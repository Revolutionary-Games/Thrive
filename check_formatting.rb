--- conflicted
+++ resolved
@@ -15,17 +15,12 @@
 MAX_LINE_LENGTH = 120
 DUPLICATE_THRESSHOLD = 110
 
-<<<<<<< HEAD
-VALID_CHECKS = %w[compile files inspectcode cleanupcode duplicatecode].freeze
-DEFAULT_CHECKS = %w[compile files inspectcode cleanupcode duplicatecode].freeze
-=======
 # Pretty generous, so can't detect like small models with only a few
 # vertices, as text etc. is on a single line
 SCENE_EMBEDDED_LENGTH_HEURISTIC = 920
 
-VALID_CHECKS = %w[compile files inspectcode cleanupcode].freeze
-DEFAULT_CHECKS = %w[compile files inspectcode cleanupcode].freeze
->>>>>>> 3557b8ba
+VALID_CHECKS = %w[compile files inspectcode cleanupcode duplicatecode].freeze
+DEFAULT_CHECKS = %w[compile files inspectcode cleanupcode duplicatecode].freeze
 
 ONLY_FILE_LIST = 'files_to_check.txt'
 
