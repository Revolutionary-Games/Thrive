﻿using System;
using System.Collections.Generic;
using System.IO;
using System.Linq;
using System.Text;
using System.Text.Json.Serialization;
using System.Text.RegularExpressions;
using System.Threading;
using System.Threading.Tasks;
using AngleSharp.Dom;
using AngleSharp.Html.Dom;
using Scripts;
using ScriptsBase.Models;
using ScriptsBase.Utilities;

public static class WikiUpdater
{
    private const string ORGANELLE_CATEGORY = "https://wiki.revolutionarygamesstudio.com/wiki/Category:Organelles";
    private const string WIKI_FILE = "simulation_parameters/common/wiki.json";
    private const string ENGLISH_TRANSLATION_FILE = "locale/en.po";
    private const string TEMP_TRANSLATION_FILE = "en.po.temp_wiki";

    /// <summary>
    ///   Compounds to replace with custom BBCode when appearing in bold on wiki pages.
    /// </summary>
    private static readonly string[] CustomBbcodeCompounds =
    {
        // TODO: get these values from English translations of the names in organelles.json
        "ATP",
        "Ammonia",
        "Carbon Dioxide",
        "Glucose",
        "Hydrogen Sulfide",
        "Iron",
        "Mucilage",
        "Nitrogen",
        "Oxygen",

        // ReSharper disable once StringLiteralTypo
        "OxyToxy",
        "Phosphates",
        "Sunlight",
        "Temperature",
    };

    /// <summary>
    ///   Mapping from English page names to internal page names, required for inter-page linking in game.
    /// </summary>
    private static Dictionary<string, string> pageNames = new();

    /// <summary>
    ///   Inserts selected content from the online wiki into the game files. See
    ///   https://wiki.revolutionarygamesstudio.com/wiki/Thriveopedia for instructions.
    /// </summary>
    public static async Task<bool> Run(CancellationToken cancellationToken)
    {
        var organellesRootTask = FetchOrganellesRootPage(cancellationToken);
        var organellesTask = FetchOrganellePages(cancellationToken);

        var organellesRootRaw = await organellesRootTask;
        var organellesRaw = await organellesTask;
        ColourConsole.WriteSuccessLine("Fetched all wiki pages");

        var organellesRoot = ProcessOrganellesRootPage(organellesRootRaw);
        var organelles = ProcessOrganellePages(organellesRaw);
        ColourConsole.WriteSuccessLine("Processed all wiki pages");

        var untranslatedWiki = new Wiki(organellesRoot.UntranslatedPage,
            organelles.Select(o => o.UntranslatedPage).ToList());
        await JsonWriteHelper.WriteJsonWithBom(WIKI_FILE, untranslatedWiki, cancellationToken);
        ColourConsole.WriteSuccessLine($"Updated wiki at {WIKI_FILE}, running translations update");

        var localizationUpdater = new LocalizationUpdate(new LocalizationOptionsBase { Quiet = true });
        if (!await localizationUpdater.Run(cancellationToken))
            return false;

        ColourConsole.WriteSuccessLine("Translations update succeeded, inserting English strings for wiki content");

<<<<<<< HEAD
        var allPages = organelles.Append(organellesRoot);
        await InsertTranslatedPageContent(allPages, cancellationToken);
=======
        await InsertTranslatedPageContent(organelles.Append(organellesRoot).ToList(),
            cancellationToken);

>>>>>>> 3f932090
        ColourConsole.WriteSuccessLine("Successfully updated English translations for wiki content");

        return true;
    }

    private static async Task<IHtmlElement> FetchOrganellesRootPage(CancellationToken cancellationToken)
    {
        ColourConsole.WriteInfoLine("Fetching organelles root page");
        var body = (await HtmlReader.RetrieveHtmlDocument(ORGANELLE_CATEGORY, cancellationToken)).Body!;
        pageNames.Add("Organelles", "OrganellesRoot");
        return body;
    }

    private static async Task<List<IHtmlElement>> FetchOrganellePages(CancellationToken cancellationToken)
    {
        ColourConsole.WriteInfoLine("Fetching organelle pages");
        var organellePages = new List<IHtmlElement>();

        // Get the list of organelles from the category page on the wiki
        var categoryBody = (await HtmlReader.RetrieveHtmlDocument(ORGANELLE_CATEGORY, cancellationToken)).Body!;
        var organelles = categoryBody.QuerySelectorAll(".mw-category-group > ul > li");

        foreach (var organelle in organelles)
        {
            var name = organelle.TextContent.Trim();
            var url = $"https://wiki.revolutionarygamesstudio.com/wiki/{name.Replace(" ", "_")}";

            ColourConsole.WriteInfoLine($"Found organelle {name}");

            var body = (await HtmlReader.RetrieveHtmlDocument(url, cancellationToken)).Body!;
            var internalName = body.QuerySelector("#info-box-internal-name")!.TextContent.Trim();

            pageNames.Add(name, internalName);
            organellePages.Add(body);
        }

        return organellePages;
    }

    private static TranslationPair ProcessOrganellesRootPage(IHtmlElement page)
    {
        var sections = GetMainBodySections(page);
        var untranslatedSections = sections.Select(section => UntranslateSection(section, "ORGANELLES_ROOT")).ToList();

        var untranslatedPage = new Wiki.Page("WIKI_PAGE_ORGANELLES_ROOT", "OrganellesRoot", ORGANELLE_CATEGORY,
            untranslatedSections);
        var translatedPage = new Wiki.Page("Organelles", "OrganellesRoot", ORGANELLE_CATEGORY, sections);

        ColourConsole.WriteSuccessLine("Populated content for organelle root page");

        return new TranslationPair(untranslatedPage, translatedPage);
    }

    private static List<TranslationPair> ProcessOrganellePages(List<IHtmlElement> pages)
    {
        var organellePages = new List<TranslationPair>();

        foreach (var page in pages)
        {
            var name = page.QuerySelector(".mw-page-title-main")!.TextContent;
            var url = $"https://wiki.revolutionarygamesstudio.com/wiki/{name.Replace(" ", "_")}";

            var untranslatedOrganelleName = name.ToUpperInvariant().Replace(" ", "_");

            // Get the internal name for cross-referencing against in-game data for the organelle
            var internalName = page.QuerySelector("#info-box-internal-name")!.TextContent.Trim();

            var sections = GetMainBodySections(page);
            var untranslatedSections = sections.Select(
                section => UntranslateSection(section, untranslatedOrganelleName)).ToList();

            var untranslatedPage = new Wiki.Page($"WIKI_PAGE_{untranslatedOrganelleName}",
                internalName,
                url,
                untranslatedSections);
            var translatedPage = new Wiki.Page(name,
                internalName,
                url,
                sections);

            organellePages.Add(new TranslationPair(untranslatedPage, translatedPage));

            ColourConsole.WriteSuccessLine($"Populated content for organelle with internal name {internalName}");
        }

        return organellePages;
    }

    /// <summary>
    ///   Extracts page sections from the main article body and converts to BBCode. Sections are delineated by h2 tags,
    ///   which are taken as the headings (or null for the first section).
    /// </summary>
    /// <param name="body">Body content of the whole page</param>
    private static List<Wiki.Page.Section> GetMainBodySections(IHtmlElement body)
    {
        var sections = new List<Wiki.Page.Section> { new(null, string.Empty) };

        var children = body.QuerySelector(".mw-parser-output")!.Children;
        foreach (var child in children)
        {
            if (child.TagName == "H2")
            {
                // Complete the previous section and start a new one with this heading
                sections.Add(new Wiki.Page.Section(child.TextContent, string.Empty));
                continue;
            }

            string text;
            switch (child.TagName)
            {
                case "P":
                    text = ConvertParagraphToBbcode(child) + "\n\n";
                    break;
                case "UL":

                    // Godot 3 does not support lists in BBCode, so use custom formatting
                    text = child.Children
                        .Where(c => c.TagName == "LI")
                        .Select(li => $"[indent]—   {ConvertParagraphToBbcode(li)}[/indent]")
                        .Aggregate((a, b) => a + "\n" + b) + "\n\n";
                    break;
                default:
                    // Ignore all other tag types
                    continue;
            }

            // Concatenate this tag with the rest of the section so far
            sections[^1] = new Wiki.Page.Section(sections[^1].SectionHeading, sections[^1].SectionBody + text);
        }

        return sections.Select(s => new Wiki.Page.Section(s.SectionHeading, s.SectionBody.Trim())).ToList();
    }

    /// <summary>
    ///   Returns an equivalent section of a wiki page where the heading and body have been replaced with appropriate
    ///   translation keys.
    /// </summary>
    private static Wiki.Page.Section UntranslateSection(Wiki.Page.Section section, string pageName)
    {
        var sectionName = section.SectionHeading?.ToUpperInvariant().Replace(" ", "_");
        var heading = sectionName != null ? $"WIKI_HEADING_{sectionName}" : null;
        var body = sectionName != null ? $"WIKI_{pageName}_{sectionName}" : $"WIKI_{pageName}_INTRO";

        return new Wiki.Page.Section(heading, body);
    }

    /// <summary>
    ///   Converts HTML for a single paragraph into BBCode. Paragraph must not contain lists, headings, etc.
    /// </summary>
    private static string ConvertParagraphToBbcode(IElement paragraph)
    {
        var bbcode = new StringBuilder();

        var children = paragraph.ChildNodes;
        foreach (var child in children)
        {
            if (child is IHtmlAnchorElement link)
            {
                bbcode.Append(ConvertLinkToBbcode(link));
            }
            else if (child is IElement element)
            {
                bbcode.Append(ConvertTextToBbcode(element.OuterHtml));
            }
            else
            {
                bbcode.Append(ConvertTextToBbcode(child.TextContent));
            }
        }

        return bbcode.ToString();
    }

    /// <summary>
    ///   Converts an HTML link element into BBCode (external or pointing at another page).
    /// </summary>
    private static string ConvertLinkToBbcode(IHtmlAnchorElement link)
    {
        var isExternalLink = link.ClassName == "external text";

        if (isExternalLink)
        {
            return $"[color=#3796e1][url={link.Href}]{ConvertTextToBbcode(link.InnerHtml)}[/url][/color]";
        }

        var translatedPageName = link.Title!;

        if (!pageNames.TryGetValue(translatedPageName, out var internalPageName))
            throw new Exception($"Tried to create link to page {translatedPageName} but it doesn't exist");

        var linkText = ConvertTextToBbcode(link.InnerHtml);
        return $"[color=#3796e1][url=thriveopedia:{internalPageName}]{linkText}[/url][/color]";
    }

    /// <summary>
    ///   Converts formatted HTML text into BBCode.
    /// </summary>
    private static string ConvertTextToBbcode(string paragraph)
    {
        // Process our custom BBCode first
        foreach (var compound in CustomBbcodeCompounds)
        {
            var compoundText = compound.ToLowerInvariant().Replace(" ", string.Empty);
            paragraph = paragraph.Replace($"<b>{compound}</b>",
                $"[thrive:compound type=\"{compoundText}\"][/thrive:compound]");
        }

        return paragraph
            .Replace("\n", string.Empty)
            .Replace("<b>", "[b]")
            .Replace("</b>", "[/b]")
            .Replace("<i>", "[i]")
            .Replace("</i>", "[/i]")
            .Replace("\"", "\\\"");
    }

    /// <summary>
    ///   Inserts into en.po the English translations for all the translation keys in a list of wiki pages.
    /// </summary>
    private static async Task InsertTranslatedPageContent(IEnumerable<TranslationPair> pages,
        CancellationToken cancellationToken)
    {
        // Create the whole list of values to replace first, then replace asynchronously based on read lines
        var translationPairs = new Dictionary<string, string>();

        foreach (var page in pages)
        {
            var untranslatedPage = page.UntranslatedPage;
            var translatedPage = page.TranslatedPage;

            // Translate page names
            translationPairs.Add(untranslatedPage.Name, translatedPage.Name);

            for (var i = 0; i < untranslatedPage.Sections.Count; ++i)
            {
                var untranslatedSection = untranslatedPage.Sections[i];
                var translatedSection = translatedPage.Sections[i];

                // Translate body sections
                translationPairs.Add(untranslatedSection.SectionBody, translatedSection.SectionBody);

                if (untranslatedSection.SectionHeading != null && translatedSection.SectionHeading != null)
                {
                    // Translate headings if present and not already in the list to translate
                    translationPairs.TryAdd(untranslatedSection.SectionHeading, translatedSection.SectionHeading);
                }
            }
        }

        var reader = File.ReadLinesAsync(ENGLISH_TRANSLATION_FILE, Encoding.UTF8, cancellationToken);
        var writer = new StreamWriter(File.Create(TEMP_TRANSLATION_FILE), new UTF8Encoding(false));

        var keyLinePattern = new Regex(@"^msgid ""(.*)""$");

        var isReplacingValue = false;
        var isFuzzyValue = false;
        await foreach (var line in reader)
        {
            if (string.IsNullOrEmpty(line))
            {
                // Blank lines mark the end of a value we might be replacing, so stop replacing
                isReplacingValue = false;
                await writer.WriteLineAsync(line);
                continue;
            }

            if (isReplacingValue)
            {
                // Skip lines for values we're replacing
                continue;
            }

            if (line == "#, fuzzy")
            {
                // Defer adding fuzzy labels so we can include/exclude them based on the next line
                isFuzzyValue = true;
                continue;
            }

            var keyLineMatch = keyLinePattern.Match(line);
            if (!keyLineMatch.Success)
            {
                // Copy existing lines that we don't want to replace
                await writer.WriteLineAsync(line);
                continue;
            }

            var key = keyLineMatch.Groups[1].Value;
            if (translationPairs.TryGetValue(key, out var value))
            {
                // Skip fuzzy labels if present, since we know this value
                isFuzzyValue = false;
                isReplacingValue = true;

                // Add the key line
                await writer.WriteLineAsync(line);

                // Add the value line(s)
                var linesToInsert = value.Split("\n");
                if (linesToInsert.Length == 1)
                {
                    await writer.WriteLineAsync($"msgstr \"{value}\"");
                }
                else
                {
                    await writer.WriteLineAsync("msgstr \"\"");

                    // Split the content over multiple lines with correct formatting
                    for (var i = 0; i < linesToInsert.Length; ++i)
                    {
                        var lineToInsert = linesToInsert[i];
                        var isLastLine = i == linesToInsert.Length - 1;
                        await writer.WriteLineAsync(isLastLine ? $"\"{lineToInsert}\"" : $"\"{lineToInsert}\\n\"");
                    }
                }
            }
            else
            {
                if (isFuzzyValue)
                {
                    // Re-insert the fuzzy label, since it's not a value we know from the wiki
                    await writer.WriteLineAsync("#, fuzzy");
                    isFuzzyValue = false;
                }

                await writer.WriteLineAsync(line);
            }
        }

        writer.Dispose();
        File.Move(TEMP_TRANSLATION_FILE, ENGLISH_TRANSLATION_FILE, true);
    }

    /// <summary>
    ///   Game wiki on our side. Must match the game's GameWiki class. It's currently not shared as there is no
    ///   common module for the scripts and the game code.
    /// </summary>
    private class Wiki
    {
        public Wiki(Page organellesRoot, List<Page> organelles)
        {
            OrganellesRoot = organellesRoot;
            Organelles = organelles;
        }

        [JsonInclude]
        public Page OrganellesRoot { get; }

        [JsonInclude]
        public List<Page> Organelles { get; }

        public class Page
        {
            public Page(string name, string internalName, string url, List<Section> sections)
            {
                Name = name;
                InternalName = internalName;
                Url = url;
                Sections = sections;
            }

            [JsonInclude]
            public string Name { get; }

            [JsonInclude]
            public string InternalName { get; }

            [JsonInclude]
            public string Url { get; }

            [JsonInclude]
            public List<Section> Sections { get; }

            public class Section
            {
                public Section(string? heading, string body)
                {
                    SectionHeading = heading;
                    SectionBody = body;
                }

                [JsonInclude]
                public string? SectionHeading { get; }

                [JsonInclude]
                public string SectionBody { get; }
            }
        }
    }

    /// <summary>
    ///   The untranslated and translated (English) versions of a single wiki page.
    /// </summary>
    private class TranslationPair
    {
        public TranslationPair(Wiki.Page untranslatedPage, Wiki.Page translatedPage)
        {
            UntranslatedPage = untranslatedPage;
            TranslatedPage = translatedPage;
        }

        public Wiki.Page UntranslatedPage { get; }

        public Wiki.Page TranslatedPage { get; }
    }
}<|MERGE_RESOLUTION|>--- conflicted
+++ resolved
@@ -76,14 +76,8 @@
 
         ColourConsole.WriteSuccessLine("Translations update succeeded, inserting English strings for wiki content");
 
-<<<<<<< HEAD
         var allPages = organelles.Append(organellesRoot);
         await InsertTranslatedPageContent(allPages, cancellationToken);
-=======
-        await InsertTranslatedPageContent(organelles.Append(organellesRoot).ToList(),
-            cancellationToken);
-
->>>>>>> 3f932090
         ColourConsole.WriteSuccessLine("Successfully updated English translations for wiki content");
 
         return true;
