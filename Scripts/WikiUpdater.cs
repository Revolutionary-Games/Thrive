--- conflicted
+++ resolved
@@ -1,10 +1,6 @@
-<<<<<<< HEAD
-﻿using System.Collections.Generic;
-using System.Globalization;
-=======
 ﻿using System;
 using System.Collections.Generic;
->>>>>>> 50ce5569
+using System.Globalization;
 using System.IO;
 using System.Linq;
 using System.Text;
@@ -62,7 +58,6 @@
         var mechanicsTask = FetchPagesFromCategory(MECHANICS_CATEGORY, "Mechainc", cancellationToken);
         var developmentPagesTask = FetchPagesFromCategory(DEVELOPMENT_CATEGORY, "Development Page", cancellationToken);
 
-<<<<<<< HEAD
         var organellesRoot = await organellesRootTask;
         var developmentRoot = await developmentRootTask;
         var mechanicsRoot = await mechanicsRootTask;
@@ -85,15 +80,6 @@
             Concepts = mechanics.Select(c => c.UntranslatedPage).ToList(),
             DevelopmentPages = developmentPages.Select(p => p.UntranslatedPage).ToList(),
         };
-=======
-        var organellesRootRaw = await organellesRootTask;
-        var organellesRaw = await organellesTask;
-        ColourConsole.WriteSuccessLine("Fetched all wiki pages");
-
-        var organellesRoot = ProcessOrganellesRootPage(organellesRootRaw);
-        var organelles = ProcessOrganellePages(organellesRaw);
-        ColourConsole.WriteSuccessLine("Processed all wiki pages");
->>>>>>> 50ce5569
 
         var untranslatedWiki = new Wiki(organellesRoot.UntranslatedPage,
             organelles.Select(o => o.UntranslatedPage).ToList());
@@ -106,7 +92,6 @@
 
         ColourConsole.WriteSuccessLine("Translations update succeeded, inserting English strings for wiki content");
 
-<<<<<<< HEAD
         var pages = new List<TranslationPair>()
         {
             organellesRoot,
@@ -121,17 +106,11 @@
         pages.AddRange(developmentPages);
 
         await InsertTranslatedPageContent(pages, cancellationToken);
-
-=======
-        var allPages = organelles.Append(organellesRoot);
-        await InsertTranslatedPageContent(allPages, cancellationToken);
->>>>>>> 50ce5569
         ColourConsole.WriteSuccessLine("Successfully updated English translations for wiki content");
 
         return true;
     }
 
-<<<<<<< HEAD
     private static async Task<TranslationPair> FetchRootPage(string url, string categoryName, CancellationToken cancellationToken)
     {
         ColourConsole.WriteInfoLine($"Fetching {categoryName.ToLowerInvariant()} root page");
@@ -143,46 +122,6 @@
 
         var sections = GetMainBodySections(body);
         var untranslatedSections = sections.Select(section => UntranslateSection(section, translationKey)).ToList();
-=======
-    private async Task<IHtmlElement> FetchOrganellesRootPage(CancellationToken cancellationToken)
-    {
-        ColourConsole.WriteInfoLine("Fetching organelles root page");
-        var body = (await HtmlReader.RetrieveHtmlDocument(ORGANELLE_CATEGORY, cancellationToken)).Body!;
-        pageNames.Add("Organelles", "OrganellesRoot");
-        return body;
-    }
-
-    private async Task<List<IHtmlElement>> FetchOrganellePages(CancellationToken cancellationToken)
-    {
-        ColourConsole.WriteInfoLine("Fetching organelle pages");
-        var organellePages = new List<IHtmlElement>();
-
-        // Get the list of organelles from the category page on the wiki
-        var categoryBody = (await HtmlReader.RetrieveHtmlDocument(ORGANELLE_CATEGORY, cancellationToken)).Body!;
-        var organelles = categoryBody.QuerySelectorAll(".mw-category-group > ul > li");
-
-        foreach (var organelle in organelles)
-        {
-            var name = organelle.TextContent.Trim();
-            var url = $"https://wiki.revolutionarygamesstudio.com/wiki/{name.Replace(" ", "_")}";
-
-            ColourConsole.WriteInfoLine($"Found organelle {name}");
-
-            var body = (await HtmlReader.RetrieveHtmlDocument(url, cancellationToken)).Body!;
-            var internalName = body.QuerySelector("#info-box-internal-name")!.TextContent.Trim();
-
-            pageNames.Add(name, internalName);
-            organellePages.Add(body);
-        }
-
-        return organellePages;
-    }
-
-    private TranslationPair ProcessOrganellesRootPage(IHtmlElement page)
-    {
-        var sections = GetMainBodySections(page);
-        var untranslatedSections = sections.Select(section => UntranslateSection(section, "ORGANELLES_ROOT")).ToList();
->>>>>>> 50ce5569
 
         var untranslatedPage = new Wiki.Page($"WIKI_PAGE_{translationKey}", fullPageName, url,
             untranslatedSections);
@@ -193,7 +132,6 @@
         return new TranslationPair(untranslatedPage, translatedPage);
     }
 
-<<<<<<< HEAD
     private static async Task<List<TranslationPair>> FetchPagesFromCategory(string url, string pageType, CancellationToken cancellationToken)
     {
         ColourConsole.WriteInfoLine($"Fetching {pageType} pages");
@@ -211,20 +149,9 @@
             var pageUrl = $"https://wiki.revolutionarygamesstudio.com/wiki/{name.Replace(" ", "_")}";
 
             var untranslatedPageName = name.ToUpperInvariant().Replace(" ", "_");
-=======
-    private List<TranslationPair> ProcessOrganellePages(List<IHtmlElement> pages)
-    {
-        var organellePages = new List<TranslationPair>();
-
-        foreach (var page in pages)
-        {
-            var name = page.QuerySelector(".mw-page-title-main")!.TextContent;
-            var url = $"https://wiki.revolutionarygamesstudio.com/wiki/{name.Replace(" ", "_")}";
->>>>>>> 50ce5569
 
             ColourConsole.WriteInfoLine($"Found {pageType} {name}");
 
-<<<<<<< HEAD
             var body = (await HtmlReader.RetrieveHtmlDocument(pageUrl, cancellationToken)).Body!;
 
             // Ignore page if specified
@@ -241,31 +168,17 @@
                 internalName = body.QuerySelector("#info-box-internal-name")!.TextContent.Trim();
                 (untranslatedInfobox, translatedInfobox) = GetInfoBoxFields(body, internalName);
             }
-=======
-            // Get the internal name for cross-referencing against in-game data for the organelle
-            var internalName = page.QuerySelector("#info-box-internal-name")!.TextContent.Trim();
->>>>>>> 50ce5569
 
             var sections = GetMainBodySections(page);
             var untranslatedSections = sections.Select(
                 section => UntranslateSection(section, untranslatedPageName)).ToList();
 
-<<<<<<< HEAD
-            var untranslatedPage = new Wiki.Page(
-                $"WIKI_PAGE_{untranslatedPageName}",
+            var untranslatedPage = new Wiki.Page($"WIKI_PAGE_{untranslatedOrganelleName}",
                 internalName,
                 pageUrl,
                 untranslatedSections,
                 untranslatedInfobox);
-            var translatedPage = new Wiki.Page(
-                name,
-=======
-            var untranslatedPage = new Wiki.Page($"WIKI_PAGE_{untranslatedOrganelleName}",
-                internalName,
-                url,
-                untranslatedSections);
             var translatedPage = new Wiki.Page(name,
->>>>>>> 50ce5569
                 internalName,
                 pageUrl,
                 sections,
@@ -441,9 +354,6 @@
             }
         }
 
-<<<<<<< HEAD
-        var formatted = paragraph
-=======
         return bbcode.ToString();
     }
 
@@ -499,7 +409,6 @@
     private string ConvertTextToBbcode(string paragraph)
     {
         return paragraph
->>>>>>> 50ce5569
             .Replace("\n", string.Empty)
             .Replace("<b>", "[b]")
             .Replace("</b>", "[/b]")
