shader_type spatial;
render_mode depth_prepass_alpha;

// Any changes to these two must be matched in EngulfEffect.gdshader
// Set to 0 to disable wiggle
uniform float wigglyNess = 1.0f;
uniform float movementWigglyNess = 1.0f;
uniform float transparencyTextureFactor = 1.2f;
uniform float turn = 1.0f;

uniform sampler2D albedoTexture : source_color;
uniform sampler2D damagedTexture : source_color;
uniform sampler2D transparencyTexture : source_color;

uniform sampler2D normalTexture;
uniform sampler2D normal2Texture;

uniform sampler2D dissolveTexture : source_color;
uniform float dissolveValue : hint_range(0, 1) = 0.0f;

uniform float healthFraction : hint_range(0, 1) = 0.5f;
uniform vec4 tint : source_color = vec4(1.0f, 1.0f, 1.0f, 1.0f);

void vertex(){
    vec3 worldVertex = (MODEL_MATRIX * vec4(VERTEX, 1.0)).xyz;
    float size = length(VERTEX);

    // Copy non-distorted vertex for normal map
    UV2 = VERTEX.xz * -0.07f;

    // Any changes to this must be matched in EngulfEffect.gdshader
    VERTEX.x += sin(worldVertex.z * movementWigglyNess + TIME / 4.0f) / 10.f
        * wigglyNess * size;
    VERTEX.z += sin(worldVertex.x * movementWigglyNess - TIME / 4.0f) / 10.f
        * wigglyNess * size;

    // Bend when turning
	if (VERTEX.z < 0.2f)
	{
		//VERTEX.z -= turn * 0.75f;
    	VERTEX.x += VERTEX.z * turn * 0.5f;
	}


    float verticalAngle = NODE_POSITION_WORLD.z * movementWigglyNess * 0.25f
        + wigglyNess * worldVertex.z * 1.5f + TIME / 4.0f;
    float horizontalAngle = NODE_POSITION_WORLD.x * movementWigglyNess * 0.25f
        + wigglyNess * worldVertex.x * 1.5f + TIME / 4.0f;
    VERTEX.y += (sin(verticalAngle) + sin(horizontalAngle) + 2.0f)
        * 0.20f * wigglyNess * abs(worldVertex.y);

    vec2 verticalDerivative = vec2(cos(verticalAngle), 1.0f);
    vec2 horizontalDerivative = vec2(cos(horizontalAngle), 1.0f);

    vec3 worldspaceNormal = normalize(vec3(-horizontalDerivative.x, (horizontalDerivative.y + verticalDerivative.y) * 0.5f, -verticalDerivative.x))
        * 0.1f * wigglyNess * abs(worldVertex.y);
    vec3 worldspaceTangent = normalize(vec3(horizontalDerivative.y, (-horizontalDerivative.x - verticalDerivative.x) * 0.5f, verticalDerivative.y))
        * 0.1f * wigglyNess * abs(worldVertex.y);

    // Convert worldspace normals into model space and apply,
    // also make wave normals less visible for faster microbes to reduce flickering
    NORMAL = normalize(NORMAL + (inverse(MODEL_MATRIX) * vec4(worldspaceNormal, 0.0f)).xyz
        * (1.5f - movementWigglyNess));
    TANGENT = normalize(TANGENT + (inverse(MODEL_MATRIX) * vec4(worldspaceTangent, 0.0f)).xyz
        * (1.5f - movementWigglyNess));
    BINORMAL = cross(NORMAL, TANGENT);
}

float fresnel(float power, vec3 normal, vec3 view)
{
    return clamp(pow(((1.0f - clamp(dot(normal, view), 0.1f, 1.0f)) * 0.85f + 0.15f) * 3.85f, power), 0.1f, 1.0f);
}

void fragment(){
    vec4 albedo = texture(albedoTexture, UV);
    const float blendAmount = 0.4f;

    vec4 normalmap1 = texture(normalTexture, UV);
    vec4 normalmap2 = texture(normal2Texture, UV2);

    vec3 scaledNormal1 = normalmap1.xyz * 2.0f - 1.0f;
    vec3 scaledNormal2 = normalmap2.xyz * 2.0f - 1.0f;
    vec3 normalMix = vec3((scaledNormal1.xy * (1.0f - blendAmount)) + (scaledNormal2.xy * blendAmount),
        scaledNormal1.z * scaledNormal2.z);
    normalMix = normalize(normalMix);
    normalMix = normalMix * 0.5f + 0.5f;
    NORMAL_MAP = normalMix;
    NORMAL_MAP_DEPTH = 0.5f;

    vec4 damaged = texture(damagedTexture, UV);
    vec4 final = ((albedo * healthFraction) +
        (damaged * (1.0f - healthFraction))) * tint;

    vec4 dissolveTex = texture(dissolveTexture, UV);
    vec4 transparencyTex = texture(transparencyTexture, UV);

    float cutoff = dot(dissolveTex.rgb, vec3(0.34f, 0.34f, 0.34f)) -
        float(-0.482f + clamp(dissolveValue, 0.0f, 1.0f));

    vec3 adjustedView = VIEW;

    // Move fresnel's center closer to membrane's top
    // Not an absolutely necessary step, but it makes fresnel look better
    adjustedView = normalize(adjustedView + vec3(0.0f, 0.0f, 2.0f));

    normalmap2 = normalmap2 * 2.0f - 1.0f;

    vec3 adjustedNormals = normalmap2.z * NORMAL
        + normalmap2.x * TANGENT
        + normalmap2.y * BINORMAL;

    // Mix base normals with detail normals in some proportion (0.0 - 1.0)
    adjustedNormals = normalize(mix(NORMAL, adjustedNormals, 0.2f));

	float textureAlphaModified = albedo.a * albedo.a * albedo.a * 8.0f;

    ALBEDO = final.rgb;
<<<<<<< HEAD
    ALPHA = fresnel(3.0, adjustedNormals, adjustedView) * round(cutoff) * min(transparencyTex.a * (transparencyTextureFactor + textureAlphaModified), 2.0);
	EMISSION = final.rgb * 0.3 * ALPHA;
    ROUGHNESS = 0.7f;
=======
    ALPHA = fresnel(3.0, adjustedNormals, adjustedView) * round(cutoff);
    METALLIC = 0.0f;
    ROUGHNESS = 0.5f;
    SPECULAR = 1.0f;
>>>>>>> 6afb8f17
}<|MERGE_RESOLUTION|>--- conflicted
+++ resolved
@@ -115,14 +115,9 @@
 	float textureAlphaModified = albedo.a * albedo.a * albedo.a * 8.0f;
 
     ALBEDO = final.rgb;
-<<<<<<< HEAD
     ALPHA = fresnel(3.0, adjustedNormals, adjustedView) * round(cutoff) * min(transparencyTex.a * (transparencyTextureFactor + textureAlphaModified), 2.0);
 	EMISSION = final.rgb * 0.3 * ALPHA;
-    ROUGHNESS = 0.7f;
-=======
-    ALPHA = fresnel(3.0, adjustedNormals, adjustedView) * round(cutoff);
     METALLIC = 0.0f;
     ROUGHNESS = 0.5f;
     SPECULAR = 1.0f;
->>>>>>> 6afb8f17
 }