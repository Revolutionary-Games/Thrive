shader_type spatial;
render_mode depth_prepass_alpha;

// Any changes to these two must be matched in EngulfEffect.gdshader
// Set to 0 to disable wiggle
uniform float wigglyNess = 1.f;
uniform float movementWigglyNess = 1.f;

uniform sampler2D albedoTexture : source_color;
uniform sampler2D damagedTexture : source_color;

uniform sampler2D normalTexture;

uniform sampler2D dissolveTexture : source_color;
uniform float dissolveValue : hint_range(0, 1);

uniform float healthFraction : hint_range(0, 1) = 0.5f;
uniform vec4 tint : source_color = vec4(1, 1, 1, 1);


void vertex(){
    vec3 worldVertex = (MODEL_MATRIX * vec4(VERTEX, 1.0)).xyz;
    float size = length(VERTEX);
<<<<<<< HEAD
	
	UV2 = VERTEX.xz * 0.05f;
    
=======

    // Copy non-distorted vertex for bump map
    UV2 = VERTEX.xz * 0.05f;

>>>>>>> 5939062d
    // Any changes to this must be matched in EngulfEffect.gdshader
    VERTEX.x += sin(worldVertex.z * movementWigglyNess + TIME / 4.0f) / 10.f
        * wigglyNess * size;
    VERTEX.z += sin(worldVertex.x * movementWigglyNess - TIME / 4.0f) / 10.f
        * wigglyNess * size;
}

float fresnel(float power, vec3 normal, vec3 view)
{
    return clamp(pow(((1.0 - clamp(dot(normal, view), 0.0, 1.0)) * 0.85 + 0.15) * 3.85, power), 0.1, 1.0);
}

void fragment(){
    vec4 albedo = texture(albedoTexture, UV);

    vec4 normalmap = texture(normalTexture, UV2);
    NORMAL_MAP = normalmap.xyz;
    NORMAL_MAP_DEPTH = 0.5f;

    vec4 damaged = texture(damagedTexture, UV);
    vec4 final = ((albedo * healthFraction) +
        (damaged * (1.f - healthFraction))) * tint;

    vec4 dissolveTex = texture(dissolveTexture, UV);

    float cutoff = dot(dissolveTex.rgb, vec3(0.34, 0.34, 0.34)) -
        float(-0.482 + clamp(dissolveValue, 0, 1));

    vec3 adjusted_view = VIEW;
    // Move fresnel's center closer to membrane's top
    // Not an absolutely necessary step, but it makes fresnel look better
    adjusted_view = normalize(adjusted_view + vec3(0.0, 0.0, 2.0));

    normalmap = normalmap * 2.0 - 1.0;

    vec3 adjusted_normals = normalmap.z * NORMAL
        + normalmap.x * TANGENT
        + normalmap.y * BINORMAL;
    
    // Mix base normals with detail normals in some proportion (0.0 - 1.0)
    adjusted_normals = normalize(mix(NORMAL, adjusted_normals, 0.2));

    ALBEDO = final.rgb;
    ALPHA = fresnel(3.0, adjusted_normals, adjusted_view) * round(cutoff);
    ROUGHNESS = 0.7;
}<|MERGE_RESOLUTION|>--- conflicted
+++ resolved
@@ -21,16 +21,10 @@
 void vertex(){
     vec3 worldVertex = (MODEL_MATRIX * vec4(VERTEX, 1.0)).xyz;
     float size = length(VERTEX);
-<<<<<<< HEAD
-	
-	UV2 = VERTEX.xz * 0.05f;
     
-=======
-
     // Copy non-distorted vertex for bump map
     UV2 = VERTEX.xz * 0.05f;
-
->>>>>>> 5939062d
+    
     // Any changes to this must be matched in EngulfEffect.gdshader
     VERTEX.x += sin(worldVertex.z * movementWigglyNess + TIME / 4.0f) / 10.f
         * wigglyNess * size;
