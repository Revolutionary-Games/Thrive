--- conflicted
+++ resolved
@@ -7,13 +7,8 @@
 msgstr ""
 "Project-Id-Version: PROJECT VERSION\n"
 "Report-Msgid-Bugs-To: EMAIL@ADDRESS\n"
-<<<<<<< HEAD
-"POT-Creation-Date: 2021-01-27 20:05+0700\n"
-"PO-Revision-Date: 2021-01-08 08:05+0000\n"
-=======
 "POT-Creation-Date: 2021-01-06 15:33+0200\n"
 "PO-Revision-Date: 2021-01-27 16:24+0000\n"
->>>>>>> 1d7a78bc
 "Last-Translator: doomlightning <tamirt500@gmail.com>\n"
 "Language-Team: Hebrew <https://translate.revolutionarygamesstudio.com/"
 "projects/thrive/thrive-game/he/>\n"
@@ -21,15 +16,9 @@
 "MIME-Version: 1.0\n"
 "Content-Type: text/plain; charset=UTF-8\n"
 "Content-Transfer-Encoding: 8bit\n"
-<<<<<<< HEAD
-"Plural-Forms: nplurals=4; plural=(n == 1) ? 0 : ((n == 2) ? 1 : ((n > 10 "
-"&& n % 10 == 0) ? 2 : 3));\n"
-"X-Generator: Weblate 4.3.2\n"
-=======
 "Plural-Forms: nplurals=4; plural=(n == 1) ? 0 : ((n == 2) ? 1 : ((n > 10 && "
 "n % 10 == 0) ? 2 : 3));\n"
 "X-Generator: Weblate 4.4\n"
->>>>>>> 1d7a78bc
 "Generated-By: Babel 2.8.0\n"
 
 #: ../simulation_parameters/common/help_texts.json:4
