# Translations template for PROJECT.
# Copyright (C) 2020 ORGANIZATION
# This file is distributed under the same license as the PROJECT project.
# FIRST AUTHOR <EMAIL@ADDRESS>, 2020.
#
msgid ""
msgstr ""
"Project-Id-Version: PROJECT VERSION\n"
"Report-Msgid-Bugs-To: EMAIL@ADDRESS\n"
<<<<<<< HEAD
"POT-Creation-Date: 2024-06-22 13:23+0200\n"
"PO-Revision-Date: 2024-04-29 19:35+0000\n"
"Last-Translator: doomlightning <tamirt500@gmail.com>\n"
=======
"POT-Creation-Date: 2024-09-13 13:45+0300\n"
"PO-Revision-Date: 2024-09-08 07:30+0000\n"
"Last-Translator: Teashrock <kajitsu22@gmail.com>\n"
>>>>>>> 69622fd6
"Language-Team: Hebrew <https://translate.revolutionarygamesstudio.com/projects/thrive/thrive-game/he/>\n"
"Language: he\n"
"MIME-Version: 1.0\n"
"Content-Type: text/plain; charset=UTF-8\n"
"Content-Transfer-Encoding: 8bit\n"
"Plural-Forms: nplurals=4; plural=(n == 1) ? 0 : ((n == 2) ? 1 : ((n > 10 && n % 10 == 0) ? 2 : 3));\n"
"X-Generator: Weblate 5.5.5\n"
"Generated-By: Babel 2.8.0\n"

msgid "2D"
msgstr ""

msgid "2D_BRACKET_EARLY_COMMA_3D_BRACKET_LATE"
msgstr ""

msgid "2D_MOVEMENT_TYPE_SELECTION"
msgstr "סגנון תנועה דו-מימדית:"

msgid "3D"
msgstr ""

msgid "3D_COMMA_SANDBOX"
msgstr ""

#, fuzzy
msgid "3D_COMMA_STRATEGY"
msgstr "הכימופלסט הוא אברון בעל קרום כפול המכיל חלבונים המסוגלים להמיר [thrive:compound type=\"hydrogensulfide\"][/thrive:compound],[thrive:compound type=\"carbondioxide\"][/thrive:compound] ומים ל[thrive:compound type=\"glucose\"][/thrive:compound] בתהליך הנקרא [b]כימוסינתזה מימן גופרי[/b]. קצב ייצור ה[thrive:compound type=\"glucose\"][/thrive:compound] שלו משתנה עם ריכוז [thrive:compound type=\"carbondioxide\"][/thrive:compound]."

#, fuzzy
msgid "3D_COMMA_STRATEGY_COMMA_SPACE"
msgstr "שלב המיקרובי"

msgid "3D_EDITOR"
msgstr "עורך תלת-מימדי"

msgid "3D_MOVEMENT"
msgstr "תנועה תלת-מימדית"

msgid "3D_MOVEMENT_TYPE_SELECTION"
msgstr "סגנון תנועה תלת-מימדית:"

#, fuzzy
msgid "8_BRACKET_16"
msgstr "סובב שמאלה"

msgid "ABILITIES"
msgstr "יכולות"

msgid "ABORT"
msgstr "בטל"

msgid "ABORTED_DOT"
msgstr "הופל."

msgid "ABYSSOPELAGIC"
msgstr "אביסלפלגיים"

msgid "ACCEPT"
msgstr ""

msgid "ACTION_AWAKEN"
msgstr "התעורר ({0:F1} / {1:F1})"

msgid "ACTION_AWAKEN_TOOLTIP"
msgstr "עבור לשלב ההתעוררות. זמין כאשר יש לך מספיק יכולת שכלית (רקמה מסוג עם אקסונים)."

msgid "ACTION_BLOCKED_WHILE_ANOTHER_IN_PROGRESS"
msgstr "פעולה זו חסומה בזמן שפעולה אחרת בתהליך"

msgid "ACTION_DELETE"
msgstr "מחק"

msgid "ACTION_DOUBLE_POPULATION"
msgstr "הכפל אכלוסיה"

msgid "ACTION_DUPLICATE_UNITS"
msgstr "שכפל יחידות"

msgid "ACTION_HALF_POPULATION"
msgstr "חצה אוכלוסייה"

msgid "ACTION_TELEPORT"
msgstr "שגר"

msgid "ACTIVE"
msgstr "פעיל"

msgid "ACTIVE_THREAD_COUNT"
msgstr "נושאים נוכחים:"

msgid "ACTIVITY_EXPLANATION"
msgstr ""
"מיקרבים פעילים יתרוצצו כששום דבר מעניין קורה.\n"
"מיקרובים נייחים יחכו לסביבה להשתנות לפני שהם יפעלו."

msgid "ADDITIONAL_VALIDATION_FAILED"
msgstr "דרכי אימות נוספים זיהו בעיה: {0}"

msgid "ADD_INPUT_BUTTON_TOOLTIP"
msgstr "הוסף מקשר חדש"

msgid "ADVANCED_VIEW"
msgstr "מתקדם"

msgid "ADVANCED_VIEW_BUTTON_TOOLTIP"
msgstr "פתח את תצוגת ההגדרה המתקדם"

#, fuzzy
msgid "AEROBIC_NITROGEN_FIXATION"
msgstr "קיבוע חנקן אנאירובי"

msgid "AEROBIC_NITROGEN_FIXING"
msgstr "קיבוע חנקן אירובי"

#, fuzzy
msgid "AEROBIC_RESPIRATION"
msgstr "נשימה ארובית"

msgid "AGENTS"
msgstr "חומרים"

#, fuzzy
msgid "AGENTS_COLON"
msgstr "מצב:"

#, fuzzy
msgid "AGENT_NAME"
msgstr "{0} {1}"

msgid "AGGRESSION_EXPLANATION"
msgstr ""
"מיקרובים אגרסיבים ירדפו אחרי הטרפם למרחקים\n"
"והם לרוב נוטים להילחם בטורפים כשהם מותקפים.\n"
"מיקרובים שלווים לא יתקפו אחרים למרחקים\n"
"ופחות נוטים להשתמש ברעלנים כנגד טורפים."

msgid "AGGRESSIVE"
msgstr "אגריסיבי"

msgid "AI_MUTATION_RATE"
msgstr "קצב מוטציות של AI"

msgid "AI_MUTATION_RATE_EXPLANATION"
msgstr "(המהירות המוטציות שנוצרים במיני AI )"

msgid "ALL"
msgstr "הכל"

#, fuzzy
msgid "ALLOW_SPECIES_SWITCH_ON_EXTINCTION"
msgstr "מאפשר למינים לא לפתח מוטציות (אם לא ניתן למצוא מוטציות טובות)"

#, fuzzy
msgid "ALLOW_SPECIES_SWITCH_ON_EXTINCTION_EXPLANATION"
msgstr ""
"מיקרובים אגרסיבים ירדפו אחרי הטרפם למרחקים\n"
"והם לרוב נוטים להילחם בטורפים כשהם מותקפים.\n"
"מיקרובים שלווים לא יתקפו אחרים למרחקים\n"
"ופחות נוטים להשתמש ברעלנים כנגד טורפים."

#, fuzzy
msgid "ALL_WORLDS_GENERAL_STATISTICS"
msgstr "סטטיסטיקת האורגניזם"

#, fuzzy
msgid "ALL_WORLDS_STATISTICS"
msgstr "סטטיסטיקת האורגניזם"

msgid "ALREADY_ASCENDED"
msgstr ""

msgid "ALT"
msgstr "Alt"

#, fuzzy
msgid "ALWAYS_VISIBLE"
msgstr "גלוי"

msgid "AMBIANCE_VOLUME"
msgstr "עוצמת אווירה"

msgid "AMMONIA"
msgstr "אמוניה"

msgid "AMOUNT_OF_AUTOSAVE_TO_KEEP"
msgstr "כמות שמירה אוטומטית שניתן לשמור:"

msgid "AMOUNT_OF_QUICKSAVE_TO_KEEP"
msgstr "כמות שמירה מהירה שניתן לשמור:"

msgid "ANAEROBIC_NITROGEN_FIXATION"
msgstr "קיבוע חנקן אנאירובי"

#, fuzzy
msgid "AND_UNLOCK_CONDITION"
msgstr "מצב פיזי"

msgid "APPEARANCE"
msgstr "הופעה"

msgid "APPLY"
msgstr "החל"

msgid "APPLY_CHANGES"
msgstr "החל שינויים"

msgid "APRIL"
msgstr "אפריל"

msgid "ARE_YOU_SURE_TO_RESET_ALL_SETTINGS"
msgstr "האם אתה בטוח שברצונך לאפס את כל הגדרות לברירת מחדל?"

msgid "ARE_YOU_SURE_TO_RESET_INPUT_SETTINGS"
msgstr "האם אתה בטוח שברצונך לאפס את כל הגדרות הקלטים לברירת מחדל?"

msgid "ARTIST_COLON"
msgstr "אומן:"

msgid "ARTWORK_TITLE"
msgstr "\"{0}\" - {1}"

msgid "ART_BY"
msgstr "ציור מאת {0}"

msgid "ART_GALLERY"
msgstr "גלרית אומנות"

#, fuzzy
msgid "ASCENSION"
msgstr "גרסה:"

#, fuzzy
msgid "ASCENSION_CONGRATULATIONS"
msgstr "אוכלוסיית מינים"

msgid "ASCENSION_CONGRATULATIONS_CONTENT"
msgstr ""

msgid "ASSEMBLY_CLASS_REQUIRED"
msgstr "נדרשת מחלקת פריקת מוד בזמן שפריקה היא ספיציפית"

msgid "ASSEMBLY_REQUIRED_WITH_HARMONY"
msgstr "נדרשת מחלקת פריקת מוד בזמן שפריקה Harmony מוד נבחרה"

msgid "ASSUME_HYPERTHREADING"
msgstr "נניח שלמעבד יכול להפעיל מרבה-נושאים"

msgid "ASSUME_HYPERTHREADING_TOOLTIP"
msgstr ""
"זה לא ניתן להציג אם מרבה-נושאים פועל או לא.\n"
"זה משפיע על מספר ברירת מחדל של הנושאים במרבה-נושאים כנושא שאינו מהיר כלבית מעבד אמיתי."

msgid "ATMOSPHERIC_GASSES"
msgstr "גזים אטמוספריים"

msgid "ATP"
msgstr "ATP"

msgid "ATP_BALANCE"
msgstr "מאזן ATP"

msgid "ATP_PRODUCTION"
msgstr "ייצור ATP"

msgid "ATP_PRODUCTION_TOO_LOW"
msgstr "ייצור ATP נמוך מדי!"

msgid "ATTEMPT_TO_WRITE_SAVE_FAILED"
msgstr "הניסיון לשכתב מחדש קובץ שמירה נכשלה. שם השמירה ארוך מידי או שאין לך אישור לשכתב מחדש בתיקיית השמירה."

msgid "AT_CURSOR"
msgstr "בסמן העכבר:"

msgid "AUDIO_OUTPUT_DEVICE"
msgstr "פלט מכשיר שמע:"

msgid "AUGUST"
msgstr "אוגוסט"

msgid "AUTO"
msgstr "אוטומטי"

msgid "AUTO-EVO_EXPLANATION_EXPLANATION"
msgstr "חלונית זו מייצגת את המספרים שהמפתח האוטומטי חוזה כמה היו. את כמות האנרגיה שהמין מסוגל לתפוס ועלות לפרט של המין, קובעות את אכלוסייה הסופית. המפתח האוטומטי משתמש במודל פשוט של המציאות כדי לחשב את ביצועי המינים על סמך כמות האנרגיה שהם מסוגלים לאסוף. עבור כל מקור מזון, מוצגת כמה אנרגיה המין מרוויח ממנו. בנוסף, מוצגת האנרגיה הכוללת הזמינה מאותו מקור. החלק שהמין מרוויח מתוך האנרגיה הכוללת מבוסס על גודל הכשירות העצמית בהשוואה לכשירות הכוללת. כשירות הוא מדד הקובע עד כמה המין מנצל את מקור המזון זה."

msgid "AUTO-EVO_POPULATION_CHANGED_2"
msgstr "אוכלוסיית {0} השתנתה ב-{1} בתוך {2} בגלל: {3}"

msgid "AUTO-EVO_PREDICTION"
msgstr "חיזוי של המפתח האוטומטי"

msgid "AUTO-EVO_PREDICTION_BOX_DESCRIPTION"
msgstr ""
"לוח זה מראה את מספרי האוכלוסייה הצפויים מהמפתח האוטומטי עבור מינים ערוכים.\n"
"מפתח אוטומטי מריץ הדמיות אכלוסיה שהיא החלק השני (חוץ מהפעולות שלך) שמשפיע על האוכלוסייה שלך."

msgid "AUTO-EVO_STEPS_DONE"
msgstr "{0:F1}% הסתיים. {1:n0}/{2:n0} שלבים."

msgid "AUTOSAVE_DURING_THE_GAME"
msgstr "שמירה אוטומטית במהלך המשחק"

msgid "AUTO_EVO"
msgstr "מפתח - אוטומטי"

msgid "AUTO_EVO_EXPLORING_TOOL"
msgstr "כלים חקר של מפתח-אוטומטי"

msgid "AUTO_EVO_FAILED"
msgstr "המפתח האוטומטי נכשל"

msgid "AUTO_EVO_RESULTS"
msgstr "תוצאות מפתח אוטומטי:"

msgid "AUTO_EVO_RUN_STATUS"
msgstr "מריץ סטטוס:"

#, fuzzy
msgid "AUTO_EVO_STATUS_COLON"
msgstr "מריץ סטטוס:"

msgid "AUTO_MOVE_FORWARDS"
msgstr "התקדמות אוטומטית"

msgid "AUTO_RESOLUTION"
msgstr "אוטומטי ({0}X{1})"

msgid "AVAILABLE_CONSTRUCTION_PROJECTS"
msgstr ""

msgid "AVAILABLE_MODS"
msgstr "מודים זמינים"

msgid "AWAKENING_STAGE"
msgstr ""

#, fuzzy
msgid "AWARE_STAGE"
msgstr "שלב המיקרובי"

msgid "BACK"
msgstr "חזור"

msgid "BACKSLASH"
msgstr "לוכסן שמאלי"

msgid "BACKSPACE"
msgstr "חזור"

#, fuzzy
msgid "BACTERIAL_CHEMOSYNTHESIS_COMMA_GLYCOLYSIS"
msgstr "סינתזת \"אוקסיטוקסי\""

#, fuzzy
msgid "BACTERIAL_THERMOSYNTHESIS"
msgstr "תרמוסינתזה"

msgid "BALANCE_DISPLAY_AT_DAY_ALWAYS"
msgstr ""

msgid "BALANCE_DISPLAY_AT_DAY_ALWAYS_TOOLTIP"
msgstr ""

msgid "BALANCE_DISPLAY_WHILE_MOVING"
msgstr ""

#, fuzzy
msgid "BALANCE_DISPLAY_WHILE_MOVING_TOOLTIP"
msgstr "פתח את תצוגת ההגדרה המתקדם"

msgid "BASE_MOBILITY"
msgstr "ניידות בסיסית"

msgid "BASE_MOVEMENT"
msgstr "מהירות בסיסית"

msgid "BASIC_VIEW"
msgstr "בסיסי"

msgid "BASIC_VIEW_BUTTON_TOOLTIP"
msgstr "לחזור אל תצוגת ההגדרה הבסיסית"

msgid "BATHYPELAGIC"
msgstr "בתיפלגיים"

msgid "BECOME_MACROSCOPIC"
msgstr "להפוך למקרוסקופי ({0}/{1})"

msgid "BECOME_MULTICELLULAR"
msgstr "להפוך לרב-תאיים ({0}/{1})"

msgid "BEGIN_THRIVING"
msgstr "התחל לשגשג"

msgid "BEHAVIOUR"
msgstr "התנהגות"

msgid "BEHAVIOUR_ACTIVITY"
msgstr "פעיל"

msgid "BEHAVIOUR_AGGRESSION"
msgstr "תוקפני"

msgid "BEHAVIOUR_FEAR"
msgstr "פחדן"

msgid "BEHAVIOUR_FOCUS"
msgstr "ממוקד"

msgid "BEHAVIOUR_OPPORTUNISM"
msgstr "סתגלן"

msgid "BELOW_SEA_LEVEL"
msgstr "{0}-{1}מ' מתחת פני הים"

msgid "BENCHMARKS"
msgstr ""

#, fuzzy
msgid "BENCHMARK_FINISHED"
msgstr "טעינה הסתיימה"

msgid "BENCHMARK_PHASE"
msgstr ""

msgid "BENCHMARK_RESULTS_COLON"
msgstr ""

msgid "BEST_PATCH_COLON"
msgstr "האזור הטוב ביותר:"

msgid "BIG_IRON_CHUNK"
msgstr "גוש ברזל גדול"

#, fuzzy
msgid "BIG_PHOSPHATE_CHUNK"
msgstr "גוש ברזל גדול"

msgid "BILLION_ABBREVIATION"
msgstr "{0} מיליארד"

msgid "BINDING_AGENT"
msgstr "מקשר"

msgid "BINDING_AGENT_DESCRIPTION"
msgstr "מאפשר להתחבר לתאים אחרים. זהו הצד הראשון לכיוון רב-תאים. בזמן שאתה חלק ממושבה, התרכובות משותפות בין התאים . אתה לא יכול להיכנס לעורך בזמן שאתה חלק ממושבה כך שאתה צריך לשחרר באת שיש לך מספיק תרכובות על מנת לחלק את התא שלך."

msgid "BINDING_AGENT_PROCESSES_DESCRIPTION"
msgstr "לחץ על [thrive:input]g_toggle_binding[/thrive:input] על מנת להחליף למצב קישור. בזמן מצב קישור אתה יכול להיצמד לתאים אחרים מאותו בני מינך על מנת ליצור מושבות על ידי תזוזה אליהם. על מנת לעזוב את המושבה לחץ [thrive:input]g_unbind_all[/thrive:input]."

msgid "BIND_AXES_SENSITIVITY"
msgstr "קשר צירים יחד"

msgid "BIOLUMINESCENT_VACUOLE"
msgstr "חלולית של ביולומינסנציה"

msgid "BIOME_LABEL"
msgstr "ביומה: {0}"

msgid "BODY_PLAN_EDITOR_COMMA_CELL_EDITOR"
msgstr ""

msgid "BRAIN_CELL_NAME_DEFAULT"
msgstr ""

msgid "BRAVE"
msgstr "אמיץ"

msgid "BROWSE"
msgstr "דפדף"

msgid "BROWSE_WORKSHOP"
msgstr "העלה Workshop"

#, fuzzy
msgid "BUILD_CITY"
msgstr "מבנה"

#, fuzzy
msgid "BUILD_QUEUE"
msgstr "מבנה"

#, fuzzy
msgid "BUILD_STRUCTURE"
msgstr "מבנה"

msgid "BY"
msgstr "על ידי:"

msgid "BY_REVOLUTIONARY_GAMES"
msgstr "עלי ידי Revolutionary Games Studio"

msgid "CALCIUM_CARBONATE"
msgstr "סידן פחמתי"

msgid "CALCIUM_CARBONATE_MEMBRANE_DESCRIPTION"
msgstr "לממברנה זו יש קליפה חזקה העשויה מסידן פחמתי. הוא מסוגל בקלות לעמוד בפני נזק ודורש פחות אנרגיה כדי לא לעוות. החסרונות זה שמעטפת כה כבדה עד שהיא גורמת לתא לנוע באטיות הרבה יותר וגם לוקח יותר זמן לספוג משאבים."

msgid "CAMERA"
msgstr "מצלמה"

msgid "CANCEL"
msgstr "ביטול"

msgid "CANCEL_ACTION_CAPITAL"
msgstr "בטל פעולה"

msgid "CANCEL_CURRENT_ACTION"
msgstr "בטל פעולה נוכחית"

msgid "CANNOT_DELETE_USED_CELL_TYPE"
msgstr "לא ניתן למחוק סוג תא הנמצא כרגע בשימוש כחלק מתוכנית גוף"

msgid "CANNOT_DELETE_USED_CELL_TYPE_TITLE"
msgstr "לא ניתן למחוק סוג תא זה אשר בשימוש"

msgid "CANNOT_ENGULF"
msgstr "לא יכול לבלוע"

msgid "CANNOT_MOVE_METABALL_TO_DESCENDANT_TREE"
msgstr "לא ניתן להזיז כדור-בשר לתוך עץ צאצאים"

msgid "CANNOT_REDUCE_BRAIN_POWER_STAGE"
msgstr ""

msgid "CANNOT_REDUCE_BRAIN_POWER_STAGE_TITLE"
msgstr ""

msgid "CANNOT_WRITE_SAVE"
msgstr "לא יכול לשכתב מחדש שמירה"

msgid "CANT_LOAD_MOD_INFO"
msgstr "לא יכול לטעון מידע על המוד מ{0}"

msgid "CAPSLOCK"
msgstr "מקש Caps Lock"

msgid "CARBON_DIOXIDE"
msgstr "פחמן דו חמצני"

msgid "CATEGORY_AN_ABUNDANCE"
msgstr "שפע"

msgid "CATEGORY_A_FAIR_AMOUNT"
msgstr "כמות נכבדת"

msgid "CATEGORY_LITTLE"
msgstr "קטן"

msgid "CATEGORY_QUITE_A_BIT"
msgstr "לא מעט"

msgid "CATEGORY_SOME"
msgstr "כמה"

msgid "CATEGORY_VERY_LITTLE"
msgstr "קטן מאוד"

msgid "CAUTIOUS"
msgstr "זהיר"

msgid "CELL"
msgstr "תא"

msgid "CELLS"
msgstr "תאים"

msgid "CELLULASE"
msgstr "צילוטאז"

msgid "CELLULASE_DESCRIPTION"
msgstr "צילולאז מאפשרים לתא לפרק ממברנות העשויות מתאית. כל תוספת מגדילה את יעילותו."

msgid "CELLULOSE"
msgstr "תאית"

msgid "CELLULOSE_MEMBRANE_DESCRIPTION"
msgstr "לממברנה זו יש דופן, שעוזרת להגנה טובה יותר מול נזק בכללי ובמיוחד נגד פגיעה פיזיקלית. זה גם עולה פחות אנרגיה בשביל לתחזק את צורתו, אבל לא מסוגל לספוג חומרים מהר יותר והוא איטי. [b] צילונאז מסוגל לעכל את הדופן זה[/b] והופך אותו לפגיע לבליעה מטורפים."

msgid "CELL_TYPE_NAME"
msgstr "שם סוג תא"

msgid "CHANGE_DESCRIPTION_IS_TOO_LONG"
msgstr "הערות שינוי ארוכות מידי"

msgid "CHANGE_THE_SYMMETRY"
msgstr "שנה סימטריה"

msgid "CHEATS"
msgstr "קודים"

msgid "CHEAT_KEYS_ENABLED"
msgstr "מקשי קודים מופעלים"

msgid "CHEAT_MENU"
msgstr "תפריט קודים"

msgid "CHEMICAL_BUTTON_MICROBE_TOOLTIP"
msgstr "הראה/החבא תהליכי תא"

msgid "CHEMOPLAST"
msgstr "כימופלסט"

msgid "CHEMOPLAST_DESCRIPTION"
msgstr "הכימופלסט הוא אברון בעל קרום כפול המכיל חלבונים המסוגלים להמיר [thrive:compound type=\"hydrogensulfide\"][/thrive:compound],[thrive:compound type=\"carbondioxide\"][/thrive:compound] ומים ל[thrive:compound type=\"glucose\"][/thrive:compound] בתהליך הנקרא [b]כימוסינתזה מימן גופרי[/b]. קצב ייצור ה[thrive:compound type=\"glucose\"][/thrive:compound] שלו משתנה עם ריכוז [thrive:compound type=\"carbondioxide\"][/thrive:compound]."

msgid "CHEMOPLAST_PROCESSES_DESCRIPTION"
msgstr "הופך [thrive:compound type=\"hydrogensulfide\"][/thrive:compound] ל[thrive:compound type=\"glucose\"][/thrive:compound]. בהתאם לריכוזו של [thrive:compoundtype=\"carbondioxide\"][/thrive:compound]."

msgid "CHEMORECEPTOR"
msgstr "כימורצפטור"

msgid "CHEMORECEPTOR_DESCRIPTION"
msgstr "כל התאים מסוגלים \"לראות\" דרך הכימורצפטור. זה איך התא אוסף מידע סביבו. הוספת אברון זה מאפשרת לכימורצפטור להיות יותר מדויק. מכיוון שהשחקן מסוגל לראות אפילו בשלב התא, זה מיוצג על ידי קו שמצביע מחוץ להמסך הנראה לעין המראה תרכובות קרובים שהשחקן עדיין לא ראה."

msgid "CHEMORECEPTOR_PROCESSES_DESCRIPTION"
msgstr "הכימוריצפטור מאפשר לך לאתר תרכובות מרחוק. שנה ברגע שמיקמת בשביל לשנות את סוג התרכובת ואת צבע הקו מכוון."

#, fuzzy
msgid "CHEMOSYNTHESIS"
msgstr "כימוסינתזה"

msgid "CHEMOSYNTHESIZING_PROTEINS"
msgstr "חלבונים כימוסינתזיים"

msgid "CHEMOSYNTHESIZING_PROTEINS_DESCRIPTION"
msgstr "חלבונים כימוסינתזיים הם מקבצים קטנים של חלבונים בציטופלזמה המסוגלים להמיר [thrive:compound type=\"hydrogensulfide\"][/thrive:compound], גזים [thrive:compound type=\"carbondioxide\"][/thrive:compound] ומים ל[thrive:compound type=\"glucose\"][/thrive:compound] בתהליך הנקרא [b]כימוסינתזה של מימן גופרתי[/b]. קצב ייצור ה[thrive:compound type=\"glucose\"][/thrive:compound] מתאזן עם ריכוז ה[thrive:compound type=\"carbondioxide\"][/thrive:compound]. מכיוון שהחלבונים הכימוסינתזיים צפים בציטופלזמה, הנוזל שמסביבם מבצעים [b]גליקוליזה[/b] ברמה מסוימת."

msgid "CHEMOSYNTHESIZING_PROTEINS_PROCESSES_DESCRIPTION"
msgstr "הופך [thrive:compound type=\"hydrogensulfide\"][/thrive:compound] ל[thrive:compound type=\"glucose\"][/thrive:compound]. בהתאם לריכוז של [thrive:compound type=\"carbondioxide\"][/thrive:compound]. בנוסף הופך [thrive:compound type=\"glucose\"][/thrive:compound] ל[thrive:compound type=\"atp\"][/thrive:compound]."

msgid "CHEMO_SYNTHESIS"
msgstr "כימוסינתזה"

msgid "CHITIN"
msgstr "כיטין"

msgid "CHITINASE"
msgstr "כיטינאז"

msgid "CHITINASE_DESCRIPTION"
msgstr "כיטינאז מאפשרים לתא לפרק ממברנות העשויות מכיטין. כל תוספת מגבירה את יעילותו."

msgid "CHITIN_MEMBRANE_DESCRIPTION"
msgstr "לממברנה זו יש דופן, שעוזרת להגנה טובה יותר מול נזק בכללי ובמיוחד נגד פגיעה מרעלנים. זה גם עולה פחות אנרגיה בשביל לתחזק את צורתו, אבל לא מסוגל לספוג חומרים מהר יותר והוא איטי. [b]כיטינאז מסוגל לעכל את הדופן זה[/b] והופך אותו לפגיע לבליעה מטורפים."

msgid "CHLOROPLAST"
msgstr "כלורופלסט"

msgid "CHLOROPLAST_DESCRIPTION"
msgstr "הכלורופלסט הוא אברון בעל קרום כפול המכיל פיגמנטים רגישים לאור הנערמים בשקיות קרומיות. זהו פרוקריוט שהוטמע לשימוש על ידי המארח האוקריוטי שלו. הפיגמנטים בכלורופלסט מסוגלים להשתמש באנרגיית האור כדי לייצר [thrive:compound type=\"glucose\"][/thrive:compound] ממים ו[thrive:compound type=\"carbondioxide\"][/thrive:compound] בתהליך הנקרא [b]פוטוסינתזה[/b]. הפיגמנטים הללו הם גם מה שמעניקים לו את הצבע ייחודי. קצב ייצור ה[thrive:compound type=\"glucose\"][/thrive:compound] שלו משתנה עם ריכוז ה[thrive:compound type=\"carbondioxide\"][/thrive:compound] ועוצמת ה[thrive:compound type=\"sunlight\"][/thrive:compound]."

msgid "CHLOROPLAST_PROCESSES_DESCRIPTION"
msgstr "מייצר[thrive:compound type=\"glucose\"][/thrive:compound]. בהתאם לריכוזו של [thrive:compound type=\"carbondioxide\"][/thrive:compound] ושל עוצמת ה[thrive:compound type=\"sunlight\"][/thrive:compound]."

msgid "CHOSEN_FILENAME_ALREADY_EXISTS"
msgstr "שם הקובץ הנבחר ({0}) כבר קיים. לשכתב מחדש?"

msgid "CHROMATIC_ABERRATION"
msgstr "סטייה כרומטית:"

#, fuzzy
msgid "CHROMATOPHORE_PHOTOSYNTHESIS_COMMA_GLYCOLYSIS"
msgstr "סינתזת \"אוקסיטוקסי\""

msgid "CHROMATOPHORE_PROCESSES_DESCRIPTION"
msgstr "מייצר [thrive:compound type=\"glucose\"][/thrive:compound]. בהתאם לריכוז של [thrive:compound type=\"carbondioxide\"][/thrive:compound] ועוצמת ה[thrive:compound type=\"sunlight\"][/thrive:compound]."

msgid "CHUNK_CELL_CORPSE_PART"
msgstr ""

msgid "CHUNK_FOOD_SOURCE"
msgstr "{0} צריכה"

msgid "CILIA"
msgstr "ריס"

msgid "CILIA_DESCRIPTION"
msgstr "ריסונים דומים לשוטונים אבל במקום שהם מספקים דחף לכיוון מסוים הם עוזרים לתא להסתובב ולפנות."

msgid "CILIA_PROCESSES_DESCRIPTION"
msgstr "מגדיל את מהירות הסיבוב של תאים גדולים."

#, fuzzy
msgid "CITY_SHORT_STATISTICS"
msgstr "סטטיסטיקת האורגניזם"

msgid "CLEAN_UP_OLD_SAVES"
msgstr "נקה שמירות ישנות"

msgid "CLOSE"
msgstr "סגור"

msgid "CLOSE_OPTIONS"
msgstr "לסגור אפשרויות?"

msgid "CLOUD_RESOLUTION_DIVISOR"
msgstr "מחליק רזולוציית ענן:"

msgid "CLOUD_SIMULATION_MINIMUM_INTERVAL"
msgstr "מרווח מינימלי של הדמיית ענן:"

msgid "COASTAL"
msgstr "חוף"

msgid "COLLISION_SHAPE"
msgstr "זמן ישויות עם צורות התנגשות"

msgid "COLOUR"
msgstr "צבע"

msgid "COLOURBLIND_CORRECTION"
msgstr "תיקון לעיוורון צבעים:"

msgid "COLOUR_PICKER_ADD_PRESET"
msgstr "הוסף את הצבע הנוכחי כקבוע"

msgid "COLOUR_PICKER_A_TOOLTIP"
msgstr "ערך האלפא בצבע הנתון"

msgid "COLOUR_PICKER_B_TOOLTIP"
msgstr "ערך הצבע הכחול בצבע הנתון"

msgid "COLOUR_PICKER_G_TOOLTIP"
msgstr "ערך הצבע הירוק בצבע הנתון"

msgid "COLOUR_PICKER_HSV_BUTTON_TOOLTIP"
msgstr ""
"שנה HSV (גוון, רוויה וערך) למצב כבוי או דלוק.\n"
"לא ניתן להדליק מצב \"טרי\"."

msgid "COLOUR_PICKER_H_TOOLTIP"
msgstr "ערך הגוון, חלק מהצבע"

msgid "COLOUR_PICKER_PICK_COLOUR"
msgstr "בחר צבע מחלון המשחק"

msgid "COLOUR_PICKER_PRESET_TOOLTIP"
msgstr ""
"צבע: {0}\n"
"עכבר שמאלי: להשתמש בקבוע זה\n"
"עכבר ימני: מחק קבוע זה"

msgid "COLOUR_PICKER_RAW_BUTTON_TOOLTIP"
msgstr ""
"חלף מצב \"טרי\" כבוי או דלוק.\n"
"במצב \"טרי\" אתה יכול לעשות את R,G,B\n"
"ערך הצבע יכול ללכת מעל 1.0.\n"
"לא ניתן להדליק את מצב HSV."

msgid "COLOUR_PICKER_R_TOOLTIP"
msgstr "ערך הצבע האדום בצבע הנתון"

msgid "COLOUR_PICKER_S_TOOLTIP"
msgstr "ערך הרוויה, הכמות צבע האפור בצבע מסוים"

msgid "COLOUR_PICKER_V_TOOLTIP"
msgstr "ערך הבהירות, עוצמת הצבע"

#, fuzzy
msgid "COMMON_ABILITIES"
msgstr "יכולות"

msgid "COMMON_EDITING_AND_STRATEGY"
msgstr ""

msgid "COMMUNITY_FORUM"
msgstr "פורום קהילתי"

msgid "COMMUNITY_FORUM_BUTTON_TOOLTIP"
msgstr "הצטרף לקהילת Thrive בפורום הקהילתי שלנו"

msgid "COMMUNITY_WIKI"
msgstr "ויקי קהילתי"

msgid "COMMUNITY_WIKI_BUTTON_TOOLTIP"
msgstr "ראו את ויקי הקהילתי שלנו"

msgid "COMPILED_AT_COLON"
msgstr "נבנה ב:"

#, fuzzy
msgid "COMPLETE_ACTION"
msgstr "נבנה ב:"

msgid "COMPOUNDS"
msgstr "תרכובות"

#, fuzzy
msgid "COMPOUNDS_AT_EQUILIBRIUM"
msgstr "תרכובת לחפש:"

#, fuzzy
msgid "COMPOUNDS_AT_MAX_SPEED"
msgstr "תרכובת לחפש:"

msgid "COMPOUNDS_BUTTON_MICROBE_TOOLTIP"
msgstr "הראה/החבא תרכובות"

msgid "COMPOUNDS_COLON"
msgstr "תרכובות:"

#, fuzzy
msgid "COMPOUND_BALANCE_FILL_TIME"
msgstr "מאזן תרכובות"

#, fuzzy
msgid "COMPOUND_BALANCE_FILL_TIME_TOO_LONG"
msgstr "מאזן תרכובות"

#, fuzzy
msgid "COMPOUND_BALANCE_MODE_TOOLTIP"
msgstr "הראה/החבא תרכובות"

msgid "COMPOUND_BALANCE_TITLE"
msgstr "מאזן תרכובות"

#, fuzzy
msgid "COMPOUND_BALANCE_TOOLTIP"
msgstr "הראה/החבא תרכובות"

msgid "COMPOUND_CLOUDS"
msgstr "ענני תרכובות"

msgid "COMPOUND_CLOUD_DENSITY"
msgstr "ריכוז ענני תרכובת"

msgid "COMPOUND_CLOUD_DENSITY_EXPLANATION"
msgstr "(ריכוז הענני התרכובות בסביבה)"

msgid "COMPOUND_CONCENTRATIONS_DECREASED"
msgstr "ריכוזי ה{0} ירדו ב{1}"

msgid "COMPOUND_FOOD_SOURCE"
msgstr "{0} צריכה"

#, fuzzy
msgid "COMPOUND_STORAGE_AMOUNT_DOES_NOT_LAST_NIGHT"
msgstr "מאזן תרכובות"

msgid "COMPOUND_STORAGE_NOT_ENOUGH_GENERATED_DURING_DAY"
msgstr ""

#, fuzzy
msgid "COMPOUND_STORAGE_NOT_ENOUGH_SPACE"
msgstr "{0} צריכה"

#, fuzzy
msgid "COMPOUND_STORAGE_STATS_TITLE"
msgstr "מאזן תרכובות"

#, fuzzy
msgid "COMPOUND_STORAGE_STATS_TOOLTIP"
msgstr "מאזן תרכובות"

msgid "COMPOUND_TO_FIND"
msgstr "תרכובת לחפש:"

msgid "CONCEPT_ART"
msgstr "איור קונספט"

msgid "CONFIG"
msgstr "קובץ תצורה"

msgid "CONFIRM_CAPITAL"
msgstr "אשר"

#, fuzzy
msgid "CONFIRM_DELETE"
msgstr "אשר יציאה"

msgid "CONFIRM_EXIT"
msgstr "אשר יציאה"

msgid "CONFIRM_FOSSILISATION_OVERWRITE"
msgstr ""

#, fuzzy
msgid "CONFIRM_MOVE_TO_ASCENSION_STAGE"
msgstr "(המהירות המוטציות שנוצרים במיני AI )"

#, fuzzy
msgid "CONFIRM_MOVE_TO_ASCENSION_STAGE_EXPLANATION"
msgstr "(המהירות המוטציות שנוצרים במיני AI )"

msgid "CONFIRM_MOVE_TO_INDUSTRIAL_STAGE"
msgstr ""

#, fuzzy
msgid "CONFIRM_MOVE_TO_INDUSTRIAL_STAGE_EXPLANATION"
msgstr "(המהירות המוטציות שנוצרים במיני AI )"

#, fuzzy
msgid "CONFIRM_MOVE_TO_SPACE_STAGE"
msgstr "(המהירות המוטציות שנוצרים במיני AI )"

#, fuzzy
msgid "CONFIRM_MOVE_TO_SPACE_STAGE_EXPLANATION"
msgstr "(המהירות המוטציות שנוצרים במיני AI )"

msgid "CONFIRM_NEW_GAME_BUTTON_TOOLTIP"
msgstr "הכנס למשחק בהגדרות אלו"

msgid "CONFIRM_NEW_GAME_BUTTON_TOOLTIP_DISABLED"
msgstr "חלק מההגדרות אינם חוקיות"

#, fuzzy
msgid "CONSTRUCTION_UNIT_NAME"
msgstr "טריטנופ (כחול - צהוב)"

msgid "CONTENT_UPLOADED_FROM"
msgstr "תוכן הWorkshop יעלו מהתיקייה: {0}"

#, fuzzy
msgid "CONTINUE"
msgstr "המשך לשגשג"

#, fuzzy
msgid "CONTINUE_AS_SPECIES"
msgstr "בחר מין"

msgid "CONTINUE_THRIVING"
msgstr "המשך לשגשג"

msgid "CONTINUE_TO_PROTOTYPES"
msgstr ""
"אתה הגעת לסוף של החלק ה\"מוכן\" של Thrive.\n"
"אם אתה רוצה, אתה יכול להמשיך לשלבי האבטיפוס המקדמים יותר הכוללים במשחק. הם יכולים להיות מאוד לא מוכנים, להשתמש בגרפיקה של מצייני מיקום ויכול בכללי להיות מאוד קשוח. אלה כלולים כחלק מהמשחק כדי להראות את הכיוון העתידי האפשרי של המשחק ואת החזון הכללי שלנו לגבי איך השלבים יתחברו.\n"
"\n"
"אתה לא תוכל לשמור, ברוב האבטיפוסים, אם אתה רוצה להמשיך או לחזור ברגע שתמשיך. אם אתה רוצה לחזור לשלב זה, בבקשה תשמור לפני שתתמשיך.\n"
"\n"
"אם אתה בחרת להמשיך, בבקשה תבין שזה שלב אבטיפוס ובבקשה על תתלונן על כמה זה לא מושלם."

msgid "CONTINUE_TO_PROTOTYPES_PROMPT"
msgstr "להמשיך לשלב האבטיפוס?"

#, fuzzy
msgid "CONTROLLER_ANY_DEVICE"
msgstr "שטחי מת של הבקר"

#, fuzzy
msgid "CONTROLLER_AXIS_L2"
msgstr "מצג ציר בקר :"

#, fuzzy
msgid "CONTROLLER_AXIS_LEFT_TRIGGER"
msgstr "מצג ציר בקר :"

#, fuzzy
msgid "CONTROLLER_AXIS_LEFT_X"
msgstr "מצג ציר בקר :"

#, fuzzy
msgid "CONTROLLER_AXIS_LEFT_Y"
msgstr "מצג ציר בקר :"

#, fuzzy
msgid "CONTROLLER_AXIS_NEGATIVE_DIRECTION"
msgstr "מצג ציר בקר :"

#, fuzzy
msgid "CONTROLLER_AXIS_POSITIVE_DIRECTION"
msgstr "רגישות הבקר"

#, fuzzy
msgid "CONTROLLER_AXIS_R2"
msgstr "מצג ציר בקר :"

#, fuzzy
msgid "CONTROLLER_AXIS_RIGHT_TRIGGER"
msgstr "מצג ציר בקר :"

#, fuzzy
msgid "CONTROLLER_AXIS_RIGHT_X"
msgstr "מצג ציר בקר :"

#, fuzzy
msgid "CONTROLLER_AXIS_RIGHT_Y"
msgstr "מצג ציר בקר :"

msgid "CONTROLLER_AXIS_VISUALIZERS"
msgstr "מצג ציר בקר :"

#, fuzzy
msgid "CONTROLLER_BUTTON_DPAD_DOWN"
msgstr "שטחי מת של הבקר"

#, fuzzy
msgid "CONTROLLER_BUTTON_DPAD_LEFT"
msgstr "שטחי מת של הבקר"

msgid "CONTROLLER_BUTTON_DPAD_RIGHT"
msgstr ""

#, fuzzy
msgid "CONTROLLER_BUTTON_DPAD_UP"
msgstr "שטחי מת של הבקר"

#, fuzzy
msgid "CONTROLLER_BUTTON_LEFT_SHOULDER"
msgstr "שטח מת:"

#, fuzzy
msgid "CONTROLLER_BUTTON_LEFT_STICK"
msgstr "שטחי מת של הבקר"

#, fuzzy
msgid "CONTROLLER_BUTTON_MISC1"
msgstr "שטחי מת של הבקר"

#, fuzzy
msgid "CONTROLLER_BUTTON_PADDLE1"
msgstr "שטחי מת של הבקר"

#, fuzzy
msgid "CONTROLLER_BUTTON_PADDLE2"
msgstr "שטחי מת של הבקר"

#, fuzzy
msgid "CONTROLLER_BUTTON_PADDLE3"
msgstr "שטחי מת של הבקר"

#, fuzzy
msgid "CONTROLLER_BUTTON_PADDLE4"
msgstr "שטחי מת של הבקר"

msgid "CONTROLLER_BUTTON_PS3_SELECT"
msgstr ""

#, fuzzy
msgid "CONTROLLER_BUTTON_PS3_START"
msgstr "רגישות הבקר"

#, fuzzy
msgid "CONTROLLER_BUTTON_PS_CIRCLE"
msgstr "שטח מת:"

#, fuzzy
msgid "CONTROLLER_BUTTON_PS_CROSS"
msgstr "שטח מת:"

#, fuzzy
msgid "CONTROLLER_BUTTON_PS_L1"
msgstr "שטחי מת של הבקר"

#, fuzzy
msgid "CONTROLLER_BUTTON_PS_L3"
msgstr "שטחי מת של הבקר"

#, fuzzy
msgid "CONTROLLER_BUTTON_PS_OPTIONS"
msgstr "שטח מת:"

#, fuzzy
msgid "CONTROLLER_BUTTON_PS_R1"
msgstr "שטחי מת של הבקר"

#, fuzzy
msgid "CONTROLLER_BUTTON_PS_R3"
msgstr "שטחי מת של הבקר"

#, fuzzy
msgid "CONTROLLER_BUTTON_PS_SHARE"
msgstr "שטחי מת של הבקר"

msgid "CONTROLLER_BUTTON_PS_SONY_BUTTON"
msgstr ""

#, fuzzy
msgid "CONTROLLER_BUTTON_PS_SQUARE"
msgstr "מצג ציר בקר :"

#, fuzzy
msgid "CONTROLLER_BUTTON_PS_TRIANGLE"
msgstr "מצג ציר בקר :"

#, fuzzy
msgid "CONTROLLER_BUTTON_RIGHT_SHOULDER"
msgstr "מצג ציר בקר :"

msgid "CONTROLLER_BUTTON_RIGHT_STICK"
msgstr ""

msgid "CONTROLLER_BUTTON_TOUCH_PAD"
msgstr ""

#, fuzzy
msgid "CONTROLLER_BUTTON_UNKNOWN"
msgstr "שטח מת:"

#, fuzzy
msgid "CONTROLLER_BUTTON_XBOX_A"
msgstr "שטח מת:"

#, fuzzy
msgid "CONTROLLER_BUTTON_XBOX_B"
msgstr "שטח מת:"

msgid "CONTROLLER_BUTTON_XBOX_BACK"
msgstr ""

msgid "CONTROLLER_BUTTON_XBOX_GUIDE"
msgstr ""

#, fuzzy
msgid "CONTROLLER_BUTTON_XBOX_START"
msgstr "רגישות הבקר"

#, fuzzy
msgid "CONTROLLER_BUTTON_XBOX_X"
msgstr "שטח מת:"

#, fuzzy
msgid "CONTROLLER_BUTTON_XBOX_Y"
msgstr "שטח מת:"

msgid "CONTROLLER_DEADZONES"
msgstr "שטחי מת של הבקר"

msgid "CONTROLLER_DEADZONE_CALIBRATION_EXPLANATION"
msgstr ""
"כלי זה מאפשר להגדיר את שטחים מתים של ציר הבקר. גדול שטח המת קובעים כמה צריך להזיז את מקל השליטה (או כפתור אנלוגי) לפני שתנועה זו מזוהה כקלט.\n"
"לפני התחלת הכיול אנא הזיזו את כל מקלות הבקר ושחררו אותם, וגם לחצו ושחררו את כל הלחצנים האנלוגיים (למשל טריגרים) בבקר שלכם."

msgid "CONTROLLER_DEADZONE_COLON"
msgstr "שטח מת:"

msgid "CONTROLLER_PROMPT_TYPE_SETTING"
msgstr ""

msgid "CONTROLLER_SENSITIVITY"
msgstr "רגישות הבקר"

#, fuzzy
msgid "CONTROLLER_UNKNOWN_AXIS"
msgstr "שטחי מת של הבקר"

msgid "COPY_ERROR_TO_CLIPBOARD"
msgstr "מעתיק שגיאה ללוח העתקה"

#, fuzzy
msgid "COPY_RESULTS"
msgstr "תוצאות מפתח אוטומטי:"

msgid "CORRECTION_PROTANOPE"
msgstr "פרוטנופ (אדום-ירוק)"

msgid "CORRECTION_TRITANOPE"
msgstr "טריטנופ (כחול - צהוב)"

#, fuzzy
msgid "CPU_THREADS"
msgstr "נושאים:"

msgid "CRAFTING_CLEAR_INPUTS"
msgstr ""

msgid "CRAFTING_ERROR_INTERNAL_CONSUME_PROBLEM"
msgstr ""

#, fuzzy
msgid "CRAFTING_ERROR_TAKING_ITEMS"
msgstr "בקנה מידה הפוך"

msgid "CRAFTING_FILTER_INPUTS"
msgstr ""

#, fuzzy
msgid "CRAFTING_KNOWN_ITEMS"
msgstr "בקנה מידה הפוך"

#, fuzzy
msgid "CRAFTING_NOT_ENOUGH_MATERIAL"
msgstr "בקנה מידה הפוך"

msgid "CRAFTING_NO_RECIPE_SELECTED"
msgstr ""

msgid "CRAFTING_NO_ROOM_TO_TAKE_CRAFTING_RESULTS"
msgstr ""

#, fuzzy
msgid "CRAFTING_RECIPE_DISPLAY"
msgstr "תוצאות מפתח אוטומטי:"

msgid "CRAFTING_RECIPE_HAND_AXE"
msgstr ""

#, fuzzy
msgid "CRAFTING_RESULTS"
msgstr "תוצאות מפתח אוטומטי:"

msgid "CRAFTING_SELECT_RECIPE_OR_ITEMS_TO_FILTER"
msgstr ""

msgid "CRAFTING_TAKE_ALL"
msgstr ""

#, fuzzy
msgid "CRAFTING_TITLE"
msgstr "חסרה כותרת"

msgid "CREATE"
msgstr "ליצור"

msgid "CREATED_AT"
msgstr "נוצר ב:"

msgid "CREATED_ON_PLATFORM"
msgstr "נוצר בפלטפורמה:"

msgid "CREATE_A_NEW_MICROBE"
msgstr "צור מיקרוב חדש"

msgid "CREATE_NEW"
msgstr "יוצר חדש"

msgid "CREATE_NEW_CELL_TYPE"
msgstr "יצירת סוג תא חדש"

msgid "CREATE_NEW_CELL_TYPE_DESCRIPTION"
msgstr "אתה יכול ליצור סוגי תא על ידי שיכפול קיימים ולתת להם שם חדש. ניתן לשנות סוגי תא בשביל להתמחותם לתפקידי שונים. בעת שינוי סוג התא כל אלו שממוקמים מאותו סוג גם יעודכנו."

msgid "CREATE_NEW_MOD"
msgstr "יצירת מוד חדש"

msgid "CREATE_NEW_SAVE"
msgstr "יוצר שמירה חדשה"

msgid "CREATE_NEW_TISSUE_TYPE"
msgstr "יצירת סוג רקמה חדשה"

msgid "CREATE_NEW_TISSUE_TYPE_DESCRIPTION"
msgstr "אתה יכול ליצור סוגי רקמות חדשות על ידי שיכפול קיימים ולתת להם שם חדש. ניתן לשנות סוגי רקמה עם העורך התאי בשביל להתאים אותם לתפקידים שונים."

msgid "CREATING_DOT_DOT_DOT"
msgstr "יוצר..."

msgid "CREATING_OBJECTS_FROM_SAVE"
msgstr "יוצר אובייקטים משמירה"

msgid "CREDITS"
msgstr "קרדיט"

msgid "CTRL"
msgstr "CTRL"

msgid "CURRENT_DEVELOPERS"
msgstr "מפתחים נוכחים"

msgid "CURRENT_LOCATION_CAPITAL"
msgstr "מיקום נוכחי"

#, fuzzy
msgid "CURRENT_RESEARCH_NONE"
msgstr "הצג שמות כפתורי בחירת חלקים"

#, fuzzy
msgid "CURRENT_RESEARCH_PROGRESS"
msgstr "פתח את מסך העזרה"

#, fuzzy
msgid "CURRENT_WORLD"
msgstr "מפתחים נוכחים"

#, fuzzy
msgid "CURRENT_WORLD_STATISTICS"
msgstr "סטטיסטיקת האורגניזם"

msgid "CUSTOM_USERNAME"
msgstr "שם משתמש מותאם אישית:"

msgid "CYTOPLASM"
msgstr "ציטופלזמה"

msgid "CYTOPLASM_DESCRIPTION"
msgstr "הקרביים הדביקים של התא. הציטופלזמה היא התערובת בסיסית של יונים, חלבונים ותרכובות אחרות המומסים במים הממלאים את פנים התא. אחד התפקידים שהוא מבצע הוא [b]גליקליזה[/b], המרת ה[thrive:compound type=\"glucose\"][/thrive:compound] ל[thrive:compound type=\"atp\"][/thrive:compound]. לתאים שחסרים האברונים למטבוליזם מתקדמת יותר, מסתמכים על תהליך התסיסה ליצור אנרגיה. הוא גם משומש לאחסון מולקולות בתא ולגדילתו."

msgid "CYTOPLASM_GLYCOLYSIS"
msgstr "גליקוליזה של הציטופלזמה"

msgid "CYTOPLASM_PROCESSES_DESCRIPTION"
msgstr "הופך [thrive:compound type=\"glucose\"][/thrive:compound] ל[thrive:compound type=\"atp\"][/thrive:compound]."

msgid "DAY_LENGTH"
msgstr ""

#, fuzzy
msgid "DAY_LENGTH_EXPLANATION"
msgstr "(באקראי מייצר סודות במשחק)"

msgid "DAY_NIGHT_CYCLE_ENABLED"
msgstr ""

#, fuzzy
msgid "DAY_NIGHT_CYCLE_ENABLED_EXPLANATION_2"
msgstr "(מתחיל עם ענן גלוקוז חופשי קרוב בכל דור)"

msgid "DEADZONE_CALIBRATION_FINISHED"
msgstr "כיול שטח מת הסתיים, השטח המת החדש מוצגים מתחת במציגי ערכי הציר."

msgid "DEADZONE_CALIBRATION_INPROGRESS"
msgstr "כיול שטח מת מתבצע. אנא אל תגע בשום כפתור או במקלות הבקר והמתן מספר שניות."

msgid "DEADZONE_CALIBRATION_IS_RESET"
msgstr "כיול שטח מת אותחל מחדש"

msgid "DEADZONE_CONFIGURATION"
msgstr "תצורת שטח מת"

msgid "DEATH"
msgstr "מוות"

msgid "DEBUG_COORDINATES"
msgstr ""

msgid "DEBUG_DRAW_NOT_AVAILABLE"
msgstr ""

msgid "DEBUG_PANEL"
msgstr "חלונית דיבאג"

msgid "DECEMBER"
msgstr "דצמבר"

#, fuzzy
msgid "DECREASE_ITEM_SIZE"
msgstr "הפרש ריר"

msgid "DEFAULT_AUDIO_OUTPUT_DEVICE"
msgstr "פלט ברירת מחדל"

msgid "DELETE"
msgstr "מחק"

msgid "DELETE_ALL_OLD_SAVE_WARNING_2"
msgstr ""
"מחיקת כל השמירות האוטומטיות והמהירות הישנות היינו בלתי הפיך, האם אתה בטוח שאתה רוצה למחוק את?:\n"
" - {0} שמירות אוטומטיות\n"
" - {1} שמירות מהירות\n"
" -{2} שמירות מגובות"

#, fuzzy
msgid "DELETE_FOSSIL_CONFIRMATION"
msgstr "מחיקת שמירה זו היינו פעולה בלתי הפיכה, האם אתה בטוח שאתה רוצה למחוק אתה לצמיתות?"

msgid "DELETE_OLD_SAVES_PROMPT"
msgstr "למחוק שמירות ישנות?"

msgid "DELETE_ORGANELLE"
msgstr "הסר אברון"

msgid "DELETE_SAVE_CONFIRMATION"
msgstr "מחיקת שמירה זו היינו פעולה בלתי הפיכה, האם אתה בטוח שאתה רוצה למחוק אתה לצמיתות?"

msgid "DELETE_SELECTED"
msgstr "מחק נבחרים"

msgid "DELETE_SELECTED_SAVES_PROMPT"
msgstr "למחוק שמירות שנבחרו?"

msgid "DELETE_SELECTED_SAVE_WARNING"
msgstr "מחיקת שמירות שנבחרו היינו פעולה בלתי הפיכה, האם אתה בטוח שאתה רוצה למחוק את {0} לצמיתות ?"

msgid "DELETE_THIS_SAVE_PROMPT"
msgstr "למחוק שמירה זו?"

#, fuzzy
msgid "DESCEND_BUTTON"
msgstr "מחיקת שמירה זו היינו פעולה בלתי הפיכה, האם אתה בטוח שאתה רוצה למחוק אתה לצמיתות?"

#, fuzzy
msgid "DESCEND_CONFIRMATION"
msgstr "מחיקת שמירה זו היינו פעולה בלתי הפיכה, האם אתה בטוח שאתה רוצה למחוק אתה לצמיתות?"

#, fuzzy
msgid "DESCEND_CONFIRMATION_EXPLANATION"
msgstr ""
"מיקרובים אגרסיבים ירדפו אחרי הטרפם למרחקים\n"
"והם לרוב נוטים להילחם בטורפים כשהם מותקפים.\n"
"מיקרובים שלווים לא יתקפו אחרים למרחקים\n"
"ופחות נוטים להשתמש ברעלנים כנגד טורפים."

msgid "DESCRIPTION"
msgstr "תיאור:"

msgid "DESCRIPTION_COLON"
msgstr "תיאור:"

msgid "DESCRIPTION_TOO_LONG"
msgstr "התיאור ארוך מידי"

msgid "DESPAWN_ENTITIES"
msgstr "הסר כל הישויות"

msgid "DETECTED_CPU_COUNT"
msgstr "זוהה ספירת מעבד:"

msgid "DEVBUILD_VERSION_INFO"
msgstr ""
"בניית תוכנה: {0}\n"
"בסניף {1} ב{2}\n"
"{3}"

msgid "DEVELOPERS"
msgstr "מפתחים"

#, fuzzy
msgid "DEVELOPMENT"
msgstr "ויקי מפתחים"

msgid "DEVELOPMENT_FORUM"
msgstr "פורום מפתחים"

msgid "DEVELOPMENT_FORUM_BUTTON_TOOLTIP"
msgstr "ראו עדכוני פיתוח בפורום המפתחים שלנו"

msgid "DEVELOPMENT_SUPPORTED_BY"
msgstr "פיתוח נתמך על ידי Revolutionary Games Studio"

msgid "DEVELOPMENT_WIKI"
msgstr "ויקי מפתחים"

msgid "DEVELOPMENT_WIKI_BUTTON_TOOLTIP"
msgstr "בקרו בויקי מפתחים שלנו"

msgid "DEVOURED"
msgstr "טרף"

msgid "DEV_BUILD_PATRONS"
msgstr "תומכי בניית תוכנה"

msgid "DIFFICULTY"
msgstr "קושי"

#, fuzzy
msgid "DIFFICULTY_DETAILS_STRING"
msgstr "קושי מוגדר מראש"

msgid "DIFFICULTY_PRESET"
msgstr "קושי מוגדר מראש"

msgid "DIFFICULTY_PRESET_CUSTOM"
msgstr "מותאם אישית"

msgid "DIFFICULTY_PRESET_EASY"
msgstr "קל"

msgid "DIFFICULTY_PRESET_HARD"
msgstr "קשה"

msgid "DIFFICULTY_PRESET_NORMAL"
msgstr "רגיל"

msgid "DIGESTION_EFFICIENCY"
msgstr "יעילות עיכול"

msgid "DIGESTION_EFFICIENCY_COLON"
msgstr "יעילות עיכול:"

msgid "DIGESTION_SPEED"
msgstr "מהירות עיכול"

msgid "DIGESTION_SPEED_COLON"
msgstr "מהירות עיכול:"

msgid "DIGESTION_SPEED_VALUE"
msgstr "{0} לשנייה"

msgid "DISABLED"
msgstr "כבוי"

msgid "DISABLE_ALL"
msgstr "השבת הכל"

msgid "DISCARD_AND_CONTINUE"
msgstr "מחק והמשך"

msgid "DISCARD_CHANGES"
msgstr "בטל שינויים"

#, fuzzy
msgid "DISCARD_MIGRATION"
msgstr "מחק והמשך"

msgid "DISCONNECTED_CELLS"
msgstr "תאים מנותקים"

msgid "DISCONNECTED_CELLS_TEXT"
msgstr ""
"ישנם תאים שאינם מחוברים לשאר.\n"
"בבקשה חבר את כל התאים אחד עם השני או בטל את הפעולה."

msgid "DISCONNECTED_METABALLS"
msgstr "כדורי-בשר מנותקים"

msgid "DISCONNECTED_METABALLS_TEXT"
msgstr ""
"ישנם כדורי-בשר מונחים, שאינם מחוברים לשאר.\n"
"בבקשה חבר את כל כדורי-בשר אחד עם השני על מנת להמשיך."

msgid "DISCONNECTED_ORGANELLES"
msgstr "אברונים מנותקים"

msgid "DISCONNECTED_ORGANELLES_TEXT"
msgstr ""
"ישנם אברונים שאינם מחוברים לשאר.\n"
"בבקשה חבר את כל האברונים אחד עם השני או בטל את הפעולה."

msgid "DISCORD_TOOLTIP"
msgstr "היצטרפו לשרת הדיסטורט הקהילתי שלנו"

#, fuzzy
msgid "DISMISSED_POPUPS_COLON"
msgstr "מהירות עיכול:"

#, fuzzy
msgid "DISMISSED_POPUPS_EXPLANATION"
msgstr ""
"מיקרובים ממוקדים יחפשו אחר גושים או טרף למרחקים\n"
"ולרוב הוא ישאף לגושים.\n"
"מיקורבים מגיבים ישנו למטרה חדשה באופן כפוף יותר."

msgid "DISMISS_INFORMATION_PERMANENTLY"
msgstr ""

msgid "DISMISS_WARNING_PERMANENTLY"
msgstr ""

#, fuzzy
msgid "DISPLAY_3D_MENU_BACKGROUNDS"
msgstr "הצג חלקיקי רקע"

msgid "DISPLAY_ABILITIES_BAR"
msgstr "תצוגת רשימת יכולות"

msgid "DISPLAY_BACKGROUND_PARTICLES"
msgstr "הצג חלקיקי רקע"

#, fuzzy
msgid "DISPLAY_DRIVER_OPENGL"
msgstr "הצג שמות כפתורי בחירת חלקים"

#, fuzzy
msgid "DISPLAY_DRIVER_VULKAN"
msgstr "הצג שמות כפתורי בחירת חלקים"

msgid "DISPLAY_PART_NAMES"
msgstr "הצג שמות כפתורי בחירת חלקים"

msgid "DISSOLVED_COMPOUND_FOOD_SOURCE"
msgstr "פיזור אחיד של מקור מזון סביבתי של {0}"

msgid "DOES_NOT_USE_FEATURE"
msgstr "לא"

msgid "DONATIONS"
msgstr "תרומות"

msgid "DOT_DOT_DOT"
msgstr "..."

msgid "DOUBLE"
msgstr "כפול"

msgid "DOUBLE_CLICK_TO_VIEW_IN_FULLSCREEN"
msgstr "לחץ פעמיים בשביל להציג במסך מלא"

msgid "DOUBLE_MEMBRANE_DESCRIPTION"
msgstr "קרום עם שתי שכבות, יש לו הגנה טובה יותר מפני נזק ולוקח פחות אנרגיה על מנת שלא להתעוות. יחד עם זאת, זה מאט את התא במעט ומוריד את הקצב שבו הוא ספוג משאבים מהסביבה."

msgid "DUMP_SCENE_TREE"
msgstr "נטוש SceneTree"

msgid "DUPLICATE_TYPE"
msgstr "שכפל סוג"

#, fuzzy
msgid "EARLY_MULTICELLULAR"
msgstr "רב תאים"

msgid "EASTEREGG_MESSAGE_1"
msgstr "עובדה משעשעת: הדידיניום והסנדלית הם דוגמה קלאסית של יחסי טורף - נטרף שנחקר במשך עשורים. אז האם אתה דידיניום או סנדלית? הטורף או הנטרף?"

msgid "EASTEREGG_MESSAGE_10"
msgstr "פיתולים!!"

msgid "EASTEREGG_MESSAGE_11"
msgstr "התכה את המתכה."

msgid "EASTEREGG_MESSAGE_12"
msgstr "אבל התאים הכחולים האלה."

msgid "EASTEREGG_MESSAGE_13"
msgstr "הנה טיפ: ביומות הן לא רק רקעים שונים, התרכובות בביומות שונות לעיתים נוצרים בקצב שונה."

msgid "EASTEREGG_MESSAGE_14"
msgstr "הנה טיפ: ככל שיש לך יותר שוטונים, כך אתה זז מהר יותר, ורוום ורוום!!, אבל זה גם עולה יותר ATP"

msgid "EASTEREGG_MESSAGE_15"
msgstr "הנה טיפ: אתה יכול \"לבלוע\" גושי ברזל או כל דבר אחר."

msgid "EASTEREGG_MESSAGE_16"
msgstr "הנה טיפ: תתכונן לפני שאתה מוסיף את הגרעין. הם יקרים! הן בעלות והן בתחזוקה."

msgid "EASTEREGG_MESSAGE_17"
msgstr "עובדה משעשעת: הידעת שיש יותר מ8000 מינים של ריסניות על כדור הארץ?"

msgid "EASTEREGG_MESSAGE_18"
msgstr "עובדה משעשעת: הסטנטור (Stentor) היא ריסנית היכולה למתוח את עצמה ולתפוס טרף במעין פה בצורת חצוצרה אשר שואב את הטרף פנימה על ידי יצירת זרמי מים עם הריסים."

msgid "EASTEREGG_MESSAGE_19"
msgstr "עובדה משעשעת: הדידיניום היא ריסנית אשר צד סנדליות."

msgid "EASTEREGG_MESSAGE_2"
msgstr "הנה טיפ: ניתן להשתמש ברעלנים בשביל להדוף רעלנים אחרים אם אתה מהיר מספיק."

msgid "EASTEREGG_MESSAGE_20"
msgstr "עובדה משעשעת: האמבה צדה ותופסת את טרפה עם 'רגליים' אשר עשויות מציטופלזמה הנקראות פסאודופודים. אנחנו רוצים להוסיף אותם לThrive."

msgid "EASTEREGG_MESSAGE_21"
msgstr "הנה טיפ: תזהר מתאים וחיידקים גדולים, זה לא כיף להתעכל, והם יאכלו אותך."

msgid "EASTEREGG_MESSAGE_22"
msgstr "מוביל צוות המוזיקה של Thrive יצר מלא שירים שטרם נוספו למשחק! ניתן לשמוע אותם או לצפות בסרטונים של המלחין בערוץ היוטיוב שלו: \"אוליבר לאוג\" (Oliver Lugg)."

msgid "EASTEREGG_MESSAGE_23"
msgstr "הנה טיפ: אם גודל התא שלך הוא 150 משושים או יותר, אתה תוכל לבלוע את הגוש הברזל הגדול ביותר."

msgid "EASTEREGG_MESSAGE_24"
msgstr "בThrive נועד להיות הדמיה של כוכב חייזרי, ולכן הגיוני שרוב היצורים היו דומים אחד לשני עקב אבולוציה שמתרחש סביבם. נראה אותכם אם תוכלו לזהות אותם!"

msgid "EASTEREGG_MESSAGE_25"
msgstr "עובדה משעשעת: צוות Thrive מדי פעם עושים פודקאסטים (הֶסְכֵּתות), כדאי לבדוק אותם!"

msgid "EASTEREGG_MESSAGE_26"
msgstr "עובדה משעשעת: Thrive נעשתה באמצעות מנוע \"Godot\" בקוד פתוח!"

msgid "EASTEREGG_MESSAGE_27"
msgstr "עובדה משעשעת: אחד מאבות טיפוס הראשונים שנתן לשחק, נוצר על ידי המתכנת המדהים שלנו: \"untrustedlife\"!"

msgid "EASTEREGG_MESSAGE_3"
msgstr "הנה טיפ: אוסמורגולציה עולה ATP 1 לשנייה על כל משושה שהתא שלך מכיל, ועל כל משושה ריק של ציטופלזמה מייצר ATP 5 לשנייה גם כן, כלומר שאם אתה מאבד ATP בגלל אוסמורגולציה, רק הוסף עוד משושי ציטופלזמה או הסר אברון כלשהו."

msgid "EASTEREGG_MESSAGE_4"
msgstr "עובדה משעשעת: במציאות, לפרוקריוטים יש משהו שנקרא ביוכומפרטמנט שמתנהג כמו אברון, שלמעשה הם נקראים אברונים פאותפולידריאליים."

msgid "EASTEREGG_MESSAGE_5"
msgstr "עובדה משעשעת: מטבולוזום הוא מה שנקרא אברון פאותפולידריאליים."

msgid "EASTEREGG_MESSAGE_6"
msgstr "הנה טיפ: לפעמים עדיף פשוט לברוח מתאים אחרים."

msgid "EASTEREGG_MESSAGE_7"
msgstr "הנה טיפ: אם תא בערך חצי מגודל שלך, זה מתי שאתה יכול לבלוע אתם."

msgid "EASTEREGG_MESSAGE_8"
msgstr "הנה טיפ: חיידקים יכולים להיות חזקים יותר ממה שהם נראים. הם אומנם נראים קטנים, אך חלקם יכולים להתחפר תוכך ולהורגך!"

msgid "EASTEREGG_MESSAGE_9"
msgstr "הנה טיפ: אתה יכול לצוד מינים אחרים עד כי הכחדה אם אתה לא זהיר מספיק. מינים אחרים מסוגלים לעשות זו גם."

msgid "EASTER_EGGS"
msgstr "לכלול ביצי פסחא"

msgid "EASTER_EGGS_EXPLANATION"
msgstr "(באקראי מייצר סודות במשחק)"

#, fuzzy
msgid "EDGE_PAN_SPEED"
msgstr "מהירות עיכול"

#, fuzzy
msgid "EDITING"
msgstr "כיטין"

msgid "EDITOR"
msgstr "עורך"

#, fuzzy
msgid "EDITORS_AND_MUTATIONS"
msgstr "מיטוכונדריון"

msgid "EDITOR_BUTTON_TOOLTIP"
msgstr "כנס לעורך ושנה את המין שלך"

msgid "EDITOR_TUTORIAL_EDITOR_TEXT"
msgstr ""
"ברוך הבא לעורך המיקרובי.\n"
"\n"
"כאן אתה יכול לסקור את כל מה שקרה מתחילת המשחק או ממתי שפעם אחרונה בקרת בעורך, ולערוך שינויים למין שלך.\n"
"\n"
"בלשונית זו תוכל לראות בדוח איזה מינים קיימים, איפה וכמה יש. אתה גם יכול לראות איזה גורמים סביבתיים השתנו בחלק העליון של הדוח.\n"
"\n"
"בשביל לעבור ללשונית הבאה, לחץ על הבא שבפינה הימנית התחתונה."

msgid "EIGHT_TIMES"
msgstr "8x"

#, fuzzy
msgid "EJECT_ENGULFED"
msgstr "לא יכול לבלוע"

#, fuzzy
msgid "EJECT_ENGULFED_TOOLTIP"
msgstr "לא יכול לבלוע"

msgid "ENABLED_MODS"
msgstr "מודים מופעלים"

msgid "ENABLE_ALL_COMPATIBLE"
msgstr "הפעל את כל המודים התואמים"

msgid "ENABLE_EDITOR"
msgstr "הפעל את העורך"

msgid "ENABLE_GUI_LIGHT_EFFECTS"
msgstr "אפשר תצוגת אור בממשק משתמש"

msgid "ENDOSYMBIONT_ENGULFED_ALREADY_DONE"
msgstr ""

msgid "ENDOSYMBIONT_ENGULFED_PROGRESS"
msgstr ""

msgid "ENDOSYMBIONT_TYPE_ALREADY_PRESENT"
msgstr ""

#, fuzzy
msgid "ENDOSYMBIOSIS_AVAILABLE_ORGANELLES"
msgstr "שכפל אברונים"

msgid "ENDOSYMBIOSIS_BUTTON"
msgstr ""

#, fuzzy
msgid "ENDOSYMBIOSIS_CANCEL_TOOLTIP"
msgstr "שחרר הכל"

#, fuzzy
msgid "ENDOSYMBIOSIS_COMPLETE_TOOLTIP"
msgstr "הערך משומש ביצור העולם, ועל כך, שחייב להיות מספר שלם חיובי"

#, fuzzy
msgid "ENDOSYMBIOSIS_EXPLANATION"
msgstr ""
"מיקרובים אגרסיבים ירדפו אחרי הטרפם למרחקים\n"
"והם לרוב נוטים להילחם בטורפים כשהם מותקפים.\n"
"מיקרובים שלווים לא יתקפו אחרים למרחקים\n"
"ופחות נוטים להשתמש ברעלנים כנגד טורפים."

msgid "ENDOSYMBIOSIS_NOTHING_ENGULFED"
msgstr ""

#, fuzzy
msgid "ENDOSYMBIOSIS_NO_CANDIDATE_ORGANELLES"
msgstr "אברונים מנותקים"

#, fuzzy
msgid "ENDOSYMBIOSIS_PROGRESSING_EXPLANATION"
msgstr ""
"מיקרובים ממוקדים יחפשו אחר גושים או טרף למרחקים\n"
"ולרוב הוא ישאף לגושים.\n"
"מיקורבים מגיבים ישנו למטרה חדשה באופן כפוף יותר."

msgid "ENDOSYMBIOSIS_PROKARYOTIC_LIMIT_EXPLANATION"
msgstr ""

#, fuzzy
msgid "ENDOSYMBIOSIS_SINGLE_SPECIES_PROGRESS_DESCRIPTION"
msgstr "הופך [thrive:compound type=\"hydrogensulfide\"][/thrive:compound] ל[thrive:compound type=\"glucose\"][/thrive:compound]. בהתאם לריכוז של [thrive:compound type=\"carbondioxide\"][/thrive:compound]. בנוסף הופך [thrive:compound type=\"glucose\"][/thrive:compound] ל[thrive:compound type=\"atp\"][/thrive:compound]."

#, fuzzy
msgid "ENDOSYMBIOSIS_START_TOOLTIP"
msgstr "כנס לעורך ושנה את המין שלך"

#, fuzzy
msgid "ENDOSYMBIOSIS_TITLE"
msgstr "חסרה כותרת"

msgid "ENERGY_BALANCE_TOOLTIP_CONSUMPTION"
msgstr "{0}: {1}- ATP"

msgid "ENERGY_BALANCE_TOOLTIP_PRODUCTION"
msgstr "{0}: {1}+ ATP"

msgid "ENERGY_IN_PATCH_FOR"
msgstr "אנרגיה מ{0} ל{1}"

#, fuzzy
msgid "ENERGY_IN_PATCH_SHORT"
msgstr "אנרגיה מ{0} ל{1}"

msgid "ENERGY_SOURCES"
msgstr "מקורות אנרגיה:"

msgid "ENERGY_SUMMARY_LINE"
msgstr "סך האנרגיה שנאספה הוא {0} עם עלות בודדת של {1} וכתוצאה מכך אוכלוסייה בלתי מותאמת של {2}"

msgid "ENGULF_NO_ATP_DAMAGE_MESSAGE"
msgstr ""

msgid "ENTER_EXISTING_ID"
msgstr "הכנס ID קיים"

msgid "ENTER_EXISTING_WORKSHOP_ID"
msgstr "הכנס Workshop ID קיים"

msgid "ENTITY_LABEL"
msgstr "תווית ישות"

msgid "ENVIRONMENT"
msgstr "סביבה"

#, fuzzy
msgid "ENVIRONMENTAL_CONDITIONS"
msgstr "מיטוכונדריון"

msgid "ENVIRONMENTAL_GLUCOSE_RETENTION"
msgstr "שימור גלוקוז סביבתי"

msgid "ENVIRONMENTAL_GLUCOSE_RETENTION_EXPLANATION"
msgstr "(כמות הגלוקוז שנשמר בסביבה בכל דור)"

msgid "ENVIRONMENT_BUTTON_MICROBE_TOOLTIP"
msgstr "הראה/החבא סביבה"

msgid "EPIPELAGIC"
msgstr "אפיפלגית"

msgid "EQUIPMENT_TYPE_AXE"
msgstr ""

msgid "ERROR"
msgstr "שגיאה"

msgid "ERROR_CREATING_FOLDER"
msgstr "תקלה ביצירת תיקייה בשביל המוד"

msgid "ERROR_CREATING_INFO_FILE"
msgstr "תקלה ביצירת מידע על המוד"

msgid "ERROR_FAILED_TO_SAVE_NEW_SETTINGS"
msgstr "שגיאה: נכשל הניסיון לשמור ההגדרות החדשות לקובץ התצורה."

#, fuzzy
msgid "ERROR_FETCHING_EXPLANATION"
msgstr "(באקראי מייצר סודות במשחק)"

#, fuzzy
msgid "ERROR_FETCHING_NEWS"
msgstr "תקלה ביצירת מידע על המוד"

msgid "ERROR_LOADING"
msgstr "טוען שגיאה"

msgid "ERROR_SAVING"
msgstr "שומר שגיאה"

msgid "ESCAPE"
msgstr "Esc"

msgid "ESCAPE_ENGULFING"
msgstr "בריחה מבליעה"

msgid "ESTUARY"
msgstr "שפך נהר"

msgid "EVOLUTIONARY_TREE"
msgstr "עץ אבולוציוני"

#, fuzzy
msgid "EVOLUTIONARY_TREE_BUILD_FAILED"
msgstr "עץ אבולוציוני"

msgid "EXACT_VERSION_COLON"
msgstr "גרסת Thrive מדויקת:"

msgid "EXACT_VERSION_TOOLTIP"
msgstr "זוהי מחויבת הקוד המדויקת שממנה הורכבה הגרסה הזו של Thrive"

msgid "EXCEPTION_HAPPENED_PROCESSING_SAVE"
msgstr "משהו חריג אירע במהלך עיבוד טעינת אובייקטים"

msgid "EXCEPTION_HAPPENED_WHILE_LOADING"
msgstr "חריג אירע בעת טעינת נתוני שמירה"

#, fuzzy
msgid "EXISTING_BUILDINGS"
msgstr "הכנס ID קיים"

msgid "EXIT"
msgstr "יציאה"

#, fuzzy
msgid "EXIT_EDITOR"
msgstr "לך לכרטיסיית העורך הבאה"

#, fuzzy
msgid "EXIT_TO_LAUNCHER"
msgstr "מקש E"

msgid "EXPERIMENTAL_FEATURES"
msgstr ""

#, fuzzy
msgid "EXPERIMENTAL_FEATURES_EXPLANATION"
msgstr "(המהירות המוטציות שנוצרים במיני AI )"

msgid "EXPORT_ALL_WORLDS"
msgstr ""

#, fuzzy
msgid "EXPORT_ALL_WORLDS_TOOLTIP"
msgstr "היצטרפו לשרת הדיסטורט הקהילתי שלנו"

#, fuzzy
msgid "EXPORT_SUCCESS"
msgstr "טריפה של {0}"

msgid "EXTERNAL"
msgstr "חיצוניים"

msgid "EXTERNAL_EFFECTS"
msgstr "השפעות חיצוניות:"

msgid "EXTINCTION_BOX_TEXT"
msgstr "כמו 99% מכל המינים שחיו אי פעם, אתה נכחדת. אחרים יחליפו וישגשגו במקומך. אבל אתה תישכח, ניסוי כושל של האבולוציה."

msgid "EXTINCTION_CAPITAL"
msgstr "נכחד"

msgid "EXTINCT_FROM_PATCH"
msgstr "נכחד מהאזור"

msgid "EXTINCT_FROM_THE_PLANET"
msgstr "נכחד מהכוכב לכת"

msgid "EXTINCT_IN_PATCH"
msgstr "נכחד מהאזור"

msgid "EXTINCT_SPECIES"
msgstr "מינים נכחדים"

msgid "EXTRAS"
msgstr "תוספות"

msgid "EXTRA_OPTIONS"
msgstr "אפשרויות נוספות"

msgid "FACEBOOK_TOOLTIP"
msgstr "בקרו באתר הפייסבוק שלנו"

msgid "FAILED"
msgstr "נכשל"

#, fuzzy
msgid "FAILED_ONE_OR_MORE_SAVE_DELETION_DESCRIPTION"
msgstr "המוד המדהים שלי"

#, fuzzy
msgid "FAILED_SAVE_DELETION"
msgstr "שגיאה: נכשל הניסיון לשמור ההגדרות החדשות לקובץ התצורה."

#, fuzzy
msgid "FAILED_SAVE_DELETION_DESCRIPTION"
msgstr "שדרוג שמירה שצוינה נכשלה בעקבות השגיאה הבאה:"

msgid "FEARFUL"
msgstr "פחדן"

msgid "FEAR_EXPLANATION"
msgstr ""
"מיקרובים פחדנים יברחו למרחקים\n"
"והם נוטים לברוח מטורפים בכללי.\n"
"מיקרובים אמיצים לא יפחדו מטורפים לידם\n"
"והם נוטים לתקוף חזרה."

#, fuzzy
msgid "FEATURE_DISABLED"
msgstr "כבוי"

#, fuzzy
msgid "FEATURE_ENABLED"
msgstr "מקשי קודים מופעלים"

msgid "FEBRUARY"
msgstr "פברואר"

#, fuzzy
msgid "FEED_ITEM_CONTENT_PARSING_FAILED"
msgstr "אתחול ספריית Steam נכשל"

#, fuzzy
msgid "FEED_ITEM_MISSING_CONTENT"
msgstr ""
"זמן עיבוד: {0} שניות\n"
"זמן ממשי: {1} שניות\n"
"ישויות: {2} אחר: {3}\n"
"נוצרו: {4} נמחקו: {5}\n"
"צמתים בשימוש: {6}\n"
"זיכרון בשימוש: {7}\n"
"זכרון מעבד גרפי: {8}\n"
"אובייקטים עובדו: {9}\n"
"תאים צוירו: {10} 2D: {11}\n"
"פסגות שעובדו: {12}\n"
"שינויי חומרים: {13}\n"
"שינויי הצללה: {14}\n"
"צמתים מופרדים: {15}\n"
"וידאו שנעצר: {16} ms\n"
"סך הכול: {17}\n"
"זמן מעבד כולל:\n"
"{18}"

msgid "FEED_ITEM_PUBLISHED_AT"
msgstr ""

msgid "FEED_ITEM_TRUNCATED_NOTICE"
msgstr ""

#, fuzzy
msgid "FERROPLAST"
msgstr "תרמופלסט"

#, fuzzy
msgid "FERROPLAST_DESCRIPTION"
msgstr "התרמופלסט הוא אברון בעל קרום כפול המכיל פיגמנטים רגישים לחום הנערמים יחד בתוך שקי קרום האוקריוטי שלו. זהו פרוקריוט שהשתנה לצרכי המארח האיקוריוטי. הפיגמנטים בתרמופלסט מסוגלים להשתמש באנרגיה של בדלי החום בסביבה בכדי ליצור [thrive:compound type=\"atp\"][/thrive:compound] ממים בתהליך שנקרא [b]תרמוסינתזה[/b]. קצב ייצור ה[thrive:compound type=\"atp\"][/thrive:compound] שלו משתנה עם ריכוז ה[thrive:compound type=\"atp\"][/thrive:compound] וה[thrive:compound type=\"temperature\"][/thrive:compound]."

#, fuzzy
msgid "FERROPLAST_PROCESSES_DESCRIPTION"
msgstr "מייצר [thrive:compound type=\"glucose\"][/thrive:compound]. בהתאם לריכוזו של [thrive:compound type=\"carbondioxide\"][/thrive:compound] ושל הטמפרטורה."

msgid "FILTER_ITEMS_BY_CATEGORY_COLON"
msgstr "סננן לפי קטגוריה:"

msgid "FIND_CURRENT_PATCH"
msgstr "מצא את האזור הנוכחי"

msgid "FINISHED_DOT"
msgstr "נגמר."

msgid "FINISH_EDITING_AND_RETURN_TO_ENVIRONMENT"
msgstr "סיים עריכה וחזור לסביבה"

msgid "FINISH_ONE_GENERATION"
msgstr "סיים דור אחד"

msgid "FINISH_X_GENERATIONS"
msgstr "סיים {0} דורות"

msgid "FIRE_TOXIN"
msgstr "שחרר רעלנים"

#, fuzzy
msgid "FIRE_TOXIN_TOOLTIP"
msgstr "חלק מהאפשרויות היו מבוטלים לשינוי אם LAWK מופעל"

msgid "FLAGELLUM"
msgstr "שוטון"

msgid "FLAGELLUM_DESCRIPTION"
msgstr "השוטון (ברבים: שוטונים) הוא צרור סיבי חלבון דמוי שוט המשתרע מקרום התא אשר משתמש ב- ATP כדי לגלול ולהניע את התא לכיוון מסוים. מקומו של השוטון קובע את כיוונו שממנו מספק דחף לתנועת התא. כיוון הדחף מנוגד לכיוון שהשוטון פונה, למשל שוטון שמונח בכיוון השמאל של התא יספק דחף לימין."

msgid "FLAGELLUM_PROCESSES_DESCRIPTION"
msgstr "משתמש ב[thrive:compound type=\"atp\"][/thrive:compound] על מנת להגביר את מהירותו של התא."

#, fuzzy
msgid "FLEET_NAME_FROM_PLACE"
msgstr "נכחד מהכוכב"

#, fuzzy
msgid "FLEET_UNITS"
msgstr "{0} {1}"

#, fuzzy
msgid "FLOATING_CHUNKS_COLON"
msgstr "רוטציה:"

msgid "FLOATING_HAZARD"
msgstr "מפגע צף"

msgid "FLUID"
msgstr "גמיש"

msgid "FLUIDITY_RIGIDITY"
msgstr "נזילות / קשיחות"

msgid "FOCUSED"
msgstr "ממוקד"

msgid "FOCUS_EXPLANATION"
msgstr ""
"מיקרובים ממוקדים יחפשו אחר גושים או טרף למרחקים\n"
"ולרוב הוא ישאף לגושים.\n"
"מיקורבים מגיבים ישנו למטרה חדשה באופן כפוף יותר."

#, fuzzy
msgid "FOG_OF_WAR_DISABLED"
msgstr "כבוי"

#, fuzzy
msgid "FOG_OF_WAR_DISABLED_DESCRIPTION"
msgstr "שדרוג שמירה שצוינה נכשלה בעקבות השגיאה הבאה:"

msgid "FOG_OF_WAR_INTENSE"
msgstr ""

#, fuzzy
msgid "FOG_OF_WAR_INTENSE_DESCRIPTION"
msgstr "ניטרוגנאז הוא חלבון המסוגל להשתמש ב[thrive:compound type=\"nitrogen\"][/thrive:compound] גזי ובאנרגיה תאית בצורת [thrive:compound type=\"atp\"][/thrive:compound] בכדי לייצר [thrive:compound type=\"ammonia\"][/thrive:compound], מרכיב תזונתי מרכזי לתאים. זהו תהליך המכונה [b]קיבוע חנקן אנאירובי[/b]. מכיוון שהניטרוגנאז צף בציטופלזמה, הנוזל שמסביבו מבצע [b]גליקוליזה[/b] ברמה מסוימת."

msgid "FOG_OF_WAR_MODE"
msgstr ""

msgid "FOG_OF_WAR_REGULAR"
msgstr ""

#, fuzzy
msgid "FOG_OF_WAR_REGULAR_DESCRIPTION"
msgstr "דקור תאים אחרים בעזרתו."

msgid "FOOD_CHAIN"
msgstr "שרשרת המזון"

msgid "FOOD_SOURCE_ENERGY_INFO"
msgstr "{0} אנרגיה: {1} (כשירות: {2}) כמות אנרגיה זמינה: {3} (כשירות כללית: {4})"

msgid "FORGET_MOD_DETAILS"
msgstr "הסר מידע מקומי"

msgid "FORGET_MOD_DETAILS_TOOLTIP"
msgstr "הסר נתונים מקומיים לגבי פריט זה. שימושי אם הזנת ID שגוי או רוצה להעלות גרסה חדשה לפריט אחר."

msgid "FORM_ERROR_MESSAGE"
msgstr "שגיאה: {0}"

#, fuzzy
msgid "FOSSILISATION"
msgstr "אוכלוסיה:"

#, fuzzy
msgid "FOSSILISATION_EXPLANATION"
msgstr ""
"מיקרובים אגרסיבים ירדפו אחרי הטרפם למרחקים\n"
"והם לרוב נוטים להילחם בטורפים כשהם מותקפים.\n"
"מיקרובים שלווים לא יתקפו אחרים למרחקים\n"
"ופחות נוטים להשתמש ברעלנים כנגד טורפים."

#, fuzzy
msgid "FOSSILISATION_FAILED"
msgstr "אוכלוסיה:"

#, fuzzy
msgid "FOSSILISATION_FAILED_DESCRIPTION"
msgstr "שדרוג שמירה שצוינה נכשלה בעקבות השגיאה הבאה:"

msgid "FOSSILISATION_HINT"
msgstr ""

msgid "FOSSILISATION_HINT_ALREADY_FOSSILISED"
msgstr ""

#, fuzzy
msgid "FOSSILISE"
msgstr "נייח"

#, fuzzy
msgid "FOSSIL_DELETION_FAILED"
msgstr "יצירת מוד נכשלה"

#, fuzzy
msgid "FOSSIL_DELETION_FAILED_DESCRIPTION"
msgstr "שדרוג שמירה שצוינה נכשלה בעקבות השגיאה הבאה:"

msgid "FOUR_TIMES"
msgstr "4x"

msgid "FPS"
msgstr "פריימים לשנייה: {0}"

msgid "FPS_DISPLAY"
msgstr "תצוגת FPS"

msgid "FRAME_DURATION"
msgstr "דלתא: {0}"

msgid "FREEBUILDING"
msgstr "ארגז חול"

msgid "FREE_GLUCOSE_CLOUD"
msgstr "ענני גלוקוז חופשיים בזמן שיוצאים מהעורך"

msgid "FREE_GLUCOSE_CLOUD_EXPLANATION"
msgstr "(מתחיל עם ענן גלוקוז חופשי קרוב בכל דור)"

msgid "FULLSCREEN"
msgstr "מסך מלא"

msgid "FULL_MOD_INFO"
msgstr "מידע מלא על המוד"

msgid "GALLERY_VIEWER"
msgstr "מציג גלריה"

msgid "GAME_DESIGN_TEAM"
msgstr "צוות מעצבי משחק"

#, fuzzy
msgid "GAME_SYSTEMS"
msgstr "צוות מעצבי משחק"

#, fuzzy
msgid "GATHERED_ENERGY_TOOLTIP"
msgstr "ראו את דף הפטריון שלנו"

msgid "GENERAL"
msgstr "כללי"

msgid "GENERATIONS"
msgstr "דורות"

msgid "GENERATION_COLON"
msgstr "דור:"

msgid "GITHUB_TOOLTIP"
msgstr "צפו בספריית GitHub שלנו"

msgid "GLES3"
msgstr "GLES3"

msgid "GLOBAL_INITIAL_LETTER"
msgstr "ג"

msgid "GLOBAL_TIMELINE_SPECIES_MIGRATED_TO"
msgstr "חלק מאוכלוסיית [b][u]{0}[/u][/b] נדדה מ{1} ל{2}"

msgid "GLUCOSE"
msgstr "גלוקוז"

msgid "GLUCOSE_CONCENTRATIONS_DRASTICALLY_DROPPED"
msgstr "ריכוזי הגלוקוז ירדו בצורה דרסטית!"

msgid "GLYCOLYSIS"
msgstr "גליקוליזה"

#, fuzzy
msgid "GLYCOLYSIS_COMMA_ANAEROBIC_NITROGEN_FIXATION"
msgstr "קיבוע חנקן אנאירובי"

msgid "GODMODE"
msgstr "מצב אלוהים"

#, fuzzy
msgid "GOD_TOOLS_TITLE"
msgstr "היצטרפו לשרת הדיסטורט הקהילתי שלנו"

msgid "GOOGLY_EYE_CELL"
msgstr "עיניי תא מרשרשות"

msgid "GOT_IT"
msgstr "הבנתי"

msgid "GPL_LICENSE_HEADING"
msgstr "להלן טקסט רישיון GPL:"

msgid "GPU_NAME"
msgstr "מעבד גרפי:"

msgid "GRAPHICS"
msgstr "גרפיקה"

msgid "GRAPHICS_TEAM"
msgstr "צוות גרפיקה"

msgid "GUI"
msgstr "ממשק משתמש"

msgid "GUI_LIGHT_EFFECTS_OPTION_DESCRIPTION"
msgstr ""
"אפשר את אפקט הבהוב אורות על ממשק משתמש (למשל הבהוב כפתור העורך)\n"
"\n"
"אם אתה נתקל בבאג בזמן שחלקים מהכפתור העורך נעלמים,\n"
"נסה להשבות את זה בשביל לראות אם הבעיה נעלמה."

#, fuzzy
msgid "GUI_TAB_NAVIGATION"
msgstr "{0} אלפים"

msgid "GUI_VOLUME"
msgstr "עוצמת ממשק עזרים"

msgid "HEALTH"
msgstr "חיים"

msgid "HELP_BUTTON_TOOLTIP"
msgstr "עזרה"

msgid "HIGHER_VALUES_INCREASE_PERFORMANCE"
msgstr "(ערכים גבוהים יותר מגדילים ביצועים)"

msgid "HIGHER_VALUES_WORSEN_PERFORMANCE"
msgstr "(ערכים גבוהים מדרדר ביצועים)"

msgid "HOLD_FOR_PAN_OR_ROTATE_MODE"
msgstr "החזק בשביל להחליף בין מצב גלילה לסיבוב"

#, fuzzy
msgid "HOLD_FOR_PAN_WITH_MOUSE"
msgstr "החזק בשביל להחליף בין מצב גלילה לסיבוב"

msgid "HOLD_PACK_COMMANDS_MENU"
msgstr "החזק כדי להציג את תפריט פקודות"

msgid "HOLD_TO_SHOW_CURSOR"
msgstr "החזק בשביל להראות את סמן העכבר"

msgid "HOLD_TO_SHOW_CURSOR_ADVICE_TEXT"
msgstr "החזק [thrive:input]g_free_cursor[/thrive:input] עבור סמן העכבר"

#, fuzzy
msgid "HOLD_TO_SKIP_CREDITS"
msgstr "החזק בשביל להראות את סמן העכבר"

#, fuzzy
msgid "HOME"
msgstr "מקש Home"

msgid "HORIZONTAL_COLON"
msgstr "אופקי:"

msgid "HORIZONTAL_WITH_AXIS_NAME_COLON"
msgstr "אופקי (ציר: {0})"

msgid "HP_COLON"
msgstr "חיים:"

msgid "HSV"
msgstr "HSV"

msgid "HUD_MESSAGE_MULTIPLE"
msgstr ""

msgid "HYDROGEN_SULFIDE"
msgstr "מימן גופרתי"

msgid "ICESHARD"
msgstr "רסיסי קרח"

msgid "ICESHELF"
msgstr "מדף קרח"

msgid "ID_IS_NOT_A_NUMBER"
msgstr "מספר ID אינו חוקי"

msgid "ID_NUMBER"
msgstr "מספר ID"

#, fuzzy
msgid "IMAGE_FILE_TYPES"
msgstr "סוגי קרום"

msgid "INCLUDE_MULTICELLULAR_PROTOTYPE"
msgstr "לכלול את אבטיפוס של השלבים המתקדמים יותר"

msgid "INCLUDE_MULTICELLULAR_PROTOTYPE_EXPLANATION"
msgstr "(חלק מהאפשריות יכולים להיות לא זמינים כשאתה מגיע לשלבים הבאים)"

#, fuzzy
msgid "INCREASE_ITEM_SIZE"
msgstr "יוצר חדש"

msgid "INDUSTRIAL_STAGE"
msgstr ""

msgid "INFINITE_COMPOUNDS"
msgstr "תרכובות אינסופיות"

msgid "INFINITE_MP"
msgstr "אינסוף נקמ\"ו"

#, fuzzy
msgid "INFO_BOX_COST"
msgstr "אתה שגשגת!"

#, fuzzy
msgid "INFO_BOX_EDITORS"
msgstr "אתה שגשגת!"

msgid "INFO_BOX_ENZYMES"
msgstr ""

#, fuzzy
msgid "INFO_BOX_GAMEPLAY_TYPE"
msgstr "עלות אוסמורגולציה"

#, fuzzy
msgid "INFO_BOX_INTERNAL_NAME"
msgstr "שם (תיקייה) פנימי:"

msgid "INFO_BOX_MASS"
msgstr ""

#, fuzzy
msgid "INFO_BOX_NEXT_STAGE"
msgstr "אתה שגשגת!"

#, fuzzy
msgid "INFO_BOX_OSMOREGULATION_COST"
msgstr "עלות אוסמורגולציה"

#, fuzzy
msgid "INFO_BOX_PREVIOUS_STAGE"
msgstr "אין תהליכים"

#, fuzzy
msgid "INFO_BOX_PROCESSES"
msgstr "אין תהליכים"

#, fuzzy
msgid "INFO_BOX_REQUIRES_NUCLEUS"
msgstr "נדרש גרעין התא"

#, fuzzy
msgid "INFO_BOX_SIZE"
msgstr "אתה שגשגת!"

#, fuzzy
msgid "INFO_BOX_STORAGE"
msgstr "אתה שגשגת!"

#, fuzzy
msgid "INFO_BOX_UNIQUE"
msgstr "אתה שגשגת!"

msgid "INFO_BOX_UPGRADES"
msgstr ""

msgid "INGESTED_MATTER"
msgstr "חומר שנבלע"

#, fuzzy
msgid "INIT_NEW_WORLD_TOOLTIP"
msgstr "היצטרפו לשרת הדיסטורט הקהילתי שלנו"

msgid "INJECTISOME_PILUS"
msgstr ""

msgid "INPUTS"
msgstr "קלטים"

#, fuzzy
msgid "INPUT_NAME_BUILD_STRUCTURE"
msgstr "סיים דור אחד"

#, fuzzy
msgid "INPUT_NAME_INTERACTION"
msgstr "סיים דור אחד"

#, fuzzy
msgid "INPUT_NAME_OPEN_INVENTORY"
msgstr "סיים דור אחד"

msgid "INSPECT"
msgstr "לבדוק"

#, fuzzy
msgid "INSPECTOR"
msgstr "לבדוק"

#, fuzzy
msgid "INTERACTION_ACTIVATE_ASCENSION"
msgstr "קצב מוטציות של AI"

#, fuzzy
msgid "INTERACTION_ACTIVATE_ASCENSION_MISSING_ENERGY"
msgstr "קצב מוטציות של AI"

#, fuzzy
msgid "INTERACTION_CONSTRUCT"
msgstr "קצב מוטציות של AI"

msgid "INTERACTION_CONSTRUCT_MISSING_DEPOSITED_MATERIALS"
msgstr ""

#, fuzzy
msgid "INTERACTION_CRAFT"
msgstr "קצב מוטציות של AI"

#, fuzzy
msgid "INTERACTION_DEPOSIT_RESOURCES"
msgstr "קצב מוטציות של AI"

msgid "INTERACTION_DEPOSIT_RESOURCES_NO_SUITABLE_RESOURCES"
msgstr ""

#, fuzzy
msgid "INTERACTION_DESTROY"
msgstr "קצב מוטציות של AI"

#, fuzzy
msgid "INTERACTION_FOUND_SETTLEMENT"
msgstr "קצב מוטציות של AI"

#, fuzzy
msgid "INTERACTION_HARVEST"
msgstr "קצב מוטציות של AI"

msgid "INTERACTION_HARVEST_CANNOT_MISSING_TOOL"
msgstr ""

msgid "INTERACTION_PICK_UP"
msgstr ""

msgid "INTERACTION_PICK_UP_CANNOT_FULL"
msgstr ""

msgid "INTERNALS"
msgstr "פנימיות"

msgid "INTERNAL_NAME_IN_USE"
msgstr "כבר קיים מוד בעל שם פנימי ספציפי זה"

msgid "INTERNAL_NAME_REQUIRED"
msgstr "נדרש שם פנימי"

msgid "INTERNAL_NAME_REQUIRES_CAPITAL"
msgstr "השם הפנימי צריך להתחיל באות גדולה"

msgid "INVALID_DATA_TO_PLOT"
msgstr "נתונים לא חוקיים להזימה"

msgid "INVALID_ICON_PATH"
msgstr "נתיב סמליל מוד לא חוקית"

msgid "INVALID_SAVE_NAME_POPUP"
msgstr "שם שמירה צריכה לא להכיל סימנים מיוחדים (<>:\"/\\|?*)"

msgid "INVALID_SPECIES_NAME_POPUP"
msgstr "שם המין חייב להתאים למערכת השמות הבינומית (סוג וכינוי)!"

msgid "INVALID_TAG"
msgstr "צוין תגית לא חוקית: \"{0}\""

msgid "INVALID_URL_FORMAT"
msgstr "פורמט של כתובת אתר אינו חוקי"

msgid "INVALID_URL_SCHEME"
msgstr "סכימת כתובת URL לא חוקית"

msgid "INVENTORY_ITEMS_ON_GROUND"
msgstr ""

#, fuzzy
msgid "INVENTORY_TITLE"
msgstr "\"{0}\" - {1}"

msgid "INVENTORY_TOGGLE_CRAFTING"
msgstr ""

msgid "INVENTORY_TOGGLE_GROUND"
msgstr ""

msgid "INVERTED"
msgstr "הפוך"

msgid "IN_PROTOTYPE"
msgstr ""
"אתה משחק באבטיפוס של השלב המאוחר יותר הכלול במשחק.\n"
"אלה עשויים להיות מאוד לא שלמים, להשתמש בגרפיקה של מציין מיקום, נוקשים מאוד בכללי,\n"
"ולא תמיד ניתן לשחק בו בצורה חלקה. כך ששמירה אינו אפשרי כרגע.\n"
"חלקים מהאבטיפוס ניתן לשמור באופן חלקי."

msgid "IRON"
msgstr "ברזל"

msgid "IRON_CHEMOLITHOAUTOTROPHY"
msgstr "כימוליתו-אוטוטרופי מברזל"

msgid "ITCH_TOOLTIP"
msgstr "ראו את דף Itch.io שלנו"

msgid "JANUARY"
msgstr "ינואר"

msgid "JSON_DEBUG_MODE"
msgstr "מצב ניפוי JSON:"

msgid "JSON_DEBUG_MODE_ALWAYS"
msgstr "תמיד"

msgid "JSON_DEBUG_MODE_AUTO"
msgstr "באופן אוטומטי"

msgid "JSON_DEBUG_MODE_NEVER"
msgstr "לעולם לא"

msgid "JULY"
msgstr "יולי"

msgid "JUNE"
msgstr "יוני"

#, fuzzy
msgid "KEEP_MIGRATION"
msgstr "נשימה ארובית"

msgid "KEY_BACK"
msgstr "מקש חזור"

#, fuzzy
msgid "KEY_BACKTAB"
msgstr "מקש חזור"

msgid "KEY_BINDING_CHANGE_CONFLICT"
msgstr ""
"יש התנגשות עם {0}.\n"
"האם אתה רוצה להסיר את הקלט {1}?"

msgid "KEY_BRING_UP_KEYBOARD"
msgstr ""

msgid "KEY_CLEAR"
msgstr "מקש Clear"

msgid "KEY_DELETE"
msgstr "מקש Delete"

msgid "KEY_DOWN"
msgstr "מקש מטה"

msgid "KEY_END"
msgstr "מקש End"

msgid "KEY_ENTER"
msgstr "מקש Enter"

msgid "KEY_FAVORITES"
msgstr "מקש מועדפים"

msgid "KEY_FORWARD"
msgstr "מקש קדימה"

#, fuzzy
msgid "KEY_GLOBE"
msgstr "מקש Home"

msgid "KEY_HELP"
msgstr "מקש עזרה"

msgid "KEY_HOME"
msgstr "מקש Home"

msgid "KEY_HOMEPAGE"
msgstr "מקש דף הבית"

#, fuzzy
msgid "KEY_HYPER"
msgstr "מקש עזרה"

msgid "KEY_INSERT"
msgstr "מקש Insert"

#, fuzzy
msgid "KEY_JIS_EISU"
msgstr "מקש Insert"

#, fuzzy
msgid "KEY_JIS_KANA"
msgstr "מקש חכה"

msgid "KEY_LEFT"
msgstr "מקש שמאלה"

msgid "KEY_MENU"
msgstr "מקש Menu"

#, fuzzy
msgid "KEY_META"
msgstr "מקש Tab"

msgid "KEY_OPENURL"
msgstr "מקש פתח URL"

msgid "KEY_PAUSE"
msgstr "מקש Pause"

msgid "KEY_PRINT"
msgstr "מקש Print Screen"

msgid "KEY_REFRESH"
msgstr "מקש רענן"

msgid "KEY_RIGHT"
msgstr "מקש ימינה"

msgid "KEY_SEARCH"
msgstr "מקש חפש"

msgid "KEY_STANDBY"
msgstr "מקש חכה"

msgid "KEY_STOP"
msgstr "מקש עצור"

msgid "KEY_TAB"
msgstr "מקש Tab"

msgid "KEY_UP"
msgstr "מקש מעלה"

msgid "KILO_ABBREVIATION"
msgstr "{0} אלפים"

msgid "KP0"
msgstr "Num 0"

msgid "KP1"
msgstr "Num 1"

msgid "KP2"
msgstr "Num 2"

msgid "KP3"
msgstr "Num 3"

msgid "KP4"
msgstr "Num 4"

msgid "KP5"
msgstr "Num 5"

msgid "KP6"
msgstr "Num 6"

msgid "KP7"
msgstr "Num 7"

msgid "KP8"
msgstr "Num 8"

msgid "KP9"
msgstr "Num 9"

msgid "KPADD"
msgstr "Num +"

msgid "KPDIVIDE"
msgstr "Num /"

msgid "KPENTER"
msgstr "Num Enter"

msgid "KPMULTIPLY"
msgstr "Num *"

msgid "KPPERIOD"
msgstr "Num ."

msgid "KPSUBTRACT"
msgstr "Num -"

msgid "LANGUAGE"
msgstr "שפה:"

msgid "LANGUAGE_TRANSLATION_PROGRESS"
msgstr "שפה זו היינו {0}% הושלם"

msgid "LANGUAGE_TRANSLATION_PROGRESS_LOW"
msgstr "תרגום זה עדין בשלבי הכנה ({0}% הושלם)"

msgid "LANGUAGE_TRANSLATION_PROGRESS_REALLY_LOW"
msgstr "תרגום זה מאוד לא מוכן ({0}% מושלם), בבקשה תעזרו לנו עם זה!"

msgid "LAST_ORGANELLE_DELETE_OPTION_DISABLED_TOOLTIP"
msgstr "לא ניתן להסיר את האברון האחרון"

#, fuzzy
msgid "LATE_MULTICELLULAR"
msgstr "רב תאים"

msgid "LAUNCH0"
msgstr "מקש Launch 0"

msgid "LAUNCH1"
msgstr "מקש Launch 1"

msgid "LAUNCH2"
msgstr "מקש Launch 2"

msgid "LAUNCH3"
msgstr "מקש Launch 3"

msgid "LAUNCH4"
msgstr "מקש Launch 4"

msgid "LAUNCH5"
msgstr "מקש Launch 5"

msgid "LAUNCH6"
msgstr "מקש Launch 6"

msgid "LAUNCH7"
msgstr "מקש Launch 7"

msgid "LAUNCH8"
msgstr "מקש Launch 8"

msgid "LAUNCH9"
msgstr "מקש Launch 9"

msgid "LAUNCHA"
msgstr "מקש A"

msgid "LAUNCHB"
msgstr "מקש B"

msgid "LAUNCHC"
msgstr "מקש C"

msgid "LAUNCHD"
msgstr "מקש D"

msgid "LAUNCHE"
msgstr "מקש E"

msgid "LAUNCHF"
msgstr "מקש F"

msgid "LAUNCHMAIL"
msgstr "מקש דואר"

msgid "LAUNCHMEDIA"
msgstr "מקש מדיה"

msgid "LAWK_ONLY"
msgstr "רק LAWK"

msgid "LAWK_ONLY_EXPLANATION"
msgstr "(הגבל חלקים ויכולות רק לחיים כפי שאנחנו יודעים)"

msgid "LEAD_ARTIST"
msgstr "אומן מוביל"

msgid "LEAD_ARTISTS"
msgstr "אומנים מובילים"

msgid "LEAD_DEVELOPERS"
msgstr "מפתחים מובילים"

msgid "LEAD_GAME_DESIGNER"
msgstr "מעצב משחק מוביל"

msgid "LEAD_GAME_DESIGNERS"
msgstr "מעצבי משחק מובילים"

msgid "LEAD_OUTREACH_PEOPLE"
msgstr "מובילי הסברה"

msgid "LEAD_OUTREACH_PERSON"
msgstr "מוביל הסברה"

msgid "LEAD_PROGRAMMER"
msgstr "מתכנת מוביל"

msgid "LEAD_PROGRAMMERS"
msgstr "מתכנתים מובילים"

msgid "LEAD_PROJECT_MANAGER"
msgstr "מוביל מנהל פרויקט"

msgid "LEAD_PROJECT_MANAGERS"
msgstr "מנהלי פרויקטים מובילים"

msgid "LEAD_TESTER"
msgstr "בודק מוביל"

msgid "LEAD_TESTERS"
msgstr "בודקים מובילים"

msgid "LEAD_THEORIST"
msgstr "תיאורטיקן מוביל"

msgid "LEAD_THEORISTS"
msgstr "תיאורטיקנים מובילים"

msgid "LEFT_ARROW"
msgstr "←"

msgid "LEFT_MOUSE"
msgstr "לחצן עכבר השמאלי"

msgid "LICENSES"
msgstr "רישיונות"

msgid "LICENSES_COVERING_THRIVE"
msgstr "רישונות המכסים חלקים מThrive מוצגים כאן"

msgid "LIFE_ORIGIN"
msgstr "מקור החיים"

msgid "LIFE_ORIGIN_EXPLANATION"
msgstr "(מיקום התחלתי)"

msgid "LIFE_ORIGIN_PANSPERMIA"
msgstr "פנספרמיה (אקראי)"

msgid "LIFE_ORIGIN_POND"
msgstr "בריכה קטנה חמימה"

msgid "LIFE_ORIGIN_TOOLTIP"
msgstr "חלק מהאפשרויות היו מבוטלים לשינוי אם LAWK מופעל"

msgid "LIFE_ORIGIN_VENTS"
msgstr "נביעות הידרותרמיות"

msgid "LIGHT"
msgstr "אור"

msgid "LIGHT_LEVEL_AVERAGE"
msgstr ""

#, fuzzy
msgid "LIGHT_LEVEL_CURRENT"
msgstr "גלגל ימינה"

msgid "LIGHT_LEVEL_DAY"
msgstr ""

msgid "LIGHT_LEVEL_LABEL_AT_NOON"
msgstr ""

#, fuzzy
msgid "LIGHT_LEVEL_NIGHT"
msgstr "גלגל ימינה"

#, fuzzy
msgid "LIGHT_MAX"
msgstr "אור"

msgid "LIMIT_EXTREME"
msgstr "מפלצתי"

msgid "LIMIT_GROWTH_RATE"
msgstr "הגבל שימוש בתרכובות לצורך גידול"

msgid "LIMIT_GROWTH_RATE_EXPLANATION"
msgstr "(כאשר מופעל מגביל מהירות הצמיחה, ואם מושבת רק תרכובות הזמינות משפיעות על מהירות הצמיחה)"

msgid "LIMIT_HUGE"
msgstr "ענק"

msgid "LIMIT_LARGE"
msgstr "גדול"

msgid "LIMIT_NORMAL"
msgstr "רגיל"

msgid "LIMIT_SMALL"
msgstr "קטן"

msgid "LIMIT_TINY"
msgstr "זעיר"

msgid "LIMIT_VERY_LARGE"
msgstr "מאוד גדול"

msgid "LIMIT_VERY_SMALL"
msgstr "מאוד קטן"

msgid "LINE_COLOUR"
msgstr "צבע הקו:"

#, fuzzy
msgid "LINKS_TITLE"
msgstr "חסרה כותרת"

msgid "LIPASE"
msgstr "ליפאז"

msgid "LIPASE_DESCRIPTION"
msgstr "ליפאז מאפשרים לתא לפרק את רוב סוגי הממברנות. התא שלך כבר מייצר את האנזים הזה ללא הליזוזום, אבל על ידי בחירה בסוג זה מאפשר לך להגביר את יעילותו."

msgid "LOAD"
msgstr "טען"

msgid "LOADING"
msgstr "טוען"

msgid "LOADING_DOT_DOT_DOT"
msgstr "טוען..."

msgid "LOADING_EARLY_MULTICELLULAR_EDITOR"
msgstr "טוען עורך הקדם רב-תאי"

msgid "LOADING_GAME"
msgstr "טוען משחק"

msgid "LOADING_MICROBE_EDITOR"
msgstr "טוען עורך המיקרובי"

msgid "LOADING_MULTICELLULAR_EDITOR"
msgstr "טוען עורך הרב-תאי"

msgid "LOADING_TIP"
msgstr "לחץ על הכפתור \"בטל\" בעורך בשביל לתקן טעויות"

msgid "LOAD_FINISHED"
msgstr "טעינה הסתיימה"

msgid "LOAD_GAME"
msgstr "טען שמירה"

msgid "LOAD_GAME_BUTTON_TOOLTIP"
msgstr "טען שמירות שנשמרו"

msgid "LOAD_INCOMPATIBLE_PROTOTYPE_WARNING"
msgstr ""
"השמירה שנבחרה לטעינה נעשתה באבטיפוס שבגרסת Thrive שונה.\n"
"בגלל זה השמירה לא יכלה לטעון ששמירות אבטיפוס לא ניתנות לעדכון.\n"
"תחזוק יכולות שמירה בשביל אבטיפוס עלול להיות נטל גדול שדברים ועבוד מחדש נעשה בתכופות מרבית ושכתוב שלהם יכולה להאט את פיתוח האבטיפוס בהרבה."

msgid "LOAD_INCOMPATIBLE_SAVE_PROMPT"
msgstr "לעלות שמירה לא תאומת זו?"

msgid "LOAD_INCOMPATIBLE_SAVE_WARNING"
msgstr ""
"השמירה שנבחרה לטעינה ידועה שלא מתאימה לגרסה זו של Thrive.\n"
"ואין שדרוג שמירה לשמירה זו.\n"
"בגלל שThrive עדין בשלבי פיתוח ראשונים, התאמה שמירות אינו בעדיפות גבוהה, ובשל כך ,אין שדרוג שמירה לכל הגרסאות."

msgid "LOAD_INVALID_SAVE_PROMPT"
msgstr "לטעון שמירה לא תקפה?"

msgid "LOAD_INVALID_SAVE_WARNING"
msgstr ""
"מידע משמירה זו אינו ניתנת לקריאה.\n"
"יתכן ששמירה זו משובשת או שהפורמט הקריאה אינו מובנת בגרסה זו של Thrive.\n"
"האם בכל זאת לנסות לטעון שמירה זו?"

msgid "LOCAL_INITIAL_LETTER"
msgstr "מ"

msgid "LOCK_DAY_NIGHT_CYCLE"
msgstr ""

#, fuzzy
msgid "LOW_MENU_PERFORMANCE"
msgstr "ביצועים"

#, fuzzy
msgid "LOW_MENU_PERFORMANCE_DESCRIPTION"
msgstr "מכיל אנזימי עיכול. ניתן לשנותם לסוגים שונים של אנזימים שהוא יכיל בו. רק סוג אחד של אנזים מסוגל להכיל בכל רגע נתון."

msgid "LYSOSOME"
msgstr "ליזוזום"

msgid "LYSOSOME_DESCRIPTION"
msgstr "הליזוזום הוא אברון קשור ממברנה שמכיל אנזימים הידרוליזטיים מסוגלים לפרק מולקולות אורגניות שונות. ליזוזומים מאפשרים לתא לעכל חומרים שנבלע דרך אנדוציטוזה ולפלוט או לפרק מוצרי פסולת בתהליך הנקרא [b]אוטופגיה[/b]."

msgid "LYSOSOME_PROCESSES_DESCRIPTION"
msgstr "מכיל אנזימי עיכול. ניתן לשנותם לסוגים שונים של אנזימים שהוא יכיל בו. רק סוג אחד של אנזים מסוגל להכיל בכל רגע נתון."

msgid "MANUALLY_SET_TIME"
msgstr ""

msgid "MAP"
msgstr "מפה"

msgid "MARCH"
msgstr "מרץ"

msgid "MARINE_SNOW"
msgstr "שלג ימי"

msgid "MASTER_VOLUME"
msgstr "עוצמה כללית"

msgid "MAX_FPS"
msgstr "מקסימום FPS:"

msgid "MAX_FPS_NO_LIMIT"
msgstr "ללא הגבלה"

msgid "MAX_SPAWNED_ENTITIES"
msgstr "מספר מרבי של ישויות:"

msgid "MAX_VISIBLE_DATASET_WARNING"
msgstr "לא ניתן להציג יותר מ{0} נתונים!"

msgid "MAY"
msgstr "מאי"

msgid "MECHANICS"
msgstr ""

msgid "MEDIANEXT"
msgstr "מקש Media Next"

msgid "MEDIAPLAY"
msgstr "מקש Media Play"

msgid "MEDIAPREVIOUS"
msgstr "מקש Media Prev"

msgid "MEDIARECORD"
msgstr "מקש Media Rec"

msgid "MEDIASTOP"
msgstr "מקש Media Stop"

msgid "MEGA_YEARS"
msgstr "מיליון שנה"

msgid "MEMBRANE"
msgstr "קרום"

msgid "MEMBRANE_RIGIDITY"
msgstr "קשיחות הקרום"

msgid "MEMBRANE_TYPES"
msgstr "סוגי קרום"

msgid "MENU"
msgstr "תפריט"

msgid "MESOPELAGIC"
msgstr "מזופלגיים"

msgid "METABOLOSOMES"
msgstr "מטבולוזומים"

msgid "METABOLOSOMES_DESCRIPTION"
msgstr "מטבולוזומים הם מקבצי חלבונים העטופים במעטפת חלבונים. הם מסוגלים להמיר [thrive:compound type=\"glucose\"][/thrive:compound] ל[thrive:compound type=\"atp\"][/thrive:compound] במהירות גבוה יותר ממה שניתן לעשות בציטופלזמה בתהליך שנקרא [b]נשימה אירובית[/b]. יחד עם זאת, הוא דורש [thrive:compound type=\"oxygen\"][/thrive:compound] כדי לתפקד, ורמות [thrive:compound type=\"oxygen\"][/thrive:compound] נמוכות יותר בסביבה יאטו את קצב ייצור של [thrive:compound type=\"atp\"][/thrive:compound]. מכיוון שהמטבולוזומים צפים בציטופלזמה, הנוזל שמסביבם מבצעים [b]גליקליזה[/b] ברמה מסוימת."

msgid "METABOLOSOMES_PROCESSES_DESCRIPTION"
msgstr "הופך [thrive:compound type=\"glucose\"][/thrive:compound] ל[thrive:compound type=\"atp\"][/thrive:compound]. בהתאם לריכוז של [thrive:compound type=\"oxygen\"][/thrive:compound]."

msgid "METRICS"
msgstr "מדדי ביצועיים"

#, fuzzy
msgid "METRICS_CONTENT"
msgstr ""
"זמן עיבוד: {0} שניות\n"
"זמן ממשי: {1} שניות\n"
"ישויות: {2} אחר: {3}\n"
"נוצרו: {4} נמחקו: {5}\n"
"צמתים בשימוש: {6}\n"
"זיכרון בשימוש: {7}\n"
"זכרון מעבד גרפי: {8}\n"
"אובייקטים עובדו: {9}\n"
"תאים צוירו: {10} 2D: {11}\n"
"פסגות שעובדו: {12}\n"
"שינויי חומרים: {13}\n"
"שינויי הצללה: {14}\n"
"צמתים מופרדים: {15}\n"
"וידאו שנעצר: {16} ms\n"
"סך הכול: {17}\n"
"זמן מעבד כולל:\n"
"{18}"

msgid "MIB_VALUE"
msgstr "{0} MiB"

msgid "MICHE"
msgstr ""

#, fuzzy
msgid "MICHE_AVOID_PREDATION_SELECTION_PRESSURE"
msgstr "[b][u]{0}[/u][/b] התפצל מ[b][u]{1}[/u][/b] כמין חדש בשל לחץ ברירה שונים"

msgid "MICHE_CHUNK_PRESSURE"
msgstr ""

#, fuzzy
msgid "MICHE_COMPOUND_CLOUD_PRESSURE"
msgstr "ענני תרכובות"

msgid "MICHE_COMPOUND_EFFICIENCY_PRESSURE"
msgstr ""

#, fuzzy
msgid "MICHE_DETAIL_TEXT"
msgstr ""
"[b]מינים[/b]\n"
" {0}:{1}\n"
"[b]דור[/b]\n"
" {2}\n"
"[b]אוכלוסיה[/b]\n"
" {3}\n"
"[b]צבע[/b]\n"
" #{4}\n"
"[b]התנהגות[/b]\n"
" {5}"

msgid "MICHE_ENVIRONMENTAL_COMPOUND_PRESSURE"
msgstr ""

msgid "MICHE_MAINTAIN_COMPOUND_PRESSURE"
msgstr ""

msgid "MICHE_METABOLIC_STABILITY_PRESSURE"
msgstr ""

msgid "MICHE_NO_OP_PRESSURE"
msgstr ""

msgid "MICHE_PREDATION_EFFECTIVENESS_PRESSURE"
msgstr ""

#, fuzzy
msgid "MICHE_PREDATOR_ROOT_PRESSURE"
msgstr "טריפה של {0}"

msgid "MICHE_ROOT_PRESSURE"
msgstr ""

#, fuzzy
msgid "MICHE_TREE"
msgstr "נטוש SceneTree"

#, fuzzy
msgid "MICROBE"
msgstr "שלב המיקרובי"

#, fuzzy
msgid "MICROBES_COUNT"
msgstr "שלב המיקרובי"

#, fuzzy
msgid "MICROBE_BENCHMARK"
msgstr "עורך המיקרובי"

msgid "MICROBE_EDITOR"
msgstr "עורך המיקרובי"

msgid "MICROBE_EDITOR_HELP_MESSAGE_1"
msgstr ""
"מבנים פרוקריוטיים\n"
"\n"
"ציטופלזמה: מבצע גליקוליזה ומשומש כשטח אחסון (מייצר כמות קטנה של [thrive:compound type=\"atp\"][/thrive:compound] מ[thrive:compound type=\"glucose\"][/thrive:compound])\n"
"\n"
"מטבולוזומים: מייצר [thrive:compound type=\"atp\"][/thrive:compound] מ[thrive:compound type=\"glucose\"][/thrive:compound]\n"
"\n"
"תילקואיד: מפיק שליש מהכמות ה[thrive:compound type=\"glucose\"][/thrive:compound] שמיוצר בכלורופלסט, אבל גם מבצע גליקוליזה ותופס משושה אחד\n"
"\n"
"חלבונים כימוסינתזיים: מפיק מחצית מהכמות ה[thrive:compound type=\"glucose\"][/thrive:compound] מ [thrive:compound type=\"hydrogensulfide\"][/thrive:compound] שמיוצר בכימופלסט, אבל גם מבצע גליקוליזה, ולוקח משושה אחד\n"
"\n"
"רוסטיצינין: ממיר [thrive:compound type=\"iron\"][/thrive:compound] ל[thrive:compound type=\"atp\"][/thrive:compound]\n"
"\n"
"ניטרוגנאז: ממיר חנקן אטמוספרי ו [thrive:compound type=\"atp\"][/thrive:compound] ל[thrive:compound type=\"ammonia\"][/thrive:compound] באופן אנאירובי\n"
"\n"
"אוקסיטוקסיזום: הופך [thrive:compound type=\"atp\"][/thrive:compound] ל[thrive:compound type=\"oxytoxy\"][/thrive:compound]\n"
"\n"
"תרמוסינטאז: מייצר [thrive:compound type=\"atp\"][/thrive:compound] בעמצאות שינוי טמפרטורה"

msgid "MICROBE_EDITOR_HELP_MESSAGE_14"
msgstr "ברגע שהבליעה הסתיימה, כל אובייקט שנבלע התחיל לעבור עיכול בתוך הממברנה. אובייקטים שלא ניתנים לעיכול תמיד יפלטו, כך שאתה תזדקק למוטציות שיאפשרו לעכל אותם קודם. אנזימים יעזרו עם העיכול והם מופקים בליזוזום; תפתח על מנת ליעל את תהליך העיכול."

msgid "MICROBE_EDITOR_HELP_MESSAGE_2"
msgstr ""
"אברונים חיצוניים\n"
"\n"
"שוטון: מזיז את התא שלך מהר יותר על ידי צריכת [thrive:compound type=\"atp\"][/thrive:compound]\n"
"\n"
"פילוס: ניתן להשתמש בו בשביל לדקור תאים אחרים\n"
"\n"
"כימורצפטור: מאפשר לאתר תרכובות ממרחק גדול\n"
"\n"
"ריסון: משפר מהירות סיבוב של התא"

msgid "MICROBE_EDITOR_HELP_MESSAGE_3"
msgstr ""
"אברונים בעלי ממברנה\n"
"\n"
"גרעין: תופס עד 11 משושים ומאפשר התפתחות של אברונים בעלי ממברנה, ובנוסף הוא גם מכפיל את גודל התא שלך. (יכול להתפתח רק פעם אחת)\n"
"\n"
"מקשר: מאפשר התחברות עם תאים אחרים\n"
"\n"
"מיטוכונדריון: מפיק [thrive:compound type=\"atp\"][/thrive:compound] מ[thrive:compound type=\"glucose\"][/thrive:compound] וחמצן אטמוספרי באופן יותר יעיל מציטופלזמה\n"
"\n"
"כלורופלסט: מייצר [thrive:compound type=\"glucose\"][/thrive:compound] מאור שמש ופחמן דו חמצני אטמוספרי\n"
"\n"
"תרמופלסט: מייצר [thrive:compound type=\"atp\"][/thrive:compound] באמצעות שינוי טמפרטורה\n"
"\n"
"ליזוזום: מכיל אנזימי עיכול\n"
"\n"
"כימופלסט: מייצר [thrive:compound type=\"glucose\"][/thrive:compound] מ[thrive:compound type=\"hydrogensulfide\"][/thrive:compound]\n"
"\n"
"פלסטיד מקבע חנקן: מייצר [thrive:compound type=\"ammonia\"][/thrive:compound] מ[thrive:compound type=\"atp\"][/thrive:compound] ומחמצן וחנקן אטמוספרי\n"
"\n"
"חלולית: מאחסן 15 תרכובות שנאספו\n"
"\n"
"חלוליות רעלן: מייצר רעלנים (המכונים [thrive:compound type=\"oxytoxy\"][/thrive:compound])\n"
"\n"
"חומר מאותת: מאפשר לתאים ליצור כימיקלים שתאים אחרים מגיבים לו"

msgid "MICROBE_EDITOR_HELP_MESSAGE_4"
msgstr "בכל דור, נוצרים 100 נקודות מוטציה (נקמ\"ו) שניתן לבזבז, ועל כל שינוי (או מוטציה) יעלה סכום מסוים מהנקמ\"ו. הוספה או הוסרה של אברונים עולים נקמ\"ו, אבל הסרה של אברונים שנוספו בסיבוב המוטציה נוכחית מחזיר את העלות של אותם אברונים. ניתן להזיז או להסיר לחלוטין אברון על ידי הלחצן הימני עליו ולבחור את הפעולה הרצויה מהרשימה נפתחת. ניתן לסובב את אברון במקשים [thrive:input]e_rotate_left[/thrive:input] ו[thrive:input]e_rotate_right[/thrive:input] בזמן שמזיזים אותם."

msgid "MICROBE_EDITOR_HELP_MESSAGE_5"
msgstr "בכל פעם שאתה מתרבה, אתה נכנס לעורך המיקרובי. שם תוכל לבצע שינוי במין שלך (על ידי הוספה, העברה או הסרה של אברונים) בכדי להגדיל את הצלחת המין שלך. כל ביקור בעורך בשלב המיקרובי מייצג [thrive:constant]EDITOR_TIME_JUMP_MILLION_YEARS[/thrive:constant] מיליון שנות אבולוציה."

msgid "MICROBE_FREEBUILD_EDITOR"
msgstr "עורך ארגז חול המיקרובי"

#, fuzzy
msgid "MICROBE_ORGANELLE_STATISTICS"
msgstr "סטטיסטיקת האורגניזם"

msgid "MICROBE_SPECIES_DETAIL_TEXT"
msgstr ""
"[b]שלב[/b]\n"
" מיקרוב\n"
"[b]סוג ממברנה[/b]\n"
" {0}\n"
"[b]צמיגות הממברנה[/b]\n"
" {1}\n"
"[b]מהירות בסיסית[/b]\n"
" {2}\n"
"[b]מהירות סיבוב בסיסית[/b]\n"
" {3}\n"
"[b]גודל משושה בסיסית[/b]\n"
" {4}"

msgid "MICROBE_STAGE"
msgstr "שלב המיקרובי"

#, fuzzy
msgid "MICROBE_STAGE_BECOME_MULTICELLULAR_TEXT"
msgstr ""
"את יכול לאסוף גלוקוז (הענן הלבן) על ידי מעבר מעליהם.\n"
"\n"
"התא שלך זקוק לגלוקוז על מנת ליצור אנרגיה שתשאיר אותך חיי.\n"
"\n"
"עקוב אחרי הקו מהתא שלך לגלוקוז הסמוך."

msgid "MICROBE_STAGE_COLLECT_TEXT"
msgstr ""
"את יכול לאסוף גלוקוז (הענן הלבן) על ידי מעבר מעליהם.\n"
"\n"
"התא שלך זקוק לגלוקוז על מנת ליצור אנרגיה שתשאיר אותך חיי.\n"
"\n"
"עקוב אחרי הקו מהתא שלך לגלוקוז הסמוך."

msgid "MICROBE_STAGE_CONTROL_TEXT"
msgstr ""
"בשביל לשלוט בתא שלך, השתמש במקשים המוצגים סביבו (במרכז המסך) ובעכבר על מנת לשלוט בכיוון התנועה שלו.\n"
"\n"
"נסה את כל המקשים למשך מספר שניות על מנת להמשיך."

#, fuzzy
msgid "MICROBE_STAGE_CONTROL_TEXT_CONTROLLER"
msgstr ""
"בשביל לשלוט בתא שלך, השתמש במקשים המוצגים סביבו (במרכז המסך) ובעכבר על מנת לשלוט בכיוון התנועה שלו.\n"
"\n"
"נסה את כל המקשים למשך מספר שניות על מנת להמשיך."

#, fuzzy
msgid "MICROBE_STAGE_DAY_NIGHT_TEXT"
msgstr ""
"עקוב אחרי מד החיים שלך שליד מד הATP (בימין התחתון).\n"
"התא שלך ימות אם יגמר לו החיים.\n"
"ואתה מתרפא כל עוד יש לך ATP.\n"
"הקפד לאסוף מספיק גלוקוז ליצור ATP."

msgid "MICROBE_STAGE_HEALTH_TEXT"
msgstr ""
"עקוב אחרי מד החיים שלך שליד מד הATP (בימין התחתון).\n"
"התא שלך ימות אם יגמר לו החיים.\n"
"ואתה מתרפא כל עוד יש לך ATP.\n"
"הקפד לאסוף מספיק גלוקוז ליצור ATP."

msgid "MICROBE_STAGE_HELP_MESSAGE_1"
msgstr "[thrive:input]g_move_forward[/thrive:input],[thrive:input]g_move_left[/thrive:input],[thrive:input]g_move_backwards[/thrive:input],[thrive:input]g_move_right[/thrive:input] והעכבר בשביל לנוע. [thrive:input]g_fire_toxin[/thrive:input] בשביל לירות[thrive:compound type=\"oxytoxy\"][/thrive:compound] אם יש לך חלולית רעלן. [thrive:input]g_toggle_engulf[/thrive:input] בשביל להחליף למצב בליעה. אתה יכול לעשות הגדלה והקטנה באמצעות גלגל העכבר."

msgid "MICROBE_STAGE_HELP_MESSAGE_10"
msgstr "כדי להתרבות, עליכם לחלק כל אחד מהאברונים לשניים. האברונים זקוקים ל[thrive:compound type=\"ammonia\"][/thrive:compound] ,[thrive:compound type=\"phosphates\"][/thrive:compound] וזמן על מנת להתפצל לשניים."

msgid "MICROBE_STAGE_HELP_MESSAGE_11"
msgstr "אבל אם שרדת במשך 20 דורות עם 300 פריטים באוכלוסיה, אתה נחשב למנצח במשחק הנוכחי. לאחר שזכית, קופץ חלון משם תוכל להמשיך לשחק כרצונך."

msgid "MICROBE_STAGE_HELP_MESSAGE_12"
msgstr "שים לב שגם היריבים שלך מתפתחים לצדך. בכל פעם שאתה נכנס לעורך, הם מתפתחים גם כן."

msgid "MICROBE_STAGE_HELP_MESSAGE_13"
msgstr "על ידי קשירה עם תאים אחרים, אתה יכול ליצור מושבת תאים בה התאים חולקים תרכובות שהם ספגו ומייצרים זה עם זה. על מנת ליצור חיבור עם תא אחר, לתאים שלך צריכים אברון מקשר שמאפשרים להקשר לאחרים. נכנסים למצב קישור על ידי לחיצה על [thrive:input]g_toggle_binding[/thrive:input]. אתה יכול לקשר רק עם תאים מהמין שלך. בזמן שאתה במושבה, אתה לא יכול לחלק את התאים שלך ולהיכנס לעורך. בשביל להיכנס לעורך, ראשית אתה חייב לעזוב את המושבה וכשיש לך מספיק תרכובות, על ידי לחיצה על [thrive:input]g_unbind_all[/thrive:input], תוכל להיכנס לעורך. מושבות תאים גדולות הם הדרך ליצירת רב-תאים."

msgid "MICROBE_STAGE_HELP_MESSAGE_15"
msgstr "דופן התא שעשויים מתאית וכיטין לא יכולים להתעכל ללא האנזימים המתאימים שמסוגלים לפרק אותם קודם."

msgid "MICROBE_STAGE_HELP_MESSAGE_16"
msgstr "האומנם, ליזוזום ייחודיים לאיקריוטים. לפרוקריוטים אין אברונים דומים ועיכולם אינו יעיל במיוחד. לתאים קטן זה בסדר אך בשביל תאים גדולים, ללא הליזוזום זה מאוד חסרוני."

msgid "MICROBE_STAGE_HELP_MESSAGE_2"
msgstr "התא שלך משתמש ב[thrive:compound type=\"atp\"][/thrive:compound] כמקור אנרגיה, כשזה אזל אתה תמות."

msgid "MICROBE_STAGE_HELP_MESSAGE_3"
msgstr "בשביל לפתוח את העורך ולהתרבות, אתה להשאר בחיים. אסיפת[thrive:compound type=\"ammonia\"][/thrive:compound] (הענן הכתום) ו[thrive:compound type=\"phosphates\"][/thrive:compound] (הענן הסגול) מגביר קצב גדילה."

msgid "MICROBE_STAGE_HELP_MESSAGE_4"
msgstr "אתה יכול גם לבלוע תאים, חיידקים, גושי ברזל וחלקי תא אשר קטנים ממך על ידי לחיצה על [thrive:input]g_toggle_engulf[/thrive:input]. מצב זה עולה additional [thrive:compound type=\"atp\"][/thrive:compound] נוסף ויאט אותך. אל תשכח ללחוץ שנית על [thrive:input]g_toggle_engulf[/thrive:input] על מנת להפסיק את מצב הבליעה."

msgid "MICROBE_STAGE_HELP_MESSAGE_5"
msgstr "אוסמורגולציה עולה [thrive:compound type=\"atp\"][/thrive:compound], מה שזה אומר שככל שהתא שלך גדול יותר, כך יותר מיטוכונדריה, מטבולוזומים או רוסטיצינין (או ציטופלזמה, שעושה גליקוליזה) אתה צריך על מנת למנוע איבוד של [thrive:compound type=\"atp\"][/thrive:compound] בזמן שאתה נח."

msgid "MICROBE_STAGE_HELP_MESSAGE_6"
msgstr "ישנו אוסף של אברונים בעורך שאתה יכול לבחור ולפתח, מה שמאפשר סגנונות משחק שונים ומגוונים."

msgid "MICROBE_STAGE_HELP_MESSAGE_7"
msgstr "לעת עתה, אם כמות האוכלוסייה שלך יורדת לאפס, אתה נכחד."

msgid "MICROBE_STAGE_HELP_MESSAGE_8"
msgstr ""
"העננים המורכבים השונים הם:\n"
"\n"
"לבן - [thrive:compound type=\"glucose\"][/thrive:compound]\n"
"צהוב - [thrive:compound type=\"hydrogensulfide\"][/thrive:compound]\n"
"כתום - [thrive:compound type=\"ammonia\"][/thrive:compound]\n"
"סגול - [thrive:compound type=\"phosphates\"][/thrive:compound]\n"
"חום חלודה - [thrive:compound type=\"iron\"][/thrive:compound]\n"
"\n"
"[thrive:compound type=\"glucose\"][/thrive:compound] מייצר [thrive:compound type=\"atp\"][/thrive:compound]."

msgid "MICROBE_STAGE_HELP_MESSAGE_9"
msgstr "ניתן להמיר [thrive:compound type=\"hydrogensulfide\"] ל[thrive:compound type=\"glucose\"][/thrive:compound] באמצעות כימופלסטים וחלבונים כימוסנתזיים. ניתן להמיר [thrive:compound type=\"iron\"][/thrive:compound] באמצעות רוסטיציאנין ל[thrive:compound type=\"atp\"][/thrive:compound]."

msgid "MICROBE_STAGE_INITIAL"
msgstr ""
"על כוכב חייזרי מרוחק,לאחר עידנים של פעילות געשית ופגיעות של מטאוריטים, החלה לצוץ תופעה חדשה ביקום:\n"
"\n"
"חיים.\n"
"\n"
"מיקרובים פשוטים שוכנים באזורים העמוקים של האוקיינוס. אתה האב הקדמון המשותף האחרון (LUCA באנגלית) של הכוכב הזה.\n"
"\n"
"בשביל לשרוד בעולם העוין זה, אתה חייב למצוא כל תרכובת בדרך ולהתפתח בכל דור בכדי להצליח לתחרות במינים אחרים של מיקרובים."

#, fuzzy
msgid "MICROBE_STAGE_INITIAL_PANSPERMIA"
msgstr ""
"על כוכב חייזרי מרוחק,לאחר עידנים של פעילות געשית ופגיעות של מטאוריטים, החלה לצוץ תופעה חדשה ביקום:\n"
"\n"
"חיים.\n"
"\n"
"מיקרובים פשוטים שוכנים באזורים העמוקים של האוקיינוס. אתה האב הקדמון המשותף האחרון (LUCA באנגלית) של הכוכב הזה.\n"
"\n"
"בשביל לשרוד בעולם העוין זה, אתה חייב למצוא כל תרכובת בדרך ולהתפתח בכל דור בכדי להצליח לתחרות במינים אחרים של מיקרובים."

#, fuzzy
msgid "MICROBE_STAGE_INITIAL_POND"
msgstr ""
"על כוכב חייזרי מרוחק,לאחר עידנים של פעילות געשית ופגיעות של מטאוריטים, החלה לצוץ תופעה חדשה ביקום:\n"
"\n"
"חיים.\n"
"\n"
"מיקרובים פשוטים שוכנים באזורים העמוקים של האוקיינוס. אתה האב הקדמון המשותף האחרון (LUCA באנגלית) של הכוכב הזה.\n"
"\n"
"בשביל לשרוד בעולם העוין זה, אתה חייב למצוא כל תרכובת בדרך ולהתפתח בכל דור בכדי להצליח לתחרות במינים אחרים של מיקרובים."

#, fuzzy
msgid "MICROBE_STAGE_ORGANELLE_DIVISION"
msgstr "סטטיסטיקת האורגניזם"

msgid "MIDDLE_MOUSE"
msgstr "גלגלת העכבר"

#, fuzzy
msgid "MIGRATE"
msgstr "קצב"

#, fuzzy
msgid "MIGRATION_FAILED_TO_ADD"
msgstr "יצירת מוד נכשלה"

msgid "MIGRATION_STATUS_DESTINATION_NOT_SELECTED"
msgstr ""

#, fuzzy
msgid "MIGRATION_STATUS_TEXT"
msgstr ""
"עקוב אחרי מד החיים שלך שליד מד הATP (בימין התחתון).\n"
"התא שלך ימות אם יגמר לו החיים.\n"
"ואתה מתרפא כל עוד יש לך ATP.\n"
"הקפד לאסוף מספיק גלוקוז ליצור ATP."

#, fuzzy
msgid "MIGRATION_STEP_DESTINATION_EXPLANATION"
msgstr ""
"מיקרובים אגרסיבים ירדפו אחרי הטרפם למרחקים\n"
"והם לרוב נוטים להילחם בטורפים כשהם מותקפים.\n"
"מיקרובים שלווים לא יתקפו אחרים למרחקים\n"
"ופחות נוטים להשתמש ברעלנים כנגד טורפים."

msgid "MIGRATION_STEP_ONLY_ONE_ALLOWED"
msgstr ""

#, fuzzy
msgid "MIGRATION_STEP_POPULATION_EXPLANATION"
msgstr "(העלות של אברונים, ממברנה וחפצים אחרים בעורך)"

#, fuzzy
msgid "MIGRATION_STEP_SOURCE_EXPLANATION"
msgstr "(העלות של אברונים, ממברנה וחפצים אחרים בעורך)"

#, fuzzy
msgid "MIGRATION_TOOLTIP"
msgstr "ראו את דף הפטריון שלנו"

msgid "MILLION_ABBREVIATION"
msgstr "{0} מיליון"

msgid "MINIMUM_AMOUNT_TO_FIND"
msgstr "כמות מינימלית למצוא:"

msgid "MINIMUM_VERSION"
msgstr "מינימום:"

msgid "MIN_VISIBLE_DATASET_WARNING"
msgstr "לא ניתן להציג פחות מ{0} נתונים!"

msgid "MISC"
msgstr "שונות"

msgid "MISCELLANEOUS"
msgstr "שונות"

msgid "MISCELLANEOUS_3D_STAGE"
msgstr "שלב 3D שונות"

#, fuzzy
msgid "MISC_FUN"
msgstr "שונות"

msgid "MISSING_DESCRIPTION"
msgstr "חסר תיאור"

msgid "MISSING_OR_INVALID_REQUIRED_FIELD"
msgstr "פורמט חסר או לא חוקי של שדה חובה: {0}"

msgid "MISSING_TITLE"
msgstr "חסרה כותרת"

msgid "MITOCHONDRION"
msgstr "מיטוכונדריון"

msgid "MITOCHONDRION_DESCRIPTION"
msgstr "תחנת הכוח של התא. המיטוכונדריון (ברבים: מיטוכונדריה) הוא אברון בעל קרום כפול שמלא בחלבונים ואנזימים. זהו פרוקריוט שהוטמע לשימוש על ידי המארח האוקריוטי שלו. הוא מסוגל להמיר [thrive:compound type=\"glucose\"][/thrive:compound] ל[thrive:compound type=\"atp\"][/thrive:compound] ביעילות גבוהה בהרבה ממה שניתן לעשות בציטופלזמה בתהליך הנקרא [b]נשימה אירובית[/b]. עם זאת, הוא דורש [thrive:compound type=\"oxygen\"][/thrive:compound] כדי לתפקד, ורמות [thrive:compound type=\"oxygen\"][/thrive:compound] נמוכות יותר בסביבה יאטו את קצב ייצור ה[thrive:compound type=\"atp\"][/thrive:compound] שלו."

msgid "MITOCHONDRION_PROCESSES_DESCRIPTION"
msgstr "הופך [thrive:compound type=\"glucose\"][/thrive:compound] ל[thrive:compound type=\"atp\"][/thrive:compound]. בהתאם לריכוזו של ה[thrive:compound type=\"oxygen\"][/thrive:compound]."

#, fuzzy
msgid "MIXED_DOT_DOT_DOT"
msgstr "..."

msgid "MODDING_INSTRUCTIONS_ON"
msgstr "הוראות יצירת מוד זמינים ב-"

msgid "MODELS"
msgstr "מודלים"

msgid "MODIFY"
msgstr "לשנות"

msgid "MODIFY_ORGANELLE"
msgstr "שנה תפקוד אברון"

msgid "MODIFY_TYPE"
msgstr "שנה סוג"

msgid "MODS"
msgstr "מודים"

msgid "MODS_INSTALLED_BUT_NOT_ENABLED"
msgstr ""
"זוהה מודים מותקנים, אך אין מודים מופעלים.\n"
"\n"
"מודים צריכים להיות מופעלים לאחר התקנה. ראה במנהלים המודים בשימוש בכפתור המודים בתפריט התוספים."

msgid "MOD_ASSEMBLY"
msgstr "העלת מוד:"

msgid "MOD_ASSEMBLY_CLASS"
msgstr "מחלקה העיקרית להעלת מוד:"

#, fuzzy
msgid "MOD_ASSEMBLY_CLASS_CREATION_FAILED"
msgstr "{0}: קריאת פריקה הרכבה של מוד זה נכשלה"

msgid "MOD_ASSEMBLY_CLASS_NOT_FOUND"
msgstr "{0}: מחלקת מוד ספיציפית \"{1}\" לא מצאה את קליטת המוד"

msgid "MOD_ASSEMBLY_INIT_CALL_FAILED"
msgstr "{0}: קריאת שיטת אתחול הרכבת מוד זה נכשלה"

msgid "MOD_ASSEMBLY_LOAD_CALL_FAILED_EXCEPTION"
msgstr "{0}: קריאת שיטת האתחול של הרכבה של המוד נכשלה עם חריגה של: {1}"

msgid "MOD_ASSEMBLY_LOAD_EXCEPTION"
msgstr "{0}: טעינת הרכיב נכשלה עם חריגה: {1}"

msgid "MOD_ASSEMBLY_UNLOAD_CALL_FAILED"
msgstr "{0}: קריאת פריקה הרכבה של מוד זה נכשלה"

msgid "MOD_ASSEMBLY_UNLOAD_CALL_FAILED_EXCEPTION"
msgstr "{0}: קריאת פריקת הרכבה מוד זה נכשלה פרט ל: {1}"

msgid "MOD_AUTHOR"
msgstr "יוצר המוד:"

msgid "MOD_AUTO_HARMONY"
msgstr "השתמש באוטו-Harmony:"

msgid "MOD_CREATION_FAILED"
msgstr "יצירת מוד נכשלה"

msgid "MOD_DESCRIPTION"
msgstr "תיאור המוד:"

msgid "MOD_EXTENDED_DESCRIPTION"
msgstr "תיאור ארוך של המוד:"

msgid "MOD_HARMONY_LOAD_FAILED_EXCEPTION"
msgstr "{0}: טעינת Harmony מוד נכשל בפרט ל: {1}"

msgid "MOD_HARMONY_UNLOAD_FAILED_EXCEPTION"
msgstr "{0}: קריאת פריקת Harmony מוד נכשלה פרט ל: {1}"

msgid "MOD_HAS_NO_LOADABLE_RESOURCES"
msgstr "{0}: אין רכיבים שניתנים לטעינה"

msgid "MOD_ICON_FILE"
msgstr "סמל הקובץ:"

msgid "MOD_INFO_URL"
msgstr "כתובת אתר של מידע על המוד:"

msgid "MOD_INTERNAL_NAME"
msgstr "שם (תיקייה) פנימי:"

msgid "MOD_LICENSE"
msgstr "רישיון המוד:"

msgid "MOD_LOAD_ERRORS"
msgstr "שגיאה בעליית המוד"

msgid "MOD_LOAD_ERRORS_OCCURRED"
msgstr "שגיאה קרתה בזמן שטען אחד או יותר מודים. תיעודם עשויים להכיל מידע נוסף."

msgid "MOD_LOAD_OR_UNLOAD_ERRORS_OCCURRED"
msgstr "אירעו שגיאות בעת טעינה או פריקה של מוד אחד או יותר. תעודם עשויים להכיל מידע נוסף."

msgid "MOD_LOAD_UNLOAD_CAVEATS"
msgstr "הערה: מודים רבים דורשים מהמשחק לטעון מחדש בשביל לעלות או להסיר כמו שצריך. העלה רק מודים שאתה בוטח בהם מכיוון שהם עלולים להכיל קודי בר הפעלה."

msgid "MOD_LOAD_UNLOAD_RESTART"
msgstr "מוד אחד או יותר דורש מהמשחק אתחול מחדש בשביל לעלות או להסיר כראוי"

msgid "MOD_MAXIMUM_THRIVE"
msgstr "גרסת Thrive המקסימלית שתומך:"

msgid "MOD_MINIMUM_THRIVE"
msgstr "מינימום גרסת Thrive דרושה:"

msgid "MOD_NAME"
msgstr "שם המוד:"

msgid "MOD_PCK_NAME"
msgstr "קובץ .pck של מוד:"

msgid "MOD_RECOMMENDED_THRIVE"
msgstr "גרסת Thrive מומלצת:"

msgid "MOD_TO_UPLOAD"
msgstr "מוד להעלאה:"

msgid "MOD_UPLOADER"
msgstr "מעלה מוד"

msgid "MOD_VERSION"
msgstr "גרסת המוד:"

msgid "MORE_INFO"
msgstr "הראה עוד מידע"

#, fuzzy
msgid "MORE_INFO_PROMPT"
msgstr "הראה עוד מידע"

msgid "MOUSE_EDGE_PANNING_OPTION"
msgstr ""

msgid "MOUSE_LOOK_SENSITIVITY"
msgstr "רגישות מראה עכבר"

msgid "MOUSE_SENSITIVITY_WINDOW_SIZE_ADJUSTMENT"
msgstr "רגישות העכבר בקנה מידה עם גודל החלון"

msgid "MOVE"
msgstr "להזיז"

msgid "MOVEMENT"
msgstr "תנועה"

msgid "MOVE_ATTEMPTS_PER_SPECIES"
msgstr "ניסיונות מעבר למין"

msgid "MOVE_BACKWARDS"
msgstr "זוז אחורה"

msgid "MOVE_DOWN_OR_CROUCH"
msgstr "נוע מטה או תתכופף"

msgid "MOVE_FORWARD"
msgstr "זוז קדימה"

msgid "MOVE_LEFT"
msgstr "זוז שמאלה"

msgid "MOVE_ORGANELLE"
msgstr "הזז אברון"

msgid "MOVE_RIGHT"
msgstr "זוז ימינה"

msgid "MOVE_TO_ANY_PATCH"
msgstr "לזוז לכל אזור"

msgid "MOVE_TO_LAND"
msgstr "עבור ליבשה"

#, fuzzy
msgid "MOVE_TO_MACROSCOPIC_TOOLTIP"
msgstr "עבור לשלב הבא של המשחק (רב תא). זמין ברגע שיש לך מושבת תאים גדולה מספיק."

msgid "MOVE_TO_MULTICELLULAR_STAGE_TOOLTIP"
msgstr "עבור לשלב הבא של המשחק (רב תא). זמין ברגע שיש לך מושבת תאים גדולה מספיק."

msgid "MOVE_TO_THIS_PATCH"
msgstr "תעבור לאזור זה"

msgid "MOVE_UP_OR_JUMP"
msgstr "נוע מעלה או קפוץ"

#, fuzzy
msgid "MOVING_TO_AWAKENING_PROTOTYPE"
msgstr ""
"אתה נעת לתוך היבשה. זה נדרש בשביל להתקדם יותר מאוחר לתוך המשחק. ברגע שאתה על היבשה, לא תוכל לחזור אחורה.\n"
"\n"
"כרגע המעבר ליבשה הרבה יותר פתאומי ממה שמתוכנן ברגע שיוסף כמו שצריך.\n"
"\n"
"התוכנית הוא לעשות את המעבר ליבשה בהדרגה ולא כשינוי פתאומי."

#, fuzzy
msgid "MOVING_TO_AWAKENING_PROTOTYPE_TITLE"
msgstr "לנוע ליבשה?"

msgid "MOVING_TO_LAND_PROTOTYPE"
msgstr ""
"אתה נעת לתוך היבשה. זה נדרש בשביל להתקדם יותר מאוחר לתוך המשחק. ברגע שאתה על היבשה, לא תוכל לחזור אחורה.\n"
"\n"
"כרגע המעבר ליבשה הרבה יותר פתאומי ממה שמתוכנן ברגע שיוסף כמו שצריך.\n"
"\n"
"התוכנית הוא לעשות את המעבר ליבשה בהדרגה ולא כשינוי פתאומי."

msgid "MOVING_TO_LAND_PROTOTYPE_TITLE"
msgstr "לנוע ליבשה?"

#, fuzzy
msgid "MOVING_TO_SOCIETY_STAGE"
msgstr "לנוע ליבשה?"

msgid "MP_COST"
msgstr "{0} נקמ\"ו"

msgid "MUCILAGE"
msgstr "ריר"

msgid "MUCILAGE_SYNTHESIS"
msgstr "ייצור ריר"

#, fuzzy
msgid "MUCOCYST_ACTION_TOOLTIP"
msgstr "ראו את דף הפטריון שלנו"

msgid "MULTICELLULAR_EDITOR"
msgstr "עורך הרב-תאי"

#, fuzzy
msgid "MULTICELLULAR_FREEBUILD_EDITOR"
msgstr "עורך הרב-תאי"

msgid "MULTICELLULAR_STAGE"
msgstr "שלב הרב-תאי"

msgid "MULTIPLE_CELLS"
msgstr "שכפל תאים"

msgid "MULTIPLE_METABALLS"
msgstr "שכפל כדורי-בשר"

msgid "MULTIPLE_ORGANELLES"
msgstr "שכפל אברונים"

msgid "MULTISAMPLE_ANTI_ALIASING"
msgstr "החלקת גרפיקה:"

msgid "MULTITHREADED_SIMULATION_ENABLED"
msgstr ""

#, fuzzy
msgid "MULTITHREADED_SIMULATION_EXPLANATION"
msgstr ""
"מיקרובים אגרסיבים ירדפו אחרי הטרפם למרחקים\n"
"והם לרוב נוטים להילחם בטורפים כשהם מותקפים.\n"
"מיקרובים שלווים לא יתקפו אחרים למרחקים\n"
"ופחות נוטים להשתמש ברעלנים כנגד טורפים."

msgid "MUSEUM_WELCOME_TEXT"
msgstr ""

msgid "MUSIC"
msgstr "מוזיקה"

msgid "MUSIC_VOLUME"
msgstr "עוצמת מוזיקה"

msgid "MUTATIONS_PER_SPECIES"
msgstr "ניסיונות התפתחות מוטציות למין"

msgid "MUTATION_COST_MULTIPLIER"
msgstr "מכפיל עלות המוטציות"

msgid "MUTATION_COST_MULTIPLIER_EXPLANATION"
msgstr "(העלות של אברונים, ממברנה וחפצים אחרים בעורך)"

msgid "MUTATION_POINTS"
msgstr "נקודות מוטציה"

msgid "MUTE"
msgstr "השתק"

msgid "NAME"
msgstr "שם:"

#, fuzzy
msgid "NAME_LABEL_CITY"
msgstr "ביומה: {0}"

#, fuzzy
msgid "NAME_LABEL_FLEET"
msgstr "ביומה: {0}"

msgid "NAME_LABEL_STRUCTURE_UNFINISHED"
msgstr ""

#, fuzzy
msgid "NATION_EDITOR"
msgstr "הפעל את העורך"

#, fuzzy
msgid "NATIVE_THREAD_ADVICE_TOOLTIP"
msgstr "נושאים נוכחים:"

msgid "NEGATIVE_ATP_BALANCE"
msgstr "מאזן ATP שלילי"

msgid "NEGATIVE_ATP_BALANCE_TEXT"
msgstr ""
"המיקרוב שלך איננו מייצר מספיק ATP בשביל לשרוד!\n"
"האם ברצונך להמשיך?"

msgid "NEW"
msgstr "חדש"

msgid "NEWER_VERSION_LOADING_WARNING"
msgstr ""
"השמירה זו נוצרה בגרסאות החדשות יותר של Thrive ויכולה שלא תפקד כראוי.\n"
"האם ברצונך להמשיך לפתוח בכל זאת?"

msgid "NEWS"
msgstr ""

msgid "NEW_GAME"
msgstr "משחק חדש"

msgid "NEW_GAME_BUTTON_TOOLTIP"
msgstr "התחל משחק חדש"

msgid "NEW_GAME_SETTINGS_PERFORMANCE_OPTIONS_INFO"
msgstr "הערה: אתה יכול לשנות אפשריות שקושרות לביצועים בכל זמן נתון ב[color=#3796e1][url=thrive://GUI/OptionsMenu/Performance]אפשרויות[/url][/color] על מנת לשפר ביצועי המשחק"

msgid "NEW_MOD_DEFAULT_DESCRIPTION"
msgstr "המוד המדהים שלי"

msgid "NEW_NAME"
msgstr "שם חדש"

msgid "NEW_NAME_COLON"
msgstr "שם חדש:"

msgid "NEXT_CAPITAL"
msgstr "הבא"

msgid "NEXT_EDITOR_TAB"
msgstr "לך לכרטיסיית העורך הבאה"

msgid "NITROGEN"
msgstr "חנקן"

msgid "NITROGENASE"
msgstr "ניטרוגנאז"

msgid "NITROGENASE_DESCRIPTION"
msgstr "ניטרוגנאז הוא חלבון המסוגל להשתמש ב[thrive:compound type=\"nitrogen\"][/thrive:compound] גזי ובאנרגיה תאית בצורת [thrive:compound type=\"atp\"][/thrive:compound] בכדי לייצר [thrive:compound type=\"ammonia\"][/thrive:compound], מרכיב תזונתי מרכזי לתאים. זהו תהליך המכונה [b]קיבוע חנקן אנאירובי[/b]. מכיוון שהניטרוגנאז צף בציטופלזמה, הנוזל שמסביבו מבצע [b]גליקוליזה[/b] ברמה מסוימת."

msgid "NITROGENASE_PROCESSES_DESCRIPTION"
msgstr "הופך [thrive:compound type=\"atp\"][/thrive:compound] ל[thrive:compound type=\"ammonia\"][/thrive:compound]. בהתאם לריכוזו של ה[thrive:compound type=\"nitrogen\"][/thrive:compound]."

msgid "NITROGEN_FIXING_PLASTID"
msgstr "פלסטיד מקבע חנקן"

msgid "NITROGEN_FIXING_PLASTID_DESCRIPTION"
msgstr "פלסטיד מקבע חנקן הוא חלבון המסוגל להשתמש ב[thrive:compound type=\"nitrogen\"][/thrive:compound] ,[thrive:compound type=\"oxygen\"] ובאנרגיה תאית בצורת [thrive:compound type=\"atp\"][/thrive:compound] כדי לייצר [thrive:compound type=\"ammonia\"][/thrive:compound], מרכיב תזונתי מרכזי לתאים. זהו תהליך המכונה [b]קיבוע חנקן אירובי[/b]."

msgid "NITROGEN_FIXING_PLASTID_PROCESSES_DESCRIPTION"
msgstr "הופך [thrive:compound type=\"atp\"][/thrive:compound] ל[thrive:compound type=\"ammonia\"][/thrive:compound]. בהתאם לריכוזם של ה[thrive:compound type=\"nitrogen\"][/thrive:compound] וה[thrive:compound type=\"oxygen\"][/thrive:compound]."

#, fuzzy
msgid "NO"
msgstr "ריק"

msgid "NONE"
msgstr "ריק"

msgid "NONE_COMMA_THIS_IS_THE_LAST_STAGE"
msgstr ""

msgid "NORMAL"
msgstr "רגיל"

msgid "NORMAL_MEMBRANE_DESCRIPTION"
msgstr "הצורה הבסיסית ביותר של הקרום, מספק מעט הגנה מפני נזק וצריך יותר אנרגיה כדי לא לעוות. היתרון בכך שהוא מאפשר לתא לנוע ולקלוט חומרים מזינים במהירות גדולה יותר."

msgid "NOTHING_HERE"
msgstr "אין פה שום דבר"

msgid "NOTHING_TO_INTERACT_WITH"
msgstr ""

msgid "NOTICE_DAMAGED_BY_NO_ATP"
msgstr ""

msgid "NOTICE_ENGULF_DAMAGE_FROM_TOXIN"
msgstr ""

msgid "NOTICE_ENGULF_MISSING_ENZYME"
msgstr ""

msgid "NOTICE_ENGULF_SIZE_TOO_SMALL"
msgstr ""

msgid "NOTICE_ENGULF_STORAGE_FULL"
msgstr ""

msgid "NOTICE_HIT_BY_ATP_TOXIN"
msgstr ""

#, fuzzy
msgid "NOTICE_HIT_BY_BASE_MOVEMENT_TOXIN"
msgstr "מהירות בסיסית"

msgid "NOTICE_READY_TO_EDIT"
msgstr ""

msgid "NOT_STARTED_DOT"
msgstr "לא התחיל."

msgid "NOVEMBER"
msgstr "נובמבר"

msgid "NO_AI"
msgstr "מצב בודד"

msgid "NO_DATA_TO_SHOW"
msgstr "אין מידע להציג"

msgid "NO_EVENTS_RECORDED"
msgstr "לא תעדו אירועים"

#, fuzzy
msgid "NO_FOSSIL_DIRECTORY"
msgstr "לא נמצאה ספריית שמירות"

msgid "NO_MODS_ENABLED"
msgstr "אין מודים מופעלים"

msgid "NO_ORGANELLE_PROCESSES"
msgstr "אין תהליכים"

msgid "NO_SAVEGAMES_FOUND"
msgstr "לא נמצאה שמירה"

msgid "NO_SAVE_DIRECTORY"
msgstr "לא נמצאה ספריית שמירות"

msgid "NO_SCREENSHOT_DIRECTORY"
msgstr "לא נמצאה ספריית צילומי מסך"

msgid "NO_SELECTED_MOD"
msgstr "לא נבחר מוד"

msgid "NUCLEUS"
msgstr "גרעין התא"

msgid "NUCLEUS_DELETE_OPTION_DISABLED_TOOLTIP"
msgstr ""
"לא ניתן להסיר גרעין שכן זהו התפתחות בלתי-ניתנת להפיכה.\n"
"אך אם זה הונח במצג הנוכחי, ביטול או עשיה מחדש עדין מותרים."

msgid "NUCLEUS_DESCRIPTION"
msgstr "המאפיין המגדיר של תאים אוקריוטים. הגרעין כולל גם את הרטיקולום האנדופלזמי ואת גוף הגולגי. זוהי התפתחות של תאים פרוקריוטיים לפתח מערכת של קרומים פנימיים, הנעשית על ידי הטמעת פרוקריוט נוסף בתוכם. זה מאפשר להם למלא או להדוף את התהליכים השונים שקורים בתוך התא ולמנוע מהם לחפוף בינם. זה מאפשר לאברונים החדשים שבעלי קרום להיות הרבה יותר מורכבים, יעילים ומתמחים מאשר אם היו צפים חופשיים בציטופלזמה.יחד עם זאת, זה כרוך במחיר של הפיכת התא להרבה יותר גדול ולדרישה רבה יותר אנרגיה להחזקתו."

msgid "NUCLEUS_SMALL_DESCRIPTION"
msgstr "מאפשר התפתחות מורכבת יותר של אברונים בעלי קרום. זהו עולה הרבה ATP על מנת לתחזק. זהו בלתי הפיך לאחר התפתחותו."

msgid "NUMLOCK"
msgstr "מקש Num Lock"

msgid "N_A"
msgstr "לא זמין"

msgid "N_A_MP"
msgstr "אין נקמ\"ו"

#, fuzzy
msgid "N_TIMES"
msgstr "2x"

msgid "OCTOBER"
msgstr "אוקטובר"

msgid "OFF"
msgstr ""

msgid "OFFICIAL_WEBSITE"
msgstr "אתר רשמי"

msgid "OFFICIAL_WEBSITE_BUTTON_TOOLTIP"
msgstr "להיכנס לאתר הרשמי של Revolutionary Games"

msgid "OK"
msgstr "בסדר"

msgid "OLDER_VERSION_LOADING_WARNING"
msgstr ""
"השמירה זו נוצרה בגרסאות החדשות יותר של Thrive ויכולה שלא תפקד כראוי.\n"
"בגלל שThrive עוד בשלבי בנייה ראשוניים, שמירת גרסאות שלא תואמות לגרסה אינו בסדר העדיפויות.\n"
"אתה יכול לדווח על כל בעיה שנתקלת, אבל זה אינו בעדיפות גבוהה כרגע.\n"
"האם ברצונך להמשיך לטעון שמירה זו?"

#, fuzzy
msgid "OPENGL_MODE_WARNING"
msgstr "אזהרת GLES2"

#, fuzzy
msgid "OPENGL_MODE_WARNING_EXPLANATION"
msgstr "אתה מריץ את Thrive על GLES2. אופציה זו עדין לא נבדקה ועלולה לגרום לבעיות. אנא נסה לעדכן את מנהל התקן ו / או להשתמש במקום בכרטיס גרפיקה של AMD או Nvidia על מנת להפעלת את Thrive."

msgid "OPEN_FOLDER"
msgstr "פתח תיקייה"

#, fuzzy
msgid "OPEN_FOSSIL_FOLDER"
msgstr "פתח תקיית קבצי לוג"

msgid "OPEN_FOSSIL_IN_FREEBUILD_WARNING"
msgstr ""

#, fuzzy
msgid "OPEN_GOD_TOOLS"
msgstr "פתח כתובת מידע"

msgid "OPEN_HELP_SCREEN"
msgstr "פתח את מסך העזרה"

#, fuzzy
msgid "OPEN_IN_FREEBUILD"
msgstr "ארגז חול"

msgid "OPEN_LOGS_FOLDER"
msgstr "פתח תקיית קבצי לוג"

msgid "OPEN_MOD_URL"
msgstr "פתח כתובת מידע"

#, fuzzy
msgid "OPEN_ORGANELLES_PAGE"
msgstr "פתח תפריט האברון"

msgid "OPEN_ORGANELLE_MENU"
msgstr "פתח תפריט האברון"

#, fuzzy
msgid "OPEN_RESEARCH_SCREEN"
msgstr "פתח את מסך העזרה"

msgid "OPEN_SAVE_DIRECTORY"
msgstr "פתח ספריית שמירות"

#, fuzzy
msgid "OPEN_SCIENCE_MENU"
msgstr "פתח את התפריט"

msgid "OPEN_SCREENSHOT_FOLDER"
msgstr "פתח תיקיית צילומי מסך"

msgid "OPEN_THE_MENU"
msgstr "פתח את התפריט"

msgid "OPEN_TRANSLATION_SITE"
msgstr "עזור לתרגם את המשחק"

msgid "OPERATION_PAUSED_DOT"
msgstr "הושהה."

msgid "OPPORTUNISM_EXPLANATION"
msgstr ""
"מיקרובים אופורטוניסטיים יתחרו עם יריבים על גושים\n"
"וינסו לצוד את טרפם עם רעלנים אם הם לא יכולים לבלוע אותם.\n"
"מיקרובים זהירים ינסו לא לסכן את עצמם על גושים."

msgid "OPPORTUNISTIC"
msgstr "אופורטוניסטי"

msgid "OPTIONS"
msgstr "אפשרויות"

msgid "OPTIONS_BUTTON_TOOLTIP"
msgstr "שנה את ההגדרות שלך"

msgid "ORGANELLES"
msgstr "אברונים"

#, fuzzy
msgid "ORGANELLES_WILL_BE_UNLOCKED_NEXT_GENERATION"
msgstr "(מתחיל עם ענן גלוקוז חופשי קרוב בכל דור)"

#, fuzzy
msgid "ORGANELLE_AXON"
msgstr "אברונים"

#, fuzzy
msgid "ORGANELLE_AXON_DESCRIPTION"
msgstr "דקור תאים אחרים בעזרתו."

#, fuzzy
msgid "ORGANELLE_CATEGORY_MULTICELLULAR"
msgstr "רב תאים"

#, fuzzy
msgid "ORGANELLE_MYOFIBRIL"
msgstr "פילוס טורף"

#, fuzzy
msgid "ORGANELLE_MYOFIBRIL_DESCRIPTION"
msgstr "דקור תאים אחרים בעזרתו."

msgid "ORGANELLE_PILUS"
msgstr "פילוס טורף"

msgid "ORGANELLE_PILUS_DESCRIPTION"
msgstr "דקור תאים אחרים בעזרתו."

msgid "ORGANELLE_PILUS_PROCESSES_DESCRIPTION"
msgstr "דקור תאים אחרים בעזרתו."

#, fuzzy
msgid "ORGANELLE_PLURAL"
msgstr "פילוס טורף"

#, fuzzy
msgid "ORGANELLE_SINGULAR"
msgstr "פילוס טורף"

#, fuzzy
msgid "ORGANELLE_UNLOCKS_ENABLED"
msgstr ""
"זוהה מודים מותקנים, אך אין מודים מופעלים.\n"
"\n"
"מודים צריכים להיות מופעלים לאחר התקנה. ראה במנהלים המודים בשימוש בכפתור המודים בתפריט התוספים."

#, fuzzy
msgid "ORGANELLE_UNLOCKS_ENABLED_EXPLANATION"
msgstr "(מתחיל עם ענן גלוקוז חופשי קרוב בכל דור)"

msgid "ORGANISM_STATISTICS"
msgstr "סטטיסטיקת האורגניזם"

msgid "OR_UNLOCK_CONDITION"
msgstr ""

msgid "OSMOREGULATION"
msgstr "אוסמורגולציה"

msgid "OSMOREGULATION_COST"
msgstr "עלות אוסמורגולציה"

msgid "OSMOREGULATION_COST_MULTIPLIER"
msgstr "מכפיל עלות האוסמורגולציה"

msgid "OSMOREGULATION_COST_MULTIPLIER_EXPLANATION"
msgstr "(עלות של אוסמורגולציה במין השחקן)"

#, fuzzy
msgid "OTHER_COMPOUNDS"
msgstr "תרכובות"

msgid "OUR_WIKI"
msgstr "בויקי שלנו"

#, fuzzy
msgid "OUTDATED_NOTICE"
msgstr "לא התחיל."

msgid "OUTREACH_TEAM"
msgstr "צוות הסברה"

msgid "OUTSIDE_CONTRIBUTORS"
msgstr "תורמים חיצוניים"

msgid "OVERWRITE_EXISTING_SAVE"
msgstr "משכתב שמירה קיימת:"

msgid "OVERWRITE_EXISTING_SAVE_PROMPT"
msgstr "לשכתב מחדש שמירה קיימת?"

#, fuzzy
msgid "OVERWRITE_SPECIES_NAME_CONFIRMATION"
msgstr "מחיקת שמירה זו היינו פעולה בלתי הפיכה, האם אתה בטוח שאתה רוצה למחוק אתה לצמיתות?"

msgid "OXYGEN"
msgstr "חמצן"

msgid "OXYTOXISOME"
msgstr "אוקסיטוקסיזום"

#, fuzzy
msgid "OXYTOXISOME_DESC"
msgstr "מטבולוזום שונה אחראי לייצור צורה פרימיטיבית של החומר הרעיל \"אוקסיטוקסי נ\"ט\"."

msgid "OXYTOXISOME_PROCESSES_DESCRIPTION"
msgstr "הופך [thrive:compound type=\"atp\"][/thrive:compound] ל[thrive:compound type=\"oxytoxy\"][/thrive:compound]. בהתאם לריכוזו של ה[thrive:compound type=\"oxygen\"][/thrive:compound].ניתן לשחררו על ידי [thrive:input]g_fire_toxin[/thrive:input]."

msgid "OXYTOXY_NT"
msgstr "אוקסיטוקסי נ\"ט"

msgid "OXYTOXY_SYNTHESIS"
msgstr "סינתזת \"אוקסיטוקסי\""

#, fuzzy
msgid "OXYTOXY_SYNTHESIS_COMMA_GLYCOLYSIS"
msgstr "סינתזת \"אוקסיטוקסי\""

msgid "PAGEDOWN"
msgstr "מקש Page Down"

msgid "PAGEUP"
msgstr "מקש Page Up"

#, fuzzy
msgid "PAGE_BACK"
msgstr "מקש חזור"

#, fuzzy
msgid "PAGE_FORWARD"
msgstr "מקש קדימה"

#, fuzzy
msgid "PAGE_TITLE"
msgstr "Thrive הופעל במצב בטוח"

msgid "PAN_CAMERA_DOWN"
msgstr "זוז מטה"

msgid "PAN_CAMERA_LEFT"
msgstr "זוז שמאלה"

msgid "PAN_CAMERA_RESET"
msgstr "אפס מצלמה"

msgid "PAN_CAMERA_RIGHT"
msgstr "זוז ימינה"

msgid "PAN_CAMERA_UP"
msgstr "זוז מעלה"

msgid "PASSIVE_REPRODUCTION_PROGRESS"
msgstr "השג באופן פסיבי התקדמות הרבייה"

msgid "PASSIVE_REPRODUCTION_PROGRESS_EXPLANATION"
msgstr "(באופן פסיבי צובר תרכובות מהסביבה לתהליכי רבייה מבלי שצריך לעשות דבר)"

msgid "PAST_DEVELOPERS"
msgstr "מפתחים לשעבר"

#, fuzzy
msgid "PATCH_COLON"
msgstr "האזור הטוב ביותר:"

msgid "PATCH_EXTINCTION_BOX_TEXT"
msgstr ""
"המין שלך נכחד מהאזור זה.\n"
"אבל זה עדין לא נגמר, אתה יכול עדין לבחור אזור חדש ולהמשיך שחק בו!"

msgid "PATCH_EXTINCTION_CAPITAL"
msgstr "הכחדת אזור"

msgid "PATCH_MAP"
msgstr "מפת האזורים"

msgid "PATCH_MAP_NAVIGATION_TOOLTIP"
msgstr "לחץ, גרור או זום בשביל לנוע סביב"

msgid "PATCH_NAME"
msgstr "{0} {1}"

#, fuzzy
msgid "PATCH_NOTES_LAST_PLAYED_INFO"
msgstr "Thrive הופעל במצב בטוח"

msgid "PATCH_NOTES_LAST_PLAYED_INFO_PLURAL"
msgstr ""

#, fuzzy
msgid "PATCH_NOTES_TITLE"
msgstr "Thrive הופעל במצב בטוח"

msgid "PATCH_NOTE_BULLET_POINT"
msgstr ""

msgid "PATCH_NOTE_CHANGES_HEADING"
msgstr ""

#, fuzzy
msgid "PATCH_NOTE_LINK_VISIT_TEXT"
msgstr ""
"המין שלך נכחד מהאזור זה.\n"
"אבל זה עדין לא נגמר, אתה יכול עדין לבחור אזור חדש ולהמשיך שחק בו!"

msgid "PATREON_TOOLTIP"
msgstr "ראו את דף הפטריון שלנו"

msgid "PATRONS"
msgstr "פטריונים"

msgid "PAUSED"
msgstr "מושהה"

msgid "PAUSE_MENU_RESUME_TOOLTIP"
msgstr "לחזור אל המשחק"

msgid "PAUSE_PROMPT"
msgstr "[center]לחץ [thrive:input]g_pause[/thrive:input] בשביל להמשיך[/center]"

msgid "PAUSE_TOOLTIP"
msgstr "השהה את המשחק"

msgid "PCK_LOAD_FAILED"
msgstr "טעינת קבצי pck ({0}) נכשלה"

msgid "PCK_LOAD_FAILED_DOES_NOT_EXIST"
msgstr "טעינת קבצי pck ({0}) נכשלה בגלל שקובץ זה לא נמצא"

msgid "PEACEFUL"
msgstr "שלוו"

#, fuzzy
msgid "PENDING_ENDOSYMBIOSIS_EXPLANATION"
msgstr "אתה מריץ את Thrive על GLES2. אופציה זו עדין לא נבדקה ועלולה לגרום לבעיות. אנא נסה לעדכן את מנהל התקן ו / או להשתמש במקום בכרטיס גרפיקה של AMD או Nvidia על מנת להפעלת את Thrive."

msgid "PENDING_ENDOSYMBIOSIS_TITLE"
msgstr ""

msgid "PERCENTAGE_VALUE"
msgstr "{0}%"

msgid "PERFORMANCE"
msgstr "ביצועים"

msgid "PERFORM_UNBINDING"
msgstr "בצע שחרור"

#, fuzzy
msgid "PER_SECOND_ABBREVIATION"
msgstr "{0} אלפים"

msgid "PER_SECOND_SLASH"
msgstr "\\לשנייה"

msgid "PHOSPHATE"
msgstr "פוספט"

msgid "PHOTOSYNTHESIS"
msgstr "פוטוסינתזה"

msgid "PHYSICAL_CONDITIONS"
msgstr "מצב פיזי"

msgid "PHYSICAL_RESISTANCE"
msgstr "עמידות מפגיעה פיזית"

msgid "PLACE_ORGANELLE"
msgstr "הוסף אברון"

msgid "PLANET"
msgstr "כוכב לכת"

#, fuzzy
msgid "PLANET_DETAILS_STRING"
msgstr "פתח תקיית קבצי לוג"

msgid "PLANET_GENERATION_TEASER"
msgstr "מייצר כוכבי לכת בקרוב!"

msgid "PLANET_RANDOM_SEED"
msgstr "כוכב סייד אקראי"

#, fuzzy
msgid "PLAYER"
msgstr "תא השחקן"

msgid "PLAYER_DEATH_POPULATION_PENALTY"
msgstr "ירידה באכולוסיה במוות של שחקן"

msgid "PLAYER_DEATH_POPULATION_PENALTY_EXPLANATION"
msgstr "(המקדם להפחתה של האכלוסיית השחקן על כל מוות של השחקן)"

msgid "PLAYER_DIED"
msgstr "השחקן מת"

msgid "PLAYER_DUPLICATE"
msgstr "שכפל שחקן"

msgid "PLAYER_EXTINCT"
msgstr "השחקן נכחד"

#, fuzzy
msgid "PLAYER_RELATIVE_MOVEMENT"
msgstr "השחקן נכחד"

msgid "PLAYER_REPRODUCED"
msgstr "השחקן התרבה"

msgid "PLAYER_SPEED"
msgstr ""
"מהירות\n"
"שחקן"

msgid "PLAYSTATION_3"
msgstr ""

msgid "PLAYSTATION_4"
msgstr ""

msgid "PLAYSTATION_5"
msgstr ""

msgid "PLAY_INTRO_VIDEO"
msgstr "הפעל סרטון פתיחה"

msgid "PLAY_MICROBE_INTRO_ON_NEW_GAME"
msgstr "הפעל פתיח שלב המיקרוב במשחק חדש"

msgid "PLAY_WITH_CURRENT_SETTING"
msgstr "שחק עם ההגדרות הנוכחות"

msgid "POPULATION_CAPITAL"
msgstr "אוכלוסיה:"

msgid "POPULATION_COLON"
msgstr "אוכלוסיה:"

msgid "POPULATION_IN_PATCHES"
msgstr "אכלוסיה באזורים:"

msgid "POPULATION_IN_PATCH_SHORT"
msgstr "{0} ({1})"

msgid "PREDATION_FOOD_SOURCE"
msgstr "טריפה של {0}"

msgid "PREDICTION_DETAILS_OPEN_TOOLTIP"
msgstr "הצג מידע מפורט מאחורי החיזוי"

msgid "PRESSURE"
msgstr "לחץ"

msgid "PRESSURE_SHORT"
msgstr "לחץ."

msgid "PRESS_KEY_DOT_DOT_DOT"
msgstr "לחץ על מקש..."

msgid "PREVIEW_IMAGE_DOES_NOT_EXIST"
msgstr "תמונה מקדימה לא קיימת"

msgid "PREVIEW_IMAGE_IS_TOO_LARGE"
msgstr "תמונה מקדימה כבדה מידי"

msgid "PREVIOUS_COLON"
msgstr "קודם:"

msgid "PROCESSING_LOADED_OBJECTS"
msgstr "מעלה אובייקטים"

msgid "PROCESS_ENVIRONMENT_SEPARATOR"
msgstr "@"

msgid "PROCESS_PANEL_TITLE"
msgstr "תהליכי התא"

msgid "PROGRAMMING_TEAM"
msgstr "צוות מתכנתים"

msgid "PROJECT_MANAGEMENT_TEAM"
msgstr "צוות ניהול פרויקט"

msgid "PROTEINS"
msgstr "חלבונים"

#, fuzzy
msgid "PROTEIN_RESPIRATION"
msgstr "נשימה ארובית"

msgid "PROTOPLASM"
msgstr "פרוטופלזמה"

msgid "PULLING_CILIA"
msgstr ""

msgid "PULL_REQUESTS_PROGRAMMING"
msgstr "בקשות דרישה / תיכנות"

msgid "QUICK_LOAD"
msgstr "טעינה מהירה"

msgid "QUICK_SAVE"
msgstr "שמירה מהירה"

msgid "QUIT"
msgstr "יציאה"

msgid "QUIT_BUTTON_TOOLTIP"
msgstr "צא מהמשחק"

msgid "QUIT_GAME_WARNING"
msgstr ""
"האם אתה בטוח שרוצה לצאת מהמשחק?\n"
"אתה עלול לאבד כל פעולה לא שמורה."

msgid "RANDOMIZE_SPECIES_NAME"
msgstr "שם מין אקראי"

msgid "RANDOM_SEED_TOOLTIP"
msgstr "הערך משומש ביצור העולם, ועל כך, שחייב להיות מספר שלם חיובי"

msgid "RAW"
msgstr "\"טרי\""

msgid "RAW_VALUE_COLON"
msgstr "לא מעובד:"

msgid "READING_SAVE_DATA"
msgstr "קורא שמירה"

msgid "READY"
msgstr "מוכן"

msgid "RECOMMENDED_THRIVE_VERSION"
msgstr "המלצת Thrive:"

msgid "REDDIT_TOOLTIP"
msgstr "ראו בתת-נושא הרדייט שלנו"

msgid "REDO"
msgstr "עשה מחדש"

msgid "REDO_THE_LAST_ACTION"
msgstr "בצע מחדש פעולה אחרונה"

msgid "REFRESH"
msgstr "רענן"

msgid "REPORT"
msgstr "תסקיר"

#, fuzzy
msgid "REPORT_BUG"
msgstr "תסקיר"

msgid "REPRODUCED"
msgstr "התרבה"

msgid "REPRODUCTION"
msgstr "הולדה"

msgid "REPRODUCTION_ASEXUAL"
msgstr "א-מינית"

msgid "REPRODUCTION_BUDDING"
msgstr "הנצה"

msgid "REPRODUCTION_METHOD"
msgstr "סוגי רבייה:"

msgid "REQUIRES_NUCLEUS"
msgstr "נדרש גרעין התא"

#, fuzzy
msgid "RESEARCH"
msgstr "מקש חפש"

msgid "RESET"
msgstr "איפוס"

msgid "RESET_DEADZONES"
msgstr "אפס שטחים מתים"

msgid "RESET_DISMISSED_POPUPS"
msgstr ""

msgid "RESET_INPUTS_TO_DEFAULTS"
msgstr "איפוס קלטים לברירת מחדל?"

msgid "RESET_KEYBINDINGS"
msgstr "איפוס חיבורי מקשים"

msgid "RESET_SETTINGS_TO_DEFAULTS"
msgstr "ברירת מחדל"

msgid "RESET_TO_DEFAULTS"
msgstr "איפוס לברירת מחדל?"

msgid "RESISTANT_TO_BASIC_ENGULFMENT"
msgstr "עמידות לבליעה בסיסית"

#, fuzzy
msgid "RESIZE_METABALL_TOOLTIP"
msgstr "המשך את המשחק"

msgid "RESOLUTION"
msgstr "רזולוציה:"

msgid "RESOURCE_ABSORBTION_SPEED"
msgstr "מהירות ספיגת משאבים"

#, fuzzy
msgid "RESOURCE_AMOUNT_SHORT"
msgstr "לחץ."

#, fuzzy
msgid "RESOURCE_ENERGY"
msgstr "צפה בקוד מקור"

#, fuzzy
msgid "RESOURCE_FOOD"
msgstr "צפה בקוד מקור"

#, fuzzy
msgid "RESOURCE_ROCK"
msgstr "צפה בקוד מקור"

#, fuzzy
msgid "RESOURCE_WOOD"
msgstr "צפה בקוד מקור"

msgid "RESPIRATION"
msgstr "נשימה ארובית"

msgid "RESPONSIVE"
msgstr "מגיב"

msgid "RESTART_REQUIRED"
msgstr "אתחול מחדש נדרש"

msgid "RESUME"
msgstr "להמשיך"

msgid "RESUME_TOOLTIP"
msgstr "המשך את המשחק"

msgid "RETURN_TO_MENU"
msgstr "חזור לתפריט"

msgid "RETURN_TO_MENU_TOOLTIP"
msgstr "צא לתפריט הראשי"

msgid "RETURN_TO_MENU_WARNING"
msgstr ""
"האם אתה בטוח שאתה רוצה לצאת לתפריט הראשי?\n"
"אתה עלול לאבד כל פעולה לא שמורה."

#, fuzzy
msgid "REVEAL_ALL_PATCHES"
msgstr "התפשט לאזורים:"

msgid "REVOLUTIONARY_GAMES_SOCIAL_TOOLTIP"
msgstr "בקרו באתר הרשמי של Revolutionary Games"

msgid "RIGHT_ARROW"
msgstr "→"

msgid "RIGHT_MOUSE"
msgstr "לחצן עכבר הימני"

msgid "RIGID"
msgstr "קשיח"

msgid "RIGIDITY_MEMBRANE_DESCRIPTION"
msgstr "קרום נוקשה עמיד יותר בפני נזקים, אך מקשה על התא לנוע."

msgid "ROTATE_LEFT"
msgstr "סובב שמאלה"

msgid "ROTATE_RIGHT"
msgstr "סובב ימינה"

msgid "ROTATION_COLON"
msgstr "רוטציה:"

msgid "RUN_AUTO_EVO_DURING_GAMEPLAY"
msgstr "הפעל התפתחות אוטומטית במהלך המשחק"

msgid "RUN_ONE_STEP"
msgstr "הרץ צעד אחת"

msgid "RUN_RESULT_BY_SENDING_POPULATION"
msgstr "{0} על ידי שליחה: {1} פריטים מאזור: {2}"

msgid "RUN_RESULT_GENE_CODE"
msgstr "קוד גנטי:"

msgid "RUN_RESULT_NICHE_FILL"
msgstr "הופיע על מנת למלא נישה"

msgid "RUN_RESULT_SELECTION_PRESSURE_SPLIT"
msgstr "הופיע בשל לחצי סלקציה שונים"

msgid "RUN_RESULT_SPLIT_FROM"
msgstr "התפצל מ{0}"

msgid "RUN_RESULT_SPLIT_OFF_TO"
msgstr "אוכלוסיה בחלק מהאזורים התפצלה למינים חדשים {0}:"

msgid "RUN_X_WORLDS"
msgstr ""

#, fuzzy
msgid "RUN_X_WORLDS_TOOLTIP"
msgstr "היצטרפו לשרת הדיסטורט הקהילתי שלנו"

msgid "RUSTICYANIN"
msgstr "רוסטיצינין"

msgid "RUSTICYANIN_DESCRIPTION"
msgstr "רוסטיצינין הוא חלבון המסוגל להשתמש ב[thrive:compound type=\"carbondioxide\"][/thrive:compound] וב[thrive:compound type=\"oxygen\"][/thrive:compound] בכדי לחמצן ברזל ממצב כימי אחד למשנהו. תהליך זה, הנקרא [b]נשימת ברזל[/b], משחרר אנרגיה שהתא מסוגל לקצור."

msgid "RUSTICYANIN_PROCESSES_DESCRIPTION"
msgstr "הופך [thrive:compound type=\"iron\"][/thrive:compound] ל[thrive:compound type=\"atp\"][/thrive:compound]. בהתאם לריכוזם של [thrive:compound type=\"carbondioxide\"][/thrive:compound] ו[thrive:compound type=\"oxygen\"][/thrive:compound]."

#, fuzzy
msgid "SAFE_MODE_EXPLANATION"
msgstr ""
"מיקרובים פחדנים יברחו למרחקים\n"
"והם נוטים לברוח מטורפים בכללי.\n"
"מיקרובים אמיצים לא יפחדו מטורפים לידם\n"
"והם נוטים לתקוף חזרה."

msgid "SAFE_MODE_TITLE"
msgstr "Thrive הופעל במצב בטוח"

msgid "SAVE"
msgstr "שמור"

msgid "SAVE_AND_CONTINUE"
msgstr "שמור והמשך"

msgid "SAVE_AUTOSAVE"
msgstr "שמירה אוטומטית"

msgid "SAVE_DELETE_WARNING"
msgstr "מחיקת שמירה זו היינו פעולה בלתי הפיכה, האם אתה בטוח שאתה רוצה למחוק לצמיתות את {0}?"

msgid "SAVE_ERROR_INCLUDE_JSON_DEBUG_NOTE"
msgstr ""

#, fuzzy
msgid "SAVE_ERROR_TURN_ON_JSON_DEBUG_MODE"
msgstr "מצב ניפוי JSON:"

msgid "SAVE_FAILED"
msgstr "שמירה נכשלה"

msgid "SAVE_GAME"
msgstr "שמור משחק"

msgid "SAVE_GAME_BUTTON_TOOLTIP"
msgstr "פתח את התפריט השמירה בשביל לשמור את המשחק"

msgid "SAVE_HAS_DIFFERENT_VERSION"
msgstr "לשמירה יש גרסה שונה"

msgid "SAVE_HAS_DIFFERENT_VERSION_TEXT"
msgstr ""
"הגרסה שאתה מנסה לטעון אינה תואמת את גרסת המשחק.\n"
"אנא טען את השמירה באופן ידני דרך התפריט."

msgid "SAVE_HAS_INVALID_GAME_STATE"
msgstr "לשמירה סצנת משחק לא תקפה"

msgid "SAVE_INVALID"
msgstr "לא תקף"

msgid "SAVE_IS_INVALID"
msgstr "השמירה אינו תקפה"

msgid "SAVE_IS_UPGRADEABLE_DESCRIPTION"
msgstr ""
"השמירה שנבחרה במקור מגרסאות ישנות של Thrive ,אבל ניתן לשדרגו.\n"
"קובץ גיבוי ניתן ליצור לפני השדרוג, אם לא נוצר קודם.\n"
"אם אתה מדלג על שדרוג, השמירה תנסה לעלות בדרך הרגילה.\n"
"האם לשדרג שמירה זו?"

msgid "SAVE_LOAD_ALREADY_LOADED_FREE_FAILURE"
msgstr "נכשל לפנות חומרים מועלים: {0}"

msgid "SAVE_MANUAL"
msgstr "שמירה ידנית"

msgid "SAVE_QUICKSAVE"
msgstr "שמירה מהירה"

msgid "SAVE_SPACE_USED"
msgstr "שטח משומש:"

msgid "SAVE_UPGRADE_FAILED"
msgstr "שדרוג שמירה נכשלה"

msgid "SAVE_UPGRADE_FAILED_DESCRIPTION"
msgstr "שדרוג שמירה שצוינה נכשלה בעקבות השגיאה הבאה:"

msgid "SAVING_DATA_FAILED_DUE_TO"
msgstr "שמירת מידע נכשלה בפרט ל: {0}"

msgid "SAVING_DOT_DOT_DOT"
msgstr "שומר..."

msgid "SAVING_FAILED_WITH_EXCEPTION"
msgstr "שמירה נכשלה! משהו חריג קרה"

msgid "SAVING_NOT_POSSIBLE"
msgstr "שמירה אינה אפשרית כרגע בשל:"

msgid "SAVING_SUCCEEDED"
msgstr "נשמר בהצלחה"

msgid "SCALING_NONE"
msgstr "שום דבר"

msgid "SCALING_ON"
msgstr "בקנה מידה"

msgid "SCALING_ON_INVERSE"
msgstr "בקנה מידה הפוך"

#, fuzzy
msgid "SCREEN_EFFECT"
msgstr "השפעות חיצוניות:"

#, fuzzy
msgid "SCREEN_EFFECT_GAMEBOY"
msgstr "השפעות חיצוניות:"

#, fuzzy
msgid "SCREEN_EFFECT_GAMEBOY_COLOR"
msgstr "השפעות חיצוניות:"

msgid "SCREEN_EFFECT_GREYSCALE"
msgstr ""

#, fuzzy
msgid "SCREEN_EFFECT_NONE"
msgstr "הצג שמות כפתורי בחירת חלקים"

#, fuzzy
msgid "SCREEN_RELATIVE_MOVEMENT"
msgstr "להגדלת התנועה"

msgid "SCROLLLOCK"
msgstr "מקש Scroll Lock"

msgid "SEARCH_DOT_DOT_DOT"
msgstr "מחפש..."

msgid "SEARCH_PLACEHOLDER"
msgstr ""

msgid "SEARCH_RADIUS"
msgstr "רדיוס חיפוש:"

msgid "SEA_FLOOR"
msgstr "קרקעית הים"

msgid "SECRETE_SLIME"
msgstr "הפרש ריר"

#, fuzzy
msgid "SECRETE_SLIME_TOOLTIP"
msgstr "הפרש ריר"

msgid "SEED_LABEL"
msgstr "זרע אקראי של כוכב לכת: {0}"

msgid "SELECTED_COLON"
msgstr "נבחרו:"

msgid "SELECTED_MOD"
msgstr "מודים נבחרו:"

msgid "SELECTED_SAVE_IS_INCOMPATIBLE_PROMPT"
msgstr "השמירה שנבחרה אנו תואם"

msgid "SELECTED_SAVE_IS_INCOMPATIBLE_PROTOTYPE_PROMPT"
msgstr "שמירה שנבחרה היינו גרסת אבטיפוס לא תואם"

msgid "SELECTED_SAVE_IS_UPGRADEABLE_PROMPT"
msgstr "השמירה שנבחרה ניתנת לשידרוג"

msgid "SELECT_A_GENERATION"
msgstr "בחר דור"

msgid "SELECT_A_PATCH"
msgstr "בחר אזור להצגת פרטים כאן"

msgid "SELECT_A_SPECIES"
msgstr "בחר מין"

#, fuzzy
msgid "SELECT_A_TECHNOLOGY"
msgstr "בחר אזור להצגת פרטים כאן"

msgid "SELECT_CELL_TYPE_FROM_EDITOR"
msgstr "בחר סוג תא בשביל לערוך אותו בתגית העורך"

msgid "SELECT_ENZYME"
msgstr "בחר אנזים:"

msgid "SELECT_OPTION"
msgstr "בחר אפשרות"

msgid "SELECT_PREVIEW_IMAGE"
msgstr "בחר תמונה מקדימה"

#, fuzzy
msgid "SELECT_SPACE_STRUCTURE_TITLE"
msgstr "מבנה"

msgid "SELECT_STRUCTURE_POPUP_TITLE"
msgstr ""

msgid "SELECT_TISSUE_TYPE_FROM_EDITOR"
msgstr "בחר סוג רקמה בשביל לערוך אותו כאן מהתג"

#, fuzzy
msgid "SELECT_VACUOLE_COMPOUND_COLON"
msgstr "נבחרו:"

msgid "SEPTEMBER"
msgstr "ספטמבר"

msgid "SESSILE"
msgstr "נייח"

msgid "SETTING_ONLY_APPLIES_TO_NEW_GAMES"
msgstr "ערך זה חל רק על שמירות חדשות לאחר שינויו"

msgid "SFX_VOLUME"
msgstr "עוצמת אפקטים"

msgid "SHIFT"
msgstr "Shift"

#, fuzzy
msgid "SHOW_DAMAGE_EFFECT"
msgstr "השוטון (ברבים: שוטונים) הוא צרור סיבי חלבון דמוי שוט המשתרע מקרום התא אשר משתמש ב- ATP כדי לגלול ולהניע את התא לכיוון מסוים. מקומו של השוטון קובע את כיוונו שממנו מספק דחף לתנועת התא. כיוון הדחף מנוגד לכיוון שהשוטון פונה, למשל שוטון שמונח בכיוון השמאל של התא יספק דחף לימין."

msgid "SHOW_HELP"
msgstr "הצג עזרה"

#, fuzzy
msgid "SHOW_NEW_PATCH_NOTES"
msgstr "{0} {1}"

#, fuzzy
msgid "SHOW_NEW_PATCH_NOTES_TOOLTIP"
msgstr "{0} {1}"

msgid "SHOW_TUTORIALS"
msgstr "הצג מדריכים"

msgid "SHOW_TUTORIALS_IN_NEW_CURRENT_OPTION"
msgstr "הצג מדריכים (בשמירה נוכחית)"

msgid "SHOW_TUTORIALS_IN_NEW_GAMES_OPTION"
msgstr "הצג מדריכים (בשמירות חדשות)"

msgid "SHOW_UNSAVED_PROGRESS_WARNING"
msgstr "הראה אזהרת התקדמות ללא שמירה"

msgid "SHOW_UNSAVED_PROGRESS_WARNING_TOOLTIP"
msgstr "הפעל / השבת את חלון אזהרת התקדמות הלא שמורה בזמן שהשחק מנסה לצאת מהמשחק."

msgid "SHOW_WEB_NEWS_FEED"
msgstr ""

#, fuzzy
msgid "SIDEROPHORE_ACTION_TOOLTIP"
msgstr "ראו את דף הפטריון שלנו"

msgid "SIGNALING_AGENT"
msgstr "חומר מאותת"

#, fuzzy
msgid "SIGNALING_AGENTS_ACTION_TOOLTIP"
msgstr "חומרי איתות מאפשרים לתא ליצור כימיקלים שתאים אחרים מגיבים לו. חומרי איתות אלו משומשים בשביל למשוך תאים אחרים או להזהיר אותם מסכנה ולגרום להם לברוח."

msgid "SIGNALING_AGENT_DESCRIPTION"
msgstr "חומרי איתות מאפשרים לתא ליצור כימיקלים שתאים אחרים מגיבים לו. חומרי איתות אלו משומשים בשביל למשוך תאים אחרים או להזהיר אותם מסכנה ולגרום להם לברוח."

msgid "SIGNALING_AGENT_PROCESSES_DESCRIPTION"
msgstr "החזק [thrive:input]g_pack_commands[/thrive:input] בשביל לפתוח את התפריט שמאפשר להנפיק פקודות לפריטים אחרים מהמין שלך."

msgid "SIGNAL_COMMAND_AGGRESSION"
msgstr "להפוך לתוקפני"

msgid "SIGNAL_COMMAND_FLEE"
msgstr "ברחו"

msgid "SIGNAL_COMMAND_FOLLOW"
msgstr "עקוב אחרי"

msgid "SIGNAL_COMMAND_NONE"
msgstr "ללא פקודה"

msgid "SIGNAL_COMMAND_TO_ME"
msgstr "זוזו אליי"

msgid "SIGNAL_TO_EMIT"
msgstr "איתות לפליטה"

msgid "SILICA"
msgstr "צורן"

msgid "SILICA_MEMBRANE_DESCRIPTION"
msgstr "לקרום זה יש קיר חזק העשוי מצורן. מה שמאפשר לו לעמוד היטב עם הנזק הכללי ועמיד מאוד בפני נזקים פיזיים. זהו גם דורש פחות אנרגיה כדי לשמור על צורתו. עם זאת, הוא מאט את התא בצורה רצינית והתא סופג משאבים בקצב מופחת."

msgid "SIZE_COLON"
msgstr "גודל:"

msgid "SLIDESHOW"
msgstr "מצגת"

msgid "SLIME_JET"
msgstr "סילון ריר"

msgid "SLIME_JET_DESCRIPTION"
msgstr "הרבה אורגניזמים מפיקים חומרים רב סוכרים דמויי רפש, וריר היא אחד מאותם רב סוכרים אלו. אומנם רבים מהמינים משתמשים ברפש בשביל תנועה, סוגים מסוימים של חיידקים מפרישים חומרים אלו בלחץ גבוהה. אלו סילוני רפש מתנהגים כמו מנועי טילים, דוחפים את התאים קדימה במהירות גבוהה. רפש משומש בנוסף בשביל לעקב טורפים, הנתקעים בתוך החומר שרק מחזיקים בסילונים מסוגלים לנווט בהם."

msgid "SLIME_JET_PROCESSES_DESCRIPTION"
msgstr "הופך [thrive:compound type=\"glucose\"][/thrive:compound] ל[thrive:compound type=\"mucilage\"][/thrive:compound]. לחץ על [thrive:input]g_secrete_slime[/thrive:input] בשביל לשחרר את [thrive:compound type=\"mucilage\"][/thrive:compound] המאוחסן, מאיץ את מהירות התא ומאט טורפים."

msgid "SMALL_IRON_CHUNK"
msgstr "גוש ברזל קטן"

#, fuzzy
msgid "SMALL_PHOSPHATE_CHUNK"
msgstr "גוש ברזל קטן"

#, fuzzy
msgid "SOCIETY_STAGE"
msgstr "שלב המיקרובי"

msgid "SOUND"
msgstr "קול"

msgid "SOUND_TEAM"
msgstr "צוות סאונד"

msgid "SOUND_TEAM_LEAD"
msgstr "מנהל צוות סאונד"

msgid "SOUND_TEAM_LEADS"
msgstr "מובילי צוות סאונד"

msgid "SPACE"
msgstr "רווח"

#, fuzzy
msgid "SPACE_STAGE"
msgstr "שלב המיקרובי"

#, fuzzy
msgid "SPACE_STRUCTURE_HAS_RESOURCES"
msgstr "מבנה"

#, fuzzy
msgid "SPACE_STRUCTURE_NO_EXTRA_DESCRIPTION"
msgstr "מבנה"

msgid "SPACE_STRUCTURE_WAITING_CONSTRUCTION"
msgstr ""

msgid "SPAWN_AMMONIA"
msgstr "זמן אמוניה"

msgid "SPAWN_ENEMY"
msgstr "זמן אויב"

msgid "SPAWN_ENEMY_CHEAT_FAIL"
msgstr "אינך יכול לזמן אוייבים צ'יטים בגלל שאזור זה אינו מכיל שום מינים אויבים"

msgid "SPAWN_GLUCOSE"
msgstr "זמן גלוקוז"

msgid "SPAWN_PHOSPHATES"
msgstr "זמן פוספט"

msgid "SPECIAL_MOUSE_1"
msgstr "מקש עכבר ייחודי 1"

msgid "SPECIAL_MOUSE_2"
msgstr "מקש עכבר ייחודי 2"

msgid "SPECIES"
msgstr "מינים"

msgid "SPECIES_COLON"
msgstr "מינים:"

msgid "SPECIES_DETAIL_TEXT"
msgstr ""
"[b]מינים[/b]\n"
" {0}:{1}\n"
"[b]דור[/b]\n"
" {2}\n"
"[b]אוכלוסיה[/b]\n"
" {3}\n"
"[b]צבע[/b]\n"
" #{4}\n"
"[b]התנהגות[/b]\n"
" {5}"

msgid "SPECIES_HAS_A_MUTATION"
msgstr "עבר מוטציה"

msgid "SPECIES_LIST"
msgstr "רשימת מינים"

msgid "SPECIES_NAME_DOT_DOT_DOT"
msgstr "שם המין..."

msgid "SPECIES_NAME_TOO_LONG_POPUP"
msgstr "שם המין ארוך מדי!"

msgid "SPECIES_POPULATION"
msgstr "אוכלוסיית מינים"

msgid "SPECIES_PRESENT"
msgstr "מינים נוכחים"

#, fuzzy
msgid "SPECIES_TO_FIND"
msgstr "מינים:"

msgid "SPECIES_WITH_POPULATION"
msgstr "{0} עם אכלוסיה: {1}"

msgid "SPEED"
msgstr "מהירות"

msgid "SPEED_COLON"
msgstr "מהירות:"

msgid "SPREAD_TO_PATCHES"
msgstr "התפשט לאזורים:"

<<<<<<< HEAD
msgid "STAGES"
msgstr ""
=======
#, fuzzy
msgid "SPRINT"
msgstr "מקש Print Screen"

#, fuzzy
msgid "SPRINT_ACTION_TOOLTIP"
msgstr "ראו את דף הפטריון שלנו"
>>>>>>> 69622fd6

msgid "STAGE_MENU_BUTTON_TOOLTIP"
msgstr "תפריט השהה"

#, fuzzy
msgid "START"
msgstr "מתחיל"

msgid "STARTING"
msgstr "מתחיל"

msgid "START_CALIBRATION"
msgstr "התחל כיול"

#, fuzzy
msgid "START_GAME"
msgstr "שמור משחק"

#, fuzzy
msgid "START_RESEARCH"
msgstr "אתחול מחדש נדרש"

msgid "STATISTICS"
msgstr "סטטיסטיקה"

#, fuzzy
msgid "STAT_ATP_PRODUCTION_REDUCTION"
msgstr "ייצור ATP נמוך מדי!"

#, fuzzy
msgid "STAT_BASE_MOVEMENT_REDUCTION"
msgstr "מהירות בסיסית"

msgid "STAT_DAMAGE"
msgstr ""

msgid "STAT_DAMAGE_PER_OXYGEN"
msgstr ""

msgid "STEAM_CLIENT_INIT_FAILED"
msgstr "אתחול ספריית Steam נכשל"

msgid "STEAM_ERROR_ACCOUNT_DOES_NOT_OWN_PRODUCT"
msgstr "משתמש Steam שלך אינו בעל רישיון עבור Thrive"

msgid "STEAM_ERROR_ACCOUNT_READ_ONLY"
msgstr "משתמש Steam שלך נמצא כעת במצב קריאה בלבד עקב שינוי אחרון במשתמש"

msgid "STEAM_ERROR_ALREADY_UPLOADED"
msgstr "Steam מדווח שהקובץ כבר עולה,בבקשה רענן מחדש"

msgid "STEAM_ERROR_BANNED"
msgstr "משתמש הSteam שלך חסום מלעלות תכנים"

msgid "STEAM_ERROR_CLOUD_LIMIT_EXCEEDED"
msgstr "חרגת ממכסת האחסון בענן של Steam או ממגבלת גודל הקובץ"

msgid "STEAM_ERROR_DUPLICATE_NAME"
msgstr "Steam מדווח שישנו שגיאה של שיכפול שם"

msgid "STEAM_ERROR_FILE_NOT_FOUND"
msgstr "קובץ לא נמצא"

msgid "STEAM_ERROR_INSUFFICIENT_PRIVILEGE"
msgstr "משתמש הSteam שלך כרגע מוגבל העלאת תוכן. אנא פנה למרכז תמיכה של Steam."

msgid "STEAM_ERROR_INVALID_PARAMETER"
msgstr "פרמטר לא חוקי הועבר לSteam"

msgid "STEAM_ERROR_LOCKING_FAILED"
msgstr "Steam נכשל בלהשיג UGC lock"

msgid "STEAM_ERROR_NOT_LOGGED_IN"
msgstr "לא מחובר לSteam"

msgid "STEAM_ERROR_TIMEOUT"
msgstr "תם הזמן הקצוב למפעיל Steam, נסה שוב"

msgid "STEAM_ERROR_UNAVAILABLE"
msgstr "Steam לא זמין כרגע, בבקשה נסה שוב"

msgid "STEAM_ERROR_UNKNOWN"
msgstr "שגיאת Steam לא ידועה קרתה"

#, fuzzy
msgid "STEAM_INIT_FAILED"
msgstr "אתחול ספריית Steam נכשל"

#, fuzzy
msgid "STEAM_INIT_FAILED_DESCRIPTION"
msgstr "שדרוג שמירה שצוינה נכשלה בעקבות השגיאה הבאה:"

msgid "STEAM_TOOLTIP"
msgstr "ראו את הדף הSteam שלנו"

msgid "STEM_CELL_NAME"
msgstr "גזע"

msgid "STOP"
msgstr "עצור"

msgid "STORAGE"
msgstr "אחסון"

msgid "STORAGE_COLON"
msgstr "אחסון:"

msgid "STORAGE_STATISTICS_SECONDS_OF_COMPOUND"
msgstr ""

msgid "STORE_LOGGED_IN_AS"
msgstr "התחבר כ:{0}"

msgid "STRAIN_BAR_VISIBILITY"
msgstr ""

#, fuzzy
msgid "STRATEGY_STAGES"
msgstr "שלב המיקרובי"

msgid "STRICT_NICHE_COMPETITION"
msgstr "תחרות נישה קפדנית (הבדלי הכושר מוגזמים)"

msgid "STRUCTURAL"
msgstr "מִבְנִי"

msgid "STRUCTURE"
msgstr "מבנה"

msgid "STRUCTURE_ASCENSION_GATE"
msgstr ""

#, fuzzy
msgid "STRUCTURE_DYSON_SWARM"
msgstr "מבנה"

msgid "STRUCTURE_HAS_REQUIRED_RESOURCES_TO_BUILD"
msgstr ""

msgid "STRUCTURE_HUNTER_GATHERER_LODGE"
msgstr ""

msgid "STRUCTURE_IN_PROGRESS_CONSTRUCTION"
msgstr ""

msgid "STRUCTURE_REQUIRED_RESOURCES_TO_FINISH"
msgstr ""

msgid "STRUCTURE_SELECTION_MENU_ENTRY"
msgstr ""

msgid "STRUCTURE_SELECTION_MENU_ENTRY_NOT_ENOUGH_RESOURCES"
msgstr ""

msgid "STRUCTURE_SOCIETY_CENTER"
msgstr ""

msgid "STRUCTURE_STEAM_POWERED_FACTORY"
msgstr ""

msgid "SUCCESSFUL_KILL"
msgstr "הרג מוצלח"

msgid "SUCCESSFUL_SCAVENGE"
msgstr "ליקוט מוצלח"

msgid "SUCCESS_BUT_MISSING_ID"
msgstr "התוצאה הצביעה על הצלחה אבל שום ID לא חזר"

msgid "SUICIDE_BUTTON_TOOLTIP"
msgstr "התאבדות"

msgid "SUNLIGHT"
msgstr "אור שמש"

msgid "SUPPORTER_PATRONS"
msgstr "תומכים"

msgid "SURVIVAL"
msgstr ""

msgid "SWITCH_TO_FRONT_CAMERA"
msgstr "החלף לתצוגת מצלמה קדמית"

msgid "SWITCH_TO_RIGHT_CAMERA"
msgstr "החלף לתצוגת מצלמה ימנית"

msgid "SWITCH_TO_TOP_CAMERA"
msgstr "החלף לתצוגת מצלמה עליונה"

msgid "SYSREQ"
msgstr "מקש SysRq"

msgid "TAB_SECONDARY_SWITCH_LEFT"
msgstr ""

msgid "TAB_SECONDARY_SWITCH_RIGHT"
msgstr ""

#, fuzzy
msgid "TAB_SWITCH_LEFT"
msgstr "סובב שמאלה"

#, fuzzy
msgid "TAB_SWITCH_RIGHT"
msgstr "סובב ימינה"

msgid "TAGS_IS_WHITESPACE"
msgstr "תגיות מכילים רק רווחים"

msgid "TAKE_SCREENSHOT"
msgstr "צלם מסך"

#, fuzzy
msgid "TARGET_TYPE_COLON"
msgstr "סוג:"

msgid "TBA"
msgstr ""

msgid "TECHNOLOGY_ASCENSION"
msgstr ""

msgid "TECHNOLOGY_HUNTER_GATHERING"
msgstr ""

msgid "TECHNOLOGY_LEVEL_ADVANCED_SPACE"
msgstr ""

msgid "TECHNOLOGY_LEVEL_INDUSTRIAL"
msgstr ""

msgid "TECHNOLOGY_LEVEL_PRE_SOCIETY"
msgstr ""

msgid "TECHNOLOGY_LEVEL_PRIMITIVE"
msgstr ""

msgid "TECHNOLOGY_LEVEL_SCIFI"
msgstr ""

msgid "TECHNOLOGY_LEVEL_SPACE_AGE"
msgstr ""

msgid "TECHNOLOGY_REQUIRED_LEVEL"
msgstr ""

msgid "TECHNOLOGY_ROCKETRY"
msgstr ""

msgid "TECHNOLOGY_SIMPLE_STONE_TOOLS"
msgstr ""

msgid "TECHNOLOGY_SOCIETY_CENTER"
msgstr ""

msgid "TECHNOLOGY_STEAM_POWER"
msgstr ""

msgid "TECHNOLOGY_UNLOCKED_NOTICE"
msgstr ""

msgid "TEMPERATURE"
msgstr "טמפרטורה"

msgid "TEMPERATURE_SHORT"
msgstr "טמפ'."

msgid "TESTING_TEAM"
msgstr "צוות בודקים"

#, fuzzy
msgid "THANKS_FOR_BUYING_THRIVE"
msgstr ""
"תודה ששיחקת!\n"
"\n"
"אם נהנתה מהמשחק, ספר לחבריך עלינו."

msgid "THANKS_FOR_PLAYING"
msgstr ""
"תודה ששיחקת!\n"
"\n"
"אם נהנתה מהמשחק, ספר לחבריך עלינו."

#, fuzzy
msgid "THANK_YOU_TITLE"
msgstr "אתה שגשגת!"

msgid "THEORY_TEAM"
msgstr "צוות תיאוריה"

msgid "THERMOPLAST"
msgstr "תרמופלסט"

msgid "THERMOPLAST_DESCRIPTION"
msgstr "התרמופלסט הוא אברון בעל קרום כפול המכיל פיגמנטים רגישים לחום הנערמים יחד בתוך שקי קרום האוקריוטי שלו. זהו פרוקריוט שהשתנה לצרכי המארח האיקוריוטי. הפיגמנטים בתרמופלסט מסוגלים להשתמש באנרגיה של בדלי החום בסביבה בכדי ליצור [thrive:compound type=\"atp\"][/thrive:compound] ממים בתהליך שנקרא [b]תרמוסינתזה[/b]. קצב ייצור ה[thrive:compound type=\"atp\"][/thrive:compound] שלו משתנה עם ריכוז ה[thrive:compound type=\"atp\"][/thrive:compound] וה[thrive:compound type=\"temperature\"][/thrive:compound]."

msgid "THERMOPLAST_PROCESSES_DESCRIPTION"
msgstr "מייצר [thrive:compound type=\"glucose\"][/thrive:compound]. בהתאם לריכוזו של [thrive:compound type=\"carbondioxide\"][/thrive:compound] ושל הטמפרטורה."

msgid "THERMOSYNTHASE"
msgstr "תרמוסינטאז"

msgid "THERMOSYNTHASE_DESCRIPTION"
msgstr "תרמוסינטאז הוא חלבון שמשתמש בהסעה תרמית כדי לשנות את צורתו, מאפשר לו להתקפל ולקשר לADP מתי שחשוף לחום, ולאחר מכן ומתקפל חזר וממוחזר ל[thrive:compound type=\"atp\"][/thrive:compound] כשהוא נחשף טמפרטורה יותר נמוכה בתהליך הנקרא [b]תרמוסינתזה[/b]. קצב יצורם של ה[thrive:compound type=\"atp\"][/thrive:compound] משתנה בהתאם ל[thrive:compound type=\"temperature\"][/thrive:compound]."

msgid "THERMOSYNTHASE_PROCESSES_DESCRIPTION"
msgstr "מייצר [thrive:compound type=\"atp\"][/thrive:compound] בעזרת שינויים בטמפרטורה. בהתאם לריכוזם של [thrive:compound type=\"carbondioxide\"][/thrive:compound] ושל [thrive:compound type=\"temperature\"][/thrive:compound]."

msgid "THERMOSYNTHESIS"
msgstr "תרמוסינתזה"

msgid "THE_AMOUNT_OF_GLUCOSE_HAS_BEEN_REDUCED"
msgstr "כמות הגלוקוז ירד ל{0} מהכמות הקודמת."

msgid "THE_DISTURBANCE"
msgstr ""

#, fuzzy
msgid "THE_PATCH_MAP"
msgstr "מפת האזורים"

#, fuzzy
msgid "THE_WORLD"
msgstr "מפתחים נוכחים"

msgid "THIS_IS_LOCAL_MOD"
msgstr "זהו מוד מותקן באופן מקומי"

msgid "THIS_IS_WORKSHOP_MOD"
msgstr "מוד זה הורד מSteam Workshop"

msgid "THREADS"
msgstr "נושאים:"

msgid "THRIVEOPEDIA"
msgstr "טראיבופדיה"

msgid "THRIVEOPEDIA_CURRENT_WORLD_PAGE_TITLE"
msgstr ""

msgid "THRIVEOPEDIA_EVOLUTIONARY_TREE_PAGE_TITLE"
msgstr ""

msgid "THRIVEOPEDIA_HINT_IN_GAME"
msgstr ""

msgid "THRIVEOPEDIA_HOME_INFO"
msgstr ""

msgid "THRIVEOPEDIA_HOME_PAGE_TITLE"
msgstr ""

msgid "THRIVEOPEDIA_MUSEUM_PAGE_TITLE"
msgstr ""

msgid "THRIVEOPEDIA_PATCH_MAP_PAGE_TITLE"
msgstr ""

msgid "THRIVE_LICENSES"
msgstr "רישיונות Thrive"

msgid "THYLAKOID"
msgstr "תילקואיד"

msgid "THYLAKOIDS"
msgstr "תילקואידים"

msgid "THYLAKOIDS_DESCRIPTION"
msgstr "תילקואידים הם מקבצי חלבונים ופיגמנטים רגישים לאור. הפיגמנטים מסוגלים להשתמש באנרגיית ה[thrive:compound type=\"sunlight\"][/thrive:compound] כדי לייצר [thrive:compound type=\"glucose\"][/thrive:compound] ממים ו[thrive:compound type=\"carbondioxide\"][/thrive:compound] במצב צבירה גזי בתהליך שנקרא [b]פוטוסינתזה[/b]. פיגמנטים אלו הם גם מה שמעניק להם צבע ייחודי. קצב ייצור ה[thrive:compound type=\"glucose\"][/thrive:compound] מתרחש בהתאם לריכוז thrive:compound type=\"carbondioxide\"][/thrive:compound] ועוצמת ה[thrive:compound type=\"sunlight\"][/thrive:compound]. מכיוון שהתילקואידים צפים בציטופלזמה, הנוזל שמסביבם מבצעים [b]גליקליזה[/b] ברמה מסוימת."

msgid "TIDEPOOL"
msgstr "בריכת גאות"

msgid "TIMELINE"
msgstr "ציר זמן"

msgid "TIMELINE_GLOBAL_FILTER_TOOLTIP"
msgstr "הראה אירועים גלובליים"

msgid "TIMELINE_LOCAL_FILTER_TOOLTIP"
msgstr "הראה אירועים מקומיים"

msgid "TIMELINE_NICHE_FILL"
msgstr "[b][u]{0}[/u][/b] התפצל מ[b][u]{1}[/u][/b] כמין חדש בשביל למלא גומחה"

msgid "TIMELINE_SELECTION_PRESSURE_SPLIT"
msgstr "[b][u]{0}[/u][/b] התפצל מ[b][u]{1}[/u][/b] כמין חדש בשל לחץ ברירה שונים"

#, fuzzy
msgid "TIMELINE_SPECIES_BECAME_MULTICELLULAR"
msgstr ""
"את יכול לאסוף גלוקוז (הענן הלבן) על ידי מעבר מעליהם.\n"
"\n"
"התא שלך זקוק לגלוקוז על מנת ליצור אנרגיה שתשאיר אותך חיי.\n"
"\n"
"עקוב אחרי הקו מהתא שלך לגלוקוז הסמוך."

msgid "TIMELINE_SPECIES_EXTINCT"
msgstr "[b][u]{0}[/u][/b] נכחד!"

msgid "TIMELINE_SPECIES_EXTINCT_LOCAL"
msgstr "[b][u]{0}[/u][/b] נעלמה מאזור זה"

msgid "TIMELINE_SPECIES_MIGRATED_FROM"
msgstr "חלק מאוכלוסיית [b][u]{0}[/u][/b] נדדה לאזור זה מ{1}"

msgid "TIMELINE_SPECIES_MIGRATED_TO"
msgstr "חלק מאוכלוסיית [b][u]{0}[/u][/b] נדדה ל{1}"

msgid "TIMELINE_SPECIES_POPULATION_DECREASE"
msgstr "אוכלוסיית [b][u]{0}[/u][/b] קטנה ל{1}"

msgid "TIMELINE_SPECIES_POPULATION_INCREASE"
msgstr "אוכלוסיית [b][u]{0}[/u][/b] גדלה ל{1}"

msgid "TIME_INDICATOR_TOOLTIP"
msgstr "זמן שחלף: {0:#,#} שנים"

msgid "TIME_OF_DAY"
msgstr ""

msgid "TITLE_COLON"
msgstr "כותרת:"

msgid "TOGGLE_BINDING"
msgstr "החלף מצב קישור"

#, fuzzy
msgid "TOGGLE_BINDING_TOOLTIP"
msgstr "החלף מצב קישור"

msgid "TOGGLE_DEBUG_PANEL"
msgstr "החלף חלונית דיבאג"

msgid "TOGGLE_ENGULF"
msgstr "החלף מצב בליעה"

#, fuzzy
msgid "TOGGLE_ENGULF_TOOLTIP"
msgstr "החלף מצב בליעה"

msgid "TOGGLE_FPS"
msgstr "אפשר תצוגת FPS"

msgid "TOGGLE_FULLSCREEN"
msgstr "מסך מלא"

msgid "TOGGLE_HUD_HIDE"
msgstr "החלף HUD"

#, fuzzy
msgid "TOGGLE_INVENTORY"
msgstr "החלף מצב קישור"

msgid "TOGGLE_METRICS"
msgstr "החלף את תצוגת המדדים"

#, fuzzy
msgid "TOGGLE_MUCOCYST_DEFENCE"
msgstr "מסך מלא"

msgid "TOGGLE_NAVIGATION_TREE"
msgstr ""

msgid "TOGGLE_PAUSE"
msgstr "עצור"

msgid "TOGGLE_UNBINDING"
msgstr "בטל מצב קישור"

msgid "TOOLS"
msgstr "כלים"

msgid "TOOL_HAND_AXE"
msgstr ""

msgid "TOO_MANY_RECENT_VERSIONS_TO_SHOW"
msgstr ""

#, fuzzy
msgid "TOTAL_GATHERED_ENERGY_COLON"
msgstr "מצב:"

msgid "TOTAL_SAVES"
msgstr "נשמר בסך הכל:"

msgid "TOXIN_CHANNEL_INHIBITOR"
msgstr ""

#, fuzzy
msgid "TOXIN_CHANNEL_INHIBITOR_DESCRIPTION"
msgstr "חלולית רעלן היא חלולית שהשתנה לצורך ייצור, אחסון והפרשה ספציפיים של רעלנים אוקסיטוקסיים. חלוליות רעלן נוספים יגדילו את קצב שחרור הרעלנים."

#, fuzzy
msgid "TOXIN_CYTOTOXIN"
msgstr "חלק מהאפשרויות היו מבוטלים לשינוי אם LAWK מופעל"

#, fuzzy
msgid "TOXIN_CYTOTOXIN_DESCRIPTION"
msgstr "חלולית רעלן היא חלולית שהשתנה לצורך ייצור, אחסון והפרשה ספציפיים של רעלנים אוקסיטוקסיים. חלוליות רעלן נוספים יגדילו את קצב שחרור הרעלנים."

msgid "TOXIN_FIRE_RATE_TOXICITY_COLON"
msgstr ""

#, fuzzy
msgid "TOXIN_MACROLIDE"
msgstr ""
"חלולית\n"
" רעלן"

#, fuzzy
msgid "TOXIN_MACROLIDE_DESCRIPTION"
msgstr "חלולית רעלן היא חלולית שהשתנה לצורך ייצור, אחסון והפרשה ספציפיים של רעלנים אוקסיטוקסיים. חלוליות רעלן נוספים יגדילו את קצב שחרור הרעלנים."

msgid "TOXIN_OXYGEN_METABOLISM_INHIBITOR"
msgstr ""

#, fuzzy
msgid "TOXIN_OXYGEN_METABOLISM_INHIBITOR_DESCRIPTION"
msgstr "מטבולוזומים הם מקבצי חלבונים העטופים במעטפת חלבונים. הם מסוגלים להמיר [thrive:compound type=\"glucose\"][/thrive:compound] ל[thrive:compound type=\"atp\"][/thrive:compound] במהירות גבוה יותר ממה שניתן לעשות בציטופלזמה בתהליך שנקרא [b]נשימה אירובית[/b]. יחד עם זאת, הוא דורש [thrive:compound type=\"oxygen\"][/thrive:compound] כדי לתפקד, ורמות [thrive:compound type=\"oxygen\"][/thrive:compound] נמוכות יותר בסביבה יאטו את קצב ייצור של [thrive:compound type=\"atp\"][/thrive:compound]. מכיוון שהמטבולוזומים צפים בציטופלזמה, הנוזל שמסביבם מבצעים [b]גליקליזה[/b] ברמה מסוימת."

#, fuzzy
msgid "TOXIN_OXYTOXY_DESCRIPTION"
msgstr "חלולית רעלן היא חלולית שהשתנה לצורך ייצור, אחסון והפרשה ספציפיים של רעלנים אוקסיטוקסיים. חלוליות רעלן נוספים יגדילו את קצב שחרור הרעלנים."

msgid "TOXIN_PREFER_FIRE_RATE"
msgstr ""

msgid "TOXIN_PREFER_TOXICITY"
msgstr ""

#, fuzzy
msgid "TOXIN_PROPERTIES_HEADING"
msgstr "עמידות לרעלים"

msgid "TOXIN_RESISTANCE"
msgstr "עמידות לרעלים"

#, fuzzy
msgid "TOXIN_TOXICITY_CUSTOMIZATION_TOOLTIP"
msgstr ""
"מיקרובים אגרסיבים ירדפו אחרי הטרפם למרחקים\n"
"והם לרוב נוטים להילחם בטורפים כשהם מותקפים.\n"
"מיקרובים שלווים לא יתקפו אחרים למרחקים\n"
"ופחות נוטים להשתמש ברעלנים כנגד טורפים."

#, fuzzy
msgid "TOXIN_TYPE_COLON"
msgstr "סוג:"

#, fuzzy
msgid "TOXIN_TYPE_CUSTOMIZATION_EXPLANATION"
msgstr ""
"מיקרובים אגרסיבים ירדפו אחרי הטרפם למרחקים\n"
"והם לרוב נוטים להילחם בטורפים כשהם מותקפים.\n"
"מיקרובים שלווים לא יתקפו אחרים למרחקים\n"
"ופחות נוטים להשתמש ברעלנים כנגד טורפים."

msgid "TOXIN_VACUOLE"
msgstr ""
"חלולית\n"
" רעלן"

#, fuzzy
msgid "TOXIN_VACUOLE_DESCRIPTION"
msgstr "חלולית רעלן היא חלולית שהשתנה לצורך ייצור, אחסון והפרשה ספציפיים של רעלנים אוקסיטוקסיים. חלוליות רעלן נוספים יגדילו את קצב שחרור הרעלנים."

msgid "TOXIN_VACUOLE_PROCESSES_DESCRIPTION"
msgstr "הופך[thrive:compound type=\"atp\"][/thrive:compound] ל[thrive:compound type=\"oxytoxy\"][/thrive:compound]. בהתאם לריכוזו של ה[thrive:compound type=\"oxygen\"][/thrive:compound]. ניתן לשחרר את הרעלן על ידי לחיצה על [thrive:input]g_fire_toxin[/thrive:input]."

msgid "TO_BE_IMPLEMENTED"
msgstr "יושם בקרוב."

msgid "TRANSLATORS"
msgstr "מתרגמים"

msgid "TRANSPARENCY"
msgstr "שקיפות"

#, fuzzy
msgid "TRY_FOSSILISING_SOME_SPECIES"
msgstr "נסה לצלם כמה צילומי מסך!"

msgid "TRY_MAKING_A_SAVE"
msgstr "נסה ליצור שמירה!"

msgid "TRY_TAKING_SOME_SCREENSHOTS"
msgstr "נסה לצלם כמה צילומי מסך!"

msgid "TUTORIAL"
msgstr "מדריך"

msgid "TUTORIAL_EARLY_MULTICELLULAR_STAGE_WELCOME"
msgstr ""
"ברוכים הבאים לשלב הרב תאי הקדמוני!\n"
"\n"
"הצלחת להדריך את המין שלך דרך השלב החד תאי.\n"
"\n"
"המשחק עוקב אחר מכניקת הליבה של שלב המיקרובי. אתה עדיין צריך להמשיך לגדל את האורגניזם שלך על מנת להתרבות ולהגיע לעורך.\n"
"\n"
"עם זאת, כעת תוכל לעצב את פריסת המושבה שלך בעורך ותוכל להתמחות תאים לתפקידים שונים. זכור שחברי מושבה אינם מסוגלים לשתף [thrive:compound type=\"atp\"][/thrive:compound].\n"
"\n"
"אם אתה משתמש בצורת רבייה מסוג הנצה (ברירת המחדל), אתה מתחיל בכך שאתה שלוט בניצן קטן ומצריך אותך לגדל את שאר פריסת המושבה שלך."

#, fuzzy
msgid "TUTORIAL_MICROBE_EDITOR_ATP_BALANCE_INTRO"
msgstr ""
"זהו מפת האזורים.\n"
"\n"
"על כל אייקון מייצג סביבה ייחודית שאתה יכול להתיישב, עם כרטיסייה בצד ימין שמתאר את התנאים באזור הנבחר.\n"
"\n"
"אם תא בוחר אזור שליד האחד שבו אתה נמצא, שהוא מסומן בגבול ירוק מהבהב, אתה יכול ללחוץ על הכפתור \"תעבור לאזור זה\" בשביל לנדוד לשם.\n"
"\n"
"נסה לבחור אזור בשביל להמשיך."

msgid "TUTORIAL_MICROBE_EDITOR_AUTO-EVO_PREDICTION"
msgstr ""
"לוח זה מציג את התחזית העתידית של האוכלוסייה שלך. מספרים ללו הם מהדמיות של האוכלוסייה מהמפתח האוטומטי.\n"
"\n"
"הם לא מתחשבים בחשבון את הפעולות שלך. אז באזור הנוכחי שלך אתה הולך להראות טוב יותר כשאתה נכנס לעורך.\n"
"\n"
"אבל כדאי לך לשמור על הכמות האוכלוסייה שלך גבוהה אפילו שאתה לא מעורב בו באופן ישיר.\n"
"\n"
"אתה יכול להציג מידע מפורט יותר מאחורי החיזוי על ידי לחיצה על כפתור סימן השאלה בלוח. לחץ עליו כדי להמשיך."

msgid "TUTORIAL_MICROBE_EDITOR_CELL_TEXT"
msgstr ""
"זהו עורך התא שבו אתה יכול לפתח את המין שלך על ידי תשלום בנקודות מוטציה (נקמ\"ו). על כל דור תמיד היה לך 100 נקמ\"ו לבזבז, כך שאין סיבה לשמור!.\n"
"\n"
"המשושה במרכז של המסך הוא התא שלך, שהוא מכיל יחידה של ציטופלזמה אחת.\n"
"\n"
"בשביל להמשיך, בחר חלק מהכרטיסייה השמאלית. לאחר מיכן לחץ על הלחצן השמאלי בתוך המשושה הרצוי בשביל להניח אותו. אתה יכול לסובב חלקים על ידי [thrive:input]e_rotate_left[/thrive:input] ו[thrive:input]e_rotate_right[/thrive:input]."

#, fuzzy
msgid "TUTORIAL_MICROBE_EDITOR_CHEMORECEPTOR"
msgstr ""
"זהו עורך התא שבו אתה יכול לפתח את המין שלך על ידי תשלום בנקודות מוטציה (נקמ\"ו). על כל דור תמיד היה לך 100 נקמ\"ו לבזבז, כך שאין סיבה לשמור!.\n"
"\n"
"המשושה במרכז של המסך הוא התא שלך, שהוא מכיל יחידה של ציטופלזמה אחת.\n"
"\n"
"בשביל להמשיך, בחר חלק מהכרטיסייה השמאלית. לאחר מיכן לחץ על הלחצן השמאלי בתוך המשושה הרצוי בשביל להניח אותו. אתה יכול לסובב חלקים על ידי [thrive:input]e_rotate_left[/thrive:input] ו[thrive:input]e_rotate_right[/thrive:input]."

msgid "TUTORIAL_MICROBE_EDITOR_ENDING_TEXT"
msgstr ""
"אלו כל הדברים הבסיסים על עריכת המין שלך. ולסיום, אתה יכול לשנות את שם המין שלך על ידי לחיצה על השם בצד שמאל למטה ועריכת הטקסט.\n"
"\n"
"אתה יכול לחקור ולגלות בכרטיסיות אחרות תחת לפס הנקמ\"ו ולראות איך אתה יכול להתאים אישית את התא שלך.\n"
"\n"
"בשביל לשרוד בעולם האכזר,אתה תצטרך למצוא מקור אמין לאנרגיה מכיוון שריכוז הגלוקוז הטבעי יקטן במהירות.\n"
"\n"
"בהצלחה!"

#, fuzzy
msgid "TUTORIAL_MICROBE_EDITOR_FLAGELLUM"
msgstr ""
"זהו עורך התא שבו אתה יכול לפתח את המין שלך על ידי תשלום בנקודות מוטציה (נקמ\"ו). על כל דור תמיד היה לך 100 נקמ\"ו לבזבז, כך שאין סיבה לשמור!.\n"
"\n"
"המשושה במרכז של המסך הוא התא שלך, שהוא מכיל יחידה של ציטופלזמה אחת.\n"
"\n"
"בשביל להמשיך, בחר חלק מהכרטיסייה השמאלית. לאחר מיכן לחץ על הלחצן השמאלי בתוך המשושה הרצוי בשביל להניח אותו. אתה יכול לסובב חלקים על ידי [thrive:input]e_rotate_left[/thrive:input] ו[thrive:input]e_rotate_right[/thrive:input]."

#, fuzzy
msgid "TUTORIAL_MICROBE_EDITOR_MODIFY_ORGANELLE"
msgstr ""
"הסרה של אברונים גם עולה נקמ\"ו שכן זה מוטציה של המין שלך, אלו אם הם נוספו בעריכה הנוכחית. \n"
"\n"
"לחיצה ימנית על האברון תפתח רשמית אפשריות ובבחירה על אופציית המחיקה תמחוק אותו.\n"
"\n"
"אם עשית טעות, אתה יכול לבטל כל שינוי שעשית בעורך.\n"
"\n"
"לחץ על הכפתור בטל בשביל להמשיך."

#, fuzzy
msgid "TUTORIAL_MICROBE_EDITOR_NEGATIVE_ATP_BALANCE"
msgstr ""
"זהו מפת האזורים.\n"
"\n"
"על כל אייקון מייצג סביבה ייחודית שאתה יכול להתיישב, עם כרטיסייה בצד ימין שמתאר את התנאים באזור הנבחר.\n"
"\n"
"אם תא בוחר אזור שליד האחד שבו אתה נמצא, שהוא מסומן בגבול ירוק מהבהב, אתה יכול ללחוץ על הכפתור \"תעבור לאזור זה\" בשביל לנדוד לשם.\n"
"\n"
"נסה לבחור אזור בשביל להמשיך."

#, fuzzy
msgid "TUTORIAL_MICROBE_EDITOR_NO_CHANGES_MADE"
msgstr ""
"אלו כל הדברים הבסיסים על עריכת המין שלך. ולסיום, אתה יכול לשנות את שם המין שלך על ידי לחיצה על השם בצד שמאל למטה ועריכת הטקסט.\n"
"\n"
"אתה יכול לחקור ולגלות בכרטיסיות אחרות תחת לפס הנקמ\"ו ולראות איך אתה יכול להתאים אישית את התא שלך.\n"
"\n"
"בשביל לשרוד בעולם האכזר,אתה תצטרך למצוא מקור אמין לאנרגיה מכיוון שריכוז הגלוקוז הטבעי יקטן במהירות.\n"
"\n"
"בהצלחה!"

msgid "TUTORIAL_MICROBE_EDITOR_PATCH_TEXT"
msgstr ""
"זהו מפת האזורים.\n"
"\n"
"על כל אייקון מייצג סביבה ייחודית שאתה יכול להתיישב, עם כרטיסייה בצד ימין שמתאר את התנאים באזור הנבחר.\n"
"\n"
"אם תא בוחר אזור שליד האחד שבו אתה נמצא, שהוא מסומן בגבול ירוק מהבהב, אתה יכול ללחוץ על הכפתור \"תעבור לאזור זה\" בשביל לנדוד לשם.\n"
"\n"
"נסה לבחור אזור בשביל להמשיך."

msgid "TUTORIAL_MICROBE_EDITOR_REMOVE_ORGANELLE_TEXT"
msgstr ""
"הסרה של אברונים גם עולה נקמ\"ו שכן זה מוטציה של המין שלך, אלו אם הם נוספו בעריכה הנוכחית. \n"
"\n"
"לחיצה ימנית על האברון תפתח רשמית אפשריות ובבחירה על אופציית המחיקה תמחוק אותו.\n"
"\n"
"אם עשית טעות, אתה יכול לבטל כל שינוי שעשית בעורך.\n"
"\n"
"לחץ על הכפתור בטל בשביל להמשיך."

msgid "TUTORIAL_MICROBE_EDITOR_SELECT_ORGANELLE_TEXT"
msgstr ""
"כשאתה בוחר חלקים בתפריט, הסתכל קרוב לתיבת המידע שצץ בשביל להבין מה הם עושים. חלקים יכולים לעשות יותר נזק מתועלת אם אתה מתעלם מתפקידם.\n"
"\n"
"הפסים \"ייצור ATP\" שבימין מייצג עד מה אתה מייצר בשוואה לכמות הנצרכת. אם הפס עליון קצר מהתחתון, זה אומר שאתה לא מייצר מספיק אנרגיה.\n"
"\n"
"לחץ על כפתור עשה מחדש (זה שליד כפתור בטל) על מנת להמשיך."

msgid "TUTORIAL_MICROBE_EDITOR_STAY_SMALL"
msgstr ""
"כדאי לך להתמקד בהתמחות על מנת לשרוד על מקור אנרגיה אחד או שניים, כך שלא תזדקק למשאבים רבים ושונים בבת אחת כדי לקיים את עצמך.\n"
"\n"
"כדאי גם שקול היטב האם הוספת חלק באמת מועילה, כך שלא תמיד כדאי לשנות את מה שכבר עובד, מכיוון שכל חלק עולה לתחזוקה של ATP ודורש יותר משאבים לשכפול.\n"
"\n"
"אסטרטגיה אפשרית אחת זהו להישאר משושה של ציטופלזמה אחת ורק להגיע לאזורים של פני הים המלאים באור לפני שמוסיפים אברונים שעושים פוטוסינתזה."

msgid "TUTORIAL_MICROBE_STAGE_EDITOR_BUTTON_TUTORIAL"
msgstr ""
"אתה שרדת מספיק זמן בשביל לגרום לתא שלך להתרבות.\n"
"\n"
"בכל פעם שאתה מתרבה, אתה תגיע לעורך.\n"
"\n"
"בשביל להיכנס לעורך, לחץ על הכפתור הגדול המהבהב בימין תחתון."

msgid "TUTORIAL_MICROBE_STAGE_ENGULFED_TEXT"
msgstr ""
"התא שלך נבלע ומתחיל להתעכל. תהליך מוצג על מד החיים. התא שלך יוגדר כמת ברגע שהתהליך יסתיים או כאשר שהגיע למגבלת הזמן המקסימלי.\n"
"\n"
"אתה יכול להשתמש בכפתור התאבדות על מנת לעקוף את התהליך ולהיוולד מחדש, אבל תזכור שתמיד יש סיכוי שתצליח לברוח!"

msgid "TUTORIAL_MICROBE_STAGE_ENGULFMENT_FULL_TEXT"
msgstr ""
"לתא שלך מוגבל עד כמה אובייקטים מסוגלים להיבלע בבת אחת. המגבלה הזו תלויה בגדול של התא; תא קטן מכיל פחות מקום.\n"
"\n"
"כאשר שתא שלך מלא, הוא לא מסוגל לבלוע עוד. בשביל להמשיך לבלוע, תזדקק לחכות עד שיעוכלו לחלוטין אובייקט אחד או יותר."

msgid "TUTORIAL_MICROBE_STAGE_ENGULFMENT_TEXT"
msgstr ""
"לבלוע אובייקטים על ידי תנועה עליהם בזמן שמצב בליעה פועל. את מצב הבליעה מופעל על ידי לחיצה על [thrive:input]g_toggle_engulf[/thrive:input].\n"
"\n"
"המשך לבלוע עד שאובייקט נבלע לחלוטין.\n"
"\n"
"עקוב אחר הקו מהתא שלך אל ליד אובייקט שניתן לעיכול."

msgid "TUTORIAL_MICROBE_STAGE_HELP_MENU_AND_ZOOM"
msgstr ""
"מתקשה? אתה יכול לבדוק בתפריט העזרה. אתה יכול אותו בעזרת הכפתור שמסומן עליו סימן שאלה בתחתון שמאלה.\n"
"\n"
"טיפ נוסף: אתה יכול לעשות זום אאוט עם גלגלת העכבר שלך בשביל להרחיב את שדה הראיה שלך."

msgid "TUTORIAL_MICROBE_STAGE_LEAVE_COLONY_TEXT"
msgstr ""
"אתה מלא בthrive:compound type=\"ammonia\"][/thrive:compound] ו[thrive:compound type=\"phosphates\"][/thrive:compound]. אך מכיוון שאתה במושבה שאינה רב תאים, אתה לא יכול להתרבות.\n"
"\n"
"אתה חייב לעזוב את המושבה בשביל להיכנס לעורך אלו אם אתה מתכנן להפוך לרב תאים.\n"
"צא מהמושבה בשביל להמשיך לגדול על ידי לחיצה על [thrive:input]נתק הכל[/thrive:input]."

msgid "TUTORIAL_MICROBE_STAGE_REPRODUCE_TEXT"
msgstr ""
"בכדי להתרבות, עליך לשכפל את כל האברונים, ובשביל זה אתה צריך לשרוד מספיק זמן. אסוף אמונה ופוספט על מנת להאיץ את תהליך הרבייה.\n"
"\n"
"תסתכל על האינדיקטור העגלגל שבצד השמאלית התחתונה בשביל לראות עד כמה התקדמת. האינדיקטור הופך ללבן מתי שהוא מוכן."

msgid "TUTORIAL_MICROBE_STAGE_UNBIND_TEXT"
msgstr ""
"אתה נכנסת ל\"מצב שחרר\". במצב זה אתה יכול ללחוץ על חברי המושבה שלך על מנת להשתחרר מהם.\n"
"\n"
"על מנת לעזוב את המושבה אתה יכול ללחוץ על התא שלך או ללחוץ על מקש [thrive:input]g_unbind_all[/thrive:input]."

msgid "TUTORIAL_VIEW_NOW"
msgstr "הראה עכשיו"

msgid "TWITTER_TOOLTIP"
msgstr "בקרו בעמוד בטוייטר שלנו"

msgid "TWO_TIMES"
msgstr "2x"

msgid "TYPE_COLON"
msgstr "סוג:"

msgid "UNAPPLIED_MOD_CHANGES"
msgstr "ישנם שינויים שלא הוחלו"

msgid "UNAPPLIED_MOD_CHANGES_DESCRIPTION"
msgstr "עליך להחיל שינויים בכדי לטעון או לפרוק כל מוד כלשהו."

msgid "UNBIND_ALL"
msgstr "שחרר הכל"

#, fuzzy
msgid "UNBIND_ALL_TOOLTIP"
msgstr "שחרר הכל"

msgid "UNBIND_HELP_TEXT"
msgstr "מצב שחרר"

msgid "UNCERTAIN_VERSION_WARNING"
msgstr "זהו בניית די-באג כאשר שהמידע מתחת ככל הנראה לא מעודכן"

msgid "UNDERWATERCAVE"
msgstr "מערה תת-מימית"

#, fuzzy
msgid "UNDISCOVERED_ORGANELLES"
msgstr "אברונים מנותקים"

#, fuzzy
msgid "UNDISCOVERED_PATCH"
msgstr "מצא את האזור הנוכחי"

msgid "UNDO"
msgstr "בטל"

msgid "UNDO_THE_LAST_ACTION"
msgstr "בטל פעולה אחרונה"

#, fuzzy
msgid "UNIT_ACTION_CONSTRUCT"
msgstr "קצב מוטציות של AI"

#, fuzzy
msgid "UNIT_ACTION_MOVE"
msgstr "קצב מוטציות של AI"

msgid "UNIT_SIMPLE_ROCKET"
msgstr ""

msgid "UNKNOWN"
msgstr "לא יודע"

msgid "UNKNOWN_DISPLAY_DRIVER"
msgstr "לא ידוע"

msgid "UNKNOWN_MOUSE"
msgstr "לחצן עכבר לא יודע"

#, fuzzy
msgid "UNKNOWN_ORGANELLE_SYMBOL"
msgstr "הוסף אברון"

#, fuzzy
msgid "UNKNOWN_PATCH"
msgstr "לא יודע"

#, fuzzy
msgid "UNKNOWN_SHORT"
msgstr "לא יודע"

msgid "UNKNOWN_VERSION"
msgstr "גרסה לא יודעה"

msgid "UNKNOWN_WORKSHOP_ID"
msgstr "Workshop ID לא יודע בשביל מוד זה"

#, fuzzy
msgid "UNLIMIT_GROWTH_SPEED"
msgstr "הגבל שימוש בתרכובות לצורך גידול"

#, fuzzy
msgid "UNLOCKED_NEW_ORGANELLE"
msgstr "הוסף אברון"

#, fuzzy
msgid "UNLOCK_ALL_ORGANELLES"
msgstr "שכפל אברונים"

msgid "UNLOCK_CONDITION_ATP_PRODUCTION_ABOVE"
msgstr ""

msgid "UNLOCK_CONDITION_COMPOUND_IS_ABOVE"
msgstr ""

msgid "UNLOCK_CONDITION_COMPOUND_IS_BELOW"
msgstr ""

msgid "UNLOCK_CONDITION_COMPOUND_IS_BETWEEN"
msgstr ""

msgid "UNLOCK_CONDITION_DIGESTED_MICROBES_ABOVE"
msgstr ""

msgid "UNLOCK_CONDITION_ENGULFED_MICROBES_ABOVE"
msgstr ""

msgid "UNLOCK_CONDITION_EXCESS_ATP_ABOVE"
msgstr ""

msgid "UNLOCK_CONDITION_PLAYER_DEATH_COUNT_ABOVE"
msgstr ""

msgid "UNLOCK_CONDITION_REPRODUCED_WITH"
msgstr ""

msgid "UNLOCK_CONDITION_REPRODUCED_WITH_IN_A_ROW"
msgstr ""

msgid "UNLOCK_CONDITION_REPRODUCE_IN_BIOME"
msgstr ""

#, fuzzy
msgid "UNLOCK_CONDITION_SPEED_BELOW"
msgstr "מהירות עיכול:"

msgid "UNLOCK_WITH_ANY_OF_FOLLOWING"
msgstr ""

msgid "UNSAVED_CHANGE_WARNING"
msgstr ""
"ישנם שינויים שלא נשמרו שיימחקו.\n"
"האם ברצונך להמשיך?"

msgid "UNTITLED"
msgstr "ללא כותרת"

msgid "UPGRADE_CILIA_PULL"
msgstr ""

#, fuzzy
msgid "UPGRADE_CILIA_PULL_DESCRIPTION"
msgstr "ריסונים דומים לשוטונים אבל במקום שהם מספקים דחף לכיוון מסוים הם עוזרים לתא להסתובב ולפנות."

#, fuzzy
msgid "UPGRADE_COST"
msgstr "{0} נקמ\"ו"

#, fuzzy
msgid "UPGRADE_DESCRIPTION_NONE"
msgstr "ליפאז מאפשרים לתא לפרק את רוב סוגי הממברנות. התא שלך כבר מייצר את האנזים הזה ללא הליזוזום, אבל על ידי בחירה בסוג זה מאפשר לך להגביר את יעילותו."

msgid "UPGRADE_NAME_NONE"
msgstr ""

#, fuzzy
msgid "UPGRADE_PILUS_INJECTISOME"
msgstr "ריסונים דומים לשוטונים אבל במקום שהם מספקים דחף לכיוון מסוים הם עוזרים לתא להסתובב ולפנות."

#, fuzzy
msgid "UPGRADE_PILUS_INJECTISOME_DESCRIPTION"
msgstr "ריסונים דומים לשוטונים אבל במקום שהם מספקים דחף לכיוון מסוים הם עוזרים לתא להסתובב ולפנות."

#, fuzzy
msgid "UPGRADE_SLIME_JET_MUCOCYST"
msgstr "{0} נקמ\"ו"

#, fuzzy
msgid "UPGRADE_SLIME_JET_MUCOCYST_DESCRIPTION"
msgstr "הופך [thrive:compound type=\"glucose\"][/thrive:compound] ל[thrive:compound type=\"mucilage\"][/thrive:compound]. לחץ על [thrive:input]g_secrete_slime[/thrive:input] בשביל לשחרר את [thrive:compound type=\"mucilage\"][/thrive:compound] המאוחסן, מאיץ את מהירות התא ומאט טורפים."

msgid "UPLOAD"
msgstr "העלה"

msgid "UPLOADING_DOT_DOT_DOT"
msgstr "מעלה..."

msgid "UPLOAD_SUCCEEDED"
msgstr "העלאה הצליחה"

msgid "USED_LIBRARIES_LICENSES"
msgstr "רישיונות וספריות שימוש"

msgid "USED_RENDERER_NAME"
msgstr "מעבד בשימוש:"

msgid "USES_FEATURE"
msgstr "כן"

msgid "USE_AUTO_HARMONY"
msgstr "השתמש במעלה אוטו-Harmony"

msgid "USE_AUTO_HARMONY_TOOLTIP"
msgstr "מעלה אוטומטי את Harmony מהמפרק (לא דורש מחלקת מוד מסויימת)"

msgid "USE_A_CUSTOM_USERNAME"
msgstr "השתמש בשם משתמש מותאמת אישית"

msgid "USE_MANUAL_THREAD_COUNT"
msgstr "הגדר ידנית את מספר נושאי הרקע"

#, fuzzy
msgid "USE_MANUAL_THREAD_COUNT_NATIVE"
msgstr "הגדר ידנית את מספר נושאי הרקע"

msgid "USE_VIRTUAL_WINDOW_SIZE"
msgstr "השתמש בגודל חלון וירטואלי"

msgid "VACUOLE"
msgstr "חלולית"

msgid "VACUOLE_DESCRIPTION"
msgstr "החלולית היא אברון קרום פנימי המשמש לאחסון בתא. הם מורכבים מכמה שלפוחיות, מבנים קרומים קטנים יותר שנמצאים בשימוש נרחב בתאים לאחסון, שהתמזגו יחד. היא מלאה במים המסוגלים להכיל מולקולות, אנזימים, מוצקים וחומרים אחרים. צורתם נוזלית ויכולה להשתנות בין התאים."

msgid "VACUOLE_IS_SPECIALIZED"
msgstr ""

#, fuzzy
msgid "VACUOLE_NOT_SPECIALIZED_DESCRIPTION"
msgstr "מגדיל את שטח האחסון של התא."

msgid "VACUOLE_PROCESSES_DESCRIPTION"
msgstr "מגדיל את שטח האחסון של התא."

#, fuzzy
msgid "VACUOLE_SPECIALIZED_DESCRIPTION"
msgstr "מגדיל את שטח האחסון של התא."

msgid "VALUE_WITH_UNIT"
msgstr "{0} {1}"

msgid "VERSION_COLON"
msgstr "גרסה:"

msgid "VERTICAL_COLON"
msgstr "אנכי:"

msgid "VERTICAL_WITH_AXIS_NAME_COLON"
msgstr "אנכי (ציר: {0})"

msgid "VIDEO_MEMORY"
msgstr "שימוש נוכחי בזיכרון וידיאו:"

msgid "VIDEO_MEMORY_MIB"
msgstr "{0} MiB"

msgid "VIEWER"
msgstr "צופה"

#, fuzzy
msgid "VIEW_ALL"
msgstr "השבת הכל"

#, fuzzy
msgid "VIEW_CELL_PROCESSES"
msgstr "מגדיל את מהירות הסיבוב של תאים גדולים."

#, fuzzy
msgid "VIEW_ONLINE"
msgstr "השבת הכל"

#, fuzzy
msgid "VIEW_PATCH_NOTES"
msgstr "{0} {1}"

#, fuzzy
msgid "VIEW_PATCH_NOTES_TOOLTIP"
msgstr "{0} {1}"

msgid "VIEW_PENDING_ACTIONS"
msgstr ""

msgid "VIEW_SOURCE_CODE"
msgstr "צפה בקוד מקור"

msgid "VIP_PATRONS"
msgstr "תומכי VIP"

msgid "VISIBLE"
msgstr "גלוי"

msgid "VISIBLE_WHEN_CLOSE_TO_FULL"
msgstr ""

msgid "VISIBLE_WHEN_OVER_ZERO"
msgstr ""

msgid "VISIT_SUGGESTIONS_SITE"
msgstr "הצע רעיון"

msgid "VOLCANIC_VENT"
msgstr "נביעה געשית"

msgid "VOLUMEDOWN"
msgstr "מקש החלש קול"

msgid "VOLUMEMUTE"
msgstr "מקש השתק"

msgid "VOLUMEUP"
msgstr "מקש הגבר קול"

msgid "VSYNC"
msgstr "סנכרון אנכי"

msgid "WAITING_FOR_AUTO_EVO"
msgstr "מחכה למפתח האוטומטי:"

msgid "WELCOME_TO_THRIVEOPEDIA"
msgstr ""

msgid "WENT_EXTINCT_FROM_PLANET"
msgstr "נכחד מהכוכב"

msgid "WENT_EXTINCT_IN"
msgstr "נכחד ב{0}"

msgid "WHEEL_DOWN"
msgstr "גלגל אחורה"

msgid "WHEEL_LEFT"
msgstr "גלגל שמאלה"

msgid "WHEEL_RIGHT"
msgstr "גלגל ימינה"

msgid "WHEEL_UP"
msgstr "גלגל קדימה"

#, fuzzy
msgid "WIKI"
msgstr "בויקי שלנו"

#, fuzzy
msgid "WIKI_ASCENSION_CURRENT_DEVELOPMENT"
msgstr "מפתחים נוכחים"

#, fuzzy
msgid "WIKI_ASCENSION_FEATURES"
msgstr "השפעות חיצוניות:"

#, fuzzy
msgid "WIKI_ASCENSION_INTRO"
msgstr "רוסטיצינין הוא חלבון המסוגל להשתמש ב[thrive:compound type=\"carbondioxide\"][/thrive:compound] וב[thrive:compound type=\"oxygen\"][/thrive:compound] בכדי לחמצן ברזל ממצב כימי אחד למשנהו. תהליך זה, הנקרא [b]נשימת ברזל[/b], משחרר אנרגיה שהתא מסוגל לקצור."

msgid "WIKI_ASCENSION_OVERVIEW"
msgstr ""

#, fuzzy
msgid "WIKI_ASCENSION_TRANSITIONS"
msgstr "אוכלוסיית מינים"

#, fuzzy
msgid "WIKI_ASCENSION_UI"
msgstr "רוסטיצינין הוא חלבון המסוגל להשתמש ב[thrive:compound type=\"carbondioxide\"][/thrive:compound] וב[thrive:compound type=\"oxygen\"][/thrive:compound] בכדי לחמצן ברזל ממצב כימי אחד למשנהו. תהליך זה, הנקרא [b]נשימת ברזל[/b], משחרר אנרגיה שהתא מסוגל לקצור."

#, fuzzy
msgid "WIKI_AWAKENING_STAGE_CURRENT_DEVELOPMENT"
msgstr "מאפשר להתחבר לתאים אחרים. זהו הצד הראשון לכיוון רב-תאים. בזמן שאתה חלק ממושבה, התרכובות משותפות בין התאים . אתה לא יכול להיכנס לעורך בזמן שאתה חלק ממושבה כך שאתה צריך לשחרר באת שיש לך מספיק תרכובות על מנת לחלק את התא שלך."

#, fuzzy
msgid "WIKI_AWAKENING_STAGE_FEATURES"
msgstr "מאפשר להתחבר לתאים אחרים. זהו הצד הראשון לכיוון רב-תאים. בזמן שאתה חלק ממושבה, התרכובות משותפות בין התאים . אתה לא יכול להיכנס לעורך בזמן שאתה חלק ממושבה כך שאתה צריך לשחרר באת שיש לך מספיק תרכובות על מנת לחלק את התא שלך."

#, fuzzy
msgid "WIKI_AWAKENING_STAGE_INTRO"
msgstr "מקשר"

msgid "WIKI_AWAKENING_STAGE_OVERVIEW"
msgstr ""

#, fuzzy
msgid "WIKI_AWAKENING_STAGE_TRANSITIONS"
msgstr "מאפשר להתחבר לתאים אחרים. זהו הצד הראשון לכיוון רב-תאים. בזמן שאתה חלק ממושבה, התרכובות משותפות בין התאים . אתה לא יכול להיכנס לעורך בזמן שאתה חלק ממושבה כך שאתה צריך לשחרר באת שיש לך מספיק תרכובות על מנת לחלק את התא שלך."

#, fuzzy
msgid "WIKI_AWAKENING_STAGE_UI"
msgstr "מקשר"

msgid "WIKI_AWARE_STAGE_CURRENT_DEVELOPMENT"
msgstr ""

#, fuzzy
msgid "WIKI_AWARE_STAGE_FEATURES"
msgstr "שלב המיקרובי"

#, fuzzy
msgid "WIKI_AWARE_STAGE_INTRO"
msgstr "ניטרוגנאז הוא חלבון המסוגל להשתמש ב[thrive:compound type=\"nitrogen\"][/thrive:compound] גזי ובאנרגיה תאית בצורת [thrive:compound type=\"atp\"][/thrive:compound] בכדי לייצר [thrive:compound type=\"ammonia\"][/thrive:compound], מרכיב תזונתי מרכזי לתאים. זהו תהליך המכונה [b]קיבוע חנקן אנאירובי[/b]. מכיוון שהניטרוגנאז צף בציטופלזמה, הנוזל שמסביבו מבצע [b]גליקוליזה[/b] ברמה מסוימת."

#, fuzzy
msgid "WIKI_AWARE_STAGE_OVERVIEW"
msgstr "שלב המיקרובי"

#, fuzzy
msgid "WIKI_AWARE_STAGE_TRANSITIONS"
msgstr "ניטרוגנאז"

#, fuzzy
msgid "WIKI_AWARE_STAGE_UI"
msgstr "שלב המיקרובי"

#, fuzzy
msgid "WIKI_AXON_EFFECTS"
msgstr "השפעות חיצוניות:"

msgid "WIKI_AXON_INTRO"
msgstr ""

msgid "WIKI_AXON_MODIFICATIONS"
msgstr ""

#, fuzzy
msgid "WIKI_AXON_PROCESSES"
msgstr "אין תהליכים"

msgid "WIKI_AXON_REQUIREMENTS"
msgstr ""

msgid "WIKI_AXON_SCIENTIFIC_BACKGROUND"
msgstr ""

msgid "WIKI_AXON_STRATEGY"
msgstr ""

msgid "WIKI_AXON_UPGRADES"
msgstr ""

#, fuzzy
msgid "WIKI_BINDING_AGENT_EFFECTS"
msgstr "מאפשר להתחבר לתאים אחרים. זהו הצד הראשון לכיוון רב-תאים. בזמן שאתה חלק ממושבה, התרכובות משותפות בין התאים . אתה לא יכול להיכנס לעורך בזמן שאתה חלק ממושבה כך שאתה צריך לשחרר באת שיש לך מספיק תרכובות על מנת לחלק את התא שלך."

#, fuzzy
msgid "WIKI_BINDING_AGENT_INTRO"
msgstr "מקשר"

#, fuzzy
msgid "WIKI_BINDING_AGENT_MODIFICATIONS"
msgstr "מאפשר להתחבר לתאים אחרים. זהו הצד הראשון לכיוון רב-תאים. בזמן שאתה חלק ממושבה, התרכובות משותפות בין התאים . אתה לא יכול להיכנס לעורך בזמן שאתה חלק ממושבה כך שאתה צריך לשחרר באת שיש לך מספיק תרכובות על מנת לחלק את התא שלך."

#, fuzzy
msgid "WIKI_BINDING_AGENT_PROCESSES"
msgstr "לחץ על [thrive:input]g_toggle_binding[/thrive:input] על מנת להחליף למצב קישור. בזמן מצב קישור אתה יכול להיצמד לתאים אחרים מאותו בני מינך על מנת ליצור מושבות על ידי תזוזה אליהם. על מנת לעזוב את המושבה לחץ [thrive:input]g_unbind_all[/thrive:input]."

#, fuzzy
msgid "WIKI_BINDING_AGENT_REQUIREMENTS"
msgstr "מאפשר להתחבר לתאים אחרים. זהו הצד הראשון לכיוון רב-תאים. בזמן שאתה חלק ממושבה, התרכובות משותפות בין התאים . אתה לא יכול להיכנס לעורך בזמן שאתה חלק ממושבה כך שאתה צריך לשחרר באת שיש לך מספיק תרכובות על מנת לחלק את התא שלך."

#, fuzzy
msgid "WIKI_BINDING_AGENT_SCIENTIFIC_BACKGROUND"
msgstr "מאפשר להתחבר לתאים אחרים. זהו הצד הראשון לכיוון רב-תאים. בזמן שאתה חלק ממושבה, התרכובות משותפות בין התאים . אתה לא יכול להיכנס לעורך בזמן שאתה חלק ממושבה כך שאתה צריך לשחרר באת שיש לך מספיק תרכובות על מנת לחלק את התא שלך."

#, fuzzy
msgid "WIKI_BINDING_AGENT_STRATEGY"
msgstr "מאפשר להתחבר לתאים אחרים. זהו הצד הראשון לכיוון רב-תאים. בזמן שאתה חלק ממושבה, התרכובות משותפות בין התאים . אתה לא יכול להיכנס לעורך בזמן שאתה חלק ממושבה כך שאתה צריך לשחרר באת שיש לך מספיק תרכובות על מנת לחלק את התא שלך."

#, fuzzy
msgid "WIKI_BINDING_AGENT_UPGRADES"
msgstr "מאפשר להתחבר לתאים אחרים. זהו הצד הראשון לכיוון רב-תאים. בזמן שאתה חלק ממושבה, התרכובות משותפות בין התאים . אתה לא יכול להיכנס לעורך בזמן שאתה חלק ממושבה כך שאתה צריך לשחרר באת שיש לך מספיק תרכובות על מנת לחלק את התא שלך."

#, fuzzy
msgid "WIKI_BIOLUMINESCENT_VACUOLE_EFFECTS"
msgstr "חלולית של ביולומינסנציה"

#, fuzzy
msgid "WIKI_BIOLUMINESCENT_VACUOLE_INTRO"
msgstr "חלולית של ביולומינסנציה"

#, fuzzy
msgid "WIKI_BIOLUMINESCENT_VACUOLE_MODIFICATIONS"
msgstr "חלולית של ביולומינסנציה"

#, fuzzy
msgid "WIKI_BIOLUMINESCENT_VACUOLE_PROCESSES"
msgstr "חלולית של ביולומינסנציה"

#, fuzzy
msgid "WIKI_BIOLUMINESCENT_VACUOLE_REQUIREMENTS"
msgstr "חלולית של ביולומינסנציה"

#, fuzzy
msgid "WIKI_BIOLUMINESCENT_VACUOLE_SCIENTIFIC_BACKGROUND"
msgstr "חלולית של ביולומינסנציה"

#, fuzzy
msgid "WIKI_BIOLUMINESCENT_VACUOLE_STRATEGY"
msgstr "חלולית של ביולומינסנציה"

#, fuzzy
msgid "WIKI_BIOLUMINESCENT_VACUOLE_UPGRADES"
msgstr "חלולית של ביולומינסנציה"

#, fuzzy
msgid "WIKI_CHEMOPLAST_EFFECTS"
msgstr "הכימופלסט הוא אברון בעל קרום כפול המכיל חלבונים המסוגלים להמיר [thrive:compound type=\"hydrogensulfide\"][/thrive:compound],[thrive:compound type=\"carbondioxide\"][/thrive:compound] ומים ל[thrive:compound type=\"glucose\"][/thrive:compound] בתהליך הנקרא [b]כימוסינתזה מימן גופרי[/b]. קצב ייצור ה[thrive:compound type=\"glucose\"][/thrive:compound] שלו משתנה עם ריכוז [thrive:compound type=\"carbondioxide\"][/thrive:compound]."

#, fuzzy
msgid "WIKI_CHEMOPLAST_INTRO"
msgstr "הכימופלסט הוא אברון בעל קרום כפול המכיל חלבונים המסוגלים להמיר [thrive:compound type=\"hydrogensulfide\"][/thrive:compound],[thrive:compound type=\"carbondioxide\"][/thrive:compound] ומים ל[thrive:compound type=\"glucose\"][/thrive:compound] בתהליך הנקרא [b]כימוסינתזה מימן גופרי[/b]. קצב ייצור ה[thrive:compound type=\"glucose\"][/thrive:compound] שלו משתנה עם ריכוז [thrive:compound type=\"carbondioxide\"][/thrive:compound]."

#, fuzzy
msgid "WIKI_CHEMOPLAST_MODIFICATIONS"
msgstr "הכימופלסט הוא אברון בעל קרום כפול המכיל חלבונים המסוגלים להמיר [thrive:compound type=\"hydrogensulfide\"][/thrive:compound],[thrive:compound type=\"carbondioxide\"][/thrive:compound] ומים ל[thrive:compound type=\"glucose\"][/thrive:compound] בתהליך הנקרא [b]כימוסינתזה מימן גופרי[/b]. קצב ייצור ה[thrive:compound type=\"glucose\"][/thrive:compound] שלו משתנה עם ריכוז [thrive:compound type=\"carbondioxide\"][/thrive:compound]."

#, fuzzy
msgid "WIKI_CHEMOPLAST_PROCESSES"
msgstr "הופך [thrive:compound type=\"hydrogensulfide\"][/thrive:compound] ל[thrive:compound type=\"glucose\"][/thrive:compound]. בהתאם לריכוזו של [thrive:compoundtype=\"carbondioxide\"][/thrive:compound]."

msgid "WIKI_CHEMOPLAST_REQUIREMENTS"
msgstr ""

#, fuzzy
msgid "WIKI_CHEMOPLAST_SCIENTIFIC_BACKGROUND"
msgstr "הכימופלסט הוא אברון בעל קרום כפול המכיל חלבונים המסוגלים להמיר [thrive:compound type=\"hydrogensulfide\"][/thrive:compound],[thrive:compound type=\"carbondioxide\"][/thrive:compound] ומים ל[thrive:compound type=\"glucose\"][/thrive:compound] בתהליך הנקרא [b]כימוסינתזה מימן גופרי[/b]. קצב ייצור ה[thrive:compound type=\"glucose\"][/thrive:compound] שלו משתנה עם ריכוז [thrive:compound type=\"carbondioxide\"][/thrive:compound]."

#, fuzzy
msgid "WIKI_CHEMOPLAST_STRATEGY"
msgstr "הכימופלסט הוא אברון בעל קרום כפול המכיל חלבונים המסוגלים להמיר [thrive:compound type=\"hydrogensulfide\"][/thrive:compound],[thrive:compound type=\"carbondioxide\"][/thrive:compound] ומים ל[thrive:compound type=\"glucose\"][/thrive:compound] בתהליך הנקרא [b]כימוסינתזה מימן גופרי[/b]. קצב ייצור ה[thrive:compound type=\"glucose\"][/thrive:compound] שלו משתנה עם ריכוז [thrive:compound type=\"carbondioxide\"][/thrive:compound]."

#, fuzzy
msgid "WIKI_CHEMOPLAST_UPGRADES"
msgstr "הכימופלסט הוא אברון בעל קרום כפול המכיל חלבונים המסוגלים להמיר [thrive:compound type=\"hydrogensulfide\"][/thrive:compound],[thrive:compound type=\"carbondioxide\"][/thrive:compound] ומים ל[thrive:compound type=\"glucose\"][/thrive:compound] בתהליך הנקרא [b]כימוסינתזה מימן גופרי[/b]. קצב ייצור ה[thrive:compound type=\"glucose\"][/thrive:compound] שלו משתנה עם ריכוז [thrive:compound type=\"carbondioxide\"][/thrive:compound]."

#, fuzzy
msgid "WIKI_CHEMORECEPTOR_EFFECTS"
msgstr "כל התאים מסוגלים \"לראות\" דרך הכימורצפטור. זה איך התא אוסף מידע סביבו. הוספת אברון זה מאפשרת לכימורצפטור להיות יותר מדויק. מכיוון שהשחקן מסוגל לראות אפילו בשלב התא, זה מיוצג על ידי קו שמצביע מחוץ להמסך הנראה לעין המראה תרכובות קרובים שהשחקן עדיין לא ראה."

#, fuzzy
msgid "WIKI_CHEMORECEPTOR_INTRO"
msgstr "כימורצפטור"

#, fuzzy
msgid "WIKI_CHEMORECEPTOR_MODIFICATIONS"
msgstr "כל התאים מסוגלים \"לראות\" דרך הכימורצפטור. זה איך התא אוסף מידע סביבו. הוספת אברון זה מאפשרת לכימורצפטור להיות יותר מדויק. מכיוון שהשחקן מסוגל לראות אפילו בשלב התא, זה מיוצג על ידי קו שמצביע מחוץ להמסך הנראה לעין המראה תרכובות קרובים שהשחקן עדיין לא ראה."

#, fuzzy
msgid "WIKI_CHEMORECEPTOR_PROCESSES"
msgstr "הכימוריצפטור מאפשר לך לאתר תרכובות מרחוק. שנה ברגע שמיקמת בשביל לשנות את סוג התרכובת ואת צבע הקו מכוון."

#, fuzzy
msgid "WIKI_CHEMORECEPTOR_REQUIREMENTS"
msgstr "כל התאים מסוגלים \"לראות\" דרך הכימורצפטור. זה איך התא אוסף מידע סביבו. הוספת אברון זה מאפשרת לכימורצפטור להיות יותר מדויק. מכיוון שהשחקן מסוגל לראות אפילו בשלב התא, זה מיוצג על ידי קו שמצביע מחוץ להמסך הנראה לעין המראה תרכובות קרובים שהשחקן עדיין לא ראה."

#, fuzzy
msgid "WIKI_CHEMORECEPTOR_SCIENTIFIC_BACKGROUND"
msgstr "כל התאים מסוגלים \"לראות\" דרך הכימורצפטור. זה איך התא אוסף מידע סביבו. הוספת אברון זה מאפשרת לכימורצפטור להיות יותר מדויק. מכיוון שהשחקן מסוגל לראות אפילו בשלב התא, זה מיוצג על ידי קו שמצביע מחוץ להמסך הנראה לעין המראה תרכובות קרובים שהשחקן עדיין לא ראה."

#, fuzzy
msgid "WIKI_CHEMORECEPTOR_STRATEGY"
msgstr "כל התאים מסוגלים \"לראות\" דרך הכימורצפטור. זה איך התא אוסף מידע סביבו. הוספת אברון זה מאפשרת לכימורצפטור להיות יותר מדויק. מכיוון שהשחקן מסוגל לראות אפילו בשלב התא, זה מיוצג על ידי קו שמצביע מחוץ להמסך הנראה לעין המראה תרכובות קרובים שהשחקן עדיין לא ראה."

#, fuzzy
msgid "WIKI_CHEMORECEPTOR_UPGRADES"
msgstr "כל התאים מסוגלים \"לראות\" דרך הכימורצפטור. זה איך התא אוסף מידע סביבו. הוספת אברון זה מאפשרת לכימורצפטור להיות יותר מדויק. מכיוון שהשחקן מסוגל לראות אפילו בשלב התא, זה מיוצג על ידי קו שמצביע מחוץ להמסך הנראה לעין המראה תרכובות קרובים שהשחקן עדיין לא ראה."

#, fuzzy
msgid "WIKI_CHEMOSYNTHESIZING_PROTEINS_EFFECTS"
msgstr "חלבונים כימוסינתזיים"

#, fuzzy
msgid "WIKI_CHEMOSYNTHESIZING_PROTEINS_INTRO"
msgstr "חלבונים כימוסינתזיים"

#, fuzzy
msgid "WIKI_CHEMOSYNTHESIZING_PROTEINS_MODIFICATIONS"
msgstr "חלבונים כימוסינתזיים הם מקבצים קטנים של חלבונים בציטופלזמה המסוגלים להמיר [thrive:compound type=\"hydrogensulfide\"][/thrive:compound], גזים [thrive:compound type=\"carbondioxide\"][/thrive:compound] ומים ל[thrive:compound type=\"glucose\"][/thrive:compound] בתהליך הנקרא [b]כימוסינתזה של מימן גופרתי[/b]. קצב ייצור ה[thrive:compound type=\"glucose\"][/thrive:compound] מתאזן עם ריכוז ה[thrive:compound type=\"carbondioxide\"][/thrive:compound]. מכיוון שהחלבונים הכימוסינתזיים צפים בציטופלזמה, הנוזל שמסביבם מבצעים [b]גליקוליזה[/b] ברמה מסוימת."

#, fuzzy
msgid "WIKI_CHEMOSYNTHESIZING_PROTEINS_PROCESSES"
msgstr "הופך [thrive:compound type=\"hydrogensulfide\"][/thrive:compound] ל[thrive:compound type=\"glucose\"][/thrive:compound]. בהתאם לריכוז של [thrive:compound type=\"carbondioxide\"][/thrive:compound]. בנוסף הופך [thrive:compound type=\"glucose\"][/thrive:compound] ל[thrive:compound type=\"atp\"][/thrive:compound]."

#, fuzzy
msgid "WIKI_CHEMOSYNTHESIZING_PROTEINS_REQUIREMENTS"
msgstr ""
"חלבונים\n"
"כימוסינתזיים"

#, fuzzy
msgid "WIKI_CHEMOSYNTHESIZING_PROTEINS_SCIENTIFIC_BACKGROUND"
msgstr "חלבונים כימוסינתזיים הם מקבצים קטנים של חלבונים בציטופלזמה המסוגלים להמיר [thrive:compound type=\"hydrogensulfide\"][/thrive:compound], גזים [thrive:compound type=\"carbondioxide\"][/thrive:compound] ומים ל[thrive:compound type=\"glucose\"][/thrive:compound] בתהליך הנקרא [b]כימוסינתזה של מימן גופרתי[/b]. קצב ייצור ה[thrive:compound type=\"glucose\"][/thrive:compound] מתאזן עם ריכוז ה[thrive:compound type=\"carbondioxide\"][/thrive:compound]. מכיוון שהחלבונים הכימוסינתזיים צפים בציטופלזמה, הנוזל שמסביבם מבצעים [b]גליקוליזה[/b] ברמה מסוימת."

#, fuzzy
msgid "WIKI_CHEMOSYNTHESIZING_PROTEINS_STRATEGY"
msgstr "חלבונים כימוסינתזיים"

#, fuzzy
msgid "WIKI_CHEMOSYNTHESIZING_PROTEINS_UPGRADES"
msgstr "חלבונים כימוסינתזיים"

#, fuzzy
msgid "WIKI_CHLOROPLAST_EFFECTS"
msgstr "הכלורופלסט הוא אברון בעל קרום כפול המכיל פיגמנטים רגישים לאור הנערמים בשקיות קרומיות. זהו פרוקריוט שהוטמע לשימוש על ידי המארח האוקריוטי שלו. הפיגמנטים בכלורופלסט מסוגלים להשתמש באנרגיית האור כדי לייצר [thrive:compound type=\"glucose\"][/thrive:compound] ממים ו[thrive:compound type=\"carbondioxide\"][/thrive:compound] בתהליך הנקרא [b]פוטוסינתזה[/b]. הפיגמנטים הללו הם גם מה שמעניקים לו את הצבע ייחודי. קצב ייצור ה[thrive:compound type=\"glucose\"][/thrive:compound] שלו משתנה עם ריכוז ה[thrive:compound type=\"carbondioxide\"][/thrive:compound] ועוצמת ה[thrive:compound type=\"sunlight\"][/thrive:compound]."

#, fuzzy
msgid "WIKI_CHLOROPLAST_INTRO"
msgstr "הכלורופלסט הוא אברון בעל קרום כפול המכיל פיגמנטים רגישים לאור הנערמים בשקיות קרומיות. זהו פרוקריוט שהוטמע לשימוש על ידי המארח האוקריוטי שלו. הפיגמנטים בכלורופלסט מסוגלים להשתמש באנרגיית האור כדי לייצר [thrive:compound type=\"glucose\"][/thrive:compound] ממים ו[thrive:compound type=\"carbondioxide\"][/thrive:compound] בתהליך הנקרא [b]פוטוסינתזה[/b]. הפיגמנטים הללו הם גם מה שמעניקים לו את הצבע ייחודי. קצב ייצור ה[thrive:compound type=\"glucose\"][/thrive:compound] שלו משתנה עם ריכוז ה[thrive:compound type=\"carbondioxide\"][/thrive:compound] ועוצמת ה[thrive:compound type=\"sunlight\"][/thrive:compound]."

#, fuzzy
msgid "WIKI_CHLOROPLAST_MODIFICATIONS"
msgstr "הכלורופלסט הוא אברון בעל קרום כפול המכיל פיגמנטים רגישים לאור הנערמים בשקיות קרומיות. זהו פרוקריוט שהוטמע לשימוש על ידי המארח האוקריוטי שלו. הפיגמנטים בכלורופלסט מסוגלים להשתמש באנרגיית האור כדי לייצר [thrive:compound type=\"glucose\"][/thrive:compound] ממים ו[thrive:compound type=\"carbondioxide\"][/thrive:compound] בתהליך הנקרא [b]פוטוסינתזה[/b]. הפיגמנטים הללו הם גם מה שמעניקים לו את הצבע ייחודי. קצב ייצור ה[thrive:compound type=\"glucose\"][/thrive:compound] שלו משתנה עם ריכוז ה[thrive:compound type=\"carbondioxide\"][/thrive:compound] ועוצמת ה[thrive:compound type=\"sunlight\"][/thrive:compound]."

#, fuzzy
msgid "WIKI_CHLOROPLAST_PROCESSES"
msgstr "מייצר[thrive:compound type=\"glucose\"][/thrive:compound]. בהתאם לריכוזו של [thrive:compound type=\"carbondioxide\"][/thrive:compound] ושל עוצמת ה[thrive:compound type=\"sunlight\"][/thrive:compound]."

msgid "WIKI_CHLOROPLAST_REQUIREMENTS"
msgstr ""

#, fuzzy
msgid "WIKI_CHLOROPLAST_SCIENTIFIC_BACKGROUND"
msgstr "הכלורופלסט הוא אברון בעל קרום כפול המכיל פיגמנטים רגישים לאור הנערמים בשקיות קרומיות. זהו פרוקריוט שהוטמע לשימוש על ידי המארח האוקריוטי שלו. הפיגמנטים בכלורופלסט מסוגלים להשתמש באנרגיית האור כדי לייצר [thrive:compound type=\"glucose\"][/thrive:compound] ממים ו[thrive:compound type=\"carbondioxide\"][/thrive:compound] בתהליך הנקרא [b]פוטוסינתזה[/b]. הפיגמנטים הללו הם גם מה שמעניקים לו את הצבע ייחודי. קצב ייצור ה[thrive:compound type=\"glucose\"][/thrive:compound] שלו משתנה עם ריכוז ה[thrive:compound type=\"carbondioxide\"][/thrive:compound] ועוצמת ה[thrive:compound type=\"sunlight\"][/thrive:compound]."

#, fuzzy
msgid "WIKI_CHLOROPLAST_STRATEGY"
msgstr "הכלורופלסט הוא אברון בעל קרום כפול המכיל פיגמנטים רגישים לאור הנערמים בשקיות קרומיות. זהו פרוקריוט שהוטמע לשימוש על ידי המארח האוקריוטי שלו. הפיגמנטים בכלורופלסט מסוגלים להשתמש באנרגיית האור כדי לייצר [thrive:compound type=\"glucose\"][/thrive:compound] ממים ו[thrive:compound type=\"carbondioxide\"][/thrive:compound] בתהליך הנקרא [b]פוטוסינתזה[/b]. הפיגמנטים הללו הם גם מה שמעניקים לו את הצבע ייחודי. קצב ייצור ה[thrive:compound type=\"glucose\"][/thrive:compound] שלו משתנה עם ריכוז ה[thrive:compound type=\"carbondioxide\"][/thrive:compound] ועוצמת ה[thrive:compound type=\"sunlight\"][/thrive:compound]."

#, fuzzy
msgid "WIKI_CHLOROPLAST_UPGRADES"
msgstr "הכלורופלסט הוא אברון בעל קרום כפול המכיל פיגמנטים רגישים לאור הנערמים בשקיות קרומיות. זהו פרוקריוט שהוטמע לשימוש על ידי המארח האוקריוטי שלו. הפיגמנטים בכלורופלסט מסוגלים להשתמש באנרגיית האור כדי לייצר [thrive:compound type=\"glucose\"][/thrive:compound] ממים ו[thrive:compound type=\"carbondioxide\"][/thrive:compound] בתהליך הנקרא [b]פוטוסינתזה[/b]. הפיגמנטים הללו הם גם מה שמעניקים לו את הצבע ייחודי. קצב ייצור ה[thrive:compound type=\"glucose\"][/thrive:compound] שלו משתנה עם ריכוז ה[thrive:compound type=\"carbondioxide\"][/thrive:compound] ועוצמת ה[thrive:compound type=\"sunlight\"][/thrive:compound]."

msgid "WIKI_CILIA_EFFECTS"
msgstr ""

msgid "WIKI_CILIA_INTRO"
msgstr ""

msgid "WIKI_CILIA_MODIFICATIONS"
msgstr ""

#, fuzzy
msgid "WIKI_CILIA_PROCESSES"
msgstr "מגדיל את מהירות הסיבוב של תאים גדולים."

msgid "WIKI_CILIA_REQUIREMENTS"
msgstr ""

msgid "WIKI_CILIA_SCIENTIFIC_BACKGROUND"
msgstr ""

msgid "WIKI_CILIA_STRATEGY"
msgstr ""

msgid "WIKI_CILIA_UPGRADES"
msgstr ""

#, fuzzy
msgid "WIKI_COMPOUNDS_DEVELOPMENT"
msgstr "תרכובות:"

#, fuzzy
msgid "WIKI_COMPOUNDS_INTRO"
msgstr "הקרביים הדביקים של התא. הציטופלזמה היא התערובת בסיסית של יונים, חלבונים ותרכובות אחרות המומסים במים הממלאים את פנים התא. אחד התפקידים שהוא מבצע הוא [b]גליקליזה[/b], המרת ה[thrive:compound type=\"glucose\"][/thrive:compound] ל[thrive:compound type=\"atp\"][/thrive:compound]. לתאים שחסרים האברונים למטבוליזם מתקדמת יותר, מסתמכים על תהליך התסיסה ליצור אנרגיה. הוא גם משומש לאחסון מולקולות בתא ולגדילתו."

msgid "WIKI_COMPOUNDS_TYPES_OF_COMPOUNDS"
msgstr ""

msgid "WIKI_COMPOUND_SYSTEM_DEVELOPMENT_COMPOUNDS_LIST"
msgstr ""

msgid "WIKI_COMPOUND_SYSTEM_DEVELOPMENT_INTRO"
msgstr ""

msgid "WIKI_COMPOUND_SYSTEM_DEVELOPMENT_MICROBE_STAGE"
msgstr ""

msgid "WIKI_COMPOUND_SYSTEM_DEVELOPMENT_OVERVIEW"
msgstr ""

#, fuzzy
msgid "WIKI_CYTOPLASM_EFFECTS"
msgstr "הקרביים הדביקים של התא. הציטופלזמה היא התערובת בסיסית של יונים, חלבונים ותרכובות אחרות המומסים במים הממלאים את פנים התא. אחד התפקידים שהוא מבצע הוא [b]גליקליזה[/b], המרת ה[thrive:compound type=\"glucose\"][/thrive:compound] ל[thrive:compound type=\"atp\"][/thrive:compound]. לתאים שחסרים האברונים למטבוליזם מתקדמת יותר, מסתמכים על תהליך התסיסה ליצור אנרגיה. הוא גם משומש לאחסון מולקולות בתא ולגדילתו."

#, fuzzy
msgid "WIKI_CYTOPLASM_INTRO"
msgstr "הקרביים הדביקים של התא. הציטופלזמה היא התערובת בסיסית של יונים, חלבונים ותרכובות אחרות המומסים במים הממלאים את פנים התא. אחד התפקידים שהוא מבצע הוא [b]גליקליזה[/b], המרת ה[thrive:compound type=\"glucose\"][/thrive:compound] ל[thrive:compound type=\"atp\"][/thrive:compound]. לתאים שחסרים האברונים למטבוליזם מתקדמת יותר, מסתמכים על תהליך התסיסה ליצור אנרגיה. הוא גם משומש לאחסון מולקולות בתא ולגדילתו."

#, fuzzy
msgid "WIKI_CYTOPLASM_MODIFICATIONS"
msgstr "הקרביים הדביקים של התא. הציטופלזמה היא התערובת בסיסית של יונים, חלבונים ותרכובות אחרות המומסים במים הממלאים את פנים התא. אחד התפקידים שהוא מבצע הוא [b]גליקליזה[/b], המרת ה[thrive:compound type=\"glucose\"][/thrive:compound] ל[thrive:compound type=\"atp\"][/thrive:compound]. לתאים שחסרים האברונים למטבוליזם מתקדמת יותר, מסתמכים על תהליך התסיסה ליצור אנרגיה. הוא גם משומש לאחסון מולקולות בתא ולגדילתו."

#, fuzzy
msgid "WIKI_CYTOPLASM_PROCESSES"
msgstr "הופך [thrive:compound type=\"glucose\"][/thrive:compound] ל[thrive:compound type=\"atp\"][/thrive:compound]."

msgid "WIKI_CYTOPLASM_REQUIREMENTS"
msgstr ""

msgid "WIKI_CYTOPLASM_SCIENTIFIC_BACKGROUND"
msgstr ""

msgid "WIKI_CYTOPLASM_STRATEGY"
msgstr ""

msgid "WIKI_CYTOPLASM_UPGRADES"
msgstr ""

#, fuzzy
msgid "WIKI_DEVELOPMENT_ROOT_INTRO"
msgstr "אברונים"

msgid "WIKI_EDITORS_AND_MUTATIONS_GENERATIONS_AND_EDITOR_SESSIONS"
msgstr ""

#, fuzzy
msgid "WIKI_EDITORS_AND_MUTATIONS_INTRO"
msgstr "מיטוכונדריון"

msgid "WIKI_EDITORS_AND_MUTATIONS_MUTATIONS_AND_MUTATION_POINTS"
msgstr ""

msgid "WIKI_ENVIRONMENTAL_CONDITIONS_ENVIRONMENTAL_GASSES"
msgstr ""

#, fuzzy
msgid "WIKI_ENVIRONMENTAL_CONDITIONS_INTRO"
msgstr "מיטוכונדריון"

#, fuzzy
msgid "WIKI_ENVIRONMENTAL_CONDITIONS_PHYSICAL_CONDITIONS"
msgstr "(כמות הגלוקוז שנשמר בסביבה בכל דור)"

msgid "WIKI_ENVIRONMENTAL_CONDITIONS_THE_DAY/NIGHT_CYCLE"
msgstr ""

#, fuzzy
msgid "WIKI_FLAGELLUM_EFFECTS"
msgstr "השוטון (ברבים: שוטונים) הוא צרור סיבי חלבון דמוי שוט המשתרע מקרום התא אשר משתמש ב- ATP כדי לגלול ולהניע את התא לכיוון מסוים. מקומו של השוטון קובע את כיוונו שממנו מספק דחף לתנועת התא. כיוון הדחף מנוגד לכיוון שהשוטון פונה, למשל שוטון שמונח בכיוון השמאל של התא יספק דחף לימין."

#, fuzzy
msgid "WIKI_FLAGELLUM_INTRO"
msgstr "השוטון (ברבים: שוטונים) הוא צרור סיבי חלבון דמוי שוט המשתרע מקרום התא אשר משתמש ב- ATP כדי לגלול ולהניע את התא לכיוון מסוים. מקומו של השוטון קובע את כיוונו שממנו מספק דחף לתנועת התא. כיוון הדחף מנוגד לכיוון שהשוטון פונה, למשל שוטון שמונח בכיוון השמאל של התא יספק דחף לימין."

#, fuzzy
msgid "WIKI_FLAGELLUM_MODIFICATIONS"
msgstr "השוטון (ברבים: שוטונים) הוא צרור סיבי חלבון דמוי שוט המשתרע מקרום התא אשר משתמש ב- ATP כדי לגלול ולהניע את התא לכיוון מסוים. מקומו של השוטון קובע את כיוונו שממנו מספק דחף לתנועת התא. כיוון הדחף מנוגד לכיוון שהשוטון פונה, למשל שוטון שמונח בכיוון השמאל של התא יספק דחף לימין."

#, fuzzy
msgid "WIKI_FLAGELLUM_PROCESSES"
msgstr "משתמש ב[thrive:compound type=\"atp\"][/thrive:compound] על מנת להגביר את מהירותו של התא."

msgid "WIKI_FLAGELLUM_REQUIREMENTS"
msgstr ""

msgid "WIKI_FLAGELLUM_SCIENTIFIC_BACKGROUND"
msgstr ""

msgid "WIKI_FLAGELLUM_STRATEGY"
msgstr ""

msgid "WIKI_FLAGELLUM_UPGRADES"
msgstr ""

#, fuzzy
msgid "WIKI_HEADING_APPENDICES"
msgstr "מאפשר להתחבר לתאים אחרים. זהו הצד הראשון לכיוון רב-תאים. בזמן שאתה חלק ממושבה, התרכובות משותפות בין התאים . אתה לא יכול להיכנס לעורך בזמן שאתה חלק ממושבה כך שאתה צריך לשחרר באת שיש לך מספיק תרכובות על מנת לחלק את התא שלך."

msgid "WIKI_HEADING_COMPOUNDS_LIST"
msgstr ""

#, fuzzy
msgid "WIKI_HEADING_CONCEPT_ART"
msgstr "כימורצפטור"

#, fuzzy
msgid "WIKI_HEADING_CURRENT_DEVELOPMENT"
msgstr "מפתחים נוכחים"

#, fuzzy
msgid "WIKI_HEADING_DEVELOPMENT"
msgstr "מפתחים מובילים"

#, fuzzy
msgid "WIKI_HEADING_EDITOR"
msgstr "מקשר"

msgid "WIKI_HEADING_EFFECTS"
msgstr ""

#, fuzzy
msgid "WIKI_HEADING_ENVIRONMENTAL_GASSES"
msgstr "ניטרוגנאז"

#, fuzzy
msgid "WIKI_HEADING_FEATURES"
msgstr "מאפשר להתחבר לתאים אחרים. זהו הצד הראשון לכיוון רב-תאים. בזמן שאתה חלק ממושבה, התרכובות משותפות בין התאים . אתה לא יכול להיכנס לעורך בזמן שאתה חלק ממושבה כך שאתה צריך לשחרר באת שיש לך מספיק תרכובות על מנת לחלק את התא שלך."

#, fuzzy
msgid "WIKI_HEADING_FOG_OF_WAR"
msgstr "מאפשר להתחבר לתאים אחרים. זהו הצד הראשון לכיוון רב-תאים. בזמן שאתה חלק ממושבה, התרכובות משותפות בין התאים . אתה לא יכול להיכנס לעורך בזמן שאתה חלק ממושבה כך שאתה צריך לשחרר באת שיש לך מספיק תרכובות על מנת לחלק את התא שלך."

#, fuzzy
msgid "WIKI_HEADING_GAMEPLAY"
msgstr "הפעל התפתחות אוטומטית במהלך המשחק"

#, fuzzy
msgid "WIKI_HEADING_GDD"
msgstr "מקשר"

msgid "WIKI_HEADING_GENERATIONS_AND_EDITOR_SESSIONS"
msgstr ""

#, fuzzy
msgid "WIKI_HEADING_MICROBE_STAGE"
msgstr "שלב המיקרובי"

msgid "WIKI_HEADING_MODIFICATIONS"
msgstr ""

msgid "WIKI_HEADING_MUTATIONS_AND_MUTATION_POINTS"
msgstr ""

msgid "WIKI_HEADING_OVERVIEW"
msgstr ""

#, fuzzy
msgid "WIKI_HEADING_PATCHES"
msgstr "מאפשר להתחבר לתאים אחרים. זהו הצד הראשון לכיוון רב-תאים. בזמן שאתה חלק ממושבה, התרכובות משותפות בין התאים . אתה לא יכול להיכנס לעורך בזמן שאתה חלק ממושבה כך שאתה צריך לשחרר באת שיש לך מספיק תרכובות על מנת לחלק את התא שלך."

#, fuzzy
msgid "WIKI_HEADING_PHYSICAL_CONDITIONS"
msgstr "מצב פיזי"

msgid "WIKI_HEADING_PROCESSES"
msgstr ""

msgid "WIKI_HEADING_REPRODUCTION_IN_THE_MICROBE_STAGE"
msgstr ""

msgid "WIKI_HEADING_REQUIREMENTS"
msgstr ""

msgid "WIKI_HEADING_SCIENTIFIC_BACKGROUND"
msgstr ""

msgid "WIKI_HEADING_STRATEGY"
msgstr ""

msgid "WIKI_HEADING_THE_DAY/NIGHT_CYCLE"
msgstr ""

#, fuzzy
msgid "WIKI_HEADING_THE_PATCH_MAP"
msgstr "כימורצפטור"

#, fuzzy
msgid "WIKI_HEADING_TRANSITIONS"
msgstr "מאפשר להתחבר לתאים אחרים. זהו הצד הראשון לכיוון רב-תאים. בזמן שאתה חלק ממושבה, התרכובות משותפות בין התאים . אתה לא יכול להיכנס לעורך בזמן שאתה חלק ממושבה כך שאתה צריך לשחרר באת שיש לך מספיק תרכובות על מנת לחלק את התא שלך."

#, fuzzy
msgid "WIKI_HEADING_TYPES_OF_COMPOUNDS"
msgstr "תרכובות אינסופיות"

msgid "WIKI_HEADING_UI"
msgstr ""

msgid "WIKI_HEADING_UPGRADES"
msgstr ""

#, fuzzy
msgid "WIKI_INDUSTRIAL_STAGE_CURRENT_DEVELOPMENT"
msgstr "מאפשר להתחבר לתאים אחרים. זהו הצד הראשון לכיוון רב-תאים. בזמן שאתה חלק ממושבה, התרכובות משותפות בין התאים . אתה לא יכול להיכנס לעורך בזמן שאתה חלק ממושבה כך שאתה צריך לשחרר באת שיש לך מספיק תרכובות על מנת לחלק את התא שלך."

#, fuzzy
msgid "WIKI_INDUSTRIAL_STAGE_FEATURES"
msgstr "מאפשר להתחבר לתאים אחרים. זהו הצד הראשון לכיוון רב-תאים. בזמן שאתה חלק ממושבה, התרכובות משותפות בין התאים . אתה לא יכול להיכנס לעורך בזמן שאתה חלק ממושבה כך שאתה צריך לשחרר באת שיש לך מספיק תרכובות על מנת לחלק את התא שלך."

#, fuzzy
msgid "WIKI_INDUSTRIAL_STAGE_INTRO"
msgstr "מקשר"

msgid "WIKI_INDUSTRIAL_STAGE_OVERVIEW"
msgstr ""

#, fuzzy
msgid "WIKI_INDUSTRIAL_STAGE_TRANSITIONS"
msgstr "(המהירות המוטציות שנוצרים במיני AI )"

#, fuzzy
msgid "WIKI_INDUSTRIAL_STAGE_UI"
msgstr "מקשר"

msgid "WIKI_LYSOSOME_EFFECTS"
msgstr ""

#, fuzzy
msgid "WIKI_LYSOSOME_INTRO"
msgstr "הליזוזום הוא אברון קשור ממברנה שמכיל אנזימים הידרוליזטיים מסוגלים לפרק מולקולות אורגניות שונות. ליזוזומים מאפשרים לתא לעכל חומרים שנבלע דרך אנדוציטוזה ולפלוט או לפרק מוצרי פסולת בתהליך הנקרא [b]אוטופגיה[/b]."

#, fuzzy
msgid "WIKI_LYSOSOME_MODIFICATIONS"
msgstr "הליזוזום הוא אברון קשור ממברנה שמכיל אנזימים הידרוליזטיים מסוגלים לפרק מולקולות אורגניות שונות. ליזוזומים מאפשרים לתא לעכל חומרים שנבלע דרך אנדוציטוזה ולפלוט או לפרק מוצרי פסולת בתהליך הנקרא [b]אוטופגיה[/b]."

#, fuzzy
msgid "WIKI_LYSOSOME_PROCESSES"
msgstr "מכיל אנזימי עיכול. ניתן לשנותם לסוגים שונים של אנזימים שהוא יכיל בו. רק סוג אחד של אנזים מסוגל להכיל בכל רגע נתון."

msgid "WIKI_LYSOSOME_REQUIREMENTS"
msgstr ""

msgid "WIKI_LYSOSOME_SCIENTIFIC_BACKGROUND"
msgstr ""

msgid "WIKI_LYSOSOME_STRATEGY"
msgstr ""

msgid "WIKI_LYSOSOME_UPGRADES"
msgstr ""

#, fuzzy
msgid "WIKI_MECHANICS_ROOT_INTRO"
msgstr "אברונים"

#, fuzzy
msgid "WIKI_METABOLOSOMES_EFFECTS"
msgstr "מטבולוזומים הם מקבצי חלבונים העטופים במעטפת חלבונים. הם מסוגלים להמיר [thrive:compound type=\"glucose\"][/thrive:compound] ל[thrive:compound type=\"atp\"][/thrive:compound] במהירות גבוה יותר ממה שניתן לעשות בציטופלזמה בתהליך שנקרא [b]נשימה אירובית[/b]. יחד עם זאת, הוא דורש [thrive:compound type=\"oxygen\"][/thrive:compound] כדי לתפקד, ורמות [thrive:compound type=\"oxygen\"][/thrive:compound] נמוכות יותר בסביבה יאטו את קצב ייצור של [thrive:compound type=\"atp\"][/thrive:compound]. מכיוון שהמטבולוזומים צפים בציטופלזמה, הנוזל שמסביבם מבצעים [b]גליקליזה[/b] ברמה מסוימת."

#, fuzzy
msgid "WIKI_METABOLOSOMES_INTRO"
msgstr "מטבולוזומים"

#, fuzzy
msgid "WIKI_METABOLOSOMES_MODIFICATIONS"
msgstr "מטבולוזומים הם מקבצי חלבונים העטופים במעטפת חלבונים. הם מסוגלים להמיר [thrive:compound type=\"glucose\"][/thrive:compound] ל[thrive:compound type=\"atp\"][/thrive:compound] במהירות גבוה יותר ממה שניתן לעשות בציטופלזמה בתהליך שנקרא [b]נשימה אירובית[/b]. יחד עם זאת, הוא דורש [thrive:compound type=\"oxygen\"][/thrive:compound] כדי לתפקד, ורמות [thrive:compound type=\"oxygen\"][/thrive:compound] נמוכות יותר בסביבה יאטו את קצב ייצור של [thrive:compound type=\"atp\"][/thrive:compound]. מכיוון שהמטבולוזומים צפים בציטופלזמה, הנוזל שמסביבם מבצעים [b]גליקליזה[/b] ברמה מסוימת."

#, fuzzy
msgid "WIKI_METABOLOSOMES_PROCESSES"
msgstr "הופך [thrive:compound type=\"glucose\"][/thrive:compound] ל[thrive:compound type=\"atp\"][/thrive:compound]. בהתאם לריכוז של [thrive:compound type=\"oxygen\"][/thrive:compound]."

#, fuzzy
msgid "WIKI_METABOLOSOMES_REQUIREMENTS"
msgstr "מטבולוזומים הם מקבצי חלבונים העטופים במעטפת חלבונים. הם מסוגלים להמיר [thrive:compound type=\"glucose\"][/thrive:compound] ל[thrive:compound type=\"atp\"][/thrive:compound] במהירות גבוה יותר ממה שניתן לעשות בציטופלזמה בתהליך שנקרא [b]נשימה אירובית[/b]. יחד עם זאת, הוא דורש [thrive:compound type=\"oxygen\"][/thrive:compound] כדי לתפקד, ורמות [thrive:compound type=\"oxygen\"][/thrive:compound] נמוכות יותר בסביבה יאטו את קצב ייצור של [thrive:compound type=\"atp\"][/thrive:compound]. מכיוון שהמטבולוזומים צפים בציטופלזמה, הנוזל שמסביבם מבצעים [b]גליקליזה[/b] ברמה מסוימת."

#, fuzzy
msgid "WIKI_METABOLOSOMES_SCIENTIFIC_BACKGROUND"
msgstr "מטבולוזומים הם מקבצי חלבונים העטופים במעטפת חלבונים. הם מסוגלים להמיר [thrive:compound type=\"glucose\"][/thrive:compound] ל[thrive:compound type=\"atp\"][/thrive:compound] במהירות גבוה יותר ממה שניתן לעשות בציטופלזמה בתהליך שנקרא [b]נשימה אירובית[/b]. יחד עם זאת, הוא דורש [thrive:compound type=\"oxygen\"][/thrive:compound] כדי לתפקד, ורמות [thrive:compound type=\"oxygen\"][/thrive:compound] נמוכות יותר בסביבה יאטו את קצב ייצור של [thrive:compound type=\"atp\"][/thrive:compound]. מכיוון שהמטבולוזומים צפים בציטופלזמה, הנוזל שמסביבם מבצעים [b]גליקליזה[/b] ברמה מסוימת."

#, fuzzy
msgid "WIKI_METABOLOSOMES_STRATEGY"
msgstr "מטבולוזומים הם מקבצי חלבונים העטופים במעטפת חלבונים. הם מסוגלים להמיר [thrive:compound type=\"glucose\"][/thrive:compound] ל[thrive:compound type=\"atp\"][/thrive:compound] במהירות גבוה יותר ממה שניתן לעשות בציטופלזמה בתהליך שנקרא [b]נשימה אירובית[/b]. יחד עם זאת, הוא דורש [thrive:compound type=\"oxygen\"][/thrive:compound] כדי לתפקד, ורמות [thrive:compound type=\"oxygen\"][/thrive:compound] נמוכות יותר בסביבה יאטו את קצב ייצור של [thrive:compound type=\"atp\"][/thrive:compound]. מכיוון שהמטבולוזומים צפים בציטופלזמה, הנוזל שמסביבם מבצעים [b]גליקליזה[/b] ברמה מסוימת."

#, fuzzy
msgid "WIKI_METABOLOSOMES_UPGRADES"
msgstr "מטבולוזומים הם מקבצי חלבונים העטופים במעטפת חלבונים. הם מסוגלים להמיר [thrive:compound type=\"glucose\"][/thrive:compound] ל[thrive:compound type=\"atp\"][/thrive:compound] במהירות גבוה יותר ממה שניתן לעשות בציטופלזמה בתהליך שנקרא [b]נשימה אירובית[/b]. יחד עם זאת, הוא דורש [thrive:compound type=\"oxygen\"][/thrive:compound] כדי לתפקד, ורמות [thrive:compound type=\"oxygen\"][/thrive:compound] נמוכות יותר בסביבה יאטו את קצב ייצור של [thrive:compound type=\"atp\"][/thrive:compound]. מכיוון שהמטבולוזומים צפים בציטופלזמה, הנוזל שמסביבם מבצעים [b]גליקליזה[/b] ברמה מסוימת."

#, fuzzy
msgid "WIKI_MICROBE_STAGE_APPENDICES"
msgstr ""
"על כוכב חייזרי מרוחק,לאחר עידנים של פעילות געשית ופגיעות של מטאוריטים, החלה לצוץ תופעה חדשה ביקום:\n"
"\n"
"חיים.\n"
"\n"
"מיקרובים פשוטים שוכנים באזורים העמוקים של האוקיינוס. אתה האב הקדמון המשותף האחרון (LUCA באנגלית) של הכוכב הזה.\n"
"\n"
"בשביל לשרוד בעולם העוין זה, אתה חייב למצוא כל תרכובת בדרך ולהתפתח בכל דור בכדי להצליח לתחרות במינים אחרים של מיקרובים."

#, fuzzy
msgid "WIKI_MICROBE_STAGE_EDITOR"
msgstr "עורך המיקרובי"

#, fuzzy
msgid "WIKI_MICROBE_STAGE_GAMEPLAY"
msgstr ""
"על כוכב חייזרי מרוחק,לאחר עידנים של פעילות געשית ופגיעות של מטאוריטים, החלה לצוץ תופעה חדשה ביקום:\n"
"\n"
"חיים.\n"
"\n"
"מיקרובים פשוטים שוכנים באזורים העמוקים של האוקיינוס. אתה האב הקדמון המשותף האחרון (LUCA באנגלית) של הכוכב הזה.\n"
"\n"
"בשביל לשרוד בעולם העוין זה, אתה חייב למצוא כל תרכובת בדרך ולהתפתח בכל דור בכדי להצליח לתחרות במינים אחרים של מיקרובים."

#, fuzzy
msgid "WIKI_MICROBE_STAGE_GDD"
msgstr "שלב המיקרובי"

#, fuzzy
msgid "WIKI_MICROBE_STAGE_INTRO"
msgstr ""
"על כוכב חייזרי מרוחק,לאחר עידנים של פעילות געשית ופגיעות של מטאוריטים, החלה לצוץ תופעה חדשה ביקום:\n"
"\n"
"חיים.\n"
"\n"
"מיקרובים פשוטים שוכנים באזורים העמוקים של האוקיינוס. אתה האב הקדמון המשותף האחרון (LUCA באנגלית) של הכוכב הזה.\n"
"\n"
"בשביל לשרוד בעולם העוין זה, אתה חייב למצוא כל תרכובת בדרך ולהתפתח בכל דור בכדי להצליח לתחרות במינים אחרים של מיקרובים."

#, fuzzy
msgid "WIKI_MITOCHONDRION_EFFECTS"
msgstr "תחנת הכוח של התא. המיטוכונדריון (ברבים: מיטוכונדריה) הוא אברון בעל קרום כפול שמלא בחלבונים ואנזימים. זהו פרוקריוט שהוטמע לשימוש על ידי המארח האוקריוטי שלו. הוא מסוגל להמיר [thrive:compound type=\"glucose\"][/thrive:compound] ל[thrive:compound type=\"atp\"][/thrive:compound] ביעילות גבוהה בהרבה ממה שניתן לעשות בציטופלזמה בתהליך הנקרא [b]נשימה אירובית[/b]. עם זאת, הוא דורש [thrive:compound type=\"oxygen\"][/thrive:compound] כדי לתפקד, ורמות [thrive:compound type=\"oxygen\"][/thrive:compound] נמוכות יותר בסביבה יאטו את קצב ייצור ה[thrive:compound type=\"atp\"][/thrive:compound] שלו."

#, fuzzy
msgid "WIKI_MITOCHONDRION_INTRO"
msgstr "מיטוכונדריון"

#, fuzzy
msgid "WIKI_MITOCHONDRION_MODIFICATIONS"
msgstr "תחנת הכוח של התא. המיטוכונדריון (ברבים: מיטוכונדריה) הוא אברון בעל קרום כפול שמלא בחלבונים ואנזימים. זהו פרוקריוט שהוטמע לשימוש על ידי המארח האוקריוטי שלו. הוא מסוגל להמיר [thrive:compound type=\"glucose\"][/thrive:compound] ל[thrive:compound type=\"atp\"][/thrive:compound] ביעילות גבוהה בהרבה ממה שניתן לעשות בציטופלזמה בתהליך הנקרא [b]נשימה אירובית[/b]. עם זאת, הוא דורש [thrive:compound type=\"oxygen\"][/thrive:compound] כדי לתפקד, ורמות [thrive:compound type=\"oxygen\"][/thrive:compound] נמוכות יותר בסביבה יאטו את קצב ייצור ה[thrive:compound type=\"atp\"][/thrive:compound] שלו."

#, fuzzy
msgid "WIKI_MITOCHONDRION_PROCESSES"
msgstr "הופך [thrive:compound type=\"glucose\"][/thrive:compound] ל[thrive:compound type=\"atp\"][/thrive:compound]. בהתאם לריכוזו של ה[thrive:compound type=\"oxygen\"][/thrive:compound]."

#, fuzzy
msgid "WIKI_MITOCHONDRION_REQUIREMENTS"
msgstr "תחנת הכוח של התא. המיטוכונדריון (ברבים: מיטוכונדריה) הוא אברון בעל קרום כפול שמלא בחלבונים ואנזימים. זהו פרוקריוט שהוטמע לשימוש על ידי המארח האוקריוטי שלו. הוא מסוגל להמיר [thrive:compound type=\"glucose\"][/thrive:compound] ל[thrive:compound type=\"atp\"][/thrive:compound] ביעילות גבוהה בהרבה ממה שניתן לעשות בציטופלזמה בתהליך הנקרא [b]נשימה אירובית[/b]. עם זאת, הוא דורש [thrive:compound type=\"oxygen\"][/thrive:compound] כדי לתפקד, ורמות [thrive:compound type=\"oxygen\"][/thrive:compound] נמוכות יותר בסביבה יאטו את קצב ייצור ה[thrive:compound type=\"atp\"][/thrive:compound] שלו."

#, fuzzy
msgid "WIKI_MITOCHONDRION_SCIENTIFIC_BACKGROUND"
msgstr "תחנת הכוח של התא. המיטוכונדריון (ברבים: מיטוכונדריה) הוא אברון בעל קרום כפול שמלא בחלבונים ואנזימים. זהו פרוקריוט שהוטמע לשימוש על ידי המארח האוקריוטי שלו. הוא מסוגל להמיר [thrive:compound type=\"glucose\"][/thrive:compound] ל[thrive:compound type=\"atp\"][/thrive:compound] ביעילות גבוהה בהרבה ממה שניתן לעשות בציטופלזמה בתהליך הנקרא [b]נשימה אירובית[/b]. עם זאת, הוא דורש [thrive:compound type=\"oxygen\"][/thrive:compound] כדי לתפקד, ורמות [thrive:compound type=\"oxygen\"][/thrive:compound] נמוכות יותר בסביבה יאטו את קצב ייצור ה[thrive:compound type=\"atp\"][/thrive:compound] שלו."

#, fuzzy
msgid "WIKI_MITOCHONDRION_STRATEGY"
msgstr "תחנת הכוח של התא. המיטוכונדריון (ברבים: מיטוכונדריה) הוא אברון בעל קרום כפול שמלא בחלבונים ואנזימים. זהו פרוקריוט שהוטמע לשימוש על ידי המארח האוקריוטי שלו. הוא מסוגל להמיר [thrive:compound type=\"glucose\"][/thrive:compound] ל[thrive:compound type=\"atp\"][/thrive:compound] ביעילות גבוהה בהרבה ממה שניתן לעשות בציטופלזמה בתהליך הנקרא [b]נשימה אירובית[/b]. עם זאת, הוא דורש [thrive:compound type=\"oxygen\"][/thrive:compound] כדי לתפקד, ורמות [thrive:compound type=\"oxygen\"][/thrive:compound] נמוכות יותר בסביבה יאטו את קצב ייצור ה[thrive:compound type=\"atp\"][/thrive:compound] שלו."

#, fuzzy
msgid "WIKI_MITOCHONDRION_UPGRADES"
msgstr "תחנת הכוח של התא. המיטוכונדריון (ברבים: מיטוכונדריה) הוא אברון בעל קרום כפול שמלא בחלבונים ואנזימים. זהו פרוקריוט שהוטמע לשימוש על ידי המארח האוקריוטי שלו. הוא מסוגל להמיר [thrive:compound type=\"glucose\"][/thrive:compound] ל[thrive:compound type=\"atp\"][/thrive:compound] ביעילות גבוהה בהרבה ממה שניתן לעשות בציטופלזמה בתהליך הנקרא [b]נשימה אירובית[/b]. עם זאת, הוא דורש [thrive:compound type=\"oxygen\"][/thrive:compound] כדי לתפקד, ורמות [thrive:compound type=\"oxygen\"][/thrive:compound] נמוכות יותר בסביבה יאטו את קצב ייצור ה[thrive:compound type=\"atp\"][/thrive:compound] שלו."

#, fuzzy
msgid "WIKI_MULTICELLULAR_STAGE_CONCEPT_ART"
msgstr "שלב הרב-תאי"

#, fuzzy
msgid "WIKI_MULTICELLULAR_STAGE_CURRENT_DEVELOPMENT"
msgstr ""
"ברוכים הבאים לשלב הרב תאי הקדמוני!\n"
"\n"
"הצלחת להדריך את המין שלך דרך השלב החד תאי.\n"
"\n"
"המשחק עוקב אחר מכניקת הליבה של שלב המיקרובי. אתה עדיין צריך להמשיך לגדל את האורגניזם שלך על מנת להתרבות ולהגיע לעורך.\n"
"\n"
"עם זאת, כעת תוכל לעצב את פריסת המושבה שלך בעורך ותוכל להתמחות תאים לתפקידים שונים. זכור שחברי מושבה אינם מסוגלים לשתף [thrive:compound type=\"atp\"][/thrive:compound].\n"
"\n"
"אם אתה משתמש בצורת רבייה מסוג הנצה (ברירת המחדל), אתה מתחיל בכך שאתה שלוט בניצן קטן ומצריך אותך לגדל את שאר פריסת המושבה שלך."

#, fuzzy
msgid "WIKI_MULTICELLULAR_STAGE_FEATURES"
msgstr "שלב הרב-תאי"

#, fuzzy
msgid "WIKI_MULTICELLULAR_STAGE_INTRO"
msgstr "שלב הרב-תאי"

#, fuzzy
msgid "WIKI_MULTICELLULAR_STAGE_OVERVIEW"
msgstr "שלב הרב-תאי"

#, fuzzy
msgid "WIKI_MULTICELLULAR_STAGE_TRANSITIONS"
msgstr "שלב הרב-תאי"

#, fuzzy
msgid "WIKI_MULTICELLULAR_STAGE_UI"
msgstr "שלב הרב-תאי"

msgid "WIKI_MYOFIBRIL_EFFECTS"
msgstr ""

msgid "WIKI_MYOFIBRIL_INTRO"
msgstr ""

msgid "WIKI_MYOFIBRIL_MODIFICATIONS"
msgstr ""

#, fuzzy
msgid "WIKI_MYOFIBRIL_PROCESSES"
msgstr "אין תהליכים"

msgid "WIKI_MYOFIBRIL_REQUIREMENTS"
msgstr ""

msgid "WIKI_MYOFIBRIL_SCIENTIFIC_BACKGROUND"
msgstr ""

msgid "WIKI_MYOFIBRIL_STRATEGY"
msgstr ""

msgid "WIKI_MYOFIBRIL_UPGRADES"
msgstr ""

#, fuzzy
msgid "WIKI_NITROGEN-FIXING_PLASTID_EFFECTS"
msgstr "פלסטיד מקבע חנקן"

#, fuzzy
msgid "WIKI_NITROGEN-FIXING_PLASTID_INTRO"
msgstr "פלסטיד מקבע חנקן"

#, fuzzy
msgid "WIKI_NITROGEN-FIXING_PLASTID_MODIFICATIONS"
msgstr "פלסטיד מקבע חנקן הוא חלבון המסוגל להשתמש ב[thrive:compound type=\"nitrogen\"][/thrive:compound] ,[thrive:compound type=\"oxygen\"] ובאנרגיה תאית בצורת [thrive:compound type=\"atp\"][/thrive:compound] כדי לייצר [thrive:compound type=\"ammonia\"][/thrive:compound], מרכיב תזונתי מרכזי לתאים. זהו תהליך המכונה [b]קיבוע חנקן אירובי[/b]."

#, fuzzy
msgid "WIKI_NITROGEN-FIXING_PLASTID_PROCESSES"
msgstr "הופך [thrive:compound type=\"atp\"][/thrive:compound] ל[thrive:compound type=\"ammonia\"][/thrive:compound]. בהתאם לריכוזם של ה[thrive:compound type=\"nitrogen\"][/thrive:compound] וה[thrive:compound type=\"oxygen\"][/thrive:compound]."

#, fuzzy
msgid "WIKI_NITROGEN-FIXING_PLASTID_REQUIREMENTS"
msgstr "פלסטיד מקבע חנקן"

#, fuzzy
msgid "WIKI_NITROGEN-FIXING_PLASTID_SCIENTIFIC_BACKGROUND"
msgstr "פלסטיד מקבע חנקן הוא חלבון המסוגל להשתמש ב[thrive:compound type=\"nitrogen\"][/thrive:compound] ,[thrive:compound type=\"oxygen\"] ובאנרגיה תאית בצורת [thrive:compound type=\"atp\"][/thrive:compound] כדי לייצר [thrive:compound type=\"ammonia\"][/thrive:compound], מרכיב תזונתי מרכזי לתאים. זהו תהליך המכונה [b]קיבוע חנקן אירובי[/b]."

#, fuzzy
msgid "WIKI_NITROGEN-FIXING_PLASTID_STRATEGY"
msgstr "פלסטיד מקבע חנקן"

#, fuzzy
msgid "WIKI_NITROGEN-FIXING_PLASTID_UPGRADES"
msgstr "פלסטיד מקבע חנקן"

#, fuzzy
msgid "WIKI_NITROGENASE_EFFECTS"
msgstr "ניטרוגנאז הוא חלבון המסוגל להשתמש ב[thrive:compound type=\"nitrogen\"][/thrive:compound] גזי ובאנרגיה תאית בצורת [thrive:compound type=\"atp\"][/thrive:compound] בכדי לייצר [thrive:compound type=\"ammonia\"][/thrive:compound], מרכיב תזונתי מרכזי לתאים. זהו תהליך המכונה [b]קיבוע חנקן אנאירובי[/b]. מכיוון שהניטרוגנאז צף בציטופלזמה, הנוזל שמסביבו מבצע [b]גליקוליזה[/b] ברמה מסוימת."

#, fuzzy
msgid "WIKI_NITROGENASE_INTRO"
msgstr "ניטרוגנאז הוא חלבון המסוגל להשתמש ב[thrive:compound type=\"nitrogen\"][/thrive:compound] גזי ובאנרגיה תאית בצורת [thrive:compound type=\"atp\"][/thrive:compound] בכדי לייצר [thrive:compound type=\"ammonia\"][/thrive:compound], מרכיב תזונתי מרכזי לתאים. זהו תהליך המכונה [b]קיבוע חנקן אנאירובי[/b]. מכיוון שהניטרוגנאז צף בציטופלזמה, הנוזל שמסביבו מבצע [b]גליקוליזה[/b] ברמה מסוימת."

#, fuzzy
msgid "WIKI_NITROGENASE_MODIFICATIONS"
msgstr "ניטרוגנאז הוא חלבון המסוגל להשתמש ב[thrive:compound type=\"nitrogen\"][/thrive:compound] גזי ובאנרגיה תאית בצורת [thrive:compound type=\"atp\"][/thrive:compound] בכדי לייצר [thrive:compound type=\"ammonia\"][/thrive:compound], מרכיב תזונתי מרכזי לתאים. זהו תהליך המכונה [b]קיבוע חנקן אנאירובי[/b]. מכיוון שהניטרוגנאז צף בציטופלזמה, הנוזל שמסביבו מבצע [b]גליקוליזה[/b] ברמה מסוימת."

#, fuzzy
msgid "WIKI_NITROGENASE_PROCESSES"
msgstr "הופך [thrive:compound type=\"atp\"][/thrive:compound] ל[thrive:compound type=\"ammonia\"][/thrive:compound]. בהתאם לריכוזו של ה[thrive:compound type=\"nitrogen\"][/thrive:compound]."

msgid "WIKI_NITROGENASE_REQUIREMENTS"
msgstr ""

#, fuzzy
msgid "WIKI_NITROGENASE_SCIENTIFIC_BACKGROUND"
msgstr "ניטרוגנאז הוא חלבון המסוגל להשתמש ב[thrive:compound type=\"nitrogen\"][/thrive:compound] גזי ובאנרגיה תאית בצורת [thrive:compound type=\"atp\"][/thrive:compound] בכדי לייצר [thrive:compound type=\"ammonia\"][/thrive:compound], מרכיב תזונתי מרכזי לתאים. זהו תהליך המכונה [b]קיבוע חנקן אנאירובי[/b]. מכיוון שהניטרוגנאז צף בציטופלזמה, הנוזל שמסביבו מבצע [b]גליקוליזה[/b] ברמה מסוימת."

#, fuzzy
msgid "WIKI_NITROGENASE_STRATEGY"
msgstr "ניטרוגנאז הוא חלבון המסוגל להשתמש ב[thrive:compound type=\"nitrogen\"][/thrive:compound] גזי ובאנרגיה תאית בצורת [thrive:compound type=\"atp\"][/thrive:compound] בכדי לייצר [thrive:compound type=\"ammonia\"][/thrive:compound], מרכיב תזונתי מרכזי לתאים. זהו תהליך המכונה [b]קיבוע חנקן אנאירובי[/b]. מכיוון שהניטרוגנאז צף בציטופלזמה, הנוזל שמסביבו מבצע [b]גליקוליזה[/b] ברמה מסוימת."

#, fuzzy
msgid "WIKI_NITROGENASE_UPGRADES"
msgstr "ניטרוגנאז הוא חלבון המסוגל להשתמש ב[thrive:compound type=\"nitrogen\"][/thrive:compound] גזי ובאנרגיה תאית בצורת [thrive:compound type=\"atp\"][/thrive:compound] בכדי לייצר [thrive:compound type=\"ammonia\"][/thrive:compound], מרכיב תזונתי מרכזי לתאים. זהו תהליך המכונה [b]קיבוע חנקן אנאירובי[/b]. מכיוון שהניטרוגנאז צף בציטופלזמה, הנוזל שמסביבו מבצע [b]גליקוליזה[/b] ברמה מסוימת."

msgid "WIKI_NUCLEUS_EFFECTS"
msgstr ""

msgid "WIKI_NUCLEUS_INTRO"
msgstr ""

#, fuzzy
msgid "WIKI_NUCLEUS_MODIFICATIONS"
msgstr "המאפיין המגדיר של תאים אוקריוטים. הגרעין כולל גם את הרטיקולום האנדופלזמי ואת גוף הגולגי. זוהי התפתחות של תאים פרוקריוטיים לפתח מערכת של קרומים פנימיים, הנעשית על ידי הטמעת פרוקריוט נוסף בתוכם. זה מאפשר להם למלא או להדוף את התהליכים השונים שקורים בתוך התא ולמנוע מהם לחפוף בינם. זה מאפשר לאברונים החדשים שבעלי קרום להיות הרבה יותר מורכבים, יעילים ומתמחים מאשר אם היו צפים חופשיים בציטופלזמה.יחד עם זאת, זה כרוך במחיר של הפיכת התא להרבה יותר גדול ולדרישה רבה יותר אנרגיה להחזקתו."

#, fuzzy
msgid "WIKI_NUCLEUS_PROCESSES"
msgstr "אין תהליכים"

msgid "WIKI_NUCLEUS_REQUIREMENTS"
msgstr ""

msgid "WIKI_NUCLEUS_SCIENTIFIC_BACKGROUND"
msgstr ""

msgid "WIKI_NUCLEUS_STRATEGY"
msgstr ""

msgid "WIKI_NUCLEUS_UPGRADES"
msgstr ""

#, fuzzy
msgid "WIKI_ORGANELLES_ROOT_INTRO"
msgstr "אברונים"

#, fuzzy
msgid "WIKI_OXYTOXISOME_EFFECTS"
msgstr "מטבולוזום שונה אחראי לייצור צורה פרימיטיבית של החומר הרעיל \"אוקסיטוקסי נ\"ט\"."

#, fuzzy
msgid "WIKI_OXYTOXISOME_INTRO"
msgstr "אוקסיטוקסיזום"

#, fuzzy
msgid "WIKI_OXYTOXISOME_MODIFICATIONS"
msgstr "מטבולוזום שונה אחראי לייצור צורה פרימיטיבית של החומר הרעיל \"אוקסיטוקסי נ\"ט\"."

#, fuzzy
msgid "WIKI_OXYTOXISOME_PROCESSES"
msgstr "הופך [thrive:compound type=\"atp\"][/thrive:compound] ל[thrive:compound type=\"oxytoxy\"][/thrive:compound]. בהתאם לריכוזו של ה[thrive:compound type=\"oxygen\"][/thrive:compound].ניתן לשחררו על ידי [thrive:input]g_fire_toxin[/thrive:input]."

#, fuzzy
msgid "WIKI_OXYTOXISOME_REQUIREMENTS"
msgstr "מטבולוזום שונה אחראי לייצור צורה פרימיטיבית של החומר הרעיל \"אוקסיטוקסי נ\"ט\"."

msgid "WIKI_OXYTOXISOME_SCIENTIFIC_BACKGROUND"
msgstr ""

#, fuzzy
msgid "WIKI_OXYTOXISOME_STRATEGY"
msgstr "מטבולוזום שונה אחראי לייצור צורה פרימיטיבית של החומר הרעיל \"אוקסיטוקסי נ\"ט\"."

#, fuzzy
msgid "WIKI_OXYTOXISOME_UPGRADES"
msgstr "מטבולוזום שונה אחראי לייצור צורה פרימיטיבית של החומר הרעיל \"אוקסיטוקסי נ\"ט\"."

#, fuzzy
msgid "WIKI_PAGE_ASCENSION"
msgstr "רוסטיצינין"

#, fuzzy
msgid "WIKI_PAGE_AWAKENING_STAGE"
msgstr "מקשר"

#, fuzzy
msgid "WIKI_PAGE_AWARE_STAGE"
msgstr "שלב המיקרובי"

msgid "WIKI_PAGE_AXON"
msgstr ""

#, fuzzy
msgid "WIKI_PAGE_BINDING_AGENT"
msgstr "מקשר"

#, fuzzy
msgid "WIKI_PAGE_BIOLUMINESCENT_VACUOLE"
msgstr "חלולית של ביולומינסנציה"

#, fuzzy
msgid "WIKI_PAGE_CHEMOPLAST"
msgstr "כימופלסט"

#, fuzzy
msgid "WIKI_PAGE_CHEMORECEPTOR"
msgstr "כימורצפטור"

#, fuzzy
msgid "WIKI_PAGE_CHEMOSYNTHESIZING_PROTEINS"
msgstr "חלבונים כימוסינתזיים"

#, fuzzy
msgid "WIKI_PAGE_CHLOROPLAST"
msgstr "כלורופלסט"

msgid "WIKI_PAGE_CILIA"
msgstr ""

#, fuzzy
msgid "WIKI_PAGE_COMPOUNDS"
msgstr "ציטופלזמה"

msgid "WIKI_PAGE_COMPOUND_SYSTEM_DEVELOPMENT"
msgstr ""

#, fuzzy
msgid "WIKI_PAGE_CYTOPLASM"
msgstr "ציטופלזמה"

#, fuzzy
msgid "WIKI_PAGE_DEVELOPMENT_ROOT"
msgstr "הוסף אברון"

#, fuzzy
msgid "WIKI_PAGE_EDITORS_AND_MUTATIONS"
msgstr "מיטוכונדריון"

#, fuzzy
msgid "WIKI_PAGE_ENVIRONMENTAL_CONDITIONS"
msgstr "מיטוכונדריון"

#, fuzzy
msgid "WIKI_PAGE_FLAGELLUM"
msgstr "שוטון"

#, fuzzy
msgid "WIKI_PAGE_INDUSTRIAL_STAGE"
msgstr "מקשר"

#, fuzzy
msgid "WIKI_PAGE_LYSOSOME"
msgstr "ליזוזום"

#, fuzzy
msgid "WIKI_PAGE_MECHANICS_ROOT"
msgstr "הוסף אברון"

#, fuzzy
msgid "WIKI_PAGE_METABOLOSOMES"
msgstr "מטבולוזומים"

#, fuzzy
msgid "WIKI_PAGE_MICROBE_STAGE"
msgstr "ניטרוגנאז"

#, fuzzy
msgid "WIKI_PAGE_MITOCHONDRION"
msgstr "מיטוכונדריון"

#, fuzzy
msgid "WIKI_PAGE_MULTICELLULAR_STAGE"
msgstr "שלב הרב-תאי"

#, fuzzy
msgid "WIKI_PAGE_MYOFIBRIL"
msgstr "פילוס טורף"

#, fuzzy
msgid "WIKI_PAGE_NITROGEN-FIXING_PLASTID"
msgstr "פלסטיד מקבע חנקן"

#, fuzzy
msgid "WIKI_PAGE_NITROGENASE"
msgstr "ניטרוגנאז"

#, fuzzy
msgid "WIKI_PAGE_NUCLEUS"
msgstr "נדרש גרעין התא"

#, fuzzy
msgid "WIKI_PAGE_ORGANELLES_ROOT"
msgstr "הוסף אברון"

#, fuzzy
msgid "WIKI_PAGE_OXYTOXISOME"
msgstr "אוקסיטוקסיזום"

msgid "WIKI_PAGE_PERFORATOR_PILUS"
msgstr ""

#, fuzzy
msgid "WIKI_PAGE_PROTOPLASM"
msgstr "פרוטופלזמה"

#, fuzzy
msgid "WIKI_PAGE_REPRODUCTION"
msgstr "פרוטופלזמה"

#, fuzzy
msgid "WIKI_PAGE_RUSTICYANIN"
msgstr "רוסטיצינין"

#, fuzzy
msgid "WIKI_PAGE_SIGNALING_AGENT"
msgstr "חומר מאותת"

#, fuzzy
msgid "WIKI_PAGE_SLIME_JET"
msgstr "סילון ריר"

#, fuzzy
msgid "WIKI_PAGE_SOCIETY_STAGE"
msgstr "שלב המיקרובי"

#, fuzzy
msgid "WIKI_PAGE_SPACE_STAGE"
msgstr "סילון ריר"

#, fuzzy
msgid "WIKI_PAGE_STAGES_ROOT"
msgstr "הוסף אברון"

#, fuzzy
msgid "WIKI_PAGE_THERMOPLAST"
msgstr "תרמופלסט"

#, fuzzy
msgid "WIKI_PAGE_THERMOSYNTHASE"
msgstr "תרמוסינטאז"

#, fuzzy
msgid "WIKI_PAGE_THE_PATCH_MAP"
msgstr "תרמופלסט"

#, fuzzy
msgid "WIKI_PAGE_THYLAKOIDS"
msgstr "תילקואידים"

#, fuzzy
msgid "WIKI_PAGE_TOXIN_VACUOLE"
msgstr ""
"חלולית\n"
" רעלן"

#, fuzzy
msgid "WIKI_PAGE_VACUOLE"
msgstr ""
"חלולית\n"
" רעלן"

msgid "WIKI_PERFORATOR_PILUS_EFFECTS"
msgstr ""

msgid "WIKI_PERFORATOR_PILUS_INTRO"
msgstr ""

msgid "WIKI_PERFORATOR_PILUS_MODIFICATIONS"
msgstr ""

msgid "WIKI_PERFORATOR_PILUS_PROCESSES"
msgstr ""

msgid "WIKI_PERFORATOR_PILUS_REQUIREMENTS"
msgstr ""

msgid "WIKI_PERFORATOR_PILUS_SCIENTIFIC_BACKGROUND"
msgstr ""

msgid "WIKI_PERFORATOR_PILUS_STRATEGY"
msgstr ""

msgid "WIKI_PERFORATOR_PILUS_UPGRADES"
msgstr ""

#, fuzzy
msgid "WIKI_PROTOPLASM_EFFECTS"
msgstr "פרוטופלזמה"

#, fuzzy
msgid "WIKI_PROTOPLASM_INTRO"
msgstr "פרוטופלזמה"

msgid "WIKI_PROTOPLASM_MODIFICATIONS"
msgstr ""

#, fuzzy
msgid "WIKI_PROTOPLASM_PROCESSES"
msgstr "הופך [thrive:compound type=\"glucose\"][/thrive:compound] ל[thrive:compound type=\"atp\"][/thrive:compound]."

msgid "WIKI_PROTOPLASM_REQUIREMENTS"
msgstr ""

msgid "WIKI_PROTOPLASM_SCIENTIFIC_BACKGROUND"
msgstr ""

msgid "WIKI_PROTOPLASM_STRATEGY"
msgstr ""

msgid "WIKI_PROTOPLASM_UPGRADES"
msgstr ""

#, fuzzy
msgid "WIKI_REPRODUCTION_INTRO"
msgstr "פרוטופלזמה"

msgid "WIKI_REPRODUCTION_REPRODUCTION_IN_THE_MICROBE_STAGE"
msgstr ""

msgid "WIKI_ROOT_BODY"
msgstr ""

msgid "WIKI_ROOT_HEADING"
msgstr ""

#, fuzzy
msgid "WIKI_RUSTICYANIN_EFFECTS"
msgstr "רוסטיצינין הוא חלבון המסוגל להשתמש ב[thrive:compound type=\"carbondioxide\"][/thrive:compound] וב[thrive:compound type=\"oxygen\"][/thrive:compound] בכדי לחמצן ברזל ממצב כימי אחד למשנהו. תהליך זה, הנקרא [b]נשימת ברזל[/b], משחרר אנרגיה שהתא מסוגל לקצור."

#, fuzzy
msgid "WIKI_RUSTICYANIN_INTRO"
msgstr "רוסטיצינין הוא חלבון המסוגל להשתמש ב[thrive:compound type=\"carbondioxide\"][/thrive:compound] וב[thrive:compound type=\"oxygen\"][/thrive:compound] בכדי לחמצן ברזל ממצב כימי אחד למשנהו. תהליך זה, הנקרא [b]נשימת ברזל[/b], משחרר אנרגיה שהתא מסוגל לקצור."

#, fuzzy
msgid "WIKI_RUSTICYANIN_MODIFICATIONS"
msgstr "רוסטיצינין הוא חלבון המסוגל להשתמש ב[thrive:compound type=\"carbondioxide\"][/thrive:compound] וב[thrive:compound type=\"oxygen\"][/thrive:compound] בכדי לחמצן ברזל ממצב כימי אחד למשנהו. תהליך זה, הנקרא [b]נשימת ברזל[/b], משחרר אנרגיה שהתא מסוגל לקצור."

#, fuzzy
msgid "WIKI_RUSTICYANIN_PROCESSES"
msgstr "הופך [thrive:compound type=\"iron\"][/thrive:compound] ל[thrive:compound type=\"atp\"][/thrive:compound]. בהתאם לריכוזם של [thrive:compound type=\"carbondioxide\"][/thrive:compound] ו[thrive:compound type=\"oxygen\"][/thrive:compound]."

msgid "WIKI_RUSTICYANIN_REQUIREMENTS"
msgstr ""

#, fuzzy
msgid "WIKI_RUSTICYANIN_SCIENTIFIC_BACKGROUND"
msgstr "רוסטיצינין הוא חלבון המסוגל להשתמש ב[thrive:compound type=\"carbondioxide\"][/thrive:compound] וב[thrive:compound type=\"oxygen\"][/thrive:compound] בכדי לחמצן ברזל ממצב כימי אחד למשנהו. תהליך זה, הנקרא [b]נשימת ברזל[/b], משחרר אנרגיה שהתא מסוגל לקצור."

#, fuzzy
msgid "WIKI_RUSTICYANIN_STRATEGY"
msgstr "רוסטיצינין הוא חלבון המסוגל להשתמש ב[thrive:compound type=\"carbondioxide\"][/thrive:compound] וב[thrive:compound type=\"oxygen\"][/thrive:compound] בכדי לחמצן ברזל ממצב כימי אחד למשנהו. תהליך זה, הנקרא [b]נשימת ברזל[/b], משחרר אנרגיה שהתא מסוגל לקצור."

#, fuzzy
msgid "WIKI_RUSTICYANIN_UPGRADES"
msgstr "רוסטיצינין הוא חלבון המסוגל להשתמש ב[thrive:compound type=\"carbondioxide\"][/thrive:compound] וב[thrive:compound type=\"oxygen\"][/thrive:compound] בכדי לחמצן ברזל ממצב כימי אחד למשנהו. תהליך זה, הנקרא [b]נשימת ברזל[/b], משחרר אנרגיה שהתא מסוגל לקצור."

#, fuzzy
msgid "WIKI_SIGNALING_AGENT_EFFECTS"
msgstr "חומר מאותת"

#, fuzzy
msgid "WIKI_SIGNALING_AGENT_INTRO"
msgstr "חומר מאותת"

#, fuzzy
msgid "WIKI_SIGNALING_AGENT_MODIFICATIONS"
msgstr "חומרי איתות מאפשרים לתא ליצור כימיקלים שתאים אחרים מגיבים לו. חומרי איתות אלו משומשים בשביל למשוך תאים אחרים או להזהיר אותם מסכנה ולגרום להם לברוח."

#, fuzzy
msgid "WIKI_SIGNALING_AGENT_PROCESSES"
msgstr "החזק [thrive:input]g_pack_commands[/thrive:input] בשביל לפתוח את התפריט שמאפשר להנפיק פקודות לפריטים אחרים מהמין שלך."

#, fuzzy
msgid "WIKI_SIGNALING_AGENT_REQUIREMENTS"
msgstr "חומרי איתות מאפשרים לתא ליצור כימיקלים שתאים אחרים מגיבים לו. חומרי איתות אלו משומשים בשביל למשוך תאים אחרים או להזהיר אותם מסכנה ולגרום להם לברוח."

#, fuzzy
msgid "WIKI_SIGNALING_AGENT_SCIENTIFIC_BACKGROUND"
msgstr "חומרי איתות מאפשרים לתא ליצור כימיקלים שתאים אחרים מגיבים לו. חומרי איתות אלו משומשים בשביל למשוך תאים אחרים או להזהיר אותם מסכנה ולגרום להם לברוח."

#, fuzzy
msgid "WIKI_SIGNALING_AGENT_STRATEGY"
msgstr "חומר מאותת"

#, fuzzy
msgid "WIKI_SIGNALING_AGENT_UPGRADES"
msgstr "חומר מאותת"

#, fuzzy
msgid "WIKI_SLIME_JET_EFFECTS"
msgstr "הרבה אורגניזמים מפיקים חומרים רב סוכרים דמויי רפש, וריר היא אחד מאותם רב סוכרים אלו. אומנם רבים מהמינים משתמשים ברפש בשביל תנועה, סוגים מסוימים של חיידקים מפרישים חומרים אלו בלחץ גבוהה. אלו סילוני רפש מתנהגים כמו מנועי טילים, דוחפים את התאים קדימה במהירות גבוהה. רפש משומש בנוסף בשביל לעקב טורפים, הנתקעים בתוך החומר שרק מחזיקים בסילונים מסוגלים לנווט בהם."

#, fuzzy
msgid "WIKI_SLIME_JET_INTRO"
msgstr "הרבה אורגניזמים מפיקים חומרים רב סוכרים דמויי רפש, וריר היא אחד מאותם רב סוכרים אלו. אומנם רבים מהמינים משתמשים ברפש בשביל תנועה, סוגים מסוימים של חיידקים מפרישים חומרים אלו בלחץ גבוהה. אלו סילוני רפש מתנהגים כמו מנועי טילים, דוחפים את התאים קדימה במהירות גבוהה. רפש משומש בנוסף בשביל לעקב טורפים, הנתקעים בתוך החומר שרק מחזיקים בסילונים מסוגלים לנווט בהם."

#, fuzzy
msgid "WIKI_SLIME_JET_MODIFICATIONS"
msgstr "הרבה אורגניזמים מפיקים חומרים רב סוכרים דמויי רפש, וריר היא אחד מאותם רב סוכרים אלו. אומנם רבים מהמינים משתמשים ברפש בשביל תנועה, סוגים מסוימים של חיידקים מפרישים חומרים אלו בלחץ גבוהה. אלו סילוני רפש מתנהגים כמו מנועי טילים, דוחפים את התאים קדימה במהירות גבוהה. רפש משומש בנוסף בשביל לעקב טורפים, הנתקעים בתוך החומר שרק מחזיקים בסילונים מסוגלים לנווט בהם."

#, fuzzy
msgid "WIKI_SLIME_JET_PROCESSES"
msgstr "הופך [thrive:compound type=\"glucose\"][/thrive:compound] ל[thrive:compound type=\"mucilage\"][/thrive:compound]. לחץ על [thrive:input]g_secrete_slime[/thrive:input] בשביל לשחרר את [thrive:compound type=\"mucilage\"][/thrive:compound] המאוחסן, מאיץ את מהירות התא ומאט טורפים."

msgid "WIKI_SLIME_JET_REQUIREMENTS"
msgstr ""

msgid "WIKI_SLIME_JET_SCIENTIFIC_BACKGROUND"
msgstr ""

msgid "WIKI_SLIME_JET_STRATEGY"
msgstr ""

msgid "WIKI_SLIME_JET_UPGRADES"
msgstr ""

msgid "WIKI_SOCIETY_STAGE_CURRENT_DEVELOPMENT"
msgstr ""

#, fuzzy
msgid "WIKI_SOCIETY_STAGE_FEATURES"
msgstr "שלב המיקרובי"

#, fuzzy
msgid "WIKI_SOCIETY_STAGE_INTRO"
msgstr "הרבה אורגניזמים מפיקים חומרים רב סוכרים דמויי רפש, וריר היא אחד מאותם רב סוכרים אלו. אומנם רבים מהמינים משתמשים ברפש בשביל תנועה, סוגים מסוימים של חיידקים מפרישים חומרים אלו בלחץ גבוהה. אלו סילוני רפש מתנהגים כמו מנועי טילים, דוחפים את התאים קדימה במהירות גבוהה. רפש משומש בנוסף בשביל לעקב טורפים, הנתקעים בתוך החומר שרק מחזיקים בסילונים מסוגלים לנווט בהם."

#, fuzzy
msgid "WIKI_SOCIETY_STAGE_OVERVIEW"
msgstr "שלב המיקרובי"

#, fuzzy
msgid "WIKI_SOCIETY_STAGE_TRANSITIONS"
msgstr "שלב המיקרובי"

#, fuzzy
msgid "WIKI_SOCIETY_STAGE_UI"
msgstr "שלב המיקרובי"

msgid "WIKI_SPACE_STAGE_CURRENT_DEVELOPMENT"
msgstr ""

#, fuzzy
msgid "WIKI_SPACE_STAGE_FEATURES"
msgstr "סילון ריר"

#, fuzzy
msgid "WIKI_SPACE_STAGE_INTRO"
msgstr "הרבה אורגניזמים מפיקים חומרים רב סוכרים דמויי רפש, וריר היא אחד מאותם רב סוכרים אלו. אומנם רבים מהמינים משתמשים ברפש בשביל תנועה, סוגים מסוימים של חיידקים מפרישים חומרים אלו בלחץ גבוהה. אלו סילוני רפש מתנהגים כמו מנועי טילים, דוחפים את התאים קדימה במהירות גבוהה. רפש משומש בנוסף בשביל לעקב טורפים, הנתקעים בתוך החומר שרק מחזיקים בסילונים מסוגלים לנווט בהם."

#, fuzzy
msgid "WIKI_SPACE_STAGE_OVERVIEW"
msgstr "שלב המיקרובי"

#, fuzzy
msgid "WIKI_SPACE_STAGE_TRANSITIONS"
msgstr "ניטרוגנאז"

#, fuzzy
msgid "WIKI_SPACE_STAGE_UI"
msgstr "שלב המיקרובי"

#, fuzzy
msgid "WIKI_STAGES_ROOT_INTRO"
msgstr "אברונים"

#, fuzzy
msgid "WIKI_THERMOPLAST_EFFECTS"
msgstr "התרמופלסט הוא אברון בעל קרום כפול המכיל פיגמנטים רגישים לחום הנערמים יחד בתוך שקי קרום האוקריוטי שלו. זהו פרוקריוט שהשתנה לצרכי המארח האיקוריוטי. הפיגמנטים בתרמופלסט מסוגלים להשתמש באנרגיה של בדלי החום בסביבה בכדי ליצור [thrive:compound type=\"atp\"][/thrive:compound] ממים בתהליך שנקרא [b]תרמוסינתזה[/b]. קצב ייצור ה[thrive:compound type=\"atp\"][/thrive:compound] שלו משתנה עם ריכוז ה[thrive:compound type=\"atp\"][/thrive:compound] וה[thrive:compound type=\"temperature\"][/thrive:compound]."

#, fuzzy
msgid "WIKI_THERMOPLAST_INTRO"
msgstr "התרמופלסט הוא אברון בעל קרום כפול המכיל פיגמנטים רגישים לחום הנערמים יחד בתוך שקי קרום האוקריוטי שלו. זהו פרוקריוט שהשתנה לצרכי המארח האיקוריוטי. הפיגמנטים בתרמופלסט מסוגלים להשתמש באנרגיה של בדלי החום בסביבה בכדי ליצור [thrive:compound type=\"atp\"][/thrive:compound] ממים בתהליך שנקרא [b]תרמוסינתזה[/b]. קצב ייצור ה[thrive:compound type=\"atp\"][/thrive:compound] שלו משתנה עם ריכוז ה[thrive:compound type=\"atp\"][/thrive:compound] וה[thrive:compound type=\"temperature\"][/thrive:compound]."

#, fuzzy
msgid "WIKI_THERMOPLAST_MODIFICATIONS"
msgstr "התרמופלסט הוא אברון בעל קרום כפול המכיל פיגמנטים רגישים לחום הנערמים יחד בתוך שקי קרום האוקריוטי שלו. זהו פרוקריוט שהשתנה לצרכי המארח האיקוריוטי. הפיגמנטים בתרמופלסט מסוגלים להשתמש באנרגיה של בדלי החום בסביבה בכדי ליצור [thrive:compound type=\"atp\"][/thrive:compound] ממים בתהליך שנקרא [b]תרמוסינתזה[/b]. קצב ייצור ה[thrive:compound type=\"atp\"][/thrive:compound] שלו משתנה עם ריכוז ה[thrive:compound type=\"atp\"][/thrive:compound] וה[thrive:compound type=\"temperature\"][/thrive:compound]."

#, fuzzy
msgid "WIKI_THERMOPLAST_PROCESSES"
msgstr "מייצר [thrive:compound type=\"glucose\"][/thrive:compound]. בהתאם לריכוזו של [thrive:compound type=\"carbondioxide\"][/thrive:compound] ושל הטמפרטורה."

msgid "WIKI_THERMOPLAST_REQUIREMENTS"
msgstr ""

#, fuzzy
msgid "WIKI_THERMOPLAST_SCIENTIFIC_BACKGROUND"
msgstr "התרמופלסט הוא אברון בעל קרום כפול המכיל פיגמנטים רגישים לחום הנערמים יחד בתוך שקי קרום האוקריוטי שלו. זהו פרוקריוט שהשתנה לצרכי המארח האיקוריוטי. הפיגמנטים בתרמופלסט מסוגלים להשתמש באנרגיה של בדלי החום בסביבה בכדי ליצור [thrive:compound type=\"atp\"][/thrive:compound] ממים בתהליך שנקרא [b]תרמוסינתזה[/b]. קצב ייצור ה[thrive:compound type=\"atp\"][/thrive:compound] שלו משתנה עם ריכוז ה[thrive:compound type=\"atp\"][/thrive:compound] וה[thrive:compound type=\"temperature\"][/thrive:compound]."

#, fuzzy
msgid "WIKI_THERMOPLAST_STRATEGY"
msgstr "התרמופלסט הוא אברון בעל קרום כפול המכיל פיגמנטים רגישים לחום הנערמים יחד בתוך שקי קרום האוקריוטי שלו. זהו פרוקריוט שהשתנה לצרכי המארח האיקוריוטי. הפיגמנטים בתרמופלסט מסוגלים להשתמש באנרגיה של בדלי החום בסביבה בכדי ליצור [thrive:compound type=\"atp\"][/thrive:compound] ממים בתהליך שנקרא [b]תרמוסינתזה[/b]. קצב ייצור ה[thrive:compound type=\"atp\"][/thrive:compound] שלו משתנה עם ריכוז ה[thrive:compound type=\"atp\"][/thrive:compound] וה[thrive:compound type=\"temperature\"][/thrive:compound]."

#, fuzzy
msgid "WIKI_THERMOPLAST_UPGRADES"
msgstr "התרמופלסט הוא אברון בעל קרום כפול המכיל פיגמנטים רגישים לחום הנערמים יחד בתוך שקי קרום האוקריוטי שלו. זהו פרוקריוט שהשתנה לצרכי המארח האיקוריוטי. הפיגמנטים בתרמופלסט מסוגלים להשתמש באנרגיה של בדלי החום בסביבה בכדי ליצור [thrive:compound type=\"atp\"][/thrive:compound] ממים בתהליך שנקרא [b]תרמוסינתזה[/b]. קצב ייצור ה[thrive:compound type=\"atp\"][/thrive:compound] שלו משתנה עם ריכוז ה[thrive:compound type=\"atp\"][/thrive:compound] וה[thrive:compound type=\"temperature\"][/thrive:compound]."

#, fuzzy
msgid "WIKI_THERMOSYNTHASE_EFFECTS"
msgstr "תרמוסינטאז"

#, fuzzy
msgid "WIKI_THERMOSYNTHASE_INTRO"
msgstr "תרמוסינטאז"

#, fuzzy
msgid "WIKI_THERMOSYNTHASE_MODIFICATIONS"
msgstr "תרמוסינטאז הוא חלבון שמשתמש בהסעה תרמית כדי לשנות את צורתו, מאפשר לו להתקפל ולקשר לADP מתי שחשוף לחום, ולאחר מכן ומתקפל חזר וממוחזר ל[thrive:compound type=\"atp\"][/thrive:compound] כשהוא נחשף טמפרטורה יותר נמוכה בתהליך הנקרא [b]תרמוסינתזה[/b]. קצב יצורם של ה[thrive:compound type=\"atp\"][/thrive:compound] משתנה בהתאם ל[thrive:compound type=\"temperature\"][/thrive:compound]."

#, fuzzy
msgid "WIKI_THERMOSYNTHASE_PROCESSES"
msgstr "מייצר [thrive:compound type=\"atp\"][/thrive:compound] בעזרת שינויים בטמפרטורה. בהתאם לריכוזם של [thrive:compound type=\"carbondioxide\"][/thrive:compound] ושל [thrive:compound type=\"temperature\"][/thrive:compound]."

#, fuzzy
msgid "WIKI_THERMOSYNTHASE_REQUIREMENTS"
msgstr "תרמוסינטאז הוא חלבון שמשתמש בהסעה תרמית כדי לשנות את צורתו, מאפשר לו להתקפל ולקשר לADP מתי שחשוף לחום, ולאחר מכן ומתקפל חזר וממוחזר ל[thrive:compound type=\"atp\"][/thrive:compound] כשהוא נחשף טמפרטורה יותר נמוכה בתהליך הנקרא [b]תרמוסינתזה[/b]. קצב יצורם של ה[thrive:compound type=\"atp\"][/thrive:compound] משתנה בהתאם ל[thrive:compound type=\"temperature\"][/thrive:compound]."

#, fuzzy
msgid "WIKI_THERMOSYNTHASE_SCIENTIFIC_BACKGROUND"
msgstr "תרמוסינטאז הוא חלבון שמשתמש בהסעה תרמית כדי לשנות את צורתו, מאפשר לו להתקפל ולקשר לADP מתי שחשוף לחום, ולאחר מכן ומתקפל חזר וממוחזר ל[thrive:compound type=\"atp\"][/thrive:compound] כשהוא נחשף טמפרטורה יותר נמוכה בתהליך הנקרא [b]תרמוסינתזה[/b]. קצב יצורם של ה[thrive:compound type=\"atp\"][/thrive:compound] משתנה בהתאם ל[thrive:compound type=\"temperature\"][/thrive:compound]."

#, fuzzy
msgid "WIKI_THERMOSYNTHASE_STRATEGY"
msgstr "תרמוסינטאז הוא חלבון שמשתמש בהסעה תרמית כדי לשנות את צורתו, מאפשר לו להתקפל ולקשר לADP מתי שחשוף לחום, ולאחר מכן ומתקפל חזר וממוחזר ל[thrive:compound type=\"atp\"][/thrive:compound] כשהוא נחשף טמפרטורה יותר נמוכה בתהליך הנקרא [b]תרמוסינתזה[/b]. קצב יצורם של ה[thrive:compound type=\"atp\"][/thrive:compound] משתנה בהתאם ל[thrive:compound type=\"temperature\"][/thrive:compound]."

#, fuzzy
msgid "WIKI_THERMOSYNTHASE_UPGRADES"
msgstr "תרמוסינטאז הוא חלבון שמשתמש בהסעה תרמית כדי לשנות את צורתו, מאפשר לו להתקפל ולקשר לADP מתי שחשוף לחום, ולאחר מכן ומתקפל חזר וממוחזר ל[thrive:compound type=\"atp\"][/thrive:compound] כשהוא נחשף טמפרטורה יותר נמוכה בתהליך הנקרא [b]תרמוסינתזה[/b]. קצב יצורם של ה[thrive:compound type=\"atp\"][/thrive:compound] משתנה בהתאם ל[thrive:compound type=\"temperature\"][/thrive:compound]."

msgid "WIKI_THE_PATCH_MAP_FOG_OF_WAR"
msgstr ""

#, fuzzy
msgid "WIKI_THE_PATCH_MAP_INTRO"
msgstr "התרמופלסט הוא אברון בעל קרום כפול המכיל פיגמנטים רגישים לחום הנערמים יחד בתוך שקי קרום האוקריוטי שלו. זהו פרוקריוט שהשתנה לצרכי המארח האיקוריוטי. הפיגמנטים בתרמופלסט מסוגלים להשתמש באנרגיה של בדלי החום בסביבה בכדי ליצור [thrive:compound type=\"atp\"][/thrive:compound] ממים בתהליך שנקרא [b]תרמוסינתזה[/b]. קצב ייצור ה[thrive:compound type=\"atp\"][/thrive:compound] שלו משתנה עם ריכוז ה[thrive:compound type=\"atp\"][/thrive:compound] וה[thrive:compound type=\"temperature\"][/thrive:compound]."

#, fuzzy
msgid "WIKI_THE_PATCH_MAP_PATCHES"
msgstr "התרמופלסט הוא אברון בעל קרום כפול המכיל פיגמנטים רגישים לחום הנערמים יחד בתוך שקי קרום האוקריוטי שלו. זהו פרוקריוט שהשתנה לצרכי המארח האיקוריוטי. הפיגמנטים בתרמופלסט מסוגלים להשתמש באנרגיה של בדלי החום בסביבה בכדי ליצור [thrive:compound type=\"atp\"][/thrive:compound] ממים בתהליך שנקרא [b]תרמוסינתזה[/b]. קצב ייצור ה[thrive:compound type=\"atp\"][/thrive:compound] שלו משתנה עם ריכוז ה[thrive:compound type=\"atp\"][/thrive:compound] וה[thrive:compound type=\"temperature\"][/thrive:compound]."

msgid "WIKI_THE_PATCH_MAP_THE_PATCH_MAP"
msgstr ""

#, fuzzy
msgid "WIKI_THYLAKOIDS_EFFECTS"
msgstr "תילקואידים הם מקבצי חלבונים ופיגמנטים רגישים לאור. הפיגמנטים מסוגלים להשתמש באנרגיית ה[thrive:compound type=\"sunlight\"][/thrive:compound] כדי לייצר [thrive:compound type=\"glucose\"][/thrive:compound] ממים ו[thrive:compound type=\"carbondioxide\"][/thrive:compound] במצב צבירה גזי בתהליך שנקרא [b]פוטוסינתזה[/b]. פיגמנטים אלו הם גם מה שמעניק להם צבע ייחודי. קצב ייצור ה[thrive:compound type=\"glucose\"][/thrive:compound] מתרחש בהתאם לריכוז thrive:compound type=\"carbondioxide\"][/thrive:compound] ועוצמת ה[thrive:compound type=\"sunlight\"][/thrive:compound]. מכיוון שהתילקואידים צפים בציטופלזמה, הנוזל שמסביבם מבצעים [b]גליקליזה[/b] ברמה מסוימת."

#, fuzzy
msgid "WIKI_THYLAKOIDS_INTRO"
msgstr "תילקואידים הם מקבצי חלבונים ופיגמנטים רגישים לאור. הפיגמנטים מסוגלים להשתמש באנרגיית ה[thrive:compound type=\"sunlight\"][/thrive:compound] כדי לייצר [thrive:compound type=\"glucose\"][/thrive:compound] ממים ו[thrive:compound type=\"carbondioxide\"][/thrive:compound] במצב צבירה גזי בתהליך שנקרא [b]פוטוסינתזה[/b]. פיגמנטים אלו הם גם מה שמעניק להם צבע ייחודי. קצב ייצור ה[thrive:compound type=\"glucose\"][/thrive:compound] מתרחש בהתאם לריכוז thrive:compound type=\"carbondioxide\"][/thrive:compound] ועוצמת ה[thrive:compound type=\"sunlight\"][/thrive:compound]. מכיוון שהתילקואידים צפים בציטופלזמה, הנוזל שמסביבם מבצעים [b]גליקליזה[/b] ברמה מסוימת."

#, fuzzy
msgid "WIKI_THYLAKOIDS_MODIFICATIONS"
msgstr "תילקואידים הם מקבצי חלבונים ופיגמנטים רגישים לאור. הפיגמנטים מסוגלים להשתמש באנרגיית ה[thrive:compound type=\"sunlight\"][/thrive:compound] כדי לייצר [thrive:compound type=\"glucose\"][/thrive:compound] ממים ו[thrive:compound type=\"carbondioxide\"][/thrive:compound] במצב צבירה גזי בתהליך שנקרא [b]פוטוסינתזה[/b]. פיגמנטים אלו הם גם מה שמעניק להם צבע ייחודי. קצב ייצור ה[thrive:compound type=\"glucose\"][/thrive:compound] מתרחש בהתאם לריכוז thrive:compound type=\"carbondioxide\"][/thrive:compound] ועוצמת ה[thrive:compound type=\"sunlight\"][/thrive:compound]. מכיוון שהתילקואידים צפים בציטופלזמה, הנוזל שמסביבם מבצעים [b]גליקליזה[/b] ברמה מסוימת."

msgid "WIKI_THYLAKOIDS_PROCESSES"
msgstr ""

msgid "WIKI_THYLAKOIDS_REQUIREMENTS"
msgstr ""

#, fuzzy
msgid "WIKI_THYLAKOIDS_SCIENTIFIC_BACKGROUND"
msgstr "תילקואידים הם מקבצי חלבונים ופיגמנטים רגישים לאור. הפיגמנטים מסוגלים להשתמש באנרגיית ה[thrive:compound type=\"sunlight\"][/thrive:compound] כדי לייצר [thrive:compound type=\"glucose\"][/thrive:compound] ממים ו[thrive:compound type=\"carbondioxide\"][/thrive:compound] במצב צבירה גזי בתהליך שנקרא [b]פוטוסינתזה[/b]. פיגמנטים אלו הם גם מה שמעניק להם צבע ייחודי. קצב ייצור ה[thrive:compound type=\"glucose\"][/thrive:compound] מתרחש בהתאם לריכוז thrive:compound type=\"carbondioxide\"][/thrive:compound] ועוצמת ה[thrive:compound type=\"sunlight\"][/thrive:compound]. מכיוון שהתילקואידים צפים בציטופלזמה, הנוזל שמסביבם מבצעים [b]גליקליזה[/b] ברמה מסוימת."

#, fuzzy
msgid "WIKI_THYLAKOIDS_STRATEGY"
msgstr "תילקואידים הם מקבצי חלבונים ופיגמנטים רגישים לאור. הפיגמנטים מסוגלים להשתמש באנרגיית ה[thrive:compound type=\"sunlight\"][/thrive:compound] כדי לייצר [thrive:compound type=\"glucose\"][/thrive:compound] ממים ו[thrive:compound type=\"carbondioxide\"][/thrive:compound] במצב צבירה גזי בתהליך שנקרא [b]פוטוסינתזה[/b]. פיגמנטים אלו הם גם מה שמעניק להם צבע ייחודי. קצב ייצור ה[thrive:compound type=\"glucose\"][/thrive:compound] מתרחש בהתאם לריכוז thrive:compound type=\"carbondioxide\"][/thrive:compound] ועוצמת ה[thrive:compound type=\"sunlight\"][/thrive:compound]. מכיוון שהתילקואידים צפים בציטופלזמה, הנוזל שמסביבם מבצעים [b]גליקליזה[/b] ברמה מסוימת."

#, fuzzy
msgid "WIKI_THYLAKOIDS_UPGRADES"
msgstr "תילקואידים הם מקבצי חלבונים ופיגמנטים רגישים לאור. הפיגמנטים מסוגלים להשתמש באנרגיית ה[thrive:compound type=\"sunlight\"][/thrive:compound] כדי לייצר [thrive:compound type=\"glucose\"][/thrive:compound] ממים ו[thrive:compound type=\"carbondioxide\"][/thrive:compound] במצב צבירה גזי בתהליך שנקרא [b]פוטוסינתזה[/b]. פיגמנטים אלו הם גם מה שמעניק להם צבע ייחודי. קצב ייצור ה[thrive:compound type=\"glucose\"][/thrive:compound] מתרחש בהתאם לריכוז thrive:compound type=\"carbondioxide\"][/thrive:compound] ועוצמת ה[thrive:compound type=\"sunlight\"][/thrive:compound]. מכיוון שהתילקואידים צפים בציטופלזמה, הנוזל שמסביבם מבצעים [b]גליקליזה[/b] ברמה מסוימת."

#, fuzzy
msgid "WIKI_TOXIN_VACUOLE_EFFECTS"
msgstr "חלולית רעלן היא חלולית שהשתנה לצורך ייצור, אחסון והפרשה ספציפיים של רעלנים אוקסיטוקסיים. חלוליות רעלן נוספים יגדילו את קצב שחרור הרעלנים."

#, fuzzy
msgid "WIKI_TOXIN_VACUOLE_INTRO"
msgstr ""
"חלולית\n"
" רעלן"

#, fuzzy
msgid "WIKI_TOXIN_VACUOLE_MODIFICATIONS"
msgstr "חלולית רעלן היא חלולית שהשתנה לצורך ייצור, אחסון והפרשה ספציפיים של רעלנים אוקסיטוקסיים. חלוליות רעלן נוספים יגדילו את קצב שחרור הרעלנים."

#, fuzzy
msgid "WIKI_TOXIN_VACUOLE_PROCESSES"
msgstr "הופך[thrive:compound type=\"atp\"][/thrive:compound] ל[thrive:compound type=\"oxytoxy\"][/thrive:compound]. בהתאם לריכוזו של ה[thrive:compound type=\"oxygen\"][/thrive:compound]. ניתן לשחרר את הרעלן על ידי לחיצה על [thrive:input]g_fire_toxin[/thrive:input]."

#, fuzzy
msgid "WIKI_TOXIN_VACUOLE_REQUIREMENTS"
msgstr "חלולית רעלן היא חלולית שהשתנה לצורך ייצור, אחסון והפרשה ספציפיים של רעלנים אוקסיטוקסיים. חלוליות רעלן נוספים יגדילו את קצב שחרור הרעלנים."

#, fuzzy
msgid "WIKI_TOXIN_VACUOLE_SCIENTIFIC_BACKGROUND"
msgstr "חלולית רעלן היא חלולית שהשתנה לצורך ייצור, אחסון והפרשה ספציפיים של רעלנים אוקסיטוקסיים. חלוליות רעלן נוספים יגדילו את קצב שחרור הרעלנים."

#, fuzzy
msgid "WIKI_TOXIN_VACUOLE_STRATEGY"
msgstr "חלולית רעלן היא חלולית שהשתנה לצורך ייצור, אחסון והפרשה ספציפיים של רעלנים אוקסיטוקסיים. חלוליות רעלן נוספים יגדילו את קצב שחרור הרעלנים."

#, fuzzy
msgid "WIKI_TOXIN_VACUOLE_UPGRADES"
msgstr "חלולית רעלן היא חלולית שהשתנה לצורך ייצור, אחסון והפרשה ספציפיים של רעלנים אוקסיטוקסיים. חלוליות רעלן נוספים יגדילו את קצב שחרור הרעלנים."

msgid "WIKI_VACUOLE_EFFECTS"
msgstr ""

#, fuzzy
msgid "WIKI_VACUOLE_INTRO"
msgstr "חלולית רעלן היא חלולית שהשתנה לצורך ייצור, אחסון והפרשה ספציפיים של רעלנים אוקסיטוקסיים. חלוליות רעלן נוספים יגדילו את קצב שחרור הרעלנים."

#, fuzzy
msgid "WIKI_VACUOLE_MODIFICATIONS"
msgstr "חלולית רעלן היא חלולית שהשתנה לצורך ייצור, אחסון והפרשה ספציפיים של רעלנים אוקסיטוקסיים. חלוליות רעלן נוספים יגדילו את קצב שחרור הרעלנים."

#, fuzzy
msgid "WIKI_VACUOLE_PROCESSES"
msgstr "הופך[thrive:compound type=\"atp\"][/thrive:compound] ל[thrive:compound type=\"oxytoxy\"][/thrive:compound]. בהתאם לריכוזו של ה[thrive:compound type=\"oxygen\"][/thrive:compound]. ניתן לשחרר את הרעלן על ידי לחיצה על [thrive:input]g_fire_toxin[/thrive:input]."

msgid "WIKI_VACUOLE_REQUIREMENTS"
msgstr ""

msgid "WIKI_VACUOLE_SCIENTIFIC_BACKGROUND"
msgstr ""

msgid "WIKI_VACUOLE_STRATEGY"
msgstr ""

msgid "WIKI_VACUOLE_UPGRADES"
msgstr ""

msgid "WILL_YOU_THRIVE"
msgstr "האם אתה תשגשג (Thrive)?"

msgid "WIN_BOX_TITLE"
msgstr "אתה שגשגת!"

msgid "WIN_TEXT"
msgstr "כל הכבוד על הזכייה בגרסה זו של Thrive! אתה יכול להמשיך לשחק אחרי ההודעה נעלמת אם תרצה, או תוכל להתחיל עולם חדש במשחק חדש. אתה יכול גם להוסיף אברון מקשר בשביל לבנות מושבה ולנסות את האבטיפוס האחרון של המשחק."

msgid "WORKSHOP_ITEM_CHANGE_NOTES"
msgstr "פריט הערות שינוי"

msgid "WORKSHOP_ITEM_CHANGE_NOTES_TOOLTIP"
msgstr "שנה הערות שיוצגו בSteam Workshop עבור גרסה זו של פריט זה (אופציונלי)"

msgid "WORKSHOP_ITEM_DESCRIPTION"
msgstr "תיאור פריט:"

msgid "WORKSHOP_ITEM_PREVIEW"
msgstr "תמונה מקדימה של הפריט:"

msgid "WORKSHOP_ITEM_TAGS"
msgstr "תגיות הפריט (מופרד בפסיקים):"

msgid "WORKSHOP_ITEM_TITLE"
msgstr "כותרת פריט:"

msgid "WORKSHOP_ITEM_UPLOAD_SUCCEEDED"
msgstr "פריט זה הועלה לSteam Workshop בהצלחה"

#, fuzzy
msgid "WORKSHOP_ITEM_UPLOAD_SUCCEEDED_TOS_REQUIRED"
msgstr "הפריט הועלה לSteam Workshop בהצלחה, אבל אתה חייב לאשר [color=#3796e1][url=https://steamcommunity.com/sharedfiles/workshoplegalagreement]תנאי שירות[/url][/color] של Workshop לפני שזה יהפוך לזמין"

msgid "WORKSHOP_TERMS_OF_SERVICE_NOTICE"
msgstr "עלי ידי שליחה פריט זה, אתה מאשר ל [color=#3796e1][url=https://steamcommunity.com/sharedfiles/workshoplegalagreement]תנאי שירות[/url][/color] של Steam Workshop"

msgid "WORKSHOP_VISIBILITY_TOOLTIP"
msgstr "ברגע שפריט זה יהפוך לגלוי הוא היה גלוי לכולם"

msgid "WORLD"
msgstr ""

#, fuzzy
msgid "WORLD_EXPORT_SUCCESS_MESSAGE"
msgstr "שגיאה: {0}"

#, fuzzy
msgid "WORLD_GENERAL_STATISTICS"
msgstr "סטטיסטיקת האורגניזם"

msgid "WORLD_MISC_DETAILS_STRING"
msgstr ""

#, fuzzy
msgid "WORLD_RELATIVE_MOVEMENT"
msgstr "להגדלת התנועה"

msgid "WORST_PATCH_COLON"
msgstr "האזור הגרוע ביותר:"

msgid "XBOX360"
msgstr ""

msgid "XBOX_ONE"
msgstr ""

msgid "XBOX_SERIES"
msgstr ""

msgid "YEARS"
msgstr "שנים"

#, fuzzy
msgid "YES"
msgstr "שנים"

#, fuzzy
msgid "YET_TO_BE_IMPLEMENTED_NOTICE"
msgstr "יושם בקרוב."

msgid "YOUTUBE_TOOLTIP"
msgstr "צפו באתר היוטיוב שלנו"

msgid "YOU_CAN_MAKE_PULL_REQUEST"
msgstr ""
"Thrive הוא פרויקט קוד פתוח.\n"
"אתה יכול לתרום לבקשת משיכה ללא פניה מצוות."

msgid "YOU_CAN_SUPPORT_THRIVE_ON_PATREON"
msgstr "אתה יכול לתמוך בפיתוח עתידי של Thrive בפטריון."

msgid "ZOOM_IN"
msgstr "להתמקד"

msgid "ZOOM_OUT"
msgstr "זום החוצה"

<<<<<<< HEAD
#~ msgid "HELP"
#~ msgstr "עזרה"
=======
#~ msgid "ALLOW_SPECIES_TO_NOT_MIGRATE"
#~ msgstr "מאפשר למינים לא לנדוד (אם לא נמצא מקום טוב לנדוד לו)"

#~ msgid "ALLOW_SPECIES_TO_NOT_MUTATE"
#~ msgstr "מאפשר למינים לא לפתח מוטציות (אם לא ניתן למצוא מוטציות טובות)"

#~ msgid "BIODIVERSITY_ATTEMPT_FILL_CHANCE"
#~ msgstr "הסיכוי לכל אזור אם מעט מינים (מגוון ביולוגי נמוך) ליצור מינים חדשים"

#~ msgid "BIODIVERSITY_FROM_NEIGHBOUR_PATCH_CHANCE"
#~ msgstr "סיכוי למינים חדשים להגדיל את מגוון ביולוגי מאזורים שכנים"

#~ msgid "BIODIVERSITY_NEARBY_PATCH_IS_FREE_POPULATION"
#~ msgstr "מהגדיל את מספר המינים של מגוון ביולוגי מאזורים קרובים חסרי אוכלוסיה"

#~ msgid "BIODIVERSITY_SPLIT_IS_MUTATED"
#~ msgstr "מינים המגדילים את המגוון הביולוגי עובר מוטציה עם היווצרותם"

#~ msgid "LOW_BIODIVERSITY_LIMIT"
#~ msgstr "שקול אזורים עם עד כה מספר מינים בעלי מגוון ביולוגי נמוך"

#~ msgid "MAXIMUM_SPECIES_IN_PATCH"
#~ msgstr "מספר מינים מרבי באזור לפני הכחדות מכוונות"

#~ msgid "NEW_BIODIVERSITY_INCREASING_SPECIES_POPULATION"
#~ msgstr "אוכלוסיה ראשונית למינים הגדלים במגוון הביולוגי"

#~ msgid "PROTECT_MIGRATIONS_FROM_SPECIES_CAP"
#~ msgstr "הגן על אוכלוסיות שהיגרו ממכסת מינים"

#~ msgid "PROTECT_NEW_CELLS_FROM_SPECIES_CAP"
#~ msgstr "הגן על מינים חדשים ממכסת מינים"

#~ msgid "REFUND_MIGRATIONS_IN_EXTINCTIONS"
#~ msgstr "החזר הגירה במקרה של מהכחדה מאזור מטרה"

#~ msgid "SPECIES_SPLIT_BY_MUTATION_THRESHOLD_POPULATION_AMOUNT"
#~ msgstr "אוכלוסיה המינימלית למינים להתפצל על ידי מספר מוטציות טובות שפותחו"

#~ msgid "SPECIES_SPLIT_BY_MUTATION_THRESHOLD_POPULATION_FRACTION"
#~ msgstr "חלק מאוכלוסייה המינימלי של מין שמאפשר פיצול על ידי מוטציות"

#~ msgid "USE_BIODIVERSITY_FORCE_SPLIT"
#~ msgstr "יצירת מינים שמגדילה את המגוון הביולוגי גונבת מספרי אוכלוסיה ממינים קיימים"

#~ msgid "NOT_FOUND_CHUNK"
#~ msgstr "תקלה: גוש לא נמצא"
>>>>>>> 69622fd6

#~ msgid "BASSBOOST"
#~ msgstr "מקש Bassboost"

#~ msgid "BASSDOWN"
#~ msgstr "מקש Bass Down"

#~ msgid "BASSUP"
#~ msgstr "מקש Bass Up"

#~ msgid "DIRECTIONL"
#~ msgstr "שמאלה"

#~ msgid "DIRECTIONR"
#~ msgstr "ימינה"

#~ msgid "HYPERL"
#~ msgstr "מקש Hyper Left"

#~ msgid "HYPERR"
#~ msgstr "מקש Hyper Right"

#~ msgid "SUPERL"
#~ msgstr "מקש Super Left"

#~ msgid "SUPERR"
#~ msgstr "מקש Super Right"

#~ msgid "TREBLEDOWN"
#~ msgstr "מקש Treble Down"

#~ msgid "TREBLEUP"
#~ msgstr "מקש Treble Up"

#~ msgid "UNKNOWN_ON_WINDOWS"
#~ msgstr "לא מוכר לWindows"

#~ msgid "GLES2"
#~ msgstr "GLES2"

#~ msgid "SIXTEEN_TIMES"
#~ msgstr "16x"

#~ msgid "TOTAL_POPULATION_COLON"
#~ msgstr "כלל האוכלוסיה:"

#, fuzzy
#~ msgid "QUESTION"
#~ msgstr "רזולוציה:"

#, fuzzy
#~ msgid "TARGET_TIME"
#~ msgstr "סוג:"

#, fuzzy
#~ msgid "ENABLED"
#~ msgstr "מודים מופעלים"

#~ msgid "PANGONIAN_REGION_NAME"
#~ msgstr "פאנגוניה"

#~ msgid "PATCH_MAP_TYPE"
#~ msgstr "סוג מפת אזורים"

#~ msgid "PATCH_MAP_TYPE_CLASSIC"
#~ msgstr "קלאסי"

#~ msgid "PATCH_MAP_TYPE_EXPLANATION"
#~ msgstr "(מייצר מפת אזורים פרוצדורלית או השתמש בפריסה הקלאסית)"

#~ msgid "PATCH_MAP_TYPE_PROCEDURAL"
#~ msgstr "פרוצדורלי"

#~ msgid "LOOKING_AT"
#~ msgstr "מסתכל על:"

#~ msgid "SPECIES_N_TIMES"
#~ msgstr "{0} (x{1})"

#~ msgid "BECOME_AWARE"
#~ msgstr "הפוך למודע"

#~ msgid "CONFIRM_NORMAL"
#~ msgstr "אשר"

#~ msgid "DO_NOT_SHOW_AGAIN"
#~ msgstr "אל תזהיר אותי שוב"

#~ msgid "STUFF_AT"
#~ msgstr "דברים ב {0:F1}, {1:F1}:"

#~ msgid "SPECIES_DETAILS"
#~ msgstr "פרטי המין"

#~ msgid "CURRENT_GENERATION_COLON"
#~ msgstr "דור נוכחי:"

#~ msgid "STATISTICS_BUTTON_TOOLTIP"
#~ msgstr "עובדות מעניינות לגבי המשחק הנוכחי"

#~ msgid "MACROSCOPIC_PROTOTYPE_INFO"
#~ msgstr "מקרוסקופי אבטיפוס"

#~ msgid "MACROSCOPIC_PROTOYPE_WARNING"
#~ msgstr ""
#~ "ברכות על הגעת לאב הטיפוס לקטע המקרוסקופי של השלב הרב-תאי!\n"
#~ "\n"
#~ "בעקבות אילוצי פיתוח, לא הצלחנו להוסיף משחקיות מקרוסקופית תלת מימדית בגרסה זו. עם זאת, אתה יכול לחזור לעורך כדי להמשיך לבנות את האורגניזם שלך."

#~ msgid "INVULNERABLE_TO_ENGULFMENT"
#~ msgstr "בלתי ניתן לבליעה"

#, fuzzy
#~ msgid "AUTO_GPU_NAME"
#~ msgstr "שם משתמש מותאם אישית:"

#~ msgid "NOT_RUNNING_DOT"
#~ msgstr "לא רץ."

#~ msgid "TINY"
#~ msgstr "זעיר"

#~ msgid "HUGE"
#~ msgstr "ענק"

#~ msgid "AUTO-EVO_POPULATION_CHANGED"
#~ msgstr "אוכלוסיית {0} השתנתה ב {1} בגלל: {2}"

#~ msgid "DELETE_ALL_OLD_SAVE_WARNING"
#~ msgstr ""
#~ "מחיקת כל השמירות האוטומטיות והמהירות הישנות היינו בלתי הפיך, האם אתה בטוח שאתה רוצה למחוק את?:\n"
#~ " - {0} שמירות אוטומטיות\n"
#~ " - {1} שמירות מהירות"

#~ msgid "PATCH_PANGONIAN_VENTS"
#~ msgstr "אזור הנביעות"

#~ msgid "PATCH_PANGONIAN_MESOPELAGIC"
#~ msgstr "אזור המזופלגי"

#~ msgid "PATCH_PANGONIAN_EPIPELAGIC"
#~ msgstr "אזור האפיפלגי"

#~ msgid "PATCH_PANGONIAN_TIDEPOOL"
#~ msgstr "אזור בריכות גאות"

#~ msgid "PATHCH_PANGONIAN_ABYSSOPELAGIC"
#~ msgstr "אזור התהומות"

#~ msgid "PATCH_PANGONIAN_COAST"
#~ msgstr "אזור החוף"

#~ msgid "PATCH_PANGONIAN_ESTUARY"
#~ msgstr "אזור שפך הנהר"

#~ msgid "PATCH_CAVE"
#~ msgstr "מערה"

#~ msgid "PATCH_ICE_SHELF"
#~ msgstr "מדף קרח"

#~ msgid "PATCH_PANGONIAN_SEAFLOOR"
#~ msgstr "אזור קרקעית הים"

#~ msgid "FRAME_DELTA"
#~ msgstr "דלתא: {0}"

#~ msgid "LOADING_DOT"
#~ msgstr "טוען..."

#~ msgid "PREVIOUS"
#~ msgstr "קודם:"

#~ msgid "RUN_RESULT_POP_IN_PATCHES"
#~ msgstr "אוכלוסיה באזורים:"

#~ msgid "SAVING"
#~ msgstr "שומר..."

#~ msgid "OVERWRITE_EXISTING_SAVE_TITLE"
#~ msgstr "לשכתב מחדש שמירה קיימת?"

#~ msgid "SAVING_FAILED"
#~ msgstr "השמירה נכשלה! קרה משהו חריג"

#~ msgid "TYPE"
#~ msgstr "סוג:"

#~ msgid "EDITOR_TUTORIAL_PATCH_TEXT"
#~ msgstr ""
#~ "זה מפת האזורים.\n"
#~ "כאן אתה יכול את כל האזורים השונים שמיקרובים יכולים לחיות.\n"
#~ "האזור האתה נוכח בו כרגע מסומן בהדגשה.\n"
#~ "אתה יכול ללחוץ על האזורים בעזרת העכבר ולבחור אותם על מנת לראות פרטים ומידע עליהם בצד ימין.\n"
#~ "\n"
#~ "אם בחרת באזור שנמצא ליד האזור שאתה נמצא בו , אתה יכול לבחור על הכפתור מימין בשביל לעבור לשם. זה מאפשר לאוכלוסיה שלך לנוע לאזורים חדשים.\n"
#~ "\n"
#~ "תבחר באזור מסוים בשביל להמשיך."

#~ msgid "EDITOR_TUTORIAL_CELL_TEXT"
#~ msgstr ""
#~ "זה עורך המיקרובי או התא, איפה שאתה יכול להוסיף או להסיר אברונים מהמין שלך על ידי תשלום בנקודות מוטציה (נקמ\"ו).\n"
#~ "\n"
#~ "אתה גם יכול לשנות מאפיינים אחרים של המין שלך בלשוניות האחרות של הערוך.\n"
#~ "\n"
#~ "בשביל להמשיך, בחר אברון מהחלונית שמשמאל (ציטופלזמה היינו התחלה טובה). ואז לחץ לחיצה שמאלית ליד המשושה שמוצג במרכז במסך בשביל להוסיף את האברון למין שלך."

#, fuzzy
#~ msgid "TOTAL_EXTINCTION"
#~ msgstr "נכחד ב{0}"

#, fuzzy
#~ msgid "LOCAL_EXTINCTION"
#~ msgstr "השחקן נכחד"

#, fuzzy
#~ msgid "MARINE_SNOW_FOOD_SOURCE"
#~ msgstr "שלג ימי"

#~ msgid "Cancel"
#~ msgstr "ביטול"

#~ msgid "SAVING_ERROR"
#~ msgstr "שומר שגיאה"

#~ msgid "BEHAVIOR"
#~ msgstr "התנהגות"

#~ msgid "REMOVE_ORGANELLE"
#~ msgstr "הסר אברון"

#, fuzzy
#~ msgid "TRY_NEW_GAME"
#~ msgstr "משחק חדש"

#~ msgid "MICROBE_PATCH_LABEL"
#~ msgstr "אזור: {0}"

#, fuzzy
#~ msgid "COLOR"
#~ msgstr "צבע"

#~ msgid "TURNS"
#~ msgstr "הפוך ל"

#~ msgid "INTO"
#~ msgstr "לתוך"

#~ msgid "DOT_RATE_SCALES"
#~ msgstr ". עולה בהתאם"

#~ msgid "OXYGEN_DOT"
#~ msgstr "חמצן."

#~ msgid "PRODUCES"
#~ msgstr "מייצר"

#~ msgid "DOT_RATE_SCALES_WITH"
#~ msgstr ". עולה בהתאם ל"

#~ msgid "CONCENTRATION_OF"
#~ msgstr "ריכוז של"

#~ msgid "AND"
#~ msgstr "ו"

#~ msgid "INTENSITY_OF"
#~ msgstr "עוצמת"

#~ msgid "DOT_RATE_SCALES_WITH_CONCENTRATION_OF"
#~ msgstr ".עולה בהתאם לריכוזו של"

#~ msgid "ALSO_TURNS"
#~ msgstr "גם הפך ל"

#~ msgid "DOT_RATE"
#~ msgstr ". קצב"

#~ msgid "SCALES_WITH_CONCENTRATION_OF"
#~ msgstr "נמדד בריכוז של"

#~ msgid "OXYTOXY"
#~ msgstr "אוקסיטוקסי"

#~ msgid "DOT_CAN_RELEASE"
#~ msgstr ". יכול לשחרר"

#~ msgid "TOXINS_BY_PRESSING_E"
#~ msgstr "רעלנים על ידי לחיצה על E. עולה ביחס עם"

#~ msgid "USES"
#~ msgstr "שימושים"

#~ msgid "INREASE_STORAGE_SPACE"
#~ msgstr "מגדיל את קיבולת האחסון של התא."

#~ msgid "DOT_CAN"
#~ msgstr ". יכול"

#~ msgid "RELEASE_TOXINS_BY_PRESSING"
#~ msgstr "שחרר רעלנים בלחיצה על"

#~ msgid "E_DOT"
#~ msgstr "E."

#~ msgid "BIOLUMESCENT_VACUOLE"
#~ msgstr ""
#~ "חלולית של \n"
#~ "ביולומינסנציה"

#, fuzzy
#~ msgid "END"
#~ msgstr "ו"

#, fuzzy
#~ msgid "LEFT"
#~ msgstr "זוז שמאלה"

#, fuzzy
#~ msgid "RIGHT"
#~ msgstr "אור"

#, fuzzy
#~ msgid "FORWARD"
#~ msgstr "זוז קדימה"

#, fuzzy
#~ msgid "PARENLEFT"
#~ msgstr "סובב שמאלה"

#, fuzzy
#~ msgid "PARENRIGHT"
#~ msgstr "סובב ימינה"

#, fuzzy
#~ msgid "COLON"
#~ msgstr "חיים:"

#, fuzzy
#~ msgid "SEMICOLON"
#~ msgstr "גודל:"

#, fuzzy
#~ msgid "AT"
#~ msgstr "ATP"

#, fuzzy
#~ msgid "BRACKETRIGHT"
#~ msgstr "סובב ימינה"

#, fuzzy
#~ msgid "QUOTELEFT"
#~ msgstr "סובב שמאלה"

#, fuzzy
#~ msgid "BRACELEFT"
#~ msgstr "סובב שמאלה"

#, fuzzy
#~ msgid "BRACERIGHT"
#~ msgstr "סובב ימינה"

#, fuzzy
#~ msgid "EXCLAMDOWN"
#~ msgstr "גלגל אחורה"

#, fuzzy
#~ msgid "YEN"
#~ msgstr "חמצן"

#, fuzzy
#~ msgid "SECTION"
#~ msgstr "תיאור:"

#, fuzzy
#~ msgid "COPYRIGHT"
#~ msgstr "זוז ימינה"

#, fuzzy
#~ msgid "MU"
#~ msgstr "השתק"

#, fuzzy
#~ msgid "AE"
#~ msgstr "שמור"

#, fuzzy
#~ msgid "ETH"
#~ msgstr "מוות"

#, fuzzy
#~ msgid "DIVISION"
#~ msgstr "גרסה:"

#, fuzzy
#~ msgid "BACKTAB"
#~ msgstr "חזור"

#~ msgid "CARBON"
#~ msgstr "פחמן"

#~ msgid "DIOXIDE"
#~ msgstr "דו תחמוצת"

#~ msgid "PLASTID"
#~ msgstr "פלסטיד"<|MERGE_RESOLUTION|>--- conflicted
+++ resolved
@@ -7,15 +7,9 @@
 msgstr ""
 "Project-Id-Version: PROJECT VERSION\n"
 "Report-Msgid-Bugs-To: EMAIL@ADDRESS\n"
-<<<<<<< HEAD
-"POT-Creation-Date: 2024-06-22 13:23+0200\n"
-"PO-Revision-Date: 2024-04-29 19:35+0000\n"
-"Last-Translator: doomlightning <tamirt500@gmail.com>\n"
-=======
-"POT-Creation-Date: 2024-09-13 13:45+0300\n"
+"POT-Creation-Date: 2024-09-16 15:39+0300\n"
 "PO-Revision-Date: 2024-09-08 07:30+0000\n"
 "Last-Translator: Teashrock <kajitsu22@gmail.com>\n"
->>>>>>> 69622fd6
 "Language-Team: Hebrew <https://translate.revolutionarygamesstudio.com/projects/thrive/thrive-game/he/>\n"
 "Language: he\n"
 "MIME-Version: 1.0\n"
@@ -44,9 +38,8 @@
 msgid "3D_COMMA_STRATEGY"
 msgstr "הכימופלסט הוא אברון בעל קרום כפול המכיל חלבונים המסוגלים להמיר [thrive:compound type=\"hydrogensulfide\"][/thrive:compound],[thrive:compound type=\"carbondioxide\"][/thrive:compound] ומים ל[thrive:compound type=\"glucose\"][/thrive:compound] בתהליך הנקרא [b]כימוסינתזה מימן גופרי[/b]. קצב ייצור ה[thrive:compound type=\"glucose\"][/thrive:compound] שלו משתנה עם ריכוז [thrive:compound type=\"carbondioxide\"][/thrive:compound]."
 
-#, fuzzy
 msgid "3D_COMMA_STRATEGY_COMMA_SPACE"
-msgstr "שלב המיקרובי"
+msgstr ""
 
 msgid "3D_EDITOR"
 msgstr "עורך תלת-מימדי"
@@ -365,9 +358,8 @@
 msgid "BACKSPACE"
 msgstr "חזור"
 
-#, fuzzy
 msgid "BACTERIAL_CHEMOSYNTHESIS_COMMA_GLYCOLYSIS"
-msgstr "סינתזת \"אוקסיטוקסי\""
+msgstr ""
 
 #, fuzzy
 msgid "BACTERIAL_THERMOSYNTHESIS"
@@ -677,9 +669,8 @@
 msgid "CHROMATIC_ABERRATION"
 msgstr "סטייה כרומטית:"
 
-#, fuzzy
 msgid "CHROMATOPHORE_PHOTOSYNTHESIS_COMMA_GLYCOLYSIS"
-msgstr "סינתזת \"אוקסיטוקסי\""
+msgstr ""
 
 msgid "CHROMATOPHORE_PROCESSES_DESCRIPTION"
 msgstr "מייצר [thrive:compound type=\"glucose\"][/thrive:compound]. בהתאם לריכוז של [thrive:compound type=\"carbondioxide\"][/thrive:compound] ועוצמת ה[thrive:compound type=\"sunlight\"][/thrive:compound]."
@@ -1697,7 +1688,7 @@
 
 #, fuzzy
 msgid "EDITORS_AND_MUTATIONS"
-msgstr "מיטוכונדריון"
+msgstr "עבר מוטציה"
 
 msgid "EDITOR_BUTTON_TOOLTIP"
 msgstr "כנס לעורך ושנה את המין שלך"
@@ -1832,7 +1823,7 @@
 
 #, fuzzy
 msgid "ENVIRONMENTAL_CONDITIONS"
-msgstr "מיטוכונדריון"
+msgstr "שימור גלוקוז סביבתי"
 
 msgid "ENVIRONMENTAL_GLUCOSE_RETENTION"
 msgstr "שימור גלוקוז סביבתי"
@@ -5213,10 +5204,6 @@
 msgid "SPREAD_TO_PATCHES"
 msgstr "התפשט לאזורים:"
 
-<<<<<<< HEAD
-msgid "STAGES"
-msgstr ""
-=======
 #, fuzzy
 msgid "SPRINT"
 msgstr "מקש Print Screen"
@@ -5224,7 +5211,9 @@
 #, fuzzy
 msgid "SPRINT_ACTION_TOOLTIP"
 msgstr "ראו את דף הפטריון שלנו"
->>>>>>> 69622fd6
+
+msgid "STAGES"
+msgstr ""
 
 msgid "STAGE_MENU_BUTTON_TOOLTIP"
 msgstr "תפריט השהה"
@@ -6804,9 +6793,8 @@
 msgid "WIKI_HEADING_FEATURES"
 msgstr "מאפשר להתחבר לתאים אחרים. זהו הצד הראשון לכיוון רב-תאים. בזמן שאתה חלק ממושבה, התרכובות משותפות בין התאים . אתה לא יכול להיכנס לעורך בזמן שאתה חלק ממושבה כך שאתה צריך לשחרר באת שיש לך מספיק תרכובות על מנת לחלק את התא שלך."
 
-#, fuzzy
 msgid "WIKI_HEADING_FOG_OF_WAR"
-msgstr "מאפשר להתחבר לתאים אחרים. זהו הצד הראשון לכיוון רב-תאים. בזמן שאתה חלק ממושבה, התרכובות משותפות בין התאים . אתה לא יכול להיכנס לעורך בזמן שאתה חלק ממושבה כך שאתה צריך לשחרר באת שיש לך מספיק תרכובות על מנת לחלק את התא שלך."
+msgstr ""
 
 #, fuzzy
 msgid "WIKI_HEADING_GAMEPLAY"
@@ -6834,7 +6822,7 @@
 
 #, fuzzy
 msgid "WIKI_HEADING_PATCHES"
-msgstr "מאפשר להתחבר לתאים אחרים. זהו הצד הראשון לכיוון רב-תאים. בזמן שאתה חלק ממושבה, התרכובות משותפות בין התאים . אתה לא יכול להיכנס לעורך בזמן שאתה חלק ממושבה כך שאתה צריך לשחרר באת שיש לך מספיק תרכובות על מנת לחלק את התא שלך."
+msgstr "לחץ על [thrive:input]g_toggle_binding[/thrive:input] על מנת להחליף למצב קישור. בזמן מצב קישור אתה יכול להיצמד לתאים אחרים מאותו בני מינך על מנת ליצור מושבות על ידי תזוזה אליהם. על מנת לעזוב את המושבה לחץ [thrive:input]g_unbind_all[/thrive:input]."
 
 #, fuzzy
 msgid "WIKI_HEADING_PHYSICAL_CONDITIONS"
@@ -6858,9 +6846,8 @@
 msgid "WIKI_HEADING_THE_DAY/NIGHT_CYCLE"
 msgstr ""
 
-#, fuzzy
 msgid "WIKI_HEADING_THE_PATCH_MAP"
-msgstr "כימורצפטור"
+msgstr ""
 
 #, fuzzy
 msgid "WIKI_HEADING_TRANSITIONS"
@@ -7876,10 +7863,9 @@
 msgid "ZOOM_OUT"
 msgstr "זום החוצה"
 
-<<<<<<< HEAD
 #~ msgid "HELP"
 #~ msgstr "עזרה"
-=======
+
 #~ msgid "ALLOW_SPECIES_TO_NOT_MIGRATE"
 #~ msgstr "מאפשר למינים לא לנדוד (אם לא נמצא מקום טוב לנדוד לו)"
 
@@ -7927,7 +7913,6 @@
 
 #~ msgid "NOT_FOUND_CHUNK"
 #~ msgstr "תקלה: גוש לא נמצא"
->>>>>>> 69622fd6
 
 #~ msgid "BASSBOOST"
 #~ msgstr "מקש Bassboost"
