--- conflicted
+++ resolved
@@ -7,13 +7,8 @@
 msgstr ""
 "Project-Id-Version: PROJECT VERSION\n"
 "Report-Msgid-Bugs-To: EMAIL@ADDRESS\n"
-<<<<<<< HEAD
-"POT-Creation-Date: 2021-09-03 18:23+0700\n"
+"POT-Creation-Date: 2021-09-03 21:28+0700\n"
 "PO-Revision-Date: 2021-08-31 18:14+0000\n"
-=======
-"POT-Creation-Date: 2021-09-03 15:51+0300\n"
-"PO-Revision-Date: 2021-09-03 09:33+0000\n"
->>>>>>> ee097790
 "Last-Translator: doomlightning <tamirt500@gmail.com>\n"
 "Language-Team: Hebrew <https://translate.revolutionarygamesstudio.com/"
 "projects/thrive/thrive-game/he/>\n"
@@ -21,8 +16,8 @@
 "MIME-Version: 1.0\n"
 "Content-Type: text/plain; charset=UTF-8\n"
 "Content-Transfer-Encoding: 8bit\n"
-"Plural-Forms: nplurals=4; plural=(n == 1) ? 0 : ((n == 2) ? 1 : ((n > 10 && "
-"n % 10 == 0) ? 2 : 3));\n"
+"Plural-Forms: nplurals=4; plural=(n == 1) ? 0 : ((n == 2) ? 1 : ((n > 10 "
+"&& n % 10 == 0) ? 2 : 3));\n"
 "X-Generator: Weblate 4.7.2\n"
 "Generated-By: Babel 2.8.0\n"
 
@@ -1556,24 +1551,26 @@
 msgstr "הפעל התפתחות אוטומטית במהלך המשחק"
 
 #: ../src/general/OptionsMenu.tscn:810
+#, fuzzy
 msgid "DETECTED_CPU_COUNT"
-msgstr "זוהה ספירת מעבד:"
+msgstr "נבחרו:"
 
 #: ../src/general/OptionsMenu.tscn:827
+#, fuzzy
 msgid "ACTIVE_THREAD_COUNT"
-msgstr "נושאים נוכחים:"
+msgstr "שמור והמשך"
 
 #: ../src/general/OptionsMenu.tscn:842
 msgid "ASSUME_HYPERTHREADING"
-msgstr "נניח שלמעבד יכול להפעיל מרבה-נושאים"
+msgstr ""
 
 #: ../src/general/OptionsMenu.tscn:854
 msgid "USE_MANUAL_THREAD_COUNT"
-msgstr "הגדר ידנית את מספר נושאי הרקע"
+msgstr ""
 
 #: ../src/general/OptionsMenu.tscn:867
 msgid "THREADS"
-msgstr "נושאים:"
+msgstr ""
 
 #: ../src/general/OptionsMenu.tscn:968
 msgid "RESET_INPUTS"
@@ -1814,7 +1811,7 @@
 
 #: ../src/gui_common/charts/line/LineChart.cs:706
 msgid "NO_DATA_TO_SHOW"
-msgstr "אין מידע להציג"
+msgstr ""
 
 #: ../src/gui_common/charts/line/LineChart.cs:956
 #: ../src/gui_common/charts/line/LineChart.cs:985
@@ -2317,9 +2314,6 @@
 #: ../src/gui_common/tooltip/ToolTipManager.tscn:3458
 msgid "ASSUME_HYPERTHREADING_TOOLTIP"
 msgstr ""
-"זה לא ניתן להציג אם מרבה-נושאים פועל או לא.\n"
-"זה משפיע על מספר ברירת מחדל של הנושאים במרבה-נושאים כנושא שאינו מהיר כלבית "
-"מעבד אמיתי."
 
 #: ../src/gui_common/tooltip/ToolTipManager.tscn:3468
 #: ../src/microbe_stage/editor/MicrobeEditor.tscn:2660
@@ -2386,7 +2380,7 @@
 msgid "PLAYER_REPRODUCED"
 msgstr "השחקן התרבה"
 
-#: ../src/microbe_stage/MicrobeStage.cs:614
+#: ../src/microbe_stage/MicrobeStage.cs:610
 msgid "PLAYER_DIED"
 msgstr "השחקן מת"
 
