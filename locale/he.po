# Translations template for PROJECT.
# Copyright (C) 2020 ORGANIZATION
# This file is distributed under the same license as the PROJECT project.
# FIRST AUTHOR <EMAIL@ADDRESS>, 2020.
#
msgid ""
msgstr ""
"Project-Id-Version: PROJECT VERSION\n"
"Report-Msgid-Bugs-To: EMAIL@ADDRESS\n"
<<<<<<< HEAD
"POT-Creation-Date: 2025-03-08 15:06-0300\n"
=======
"POT-Creation-Date: 2025-03-07 12:58+0000\n"
>>>>>>> cbe11d5e
"PO-Revision-Date: 2025-02-06 13:29+0000\n"
"Last-Translator: Anonymous <noreply@weblate.org>\n"
"Language-Team: Hebrew <https://translate.revolutionarygamesstudio.com/projects/thrive/thrive-game/he/>\n"
"Language: he\n"
"MIME-Version: 1.0\n"
"Content-Type: text/plain; charset=UTF-8\n"
"Content-Transfer-Encoding: 8bit\n"
"Plural-Forms: nplurals=4; plural=(n == 1) ? 0 : ((n == 2) ? 1 : ((n > 10 && n % 10 == 0) ? 2 : 3));\n"
"X-Generator: Weblate 5.7.2\n"
"Generated-By: Babel 2.8.0\n"

msgid "2D_MOVEMENT_TYPE_SELECTION"
msgstr "סגנון תנועה דו-מימדית:"

msgid "3D_EDITOR"
msgstr "עורך תלת-מימדי"

msgid "3D_MOVEMENT"
msgstr "תנועה תלת-מימדית"

msgid "3D_MOVEMENT_TYPE_SELECTION"
msgstr "סגנון תנועה תלת-מימדית:"

msgid "ABILITIES"
msgstr "יכולות"

msgid "ABORT"
msgstr "בטל"

msgid "ABORTED_DOT"
msgstr "הופל."

#, fuzzy
msgid "ABSORBERS_COUNT"
msgstr "שלב המיקרובי"

msgid "ABYSSOPELAGIC"
msgstr "אביסלפלגיים"

msgid "ACCEPT"
msgstr ""

msgid "ACTION_AWAKEN"
msgstr "התעורר ({0:F1} / {1:F1})"

msgid "ACTION_AWAKEN_TOOLTIP"
msgstr "עבור לשלב ההתעוררות. זמין כאשר יש לך מספיק יכולת שכלית (רקמה מסוג עם אקסונים)."

msgid "ACTION_BLOCKED_WHILE_ANOTHER_IN_PROGRESS"
msgstr "פעולה זו חסומה בזמן שפעולה אחרת בתהליך"

msgid "ACTION_DELETE"
msgstr "מחק"

msgid "ACTION_DOUBLE_POPULATION"
msgstr "הכפל אכלוסיה"

msgid "ACTION_DUPLICATE_UNITS"
msgstr "שכפל יחידות"

msgid "ACTION_HALF_POPULATION"
msgstr "חצה אוכלוסייה"

msgid "ACTION_TELEPORT"
msgstr "שגר"

msgid "ACTIVE"
msgstr "פעיל"

msgid "ACTIVE_THREAD_COUNT"
msgstr "נושאים נוכחים:"

msgid "ACTIVITY_EXPLANATION"
msgstr ""
"מיקרבים פעילים יתרוצצו כששום דבר מעניין קורה.\n"
"מיקרובים נייחים יחכו לסביבה להשתנות לפני שהם יפעלו."

msgid "ADDITIONAL_VALIDATION_FAILED"
msgstr "דרכי אימות נוספים זיהו בעיה: {0}"

msgid "ADD_INPUT_BUTTON_TOOLTIP"
msgstr "הוסף מקשר חדש"

msgid "ADVANCED_VIEW"
msgstr "מתקדם"

msgid "ADVANCED_VIEW_BUTTON_TOOLTIP"
msgstr "פתח את תצוגת ההגדרה המתקדם"

#, fuzzy
msgid "AEROBIC_NITROGEN_FIXATION"
msgstr "קיבוע חנקן אנאירובי"

msgid "AEROBIC_NITROGEN_FIXING"
msgstr "קיבוע חנקן אירובי"

#, fuzzy
msgid "AEROBIC_RESPIRATION"
msgstr "נשימה ארובית"

msgid "AGENTS"
msgstr "חומרים"

#, fuzzy
msgid "AGENTS_COLON"
msgstr "מצב:"

#, fuzzy
msgid "AGENT_NAME"
msgstr "{0} {1}"

msgid "AGGRESSION_EXPLANATION"
msgstr ""
"מיקרובים אגרסיבים ירדפו אחרי הטרפם למרחקים\n"
"והם לרוב נוטים להילחם בטורפים כשהם מותקפים.\n"
"מיקרובים שלווים לא יתקפו אחרים למרחקים\n"
"ופחות נוטים להשתמש ברעלנים כנגד טורפים."

msgid "AGGRESSIVE"
msgstr "אגריסיבי"

msgid "AI_MUTATION_RATE"
msgstr "קצב מוטציות של AI"

msgid "AI_MUTATION_RATE_EXPLANATION"
msgstr "(המהירות המוטציות שנוצרים במיני AI )"

msgid "ALL"
msgstr "הכל"

#, fuzzy
msgid "ALLOW_SPECIES_SWITCH_ON_EXTINCTION"
msgstr "מאפשר למינים לא לפתח מוטציות (אם לא ניתן למצוא מוטציות טובות)"

#, fuzzy
msgid "ALLOW_SPECIES_SWITCH_ON_EXTINCTION_EXPLANATION"
msgstr ""
"מיקרובים אגרסיבים ירדפו אחרי הטרפם למרחקים\n"
"והם לרוב נוטים להילחם בטורפים כשהם מותקפים.\n"
"מיקרובים שלווים לא יתקפו אחרים למרחקים\n"
"ופחות נוטים להשתמש ברעלנים כנגד טורפים."

#, fuzzy
msgid "ALL_WORLDS_GENERAL_STATISTICS"
msgstr "סטטיסטיקת האורגניזם"

#, fuzzy
msgid "ALL_WORLDS_STATISTICS"
msgstr "סטטיסטיקת האורגניזם"

msgid "ALREADY_ASCENDED"
msgstr ""

msgid "ALT"
msgstr "Alt"

#, fuzzy
msgid "ALWAYS_VISIBLE"
msgstr "גלוי"

msgid "AMBIANCE_VOLUME"
msgstr "עוצמת אווירה"

msgid "AMMONIA"
msgstr "אמוניה"

#, fuzzy
msgid "AMMONIA_COST"
msgstr "אמוניה"

msgid "AMOUNT_OF_AUTOSAVE_TO_KEEP"
msgstr "כמות שמירה אוטומטית שניתן לשמור:"

msgid "AMOUNT_OF_QUICKSAVE_TO_KEEP"
msgstr "כמות שמירה מהירה שניתן לשמור:"

msgid "ANAEROBIC_NITROGEN_FIXATION"
msgstr "קיבוע חנקן אנאירובי"

#, fuzzy
msgid "AND_UNLOCK_CONDITION"
msgstr "מצב פיזי"

msgid "APPEARANCE"
msgstr "הופעה"

msgid "APPLY"
msgstr "החל"

msgid "APPLY_CHANGES"
msgstr "החל שינויים"

msgid "APRIL"
msgstr "אפריל"

msgid "ARE_YOU_SURE_TO_RESET_ALL_SETTINGS"
msgstr "האם אתה בטוח שברצונך לאפס את כל הגדרות לברירת מחדל?"

msgid "ARE_YOU_SURE_TO_RESET_INPUT_SETTINGS"
msgstr "האם אתה בטוח שברצונך לאפס את כל הגדרות הקלטים לברירת מחדל?"

msgid "ARTIST_COLON"
msgstr "אומן:"

msgid "ARTWORK_TITLE"
msgstr "\"{0}\" - {1}"

msgid "ART_BY"
msgstr "ציור מאת {0}"

msgid "ART_GALLERY"
msgstr "גלרית אומנות"

#, fuzzy
msgid "ASCENSION_CONGRATULATIONS"
msgstr "אוכלוסיית מינים"

msgid "ASCENSION_CONGRATULATIONS_CONTENT"
msgstr ""

#, fuzzy
msgid "ASCENSION_STAGE"
msgstr "גרסה:"

msgid "ASSEMBLY_CLASS_REQUIRED"
msgstr "נדרשת מחלקת פריקת מוד בזמן שפריקה היא ספיציפית"

msgid "ASSEMBLY_REQUIRED_WITH_HARMONY"
msgstr "נדרשת מחלקת פריקת מוד בזמן שפריקה Harmony מוד נבחרה"

msgid "ASSUME_HYPERTHREADING"
msgstr "נניח שלמעבד יכול להפעיל מרבה-נושאים"

msgid "ASSUME_HYPERTHREADING_TOOLTIP"
msgstr ""
"זה לא ניתן להציג אם מרבה-נושאים פועל או לא.\n"
"זה משפיע על מספר ברירת מחדל של הנושאים במרבה-נושאים כנושא שאינו מהיר כלבית מעבד אמיתי."

msgid "ATMOSPHERIC_GASSES"
msgstr "גזים אטמוספריים"

msgid "ATP"
msgstr "ATP"

msgid "ATP_BALANCE"
msgstr "מאזן ATP"

#, fuzzy
msgid "ATP_BALANCE_TOOLTIP"
msgstr "הראה/החבא תרכובות"

#, fuzzy
msgid "ATP_BALANCE_TOOLTIP_MULTICELLULAR"
msgstr "הראה/החבא תרכובות"

msgid "ATP_BALANCE_WITHOUT_EXTERNAL_RESOURCES"
msgstr ""

msgid "ATP_BALANCE_WITHOUT_GLUCOSE"
msgstr ""

#, fuzzy
msgid "ATP_BALANCE_WITHOUT_HYDROGEN_SULFIDE"
msgstr "מימן גופרתי"

#, fuzzy
msgid "ATP_BALANCE_WITHOUT_IRON"
msgstr "מאזן ATP"

msgid "ATP_BALANCE_WITH_ALL_COMPOUNDS"
msgstr ""

msgid "ATP_PRODUCTION"
msgstr "ייצור ATP"

msgid "ATP_PRODUCTION_TOO_LOW"
msgstr "ייצור ATP נמוך מדי!"

msgid "ATTEMPT_TO_WRITE_SAVE_FAILED"
msgstr "הניסיון לשכתב מחדש קובץ שמירה נכשלה. שם השמירה ארוך מידי או שאין לך אישור לשכתב מחדש בתיקיית השמירה."

msgid "AT_CURSOR"
msgstr "בסמן העכבר:"

msgid "AUDIO_OUTPUT_DEVICE"
msgstr "פלט מכשיר שמע:"

msgid "AUGUST"
msgstr "אוגוסט"

msgid "AUTO"
msgstr "אוטומטי"

msgid "AUTO-EVO_EXPLANATION_EXPLANATION"
msgstr "חלונית זו מייצגת את המספרים שהמפתח האוטומטי חוזה כמה היו. את כמות האנרגיה שהמין מסוגל לתפוס ועלות לפרט של המין, קובעות את אכלוסייה הסופית. המפתח האוטומטי משתמש במודל פשוט של המציאות כדי לחשב את ביצועי המינים על סמך כמות האנרגיה שהם מסוגלים לאסוף. עבור כל מקור מזון, מוצגת כמה אנרגיה המין מרוויח ממנו. בנוסף, מוצגת האנרגיה הכוללת הזמינה מאותו מקור. החלק שהמין מרוויח מתוך האנרגיה הכוללת מבוסס על גודל הכשירות העצמית בהשוואה לכשירות הכוללת. כשירות הוא מדד הקובע עד כמה המין מנצל את מקור המזון זה."

msgid "AUTO-EVO_POPULATION_CHANGED_2"
msgstr "אוכלוסיית {0} השתנתה ב-{1} בתוך {2} בגלל: {3}"

msgid "AUTO-EVO_PREDICTION"
msgstr "חיזוי של המפתח האוטומטי"

msgid "AUTO-EVO_PREDICTION_BOX_DESCRIPTION"
msgstr ""
"לוח זה מראה את מספרי האוכלוסייה הצפויים מהמפתח האוטומטי עבור מינים ערוכים.\n"
"מפתח אוטומטי מריץ הדמיות אכלוסיה שהיא החלק השני (חוץ מהפעולות שלך) שמשפיע על האוכלוסייה שלך."

msgid "AUTO-EVO_STEPS_DONE"
msgstr "{0:F1}% הסתיים. {1:n0}/{2:n0} שלבים."

#, fuzzy
msgid "AUTO-EVO_STRENGHT_MULTIPLIER"
msgstr "מכפיל עלות המוטציות"

#, fuzzy
msgid "AUTO-EVO_STRENGHT_MULTIPLIER_EXPLANATION"
msgstr "(העלות של אברונים, ממברנה וחפצים אחרים בעורך)"

msgid "AUTOSAVE_DURING_THE_GAME"
msgstr "שמירה אוטומטית במהלך המשחק"

msgid "AUTO_EVO"
msgstr "מפתח - אוטומטי"

msgid "AUTO_EVO_EXPLORING_TOOL"
msgstr "כלים חקר של מפתח-אוטומטי"

msgid "AUTO_EVO_FAILED"
msgstr "המפתח האוטומטי נכשל"

msgid "AUTO_EVO_MISSING_RESULT_DATA_OBJECT"
msgstr ""

msgid "AUTO_EVO_RESULTS"
msgstr "תוצאות מפתח אוטומטי:"

#, fuzzy
msgid "AUTO_EVO_RESULTS_GLOBAL_TITLE"
msgstr "תוצאות מפתח אוטומטי:"

#, fuzzy
msgid "AUTO_EVO_RESULTS_PATCH_TITLE"
msgstr "תוצאות מפתח אוטומטי:"

msgid "AUTO_EVO_RUN_STATUS"
msgstr "מריץ סטטוס:"

#, fuzzy
msgid "AUTO_EVO_STATUS_COLON"
msgstr "מריץ סטטוס:"

msgid "AUTO_MOVE_FORWARDS"
msgstr "התקדמות אוטומטית"

msgid "AUTO_RESOLUTION"
msgstr "אוטומטי ({0}X{1})"

msgid "AVAILABLE_CONSTRUCTION_PROJECTS"
msgstr ""

msgid "AVAILABLE_MODS"
msgstr "מודים זמינים"

msgid "AWAKENING_STAGE"
msgstr ""

#, fuzzy
msgid "AWARE_STAGE"
msgstr "שלב המיקרובי"

msgid "BACK"
msgstr "חזור"

msgid "BACKGROUND_BLUR"
msgstr ""

msgid "BACKSLASH"
msgstr "לוכסן שמאלי"

msgid "BACKSPACE"
msgstr "חזור"

#, fuzzy
msgid "BACTERIAL_THERMOSYNTHESIS"
msgstr "תרמוסינתזה"

msgid "BALANCE_DISPLAY_AT_DAY_ALWAYS"
msgstr ""

msgid "BALANCE_DISPLAY_AT_DAY_ALWAYS_TOOLTIP"
msgstr ""

msgid "BALANCE_DISPLAY_WHILE_MOVING"
msgstr ""

#, fuzzy
msgid "BALANCE_DISPLAY_WHILE_MOVING_TOOLTIP"
msgstr "פתח את תצוגת ההגדרה המתקדם"

msgid "BASE_MOBILITY"
msgstr "ניידות בסיסית"

msgid "BASE_MOVEMENT"
msgstr "מהירות בסיסית"

msgid "BASIC_VIEW"
msgstr "בסיסי"

msgid "BASIC_VIEW_BUTTON_TOOLTIP"
msgstr "לחזור אל תצוגת ההגדרה הבסיסית"

msgid "BATHYPELAGIC"
msgstr "בתיפלגיים"

msgid "BECOME_MACROSCOPIC"
msgstr "להפוך למקרוסקופי ({0}/{1})"

msgid "BECOME_MULTICELLULAR"
msgstr "להפוך לרב-תאיים ({0}/{1})"

msgid "BEGIN_THRIVING"
msgstr "התחל לשגשג"

msgid "BEHAVIOUR"
msgstr "התנהגות"

msgid "BEHAVIOUR_ACTIVITY"
msgstr "פעיל"

msgid "BEHAVIOUR_AGGRESSION"
msgstr "תוקפני"

msgid "BEHAVIOUR_FEAR"
msgstr "פחדן"

msgid "BEHAVIOUR_FOCUS"
msgstr "ממוקד"

msgid "BEHAVIOUR_OPPORTUNISM"
msgstr "סתגלן"

msgid "BELOW_SEA_LEVEL"
msgstr "{0}-{1}מ' מתחת פני הים"

msgid "BENCHMARKS"
msgstr ""

#, fuzzy
msgid "BENCHMARK_FINISHED"
msgstr "טעינה הסתיימה"

msgid "BENCHMARK_PHASE"
msgstr ""

msgid "BENCHMARK_RESULTS_COLON"
msgstr ""

msgid "BEST_PATCH_COLON"
msgstr "האזור הטוב ביותר:"

msgid "BIG_IRON_CHUNK"
msgstr "גוש ברזל גדול"

#, fuzzy
msgid "BIG_PHOSPHATE_CHUNK"
msgstr "גוש ברזל גדול"

msgid "BILLION_ABBREVIATION"
msgstr "{0} מיליארד"

msgid "BINDING_AGENT"
msgstr "מקשר"

msgid "BINDING_AGENT_DESCRIPTION"
msgstr "מאפשר להתחבר לתאים אחרים. זהו הצד הראשון לכיוון רב-תאים. בזמן שאתה חלק ממושבה, התרכובות משותפות בין התאים . אתה לא יכול להיכנס לעורך בזמן שאתה חלק ממושבה כך שאתה צריך לשחרר באת שיש לך מספיק תרכובות על מנת לחלק את התא שלך."

msgid "BINDING_AGENT_PROCESSES_DESCRIPTION"
msgstr "לחץ על [thrive:input]g_toggle_binding[/thrive:input] על מנת להחליף למצב קישור. בזמן מצב קישור אתה יכול להיצמד לתאים אחרים מאותו בני מינך על מנת ליצור מושבות על ידי תזוזה אליהם. על מנת לעזוב את המושבה לחץ [thrive:input]g_unbind_all[/thrive:input]."

msgid "BIND_AXES_SENSITIVITY"
msgstr "קשר צירים יחד"

msgid "BIOLUMINESCENT_VACUOLE"
msgstr "חלולית של ביולומינסנציה"

msgid "BIOME_LABEL"
msgstr "ביומה: {0}"

#, fuzzy
msgid "BLOOM_RENDER_EFFECT"
msgstr "השפעות חיצוניות:"

#, fuzzy
msgid "BLUESKY_TOOLTIP"
msgstr "השהה את המשחק"

msgid "BRAIN_CELL_NAME_DEFAULT"
msgstr ""

msgid "BRAVE"
msgstr "אמיץ"

msgid "BROWSE"
msgstr "דפדף"

msgid "BROWSE_WORKSHOP"
msgstr "העלה Workshop"

#, fuzzy
msgid "BUILD_CITY"
msgstr "מבנה"

#, fuzzy
msgid "BUILD_QUEUE"
msgstr "מבנה"

#, fuzzy
msgid "BUILD_STRUCTURE"
msgstr "מבנה"

msgid "BY"
msgstr "על ידי:"

msgid "BY_REVOLUTIONARY_GAMES"
msgstr "עלי ידי Revolutionary Games Studio"

msgid "CACHE_DISK_MAX_TIME"
msgstr ""

msgid "CACHE_MEMORY_MAX_ITEMS"
msgstr ""

#, fuzzy
msgid "CACHE_TIME_MEMORY"
msgstr "שימוש נוכחי בזיכרון וידיאו:"

#, fuzzy
msgid "CACHE_TIME_MEMORY_ONLY"
msgstr "שימוש נוכחי בזיכרון וידיאו:"

#, fuzzy
msgid "CACHING_TITLE"
msgstr "חסרה כותרת"

msgid "CALCIUM_CARBONATE"
msgstr "סידן פחמתי"

msgid "CALCIUM_CARBONATE_MEMBRANE_DESCRIPTION"
msgstr "לממברנה זו יש קליפה חזקה העשויה מסידן פחמתי. הוא מסוגל בקלות לעמוד בפני נזק ודורש פחות אנרגיה כדי לא לעוות. החסרונות זה שמעטפת כה כבדה עד שהיא גורמת לתא לנוע באטיות הרבה יותר וגם לוקח יותר זמן לספוג משאבים."

msgid "CAMERA"
msgstr "מצלמה"

msgid "CANCEL"
msgstr "ביטול"

msgid "CANCEL_ACTION_CAPITAL"
msgstr "בטל פעולה"

msgid "CANCEL_CURRENT_ACTION"
msgstr "בטל פעולה נוכחית"

msgid "CANNOT_DELETE_USED_CELL_TYPE"
msgstr "לא ניתן למחוק סוג תא הנמצא כרגע בשימוש כחלק מתוכנית גוף"

msgid "CANNOT_DELETE_USED_CELL_TYPE_TITLE"
msgstr "לא ניתן למחוק סוג תא זה אשר בשימוש"

msgid "CANNOT_ENGULF"
msgstr "לא יכול לבלוע"

msgid "CANNOT_MOVE_METABALL_TO_DESCENDANT_TREE"
msgstr "לא ניתן להזיז כדור-בשר לתוך עץ צאצאים"

msgid "CANNOT_REDUCE_BRAIN_POWER_STAGE"
msgstr ""

msgid "CANNOT_REDUCE_BRAIN_POWER_STAGE_TITLE"
msgstr ""

msgid "CANNOT_WRITE_SAVE"
msgstr "לא יכול לשכתב מחדש שמירה"

msgid "CANT_LOAD_MOD_INFO"
msgstr "לא יכול לטעון מידע על המוד מ{0}"

msgid "CAPSLOCK"
msgstr "מקש Caps Lock"

msgid "CARBON_DIOXIDE"
msgstr "פחמן דו חמצני"

msgid "CATEGORY_AN_ABUNDANCE"
msgstr "שפע"

msgid "CATEGORY_A_FAIR_AMOUNT"
msgstr "כמות נכבדת"

msgid "CATEGORY_LITTLE"
msgstr "קטן"

msgid "CATEGORY_QUITE_A_BIT"
msgstr "לא מעט"

msgid "CATEGORY_SOME"
msgstr "כמה"

msgid "CATEGORY_VERY_LITTLE"
msgstr "קטן מאוד"

msgid "CAUTIOUS"
msgstr "זהיר"

msgid "CELL"
msgstr "תא"

msgid "CELLS"
msgstr "תאים"

msgid "CELLULASE"
msgstr "צילוטאז"

msgid "CELLULASE_DESCRIPTION"
msgstr "צילולאז מאפשרים לתא לפרק ממברנות העשויות מתאית. כל תוספת מגדילה את יעילותו."

msgid "CELLULOSE"
msgstr "תאית"

msgid "CELLULOSE_MEMBRANE_DESCRIPTION"
msgstr "לממברנה זו יש דופן, שעוזרת להגנה טובה יותר מול נזק בכללי ובמיוחד נגד פגיעה פיזיקלית. זה גם עולה פחות אנרגיה בשביל לתחזק את צורתו, אבל לא מסוגל לספוג חומרים מהר יותר והוא איטי. [b] צילונאז מסוגל לעכל את הדופן זה[/b] והופך אותו לפגיע לבליעה מטורפים."

#, fuzzy
msgid "CELL_STAT_ROTATION_TOOLTIP"
msgstr "הערך משומש ביצור העולם, ועל כך, שחייב להיות מספר שלם חיובי"

#, fuzzy
msgid "CELL_STAT_SPEED_TOOLTIP"
msgstr "הערך משומש ביצור העולם, ועל כך, שחייב להיות מספר שלם חיובי"

#, fuzzy
msgid "CELL_TYPE_BUTTON_ATP_CONSUMPTION"
msgstr "שטח מת:"

#, fuzzy
msgid "CELL_TYPE_BUTTON_ATP_PRODUCTION"
msgstr "שטח מת:"

msgid "CELL_TYPE_NAME"
msgstr "שם סוג תא"

msgid "CHANGE_DESCRIPTION_IS_TOO_LONG"
msgstr "הערות שינוי ארוכות מידי"

msgid "CHANGE_THE_SYMMETRY"
msgstr "שנה סימטריה"

#, fuzzy
msgid "CHANNEL_INHIBITOR_TOXIN_SYNTHESIS"
msgstr "חלולית רעלן היא חלולית שהשתנה לצורך ייצור, אחסון והפרשה ספציפיים של רעלנים אוקסיטוקסיים. חלוליות רעלן נוספים יגדילו את קצב שחרור הרעלנים."

msgid "CHEATS"
msgstr "קודים"

msgid "CHEAT_KEYS_ENABLED"
msgstr "מקשי קודים מופעלים"

msgid "CHEAT_MENU"
msgstr "תפריט קודים"

msgid "CHEMICAL_BUTTON_MICROBE_TOOLTIP"
msgstr "הראה/החבא תהליכי תא"

msgid "CHEMOPLAST"
msgstr "כימופלסט"

msgid "CHEMOPLAST_DESCRIPTION"
msgstr "הכימופלסט הוא אברון בעל קרום כפול המכיל חלבונים המסוגלים להמיר [thrive:compound type=\"hydrogensulfide\"][/thrive:compound],[thrive:compound type=\"carbondioxide\"][/thrive:compound] ומים ל[thrive:compound type=\"glucose\"][/thrive:compound] בתהליך הנקרא [b]כימוסינתזה מימן גופרי[/b]. קצב ייצור ה[thrive:compound type=\"glucose\"][/thrive:compound] שלו משתנה עם ריכוז [thrive:compound type=\"carbondioxide\"][/thrive:compound]."

msgid "CHEMOPLAST_PROCESSES_DESCRIPTION"
msgstr "הופך [thrive:compound type=\"hydrogensulfide\"][/thrive:compound] ל[thrive:compound type=\"glucose\"][/thrive:compound]. בהתאם לריכוזו של [thrive:compoundtype=\"carbondioxide\"][/thrive:compound]."

msgid "CHEMORECEPTOR"
msgstr "כימורצפטור"

msgid "CHEMORECEPTOR_DESCRIPTION"
msgstr "כל התאים מסוגלים \"לראות\" דרך הכימורצפטור. זה איך התא אוסף מידע סביבו. הוספת אברון זה מאפשרת לכימורצפטור להיות יותר מדויק. מכיוון שהשחקן מסוגל לראות אפילו בשלב התא, זה מיוצג על ידי קו שמצביע מחוץ להמסך הנראה לעין המראה תרכובות קרובים שהשחקן עדיין לא ראה."

#, fuzzy
msgid "CHEMORECEPTOR_MINIMUM_AMOUNT_TOOLTIP"
msgstr "כמות מינימלית למצוא:"

msgid "CHEMORECEPTOR_PROCESSES_DESCRIPTION"
msgstr "הכימוריצפטור מאפשר לך לאתר תרכובות מרחוק. שנה ברגע שמיקמת בשביל לשנות את סוג התרכובת ואת צבע הקו מכוון."

#, fuzzy
msgid "CHEMORECEPTOR_SEARCH_RADIUS_TOOLTIP"
msgstr "כל התאים מסוגלים \"לראות\" דרך הכימורצפטור. זה איך התא אוסף מידע סביבו. הוספת אברון זה מאפשרת לכימורצפטור להיות יותר מדויק. מכיוון שהשחקן מסוגל לראות אפילו בשלב התא, זה מיוצג על ידי קו שמצביע מחוץ להמסך הנראה לעין המראה תרכובות קרובים שהשחקן עדיין לא ראה."

#, fuzzy
msgid "CHEMOSYNTHESIS"
msgstr "כימוסינתזה"

msgid "CHEMOSYNTHESIZING_PROTEINS"
msgstr "חלבונים כימוסינתזיים"

msgid "CHEMOSYNTHESIZING_PROTEINS_DESCRIPTION"
msgstr "חלבונים כימוסינתזיים הם מקבצים קטנים של חלבונים בציטופלזמה המסוגלים להמיר [thrive:compound type=\"hydrogensulfide\"][/thrive:compound], גזים [thrive:compound type=\"carbondioxide\"][/thrive:compound] ומים ל[thrive:compound type=\"glucose\"][/thrive:compound] בתהליך הנקרא [b]כימוסינתזה של מימן גופרתי[/b]. קצב ייצור ה[thrive:compound type=\"glucose\"][/thrive:compound] מתאזן עם ריכוז ה[thrive:compound type=\"carbondioxide\"][/thrive:compound]. מכיוון שהחלבונים הכימוסינתזיים צפים בציטופלזמה, הנוזל שמסביבם מבצעים [b]גליקוליזה[/b] ברמה מסוימת."

msgid "CHEMOSYNTHESIZING_PROTEINS_PROCESSES_DESCRIPTION"
msgstr "הופך [thrive:compound type=\"hydrogensulfide\"][/thrive:compound] ל[thrive:compound type=\"glucose\"][/thrive:compound]. בהתאם לריכוז של [thrive:compound type=\"carbondioxide\"][/thrive:compound]. בנוסף הופך [thrive:compound type=\"glucose\"][/thrive:compound] ל[thrive:compound type=\"atp\"][/thrive:compound]."

msgid "CHEMO_SYNTHESIS"
msgstr "כימוסינתזה"

msgid "CHITIN"
msgstr "כיטין"

msgid "CHITINASE"
msgstr "כיטינאז"

msgid "CHITINASE_DESCRIPTION"
msgstr "כיטינאז מאפשרים לתא לפרק ממברנות העשויות מכיטין. כל תוספת מגבירה את יעילותו."

msgid "CHITIN_MEMBRANE_DESCRIPTION"
msgstr "לממברנה זו יש דופן, שעוזרת להגנה טובה יותר מול נזק בכללי ובמיוחד נגד פגיעה מרעלנים. זה גם עולה פחות אנרגיה בשביל לתחזק את צורתו, אבל לא מסוגל לספוג חומרים מהר יותר והוא איטי. [b]כיטינאז מסוגל לעכל את הדופן זה[/b] והופך אותו לפגיע לבליעה מטורפים."

msgid "CHLOROPLAST"
msgstr "כלורופלסט"

msgid "CHLOROPLAST_DESCRIPTION"
msgstr "הכלורופלסט הוא אברון בעל קרום כפול המכיל פיגמנטים רגישים לאור הנערמים בשקיות קרומיות. זהו פרוקריוט שהוטמע לשימוש על ידי המארח האוקריוטי שלו. הפיגמנטים בכלורופלסט מסוגלים להשתמש באנרגיית האור כדי לייצר [thrive:compound type=\"glucose\"][/thrive:compound] ממים ו[thrive:compound type=\"carbondioxide\"][/thrive:compound] בתהליך הנקרא [b]פוטוסינתזה[/b]. הפיגמנטים הללו הם גם מה שמעניקים לו את הצבע ייחודי. קצב ייצור ה[thrive:compound type=\"glucose\"][/thrive:compound] שלו משתנה עם ריכוז ה[thrive:compound type=\"carbondioxide\"][/thrive:compound] ועוצמת ה[thrive:compound type=\"sunlight\"][/thrive:compound]."

msgid "CHLOROPLAST_PROCESSES_DESCRIPTION"
msgstr "מייצר[thrive:compound type=\"glucose\"][/thrive:compound]. בהתאם לריכוזו של [thrive:compound type=\"carbondioxide\"][/thrive:compound] ושל עוצמת ה[thrive:compound type=\"sunlight\"][/thrive:compound]."

msgid "CHOSEN_FILENAME_ALREADY_EXISTS"
msgstr "שם הקובץ הנבחר ({0}) כבר קיים. לשכתב מחדש?"

msgid "CHROMATIC_ABERRATION"
msgstr "סטייה כרומטית:"

msgid "CHROMATOPHORE_PROCESSES_DESCRIPTION"
msgstr "מייצר [thrive:compound type=\"glucose\"][/thrive:compound]. בהתאם לריכוז של [thrive:compound type=\"carbondioxide\"][/thrive:compound] ועוצמת ה[thrive:compound type=\"sunlight\"][/thrive:compound]."

msgid "CHUNK_CELL_CORPSE_PART"
msgstr ""

msgid "CHUNK_FOOD_SOURCE"
msgstr "{0} צריכה"

msgid "CILIA"
msgstr "ריס"

msgid "CILIA_DESCRIPTION"
msgstr "ריסונים דומים לשוטונים אבל במקום שהם מספקים דחף לכיוון מסוים הם עוזרים לתא להסתובב ולפנות."

msgid "CILIA_PROCESSES_DESCRIPTION"
msgstr "מגדיל את מהירות הסיבוב של תאים גדולים."

#, fuzzy
msgid "CITY_SHORT_STATISTICS"
msgstr "סטטיסטיקת האורגניזם"

msgid "CLEAN_UP_OLD_SAVES"
msgstr "נקה שמירות ישנות"

msgid "CLEAR_CACHE"
msgstr ""

msgid "CLOSE"
msgstr "סגור"

msgid "CLOSE_OPTIONS"
msgstr "לסגור אפשרויות?"

msgid "CLOSTRIDIAL_FERMENTATION"
msgstr ""

#, fuzzy
msgid "CLOUD_BENCHMARK"
msgstr "עורך המיקרובי"

msgid "CLOUD_RESOLUTION_DIVISOR"
msgstr "מחליק רזולוציית ענן:"

msgid "CLOUD_SIMULATION_MINIMUM_INTERVAL"
msgstr "מרווח מינימלי של הדמיית ענן:"

#, fuzzy
msgid "CLOUD_SIMULATION_MULTIPLIER"
msgstr "מכפיל עלות האוסמורגולציה"

msgid "COASTAL"
msgstr "חוף"

msgid "COLLISION_SHAPE"
msgstr "זמן ישויות עם צורות התנגשות"

msgid "COLOUR"
msgstr "צבע"

msgid "COLOURBLIND_CORRECTION"
msgstr "תיקון לעיוורון צבעים:"

msgid "COLOUR_PICKER_ADD_PRESET"
msgstr "הוסף את הצבע הנוכחי כקבוע"

msgid "COLOUR_PICKER_A_TOOLTIP"
msgstr "ערך האלפא בצבע הנתון"

msgid "COLOUR_PICKER_B_TOOLTIP"
msgstr "ערך הצבע הכחול בצבע הנתון"

msgid "COLOUR_PICKER_G_TOOLTIP"
msgstr "ערך הצבע הירוק בצבע הנתון"

msgid "COLOUR_PICKER_HSV_BUTTON_TOOLTIP"
msgstr ""
"שנה HSV (גוון, רוויה וערך) למצב כבוי או דלוק.\n"
"לא ניתן להדליק מצב \"טרי\"."

msgid "COLOUR_PICKER_H_TOOLTIP"
msgstr "ערך הגוון, חלק מהצבע"

msgid "COLOUR_PICKER_PICK_COLOUR"
msgstr "בחר צבע מחלון המשחק"

msgid "COLOUR_PICKER_PRESET_TOOLTIP"
msgstr ""
"צבע: {0}\n"
"עכבר שמאלי: להשתמש בקבוע זה\n"
"עכבר ימני: מחק קבוע זה"

msgid "COLOUR_PICKER_RAW_BUTTON_TOOLTIP"
msgstr ""
"חלף מצב \"טרי\" כבוי או דלוק.\n"
"במצב \"טרי\" אתה יכול לעשות את R,G,B\n"
"ערך הצבע יכול ללכת מעל 1.0.\n"
"לא ניתן להדליק את מצב HSV."

msgid "COLOUR_PICKER_R_TOOLTIP"
msgstr "ערך הצבע האדום בצבע הנתון"

msgid "COLOUR_PICKER_S_TOOLTIP"
msgstr "ערך הרוויה, הכמות צבע האפור בצבע מסוים"

msgid "COLOUR_PICKER_V_TOOLTIP"
msgstr "ערך הבהירות, עוצמת הצבע"

#, fuzzy
msgid "COMMON_ABILITIES"
msgstr "יכולות"

msgid "COMMON_EDITING_AND_STRATEGY"
msgstr ""

msgid "COMMUNITY_FORUM"
msgstr "פורום קהילתי"

msgid "COMMUNITY_FORUM_BUTTON_TOOLTIP"
msgstr "הצטרף לקהילת Thrive בפורום הקהילתי שלנו"

msgid "COMMUNITY_WIKI"
msgstr "ויקי קהילתי"

msgid "COMMUNITY_WIKI_BUTTON_TOOLTIP"
msgstr "ראו את ויקי הקהילתי שלנו"

msgid "COMPILED_AT_COLON"
msgstr "נבנה ב:"

#, fuzzy
msgid "COMPLETE_ACTION"
msgstr "נבנה ב:"

msgid "COMPOUNDS"
msgstr "תרכובות"

#, fuzzy
msgid "COMPOUNDS_AT_EQUILIBRIUM"
msgstr "תרכובת לחפש:"

#, fuzzy
msgid "COMPOUNDS_AT_MAX_SPEED"
msgstr "תרכובת לחפש:"

msgid "COMPOUNDS_BUTTON_MICROBE_TOOLTIP"
msgstr "הראה/החבא תרכובות"

msgid "COMPOUNDS_COLON"
msgstr "תרכובות:"

#, fuzzy
msgid "COMPOUND_BALANCE_FILL_TIME"
msgstr "מאזן תרכובות"

#, fuzzy
msgid "COMPOUND_BALANCE_FILL_TIME_TOO_LONG"
msgstr "מאזן תרכובות"

#, fuzzy
msgid "COMPOUND_BALANCE_MODE_TOOLTIP"
msgstr "הראה/החבא תרכובות"

msgid "COMPOUND_BALANCE_TITLE"
msgstr "מאזן תרכובות"

#, fuzzy
msgid "COMPOUND_BALANCE_TOOLTIP"
msgstr "הראה/החבא תרכובות"

msgid "COMPOUND_CLOUDS"
msgstr "ענני תרכובות"

#, fuzzy
msgid "COMPOUND_CLOUD_BENCHMARK"
msgstr "ריכוז ענני תרכובת"

msgid "COMPOUND_CLOUD_DENSITY"
msgstr "ריכוז ענני תרכובת"

msgid "COMPOUND_CLOUD_DENSITY_EXPLANATION"
msgstr "(ריכוז הענני התרכובות בסביבה)"

msgid "COMPOUND_CONCENTRATIONS_DECREASED"
msgstr "ריכוזי ה{0} ירדו ב{1}"

msgid "COMPOUND_FOOD_SOURCE"
msgstr "{0} צריכה"

#, fuzzy
msgid "COMPOUND_HANDLE_KEEP"
msgstr "מאזן תרכובות"

#, fuzzy
msgid "COMPOUND_HANDLE_SPLIT_SISTER"
msgstr "מאזן תרכובות"

#, fuzzy
msgid "COMPOUND_HANDLE_TOP_UP"
msgstr "הראה/החבא תרכובות"

#, fuzzy
msgid "COMPOUND_HANDLE_TOP_UP_ON_CHANGE"
msgstr "ריכוז ענני תרכובת"

#, fuzzy
msgid "COMPOUND_STORAGE_AMOUNT_DOES_NOT_LAST_NIGHT"
msgstr "מאזן תרכובות"

msgid "COMPOUND_STORAGE_NOT_ENOUGH_GENERATED_DURING_DAY"
msgstr ""

#, fuzzy
msgid "COMPOUND_STORAGE_NOT_ENOUGH_SPACE"
msgstr "{0} צריכה"

#, fuzzy
msgid "COMPOUND_STORAGE_STATS_TITLE"
msgstr "מאזן תרכובות"

#, fuzzy
msgid "COMPOUND_STORAGE_STATS_TOOLTIP"
msgstr "מאזן תרכובות"

msgid "COMPOUND_TO_FIND"
msgstr "תרכובת לחפש:"

msgid "CONCEPT_ART"
msgstr "איור קונספט"

msgid "CONFIG"
msgstr "קובץ תצורה"

msgid "CONFIRM_CAPITAL"
msgstr "אשר"

#, fuzzy
msgid "CONFIRM_DELETE"
msgstr "אשר יציאה"

msgid "CONFIRM_EXIT"
msgstr "אשר יציאה"

msgid "CONFIRM_FOSSILISATION_OVERWRITE"
msgstr ""

#, fuzzy
msgid "CONFIRM_MOVE_TO_ASCENSION_STAGE"
msgstr "(המהירות המוטציות שנוצרים במיני AI )"

#, fuzzy
msgid "CONFIRM_MOVE_TO_ASCENSION_STAGE_EXPLANATION"
msgstr "(המהירות המוטציות שנוצרים במיני AI )"

msgid "CONFIRM_MOVE_TO_INDUSTRIAL_STAGE"
msgstr ""

#, fuzzy
msgid "CONFIRM_MOVE_TO_INDUSTRIAL_STAGE_EXPLANATION"
msgstr "(המהירות המוטציות שנוצרים במיני AI )"

#, fuzzy
msgid "CONFIRM_MOVE_TO_SPACE_STAGE"
msgstr "(המהירות המוטציות שנוצרים במיני AI )"

#, fuzzy
msgid "CONFIRM_MOVE_TO_SPACE_STAGE_EXPLANATION"
msgstr "(המהירות המוטציות שנוצרים במיני AI )"

msgid "CONFIRM_NEW_GAME_BUTTON_TOOLTIP"
msgstr "הכנס למשחק בהגדרות אלו"

msgid "CONFIRM_NEW_GAME_BUTTON_TOOLTIP_DISABLED"
msgstr "חלק מההגדרות אינם חוקיות"

#, fuzzy
msgid "CONSTRUCTION_UNIT_NAME"
msgstr "טריטנופ (כחול - צהוב)"

msgid "CONTENT_UPLOADED_FROM"
msgstr "תוכן הWorkshop יעלו מהתיקייה: {0}"

#, fuzzy
msgid "CONTINUE"
msgstr "המשך לשגשג"

#, fuzzy
msgid "CONTINUE_AS_SPECIES"
msgstr "בחר מין"

msgid "CONTINUE_THRIVING"
msgstr "המשך לשגשג"

msgid "CONTINUE_TO_PROTOTYPES"
msgstr ""
"אתה הגעת לסוף של החלק ה\"מוכן\" של Thrive.\n"
"אם אתה רוצה, אתה יכול להמשיך לשלבי האבטיפוס המקדמים יותר הכוללים במשחק. הם יכולים להיות מאוד לא מוכנים, להשתמש בגרפיקה של מצייני מיקום ויכול בכללי להיות מאוד קשוח. אלה כלולים כחלק מהמשחק כדי להראות את הכיוון העתידי האפשרי של המשחק ואת החזון הכללי שלנו לגבי איך השלבים יתחברו.\n"
"\n"
"אתה לא תוכל לשמור, ברוב האבטיפוסים, אם אתה רוצה להמשיך או לחזור ברגע שתמשיך. אם אתה רוצה לחזור לשלב זה, בבקשה תשמור לפני שתתמשיך.\n"
"\n"
"אם אתה בחרת להמשיך, בבקשה תבין שזה שלב אבטיפוס ובבקשה על תתלונן על כמה זה לא מושלם."

msgid "CONTINUE_TO_PROTOTYPES_PROMPT"
msgstr "להמשיך לשלב האבטיפוס?"

#, fuzzy
msgid "CONTROLLER_ANY_DEVICE"
msgstr "שטחי מת של הבקר"

#, fuzzy
msgid "CONTROLLER_AXIS_L2"
msgstr "מצג ציר בקר :"

#, fuzzy
msgid "CONTROLLER_AXIS_LEFT_TRIGGER"
msgstr "מצג ציר בקר :"

#, fuzzy
msgid "CONTROLLER_AXIS_LEFT_X"
msgstr "מצג ציר בקר :"

#, fuzzy
msgid "CONTROLLER_AXIS_LEFT_Y"
msgstr "מצג ציר בקר :"

#, fuzzy
msgid "CONTROLLER_AXIS_NEGATIVE_DIRECTION"
msgstr "מצג ציר בקר :"

#, fuzzy
msgid "CONTROLLER_AXIS_POSITIVE_DIRECTION"
msgstr "רגישות הבקר"

#, fuzzy
msgid "CONTROLLER_AXIS_R2"
msgstr "מצג ציר בקר :"

#, fuzzy
msgid "CONTROLLER_AXIS_RIGHT_TRIGGER"
msgstr "מצג ציר בקר :"

#, fuzzy
msgid "CONTROLLER_AXIS_RIGHT_X"
msgstr "מצג ציר בקר :"

#, fuzzy
msgid "CONTROLLER_AXIS_RIGHT_Y"
msgstr "מצג ציר בקר :"

msgid "CONTROLLER_AXIS_VISUALIZERS"
msgstr "מצג ציר בקר :"

#, fuzzy
msgid "CONTROLLER_BUTTON_DPAD_DOWN"
msgstr "שטחי מת של הבקר"

#, fuzzy
msgid "CONTROLLER_BUTTON_DPAD_LEFT"
msgstr "שטחי מת של הבקר"

msgid "CONTROLLER_BUTTON_DPAD_RIGHT"
msgstr ""

#, fuzzy
msgid "CONTROLLER_BUTTON_DPAD_UP"
msgstr "שטחי מת של הבקר"

#, fuzzy
msgid "CONTROLLER_BUTTON_LEFT_SHOULDER"
msgstr "שטח מת:"

#, fuzzy
msgid "CONTROLLER_BUTTON_LEFT_STICK"
msgstr "שטחי מת של הבקר"

#, fuzzy
msgid "CONTROLLER_BUTTON_MISC1"
msgstr "שטחי מת של הבקר"

#, fuzzy
msgid "CONTROLLER_BUTTON_PADDLE1"
msgstr "שטחי מת של הבקר"

#, fuzzy
msgid "CONTROLLER_BUTTON_PADDLE2"
msgstr "שטחי מת של הבקר"

#, fuzzy
msgid "CONTROLLER_BUTTON_PADDLE3"
msgstr "שטחי מת של הבקר"

#, fuzzy
msgid "CONTROLLER_BUTTON_PADDLE4"
msgstr "שטחי מת של הבקר"

msgid "CONTROLLER_BUTTON_PS3_SELECT"
msgstr ""

#, fuzzy
msgid "CONTROLLER_BUTTON_PS3_START"
msgstr "רגישות הבקר"

#, fuzzy
msgid "CONTROLLER_BUTTON_PS_CIRCLE"
msgstr "שטח מת:"

#, fuzzy
msgid "CONTROLLER_BUTTON_PS_CROSS"
msgstr "שטח מת:"

#, fuzzy
msgid "CONTROLLER_BUTTON_PS_L1"
msgstr "שטחי מת של הבקר"

#, fuzzy
msgid "CONTROLLER_BUTTON_PS_L3"
msgstr "שטחי מת של הבקר"

#, fuzzy
msgid "CONTROLLER_BUTTON_PS_OPTIONS"
msgstr "שטח מת:"

#, fuzzy
msgid "CONTROLLER_BUTTON_PS_R1"
msgstr "שטחי מת של הבקר"

#, fuzzy
msgid "CONTROLLER_BUTTON_PS_R3"
msgstr "שטחי מת של הבקר"

#, fuzzy
msgid "CONTROLLER_BUTTON_PS_SHARE"
msgstr "שטחי מת של הבקר"

msgid "CONTROLLER_BUTTON_PS_SONY_BUTTON"
msgstr ""

#, fuzzy
msgid "CONTROLLER_BUTTON_PS_SQUARE"
msgstr "מצג ציר בקר :"

#, fuzzy
msgid "CONTROLLER_BUTTON_PS_TRIANGLE"
msgstr "מצג ציר בקר :"

#, fuzzy
msgid "CONTROLLER_BUTTON_RIGHT_SHOULDER"
msgstr "מצג ציר בקר :"

msgid "CONTROLLER_BUTTON_RIGHT_STICK"
msgstr ""

msgid "CONTROLLER_BUTTON_TOUCH_PAD"
msgstr ""

#, fuzzy
msgid "CONTROLLER_BUTTON_UNKNOWN"
msgstr "שטח מת:"

#, fuzzy
msgid "CONTROLLER_BUTTON_XBOX_A"
msgstr "שטח מת:"

#, fuzzy
msgid "CONTROLLER_BUTTON_XBOX_B"
msgstr "שטח מת:"

msgid "CONTROLLER_BUTTON_XBOX_BACK"
msgstr ""

msgid "CONTROLLER_BUTTON_XBOX_GUIDE"
msgstr ""

#, fuzzy
msgid "CONTROLLER_BUTTON_XBOX_START"
msgstr "רגישות הבקר"

#, fuzzy
msgid "CONTROLLER_BUTTON_XBOX_X"
msgstr "שטח מת:"

#, fuzzy
msgid "CONTROLLER_BUTTON_XBOX_Y"
msgstr "שטח מת:"

msgid "CONTROLLER_DEADZONES"
msgstr "שטחי מת של הבקר"

msgid "CONTROLLER_DEADZONE_CALIBRATION_EXPLANATION"
msgstr ""
"כלי זה מאפשר להגדיר את שטחים מתים של ציר הבקר. גדול שטח המת קובעים כמה צריך להזיז את מקל השליטה (או כפתור אנלוגי) לפני שתנועה זו מזוהה כקלט.\n"
"לפני התחלת הכיול אנא הזיזו את כל מקלות הבקר ושחררו אותם, וגם לחצו ושחררו את כל הלחצנים האנלוגיים (למשל טריגרים) בבקר שלכם."

msgid "CONTROLLER_DEADZONE_COLON"
msgstr "שטח מת:"

msgid "CONTROLLER_PROMPT_TYPE_SETTING"
msgstr ""

msgid "CONTROLLER_SENSITIVITY"
msgstr "רגישות הבקר"

#, fuzzy
msgid "CONTROLLER_UNKNOWN_AXIS"
msgstr "שטחי מת של הבקר"

msgid "COPY_ERROR_TO_CLIPBOARD"
msgstr "מעתיק שגיאה ללוח העתקה"

#, fuzzy
msgid "COPY_RESULTS"
msgstr "תוצאות מפתח אוטומטי:"

msgid "CORRECTION_PROTANOPE"
msgstr "פרוטנופ (אדום-ירוק)"

msgid "CORRECTION_TRITANOPE"
msgstr "טריטנופ (כחול - צהוב)"

#, fuzzy
msgid "CPU_THREADS"
msgstr "נושאים:"

msgid "CRAFTING_CLEAR_INPUTS"
msgstr ""

msgid "CRAFTING_ERROR_INTERNAL_CONSUME_PROBLEM"
msgstr ""

#, fuzzy
msgid "CRAFTING_ERROR_TAKING_ITEMS"
msgstr "בקנה מידה הפוך"

msgid "CRAFTING_FILTER_INPUTS"
msgstr ""

#, fuzzy
msgid "CRAFTING_KNOWN_ITEMS"
msgstr "בקנה מידה הפוך"

#, fuzzy
msgid "CRAFTING_NOT_ENOUGH_MATERIAL"
msgstr "בקנה מידה הפוך"

msgid "CRAFTING_NO_RECIPE_SELECTED"
msgstr ""

msgid "CRAFTING_NO_ROOM_TO_TAKE_CRAFTING_RESULTS"
msgstr ""

#, fuzzy
msgid "CRAFTING_RECIPE_DISPLAY"
msgstr "תוצאות מפתח אוטומטי:"

msgid "CRAFTING_RECIPE_HAND_AXE"
msgstr ""

#, fuzzy
msgid "CRAFTING_RESULTS"
msgstr "תוצאות מפתח אוטומטי:"

msgid "CRAFTING_SELECT_RECIPE_OR_ITEMS_TO_FILTER"
msgstr ""

msgid "CRAFTING_TAKE_ALL"
msgstr ""

#, fuzzy
msgid "CRAFTING_TITLE"
msgstr "חסרה כותרת"

msgid "CREATE"
msgstr "ליצור"

msgid "CREATED_AT"
msgstr "נוצר ב:"

msgid "CREATED_ON_PLATFORM"
msgstr "נוצר בפלטפורמה:"

msgid "CREATE_A_NEW_MICROBE"
msgstr "צור מיקרוב חדש"

msgid "CREATE_NEW"
msgstr "יוצר חדש"

msgid "CREATE_NEW_CELL_TYPE"
msgstr "יצירת סוג תא חדש"

msgid "CREATE_NEW_CELL_TYPE_DESCRIPTION"
msgstr "אתה יכול ליצור סוגי תא על ידי שיכפול קיימים ולתת להם שם חדש. ניתן לשנות סוגי תא בשביל להתמחותם לתפקידי שונים. בעת שינוי סוג התא כל אלו שממוקמים מאותו סוג גם יעודכנו."

msgid "CREATE_NEW_MOD"
msgstr "יצירת מוד חדש"

msgid "CREATE_NEW_SAVE"
msgstr "יוצר שמירה חדשה"

msgid "CREATE_NEW_TISSUE_TYPE"
msgstr "יצירת סוג רקמה חדשה"

msgid "CREATE_NEW_TISSUE_TYPE_DESCRIPTION"
msgstr "אתה יכול ליצור סוגי רקמות חדשות על ידי שיכפול קיימים ולתת להם שם חדש. ניתן לשנות סוגי רקמה עם העורך התאי בשביל להתאים אותם לתפקידים שונים."

msgid "CREATING_DOT_DOT_DOT"
msgstr "יוצר..."

msgid "CREATING_OBJECTS_FROM_SAVE"
msgstr "יוצר אובייקטים משמירה"

msgid "CREDITS"
msgstr "קרדיט"

msgid "CTRL"
msgstr "CTRL"

#, fuzzy
msgid "CURRENT_CACHE_SIZE"
msgstr "הצג שמות כפתורי בחירת חלקים"

#, fuzzy
msgid "CURRENT_CACHE_SIZE_TOOLTIP"
msgstr "הפרש ריר"

msgid "CURRENT_DEVELOPERS"
msgstr "מפתחים נוכחים"

msgid "CURRENT_LOCATION_CAPITAL"
msgstr "מיקום נוכחי"

#, fuzzy
msgid "CURRENT_RESEARCH_NONE"
msgstr "הצג שמות כפתורי בחירת חלקים"

#, fuzzy
msgid "CURRENT_RESEARCH_PROGRESS"
msgstr "פתח את מסך העזרה"

#, fuzzy
msgid "CURRENT_WORLD"
msgstr "מפתחים נוכחים"

#, fuzzy
msgid "CURRENT_WORLD_STATISTICS"
msgstr "סטטיסטיקת האורגניזם"

msgid "CUSTOM_USERNAME"
msgstr "שם משתמש מותאם אישית:"

msgid "CYTOPLASM"
msgstr "ציטופלזמה"

msgid "CYTOPLASM_DESCRIPTION"
msgstr "הקרביים הדביקים של התא. הציטופלזמה היא התערובת בסיסית של יונים, חלבונים ותרכובות אחרות המומסים במים הממלאים את פנים התא. אחד התפקידים שהוא מבצע הוא [b]גליקליזה[/b], המרת ה[thrive:compound type=\"glucose\"][/thrive:compound] ל[thrive:compound type=\"atp\"][/thrive:compound]. לתאים שחסרים האברונים למטבוליזם מתקדמת יותר, מסתמכים על תהליך התסיסה ליצור אנרגיה. הוא גם משומש לאחסון מולקולות בתא ולגדילתו."

msgid "CYTOPLASM_GLYCOLYSIS"
msgstr "גליקוליזה של הציטופלזמה"

msgid "CYTOPLASM_PROCESSES_DESCRIPTION"
msgstr "הופך [thrive:compound type=\"glucose\"][/thrive:compound] ל[thrive:compound type=\"atp\"][/thrive:compound]."

#, fuzzy
msgid "CYTOTOXIN_SYNTHESIS"
msgstr "סינתזת \"אוקסיטוקסי\""

#, fuzzy
msgid "DAMAGE_SOURCE_RADIATION"
msgstr "(העלות של אברונים, ממברנה וחפצים אחרים בעורך)"

msgid "DAY_LENGTH"
msgstr ""

#, fuzzy
msgid "DAY_LENGTH_EXPLANATION"
msgstr "(באקראי מייצר סודות במשחק)"

msgid "DAY_NIGHT_CYCLE_ENABLED"
msgstr ""

#, fuzzy
msgid "DAY_NIGHT_CYCLE_ENABLED_EXPLANATION_2"
msgstr "(מתחיל עם ענן גלוקוז חופשי קרוב בכל דור)"

msgid "DEADZONE_CALIBRATION_FINISHED"
msgstr "כיול שטח מת הסתיים, השטח המת החדש מוצגים מתחת במציגי ערכי הציר."

msgid "DEADZONE_CALIBRATION_INPROGRESS"
msgstr "כיול שטח מת מתבצע. אנא אל תגע בשום כפתור או במקלות הבקר והמתן מספר שניות."

msgid "DEADZONE_CALIBRATION_IS_RESET"
msgstr "כיול שטח מת אותחל מחדש"

msgid "DEADZONE_CONFIGURATION"
msgstr "תצורת שטח מת"

msgid "DEATH"
msgstr "מוות"

msgid "DEBUG_COORDINATES"
msgstr ""

msgid "DEBUG_DRAW_NOT_AVAILABLE"
msgstr ""

#, fuzzy
msgid "DEBUG_HEAT_AT_CURSOR"
msgstr "בסמן העכבר:"

msgid "DEBUG_PANEL"
msgstr "חלונית דיבאג"

msgid "DECEMBER"
msgstr "דצמבר"

#, fuzzy
msgid "DECREASE_ITEM_SIZE"
msgstr "הפרש ריר"

msgid "DEFAULT_AUDIO_OUTPUT_DEVICE"
msgstr "פלט ברירת מחדל"

msgid "DELETE"
msgstr "מחק"

msgid "DELETE_ALL_OLD_SAVE_WARNING_2"
msgstr ""
"מחיקת כל השמירות האוטומטיות והמהירות הישנות היינו בלתי הפיך, האם אתה בטוח שאתה רוצה למחוק את?:\n"
" - {0} שמירות אוטומטיות\n"
" - {1} שמירות מהירות\n"
" -{2} שמירות מגובות"

#, fuzzy
msgid "DELETE_FOSSIL_CONFIRMATION"
msgstr "מחיקת שמירה זו היינו פעולה בלתי הפיכה, האם אתה בטוח שאתה רוצה למחוק אתה לצמיתות?"

msgid "DELETE_OLD_SAVES_PROMPT"
msgstr "למחוק שמירות ישנות?"

msgid "DELETE_ORGANELLE"
msgstr "הסר אברון"

msgid "DELETE_SAVE_CONFIRMATION"
msgstr "מחיקת שמירה זו היינו פעולה בלתי הפיכה, האם אתה בטוח שאתה רוצה למחוק אתה לצמיתות?"

msgid "DELETE_SELECTED"
msgstr "מחק נבחרים"

msgid "DELETE_SELECTED_SAVES_PROMPT"
msgstr "למחוק שמירות שנבחרו?"

msgid "DELETE_SELECTED_SAVE_WARNING"
msgstr "מחיקת שמירות שנבחרו היינו פעולה בלתי הפיכה, האם אתה בטוח שאתה רוצה למחוק את {0} לצמיתות ?"

msgid "DELETE_THIS_SAVE_PROMPT"
msgstr "למחוק שמירה זו?"

#, fuzzy
msgid "DESCEND_BUTTON"
msgstr "מחיקת שמירה זו היינו פעולה בלתי הפיכה, האם אתה בטוח שאתה רוצה למחוק אתה לצמיתות?"

#, fuzzy
msgid "DESCEND_CONFIRMATION"
msgstr "מחיקת שמירה זו היינו פעולה בלתי הפיכה, האם אתה בטוח שאתה רוצה למחוק אתה לצמיתות?"

#, fuzzy
msgid "DESCEND_CONFIRMATION_EXPLANATION"
msgstr ""
"מיקרובים אגרסיבים ירדפו אחרי הטרפם למרחקים\n"
"והם לרוב נוטים להילחם בטורפים כשהם מותקפים.\n"
"מיקרובים שלווים לא יתקפו אחרים למרחקים\n"
"ופחות נוטים להשתמש ברעלנים כנגד טורפים."

msgid "DESCRIPTION"
msgstr "תיאור:"

msgid "DESCRIPTION_COLON"
msgstr "תיאור:"

msgid "DESCRIPTION_TOO_LONG"
msgstr "התיאור ארוך מידי"

msgid "DESPAWN_ENTITIES"
msgstr "הסר כל הישויות"

msgid "DETECTED_CPU_COUNT"
msgstr "זוהה ספירת מעבד:"

msgid "DEVBUILD_VERSION_INFO"
msgstr ""
"בניית תוכנה: {0}\n"
"בסניף {1} ב{2}\n"
"{3}"

msgid "DEVELOPERS"
msgstr "מפתחים"

msgid "DEVELOPMENT_FORUM"
msgstr "פורום מפתחים"

msgid "DEVELOPMENT_FORUM_BUTTON_TOOLTIP"
msgstr "ראו עדכוני פיתוח בפורום המפתחים שלנו"

msgid "DEVELOPMENT_SUPPORTED_BY"
msgstr "פיתוח נתמך על ידי Revolutionary Games Studio"

msgid "DEVELOPMENT_WIKI"
msgstr "ויקי מפתחים"

msgid "DEVELOPMENT_WIKI_BUTTON_TOOLTIP"
msgstr "בקרו בויקי מפתחים שלנו"

msgid "DEVOURED"
msgstr "טרף"

msgid "DEV_BUILD_PATRONS"
msgstr "תומכי בניית תוכנה"

msgid "DIFFICULTY"
msgstr "קושי"

#, fuzzy
msgid "DIFFICULTY_DETAILS_STRING"
msgstr "קושי מוגדר מראש"

msgid "DIFFICULTY_PRESET"
msgstr "קושי מוגדר מראש"

msgid "DIFFICULTY_PRESET_CUSTOM"
msgstr "מותאם אישית"

msgid "DIFFICULTY_PRESET_EASY"
msgstr "קל"

msgid "DIFFICULTY_PRESET_HARD"
msgstr "קשה"

msgid "DIFFICULTY_PRESET_NORMAL"
msgstr "רגיל"

msgid "DIGESTION_EFFICIENCY"
msgstr "יעילות עיכול"

msgid "DIGESTION_EFFICIENCY_COLON"
msgstr "יעילות עיכול:"

msgid "DIGESTION_SPEED"
msgstr "מהירות עיכול"

msgid "DIGESTION_SPEED_COLON"
msgstr "מהירות עיכול:"

msgid "DIGESTION_SPEED_VALUE"
msgstr "{0} לשנייה"

msgid "DISABLED"
msgstr "כבוי"

msgid "DISABLE_ALL"
msgstr "השבת הכל"

msgid "DISCARD_AND_CONTINUE"
msgstr "מחק והמשך"

msgid "DISCARD_CHANGES"
msgstr "בטל שינויים"

#, fuzzy
msgid "DISCARD_MIGRATION"
msgstr "מחק והמשך"

msgid "DISCONNECTED_CELLS"
msgstr "תאים מנותקים"

msgid "DISCONNECTED_CELLS_TEXT"
msgstr ""
"ישנם תאים שאינם מחוברים לשאר.\n"
"בבקשה חבר את כל התאים אחד עם השני או בטל את הפעולה."

msgid "DISCONNECTED_METABALLS"
msgstr "כדורי-בשר מנותקים"

msgid "DISCONNECTED_METABALLS_TEXT"
msgstr ""
"ישנם כדורי-בשר מונחים, שאינם מחוברים לשאר.\n"
"בבקשה חבר את כל כדורי-בשר אחד עם השני על מנת להמשיך."

msgid "DISCONNECTED_ORGANELLES"
msgstr "אברונים מנותקים"

msgid "DISCONNECTED_ORGANELLES_TEXT"
msgstr ""
"ישנם אברונים שאינם מחוברים לשאר.\n"
"בבקשה חבר את כל האברונים אחד עם השני או בטל את הפעולה."

msgid "DISCORD_TOOLTIP"
msgstr "היצטרפו לשרת הדיסטורט הקהילתי שלנו"

#, fuzzy
msgid "DISK_CACHE_TOOLTIP"
msgstr "ראו את דף Itch.io שלנו"

#, fuzzy
msgid "DISMISSED_POPUPS_COLON"
msgstr "מהירות עיכול:"

#, fuzzy
msgid "DISMISSED_POPUPS_EXPLANATION"
msgstr ""
"מיקרובים ממוקדים יחפשו אחר גושים או טרף למרחקים\n"
"ולרוב הוא ישאף לגושים.\n"
"מיקורבים מגיבים ישנו למטרה חדשה באופן כפוף יותר."

msgid "DISMISS_INFORMATION_PERMANENTLY"
msgstr ""

msgid "DISMISS_WARNING_PERMANENTLY"
msgstr ""

#, fuzzy
msgid "DISPLAY_3D_MENU_BACKGROUNDS"
msgstr "הצג חלקיקי רקע"

msgid "DISPLAY_ABILITIES_BAR"
msgstr "תצוגת רשימת יכולות"

#, fuzzy
msgid "DISPLAY_BACKGROUND_DISTORTION_EFFECT"
msgstr "הצג חלקיקי רקע"

msgid "DISPLAY_BACKGROUND_PARTICLES"
msgstr "הצג חלקיקי רקע"

#, fuzzy
msgid "DISPLAY_DRIVER_OPENGL"
msgstr "הצג שמות כפתורי בחירת חלקים"

#, fuzzy
msgid "DISPLAY_DRIVER_VULKAN"
msgstr "הצג שמות כפתורי בחירת חלקים"

#, fuzzy
msgid "DISPLAY_MODE"
msgstr "הצג שמות כפתורי בחירת חלקים"

msgid "DISPLAY_PART_NAMES"
msgstr "הצג שמות כפתורי בחירת חלקים"

msgid "DISSOLVED_COMPOUND_FOOD_SOURCE"
msgstr "פיזור אחיד של מקור מזון סביבתי של {0}"

msgid "DOES_NOT_USE_FEATURE"
msgstr "לא"

msgid "DONATIONS"
msgstr "תרומות"

msgid "DOT_DOT_DOT"
msgstr "..."

msgid "DOUBLE"
msgstr "כפול"

msgid "DOUBLE_CLICK_TO_VIEW_IN_FULLSCREEN"
msgstr "לחץ פעמיים בשביל להציג במסך מלא"

msgid "DOUBLE_MEMBRANE_DESCRIPTION"
msgstr "קרום עם שתי שכבות, יש לו הגנה טובה יותר מפני נזק ולוקח פחות אנרגיה על מנת שלא להתעוות. יחד עם זאת, זה מאט את התא במעט ומוריד את הקצב שבו הוא ספוג משאבים מהסביבה."

#, fuzzy
msgid "DOUBLE_SPEED_TOGGLE_TOOLTIP"
msgstr "הערך משומש ביצור העולם, ועל כך, שחייב להיות מספר שלם חיובי"

msgid "DRAG_TO_REORDER_ITEMS_WITH_MOUSE"
msgstr ""

msgid "DUMP_SCENE_TREE"
msgstr "נטוש SceneTree"

msgid "DUPLICATE_TYPE"
msgstr "שכפל סוג"

msgid "EASTEREGG_MESSAGE_1"
msgstr "עובדה משעשעת: הדידיניום והסנדלית הם דוגמה קלאסית של יחסי טורף - נטרף שנחקר במשך עשורים. אז האם אתה דידיניום או סנדלית? הטורף או הנטרף?"

msgid "EASTEREGG_MESSAGE_10"
msgstr "פיתולים!!"

msgid "EASTEREGG_MESSAGE_11"
msgstr "התכה את המתכה."

msgid "EASTEREGG_MESSAGE_12"
msgstr "אבל התאים הכחולים האלה."

msgid "EASTEREGG_MESSAGE_13"
msgstr "הנה טיפ: ביומות הן לא רק רקעים שונים, התרכובות בביומות שונות לעיתים נוצרים בקצב שונה."

msgid "EASTEREGG_MESSAGE_14"
msgstr "הנה טיפ: ככל שיש לך יותר שוטונים, כך אתה זז מהר יותר, ורוום ורוום!!, אבל זה גם עולה יותר ATP"

msgid "EASTEREGG_MESSAGE_15"
msgstr "הנה טיפ: אתה יכול \"לבלוע\" גושי ברזל או כל דבר אחר."

msgid "EASTEREGG_MESSAGE_16"
msgstr "הנה טיפ: תתכונן לפני שאתה מוסיף את הגרעין. הם יקרים! הן בעלות והן בתחזוקה."

msgid "EASTEREGG_MESSAGE_17"
msgstr "עובדה משעשעת: הידעת שיש יותר מ8000 מינים של ריסניות על כדור הארץ?"

msgid "EASTEREGG_MESSAGE_18"
msgstr "עובדה משעשעת: הסטנטור (Stentor) היא ריסנית היכולה למתוח את עצמה ולתפוס טרף במעין פה בצורת חצוצרה אשר שואב את הטרף פנימה על ידי יצירת זרמי מים עם הריסים."

msgid "EASTEREGG_MESSAGE_2"
msgstr "הנה טיפ: ניתן להשתמש ברעלנים בשביל להדוף רעלנים אחרים אם אתה מהיר מספיק."

msgid "EASTEREGG_MESSAGE_3"
msgstr "הנה טיפ: אוסמורגולציה עולה ATP 1 לשנייה על כל משושה שהתא שלך מכיל, ועל כל משושה ריק של ציטופלזמה מייצר ATP 5 לשנייה גם כן, כלומר שאם אתה מאבד ATP בגלל אוסמורגולציה, רק הוסף עוד משושי ציטופלזמה או הסר אברון כלשהו."

msgid "EASTEREGG_MESSAGE_4"
msgstr "עובדה משעשעת: במציאות, לפרוקריוטים יש משהו שנקרא ביוכומפרטמנט שמתנהג כמו אברון, שלמעשה הם נקראים אברונים פאותפולידריאליים."

msgid "EASTEREGG_MESSAGE_5"
msgstr "עובדה משעשעת: מטבולוזום הוא מה שנקרא אברון פאותפולידריאליים."

msgid "EASTEREGG_MESSAGE_6"
msgstr "הנה טיפ: לפעמים עדיף פשוט לברוח מתאים אחרים."

msgid "EASTEREGG_MESSAGE_7"
msgstr "הנה טיפ: אם תא בערך חצי מגודל שלך, זה מתי שאתה יכול לבלוע אתם."

msgid "EASTEREGG_MESSAGE_8"
msgstr "הנה טיפ: חיידקים יכולים להיות חזקים יותר ממה שהם נראים. הם אומנם נראים קטנים, אך חלקם יכולים להתחפר תוכך ולהורגך!"

msgid "EASTEREGG_MESSAGE_9"
msgstr "הנה טיפ: אתה יכול לצוד מינים אחרים עד כי הכחדה אם אתה לא זהיר מספיק. מינים אחרים מסוגלים לעשות זו גם."

msgid "EASTER_EGGS"
msgstr "לכלול ביצי פסחא"

msgid "EASTER_EGGS_EXPLANATION"
msgstr "(באקראי מייצר סודות במשחק)"

#, fuzzy
msgid "EASTER_EGG_BANANA_BIOME"
msgstr "(באקראי מייצר סודות במשחק)"

#, fuzzy
msgid "EDGE_PAN_SPEED"
msgstr "מהירות עיכול"

#, fuzzy
msgid "EDITING_TITLE"
msgstr "חסרה כותרת"

msgid "EDITOR"
msgstr "עורך"

#, fuzzy
msgid "EDITORS_AND_MUTATIONS_BUTTON"
msgstr "עבר מוטציה"

msgid "EDITOR_BUTTON_TOOLTIP"
msgstr "כנס לעורך ושנה את המין שלך"

#, fuzzy
msgid "EDITOR_TUTORIAL_EARLY_GOAL"
msgstr ""
"זה עורך המיקרובי או התא, איפה שאתה יכול להוסיף או להסיר אברונים מהמין שלך על ידי תשלום בנקודות מוטציה (נקמ\"ו).\n"
"\n"
"אתה גם יכול לשנות מאפיינים אחרים של המין שלך בלשוניות האחרות של הערוך.\n"
"\n"
"בשביל להמשיך, בחר אברון מהחלונית שמשמאל (ציטופלזמה היינו התחלה טובה). ואז לחץ לחיצה שמאלית ליד המשושה שמוצג במרכז במסך בשביל להוסיף את האברון למין שלך."

msgid "EDITOR_TUTORIAL_EDITOR_TEXT"
msgstr ""
"ברוך הבא לעורך המיקרובי.\n"
"\n"
"כאן אתה יכול לסקור את כל מה שקרה מתחילת המשחק או ממתי שפעם אחרונה בקרת בעורך, ולערוך שינויים למין שלך.\n"
"\n"
"בלשונית זו תוכל לראות בדוח איזה מינים קיימים, איפה וכמה יש. אתה גם יכול לראות איזה גורמים סביבתיים השתנו בחלק העליון של הדוח.\n"
"\n"
"בשביל לעבור ללשונית הבאה, לחץ על הבא שבפינה הימנית התחתונה."

#, fuzzy
msgid "EDITOR_TUTORIAL_MICROBE_EDITOR_NUCLEUS"
msgstr ""
"זהו עורך התא שבו אתה יכול לפתח את המין שלך על ידי תשלום בנקודות מוטציה (נקמ\"ו). על כל דור תמיד היה לך 100 נקמ\"ו לבזבז, כך שאין סיבה לשמור!.\n"
"\n"
"המשושה במרכז של המסך הוא התא שלך, שהוא מכיל יחידה של ציטופלזמה אחת.\n"
"\n"
"בשביל להמשיך, בחר חלק מהכרטיסייה השמאלית. לאחר מיכן לחץ על הלחצן השמאלי בתוך המשושה הרצוי בשביל להניח אותו. אתה יכול לסובב חלקים על ידי [thrive:input]e_rotate_left[/thrive:input] ו[thrive:input]e_rotate_right[/thrive:input]."

#, fuzzy
msgid "EFFECTIVE_VALUE"
msgstr "{0}%"

msgid "EIGHT_TIMES"
msgstr "8x"

#, fuzzy
msgid "EJECT_ENGULFED"
msgstr "לא יכול לבלוע"

#, fuzzy
msgid "EJECT_ENGULFED_TOOLTIP"
msgstr "לא יכול לבלוע"

#, fuzzy
msgid "EMITTERS_COUNT"
msgstr "שלב המיקרובי"

msgid "ENABLED_MODS"
msgstr "מודים מופעלים"

msgid "ENABLE_ALL_COMPATIBLE"
msgstr "הפעל את כל המודים התואמים"

msgid "ENABLE_EDITOR"
msgstr "הפעל את העורך"

msgid "ENABLE_GUI_LIGHT_EFFECTS"
msgstr "אפשר תצוגת אור בממשק משתמש"

msgid "ENDOSYMBIONT_ENGULFED_ALREADY_DONE"
msgstr ""

msgid "ENDOSYMBIONT_ENGULFED_PROGRESS"
msgstr ""

msgid "ENDOSYMBIONT_TYPE_ALREADY_PRESENT"
msgstr ""

#, fuzzy
msgid "ENDOSYMBIOSIS_AVAILABLE_ORGANELLES"
msgstr "שכפל אברונים"

msgid "ENDOSYMBIOSIS_BUTTON"
msgstr ""

#, fuzzy
msgid "ENDOSYMBIOSIS_CANCEL_TOOLTIP"
msgstr "שחרר הכל"

#, fuzzy
msgid "ENDOSYMBIOSIS_COMPLETE_TOOLTIP"
msgstr "הערך משומש ביצור העולם, ועל כך, שחייב להיות מספר שלם חיובי"

#, fuzzy
msgid "ENDOSYMBIOSIS_EXPLANATION"
msgstr ""
"מיקרובים אגרסיבים ירדפו אחרי הטרפם למרחקים\n"
"והם לרוב נוטים להילחם בטורפים כשהם מותקפים.\n"
"מיקרובים שלווים לא יתקפו אחרים למרחקים\n"
"ופחות נוטים להשתמש ברעלנים כנגד טורפים."

msgid "ENDOSYMBIOSIS_NOTHING_ENGULFED"
msgstr ""

#, fuzzy
msgid "ENDOSYMBIOSIS_NO_CANDIDATE_ORGANELLES"
msgstr "אברונים מנותקים"

#, fuzzy
msgid "ENDOSYMBIOSIS_PROGRESSING_EXPLANATION"
msgstr ""
"מיקרובים ממוקדים יחפשו אחר גושים או טרף למרחקים\n"
"ולרוב הוא ישאף לגושים.\n"
"מיקורבים מגיבים ישנו למטרה חדשה באופן כפוף יותר."

msgid "ENDOSYMBIOSIS_PROKARYOTIC_LIMIT_EXPLANATION"
msgstr ""

#, fuzzy
msgid "ENDOSYMBIOSIS_SINGLE_SPECIES_PROGRESS_DESCRIPTION"
msgstr "הופך [thrive:compound type=\"hydrogensulfide\"][/thrive:compound] ל[thrive:compound type=\"glucose\"][/thrive:compound]. בהתאם לריכוז של [thrive:compound type=\"carbondioxide\"][/thrive:compound]. בנוסף הופך [thrive:compound type=\"glucose\"][/thrive:compound] ל[thrive:compound type=\"atp\"][/thrive:compound]."

#, fuzzy
msgid "ENDOSYMBIOSIS_START_TOOLTIP"
msgstr "כנס לעורך ושנה את המין שלך"

#, fuzzy
msgid "ENDOSYMBIOSIS_TITLE"
msgstr "חסרה כותרת"

#, fuzzy
msgid "ENERGY_BALANCE_REQUIRED_COMPOUND_LINE"
msgstr "{0}: {1}- ATP"

msgid "ENERGY_BALANCE_TOOLTIP_CONSUMPTION"
msgstr "{0}: {1}- ATP"

msgid "ENERGY_BALANCE_TOOLTIP_PRODUCTION"
msgstr "{0}: {1}+ ATP"

#, fuzzy
msgid "ENERGY_BALANCE_TOOLTIP_PRODUCTION_WITH_REQUIREMENT"
msgstr "{0}: {1}+ ATP"

msgid "ENERGY_IN_PATCH_FOR"
msgstr "אנרגיה מ{0} ל{1}"

#, fuzzy
msgid "ENERGY_IN_PATCH_SHORT"
msgstr "אנרגיה מ{0} ל{1}"

msgid "ENERGY_SOURCES"
msgstr "מקורות אנרגיה:"

msgid "ENERGY_SUMMARY_LINE"
msgstr "סך האנרגיה שנאספה הוא {0} עם עלות בודדת של {1} וכתוצאה מכך אוכלוסייה בלתי מותאמת של {2}"

msgid "ENGULF_NO_ATP_DAMAGE_MESSAGE"
msgstr ""

msgid "ENTER_EXISTING_ID"
msgstr "הכנס ID קיים"

msgid "ENTER_EXISTING_WORKSHOP_ID"
msgstr "הכנס Workshop ID קיים"

msgid "ENTITY_LABEL"
msgstr "תווית ישות"

msgid "ENVIRONMENT"
msgstr "סביבה"

#, fuzzy
msgid "ENVIRONMENTAL_CONDITIONS_BUTTON"
msgstr "שימור גלוקוז סביבתי"

msgid "ENVIRONMENTAL_GLUCOSE_RETENTION"
msgstr "שימור גלוקוז סביבתי"

msgid "ENVIRONMENTAL_GLUCOSE_RETENTION_EXPLANATION"
msgstr "(כמות הגלוקוז שנשמר בסביבה בכל דור)"

msgid "ENVIRONMENT_BUTTON_MICROBE_TOOLTIP"
msgstr "הראה/החבא סביבה"

#, fuzzy
msgid "ENVIRONMENT_TOLERANCE"
msgstr "סביבה"

msgid "EPIPELAGIC"
msgstr "אפיפלגית"

msgid "EQUIPMENT_TYPE_AXE"
msgstr ""

msgid "ERROR"
msgstr "שגיאה"

msgid "ERROR_CREATING_FOLDER"
msgstr "תקלה ביצירת תיקייה בשביל המוד"

msgid "ERROR_CREATING_INFO_FILE"
msgstr "תקלה ביצירת מידע על המוד"

msgid "ERROR_FAILED_TO_SAVE_NEW_SETTINGS"
msgstr "שגיאה: נכשל הניסיון לשמור ההגדרות החדשות לקובץ התצורה."

#, fuzzy
msgid "ERROR_FETCHING_EXPLANATION"
msgstr "(באקראי מייצר סודות במשחק)"

#, fuzzy
msgid "ERROR_FETCHING_NEWS"
msgstr "תקלה ביצירת מידע על המוד"

msgid "ERROR_LOADING"
msgstr "טוען שגיאה"

msgid "ERROR_SAVING"
msgstr "שומר שגיאה"

#, fuzzy
msgid "ERROR_UPLOADING_EXCEPTION"
msgstr "טוען שגיאה"

msgid "ESCAPE"
msgstr "Esc"

msgid "ESCAPE_ENGULFING"
msgstr "בריחה מבליעה"

msgid "ESTUARY"
msgstr "שפך נהר"

#, fuzzy
msgid "EVENT_ERUPTION_TOOLTIP"
msgstr "זוהי מחויבת הקוד המדויקת שממנה הורכבה הגרסה הזו של Thrive"

msgid "EVOLUTIONARY_TREE"
msgstr "עץ אבולוציוני"

#, fuzzy
msgid "EVOLUTIONARY_TREE_BUILD_FAILED"
msgstr "עץ אבולוציוני"

msgid "EXACT_VERSION_COLON"
msgstr "גרסת Thrive מדויקת:"

msgid "EXACT_VERSION_TOOLTIP"
msgstr "זוהי מחויבת הקוד המדויקת שממנה הורכבה הגרסה הזו של Thrive"

msgid "EXCEPTION_HAPPENED_PROCESSING_SAVE"
msgstr "משהו חריג אירע במהלך עיבוד טעינת אובייקטים"

msgid "EXCEPTION_HAPPENED_WHILE_LOADING"
msgstr "חריג אירע בעת טעינת נתוני שמירה"

#, fuzzy
msgid "EXCLUSIVE_FULLSCREEN"
msgstr "מסך מלא"

#, fuzzy
msgid "EXISTING_BUILDINGS"
msgstr "הכנס ID קיים"

msgid "EXIT"
msgstr "יציאה"

#, fuzzy
msgid "EXIT_EDITOR"
msgstr "לך לכרטיסיית העורך הבאה"

#, fuzzy
msgid "EXIT_TO_LAUNCHER"
msgstr "מקש E"

msgid "EXPERIMENTAL_FEATURES"
msgstr ""

#, fuzzy
msgid "EXPERIMENTAL_FEATURES_EXPLANATION"
msgstr "(המהירות המוטציות שנוצרים במיני AI )"

#, fuzzy
msgid "EXPERIMENTAL_FEATURES_WARNING"
msgstr "(המהירות המוטציות שנוצרים במיני AI )"

msgid "EXPORT_ALL_WORLDS"
msgstr ""

#, fuzzy
msgid "EXPORT_ALL_WORLDS_TOOLTIP"
msgstr "היצטרפו לשרת הדיסטורט הקהילתי שלנו"

#, fuzzy
msgid "EXPORT_SUCCESS"
msgstr "טריפה של {0}"

msgid "EXTERNAL"
msgstr "חיצוניים"

msgid "EXTERNAL_EFFECTS"
msgstr "השפעות חיצוניות:"

msgid "EXTINCTION_BOX_TEXT"
msgstr "כמו 99% מכל המינים שחיו אי פעם, אתה נכחדת. אחרים יחליפו וישגשגו במקומך. אבל אתה תישכח, ניסוי כושל של האבולוציה."

msgid "EXTINCTION_CAPITAL"
msgstr "נכחד"

msgid "EXTINCT_FROM_PATCH"
msgstr "נכחד מהאזור"

msgid "EXTINCT_FROM_THE_PLANET"
msgstr "נכחד מהכוכב לכת"

msgid "EXTINCT_IN_PATCH"
msgstr "נכחד מהאזור"

msgid "EXTINCT_SPECIES"
msgstr "מינים נכחדים"

msgid "EXTRAS"
msgstr "תוספות"

msgid "EXTRA_OPTIONS"
msgstr "אפשרויות נוספות"

msgid "FACEBOOK_TOOLTIP"
msgstr "בקרו באתר הפייסבוק שלנו"

msgid "FAILED"
msgstr "נכשל"

#, fuzzy
msgid "FAILED_ONE_OR_MORE_SAVE_DELETION_DESCRIPTION"
msgstr "המוד המדהים שלי"

#, fuzzy
msgid "FAILED_SAVE_DELETION"
msgstr "שגיאה: נכשל הניסיון לשמור ההגדרות החדשות לקובץ התצורה."

#, fuzzy
msgid "FAILED_SAVE_DELETION_DESCRIPTION"
msgstr "שדרוג שמירה שצוינה נכשלה בעקבות השגיאה הבאה:"

msgid "FEARFUL"
msgstr "פחדן"

msgid "FEAR_EXPLANATION"
msgstr ""
"מיקרובים פחדנים יברחו למרחקים\n"
"והם נוטים לברוח מטורפים בכללי.\n"
"מיקרובים אמיצים לא יפחדו מטורפים לידם\n"
"והם נוטים לתקוף חזרה."

#, fuzzy
msgid "FEATURE_DISABLED"
msgstr "כבוי"

#, fuzzy
msgid "FEATURE_ENABLED"
msgstr "מקשי קודים מופעלים"

msgid "FEBRUARY"
msgstr "פברואר"

#, fuzzy
msgid "FEED_ITEM_CONTENT_PARSING_FAILED"
msgstr "אתחול ספריית Steam נכשל"

#, fuzzy
msgid "FEED_ITEM_MISSING_CONTENT"
msgstr ""
"זמן עיבוד: {0} שניות\n"
"זמן ממשי: {1} שניות\n"
"ישויות: {2} אחר: {3}\n"
"נוצרו: {4} נמחקו: {5}\n"
"צמתים בשימוש: {6}\n"
"זיכרון בשימוש: {7}\n"
"זכרון מעבד גרפי: {8}\n"
"אובייקטים עובדו: {9}\n"
"תאים צוירו: {10} 2D: {11}\n"
"פסגות שעובדו: {12}\n"
"שינויי חומרים: {13}\n"
"שינויי הצללה: {14}\n"
"צמתים מופרדים: {15}\n"
"וידאו שנעצר: {16} ms\n"
"סך הכול: {17}\n"
"זמן מעבד כולל:\n"
"{18}"

msgid "FEED_ITEM_PUBLISHED_AT"
msgstr ""

msgid "FEED_ITEM_TRUNCATED_NOTICE"
msgstr ""

#, fuzzy
msgid "FERROPLAST"
msgstr "תרמופלסט"

#, fuzzy
msgid "FERROPLAST_DESCRIPTION"
msgstr "התרמופלסט הוא אברון בעל קרום כפול המכיל פיגמנטים רגישים לחום הנערמים יחד בתוך שקי קרום האוקריוטי שלו. זהו פרוקריוט שהשתנה לצרכי המארח האיקוריוטי. הפיגמנטים בתרמופלסט מסוגלים להשתמש באנרגיה של בדלי החום בסביבה בכדי ליצור [thrive:compound type=\"atp\"][/thrive:compound] ממים בתהליך שנקרא [b]תרמוסינתזה[/b]. קצב ייצור ה[thrive:compound type=\"atp\"][/thrive:compound] שלו משתנה עם ריכוז ה[thrive:compound type=\"atp\"][/thrive:compound] וה[thrive:compound type=\"temperature\"][/thrive:compound]."

#, fuzzy
msgid "FERROPLAST_PROCESSES_DESCRIPTION"
msgstr "מייצר [thrive:compound type=\"glucose\"][/thrive:compound]. בהתאם לריכוזו של [thrive:compound type=\"carbondioxide\"][/thrive:compound] ושל הטמפרטורה."

msgid "FILTER_ITEMS_BY_CATEGORY_COLON"
msgstr "סננן לפי קטגוריה:"

msgid "FIND_CURRENT_PATCH"
msgstr "מצא את האזור הנוכחי"

msgid "FINISHED_DOT"
msgstr "נגמר."

msgid "FINISH_EDITING_AND_RETURN_TO_ENVIRONMENT"
msgstr "סיים עריכה וחזור לסביבה"

msgid "FINISH_ONE_GENERATION"
msgstr "סיים דור אחד"

msgid "FINISH_X_GENERATIONS"
msgstr "סיים {0} דורות"

msgid "FIRE_TOXIN"
msgstr "שחרר רעלנים"

#, fuzzy
msgid "FIRE_TOXIN_TOOLTIP"
msgstr "חלק מהאפשרויות היו מבוטלים לשינוי אם LAWK מופעל"

msgid "FLAGELLUM"
msgstr "שוטון"

msgid "FLAGELLUM_DESCRIPTION"
msgstr "השוטון (ברבים: שוטונים) הוא צרור סיבי חלבון דמוי שוט המשתרע מקרום התא אשר משתמש ב- ATP כדי לגלול ולהניע את התא לכיוון מסוים. מקומו של השוטון קובע את כיוונו שממנו מספק דחף לתנועת התא. כיוון הדחף מנוגד לכיוון שהשוטון פונה, למשל שוטון שמונח בכיוון השמאל של התא יספק דחף לימין."

#, fuzzy
msgid "FLAGELLUM_LENGTH_DESCRIPTION"
msgstr "השוטון (ברבים: שוטונים) הוא צרור סיבי חלבון דמוי שוט המשתרע מקרום התא אשר משתמש ב- ATP כדי לגלול ולהניע את התא לכיוון מסוים. מקומו של השוטון קובע את כיוונו שממנו מספק דחף לתנועת התא. כיוון הדחף מנוגד לכיוון שהשוטון פונה, למשל שוטון שמונח בכיוון השמאל של התא יספק דחף לימין."

msgid "FLAGELLUM_PROCESSES_DESCRIPTION"
msgstr "משתמש ב[thrive:compound type=\"atp\"][/thrive:compound] על מנת להגביר את מהירותו של התא."

#, fuzzy
msgid "FLEET_NAME_FROM_PLACE"
msgstr "נכחד מהכוכב"

#, fuzzy
msgid "FLEET_UNITS"
msgstr "{0} {1}"

#, fuzzy
msgid "FLOATING_CHUNKS_COLON"
msgstr "רוטציה:"

msgid "FLOATING_HAZARD"
msgstr "מפגע צף"

msgid "FLUID"
msgstr "גמיש"

msgid "FLUIDITY_RIGIDITY"
msgstr "נזילות / קשיחות"

msgid "FOCUSED"
msgstr "ממוקד"

msgid "FOCUS_EXPLANATION"
msgstr ""
"מיקרובים ממוקדים יחפשו אחר גושים או טרף למרחקים\n"
"ולרוב הוא ישאף לגושים.\n"
"מיקורבים מגיבים ישנו למטרה חדשה באופן כפוף יותר."

#, fuzzy
msgid "FOG_OF_WAR_DISABLED"
msgstr "כבוי"

#, fuzzy
msgid "FOG_OF_WAR_DISABLED_DESCRIPTION"
msgstr "שדרוג שמירה שצוינה נכשלה בעקבות השגיאה הבאה:"

msgid "FOG_OF_WAR_INTENSE"
msgstr ""

#, fuzzy
msgid "FOG_OF_WAR_INTENSE_DESCRIPTION"
msgstr "ניטרוגנאז הוא חלבון המסוגל להשתמש ב[thrive:compound type=\"nitrogen\"][/thrive:compound] גזי ובאנרגיה תאית בצורת [thrive:compound type=\"atp\"][/thrive:compound] בכדי לייצר [thrive:compound type=\"ammonia\"][/thrive:compound], מרכיב תזונתי מרכזי לתאים. זהו תהליך המכונה [b]קיבוע חנקן אנאירובי[/b]. מכיוון שהניטרוגנאז צף בציטופלזמה, הנוזל שמסביבו מבצע [b]גליקוליזה[/b] ברמה מסוימת."

msgid "FOG_OF_WAR_MODE"
msgstr ""

msgid "FOG_OF_WAR_REGULAR"
msgstr ""

#, fuzzy
msgid "FOG_OF_WAR_REGULAR_DESCRIPTION"
msgstr "דקור תאים אחרים בעזרתו."

msgid "FOOD_CHAIN"
msgstr "שרשרת המזון"

msgid "FOOD_SOURCE_ENERGY_INFO"
msgstr "{0} אנרגיה: {1} (כשירות: {2}) כמות אנרגיה זמינה: {3} (כשירות כללית: {4})"

msgid "FORGET_MOD_DETAILS"
msgstr "הסר מידע מקומי"

msgid "FORGET_MOD_DETAILS_TOOLTIP"
msgstr "הסר נתונים מקומיים לגבי פריט זה. שימושי אם הזנת ID שגוי או רוצה להעלות גרסה חדשה לפריט אחר."

msgid "FORM_ERROR_MESSAGE"
msgstr "שגיאה: {0}"

#, fuzzy
msgid "FOSSILISATION"
msgstr "אוכלוסיה:"

#, fuzzy
msgid "FOSSILISATION_EXPLANATION"
msgstr ""
"מיקרובים אגרסיבים ירדפו אחרי הטרפם למרחקים\n"
"והם לרוב נוטים להילחם בטורפים כשהם מותקפים.\n"
"מיקרובים שלווים לא יתקפו אחרים למרחקים\n"
"ופחות נוטים להשתמש ברעלנים כנגד טורפים."

#, fuzzy
msgid "FOSSILISATION_FAILED"
msgstr "אוכלוסיה:"

#, fuzzy
msgid "FOSSILISATION_FAILED_DESCRIPTION"
msgstr "שדרוג שמירה שצוינה נכשלה בעקבות השגיאה הבאה:"

msgid "FOSSILISATION_HINT"
msgstr ""

msgid "FOSSILISATION_HINT_ALREADY_FOSSILISED"
msgstr ""

#, fuzzy
msgid "FOSSILISE"
msgstr "נייח"

#, fuzzy
msgid "FOSSIL_DELETION_FAILED"
msgstr "יצירת מוד נכשלה"

#, fuzzy
msgid "FOSSIL_DELETION_FAILED_DESCRIPTION"
msgstr "שדרוג שמירה שצוינה נכשלה בעקבות השגיאה הבאה:"

msgid "FOUR_TIMES"
msgstr "4x"

msgid "FPS"
msgstr "פריימים לשנייה: {0}"

msgid "FPS_DISPLAY"
msgstr "תצוגת FPS"

msgid "FRAME_DURATION"
msgstr "דלתא: {0}"

msgid "FREEBUILDING"
msgstr "ארגז חול"

msgid "FREE_GLUCOSE_CLOUD"
msgstr "ענני גלוקוז חופשיים בזמן שיוצאים מהעורך"

msgid "FREE_GLUCOSE_CLOUD_EXPLANATION"
msgstr "(מתחיל עם ענן גלוקוז חופשי קרוב בכל דור)"

msgid "FULLSCREEN"
msgstr "מסך מלא"

msgid "FULL_MOD_INFO"
msgstr "מידע מלא על המוד"

msgid "GALLERY_VIEWER"
msgstr "מציג גלריה"

#, fuzzy
msgid "GAMEPLAY_BASICS_TITLE"
msgstr "צוות מעצבי משחק"

msgid "GAME_DESIGN_TEAM"
msgstr "צוות מעצבי משחק"

#, fuzzy
msgid "GAME_SYSTEMS_TITLE"
msgstr "צוות מעצבי משחק"

#, fuzzy
msgid "GATHERED_ENERGY_TOOLTIP"
msgstr "ראו את דף הפטריון שלנו"

msgid "GENERAL"
msgstr "כללי"

#, fuzzy
msgid "GENERAL_LOADING_TIP_1"
msgstr "לחץ על הכפתור \"בטל\" בעורך בשביל לתקן טעויות"

#, fuzzy
msgid "GENERAL_LOADING_TIP_2"
msgstr "לחץ על הכפתור \"בטל\" בעורך בשביל לתקן טעויות"

#, fuzzy
msgid "GENERAL_LOADING_TIP_3"
msgstr "לחץ על הכפתור \"בטל\" בעורך בשביל לתקן טעויות"

#, fuzzy
msgid "GENERAL_LOADING_TIP_4"
msgstr "לחץ על הכפתור \"בטל\" בעורך בשביל לתקן טעויות"

#, fuzzy
msgid "GENERAL_LOADING_TIP_5"
msgstr "לחץ על הכפתור \"בטל\" בעורך בשביל לתקן טעויות"

#, fuzzy
msgid "GENERAL_LOADING_TIP_6"
msgstr "לחץ על הכפתור \"בטל\" בעורך בשביל לתקן טעויות"

#, fuzzy
msgid "GENERAL_LOADING_TIP_7"
msgstr "לחץ על הכפתור \"בטל\" בעורך בשביל לתקן טעויות"

msgid "GENERATIONS"
msgstr "דורות"

msgid "GENERATION_COLON"
msgstr "דור:"

msgid "GITHUB_TOOLTIP"
msgstr "צפו בספריית GitHub שלנו"

msgid "GLES3"
msgstr "GLES3"

msgid "GLOBAL_INITIAL_LETTER"
msgstr "ג"

#, fuzzy
msgid "GLOBAL_POPULATION_COLON"
msgstr "כלל האוכלוסיה:"

msgid "GLOBAL_TIMELINE_SPECIES_MIGRATED_TO"
msgstr "חלק מאוכלוסיית [b][u]{0}[/u][/b] נדדה מ{1} ל{2}"

msgid "GLUCOSE"
msgstr "גלוקוז"

msgid "GLUCOSE_CONCENTRATIONS_DRASTICALLY_DROPPED"
msgstr "ריכוזי הגלוקוז ירדו בצורה דרסטית!"

msgid "GLYCOLYSIS"
msgstr "גליקוליזה"

msgid "GODMODE"
msgstr "מצב אלוהים"

#, fuzzy
msgid "GOD_TOOLS_TITLE"
msgstr "היצטרפו לשרת הדיסטורט הקהילתי שלנו"

msgid "GOOGLY_EYE_CELL"
msgstr "עיניי תא מרשרשות"

msgid "GOT_IT"
msgstr "הבנתי"

msgid "GPL_LICENSE_HEADING"
msgstr "להלן טקסט רישיון GPL:"

msgid "GPU_NAME"
msgstr "מעבד גרפי:"

msgid "GRAPHICS"
msgstr "גרפיקה"

msgid "GRAPHICS_TEAM"
msgstr "צוות גרפיקה"

#, fuzzy
msgid "GROWTH_ORDER"
msgstr "הגבל שימוש בתרכובות לצורך גידול"

msgid "GUI"
msgstr "ממשק משתמש"

msgid "GUI_LIGHT_EFFECTS_OPTION_DESCRIPTION"
msgstr ""
"אפשר את אפקט הבהוב אורות על ממשק משתמש (למשל הבהוב כפתור העורך)\n"
"\n"
"אם אתה נתקל בבאג בזמן שחלקים מהכפתור העורך נעלמים,\n"
"נסה להשבות את זה בשביל לראות אם הבעיה נעלמה."

#, fuzzy
msgid "GUI_TAB_NAVIGATION"
msgstr "{0} אלפים"

msgid "GUI_VOLUME"
msgstr "עוצמת ממשק עזרים"

msgid "HEALTH"
msgstr "חיים"

msgid "HEALTH_MODIFIER"
msgstr ""

#, fuzzy
msgid "HEAT_ACCUMULATION_BAR_TOOLTIP"
msgstr "מעלה אוטומטי את Harmony מהמפרק (לא דורש מחלקת מוד מסויימת)"

msgid "HELP"
msgstr "עזרה"

msgid "HELP_BUTTON_TOOLTIP"
msgstr "עזרה"

msgid "HIGHER_VALUES_INCREASE_PERFORMANCE"
msgstr "(ערכים גבוהים יותר מגדילים ביצועים)"

msgid "HIGHER_VALUES_WORSEN_PERFORMANCE"
msgstr "(ערכים גבוהים מדרדר ביצועים)"

msgid "HOLD_FOR_PAN_OR_ROTATE_MODE"
msgstr "החזק בשביל להחליף בין מצב גלילה לסיבוב"

#, fuzzy
msgid "HOLD_FOR_PAN_WITH_MOUSE"
msgstr "החזק בשביל להחליף בין מצב גלילה לסיבוב"

msgid "HOLD_PACK_COMMANDS_MENU"
msgstr "החזק כדי להציג את תפריט פקודות"

msgid "HOLD_TO_SHOW_CURSOR"
msgstr "החזק בשביל להראות את סמן העכבר"

msgid "HOLD_TO_SHOW_CURSOR_ADVICE_TEXT"
msgstr "החזק [thrive:input]g_free_cursor[/thrive:input] עבור סמן העכבר"

#, fuzzy
msgid "HOLD_TO_SKIP_CREDITS"
msgstr "החזק בשביל להראות את סמן העכבר"

#, fuzzy
msgid "HOME"
msgstr "מקש Home"

msgid "HORIZONTAL_COLON"
msgstr "אופקי:"

msgid "HORIZONTAL_WITH_AXIS_NAME_COLON"
msgstr "אופקי (ציר: {0})"

msgid "HP_COLON"
msgstr "חיים:"

msgid "HSV"
msgstr "HSV"

msgid "HUD_MESSAGE_MULTIPLE"
msgstr ""

#, fuzzy
msgid "HYDROGENASE"
msgstr "מימן גופרתי"

#, fuzzy
msgid "HYDROGENASE_DESCRIPTION"
msgstr "ניטרוגנאז הוא חלבון המסוגל להשתמש ב[thrive:compound type=\"nitrogen\"][/thrive:compound] גזי ובאנרגיה תאית בצורת [thrive:compound type=\"atp\"][/thrive:compound] בכדי לייצר [thrive:compound type=\"ammonia\"][/thrive:compound], מרכיב תזונתי מרכזי לתאים. זהו תהליך המכונה [b]קיבוע חנקן אנאירובי[/b]. מכיוון שהניטרוגנאז צף בציטופלזמה, הנוזל שמסביבו מבצע [b]גליקוליזה[/b] ברמה מסוימת."

#, fuzzy
msgid "HYDROGENASE_PROCESSES_DESCRIPTION"
msgstr "הופך [thrive:compound type=\"atp\"][/thrive:compound] ל[thrive:compound type=\"ammonia\"][/thrive:compound]. בהתאם לריכוזו של ה[thrive:compound type=\"nitrogen\"][/thrive:compound]."

msgid "HYDROGEN_SULFIDE"
msgstr "מימן גופרתי"

#, fuzzy
msgid "ICESHARD"
msgstr "רסיסי קרח"

msgid "ICESHELF"
msgstr "מדף קרח"

msgid "ICE_CHUNK_BIG"
msgstr ""

msgid "ICE_CHUNK_SMALL"
msgstr ""

msgid "ID_IS_NOT_A_NUMBER"
msgstr "מספר ID אינו חוקי"

msgid "ID_NUMBER"
msgstr "מספר ID"

#, fuzzy
msgid "IMAGE_FILE_TYPES"
msgstr "סוגי קרום"

msgid "INCLUDE_MULTICELLULAR_PROTOTYPE"
msgstr "לכלול את אבטיפוס של השלבים המתקדמים יותר"

msgid "INCLUDE_MULTICELLULAR_PROTOTYPE_EXPLANATION"
msgstr "(חלק מהאפשריות יכולים להיות לא זמינים כשאתה מגיע לשלבים הבאים)"

#, fuzzy
msgid "INCREASE_ITEM_SIZE"
msgstr "יוצר חדש"

#, fuzzy
msgid "INDICATOR_SPECIES_IS_NEW"
msgstr "מינים נכחדים"

#, fuzzy
msgid "INDICATOR_SPECIES_MUTATED"
msgstr "מאפשר למינים לא לפתח מוטציות (אם לא ניתן למצוא מוטציות טובות)"

msgid "INDUSTRIAL_STAGE"
msgstr ""

msgid "INFINITE_COMPOUNDS"
msgstr "תרכובות אינסופיות"

msgid "INFINITE_MP"
msgstr "אינסוף נקמ\"ו"

#, fuzzy
msgid "INFO_BOX_COST"
msgstr "אתה שגשגת!"

#, fuzzy
msgid "INFO_BOX_EDITORS"
msgstr "אתה שגשגת!"

msgid "INFO_BOX_ENZYMES"
msgstr ""

#, fuzzy
msgid "INFO_BOX_GAMEPLAY_TYPE"
msgstr "עלות אוסמורגולציה"

#, fuzzy
msgid "INFO_BOX_INTERNAL_NAME"
msgstr "שם (תיקייה) פנימי:"

msgid "INFO_BOX_MASS"
msgstr ""

#, fuzzy
msgid "INFO_BOX_NEXT_STAGE"
msgstr "אתה שגשגת!"

#, fuzzy
msgid "INFO_BOX_OSMOREGULATION_COST"
msgstr "עלות אוסמורגולציה"

#, fuzzy
msgid "INFO_BOX_PREVIOUS_STAGE"
msgstr "אין תהליכים"

#, fuzzy
msgid "INFO_BOX_PROCESSES"
msgstr "אין תהליכים"

#, fuzzy
msgid "INFO_BOX_REQUIRES_NUCLEUS"
msgstr "נדרש גרעין התא"

#, fuzzy
msgid "INFO_BOX_SIZE"
msgstr "אתה שגשגת!"

#, fuzzy
msgid "INFO_BOX_STORAGE"
msgstr "אתה שגשגת!"

#, fuzzy
msgid "INFO_BOX_UNIQUE"
msgstr "אתה שגשגת!"

msgid "INFO_BOX_UPGRADES"
msgstr ""

msgid "INGESTED_MATTER"
msgstr "חומר שנבלע"

#, fuzzy
msgid "INIT_NEW_WORLD_TOOLTIP"
msgstr "היצטרפו לשרת הדיסטורט הקהילתי שלנו"

msgid "INPUTS"
msgstr "קלטים"

#, fuzzy
msgid "INPUT_NAME_BUILD_STRUCTURE"
msgstr "סיים דור אחד"

#, fuzzy
msgid "INPUT_NAME_INTERACTION"
msgstr "סיים דור אחד"

#, fuzzy
msgid "INPUT_NAME_OPEN_INVENTORY"
msgstr "סיים דור אחד"

msgid "INSPECT"
msgstr "לבדוק"

#, fuzzy
msgid "INSPECTOR"
msgstr "לבדוק"

#, fuzzy
msgid "INSTAGRAM_TOOLTIP"
msgstr "ראו את הדף הSteam שלנו"

#, fuzzy
msgid "INTERACTION_ACTIVATE_ASCENSION"
msgstr "קצב מוטציות של AI"

#, fuzzy
msgid "INTERACTION_ACTIVATE_ASCENSION_MISSING_ENERGY"
msgstr "קצב מוטציות של AI"

#, fuzzy
msgid "INTERACTION_CONSTRUCT"
msgstr "קצב מוטציות של AI"

msgid "INTERACTION_CONSTRUCT_MISSING_DEPOSITED_MATERIALS"
msgstr ""

#, fuzzy
msgid "INTERACTION_CRAFT"
msgstr "קצב מוטציות של AI"

#, fuzzy
msgid "INTERACTION_DEPOSIT_RESOURCES"
msgstr "קצב מוטציות של AI"

msgid "INTERACTION_DEPOSIT_RESOURCES_NO_SUITABLE_RESOURCES"
msgstr ""

#, fuzzy
msgid "INTERACTION_DESTROY"
msgstr "קצב מוטציות של AI"

#, fuzzy
msgid "INTERACTION_FOUND_SETTLEMENT"
msgstr "קצב מוטציות של AI"

#, fuzzy
msgid "INTERACTION_HARVEST"
msgstr "קצב מוטציות של AI"

msgid "INTERACTION_HARVEST_CANNOT_MISSING_TOOL"
msgstr ""

msgid "INTERACTION_PICK_UP"
msgstr ""

msgid "INTERACTION_PICK_UP_CANNOT_FULL"
msgstr ""

msgid "INTERNALS"
msgstr "פנימיות"

msgid "INTERNAL_NAME_IN_USE"
msgstr "כבר קיים מוד בעל שם פנימי ספציפי זה"

msgid "INTERNAL_NAME_REQUIRED"
msgstr "נדרש שם פנימי"

msgid "INTERNAL_NAME_REQUIRES_CAPITAL"
msgstr "השם הפנימי צריך להתחיל באות גדולה"

msgid "INVALID_DATA_TO_PLOT"
msgstr "נתונים לא חוקיים להזימה"

msgid "INVALID_ICON_PATH"
msgstr "נתיב סמליל מוד לא חוקית"

msgid "INVALID_SAVE_NAME_POPUP"
msgstr "שם שמירה צריכה לא להכיל סימנים מיוחדים (<>:\"/\\|?*)"

msgid "INVALID_SPECIES_NAME_POPUP"
msgstr "שם המין חייב להתאים למערכת השמות הבינומית (סוג וכינוי)!"

msgid "INVALID_TAG"
msgstr "צוין תגית לא חוקית: \"{0}\""

msgid "INVALID_URL_FORMAT"
msgstr "פורמט של כתובת אתר אינו חוקי"

msgid "INVALID_URL_SCHEME"
msgstr "סכימת כתובת URL לא חוקית"

msgid "INVENTORY_ITEMS_ON_GROUND"
msgstr ""

#, fuzzy
msgid "INVENTORY_TITLE"
msgstr "\"{0}\" - {1}"

msgid "INVENTORY_TOGGLE_CRAFTING"
msgstr ""

msgid "INVENTORY_TOGGLE_GROUND"
msgstr ""

msgid "INVERTED"
msgstr "הפוך"

msgid "IN_PROTOTYPE"
msgstr ""
"אתה משחק באבטיפוס של השלב המאוחר יותר הכלול במשחק.\n"
"אלה עשויים להיות מאוד לא שלמים, להשתמש בגרפיקה של מציין מיקום, נוקשים מאוד בכללי,\n"
"ולא תמיד ניתן לשחק בו בצורה חלקה. כך ששמירה אינו אפשרי כרגע.\n"
"חלקים מהאבטיפוס ניתן לשמור באופן חלקי."

msgid "IRON"
msgstr "ברזל"

msgid "IRON_CHEMOLITHOAUTOTROPHY"
msgstr "כימוליתו-אוטוטרופי מברזל"

msgid "ITCH_TOOLTIP"
msgstr "ראו את דף Itch.io שלנו"

msgid "ITEM_AT_2D_COORDINATES"
msgstr ""

#, fuzzy
msgid "ITEM_NAME_SEPARATOR"
msgstr "סיים דור אחד"

msgid "JANUARY"
msgstr "ינואר"

msgid "JSON_DEBUG_MODE"
msgstr "מצב ניפוי JSON:"

msgid "JSON_DEBUG_MODE_ALWAYS"
msgstr "תמיד"

msgid "JSON_DEBUG_MODE_AUTO"
msgstr "באופן אוטומטי"

msgid "JSON_DEBUG_MODE_NEVER"
msgstr "לעולם לא"

msgid "JULY"
msgstr "יולי"

msgid "JUNE"
msgstr "יוני"

#, fuzzy
msgid "KEEP_CURRENT_SHORT"
msgstr "מפתחים נוכחים"

#, fuzzy
msgid "KEEP_CURRENT_TOLERANCE_FLEXIBILITY_TOOLTIP"
msgstr "ראו את דף הפטריון שלנו"

#, fuzzy
msgid "KEEP_MIGRATION"
msgstr "נשימה ארובית"

msgid "KEY_BACK"
msgstr "מקש חזור"

#, fuzzy
msgid "KEY_BACKTAB"
msgstr "מקש חזור"

msgid "KEY_BINDING_CHANGE_CONFLICT"
msgstr ""
"יש התנגשות עם {0}.\n"
"האם אתה רוצה להסיר את הקלט {1}?"

msgid "KEY_BRING_UP_KEYBOARD"
msgstr ""

msgid "KEY_CLEAR"
msgstr "מקש Clear"

msgid "KEY_DELETE"
msgstr "מקש Delete"

msgid "KEY_DOWN"
msgstr "מקש מטה"

msgid "KEY_END"
msgstr "מקש End"

msgid "KEY_ENTER"
msgstr "מקש Enter"

msgid "KEY_FAVORITES"
msgstr "מקש מועדפים"

msgid "KEY_FORWARD"
msgstr "מקש קדימה"

#, fuzzy
msgid "KEY_GLOBE"
msgstr "מקש Home"

msgid "KEY_HELP"
msgstr "מקש עזרה"

msgid "KEY_HOME"
msgstr "מקש Home"

msgid "KEY_HOMEPAGE"
msgstr "מקש דף הבית"

#, fuzzy
msgid "KEY_HYPER"
msgstr "מקש עזרה"

msgid "KEY_INSERT"
msgstr "מקש Insert"

#, fuzzy
msgid "KEY_JIS_EISU"
msgstr "מקש Insert"

#, fuzzy
msgid "KEY_JIS_KANA"
msgstr "מקש חכה"

msgid "KEY_LEFT"
msgstr "מקש שמאלה"

msgid "KEY_MENU"
msgstr "מקש Menu"

#, fuzzy
msgid "KEY_META"
msgstr "מקש Tab"

msgid "KEY_OPENURL"
msgstr "מקש פתח URL"

msgid "KEY_PAUSE"
msgstr "מקש Pause"

msgid "KEY_PRINT"
msgstr "מקש Print Screen"

msgid "KEY_REFRESH"
msgstr "מקש רענן"

msgid "KEY_RIGHT"
msgstr "מקש ימינה"

msgid "KEY_SEARCH"
msgstr "מקש חפש"

msgid "KEY_STANDBY"
msgstr "מקש חכה"

msgid "KEY_STOP"
msgstr "מקש עצור"

msgid "KEY_TAB"
msgstr "מקש Tab"

msgid "KEY_UP"
msgstr "מקש מעלה"

msgid "KILO_ABBREVIATION"
msgstr "{0} אלפים"

msgid "KP0"
msgstr "Num 0"

msgid "KP1"
msgstr "Num 1"

msgid "KP2"
msgstr "Num 2"

msgid "KP3"
msgstr "Num 3"

msgid "KP4"
msgstr "Num 4"

msgid "KP5"
msgstr "Num 5"

msgid "KP6"
msgstr "Num 6"

msgid "KP7"
msgstr "Num 7"

msgid "KP8"
msgstr "Num 8"

msgid "KP9"
msgstr "Num 9"

msgid "KPADD"
msgstr "Num +"

msgid "KPDIVIDE"
msgstr "Num /"

msgid "KPENTER"
msgstr "Num Enter"

msgid "KPMULTIPLY"
msgstr "Num *"

msgid "KPPERIOD"
msgstr "Num ."

msgid "KPSUBTRACT"
msgstr "Num -"

msgid "LANGUAGE"
msgstr "שפה:"

msgid "LANGUAGE_TRANSLATION_PROGRESS"
msgstr "שפה זו היינו {0}% הושלם"

msgid "LANGUAGE_TRANSLATION_PROGRESS_LOW"
msgstr "תרגום זה עדין בשלבי הכנה ({0}% הושלם)"

msgid "LANGUAGE_TRANSLATION_PROGRESS_REALLY_LOW"
msgstr "תרגום זה מאוד לא מוכן ({0}% מושלם), בבקשה תעזרו לנו עם זה!"

#, fuzzy
msgid "LARGE_SULFUR_CHUNK"
msgstr "גוש ברזל קטן"

msgid "LAST_ORGANELLE_DELETE_OPTION_DISABLED_TOOLTIP"
msgstr "לא ניתן להסיר את האברון האחרון"

msgid "LAUNCH0"
msgstr "מקש Launch 0"

msgid "LAUNCH1"
msgstr "מקש Launch 1"

msgid "LAUNCH2"
msgstr "מקש Launch 2"

msgid "LAUNCH3"
msgstr "מקש Launch 3"

msgid "LAUNCH4"
msgstr "מקש Launch 4"

msgid "LAUNCH5"
msgstr "מקש Launch 5"

msgid "LAUNCH6"
msgstr "מקש Launch 6"

msgid "LAUNCH7"
msgstr "מקש Launch 7"

msgid "LAUNCH8"
msgstr "מקש Launch 8"

msgid "LAUNCH9"
msgstr "מקש Launch 9"

msgid "LAUNCHA"
msgstr "מקש A"

msgid "LAUNCHB"
msgstr "מקש B"

msgid "LAUNCHC"
msgstr "מקש C"

msgid "LAUNCHD"
msgstr "מקש D"

msgid "LAUNCHE"
msgstr "מקש E"

msgid "LAUNCHF"
msgstr "מקש F"

msgid "LAUNCHMAIL"
msgstr "מקש דואר"

msgid "LAUNCHMEDIA"
msgstr "מקש מדיה"

msgid "LAWK_ONLY"
msgstr "רק LAWK"

msgid "LAWK_ONLY_EXPLANATION"
msgstr "(הגבל חלקים ויכולות רק לחיים כפי שאנחנו יודעים)"

msgid "LEAD_ARTIST"
msgstr "אומן מוביל"

msgid "LEAD_ARTISTS"
msgstr "אומנים מובילים"

msgid "LEAD_DEVELOPERS"
msgstr "מפתחים מובילים"

msgid "LEAD_GAME_DESIGNER"
msgstr "מעצב משחק מוביל"

msgid "LEAD_GAME_DESIGNERS"
msgstr "מעצבי משחק מובילים"

msgid "LEAD_OUTREACH_PEOPLE"
msgstr "מובילי הסברה"

msgid "LEAD_OUTREACH_PERSON"
msgstr "מוביל הסברה"

msgid "LEAD_PROGRAMMER"
msgstr "מתכנת מוביל"

msgid "LEAD_PROGRAMMERS"
msgstr "מתכנתים מובילים"

msgid "LEAD_PROJECT_MANAGER"
msgstr "מוביל מנהל פרויקט"

msgid "LEAD_PROJECT_MANAGERS"
msgstr "מנהלי פרויקטים מובילים"

msgid "LEAD_TESTER"
msgstr "בודק מוביל"

msgid "LEAD_TESTERS"
msgstr "בודקים מובילים"

msgid "LEAD_THEORIST"
msgstr "תיאורטיקן מוביל"

msgid "LEAD_THEORISTS"
msgstr "תיאורטיקנים מובילים"

msgid "LEFT_ARROW"
msgstr "←"

msgid "LEFT_MOUSE"
msgstr "לחצן עכבר השמאלי"

msgid "LICENSES"
msgstr "רישיונות"

msgid "LICENSES_COVERING_THRIVE"
msgstr "רישונות המכסים חלקים מThrive מוצגים כאן"

msgid "LIFE_ORIGIN"
msgstr "מקור החיים"

msgid "LIFE_ORIGIN_EXPLANATION"
msgstr "(מיקום התחלתי)"

msgid "LIFE_ORIGIN_PANSPERMIA"
msgstr "פנספרמיה (אקראי)"

msgid "LIFE_ORIGIN_POND"
msgstr "בריכה קטנה חמימה"

msgid "LIFE_ORIGIN_TOOLTIP"
msgstr "חלק מהאפשרויות היו מבוטלים לשינוי אם LAWK מופעל"

msgid "LIFE_ORIGIN_VENTS"
msgstr "נביעות הידרותרמיות"

msgid "LIGHT"
msgstr "אור"

msgid "LIGHT_LEVEL_AVERAGE"
msgstr ""

#, fuzzy
msgid "LIGHT_LEVEL_CURRENT"
msgstr "גלגל ימינה"

msgid "LIGHT_LEVEL_DAY"
msgstr ""

msgid "LIGHT_LEVEL_LABEL_AT_NOON"
msgstr ""

#, fuzzy
msgid "LIGHT_LEVEL_NIGHT"
msgstr "גלגל ימינה"

#, fuzzy
msgid "LIGHT_MAX"
msgstr "אור"

msgid "LIMIT_EXTREME"
msgstr "מפלצתי"

msgid "LIMIT_GROWTH_RATE"
msgstr "הגבל שימוש בתרכובות לצורך גידול"

msgid "LIMIT_GROWTH_RATE_EXPLANATION"
msgstr "(כאשר מופעל מגביל מהירות הצמיחה, ואם מושבת רק תרכובות הזמינות משפיעות על מהירות הצמיחה)"

msgid "LIMIT_HUGE"
msgstr "ענק"

msgid "LIMIT_LARGE"
msgstr "גדול"

msgid "LIMIT_NORMAL"
msgstr "רגיל"

msgid "LIMIT_SMALL"
msgstr "קטן"

msgid "LIMIT_TINY"
msgstr "זעיר"

msgid "LIMIT_VERY_LARGE"
msgstr "מאוד גדול"

msgid "LIMIT_VERY_SMALL"
msgstr "מאוד קטן"

msgid "LINE_COLOUR"
msgstr "צבע הקו:"

#, fuzzy
msgid "LINKS_TITLE"
msgstr "חסרה כותרת"

msgid "LIPASE"
msgstr "ליפאז"

msgid "LIPASE_DESCRIPTION"
msgstr "ליפאז מאפשרים לתא לפרק את רוב סוגי הממברנות. התא שלך כבר מייצר את האנזים הזה ללא הליזוזום, אבל על ידי בחירה בסוג זה מאפשר לך להגביר את יעילותו."

msgid "LOAD"
msgstr "טען"

msgid "LOADING"
msgstr "טוען"

msgid "LOADING_DOT_DOT_DOT"
msgstr "טוען..."

msgid "LOADING_GAME"
msgstr "טוען משחק"

#, fuzzy
msgid "LOADING_MACROSCOPIC_EDITOR"
msgstr "טוען עורך המיקרובי"

msgid "LOADING_MICROBE_EDITOR"
msgstr "טוען עורך המיקרובי"

msgid "LOADING_MULTICELLULAR_EDITOR"
msgstr "טוען עורך הרב-תאי"

msgid "LOAD_FINISHED"
msgstr "טעינה הסתיימה"

msgid "LOAD_GAME"
msgstr "טען שמירה"

msgid "LOAD_GAME_BUTTON_TOOLTIP"
msgstr "טען שמירות שנשמרו"

msgid "LOAD_INCOMPATIBLE_PROTOTYPE_WARNING"
msgstr ""
"השמירה שנבחרה לטעינה נעשתה באבטיפוס שבגרסת Thrive שונה.\n"
"בגלל זה השמירה לא יכלה לטעון ששמירות אבטיפוס לא ניתנות לעדכון.\n"
"תחזוק יכולות שמירה בשביל אבטיפוס עלול להיות נטל גדול שדברים ועבוד מחדש נעשה בתכופות מרבית ושכתוב שלהם יכולה להאט את פיתוח האבטיפוס בהרבה."

msgid "LOAD_INCOMPATIBLE_SAVE_PROMPT"
msgstr "לעלות שמירה לא תאומת זו?"

msgid "LOAD_INCOMPATIBLE_SAVE_WARNING"
msgstr ""
"השמירה שנבחרה לטעינה ידועה שלא מתאימה לגרסה זו של Thrive.\n"
"ואין שדרוג שמירה לשמירה זו.\n"
"בגלל שThrive עדין בשלבי פיתוח ראשונים, התאמה שמירות אינו בעדיפות גבוהה, ובשל כך ,אין שדרוג שמירה לכל הגרסאות."

msgid "LOAD_INVALID_SAVE_PROMPT"
msgstr "לטעון שמירה לא תקפה?"

msgid "LOAD_INVALID_SAVE_WARNING"
msgstr ""
"מידע משמירה זו אינו ניתנת לקריאה.\n"
"יתכן ששמירה זו משובשת או שהפורמט הקריאה אינו מובנת בגרסה זו של Thrive.\n"
"האם בכל זאת לנסות לטעון שמירה זו?"

msgid "LOCAL_INITIAL_LETTER"
msgstr "מ"

msgid "LOCK_DAY_NIGHT_CYCLE"
msgstr ""

#, fuzzy
msgid "LOW_MENU_PERFORMANCE"
msgstr "ביצועים"

#, fuzzy
msgid "LOW_MENU_PERFORMANCE_DESCRIPTION"
msgstr "מכיל אנזימי עיכול. ניתן לשנותם לסוגים שונים של אנזימים שהוא יכיל בו. רק סוג אחד של אנזים מסוגל להכיל בכל רגע נתון."

msgid "LOW_QUALITY_BACKGROUND_BLUR"
msgstr ""

msgid "LOW_QUALITY_BACKGROUND_BLUR_TOOLTIP"
msgstr ""

msgid "LYSOSOME"
msgstr "ליזוזום"

msgid "LYSOSOME_DESCRIPTION"
msgstr "הליזוזום הוא אברון קשור ממברנה שמכיל אנזימים הידרוליזטיים מסוגלים לפרק מולקולות אורגניות שונות. ליזוזומים מאפשרים לתא לעכל חומרים שנבלע דרך אנדוציטוזה ולפלוט או לפרק מוצרי פסולת בתהליך הנקרא [b]אוטופגיה[/b]."

msgid "LYSOSOME_PROCESSES_DESCRIPTION"
msgstr "מכיל אנזימי עיכול. ניתן לשנותם לסוגים שונים של אנזימים שהוא יכיל בו. רק סוג אחד של אנזים מסוגל להכיל בכל רגע נתון."

#, fuzzy
msgid "MACROLIDE_SYNTHESIS"
msgstr "ייצור ריר"

#, fuzzy
msgid "MACROSCOPIC"
msgstr "להפוך למקרוסקופי ({0}/{1})"

#, fuzzy
msgid "MACROSCOPIC_STAGE"
msgstr "שלב המיקרובי"

msgid "MANUALLY_SET_TIME"
msgstr ""

msgid "MAP"
msgstr "מפה"

msgid "MARCH"
msgstr "מרץ"

msgid "MARINE_SNOW"
msgstr "שלג ימי"

msgid "MASTER_VOLUME"
msgstr "עוצמה כללית"

#, fuzzy
msgid "MASTODON_TOOLTIP"
msgstr "ראו את דף הפטריון שלנו"

#, fuzzy
msgid "MAX_CACHE_SIZE_TOOLTIP"
msgstr "הפרש ריר"

msgid "MAX_FPS"
msgstr "מקסימום FPS:"

msgid "MAX_FPS_NO_LIMIT"
msgstr "ללא הגבלה"

#, fuzzy
msgid "MAX_SIZE_COLON"
msgstr "גודל:"

msgid "MAX_SPAWNED_ENTITIES"
msgstr "מספר מרבי של ישויות:"

msgid "MAX_VISIBLE_DATASET_WARNING"
msgstr "לא ניתן להציג יותר מ{0} נתונים!"

msgid "MAY"
msgstr "מאי"

#, fuzzy
msgid "MECHANICS_BUTTON"
msgstr "מחיקת שמירה זו היינו פעולה בלתי הפיכה, האם אתה בטוח שאתה רוצה למחוק אתה לצמיתות?"

msgid "MEDIANEXT"
msgstr "מקש Media Next"

msgid "MEDIAPLAY"
msgstr "מקש Media Play"

msgid "MEDIAPREVIOUS"
msgstr "מקש Media Prev"

msgid "MEDIARECORD"
msgstr "מקש Media Rec"

msgid "MEDIASTOP"
msgstr "מקש Media Stop"

#, fuzzy
msgid "MEDIUM_SULFUR_CHUNK"
msgstr "גוש ברזל קטן"

msgid "MEGA_YEARS"
msgstr "מיליון שנה"

#, fuzzy
msgid "MELANOSOME"
msgstr "מטבולוזומים"

#, fuzzy
msgid "MELANOSOME_DESCRIPTION"
msgstr "הליזוזום הוא אברון קשור ממברנה שמכיל אנזימים הידרוליזטיים מסוגלים לפרק מולקולות אורגניות שונות. ליזוזומים מאפשרים לתא לעכל חומרים שנבלע דרך אנדוציטוזה ולפלוט או לפרק מוצרי פסולת בתהליך הנקרא [b]אוטופגיה[/b]."

#, fuzzy
msgid "MELANOSOME_PROCESSES_DESCRIPTION"
msgstr "מכיל אנזימי עיכול. ניתן לשנותם לסוגים שונים של אנזימים שהוא יכיל בו. רק סוג אחד של אנזים מסוגל להכיל בכל רגע נתון."

msgid "MEMBRANE"
msgstr "קרום"

msgid "MEMBRANE_RIGIDITY"
msgstr "קשיחות הקרום"

msgid "MEMBRANE_TYPES"
msgstr "סוגי קרום"

msgid "MENU"
msgstr "תפריט"

msgid "MESOPELAGIC"
msgstr "מזופלגיים"

msgid "METABOLOSOMES"
msgstr "מטבולוזומים"

msgid "METABOLOSOMES_DESCRIPTION"
msgstr "מטבולוזומים הם מקבצי חלבונים העטופים במעטפת חלבונים. הם מסוגלים להמיר [thrive:compound type=\"glucose\"][/thrive:compound] ל[thrive:compound type=\"atp\"][/thrive:compound] במהירות גבוה יותר ממה שניתן לעשות בציטופלזמה בתהליך שנקרא [b]נשימה אירובית[/b]. יחד עם זאת, הוא דורש [thrive:compound type=\"oxygen\"][/thrive:compound] כדי לתפקד, ורמות [thrive:compound type=\"oxygen\"][/thrive:compound] נמוכות יותר בסביבה יאטו את קצב ייצור של [thrive:compound type=\"atp\"][/thrive:compound]. מכיוון שהמטבולוזומים צפים בציטופלזמה, הנוזל שמסביבם מבצעים [b]גליקליזה[/b] ברמה מסוימת."

msgid "METABOLOSOMES_PROCESSES_DESCRIPTION"
msgstr "הופך [thrive:compound type=\"glucose\"][/thrive:compound] ל[thrive:compound type=\"atp\"][/thrive:compound]. בהתאם לריכוז של [thrive:compound type=\"oxygen\"][/thrive:compound]."

#, fuzzy
msgid "META_THREADS_TOOLTIP"
msgstr ""
"זה לא ניתן להציג אם מרבה-נושאים פועל או לא.\n"
"זה משפיע על מספר ברירת מחדל של הנושאים במרבה-נושאים כנושא שאינו מהיר כלבית מעבד אמיתי."

msgid "METRICS"
msgstr "מדדי ביצועיים"

#, fuzzy
msgid "METRICS_CONTENT"
msgstr ""
"זמן עיבוד: {0} שניות\n"
"זמן ממשי: {1} שניות\n"
"ישויות: {2} אחר: {3}\n"
"נוצרו: {4} נמחקו: {5}\n"
"צמתים בשימוש: {6}\n"
"זיכרון בשימוש: {7}\n"
"זכרון מעבד גרפי: {8}\n"
"אובייקטים עובדו: {9}\n"
"תאים צוירו: {10} 2D: {11}\n"
"פסגות שעובדו: {12}\n"
"שינויי חומרים: {13}\n"
"שינויי הצללה: {14}\n"
"צמתים מופרדים: {15}\n"
"וידאו שנעצר: {16} ms\n"
"סך הכול: {17}\n"
"זמן מעבד כולל:\n"
"{18}"

msgid "MIB_VALUE"
msgstr "{0} MiB"

msgid "MICHE"
msgstr ""

#, fuzzy
msgid "MICHES_FOR_PATCH"
msgstr "נכחד מהאזור"

#, fuzzy
msgid "MICHE_AVOID_PREDATION_SELECTION_PRESSURE"
msgstr "[b][u]{0}[/u][/b] התפצל מ[b][u]{1}[/u][/b] כמין חדש בשל לחץ ברירה שונים"

msgid "MICHE_CHUNK_PRESSURE"
msgstr ""

#, fuzzy
msgid "MICHE_COMPOUND_CLOUD_PRESSURE"
msgstr "ענני תרכובות"

msgid "MICHE_COMPOUND_EFFICIENCY_PRESSURE"
msgstr ""

#, fuzzy
msgid "MICHE_DETAIL_TEXT"
msgstr ""
"[b]מינים[/b]\n"
" {0}:{1}\n"
"[b]דור[/b]\n"
" {2}\n"
"[b]אוכלוסיה[/b]\n"
" {3}\n"
"[b]צבע[/b]\n"
" #{4}\n"
"[b]התנהגות[/b]\n"
" {5}"

msgid "MICHE_ENVIRONMENTAL_COMPOUND_PRESSURE"
msgstr ""

#, fuzzy
msgid "MICHE_ENVIRONMENTAL_TOLERANCE"
msgstr "סביבה"

msgid "MICHE_MAINTAIN_COMPOUND_PRESSURE"
msgstr ""

msgid "MICHE_METABOLIC_STABILITY_PRESSURE"
msgstr ""

msgid "MICHE_NO_OP_PRESSURE"
msgstr ""

msgid "MICHE_PREDATION_EFFECTIVENESS_PRESSURE"
msgstr ""

#, fuzzy
msgid "MICHE_PREDATOR_ROOT_PRESSURE"
msgstr "טריפה של {0}"

msgid "MICHE_ROOT_PRESSURE"
msgstr ""

#, fuzzy
msgid "MICHE_TREE"
msgstr "נטוש SceneTree"

#, fuzzy
msgid "MICROBE"
msgstr "שלב המיקרובי"

#, fuzzy
msgid "MICROBES_COUNT"
msgstr "שלב המיקרובי"

#, fuzzy
msgid "MICROBE_BENCHMARK"
msgstr "עורך המיקרובי"

msgid "MICROBE_EDITOR"
msgstr "עורך המיקרובי"

#, fuzzy
msgid "MICROBE_ENZYME_STATISTICS"
msgstr "סטטיסטיקת האורגניזם"

msgid "MICROBE_FREEBUILD_EDITOR"
msgstr "עורך ארגז חול המיקרובי"

#, fuzzy
msgid "MICROBE_LOADING_TIP_1"
msgstr "לחץ על הכפתור \"בטל\" בעורך בשביל לתקן טעויות"

#, fuzzy
msgid "MICROBE_LOADING_TIP_10"
msgstr "לחץ על הכפתור \"בטל\" בעורך בשביל לתקן טעויות"

#, fuzzy
msgid "MICROBE_LOADING_TIP_11"
msgstr "לחץ על הכפתור \"בטל\" בעורך בשביל לתקן טעויות"

#, fuzzy
msgid "MICROBE_LOADING_TIP_12"
msgstr "לחץ על הכפתור \"בטל\" בעורך בשביל לתקן טעויות"

#, fuzzy
msgid "MICROBE_LOADING_TIP_13"
msgstr "לחץ על הכפתור \"בטל\" בעורך בשביל לתקן טעויות"

#, fuzzy
msgid "MICROBE_LOADING_TIP_14"
msgstr "לחץ על הכפתור \"בטל\" בעורך בשביל לתקן טעויות"

#, fuzzy
msgid "MICROBE_LOADING_TIP_15"
msgstr "לחץ על הכפתור \"בטל\" בעורך בשביל לתקן טעויות"

#, fuzzy
msgid "MICROBE_LOADING_TIP_16"
msgstr "לחץ על הכפתור \"בטל\" בעורך בשביל לתקן טעויות"

#, fuzzy
msgid "MICROBE_LOADING_TIP_17"
msgstr "לחץ על הכפתור \"בטל\" בעורך בשביל לתקן טעויות"

#, fuzzy
msgid "MICROBE_LOADING_TIP_18"
msgstr "לחץ על הכפתור \"בטל\" בעורך בשביל לתקן טעויות"

#, fuzzy
msgid "MICROBE_LOADING_TIP_19"
msgstr "לחץ על הכפתור \"בטל\" בעורך בשביל לתקן טעויות"

#, fuzzy
msgid "MICROBE_LOADING_TIP_2"
msgstr "לחץ על הכפתור \"בטל\" בעורך בשביל לתקן טעויות"

#, fuzzy
msgid "MICROBE_LOADING_TIP_20"
msgstr "לחץ על הכפתור \"בטל\" בעורך בשביל לתקן טעויות"

#, fuzzy
msgid "MICROBE_LOADING_TIP_21"
msgstr "לחץ על הכפתור \"בטל\" בעורך בשביל לתקן טעויות"

#, fuzzy
msgid "MICROBE_LOADING_TIP_22"
msgstr "לחץ על הכפתור \"בטל\" בעורך בשביל לתקן טעויות"

#, fuzzy
msgid "MICROBE_LOADING_TIP_3"
msgstr "לחץ על הכפתור \"בטל\" בעורך בשביל לתקן טעויות"

#, fuzzy
msgid "MICROBE_LOADING_TIP_4"
msgstr "לחץ על הכפתור \"בטל\" בעורך בשביל לתקן טעויות"

#, fuzzy
msgid "MICROBE_LOADING_TIP_5"
msgstr "לחץ על הכפתור \"בטל\" בעורך בשביל לתקן טעויות"

#, fuzzy
msgid "MICROBE_LOADING_TIP_6"
msgstr "לחץ על הכפתור \"בטל\" בעורך בשביל לתקן טעויות"

#, fuzzy
msgid "MICROBE_LOADING_TIP_7"
msgstr "לחץ על הכפתור \"בטל\" בעורך בשביל לתקן טעויות"

#, fuzzy
msgid "MICROBE_LOADING_TIP_8"
msgstr "לחץ על הכפתור \"בטל\" בעורך בשביל לתקן טעויות"

#, fuzzy
msgid "MICROBE_LOADING_TIP_9"
msgstr "לחץ על הכפתור \"בטל\" בעורך בשביל לתקן טעויות"

#, fuzzy
msgid "MICROBE_MEMBRANE_PERCENTAGE_STATISTICS"
msgstr "סטטיסטיקת האורגניזם"

#, fuzzy
msgid "MICROBE_MEMBRANE_STATISTICS"
msgstr "סטטיסטיקת האורגניזם"

#, fuzzy
msgid "MICROBE_ORGANELLE_STATISTICS"
msgstr "סטטיסטיקת האורגניזם"

#, fuzzy
msgid "MICROBE_ORGANELLE_UPGRADES_STATISTICS"
msgstr "סטטיסטיקת האורגניזם"

msgid "MICROBE_SPECIES_DETAIL_TEXT"
msgstr ""
"[b]שלב[/b]\n"
" מיקרוב\n"
"[b]סוג ממברנה[/b]\n"
" {0}\n"
"[b]צמיגות הממברנה[/b]\n"
" {1}\n"
"[b]מהירות בסיסית[/b]\n"
" {2}\n"
"[b]מהירות סיבוב בסיסית[/b]\n"
" {3}\n"
"[b]גודל משושה בסיסית[/b]\n"
" {4}"

msgid "MICROBE_STAGE"
msgstr "שלב המיקרובי"

#, fuzzy
msgid "MICROBE_STAGE_BECOME_MULTICELLULAR_TEXT"
msgstr ""
"את יכול לאסוף גלוקוז (הענן הלבן) על ידי מעבר מעליהם.\n"
"\n"
"התא שלך זקוק לגלוקוז על מנת ליצור אנרגיה שתשאיר אותך חיי.\n"
"\n"
"עקוב אחרי הקו מהתא שלך לגלוקוז הסמוך."

msgid "MICROBE_STAGE_COLLECT_TEXT"
msgstr ""
"את יכול לאסוף גלוקוז (הענן הלבן) על ידי מעבר מעליהם.\n"
"\n"
"התא שלך זקוק לגלוקוז על מנת ליצור אנרגיה שתשאיר אותך חיי.\n"
"\n"
"עקוב אחרי הקו מהתא שלך לגלוקוז הסמוך."

msgid "MICROBE_STAGE_CONTROL_TEXT"
msgstr ""
"בשביל לשלוט בתא שלך, השתמש במקשים המוצגים סביבו (במרכז המסך) ובעכבר על מנת לשלוט בכיוון התנועה שלו.\n"
"\n"
"נסה את כל המקשים למשך מספר שניות על מנת להמשיך."

#, fuzzy
msgid "MICROBE_STAGE_CONTROL_TEXT_CONTROLLER"
msgstr ""
"בשביל לשלוט בתא שלך, השתמש במקשים המוצגים סביבו (במרכז המסך) ובעכבר על מנת לשלוט בכיוון התנועה שלו.\n"
"\n"
"נסה את כל המקשים למשך מספר שניות על מנת להמשיך."

#, fuzzy
msgid "MICROBE_STAGE_DAY_NIGHT_TEXT"
msgstr ""
"עקוב אחרי מד החיים שלך שליד מד הATP (בימין התחתון).\n"
"התא שלך ימות אם יגמר לו החיים.\n"
"ואתה מתרפא כל עוד יש לך ATP.\n"
"הקפד לאסוף מספיק גלוקוז ליצור ATP."

msgid "MICROBE_STAGE_HEALTH_TEXT"
msgstr ""
"עקוב אחרי מד החיים שלך שליד מד הATP (בימין התחתון).\n"
"התא שלך ימות אם יגמר לו החיים.\n"
"ואתה מתרפא כל עוד יש לך ATP.\n"
"הקפד לאסוף מספיק גלוקוז ליצור ATP."

msgid "MICROBE_STAGE_INITIAL"
msgstr ""
"על כוכב חייזרי מרוחק,לאחר עידנים של פעילות געשית ופגיעות של מטאוריטים, החלה לצוץ תופעה חדשה ביקום:\n"
"\n"
"חיים.\n"
"\n"
"מיקרובים פשוטים שוכנים באזורים העמוקים של האוקיינוס. אתה האב הקדמון המשותף האחרון (LUCA באנגלית) של הכוכב הזה.\n"
"\n"
"בשביל לשרוד בעולם העוין זה, אתה חייב למצוא כל תרכובת בדרך ולהתפתח בכל דור בכדי להצליח לתחרות במינים אחרים של מיקרובים."

#, fuzzy
msgid "MICROBE_STAGE_INITIAL_PANSPERMIA"
msgstr ""
"על כוכב חייזרי מרוחק,לאחר עידנים של פעילות געשית ופגיעות של מטאוריטים, החלה לצוץ תופעה חדשה ביקום:\n"
"\n"
"חיים.\n"
"\n"
"מיקרובים פשוטים שוכנים באזורים העמוקים של האוקיינוס. אתה האב הקדמון המשותף האחרון (LUCA באנגלית) של הכוכב הזה.\n"
"\n"
"בשביל לשרוד בעולם העוין זה, אתה חייב למצוא כל תרכובת בדרך ולהתפתח בכל דור בכדי להצליח לתחרות במינים אחרים של מיקרובים."

#, fuzzy
msgid "MICROBE_STAGE_INITIAL_POND"
msgstr ""
"על כוכב חייזרי מרוחק,לאחר עידנים של פעילות געשית ופגיעות של מטאוריטים, החלה לצוץ תופעה חדשה ביקום:\n"
"\n"
"חיים.\n"
"\n"
"מיקרובים פשוטים שוכנים באזורים העמוקים של האוקיינוס. אתה האב הקדמון המשותף האחרון (LUCA באנגלית) של הכוכב הזה.\n"
"\n"
"בשביל לשרוד בעולם העוין זה, אתה חייב למצוא כל תרכובת בדרך ולהתפתח בכל דור בכדי להצליח לתחרות במינים אחרים של מיקרובים."

#, fuzzy
msgid "MICROBE_STAGE_ORGANELLE_DIVISION"
msgstr "סטטיסטיקת האורגניזם"

msgid "MIDDLE_MOUSE"
msgstr "גלגלת העכבר"

#, fuzzy
msgid "MIGRATION_FAILED_TO_ADD"
msgstr "יצירת מוד נכשלה"

#, fuzzy
msgid "MIGRATION_MANAGER"
msgstr ""
"עקוב אחרי מד החיים שלך שליד מד הATP (בימין התחתון).\n"
"התא שלך ימות אם יגמר לו החיים.\n"
"ואתה מתרפא כל עוד יש לך ATP.\n"
"הקפד לאסוף מספיק גלוקוז ליצור ATP."

msgid "MIGRATION_STATUS_DESTINATION_NOT_SELECTED"
msgstr ""

#, fuzzy
msgid "MIGRATION_STATUS_TEXT"
msgstr ""
"עקוב אחרי מד החיים שלך שליד מד הATP (בימין התחתון).\n"
"התא שלך ימות אם יגמר לו החיים.\n"
"ואתה מתרפא כל עוד יש לך ATP.\n"
"הקפד לאסוף מספיק גלוקוז ליצור ATP."

#, fuzzy
msgid "MIGRATION_STEP_DESTINATION_EXPLANATION"
msgstr ""
"מיקרובים אגרסיבים ירדפו אחרי הטרפם למרחקים\n"
"והם לרוב נוטים להילחם בטורפים כשהם מותקפים.\n"
"מיקרובים שלווים לא יתקפו אחרים למרחקים\n"
"ופחות נוטים להשתמש ברעלנים כנגד טורפים."

msgid "MIGRATION_STEP_ONLY_ONE_ALLOWED"
msgstr ""

#, fuzzy
msgid "MIGRATION_STEP_POPULATION_EXPLANATION"
msgstr "(העלות של אברונים, ממברנה וחפצים אחרים בעורך)"

#, fuzzy
msgid "MIGRATION_STEP_SOURCE_EXPLANATION"
msgstr "(העלות של אברונים, ממברנה וחפצים אחרים בעורך)"

#, fuzzy
msgid "MIGRATION_TOOLTIP"
msgstr "ראו את דף הפטריון שלנו"

msgid "MILLION_ABBREVIATION"
msgstr "{0} מיליון"

msgid "MINIMUM_AMOUNT_TO_FIND"
msgstr "כמות מינימלית למצוא:"

msgid "MINIMUM_VERSION"
msgstr "מינימום:"

msgid "MIN_VISIBLE_DATASET_WARNING"
msgstr "לא ניתן להציג פחות מ{0} נתונים!"

msgid "MISC"
msgstr "שונות"

msgid "MISCELLANEOUS"
msgstr "שונות"

msgid "MISCELLANEOUS_3D_STAGE"
msgstr "שלב 3D שונות"

#, fuzzy
msgid "MISC_FUN"
msgstr "שונות"

msgid "MISSING_DESCRIPTION"
msgstr "חסר תיאור"

msgid "MISSING_OR_INVALID_REQUIRED_FIELD"
msgstr "פורמט חסר או לא חוקי של שדה חובה: {0}"

msgid "MISSING_TITLE"
msgstr "חסרה כותרת"

msgid "MITOCHONDRION"
msgstr "מיטוכונדריון"

msgid "MITOCHONDRION_DESCRIPTION"
msgstr "תחנת הכוח של התא. המיטוכונדריון (ברבים: מיטוכונדריה) הוא אברון בעל קרום כפול שמלא בחלבונים ואנזימים. זהו פרוקריוט שהוטמע לשימוש על ידי המארח האוקריוטי שלו. הוא מסוגל להמיר [thrive:compound type=\"glucose\"][/thrive:compound] ל[thrive:compound type=\"atp\"][/thrive:compound] ביעילות גבוהה בהרבה ממה שניתן לעשות בציטופלזמה בתהליך הנקרא [b]נשימה אירובית[/b]. עם זאת, הוא דורש [thrive:compound type=\"oxygen\"][/thrive:compound] כדי לתפקד, ורמות [thrive:compound type=\"oxygen\"][/thrive:compound] נמוכות יותר בסביבה יאטו את קצב ייצור ה[thrive:compound type=\"atp\"][/thrive:compound] שלו."

msgid "MITOCHONDRION_PROCESSES_DESCRIPTION"
msgstr "הופך [thrive:compound type=\"glucose\"][/thrive:compound] ל[thrive:compound type=\"atp\"][/thrive:compound]. בהתאם לריכוזו של ה[thrive:compound type=\"oxygen\"][/thrive:compound]."

#, fuzzy
msgid "MIXED_DOT_DOT_DOT"
msgstr "..."

msgid "MODDING_INSTRUCTIONS_ON"
msgstr "הוראות יצירת מוד זמינים ב-"

msgid "MODELS"
msgstr "מודלים"

msgid "MODIFY"
msgstr "לשנות"

msgid "MODIFY_ORGANELLE"
msgstr "שנה תפקוד אברון"

msgid "MODIFY_TYPE"
msgstr "שנה סוג"

msgid "MODS"
msgstr "מודים"

msgid "MODS_INSTALLED_BUT_NOT_ENABLED"
msgstr ""
"זוהה מודים מותקנים, אך אין מודים מופעלים.\n"
"\n"
"מודים צריכים להיות מופעלים לאחר התקנה. ראה במנהלים המודים בשימוש בכפתור המודים בתפריט התוספים."

msgid "MOD_ASSEMBLY"
msgstr "העלת מוד:"

msgid "MOD_ASSEMBLY_CLASS"
msgstr "מחלקה העיקרית להעלת מוד:"

#, fuzzy
msgid "MOD_ASSEMBLY_CLASS_CREATION_FAILED"
msgstr "{0}: קריאת פריקה הרכבה של מוד זה נכשלה"

msgid "MOD_ASSEMBLY_CLASS_NOT_FOUND"
msgstr "{0}: מחלקת מוד ספיציפית \"{1}\" לא מצאה את קליטת המוד"

msgid "MOD_ASSEMBLY_INIT_CALL_FAILED"
msgstr "{0}: קריאת שיטת אתחול הרכבת מוד זה נכשלה"

msgid "MOD_ASSEMBLY_LOAD_CALL_FAILED_EXCEPTION"
msgstr "{0}: קריאת שיטת האתחול של הרכבה של המוד נכשלה עם חריגה של: {1}"

msgid "MOD_ASSEMBLY_LOAD_EXCEPTION"
msgstr "{0}: טעינת הרכיב נכשלה עם חריגה: {1}"

msgid "MOD_ASSEMBLY_UNLOAD_CALL_FAILED"
msgstr "{0}: קריאת פריקה הרכבה של מוד זה נכשלה"

msgid "MOD_ASSEMBLY_UNLOAD_CALL_FAILED_EXCEPTION"
msgstr "{0}: קריאת פריקת הרכבה מוד זה נכשלה פרט ל: {1}"

msgid "MOD_AUTHOR"
msgstr "יוצר המוד:"

msgid "MOD_AUTO_HARMONY"
msgstr "השתמש באוטו-Harmony:"

msgid "MOD_CREATION_FAILED"
msgstr "יצירת מוד נכשלה"

msgid "MOD_DESCRIPTION"
msgstr "תיאור המוד:"

msgid "MOD_EXTENDED_DESCRIPTION"
msgstr "תיאור ארוך של המוד:"

msgid "MOD_HARMONY_LOAD_FAILED_EXCEPTION"
msgstr "{0}: טעינת Harmony מוד נכשל בפרט ל: {1}"

msgid "MOD_HARMONY_UNLOAD_FAILED_EXCEPTION"
msgstr "{0}: קריאת פריקת Harmony מוד נכשלה פרט ל: {1}"

msgid "MOD_HAS_NO_LOADABLE_RESOURCES"
msgstr "{0}: אין רכיבים שניתנים לטעינה"

msgid "MOD_ICON_FILE"
msgstr "סמל הקובץ:"

msgid "MOD_INFO_URL"
msgstr "כתובת אתר של מידע על המוד:"

msgid "MOD_INTERNAL_NAME"
msgstr "שם (תיקייה) פנימי:"

msgid "MOD_LICENSE"
msgstr "רישיון המוד:"

msgid "MOD_LOAD_ERRORS"
msgstr "שגיאה בעליית המוד"

msgid "MOD_LOAD_ERRORS_OCCURRED"
msgstr "שגיאה קרתה בזמן שטען אחד או יותר מודים. תיעודם עשויים להכיל מידע נוסף."

msgid "MOD_LOAD_OR_UNLOAD_ERRORS_OCCURRED"
msgstr "אירעו שגיאות בעת טעינה או פריקה של מוד אחד או יותר. תעודם עשויים להכיל מידע נוסף."

msgid "MOD_LOAD_UNLOAD_CAVEATS"
msgstr "הערה: מודים רבים דורשים מהמשחק לטעון מחדש בשביל לעלות או להסיר כמו שצריך. העלה רק מודים שאתה בוטח בהם מכיוון שהם עלולים להכיל קודי בר הפעלה."

msgid "MOD_LOAD_UNLOAD_RESTART"
msgstr "מוד אחד או יותר דורש מהמשחק אתחול מחדש בשביל לעלות או להסיר כראוי"

msgid "MOD_MAXIMUM_THRIVE"
msgstr "גרסת Thrive המקסימלית שתומך:"

msgid "MOD_MINIMUM_THRIVE"
msgstr "מינימום גרסת Thrive דרושה:"

msgid "MOD_NAME"
msgstr "שם המוד:"

msgid "MOD_PCK_NAME"
msgstr "קובץ .pck של מוד:"

msgid "MOD_RECOMMENDED_THRIVE"
msgstr "גרסת Thrive מומלצת:"

msgid "MOD_TO_UPLOAD"
msgstr "מוד להעלאה:"

msgid "MOD_UPLOADER"
msgstr "מעלה מוד"

msgid "MOD_VERSION"
msgstr "גרסת המוד:"

msgid "MORE_INFO"
msgstr "הראה עוד מידע"

#, fuzzy
msgid "MORE_INFO_PROMPT"
msgstr "הראה עוד מידע"

msgid "MOUSE_EDGE_PANNING_OPTION"
msgstr ""

msgid "MOUSE_LOOK_SENSITIVITY"
msgstr "רגישות מראה עכבר"

msgid "MOUSE_SENSITIVITY_WINDOW_SIZE_ADJUSTMENT"
msgstr "רגישות העכבר בקנה מידה עם גודל החלון"

msgid "MOVE"
msgstr "להזיז"

msgid "MOVEMENT"
msgstr "תנועה"

msgid "MOVE_ATTEMPTS_PER_SPECIES"
msgstr "ניסיונות מעבר למין"

msgid "MOVE_BACKWARDS"
msgstr "זוז אחורה"

msgid "MOVE_DOWN_OR_CROUCH"
msgstr "נוע מטה או תתכופף"

msgid "MOVE_FORWARD"
msgstr "זוז קדימה"

#, fuzzy
msgid "MOVE_ITEM_DOWN"
msgstr "עבור ליבשה"

#, fuzzy
msgid "MOVE_ITEM_UP"
msgstr "זוז ימינה"

msgid "MOVE_LEFT"
msgstr "זוז שמאלה"

msgid "MOVE_ORGANELLE"
msgstr "הזז אברון"

msgid "MOVE_RIGHT"
msgstr "זוז ימינה"

msgid "MOVE_TO_ANY_PATCH"
msgstr "לזוז לכל אזור"

msgid "MOVE_TO_LAND"
msgstr "עבור ליבשה"

#, fuzzy
msgid "MOVE_TO_MACROSCOPIC_TOOLTIP"
msgstr "עבור לשלב הבא של המשחק (רב תא). זמין ברגע שיש לך מושבת תאים גדולה מספיק."

msgid "MOVE_TO_MULTICELLULAR_STAGE_TOOLTIP"
msgstr "עבור לשלב הבא של המשחק (רב תא). זמין ברגע שיש לך מושבת תאים גדולה מספיק."

msgid "MOVE_TO_THIS_PATCH"
msgstr "תעבור לאזור זה"

msgid "MOVE_UP_OR_JUMP"
msgstr "נוע מעלה או קפוץ"

#, fuzzy
msgid "MOVING_TO_AWAKENING_PROTOTYPE"
msgstr ""
"אתה נעת לתוך היבשה. זה נדרש בשביל להתקדם יותר מאוחר לתוך המשחק. ברגע שאתה על היבשה, לא תוכל לחזור אחורה.\n"
"\n"
"כרגע המעבר ליבשה הרבה יותר פתאומי ממה שמתוכנן ברגע שיוסף כמו שצריך.\n"
"\n"
"התוכנית הוא לעשות את המעבר ליבשה בהדרגה ולא כשינוי פתאומי."

#, fuzzy
msgid "MOVING_TO_AWAKENING_PROTOTYPE_TITLE"
msgstr "לנוע ליבשה?"

msgid "MOVING_TO_LAND_PROTOTYPE"
msgstr ""
"אתה נעת לתוך היבשה. זה נדרש בשביל להתקדם יותר מאוחר לתוך המשחק. ברגע שאתה על היבשה, לא תוכל לחזור אחורה.\n"
"\n"
"כרגע המעבר ליבשה הרבה יותר פתאומי ממה שמתוכנן ברגע שיוסף כמו שצריך.\n"
"\n"
"התוכנית הוא לעשות את המעבר ליבשה בהדרגה ולא כשינוי פתאומי."

msgid "MOVING_TO_LAND_PROTOTYPE_TITLE"
msgstr "לנוע ליבשה?"

#, fuzzy
msgid "MOVING_TO_SOCIETY_STAGE"
msgstr "לנוע ליבשה?"

msgid "MP_COST"
msgstr "{0} נקמ\"ו"

msgid "MUCILAGE"
msgstr "ריר"

#, fuzzy
msgid "MUCILAGE_SYNTHESIS"
msgstr "ייצור ריר"

#, fuzzy
msgid "MUCOCYST_ACTION_TOOLTIP"
msgstr "ראו את דף הפטריון שלנו"

#, fuzzy
msgid "MULTICELLULAR"
msgstr "רב תאים"

msgid "MULTICELLULAR_EDITOR"
msgstr "עורך הרב-תאי"

#, fuzzy
msgid "MULTICELLULAR_FREEBUILD_EDITOR"
msgstr "עורך הרב-תאי"

#, fuzzy
msgid "MULTICELLULAR_LOADING_TIP_1"
msgstr "עורך הרב-תאי"

msgid "MULTICELLULAR_STAGE"
msgstr "שלב הרב-תאי"

msgid "MULTIPLE_CELLS"
msgstr "שכפל תאים"

msgid "MULTIPLE_METABALLS"
msgstr "שכפל כדורי-בשר"

msgid "MULTIPLE_ORGANELLES"
msgstr "שכפל אברונים"

msgid "MULTISAMPLE_ANTI_ALIASING"
msgstr "החלקת גרפיקה:"

msgid "MULTITHREADED_SIMULATION_ENABLED"
msgstr ""

#, fuzzy
msgid "MULTITHREADED_SIMULATION_EXPLANATION"
msgstr ""
"מיקרובים אגרסיבים ירדפו אחרי הטרפם למרחקים\n"
"והם לרוב נוטים להילחם בטורפים כשהם מותקפים.\n"
"מיקרובים שלווים לא יתקפו אחרים למרחקים\n"
"ופחות נוטים להשתמש ברעלנים כנגד טורפים."

msgid "MUSEUM_WELCOME_TEXT"
msgstr ""

msgid "MUSIC"
msgstr "מוזיקה"

msgid "MUSIC_VOLUME"
msgstr "עוצמת מוזיקה"

msgid "MUTATIONS_PER_SPECIES"
msgstr "ניסיונות התפתחות מוטציות למין"

msgid "MUTATION_COST_MULTIPLIER"
msgstr "מכפיל עלות המוטציות"

msgid "MUTATION_COST_MULTIPLIER_EXPLANATION"
msgstr "(העלות של אברונים, ממברנה וחפצים אחרים בעורך)"

msgid "MUTATION_POINTS"
msgstr "נקודות מוטציה"

msgid "MUTE"
msgstr "השתק"

msgid "NAME"
msgstr "שם:"

#, fuzzy
msgid "NAME_LABEL_CITY"
msgstr "ביומה: {0}"

#, fuzzy
msgid "NAME_LABEL_FLEET"
msgstr "ביומה: {0}"

msgid "NAME_LABEL_STRUCTURE_UNFINISHED"
msgstr ""

#, fuzzy
msgid "NATIVE_THREAD_ADVICE_TOOLTIP"
msgstr "נושאים נוכחים:"

msgid "NEGATIVE_ATP_BALANCE"
msgstr "מאזן ATP שלילי"

msgid "NEGATIVE_ATP_BALANCE_TEXT"
msgstr ""
"המיקרוב שלך איננו מייצר מספיק ATP בשביל לשרוד!\n"
"האם ברצונך להמשיך?"

msgid "NEW"
msgstr "חדש"

msgid "NEWER_VERSION_LOADING_WARNING"
msgstr ""
"השמירה זו נוצרה בגרסאות החדשות יותר של Thrive ויכולה שלא תפקד כראוי.\n"
"האם ברצונך להמשיך לפתוח בכל זאת?"

msgid "NEWS"
msgstr ""

msgid "NEW_GAME"
msgstr "משחק חדש"

msgid "NEW_GAME_BUTTON_TOOLTIP"
msgstr "התחל משחק חדש"

msgid "NEW_GAME_SETTINGS_PERFORMANCE_OPTIONS_INFO"
msgstr "הערה: אתה יכול לשנות אפשריות שקושרות לביצועים בכל זמן נתון ב[color=#3796e1][url=thrive://GUI/OptionsMenu/Performance]אפשרויות[/url][/color] על מנת לשפר ביצועי המשחק"

msgid "NEW_MOD_DEFAULT_DESCRIPTION"
msgstr "המוד המדהים שלי"

msgid "NEW_NAME"
msgstr "שם חדש"

msgid "NEW_NAME_COLON"
msgstr "שם חדש:"

msgid "NEXT_CAPITAL"
msgstr "הבא"

msgid "NEXT_EDITOR_TAB"
msgstr "לך לכרטיסיית העורך הבאה"

msgid "NITROGEN"
msgstr "חנקן"

msgid "NITROGENASE"
msgstr "ניטרוגנאז"

msgid "NITROGENASE_DESCRIPTION"
msgstr "ניטרוגנאז הוא חלבון המסוגל להשתמש ב[thrive:compound type=\"nitrogen\"][/thrive:compound] גזי ובאנרגיה תאית בצורת [thrive:compound type=\"atp\"][/thrive:compound] בכדי לייצר [thrive:compound type=\"ammonia\"][/thrive:compound], מרכיב תזונתי מרכזי לתאים. זהו תהליך המכונה [b]קיבוע חנקן אנאירובי[/b]. מכיוון שהניטרוגנאז צף בציטופלזמה, הנוזל שמסביבו מבצע [b]גליקוליזה[/b] ברמה מסוימת."

msgid "NITROGENASE_PROCESSES_DESCRIPTION"
msgstr "הופך [thrive:compound type=\"atp\"][/thrive:compound] ל[thrive:compound type=\"ammonia\"][/thrive:compound]. בהתאם לריכוזו של ה[thrive:compound type=\"nitrogen\"][/thrive:compound]."

msgid "NITROPLAST"
msgstr "פלסטיד מקבע חנקן"

msgid "NITROPLAST_DESCRIPTION"
msgstr "פלסטיד מקבע חנקן הוא חלבון המסוגל להשתמש ב[thrive:compound type=\"nitrogen\"][/thrive:compound] ,[thrive:compound type=\"oxygen\"] ובאנרגיה תאית בצורת [thrive:compound type=\"atp\"][/thrive:compound] כדי לייצר [thrive:compound type=\"ammonia\"][/thrive:compound], מרכיב תזונתי מרכזי לתאים. זהו תהליך המכונה [b]קיבוע חנקן אירובי[/b]."

msgid "NITROPLAST_PROCESSES_DESCRIPTION"
msgstr "הופך [thrive:compound type=\"atp\"][/thrive:compound] ל[thrive:compound type=\"ammonia\"][/thrive:compound]. בהתאם לריכוזם של ה[thrive:compound type=\"nitrogen\"][/thrive:compound] וה[thrive:compound type=\"oxygen\"][/thrive:compound]."

msgid "NONE"
msgstr "ריק"

msgid "NORMAL"
msgstr "רגיל"

msgid "NORMAL_MEMBRANE_DESCRIPTION"
msgstr "הצורה הבסיסית ביותר של הקרום, מספק מעט הגנה מפני נזק וצריך יותר אנרגיה כדי לא לעוות. היתרון בכך שהוא מאפשר לתא לנוע ולקלוט חומרים מזינים במהירות גדולה יותר."

msgid "NOTHING_HERE"
msgstr "אין פה שום דבר"

msgid "NOTHING_TO_INTERACT_WITH"
msgstr ""

msgid "NOTICE_DAMAGED_BY_NO_ATP"
msgstr ""

msgid "NOTICE_ENGULF_DAMAGE_FROM_TOXIN"
msgstr ""

msgid "NOTICE_ENGULF_MISSING_ENZYME"
msgstr ""

msgid "NOTICE_ENGULF_SIZE_TOO_SMALL"
msgstr ""

msgid "NOTICE_ENGULF_STORAGE_FULL"
msgstr ""

msgid "NOTICE_HIT_BY_ATP_TOXIN"
msgstr ""

#, fuzzy
msgid "NOTICE_HIT_BY_BASE_MOVEMENT_TOXIN"
msgstr "מהירות בסיסית"

msgid "NOTICE_RADIATION_DAMAGE"
msgstr ""

msgid "NOTICE_READY_TO_EDIT"
msgstr ""

#, fuzzy
msgid "NOT_ADAPTED_TO_CURRENT_PATCH"
msgstr "מצא את האזור הנוכחי"

msgid "NOT_STARTED_DOT"
msgstr "לא התחיל."

msgid "NOVEMBER"
msgstr "נובמבר"

msgid "NO_AI"
msgstr "מצב בודד"

msgid "NO_DATA_TO_SHOW"
msgstr "אין מידע להציג"

msgid "NO_EVENTS_RECORDED"
msgstr "לא תעדו אירועים"

#, fuzzy
msgid "NO_FOSSIL_DIRECTORY"
msgstr "לא נמצאה ספריית שמירות"

msgid "NO_MODS_ENABLED"
msgstr "אין מודים מופעלים"

msgid "NO_ORGANELLE_PROCESSES"
msgstr "אין תהליכים"

msgid "NO_SAVEGAMES_FOUND"
msgstr "לא נמצאה שמירה"

msgid "NO_SAVE_DIRECTORY"
msgstr "לא נמצאה ספריית שמירות"

msgid "NO_SCREENSHOT_DIRECTORY"
msgstr "לא נמצאה ספריית צילומי מסך"

msgid "NO_SELECTED_MOD"
msgstr "לא נבחר מוד"

#, fuzzy
msgid "NO_SUGGESTION"
msgstr "רזולוציה:"

msgid "NUCLEUS"
msgstr "גרעין התא"

msgid "NUCLEUS_DELETE_OPTION_DISABLED_TOOLTIP"
msgstr ""
"לא ניתן להסיר גרעין שכן זהו התפתחות בלתי-ניתנת להפיכה.\n"
"אך אם זה הונח במצג הנוכחי, ביטול או עשיה מחדש עדין מותרים."

msgid "NUCLEUS_DESCRIPTION"
msgstr "המאפיין המגדיר של תאים אוקריוטים. הגרעין כולל גם את הרטיקולום האנדופלזמי ואת גוף הגולגי. זוהי התפתחות של תאים פרוקריוטיים לפתח מערכת של קרומים פנימיים, הנעשית על ידי הטמעת פרוקריוט נוסף בתוכם. זה מאפשר להם למלא או להדוף את התהליכים השונים שקורים בתוך התא ולמנוע מהם לחפוף בינם. זה מאפשר לאברונים החדשים שבעלי קרום להיות הרבה יותר מורכבים, יעילים ומתמחים מאשר אם היו צפים חופשיים בציטופלזמה.יחד עם זאת, זה כרוך במחיר של הפיכת התא להרבה יותר גדול ולדרישה רבה יותר אנרגיה להחזקתו."

msgid "NUCLEUS_SMALL_DESCRIPTION"
msgstr "מאפשר התפתחות מורכבת יותר של אברונים בעלי קרום. זהו עולה הרבה ATP על מנת לתחזק. זהו בלתי הפיך לאחר התפתחותו."

msgid "NUMLOCK"
msgstr "מקש Num Lock"

#, fuzzy
msgid "NUTRIENT_COST_TOOLTIP"
msgstr "ראו את דף הפטריון שלנו"

msgid "N_A"
msgstr "לא זמין"

msgid "N_A_MP"
msgstr "אין נקמ\"ו"

#, fuzzy
msgid "N_TIMES"
msgstr "2x"

msgid "OCTOBER"
msgstr "אוקטובר"

msgid "OFF"
msgstr ""

msgid "OFFICIAL_WEBSITE"
msgstr "אתר רשמי"

msgid "OFFICIAL_WEBSITE_BUTTON_TOOLTIP"
msgstr "להיכנס לאתר הרשמי של Revolutionary Games"

msgid "OK"
msgstr "בסדר"

msgid "OLDER_VERSION_LOADING_WARNING"
msgstr ""
"השמירה זו נוצרה בגרסאות החדשות יותר של Thrive ויכולה שלא תפקד כראוי.\n"
"בגלל שThrive עוד בשלבי בנייה ראשוניים, שמירת גרסאות שלא תואמות לגרסה אינו בסדר העדיפויות.\n"
"אתה יכול לדווח על כל בעיה שנתקלת, אבל זה אינו בעדיפות גבוהה כרגע.\n"
"האם ברצונך להמשיך לטעון שמירה זו?"

#, fuzzy
msgid "OPENGL_MODE_WARNING"
msgstr "אזהרת GLES2"

#, fuzzy
msgid "OPENGL_MODE_WARNING_EXPLANATION"
msgstr "אתה מריץ את Thrive על GLES2. אופציה זו עדין לא נבדקה ועלולה לגרום לבעיות. אנא נסה לעדכן את מנהל התקן ו / או להשתמש במקום בכרטיס גרפיקה של AMD או Nvidia על מנת להפעלת את Thrive."

msgid "OPEN_FOLDER"
msgstr "פתח תיקייה"

#, fuzzy
msgid "OPEN_FOSSIL_FOLDER"
msgstr "פתח תקיית קבצי לוג"

msgid "OPEN_FOSSIL_IN_FREEBUILD_WARNING"
msgstr ""

#, fuzzy
msgid "OPEN_GOD_TOOLS"
msgstr "פתח כתובת מידע"

msgid "OPEN_HELP_SCREEN"
msgstr "פתח את מסך העזרה"

#, fuzzy
msgid "OPEN_IN_FREEBUILD"
msgstr "ארגז חול"

msgid "OPEN_LOGS_FOLDER"
msgstr "פתח תקיית קבצי לוג"

msgid "OPEN_MOD_URL"
msgstr "פתח כתובת מידע"

#, fuzzy
msgid "OPEN_ORGANELLES_PAGE"
msgstr "פתח תפריט האברון"

msgid "OPEN_ORGANELLE_MENU"
msgstr "פתח תפריט האברון"

#, fuzzy
msgid "OPEN_RESEARCH_SCREEN"
msgstr "פתח את מסך העזרה"

msgid "OPEN_SAVE_DIRECTORY"
msgstr "פתח ספריית שמירות"

#, fuzzy
msgid "OPEN_SCIENCE_MENU"
msgstr "פתח את התפריט"

msgid "OPEN_SCREENSHOT_FOLDER"
msgstr "פתח תיקיית צילומי מסך"

msgid "OPEN_THE_MENU"
msgstr "פתח את התפריט"

msgid "OPEN_TRANSLATION_SITE"
msgstr "עזור לתרגם את המשחק"

msgid "OPERATION_PAUSED_DOT"
msgstr "הושהה."

msgid "OPPORTUNISM_EXPLANATION"
msgstr ""
"מיקרובים אופורטוניסטיים יתחרו עם יריבים על גושים\n"
"וינסו לצוד את טרפם עם רעלנים אם הם לא יכולים לבלוע אותם.\n"
"מיקרובים זהירים ינסו לא לסכן את עצמם על גושים."

msgid "OPPORTUNISTIC"
msgstr "אופורטוניסטי"

msgid "OPTIONS"
msgstr "אפשרויות"

msgid "OPTIONS_BUTTON_TOOLTIP"
msgstr "שנה את ההגדרות שלך"

msgid "ORGANELLES"
msgstr "אברונים"

#, fuzzy
msgid "ORGANELLES_BUTTON"
msgstr "אברונים"

#, fuzzy
msgid "ORGANELLES_WILL_BE_UNLOCKED_NEXT_GENERATION"
msgstr "(מתחיל עם ענן גלוקוז חופשי קרוב בכל דור)"

#, fuzzy
msgid "ORGANELLE_AXON"
msgstr "אברונים"

#, fuzzy
msgid "ORGANELLE_AXON_DESCRIPTION"
msgstr "דקור תאים אחרים בעזרתו."

#, fuzzy
msgid "ORGANELLE_CATEGORY_MACROSCOPIC"
msgstr "רב תאים"

#, fuzzy
msgid "ORGANELLE_CATEGORY_MULTICELLULAR"
msgstr "רב תאים"

#, fuzzy
msgid "ORGANELLE_GROWTH_ORDER_EXPLANATION"
msgstr "(כאשר מופעל מגביל מהירות הצמיחה, ואם מושבת רק תרכובות הזמינות משפיעות על מהירות הצמיחה)"

#, fuzzy
msgid "ORGANELLE_MYOFIBRIL"
msgstr "פילוס טורף"

#, fuzzy
msgid "ORGANELLE_MYOFIBRIL_DESCRIPTION"
msgstr "דקור תאים אחרים בעזרתו."

msgid "ORGANELLE_PILUS"
msgstr "פילוס טורף"

msgid "ORGANELLE_PILUS_DESCRIPTION"
msgstr "דקור תאים אחרים בעזרתו."

msgid "ORGANELLE_PILUS_PROCESSES_DESCRIPTION"
msgstr "דקור תאים אחרים בעזרתו."

#, fuzzy
msgid "ORGANELLE_PLURAL"
msgstr "פילוס טורף"

#, fuzzy
msgid "ORGANELLE_SINGULAR"
msgstr "פילוס טורף"

#, fuzzy
msgid "ORGANELLE_SUGGESTION_COLON"
msgstr "אברונים"

#, fuzzy
msgid "ORGANELLE_SUGGESTION_TOOLTIP"
msgstr "טען שמירות שנשמרו"

#, fuzzy
msgid "ORGANELLE_UNLOCKS_ENABLED"
msgstr ""
"זוהה מודים מותקנים, אך אין מודים מופעלים.\n"
"\n"
"מודים צריכים להיות מופעלים לאחר התקנה. ראה במנהלים המודים בשימוש בכפתור המודים בתפריט התוספים."

#, fuzzy
msgid "ORGANELLE_UNLOCKS_ENABLED_EXPLANATION"
msgstr "(מתחיל עם ענן גלוקוז חופשי קרוב בכל דור)"

msgid "ORGANISM_STATISTICS"
msgstr "סטטיסטיקת האורגניזם"

msgid "OR_UNLOCK_CONDITION"
msgstr ""

msgid "OSMOREGULATION"
msgstr "אוסמורגולציה"

msgid "OSMOREGULATION_COST"
msgstr "עלות אוסמורגולציה"

msgid "OSMOREGULATION_COST_MULTIPLIER"
msgstr "מכפיל עלות האוסמורגולציה"

msgid "OSMOREGULATION_COST_MULTIPLIER_EXPLANATION"
msgstr "(עלות של אוסמורגולציה במין השחקן)"

#, fuzzy
msgid "OTHER_COMPOUNDS"
msgstr "תרכובות"

msgid "OUR_WIKI"
msgstr "בויקי שלנו"

#, fuzzy
msgid "OUTDATED_NOTICE"
msgstr "לא התחיל."

msgid "OUTREACH_TEAM"
msgstr "צוות הסברה"

msgid "OUTSIDE_CONTRIBUTORS"
msgstr "תורמים חיצוניים"

msgid "OVERWRITE_EXISTING_SAVE"
msgstr "משכתב שמירה קיימת:"

msgid "OVERWRITE_EXISTING_SAVE_PROMPT"
msgstr "לשכתב מחדש שמירה קיימת?"

#, fuzzy
msgid "OVERWRITE_SPECIES_NAME_CONFIRMATION"
msgstr "מחיקת שמירה זו היינו פעולה בלתי הפיכה, האם אתה בטוח שאתה רוצה למחוק אתה לצמיתות?"

msgid "OXYGEN"
msgstr "חמצן"

#, fuzzy
msgid "OXYGEN_INHIBITOR_SYNTHESIS"
msgstr "סינתזת \"אוקסיטוקסי\""

#, fuzzy
msgid "OXYGEN_RESISTANCE"
msgstr "עמידות לרעלים"

#, fuzzy
msgid "OXYGEN_TOLERANCE_TOOLTIP"
msgstr "הראה/החבא תרכובות"

msgid "OXYTOXISOME_PROCESSES_DESCRIPTION"
msgstr "הופך [thrive:compound type=\"atp\"][/thrive:compound] ל[thrive:compound type=\"oxytoxy\"][/thrive:compound]. בהתאם לריכוזו של ה[thrive:compound type=\"oxygen\"][/thrive:compound].ניתן לשחררו על ידי [thrive:input]g_fire_toxin[/thrive:input]."

msgid "OXYTOXY_NT"
msgstr "אוקסיטוקסי נ\"ט"

#, fuzzy
msgid "OXYTOXY_SYNTHESIS"
msgstr "סינתזת \"אוקסיטוקסי\""

msgid "PAGEDOWN"
msgstr "מקש Page Down"

msgid "PAGEUP"
msgstr "מקש Page Up"

#, fuzzy
msgid "PAGE_BACK"
msgstr "מקש חזור"

#, fuzzy
msgid "PAGE_FORWARD"
msgstr "מקש קדימה"

#, fuzzy
msgid "PAGE_TITLE"
msgstr "Thrive הופעל במצב בטוח"

msgid "PAN_CAMERA_DOWN"
msgstr "זוז מטה"

msgid "PAN_CAMERA_LEFT"
msgstr "זוז שמאלה"

msgid "PAN_CAMERA_RESET"
msgstr "אפס מצלמה"

msgid "PAN_CAMERA_RIGHT"
msgstr "זוז ימינה"

msgid "PAN_CAMERA_UP"
msgstr "זוז מעלה"

msgid "PASSIVE_REPRODUCTION_PROGRESS_EXPLANATION"
msgstr "(באופן פסיבי צובר תרכובות מהסביבה לתהליכי רבייה מבלי שצריך לעשות דבר)"

msgid "PAST_DEVELOPERS"
msgstr "מפתחים לשעבר"

#, fuzzy
msgid "PATCH_COLON"
msgstr "האזור הטוב ביותר:"

msgid "PATCH_EXTINCTION_BOX_TEXT"
msgstr ""
"המין שלך נכחד מהאזור זה.\n"
"אבל זה עדין לא נגמר, אתה יכול עדין לבחור אזור חדש ולהמשיך שחק בו!"

msgid "PATCH_EXTINCTION_CAPITAL"
msgstr "הכחדת אזור"

msgid "PATCH_MAP"
msgstr "מפת האזורים"

msgid "PATCH_MAP_NAVIGATION_TOOLTIP"
msgstr "לחץ, גרור או זום בשביל לנוע סביב"

msgid "PATCH_NAME"
msgstr "{0} {1}"

#, fuzzy
msgid "PATCH_NOTES_LAST_PLAYED_INFO"
msgstr "Thrive הופעל במצב בטוח"

msgid "PATCH_NOTES_LAST_PLAYED_INFO_PLURAL"
msgstr ""

#, fuzzy
msgid "PATCH_NOTES_TITLE"
msgstr "Thrive הופעל במצב בטוח"

msgid "PATCH_NOTE_BULLET_POINT"
msgstr ""

msgid "PATCH_NOTE_CHANGES_HEADING"
msgstr ""

#, fuzzy
msgid "PATCH_NOTE_LINK_VISIT_TEXT"
msgstr ""
"המין שלך נכחד מהאזור זה.\n"
"אבל זה עדין לא נגמר, אתה יכול עדין לבחור אזור חדש ולהמשיך שחק בו!"

msgid "PATREON_TOOLTIP"
msgstr "ראו את דף הפטריון שלנו"

msgid "PATRONS"
msgstr "פטריונים"

msgid "PAUSED"
msgstr "מושהה"

msgid "PAUSE_MENU_RESUME_TOOLTIP"
msgstr "לחזור אל המשחק"

msgid "PAUSE_PROMPT"
msgstr "[center]לחץ [thrive:input]g_pause[/thrive:input] בשביל להמשיך[/center]"

msgid "PAUSE_TOOLTIP"
msgstr "השהה את המשחק"

msgid "PCK_LOAD_FAILED"
msgstr "טעינת קבצי pck ({0}) נכשלה"

msgid "PCK_LOAD_FAILED_DOES_NOT_EXIST"
msgstr "טעינת קבצי pck ({0}) נכשלה בגלל שקובץ זה לא נמצא"

msgid "PEACEFUL"
msgstr "שלוו"

#, fuzzy
msgid "PENDING_ENDOSYMBIOSIS_EXPLANATION"
msgstr "אתה מריץ את Thrive על GLES2. אופציה זו עדין לא נבדקה ועלולה לגרום לבעיות. אנא נסה לעדכן את מנהל התקן ו / או להשתמש במקום בכרטיס גרפיקה של AMD או Nvidia על מנת להפעלת את Thrive."

msgid "PENDING_ENDOSYMBIOSIS_TITLE"
msgstr ""

msgid "PERCENTAGE_VALUE"
msgstr "{0}%"

#, fuzzy
msgid "PERFECT_ADAPTATION_DESCRIPTION"
msgstr ""
"אפשר את אפקט הבהוב אורות על ממשק משתמש (למשל הבהוב כפתור העורך)\n"
"\n"
"אם אתה נתקל בבאג בזמן שחלקים מהכפתור העורך נעלמים,\n"
"נסה להשבות את זה בשביל לראות אם הבעיה נעלמה."

msgid "PERFORMANCE"
msgstr "ביצועים"

msgid "PERFORM_UNBINDING"
msgstr "בצע שחרור"

#, fuzzy
msgid "PER_SECOND_ABBREVIATION"
msgstr "{0} אלפים"

msgid "PER_SECOND_SLASH"
msgstr "\\לשנייה"

msgid "PHOSPHATE"
msgstr "פוספט"

#, fuzzy
msgid "PHOSPHATES_COST"
msgstr "פוספט"

msgid "PHOTOSYNTHESIS"
msgstr "פוטוסינתזה"

msgid "PHYSICAL_CONDITIONS"
msgstr "מצב פיזי"

msgid "PHYSICAL_RESISTANCE"
msgstr "עמידות מפגיעה פיזית"

msgid "PLACE_ORGANELLE"
msgstr "הוסף אברון"

msgid "PLANET"
msgstr "כוכב לכת"

#, fuzzy
msgid "PLANET_DETAILS_STRING"
msgstr "פתח תקיית קבצי לוג"

msgid "PLANET_GENERATION_TEASER"
msgstr "מייצר כוכבי לכת בקרוב!"

msgid "PLANET_RANDOM_SEED"
msgstr "כוכב סייד אקראי"

#, fuzzy
msgid "PLAYER"
msgstr "תא השחקן"

msgid "PLAYER_DEATH_POPULATION_PENALTY"
msgstr "ירידה באכולוסיה במוות של שחקן"

msgid "PLAYER_DEATH_POPULATION_PENALTY_EXPLANATION"
msgstr "(המקדם להפחתה של האכלוסיית השחקן על כל מוות של השחקן)"

msgid "PLAYER_DIED"
msgstr "השחקן מת"

msgid "PLAYER_DUPLICATE"
msgstr "שכפל שחקן"

msgid "PLAYER_EXTINCT"
msgstr "השחקן נכחד"

#, fuzzy
msgid "PLAYER_RELATIVE_MOVEMENT"
msgstr "השחקן נכחד"

msgid "PLAYER_REPRODUCED"
msgstr "השחקן התרבה"

msgid "PLAYER_SPEED"
msgstr ""
"מהירות\n"
"שחקן"

msgid "PLAYSTATION_3"
msgstr ""

msgid "PLAYSTATION_4"
msgstr ""

msgid "PLAYSTATION_5"
msgstr ""

msgid "PLAY_INTRO_VIDEO"
msgstr "הפעל סרטון פתיחה"

msgid "PLAY_MICROBE_INTRO_ON_NEW_GAME"
msgstr "הפעל פתיח שלב המיקרוב במשחק חדש"

msgid "PLAY_WITH_CURRENT_SETTING"
msgstr "שחק עם ההגדרות הנוכחות"

msgid "POPULATION_CAPITAL"
msgstr "אוכלוסיה:"

msgid "POPULATION_COLON"
msgstr "אוכלוסיה:"

msgid "POPULATION_IN_PATCHES"
msgstr "אכלוסיה באזורים:"

msgid "POPULATION_IN_PATCH_SHORT"
msgstr "{0} ({1})"

#, fuzzy
msgid "POSITION_NUMBER"
msgstr "מספר ID"

msgid "PREDATION_FOOD_SOURCE"
msgstr "טריפה של {0}"

msgid "PREDICTION_DETAILS_OPEN_TOOLTIP"
msgstr "הצג מידע מפורט מאחורי החיזוי"

msgid "PRESSURE"
msgstr "לחץ"

msgid "PRESSURE_SHORT"
msgstr "לחץ."

#, fuzzy
msgid "PRESSURE_TOLERANCE_TOOLTIP"
msgstr "צא לתפריט הראשי"

msgid "PRESS_KEY_DOT_DOT_DOT"
msgstr "לחץ על מקש..."

msgid "PREVIEW_IMAGE_DOES_NOT_EXIST"
msgstr "תמונה מקדימה לא קיימת"

msgid "PREVIEW_IMAGE_IS_TOO_LARGE"
msgstr "תמונה מקדימה כבדה מידי"

msgid "PREVIOUS_COLON"
msgstr "קודם:"

msgid "PROCESSING_LOADED_OBJECTS"
msgstr "מעלה אובייקטים"

msgid "PROCESS_ENVIRONMENT_SEPARATOR"
msgstr "@"

msgid "PROCESS_PANEL_TITLE"
msgstr "תהליכי התא"

#, fuzzy
msgid "PROCESS_SPEED_MODIFIER"
msgstr "תהליכי התא"

msgid "PROGRAMMING_TEAM"
msgstr "צוות מתכנתים"

msgid "PROJECT_MANAGEMENT_TEAM"
msgstr "צוות ניהול פרויקט"

msgid "PROTEINS"
msgstr "חלבונים"

msgid "PROTOPLASM"
msgstr "פרוטופלזמה"

msgid "PULL_REQUESTS_PROGRAMMING"
msgstr "בקשות דרישה / תיכנות"

msgid "QUICK_LOAD"
msgstr "טעינה מהירה"

msgid "QUICK_SAVE"
msgstr "שמירה מהירה"

msgid "QUIT"
msgstr "יציאה"

msgid "QUIT_BUTTON_TOOLTIP"
msgstr "צא מהמשחק"

msgid "QUIT_GAME_WARNING"
msgstr ""
"האם אתה בטוח שרוצה לצאת מהמשחק?\n"
"אתה עלול לאבד כל פעולה לא שמורה."

#, fuzzy
msgid "RADIATION"
msgstr "נשימה ארובית"

#, fuzzy
msgid "RADIOACTIVE_CHUNK"
msgstr "גוש ברזל גדול"

#, fuzzy
msgid "RADIOSYNTHESIS"
msgstr "תרמוסינתזה"

msgid "RANDOMIZE_SPECIES_NAME"
msgstr "שם מין אקראי"

msgid "RANDOM_SEED_TOOLTIP"
msgstr "הערך משומש ביצור העולם, ועל כך, שחייב להיות מספר שלם חיובי"

msgid "RAW"
msgstr "\"טרי\""

msgid "RAW_VALUE_COLON"
msgstr "לא מעובד:"

msgid "READING_SAVE_DATA"
msgstr "קורא שמירה"

msgid "READY"
msgstr "מוכן"

msgid "RECOMMENDED_THRIVE_VERSION"
msgstr "המלצת Thrive:"

msgid "REDDIT_TOOLTIP"
msgstr "ראו בתת-נושא הרדייט שלנו"

msgid "REDO"
msgstr "עשה מחדש"

msgid "REDO_THE_LAST_ACTION"
msgstr "בצע מחדש פעולה אחרונה"

msgid "REFRESH"
msgstr "רענן"

msgid "REPORT"
msgstr "תסקיר"

#, fuzzy
msgid "REPORT_BUG"
msgstr "תסקיר"

msgid "REPRODUCED"
msgstr "התרבה"

msgid "REPRODUCTION"
msgstr "הולדה"

msgid "REPRODUCTION_ASEXUAL"
msgstr "א-מינית"

msgid "REPRODUCTION_BUDDING"
msgstr "הנצה"

#, fuzzy
msgid "REPRODUCTION_COMPOUNDS_MODE"
msgstr "סוגי רבייה:"

#, fuzzy
msgid "REPRODUCTION_COMPOUNDS_MODE_EXPLANATION"
msgstr "(באופן פסיבי צובר תרכובות מהסביבה לתהליכי רבייה מבלי שצריך לעשות דבר)"

#, fuzzy
msgid "REPRODUCTION_COMPOUND_HANDLING_TOOLTIP"
msgstr "סוגי רבייה:"

msgid "REPRODUCTION_METHOD"
msgstr "סוגי רבייה:"

msgid "REQUIRES_NUCLEUS"
msgstr "נדרש גרעין התא"

#, fuzzy
msgid "RESEARCH"
msgstr "מקש חפש"

msgid "RESET"
msgstr "איפוס"

msgid "RESET_DEADZONES"
msgstr "אפס שטחים מתים"

msgid "RESET_DISMISSED_POPUPS"
msgstr ""

msgid "RESET_INPUTS_TO_DEFAULTS"
msgstr "איפוס קלטים לברירת מחדל?"

#, fuzzy
msgid "RESET_ITEM_ORDER_TO_DEFAULT"
msgstr "איפוס קלטים לברירת מחדל?"

msgid "RESET_KEYBINDINGS"
msgstr "איפוס חיבורי מקשים"

msgid "RESET_SETTINGS_TO_DEFAULTS"
msgstr "ברירת מחדל"

msgid "RESET_TO_DEFAULTS"
msgstr "איפוס לברירת מחדל?"

msgid "RESISTANT_TO_BASIC_ENGULFMENT"
msgstr "עמידות לבליעה בסיסית"

#, fuzzy
msgid "RESIZE_METABALL_TOOLTIP"
msgstr "המשך את המשחק"

msgid "RESOLUTION"
msgstr "רזולוציה:"

msgid "RESOURCE_ABSORBTION_SPEED"
msgstr "מהירות ספיגת משאבים"

#, fuzzy
msgid "RESOURCE_AMOUNT_SHORT"
msgstr "לחץ."

#, fuzzy
msgid "RESOURCE_ENERGY"
msgstr "צפה בקוד מקור"

#, fuzzy
msgid "RESOURCE_FOOD"
msgstr "צפה בקוד מקור"

#, fuzzy
msgid "RESOURCE_ROCK"
msgstr "צפה בקוד מקור"

#, fuzzy
msgid "RESOURCE_WOOD"
msgstr "צפה בקוד מקור"

msgid "RESPIRATION"
msgstr "נשימה ארובית"

msgid "RESPONSIVE"
msgstr "מגיב"

msgid "RESTART_REQUIRED"
msgstr "אתחול מחדש נדרש"

msgid "RESUME"
msgstr "להמשיך"

msgid "RESUME_TOOLTIP"
msgstr "המשך את המשחק"

msgid "RETURN_TO_MENU"
msgstr "חזור לתפריט"

msgid "RETURN_TO_MENU_TOOLTIP"
msgstr "צא לתפריט הראשי"

msgid "RETURN_TO_MENU_WARNING"
msgstr ""
"האם אתה בטוח שאתה רוצה לצאת לתפריט הראשי?\n"
"אתה עלול לאבד כל פעולה לא שמורה."

#, fuzzy
msgid "REVEAL_ALL_PATCHES"
msgstr "התפשט לאזורים:"

msgid "REVOLUTIONARY_GAMES_SOCIAL_TOOLTIP"
msgstr "בקרו באתר הרשמי של Revolutionary Games"

msgid "RIGHT_ARROW"
msgstr "→"

msgid "RIGHT_MOUSE"
msgstr "לחצן עכבר הימני"

msgid "RIGID"
msgstr "קשיח"

msgid "RIGIDITY_MEMBRANE_DESCRIPTION"
msgstr "קרום נוקשה עמיד יותר בפני נזקים, אך מקשה על התא לנוע."

msgid "ROTATE_LEFT"
msgstr "סובב שמאלה"

msgid "ROTATE_RIGHT"
msgstr "סובב ימינה"

msgid "ROTATION_COLON"
msgstr "רוטציה:"

msgid "RUN_AUTO_EVO_DURING_GAMEPLAY"
msgstr "הפעל התפתחות אוטומטית במהלך המשחק"

msgid "RUN_ONE_STEP"
msgstr "הרץ צעד אחת"

msgid "RUN_RESULT_BY_SENDING_POPULATION"
msgstr "{0} על ידי שליחה: {1} פריטים מאזור: {2}"

msgid "RUN_RESULT_GENE_CODE"
msgstr "קוד גנטי:"

msgid "RUN_RESULT_NICHE_FILL"
msgstr "הופיע על מנת למלא נישה"

msgid "RUN_RESULT_SELECTION_PRESSURE_SPLIT"
msgstr "הופיע בשל לחצי סלקציה שונים"

msgid "RUN_RESULT_SPLIT_FROM"
msgstr "התפצל מ{0}"

msgid "RUN_RESULT_SPLIT_OFF_TO"
msgstr "אוכלוסיה בחלק מהאזורים התפצלה למינים חדשים {0}:"

msgid "RUN_X_WORLDS"
msgstr ""

#, fuzzy
msgid "RUN_X_WORLDS_TOOLTIP"
msgstr "היצטרפו לשרת הדיסטורט הקהילתי שלנו"

msgid "RUSTICYANIN"
msgstr "רוסטיצינין"

#, fuzzy
msgid "RUSTICYANIN_DESCRIPTION"
msgstr "רוסטיצינין הוא חלבון המסוגל להשתמש ב[thrive:compound type=\"carbondioxide\"][/thrive:compound] וב[thrive:compound type=\"oxygen\"][/thrive:compound] בכדי לחמצן ברזל ממצב כימי אחד למשנהו. תהליך זה, הנקרא [b]נשימת ברזל[/b], משחרר אנרגיה שהתא מסוגל לקצור."

#, fuzzy
msgid "RUSTICYANIN_PROCESSES_DESCRIPTION"
msgstr "הופך [thrive:compound type=\"iron\"][/thrive:compound] ל[thrive:compound type=\"atp\"][/thrive:compound]. בהתאם לריכוזם של [thrive:compound type=\"carbondioxide\"][/thrive:compound] ו[thrive:compound type=\"oxygen\"][/thrive:compound]."

#, fuzzy
msgid "SAFE_MODE_EXPLANATION"
msgstr ""
"מיקרובים פחדנים יברחו למרחקים\n"
"והם נוטים לברוח מטורפים בכללי.\n"
"מיקרובים אמיצים לא יפחדו מטורפים לידם\n"
"והם נוטים לתקוף חזרה."

msgid "SAFE_MODE_TITLE"
msgstr "Thrive הופעל במצב בטוח"

msgid "SAVE"
msgstr "שמור"

msgid "SAVE_AND_CONTINUE"
msgstr "שמור והמשך"

msgid "SAVE_AUTOSAVE"
msgstr "שמירה אוטומטית"

msgid "SAVE_DELETE_WARNING"
msgstr "מחיקת שמירה זו היינו פעולה בלתי הפיכה, האם אתה בטוח שאתה רוצה למחוק לצמיתות את {0}?"

msgid "SAVE_ERROR_INCLUDE_JSON_DEBUG_NOTE"
msgstr ""

#, fuzzy
msgid "SAVE_ERROR_TURN_ON_JSON_DEBUG_MODE"
msgstr "מצב ניפוי JSON:"

msgid "SAVE_FAILED"
msgstr "שמירה נכשלה"

msgid "SAVE_GAME"
msgstr "שמור משחק"

msgid "SAVE_GAME_BUTTON_TOOLTIP"
msgstr "פתח את התפריט השמירה בשביל לשמור את המשחק"

msgid "SAVE_HAS_DIFFERENT_VERSION"
msgstr "לשמירה יש גרסה שונה"

msgid "SAVE_HAS_DIFFERENT_VERSION_TEXT"
msgstr ""
"הגרסה שאתה מנסה לטעון אינה תואמת את גרסת המשחק.\n"
"אנא טען את השמירה באופן ידני דרך התפריט."

msgid "SAVE_HAS_INVALID_GAME_STATE"
msgstr "לשמירה סצנת משחק לא תקפה"

msgid "SAVE_INVALID"
msgstr "לא תקף"

msgid "SAVE_IS_INVALID"
msgstr "השמירה אינו תקפה"

msgid "SAVE_IS_UPGRADEABLE_DESCRIPTION"
msgstr ""
"השמירה שנבחרה במקור מגרסאות ישנות של Thrive ,אבל ניתן לשדרגו.\n"
"קובץ גיבוי ניתן ליצור לפני השדרוג, אם לא נוצר קודם.\n"
"אם אתה מדלג על שדרוג, השמירה תנסה לעלות בדרך הרגילה.\n"
"האם לשדרג שמירה זו?"

msgid "SAVE_LOAD_ALREADY_LOADED_FREE_FAILURE"
msgstr "נכשל לפנות חומרים מועלים: {0}"

msgid "SAVE_MANUAL"
msgstr "שמירה ידנית"

msgid "SAVE_QUICKSAVE"
msgstr "שמירה מהירה"

msgid "SAVE_SPACE_USED"
msgstr "שטח משומש:"

msgid "SAVE_UPGRADE_FAILED"
msgstr "שדרוג שמירה נכשלה"

msgid "SAVE_UPGRADE_FAILED_DESCRIPTION"
msgstr "שדרוג שמירה שצוינה נכשלה בעקבות השגיאה הבאה:"

msgid "SAVING_DATA_FAILED_DUE_TO"
msgstr "שמירת מידע נכשלה בפרט ל: {0}"

msgid "SAVING_DOT_DOT_DOT"
msgstr "שומר..."

msgid "SAVING_FAILED_WITH_EXCEPTION"
msgstr "שמירה נכשלה! משהו חריג קרה"

msgid "SAVING_NOT_POSSIBLE"
msgstr "שמירה אינה אפשרית כרגע בשל:"

msgid "SAVING_SUCCEEDED"
msgstr "נשמר בהצלחה"

msgid "SCALING_NONE"
msgstr "שום דבר"

msgid "SCALING_ON"
msgstr "בקנה מידה"

msgid "SCALING_ON_INVERSE"
msgstr "בקנה מידה הפוך"

#, fuzzy
msgid "SCREEN_EFFECT"
msgstr "השפעות חיצוניות:"

#, fuzzy
msgid "SCREEN_EFFECT_GAMEBOY"
msgstr "השפעות חיצוניות:"

#, fuzzy
msgid "SCREEN_EFFECT_GAMEBOY_COLOR"
msgstr "השפעות חיצוניות:"

msgid "SCREEN_EFFECT_GREYSCALE"
msgstr ""

#, fuzzy
msgid "SCREEN_EFFECT_NONE"
msgstr "הצג שמות כפתורי בחירת חלקים"

#, fuzzy
msgid "SCREEN_RELATIVE_MOVEMENT"
msgstr "להגדלת התנועה"

msgid "SCROLLLOCK"
msgstr "מקש Scroll Lock"

msgid "SEARCH_DOT_DOT_DOT"
msgstr "מחפש..."

msgid "SEARCH_PLACEHOLDER"
msgstr ""

msgid "SEARCH_RADIUS"
msgstr "רדיוס חיפוש:"

msgid "SEA_FLOOR"
msgstr "קרקעית הים"

msgid "SECRETE_SLIME"
msgstr "הפרש ריר"

#, fuzzy
msgid "SECRETE_SLIME_TOOLTIP"
msgstr "הפרש ריר"

msgid "SEED_LABEL"
msgstr "זרע אקראי של כוכב לכת: {0}"

msgid "SELECTED_COLON"
msgstr "נבחרו:"

msgid "SELECTED_MOD"
msgstr "מודים נבחרו:"

msgid "SELECTED_SAVE_IS_INCOMPATIBLE_PROMPT"
msgstr "השמירה שנבחרה אנו תואם"

msgid "SELECTED_SAVE_IS_INCOMPATIBLE_PROTOTYPE_PROMPT"
msgstr "שמירה שנבחרה היינו גרסת אבטיפוס לא תואם"

msgid "SELECTED_SAVE_IS_UPGRADEABLE_PROMPT"
msgstr "השמירה שנבחרה ניתנת לשידרוג"

msgid "SELECT_A_GENERATION"
msgstr "בחר דור"

msgid "SELECT_A_PATCH"
msgstr "בחר אזור להצגת פרטים כאן"

msgid "SELECT_A_SPECIES"
msgstr "בחר מין"

#, fuzzy
msgid "SELECT_A_TECHNOLOGY"
msgstr "בחר אזור להצגת פרטים כאן"

msgid "SELECT_CELL_TYPE_FROM_EDITOR"
msgstr "בחר סוג תא בשביל לערוך אותו בתגית העורך"

msgid "SELECT_ENZYME"
msgstr "בחר אנזים:"

msgid "SELECT_OPTION"
msgstr "בחר אפשרות"

msgid "SELECT_PREVIEW_IMAGE"
msgstr "בחר תמונה מקדימה"

#, fuzzy
msgid "SELECT_SPACE_STRUCTURE_TITLE"
msgstr "מבנה"

msgid "SELECT_STRUCTURE_POPUP_TITLE"
msgstr ""

msgid "SELECT_TISSUE_TYPE_FROM_EDITOR"
msgstr "בחר סוג רקמה בשביל לערוך אותו כאן מהתג"

#, fuzzy
msgid "SELECT_VACUOLE_COMPOUND_COLON"
msgstr "נבחרו:"

msgid "SEPTEMBER"
msgstr "ספטמבר"

msgid "SESSILE"
msgstr "נייח"

msgid "SETTING_ONLY_APPLIES_TO_NEW_GAMES"
msgstr "ערך זה חל רק על שמירות חדשות לאחר שינויו"

msgid "SFX_VOLUME"
msgstr "עוצמת אפקטים"

msgid "SHIFT"
msgstr "Shift"

#, fuzzy
msgid "SHOW_DAMAGE_EFFECT"
msgstr "השוטון (ברבים: שוטונים) הוא צרור סיבי חלבון דמוי שוט המשתרע מקרום התא אשר משתמש ב- ATP כדי לגלול ולהניע את התא לכיוון מסוים. מקומו של השוטון קובע את כיוונו שממנו מספק דחף לתנועת התא. כיוון הדחף מנוגד לכיוון שהשוטון פונה, למשל שוטון שמונח בכיוון השמאל של התא יספק דחף לימין."

msgid "SHOW_HELP"
msgstr "הצג עזרה"

#, fuzzy
msgid "SHOW_ITEM_COORDINATES"
msgstr "הצג מדריכים"

#, fuzzy
msgid "SHOW_NEW_PATCH_NOTES"
msgstr "{0} {1}"

#, fuzzy
msgid "SHOW_NEW_PATCH_NOTES_TOOLTIP"
msgstr "{0} {1}"

msgid "SHOW_TUTORIALS"
msgstr "הצג מדריכים"

msgid "SHOW_TUTORIALS_IN_NEW_CURRENT_OPTION"
msgstr "הצג מדריכים (בשמירה נוכחית)"

msgid "SHOW_TUTORIALS_IN_NEW_GAMES_OPTION"
msgstr "הצג מדריכים (בשמירות חדשות)"

msgid "SHOW_UNSAVED_PROGRESS_WARNING"
msgstr "הראה אזהרת התקדמות ללא שמירה"

msgid "SHOW_UNSAVED_PROGRESS_WARNING_TOOLTIP"
msgstr "הפעל / השבת את חלון אזהרת התקדמות הלא שמורה בזמן שהשחק מנסה לצאת מהמשחק."

msgid "SHOW_WEB_NEWS_FEED"
msgstr ""

#, fuzzy
msgid "SIDEROPHORE_ACTION_TOOLTIP"
msgstr "ראו את דף הפטריון שלנו"

msgid "SIGNALING_AGENT"
msgstr "חומר מאותת"

#, fuzzy
msgid "SIGNALING_AGENTS_ACTION_TOOLTIP"
msgstr "חומרי איתות מאפשרים לתא ליצור כימיקלים שתאים אחרים מגיבים לו. חומרי איתות אלו משומשים בשביל למשוך תאים אחרים או להזהיר אותם מסכנה ולגרום להם לברוח."

msgid "SIGNALING_AGENT_DESCRIPTION"
msgstr "חומרי איתות מאפשרים לתא ליצור כימיקלים שתאים אחרים מגיבים לו. חומרי איתות אלו משומשים בשביל למשוך תאים אחרים או להזהיר אותם מסכנה ולגרום להם לברוח."

msgid "SIGNALING_AGENT_PROCESSES_DESCRIPTION"
msgstr "החזק [thrive:input]g_pack_commands[/thrive:input] בשביל לפתוח את התפריט שמאפשר להנפיק פקודות לפריטים אחרים מהמין שלך."

msgid "SIGNAL_COMMAND_AGGRESSION"
msgstr "להפוך לתוקפני"

msgid "SIGNAL_COMMAND_FLEE"
msgstr "ברחו"

msgid "SIGNAL_COMMAND_FOLLOW"
msgstr "עקוב אחרי"

msgid "SIGNAL_COMMAND_NONE"
msgstr "ללא פקודה"

msgid "SIGNAL_COMMAND_TO_ME"
msgstr "זוזו אליי"

msgid "SIGNAL_TO_EMIT"
msgstr "איתות לפליטה"

msgid "SILICA"
msgstr "צורן"

msgid "SILICA_MEMBRANE_DESCRIPTION"
msgstr "לקרום זה יש קיר חזק העשוי מצורן. מה שמאפשר לו לעמוד היטב עם הנזק הכללי ועמיד מאוד בפני נזקים פיזיים. זהו גם דורש פחות אנרגיה כדי לשמור על צורתו. עם זאת, הוא מאט את התא בצורה רצינית והתא סופג משאבים בקצב מופחת."

msgid "SIZE_COLON"
msgstr "גודל:"

msgid "SLIDESHOW"
msgstr "מצגת"

msgid "SLIME_JET"
msgstr "סילון ריר"

msgid "SLIME_JET_DESCRIPTION"
msgstr "הרבה אורגניזמים מפיקים חומרים רב סוכרים דמויי רפש, וריר היא אחד מאותם רב סוכרים אלו. אומנם רבים מהמינים משתמשים ברפש בשביל תנועה, סוגים מסוימים של חיידקים מפרישים חומרים אלו בלחץ גבוהה. אלו סילוני רפש מתנהגים כמו מנועי טילים, דוחפים את התאים קדימה במהירות גבוהה. רפש משומש בנוסף בשביל לעקב טורפים, הנתקעים בתוך החומר שרק מחזיקים בסילונים מסוגלים לנווט בהם."

msgid "SLIME_JET_PROCESSES_DESCRIPTION"
msgstr "הופך [thrive:compound type=\"glucose\"][/thrive:compound] ל[thrive:compound type=\"mucilage\"][/thrive:compound]. לחץ על [thrive:input]g_secrete_slime[/thrive:input] בשביל לשחרר את [thrive:compound type=\"mucilage\"][/thrive:compound] המאוחסן, מאיץ את מהירות התא ומאט טורפים."

msgid "SMALL_IRON_CHUNK"
msgstr "גוש ברזל קטן"

#, fuzzy
msgid "SMALL_PHOSPHATE_CHUNK"
msgstr "גוש ברזל קטן"

#, fuzzy
msgid "SMALL_SULFUR_CHUNK"
msgstr "גוש ברזל קטן"

msgid "SNOWFLAKE"
msgstr ""

#, fuzzy
msgid "SOCIETY_STAGE"
msgstr "שלב המיקרובי"

msgid "SOUND"
msgstr "קול"

msgid "SOUND_TEAM"
msgstr "צוות סאונד"

msgid "SOUND_TEAM_LEAD"
msgstr "מנהל צוות סאונד"

msgid "SOUND_TEAM_LEADS"
msgstr "מובילי צוות סאונד"

msgid "SPACE"
msgstr "רווח"

#, fuzzy
msgid "SPACE_STAGE"
msgstr "שלב המיקרובי"

#, fuzzy
msgid "SPACE_STRUCTURE_HAS_RESOURCES"
msgstr "מבנה"

#, fuzzy
msgid "SPACE_STRUCTURE_NO_EXTRA_DESCRIPTION"
msgstr "מבנה"

msgid "SPACE_STRUCTURE_WAITING_CONSTRUCTION"
msgstr ""

msgid "SPAWN_AMMONIA"
msgstr "זמן אמוניה"

msgid "SPAWN_ENEMY"
msgstr "זמן אויב"

msgid "SPAWN_ENEMY_CHEAT_FAIL"
msgstr "אינך יכול לזמן אוייבים צ'יטים בגלל שאזור זה אינו מכיל שום מינים אויבים"

msgid "SPAWN_GLUCOSE"
msgstr "זמן גלוקוז"

msgid "SPAWN_PHOSPHATES"
msgstr "זמן פוספט"

msgid "SPECIAL_MOUSE_1"
msgstr "מקש עכבר ייחודי 1"

msgid "SPECIAL_MOUSE_2"
msgstr "מקש עכבר ייחודי 2"

msgid "SPECIES"
msgstr "מינים"

msgid "SPECIES_COLON"
msgstr "מינים:"

msgid "SPECIES_DETAIL_TEXT"
msgstr ""
"[b]מינים[/b]\n"
" {0}:{1}\n"
"[b]דור[/b]\n"
" {2}\n"
"[b]אוכלוסיה[/b]\n"
" {3}\n"
"[b]צבע[/b]\n"
" #{4}\n"
"[b]התנהגות[/b]\n"
" {5}"

msgid "SPECIES_HAS_A_MUTATION"
msgstr "עבר מוטציה"

msgid "SPECIES_LIST"
msgstr "רשימת מינים"

msgid "SPECIES_NAME_DOT_DOT_DOT"
msgstr "שם המין..."

msgid "SPECIES_NAME_TOO_LONG_POPUP"
msgstr "שם המין ארוך מדי!"

msgid "SPECIES_POPULATION"
msgstr "אוכלוסיית מינים"

msgid "SPECIES_PRESENT"
msgstr "מינים נוכחים"

#, fuzzy
msgid "SPECIES_TO_FIND"
msgstr "מינים:"

msgid "SPECIES_WITH_POPULATION"
msgstr "{0} עם אכלוסיה: {1}"

msgid "SPEED"
msgstr "מהירות"

msgid "SPEED_COLON"
msgstr "מהירות:"

msgid "SPREAD_TO_PATCHES"
msgstr "התפשט לאזורים:"

#, fuzzy
msgid "SPRINT"
msgstr "מקש Print Screen"

#, fuzzy
msgid "SPRINT_ACTION_TOOLTIP"
msgstr "ראו את דף הפטריון שלנו"

msgid "STAGE_MENU_BUTTON_TOOLTIP"
msgstr "תפריט השהה"

#, fuzzy
msgid "START"
msgstr "מתחיל"

msgid "STARTING"
msgstr "מתחיל"

msgid "START_CALIBRATION"
msgstr "התחל כיול"

#, fuzzy
msgid "START_GAME"
msgstr "שמור משחק"

#, fuzzy
msgid "START_RESEARCH"
msgstr "אתחול מחדש נדרש"

msgid "STATISTICS"
msgstr "סטטיסטיקה"

#, fuzzy
msgid "STAT_ATP_PRODUCTION_REDUCTION"
msgstr "ייצור ATP נמוך מדי!"

#, fuzzy
msgid "STAT_BASE_MOVEMENT_REDUCTION"
msgstr "מהירות בסיסית"

msgid "STAT_DAMAGE"
msgstr ""

msgid "STAT_DAMAGE_PER_OXYGEN"
msgstr ""

msgid "STEAM_CLIENT_INIT_FAILED"
msgstr "אתחול ספריית Steam נכשל"

msgid "STEAM_ERROR_ACCOUNT_DOES_NOT_OWN_PRODUCT"
msgstr "משתמש Steam שלך אינו בעל רישיון עבור Thrive"

msgid "STEAM_ERROR_ACCOUNT_READ_ONLY"
msgstr "משתמש Steam שלך נמצא כעת במצב קריאה בלבד עקב שינוי אחרון במשתמש"

msgid "STEAM_ERROR_ALREADY_UPLOADED"
msgstr "Steam מדווח שהקובץ כבר עולה,בבקשה רענן מחדש"

msgid "STEAM_ERROR_BANNED"
msgstr "משתמש הSteam שלך חסום מלעלות תכנים"

msgid "STEAM_ERROR_CLOUD_LIMIT_EXCEEDED"
msgstr "חרגת ממכסת האחסון בענן של Steam או ממגבלת גודל הקובץ"

msgid "STEAM_ERROR_DUPLICATE_NAME"
msgstr "Steam מדווח שישנו שגיאה של שיכפול שם"

msgid "STEAM_ERROR_FILE_NOT_FOUND"
msgstr "קובץ לא נמצא"

msgid "STEAM_ERROR_INSUFFICIENT_PRIVILEGE"
msgstr "משתמש הSteam שלך כרגע מוגבל העלאת תוכן. אנא פנה למרכז תמיכה של Steam."

msgid "STEAM_ERROR_INVALID_PARAMETER"
msgstr "פרמטר לא חוקי הועבר לSteam"

msgid "STEAM_ERROR_LOCKING_FAILED"
msgstr "Steam נכשל בלהשיג UGC lock"

msgid "STEAM_ERROR_NOT_LOGGED_IN"
msgstr "לא מחובר לSteam"

msgid "STEAM_ERROR_TIMEOUT"
msgstr "תם הזמן הקצוב למפעיל Steam, נסה שוב"

msgid "STEAM_ERROR_UNAVAILABLE"
msgstr "Steam לא זמין כרגע, בבקשה נסה שוב"

msgid "STEAM_ERROR_UNKNOWN"
msgstr "שגיאת Steam לא ידועה קרתה"

#, fuzzy
msgid "STEAM_INIT_FAILED"
msgstr "אתחול ספריית Steam נכשל"

#, fuzzy
msgid "STEAM_INIT_FAILED_DESCRIPTION"
msgstr "שדרוג שמירה שצוינה נכשלה בעקבות השגיאה הבאה:"

msgid "STEAM_TOOLTIP"
msgstr "ראו את הדף הSteam שלנו"

msgid "STEM_CELL_NAME"
msgstr "גזע"

msgid "STOP"
msgstr "עצור"

msgid "STORAGE"
msgstr "אחסון"

msgid "STORAGE_COLON"
msgstr "אחסון:"

msgid "STORAGE_STATISTICS_SECONDS_OF_COMPOUND"
msgstr ""

msgid "STORE_LOGGED_IN_AS"
msgstr "התחבר כ:{0}"

msgid "STRAIN_BAR_VISIBILITY"
msgstr ""

#, fuzzy
msgid "STRATEGY_STAGES"
msgstr "שלב המיקרובי"

msgid "STRICT_NICHE_COMPETITION"
msgstr "תחרות נישה קפדנית (הבדלי הכושר מוגזמים)"

msgid "STRUCTURAL"
msgstr "מִבְנִי"

msgid "STRUCTURE"
msgstr "מבנה"

msgid "STRUCTURE_ASCENSION_GATE"
msgstr ""

#, fuzzy
msgid "STRUCTURE_DYSON_SWARM"
msgstr "מבנה"

msgid "STRUCTURE_HAS_REQUIRED_RESOURCES_TO_BUILD"
msgstr ""

msgid "STRUCTURE_HUNTER_GATHERER_LODGE"
msgstr ""

msgid "STRUCTURE_IN_PROGRESS_CONSTRUCTION"
msgstr ""

msgid "STRUCTURE_REQUIRED_RESOURCES_TO_FINISH"
msgstr ""

msgid "STRUCTURE_SELECTION_MENU_ENTRY"
msgstr ""

msgid "STRUCTURE_SELECTION_MENU_ENTRY_NOT_ENOUGH_RESOURCES"
msgstr ""

msgid "STRUCTURE_SOCIETY_CENTER"
msgstr ""

msgid "STRUCTURE_STEAM_POWERED_FACTORY"
msgstr ""

msgid "SUCCESSFUL_KILL"
msgstr "הרג מוצלח"

msgid "SUCCESSFUL_SCAVENGE"
msgstr "ליקוט מוצלח"

msgid "SUCCESS_BUT_MISSING_ID"
msgstr "התוצאה הצביעה על הצלחה אבל שום ID לא חזר"

msgid "SUICIDE_BUTTON_TOOLTIP"
msgstr "התאבדות"

msgid "SUNLIGHT"
msgstr "אור שמש"

msgid "SUPPORTER_PATRONS"
msgstr "תומכים"

msgid "SURVIVAL_TITLE"
msgstr ""

msgid "SWITCH_TO_FRONT_CAMERA"
msgstr "החלף לתצוגת מצלמה קדמית"

msgid "SWITCH_TO_RIGHT_CAMERA"
msgstr "החלף לתצוגת מצלמה ימנית"

msgid "SWITCH_TO_TOP_CAMERA"
msgstr "החלף לתצוגת מצלמה עליונה"

msgid "SYSREQ"
msgstr "מקש SysRq"

msgid "TAB_SECONDARY_SWITCH_LEFT"
msgstr ""

msgid "TAB_SECONDARY_SWITCH_RIGHT"
msgstr ""

#, fuzzy
msgid "TAB_SWITCH_LEFT"
msgstr "סובב שמאלה"

#, fuzzy
msgid "TAB_SWITCH_RIGHT"
msgstr "סובב ימינה"

msgid "TAGS_IS_WHITESPACE"
msgstr "תגיות מכילים רק רווחים"

msgid "TAKE_SCREENSHOT"
msgstr "צלם מסך"

#, fuzzy
msgid "TARGET_TYPE_COLON"
msgstr "סוג:"

msgid "TECHNOLOGY_ASCENSION"
msgstr ""

msgid "TECHNOLOGY_HUNTER_GATHERING"
msgstr ""

msgid "TECHNOLOGY_LEVEL_ADVANCED_SPACE"
msgstr ""

msgid "TECHNOLOGY_LEVEL_INDUSTRIAL"
msgstr ""

msgid "TECHNOLOGY_LEVEL_PRE_SOCIETY"
msgstr ""

msgid "TECHNOLOGY_LEVEL_PRIMITIVE"
msgstr ""

msgid "TECHNOLOGY_LEVEL_SCIFI"
msgstr ""

msgid "TECHNOLOGY_LEVEL_SPACE_AGE"
msgstr ""

msgid "TECHNOLOGY_REQUIRED_LEVEL"
msgstr ""

msgid "TECHNOLOGY_ROCKETRY"
msgstr ""

msgid "TECHNOLOGY_SIMPLE_STONE_TOOLS"
msgstr ""

msgid "TECHNOLOGY_SOCIETY_CENTER"
msgstr ""

msgid "TECHNOLOGY_STEAM_POWER"
msgstr ""

msgid "TECHNOLOGY_UNLOCKED_NOTICE"
msgstr ""

msgid "TEMPERATURE"
msgstr "טמפרטורה"

msgid "TEMPERATURE_SHORT"
msgstr "טמפ'."

#, fuzzy
msgid "TEMPERATURE_TOLERANCE_TOOLTIP"
msgstr "ראו את דף הפטריון שלנו"

msgid "TESTING_TEAM"
msgstr "צוות בודקים"

#, fuzzy
msgid "THANKS_FOR_BUYING_THRIVE_2"
msgstr ""
"תודה ששיחקת!\n"
"\n"
"אם נהנתה מהמשחק, ספר לחבריך עלינו."

msgid "THANKS_FOR_PLAYING"
msgstr ""
"תודה ששיחקת!\n"
"\n"
"אם נהנתה מהמשחק, ספר לחבריך עלינו."

#, fuzzy
msgid "THANK_YOU_TITLE"
msgstr "אתה שגשגת!"

msgid "THEORY_TEAM"
msgstr "צוות תיאוריה"

msgid "THERMOPLAST"
msgstr "תרמופלסט"

#, fuzzy
msgid "THERMOPLAST_DESCRIPTION"
msgstr "התרמופלסט הוא אברון בעל קרום כפול המכיל פיגמנטים רגישים לחום הנערמים יחד בתוך שקי קרום האוקריוטי שלו. זהו פרוקריוט שהשתנה לצרכי המארח האיקוריוטי. הפיגמנטים בתרמופלסט מסוגלים להשתמש באנרגיה של בדלי החום בסביבה בכדי ליצור [thrive:compound type=\"atp\"][/thrive:compound] ממים בתהליך שנקרא [b]תרמוסינתזה[/b]. קצב ייצור ה[thrive:compound type=\"atp\"][/thrive:compound] שלו משתנה עם ריכוז ה[thrive:compound type=\"atp\"][/thrive:compound] וה[thrive:compound type=\"temperature\"][/thrive:compound]."

#, fuzzy
msgid "THERMOPLAST_PROCESSES_DESCRIPTION"
msgstr "מייצר [thrive:compound type=\"glucose\"][/thrive:compound]. בהתאם לריכוזו של [thrive:compound type=\"carbondioxide\"][/thrive:compound] ושל הטמפרטורה."

msgid "THERMOSYNTHASE"
msgstr "תרמוסינטאז"

#, fuzzy
msgid "THERMOSYNTHASE_DESCRIPTION"
msgstr "תרמוסינטאז הוא חלבון שמשתמש בהסעה תרמית כדי לשנות את צורתו, מאפשר לו להתקפל ולקשר לADP מתי שחשוף לחום, ולאחר מכן ומתקפל חזר וממוחזר ל[thrive:compound type=\"atp\"][/thrive:compound] כשהוא נחשף טמפרטורה יותר נמוכה בתהליך הנקרא [b]תרמוסינתזה[/b]. קצב יצורם של ה[thrive:compound type=\"atp\"][/thrive:compound] משתנה בהתאם ל[thrive:compound type=\"temperature\"][/thrive:compound]."

#, fuzzy
msgid "THERMOSYNTHASE_PROCESSES_DESCRIPTION"
msgstr "מייצר [thrive:compound type=\"atp\"][/thrive:compound] בעזרת שינויים בטמפרטורה. בהתאם לריכוזם של [thrive:compound type=\"carbondioxide\"][/thrive:compound] ושל [thrive:compound type=\"temperature\"][/thrive:compound]."

msgid "THERMOSYNTHESIS"
msgstr "תרמוסינתזה"

msgid "THE_DISTURBANCE"
msgstr ""

#, fuzzy
msgid "THE_PATCH_MAP_BUTTON"
msgstr "מפת האזורים"

#, fuzzy
msgid "THE_WORLD_TITLE"
msgstr "מפתחים נוכחים"

msgid "THIS_IS_LOCAL_MOD"
msgstr "זהו מוד מותקן באופן מקומי"

msgid "THIS_IS_WORKSHOP_MOD"
msgstr "מוד זה הורד מSteam Workshop"

msgid "THREADS"
msgstr "נושאים:"

msgid "THRIVEOPEDIA"
msgstr "טראיבופדיה"

msgid "THRIVEOPEDIA_CURRENT_WORLD_PAGE_TITLE"
msgstr ""

msgid "THRIVEOPEDIA_EVOLUTIONARY_TREE_PAGE_TITLE"
msgstr ""

msgid "THRIVEOPEDIA_HINT_IN_GAME"
msgstr ""

msgid "THRIVEOPEDIA_HOME_INFO"
msgstr ""

msgid "THRIVEOPEDIA_HOME_PAGE_TITLE"
msgstr ""

msgid "THRIVEOPEDIA_MUSEUM_PAGE_TITLE"
msgstr ""

msgid "THRIVEOPEDIA_PATCH_MAP_PAGE_TITLE"
msgstr ""

msgid "THRIVE_LICENSES"
msgstr "רישיונות Thrive"

msgid "THYLAKOIDS"
msgstr "תילקואידים"

msgid "THYLAKOIDS_DESCRIPTION"
msgstr "תילקואידים הם מקבצי חלבונים ופיגמנטים רגישים לאור. הפיגמנטים מסוגלים להשתמש באנרגיית ה[thrive:compound type=\"sunlight\"][/thrive:compound] כדי לייצר [thrive:compound type=\"glucose\"][/thrive:compound] ממים ו[thrive:compound type=\"carbondioxide\"][/thrive:compound] במצב צבירה גזי בתהליך שנקרא [b]פוטוסינתזה[/b]. פיגמנטים אלו הם גם מה שמעניק להם צבע ייחודי. קצב ייצור ה[thrive:compound type=\"glucose\"][/thrive:compound] מתרחש בהתאם לריכוז thrive:compound type=\"carbondioxide\"][/thrive:compound] ועוצמת ה[thrive:compound type=\"sunlight\"][/thrive:compound]. מכיוון שהתילקואידים צפים בציטופלזמה, הנוזל שמסביבם מבצעים [b]גליקליזה[/b] ברמה מסוימת."

msgid "TIDEPOOL"
msgstr "בריכת גאות"

msgid "TIMELINE"
msgstr "ציר זמן"

msgid "TIMELINE_GLOBAL_FILTER_TOOLTIP"
msgstr "הראה אירועים גלובליים"

msgid "TIMELINE_LOCAL_FILTER_TOOLTIP"
msgstr "הראה אירועים מקומיים"

msgid "TIMELINE_NICHE_FILL"
msgstr "[b][u]{0}[/u][/b] התפצל מ[b][u]{1}[/u][/b] כמין חדש בשביל למלא גומחה"

msgid "TIMELINE_SELECTION_PRESSURE_SPLIT"
msgstr "[b][u]{0}[/u][/b] התפצל מ[b][u]{1}[/u][/b] כמין חדש בשל לחץ ברירה שונים"

#, fuzzy
msgid "TIMELINE_SPECIES_BECAME_MULTICELLULAR"
msgstr ""
"את יכול לאסוף גלוקוז (הענן הלבן) על ידי מעבר מעליהם.\n"
"\n"
"התא שלך זקוק לגלוקוז על מנת ליצור אנרגיה שתשאיר אותך חיי.\n"
"\n"
"עקוב אחרי הקו מהתא שלך לגלוקוז הסמוך."

msgid "TIMELINE_SPECIES_EXTINCT"
msgstr "[b][u]{0}[/u][/b] נכחד!"

msgid "TIMELINE_SPECIES_EXTINCT_LOCAL"
msgstr "[b][u]{0}[/u][/b] נעלמה מאזור זה"

msgid "TIMELINE_SPECIES_MIGRATED_FROM"
msgstr "חלק מאוכלוסיית [b][u]{0}[/u][/b] נדדה לאזור זה מ{1}"

msgid "TIMELINE_SPECIES_MIGRATED_TO"
msgstr "חלק מאוכלוסיית [b][u]{0}[/u][/b] נדדה ל{1}"

msgid "TIMELINE_SPECIES_POPULATION_DECREASE"
msgstr "אוכלוסיית [b][u]{0}[/u][/b] קטנה ל{1}"

msgid "TIMELINE_SPECIES_POPULATION_INCREASE"
msgstr "אוכלוסיית [b][u]{0}[/u][/b] גדלה ל{1}"

msgid "TIME_INDICATOR_TOOLTIP"
msgstr "זמן שחלף: {0:#,#} שנים"

msgid "TIME_OF_DAY"
msgstr ""

msgid "TITLE_COLON"
msgstr "כותרת:"

msgid "TOGGLE_BINDING"
msgstr "החלף מצב קישור"

#, fuzzy
msgid "TOGGLE_BINDING_TOOLTIP"
msgstr "החלף מצב קישור"

msgid "TOGGLE_DEBUG_PANEL"
msgstr "החלף חלונית דיבאג"

msgid "TOGGLE_ENGULF"
msgstr "החלף מצב בליעה"

#, fuzzy
msgid "TOGGLE_ENGULF_TOOLTIP"
msgstr "החלף מצב בליעה"

#, fuzzy
msgid "TOGGLE_FAST_MODE"
msgstr "עצור"

msgid "TOGGLE_FPS"
msgstr "אפשר תצוגת FPS"

msgid "TOGGLE_FULLSCREEN"
msgstr "מסך מלא"

#, fuzzy
msgid "TOGGLE_HEAT_VIEW_TOOLTIP"
msgstr "החלף מצב בליעה"

msgid "TOGGLE_HUD_HIDE"
msgstr "החלף HUD"

#, fuzzy
msgid "TOGGLE_INVENTORY"
msgstr "החלף מצב קישור"

msgid "TOGGLE_METRICS"
msgstr "החלף את תצוגת המדדים"

#, fuzzy
msgid "TOGGLE_MUCOCYST_DEFENCE"
msgstr "מסך מלא"

msgid "TOGGLE_NAVIGATION_TREE"
msgstr ""

msgid "TOGGLE_PAUSE"
msgstr "עצור"

msgid "TOGGLE_UNBINDING"
msgstr "בטל מצב קישור"

msgid "TOLERANCES_TOO_HIGH_PRESSURE"
msgstr ""

msgid "TOLERANCES_TOO_HIGH_TEMPERATURE"
msgstr ""

msgid "TOLERANCES_TOO_LOW_OXYGEN_PROTECTION"
msgstr ""

#, fuzzy
msgid "TOLERANCES_TOO_LOW_PRESSURE"
msgstr "ענני תרכובות"

msgid "TOLERANCES_TOO_LOW_TEMPERATURE"
msgstr ""

#, fuzzy
msgid "TOLERANCES_TOO_LOW_UV_PROTECTION"
msgstr "{0}: {1}+ ATP"

msgid "TOLERANCES_UNSUITABLE_DEBUFFS"
msgstr ""

#, fuzzy
msgid "TOLERANCE_FROM_ORGANELLES_TOOLTIP"
msgstr "הראה/החבא תרכובות"

msgid "TOLERANCE_RANGE_LABEL"
msgstr ""

msgid "TOOLS"
msgstr "כלים"

msgid "TOOL_HAND_AXE"
msgstr ""

msgid "TOO_LARGE_PRESSURE_RANGE"
msgstr ""

msgid "TOO_MANY_RECENT_VERSIONS_TO_SHOW"
msgstr ""

#, fuzzy
msgid "TOTAL_GATHERED_ENERGY_COLON"
msgstr "מצב:"

msgid "TOTAL_SAVES"
msgstr "נשמר בסך הכל:"

msgid "TOXIN_CHANNEL_INHIBITOR"
msgstr ""

#, fuzzy
msgid "TOXIN_CHANNEL_INHIBITOR_DESCRIPTION"
msgstr "חלולית רעלן היא חלולית שהשתנה לצורך ייצור, אחסון והפרשה ספציפיים של רעלנים אוקסיטוקסיים. חלוליות רעלן נוספים יגדילו את קצב שחרור הרעלנים."

#, fuzzy
msgid "TOXIN_COMPOUND"
msgstr "תרכובות"

#, fuzzy
msgid "TOXIN_CYTOTOXIN"
msgstr "חלק מהאפשרויות היו מבוטלים לשינוי אם LAWK מופעל"

#, fuzzy
msgid "TOXIN_CYTOTOXIN_DESCRIPTION"
msgstr "חלולית רעלן היא חלולית שהשתנה לצורך ייצור, אחסון והפרשה ספציפיים של רעלנים אוקסיטוקסיים. חלוליות רעלן נוספים יגדילו את קצב שחרור הרעלנים."

msgid "TOXIN_FIRE_RATE_TOXICITY_COLON"
msgstr ""

#, fuzzy
msgid "TOXIN_MACROLIDE"
msgstr ""
"חלולית\n"
" רעלן"

#, fuzzy
msgid "TOXIN_MACROLIDE_DESCRIPTION"
msgstr "חלולית רעלן היא חלולית שהשתנה לצורך ייצור, אחסון והפרשה ספציפיים של רעלנים אוקסיטוקסיים. חלוליות רעלן נוספים יגדילו את קצב שחרור הרעלנים."

msgid "TOXIN_OXYGEN_METABOLISM_INHIBITOR"
msgstr ""

#, fuzzy
msgid "TOXIN_OXYGEN_METABOLISM_INHIBITOR_DESCRIPTION"
msgstr "מטבולוזומים הם מקבצי חלבונים העטופים במעטפת חלבונים. הם מסוגלים להמיר [thrive:compound type=\"glucose\"][/thrive:compound] ל[thrive:compound type=\"atp\"][/thrive:compound] במהירות גבוה יותר ממה שניתן לעשות בציטופלזמה בתהליך שנקרא [b]נשימה אירובית[/b]. יחד עם זאת, הוא דורש [thrive:compound type=\"oxygen\"][/thrive:compound] כדי לתפקד, ורמות [thrive:compound type=\"oxygen\"][/thrive:compound] נמוכות יותר בסביבה יאטו את קצב ייצור של [thrive:compound type=\"atp\"][/thrive:compound]. מכיוון שהמטבולוזומים צפים בציטופלזמה, הנוזל שמסביבם מבצעים [b]גליקליזה[/b] ברמה מסוימת."

#, fuzzy
msgid "TOXIN_OXYTOXY_DESCRIPTION"
msgstr "חלולית רעלן היא חלולית שהשתנה לצורך ייצור, אחסון והפרשה ספציפיים של רעלנים אוקסיטוקסיים. חלוליות רעלן נוספים יגדילו את קצב שחרור הרעלנים."

msgid "TOXIN_PREFER_FIRE_RATE"
msgstr ""

msgid "TOXIN_PREFER_TOXICITY"
msgstr ""

#, fuzzy
msgid "TOXIN_PROPERTIES_HEADING"
msgstr "עמידות לרעלים"

msgid "TOXIN_RESISTANCE"
msgstr "עמידות לרעלים"

#, fuzzy
msgid "TOXIN_TOXICITY_CUSTOMIZATION_TOOLTIP"
msgstr ""
"מיקרובים אגרסיבים ירדפו אחרי הטרפם למרחקים\n"
"והם לרוב נוטים להילחם בטורפים כשהם מותקפים.\n"
"מיקרובים שלווים לא יתקפו אחרים למרחקים\n"
"ופחות נוטים להשתמש ברעלנים כנגד טורפים."

#, fuzzy
msgid "TOXIN_TYPE_COLON"
msgstr "סוג:"

#, fuzzy
msgid "TOXIN_TYPE_CUSTOMIZATION_EXPLANATION"
msgstr ""
"מיקרובים אגרסיבים ירדפו אחרי הטרפם למרחקים\n"
"והם לרוב נוטים להילחם בטורפים כשהם מותקפים.\n"
"מיקרובים שלווים לא יתקפו אחרים למרחקים\n"
"ופחות נוטים להשתמש ברעלנים כנגד טורפים."

#, fuzzy
msgid "TOXIN_VACUOLE"
msgstr ""
"חלולית\n"
" רעלן"

#, fuzzy
msgid "TOXIN_VACUOLE_DESCRIPTION"
msgstr "חלולית רעלן היא חלולית שהשתנה לצורך ייצור, אחסון והפרשה ספציפיים של רעלנים אוקסיטוקסיים. חלוליות רעלן נוספים יגדילו את קצב שחרור הרעלנים."

msgid "TOXIN_VACUOLE_PROCESSES_DESCRIPTION"
msgstr "הופך[thrive:compound type=\"atp\"][/thrive:compound] ל[thrive:compound type=\"oxytoxy\"][/thrive:compound]. בהתאם לריכוזו של ה[thrive:compound type=\"oxygen\"][/thrive:compound]. ניתן לשחרר את הרעלן על ידי לחיצה על [thrive:input]g_fire_toxin[/thrive:input]."

#, fuzzy
msgid "TOXISOME"
msgstr "אוקסיטוקסיזום"

#, fuzzy
msgid "TOXISOME_DESCRIPTION"
msgstr "הליזוזום הוא אברון קשור ממברנה שמכיל אנזימים הידרוליזטיים מסוגלים לפרק מולקולות אורגניות שונות. ליזוזומים מאפשרים לתא לעכל חומרים שנבלע דרך אנדוציטוזה ולפלוט או לפרק מוצרי פסולת בתהליך הנקרא [b]אוטופגיה[/b]."

msgid "TO_BE_IMPLEMENTED"
msgstr "יושם בקרוב."

msgid "TRANSLATORS"
msgstr "מתרגמים"

msgid "TRANSPARENCY"
msgstr "שקיפות"

#, fuzzy
msgid "TRY_FOSSILISING_SOME_SPECIES"
msgstr "נסה לצלם כמה צילומי מסך!"

msgid "TRY_MAKING_A_SAVE"
msgstr "נסה ליצור שמירה!"

msgid "TRY_TAKING_SOME_SCREENSHOTS"
msgstr "נסה לצלם כמה צילומי מסך!"

msgid "TUTORIAL"
msgstr "מדריך"

#, fuzzy
msgid "TUTORIAL_MICROBE_EDITOR_ATP_BALANCE_INTRO"
msgstr ""
"זהו מפת האזורים.\n"
"\n"
"על כל אייקון מייצג סביבה ייחודית שאתה יכול להתיישב, עם כרטיסייה בצד ימין שמתאר את התנאים באזור הנבחר.\n"
"\n"
"אם תא בוחר אזור שליד האחד שבו אתה נמצא, שהוא מסומן בגבול ירוק מהבהב, אתה יכול ללחוץ על הכפתור \"תעבור לאזור זה\" בשביל לנדוד לשם.\n"
"\n"
"נסה לבחור אזור בשביל להמשיך."

msgid "TUTORIAL_MICROBE_EDITOR_AUTO-EVO_PREDICTION"
msgstr ""
"לוח זה מציג את התחזית העתידית של האוכלוסייה שלך. מספרים ללו הם מהדמיות של האוכלוסייה מהמפתח האוטומטי.\n"
"\n"
"הם לא מתחשבים בחשבון את הפעולות שלך. אז באזור הנוכחי שלך אתה הולך להראות טוב יותר כשאתה נכנס לעורך.\n"
"\n"
"אבל כדאי לך לשמור על הכמות האוכלוסייה שלך גבוהה אפילו שאתה לא מעורב בו באופן ישיר.\n"
"\n"
"אתה יכול להציג מידע מפורט יותר מאחורי החיזוי על ידי לחיצה על כפתור סימן השאלה בלוח. לחץ עליו כדי להמשיך."

msgid "TUTORIAL_MICROBE_EDITOR_CELL_TEXT"
msgstr ""
"זהו עורך התא שבו אתה יכול לפתח את המין שלך על ידי תשלום בנקודות מוטציה (נקמ\"ו). על כל דור תמיד היה לך 100 נקמ\"ו לבזבז, כך שאין סיבה לשמור!.\n"
"\n"
"המשושה במרכז של המסך הוא התא שלך, שהוא מכיל יחידה של ציטופלזמה אחת.\n"
"\n"
"בשביל להמשיך, בחר חלק מהכרטיסייה השמאלית. לאחר מיכן לחץ על הלחצן השמאלי בתוך המשושה הרצוי בשביל להניח אותו. אתה יכול לסובב חלקים על ידי [thrive:input]e_rotate_left[/thrive:input] ו[thrive:input]e_rotate_right[/thrive:input]."

#, fuzzy
msgid "TUTORIAL_MICROBE_EDITOR_CHEMORECEPTOR"
msgstr ""
"זהו עורך התא שבו אתה יכול לפתח את המין שלך על ידי תשלום בנקודות מוטציה (נקמ\"ו). על כל דור תמיד היה לך 100 נקמ\"ו לבזבז, כך שאין סיבה לשמור!.\n"
"\n"
"המשושה במרכז של המסך הוא התא שלך, שהוא מכיל יחידה של ציטופלזמה אחת.\n"
"\n"
"בשביל להמשיך, בחר חלק מהכרטיסייה השמאלית. לאחר מיכן לחץ על הלחצן השמאלי בתוך המשושה הרצוי בשביל להניח אותו. אתה יכול לסובב חלקים על ידי [thrive:input]e_rotate_left[/thrive:input] ו[thrive:input]e_rotate_right[/thrive:input]."

msgid "TUTORIAL_MICROBE_EDITOR_ENDING_TEXT"
msgstr ""
"אלו כל הדברים הבסיסים על עריכת המין שלך. ולסיום, אתה יכול לשנות את שם המין שלך על ידי לחיצה על השם בצד שמאל למטה ועריכת הטקסט.\n"
"\n"
"אתה יכול לחקור ולגלות בכרטיסיות אחרות תחת לפס הנקמ\"ו ולראות איך אתה יכול להתאים אישית את התא שלך.\n"
"\n"
"בשביל לשרוד בעולם האכזר,אתה תצטרך למצוא מקור אמין לאנרגיה מכיוון שריכוז הגלוקוז הטבעי יקטן במהירות.\n"
"\n"
"בהצלחה!"

#, fuzzy
msgid "TUTORIAL_MICROBE_EDITOR_FLAGELLUM"
msgstr ""
"זהו עורך התא שבו אתה יכול לפתח את המין שלך על ידי תשלום בנקודות מוטציה (נקמ\"ו). על כל דור תמיד היה לך 100 נקמ\"ו לבזבז, כך שאין סיבה לשמור!.\n"
"\n"
"המשושה במרכז של המסך הוא התא שלך, שהוא מכיל יחידה של ציטופלזמה אחת.\n"
"\n"
"בשביל להמשיך, בחר חלק מהכרטיסייה השמאלית. לאחר מיכן לחץ על הלחצן השמאלי בתוך המשושה הרצוי בשביל להניח אותו. אתה יכול לסובב חלקים על ידי [thrive:input]e_rotate_left[/thrive:input] ו[thrive:input]e_rotate_right[/thrive:input]."

#, fuzzy
msgid "TUTORIAL_MICROBE_EDITOR_MODIFY_ORGANELLE"
msgstr ""
"הסרה של אברונים גם עולה נקמ\"ו שכן זה מוטציה של המין שלך, אלו אם הם נוספו בעריכה הנוכחית. \n"
"\n"
"לחיצה ימנית על האברון תפתח רשמית אפשריות ובבחירה על אופציית המחיקה תמחוק אותו.\n"
"\n"
"אם עשית טעות, אתה יכול לבטל כל שינוי שעשית בעורך.\n"
"\n"
"לחץ על הכפתור בטל בשביל להמשיך."

#, fuzzy
msgid "TUTORIAL_MICROBE_EDITOR_NEGATIVE_ATP_BALANCE"
msgstr ""
"זהו מפת האזורים.\n"
"\n"
"על כל אייקון מייצג סביבה ייחודית שאתה יכול להתיישב, עם כרטיסייה בצד ימין שמתאר את התנאים באזור הנבחר.\n"
"\n"
"אם תא בוחר אזור שליד האחד שבו אתה נמצא, שהוא מסומן בגבול ירוק מהבהב, אתה יכול ללחוץ על הכפתור \"תעבור לאזור זה\" בשביל לנדוד לשם.\n"
"\n"
"נסה לבחור אזור בשביל להמשיך."

#, fuzzy
msgid "TUTORIAL_MICROBE_EDITOR_NO_CHANGES_MADE"
msgstr ""
"אלו כל הדברים הבסיסים על עריכת המין שלך. ולסיום, אתה יכול לשנות את שם המין שלך על ידי לחיצה על השם בצד שמאל למטה ועריכת הטקסט.\n"
"\n"
"אתה יכול לחקור ולגלות בכרטיסיות אחרות תחת לפס הנקמ\"ו ולראות איך אתה יכול להתאים אישית את התא שלך.\n"
"\n"
"בשביל לשרוד בעולם האכזר,אתה תצטרך למצוא מקור אמין לאנרגיה מכיוון שריכוז הגלוקוז הטבעי יקטן במהירות.\n"
"\n"
"בהצלחה!"

#, fuzzy
msgid "TUTORIAL_MICROBE_EDITOR_OPEN_TOLERANCES"
msgstr ""
"זהו מפת האזורים.\n"
"\n"
"על כל אייקון מייצג סביבה ייחודית שאתה יכול להתיישב, עם כרטיסייה בצד ימין שמתאר את התנאים באזור הנבחר.\n"
"\n"
"אם תא בוחר אזור שליד האחד שבו אתה נמצא, שהוא מסומן בגבול ירוק מהבהב, אתה יכול ללחוץ על הכפתור \"תעבור לאזור זה\" בשביל לנדוד לשם.\n"
"\n"
"נסה לבחור אזור בשביל להמשיך."

msgid "TUTORIAL_MICROBE_EDITOR_PATCH_TEXT"
msgstr ""
"זהו מפת האזורים.\n"
"\n"
"על כל אייקון מייצג סביבה ייחודית שאתה יכול להתיישב, עם כרטיסייה בצד ימין שמתאר את התנאים באזור הנבחר.\n"
"\n"
"אם תא בוחר אזור שליד האחד שבו אתה נמצא, שהוא מסומן בגבול ירוק מהבהב, אתה יכול ללחוץ על הכפתור \"תעבור לאזור זה\" בשביל לנדוד לשם.\n"
"\n"
"נסה לבחור אזור בשביל להמשיך."

msgid "TUTORIAL_MICROBE_EDITOR_REMOVE_ORGANELLE_TEXT"
msgstr ""
"הסרה של אברונים גם עולה נקמ\"ו שכן זה מוטציה של המין שלך, אלו אם הם נוספו בעריכה הנוכחית. \n"
"\n"
"לחיצה ימנית על האברון תפתח רשמית אפשריות ובבחירה על אופציית המחיקה תמחוק אותו.\n"
"\n"
"אם עשית טעות, אתה יכול לבטל כל שינוי שעשית בעורך.\n"
"\n"
"לחץ על הכפתור בטל בשביל להמשיך."

msgid "TUTORIAL_MICROBE_EDITOR_SELECT_ORGANELLE_TEXT"
msgstr ""
"כשאתה בוחר חלקים בתפריט, הסתכל קרוב לתיבת המידע שצץ בשביל להבין מה הם עושים. חלקים יכולים לעשות יותר נזק מתועלת אם אתה מתעלם מתפקידם.\n"
"\n"
"הפסים \"ייצור ATP\" שבימין מייצג עד מה אתה מייצר בשוואה לכמות הנצרכת. אם הפס עליון קצר מהתחתון, זה אומר שאתה לא מייצר מספיק אנרגיה.\n"
"\n"
"לחץ על כפתור עשה מחדש (זה שליד כפתור בטל) על מנת להמשיך."

msgid "TUTORIAL_MICROBE_EDITOR_STAY_SMALL"
msgstr ""
"כדאי לך להתמקד בהתמחות על מנת לשרוד על מקור אנרגיה אחד או שניים, כך שלא תזדקק למשאבים רבים ושונים בבת אחת כדי לקיים את עצמך.\n"
"\n"
"כדאי גם שקול היטב האם הוספת חלק באמת מועילה, כך שלא תמיד כדאי לשנות את מה שכבר עובד, מכיוון שכל חלק עולה לתחזוקה של ATP ודורש יותר משאבים לשכפול.\n"
"\n"
"אסטרטגיה אפשרית אחת זהו להישאר משושה של ציטופלזמה אחת ורק להגיע לאזורים של פני הים המלאים באור לפני שמוסיפים אברונים שעושים פוטוסינתזה."

#, fuzzy
msgid "TUTORIAL_MICROBE_EDITOR_TOLERANCES_TAB"
msgstr ""
"זהו מפת האזורים.\n"
"\n"
"על כל אייקון מייצג סביבה ייחודית שאתה יכול להתיישב, עם כרטיסייה בצד ימין שמתאר את התנאים באזור הנבחר.\n"
"\n"
"אם תא בוחר אזור שליד האחד שבו אתה נמצא, שהוא מסומן בגבול ירוק מהבהב, אתה יכול ללחוץ על הכפתור \"תעבור לאזור זה\" בשביל לנדוד לשם.\n"
"\n"
"נסה לבחור אזור בשביל להמשיך."

msgid "TUTORIAL_MICROBE_STAGE_EDITOR_BUTTON_TUTORIAL"
msgstr ""
"אתה שרדת מספיק זמן בשביל לגרום לתא שלך להתרבות.\n"
"\n"
"בכל פעם שאתה מתרבה, אתה תגיע לעורך.\n"
"\n"
"בשביל להיכנס לעורך, לחץ על הכפתור הגדול המהבהב בימין תחתון."

msgid "TUTORIAL_MICROBE_STAGE_ENGULFED_TEXT"
msgstr ""
"התא שלך נבלע ומתחיל להתעכל. תהליך מוצג על מד החיים. התא שלך יוגדר כמת ברגע שהתהליך יסתיים או כאשר שהגיע למגבלת הזמן המקסימלי.\n"
"\n"
"אתה יכול להשתמש בכפתור התאבדות על מנת לעקוף את התהליך ולהיוולד מחדש, אבל תזכור שתמיד יש סיכוי שתצליח לברוח!"

msgid "TUTORIAL_MICROBE_STAGE_ENGULFMENT_FULL_TEXT"
msgstr ""
"לתא שלך מוגבל עד כמה אובייקטים מסוגלים להיבלע בבת אחת. המגבלה הזו תלויה בגדול של התא; תא קטן מכיל פחות מקום.\n"
"\n"
"כאשר שתא שלך מלא, הוא לא מסוגל לבלוע עוד. בשביל להמשיך לבלוע, תזדקק לחכות עד שיעוכלו לחלוטין אובייקט אחד או יותר."

msgid "TUTORIAL_MICROBE_STAGE_ENGULFMENT_TEXT"
msgstr ""
"לבלוע אובייקטים על ידי תנועה עליהם בזמן שמצב בליעה פועל. את מצב הבליעה מופעל על ידי לחיצה על [thrive:input]g_toggle_engulf[/thrive:input].\n"
"\n"
"המשך לבלוע עד שאובייקט נבלע לחלוטין.\n"
"\n"
"עקוב אחר הקו מהתא שלך אל ליד אובייקט שניתן לעיכול."

msgid "TUTORIAL_MICROBE_STAGE_HELP_MENU_AND_ZOOM"
msgstr ""
"מתקשה? אתה יכול לבדוק בתפריט העזרה. אתה יכול אותו בעזרת הכפתור שמסומן עליו סימן שאלה בתחתון שמאלה.\n"
"\n"
"טיפ נוסף: אתה יכול לעשות זום אאוט עם גלגלת העכבר שלך בשביל להרחיב את שדה הראיה שלך."

msgid "TUTORIAL_MICROBE_STAGE_LEAVE_COLONY_TEXT"
msgstr ""
"אתה מלא בthrive:compound type=\"ammonia\"][/thrive:compound] ו[thrive:compound type=\"phosphates\"][/thrive:compound]. אך מכיוון שאתה במושבה שאינה רב תאים, אתה לא יכול להתרבות.\n"
"\n"
"אתה חייב לעזוב את המושבה בשביל להיכנס לעורך אלו אם אתה מתכנן להפוך לרב תאים.\n"
"צא מהמושבה בשביל להמשיך לגדול על ידי לחיצה על [thrive:input]נתק הכל[/thrive:input]."

msgid "TUTORIAL_MICROBE_STAGE_REPRODUCE_TEXT"
msgstr ""
"בכדי להתרבות, עליך לשכפל את כל האברונים, ובשביל זה אתה צריך לשרוד מספיק זמן. אסוף אמונה ופוספט על מנת להאיץ את תהליך הרבייה.\n"
"\n"
"תסתכל על האינדיקטור העגלגל שבצד השמאלית התחתונה בשביל לראות עד כמה התקדמת. האינדיקטור הופך ללבן מתי שהוא מוכן."

msgid "TUTORIAL_MICROBE_STAGE_UNBIND_TEXT"
msgstr ""
"אתה נכנסת ל\"מצב שחרר\". במצב זה אתה יכול ללחוץ על חברי המושבה שלך על מנת להשתחרר מהם.\n"
"\n"
"על מנת לעזוב את המושבה אתה יכול ללחוץ על התא שלך או ללחוץ על מקש [thrive:input]g_unbind_all[/thrive:input]."

#, fuzzy
msgid "TUTORIAL_MULTICELLULAR_STAGE_WELCOME"
msgstr ""
"ברוכים הבאים לשלב הרב תאי הקדמוני!\n"
"\n"
"הצלחת להדריך את המין שלך דרך השלב החד תאי.\n"
"\n"
"המשחק עוקב אחר מכניקת הליבה של שלב המיקרובי. אתה עדיין צריך להמשיך לגדל את האורגניזם שלך על מנת להתרבות ולהגיע לעורך.\n"
"\n"
"עם זאת, כעת תוכל לעצב את פריסת המושבה שלך בעורך ותוכל להתמחות תאים לתפקידים שונים. זכור שחברי מושבה אינם מסוגלים לשתף [thrive:compound type=\"atp\"][/thrive:compound].\n"
"\n"
"אם אתה משתמש בצורת רבייה מסוג הנצה (ברירת המחדל), אתה מתחיל בכך שאתה שלוט בניצן קטן ומצריך אותך לגדל את שאר פריסת המושבה שלך."

msgid "TUTORIAL_VIEW_NOW"
msgstr "הראה עכשיו"

msgid "TWO_TIMES"
msgstr "2x"

msgid "TYPE_COLON"
msgstr "סוג:"

msgid "UNAPPLIED_MOD_CHANGES"
msgstr "ישנם שינויים שלא הוחלו"

msgid "UNAPPLIED_MOD_CHANGES_DESCRIPTION"
msgstr "עליך להחיל שינויים בכדי לטעון או לפרוק כל מוד כלשהו."

msgid "UNBIND_ALL"
msgstr "שחרר הכל"

#, fuzzy
msgid "UNBIND_ALL_TOOLTIP"
msgstr "שחרר הכל"

msgid "UNBIND_HELP_TEXT"
msgstr "מצב שחרר"

msgid "UNCERTAIN_VERSION_WARNING"
msgstr "זהו בניית די-באג כאשר שהמידע מתחת ככל הנראה לא מעודכן"

msgid "UNDERWATERCAVE"
msgstr "מערה תת-מימית"

#, fuzzy
msgid "UNDERWATER_VENT_ERUPTION"
msgstr "מערה תת-מימית"

#, fuzzy
msgid "UNDERWATER_VENT_ERUPTION_IN"
msgstr "מערה תת-מימית"

#, fuzzy
msgid "UNDISCOVERED_ORGANELLES"
msgstr "אברונים מנותקים"

#, fuzzy
msgid "UNDISCOVERED_PATCH"
msgstr "מצא את האזור הנוכחי"

msgid "UNDO"
msgstr "בטל"

msgid "UNDO_THE_LAST_ACTION"
msgstr "בטל פעולה אחרונה"

#, fuzzy
msgid "UNIT_ACTION_CONSTRUCT"
msgstr "קצב מוטציות של AI"

#, fuzzy
msgid "UNIT_ACTION_MOVE"
msgstr "קצב מוטציות של AI"

msgid "UNIT_ADVANCED_SPACESHIP"
msgstr ""

msgid "UNIT_SIMPLE_ROCKET"
msgstr ""

msgid "UNKNOWN"
msgstr "לא יודע"

msgid "UNKNOWN_DISPLAY_DRIVER"
msgstr "לא ידוע"

msgid "UNKNOWN_MOUSE"
msgstr "לחצן עכבר לא יודע"

#, fuzzy
msgid "UNKNOWN_ORGANELLE_SYMBOL"
msgstr "הוסף אברון"

#, fuzzy
msgid "UNKNOWN_PATCH"
msgstr "לא יודע"

#, fuzzy
msgid "UNKNOWN_SHORT"
msgstr "לא יודע"

msgid "UNKNOWN_VERSION"
msgstr "גרסה לא יודעה"

msgid "UNKNOWN_WORKSHOP_ID"
msgstr "Workshop ID לא יודע בשביל מוד זה"

#, fuzzy
msgid "UNLIMIT_GROWTH_SPEED"
msgstr "הגבל שימוש בתרכובות לצורך גידול"

#, fuzzy
msgid "UNLOCKED_NEW_ORGANELLE"
msgstr "הוסף אברון"

#, fuzzy
msgid "UNLOCK_ALL_ORGANELLES"
msgstr "שכפל אברונים"

msgid "UNLOCK_CONDITION_ATP_PRODUCTION_ABOVE"
msgstr ""

msgid "UNLOCK_CONDITION_COMPOUND_IS_ABOVE"
msgstr ""

msgid "UNLOCK_CONDITION_COMPOUND_IS_BELOW"
msgstr ""

msgid "UNLOCK_CONDITION_COMPOUND_IS_BETWEEN"
msgstr ""

msgid "UNLOCK_CONDITION_DIGESTED_MICROBES_ABOVE"
msgstr ""

msgid "UNLOCK_CONDITION_ENGULFED_MICROBES_ABOVE"
msgstr ""

msgid "UNLOCK_CONDITION_EXCESS_ATP_ABOVE"
msgstr ""

#, fuzzy
msgid "UNLOCK_CONDITION_PLAYER_DAMAGE_RECEIVED"
msgstr "מהירות עיכול:"

#, fuzzy
msgid "UNLOCK_CONDITION_PLAYER_DAMAGE_RECEIVED_SOURCE"
msgstr "מהירות עיכול:"

msgid "UNLOCK_CONDITION_PLAYER_DEATH_COUNT_ABOVE"
msgstr ""

msgid "UNLOCK_CONDITION_REPRODUCED_WITH"
msgstr ""

msgid "UNLOCK_CONDITION_REPRODUCED_WITH_IN_A_ROW"
msgstr ""

msgid "UNLOCK_CONDITION_REPRODUCE_IN_BIOME"
msgstr ""

#, fuzzy
msgid "UNLOCK_CONDITION_SPEED_BELOW"
msgstr "מהירות עיכול:"

msgid "UNLOCK_WITH_ANY_OF_FOLLOWING"
msgstr ""

msgid "UNSAVED_CHANGE_WARNING"
msgstr ""
"ישנם שינויים שלא נשמרו שיימחקו.\n"
"האם ברצונך להמשיך?"

msgid "UNTITLED"
msgstr "ללא כותרת"

msgid "UPGRADE_CILIA_PULL"
msgstr ""

#, fuzzy
msgid "UPGRADE_CILIA_PULL_DESCRIPTION"
msgstr "ריסונים דומים לשוטונים אבל במקום שהם מספקים דחף לכיוון מסוים הם עוזרים לתא להסתובב ולפנות."

#, fuzzy
msgid "UPGRADE_COST"
msgstr "{0} נקמ\"ו"

#, fuzzy
msgid "UPGRADE_DESCRIPTION_NONE"
msgstr "ליפאז מאפשרים לתא לפרק את רוב סוגי הממברנות. התא שלך כבר מייצר את האנזים הזה ללא הליזוזום, אבל על ידי בחירה בסוג זה מאפשר לך להגביר את יעילותו."

msgid "UPGRADE_NAME_NONE"
msgstr ""

#, fuzzy
msgid "UPGRADE_PILUS_INJECTISOME"
msgstr "ריסונים דומים לשוטונים אבל במקום שהם מספקים דחף לכיוון מסוים הם עוזרים לתא להסתובב ולפנות."

#, fuzzy
msgid "UPGRADE_PILUS_INJECTISOME_DESCRIPTION"
msgstr "ריסונים דומים לשוטונים אבל במקום שהם מספקים דחף לכיוון מסוים הם עוזרים לתא להסתובב ולפנות."

#, fuzzy
msgid "UPGRADE_SLIME_JET_MUCOCYST"
msgstr "{0} נקמ\"ו"

#, fuzzy
msgid "UPGRADE_SLIME_JET_MUCOCYST_DESCRIPTION"
msgstr "הופך [thrive:compound type=\"glucose\"][/thrive:compound] ל[thrive:compound type=\"mucilage\"][/thrive:compound]. לחץ על [thrive:input]g_secrete_slime[/thrive:input] בשביל לשחרר את [thrive:compound type=\"mucilage\"][/thrive:compound] המאוחסן, מאיץ את מהירות התא ומאט טורפים."

msgid "UPLOAD"
msgstr "העלה"

msgid "UPLOADING_DOT_DOT_DOT"
msgstr "מעלה..."

msgid "UPLOAD_SUCCEEDED"
msgstr "העלאה הצליחה"

msgid "USED_LIBRARIES_LICENSES"
msgstr "רישיונות וספריות שימוש"

msgid "USED_RENDERER_NAME"
msgstr "מעבד בשימוש:"

msgid "USES_FEATURE"
msgstr "כן"

msgid "USE_AUTO_HARMONY"
msgstr "השתמש במעלה אוטו-Harmony"

msgid "USE_AUTO_HARMONY_TOOLTIP"
msgstr "מעלה אוטומטי את Harmony מהמפרק (לא דורש מחלקת מוד מסויימת)"

msgid "USE_A_CUSTOM_USERNAME"
msgstr "השתמש בשם משתמש מותאמת אישית"

msgid "USE_DISK_CACHE"
msgstr ""

msgid "USE_MANUAL_THREAD_COUNT"
msgstr "הגדר ידנית את מספר נושאי הרקע"

#, fuzzy
msgid "USE_MANUAL_THREAD_COUNT_NATIVE"
msgstr "הגדר ידנית את מספר נושאי הרקע"

msgid "USE_VIRTUAL_WINDOW_SIZE"
msgstr "השתמש בגודל חלון וירטואלי"

#, fuzzy
msgid "UV_PROTECTION"
msgstr "חיזוי של המפתח האוטומטי"

#, fuzzy
msgid "UV_TOLERANCE_TOOLTIP"
msgstr "הראה/החבא תרכובות"

msgid "VACUOLE"
msgstr "חלולית"

msgid "VACUOLE_DESCRIPTION"
msgstr "החלולית היא אברון קרום פנימי המשמש לאחסון בתא. הם מורכבים מכמה שלפוחיות, מבנים קרומים קטנים יותר שנמצאים בשימוש נרחב בתאים לאחסון, שהתמזגו יחד. היא מלאה במים המסוגלים להכיל מולקולות, אנזימים, מוצקים וחומרים אחרים. צורתם נוזלית ויכולה להשתנות בין התאים."

msgid "VACUOLE_IS_SPECIALIZED"
msgstr ""

#, fuzzy
msgid "VACUOLE_NOT_SPECIALIZED_DESCRIPTION"
msgstr "מגדיל את שטח האחסון של התא."

msgid "VACUOLE_PROCESSES_DESCRIPTION"
msgstr "מגדיל את שטח האחסון של התא."

#, fuzzy
msgid "VACUOLE_SPECIALIZED_DESCRIPTION"
msgstr "מגדיל את שטח האחסון של התא."

msgid "VALUE_WITH_UNIT"
msgstr "{0} {1}"

msgid "VERSION_COLON"
msgstr "גרסה:"

msgid "VERTICAL_COLON"
msgstr "אנכי:"

msgid "VERTICAL_WITH_AXIS_NAME_COLON"
msgstr "אנכי (ציר: {0})"

msgid "VIDEO_MEMORY"
msgstr "שימוש נוכחי בזיכרון וידיאו:"

msgid "VIDEO_MEMORY_MIB"
msgstr "{0} MiB"

msgid "VIEWER"
msgstr "צופה"

#, fuzzy
msgid "VIEW_ALL"
msgstr "השבת הכל"

#, fuzzy
msgid "VIEW_CELL_PROCESSES"
msgstr "מגדיל את מהירות הסיבוב של תאים גדולים."

#, fuzzy
msgid "VIEW_ONLINE"
msgstr "השבת הכל"

#, fuzzy
msgid "VIEW_PATCH_MICHES"
msgstr "{0} {1}"

#, fuzzy
msgid "VIEW_PATCH_NOTES"
msgstr "{0} {1}"

#, fuzzy
msgid "VIEW_PATCH_NOTES_TOOLTIP"
msgstr "{0} {1}"

msgid "VIEW_PENDING_ACTIONS"
msgstr ""

msgid "VIEW_SOURCE_CODE"
msgstr "צפה בקוד מקור"

msgid "VIP_PATRONS"
msgstr "תומכי VIP"

msgid "VISIBLE"
msgstr "גלוי"

msgid "VISIBLE_WHEN_CLOSE_TO_FULL"
msgstr ""

msgid "VISIBLE_WHEN_OVER_ZERO"
msgstr ""

msgid "VISIT_SUGGESTIONS_SITE"
msgstr "הצע רעיון"

msgid "VOLCANIC_VENT"
msgstr "נביעה געשית"

msgid "VOLUMEDOWN"
msgstr "מקש החלש קול"

msgid "VOLUMEMUTE"
msgstr "מקש השתק"

msgid "VOLUMEUP"
msgstr "מקש הגבר קול"

msgid "VSYNC"
msgstr "סנכרון אנכי"

msgid "WAITING_FOR_AUTO_EVO"
msgstr "מחכה למפתח האוטומטי:"

msgid "WELCOME_TO_THRIVEOPEDIA"
msgstr ""

msgid "WENT_EXTINCT_FROM_PLANET"
msgstr "נכחד מהכוכב"

msgid "WENT_EXTINCT_IN"
msgstr "נכחד ב{0}"

msgid "WHEEL_DOWN"
msgstr "גלגל אחורה"

msgid "WHEEL_LEFT"
msgstr "גלגל שמאלה"

msgid "WHEEL_RIGHT"
msgstr "גלגל ימינה"

msgid "WHEEL_UP"
msgstr "גלגל קדימה"

#, fuzzy
msgid "WIKI"
msgstr "בויקי שלנו"

#, fuzzy
msgid "WIKI_2D"
msgstr "בויקי שלנו"

#, fuzzy
msgid "WIKI_3D"
msgstr "בויקי שלנו"

msgid "WIKI_3D_COMMA_SANDBOX"
msgstr ""

#, fuzzy
msgid "WIKI_3D_COMMA_STRATEGY"
msgstr "הכימופלסט הוא אברון בעל קרום כפול המכיל חלבונים המסוגלים להמיר [thrive:compound type=\"hydrogensulfide\"][/thrive:compound],[thrive:compound type=\"carbondioxide\"][/thrive:compound] ומים ל[thrive:compound type=\"glucose\"][/thrive:compound] בתהליך הנקרא [b]כימוסינתזה מימן גופרי[/b]. קצב ייצור ה[thrive:compound type=\"glucose\"][/thrive:compound] שלו משתנה עם ריכוז [thrive:compound type=\"carbondioxide\"][/thrive:compound]."

#, fuzzy
msgid "WIKI_3D_COMMA_STRATEGY_COMMA_SPACE"
msgstr "הכימופלסט הוא אברון בעל קרום כפול המכיל חלבונים המסוגלים להמיר [thrive:compound type=\"hydrogensulfide\"][/thrive:compound],[thrive:compound type=\"carbondioxide\"][/thrive:compound] ומים ל[thrive:compound type=\"glucose\"][/thrive:compound] בתהליך הנקרא [b]כימוסינתזה מימן גופרי[/b]. קצב ייצור ה[thrive:compound type=\"glucose\"][/thrive:compound] שלו משתנה עם ריכוז [thrive:compound type=\"carbondioxide\"][/thrive:compound]."

#, fuzzy
msgid "WIKI_8_BRACKET_16"
msgstr "סובב שמאלה"

#, fuzzy
msgid "WIKI_ASCENSION"
msgstr "רוסטיצינין הוא חלבון המסוגל להשתמש ב[thrive:compound type=\"carbondioxide\"][/thrive:compound] וב[thrive:compound type=\"oxygen\"][/thrive:compound] בכדי לחמצן ברזל ממצב כימי אחד למשנהו. תהליך זה, הנקרא [b]נשימת ברזל[/b], משחרר אנרגיה שהתא מסוגל לקצור."

#, fuzzy
msgid "WIKI_ASCENSION_CURRENT_DEVELOPMENT"
msgstr "מפתחים נוכחים"

#, fuzzy
msgid "WIKI_ASCENSION_FEATURES"
msgstr "השפעות חיצוניות:"

#, fuzzy
msgid "WIKI_ASCENSION_INTRO"
msgstr "רוסטיצינין הוא חלבון המסוגל להשתמש ב[thrive:compound type=\"carbondioxide\"][/thrive:compound] וב[thrive:compound type=\"oxygen\"][/thrive:compound] בכדי לחמצן ברזל ממצב כימי אחד למשנהו. תהליך זה, הנקרא [b]נשימת ברזל[/b], משחרר אנרגיה שהתא מסוגל לקצור."

msgid "WIKI_ASCENSION_OVERVIEW"
msgstr ""

#, fuzzy
msgid "WIKI_ASCENSION_TRANSITIONS"
msgstr "אוכלוסיית מינים"

#, fuzzy
msgid "WIKI_ASCENSION_UI"
msgstr "רוסטיצינין הוא חלבון המסוגל להשתמש ב[thrive:compound type=\"carbondioxide\"][/thrive:compound] וב[thrive:compound type=\"oxygen\"][/thrive:compound] בכדי לחמצן ברזל ממצב כימי אחד למשנהו. תהליך זה, הנקרא [b]נשימת ברזל[/b], משחרר אנרגיה שהתא מסוגל לקצור."

#, fuzzy
msgid "WIKI_AWAKENING_STAGE_CURRENT_DEVELOPMENT"
msgstr "מאפשר להתחבר לתאים אחרים. זהו הצד הראשון לכיוון רב-תאים. בזמן שאתה חלק ממושבה, התרכובות משותפות בין התאים . אתה לא יכול להיכנס לעורך בזמן שאתה חלק ממושבה כך שאתה צריך לשחרר באת שיש לך מספיק תרכובות על מנת לחלק את התא שלך."

#, fuzzy
msgid "WIKI_AWAKENING_STAGE_FEATURES"
msgstr "מאפשר להתחבר לתאים אחרים. זהו הצד הראשון לכיוון רב-תאים. בזמן שאתה חלק ממושבה, התרכובות משותפות בין התאים . אתה לא יכול להיכנס לעורך בזמן שאתה חלק ממושבה כך שאתה צריך לשחרר באת שיש לך מספיק תרכובות על מנת לחלק את התא שלך."

#, fuzzy
msgid "WIKI_AWAKENING_STAGE_INTRO"
msgstr "מקשר"

msgid "WIKI_AWAKENING_STAGE_OVERVIEW"
msgstr ""

#, fuzzy
msgid "WIKI_AWAKENING_STAGE_TRANSITIONS"
msgstr "מאפשר להתחבר לתאים אחרים. זהו הצד הראשון לכיוון רב-תאים. בזמן שאתה חלק ממושבה, התרכובות משותפות בין התאים . אתה לא יכול להיכנס לעורך בזמן שאתה חלק ממושבה כך שאתה צריך לשחרר באת שיש לך מספיק תרכובות על מנת לחלק את התא שלך."

#, fuzzy
msgid "WIKI_AWAKENING_STAGE_UI"
msgstr "מקשר"

msgid "WIKI_AWARE_STAGE_CURRENT_DEVELOPMENT"
msgstr ""

#, fuzzy
msgid "WIKI_AWARE_STAGE_FEATURES"
msgstr "שלב המיקרובי"

#, fuzzy
msgid "WIKI_AWARE_STAGE_INTRO"
msgstr "ניטרוגנאז הוא חלבון המסוגל להשתמש ב[thrive:compound type=\"nitrogen\"][/thrive:compound] גזי ובאנרגיה תאית בצורת [thrive:compound type=\"atp\"][/thrive:compound] בכדי לייצר [thrive:compound type=\"ammonia\"][/thrive:compound], מרכיב תזונתי מרכזי לתאים. זהו תהליך המכונה [b]קיבוע חנקן אנאירובי[/b]. מכיוון שהניטרוגנאז צף בציטופלזמה, הנוזל שמסביבו מבצע [b]גליקוליזה[/b] ברמה מסוימת."

#, fuzzy
msgid "WIKI_AWARE_STAGE_OVERVIEW"
msgstr "שלב המיקרובי"

#, fuzzy
msgid "WIKI_AWARE_STAGE_TRANSITIONS"
msgstr "ניטרוגנאז"

#, fuzzy
msgid "WIKI_AWARE_STAGE_UI"
msgstr "שלב המיקרובי"

#, fuzzy
msgid "WIKI_AXON_EFFECTS"
msgstr "השפעות חיצוניות:"

msgid "WIKI_AXON_INTRO"
msgstr ""

msgid "WIKI_AXON_MODIFICATIONS"
msgstr ""

#, fuzzy
msgid "WIKI_AXON_PROCESSES"
msgstr "אין תהליכים"

msgid "WIKI_AXON_REQUIREMENTS"
msgstr ""

msgid "WIKI_AXON_SCIENTIFIC_BACKGROUND"
msgstr ""

msgid "WIKI_AXON_STRATEGY"
msgstr ""

msgid "WIKI_AXON_UPGRADES"
msgstr ""

#, fuzzy
msgid "WIKI_BACTERIAL_CHEMOSYNTHESIS_COMMA_GLYCOLYSIS"
msgstr "סינתזת \"אוקסיטוקסי\""

#, fuzzy
msgid "WIKI_BINDING_AGENT_EFFECTS"
msgstr "מאפשר להתחבר לתאים אחרים. זהו הצד הראשון לכיוון רב-תאים. בזמן שאתה חלק ממושבה, התרכובות משותפות בין התאים . אתה לא יכול להיכנס לעורך בזמן שאתה חלק ממושבה כך שאתה צריך לשחרר באת שיש לך מספיק תרכובות על מנת לחלק את התא שלך."

#, fuzzy
msgid "WIKI_BINDING_AGENT_INTRO"
msgstr "מקשר"

#, fuzzy
msgid "WIKI_BINDING_AGENT_MODIFICATIONS"
msgstr "מאפשר להתחבר לתאים אחרים. זהו הצד הראשון לכיוון רב-תאים. בזמן שאתה חלק ממושבה, התרכובות משותפות בין התאים . אתה לא יכול להיכנס לעורך בזמן שאתה חלק ממושבה כך שאתה צריך לשחרר באת שיש לך מספיק תרכובות על מנת לחלק את התא שלך."

#, fuzzy
msgid "WIKI_BINDING_AGENT_PROCESSES"
msgstr "לחץ על [thrive:input]g_toggle_binding[/thrive:input] על מנת להחליף למצב קישור. בזמן מצב קישור אתה יכול להיצמד לתאים אחרים מאותו בני מינך על מנת ליצור מושבות על ידי תזוזה אליהם. על מנת לעזוב את המושבה לחץ [thrive:input]g_unbind_all[/thrive:input]."

#, fuzzy
msgid "WIKI_BINDING_AGENT_REQUIREMENTS"
msgstr "מאפשר להתחבר לתאים אחרים. זהו הצד הראשון לכיוון רב-תאים. בזמן שאתה חלק ממושבה, התרכובות משותפות בין התאים . אתה לא יכול להיכנס לעורך בזמן שאתה חלק ממושבה כך שאתה צריך לשחרר באת שיש לך מספיק תרכובות על מנת לחלק את התא שלך."

#, fuzzy
msgid "WIKI_BINDING_AGENT_SCIENTIFIC_BACKGROUND"
msgstr "מאפשר להתחבר לתאים אחרים. זהו הצד הראשון לכיוון רב-תאים. בזמן שאתה חלק ממושבה, התרכובות משותפות בין התאים . אתה לא יכול להיכנס לעורך בזמן שאתה חלק ממושבה כך שאתה צריך לשחרר באת שיש לך מספיק תרכובות על מנת לחלק את התא שלך."

#, fuzzy
msgid "WIKI_BINDING_AGENT_STRATEGY"
msgstr "מאפשר להתחבר לתאים אחרים. זהו הצד הראשון לכיוון רב-תאים. בזמן שאתה חלק ממושבה, התרכובות משותפות בין התאים . אתה לא יכול להיכנס לעורך בזמן שאתה חלק ממושבה כך שאתה צריך לשחרר באת שיש לך מספיק תרכובות על מנת לחלק את התא שלך."

#, fuzzy
msgid "WIKI_BINDING_AGENT_UPGRADES"
msgstr "מאפשר להתחבר לתאים אחרים. זהו הצד הראשון לכיוון רב-תאים. בזמן שאתה חלק ממושבה, התרכובות משותפות בין התאים . אתה לא יכול להיכנס לעורך בזמן שאתה חלק ממושבה כך שאתה צריך לשחרר באת שיש לך מספיק תרכובות על מנת לחלק את התא שלך."

#, fuzzy
msgid "WIKI_BIOLUMINESCENT_VACUOLE_EFFECTS"
msgstr "חלולית של ביולומינסנציה"

#, fuzzy
msgid "WIKI_BIOLUMINESCENT_VACUOLE_INTRO"
msgstr "חלולית של ביולומינסנציה"

#, fuzzy
msgid "WIKI_BIOLUMINESCENT_VACUOLE_MODIFICATIONS"
msgstr "חלולית של ביולומינסנציה"

#, fuzzy
msgid "WIKI_BIOLUMINESCENT_VACUOLE_PROCESSES"
msgstr "חלולית של ביולומינסנציה"

#, fuzzy
msgid "WIKI_BIOLUMINESCENT_VACUOLE_REQUIREMENTS"
msgstr "חלולית של ביולומינסנציה"

#, fuzzy
msgid "WIKI_BIOLUMINESCENT_VACUOLE_SCIENTIFIC_BACKGROUND"
msgstr "חלולית של ביולומינסנציה"

#, fuzzy
msgid "WIKI_BIOLUMINESCENT_VACUOLE_STRATEGY"
msgstr "חלולית של ביולומינסנציה"

#, fuzzy
msgid "WIKI_BIOLUMINESCENT_VACUOLE_UPGRADES"
msgstr "חלולית של ביולומינסנציה"

msgid "WIKI_BODY_PLAN_EDITOR_COMMA_CELL_EDITOR"
msgstr ""

#, fuzzy
msgid "WIKI_CHEMOPLAST_EFFECTS"
msgstr "הכימופלסט הוא אברון בעל קרום כפול המכיל חלבונים המסוגלים להמיר [thrive:compound type=\"hydrogensulfide\"][/thrive:compound],[thrive:compound type=\"carbondioxide\"][/thrive:compound] ומים ל[thrive:compound type=\"glucose\"][/thrive:compound] בתהליך הנקרא [b]כימוסינתזה מימן גופרי[/b]. קצב ייצור ה[thrive:compound type=\"glucose\"][/thrive:compound] שלו משתנה עם ריכוז [thrive:compound type=\"carbondioxide\"][/thrive:compound]."

#, fuzzy
msgid "WIKI_CHEMOPLAST_INTRO"
msgstr "הכימופלסט הוא אברון בעל קרום כפול המכיל חלבונים המסוגלים להמיר [thrive:compound type=\"hydrogensulfide\"][/thrive:compound],[thrive:compound type=\"carbondioxide\"][/thrive:compound] ומים ל[thrive:compound type=\"glucose\"][/thrive:compound] בתהליך הנקרא [b]כימוסינתזה מימן גופרי[/b]. קצב ייצור ה[thrive:compound type=\"glucose\"][/thrive:compound] שלו משתנה עם ריכוז [thrive:compound type=\"carbondioxide\"][/thrive:compound]."

#, fuzzy
msgid "WIKI_CHEMOPLAST_MODIFICATIONS"
msgstr "הכימופלסט הוא אברון בעל קרום כפול המכיל חלבונים המסוגלים להמיר [thrive:compound type=\"hydrogensulfide\"][/thrive:compound],[thrive:compound type=\"carbondioxide\"][/thrive:compound] ומים ל[thrive:compound type=\"glucose\"][/thrive:compound] בתהליך הנקרא [b]כימוסינתזה מימן גופרי[/b]. קצב ייצור ה[thrive:compound type=\"glucose\"][/thrive:compound] שלו משתנה עם ריכוז [thrive:compound type=\"carbondioxide\"][/thrive:compound]."

#, fuzzy
msgid "WIKI_CHEMOPLAST_PROCESSES"
msgstr "הופך [thrive:compound type=\"hydrogensulfide\"][/thrive:compound] ל[thrive:compound type=\"glucose\"][/thrive:compound]. בהתאם לריכוזו של [thrive:compoundtype=\"carbondioxide\"][/thrive:compound]."

msgid "WIKI_CHEMOPLAST_REQUIREMENTS"
msgstr ""

#, fuzzy
msgid "WIKI_CHEMOPLAST_SCIENTIFIC_BACKGROUND"
msgstr "הכימופלסט הוא אברון בעל קרום כפול המכיל חלבונים המסוגלים להמיר [thrive:compound type=\"hydrogensulfide\"][/thrive:compound],[thrive:compound type=\"carbondioxide\"][/thrive:compound] ומים ל[thrive:compound type=\"glucose\"][/thrive:compound] בתהליך הנקרא [b]כימוסינתזה מימן גופרי[/b]. קצב ייצור ה[thrive:compound type=\"glucose\"][/thrive:compound] שלו משתנה עם ריכוז [thrive:compound type=\"carbondioxide\"][/thrive:compound]."

#, fuzzy
msgid "WIKI_CHEMOPLAST_STRATEGY"
msgstr "הכימופלסט הוא אברון בעל קרום כפול המכיל חלבונים המסוגלים להמיר [thrive:compound type=\"hydrogensulfide\"][/thrive:compound],[thrive:compound type=\"carbondioxide\"][/thrive:compound] ומים ל[thrive:compound type=\"glucose\"][/thrive:compound] בתהליך הנקרא [b]כימוסינתזה מימן גופרי[/b]. קצב ייצור ה[thrive:compound type=\"glucose\"][/thrive:compound] שלו משתנה עם ריכוז [thrive:compound type=\"carbondioxide\"][/thrive:compound]."

#, fuzzy
msgid "WIKI_CHEMOPLAST_UPGRADES"
msgstr "הכימופלסט הוא אברון בעל קרום כפול המכיל חלבונים המסוגלים להמיר [thrive:compound type=\"hydrogensulfide\"][/thrive:compound],[thrive:compound type=\"carbondioxide\"][/thrive:compound] ומים ל[thrive:compound type=\"glucose\"][/thrive:compound] בתהליך הנקרא [b]כימוסינתזה מימן גופרי[/b]. קצב ייצור ה[thrive:compound type=\"glucose\"][/thrive:compound] שלו משתנה עם ריכוז [thrive:compound type=\"carbondioxide\"][/thrive:compound]."

#, fuzzy
msgid "WIKI_CHEMORECEPTOR_EFFECTS"
msgstr "כל התאים מסוגלים \"לראות\" דרך הכימורצפטור. זה איך התא אוסף מידע סביבו. הוספת אברון זה מאפשרת לכימורצפטור להיות יותר מדויק. מכיוון שהשחקן מסוגל לראות אפילו בשלב התא, זה מיוצג על ידי קו שמצביע מחוץ להמסך הנראה לעין המראה תרכובות קרובים שהשחקן עדיין לא ראה."

#, fuzzy
msgid "WIKI_CHEMORECEPTOR_INTRO"
msgstr "כימורצפטור"

#, fuzzy
msgid "WIKI_CHEMORECEPTOR_MODIFICATIONS"
msgstr "כל התאים מסוגלים \"לראות\" דרך הכימורצפטור. זה איך התא אוסף מידע סביבו. הוספת אברון זה מאפשרת לכימורצפטור להיות יותר מדויק. מכיוון שהשחקן מסוגל לראות אפילו בשלב התא, זה מיוצג על ידי קו שמצביע מחוץ להמסך הנראה לעין המראה תרכובות קרובים שהשחקן עדיין לא ראה."

#, fuzzy
msgid "WIKI_CHEMORECEPTOR_PROCESSES"
msgstr "הכימוריצפטור מאפשר לך לאתר תרכובות מרחוק. שנה ברגע שמיקמת בשביל לשנות את סוג התרכובת ואת צבע הקו מכוון."

#, fuzzy
msgid "WIKI_CHEMORECEPTOR_REQUIREMENTS"
msgstr "כל התאים מסוגלים \"לראות\" דרך הכימורצפטור. זה איך התא אוסף מידע סביבו. הוספת אברון זה מאפשרת לכימורצפטור להיות יותר מדויק. מכיוון שהשחקן מסוגל לראות אפילו בשלב התא, זה מיוצג על ידי קו שמצביע מחוץ להמסך הנראה לעין המראה תרכובות קרובים שהשחקן עדיין לא ראה."

#, fuzzy
msgid "WIKI_CHEMORECEPTOR_SCIENTIFIC_BACKGROUND"
msgstr "כל התאים מסוגלים \"לראות\" דרך הכימורצפטור. זה איך התא אוסף מידע סביבו. הוספת אברון זה מאפשרת לכימורצפטור להיות יותר מדויק. מכיוון שהשחקן מסוגל לראות אפילו בשלב התא, זה מיוצג על ידי קו שמצביע מחוץ להמסך הנראה לעין המראה תרכובות קרובים שהשחקן עדיין לא ראה."

#, fuzzy
msgid "WIKI_CHEMORECEPTOR_STRATEGY"
msgstr "כל התאים מסוגלים \"לראות\" דרך הכימורצפטור. זה איך התא אוסף מידע סביבו. הוספת אברון זה מאפשרת לכימורצפטור להיות יותר מדויק. מכיוון שהשחקן מסוגל לראות אפילו בשלב התא, זה מיוצג על ידי קו שמצביע מחוץ להמסך הנראה לעין המראה תרכובות קרובים שהשחקן עדיין לא ראה."

#, fuzzy
msgid "WIKI_CHEMORECEPTOR_UPGRADES"
msgstr "כל התאים מסוגלים \"לראות\" דרך הכימורצפטור. זה איך התא אוסף מידע סביבו. הוספת אברון זה מאפשרת לכימורצפטור להיות יותר מדויק. מכיוון שהשחקן מסוגל לראות אפילו בשלב התא, זה מיוצג על ידי קו שמצביע מחוץ להמסך הנראה לעין המראה תרכובות קרובים שהשחקן עדיין לא ראה."

#, fuzzy
msgid "WIKI_CHEMOSYNTHESIZING_PROTEINS_EFFECTS"
msgstr "חלבונים כימוסינתזיים"

#, fuzzy
msgid "WIKI_CHEMOSYNTHESIZING_PROTEINS_INTRO"
msgstr "חלבונים כימוסינתזיים"

#, fuzzy
msgid "WIKI_CHEMOSYNTHESIZING_PROTEINS_MODIFICATIONS"
msgstr "חלבונים כימוסינתזיים הם מקבצים קטנים של חלבונים בציטופלזמה המסוגלים להמיר [thrive:compound type=\"hydrogensulfide\"][/thrive:compound], גזים [thrive:compound type=\"carbondioxide\"][/thrive:compound] ומים ל[thrive:compound type=\"glucose\"][/thrive:compound] בתהליך הנקרא [b]כימוסינתזה של מימן גופרתי[/b]. קצב ייצור ה[thrive:compound type=\"glucose\"][/thrive:compound] מתאזן עם ריכוז ה[thrive:compound type=\"carbondioxide\"][/thrive:compound]. מכיוון שהחלבונים הכימוסינתזיים צפים בציטופלזמה, הנוזל שמסביבם מבצעים [b]גליקוליזה[/b] ברמה מסוימת."

#, fuzzy
msgid "WIKI_CHEMOSYNTHESIZING_PROTEINS_PROCESSES"
msgstr "הופך [thrive:compound type=\"hydrogensulfide\"][/thrive:compound] ל[thrive:compound type=\"glucose\"][/thrive:compound]. בהתאם לריכוז של [thrive:compound type=\"carbondioxide\"][/thrive:compound]. בנוסף הופך [thrive:compound type=\"glucose\"][/thrive:compound] ל[thrive:compound type=\"atp\"][/thrive:compound]."

#, fuzzy
msgid "WIKI_CHEMOSYNTHESIZING_PROTEINS_REQUIREMENTS"
msgstr ""
"חלבונים\n"
"כימוסינתזיים"

#, fuzzy
msgid "WIKI_CHEMOSYNTHESIZING_PROTEINS_SCIENTIFIC_BACKGROUND"
msgstr "חלבונים כימוסינתזיים הם מקבצים קטנים של חלבונים בציטופלזמה המסוגלים להמיר [thrive:compound type=\"hydrogensulfide\"][/thrive:compound], גזים [thrive:compound type=\"carbondioxide\"][/thrive:compound] ומים ל[thrive:compound type=\"glucose\"][/thrive:compound] בתהליך הנקרא [b]כימוסינתזה של מימן גופרתי[/b]. קצב ייצור ה[thrive:compound type=\"glucose\"][/thrive:compound] מתאזן עם ריכוז ה[thrive:compound type=\"carbondioxide\"][/thrive:compound]. מכיוון שהחלבונים הכימוסינתזיים צפים בציטופלזמה, הנוזל שמסביבם מבצעים [b]גליקוליזה[/b] ברמה מסוימת."

#, fuzzy
msgid "WIKI_CHEMOSYNTHESIZING_PROTEINS_STRATEGY"
msgstr "חלבונים כימוסינתזיים"

#, fuzzy
msgid "WIKI_CHEMOSYNTHESIZING_PROTEINS_UPGRADES"
msgstr "חלבונים כימוסינתזיים"

#, fuzzy
msgid "WIKI_CHLOROPLAST_EFFECTS"
msgstr "הכלורופלסט הוא אברון בעל קרום כפול המכיל פיגמנטים רגישים לאור הנערמים בשקיות קרומיות. זהו פרוקריוט שהוטמע לשימוש על ידי המארח האוקריוטי שלו. הפיגמנטים בכלורופלסט מסוגלים להשתמש באנרגיית האור כדי לייצר [thrive:compound type=\"glucose\"][/thrive:compound] ממים ו[thrive:compound type=\"carbondioxide\"][/thrive:compound] בתהליך הנקרא [b]פוטוסינתזה[/b]. הפיגמנטים הללו הם גם מה שמעניקים לו את הצבע ייחודי. קצב ייצור ה[thrive:compound type=\"glucose\"][/thrive:compound] שלו משתנה עם ריכוז ה[thrive:compound type=\"carbondioxide\"][/thrive:compound] ועוצמת ה[thrive:compound type=\"sunlight\"][/thrive:compound]."

#, fuzzy
msgid "WIKI_CHLOROPLAST_INTRO"
msgstr "הכלורופלסט הוא אברון בעל קרום כפול המכיל פיגמנטים רגישים לאור הנערמים בשקיות קרומיות. זהו פרוקריוט שהוטמע לשימוש על ידי המארח האוקריוטי שלו. הפיגמנטים בכלורופלסט מסוגלים להשתמש באנרגיית האור כדי לייצר [thrive:compound type=\"glucose\"][/thrive:compound] ממים ו[thrive:compound type=\"carbondioxide\"][/thrive:compound] בתהליך הנקרא [b]פוטוסינתזה[/b]. הפיגמנטים הללו הם גם מה שמעניקים לו את הצבע ייחודי. קצב ייצור ה[thrive:compound type=\"glucose\"][/thrive:compound] שלו משתנה עם ריכוז ה[thrive:compound type=\"carbondioxide\"][/thrive:compound] ועוצמת ה[thrive:compound type=\"sunlight\"][/thrive:compound]."

#, fuzzy
msgid "WIKI_CHLOROPLAST_MODIFICATIONS"
msgstr "הכלורופלסט הוא אברון בעל קרום כפול המכיל פיגמנטים רגישים לאור הנערמים בשקיות קרומיות. זהו פרוקריוט שהוטמע לשימוש על ידי המארח האוקריוטי שלו. הפיגמנטים בכלורופלסט מסוגלים להשתמש באנרגיית האור כדי לייצר [thrive:compound type=\"glucose\"][/thrive:compound] ממים ו[thrive:compound type=\"carbondioxide\"][/thrive:compound] בתהליך הנקרא [b]פוטוסינתזה[/b]. הפיגמנטים הללו הם גם מה שמעניקים לו את הצבע ייחודי. קצב ייצור ה[thrive:compound type=\"glucose\"][/thrive:compound] שלו משתנה עם ריכוז ה[thrive:compound type=\"carbondioxide\"][/thrive:compound] ועוצמת ה[thrive:compound type=\"sunlight\"][/thrive:compound]."

#, fuzzy
msgid "WIKI_CHLOROPLAST_PROCESSES"
msgstr "מייצר[thrive:compound type=\"glucose\"][/thrive:compound]. בהתאם לריכוזו של [thrive:compound type=\"carbondioxide\"][/thrive:compound] ושל עוצמת ה[thrive:compound type=\"sunlight\"][/thrive:compound]."

msgid "WIKI_CHLOROPLAST_REQUIREMENTS"
msgstr ""

#, fuzzy
msgid "WIKI_CHLOROPLAST_SCIENTIFIC_BACKGROUND"
msgstr "הכלורופלסט הוא אברון בעל קרום כפול המכיל פיגמנטים רגישים לאור הנערמים בשקיות קרומיות. זהו פרוקריוט שהוטמע לשימוש על ידי המארח האוקריוטי שלו. הפיגמנטים בכלורופלסט מסוגלים להשתמש באנרגיית האור כדי לייצר [thrive:compound type=\"glucose\"][/thrive:compound] ממים ו[thrive:compound type=\"carbondioxide\"][/thrive:compound] בתהליך הנקרא [b]פוטוסינתזה[/b]. הפיגמנטים הללו הם גם מה שמעניקים לו את הצבע ייחודי. קצב ייצור ה[thrive:compound type=\"glucose\"][/thrive:compound] שלו משתנה עם ריכוז ה[thrive:compound type=\"carbondioxide\"][/thrive:compound] ועוצמת ה[thrive:compound type=\"sunlight\"][/thrive:compound]."

#, fuzzy
msgid "WIKI_CHLOROPLAST_STRATEGY"
msgstr "הכלורופלסט הוא אברון בעל קרום כפול המכיל פיגמנטים רגישים לאור הנערמים בשקיות קרומיות. זהו פרוקריוט שהוטמע לשימוש על ידי המארח האוקריוטי שלו. הפיגמנטים בכלורופלסט מסוגלים להשתמש באנרגיית האור כדי לייצר [thrive:compound type=\"glucose\"][/thrive:compound] ממים ו[thrive:compound type=\"carbondioxide\"][/thrive:compound] בתהליך הנקרא [b]פוטוסינתזה[/b]. הפיגמנטים הללו הם גם מה שמעניקים לו את הצבע ייחודי. קצב ייצור ה[thrive:compound type=\"glucose\"][/thrive:compound] שלו משתנה עם ריכוז ה[thrive:compound type=\"carbondioxide\"][/thrive:compound] ועוצמת ה[thrive:compound type=\"sunlight\"][/thrive:compound]."

#, fuzzy
msgid "WIKI_CHLOROPLAST_UPGRADES"
msgstr "הכלורופלסט הוא אברון בעל קרום כפול המכיל פיגמנטים רגישים לאור הנערמים בשקיות קרומיות. זהו פרוקריוט שהוטמע לשימוש על ידי המארח האוקריוטי שלו. הפיגמנטים בכלורופלסט מסוגלים להשתמש באנרגיית האור כדי לייצר [thrive:compound type=\"glucose\"][/thrive:compound] ממים ו[thrive:compound type=\"carbondioxide\"][/thrive:compound] בתהליך הנקרא [b]פוטוסינתזה[/b]. הפיגמנטים הללו הם גם מה שמעניקים לו את הצבע ייחודי. קצב ייצור ה[thrive:compound type=\"glucose\"][/thrive:compound] שלו משתנה עם ריכוז ה[thrive:compound type=\"carbondioxide\"][/thrive:compound] ועוצמת ה[thrive:compound type=\"sunlight\"][/thrive:compound]."

#, fuzzy
msgid "WIKI_CHROMATOPHORE_PHOTOSYNTHESIS_COMMA_GLYCOLYSIS"
msgstr "סינתזת \"אוקסיטוקסי\""

msgid "WIKI_CILIA_EFFECTS"
msgstr ""

msgid "WIKI_CILIA_INTRO"
msgstr ""

msgid "WIKI_CILIA_MODIFICATIONS"
msgstr ""

#, fuzzy
msgid "WIKI_CILIA_PROCESSES"
msgstr "מגדיל את מהירות הסיבוב של תאים גדולים."

msgid "WIKI_CILIA_REQUIREMENTS"
msgstr ""

msgid "WIKI_CILIA_SCIENTIFIC_BACKGROUND"
msgstr ""

msgid "WIKI_CILIA_STRATEGY"
msgstr ""

msgid "WIKI_CILIA_UPGRADES"
msgstr ""

#, fuzzy
msgid "WIKI_COMPOUNDS_BUTTON"
msgstr "הקרביים הדביקים של התא. הציטופלזמה היא התערובת בסיסית של יונים, חלבונים ותרכובות אחרות המומסים במים הממלאים את פנים התא. אחד התפקידים שהוא מבצע הוא [b]גליקליזה[/b], המרת ה[thrive:compound type=\"glucose\"][/thrive:compound] ל[thrive:compound type=\"atp\"][/thrive:compound]. לתאים שחסרים האברונים למטבוליזם מתקדמת יותר, מסתמכים על תהליך התסיסה ליצור אנרגיה. הוא גם משומש לאחסון מולקולות בתא ולגדילתו."

#, fuzzy
msgid "WIKI_COMPOUNDS_DEVELOPMENT"
msgstr "תרכובות:"

#, fuzzy
msgid "WIKI_COMPOUNDS_INTRO"
msgstr "הקרביים הדביקים של התא. הציטופלזמה היא התערובת בסיסית של יונים, חלבונים ותרכובות אחרות המומסים במים הממלאים את פנים התא. אחד התפקידים שהוא מבצע הוא [b]גליקליזה[/b], המרת ה[thrive:compound type=\"glucose\"][/thrive:compound] ל[thrive:compound type=\"atp\"][/thrive:compound]. לתאים שחסרים האברונים למטבוליזם מתקדמת יותר, מסתמכים על תהליך התסיסה ליצור אנרגיה. הוא גם משומש לאחסון מולקולות בתא ולגדילתו."

msgid "WIKI_COMPOUNDS_TYPES_OF_COMPOUNDS"
msgstr ""

msgid "WIKI_COMPOUND_SYSTEM_DEVELOPMENT_COMPOUNDS_LIST"
msgstr ""

msgid "WIKI_COMPOUND_SYSTEM_DEVELOPMENT_INTRO"
msgstr ""

msgid "WIKI_COMPOUND_SYSTEM_DEVELOPMENT_MICROBE_STAGE"
msgstr ""

msgid "WIKI_COMPOUND_SYSTEM_DEVELOPMENT_OVERVIEW"
msgstr ""

#, fuzzy
msgid "WIKI_CYTOPLASM_EFFECTS"
msgstr "הקרביים הדביקים של התא. הציטופלזמה היא התערובת בסיסית של יונים, חלבונים ותרכובות אחרות המומסים במים הממלאים את פנים התא. אחד התפקידים שהוא מבצע הוא [b]גליקליזה[/b], המרת ה[thrive:compound type=\"glucose\"][/thrive:compound] ל[thrive:compound type=\"atp\"][/thrive:compound]. לתאים שחסרים האברונים למטבוליזם מתקדמת יותר, מסתמכים על תהליך התסיסה ליצור אנרגיה. הוא גם משומש לאחסון מולקולות בתא ולגדילתו."

#, fuzzy
msgid "WIKI_CYTOPLASM_INTRO"
msgstr "הקרביים הדביקים של התא. הציטופלזמה היא התערובת בסיסית של יונים, חלבונים ותרכובות אחרות המומסים במים הממלאים את פנים התא. אחד התפקידים שהוא מבצע הוא [b]גליקליזה[/b], המרת ה[thrive:compound type=\"glucose\"][/thrive:compound] ל[thrive:compound type=\"atp\"][/thrive:compound]. לתאים שחסרים האברונים למטבוליזם מתקדמת יותר, מסתמכים על תהליך התסיסה ליצור אנרגיה. הוא גם משומש לאחסון מולקולות בתא ולגדילתו."

#, fuzzy
msgid "WIKI_CYTOPLASM_MODIFICATIONS"
msgstr "הקרביים הדביקים של התא. הציטופלזמה היא התערובת בסיסית של יונים, חלבונים ותרכובות אחרות המומסים במים הממלאים את פנים התא. אחד התפקידים שהוא מבצע הוא [b]גליקליזה[/b], המרת ה[thrive:compound type=\"glucose\"][/thrive:compound] ל[thrive:compound type=\"atp\"][/thrive:compound]. לתאים שחסרים האברונים למטבוליזם מתקדמת יותר, מסתמכים על תהליך התסיסה ליצור אנרגיה. הוא גם משומש לאחסון מולקולות בתא ולגדילתו."

#, fuzzy
msgid "WIKI_CYTOPLASM_PROCESSES"
msgstr "הופך [thrive:compound type=\"glucose\"][/thrive:compound] ל[thrive:compound type=\"atp\"][/thrive:compound]."

msgid "WIKI_CYTOPLASM_REQUIREMENTS"
msgstr ""

msgid "WIKI_CYTOPLASM_SCIENTIFIC_BACKGROUND"
msgstr ""

msgid "WIKI_CYTOPLASM_STRATEGY"
msgstr ""

msgid "WIKI_CYTOPLASM_UPGRADES"
msgstr ""

#, fuzzy
msgid "WIKI_DEVELOPMENT"
msgstr "ויקי מפתחים"

#, fuzzy
msgid "WIKI_DEVELOPMENT_INFO_BUTTON"
msgstr "אברונים"

#, fuzzy
msgid "WIKI_DEVELOPMENT_ROOT_INTRO"
msgstr "אברונים"

msgid "WIKI_EDITORS_AND_MUTATIONS_GENERATIONS_AND_EDITOR_SESSIONS"
msgstr ""

#, fuzzy
msgid "WIKI_EDITORS_AND_MUTATIONS_INTRO"
msgstr "מיטוכונדריון"

msgid "WIKI_EDITORS_AND_MUTATIONS_MUTATIONS_AND_MUTATION_POINTS"
msgstr ""

msgid "WIKI_ENVIRONMENTAL_CONDITIONS_ENVIRONMENTAL_GASSES"
msgstr ""

#, fuzzy
msgid "WIKI_ENVIRONMENTAL_CONDITIONS_INTRO"
msgstr "מיטוכונדריון"

#, fuzzy
msgid "WIKI_ENVIRONMENTAL_CONDITIONS_PHYSICAL_CONDITIONS"
msgstr "(כמות הגלוקוז שנשמר בסביבה בכל דור)"

msgid "WIKI_ENVIRONMENTAL_CONDITIONS_THE_DAY/NIGHT_CYCLE"
msgstr ""

#, fuzzy
msgid "WIKI_FERROPLAST_EFFECTS"
msgstr "התרמופלסט הוא אברון בעל קרום כפול המכיל פיגמנטים רגישים לחום הנערמים יחד בתוך שקי קרום האוקריוטי שלו. זהו פרוקריוט שהשתנה לצרכי המארח האיקוריוטי. הפיגמנטים בתרמופלסט מסוגלים להשתמש באנרגיה של בדלי החום בסביבה בכדי ליצור [thrive:compound type=\"atp\"][/thrive:compound] ממים בתהליך שנקרא [b]תרמוסינתזה[/b]. קצב ייצור ה[thrive:compound type=\"atp\"][/thrive:compound] שלו משתנה עם ריכוז ה[thrive:compound type=\"atp\"][/thrive:compound] וה[thrive:compound type=\"temperature\"][/thrive:compound]."

#, fuzzy
msgid "WIKI_FERROPLAST_INTRO"
msgstr "התרמופלסט הוא אברון בעל קרום כפול המכיל פיגמנטים רגישים לחום הנערמים יחד בתוך שקי קרום האוקריוטי שלו. זהו פרוקריוט שהשתנה לצרכי המארח האיקוריוטי. הפיגמנטים בתרמופלסט מסוגלים להשתמש באנרגיה של בדלי החום בסביבה בכדי ליצור [thrive:compound type=\"atp\"][/thrive:compound] ממים בתהליך שנקרא [b]תרמוסינתזה[/b]. קצב ייצור ה[thrive:compound type=\"atp\"][/thrive:compound] שלו משתנה עם ריכוז ה[thrive:compound type=\"atp\"][/thrive:compound] וה[thrive:compound type=\"temperature\"][/thrive:compound]."

#, fuzzy
msgid "WIKI_FERROPLAST_MODIFICATIONS"
msgstr "התרמופלסט הוא אברון בעל קרום כפול המכיל פיגמנטים רגישים לחום הנערמים יחד בתוך שקי קרום האוקריוטי שלו. זהו פרוקריוט שהשתנה לצרכי המארח האיקוריוטי. הפיגמנטים בתרמופלסט מסוגלים להשתמש באנרגיה של בדלי החום בסביבה בכדי ליצור [thrive:compound type=\"atp\"][/thrive:compound] ממים בתהליך שנקרא [b]תרמוסינתזה[/b]. קצב ייצור ה[thrive:compound type=\"atp\"][/thrive:compound] שלו משתנה עם ריכוז ה[thrive:compound type=\"atp\"][/thrive:compound] וה[thrive:compound type=\"temperature\"][/thrive:compound]."

#, fuzzy
msgid "WIKI_FERROPLAST_PROCESSES"
msgstr "מייצר [thrive:compound type=\"glucose\"][/thrive:compound]. בהתאם לריכוזו של [thrive:compound type=\"carbondioxide\"][/thrive:compound] ושל הטמפרטורה."

#, fuzzy
msgid "WIKI_FERROPLAST_REQUIREMENTS"
msgstr "פלסטיד מקבע חנקן"

#, fuzzy
msgid "WIKI_FERROPLAST_SCIENTIFIC_BACKGROUND"
msgstr "התרמופלסט הוא אברון בעל קרום כפול המכיל פיגמנטים רגישים לחום הנערמים יחד בתוך שקי קרום האוקריוטי שלו. זהו פרוקריוט שהשתנה לצרכי המארח האיקוריוטי. הפיגמנטים בתרמופלסט מסוגלים להשתמש באנרגיה של בדלי החום בסביבה בכדי ליצור [thrive:compound type=\"atp\"][/thrive:compound] ממים בתהליך שנקרא [b]תרמוסינתזה[/b]. קצב ייצור ה[thrive:compound type=\"atp\"][/thrive:compound] שלו משתנה עם ריכוז ה[thrive:compound type=\"atp\"][/thrive:compound] וה[thrive:compound type=\"temperature\"][/thrive:compound]."

#, fuzzy
msgid "WIKI_FERROPLAST_STRATEGY"
msgstr "התרמופלסט הוא אברון בעל קרום כפול המכיל פיגמנטים רגישים לחום הנערמים יחד בתוך שקי קרום האוקריוטי שלו. זהו פרוקריוט שהשתנה לצרכי המארח האיקוריוטי. הפיגמנטים בתרמופלסט מסוגלים להשתמש באנרגיה של בדלי החום בסביבה בכדי ליצור [thrive:compound type=\"atp\"][/thrive:compound] ממים בתהליך שנקרא [b]תרמוסינתזה[/b]. קצב ייצור ה[thrive:compound type=\"atp\"][/thrive:compound] שלו משתנה עם ריכוז ה[thrive:compound type=\"atp\"][/thrive:compound] וה[thrive:compound type=\"temperature\"][/thrive:compound]."

#, fuzzy
msgid "WIKI_FERROPLAST_UPGRADES"
msgstr "התרמופלסט הוא אברון בעל קרום כפול המכיל פיגמנטים רגישים לחום הנערמים יחד בתוך שקי קרום האוקריוטי שלו. זהו פרוקריוט שהשתנה לצרכי המארח האיקוריוטי. הפיגמנטים בתרמופלסט מסוגלים להשתמש באנרגיה של בדלי החום בסביבה בכדי ליצור [thrive:compound type=\"atp\"][/thrive:compound] ממים בתהליך שנקרא [b]תרמוסינתזה[/b]. קצב ייצור ה[thrive:compound type=\"atp\"][/thrive:compound] שלו משתנה עם ריכוז ה[thrive:compound type=\"atp\"][/thrive:compound] וה[thrive:compound type=\"temperature\"][/thrive:compound]."

#, fuzzy
msgid "WIKI_FLAGELLUM_EFFECTS"
msgstr "השוטון (ברבים: שוטונים) הוא צרור סיבי חלבון דמוי שוט המשתרע מקרום התא אשר משתמש ב- ATP כדי לגלול ולהניע את התא לכיוון מסוים. מקומו של השוטון קובע את כיוונו שממנו מספק דחף לתנועת התא. כיוון הדחף מנוגד לכיוון שהשוטון פונה, למשל שוטון שמונח בכיוון השמאל של התא יספק דחף לימין."

#, fuzzy
msgid "WIKI_FLAGELLUM_INTRO"
msgstr "השוטון (ברבים: שוטונים) הוא צרור סיבי חלבון דמוי שוט המשתרע מקרום התא אשר משתמש ב- ATP כדי לגלול ולהניע את התא לכיוון מסוים. מקומו של השוטון קובע את כיוונו שממנו מספק דחף לתנועת התא. כיוון הדחף מנוגד לכיוון שהשוטון פונה, למשל שוטון שמונח בכיוון השמאל של התא יספק דחף לימין."

#, fuzzy
msgid "WIKI_FLAGELLUM_MODIFICATIONS"
msgstr "השוטון (ברבים: שוטונים) הוא צרור סיבי חלבון דמוי שוט המשתרע מקרום התא אשר משתמש ב- ATP כדי לגלול ולהניע את התא לכיוון מסוים. מקומו של השוטון קובע את כיוונו שממנו מספק דחף לתנועת התא. כיוון הדחף מנוגד לכיוון שהשוטון פונה, למשל שוטון שמונח בכיוון השמאל של התא יספק דחף לימין."

#, fuzzy
msgid "WIKI_FLAGELLUM_PROCESSES"
msgstr "משתמש ב[thrive:compound type=\"atp\"][/thrive:compound] על מנת להגביר את מהירותו של התא."

msgid "WIKI_FLAGELLUM_REQUIREMENTS"
msgstr ""

msgid "WIKI_FLAGELLUM_SCIENTIFIC_BACKGROUND"
msgstr ""

msgid "WIKI_FLAGELLUM_STRATEGY"
msgstr ""

msgid "WIKI_FLAGELLUM_UPGRADES"
msgstr ""

#, fuzzy
msgid "WIKI_GLYCOLYSIS_COMMA_ANAEROBIC_NITROGEN_FIXATION"
msgstr "קיבוע חנקן אנאירובי"

#, fuzzy
msgid "WIKI_HEADING_APPENDICES"
msgstr "מאפשר להתחבר לתאים אחרים. זהו הצד הראשון לכיוון רב-תאים. בזמן שאתה חלק ממושבה, התרכובות משותפות בין התאים . אתה לא יכול להיכנס לעורך בזמן שאתה חלק ממושבה כך שאתה צריך לשחרר באת שיש לך מספיק תרכובות על מנת לחלק את התא שלך."

#, fuzzy
msgid "WIKI_HEADING_BASIC_GAME_MECHANICS"
msgstr "מאפשר להתחבר לתאים אחרים. זהו הצד הראשון לכיוון רב-תאים. בזמן שאתה חלק ממושבה, התרכובות משותפות בין התאים . אתה לא יכול להיכנס לעורך בזמן שאתה חלק ממושבה כך שאתה צריך לשחרר באת שיש לך מספיק תרכובות על מנת לחלק את התא שלך."

msgid "WIKI_HEADING_COMPOUNDS_LIST"
msgstr ""

#, fuzzy
msgid "WIKI_HEADING_COMPOUND_CLOUDS"
msgstr "תרכובות אינסופיות"

#, fuzzy
msgid "WIKI_HEADING_CONCEPT_ART"
msgstr "כימורצפטור"

#, fuzzy
msgid "WIKI_HEADING_CURRENT_DEVELOPMENT"
msgstr "מפתחים נוכחים"

#, fuzzy
msgid "WIKI_HEADING_DEVELOPMENT"
msgstr "מפתחים מובילים"

#, fuzzy
msgid "WIKI_HEADING_EDITOR"
msgstr "מקשר"

msgid "WIKI_HEADING_EFFECTS"
msgstr ""

#, fuzzy
msgid "WIKI_HEADING_ENVIRONMENTAL_GASSES"
msgstr "ניטרוגנאז"

#, fuzzy
msgid "WIKI_HEADING_FEATURES"
msgstr "מאפשר להתחבר לתאים אחרים. זהו הצד הראשון לכיוון רב-תאים. בזמן שאתה חלק ממושבה, התרכובות משותפות בין התאים . אתה לא יכול להיכנס לעורך בזמן שאתה חלק ממושבה כך שאתה צריך לשחרר באת שיש לך מספיק תרכובות על מנת לחלק את התא שלך."

msgid "WIKI_HEADING_FOG_OF_WAR"
msgstr ""

#, fuzzy
msgid "WIKI_HEADING_GAMEPLAY"
msgstr "הפעל התפתחות אוטומטית במהלך המשחק"

#, fuzzy
msgid "WIKI_HEADING_GDD"
msgstr "מקשר"

#, fuzzy
msgid "WIKI_HEADING_GENERAL_TIPS"
msgstr "מאפשר להתחבר לתאים אחרים. זהו הצד הראשון לכיוון רב-תאים. בזמן שאתה חלק ממושבה, התרכובות משותפות בין התאים . אתה לא יכול להיכנס לעורך בזמן שאתה חלק ממושבה כך שאתה צריך לשחרר באת שיש לך מספיק תרכובות על מנת לחלק את התא שלך."

msgid "WIKI_HEADING_GENERATIONS_AND_EDITOR_SESSIONS"
msgstr ""

#, fuzzy
msgid "WIKI_HEADING_MICROBE_PARTS"
msgstr "שלב המיקרובי"

#, fuzzy
msgid "WIKI_HEADING_MICROBE_STAGE"
msgstr "שלב המיקרובי"

#, fuzzy
msgid "WIKI_HEADING_MICROBE_STAGE_TIPS"
msgstr "שלב המיקרובי"

msgid "WIKI_HEADING_MODIFICATIONS"
msgstr ""

#, fuzzy
msgid "WIKI_HEADING_MORE_GAME_INFO"
msgstr "שלב המיקרובי"

msgid "WIKI_HEADING_MUTATIONS_AND_MUTATION_POINTS"
msgstr ""

msgid "WIKI_HEADING_OVERVIEW"
msgstr ""

#, fuzzy
msgid "WIKI_HEADING_PATCHES"
msgstr "לחץ על [thrive:input]g_toggle_binding[/thrive:input] על מנת להחליף למצב קישור. בזמן מצב קישור אתה יכול להיצמד לתאים אחרים מאותו בני מינך על מנת ליצור מושבות על ידי תזוזה אליהם. על מנת לעזוב את המושבה לחץ [thrive:input]g_unbind_all[/thrive:input]."

#, fuzzy
msgid "WIKI_HEADING_PHYSICAL_CONDITIONS"
msgstr "מצב פיזי"

msgid "WIKI_HEADING_PROCESSES"
msgstr ""

msgid "WIKI_HEADING_REPRODUCTION_IN_THE_MICROBE_STAGE"
msgstr ""

msgid "WIKI_HEADING_REQUIREMENTS"
msgstr ""

msgid "WIKI_HEADING_SCIENTIFIC_BACKGROUND"
msgstr ""

msgid "WIKI_HEADING_STRATEGY"
msgstr ""

msgid "WIKI_HEADING_THE_DAY/NIGHT_CYCLE"
msgstr ""

msgid "WIKI_HEADING_THE_PATCH_MAP"
msgstr ""

#, fuzzy
msgid "WIKI_HEADING_TRANSITIONS"
msgstr "מאפשר להתחבר לתאים אחרים. זהו הצד הראשון לכיוון רב-תאים. בזמן שאתה חלק ממושבה, התרכובות משותפות בין התאים . אתה לא יכול להיכנס לעורך בזמן שאתה חלק ממושבה כך שאתה צריך לשחרר באת שיש לך מספיק תרכובות על מנת לחלק את התא שלך."

#, fuzzy
msgid "WIKI_HEADING_TYPES_OF_COMPOUNDS"
msgstr "תרכובות אינסופיות"

msgid "WIKI_HEADING_UI"
msgstr ""

msgid "WIKI_HEADING_UPGRADES"
msgstr ""

#, fuzzy
msgid "WIKI_HELP_AND_TIPS_BASIC_GAME_MECHANICS"
msgstr "הקרביים הדביקים של התא. הציטופלזמה היא התערובת בסיסית של יונים, חלבונים ותרכובות אחרות המומסים במים הממלאים את פנים התא. אחד התפקידים שהוא מבצע הוא [b]גליקליזה[/b], המרת ה[thrive:compound type=\"glucose\"][/thrive:compound] ל[thrive:compound type=\"atp\"][/thrive:compound]. לתאים שחסרים האברונים למטבוליזם מתקדמת יותר, מסתמכים על תהליך התסיסה ליצור אנרגיה. הוא גם משומש לאחסון מולקולות בתא ולגדילתו."

#, fuzzy
msgid "WIKI_HELP_AND_TIPS_BUTTON"
msgstr "הקרביים הדביקים של התא. הציטופלזמה היא התערובת בסיסית של יונים, חלבונים ותרכובות אחרות המומסים במים הממלאים את פנים התא. אחד התפקידים שהוא מבצע הוא [b]גליקליזה[/b], המרת ה[thrive:compound type=\"glucose\"][/thrive:compound] ל[thrive:compound type=\"atp\"][/thrive:compound]. לתאים שחסרים האברונים למטבוליזם מתקדמת יותר, מסתמכים על תהליך התסיסה ליצור אנרגיה. הוא גם משומש לאחסון מולקולות בתא ולגדילתו."

#, fuzzy
msgid "WIKI_HELP_AND_TIPS_COMPOUND_CLOUDS"
msgstr "הקרביים הדביקים של התא. הציטופלזמה היא התערובת בסיסית של יונים, חלבונים ותרכובות אחרות המומסים במים הממלאים את פנים התא. אחד התפקידים שהוא מבצע הוא [b]גליקליזה[/b], המרת ה[thrive:compound type=\"glucose\"][/thrive:compound] ל[thrive:compound type=\"atp\"][/thrive:compound]. לתאים שחסרים האברונים למטבוליזם מתקדמת יותר, מסתמכים על תהליך התסיסה ליצור אנרגיה. הוא גם משומש לאחסון מולקולות בתא ולגדילתו."

#, fuzzy
msgid "WIKI_HELP_AND_TIPS_GENERAL_TIPS"
msgstr "תילקואידים הם מקבצי חלבונים ופיגמנטים רגישים לאור. הפיגמנטים מסוגלים להשתמש באנרגיית ה[thrive:compound type=\"sunlight\"][/thrive:compound] כדי לייצר [thrive:compound type=\"glucose\"][/thrive:compound] ממים ו[thrive:compound type=\"carbondioxide\"][/thrive:compound] במצב צבירה גזי בתהליך שנקרא [b]פוטוסינתזה[/b]. פיגמנטים אלו הם גם מה שמעניק להם צבע ייחודי. קצב ייצור ה[thrive:compound type=\"glucose\"][/thrive:compound] מתרחש בהתאם לריכוז thrive:compound type=\"carbondioxide\"][/thrive:compound] ועוצמת ה[thrive:compound type=\"sunlight\"][/thrive:compound]. מכיוון שהתילקואידים צפים בציטופלזמה, הנוזל שמסביבם מבצעים [b]גליקליזה[/b] ברמה מסוימת."

#, fuzzy
msgid "WIKI_HELP_AND_TIPS_INTRO"
msgstr "תילקואידים הם מקבצי חלבונים ופיגמנטים רגישים לאור. הפיגמנטים מסוגלים להשתמש באנרגיית ה[thrive:compound type=\"sunlight\"][/thrive:compound] כדי לייצר [thrive:compound type=\"glucose\"][/thrive:compound] ממים ו[thrive:compound type=\"carbondioxide\"][/thrive:compound] במצב צבירה גזי בתהליך שנקרא [b]פוטוסינתזה[/b]. פיגמנטים אלו הם גם מה שמעניק להם צבע ייחודי. קצב ייצור ה[thrive:compound type=\"glucose\"][/thrive:compound] מתרחש בהתאם לריכוז thrive:compound type=\"carbondioxide\"][/thrive:compound] ועוצמת ה[thrive:compound type=\"sunlight\"][/thrive:compound]. מכיוון שהתילקואידים צפים בציטופלזמה, הנוזל שמסביבם מבצעים [b]גליקליזה[/b] ברמה מסוימת."

#, fuzzy
msgid "WIKI_HELP_AND_TIPS_MICROBE_PARTS"
msgstr "תילקואידים הם מקבצי חלבונים ופיגמנטים רגישים לאור. הפיגמנטים מסוגלים להשתמש באנרגיית ה[thrive:compound type=\"sunlight\"][/thrive:compound] כדי לייצר [thrive:compound type=\"glucose\"][/thrive:compound] ממים ו[thrive:compound type=\"carbondioxide\"][/thrive:compound] במצב צבירה גזי בתהליך שנקרא [b]פוטוסינתזה[/b]. פיגמנטים אלו הם גם מה שמעניק להם צבע ייחודי. קצב ייצור ה[thrive:compound type=\"glucose\"][/thrive:compound] מתרחש בהתאם לריכוז thrive:compound type=\"carbondioxide\"][/thrive:compound] ועוצמת ה[thrive:compound type=\"sunlight\"][/thrive:compound]. מכיוון שהתילקואידים צפים בציטופלזמה, הנוזל שמסביבם מבצעים [b]גליקליזה[/b] ברמה מסוימת."

#, fuzzy
msgid "WIKI_HELP_AND_TIPS_MICROBE_STAGE_TIPS"
msgstr "שלב המיקרובי"

#, fuzzy
msgid "WIKI_HELP_AND_TIPS_MORE_GAME_INFO"
msgstr "תילקואידים הם מקבצי חלבונים ופיגמנטים רגישים לאור. הפיגמנטים מסוגלים להשתמש באנרגיית ה[thrive:compound type=\"sunlight\"][/thrive:compound] כדי לייצר [thrive:compound type=\"glucose\"][/thrive:compound] ממים ו[thrive:compound type=\"carbondioxide\"][/thrive:compound] במצב צבירה גזי בתהליך שנקרא [b]פוטוסינתזה[/b]. פיגמנטים אלו הם גם מה שמעניק להם צבע ייחודי. קצב ייצור ה[thrive:compound type=\"glucose\"][/thrive:compound] מתרחש בהתאם לריכוז thrive:compound type=\"carbondioxide\"][/thrive:compound] ועוצמת ה[thrive:compound type=\"sunlight\"][/thrive:compound]. מכיוון שהתילקואידים צפים בציטופלזמה, הנוזל שמסביבם מבצעים [b]גליקליזה[/b] ברמה מסוימת."

#, fuzzy
msgid "WIKI_HYDROGENASE_EFFECTS"
msgstr "ניטרוגנאז הוא חלבון המסוגל להשתמש ב[thrive:compound type=\"nitrogen\"][/thrive:compound] גזי ובאנרגיה תאית בצורת [thrive:compound type=\"atp\"][/thrive:compound] בכדי לייצר [thrive:compound type=\"ammonia\"][/thrive:compound], מרכיב תזונתי מרכזי לתאים. זהו תהליך המכונה [b]קיבוע חנקן אנאירובי[/b]. מכיוון שהניטרוגנאז צף בציטופלזמה, הנוזל שמסביבו מבצע [b]גליקוליזה[/b] ברמה מסוימת."

#, fuzzy
msgid "WIKI_HYDROGENASE_INTRO"
msgstr "ניטרוגנאז הוא חלבון המסוגל להשתמש ב[thrive:compound type=\"nitrogen\"][/thrive:compound] גזי ובאנרגיה תאית בצורת [thrive:compound type=\"atp\"][/thrive:compound] בכדי לייצר [thrive:compound type=\"ammonia\"][/thrive:compound], מרכיב תזונתי מרכזי לתאים. זהו תהליך המכונה [b]קיבוע חנקן אנאירובי[/b]. מכיוון שהניטרוגנאז צף בציטופלזמה, הנוזל שמסביבו מבצע [b]גליקוליזה[/b] ברמה מסוימת."

#, fuzzy
msgid "WIKI_HYDROGENASE_MODIFICATIONS"
msgstr "ניטרוגנאז הוא חלבון המסוגל להשתמש ב[thrive:compound type=\"nitrogen\"][/thrive:compound] גזי ובאנרגיה תאית בצורת [thrive:compound type=\"atp\"][/thrive:compound] בכדי לייצר [thrive:compound type=\"ammonia\"][/thrive:compound], מרכיב תזונתי מרכזי לתאים. זהו תהליך המכונה [b]קיבוע חנקן אנאירובי[/b]. מכיוון שהניטרוגנאז צף בציטופלזמה, הנוזל שמסביבו מבצע [b]גליקוליזה[/b] ברמה מסוימת."

#, fuzzy
msgid "WIKI_HYDROGENASE_PROCESSES"
msgstr "הופך [thrive:compound type=\"atp\"][/thrive:compound] ל[thrive:compound type=\"ammonia\"][/thrive:compound]. בהתאם לריכוזו של ה[thrive:compound type=\"nitrogen\"][/thrive:compound]."

#, fuzzy
msgid "WIKI_HYDROGENASE_REQUIREMENTS"
msgstr "תרמוסינטאז הוא חלבון שמשתמש בהסעה תרמית כדי לשנות את צורתו, מאפשר לו להתקפל ולקשר לADP מתי שחשוף לחום, ולאחר מכן ומתקפל חזר וממוחזר ל[thrive:compound type=\"atp\"][/thrive:compound] כשהוא נחשף טמפרטורה יותר נמוכה בתהליך הנקרא [b]תרמוסינתזה[/b]. קצב יצורם של ה[thrive:compound type=\"atp\"][/thrive:compound] משתנה בהתאם ל[thrive:compound type=\"temperature\"][/thrive:compound]."

#, fuzzy
msgid "WIKI_HYDROGENASE_SCIENTIFIC_BACKGROUND"
msgstr "ניטרוגנאז הוא חלבון המסוגל להשתמש ב[thrive:compound type=\"nitrogen\"][/thrive:compound] גזי ובאנרגיה תאית בצורת [thrive:compound type=\"atp\"][/thrive:compound] בכדי לייצר [thrive:compound type=\"ammonia\"][/thrive:compound], מרכיב תזונתי מרכזי לתאים. זהו תהליך המכונה [b]קיבוע חנקן אנאירובי[/b]. מכיוון שהניטרוגנאז צף בציטופלזמה, הנוזל שמסביבו מבצע [b]גליקוליזה[/b] ברמה מסוימת."

#, fuzzy
msgid "WIKI_HYDROGENASE_STRATEGY"
msgstr "ניטרוגנאז הוא חלבון המסוגל להשתמש ב[thrive:compound type=\"nitrogen\"][/thrive:compound] גזי ובאנרגיה תאית בצורת [thrive:compound type=\"atp\"][/thrive:compound] בכדי לייצר [thrive:compound type=\"ammonia\"][/thrive:compound], מרכיב תזונתי מרכזי לתאים. זהו תהליך המכונה [b]קיבוע חנקן אנאירובי[/b]. מכיוון שהניטרוגנאז צף בציטופלזמה, הנוזל שמסביבו מבצע [b]גליקוליזה[/b] ברמה מסוימת."

#, fuzzy
msgid "WIKI_HYDROGENASE_UPGRADES"
msgstr "ניטרוגנאז הוא חלבון המסוגל להשתמש ב[thrive:compound type=\"nitrogen\"][/thrive:compound] גזי ובאנרגיה תאית בצורת [thrive:compound type=\"atp\"][/thrive:compound] בכדי לייצר [thrive:compound type=\"ammonia\"][/thrive:compound], מרכיב תזונתי מרכזי לתאים. זהו תהליך המכונה [b]קיבוע חנקן אנאירובי[/b]. מכיוון שהניטרוגנאז צף בציטופלזמה, הנוזל שמסביבו מבצע [b]גליקוליזה[/b] ברמה מסוימת."

#, fuzzy
msgid "WIKI_INDUSTRIAL_STAGE_CURRENT_DEVELOPMENT"
msgstr "מאפשר להתחבר לתאים אחרים. זהו הצד הראשון לכיוון רב-תאים. בזמן שאתה חלק ממושבה, התרכובות משותפות בין התאים . אתה לא יכול להיכנס לעורך בזמן שאתה חלק ממושבה כך שאתה צריך לשחרר באת שיש לך מספיק תרכובות על מנת לחלק את התא שלך."

#, fuzzy
msgid "WIKI_INDUSTRIAL_STAGE_FEATURES"
msgstr "מאפשר להתחבר לתאים אחרים. זהו הצד הראשון לכיוון רב-תאים. בזמן שאתה חלק ממושבה, התרכובות משותפות בין התאים . אתה לא יכול להיכנס לעורך בזמן שאתה חלק ממושבה כך שאתה צריך לשחרר באת שיש לך מספיק תרכובות על מנת לחלק את התא שלך."

#, fuzzy
msgid "WIKI_INDUSTRIAL_STAGE_INTRO"
msgstr "מקשר"

msgid "WIKI_INDUSTRIAL_STAGE_OVERVIEW"
msgstr ""

#, fuzzy
msgid "WIKI_INDUSTRIAL_STAGE_TRANSITIONS"
msgstr "(המהירות המוטציות שנוצרים במיני AI )"

#, fuzzy
msgid "WIKI_INDUSTRIAL_STAGE_UI"
msgstr "מקשר"

msgid "WIKI_INJECTISOME_PILUS"
msgstr ""

msgid "WIKI_LYSOSOME_EFFECTS"
msgstr ""

#, fuzzy
msgid "WIKI_LYSOSOME_INTRO"
msgstr "הליזוזום הוא אברון קשור ממברנה שמכיל אנזימים הידרוליזטיים מסוגלים לפרק מולקולות אורגניות שונות. ליזוזומים מאפשרים לתא לעכל חומרים שנבלע דרך אנדוציטוזה ולפלוט או לפרק מוצרי פסולת בתהליך הנקרא [b]אוטופגיה[/b]."

#, fuzzy
msgid "WIKI_LYSOSOME_MODIFICATIONS"
msgstr "הליזוזום הוא אברון קשור ממברנה שמכיל אנזימים הידרוליזטיים מסוגלים לפרק מולקולות אורגניות שונות. ליזוזומים מאפשרים לתא לעכל חומרים שנבלע דרך אנדוציטוזה ולפלוט או לפרק מוצרי פסולת בתהליך הנקרא [b]אוטופגיה[/b]."

#, fuzzy
msgid "WIKI_LYSOSOME_PROCESSES"
msgstr "מכיל אנזימי עיכול. ניתן לשנותם לסוגים שונים של אנזימים שהוא יכיל בו. רק סוג אחד של אנזים מסוגל להכיל בכל רגע נתון."

msgid "WIKI_LYSOSOME_REQUIREMENTS"
msgstr ""

msgid "WIKI_LYSOSOME_SCIENTIFIC_BACKGROUND"
msgstr ""

msgid "WIKI_LYSOSOME_STRATEGY"
msgstr ""

msgid "WIKI_LYSOSOME_UPGRADES"
msgstr ""

#, fuzzy
msgid "WIKI_MACROSCOPIC_STAGE_CONCEPT_ART"
msgstr "שלב הרב-תאי"

#, fuzzy
msgid "WIKI_MACROSCOPIC_STAGE_CURRENT_DEVELOPMENT"
msgstr "מאפשר להתחבר לתאים אחרים. זהו הצד הראשון לכיוון רב-תאים. בזמן שאתה חלק ממושבה, התרכובות משותפות בין התאים . אתה לא יכול להיכנס לעורך בזמן שאתה חלק ממושבה כך שאתה צריך לשחרר באת שיש לך מספיק תרכובות על מנת לחלק את התא שלך."

#, fuzzy
msgid "WIKI_MACROSCOPIC_STAGE_FEATURES"
msgstr "סילון ריר"

#, fuzzy
msgid "WIKI_MACROSCOPIC_STAGE_INTRO"
msgstr ""
"על כוכב חייזרי מרוחק,לאחר עידנים של פעילות געשית ופגיעות של מטאוריטים, החלה לצוץ תופעה חדשה ביקום:\n"
"\n"
"חיים.\n"
"\n"
"מיקרובים פשוטים שוכנים באזורים העמוקים של האוקיינוס. אתה האב הקדמון המשותף האחרון (LUCA באנגלית) של הכוכב הזה.\n"
"\n"
"בשביל לשרוד בעולם העוין זה, אתה חייב למצוא כל תרכובת בדרך ולהתפתח בכל דור בכדי להצליח לתחרות במינים אחרים של מיקרובים."

#, fuzzy
msgid "WIKI_MACROSCOPIC_STAGE_OVERVIEW"
msgstr "שלב המיקרובי"

#, fuzzy
msgid "WIKI_MACROSCOPIC_STAGE_TRANSITIONS"
msgstr "ניטרוגנאז"

#, fuzzy
msgid "WIKI_MACROSCOPIC_STAGE_UI"
msgstr "שלב המיקרובי"

#, fuzzy
msgid "WIKI_MECHANICS"
msgstr "הוסף אברון"

#, fuzzy
msgid "WIKI_MECHANICS_ROOT_INTRO"
msgstr "אברונים"

#, fuzzy
msgid "WIKI_MELANOSOME_EFFECTS"
msgstr "מטבולוזומים הם מקבצי חלבונים העטופים במעטפת חלבונים. הם מסוגלים להמיר [thrive:compound type=\"glucose\"][/thrive:compound] ל[thrive:compound type=\"atp\"][/thrive:compound] במהירות גבוה יותר ממה שניתן לעשות בציטופלזמה בתהליך שנקרא [b]נשימה אירובית[/b]. יחד עם זאת, הוא דורש [thrive:compound type=\"oxygen\"][/thrive:compound] כדי לתפקד, ורמות [thrive:compound type=\"oxygen\"][/thrive:compound] נמוכות יותר בסביבה יאטו את קצב ייצור של [thrive:compound type=\"atp\"][/thrive:compound]. מכיוון שהמטבולוזומים צפים בציטופלזמה, הנוזל שמסביבם מבצעים [b]גליקליזה[/b] ברמה מסוימת."

#, fuzzy
msgid "WIKI_MELANOSOME_INTRO"
msgstr "הליזוזום הוא אברון קשור ממברנה שמכיל אנזימים הידרוליזטיים מסוגלים לפרק מולקולות אורגניות שונות. ליזוזומים מאפשרים לתא לעכל חומרים שנבלע דרך אנדוציטוזה ולפלוט או לפרק מוצרי פסולת בתהליך הנקרא [b]אוטופגיה[/b]."

#, fuzzy
msgid "WIKI_MELANOSOME_MODIFICATIONS"
msgstr "הליזוזום הוא אברון קשור ממברנה שמכיל אנזימים הידרוליזטיים מסוגלים לפרק מולקולות אורגניות שונות. ליזוזומים מאפשרים לתא לעכל חומרים שנבלע דרך אנדוציטוזה ולפלוט או לפרק מוצרי פסולת בתהליך הנקרא [b]אוטופגיה[/b]."

#, fuzzy
msgid "WIKI_MELANOSOME_PROCESSES"
msgstr "מכיל אנזימי עיכול. ניתן לשנותם לסוגים שונים של אנזימים שהוא יכיל בו. רק סוג אחד של אנזים מסוגל להכיל בכל רגע נתון."

#, fuzzy
msgid "WIKI_MELANOSOME_REQUIREMENTS"
msgstr "מטבולוזומים הם מקבצי חלבונים העטופים במעטפת חלבונים. הם מסוגלים להמיר [thrive:compound type=\"glucose\"][/thrive:compound] ל[thrive:compound type=\"atp\"][/thrive:compound] במהירות גבוה יותר ממה שניתן לעשות בציטופלזמה בתהליך שנקרא [b]נשימה אירובית[/b]. יחד עם זאת, הוא דורש [thrive:compound type=\"oxygen\"][/thrive:compound] כדי לתפקד, ורמות [thrive:compound type=\"oxygen\"][/thrive:compound] נמוכות יותר בסביבה יאטו את קצב ייצור של [thrive:compound type=\"atp\"][/thrive:compound]. מכיוון שהמטבולוזומים צפים בציטופלזמה, הנוזל שמסביבם מבצעים [b]גליקליזה[/b] ברמה מסוימת."

#, fuzzy
msgid "WIKI_MELANOSOME_SCIENTIFIC_BACKGROUND"
msgstr "מטבולוזומים הם מקבצי חלבונים העטופים במעטפת חלבונים. הם מסוגלים להמיר [thrive:compound type=\"glucose\"][/thrive:compound] ל[thrive:compound type=\"atp\"][/thrive:compound] במהירות גבוה יותר ממה שניתן לעשות בציטופלזמה בתהליך שנקרא [b]נשימה אירובית[/b]. יחד עם זאת, הוא דורש [thrive:compound type=\"oxygen\"][/thrive:compound] כדי לתפקד, ורמות [thrive:compound type=\"oxygen\"][/thrive:compound] נמוכות יותר בסביבה יאטו את קצב ייצור של [thrive:compound type=\"atp\"][/thrive:compound]. מכיוון שהמטבולוזומים צפים בציטופלזמה, הנוזל שמסביבם מבצעים [b]גליקליזה[/b] ברמה מסוימת."

#, fuzzy
msgid "WIKI_MELANOSOME_STRATEGY"
msgstr "מטבולוזומים הם מקבצי חלבונים העטופים במעטפת חלבונים. הם מסוגלים להמיר [thrive:compound type=\"glucose\"][/thrive:compound] ל[thrive:compound type=\"atp\"][/thrive:compound] במהירות גבוה יותר ממה שניתן לעשות בציטופלזמה בתהליך שנקרא [b]נשימה אירובית[/b]. יחד עם זאת, הוא דורש [thrive:compound type=\"oxygen\"][/thrive:compound] כדי לתפקד, ורמות [thrive:compound type=\"oxygen\"][/thrive:compound] נמוכות יותר בסביבה יאטו את קצב ייצור של [thrive:compound type=\"atp\"][/thrive:compound]. מכיוון שהמטבולוזומים צפים בציטופלזמה, הנוזל שמסביבם מבצעים [b]גליקליזה[/b] ברמה מסוימת."

#, fuzzy
msgid "WIKI_MELANOSOME_UPGRADES"
msgstr "מטבולוזומים הם מקבצי חלבונים העטופים במעטפת חלבונים. הם מסוגלים להמיר [thrive:compound type=\"glucose\"][/thrive:compound] ל[thrive:compound type=\"atp\"][/thrive:compound] במהירות גבוה יותר ממה שניתן לעשות בציטופלזמה בתהליך שנקרא [b]נשימה אירובית[/b]. יחד עם זאת, הוא דורש [thrive:compound type=\"oxygen\"][/thrive:compound] כדי לתפקד, ורמות [thrive:compound type=\"oxygen\"][/thrive:compound] נמוכות יותר בסביבה יאטו את קצב ייצור של [thrive:compound type=\"atp\"][/thrive:compound]. מכיוון שהמטבולוזומים צפים בציטופלזמה, הנוזל שמסביבם מבצעים [b]גליקליזה[/b] ברמה מסוימת."

#, fuzzy
msgid "WIKI_METABOLOSOMES_EFFECTS"
msgstr "מטבולוזומים הם מקבצי חלבונים העטופים במעטפת חלבונים. הם מסוגלים להמיר [thrive:compound type=\"glucose\"][/thrive:compound] ל[thrive:compound type=\"atp\"][/thrive:compound] במהירות גבוה יותר ממה שניתן לעשות בציטופלזמה בתהליך שנקרא [b]נשימה אירובית[/b]. יחד עם זאת, הוא דורש [thrive:compound type=\"oxygen\"][/thrive:compound] כדי לתפקד, ורמות [thrive:compound type=\"oxygen\"][/thrive:compound] נמוכות יותר בסביבה יאטו את קצב ייצור של [thrive:compound type=\"atp\"][/thrive:compound]. מכיוון שהמטבולוזומים צפים בציטופלזמה, הנוזל שמסביבם מבצעים [b]גליקליזה[/b] ברמה מסוימת."

#, fuzzy
msgid "WIKI_METABOLOSOMES_INTRO"
msgstr "מטבולוזומים"

#, fuzzy
msgid "WIKI_METABOLOSOMES_MODIFICATIONS"
msgstr "מטבולוזומים הם מקבצי חלבונים העטופים במעטפת חלבונים. הם מסוגלים להמיר [thrive:compound type=\"glucose\"][/thrive:compound] ל[thrive:compound type=\"atp\"][/thrive:compound] במהירות גבוה יותר ממה שניתן לעשות בציטופלזמה בתהליך שנקרא [b]נשימה אירובית[/b]. יחד עם זאת, הוא דורש [thrive:compound type=\"oxygen\"][/thrive:compound] כדי לתפקד, ורמות [thrive:compound type=\"oxygen\"][/thrive:compound] נמוכות יותר בסביבה יאטו את קצב ייצור של [thrive:compound type=\"atp\"][/thrive:compound]. מכיוון שהמטבולוזומים צפים בציטופלזמה, הנוזל שמסביבם מבצעים [b]גליקליזה[/b] ברמה מסוימת."

#, fuzzy
msgid "WIKI_METABOLOSOMES_PROCESSES"
msgstr "הופך [thrive:compound type=\"glucose\"][/thrive:compound] ל[thrive:compound type=\"atp\"][/thrive:compound]. בהתאם לריכוז של [thrive:compound type=\"oxygen\"][/thrive:compound]."

#, fuzzy
msgid "WIKI_METABOLOSOMES_REQUIREMENTS"
msgstr "מטבולוזומים הם מקבצי חלבונים העטופים במעטפת חלבונים. הם מסוגלים להמיר [thrive:compound type=\"glucose\"][/thrive:compound] ל[thrive:compound type=\"atp\"][/thrive:compound] במהירות גבוה יותר ממה שניתן לעשות בציטופלזמה בתהליך שנקרא [b]נשימה אירובית[/b]. יחד עם זאת, הוא דורש [thrive:compound type=\"oxygen\"][/thrive:compound] כדי לתפקד, ורמות [thrive:compound type=\"oxygen\"][/thrive:compound] נמוכות יותר בסביבה יאטו את קצב ייצור של [thrive:compound type=\"atp\"][/thrive:compound]. מכיוון שהמטבולוזומים צפים בציטופלזמה, הנוזל שמסביבם מבצעים [b]גליקליזה[/b] ברמה מסוימת."

#, fuzzy
msgid "WIKI_METABOLOSOMES_SCIENTIFIC_BACKGROUND"
msgstr "מטבולוזומים הם מקבצי חלבונים העטופים במעטפת חלבונים. הם מסוגלים להמיר [thrive:compound type=\"glucose\"][/thrive:compound] ל[thrive:compound type=\"atp\"][/thrive:compound] במהירות גבוה יותר ממה שניתן לעשות בציטופלזמה בתהליך שנקרא [b]נשימה אירובית[/b]. יחד עם זאת, הוא דורש [thrive:compound type=\"oxygen\"][/thrive:compound] כדי לתפקד, ורמות [thrive:compound type=\"oxygen\"][/thrive:compound] נמוכות יותר בסביבה יאטו את קצב ייצור של [thrive:compound type=\"atp\"][/thrive:compound]. מכיוון שהמטבולוזומים צפים בציטופלזמה, הנוזל שמסביבם מבצעים [b]גליקליזה[/b] ברמה מסוימת."

#, fuzzy
msgid "WIKI_METABOLOSOMES_STRATEGY"
msgstr "מטבולוזומים הם מקבצי חלבונים העטופים במעטפת חלבונים. הם מסוגלים להמיר [thrive:compound type=\"glucose\"][/thrive:compound] ל[thrive:compound type=\"atp\"][/thrive:compound] במהירות גבוה יותר ממה שניתן לעשות בציטופלזמה בתהליך שנקרא [b]נשימה אירובית[/b]. יחד עם זאת, הוא דורש [thrive:compound type=\"oxygen\"][/thrive:compound] כדי לתפקד, ורמות [thrive:compound type=\"oxygen\"][/thrive:compound] נמוכות יותר בסביבה יאטו את קצב ייצור של [thrive:compound type=\"atp\"][/thrive:compound]. מכיוון שהמטבולוזומים צפים בציטופלזמה, הנוזל שמסביבם מבצעים [b]גליקליזה[/b] ברמה מסוימת."

#, fuzzy
msgid "WIKI_METABOLOSOMES_UPGRADES"
msgstr "מטבולוזומים הם מקבצי חלבונים העטופים במעטפת חלבונים. הם מסוגלים להמיר [thrive:compound type=\"glucose\"][/thrive:compound] ל[thrive:compound type=\"atp\"][/thrive:compound] במהירות גבוה יותר ממה שניתן לעשות בציטופלזמה בתהליך שנקרא [b]נשימה אירובית[/b]. יחד עם זאת, הוא דורש [thrive:compound type=\"oxygen\"][/thrive:compound] כדי לתפקד, ורמות [thrive:compound type=\"oxygen\"][/thrive:compound] נמוכות יותר בסביבה יאטו את קצב ייצור של [thrive:compound type=\"atp\"][/thrive:compound]. מכיוון שהמטבולוזומים צפים בציטופלזמה, הנוזל שמסביבם מבצעים [b]גליקליזה[/b] ברמה מסוימת."

#, fuzzy
msgid "WIKI_MICROBE_STAGE_APPENDICES"
msgstr ""
"על כוכב חייזרי מרוחק,לאחר עידנים של פעילות געשית ופגיעות של מטאוריטים, החלה לצוץ תופעה חדשה ביקום:\n"
"\n"
"חיים.\n"
"\n"
"מיקרובים פשוטים שוכנים באזורים העמוקים של האוקיינוס. אתה האב הקדמון המשותף האחרון (LUCA באנגלית) של הכוכב הזה.\n"
"\n"
"בשביל לשרוד בעולם העוין זה, אתה חייב למצוא כל תרכובת בדרך ולהתפתח בכל דור בכדי להצליח לתחרות במינים אחרים של מיקרובים."

#, fuzzy
msgid "WIKI_MICROBE_STAGE_BUTTON"
msgstr ""
"על כוכב חייזרי מרוחק,לאחר עידנים של פעילות געשית ופגיעות של מטאוריטים, החלה לצוץ תופעה חדשה ביקום:\n"
"\n"
"חיים.\n"
"\n"
"מיקרובים פשוטים שוכנים באזורים העמוקים של האוקיינוס. אתה האב הקדמון המשותף האחרון (LUCA באנגלית) של הכוכב הזה.\n"
"\n"
"בשביל לשרוד בעולם העוין זה, אתה חייב למצוא כל תרכובת בדרך ולהתפתח בכל דור בכדי להצליח לתחרות במינים אחרים של מיקרובים."

#, fuzzy
msgid "WIKI_MICROBE_STAGE_EDITOR"
msgstr "עורך המיקרובי"

#, fuzzy
msgid "WIKI_MICROBE_STAGE_GAMEPLAY"
msgstr ""
"על כוכב חייזרי מרוחק,לאחר עידנים של פעילות געשית ופגיעות של מטאוריטים, החלה לצוץ תופעה חדשה ביקום:\n"
"\n"
"חיים.\n"
"\n"
"מיקרובים פשוטים שוכנים באזורים העמוקים של האוקיינוס. אתה האב הקדמון המשותף האחרון (LUCA באנגלית) של הכוכב הזה.\n"
"\n"
"בשביל לשרוד בעולם העוין זה, אתה חייב למצוא כל תרכובת בדרך ולהתפתח בכל דור בכדי להצליח לתחרות במינים אחרים של מיקרובים."

#, fuzzy
msgid "WIKI_MICROBE_STAGE_GDD"
msgstr "שלב המיקרובי"

#, fuzzy
msgid "WIKI_MICROBE_STAGE_INTRO"
msgstr ""
"על כוכב חייזרי מרוחק,לאחר עידנים של פעילות געשית ופגיעות של מטאוריטים, החלה לצוץ תופעה חדשה ביקום:\n"
"\n"
"חיים.\n"
"\n"
"מיקרובים פשוטים שוכנים באזורים העמוקים של האוקיינוס. אתה האב הקדמון המשותף האחרון (LUCA באנגלית) של הכוכב הזה.\n"
"\n"
"בשביל לשרוד בעולם העוין זה, אתה חייב למצוא כל תרכובת בדרך ולהתפתח בכל דור בכדי להצליח לתחרות במינים אחרים של מיקרובים."

#, fuzzy
msgid "WIKI_MITOCHONDRION_EFFECTS"
msgstr "תחנת הכוח של התא. המיטוכונדריון (ברבים: מיטוכונדריה) הוא אברון בעל קרום כפול שמלא בחלבונים ואנזימים. זהו פרוקריוט שהוטמע לשימוש על ידי המארח האוקריוטי שלו. הוא מסוגל להמיר [thrive:compound type=\"glucose\"][/thrive:compound] ל[thrive:compound type=\"atp\"][/thrive:compound] ביעילות גבוהה בהרבה ממה שניתן לעשות בציטופלזמה בתהליך הנקרא [b]נשימה אירובית[/b]. עם זאת, הוא דורש [thrive:compound type=\"oxygen\"][/thrive:compound] כדי לתפקד, ורמות [thrive:compound type=\"oxygen\"][/thrive:compound] נמוכות יותר בסביבה יאטו את קצב ייצור ה[thrive:compound type=\"atp\"][/thrive:compound] שלו."

#, fuzzy
msgid "WIKI_MITOCHONDRION_INTRO"
msgstr "מיטוכונדריון"

#, fuzzy
msgid "WIKI_MITOCHONDRION_MODIFICATIONS"
msgstr "תחנת הכוח של התא. המיטוכונדריון (ברבים: מיטוכונדריה) הוא אברון בעל קרום כפול שמלא בחלבונים ואנזימים. זהו פרוקריוט שהוטמע לשימוש על ידי המארח האוקריוטי שלו. הוא מסוגל להמיר [thrive:compound type=\"glucose\"][/thrive:compound] ל[thrive:compound type=\"atp\"][/thrive:compound] ביעילות גבוהה בהרבה ממה שניתן לעשות בציטופלזמה בתהליך הנקרא [b]נשימה אירובית[/b]. עם זאת, הוא דורש [thrive:compound type=\"oxygen\"][/thrive:compound] כדי לתפקד, ורמות [thrive:compound type=\"oxygen\"][/thrive:compound] נמוכות יותר בסביבה יאטו את קצב ייצור ה[thrive:compound type=\"atp\"][/thrive:compound] שלו."

#, fuzzy
msgid "WIKI_MITOCHONDRION_PROCESSES"
msgstr "הופך [thrive:compound type=\"glucose\"][/thrive:compound] ל[thrive:compound type=\"atp\"][/thrive:compound]. בהתאם לריכוזו של ה[thrive:compound type=\"oxygen\"][/thrive:compound]."

#, fuzzy
msgid "WIKI_MITOCHONDRION_REQUIREMENTS"
msgstr "תחנת הכוח של התא. המיטוכונדריון (ברבים: מיטוכונדריה) הוא אברון בעל קרום כפול שמלא בחלבונים ואנזימים. זהו פרוקריוט שהוטמע לשימוש על ידי המארח האוקריוטי שלו. הוא מסוגל להמיר [thrive:compound type=\"glucose\"][/thrive:compound] ל[thrive:compound type=\"atp\"][/thrive:compound] ביעילות גבוהה בהרבה ממה שניתן לעשות בציטופלזמה בתהליך הנקרא [b]נשימה אירובית[/b]. עם זאת, הוא דורש [thrive:compound type=\"oxygen\"][/thrive:compound] כדי לתפקד, ורמות [thrive:compound type=\"oxygen\"][/thrive:compound] נמוכות יותר בסביבה יאטו את קצב ייצור ה[thrive:compound type=\"atp\"][/thrive:compound] שלו."

#, fuzzy
msgid "WIKI_MITOCHONDRION_SCIENTIFIC_BACKGROUND"
msgstr "תחנת הכוח של התא. המיטוכונדריון (ברבים: מיטוכונדריה) הוא אברון בעל קרום כפול שמלא בחלבונים ואנזימים. זהו פרוקריוט שהוטמע לשימוש על ידי המארח האוקריוטי שלו. הוא מסוגל להמיר [thrive:compound type=\"glucose\"][/thrive:compound] ל[thrive:compound type=\"atp\"][/thrive:compound] ביעילות גבוהה בהרבה ממה שניתן לעשות בציטופלזמה בתהליך הנקרא [b]נשימה אירובית[/b]. עם זאת, הוא דורש [thrive:compound type=\"oxygen\"][/thrive:compound] כדי לתפקד, ורמות [thrive:compound type=\"oxygen\"][/thrive:compound] נמוכות יותר בסביבה יאטו את קצב ייצור ה[thrive:compound type=\"atp\"][/thrive:compound] שלו."

#, fuzzy
msgid "WIKI_MITOCHONDRION_STRATEGY"
msgstr "תחנת הכוח של התא. המיטוכונדריון (ברבים: מיטוכונדריה) הוא אברון בעל קרום כפול שמלא בחלבונים ואנזימים. זהו פרוקריוט שהוטמע לשימוש על ידי המארח האוקריוטי שלו. הוא מסוגל להמיר [thrive:compound type=\"glucose\"][/thrive:compound] ל[thrive:compound type=\"atp\"][/thrive:compound] ביעילות גבוהה בהרבה ממה שניתן לעשות בציטופלזמה בתהליך הנקרא [b]נשימה אירובית[/b]. עם זאת, הוא דורש [thrive:compound type=\"oxygen\"][/thrive:compound] כדי לתפקד, ורמות [thrive:compound type=\"oxygen\"][/thrive:compound] נמוכות יותר בסביבה יאטו את קצב ייצור ה[thrive:compound type=\"atp\"][/thrive:compound] שלו."

#, fuzzy
msgid "WIKI_MITOCHONDRION_UPGRADES"
msgstr "תחנת הכוח של התא. המיטוכונדריון (ברבים: מיטוכונדריה) הוא אברון בעל קרום כפול שמלא בחלבונים ואנזימים. זהו פרוקריוט שהוטמע לשימוש על ידי המארח האוקריוטי שלו. הוא מסוגל להמיר [thrive:compound type=\"glucose\"][/thrive:compound] ל[thrive:compound type=\"atp\"][/thrive:compound] ביעילות גבוהה בהרבה ממה שניתן לעשות בציטופלזמה בתהליך הנקרא [b]נשימה אירובית[/b]. עם זאת, הוא דורש [thrive:compound type=\"oxygen\"][/thrive:compound] כדי לתפקד, ורמות [thrive:compound type=\"oxygen\"][/thrive:compound] נמוכות יותר בסביבה יאטו את קצב ייצור ה[thrive:compound type=\"atp\"][/thrive:compound] שלו."

#, fuzzy
msgid "WIKI_MULTICELLULAR_STAGE_CONCEPT_ART"
msgstr "שלב הרב-תאי"

#, fuzzy
msgid "WIKI_MULTICELLULAR_STAGE_CURRENT_DEVELOPMENT"
msgstr ""
"ברוכים הבאים לשלב הרב תאי הקדמוני!\n"
"\n"
"הצלחת להדריך את המין שלך דרך השלב החד תאי.\n"
"\n"
"המשחק עוקב אחר מכניקת הליבה של שלב המיקרובי. אתה עדיין צריך להמשיך לגדל את האורגניזם שלך על מנת להתרבות ולהגיע לעורך.\n"
"\n"
"עם זאת, כעת תוכל לעצב את פריסת המושבה שלך בעורך ותוכל להתמחות תאים לתפקידים שונים. זכור שחברי מושבה אינם מסוגלים לשתף [thrive:compound type=\"atp\"][/thrive:compound].\n"
"\n"
"אם אתה משתמש בצורת רבייה מסוג הנצה (ברירת המחדל), אתה מתחיל בכך שאתה שלוט בניצן קטן ומצריך אותך לגדל את שאר פריסת המושבה שלך."

#, fuzzy
msgid "WIKI_MULTICELLULAR_STAGE_FEATURES"
msgstr "שלב הרב-תאי"

#, fuzzy
msgid "WIKI_MULTICELLULAR_STAGE_INTRO"
msgstr "שלב הרב-תאי"

#, fuzzy
msgid "WIKI_MULTICELLULAR_STAGE_OVERVIEW"
msgstr "שלב הרב-תאי"

#, fuzzy
msgid "WIKI_MULTICELLULAR_STAGE_TRANSITIONS"
msgstr "שלב הרב-תאי"

#, fuzzy
msgid "WIKI_MULTICELLULAR_STAGE_UI"
msgstr "שלב הרב-תאי"

msgid "WIKI_MYOFIBRIL_EFFECTS"
msgstr ""

msgid "WIKI_MYOFIBRIL_INTRO"
msgstr ""

msgid "WIKI_MYOFIBRIL_MODIFICATIONS"
msgstr ""

#, fuzzy
msgid "WIKI_MYOFIBRIL_PROCESSES"
msgstr "אין תהליכים"

msgid "WIKI_MYOFIBRIL_REQUIREMENTS"
msgstr ""

msgid "WIKI_MYOFIBRIL_SCIENTIFIC_BACKGROUND"
msgstr ""

msgid "WIKI_MYOFIBRIL_STRATEGY"
msgstr ""

msgid "WIKI_MYOFIBRIL_UPGRADES"
msgstr ""

#, fuzzy
msgid "WIKI_NATION_EDITOR"
msgstr "הפעל את העורך"

#, fuzzy
msgid "WIKI_NITROGENASE_EFFECTS"
msgstr "ניטרוגנאז הוא חלבון המסוגל להשתמש ב[thrive:compound type=\"nitrogen\"][/thrive:compound] גזי ובאנרגיה תאית בצורת [thrive:compound type=\"atp\"][/thrive:compound] בכדי לייצר [thrive:compound type=\"ammonia\"][/thrive:compound], מרכיב תזונתי מרכזי לתאים. זהו תהליך המכונה [b]קיבוע חנקן אנאירובי[/b]. מכיוון שהניטרוגנאז צף בציטופלזמה, הנוזל שמסביבו מבצע [b]גליקוליזה[/b] ברמה מסוימת."

#, fuzzy
msgid "WIKI_NITROGENASE_INTRO"
msgstr "ניטרוגנאז הוא חלבון המסוגל להשתמש ב[thrive:compound type=\"nitrogen\"][/thrive:compound] גזי ובאנרגיה תאית בצורת [thrive:compound type=\"atp\"][/thrive:compound] בכדי לייצר [thrive:compound type=\"ammonia\"][/thrive:compound], מרכיב תזונתי מרכזי לתאים. זהו תהליך המכונה [b]קיבוע חנקן אנאירובי[/b]. מכיוון שהניטרוגנאז צף בציטופלזמה, הנוזל שמסביבו מבצע [b]גליקוליזה[/b] ברמה מסוימת."

#, fuzzy
msgid "WIKI_NITROGENASE_MODIFICATIONS"
msgstr "ניטרוגנאז הוא חלבון המסוגל להשתמש ב[thrive:compound type=\"nitrogen\"][/thrive:compound] גזי ובאנרגיה תאית בצורת [thrive:compound type=\"atp\"][/thrive:compound] בכדי לייצר [thrive:compound type=\"ammonia\"][/thrive:compound], מרכיב תזונתי מרכזי לתאים. זהו תהליך המכונה [b]קיבוע חנקן אנאירובי[/b]. מכיוון שהניטרוגנאז צף בציטופלזמה, הנוזל שמסביבו מבצע [b]גליקוליזה[/b] ברמה מסוימת."

#, fuzzy
msgid "WIKI_NITROGENASE_PROCESSES"
msgstr "הופך [thrive:compound type=\"atp\"][/thrive:compound] ל[thrive:compound type=\"ammonia\"][/thrive:compound]. בהתאם לריכוזו של ה[thrive:compound type=\"nitrogen\"][/thrive:compound]."

msgid "WIKI_NITROGENASE_REQUIREMENTS"
msgstr ""

#, fuzzy
msgid "WIKI_NITROGENASE_SCIENTIFIC_BACKGROUND"
msgstr "ניטרוגנאז הוא חלבון המסוגל להשתמש ב[thrive:compound type=\"nitrogen\"][/thrive:compound] גזי ובאנרגיה תאית בצורת [thrive:compound type=\"atp\"][/thrive:compound] בכדי לייצר [thrive:compound type=\"ammonia\"][/thrive:compound], מרכיב תזונתי מרכזי לתאים. זהו תהליך המכונה [b]קיבוע חנקן אנאירובי[/b]. מכיוון שהניטרוגנאז צף בציטופלזמה, הנוזל שמסביבו מבצע [b]גליקוליזה[/b] ברמה מסוימת."

#, fuzzy
msgid "WIKI_NITROGENASE_STRATEGY"
msgstr "ניטרוגנאז הוא חלבון המסוגל להשתמש ב[thrive:compound type=\"nitrogen\"][/thrive:compound] גזי ובאנרגיה תאית בצורת [thrive:compound type=\"atp\"][/thrive:compound] בכדי לייצר [thrive:compound type=\"ammonia\"][/thrive:compound], מרכיב תזונתי מרכזי לתאים. זהו תהליך המכונה [b]קיבוע חנקן אנאירובי[/b]. מכיוון שהניטרוגנאז צף בציטופלזמה, הנוזל שמסביבו מבצע [b]גליקוליזה[/b] ברמה מסוימת."

#, fuzzy
msgid "WIKI_NITROGENASE_UPGRADES"
msgstr "ניטרוגנאז הוא חלבון המסוגל להשתמש ב[thrive:compound type=\"nitrogen\"][/thrive:compound] גזי ובאנרגיה תאית בצורת [thrive:compound type=\"atp\"][/thrive:compound] בכדי לייצר [thrive:compound type=\"ammonia\"][/thrive:compound], מרכיב תזונתי מרכזי לתאים. זהו תהליך המכונה [b]קיבוע חנקן אנאירובי[/b]. מכיוון שהניטרוגנאז צף בציטופלזמה, הנוזל שמסביבו מבצע [b]גליקוליזה[/b] ברמה מסוימת."

#, fuzzy
msgid "WIKI_NITROPLAST_EFFECTS"
msgstr "פלסטיד מקבע חנקן"

#, fuzzy
msgid "WIKI_NITROPLAST_INTRO"
msgstr "פלסטיד מקבע חנקן"

#, fuzzy
msgid "WIKI_NITROPLAST_MODIFICATIONS"
msgstr "פלסטיד מקבע חנקן הוא חלבון המסוגל להשתמש ב[thrive:compound type=\"nitrogen\"][/thrive:compound] ,[thrive:compound type=\"oxygen\"] ובאנרגיה תאית בצורת [thrive:compound type=\"atp\"][/thrive:compound] כדי לייצר [thrive:compound type=\"ammonia\"][/thrive:compound], מרכיב תזונתי מרכזי לתאים. זהו תהליך המכונה [b]קיבוע חנקן אירובי[/b]."

#, fuzzy
msgid "WIKI_NITROPLAST_PROCESSES"
msgstr "הופך [thrive:compound type=\"atp\"][/thrive:compound] ל[thrive:compound type=\"ammonia\"][/thrive:compound]. בהתאם לריכוזם של ה[thrive:compound type=\"nitrogen\"][/thrive:compound] וה[thrive:compound type=\"oxygen\"][/thrive:compound]."

#, fuzzy
msgid "WIKI_NITROPLAST_REQUIREMENTS"
msgstr "פלסטיד מקבע חנקן"

#, fuzzy
msgid "WIKI_NITROPLAST_SCIENTIFIC_BACKGROUND"
msgstr "פלסטיד מקבע חנקן הוא חלבון המסוגל להשתמש ב[thrive:compound type=\"nitrogen\"][/thrive:compound] ,[thrive:compound type=\"oxygen\"] ובאנרגיה תאית בצורת [thrive:compound type=\"atp\"][/thrive:compound] כדי לייצר [thrive:compound type=\"ammonia\"][/thrive:compound], מרכיב תזונתי מרכזי לתאים. זהו תהליך המכונה [b]קיבוע חנקן אירובי[/b]."

#, fuzzy
msgid "WIKI_NITROPLAST_STRATEGY"
msgstr "פלסטיד מקבע חנקן"

#, fuzzy
msgid "WIKI_NITROPLAST_UPGRADES"
msgstr "פלסטיד מקבע חנקן"

#, fuzzy
msgid "WIKI_NO"
msgstr "בויקי שלנו"

msgid "WIKI_NONE_COMMA_THIS_IS_THE_LAST_STAGE"
msgstr ""

msgid "WIKI_NUCLEUS_EFFECTS"
msgstr ""

msgid "WIKI_NUCLEUS_INTRO"
msgstr ""

#, fuzzy
msgid "WIKI_NUCLEUS_MODIFICATIONS"
msgstr "המאפיין המגדיר של תאים אוקריוטים. הגרעין כולל גם את הרטיקולום האנדופלזמי ואת גוף הגולגי. זוהי התפתחות של תאים פרוקריוטיים לפתח מערכת של קרומים פנימיים, הנעשית על ידי הטמעת פרוקריוט נוסף בתוכם. זה מאפשר להם למלא או להדוף את התהליכים השונים שקורים בתוך התא ולמנוע מהם לחפוף בינם. זה מאפשר לאברונים החדשים שבעלי קרום להיות הרבה יותר מורכבים, יעילים ומתמחים מאשר אם היו צפים חופשיים בציטופלזמה.יחד עם זאת, זה כרוך במחיר של הפיכת התא להרבה יותר גדול ולדרישה רבה יותר אנרגיה להחזקתו."

#, fuzzy
msgid "WIKI_NUCLEUS_PROCESSES"
msgstr "אין תהליכים"

msgid "WIKI_NUCLEUS_REQUIREMENTS"
msgstr ""

msgid "WIKI_NUCLEUS_SCIENTIFIC_BACKGROUND"
msgstr ""

msgid "WIKI_NUCLEUS_STRATEGY"
msgstr ""

msgid "WIKI_NUCLEUS_UPGRADES"
msgstr ""

#, fuzzy
msgid "WIKI_ORGANELLES_ROOT_INTRO"
msgstr "אברונים"

#, fuzzy
msgid "WIKI_OXYTOXISOME_EFFECTS"
msgstr "מטבולוזום שונה אחראי לייצור צורה פרימיטיבית של החומר הרעיל \"אוקסיטוקסי נ\"ט\"."

#, fuzzy
msgid "WIKI_OXYTOXISOME_INTRO"
msgstr "אוקסיטוקסיזום"

#, fuzzy
msgid "WIKI_OXYTOXISOME_MODIFICATIONS"
msgstr "מטבולוזום שונה אחראי לייצור צורה פרימיטיבית של החומר הרעיל \"אוקסיטוקסי נ\"ט\"."

#, fuzzy
msgid "WIKI_OXYTOXISOME_PROCESSES"
msgstr "הופך [thrive:compound type=\"atp\"][/thrive:compound] ל[thrive:compound type=\"oxytoxy\"][/thrive:compound]. בהתאם לריכוזו של ה[thrive:compound type=\"oxygen\"][/thrive:compound].ניתן לשחררו על ידי [thrive:input]g_fire_toxin[/thrive:input]."

#, fuzzy
msgid "WIKI_OXYTOXISOME_REQUIREMENTS"
msgstr "מטבולוזום שונה אחראי לייצור צורה פרימיטיבית של החומר הרעיל \"אוקסיטוקסי נ\"ט\"."

msgid "WIKI_OXYTOXISOME_SCIENTIFIC_BACKGROUND"
msgstr ""

#, fuzzy
msgid "WIKI_OXYTOXISOME_STRATEGY"
msgstr "מטבולוזום שונה אחראי לייצור צורה פרימיטיבית של החומר הרעיל \"אוקסיטוקסי נ\"ט\"."

#, fuzzy
msgid "WIKI_OXYTOXISOME_UPGRADES"
msgstr "מטבולוזום שונה אחראי לייצור צורה פרימיטיבית של החומר הרעיל \"אוקסיטוקסי נ\"ט\"."

#, fuzzy
msgid "WIKI_OXYTOXY_SYNTHESIS_COMMA_GLYCOLYSIS"
msgstr "סינתזת \"אוקסיטוקסי\""

#, fuzzy
msgid "WIKI_PAGE_ASCENSION"
msgstr "רוסטיצינין"

#, fuzzy
msgid "WIKI_PAGE_AWAKENING_STAGE"
msgstr "מקשר"

#, fuzzy
msgid "WIKI_PAGE_AWARE_STAGE"
msgstr "שלב המיקרובי"

msgid "WIKI_PAGE_AXON"
msgstr ""

#, fuzzy
msgid "WIKI_PAGE_BINDING_AGENT"
msgstr "מקשר"

#, fuzzy
msgid "WIKI_PAGE_BIOLUMINESCENT_VACUOLE"
msgstr "חלולית של ביולומינסנציה"

#, fuzzy
msgid "WIKI_PAGE_CHEMOPLAST"
msgstr "כימופלסט"

#, fuzzy
msgid "WIKI_PAGE_CHEMORECEPTOR"
msgstr "כימורצפטור"

#, fuzzy
msgid "WIKI_PAGE_CHEMOSYNTHESIZING_PROTEINS"
msgstr "חלבונים כימוסינתזיים"

#, fuzzy
msgid "WIKI_PAGE_CHLOROPLAST"
msgstr "כלורופלסט"

msgid "WIKI_PAGE_CILIA"
msgstr ""

#, fuzzy
msgid "WIKI_PAGE_COMPOUNDS"
msgstr "ציטופלזמה"

msgid "WIKI_PAGE_COMPOUND_SYSTEM_DEVELOPMENT"
msgstr ""

#, fuzzy
msgid "WIKI_PAGE_CYTOPLASM"
msgstr "ציטופלזמה"

#, fuzzy
msgid "WIKI_PAGE_DEVELOPMENT_ROOT"
msgstr "הוסף אברון"

#, fuzzy
msgid "WIKI_PAGE_EDITORS_AND_MUTATIONS"
msgstr "מיטוכונדריון"

#, fuzzy
msgid "WIKI_PAGE_ENVIRONMENTAL_CONDITIONS"
msgstr "מיטוכונדריון"

#, fuzzy
msgid "WIKI_PAGE_FERROPLAST"
msgstr "תרמופלסט"

#, fuzzy
msgid "WIKI_PAGE_FLAGELLUM"
msgstr "שוטון"

#, fuzzy
msgid "WIKI_PAGE_HELP_AND_TIPS"
msgstr "כימופלסט"

#, fuzzy
msgid "WIKI_PAGE_HYDROGENASE"
msgstr "ניטרוגנאז"

#, fuzzy
msgid "WIKI_PAGE_INDUSTRIAL_STAGE"
msgstr "מקשר"

#, fuzzy
msgid "WIKI_PAGE_LYSOSOME"
msgstr "ליזוזום"

#, fuzzy
msgid "WIKI_PAGE_MACROSCOPIC_STAGE"
msgstr "ניטרוגנאז"

#, fuzzy
msgid "WIKI_PAGE_MECHANICS_ROOT"
msgstr "הוסף אברון"

#, fuzzy
msgid "WIKI_PAGE_MELANOSOME"
msgstr "ליזוזום"

#, fuzzy
msgid "WIKI_PAGE_METABOLOSOMES"
msgstr "מטבולוזומים"

#, fuzzy
msgid "WIKI_PAGE_MICROBE_STAGE"
msgstr "ניטרוגנאז"

#, fuzzy
msgid "WIKI_PAGE_MITOCHONDRION"
msgstr "מיטוכונדריון"

#, fuzzy
msgid "WIKI_PAGE_MULTICELLULAR_STAGE"
msgstr "שלב הרב-תאי"

#, fuzzy
msgid "WIKI_PAGE_MYOFIBRIL"
msgstr "פילוס טורף"

#, fuzzy
msgid "WIKI_PAGE_NITROGENASE"
msgstr "ניטרוגנאז"

#, fuzzy
msgid "WIKI_PAGE_NITROPLAST"
msgstr "פלסטיד מקבע חנקן"

#, fuzzy
msgid "WIKI_PAGE_NUCLEUS"
msgstr "נדרש גרעין התא"

#, fuzzy
msgid "WIKI_PAGE_ORGANELLES_ROOT"
msgstr "הוסף אברון"

#, fuzzy
msgid "WIKI_PAGE_OXYTOXISOME"
msgstr "אוקסיטוקסיזום"

msgid "WIKI_PAGE_PERFORATOR_PILUS"
msgstr ""

#, fuzzy
msgid "WIKI_PAGE_PROTOPLASM"
msgstr "פרוטופלזמה"

#, fuzzy
msgid "WIKI_PAGE_REPRODUCTION"
msgstr "פרוטופלזמה"

#, fuzzy
msgid "WIKI_PAGE_RUSTICYANIN"
msgstr "רוסטיצינין"

#, fuzzy
msgid "WIKI_PAGE_SIGNALING_AGENT"
msgstr "חומר מאותת"

#, fuzzy
msgid "WIKI_PAGE_SLIME_JET"
msgstr "סילון ריר"

#, fuzzy
msgid "WIKI_PAGE_SOCIETY_STAGE"
msgstr "שלב המיקרובי"

#, fuzzy
msgid "WIKI_PAGE_SPACE_STAGE"
msgstr "סילון ריר"

#, fuzzy
msgid "WIKI_PAGE_STAGES_ROOT"
msgstr "הוסף אברון"

#, fuzzy
msgid "WIKI_PAGE_THERMOPLAST"
msgstr "תרמופלסט"

#, fuzzy
msgid "WIKI_PAGE_THERMOSYNTHASE"
msgstr "תרמוסינטאז"

#, fuzzy
msgid "WIKI_PAGE_THE_PATCH_MAP"
msgstr "תרמופלסט"

#, fuzzy
msgid "WIKI_PAGE_THYLAKOIDS"
msgstr "תילקואידים"

#, fuzzy
msgid "WIKI_PAGE_TOXIN_VACUOLE"
msgstr ""
"חלולית\n"
" רעלן"

#, fuzzy
msgid "WIKI_PAGE_VACUOLE"
msgstr ""
"חלולית\n"
" רעלן"

msgid "WIKI_PERFORATOR_PILUS_EFFECTS"
msgstr ""

msgid "WIKI_PERFORATOR_PILUS_INTRO"
msgstr ""

msgid "WIKI_PERFORATOR_PILUS_MODIFICATIONS"
msgstr ""

msgid "WIKI_PERFORATOR_PILUS_PROCESSES"
msgstr ""

msgid "WIKI_PERFORATOR_PILUS_REQUIREMENTS"
msgstr ""

msgid "WIKI_PERFORATOR_PILUS_SCIENTIFIC_BACKGROUND"
msgstr ""

msgid "WIKI_PERFORATOR_PILUS_STRATEGY"
msgstr ""

msgid "WIKI_PERFORATOR_PILUS_UPGRADES"
msgstr ""

#, fuzzy
msgid "WIKI_PROTEIN_RESPIRATION"
msgstr "נשימה ארובית"

#, fuzzy
msgid "WIKI_PROTOPLASM_EFFECTS"
msgstr "פרוטופלזמה"

#, fuzzy
msgid "WIKI_PROTOPLASM_INTRO"
msgstr "פרוטופלזמה"

msgid "WIKI_PROTOPLASM_MODIFICATIONS"
msgstr ""

#, fuzzy
msgid "WIKI_PROTOPLASM_PROCESSES"
msgstr "הופך [thrive:compound type=\"glucose\"][/thrive:compound] ל[thrive:compound type=\"atp\"][/thrive:compound]."

msgid "WIKI_PROTOPLASM_REQUIREMENTS"
msgstr ""

msgid "WIKI_PROTOPLASM_SCIENTIFIC_BACKGROUND"
msgstr ""

msgid "WIKI_PROTOPLASM_STRATEGY"
msgstr ""

msgid "WIKI_PROTOPLASM_UPGRADES"
msgstr ""

msgid "WIKI_PULLING_CILIA"
msgstr ""

#, fuzzy
msgid "WIKI_REPRODUCTION_BUTTON"
msgstr "פרוטופלזמה"

#, fuzzy
msgid "WIKI_REPRODUCTION_INTRO"
msgstr "פרוטופלזמה"

msgid "WIKI_REPRODUCTION_REPRODUCTION_IN_THE_MICROBE_STAGE"
msgstr ""

msgid "WIKI_ROOT_BODY"
msgstr ""

msgid "WIKI_ROOT_HEADING"
msgstr ""

#, fuzzy
msgid "WIKI_RUSTICYANIN_EFFECTS"
msgstr "רוסטיצינין הוא חלבון המסוגל להשתמש ב[thrive:compound type=\"carbondioxide\"][/thrive:compound] וב[thrive:compound type=\"oxygen\"][/thrive:compound] בכדי לחמצן ברזל ממצב כימי אחד למשנהו. תהליך זה, הנקרא [b]נשימת ברזל[/b], משחרר אנרגיה שהתא מסוגל לקצור."

#, fuzzy
msgid "WIKI_RUSTICYANIN_INTRO"
msgstr "רוסטיצינין הוא חלבון המסוגל להשתמש ב[thrive:compound type=\"carbondioxide\"][/thrive:compound] וב[thrive:compound type=\"oxygen\"][/thrive:compound] בכדי לחמצן ברזל ממצב כימי אחד למשנהו. תהליך זה, הנקרא [b]נשימת ברזל[/b], משחרר אנרגיה שהתא מסוגל לקצור."

#, fuzzy
msgid "WIKI_RUSTICYANIN_MODIFICATIONS"
msgstr "רוסטיצינין הוא חלבון המסוגל להשתמש ב[thrive:compound type=\"carbondioxide\"][/thrive:compound] וב[thrive:compound type=\"oxygen\"][/thrive:compound] בכדי לחמצן ברזל ממצב כימי אחד למשנהו. תהליך זה, הנקרא [b]נשימת ברזל[/b], משחרר אנרגיה שהתא מסוגל לקצור."

#, fuzzy
msgid "WIKI_RUSTICYANIN_PROCESSES"
msgstr "הופך [thrive:compound type=\"iron\"][/thrive:compound] ל[thrive:compound type=\"atp\"][/thrive:compound]. בהתאם לריכוזם של [thrive:compound type=\"carbondioxide\"][/thrive:compound] ו[thrive:compound type=\"oxygen\"][/thrive:compound]."

msgid "WIKI_RUSTICYANIN_REQUIREMENTS"
msgstr ""

#, fuzzy
msgid "WIKI_RUSTICYANIN_SCIENTIFIC_BACKGROUND"
msgstr "רוסטיצינין הוא חלבון המסוגל להשתמש ב[thrive:compound type=\"carbondioxide\"][/thrive:compound] וב[thrive:compound type=\"oxygen\"][/thrive:compound] בכדי לחמצן ברזל ממצב כימי אחד למשנהו. תהליך זה, הנקרא [b]נשימת ברזל[/b], משחרר אנרגיה שהתא מסוגל לקצור."

#, fuzzy
msgid "WIKI_RUSTICYANIN_STRATEGY"
msgstr "רוסטיצינין הוא חלבון המסוגל להשתמש ב[thrive:compound type=\"carbondioxide\"][/thrive:compound] וב[thrive:compound type=\"oxygen\"][/thrive:compound] בכדי לחמצן ברזל ממצב כימי אחד למשנהו. תהליך זה, הנקרא [b]נשימת ברזל[/b], משחרר אנרגיה שהתא מסוגל לקצור."

#, fuzzy
msgid "WIKI_RUSTICYANIN_UPGRADES"
msgstr "רוסטיצינין הוא חלבון המסוגל להשתמש ב[thrive:compound type=\"carbondioxide\"][/thrive:compound] וב[thrive:compound type=\"oxygen\"][/thrive:compound] בכדי לחמצן ברזל ממצב כימי אחד למשנהו. תהליך זה, הנקרא [b]נשימת ברזל[/b], משחרר אנרגיה שהתא מסוגל לקצור."

#, fuzzy
msgid "WIKI_SIGNALING_AGENT_EFFECTS"
msgstr "חומר מאותת"

#, fuzzy
msgid "WIKI_SIGNALING_AGENT_INTRO"
msgstr "חומר מאותת"

#, fuzzy
msgid "WIKI_SIGNALING_AGENT_MODIFICATIONS"
msgstr "חומרי איתות מאפשרים לתא ליצור כימיקלים שתאים אחרים מגיבים לו. חומרי איתות אלו משומשים בשביל למשוך תאים אחרים או להזהיר אותם מסכנה ולגרום להם לברוח."

#, fuzzy
msgid "WIKI_SIGNALING_AGENT_PROCESSES"
msgstr "החזק [thrive:input]g_pack_commands[/thrive:input] בשביל לפתוח את התפריט שמאפשר להנפיק פקודות לפריטים אחרים מהמין שלך."

#, fuzzy
msgid "WIKI_SIGNALING_AGENT_REQUIREMENTS"
msgstr "חומרי איתות מאפשרים לתא ליצור כימיקלים שתאים אחרים מגיבים לו. חומרי איתות אלו משומשים בשביל למשוך תאים אחרים או להזהיר אותם מסכנה ולגרום להם לברוח."

#, fuzzy
msgid "WIKI_SIGNALING_AGENT_SCIENTIFIC_BACKGROUND"
msgstr "חומרי איתות מאפשרים לתא ליצור כימיקלים שתאים אחרים מגיבים לו. חומרי איתות אלו משומשים בשביל למשוך תאים אחרים או להזהיר אותם מסכנה ולגרום להם לברוח."

#, fuzzy
msgid "WIKI_SIGNALING_AGENT_STRATEGY"
msgstr "חומר מאותת"

#, fuzzy
msgid "WIKI_SIGNALING_AGENT_UPGRADES"
msgstr "חומר מאותת"

#, fuzzy
msgid "WIKI_SLIME_JET_EFFECTS"
msgstr "הרבה אורגניזמים מפיקים חומרים רב סוכרים דמויי רפש, וריר היא אחד מאותם רב סוכרים אלו. אומנם רבים מהמינים משתמשים ברפש בשביל תנועה, סוגים מסוימים של חיידקים מפרישים חומרים אלו בלחץ גבוהה. אלו סילוני רפש מתנהגים כמו מנועי טילים, דוחפים את התאים קדימה במהירות גבוהה. רפש משומש בנוסף בשביל לעקב טורפים, הנתקעים בתוך החומר שרק מחזיקים בסילונים מסוגלים לנווט בהם."

#, fuzzy
msgid "WIKI_SLIME_JET_INTRO"
msgstr "הרבה אורגניזמים מפיקים חומרים רב סוכרים דמויי רפש, וריר היא אחד מאותם רב סוכרים אלו. אומנם רבים מהמינים משתמשים ברפש בשביל תנועה, סוגים מסוימים של חיידקים מפרישים חומרים אלו בלחץ גבוהה. אלו סילוני רפש מתנהגים כמו מנועי טילים, דוחפים את התאים קדימה במהירות גבוהה. רפש משומש בנוסף בשביל לעקב טורפים, הנתקעים בתוך החומר שרק מחזיקים בסילונים מסוגלים לנווט בהם."

#, fuzzy
msgid "WIKI_SLIME_JET_MODIFICATIONS"
msgstr "הרבה אורגניזמים מפיקים חומרים רב סוכרים דמויי רפש, וריר היא אחד מאותם רב סוכרים אלו. אומנם רבים מהמינים משתמשים ברפש בשביל תנועה, סוגים מסוימים של חיידקים מפרישים חומרים אלו בלחץ גבוהה. אלו סילוני רפש מתנהגים כמו מנועי טילים, דוחפים את התאים קדימה במהירות גבוהה. רפש משומש בנוסף בשביל לעקב טורפים, הנתקעים בתוך החומר שרק מחזיקים בסילונים מסוגלים לנווט בהם."

#, fuzzy
msgid "WIKI_SLIME_JET_PROCESSES"
msgstr "הופך [thrive:compound type=\"glucose\"][/thrive:compound] ל[thrive:compound type=\"mucilage\"][/thrive:compound]. לחץ על [thrive:input]g_secrete_slime[/thrive:input] בשביל לשחרר את [thrive:compound type=\"mucilage\"][/thrive:compound] המאוחסן, מאיץ את מהירות התא ומאט טורפים."

msgid "WIKI_SLIME_JET_REQUIREMENTS"
msgstr ""

msgid "WIKI_SLIME_JET_SCIENTIFIC_BACKGROUND"
msgstr ""

msgid "WIKI_SLIME_JET_STRATEGY"
msgstr ""

msgid "WIKI_SLIME_JET_UPGRADES"
msgstr ""

msgid "WIKI_SOCIETY_STAGE_CURRENT_DEVELOPMENT"
msgstr ""

#, fuzzy
msgid "WIKI_SOCIETY_STAGE_FEATURES"
msgstr "שלב המיקרובי"

#, fuzzy
msgid "WIKI_SOCIETY_STAGE_INTRO"
msgstr "הרבה אורגניזמים מפיקים חומרים רב סוכרים דמויי רפש, וריר היא אחד מאותם רב סוכרים אלו. אומנם רבים מהמינים משתמשים ברפש בשביל תנועה, סוגים מסוימים של חיידקים מפרישים חומרים אלו בלחץ גבוהה. אלו סילוני רפש מתנהגים כמו מנועי טילים, דוחפים את התאים קדימה במהירות גבוהה. רפש משומש בנוסף בשביל לעקב טורפים, הנתקעים בתוך החומר שרק מחזיקים בסילונים מסוגלים לנווט בהם."

#, fuzzy
msgid "WIKI_SOCIETY_STAGE_OVERVIEW"
msgstr "שלב המיקרובי"

#, fuzzy
msgid "WIKI_SOCIETY_STAGE_TRANSITIONS"
msgstr "שלב המיקרובי"

#, fuzzy
msgid "WIKI_SOCIETY_STAGE_UI"
msgstr "שלב המיקרובי"

msgid "WIKI_SPACE_STAGE_CURRENT_DEVELOPMENT"
msgstr ""

#, fuzzy
msgid "WIKI_SPACE_STAGE_FEATURES"
msgstr "סילון ריר"

#, fuzzy
msgid "WIKI_SPACE_STAGE_INTRO"
msgstr "הרבה אורגניזמים מפיקים חומרים רב סוכרים דמויי רפש, וריר היא אחד מאותם רב סוכרים אלו. אומנם רבים מהמינים משתמשים ברפש בשביל תנועה, סוגים מסוימים של חיידקים מפרישים חומרים אלו בלחץ גבוהה. אלו סילוני רפש מתנהגים כמו מנועי טילים, דוחפים את התאים קדימה במהירות גבוהה. רפש משומש בנוסף בשביל לעקב טורפים, הנתקעים בתוך החומר שרק מחזיקים בסילונים מסוגלים לנווט בהם."

#, fuzzy
msgid "WIKI_SPACE_STAGE_OVERVIEW"
msgstr "שלב המיקרובי"

#, fuzzy
msgid "WIKI_SPACE_STAGE_TRANSITIONS"
msgstr "ניטרוגנאז"

#, fuzzy
msgid "WIKI_SPACE_STAGE_UI"
msgstr "שלב המיקרובי"

#, fuzzy
msgid "WIKI_STAGES_ROOT_INTRO"
msgstr "אברונים"

#, fuzzy
msgid "WIKI_TBA"
msgstr "בויקי שלנו"

#, fuzzy
msgid "WIKI_THERMOPLAST_EFFECTS"
msgstr "התרמופלסט הוא אברון בעל קרום כפול המכיל פיגמנטים רגישים לחום הנערמים יחד בתוך שקי קרום האוקריוטי שלו. זהו פרוקריוט שהשתנה לצרכי המארח האיקוריוטי. הפיגמנטים בתרמופלסט מסוגלים להשתמש באנרגיה של בדלי החום בסביבה בכדי ליצור [thrive:compound type=\"atp\"][/thrive:compound] ממים בתהליך שנקרא [b]תרמוסינתזה[/b]. קצב ייצור ה[thrive:compound type=\"atp\"][/thrive:compound] שלו משתנה עם ריכוז ה[thrive:compound type=\"atp\"][/thrive:compound] וה[thrive:compound type=\"temperature\"][/thrive:compound]."

#, fuzzy
msgid "WIKI_THERMOPLAST_INTRO"
msgstr "התרמופלסט הוא אברון בעל קרום כפול המכיל פיגמנטים רגישים לחום הנערמים יחד בתוך שקי קרום האוקריוטי שלו. זהו פרוקריוט שהשתנה לצרכי המארח האיקוריוטי. הפיגמנטים בתרמופלסט מסוגלים להשתמש באנרגיה של בדלי החום בסביבה בכדי ליצור [thrive:compound type=\"atp\"][/thrive:compound] ממים בתהליך שנקרא [b]תרמוסינתזה[/b]. קצב ייצור ה[thrive:compound type=\"atp\"][/thrive:compound] שלו משתנה עם ריכוז ה[thrive:compound type=\"atp\"][/thrive:compound] וה[thrive:compound type=\"temperature\"][/thrive:compound]."

#, fuzzy
msgid "WIKI_THERMOPLAST_MODIFICATIONS"
msgstr "התרמופלסט הוא אברון בעל קרום כפול המכיל פיגמנטים רגישים לחום הנערמים יחד בתוך שקי קרום האוקריוטי שלו. זהו פרוקריוט שהשתנה לצרכי המארח האיקוריוטי. הפיגמנטים בתרמופלסט מסוגלים להשתמש באנרגיה של בדלי החום בסביבה בכדי ליצור [thrive:compound type=\"atp\"][/thrive:compound] ממים בתהליך שנקרא [b]תרמוסינתזה[/b]. קצב ייצור ה[thrive:compound type=\"atp\"][/thrive:compound] שלו משתנה עם ריכוז ה[thrive:compound type=\"atp\"][/thrive:compound] וה[thrive:compound type=\"temperature\"][/thrive:compound]."

#, fuzzy
msgid "WIKI_THERMOPLAST_PROCESSES"
msgstr "מייצר [thrive:compound type=\"glucose\"][/thrive:compound]. בהתאם לריכוזו של [thrive:compound type=\"carbondioxide\"][/thrive:compound] ושל הטמפרטורה."

msgid "WIKI_THERMOPLAST_REQUIREMENTS"
msgstr ""

#, fuzzy
msgid "WIKI_THERMOPLAST_SCIENTIFIC_BACKGROUND"
msgstr "התרמופלסט הוא אברון בעל קרום כפול המכיל פיגמנטים רגישים לחום הנערמים יחד בתוך שקי קרום האוקריוטי שלו. זהו פרוקריוט שהשתנה לצרכי המארח האיקוריוטי. הפיגמנטים בתרמופלסט מסוגלים להשתמש באנרגיה של בדלי החום בסביבה בכדי ליצור [thrive:compound type=\"atp\"][/thrive:compound] ממים בתהליך שנקרא [b]תרמוסינתזה[/b]. קצב ייצור ה[thrive:compound type=\"atp\"][/thrive:compound] שלו משתנה עם ריכוז ה[thrive:compound type=\"atp\"][/thrive:compound] וה[thrive:compound type=\"temperature\"][/thrive:compound]."

#, fuzzy
msgid "WIKI_THERMOPLAST_STRATEGY"
msgstr "התרמופלסט הוא אברון בעל קרום כפול המכיל פיגמנטים רגישים לחום הנערמים יחד בתוך שקי קרום האוקריוטי שלו. זהו פרוקריוט שהשתנה לצרכי המארח האיקוריוטי. הפיגמנטים בתרמופלסט מסוגלים להשתמש באנרגיה של בדלי החום בסביבה בכדי ליצור [thrive:compound type=\"atp\"][/thrive:compound] ממים בתהליך שנקרא [b]תרמוסינתזה[/b]. קצב ייצור ה[thrive:compound type=\"atp\"][/thrive:compound] שלו משתנה עם ריכוז ה[thrive:compound type=\"atp\"][/thrive:compound] וה[thrive:compound type=\"temperature\"][/thrive:compound]."

#, fuzzy
msgid "WIKI_THERMOPLAST_UPGRADES"
msgstr "התרמופלסט הוא אברון בעל קרום כפול המכיל פיגמנטים רגישים לחום הנערמים יחד בתוך שקי קרום האוקריוטי שלו. זהו פרוקריוט שהשתנה לצרכי המארח האיקוריוטי. הפיגמנטים בתרמופלסט מסוגלים להשתמש באנרגיה של בדלי החום בסביבה בכדי ליצור [thrive:compound type=\"atp\"][/thrive:compound] ממים בתהליך שנקרא [b]תרמוסינתזה[/b]. קצב ייצור ה[thrive:compound type=\"atp\"][/thrive:compound] שלו משתנה עם ריכוז ה[thrive:compound type=\"atp\"][/thrive:compound] וה[thrive:compound type=\"temperature\"][/thrive:compound]."

#, fuzzy
msgid "WIKI_THERMOSYNTHASE_EFFECTS"
msgstr "תרמוסינטאז"

#, fuzzy
msgid "WIKI_THERMOSYNTHASE_INTRO"
msgstr "תרמוסינטאז"

#, fuzzy
msgid "WIKI_THERMOSYNTHASE_MODIFICATIONS"
msgstr "תרמוסינטאז הוא חלבון שמשתמש בהסעה תרמית כדי לשנות את צורתו, מאפשר לו להתקפל ולקשר לADP מתי שחשוף לחום, ולאחר מכן ומתקפל חזר וממוחזר ל[thrive:compound type=\"atp\"][/thrive:compound] כשהוא נחשף טמפרטורה יותר נמוכה בתהליך הנקרא [b]תרמוסינתזה[/b]. קצב יצורם של ה[thrive:compound type=\"atp\"][/thrive:compound] משתנה בהתאם ל[thrive:compound type=\"temperature\"][/thrive:compound]."

#, fuzzy
msgid "WIKI_THERMOSYNTHASE_PROCESSES"
msgstr "מייצר [thrive:compound type=\"atp\"][/thrive:compound] בעזרת שינויים בטמפרטורה. בהתאם לריכוזם של [thrive:compound type=\"carbondioxide\"][/thrive:compound] ושל [thrive:compound type=\"temperature\"][/thrive:compound]."

#, fuzzy
msgid "WIKI_THERMOSYNTHASE_REQUIREMENTS"
msgstr "תרמוסינטאז הוא חלבון שמשתמש בהסעה תרמית כדי לשנות את צורתו, מאפשר לו להתקפל ולקשר לADP מתי שחשוף לחום, ולאחר מכן ומתקפל חזר וממוחזר ל[thrive:compound type=\"atp\"][/thrive:compound] כשהוא נחשף טמפרטורה יותר נמוכה בתהליך הנקרא [b]תרמוסינתזה[/b]. קצב יצורם של ה[thrive:compound type=\"atp\"][/thrive:compound] משתנה בהתאם ל[thrive:compound type=\"temperature\"][/thrive:compound]."

#, fuzzy
msgid "WIKI_THERMOSYNTHASE_SCIENTIFIC_BACKGROUND"
msgstr "תרמוסינטאז הוא חלבון שמשתמש בהסעה תרמית כדי לשנות את צורתו, מאפשר לו להתקפל ולקשר לADP מתי שחשוף לחום, ולאחר מכן ומתקפל חזר וממוחזר ל[thrive:compound type=\"atp\"][/thrive:compound] כשהוא נחשף טמפרטורה יותר נמוכה בתהליך הנקרא [b]תרמוסינתזה[/b]. קצב יצורם של ה[thrive:compound type=\"atp\"][/thrive:compound] משתנה בהתאם ל[thrive:compound type=\"temperature\"][/thrive:compound]."

#, fuzzy
msgid "WIKI_THERMOSYNTHASE_STRATEGY"
msgstr "תרמוסינטאז הוא חלבון שמשתמש בהסעה תרמית כדי לשנות את צורתו, מאפשר לו להתקפל ולקשר לADP מתי שחשוף לחום, ולאחר מכן ומתקפל חזר וממוחזר ל[thrive:compound type=\"atp\"][/thrive:compound] כשהוא נחשף טמפרטורה יותר נמוכה בתהליך הנקרא [b]תרמוסינתזה[/b]. קצב יצורם של ה[thrive:compound type=\"atp\"][/thrive:compound] משתנה בהתאם ל[thrive:compound type=\"temperature\"][/thrive:compound]."

#, fuzzy
msgid "WIKI_THERMOSYNTHASE_UPGRADES"
msgstr "תרמוסינטאז הוא חלבון שמשתמש בהסעה תרמית כדי לשנות את צורתו, מאפשר לו להתקפל ולקשר לADP מתי שחשוף לחום, ולאחר מכן ומתקפל חזר וממוחזר ל[thrive:compound type=\"atp\"][/thrive:compound] כשהוא נחשף טמפרטורה יותר נמוכה בתהליך הנקרא [b]תרמוסינתזה[/b]. קצב יצורם של ה[thrive:compound type=\"atp\"][/thrive:compound] משתנה בהתאם ל[thrive:compound type=\"temperature\"][/thrive:compound]."

msgid "WIKI_THE_PATCH_MAP_FOG_OF_WAR"
msgstr ""

#, fuzzy
msgid "WIKI_THE_PATCH_MAP_INTRO"
msgstr "התרמופלסט הוא אברון בעל קרום כפול המכיל פיגמנטים רגישים לחום הנערמים יחד בתוך שקי קרום האוקריוטי שלו. זהו פרוקריוט שהשתנה לצרכי המארח האיקוריוטי. הפיגמנטים בתרמופלסט מסוגלים להשתמש באנרגיה של בדלי החום בסביבה בכדי ליצור [thrive:compound type=\"atp\"][/thrive:compound] ממים בתהליך שנקרא [b]תרמוסינתזה[/b]. קצב ייצור ה[thrive:compound type=\"atp\"][/thrive:compound] שלו משתנה עם ריכוז ה[thrive:compound type=\"atp\"][/thrive:compound] וה[thrive:compound type=\"temperature\"][/thrive:compound]."

#, fuzzy
msgid "WIKI_THE_PATCH_MAP_PATCHES"
msgstr "התרמופלסט הוא אברון בעל קרום כפול המכיל פיגמנטים רגישים לחום הנערמים יחד בתוך שקי קרום האוקריוטי שלו. זהו פרוקריוט שהשתנה לצרכי המארח האיקוריוטי. הפיגמנטים בתרמופלסט מסוגלים להשתמש באנרגיה של בדלי החום בסביבה בכדי ליצור [thrive:compound type=\"atp\"][/thrive:compound] ממים בתהליך שנקרא [b]תרמוסינתזה[/b]. קצב ייצור ה[thrive:compound type=\"atp\"][/thrive:compound] שלו משתנה עם ריכוז ה[thrive:compound type=\"atp\"][/thrive:compound] וה[thrive:compound type=\"temperature\"][/thrive:compound]."

msgid "WIKI_THE_PATCH_MAP_THE_PATCH_MAP"
msgstr ""

#, fuzzy
msgid "WIKI_THYLAKOIDS_EFFECTS"
msgstr "תילקואידים הם מקבצי חלבונים ופיגמנטים רגישים לאור. הפיגמנטים מסוגלים להשתמש באנרגיית ה[thrive:compound type=\"sunlight\"][/thrive:compound] כדי לייצר [thrive:compound type=\"glucose\"][/thrive:compound] ממים ו[thrive:compound type=\"carbondioxide\"][/thrive:compound] במצב צבירה גזי בתהליך שנקרא [b]פוטוסינתזה[/b]. פיגמנטים אלו הם גם מה שמעניק להם צבע ייחודי. קצב ייצור ה[thrive:compound type=\"glucose\"][/thrive:compound] מתרחש בהתאם לריכוז thrive:compound type=\"carbondioxide\"][/thrive:compound] ועוצמת ה[thrive:compound type=\"sunlight\"][/thrive:compound]. מכיוון שהתילקואידים צפים בציטופלזמה, הנוזל שמסביבם מבצעים [b]גליקליזה[/b] ברמה מסוימת."

#, fuzzy
msgid "WIKI_THYLAKOIDS_INTRO"
msgstr "תילקואידים הם מקבצי חלבונים ופיגמנטים רגישים לאור. הפיגמנטים מסוגלים להשתמש באנרגיית ה[thrive:compound type=\"sunlight\"][/thrive:compound] כדי לייצר [thrive:compound type=\"glucose\"][/thrive:compound] ממים ו[thrive:compound type=\"carbondioxide\"][/thrive:compound] במצב צבירה גזי בתהליך שנקרא [b]פוטוסינתזה[/b]. פיגמנטים אלו הם גם מה שמעניק להם צבע ייחודי. קצב ייצור ה[thrive:compound type=\"glucose\"][/thrive:compound] מתרחש בהתאם לריכוז thrive:compound type=\"carbondioxide\"][/thrive:compound] ועוצמת ה[thrive:compound type=\"sunlight\"][/thrive:compound]. מכיוון שהתילקואידים צפים בציטופלזמה, הנוזל שמסביבם מבצעים [b]גליקליזה[/b] ברמה מסוימת."

#, fuzzy
msgid "WIKI_THYLAKOIDS_MODIFICATIONS"
msgstr "תילקואידים הם מקבצי חלבונים ופיגמנטים רגישים לאור. הפיגמנטים מסוגלים להשתמש באנרגיית ה[thrive:compound type=\"sunlight\"][/thrive:compound] כדי לייצר [thrive:compound type=\"glucose\"][/thrive:compound] ממים ו[thrive:compound type=\"carbondioxide\"][/thrive:compound] במצב צבירה גזי בתהליך שנקרא [b]פוטוסינתזה[/b]. פיגמנטים אלו הם גם מה שמעניק להם צבע ייחודי. קצב ייצור ה[thrive:compound type=\"glucose\"][/thrive:compound] מתרחש בהתאם לריכוז thrive:compound type=\"carbondioxide\"][/thrive:compound] ועוצמת ה[thrive:compound type=\"sunlight\"][/thrive:compound]. מכיוון שהתילקואידים צפים בציטופלזמה, הנוזל שמסביבם מבצעים [b]גליקליזה[/b] ברמה מסוימת."

msgid "WIKI_THYLAKOIDS_PROCESSES"
msgstr ""

msgid "WIKI_THYLAKOIDS_REQUIREMENTS"
msgstr ""

#, fuzzy
msgid "WIKI_THYLAKOIDS_SCIENTIFIC_BACKGROUND"
msgstr "תילקואידים הם מקבצי חלבונים ופיגמנטים רגישים לאור. הפיגמנטים מסוגלים להשתמש באנרגיית ה[thrive:compound type=\"sunlight\"][/thrive:compound] כדי לייצר [thrive:compound type=\"glucose\"][/thrive:compound] ממים ו[thrive:compound type=\"carbondioxide\"][/thrive:compound] במצב צבירה גזי בתהליך שנקרא [b]פוטוסינתזה[/b]. פיגמנטים אלו הם גם מה שמעניק להם צבע ייחודי. קצב ייצור ה[thrive:compound type=\"glucose\"][/thrive:compound] מתרחש בהתאם לריכוז thrive:compound type=\"carbondioxide\"][/thrive:compound] ועוצמת ה[thrive:compound type=\"sunlight\"][/thrive:compound]. מכיוון שהתילקואידים צפים בציטופלזמה, הנוזל שמסביבם מבצעים [b]גליקליזה[/b] ברמה מסוימת."

#, fuzzy
msgid "WIKI_THYLAKOIDS_STRATEGY"
msgstr "תילקואידים הם מקבצי חלבונים ופיגמנטים רגישים לאור. הפיגמנטים מסוגלים להשתמש באנרגיית ה[thrive:compound type=\"sunlight\"][/thrive:compound] כדי לייצר [thrive:compound type=\"glucose\"][/thrive:compound] ממים ו[thrive:compound type=\"carbondioxide\"][/thrive:compound] במצב צבירה גזי בתהליך שנקרא [b]פוטוסינתזה[/b]. פיגמנטים אלו הם גם מה שמעניק להם צבע ייחודי. קצב ייצור ה[thrive:compound type=\"glucose\"][/thrive:compound] מתרחש בהתאם לריכוז thrive:compound type=\"carbondioxide\"][/thrive:compound] ועוצמת ה[thrive:compound type=\"sunlight\"][/thrive:compound]. מכיוון שהתילקואידים צפים בציטופלזמה, הנוזל שמסביבם מבצעים [b]גליקליזה[/b] ברמה מסוימת."

#, fuzzy
msgid "WIKI_THYLAKOIDS_UPGRADES"
msgstr "תילקואידים הם מקבצי חלבונים ופיגמנטים רגישים לאור. הפיגמנטים מסוגלים להשתמש באנרגיית ה[thrive:compound type=\"sunlight\"][/thrive:compound] כדי לייצר [thrive:compound type=\"glucose\"][/thrive:compound] ממים ו[thrive:compound type=\"carbondioxide\"][/thrive:compound] במצב צבירה גזי בתהליך שנקרא [b]פוטוסינתזה[/b]. פיגמנטים אלו הם גם מה שמעניק להם צבע ייחודי. קצב ייצור ה[thrive:compound type=\"glucose\"][/thrive:compound] מתרחש בהתאם לריכוז thrive:compound type=\"carbondioxide\"][/thrive:compound] ועוצמת ה[thrive:compound type=\"sunlight\"][/thrive:compound]. מכיוון שהתילקואידים צפים בציטופלזמה, הנוזל שמסביבם מבצעים [b]גליקליזה[/b] ברמה מסוימת."

#, fuzzy
msgid "WIKI_TOXIN_VACUOLE_EFFECTS"
msgstr "חלולית רעלן היא חלולית שהשתנה לצורך ייצור, אחסון והפרשה ספציפיים של רעלנים אוקסיטוקסיים. חלוליות רעלן נוספים יגדילו את קצב שחרור הרעלנים."

#, fuzzy
msgid "WIKI_TOXIN_VACUOLE_INTRO"
msgstr ""
"חלולית\n"
" רעלן"

#, fuzzy
msgid "WIKI_TOXIN_VACUOLE_MODIFICATIONS"
msgstr "חלולית רעלן היא חלולית שהשתנה לצורך ייצור, אחסון והפרשה ספציפיים של רעלנים אוקסיטוקסיים. חלוליות רעלן נוספים יגדילו את קצב שחרור הרעלנים."

#, fuzzy
msgid "WIKI_TOXIN_VACUOLE_PROCESSES"
msgstr "הופך[thrive:compound type=\"atp\"][/thrive:compound] ל[thrive:compound type=\"oxytoxy\"][/thrive:compound]. בהתאם לריכוזו של ה[thrive:compound type=\"oxygen\"][/thrive:compound]. ניתן לשחרר את הרעלן על ידי לחיצה על [thrive:input]g_fire_toxin[/thrive:input]."

#, fuzzy
msgid "WIKI_TOXIN_VACUOLE_REQUIREMENTS"
msgstr "חלולית רעלן היא חלולית שהשתנה לצורך ייצור, אחסון והפרשה ספציפיים של רעלנים אוקסיטוקסיים. חלוליות רעלן נוספים יגדילו את קצב שחרור הרעלנים."

#, fuzzy
msgid "WIKI_TOXIN_VACUOLE_SCIENTIFIC_BACKGROUND"
msgstr "חלולית רעלן היא חלולית שהשתנה לצורך ייצור, אחסון והפרשה ספציפיים של רעלנים אוקסיטוקסיים. חלוליות רעלן נוספים יגדילו את קצב שחרור הרעלנים."

#, fuzzy
msgid "WIKI_TOXIN_VACUOLE_STRATEGY"
msgstr "חלולית רעלן היא חלולית שהשתנה לצורך ייצור, אחסון והפרשה ספציפיים של רעלנים אוקסיטוקסיים. חלוליות רעלן נוספים יגדילו את קצב שחרור הרעלנים."

#, fuzzy
msgid "WIKI_TOXIN_VACUOLE_UPGRADES"
msgstr "חלולית רעלן היא חלולית שהשתנה לצורך ייצור, אחסון והפרשה ספציפיים של רעלנים אוקסיטוקסיים. חלוליות רעלן נוספים יגדילו את קצב שחרור הרעלנים."

msgid "WIKI_VACUOLE_EFFECTS"
msgstr ""

#, fuzzy
msgid "WIKI_VACUOLE_INTRO"
msgstr "חלולית רעלן היא חלולית שהשתנה לצורך ייצור, אחסון והפרשה ספציפיים של רעלנים אוקסיטוקסיים. חלוליות רעלן נוספים יגדילו את קצב שחרור הרעלנים."

#, fuzzy
msgid "WIKI_VACUOLE_MODIFICATIONS"
msgstr "חלולית רעלן היא חלולית שהשתנה לצורך ייצור, אחסון והפרשה ספציפיים של רעלנים אוקסיטוקסיים. חלוליות רעלן נוספים יגדילו את קצב שחרור הרעלנים."

#, fuzzy
msgid "WIKI_VACUOLE_PROCESSES"
msgstr "הופך[thrive:compound type=\"atp\"][/thrive:compound] ל[thrive:compound type=\"oxytoxy\"][/thrive:compound]. בהתאם לריכוזו של ה[thrive:compound type=\"oxygen\"][/thrive:compound]. ניתן לשחרר את הרעלן על ידי לחיצה על [thrive:input]g_fire_toxin[/thrive:input]."

msgid "WIKI_VACUOLE_REQUIREMENTS"
msgstr ""

msgid "WIKI_VACUOLE_SCIENTIFIC_BACKGROUND"
msgstr ""

msgid "WIKI_VACUOLE_STRATEGY"
msgstr ""

msgid "WIKI_VACUOLE_UPGRADES"
msgstr ""

#, fuzzy
msgid "WIKI_YES"
msgstr "בויקי שלנו"

msgid "WILL_YOU_THRIVE"
msgstr "האם אתה תשגשג (Thrive)?"

msgid "WINDOWED"
msgstr ""

msgid "WIN_BOX_TITLE"
msgstr "אתה שגשגת!"

msgid "WIN_TEXT"
msgstr "כל הכבוד על הזכייה בגרסה זו של Thrive! אתה יכול להמשיך לשחק אחרי ההודעה נעלמת אם תרצה, או תוכל להתחיל עולם חדש במשחק חדש. אתה יכול גם להוסיף אברון מקשר בשביל לבנות מושבה ולנסות את האבטיפוס האחרון של המשחק."

msgid "WORKSHOP_ITEM_CHANGE_NOTES"
msgstr "פריט הערות שינוי"

msgid "WORKSHOP_ITEM_CHANGE_NOTES_TOOLTIP"
msgstr "שנה הערות שיוצגו בSteam Workshop עבור גרסה זו של פריט זה (אופציונלי)"

msgid "WORKSHOP_ITEM_DESCRIPTION"
msgstr "תיאור פריט:"

msgid "WORKSHOP_ITEM_PREVIEW"
msgstr "תמונה מקדימה של הפריט:"

msgid "WORKSHOP_ITEM_TAGS"
msgstr "תגיות הפריט (מופרד בפסיקים):"

msgid "WORKSHOP_ITEM_TITLE"
msgstr "כותרת פריט:"

msgid "WORKSHOP_ITEM_UPLOAD_SUCCEEDED"
msgstr "פריט זה הועלה לSteam Workshop בהצלחה"

#, fuzzy
msgid "WORKSHOP_ITEM_UPLOAD_SUCCEEDED_TOS_REQUIRED"
msgstr "הפריט הועלה לSteam Workshop בהצלחה, אבל אתה חייב לאשר [color=#3796e1][url=https://steamcommunity.com/sharedfiles/workshoplegalagreement]תנאי שירות[/url][/color] של Workshop לפני שזה יהפוך לזמין"

msgid "WORKSHOP_TERMS_OF_SERVICE_NOTICE"
msgstr "עלי ידי שליחה פריט זה, אתה מאשר ל [color=#3796e1][url=https://steamcommunity.com/sharedfiles/workshoplegalagreement]תנאי שירות[/url][/color] של Steam Workshop"

msgid "WORKSHOP_VISIBILITY_TOOLTIP"
msgstr "ברגע שפריט זה יהפוך לגלוי הוא היה גלוי לכולם"

msgid "WORLD"
msgstr ""

#, fuzzy
msgid "WORLD_EXPORT_SUCCESS_MESSAGE"
msgstr "שגיאה: {0}"

#, fuzzy
msgid "WORLD_GENERAL_STATISTICS"
msgstr "סטטיסטיקת האורגניזם"

msgid "WORLD_MISC_DETAILS_STRING"
msgstr ""

#, fuzzy
msgid "WORLD_RELATIVE_MOVEMENT"
msgstr "להגדלת התנועה"

#, fuzzy
msgid "WORLD_SIZE"
msgstr "מפתחים נוכחים"

#, fuzzy
msgid "WORLD_SIZE_EXPLANATION"
msgstr ""
"מיקרובים ממוקדים יחפשו אחר גושים או טרף למרחקים\n"
"ולרוב הוא ישאף לגושים.\n"
"מיקורבים מגיבים ישנו למטרה חדשה באופן כפוף יותר."

msgid "WORLD_SIZE_LARGE"
msgstr ""

#, fuzzy
msgid "WORLD_SIZE_MEDIUM"
msgstr "להגדלת התנועה"

msgid "WORLD_SIZE_SMALL"
msgstr ""

#, fuzzy
msgid "WORLD_SIZE_TOOLTIP"
msgstr "היצטרפו לשרת הדיסטורט הקהילתי שלנו"

msgid "WORST_PATCH_COLON"
msgstr "האזור הגרוע ביותר:"

msgid "XBOX360"
msgstr ""

msgid "XBOX_ONE"
msgstr ""

msgid "XBOX_SERIES"
msgstr ""

#, fuzzy
msgid "X_TWITTER_TOOLTIP"
msgstr "בקרו בעמוד בטוייטר שלנו"

msgid "YEARS"
msgstr "שנים"

#, fuzzy
msgid "YET_TO_BE_IMPLEMENTED_NOTICE"
msgstr "יושם בקרוב."

msgid "YOUTUBE_TOOLTIP"
msgstr "צפו באתר היוטיוב שלנו"

msgid "YOU_CAN_MAKE_PULL_REQUEST"
msgstr ""
"Thrive הוא פרויקט קוד פתוח.\n"
"אתה יכול לתרום לבקשת משיכה ללא פניה מצוות."

msgid "YOU_CAN_SUPPORT_THRIVE_ON_PATREON"
msgstr "אתה יכול לתמוך בפיתוח עתידי של Thrive בפטריון."

msgid "ZOOM_IN"
msgstr "להתמקד"

msgid "ZOOM_OUT"
msgstr "זום החוצה"

#~ msgid "PASSIVE_REPRODUCTION_PROGRESS"
#~ msgstr "השג באופן פסיבי התקדמות הרבייה"

#, fuzzy
#~ msgid "MIGRATE"
#~ msgstr "קצב"

#, fuzzy
#~ msgid "THANKS_FOR_BUYING_THRIVE"
#~ msgstr ""
#~ "תודה ששיחקת!\n"
#~ "\n"
#~ "אם נהנתה מהמשחק, ספר לחבריך עלינו."

#, fuzzy
#~ msgid "WIKI_RADIOSYNTHESIS"
#~ msgstr "תרמוסינתזה"

#~ msgid "EASTEREGG_MESSAGE_19"
#~ msgstr "עובדה משעשעת: הדידיניום היא ריסנית אשר צד סנדליות."

#~ msgid "EASTEREGG_MESSAGE_20"
#~ msgstr "עובדה משעשעת: האמבה צדה ותופסת את טרפה עם 'רגליים' אשר עשויות מציטופלזמה הנקראות פסאודופודים. אנחנו רוצים להוסיף אותם לThrive."

#~ msgid "EASTEREGG_MESSAGE_21"
#~ msgstr "הנה טיפ: תזהר מתאים וחיידקים גדולים, זה לא כיף להתעכל, והם יאכלו אותך."

#~ msgid "EASTEREGG_MESSAGE_22"
#~ msgstr "מוביל צוות המוזיקה של Thrive יצר מלא שירים שטרם נוספו למשחק! ניתן לשמוע אותם או לצפות בסרטונים של המלחין בערוץ היוטיוב שלו: \"אוליבר לאוג\" (Oliver Lugg)."

#~ msgid "EASTEREGG_MESSAGE_23"
#~ msgstr "הנה טיפ: אם גודל התא שלך הוא 150 משושים או יותר, אתה תוכל לבלוע את הגוש הברזל הגדול ביותר."

#~ msgid "EASTEREGG_MESSAGE_24"
#~ msgstr "בThrive נועד להיות הדמיה של כוכב חייזרי, ולכן הגיוני שרוב היצורים היו דומים אחד לשני עקב אבולוציה שמתרחש סביבם. נראה אותכם אם תוכלו לזהות אותם!"

#~ msgid "EASTEREGG_MESSAGE_25"
#~ msgstr "עובדה משעשעת: צוות Thrive מדי פעם עושים פודקאסטים (הֶסְכֵּתות), כדאי לבדוק אותם!"

#~ msgid "EASTEREGG_MESSAGE_26"
#~ msgstr "עובדה משעשעת: Thrive נעשתה באמצעות מנוע \"Godot\" בקוד פתוח!"

#~ msgid "EASTEREGG_MESSAGE_27"
#~ msgstr "עובדה משעשעת: אחד מאבות טיפוס הראשונים שנתן לשחק, נוצר על ידי המתכנת המדהים שלנו: \"untrustedlife\"!"

#~ msgid "MICROBE_EDITOR_HELP_MESSAGE_1"
#~ msgstr ""
#~ "מבנים פרוקריוטיים\n"
#~ "\n"
#~ "ציטופלזמה: מבצע גליקוליזה ומשומש כשטח אחסון (מייצר כמות קטנה של [thrive:compound type=\"atp\"][/thrive:compound] מ[thrive:compound type=\"glucose\"][/thrive:compound])\n"
#~ "\n"
#~ "מטבולוזומים: מייצר [thrive:compound type=\"atp\"][/thrive:compound] מ[thrive:compound type=\"glucose\"][/thrive:compound]\n"
#~ "\n"
#~ "תילקואיד: מפיק שליש מהכמות ה[thrive:compound type=\"glucose\"][/thrive:compound] שמיוצר בכלורופלסט, אבל גם מבצע גליקוליזה ותופס משושה אחד\n"
#~ "\n"
#~ "חלבונים כימוסינתזיים: מפיק מחצית מהכמות ה[thrive:compound type=\"glucose\"][/thrive:compound] מ [thrive:compound type=\"hydrogensulfide\"][/thrive:compound] שמיוצר בכימופלסט, אבל גם מבצע גליקוליזה, ולוקח משושה אחד\n"
#~ "\n"
#~ "רוסטיצינין: ממיר [thrive:compound type=\"iron\"][/thrive:compound] ל[thrive:compound type=\"atp\"][/thrive:compound]\n"
#~ "\n"
#~ "ניטרוגנאז: ממיר חנקן אטמוספרי ו [thrive:compound type=\"atp\"][/thrive:compound] ל[thrive:compound type=\"ammonia\"][/thrive:compound] באופן אנאירובי\n"
#~ "\n"
#~ "אוקסיטוקסיזום: הופך [thrive:compound type=\"atp\"][/thrive:compound] ל[thrive:compound type=\"oxytoxy\"][/thrive:compound]\n"
#~ "\n"
#~ "תרמוסינטאז: מייצר [thrive:compound type=\"atp\"][/thrive:compound] בעמצאות שינוי טמפרטורה"

#~ msgid "MICROBE_EDITOR_HELP_MESSAGE_14"
#~ msgstr "ברגע שהבליעה הסתיימה, כל אובייקט שנבלע התחיל לעבור עיכול בתוך הממברנה. אובייקטים שלא ניתנים לעיכול תמיד יפלטו, כך שאתה תזדקק למוטציות שיאפשרו לעכל אותם קודם. אנזימים יעזרו עם העיכול והם מופקים בליזוזום; תפתח על מנת ליעל את תהליך העיכול."

#~ msgid "MICROBE_EDITOR_HELP_MESSAGE_2"
#~ msgstr ""
#~ "אברונים חיצוניים\n"
#~ "\n"
#~ "שוטון: מזיז את התא שלך מהר יותר על ידי צריכת [thrive:compound type=\"atp\"][/thrive:compound]\n"
#~ "\n"
#~ "פילוס: ניתן להשתמש בו בשביל לדקור תאים אחרים\n"
#~ "\n"
#~ "כימורצפטור: מאפשר לאתר תרכובות ממרחק גדול\n"
#~ "\n"
#~ "ריסון: משפר מהירות סיבוב של התא"

#~ msgid "MICROBE_EDITOR_HELP_MESSAGE_3"
#~ msgstr ""
#~ "אברונים בעלי ממברנה\n"
#~ "\n"
#~ "גרעין: תופס עד 11 משושים ומאפשר התפתחות של אברונים בעלי ממברנה, ובנוסף הוא גם מכפיל את גודל התא שלך. (יכול להתפתח רק פעם אחת)\n"
#~ "\n"
#~ "מקשר: מאפשר התחברות עם תאים אחרים\n"
#~ "\n"
#~ "מיטוכונדריון: מפיק [thrive:compound type=\"atp\"][/thrive:compound] מ[thrive:compound type=\"glucose\"][/thrive:compound] וחמצן אטמוספרי באופן יותר יעיל מציטופלזמה\n"
#~ "\n"
#~ "כלורופלסט: מייצר [thrive:compound type=\"glucose\"][/thrive:compound] מאור שמש ופחמן דו חמצני אטמוספרי\n"
#~ "\n"
#~ "תרמופלסט: מייצר [thrive:compound type=\"atp\"][/thrive:compound] באמצעות שינוי טמפרטורה\n"
#~ "\n"
#~ "ליזוזום: מכיל אנזימי עיכול\n"
#~ "\n"
#~ "כימופלסט: מייצר [thrive:compound type=\"glucose\"][/thrive:compound] מ[thrive:compound type=\"hydrogensulfide\"][/thrive:compound]\n"
#~ "\n"
#~ "פלסטיד מקבע חנקן: מייצר [thrive:compound type=\"ammonia\"][/thrive:compound] מ[thrive:compound type=\"atp\"][/thrive:compound] ומחמצן וחנקן אטמוספרי\n"
#~ "\n"
#~ "חלולית: מאחסן 15 תרכובות שנאספו\n"
#~ "\n"
#~ "חלוליות רעלן: מייצר רעלנים (המכונים [thrive:compound type=\"oxytoxy\"][/thrive:compound])\n"
#~ "\n"
#~ "חומר מאותת: מאפשר לתאים ליצור כימיקלים שתאים אחרים מגיבים לו"

#~ msgid "MICROBE_EDITOR_HELP_MESSAGE_4"
#~ msgstr "בכל דור, נוצרים 100 נקודות מוטציה (נקמ\"ו) שניתן לבזבז, ועל כל שינוי (או מוטציה) יעלה סכום מסוים מהנקמ\"ו. הוספה או הוסרה של אברונים עולים נקמ\"ו, אבל הסרה של אברונים שנוספו בסיבוב המוטציה נוכחית מחזיר את העלות של אותם אברונים. ניתן להזיז או להסיר לחלוטין אברון על ידי הלחצן הימני עליו ולבחור את הפעולה הרצויה מהרשימה נפתחת. ניתן לסובב את אברון במקשים [thrive:input]e_rotate_left[/thrive:input] ו[thrive:input]e_rotate_right[/thrive:input] בזמן שמזיזים אותם."

#~ msgid "MICROBE_EDITOR_HELP_MESSAGE_5"
#~ msgstr "בכל פעם שאתה מתרבה, אתה נכנס לעורך המיקרובי. שם תוכל לבצע שינוי במין שלך (על ידי הוספה, העברה או הסרה של אברונים) בכדי להגדיל את הצלחת המין שלך. כל ביקור בעורך בשלב המיקרובי מייצג [thrive:constant]EDITOR_TIME_JUMP_MILLION_YEARS[/thrive:constant] מיליון שנות אבולוציה."

#~ msgid "MICROBE_STAGE_HELP_MESSAGE_1"
#~ msgstr "[thrive:input]g_move_forward[/thrive:input],[thrive:input]g_move_left[/thrive:input],[thrive:input]g_move_backwards[/thrive:input],[thrive:input]g_move_right[/thrive:input] והעכבר בשביל לנוע. [thrive:input]g_fire_toxin[/thrive:input] בשביל לירות[thrive:compound type=\"oxytoxy\"][/thrive:compound] אם יש לך חלולית רעלן. [thrive:input]g_toggle_engulf[/thrive:input] בשביל להחליף למצב בליעה. אתה יכול לעשות הגדלה והקטנה באמצעות גלגל העכבר."

#~ msgid "MICROBE_STAGE_HELP_MESSAGE_10"
#~ msgstr "כדי להתרבות, עליכם לחלק כל אחד מהאברונים לשניים. האברונים זקוקים ל[thrive:compound type=\"ammonia\"][/thrive:compound] ,[thrive:compound type=\"phosphates\"][/thrive:compound] וזמן על מנת להתפצל לשניים."

#~ msgid "MICROBE_STAGE_HELP_MESSAGE_11"
#~ msgstr "אבל אם שרדת במשך 20 דורות עם 300 פריטים באוכלוסיה, אתה נחשב למנצח במשחק הנוכחי. לאחר שזכית, קופץ חלון משם תוכל להמשיך לשחק כרצונך."

#~ msgid "MICROBE_STAGE_HELP_MESSAGE_12"
#~ msgstr "שים לב שגם היריבים שלך מתפתחים לצדך. בכל פעם שאתה נכנס לעורך, הם מתפתחים גם כן."

#~ msgid "MICROBE_STAGE_HELP_MESSAGE_13"
#~ msgstr "על ידי קשירה עם תאים אחרים, אתה יכול ליצור מושבת תאים בה התאים חולקים תרכובות שהם ספגו ומייצרים זה עם זה. על מנת ליצור חיבור עם תא אחר, לתאים שלך צריכים אברון מקשר שמאפשרים להקשר לאחרים. נכנסים למצב קישור על ידי לחיצה על [thrive:input]g_toggle_binding[/thrive:input]. אתה יכול לקשר רק עם תאים מהמין שלך. בזמן שאתה במושבה, אתה לא יכול לחלק את התאים שלך ולהיכנס לעורך. בשביל להיכנס לעורך, ראשית אתה חייב לעזוב את המושבה וכשיש לך מספיק תרכובות, על ידי לחיצה על [thrive:input]g_unbind_all[/thrive:input], תוכל להיכנס לעורך. מושבות תאים גדולות הם הדרך ליצירת רב-תאים."

#~ msgid "MICROBE_STAGE_HELP_MESSAGE_15"
#~ msgstr "דופן התא שעשויים מתאית וכיטין לא יכולים להתעכל ללא האנזימים המתאימים שמסוגלים לפרק אותם קודם."

#~ msgid "MICROBE_STAGE_HELP_MESSAGE_16"
#~ msgstr "האומנם, ליזוזום ייחודיים לאיקריוטים. לפרוקריוטים אין אברונים דומים ועיכולם אינו יעיל במיוחד. לתאים קטן זה בסדר אך בשביל תאים גדולים, ללא הליזוזום זה מאוד חסרוני."

#~ msgid "MICROBE_STAGE_HELP_MESSAGE_2"
#~ msgstr "התא שלך משתמש ב[thrive:compound type=\"atp\"][/thrive:compound] כמקור אנרגיה, כשזה אזל אתה תמות."

#~ msgid "MICROBE_STAGE_HELP_MESSAGE_3"
#~ msgstr "בשביל לפתוח את העורך ולהתרבות, אתה להשאר בחיים. אסיפת[thrive:compound type=\"ammonia\"][/thrive:compound] (הענן הכתום) ו[thrive:compound type=\"phosphates\"][/thrive:compound] (הענן הסגול) מגביר קצב גדילה."

#~ msgid "MICROBE_STAGE_HELP_MESSAGE_4"
#~ msgstr "אתה יכול גם לבלוע תאים, חיידקים, גושי ברזל וחלקי תא אשר קטנים ממך על ידי לחיצה על [thrive:input]g_toggle_engulf[/thrive:input]. מצב זה עולה additional [thrive:compound type=\"atp\"][/thrive:compound] נוסף ויאט אותך. אל תשכח ללחוץ שנית על [thrive:input]g_toggle_engulf[/thrive:input] על מנת להפסיק את מצב הבליעה."

#~ msgid "MICROBE_STAGE_HELP_MESSAGE_5"
#~ msgstr "אוסמורגולציה עולה [thrive:compound type=\"atp\"][/thrive:compound], מה שזה אומר שככל שהתא שלך גדול יותר, כך יותר מיטוכונדריה, מטבולוזומים או רוסטיצינין (או ציטופלזמה, שעושה גליקוליזה) אתה צריך על מנת למנוע איבוד של [thrive:compound type=\"atp\"][/thrive:compound] בזמן שאתה נח."

#~ msgid "MICROBE_STAGE_HELP_MESSAGE_6"
#~ msgstr "ישנו אוסף של אברונים בעורך שאתה יכול לבחור ולפתח, מה שמאפשר סגנונות משחק שונים ומגוונים."

#~ msgid "MICROBE_STAGE_HELP_MESSAGE_7"
#~ msgstr "לעת עתה, אם כמות האוכלוסייה שלך יורדת לאפס, אתה נכחד."

#~ msgid "MICROBE_STAGE_HELP_MESSAGE_8"
#~ msgstr ""
#~ "העננים המורכבים השונים הם:\n"
#~ "\n"
#~ "לבן - [thrive:compound type=\"glucose\"][/thrive:compound]\n"
#~ "צהוב - [thrive:compound type=\"hydrogensulfide\"][/thrive:compound]\n"
#~ "כתום - [thrive:compound type=\"ammonia\"][/thrive:compound]\n"
#~ "סגול - [thrive:compound type=\"phosphates\"][/thrive:compound]\n"
#~ "חום חלודה - [thrive:compound type=\"iron\"][/thrive:compound]\n"
#~ "\n"
#~ "[thrive:compound type=\"glucose\"][/thrive:compound] מייצר [thrive:compound type=\"atp\"][/thrive:compound]."

#~ msgid "MICROBE_STAGE_HELP_MESSAGE_9"
#~ msgstr "ניתן להמיר [thrive:compound type=\"hydrogensulfide\"] ל[thrive:compound type=\"glucose\"][/thrive:compound] באמצעות כימופלסטים וחלבונים כימוסנתזיים. ניתן להמיר [thrive:compound type=\"iron\"][/thrive:compound] באמצעות רוסטיציאנין ל[thrive:compound type=\"atp\"][/thrive:compound]."

#, fuzzy
#~ msgid "WIKI_MACROSCOPIC_STAGE"
#~ msgstr "שלב המיקרובי"

#, fuzzy
#~ msgid "EARLY_MULTICELLULAR"
#~ msgstr "רב תאים"

#~ msgid "LOADING_EARLY_MULTICELLULAR_EDITOR"
#~ msgstr "טוען עורך הקדם רב-תאי"

#, fuzzy
#~ msgid "ERUPTION_IN"
#~ msgstr "הנצה"

#, fuzzy
#~ msgid "EVENT_TOOLTIP_ERUPTION"
#~ msgstr "{0}: {1}+ ATP"

#~ msgid "THE_AMOUNT_OF_GLUCOSE_HAS_BEEN_REDUCED"
#~ msgstr "כמות הגלוקוז ירד ל{0} מהכמות הקודמת."

#, fuzzy
#~ msgid "OXYTOXISOME_DESC"
#~ msgstr "מטבולוזום שונה אחראי לייצור צורה פרימיטיבית של החומר הרעיל \"אוקסיטוקסי נ\"ט\"."

#~ msgid "THYLAKOID"
#~ msgstr "תילקואיד"

#, fuzzy
#~ msgid "WIKI_CYTOPLASM_GLYCOLYSIS"
#~ msgstr "גליקוליזה של הציטופלזמה"

#, fuzzy
#~ msgid "WIKI_AEROBIC_NITROGEN_FIXATION"
#~ msgstr "קיבוע חנקן אנאירובי"

#, fuzzy
#~ msgid "WIKI_AWAKENING_STAGE"
#~ msgstr "מקשר"

#, fuzzy
#~ msgid "WIKI_AWARE_STAGE"
#~ msgstr "שלב המיקרובי"

#, fuzzy
#~ msgid "WIKI_CHEMOSYNTHESIS"
#~ msgstr "כימוסינתזה"

#, fuzzy
#~ msgid "WIKI_GLYCOLYSIS"
#~ msgstr "גליקוליזה"

#, fuzzy
#~ msgid "WIKI_INDUSTRIAL_STAGE"
#~ msgstr "מקשר"

#, fuzzy
#~ msgid "WIKI_IRON_CHEMOLITHOAUTOTROPHY"
#~ msgstr "כימוליתו-אוטוטרופי מברזל"

#, fuzzy
#~ msgid "WIKI_LIPASE"
#~ msgstr "ליפאז"

#, fuzzy
#~ msgid "WIKI_MICROBE_EDITOR"
#~ msgstr "עורך המיקרובי"

#, fuzzy
#~ msgid "WIKI_MUCILAGE_SYNTHESIS"
#~ msgstr "ייצור ריר"

#, fuzzy
#~ msgid "WIKI_MULTICELLULAR_STAGE"
#~ msgstr "שלב הרב-תאי"

#, fuzzy
#~ msgid "WIKI_NONE"
#~ msgstr "רוסטיצינין הוא חלבון המסוגל להשתמש ב[thrive:compound type=\"carbondioxide\"][/thrive:compound] וב[thrive:compound type=\"oxygen\"][/thrive:compound] בכדי לחמצן ברזל ממצב כימי אחד למשנהו. תהליך זה, הנקרא [b]נשימת ברזל[/b], משחרר אנרגיה שהתא מסוגל לקצור."

#, fuzzy
#~ msgid "WIKI_OXYTOXY_SYNTHESIS"
#~ msgstr "סינתזת \"אוקסיטוקסי\""

#, fuzzy
#~ msgid "WIKI_PHOTOSYNTHESIS"
#~ msgstr "פוטוסינתזה"

#, fuzzy
#~ msgid "WIKI_RUSTICYANIN"
#~ msgstr "רוסטיצינין"

#, fuzzy
#~ msgid "WIKI_SOCIETY_STAGE"
#~ msgstr "שלב המיקרובי"

#, fuzzy
#~ msgid "WIKI_SPACE_STAGE"
#~ msgstr "שלב המיקרובי"

#, fuzzy
#~ msgid "NO"
#~ msgstr "ריק"

#, fuzzy
#~ msgid "YES"
#~ msgstr "שנים"

#, fuzzy
#~ msgid "STAGES_BUTTON"
#~ msgstr "מחיקת שמירה זו היינו פעולה בלתי הפיכה, האם אתה בטוח שאתה רוצה למחוק אתה לצמיתות?"

#, fuzzy
#~ msgid "EDITING"
#~ msgstr "כיטין"

#~ msgid "ALLOW_SPECIES_TO_NOT_MIGRATE"
#~ msgstr "מאפשר למינים לא לנדוד (אם לא נמצא מקום טוב לנדוד לו)"

#~ msgid "BIODIVERSITY_ATTEMPT_FILL_CHANCE"
#~ msgstr "הסיכוי לכל אזור אם מעט מינים (מגוון ביולוגי נמוך) ליצור מינים חדשים"

#~ msgid "BIODIVERSITY_FROM_NEIGHBOUR_PATCH_CHANCE"
#~ msgstr "סיכוי למינים חדשים להגדיל את מגוון ביולוגי מאזורים שכנים"

#~ msgid "BIODIVERSITY_NEARBY_PATCH_IS_FREE_POPULATION"
#~ msgstr "מהגדיל את מספר המינים של מגוון ביולוגי מאזורים קרובים חסרי אוכלוסיה"

#~ msgid "BIODIVERSITY_SPLIT_IS_MUTATED"
#~ msgstr "מינים המגדילים את המגוון הביולוגי עובר מוטציה עם היווצרותם"

#~ msgid "LOW_BIODIVERSITY_LIMIT"
#~ msgstr "שקול אזורים עם עד כה מספר מינים בעלי מגוון ביולוגי נמוך"

#~ msgid "MAXIMUM_SPECIES_IN_PATCH"
#~ msgstr "מספר מינים מרבי באזור לפני הכחדות מכוונות"

#~ msgid "NEW_BIODIVERSITY_INCREASING_SPECIES_POPULATION"
#~ msgstr "אוכלוסיה ראשונית למינים הגדלים במגוון הביולוגי"

#~ msgid "PROTECT_MIGRATIONS_FROM_SPECIES_CAP"
#~ msgstr "הגן על אוכלוסיות שהיגרו ממכסת מינים"

#~ msgid "PROTECT_NEW_CELLS_FROM_SPECIES_CAP"
#~ msgstr "הגן על מינים חדשים ממכסת מינים"

#~ msgid "REFUND_MIGRATIONS_IN_EXTINCTIONS"
#~ msgstr "החזר הגירה במקרה של מהכחדה מאזור מטרה"

#~ msgid "SPECIES_SPLIT_BY_MUTATION_THRESHOLD_POPULATION_AMOUNT"
#~ msgstr "אוכלוסיה המינימלית למינים להתפצל על ידי מספר מוטציות טובות שפותחו"

#~ msgid "SPECIES_SPLIT_BY_MUTATION_THRESHOLD_POPULATION_FRACTION"
#~ msgstr "חלק מאוכלוסייה המינימלי של מין שמאפשר פיצול על ידי מוטציות"

#~ msgid "USE_BIODIVERSITY_FORCE_SPLIT"
#~ msgstr "יצירת מינים שמגדילה את המגוון הביולוגי גונבת מספרי אוכלוסיה ממינים קיימים"

#~ msgid "NOT_FOUND_CHUNK"
#~ msgstr "תקלה: גוש לא נמצא"

#~ msgid "BASSBOOST"
#~ msgstr "מקש Bassboost"

#~ msgid "BASSDOWN"
#~ msgstr "מקש Bass Down"

#~ msgid "BASSUP"
#~ msgstr "מקש Bass Up"

#~ msgid "DIRECTIONL"
#~ msgstr "שמאלה"

#~ msgid "DIRECTIONR"
#~ msgstr "ימינה"

#~ msgid "HYPERL"
#~ msgstr "מקש Hyper Left"

#~ msgid "HYPERR"
#~ msgstr "מקש Hyper Right"

#~ msgid "SUPERL"
#~ msgstr "מקש Super Left"

#~ msgid "SUPERR"
#~ msgstr "מקש Super Right"

#~ msgid "TREBLEDOWN"
#~ msgstr "מקש Treble Down"

#~ msgid "TREBLEUP"
#~ msgstr "מקש Treble Up"

#~ msgid "UNKNOWN_ON_WINDOWS"
#~ msgstr "לא מוכר לWindows"

#~ msgid "GLES2"
#~ msgstr "GLES2"

#~ msgid "SIXTEEN_TIMES"
#~ msgstr "16x"

#, fuzzy
#~ msgid "TARGET_TIME"
#~ msgstr "סוג:"

#, fuzzy
#~ msgid "ENABLED"
#~ msgstr "מודים מופעלים"

#~ msgid "PANGONIAN_REGION_NAME"
#~ msgstr "פאנגוניה"

#~ msgid "PATCH_MAP_TYPE"
#~ msgstr "סוג מפת אזורים"

#~ msgid "PATCH_MAP_TYPE_CLASSIC"
#~ msgstr "קלאסי"

#~ msgid "PATCH_MAP_TYPE_EXPLANATION"
#~ msgstr "(מייצר מפת אזורים פרוצדורלית או השתמש בפריסה הקלאסית)"

#~ msgid "PATCH_MAP_TYPE_PROCEDURAL"
#~ msgstr "פרוצדורלי"

#~ msgid "LOOKING_AT"
#~ msgstr "מסתכל על:"

#~ msgid "SPECIES_N_TIMES"
#~ msgstr "{0} (x{1})"

#~ msgid "BECOME_AWARE"
#~ msgstr "הפוך למודע"

#~ msgid "CONFIRM_NORMAL"
#~ msgstr "אשר"

#~ msgid "DO_NOT_SHOW_AGAIN"
#~ msgstr "אל תזהיר אותי שוב"

#~ msgid "STUFF_AT"
#~ msgstr "דברים ב {0:F1}, {1:F1}:"

#~ msgid "SPECIES_DETAILS"
#~ msgstr "פרטי המין"

#~ msgid "CURRENT_GENERATION_COLON"
#~ msgstr "דור נוכחי:"

#~ msgid "STATISTICS_BUTTON_TOOLTIP"
#~ msgstr "עובדות מעניינות לגבי המשחק הנוכחי"

#~ msgid "MACROSCOPIC_PROTOTYPE_INFO"
#~ msgstr "מקרוסקופי אבטיפוס"

#~ msgid "MACROSCOPIC_PROTOYPE_WARNING"
#~ msgstr ""
#~ "ברכות על הגעת לאב הטיפוס לקטע המקרוסקופי של השלב הרב-תאי!\n"
#~ "\n"
#~ "בעקבות אילוצי פיתוח, לא הצלחנו להוסיף משחקיות מקרוסקופית תלת מימדית בגרסה זו. עם זאת, אתה יכול לחזור לעורך כדי להמשיך לבנות את האורגניזם שלך."

#~ msgid "INVULNERABLE_TO_ENGULFMENT"
#~ msgstr "בלתי ניתן לבליעה"

#, fuzzy
#~ msgid "AUTO_GPU_NAME"
#~ msgstr "שם משתמש מותאם אישית:"

#~ msgid "NOT_RUNNING_DOT"
#~ msgstr "לא רץ."

#~ msgid "TINY"
#~ msgstr "זעיר"

#~ msgid "HUGE"
#~ msgstr "ענק"

#~ msgid "AUTO-EVO_POPULATION_CHANGED"
#~ msgstr "אוכלוסיית {0} השתנתה ב {1} בגלל: {2}"

#~ msgid "DELETE_ALL_OLD_SAVE_WARNING"
#~ msgstr ""
#~ "מחיקת כל השמירות האוטומטיות והמהירות הישנות היינו בלתי הפיך, האם אתה בטוח שאתה רוצה למחוק את?:\n"
#~ " - {0} שמירות אוטומטיות\n"
#~ " - {1} שמירות מהירות"

#~ msgid "PATCH_PANGONIAN_VENTS"
#~ msgstr "אזור הנביעות"

#~ msgid "PATCH_PANGONIAN_MESOPELAGIC"
#~ msgstr "אזור המזופלגי"

#~ msgid "PATCH_PANGONIAN_EPIPELAGIC"
#~ msgstr "אזור האפיפלגי"

#~ msgid "PATCH_PANGONIAN_TIDEPOOL"
#~ msgstr "אזור בריכות גאות"

#~ msgid "PATHCH_PANGONIAN_ABYSSOPELAGIC"
#~ msgstr "אזור התהומות"

#~ msgid "PATCH_PANGONIAN_COAST"
#~ msgstr "אזור החוף"

#~ msgid "PATCH_PANGONIAN_ESTUARY"
#~ msgstr "אזור שפך הנהר"

#~ msgid "PATCH_CAVE"
#~ msgstr "מערה"

#~ msgid "PATCH_ICE_SHELF"
#~ msgstr "מדף קרח"

#~ msgid "PATCH_PANGONIAN_SEAFLOOR"
#~ msgstr "אזור קרקעית הים"

#~ msgid "FRAME_DELTA"
#~ msgstr "דלתא: {0}"

#~ msgid "LOADING_DOT"
#~ msgstr "טוען..."

#~ msgid "PREVIOUS"
#~ msgstr "קודם:"

#~ msgid "RUN_RESULT_POP_IN_PATCHES"
#~ msgstr "אוכלוסיה באזורים:"

#~ msgid "SAVING"
#~ msgstr "שומר..."

#~ msgid "OVERWRITE_EXISTING_SAVE_TITLE"
#~ msgstr "לשכתב מחדש שמירה קיימת?"

#~ msgid "SAVING_FAILED"
#~ msgstr "השמירה נכשלה! קרה משהו חריג"

#~ msgid "TYPE"
#~ msgstr "סוג:"

#~ msgid "EDITOR_TUTORIAL_PATCH_TEXT"
#~ msgstr ""
#~ "זה מפת האזורים.\n"
#~ "כאן אתה יכול את כל האזורים השונים שמיקרובים יכולים לחיות.\n"
#~ "האזור האתה נוכח בו כרגע מסומן בהדגשה.\n"
#~ "אתה יכול ללחוץ על האזורים בעזרת העכבר ולבחור אותם על מנת לראות פרטים ומידע עליהם בצד ימין.\n"
#~ "\n"
#~ "אם בחרת באזור שנמצא ליד האזור שאתה נמצא בו , אתה יכול לבחור על הכפתור מימין בשביל לעבור לשם. זה מאפשר לאוכלוסיה שלך לנוע לאזורים חדשים.\n"
#~ "\n"
#~ "תבחר באזור מסוים בשביל להמשיך."

#, fuzzy
#~ msgid "TOTAL_EXTINCTION"
#~ msgstr "נכחד ב{0}"

#, fuzzy
#~ msgid "LOCAL_EXTINCTION"
#~ msgstr "השחקן נכחד"

#, fuzzy
#~ msgid "MARINE_SNOW_FOOD_SOURCE"
#~ msgstr "שלג ימי"

#~ msgid "Cancel"
#~ msgstr "ביטול"

#~ msgid "SAVING_ERROR"
#~ msgstr "שומר שגיאה"

#~ msgid "BEHAVIOR"
#~ msgstr "התנהגות"

#~ msgid "REMOVE_ORGANELLE"
#~ msgstr "הסר אברון"

#, fuzzy
#~ msgid "TRY_NEW_GAME"
#~ msgstr "משחק חדש"

#~ msgid "MICROBE_PATCH_LABEL"
#~ msgstr "אזור: {0}"

#, fuzzy
#~ msgid "COLOR"
#~ msgstr "צבע"

#~ msgid "TURNS"
#~ msgstr "הפוך ל"

#~ msgid "INTO"
#~ msgstr "לתוך"

#~ msgid "DOT_RATE_SCALES"
#~ msgstr ". עולה בהתאם"

#~ msgid "OXYGEN_DOT"
#~ msgstr "חמצן."

#~ msgid "PRODUCES"
#~ msgstr "מייצר"

#~ msgid "DOT_RATE_SCALES_WITH"
#~ msgstr ". עולה בהתאם ל"

#~ msgid "CONCENTRATION_OF"
#~ msgstr "ריכוז של"

#~ msgid "AND"
#~ msgstr "ו"

#~ msgid "INTENSITY_OF"
#~ msgstr "עוצמת"

#~ msgid "DOT_RATE_SCALES_WITH_CONCENTRATION_OF"
#~ msgstr ".עולה בהתאם לריכוזו של"

#~ msgid "ALSO_TURNS"
#~ msgstr "גם הפך ל"

#~ msgid "DOT_RATE"
#~ msgstr ". קצב"

#~ msgid "SCALES_WITH_CONCENTRATION_OF"
#~ msgstr "נמדד בריכוז של"

#~ msgid "OXYTOXY"
#~ msgstr "אוקסיטוקסי"

#~ msgid "DOT_CAN_RELEASE"
#~ msgstr ". יכול לשחרר"

#~ msgid "TOXINS_BY_PRESSING_E"
#~ msgstr "רעלנים על ידי לחיצה על E. עולה ביחס עם"

#~ msgid "USES"
#~ msgstr "שימושים"

#~ msgid "INREASE_STORAGE_SPACE"
#~ msgstr "מגדיל את קיבולת האחסון של התא."

#~ msgid "DOT_CAN"
#~ msgstr ". יכול"

#~ msgid "RELEASE_TOXINS_BY_PRESSING"
#~ msgstr "שחרר רעלנים בלחיצה על"

#~ msgid "E_DOT"
#~ msgstr "E."

#~ msgid "BIOLUMESCENT_VACUOLE"
#~ msgstr ""
#~ "חלולית של \n"
#~ "ביולומינסנציה"

#, fuzzy
#~ msgid "END"
#~ msgstr "ו"

#, fuzzy
#~ msgid "LEFT"
#~ msgstr "זוז שמאלה"

#, fuzzy
#~ msgid "RIGHT"
#~ msgstr "אור"

#, fuzzy
#~ msgid "FORWARD"
#~ msgstr "זוז קדימה"

#, fuzzy
#~ msgid "PARENLEFT"
#~ msgstr "סובב שמאלה"

#, fuzzy
#~ msgid "PARENRIGHT"
#~ msgstr "סובב ימינה"

#, fuzzy
#~ msgid "COLON"
#~ msgstr "חיים:"

#, fuzzy
#~ msgid "SEMICOLON"
#~ msgstr "גודל:"

#, fuzzy
#~ msgid "AT"
#~ msgstr "ATP"

#, fuzzy
#~ msgid "BRACKETRIGHT"
#~ msgstr "סובב ימינה"

#, fuzzy
#~ msgid "QUOTELEFT"
#~ msgstr "סובב שמאלה"

#, fuzzy
#~ msgid "BRACELEFT"
#~ msgstr "סובב שמאלה"

#, fuzzy
#~ msgid "BRACERIGHT"
#~ msgstr "סובב ימינה"

#, fuzzy
#~ msgid "EXCLAMDOWN"
#~ msgstr "גלגל אחורה"

#, fuzzy
#~ msgid "YEN"
#~ msgstr "חמצן"

#, fuzzy
#~ msgid "SECTION"
#~ msgstr "תיאור:"

#, fuzzy
#~ msgid "COPYRIGHT"
#~ msgstr "זוז ימינה"

#, fuzzy
#~ msgid "MU"
#~ msgstr "השתק"

#, fuzzy
#~ msgid "AE"
#~ msgstr "שמור"

#, fuzzy
#~ msgid "ETH"
#~ msgstr "מוות"

#, fuzzy
#~ msgid "DIVISION"
#~ msgstr "גרסה:"

#, fuzzy
#~ msgid "BACKTAB"
#~ msgstr "חזור"

#~ msgid "CARBON"
#~ msgstr "פחמן"

#~ msgid "DIOXIDE"
#~ msgstr "דו תחמוצת"

#~ msgid "PLASTID"
#~ msgstr "פלסטיד"

#~ msgid "EDITOR_TUTORIAL_CELL_TEXT"
#~ msgstr ""
#~ "זה עורך המיקרובי או התא, איפה שאתה יכול להוסיף או להסיר אברונים מהמין שלך על ידי תשלום בנקודות מוטציה (נקמ\"ו).\n"
#~ "\n"
#~ "אתה גם יכול לשנות מאפיינים אחרים של המין שלך בלשוניות האחרות של הערוך.\n"
#~ "\n"
#~ "בשביל להמשיך, בחר אברון מהחלונית שמשמאל (ציטופלזמה היינו התחלה טובה). ואז לחץ לחיצה שמאלית ליד המשושה שמוצג במרכז במסך בשביל להוסיף את האברון למין שלך."<|MERGE_RESOLUTION|>--- conflicted
+++ resolved
@@ -7,11 +7,7 @@
 msgstr ""
 "Project-Id-Version: PROJECT VERSION\n"
 "Report-Msgid-Bugs-To: EMAIL@ADDRESS\n"
-<<<<<<< HEAD
-"POT-Creation-Date: 2025-03-08 15:06-0300\n"
-=======
 "POT-Creation-Date: 2025-03-07 12:58+0000\n"
->>>>>>> cbe11d5e
 "PO-Revision-Date: 2025-02-06 13:29+0000\n"
 "Last-Translator: Anonymous <noreply@weblate.org>\n"
 "Language-Team: Hebrew <https://translate.revolutionarygamesstudio.com/projects/thrive/thrive-game/he/>\n"
@@ -1834,15 +1830,6 @@
 "בלשונית זו תוכל לראות בדוח איזה מינים קיימים, איפה וכמה יש. אתה גם יכול לראות איזה גורמים סביבתיים השתנו בחלק העליון של הדוח.\n"
 "\n"
 "בשביל לעבור ללשונית הבאה, לחץ על הבא שבפינה הימנית התחתונה."
-
-#, fuzzy
-msgid "EDITOR_TUTORIAL_MICROBE_EDITOR_NUCLEUS"
-msgstr ""
-"זהו עורך התא שבו אתה יכול לפתח את המין שלך על ידי תשלום בנקודות מוטציה (נקמ\"ו). על כל דור תמיד היה לך 100 נקמ\"ו לבזבז, כך שאין סיבה לשמור!.\n"
-"\n"
-"המשושה במרכז של המסך הוא התא שלך, שהוא מכיל יחידה של ציטופלזמה אחת.\n"
-"\n"
-"בשביל להמשיך, בחר חלק מהכרטיסייה השמאלית. לאחר מיכן לחץ על הלחצן השמאלי בתוך המשושה הרצוי בשביל להניח אותו. אתה יכול לסובב חלקים על ידי [thrive:input]e_rotate_left[/thrive:input] ו[thrive:input]e_rotate_right[/thrive:input]."
 
 #, fuzzy
 msgid "EFFECTIVE_VALUE"
