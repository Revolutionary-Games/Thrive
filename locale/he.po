# Translations template for PROJECT.
# Copyright (C) 2020 ORGANIZATION
# This file is distributed under the same license as the PROJECT project.
# FIRST AUTHOR <EMAIL@ADDRESS>, 2020.
#
msgid ""
msgstr ""
"Project-Id-Version: PROJECT VERSION\n"
"Report-Msgid-Bugs-To: EMAIL@ADDRESS\n"
<<<<<<< HEAD
"POT-Creation-Date: 2025-08-27 21:03+0200\n"
=======
"POT-Creation-Date: 2025-08-25 19:09+0300\n"
>>>>>>> 2128ea0d
"PO-Revision-Date: 2025-05-25 15:00+0000\n"
"Last-Translator: Anonymous <noreply@weblate.org>\n"
"Language-Team: Hebrew <https://translate.revolutionarygamesstudio.com/projects/thrive/thrive-game/he/>\n"
"Language: he\n"
"MIME-Version: 1.0\n"
"Content-Type: text/plain; charset=UTF-8\n"
"Content-Transfer-Encoding: 8bit\n"
"Plural-Forms: nplurals=4; plural=(n == 1) ? 0 : ((n == 2) ? 1 : ((n > 10 && n % 10 == 0) ? 2 : 3));\n"
"X-Generator: Weblate 5.11.4\n"
"Generated-By: Babel 2.8.0\n"

msgid "2D_MOVEMENT_TYPE_SELECTION"
msgstr "סגנון תנועה דו-מימדית:"

msgid "3D_EDITOR"
msgstr "עורך תלת-מימדי"

msgid "3D_MOVEMENT"
msgstr "תנועה תלת-מימדית"

msgid "3D_MOVEMENT_TYPE_SELECTION"
msgstr "סגנון תנועה תלת-מימדית:"

msgid "ABILITIES"
msgstr "יכולות"

msgid "ABORT"
msgstr "בטל"

msgid "ABORTED_DOT"
msgstr "הופל."

#, fuzzy
msgid "ABSORBERS_COUNT"
msgstr "שלב המיקרובי"

msgid "ABYSSOPELAGIC"
msgstr "אביסלפלגיים"

msgid "ACCEPT"
msgstr ""

#, fuzzy
msgid "ACHIEVEMENTS"
msgstr "מהירות בסיסית"

msgid "ACHIEVEMENTS_TOTAL"
msgstr ""

msgid "ACHIEVEMENT_ACHIEVED"
msgstr ""

msgid "ACHIEVEMENT_LOCKED"
msgstr ""

msgid "ACTION_AWAKEN"
msgstr "התעורר ({0:F1} / {1:F1})"

msgid "ACTION_AWAKEN_TOOLTIP"
msgstr "עבור לשלב ההתעוררות. זמין כאשר יש לך מספיק יכולת שכלית (רקמה מסוג עם אקסונים)."

msgid "ACTION_BLOCKED_WHILE_ANOTHER_IN_PROGRESS"
msgstr "פעולה זו חסומה בזמן שפעולה אחרת בתהליך"

msgid "ACTION_DELETE"
msgstr "מחק"

msgid "ACTION_DOUBLE_POPULATION"
msgstr "הכפל אכלוסיה"

msgid "ACTION_DUPLICATE_UNITS"
msgstr "שכפל יחידות"

msgid "ACTION_HALF_POPULATION"
msgstr "חצה אוכלוסייה"

msgid "ACTION_TELEPORT"
msgstr "שגר"

msgid "ACTIVE"
msgstr "פעיל"

msgid "ACTIVE_THREAD_COUNT"
msgstr "נושאים נוכחים:"

msgid "ACTIVITY_EXPLANATION"
msgstr ""
"מיקרבים פעילים יתרוצצו כששום דבר מעניין קורה.\n"
"מיקרובים נייחים יחכו לסביבה להשתנות לפני שהם יפעלו."

msgid "ADDITIONAL_VALIDATION_FAILED"
msgstr "דרכי אימות נוספים זיהו בעיה: {0}"

msgid "ADD_INPUT_BUTTON_TOOLTIP"
msgstr "הוסף מקשר חדש"

msgid "ADVANCED_VIEW"
msgstr "מתקדם"

msgid "ADVANCED_VIEW_BUTTON_TOOLTIP"
msgstr "פתח את תצוגת ההגדרה המתקדם"

#, fuzzy
msgid "AEROBIC_NITROGEN_FIXATION"
msgstr "קיבוע חנקן אנאירובי"

msgid "AEROBIC_NITROGEN_FIXING"
msgstr "קיבוע חנקן אירובי"

#, fuzzy
msgid "AEROBIC_RESPIRATION"
msgstr "נשימה ארובית"

msgid "AGENTS"
msgstr "חומרים"

#, fuzzy
msgid "AGENTS_COLON"
msgstr "מצב:"

#, fuzzy
msgid "AGENT_NAME"
msgstr "{0} {1}"

msgid "AGGRESSION_EXPLANATION"
msgstr ""
"מיקרובים אגרסיבים ירדפו אחרי הטרפם למרחקים\n"
"והם לרוב נוטים להילחם בטורפים כשהם מותקפים.\n"
"מיקרובים שלווים לא יתקפו אחרים למרחקים\n"
"ופחות נוטים להשתמש ברעלנים כנגד טורפים."

msgid "AGGRESSIVE"
msgstr "אגריסיבי"

msgid "AI_MUTATION_RATE"
msgstr "קצב מוטציות של AI"

msgid "AI_MUTATION_RATE_EXPLANATION"
msgstr "(המהירות המוטציות שנוצרים במיני AI )"

msgid "ALL"
msgstr "הכל"

#, fuzzy
msgid "ALLOW_SPECIES_SWITCH_ON_EXTINCTION"
msgstr "מאפשר למינים לא לפתח מוטציות (אם לא ניתן למצוא מוטציות טובות)"

#, fuzzy
msgid "ALLOW_SPECIES_SWITCH_ON_EXTINCTION_EXPLANATION"
msgstr ""
"מיקרובים אגרסיבים ירדפו אחרי הטרפם למרחקים\n"
"והם לרוב נוטים להילחם בטורפים כשהם מותקפים.\n"
"מיקרובים שלווים לא יתקפו אחרים למרחקים\n"
"ופחות נוטים להשתמש ברעלנים כנגד טורפים."

#, fuzzy
msgid "ALL_WORLDS_GENERAL_STATISTICS"
msgstr "סטטיסטיקת האורגניזם"

#, fuzzy
msgid "ALL_WORLDS_STATISTICS"
msgstr "סטטיסטיקת האורגניזם"

msgid "ALREADY_ASCENDED"
msgstr ""

msgid "ALT"
msgstr "Alt"

#, fuzzy
msgid "ALWAYS_VISIBLE"
msgstr "גלוי"

msgid "AMBIANCE_VOLUME"
msgstr "עוצמת אווירה"

msgid "AMMONIA"
msgstr "אמוניה"

#, fuzzy
msgid "AMMONIA_COST"
msgstr "אמוניה"

#, fuzzy
msgid "AMMONIA_LEVELS"
msgstr "אמוניה"

msgid "AMOUNT_OF_AUTOSAVE_TO_KEEP"
msgstr "כמות שמירה אוטומטית שניתן לשמור:"

msgid "AMOUNT_OF_QUICKSAVE_TO_KEEP"
msgstr "כמות שמירה מהירה שניתן לשמור:"

msgid "ANAEROBIC_NITROGEN_FIXATION"
msgstr "קיבוע חנקן אנאירובי"

#, fuzzy
msgid "AND_UNLOCK_CONDITION"
msgstr "מצב פיזי"

msgid "ANISOTROPIC_FILTERING"
msgstr ""

msgid "ANTIALIASING_MSAA_TAA"
msgstr ""

#, fuzzy
msgid "ANTI_ALIASING_FXAA"
msgstr "החלקת גרפיקה:"

#, fuzzy
msgid "ANTI_ALIASING_MODE"
msgstr "החלקת גרפיקה:"

#, fuzzy
msgid "ANTI_ALIASING_MSAA"
msgstr "החלקת גרפיקה:"

#, fuzzy
msgid "ANTI_ALIASING_TAA"
msgstr "החלקת גרפיקה:"

msgid "APPEARANCE"
msgstr "הופעה"

msgid "APPLY"
msgstr "החל"

msgid "APPLY_CHANGES"
msgstr "החל שינויים"

msgid "APRIL"
msgstr "אפריל"

msgid "ARE_YOU_SURE_TO_RESET_ALL_SETTINGS"
msgstr "האם אתה בטוח שברצונך לאפס את כל הגדרות לברירת מחדל?"

msgid "ARE_YOU_SURE_TO_RESET_INPUT_SETTINGS"
msgstr "האם אתה בטוח שברצונך לאפס את כל הגדרות הקלטים לברירת מחדל?"

msgid "ARTIST_COLON"
msgstr "אומן:"

msgid "ARTWORK_TITLE"
msgstr "\"{0}\" - {1}"

msgid "ART_BY"
msgstr "ציור מאת {0}"

msgid "ART_GALLERY"
msgstr "גלרית אומנות"

#, fuzzy
msgid "ASCENSION_CONGRATULATIONS"
msgstr "אוכלוסיית מינים"

msgid "ASCENSION_CONGRATULATIONS_CONTENT"
msgstr ""

#, fuzzy
msgid "ASCENSION_STAGE"
msgstr "גרסה:"

msgid "ASSEMBLY_CLASS_REQUIRED"
msgstr "נדרשת מחלקת פריקת מוד בזמן שפריקה היא ספיציפית"

msgid "ASSEMBLY_REQUIRED_WITH_HARMONY"
msgstr "נדרשת מחלקת פריקת מוד בזמן שפריקה Harmony מוד נבחרה"

msgid "ASSUME_HYPERTHREADING"
msgstr "נניח שלמעבד יכול להפעיל מרבה-נושאים"

msgid "ASSUME_HYPERTHREADING_TOOLTIP"
msgstr ""
"זה לא ניתן להציג אם מרבה-נושאים פועל או לא.\n"
"זה משפיע על מספר ברירת מחדל של הנושאים במרבה-נושאים כנושא שאינו מהיר כלבית מעבד אמיתי."

msgid "ATMOSPHERIC_GASSES"
msgstr "גזים אטמוספריים"

msgid "ATP"
msgstr "ATP"

msgid "ATP_BALANCE"
msgstr "מאזן ATP"

#, fuzzy
msgid "ATP_BALANCE_TOOLTIP"
msgstr "הראה/החבא תרכובות"

#, fuzzy
msgid "ATP_BALANCE_TOOLTIP_MULTICELLULAR"
msgstr "הראה/החבא תרכובות"

msgid "ATP_BALANCE_WITHOUT_EXTERNAL_RESOURCES"
msgstr ""

msgid "ATP_BALANCE_WITHOUT_GLUCOSE"
msgstr ""

#, fuzzy
msgid "ATP_BALANCE_WITHOUT_HYDROGEN_SULFIDE"
msgstr "מימן גופרתי"

#, fuzzy
msgid "ATP_BALANCE_WITHOUT_IRON"
msgstr "מאזן ATP"

msgid "ATP_BALANCE_WITH_ALL_COMPOUNDS"
msgstr ""

msgid "ATP_PRODUCTION"
msgstr "ייצור ATP"

msgid "ATP_PRODUCTION_TOO_LOW"
msgstr "ייצור ATP נמוך מדי!"

msgid "ATTEMPT_TO_WRITE_SAVE_FAILED"
msgstr "הניסיון לשכתב מחדש קובץ שמירה נכשלה. שם השמירה ארוך מידי או שאין לך אישור לשכתב מחדש בתיקיית השמירה."

msgid "AT_CURSOR"
msgstr "בסמן העכבר:"

msgid "AUDIO_OUTPUT_DEVICE"
msgstr "פלט מכשיר שמע:"

msgid "AUGUST"
msgstr "אוגוסט"

msgid "AUTO"
msgstr "אוטומטי"

#, fuzzy
msgid "AUTO-EVO_EXPLANATION_EXPLANATION"
msgstr "חלונית זו מייצגת את המספרים שהמפתח האוטומטי חוזה כמה היו. את כמות האנרגיה שהמין מסוגל לתפוס ועלות לפרט של המין, קובעות את אכלוסייה הסופית. המפתח האוטומטי משתמש במודל פשוט של המציאות כדי לחשב את ביצועי המינים על סמך כמות האנרגיה שהם מסוגלים לאסוף. עבור כל מקור מזון, מוצגת כמה אנרגיה המין מרוויח ממנו. בנוסף, מוצגת האנרגיה הכוללת הזמינה מאותו מקור. החלק שהמין מרוויח מתוך האנרגיה הכוללת מבוסס על גודל הכשירות העצמית בהשוואה לכשירות הכוללת. כשירות הוא מדד הקובע עד כמה המין מנצל את מקור המזון זה."

msgid "AUTO-EVO_POPULATION_CHANGED_2"
msgstr "אוכלוסיית {0} השתנתה ב-{1} בתוך {2} בגלל: {3}"

msgid "AUTO-EVO_PREDICTION"
msgstr "חיזוי של המפתח האוטומטי"

msgid "AUTO-EVO_PREDICTION_BOX_DESCRIPTION"
msgstr ""
"לוח זה מראה את מספרי האוכלוסייה הצפויים מהמפתח האוטומטי עבור מינים ערוכים.\n"
"מפתח אוטומטי מריץ הדמיות אכלוסיה שהיא החלק השני (חוץ מהפעולות שלך) שמשפיע על האוכלוסייה שלך."

#, fuzzy
msgid "AUTO-EVO_RESULTS_TITLE"
msgstr "תוצאות מפתח אוטומטי:"

msgid "AUTO-EVO_STEPS_DONE"
msgstr "{0:F1}% הסתיים. {1:n0}/{2:n0} שלבים."

#, fuzzy
msgid "AUTO-EVO_STRENGHT_MULTIPLIER"
msgstr "מכפיל עלות המוטציות"

#, fuzzy
msgid "AUTO-EVO_STRENGHT_MULTIPLIER_EXPLANATION"
msgstr "(העלות של אברונים, ממברנה וחפצים אחרים בעורך)"

msgid "AUTOSAVE_DURING_THE_GAME"
msgstr "שמירה אוטומטית במהלך המשחק"

msgid "AUTO_EVO"
msgstr "מפתח - אוטומטי"

#, fuzzy
msgid "AUTO_EVO_EXPLORER_TOOL_BUTTON"
msgstr "כלים חקר של מפתח-אוטומטי"

msgid "AUTO_EVO_EXPLORING_TOOL"
msgstr "כלים חקר של מפתח-אוטומטי"

msgid "AUTO_EVO_FAILED"
msgstr "המפתח האוטומטי נכשל"

msgid "AUTO_EVO_MISSING_RESULT_DATA_OBJECT"
msgstr ""

msgid "AUTO_EVO_RESULTS"
msgstr "תוצאות מפתח אוטומטי:"

#, fuzzy
msgid "AUTO_EVO_RESULTS_GLOBAL_TITLE"
msgstr "תוצאות מפתח אוטומטי:"

#, fuzzy
msgid "AUTO_EVO_RESULTS_PATCH_TITLE"
msgstr "תוצאות מפתח אוטומטי:"

msgid "AUTO_EVO_RUN_STATUS"
msgstr "מריץ סטטוס:"

#, fuzzy
msgid "AUTO_EVO_STATUS_COLON"
msgstr "מריץ סטטוס:"

msgid "AUTO_MOVE_FORWARDS"
msgstr "התקדמות אוטומטית"

msgid "AUTO_RESOLUTION"
msgstr "אוטומטי ({0}X{1})"

msgid "AVAILABLE_CONSTRUCTION_PROJECTS"
msgstr ""

msgid "AVAILABLE_MODS"
msgstr "מודים זמינים"

msgid "AVERAGE_SURFACE_CARBON_DIOXIDE_LEVEL"
msgstr ""

msgid "AVERAGE_SURFACE_LIGHT_LEVEL"
msgstr ""

msgid "AVERAGE_SURFACE_NITROGEN_LEVEL"
msgstr ""

msgid "AVERAGE_SURFACE_OTHER_LEVEL"
msgstr ""

msgid "AVERAGE_SURFACE_OXYGEN_LEVEL"
msgstr ""

msgid "AWAKENING_STAGE"
msgstr ""

#, fuzzy
msgid "AWARE_STAGE"
msgstr "שלב המיקרובי"

msgid "BACK"
msgstr "חזור"

msgid "BACKGROUND_BLUR"
msgstr ""

msgid "BACKSLASH"
msgstr "לוכסן שמאלי"

msgid "BACKSPACE"
msgstr "חזור"

msgid "BACK_TO_SETTINGS"
msgstr ""

#, fuzzy
msgid "BACTERIAL_THERMOSYNTHESIS"
msgstr "תרמוסינתזה"

msgid "BALANCE_DISPLAY_AT_DAY_ALWAYS"
msgstr ""

msgid "BALANCE_DISPLAY_AT_DAY_ALWAYS_TOOLTIP"
msgstr ""

msgid "BALANCE_DISPLAY_WHILE_MOVING"
msgstr ""

#, fuzzy
msgid "BALANCE_DISPLAY_WHILE_MOVING_TOOLTIP"
msgstr "פתח את תצוגת ההגדרה המתקדם"

msgid "BASE_MOBILITY"
msgstr "ניידות בסיסית"

msgid "BASE_MOVEMENT"
msgstr "מהירות בסיסית"

msgid "BASIC_VIEW"
msgstr "בסיסי"

msgid "BASIC_VIEW_BUTTON_TOOLTIP"
msgstr "לחזור אל תצוגת ההגדרה הבסיסית"

msgid "BATHYPELAGIC"
msgstr "בתיפלגיים"

msgid "BECOME_MACROSCOPIC"
msgstr "להפוך למקרוסקופי ({0}/{1})"

msgid "BECOME_MULTICELLULAR"
msgstr "להפוך לרב-תאיים ({0}/{1})"

msgid "BEGIN_THRIVING"
msgstr "התחל לשגשג"

msgid "BEHAVIOUR"
msgstr "התנהגות"

msgid "BEHAVIOUR_ACTIVITY"
msgstr "פעיל"

msgid "BEHAVIOUR_AGGRESSION"
msgstr "תוקפני"

msgid "BEHAVIOUR_FEAR"
msgstr "פחדן"

msgid "BEHAVIOUR_FOCUS"
msgstr "ממוקד"

msgid "BEHAVIOUR_OPPORTUNISM"
msgstr "סתגלן"

msgid "BELOW_SEA_LEVEL"
msgstr "{0}-{1}מ' מתחת פני הים"

msgid "BENCHMARKS"
msgstr ""

#, fuzzy
msgid "BENCHMARK_FINISHED"
msgstr "טעינה הסתיימה"

msgid "BENCHMARK_PHASE"
msgstr ""

msgid "BENCHMARK_RESULTS_COLON"
msgstr ""

msgid "BEST_PATCH_COLON"
msgstr "האזור הטוב ביותר:"

msgid "BETTER_TOGETHER"
msgstr ""

msgid "BEYOND_THE_CELL"
msgstr ""

msgid "BIG_IRON_CHUNK"
msgstr "גוש ברזל גדול"

#, fuzzy
msgid "BIG_PHOSPHATE_CHUNK"
msgstr "גוש ברזל גדול"

msgid "BILLION_ABBREVIATION"
msgstr "{0} מיליארד"

msgid "BINDING_AGENT"
msgstr "מקשר"

msgid "BINDING_AGENT_DESCRIPTION"
msgstr "מאפשר להתחבר לתאים אחרים. זהו הצד הראשון לכיוון רב-תאים. בזמן שאתה חלק ממושבה, התרכובות משותפות בין התאים . אתה לא יכול להיכנס לעורך בזמן שאתה חלק ממושבה כך שאתה צריך לשחרר באת שיש לך מספיק תרכובות על מנת לחלק את התא שלך."

msgid "BINDING_AGENT_PROCESSES_DESCRIPTION"
msgstr "לחץ על [thrive:input]g_toggle_binding[/thrive:input] על מנת להחליף למצב קישור. בזמן מצב קישור אתה יכול להיצמד לתאים אחרים מאותו בני מינך על מנת ליצור מושבות על ידי תזוזה אליהם. על מנת לעזוב את המושבה לחץ [thrive:input]g_unbind_all[/thrive:input]."

msgid "BIND_AXES_SENSITIVITY"
msgstr "קשר צירים יחד"

msgid "BIOLUMINESCENT_VACUOLE"
msgstr "חלולית של ביולומינסנציה"

#, fuzzy
msgid "BIOLUMINESCENT_VACUOLE_DESCRIPTION"
msgstr "חלולית של ביולומינסנציה"

#, fuzzy
msgid "BIOLUMINESCENT_VACUOLE_PROCESSES_DESCRIPTION"
msgstr "הופך[thrive:compound type=\"atp\"][/thrive:compound] ל[thrive:compound type=\"oxytoxy\"][/thrive:compound]. בהתאם לריכוזו של ה[thrive:compound type=\"oxygen\"][/thrive:compound]. ניתן לשחרר את הרעלן על ידי לחיצה על [thrive:input]g_fire_toxin[/thrive:input]."

msgid "BIOME_LABEL"
msgstr "ביומה: {0}"

#, fuzzy
msgid "BLOOM_RENDER_EFFECT"
msgstr "השפעות חיצוניות:"

#, fuzzy
msgid "BLUESKY_TOOLTIP"
msgstr "השהה את המשחק"

msgid "BRAIN_CELL_NAME_DEFAULT"
msgstr ""

msgid "BRAVE"
msgstr "אמיץ"

msgid "BROWSE"
msgstr "דפדף"

msgid "BROWSE_WORKSHOP"
msgstr "העלה Workshop"

#, fuzzy
msgid "BUILD_CITY"
msgstr "מבנה"

#, fuzzy
msgid "BUILD_QUEUE"
msgstr "מבנה"

#, fuzzy
msgid "BUILD_STRUCTURE"
msgstr "מבנה"

msgid "BY"
msgstr "על ידי:"

msgid "BY_REVOLUTIONARY_GAMES"
msgstr "עלי ידי Revolutionary Games Studio"

msgid "CACHE_DISK_MAX_TIME"
msgstr ""

msgid "CACHE_MEMORY_MAX_ITEMS"
msgstr ""

#, fuzzy
msgid "CACHE_TIME_MEMORY"
msgstr "שימוש נוכחי בזיכרון וידיאו:"

#, fuzzy
msgid "CACHE_TIME_MEMORY_ONLY"
msgstr "שימוש נוכחי בזיכרון וידיאו:"

#, fuzzy
msgid "CACHING_TITLE"
msgstr "חסרה כותרת"

msgid "CALCIUM_CARBONATE"
msgstr "סידן פחמתי"

msgid "CALCIUM_CARBONATE_MEMBRANE_DESCRIPTION"
msgstr "לממברנה זו יש קליפה חזקה העשויה מסידן פחמתי. הוא מסוגל בקלות לעמוד בפני נזק ודורש פחות אנרגיה כדי לא לעוות. החסרונות זה שמעטפת כה כבדה עד שהיא גורמת לתא לנוע באטיות הרבה יותר וגם לוקח יותר זמן לספוג משאבים."

msgid "CAMERA"
msgstr "מצלמה"

msgid "CANCEL"
msgstr "ביטול"

msgid "CANCEL_ACTION_CAPITAL"
msgstr "בטל פעולה"

msgid "CANCEL_CURRENT_ACTION"
msgstr "בטל פעולה נוכחית"

msgid "CANNOT_DELETE_USED_CELL_TYPE"
msgstr "לא ניתן למחוק סוג תא הנמצא כרגע בשימוש כחלק מתוכנית גוף"

msgid "CANNOT_DELETE_USED_CELL_TYPE_TITLE"
msgstr "לא ניתן למחוק סוג תא זה אשר בשימוש"

msgid "CANNOT_ENGULF"
msgstr "לא יכול לבלוע"

msgid "CANNOT_IMPROVE_PERFECTION"
msgstr ""

msgid "CANNOT_MOVE_METABALL_TO_DESCENDANT_TREE"
msgstr "לא ניתן להזיז כדור-בשר לתוך עץ צאצאים"

msgid "CANNOT_REDUCE_BRAIN_POWER_STAGE"
msgstr ""

msgid "CANNOT_REDUCE_BRAIN_POWER_STAGE_TITLE"
msgstr ""

msgid "CANNOT_WRITE_SAVE"
msgstr "לא יכול לשכתב מחדש שמירה"

msgid "CANT_LOAD_MOD_INFO"
msgstr "לא יכול לטעון מידע על המוד מ{0}"

msgid "CAPSLOCK"
msgstr "מקש Caps Lock"

msgid "CARBON_DIOXIDE"
msgstr "פחמן דו חמצני"

msgid "CATEGORY_AN_ABUNDANCE"
msgstr "שפע"

msgid "CATEGORY_A_FAIR_AMOUNT"
msgstr "כמות נכבדת"

msgid "CATEGORY_LITTLE"
msgstr "קטן"

msgid "CATEGORY_QUITE_A_BIT"
msgstr "לא מעט"

msgid "CATEGORY_SOME"
msgstr "כמה"

msgid "CATEGORY_VERY_LITTLE"
msgstr "קטן מאוד"

msgid "CAUTIOUS"
msgstr "זהיר"

msgid "CELL"
msgstr "תא"

msgid "CELLS"
msgstr "תאים"

msgid "CELLULASE"
msgstr "צילוטאז"

msgid "CELLULASE_DESCRIPTION"
msgstr "צילולאז מאפשרים לתא לפרק ממברנות העשויות מתאית. כל תוספת מגדילה את יעילותו."

msgid "CELLULOSE"
msgstr "תאית"

msgid "CELLULOSE_MEMBRANE_DESCRIPTION"
msgstr "לממברנה זו יש דופן, שעוזרת להגנה טובה יותר מול נזק בכללי ובמיוחד נגד פגיעה פיזיקלית. זה גם עולה פחות אנרגיה בשביל לתחזק את צורתו, אבל לא מסוגל לספוג חומרים מהר יותר והוא איטי. [b] צילונאז מסוגל לעכל את הדופן זה[/b] והופך אותו לפגיע לבליעה מטורפים."

#, fuzzy
msgid "CELL_STAT_ROTATION_TOOLTIP"
msgstr "הערך משומש ביצור העולם, ועל כך, שחייב להיות מספר שלם חיובי"

#, fuzzy
msgid "CELL_STAT_SPEED_TOOLTIP"
msgstr "הערך משומש ביצור העולם, ועל כך, שחייב להיות מספר שלם חיובי"

#, fuzzy
msgid "CELL_STAT_STORAGE_TOOLTIP"
msgstr "הערך משומש ביצור העולם, ועל כך, שחייב להיות מספר שלם חיובי"

msgid "CELL_TYPE_NAME"
msgstr "שם סוג תא"

msgid "CHANGE_DESCRIPTION_IS_TOO_LONG"
msgstr "הערות שינוי ארוכות מידי"

msgid "CHANGE_THE_SYMMETRY"
msgstr "שנה סימטריה"

#, fuzzy
msgid "CHANNEL_INHIBITOR_TOXIN_SYNTHESIS"
msgstr "חלולית רעלן היא חלולית שהשתנה לצורך ייצור, אחסון והפרשה ספציפיים של רעלנים אוקסיטוקסיים. חלוליות רעלן נוספים יגדילו את קצב שחרור הרעלנים."

msgid "CHEATS"
msgstr "קודים"

#, fuzzy
msgid "CHEATS_USED_NOTICE"
msgstr "לא התחיל."

msgid "CHEAT_KEYS_ENABLED"
msgstr "מקשי קודים מופעלים"

msgid "CHEAT_MENU"
msgstr "תפריט קודים"

msgid "CHEMICAL_BUTTON_MICROBE_TOOLTIP"
msgstr "הראה/החבא תהליכי תא"

msgid "CHEMOPLAST"
msgstr "כימופלסט"

msgid "CHEMOPLAST_DESCRIPTION"
msgstr "הכימופלסט הוא אברון בעל קרום כפול המכיל חלבונים המסוגלים להמיר [thrive:compound type=\"hydrogensulfide\"][/thrive:compound],[thrive:compound type=\"carbondioxide\"][/thrive:compound] ומים ל[thrive:compound type=\"glucose\"][/thrive:compound] בתהליך הנקרא [b]כימוסינתזה מימן גופרי[/b]. קצב ייצור ה[thrive:compound type=\"glucose\"][/thrive:compound] שלו משתנה עם ריכוז [thrive:compound type=\"carbondioxide\"][/thrive:compound]."

msgid "CHEMOPLAST_PROCESSES_DESCRIPTION"
msgstr "הופך [thrive:compound type=\"hydrogensulfide\"][/thrive:compound] ל[thrive:compound type=\"glucose\"][/thrive:compound]. בהתאם לריכוזו של [thrive:compoundtype=\"carbondioxide\"][/thrive:compound]."

msgid "CHEMORECEPTOR"
msgstr "כימורצפטור"

msgid "CHEMORECEPTOR_DESCRIPTION"
msgstr "כל התאים מסוגלים \"לראות\" דרך הכימורצפטור. זה איך התא אוסף מידע סביבו. הוספת אברון זה מאפשרת לכימורצפטור להיות יותר מדויק. מכיוון שהשחקן מסוגל לראות אפילו בשלב התא, זה מיוצג על ידי קו שמצביע מחוץ להמסך הנראה לעין המראה תרכובות קרובים שהשחקן עדיין לא ראה."

#, fuzzy
msgid "CHEMORECEPTOR_MINIMUM_AMOUNT_TOOLTIP"
msgstr "כמות מינימלית למצוא:"

msgid "CHEMORECEPTOR_PROCESSES_DESCRIPTION"
msgstr "הכימוריצפטור מאפשר לך לאתר תרכובות מרחוק. שנה ברגע שמיקמת בשביל לשנות את סוג התרכובת ואת צבע הקו מכוון."

#, fuzzy
msgid "CHEMORECEPTOR_SEARCH_RADIUS_TOOLTIP"
msgstr "כל התאים מסוגלים \"לראות\" דרך הכימורצפטור. זה איך התא אוסף מידע סביבו. הוספת אברון זה מאפשרת לכימורצפטור להיות יותר מדויק. מכיוון שהשחקן מסוגל לראות אפילו בשלב התא, זה מיוצג על ידי קו שמצביע מחוץ להמסך הנראה לעין המראה תרכובות קרובים שהשחקן עדיין לא ראה."

#, fuzzy
msgid "CHEMOSYNTHESIS"
msgstr "כימוסינתזה"

msgid "CHEMOSYNTHESIZING_PROTEINS"
msgstr "חלבונים כימוסינתזיים"

msgid "CHEMOSYNTHESIZING_PROTEINS_DESCRIPTION"
msgstr "חלבונים כימוסינתזיים הם מקבצים קטנים של חלבונים בציטופלזמה המסוגלים להמיר [thrive:compound type=\"hydrogensulfide\"][/thrive:compound], גזים [thrive:compound type=\"carbondioxide\"][/thrive:compound] ומים ל[thrive:compound type=\"glucose\"][/thrive:compound] בתהליך הנקרא [b]כימוסינתזה של מימן גופרתי[/b]. קצב ייצור ה[thrive:compound type=\"glucose\"][/thrive:compound] מתאזן עם ריכוז ה[thrive:compound type=\"carbondioxide\"][/thrive:compound]. מכיוון שהחלבונים הכימוסינתזיים צפים בציטופלזמה, הנוזל שמסביבם מבצעים [b]גליקוליזה[/b] ברמה מסוימת."

msgid "CHEMOSYNTHESIZING_PROTEINS_PROCESSES_DESCRIPTION"
msgstr "הופך [thrive:compound type=\"hydrogensulfide\"][/thrive:compound] ל[thrive:compound type=\"glucose\"][/thrive:compound]. בהתאם לריכוז של [thrive:compound type=\"carbondioxide\"][/thrive:compound]. בנוסף הופך [thrive:compound type=\"glucose\"][/thrive:compound] ל[thrive:compound type=\"atp\"][/thrive:compound]."

msgid "CHEMO_SYNTHESIS"
msgstr "כימוסינתזה"

msgid "CHITIN"
msgstr "כיטין"

msgid "CHITINASE"
msgstr "כיטינאז"

msgid "CHITINASE_DESCRIPTION"
msgstr "כיטינאז מאפשרים לתא לפרק ממברנות העשויות מכיטין. כל תוספת מגבירה את יעילותו."

msgid "CHITIN_MEMBRANE_DESCRIPTION"
msgstr "לממברנה זו יש דופן, שעוזרת להגנה טובה יותר מול נזק בכללי ובמיוחד נגד פגיעה מרעלנים. זה גם עולה פחות אנרגיה בשביל לתחזק את צורתו, אבל לא מסוגל לספוג חומרים מהר יותר והוא איטי. [b]כיטינאז מסוגל לעכל את הדופן זה[/b] והופך אותו לפגיע לבליעה מטורפים."

msgid "CHLOROPLAST"
msgstr "כלורופלסט"

msgid "CHLOROPLAST_DESCRIPTION"
msgstr "הכלורופלסט הוא אברון בעל קרום כפול המכיל פיגמנטים רגישים לאור הנערמים בשקיות קרומיות. זהו פרוקריוט שהוטמע לשימוש על ידי המארח האוקריוטי שלו. הפיגמנטים בכלורופלסט מסוגלים להשתמש באנרגיית האור כדי לייצר [thrive:compound type=\"glucose\"][/thrive:compound] ממים ו[thrive:compound type=\"carbondioxide\"][/thrive:compound] בתהליך הנקרא [b]פוטוסינתזה[/b]. הפיגמנטים הללו הם גם מה שמעניקים לו את הצבע ייחודי. קצב ייצור ה[thrive:compound type=\"glucose\"][/thrive:compound] שלו משתנה עם ריכוז ה[thrive:compound type=\"carbondioxide\"][/thrive:compound] ועוצמת ה[thrive:compound type=\"sunlight\"][/thrive:compound]."

msgid "CHLOROPLAST_PROCESSES_DESCRIPTION"
msgstr "מייצר[thrive:compound type=\"glucose\"][/thrive:compound]. בהתאם לריכוזו של [thrive:compound type=\"carbondioxide\"][/thrive:compound] ושל עוצמת ה[thrive:compound type=\"sunlight\"][/thrive:compound]."

msgid "CHOSEN_FILENAME_ALREADY_EXISTS"
msgstr "שם הקובץ הנבחר ({0}) כבר קיים. לשכתב מחדש?"

msgid "CHROMATIC_ABERRATION"
msgstr "סטייה כרומטית:"

msgid "CHROMATOPHORE_PROCESSES_DESCRIPTION"
msgstr "מייצר [thrive:compound type=\"glucose\"][/thrive:compound]. בהתאם לריכוז של [thrive:compound type=\"carbondioxide\"][/thrive:compound] ועוצמת ה[thrive:compound type=\"sunlight\"][/thrive:compound]."

msgid "CHUNK_CELL_CORPSE_PART"
msgstr ""

msgid "CHUNK_FOOD_SOURCE"
msgstr "{0} צריכה"

msgid "CILIA"
msgstr "ריס"

msgid "CILIA_DESCRIPTION"
msgstr "ריסונים דומים לשוטונים אבל במקום שהם מספקים דחף לכיוון מסוים הם עוזרים לתא להסתובב ולפנות."

msgid "CILIA_PROCESSES_DESCRIPTION"
msgstr "מגדיל את מהירות הסיבוב של תאים גדולים."

#, fuzzy
msgid "CITY_SHORT_STATISTICS"
msgstr "סטטיסטיקת האורגניזם"

msgid "CLEAN_UP_OLD_SAVES"
msgstr "נקה שמירות ישנות"

msgid "CLEAR_CACHE"
msgstr ""

#, fuzzy
msgid "CLICK_TO_SELECT"
msgstr "מחק נבחרים"

msgid "CLIMATE_INSTABILITY"
msgstr ""

#, fuzzy
msgid "CLIMATE_INSTABILITY_EXPLANATION"
msgstr ""
"מיקרבים פעילים יתרוצצו כששום דבר מעניין קורה.\n"
"מיקרובים נייחים יחכו לסביבה להשתנות לפני שהם יפעלו."

msgid "CLIMATE_STABILITY_AVERAGE"
msgstr ""

msgid "CLIMATE_STABILITY_STABLE"
msgstr ""

msgid "CLIMATE_STABILITY_UNSTABLE"
msgstr ""

msgid "CLOSE"
msgstr "סגור"

msgid "CLOSE_OPTIONS"
msgstr "לסגור אפשרויות?"

msgid "CLOSTRIDIAL_FERMENTATION"
msgstr ""

#, fuzzy
msgid "CLOUD_BENCHMARK"
msgstr "עורך המיקרובי"

msgid "CLOUD_RESOLUTION_DIVISOR"
msgstr "מחליק רזולוציית ענן:"

msgid "CLOUD_SIMULATION_MINIMUM_INTERVAL"
msgstr "מרווח מינימלי של הדמיית ענן:"

#, fuzzy
msgid "CLOUD_SIMULATION_MULTIPLIER"
msgstr "מכפיל עלות האוסמורגולציה"

msgid "COASTAL"
msgstr "חוף"

msgid "COLLISION_SHAPE"
msgstr "זמן ישויות עם צורות התנגשות"

msgid "COLOUR"
msgstr "צבע"

msgid "COLOURBLIND_CORRECTION"
msgstr "תיקון לעיוורון צבעים:"

msgid "COLOUR_PICKER_ADD_PRESET"
msgstr "הוסף את הצבע הנוכחי כקבוע"

msgid "COLOUR_PICKER_A_TOOLTIP"
msgstr "ערך האלפא בצבע הנתון"

msgid "COLOUR_PICKER_B_TOOLTIP"
msgstr "ערך הצבע הכחול בצבע הנתון"

msgid "COLOUR_PICKER_G_TOOLTIP"
msgstr "ערך הצבע הירוק בצבע הנתון"

msgid "COLOUR_PICKER_HSV_BUTTON_TOOLTIP"
msgstr ""
"שנה HSV (גוון, רוויה וערך) למצב כבוי או דלוק.\n"
"לא ניתן להדליק מצב \"טרי\"."

msgid "COLOUR_PICKER_H_TOOLTIP"
msgstr "ערך הגוון, חלק מהצבע"

msgid "COLOUR_PICKER_PICK_COLOUR"
msgstr "בחר צבע מחלון המשחק"

msgid "COLOUR_PICKER_PRESET_TOOLTIP"
msgstr ""
"צבע: {0}\n"
"עכבר שמאלי: להשתמש בקבוע זה\n"
"עכבר ימני: מחק קבוע זה"

msgid "COLOUR_PICKER_RAW_BUTTON_TOOLTIP"
msgstr ""
"חלף מצב \"טרי\" כבוי או דלוק.\n"
"במצב \"טרי\" אתה יכול לעשות את R,G,B\n"
"ערך הצבע יכול ללכת מעל 1.0.\n"
"לא ניתן להדליק את מצב HSV."

msgid "COLOUR_PICKER_R_TOOLTIP"
msgstr "ערך הצבע האדום בצבע הנתון"

msgid "COLOUR_PICKER_S_TOOLTIP"
msgstr "ערך הרוויה, הכמות צבע האפור בצבע מסוים"

msgid "COLOUR_PICKER_V_TOOLTIP"
msgstr "ערך הבהירות, עוצמת הצבע"

#, fuzzy
msgid "COMMON_ABILITIES"
msgstr "יכולות"

msgid "COMMON_EDITING_AND_STRATEGY"
msgstr ""

msgid "COMMUNITY_FORUM"
msgstr "פורום קהילתי"

msgid "COMMUNITY_FORUM_BUTTON_TOOLTIP"
msgstr "הצטרף לקהילת Thrive בפורום הקהילתי שלנו"

msgid "COMMUNITY_WIKI"
msgstr "ויקי קהילתי"

msgid "COMMUNITY_WIKI_BUTTON_TOOLTIP"
msgstr "ראו את ויקי הקהילתי שלנו"

msgid "COMPILED_AT_COLON"
msgstr "נבנה ב:"

#, fuzzy
msgid "COMPLETE_ACTION"
msgstr "נבנה ב:"

msgid "COMPOUNDS"
msgstr "תרכובות"

#, fuzzy
msgid "COMPOUNDS_AT_EQUILIBRIUM"
msgstr "תרכובת לחפש:"

#, fuzzy
msgid "COMPOUNDS_AT_MAX_SPEED"
msgstr "תרכובת לחפש:"

msgid "COMPOUNDS_BUTTON_MICROBE_TOOLTIP"
msgstr "הראה/החבא תרכובות"

msgid "COMPOUNDS_COLON"
msgstr "תרכובות:"

#, fuzzy
msgid "COMPOUND_BALANCE_FILL_TIME"
msgstr "מאזן תרכובות"

#, fuzzy
msgid "COMPOUND_BALANCE_FILL_TIME_TOO_LONG"
msgstr "מאזן תרכובות"

#, fuzzy
msgid "COMPOUND_BALANCE_MODE_TOOLTIP"
msgstr "הראה/החבא תרכובות"

msgid "COMPOUND_BALANCE_TITLE"
msgstr "מאזן תרכובות"

#, fuzzy
msgid "COMPOUND_BALANCE_TOOLTIP"
msgstr "הראה/החבא תרכובות"

msgid "COMPOUND_CLOUDS"
msgstr "ענני תרכובות"

#, fuzzy
msgid "COMPOUND_CLOUD_BENCHMARK"
msgstr "ריכוז ענני תרכובת"

msgid "COMPOUND_CLOUD_DENSITY"
msgstr "ריכוז ענני תרכובת"

msgid "COMPOUND_CLOUD_DENSITY_EXPLANATION"
msgstr "(ריכוז הענני התרכובות בסביבה)"

msgid "COMPOUND_CONCENTRATIONS_DECREASED"
msgstr "ריכוזי ה{0} ירדו ב{1}"

msgid "COMPOUND_FOOD_SOURCE"
msgstr "{0} צריכה"

#, fuzzy
msgid "COMPOUND_HANDLE_KEEP"
msgstr "מאזן תרכובות"

#, fuzzy
msgid "COMPOUND_HANDLE_SPLIT_SISTER"
msgstr "מאזן תרכובות"

#, fuzzy
msgid "COMPOUND_HANDLE_TOP_UP"
msgstr "הראה/החבא תרכובות"

#, fuzzy
msgid "COMPOUND_HANDLE_TOP_UP_ON_CHANGE"
msgstr "ריכוז ענני תרכובת"

#, fuzzy
msgid "COMPOUND_LEVEL_AVERAGE"
msgstr "מאזן תרכובות"

#, fuzzy
msgid "COMPOUND_LEVEL_HIGH"
msgstr "מאזן תרכובות"

#, fuzzy
msgid "COMPOUND_LEVEL_LOW"
msgstr "ענני תרכובות"

msgid "COMPOUND_LEVEL_VERY_HIGH"
msgstr ""

#, fuzzy
msgid "COMPOUND_LEVEL_VERY_LOW"
msgstr "מאזן תרכובות"

#, fuzzy
msgid "COMPOUND_STORAGE_AMOUNT_DOES_NOT_LAST_NIGHT"
msgstr "מאזן תרכובות"

msgid "COMPOUND_STORAGE_NOT_ENOUGH_GENERATED_DURING_DAY"
msgstr ""

#, fuzzy
msgid "COMPOUND_STORAGE_NOT_ENOUGH_SPACE"
msgstr "{0} צריכה"

#, fuzzy
msgid "COMPOUND_STORAGE_STATS_TITLE"
msgstr "מאזן תרכובות"

#, fuzzy
msgid "COMPOUND_STORAGE_STATS_TOOLTIP"
msgstr "מאזן תרכובות"

msgid "COMPOUND_TO_FIND"
msgstr "תרכובת לחפש:"

msgid "CONCEPT_ART"
msgstr "איור קונספט"

msgid "CONFIG"
msgstr "קובץ תצורה"

msgid "CONFIRM_CAPITAL"
msgstr "אשר"

#, fuzzy
msgid "CONFIRM_DELETE"
msgstr "אשר יציאה"

msgid "CONFIRM_EXIT"
msgstr "אשר יציאה"

msgid "CONFIRM_FOSSILISATION_OVERWRITE"
msgstr ""

#, fuzzy
msgid "CONFIRM_MOVE_TO_ASCENSION_STAGE"
msgstr "(המהירות המוטציות שנוצרים במיני AI )"

#, fuzzy
msgid "CONFIRM_MOVE_TO_ASCENSION_STAGE_EXPLANATION"
msgstr "(המהירות המוטציות שנוצרים במיני AI )"

msgid "CONFIRM_MOVE_TO_INDUSTRIAL_STAGE"
msgstr ""

#, fuzzy
msgid "CONFIRM_MOVE_TO_INDUSTRIAL_STAGE_EXPLANATION"
msgstr "(המהירות המוטציות שנוצרים במיני AI )"

#, fuzzy
msgid "CONFIRM_MOVE_TO_SPACE_STAGE"
msgstr "(המהירות המוטציות שנוצרים במיני AI )"

#, fuzzy
msgid "CONFIRM_MOVE_TO_SPACE_STAGE_EXPLANATION"
msgstr "(המהירות המוטציות שנוצרים במיני AI )"

msgid "CONFIRM_NEW_GAME_BUTTON_TOOLTIP"
msgstr "הכנס למשחק בהגדרות אלו"

msgid "CONFIRM_NEW_GAME_BUTTON_TOOLTIP_DISABLED"
msgstr "חלק מההגדרות אינם חוקיות"

#, fuzzy
msgid "CONFIRM_RESET_ACHIEVEMENTS"
msgstr "אשר יציאה"

#, fuzzy
msgid "CONFIRM_RESET_ACHIEVEMENTS_DESCRIPTION"
msgstr "הופך [thrive:compound type=\"atp\"][/thrive:compound] ל[thrive:compound type=\"ammonia\"][/thrive:compound]. בהתאם לריכוזו של ה[thrive:compound type=\"nitrogen\"][/thrive:compound]."

#, fuzzy
msgid "CONSTRUCTION_UNIT_NAME"
msgstr "טריטנופ (כחול - צהוב)"

msgid "CONTENT_UPLOADED_FROM"
msgstr "תוכן הWorkshop יעלו מהתיקייה: {0}"

#, fuzzy
msgid "CONTINUE"
msgstr "המשך לשגשג"

#, fuzzy
msgid "CONTINUE_AS_SPECIES"
msgstr "בחר מין"

msgid "CONTINUE_THRIVING"
msgstr "המשך לשגשג"

#, fuzzy
msgid "CONTINUE_TO_PROTOTYPES"
msgstr ""
"אתה הגעת לסוף של החלק ה\"מוכן\" של Thrive.\n"
"אם אתה רוצה, אתה יכול להמשיך לשלבי האבטיפוס המקדמים יותר הכוללים במשחק. הם יכולים להיות מאוד לא מוכנים, להשתמש בגרפיקה של מצייני מיקום ויכול בכללי להיות מאוד קשוח. אלה כלולים כחלק מהמשחק כדי להראות את הכיוון העתידי האפשרי של המשחק ואת החזון הכללי שלנו לגבי איך השלבים יתחברו.\n"
"\n"
"אתה לא תוכל לשמור, ברוב האבטיפוסים, אם אתה רוצה להמשיך או לחזור ברגע שתמשיך. אם אתה רוצה לחזור לשלב זה, בבקשה תשמור לפני שתתמשיך.\n"
"\n"
"אם אתה בחרת להמשיך, בבקשה תבין שזה שלב אבטיפוס ובבקשה על תתלונן על כמה זה לא מושלם."

msgid "CONTINUE_TO_PROTOTYPES_PROMPT"
msgstr "להמשיך לשלב האבטיפוס?"

#, fuzzy
msgid "CONTROLLER_ANY_DEVICE"
msgstr "שטחי מת של הבקר"

#, fuzzy
msgid "CONTROLLER_AXIS_L2"
msgstr "מצג ציר בקר :"

#, fuzzy
msgid "CONTROLLER_AXIS_LEFT_TRIGGER"
msgstr "מצג ציר בקר :"

#, fuzzy
msgid "CONTROLLER_AXIS_LEFT_X"
msgstr "מצג ציר בקר :"

#, fuzzy
msgid "CONTROLLER_AXIS_LEFT_Y"
msgstr "מצג ציר בקר :"

#, fuzzy
msgid "CONTROLLER_AXIS_NEGATIVE_DIRECTION"
msgstr "מצג ציר בקר :"

#, fuzzy
msgid "CONTROLLER_AXIS_POSITIVE_DIRECTION"
msgstr "רגישות הבקר"

#, fuzzy
msgid "CONTROLLER_AXIS_R2"
msgstr "מצג ציר בקר :"

#, fuzzy
msgid "CONTROLLER_AXIS_RIGHT_TRIGGER"
msgstr "מצג ציר בקר :"

#, fuzzy
msgid "CONTROLLER_AXIS_RIGHT_X"
msgstr "מצג ציר בקר :"

#, fuzzy
msgid "CONTROLLER_AXIS_RIGHT_Y"
msgstr "מצג ציר בקר :"

msgid "CONTROLLER_AXIS_VISUALIZERS"
msgstr "מצג ציר בקר :"

#, fuzzy
msgid "CONTROLLER_BUTTON_DPAD_DOWN"
msgstr "שטחי מת של הבקר"

#, fuzzy
msgid "CONTROLLER_BUTTON_DPAD_LEFT"
msgstr "שטחי מת של הבקר"

msgid "CONTROLLER_BUTTON_DPAD_RIGHT"
msgstr ""

#, fuzzy
msgid "CONTROLLER_BUTTON_DPAD_UP"
msgstr "שטחי מת של הבקר"

#, fuzzy
msgid "CONTROLLER_BUTTON_LEFT_SHOULDER"
msgstr "שטח מת:"

#, fuzzy
msgid "CONTROLLER_BUTTON_LEFT_STICK"
msgstr "שטחי מת של הבקר"

#, fuzzy
msgid "CONTROLLER_BUTTON_MISC1"
msgstr "שטחי מת של הבקר"

#, fuzzy
msgid "CONTROLLER_BUTTON_PADDLE1"
msgstr "שטחי מת של הבקר"

#, fuzzy
msgid "CONTROLLER_BUTTON_PADDLE2"
msgstr "שטחי מת של הבקר"

#, fuzzy
msgid "CONTROLLER_BUTTON_PADDLE3"
msgstr "שטחי מת של הבקר"

#, fuzzy
msgid "CONTROLLER_BUTTON_PADDLE4"
msgstr "שטחי מת של הבקר"

msgid "CONTROLLER_BUTTON_PS3_SELECT"
msgstr ""

#, fuzzy
msgid "CONTROLLER_BUTTON_PS3_START"
msgstr "רגישות הבקר"

#, fuzzy
msgid "CONTROLLER_BUTTON_PS_CIRCLE"
msgstr "שטח מת:"

#, fuzzy
msgid "CONTROLLER_BUTTON_PS_CROSS"
msgstr "שטח מת:"

#, fuzzy
msgid "CONTROLLER_BUTTON_PS_L1"
msgstr "שטחי מת של הבקר"

#, fuzzy
msgid "CONTROLLER_BUTTON_PS_L3"
msgstr "שטחי מת של הבקר"

#, fuzzy
msgid "CONTROLLER_BUTTON_PS_OPTIONS"
msgstr "שטח מת:"

#, fuzzy
msgid "CONTROLLER_BUTTON_PS_R1"
msgstr "שטחי מת של הבקר"

#, fuzzy
msgid "CONTROLLER_BUTTON_PS_R3"
msgstr "שטחי מת של הבקר"

#, fuzzy
msgid "CONTROLLER_BUTTON_PS_SHARE"
msgstr "שטחי מת של הבקר"

msgid "CONTROLLER_BUTTON_PS_SONY_BUTTON"
msgstr ""

#, fuzzy
msgid "CONTROLLER_BUTTON_PS_SQUARE"
msgstr "מצג ציר בקר :"

#, fuzzy
msgid "CONTROLLER_BUTTON_PS_TRIANGLE"
msgstr "מצג ציר בקר :"

#, fuzzy
msgid "CONTROLLER_BUTTON_RIGHT_SHOULDER"
msgstr "מצג ציר בקר :"

msgid "CONTROLLER_BUTTON_RIGHT_STICK"
msgstr ""

msgid "CONTROLLER_BUTTON_TOUCH_PAD"
msgstr ""

#, fuzzy
msgid "CONTROLLER_BUTTON_UNKNOWN"
msgstr "שטח מת:"

#, fuzzy
msgid "CONTROLLER_BUTTON_XBOX_A"
msgstr "שטח מת:"

#, fuzzy
msgid "CONTROLLER_BUTTON_XBOX_B"
msgstr "שטח מת:"

msgid "CONTROLLER_BUTTON_XBOX_BACK"
msgstr ""

msgid "CONTROLLER_BUTTON_XBOX_GUIDE"
msgstr ""

#, fuzzy
msgid "CONTROLLER_BUTTON_XBOX_START"
msgstr "רגישות הבקר"

#, fuzzy
msgid "CONTROLLER_BUTTON_XBOX_X"
msgstr "שטח מת:"

#, fuzzy
msgid "CONTROLLER_BUTTON_XBOX_Y"
msgstr "שטח מת:"

msgid "CONTROLLER_DEADZONES"
msgstr "שטחי מת של הבקר"

msgid "CONTROLLER_DEADZONE_CALIBRATION_EXPLANATION"
msgstr ""
"כלי זה מאפשר להגדיר את שטחים מתים של ציר הבקר. גדול שטח המת קובעים כמה צריך להזיז את מקל השליטה (או כפתור אנלוגי) לפני שתנועה זו מזוהה כקלט.\n"
"לפני התחלת הכיול אנא הזיזו את כל מקלות הבקר ושחררו אותם, וגם לחצו ושחררו את כל הלחצנים האנלוגיים (למשל טריגרים) בבקר שלכם."

msgid "CONTROLLER_DEADZONE_COLON"
msgstr "שטח מת:"

msgid "CONTROLLER_PROMPT_TYPE_SETTING"
msgstr ""

msgid "CONTROLLER_SENSITIVITY"
msgstr "רגישות הבקר"

#, fuzzy
msgid "CONTROLLER_UNKNOWN_AXIS"
msgstr "שטחי מת של הבקר"

msgid "COPY_ERROR_TO_CLIPBOARD"
msgstr "מעתיק שגיאה ללוח העתקה"

#, fuzzy
msgid "COPY_RESULTS"
msgstr "תוצאות מפתח אוטומטי:"

msgid "CORRECTION_PROTANOPE"
msgstr "פרוטנופ (אדום-ירוק)"

msgid "CORRECTION_TRITANOPE"
msgstr "טריטנופ (כחול - צהוב)"

#, fuzzy
msgid "CPU_POWER_NOT_ENOUGH_FOR_SPEED_MODE"
msgstr "{0} צריכה"

#, fuzzy
msgid "CPU_THREADS"
msgstr "נושאים:"

msgid "CRAFTING_CLEAR_INPUTS"
msgstr ""

msgid "CRAFTING_ERROR_INTERNAL_CONSUME_PROBLEM"
msgstr ""

#, fuzzy
msgid "CRAFTING_ERROR_TAKING_ITEMS"
msgstr "בקנה מידה הפוך"

msgid "CRAFTING_FILTER_INPUTS"
msgstr ""

#, fuzzy
msgid "CRAFTING_KNOWN_ITEMS"
msgstr "בקנה מידה הפוך"

#, fuzzy
msgid "CRAFTING_NOT_ENOUGH_MATERIAL"
msgstr "בקנה מידה הפוך"

msgid "CRAFTING_NO_RECIPE_SELECTED"
msgstr ""

msgid "CRAFTING_NO_ROOM_TO_TAKE_CRAFTING_RESULTS"
msgstr ""

#, fuzzy
msgid "CRAFTING_RECIPE_DISPLAY"
msgstr "תוצאות מפתח אוטומטי:"

msgid "CRAFTING_RECIPE_HAND_AXE"
msgstr ""

#, fuzzy
msgid "CRAFTING_RESULTS"
msgstr "תוצאות מפתח אוטומטי:"

msgid "CRAFTING_SELECT_RECIPE_OR_ITEMS_TO_FILTER"
msgstr ""

msgid "CRAFTING_TAKE_ALL"
msgstr ""

#, fuzzy
msgid "CRAFTING_TITLE"
msgstr "חסרה כותרת"

msgid "CREATE"
msgstr "ליצור"

msgid "CREATED_AT"
msgstr "נוצר ב:"

msgid "CREATED_ON_PLATFORM"
msgstr "נוצר בפלטפורמה:"

msgid "CREATE_A_NEW_MICROBE"
msgstr "צור מיקרוב חדש"

msgid "CREATE_NEW"
msgstr "יוצר חדש"

msgid "CREATE_NEW_CELL_TYPE"
msgstr "יצירת סוג תא חדש"

msgid "CREATE_NEW_CELL_TYPE_DESCRIPTION"
msgstr "אתה יכול ליצור סוגי תא על ידי שיכפול קיימים ולתת להם שם חדש. ניתן לשנות סוגי תא בשביל להתמחותם לתפקידי שונים. בעת שינוי סוג התא כל אלו שממוקמים מאותו סוג גם יעודכנו."

msgid "CREATE_NEW_MOD"
msgstr "יצירת מוד חדש"

msgid "CREATE_NEW_SAVE"
msgstr "יוצר שמירה חדשה"

msgid "CREATE_NEW_TISSUE_TYPE"
msgstr "יצירת סוג רקמה חדשה"

msgid "CREATE_NEW_TISSUE_TYPE_DESCRIPTION"
msgstr "אתה יכול ליצור סוגי רקמות חדשות על ידי שיכפול קיימים ולתת להם שם חדש. ניתן לשנות סוגי רקמה עם העורך התאי בשביל להתאים אותם לתפקידים שונים."

msgid "CREATING_DOT_DOT_DOT"
msgstr "יוצר..."

msgid "CREATING_OBJECTS_FROM_SAVE"
msgstr "יוצר אובייקטים משמירה"

msgid "CREDITS"
msgstr "קרדיט"

msgid "CTRL"
msgstr "CTRL"

#, fuzzy
msgid "CURRENT_CACHE_SIZE"
msgstr "הצג שמות כפתורי בחירת חלקים"

#, fuzzy
msgid "CURRENT_CACHE_SIZE_TOOLTIP"
msgstr "הפרש ריר"

msgid "CURRENT_DEVELOPERS"
msgstr "מפתחים נוכחים"

msgid "CURRENT_LOCATION_CAPITAL"
msgstr "מיקום נוכחי"

#, fuzzy
msgid "CURRENT_RESEARCH_NONE"
msgstr "הצג שמות כפתורי בחירת חלקים"

#, fuzzy
msgid "CURRENT_RESEARCH_PROGRESS"
msgstr "פתח את מסך העזרה"

#, fuzzy
msgid "CURRENT_WORLD"
msgstr "מפתחים נוכחים"

#, fuzzy
msgid "CURRENT_WORLD_STATISTICS"
msgstr "סטטיסטיקת האורגניזם"

msgid "CUSTOM_USERNAME"
msgstr "שם משתמש מותאם אישית:"

msgid "CYTOPLASM"
msgstr "ציטופלזמה"

msgid "CYTOPLASM_DESCRIPTION"
msgstr "הקרביים הדביקים של התא. הציטופלזמה היא התערובת בסיסית של יונים, חלבונים ותרכובות אחרות המומסים במים הממלאים את פנים התא. אחד התפקידים שהוא מבצע הוא [b]גליקליזה[/b], המרת ה[thrive:compound type=\"glucose\"][/thrive:compound] ל[thrive:compound type=\"atp\"][/thrive:compound]. לתאים שחסרים האברונים למטבוליזם מתקדמת יותר, מסתמכים על תהליך התסיסה ליצור אנרגיה. הוא גם משומש לאחסון מולקולות בתא ולגדילתו."

msgid "CYTOPLASM_GLYCOLYSIS"
msgstr "גליקוליזה של הציטופלזמה"

msgid "CYTOPLASM_PROCESSES_DESCRIPTION"
msgstr "הופך [thrive:compound type=\"glucose\"][/thrive:compound] ל[thrive:compound type=\"atp\"][/thrive:compound]."

#, fuzzy
msgid "CYTOTOXIN_SYNTHESIS"
msgstr "סינתזת \"אוקסיטוקסי\""

#, fuzzy
msgid "DAMAGE_SOURCE_RADIATION"
msgstr "(העלות של אברונים, ממברנה וחפצים אחרים בעורך)"

msgid "DAY_LENGTH"
msgstr ""

#, fuzzy
msgid "DAY_LENGTH_EXPLANATION"
msgstr "(באקראי מייצר סודות במשחק)"

msgid "DAY_NIGHT_CYCLE_ENABLED"
msgstr ""

#, fuzzy
msgid "DAY_NIGHT_CYCLE_ENABLED_EXPLANATION_2"
msgstr "(מתחיל עם ענן גלוקוז חופשי קרוב בכל דור)"

msgid "DEADZONE_CALIBRATION_FINISHED"
msgstr "כיול שטח מת הסתיים, השטח המת החדש מוצגים מתחת במציגי ערכי הציר."

msgid "DEADZONE_CALIBRATION_INPROGRESS"
msgstr "כיול שטח מת מתבצע. אנא אל תגע בשום כפתור או במקלות הבקר והמתן מספר שניות."

msgid "DEADZONE_CALIBRATION_IS_RESET"
msgstr "כיול שטח מת אותחל מחדש"

msgid "DEADZONE_CONFIGURATION"
msgstr "תצורת שטח מת"

msgid "DEATH"
msgstr "מוות"

msgid "DEBUG_COORDINATES"
msgstr ""

msgid "DEBUG_DRAW_NOT_AVAILABLE"
msgstr ""

#, fuzzy
msgid "DEBUG_HEAT_AT_CURSOR"
msgstr "בסמן העכבר:"

msgid "DEBUG_PANEL"
msgstr "חלונית דיבאג"

msgid "DECEMBER"
msgstr "דצמבר"

#, fuzzy
msgid "DECREASE_ITEM_SIZE"
msgstr "הפרש ריר"

msgid "DEFAULT_AUDIO_OUTPUT_DEVICE"
msgstr "פלט ברירת מחדל"

msgid "DELETE"
msgstr "מחק"

msgid "DELETE_ALL_OLD_SAVE_WARNING_2"
msgstr ""
"מחיקת כל השמירות האוטומטיות והמהירות הישנות היינו בלתי הפיך, האם אתה בטוח שאתה רוצה למחוק את?:\n"
" - {0} שמירות אוטומטיות\n"
" - {1} שמירות מהירות\n"
" -{2} שמירות מגובות"

#, fuzzy
msgid "DELETE_FOSSIL_CONFIRMATION"
msgstr "מחיקת שמירה זו היינו פעולה בלתי הפיכה, האם אתה בטוח שאתה רוצה למחוק אתה לצמיתות?"

msgid "DELETE_OLD_SAVES_PROMPT"
msgstr "למחוק שמירות ישנות?"

msgid "DELETE_ORGANELLE"
msgstr "הסר אברון"

msgid "DELETE_SAVE_CONFIRMATION"
msgstr "מחיקת שמירה זו היינו פעולה בלתי הפיכה, האם אתה בטוח שאתה רוצה למחוק אתה לצמיתות?"

msgid "DELETE_SELECTED"
msgstr "מחק נבחרים"

msgid "DELETE_SELECTED_SAVES_PROMPT"
msgstr "למחוק שמירות שנבחרו?"

msgid "DELETE_SELECTED_SAVE_WARNING"
msgstr "מחיקת שמירות שנבחרו היינו פעולה בלתי הפיכה, האם אתה בטוח שאתה רוצה למחוק את {0} לצמיתות ?"

msgid "DELETE_THIS_SAVE_PROMPT"
msgstr "למחוק שמירה זו?"

#, fuzzy
msgid "DESCEND_BUTTON"
msgstr "מחיקת שמירה זו היינו פעולה בלתי הפיכה, האם אתה בטוח שאתה רוצה למחוק אתה לצמיתות?"

#, fuzzy
msgid "DESCEND_CONFIRMATION"
msgstr "מחיקת שמירה זו היינו פעולה בלתי הפיכה, האם אתה בטוח שאתה רוצה למחוק אתה לצמיתות?"

#, fuzzy
msgid "DESCEND_CONFIRMATION_EXPLANATION"
msgstr ""
"מיקרובים אגרסיבים ירדפו אחרי הטרפם למרחקים\n"
"והם לרוב נוטים להילחם בטורפים כשהם מותקפים.\n"
"מיקרובים שלווים לא יתקפו אחרים למרחקים\n"
"ופחות נוטים להשתמש ברעלנים כנגד טורפים."

msgid "DESCRIPTION"
msgstr "תיאור:"

msgid "DESCRIPTION_COLON"
msgstr "תיאור:"

msgid "DESCRIPTION_TOO_LONG"
msgstr "התיאור ארוך מידי"

msgid "DESPAWN_ENTITIES"
msgstr "הסר כל הישויות"

msgid "DETECTED_CPU_COUNT"
msgstr "זוהה ספירת מעבד:"

msgid "DEVBUILD_VERSION_INFO"
msgstr ""
"בניית תוכנה: {0}\n"
"בסניף {1} ב{2}\n"
"{3}"

msgid "DEVELOPERS"
msgstr "מפתחים"

msgid "DEVELOPMENT_FORUM"
msgstr "פורום מפתחים"

msgid "DEVELOPMENT_FORUM_BUTTON_TOOLTIP"
msgstr "ראו עדכוני פיתוח בפורום המפתחים שלנו"

msgid "DEVELOPMENT_SUPPORTED_BY"
msgstr "פיתוח נתמך על ידי Revolutionary Games Studio"

msgid "DEVELOPMENT_WIKI"
msgstr "ויקי מפתחים"

msgid "DEVELOPMENT_WIKI_BUTTON_TOOLTIP"
msgstr "בקרו בויקי מפתחים שלנו"

msgid "DEVOURED"
msgstr "טרף"

msgid "DEV_BUILD_PATRONS"
msgstr "תומכי בניית תוכנה"

msgid "DIFFICULTY"
msgstr "קושי"

#, fuzzy
msgid "DIFFICULTY_DETAILS_STRING"
msgstr "קושי מוגדר מראש"

msgid "DIFFICULTY_PRESET"
msgstr "קושי מוגדר מראש"

msgid "DIFFICULTY_PRESET_CUSTOM"
msgstr "מותאם אישית"

msgid "DIFFICULTY_PRESET_EASY"
msgstr "קל"

msgid "DIFFICULTY_PRESET_HARD"
msgstr "קשה"

msgid "DIFFICULTY_PRESET_NORMAL"
msgstr "רגיל"

msgid "DIGESTION_EFFICIENCY"
msgstr "יעילות עיכול"

msgid "DIGESTION_EFFICIENCY_COLON"
msgstr "יעילות עיכול:"

msgid "DIGESTION_SPEED"
msgstr "מהירות עיכול"

msgid "DIGESTION_SPEED_COLON"
msgstr "מהירות עיכול:"

msgid "DIGESTION_SPEED_VALUE"
msgstr "{0} לשנייה"

msgid "DISABLED"
msgstr "כבוי"

msgid "DISABLE_ALL"
msgstr "השבת הכל"

msgid "DISCARD_AND_CONTINUE"
msgstr "מחק והמשך"

msgid "DISCARD_CHANGES"
msgstr "בטל שינויים"

#, fuzzy
msgid "DISCARD_MIGRATION"
msgstr "מחק והמשך"

msgid "DISCONNECTED_CELLS"
msgstr "תאים מנותקים"

msgid "DISCONNECTED_CELLS_TEXT"
msgstr ""
"ישנם תאים שאינם מחוברים לשאר.\n"
"בבקשה חבר את כל התאים אחד עם השני או בטל את הפעולה."

msgid "DISCONNECTED_METABALLS"
msgstr "כדורי-בשר מנותקים"

msgid "DISCONNECTED_METABALLS_TEXT"
msgstr ""
"ישנם כדורי-בשר מונחים, שאינם מחוברים לשאר.\n"
"בבקשה חבר את כל כדורי-בשר אחד עם השני על מנת להמשיך."

msgid "DISCONNECTED_ORGANELLES"
msgstr "אברונים מנותקים"

msgid "DISCONNECTED_ORGANELLES_TEXT"
msgstr ""
"ישנם אברונים שאינם מחוברים לשאר.\n"
"בבקשה חבר את כל האברונים אחד עם השני או בטל את הפעולה."

msgid "DISCORD_TOOLTIP"
msgstr "היצטרפו לשרת הדיסטורט הקהילתי שלנו"

#, fuzzy
msgid "DISK_CACHE_TOOLTIP"
msgstr "ראו את דף Itch.io שלנו"

#, fuzzy
msgid "DISMISSED_POPUPS_COLON"
msgstr "מהירות עיכול:"

#, fuzzy
msgid "DISMISSED_POPUPS_EXPLANATION"
msgstr ""
"מיקרובים ממוקדים יחפשו אחר גושים או טרף למרחקים\n"
"ולרוב הוא ישאף לגושים.\n"
"מיקורבים מגיבים ישנו למטרה חדשה באופן כפוף יותר."

msgid "DISMISS_INFORMATION_PERMANENTLY"
msgstr ""

msgid "DISMISS_WARNING_PERMANENTLY"
msgstr ""

#, fuzzy
msgid "DISPLAY_3D_MENU_BACKGROUNDS"
msgstr "הצג חלקיקי רקע"

msgid "DISPLAY_ABILITIES_BAR"
msgstr "תצוגת רשימת יכולות"

#, fuzzy
msgid "DISPLAY_BACKGROUND_DISTORTION_EFFECT"
msgstr "הצג חלקיקי רקע"

msgid "DISPLAY_BACKGROUND_PARTICLES"
msgstr "הצג חלקיקי רקע"

#, fuzzy
msgid "DISPLAY_DRIVER_OPENGL"
msgstr "הצג שמות כפתורי בחירת חלקים"

#, fuzzy
msgid "DISPLAY_DRIVER_VULKAN"
msgstr "הצג שמות כפתורי בחירת חלקים"

#, fuzzy
msgid "DISPLAY_MODE"
msgstr "הצג שמות כפתורי בחירת חלקים"

msgid "DISPLAY_PART_NAMES"
msgstr "הצג שמות כפתורי בחירת חלקים"

msgid "DISSOLVED_COMPOUND_FOOD_SOURCE"
msgstr "פיזור אחיד של מקור מזון סביבתי של {0}"

msgid "DOES_NOT_USE_FEATURE"
msgstr "לא"

msgid "DONATIONS"
msgstr "תרומות"

msgid "DOT_DOT_DOT"
msgstr "..."

msgid "DOUBLE"
msgstr "כפול"

msgid "DOUBLE_CLICK_TO_VIEW_IN_FULLSCREEN"
msgstr "לחץ פעמיים בשביל להציג במסך מלא"

msgid "DOUBLE_MEMBRANE_DESCRIPTION"
msgstr "קרום עם שתי שכבות, יש לו הגנה טובה יותר מפני נזק ולוקח פחות אנרגיה על מנת שלא להתעוות. יחד עם זאת, זה מאט את התא במעט ומוריד את הקצב שבו הוא ספוג משאבים מהסביבה."

#, fuzzy
msgid "DOUBLE_SPEED_TOGGLE_TOOLTIP"
msgstr "הערך משומש ביצור העולם, ועל כך, שחייב להיות מספר שלם חיובי"

msgid "DRAG_TO_REORDER_ITEMS_WITH_MOUSE"
msgstr ""

msgid "DUMP_SCENE_TREE"
msgstr "נטוש SceneTree"

msgid "DUPLICATE_TYPE"
msgstr "שכפל סוג"

msgid "EASTEREGG_MESSAGE_1"
msgstr "עובדה משעשעת: הדידיניום והסנדלית הם דוגמה קלאסית של יחסי טורף - נטרף שנחקר במשך עשורים. אז האם אתה דידיניום או סנדלית? הטורף או הנטרף?"

msgid "EASTEREGG_MESSAGE_10"
msgstr "פיתולים!!"

msgid "EASTEREGG_MESSAGE_11"
msgstr "התכה את המתכה."

msgid "EASTEREGG_MESSAGE_12"
msgstr "אבל התאים הכחולים האלה."

msgid "EASTEREGG_MESSAGE_13"
msgstr "הנה טיפ: ביומות הן לא רק רקעים שונים, התרכובות בביומות שונות לעיתים נוצרים בקצב שונה."

msgid "EASTEREGG_MESSAGE_14"
msgstr "הנה טיפ: ככל שיש לך יותר שוטונים, כך אתה זז מהר יותר, ורוום ורוום!!, אבל זה גם עולה יותר ATP"

msgid "EASTEREGG_MESSAGE_15"
msgstr "הנה טיפ: אתה יכול \"לבלוע\" גושי ברזל או כל דבר אחר."

msgid "EASTEREGG_MESSAGE_16"
msgstr "הנה טיפ: תתכונן לפני שאתה מוסיף את הגרעין. הם יקרים! הן בעלות והן בתחזוקה."

msgid "EASTEREGG_MESSAGE_17"
msgstr "עובדה משעשעת: הידעת שיש יותר מ8000 מינים של ריסניות על כדור הארץ?"

msgid "EASTEREGG_MESSAGE_18"
msgstr "עובדה משעשעת: הסטנטור (Stentor) היא ריסנית היכולה למתוח את עצמה ולתפוס טרף במעין פה בצורת חצוצרה אשר שואב את הטרף פנימה על ידי יצירת זרמי מים עם הריסים."

msgid "EASTEREGG_MESSAGE_2"
msgstr "הנה טיפ: ניתן להשתמש ברעלנים בשביל להדוף רעלנים אחרים אם אתה מהיר מספיק."

msgid "EASTEREGG_MESSAGE_3"
msgstr "הנה טיפ: אוסמורגולציה עולה ATP 1 לשנייה על כל משושה שהתא שלך מכיל, ועל כל משושה ריק של ציטופלזמה מייצר ATP 5 לשנייה גם כן, כלומר שאם אתה מאבד ATP בגלל אוסמורגולציה, רק הוסף עוד משושי ציטופלזמה או הסר אברון כלשהו."

msgid "EASTEREGG_MESSAGE_4"
msgstr "עובדה משעשעת: במציאות, לפרוקריוטים יש משהו שנקרא ביוכומפרטמנט שמתנהג כמו אברון, שלמעשה הם נקראים אברונים פאותפולידריאליים."

msgid "EASTEREGG_MESSAGE_5"
msgstr "עובדה משעשעת: מטבולוזום הוא מה שנקרא אברון פאותפולידריאליים."

msgid "EASTEREGG_MESSAGE_6"
msgstr "הנה טיפ: לפעמים עדיף פשוט לברוח מתאים אחרים."

msgid "EASTEREGG_MESSAGE_7"
msgstr "הנה טיפ: אם תא בערך חצי מגודל שלך, זה מתי שאתה יכול לבלוע אתם."

msgid "EASTEREGG_MESSAGE_8"
msgstr "הנה טיפ: חיידקים יכולים להיות חזקים יותר ממה שהם נראים. הם אומנם נראים קטנים, אך חלקם יכולים להתחפר תוכך ולהורגך!"

msgid "EASTEREGG_MESSAGE_9"
msgstr "הנה טיפ: אתה יכול לצוד מינים אחרים עד כי הכחדה אם אתה לא זהיר מספיק. מינים אחרים מסוגלים לעשות זו גם."

msgid "EASTER_EGGS"
msgstr "לכלול ביצי פסחא"

msgid "EASTER_EGGS_EXPLANATION"
msgstr "(באקראי מייצר סודות במשחק)"

#, fuzzy
msgid "EASTER_EGG_BANANA_BIOME"
msgstr "(באקראי מייצר סודות במשחק)"

#, fuzzy
msgid "EDGE_PAN_SPEED"
msgstr "מהירות עיכול"

#, fuzzy
msgid "EDITING_TITLE"
msgstr "חסרה כותרת"

msgid "EDITOR"
msgstr "עורך"

#, fuzzy
msgid "EDITORS_AND_MUTATIONS_BUTTON"
msgstr "עבר מוטציה"

msgid "EDITOR_BUTTON_TOOLTIP"
msgstr "כנס לעורך ושנה את המין שלך"

#, fuzzy
msgid "EDITOR_TUTORIAL_EARLY_GOAL"
msgstr ""
"זה עורך המיקרובי או התא, איפה שאתה יכול להוסיף או להסיר אברונים מהמין שלך על ידי תשלום בנקודות מוטציה (נקמ\"ו).\n"
"\n"
"אתה גם יכול לשנות מאפיינים אחרים של המין שלך בלשוניות האחרות של הערוך.\n"
"\n"
"בשביל להמשיך, בחר אברון מהחלונית שמשמאל (ציטופלזמה היינו התחלה טובה). ואז לחץ לחיצה שמאלית ליד המשושה שמוצג במרכז במסך בשביל להוסיף את האברון למין שלך."

#, fuzzy
msgid "EDITOR_TUTORIAL_EDITOR_TEXT"
msgstr ""
"ברוך הבא לעורך המיקרובי.\n"
"\n"
"כאן אתה יכול לסקור את כל מה שקרה מתחילת המשחק או ממתי שפעם אחרונה בקרת בעורך, ולערוך שינויים למין שלך.\n"
"\n"
"בלשונית זו תוכל לראות בדוח איזה מינים קיימים, איפה וכמה יש. אתה גם יכול לראות איזה גורמים סביבתיים השתנו בחלק העליון של הדוח.\n"
"\n"
"בשביל לעבור ללשונית הבאה, לחץ על הבא שבפינה הימנית התחתונה."

#, fuzzy
msgid "EDITOR_TUTORIAL_MICROBE_EDITOR_BINDING_AGENTS"
msgstr ""
"זהו עורך התא שבו אתה יכול לפתח את המין שלך על ידי תשלום בנקודות מוטציה (נקמ\"ו). על כל דור תמיד היה לך 100 נקמ\"ו לבזבז, כך שאין סיבה לשמור!.\n"
"\n"
"המשושה במרכז של המסך הוא התא שלך, שהוא מכיל יחידה של ציטופלזמה אחת.\n"
"\n"
"בשביל להמשיך, בחר חלק מהכרטיסייה השמאלית. לאחר מיכן לחץ על הלחצן השמאלי בתוך המשושה הרצוי בשביל להניח אותו. אתה יכול לסובב חלקים על ידי [thrive:input]e_rotate_left[/thrive:input] ו[thrive:input]e_rotate_right[/thrive:input]."

#, fuzzy
msgid "EDITOR_TUTORIAL_MICROBE_EDITOR_NUCLEUS"
msgstr ""
"זהו עורך התא שבו אתה יכול לפתח את המין שלך על ידי תשלום בנקודות מוטציה (נקמ\"ו). על כל דור תמיד היה לך 100 נקמ\"ו לבזבז, כך שאין סיבה לשמור!.\n"
"\n"
"המשושה במרכז של המסך הוא התא שלך, שהוא מכיל יחידה של ציטופלזמה אחת.\n"
"\n"
"בשביל להמשיך, בחר חלק מהכרטיסייה השמאלית. לאחר מיכן לחץ על הלחצן השמאלי בתוך המשושה הרצוי בשביל להניח אותו. אתה יכול לסובב חלקים על ידי [thrive:input]e_rotate_left[/thrive:input] ו[thrive:input]e_rotate_right[/thrive:input]."

#, fuzzy
msgid "EDIT_MICROBE_FIRST_TIME"
msgstr "שלב המיקרובי"

#, fuzzy
msgid "EFFECTIVE_VALUE"
msgstr "{0}%"

msgid "EIGHT_TIMES"
msgstr "8x"

#, fuzzy
msgid "EJECT_ENGULFED"
msgstr "לא יכול לבלוע"

#, fuzzy
msgid "EJECT_ENGULFED_TOOLTIP"
msgstr "לא יכול לבלוע"

#, fuzzy
msgid "EMITTERS_COUNT"
msgstr "שלב המיקרובי"

msgid "ENABLED_MODS"
msgstr "מודים מופעלים"

msgid "ENABLE_ALL_COMPATIBLE"
msgstr "הפעל את כל המודים התואמים"

msgid "ENABLE_EDITOR"
msgstr "הפעל את העורך"

msgid "ENABLE_GUI_LIGHT_EFFECTS"
msgstr "אפשר תצוגת אור בממשק משתמש"

msgid "ENDOSYMBIONT_ENGULFED_ALREADY_DONE"
msgstr ""

msgid "ENDOSYMBIONT_ENGULFED_PROGRESS"
msgstr ""

msgid "ENDOSYMBIONT_TYPE_ALREADY_PRESENT"
msgstr ""

#, fuzzy
msgid "ENDOSYMBIOSIS_AVAILABLE_ORGANELLES"
msgstr "שכפל אברונים"

msgid "ENDOSYMBIOSIS_BUTTON"
msgstr ""

#, fuzzy
msgid "ENDOSYMBIOSIS_CANCEL_TOOLTIP"
msgstr "שחרר הכל"

#, fuzzy
msgid "ENDOSYMBIOSIS_COMPLETE_TOOLTIP"
msgstr "הערך משומש ביצור העולם, ועל כך, שחייב להיות מספר שלם חיובי"

#, fuzzy
msgid "ENDOSYMBIOSIS_EXPLANATION"
msgstr ""
"מיקרובים אגרסיבים ירדפו אחרי הטרפם למרחקים\n"
"והם לרוב נוטים להילחם בטורפים כשהם מותקפים.\n"
"מיקרובים שלווים לא יתקפו אחרים למרחקים\n"
"ופחות נוטים להשתמש ברעלנים כנגד טורפים."

msgid "ENDOSYMBIOSIS_NOTHING_ENGULFED"
msgstr ""

#, fuzzy
msgid "ENDOSYMBIOSIS_NO_CANDIDATE_ORGANELLES"
msgstr "אברונים מנותקים"

#, fuzzy
msgid "ENDOSYMBIOSIS_PROGRESSING_EXPLANATION"
msgstr ""
"מיקרובים ממוקדים יחפשו אחר גושים או טרף למרחקים\n"
"ולרוב הוא ישאף לגושים.\n"
"מיקורבים מגיבים ישנו למטרה חדשה באופן כפוף יותר."

msgid "ENDOSYMBIOSIS_PROKARYOTIC_LIMIT_EXPLANATION"
msgstr ""

#, fuzzy
msgid "ENDOSYMBIOSIS_SINGLE_SPECIES_PROGRESS_DESCRIPTION"
msgstr "הופך [thrive:compound type=\"hydrogensulfide\"][/thrive:compound] ל[thrive:compound type=\"glucose\"][/thrive:compound]. בהתאם לריכוז של [thrive:compound type=\"carbondioxide\"][/thrive:compound]. בנוסף הופך [thrive:compound type=\"glucose\"][/thrive:compound] ל[thrive:compound type=\"atp\"][/thrive:compound]."

#, fuzzy
msgid "ENDOSYMBIOSIS_START_TOOLTIP"
msgstr "כנס לעורך ושנה את המין שלך"

#, fuzzy
msgid "ENDOSYMBIOSIS_TITLE"
msgstr "חסרה כותרת"

#, fuzzy
msgid "ENERGY_BALANCE_REQUIRED_COMPOUND_LINE"
msgstr "{0}: {1}- ATP"

msgid "ENERGY_BALANCE_TOOLTIP_CONSUMPTION"
msgstr "{0}: {1}- ATP"

msgid "ENERGY_BALANCE_TOOLTIP_PRODUCTION"
msgstr "{0}: {1}+ ATP"

#, fuzzy
msgid "ENERGY_BALANCE_TOOLTIP_PRODUCTION_WITH_REQUIREMENT"
msgstr "{0}: {1}+ ATP"

msgid "ENERGY_IN_PATCH_FOR"
msgstr "אנרגיה מ{0} ל{1}"

#, fuzzy
msgid "ENERGY_IN_PATCH_SHORT"
msgstr "אנרגיה מ{0} ל{1}"

msgid "ENERGY_SOURCES"
msgstr "מקורות אנרגיה:"

msgid "ENERGY_SUMMARY_LINE"
msgstr "סך האנרגיה שנאספה הוא {0} עם עלות בודדת של {1} וכתוצאה מכך אוכלוסייה בלתי מותאמת של {2}"

msgid "ENGULF_CELL_OR_CHUNK"
msgstr ""

msgid "ENGULF_NO_ATP_DAMAGE_MESSAGE"
msgstr ""

msgid "ENTER_EXISTING_ID"
msgstr "הכנס ID קיים"

msgid "ENTER_EXISTING_WORKSHOP_ID"
msgstr "הכנס Workshop ID קיים"

msgid "ENTITY_LABEL"
msgstr "תווית ישות"

msgid "ENVIRONMENT"
msgstr "סביבה"

#, fuzzy
msgid "ENVIRONMENTAL_CONDITIONS_BUTTON"
msgstr "שימור גלוקוז סביבתי"

msgid "ENVIRONMENTAL_GLUCOSE_RETENTION"
msgstr "שימור גלוקוז סביבתי"

msgid "ENVIRONMENTAL_GLUCOSE_RETENTION_EXPLANATION"
msgstr "(כמות הגלוקוז שנשמר בסביבה בכל דור)"

msgid "ENVIRONMENT_BUTTON_MICROBE_TOOLTIP"
msgstr "הראה/החבא סביבה"

#, fuzzy
msgid "ENVIRONMENT_TOLERANCE"
msgstr "סביבה"

msgid "EPIPELAGIC"
msgstr "אפיפלגית"

msgid "EQUIPMENT_TYPE_AXE"
msgstr ""

msgid "ERROR"
msgstr "שגיאה"

msgid "ERROR_CREATING_FOLDER"
msgstr "תקלה ביצירת תיקייה בשביל המוד"

msgid "ERROR_CREATING_INFO_FILE"
msgstr "תקלה ביצירת מידע על המוד"

msgid "ERROR_FAILED_TO_SAVE_NEW_SETTINGS"
msgstr "שגיאה: נכשל הניסיון לשמור ההגדרות החדשות לקובץ התצורה."

#, fuzzy
msgid "ERROR_FETCHING_EXPLANATION"
msgstr "(באקראי מייצר סודות במשחק)"

#, fuzzy
msgid "ERROR_FETCHING_NEWS"
msgstr "תקלה ביצירת מידע על המוד"

msgid "ERROR_LOADING"
msgstr "טוען שגיאה"

msgid "ERROR_SAVING"
msgstr "שומר שגיאה"

#, fuzzy
msgid "ERROR_UPLOADING_EXCEPTION"
msgstr "טוען שגיאה"

msgid "ESCAPE"
msgstr "Esc"

msgid "ESCAPE_ENGULFING"
msgstr "בריחה מבליעה"

msgid "ESTUARY"
msgstr "שפך נהר"

#, fuzzy
msgid "EVENT_ERUPTION_TOOLTIP"
msgstr "זוהי מחויבת הקוד המדויקת שממנה הורכבה הגרסה הזו של Thrive"

msgid "EVENT_METEOR_GLUCOSE"
msgstr ""

#, fuzzy
msgid "EVENT_METEOR_IRON"
msgstr "{0}: {1}+ ATP"

#, fuzzy
msgid "EVENT_METEOR_PHOSPHATES"
msgstr "זמן פוספט"

#, fuzzy
msgid "EVENT_METEOR_PLAIN"
msgstr "זוהי מחויבת הקוד המדויקת שממנה הורכבה הגרסה הזו של Thrive"

msgid "EVENT_METEOR_RADIOACTIVE"
msgstr ""

msgid "EVENT_METEOR_SULFUR"
msgstr ""

msgid "EVOLUTIONARY_TREE"
msgstr "עץ אבולוציוני"

#, fuzzy
msgid "EVOLUTIONARY_TREE_BUILD_FAILED"
msgstr "עץ אבולוציוני"

msgid "EXACT_VERSION_COLON"
msgstr "גרסת Thrive מדויקת:"

msgid "EXACT_VERSION_TOOLTIP"
msgstr "זוהי מחויבת הקוד המדויקת שממנה הורכבה הגרסה הזו של Thrive"

msgid "EXCEPTION_HAPPENED_PROCESSING_SAVE"
msgstr "משהו חריג אירע במהלך עיבוד טעינת אובייקטים"

msgid "EXCEPTION_HAPPENED_WHILE_LOADING"
msgstr "חריג אירע בעת טעינת נתוני שמירה"

#, fuzzy
msgid "EXCLUSIVE_FULLSCREEN"
msgstr "מסך מלא"

#, fuzzy
msgid "EXISTING_BUILDINGS"
msgstr "הכנס ID קיים"

msgid "EXIT"
msgstr "יציאה"

#, fuzzy
msgid "EXIT_EDITOR"
msgstr "לך לכרטיסיית העורך הבאה"

#, fuzzy
msgid "EXIT_TO_LAUNCHER"
msgstr "מקש E"

msgid "EXPERIMENTAL_FEATURES"
msgstr ""

#, fuzzy
msgid "EXPERIMENTAL_FEATURES_EXPLANATION"
msgstr "(המהירות המוטציות שנוצרים במיני AI )"

#, fuzzy
msgid "EXPERIMENTAL_FEATURES_WARNING"
msgstr "(המהירות המוטציות שנוצרים במיני AI )"

msgid "EXPORT_ALL_WORLDS"
msgstr ""

#, fuzzy
msgid "EXPORT_ALL_WORLDS_TOOLTIP"
msgstr "היצטרפו לשרת הדיסטורט הקהילתי שלנו"

#, fuzzy
msgid "EXPORT_SUCCESS"
msgstr "טריפה של {0}"

msgid "EXTERNAL"
msgstr "חיצוניים"

msgid "EXTERNAL_EFFECTS"
msgstr "השפעות חיצוניות:"

msgid "EXTINCTION_BOX_TEXT"
msgstr "כמו 99% מכל המינים שחיו אי פעם, אתה נכחדת. אחרים יחליפו וישגשגו במקומך. אבל אתה תישכח, ניסוי כושל של האבולוציה."

msgid "EXTINCTION_CAPITAL"
msgstr "נכחד"

msgid "EXTINCT_FROM_PATCH"
msgstr "נכחד מהאזור"

msgid "EXTINCT_FROM_THE_PLANET"
msgstr "נכחד מהכוכב לכת"

msgid "EXTINCT_IN_PATCH"
msgstr "נכחד מהאזור"

msgid "EXTINCT_SPECIES"
msgstr "מינים נכחדים"

msgid "EXTRAS"
msgstr "תוספות"

msgid "EXTRA_OPTIONS"
msgstr "אפשרויות נוספות"

msgid "FACEBOOK_TOOLTIP"
msgstr "בקרו באתר הפייסבוק שלנו"

msgid "FAILED"
msgstr "נכשל"

#, fuzzy
msgid "FAILED_ONE_OR_MORE_SAVE_DELETION_DESCRIPTION"
msgstr "המוד המדהים שלי"

#, fuzzy
msgid "FAILED_SAVE_DELETION"
msgstr "שגיאה: נכשל הניסיון לשמור ההגדרות החדשות לקובץ התצורה."

#, fuzzy
msgid "FAILED_SAVE_DELETION_DESCRIPTION"
msgstr "שדרוג שמירה שצוינה נכשלה בעקבות השגיאה הבאה:"

msgid "FEARFUL"
msgstr "פחדן"

msgid "FEAR_EXPLANATION"
msgstr ""
"מיקרובים פחדנים יברחו למרחקים\n"
"והם נוטים לברוח מטורפים בכללי.\n"
"מיקרובים אמיצים לא יפחדו מטורפים לידם\n"
"והם נוטים לתקוף חזרה."

#, fuzzy
msgid "FEATURE_DISABLED"
msgstr "כבוי"

#, fuzzy
msgid "FEATURE_ENABLED"
msgstr "מקשי קודים מופעלים"

msgid "FEBRUARY"
msgstr "פברואר"

#, fuzzy
msgid "FEED_ITEM_CONTENT_PARSING_FAILED"
msgstr "אתחול ספריית Steam נכשל"

#, fuzzy
msgid "FEED_ITEM_MISSING_CONTENT"
msgstr ""
"זמן עיבוד: {0} שניות\n"
"זמן ממשי: {1} שניות\n"
"ישויות: {2} אחר: {3}\n"
"נוצרו: {4} נמחקו: {5}\n"
"צמתים בשימוש: {6}\n"
"זיכרון בשימוש: {7}\n"
"זכרון מעבד גרפי: {8}\n"
"אובייקטים עובדו: {9}\n"
"תאים צוירו: {10} 2D: {11}\n"
"פסגות שעובדו: {12}\n"
"שינויי חומרים: {13}\n"
"שינויי הצללה: {14}\n"
"צמתים מופרדים: {15}\n"
"וידאו שנעצר: {16} ms\n"
"סך הכול: {17}\n"
"זמן מעבד כולל:\n"
"{18}"

msgid "FEED_ITEM_PUBLISHED_AT"
msgstr ""

msgid "FEED_ITEM_TRUNCATED_NOTICE"
msgstr ""

#, fuzzy
msgid "FERROPLAST"
msgstr "תרמופלסט"

#, fuzzy
msgid "FERROPLAST_DESCRIPTION"
msgstr "התרמופלסט הוא אברון בעל קרום כפול המכיל פיגמנטים רגישים לחום הנערמים יחד בתוך שקי קרום האוקריוטי שלו. זהו פרוקריוט שהשתנה לצרכי המארח האיקוריוטי. הפיגמנטים בתרמופלסט מסוגלים להשתמש באנרגיה של בדלי החום בסביבה בכדי ליצור [thrive:compound type=\"atp\"][/thrive:compound] ממים בתהליך שנקרא [b]תרמוסינתזה[/b]. קצב ייצור ה[thrive:compound type=\"atp\"][/thrive:compound] שלו משתנה עם ריכוז ה[thrive:compound type=\"atp\"][/thrive:compound] וה[thrive:compound type=\"temperature\"][/thrive:compound]."

#, fuzzy
msgid "FERROPLAST_PROCESSES_DESCRIPTION"
msgstr "מייצר [thrive:compound type=\"glucose\"][/thrive:compound]. בהתאם לריכוזו של [thrive:compound type=\"carbondioxide\"][/thrive:compound] ושל הטמפרטורה."

msgid "FILTER_ITEMS_BY_CATEGORY_COLON"
msgstr "סננן לפי קטגוריה:"

msgid "FIND_CURRENT_PATCH"
msgstr "מצא את האזור הנוכחי"

msgid "FINISHED_DOT"
msgstr "נגמר."

msgid "FINISH_EDITING_AND_RETURN_TO_ENVIRONMENT"
msgstr "סיים עריכה וחזור לסביבה"

msgid "FINISH_ONE_GENERATION"
msgstr "סיים דור אחד"

msgid "FINISH_X_GENERATIONS"
msgstr "סיים {0} דורות"

msgid "FIRE_TOXIN"
msgstr "שחרר רעלנים"

#, fuzzy
msgid "FIRE_TOXIN_TOOLTIP"
msgstr "חלק מהאפשרויות היו מבוטלים לשינוי אם LAWK מופעל"

msgid "FLAGELLUM"
msgstr "שוטון"

msgid "FLAGELLUM_DESCRIPTION"
msgstr "השוטון (ברבים: שוטונים) הוא צרור סיבי חלבון דמוי שוט המשתרע מקרום התא אשר משתמש ב- ATP כדי לגלול ולהניע את התא לכיוון מסוים. מקומו של השוטון קובע את כיוונו שממנו מספק דחף לתנועת התא. כיוון הדחף מנוגד לכיוון שהשוטון פונה, למשל שוטון שמונח בכיוון השמאל של התא יספק דחף לימין."

#, fuzzy
msgid "FLAGELLUM_LENGTH_DESCRIPTION"
msgstr "השוטון (ברבים: שוטונים) הוא צרור סיבי חלבון דמוי שוט המשתרע מקרום התא אשר משתמש ב- ATP כדי לגלול ולהניע את התא לכיוון מסוים. מקומו של השוטון קובע את כיוונו שממנו מספק דחף לתנועת התא. כיוון הדחף מנוגד לכיוון שהשוטון פונה, למשל שוטון שמונח בכיוון השמאל של התא יספק דחף לימין."

msgid "FLAGELLUM_PROCESSES_DESCRIPTION"
msgstr "משתמש ב[thrive:compound type=\"atp\"][/thrive:compound] על מנת להגביר את מהירותו של התא."

#, fuzzy
msgid "FLEET_NAME_FROM_PLACE"
msgstr "נכחד מהכוכב"

#, fuzzy
msgid "FLEET_UNITS"
msgstr "{0} {1}"

#, fuzzy
msgid "FLOATING_CHUNKS_COLON"
msgstr "רוטציה:"

msgid "FLOATING_HAZARD"
msgstr "מפגע צף"

msgid "FLUID"
msgstr "גמיש"

msgid "FLUIDITY_RIGIDITY"
msgstr "נזילות / קשיחות"

msgid "FOCUSED"
msgstr "ממוקד"

msgid "FOCUS_EXPLANATION"
msgstr ""
"מיקרובים ממוקדים יחפשו אחר גושים או טרף למרחקים\n"
"ולרוב הוא ישאף לגושים.\n"
"מיקורבים מגיבים ישנו למטרה חדשה באופן כפוף יותר."

#, fuzzy
msgid "FOG_OF_WAR_DISABLED"
msgstr "כבוי"

#, fuzzy
msgid "FOG_OF_WAR_DISABLED_DESCRIPTION"
msgstr "שדרוג שמירה שצוינה נכשלה בעקבות השגיאה הבאה:"

msgid "FOG_OF_WAR_INTENSE"
msgstr ""

#, fuzzy
msgid "FOG_OF_WAR_INTENSE_DESCRIPTION"
msgstr "ניטרוגנאז הוא חלבון המסוגל להשתמש ב[thrive:compound type=\"nitrogen\"][/thrive:compound] גזי ובאנרגיה תאית בצורת [thrive:compound type=\"atp\"][/thrive:compound] בכדי לייצר [thrive:compound type=\"ammonia\"][/thrive:compound], מרכיב תזונתי מרכזי לתאים. זהו תהליך המכונה [b]קיבוע חנקן אנאירובי[/b]. מכיוון שהניטרוגנאז צף בציטופלזמה, הנוזל שמסביבו מבצע [b]גליקוליזה[/b] ברמה מסוימת."

msgid "FOG_OF_WAR_MODE"
msgstr ""

msgid "FOG_OF_WAR_REGULAR"
msgstr ""

#, fuzzy
msgid "FOG_OF_WAR_REGULAR_DESCRIPTION"
msgstr "דקור תאים אחרים בעזרתו."

msgid "FOOD_CHAIN"
msgstr "שרשרת המזון"

msgid "FOOD_SOURCE_ENERGY_INFO"
msgstr "{0} אנרגיה: {1} (כשירות: {2}) כמות אנרגיה זמינה: {3} (כשירות כללית: {4})"

msgid "FORGET_MOD_DETAILS"
msgstr "הסר מידע מקומי"

msgid "FORGET_MOD_DETAILS_TOOLTIP"
msgstr "הסר נתונים מקומיים לגבי פריט זה. שימושי אם הזנת ID שגוי או רוצה להעלות גרסה חדשה לפריט אחר."

#, fuzzy
msgid "FORM_CELL_COLONY"
msgstr "אחסון:"

msgid "FORM_ERROR_MESSAGE"
msgstr "שגיאה: {0}"

#, fuzzy
msgid "FOSSILISATION"
msgstr "אוכלוסיה:"

#, fuzzy
msgid "FOSSILISATION_EXPLANATION"
msgstr ""
"מיקרובים אגרסיבים ירדפו אחרי הטרפם למרחקים\n"
"והם לרוב נוטים להילחם בטורפים כשהם מותקפים.\n"
"מיקרובים שלווים לא יתקפו אחרים למרחקים\n"
"ופחות נוטים להשתמש ברעלנים כנגד טורפים."

#, fuzzy
msgid "FOSSILISATION_FAILED"
msgstr "אוכלוסיה:"

#, fuzzy
msgid "FOSSILISATION_FAILED_DESCRIPTION"
msgstr "שדרוג שמירה שצוינה נכשלה בעקבות השגיאה הבאה:"

msgid "FOSSILISATION_HINT"
msgstr ""

msgid "FOSSILISATION_HINT_ALREADY_FOSSILISED"
msgstr ""

#, fuzzy
msgid "FOSSILISE"
msgstr "נייח"

#, fuzzy
msgid "FOSSIL_DELETION_FAILED"
msgstr "יצירת מוד נכשלה"

#, fuzzy
msgid "FOSSIL_DELETION_FAILED_DESCRIPTION"
msgstr "שדרוג שמירה שצוינה נכשלה בעקבות השגיאה הבאה:"

msgid "FOUR_TIMES"
msgstr "4x"

msgid "FPS"
msgstr "פריימים לשנייה: {0}"

msgid "FPS_DISPLAY"
msgstr "תצוגת FPS"

msgid "FRAME_DURATION"
msgstr "דלתא: {0}"

msgid "FREEBUILDING"
msgstr "ארגז חול"

msgid "FREE_GLUCOSE_CLOUD"
msgstr "ענני גלוקוז חופשיים בזמן שיוצאים מהעורך"

msgid "FREE_GLUCOSE_CLOUD_EXPLANATION"
msgstr "(מתחיל עם ענן גלוקוז חופשי קרוב בכל דור)"

msgid "FULLSCREEN"
msgstr "מסך מלא"

msgid "FULL_MOD_INFO"
msgstr "מידע מלא על המוד"

msgid "GALLERY_VIEWER"
msgstr "מציג גלריה"

#, fuzzy
msgid "GAMEPLAY_BASICS_TITLE"
msgstr "צוות מעצבי משחק"

msgid "GAME_DESIGN_TEAM"
msgstr "צוות מעצבי משחק"

#, fuzzy
msgid "GAME_SYSTEMS_TITLE"
msgstr "צוות מעצבי משחק"

#, fuzzy
msgid "GATHERED_ENERGY_TOOLTIP"
msgstr "ראו את דף הפטריון שלנו"

msgid "GENERAL"
msgstr "כללי"

#, fuzzy
msgid "GENERAL_LOADING_TIP_1"
msgstr "לחץ על הכפתור \"בטל\" בעורך בשביל לתקן טעויות"

#, fuzzy
msgid "GENERAL_LOADING_TIP_2"
msgstr "לחץ על הכפתור \"בטל\" בעורך בשביל לתקן טעויות"

#, fuzzy
msgid "GENERAL_LOADING_TIP_3"
msgstr "לחץ על הכפתור \"בטל\" בעורך בשביל לתקן טעויות"

#, fuzzy
msgid "GENERAL_LOADING_TIP_4"
msgstr "לחץ על הכפתור \"בטל\" בעורך בשביל לתקן טעויות"

#, fuzzy
msgid "GENERAL_LOADING_TIP_5"
msgstr "לחץ על הכפתור \"בטל\" בעורך בשביל לתקן טעויות"

#, fuzzy
msgid "GENERAL_LOADING_TIP_6"
msgstr "לחץ על הכפתור \"בטל\" בעורך בשביל לתקן טעויות"

#, fuzzy
msgid "GENERAL_LOADING_TIP_7"
msgstr "לחץ על הכפתור \"בטל\" בעורך בשביל לתקן טעויות"

msgid "GENERATE_POSITIVE_GLUCOSE_PHOTOSYNTHESIS"
msgstr ""

msgid "GENERATIONS"
msgstr "דורות"

msgid "GENERATION_COLON"
msgstr "דור:"

msgid "GEOLOGICAL_ACTIVITY"
msgstr ""

msgid "GEOLOGICAL_ACTIVITY_ACTIVE"
msgstr ""

msgid "GEOLOGICAL_ACTIVITY_AVERAGE"
msgstr ""

msgid "GEOLOGICAL_ACTIVITY_DORMANT"
msgstr ""

#, fuzzy
msgid "GEOLOGICAL_ACTIVITY_EXPLANATION"
msgstr ""
"מיקרבים פעילים יתרוצצו כששום דבר מעניין קורה.\n"
"מיקרובים נייחים יחכו לסביבה להשתנות לפני שהם יפעלו."

msgid "GITHUB_TOOLTIP"
msgstr "צפו בספריית GitHub שלנו"

msgid "GLES3"
msgstr "GLES3"

msgid "GLOBAL_GLACIATION_END_EVENT_LOG"
msgstr ""

#, fuzzy
msgid "GLOBAL_GLACIATION_EVENT"
msgstr "כלל האוכלוסיה:"

#, fuzzy
msgid "GLOBAL_GLACIATION_EVENT_TOOLTIP"
msgstr "עבור לשלב ההתעוררות. זמין כאשר יש לך מספיק יכולת שכלית (רקמה מסוג עם אקסונים)."

msgid "GLOBAL_GLACIATION_EVENT_WARNING_LOG_PLURAL"
msgstr ""

msgid "GLOBAL_GLACIATION_EVENT_WARNING_LOG_SINGULAR"
msgstr ""

msgid "GLOBAL_GLACIATION_START_EVENT_LOG"
msgstr ""

msgid "GLOBAL_INITIAL_LETTER"
msgstr "ג"

#, fuzzy
msgid "GLOBAL_POPULATION_COLON"
msgstr "כלל האוכלוסיה:"

msgid "GLOBAL_TIMELINE_SPECIES_MIGRATED_TO"
msgstr "חלק מאוכלוסיית [b][u]{0}[/u][/b] נדדה מ{1} ל{2}"

msgid "GLUCOSE"
msgstr "גלוקוז"

msgid "GLUCOSE_CONCENTRATIONS_DRASTICALLY_DROPPED"
msgstr "ריכוזי הגלוקוז ירדו בצורה דרסטית!"

#, fuzzy
msgid "GLUCOSE_LEVEL"
msgstr "{0}-{1}מ' מתחת פני הים"

msgid "GLYCOLYSIS"
msgstr "גליקוליזה"

msgid "GODMODE"
msgstr "מצב אלוהים"

#, fuzzy
msgid "GOD_TOOLS_TITLE"
msgstr "היצטרפו לשרת הדיסטורט הקהילתי שלנו"

msgid "GOING_NUCLEAR"
msgstr ""

msgid "GOOGLY_EYE_CELL"
msgstr "עיניי תא מרשרשות"

msgid "GOT_IT"
msgstr "הבנתי"

msgid "GPL_LICENSE_HEADING"
msgstr "להלן טקסט רישיון GPL:"

msgid "GPU_NAME"
msgstr "מעבד גרפי:"

msgid "GRAPHICS"
msgstr "גרפיקה"

msgid "GRAPHICS_TEAM"
msgstr "צוות גרפיקה"

#, fuzzy
msgid "GROWTH_ORDER"
msgstr "הגבל שימוש בתרכובות לצורך גידול"

msgid "GUI"
msgstr "ממשק משתמש"

msgid "GUI_LIGHT_EFFECTS_OPTION_DESCRIPTION"
msgstr ""
"אפשר את אפקט הבהוב אורות על ממשק משתמש (למשל הבהוב כפתור העורך)\n"
"\n"
"אם אתה נתקל בבאג בזמן שחלקים מהכפתור העורך נעלמים,\n"
"נסה להשבות את זה בשביל לראות אם הבעיה נעלמה."

#, fuzzy
msgid "GUI_TAB_NAVIGATION"
msgstr "{0} אלפים"

msgid "GUI_VOLUME"
msgstr "עוצמת ממשק עזרים"

msgid "HEALTH"
msgstr "חיים"

msgid "HEALTH_MODIFIER"
msgstr ""

#, fuzzy
msgid "HEAT_ACCUMULATION_BAR_TOOLTIP"
msgstr "מעלה אוטומטי את Harmony מהמפרק (לא דורש מחלקת מוד מסויימת)"

msgid "HELP"
msgstr "עזרה"

msgid "HELP_BUTTON_TOOLTIP"
msgstr "עזרה"

msgid "HIGHER_VALUES_INCREASE_PERFORMANCE"
msgstr "(ערכים גבוהים יותר מגדילים ביצועים)"

msgid "HIGHER_VALUES_WORSEN_PERFORMANCE"
msgstr "(ערכים גבוהים מדרדר ביצועים)"

msgid "HOLD_FOR_PAN_OR_ROTATE_MODE"
msgstr "החזק בשביל להחליף בין מצב גלילה לסיבוב"

#, fuzzy
msgid "HOLD_FOR_PAN_WITH_MOUSE"
msgstr "החזק בשביל להחליף בין מצב גלילה לסיבוב"

msgid "HOLD_PACK_COMMANDS_MENU"
msgstr "החזק כדי להציג את תפריט פקודות"

msgid "HOLD_TO_SHOW_CURSOR"
msgstr "החזק בשביל להראות את סמן העכבר"

msgid "HOLD_TO_SHOW_CURSOR_ADVICE_TEXT"
msgstr "החזק [thrive:input]g_free_cursor[/thrive:input] עבור סמן העכבר"

#, fuzzy
msgid "HOLD_TO_SKIP_CREDITS"
msgstr "החזק בשביל להראות את סמן העכבר"

#, fuzzy
msgid "HOME"
msgstr "מקש Home"

msgid "HORIZONTAL_COLON"
msgstr "אופקי:"

msgid "HORIZONTAL_WITH_AXIS_NAME_COLON"
msgstr "אופקי (ציר: {0})"

msgid "HP_COLON"
msgstr "חיים:"

msgid "HSV"
msgstr "HSV"

msgid "HUD_MESSAGE_MULTIPLE"
msgstr ""

#, fuzzy
msgid "HYDROGENASE"
msgstr "מימן גופרתי"

#, fuzzy
msgid "HYDROGENASE_DESCRIPTION"
msgstr "ניטרוגנאז הוא חלבון המסוגל להשתמש ב[thrive:compound type=\"nitrogen\"][/thrive:compound] גזי ובאנרגיה תאית בצורת [thrive:compound type=\"atp\"][/thrive:compound] בכדי לייצר [thrive:compound type=\"ammonia\"][/thrive:compound], מרכיב תזונתי מרכזי לתאים. זהו תהליך המכונה [b]קיבוע חנקן אנאירובי[/b]. מכיוון שהניטרוגנאז צף בציטופלזמה, הנוזל שמסביבו מבצע [b]גליקוליזה[/b] ברמה מסוימת."

#, fuzzy
msgid "HYDROGENASE_PROCESSES_DESCRIPTION"
msgstr "הופך [thrive:compound type=\"atp\"][/thrive:compound] ל[thrive:compound type=\"ammonia\"][/thrive:compound]. בהתאם לריכוזו של ה[thrive:compound type=\"nitrogen\"][/thrive:compound]."

#, fuzzy
msgid "HYDROGENOSOME"
msgstr "מימן גופרתי"

#, fuzzy
msgid "HYDROGENOSOME_DESCRIPTION"
msgstr "ניטרוגנאז הוא חלבון המסוגל להשתמש ב[thrive:compound type=\"nitrogen\"][/thrive:compound] גזי ובאנרגיה תאית בצורת [thrive:compound type=\"atp\"][/thrive:compound] בכדי לייצר [thrive:compound type=\"ammonia\"][/thrive:compound], מרכיב תזונתי מרכזי לתאים. זהו תהליך המכונה [b]קיבוע חנקן אנאירובי[/b]. מכיוון שהניטרוגנאז צף בציטופלזמה, הנוזל שמסביבו מבצע [b]גליקוליזה[/b] ברמה מסוימת."

#, fuzzy
msgid "HYDROGENOSOME_PROCESSES_DESCRIPTION"
msgstr "הופך [thrive:compound type=\"atp\"][/thrive:compound] ל[thrive:compound type=\"ammonia\"][/thrive:compound]. בהתאם לריכוזו של ה[thrive:compound type=\"nitrogen\"][/thrive:compound]."

msgid "HYDROGEN_SULFIDE"
msgstr "מימן גופרתי"

#, fuzzy
msgid "HYDROGEN_SULFIDE_LEVELS"
msgstr "מימן גופרתי"

#, fuzzy
msgid "ICESHARD"
msgstr "רסיסי קרח"

msgid "ICESHELF"
msgstr "מדף קרח"

msgid "ICE_CHUNK_BIG"
msgstr ""

msgid "ICE_CHUNK_SMALL"
msgstr ""

msgid "ID_IS_NOT_A_NUMBER"
msgstr "מספר ID אינו חוקי"

msgid "ID_NUMBER"
msgstr "מספר ID"

msgid "IF_FALLBACK_RENDERER_USED_ALL_NOT_AVAILABLE"
msgstr ""

#, fuzzy
msgid "IMAGE_FILE_TYPES"
msgstr "סוגי קרום"

msgid "INCLUDE_MULTICELLULAR_PROTOTYPE"
msgstr "לכלול את אבטיפוס של השלבים המתקדמים יותר"

msgid "INCLUDE_MULTICELLULAR_PROTOTYPE_EXPLANATION"
msgstr "(חלק מהאפשריות יכולים להיות לא זמינים כשאתה מגיע לשלבים הבאים)"

#, fuzzy
msgid "INCREASE_ITEM_SIZE"
msgstr "יוצר חדש"

#, fuzzy
msgid "INDICATOR_SPECIES_IS_NEW"
msgstr "מינים נכחדים"

#, fuzzy
msgid "INDICATOR_SPECIES_MUTATED"
msgstr "מאפשר למינים לא לפתח מוטציות (אם לא ניתן למצוא מוטציות טובות)"

msgid "INDUSTRIAL_STAGE"
msgstr ""

msgid "INFINITE_COMPOUNDS"
msgstr "תרכובות אינסופיות"

msgid "INFINITE_MP"
msgstr "אינסוף נקמ\"ו"

#, fuzzy
msgid "INFO_BOX_COST"
msgstr "אתה שגשגת!"

#, fuzzy
msgid "INFO_BOX_EDITORS"
msgstr "אתה שגשגת!"

msgid "INFO_BOX_ENZYMES"
msgstr ""

#, fuzzy
msgid "INFO_BOX_GAMEPLAY_TYPE"
msgstr "עלות אוסמורגולציה"

#, fuzzy
msgid "INFO_BOX_INTERNAL_NAME"
msgstr "שם (תיקייה) פנימי:"

msgid "INFO_BOX_MASS"
msgstr ""

#, fuzzy
msgid "INFO_BOX_NEXT_STAGE"
msgstr "אתה שגשגת!"

#, fuzzy
msgid "INFO_BOX_OSMOREGULATION_COST"
msgstr "עלות אוסמורגולציה"

#, fuzzy
msgid "INFO_BOX_PREVIOUS_STAGE"
msgstr "אין תהליכים"

#, fuzzy
msgid "INFO_BOX_PROCESSES"
msgstr "אין תהליכים"

#, fuzzy
msgid "INFO_BOX_REQUIRES_NUCLEUS"
msgstr "נדרש גרעין התא"

#, fuzzy
msgid "INFO_BOX_SIZE"
msgstr "אתה שגשגת!"

#, fuzzy
msgid "INFO_BOX_STORAGE"
msgstr "אתה שגשגת!"

#, fuzzy
msgid "INFO_BOX_UNIQUE"
msgstr "אתה שגשגת!"

msgid "INFO_BOX_UPGRADES"
msgstr ""

msgid "INGESTED_MATTER"
msgstr "חומר שנבלע"

#, fuzzy
msgid "INIT_NEW_WORLD_TOOLTIP"
msgstr "היצטרפו לשרת הדיסטורט הקהילתי שלנו"

msgid "INPUTS"
msgstr "קלטים"

#, fuzzy
msgid "INPUT_NAME_BUILD_STRUCTURE"
msgstr "סיים דור אחד"

#, fuzzy
msgid "INPUT_NAME_INTERACTION"
msgstr "סיים דור אחד"

#, fuzzy
msgid "INPUT_NAME_OPEN_INVENTORY"
msgstr "סיים דור אחד"

msgid "INSPECT"
msgstr "לבדוק"

#, fuzzy
msgid "INSPECTOR"
msgstr "לבדוק"

#, fuzzy
msgid "INSTAGRAM_TOOLTIP"
msgstr "ראו את הדף הSteam שלנו"

#, fuzzy
msgid "INTERACTION_ACTIVATE_ASCENSION"
msgstr "קצב מוטציות של AI"

#, fuzzy
msgid "INTERACTION_ACTIVATE_ASCENSION_MISSING_ENERGY"
msgstr "קצב מוטציות של AI"

#, fuzzy
msgid "INTERACTION_CONSTRUCT"
msgstr "קצב מוטציות של AI"

msgid "INTERACTION_CONSTRUCT_MISSING_DEPOSITED_MATERIALS"
msgstr ""

#, fuzzy
msgid "INTERACTION_CRAFT"
msgstr "קצב מוטציות של AI"

#, fuzzy
msgid "INTERACTION_DEPOSIT_RESOURCES"
msgstr "קצב מוטציות של AI"

msgid "INTERACTION_DEPOSIT_RESOURCES_NO_SUITABLE_RESOURCES"
msgstr ""

#, fuzzy
msgid "INTERACTION_DESTROY"
msgstr "קצב מוטציות של AI"

#, fuzzy
msgid "INTERACTION_FOUND_SETTLEMENT"
msgstr "קצב מוטציות של AI"

#, fuzzy
msgid "INTERACTION_HARVEST"
msgstr "קצב מוטציות של AI"

msgid "INTERACTION_HARVEST_CANNOT_MISSING_TOOL"
msgstr ""

msgid "INTERACTION_PICK_UP"
msgstr ""

msgid "INTERACTION_PICK_UP_CANNOT_FULL"
msgstr ""

msgid "INTERNALS"
msgstr "פנימיות"

msgid "INTERNAL_NAME_IN_USE"
msgstr "כבר קיים מוד בעל שם פנימי ספציפי זה"

msgid "INTERNAL_NAME_REQUIRED"
msgstr "נדרש שם פנימי"

msgid "INTERNAL_NAME_REQUIRES_CAPITAL"
msgstr "השם הפנימי צריך להתחיל באות גדולה"

msgid "INVALID_DATA_TO_PLOT"
msgstr "נתונים לא חוקיים להזימה"

msgid "INVALID_ICON_PATH"
msgstr "נתיב סמליל מוד לא חוקית"

msgid "INVALID_SAVE_NAME_POPUP"
msgstr "שם שמירה צריכה לא להכיל סימנים מיוחדים (<>:\"/\\|?*)"

msgid "INVALID_SPECIES_NAME_POPUP"
msgstr "שם המין חייב להתאים למערכת השמות הבינומית (סוג וכינוי)!"

msgid "INVALID_TAG"
msgstr "צוין תגית לא חוקית: \"{0}\""

msgid "INVALID_URL_FORMAT"
msgstr "פורמט של כתובת אתר אינו חוקי"

msgid "INVALID_URL_SCHEME"
msgstr "סכימת כתובת URL לא חוקית"

msgid "INVENTORY_ITEMS_ON_GROUND"
msgstr ""

#, fuzzy
msgid "INVENTORY_TITLE"
msgstr "\"{0}\" - {1}"

msgid "INVENTORY_TOGGLE_CRAFTING"
msgstr ""

msgid "INVENTORY_TOGGLE_GROUND"
msgstr ""

msgid "INVERTED"
msgstr "הפוך"

msgid "IN_PROTOTYPE"
msgstr ""
"אתה משחק באבטיפוס של השלב המאוחר יותר הכלול במשחק.\n"
"אלה עשויים להיות מאוד לא שלמים, להשתמש בגרפיקה של מציין מיקום, נוקשים מאוד בכללי,\n"
"ולא תמיד ניתן לשחק בו בצורה חלקה. כך ששמירה אינו אפשרי כרגע.\n"
"חלקים מהאבטיפוס ניתן לשמור באופן חלקי."

msgid "IRON"
msgstr "ברזל"

msgid "IRON_LEVELS"
msgstr ""

#, fuzzy
msgid "IRON_OXIDATION"
msgstr "תרומות"

msgid "ITCH_TOOLTIP"
msgstr "ראו את דף Itch.io שלנו"

msgid "ITEM_AT_2D_COORDINATES"
msgstr ""

#, fuzzy
msgid "ITEM_NAME_SEPARATOR"
msgstr "סיים דור אחד"

msgid "JANUARY"
msgstr "ינואר"

msgid "JSON_DEBUG_MODE"
msgstr "מצב ניפוי JSON:"

msgid "JSON_DEBUG_MODE_ALWAYS"
msgstr "תמיד"

msgid "JSON_DEBUG_MODE_AUTO"
msgstr "באופן אוטומטי"

msgid "JSON_DEBUG_MODE_NEVER"
msgstr "לעולם לא"

msgid "JULY"
msgstr "יולי"

msgid "JUNE"
msgstr "יוני"

#, fuzzy
msgid "KEEP_CURRENT_SHORT"
msgstr "מפתחים נוכחים"

#, fuzzy
msgid "KEEP_CURRENT_TOLERANCE_FLEXIBILITY_TOOLTIP"
msgstr "ראו את דף הפטריון שלנו"

#, fuzzy
msgid "KEEP_MIGRATION"
msgstr "נשימה ארובית"

msgid "KEY_BACK"
msgstr "מקש חזור"

#, fuzzy
msgid "KEY_BACKTAB"
msgstr "מקש חזור"

msgid "KEY_BINDING_CHANGE_CONFLICT"
msgstr ""
"יש התנגשות עם {0}.\n"
"האם אתה רוצה להסיר את הקלט {1}?"

msgid "KEY_BRING_UP_KEYBOARD"
msgstr ""

msgid "KEY_CLEAR"
msgstr "מקש Clear"

msgid "KEY_DELETE"
msgstr "מקש Delete"

msgid "KEY_DOWN"
msgstr "מקש מטה"

msgid "KEY_END"
msgstr "מקש End"

msgid "KEY_ENTER"
msgstr "מקש Enter"

msgid "KEY_FAVORITES"
msgstr "מקש מועדפים"

msgid "KEY_FORWARD"
msgstr "מקש קדימה"

#, fuzzy
msgid "KEY_GLOBE"
msgstr "מקש Home"

msgid "KEY_HELP"
msgstr "מקש עזרה"

msgid "KEY_HOME"
msgstr "מקש Home"

msgid "KEY_HOMEPAGE"
msgstr "מקש דף הבית"

#, fuzzy
msgid "KEY_HYPER"
msgstr "מקש עזרה"

msgid "KEY_INSERT"
msgstr "מקש Insert"

#, fuzzy
msgid "KEY_JIS_EISU"
msgstr "מקש Insert"

#, fuzzy
msgid "KEY_JIS_KANA"
msgstr "מקש חכה"

msgid "KEY_LEFT"
msgstr "מקש שמאלה"

msgid "KEY_MENU"
msgstr "מקש Menu"

#, fuzzy
msgid "KEY_META"
msgstr "מקש Tab"

msgid "KEY_OPENURL"
msgstr "מקש פתח URL"

msgid "KEY_PAUSE"
msgstr "מקש Pause"

msgid "KEY_PRINT"
msgstr "מקש Print Screen"

msgid "KEY_REFRESH"
msgstr "מקש רענן"

msgid "KEY_RIGHT"
msgstr "מקש ימינה"

msgid "KEY_SEARCH"
msgstr "מקש חפש"

msgid "KEY_STANDBY"
msgstr "מקש חכה"

msgid "KEY_STOP"
msgstr "מקש עצור"

msgid "KEY_TAB"
msgstr "מקש Tab"

msgid "KEY_UP"
msgstr "מקש מעלה"

#, fuzzy
msgid "KILL_50_MICROBES"
msgstr "ניטרוגנאז"

#, fuzzy
msgid "KILL_MICROBES_PROGRESS"
msgstr "עורך המיקרובי"

msgid "KILO_ABBREVIATION"
msgstr "{0} אלפים"

msgid "KP0"
msgstr "Num 0"

msgid "KP1"
msgstr "Num 1"

msgid "KP2"
msgstr "Num 2"

msgid "KP3"
msgstr "Num 3"

msgid "KP4"
msgstr "Num 4"

msgid "KP5"
msgstr "Num 5"

msgid "KP6"
msgstr "Num 6"

msgid "KP7"
msgstr "Num 7"

msgid "KP8"
msgstr "Num 8"

msgid "KP9"
msgstr "Num 9"

msgid "KPADD"
msgstr "Num +"

msgid "KPDIVIDE"
msgstr "Num /"

msgid "KPENTER"
msgstr "Num Enter"

msgid "KPMULTIPLY"
msgstr "Num *"

msgid "KPPERIOD"
msgstr "Num ."

msgid "KPSUBTRACT"
msgstr "Num -"

msgid "LANGUAGE"
msgstr "שפה:"

msgid "LANGUAGE_TRANSLATION_PROGRESS"
msgstr "שפה זו היינו {0}% הושלם"

msgid "LANGUAGE_TRANSLATION_PROGRESS_LOW"
msgstr "תרגום זה עדין בשלבי הכנה ({0}% הושלם)"

msgid "LANGUAGE_TRANSLATION_PROGRESS_REALLY_LOW"
msgstr "תרגום זה מאוד לא מוכן ({0}% מושלם), בבקשה תעזרו לנו עם זה!"

#, fuzzy
msgid "LARGE_SULFUR_CHUNK"
msgstr "גוש ברזל קטן"

msgid "LAST_ORGANELLE_DELETE_OPTION_DISABLED_TOOLTIP"
msgstr "לא ניתן להסיר את האברון האחרון"

msgid "LAUNCH0"
msgstr "מקש Launch 0"

msgid "LAUNCH1"
msgstr "מקש Launch 1"

msgid "LAUNCH2"
msgstr "מקש Launch 2"

msgid "LAUNCH3"
msgstr "מקש Launch 3"

msgid "LAUNCH4"
msgstr "מקש Launch 4"

msgid "LAUNCH5"
msgstr "מקש Launch 5"

msgid "LAUNCH6"
msgstr "מקש Launch 6"

msgid "LAUNCH7"
msgstr "מקש Launch 7"

msgid "LAUNCH8"
msgstr "מקש Launch 8"

msgid "LAUNCH9"
msgstr "מקש Launch 9"

msgid "LAUNCHA"
msgstr "מקש A"

msgid "LAUNCHB"
msgstr "מקש B"

msgid "LAUNCHC"
msgstr "מקש C"

msgid "LAUNCHD"
msgstr "מקש D"

msgid "LAUNCHE"
msgstr "מקש E"

msgid "LAUNCHF"
msgstr "מקש F"

msgid "LAUNCHMAIL"
msgstr "מקש דואר"

msgid "LAUNCHMEDIA"
msgstr "מקש מדיה"

msgid "LAWK_ONLY"
msgstr "רק LAWK"

msgid "LAWK_ONLY_EXPLANATION"
msgstr "(הגבל חלקים ויכולות רק לחיים כפי שאנחנו יודעים)"

msgid "LEAD_ARTIST"
msgstr "אומן מוביל"

msgid "LEAD_ARTISTS"
msgstr "אומנים מובילים"

msgid "LEAD_DEVELOPERS"
msgstr "מפתחים מובילים"

msgid "LEAD_GAME_DESIGNER"
msgstr "מעצב משחק מוביל"

msgid "LEAD_GAME_DESIGNERS"
msgstr "מעצבי משחק מובילים"

msgid "LEAD_OUTREACH_PEOPLE"
msgstr "מובילי הסברה"

msgid "LEAD_OUTREACH_PERSON"
msgstr "מוביל הסברה"

msgid "LEAD_PROGRAMMER"
msgstr "מתכנת מוביל"

msgid "LEAD_PROGRAMMERS"
msgstr "מתכנתים מובילים"

msgid "LEAD_PROJECT_MANAGER"
msgstr "מוביל מנהל פרויקט"

msgid "LEAD_PROJECT_MANAGERS"
msgstr "מנהלי פרויקטים מובילים"

msgid "LEAD_TESTER"
msgstr "בודק מוביל"

msgid "LEAD_TESTERS"
msgstr "בודקים מובילים"

msgid "LEAD_THEORIST"
msgstr "תיאורטיקן מוביל"

msgid "LEAD_THEORISTS"
msgstr "תיאורטיקנים מובילים"

msgid "LEFT_ARROW"
msgstr "←"

msgid "LEFT_MOUSE"
msgstr "לחצן עכבר השמאלי"

msgid "LICENSES"
msgstr "רישיונות"

msgid "LICENSES_COVERING_THRIVE"
msgstr "רישונות המכסים חלקים מThrive מוצגים כאן"

msgid "LIFE_ORIGIN"
msgstr "מקור החיים"

msgid "LIFE_ORIGIN_EXPLANATION"
msgstr "(מיקום התחלתי)"

msgid "LIFE_ORIGIN_PANSPERMIA"
msgstr "פנספרמיה (אקראי)"

msgid "LIFE_ORIGIN_POND"
msgstr "בריכה קטנה חמימה"

msgid "LIFE_ORIGIN_TOOLTIP"
msgstr "חלק מהאפשרויות היו מבוטלים לשינוי אם LAWK מופעל"

msgid "LIFE_ORIGIN_VENTS"
msgstr "נביעות הידרותרמיות"

msgid "LIGHT"
msgstr "אור"

msgid "LIGHT_LEVEL_AVERAGE"
msgstr ""

#, fuzzy
msgid "LIGHT_LEVEL_CURRENT"
msgstr "גלגל ימינה"

msgid "LIGHT_LEVEL_DAY"
msgstr ""

msgid "LIGHT_LEVEL_LABEL_AT_NOON"
msgstr ""

#, fuzzy
msgid "LIGHT_LEVEL_NIGHT"
msgstr "גלגל ימינה"

#, fuzzy
msgid "LIGHT_MAX"
msgstr "אור"

msgid "LIMIT_EXTREME"
msgstr "מפלצתי"

msgid "LIMIT_GROWTH_RATE"
msgstr "הגבל שימוש בתרכובות לצורך גידול"

msgid "LIMIT_GROWTH_RATE_EXPLANATION"
msgstr "(כאשר מופעל מגביל מהירות הצמיחה, ואם מושבת רק תרכובות הזמינות משפיעות על מהירות הצמיחה)"

msgid "LIMIT_HUGE"
msgstr "ענק"

msgid "LIMIT_LARGE"
msgstr "גדול"

msgid "LIMIT_NORMAL"
msgstr "רגיל"

msgid "LIMIT_SMALL"
msgstr "קטן"

msgid "LIMIT_TINY"
msgstr "זעיר"

msgid "LIMIT_VERY_LARGE"
msgstr "מאוד גדול"

msgid "LIMIT_VERY_SMALL"
msgstr "מאוד קטן"

msgid "LINE_COLOUR"
msgstr "צבע הקו:"

#, fuzzy
msgid "LINKS_TITLE"
msgstr "חסרה כותרת"

msgid "LIPASE"
msgstr "ליפאז"

msgid "LIPASE_DESCRIPTION"
msgstr "ליפאז מאפשרים לתא לפרק את רוב סוגי הממברנות. התא שלך כבר מייצר את האנזים הזה ללא הליזוזום, אבל על ידי בחירה בסוג זה מאפשר לך להגביר את יעילותו."

msgid "LOAD"
msgstr "טען"

msgid "LOADING"
msgstr "טוען"

msgid "LOADING_DOT_DOT_DOT"
msgstr "טוען..."

msgid "LOADING_GAME"
msgstr "טוען משחק"

#, fuzzy
msgid "LOADING_GRAPHICS_SHADERS"
msgstr "טוען משחק"

#, fuzzy
msgid "LOADING_MACROSCOPIC_EDITOR"
msgstr "טוען עורך המיקרובי"

msgid "LOADING_MICROBE_EDITOR"
msgstr "טוען עורך המיקרובי"

#, fuzzy
msgid "LOADING_MICROBE_STAGE"
msgstr "שלב המיקרובי"

msgid "LOADING_MULTICELLULAR_EDITOR"
msgstr "טוען עורך הרב-תאי"

#, fuzzy
msgid "LOADING_MULTICELLULAR_STAGE"
msgstr "טוען עורך הרב-תאי"

#, fuzzy
msgid "LOADING_STAGE"
msgstr "טוען משחק"

#, fuzzy
msgid "LOADING_STAGE_ASSETS"
msgstr "טוען משחק"

msgid "LOAD_FINISHED"
msgstr "טעינה הסתיימה"

msgid "LOAD_GAME"
msgstr "טען שמירה"

msgid "LOAD_GAME_BUTTON_TOOLTIP"
msgstr "טען שמירות שנשמרו"

msgid "LOAD_INCOMPATIBLE_PROTOTYPE_WARNING"
msgstr ""
"השמירה שנבחרה לטעינה נעשתה באבטיפוס שבגרסת Thrive שונה.\n"
"בגלל זה השמירה לא יכלה לטעון ששמירות אבטיפוס לא ניתנות לעדכון.\n"
"תחזוק יכולות שמירה בשביל אבטיפוס עלול להיות נטל גדול שדברים ועבוד מחדש נעשה בתכופות מרבית ושכתוב שלהם יכולה להאט את פיתוח האבטיפוס בהרבה."

msgid "LOAD_INCOMPATIBLE_SAVE_PROMPT"
msgstr "לעלות שמירה לא תאומת זו?"

msgid "LOAD_INCOMPATIBLE_SAVE_WARNING"
msgstr ""
"השמירה שנבחרה לטעינה ידועה שלא מתאימה לגרסה זו של Thrive.\n"
"ואין שדרוג שמירה לשמירה זו.\n"
"בגלל שThrive עדין בשלבי פיתוח ראשונים, התאמה שמירות אינו בעדיפות גבוהה, ובשל כך ,אין שדרוג שמירה לכל הגרסאות."

msgid "LOAD_INVALID_SAVE_PROMPT"
msgstr "לטעון שמירה לא תקפה?"

msgid "LOAD_INVALID_SAVE_WARNING"
msgstr ""
"מידע משמירה זו אינו ניתנת לקריאה.\n"
"יתכן ששמירה זו משובשת או שהפורמט הקריאה אינו מובנת בגרסה זו של Thrive.\n"
"האם בכל זאת לנסות לטעון שמירה זו?"

msgid "LOCAL_INITIAL_LETTER"
msgstr "מ"

msgid "LOCK_DAY_NIGHT_CYCLE"
msgstr ""

#, fuzzy
msgid "LOWER_SCALE_INCREASES_PERFORMANCE"
msgstr "(ערכים גבוהים יותר מגדילים ביצועים)"

msgid "LOWER_VALUE_MAKES_SHARPER_IMAGE"
msgstr ""

#, fuzzy
msgid "LOW_MENU_PERFORMANCE"
msgstr "ביצועים"

#, fuzzy
msgid "LOW_MENU_PERFORMANCE_DESCRIPTION"
msgstr "מכיל אנזימי עיכול. ניתן לשנותם לסוגים שונים של אנזימים שהוא יכיל בו. רק סוג אחד של אנזים מסוגל להכיל בכל רגע נתון."

msgid "LOW_QUALITY_BACKGROUND_BLUR"
msgstr ""

msgid "LOW_QUALITY_BACKGROUND_BLUR_TOOLTIP"
msgstr ""

msgid "LUCIFERASE"
msgstr ""

#, fuzzy
msgid "LUCIFERASE_SYNTHESIS"
msgstr "ייצור ריר"

msgid "LYSOSOME"
msgstr "ליזוזום"

msgid "LYSOSOME_DESCRIPTION"
msgstr "הליזוזום הוא אברון קשור ממברנה שמכיל אנזימים הידרוליזטיים מסוגלים לפרק מולקולות אורגניות שונות. ליזוזומים מאפשרים לתא לעכל חומרים שנבלע דרך אנדוציטוזה ולפלוט או לפרק מוצרי פסולת בתהליך הנקרא [b]אוטופגיה[/b]."

msgid "LYSOSOME_PROCESSES_DESCRIPTION"
msgstr "מכיל אנזימי עיכול. ניתן לשנותם לסוגים שונים של אנזימים שהוא יכיל בו. רק סוג אחד של אנזים מסוגל להכיל בכל רגע נתון."

#, fuzzy
msgid "MACROLIDE_SYNTHESIS"
msgstr "ייצור ריר"

#, fuzzy
msgid "MACROSCOPIC"
msgstr "להפוך למקרוסקופי ({0}/{1})"

#, fuzzy
msgid "MACROSCOPIC_STAGE"
msgstr "שלב המיקרובי"

#, fuzzy
msgid "MAKE_CELL_THAT_EATS_RADIATION"
msgstr "(העלות של אברונים, ממברנה וחפצים אחרים בעורך)"

#, fuzzy
msgid "MAKE_CELL_USE_CHEMOSYNTHESIS"
msgstr "כימוסינתזה"

#, fuzzy
msgid "MAKE_NO_CHANGES_IN_EDITOR"
msgstr "הפעל את העורך"

msgid "MANUALLY_SET_TIME"
msgstr ""

msgid "MAP"
msgstr "מפה"

msgid "MARCH"
msgstr "מרץ"

msgid "MARINE_SNOW"
msgstr "שלג ימי"

msgid "MASTER_VOLUME"
msgstr "עוצמה כללית"

#, fuzzy
msgid "MASTODON_TOOLTIP"
msgstr "ראו את דף הפטריון שלנו"

#, fuzzy
msgid "MAX_CACHE_SIZE_TOOLTIP"
msgstr "הפרש ריר"

msgid "MAX_FPS"
msgstr "מקסימום FPS:"

msgid "MAX_FPS_NO_LIMIT"
msgstr "ללא הגבלה"

#, fuzzy
msgid "MAX_SIZE_COLON"
msgstr "גודל:"

msgid "MAX_SPAWNED_ENTITIES"
msgstr "מספר מרבי של ישויות:"

msgid "MAX_VISIBLE_DATASET_WARNING"
msgstr "לא ניתן להציג יותר מ{0} נתונים!"

msgid "MAY"
msgstr "מאי"

#, fuzzy
msgid "MECHANICS_BUTTON"
msgstr "מחיקת שמירה זו היינו פעולה בלתי הפיכה, האם אתה בטוח שאתה רוצה למחוק אתה לצמיתות?"

msgid "MEDIANEXT"
msgstr "מקש Media Next"

msgid "MEDIAPLAY"
msgstr "מקש Media Play"

msgid "MEDIAPREVIOUS"
msgstr "מקש Media Prev"

msgid "MEDIARECORD"
msgstr "מקש Media Rec"

msgid "MEDIASTOP"
msgstr "מקש Media Stop"

#, fuzzy
msgid "MEDIUM_SULFUR_CHUNK"
msgstr "גוש ברזל קטן"

msgid "MEGA_YEARS"
msgstr "מיליון שנה"

#, fuzzy
msgid "MELANOSOME"
msgstr "מטבולוזומים"

#, fuzzy
msgid "MELANOSOME_DESCRIPTION"
msgstr "הליזוזום הוא אברון קשור ממברנה שמכיל אנזימים הידרוליזטיים מסוגלים לפרק מולקולות אורגניות שונות. ליזוזומים מאפשרים לתא לעכל חומרים שנבלע דרך אנדוציטוזה ולפלוט או לפרק מוצרי פסולת בתהליך הנקרא [b]אוטופגיה[/b]."

#, fuzzy
msgid "MELANOSOME_PROCESSES_DESCRIPTION"
msgstr "מכיל אנזימי עיכול. ניתן לשנותם לסוגים שונים של אנזימים שהוא יכיל בו. רק סוג אחד של אנזים מסוגל להכיל בכל רגע נתון."

msgid "MEMBRANE"
msgstr "קרום"

msgid "MEMBRANE_RIGIDITY"
msgstr "קשיחות הקרום"

msgid "MEMBRANE_TYPES"
msgstr "סוגי קרום"

msgid "MENU"
msgstr "תפריט"

msgid "MESOPELAGIC"
msgstr "מזופלגיים"

msgid "METABOLOSOMES"
msgstr "מטבולוזומים"

msgid "METABOLOSOMES_DESCRIPTION"
msgstr "מטבולוזומים הם מקבצי חלבונים העטופים במעטפת חלבונים. הם מסוגלים להמיר [thrive:compound type=\"glucose\"][/thrive:compound] ל[thrive:compound type=\"atp\"][/thrive:compound] במהירות גבוה יותר ממה שניתן לעשות בציטופלזמה בתהליך שנקרא [b]נשימה אירובית[/b]. יחד עם זאת, הוא דורש [thrive:compound type=\"oxygen\"][/thrive:compound] כדי לתפקד, ורמות [thrive:compound type=\"oxygen\"][/thrive:compound] נמוכות יותר בסביבה יאטו את קצב ייצור של [thrive:compound type=\"atp\"][/thrive:compound]. מכיוון שהמטבולוזומים צפים בציטופלזמה, הנוזל שמסביבם מבצעים [b]גליקליזה[/b] ברמה מסוימת."

msgid "METABOLOSOMES_PROCESSES_DESCRIPTION"
msgstr "הופך [thrive:compound type=\"glucose\"][/thrive:compound] ל[thrive:compound type=\"atp\"][/thrive:compound]. בהתאם לריכוז של [thrive:compound type=\"oxygen\"][/thrive:compound]."

#, fuzzy
msgid "META_THREADS_TOOLTIP"
msgstr ""
"זה לא ניתן להציג אם מרבה-נושאים פועל או לא.\n"
"זה משפיע על מספר ברירת מחדל של הנושאים במרבה-נושאים כנושא שאינו מהיר כלבית מעבד אמיתי."

msgid "METEOR_IMPACT_EVENT"
msgstr ""

msgid "METEOR_STRIKE_START_EVENT_LOG_PLURAL"
msgstr ""

msgid "METEOR_STRIKE_START_EVENT_LOG_SINGULAR"
msgstr ""

msgid "METRICS"
msgstr "מדדי ביצועיים"

#, fuzzy
msgid "METRICS_CONTENT"
msgstr ""
"זמן עיבוד: {0} שניות\n"
"זמן ממשי: {1} שניות\n"
"ישויות: {2} אחר: {3}\n"
"נוצרו: {4} נמחקו: {5}\n"
"צמתים בשימוש: {6}\n"
"זיכרון בשימוש: {7}\n"
"זכרון מעבד גרפי: {8}\n"
"אובייקטים עובדו: {9}\n"
"תאים צוירו: {10} 2D: {11}\n"
"פסגות שעובדו: {12}\n"
"שינויי חומרים: {13}\n"
"שינויי הצללה: {14}\n"
"צמתים מופרדים: {15}\n"
"וידאו שנעצר: {16} ms\n"
"סך הכול: {17}\n"
"זמן מעבד כולל:\n"
"{18}"

msgid "MIB_VALUE"
msgstr "{0} MiB"

msgid "MICHE"
msgstr ""

#, fuzzy
msgid "MICHES_FOR_PATCH"
msgstr "נכחד מהאזור"

#, fuzzy
msgid "MICHE_AVOID_PREDATION_SELECTION_PRESSURE"
msgstr "[b][u]{0}[/u][/b] התפצל מ[b][u]{1}[/u][/b] כמין חדש בשל לחץ ברירה שונים"

msgid "MICHE_CHUNK_PRESSURE"
msgstr ""

#, fuzzy
msgid "MICHE_COMPOUND_CLOUD_PRESSURE"
msgstr "ענני תרכובות"

msgid "MICHE_COMPOUND_EFFICIENCY_PRESSURE"
msgstr ""

#, fuzzy
msgid "MICHE_DETAIL_TEXT"
msgstr ""
"[b]מינים[/b]\n"
" {0}:{1}\n"
"[b]דור[/b]\n"
" {2}\n"
"[b]אוכלוסיה[/b]\n"
" {3}\n"
"[b]צבע[/b]\n"
" #{4}\n"
"[b]התנהגות[/b]\n"
" {5}"

msgid "MICHE_ENVIRONMENTAL_COMPOUND_PRESSURE"
msgstr ""

#, fuzzy
msgid "MICHE_ENVIRONMENTAL_TOLERANCE"
msgstr "סביבה"

msgid "MICHE_MAINTAIN_COMPOUND_PRESSURE"
msgstr ""

msgid "MICHE_METABOLIC_STABILITY_PRESSURE"
msgstr ""

msgid "MICHE_NO_OP_PRESSURE"
msgstr ""

msgid "MICHE_PREDATION_EFFECTIVENESS_PRESSURE"
msgstr ""

#, fuzzy
msgid "MICHE_PREDATOR_ROOT_PRESSURE"
msgstr "טריפה של {0}"

msgid "MICHE_ROOT_PRESSURE"
msgstr ""

#, fuzzy
msgid "MICHE_TEMPERATURE_SESSILITY_PRESSURE"
msgstr "טריפה של {0}"

#, fuzzy
msgid "MICHE_TREE"
msgstr "נטוש SceneTree"

#, fuzzy
msgid "MICROBE"
msgstr "שלב המיקרובי"

#, fuzzy
msgid "MICROBES_COUNT"
msgstr "שלב המיקרובי"

#, fuzzy
msgid "MICROBE_BENCHMARK"
msgstr "עורך המיקרובי"

#, fuzzy
msgid "MICROBE_CAMERA_TILT_EFFECT"
msgstr "סטטיסטיקת האורגניזם"

msgid "MICROBE_EDITOR"
msgstr "עורך המיקרובי"

#, fuzzy
msgid "MICROBE_ENZYME_STATISTICS"
msgstr "סטטיסטיקת האורגניזם"

msgid "MICROBE_FREEBUILD_EDITOR"
msgstr "עורך ארגז חול המיקרובי"

#, fuzzy
msgid "MICROBE_LOADING_TIP_1"
msgstr "לחץ על הכפתור \"בטל\" בעורך בשביל לתקן טעויות"

#, fuzzy
msgid "MICROBE_LOADING_TIP_10"
msgstr "לחץ על הכפתור \"בטל\" בעורך בשביל לתקן טעויות"

#, fuzzy
msgid "MICROBE_LOADING_TIP_11"
msgstr "לחץ על הכפתור \"בטל\" בעורך בשביל לתקן טעויות"

#, fuzzy
msgid "MICROBE_LOADING_TIP_12"
msgstr "לחץ על הכפתור \"בטל\" בעורך בשביל לתקן טעויות"

#, fuzzy
msgid "MICROBE_LOADING_TIP_13"
msgstr "לחץ על הכפתור \"בטל\" בעורך בשביל לתקן טעויות"

#, fuzzy
msgid "MICROBE_LOADING_TIP_14"
msgstr "לחץ על הכפתור \"בטל\" בעורך בשביל לתקן טעויות"

#, fuzzy
msgid "MICROBE_LOADING_TIP_15"
msgstr "לחץ על הכפתור \"בטל\" בעורך בשביל לתקן טעויות"

#, fuzzy
msgid "MICROBE_LOADING_TIP_16"
msgstr "לחץ על הכפתור \"בטל\" בעורך בשביל לתקן טעויות"

#, fuzzy
msgid "MICROBE_LOADING_TIP_17"
msgstr "לחץ על הכפתור \"בטל\" בעורך בשביל לתקן טעויות"

#, fuzzy
msgid "MICROBE_LOADING_TIP_18"
msgstr "לחץ על הכפתור \"בטל\" בעורך בשביל לתקן טעויות"

#, fuzzy
msgid "MICROBE_LOADING_TIP_19"
msgstr "לחץ על הכפתור \"בטל\" בעורך בשביל לתקן טעויות"

#, fuzzy
msgid "MICROBE_LOADING_TIP_2"
msgstr "לחץ על הכפתור \"בטל\" בעורך בשביל לתקן טעויות"

#, fuzzy
msgid "MICROBE_LOADING_TIP_20"
msgstr "לחץ על הכפתור \"בטל\" בעורך בשביל לתקן טעויות"

#, fuzzy
msgid "MICROBE_LOADING_TIP_21"
msgstr "לחץ על הכפתור \"בטל\" בעורך בשביל לתקן טעויות"

#, fuzzy
msgid "MICROBE_LOADING_TIP_22"
msgstr "לחץ על הכפתור \"בטל\" בעורך בשביל לתקן טעויות"

#, fuzzy
msgid "MICROBE_LOADING_TIP_3"
msgstr "לחץ על הכפתור \"בטל\" בעורך בשביל לתקן טעויות"

#, fuzzy
msgid "MICROBE_LOADING_TIP_4"
msgstr "לחץ על הכפתור \"בטל\" בעורך בשביל לתקן טעויות"

#, fuzzy
msgid "MICROBE_LOADING_TIP_5"
msgstr "לחץ על הכפתור \"בטל\" בעורך בשביל לתקן טעויות"

#, fuzzy
msgid "MICROBE_LOADING_TIP_6"
msgstr "לחץ על הכפתור \"בטל\" בעורך בשביל לתקן טעויות"

#, fuzzy
msgid "MICROBE_LOADING_TIP_7"
msgstr "לחץ על הכפתור \"בטל\" בעורך בשביל לתקן טעויות"

#, fuzzy
msgid "MICROBE_LOADING_TIP_8"
msgstr "לחץ על הכפתור \"בטל\" בעורך בשביל לתקן טעויות"

#, fuzzy
msgid "MICROBE_LOADING_TIP_9"
msgstr "לחץ על הכפתור \"בטל\" בעורך בשביל לתקן טעויות"

#, fuzzy
msgid "MICROBE_MEMBRANE_PERCENTAGE_STATISTICS"
msgstr "סטטיסטיקת האורגניזם"

#, fuzzy
msgid "MICROBE_MEMBRANE_STATISTICS"
msgstr "סטטיסטיקת האורגניזם"

#, fuzzy
msgid "MICROBE_ORGANELLE_STATISTICS"
msgstr "סטטיסטיקת האורגניזם"

#, fuzzy
msgid "MICROBE_ORGANELLE_UPGRADES_STATISTICS"
msgstr "סטטיסטיקת האורגניזם"

#, fuzzy
msgid "MICROBE_RIPPLE_EFFECT"
msgstr "סטטיסטיקת האורגניזם"

msgid "MICROBE_SPECIES_DETAIL_TEXT"
msgstr ""
"[b]שלב[/b]\n"
" מיקרוב\n"
"[b]סוג ממברנה[/b]\n"
" {0}\n"
"[b]צמיגות הממברנה[/b]\n"
" {1}\n"
"[b]מהירות בסיסית[/b]\n"
" {2}\n"
"[b]מהירות סיבוב בסיסית[/b]\n"
" {3}\n"
"[b]גודל משושה בסיסית[/b]\n"
" {4}"

msgid "MICROBE_STAGE"
msgstr "שלב המיקרובי"

#, fuzzy
msgid "MICROBE_STAGE_BECOME_MULTICELLULAR_TEXT"
msgstr ""
"את יכול לאסוף גלוקוז (הענן הלבן) על ידי מעבר מעליהם.\n"
"\n"
"התא שלך זקוק לגלוקוז על מנת ליצור אנרגיה שתשאיר אותך חיי.\n"
"\n"
"עקוב אחרי הקו מהתא שלך לגלוקוז הסמוך."

#, fuzzy
msgid "MICROBE_STAGE_COLLECT_TEXT"
msgstr ""
"את יכול לאסוף גלוקוז (הענן הלבן) על ידי מעבר מעליהם.\n"
"\n"
"התא שלך זקוק לגלוקוז על מנת ליצור אנרגיה שתשאיר אותך חיי.\n"
"\n"
"עקוב אחרי הקו מהתא שלך לגלוקוז הסמוך."

#, fuzzy
msgid "MICROBE_STAGE_CONTROL_TEXT"
msgstr ""
"בשביל לשלוט בתא שלך, השתמש במקשים המוצגים סביבו (במרכז המסך) ובעכבר על מנת לשלוט בכיוון התנועה שלו.\n"
"\n"
"נסה את כל המקשים למשך מספר שניות על מנת להמשיך."

#, fuzzy
msgid "MICROBE_STAGE_CONTROL_TEXT_CONTROLLER"
msgstr ""
"בשביל לשלוט בתא שלך, השתמש במקשים המוצגים סביבו (במרכז המסך) ובעכבר על מנת לשלוט בכיוון התנועה שלו.\n"
"\n"
"נסה את כל המקשים למשך מספר שניות על מנת להמשיך."

#, fuzzy
msgid "MICROBE_STAGE_HEALTH_TEXT"
msgstr ""
"עקוב אחרי מד החיים שלך שליד מד הATP (בימין התחתון).\n"
"התא שלך ימות אם יגמר לו החיים.\n"
"ואתה מתרפא כל עוד יש לך ATP.\n"
"הקפד לאסוף מספיק גלוקוז ליצור ATP."

#, fuzzy
msgid "MICROBE_STAGE_INITIAL"
msgstr ""
"על כוכב חייזרי מרוחק,לאחר עידנים של פעילות געשית ופגיעות של מטאוריטים, החלה לצוץ תופעה חדשה ביקום:\n"
"\n"
"חיים.\n"
"\n"
"מיקרובים פשוטים שוכנים באזורים העמוקים של האוקיינוס. אתה האב הקדמון המשותף האחרון (LUCA באנגלית) של הכוכב הזה.\n"
"\n"
"בשביל לשרוד בעולם העוין זה, אתה חייב למצוא כל תרכובת בדרך ולהתפתח בכל דור בכדי להצליח לתחרות במינים אחרים של מיקרובים."

#, fuzzy
msgid "MICROBE_STAGE_INITIAL_PANSPERMIA"
msgstr ""
"על כוכב חייזרי מרוחק,לאחר עידנים של פעילות געשית ופגיעות של מטאוריטים, החלה לצוץ תופעה חדשה ביקום:\n"
"\n"
"חיים.\n"
"\n"
"מיקרובים פשוטים שוכנים באזורים העמוקים של האוקיינוס. אתה האב הקדמון המשותף האחרון (LUCA באנגלית) של הכוכב הזה.\n"
"\n"
"בשביל לשרוד בעולם העוין זה, אתה חייב למצוא כל תרכובת בדרך ולהתפתח בכל דור בכדי להצליח לתחרות במינים אחרים של מיקרובים."

#, fuzzy
msgid "MICROBE_STAGE_INITIAL_POND"
msgstr ""
"על כוכב חייזרי מרוחק,לאחר עידנים של פעילות געשית ופגיעות של מטאוריטים, החלה לצוץ תופעה חדשה ביקום:\n"
"\n"
"חיים.\n"
"\n"
"מיקרובים פשוטים שוכנים באזורים העמוקים של האוקיינוס. אתה האב הקדמון המשותף האחרון (LUCA באנגלית) של הכוכב הזה.\n"
"\n"
"בשביל לשרוד בעולם העוין זה, אתה חייב למצוא כל תרכובת בדרך ולהתפתח בכל דור בכדי להצליח לתחרות במינים אחרים של מיקרובים."

#, fuzzy
msgid "MICROBE_STAGE_ORGANELLE_DIVISION"
msgstr "סטטיסטיקת האורגניזם"

#, fuzzy
msgid "MICROBIAL_MASSACRE"
msgstr "שלב המיקרובי"

#, fuzzy
msgid "MICRO_BORG"
msgstr "שלב המיקרובי"

msgid "MIDDLE_MOUSE"
msgstr "גלגלת העכבר"

#, fuzzy
msgid "MIGRATION_FAILED_TO_ADD"
msgstr "יצירת מוד נכשלה"

#, fuzzy
msgid "MIGRATION_MANAGER"
msgstr ""
"עקוב אחרי מד החיים שלך שליד מד הATP (בימין התחתון).\n"
"התא שלך ימות אם יגמר לו החיים.\n"
"ואתה מתרפא כל עוד יש לך ATP.\n"
"הקפד לאסוף מספיק גלוקוז ליצור ATP."

msgid "MIGRATION_STATUS_DESTINATION_NOT_SELECTED"
msgstr ""

#, fuzzy
msgid "MIGRATION_STATUS_TEXT"
msgstr ""
"עקוב אחרי מד החיים שלך שליד מד הATP (בימין התחתון).\n"
"התא שלך ימות אם יגמר לו החיים.\n"
"ואתה מתרפא כל עוד יש לך ATP.\n"
"הקפד לאסוף מספיק גלוקוז ליצור ATP."

#, fuzzy
msgid "MIGRATION_STEP_DESTINATION_EXPLANATION"
msgstr ""
"מיקרובים אגרסיבים ירדפו אחרי הטרפם למרחקים\n"
"והם לרוב נוטים להילחם בטורפים כשהם מותקפים.\n"
"מיקרובים שלווים לא יתקפו אחרים למרחקים\n"
"ופחות נוטים להשתמש ברעלנים כנגד טורפים."

msgid "MIGRATION_STEP_ONLY_ONE_ALLOWED"
msgstr ""

#, fuzzy
msgid "MIGRATION_STEP_POPULATION_EXPLANATION"
msgstr "(העלות של אברונים, ממברנה וחפצים אחרים בעורך)"

#, fuzzy
msgid "MIGRATION_STEP_SOURCE_EXPLANATION"
msgstr "(העלות של אברונים, ממברנה וחפצים אחרים בעורך)"

#, fuzzy
msgid "MIGRATION_TOOLTIP"
msgstr "ראו את דף הפטריון שלנו"

msgid "MILLION_ABBREVIATION"
msgstr "{0} מיליון"

msgid "MINIMUM_AMOUNT_TO_FIND"
msgstr "כמות מינימלית למצוא:"

msgid "MINIMUM_VERSION"
msgstr "מינימום:"

msgid "MIN_VISIBLE_DATASET_WARNING"
msgstr "לא ניתן להציג פחות מ{0} נתונים!"

msgid "MISC"
msgstr "שונות"

msgid "MISCELLANEOUS"
msgstr "שונות"

msgid "MISCELLANEOUS_3D_STAGE"
msgstr "שלב 3D שונות"

#, fuzzy
msgid "MISC_FUN"
msgstr "שונות"

msgid "MISSING_DESCRIPTION"
msgstr "חסר תיאור"

msgid "MISSING_OR_INVALID_REQUIRED_FIELD"
msgstr "פורמט חסר או לא חוקי של שדה חובה: {0}"

msgid "MISSING_TITLE"
msgstr "חסרה כותרת"

msgid "MITOCHONDRION"
msgstr "מיטוכונדריון"

msgid "MITOCHONDRION_DESCRIPTION"
msgstr "תחנת הכוח של התא. המיטוכונדריון (ברבים: מיטוכונדריה) הוא אברון בעל קרום כפול שמלא בחלבונים ואנזימים. זהו פרוקריוט שהוטמע לשימוש על ידי המארח האוקריוטי שלו. הוא מסוגל להמיר [thrive:compound type=\"glucose\"][/thrive:compound] ל[thrive:compound type=\"atp\"][/thrive:compound] ביעילות גבוהה בהרבה ממה שניתן לעשות בציטופלזמה בתהליך הנקרא [b]נשימה אירובית[/b]. עם זאת, הוא דורש [thrive:compound type=\"oxygen\"][/thrive:compound] כדי לתפקד, ורמות [thrive:compound type=\"oxygen\"][/thrive:compound] נמוכות יותר בסביבה יאטו את קצב ייצור ה[thrive:compound type=\"atp\"][/thrive:compound] שלו."

msgid "MITOCHONDRION_PROCESSES_DESCRIPTION"
msgstr "הופך [thrive:compound type=\"glucose\"][/thrive:compound] ל[thrive:compound type=\"atp\"][/thrive:compound]. בהתאם לריכוזו של ה[thrive:compound type=\"oxygen\"][/thrive:compound]."

#, fuzzy
msgid "MIXED_DOT_DOT_DOT"
msgstr "..."

msgid "MODDING_INSTRUCTIONS_ON"
msgstr "הוראות יצירת מוד זמינים ב-"

msgid "MODELS"
msgstr "מודלים"

msgid "MODE_CAN_BE_CHANGED_IN_OPTIONS"
msgstr ""

msgid "MODIFY"
msgstr "לשנות"

msgid "MODIFY_ORGANELLE"
msgstr "שנה תפקוד אברון"

msgid "MODIFY_TYPE"
msgstr "שנה סוג"

msgid "MODS"
msgstr "מודים"

msgid "MODS_INSTALLED_BUT_NOT_ENABLED"
msgstr ""
"זוהה מודים מותקנים, אך אין מודים מופעלים.\n"
"\n"
"מודים צריכים להיות מופעלים לאחר התקנה. ראה במנהלים המודים בשימוש בכפתור המודים בתפריט התוספים."

msgid "MOD_ASSEMBLY"
msgstr "העלת מוד:"

msgid "MOD_ASSEMBLY_CLASS"
msgstr "מחלקה העיקרית להעלת מוד:"

#, fuzzy
msgid "MOD_ASSEMBLY_CLASS_CREATION_FAILED"
msgstr "{0}: קריאת פריקה הרכבה של מוד זה נכשלה"

msgid "MOD_ASSEMBLY_CLASS_NOT_FOUND"
msgstr "{0}: מחלקת מוד ספיציפית \"{1}\" לא מצאה את קליטת המוד"

msgid "MOD_ASSEMBLY_INIT_CALL_FAILED"
msgstr "{0}: קריאת שיטת אתחול הרכבת מוד זה נכשלה"

msgid "MOD_ASSEMBLY_LOAD_CALL_FAILED_EXCEPTION"
msgstr "{0}: קריאת שיטת האתחול של הרכבה של המוד נכשלה עם חריגה של: {1}"

msgid "MOD_ASSEMBLY_LOAD_EXCEPTION"
msgstr "{0}: טעינת הרכיב נכשלה עם חריגה: {1}"

msgid "MOD_ASSEMBLY_UNLOAD_CALL_FAILED"
msgstr "{0}: קריאת פריקה הרכבה של מוד זה נכשלה"

msgid "MOD_ASSEMBLY_UNLOAD_CALL_FAILED_EXCEPTION"
msgstr "{0}: קריאת פריקת הרכבה מוד זה נכשלה פרט ל: {1}"

msgid "MOD_AUTHOR"
msgstr "יוצר המוד:"

msgid "MOD_AUTO_HARMONY"
msgstr "השתמש באוטו-Harmony:"

msgid "MOD_CREATION_FAILED"
msgstr "יצירת מוד נכשלה"

msgid "MOD_DESCRIPTION"
msgstr "תיאור המוד:"

msgid "MOD_EXTENDED_DESCRIPTION"
msgstr "תיאור ארוך של המוד:"

msgid "MOD_HARMONY_LOAD_FAILED_EXCEPTION"
msgstr "{0}: טעינת Harmony מוד נכשל בפרט ל: {1}"

msgid "MOD_HARMONY_UNLOAD_FAILED_EXCEPTION"
msgstr "{0}: קריאת פריקת Harmony מוד נכשלה פרט ל: {1}"

msgid "MOD_HAS_NO_LOADABLE_RESOURCES"
msgstr "{0}: אין רכיבים שניתנים לטעינה"

msgid "MOD_ICON_FILE"
msgstr "סמל הקובץ:"

msgid "MOD_INFO_URL"
msgstr "כתובת אתר של מידע על המוד:"

msgid "MOD_INTERNAL_NAME"
msgstr "שם (תיקייה) פנימי:"

msgid "MOD_LICENSE"
msgstr "רישיון המוד:"

msgid "MOD_LOAD_ERRORS"
msgstr "שגיאה בעליית המוד"

msgid "MOD_LOAD_ERRORS_OCCURRED"
msgstr "שגיאה קרתה בזמן שטען אחד או יותר מודים. תיעודם עשויים להכיל מידע נוסף."

msgid "MOD_LOAD_OR_UNLOAD_ERRORS_OCCURRED"
msgstr "אירעו שגיאות בעת טעינה או פריקה של מוד אחד או יותר. תעודם עשויים להכיל מידע נוסף."

msgid "MOD_LOAD_UNLOAD_CAVEATS"
msgstr "הערה: מודים רבים דורשים מהמשחק לטעון מחדש בשביל לעלות או להסיר כמו שצריך. העלה רק מודים שאתה בוטח בהם מכיוון שהם עלולים להכיל קודי בר הפעלה."

msgid "MOD_LOAD_UNLOAD_RESTART"
msgstr "מוד אחד או יותר דורש מהמשחק אתחול מחדש בשביל לעלות או להסיר כראוי"

msgid "MOD_MAXIMUM_THRIVE"
msgstr "גרסת Thrive המקסימלית שתומך:"

msgid "MOD_MINIMUM_THRIVE"
msgstr "מינימום גרסת Thrive דרושה:"

msgid "MOD_NAME"
msgstr "שם המוד:"

msgid "MOD_PCK_NAME"
msgstr "קובץ .pck של מוד:"

msgid "MOD_RECOMMENDED_THRIVE"
msgstr "גרסת Thrive מומלצת:"

msgid "MOD_TO_UPLOAD"
msgstr "מוד להעלאה:"

msgid "MOD_UPLOADER"
msgstr "מעלה מוד"

msgid "MOD_VERSION"
msgstr "גרסת המוד:"

msgid "MORE_INFO"
msgstr "הראה עוד מידע"

#, fuzzy
msgid "MORE_INFO_PROMPT"
msgstr "הראה עוד מידע"

msgid "MOUSE_EDGE_PANNING_OPTION"
msgstr ""

msgid "MOUSE_LOOK_SENSITIVITY"
msgstr "רגישות מראה עכבר"

msgid "MOUSE_SENSITIVITY_WINDOW_SIZE_ADJUSTMENT"
msgstr "רגישות העכבר בקנה מידה עם גודל החלון"

msgid "MOVE"
msgstr "להזיז"

msgid "MOVEMENT"
msgstr "תנועה"

msgid "MOVE_ATTEMPTS_PER_SPECIES"
msgstr "ניסיונות מעבר למין"

msgid "MOVE_BACKWARDS"
msgstr "זוז אחורה"

msgid "MOVE_DOWN_OR_CROUCH"
msgstr "נוע מטה או תתכופף"

msgid "MOVE_FORWARD"
msgstr "זוז קדימה"

#, fuzzy
msgid "MOVE_ITEM_DOWN"
msgstr "עבור ליבשה"

#, fuzzy
msgid "MOVE_ITEM_UP"
msgstr "זוז ימינה"

msgid "MOVE_LEFT"
msgstr "זוז שמאלה"

msgid "MOVE_ORGANELLE"
msgstr "הזז אברון"

msgid "MOVE_RIGHT"
msgstr "זוז ימינה"

msgid "MOVE_TO_ANY_PATCH"
msgstr "לזוז לכל אזור"

msgid "MOVE_TO_LAND"
msgstr "עבור ליבשה"

#, fuzzy
msgid "MOVE_TO_MACROSCOPIC_TOOLTIP"
msgstr "עבור לשלב הבא של המשחק (רב תא). זמין ברגע שיש לך מושבת תאים גדולה מספיק."

msgid "MOVE_TO_MULTICELLULAR_STAGE_TOOLTIP"
msgstr "עבור לשלב הבא של המשחק (רב תא). זמין ברגע שיש לך מושבת תאים גדולה מספיק."

msgid "MOVE_TO_THIS_PATCH"
msgstr "תעבור לאזור זה"

msgid "MOVE_UP_OR_JUMP"
msgstr "נוע מעלה או קפוץ"

#, fuzzy
msgid "MOVING_TO_AWAKENING_PROTOTYPE"
msgstr ""
"אתה נעת לתוך היבשה. זה נדרש בשביל להתקדם יותר מאוחר לתוך המשחק. ברגע שאתה על היבשה, לא תוכל לחזור אחורה.\n"
"\n"
"כרגע המעבר ליבשה הרבה יותר פתאומי ממה שמתוכנן ברגע שיוסף כמו שצריך.\n"
"\n"
"התוכנית הוא לעשות את המעבר ליבשה בהדרגה ולא כשינוי פתאומי."

#, fuzzy
msgid "MOVING_TO_AWAKENING_PROTOTYPE_TITLE"
msgstr "לנוע ליבשה?"

msgid "MOVING_TO_LAND_PROTOTYPE"
msgstr ""
"אתה נעת לתוך היבשה. זה נדרש בשביל להתקדם יותר מאוחר לתוך המשחק. ברגע שאתה על היבשה, לא תוכל לחזור אחורה.\n"
"\n"
"כרגע המעבר ליבשה הרבה יותר פתאומי ממה שמתוכנן ברגע שיוסף כמו שצריך.\n"
"\n"
"התוכנית הוא לעשות את המעבר ליבשה בהדרגה ולא כשינוי פתאומי."

msgid "MOVING_TO_LAND_PROTOTYPE_TITLE"
msgstr "לנוע ליבשה?"

#, fuzzy
msgid "MOVING_TO_SOCIETY_STAGE"
msgstr "לנוע ליבשה?"

msgid "MP_COST"
msgstr "{0} נקמ\"ו"

msgid "MUCILAGE"
msgstr "ריר"

#, fuzzy
msgid "MUCILAGE_SYNTHESIS"
msgstr "ייצור ריר"

#, fuzzy
msgid "MUCOCYST_ACTION_TOOLTIP"
msgstr "ראו את דף הפטריון שלנו"

#, fuzzy
msgid "MULTICELLULAR"
msgstr "רב תאים"

msgid "MULTICELLULAR_EDITOR"
msgstr "עורך הרב-תאי"

#, fuzzy
msgid "MULTICELLULAR_FREEBUILD_EDITOR"
msgstr "עורך הרב-תאי"

#, fuzzy
msgid "MULTICELLULAR_LOADING_TIP_1"
msgstr "עורך הרב-תאי"

msgid "MULTICELLULAR_STAGE"
msgstr "שלב הרב-תאי"

msgid "MULTIPLE_CELLS"
msgstr "שכפל תאים"

msgid "MULTIPLE_METABALLS"
msgstr "שכפל כדורי-בשר"

msgid "MULTIPLE_ORGANELLES"
msgstr "שכפל אברונים"

msgid "MULTISAMPLE_ANTI_ALIASING"
msgstr "החלקת גרפיקה:"

msgid "MULTITHREADED_SIMULATION_ENABLED"
msgstr ""

#, fuzzy
msgid "MULTITHREADED_SIMULATION_EXPLANATION"
msgstr ""
"מיקרובים אגרסיבים ירדפו אחרי הטרפם למרחקים\n"
"והם לרוב נוטים להילחם בטורפים כשהם מותקפים.\n"
"מיקרובים שלווים לא יתקפו אחרים למרחקים\n"
"ופחות נוטים להשתמש ברעלנים כנגד טורפים."

msgid "MUSEUM_WELCOME_TEXT"
msgstr ""

msgid "MUSIC"
msgstr "מוזיקה"

msgid "MUSIC_VOLUME"
msgstr "עוצמת מוזיקה"

msgid "MUTATIONS_PER_SPECIES"
msgstr "ניסיונות התפתחות מוטציות למין"

msgid "MUTATION_COST_MULTIPLIER"
msgstr "מכפיל עלות המוטציות"

msgid "MUTATION_COST_MULTIPLIER_EXPLANATION"
msgstr "(העלות של אברונים, ממברנה וחפצים אחרים בעורך)"

msgid "MUTATION_POINTS"
msgstr "נקודות מוטציה"

msgid "MUTE"
msgstr "השתק"

msgid "NAME"
msgstr "שם:"

#, fuzzy
msgid "NAME_LABEL_CITY"
msgstr "ביומה: {0}"

#, fuzzy
msgid "NAME_LABEL_FLEET"
msgstr "ביומה: {0}"

msgid "NAME_LABEL_STRUCTURE_UNFINISHED"
msgstr ""

#, fuzzy
msgid "NATIVE_THREAD_ADVICE_TOOLTIP"
msgstr "נושאים נוכחים:"

msgid "NEGATIVE_ATP_BALANCE"
msgstr "מאזן ATP שלילי"

msgid "NEGATIVE_ATP_BALANCE_TEXT"
msgstr ""
"המיקרוב שלך איננו מייצר מספיק ATP בשביל לשרוד!\n"
"האם ברצונך להמשיך?"

msgid "NEW"
msgstr "חדש"

msgid "NEWER_VERSION_LOADING_WARNING"
msgstr ""
"השמירה זו נוצרה בגרסאות החדשות יותר של Thrive ויכולה שלא תפקד כראוי.\n"
"האם ברצונך להמשיך לפתוח בכל זאת?"

msgid "NEWS"
msgstr ""

msgid "NEW_GAME"
msgstr "משחק חדש"

msgid "NEW_GAME_BUTTON_TOOLTIP"
msgstr "התחל משחק חדש"

msgid "NEW_GAME_SETTINGS_PERFORMANCE_OPTIONS_INFO"
msgstr "הערה: אתה יכול לשנות אפשריות שקושרות לביצועים בכל זמן נתון ב[color=#3796e1][url=thrive://GUI/OptionsMenu/Performance]אפשרויות[/url][/color] על מנת לשפר ביצועי המשחק"

msgid "NEW_MOD_DEFAULT_DESCRIPTION"
msgstr "המוד המדהים שלי"

msgid "NEW_NAME"
msgstr "שם חדש"

msgid "NEW_NAME_COLON"
msgstr "שם חדש:"

msgid "NEXT_CAPITAL"
msgstr "הבא"

msgid "NEXT_EDITOR_TAB"
msgstr "לך לכרטיסיית העורך הבאה"

msgid "NITROGEN"
msgstr "חנקן"

msgid "NITROGENASE"
msgstr "ניטרוגנאז"

msgid "NITROGENASE_DESCRIPTION"
msgstr "ניטרוגנאז הוא חלבון המסוגל להשתמש ב[thrive:compound type=\"nitrogen\"][/thrive:compound] גזי ובאנרגיה תאית בצורת [thrive:compound type=\"atp\"][/thrive:compound] בכדי לייצר [thrive:compound type=\"ammonia\"][/thrive:compound], מרכיב תזונתי מרכזי לתאים. זהו תהליך המכונה [b]קיבוע חנקן אנאירובי[/b]. מכיוון שהניטרוגנאז צף בציטופלזמה, הנוזל שמסביבו מבצע [b]גליקוליזה[/b] ברמה מסוימת."

msgid "NITROGENASE_PROCESSES_DESCRIPTION"
msgstr "הופך [thrive:compound type=\"atp\"][/thrive:compound] ל[thrive:compound type=\"ammonia\"][/thrive:compound]. בהתאם לריכוזו של ה[thrive:compound type=\"nitrogen\"][/thrive:compound]."

msgid "NITROPLAST"
msgstr "פלסטיד מקבע חנקן"

msgid "NITROPLAST_DESCRIPTION"
msgstr "פלסטיד מקבע חנקן הוא חלבון המסוגל להשתמש ב[thrive:compound type=\"nitrogen\"][/thrive:compound] ,[thrive:compound type=\"oxygen\"] ובאנרגיה תאית בצורת [thrive:compound type=\"atp\"][/thrive:compound] כדי לייצר [thrive:compound type=\"ammonia\"][/thrive:compound], מרכיב תזונתי מרכזי לתאים. זהו תהליך המכונה [b]קיבוע חנקן אירובי[/b]."

msgid "NITROPLAST_PROCESSES_DESCRIPTION"
msgstr "הופך [thrive:compound type=\"atp\"][/thrive:compound] ל[thrive:compound type=\"ammonia\"][/thrive:compound]. בהתאם לריכוזם של ה[thrive:compound type=\"nitrogen\"][/thrive:compound] וה[thrive:compound type=\"oxygen\"][/thrive:compound]."

msgid "NONE"
msgstr "ריק"

msgid "NORMAL"
msgstr "רגיל"

msgid "NORMAL_MEMBRANE_DESCRIPTION"
msgstr "הצורה הבסיסית ביותר של הקרום, מספק מעט הגנה מפני נזק וצריך יותר אנרגיה כדי לא לעוות. היתרון בכך שהוא מאפשר לתא לנוע ולקלוט חומרים מזינים במהירות גדולה יותר."

msgid "NOTHING_HERE"
msgstr "אין פה שום דבר"

msgid "NOTHING_TO_INTERACT_WITH"
msgstr ""

#, fuzzy
msgid "NOTICE_BINDING_OUT_OF_ATP"
msgstr "החלף מצב קישור"

msgid "NOTICE_DAMAGED_BY_NO_ATP"
msgstr ""

msgid "NOTICE_ENGULFING_OUT_OF_ATP"
msgstr ""

msgid "NOTICE_ENGULF_DAMAGE_FROM_TOXIN"
msgstr ""

msgid "NOTICE_ENGULF_MISSING_ENZYME"
msgstr ""

msgid "NOTICE_ENGULF_SIZE_TOO_SMALL"
msgstr ""

msgid "NOTICE_ENGULF_STORAGE_FULL"
msgstr ""

msgid "NOTICE_HIT_BY_ATP_TOXIN"
msgstr ""

#, fuzzy
msgid "NOTICE_HIT_BY_BASE_MOVEMENT_TOXIN"
msgstr "מהירות בסיסית"

#, fuzzy
msgid "NOTICE_NOT_ENOUGH_MUCILAGE"
msgstr "בקנה מידה הפוך"

msgid "NOTICE_RADIATION_DAMAGE"
msgstr ""

msgid "NOTICE_READY_TO_EDIT"
msgstr ""

#, fuzzy
msgid "NOT_ADAPTED_TO_CURRENT_PATCH"
msgstr "מצא את האזור הנוכחי"

msgid "NOT_STARTED_DOT"
msgstr "לא התחיל."

msgid "NOVEMBER"
msgstr "נובמבר"

msgid "NO_AI"
msgstr "מצב בודד"

msgid "NO_DATA_TO_SHOW"
msgstr "אין מידע להציג"

msgid "NO_EVENTS_RECORDED"
msgstr "לא תעדו אירועים"

#, fuzzy
msgid "NO_FOSSIL_DIRECTORY"
msgstr "לא נמצאה ספריית שמירות"

#, fuzzy
msgid "NO_LONGER_ELIGIBLE_FOR_ACHIEVEMENTS"
msgstr "אשר יציאה"

msgid "NO_MODS_ENABLED"
msgstr "אין מודים מופעלים"

msgid "NO_ORGANELLE_PROCESSES"
msgstr "אין תהליכים"

msgid "NO_SAVEGAMES_FOUND"
msgstr "לא נמצאה שמירה"

msgid "NO_SAVE_DIRECTORY"
msgstr "לא נמצאה ספריית שמירות"

msgid "NO_SCREENSHOT_DIRECTORY"
msgstr "לא נמצאה ספריית צילומי מסך"

msgid "NO_SELECTED_MOD"
msgstr "לא נבחר מוד"

#, fuzzy
msgid "NO_SUGGESTION"
msgstr "רזולוציה:"

msgid "NUCLEUS"
msgstr "גרעין התא"

msgid "NUCLEUS_DELETE_OPTION_DISABLED_TOOLTIP"
msgstr ""
"לא ניתן להסיר גרעין שכן זהו התפתחות בלתי-ניתנת להפיכה.\n"
"אך אם זה הונח במצג הנוכחי, ביטול או עשיה מחדש עדין מותרים."

msgid "NUCLEUS_DESCRIPTION"
msgstr "המאפיין המגדיר של תאים אוקריוטים. הגרעין כולל גם את הרטיקולום האנדופלזמי ואת גוף הגולגי. זוהי התפתחות של תאים פרוקריוטיים לפתח מערכת של קרומים פנימיים, הנעשית על ידי הטמעת פרוקריוט נוסף בתוכם. זה מאפשר להם למלא או להדוף את התהליכים השונים שקורים בתוך התא ולמנוע מהם לחפוף בינם. זה מאפשר לאברונים החדשים שבעלי קרום להיות הרבה יותר מורכבים, יעילים ומתמחים מאשר אם היו צפים חופשיים בציטופלזמה.יחד עם זאת, זה כרוך במחיר של הפיכת התא להרבה יותר גדול ולדרישה רבה יותר אנרגיה להחזקתו."

msgid "NUCLEUS_SMALL_DESCRIPTION"
msgstr "מאפשר התפתחות מורכבת יותר של אברונים בעלי קרום. זהו עולה הרבה ATP על מנת לתחזק. זהו בלתי הפיך לאחר התפתחותו."

msgid "NUMLOCK"
msgstr "מקש Num Lock"

#, fuzzy
msgid "NUTRIENT_COST_TOOLTIP"
msgstr "ראו את דף הפטריון שלנו"

msgid "N_A"
msgstr "לא זמין"

msgid "N_A_MP"
msgstr "אין נקמ\"ו"

#, fuzzy
msgid "N_TIMES"
msgstr "2x"

msgid "OCTOBER"
msgstr "אוקטובר"

msgid "OFF"
msgstr ""

msgid "OFFICIAL_WEBSITE"
msgstr "אתר רשמי"

msgid "OFFICIAL_WEBSITE_BUTTON_TOOLTIP"
msgstr "להיכנס לאתר הרשמי של Revolutionary Games"

msgid "OK"
msgstr "בסדר"

msgid "OLDER_VERSION_LOADING_WARNING"
msgstr ""
"השמירה זו נוצרה בגרסאות החדשות יותר של Thrive ויכולה שלא תפקד כראוי.\n"
"בגלל שThrive עוד בשלבי בנייה ראשוניים, שמירת גרסאות שלא תואמות לגרסה אינו בסדר העדיפויות.\n"
"אתה יכול לדווח על כל בעיה שנתקלת, אבל זה אינו בעדיפות גבוהה כרגע.\n"
"האם ברצונך להמשיך לטעון שמירה זו?"

#, fuzzy
msgid "OPENGL_MODE_WARNING"
msgstr "אזהרת GLES2"

#, fuzzy
msgid "OPENGL_MODE_WARNING_EXPLANATION"
msgstr "אתה מריץ את Thrive על GLES2. אופציה זו עדין לא נבדקה ועלולה לגרום לבעיות. אנא נסה לעדכן את מנהל התקן ו / או להשתמש במקום בכרטיס גרפיקה של AMD או Nvidia על מנת להפעלת את Thrive."

msgid "OPEN_FOLDER"
msgstr "פתח תיקייה"

#, fuzzy
msgid "OPEN_FOSSIL_FOLDER"
msgstr "פתח תקיית קבצי לוג"

msgid "OPEN_FOSSIL_IN_FREEBUILD_WARNING"
msgstr ""

#, fuzzy
msgid "OPEN_GOD_TOOLS"
msgstr "פתח כתובת מידע"

msgid "OPEN_HELP_SCREEN"
msgstr "פתח את מסך העזרה"

#, fuzzy
msgid "OPEN_IN_FREEBUILD"
msgstr "ארגז חול"

msgid "OPEN_LOGS_FOLDER"
msgstr "פתח תקיית קבצי לוג"

msgid "OPEN_MOD_URL"
msgstr "פתח כתובת מידע"

#, fuzzy
msgid "OPEN_ORGANELLES_PAGE"
msgstr "פתח תפריט האברון"

msgid "OPEN_ORGANELLE_MENU"
msgstr "פתח תפריט האברון"

#, fuzzy
msgid "OPEN_RESEARCH_SCREEN"
msgstr "פתח את מסך העזרה"

msgid "OPEN_SAVE_DIRECTORY"
msgstr "פתח ספריית שמירות"

#, fuzzy
msgid "OPEN_SCIENCE_MENU"
msgstr "פתח את התפריט"

msgid "OPEN_SCREENSHOT_FOLDER"
msgstr "פתח תיקיית צילומי מסך"

msgid "OPEN_THE_MENU"
msgstr "פתח את התפריט"

msgid "OPEN_TRANSLATION_SITE"
msgstr "עזור לתרגם את המשחק"

msgid "OPERATION_PAUSED_DOT"
msgstr "הושהה."

msgid "OPPORTUNISM_EXPLANATION"
msgstr ""
"מיקרובים אופורטוניסטיים יתחרו עם יריבים על גושים\n"
"וינסו לצוד את טרפם עם רעלנים אם הם לא יכולים לבלוע אותם.\n"
"מיקרובים זהירים ינסו לא לסכן את עצמם על גושים."

msgid "OPPORTUNISTIC"
msgstr "אופורטוניסטי"

msgid "OPTIONS"
msgstr "אפשרויות"

msgid "OPTIONS_BUTTON_TOOLTIP"
msgstr "שנה את ההגדרות שלך"

msgid "ORGANELLES"
msgstr "אברונים"

#, fuzzy
msgid "ORGANELLES_BUTTON"
msgstr "אברונים"

#, fuzzy
msgid "ORGANELLES_WILL_BE_UNLOCKED_NEXT_GENERATION"
msgstr "(מתחיל עם ענן גלוקוז חופשי קרוב בכל דור)"

#, fuzzy
msgid "ORGANELLE_AXON"
msgstr "אברונים"

#, fuzzy
msgid "ORGANELLE_AXON_DESCRIPTION"
msgstr "דקור תאים אחרים בעזרתו."

#, fuzzy
msgid "ORGANELLE_CATEGORY_MACROSCOPIC"
msgstr "רב תאים"

#, fuzzy
msgid "ORGANELLE_CATEGORY_MULTICELLULAR"
msgstr "רב תאים"

#, fuzzy
msgid "ORGANELLE_GROWTH_ORDER_EXPLANATION"
msgstr "(כאשר מופעל מגביל מהירות הצמיחה, ואם מושבת רק תרכובות הזמינות משפיעות על מהירות הצמיחה)"

#, fuzzy
msgid "ORGANELLE_MYOFIBRIL"
msgstr "פילוס טורף"

#, fuzzy
msgid "ORGANELLE_MYOFIBRIL_DESCRIPTION"
msgstr "דקור תאים אחרים בעזרתו."

msgid "ORGANELLE_PILUS"
msgstr "פילוס טורף"

msgid "ORGANELLE_PILUS_DESCRIPTION"
msgstr "דקור תאים אחרים בעזרתו."

msgid "ORGANELLE_PILUS_PROCESSES_DESCRIPTION"
msgstr "דקור תאים אחרים בעזרתו."

#, fuzzy
msgid "ORGANELLE_PLURAL"
msgstr "פילוס טורף"

#, fuzzy
msgid "ORGANELLE_SINGULAR"
msgstr "פילוס טורף"

#, fuzzy
msgid "ORGANELLE_SUGGESTION_COLON"
msgstr "אברונים"

#, fuzzy
msgid "ORGANELLE_SUGGESTION_TOOLTIP"
msgstr "טען שמירות שנשמרו"

#, fuzzy
msgid "ORGANELLE_UNLOCKS_ENABLED"
msgstr ""
"זוהה מודים מותקנים, אך אין מודים מופעלים.\n"
"\n"
"מודים צריכים להיות מופעלים לאחר התקנה. ראה במנהלים המודים בשימוש בכפתור המודים בתפריט התוספים."

#, fuzzy
msgid "ORGANELLE_UNLOCKS_ENABLED_EXPLANATION"
msgstr "(מתחיל עם ענן גלוקוז חופשי קרוב בכל דור)"

msgid "ORGANISM_STATISTICS"
msgstr "סטטיסטיקת האורגניזם"

msgid "OR_UNLOCK_CONDITION"
msgstr ""

msgid "OSMOREGULATION"
msgstr "אוסמורגולציה"

msgid "OSMOREGULATION_COST"
msgstr "עלות אוסמורגולציה"

msgid "OSMOREGULATION_COST_MULTIPLIER"
msgstr "מכפיל עלות האוסמורגולציה"

msgid "OSMOREGULATION_COST_MULTIPLIER_EXPLANATION"
msgstr "(עלות של אוסמורגולציה במין השחקן)"

#, fuzzy
msgid "OTHER_COMPOUNDS"
msgstr "תרכובות"

msgid "OUR_WIKI"
msgstr "בויקי שלנו"

#, fuzzy
msgid "OUTDATED_NOTICE"
msgstr "לא התחיל."

msgid "OUTREACH_TEAM"
msgstr "צוות הסברה"

msgid "OUTSIDE_CONTRIBUTORS"
msgstr "תורמים חיצוניים"

msgid "OVERWRITE_EXISTING_SAVE"
msgstr "משכתב שמירה קיימת:"

msgid "OVERWRITE_EXISTING_SAVE_PROMPT"
msgstr "לשכתב מחדש שמירה קיימת?"

#, fuzzy
msgid "OVERWRITE_SPECIES_NAME_CONFIRMATION"
msgstr "מחיקת שמירה זו היינו פעולה בלתי הפיכה, האם אתה בטוח שאתה רוצה למחוק אתה לצמיתות?"

msgid "OXYGEN"
msgstr "חמצן"

#, fuzzy
msgid "OXYGEN_INHIBITOR_SYNTHESIS"
msgstr "סינתזת \"אוקסיטוקסי\""

#, fuzzy
msgid "OXYGEN_RESISTANCE"
msgstr "עמידות לרעלים"

#, fuzzy
msgid "OXYGEN_TOLERANCE_TOOLTIP"
msgstr "הראה/החבא תרכובות"

#, fuzzy
msgid "OXYTOXISOME_PROCESSES_DESCRIPTION"
msgstr "הופך [thrive:compound type=\"atp\"][/thrive:compound] ל[thrive:compound type=\"oxytoxy\"][/thrive:compound]. בהתאם לריכוזו של ה[thrive:compound type=\"oxygen\"][/thrive:compound].ניתן לשחררו על ידי [thrive:input]g_fire_toxin[/thrive:input]."

msgid "OXYTOXY_NT"
msgstr "אוקסיטוקסי נ\"ט"

#, fuzzy
msgid "OXYTOXY_SYNTHESIS"
msgstr "סינתזת \"אוקסיטוקסי\""

msgid "PAGEDOWN"
msgstr "מקש Page Down"

msgid "PAGEUP"
msgstr "מקש Page Up"

#, fuzzy
msgid "PAGE_BACK"
msgstr "מקש חזור"

#, fuzzy
msgid "PAGE_FORWARD"
msgstr "מקש קדימה"

#, fuzzy
msgid "PAGE_TITLE"
msgstr "Thrive הופעל במצב בטוח"

msgid "PAN_CAMERA_DOWN"
msgstr "זוז מטה"

msgid "PAN_CAMERA_LEFT"
msgstr "זוז שמאלה"

msgid "PAN_CAMERA_RESET"
msgstr "אפס מצלמה"

msgid "PAN_CAMERA_RIGHT"
msgstr "זוז ימינה"

msgid "PAN_CAMERA_UP"
msgstr "זוז מעלה"

msgid "PAST_DEVELOPERS"
msgstr "מפתחים לשעבר"

#, fuzzy
msgid "PATCHES_NUMBER"
msgstr "{0} {1}"

#, fuzzy
msgid "PATCH_COLON"
msgstr "האזור הטוב ביותר:"

msgid "PATCH_EXTINCTION_BOX_TEXT"
msgstr ""
"המין שלך נכחד מהאזור זה.\n"
"אבל זה עדין לא נגמר, אתה יכול עדין לבחור אזור חדש ולהמשיך שחק בו!"

msgid "PATCH_EXTINCTION_CAPITAL"
msgstr "הכחדת אזור"

msgid "PATCH_MAP"
msgstr "מפת האזורים"

msgid "PATCH_MAP_NAVIGATION_TOOLTIP"
msgstr "לחץ, גרור או זום בשביל לנוע סביב"

msgid "PATCH_NAME"
msgstr "{0} {1}"

#, fuzzy
msgid "PATCH_NOTES_LAST_PLAYED_INFO"
msgstr "Thrive הופעל במצב בטוח"

msgid "PATCH_NOTES_LAST_PLAYED_INFO_PLURAL"
msgstr ""

#, fuzzy
msgid "PATCH_NOTES_TITLE"
msgstr "Thrive הופעל במצב בטוח"

msgid "PATCH_NOTE_BULLET_POINT"
msgstr ""

msgid "PATCH_NOTE_CHANGES_HEADING"
msgstr ""

#, fuzzy
msgid "PATCH_NOTE_LINK_VISIT_TEXT"
msgstr ""
"המין שלך נכחד מהאזור זה.\n"
"אבל זה עדין לא נגמר, אתה יכול עדין לבחור אזור חדש ולהמשיך שחק בו!"

msgid "PATREON_TOOLTIP"
msgstr "ראו את דף הפטריון שלנו"

msgid "PATRONS"
msgstr "פטריונים"

msgid "PAUSED"
msgstr "מושהה"

msgid "PAUSE_MENU_RESUME_TOOLTIP"
msgstr "לחזור אל המשחק"

msgid "PAUSE_PROMPT"
msgstr "[center]לחץ [thrive:input]g_pause[/thrive:input] בשביל להמשיך[/center]"

msgid "PAUSE_TOOLTIP"
msgstr "השהה את המשחק"

msgid "PCK_LOAD_FAILED"
msgstr "טעינת קבצי pck ({0}) נכשלה"

msgid "PCK_LOAD_FAILED_DOES_NOT_EXIST"
msgstr "טעינת קבצי pck ({0}) נכשלה בגלל שקובץ זה לא נמצא"

msgid "PEACEFUL"
msgstr "שלוו"

#, fuzzy
msgid "PENDING_ENDOSYMBIOSIS_EXPLANATION"
msgstr "אתה מריץ את Thrive על GLES2. אופציה זו עדין לא נבדקה ועלולה לגרום לבעיות. אנא נסה לעדכן את מנהל התקן ו / או להשתמש במקום בכרטיס גרפיקה של AMD או Nvidia על מנת להפעלת את Thrive."

msgid "PENDING_ENDOSYMBIOSIS_TITLE"
msgstr ""

msgid "PERCENTAGE_VALUE"
msgstr "{0}%"

#, fuzzy
msgid "PERFECT_ADAPTATION_DESCRIPTION"
msgstr ""
"אפשר את אפקט הבהוב אורות על ממשק משתמש (למשל הבהוב כפתור העורך)\n"
"\n"
"אם אתה נתקל בבאג בזמן שחלקים מהכפתור העורך נעלמים,\n"
"נסה להשבות את זה בשביל לראות אם הבעיה נעלמה."

msgid "PERFORMANCE"
msgstr "ביצועים"

msgid "PERFORM_UNBINDING"
msgstr "בצע שחרור"

#, fuzzy
msgid "PER_SECOND_ABBREVIATION"
msgstr "{0} אלפים"

msgid "PER_SECOND_SLASH"
msgstr "\\לשנייה"

msgid "PHOSPHATE"
msgstr "פוספט"

#, fuzzy
msgid "PHOSPHATES_COST"
msgstr "פוספט"

#, fuzzy
msgid "PHOSPHATES_LEVELS"
msgstr "פוספט"

msgid "PHOTOSYNTHESIS"
msgstr "פוטוסינתזה"

msgid "PHYSICAL_CONDITIONS"
msgstr "מצב פיזי"

msgid "PHYSICAL_RESISTANCE"
msgstr "עמידות מפגיעה פיזית"

msgid "PLACE_ORGANELLE"
msgstr "הוסף אברון"

msgid "PLANET"
msgstr "כוכב לכת"

#, fuzzy
msgid "PLANET_CUSTOMIZER"
msgstr "בסמן העכבר:"

#, fuzzy
msgid "PLANET_DETAILS_STRING"
msgstr "פתח תקיית קבצי לוג"

msgid "PLANET_RANDOM_SEED"
msgstr "כוכב סייד אקראי"

#, fuzzy
msgid "PLANET_STATISTICS"
msgstr "סטטיסטיקה"

#, fuzzy
msgid "PLAYER"
msgstr "תא השחקן"

msgid "PLAYER_DEATH_POPULATION_PENALTY"
msgstr "ירידה באכולוסיה במוות של שחקן"

msgid "PLAYER_DEATH_POPULATION_PENALTY_EXPLANATION"
msgstr "(המקדם להפחתה של האכלוסיית השחקן על כל מוות של השחקן)"

msgid "PLAYER_DIED"
msgstr "השחקן מת"

msgid "PLAYER_DUPLICATE"
msgstr "שכפל שחקן"

msgid "PLAYER_EXTINCT"
msgstr "השחקן נכחד"

#, fuzzy
msgid "PLAYER_RELATIVE_MOVEMENT"
msgstr "השחקן נכחד"

#, fuzzy
msgid "PLAYER_RELATIVE_MOVEMENT_TOOLTIP"
msgstr "השחקן נכחד"

msgid "PLAYER_REPRODUCED"
msgstr "השחקן התרבה"

msgid "PLAYER_SPEED"
msgstr ""
"מהירות\n"
"שחקן"

msgid "PLAYSTATION_3"
msgstr ""

msgid "PLAYSTATION_4"
msgstr ""

msgid "PLAYSTATION_5"
msgstr ""

msgid "PLAY_INTRO_VIDEO"
msgstr "הפעל סרטון פתיחה"

msgid "PLAY_MICROBE_INTRO_ON_NEW_GAME"
msgstr "הפעל פתיח שלב המיקרוב במשחק חדש"

msgid "PLAY_WITH_CURRENT_SETTING"
msgstr "שחק עם ההגדרות הנוכחות"

msgid "POPULATION_CAPITAL"
msgstr "אוכלוסיה:"

msgid "POPULATION_COLON"
msgstr "אוכלוסיה:"

msgid "POPULATION_IN_PATCHES"
msgstr "אכלוסיה באזורים:"

msgid "POPULATION_IN_PATCH_SHORT"
msgstr "{0} ({1})"

#, fuzzy
msgid "POSITION_NUMBER"
msgstr "מספר ID"

msgid "PREDATION_FOOD_SOURCE"
msgstr "טריפה של {0}"

msgid "PREDICTION_DETAILS_OPEN_TOOLTIP"
msgstr "הצג מידע מפורט מאחורי החיזוי"

msgid "PRESSURE"
msgstr "לחץ"

msgid "PRESSURE_SHORT"
msgstr "לחץ."

#, fuzzy
msgid "PRESSURE_TOLERANCE_TOOLTIP"
msgstr "צא לתפריט הראשי"

msgid "PRESS_KEY_DOT_DOT_DOT"
msgstr "לחץ על מקש..."

msgid "PREVIEW_IMAGE_DOES_NOT_EXIST"
msgstr "תמונה מקדימה לא קיימת"

msgid "PREVIEW_IMAGE_IS_TOO_LARGE"
msgstr "תמונה מקדימה כבדה מידי"

msgid "PREVIOUS_COLON"
msgstr "קודם:"

msgid "PROCESSING_LOADED_OBJECTS"
msgstr "מעלה אובייקטים"

msgid "PROCESS_ENVIRONMENT_SEPARATOR"
msgstr "@"

msgid "PROCESS_PANEL_TITLE"
msgstr "תהליכי התא"

#, fuzzy
msgid "PROCESS_SPEED_MODIFIER"
msgstr "תהליכי התא"

#, fuzzy
msgid "PROCESS_TOGGLE_TOOLTIP"
msgstr "צא לתפריט הראשי"

msgid "PROGRAMMING_TEAM"
msgstr "צוות מתכנתים"

msgid "PROJECT_MANAGEMENT_TEAM"
msgstr "צוות ניהול פרויקט"

msgid "PROTEINS"
msgstr "חלבונים"

msgid "PROTOPLASM"
msgstr "פרוטופלזמה"

msgid "PULL_REQUESTS_PROGRAMMING"
msgstr "בקשות דרישה / תיכנות"

#, fuzzy
msgid "QUADRILLION_ABBREVIATION"
msgstr "{0} מיליארד"

msgid "QUICK_LOAD"
msgstr "טעינה מהירה"

msgid "QUICK_SAVE"
msgstr "שמירה מהירה"

msgid "QUIT"
msgstr "יציאה"

msgid "QUIT_BUTTON_TOOLTIP"
msgstr "צא מהמשחק"

msgid "QUIT_GAME_WARNING"
msgstr ""
"האם אתה בטוח שרוצה לצאת מהמשחק?\n"
"אתה עלול לאבד כל פעולה לא שמורה."

#, fuzzy
msgid "RADIATION"
msgstr "נשימה ארובית"

#, fuzzy
msgid "RADIATION_LEVELS"
msgstr "נשימה ארובית"

#, fuzzy
msgid "RADIOACTIVE_CHUNK"
msgstr "גוש ברזל גדול"

#, fuzzy
msgid "RADIOSYNTHESIS"
msgstr "תרמוסינתזה"

msgid "RANDOMIZE_SPECIES_NAME"
msgstr "שם מין אקראי"

msgid "RANDOM_SEED_TOOLTIP"
msgstr "הערך משומש ביצור העולם, ועל כך, שחייב להיות מספר שלם חיובי"

msgid "RAW"
msgstr "\"טרי\""

msgid "RAW_VALUE_COLON"
msgstr "לא מעובד:"

msgid "REACH_GENERATION_15_WITH_A_SPECIES"
msgstr ""

msgid "REACH_GENERATION_15_WITH_A_SPECIES_PROGRESS"
msgstr ""

#, fuzzy
msgid "REACH_MULTICELLULAR_STAGE"
msgstr "שלב הרב-תאי"

msgid "READING_SAVE_DATA"
msgstr "קורא שמירה"

msgid "READY"
msgstr "מוכן"

msgid "RECOMMENDED_THRIVE_VERSION"
msgstr "המלצת Thrive:"

msgid "REDDIT_TOOLTIP"
msgstr "ראו בתת-נושא הרדייט שלנו"

msgid "REDO"
msgstr "עשה מחדש"

msgid "REDO_THE_LAST_ACTION"
msgstr "בצע מחדש פעולה אחרונה"

msgid "REFRESH"
msgstr "רענן"

#, fuzzy
msgid "REGENERATE_BUTTON"
msgstr "אברונים"

#, fuzzy
msgid "REGIONS_NUMBER"
msgstr "מספר ID"

#, fuzzy
msgid "RENDER_SCALE"
msgstr "מעבד בשימוש:"

msgid "REPORT"
msgstr "תסקיר"

#, fuzzy
msgid "REPORT_BUG"
msgstr "תסקיר"

msgid "REPRODUCED"
msgstr "התרבה"

msgid "REPRODUCTION"
msgstr "הולדה"

msgid "REPRODUCTION_ASEXUAL"
msgstr "א-מינית"

msgid "REPRODUCTION_BUDDING"
msgstr "הנצה"

#, fuzzy
msgid "REPRODUCTION_COMPOUNDS_MODE"
msgstr "סוגי רבייה:"

#, fuzzy
msgid "REPRODUCTION_COMPOUNDS_MODE_EXPLANATION"
msgstr "(באופן פסיבי צובר תרכובות מהסביבה לתהליכי רבייה מבלי שצריך לעשות דבר)"

#, fuzzy
msgid "REPRODUCTION_COMPOUND_HANDLING_TOOLTIP"
msgstr "סוגי רבייה:"

msgid "REPRODUCTION_METHOD"
msgstr "סוגי רבייה:"

msgid "REQUIRES_NUCLEUS"
msgstr "נדרש גרעין התא"

#, fuzzy
msgid "RESEARCH"
msgstr "מקש חפש"

msgid "RESET"
msgstr "איפוס"

#, fuzzy
msgid "RESET_ACHIEVEMENTS"
msgstr "להגדלת התנועה"

msgid "RESET_DEADZONES"
msgstr "אפס שטחים מתים"

msgid "RESET_DISMISSED_POPUPS"
msgstr ""

msgid "RESET_INPUTS_TO_DEFAULTS"
msgstr "איפוס קלטים לברירת מחדל?"

#, fuzzy
msgid "RESET_ITEM_ORDER_TO_DEFAULT"
msgstr "איפוס קלטים לברירת מחדל?"

msgid "RESET_KEYBINDINGS"
msgstr "איפוס חיבורי מקשים"

msgid "RESET_SETTINGS_TO_DEFAULTS"
msgstr "ברירת מחדל"

#, fuzzy
msgid "RESET_SHOWN_TUTORIALS"
msgstr "הצג מדריכים"

#, fuzzy
msgid "RESET_SHOWN_TUTORIALS_TOOLTIP"
msgstr "היצטרפו לשרת הדיסטורט הקהילתי שלנו"

msgid "RESET_TO_DEFAULTS"
msgstr "איפוס לברירת מחדל?"

msgid "RESISTANT_TO_BASIC_ENGULFMENT"
msgstr "עמידות לבליעה בסיסית"

#, fuzzy
msgid "RESIZE_METABALL_TOOLTIP"
msgstr "המשך את המשחק"

msgid "RESOLUTION"
msgstr "רזולוציה:"

msgid "RESOURCE_ABSORBTION_SPEED"
msgstr "מהירות ספיגת משאבים"

#, fuzzy
msgid "RESOURCE_AMOUNT_SHORT"
msgstr "לחץ."

#, fuzzy
msgid "RESOURCE_ENERGY"
msgstr "צפה בקוד מקור"

#, fuzzy
msgid "RESOURCE_FOOD"
msgstr "צפה בקוד מקור"

#, fuzzy
msgid "RESOURCE_ROCK"
msgstr "צפה בקוד מקור"

#, fuzzy
msgid "RESOURCE_WOOD"
msgstr "צפה בקוד מקור"

msgid "RESPIRATION"
msgstr "נשימה ארובית"

msgid "RESPONSIVE"
msgstr "מגיב"

msgid "RESTART_REQUIRED"
msgstr "אתחול מחדש נדרש"

msgid "RESUME"
msgstr "להמשיך"

msgid "RESUME_TOOLTIP"
msgstr "המשך את המשחק"

msgid "RETURN_TO_MENU"
msgstr "חזור לתפריט"

msgid "RETURN_TO_MENU_TOOLTIP"
msgstr "צא לתפריט הראשי"

msgid "RETURN_TO_MENU_WARNING"
msgstr ""
"האם אתה בטוח שאתה רוצה לצאת לתפריט הראשי?\n"
"אתה עלול לאבד כל פעולה לא שמורה."

#, fuzzy
msgid "REVEAL_ALL_PATCHES"
msgstr "התפשט לאזורים:"

msgid "REVOLUTIONARY_GAMES_SOCIAL_TOOLTIP"
msgstr "בקרו באתר הרשמי של Revolutionary Games"

msgid "RIGHT_ARROW"
msgstr "→"

msgid "RIGHT_MOUSE"
msgstr "לחצן עכבר הימני"

msgid "RIGID"
msgstr "קשיח"

msgid "RIGIDITY_MEMBRANE_DESCRIPTION"
msgstr "קרום נוקשה עמיד יותר בפני נזקים, אך מקשה על התא לנוע."

msgid "ROTATE_LEFT"
msgstr "סובב שמאלה"

msgid "ROTATE_RIGHT"
msgstr "סובב ימינה"

msgid "ROTATION_COLON"
msgstr "רוטציה:"

msgid "RUN_AUTO_EVO_DURING_GAMEPLAY"
msgstr "הפעל התפתחות אוטומטית במהלך המשחק"

msgid "RUN_ONE_STEP"
msgstr "הרץ צעד אחת"

msgid "RUN_RESULT_BY_SENDING_POPULATION"
msgstr "{0} על ידי שליחה: {1} פריטים מאזור: {2}"

msgid "RUN_RESULT_GENE_CODE"
msgstr "קוד גנטי:"

msgid "RUN_RESULT_NICHE_FILL"
msgstr "הופיע על מנת למלא נישה"

msgid "RUN_RESULT_SELECTION_PRESSURE_SPLIT"
msgstr "הופיע בשל לחצי סלקציה שונים"

msgid "RUN_RESULT_SPLIT_FROM"
msgstr "התפצל מ{0}"

msgid "RUN_RESULT_SPLIT_OFF_TO"
msgstr "אוכלוסיה בחלק מהאזורים התפצלה למינים חדשים {0}:"

msgid "RUN_X_WORLDS"
msgstr ""

#, fuzzy
msgid "RUN_X_WORLDS_TOOLTIP"
msgstr "היצטרפו לשרת הדיסטורט הקהילתי שלנו"

msgid "RUSTICYANIN"
msgstr "רוסטיצינין"

#, fuzzy
msgid "RUSTICYANIN_DESCRIPTION"
msgstr "רוסטיצינין הוא חלבון המסוגל להשתמש ב[thrive:compound type=\"carbondioxide\"][/thrive:compound] וב[thrive:compound type=\"oxygen\"][/thrive:compound] בכדי לחמצן ברזל ממצב כימי אחד למשנהו. תהליך זה, הנקרא [b]נשימת ברזל[/b], משחרר אנרגיה שהתא מסוגל לקצור."

#, fuzzy
msgid "RUSTICYANIN_PROCESSES_DESCRIPTION"
msgstr "הופך [thrive:compound type=\"iron\"][/thrive:compound] ל[thrive:compound type=\"atp\"][/thrive:compound]. בהתאם לריכוזם של [thrive:compound type=\"carbondioxide\"][/thrive:compound] ו[thrive:compound type=\"oxygen\"][/thrive:compound]."

#, fuzzy
msgid "SAFE_MODE_EXPLANATION"
msgstr ""
"מיקרובים פחדנים יברחו למרחקים\n"
"והם נוטים לברוח מטורפים בכללי.\n"
"מיקרובים אמיצים לא יפחדו מטורפים לידם\n"
"והם נוטים לתקוף חזרה."

msgid "SAFE_MODE_TITLE"
msgstr "Thrive הופעל במצב בטוח"

msgid "SAVE"
msgstr "שמור"

msgid "SAVE_AND_CONTINUE"
msgstr "שמור והמשך"

msgid "SAVE_AUTOSAVE"
msgstr "שמירה אוטומטית"

#, fuzzy
msgid "SAVE_CHEATS_USED"
msgstr "שטח משומש:"

msgid "SAVE_DELETE_WARNING"
msgstr "מחיקת שמירה זו היינו פעולה בלתי הפיכה, האם אתה בטוח שאתה רוצה למחוק לצמיתות את {0}?"

msgid "SAVE_ERROR_INCLUDE_JSON_DEBUG_NOTE"
msgstr ""

#, fuzzy
msgid "SAVE_ERROR_TURN_ON_JSON_DEBUG_MODE"
msgstr "מצב ניפוי JSON:"

msgid "SAVE_FAILED"
msgstr "שמירה נכשלה"

msgid "SAVE_GAME"
msgstr "שמור משחק"

msgid "SAVE_GAME_BUTTON_TOOLTIP"
msgstr "פתח את התפריט השמירה בשביל לשמור את המשחק"

msgid "SAVE_HAS_DIFFERENT_VERSION"
msgstr "לשמירה יש גרסה שונה"

msgid "SAVE_HAS_DIFFERENT_VERSION_TEXT"
msgstr ""
"הגרסה שאתה מנסה לטעון אינה תואמת את גרסת המשחק.\n"
"אנא טען את השמירה באופן ידני דרך התפריט."

msgid "SAVE_HAS_INVALID_GAME_STATE"
msgstr "לשמירה סצנת משחק לא תקפה"

msgid "SAVE_INVALID"
msgstr "לא תקף"

msgid "SAVE_IS_INVALID"
msgstr "השמירה אינו תקפה"

msgid "SAVE_IS_UPGRADEABLE_DESCRIPTION"
msgstr ""
"השמירה שנבחרה במקור מגרסאות ישנות של Thrive ,אבל ניתן לשדרגו.\n"
"קובץ גיבוי ניתן ליצור לפני השדרוג, אם לא נוצר קודם.\n"
"אם אתה מדלג על שדרוג, השמירה תנסה לעלות בדרך הרגילה.\n"
"האם לשדרג שמירה זו?"

msgid "SAVE_LOAD_ALREADY_LOADED_FREE_FAILURE"
msgstr "נכשל לפנות חומרים מועלים: {0}"

msgid "SAVE_MANUAL"
msgstr "שמירה ידנית"

msgid "SAVE_QUICKSAVE"
msgstr "שמירה מהירה"

msgid "SAVE_SPACE_USED"
msgstr "שטח משומש:"

msgid "SAVE_UPGRADE_FAILED"
msgstr "שדרוג שמירה נכשלה"

msgid "SAVE_UPGRADE_FAILED_DESCRIPTION"
msgstr "שדרוג שמירה שצוינה נכשלה בעקבות השגיאה הבאה:"

msgid "SAVING_DATA_FAILED_DUE_TO"
msgstr "שמירת מידע נכשלה בפרט ל: {0}"

msgid "SAVING_DOT_DOT_DOT"
msgstr "שומר..."

msgid "SAVING_FAILED_WITH_EXCEPTION"
msgstr "שמירה נכשלה! משהו חריג קרה"

msgid "SAVING_NOT_POSSIBLE"
msgstr "שמירה אינה אפשרית כרגע בשל:"

msgid "SAVING_SUCCEEDED"
msgstr "נשמר בהצלחה"

msgid "SCALING_NONE"
msgstr "שום דבר"

msgid "SCALING_ON"
msgstr "בקנה מידה"

msgid "SCALING_ON_INVERSE"
msgstr "בקנה מידה הפוך"

#, fuzzy
msgid "SCREEN_EFFECT"
msgstr "השפעות חיצוניות:"

#, fuzzy
msgid "SCREEN_EFFECT_GAMEBOY"
msgstr "השפעות חיצוניות:"

#, fuzzy
msgid "SCREEN_EFFECT_GAMEBOY_COLOR"
msgstr "השפעות חיצוניות:"

msgid "SCREEN_EFFECT_GREYSCALE"
msgstr ""

#, fuzzy
msgid "SCREEN_EFFECT_NONE"
msgstr "הצג שמות כפתורי בחירת חלקים"

#, fuzzy
msgid "SCREEN_RELATIVE_MOVEMENT"
msgstr "להגדלת התנועה"

#, fuzzy
msgid "SCREEN_RELATIVE_MOVEMENT_TOOLTIP"
msgstr "להגדלת התנועה"

msgid "SCROLLLOCK"
msgstr "מקש Scroll Lock"

msgid "SEARCH_DOT_DOT_DOT"
msgstr "מחפש..."

msgid "SEARCH_PLACEHOLDER"
msgstr ""

msgid "SEARCH_RADIUS"
msgstr "רדיוס חיפוש:"

msgid "SEA_FLOOR"
msgstr "קרקעית הים"

msgid "SECRETE_SLIME"
msgstr "הפרש ריר"

#, fuzzy
msgid "SECRETE_SLIME_TOOLTIP"
msgstr "הפרש ריר"

msgid "SEED_LABEL"
msgstr "זרע אקראי של כוכב לכת: {0}"

#, fuzzy
msgid "SELECTED"
msgstr "מודים נבחרו:"

msgid "SELECTED_COLON"
msgstr "נבחרו:"

msgid "SELECTED_MOD"
msgstr "מודים נבחרו:"

msgid "SELECTED_SAVE_IS_INCOMPATIBLE_PROMPT"
msgstr "השמירה שנבחרה אנו תואם"

msgid "SELECTED_SAVE_IS_INCOMPATIBLE_PROTOTYPE_PROMPT"
msgstr "שמירה שנבחרה היינו גרסת אבטיפוס לא תואם"

msgid "SELECTED_SAVE_IS_UPGRADEABLE_PROMPT"
msgstr "השמירה שנבחרה ניתנת לשידרוג"

msgid "SELECT_A_GENERATION"
msgstr "בחר דור"

msgid "SELECT_A_PATCH"
msgstr "בחר אזור להצגת פרטים כאן"

msgid "SELECT_A_SPECIES"
msgstr "בחר מין"

#, fuzzy
msgid "SELECT_A_TECHNOLOGY"
msgstr "בחר אזור להצגת פרטים כאן"

msgid "SELECT_CELL_TYPE_FROM_EDITOR"
msgstr "בחר סוג תא בשביל לערוך אותו בתגית העורך"

msgid "SELECT_ENZYME"
msgstr "בחר אנזים:"

#, fuzzy
msgid "SELECT_MOVEMENT_MODE_TITLE"
msgstr "Thrive הופעל במצב בטוח"

msgid "SELECT_OPTION"
msgstr "בחר אפשרות"

msgid "SELECT_PREVIEW_IMAGE"
msgstr "בחר תמונה מקדימה"

#, fuzzy
msgid "SELECT_SPACE_STRUCTURE_TITLE"
msgstr "מבנה"

msgid "SELECT_STRUCTURE_POPUP_TITLE"
msgstr ""

msgid "SELECT_TISSUE_TYPE_FROM_EDITOR"
msgstr "בחר סוג רקמה בשביל לערוך אותו כאן מהתג"

#, fuzzy
msgid "SELECT_VACUOLE_COMPOUND_COLON"
msgstr "נבחרו:"

msgid "SEPTEMBER"
msgstr "ספטמבר"

msgid "SESSILE"
msgstr "נייח"

msgid "SETTING_ONLY_APPLIES_TO_NEW_GAMES"
msgstr "ערך זה חל רק על שמירות חדשות לאחר שינויו"

msgid "SFX_VOLUME"
msgstr "עוצמת אפקטים"

msgid "SHIFT"
msgstr "Shift"

#, fuzzy
msgid "SHOW_ALL_TUTORIALS"
msgstr "הצג מדריכים"

#, fuzzy
msgid "SHOW_ALL_TUTORIALS_TOOLTIP"
msgstr "היצטרפו לשרת הדיסטורט הקהילתי שלנו"

#, fuzzy
msgid "SHOW_DAMAGE_EFFECT"
msgstr "השוטון (ברבים: שוטונים) הוא צרור סיבי חלבון דמוי שוט המשתרע מקרום התא אשר משתמש ב- ATP כדי לגלול ולהניע את התא לכיוון מסוים. מקומו של השוטון קובע את כיוונו שממנו מספק דחף לתנועת התא. כיוון הדחף מנוגד לכיוון שהשוטון פונה, למשל שוטון שמונח בכיוון השמאל של התא יספק דחף לימין."

msgid "SHOW_HELP"
msgstr "הצג עזרה"

#, fuzzy
msgid "SHOW_ITEM_COORDINATES"
msgstr "הצג מדריכים"

#, fuzzy
msgid "SHOW_MAP"
msgstr "הצג עזרה"

#, fuzzy
msgid "SHOW_NEW_PATCH_NOTES"
msgstr "{0} {1}"

#, fuzzy
msgid "SHOW_NEW_PATCH_NOTES_TOOLTIP"
msgstr "{0} {1}"

msgid "SHOW_TUTORIALS_IN_NEW_CURRENT_OPTION"
msgstr "הצג מדריכים (בשמירה נוכחית)"

msgid "SHOW_TUTORIALS_IN_NEW_GAMES_OPTION"
msgstr "הצג מדריכים (בשמירות חדשות)"

#, fuzzy
msgid "SHOW_TUTORIALS_OPTION_TOOLTIP"
msgstr "היצטרפו לשרת הדיסטורט הקהילתי שלנו"

msgid "SHOW_UNSAVED_PROGRESS_WARNING"
msgstr "הראה אזהרת התקדמות ללא שמירה"

msgid "SHOW_UNSAVED_PROGRESS_WARNING_TOOLTIP"
msgstr "הפעל / השבת את חלון אזהרת התקדמות הלא שמורה בזמן שהשחק מנסה לצאת מהמשחק."

msgid "SHOW_WEB_NEWS_FEED"
msgstr ""

#, fuzzy
msgid "SIDEROPHORE_ACTION_TOOLTIP"
msgstr "ראו את דף הפטריון שלנו"

msgid "SIGNALING_AGENT"
msgstr "חומר מאותת"

#, fuzzy
msgid "SIGNALING_AGENTS_ACTION_TOOLTIP"
msgstr "חומרי איתות מאפשרים לתא ליצור כימיקלים שתאים אחרים מגיבים לו. חומרי איתות אלו משומשים בשביל למשוך תאים אחרים או להזהיר אותם מסכנה ולגרום להם לברוח."

msgid "SIGNALING_AGENT_DESCRIPTION"
msgstr "חומרי איתות מאפשרים לתא ליצור כימיקלים שתאים אחרים מגיבים לו. חומרי איתות אלו משומשים בשביל למשוך תאים אחרים או להזהיר אותם מסכנה ולגרום להם לברוח."

msgid "SIGNALING_AGENT_PROCESSES_DESCRIPTION"
msgstr "החזק [thrive:input]g_pack_commands[/thrive:input] בשביל לפתוח את התפריט שמאפשר להנפיק פקודות לפריטים אחרים מהמין שלך."

msgid "SIGNAL_COMMAND_AGGRESSION"
msgstr "להפוך לתוקפני"

msgid "SIGNAL_COMMAND_FLEE"
msgstr "ברחו"

msgid "SIGNAL_COMMAND_FOLLOW"
msgstr "עקוב אחרי"

msgid "SIGNAL_COMMAND_NONE"
msgstr "ללא פקודה"

msgid "SIGNAL_COMMAND_TO_ME"
msgstr "זוזו אליי"

msgid "SIGNAL_TO_EMIT"
msgstr "איתות לפליטה"

msgid "SILICA"
msgstr "צורן"

msgid "SILICA_MEMBRANE_DESCRIPTION"
msgstr "לקרום זה יש קיר חזק העשוי מצורן. מה שמאפשר לו לעמוד היטב עם הנזק הכללי ועמיד מאוד בפני נזקים פיזיים. זהו גם דורש פחות אנרגיה כדי לשמור על צורתו. עם זאת, הוא מאט את התא בצורה רצינית והתא סופג משאבים בקצב מופחת."

#, fuzzy
msgid "SIMULATION_CONFIG"
msgstr "עלות אוסמורגולציה"

msgid "SIXTEEN_TIMES"
msgstr "16x"

msgid "SIZE_COLON"
msgstr "גודל:"

msgid "SLIDESHOW"
msgstr "מצגת"

msgid "SLIME_JET"
msgstr "סילון ריר"

msgid "SLIME_JET_DESCRIPTION"
msgstr "הרבה אורגניזמים מפיקים חומרים רב סוכרים דמויי רפש, וריר היא אחד מאותם רב סוכרים אלו. אומנם רבים מהמינים משתמשים ברפש בשביל תנועה, סוגים מסוימים של חיידקים מפרישים חומרים אלו בלחץ גבוהה. אלו סילוני רפש מתנהגים כמו מנועי טילים, דוחפים את התאים קדימה במהירות גבוהה. רפש משומש בנוסף בשביל לעקב טורפים, הנתקעים בתוך החומר שרק מחזיקים בסילונים מסוגלים לנווט בהם."

msgid "SLIME_JET_PROCESSES_DESCRIPTION"
msgstr "הופך [thrive:compound type=\"glucose\"][/thrive:compound] ל[thrive:compound type=\"mucilage\"][/thrive:compound]. לחץ על [thrive:input]g_secrete_slime[/thrive:input] בשביל לשחרר את [thrive:compound type=\"mucilage\"][/thrive:compound] המאוחסן, מאיץ את מהירות התא ומאט טורפים."

msgid "SMALL_IRON_CHUNK"
msgstr "גוש ברזל קטן"

#, fuzzy
msgid "SMALL_PHOSPHATE_CHUNK"
msgstr "גוש ברזל קטן"

#, fuzzy
msgid "SMALL_SULFUR_CHUNK"
msgstr "גוש ברזל קטן"

msgid "SNOWFLAKE"
msgstr ""

#, fuzzy
msgid "SOCIETY_STAGE"
msgstr "שלב המיקרובי"

msgid "SOUND"
msgstr "קול"

msgid "SOUND_TEAM"
msgstr "צוות סאונד"

msgid "SOUND_TEAM_LEAD"
msgstr "מנהל צוות סאונד"

msgid "SOUND_TEAM_LEADS"
msgstr "מובילי צוות סאונד"

msgid "SPACE"
msgstr "רווח"

#, fuzzy
msgid "SPACE_STAGE"
msgstr "שלב המיקרובי"

#, fuzzy
msgid "SPACE_STRUCTURE_HAS_RESOURCES"
msgstr "מבנה"

#, fuzzy
msgid "SPACE_STRUCTURE_NO_EXTRA_DESCRIPTION"
msgstr "מבנה"

msgid "SPACE_STRUCTURE_WAITING_CONSTRUCTION"
msgstr ""

msgid "SPAWN_AMMONIA"
msgstr "זמן אמוניה"

msgid "SPAWN_ENEMY"
msgstr "זמן אויב"

msgid "SPAWN_ENEMY_CHEAT_FAIL"
msgstr "אינך יכול לזמן אוייבים צ'יטים בגלל שאזור זה אינו מכיל שום מינים אויבים"

msgid "SPAWN_GLUCOSE"
msgstr "זמן גלוקוז"

msgid "SPAWN_PHOSPHATES"
msgstr "זמן פוספט"

msgid "SPECIAL_MOUSE_1"
msgstr "מקש עכבר ייחודי 1"

msgid "SPECIAL_MOUSE_2"
msgstr "מקש עכבר ייחודי 2"

msgid "SPECIES"
msgstr "מינים"

msgid "SPECIES_COLON"
msgstr "מינים:"

msgid "SPECIES_DETAIL_TEXT"
msgstr ""
"[b]מינים[/b]\n"
" {0}:{1}\n"
"[b]דור[/b]\n"
" {2}\n"
"[b]אוכלוסיה[/b]\n"
" {3}\n"
"[b]צבע[/b]\n"
" #{4}\n"
"[b]התנהגות[/b]\n"
" {5}"

msgid "SPECIES_HAS_A_MUTATION"
msgstr "עבר מוטציה"

msgid "SPECIES_LIST"
msgstr "רשימת מינים"

#, fuzzy
msgid "SPECIES_MEMBER_IMPACT_ON_POP"
msgstr "שם המין ארוך מדי!"

#, fuzzy
msgid "SPECIES_MEMBER_IMPACT_ON_POPULATION_EXPLANATION"
msgstr "(העלות של אברונים, ממברנה וחפצים אחרים בעורך)"

msgid "SPECIES_NAME_DOT_DOT_DOT"
msgstr "שם המין..."

msgid "SPECIES_NAME_TOO_LONG_POPUP"
msgstr "שם המין ארוך מדי!"

msgid "SPECIES_POPULATION"
msgstr "אוכלוסיית מינים"

msgid "SPECIES_PRESENT"
msgstr "מינים נוכחים"

#, fuzzy
msgid "SPECIES_TO_FIND"
msgstr "מינים:"

msgid "SPECIES_WITH_POPULATION"
msgstr "{0} עם אכלוסיה: {1}"

msgid "SPEED"
msgstr "מהירות"

msgid "SPEED_COLON"
msgstr "מהירות:"

msgid "SPREAD_TO_PATCHES"
msgstr "התפשט לאזורים:"

#, fuzzy
msgid "SPRINT"
msgstr "מקש Print Screen"

#, fuzzy
msgid "SPRINT_ACTION_TOOLTIP"
msgstr "ראו את דף הפטריון שלנו"

msgid "STAGE_MENU_BUTTON_TOOLTIP"
msgstr "תפריט השהה"

#, fuzzy
msgid "START"
msgstr "מתחיל"

msgid "STARTING"
msgstr "מתחיל"

msgid "START_CALIBRATION"
msgstr "התחל כיול"

#, fuzzy
msgid "START_GAME"
msgstr "שמור משחק"

#, fuzzy
msgid "START_RESEARCH"
msgstr "אתחול מחדש נדרש"

msgid "STATISTICS"
msgstr "סטטיסטיקה"

#, fuzzy
msgid "STAT_ATP_PRODUCTION_REDUCTION"
msgstr "ייצור ATP נמוך מדי!"

#, fuzzy
msgid "STAT_BASE_MOVEMENT_REDUCTION"
msgstr "מהירות בסיסית"

msgid "STAT_DAMAGE"
msgstr ""

msgid "STAT_DAMAGE_PER_OXYGEN"
msgstr ""

msgid "STEAM_CLIENT_INIT_FAILED"
msgstr "אתחול ספריית Steam נכשל"

msgid "STEAM_ERROR_ACCOUNT_DOES_NOT_OWN_PRODUCT"
msgstr "משתמש Steam שלך אינו בעל רישיון עבור Thrive"

msgid "STEAM_ERROR_ACCOUNT_READ_ONLY"
msgstr "משתמש Steam שלך נמצא כעת במצב קריאה בלבד עקב שינוי אחרון במשתמש"

msgid "STEAM_ERROR_ALREADY_UPLOADED"
msgstr "Steam מדווח שהקובץ כבר עולה,בבקשה רענן מחדש"

msgid "STEAM_ERROR_BANNED"
msgstr "משתמש הSteam שלך חסום מלעלות תכנים"

msgid "STEAM_ERROR_CLOUD_LIMIT_EXCEEDED"
msgstr "חרגת ממכסת האחסון בענן של Steam או ממגבלת גודל הקובץ"

msgid "STEAM_ERROR_DUPLICATE_NAME"
msgstr "Steam מדווח שישנו שגיאה של שיכפול שם"

msgid "STEAM_ERROR_FILE_NOT_FOUND"
msgstr "קובץ לא נמצא"

msgid "STEAM_ERROR_INSUFFICIENT_PRIVILEGE"
msgstr "משתמש הSteam שלך כרגע מוגבל העלאת תוכן. אנא פנה למרכז תמיכה של Steam."

msgid "STEAM_ERROR_INVALID_PARAMETER"
msgstr "פרמטר לא חוקי הועבר לSteam"

msgid "STEAM_ERROR_LOCKING_FAILED"
msgstr "Steam נכשל בלהשיג UGC lock"

msgid "STEAM_ERROR_NOT_LOGGED_IN"
msgstr "לא מחובר לSteam"

msgid "STEAM_ERROR_TIMEOUT"
msgstr "תם הזמן הקצוב למפעיל Steam, נסה שוב"

msgid "STEAM_ERROR_UNAVAILABLE"
msgstr "Steam לא זמין כרגע, בבקשה נסה שוב"

msgid "STEAM_ERROR_UNKNOWN"
msgstr "שגיאת Steam לא ידועה קרתה"

#, fuzzy
msgid "STEAM_INIT_FAILED"
msgstr "אתחול ספריית Steam נכשל"

#, fuzzy
msgid "STEAM_INIT_FAILED_DESCRIPTION"
msgstr "שדרוג שמירה שצוינה נכשלה בעקבות השגיאה הבאה:"

msgid "STEAM_TOOLTIP"
msgstr "ראו את הדף הSteam שלנו"

msgid "STEM_CELL_NAME"
msgstr "גזע"

msgid "STOP"
msgstr "עצור"

msgid "STORAGE"
msgstr "אחסון"

msgid "STORAGE_COLON"
msgstr "אחסון:"

msgid "STORAGE_STATISTICS_SECONDS_OF_COMPOUND"
msgstr ""

msgid "STORE_LOGGED_IN_AS"
msgstr "התחבר כ:{0}"

#, fuzzy
msgid "STRAIN_BAR_TOOLTIP"
msgstr "ראו את דף הפטריון שלנו"

msgid "STRAIN_BAR_VISIBILITY"
msgstr ""

#, fuzzy
msgid "STRATEGY_STAGES"
msgstr "שלב המיקרובי"

msgid "STRICT_NICHE_COMPETITION"
msgstr "תחרות נישה קפדנית (הבדלי הכושר מוגזמים)"

msgid "STRUCTURAL"
msgstr "מִבְנִי"

msgid "STRUCTURE"
msgstr "מבנה"

msgid "STRUCTURE_ASCENSION_GATE"
msgstr ""

#, fuzzy
msgid "STRUCTURE_DYSON_SWARM"
msgstr "מבנה"

msgid "STRUCTURE_HAS_REQUIRED_RESOURCES_TO_BUILD"
msgstr ""

msgid "STRUCTURE_HUNTER_GATHERER_LODGE"
msgstr ""

msgid "STRUCTURE_IN_PROGRESS_CONSTRUCTION"
msgstr ""

msgid "STRUCTURE_REQUIRED_RESOURCES_TO_FINISH"
msgstr ""

msgid "STRUCTURE_SELECTION_MENU_ENTRY"
msgstr ""

msgid "STRUCTURE_SELECTION_MENU_ENTRY_NOT_ENOUGH_RESOURCES"
msgstr ""

msgid "STRUCTURE_SOCIETY_CENTER"
msgstr ""

msgid "STRUCTURE_STEAM_POWERED_FACTORY"
msgstr ""

msgid "SUCCESSFULLY_PERFORM_ENDOSYMBIOSIS"
msgstr ""

msgid "SUCCESSFUL_KILL"
msgstr "הרג מוצלח"

msgid "SUCCESSFUL_SCAVENGE"
msgstr "ליקוט מוצלח"

msgid "SUCCESS_BUT_MISSING_ID"
msgstr "התוצאה הצביעה על הצלחה אבל שום ID לא חזר"

msgid "SUICIDE_BUTTON_TOOLTIP"
msgstr "התאבדות"

msgid "SUNLIGHT"
msgstr "אור שמש"

msgid "SUPPORTER_PATRONS"
msgstr "תומכים"

msgid "SURVIVAL_TITLE"
msgstr ""

#, fuzzy
msgid "SURVIVE_WITH_A_NUCLEUS"
msgstr "נדרש גרעין התא"

msgid "SWITCH_TO_FRONT_CAMERA"
msgstr "החלף לתצוגת מצלמה קדמית"

msgid "SWITCH_TO_RIGHT_CAMERA"
msgstr "החלף לתצוגת מצלמה ימנית"

msgid "SWITCH_TO_TOP_CAMERA"
msgstr "החלף לתצוגת מצלמה עליונה"

msgid "SYSREQ"
msgstr "מקש SysRq"

#, fuzzy
msgid "TAB_CHANGE_BLOCKED_WHILE_ACTION_IN_PROGRESS"
msgstr "פעולה זו חסומה בזמן שפעולה אחרת בתהליך"

msgid "TAB_SECONDARY_SWITCH_LEFT"
msgstr ""

msgid "TAB_SECONDARY_SWITCH_RIGHT"
msgstr ""

#, fuzzy
msgid "TAB_SWITCH_LEFT"
msgstr "סובב שמאלה"

#, fuzzy
msgid "TAB_SWITCH_RIGHT"
msgstr "סובב ימינה"

msgid "TAGS_IS_WHITESPACE"
msgstr "תגיות מכילים רק רווחים"

msgid "TAKE_SCREENSHOT"
msgstr "צלם מסך"

#, fuzzy
msgid "TARGET_TYPE_COLON"
msgstr "סוג:"

#, fuzzy
msgid "TASTE_THE_SUN"
msgstr "נושאים נוכחים:"

#, fuzzy
msgid "TASTY_RADIATION"
msgstr "נשימה ארובית"

msgid "TECHNOLOGY_ASCENSION"
msgstr ""

msgid "TECHNOLOGY_HUNTER_GATHERING"
msgstr ""

msgid "TECHNOLOGY_LEVEL_ADVANCED_SPACE"
msgstr ""

msgid "TECHNOLOGY_LEVEL_INDUSTRIAL"
msgstr ""

msgid "TECHNOLOGY_LEVEL_PRE_SOCIETY"
msgstr ""

msgid "TECHNOLOGY_LEVEL_PRIMITIVE"
msgstr ""

msgid "TECHNOLOGY_LEVEL_SCIFI"
msgstr ""

msgid "TECHNOLOGY_LEVEL_SPACE_AGE"
msgstr ""

msgid "TECHNOLOGY_REQUIRED_LEVEL"
msgstr ""

msgid "TECHNOLOGY_ROCKETRY"
msgstr ""

msgid "TECHNOLOGY_SIMPLE_STONE_TOOLS"
msgstr ""

msgid "TECHNOLOGY_SOCIETY_CENTER"
msgstr ""

msgid "TECHNOLOGY_STEAM_POWER"
msgstr ""

msgid "TECHNOLOGY_UNLOCKED_NOTICE"
msgstr ""

msgid "TEMPERATURE"
msgstr "טמפרטורה"

msgid "TEMPERATURE_SHORT"
msgstr "טמפ'."

#, fuzzy
msgid "TEMPERATURE_TOLERANCE_TOOLTIP"
msgstr "ראו את דף הפטריון שלנו"

msgid "TESTING_TEAM"
msgstr "צוות בודקים"

#, fuzzy
msgid "THANKS_FOR_BUYING_THRIVE_2"
msgstr ""
"תודה ששיחקת!\n"
"\n"
"אם נהנתה מהמשחק, ספר לחבריך עלינו."

msgid "THANKS_FOR_PLAYING"
msgstr ""
"תודה ששיחקת!\n"
"\n"
"אם נהנתה מהמשחק, ספר לחבריך עלינו."

#, fuzzy
msgid "THANK_YOU_TITLE"
msgstr "אתה שגשגת!"

msgid "THEORY_TEAM"
msgstr "צוות תיאוריה"

msgid "THERMOPLAST"
msgstr "תרמופלסט"

#, fuzzy
msgid "THERMOPLAST_DESCRIPTION"
msgstr "התרמופלסט הוא אברון בעל קרום כפול המכיל פיגמנטים רגישים לחום הנערמים יחד בתוך שקי קרום האוקריוטי שלו. זהו פרוקריוט שהשתנה לצרכי המארח האיקוריוטי. הפיגמנטים בתרמופלסט מסוגלים להשתמש באנרגיה של בדלי החום בסביבה בכדי ליצור [thrive:compound type=\"atp\"][/thrive:compound] ממים בתהליך שנקרא [b]תרמוסינתזה[/b]. קצב ייצור ה[thrive:compound type=\"atp\"][/thrive:compound] שלו משתנה עם ריכוז ה[thrive:compound type=\"atp\"][/thrive:compound] וה[thrive:compound type=\"temperature\"][/thrive:compound]."

#, fuzzy
msgid "THERMOPLAST_PROCESSES_DESCRIPTION"
msgstr "מייצר [thrive:compound type=\"glucose\"][/thrive:compound]. בהתאם לריכוזו של [thrive:compound type=\"carbondioxide\"][/thrive:compound] ושל הטמפרטורה."

msgid "THERMOSYNTHASE"
msgstr "תרמוסינטאז"

#, fuzzy
msgid "THERMOSYNTHASE_DESCRIPTION"
msgstr "תרמוסינטאז הוא חלבון שמשתמש בהסעה תרמית כדי לשנות את צורתו, מאפשר לו להתקפל ולקשר לADP מתי שחשוף לחום, ולאחר מכן ומתקפל חזר וממוחזר ל[thrive:compound type=\"atp\"][/thrive:compound] כשהוא נחשף טמפרטורה יותר נמוכה בתהליך הנקרא [b]תרמוסינתזה[/b]. קצב יצורם של ה[thrive:compound type=\"atp\"][/thrive:compound] משתנה בהתאם ל[thrive:compound type=\"temperature\"][/thrive:compound]."

#, fuzzy
msgid "THERMOSYNTHASE_PROCESSES_DESCRIPTION"
msgstr "מייצר [thrive:compound type=\"atp\"][/thrive:compound] בעזרת שינויים בטמפרטורה. בהתאם לריכוזם של [thrive:compound type=\"carbondioxide\"][/thrive:compound] ושל [thrive:compound type=\"temperature\"][/thrive:compound]."

msgid "THERMOSYNTHESIS"
msgstr "תרמוסינתזה"

msgid "THE_DISTURBANCE"
msgstr ""

#, fuzzy
msgid "THE_EDITOR"
msgstr "לך לכרטיסיית העורך הבאה"

#, fuzzy
msgid "THE_PATCH_MAP_BUTTON"
msgstr "מפת האזורים"

#, fuzzy
msgid "THE_WORLD_TITLE"
msgstr "מפתחים נוכחים"

msgid "THIS_IS_LOCAL_MOD"
msgstr "זהו מוד מותקן באופן מקומי"

msgid "THIS_IS_WORKSHOP_MOD"
msgstr "מוד זה הורד מSteam Workshop"

msgid "THREADS"
msgstr "נושאים:"

msgid "THRIVEOPEDIA"
msgstr "טראיבופדיה"

msgid "THRIVEOPEDIA_CURRENT_WORLD_PAGE_TITLE"
msgstr ""

msgid "THRIVEOPEDIA_EVOLUTIONARY_TREE_PAGE_TITLE"
msgstr ""

msgid "THRIVEOPEDIA_HINT_IN_GAME"
msgstr ""

msgid "THRIVEOPEDIA_HOME_INFO"
msgstr ""

msgid "THRIVEOPEDIA_HOME_PAGE_TITLE"
msgstr ""

msgid "THRIVEOPEDIA_MUSEUM_PAGE_TITLE"
msgstr ""

msgid "THRIVEOPEDIA_PATCH_MAP_PAGE_TITLE"
msgstr ""

msgid "THRIVE_LICENSES"
msgstr "רישיונות Thrive"

#, fuzzy
msgid "THRIVIN_ACHIEVEMENT"
msgstr "מהירות בסיסית"

msgid "THYLAKOIDS"
msgstr "תילקואידים"

msgid "THYLAKOIDS_DESCRIPTION"
msgstr "תילקואידים הם מקבצי חלבונים ופיגמנטים רגישים לאור. הפיגמנטים מסוגלים להשתמש באנרגיית ה[thrive:compound type=\"sunlight\"][/thrive:compound] כדי לייצר [thrive:compound type=\"glucose\"][/thrive:compound] ממים ו[thrive:compound type=\"carbondioxide\"][/thrive:compound] במצב צבירה גזי בתהליך שנקרא [b]פוטוסינתזה[/b]. פיגמנטים אלו הם גם מה שמעניק להם צבע ייחודי. קצב ייצור ה[thrive:compound type=\"glucose\"][/thrive:compound] מתרחש בהתאם לריכוז thrive:compound type=\"carbondioxide\"][/thrive:compound] ועוצמת ה[thrive:compound type=\"sunlight\"][/thrive:compound]. מכיוון שהתילקואידים צפים בציטופלזמה, הנוזל שמסביבם מבצעים [b]גליקליזה[/b] ברמה מסוימת."

msgid "TIDEPOOL"
msgstr "בריכת גאות"

msgid "TIMELINE"
msgstr "ציר זמן"

msgid "TIMELINE_GLOBAL_FILTER_TOOLTIP"
msgstr "הראה אירועים גלובליים"

msgid "TIMELINE_LOCAL_FILTER_TOOLTIP"
msgstr "הראה אירועים מקומיים"

msgid "TIMELINE_NICHE_FILL"
msgstr "[b][u]{0}[/u][/b] התפצל מ[b][u]{1}[/u][/b] כמין חדש בשביל למלא גומחה"

#, fuzzy
msgid "TIMELINE_PLAYER_MIGRATED"
msgstr "חלק מאוכלוסיית [b][u]{0}[/u][/b] נדדה ל{1}"

#, fuzzy
msgid "TIMELINE_PLAYER_MIGRATED_TO"
msgstr "חלק מאוכלוסיית [b][u]{0}[/u][/b] נדדה ל{1}"

msgid "TIMELINE_SELECTION_PRESSURE_SPLIT"
msgstr "[b][u]{0}[/u][/b] התפצל מ[b][u]{1}[/u][/b] כמין חדש בשל לחץ ברירה שונים"

#, fuzzy
msgid "TIMELINE_SPECIES_BECAME_MULTICELLULAR"
msgstr ""
"את יכול לאסוף גלוקוז (הענן הלבן) על ידי מעבר מעליהם.\n"
"\n"
"התא שלך זקוק לגלוקוז על מנת ליצור אנרגיה שתשאיר אותך חיי.\n"
"\n"
"עקוב אחרי הקו מהתא שלך לגלוקוז הסמוך."

msgid "TIMELINE_SPECIES_EXTINCT"
msgstr "[b][u]{0}[/u][/b] נכחד!"

msgid "TIMELINE_SPECIES_EXTINCT_LOCAL"
msgstr "[b][u]{0}[/u][/b] נעלמה מאזור זה"

#, fuzzy
msgid "TIMELINE_SPECIES_FOLLOWED"
msgstr "[b][u]{0}[/u][/b] נכחד!"

msgid "TIMELINE_SPECIES_MIGRATED_FROM"
msgstr "חלק מאוכלוסיית [b][u]{0}[/u][/b] נדדה לאזור זה מ{1}"

msgid "TIMELINE_SPECIES_MIGRATED_TO"
msgstr "חלק מאוכלוסיית [b][u]{0}[/u][/b] נדדה ל{1}"

msgid "TIMELINE_SPECIES_POPULATION_DECREASE"
msgstr "אוכלוסיית [b][u]{0}[/u][/b] קטנה ל{1}"

msgid "TIMELINE_SPECIES_POPULATION_INCREASE"
msgstr "אוכלוסיית [b][u]{0}[/u][/b] גדלה ל{1}"

msgid "TIME_INDICATOR_TOOLTIP"
msgstr "זמן שחלף: {0:#,#} שנים"

msgid "TIME_OF_DAY"
msgstr ""

msgid "TITLE_COLON"
msgstr "כותרת:"

msgid "TOGGLE_BINDING"
msgstr "החלף מצב קישור"

#, fuzzy
msgid "TOGGLE_BINDING_TOOLTIP"
msgstr "החלף מצב קישור"

msgid "TOGGLE_DEBUG_PANEL"
msgstr "החלף חלונית דיבאג"

msgid "TOGGLE_ENGULF"
msgstr "החלף מצב בליעה"

#, fuzzy
msgid "TOGGLE_ENGULF_TOOLTIP"
msgstr "החלף מצב בליעה"

#, fuzzy
msgid "TOGGLE_FAST_MODE"
msgstr "עצור"

msgid "TOGGLE_FPS"
msgstr "אפשר תצוגת FPS"

msgid "TOGGLE_FULLSCREEN"
msgstr "מסך מלא"

#, fuzzy
msgid "TOGGLE_HEAT_VIEW_TOOLTIP"
msgstr "החלף מצב בליעה"

msgid "TOGGLE_HUD_HIDE"
msgstr "החלף HUD"

#, fuzzy
msgid "TOGGLE_INVENTORY"
msgstr "החלף מצב קישור"

msgid "TOGGLE_METRICS"
msgstr "החלף את תצוגת המדדים"

#, fuzzy
msgid "TOGGLE_MUCOCYST_DEFENCE"
msgstr "מסך מלא"

msgid "TOGGLE_NAVIGATION_TREE"
msgstr ""

msgid "TOGGLE_PAUSE"
msgstr "עצור"

msgid "TOGGLE_UNBINDING"
msgstr "בטל מצב קישור"

msgid "TOLERANCES_TOO_HIGH_PRESSURE"
msgstr ""

msgid "TOLERANCES_TOO_HIGH_TEMPERATURE"
msgstr ""

msgid "TOLERANCES_TOO_LOW_OXYGEN_PROTECTION"
msgstr ""

#, fuzzy
msgid "TOLERANCES_TOO_LOW_PRESSURE"
msgstr "ענני תרכובות"

msgid "TOLERANCES_TOO_LOW_TEMPERATURE"
msgstr ""

#, fuzzy
msgid "TOLERANCES_TOO_LOW_UV_PROTECTION"
msgstr "{0}: {1}+ ATP"

msgid "TOLERANCES_UNSUITABLE_DEBUFFS"
msgstr ""

#, fuzzy
msgid "TOLERANCE_FROM_ORGANELLES_TOOLTIP"
msgstr "הראה/החבא תרכובות"

msgid "TOLERANCE_RANGE_LABEL"
msgstr ""

msgid "TOOLS"
msgstr "כלים"

msgid "TOOL_HAND_AXE"
msgstr ""

msgid "TOO_LARGE_PRESSURE_RANGE"
msgstr ""

msgid "TOO_MANY_RECENT_VERSIONS_TO_SHOW"
msgstr ""

#, fuzzy
msgid "TOTAL_GATHERED_ENERGY_COLON"
msgstr "מצב:"

msgid "TOTAL_SAVES"
msgstr "נשמר בסך הכל:"

msgid "TOXIN_CHANNEL_INHIBITOR"
msgstr ""

#, fuzzy
msgid "TOXIN_CHANNEL_INHIBITOR_DESCRIPTION"
msgstr "חלולית רעלן היא חלולית שהשתנה לצורך ייצור, אחסון והפרשה ספציפיים של רעלנים אוקסיטוקסיים. חלוליות רעלן נוספים יגדילו את קצב שחרור הרעלנים."

#, fuzzy
msgid "TOXIN_COMPOUND"
msgstr "תרכובות"

#, fuzzy
msgid "TOXIN_CYTOTOXIN"
msgstr "חלק מהאפשרויות היו מבוטלים לשינוי אם LAWK מופעל"

#, fuzzy
msgid "TOXIN_CYTOTOXIN_DESCRIPTION"
msgstr "חלולית רעלן היא חלולית שהשתנה לצורך ייצור, אחסון והפרשה ספציפיים של רעלנים אוקסיטוקסיים. חלוליות רעלן נוספים יגדילו את קצב שחרור הרעלנים."

msgid "TOXIN_FIRE_RATE_TOXICITY_COLON"
msgstr ""

#, fuzzy
msgid "TOXIN_MACROLIDE"
msgstr ""
"חלולית\n"
" רעלן"

#, fuzzy
msgid "TOXIN_MACROLIDE_DESCRIPTION"
msgstr "חלולית רעלן היא חלולית שהשתנה לצורך ייצור, אחסון והפרשה ספציפיים של רעלנים אוקסיטוקסיים. חלוליות רעלן נוספים יגדילו את קצב שחרור הרעלנים."

msgid "TOXIN_OXYGEN_METABOLISM_INHIBITOR"
msgstr ""

#, fuzzy
msgid "TOXIN_OXYGEN_METABOLISM_INHIBITOR_DESCRIPTION"
msgstr "מטבולוזומים הם מקבצי חלבונים העטופים במעטפת חלבונים. הם מסוגלים להמיר [thrive:compound type=\"glucose\"][/thrive:compound] ל[thrive:compound type=\"atp\"][/thrive:compound] במהירות גבוה יותר ממה שניתן לעשות בציטופלזמה בתהליך שנקרא [b]נשימה אירובית[/b]. יחד עם זאת, הוא דורש [thrive:compound type=\"oxygen\"][/thrive:compound] כדי לתפקד, ורמות [thrive:compound type=\"oxygen\"][/thrive:compound] נמוכות יותר בסביבה יאטו את קצב ייצור של [thrive:compound type=\"atp\"][/thrive:compound]. מכיוון שהמטבולוזומים צפים בציטופלזמה, הנוזל שמסביבם מבצעים [b]גליקליזה[/b] ברמה מסוימת."

#, fuzzy
msgid "TOXIN_OXYTOXY_DESCRIPTION"
msgstr "חלולית רעלן היא חלולית שהשתנה לצורך ייצור, אחסון והפרשה ספציפיים של רעלנים אוקסיטוקסיים. חלוליות רעלן נוספים יגדילו את קצב שחרור הרעלנים."

msgid "TOXIN_PREFER_FIRE_RATE"
msgstr ""

msgid "TOXIN_PREFER_TOXICITY"
msgstr ""

#, fuzzy
msgid "TOXIN_PROPERTIES_HEADING"
msgstr "עמידות לרעלים"

msgid "TOXIN_RESISTANCE"
msgstr "עמידות לרעלים"

#, fuzzy
msgid "TOXIN_TOXICITY_CUSTOMIZATION_TOOLTIP"
msgstr ""
"מיקרובים אגרסיבים ירדפו אחרי הטרפם למרחקים\n"
"והם לרוב נוטים להילחם בטורפים כשהם מותקפים.\n"
"מיקרובים שלווים לא יתקפו אחרים למרחקים\n"
"ופחות נוטים להשתמש ברעלנים כנגד טורפים."

#, fuzzy
msgid "TOXIN_TYPE_COLON"
msgstr "סוג:"

#, fuzzy
msgid "TOXIN_TYPE_CUSTOMIZATION_EXPLANATION"
msgstr ""
"מיקרובים אגרסיבים ירדפו אחרי הטרפם למרחקים\n"
"והם לרוב נוטים להילחם בטורפים כשהם מותקפים.\n"
"מיקרובים שלווים לא יתקפו אחרים למרחקים\n"
"ופחות נוטים להשתמש ברעלנים כנגד טורפים."

#, fuzzy
msgid "TOXIN_VACUOLE"
msgstr ""
"חלולית\n"
" רעלן"

#, fuzzy
msgid "TOXIN_VACUOLE_DESCRIPTION"
msgstr "חלולית רעלן היא חלולית שהשתנה לצורך ייצור, אחסון והפרשה ספציפיים של רעלנים אוקסיטוקסיים. חלוליות רעלן נוספים יגדילו את קצב שחרור הרעלנים."

#, fuzzy
msgid "TOXIN_VACUOLE_PROCESSES_DESCRIPTION"
msgstr "הופך[thrive:compound type=\"atp\"][/thrive:compound] ל[thrive:compound type=\"oxytoxy\"][/thrive:compound]. בהתאם לריכוזו של ה[thrive:compound type=\"oxygen\"][/thrive:compound]. ניתן לשחרר את הרעלן על ידי לחיצה על [thrive:input]g_fire_toxin[/thrive:input]."

#, fuzzy
msgid "TOXISOME"
msgstr "אוקסיטוקסיזום"

#, fuzzy
msgid "TOXISOME_DESCRIPTION"
msgstr "הליזוזום הוא אברון קשור ממברנה שמכיל אנזימים הידרוליזטיים מסוגלים לפרק מולקולות אורגניות שונות. ליזוזומים מאפשרים לתא לעכל חומרים שנבלע דרך אנדוציטוזה ולפלוט או לפרק מוצרי פסולת בתהליך הנקרא [b]אוטופגיה[/b]."

msgid "TRANSLATORS"
msgstr "מתרגמים"

msgid "TRANSPARENCY"
msgstr "שקיפות"

#, fuzzy
msgid "TRILLION_ABBREVIATION"
msgstr "{0} מיליארד"

#, fuzzy
msgid "TRY_FOSSILISING_SOME_SPECIES"
msgstr "נסה לצלם כמה צילומי מסך!"

msgid "TRY_MAKING_A_SAVE"
msgstr "נסה ליצור שמירה!"

msgid "TRY_TAKING_SOME_SCREENSHOTS"
msgstr "נסה לצלם כמה צילומי מסך!"

msgid "TUTORIAL"
msgstr "מדריך"

#, fuzzy
msgid "TUTORIAL_MICROBE_EDITOR_ATP_BALANCE_INTRO"
msgstr ""
"זהו מפת האזורים.\n"
"\n"
"על כל אייקון מייצג סביבה ייחודית שאתה יכול להתיישב, עם כרטיסייה בצד ימין שמתאר את התנאים באזור הנבחר.\n"
"\n"
"אם תא בוחר אזור שליד האחד שבו אתה נמצא, שהוא מסומן בגבול ירוק מהבהב, אתה יכול ללחוץ על הכפתור \"תעבור לאזור זה\" בשביל לנדוד לשם.\n"
"\n"
"נסה לבחור אזור בשביל להמשיך."

#, fuzzy
msgid "TUTORIAL_MICROBE_EDITOR_AUTO-EVO_PREDICTION"
msgstr ""
"לוח זה מציג את התחזית העתידית של האוכלוסייה שלך. מספרים ללו הם מהדמיות של האוכלוסייה מהמפתח האוטומטי.\n"
"\n"
"הם לא מתחשבים בחשבון את הפעולות שלך. אז באזור הנוכחי שלך אתה הולך להראות טוב יותר כשאתה נכנס לעורך.\n"
"\n"
"אבל כדאי לך לשמור על הכמות האוכלוסייה שלך גבוהה אפילו שאתה לא מעורב בו באופן ישיר.\n"
"\n"
"אתה יכול להציג מידע מפורט יותר מאחורי החיזוי על ידי לחיצה על כפתור סימן השאלה בלוח. לחץ עליו כדי להמשיך."

#, fuzzy
msgid "TUTORIAL_MICROBE_EDITOR_CELL_TEXT"
msgstr ""
"זהו עורך התא שבו אתה יכול לפתח את המין שלך על ידי תשלום בנקודות מוטציה (נקמ\"ו). על כל דור תמיד היה לך 100 נקמ\"ו לבזבז, כך שאין סיבה לשמור!.\n"
"\n"
"המשושה במרכז של המסך הוא התא שלך, שהוא מכיל יחידה של ציטופלזמה אחת.\n"
"\n"
"בשביל להמשיך, בחר חלק מהכרטיסייה השמאלית. לאחר מיכן לחץ על הלחצן השמאלי בתוך המשושה הרצוי בשביל להניח אותו. אתה יכול לסובב חלקים על ידי [thrive:input]e_rotate_left[/thrive:input] ו[thrive:input]e_rotate_right[/thrive:input]."

#, fuzzy
msgid "TUTORIAL_MICROBE_EDITOR_CHEMORECEPTOR"
msgstr ""
"זהו עורך התא שבו אתה יכול לפתח את המין שלך על ידי תשלום בנקודות מוטציה (נקמ\"ו). על כל דור תמיד היה לך 100 נקמ\"ו לבזבז, כך שאין סיבה לשמור!.\n"
"\n"
"המשושה במרכז של המסך הוא התא שלך, שהוא מכיל יחידה של ציטופלזמה אחת.\n"
"\n"
"בשביל להמשיך, בחר חלק מהכרטיסייה השמאלית. לאחר מיכן לחץ על הלחצן השמאלי בתוך המשושה הרצוי בשביל להניח אותו. אתה יכול לסובב חלקים על ידי [thrive:input]e_rotate_left[/thrive:input] ו[thrive:input]e_rotate_right[/thrive:input]."

#, fuzzy
msgid "TUTORIAL_MICROBE_EDITOR_COMPOUND_BALANCES"
msgstr ""
"זהו מפת האזורים.\n"
"\n"
"על כל אייקון מייצג סביבה ייחודית שאתה יכול להתיישב, עם כרטיסייה בצד ימין שמתאר את התנאים באזור הנבחר.\n"
"\n"
"אם תא בוחר אזור שליד האחד שבו אתה נמצא, שהוא מסומן בגבול ירוק מהבהב, אתה יכול ללחוץ על הכפתור \"תעבור לאזור זה\" בשביל לנדוד לשם.\n"
"\n"
"נסה לבחור אזור בשביל להמשיך."

#, fuzzy
msgid "TUTORIAL_MICROBE_EDITOR_DIGESTION_STAT"
msgstr ""
"זהו עורך התא שבו אתה יכול לפתח את המין שלך על ידי תשלום בנקודות מוטציה (נקמ\"ו). על כל דור תמיד היה לך 100 נקמ\"ו לבזבז, כך שאין סיבה לשמור!.\n"
"\n"
"המשושה במרכז של המסך הוא התא שלך, שהוא מכיל יחידה של ציטופלזמה אחת.\n"
"\n"
"בשביל להמשיך, בחר חלק מהכרטיסייה השמאלית. לאחר מיכן לחץ על הלחצן השמאלי בתוך המשושה הרצוי בשביל להניח אותו. אתה יכול לסובב חלקים על ידי [thrive:input]e_rotate_left[/thrive:input] ו[thrive:input]e_rotate_right[/thrive:input]."

#, fuzzy
msgid "TUTORIAL_MICROBE_EDITOR_ENDING_TEXT"
msgstr ""
"אלו כל הדברים הבסיסים על עריכת המין שלך. ולסיום, אתה יכול לשנות את שם המין שלך על ידי לחיצה על השם בצד שמאל למטה ועריכת הטקסט.\n"
"\n"
"אתה יכול לחקור ולגלות בכרטיסיות אחרות תחת לפס הנקמ\"ו ולראות איך אתה יכול להתאים אישית את התא שלך.\n"
"\n"
"בשביל לשרוד בעולם האכזר,אתה תצטרך למצוא מקור אמין לאנרגיה מכיוון שריכוז הגלוקוז הטבעי יקטן במהירות.\n"
"\n"
"בהצלחה!"

#, fuzzy
msgid "TUTORIAL_MICROBE_EDITOR_FLAGELLUM"
msgstr ""
"זהו עורך התא שבו אתה יכול לפתח את המין שלך על ידי תשלום בנקודות מוטציה (נקמ\"ו). על כל דור תמיד היה לך 100 נקמ\"ו לבזבז, כך שאין סיבה לשמור!.\n"
"\n"
"המשושה במרכז של המסך הוא התא שלך, שהוא מכיל יחידה של ציטופלזמה אחת.\n"
"\n"
"בשביל להמשיך, בחר חלק מהכרטיסייה השמאלית. לאחר מיכן לחץ על הלחצן השמאלי בתוך המשושה הרצוי בשביל להניח אותו. אתה יכול לסובב חלקים על ידי [thrive:input]e_rotate_left[/thrive:input] ו[thrive:input]e_rotate_right[/thrive:input]."

#, fuzzy
msgid "TUTORIAL_MICROBE_EDITOR_FOOD_CHAIN"
msgstr ""
"אלו כל הדברים הבסיסים על עריכת המין שלך. ולסיום, אתה יכול לשנות את שם המין שלך על ידי לחיצה על השם בצד שמאל למטה ועריכת הטקסט.\n"
"\n"
"אתה יכול לחקור ולגלות בכרטיסיות אחרות תחת לפס הנקמ\"ו ולראות איך אתה יכול להתאים אישית את התא שלך.\n"
"\n"
"בשביל לשרוד בעולם האכזר,אתה תצטרך למצוא מקור אמין לאנרגיה מכיוון שריכוז הגלוקוז הטבעי יקטן במהירות.\n"
"\n"
"בהצלחה!"

#, fuzzy
msgid "TUTORIAL_MICROBE_EDITOR_MIGRATION"
msgstr ""
"זהו עורך התא שבו אתה יכול לפתח את המין שלך על ידי תשלום בנקודות מוטציה (נקמ\"ו). על כל דור תמיד היה לך 100 נקמ\"ו לבזבז, כך שאין סיבה לשמור!.\n"
"\n"
"המשושה במרכז של המסך הוא התא שלך, שהוא מכיל יחידה של ציטופלזמה אחת.\n"
"\n"
"בשביל להמשיך, בחר חלק מהכרטיסייה השמאלית. לאחר מיכן לחץ על הלחצן השמאלי בתוך המשושה הרצוי בשביל להניח אותו. אתה יכול לסובב חלקים על ידי [thrive:input]e_rotate_left[/thrive:input] ו[thrive:input]e_rotate_right[/thrive:input]."

#, fuzzy
msgid "TUTORIAL_MICROBE_EDITOR_MODIFY_ORGANELLE"
msgstr ""
"הסרה של אברונים גם עולה נקמ\"ו שכן זה מוטציה של המין שלך, אלו אם הם נוספו בעריכה הנוכחית. \n"
"\n"
"לחיצה ימנית על האברון תפתח רשמית אפשריות ובבחירה על אופציית המחיקה תמחוק אותו.\n"
"\n"
"אם עשית טעות, אתה יכול לבטל כל שינוי שעשית בעורך.\n"
"\n"
"לחץ על הכפתור בטל בשביל להמשיך."

#, fuzzy
msgid "TUTORIAL_MICROBE_EDITOR_NEGATIVE_ATP_BALANCE"
msgstr ""
"זהו מפת האזורים.\n"
"\n"
"על כל אייקון מייצג סביבה ייחודית שאתה יכול להתיישב, עם כרטיסייה בצד ימין שמתאר את התנאים באזור הנבחר.\n"
"\n"
"אם תא בוחר אזור שליד האחד שבו אתה נמצא, שהוא מסומן בגבול ירוק מהבהב, אתה יכול ללחוץ על הכפתור \"תעבור לאזור זה\" בשביל לנדוד לשם.\n"
"\n"
"נסה לבחור אזור בשביל להמשיך."

#, fuzzy
msgid "TUTORIAL_MICROBE_EDITOR_NO_CHANGES_MADE"
msgstr ""
"אלו כל הדברים הבסיסים על עריכת המין שלך. ולסיום, אתה יכול לשנות את שם המין שלך על ידי לחיצה על השם בצד שמאל למטה ועריכת הטקסט.\n"
"\n"
"אתה יכול לחקור ולגלות בכרטיסיות אחרות תחת לפס הנקמ\"ו ולראות איך אתה יכול להתאים אישית את התא שלך.\n"
"\n"
"בשביל לשרוד בעולם האכזר,אתה תצטרך למצוא מקור אמין לאנרגיה מכיוון שריכוז הגלוקוז הטבעי יקטן במהירות.\n"
"\n"
"בהצלחה!"

#, fuzzy
msgid "TUTORIAL_MICROBE_EDITOR_OPEN_TOLERANCES"
msgstr ""
"זהו מפת האזורים.\n"
"\n"
"על כל אייקון מייצג סביבה ייחודית שאתה יכול להתיישב, עם כרטיסייה בצד ימין שמתאר את התנאים באזור הנבחר.\n"
"\n"
"אם תא בוחר אזור שליד האחד שבו אתה נמצא, שהוא מסומן בגבול ירוק מהבהב, אתה יכול ללחוץ על הכפתור \"תעבור לאזור זה\" בשביל לנדוד לשם.\n"
"\n"
"נסה לבחור אזור בשביל להמשיך."

#, fuzzy
msgid "TUTORIAL_MICROBE_EDITOR_PATCH_TEXT"
msgstr ""
"זהו מפת האזורים.\n"
"\n"
"על כל אייקון מייצג סביבה ייחודית שאתה יכול להתיישב, עם כרטיסייה בצד ימין שמתאר את התנאים באזור הנבחר.\n"
"\n"
"אם תא בוחר אזור שליד האחד שבו אתה נמצא, שהוא מסומן בגבול ירוק מהבהב, אתה יכול ללחוץ על הכפתור \"תעבור לאזור זה\" בשביל לנדוד לשם.\n"
"\n"
"נסה לבחור אזור בשביל להמשיך."

#, fuzzy
msgid "TUTORIAL_MICROBE_EDITOR_REMOVE_ORGANELLE_TEXT"
msgstr ""
"הסרה של אברונים גם עולה נקמ\"ו שכן זה מוטציה של המין שלך, אלו אם הם נוספו בעריכה הנוכחית. \n"
"\n"
"לחיצה ימנית על האברון תפתח רשמית אפשריות ובבחירה על אופציית המחיקה תמחוק אותו.\n"
"\n"
"אם עשית טעות, אתה יכול לבטל כל שינוי שעשית בעורך.\n"
"\n"
"לחץ על הכפתור בטל בשביל להמשיך."

#, fuzzy
msgid "TUTORIAL_MICROBE_EDITOR_SELECT_ORGANELLE_TEXT"
msgstr ""
"כשאתה בוחר חלקים בתפריט, הסתכל קרוב לתיבת המידע שצץ בשביל להבין מה הם עושים. חלקים יכולים לעשות יותר נזק מתועלת אם אתה מתעלם מתפקידם.\n"
"\n"
"הפסים \"ייצור ATP\" שבימין מייצג עד מה אתה מייצר בשוואה לכמות הנצרכת. אם הפס עליון קצר מהתחתון, זה אומר שאתה לא מייצר מספיק אנרגיה.\n"
"\n"
"לחץ על כפתור עשה מחדש (זה שליד כפתור בטל) על מנת להמשיך."

#, fuzzy
msgid "TUTORIAL_MICROBE_EDITOR_STAY_SMALL"
msgstr ""
"כדאי לך להתמקד בהתמחות על מנת לשרוד על מקור אנרגיה אחד או שניים, כך שלא תזדקק למשאבים רבים ושונים בבת אחת כדי לקיים את עצמך.\n"
"\n"
"כדאי גם שקול היטב האם הוספת חלק באמת מועילה, כך שלא תמיד כדאי לשנות את מה שכבר עובד, מכיוון שכל חלק עולה לתחזוקה של ATP ודורש יותר משאבים לשכפול.\n"
"\n"
"אסטרטגיה אפשרית אחת זהו להישאר משושה של ציטופלזמה אחת ורק להגיע לאזורים של פני הים המלאים באור לפני שמוסיפים אברונים שעושים פוטוסינתזה."

#, fuzzy
msgid "TUTORIAL_MICROBE_EDITOR_TOLERANCES_TAB"
msgstr ""
"זהו מפת האזורים.\n"
"\n"
"על כל אייקון מייצג סביבה ייחודית שאתה יכול להתיישב, עם כרטיסייה בצד ימין שמתאר את התנאים באזור הנבחר.\n"
"\n"
"אם תא בוחר אזור שליד האחד שבו אתה נמצא, שהוא מסומן בגבול ירוק מהבהב, אתה יכול ללחוץ על הכפתור \"תעבור לאזור זה\" בשביל לנדוד לשם.\n"
"\n"
"נסה לבחור אזור בשביל להמשיך."

msgid "TUTORIAL_MICROBE_STAGE_EDITOR_BUTTON_TUTORIAL"
msgstr ""
"אתה שרדת מספיק זמן בשביל לגרום לתא שלך להתרבות.\n"
"\n"
"בכל פעם שאתה מתרבה, אתה תגיע לעורך.\n"
"\n"
"בשביל להיכנס לעורך, לחץ על הכפתור הגדול המהבהב בימין תחתון."

msgid "TUTORIAL_MICROBE_STAGE_ENGULFED_TEXT"
msgstr ""
"התא שלך נבלע ומתחיל להתעכל. תהליך מוצג על מד החיים. התא שלך יוגדר כמת ברגע שהתהליך יסתיים או כאשר שהגיע למגבלת הזמן המקסימלי.\n"
"\n"
"אתה יכול להשתמש בכפתור התאבדות על מנת לעקוף את התהליך ולהיוולד מחדש, אבל תזכור שתמיד יש סיכוי שתצליח לברוח!"

msgid "TUTORIAL_MICROBE_STAGE_ENGULFMENT_FULL_TEXT"
msgstr ""
"לתא שלך מוגבל עד כמה אובייקטים מסוגלים להיבלע בבת אחת. המגבלה הזו תלויה בגדול של התא; תא קטן מכיל פחות מקום.\n"
"\n"
"כאשר שתא שלך מלא, הוא לא מסוגל לבלוע עוד. בשביל להמשיך לבלוע, תזדקק לחכות עד שיעוכלו לחלוטין אובייקט אחד או יותר."

#, fuzzy
msgid "TUTORIAL_MICROBE_STAGE_ENGULFMENT_TEXT"
msgstr ""
"לבלוע אובייקטים על ידי תנועה עליהם בזמן שמצב בליעה פועל. את מצב הבליעה מופעל על ידי לחיצה על [thrive:input]g_toggle_engulf[/thrive:input].\n"
"\n"
"המשך לבלוע עד שאובייקט נבלע לחלוטין.\n"
"\n"
"עקוב אחר הקו מהתא שלך אל ליד אובייקט שניתן לעיכול."

#, fuzzy
msgid "TUTORIAL_MICROBE_STAGE_ENVIRONMENT_PANEL"
msgstr ""
"לבלוע אובייקטים על ידי תנועה עליהם בזמן שמצב בליעה פועל. את מצב הבליעה מופעל על ידי לחיצה על [thrive:input]g_toggle_engulf[/thrive:input].\n"
"\n"
"המשך לבלוע עד שאובייקט נבלע לחלוטין.\n"
"\n"
"עקוב אחר הקו מהתא שלך אל ליד אובייקט שניתן לעיכול."

#, fuzzy
msgid "TUTORIAL_MICROBE_STAGE_HELP_MENU_AND_ZOOM"
msgstr ""
"מתקשה? אתה יכול לבדוק בתפריט העזרה. אתה יכול אותו בעזרת הכפתור שמסומן עליו סימן שאלה בתחתון שמאלה.\n"
"\n"
"טיפ נוסף: אתה יכול לעשות זום אאוט עם גלגלת העכבר שלך בשביל להרחיב את שדה הראיה שלך."

msgid "TUTORIAL_MICROBE_STAGE_LEAVE_COLONY_TEXT"
msgstr ""
"אתה מלא בthrive:compound type=\"ammonia\"][/thrive:compound] ו[thrive:compound type=\"phosphates\"][/thrive:compound]. אך מכיוון שאתה במושבה שאינה רב תאים, אתה לא יכול להתרבות.\n"
"\n"
"אתה חייב לעזוב את המושבה בשביל להיכנס לעורך אלו אם אתה מתכנן להפוך לרב תאים.\n"
"צא מהמושבה בשביל להמשיך לגדול על ידי לחיצה על [thrive:input]נתק הכל[/thrive:input]."

#, fuzzy
msgid "TUTORIAL_MICROBE_STAGE_MEMBER_DIED"
msgstr ""
"לבלוע אובייקטים על ידי תנועה עליהם בזמן שמצב בליעה פועל. את מצב הבליעה מופעל על ידי לחיצה על [thrive:input]g_toggle_engulf[/thrive:input].\n"
"\n"
"המשך לבלוע עד שאובייקט נבלע לחלוטין.\n"
"\n"
"עקוב אחר הקו מהתא שלך אל ליד אובייקט שניתן לעיכול."

#, fuzzy
msgid "TUTORIAL_MICROBE_STAGE_OPEN_PROCESS_PANEL"
msgstr ""
"בכדי להתרבות, עליך לשכפל את כל האברונים, ובשביל זה אתה צריך לשרוד מספיק זמן. אסוף אמונה ופוספט על מנת להאיץ את תהליך הרבייה.\n"
"\n"
"תסתכל על האינדיקטור העגלגל שבצד השמאלית התחתונה בשביל לראות עד כמה התקדמת. האינדיקטור הופך ללבן מתי שהוא מוכן."

#, fuzzy
msgid "TUTORIAL_MICROBE_STAGE_PAUSING"
msgstr ""
"אתה נכנסת ל\"מצב שחרר\". במצב זה אתה יכול ללחוץ על חברי המושבה שלך על מנת להשתחרר מהם.\n"
"\n"
"על מנת לעזוב את המושבה אתה יכול ללחוץ על התא שלך או ללחוץ על מקש [thrive:input]g_unbind_all[/thrive:input]."

#, fuzzy
msgid "TUTORIAL_MICROBE_STAGE_PROCESS_PANEL"
msgstr ""
"בכדי להתרבות, עליך לשכפל את כל האברונים, ובשביל זה אתה צריך לשרוד מספיק זמן. אסוף אמונה ופוספט על מנת להאיץ את תהליך הרבייה.\n"
"\n"
"תסתכל על האינדיקטור העגלגל שבצד השמאלית התחתונה בשביל לראות עד כמה התקדמת. האינדיקטור הופך ללבן מתי שהוא מוכן."

#, fuzzy
msgid "TUTORIAL_MICROBE_STAGE_REPRODUCE_TEXT"
msgstr ""
"בכדי להתרבות, עליך לשכפל את כל האברונים, ובשביל זה אתה צריך לשרוד מספיק זמן. אסוף אמונה ופוספט על מנת להאיץ את תהליך הרבייה.\n"
"\n"
"תסתכל על האינדיקטור העגלגל שבצד השמאלית התחתונה בשביל לראות עד כמה התקדמת. האינדיקטור הופך ללבן מתי שהוא מוכן."

#, fuzzy
msgid "TUTORIAL_MICROBE_STAGE_RESOURCE_SPLIT"
msgstr ""
"בכדי להתרבות, עליך לשכפל את כל האברונים, ובשביל זה אתה צריך לשרוד מספיק זמן. אסוף אמונה ופוספט על מנת להאיץ את תהליך הרבייה.\n"
"\n"
"תסתכל על האינדיקטור העגלגל שבצד השמאלית התחתונה בשביל לראות עד כמה התקדמת. האינדיקטור הופך ללבן מתי שהוא מוכן."

msgid "TUTORIAL_MICROBE_STAGE_UNBIND_TEXT"
msgstr ""
"אתה נכנסת ל\"מצב שחרר\". במצב זה אתה יכול ללחוץ על חברי המושבה שלך על מנת להשתחרר מהם.\n"
"\n"
"על מנת לעזוב את המושבה אתה יכול ללחוץ על התא שלך או ללחוץ על מקש [thrive:input]g_unbind_all[/thrive:input]."

#, fuzzy
msgid "TUTORIAL_MULTICELLULAR_STAGE_WELCOME"
msgstr ""
"ברוכים הבאים לשלב הרב תאי הקדמוני!\n"
"\n"
"הצלחת להדריך את המין שלך דרך השלב החד תאי.\n"
"\n"
"המשחק עוקב אחר מכניקת הליבה של שלב המיקרובי. אתה עדיין צריך להמשיך לגדל את האורגניזם שלך על מנת להתרבות ולהגיע לעורך.\n"
"\n"
"עם זאת, כעת תוכל לעצב את פריסת המושבה שלך בעורך ותוכל להתמחות תאים לתפקידים שונים. זכור שחברי מושבה אינם מסוגלים לשתף [thrive:compound type=\"atp\"][/thrive:compound].\n"
"\n"
"אם אתה משתמש בצורת רבייה מסוג הנצה (ברירת המחדל), אתה מתחיל בכך שאתה שלוט בניצן קטן ומצריך אותך לגדל את שאר פריסת המושבה שלך."

#, fuzzy
msgid "TUTORIAL_REPLAY_ALL_EXPLANATION"
msgstr "(מתחיל עם ענן גלוקוז חופשי קרוב בכל דור)"

msgid "TUTORIAL_VIEW_NOW"
msgstr "הראה עכשיו"

msgid "TWO_TIMES"
msgstr "2x"

msgid "TYPE_COLON"
msgstr "סוג:"

msgid "UNAPPLIED_MOD_CHANGES"
msgstr "ישנם שינויים שלא הוחלו"

msgid "UNAPPLIED_MOD_CHANGES_DESCRIPTION"
msgstr "עליך להחיל שינויים בכדי לטעון או לפרוק כל מוד כלשהו."

msgid "UNBIND_ALL"
msgstr "שחרר הכל"

#, fuzzy
msgid "UNBIND_ALL_TOOLTIP"
msgstr "שחרר הכל"

msgid "UNBIND_HELP_TEXT"
msgstr "מצב שחרר"

msgid "UNCERTAIN_VERSION_WARNING"
msgstr "זהו בניית די-באג כאשר שהמידע מתחת ככל הנראה לא מעודכן"

msgid "UNDERWATERCAVE"
msgstr "מערה תת-מימית"

#, fuzzy
msgid "UNDERWATER_VENT_ERUPTION"
msgstr "מערה תת-מימית"

#, fuzzy
msgid "UNDERWATER_VENT_ERUPTION_IN"
msgstr "מערה תת-מימית"

#, fuzzy
msgid "UNDISCOVERED_ORGANELLES"
msgstr "אברונים מנותקים"

#, fuzzy
msgid "UNDISCOVERED_PATCH"
msgstr "מצא את האזור הנוכחי"

msgid "UNDO"
msgstr "בטל"

msgid "UNDO_THE_LAST_ACTION"
msgstr "בטל פעולה אחרונה"

#, fuzzy
msgid "UNIT_ACTION_CONSTRUCT"
msgstr "קצב מוטציות של AI"

#, fuzzy
msgid "UNIT_ACTION_MOVE"
msgstr "קצב מוטציות של AI"

msgid "UNIT_ADVANCED_SPACESHIP"
msgstr ""

msgid "UNIT_SIMPLE_ROCKET"
msgstr ""

msgid "UNKNOWN"
msgstr "לא יודע"

msgid "UNKNOWN_DISPLAY_DRIVER"
msgstr "לא ידוע"

msgid "UNKNOWN_MOUSE"
msgstr "לחצן עכבר לא יודע"

#, fuzzy
msgid "UNKNOWN_ORGANELLE_SYMBOL"
msgstr "הוסף אברון"

#, fuzzy
msgid "UNKNOWN_PATCH"
msgstr "לא יודע"

#, fuzzy
msgid "UNKNOWN_SHORT"
msgstr "לא יודע"

msgid "UNKNOWN_VERSION"
msgstr "גרסה לא יודעה"

msgid "UNKNOWN_WORKSHOP_ID"
msgstr "Workshop ID לא יודע בשביל מוד זה"

#, fuzzy
msgid "UNLIMIT_GROWTH_SPEED"
msgstr "הגבל שימוש בתרכובות לצורך גידול"

#, fuzzy
msgid "UNLOCKED_NEW_ORGANELLE"
msgstr "הוסף אברון"

#, fuzzy
msgid "UNLOCK_ALL_ORGANELLES"
msgstr "שכפל אברונים"

msgid "UNLOCK_CONDITION_ATP_PRODUCTION_ABOVE"
msgstr ""

msgid "UNLOCK_CONDITION_COMPOUND_IS_ABOVE"
msgstr ""

msgid "UNLOCK_CONDITION_COMPOUND_IS_BELOW"
msgstr ""

msgid "UNLOCK_CONDITION_COMPOUND_IS_BETWEEN"
msgstr ""

msgid "UNLOCK_CONDITION_DIGESTED_MICROBES_ABOVE"
msgstr ""

msgid "UNLOCK_CONDITION_ENGULFED_MICROBES_ABOVE"
msgstr ""

msgid "UNLOCK_CONDITION_EXCESS_ATP_ABOVE"
msgstr ""

#, fuzzy
msgid "UNLOCK_CONDITION_PLAYER_DAMAGE_RECEIVED"
msgstr "מהירות עיכול:"

#, fuzzy
msgid "UNLOCK_CONDITION_PLAYER_DAMAGE_RECEIVED_SOURCE"
msgstr "מהירות עיכול:"

msgid "UNLOCK_CONDITION_PLAYER_DEATH_COUNT_ABOVE"
msgstr ""

msgid "UNLOCK_CONDITION_REPRODUCED_WITH"
msgstr ""

msgid "UNLOCK_CONDITION_REPRODUCED_WITH_IN_A_ROW"
msgstr ""

msgid "UNLOCK_CONDITION_REPRODUCE_IN_BIOME"
msgstr ""

#, fuzzy
msgid "UNLOCK_CONDITION_SPEED_BELOW"
msgstr "מהירות עיכול:"

msgid "UNLOCK_WITH_ANY_OF_FOLLOWING"
msgstr ""

msgid "UNSAVED_CHANGE_WARNING"
msgstr ""
"ישנם שינויים שלא נשמרו שיימחקו.\n"
"האם ברצונך להמשיך?"

msgid "UNTITLED"
msgstr "ללא כותרת"

msgid "UPGRADE_CILIA_PULL"
msgstr ""

#, fuzzy
msgid "UPGRADE_CILIA_PULL_DESCRIPTION"
msgstr "ריסונים דומים לשוטונים אבל במקום שהם מספקים דחף לכיוון מסוים הם עוזרים לתא להסתובב ולפנות."

#, fuzzy
msgid "UPGRADE_COST"
msgstr "{0} נקמ\"ו"

#, fuzzy
msgid "UPGRADE_DESCRIPTION_NONE"
msgstr "ליפאז מאפשרים לתא לפרק את רוב סוגי הממברנות. התא שלך כבר מייצר את האנזים הזה ללא הליזוזום, אבל על ידי בחירה בסוג זה מאפשר לך להגביר את יעילותו."

msgid "UPGRADE_NAME_NONE"
msgstr ""

#, fuzzy
msgid "UPGRADE_PILUS_INJECTISOME"
msgstr "ריסונים דומים לשוטונים אבל במקום שהם מספקים דחף לכיוון מסוים הם עוזרים לתא להסתובב ולפנות."

#, fuzzy
msgid "UPGRADE_PILUS_INJECTISOME_DESCRIPTION"
msgstr "ריסונים דומים לשוטונים אבל במקום שהם מספקים דחף לכיוון מסוים הם עוזרים לתא להסתובב ולפנות."

#, fuzzy
msgid "UPGRADE_SLIME_JET_MUCOCYST"
msgstr "{0} נקמ\"ו"

#, fuzzy
msgid "UPGRADE_SLIME_JET_MUCOCYST_DESCRIPTION"
msgstr "הופך [thrive:compound type=\"glucose\"][/thrive:compound] ל[thrive:compound type=\"mucilage\"][/thrive:compound]. לחץ על [thrive:input]g_secrete_slime[/thrive:input] בשביל לשחרר את [thrive:compound type=\"mucilage\"][/thrive:compound] המאוחסן, מאיץ את מהירות התא ומאט טורפים."

msgid "UPLOAD"
msgstr "העלה"

msgid "UPLOADING_DOT_DOT_DOT"
msgstr "מעלה..."

msgid "UPLOAD_SUCCEEDED"
msgstr "העלאה הצליחה"

msgid "UPSCALE_BILINEAR"
msgstr ""

msgid "UPSCALE_FSR_1"
msgstr ""

msgid "UPSCALE_FSR_22"
msgstr ""

msgid "UPSCALE_METHOD"
msgstr ""

msgid "UPSCALE_SHARPENING_FSR"
msgstr ""

msgid "USED_LIBRARIES_LICENSES"
msgstr "רישיונות וספריות שימוש"

msgid "USED_RENDERER_NAME"
msgstr "מעבד בשימוש:"

msgid "USES_FEATURE"
msgstr "כן"

msgid "USE_AUTO_HARMONY"
msgstr "השתמש במעלה אוטו-Harmony"

msgid "USE_AUTO_HARMONY_TOOLTIP"
msgstr "מעלה אוטומטי את Harmony מהמפרק (לא דורש מחלקת מוד מסויימת)"

msgid "USE_A_CUSTOM_USERNAME"
msgstr "השתמש בשם משתמש מותאמת אישית"

msgid "USE_DISK_CACHE"
msgstr ""

msgid "USE_MANUAL_THREAD_COUNT"
msgstr "הגדר ידנית את מספר נושאי הרקע"

#, fuzzy
msgid "USE_MANUAL_THREAD_COUNT_NATIVE"
msgstr "הגדר ידנית את מספר נושאי הרקע"

msgid "USE_VIRTUAL_WINDOW_SIZE"
msgstr "השתמש בגודל חלון וירטואלי"

#, fuzzy
msgid "UV_PROTECTION"
msgstr "חיזוי של המפתח האוטומטי"

#, fuzzy
msgid "UV_TOLERANCE_TOOLTIP"
msgstr "הראה/החבא תרכובות"

msgid "VACUOLE"
msgstr "חלולית"

msgid "VACUOLE_DESCRIPTION"
msgstr "החלולית היא אברון קרום פנימי המשמש לאחסון בתא. הם מורכבים מכמה שלפוחיות, מבנים קרומים קטנים יותר שנמצאים בשימוש נרחב בתאים לאחסון, שהתמזגו יחד. היא מלאה במים המסוגלים להכיל מולקולות, אנזימים, מוצקים וחומרים אחרים. צורתם נוזלית ויכולה להשתנות בין התאים."

msgid "VACUOLE_IS_SPECIALIZED"
msgstr ""

#, fuzzy
msgid "VACUOLE_NOT_SPECIALIZED_DESCRIPTION"
msgstr "מגדיל את שטח האחסון של התא."

msgid "VACUOLE_PROCESSES_DESCRIPTION"
msgstr "מגדיל את שטח האחסון של התא."

#, fuzzy
msgid "VACUOLE_SPECIALIZED_DESCRIPTION"
msgstr "מגדיל את שטח האחסון של התא."

msgid "VALUE_WITH_UNIT"
msgstr "{0} {1}"

#, fuzzy
msgid "VENTS_ARE_HOME"
msgstr "לא תעדו אירועים"

msgid "VERSION_COLON"
msgstr "גרסה:"

msgid "VERTICAL_COLON"
msgstr "אנכי:"

msgid "VERTICAL_WITH_AXIS_NAME_COLON"
msgstr "אנכי (ציר: {0})"

msgid "VIDEO_MEMORY"
msgstr "שימוש נוכחי בזיכרון וידיאו:"

msgid "VIDEO_MEMORY_MIB"
msgstr "{0} MiB"

msgid "VIEWER"
msgstr "צופה"

#, fuzzy
msgid "VIEW_ALL"
msgstr "השבת הכל"

#, fuzzy
msgid "VIEW_CELL_PROCESSES"
msgstr "מגדיל את מהירות הסיבוב של תאים גדולים."

#, fuzzy
msgid "VIEW_ONLINE"
msgstr "השבת הכל"

#, fuzzy
msgid "VIEW_PATCH_MICHES"
msgstr "{0} {1}"

#, fuzzy
msgid "VIEW_PATCH_NOTES"
msgstr "{0} {1}"

#, fuzzy
msgid "VIEW_PATCH_NOTES_TOOLTIP"
msgstr "{0} {1}"

msgid "VIEW_PENDING_ACTIONS"
msgstr ""

msgid "VIEW_SOURCE_CODE"
msgstr "צפה בקוד מקור"

msgid "VIEW_TEXT_REPORT"
msgstr ""

msgid "VIP_PATRONS"
msgstr "תומכי VIP"

msgid "VISIBLE"
msgstr "גלוי"

msgid "VISIBLE_WHEN_CLOSE_TO_FULL"
msgstr ""

msgid "VISIBLE_WHEN_OVER_ZERO"
msgstr ""

msgid "VISIT_SUGGESTIONS_SITE"
msgstr "הצע רעיון"

msgid "VOLCANIC_VENT"
msgstr "נביעה געשית"

msgid "VOLUMEDOWN"
msgstr "מקש החלש קול"

msgid "VOLUMEMUTE"
msgstr "מקש השתק"

msgid "VOLUMEUP"
msgstr "מקש הגבר קול"

msgid "VSYNC"
msgstr "סנכרון אנכי"

msgid "WAITING_FOR_AUTO_EVO"
msgstr "מחכה למפתח האוטומטי:"

msgid "WELCOME_TO_THRIVEOPEDIA"
msgstr ""

msgid "WENT_EXTINCT_FROM_PLANET"
msgstr "נכחד מהכוכב"

msgid "WENT_EXTINCT_IN"
msgstr "נכחד ב{0}"

msgid "WHEEL_DOWN"
msgstr "גלגל אחורה"

msgid "WHEEL_LEFT"
msgstr "גלגל שמאלה"

msgid "WHEEL_RIGHT"
msgstr "גלגל ימינה"

msgid "WHEEL_UP"
msgstr "גלגל קדימה"

#, fuzzy
msgid "WIKI"
msgstr "בויקי שלנו"

#, fuzzy
msgid "WIKI_2D"
msgstr "בויקי שלנו"

#, fuzzy
msgid "WIKI_3D"
msgstr "בויקי שלנו"

msgid "WIKI_3D_COMMA_SANDBOX"
msgstr ""

#, fuzzy
msgid "WIKI_3D_COMMA_STRATEGY"
msgstr "הכימופלסט הוא אברון בעל קרום כפול המכיל חלבונים המסוגלים להמיר [thrive:compound type=\"hydrogensulfide\"][/thrive:compound],[thrive:compound type=\"carbondioxide\"][/thrive:compound] ומים ל[thrive:compound type=\"glucose\"][/thrive:compound] בתהליך הנקרא [b]כימוסינתזה מימן גופרי[/b]. קצב ייצור ה[thrive:compound type=\"glucose\"][/thrive:compound] שלו משתנה עם ריכוז [thrive:compound type=\"carbondioxide\"][/thrive:compound]."

#, fuzzy
msgid "WIKI_3D_COMMA_STRATEGY_COMMA_SPACE"
msgstr "הכימופלסט הוא אברון בעל קרום כפול המכיל חלבונים המסוגלים להמיר [thrive:compound type=\"hydrogensulfide\"][/thrive:compound],[thrive:compound type=\"carbondioxide\"][/thrive:compound] ומים ל[thrive:compound type=\"glucose\"][/thrive:compound] בתהליך הנקרא [b]כימוסינתזה מימן גופרי[/b]. קצב ייצור ה[thrive:compound type=\"glucose\"][/thrive:compound] שלו משתנה עם ריכוז [thrive:compound type=\"carbondioxide\"][/thrive:compound]."

#, fuzzy
msgid "WIKI_8_BRACKET_16"
msgstr "סובב שמאלה"

#, fuzzy
msgid "WIKI_ASCENSION"
msgstr "רוסטיצינין הוא חלבון המסוגל להשתמש ב[thrive:compound type=\"carbondioxide\"][/thrive:compound] וב[thrive:compound type=\"oxygen\"][/thrive:compound] בכדי לחמצן ברזל ממצב כימי אחד למשנהו. תהליך זה, הנקרא [b]נשימת ברזל[/b], משחרר אנרגיה שהתא מסוגל לקצור."

#, fuzzy
msgid "WIKI_ASCENSION_CURRENT_DEVELOPMENT"
msgstr "מפתחים נוכחים"

#, fuzzy
msgid "WIKI_ASCENSION_FEATURES"
msgstr "השפעות חיצוניות:"

#, fuzzy
msgid "WIKI_ASCENSION_INTRO"
msgstr "רוסטיצינין הוא חלבון המסוגל להשתמש ב[thrive:compound type=\"carbondioxide\"][/thrive:compound] וב[thrive:compound type=\"oxygen\"][/thrive:compound] בכדי לחמצן ברזל ממצב כימי אחד למשנהו. תהליך זה, הנקרא [b]נשימת ברזל[/b], משחרר אנרגיה שהתא מסוגל לקצור."

msgid "WIKI_ASCENSION_OVERVIEW"
msgstr ""

#, fuzzy
msgid "WIKI_ASCENSION_TRANSITIONS"
msgstr "אוכלוסיית מינים"

#, fuzzy
msgid "WIKI_ASCENSION_UI"
msgstr "רוסטיצינין הוא חלבון המסוגל להשתמש ב[thrive:compound type=\"carbondioxide\"][/thrive:compound] וב[thrive:compound type=\"oxygen\"][/thrive:compound] בכדי לחמצן ברזל ממצב כימי אחד למשנהו. תהליך זה, הנקרא [b]נשימת ברזל[/b], משחרר אנרגיה שהתא מסוגל לקצור."

#, fuzzy
msgid "WIKI_AWAKENING_STAGE_CURRENT_DEVELOPMENT"
msgstr "מאפשר להתחבר לתאים אחרים. זהו הצד הראשון לכיוון רב-תאים. בזמן שאתה חלק ממושבה, התרכובות משותפות בין התאים . אתה לא יכול להיכנס לעורך בזמן שאתה חלק ממושבה כך שאתה צריך לשחרר באת שיש לך מספיק תרכובות על מנת לחלק את התא שלך."

#, fuzzy
msgid "WIKI_AWAKENING_STAGE_FEATURES"
msgstr "מאפשר להתחבר לתאים אחרים. זהו הצד הראשון לכיוון רב-תאים. בזמן שאתה חלק ממושבה, התרכובות משותפות בין התאים . אתה לא יכול להיכנס לעורך בזמן שאתה חלק ממושבה כך שאתה צריך לשחרר באת שיש לך מספיק תרכובות על מנת לחלק את התא שלך."

#, fuzzy
msgid "WIKI_AWAKENING_STAGE_INTRO"
msgstr "מקשר"

msgid "WIKI_AWAKENING_STAGE_OVERVIEW"
msgstr ""

#, fuzzy
msgid "WIKI_AWAKENING_STAGE_TRANSITIONS"
msgstr "מאפשר להתחבר לתאים אחרים. זהו הצד הראשון לכיוון רב-תאים. בזמן שאתה חלק ממושבה, התרכובות משותפות בין התאים . אתה לא יכול להיכנס לעורך בזמן שאתה חלק ממושבה כך שאתה צריך לשחרר באת שיש לך מספיק תרכובות על מנת לחלק את התא שלך."

#, fuzzy
msgid "WIKI_AWAKENING_STAGE_UI"
msgstr "מקשר"

msgid "WIKI_AWARE_STAGE_CURRENT_DEVELOPMENT"
msgstr ""

#, fuzzy
msgid "WIKI_AWARE_STAGE_FEATURES"
msgstr "שלב המיקרובי"

#, fuzzy
msgid "WIKI_AWARE_STAGE_INTRO"
msgstr "ניטרוגנאז הוא חלבון המסוגל להשתמש ב[thrive:compound type=\"nitrogen\"][/thrive:compound] גזי ובאנרגיה תאית בצורת [thrive:compound type=\"atp\"][/thrive:compound] בכדי לייצר [thrive:compound type=\"ammonia\"][/thrive:compound], מרכיב תזונתי מרכזי לתאים. זהו תהליך המכונה [b]קיבוע חנקן אנאירובי[/b]. מכיוון שהניטרוגנאז צף בציטופלזמה, הנוזל שמסביבו מבצע [b]גליקוליזה[/b] ברמה מסוימת."

#, fuzzy
msgid "WIKI_AWARE_STAGE_OVERVIEW"
msgstr "שלב המיקרובי"

#, fuzzy
msgid "WIKI_AWARE_STAGE_TRANSITIONS"
msgstr "ניטרוגנאז"

#, fuzzy
msgid "WIKI_AWARE_STAGE_UI"
msgstr "שלב המיקרובי"

#, fuzzy
msgid "WIKI_AXON_EFFECTS"
msgstr "השפעות חיצוניות:"

msgid "WIKI_AXON_INTRO"
msgstr ""

msgid "WIKI_AXON_MODIFICATIONS"
msgstr ""

#, fuzzy
msgid "WIKI_AXON_PROCESSES"
msgstr "אין תהליכים"

msgid "WIKI_AXON_REQUIREMENTS"
msgstr ""

msgid "WIKI_AXON_SCIENTIFIC_BACKGROUND"
msgstr ""

msgid "WIKI_AXON_STRATEGY"
msgstr ""

msgid "WIKI_AXON_UPGRADES"
msgstr ""

#, fuzzy
msgid "WIKI_BACTERIAL_CHEMOSYNTHESIS_COMMA_GLYCOLYSIS"
msgstr "סינתזת \"אוקסיטוקסי\""

#, fuzzy
msgid "WIKI_BINDING_AGENT_EFFECTS"
msgstr "מאפשר להתחבר לתאים אחרים. זהו הצד הראשון לכיוון רב-תאים. בזמן שאתה חלק ממושבה, התרכובות משותפות בין התאים . אתה לא יכול להיכנס לעורך בזמן שאתה חלק ממושבה כך שאתה צריך לשחרר באת שיש לך מספיק תרכובות על מנת לחלק את התא שלך."

#, fuzzy
msgid "WIKI_BINDING_AGENT_INTRO"
msgstr "מקשר"

#, fuzzy
msgid "WIKI_BINDING_AGENT_MODIFICATIONS"
msgstr "מאפשר להתחבר לתאים אחרים. זהו הצד הראשון לכיוון רב-תאים. בזמן שאתה חלק ממושבה, התרכובות משותפות בין התאים . אתה לא יכול להיכנס לעורך בזמן שאתה חלק ממושבה כך שאתה צריך לשחרר באת שיש לך מספיק תרכובות על מנת לחלק את התא שלך."

#, fuzzy
msgid "WIKI_BINDING_AGENT_PROCESSES"
msgstr "לחץ על [thrive:input]g_toggle_binding[/thrive:input] על מנת להחליף למצב קישור. בזמן מצב קישור אתה יכול להיצמד לתאים אחרים מאותו בני מינך על מנת ליצור מושבות על ידי תזוזה אליהם. על מנת לעזוב את המושבה לחץ [thrive:input]g_unbind_all[/thrive:input]."

#, fuzzy
msgid "WIKI_BINDING_AGENT_REQUIREMENTS"
msgstr "מאפשר להתחבר לתאים אחרים. זהו הצד הראשון לכיוון רב-תאים. בזמן שאתה חלק ממושבה, התרכובות משותפות בין התאים . אתה לא יכול להיכנס לעורך בזמן שאתה חלק ממושבה כך שאתה צריך לשחרר באת שיש לך מספיק תרכובות על מנת לחלק את התא שלך."

#, fuzzy
msgid "WIKI_BINDING_AGENT_SCIENTIFIC_BACKGROUND"
msgstr "מאפשר להתחבר לתאים אחרים. זהו הצד הראשון לכיוון רב-תאים. בזמן שאתה חלק ממושבה, התרכובות משותפות בין התאים . אתה לא יכול להיכנס לעורך בזמן שאתה חלק ממושבה כך שאתה צריך לשחרר באת שיש לך מספיק תרכובות על מנת לחלק את התא שלך."

#, fuzzy
msgid "WIKI_BINDING_AGENT_STRATEGY"
msgstr "מאפשר להתחבר לתאים אחרים. זהו הצד הראשון לכיוון רב-תאים. בזמן שאתה חלק ממושבה, התרכובות משותפות בין התאים . אתה לא יכול להיכנס לעורך בזמן שאתה חלק ממושבה כך שאתה צריך לשחרר באת שיש לך מספיק תרכובות על מנת לחלק את התא שלך."

#, fuzzy
msgid "WIKI_BINDING_AGENT_UPGRADES"
msgstr "מאפשר להתחבר לתאים אחרים. זהו הצד הראשון לכיוון רב-תאים. בזמן שאתה חלק ממושבה, התרכובות משותפות בין התאים . אתה לא יכול להיכנס לעורך בזמן שאתה חלק ממושבה כך שאתה צריך לשחרר באת שיש לך מספיק תרכובות על מנת לחלק את התא שלך."

#, fuzzy
msgid "WIKI_BIOLUMINESCENT_VACUOLE_EFFECTS"
msgstr "חלולית של ביולומינסנציה"

#, fuzzy
msgid "WIKI_BIOLUMINESCENT_VACUOLE_INTRO"
msgstr "חלולית של ביולומינסנציה"

#, fuzzy
msgid "WIKI_BIOLUMINESCENT_VACUOLE_MODIFICATIONS"
msgstr "חלולית של ביולומינסנציה"

#, fuzzy
msgid "WIKI_BIOLUMINESCENT_VACUOLE_PROCESSES"
msgstr "חלולית של ביולומינסנציה"

#, fuzzy
msgid "WIKI_BIOLUMINESCENT_VACUOLE_REQUIREMENTS"
msgstr "חלולית של ביולומינסנציה"

#, fuzzy
msgid "WIKI_BIOLUMINESCENT_VACUOLE_SCIENTIFIC_BACKGROUND"
msgstr "חלולית של ביולומינסנציה"

#, fuzzy
msgid "WIKI_BIOLUMINESCENT_VACUOLE_STRATEGY"
msgstr "חלולית של ביולומינסנציה"

#, fuzzy
msgid "WIKI_BIOLUMINESCENT_VACUOLE_UPGRADES"
msgstr "חלולית של ביולומינסנציה"

msgid "WIKI_BODY_PLAN_EDITOR_COMMA_CELL_EDITOR"
msgstr ""

#, fuzzy
msgid "WIKI_CHEMOPLAST_EFFECTS"
msgstr "הכימופלסט הוא אברון בעל קרום כפול המכיל חלבונים המסוגלים להמיר [thrive:compound type=\"hydrogensulfide\"][/thrive:compound],[thrive:compound type=\"carbondioxide\"][/thrive:compound] ומים ל[thrive:compound type=\"glucose\"][/thrive:compound] בתהליך הנקרא [b]כימוסינתזה מימן גופרי[/b]. קצב ייצור ה[thrive:compound type=\"glucose\"][/thrive:compound] שלו משתנה עם ריכוז [thrive:compound type=\"carbondioxide\"][/thrive:compound]."

#, fuzzy
msgid "WIKI_CHEMOPLAST_INTRO"
msgstr "הכימופלסט הוא אברון בעל קרום כפול המכיל חלבונים המסוגלים להמיר [thrive:compound type=\"hydrogensulfide\"][/thrive:compound],[thrive:compound type=\"carbondioxide\"][/thrive:compound] ומים ל[thrive:compound type=\"glucose\"][/thrive:compound] בתהליך הנקרא [b]כימוסינתזה מימן גופרי[/b]. קצב ייצור ה[thrive:compound type=\"glucose\"][/thrive:compound] שלו משתנה עם ריכוז [thrive:compound type=\"carbondioxide\"][/thrive:compound]."

#, fuzzy
msgid "WIKI_CHEMOPLAST_MODIFICATIONS"
msgstr "הכימופלסט הוא אברון בעל קרום כפול המכיל חלבונים המסוגלים להמיר [thrive:compound type=\"hydrogensulfide\"][/thrive:compound],[thrive:compound type=\"carbondioxide\"][/thrive:compound] ומים ל[thrive:compound type=\"glucose\"][/thrive:compound] בתהליך הנקרא [b]כימוסינתזה מימן גופרי[/b]. קצב ייצור ה[thrive:compound type=\"glucose\"][/thrive:compound] שלו משתנה עם ריכוז [thrive:compound type=\"carbondioxide\"][/thrive:compound]."

#, fuzzy
msgid "WIKI_CHEMOPLAST_PROCESSES"
msgstr "הופך [thrive:compound type=\"hydrogensulfide\"][/thrive:compound] ל[thrive:compound type=\"glucose\"][/thrive:compound]. בהתאם לריכוזו של [thrive:compoundtype=\"carbondioxide\"][/thrive:compound]."

msgid "WIKI_CHEMOPLAST_REQUIREMENTS"
msgstr ""

#, fuzzy
msgid "WIKI_CHEMOPLAST_SCIENTIFIC_BACKGROUND"
msgstr "הכימופלסט הוא אברון בעל קרום כפול המכיל חלבונים המסוגלים להמיר [thrive:compound type=\"hydrogensulfide\"][/thrive:compound],[thrive:compound type=\"carbondioxide\"][/thrive:compound] ומים ל[thrive:compound type=\"glucose\"][/thrive:compound] בתהליך הנקרא [b]כימוסינתזה מימן גופרי[/b]. קצב ייצור ה[thrive:compound type=\"glucose\"][/thrive:compound] שלו משתנה עם ריכוז [thrive:compound type=\"carbondioxide\"][/thrive:compound]."

#, fuzzy
msgid "WIKI_CHEMOPLAST_STRATEGY"
msgstr "הכימופלסט הוא אברון בעל קרום כפול המכיל חלבונים המסוגלים להמיר [thrive:compound type=\"hydrogensulfide\"][/thrive:compound],[thrive:compound type=\"carbondioxide\"][/thrive:compound] ומים ל[thrive:compound type=\"glucose\"][/thrive:compound] בתהליך הנקרא [b]כימוסינתזה מימן גופרי[/b]. קצב ייצור ה[thrive:compound type=\"glucose\"][/thrive:compound] שלו משתנה עם ריכוז [thrive:compound type=\"carbondioxide\"][/thrive:compound]."

#, fuzzy
msgid "WIKI_CHEMOPLAST_UPGRADES"
msgstr "הכימופלסט הוא אברון בעל קרום כפול המכיל חלבונים המסוגלים להמיר [thrive:compound type=\"hydrogensulfide\"][/thrive:compound],[thrive:compound type=\"carbondioxide\"][/thrive:compound] ומים ל[thrive:compound type=\"glucose\"][/thrive:compound] בתהליך הנקרא [b]כימוסינתזה מימן גופרי[/b]. קצב ייצור ה[thrive:compound type=\"glucose\"][/thrive:compound] שלו משתנה עם ריכוז [thrive:compound type=\"carbondioxide\"][/thrive:compound]."

#, fuzzy
msgid "WIKI_CHEMORECEPTOR_EFFECTS"
msgstr "כל התאים מסוגלים \"לראות\" דרך הכימורצפטור. זה איך התא אוסף מידע סביבו. הוספת אברון זה מאפשרת לכימורצפטור להיות יותר מדויק. מכיוון שהשחקן מסוגל לראות אפילו בשלב התא, זה מיוצג על ידי קו שמצביע מחוץ להמסך הנראה לעין המראה תרכובות קרובים שהשחקן עדיין לא ראה."

#, fuzzy
msgid "WIKI_CHEMORECEPTOR_INTRO"
msgstr "כימורצפטור"

#, fuzzy
msgid "WIKI_CHEMORECEPTOR_MODIFICATIONS"
msgstr "כל התאים מסוגלים \"לראות\" דרך הכימורצפטור. זה איך התא אוסף מידע סביבו. הוספת אברון זה מאפשרת לכימורצפטור להיות יותר מדויק. מכיוון שהשחקן מסוגל לראות אפילו בשלב התא, זה מיוצג על ידי קו שמצביע מחוץ להמסך הנראה לעין המראה תרכובות קרובים שהשחקן עדיין לא ראה."

#, fuzzy
msgid "WIKI_CHEMORECEPTOR_PROCESSES"
msgstr "הכימוריצפטור מאפשר לך לאתר תרכובות מרחוק. שנה ברגע שמיקמת בשביל לשנות את סוג התרכובת ואת צבע הקו מכוון."

#, fuzzy
msgid "WIKI_CHEMORECEPTOR_REQUIREMENTS"
msgstr "כל התאים מסוגלים \"לראות\" דרך הכימורצפטור. זה איך התא אוסף מידע סביבו. הוספת אברון זה מאפשרת לכימורצפטור להיות יותר מדויק. מכיוון שהשחקן מסוגל לראות אפילו בשלב התא, זה מיוצג על ידי קו שמצביע מחוץ להמסך הנראה לעין המראה תרכובות קרובים שהשחקן עדיין לא ראה."

#, fuzzy
msgid "WIKI_CHEMORECEPTOR_SCIENTIFIC_BACKGROUND"
msgstr "כל התאים מסוגלים \"לראות\" דרך הכימורצפטור. זה איך התא אוסף מידע סביבו. הוספת אברון זה מאפשרת לכימורצפטור להיות יותר מדויק. מכיוון שהשחקן מסוגל לראות אפילו בשלב התא, זה מיוצג על ידי קו שמצביע מחוץ להמסך הנראה לעין המראה תרכובות קרובים שהשחקן עדיין לא ראה."

#, fuzzy
msgid "WIKI_CHEMORECEPTOR_STRATEGY"
msgstr "כל התאים מסוגלים \"לראות\" דרך הכימורצפטור. זה איך התא אוסף מידע סביבו. הוספת אברון זה מאפשרת לכימורצפטור להיות יותר מדויק. מכיוון שהשחקן מסוגל לראות אפילו בשלב התא, זה מיוצג על ידי קו שמצביע מחוץ להמסך הנראה לעין המראה תרכובות קרובים שהשחקן עדיין לא ראה."

#, fuzzy
msgid "WIKI_CHEMORECEPTOR_UPGRADES"
msgstr "כל התאים מסוגלים \"לראות\" דרך הכימורצפטור. זה איך התא אוסף מידע סביבו. הוספת אברון זה מאפשרת לכימורצפטור להיות יותר מדויק. מכיוון שהשחקן מסוגל לראות אפילו בשלב התא, זה מיוצג על ידי קו שמצביע מחוץ להמסך הנראה לעין המראה תרכובות קרובים שהשחקן עדיין לא ראה."

#, fuzzy
msgid "WIKI_CHEMOSYNTHESIZING_PROTEINS_EFFECTS"
msgstr "חלבונים כימוסינתזיים"

#, fuzzy
msgid "WIKI_CHEMOSYNTHESIZING_PROTEINS_INTRO"
msgstr "חלבונים כימוסינתזיים"

#, fuzzy
msgid "WIKI_CHEMOSYNTHESIZING_PROTEINS_MODIFICATIONS"
msgstr "חלבונים כימוסינתזיים הם מקבצים קטנים של חלבונים בציטופלזמה המסוגלים להמיר [thrive:compound type=\"hydrogensulfide\"][/thrive:compound], גזים [thrive:compound type=\"carbondioxide\"][/thrive:compound] ומים ל[thrive:compound type=\"glucose\"][/thrive:compound] בתהליך הנקרא [b]כימוסינתזה של מימן גופרתי[/b]. קצב ייצור ה[thrive:compound type=\"glucose\"][/thrive:compound] מתאזן עם ריכוז ה[thrive:compound type=\"carbondioxide\"][/thrive:compound]. מכיוון שהחלבונים הכימוסינתזיים צפים בציטופלזמה, הנוזל שמסביבם מבצעים [b]גליקוליזה[/b] ברמה מסוימת."

#, fuzzy
msgid "WIKI_CHEMOSYNTHESIZING_PROTEINS_PROCESSES"
msgstr "הופך [thrive:compound type=\"hydrogensulfide\"][/thrive:compound] ל[thrive:compound type=\"glucose\"][/thrive:compound]. בהתאם לריכוז של [thrive:compound type=\"carbondioxide\"][/thrive:compound]. בנוסף הופך [thrive:compound type=\"glucose\"][/thrive:compound] ל[thrive:compound type=\"atp\"][/thrive:compound]."

#, fuzzy
msgid "WIKI_CHEMOSYNTHESIZING_PROTEINS_REQUIREMENTS"
msgstr ""
"חלבונים\n"
"כימוסינתזיים"

#, fuzzy
msgid "WIKI_CHEMOSYNTHESIZING_PROTEINS_SCIENTIFIC_BACKGROUND"
msgstr "חלבונים כימוסינתזיים הם מקבצים קטנים של חלבונים בציטופלזמה המסוגלים להמיר [thrive:compound type=\"hydrogensulfide\"][/thrive:compound], גזים [thrive:compound type=\"carbondioxide\"][/thrive:compound] ומים ל[thrive:compound type=\"glucose\"][/thrive:compound] בתהליך הנקרא [b]כימוסינתזה של מימן גופרתי[/b]. קצב ייצור ה[thrive:compound type=\"glucose\"][/thrive:compound] מתאזן עם ריכוז ה[thrive:compound type=\"carbondioxide\"][/thrive:compound]. מכיוון שהחלבונים הכימוסינתזיים צפים בציטופלזמה, הנוזל שמסביבם מבצעים [b]גליקוליזה[/b] ברמה מסוימת."

#, fuzzy
msgid "WIKI_CHEMOSYNTHESIZING_PROTEINS_STRATEGY"
msgstr "חלבונים כימוסינתזיים"

#, fuzzy
msgid "WIKI_CHEMOSYNTHESIZING_PROTEINS_UPGRADES"
msgstr "חלבונים כימוסינתזיים"

#, fuzzy
msgid "WIKI_CHLOROPLAST_EFFECTS"
msgstr "הכלורופלסט הוא אברון בעל קרום כפול המכיל פיגמנטים רגישים לאור הנערמים בשקיות קרומיות. זהו פרוקריוט שהוטמע לשימוש על ידי המארח האוקריוטי שלו. הפיגמנטים בכלורופלסט מסוגלים להשתמש באנרגיית האור כדי לייצר [thrive:compound type=\"glucose\"][/thrive:compound] ממים ו[thrive:compound type=\"carbondioxide\"][/thrive:compound] בתהליך הנקרא [b]פוטוסינתזה[/b]. הפיגמנטים הללו הם גם מה שמעניקים לו את הצבע ייחודי. קצב ייצור ה[thrive:compound type=\"glucose\"][/thrive:compound] שלו משתנה עם ריכוז ה[thrive:compound type=\"carbondioxide\"][/thrive:compound] ועוצמת ה[thrive:compound type=\"sunlight\"][/thrive:compound]."

#, fuzzy
msgid "WIKI_CHLOROPLAST_INTRO"
msgstr "הכלורופלסט הוא אברון בעל קרום כפול המכיל פיגמנטים רגישים לאור הנערמים בשקיות קרומיות. זהו פרוקריוט שהוטמע לשימוש על ידי המארח האוקריוטי שלו. הפיגמנטים בכלורופלסט מסוגלים להשתמש באנרגיית האור כדי לייצר [thrive:compound type=\"glucose\"][/thrive:compound] ממים ו[thrive:compound type=\"carbondioxide\"][/thrive:compound] בתהליך הנקרא [b]פוטוסינתזה[/b]. הפיגמנטים הללו הם גם מה שמעניקים לו את הצבע ייחודי. קצב ייצור ה[thrive:compound type=\"glucose\"][/thrive:compound] שלו משתנה עם ריכוז ה[thrive:compound type=\"carbondioxide\"][/thrive:compound] ועוצמת ה[thrive:compound type=\"sunlight\"][/thrive:compound]."

#, fuzzy
msgid "WIKI_CHLOROPLAST_MODIFICATIONS"
msgstr "הכלורופלסט הוא אברון בעל קרום כפול המכיל פיגמנטים רגישים לאור הנערמים בשקיות קרומיות. זהו פרוקריוט שהוטמע לשימוש על ידי המארח האוקריוטי שלו. הפיגמנטים בכלורופלסט מסוגלים להשתמש באנרגיית האור כדי לייצר [thrive:compound type=\"glucose\"][/thrive:compound] ממים ו[thrive:compound type=\"carbondioxide\"][/thrive:compound] בתהליך הנקרא [b]פוטוסינתזה[/b]. הפיגמנטים הללו הם גם מה שמעניקים לו את הצבע ייחודי. קצב ייצור ה[thrive:compound type=\"glucose\"][/thrive:compound] שלו משתנה עם ריכוז ה[thrive:compound type=\"carbondioxide\"][/thrive:compound] ועוצמת ה[thrive:compound type=\"sunlight\"][/thrive:compound]."

#, fuzzy
msgid "WIKI_CHLOROPLAST_PROCESSES"
msgstr "מייצר[thrive:compound type=\"glucose\"][/thrive:compound]. בהתאם לריכוזו של [thrive:compound type=\"carbondioxide\"][/thrive:compound] ושל עוצמת ה[thrive:compound type=\"sunlight\"][/thrive:compound]."

msgid "WIKI_CHLOROPLAST_REQUIREMENTS"
msgstr ""

#, fuzzy
msgid "WIKI_CHLOROPLAST_SCIENTIFIC_BACKGROUND"
msgstr "הכלורופלסט הוא אברון בעל קרום כפול המכיל פיגמנטים רגישים לאור הנערמים בשקיות קרומיות. זהו פרוקריוט שהוטמע לשימוש על ידי המארח האוקריוטי שלו. הפיגמנטים בכלורופלסט מסוגלים להשתמש באנרגיית האור כדי לייצר [thrive:compound type=\"glucose\"][/thrive:compound] ממים ו[thrive:compound type=\"carbondioxide\"][/thrive:compound] בתהליך הנקרא [b]פוטוסינתזה[/b]. הפיגמנטים הללו הם גם מה שמעניקים לו את הצבע ייחודי. קצב ייצור ה[thrive:compound type=\"glucose\"][/thrive:compound] שלו משתנה עם ריכוז ה[thrive:compound type=\"carbondioxide\"][/thrive:compound] ועוצמת ה[thrive:compound type=\"sunlight\"][/thrive:compound]."

#, fuzzy
msgid "WIKI_CHLOROPLAST_STRATEGY"
msgstr "הכלורופלסט הוא אברון בעל קרום כפול המכיל פיגמנטים רגישים לאור הנערמים בשקיות קרומיות. זהו פרוקריוט שהוטמע לשימוש על ידי המארח האוקריוטי שלו. הפיגמנטים בכלורופלסט מסוגלים להשתמש באנרגיית האור כדי לייצר [thrive:compound type=\"glucose\"][/thrive:compound] ממים ו[thrive:compound type=\"carbondioxide\"][/thrive:compound] בתהליך הנקרא [b]פוטוסינתזה[/b]. הפיגמנטים הללו הם גם מה שמעניקים לו את הצבע ייחודי. קצב ייצור ה[thrive:compound type=\"glucose\"][/thrive:compound] שלו משתנה עם ריכוז ה[thrive:compound type=\"carbondioxide\"][/thrive:compound] ועוצמת ה[thrive:compound type=\"sunlight\"][/thrive:compound]."

#, fuzzy
msgid "WIKI_CHLOROPLAST_UPGRADES"
msgstr "הכלורופלסט הוא אברון בעל קרום כפול המכיל פיגמנטים רגישים לאור הנערמים בשקיות קרומיות. זהו פרוקריוט שהוטמע לשימוש על ידי המארח האוקריוטי שלו. הפיגמנטים בכלורופלסט מסוגלים להשתמש באנרגיית האור כדי לייצר [thrive:compound type=\"glucose\"][/thrive:compound] ממים ו[thrive:compound type=\"carbondioxide\"][/thrive:compound] בתהליך הנקרא [b]פוטוסינתזה[/b]. הפיגמנטים הללו הם גם מה שמעניקים לו את הצבע ייחודי. קצב ייצור ה[thrive:compound type=\"glucose\"][/thrive:compound] שלו משתנה עם ריכוז ה[thrive:compound type=\"carbondioxide\"][/thrive:compound] ועוצמת ה[thrive:compound type=\"sunlight\"][/thrive:compound]."

#, fuzzy
msgid "WIKI_CHROMATOPHORE_PHOTOSYNTHESIS_COMMA_GLYCOLYSIS"
msgstr "סינתזת \"אוקסיטוקסי\""

msgid "WIKI_CILIA_EFFECTS"
msgstr ""

msgid "WIKI_CILIA_INTRO"
msgstr ""

msgid "WIKI_CILIA_MODIFICATIONS"
msgstr ""

#, fuzzy
msgid "WIKI_CILIA_PROCESSES"
msgstr "מגדיל את מהירות הסיבוב של תאים גדולים."

msgid "WIKI_CILIA_REQUIREMENTS"
msgstr ""

msgid "WIKI_CILIA_SCIENTIFIC_BACKGROUND"
msgstr ""

msgid "WIKI_CILIA_STRATEGY"
msgstr ""

msgid "WIKI_CILIA_UPGRADES"
msgstr ""

#, fuzzy
msgid "WIKI_COMPOUNDS_BUTTON"
msgstr "הקרביים הדביקים של התא. הציטופלזמה היא התערובת בסיסית של יונים, חלבונים ותרכובות אחרות המומסים במים הממלאים את פנים התא. אחד התפקידים שהוא מבצע הוא [b]גליקליזה[/b], המרת ה[thrive:compound type=\"glucose\"][/thrive:compound] ל[thrive:compound type=\"atp\"][/thrive:compound]. לתאים שחסרים האברונים למטבוליזם מתקדמת יותר, מסתמכים על תהליך התסיסה ליצור אנרגיה. הוא גם משומש לאחסון מולקולות בתא ולגדילתו."

#, fuzzy
msgid "WIKI_COMPOUNDS_DEVELOPMENT"
msgstr "תרכובות:"

#, fuzzy
msgid "WIKI_COMPOUNDS_INTRO"
msgstr "הקרביים הדביקים של התא. הציטופלזמה היא התערובת בסיסית של יונים, חלבונים ותרכובות אחרות המומסים במים הממלאים את פנים התא. אחד התפקידים שהוא מבצע הוא [b]גליקליזה[/b], המרת ה[thrive:compound type=\"glucose\"][/thrive:compound] ל[thrive:compound type=\"atp\"][/thrive:compound]. לתאים שחסרים האברונים למטבוליזם מתקדמת יותר, מסתמכים על תהליך התסיסה ליצור אנרגיה. הוא גם משומש לאחסון מולקולות בתא ולגדילתו."

msgid "WIKI_COMPOUNDS_TYPES_OF_COMPOUNDS"
msgstr ""

msgid "WIKI_COMPOUND_SYSTEM_DEVELOPMENT_COMPOUNDS_LIST"
msgstr ""

msgid "WIKI_COMPOUND_SYSTEM_DEVELOPMENT_INTRO"
msgstr ""

msgid "WIKI_COMPOUND_SYSTEM_DEVELOPMENT_MICROBE_STAGE"
msgstr ""

msgid "WIKI_COMPOUND_SYSTEM_DEVELOPMENT_OVERVIEW"
msgstr ""

#, fuzzy
msgid "WIKI_CREATURE_EDITOR_COMMA_TECH_EDITOR"
msgstr "עורך המיקרובי"

#, fuzzy
msgid "WIKI_CYTOPLASM_EFFECTS"
msgstr "הקרביים הדביקים של התא. הציטופלזמה היא התערובת בסיסית של יונים, חלבונים ותרכובות אחרות המומסים במים הממלאים את פנים התא. אחד התפקידים שהוא מבצע הוא [b]גליקליזה[/b], המרת ה[thrive:compound type=\"glucose\"][/thrive:compound] ל[thrive:compound type=\"atp\"][/thrive:compound]. לתאים שחסרים האברונים למטבוליזם מתקדמת יותר, מסתמכים על תהליך התסיסה ליצור אנרגיה. הוא גם משומש לאחסון מולקולות בתא ולגדילתו."

#, fuzzy
msgid "WIKI_CYTOPLASM_INTRO"
msgstr "הקרביים הדביקים של התא. הציטופלזמה היא התערובת בסיסית של יונים, חלבונים ותרכובות אחרות המומסים במים הממלאים את פנים התא. אחד התפקידים שהוא מבצע הוא [b]גליקליזה[/b], המרת ה[thrive:compound type=\"glucose\"][/thrive:compound] ל[thrive:compound type=\"atp\"][/thrive:compound]. לתאים שחסרים האברונים למטבוליזם מתקדמת יותר, מסתמכים על תהליך התסיסה ליצור אנרגיה. הוא גם משומש לאחסון מולקולות בתא ולגדילתו."

#, fuzzy
msgid "WIKI_CYTOPLASM_MODIFICATIONS"
msgstr "הקרביים הדביקים של התא. הציטופלזמה היא התערובת בסיסית של יונים, חלבונים ותרכובות אחרות המומסים במים הממלאים את פנים התא. אחד התפקידים שהוא מבצע הוא [b]גליקליזה[/b], המרת ה[thrive:compound type=\"glucose\"][/thrive:compound] ל[thrive:compound type=\"atp\"][/thrive:compound]. לתאים שחסרים האברונים למטבוליזם מתקדמת יותר, מסתמכים על תהליך התסיסה ליצור אנרגיה. הוא גם משומש לאחסון מולקולות בתא ולגדילתו."

#, fuzzy
msgid "WIKI_CYTOPLASM_PROCESSES"
msgstr "הופך [thrive:compound type=\"glucose\"][/thrive:compound] ל[thrive:compound type=\"atp\"][/thrive:compound]."

msgid "WIKI_CYTOPLASM_REQUIREMENTS"
msgstr ""

msgid "WIKI_CYTOPLASM_SCIENTIFIC_BACKGROUND"
msgstr ""

msgid "WIKI_CYTOPLASM_STRATEGY"
msgstr ""

msgid "WIKI_CYTOPLASM_UPGRADES"
msgstr ""

#, fuzzy
msgid "WIKI_DEVELOPMENT"
msgstr "ויקי מפתחים"

#, fuzzy
msgid "WIKI_DEVELOPMENT_INFO_BUTTON"
msgstr "אברונים"

#, fuzzy
msgid "WIKI_DEVELOPMENT_ROOT_INTRO"
msgstr "אברונים"

msgid "WIKI_EDITORS_AND_MUTATIONS_GENERATIONS_AND_EDITOR_SESSIONS"
msgstr ""

#, fuzzy
msgid "WIKI_EDITORS_AND_MUTATIONS_INTRO"
msgstr "מיטוכונדריון"

msgid "WIKI_EDITORS_AND_MUTATIONS_MUTATIONS_AND_MUTATION_POINTS"
msgstr ""

msgid "WIKI_ENVIRONMENTAL_CONDITIONS_ENVIRONMENTAL_GASSES"
msgstr ""

#, fuzzy
msgid "WIKI_ENVIRONMENTAL_CONDITIONS_INTRO"
msgstr "מיטוכונדריון"

#, fuzzy
msgid "WIKI_ENVIRONMENTAL_CONDITIONS_PHYSICAL_CONDITIONS"
msgstr "(כמות הגלוקוז שנשמר בסביבה בכל דור)"

msgid "WIKI_ENVIRONMENTAL_CONDITIONS_THE_DAY/NIGHT_CYCLE"
msgstr ""

#, fuzzy
msgid "WIKI_FERROPLAST_EFFECTS"
msgstr "התרמופלסט הוא אברון בעל קרום כפול המכיל פיגמנטים רגישים לחום הנערמים יחד בתוך שקי קרום האוקריוטי שלו. זהו פרוקריוט שהשתנה לצרכי המארח האיקוריוטי. הפיגמנטים בתרמופלסט מסוגלים להשתמש באנרגיה של בדלי החום בסביבה בכדי ליצור [thrive:compound type=\"atp\"][/thrive:compound] ממים בתהליך שנקרא [b]תרמוסינתזה[/b]. קצב ייצור ה[thrive:compound type=\"atp\"][/thrive:compound] שלו משתנה עם ריכוז ה[thrive:compound type=\"atp\"][/thrive:compound] וה[thrive:compound type=\"temperature\"][/thrive:compound]."

#, fuzzy
msgid "WIKI_FERROPLAST_INTRO"
msgstr "התרמופלסט הוא אברון בעל קרום כפול המכיל פיגמנטים רגישים לחום הנערמים יחד בתוך שקי קרום האוקריוטי שלו. זהו פרוקריוט שהשתנה לצרכי המארח האיקוריוטי. הפיגמנטים בתרמופלסט מסוגלים להשתמש באנרגיה של בדלי החום בסביבה בכדי ליצור [thrive:compound type=\"atp\"][/thrive:compound] ממים בתהליך שנקרא [b]תרמוסינתזה[/b]. קצב ייצור ה[thrive:compound type=\"atp\"][/thrive:compound] שלו משתנה עם ריכוז ה[thrive:compound type=\"atp\"][/thrive:compound] וה[thrive:compound type=\"temperature\"][/thrive:compound]."

#, fuzzy
msgid "WIKI_FERROPLAST_MODIFICATIONS"
msgstr "התרמופלסט הוא אברון בעל קרום כפול המכיל פיגמנטים רגישים לחום הנערמים יחד בתוך שקי קרום האוקריוטי שלו. זהו פרוקריוט שהשתנה לצרכי המארח האיקוריוטי. הפיגמנטים בתרמופלסט מסוגלים להשתמש באנרגיה של בדלי החום בסביבה בכדי ליצור [thrive:compound type=\"atp\"][/thrive:compound] ממים בתהליך שנקרא [b]תרמוסינתזה[/b]. קצב ייצור ה[thrive:compound type=\"atp\"][/thrive:compound] שלו משתנה עם ריכוז ה[thrive:compound type=\"atp\"][/thrive:compound] וה[thrive:compound type=\"temperature\"][/thrive:compound]."

#, fuzzy
msgid "WIKI_FERROPLAST_PROCESSES"
msgstr "מייצר [thrive:compound type=\"glucose\"][/thrive:compound]. בהתאם לריכוזו של [thrive:compound type=\"carbondioxide\"][/thrive:compound] ושל הטמפרטורה."

#, fuzzy
msgid "WIKI_FERROPLAST_REQUIREMENTS"
msgstr "פלסטיד מקבע חנקן"

#, fuzzy
msgid "WIKI_FERROPLAST_SCIENTIFIC_BACKGROUND"
msgstr "התרמופלסט הוא אברון בעל קרום כפול המכיל פיגמנטים רגישים לחום הנערמים יחד בתוך שקי קרום האוקריוטי שלו. זהו פרוקריוט שהשתנה לצרכי המארח האיקוריוטי. הפיגמנטים בתרמופלסט מסוגלים להשתמש באנרגיה של בדלי החום בסביבה בכדי ליצור [thrive:compound type=\"atp\"][/thrive:compound] ממים בתהליך שנקרא [b]תרמוסינתזה[/b]. קצב ייצור ה[thrive:compound type=\"atp\"][/thrive:compound] שלו משתנה עם ריכוז ה[thrive:compound type=\"atp\"][/thrive:compound] וה[thrive:compound type=\"temperature\"][/thrive:compound]."

#, fuzzy
msgid "WIKI_FERROPLAST_STRATEGY"
msgstr "התרמופלסט הוא אברון בעל קרום כפול המכיל פיגמנטים רגישים לחום הנערמים יחד בתוך שקי קרום האוקריוטי שלו. זהו פרוקריוט שהשתנה לצרכי המארח האיקוריוטי. הפיגמנטים בתרמופלסט מסוגלים להשתמש באנרגיה של בדלי החום בסביבה בכדי ליצור [thrive:compound type=\"atp\"][/thrive:compound] ממים בתהליך שנקרא [b]תרמוסינתזה[/b]. קצב ייצור ה[thrive:compound type=\"atp\"][/thrive:compound] שלו משתנה עם ריכוז ה[thrive:compound type=\"atp\"][/thrive:compound] וה[thrive:compound type=\"temperature\"][/thrive:compound]."

#, fuzzy
msgid "WIKI_FERROPLAST_UPGRADES"
msgstr "התרמופלסט הוא אברון בעל קרום כפול המכיל פיגמנטים רגישים לחום הנערמים יחד בתוך שקי קרום האוקריוטי שלו. זהו פרוקריוט שהשתנה לצרכי המארח האיקוריוטי. הפיגמנטים בתרמופלסט מסוגלים להשתמש באנרגיה של בדלי החום בסביבה בכדי ליצור [thrive:compound type=\"atp\"][/thrive:compound] ממים בתהליך שנקרא [b]תרמוסינתזה[/b]. קצב ייצור ה[thrive:compound type=\"atp\"][/thrive:compound] שלו משתנה עם ריכוז ה[thrive:compound type=\"atp\"][/thrive:compound] וה[thrive:compound type=\"temperature\"][/thrive:compound]."

#, fuzzy
msgid "WIKI_FLAGELLUM_EFFECTS"
msgstr "השוטון (ברבים: שוטונים) הוא צרור סיבי חלבון דמוי שוט המשתרע מקרום התא אשר משתמש ב- ATP כדי לגלול ולהניע את התא לכיוון מסוים. מקומו של השוטון קובע את כיוונו שממנו מספק דחף לתנועת התא. כיוון הדחף מנוגד לכיוון שהשוטון פונה, למשל שוטון שמונח בכיוון השמאל של התא יספק דחף לימין."

#, fuzzy
msgid "WIKI_FLAGELLUM_INTRO"
msgstr "השוטון (ברבים: שוטונים) הוא צרור סיבי חלבון דמוי שוט המשתרע מקרום התא אשר משתמש ב- ATP כדי לגלול ולהניע את התא לכיוון מסוים. מקומו של השוטון קובע את כיוונו שממנו מספק דחף לתנועת התא. כיוון הדחף מנוגד לכיוון שהשוטון פונה, למשל שוטון שמונח בכיוון השמאל של התא יספק דחף לימין."

#, fuzzy
msgid "WIKI_FLAGELLUM_MODIFICATIONS"
msgstr "השוטון (ברבים: שוטונים) הוא צרור סיבי חלבון דמוי שוט המשתרע מקרום התא אשר משתמש ב- ATP כדי לגלול ולהניע את התא לכיוון מסוים. מקומו של השוטון קובע את כיוונו שממנו מספק דחף לתנועת התא. כיוון הדחף מנוגד לכיוון שהשוטון פונה, למשל שוטון שמונח בכיוון השמאל של התא יספק דחף לימין."

#, fuzzy
msgid "WIKI_FLAGELLUM_PROCESSES"
msgstr "משתמש ב[thrive:compound type=\"atp\"][/thrive:compound] על מנת להגביר את מהירותו של התא."

msgid "WIKI_FLAGELLUM_REQUIREMENTS"
msgstr ""

msgid "WIKI_FLAGELLUM_SCIENTIFIC_BACKGROUND"
msgstr ""

msgid "WIKI_FLAGELLUM_STRATEGY"
msgstr ""

msgid "WIKI_FLAGELLUM_UPGRADES"
msgstr ""

#, fuzzy
msgid "WIKI_GLYCOLYSIS_COMMA_ANAEROBIC_NITROGEN_FIXATION"
msgstr "קיבוע חנקן אנאירובי"

#, fuzzy
msgid "WIKI_HEADING_APPENDICES"
msgstr "מאפשר להתחבר לתאים אחרים. זהו הצד הראשון לכיוון רב-תאים. בזמן שאתה חלק ממושבה, התרכובות משותפות בין התאים . אתה לא יכול להיכנס לעורך בזמן שאתה חלק ממושבה כך שאתה צריך לשחרר באת שיש לך מספיק תרכובות על מנת לחלק את התא שלך."

#, fuzzy
msgid "WIKI_HEADING_BASIC_GAME_MECHANICS"
msgstr "מאפשר להתחבר לתאים אחרים. זהו הצד הראשון לכיוון רב-תאים. בזמן שאתה חלק ממושבה, התרכובות משותפות בין התאים . אתה לא יכול להיכנס לעורך בזמן שאתה חלק ממושבה כך שאתה צריך לשחרר באת שיש לך מספיק תרכובות על מנת לחלק את התא שלך."

msgid "WIKI_HEADING_COMPOUNDS_LIST"
msgstr ""

#, fuzzy
msgid "WIKI_HEADING_COMPOUND_CLOUDS"
msgstr "תרכובות אינסופיות"

#, fuzzy
msgid "WIKI_HEADING_CONCEPT_ART"
msgstr "כימורצפטור"

#, fuzzy
msgid "WIKI_HEADING_CURRENT_DEVELOPMENT"
msgstr "מפתחים נוכחים"

#, fuzzy
msgid "WIKI_HEADING_DEVELOPMENT"
msgstr "מפתחים מובילים"

#, fuzzy
msgid "WIKI_HEADING_EDITOR"
msgstr "מקשר"

msgid "WIKI_HEADING_EFFECTS"
msgstr ""

#, fuzzy
msgid "WIKI_HEADING_ENVIRONMENTAL_GASSES"
msgstr "ניטרוגנאז"

#, fuzzy
msgid "WIKI_HEADING_FEATURES"
msgstr "מאפשר להתחבר לתאים אחרים. זהו הצד הראשון לכיוון רב-תאים. בזמן שאתה חלק ממושבה, התרכובות משותפות בין התאים . אתה לא יכול להיכנס לעורך בזמן שאתה חלק ממושבה כך שאתה צריך לשחרר באת שיש לך מספיק תרכובות על מנת לחלק את התא שלך."

msgid "WIKI_HEADING_FOG_OF_WAR"
msgstr ""

#, fuzzy
msgid "WIKI_HEADING_GAMEPLAY"
msgstr "הפעל התפתחות אוטומטית במהלך המשחק"

#, fuzzy
msgid "WIKI_HEADING_GDD"
msgstr "מקשר"

#, fuzzy
msgid "WIKI_HEADING_GENERAL_TIPS"
msgstr "מאפשר להתחבר לתאים אחרים. זהו הצד הראשון לכיוון רב-תאים. בזמן שאתה חלק ממושבה, התרכובות משותפות בין התאים . אתה לא יכול להיכנס לעורך בזמן שאתה חלק ממושבה כך שאתה צריך לשחרר באת שיש לך מספיק תרכובות על מנת לחלק את התא שלך."

msgid "WIKI_HEADING_GENERATIONS_AND_EDITOR_SESSIONS"
msgstr ""

#, fuzzy
msgid "WIKI_HEADING_MICROBE_PARTS"
msgstr "שלב המיקרובי"

#, fuzzy
msgid "WIKI_HEADING_MICROBE_STAGE"
msgstr "שלב המיקרובי"

#, fuzzy
msgid "WIKI_HEADING_MICROBE_STAGE_TIPS"
msgstr "שלב המיקרובי"

msgid "WIKI_HEADING_MODIFICATIONS"
msgstr ""

#, fuzzy
msgid "WIKI_HEADING_MORE_GAME_INFO"
msgstr "שלב המיקרובי"

msgid "WIKI_HEADING_MUTATIONS_AND_MUTATION_POINTS"
msgstr ""

msgid "WIKI_HEADING_OVERVIEW"
msgstr ""

#, fuzzy
msgid "WIKI_HEADING_PATCHES"
msgstr "לחץ על [thrive:input]g_toggle_binding[/thrive:input] על מנת להחליף למצב קישור. בזמן מצב קישור אתה יכול להיצמד לתאים אחרים מאותו בני מינך על מנת ליצור מושבות על ידי תזוזה אליהם. על מנת לעזוב את המושבה לחץ [thrive:input]g_unbind_all[/thrive:input]."

#, fuzzy
msgid "WIKI_HEADING_PHYSICAL_CONDITIONS"
msgstr "מצב פיזי"

msgid "WIKI_HEADING_PROCESSES"
msgstr ""

msgid "WIKI_HEADING_REPRODUCTION_IN_THE_MICROBE_STAGE"
msgstr ""

msgid "WIKI_HEADING_REQUIREMENTS"
msgstr ""

msgid "WIKI_HEADING_SCIENTIFIC_BACKGROUND"
msgstr ""

msgid "WIKI_HEADING_STRATEGY"
msgstr ""

msgid "WIKI_HEADING_THE_DAY/NIGHT_CYCLE"
msgstr ""

msgid "WIKI_HEADING_THE_PATCH_MAP"
msgstr ""

#, fuzzy
msgid "WIKI_HEADING_TRANSITIONS"
msgstr "מאפשר להתחבר לתאים אחרים. זהו הצד הראשון לכיוון רב-תאים. בזמן שאתה חלק ממושבה, התרכובות משותפות בין התאים . אתה לא יכול להיכנס לעורך בזמן שאתה חלק ממושבה כך שאתה צריך לשחרר באת שיש לך מספיק תרכובות על מנת לחלק את התא שלך."

#, fuzzy
msgid "WIKI_HEADING_TYPES_OF_COMPOUNDS"
msgstr "תרכובות אינסופיות"

msgid "WIKI_HEADING_UI"
msgstr ""

msgid "WIKI_HEADING_UPGRADES"
msgstr ""

#, fuzzy
msgid "WIKI_HELP_AND_TIPS_BASIC_GAME_MECHANICS"
msgstr "הקרביים הדביקים של התא. הציטופלזמה היא התערובת בסיסית של יונים, חלבונים ותרכובות אחרות המומסים במים הממלאים את פנים התא. אחד התפקידים שהוא מבצע הוא [b]גליקליזה[/b], המרת ה[thrive:compound type=\"glucose\"][/thrive:compound] ל[thrive:compound type=\"atp\"][/thrive:compound]. לתאים שחסרים האברונים למטבוליזם מתקדמת יותר, מסתמכים על תהליך התסיסה ליצור אנרגיה. הוא גם משומש לאחסון מולקולות בתא ולגדילתו."

#, fuzzy
msgid "WIKI_HELP_AND_TIPS_BUTTON"
msgstr "הקרביים הדביקים של התא. הציטופלזמה היא התערובת בסיסית של יונים, חלבונים ותרכובות אחרות המומסים במים הממלאים את פנים התא. אחד התפקידים שהוא מבצע הוא [b]גליקליזה[/b], המרת ה[thrive:compound type=\"glucose\"][/thrive:compound] ל[thrive:compound type=\"atp\"][/thrive:compound]. לתאים שחסרים האברונים למטבוליזם מתקדמת יותר, מסתמכים על תהליך התסיסה ליצור אנרגיה. הוא גם משומש לאחסון מולקולות בתא ולגדילתו."

#, fuzzy
msgid "WIKI_HELP_AND_TIPS_COMPOUND_CLOUDS"
msgstr "הקרביים הדביקים של התא. הציטופלזמה היא התערובת בסיסית של יונים, חלבונים ותרכובות אחרות המומסים במים הממלאים את פנים התא. אחד התפקידים שהוא מבצע הוא [b]גליקליזה[/b], המרת ה[thrive:compound type=\"glucose\"][/thrive:compound] ל[thrive:compound type=\"atp\"][/thrive:compound]. לתאים שחסרים האברונים למטבוליזם מתקדמת יותר, מסתמכים על תהליך התסיסה ליצור אנרגיה. הוא גם משומש לאחסון מולקולות בתא ולגדילתו."

#, fuzzy
msgid "WIKI_HELP_AND_TIPS_GENERAL_TIPS"
msgstr "תילקואידים הם מקבצי חלבונים ופיגמנטים רגישים לאור. הפיגמנטים מסוגלים להשתמש באנרגיית ה[thrive:compound type=\"sunlight\"][/thrive:compound] כדי לייצר [thrive:compound type=\"glucose\"][/thrive:compound] ממים ו[thrive:compound type=\"carbondioxide\"][/thrive:compound] במצב צבירה גזי בתהליך שנקרא [b]פוטוסינתזה[/b]. פיגמנטים אלו הם גם מה שמעניק להם צבע ייחודי. קצב ייצור ה[thrive:compound type=\"glucose\"][/thrive:compound] מתרחש בהתאם לריכוז thrive:compound type=\"carbondioxide\"][/thrive:compound] ועוצמת ה[thrive:compound type=\"sunlight\"][/thrive:compound]. מכיוון שהתילקואידים צפים בציטופלזמה, הנוזל שמסביבם מבצעים [b]גליקליזה[/b] ברמה מסוימת."

#, fuzzy
msgid "WIKI_HELP_AND_TIPS_INTRO"
msgstr "תילקואידים הם מקבצי חלבונים ופיגמנטים רגישים לאור. הפיגמנטים מסוגלים להשתמש באנרגיית ה[thrive:compound type=\"sunlight\"][/thrive:compound] כדי לייצר [thrive:compound type=\"glucose\"][/thrive:compound] ממים ו[thrive:compound type=\"carbondioxide\"][/thrive:compound] במצב צבירה גזי בתהליך שנקרא [b]פוטוסינתזה[/b]. פיגמנטים אלו הם גם מה שמעניק להם צבע ייחודי. קצב ייצור ה[thrive:compound type=\"glucose\"][/thrive:compound] מתרחש בהתאם לריכוז thrive:compound type=\"carbondioxide\"][/thrive:compound] ועוצמת ה[thrive:compound type=\"sunlight\"][/thrive:compound]. מכיוון שהתילקואידים צפים בציטופלזמה, הנוזל שמסביבם מבצעים [b]גליקליזה[/b] ברמה מסוימת."

#, fuzzy
msgid "WIKI_HELP_AND_TIPS_MICROBE_PARTS"
msgstr "תילקואידים הם מקבצי חלבונים ופיגמנטים רגישים לאור. הפיגמנטים מסוגלים להשתמש באנרגיית ה[thrive:compound type=\"sunlight\"][/thrive:compound] כדי לייצר [thrive:compound type=\"glucose\"][/thrive:compound] ממים ו[thrive:compound type=\"carbondioxide\"][/thrive:compound] במצב צבירה גזי בתהליך שנקרא [b]פוטוסינתזה[/b]. פיגמנטים אלו הם גם מה שמעניק להם צבע ייחודי. קצב ייצור ה[thrive:compound type=\"glucose\"][/thrive:compound] מתרחש בהתאם לריכוז thrive:compound type=\"carbondioxide\"][/thrive:compound] ועוצמת ה[thrive:compound type=\"sunlight\"][/thrive:compound]. מכיוון שהתילקואידים צפים בציטופלזמה, הנוזל שמסביבם מבצעים [b]גליקליזה[/b] ברמה מסוימת."

#, fuzzy
msgid "WIKI_HELP_AND_TIPS_MICROBE_STAGE_TIPS"
msgstr "שלב המיקרובי"

#, fuzzy
msgid "WIKI_HELP_AND_TIPS_MORE_GAME_INFO"
msgstr "תילקואידים הם מקבצי חלבונים ופיגמנטים רגישים לאור. הפיגמנטים מסוגלים להשתמש באנרגיית ה[thrive:compound type=\"sunlight\"][/thrive:compound] כדי לייצר [thrive:compound type=\"glucose\"][/thrive:compound] ממים ו[thrive:compound type=\"carbondioxide\"][/thrive:compound] במצב צבירה גזי בתהליך שנקרא [b]פוטוסינתזה[/b]. פיגמנטים אלו הם גם מה שמעניק להם צבע ייחודי. קצב ייצור ה[thrive:compound type=\"glucose\"][/thrive:compound] מתרחש בהתאם לריכוז thrive:compound type=\"carbondioxide\"][/thrive:compound] ועוצמת ה[thrive:compound type=\"sunlight\"][/thrive:compound]. מכיוון שהתילקואידים צפים בציטופלזמה, הנוזל שמסביבם מבצעים [b]גליקליזה[/b] ברמה מסוימת."

#, fuzzy
msgid "WIKI_HYDROGENASE_EFFECTS"
msgstr "ניטרוגנאז הוא חלבון המסוגל להשתמש ב[thrive:compound type=\"nitrogen\"][/thrive:compound] גזי ובאנרגיה תאית בצורת [thrive:compound type=\"atp\"][/thrive:compound] בכדי לייצר [thrive:compound type=\"ammonia\"][/thrive:compound], מרכיב תזונתי מרכזי לתאים. זהו תהליך המכונה [b]קיבוע חנקן אנאירובי[/b]. מכיוון שהניטרוגנאז צף בציטופלזמה, הנוזל שמסביבו מבצע [b]גליקוליזה[/b] ברמה מסוימת."

#, fuzzy
msgid "WIKI_HYDROGENASE_INTRO"
msgstr "ניטרוגנאז הוא חלבון המסוגל להשתמש ב[thrive:compound type=\"nitrogen\"][/thrive:compound] גזי ובאנרגיה תאית בצורת [thrive:compound type=\"atp\"][/thrive:compound] בכדי לייצר [thrive:compound type=\"ammonia\"][/thrive:compound], מרכיב תזונתי מרכזי לתאים. זהו תהליך המכונה [b]קיבוע חנקן אנאירובי[/b]. מכיוון שהניטרוגנאז צף בציטופלזמה, הנוזל שמסביבו מבצע [b]גליקוליזה[/b] ברמה מסוימת."

#, fuzzy
msgid "WIKI_HYDROGENASE_MODIFICATIONS"
msgstr "ניטרוגנאז הוא חלבון המסוגל להשתמש ב[thrive:compound type=\"nitrogen\"][/thrive:compound] גזי ובאנרגיה תאית בצורת [thrive:compound type=\"atp\"][/thrive:compound] בכדי לייצר [thrive:compound type=\"ammonia\"][/thrive:compound], מרכיב תזונתי מרכזי לתאים. זהו תהליך המכונה [b]קיבוע חנקן אנאירובי[/b]. מכיוון שהניטרוגנאז צף בציטופלזמה, הנוזל שמסביבו מבצע [b]גליקוליזה[/b] ברמה מסוימת."

#, fuzzy
msgid "WIKI_HYDROGENASE_PROCESSES"
msgstr "הופך [thrive:compound type=\"atp\"][/thrive:compound] ל[thrive:compound type=\"ammonia\"][/thrive:compound]. בהתאם לריכוזו של ה[thrive:compound type=\"nitrogen\"][/thrive:compound]."

#, fuzzy
msgid "WIKI_HYDROGENASE_REQUIREMENTS"
msgstr "תרמוסינטאז הוא חלבון שמשתמש בהסעה תרמית כדי לשנות את צורתו, מאפשר לו להתקפל ולקשר לADP מתי שחשוף לחום, ולאחר מכן ומתקפל חזר וממוחזר ל[thrive:compound type=\"atp\"][/thrive:compound] כשהוא נחשף טמפרטורה יותר נמוכה בתהליך הנקרא [b]תרמוסינתזה[/b]. קצב יצורם של ה[thrive:compound type=\"atp\"][/thrive:compound] משתנה בהתאם ל[thrive:compound type=\"temperature\"][/thrive:compound]."

#, fuzzy
msgid "WIKI_HYDROGENASE_SCIENTIFIC_BACKGROUND"
msgstr "ניטרוגנאז הוא חלבון המסוגל להשתמש ב[thrive:compound type=\"nitrogen\"][/thrive:compound] גזי ובאנרגיה תאית בצורת [thrive:compound type=\"atp\"][/thrive:compound] בכדי לייצר [thrive:compound type=\"ammonia\"][/thrive:compound], מרכיב תזונתי מרכזי לתאים. זהו תהליך המכונה [b]קיבוע חנקן אנאירובי[/b]. מכיוון שהניטרוגנאז צף בציטופלזמה, הנוזל שמסביבו מבצע [b]גליקוליזה[/b] ברמה מסוימת."

#, fuzzy
msgid "WIKI_HYDROGENASE_STRATEGY"
msgstr "ניטרוגנאז הוא חלבון המסוגל להשתמש ב[thrive:compound type=\"nitrogen\"][/thrive:compound] גזי ובאנרגיה תאית בצורת [thrive:compound type=\"atp\"][/thrive:compound] בכדי לייצר [thrive:compound type=\"ammonia\"][/thrive:compound], מרכיב תזונתי מרכזי לתאים. זהו תהליך המכונה [b]קיבוע חנקן אנאירובי[/b]. מכיוון שהניטרוגנאז צף בציטופלזמה, הנוזל שמסביבו מבצע [b]גליקוליזה[/b] ברמה מסוימת."

#, fuzzy
msgid "WIKI_HYDROGENASE_UPGRADES"
msgstr "ניטרוגנאז הוא חלבון המסוגל להשתמש ב[thrive:compound type=\"nitrogen\"][/thrive:compound] גזי ובאנרגיה תאית בצורת [thrive:compound type=\"atp\"][/thrive:compound] בכדי לייצר [thrive:compound type=\"ammonia\"][/thrive:compound], מרכיב תזונתי מרכזי לתאים. זהו תהליך המכונה [b]קיבוע חנקן אנאירובי[/b]. מכיוון שהניטרוגנאז צף בציטופלזמה, הנוזל שמסביבו מבצע [b]גליקוליזה[/b] ברמה מסוימת."

#, fuzzy
msgid "WIKI_HYDROGENOSOME_EFFECTS"
msgstr "ניטרוגנאז הוא חלבון המסוגל להשתמש ב[thrive:compound type=\"nitrogen\"][/thrive:compound] גזי ובאנרגיה תאית בצורת [thrive:compound type=\"atp\"][/thrive:compound] בכדי לייצר [thrive:compound type=\"ammonia\"][/thrive:compound], מרכיב תזונתי מרכזי לתאים. זהו תהליך המכונה [b]קיבוע חנקן אנאירובי[/b]. מכיוון שהניטרוגנאז צף בציטופלזמה, הנוזל שמסביבו מבצע [b]גליקוליזה[/b] ברמה מסוימת."

#, fuzzy
msgid "WIKI_HYDROGENOSOME_INTRO"
msgstr "ניטרוגנאז הוא חלבון המסוגל להשתמש ב[thrive:compound type=\"nitrogen\"][/thrive:compound] גזי ובאנרגיה תאית בצורת [thrive:compound type=\"atp\"][/thrive:compound] בכדי לייצר [thrive:compound type=\"ammonia\"][/thrive:compound], מרכיב תזונתי מרכזי לתאים. זהו תהליך המכונה [b]קיבוע חנקן אנאירובי[/b]. מכיוון שהניטרוגנאז צף בציטופלזמה, הנוזל שמסביבו מבצע [b]גליקוליזה[/b] ברמה מסוימת."

#, fuzzy
msgid "WIKI_HYDROGENOSOME_MODIFICATIONS"
msgstr "ניטרוגנאז הוא חלבון המסוגל להשתמש ב[thrive:compound type=\"nitrogen\"][/thrive:compound] גזי ובאנרגיה תאית בצורת [thrive:compound type=\"atp\"][/thrive:compound] בכדי לייצר [thrive:compound type=\"ammonia\"][/thrive:compound], מרכיב תזונתי מרכזי לתאים. זהו תהליך המכונה [b]קיבוע חנקן אנאירובי[/b]. מכיוון שהניטרוגנאז צף בציטופלזמה, הנוזל שמסביבו מבצע [b]גליקוליזה[/b] ברמה מסוימת."

#, fuzzy
msgid "WIKI_HYDROGENOSOME_PROCESSES"
msgstr "הופך [thrive:compound type=\"atp\"][/thrive:compound] ל[thrive:compound type=\"ammonia\"][/thrive:compound]. בהתאם לריכוזו של ה[thrive:compound type=\"nitrogen\"][/thrive:compound]."

#, fuzzy
msgid "WIKI_HYDROGENOSOME_REQUIREMENTS"
msgstr "תרמוסינטאז הוא חלבון שמשתמש בהסעה תרמית כדי לשנות את צורתו, מאפשר לו להתקפל ולקשר לADP מתי שחשוף לחום, ולאחר מכן ומתקפל חזר וממוחזר ל[thrive:compound type=\"atp\"][/thrive:compound] כשהוא נחשף טמפרטורה יותר נמוכה בתהליך הנקרא [b]תרמוסינתזה[/b]. קצב יצורם של ה[thrive:compound type=\"atp\"][/thrive:compound] משתנה בהתאם ל[thrive:compound type=\"temperature\"][/thrive:compound]."

#, fuzzy
msgid "WIKI_HYDROGENOSOME_SCIENTIFIC_BACKGROUND"
msgstr "ניטרוגנאז הוא חלבון המסוגל להשתמש ב[thrive:compound type=\"nitrogen\"][/thrive:compound] גזי ובאנרגיה תאית בצורת [thrive:compound type=\"atp\"][/thrive:compound] בכדי לייצר [thrive:compound type=\"ammonia\"][/thrive:compound], מרכיב תזונתי מרכזי לתאים. זהו תהליך המכונה [b]קיבוע חנקן אנאירובי[/b]. מכיוון שהניטרוגנאז צף בציטופלזמה, הנוזל שמסביבו מבצע [b]גליקוליזה[/b] ברמה מסוימת."

#, fuzzy
msgid "WIKI_HYDROGENOSOME_STRATEGY"
msgstr "ניטרוגנאז הוא חלבון המסוגל להשתמש ב[thrive:compound type=\"nitrogen\"][/thrive:compound] גזי ובאנרגיה תאית בצורת [thrive:compound type=\"atp\"][/thrive:compound] בכדי לייצר [thrive:compound type=\"ammonia\"][/thrive:compound], מרכיב תזונתי מרכזי לתאים. זהו תהליך המכונה [b]קיבוע חנקן אנאירובי[/b]. מכיוון שהניטרוגנאז צף בציטופלזמה, הנוזל שמסביבו מבצע [b]גליקוליזה[/b] ברמה מסוימת."

#, fuzzy
msgid "WIKI_HYDROGENOSOME_UPGRADES"
msgstr "ניטרוגנאז הוא חלבון המסוגל להשתמש ב[thrive:compound type=\"nitrogen\"][/thrive:compound] גזי ובאנרגיה תאית בצורת [thrive:compound type=\"atp\"][/thrive:compound] בכדי לייצר [thrive:compound type=\"ammonia\"][/thrive:compound], מרכיב תזונתי מרכזי לתאים. זהו תהליך המכונה [b]קיבוע חנקן אנאירובי[/b]. מכיוון שהניטרוגנאז צף בציטופלזמה, הנוזל שמסביבו מבצע [b]גליקוליזה[/b] ברמה מסוימת."

#, fuzzy
msgid "WIKI_INDUSTRIAL_STAGE_CURRENT_DEVELOPMENT"
msgstr "מאפשר להתחבר לתאים אחרים. זהו הצד הראשון לכיוון רב-תאים. בזמן שאתה חלק ממושבה, התרכובות משותפות בין התאים . אתה לא יכול להיכנס לעורך בזמן שאתה חלק ממושבה כך שאתה צריך לשחרר באת שיש לך מספיק תרכובות על מנת לחלק את התא שלך."

#, fuzzy
msgid "WIKI_INDUSTRIAL_STAGE_FEATURES"
msgstr "מאפשר להתחבר לתאים אחרים. זהו הצד הראשון לכיוון רב-תאים. בזמן שאתה חלק ממושבה, התרכובות משותפות בין התאים . אתה לא יכול להיכנס לעורך בזמן שאתה חלק ממושבה כך שאתה צריך לשחרר באת שיש לך מספיק תרכובות על מנת לחלק את התא שלך."

#, fuzzy
msgid "WIKI_INDUSTRIAL_STAGE_INTRO"
msgstr "מקשר"

msgid "WIKI_INDUSTRIAL_STAGE_OVERVIEW"
msgstr ""

#, fuzzy
msgid "WIKI_INDUSTRIAL_STAGE_TRANSITIONS"
msgstr "(המהירות המוטציות שנוצרים במיני AI )"

#, fuzzy
msgid "WIKI_INDUSTRIAL_STAGE_UI"
msgstr "מקשר"

msgid "WIKI_INJECTISOME_PILUS"
msgstr ""

msgid "WIKI_LYSOSOME_EFFECTS"
msgstr ""

#, fuzzy
msgid "WIKI_LYSOSOME_INTRO"
msgstr "הליזוזום הוא אברון קשור ממברנה שמכיל אנזימים הידרוליזטיים מסוגלים לפרק מולקולות אורגניות שונות. ליזוזומים מאפשרים לתא לעכל חומרים שנבלע דרך אנדוציטוזה ולפלוט או לפרק מוצרי פסולת בתהליך הנקרא [b]אוטופגיה[/b]."

#, fuzzy
msgid "WIKI_LYSOSOME_MODIFICATIONS"
msgstr "הליזוזום הוא אברון קשור ממברנה שמכיל אנזימים הידרוליזטיים מסוגלים לפרק מולקולות אורגניות שונות. ליזוזומים מאפשרים לתא לעכל חומרים שנבלע דרך אנדוציטוזה ולפלוט או לפרק מוצרי פסולת בתהליך הנקרא [b]אוטופגיה[/b]."

#, fuzzy
msgid "WIKI_LYSOSOME_PROCESSES"
msgstr "מכיל אנזימי עיכול. ניתן לשנותם לסוגים שונים של אנזימים שהוא יכיל בו. רק סוג אחד של אנזים מסוגל להכיל בכל רגע נתון."

msgid "WIKI_LYSOSOME_REQUIREMENTS"
msgstr ""

msgid "WIKI_LYSOSOME_SCIENTIFIC_BACKGROUND"
msgstr ""

msgid "WIKI_LYSOSOME_STRATEGY"
msgstr ""

msgid "WIKI_LYSOSOME_UPGRADES"
msgstr ""

#, fuzzy
msgid "WIKI_MACROSCOPIC_STAGE_CONCEPT_ART"
msgstr "שלב הרב-תאי"

#, fuzzy
msgid "WIKI_MACROSCOPIC_STAGE_CURRENT_DEVELOPMENT"
msgstr "מאפשר להתחבר לתאים אחרים. זהו הצד הראשון לכיוון רב-תאים. בזמן שאתה חלק ממושבה, התרכובות משותפות בין התאים . אתה לא יכול להיכנס לעורך בזמן שאתה חלק ממושבה כך שאתה צריך לשחרר באת שיש לך מספיק תרכובות על מנת לחלק את התא שלך."

#, fuzzy
msgid "WIKI_MACROSCOPIC_STAGE_FEATURES"
msgstr "סילון ריר"

#, fuzzy
msgid "WIKI_MACROSCOPIC_STAGE_INTRO"
msgstr ""
"על כוכב חייזרי מרוחק,לאחר עידנים של פעילות געשית ופגיעות של מטאוריטים, החלה לצוץ תופעה חדשה ביקום:\n"
"\n"
"חיים.\n"
"\n"
"מיקרובים פשוטים שוכנים באזורים העמוקים של האוקיינוס. אתה האב הקדמון המשותף האחרון (LUCA באנגלית) של הכוכב הזה.\n"
"\n"
"בשביל לשרוד בעולם העוין זה, אתה חייב למצוא כל תרכובת בדרך ולהתפתח בכל דור בכדי להצליח לתחרות במינים אחרים של מיקרובים."

#, fuzzy
msgid "WIKI_MACROSCOPIC_STAGE_OVERVIEW"
msgstr "שלב המיקרובי"

#, fuzzy
msgid "WIKI_MACROSCOPIC_STAGE_TRANSITIONS"
msgstr "ניטרוגנאז"

#, fuzzy
msgid "WIKI_MACROSCOPIC_STAGE_UI"
msgstr "שלב המיקרובי"

#, fuzzy
msgid "WIKI_MECHANICS"
msgstr "הוסף אברון"

#, fuzzy
msgid "WIKI_MECHANICS_ROOT_INTRO"
msgstr "אברונים"

#, fuzzy
msgid "WIKI_MELANOSOME_EFFECTS"
msgstr "מטבולוזומים הם מקבצי חלבונים העטופים במעטפת חלבונים. הם מסוגלים להמיר [thrive:compound type=\"glucose\"][/thrive:compound] ל[thrive:compound type=\"atp\"][/thrive:compound] במהירות גבוה יותר ממה שניתן לעשות בציטופלזמה בתהליך שנקרא [b]נשימה אירובית[/b]. יחד עם זאת, הוא דורש [thrive:compound type=\"oxygen\"][/thrive:compound] כדי לתפקד, ורמות [thrive:compound type=\"oxygen\"][/thrive:compound] נמוכות יותר בסביבה יאטו את קצב ייצור של [thrive:compound type=\"atp\"][/thrive:compound]. מכיוון שהמטבולוזומים צפים בציטופלזמה, הנוזל שמסביבם מבצעים [b]גליקליזה[/b] ברמה מסוימת."

#, fuzzy
msgid "WIKI_MELANOSOME_INTRO"
msgstr "הליזוזום הוא אברון קשור ממברנה שמכיל אנזימים הידרוליזטיים מסוגלים לפרק מולקולות אורגניות שונות. ליזוזומים מאפשרים לתא לעכל חומרים שנבלע דרך אנדוציטוזה ולפלוט או לפרק מוצרי פסולת בתהליך הנקרא [b]אוטופגיה[/b]."

#, fuzzy
msgid "WIKI_MELANOSOME_MODIFICATIONS"
msgstr "הליזוזום הוא אברון קשור ממברנה שמכיל אנזימים הידרוליזטיים מסוגלים לפרק מולקולות אורגניות שונות. ליזוזומים מאפשרים לתא לעכל חומרים שנבלע דרך אנדוציטוזה ולפלוט או לפרק מוצרי פסולת בתהליך הנקרא [b]אוטופגיה[/b]."

#, fuzzy
msgid "WIKI_MELANOSOME_PROCESSES"
msgstr "מכיל אנזימי עיכול. ניתן לשנותם לסוגים שונים של אנזימים שהוא יכיל בו. רק סוג אחד של אנזים מסוגל להכיל בכל רגע נתון."

#, fuzzy
msgid "WIKI_MELANOSOME_REQUIREMENTS"
msgstr "מטבולוזומים הם מקבצי חלבונים העטופים במעטפת חלבונים. הם מסוגלים להמיר [thrive:compound type=\"glucose\"][/thrive:compound] ל[thrive:compound type=\"atp\"][/thrive:compound] במהירות גבוה יותר ממה שניתן לעשות בציטופלזמה בתהליך שנקרא [b]נשימה אירובית[/b]. יחד עם זאת, הוא דורש [thrive:compound type=\"oxygen\"][/thrive:compound] כדי לתפקד, ורמות [thrive:compound type=\"oxygen\"][/thrive:compound] נמוכות יותר בסביבה יאטו את קצב ייצור של [thrive:compound type=\"atp\"][/thrive:compound]. מכיוון שהמטבולוזומים צפים בציטופלזמה, הנוזל שמסביבם מבצעים [b]גליקליזה[/b] ברמה מסוימת."

#, fuzzy
msgid "WIKI_MELANOSOME_SCIENTIFIC_BACKGROUND"
msgstr "מטבולוזומים הם מקבצי חלבונים העטופים במעטפת חלבונים. הם מסוגלים להמיר [thrive:compound type=\"glucose\"][/thrive:compound] ל[thrive:compound type=\"atp\"][/thrive:compound] במהירות גבוה יותר ממה שניתן לעשות בציטופלזמה בתהליך שנקרא [b]נשימה אירובית[/b]. יחד עם זאת, הוא דורש [thrive:compound type=\"oxygen\"][/thrive:compound] כדי לתפקד, ורמות [thrive:compound type=\"oxygen\"][/thrive:compound] נמוכות יותר בסביבה יאטו את קצב ייצור של [thrive:compound type=\"atp\"][/thrive:compound]. מכיוון שהמטבולוזומים צפים בציטופלזמה, הנוזל שמסביבם מבצעים [b]גליקליזה[/b] ברמה מסוימת."

#, fuzzy
msgid "WIKI_MELANOSOME_STRATEGY"
msgstr "מטבולוזומים הם מקבצי חלבונים העטופים במעטפת חלבונים. הם מסוגלים להמיר [thrive:compound type=\"glucose\"][/thrive:compound] ל[thrive:compound type=\"atp\"][/thrive:compound] במהירות גבוה יותר ממה שניתן לעשות בציטופלזמה בתהליך שנקרא [b]נשימה אירובית[/b]. יחד עם זאת, הוא דורש [thrive:compound type=\"oxygen\"][/thrive:compound] כדי לתפקד, ורמות [thrive:compound type=\"oxygen\"][/thrive:compound] נמוכות יותר בסביבה יאטו את קצב ייצור של [thrive:compound type=\"atp\"][/thrive:compound]. מכיוון שהמטבולוזומים צפים בציטופלזמה, הנוזל שמסביבם מבצעים [b]גליקליזה[/b] ברמה מסוימת."

#, fuzzy
msgid "WIKI_MELANOSOME_UPGRADES"
msgstr "מטבולוזומים הם מקבצי חלבונים העטופים במעטפת חלבונים. הם מסוגלים להמיר [thrive:compound type=\"glucose\"][/thrive:compound] ל[thrive:compound type=\"atp\"][/thrive:compound] במהירות גבוה יותר ממה שניתן לעשות בציטופלזמה בתהליך שנקרא [b]נשימה אירובית[/b]. יחד עם זאת, הוא דורש [thrive:compound type=\"oxygen\"][/thrive:compound] כדי לתפקד, ורמות [thrive:compound type=\"oxygen\"][/thrive:compound] נמוכות יותר בסביבה יאטו את קצב ייצור של [thrive:compound type=\"atp\"][/thrive:compound]. מכיוון שהמטבולוזומים צפים בציטופלזמה, הנוזל שמסביבם מבצעים [b]גליקליזה[/b] ברמה מסוימת."

#, fuzzy
msgid "WIKI_METABOLOSOMES_EFFECTS"
msgstr "מטבולוזומים הם מקבצי חלבונים העטופים במעטפת חלבונים. הם מסוגלים להמיר [thrive:compound type=\"glucose\"][/thrive:compound] ל[thrive:compound type=\"atp\"][/thrive:compound] במהירות גבוה יותר ממה שניתן לעשות בציטופלזמה בתהליך שנקרא [b]נשימה אירובית[/b]. יחד עם זאת, הוא דורש [thrive:compound type=\"oxygen\"][/thrive:compound] כדי לתפקד, ורמות [thrive:compound type=\"oxygen\"][/thrive:compound] נמוכות יותר בסביבה יאטו את קצב ייצור של [thrive:compound type=\"atp\"][/thrive:compound]. מכיוון שהמטבולוזומים צפים בציטופלזמה, הנוזל שמסביבם מבצעים [b]גליקליזה[/b] ברמה מסוימת."

#, fuzzy
msgid "WIKI_METABOLOSOMES_INTRO"
msgstr "מטבולוזומים"

#, fuzzy
msgid "WIKI_METABOLOSOMES_MODIFICATIONS"
msgstr "מטבולוזומים הם מקבצי חלבונים העטופים במעטפת חלבונים. הם מסוגלים להמיר [thrive:compound type=\"glucose\"][/thrive:compound] ל[thrive:compound type=\"atp\"][/thrive:compound] במהירות גבוה יותר ממה שניתן לעשות בציטופלזמה בתהליך שנקרא [b]נשימה אירובית[/b]. יחד עם זאת, הוא דורש [thrive:compound type=\"oxygen\"][/thrive:compound] כדי לתפקד, ורמות [thrive:compound type=\"oxygen\"][/thrive:compound] נמוכות יותר בסביבה יאטו את קצב ייצור של [thrive:compound type=\"atp\"][/thrive:compound]. מכיוון שהמטבולוזומים צפים בציטופלזמה, הנוזל שמסביבם מבצעים [b]גליקליזה[/b] ברמה מסוימת."

#, fuzzy
msgid "WIKI_METABOLOSOMES_PROCESSES"
msgstr "הופך [thrive:compound type=\"glucose\"][/thrive:compound] ל[thrive:compound type=\"atp\"][/thrive:compound]. בהתאם לריכוז של [thrive:compound type=\"oxygen\"][/thrive:compound]."

#, fuzzy
msgid "WIKI_METABOLOSOMES_REQUIREMENTS"
msgstr "מטבולוזומים הם מקבצי חלבונים העטופים במעטפת חלבונים. הם מסוגלים להמיר [thrive:compound type=\"glucose\"][/thrive:compound] ל[thrive:compound type=\"atp\"][/thrive:compound] במהירות גבוה יותר ממה שניתן לעשות בציטופלזמה בתהליך שנקרא [b]נשימה אירובית[/b]. יחד עם זאת, הוא דורש [thrive:compound type=\"oxygen\"][/thrive:compound] כדי לתפקד, ורמות [thrive:compound type=\"oxygen\"][/thrive:compound] נמוכות יותר בסביבה יאטו את קצב ייצור של [thrive:compound type=\"atp\"][/thrive:compound]. מכיוון שהמטבולוזומים צפים בציטופלזמה, הנוזל שמסביבם מבצעים [b]גליקליזה[/b] ברמה מסוימת."

#, fuzzy
msgid "WIKI_METABOLOSOMES_SCIENTIFIC_BACKGROUND"
msgstr "מטבולוזומים הם מקבצי חלבונים העטופים במעטפת חלבונים. הם מסוגלים להמיר [thrive:compound type=\"glucose\"][/thrive:compound] ל[thrive:compound type=\"atp\"][/thrive:compound] במהירות גבוה יותר ממה שניתן לעשות בציטופלזמה בתהליך שנקרא [b]נשימה אירובית[/b]. יחד עם זאת, הוא דורש [thrive:compound type=\"oxygen\"][/thrive:compound] כדי לתפקד, ורמות [thrive:compound type=\"oxygen\"][/thrive:compound] נמוכות יותר בסביבה יאטו את קצב ייצור של [thrive:compound type=\"atp\"][/thrive:compound]. מכיוון שהמטבולוזומים צפים בציטופלזמה, הנוזל שמסביבם מבצעים [b]גליקליזה[/b] ברמה מסוימת."

#, fuzzy
msgid "WIKI_METABOLOSOMES_STRATEGY"
msgstr "מטבולוזומים הם מקבצי חלבונים העטופים במעטפת חלבונים. הם מסוגלים להמיר [thrive:compound type=\"glucose\"][/thrive:compound] ל[thrive:compound type=\"atp\"][/thrive:compound] במהירות גבוה יותר ממה שניתן לעשות בציטופלזמה בתהליך שנקרא [b]נשימה אירובית[/b]. יחד עם זאת, הוא דורש [thrive:compound type=\"oxygen\"][/thrive:compound] כדי לתפקד, ורמות [thrive:compound type=\"oxygen\"][/thrive:compound] נמוכות יותר בסביבה יאטו את קצב ייצור של [thrive:compound type=\"atp\"][/thrive:compound]. מכיוון שהמטבולוזומים צפים בציטופלזמה, הנוזל שמסביבם מבצעים [b]גליקליזה[/b] ברמה מסוימת."

#, fuzzy
msgid "WIKI_METABOLOSOMES_UPGRADES"
msgstr "מטבולוזומים הם מקבצי חלבונים העטופים במעטפת חלבונים. הם מסוגלים להמיר [thrive:compound type=\"glucose\"][/thrive:compound] ל[thrive:compound type=\"atp\"][/thrive:compound] במהירות גבוה יותר ממה שניתן לעשות בציטופלזמה בתהליך שנקרא [b]נשימה אירובית[/b]. יחד עם זאת, הוא דורש [thrive:compound type=\"oxygen\"][/thrive:compound] כדי לתפקד, ורמות [thrive:compound type=\"oxygen\"][/thrive:compound] נמוכות יותר בסביבה יאטו את קצב ייצור של [thrive:compound type=\"atp\"][/thrive:compound]. מכיוון שהמטבולוזומים צפים בציטופלזמה, הנוזל שמסביבם מבצעים [b]גליקליזה[/b] ברמה מסוימת."

#, fuzzy
msgid "WIKI_MICROBE_STAGE_APPENDICES"
msgstr ""
"על כוכב חייזרי מרוחק,לאחר עידנים של פעילות געשית ופגיעות של מטאוריטים, החלה לצוץ תופעה חדשה ביקום:\n"
"\n"
"חיים.\n"
"\n"
"מיקרובים פשוטים שוכנים באזורים העמוקים של האוקיינוס. אתה האב הקדמון המשותף האחרון (LUCA באנגלית) של הכוכב הזה.\n"
"\n"
"בשביל לשרוד בעולם העוין זה, אתה חייב למצוא כל תרכובת בדרך ולהתפתח בכל דור בכדי להצליח לתחרות במינים אחרים של מיקרובים."

#, fuzzy
msgid "WIKI_MICROBE_STAGE_BUTTON"
msgstr ""
"על כוכב חייזרי מרוחק,לאחר עידנים של פעילות געשית ופגיעות של מטאוריטים, החלה לצוץ תופעה חדשה ביקום:\n"
"\n"
"חיים.\n"
"\n"
"מיקרובים פשוטים שוכנים באזורים העמוקים של האוקיינוס. אתה האב הקדמון המשותף האחרון (LUCA באנגלית) של הכוכב הזה.\n"
"\n"
"בשביל לשרוד בעולם העוין זה, אתה חייב למצוא כל תרכובת בדרך ולהתפתח בכל דור בכדי להצליח לתחרות במינים אחרים של מיקרובים."

#, fuzzy
msgid "WIKI_MICROBE_STAGE_EDITOR"
msgstr "עורך המיקרובי"

#, fuzzy
msgid "WIKI_MICROBE_STAGE_GAMEPLAY"
msgstr ""
"על כוכב חייזרי מרוחק,לאחר עידנים של פעילות געשית ופגיעות של מטאוריטים, החלה לצוץ תופעה חדשה ביקום:\n"
"\n"
"חיים.\n"
"\n"
"מיקרובים פשוטים שוכנים באזורים העמוקים של האוקיינוס. אתה האב הקדמון המשותף האחרון (LUCA באנגלית) של הכוכב הזה.\n"
"\n"
"בשביל לשרוד בעולם העוין זה, אתה חייב למצוא כל תרכובת בדרך ולהתפתח בכל דור בכדי להצליח לתחרות במינים אחרים של מיקרובים."

#, fuzzy
msgid "WIKI_MICROBE_STAGE_GDD"
msgstr "שלב המיקרובי"

#, fuzzy
msgid "WIKI_MICROBE_STAGE_INTRO"
msgstr ""
"על כוכב חייזרי מרוחק,לאחר עידנים של פעילות געשית ופגיעות של מטאוריטים, החלה לצוץ תופעה חדשה ביקום:\n"
"\n"
"חיים.\n"
"\n"
"מיקרובים פשוטים שוכנים באזורים העמוקים של האוקיינוס. אתה האב הקדמון המשותף האחרון (LUCA באנגלית) של הכוכב הזה.\n"
"\n"
"בשביל לשרוד בעולם העוין זה, אתה חייב למצוא כל תרכובת בדרך ולהתפתח בכל דור בכדי להצליח לתחרות במינים אחרים של מיקרובים."

#, fuzzy
msgid "WIKI_MITOCHONDRION_EFFECTS"
msgstr "תחנת הכוח של התא. המיטוכונדריון (ברבים: מיטוכונדריה) הוא אברון בעל קרום כפול שמלא בחלבונים ואנזימים. זהו פרוקריוט שהוטמע לשימוש על ידי המארח האוקריוטי שלו. הוא מסוגל להמיר [thrive:compound type=\"glucose\"][/thrive:compound] ל[thrive:compound type=\"atp\"][/thrive:compound] ביעילות גבוהה בהרבה ממה שניתן לעשות בציטופלזמה בתהליך הנקרא [b]נשימה אירובית[/b]. עם זאת, הוא דורש [thrive:compound type=\"oxygen\"][/thrive:compound] כדי לתפקד, ורמות [thrive:compound type=\"oxygen\"][/thrive:compound] נמוכות יותר בסביבה יאטו את קצב ייצור ה[thrive:compound type=\"atp\"][/thrive:compound] שלו."

#, fuzzy
msgid "WIKI_MITOCHONDRION_INTRO"
msgstr "מיטוכונדריון"

#, fuzzy
msgid "WIKI_MITOCHONDRION_MODIFICATIONS"
msgstr "תחנת הכוח של התא. המיטוכונדריון (ברבים: מיטוכונדריה) הוא אברון בעל קרום כפול שמלא בחלבונים ואנזימים. זהו פרוקריוט שהוטמע לשימוש על ידי המארח האוקריוטי שלו. הוא מסוגל להמיר [thrive:compound type=\"glucose\"][/thrive:compound] ל[thrive:compound type=\"atp\"][/thrive:compound] ביעילות גבוהה בהרבה ממה שניתן לעשות בציטופלזמה בתהליך הנקרא [b]נשימה אירובית[/b]. עם זאת, הוא דורש [thrive:compound type=\"oxygen\"][/thrive:compound] כדי לתפקד, ורמות [thrive:compound type=\"oxygen\"][/thrive:compound] נמוכות יותר בסביבה יאטו את קצב ייצור ה[thrive:compound type=\"atp\"][/thrive:compound] שלו."

#, fuzzy
msgid "WIKI_MITOCHONDRION_PROCESSES"
msgstr "הופך [thrive:compound type=\"glucose\"][/thrive:compound] ל[thrive:compound type=\"atp\"][/thrive:compound]. בהתאם לריכוזו של ה[thrive:compound type=\"oxygen\"][/thrive:compound]."

#, fuzzy
msgid "WIKI_MITOCHONDRION_REQUIREMENTS"
msgstr "תחנת הכוח של התא. המיטוכונדריון (ברבים: מיטוכונדריה) הוא אברון בעל קרום כפול שמלא בחלבונים ואנזימים. זהו פרוקריוט שהוטמע לשימוש על ידי המארח האוקריוטי שלו. הוא מסוגל להמיר [thrive:compound type=\"glucose\"][/thrive:compound] ל[thrive:compound type=\"atp\"][/thrive:compound] ביעילות גבוהה בהרבה ממה שניתן לעשות בציטופלזמה בתהליך הנקרא [b]נשימה אירובית[/b]. עם זאת, הוא דורש [thrive:compound type=\"oxygen\"][/thrive:compound] כדי לתפקד, ורמות [thrive:compound type=\"oxygen\"][/thrive:compound] נמוכות יותר בסביבה יאטו את קצב ייצור ה[thrive:compound type=\"atp\"][/thrive:compound] שלו."

#, fuzzy
msgid "WIKI_MITOCHONDRION_SCIENTIFIC_BACKGROUND"
msgstr "תחנת הכוח של התא. המיטוכונדריון (ברבים: מיטוכונדריה) הוא אברון בעל קרום כפול שמלא בחלבונים ואנזימים. זהו פרוקריוט שהוטמע לשימוש על ידי המארח האוקריוטי שלו. הוא מסוגל להמיר [thrive:compound type=\"glucose\"][/thrive:compound] ל[thrive:compound type=\"atp\"][/thrive:compound] ביעילות גבוהה בהרבה ממה שניתן לעשות בציטופלזמה בתהליך הנקרא [b]נשימה אירובית[/b]. עם זאת, הוא דורש [thrive:compound type=\"oxygen\"][/thrive:compound] כדי לתפקד, ורמות [thrive:compound type=\"oxygen\"][/thrive:compound] נמוכות יותר בסביבה יאטו את קצב ייצור ה[thrive:compound type=\"atp\"][/thrive:compound] שלו."

#, fuzzy
msgid "WIKI_MITOCHONDRION_STRATEGY"
msgstr "תחנת הכוח של התא. המיטוכונדריון (ברבים: מיטוכונדריה) הוא אברון בעל קרום כפול שמלא בחלבונים ואנזימים. זהו פרוקריוט שהוטמע לשימוש על ידי המארח האוקריוטי שלו. הוא מסוגל להמיר [thrive:compound type=\"glucose\"][/thrive:compound] ל[thrive:compound type=\"atp\"][/thrive:compound] ביעילות גבוהה בהרבה ממה שניתן לעשות בציטופלזמה בתהליך הנקרא [b]נשימה אירובית[/b]. עם זאת, הוא דורש [thrive:compound type=\"oxygen\"][/thrive:compound] כדי לתפקד, ורמות [thrive:compound type=\"oxygen\"][/thrive:compound] נמוכות יותר בסביבה יאטו את קצב ייצור ה[thrive:compound type=\"atp\"][/thrive:compound] שלו."

#, fuzzy
msgid "WIKI_MITOCHONDRION_UPGRADES"
msgstr "תחנת הכוח של התא. המיטוכונדריון (ברבים: מיטוכונדריה) הוא אברון בעל קרום כפול שמלא בחלבונים ואנזימים. זהו פרוקריוט שהוטמע לשימוש על ידי המארח האוקריוטי שלו. הוא מסוגל להמיר [thrive:compound type=\"glucose\"][/thrive:compound] ל[thrive:compound type=\"atp\"][/thrive:compound] ביעילות גבוהה בהרבה ממה שניתן לעשות בציטופלזמה בתהליך הנקרא [b]נשימה אירובית[/b]. עם זאת, הוא דורש [thrive:compound type=\"oxygen\"][/thrive:compound] כדי לתפקד, ורמות [thrive:compound type=\"oxygen\"][/thrive:compound] נמוכות יותר בסביבה יאטו את קצב ייצור ה[thrive:compound type=\"atp\"][/thrive:compound] שלו."

#, fuzzy
msgid "WIKI_MULTICELLULAR_STAGE_CONCEPT_ART"
msgstr "שלב הרב-תאי"

#, fuzzy
msgid "WIKI_MULTICELLULAR_STAGE_CURRENT_DEVELOPMENT"
msgstr ""
"ברוכים הבאים לשלב הרב תאי הקדמוני!\n"
"\n"
"הצלחת להדריך את המין שלך דרך השלב החד תאי.\n"
"\n"
"המשחק עוקב אחר מכניקת הליבה של שלב המיקרובי. אתה עדיין צריך להמשיך לגדל את האורגניזם שלך על מנת להתרבות ולהגיע לעורך.\n"
"\n"
"עם זאת, כעת תוכל לעצב את פריסת המושבה שלך בעורך ותוכל להתמחות תאים לתפקידים שונים. זכור שחברי מושבה אינם מסוגלים לשתף [thrive:compound type=\"atp\"][/thrive:compound].\n"
"\n"
"אם אתה משתמש בצורת רבייה מסוג הנצה (ברירת המחדל), אתה מתחיל בכך שאתה שלוט בניצן קטן ומצריך אותך לגדל את שאר פריסת המושבה שלך."

#, fuzzy
msgid "WIKI_MULTICELLULAR_STAGE_FEATURES"
msgstr "שלב הרב-תאי"

#, fuzzy
msgid "WIKI_MULTICELLULAR_STAGE_INTRO"
msgstr "שלב הרב-תאי"

#, fuzzy
msgid "WIKI_MULTICELLULAR_STAGE_OVERVIEW"
msgstr "שלב הרב-תאי"

#, fuzzy
msgid "WIKI_MULTICELLULAR_STAGE_TRANSITIONS"
msgstr "שלב הרב-תאי"

#, fuzzy
msgid "WIKI_MULTICELLULAR_STAGE_UI"
msgstr "שלב הרב-תאי"

msgid "WIKI_MYOFIBRIL_EFFECTS"
msgstr ""

msgid "WIKI_MYOFIBRIL_INTRO"
msgstr ""

msgid "WIKI_MYOFIBRIL_MODIFICATIONS"
msgstr ""

#, fuzzy
msgid "WIKI_MYOFIBRIL_PROCESSES"
msgstr "אין תהליכים"

msgid "WIKI_MYOFIBRIL_REQUIREMENTS"
msgstr ""

msgid "WIKI_MYOFIBRIL_SCIENTIFIC_BACKGROUND"
msgstr ""

msgid "WIKI_MYOFIBRIL_STRATEGY"
msgstr ""

msgid "WIKI_MYOFIBRIL_UPGRADES"
msgstr ""

#, fuzzy
msgid "WIKI_NATION_EDITOR"
msgstr "הפעל את העורך"

#, fuzzy
msgid "WIKI_NITROGENASE_EFFECTS"
msgstr "ניטרוגנאז הוא חלבון המסוגל להשתמש ב[thrive:compound type=\"nitrogen\"][/thrive:compound] גזי ובאנרגיה תאית בצורת [thrive:compound type=\"atp\"][/thrive:compound] בכדי לייצר [thrive:compound type=\"ammonia\"][/thrive:compound], מרכיב תזונתי מרכזי לתאים. זהו תהליך המכונה [b]קיבוע חנקן אנאירובי[/b]. מכיוון שהניטרוגנאז צף בציטופלזמה, הנוזל שמסביבו מבצע [b]גליקוליזה[/b] ברמה מסוימת."

#, fuzzy
msgid "WIKI_NITROGENASE_INTRO"
msgstr "ניטרוגנאז הוא חלבון המסוגל להשתמש ב[thrive:compound type=\"nitrogen\"][/thrive:compound] גזי ובאנרגיה תאית בצורת [thrive:compound type=\"atp\"][/thrive:compound] בכדי לייצר [thrive:compound type=\"ammonia\"][/thrive:compound], מרכיב תזונתי מרכזי לתאים. זהו תהליך המכונה [b]קיבוע חנקן אנאירובי[/b]. מכיוון שהניטרוגנאז צף בציטופלזמה, הנוזל שמסביבו מבצע [b]גליקוליזה[/b] ברמה מסוימת."

#, fuzzy
msgid "WIKI_NITROGENASE_MODIFICATIONS"
msgstr "ניטרוגנאז הוא חלבון המסוגל להשתמש ב[thrive:compound type=\"nitrogen\"][/thrive:compound] גזי ובאנרגיה תאית בצורת [thrive:compound type=\"atp\"][/thrive:compound] בכדי לייצר [thrive:compound type=\"ammonia\"][/thrive:compound], מרכיב תזונתי מרכזי לתאים. זהו תהליך המכונה [b]קיבוע חנקן אנאירובי[/b]. מכיוון שהניטרוגנאז צף בציטופלזמה, הנוזל שמסביבו מבצע [b]גליקוליזה[/b] ברמה מסוימת."

#, fuzzy
msgid "WIKI_NITROGENASE_PROCESSES"
msgstr "הופך [thrive:compound type=\"atp\"][/thrive:compound] ל[thrive:compound type=\"ammonia\"][/thrive:compound]. בהתאם לריכוזו של ה[thrive:compound type=\"nitrogen\"][/thrive:compound]."

msgid "WIKI_NITROGENASE_REQUIREMENTS"
msgstr ""

#, fuzzy
msgid "WIKI_NITROGENASE_SCIENTIFIC_BACKGROUND"
msgstr "ניטרוגנאז הוא חלבון המסוגל להשתמש ב[thrive:compound type=\"nitrogen\"][/thrive:compound] גזי ובאנרגיה תאית בצורת [thrive:compound type=\"atp\"][/thrive:compound] בכדי לייצר [thrive:compound type=\"ammonia\"][/thrive:compound], מרכיב תזונתי מרכזי לתאים. זהו תהליך המכונה [b]קיבוע חנקן אנאירובי[/b]. מכיוון שהניטרוגנאז צף בציטופלזמה, הנוזל שמסביבו מבצע [b]גליקוליזה[/b] ברמה מסוימת."

#, fuzzy
msgid "WIKI_NITROGENASE_STRATEGY"
msgstr "ניטרוגנאז הוא חלבון המסוגל להשתמש ב[thrive:compound type=\"nitrogen\"][/thrive:compound] גזי ובאנרגיה תאית בצורת [thrive:compound type=\"atp\"][/thrive:compound] בכדי לייצר [thrive:compound type=\"ammonia\"][/thrive:compound], מרכיב תזונתי מרכזי לתאים. זהו תהליך המכונה [b]קיבוע חנקן אנאירובי[/b]. מכיוון שהניטרוגנאז צף בציטופלזמה, הנוזל שמסביבו מבצע [b]גליקוליזה[/b] ברמה מסוימת."

#, fuzzy
msgid "WIKI_NITROGENASE_UPGRADES"
msgstr "ניטרוגנאז הוא חלבון המסוגל להשתמש ב[thrive:compound type=\"nitrogen\"][/thrive:compound] גזי ובאנרגיה תאית בצורת [thrive:compound type=\"atp\"][/thrive:compound] בכדי לייצר [thrive:compound type=\"ammonia\"][/thrive:compound], מרכיב תזונתי מרכזי לתאים. זהו תהליך המכונה [b]קיבוע חנקן אנאירובי[/b]. מכיוון שהניטרוגנאז צף בציטופלזמה, הנוזל שמסביבו מבצע [b]גליקוליזה[/b] ברמה מסוימת."

#, fuzzy
msgid "WIKI_NITROPLAST_EFFECTS"
msgstr "פלסטיד מקבע חנקן"

#, fuzzy
msgid "WIKI_NITROPLAST_INTRO"
msgstr "פלסטיד מקבע חנקן"

#, fuzzy
msgid "WIKI_NITROPLAST_MODIFICATIONS"
msgstr "פלסטיד מקבע חנקן הוא חלבון המסוגל להשתמש ב[thrive:compound type=\"nitrogen\"][/thrive:compound] ,[thrive:compound type=\"oxygen\"] ובאנרגיה תאית בצורת [thrive:compound type=\"atp\"][/thrive:compound] כדי לייצר [thrive:compound type=\"ammonia\"][/thrive:compound], מרכיב תזונתי מרכזי לתאים. זהו תהליך המכונה [b]קיבוע חנקן אירובי[/b]."

#, fuzzy
msgid "WIKI_NITROPLAST_PROCESSES"
msgstr "הופך [thrive:compound type=\"atp\"][/thrive:compound] ל[thrive:compound type=\"ammonia\"][/thrive:compound]. בהתאם לריכוזם של ה[thrive:compound type=\"nitrogen\"][/thrive:compound] וה[thrive:compound type=\"oxygen\"][/thrive:compound]."

#, fuzzy
msgid "WIKI_NITROPLAST_REQUIREMENTS"
msgstr "פלסטיד מקבע חנקן"

#, fuzzy
msgid "WIKI_NITROPLAST_SCIENTIFIC_BACKGROUND"
msgstr "פלסטיד מקבע חנקן הוא חלבון המסוגל להשתמש ב[thrive:compound type=\"nitrogen\"][/thrive:compound] ,[thrive:compound type=\"oxygen\"] ובאנרגיה תאית בצורת [thrive:compound type=\"atp\"][/thrive:compound] כדי לייצר [thrive:compound type=\"ammonia\"][/thrive:compound], מרכיב תזונתי מרכזי לתאים. זהו תהליך המכונה [b]קיבוע חנקן אירובי[/b]."

#, fuzzy
msgid "WIKI_NITROPLAST_STRATEGY"
msgstr "פלסטיד מקבע חנקן"

#, fuzzy
msgid "WIKI_NITROPLAST_UPGRADES"
msgstr "פלסטיד מקבע חנקן"

#, fuzzy
msgid "WIKI_NO"
msgstr "בויקי שלנו"

msgid "WIKI_NONE_COMMA_THIS_IS_THE_LAST_STAGE"
msgstr ""

msgid "WIKI_NUCLEUS_EFFECTS"
msgstr ""

msgid "WIKI_NUCLEUS_INTRO"
msgstr ""

#, fuzzy
msgid "WIKI_NUCLEUS_MODIFICATIONS"
msgstr "המאפיין המגדיר של תאים אוקריוטים. הגרעין כולל גם את הרטיקולום האנדופלזמי ואת גוף הגולגי. זוהי התפתחות של תאים פרוקריוטיים לפתח מערכת של קרומים פנימיים, הנעשית על ידי הטמעת פרוקריוט נוסף בתוכם. זה מאפשר להם למלא או להדוף את התהליכים השונים שקורים בתוך התא ולמנוע מהם לחפוף בינם. זה מאפשר לאברונים החדשים שבעלי קרום להיות הרבה יותר מורכבים, יעילים ומתמחים מאשר אם היו צפים חופשיים בציטופלזמה.יחד עם זאת, זה כרוך במחיר של הפיכת התא להרבה יותר גדול ולדרישה רבה יותר אנרגיה להחזקתו."

#, fuzzy
msgid "WIKI_NUCLEUS_PROCESSES"
msgstr "אין תהליכים"

msgid "WIKI_NUCLEUS_REQUIREMENTS"
msgstr ""

msgid "WIKI_NUCLEUS_SCIENTIFIC_BACKGROUND"
msgstr ""

msgid "WIKI_NUCLEUS_STRATEGY"
msgstr ""

msgid "WIKI_NUCLEUS_UPGRADES"
msgstr ""

#, fuzzy
msgid "WIKI_ORGANELLES_ROOT_INTRO"
msgstr "אברונים"

#, fuzzy
msgid "WIKI_OXYTOXISOME_EFFECTS"
msgstr "מטבולוזום שונה אחראי לייצור צורה פרימיטיבית של החומר הרעיל \"אוקסיטוקסי נ\"ט\"."

#, fuzzy
msgid "WIKI_OXYTOXISOME_INTRO"
msgstr "אוקסיטוקסיזום"

#, fuzzy
msgid "WIKI_OXYTOXISOME_MODIFICATIONS"
msgstr "מטבולוזום שונה אחראי לייצור צורה פרימיטיבית של החומר הרעיל \"אוקסיטוקסי נ\"ט\"."

#, fuzzy
msgid "WIKI_OXYTOXISOME_PROCESSES"
msgstr "הופך [thrive:compound type=\"atp\"][/thrive:compound] ל[thrive:compound type=\"oxytoxy\"][/thrive:compound]. בהתאם לריכוזו של ה[thrive:compound type=\"oxygen\"][/thrive:compound].ניתן לשחררו על ידי [thrive:input]g_fire_toxin[/thrive:input]."

#, fuzzy
msgid "WIKI_OXYTOXISOME_REQUIREMENTS"
msgstr "מטבולוזום שונה אחראי לייצור צורה פרימיטיבית של החומר הרעיל \"אוקסיטוקסי נ\"ט\"."

msgid "WIKI_OXYTOXISOME_SCIENTIFIC_BACKGROUND"
msgstr ""

#, fuzzy
msgid "WIKI_OXYTOXISOME_STRATEGY"
msgstr "מטבולוזום שונה אחראי לייצור צורה פרימיטיבית של החומר הרעיל \"אוקסיטוקסי נ\"ט\"."

#, fuzzy
msgid "WIKI_OXYTOXISOME_UPGRADES"
msgstr "מטבולוזום שונה אחראי לייצור צורה פרימיטיבית של החומר הרעיל \"אוקסיטוקסי נ\"ט\"."

#, fuzzy
msgid "WIKI_OXYTOXY_SYNTHESIS_COMMA_GLYCOLYSIS"
msgstr "סינתזת \"אוקסיטוקסי\""

#, fuzzy
msgid "WIKI_PAGE_ASCENSION"
msgstr "רוסטיצינין"

#, fuzzy
msgid "WIKI_PAGE_AWAKENING_STAGE"
msgstr "מקשר"

#, fuzzy
msgid "WIKI_PAGE_AWARE_STAGE"
msgstr "שלב המיקרובי"

msgid "WIKI_PAGE_AXON"
msgstr ""

#, fuzzy
msgid "WIKI_PAGE_BINDING_AGENT"
msgstr "מקשר"

#, fuzzy
msgid "WIKI_PAGE_BIOLUMINESCENT_VACUOLE"
msgstr "חלולית של ביולומינסנציה"

#, fuzzy
msgid "WIKI_PAGE_CHEMOPLAST"
msgstr "כימופלסט"

#, fuzzy
msgid "WIKI_PAGE_CHEMORECEPTOR"
msgstr "כימורצפטור"

#, fuzzy
msgid "WIKI_PAGE_CHEMOSYNTHESIZING_PROTEINS"
msgstr "חלבונים כימוסינתזיים"

#, fuzzy
msgid "WIKI_PAGE_CHLOROPLAST"
msgstr "כלורופלסט"

msgid "WIKI_PAGE_CILIA"
msgstr ""

#, fuzzy
msgid "WIKI_PAGE_COMPOUNDS"
msgstr "ציטופלזמה"

msgid "WIKI_PAGE_COMPOUND_SYSTEM_DEVELOPMENT"
msgstr ""

#, fuzzy
msgid "WIKI_PAGE_CYTOPLASM"
msgstr "ציטופלזמה"

#, fuzzy
msgid "WIKI_PAGE_DEVELOPMENT_ROOT"
msgstr "הוסף אברון"

#, fuzzy
msgid "WIKI_PAGE_EDITORS_AND_MUTATIONS"
msgstr "מיטוכונדריון"

#, fuzzy
msgid "WIKI_PAGE_ENVIRONMENTAL_CONDITIONS"
msgstr "מיטוכונדריון"

#, fuzzy
msgid "WIKI_PAGE_FERROPLAST"
msgstr "תרמופלסט"

#, fuzzy
msgid "WIKI_PAGE_FLAGELLUM"
msgstr "שוטון"

#, fuzzy
msgid "WIKI_PAGE_HELP_AND_TIPS"
msgstr "כימופלסט"

#, fuzzy
msgid "WIKI_PAGE_HYDROGENASE"
msgstr "ניטרוגנאז"

#, fuzzy
msgid "WIKI_PAGE_HYDROGENOSOME"
msgstr "ניטרוגנאז"

#, fuzzy
msgid "WIKI_PAGE_INDUSTRIAL_STAGE"
msgstr "מקשר"

#, fuzzy
msgid "WIKI_PAGE_LYSOSOME"
msgstr "ליזוזום"

#, fuzzy
msgid "WIKI_PAGE_MACROSCOPIC_STAGE"
msgstr "ניטרוגנאז"

#, fuzzy
msgid "WIKI_PAGE_MECHANICS_ROOT"
msgstr "הוסף אברון"

#, fuzzy
msgid "WIKI_PAGE_MELANOSOME"
msgstr "ליזוזום"

#, fuzzy
msgid "WIKI_PAGE_METABOLOSOMES"
msgstr "מטבולוזומים"

#, fuzzy
msgid "WIKI_PAGE_MICROBE_STAGE"
msgstr "ניטרוגנאז"

#, fuzzy
msgid "WIKI_PAGE_MITOCHONDRION"
msgstr "מיטוכונדריון"

#, fuzzy
msgid "WIKI_PAGE_MULTICELLULAR_STAGE"
msgstr "שלב הרב-תאי"

#, fuzzy
msgid "WIKI_PAGE_MYOFIBRIL"
msgstr "פילוס טורף"

#, fuzzy
msgid "WIKI_PAGE_NITROGENASE"
msgstr "ניטרוגנאז"

#, fuzzy
msgid "WIKI_PAGE_NITROPLAST"
msgstr "פלסטיד מקבע חנקן"

#, fuzzy
msgid "WIKI_PAGE_NUCLEUS"
msgstr "נדרש גרעין התא"

#, fuzzy
msgid "WIKI_PAGE_ORGANELLES_ROOT"
msgstr "הוסף אברון"

#, fuzzy
msgid "WIKI_PAGE_OXYTOXISOME"
msgstr "אוקסיטוקסיזום"

msgid "WIKI_PAGE_PERFORATOR_PILUS"
msgstr ""

#, fuzzy
msgid "WIKI_PAGE_PROTOPLASM"
msgstr "פרוטופלזמה"

#, fuzzy
msgid "WIKI_PAGE_REPRODUCTION"
msgstr "פרוטופלזמה"

#, fuzzy
msgid "WIKI_PAGE_RUSTICYANIN"
msgstr "רוסטיצינין"

#, fuzzy
msgid "WIKI_PAGE_SIGNALING_AGENT"
msgstr "חומר מאותת"

#, fuzzy
msgid "WIKI_PAGE_SLIME_JET"
msgstr "סילון ריר"

#, fuzzy
msgid "WIKI_PAGE_SOCIETY_STAGE"
msgstr "שלב המיקרובי"

#, fuzzy
msgid "WIKI_PAGE_SPACE_STAGE"
msgstr "סילון ריר"

#, fuzzy
msgid "WIKI_PAGE_STAGES_ROOT"
msgstr "הוסף אברון"

#, fuzzy
msgid "WIKI_PAGE_THERMOPLAST"
msgstr "תרמופלסט"

#, fuzzy
msgid "WIKI_PAGE_THERMOSYNTHASE"
msgstr "תרמוסינטאז"

#, fuzzy
msgid "WIKI_PAGE_THE_PATCH_MAP"
msgstr "תרמופלסט"

#, fuzzy
msgid "WIKI_PAGE_THYLAKOIDS"
msgstr "תילקואידים"

#, fuzzy
msgid "WIKI_PAGE_TOXIN_VACUOLE"
msgstr ""
"חלולית\n"
" רעלן"

#, fuzzy
msgid "WIKI_PAGE_VACUOLE"
msgstr ""
"חלולית\n"
" רעלן"

msgid "WIKI_PERFORATOR_PILUS_EFFECTS"
msgstr ""

msgid "WIKI_PERFORATOR_PILUS_INTRO"
msgstr ""

msgid "WIKI_PERFORATOR_PILUS_MODIFICATIONS"
msgstr ""

msgid "WIKI_PERFORATOR_PILUS_PROCESSES"
msgstr ""

msgid "WIKI_PERFORATOR_PILUS_REQUIREMENTS"
msgstr ""

msgid "WIKI_PERFORATOR_PILUS_SCIENTIFIC_BACKGROUND"
msgstr ""

msgid "WIKI_PERFORATOR_PILUS_STRATEGY"
msgstr ""

msgid "WIKI_PERFORATOR_PILUS_UPGRADES"
msgstr ""

#, fuzzy
msgid "WIKI_PROTEIN_RESPIRATION"
msgstr "נשימה ארובית"

#, fuzzy
msgid "WIKI_PROTOPLASM_EFFECTS"
msgstr "פרוטופלזמה"

#, fuzzy
msgid "WIKI_PROTOPLASM_INTRO"
msgstr "פרוטופלזמה"

msgid "WIKI_PROTOPLASM_MODIFICATIONS"
msgstr ""

#, fuzzy
msgid "WIKI_PROTOPLASM_PROCESSES"
msgstr "הופך [thrive:compound type=\"glucose\"][/thrive:compound] ל[thrive:compound type=\"atp\"][/thrive:compound]."

msgid "WIKI_PROTOPLASM_REQUIREMENTS"
msgstr ""

msgid "WIKI_PROTOPLASM_SCIENTIFIC_BACKGROUND"
msgstr ""

msgid "WIKI_PROTOPLASM_STRATEGY"
msgstr ""

msgid "WIKI_PROTOPLASM_UPGRADES"
msgstr ""

msgid "WIKI_PULLING_CILIA"
msgstr ""

#, fuzzy
msgid "WIKI_REPRODUCTION_BUTTON"
msgstr "פרוטופלזמה"

#, fuzzy
msgid "WIKI_REPRODUCTION_INTRO"
msgstr "פרוטופלזמה"

msgid "WIKI_REPRODUCTION_REPRODUCTION_IN_THE_MICROBE_STAGE"
msgstr ""

msgid "WIKI_ROOT_BODY"
msgstr ""

msgid "WIKI_ROOT_HEADING"
msgstr ""

#, fuzzy
msgid "WIKI_RUSTICYANIN_EFFECTS"
msgstr "רוסטיצינין הוא חלבון המסוגל להשתמש ב[thrive:compound type=\"carbondioxide\"][/thrive:compound] וב[thrive:compound type=\"oxygen\"][/thrive:compound] בכדי לחמצן ברזל ממצב כימי אחד למשנהו. תהליך זה, הנקרא [b]נשימת ברזל[/b], משחרר אנרגיה שהתא מסוגל לקצור."

#, fuzzy
msgid "WIKI_RUSTICYANIN_INTRO"
msgstr "רוסטיצינין הוא חלבון המסוגל להשתמש ב[thrive:compound type=\"carbondioxide\"][/thrive:compound] וב[thrive:compound type=\"oxygen\"][/thrive:compound] בכדי לחמצן ברזל ממצב כימי אחד למשנהו. תהליך זה, הנקרא [b]נשימת ברזל[/b], משחרר אנרגיה שהתא מסוגל לקצור."

#, fuzzy
msgid "WIKI_RUSTICYANIN_MODIFICATIONS"
msgstr "רוסטיצינין הוא חלבון המסוגל להשתמש ב[thrive:compound type=\"carbondioxide\"][/thrive:compound] וב[thrive:compound type=\"oxygen\"][/thrive:compound] בכדי לחמצן ברזל ממצב כימי אחד למשנהו. תהליך זה, הנקרא [b]נשימת ברזל[/b], משחרר אנרגיה שהתא מסוגל לקצור."

#, fuzzy
msgid "WIKI_RUSTICYANIN_PROCESSES"
msgstr "הופך [thrive:compound type=\"iron\"][/thrive:compound] ל[thrive:compound type=\"atp\"][/thrive:compound]. בהתאם לריכוזם של [thrive:compound type=\"carbondioxide\"][/thrive:compound] ו[thrive:compound type=\"oxygen\"][/thrive:compound]."

msgid "WIKI_RUSTICYANIN_REQUIREMENTS"
msgstr ""

#, fuzzy
msgid "WIKI_RUSTICYANIN_SCIENTIFIC_BACKGROUND"
msgstr "רוסטיצינין הוא חלבון המסוגל להשתמש ב[thrive:compound type=\"carbondioxide\"][/thrive:compound] וב[thrive:compound type=\"oxygen\"][/thrive:compound] בכדי לחמצן ברזל ממצב כימי אחד למשנהו. תהליך זה, הנקרא [b]נשימת ברזל[/b], משחרר אנרגיה שהתא מסוגל לקצור."

#, fuzzy
msgid "WIKI_RUSTICYANIN_STRATEGY"
msgstr "רוסטיצינין הוא חלבון המסוגל להשתמש ב[thrive:compound type=\"carbondioxide\"][/thrive:compound] וב[thrive:compound type=\"oxygen\"][/thrive:compound] בכדי לחמצן ברזל ממצב כימי אחד למשנהו. תהליך זה, הנקרא [b]נשימת ברזל[/b], משחרר אנרגיה שהתא מסוגל לקצור."

#, fuzzy
msgid "WIKI_RUSTICYANIN_UPGRADES"
msgstr "רוסטיצינין הוא חלבון המסוגל להשתמש ב[thrive:compound type=\"carbondioxide\"][/thrive:compound] וב[thrive:compound type=\"oxygen\"][/thrive:compound] בכדי לחמצן ברזל ממצב כימי אחד למשנהו. תהליך זה, הנקרא [b]נשימת ברזל[/b], משחרר אנרגיה שהתא מסוגל לקצור."

#, fuzzy
msgid "WIKI_SIGNALING_AGENT_EFFECTS"
msgstr "חומר מאותת"

#, fuzzy
msgid "WIKI_SIGNALING_AGENT_INTRO"
msgstr "חומר מאותת"

#, fuzzy
msgid "WIKI_SIGNALING_AGENT_MODIFICATIONS"
msgstr "חומרי איתות מאפשרים לתא ליצור כימיקלים שתאים אחרים מגיבים לו. חומרי איתות אלו משומשים בשביל למשוך תאים אחרים או להזהיר אותם מסכנה ולגרום להם לברוח."

#, fuzzy
msgid "WIKI_SIGNALING_AGENT_PROCESSES"
msgstr "החזק [thrive:input]g_pack_commands[/thrive:input] בשביל לפתוח את התפריט שמאפשר להנפיק פקודות לפריטים אחרים מהמין שלך."

#, fuzzy
msgid "WIKI_SIGNALING_AGENT_REQUIREMENTS"
msgstr "חומרי איתות מאפשרים לתא ליצור כימיקלים שתאים אחרים מגיבים לו. חומרי איתות אלו משומשים בשביל למשוך תאים אחרים או להזהיר אותם מסכנה ולגרום להם לברוח."

#, fuzzy
msgid "WIKI_SIGNALING_AGENT_SCIENTIFIC_BACKGROUND"
msgstr "חומרי איתות מאפשרים לתא ליצור כימיקלים שתאים אחרים מגיבים לו. חומרי איתות אלו משומשים בשביל למשוך תאים אחרים או להזהיר אותם מסכנה ולגרום להם לברוח."

#, fuzzy
msgid "WIKI_SIGNALING_AGENT_STRATEGY"
msgstr "חומר מאותת"

#, fuzzy
msgid "WIKI_SIGNALING_AGENT_UPGRADES"
msgstr "חומר מאותת"

#, fuzzy
msgid "WIKI_SLIME_JET_EFFECTS"
msgstr "הרבה אורגניזמים מפיקים חומרים רב סוכרים דמויי רפש, וריר היא אחד מאותם רב סוכרים אלו. אומנם רבים מהמינים משתמשים ברפש בשביל תנועה, סוגים מסוימים של חיידקים מפרישים חומרים אלו בלחץ גבוהה. אלו סילוני רפש מתנהגים כמו מנועי טילים, דוחפים את התאים קדימה במהירות גבוהה. רפש משומש בנוסף בשביל לעקב טורפים, הנתקעים בתוך החומר שרק מחזיקים בסילונים מסוגלים לנווט בהם."

#, fuzzy
msgid "WIKI_SLIME_JET_INTRO"
msgstr "הרבה אורגניזמים מפיקים חומרים רב סוכרים דמויי רפש, וריר היא אחד מאותם רב סוכרים אלו. אומנם רבים מהמינים משתמשים ברפש בשביל תנועה, סוגים מסוימים של חיידקים מפרישים חומרים אלו בלחץ גבוהה. אלו סילוני רפש מתנהגים כמו מנועי טילים, דוחפים את התאים קדימה במהירות גבוהה. רפש משומש בנוסף בשביל לעקב טורפים, הנתקעים בתוך החומר שרק מחזיקים בסילונים מסוגלים לנווט בהם."

#, fuzzy
msgid "WIKI_SLIME_JET_MODIFICATIONS"
msgstr "הרבה אורגניזמים מפיקים חומרים רב סוכרים דמויי רפש, וריר היא אחד מאותם רב סוכרים אלו. אומנם רבים מהמינים משתמשים ברפש בשביל תנועה, סוגים מסוימים של חיידקים מפרישים חומרים אלו בלחץ גבוהה. אלו סילוני רפש מתנהגים כמו מנועי טילים, דוחפים את התאים קדימה במהירות גבוהה. רפש משומש בנוסף בשביל לעקב טורפים, הנתקעים בתוך החומר שרק מחזיקים בסילונים מסוגלים לנווט בהם."

#, fuzzy
msgid "WIKI_SLIME_JET_PROCESSES"
msgstr "הופך [thrive:compound type=\"glucose\"][/thrive:compound] ל[thrive:compound type=\"mucilage\"][/thrive:compound]. לחץ על [thrive:input]g_secrete_slime[/thrive:input] בשביל לשחרר את [thrive:compound type=\"mucilage\"][/thrive:compound] המאוחסן, מאיץ את מהירות התא ומאט טורפים."

msgid "WIKI_SLIME_JET_REQUIREMENTS"
msgstr ""

msgid "WIKI_SLIME_JET_SCIENTIFIC_BACKGROUND"
msgstr ""

msgid "WIKI_SLIME_JET_STRATEGY"
msgstr ""

msgid "WIKI_SLIME_JET_UPGRADES"
msgstr ""

msgid "WIKI_SOCIETY_STAGE_CURRENT_DEVELOPMENT"
msgstr ""

#, fuzzy
msgid "WIKI_SOCIETY_STAGE_FEATURES"
msgstr "שלב המיקרובי"

#, fuzzy
msgid "WIKI_SOCIETY_STAGE_INTRO"
msgstr "הרבה אורגניזמים מפיקים חומרים רב סוכרים דמויי רפש, וריר היא אחד מאותם רב סוכרים אלו. אומנם רבים מהמינים משתמשים ברפש בשביל תנועה, סוגים מסוימים של חיידקים מפרישים חומרים אלו בלחץ גבוהה. אלו סילוני רפש מתנהגים כמו מנועי טילים, דוחפים את התאים קדימה במהירות גבוהה. רפש משומש בנוסף בשביל לעקב טורפים, הנתקעים בתוך החומר שרק מחזיקים בסילונים מסוגלים לנווט בהם."

#, fuzzy
msgid "WIKI_SOCIETY_STAGE_OVERVIEW"
msgstr "שלב המיקרובי"

#, fuzzy
msgid "WIKI_SOCIETY_STAGE_TRANSITIONS"
msgstr "שלב המיקרובי"

#, fuzzy
msgid "WIKI_SOCIETY_STAGE_UI"
msgstr "שלב המיקרובי"

msgid "WIKI_SPACE_STAGE_CURRENT_DEVELOPMENT"
msgstr ""

#, fuzzy
msgid "WIKI_SPACE_STAGE_FEATURES"
msgstr "סילון ריר"

#, fuzzy
msgid "WIKI_SPACE_STAGE_INTRO"
msgstr "הרבה אורגניזמים מפיקים חומרים רב סוכרים דמויי רפש, וריר היא אחד מאותם רב סוכרים אלו. אומנם רבים מהמינים משתמשים ברפש בשביל תנועה, סוגים מסוימים של חיידקים מפרישים חומרים אלו בלחץ גבוהה. אלו סילוני רפש מתנהגים כמו מנועי טילים, דוחפים את התאים קדימה במהירות גבוהה. רפש משומש בנוסף בשביל לעקב טורפים, הנתקעים בתוך החומר שרק מחזיקים בסילונים מסוגלים לנווט בהם."

#, fuzzy
msgid "WIKI_SPACE_STAGE_OVERVIEW"
msgstr "שלב המיקרובי"

#, fuzzy
msgid "WIKI_SPACE_STAGE_TRANSITIONS"
msgstr "ניטרוגנאז"

#, fuzzy
msgid "WIKI_SPACE_STAGE_UI"
msgstr "שלב המיקרובי"

#, fuzzy
msgid "WIKI_STAGES_ROOT_INTRO"
msgstr "אברונים"

#, fuzzy
msgid "WIKI_TBA"
msgstr "בויקי שלנו"

msgid "WIKI_TECH_EDITOR_COMMA_NATION_EDITOR_COMMA_SQUAD_EDITOR"
msgstr ""

#, fuzzy
msgid "WIKI_THERMOPLAST_EFFECTS"
msgstr "התרמופלסט הוא אברון בעל קרום כפול המכיל פיגמנטים רגישים לחום הנערמים יחד בתוך שקי קרום האוקריוטי שלו. זהו פרוקריוט שהשתנה לצרכי המארח האיקוריוטי. הפיגמנטים בתרמופלסט מסוגלים להשתמש באנרגיה של בדלי החום בסביבה בכדי ליצור [thrive:compound type=\"atp\"][/thrive:compound] ממים בתהליך שנקרא [b]תרמוסינתזה[/b]. קצב ייצור ה[thrive:compound type=\"atp\"][/thrive:compound] שלו משתנה עם ריכוז ה[thrive:compound type=\"atp\"][/thrive:compound] וה[thrive:compound type=\"temperature\"][/thrive:compound]."

#, fuzzy
msgid "WIKI_THERMOPLAST_INTRO"
msgstr "התרמופלסט הוא אברון בעל קרום כפול המכיל פיגמנטים רגישים לחום הנערמים יחד בתוך שקי קרום האוקריוטי שלו. זהו פרוקריוט שהשתנה לצרכי המארח האיקוריוטי. הפיגמנטים בתרמופלסט מסוגלים להשתמש באנרגיה של בדלי החום בסביבה בכדי ליצור [thrive:compound type=\"atp\"][/thrive:compound] ממים בתהליך שנקרא [b]תרמוסינתזה[/b]. קצב ייצור ה[thrive:compound type=\"atp\"][/thrive:compound] שלו משתנה עם ריכוז ה[thrive:compound type=\"atp\"][/thrive:compound] וה[thrive:compound type=\"temperature\"][/thrive:compound]."

#, fuzzy
msgid "WIKI_THERMOPLAST_MODIFICATIONS"
msgstr "התרמופלסט הוא אברון בעל קרום כפול המכיל פיגמנטים רגישים לחום הנערמים יחד בתוך שקי קרום האוקריוטי שלו. זהו פרוקריוט שהשתנה לצרכי המארח האיקוריוטי. הפיגמנטים בתרמופלסט מסוגלים להשתמש באנרגיה של בדלי החום בסביבה בכדי ליצור [thrive:compound type=\"atp\"][/thrive:compound] ממים בתהליך שנקרא [b]תרמוסינתזה[/b]. קצב ייצור ה[thrive:compound type=\"atp\"][/thrive:compound] שלו משתנה עם ריכוז ה[thrive:compound type=\"atp\"][/thrive:compound] וה[thrive:compound type=\"temperature\"][/thrive:compound]."

#, fuzzy
msgid "WIKI_THERMOPLAST_PROCESSES"
msgstr "מייצר [thrive:compound type=\"glucose\"][/thrive:compound]. בהתאם לריכוזו של [thrive:compound type=\"carbondioxide\"][/thrive:compound] ושל הטמפרטורה."

msgid "WIKI_THERMOPLAST_REQUIREMENTS"
msgstr ""

#, fuzzy
msgid "WIKI_THERMOPLAST_SCIENTIFIC_BACKGROUND"
msgstr "התרמופלסט הוא אברון בעל קרום כפול המכיל פיגמנטים רגישים לחום הנערמים יחד בתוך שקי קרום האוקריוטי שלו. זהו פרוקריוט שהשתנה לצרכי המארח האיקוריוטי. הפיגמנטים בתרמופלסט מסוגלים להשתמש באנרגיה של בדלי החום בסביבה בכדי ליצור [thrive:compound type=\"atp\"][/thrive:compound] ממים בתהליך שנקרא [b]תרמוסינתזה[/b]. קצב ייצור ה[thrive:compound type=\"atp\"][/thrive:compound] שלו משתנה עם ריכוז ה[thrive:compound type=\"atp\"][/thrive:compound] וה[thrive:compound type=\"temperature\"][/thrive:compound]."

#, fuzzy
msgid "WIKI_THERMOPLAST_STRATEGY"
msgstr "התרמופלסט הוא אברון בעל קרום כפול המכיל פיגמנטים רגישים לחום הנערמים יחד בתוך שקי קרום האוקריוטי שלו. זהו פרוקריוט שהשתנה לצרכי המארח האיקוריוטי. הפיגמנטים בתרמופלסט מסוגלים להשתמש באנרגיה של בדלי החום בסביבה בכדי ליצור [thrive:compound type=\"atp\"][/thrive:compound] ממים בתהליך שנקרא [b]תרמוסינתזה[/b]. קצב ייצור ה[thrive:compound type=\"atp\"][/thrive:compound] שלו משתנה עם ריכוז ה[thrive:compound type=\"atp\"][/thrive:compound] וה[thrive:compound type=\"temperature\"][/thrive:compound]."

#, fuzzy
msgid "WIKI_THERMOPLAST_UPGRADES"
msgstr "התרמופלסט הוא אברון בעל קרום כפול המכיל פיגמנטים רגישים לחום הנערמים יחד בתוך שקי קרום האוקריוטי שלו. זהו פרוקריוט שהשתנה לצרכי המארח האיקוריוטי. הפיגמנטים בתרמופלסט מסוגלים להשתמש באנרגיה של בדלי החום בסביבה בכדי ליצור [thrive:compound type=\"atp\"][/thrive:compound] ממים בתהליך שנקרא [b]תרמוסינתזה[/b]. קצב ייצור ה[thrive:compound type=\"atp\"][/thrive:compound] שלו משתנה עם ריכוז ה[thrive:compound type=\"atp\"][/thrive:compound] וה[thrive:compound type=\"temperature\"][/thrive:compound]."

#, fuzzy
msgid "WIKI_THERMOSYNTHASE_EFFECTS"
msgstr "תרמוסינטאז"

#, fuzzy
msgid "WIKI_THERMOSYNTHASE_INTRO"
msgstr "תרמוסינטאז"

#, fuzzy
msgid "WIKI_THERMOSYNTHASE_MODIFICATIONS"
msgstr "תרמוסינטאז הוא חלבון שמשתמש בהסעה תרמית כדי לשנות את צורתו, מאפשר לו להתקפל ולקשר לADP מתי שחשוף לחום, ולאחר מכן ומתקפל חזר וממוחזר ל[thrive:compound type=\"atp\"][/thrive:compound] כשהוא נחשף טמפרטורה יותר נמוכה בתהליך הנקרא [b]תרמוסינתזה[/b]. קצב יצורם של ה[thrive:compound type=\"atp\"][/thrive:compound] משתנה בהתאם ל[thrive:compound type=\"temperature\"][/thrive:compound]."

#, fuzzy
msgid "WIKI_THERMOSYNTHASE_PROCESSES"
msgstr "מייצר [thrive:compound type=\"atp\"][/thrive:compound] בעזרת שינויים בטמפרטורה. בהתאם לריכוזם של [thrive:compound type=\"carbondioxide\"][/thrive:compound] ושל [thrive:compound type=\"temperature\"][/thrive:compound]."

#, fuzzy
msgid "WIKI_THERMOSYNTHASE_REQUIREMENTS"
msgstr "תרמוסינטאז הוא חלבון שמשתמש בהסעה תרמית כדי לשנות את צורתו, מאפשר לו להתקפל ולקשר לADP מתי שחשוף לחום, ולאחר מכן ומתקפל חזר וממוחזר ל[thrive:compound type=\"atp\"][/thrive:compound] כשהוא נחשף טמפרטורה יותר נמוכה בתהליך הנקרא [b]תרמוסינתזה[/b]. קצב יצורם של ה[thrive:compound type=\"atp\"][/thrive:compound] משתנה בהתאם ל[thrive:compound type=\"temperature\"][/thrive:compound]."

#, fuzzy
msgid "WIKI_THERMOSYNTHASE_SCIENTIFIC_BACKGROUND"
msgstr "תרמוסינטאז הוא חלבון שמשתמש בהסעה תרמית כדי לשנות את צורתו, מאפשר לו להתקפל ולקשר לADP מתי שחשוף לחום, ולאחר מכן ומתקפל חזר וממוחזר ל[thrive:compound type=\"atp\"][/thrive:compound] כשהוא נחשף טמפרטורה יותר נמוכה בתהליך הנקרא [b]תרמוסינתזה[/b]. קצב יצורם של ה[thrive:compound type=\"atp\"][/thrive:compound] משתנה בהתאם ל[thrive:compound type=\"temperature\"][/thrive:compound]."

#, fuzzy
msgid "WIKI_THERMOSYNTHASE_STRATEGY"
msgstr "תרמוסינטאז הוא חלבון שמשתמש בהסעה תרמית כדי לשנות את צורתו, מאפשר לו להתקפל ולקשר לADP מתי שחשוף לחום, ולאחר מכן ומתקפל חזר וממוחזר ל[thrive:compound type=\"atp\"][/thrive:compound] כשהוא נחשף טמפרטורה יותר נמוכה בתהליך הנקרא [b]תרמוסינתזה[/b]. קצב יצורם של ה[thrive:compound type=\"atp\"][/thrive:compound] משתנה בהתאם ל[thrive:compound type=\"temperature\"][/thrive:compound]."

#, fuzzy
msgid "WIKI_THERMOSYNTHASE_UPGRADES"
msgstr "תרמוסינטאז הוא חלבון שמשתמש בהסעה תרמית כדי לשנות את צורתו, מאפשר לו להתקפל ולקשר לADP מתי שחשוף לחום, ולאחר מכן ומתקפל חזר וממוחזר ל[thrive:compound type=\"atp\"][/thrive:compound] כשהוא נחשף טמפרטורה יותר נמוכה בתהליך הנקרא [b]תרמוסינתזה[/b]. קצב יצורם של ה[thrive:compound type=\"atp\"][/thrive:compound] משתנה בהתאם ל[thrive:compound type=\"temperature\"][/thrive:compound]."

msgid "WIKI_THE_PATCH_MAP_FOG_OF_WAR"
msgstr ""

#, fuzzy
msgid "WIKI_THE_PATCH_MAP_INTRO"
msgstr "התרמופלסט הוא אברון בעל קרום כפול המכיל פיגמנטים רגישים לחום הנערמים יחד בתוך שקי קרום האוקריוטי שלו. זהו פרוקריוט שהשתנה לצרכי המארח האיקוריוטי. הפיגמנטים בתרמופלסט מסוגלים להשתמש באנרגיה של בדלי החום בסביבה בכדי ליצור [thrive:compound type=\"atp\"][/thrive:compound] ממים בתהליך שנקרא [b]תרמוסינתזה[/b]. קצב ייצור ה[thrive:compound type=\"atp\"][/thrive:compound] שלו משתנה עם ריכוז ה[thrive:compound type=\"atp\"][/thrive:compound] וה[thrive:compound type=\"temperature\"][/thrive:compound]."

#, fuzzy
msgid "WIKI_THE_PATCH_MAP_PATCHES"
msgstr "התרמופלסט הוא אברון בעל קרום כפול המכיל פיגמנטים רגישים לחום הנערמים יחד בתוך שקי קרום האוקריוטי שלו. זהו פרוקריוט שהשתנה לצרכי המארח האיקוריוטי. הפיגמנטים בתרמופלסט מסוגלים להשתמש באנרגיה של בדלי החום בסביבה בכדי ליצור [thrive:compound type=\"atp\"][/thrive:compound] ממים בתהליך שנקרא [b]תרמוסינתזה[/b]. קצב ייצור ה[thrive:compound type=\"atp\"][/thrive:compound] שלו משתנה עם ריכוז ה[thrive:compound type=\"atp\"][/thrive:compound] וה[thrive:compound type=\"temperature\"][/thrive:compound]."

msgid "WIKI_THE_PATCH_MAP_THE_PATCH_MAP"
msgstr ""

#, fuzzy
msgid "WIKI_THYLAKOIDS_EFFECTS"
msgstr "תילקואידים הם מקבצי חלבונים ופיגמנטים רגישים לאור. הפיגמנטים מסוגלים להשתמש באנרגיית ה[thrive:compound type=\"sunlight\"][/thrive:compound] כדי לייצר [thrive:compound type=\"glucose\"][/thrive:compound] ממים ו[thrive:compound type=\"carbondioxide\"][/thrive:compound] במצב צבירה גזי בתהליך שנקרא [b]פוטוסינתזה[/b]. פיגמנטים אלו הם גם מה שמעניק להם צבע ייחודי. קצב ייצור ה[thrive:compound type=\"glucose\"][/thrive:compound] מתרחש בהתאם לריכוז thrive:compound type=\"carbondioxide\"][/thrive:compound] ועוצמת ה[thrive:compound type=\"sunlight\"][/thrive:compound]. מכיוון שהתילקואידים צפים בציטופלזמה, הנוזל שמסביבם מבצעים [b]גליקליזה[/b] ברמה מסוימת."

#, fuzzy
msgid "WIKI_THYLAKOIDS_INTRO"
msgstr "תילקואידים הם מקבצי חלבונים ופיגמנטים רגישים לאור. הפיגמנטים מסוגלים להשתמש באנרגיית ה[thrive:compound type=\"sunlight\"][/thrive:compound] כדי לייצר [thrive:compound type=\"glucose\"][/thrive:compound] ממים ו[thrive:compound type=\"carbondioxide\"][/thrive:compound] במצב צבירה גזי בתהליך שנקרא [b]פוטוסינתזה[/b]. פיגמנטים אלו הם גם מה שמעניק להם צבע ייחודי. קצב ייצור ה[thrive:compound type=\"glucose\"][/thrive:compound] מתרחש בהתאם לריכוז thrive:compound type=\"carbondioxide\"][/thrive:compound] ועוצמת ה[thrive:compound type=\"sunlight\"][/thrive:compound]. מכיוון שהתילקואידים צפים בציטופלזמה, הנוזל שמסביבם מבצעים [b]גליקליזה[/b] ברמה מסוימת."

#, fuzzy
msgid "WIKI_THYLAKOIDS_MODIFICATIONS"
msgstr "תילקואידים הם מקבצי חלבונים ופיגמנטים רגישים לאור. הפיגמנטים מסוגלים להשתמש באנרגיית ה[thrive:compound type=\"sunlight\"][/thrive:compound] כדי לייצר [thrive:compound type=\"glucose\"][/thrive:compound] ממים ו[thrive:compound type=\"carbondioxide\"][/thrive:compound] במצב צבירה גזי בתהליך שנקרא [b]פוטוסינתזה[/b]. פיגמנטים אלו הם גם מה שמעניק להם צבע ייחודי. קצב ייצור ה[thrive:compound type=\"glucose\"][/thrive:compound] מתרחש בהתאם לריכוז thrive:compound type=\"carbondioxide\"][/thrive:compound] ועוצמת ה[thrive:compound type=\"sunlight\"][/thrive:compound]. מכיוון שהתילקואידים צפים בציטופלזמה, הנוזל שמסביבם מבצעים [b]גליקליזה[/b] ברמה מסוימת."

msgid "WIKI_THYLAKOIDS_PROCESSES"
msgstr ""

msgid "WIKI_THYLAKOIDS_REQUIREMENTS"
msgstr ""

#, fuzzy
msgid "WIKI_THYLAKOIDS_SCIENTIFIC_BACKGROUND"
msgstr "תילקואידים הם מקבצי חלבונים ופיגמנטים רגישים לאור. הפיגמנטים מסוגלים להשתמש באנרגיית ה[thrive:compound type=\"sunlight\"][/thrive:compound] כדי לייצר [thrive:compound type=\"glucose\"][/thrive:compound] ממים ו[thrive:compound type=\"carbondioxide\"][/thrive:compound] במצב צבירה גזי בתהליך שנקרא [b]פוטוסינתזה[/b]. פיגמנטים אלו הם גם מה שמעניק להם צבע ייחודי. קצב ייצור ה[thrive:compound type=\"glucose\"][/thrive:compound] מתרחש בהתאם לריכוז thrive:compound type=\"carbondioxide\"][/thrive:compound] ועוצמת ה[thrive:compound type=\"sunlight\"][/thrive:compound]. מכיוון שהתילקואידים צפים בציטופלזמה, הנוזל שמסביבם מבצעים [b]גליקליזה[/b] ברמה מסוימת."

#, fuzzy
msgid "WIKI_THYLAKOIDS_STRATEGY"
msgstr "תילקואידים הם מקבצי חלבונים ופיגמנטים רגישים לאור. הפיגמנטים מסוגלים להשתמש באנרגיית ה[thrive:compound type=\"sunlight\"][/thrive:compound] כדי לייצר [thrive:compound type=\"glucose\"][/thrive:compound] ממים ו[thrive:compound type=\"carbondioxide\"][/thrive:compound] במצב צבירה גזי בתהליך שנקרא [b]פוטוסינתזה[/b]. פיגמנטים אלו הם גם מה שמעניק להם צבע ייחודי. קצב ייצור ה[thrive:compound type=\"glucose\"][/thrive:compound] מתרחש בהתאם לריכוז thrive:compound type=\"carbondioxide\"][/thrive:compound] ועוצמת ה[thrive:compound type=\"sunlight\"][/thrive:compound]. מכיוון שהתילקואידים צפים בציטופלזמה, הנוזל שמסביבם מבצעים [b]גליקליזה[/b] ברמה מסוימת."

#, fuzzy
msgid "WIKI_THYLAKOIDS_UPGRADES"
msgstr "תילקואידים הם מקבצי חלבונים ופיגמנטים רגישים לאור. הפיגמנטים מסוגלים להשתמש באנרגיית ה[thrive:compound type=\"sunlight\"][/thrive:compound] כדי לייצר [thrive:compound type=\"glucose\"][/thrive:compound] ממים ו[thrive:compound type=\"carbondioxide\"][/thrive:compound] במצב צבירה גזי בתהליך שנקרא [b]פוטוסינתזה[/b]. פיגמנטים אלו הם גם מה שמעניק להם צבע ייחודי. קצב ייצור ה[thrive:compound type=\"glucose\"][/thrive:compound] מתרחש בהתאם לריכוז thrive:compound type=\"carbondioxide\"][/thrive:compound] ועוצמת ה[thrive:compound type=\"sunlight\"][/thrive:compound]. מכיוון שהתילקואידים צפים בציטופלזמה, הנוזל שמסביבם מבצעים [b]גליקליזה[/b] ברמה מסוימת."

#, fuzzy
msgid "WIKI_TOXIN_VACUOLE_EFFECTS"
msgstr "חלולית רעלן היא חלולית שהשתנה לצורך ייצור, אחסון והפרשה ספציפיים של רעלנים אוקסיטוקסיים. חלוליות רעלן נוספים יגדילו את קצב שחרור הרעלנים."

#, fuzzy
msgid "WIKI_TOXIN_VACUOLE_INTRO"
msgstr ""
"חלולית\n"
" רעלן"

#, fuzzy
msgid "WIKI_TOXIN_VACUOLE_MODIFICATIONS"
msgstr "חלולית רעלן היא חלולית שהשתנה לצורך ייצור, אחסון והפרשה ספציפיים של רעלנים אוקסיטוקסיים. חלוליות רעלן נוספים יגדילו את קצב שחרור הרעלנים."

#, fuzzy
msgid "WIKI_TOXIN_VACUOLE_PROCESSES"
msgstr "הופך[thrive:compound type=\"atp\"][/thrive:compound] ל[thrive:compound type=\"oxytoxy\"][/thrive:compound]. בהתאם לריכוזו של ה[thrive:compound type=\"oxygen\"][/thrive:compound]. ניתן לשחרר את הרעלן על ידי לחיצה על [thrive:input]g_fire_toxin[/thrive:input]."

#, fuzzy
msgid "WIKI_TOXIN_VACUOLE_REQUIREMENTS"
msgstr "חלולית רעלן היא חלולית שהשתנה לצורך ייצור, אחסון והפרשה ספציפיים של רעלנים אוקסיטוקסיים. חלוליות רעלן נוספים יגדילו את קצב שחרור הרעלנים."

#, fuzzy
msgid "WIKI_TOXIN_VACUOLE_SCIENTIFIC_BACKGROUND"
msgstr "חלולית רעלן היא חלולית שהשתנה לצורך ייצור, אחסון והפרשה ספציפיים של רעלנים אוקסיטוקסיים. חלוליות רעלן נוספים יגדילו את קצב שחרור הרעלנים."

#, fuzzy
msgid "WIKI_TOXIN_VACUOLE_STRATEGY"
msgstr "חלולית רעלן היא חלולית שהשתנה לצורך ייצור, אחסון והפרשה ספציפיים של רעלנים אוקסיטוקסיים. חלוליות רעלן נוספים יגדילו את קצב שחרור הרעלנים."

#, fuzzy
msgid "WIKI_TOXIN_VACUOLE_UPGRADES"
msgstr "חלולית רעלן היא חלולית שהשתנה לצורך ייצור, אחסון והפרשה ספציפיים של רעלנים אוקסיטוקסיים. חלוליות רעלן נוספים יגדילו את קצב שחרור הרעלנים."

msgid "WIKI_VACUOLE_EFFECTS"
msgstr ""

#, fuzzy
msgid "WIKI_VACUOLE_INTRO"
msgstr "חלולית רעלן היא חלולית שהשתנה לצורך ייצור, אחסון והפרשה ספציפיים של רעלנים אוקסיטוקסיים. חלוליות רעלן נוספים יגדילו את קצב שחרור הרעלנים."

#, fuzzy
msgid "WIKI_VACUOLE_MODIFICATIONS"
msgstr "חלולית רעלן היא חלולית שהשתנה לצורך ייצור, אחסון והפרשה ספציפיים של רעלנים אוקסיטוקסיים. חלוליות רעלן נוספים יגדילו את קצב שחרור הרעלנים."

#, fuzzy
msgid "WIKI_VACUOLE_PROCESSES"
msgstr "הופך[thrive:compound type=\"atp\"][/thrive:compound] ל[thrive:compound type=\"oxytoxy\"][/thrive:compound]. בהתאם לריכוזו של ה[thrive:compound type=\"oxygen\"][/thrive:compound]. ניתן לשחרר את הרעלן על ידי לחיצה על [thrive:input]g_fire_toxin[/thrive:input]."

msgid "WIKI_VACUOLE_REQUIREMENTS"
msgstr ""

msgid "WIKI_VACUOLE_SCIENTIFIC_BACKGROUND"
msgstr ""

msgid "WIKI_VACUOLE_STRATEGY"
msgstr ""

msgid "WIKI_VACUOLE_UPGRADES"
msgstr ""

#, fuzzy
msgid "WIKI_YES"
msgstr "בויקי שלנו"

msgid "WILL_YOU_THRIVE"
msgstr "האם אתה תשגשג (Thrive)?"

msgid "WINDOWED"
msgstr ""

msgid "WIN_BOX_TITLE"
msgstr "אתה שגשגת!"

msgid "WIN_TEXT"
msgstr "כל הכבוד על הזכייה בגרסה זו של Thrive! אתה יכול להמשיך לשחק אחרי ההודעה נעלמת אם תרצה, או תוכל להתחיל עולם חדש במשחק חדש. אתה יכול גם להוסיף אברון מקשר בשביל לבנות מושבה ולנסות את האבטיפוס האחרון של המשחק."

msgid "WORKSHOP_ITEM_CHANGE_NOTES"
msgstr "פריט הערות שינוי"

msgid "WORKSHOP_ITEM_CHANGE_NOTES_TOOLTIP"
msgstr "שנה הערות שיוצגו בSteam Workshop עבור גרסה זו של פריט זה (אופציונלי)"

msgid "WORKSHOP_ITEM_DESCRIPTION"
msgstr "תיאור פריט:"

msgid "WORKSHOP_ITEM_PREVIEW"
msgstr "תמונה מקדימה של הפריט:"

msgid "WORKSHOP_ITEM_TAGS"
msgstr "תגיות הפריט (מופרד בפסיקים):"

msgid "WORKSHOP_ITEM_TITLE"
msgstr "כותרת פריט:"

msgid "WORKSHOP_ITEM_UPLOAD_SUCCEEDED"
msgstr "פריט זה הועלה לSteam Workshop בהצלחה"

#, fuzzy
msgid "WORKSHOP_ITEM_UPLOAD_SUCCEEDED_TOS_REQUIRED"
msgstr "הפריט הועלה לSteam Workshop בהצלחה, אבל אתה חייב לאשר [color=#3796e1][url=https://steamcommunity.com/sharedfiles/workshoplegalagreement]תנאי שירות[/url][/color] של Workshop לפני שזה יהפוך לזמין"

msgid "WORKSHOP_TERMS_OF_SERVICE_NOTICE"
msgstr "עלי ידי שליחה פריט זה, אתה מאשר ל [color=#3796e1][url=https://steamcommunity.com/sharedfiles/workshoplegalagreement]תנאי שירות[/url][/color] של Steam Workshop"

msgid "WORKSHOP_VISIBILITY_TOOLTIP"
msgstr "ברגע שפריט זה יהפוך לגלוי הוא היה גלוי לכולם"

msgid "WORLD"
msgstr ""

#, fuzzy
msgid "WORLD_EXPORT_SUCCESS_MESSAGE"
msgstr "שגיאה: {0}"

#, fuzzy
msgid "WORLD_GENERAL_STATISTICS"
msgstr "סטטיסטיקת האורגניזם"

msgid "WORLD_MISC_DETAILS_STRING"
msgstr ""

#, fuzzy
msgid "WORLD_OCEANIC_COVERAGE"
msgstr "להגדלת התנועה"

#, fuzzy
msgid "WORLD_OCEANIC_COVERAGE_EXPLANATION"
msgstr ""
"מיקרובים ממוקדים יחפשו אחר גושים או טרף למרחקים\n"
"ולרוב הוא ישאף לגושים.\n"
"מיקורבים מגיבים ישנו למטרה חדשה באופן כפוף יותר."

msgid "WORLD_OCEANIC_COVERAGE_LARGE"
msgstr ""

#, fuzzy
msgid "WORLD_OCEANIC_COVERAGE_MEDIUM"
msgstr "להגדלת התנועה"

msgid "WORLD_OCEANIC_COVERAGE_SMALL"
msgstr ""

#, fuzzy
msgid "WORLD_RELATIVE_MOVEMENT"
msgstr "להגדלת התנועה"

#, fuzzy
msgid "WORLD_SIZE"
msgstr "מפתחים נוכחים"

#, fuzzy
msgid "WORLD_SIZE_EXPLANATION"
msgstr ""
"מיקרובים ממוקדים יחפשו אחר גושים או טרף למרחקים\n"
"ולרוב הוא ישאף לגושים.\n"
"מיקורבים מגיבים ישנו למטרה חדשה באופן כפוף יותר."

msgid "WORLD_SIZE_LARGE"
msgstr ""

#, fuzzy
msgid "WORLD_SIZE_MEDIUM"
msgstr "להגדלת התנועה"

msgid "WORLD_SIZE_SMALL"
msgstr ""

#, fuzzy
msgid "WORLD_SIZE_TOOLTIP"
msgstr "היצטרפו לשרת הדיסטורט הקהילתי שלנו"

#, fuzzy
msgid "WORLD_TEMPERATURE"
msgstr "טמפרטורה"

#, fuzzy
msgid "WORLD_TEMPERATURE_COLD"
msgstr "טמפ'."

#, fuzzy
msgid "WORLD_TEMPERATURE_EXPLANATION"
msgstr ""
"מיקרובים ממוקדים יחפשו אחר גושים או טרף למרחקים\n"
"ולרוב הוא ישאף לגושים.\n"
"מיקורבים מגיבים ישנו למטרה חדשה באופן כפוף יותר."

#, fuzzy
msgid "WORLD_TEMPERATURE_TEMPERATE"
msgstr "טמפ'."

#, fuzzy
msgid "WORLD_TEMPERATURE_WARM"
msgstr "טמפ'."

msgid "WORST_PATCH_COLON"
msgstr "האזור הגרוע ביותר:"

msgid "XBOX360"
msgstr ""

msgid "XBOX_ONE"
msgstr ""

msgid "XBOX_SERIES"
msgstr ""

#, fuzzy
msgid "X_TWITTER_TOOLTIP"
msgstr "בקרו בעמוד בטוייטר שלנו"

msgid "YEARS"
msgstr "שנים"

#, fuzzy
msgid "YET_TO_BE_IMPLEMENTED_NOTICE"
msgstr "יושם בקרוב."

msgid "YOUTUBE_TOOLTIP"
msgstr "צפו באתר היוטיוב שלנו"

msgid "YOU_CAN_MAKE_PULL_REQUEST"
msgstr ""
"Thrive הוא פרויקט קוד פתוח.\n"
"אתה יכול לתרום לבקשת משיכה ללא פניה מצוות."

msgid "YOU_CAN_SUPPORT_THRIVE_ON_PATREON"
msgstr "אתה יכול לתמוך בפיתוח עתידי של Thrive בפטריון."

#, fuzzy
msgid "YUM_EXCLAMATION"
msgstr ""
"מיקרובים ממוקדים יחפשו אחר גושים או טרף למרחקים\n"
"ולרוב הוא ישאף לגושים.\n"
"מיקורבים מגיבים ישנו למטרה חדשה באופן כפוף יותר."

msgid "ZOOM_IN"
msgstr "להתמקד"

msgid "ZOOM_OUT"
msgstr "זום החוצה"

#, fuzzy
#~ msgid "SULFIDE_LEVELS"
#~ msgstr "{0}-{1}מ' מתחת פני הים"

#, fuzzy
#~ msgid "TEST_TEST"
#~ msgstr "צוות בודקים"

#, fuzzy
#~ msgid "GENERATE_BUTTON"
#~ msgstr "דורות"

#, fuzzy
#~ msgid "CELL_TYPE_BUTTON_ATP_CONSUMPTION"
#~ msgstr "שטח מת:"

#, fuzzy
#~ msgid "CELL_TYPE_BUTTON_ATP_PRODUCTION"
#~ msgstr "שטח מת:"

#, fuzzy
#~ msgid "WORLD_SEA_LEVEL_DEEP"
#~ msgstr "{0}-{1}מ' מתחת פני הים"

#, fuzzy
#~ msgid "WORLD_SEA_LEVEL_MODERATE"
#~ msgstr "להגדלת התנועה"

#~ msgid "PLANET_GENERATION_TEASER"
#~ msgstr "מייצר כוכבי לכת בקרוב!"

#~ msgid "PASSIVE_REPRODUCTION_PROGRESS_EXPLANATION"
#~ msgstr "(באופן פסיבי צובר תרכובות מהסביבה לתהליכי רבייה מבלי שצריך לעשות דבר)"

#~ msgid "TO_BE_IMPLEMENTED"
#~ msgstr "יושם בקרוב."

#, fuzzy
#~ msgid "MICROBE_STAGE_DAY_NIGHT_TEXT"
#~ msgstr ""
#~ "עקוב אחרי מד החיים שלך שליד מד הATP (בימין התחתון).\n"
#~ "התא שלך ימות אם יגמר לו החיים.\n"
#~ "ואתה מתרפא כל עוד יש לך ATP.\n"
#~ "הקפד לאסוף מספיק גלוקוז ליצור ATP."

#, fuzzy
#~ msgid "GLOBAL_GLACIATION_EVENT_LOG"
#~ msgstr "כלל האוכלוסיה:"

#~ msgid "IRON_CHEMOLITHOAUTOTROPHY"
#~ msgstr "כימוליתו-אוטוטרופי מברזל"

#~ msgid "PASSIVE_REPRODUCTION_PROGRESS"
#~ msgstr "השג באופן פסיבי התקדמות הרבייה"

#, fuzzy
#~ msgid "MIGRATE"
#~ msgstr "קצב"

#, fuzzy
#~ msgid "THANKS_FOR_BUYING_THRIVE"
#~ msgstr ""
#~ "תודה ששיחקת!\n"
#~ "\n"
#~ "אם נהנתה מהמשחק, ספר לחבריך עלינו."

#, fuzzy
#~ msgid "WIKI_RADIOSYNTHESIS"
#~ msgstr "תרמוסינתזה"

#~ msgid "EASTEREGG_MESSAGE_19"
#~ msgstr "עובדה משעשעת: הדידיניום היא ריסנית אשר צד סנדליות."

#~ msgid "EASTEREGG_MESSAGE_20"
#~ msgstr "עובדה משעשעת: האמבה צדה ותופסת את טרפה עם 'רגליים' אשר עשויות מציטופלזמה הנקראות פסאודופודים. אנחנו רוצים להוסיף אותם לThrive."

#~ msgid "EASTEREGG_MESSAGE_21"
#~ msgstr "הנה טיפ: תזהר מתאים וחיידקים גדולים, זה לא כיף להתעכל, והם יאכלו אותך."

#~ msgid "EASTEREGG_MESSAGE_22"
#~ msgstr "מוביל צוות המוזיקה של Thrive יצר מלא שירים שטרם נוספו למשחק! ניתן לשמוע אותם או לצפות בסרטונים של המלחין בערוץ היוטיוב שלו: \"אוליבר לאוג\" (Oliver Lugg)."

#~ msgid "EASTEREGG_MESSAGE_23"
#~ msgstr "הנה טיפ: אם גודל התא שלך הוא 150 משושים או יותר, אתה תוכל לבלוע את הגוש הברזל הגדול ביותר."

#~ msgid "EASTEREGG_MESSAGE_24"
#~ msgstr "בThrive נועד להיות הדמיה של כוכב חייזרי, ולכן הגיוני שרוב היצורים היו דומים אחד לשני עקב אבולוציה שמתרחש סביבם. נראה אותכם אם תוכלו לזהות אותם!"

#~ msgid "EASTEREGG_MESSAGE_25"
#~ msgstr "עובדה משעשעת: צוות Thrive מדי פעם עושים פודקאסטים (הֶסְכֵּתות), כדאי לבדוק אותם!"

#~ msgid "EASTEREGG_MESSAGE_26"
#~ msgstr "עובדה משעשעת: Thrive נעשתה באמצעות מנוע \"Godot\" בקוד פתוח!"

#~ msgid "EASTEREGG_MESSAGE_27"
#~ msgstr "עובדה משעשעת: אחד מאבות טיפוס הראשונים שנתן לשחק, נוצר על ידי המתכנת המדהים שלנו: \"untrustedlife\"!"

#~ msgid "MICROBE_EDITOR_HELP_MESSAGE_1"
#~ msgstr ""
#~ "מבנים פרוקריוטיים\n"
#~ "\n"
#~ "ציטופלזמה: מבצע גליקוליזה ומשומש כשטח אחסון (מייצר כמות קטנה של [thrive:compound type=\"atp\"][/thrive:compound] מ[thrive:compound type=\"glucose\"][/thrive:compound])\n"
#~ "\n"
#~ "מטבולוזומים: מייצר [thrive:compound type=\"atp\"][/thrive:compound] מ[thrive:compound type=\"glucose\"][/thrive:compound]\n"
#~ "\n"
#~ "תילקואיד: מפיק שליש מהכמות ה[thrive:compound type=\"glucose\"][/thrive:compound] שמיוצר בכלורופלסט, אבל גם מבצע גליקוליזה ותופס משושה אחד\n"
#~ "\n"
#~ "חלבונים כימוסינתזיים: מפיק מחצית מהכמות ה[thrive:compound type=\"glucose\"][/thrive:compound] מ [thrive:compound type=\"hydrogensulfide\"][/thrive:compound] שמיוצר בכימופלסט, אבל גם מבצע גליקוליזה, ולוקח משושה אחד\n"
#~ "\n"
#~ "רוסטיצינין: ממיר [thrive:compound type=\"iron\"][/thrive:compound] ל[thrive:compound type=\"atp\"][/thrive:compound]\n"
#~ "\n"
#~ "ניטרוגנאז: ממיר חנקן אטמוספרי ו [thrive:compound type=\"atp\"][/thrive:compound] ל[thrive:compound type=\"ammonia\"][/thrive:compound] באופן אנאירובי\n"
#~ "\n"
#~ "אוקסיטוקסיזום: הופך [thrive:compound type=\"atp\"][/thrive:compound] ל[thrive:compound type=\"oxytoxy\"][/thrive:compound]\n"
#~ "\n"
#~ "תרמוסינטאז: מייצר [thrive:compound type=\"atp\"][/thrive:compound] בעמצאות שינוי טמפרטורה"

#~ msgid "MICROBE_EDITOR_HELP_MESSAGE_14"
#~ msgstr "ברגע שהבליעה הסתיימה, כל אובייקט שנבלע התחיל לעבור עיכול בתוך הממברנה. אובייקטים שלא ניתנים לעיכול תמיד יפלטו, כך שאתה תזדקק למוטציות שיאפשרו לעכל אותם קודם. אנזימים יעזרו עם העיכול והם מופקים בליזוזום; תפתח על מנת ליעל את תהליך העיכול."

#~ msgid "MICROBE_EDITOR_HELP_MESSAGE_2"
#~ msgstr ""
#~ "אברונים חיצוניים\n"
#~ "\n"
#~ "שוטון: מזיז את התא שלך מהר יותר על ידי צריכת [thrive:compound type=\"atp\"][/thrive:compound]\n"
#~ "\n"
#~ "פילוס: ניתן להשתמש בו בשביל לדקור תאים אחרים\n"
#~ "\n"
#~ "כימורצפטור: מאפשר לאתר תרכובות ממרחק גדול\n"
#~ "\n"
#~ "ריסון: משפר מהירות סיבוב של התא"

#~ msgid "MICROBE_EDITOR_HELP_MESSAGE_3"
#~ msgstr ""
#~ "אברונים בעלי ממברנה\n"
#~ "\n"
#~ "גרעין: תופס עד 11 משושים ומאפשר התפתחות של אברונים בעלי ממברנה, ובנוסף הוא גם מכפיל את גודל התא שלך. (יכול להתפתח רק פעם אחת)\n"
#~ "\n"
#~ "מקשר: מאפשר התחברות עם תאים אחרים\n"
#~ "\n"
#~ "מיטוכונדריון: מפיק [thrive:compound type=\"atp\"][/thrive:compound] מ[thrive:compound type=\"glucose\"][/thrive:compound] וחמצן אטמוספרי באופן יותר יעיל מציטופלזמה\n"
#~ "\n"
#~ "כלורופלסט: מייצר [thrive:compound type=\"glucose\"][/thrive:compound] מאור שמש ופחמן דו חמצני אטמוספרי\n"
#~ "\n"
#~ "תרמופלסט: מייצר [thrive:compound type=\"atp\"][/thrive:compound] באמצעות שינוי טמפרטורה\n"
#~ "\n"
#~ "ליזוזום: מכיל אנזימי עיכול\n"
#~ "\n"
#~ "כימופלסט: מייצר [thrive:compound type=\"glucose\"][/thrive:compound] מ[thrive:compound type=\"hydrogensulfide\"][/thrive:compound]\n"
#~ "\n"
#~ "פלסטיד מקבע חנקן: מייצר [thrive:compound type=\"ammonia\"][/thrive:compound] מ[thrive:compound type=\"atp\"][/thrive:compound] ומחמצן וחנקן אטמוספרי\n"
#~ "\n"
#~ "חלולית: מאחסן 15 תרכובות שנאספו\n"
#~ "\n"
#~ "חלוליות רעלן: מייצר רעלנים (המכונים [thrive:compound type=\"oxytoxy\"][/thrive:compound])\n"
#~ "\n"
#~ "חומר מאותת: מאפשר לתאים ליצור כימיקלים שתאים אחרים מגיבים לו"

#~ msgid "MICROBE_EDITOR_HELP_MESSAGE_4"
#~ msgstr "בכל דור, נוצרים 100 נקודות מוטציה (נקמ\"ו) שניתן לבזבז, ועל כל שינוי (או מוטציה) יעלה סכום מסוים מהנקמ\"ו. הוספה או הוסרה של אברונים עולים נקמ\"ו, אבל הסרה של אברונים שנוספו בסיבוב המוטציה נוכחית מחזיר את העלות של אותם אברונים. ניתן להזיז או להסיר לחלוטין אברון על ידי הלחצן הימני עליו ולבחור את הפעולה הרצויה מהרשימה נפתחת. ניתן לסובב את אברון במקשים [thrive:input]e_rotate_left[/thrive:input] ו[thrive:input]e_rotate_right[/thrive:input] בזמן שמזיזים אותם."

#~ msgid "MICROBE_EDITOR_HELP_MESSAGE_5"
#~ msgstr "בכל פעם שאתה מתרבה, אתה נכנס לעורך המיקרובי. שם תוכל לבצע שינוי במין שלך (על ידי הוספה, העברה או הסרה של אברונים) בכדי להגדיל את הצלחת המין שלך. כל ביקור בעורך בשלב המיקרובי מייצג [thrive:constant]EDITOR_TIME_JUMP_MILLION_YEARS[/thrive:constant] מיליון שנות אבולוציה."

#~ msgid "MICROBE_STAGE_HELP_MESSAGE_1"
#~ msgstr "[thrive:input]g_move_forward[/thrive:input],[thrive:input]g_move_left[/thrive:input],[thrive:input]g_move_backwards[/thrive:input],[thrive:input]g_move_right[/thrive:input] והעכבר בשביל לנוע. [thrive:input]g_fire_toxin[/thrive:input] בשביל לירות[thrive:compound type=\"oxytoxy\"][/thrive:compound] אם יש לך חלולית רעלן. [thrive:input]g_toggle_engulf[/thrive:input] בשביל להחליף למצב בליעה. אתה יכול לעשות הגדלה והקטנה באמצעות גלגל העכבר."

#~ msgid "MICROBE_STAGE_HELP_MESSAGE_10"
#~ msgstr "כדי להתרבות, עליכם לחלק כל אחד מהאברונים לשניים. האברונים זקוקים ל[thrive:compound type=\"ammonia\"][/thrive:compound] ,[thrive:compound type=\"phosphates\"][/thrive:compound] וזמן על מנת להתפצל לשניים."

#~ msgid "MICROBE_STAGE_HELP_MESSAGE_11"
#~ msgstr "אבל אם שרדת במשך 20 דורות עם 300 פריטים באוכלוסיה, אתה נחשב למנצח במשחק הנוכחי. לאחר שזכית, קופץ חלון משם תוכל להמשיך לשחק כרצונך."

#~ msgid "MICROBE_STAGE_HELP_MESSAGE_12"
#~ msgstr "שים לב שגם היריבים שלך מתפתחים לצדך. בכל פעם שאתה נכנס לעורך, הם מתפתחים גם כן."

#~ msgid "MICROBE_STAGE_HELP_MESSAGE_13"
#~ msgstr "על ידי קשירה עם תאים אחרים, אתה יכול ליצור מושבת תאים בה התאים חולקים תרכובות שהם ספגו ומייצרים זה עם זה. על מנת ליצור חיבור עם תא אחר, לתאים שלך צריכים אברון מקשר שמאפשרים להקשר לאחרים. נכנסים למצב קישור על ידי לחיצה על [thrive:input]g_toggle_binding[/thrive:input]. אתה יכול לקשר רק עם תאים מהמין שלך. בזמן שאתה במושבה, אתה לא יכול לחלק את התאים שלך ולהיכנס לעורך. בשביל להיכנס לעורך, ראשית אתה חייב לעזוב את המושבה וכשיש לך מספיק תרכובות, על ידי לחיצה על [thrive:input]g_unbind_all[/thrive:input], תוכל להיכנס לעורך. מושבות תאים גדולות הם הדרך ליצירת רב-תאים."

#~ msgid "MICROBE_STAGE_HELP_MESSAGE_15"
#~ msgstr "דופן התא שעשויים מתאית וכיטין לא יכולים להתעכל ללא האנזימים המתאימים שמסוגלים לפרק אותם קודם."

#~ msgid "MICROBE_STAGE_HELP_MESSAGE_16"
#~ msgstr "האומנם, ליזוזום ייחודיים לאיקריוטים. לפרוקריוטים אין אברונים דומים ועיכולם אינו יעיל במיוחד. לתאים קטן זה בסדר אך בשביל תאים גדולים, ללא הליזוזום זה מאוד חסרוני."

#~ msgid "MICROBE_STAGE_HELP_MESSAGE_2"
#~ msgstr "התא שלך משתמש ב[thrive:compound type=\"atp\"][/thrive:compound] כמקור אנרגיה, כשזה אזל אתה תמות."

#~ msgid "MICROBE_STAGE_HELP_MESSAGE_3"
#~ msgstr "בשביל לפתוח את העורך ולהתרבות, אתה להשאר בחיים. אסיפת[thrive:compound type=\"ammonia\"][/thrive:compound] (הענן הכתום) ו[thrive:compound type=\"phosphates\"][/thrive:compound] (הענן הסגול) מגביר קצב גדילה."

#~ msgid "MICROBE_STAGE_HELP_MESSAGE_4"
#~ msgstr "אתה יכול גם לבלוע תאים, חיידקים, גושי ברזל וחלקי תא אשר קטנים ממך על ידי לחיצה על [thrive:input]g_toggle_engulf[/thrive:input]. מצב זה עולה additional [thrive:compound type=\"atp\"][/thrive:compound] נוסף ויאט אותך. אל תשכח ללחוץ שנית על [thrive:input]g_toggle_engulf[/thrive:input] על מנת להפסיק את מצב הבליעה."

#~ msgid "MICROBE_STAGE_HELP_MESSAGE_5"
#~ msgstr "אוסמורגולציה עולה [thrive:compound type=\"atp\"][/thrive:compound], מה שזה אומר שככל שהתא שלך גדול יותר, כך יותר מיטוכונדריה, מטבולוזומים או רוסטיצינין (או ציטופלזמה, שעושה גליקוליזה) אתה צריך על מנת למנוע איבוד של [thrive:compound type=\"atp\"][/thrive:compound] בזמן שאתה נח."

#~ msgid "MICROBE_STAGE_HELP_MESSAGE_6"
#~ msgstr "ישנו אוסף של אברונים בעורך שאתה יכול לבחור ולפתח, מה שמאפשר סגנונות משחק שונים ומגוונים."

#~ msgid "MICROBE_STAGE_HELP_MESSAGE_7"
#~ msgstr "לעת עתה, אם כמות האוכלוסייה שלך יורדת לאפס, אתה נכחד."

#~ msgid "MICROBE_STAGE_HELP_MESSAGE_8"
#~ msgstr ""
#~ "העננים המורכבים השונים הם:\n"
#~ "\n"
#~ "לבן - [thrive:compound type=\"glucose\"][/thrive:compound]\n"
#~ "צהוב - [thrive:compound type=\"hydrogensulfide\"][/thrive:compound]\n"
#~ "כתום - [thrive:compound type=\"ammonia\"][/thrive:compound]\n"
#~ "סגול - [thrive:compound type=\"phosphates\"][/thrive:compound]\n"
#~ "חום חלודה - [thrive:compound type=\"iron\"][/thrive:compound]\n"
#~ "\n"
#~ "[thrive:compound type=\"glucose\"][/thrive:compound] מייצר [thrive:compound type=\"atp\"][/thrive:compound]."

#~ msgid "MICROBE_STAGE_HELP_MESSAGE_9"
#~ msgstr "ניתן להמיר [thrive:compound type=\"hydrogensulfide\"] ל[thrive:compound type=\"glucose\"][/thrive:compound] באמצעות כימופלסטים וחלבונים כימוסנתזיים. ניתן להמיר [thrive:compound type=\"iron\"][/thrive:compound] באמצעות רוסטיציאנין ל[thrive:compound type=\"atp\"][/thrive:compound]."

#, fuzzy
#~ msgid "WIKI_MACROSCOPIC_STAGE"
#~ msgstr "שלב המיקרובי"

#, fuzzy
#~ msgid "EARLY_MULTICELLULAR"
#~ msgstr "רב תאים"

#~ msgid "LOADING_EARLY_MULTICELLULAR_EDITOR"
#~ msgstr "טוען עורך הקדם רב-תאי"

#, fuzzy
#~ msgid "ERUPTION_IN"
#~ msgstr "הנצה"

#~ msgid "THE_AMOUNT_OF_GLUCOSE_HAS_BEEN_REDUCED"
#~ msgstr "כמות הגלוקוז ירד ל{0} מהכמות הקודמת."

#, fuzzy
#~ msgid "OXYTOXISOME_DESC"
#~ msgstr "מטבולוזום שונה אחראי לייצור צורה פרימיטיבית של החומר הרעיל \"אוקסיטוקסי נ\"ט\"."

#~ msgid "THYLAKOID"
#~ msgstr "תילקואיד"

#, fuzzy
#~ msgid "WIKI_CYTOPLASM_GLYCOLYSIS"
#~ msgstr "גליקוליזה של הציטופלזמה"

#, fuzzy
#~ msgid "WIKI_AEROBIC_NITROGEN_FIXATION"
#~ msgstr "קיבוע חנקן אנאירובי"

#, fuzzy
#~ msgid "WIKI_AWAKENING_STAGE"
#~ msgstr "מקשר"

#, fuzzy
#~ msgid "WIKI_AWARE_STAGE"
#~ msgstr "שלב המיקרובי"

#, fuzzy
#~ msgid "WIKI_GLYCOLYSIS"
#~ msgstr "גליקוליזה"

#, fuzzy
#~ msgid "WIKI_INDUSTRIAL_STAGE"
#~ msgstr "מקשר"

#, fuzzy
#~ msgid "WIKI_IRON_CHEMOLITHOAUTOTROPHY"
#~ msgstr "כימוליתו-אוטוטרופי מברזל"

#, fuzzy
#~ msgid "WIKI_LIPASE"
#~ msgstr "ליפאז"

#, fuzzy
#~ msgid "WIKI_MUCILAGE_SYNTHESIS"
#~ msgstr "ייצור ריר"

#, fuzzy
#~ msgid "WIKI_MULTICELLULAR_STAGE"
#~ msgstr "שלב הרב-תאי"

#, fuzzy
#~ msgid "WIKI_NONE"
#~ msgstr "רוסטיצינין הוא חלבון המסוגל להשתמש ב[thrive:compound type=\"carbondioxide\"][/thrive:compound] וב[thrive:compound type=\"oxygen\"][/thrive:compound] בכדי לחמצן ברזל ממצב כימי אחד למשנהו. תהליך זה, הנקרא [b]נשימת ברזל[/b], משחרר אנרגיה שהתא מסוגל לקצור."

#, fuzzy
#~ msgid "WIKI_OXYTOXY_SYNTHESIS"
#~ msgstr "סינתזת \"אוקסיטוקסי\""

#, fuzzy
#~ msgid "WIKI_PHOTOSYNTHESIS"
#~ msgstr "פוטוסינתזה"

#, fuzzy
#~ msgid "WIKI_RUSTICYANIN"
#~ msgstr "רוסטיצינין"

#, fuzzy
#~ msgid "WIKI_SOCIETY_STAGE"
#~ msgstr "שלב המיקרובי"

#, fuzzy
#~ msgid "WIKI_SPACE_STAGE"
#~ msgstr "שלב המיקרובי"

#, fuzzy
#~ msgid "NO"
#~ msgstr "ריק"

#, fuzzy
#~ msgid "YES"
#~ msgstr "שנים"

#, fuzzy
#~ msgid "STAGES_BUTTON"
#~ msgstr "מחיקת שמירה זו היינו פעולה בלתי הפיכה, האם אתה בטוח שאתה רוצה למחוק אתה לצמיתות?"

#, fuzzy
#~ msgid "EDITING"
#~ msgstr "כיטין"

#~ msgid "ALLOW_SPECIES_TO_NOT_MIGRATE"
#~ msgstr "מאפשר למינים לא לנדוד (אם לא נמצא מקום טוב לנדוד לו)"

#~ msgid "BIODIVERSITY_ATTEMPT_FILL_CHANCE"
#~ msgstr "הסיכוי לכל אזור אם מעט מינים (מגוון ביולוגי נמוך) ליצור מינים חדשים"

#~ msgid "BIODIVERSITY_FROM_NEIGHBOUR_PATCH_CHANCE"
#~ msgstr "סיכוי למינים חדשים להגדיל את מגוון ביולוגי מאזורים שכנים"

#~ msgid "BIODIVERSITY_NEARBY_PATCH_IS_FREE_POPULATION"
#~ msgstr "מהגדיל את מספר המינים של מגוון ביולוגי מאזורים קרובים חסרי אוכלוסיה"

#~ msgid "BIODIVERSITY_SPLIT_IS_MUTATED"
#~ msgstr "מינים המגדילים את המגוון הביולוגי עובר מוטציה עם היווצרותם"

#~ msgid "LOW_BIODIVERSITY_LIMIT"
#~ msgstr "שקול אזורים עם עד כה מספר מינים בעלי מגוון ביולוגי נמוך"

#~ msgid "MAXIMUM_SPECIES_IN_PATCH"
#~ msgstr "מספר מינים מרבי באזור לפני הכחדות מכוונות"

#~ msgid "NEW_BIODIVERSITY_INCREASING_SPECIES_POPULATION"
#~ msgstr "אוכלוסיה ראשונית למינים הגדלים במגוון הביולוגי"

#~ msgid "PROTECT_MIGRATIONS_FROM_SPECIES_CAP"
#~ msgstr "הגן על אוכלוסיות שהיגרו ממכסת מינים"

#~ msgid "PROTECT_NEW_CELLS_FROM_SPECIES_CAP"
#~ msgstr "הגן על מינים חדשים ממכסת מינים"

#~ msgid "REFUND_MIGRATIONS_IN_EXTINCTIONS"
#~ msgstr "החזר הגירה במקרה של מהכחדה מאזור מטרה"

#~ msgid "SPECIES_SPLIT_BY_MUTATION_THRESHOLD_POPULATION_AMOUNT"
#~ msgstr "אוכלוסיה המינימלית למינים להתפצל על ידי מספר מוטציות טובות שפותחו"

#~ msgid "SPECIES_SPLIT_BY_MUTATION_THRESHOLD_POPULATION_FRACTION"
#~ msgstr "חלק מאוכלוסייה המינימלי של מין שמאפשר פיצול על ידי מוטציות"

#~ msgid "USE_BIODIVERSITY_FORCE_SPLIT"
#~ msgstr "יצירת מינים שמגדילה את המגוון הביולוגי גונבת מספרי אוכלוסיה ממינים קיימים"

#~ msgid "NOT_FOUND_CHUNK"
#~ msgstr "תקלה: גוש לא נמצא"

#~ msgid "BASSBOOST"
#~ msgstr "מקש Bassboost"

#~ msgid "BASSDOWN"
#~ msgstr "מקש Bass Down"

#~ msgid "BASSUP"
#~ msgstr "מקש Bass Up"

#~ msgid "DIRECTIONL"
#~ msgstr "שמאלה"

#~ msgid "DIRECTIONR"
#~ msgstr "ימינה"

#~ msgid "HYPERL"
#~ msgstr "מקש Hyper Left"

#~ msgid "HYPERR"
#~ msgstr "מקש Hyper Right"

#~ msgid "SUPERL"
#~ msgstr "מקש Super Left"

#~ msgid "SUPERR"
#~ msgstr "מקש Super Right"

#~ msgid "TREBLEDOWN"
#~ msgstr "מקש Treble Down"

#~ msgid "TREBLEUP"
#~ msgstr "מקש Treble Up"

#~ msgid "UNKNOWN_ON_WINDOWS"
#~ msgstr "לא מוכר לWindows"

#~ msgid "GLES2"
#~ msgstr "GLES2"

#, fuzzy
#~ msgid "TARGET_TIME"
#~ msgstr "סוג:"

#, fuzzy
#~ msgid "ENABLED"
#~ msgstr "מודים מופעלים"

#~ msgid "PANGONIAN_REGION_NAME"
#~ msgstr "פאנגוניה"

#~ msgid "PATCH_MAP_TYPE"
#~ msgstr "סוג מפת אזורים"

#~ msgid "PATCH_MAP_TYPE_CLASSIC"
#~ msgstr "קלאסי"

#~ msgid "PATCH_MAP_TYPE_EXPLANATION"
#~ msgstr "(מייצר מפת אזורים פרוצדורלית או השתמש בפריסה הקלאסית)"

#~ msgid "PATCH_MAP_TYPE_PROCEDURAL"
#~ msgstr "פרוצדורלי"

#~ msgid "LOOKING_AT"
#~ msgstr "מסתכל על:"

#~ msgid "SPECIES_N_TIMES"
#~ msgstr "{0} (x{1})"

#~ msgid "BECOME_AWARE"
#~ msgstr "הפוך למודע"

#~ msgid "CONFIRM_NORMAL"
#~ msgstr "אשר"

#~ msgid "DO_NOT_SHOW_AGAIN"
#~ msgstr "אל תזהיר אותי שוב"

#~ msgid "STUFF_AT"
#~ msgstr "דברים ב {0:F1}, {1:F1}:"

#~ msgid "SPECIES_DETAILS"
#~ msgstr "פרטי המין"

#~ msgid "CURRENT_GENERATION_COLON"
#~ msgstr "דור נוכחי:"

#~ msgid "STATISTICS_BUTTON_TOOLTIP"
#~ msgstr "עובדות מעניינות לגבי המשחק הנוכחי"

#~ msgid "MACROSCOPIC_PROTOTYPE_INFO"
#~ msgstr "מקרוסקופי אבטיפוס"

#~ msgid "MACROSCOPIC_PROTOYPE_WARNING"
#~ msgstr ""
#~ "ברכות על הגעת לאב הטיפוס לקטע המקרוסקופי של השלב הרב-תאי!\n"
#~ "\n"
#~ "בעקבות אילוצי פיתוח, לא הצלחנו להוסיף משחקיות מקרוסקופית תלת מימדית בגרסה זו. עם זאת, אתה יכול לחזור לעורך כדי להמשיך לבנות את האורגניזם שלך."

#~ msgid "INVULNERABLE_TO_ENGULFMENT"
#~ msgstr "בלתי ניתן לבליעה"

#, fuzzy
#~ msgid "AUTO_GPU_NAME"
#~ msgstr "שם משתמש מותאם אישית:"

#~ msgid "NOT_RUNNING_DOT"
#~ msgstr "לא רץ."

#~ msgid "TINY"
#~ msgstr "זעיר"

#~ msgid "HUGE"
#~ msgstr "ענק"

#~ msgid "AUTO-EVO_POPULATION_CHANGED"
#~ msgstr "אוכלוסיית {0} השתנתה ב {1} בגלל: {2}"

#~ msgid "DELETE_ALL_OLD_SAVE_WARNING"
#~ msgstr ""
#~ "מחיקת כל השמירות האוטומטיות והמהירות הישנות היינו בלתי הפיך, האם אתה בטוח שאתה רוצה למחוק את?:\n"
#~ " - {0} שמירות אוטומטיות\n"
#~ " - {1} שמירות מהירות"

#~ msgid "PATCH_PANGONIAN_VENTS"
#~ msgstr "אזור הנביעות"

#~ msgid "PATCH_PANGONIAN_MESOPELAGIC"
#~ msgstr "אזור המזופלגי"

#~ msgid "PATCH_PANGONIAN_EPIPELAGIC"
#~ msgstr "אזור האפיפלגי"

#~ msgid "PATCH_PANGONIAN_TIDEPOOL"
#~ msgstr "אזור בריכות גאות"

#~ msgid "PATHCH_PANGONIAN_ABYSSOPELAGIC"
#~ msgstr "אזור התהומות"

#~ msgid "PATCH_PANGONIAN_COAST"
#~ msgstr "אזור החוף"

#~ msgid "PATCH_PANGONIAN_ESTUARY"
#~ msgstr "אזור שפך הנהר"

#~ msgid "PATCH_CAVE"
#~ msgstr "מערה"

#~ msgid "PATCH_ICE_SHELF"
#~ msgstr "מדף קרח"

#~ msgid "PATCH_PANGONIAN_SEAFLOOR"
#~ msgstr "אזור קרקעית הים"

#~ msgid "FRAME_DELTA"
#~ msgstr "דלתא: {0}"

#~ msgid "LOADING_DOT"
#~ msgstr "טוען..."

#~ msgid "PREVIOUS"
#~ msgstr "קודם:"

#~ msgid "RUN_RESULT_POP_IN_PATCHES"
#~ msgstr "אוכלוסיה באזורים:"

#~ msgid "SAVING"
#~ msgstr "שומר..."

#~ msgid "OVERWRITE_EXISTING_SAVE_TITLE"
#~ msgstr "לשכתב מחדש שמירה קיימת?"

#~ msgid "SAVING_FAILED"
#~ msgstr "השמירה נכשלה! קרה משהו חריג"

#~ msgid "TYPE"
#~ msgstr "סוג:"

#~ msgid "EDITOR_TUTORIAL_PATCH_TEXT"
#~ msgstr ""
#~ "זה מפת האזורים.\n"
#~ "כאן אתה יכול את כל האזורים השונים שמיקרובים יכולים לחיות.\n"
#~ "האזור האתה נוכח בו כרגע מסומן בהדגשה.\n"
#~ "אתה יכול ללחוץ על האזורים בעזרת העכבר ולבחור אותם על מנת לראות פרטים ומידע עליהם בצד ימין.\n"
#~ "\n"
#~ "אם בחרת באזור שנמצא ליד האזור שאתה נמצא בו , אתה יכול לבחור על הכפתור מימין בשביל לעבור לשם. זה מאפשר לאוכלוסיה שלך לנוע לאזורים חדשים.\n"
#~ "\n"
#~ "תבחר באזור מסוים בשביל להמשיך."

#, fuzzy
#~ msgid "TOTAL_EXTINCTION"
#~ msgstr "נכחד ב{0}"

#, fuzzy
#~ msgid "LOCAL_EXTINCTION"
#~ msgstr "השחקן נכחד"

#, fuzzy
#~ msgid "MARINE_SNOW_FOOD_SOURCE"
#~ msgstr "שלג ימי"

#~ msgid "Cancel"
#~ msgstr "ביטול"

#~ msgid "SAVING_ERROR"
#~ msgstr "שומר שגיאה"

#~ msgid "BEHAVIOR"
#~ msgstr "התנהגות"

#~ msgid "REMOVE_ORGANELLE"
#~ msgstr "הסר אברון"

#, fuzzy
#~ msgid "TRY_NEW_GAME"
#~ msgstr "משחק חדש"

#~ msgid "MICROBE_PATCH_LABEL"
#~ msgstr "אזור: {0}"

#, fuzzy
#~ msgid "COLOR"
#~ msgstr "צבע"

#~ msgid "TURNS"
#~ msgstr "הפוך ל"

#~ msgid "INTO"
#~ msgstr "לתוך"

#~ msgid "DOT_RATE_SCALES"
#~ msgstr ". עולה בהתאם"

#~ msgid "OXYGEN_DOT"
#~ msgstr "חמצן."

#~ msgid "PRODUCES"
#~ msgstr "מייצר"

#~ msgid "DOT_RATE_SCALES_WITH"
#~ msgstr ". עולה בהתאם ל"

#~ msgid "CONCENTRATION_OF"
#~ msgstr "ריכוז של"

#~ msgid "AND"
#~ msgstr "ו"

#~ msgid "INTENSITY_OF"
#~ msgstr "עוצמת"

#~ msgid "DOT_RATE_SCALES_WITH_CONCENTRATION_OF"
#~ msgstr ".עולה בהתאם לריכוזו של"

#~ msgid "ALSO_TURNS"
#~ msgstr "גם הפך ל"

#~ msgid "DOT_RATE"
#~ msgstr ". קצב"

#~ msgid "SCALES_WITH_CONCENTRATION_OF"
#~ msgstr "נמדד בריכוז של"

#~ msgid "OXYTOXY"
#~ msgstr "אוקסיטוקסי"

#~ msgid "DOT_CAN_RELEASE"
#~ msgstr ". יכול לשחרר"

#~ msgid "TOXINS_BY_PRESSING_E"
#~ msgstr "רעלנים על ידי לחיצה על E. עולה ביחס עם"

#~ msgid "USES"
#~ msgstr "שימושים"

#~ msgid "INREASE_STORAGE_SPACE"
#~ msgstr "מגדיל את קיבולת האחסון של התא."

#~ msgid "DOT_CAN"
#~ msgstr ". יכול"

#~ msgid "RELEASE_TOXINS_BY_PRESSING"
#~ msgstr "שחרר רעלנים בלחיצה על"

#~ msgid "E_DOT"
#~ msgstr "E."

#~ msgid "BIOLUMESCENT_VACUOLE"
#~ msgstr ""
#~ "חלולית של \n"
#~ "ביולומינסנציה"

#, fuzzy
#~ msgid "END"
#~ msgstr "ו"

#, fuzzy
#~ msgid "LEFT"
#~ msgstr "זוז שמאלה"

#, fuzzy
#~ msgid "RIGHT"
#~ msgstr "אור"

#, fuzzy
#~ msgid "FORWARD"
#~ msgstr "זוז קדימה"

#, fuzzy
#~ msgid "PARENLEFT"
#~ msgstr "סובב שמאלה"

#, fuzzy
#~ msgid "PARENRIGHT"
#~ msgstr "סובב ימינה"

#, fuzzy
#~ msgid "COLON"
#~ msgstr "חיים:"

#, fuzzy
#~ msgid "SEMICOLON"
#~ msgstr "גודל:"

#, fuzzy
#~ msgid "AT"
#~ msgstr "ATP"

#, fuzzy
#~ msgid "BRACKETRIGHT"
#~ msgstr "סובב ימינה"

#, fuzzy
#~ msgid "QUOTELEFT"
#~ msgstr "סובב שמאלה"

#, fuzzy
#~ msgid "BRACELEFT"
#~ msgstr "סובב שמאלה"

#, fuzzy
#~ msgid "BRACERIGHT"
#~ msgstr "סובב ימינה"

#, fuzzy
#~ msgid "EXCLAMDOWN"
#~ msgstr "גלגל אחורה"

#, fuzzy
#~ msgid "YEN"
#~ msgstr "חמצן"

#, fuzzy
#~ msgid "SECTION"
#~ msgstr "תיאור:"

#, fuzzy
#~ msgid "COPYRIGHT"
#~ msgstr "זוז ימינה"

#, fuzzy
#~ msgid "MU"
#~ msgstr "השתק"

#, fuzzy
#~ msgid "AE"
#~ msgstr "שמור"

#, fuzzy
#~ msgid "ETH"
#~ msgstr "מוות"

#, fuzzy
#~ msgid "DIVISION"
#~ msgstr "גרסה:"

#, fuzzy
#~ msgid "BACKTAB"
#~ msgstr "חזור"

#~ msgid "CARBON"
#~ msgstr "פחמן"

#~ msgid "DIOXIDE"
#~ msgstr "דו תחמוצת"

#~ msgid "PLASTID"
#~ msgstr "פלסטיד"

#~ msgid "EDITOR_TUTORIAL_CELL_TEXT"
#~ msgstr ""
#~ "זה עורך המיקרובי או התא, איפה שאתה יכול להוסיף או להסיר אברונים מהמין שלך על ידי תשלום בנקודות מוטציה (נקמ\"ו).\n"
#~ "\n"
#~ "אתה גם יכול לשנות מאפיינים אחרים של המין שלך בלשוניות האחרות של הערוך.\n"
#~ "\n"
#~ "בשביל להמשיך, בחר אברון מהחלונית שמשמאל (ציטופלזמה היינו התחלה טובה). ואז לחץ לחיצה שמאלית ליד המשושה שמוצג במרכז במסך בשביל להוסיף את האברון למין שלך."<|MERGE_RESOLUTION|>--- conflicted
+++ resolved
@@ -7,11 +7,7 @@
 msgstr ""
 "Project-Id-Version: PROJECT VERSION\n"
 "Report-Msgid-Bugs-To: EMAIL@ADDRESS\n"
-<<<<<<< HEAD
-"POT-Creation-Date: 2025-08-27 21:03+0200\n"
-=======
-"POT-Creation-Date: 2025-08-25 19:09+0300\n"
->>>>>>> 2128ea0d
+"POT-Creation-Date: 2025-08-29 14:14+0300\n"
 "PO-Revision-Date: 2025-05-25 15:00+0000\n"
 "Last-Translator: Anonymous <noreply@weblate.org>\n"
 "Language-Team: Hebrew <https://translate.revolutionarygamesstudio.com/projects/thrive/thrive-game/he/>\n"
@@ -9436,14 +9432,6 @@
 msgstr "זום החוצה"
 
 #, fuzzy
-#~ msgid "SULFIDE_LEVELS"
-#~ msgstr "{0}-{1}מ' מתחת פני הים"
-
-#, fuzzy
-#~ msgid "TEST_TEST"
-#~ msgstr "צוות בודקים"
-
-#, fuzzy
 #~ msgid "GENERATE_BUTTON"
 #~ msgstr "דורות"
 
@@ -9454,6 +9442,10 @@
 #, fuzzy
 #~ msgid "CELL_TYPE_BUTTON_ATP_PRODUCTION"
 #~ msgstr "שטח מת:"
+
+#, fuzzy
+#~ msgid "WORLD_SEA_LEVEL"
+#~ msgstr "{0}-{1}מ' מתחת פני הים"
 
 #, fuzzy
 #~ msgid "WORLD_SEA_LEVEL_DEEP"
