--- conflicted
+++ resolved
@@ -7,11 +7,7 @@
 msgstr ""
 "Project-Id-Version: PROJECT VERSION\n"
 "Report-Msgid-Bugs-To: EMAIL@ADDRESS\n"
-<<<<<<< HEAD
-"POT-Creation-Date: 2024-08-17 17:51-0500\n"
-=======
-"POT-Creation-Date: 2024-08-17 13:26+0200\n"
->>>>>>> 9083d43e
+"POT-Creation-Date: 2024-08-20 15:20+0300\n"
 "PO-Revision-Date: 2024-06-07 07:01+0000\n"
 "Last-Translator: Anonymous <noreply@weblate.org>\n"
 "Language-Team: Hebrew <https://translate.revolutionarygamesstudio.com/projects/thrive/thrive-game/he/>\n"
@@ -3087,17 +3083,15 @@
 msgid "MICHE_AVOID_PREDATION_SELECTION_PRESSURE"
 msgstr "[b][u]{0}[/u][/b] התפצל מ[b][u]{1}[/u][/b] כמין חדש בשל לחץ ברירה שונים"
 
-#, fuzzy
 msgid "MICHE_CHUNK_PRESSURE"
-msgstr "לחץ"
+msgstr ""
 
 #, fuzzy
 msgid "MICHE_COMPOUND_CLOUD_PRESSURE"
 msgstr "ענני תרכובות"
 
-#, fuzzy
 msgid "MICHE_COMPOUND_EFFICIENCY_PRESSURE"
-msgstr "ענני תרכובות"
+msgstr ""
 
 #, fuzzy
 msgid "MICHE_DETAIL_TEXT"
@@ -3113,32 +3107,27 @@
 "[b]התנהגות[/b]\n"
 " {5}"
 
-#, fuzzy
 msgid "MICHE_ENVIRONMENTAL_COMPOUND_PRESSURE"
-msgstr "ענני תרכובות"
-
-#, fuzzy
+msgstr ""
+
 msgid "MICHE_MAINTAIN_COMPOUND_PRESSURE"
-msgstr "ענני תרכובות"
+msgstr ""
 
 msgid "MICHE_METABOLIC_STABILITY_PRESSURE"
 msgstr ""
 
-#, fuzzy
 msgid "MICHE_NO_OP_PRESSURE"
-msgstr "לחץ"
-
-#, fuzzy
+msgstr ""
+
 msgid "MICHE_PREDATION_EFFECTIVENESS_PRESSURE"
+msgstr ""
+
+#, fuzzy
+msgid "MICHE_PREDATOR_ROOT_PRESSURE"
 msgstr "טריפה של {0}"
 
-#, fuzzy
-msgid "MICHE_PREDATOR_ROOT_PRESSURE"
-msgstr "לחץ"
-
-#, fuzzy
 msgid "MICHE_ROOT_PRESSURE"
-msgstr "לחץ"
+msgstr ""
 
 #, fuzzy
 msgid "MICHE_TREE"
@@ -7290,18 +7279,6 @@
 #~ msgid "NOT_FOUND_CHUNK"
 #~ msgstr "תקלה: גוש לא נמצא"
 
-#, fuzzy
-#~ msgid "COMPOUND_CLOUD_PRESSURE"
-#~ msgstr "ענני תרכובות"
-
-#, fuzzy
-#~ msgid "STORAGE_PRESSURE"
-#~ msgstr "לחץ"
-
-#, fuzzy
-#~ msgid "PATCH"
-#~ msgstr "מפת האזורים"
-
 #~ msgid "BASSBOOST"
 #~ msgstr "מקש Bassboost"
 
