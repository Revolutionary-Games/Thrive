# Translations template for PROJECT.
# Copyright (C) 2020 ORGANIZATION
# This file is distributed under the same license as the PROJECT project.
# FIRST AUTHOR <EMAIL@ADDRESS>, 2020.
#
msgid ""
msgstr ""
"Project-Id-Version: PROJECT VERSION\n"
"Report-Msgid-Bugs-To: EMAIL@ADDRESS\n"
<<<<<<< HEAD
"POT-Creation-Date: 2025-07-11 18:06+0200\n"
=======
"POT-Creation-Date: 2025-06-05 21:10+0100\n"
>>>>>>> c10e08e0
"PO-Revision-Date: 2025-05-25 15:00+0000\n"
"Last-Translator: Anonymous <noreply@weblate.org>\n"
"Language-Team: Hebrew <https://translate.revolutionarygamesstudio.com/projects/thrive/thrive-game/he/>\n"
"Language: he\n"
"MIME-Version: 1.0\n"
"Content-Type: text/plain; charset=UTF-8\n"
"Content-Transfer-Encoding: 8bit\n"
"Plural-Forms: nplurals=4; plural=(n == 1) ? 0 : ((n == 2) ? 1 : ((n > 10 && n % 10 == 0) ? 2 : 3));\n"
"X-Generator: Weblate 5.11.4\n"
"Generated-By: Babel 2.8.0\n"

msgid "2D_MOVEMENT_TYPE_SELECTION"
msgstr "סגנון תנועה דו-מימדית:"

msgid "3D_EDITOR"
msgstr "עורך תלת-מימדי"

msgid "3D_MOVEMENT"
msgstr "תנועה תלת-מימדית"

msgid "3D_MOVEMENT_TYPE_SELECTION"
msgstr "סגנון תנועה תלת-מימדית:"

msgid "ABILITIES"
msgstr "יכולות"

msgid "ABORT"
msgstr "בטל"

msgid "ABORTED_DOT"
msgstr "הופל."

#, fuzzy
msgid "ABSORBERS_COUNT"
msgstr "שלב המיקרובי"

msgid "ABYSSOPELAGIC"
msgstr "אביסלפלגיים"

msgid "ACCEPT"
msgstr ""

msgid "ACTION_AWAKEN"
msgstr "התעורר ({0:F1} / {1:F1})"

msgid "ACTION_AWAKEN_TOOLTIP"
msgstr "עבור לשלב ההתעוררות. זמין כאשר יש לך מספיק יכולת שכלית (רקמה מסוג עם אקסונים)."

msgid "ACTION_BLOCKED_WHILE_ANOTHER_IN_PROGRESS"
msgstr "פעולה זו חסומה בזמן שפעולה אחרת בתהליך"

msgid "ACTION_DELETE"
msgstr "מחק"

msgid "ACTION_DOUBLE_POPULATION"
msgstr "הכפל אכלוסיה"

msgid "ACTION_DUPLICATE_UNITS"
msgstr "שכפל יחידות"

msgid "ACTION_HALF_POPULATION"
msgstr "חצה אוכלוסייה"

msgid "ACTION_TELEPORT"
msgstr "שגר"

msgid "ACTIVE"
msgstr "פעיל"

msgid "ACTIVE_THREAD_COUNT"
msgstr "נושאים נוכחים:"

msgid "ACTIVITY_EXPLANATION"
msgstr ""
"מיקרבים פעילים יתרוצצו כששום דבר מעניין קורה.\n"
"מיקרובים נייחים יחכו לסביבה להשתנות לפני שהם יפעלו."

msgid "ADDITIONAL_VALIDATION_FAILED"
msgstr "דרכי אימות נוספים זיהו בעיה: {0}"

msgid "ADD_INPUT_BUTTON_TOOLTIP"
msgstr "הוסף מקשר חדש"

msgid "ADVANCED_VIEW"
msgstr "מתקדם"

msgid "ADVANCED_VIEW_BUTTON_TOOLTIP"
msgstr "פתח את תצוגת ההגדרה המתקדם"

#, fuzzy
msgid "AEROBIC_NITROGEN_FIXATION"
msgstr "קיבוע חנקן אנאירובי"

msgid "AEROBIC_NITROGEN_FIXING"
msgstr "קיבוע חנקן אירובי"

#, fuzzy
msgid "AEROBIC_RESPIRATION"
msgstr "נשימה ארובית"

msgid "AGENTS"
msgstr "חומרים"

#, fuzzy
msgid "AGENTS_COLON"
msgstr "מצב:"

#, fuzzy
msgid "AGENT_NAME"
msgstr "{0} {1}"

msgid "AGGRESSION_EXPLANATION"
msgstr ""
"מיקרובים אגרסיבים ירדפו אחרי הטרפם למרחקים\n"
"והם לרוב נוטים להילחם בטורפים כשהם מותקפים.\n"
"מיקרובים שלווים לא יתקפו אחרים למרחקים\n"
"ופחות נוטים להשתמש ברעלנים כנגד טורפים."

msgid "AGGRESSIVE"
msgstr "אגריסיבי"

msgid "AI_MUTATION_RATE"
msgstr "קצב מוטציות של AI"

msgid "AI_MUTATION_RATE_EXPLANATION"
msgstr "(המהירות המוטציות שנוצרים במיני AI )"

msgid "ALL"
msgstr "הכל"

#, fuzzy
msgid "ALLOW_SPECIES_SWITCH_ON_EXTINCTION"
msgstr "מאפשר למינים לא לפתח מוטציות (אם לא ניתן למצוא מוטציות טובות)"

#, fuzzy
msgid "ALLOW_SPECIES_SWITCH_ON_EXTINCTION_EXPLANATION"
msgstr ""
"מיקרובים אגרסיבים ירדפו אחרי הטרפם למרחקים\n"
"והם לרוב נוטים להילחם בטורפים כשהם מותקפים.\n"
"מיקרובים שלווים לא יתקפו אחרים למרחקים\n"
"ופחות נוטים להשתמש ברעלנים כנגד טורפים."

#, fuzzy
msgid "ALL_WORLDS_GENERAL_STATISTICS"
msgstr "סטטיסטיקת האורגניזם"

#, fuzzy
msgid "ALL_WORLDS_STATISTICS"
msgstr "סטטיסטיקת האורגניזם"

msgid "ALREADY_ASCENDED"
msgstr ""

msgid "ALT"
msgstr "Alt"

#, fuzzy
msgid "ALWAYS_VISIBLE"
msgstr "גלוי"

msgid "AMBIANCE_VOLUME"
msgstr "עוצמת אווירה"

msgid "AMMONIA"
msgstr "אמוניה"

#, fuzzy
msgid "AMMONIA_COST"
msgstr "אמוניה"

msgid "AMOUNT_OF_AUTOSAVE_TO_KEEP"
msgstr "כמות שמירה אוטומטית שניתן לשמור:"

msgid "AMOUNT_OF_QUICKSAVE_TO_KEEP"
msgstr "כמות שמירה מהירה שניתן לשמור:"

msgid "ANAEROBIC_NITROGEN_FIXATION"
msgstr "קיבוע חנקן אנאירובי"

#, fuzzy
msgid "AND_UNLOCK_CONDITION"
msgstr "מצב פיזי"

msgid "ANISOTROPIC_FILTERING"
msgstr ""

msgid "ANTIALIASING_MSAA_TAA"
msgstr ""

#, fuzzy
msgid "ANTI_ALIASING_FXAA"
msgstr "החלקת גרפיקה:"

#, fuzzy
msgid "ANTI_ALIASING_MODE"
msgstr "החלקת גרפיקה:"

#, fuzzy
msgid "ANTI_ALIASING_MSAA"
msgstr "החלקת גרפיקה:"

#, fuzzy
msgid "ANTI_ALIASING_TAA"
msgstr "החלקת גרפיקה:"

msgid "APPEARANCE"
msgstr "הופעה"

msgid "APPLY"
msgstr "החל"

msgid "APPLY_CHANGES"
msgstr "החל שינויים"

msgid "APRIL"
msgstr "אפריל"

msgid "ARE_YOU_SURE_TO_RESET_ALL_SETTINGS"
msgstr "האם אתה בטוח שברצונך לאפס את כל הגדרות לברירת מחדל?"

msgid "ARE_YOU_SURE_TO_RESET_INPUT_SETTINGS"
msgstr "האם אתה בטוח שברצונך לאפס את כל הגדרות הקלטים לברירת מחדל?"

msgid "ARTIST_COLON"
msgstr "אומן:"

msgid "ARTWORK_TITLE"
msgstr "\"{0}\" - {1}"

msgid "ART_BY"
msgstr "ציור מאת {0}"

msgid "ART_GALLERY"
msgstr "גלרית אומנות"

#, fuzzy
msgid "ASCENSION_CONGRATULATIONS"
msgstr "אוכלוסיית מינים"

msgid "ASCENSION_CONGRATULATIONS_CONTENT"
msgstr ""

#, fuzzy
msgid "ASCENSION_STAGE"
msgstr "גרסה:"

msgid "ASSEMBLY_CLASS_REQUIRED"
msgstr "נדרשת מחלקת פריקת מוד בזמן שפריקה היא ספיציפית"

msgid "ASSEMBLY_REQUIRED_WITH_HARMONY"
msgstr "נדרשת מחלקת פריקת מוד בזמן שפריקה Harmony מוד נבחרה"

msgid "ASSUME_HYPERTHREADING"
msgstr "נניח שלמעבד יכול להפעיל מרבה-נושאים"

msgid "ASSUME_HYPERTHREADING_TOOLTIP"
msgstr ""
"זה לא ניתן להציג אם מרבה-נושאים פועל או לא.\n"
"זה משפיע על מספר ברירת מחדל של הנושאים במרבה-נושאים כנושא שאינו מהיר כלבית מעבד אמיתי."

msgid "ATMOSPHERIC_GASSES"
msgstr "גזים אטמוספריים"

msgid "ATP"
msgstr "ATP"

msgid "ATP_BALANCE"
msgstr "מאזן ATP"

#, fuzzy
msgid "ATP_BALANCE_TOOLTIP"
msgstr "הראה/החבא תרכובות"

#, fuzzy
msgid "ATP_BALANCE_TOOLTIP_MULTICELLULAR"
msgstr "הראה/החבא תרכובות"

msgid "ATP_BALANCE_WITHOUT_EXTERNAL_RESOURCES"
msgstr ""

msgid "ATP_BALANCE_WITHOUT_GLUCOSE"
msgstr ""

#, fuzzy
msgid "ATP_BALANCE_WITHOUT_HYDROGEN_SULFIDE"
msgstr "מימן גופרתי"

#, fuzzy
msgid "ATP_BALANCE_WITHOUT_IRON"
msgstr "מאזן ATP"

msgid "ATP_BALANCE_WITH_ALL_COMPOUNDS"
msgstr ""

msgid "ATP_PRODUCTION"
msgstr "ייצור ATP"

msgid "ATP_PRODUCTION_TOO_LOW"
msgstr "ייצור ATP נמוך מדי!"

msgid "ATTEMPT_TO_WRITE_SAVE_FAILED"
msgstr "הניסיון לשכתב מחדש קובץ שמירה נכשלה. שם השמירה ארוך מידי או שאין לך אישור לשכתב מחדש בתיקיית השמירה."

msgid "AT_CURSOR"
msgstr "בסמן העכבר:"

msgid "AUDIO_OUTPUT_DEVICE"
msgstr "פלט מכשיר שמע:"

msgid "AUGUST"
msgstr "אוגוסט"

msgid "AUTO"
msgstr "אוטומטי"

#, fuzzy
msgid "AUTO-EVO_EXPLANATION_EXPLANATION"
msgstr "חלונית זו מייצגת את המספרים שהמפתח האוטומטי חוזה כמה היו. את כמות האנרגיה שהמין מסוגל לתפוס ועלות לפרט של המין, קובעות את אכלוסייה הסופית. המפתח האוטומטי משתמש במודל פשוט של המציאות כדי לחשב את ביצועי המינים על סמך כמות האנרגיה שהם מסוגלים לאסוף. עבור כל מקור מזון, מוצגת כמה אנרגיה המין מרוויח ממנו. בנוסף, מוצגת האנרגיה הכוללת הזמינה מאותו מקור. החלק שהמין מרוויח מתוך האנרגיה הכוללת מבוסס על גודל הכשירות העצמית בהשוואה לכשירות הכוללת. כשירות הוא מדד הקובע עד כמה המין מנצל את מקור המזון זה."

msgid "AUTO-EVO_POPULATION_CHANGED_2"
msgstr "אוכלוסיית {0} השתנתה ב-{1} בתוך {2} בגלל: {3}"

msgid "AUTO-EVO_PREDICTION"
msgstr "חיזוי של המפתח האוטומטי"

msgid "AUTO-EVO_PREDICTION_BOX_DESCRIPTION"
msgstr ""
"לוח זה מראה את מספרי האוכלוסייה הצפויים מהמפתח האוטומטי עבור מינים ערוכים.\n"
"מפתח אוטומטי מריץ הדמיות אכלוסיה שהיא החלק השני (חוץ מהפעולות שלך) שמשפיע על האוכלוסייה שלך."

#, fuzzy
msgid "AUTO-EVO_RESULTS_TITLE"
msgstr "תוצאות מפתח אוטומטי:"

msgid "AUTO-EVO_STEPS_DONE"
msgstr "{0:F1}% הסתיים. {1:n0}/{2:n0} שלבים."

#, fuzzy
msgid "AUTO-EVO_STRENGHT_MULTIPLIER"
msgstr "מכפיל עלות המוטציות"

#, fuzzy
msgid "AUTO-EVO_STRENGHT_MULTIPLIER_EXPLANATION"
msgstr "(העלות של אברונים, ממברנה וחפצים אחרים בעורך)"

msgid "AUTOSAVE_DURING_THE_GAME"
msgstr "שמירה אוטומטית במהלך המשחק"

msgid "AUTO_EVO"
msgstr "מפתח - אוטומטי"

msgid "AUTO_EVO_EXPLORING_TOOL"
msgstr "כלים חקר של מפתח-אוטומטי"

msgid "AUTO_EVO_FAILED"
msgstr "המפתח האוטומטי נכשל"

msgid "AUTO_EVO_MISSING_RESULT_DATA_OBJECT"
msgstr ""

msgid "AUTO_EVO_RESULTS"
msgstr "תוצאות מפתח אוטומטי:"

#, fuzzy
msgid "AUTO_EVO_RESULTS_GLOBAL_TITLE"
msgstr "תוצאות מפתח אוטומטי:"

#, fuzzy
msgid "AUTO_EVO_RESULTS_PATCH_TITLE"
msgstr "תוצאות מפתח אוטומטי:"

msgid "AUTO_EVO_RUN_STATUS"
msgstr "מריץ סטטוס:"

#, fuzzy
msgid "AUTO_EVO_STATUS_COLON"
msgstr "מריץ סטטוס:"

msgid "AUTO_MOVE_FORWARDS"
msgstr "התקדמות אוטומטית"

msgid "AUTO_RESOLUTION"
msgstr "אוטומטי ({0}X{1})"

msgid "AVAILABLE_CONSTRUCTION_PROJECTS"
msgstr ""

msgid "AVAILABLE_MODS"
msgstr "מודים זמינים"

msgid "AWAKENING_STAGE"
msgstr ""

#, fuzzy
msgid "AWARE_STAGE"
msgstr "שלב המיקרובי"

msgid "BACK"
msgstr "חזור"

msgid "BACKGROUND_BLUR"
msgstr ""

msgid "BACKSLASH"
msgstr "לוכסן שמאלי"

msgid "BACKSPACE"
msgstr "חזור"

#, fuzzy
msgid "BACTERIAL_THERMOSYNTHESIS"
msgstr "תרמוסינתזה"

msgid "BALANCE_DISPLAY_AT_DAY_ALWAYS"
msgstr ""

msgid "BALANCE_DISPLAY_AT_DAY_ALWAYS_TOOLTIP"
msgstr ""

msgid "BALANCE_DISPLAY_WHILE_MOVING"
msgstr ""

#, fuzzy
msgid "BALANCE_DISPLAY_WHILE_MOVING_TOOLTIP"
msgstr "פתח את תצוגת ההגדרה המתקדם"

msgid "BASE_MOBILITY"
msgstr "ניידות בסיסית"

msgid "BASE_MOVEMENT"
msgstr "מהירות בסיסית"

msgid "BASIC_VIEW"
msgstr "בסיסי"

msgid "BASIC_VIEW_BUTTON_TOOLTIP"
msgstr "לחזור אל תצוגת ההגדרה הבסיסית"

msgid "BATHYPELAGIC"
msgstr "בתיפלגיים"

msgid "BECOME_MACROSCOPIC"
msgstr "להפוך למקרוסקופי ({0}/{1})"

msgid "BECOME_MULTICELLULAR"
msgstr "להפוך לרב-תאיים ({0}/{1})"

msgid "BEGIN_THRIVING"
msgstr "התחל לשגשג"

msgid "BEHAVIOUR"
msgstr "התנהגות"

msgid "BEHAVIOUR_ACTIVITY"
msgstr "פעיל"

msgid "BEHAVIOUR_AGGRESSION"
msgstr "תוקפני"

msgid "BEHAVIOUR_FEAR"
msgstr "פחדן"

msgid "BEHAVIOUR_FOCUS"
msgstr "ממוקד"

msgid "BEHAVIOUR_OPPORTUNISM"
msgstr "סתגלן"

msgid "BELOW_SEA_LEVEL"
msgstr "{0}-{1}מ' מתחת פני הים"

msgid "BENCHMARKS"
msgstr ""

#, fuzzy
msgid "BENCHMARK_FINISHED"
msgstr "טעינה הסתיימה"

msgid "BENCHMARK_PHASE"
msgstr ""

msgid "BENCHMARK_RESULTS_COLON"
msgstr ""

msgid "BEST_PATCH_COLON"
msgstr "האזור הטוב ביותר:"

msgid "BIG_IRON_CHUNK"
msgstr "גוש ברזל גדול"

#, fuzzy
msgid "BIG_PHOSPHATE_CHUNK"
msgstr "גוש ברזל גדול"

msgid "BILLION_ABBREVIATION"
msgstr "{0} מיליארד"

msgid "BINDING_AGENT"
msgstr "מקשר"

msgid "BINDING_AGENT_DESCRIPTION"
msgstr "מאפשר להתחבר לתאים אחרים. זהו הצד הראשון לכיוון רב-תאים. בזמן שאתה חלק ממושבה, התרכובות משותפות בין התאים . אתה לא יכול להיכנס לעורך בזמן שאתה חלק ממושבה כך שאתה צריך לשחרר באת שיש לך מספיק תרכובות על מנת לחלק את התא שלך."

msgid "BINDING_AGENT_PROCESSES_DESCRIPTION"
msgstr "לחץ על [thrive:input]g_toggle_binding[/thrive:input] על מנת להחליף למצב קישור. בזמן מצב קישור אתה יכול להיצמד לתאים אחרים מאותו בני מינך על מנת ליצור מושבות על ידי תזוזה אליהם. על מנת לעזוב את המושבה לחץ [thrive:input]g_unbind_all[/thrive:input]."

msgid "BIND_AXES_SENSITIVITY"
msgstr "קשר צירים יחד"

msgid "BIOLUMINESCENT_VACUOLE"
msgstr "חלולית של ביולומינסנציה"

#, fuzzy
msgid "BIOLUMINESCENT_VACUOLE_DESCRIPTION"
msgstr "חלולית של ביולומינסנציה"

#, fuzzy
msgid "BIOLUMINESCENT_VACUOLE_PROCESSES_DESCRIPTION"
msgstr "הופך[thrive:compound type=\"atp\"][/thrive:compound] ל[thrive:compound type=\"oxytoxy\"][/thrive:compound]. בהתאם לריכוזו של ה[thrive:compound type=\"oxygen\"][/thrive:compound]. ניתן לשחרר את הרעלן על ידי לחיצה על [thrive:input]g_fire_toxin[/thrive:input]."

msgid "BIOME_LABEL"
msgstr "ביומה: {0}"

#, fuzzy
msgid "BLOOM_RENDER_EFFECT"
msgstr "השפעות חיצוניות:"

#, fuzzy
msgid "BLUESKY_TOOLTIP"
msgstr "השהה את המשחק"

msgid "BRAIN_CELL_NAME_DEFAULT"
msgstr ""

msgid "BRAVE"
msgstr "אמיץ"

msgid "BROWSE"
msgstr "דפדף"

msgid "BROWSE_WORKSHOP"
msgstr "העלה Workshop"

#, fuzzy
msgid "BUILD_CITY"
msgstr "מבנה"

#, fuzzy
msgid "BUILD_QUEUE"
msgstr "מבנה"

#, fuzzy
msgid "BUILD_STRUCTURE"
msgstr "מבנה"

msgid "BY"
msgstr "על ידי:"

msgid "BY_REVOLUTIONARY_GAMES"
msgstr "עלי ידי Revolutionary Games Studio"

msgid "CACHE_DISK_MAX_TIME"
msgstr ""

msgid "CACHE_MEMORY_MAX_ITEMS"
msgstr ""

#, fuzzy
msgid "CACHE_TIME_MEMORY"
msgstr "שימוש נוכחי בזיכרון וידיאו:"

#, fuzzy
msgid "CACHE_TIME_MEMORY_ONLY"
msgstr "שימוש נוכחי בזיכרון וידיאו:"

#, fuzzy
msgid "CACHING_TITLE"
msgstr "חסרה כותרת"

msgid "CALCIUM_CARBONATE"
msgstr "סידן פחמתי"

msgid "CALCIUM_CARBONATE_MEMBRANE_DESCRIPTION"
msgstr "לממברנה זו יש קליפה חזקה העשויה מסידן פחמתי. הוא מסוגל בקלות לעמוד בפני נזק ודורש פחות אנרגיה כדי לא לעוות. החסרונות זה שמעטפת כה כבדה עד שהיא גורמת לתא לנוע באטיות הרבה יותר וגם לוקח יותר זמן לספוג משאבים."

msgid "CAMERA"
msgstr "מצלמה"

msgid "CANCEL"
msgstr "ביטול"

msgid "CANCEL_ACTION_CAPITAL"
msgstr "בטל פעולה"

msgid "CANCEL_CURRENT_ACTION"
msgstr "בטל פעולה נוכחית"

msgid "CANNOT_DELETE_USED_CELL_TYPE"
msgstr "לא ניתן למחוק סוג תא הנמצא כרגע בשימוש כחלק מתוכנית גוף"

msgid "CANNOT_DELETE_USED_CELL_TYPE_TITLE"
msgstr "לא ניתן למחוק סוג תא זה אשר בשימוש"

msgid "CANNOT_ENGULF"
msgstr "לא יכול לבלוע"

msgid "CANNOT_MOVE_METABALL_TO_DESCENDANT_TREE"
msgstr "לא ניתן להזיז כדור-בשר לתוך עץ צאצאים"

msgid "CANNOT_REDUCE_BRAIN_POWER_STAGE"
msgstr ""

msgid "CANNOT_REDUCE_BRAIN_POWER_STAGE_TITLE"
msgstr ""

msgid "CANNOT_WRITE_SAVE"
msgstr "לא יכול לשכתב מחדש שמירה"

msgid "CANT_LOAD_MOD_INFO"
msgstr "לא יכול לטעון מידע על המוד מ{0}"

msgid "CAPSLOCK"
msgstr "מקש Caps Lock"

msgid "CARBON_DIOXIDE"
msgstr "פחמן דו חמצני"

msgid "CATEGORY_AN_ABUNDANCE"
msgstr "שפע"

msgid "CATEGORY_A_FAIR_AMOUNT"
msgstr "כמות נכבדת"

msgid "CATEGORY_LITTLE"
msgstr "קטן"

msgid "CATEGORY_QUITE_A_BIT"
msgstr "לא מעט"

msgid "CATEGORY_SOME"
msgstr "כמה"

msgid "CATEGORY_VERY_LITTLE"
msgstr "קטן מאוד"

msgid "CAUTIOUS"
msgstr "זהיר"

msgid "CELL"
msgstr "תא"

msgid "CELLS"
msgstr "תאים"

msgid "CELLULASE"
msgstr "צילוטאז"

msgid "CELLULASE_DESCRIPTION"
msgstr "צילולאז מאפשרים לתא לפרק ממברנות העשויות מתאית. כל תוספת מגדילה את יעילותו."

msgid "CELLULOSE"
msgstr "תאית"

msgid "CELLULOSE_MEMBRANE_DESCRIPTION"
msgstr "לממברנה זו יש דופן, שעוזרת להגנה טובה יותר מול נזק בכללי ובמיוחד נגד פגיעה פיזיקלית. זה גם עולה פחות אנרגיה בשביל לתחזק את צורתו, אבל לא מסוגל לספוג חומרים מהר יותר והוא איטי. [b] צילונאז מסוגל לעכל את הדופן זה[/b] והופך אותו לפגיע לבליעה מטורפים."

#, fuzzy
msgid "CELL_STAT_ROTATION_TOOLTIP"
msgstr "הערך משומש ביצור העולם, ועל כך, שחייב להיות מספר שלם חיובי"

#, fuzzy
msgid "CELL_STAT_SPEED_TOOLTIP"
msgstr "הערך משומש ביצור העולם, ועל כך, שחייב להיות מספר שלם חיובי"

#, fuzzy
msgid "CELL_STAT_STORAGE_TOOLTIP"
msgstr "הערך משומש ביצור העולם, ועל כך, שחייב להיות מספר שלם חיובי"

#, fuzzy
msgid "CELL_TYPE_BUTTON_ATP_CONSUMPTION"
msgstr "שטח מת:"

#, fuzzy
msgid "CELL_TYPE_BUTTON_ATP_PRODUCTION"
msgstr "שטח מת:"

msgid "CELL_TYPE_NAME"
msgstr "שם סוג תא"

msgid "CHANGE_DESCRIPTION_IS_TOO_LONG"
msgstr "הערות שינוי ארוכות מידי"

msgid "CHANGE_THE_SYMMETRY"
msgstr "שנה סימטריה"

#, fuzzy
msgid "CHANNEL_INHIBITOR_TOXIN_SYNTHESIS"
msgstr "חלולית רעלן היא חלולית שהשתנה לצורך ייצור, אחסון והפרשה ספציפיים של רעלנים אוקסיטוקסיים. חלוליות רעלן נוספים יגדילו את קצב שחרור הרעלנים."

msgid "CHEATS"
msgstr "קודים"

msgid "CHEAT_KEYS_ENABLED"
msgstr "מקשי קודים מופעלים"

msgid "CHEAT_MENU"
msgstr "תפריט קודים"

msgid "CHEMICAL_BUTTON_MICROBE_TOOLTIP"
msgstr "הראה/החבא תהליכי תא"

msgid "CHEMOPLAST"
msgstr "כימופלסט"

msgid "CHEMOPLAST_DESCRIPTION"
msgstr "הכימופלסט הוא אברון בעל קרום כפול המכיל חלבונים המסוגלים להמיר [thrive:compound type=\"hydrogensulfide\"][/thrive:compound],[thrive:compound type=\"carbondioxide\"][/thrive:compound] ומים ל[thrive:compound type=\"glucose\"][/thrive:compound] בתהליך הנקרא [b]כימוסינתזה מימן גופרי[/b]. קצב ייצור ה[thrive:compound type=\"glucose\"][/thrive:compound] שלו משתנה עם ריכוז [thrive:compound type=\"carbondioxide\"][/thrive:compound]."

msgid "CHEMOPLAST_PROCESSES_DESCRIPTION"
msgstr "הופך [thrive:compound type=\"hydrogensulfide\"][/thrive:compound] ל[thrive:compound type=\"glucose\"][/thrive:compound]. בהתאם לריכוזו של [thrive:compoundtype=\"carbondioxide\"][/thrive:compound]."

msgid "CHEMORECEPTOR"
msgstr "כימורצפטור"

msgid "CHEMORECEPTOR_DESCRIPTION"
msgstr "כל התאים מסוגלים \"לראות\" דרך הכימורצפטור. זה איך התא אוסף מידע סביבו. הוספת אברון זה מאפשרת לכימורצפטור להיות יותר מדויק. מכיוון שהשחקן מסוגל לראות אפילו בשלב התא, זה מיוצג על ידי קו שמצביע מחוץ להמסך הנראה לעין המראה תרכובות קרובים שהשחקן עדיין לא ראה."

#, fuzzy
msgid "CHEMORECEPTOR_MINIMUM_AMOUNT_TOOLTIP"
msgstr "כמות מינימלית למצוא:"

msgid "CHEMORECEPTOR_PROCESSES_DESCRIPTION"
msgstr "הכימוריצפטור מאפשר לך לאתר תרכובות מרחוק. שנה ברגע שמיקמת בשביל לשנות את סוג התרכובת ואת צבע הקו מכוון."

#, fuzzy
msgid "CHEMORECEPTOR_SEARCH_RADIUS_TOOLTIP"
msgstr "כל התאים מסוגלים \"לראות\" דרך הכימורצפטור. זה איך התא אוסף מידע סביבו. הוספת אברון זה מאפשרת לכימורצפטור להיות יותר מדויק. מכיוון שהשחקן מסוגל לראות אפילו בשלב התא, זה מיוצג על ידי קו שמצביע מחוץ להמסך הנראה לעין המראה תרכובות קרובים שהשחקן עדיין לא ראה."

#, fuzzy
msgid "CHEMOSYNTHESIS"
msgstr "כימוסינתזה"

msgid "CHEMOSYNTHESIZING_PROTEINS"
msgstr "חלבונים כימוסינתזיים"

msgid "CHEMOSYNTHESIZING_PROTEINS_DESCRIPTION"
msgstr "חלבונים כימוסינתזיים הם מקבצים קטנים של חלבונים בציטופלזמה המסוגלים להמיר [thrive:compound type=\"hydrogensulfide\"][/thrive:compound], גזים [thrive:compound type=\"carbondioxide\"][/thrive:compound] ומים ל[thrive:compound type=\"glucose\"][/thrive:compound] בתהליך הנקרא [b]כימוסינתזה של מימן גופרתי[/b]. קצב ייצור ה[thrive:compound type=\"glucose\"][/thrive:compound] מתאזן עם ריכוז ה[thrive:compound type=\"carbondioxide\"][/thrive:compound]. מכיוון שהחלבונים הכימוסינתזיים צפים בציטופלזמה, הנוזל שמסביבם מבצעים [b]גליקוליזה[/b] ברמה מסוימת."

msgid "CHEMOSYNTHESIZING_PROTEINS_PROCESSES_DESCRIPTION"
msgstr "הופך [thrive:compound type=\"hydrogensulfide\"][/thrive:compound] ל[thrive:compound type=\"glucose\"][/thrive:compound]. בהתאם לריכוז של [thrive:compound type=\"carbondioxide\"][/thrive:compound]. בנוסף הופך [thrive:compound type=\"glucose\"][/thrive:compound] ל[thrive:compound type=\"atp\"][/thrive:compound]."

msgid "CHEMO_SYNTHESIS"
msgstr "כימוסינתזה"

msgid "CHITIN"
msgstr "כיטין"

msgid "CHITINASE"
msgstr "כיטינאז"

msgid "CHITINASE_DESCRIPTION"
msgstr "כיטינאז מאפשרים לתא לפרק ממברנות העשויות מכיטין. כל תוספת מגבירה את יעילותו."

msgid "CHITIN_MEMBRANE_DESCRIPTION"
msgstr "לממברנה זו יש דופן, שעוזרת להגנה טובה יותר מול נזק בכללי ובמיוחד נגד פגיעה מרעלנים. זה גם עולה פחות אנרגיה בשביל לתחזק את צורתו, אבל לא מסוגל לספוג חומרים מהר יותר והוא איטי. [b]כיטינאז מסוגל לעכל את הדופן זה[/b] והופך אותו לפגיע לבליעה מטורפים."

msgid "CHLOROPLAST"
msgstr "כלורופלסט"

msgid "CHLOROPLAST_DESCRIPTION"
msgstr "הכלורופלסט הוא אברון בעל קרום כפול המכיל פיגמנטים רגישים לאור הנערמים בשקיות קרומיות. זהו פרוקריוט שהוטמע לשימוש על ידי המארח האוקריוטי שלו. הפיגמנטים בכלורופלסט מסוגלים להשתמש באנרגיית האור כדי לייצר [thrive:compound type=\"glucose\"][/thrive:compound] ממים ו[thrive:compound type=\"carbondioxide\"][/thrive:compound] בתהליך הנקרא [b]פוטוסינתזה[/b]. הפיגמנטים הללו הם גם מה שמעניקים לו את הצבע ייחודי. קצב ייצור ה[thrive:compound type=\"glucose\"][/thrive:compound] שלו משתנה עם ריכוז ה[thrive:compound type=\"carbondioxide\"][/thrive:compound] ועוצמת ה[thrive:compound type=\"sunlight\"][/thrive:compound]."

msgid "CHLOROPLAST_PROCESSES_DESCRIPTION"
msgstr "מייצר[thrive:compound type=\"glucose\"][/thrive:compound]. בהתאם לריכוזו של [thrive:compound type=\"carbondioxide\"][/thrive:compound] ושל עוצמת ה[thrive:compound type=\"sunlight\"][/thrive:compound]."

msgid "CHOSEN_FILENAME_ALREADY_EXISTS"
msgstr "שם הקובץ הנבחר ({0}) כבר קיים. לשכתב מחדש?"

msgid "CHROMATIC_ABERRATION"
msgstr "סטייה כרומטית:"

msgid "CHROMATOPHORE_PROCESSES_DESCRIPTION"
msgstr "מייצר [thrive:compound type=\"glucose\"][/thrive:compound]. בהתאם לריכוז של [thrive:compound type=\"carbondioxide\"][/thrive:compound] ועוצמת ה[thrive:compound type=\"sunlight\"][/thrive:compound]."

msgid "CHUNK_CELL_CORPSE_PART"
msgstr ""

msgid "CHUNK_FOOD_SOURCE"
msgstr "{0} צריכה"

msgid "CILIA"
msgstr "ריס"

msgid "CILIA_DESCRIPTION"
msgstr "ריסונים דומים לשוטונים אבל במקום שהם מספקים דחף לכיוון מסוים הם עוזרים לתא להסתובב ולפנות."

msgid "CILIA_PROCESSES_DESCRIPTION"
msgstr "מגדיל את מהירות הסיבוב של תאים גדולים."

#, fuzzy
msgid "CITY_SHORT_STATISTICS"
msgstr "סטטיסטיקת האורגניזם"

msgid "CLEAN_UP_OLD_SAVES"
msgstr "נקה שמירות ישנות"

msgid "CLEAR_CACHE"
msgstr ""

#, fuzzy
msgid "CLICK_TO_SELECT"
msgstr "מחק נבחרים"

msgid "CLOSE"
msgstr "סגור"

msgid "CLOSE_OPTIONS"
msgstr "לסגור אפשרויות?"

msgid "CLOSTRIDIAL_FERMENTATION"
msgstr ""

#, fuzzy
msgid "CLOUD_BENCHMARK"
msgstr "עורך המיקרובי"

msgid "CLOUD_RESOLUTION_DIVISOR"
msgstr "מחליק רזולוציית ענן:"

msgid "CLOUD_SIMULATION_MINIMUM_INTERVAL"
msgstr "מרווח מינימלי של הדמיית ענן:"

#, fuzzy
msgid "CLOUD_SIMULATION_MULTIPLIER"
msgstr "מכפיל עלות האוסמורגולציה"

msgid "COASTAL"
msgstr "חוף"

msgid "COLLISION_SHAPE"
msgstr "זמן ישויות עם צורות התנגשות"

msgid "COLOUR"
msgstr "צבע"

msgid "COLOURBLIND_CORRECTION"
msgstr "תיקון לעיוורון צבעים:"

msgid "COLOUR_PICKER_ADD_PRESET"
msgstr "הוסף את הצבע הנוכחי כקבוע"

msgid "COLOUR_PICKER_A_TOOLTIP"
msgstr "ערך האלפא בצבע הנתון"

msgid "COLOUR_PICKER_B_TOOLTIP"
msgstr "ערך הצבע הכחול בצבע הנתון"

msgid "COLOUR_PICKER_G_TOOLTIP"
msgstr "ערך הצבע הירוק בצבע הנתון"

msgid "COLOUR_PICKER_HSV_BUTTON_TOOLTIP"
msgstr ""
"שנה HSV (גוון, רוויה וערך) למצב כבוי או דלוק.\n"
"לא ניתן להדליק מצב \"טרי\"."

msgid "COLOUR_PICKER_H_TOOLTIP"
msgstr "ערך הגוון, חלק מהצבע"

msgid "COLOUR_PICKER_PICK_COLOUR"
msgstr "בחר צבע מחלון המשחק"

msgid "COLOUR_PICKER_PRESET_TOOLTIP"
msgstr ""
"צבע: {0}\n"
"עכבר שמאלי: להשתמש בקבוע זה\n"
"עכבר ימני: מחק קבוע זה"

msgid "COLOUR_PICKER_RAW_BUTTON_TOOLTIP"
msgstr ""
"חלף מצב \"טרי\" כבוי או דלוק.\n"
"במצב \"טרי\" אתה יכול לעשות את R,G,B\n"
"ערך הצבע יכול ללכת מעל 1.0.\n"
"לא ניתן להדליק את מצב HSV."

msgid "COLOUR_PICKER_R_TOOLTIP"
msgstr "ערך הצבע האדום בצבע הנתון"

msgid "COLOUR_PICKER_S_TOOLTIP"
msgstr "ערך הרוויה, הכמות צבע האפור בצבע מסוים"

msgid "COLOUR_PICKER_V_TOOLTIP"
msgstr "ערך הבהירות, עוצמת הצבע"

#, fuzzy
msgid "COMMON_ABILITIES"
msgstr "יכולות"

msgid "COMMON_EDITING_AND_STRATEGY"
msgstr ""

msgid "COMMUNITY_FORUM"
msgstr "פורום קהילתי"

msgid "COMMUNITY_FORUM_BUTTON_TOOLTIP"
msgstr "הצטרף לקהילת Thrive בפורום הקהילתי שלנו"

msgid "COMMUNITY_WIKI"
msgstr "ויקי קהילתי"

msgid "COMMUNITY_WIKI_BUTTON_TOOLTIP"
msgstr "ראו את ויקי הקהילתי שלנו"

msgid "COMPILED_AT_COLON"
msgstr "נבנה ב:"

#, fuzzy
msgid "COMPLETE_ACTION"
msgstr "נבנה ב:"

msgid "COMPOUNDS"
msgstr "תרכובות"

#, fuzzy
msgid "COMPOUNDS_AT_EQUILIBRIUM"
msgstr "תרכובת לחפש:"

#, fuzzy
msgid "COMPOUNDS_AT_MAX_SPEED"
msgstr "תרכובת לחפש:"

msgid "COMPOUNDS_BUTTON_MICROBE_TOOLTIP"
msgstr "הראה/החבא תרכובות"

msgid "COMPOUNDS_COLON"
msgstr "תרכובות:"

#, fuzzy
msgid "COMPOUND_BALANCE_FILL_TIME"
msgstr "מאזן תרכובות"

#, fuzzy
msgid "COMPOUND_BALANCE_FILL_TIME_TOO_LONG"
msgstr "מאזן תרכובות"

#, fuzzy
msgid "COMPOUND_BALANCE_MODE_TOOLTIP"
msgstr "הראה/החבא תרכובות"

msgid "COMPOUND_BALANCE_TITLE"
msgstr "מאזן תרכובות"

#, fuzzy
msgid "COMPOUND_BALANCE_TOOLTIP"
msgstr "הראה/החבא תרכובות"

msgid "COMPOUND_CLOUDS"
msgstr "ענני תרכובות"

#, fuzzy
msgid "COMPOUND_CLOUD_BENCHMARK"
msgstr "ריכוז ענני תרכובת"

msgid "COMPOUND_CLOUD_DENSITY"
msgstr "ריכוז ענני תרכובת"

msgid "COMPOUND_CLOUD_DENSITY_EXPLANATION"
msgstr "(ריכוז הענני התרכובות בסביבה)"

msgid "COMPOUND_CONCENTRATIONS_DECREASED"
msgstr "ריכוזי ה{0} ירדו ב{1}"

msgid "COMPOUND_FOOD_SOURCE"
msgstr "{0} צריכה"

#, fuzzy
msgid "COMPOUND_HANDLE_KEEP"
msgstr "מאזן תרכובות"

#, fuzzy
msgid "COMPOUND_HANDLE_SPLIT_SISTER"
msgstr "מאזן תרכובות"

#, fuzzy
msgid "COMPOUND_HANDLE_TOP_UP"
msgstr "הראה/החבא תרכובות"

#, fuzzy
msgid "COMPOUND_HANDLE_TOP_UP_ON_CHANGE"
msgstr "ריכוז ענני תרכובת"

#, fuzzy
msgid "COMPOUND_STORAGE_AMOUNT_DOES_NOT_LAST_NIGHT"
msgstr "מאזן תרכובות"

msgid "COMPOUND_STORAGE_NOT_ENOUGH_GENERATED_DURING_DAY"
msgstr ""

#, fuzzy
msgid "COMPOUND_STORAGE_NOT_ENOUGH_SPACE"
msgstr "{0} צריכה"

#, fuzzy
msgid "COMPOUND_STORAGE_STATS_TITLE"
msgstr "מאזן תרכובות"

#, fuzzy
msgid "COMPOUND_STORAGE_STATS_TOOLTIP"
msgstr "מאזן תרכובות"

msgid "COMPOUND_TO_FIND"
msgstr "תרכובת לחפש:"

msgid "CONCEPT_ART"
msgstr "איור קונספט"

msgid "CONFIG"
msgstr "קובץ תצורה"

msgid "CONFIRM_CAPITAL"
msgstr "אשר"

#, fuzzy
msgid "CONFIRM_DELETE"
msgstr "אשר יציאה"

msgid "CONFIRM_EXIT"
msgstr "אשר יציאה"

msgid "CONFIRM_FOSSILISATION_OVERWRITE"
msgstr ""

#, fuzzy
msgid "CONFIRM_MOVE_TO_ASCENSION_STAGE"
msgstr "(המהירות המוטציות שנוצרים במיני AI )"

#, fuzzy
msgid "CONFIRM_MOVE_TO_ASCENSION_STAGE_EXPLANATION"
msgstr "(המהירות המוטציות שנוצרים במיני AI )"

msgid "CONFIRM_MOVE_TO_INDUSTRIAL_STAGE"
msgstr ""

#, fuzzy
msgid "CONFIRM_MOVE_TO_INDUSTRIAL_STAGE_EXPLANATION"
msgstr "(המהירות המוטציות שנוצרים במיני AI )"

#, fuzzy
msgid "CONFIRM_MOVE_TO_SPACE_STAGE"
msgstr "(המהירות המוטציות שנוצרים במיני AI )"

#, fuzzy
msgid "CONFIRM_MOVE_TO_SPACE_STAGE_EXPLANATION"
msgstr "(המהירות המוטציות שנוצרים במיני AI )"

msgid "CONFIRM_NEW_GAME_BUTTON_TOOLTIP"
msgstr "הכנס למשחק בהגדרות אלו"

msgid "CONFIRM_NEW_GAME_BUTTON_TOOLTIP_DISABLED"
msgstr "חלק מההגדרות אינם חוקיות"

#, fuzzy
msgid "CONSTRUCTION_UNIT_NAME"
msgstr "טריטנופ (כחול - צהוב)"

msgid "CONTENT_UPLOADED_FROM"
msgstr "תוכן הWorkshop יעלו מהתיקייה: {0}"

#, fuzzy
msgid "CONTINUE"
msgstr "המשך לשגשג"

#, fuzzy
msgid "CONTINUE_AS_SPECIES"
msgstr "בחר מין"

msgid "CONTINUE_THRIVING"
msgstr "המשך לשגשג"

#, fuzzy
msgid "CONTINUE_TO_PROTOTYPES"
msgstr ""
"אתה הגעת לסוף של החלק ה\"מוכן\" של Thrive.\n"
"אם אתה רוצה, אתה יכול להמשיך לשלבי האבטיפוס המקדמים יותר הכוללים במשחק. הם יכולים להיות מאוד לא מוכנים, להשתמש בגרפיקה של מצייני מיקום ויכול בכללי להיות מאוד קשוח. אלה כלולים כחלק מהמשחק כדי להראות את הכיוון העתידי האפשרי של המשחק ואת החזון הכללי שלנו לגבי איך השלבים יתחברו.\n"
"\n"
"אתה לא תוכל לשמור, ברוב האבטיפוסים, אם אתה רוצה להמשיך או לחזור ברגע שתמשיך. אם אתה רוצה לחזור לשלב זה, בבקשה תשמור לפני שתתמשיך.\n"
"\n"
"אם אתה בחרת להמשיך, בבקשה תבין שזה שלב אבטיפוס ובבקשה על תתלונן על כמה זה לא מושלם."

msgid "CONTINUE_TO_PROTOTYPES_PROMPT"
msgstr "להמשיך לשלב האבטיפוס?"

#, fuzzy
msgid "CONTROLLER_ANY_DEVICE"
msgstr "שטחי מת של הבקר"

#, fuzzy
msgid "CONTROLLER_AXIS_L2"
msgstr "מצג ציר בקר :"

#, fuzzy
msgid "CONTROLLER_AXIS_LEFT_TRIGGER"
msgstr "מצג ציר בקר :"

#, fuzzy
msgid "CONTROLLER_AXIS_LEFT_X"
msgstr "מצג ציר בקר :"

#, fuzzy
msgid "CONTROLLER_AXIS_LEFT_Y"
msgstr "מצג ציר בקר :"

#, fuzzy
msgid "CONTROLLER_AXIS_NEGATIVE_DIRECTION"
msgstr "מצג ציר בקר :"

#, fuzzy
msgid "CONTROLLER_AXIS_POSITIVE_DIRECTION"
msgstr "רגישות הבקר"

#, fuzzy
msgid "CONTROLLER_AXIS_R2"
msgstr "מצג ציר בקר :"

#, fuzzy
msgid "CONTROLLER_AXIS_RIGHT_TRIGGER"
msgstr "מצג ציר בקר :"

#, fuzzy
msgid "CONTROLLER_AXIS_RIGHT_X"
msgstr "מצג ציר בקר :"

#, fuzzy
msgid "CONTROLLER_AXIS_RIGHT_Y"
msgstr "מצג ציר בקר :"

msgid "CONTROLLER_AXIS_VISUALIZERS"
msgstr "מצג ציר בקר :"

#, fuzzy
msgid "CONTROLLER_BUTTON_DPAD_DOWN"
msgstr "שטחי מת של הבקר"

#, fuzzy
msgid "CONTROLLER_BUTTON_DPAD_LEFT"
msgstr "שטחי מת של הבקר"

msgid "CONTROLLER_BUTTON_DPAD_RIGHT"
msgstr ""

#, fuzzy
msgid "CONTROLLER_BUTTON_DPAD_UP"
msgstr "שטחי מת של הבקר"

#, fuzzy
msgid "CONTROLLER_BUTTON_LEFT_SHOULDER"
msgstr "שטח מת:"

#, fuzzy
msgid "CONTROLLER_BUTTON_LEFT_STICK"
msgstr "שטחי מת של הבקר"

#, fuzzy
msgid "CONTROLLER_BUTTON_MISC1"
msgstr "שטחי מת של הבקר"

#, fuzzy
msgid "CONTROLLER_BUTTON_PADDLE1"
msgstr "שטחי מת של הבקר"

#, fuzzy
msgid "CONTROLLER_BUTTON_PADDLE2"
msgstr "שטחי מת של הבקר"

#, fuzzy
msgid "CONTROLLER_BUTTON_PADDLE3"
msgstr "שטחי מת של הבקר"

#, fuzzy
msgid "CONTROLLER_BUTTON_PADDLE4"
msgstr "שטחי מת של הבקר"

msgid "CONTROLLER_BUTTON_PS3_SELECT"
msgstr ""

#, fuzzy
msgid "CONTROLLER_BUTTON_PS3_START"
msgstr "רגישות הבקר"

#, fuzzy
msgid "CONTROLLER_BUTTON_PS_CIRCLE"
msgstr "שטח מת:"

#, fuzzy
msgid "CONTROLLER_BUTTON_PS_CROSS"
msgstr "שטח מת:"

#, fuzzy
msgid "CONTROLLER_BUTTON_PS_L1"
msgstr "שטחי מת של הבקר"

#, fuzzy
msgid "CONTROLLER_BUTTON_PS_L3"
msgstr "שטחי מת של הבקר"

#, fuzzy
msgid "CONTROLLER_BUTTON_PS_OPTIONS"
msgstr "שטח מת:"

#, fuzzy
msgid "CONTROLLER_BUTTON_PS_R1"
msgstr "שטחי מת של הבקר"

#, fuzzy
msgid "CONTROLLER_BUTTON_PS_R3"
msgstr "שטחי מת של הבקר"

#, fuzzy
msgid "CONTROLLER_BUTTON_PS_SHARE"
msgstr "שטחי מת של הבקר"

msgid "CONTROLLER_BUTTON_PS_SONY_BUTTON"
msgstr ""

#, fuzzy
msgid "CONTROLLER_BUTTON_PS_SQUARE"
msgstr "מצג ציר בקר :"

#, fuzzy
msgid "CONTROLLER_BUTTON_PS_TRIANGLE"
msgstr "מצג ציר בקר :"

#, fuzzy
msgid "CONTROLLER_BUTTON_RIGHT_SHOULDER"
msgstr "מצג ציר בקר :"

msgid "CONTROLLER_BUTTON_RIGHT_STICK"
msgstr ""

msgid "CONTROLLER_BUTTON_TOUCH_PAD"
msgstr ""

#, fuzzy
msgid "CONTROLLER_BUTTON_UNKNOWN"
msgstr "שטח מת:"

#, fuzzy
msgid "CONTROLLER_BUTTON_XBOX_A"
msgstr "שטח מת:"

#, fuzzy
msgid "CONTROLLER_BUTTON_XBOX_B"
msgstr "שטח מת:"

msgid "CONTROLLER_BUTTON_XBOX_BACK"
msgstr ""

msgid "CONTROLLER_BUTTON_XBOX_GUIDE"
msgstr ""

#, fuzzy
msgid "CONTROLLER_BUTTON_XBOX_START"
msgstr "רגישות הבקר"

#, fuzzy
msgid "CONTROLLER_BUTTON_XBOX_X"
msgstr "שטח מת:"

#, fuzzy
msgid "CONTROLLER_BUTTON_XBOX_Y"
msgstr "שטח מת:"

msgid "CONTROLLER_DEADZONES"
msgstr "שטחי מת של הבקר"

msgid "CONTROLLER_DEADZONE_CALIBRATION_EXPLANATION"
msgstr ""
"כלי זה מאפשר להגדיר את שטחים מתים של ציר הבקר. גדול שטח המת קובעים כמה צריך להזיז את מקל השליטה (או כפתור אנלוגי) לפני שתנועה זו מזוהה כקלט.\n"
"לפני התחלת הכיול אנא הזיזו את כל מקלות הבקר ושחררו אותם, וגם לחצו ושחררו את כל הלחצנים האנלוגיים (למשל טריגרים) בבקר שלכם."

msgid "CONTROLLER_DEADZONE_COLON"
msgstr "שטח מת:"

msgid "CONTROLLER_PROMPT_TYPE_SETTING"
msgstr ""

msgid "CONTROLLER_SENSITIVITY"
msgstr "רגישות הבקר"

#, fuzzy
msgid "CONTROLLER_UNKNOWN_AXIS"
msgstr "שטחי מת של הבקר"

msgid "COPY_ERROR_TO_CLIPBOARD"
msgstr "מעתיק שגיאה ללוח העתקה"

#, fuzzy
msgid "COPY_RESULTS"
msgstr "תוצאות מפתח אוטומטי:"

msgid "CORRECTION_PROTANOPE"
msgstr "פרוטנופ (אדום-ירוק)"

msgid "CORRECTION_TRITANOPE"
msgstr "טריטנופ (כחול - צהוב)"

#, fuzzy
msgid "CPU_THREADS"
msgstr "נושאים:"

msgid "CRAFTING_CLEAR_INPUTS"
msgstr ""

msgid "CRAFTING_ERROR_INTERNAL_CONSUME_PROBLEM"
msgstr ""

#, fuzzy
msgid "CRAFTING_ERROR_TAKING_ITEMS"
msgstr "בקנה מידה הפוך"

msgid "CRAFTING_FILTER_INPUTS"
msgstr ""

#, fuzzy
msgid "CRAFTING_KNOWN_ITEMS"
msgstr "בקנה מידה הפוך"

#, fuzzy
msgid "CRAFTING_NOT_ENOUGH_MATERIAL"
msgstr "בקנה מידה הפוך"

msgid "CRAFTING_NO_RECIPE_SELECTED"
msgstr ""

msgid "CRAFTING_NO_ROOM_TO_TAKE_CRAFTING_RESULTS"
msgstr ""

#, fuzzy
msgid "CRAFTING_RECIPE_DISPLAY"
msgstr "תוצאות מפתח אוטומטי:"

msgid "CRAFTING_RECIPE_HAND_AXE"
msgstr ""

#, fuzzy
msgid "CRAFTING_RESULTS"
msgstr "תוצאות מפתח אוטומטי:"

msgid "CRAFTING_SELECT_RECIPE_OR_ITEMS_TO_FILTER"
msgstr ""

msgid "CRAFTING_TAKE_ALL"
msgstr ""

#, fuzzy
msgid "CRAFTING_TITLE"
msgstr "חסרה כותרת"

msgid "CREATE"
msgstr "ליצור"

msgid "CREATED_AT"
msgstr "נוצר ב:"

msgid "CREATED_ON_PLATFORM"
msgstr "נוצר בפלטפורמה:"

msgid "CREATE_A_NEW_MICROBE"
msgstr "צור מיקרוב חדש"

msgid "CREATE_NEW"
msgstr "יוצר חדש"

msgid "CREATE_NEW_CELL_TYPE"
msgstr "יצירת סוג תא חדש"

msgid "CREATE_NEW_CELL_TYPE_DESCRIPTION"
msgstr "אתה יכול ליצור סוגי תא על ידי שיכפול קיימים ולתת להם שם חדש. ניתן לשנות סוגי תא בשביל להתמחותם לתפקידי שונים. בעת שינוי סוג התא כל אלו שממוקמים מאותו סוג גם יעודכנו."

msgid "CREATE_NEW_MOD"
msgstr "יצירת מוד חדש"

msgid "CREATE_NEW_SAVE"
msgstr "יוצר שמירה חדשה"

msgid "CREATE_NEW_TISSUE_TYPE"
msgstr "יצירת סוג רקמה חדשה"

msgid "CREATE_NEW_TISSUE_TYPE_DESCRIPTION"
msgstr "אתה יכול ליצור סוגי רקמות חדשות על ידי שיכפול קיימים ולתת להם שם חדש. ניתן לשנות סוגי רקמה עם העורך התאי בשביל להתאים אותם לתפקידים שונים."

msgid "CREATING_DOT_DOT_DOT"
msgstr "יוצר..."

msgid "CREATING_OBJECTS_FROM_SAVE"
msgstr "יוצר אובייקטים משמירה"

msgid "CREDITS"
msgstr "קרדיט"

msgid "CTRL"
msgstr "CTRL"

#, fuzzy
msgid "CURRENT_CACHE_SIZE"
msgstr "הצג שמות כפתורי בחירת חלקים"

#, fuzzy
msgid "CURRENT_CACHE_SIZE_TOOLTIP"
msgstr "הפרש ריר"

msgid "CURRENT_DEVELOPERS"
msgstr "מפתחים נוכחים"

msgid "CURRENT_LOCATION_CAPITAL"
msgstr "מיקום נוכחי"

#, fuzzy
msgid "CURRENT_RESEARCH_NONE"
msgstr "הצג שמות כפתורי בחירת חלקים"

#, fuzzy
msgid "CURRENT_RESEARCH_PROGRESS"
msgstr "פתח את מסך העזרה"

#, fuzzy
msgid "CURRENT_WORLD"
msgstr "מפתחים נוכחים"

#, fuzzy
msgid "CURRENT_WORLD_STATISTICS"
msgstr "סטטיסטיקת האורגניזם"

msgid "CUSTOM_USERNAME"
msgstr "שם משתמש מותאם אישית:"

msgid "CYTOPLASM"
msgstr "ציטופלזמה"

msgid "CYTOPLASM_DESCRIPTION"
msgstr "הקרביים הדביקים של התא. הציטופלזמה היא התערובת בסיסית של יונים, חלבונים ותרכובות אחרות המומסים במים הממלאים את פנים התא. אחד התפקידים שהוא מבצע הוא [b]גליקליזה[/b], המרת ה[thrive:compound type=\"glucose\"][/thrive:compound] ל[thrive:compound type=\"atp\"][/thrive:compound]. לתאים שחסרים האברונים למטבוליזם מתקדמת יותר, מסתמכים על תהליך התסיסה ליצור אנרגיה. הוא גם משומש לאחסון מולקולות בתא ולגדילתו."

msgid "CYTOPLASM_GLYCOLYSIS"
msgstr "גליקוליזה של הציטופלזמה"

msgid "CYTOPLASM_PROCESSES_DESCRIPTION"
msgstr "הופך [thrive:compound type=\"glucose\"][/thrive:compound] ל[thrive:compound type=\"atp\"][/thrive:compound]."

#, fuzzy
msgid "CYTOTOXIN_SYNTHESIS"
msgstr "סינתזת \"אוקסיטוקסי\""

#, fuzzy
msgid "DAMAGE_SOURCE_RADIATION"
msgstr "(העלות של אברונים, ממברנה וחפצים אחרים בעורך)"

msgid "DAY_LENGTH"
msgstr ""

#, fuzzy
msgid "DAY_LENGTH_EXPLANATION"
msgstr "(באקראי מייצר סודות במשחק)"

msgid "DAY_NIGHT_CYCLE_ENABLED"
msgstr ""

#, fuzzy
msgid "DAY_NIGHT_CYCLE_ENABLED_EXPLANATION_2"
msgstr "(מתחיל עם ענן גלוקוז חופשי קרוב בכל דור)"

msgid "DEADZONE_CALIBRATION_FINISHED"
msgstr "כיול שטח מת הסתיים, השטח המת החדש מוצגים מתחת במציגי ערכי הציר."

msgid "DEADZONE_CALIBRATION_INPROGRESS"
msgstr "כיול שטח מת מתבצע. אנא אל תגע בשום כפתור או במקלות הבקר והמתן מספר שניות."

msgid "DEADZONE_CALIBRATION_IS_RESET"
msgstr "כיול שטח מת אותחל מחדש"

msgid "DEADZONE_CONFIGURATION"
msgstr "תצורת שטח מת"

msgid "DEATH"
msgstr "מוות"

msgid "DEBUG_COORDINATES"
msgstr ""

msgid "DEBUG_DRAW_NOT_AVAILABLE"
msgstr ""

#, fuzzy
msgid "DEBUG_HEAT_AT_CURSOR"
msgstr "בסמן העכבר:"

msgid "DEBUG_PANEL"
msgstr "חלונית דיבאג"

msgid "DECEMBER"
msgstr "דצמבר"

#, fuzzy
msgid "DECREASE_ITEM_SIZE"
msgstr "הפרש ריר"

msgid "DEFAULT_AUDIO_OUTPUT_DEVICE"
msgstr "פלט ברירת מחדל"

msgid "DELETE"
msgstr "מחק"

msgid "DELETE_ALL_OLD_SAVE_WARNING_2"
msgstr ""
"מחיקת כל השמירות האוטומטיות והמהירות הישנות היינו בלתי הפיך, האם אתה בטוח שאתה רוצה למחוק את?:\n"
" - {0} שמירות אוטומטיות\n"
" - {1} שמירות מהירות\n"
" -{2} שמירות מגובות"

#, fuzzy
msgid "DELETE_FOSSIL_CONFIRMATION"
msgstr "מחיקת שמירה זו היינו פעולה בלתי הפיכה, האם אתה בטוח שאתה רוצה למחוק אתה לצמיתות?"

msgid "DELETE_OLD_SAVES_PROMPT"
msgstr "למחוק שמירות ישנות?"

msgid "DELETE_ORGANELLE"
msgstr "הסר אברון"

msgid "DELETE_SAVE_CONFIRMATION"
msgstr "מחיקת שמירה זו היינו פעולה בלתי הפיכה, האם אתה בטוח שאתה רוצה למחוק אתה לצמיתות?"

msgid "DELETE_SELECTED"
msgstr "מחק נבחרים"

msgid "DELETE_SELECTED_SAVES_PROMPT"
msgstr "למחוק שמירות שנבחרו?"

msgid "DELETE_SELECTED_SAVE_WARNING"
msgstr "מחיקת שמירות שנבחרו היינו פעולה בלתי הפיכה, האם אתה בטוח שאתה רוצה למחוק את {0} לצמיתות ?"

msgid "DELETE_THIS_SAVE_PROMPT"
msgstr "למחוק שמירה זו?"

#, fuzzy
msgid "DESCEND_BUTTON"
msgstr "מחיקת שמירה זו היינו פעולה בלתי הפיכה, האם אתה בטוח שאתה רוצה למחוק אתה לצמיתות?"

#, fuzzy
msgid "DESCEND_CONFIRMATION"
msgstr "מחיקת שמירה זו היינו פעולה בלתי הפיכה, האם אתה בטוח שאתה רוצה למחוק אתה לצמיתות?"

#, fuzzy
msgid "DESCEND_CONFIRMATION_EXPLANATION"
msgstr ""
"מיקרובים אגרסיבים ירדפו אחרי הטרפם למרחקים\n"
"והם לרוב נוטים להילחם בטורפים כשהם מותקפים.\n"
"מיקרובים שלווים לא יתקפו אחרים למרחקים\n"
"ופחות נוטים להשתמש ברעלנים כנגד טורפים."

msgid "DESCRIPTION"
msgstr "תיאור:"

msgid "DESCRIPTION_COLON"
msgstr "תיאור:"

msgid "DESCRIPTION_TOO_LONG"
msgstr "התיאור ארוך מידי"

msgid "DESPAWN_ENTITIES"
msgstr "הסר כל הישויות"

msgid "DETECTED_CPU_COUNT"
msgstr "זוהה ספירת מעבד:"

msgid "DEVBUILD_VERSION_INFO"
msgstr ""
"בניית תוכנה: {0}\n"
"בסניף {1} ב{2}\n"
"{3}"

msgid "DEVELOPERS"
msgstr "מפתחים"

msgid "DEVELOPMENT_FORUM"
msgstr "פורום מפתחים"

msgid "DEVELOPMENT_FORUM_BUTTON_TOOLTIP"
msgstr "ראו עדכוני פיתוח בפורום המפתחים שלנו"

msgid "DEVELOPMENT_SUPPORTED_BY"
msgstr "פיתוח נתמך על ידי Revolutionary Games Studio"

msgid "DEVELOPMENT_WIKI"
msgstr "ויקי מפתחים"

msgid "DEVELOPMENT_WIKI_BUTTON_TOOLTIP"
msgstr "בקרו בויקי מפתחים שלנו"

msgid "DEVOURED"
msgstr "טרף"

msgid "DEV_BUILD_PATRONS"
msgstr "תומכי בניית תוכנה"

msgid "DIFFICULTY"
msgstr "קושי"

#, fuzzy
msgid "DIFFICULTY_DETAILS_STRING"
msgstr "קושי מוגדר מראש"

msgid "DIFFICULTY_PRESET"
msgstr "קושי מוגדר מראש"

msgid "DIFFICULTY_PRESET_CUSTOM"
msgstr "מותאם אישית"

msgid "DIFFICULTY_PRESET_EASY"
msgstr "קל"

msgid "DIFFICULTY_PRESET_HARD"
msgstr "קשה"

msgid "DIFFICULTY_PRESET_NORMAL"
msgstr "רגיל"

msgid "DIGESTION_EFFICIENCY"
msgstr "יעילות עיכול"

msgid "DIGESTION_EFFICIENCY_COLON"
msgstr "יעילות עיכול:"

msgid "DIGESTION_SPEED"
msgstr "מהירות עיכול"

msgid "DIGESTION_SPEED_COLON"
msgstr "מהירות עיכול:"

msgid "DIGESTION_SPEED_VALUE"
msgstr "{0} לשנייה"

msgid "DISABLED"
msgstr "כבוי"

msgid "DISABLE_ALL"
msgstr "השבת הכל"

msgid "DISCARD_AND_CONTINUE"
msgstr "מחק והמשך"

msgid "DISCARD_CHANGES"
msgstr "בטל שינויים"

#, fuzzy
msgid "DISCARD_MIGRATION"
msgstr "מחק והמשך"

msgid "DISCONNECTED_CELLS"
msgstr "תאים מנותקים"

msgid "DISCONNECTED_CELLS_TEXT"
msgstr ""
"ישנם תאים שאינם מחוברים לשאר.\n"
"בבקשה חבר את כל התאים אחד עם השני או בטל את הפעולה."

msgid "DISCONNECTED_METABALLS"
msgstr "כדורי-בשר מנותקים"

msgid "DISCONNECTED_METABALLS_TEXT"
msgstr ""
"ישנם כדורי-בשר מונחים, שאינם מחוברים לשאר.\n"
"בבקשה חבר את כל כדורי-בשר אחד עם השני על מנת להמשיך."

msgid "DISCONNECTED_ORGANELLES"
msgstr "אברונים מנותקים"

msgid "DISCONNECTED_ORGANELLES_TEXT"
msgstr ""
"ישנם אברונים שאינם מחוברים לשאר.\n"
"בבקשה חבר את כל האברונים אחד עם השני או בטל את הפעולה."

msgid "DISCORD_TOOLTIP"
msgstr "היצטרפו לשרת הדיסטורט הקהילתי שלנו"

#, fuzzy
msgid "DISK_CACHE_TOOLTIP"
msgstr "ראו את דף Itch.io שלנו"

#, fuzzy
msgid "DISMISSED_POPUPS_COLON"
msgstr "מהירות עיכול:"

#, fuzzy
msgid "DISMISSED_POPUPS_EXPLANATION"
msgstr ""
"מיקרובים ממוקדים יחפשו אחר גושים או טרף למרחקים\n"
"ולרוב הוא ישאף לגושים.\n"
"מיקורבים מגיבים ישנו למטרה חדשה באופן כפוף יותר."

msgid "DISMISS_INFORMATION_PERMANENTLY"
msgstr ""

msgid "DISMISS_WARNING_PERMANENTLY"
msgstr ""

#, fuzzy
msgid "DISPLAY_3D_MENU_BACKGROUNDS"
msgstr "הצג חלקיקי רקע"

msgid "DISPLAY_ABILITIES_BAR"
msgstr "תצוגת רשימת יכולות"

#, fuzzy
msgid "DISPLAY_BACKGROUND_DISTORTION_EFFECT"
msgstr "הצג חלקיקי רקע"

msgid "DISPLAY_BACKGROUND_PARTICLES"
msgstr "הצג חלקיקי רקע"

#, fuzzy
msgid "DISPLAY_DRIVER_OPENGL"
msgstr "הצג שמות כפתורי בחירת חלקים"

#, fuzzy
msgid "DISPLAY_DRIVER_VULKAN"
msgstr "הצג שמות כפתורי בחירת חלקים"

#, fuzzy
msgid "DISPLAY_MODE"
msgstr "הצג שמות כפתורי בחירת חלקים"

msgid "DISPLAY_PART_NAMES"
msgstr "הצג שמות כפתורי בחירת חלקים"

msgid "DISSOLVED_COMPOUND_FOOD_SOURCE"
msgstr "פיזור אחיד של מקור מזון סביבתי של {0}"

msgid "DOES_NOT_USE_FEATURE"
msgstr "לא"

msgid "DONATIONS"
msgstr "תרומות"

msgid "DOT_DOT_DOT"
msgstr "..."

msgid "DOUBLE"
msgstr "כפול"

msgid "DOUBLE_CLICK_TO_VIEW_IN_FULLSCREEN"
msgstr "לחץ פעמיים בשביל להציג במסך מלא"

msgid "DOUBLE_MEMBRANE_DESCRIPTION"
msgstr "קרום עם שתי שכבות, יש לו הגנה טובה יותר מפני נזק ולוקח פחות אנרגיה על מנת שלא להתעוות. יחד עם זאת, זה מאט את התא במעט ומוריד את הקצב שבו הוא ספוג משאבים מהסביבה."

#, fuzzy
msgid "DOUBLE_SPEED_TOGGLE_TOOLTIP"
msgstr "הערך משומש ביצור העולם, ועל כך, שחייב להיות מספר שלם חיובי"

msgid "DRAG_TO_REORDER_ITEMS_WITH_MOUSE"
msgstr ""

msgid "DUMP_SCENE_TREE"
msgstr "נטוש SceneTree"

msgid "DUPLICATE_TYPE"
msgstr "שכפל סוג"

msgid "EASTEREGG_MESSAGE_1"
msgstr "עובדה משעשעת: הדידיניום והסנדלית הם דוגמה קלאסית של יחסי טורף - נטרף שנחקר במשך עשורים. אז האם אתה דידיניום או סנדלית? הטורף או הנטרף?"

msgid "EASTEREGG_MESSAGE_10"
msgstr "פיתולים!!"

msgid "EASTEREGG_MESSAGE_11"
msgstr "התכה את המתכה."

msgid "EASTEREGG_MESSAGE_12"
msgstr "אבל התאים הכחולים האלה."

msgid "EASTEREGG_MESSAGE_13"
msgstr "הנה טיפ: ביומות הן לא רק רקעים שונים, התרכובות בביומות שונות לעיתים נוצרים בקצב שונה."

msgid "EASTEREGG_MESSAGE_14"
msgstr "הנה טיפ: ככל שיש לך יותר שוטונים, כך אתה זז מהר יותר, ורוום ורוום!!, אבל זה גם עולה יותר ATP"

msgid "EASTEREGG_MESSAGE_15"
msgstr "הנה טיפ: אתה יכול \"לבלוע\" גושי ברזל או כל דבר אחר."

msgid "EASTEREGG_MESSAGE_16"
msgstr "הנה טיפ: תתכונן לפני שאתה מוסיף את הגרעין. הם יקרים! הן בעלות והן בתחזוקה."

msgid "EASTEREGG_MESSAGE_17"
msgstr "עובדה משעשעת: הידעת שיש יותר מ8000 מינים של ריסניות על כדור הארץ?"

msgid "EASTEREGG_MESSAGE_18"
msgstr "עובדה משעשעת: הסטנטור (Stentor) היא ריסנית היכולה למתוח את עצמה ולתפוס טרף במעין פה בצורת חצוצרה אשר שואב את הטרף פנימה על ידי יצירת זרמי מים עם הריסים."

msgid "EASTEREGG_MESSAGE_2"
msgstr "הנה טיפ: ניתן להשתמש ברעלנים בשביל להדוף רעלנים אחרים אם אתה מהיר מספיק."

msgid "EASTEREGG_MESSAGE_3"
msgstr "הנה טיפ: אוסמורגולציה עולה ATP 1 לשנייה על כל משושה שהתא שלך מכיל, ועל כל משושה ריק של ציטופלזמה מייצר ATP 5 לשנייה גם כן, כלומר שאם אתה מאבד ATP בגלל אוסמורגולציה, רק הוסף עוד משושי ציטופלזמה או הסר אברון כלשהו."

msgid "EASTEREGG_MESSAGE_4"
msgstr "עובדה משעשעת: במציאות, לפרוקריוטים יש משהו שנקרא ביוכומפרטמנט שמתנהג כמו אברון, שלמעשה הם נקראים אברונים פאותפולידריאליים."

msgid "EASTEREGG_MESSAGE_5"
msgstr "עובדה משעשעת: מטבולוזום הוא מה שנקרא אברון פאותפולידריאליים."

msgid "EASTEREGG_MESSAGE_6"
msgstr "הנה טיפ: לפעמים עדיף פשוט לברוח מתאים אחרים."

msgid "EASTEREGG_MESSAGE_7"
msgstr "הנה טיפ: אם תא בערך חצי מגודל שלך, זה מתי שאתה יכול לבלוע אתם."

msgid "EASTEREGG_MESSAGE_8"
msgstr "הנה טיפ: חיידקים יכולים להיות חזקים יותר ממה שהם נראים. הם אומנם נראים קטנים, אך חלקם יכולים להתחפר תוכך ולהורגך!"

msgid "EASTEREGG_MESSAGE_9"
msgstr "הנה טיפ: אתה יכול לצוד מינים אחרים עד כי הכחדה אם אתה לא זהיר מספיק. מינים אחרים מסוגלים לעשות זו גם."

msgid "EASTER_EGGS"
msgstr "לכלול ביצי פסחא"

msgid "EASTER_EGGS_EXPLANATION"
msgstr "(באקראי מייצר סודות במשחק)"

#, fuzzy
msgid "EASTER_EGG_BANANA_BIOME"
msgstr "(באקראי מייצר סודות במשחק)"

#, fuzzy
msgid "EDGE_PAN_SPEED"
msgstr "מהירות עיכול"

#, fuzzy
msgid "EDITING_TITLE"
msgstr "חסרה כותרת"

msgid "EDITOR"
msgstr "עורך"

#, fuzzy
msgid "EDITORS_AND_MUTATIONS_BUTTON"
msgstr "עבר מוטציה"

msgid "EDITOR_BUTTON_TOOLTIP"
msgstr "כנס לעורך ושנה את המין שלך"

#, fuzzy
msgid "EDITOR_TUTORIAL_EARLY_GOAL"
msgstr ""
"זה עורך המיקרובי או התא, איפה שאתה יכול להוסיף או להסיר אברונים מהמין שלך על ידי תשלום בנקודות מוטציה (נקמ\"ו).\n"
"\n"
"אתה גם יכול לשנות מאפיינים אחרים של המין שלך בלשוניות האחרות של הערוך.\n"
"\n"
"בשביל להמשיך, בחר אברון מהחלונית שמשמאל (ציטופלזמה היינו התחלה טובה). ואז לחץ לחיצה שמאלית ליד המשושה שמוצג במרכז במסך בשביל להוסיף את האברון למין שלך."

#, fuzzy
msgid "EDITOR_TUTORIAL_EDITOR_TEXT"
msgstr ""
"ברוך הבא לעורך המיקרובי.\n"
"\n"
"כאן אתה יכול לסקור את כל מה שקרה מתחילת המשחק או ממתי שפעם אחרונה בקרת בעורך, ולערוך שינויים למין שלך.\n"
"\n"
"בלשונית זו תוכל לראות בדוח איזה מינים קיימים, איפה וכמה יש. אתה גם יכול לראות איזה גורמים סביבתיים השתנו בחלק העליון של הדוח.\n"
"\n"
"בשביל לעבור ללשונית הבאה, לחץ על הבא שבפינה הימנית התחתונה."

#, fuzzy
msgid "EDITOR_TUTORIAL_MICROBE_EDITOR_NUCLEUS"
msgstr ""
"זהו עורך התא שבו אתה יכול לפתח את המין שלך על ידי תשלום בנקודות מוטציה (נקמ\"ו). על כל דור תמיד היה לך 100 נקמ\"ו לבזבז, כך שאין סיבה לשמור!.\n"
"\n"
"המשושה במרכז של המסך הוא התא שלך, שהוא מכיל יחידה של ציטופלזמה אחת.\n"
"\n"
"בשביל להמשיך, בחר חלק מהכרטיסייה השמאלית. לאחר מיכן לחץ על הלחצן השמאלי בתוך המשושה הרצוי בשביל להניח אותו. אתה יכול לסובב חלקים על ידי [thrive:input]e_rotate_left[/thrive:input] ו[thrive:input]e_rotate_right[/thrive:input]."

#, fuzzy
msgid "EFFECTIVE_VALUE"
msgstr "{0}%"

msgid "EIGHT_TIMES"
msgstr "8x"

#, fuzzy
msgid "EJECT_ENGULFED"
msgstr "לא יכול לבלוע"

#, fuzzy
msgid "EJECT_ENGULFED_TOOLTIP"
msgstr "לא יכול לבלוע"

#, fuzzy
msgid "EMITTERS_COUNT"
msgstr "שלב המיקרובי"

msgid "ENABLED_MODS"
msgstr "מודים מופעלים"

msgid "ENABLE_ALL_COMPATIBLE"
msgstr "הפעל את כל המודים התואמים"

msgid "ENABLE_EDITOR"
msgstr "הפעל את העורך"

msgid "ENABLE_GUI_LIGHT_EFFECTS"
msgstr "אפשר תצוגת אור בממשק משתמש"

msgid "ENDOSYMBIONT_ENGULFED_ALREADY_DONE"
msgstr ""

msgid "ENDOSYMBIONT_ENGULFED_PROGRESS"
msgstr ""

msgid "ENDOSYMBIONT_TYPE_ALREADY_PRESENT"
msgstr ""

#, fuzzy
msgid "ENDOSYMBIOSIS_AVAILABLE_ORGANELLES"
msgstr "שכפל אברונים"

msgid "ENDOSYMBIOSIS_BUTTON"
msgstr ""

#, fuzzy
msgid "ENDOSYMBIOSIS_CANCEL_TOOLTIP"
msgstr "שחרר הכל"

#, fuzzy
msgid "ENDOSYMBIOSIS_COMPLETE_TOOLTIP"
msgstr "הערך משומש ביצור העולם, ועל כך, שחייב להיות מספר שלם חיובי"

#, fuzzy
msgid "ENDOSYMBIOSIS_EXPLANATION"
msgstr ""
"מיקרובים אגרסיבים ירדפו אחרי הטרפם למרחקים\n"
"והם לרוב נוטים להילחם בטורפים כשהם מותקפים.\n"
"מיקרובים שלווים לא יתקפו אחרים למרחקים\n"
"ופחות נוטים להשתמש ברעלנים כנגד טורפים."

msgid "ENDOSYMBIOSIS_NOTHING_ENGULFED"
msgstr ""

#, fuzzy
msgid "ENDOSYMBIOSIS_NO_CANDIDATE_ORGANELLES"
msgstr "אברונים מנותקים"

#, fuzzy
msgid "ENDOSYMBIOSIS_PROGRESSING_EXPLANATION"
msgstr ""
"מיקרובים ממוקדים יחפשו אחר גושים או טרף למרחקים\n"
"ולרוב הוא ישאף לגושים.\n"
"מיקורבים מגיבים ישנו למטרה חדשה באופן כפוף יותר."

msgid "ENDOSYMBIOSIS_PROKARYOTIC_LIMIT_EXPLANATION"
msgstr ""

#, fuzzy
msgid "ENDOSYMBIOSIS_SINGLE_SPECIES_PROGRESS_DESCRIPTION"
msgstr "הופך [thrive:compound type=\"hydrogensulfide\"][/thrive:compound] ל[thrive:compound type=\"glucose\"][/thrive:compound]. בהתאם לריכוז של [thrive:compound type=\"carbondioxide\"][/thrive:compound]. בנוסף הופך [thrive:compound type=\"glucose\"][/thrive:compound] ל[thrive:compound type=\"atp\"][/thrive:compound]."

#, fuzzy
msgid "ENDOSYMBIOSIS_START_TOOLTIP"
msgstr "כנס לעורך ושנה את המין שלך"

#, fuzzy
msgid "ENDOSYMBIOSIS_TITLE"
msgstr "חסרה כותרת"

#, fuzzy
msgid "ENERGY_BALANCE_REQUIRED_COMPOUND_LINE"
msgstr "{0}: {1}- ATP"

msgid "ENERGY_BALANCE_TOOLTIP_CONSUMPTION"
msgstr "{0}: {1}- ATP"

msgid "ENERGY_BALANCE_TOOLTIP_PRODUCTION"
msgstr "{0}: {1}+ ATP"

#, fuzzy
msgid "ENERGY_BALANCE_TOOLTIP_PRODUCTION_WITH_REQUIREMENT"
msgstr "{0}: {1}+ ATP"

msgid "ENERGY_IN_PATCH_FOR"
msgstr "אנרגיה מ{0} ל{1}"

#, fuzzy
msgid "ENERGY_IN_PATCH_SHORT"
msgstr "אנרגיה מ{0} ל{1}"

msgid "ENERGY_SOURCES"
msgstr "מקורות אנרגיה:"

msgid "ENERGY_SUMMARY_LINE"
msgstr "סך האנרגיה שנאספה הוא {0} עם עלות בודדת של {1} וכתוצאה מכך אוכלוסייה בלתי מותאמת של {2}"

msgid "ENGULF_NO_ATP_DAMAGE_MESSAGE"
msgstr ""

msgid "ENTER_EXISTING_ID"
msgstr "הכנס ID קיים"

msgid "ENTER_EXISTING_WORKSHOP_ID"
msgstr "הכנס Workshop ID קיים"

msgid "ENTITY_LABEL"
msgstr "תווית ישות"

msgid "ENVIRONMENT"
msgstr "סביבה"

#, fuzzy
msgid "ENVIRONMENTAL_CONDITIONS_BUTTON"
msgstr "שימור גלוקוז סביבתי"

msgid "ENVIRONMENTAL_GLUCOSE_RETENTION"
msgstr "שימור גלוקוז סביבתי"

msgid "ENVIRONMENTAL_GLUCOSE_RETENTION_EXPLANATION"
msgstr "(כמות הגלוקוז שנשמר בסביבה בכל דור)"

msgid "ENVIRONMENT_BUTTON_MICROBE_TOOLTIP"
msgstr "הראה/החבא סביבה"

#, fuzzy
msgid "ENVIRONMENT_TOLERANCE"
msgstr "סביבה"

msgid "EPIPELAGIC"
msgstr "אפיפלגית"

msgid "EQUIPMENT_TYPE_AXE"
msgstr ""

msgid "ERROR"
msgstr "שגיאה"

msgid "ERROR_CREATING_FOLDER"
msgstr "תקלה ביצירת תיקייה בשביל המוד"

msgid "ERROR_CREATING_INFO_FILE"
msgstr "תקלה ביצירת מידע על המוד"

msgid "ERROR_FAILED_TO_SAVE_NEW_SETTINGS"
msgstr "שגיאה: נכשל הניסיון לשמור ההגדרות החדשות לקובץ התצורה."

#, fuzzy
msgid "ERROR_FETCHING_EXPLANATION"
msgstr "(באקראי מייצר סודות במשחק)"

#, fuzzy
msgid "ERROR_FETCHING_NEWS"
msgstr "תקלה ביצירת מידע על המוד"

msgid "ERROR_LOADING"
msgstr "טוען שגיאה"

msgid "ERROR_SAVING"
msgstr "שומר שגיאה"

#, fuzzy
msgid "ERROR_UPLOADING_EXCEPTION"
msgstr "טוען שגיאה"

msgid "ESCAPE"
msgstr "Esc"

msgid "ESCAPE_ENGULFING"
msgstr "בריחה מבליעה"

msgid "ESTUARY"
msgstr "שפך נהר"

#, fuzzy
msgid "EVENT_ERUPTION_TOOLTIP"
msgstr "זוהי מחויבת הקוד המדויקת שממנה הורכבה הגרסה הזו של Thrive"

msgid "EVENT_METEOR_GLUCOSE"
msgstr ""

#, fuzzy
msgid "EVENT_METEOR_IRON"
msgstr "{0}: {1}+ ATP"

#, fuzzy
msgid "EVENT_METEOR_PHOSPHATES"
msgstr "זמן פוספט"

#, fuzzy
msgid "EVENT_METEOR_PLAIN"
msgstr "זוהי מחויבת הקוד המדויקת שממנה הורכבה הגרסה הזו של Thrive"

msgid "EVENT_METEOR_RADIOACTIVE"
msgstr ""

msgid "EVENT_METEOR_SULFUR"
msgstr ""

msgid "EVOLUTIONARY_TREE"
msgstr "עץ אבולוציוני"

#, fuzzy
msgid "EVOLUTIONARY_TREE_BUILD_FAILED"
msgstr "עץ אבולוציוני"

msgid "EXACT_VERSION_COLON"
msgstr "גרסת Thrive מדויקת:"

msgid "EXACT_VERSION_TOOLTIP"
msgstr "זוהי מחויבת הקוד המדויקת שממנה הורכבה הגרסה הזו של Thrive"

msgid "EXCEPTION_HAPPENED_PROCESSING_SAVE"
msgstr "משהו חריג אירע במהלך עיבוד טעינת אובייקטים"

msgid "EXCEPTION_HAPPENED_WHILE_LOADING"
msgstr "חריג אירע בעת טעינת נתוני שמירה"

#, fuzzy
msgid "EXCLUSIVE_FULLSCREEN"
msgstr "מסך מלא"

#, fuzzy
msgid "EXISTING_BUILDINGS"
msgstr "הכנס ID קיים"

msgid "EXIT"
msgstr "יציאה"

#, fuzzy
msgid "EXIT_EDITOR"
msgstr "לך לכרטיסיית העורך הבאה"

#, fuzzy
msgid "EXIT_TO_LAUNCHER"
msgstr "מקש E"

msgid "EXPERIMENTAL_FEATURES"
msgstr ""

#, fuzzy
msgid "EXPERIMENTAL_FEATURES_EXPLANATION"
msgstr "(המהירות המוטציות שנוצרים במיני AI )"

#, fuzzy
msgid "EXPERIMENTAL_FEATURES_WARNING"
msgstr "(המהירות המוטציות שנוצרים במיני AI )"

msgid "EXPORT_ALL_WORLDS"
msgstr ""

#, fuzzy
msgid "EXPORT_ALL_WORLDS_TOOLTIP"
msgstr "היצטרפו לשרת הדיסטורט הקהילתי שלנו"

#, fuzzy
msgid "EXPORT_SUCCESS"
msgstr "טריפה של {0}"

msgid "EXTERNAL"
msgstr "חיצוניים"

msgid "EXTERNAL_EFFECTS"
msgstr "השפעות חיצוניות:"

msgid "EXTINCTION_BOX_TEXT"
msgstr "כמו 99% מכל המינים שחיו אי פעם, אתה נכחדת. אחרים יחליפו וישגשגו במקומך. אבל אתה תישכח, ניסוי כושל של האבולוציה."

msgid "EXTINCTION_CAPITAL"
msgstr "נכחד"

msgid "EXTINCT_FROM_PATCH"
msgstr "נכחד מהאזור"

msgid "EXTINCT_FROM_THE_PLANET"
msgstr "נכחד מהכוכב לכת"

msgid "EXTINCT_IN_PATCH"
msgstr "נכחד מהאזור"

msgid "EXTINCT_SPECIES"
msgstr "מינים נכחדים"

msgid "EXTRAS"
msgstr "תוספות"

msgid "EXTRA_OPTIONS"
msgstr "אפשרויות נוספות"

msgid "FACEBOOK_TOOLTIP"
msgstr "בקרו באתר הפייסבוק שלנו"

msgid "FAILED"
msgstr "נכשל"

#, fuzzy
msgid "FAILED_ONE_OR_MORE_SAVE_DELETION_DESCRIPTION"
msgstr "המוד המדהים שלי"

#, fuzzy
msgid "FAILED_SAVE_DELETION"
msgstr "שגיאה: נכשל הניסיון לשמור ההגדרות החדשות לקובץ התצורה."

#, fuzzy
msgid "FAILED_SAVE_DELETION_DESCRIPTION"
msgstr "שדרוג שמירה שצוינה נכשלה בעקבות השגיאה הבאה:"

msgid "FEARFUL"
msgstr "פחדן"

msgid "FEAR_EXPLANATION"
msgstr ""
"מיקרובים פחדנים יברחו למרחקים\n"
"והם נוטים לברוח מטורפים בכללי.\n"
"מיקרובים אמיצים לא יפחדו מטורפים לידם\n"
"והם נוטים לתקוף חזרה."

#, fuzzy
msgid "FEATURE_DISABLED"
msgstr "כבוי"

#, fuzzy
msgid "FEATURE_ENABLED"
msgstr "מקשי קודים מופעלים"

msgid "FEBRUARY"
msgstr "פברואר"

#, fuzzy
msgid "FEED_ITEM_CONTENT_PARSING_FAILED"
msgstr "אתחול ספריית Steam נכשל"

#, fuzzy
msgid "FEED_ITEM_MISSING_CONTENT"
msgstr ""
"זמן עיבוד: {0} שניות\n"
"זמן ממשי: {1} שניות\n"
"ישויות: {2} אחר: {3}\n"
"נוצרו: {4} נמחקו: {5}\n"
"צמתים בשימוש: {6}\n"
"זיכרון בשימוש: {7}\n"
"זכרון מעבד גרפי: {8}\n"
"אובייקטים עובדו: {9}\n"
"תאים צוירו: {10} 2D: {11}\n"
"פסגות שעובדו: {12}\n"
"שינויי חומרים: {13}\n"
"שינויי הצללה: {14}\n"
"צמתים מופרדים: {15}\n"
"וידאו שנעצר: {16} ms\n"
"סך הכול: {17}\n"
"זמן מעבד כולל:\n"
"{18}"

msgid "FEED_ITEM_PUBLISHED_AT"
msgstr ""

msgid "FEED_ITEM_TRUNCATED_NOTICE"
msgstr ""

#, fuzzy
msgid "FERROPLAST"
msgstr "תרמופלסט"

#, fuzzy
msgid "FERROPLAST_DESCRIPTION"
msgstr "התרמופלסט הוא אברון בעל קרום כפול המכיל פיגמנטים רגישים לחום הנערמים יחד בתוך שקי קרום האוקריוטי שלו. זהו פרוקריוט שהשתנה לצרכי המארח האיקוריוטי. הפיגמנטים בתרמופלסט מסוגלים להשתמש באנרגיה של בדלי החום בסביבה בכדי ליצור [thrive:compound type=\"atp\"][/thrive:compound] ממים בתהליך שנקרא [b]תרמוסינתזה[/b]. קצב ייצור ה[thrive:compound type=\"atp\"][/thrive:compound] שלו משתנה עם ריכוז ה[thrive:compound type=\"atp\"][/thrive:compound] וה[thrive:compound type=\"temperature\"][/thrive:compound]."

#, fuzzy
msgid "FERROPLAST_PROCESSES_DESCRIPTION"
msgstr "מייצר [thrive:compound type=\"glucose\"][/thrive:compound]. בהתאם לריכוזו של [thrive:compound type=\"carbondioxide\"][/thrive:compound] ושל הטמפרטורה."

msgid "FILTER_ITEMS_BY_CATEGORY_COLON"
msgstr "סננן לפי קטגוריה:"

msgid "FIND_CURRENT_PATCH"
msgstr "מצא את האזור הנוכחי"

msgid "FINISHED_DOT"
msgstr "נגמר."

msgid "FINISH_EDITING_AND_RETURN_TO_ENVIRONMENT"
msgstr "סיים עריכה וחזור לסביבה"

msgid "FINISH_ONE_GENERATION"
msgstr "סיים דור אחד"

msgid "FINISH_X_GENERATIONS"
msgstr "סיים {0} דורות"

msgid "FIRE_TOXIN"
msgstr "שחרר רעלנים"

#, fuzzy
msgid "FIRE_TOXIN_TOOLTIP"
msgstr "חלק מהאפשרויות היו מבוטלים לשינוי אם LAWK מופעל"

msgid "FLAGELLUM"
msgstr "שוטון"

msgid "FLAGELLUM_DESCRIPTION"
msgstr "השוטון (ברבים: שוטונים) הוא צרור סיבי חלבון דמוי שוט המשתרע מקרום התא אשר משתמש ב- ATP כדי לגלול ולהניע את התא לכיוון מסוים. מקומו של השוטון קובע את כיוונו שממנו מספק דחף לתנועת התא. כיוון הדחף מנוגד לכיוון שהשוטון פונה, למשל שוטון שמונח בכיוון השמאל של התא יספק דחף לימין."

#, fuzzy
msgid "FLAGELLUM_LENGTH_DESCRIPTION"
msgstr "השוטון (ברבים: שוטונים) הוא צרור סיבי חלבון דמוי שוט המשתרע מקרום התא אשר משתמש ב- ATP כדי לגלול ולהניע את התא לכיוון מסוים. מקומו של השוטון קובע את כיוונו שממנו מספק דחף לתנועת התא. כיוון הדחף מנוגד לכיוון שהשוטון פונה, למשל שוטון שמונח בכיוון השמאל של התא יספק דחף לימין."

msgid "FLAGELLUM_PROCESSES_DESCRIPTION"
msgstr "משתמש ב[thrive:compound type=\"atp\"][/thrive:compound] על מנת להגביר את מהירותו של התא."

#, fuzzy
msgid "FLEET_NAME_FROM_PLACE"
msgstr "נכחד מהכוכב"

#, fuzzy
msgid "FLEET_UNITS"
msgstr "{0} {1}"

#, fuzzy
msgid "FLOATING_CHUNKS_COLON"
msgstr "רוטציה:"

msgid "FLOATING_HAZARD"
msgstr "מפגע צף"

msgid "FLUID"
msgstr "גמיש"

msgid "FLUIDITY_RIGIDITY"
msgstr "נזילות / קשיחות"

msgid "FOCUSED"
msgstr "ממוקד"

msgid "FOCUS_EXPLANATION"
msgstr ""
"מיקרובים ממוקדים יחפשו אחר גושים או טרף למרחקים\n"
"ולרוב הוא ישאף לגושים.\n"
"מיקורבים מגיבים ישנו למטרה חדשה באופן כפוף יותר."

#, fuzzy
msgid "FOG_OF_WAR_DISABLED"
msgstr "כבוי"

#, fuzzy
msgid "FOG_OF_WAR_DISABLED_DESCRIPTION"
msgstr "שדרוג שמירה שצוינה נכשלה בעקבות השגיאה הבאה:"

msgid "FOG_OF_WAR_INTENSE"
msgstr ""

#, fuzzy
msgid "FOG_OF_WAR_INTENSE_DESCRIPTION"
msgstr "ניטרוגנאז הוא חלבון המסוגל להשתמש ב[thrive:compound type=\"nitrogen\"][/thrive:compound] גזי ובאנרגיה תאית בצורת [thrive:compound type=\"atp\"][/thrive:compound] בכדי לייצר [thrive:compound type=\"ammonia\"][/thrive:compound], מרכיב תזונתי מרכזי לתאים. זהו תהליך המכונה [b]קיבוע חנקן אנאירובי[/b]. מכיוון שהניטרוגנאז צף בציטופלזמה, הנוזל שמסביבו מבצע [b]גליקוליזה[/b] ברמה מסוימת."

msgid "FOG_OF_WAR_MODE"
msgstr ""

msgid "FOG_OF_WAR_REGULAR"
msgstr ""

#, fuzzy
msgid "FOG_OF_WAR_REGULAR_DESCRIPTION"
msgstr "דקור תאים אחרים בעזרתו."

msgid "FOOD_CHAIN"
msgstr "שרשרת המזון"

msgid "FOOD_SOURCE_ENERGY_INFO"
msgstr "{0} אנרגיה: {1} (כשירות: {2}) כמות אנרגיה זמינה: {3} (כשירות כללית: {4})"

msgid "FORGET_MOD_DETAILS"
msgstr "הסר מידע מקומי"

msgid "FORGET_MOD_DETAILS_TOOLTIP"
msgstr "הסר נתונים מקומיים לגבי פריט זה. שימושי אם הזנת ID שגוי או רוצה להעלות גרסה חדשה לפריט אחר."

msgid "FORM_ERROR_MESSAGE"
msgstr "שגיאה: {0}"

#, fuzzy
msgid "FOSSILISATION"
msgstr "אוכלוסיה:"

#, fuzzy
msgid "FOSSILISATION_EXPLANATION"
msgstr ""
"מיקרובים אגרסיבים ירדפו אחרי הטרפם למרחקים\n"
"והם לרוב נוטים להילחם בטורפים כשהם מותקפים.\n"
"מיקרובים שלווים לא יתקפו אחרים למרחקים\n"
"ופחות נוטים להשתמש ברעלנים כנגד טורפים."

#, fuzzy
msgid "FOSSILISATION_FAILED"
msgstr "אוכלוסיה:"

#, fuzzy
msgid "FOSSILISATION_FAILED_DESCRIPTION"
msgstr "שדרוג שמירה שצוינה נכשלה בעקבות השגיאה הבאה:"

msgid "FOSSILISATION_HINT"
msgstr ""

msgid "FOSSILISATION_HINT_ALREADY_FOSSILISED"
msgstr ""

#, fuzzy
msgid "FOSSILISE"
msgstr "נייח"

#, fuzzy
msgid "FOSSIL_DELETION_FAILED"
msgstr "יצירת מוד נכשלה"

#, fuzzy
msgid "FOSSIL_DELETION_FAILED_DESCRIPTION"
msgstr "שדרוג שמירה שצוינה נכשלה בעקבות השגיאה הבאה:"

msgid "FOUR_TIMES"
msgstr "4x"

msgid "FPS"
msgstr "פריימים לשנייה: {0}"

msgid "FPS_DISPLAY"
msgstr "תצוגת FPS"

msgid "FRAME_DURATION"
msgstr "דלתא: {0}"

msgid "FREEBUILDING"
msgstr "ארגז חול"

msgid "FREE_GLUCOSE_CLOUD"
msgstr "ענני גלוקוז חופשיים בזמן שיוצאים מהעורך"

msgid "FREE_GLUCOSE_CLOUD_EXPLANATION"
msgstr "(מתחיל עם ענן גלוקוז חופשי קרוב בכל דור)"

msgid "FULLSCREEN"
msgstr "מסך מלא"

msgid "FULL_MOD_INFO"
msgstr "מידע מלא על המוד"

msgid "GALLERY_VIEWER"
msgstr "מציג גלריה"

#, fuzzy
msgid "GAMEPLAY_BASICS_TITLE"
msgstr "צוות מעצבי משחק"

msgid "GAME_DESIGN_TEAM"
msgstr "צוות מעצבי משחק"

#, fuzzy
msgid "GAME_SYSTEMS_TITLE"
msgstr "צוות מעצבי משחק"

#, fuzzy
msgid "GATHERED_ENERGY_TOOLTIP"
msgstr "ראו את דף הפטריון שלנו"

msgid "GENERAL"
msgstr "כללי"

#, fuzzy
msgid "GENERAL_LOADING_TIP_1"
msgstr "לחץ על הכפתור \"בטל\" בעורך בשביל לתקן טעויות"

#, fuzzy
msgid "GENERAL_LOADING_TIP_2"
msgstr "לחץ על הכפתור \"בטל\" בעורך בשביל לתקן טעויות"

#, fuzzy
msgid "GENERAL_LOADING_TIP_3"
msgstr "לחץ על הכפתור \"בטל\" בעורך בשביל לתקן טעויות"

#, fuzzy
msgid "GENERAL_LOADING_TIP_4"
msgstr "לחץ על הכפתור \"בטל\" בעורך בשביל לתקן טעויות"

#, fuzzy
msgid "GENERAL_LOADING_TIP_5"
msgstr "לחץ על הכפתור \"בטל\" בעורך בשביל לתקן טעויות"

#, fuzzy
msgid "GENERAL_LOADING_TIP_6"
msgstr "לחץ על הכפתור \"בטל\" בעורך בשביל לתקן טעויות"

#, fuzzy
msgid "GENERAL_LOADING_TIP_7"
msgstr "לחץ על הכפתור \"בטל\" בעורך בשביל לתקן טעויות"

msgid "GENERATIONS"
msgstr "דורות"

msgid "GENERATION_COLON"
msgstr "דור:"

msgid "GITHUB_TOOLTIP"
msgstr "צפו בספריית GitHub שלנו"

msgid "GLES3"
msgstr "GLES3"

msgid "GLOBAL_GLACIATION_END_EVENT_LOG"
msgstr ""

#, fuzzy
msgid "GLOBAL_GLACIATION_EVENT"
msgstr "כלל האוכלוסיה:"

#, fuzzy
msgid "GLOBAL_GLACIATION_EVENT_TOOLTIP"
msgstr "עבור לשלב ההתעוררות. זמין כאשר יש לך מספיק יכולת שכלית (רקמה מסוג עם אקסונים)."

msgid "GLOBAL_GLACIATION_EVENT_WARNING_LOG_PLURAL"
msgstr ""

msgid "GLOBAL_GLACIATION_EVENT_WARNING_LOG_SINGULAR"
msgstr ""

msgid "GLOBAL_GLACIATION_START_EVENT_LOG"
msgstr ""

msgid "GLOBAL_INITIAL_LETTER"
msgstr "ג"

#, fuzzy
msgid "GLOBAL_POPULATION_COLON"
msgstr "כלל האוכלוסיה:"

msgid "GLOBAL_TIMELINE_SPECIES_MIGRATED_TO"
msgstr "חלק מאוכלוסיית [b][u]{0}[/u][/b] נדדה מ{1} ל{2}"

msgid "GLUCOSE"
msgstr "גלוקוז"

msgid "GLUCOSE_CONCENTRATIONS_DRASTICALLY_DROPPED"
msgstr "ריכוזי הגלוקוז ירדו בצורה דרסטית!"

msgid "GLYCOLYSIS"
msgstr "גליקוליזה"

msgid "GODMODE"
msgstr "מצב אלוהים"

#, fuzzy
msgid "GOD_TOOLS_TITLE"
msgstr "היצטרפו לשרת הדיסטורט הקהילתי שלנו"

msgid "GOOGLY_EYE_CELL"
msgstr "עיניי תא מרשרשות"

msgid "GOT_IT"
msgstr "הבנתי"

msgid "GPL_LICENSE_HEADING"
msgstr "להלן טקסט רישיון GPL:"

msgid "GPU_NAME"
msgstr "מעבד גרפי:"

msgid "GRAPHICS"
msgstr "גרפיקה"

msgid "GRAPHICS_TEAM"
msgstr "צוות גרפיקה"

#, fuzzy
msgid "GROWTH_ORDER"
msgstr "הגבל שימוש בתרכובות לצורך גידול"

msgid "GUI"
msgstr "ממשק משתמש"

msgid "GUI_LIGHT_EFFECTS_OPTION_DESCRIPTION"
msgstr ""
"אפשר את אפקט הבהוב אורות על ממשק משתמש (למשל הבהוב כפתור העורך)\n"
"\n"
"אם אתה נתקל בבאג בזמן שחלקים מהכפתור העורך נעלמים,\n"
"נסה להשבות את זה בשביל לראות אם הבעיה נעלמה."

#, fuzzy
msgid "GUI_TAB_NAVIGATION"
msgstr "{0} אלפים"

msgid "GUI_VOLUME"
msgstr "עוצמת ממשק עזרים"

msgid "HEALTH"
msgstr "חיים"

msgid "HEALTH_MODIFIER"
msgstr ""

#, fuzzy
msgid "HEAT_ACCUMULATION_BAR_TOOLTIP"
msgstr "מעלה אוטומטי את Harmony מהמפרק (לא דורש מחלקת מוד מסויימת)"

msgid "HELP"
msgstr "עזרה"

msgid "HELP_BUTTON_TOOLTIP"
msgstr "עזרה"

msgid "HIGHER_VALUES_INCREASE_PERFORMANCE"
msgstr "(ערכים גבוהים יותר מגדילים ביצועים)"

msgid "HIGHER_VALUES_WORSEN_PERFORMANCE"
msgstr "(ערכים גבוהים מדרדר ביצועים)"

msgid "HOLD_FOR_PAN_OR_ROTATE_MODE"
msgstr "החזק בשביל להחליף בין מצב גלילה לסיבוב"

#, fuzzy
msgid "HOLD_FOR_PAN_WITH_MOUSE"
msgstr "החזק בשביל להחליף בין מצב גלילה לסיבוב"

msgid "HOLD_PACK_COMMANDS_MENU"
msgstr "החזק כדי להציג את תפריט פקודות"

msgid "HOLD_TO_SHOW_CURSOR"
msgstr "החזק בשביל להראות את סמן העכבר"

msgid "HOLD_TO_SHOW_CURSOR_ADVICE_TEXT"
msgstr "החזק [thrive:input]g_free_cursor[/thrive:input] עבור סמן העכבר"

#, fuzzy
msgid "HOLD_TO_SKIP_CREDITS"
msgstr "החזק בשביל להראות את סמן העכבר"

#, fuzzy
msgid "HOME"
msgstr "מקש Home"

msgid "HORIZONTAL_COLON"
msgstr "אופקי:"

msgid "HORIZONTAL_WITH_AXIS_NAME_COLON"
msgstr "אופקי (ציר: {0})"

msgid "HP_COLON"
msgstr "חיים:"

msgid "HSV"
msgstr "HSV"

msgid "HUD_MESSAGE_MULTIPLE"
msgstr ""

#, fuzzy
msgid "HYDROGENASE"
msgstr "מימן גופרתי"

#, fuzzy
msgid "HYDROGENASE_DESCRIPTION"
msgstr "ניטרוגנאז הוא חלבון המסוגל להשתמש ב[thrive:compound type=\"nitrogen\"][/thrive:compound] גזי ובאנרגיה תאית בצורת [thrive:compound type=\"atp\"][/thrive:compound] בכדי לייצר [thrive:compound type=\"ammonia\"][/thrive:compound], מרכיב תזונתי מרכזי לתאים. זהו תהליך המכונה [b]קיבוע חנקן אנאירובי[/b]. מכיוון שהניטרוגנאז צף בציטופלזמה, הנוזל שמסביבו מבצע [b]גליקוליזה[/b] ברמה מסוימת."

#, fuzzy
msgid "HYDROGENASE_PROCESSES_DESCRIPTION"
msgstr "הופך [thrive:compound type=\"atp\"][/thrive:compound] ל[thrive:compound type=\"ammonia\"][/thrive:compound]. בהתאם לריכוזו של ה[thrive:compound type=\"nitrogen\"][/thrive:compound]."

#, fuzzy
msgid "HYDROGENOSOME"
msgstr "מימן גופרתי"

#, fuzzy
msgid "HYDROGENOSOME_DESCRIPTION"
msgstr "ניטרוגנאז הוא חלבון המסוגל להשתמש ב[thrive:compound type=\"nitrogen\"][/thrive:compound] גזי ובאנרגיה תאית בצורת [thrive:compound type=\"atp\"][/thrive:compound] בכדי לייצר [thrive:compound type=\"ammonia\"][/thrive:compound], מרכיב תזונתי מרכזי לתאים. זהו תהליך המכונה [b]קיבוע חנקן אנאירובי[/b]. מכיוון שהניטרוגנאז צף בציטופלזמה, הנוזל שמסביבו מבצע [b]גליקוליזה[/b] ברמה מסוימת."

#, fuzzy
msgid "HYDROGENOSOME_PROCESSES_DESCRIPTION"
msgstr "הופך [thrive:compound type=\"atp\"][/thrive:compound] ל[thrive:compound type=\"ammonia\"][/thrive:compound]. בהתאם לריכוזו של ה[thrive:compound type=\"nitrogen\"][/thrive:compound]."

msgid "HYDROGEN_SULFIDE"
msgstr "מימן גופרתי"

#, fuzzy
msgid "ICESHARD"
msgstr "רסיסי קרח"

msgid "ICESHELF"
msgstr "מדף קרח"

msgid "ICE_CHUNK_BIG"
msgstr ""

msgid "ICE_CHUNK_SMALL"
msgstr ""

msgid "ID_IS_NOT_A_NUMBER"
msgstr "מספר ID אינו חוקי"

msgid "ID_NUMBER"
msgstr "מספר ID"

msgid "IF_FALLBACK_RENDERER_USED_ALL_NOT_AVAILABLE"
msgstr ""

#, fuzzy
msgid "IMAGE_FILE_TYPES"
msgstr "סוגי קרום"

msgid "INCLUDE_MULTICELLULAR_PROTOTYPE"
msgstr "לכלול את אבטיפוס של השלבים המתקדמים יותר"

msgid "INCLUDE_MULTICELLULAR_PROTOTYPE_EXPLANATION"
msgstr "(חלק מהאפשריות יכולים להיות לא זמינים כשאתה מגיע לשלבים הבאים)"

#, fuzzy
msgid "INCREASE_ITEM_SIZE"
msgstr "יוצר חדש"

#, fuzzy
msgid "INDICATOR_SPECIES_IS_NEW"
msgstr "מינים נכחדים"

#, fuzzy
msgid "INDICATOR_SPECIES_MUTATED"
msgstr "מאפשר למינים לא לפתח מוטציות (אם לא ניתן למצוא מוטציות טובות)"

msgid "INDUSTRIAL_STAGE"
msgstr ""

msgid "INFINITE_COMPOUNDS"
msgstr "תרכובות אינסופיות"

msgid "INFINITE_MP"
msgstr "אינסוף נקמ\"ו"

#, fuzzy
msgid "INFO_BOX_COST"
msgstr "אתה שגשגת!"

#, fuzzy
msgid "INFO_BOX_EDITORS"
msgstr "אתה שגשגת!"

msgid "INFO_BOX_ENZYMES"
msgstr ""

#, fuzzy
msgid "INFO_BOX_GAMEPLAY_TYPE"
msgstr "עלות אוסמורגולציה"

#, fuzzy
msgid "INFO_BOX_INTERNAL_NAME"
msgstr "שם (תיקייה) פנימי:"

msgid "INFO_BOX_MASS"
msgstr ""

#, fuzzy
msgid "INFO_BOX_NEXT_STAGE"
msgstr "אתה שגשגת!"

#, fuzzy
msgid "INFO_BOX_OSMOREGULATION_COST"
msgstr "עלות אוסמורגולציה"

#, fuzzy
msgid "INFO_BOX_PREVIOUS_STAGE"
msgstr "אין תהליכים"

#, fuzzy
msgid "INFO_BOX_PROCESSES"
msgstr "אין תהליכים"

#, fuzzy
msgid "INFO_BOX_REQUIRES_NUCLEUS"
msgstr "נדרש גרעין התא"

#, fuzzy
msgid "INFO_BOX_SIZE"
msgstr "אתה שגשגת!"

#, fuzzy
msgid "INFO_BOX_STORAGE"
msgstr "אתה שגשגת!"

#, fuzzy
msgid "INFO_BOX_UNIQUE"
msgstr "אתה שגשגת!"

msgid "INFO_BOX_UPGRADES"
msgstr ""

msgid "INGESTED_MATTER"
msgstr "חומר שנבלע"

#, fuzzy
msgid "INIT_NEW_WORLD_TOOLTIP"
msgstr "היצטרפו לשרת הדיסטורט הקהילתי שלנו"

msgid "INPUTS"
msgstr "קלטים"

#, fuzzy
msgid "INPUT_NAME_BUILD_STRUCTURE"
msgstr "סיים דור אחד"

#, fuzzy
msgid "INPUT_NAME_INTERACTION"
msgstr "סיים דור אחד"

#, fuzzy
msgid "INPUT_NAME_OPEN_INVENTORY"
msgstr "סיים דור אחד"

msgid "INSPECT"
msgstr "לבדוק"

#, fuzzy
msgid "INSPECTOR"
msgstr "לבדוק"

#, fuzzy
msgid "INSTAGRAM_TOOLTIP"
msgstr "ראו את הדף הSteam שלנו"

#, fuzzy
msgid "INTERACTION_ACTIVATE_ASCENSION"
msgstr "קצב מוטציות של AI"

#, fuzzy
msgid "INTERACTION_ACTIVATE_ASCENSION_MISSING_ENERGY"
msgstr "קצב מוטציות של AI"

#, fuzzy
msgid "INTERACTION_CONSTRUCT"
msgstr "קצב מוטציות של AI"

msgid "INTERACTION_CONSTRUCT_MISSING_DEPOSITED_MATERIALS"
msgstr ""

#, fuzzy
msgid "INTERACTION_CRAFT"
msgstr "קצב מוטציות של AI"

#, fuzzy
msgid "INTERACTION_DEPOSIT_RESOURCES"
msgstr "קצב מוטציות של AI"

msgid "INTERACTION_DEPOSIT_RESOURCES_NO_SUITABLE_RESOURCES"
msgstr ""

#, fuzzy
msgid "INTERACTION_DESTROY"
msgstr "קצב מוטציות של AI"

#, fuzzy
msgid "INTERACTION_FOUND_SETTLEMENT"
msgstr "קצב מוטציות של AI"

#, fuzzy
msgid "INTERACTION_HARVEST"
msgstr "קצב מוטציות של AI"

msgid "INTERACTION_HARVEST_CANNOT_MISSING_TOOL"
msgstr ""

msgid "INTERACTION_PICK_UP"
msgstr ""

msgid "INTERACTION_PICK_UP_CANNOT_FULL"
msgstr ""

msgid "INTERNALS"
msgstr "פנימיות"

msgid "INTERNAL_NAME_IN_USE"
msgstr "כבר קיים מוד בעל שם פנימי ספציפי זה"

msgid "INTERNAL_NAME_REQUIRED"
msgstr "נדרש שם פנימי"

msgid "INTERNAL_NAME_REQUIRES_CAPITAL"
msgstr "השם הפנימי צריך להתחיל באות גדולה"

msgid "INVALID_DATA_TO_PLOT"
msgstr "נתונים לא חוקיים להזימה"

msgid "INVALID_ICON_PATH"
msgstr "נתיב סמליל מוד לא חוקית"

msgid "INVALID_SAVE_NAME_POPUP"
msgstr "שם שמירה צריכה לא להכיל סימנים מיוחדים (<>:\"/\\|?*)"

msgid "INVALID_SPECIES_NAME_POPUP"
msgstr "שם המין חייב להתאים למערכת השמות הבינומית (סוג וכינוי)!"

msgid "INVALID_TAG"
msgstr "צוין תגית לא חוקית: \"{0}\""

msgid "INVALID_URL_FORMAT"
msgstr "פורמט של כתובת אתר אינו חוקי"

msgid "INVALID_URL_SCHEME"
msgstr "סכימת כתובת URL לא חוקית"

msgid "INVENTORY_ITEMS_ON_GROUND"
msgstr ""

#, fuzzy
msgid "INVENTORY_TITLE"
msgstr "\"{0}\" - {1}"

msgid "INVENTORY_TOGGLE_CRAFTING"
msgstr ""

msgid "INVENTORY_TOGGLE_GROUND"
msgstr ""

msgid "INVERTED"
msgstr "הפוך"

msgid "IN_PROTOTYPE"
msgstr ""
"אתה משחק באבטיפוס של השלב המאוחר יותר הכלול במשחק.\n"
"אלה עשויים להיות מאוד לא שלמים, להשתמש בגרפיקה של מציין מיקום, נוקשים מאוד בכללי,\n"
"ולא תמיד ניתן לשחק בו בצורה חלקה. כך ששמירה אינו אפשרי כרגע.\n"
"חלקים מהאבטיפוס ניתן לשמור באופן חלקי."

msgid "IRON"
msgstr "ברזל"

#, fuzzy
msgid "IRON_OXIDATION"
msgstr "תרומות"

msgid "ITCH_TOOLTIP"
msgstr "ראו את דף Itch.io שלנו"

msgid "ITEM_AT_2D_COORDINATES"
msgstr ""

#, fuzzy
msgid "ITEM_NAME_SEPARATOR"
msgstr "סיים דור אחד"

msgid "JANUARY"
msgstr "ינואר"

msgid "JSON_DEBUG_MODE"
msgstr "מצב ניפוי JSON:"

msgid "JSON_DEBUG_MODE_ALWAYS"
msgstr "תמיד"

msgid "JSON_DEBUG_MODE_AUTO"
msgstr "באופן אוטומטי"

msgid "JSON_DEBUG_MODE_NEVER"
msgstr "לעולם לא"

msgid "JULY"
msgstr "יולי"

msgid "JUNE"
msgstr "יוני"

#, fuzzy
msgid "KEEP_CURRENT_SHORT"
msgstr "מפתחים נוכחים"

#, fuzzy
msgid "KEEP_CURRENT_TOLERANCE_FLEXIBILITY_TOOLTIP"
msgstr "ראו את דף הפטריון שלנו"

#, fuzzy
msgid "KEEP_MIGRATION"
msgstr "נשימה ארובית"

msgid "KEY_BACK"
msgstr "מקש חזור"

#, fuzzy
msgid "KEY_BACKTAB"
msgstr "מקש חזור"

msgid "KEY_BINDING_CHANGE_CONFLICT"
msgstr ""
"יש התנגשות עם {0}.\n"
"האם אתה רוצה להסיר את הקלט {1}?"

msgid "KEY_BRING_UP_KEYBOARD"
msgstr ""

msgid "KEY_CLEAR"
msgstr "מקש Clear"

msgid "KEY_DELETE"
msgstr "מקש Delete"

msgid "KEY_DOWN"
msgstr "מקש מטה"

msgid "KEY_END"
msgstr "מקש End"

msgid "KEY_ENTER"
msgstr "מקש Enter"

msgid "KEY_FAVORITES"
msgstr "מקש מועדפים"

msgid "KEY_FORWARD"
msgstr "מקש קדימה"

#, fuzzy
msgid "KEY_GLOBE"
msgstr "מקש Home"

msgid "KEY_HELP"
msgstr "מקש עזרה"

msgid "KEY_HOME"
msgstr "מקש Home"

msgid "KEY_HOMEPAGE"
msgstr "מקש דף הבית"

#, fuzzy
msgid "KEY_HYPER"
msgstr "מקש עזרה"

msgid "KEY_INSERT"
msgstr "מקש Insert"

#, fuzzy
msgid "KEY_JIS_EISU"
msgstr "מקש Insert"

#, fuzzy
msgid "KEY_JIS_KANA"
msgstr "מקש חכה"

msgid "KEY_LEFT"
msgstr "מקש שמאלה"

msgid "KEY_MENU"
msgstr "מקש Menu"

#, fuzzy
msgid "KEY_META"
msgstr "מקש Tab"

msgid "KEY_OPENURL"
msgstr "מקש פתח URL"

msgid "KEY_PAUSE"
msgstr "מקש Pause"

msgid "KEY_PRINT"
msgstr "מקש Print Screen"

msgid "KEY_REFRESH"
msgstr "מקש רענן"

msgid "KEY_RIGHT"
msgstr "מקש ימינה"

msgid "KEY_SEARCH"
msgstr "מקש חפש"

msgid "KEY_STANDBY"
msgstr "מקש חכה"

msgid "KEY_STOP"
msgstr "מקש עצור"

msgid "KEY_TAB"
msgstr "מקש Tab"

msgid "KEY_UP"
msgstr "מקש מעלה"

msgid "KILO_ABBREVIATION"
msgstr "{0} אלפים"

msgid "KP0"
msgstr "Num 0"

msgid "KP1"
msgstr "Num 1"

msgid "KP2"
msgstr "Num 2"

msgid "KP3"
msgstr "Num 3"

msgid "KP4"
msgstr "Num 4"

msgid "KP5"
msgstr "Num 5"

msgid "KP6"
msgstr "Num 6"

msgid "KP7"
msgstr "Num 7"

msgid "KP8"
msgstr "Num 8"

msgid "KP9"
msgstr "Num 9"

msgid "KPADD"
msgstr "Num +"

msgid "KPDIVIDE"
msgstr "Num /"

msgid "KPENTER"
msgstr "Num Enter"

msgid "KPMULTIPLY"
msgstr "Num *"

msgid "KPPERIOD"
msgstr "Num ."

msgid "KPSUBTRACT"
msgstr "Num -"

msgid "LANGUAGE"
msgstr "שפה:"

msgid "LANGUAGE_TRANSLATION_PROGRESS"
msgstr "שפה זו היינו {0}% הושלם"

msgid "LANGUAGE_TRANSLATION_PROGRESS_LOW"
msgstr "תרגום זה עדין בשלבי הכנה ({0}% הושלם)"

msgid "LANGUAGE_TRANSLATION_PROGRESS_REALLY_LOW"
msgstr "תרגום זה מאוד לא מוכן ({0}% מושלם), בבקשה תעזרו לנו עם זה!"

#, fuzzy
msgid "LARGE_SULFUR_CHUNK"
msgstr "גוש ברזל קטן"

msgid "LAST_ORGANELLE_DELETE_OPTION_DISABLED_TOOLTIP"
msgstr "לא ניתן להסיר את האברון האחרון"

msgid "LAUNCH0"
msgstr "מקש Launch 0"

msgid "LAUNCH1"
msgstr "מקש Launch 1"

msgid "LAUNCH2"
msgstr "מקש Launch 2"

msgid "LAUNCH3"
msgstr "מקש Launch 3"

msgid "LAUNCH4"
msgstr "מקש Launch 4"

msgid "LAUNCH5"
msgstr "מקש Launch 5"

msgid "LAUNCH6"
msgstr "מקש Launch 6"

msgid "LAUNCH7"
msgstr "מקש Launch 7"

msgid "LAUNCH8"
msgstr "מקש Launch 8"

msgid "LAUNCH9"
msgstr "מקש Launch 9"

msgid "LAUNCHA"
msgstr "מקש A"

msgid "LAUNCHB"
msgstr "מקש B"

msgid "LAUNCHC"
msgstr "מקש C"

msgid "LAUNCHD"
msgstr "מקש D"

msgid "LAUNCHE"
msgstr "מקש E"

msgid "LAUNCHF"
msgstr "מקש F"

msgid "LAUNCHMAIL"
msgstr "מקש דואר"

msgid "LAUNCHMEDIA"
msgstr "מקש מדיה"

msgid "LAWK_ONLY"
msgstr "רק LAWK"

msgid "LAWK_ONLY_EXPLANATION"
msgstr "(הגבל חלקים ויכולות רק לחיים כפי שאנחנו יודעים)"

msgid "LEAD_ARTIST"
msgstr "אומן מוביל"

msgid "LEAD_ARTISTS"
msgstr "אומנים מובילים"

msgid "LEAD_DEVELOPERS"
msgstr "מפתחים מובילים"

msgid "LEAD_GAME_DESIGNER"
msgstr "מעצב משחק מוביל"

msgid "LEAD_GAME_DESIGNERS"
msgstr "מעצבי משחק מובילים"

msgid "LEAD_OUTREACH_PEOPLE"
msgstr "מובילי הסברה"

msgid "LEAD_OUTREACH_PERSON"
msgstr "מוביל הסברה"

msgid "LEAD_PROGRAMMER"
msgstr "מתכנת מוביל"

msgid "LEAD_PROGRAMMERS"
msgstr "מתכנתים מובילים"

msgid "LEAD_PROJECT_MANAGER"
msgstr "מוביל מנהל פרויקט"

msgid "LEAD_PROJECT_MANAGERS"
msgstr "מנהלי פרויקטים מובילים"

msgid "LEAD_TESTER"
msgstr "בודק מוביל"

msgid "LEAD_TESTERS"
msgstr "בודקים מובילים"

msgid "LEAD_THEORIST"
msgstr "תיאורטיקן מוביל"

msgid "LEAD_THEORISTS"
msgstr "תיאורטיקנים מובילים"

msgid "LEFT_ARROW"
msgstr "←"

msgid "LEFT_MOUSE"
msgstr "לחצן עכבר השמאלי"

msgid "LICENSES"
msgstr "רישיונות"

msgid "LICENSES_COVERING_THRIVE"
msgstr "רישונות המכסים חלקים מThrive מוצגים כאן"

msgid "LIFE_ORIGIN"
msgstr "מקור החיים"

msgid "LIFE_ORIGIN_EXPLANATION"
msgstr "(מיקום התחלתי)"

msgid "LIFE_ORIGIN_PANSPERMIA"
msgstr "פנספרמיה (אקראי)"

msgid "LIFE_ORIGIN_POND"
msgstr "בריכה קטנה חמימה"

msgid "LIFE_ORIGIN_TOOLTIP"
msgstr "חלק מהאפשרויות היו מבוטלים לשינוי אם LAWK מופעל"

msgid "LIFE_ORIGIN_VENTS"
msgstr "נביעות הידרותרמיות"

msgid "LIGHT"
msgstr "אור"

msgid "LIGHT_LEVEL_AVERAGE"
msgstr ""

#, fuzzy
msgid "LIGHT_LEVEL_CURRENT"
msgstr "גלגל ימינה"

msgid "LIGHT_LEVEL_DAY"
msgstr ""

msgid "LIGHT_LEVEL_LABEL_AT_NOON"
msgstr ""

#, fuzzy
msgid "LIGHT_LEVEL_NIGHT"
msgstr "גלגל ימינה"

#, fuzzy
msgid "LIGHT_MAX"
msgstr "אור"

msgid "LIMIT_EXTREME"
msgstr "מפלצתי"

msgid "LIMIT_GROWTH_RATE"
msgstr "הגבל שימוש בתרכובות לצורך גידול"

msgid "LIMIT_GROWTH_RATE_EXPLANATION"
msgstr "(כאשר מופעל מגביל מהירות הצמיחה, ואם מושבת רק תרכובות הזמינות משפיעות על מהירות הצמיחה)"

msgid "LIMIT_HUGE"
msgstr "ענק"

msgid "LIMIT_LARGE"
msgstr "גדול"

msgid "LIMIT_NORMAL"
msgstr "רגיל"

msgid "LIMIT_SMALL"
msgstr "קטן"

msgid "LIMIT_TINY"
msgstr "זעיר"

msgid "LIMIT_VERY_LARGE"
msgstr "מאוד גדול"

msgid "LIMIT_VERY_SMALL"
msgstr "מאוד קטן"

msgid "LINE_COLOUR"
msgstr "צבע הקו:"

#, fuzzy
msgid "LINKS_TITLE"
msgstr "חסרה כותרת"

msgid "LIPASE"
msgstr "ליפאז"

msgid "LIPASE_DESCRIPTION"
msgstr "ליפאז מאפשרים לתא לפרק את רוב סוגי הממברנות. התא שלך כבר מייצר את האנזים הזה ללא הליזוזום, אבל על ידי בחירה בסוג זה מאפשר לך להגביר את יעילותו."

msgid "LOAD"
msgstr "טען"

msgid "LOADING"
msgstr "טוען"

msgid "LOADING_DOT_DOT_DOT"
msgstr "טוען..."

msgid "LOADING_GAME"
msgstr "טוען משחק"

#, fuzzy
msgid "LOADING_GRAPHICS_SHADERS"
msgstr "טוען משחק"

#, fuzzy
msgid "LOADING_MACROSCOPIC_EDITOR"
msgstr "טוען עורך המיקרובי"

msgid "LOADING_MICROBE_EDITOR"
msgstr "טוען עורך המיקרובי"

#, fuzzy
msgid "LOADING_MICROBE_STAGE"
msgstr "שלב המיקרובי"

msgid "LOADING_MULTICELLULAR_EDITOR"
msgstr "טוען עורך הרב-תאי"

#, fuzzy
msgid "LOADING_MULTICELLULAR_STAGE"
msgstr "טוען עורך הרב-תאי"

#, fuzzy
msgid "LOADING_STAGE"
msgstr "טוען משחק"

#, fuzzy
msgid "LOADING_STAGE_ASSETS"
msgstr "טוען משחק"

msgid "LOAD_FINISHED"
msgstr "טעינה הסתיימה"

msgid "LOAD_GAME"
msgstr "טען שמירה"

msgid "LOAD_GAME_BUTTON_TOOLTIP"
msgstr "טען שמירות שנשמרו"

msgid "LOAD_INCOMPATIBLE_PROTOTYPE_WARNING"
msgstr ""
"השמירה שנבחרה לטעינה נעשתה באבטיפוס שבגרסת Thrive שונה.\n"
"בגלל זה השמירה לא יכלה לטעון ששמירות אבטיפוס לא ניתנות לעדכון.\n"
"תחזוק יכולות שמירה בשביל אבטיפוס עלול להיות נטל גדול שדברים ועבוד מחדש נעשה בתכופות מרבית ושכתוב שלהם יכולה להאט את פיתוח האבטיפוס בהרבה."

msgid "LOAD_INCOMPATIBLE_SAVE_PROMPT"
msgstr "לעלות שמירה לא תאומת זו?"

msgid "LOAD_INCOMPATIBLE_SAVE_WARNING"
msgstr ""
"השמירה שנבחרה לטעינה ידועה שלא מתאימה לגרסה זו של Thrive.\n"
"ואין שדרוג שמירה לשמירה זו.\n"
"בגלל שThrive עדין בשלבי פיתוח ראשונים, התאמה שמירות אינו בעדיפות גבוהה, ובשל כך ,אין שדרוג שמירה לכל הגרסאות."

msgid "LOAD_INVALID_SAVE_PROMPT"
msgstr "לטעון שמירה לא תקפה?"

msgid "LOAD_INVALID_SAVE_WARNING"
msgstr ""
"מידע משמירה זו אינו ניתנת לקריאה.\n"
"יתכן ששמירה זו משובשת או שהפורמט הקריאה אינו מובנת בגרסה זו של Thrive.\n"
"האם בכל זאת לנסות לטעון שמירה זו?"

msgid "LOCAL_INITIAL_LETTER"
msgstr "מ"

msgid "LOCK_DAY_NIGHT_CYCLE"
msgstr ""

#, fuzzy
msgid "LOWER_SCALE_INCREASES_PERFORMANCE"
msgstr "(ערכים גבוהים יותר מגדילים ביצועים)"

msgid "LOWER_VALUE_MAKES_SHARPER_IMAGE"
msgstr ""

#, fuzzy
msgid "LOW_MENU_PERFORMANCE"
msgstr "ביצועים"

#, fuzzy
msgid "LOW_MENU_PERFORMANCE_DESCRIPTION"
msgstr "מכיל אנזימי עיכול. ניתן לשנותם לסוגים שונים של אנזימים שהוא יכיל בו. רק סוג אחד של אנזים מסוגל להכיל בכל רגע נתון."

msgid "LOW_QUALITY_BACKGROUND_BLUR"
msgstr ""

msgid "LOW_QUALITY_BACKGROUND_BLUR_TOOLTIP"
msgstr ""

msgid "LUCIFERASE"
msgstr ""

#, fuzzy
msgid "LUCIFERASE_SYNTHESIS"
msgstr "ייצור ריר"

msgid "LYSOSOME"
msgstr "ליזוזום"

msgid "LYSOSOME_DESCRIPTION"
msgstr "הליזוזום הוא אברון קשור ממברנה שמכיל אנזימים הידרוליזטיים מסוגלים לפרק מולקולות אורגניות שונות. ליזוזומים מאפשרים לתא לעכל חומרים שנבלע דרך אנדוציטוזה ולפלוט או לפרק מוצרי פסולת בתהליך הנקרא [b]אוטופגיה[/b]."

msgid "LYSOSOME_PROCESSES_DESCRIPTION"
msgstr "מכיל אנזימי עיכול. ניתן לשנותם לסוגים שונים של אנזימים שהוא יכיל בו. רק סוג אחד של אנזים מסוגל להכיל בכל רגע נתון."

#, fuzzy
msgid "MACROLIDE_SYNTHESIS"
msgstr "ייצור ריר"

#, fuzzy
msgid "MACROSCOPIC"
msgstr "להפוך למקרוסקופי ({0}/{1})"

#, fuzzy
msgid "MACROSCOPIC_STAGE"
msgstr "שלב המיקרובי"

msgid "MANUALLY_SET_TIME"
msgstr ""

msgid "MAP"
msgstr "מפה"

msgid "MARCH"
msgstr "מרץ"

msgid "MARINE_SNOW"
msgstr "שלג ימי"

msgid "MASTER_VOLUME"
msgstr "עוצמה כללית"

#, fuzzy
msgid "MASTODON_TOOLTIP"
msgstr "ראו את דף הפטריון שלנו"

#, fuzzy
msgid "MAX_CACHE_SIZE_TOOLTIP"
msgstr "הפרש ריר"

msgid "MAX_FPS"
msgstr "מקסימום FPS:"

msgid "MAX_FPS_NO_LIMIT"
msgstr "ללא הגבלה"

#, fuzzy
msgid "MAX_SIZE_COLON"
msgstr "גודל:"

msgid "MAX_SPAWNED_ENTITIES"
msgstr "מספר מרבי של ישויות:"

msgid "MAX_VISIBLE_DATASET_WARNING"
msgstr "לא ניתן להציג יותר מ{0} נתונים!"

msgid "MAY"
msgstr "מאי"

#, fuzzy
msgid "MECHANICS_BUTTON"
msgstr "מחיקת שמירה זו היינו פעולה בלתי הפיכה, האם אתה בטוח שאתה רוצה למחוק אתה לצמיתות?"

msgid "MEDIANEXT"
msgstr "מקש Media Next"

msgid "MEDIAPLAY"
msgstr "מקש Media Play"

msgid "MEDIAPREVIOUS"
msgstr "מקש Media Prev"

msgid "MEDIARECORD"
msgstr "מקש Media Rec"

msgid "MEDIASTOP"
msgstr "מקש Media Stop"

#, fuzzy
msgid "MEDIUM_SULFUR_CHUNK"
msgstr "גוש ברזל קטן"

msgid "MEGA_YEARS"
msgstr "מיליון שנה"

#, fuzzy
msgid "MELANOSOME"
msgstr "מטבולוזומים"

#, fuzzy
msgid "MELANOSOME_DESCRIPTION"
msgstr "הליזוזום הוא אברון קשור ממברנה שמכיל אנזימים הידרוליזטיים מסוגלים לפרק מולקולות אורגניות שונות. ליזוזומים מאפשרים לתא לעכל חומרים שנבלע דרך אנדוציטוזה ולפלוט או לפרק מוצרי פסולת בתהליך הנקרא [b]אוטופגיה[/b]."

#, fuzzy
msgid "MELANOSOME_PROCESSES_DESCRIPTION"
msgstr "מכיל אנזימי עיכול. ניתן לשנותם לסוגים שונים של אנזימים שהוא יכיל בו. רק סוג אחד של אנזים מסוגל להכיל בכל רגע נתון."

msgid "MEMBRANE"
msgstr "קרום"

msgid "MEMBRANE_RIGIDITY"
msgstr "קשיחות הקרום"

msgid "MEMBRANE_TYPES"
msgstr "סוגי קרום"

msgid "MENU"
msgstr "תפריט"

msgid "MESOPELAGIC"
msgstr "מזופלגיים"

msgid "METABOLOSOMES"
msgstr "מטבולוזומים"

msgid "METABOLOSOMES_DESCRIPTION"
msgstr "מטבולוזומים הם מקבצי חלבונים העטופים במעטפת חלבונים. הם מסוגלים להמיר [thrive:compound type=\"glucose\"][/thrive:compound] ל[thrive:compound type=\"atp\"][/thrive:compound] במהירות גבוה יותר ממה שניתן לעשות בציטופלזמה בתהליך שנקרא [b]נשימה אירובית[/b]. יחד עם זאת, הוא דורש [thrive:compound type=\"oxygen\"][/thrive:compound] כדי לתפקד, ורמות [thrive:compound type=\"oxygen\"][/thrive:compound] נמוכות יותר בסביבה יאטו את קצב ייצור של [thrive:compound type=\"atp\"][/thrive:compound]. מכיוון שהמטבולוזומים צפים בציטופלזמה, הנוזל שמסביבם מבצעים [b]גליקליזה[/b] ברמה מסוימת."

msgid "METABOLOSOMES_PROCESSES_DESCRIPTION"
msgstr "הופך [thrive:compound type=\"glucose\"][/thrive:compound] ל[thrive:compound type=\"atp\"][/thrive:compound]. בהתאם לריכוז של [thrive:compound type=\"oxygen\"][/thrive:compound]."

#, fuzzy
msgid "META_THREADS_TOOLTIP"
msgstr ""
"זה לא ניתן להציג אם מרבה-נושאים פועל או לא.\n"
"זה משפיע על מספר ברירת מחדל של הנושאים במרבה-נושאים כנושא שאינו מהיר כלבית מעבד אמיתי."

msgid "METEOR_IMPACT_EVENT"
msgstr ""

msgid "METEOR_STRIKE_START_EVENT_LOG_PLURAL"
msgstr ""

msgid "METEOR_STRIKE_START_EVENT_LOG_SINGULAR"
msgstr ""

msgid "METRICS"
msgstr "מדדי ביצועיים"

#, fuzzy
msgid "METRICS_CONTENT"
msgstr ""
"זמן עיבוד: {0} שניות\n"
"זמן ממשי: {1} שניות\n"
"ישויות: {2} אחר: {3}\n"
"נוצרו: {4} נמחקו: {5}\n"
"צמתים בשימוש: {6}\n"
"זיכרון בשימוש: {7}\n"
"זכרון מעבד גרפי: {8}\n"
"אובייקטים עובדו: {9}\n"
"תאים צוירו: {10} 2D: {11}\n"
"פסגות שעובדו: {12}\n"
"שינויי חומרים: {13}\n"
"שינויי הצללה: {14}\n"
"צמתים מופרדים: {15}\n"
"וידאו שנעצר: {16} ms\n"
"סך הכול: {17}\n"
"זמן מעבד כולל:\n"
"{18}"

msgid "MIB_VALUE"
msgstr "{0} MiB"

msgid "MICHE"
msgstr ""

#, fuzzy
msgid "MICHES_FOR_PATCH"
msgstr "נכחד מהאזור"

#, fuzzy
msgid "MICHE_AVOID_PREDATION_SELECTION_PRESSURE"
msgstr "[b][u]{0}[/u][/b] התפצל מ[b][u]{1}[/u][/b] כמין חדש בשל לחץ ברירה שונים"

msgid "MICHE_CHUNK_PRESSURE"
msgstr ""

#, fuzzy
msgid "MICHE_COMPOUND_CLOUD_PRESSURE"
msgstr "ענני תרכובות"

msgid "MICHE_COMPOUND_EFFICIENCY_PRESSURE"
msgstr ""

#, fuzzy
msgid "MICHE_DETAIL_TEXT"
msgstr ""
"[b]מינים[/b]\n"
" {0}:{1}\n"
"[b]דור[/b]\n"
" {2}\n"
"[b]אוכלוסיה[/b]\n"
" {3}\n"
"[b]צבע[/b]\n"
" #{4}\n"
"[b]התנהגות[/b]\n"
" {5}"

msgid "MICHE_ENVIRONMENTAL_COMPOUND_PRESSURE"
msgstr ""

#, fuzzy
msgid "MICHE_ENVIRONMENTAL_TOLERANCE"
msgstr "סביבה"

msgid "MICHE_MAINTAIN_COMPOUND_PRESSURE"
msgstr ""

msgid "MICHE_METABOLIC_STABILITY_PRESSURE"
msgstr ""

msgid "MICHE_NO_OP_PRESSURE"
msgstr ""

msgid "MICHE_PREDATION_EFFECTIVENESS_PRESSURE"
msgstr ""

#, fuzzy
msgid "MICHE_PREDATOR_ROOT_PRESSURE"
msgstr "טריפה של {0}"

msgid "MICHE_ROOT_PRESSURE"
msgstr ""

#, fuzzy
msgid "MICHE_TREE"
msgstr "נטוש SceneTree"

#, fuzzy
msgid "MICROBE"
msgstr "שלב המיקרובי"

#, fuzzy
msgid "MICROBES_COUNT"
msgstr "שלב המיקרובי"

#, fuzzy
msgid "MICROBE_BENCHMARK"
msgstr "עורך המיקרובי"

#, fuzzy
msgid "MICROBE_CAMERA_TILT_EFFECT"
msgstr "סטטיסטיקת האורגניזם"

msgid "MICROBE_EDITOR"
msgstr "עורך המיקרובי"

#, fuzzy
msgid "MICROBE_ENZYME_STATISTICS"
msgstr "סטטיסטיקת האורגניזם"

msgid "MICROBE_FREEBUILD_EDITOR"
msgstr "עורך ארגז חול המיקרובי"

#, fuzzy
msgid "MICROBE_LOADING_TIP_1"
msgstr "לחץ על הכפתור \"בטל\" בעורך בשביל לתקן טעויות"

#, fuzzy
msgid "MICROBE_LOADING_TIP_10"
msgstr "לחץ על הכפתור \"בטל\" בעורך בשביל לתקן טעויות"

#, fuzzy
msgid "MICROBE_LOADING_TIP_11"
msgstr "לחץ על הכפתור \"בטל\" בעורך בשביל לתקן טעויות"

#, fuzzy
msgid "MICROBE_LOADING_TIP_12"
msgstr "לחץ על הכפתור \"בטל\" בעורך בשביל לתקן טעויות"

#, fuzzy
msgid "MICROBE_LOADING_TIP_13"
msgstr "לחץ על הכפתור \"בטל\" בעורך בשביל לתקן טעויות"

#, fuzzy
msgid "MICROBE_LOADING_TIP_14"
msgstr "לחץ על הכפתור \"בטל\" בעורך בשביל לתקן טעויות"

#, fuzzy
msgid "MICROBE_LOADING_TIP_15"
msgstr "לחץ על הכפתור \"בטל\" בעורך בשביל לתקן טעויות"

#, fuzzy
msgid "MICROBE_LOADING_TIP_16"
msgstr "לחץ על הכפתור \"בטל\" בעורך בשביל לתקן טעויות"

#, fuzzy
msgid "MICROBE_LOADING_TIP_17"
msgstr "לחץ על הכפתור \"בטל\" בעורך בשביל לתקן טעויות"

#, fuzzy
msgid "MICROBE_LOADING_TIP_18"
msgstr "לחץ על הכפתור \"בטל\" בעורך בשביל לתקן טעויות"

#, fuzzy
msgid "MICROBE_LOADING_TIP_19"
msgstr "לחץ על הכפתור \"בטל\" בעורך בשביל לתקן טעויות"

#, fuzzy
msgid "MICROBE_LOADING_TIP_2"
msgstr "לחץ על הכפתור \"בטל\" בעורך בשביל לתקן טעויות"

#, fuzzy
msgid "MICROBE_LOADING_TIP_20"
msgstr "לחץ על הכפתור \"בטל\" בעורך בשביל לתקן טעויות"

#, fuzzy
msgid "MICROBE_LOADING_TIP_21"
msgstr "לחץ על הכפתור \"בטל\" בעורך בשביל לתקן טעויות"

#, fuzzy
msgid "MICROBE_LOADING_TIP_22"
msgstr "לחץ על הכפתור \"בטל\" בעורך בשביל לתקן טעויות"

#, fuzzy
msgid "MICROBE_LOADING_TIP_3"
msgstr "לחץ על הכפתור \"בטל\" בעורך בשביל לתקן טעויות"

#, fuzzy
msgid "MICROBE_LOADING_TIP_4"
msgstr "לחץ על הכפתור \"בטל\" בעורך בשביל לתקן טעויות"

#, fuzzy
msgid "MICROBE_LOADING_TIP_5"
msgstr "לחץ על הכפתור \"בטל\" בעורך בשביל לתקן טעויות"

#, fuzzy
msgid "MICROBE_LOADING_TIP_6"
msgstr "לחץ על הכפתור \"בטל\" בעורך בשביל לתקן טעויות"

#, fuzzy
msgid "MICROBE_LOADING_TIP_7"
msgstr "לחץ על הכפתור \"בטל\" בעורך בשביל לתקן טעויות"

#, fuzzy
msgid "MICROBE_LOADING_TIP_8"
msgstr "לחץ על הכפתור \"בטל\" בעורך בשביל לתקן טעויות"

#, fuzzy
msgid "MICROBE_LOADING_TIP_9"
msgstr "לחץ על הכפתור \"בטל\" בעורך בשביל לתקן טעויות"

#, fuzzy
msgid "MICROBE_MEMBRANE_PERCENTAGE_STATISTICS"
msgstr "סטטיסטיקת האורגניזם"

#, fuzzy
msgid "MICROBE_MEMBRANE_STATISTICS"
msgstr "סטטיסטיקת האורגניזם"

#, fuzzy
msgid "MICROBE_ORGANELLE_STATISTICS"
msgstr "סטטיסטיקת האורגניזם"

#, fuzzy
msgid "MICROBE_ORGANELLE_UPGRADES_STATISTICS"
msgstr "סטטיסטיקת האורגניזם"

#, fuzzy
msgid "MICROBE_RIPPLE_EFFECT"
msgstr "סטטיסטיקת האורגניזם"

msgid "MICROBE_SPECIES_DETAIL_TEXT"
msgstr ""
"[b]שלב[/b]\n"
" מיקרוב\n"
"[b]סוג ממברנה[/b]\n"
" {0}\n"
"[b]צמיגות הממברנה[/b]\n"
" {1}\n"
"[b]מהירות בסיסית[/b]\n"
" {2}\n"
"[b]מהירות סיבוב בסיסית[/b]\n"
" {3}\n"
"[b]גודל משושה בסיסית[/b]\n"
" {4}"

msgid "MICROBE_STAGE"
msgstr "שלב המיקרובי"

#, fuzzy
msgid "MICROBE_STAGE_BECOME_MULTICELLULAR_TEXT"
msgstr ""
"את יכול לאסוף גלוקוז (הענן הלבן) על ידי מעבר מעליהם.\n"
"\n"
"התא שלך זקוק לגלוקוז על מנת ליצור אנרגיה שתשאיר אותך חיי.\n"
"\n"
"עקוב אחרי הקו מהתא שלך לגלוקוז הסמוך."

#, fuzzy
msgid "MICROBE_STAGE_COLLECT_TEXT"
msgstr ""
"את יכול לאסוף גלוקוז (הענן הלבן) על ידי מעבר מעליהם.\n"
"\n"
"התא שלך זקוק לגלוקוז על מנת ליצור אנרגיה שתשאיר אותך חיי.\n"
"\n"
"עקוב אחרי הקו מהתא שלך לגלוקוז הסמוך."

#, fuzzy
msgid "MICROBE_STAGE_CONTROL_TEXT"
msgstr ""
"בשביל לשלוט בתא שלך, השתמש במקשים המוצגים סביבו (במרכז המסך) ובעכבר על מנת לשלוט בכיוון התנועה שלו.\n"
"\n"
"נסה את כל המקשים למשך מספר שניות על מנת להמשיך."

#, fuzzy
msgid "MICROBE_STAGE_CONTROL_TEXT_CONTROLLER"
msgstr ""
"בשביל לשלוט בתא שלך, השתמש במקשים המוצגים סביבו (במרכז המסך) ובעכבר על מנת לשלוט בכיוון התנועה שלו.\n"
"\n"
"נסה את כל המקשים למשך מספר שניות על מנת להמשיך."

#, fuzzy
msgid "MICROBE_STAGE_HEALTH_TEXT"
msgstr ""
"עקוב אחרי מד החיים שלך שליד מד הATP (בימין התחתון).\n"
"התא שלך ימות אם יגמר לו החיים.\n"
"ואתה מתרפא כל עוד יש לך ATP.\n"
"הקפד לאסוף מספיק גלוקוז ליצור ATP."

#, fuzzy
msgid "MICROBE_STAGE_INITIAL"
msgstr ""
"על כוכב חייזרי מרוחק,לאחר עידנים של פעילות געשית ופגיעות של מטאוריטים, החלה לצוץ תופעה חדשה ביקום:\n"
"\n"
"חיים.\n"
"\n"
"מיקרובים פשוטים שוכנים באזורים העמוקים של האוקיינוס. אתה האב הקדמון המשותף האחרון (LUCA באנגלית) של הכוכב הזה.\n"
"\n"
"בשביל לשרוד בעולם העוין זה, אתה חייב למצוא כל תרכובת בדרך ולהתפתח בכל דור בכדי להצליח לתחרות במינים אחרים של מיקרובים."

#, fuzzy
msgid "MICROBE_STAGE_INITIAL_PANSPERMIA"
msgstr ""
"על כוכב חייזרי מרוחק,לאחר עידנים של פעילות געשית ופגיעות של מטאוריטים, החלה לצוץ תופעה חדשה ביקום:\n"
"\n"
"חיים.\n"
"\n"
"מיקרובים פשוטים שוכנים באזורים העמוקים של האוקיינוס. אתה האב הקדמון המשותף האחרון (LUCA באנגלית) של הכוכב הזה.\n"
"\n"
"בשביל לשרוד בעולם העוין זה, אתה חייב למצוא כל תרכובת בדרך ולהתפתח בכל דור בכדי להצליח לתחרות במינים אחרים של מיקרובים."

#, fuzzy
msgid "MICROBE_STAGE_INITIAL_POND"
msgstr ""
"על כוכב חייזרי מרוחק,לאחר עידנים של פעילות געשית ופגיעות של מטאוריטים, החלה לצוץ תופעה חדשה ביקום:\n"
"\n"
"חיים.\n"
"\n"
"מיקרובים פשוטים שוכנים באזורים העמוקים של האוקיינוס. אתה האב הקדמון המשותף האחרון (LUCA באנגלית) של הכוכב הזה.\n"
"\n"
"בשביל לשרוד בעולם העוין זה, אתה חייב למצוא כל תרכובת בדרך ולהתפתח בכל דור בכדי להצליח לתחרות במינים אחרים של מיקרובים."

#, fuzzy
msgid "MICROBE_STAGE_ORGANELLE_DIVISION"
msgstr "סטטיסטיקת האורגניזם"

msgid "MIDDLE_MOUSE"
msgstr "גלגלת העכבר"

#, fuzzy
msgid "MIGRATION_FAILED_TO_ADD"
msgstr "יצירת מוד נכשלה"

#, fuzzy
msgid "MIGRATION_MANAGER"
msgstr ""
"עקוב אחרי מד החיים שלך שליד מד הATP (בימין התחתון).\n"
"התא שלך ימות אם יגמר לו החיים.\n"
"ואתה מתרפא כל עוד יש לך ATP.\n"
"הקפד לאסוף מספיק גלוקוז ליצור ATP."

msgid "MIGRATION_STATUS_DESTINATION_NOT_SELECTED"
msgstr ""

#, fuzzy
msgid "MIGRATION_STATUS_TEXT"
msgstr ""
"עקוב אחרי מד החיים שלך שליד מד הATP (בימין התחתון).\n"
"התא שלך ימות אם יגמר לו החיים.\n"
"ואתה מתרפא כל עוד יש לך ATP.\n"
"הקפד לאסוף מספיק גלוקוז ליצור ATP."

#, fuzzy
msgid "MIGRATION_STEP_DESTINATION_EXPLANATION"
msgstr ""
"מיקרובים אגרסיבים ירדפו אחרי הטרפם למרחקים\n"
"והם לרוב נוטים להילחם בטורפים כשהם מותקפים.\n"
"מיקרובים שלווים לא יתקפו אחרים למרחקים\n"
"ופחות נוטים להשתמש ברעלנים כנגד טורפים."

msgid "MIGRATION_STEP_ONLY_ONE_ALLOWED"
msgstr ""

#, fuzzy
msgid "MIGRATION_STEP_POPULATION_EXPLANATION"
msgstr "(העלות של אברונים, ממברנה וחפצים אחרים בעורך)"

#, fuzzy
msgid "MIGRATION_STEP_SOURCE_EXPLANATION"
msgstr "(העלות של אברונים, ממברנה וחפצים אחרים בעורך)"

#, fuzzy
msgid "MIGRATION_TOOLTIP"
msgstr "ראו את דף הפטריון שלנו"

msgid "MILLION_ABBREVIATION"
msgstr "{0} מיליון"

msgid "MINIMUM_AMOUNT_TO_FIND"
msgstr "כמות מינימלית למצוא:"

msgid "MINIMUM_VERSION"
msgstr "מינימום:"

msgid "MIN_VISIBLE_DATASET_WARNING"
msgstr "לא ניתן להציג פחות מ{0} נתונים!"

msgid "MISC"
msgstr "שונות"

msgid "MISCELLANEOUS"
msgstr "שונות"

msgid "MISCELLANEOUS_3D_STAGE"
msgstr "שלב 3D שונות"

#, fuzzy
msgid "MISC_FUN"
msgstr "שונות"

msgid "MISSING_DESCRIPTION"
msgstr "חסר תיאור"

msgid "MISSING_OR_INVALID_REQUIRED_FIELD"
msgstr "פורמט חסר או לא חוקי של שדה חובה: {0}"

msgid "MISSING_TITLE"
msgstr "חסרה כותרת"

msgid "MITOCHONDRION"
msgstr "מיטוכונדריון"

msgid "MITOCHONDRION_DESCRIPTION"
msgstr "תחנת הכוח של התא. המיטוכונדריון (ברבים: מיטוכונדריה) הוא אברון בעל קרום כפול שמלא בחלבונים ואנזימים. זהו פרוקריוט שהוטמע לשימוש על ידי המארח האוקריוטי שלו. הוא מסוגל להמיר [thrive:compound type=\"glucose\"][/thrive:compound] ל[thrive:compound type=\"atp\"][/thrive:compound] ביעילות גבוהה בהרבה ממה שניתן לעשות בציטופלזמה בתהליך הנקרא [b]נשימה אירובית[/b]. עם זאת, הוא דורש [thrive:compound type=\"oxygen\"][/thrive:compound] כדי לתפקד, ורמות [thrive:compound type=\"oxygen\"][/thrive:compound] נמוכות יותר בסביבה יאטו את קצב ייצור ה[thrive:compound type=\"atp\"][/thrive:compound] שלו."

msgid "MITOCHONDRION_PROCESSES_DESCRIPTION"
msgstr "הופך [thrive:compound type=\"glucose\"][/thrive:compound] ל[thrive:compound type=\"atp\"][/thrive:compound]. בהתאם לריכוזו של ה[thrive:compound type=\"oxygen\"][/thrive:compound]."

#, fuzzy
msgid "MIXED_DOT_DOT_DOT"
msgstr "..."

msgid "MODDING_INSTRUCTIONS_ON"
msgstr "הוראות יצירת מוד זמינים ב-"

msgid "MODELS"
msgstr "מודלים"

msgid "MODE_CAN_BE_CHANGED_IN_OPTIONS"
msgstr ""

msgid "MODIFY"
msgstr "לשנות"

msgid "MODIFY_ORGANELLE"
msgstr "שנה תפקוד אברון"

msgid "MODIFY_TYPE"
msgstr "שנה סוג"

msgid "MODS"
msgstr "מודים"

msgid "MODS_INSTALLED_BUT_NOT_ENABLED"
msgstr ""
"זוהה מודים מותקנים, אך אין מודים מופעלים.\n"
"\n"
"מודים צריכים להיות מופעלים לאחר התקנה. ראה במנהלים המודים בשימוש בכפתור המודים בתפריט התוספים."

msgid "MOD_ASSEMBLY"
msgstr "העלת מוד:"

msgid "MOD_ASSEMBLY_CLASS"
msgstr "מחלקה העיקרית להעלת מוד:"

#, fuzzy
msgid "MOD_ASSEMBLY_CLASS_CREATION_FAILED"
msgstr "{0}: קריאת פריקה הרכבה של מוד זה נכשלה"

msgid "MOD_ASSEMBLY_CLASS_NOT_FOUND"
msgstr "{0}: מחלקת מוד ספיציפית \"{1}\" לא מצאה את קליטת המוד"

msgid "MOD_ASSEMBLY_INIT_CALL_FAILED"
msgstr "{0}: קריאת שיטת אתחול הרכבת מוד זה נכשלה"

msgid "MOD_ASSEMBLY_LOAD_CALL_FAILED_EXCEPTION"
msgstr "{0}: קריאת שיטת האתחול של הרכבה של המוד נכשלה עם חריגה של: {1}"

msgid "MOD_ASSEMBLY_LOAD_EXCEPTION"
msgstr "{0}: טעינת הרכיב נכשלה עם חריגה: {1}"

msgid "MOD_ASSEMBLY_UNLOAD_CALL_FAILED"
msgstr "{0}: קריאת פריקה הרכבה של מוד זה נכשלה"

msgid "MOD_ASSEMBLY_UNLOAD_CALL_FAILED_EXCEPTION"
msgstr "{0}: קריאת פריקת הרכבה מוד זה נכשלה פרט ל: {1}"

msgid "MOD_AUTHOR"
msgstr "יוצר המוד:"

msgid "MOD_AUTO_HARMONY"
msgstr "השתמש באוטו-Harmony:"

msgid "MOD_CREATION_FAILED"
msgstr "יצירת מוד נכשלה"

msgid "MOD_DESCRIPTION"
msgstr "תיאור המוד:"

msgid "MOD_EXTENDED_DESCRIPTION"
msgstr "תיאור ארוך של המוד:"

msgid "MOD_HARMONY_LOAD_FAILED_EXCEPTION"
msgstr "{0}: טעינת Harmony מוד נכשל בפרט ל: {1}"

msgid "MOD_HARMONY_UNLOAD_FAILED_EXCEPTION"
msgstr "{0}: קריאת פריקת Harmony מוד נכשלה פרט ל: {1}"

msgid "MOD_HAS_NO_LOADABLE_RESOURCES"
msgstr "{0}: אין רכיבים שניתנים לטעינה"

msgid "MOD_ICON_FILE"
msgstr "סמל הקובץ:"

msgid "MOD_INFO_URL"
msgstr "כתובת אתר של מידע על המוד:"

msgid "MOD_INTERNAL_NAME"
msgstr "שם (תיקייה) פנימי:"

msgid "MOD_LICENSE"
msgstr "רישיון המוד:"

msgid "MOD_LOAD_ERRORS"
msgstr "שגיאה בעליית המוד"

msgid "MOD_LOAD_ERRORS_OCCURRED"
msgstr "שגיאה קרתה בזמן שטען אחד או יותר מודים. תיעודם עשויים להכיל מידע נוסף."

msgid "MOD_LOAD_OR_UNLOAD_ERRORS_OCCURRED"
msgstr "אירעו שגיאות בעת טעינה או פריקה של מוד אחד או יותר. תעודם עשויים להכיל מידע נוסף."

msgid "MOD_LOAD_UNLOAD_CAVEATS"
msgstr "הערה: מודים רבים דורשים מהמשחק לטעון מחדש בשביל לעלות או להסיר כמו שצריך. העלה רק מודים שאתה בוטח בהם מכיוון שהם עלולים להכיל קודי בר הפעלה."

msgid "MOD_LOAD_UNLOAD_RESTART"
msgstr "מוד אחד או יותר דורש מהמשחק אתחול מחדש בשביל לעלות או להסיר כראוי"

msgid "MOD_MAXIMUM_THRIVE"
msgstr "גרסת Thrive המקסימלית שתומך:"

msgid "MOD_MINIMUM_THRIVE"
msgstr "מינימום גרסת Thrive דרושה:"

msgid "MOD_NAME"
msgstr "שם המוד:"

msgid "MOD_PCK_NAME"
msgstr "קובץ .pck של מוד:"

msgid "MOD_RECOMMENDED_THRIVE"
msgstr "גרסת Thrive מומלצת:"

msgid "MOD_TO_UPLOAD"
msgstr "מוד להעלאה:"

msgid "MOD_UPLOADER"
msgstr "מעלה מוד"

msgid "MOD_VERSION"
msgstr "גרסת המוד:"

msgid "MORE_INFO"
msgstr "הראה עוד מידע"

#, fuzzy
msgid "MORE_INFO_PROMPT"
msgstr "הראה עוד מידע"

msgid "MOUSE_EDGE_PANNING_OPTION"
msgstr ""

msgid "MOUSE_LOOK_SENSITIVITY"
msgstr "רגישות מראה עכבר"

msgid "MOUSE_SENSITIVITY_WINDOW_SIZE_ADJUSTMENT"
msgstr "רגישות העכבר בקנה מידה עם גודל החלון"

msgid "MOVE"
msgstr "להזיז"

msgid "MOVEMENT"
msgstr "תנועה"

msgid "MOVE_ATTEMPTS_PER_SPECIES"
msgstr "ניסיונות מעבר למין"

msgid "MOVE_BACKWARDS"
msgstr "זוז אחורה"

msgid "MOVE_DOWN_OR_CROUCH"
msgstr "נוע מטה או תתכופף"

msgid "MOVE_FORWARD"
msgstr "זוז קדימה"

#, fuzzy
msgid "MOVE_ITEM_DOWN"
msgstr "עבור ליבשה"

#, fuzzy
msgid "MOVE_ITEM_UP"
msgstr "זוז ימינה"

msgid "MOVE_LEFT"
msgstr "זוז שמאלה"

msgid "MOVE_ORGANELLE"
msgstr "הזז אברון"

msgid "MOVE_RIGHT"
msgstr "זוז ימינה"

msgid "MOVE_TO_ANY_PATCH"
msgstr "לזוז לכל אזור"

msgid "MOVE_TO_LAND"
msgstr "עבור ליבשה"

#, fuzzy
msgid "MOVE_TO_MACROSCOPIC_TOOLTIP"
msgstr "עבור לשלב הבא של המשחק (רב תא). זמין ברגע שיש לך מושבת תאים גדולה מספיק."

msgid "MOVE_TO_MULTICELLULAR_STAGE_TOOLTIP"
msgstr "עבור לשלב הבא של המשחק (רב תא). זמין ברגע שיש לך מושבת תאים גדולה מספיק."

msgid "MOVE_TO_THIS_PATCH"
msgstr "תעבור לאזור זה"

msgid "MOVE_UP_OR_JUMP"
msgstr "נוע מעלה או קפוץ"

#, fuzzy
msgid "MOVING_TO_AWAKENING_PROTOTYPE"
msgstr ""
"אתה נעת לתוך היבשה. זה נדרש בשביל להתקדם יותר מאוחר לתוך המשחק. ברגע שאתה על היבשה, לא תוכל לחזור אחורה.\n"
"\n"
"כרגע המעבר ליבשה הרבה יותר פתאומי ממה שמתוכנן ברגע שיוסף כמו שצריך.\n"
"\n"
"התוכנית הוא לעשות את המעבר ליבשה בהדרגה ולא כשינוי פתאומי."

#, fuzzy
msgid "MOVING_TO_AWAKENING_PROTOTYPE_TITLE"
msgstr "לנוע ליבשה?"

msgid "MOVING_TO_LAND_PROTOTYPE"
msgstr ""
"אתה נעת לתוך היבשה. זה נדרש בשביל להתקדם יותר מאוחר לתוך המשחק. ברגע שאתה על היבשה, לא תוכל לחזור אחורה.\n"
"\n"
"כרגע המעבר ליבשה הרבה יותר פתאומי ממה שמתוכנן ברגע שיוסף כמו שצריך.\n"
"\n"
"התוכנית הוא לעשות את המעבר ליבשה בהדרגה ולא כשינוי פתאומי."

msgid "MOVING_TO_LAND_PROTOTYPE_TITLE"
msgstr "לנוע ליבשה?"

#, fuzzy
msgid "MOVING_TO_SOCIETY_STAGE"
msgstr "לנוע ליבשה?"

msgid "MP_COST"
msgstr "{0} נקמ\"ו"

msgid "MUCILAGE"
msgstr "ריר"

#, fuzzy
msgid "MUCILAGE_SYNTHESIS"
msgstr "ייצור ריר"

#, fuzzy
msgid "MUCOCYST_ACTION_TOOLTIP"
msgstr "ראו את דף הפטריון שלנו"

#, fuzzy
msgid "MULTICELLULAR"
msgstr "רב תאים"

msgid "MULTICELLULAR_EDITOR"
msgstr "עורך הרב-תאי"

#, fuzzy
msgid "MULTICELLULAR_FREEBUILD_EDITOR"
msgstr "עורך הרב-תאי"

#, fuzzy
msgid "MULTICELLULAR_LOADING_TIP_1"
msgstr "עורך הרב-תאי"

msgid "MULTICELLULAR_STAGE"
msgstr "שלב הרב-תאי"

msgid "MULTIPLE_CELLS"
msgstr "שכפל תאים"

msgid "MULTIPLE_METABALLS"
msgstr "שכפל כדורי-בשר"

msgid "MULTIPLE_ORGANELLES"
msgstr "שכפל אברונים"

msgid "MULTISAMPLE_ANTI_ALIASING"
msgstr "החלקת גרפיקה:"

msgid "MULTITHREADED_SIMULATION_ENABLED"
msgstr ""

#, fuzzy
msgid "MULTITHREADED_SIMULATION_EXPLANATION"
msgstr ""
"מיקרובים אגרסיבים ירדפו אחרי הטרפם למרחקים\n"
"והם לרוב נוטים להילחם בטורפים כשהם מותקפים.\n"
"מיקרובים שלווים לא יתקפו אחרים למרחקים\n"
"ופחות נוטים להשתמש ברעלנים כנגד טורפים."

msgid "MUSEUM_WELCOME_TEXT"
msgstr ""

msgid "MUSIC"
msgstr "מוזיקה"

msgid "MUSIC_VOLUME"
msgstr "עוצמת מוזיקה"

msgid "MUTATIONS_PER_SPECIES"
msgstr "ניסיונות התפתחות מוטציות למין"

msgid "MUTATION_COST_MULTIPLIER"
msgstr "מכפיל עלות המוטציות"

msgid "MUTATION_COST_MULTIPLIER_EXPLANATION"
msgstr "(העלות של אברונים, ממברנה וחפצים אחרים בעורך)"

msgid "MUTATION_POINTS"
msgstr "נקודות מוטציה"

msgid "MUTE"
msgstr "השתק"

msgid "NAME"
msgstr "שם:"

#, fuzzy
msgid "NAME_LABEL_CITY"
msgstr "ביומה: {0}"

#, fuzzy
msgid "NAME_LABEL_FLEET"
msgstr "ביומה: {0}"

msgid "NAME_LABEL_STRUCTURE_UNFINISHED"
msgstr ""

#, fuzzy
msgid "NATIVE_THREAD_ADVICE_TOOLTIP"
msgstr "נושאים נוכחים:"

msgid "NEGATIVE_ATP_BALANCE"
msgstr "מאזן ATP שלילי"

msgid "NEGATIVE_ATP_BALANCE_TEXT"
msgstr ""
"המיקרוב שלך איננו מייצר מספיק ATP בשביל לשרוד!\n"
"האם ברצונך להמשיך?"

msgid "NEW"
msgstr "חדש"

msgid "NEWER_VERSION_LOADING_WARNING"
msgstr ""
"השמירה זו נוצרה בגרסאות החדשות יותר של Thrive ויכולה שלא תפקד כראוי.\n"
"האם ברצונך להמשיך לפתוח בכל זאת?"

msgid "NEWS"
msgstr ""

msgid "NEW_GAME"
msgstr "משחק חדש"

msgid "NEW_GAME_BUTTON_TOOLTIP"
msgstr "התחל משחק חדש"

msgid "NEW_GAME_SETTINGS_PERFORMANCE_OPTIONS_INFO"
msgstr "הערה: אתה יכול לשנות אפשריות שקושרות לביצועים בכל זמן נתון ב[color=#3796e1][url=thrive://GUI/OptionsMenu/Performance]אפשרויות[/url][/color] על מנת לשפר ביצועי המשחק"

msgid "NEW_MOD_DEFAULT_DESCRIPTION"
msgstr "המוד המדהים שלי"

msgid "NEW_NAME"
msgstr "שם חדש"

msgid "NEW_NAME_COLON"
msgstr "שם חדש:"

msgid "NEXT_CAPITAL"
msgstr "הבא"

msgid "NEXT_EDITOR_TAB"
msgstr "לך לכרטיסיית העורך הבאה"

msgid "NITROGEN"
msgstr "חנקן"

msgid "NITROGENASE"
msgstr "ניטרוגנאז"

msgid "NITROGENASE_DESCRIPTION"
msgstr "ניטרוגנאז הוא חלבון המסוגל להשתמש ב[thrive:compound type=\"nitrogen\"][/thrive:compound] גזי ובאנרגיה תאית בצורת [thrive:compound type=\"atp\"][/thrive:compound] בכדי לייצר [thrive:compound type=\"ammonia\"][/thrive:compound], מרכיב תזונתי מרכזי לתאים. זהו תהליך המכונה [b]קיבוע חנקן אנאירובי[/b]. מכיוון שהניטרוגנאז צף בציטופלזמה, הנוזל שמסביבו מבצע [b]גליקוליזה[/b] ברמה מסוימת."

msgid "NITROGENASE_PROCESSES_DESCRIPTION"
msgstr "הופך [thrive:compound type=\"atp\"][/thrive:compound] ל[thrive:compound type=\"ammonia\"][/thrive:compound]. בהתאם לריכוזו של ה[thrive:compound type=\"nitrogen\"][/thrive:compound]."

msgid "NITROPLAST"
msgstr "פלסטיד מקבע חנקן"

msgid "NITROPLAST_DESCRIPTION"
msgstr "פלסטיד מקבע חנקן הוא חלבון המסוגל להשתמש ב[thrive:compound type=\"nitrogen\"][/thrive:compound] ,[thrive:compound type=\"oxygen\"] ובאנרגיה תאית בצורת [thrive:compound type=\"atp\"][/thrive:compound] כדי לייצר [thrive:compound type=\"ammonia\"][/thrive:compound], מרכיב תזונתי מרכזי לתאים. זהו תהליך המכונה [b]קיבוע חנקן אירובי[/b]."

msgid "NITROPLAST_PROCESSES_DESCRIPTION"
msgstr "הופך [thrive:compound type=\"atp\"][/thrive:compound] ל[thrive:compound type=\"ammonia\"][/thrive:compound]. בהתאם לריכוזם של ה[thrive:compound type=\"nitrogen\"][/thrive:compound] וה[thrive:compound type=\"oxygen\"][/thrive:compound]."

msgid "NONE"
msgstr "ריק"

msgid "NORMAL"
msgstr "רגיל"

msgid "NORMAL_MEMBRANE_DESCRIPTION"
msgstr "הצורה הבסיסית ביותר של הקרום, מספק מעט הגנה מפני נזק וצריך יותר אנרגיה כדי לא לעוות. היתרון בכך שהוא מאפשר לתא לנוע ולקלוט חומרים מזינים במהירות גדולה יותר."

msgid "NOTHING_HERE"
msgstr "אין פה שום דבר"

msgid "NOTHING_TO_INTERACT_WITH"
msgstr ""

#, fuzzy
msgid "NOTICE_BINDING_OUT_OF_ATP"
msgstr "החלף מצב קישור"

msgid "NOTICE_DAMAGED_BY_NO_ATP"
msgstr ""

msgid "NOTICE_ENGULFING_OUT_OF_ATP"
msgstr ""

msgid "NOTICE_ENGULF_DAMAGE_FROM_TOXIN"
msgstr ""

msgid "NOTICE_ENGULF_MISSING_ENZYME"
msgstr ""

msgid "NOTICE_ENGULF_SIZE_TOO_SMALL"
msgstr ""

msgid "NOTICE_ENGULF_STORAGE_FULL"
msgstr ""

msgid "NOTICE_HIT_BY_ATP_TOXIN"
msgstr ""

#, fuzzy
msgid "NOTICE_HIT_BY_BASE_MOVEMENT_TOXIN"
msgstr "מהירות בסיסית"

#, fuzzy
msgid "NOTICE_NOT_ENOUGH_MUCILAGE"
msgstr "בקנה מידה הפוך"

msgid "NOTICE_RADIATION_DAMAGE"
msgstr ""

msgid "NOTICE_READY_TO_EDIT"
msgstr ""

#, fuzzy
msgid "NOT_ADAPTED_TO_CURRENT_PATCH"
msgstr "מצא את האזור הנוכחי"

msgid "NOT_STARTED_DOT"
msgstr "לא התחיל."

msgid "NOVEMBER"
msgstr "נובמבר"

msgid "NO_AI"
msgstr "מצב בודד"

msgid "NO_DATA_TO_SHOW"
msgstr "אין מידע להציג"

msgid "NO_EVENTS_RECORDED"
msgstr "לא תעדו אירועים"

#, fuzzy
msgid "NO_FOSSIL_DIRECTORY"
msgstr "לא נמצאה ספריית שמירות"

msgid "NO_MODS_ENABLED"
msgstr "אין מודים מופעלים"

msgid "NO_ORGANELLE_PROCESSES"
msgstr "אין תהליכים"

msgid "NO_SAVEGAMES_FOUND"
msgstr "לא נמצאה שמירה"

msgid "NO_SAVE_DIRECTORY"
msgstr "לא נמצאה ספריית שמירות"

msgid "NO_SCREENSHOT_DIRECTORY"
msgstr "לא נמצאה ספריית צילומי מסך"

msgid "NO_SELECTED_MOD"
msgstr "לא נבחר מוד"

#, fuzzy
msgid "NO_SUGGESTION"
msgstr "רזולוציה:"

msgid "NUCLEUS"
msgstr "גרעין התא"

msgid "NUCLEUS_DELETE_OPTION_DISABLED_TOOLTIP"
msgstr ""
"לא ניתן להסיר גרעין שכן זהו התפתחות בלתי-ניתנת להפיכה.\n"
"אך אם זה הונח במצג הנוכחי, ביטול או עשיה מחדש עדין מותרים."

msgid "NUCLEUS_DESCRIPTION"
msgstr "המאפיין המגדיר של תאים אוקריוטים. הגרעין כולל גם את הרטיקולום האנדופלזמי ואת גוף הגולגי. זוהי התפתחות של תאים פרוקריוטיים לפתח מערכת של קרומים פנימיים, הנעשית על ידי הטמעת פרוקריוט נוסף בתוכם. זה מאפשר להם למלא או להדוף את התהליכים השונים שקורים בתוך התא ולמנוע מהם לחפוף בינם. זה מאפשר לאברונים החדשים שבעלי קרום להיות הרבה יותר מורכבים, יעילים ומתמחים מאשר אם היו צפים חופשיים בציטופלזמה.יחד עם זאת, זה כרוך במחיר של הפיכת התא להרבה יותר גדול ולדרישה רבה יותר אנרגיה להחזקתו."

msgid "NUCLEUS_SMALL_DESCRIPTION"
msgstr "מאפשר התפתחות מורכבת יותר של אברונים בעלי קרום. זהו עולה הרבה ATP על מנת לתחזק. זהו בלתי הפיך לאחר התפתחותו."

msgid "NUMLOCK"
msgstr "מקש Num Lock"

#, fuzzy
msgid "NUTRIENT_COST_TOOLTIP"
msgstr "ראו את דף הפטריון שלנו"

msgid "N_A"
msgstr "לא זמין"

msgid "N_A_MP"
msgstr "אין נקמ\"ו"

#, fuzzy
msgid "N_TIMES"
msgstr "2x"

msgid "OCTOBER"
msgstr "אוקטובר"

msgid "OFF"
msgstr ""

msgid "OFFICIAL_WEBSITE"
msgstr "אתר רשמי"

msgid "OFFICIAL_WEBSITE_BUTTON_TOOLTIP"
msgstr "להיכנס לאתר הרשמי של Revolutionary Games"

msgid "OK"
msgstr "בסדר"

msgid "OLDER_VERSION_LOADING_WARNING"
msgstr ""
"השמירה זו נוצרה בגרסאות החדשות יותר של Thrive ויכולה שלא תפקד כראוי.\n"
"בגלל שThrive עוד בשלבי בנייה ראשוניים, שמירת גרסאות שלא תואמות לגרסה אינו בסדר העדיפויות.\n"
"אתה יכול לדווח על כל בעיה שנתקלת, אבל זה אינו בעדיפות גבוהה כרגע.\n"
"האם ברצונך להמשיך לטעון שמירה זו?"

#, fuzzy
msgid "OPENGL_MODE_WARNING"
msgstr "אזהרת GLES2"

#, fuzzy
msgid "OPENGL_MODE_WARNING_EXPLANATION"
msgstr "אתה מריץ את Thrive על GLES2. אופציה זו עדין לא נבדקה ועלולה לגרום לבעיות. אנא נסה לעדכן את מנהל התקן ו / או להשתמש במקום בכרטיס גרפיקה של AMD או Nvidia על מנת להפעלת את Thrive."

msgid "OPEN_FOLDER"
msgstr "פתח תיקייה"

#, fuzzy
msgid "OPEN_FOSSIL_FOLDER"
msgstr "פתח תקיית קבצי לוג"

msgid "OPEN_FOSSIL_IN_FREEBUILD_WARNING"
msgstr ""

#, fuzzy
msgid "OPEN_GOD_TOOLS"
msgstr "פתח כתובת מידע"

msgid "OPEN_HELP_SCREEN"
msgstr "פתח את מסך העזרה"

#, fuzzy
msgid "OPEN_IN_FREEBUILD"
msgstr "ארגז חול"

msgid "OPEN_LOGS_FOLDER"
msgstr "פתח תקיית קבצי לוג"

msgid "OPEN_MOD_URL"
msgstr "פתח כתובת מידע"

#, fuzzy
msgid "OPEN_ORGANELLES_PAGE"
msgstr "פתח תפריט האברון"

msgid "OPEN_ORGANELLE_MENU"
msgstr "פתח תפריט האברון"

#, fuzzy
msgid "OPEN_RESEARCH_SCREEN"
msgstr "פתח את מסך העזרה"

msgid "OPEN_SAVE_DIRECTORY"
msgstr "פתח ספריית שמירות"

#, fuzzy
msgid "OPEN_SCIENCE_MENU"
msgstr "פתח את התפריט"

msgid "OPEN_SCREENSHOT_FOLDER"
msgstr "פתח תיקיית צילומי מסך"

msgid "OPEN_THE_MENU"
msgstr "פתח את התפריט"

msgid "OPEN_TRANSLATION_SITE"
msgstr "עזור לתרגם את המשחק"

msgid "OPERATION_PAUSED_DOT"
msgstr "הושהה."

msgid "OPPORTUNISM_EXPLANATION"
msgstr ""
"מיקרובים אופורטוניסטיים יתחרו עם יריבים על גושים\n"
"וינסו לצוד את טרפם עם רעלנים אם הם לא יכולים לבלוע אותם.\n"
"מיקרובים זהירים ינסו לא לסכן את עצמם על גושים."

msgid "OPPORTUNISTIC"
msgstr "אופורטוניסטי"

msgid "OPTIONS"
msgstr "אפשרויות"

msgid "OPTIONS_BUTTON_TOOLTIP"
msgstr "שנה את ההגדרות שלך"

msgid "ORGANELLES"
msgstr "אברונים"

#, fuzzy
msgid "ORGANELLES_BUTTON"
msgstr "אברונים"

#, fuzzy
msgid "ORGANELLES_WILL_BE_UNLOCKED_NEXT_GENERATION"
msgstr "(מתחיל עם ענן גלוקוז חופשי קרוב בכל דור)"

#, fuzzy
msgid "ORGANELLE_AXON"
msgstr "אברונים"

#, fuzzy
msgid "ORGANELLE_AXON_DESCRIPTION"
msgstr "דקור תאים אחרים בעזרתו."

#, fuzzy
msgid "ORGANELLE_CATEGORY_MACROSCOPIC"
msgstr "רב תאים"

#, fuzzy
msgid "ORGANELLE_CATEGORY_MULTICELLULAR"
msgstr "רב תאים"

#, fuzzy
msgid "ORGANELLE_GROWTH_ORDER_EXPLANATION"
msgstr "(כאשר מופעל מגביל מהירות הצמיחה, ואם מושבת רק תרכובות הזמינות משפיעות על מהירות הצמיחה)"

#, fuzzy
msgid "ORGANELLE_MYOFIBRIL"
msgstr "פילוס טורף"

#, fuzzy
msgid "ORGANELLE_MYOFIBRIL_DESCRIPTION"
msgstr "דקור תאים אחרים בעזרתו."

msgid "ORGANELLE_PILUS"
msgstr "פילוס טורף"

msgid "ORGANELLE_PILUS_DESCRIPTION"
msgstr "דקור תאים אחרים בעזרתו."

msgid "ORGANELLE_PILUS_PROCESSES_DESCRIPTION"
msgstr "דקור תאים אחרים בעזרתו."

#, fuzzy
msgid "ORGANELLE_PLURAL"
msgstr "פילוס טורף"

#, fuzzy
msgid "ORGANELLE_SINGULAR"
msgstr "פילוס טורף"

#, fuzzy
msgid "ORGANELLE_SUGGESTION_COLON"
msgstr "אברונים"

#, fuzzy
msgid "ORGANELLE_SUGGESTION_TOOLTIP"
msgstr "טען שמירות שנשמרו"

#, fuzzy
msgid "ORGANELLE_UNLOCKS_ENABLED"
msgstr ""
"זוהה מודים מותקנים, אך אין מודים מופעלים.\n"
"\n"
"מודים צריכים להיות מופעלים לאחר התקנה. ראה במנהלים המודים בשימוש בכפתור המודים בתפריט התוספים."

#, fuzzy
msgid "ORGANELLE_UNLOCKS_ENABLED_EXPLANATION"
msgstr "(מתחיל עם ענן גלוקוז חופשי קרוב בכל דור)"

msgid "ORGANISM_STATISTICS"
msgstr "סטטיסטיקת האורגניזם"

msgid "OR_UNLOCK_CONDITION"
msgstr ""

msgid "OSMOREGULATION"
msgstr "אוסמורגולציה"

msgid "OSMOREGULATION_COST"
msgstr "עלות אוסמורגולציה"

msgid "OSMOREGULATION_COST_MULTIPLIER"
msgstr "מכפיל עלות האוסמורגולציה"

msgid "OSMOREGULATION_COST_MULTIPLIER_EXPLANATION"
msgstr "(עלות של אוסמורגולציה במין השחקן)"

#, fuzzy
msgid "OTHER_COMPOUNDS"
msgstr "תרכובות"

msgid "OUR_WIKI"
msgstr "בויקי שלנו"

#, fuzzy
msgid "OUTDATED_NOTICE"
msgstr "לא התחיל."

msgid "OUTREACH_TEAM"
msgstr "צוות הסברה"

msgid "OUTSIDE_CONTRIBUTORS"
msgstr "תורמים חיצוניים"

msgid "OVERWRITE_EXISTING_SAVE"
msgstr "משכתב שמירה קיימת:"

msgid "OVERWRITE_EXISTING_SAVE_PROMPT"
msgstr "לשכתב מחדש שמירה קיימת?"

#, fuzzy
msgid "OVERWRITE_SPECIES_NAME_CONFIRMATION"
msgstr "מחיקת שמירה זו היינו פעולה בלתי הפיכה, האם אתה בטוח שאתה רוצה למחוק אתה לצמיתות?"

msgid "OXYGEN"
msgstr "חמצן"

#, fuzzy
msgid "OXYGEN_INHIBITOR_SYNTHESIS"
msgstr "סינתזת \"אוקסיטוקסי\""

#, fuzzy
msgid "OXYGEN_RESISTANCE"
msgstr "עמידות לרעלים"

#, fuzzy
msgid "OXYGEN_TOLERANCE_TOOLTIP"
msgstr "הראה/החבא תרכובות"

#, fuzzy
msgid "OXYTOXISOME_PROCESSES_DESCRIPTION"
msgstr "הופך [thrive:compound type=\"atp\"][/thrive:compound] ל[thrive:compound type=\"oxytoxy\"][/thrive:compound]. בהתאם לריכוזו של ה[thrive:compound type=\"oxygen\"][/thrive:compound].ניתן לשחררו על ידי [thrive:input]g_fire_toxin[/thrive:input]."

msgid "OXYTOXY_NT"
msgstr "אוקסיטוקסי נ\"ט"

#, fuzzy
msgid "OXYTOXY_SYNTHESIS"
msgstr "סינתזת \"אוקסיטוקסי\""

msgid "PAGEDOWN"
msgstr "מקש Page Down"

msgid "PAGEUP"
msgstr "מקש Page Up"

#, fuzzy
msgid "PAGE_BACK"
msgstr "מקש חזור"

#, fuzzy
msgid "PAGE_FORWARD"
msgstr "מקש קדימה"

#, fuzzy
msgid "PAGE_TITLE"
msgstr "Thrive הופעל במצב בטוח"

msgid "PAN_CAMERA_DOWN"
msgstr "זוז מטה"

msgid "PAN_CAMERA_LEFT"
msgstr "זוז שמאלה"

msgid "PAN_CAMERA_RESET"
msgstr "אפס מצלמה"

msgid "PAN_CAMERA_RIGHT"
msgstr "זוז ימינה"

msgid "PAN_CAMERA_UP"
msgstr "זוז מעלה"

msgid "PAST_DEVELOPERS"
msgstr "מפתחים לשעבר"

#, fuzzy
msgid "PATCH_COLON"
msgstr "האזור הטוב ביותר:"

msgid "PATCH_EXTINCTION_BOX_TEXT"
msgstr ""
"המין שלך נכחד מהאזור זה.\n"
"אבל זה עדין לא נגמר, אתה יכול עדין לבחור אזור חדש ולהמשיך שחק בו!"

msgid "PATCH_EXTINCTION_CAPITAL"
msgstr "הכחדת אזור"

msgid "PATCH_MAP"
msgstr "מפת האזורים"

msgid "PATCH_MAP_NAVIGATION_TOOLTIP"
msgstr "לחץ, גרור או זום בשביל לנוע סביב"

msgid "PATCH_NAME"
msgstr "{0} {1}"

#, fuzzy
msgid "PATCH_NOTES_LAST_PLAYED_INFO"
msgstr "Thrive הופעל במצב בטוח"

msgid "PATCH_NOTES_LAST_PLAYED_INFO_PLURAL"
msgstr ""

#, fuzzy
msgid "PATCH_NOTES_TITLE"
msgstr "Thrive הופעל במצב בטוח"

msgid "PATCH_NOTE_BULLET_POINT"
msgstr ""

msgid "PATCH_NOTE_CHANGES_HEADING"
msgstr ""

#, fuzzy
msgid "PATCH_NOTE_LINK_VISIT_TEXT"
msgstr ""
"המין שלך נכחד מהאזור זה.\n"
"אבל זה עדין לא נגמר, אתה יכול עדין לבחור אזור חדש ולהמשיך שחק בו!"

msgid "PATREON_TOOLTIP"
msgstr "ראו את דף הפטריון שלנו"

msgid "PATRONS"
msgstr "פטריונים"

msgid "PAUSED"
msgstr "מושהה"

msgid "PAUSE_MENU_RESUME_TOOLTIP"
msgstr "לחזור אל המשחק"

msgid "PAUSE_PROMPT"
msgstr "[center]לחץ [thrive:input]g_pause[/thrive:input] בשביל להמשיך[/center]"

msgid "PAUSE_TOOLTIP"
msgstr "השהה את המשחק"

msgid "PCK_LOAD_FAILED"
msgstr "טעינת קבצי pck ({0}) נכשלה"

msgid "PCK_LOAD_FAILED_DOES_NOT_EXIST"
msgstr "טעינת קבצי pck ({0}) נכשלה בגלל שקובץ זה לא נמצא"

msgid "PEACEFUL"
msgstr "שלוו"

#, fuzzy
msgid "PENDING_ENDOSYMBIOSIS_EXPLANATION"
msgstr "אתה מריץ את Thrive על GLES2. אופציה זו עדין לא נבדקה ועלולה לגרום לבעיות. אנא נסה לעדכן את מנהל התקן ו / או להשתמש במקום בכרטיס גרפיקה של AMD או Nvidia על מנת להפעלת את Thrive."

msgid "PENDING_ENDOSYMBIOSIS_TITLE"
msgstr ""

msgid "PERCENTAGE_VALUE"
msgstr "{0}%"

#, fuzzy
msgid "PERFECT_ADAPTATION_DESCRIPTION"
msgstr ""
"אפשר את אפקט הבהוב אורות על ממשק משתמש (למשל הבהוב כפתור העורך)\n"
"\n"
"אם אתה נתקל בבאג בזמן שחלקים מהכפתור העורך נעלמים,\n"
"נסה להשבות את זה בשביל לראות אם הבעיה נעלמה."

msgid "PERFORMANCE"
msgstr "ביצועים"

msgid "PERFORM_UNBINDING"
msgstr "בצע שחרור"

#, fuzzy
msgid "PER_SECOND_ABBREVIATION"
msgstr "{0} אלפים"

msgid "PER_SECOND_SLASH"
msgstr "\\לשנייה"

msgid "PHOSPHATE"
msgstr "פוספט"

#, fuzzy
msgid "PHOSPHATES_COST"
msgstr "פוספט"

msgid "PHOTOSYNTHESIS"
msgstr "פוטוסינתזה"

msgid "PHYSICAL_CONDITIONS"
msgstr "מצב פיזי"

msgid "PHYSICAL_RESISTANCE"
msgstr "עמידות מפגיעה פיזית"

msgid "PLACE_ORGANELLE"
msgstr "הוסף אברון"

msgid "PLANET"
msgstr "כוכב לכת"

#, fuzzy
msgid "PLANET_DETAILS_STRING"
msgstr "פתח תקיית קבצי לוג"

msgid "PLANET_GENERATION_TEASER"
msgstr "מייצר כוכבי לכת בקרוב!"

msgid "PLANET_RANDOM_SEED"
msgstr "כוכב סייד אקראי"

#, fuzzy
msgid "PLAYER"
msgstr "תא השחקן"

msgid "PLAYER_DEATH_POPULATION_PENALTY"
msgstr "ירידה באכולוסיה במוות של שחקן"

msgid "PLAYER_DEATH_POPULATION_PENALTY_EXPLANATION"
msgstr "(המקדם להפחתה של האכלוסיית השחקן על כל מוות של השחקן)"

msgid "PLAYER_DIED"
msgstr "השחקן מת"

msgid "PLAYER_DUPLICATE"
msgstr "שכפל שחקן"

msgid "PLAYER_EXTINCT"
msgstr "השחקן נכחד"

#, fuzzy
msgid "PLAYER_RELATIVE_MOVEMENT"
msgstr "השחקן נכחד"

#, fuzzy
msgid "PLAYER_RELATIVE_MOVEMENT_TOOLTIP"
msgstr "השחקן נכחד"

msgid "PLAYER_REPRODUCED"
msgstr "השחקן התרבה"

msgid "PLAYER_SPEED"
msgstr ""
"מהירות\n"
"שחקן"

msgid "PLAYSTATION_3"
msgstr ""

msgid "PLAYSTATION_4"
msgstr ""

msgid "PLAYSTATION_5"
msgstr ""

msgid "PLAY_INTRO_VIDEO"
msgstr "הפעל סרטון פתיחה"

msgid "PLAY_MICROBE_INTRO_ON_NEW_GAME"
msgstr "הפעל פתיח שלב המיקרוב במשחק חדש"

msgid "PLAY_WITH_CURRENT_SETTING"
msgstr "שחק עם ההגדרות הנוכחות"

msgid "POPULATION_CAPITAL"
msgstr "אוכלוסיה:"

msgid "POPULATION_COLON"
msgstr "אוכלוסיה:"

msgid "POPULATION_IN_PATCHES"
msgstr "אכלוסיה באזורים:"

msgid "POPULATION_IN_PATCH_SHORT"
msgstr "{0} ({1})"

#, fuzzy
msgid "POSITION_NUMBER"
msgstr "מספר ID"

msgid "PREDATION_FOOD_SOURCE"
msgstr "טריפה של {0}"

msgid "PREDICTION_DETAILS_OPEN_TOOLTIP"
msgstr "הצג מידע מפורט מאחורי החיזוי"

msgid "PRESSURE"
msgstr "לחץ"

msgid "PRESSURE_SHORT"
msgstr "לחץ."

#, fuzzy
msgid "PRESSURE_TOLERANCE_TOOLTIP"
msgstr "צא לתפריט הראשי"

msgid "PRESS_KEY_DOT_DOT_DOT"
msgstr "לחץ על מקש..."

msgid "PREVIEW_IMAGE_DOES_NOT_EXIST"
msgstr "תמונה מקדימה לא קיימת"

msgid "PREVIEW_IMAGE_IS_TOO_LARGE"
msgstr "תמונה מקדימה כבדה מידי"

msgid "PREVIOUS_COLON"
msgstr "קודם:"

msgid "PROCESSING_LOADED_OBJECTS"
msgstr "מעלה אובייקטים"

msgid "PROCESS_ENVIRONMENT_SEPARATOR"
msgstr "@"

msgid "PROCESS_PANEL_TITLE"
msgstr "תהליכי התא"

#, fuzzy
msgid "PROCESS_SPEED_MODIFIER"
msgstr "תהליכי התא"

#, fuzzy
msgid "PROCESS_TOGGLE_TOOLTIP"
msgstr "צא לתפריט הראשי"

msgid "PROGRAMMING_TEAM"
msgstr "צוות מתכנתים"

msgid "PROJECT_MANAGEMENT_TEAM"
msgstr "צוות ניהול פרויקט"

msgid "PROTEINS"
msgstr "חלבונים"

msgid "PROTOPLASM"
msgstr "פרוטופלזמה"

msgid "PULL_REQUESTS_PROGRAMMING"
msgstr "בקשות דרישה / תיכנות"

#, fuzzy
msgid "QUADRILLION_ABBREVIATION"
msgstr "{0} מיליארד"

msgid "QUICK_LOAD"
msgstr "טעינה מהירה"

msgid "QUICK_SAVE"
msgstr "שמירה מהירה"

msgid "QUIT"
msgstr "יציאה"

msgid "QUIT_BUTTON_TOOLTIP"
msgstr "צא מהמשחק"

msgid "QUIT_GAME_WARNING"
msgstr ""
"האם אתה בטוח שרוצה לצאת מהמשחק?\n"
"אתה עלול לאבד כל פעולה לא שמורה."

#, fuzzy
msgid "RADIATION"
msgstr "נשימה ארובית"

#, fuzzy
msgid "RADIOACTIVE_CHUNK"
msgstr "גוש ברזל גדול"

#, fuzzy
msgid "RADIOSYNTHESIS"
msgstr "תרמוסינתזה"

msgid "RANDOMIZE_SPECIES_NAME"
msgstr "שם מין אקראי"

msgid "RANDOM_SEED_TOOLTIP"
msgstr "הערך משומש ביצור העולם, ועל כך, שחייב להיות מספר שלם חיובי"

msgid "RAW"
msgstr "\"טרי\""

msgid "RAW_VALUE_COLON"
msgstr "לא מעובד:"

msgid "READING_SAVE_DATA"
msgstr "קורא שמירה"

msgid "READY"
msgstr "מוכן"

msgid "RECOMMENDED_THRIVE_VERSION"
msgstr "המלצת Thrive:"

msgid "REDDIT_TOOLTIP"
msgstr "ראו בתת-נושא הרדייט שלנו"

msgid "REDO"
msgstr "עשה מחדש"

msgid "REDO_THE_LAST_ACTION"
msgstr "בצע מחדש פעולה אחרונה"

msgid "REFRESH"
msgstr "רענן"

#, fuzzy
msgid "RENDER_SCALE"
msgstr "מעבד בשימוש:"

msgid "REPORT"
msgstr "תסקיר"

#, fuzzy
msgid "REPORT_BUG"
msgstr "תסקיר"

msgid "REPRODUCED"
msgstr "התרבה"

msgid "REPRODUCTION"
msgstr "הולדה"

msgid "REPRODUCTION_ASEXUAL"
msgstr "א-מינית"

msgid "REPRODUCTION_BUDDING"
msgstr "הנצה"

#, fuzzy
msgid "REPRODUCTION_COMPOUNDS_MODE"
msgstr "סוגי רבייה:"

#, fuzzy
msgid "REPRODUCTION_COMPOUNDS_MODE_EXPLANATION"
msgstr "(באופן פסיבי צובר תרכובות מהסביבה לתהליכי רבייה מבלי שצריך לעשות דבר)"

#, fuzzy
msgid "REPRODUCTION_COMPOUND_HANDLING_TOOLTIP"
msgstr "סוגי רבייה:"

msgid "REPRODUCTION_METHOD"
msgstr "סוגי רבייה:"

msgid "REQUIRES_NUCLEUS"
msgstr "נדרש גרעין התא"

#, fuzzy
msgid "RESEARCH"
msgstr "מקש חפש"

msgid "RESET"
msgstr "איפוס"

msgid "RESET_DEADZONES"
msgstr "אפס שטחים מתים"

msgid "RESET_DISMISSED_POPUPS"
msgstr ""

msgid "RESET_INPUTS_TO_DEFAULTS"
msgstr "איפוס קלטים לברירת מחדל?"

#, fuzzy
msgid "RESET_ITEM_ORDER_TO_DEFAULT"
msgstr "איפוס קלטים לברירת מחדל?"

msgid "RESET_KEYBINDINGS"
msgstr "איפוס חיבורי מקשים"

msgid "RESET_SETTINGS_TO_DEFAULTS"
msgstr "ברירת מחדל"

#, fuzzy
msgid "RESET_SHOWN_TUTORIALS"
msgstr "הצג מדריכים"

#, fuzzy
msgid "RESET_SHOWN_TUTORIALS_TOOLTIP"
msgstr "היצטרפו לשרת הדיסטורט הקהילתי שלנו"

msgid "RESET_TO_DEFAULTS"
msgstr "איפוס לברירת מחדל?"

msgid "RESISTANT_TO_BASIC_ENGULFMENT"
msgstr "עמידות לבליעה בסיסית"

#, fuzzy
msgid "RESIZE_METABALL_TOOLTIP"
msgstr "המשך את המשחק"

msgid "RESOLUTION"
msgstr "רזולוציה:"

msgid "RESOURCE_ABSORBTION_SPEED"
msgstr "מהירות ספיגת משאבים"

#, fuzzy
msgid "RESOURCE_AMOUNT_SHORT"
msgstr "לחץ."

#, fuzzy
msgid "RESOURCE_ENERGY"
msgstr "צפה בקוד מקור"

#, fuzzy
msgid "RESOURCE_FOOD"
msgstr "צפה בקוד מקור"

#, fuzzy
msgid "RESOURCE_ROCK"
msgstr "צפה בקוד מקור"

#, fuzzy
msgid "RESOURCE_WOOD"
msgstr "צפה בקוד מקור"

msgid "RESPIRATION"
msgstr "נשימה ארובית"

msgid "RESPONSIVE"
msgstr "מגיב"

msgid "RESTART_REQUIRED"
msgstr "אתחול מחדש נדרש"

msgid "RESUME"
msgstr "להמשיך"

msgid "RESUME_TOOLTIP"
msgstr "המשך את המשחק"

msgid "RETURN_TO_MENU"
msgstr "חזור לתפריט"

msgid "RETURN_TO_MENU_TOOLTIP"
msgstr "צא לתפריט הראשי"

msgid "RETURN_TO_MENU_WARNING"
msgstr ""
"האם אתה בטוח שאתה רוצה לצאת לתפריט הראשי?\n"
"אתה עלול לאבד כל פעולה לא שמורה."

#, fuzzy
msgid "REVEAL_ALL_PATCHES"
msgstr "התפשט לאזורים:"

msgid "REVOLUTIONARY_GAMES_SOCIAL_TOOLTIP"
msgstr "בקרו באתר הרשמי של Revolutionary Games"

msgid "RIGHT_ARROW"
msgstr "→"

msgid "RIGHT_MOUSE"
msgstr "לחצן עכבר הימני"

msgid "RIGID"
msgstr "קשיח"

msgid "RIGIDITY_MEMBRANE_DESCRIPTION"
msgstr "קרום נוקשה עמיד יותר בפני נזקים, אך מקשה על התא לנוע."

msgid "ROTATE_LEFT"
msgstr "סובב שמאלה"

msgid "ROTATE_RIGHT"
msgstr "סובב ימינה"

msgid "ROTATION_COLON"
msgstr "רוטציה:"

msgid "RUN_AUTO_EVO_DURING_GAMEPLAY"
msgstr "הפעל התפתחות אוטומטית במהלך המשחק"

msgid "RUN_ONE_STEP"
msgstr "הרץ צעד אחת"

msgid "RUN_RESULT_BY_SENDING_POPULATION"
msgstr "{0} על ידי שליחה: {1} פריטים מאזור: {2}"

msgid "RUN_RESULT_GENE_CODE"
msgstr "קוד גנטי:"

msgid "RUN_RESULT_NICHE_FILL"
msgstr "הופיע על מנת למלא נישה"

msgid "RUN_RESULT_SELECTION_PRESSURE_SPLIT"
msgstr "הופיע בשל לחצי סלקציה שונים"

msgid "RUN_RESULT_SPLIT_FROM"
msgstr "התפצל מ{0}"

msgid "RUN_RESULT_SPLIT_OFF_TO"
msgstr "אוכלוסיה בחלק מהאזורים התפצלה למינים חדשים {0}:"

msgid "RUN_X_WORLDS"
msgstr ""

#, fuzzy
msgid "RUN_X_WORLDS_TOOLTIP"
msgstr "היצטרפו לשרת הדיסטורט הקהילתי שלנו"

msgid "RUSTICYANIN"
msgstr "רוסטיצינין"

#, fuzzy
msgid "RUSTICYANIN_DESCRIPTION"
msgstr "רוסטיצינין הוא חלבון המסוגל להשתמש ב[thrive:compound type=\"carbondioxide\"][/thrive:compound] וב[thrive:compound type=\"oxygen\"][/thrive:compound] בכדי לחמצן ברזל ממצב כימי אחד למשנהו. תהליך זה, הנקרא [b]נשימת ברזל[/b], משחרר אנרגיה שהתא מסוגל לקצור."

#, fuzzy
msgid "RUSTICYANIN_PROCESSES_DESCRIPTION"
msgstr "הופך [thrive:compound type=\"iron\"][/thrive:compound] ל[thrive:compound type=\"atp\"][/thrive:compound]. בהתאם לריכוזם של [thrive:compound type=\"carbondioxide\"][/thrive:compound] ו[thrive:compound type=\"oxygen\"][/thrive:compound]."

#, fuzzy
msgid "SAFE_MODE_EXPLANATION"
msgstr ""
"מיקרובים פחדנים יברחו למרחקים\n"
"והם נוטים לברוח מטורפים בכללי.\n"
"מיקרובים אמיצים לא יפחדו מטורפים לידם\n"
"והם נוטים לתקוף חזרה."

msgid "SAFE_MODE_TITLE"
msgstr "Thrive הופעל במצב בטוח"

msgid "SAVE"
msgstr "שמור"

msgid "SAVE_AND_CONTINUE"
msgstr "שמור והמשך"

msgid "SAVE_AUTOSAVE"
msgstr "שמירה אוטומטית"

msgid "SAVE_DELETE_WARNING"
msgstr "מחיקת שמירה זו היינו פעולה בלתי הפיכה, האם אתה בטוח שאתה רוצה למחוק לצמיתות את {0}?"

msgid "SAVE_ERROR_INCLUDE_JSON_DEBUG_NOTE"
msgstr ""

#, fuzzy
msgid "SAVE_ERROR_TURN_ON_JSON_DEBUG_MODE"
msgstr "מצב ניפוי JSON:"

msgid "SAVE_FAILED"
msgstr "שמירה נכשלה"

msgid "SAVE_GAME"
msgstr "שמור משחק"

msgid "SAVE_GAME_BUTTON_TOOLTIP"
msgstr "פתח את התפריט השמירה בשביל לשמור את המשחק"

msgid "SAVE_HAS_DIFFERENT_VERSION"
msgstr "לשמירה יש גרסה שונה"

msgid "SAVE_HAS_DIFFERENT_VERSION_TEXT"
msgstr ""
"הגרסה שאתה מנסה לטעון אינה תואמת את גרסת המשחק.\n"
"אנא טען את השמירה באופן ידני דרך התפריט."

msgid "SAVE_HAS_INVALID_GAME_STATE"
msgstr "לשמירה סצנת משחק לא תקפה"

msgid "SAVE_INVALID"
msgstr "לא תקף"

msgid "SAVE_IS_INVALID"
msgstr "השמירה אינו תקפה"

msgid "SAVE_IS_UPGRADEABLE_DESCRIPTION"
msgstr ""
"השמירה שנבחרה במקור מגרסאות ישנות של Thrive ,אבל ניתן לשדרגו.\n"
"קובץ גיבוי ניתן ליצור לפני השדרוג, אם לא נוצר קודם.\n"
"אם אתה מדלג על שדרוג, השמירה תנסה לעלות בדרך הרגילה.\n"
"האם לשדרג שמירה זו?"

msgid "SAVE_LOAD_ALREADY_LOADED_FREE_FAILURE"
msgstr "נכשל לפנות חומרים מועלים: {0}"

msgid "SAVE_MANUAL"
msgstr "שמירה ידנית"

msgid "SAVE_QUICKSAVE"
msgstr "שמירה מהירה"

msgid "SAVE_SPACE_USED"
msgstr "שטח משומש:"

msgid "SAVE_UPGRADE_FAILED"
msgstr "שדרוג שמירה נכשלה"

msgid "SAVE_UPGRADE_FAILED_DESCRIPTION"
msgstr "שדרוג שמירה שצוינה נכשלה בעקבות השגיאה הבאה:"

msgid "SAVING_DATA_FAILED_DUE_TO"
msgstr "שמירת מידע נכשלה בפרט ל: {0}"

msgid "SAVING_DOT_DOT_DOT"
msgstr "שומר..."

msgid "SAVING_FAILED_WITH_EXCEPTION"
msgstr "שמירה נכשלה! משהו חריג קרה"

msgid "SAVING_NOT_POSSIBLE"
msgstr "שמירה אינה אפשרית כרגע בשל:"

msgid "SAVING_SUCCEEDED"
msgstr "נשמר בהצלחה"

msgid "SCALING_NONE"
msgstr "שום דבר"

msgid "SCALING_ON"
msgstr "בקנה מידה"

msgid "SCALING_ON_INVERSE"
msgstr "בקנה מידה הפוך"

#, fuzzy
msgid "SCREEN_EFFECT"
msgstr "השפעות חיצוניות:"

#, fuzzy
msgid "SCREEN_EFFECT_GAMEBOY"
msgstr "השפעות חיצוניות:"

#, fuzzy
msgid "SCREEN_EFFECT_GAMEBOY_COLOR"
msgstr "השפעות חיצוניות:"

msgid "SCREEN_EFFECT_GREYSCALE"
msgstr ""

#, fuzzy
msgid "SCREEN_EFFECT_NONE"
msgstr "הצג שמות כפתורי בחירת חלקים"

#, fuzzy
msgid "SCREEN_RELATIVE_MOVEMENT"
msgstr "להגדלת התנועה"

#, fuzzy
msgid "SCREEN_RELATIVE_MOVEMENT_TOOLTIP"
msgstr "להגדלת התנועה"

msgid "SCROLLLOCK"
msgstr "מקש Scroll Lock"

msgid "SEARCH_DOT_DOT_DOT"
msgstr "מחפש..."

msgid "SEARCH_PLACEHOLDER"
msgstr ""

msgid "SEARCH_RADIUS"
msgstr "רדיוס חיפוש:"

msgid "SEA_FLOOR"
msgstr "קרקעית הים"

msgid "SECRETE_SLIME"
msgstr "הפרש ריר"

#, fuzzy
msgid "SECRETE_SLIME_TOOLTIP"
msgstr "הפרש ריר"

msgid "SEED_LABEL"
msgstr "זרע אקראי של כוכב לכת: {0}"

#, fuzzy
msgid "SELECTED"
msgstr "מודים נבחרו:"

msgid "SELECTED_COLON"
msgstr "נבחרו:"

msgid "SELECTED_MOD"
msgstr "מודים נבחרו:"

msgid "SELECTED_SAVE_IS_INCOMPATIBLE_PROMPT"
msgstr "השמירה שנבחרה אנו תואם"

msgid "SELECTED_SAVE_IS_INCOMPATIBLE_PROTOTYPE_PROMPT"
msgstr "שמירה שנבחרה היינו גרסת אבטיפוס לא תואם"

msgid "SELECTED_SAVE_IS_UPGRADEABLE_PROMPT"
msgstr "השמירה שנבחרה ניתנת לשידרוג"

msgid "SELECT_A_GENERATION"
msgstr "בחר דור"

msgid "SELECT_A_PATCH"
msgstr "בחר אזור להצגת פרטים כאן"

msgid "SELECT_A_SPECIES"
msgstr "בחר מין"

#, fuzzy
msgid "SELECT_A_TECHNOLOGY"
msgstr "בחר אזור להצגת פרטים כאן"

msgid "SELECT_CELL_TYPE_FROM_EDITOR"
msgstr "בחר סוג תא בשביל לערוך אותו בתגית העורך"

msgid "SELECT_ENZYME"
msgstr "בחר אנזים:"

#, fuzzy
msgid "SELECT_MOVEMENT_MODE_TITLE"
msgstr "Thrive הופעל במצב בטוח"

msgid "SELECT_OPTION"
msgstr "בחר אפשרות"

msgid "SELECT_PREVIEW_IMAGE"
msgstr "בחר תמונה מקדימה"

#, fuzzy
msgid "SELECT_SPACE_STRUCTURE_TITLE"
msgstr "מבנה"

msgid "SELECT_STRUCTURE_POPUP_TITLE"
msgstr ""

msgid "SELECT_TISSUE_TYPE_FROM_EDITOR"
msgstr "בחר סוג רקמה בשביל לערוך אותו כאן מהתג"

#, fuzzy
msgid "SELECT_VACUOLE_COMPOUND_COLON"
msgstr "נבחרו:"

msgid "SEPTEMBER"
msgstr "ספטמבר"

msgid "SESSILE"
msgstr "נייח"

msgid "SETTING_ONLY_APPLIES_TO_NEW_GAMES"
msgstr "ערך זה חל רק על שמירות חדשות לאחר שינויו"

msgid "SFX_VOLUME"
msgstr "עוצמת אפקטים"

msgid "SHIFT"
msgstr "Shift"

#, fuzzy
msgid "SHOW_ALL_TUTORIALS"
msgstr "הצג מדריכים"

#, fuzzy
msgid "SHOW_ALL_TUTORIALS_TOOLTIP"
msgstr "היצטרפו לשרת הדיסטורט הקהילתי שלנו"

#, fuzzy
msgid "SHOW_DAMAGE_EFFECT"
msgstr "השוטון (ברבים: שוטונים) הוא צרור סיבי חלבון דמוי שוט המשתרע מקרום התא אשר משתמש ב- ATP כדי לגלול ולהניע את התא לכיוון מסוים. מקומו של השוטון קובע את כיוונו שממנו מספק דחף לתנועת התא. כיוון הדחף מנוגד לכיוון שהשוטון פונה, למשל שוטון שמונח בכיוון השמאל של התא יספק דחף לימין."

msgid "SHOW_HELP"
msgstr "הצג עזרה"

#, fuzzy
msgid "SHOW_ITEM_COORDINATES"
msgstr "הצג מדריכים"

#, fuzzy
msgid "SHOW_NEW_PATCH_NOTES"
msgstr "{0} {1}"

#, fuzzy
msgid "SHOW_NEW_PATCH_NOTES_TOOLTIP"
msgstr "{0} {1}"

msgid "SHOW_TUTORIALS_IN_NEW_CURRENT_OPTION"
msgstr "הצג מדריכים (בשמירה נוכחית)"

msgid "SHOW_TUTORIALS_IN_NEW_GAMES_OPTION"
msgstr "הצג מדריכים (בשמירות חדשות)"

#, fuzzy
msgid "SHOW_TUTORIALS_OPTION_TOOLTIP"
msgstr "היצטרפו לשרת הדיסטורט הקהילתי שלנו"

msgid "SHOW_UNSAVED_PROGRESS_WARNING"
msgstr "הראה אזהרת התקדמות ללא שמירה"

msgid "SHOW_UNSAVED_PROGRESS_WARNING_TOOLTIP"
msgstr "הפעל / השבת את חלון אזהרת התקדמות הלא שמורה בזמן שהשחק מנסה לצאת מהמשחק."

msgid "SHOW_WEB_NEWS_FEED"
msgstr ""

#, fuzzy
msgid "SIDEROPHORE_ACTION_TOOLTIP"
msgstr "ראו את דף הפטריון שלנו"

msgid "SIGNALING_AGENT"
msgstr "חומר מאותת"

#, fuzzy
msgid "SIGNALING_AGENTS_ACTION_TOOLTIP"
msgstr "חומרי איתות מאפשרים לתא ליצור כימיקלים שתאים אחרים מגיבים לו. חומרי איתות אלו משומשים בשביל למשוך תאים אחרים או להזהיר אותם מסכנה ולגרום להם לברוח."

msgid "SIGNALING_AGENT_DESCRIPTION"
msgstr "חומרי איתות מאפשרים לתא ליצור כימיקלים שתאים אחרים מגיבים לו. חומרי איתות אלו משומשים בשביל למשוך תאים אחרים או להזהיר אותם מסכנה ולגרום להם לברוח."

msgid "SIGNALING_AGENT_PROCESSES_DESCRIPTION"
msgstr "החזק [thrive:input]g_pack_commands[/thrive:input] בשביל לפתוח את התפריט שמאפשר להנפיק פקודות לפריטים אחרים מהמין שלך."

msgid "SIGNAL_COMMAND_AGGRESSION"
msgstr "להפוך לתוקפני"

msgid "SIGNAL_COMMAND_FLEE"
msgstr "ברחו"

msgid "SIGNAL_COMMAND_FOLLOW"
msgstr "עקוב אחרי"

msgid "SIGNAL_COMMAND_NONE"
msgstr "ללא פקודה"

msgid "SIGNAL_COMMAND_TO_ME"
msgstr "זוזו אליי"

msgid "SIGNAL_TO_EMIT"
msgstr "איתות לפליטה"

msgid "SILICA"
msgstr "צורן"

msgid "SILICA_MEMBRANE_DESCRIPTION"
msgstr "לקרום זה יש קיר חזק העשוי מצורן. מה שמאפשר לו לעמוד היטב עם הנזק הכללי ועמיד מאוד בפני נזקים פיזיים. זהו גם דורש פחות אנרגיה כדי לשמור על צורתו. עם זאת, הוא מאט את התא בצורה רצינית והתא סופג משאבים בקצב מופחת."

#, fuzzy
msgid "SIMULATION_CONFIG"
msgstr "אוסמורגולציה"

msgid "SIXTEEN_TIMES"
msgstr "16x"

msgid "SIZE_COLON"
msgstr "גודל:"

msgid "SLIDESHOW"
msgstr "מצגת"

msgid "SLIME_JET"
msgstr "סילון ריר"

msgid "SLIME_JET_DESCRIPTION"
msgstr "הרבה אורגניזמים מפיקים חומרים רב סוכרים דמויי רפש, וריר היא אחד מאותם רב סוכרים אלו. אומנם רבים מהמינים משתמשים ברפש בשביל תנועה, סוגים מסוימים של חיידקים מפרישים חומרים אלו בלחץ גבוהה. אלו סילוני רפש מתנהגים כמו מנועי טילים, דוחפים את התאים קדימה במהירות גבוהה. רפש משומש בנוסף בשביל לעקב טורפים, הנתקעים בתוך החומר שרק מחזיקים בסילונים מסוגלים לנווט בהם."

msgid "SLIME_JET_PROCESSES_DESCRIPTION"
msgstr "הופך [thrive:compound type=\"glucose\"][/thrive:compound] ל[thrive:compound type=\"mucilage\"][/thrive:compound]. לחץ על [thrive:input]g_secrete_slime[/thrive:input] בשביל לשחרר את [thrive:compound type=\"mucilage\"][/thrive:compound] המאוחסן, מאיץ את מהירות התא ומאט טורפים."

msgid "SMALL_IRON_CHUNK"
msgstr "גוש ברזל קטן"

#, fuzzy
msgid "SMALL_PHOSPHATE_CHUNK"
msgstr "גוש ברזל קטן"

#, fuzzy
msgid "SMALL_SULFUR_CHUNK"
msgstr "גוש ברזל קטן"

msgid "SNOWFLAKE"
msgstr ""

#, fuzzy
msgid "SOCIETY_STAGE"
msgstr "שלב המיקרובי"

msgid "SOUND"
msgstr "קול"

msgid "SOUND_TEAM"
msgstr "צוות סאונד"

msgid "SOUND_TEAM_LEAD"
msgstr "מנהל צוות סאונד"

msgid "SOUND_TEAM_LEADS"
msgstr "מובילי צוות סאונד"

msgid "SPACE"
msgstr "רווח"

#, fuzzy
msgid "SPACE_STAGE"
msgstr "שלב המיקרובי"

#, fuzzy
msgid "SPACE_STRUCTURE_HAS_RESOURCES"
msgstr "מבנה"

#, fuzzy
msgid "SPACE_STRUCTURE_NO_EXTRA_DESCRIPTION"
msgstr "מבנה"

msgid "SPACE_STRUCTURE_WAITING_CONSTRUCTION"
msgstr ""

msgid "SPAWN_AMMONIA"
msgstr "זמן אמוניה"

msgid "SPAWN_ENEMY"
msgstr "זמן אויב"

msgid "SPAWN_ENEMY_CHEAT_FAIL"
msgstr "אינך יכול לזמן אוייבים צ'יטים בגלל שאזור זה אינו מכיל שום מינים אויבים"

msgid "SPAWN_GLUCOSE"
msgstr "זמן גלוקוז"

msgid "SPAWN_PHOSPHATES"
msgstr "זמן פוספט"

msgid "SPECIAL_MOUSE_1"
msgstr "מקש עכבר ייחודי 1"

msgid "SPECIAL_MOUSE_2"
msgstr "מקש עכבר ייחודי 2"

msgid "SPECIES"
msgstr "מינים"

msgid "SPECIES_COLON"
msgstr "מינים:"

msgid "SPECIES_DETAIL_TEXT"
msgstr ""
"[b]מינים[/b]\n"
" {0}:{1}\n"
"[b]דור[/b]\n"
" {2}\n"
"[b]אוכלוסיה[/b]\n"
" {3}\n"
"[b]צבע[/b]\n"
" #{4}\n"
"[b]התנהגות[/b]\n"
" {5}"

msgid "SPECIES_HAS_A_MUTATION"
msgstr "עבר מוטציה"

msgid "SPECIES_LIST"
msgstr "רשימת מינים"

#, fuzzy
msgid "SPECIES_MEMBER_IMPACT_ON_POP"
msgstr "שם המין ארוך מדי!"

#, fuzzy
msgid "SPECIES_MEMBER_IMPACT_ON_POPULATION_EXPLANATION"
msgstr "(העלות של אברונים, ממברנה וחפצים אחרים בעורך)"

msgid "SPECIES_NAME_DOT_DOT_DOT"
msgstr "שם המין..."

msgid "SPECIES_NAME_TOO_LONG_POPUP"
msgstr "שם המין ארוך מדי!"

msgid "SPECIES_POPULATION"
msgstr "אוכלוסיית מינים"

msgid "SPECIES_PRESENT"
msgstr "מינים נוכחים"

#, fuzzy
msgid "SPECIES_TO_FIND"
msgstr "מינים:"

msgid "SPECIES_WITH_POPULATION"
msgstr "{0} עם אכלוסיה: {1}"

msgid "SPEED"
msgstr "מהירות"

msgid "SPEED_COLON"
msgstr "מהירות:"

msgid "SPREAD_TO_PATCHES"
msgstr "התפשט לאזורים:"

#, fuzzy
msgid "SPRINT"
msgstr "מקש Print Screen"

#, fuzzy
msgid "SPRINT_ACTION_TOOLTIP"
msgstr "ראו את דף הפטריון שלנו"

msgid "STAGE_MENU_BUTTON_TOOLTIP"
msgstr "תפריט השהה"

#, fuzzy
msgid "START"
msgstr "מתחיל"

msgid "STARTING"
msgstr "מתחיל"

msgid "START_CALIBRATION"
msgstr "התחל כיול"

#, fuzzy
msgid "START_GAME"
msgstr "שמור משחק"

#, fuzzy
msgid "START_RESEARCH"
msgstr "אתחול מחדש נדרש"

msgid "STATISTICS"
msgstr "סטטיסטיקה"

#, fuzzy
msgid "STAT_ATP_PRODUCTION_REDUCTION"
msgstr "ייצור ATP נמוך מדי!"

#, fuzzy
msgid "STAT_BASE_MOVEMENT_REDUCTION"
msgstr "מהירות בסיסית"

msgid "STAT_DAMAGE"
msgstr ""

msgid "STAT_DAMAGE_PER_OXYGEN"
msgstr ""

msgid "STEAM_CLIENT_INIT_FAILED"
msgstr "אתחול ספריית Steam נכשל"

msgid "STEAM_ERROR_ACCOUNT_DOES_NOT_OWN_PRODUCT"
msgstr "משתמש Steam שלך אינו בעל רישיון עבור Thrive"

msgid "STEAM_ERROR_ACCOUNT_READ_ONLY"
msgstr "משתמש Steam שלך נמצא כעת במצב קריאה בלבד עקב שינוי אחרון במשתמש"

msgid "STEAM_ERROR_ALREADY_UPLOADED"
msgstr "Steam מדווח שהקובץ כבר עולה,בבקשה רענן מחדש"

msgid "STEAM_ERROR_BANNED"
msgstr "משתמש הSteam שלך חסום מלעלות תכנים"

msgid "STEAM_ERROR_CLOUD_LIMIT_EXCEEDED"
msgstr "חרגת ממכסת האחסון בענן של Steam או ממגבלת גודל הקובץ"

msgid "STEAM_ERROR_DUPLICATE_NAME"
msgstr "Steam מדווח שישנו שגיאה של שיכפול שם"

msgid "STEAM_ERROR_FILE_NOT_FOUND"
msgstr "קובץ לא נמצא"

msgid "STEAM_ERROR_INSUFFICIENT_PRIVILEGE"
msgstr "משתמש הSteam שלך כרגע מוגבל העלאת תוכן. אנא פנה למרכז תמיכה של Steam."

msgid "STEAM_ERROR_INVALID_PARAMETER"
msgstr "פרמטר לא חוקי הועבר לSteam"

msgid "STEAM_ERROR_LOCKING_FAILED"
msgstr "Steam נכשל בלהשיג UGC lock"

msgid "STEAM_ERROR_NOT_LOGGED_IN"
msgstr "לא מחובר לSteam"

msgid "STEAM_ERROR_TIMEOUT"
msgstr "תם הזמן הקצוב למפעיל Steam, נסה שוב"

msgid "STEAM_ERROR_UNAVAILABLE"
msgstr "Steam לא זמין כרגע, בבקשה נסה שוב"

msgid "STEAM_ERROR_UNKNOWN"
msgstr "שגיאת Steam לא ידועה קרתה"

#, fuzzy
msgid "STEAM_INIT_FAILED"
msgstr "אתחול ספריית Steam נכשל"

#, fuzzy
msgid "STEAM_INIT_FAILED_DESCRIPTION"
msgstr "שדרוג שמירה שצוינה נכשלה בעקבות השגיאה הבאה:"

msgid "STEAM_TOOLTIP"
msgstr "ראו את הדף הSteam שלנו"

msgid "STEM_CELL_NAME"
msgstr "גזע"

msgid "STOP"
msgstr "עצור"

msgid "STORAGE"
msgstr "אחסון"

msgid "STORAGE_COLON"
msgstr "אחסון:"

msgid "STORAGE_STATISTICS_SECONDS_OF_COMPOUND"
msgstr ""

msgid "STORE_LOGGED_IN_AS"
msgstr "התחבר כ:{0}"

#, fuzzy
msgid "STRAIN_BAR_TOOLTIP"
msgstr "ראו את דף הפטריון שלנו"

msgid "STRAIN_BAR_VISIBILITY"
msgstr ""

#, fuzzy
msgid "STRATEGY_STAGES"
msgstr "שלב המיקרובי"

msgid "STRICT_NICHE_COMPETITION"
msgstr "תחרות נישה קפדנית (הבדלי הכושר מוגזמים)"

msgid "STRUCTURAL"
msgstr "מִבְנִי"

msgid "STRUCTURE"
msgstr "מבנה"

msgid "STRUCTURE_ASCENSION_GATE"
msgstr ""

#, fuzzy
msgid "STRUCTURE_DYSON_SWARM"
msgstr "מבנה"

msgid "STRUCTURE_HAS_REQUIRED_RESOURCES_TO_BUILD"
msgstr ""

msgid "STRUCTURE_HUNTER_GATHERER_LODGE"
msgstr ""

msgid "STRUCTURE_IN_PROGRESS_CONSTRUCTION"
msgstr ""

msgid "STRUCTURE_REQUIRED_RESOURCES_TO_FINISH"
msgstr ""

msgid "STRUCTURE_SELECTION_MENU_ENTRY"
msgstr ""

msgid "STRUCTURE_SELECTION_MENU_ENTRY_NOT_ENOUGH_RESOURCES"
msgstr ""

msgid "STRUCTURE_SOCIETY_CENTER"
msgstr ""

msgid "STRUCTURE_STEAM_POWERED_FACTORY"
msgstr ""

msgid "SUCCESSFUL_KILL"
msgstr "הרג מוצלח"

msgid "SUCCESSFUL_SCAVENGE"
msgstr "ליקוט מוצלח"

msgid "SUCCESS_BUT_MISSING_ID"
msgstr "התוצאה הצביעה על הצלחה אבל שום ID לא חזר"

msgid "SUICIDE_BUTTON_TOOLTIP"
msgstr "התאבדות"

msgid "SUNLIGHT"
msgstr "אור שמש"

msgid "SUPPORTER_PATRONS"
msgstr "תומכים"

msgid "SURVIVAL_TITLE"
msgstr ""

msgid "SWITCH_TO_FRONT_CAMERA"
msgstr "החלף לתצוגת מצלמה קדמית"

msgid "SWITCH_TO_RIGHT_CAMERA"
msgstr "החלף לתצוגת מצלמה ימנית"

msgid "SWITCH_TO_TOP_CAMERA"
msgstr "החלף לתצוגת מצלמה עליונה"

msgid "SYSREQ"
msgstr "מקש SysRq"

msgid "TAB_SECONDARY_SWITCH_LEFT"
msgstr ""

msgid "TAB_SECONDARY_SWITCH_RIGHT"
msgstr ""

#, fuzzy
msgid "TAB_SWITCH_LEFT"
msgstr "סובב שמאלה"

#, fuzzy
msgid "TAB_SWITCH_RIGHT"
msgstr "סובב ימינה"

msgid "TAGS_IS_WHITESPACE"
msgstr "תגיות מכילים רק רווחים"

msgid "TAKE_SCREENSHOT"
msgstr "צלם מסך"

#, fuzzy
msgid "TARGET_TYPE_COLON"
msgstr "סוג:"

msgid "TECHNOLOGY_ASCENSION"
msgstr ""

msgid "TECHNOLOGY_HUNTER_GATHERING"
msgstr ""

msgid "TECHNOLOGY_LEVEL_ADVANCED_SPACE"
msgstr ""

msgid "TECHNOLOGY_LEVEL_INDUSTRIAL"
msgstr ""

msgid "TECHNOLOGY_LEVEL_PRE_SOCIETY"
msgstr ""

msgid "TECHNOLOGY_LEVEL_PRIMITIVE"
msgstr ""

msgid "TECHNOLOGY_LEVEL_SCIFI"
msgstr ""

msgid "TECHNOLOGY_LEVEL_SPACE_AGE"
msgstr ""

msgid "TECHNOLOGY_REQUIRED_LEVEL"
msgstr ""

msgid "TECHNOLOGY_ROCKETRY"
msgstr ""

msgid "TECHNOLOGY_SIMPLE_STONE_TOOLS"
msgstr ""

msgid "TECHNOLOGY_SOCIETY_CENTER"
msgstr ""

msgid "TECHNOLOGY_STEAM_POWER"
msgstr ""

msgid "TECHNOLOGY_UNLOCKED_NOTICE"
msgstr ""

msgid "TEMPERATURE"
msgstr "טמפרטורה"

msgid "TEMPERATURE_SHORT"
msgstr "טמפ'."

#, fuzzy
msgid "TEMPERATURE_TOLERANCE_TOOLTIP"
msgstr "ראו את דף הפטריון שלנו"

msgid "TESTING_TEAM"
msgstr "צוות בודקים"

#, fuzzy
msgid "THANKS_FOR_BUYING_THRIVE_2"
msgstr ""
"תודה ששיחקת!\n"
"\n"
"אם נהנתה מהמשחק, ספר לחבריך עלינו."

msgid "THANKS_FOR_PLAYING"
msgstr ""
"תודה ששיחקת!\n"
"\n"
"אם נהנתה מהמשחק, ספר לחבריך עלינו."

#, fuzzy
msgid "THANK_YOU_TITLE"
msgstr "אתה שגשגת!"

msgid "THEORY_TEAM"
msgstr "צוות תיאוריה"

msgid "THERMOPLAST"
msgstr "תרמופלסט"

#, fuzzy
msgid "THERMOPLAST_DESCRIPTION"
msgstr "התרמופלסט הוא אברון בעל קרום כפול המכיל פיגמנטים רגישים לחום הנערמים יחד בתוך שקי קרום האוקריוטי שלו. זהו פרוקריוט שהשתנה לצרכי המארח האיקוריוטי. הפיגמנטים בתרמופלסט מסוגלים להשתמש באנרגיה של בדלי החום בסביבה בכדי ליצור [thrive:compound type=\"atp\"][/thrive:compound] ממים בתהליך שנקרא [b]תרמוסינתזה[/b]. קצב ייצור ה[thrive:compound type=\"atp\"][/thrive:compound] שלו משתנה עם ריכוז ה[thrive:compound type=\"atp\"][/thrive:compound] וה[thrive:compound type=\"temperature\"][/thrive:compound]."

#, fuzzy
msgid "THERMOPLAST_PROCESSES_DESCRIPTION"
msgstr "מייצר [thrive:compound type=\"glucose\"][/thrive:compound]. בהתאם לריכוזו של [thrive:compound type=\"carbondioxide\"][/thrive:compound] ושל הטמפרטורה."

msgid "THERMOSYNTHASE"
msgstr "תרמוסינטאז"

#, fuzzy
msgid "THERMOSYNTHASE_DESCRIPTION"
msgstr "תרמוסינטאז הוא חלבון שמשתמש בהסעה תרמית כדי לשנות את צורתו, מאפשר לו להתקפל ולקשר לADP מתי שחשוף לחום, ולאחר מכן ומתקפל חזר וממוחזר ל[thrive:compound type=\"atp\"][/thrive:compound] כשהוא נחשף טמפרטורה יותר נמוכה בתהליך הנקרא [b]תרמוסינתזה[/b]. קצב יצורם של ה[thrive:compound type=\"atp\"][/thrive:compound] משתנה בהתאם ל[thrive:compound type=\"temperature\"][/thrive:compound]."

#, fuzzy
msgid "THERMOSYNTHASE_PROCESSES_DESCRIPTION"
msgstr "מייצר [thrive:compound type=\"atp\"][/thrive:compound] בעזרת שינויים בטמפרטורה. בהתאם לריכוזם של [thrive:compound type=\"carbondioxide\"][/thrive:compound] ושל [thrive:compound type=\"temperature\"][/thrive:compound]."

msgid "THERMOSYNTHESIS"
msgstr "תרמוסינתזה"

msgid "THE_DISTURBANCE"
msgstr ""

#, fuzzy
msgid "THE_PATCH_MAP_BUTTON"
msgstr "מפת האזורים"

#, fuzzy
msgid "THE_WORLD_TITLE"
msgstr "מפתחים נוכחים"

msgid "THIS_IS_LOCAL_MOD"
msgstr "זהו מוד מותקן באופן מקומי"

msgid "THIS_IS_WORKSHOP_MOD"
msgstr "מוד זה הורד מSteam Workshop"

msgid "THREADS"
msgstr "נושאים:"

msgid "THRIVEOPEDIA"
msgstr "טראיבופדיה"

msgid "THRIVEOPEDIA_CURRENT_WORLD_PAGE_TITLE"
msgstr ""

msgid "THRIVEOPEDIA_EVOLUTIONARY_TREE_PAGE_TITLE"
msgstr ""

msgid "THRIVEOPEDIA_HINT_IN_GAME"
msgstr ""

msgid "THRIVEOPEDIA_HOME_INFO"
msgstr ""

msgid "THRIVEOPEDIA_HOME_PAGE_TITLE"
msgstr ""

msgid "THRIVEOPEDIA_MUSEUM_PAGE_TITLE"
msgstr ""

msgid "THRIVEOPEDIA_PATCH_MAP_PAGE_TITLE"
msgstr ""

msgid "THRIVE_LICENSES"
msgstr "רישיונות Thrive"

msgid "THYLAKOIDS"
msgstr "תילקואידים"

msgid "THYLAKOIDS_DESCRIPTION"
msgstr "תילקואידים הם מקבצי חלבונים ופיגמנטים רגישים לאור. הפיגמנטים מסוגלים להשתמש באנרגיית ה[thrive:compound type=\"sunlight\"][/thrive:compound] כדי לייצר [thrive:compound type=\"glucose\"][/thrive:compound] ממים ו[thrive:compound type=\"carbondioxide\"][/thrive:compound] במצב צבירה גזי בתהליך שנקרא [b]פוטוסינתזה[/b]. פיגמנטים אלו הם גם מה שמעניק להם צבע ייחודי. קצב ייצור ה[thrive:compound type=\"glucose\"][/thrive:compound] מתרחש בהתאם לריכוז thrive:compound type=\"carbondioxide\"][/thrive:compound] ועוצמת ה[thrive:compound type=\"sunlight\"][/thrive:compound]. מכיוון שהתילקואידים צפים בציטופלזמה, הנוזל שמסביבם מבצעים [b]גליקליזה[/b] ברמה מסוימת."

msgid "TIDEPOOL"
msgstr "בריכת גאות"

msgid "TIMELINE"
msgstr "ציר זמן"

msgid "TIMELINE_GLOBAL_FILTER_TOOLTIP"
msgstr "הראה אירועים גלובליים"

msgid "TIMELINE_LOCAL_FILTER_TOOLTIP"
msgstr "הראה אירועים מקומיים"

msgid "TIMELINE_NICHE_FILL"
msgstr "[b][u]{0}[/u][/b] התפצל מ[b][u]{1}[/u][/b] כמין חדש בשביל למלא גומחה"

#, fuzzy
msgid "TIMELINE_PLAYER_MIGRATED"
msgstr "חלק מאוכלוסיית [b][u]{0}[/u][/b] נדדה ל{1}"

#, fuzzy
msgid "TIMELINE_PLAYER_MIGRATED_TO"
msgstr "חלק מאוכלוסיית [b][u]{0}[/u][/b] נדדה ל{1}"

msgid "TIMELINE_SELECTION_PRESSURE_SPLIT"
msgstr "[b][u]{0}[/u][/b] התפצל מ[b][u]{1}[/u][/b] כמין חדש בשל לחץ ברירה שונים"

#, fuzzy
msgid "TIMELINE_SPECIES_BECAME_MULTICELLULAR"
msgstr ""
"את יכול לאסוף גלוקוז (הענן הלבן) על ידי מעבר מעליהם.\n"
"\n"
"התא שלך זקוק לגלוקוז על מנת ליצור אנרגיה שתשאיר אותך חיי.\n"
"\n"
"עקוב אחרי הקו מהתא שלך לגלוקוז הסמוך."

msgid "TIMELINE_SPECIES_EXTINCT"
msgstr "[b][u]{0}[/u][/b] נכחד!"

msgid "TIMELINE_SPECIES_EXTINCT_LOCAL"
msgstr "[b][u]{0}[/u][/b] נעלמה מאזור זה"

#, fuzzy
msgid "TIMELINE_SPECIES_FOLLOWED"
msgstr "[b][u]{0}[/u][/b] נכחד!"

msgid "TIMELINE_SPECIES_MIGRATED_FROM"
msgstr "חלק מאוכלוסיית [b][u]{0}[/u][/b] נדדה לאזור זה מ{1}"

msgid "TIMELINE_SPECIES_MIGRATED_TO"
msgstr "חלק מאוכלוסיית [b][u]{0}[/u][/b] נדדה ל{1}"

msgid "TIMELINE_SPECIES_POPULATION_DECREASE"
msgstr "אוכלוסיית [b][u]{0}[/u][/b] קטנה ל{1}"

msgid "TIMELINE_SPECIES_POPULATION_INCREASE"
msgstr "אוכלוסיית [b][u]{0}[/u][/b] גדלה ל{1}"

msgid "TIME_INDICATOR_TOOLTIP"
msgstr "זמן שחלף: {0:#,#} שנים"

msgid "TIME_OF_DAY"
msgstr ""

msgid "TITLE_COLON"
msgstr "כותרת:"

msgid "TOGGLE_BINDING"
msgstr "החלף מצב קישור"

#, fuzzy
msgid "TOGGLE_BINDING_TOOLTIP"
msgstr "החלף מצב קישור"

msgid "TOGGLE_DEBUG_PANEL"
msgstr "החלף חלונית דיבאג"

msgid "TOGGLE_ENGULF"
msgstr "החלף מצב בליעה"

#, fuzzy
msgid "TOGGLE_ENGULF_TOOLTIP"
msgstr "החלף מצב בליעה"

#, fuzzy
msgid "TOGGLE_FAST_MODE"
msgstr "עצור"

msgid "TOGGLE_FPS"
msgstr "אפשר תצוגת FPS"

msgid "TOGGLE_FULLSCREEN"
msgstr "מסך מלא"

#, fuzzy
msgid "TOGGLE_HEAT_VIEW_TOOLTIP"
msgstr "החלף מצב בליעה"

msgid "TOGGLE_HUD_HIDE"
msgstr "החלף HUD"

#, fuzzy
msgid "TOGGLE_INVENTORY"
msgstr "החלף מצב קישור"

msgid "TOGGLE_METRICS"
msgstr "החלף את תצוגת המדדים"

#, fuzzy
msgid "TOGGLE_MUCOCYST_DEFENCE"
msgstr "מסך מלא"

msgid "TOGGLE_NAVIGATION_TREE"
msgstr ""

msgid "TOGGLE_PAUSE"
msgstr "עצור"

msgid "TOGGLE_UNBINDING"
msgstr "בטל מצב קישור"

msgid "TOLERANCES_TOO_HIGH_PRESSURE"
msgstr ""

msgid "TOLERANCES_TOO_HIGH_TEMPERATURE"
msgstr ""

msgid "TOLERANCES_TOO_LOW_OXYGEN_PROTECTION"
msgstr ""

#, fuzzy
msgid "TOLERANCES_TOO_LOW_PRESSURE"
msgstr "ענני תרכובות"

msgid "TOLERANCES_TOO_LOW_TEMPERATURE"
msgstr ""

#, fuzzy
msgid "TOLERANCES_TOO_LOW_UV_PROTECTION"
msgstr "{0}: {1}+ ATP"

msgid "TOLERANCES_UNSUITABLE_DEBUFFS"
msgstr ""

#, fuzzy
msgid "TOLERANCE_FROM_ORGANELLES_TOOLTIP"
msgstr "הראה/החבא תרכובות"

msgid "TOLERANCE_RANGE_LABEL"
msgstr ""

msgid "TOOLS"
msgstr "כלים"

msgid "TOOL_HAND_AXE"
msgstr ""

msgid "TOO_LARGE_PRESSURE_RANGE"
msgstr ""

msgid "TOO_MANY_RECENT_VERSIONS_TO_SHOW"
msgstr ""

#, fuzzy
msgid "TOTAL_GATHERED_ENERGY_COLON"
msgstr "מצב:"

msgid "TOTAL_SAVES"
msgstr "נשמר בסך הכל:"

msgid "TOXIN_CHANNEL_INHIBITOR"
msgstr ""

#, fuzzy
msgid "TOXIN_CHANNEL_INHIBITOR_DESCRIPTION"
msgstr "חלולית רעלן היא חלולית שהשתנה לצורך ייצור, אחסון והפרשה ספציפיים של רעלנים אוקסיטוקסיים. חלוליות רעלן נוספים יגדילו את קצב שחרור הרעלנים."

#, fuzzy
msgid "TOXIN_COMPOUND"
msgstr "תרכובות"

#, fuzzy
msgid "TOXIN_CYTOTOXIN"
msgstr "חלק מהאפשרויות היו מבוטלים לשינוי אם LAWK מופעל"

#, fuzzy
msgid "TOXIN_CYTOTOXIN_DESCRIPTION"
msgstr "חלולית רעלן היא חלולית שהשתנה לצורך ייצור, אחסון והפרשה ספציפיים של רעלנים אוקסיטוקסיים. חלוליות רעלן נוספים יגדילו את קצב שחרור הרעלנים."

msgid "TOXIN_FIRE_RATE_TOXICITY_COLON"
msgstr ""

#, fuzzy
msgid "TOXIN_MACROLIDE"
msgstr ""
"חלולית\n"
" רעלן"

#, fuzzy
msgid "TOXIN_MACROLIDE_DESCRIPTION"
msgstr "חלולית רעלן היא חלולית שהשתנה לצורך ייצור, אחסון והפרשה ספציפיים של רעלנים אוקסיטוקסיים. חלוליות רעלן נוספים יגדילו את קצב שחרור הרעלנים."

msgid "TOXIN_OXYGEN_METABOLISM_INHIBITOR"
msgstr ""

#, fuzzy
msgid "TOXIN_OXYGEN_METABOLISM_INHIBITOR_DESCRIPTION"
msgstr "מטבולוזומים הם מקבצי חלבונים העטופים במעטפת חלבונים. הם מסוגלים להמיר [thrive:compound type=\"glucose\"][/thrive:compound] ל[thrive:compound type=\"atp\"][/thrive:compound] במהירות גבוה יותר ממה שניתן לעשות בציטופלזמה בתהליך שנקרא [b]נשימה אירובית[/b]. יחד עם זאת, הוא דורש [thrive:compound type=\"oxygen\"][/thrive:compound] כדי לתפקד, ורמות [thrive:compound type=\"oxygen\"][/thrive:compound] נמוכות יותר בסביבה יאטו את קצב ייצור של [thrive:compound type=\"atp\"][/thrive:compound]. מכיוון שהמטבולוזומים צפים בציטופלזמה, הנוזל שמסביבם מבצעים [b]גליקליזה[/b] ברמה מסוימת."

#, fuzzy
msgid "TOXIN_OXYTOXY_DESCRIPTION"
msgstr "חלולית רעלן היא חלולית שהשתנה לצורך ייצור, אחסון והפרשה ספציפיים של רעלנים אוקסיטוקסיים. חלוליות רעלן נוספים יגדילו את קצב שחרור הרעלנים."

msgid "TOXIN_PREFER_FIRE_RATE"
msgstr ""

msgid "TOXIN_PREFER_TOXICITY"
msgstr ""

#, fuzzy
msgid "TOXIN_PROPERTIES_HEADING"
msgstr "עמידות לרעלים"

msgid "TOXIN_RESISTANCE"
msgstr "עמידות לרעלים"

#, fuzzy
msgid "TOXIN_TOXICITY_CUSTOMIZATION_TOOLTIP"
msgstr ""
"מיקרובים אגרסיבים ירדפו אחרי הטרפם למרחקים\n"
"והם לרוב נוטים להילחם בטורפים כשהם מותקפים.\n"
"מיקרובים שלווים לא יתקפו אחרים למרחקים\n"
"ופחות נוטים להשתמש ברעלנים כנגד טורפים."

#, fuzzy
msgid "TOXIN_TYPE_COLON"
msgstr "סוג:"

#, fuzzy
msgid "TOXIN_TYPE_CUSTOMIZATION_EXPLANATION"
msgstr ""
"מיקרובים אגרסיבים ירדפו אחרי הטרפם למרחקים\n"
"והם לרוב נוטים להילחם בטורפים כשהם מותקפים.\n"
"מיקרובים שלווים לא יתקפו אחרים למרחקים\n"
"ופחות נוטים להשתמש ברעלנים כנגד טורפים."

#, fuzzy
msgid "TOXIN_VACUOLE"
msgstr ""
"חלולית\n"
" רעלן"

#, fuzzy
msgid "TOXIN_VACUOLE_DESCRIPTION"
msgstr "חלולית רעלן היא חלולית שהשתנה לצורך ייצור, אחסון והפרשה ספציפיים של רעלנים אוקסיטוקסיים. חלוליות רעלן נוספים יגדילו את קצב שחרור הרעלנים."

#, fuzzy
msgid "TOXIN_VACUOLE_PROCESSES_DESCRIPTION"
msgstr "הופך[thrive:compound type=\"atp\"][/thrive:compound] ל[thrive:compound type=\"oxytoxy\"][/thrive:compound]. בהתאם לריכוזו של ה[thrive:compound type=\"oxygen\"][/thrive:compound]. ניתן לשחרר את הרעלן על ידי לחיצה על [thrive:input]g_fire_toxin[/thrive:input]."

#, fuzzy
msgid "TOXISOME"
msgstr "אוקסיטוקסיזום"

#, fuzzy
msgid "TOXISOME_DESCRIPTION"
msgstr "הליזוזום הוא אברון קשור ממברנה שמכיל אנזימים הידרוליזטיים מסוגלים לפרק מולקולות אורגניות שונות. ליזוזומים מאפשרים לתא לעכל חומרים שנבלע דרך אנדוציטוזה ולפלוט או לפרק מוצרי פסולת בתהליך הנקרא [b]אוטופגיה[/b]."

msgid "TRANSLATORS"
msgstr "מתרגמים"

msgid "TRANSPARENCY"
msgstr "שקיפות"

#, fuzzy
msgid "TRILLION_ABBREVIATION"
msgstr "{0} מיליארד"

#, fuzzy
msgid "TRY_FOSSILISING_SOME_SPECIES"
msgstr "נסה לצלם כמה צילומי מסך!"

msgid "TRY_MAKING_A_SAVE"
msgstr "נסה ליצור שמירה!"

msgid "TRY_TAKING_SOME_SCREENSHOTS"
msgstr "נסה לצלם כמה צילומי מסך!"

msgid "TUTORIAL"
msgstr "מדריך"

#, fuzzy
msgid "TUTORIAL_ALL_NOT_ENABLED_EXPLANATION"
msgstr "(מתחיל עם ענן גלוקוז חופשי קרוב בכל דור)"

#, fuzzy
msgid "TUTORIAL_MICROBE_EDITOR_ATP_BALANCE_INTRO"
msgstr ""
"זהו מפת האזורים.\n"
"\n"
"על כל אייקון מייצג סביבה ייחודית שאתה יכול להתיישב, עם כרטיסייה בצד ימין שמתאר את התנאים באזור הנבחר.\n"
"\n"
"אם תא בוחר אזור שליד האחד שבו אתה נמצא, שהוא מסומן בגבול ירוק מהבהב, אתה יכול ללחוץ על הכפתור \"תעבור לאזור זה\" בשביל לנדוד לשם.\n"
"\n"
"נסה לבחור אזור בשביל להמשיך."

#, fuzzy
msgid "TUTORIAL_MICROBE_EDITOR_AUTO-EVO_PREDICTION"
msgstr ""
"לוח זה מציג את התחזית העתידית של האוכלוסייה שלך. מספרים ללו הם מהדמיות של האוכלוסייה מהמפתח האוטומטי.\n"
"\n"
"הם לא מתחשבים בחשבון את הפעולות שלך. אז באזור הנוכחי שלך אתה הולך להראות טוב יותר כשאתה נכנס לעורך.\n"
"\n"
"אבל כדאי לך לשמור על הכמות האוכלוסייה שלך גבוהה אפילו שאתה לא מעורב בו באופן ישיר.\n"
"\n"
"אתה יכול להציג מידע מפורט יותר מאחורי החיזוי על ידי לחיצה על כפתור סימן השאלה בלוח. לחץ עליו כדי להמשיך."

#, fuzzy
msgid "TUTORIAL_MICROBE_EDITOR_CELL_TEXT"
msgstr ""
"זהו עורך התא שבו אתה יכול לפתח את המין שלך על ידי תשלום בנקודות מוטציה (נקמ\"ו). על כל דור תמיד היה לך 100 נקמ\"ו לבזבז, כך שאין סיבה לשמור!.\n"
"\n"
"המשושה במרכז של המסך הוא התא שלך, שהוא מכיל יחידה של ציטופלזמה אחת.\n"
"\n"
"בשביל להמשיך, בחר חלק מהכרטיסייה השמאלית. לאחר מיכן לחץ על הלחצן השמאלי בתוך המשושה הרצוי בשביל להניח אותו. אתה יכול לסובב חלקים על ידי [thrive:input]e_rotate_left[/thrive:input] ו[thrive:input]e_rotate_right[/thrive:input]."

#, fuzzy
msgid "TUTORIAL_MICROBE_EDITOR_CHEMORECEPTOR"
msgstr ""
"זהו עורך התא שבו אתה יכול לפתח את המין שלך על ידי תשלום בנקודות מוטציה (נקמ\"ו). על כל דור תמיד היה לך 100 נקמ\"ו לבזבז, כך שאין סיבה לשמור!.\n"
"\n"
"המשושה במרכז של המסך הוא התא שלך, שהוא מכיל יחידה של ציטופלזמה אחת.\n"
"\n"
"בשביל להמשיך, בחר חלק מהכרטיסייה השמאלית. לאחר מיכן לחץ על הלחצן השמאלי בתוך המשושה הרצוי בשביל להניח אותו. אתה יכול לסובב חלקים על ידי [thrive:input]e_rotate_left[/thrive:input] ו[thrive:input]e_rotate_right[/thrive:input]."

#, fuzzy
msgid "TUTORIAL_MICROBE_EDITOR_COMPOUND_BALANCES"
msgstr ""
"זהו מפת האזורים.\n"
"\n"
"על כל אייקון מייצג סביבה ייחודית שאתה יכול להתיישב, עם כרטיסייה בצד ימין שמתאר את התנאים באזור הנבחר.\n"
"\n"
"אם תא בוחר אזור שליד האחד שבו אתה נמצא, שהוא מסומן בגבול ירוק מהבהב, אתה יכול ללחוץ על הכפתור \"תעבור לאזור זה\" בשביל לנדוד לשם.\n"
"\n"
"נסה לבחור אזור בשביל להמשיך."

#, fuzzy
msgid "TUTORIAL_MICROBE_EDITOR_DIGESTION_STAT"
msgstr ""
"זהו עורך התא שבו אתה יכול לפתח את המין שלך על ידי תשלום בנקודות מוטציה (נקמ\"ו). על כל דור תמיד היה לך 100 נקמ\"ו לבזבז, כך שאין סיבה לשמור!.\n"
"\n"
"המשושה במרכז של המסך הוא התא שלך, שהוא מכיל יחידה של ציטופלזמה אחת.\n"
"\n"
"בשביל להמשיך, בחר חלק מהכרטיסייה השמאלית. לאחר מיכן לחץ על הלחצן השמאלי בתוך המשושה הרצוי בשביל להניח אותו. אתה יכול לסובב חלקים על ידי [thrive:input]e_rotate_left[/thrive:input] ו[thrive:input]e_rotate_right[/thrive:input]."

#, fuzzy
msgid "TUTORIAL_MICROBE_EDITOR_ENDING_TEXT"
msgstr ""
"אלו כל הדברים הבסיסים על עריכת המין שלך. ולסיום, אתה יכול לשנות את שם המין שלך על ידי לחיצה על השם בצד שמאל למטה ועריכת הטקסט.\n"
"\n"
"אתה יכול לחקור ולגלות בכרטיסיות אחרות תחת לפס הנקמ\"ו ולראות איך אתה יכול להתאים אישית את התא שלך.\n"
"\n"
"בשביל לשרוד בעולם האכזר,אתה תצטרך למצוא מקור אמין לאנרגיה מכיוון שריכוז הגלוקוז הטבעי יקטן במהירות.\n"
"\n"
"בהצלחה!"

#, fuzzy
msgid "TUTORIAL_MICROBE_EDITOR_FLAGELLUM"
msgstr ""
"זהו עורך התא שבו אתה יכול לפתח את המין שלך על ידי תשלום בנקודות מוטציה (נקמ\"ו). על כל דור תמיד היה לך 100 נקמ\"ו לבזבז, כך שאין סיבה לשמור!.\n"
"\n"
"המשושה במרכז של המסך הוא התא שלך, שהוא מכיל יחידה של ציטופלזמה אחת.\n"
"\n"
"בשביל להמשיך, בחר חלק מהכרטיסייה השמאלית. לאחר מיכן לחץ על הלחצן השמאלי בתוך המשושה הרצוי בשביל להניח אותו. אתה יכול לסובב חלקים על ידי [thrive:input]e_rotate_left[/thrive:input] ו[thrive:input]e_rotate_right[/thrive:input]."

#, fuzzy
msgid "TUTORIAL_MICROBE_EDITOR_FOOD_CHAIN"
msgstr ""
"אלו כל הדברים הבסיסים על עריכת המין שלך. ולסיום, אתה יכול לשנות את שם המין שלך על ידי לחיצה על השם בצד שמאל למטה ועריכת הטקסט.\n"
"\n"
"אתה יכול לחקור ולגלות בכרטיסיות אחרות תחת לפס הנקמ\"ו ולראות איך אתה יכול להתאים אישית את התא שלך.\n"
"\n"
"בשביל לשרוד בעולם האכזר,אתה תצטרך למצוא מקור אמין לאנרגיה מכיוון שריכוז הגלוקוז הטבעי יקטן במהירות.\n"
"\n"
"בהצלחה!"

#, fuzzy
msgid "TUTORIAL_MICROBE_EDITOR_MIGRATION"
msgstr ""
"זהו עורך התא שבו אתה יכול לפתח את המין שלך על ידי תשלום בנקודות מוטציה (נקמ\"ו). על כל דור תמיד היה לך 100 נקמ\"ו לבזבז, כך שאין סיבה לשמור!.\n"
"\n"
"המשושה במרכז של המסך הוא התא שלך, שהוא מכיל יחידה של ציטופלזמה אחת.\n"
"\n"
"בשביל להמשיך, בחר חלק מהכרטיסייה השמאלית. לאחר מיכן לחץ על הלחצן השמאלי בתוך המשושה הרצוי בשביל להניח אותו. אתה יכול לסובב חלקים על ידי [thrive:input]e_rotate_left[/thrive:input] ו[thrive:input]e_rotate_right[/thrive:input]."

#, fuzzy
msgid "TUTORIAL_MICROBE_EDITOR_MODIFY_ORGANELLE"
msgstr ""
"הסרה של אברונים גם עולה נקמ\"ו שכן זה מוטציה של המין שלך, אלו אם הם נוספו בעריכה הנוכחית. \n"
"\n"
"לחיצה ימנית על האברון תפתח רשמית אפשריות ובבחירה על אופציית המחיקה תמחוק אותו.\n"
"\n"
"אם עשית טעות, אתה יכול לבטל כל שינוי שעשית בעורך.\n"
"\n"
"לחץ על הכפתור בטל בשביל להמשיך."

#, fuzzy
msgid "TUTORIAL_MICROBE_EDITOR_NEGATIVE_ATP_BALANCE"
msgstr ""
"זהו מפת האזורים.\n"
"\n"
"על כל אייקון מייצג סביבה ייחודית שאתה יכול להתיישב, עם כרטיסייה בצד ימין שמתאר את התנאים באזור הנבחר.\n"
"\n"
"אם תא בוחר אזור שליד האחד שבו אתה נמצא, שהוא מסומן בגבול ירוק מהבהב, אתה יכול ללחוץ על הכפתור \"תעבור לאזור זה\" בשביל לנדוד לשם.\n"
"\n"
"נסה לבחור אזור בשביל להמשיך."

#, fuzzy
msgid "TUTORIAL_MICROBE_EDITOR_NO_CHANGES_MADE"
msgstr ""
"אלו כל הדברים הבסיסים על עריכת המין שלך. ולסיום, אתה יכול לשנות את שם המין שלך על ידי לחיצה על השם בצד שמאל למטה ועריכת הטקסט.\n"
"\n"
"אתה יכול לחקור ולגלות בכרטיסיות אחרות תחת לפס הנקמ\"ו ולראות איך אתה יכול להתאים אישית את התא שלך.\n"
"\n"
"בשביל לשרוד בעולם האכזר,אתה תצטרך למצוא מקור אמין לאנרגיה מכיוון שריכוז הגלוקוז הטבעי יקטן במהירות.\n"
"\n"
"בהצלחה!"

#, fuzzy
msgid "TUTORIAL_MICROBE_EDITOR_OPEN_TOLERANCES"
msgstr ""
"זהו מפת האזורים.\n"
"\n"
"על כל אייקון מייצג סביבה ייחודית שאתה יכול להתיישב, עם כרטיסייה בצד ימין שמתאר את התנאים באזור הנבחר.\n"
"\n"
"אם תא בוחר אזור שליד האחד שבו אתה נמצא, שהוא מסומן בגבול ירוק מהבהב, אתה יכול ללחוץ על הכפתור \"תעבור לאזור זה\" בשביל לנדוד לשם.\n"
"\n"
"נסה לבחור אזור בשביל להמשיך."

#, fuzzy
msgid "TUTORIAL_MICROBE_EDITOR_PATCH_TEXT"
msgstr ""
"זהו מפת האזורים.\n"
"\n"
"על כל אייקון מייצג סביבה ייחודית שאתה יכול להתיישב, עם כרטיסייה בצד ימין שמתאר את התנאים באזור הנבחר.\n"
"\n"
"אם תא בוחר אזור שליד האחד שבו אתה נמצא, שהוא מסומן בגבול ירוק מהבהב, אתה יכול ללחוץ על הכפתור \"תעבור לאזור זה\" בשביל לנדוד לשם.\n"
"\n"
"נסה לבחור אזור בשביל להמשיך."

#, fuzzy
msgid "TUTORIAL_MICROBE_EDITOR_REMOVE_ORGANELLE_TEXT"
msgstr ""
"הסרה של אברונים גם עולה נקמ\"ו שכן זה מוטציה של המין שלך, אלו אם הם נוספו בעריכה הנוכחית. \n"
"\n"
"לחיצה ימנית על האברון תפתח רשמית אפשריות ובבחירה על אופציית המחיקה תמחוק אותו.\n"
"\n"
"אם עשית טעות, אתה יכול לבטל כל שינוי שעשית בעורך.\n"
"\n"
"לחץ על הכפתור בטל בשביל להמשיך."

#, fuzzy
msgid "TUTORIAL_MICROBE_EDITOR_SELECT_ORGANELLE_TEXT"
msgstr ""
"כשאתה בוחר חלקים בתפריט, הסתכל קרוב לתיבת המידע שצץ בשביל להבין מה הם עושים. חלקים יכולים לעשות יותר נזק מתועלת אם אתה מתעלם מתפקידם.\n"
"\n"
"הפסים \"ייצור ATP\" שבימין מייצג עד מה אתה מייצר בשוואה לכמות הנצרכת. אם הפס עליון קצר מהתחתון, זה אומר שאתה לא מייצר מספיק אנרגיה.\n"
"\n"
"לחץ על כפתור עשה מחדש (זה שליד כפתור בטל) על מנת להמשיך."

#, fuzzy
msgid "TUTORIAL_MICROBE_EDITOR_STAY_SMALL"
msgstr ""
"כדאי לך להתמקד בהתמחות על מנת לשרוד על מקור אנרגיה אחד או שניים, כך שלא תזדקק למשאבים רבים ושונים בבת אחת כדי לקיים את עצמך.\n"
"\n"
"כדאי גם שקול היטב האם הוספת חלק באמת מועילה, כך שלא תמיד כדאי לשנות את מה שכבר עובד, מכיוון שכל חלק עולה לתחזוקה של ATP ודורש יותר משאבים לשכפול.\n"
"\n"
"אסטרטגיה אפשרית אחת זהו להישאר משושה של ציטופלזמה אחת ורק להגיע לאזורים של פני הים המלאים באור לפני שמוסיפים אברונים שעושים פוטוסינתזה."

#, fuzzy
msgid "TUTORIAL_MICROBE_EDITOR_TOLERANCES_TAB"
msgstr ""
"זהו מפת האזורים.\n"
"\n"
"על כל אייקון מייצג סביבה ייחודית שאתה יכול להתיישב, עם כרטיסייה בצד ימין שמתאר את התנאים באזור הנבחר.\n"
"\n"
"אם תא בוחר אזור שליד האחד שבו אתה נמצא, שהוא מסומן בגבול ירוק מהבהב, אתה יכול ללחוץ על הכפתור \"תעבור לאזור זה\" בשביל לנדוד לשם.\n"
"\n"
"נסה לבחור אזור בשביל להמשיך."

msgid "TUTORIAL_MICROBE_STAGE_EDITOR_BUTTON_TUTORIAL"
msgstr ""
"אתה שרדת מספיק זמן בשביל לגרום לתא שלך להתרבות.\n"
"\n"
"בכל פעם שאתה מתרבה, אתה תגיע לעורך.\n"
"\n"
"בשביל להיכנס לעורך, לחץ על הכפתור הגדול המהבהב בימין תחתון."

msgid "TUTORIAL_MICROBE_STAGE_ENGULFED_TEXT"
msgstr ""
"התא שלך נבלע ומתחיל להתעכל. תהליך מוצג על מד החיים. התא שלך יוגדר כמת ברגע שהתהליך יסתיים או כאשר שהגיע למגבלת הזמן המקסימלי.\n"
"\n"
"אתה יכול להשתמש בכפתור התאבדות על מנת לעקוף את התהליך ולהיוולד מחדש, אבל תזכור שתמיד יש סיכוי שתצליח לברוח!"

msgid "TUTORIAL_MICROBE_STAGE_ENGULFMENT_FULL_TEXT"
msgstr ""
"לתא שלך מוגבל עד כמה אובייקטים מסוגלים להיבלע בבת אחת. המגבלה הזו תלויה בגדול של התא; תא קטן מכיל פחות מקום.\n"
"\n"
"כאשר שתא שלך מלא, הוא לא מסוגל לבלוע עוד. בשביל להמשיך לבלוע, תזדקק לחכות עד שיעוכלו לחלוטין אובייקט אחד או יותר."

#, fuzzy
msgid "TUTORIAL_MICROBE_STAGE_ENGULFMENT_TEXT"
msgstr ""
"לבלוע אובייקטים על ידי תנועה עליהם בזמן שמצב בליעה פועל. את מצב הבליעה מופעל על ידי לחיצה על [thrive:input]g_toggle_engulf[/thrive:input].\n"
"\n"
"המשך לבלוע עד שאובייקט נבלע לחלוטין.\n"
"\n"
"עקוב אחר הקו מהתא שלך אל ליד אובייקט שניתן לעיכול."

#, fuzzy
msgid "TUTORIAL_MICROBE_STAGE_ENVIRONMENT_PANEL"
msgstr ""
"לבלוע אובייקטים על ידי תנועה עליהם בזמן שמצב בליעה פועל. את מצב הבליעה מופעל על ידי לחיצה על [thrive:input]g_toggle_engulf[/thrive:input].\n"
"\n"
"המשך לבלוע עד שאובייקט נבלע לחלוטין.\n"
"\n"
"עקוב אחר הקו מהתא שלך אל ליד אובייקט שניתן לעיכול."

#, fuzzy
msgid "TUTORIAL_MICROBE_STAGE_HELP_MENU_AND_ZOOM"
msgstr ""
"מתקשה? אתה יכול לבדוק בתפריט העזרה. אתה יכול אותו בעזרת הכפתור שמסומן עליו סימן שאלה בתחתון שמאלה.\n"
"\n"
"טיפ נוסף: אתה יכול לעשות זום אאוט עם גלגלת העכבר שלך בשביל להרחיב את שדה הראיה שלך."

msgid "TUTORIAL_MICROBE_STAGE_LEAVE_COLONY_TEXT"
msgstr ""
"אתה מלא בthrive:compound type=\"ammonia\"][/thrive:compound] ו[thrive:compound type=\"phosphates\"][/thrive:compound]. אך מכיוון שאתה במושבה שאינה רב תאים, אתה לא יכול להתרבות.\n"
"\n"
"אתה חייב לעזוב את המושבה בשביל להיכנס לעורך אלו אם אתה מתכנן להפוך לרב תאים.\n"
"צא מהמושבה בשביל להמשיך לגדול על ידי לחיצה על [thrive:input]נתק הכל[/thrive:input]."

#, fuzzy
msgid "TUTORIAL_MICROBE_STAGE_MEMBER_DIED"
msgstr ""
"לבלוע אובייקטים על ידי תנועה עליהם בזמן שמצב בליעה פועל. את מצב הבליעה מופעל על ידי לחיצה על [thrive:input]g_toggle_engulf[/thrive:input].\n"
"\n"
"המשך לבלוע עד שאובייקט נבלע לחלוטין.\n"
"\n"
"עקוב אחר הקו מהתא שלך אל ליד אובייקט שניתן לעיכול."

#, fuzzy
msgid "TUTORIAL_MICROBE_STAGE_OPEN_PROCESS_PANEL"
msgstr ""
"בכדי להתרבות, עליך לשכפל את כל האברונים, ובשביל זה אתה צריך לשרוד מספיק זמן. אסוף אמונה ופוספט על מנת להאיץ את תהליך הרבייה.\n"
"\n"
"תסתכל על האינדיקטור העגלגל שבצד השמאלית התחתונה בשביל לראות עד כמה התקדמת. האינדיקטור הופך ללבן מתי שהוא מוכן."

#, fuzzy
msgid "TUTORIAL_MICROBE_STAGE_PAUSING"
msgstr ""
"אתה נכנסת ל\"מצב שחרר\". במצב זה אתה יכול ללחוץ על חברי המושבה שלך על מנת להשתחרר מהם.\n"
"\n"
"על מנת לעזוב את המושבה אתה יכול ללחוץ על התא שלך או ללחוץ על מקש [thrive:input]g_unbind_all[/thrive:input]."

#, fuzzy
msgid "TUTORIAL_MICROBE_STAGE_PROCESS_PANEL"
msgstr ""
"בכדי להתרבות, עליך לשכפל את כל האברונים, ובשביל זה אתה צריך לשרוד מספיק זמן. אסוף אמונה ופוספט על מנת להאיץ את תהליך הרבייה.\n"
"\n"
"תסתכל על האינדיקטור העגלגל שבצד השמאלית התחתונה בשביל לראות עד כמה התקדמת. האינדיקטור הופך ללבן מתי שהוא מוכן."

#, fuzzy
msgid "TUTORIAL_MICROBE_STAGE_REPRODUCE_TEXT"
msgstr ""
"בכדי להתרבות, עליך לשכפל את כל האברונים, ובשביל זה אתה צריך לשרוד מספיק זמן. אסוף אמונה ופוספט על מנת להאיץ את תהליך הרבייה.\n"
"\n"
"תסתכל על האינדיקטור העגלגל שבצד השמאלית התחתונה בשביל לראות עד כמה התקדמת. האינדיקטור הופך ללבן מתי שהוא מוכן."

#, fuzzy
msgid "TUTORIAL_MICROBE_STAGE_RESOURCE_SPLIT"
msgstr ""
"בכדי להתרבות, עליך לשכפל את כל האברונים, ובשביל זה אתה צריך לשרוד מספיק זמן. אסוף אמונה ופוספט על מנת להאיץ את תהליך הרבייה.\n"
"\n"
"תסתכל על האינדיקטור העגלגל שבצד השמאלית התחתונה בשביל לראות עד כמה התקדמת. האינדיקטור הופך ללבן מתי שהוא מוכן."

msgid "TUTORIAL_MICROBE_STAGE_UNBIND_TEXT"
msgstr ""
"אתה נכנסת ל\"מצב שחרר\". במצב זה אתה יכול ללחוץ על חברי המושבה שלך על מנת להשתחרר מהם.\n"
"\n"
"על מנת לעזוב את המושבה אתה יכול ללחוץ על התא שלך או ללחוץ על מקש [thrive:input]g_unbind_all[/thrive:input]."

#, fuzzy
msgid "TUTORIAL_MULTICELLULAR_STAGE_WELCOME"
msgstr ""
"ברוכים הבאים לשלב הרב תאי הקדמוני!\n"
"\n"
"הצלחת להדריך את המין שלך דרך השלב החד תאי.\n"
"\n"
"המשחק עוקב אחר מכניקת הליבה של שלב המיקרובי. אתה עדיין צריך להמשיך לגדל את האורגניזם שלך על מנת להתרבות ולהגיע לעורך.\n"
"\n"
"עם זאת, כעת תוכל לעצב את פריסת המושבה שלך בעורך ותוכל להתמחות תאים לתפקידים שונים. זכור שחברי מושבה אינם מסוגלים לשתף [thrive:compound type=\"atp\"][/thrive:compound].\n"
"\n"
"אם אתה משתמש בצורת רבייה מסוג הנצה (ברירת המחדל), אתה מתחיל בכך שאתה שלוט בניצן קטן ומצריך אותך לגדל את שאר פריסת המושבה שלך."

msgid "TUTORIAL_VIEW_NOW"
msgstr "הראה עכשיו"

msgid "TWO_TIMES"
msgstr "2x"

msgid "TYPE_COLON"
msgstr "סוג:"

msgid "UNAPPLIED_MOD_CHANGES"
msgstr "ישנם שינויים שלא הוחלו"

msgid "UNAPPLIED_MOD_CHANGES_DESCRIPTION"
msgstr "עליך להחיל שינויים בכדי לטעון או לפרוק כל מוד כלשהו."

msgid "UNBIND_ALL"
msgstr "שחרר הכל"

#, fuzzy
msgid "UNBIND_ALL_TOOLTIP"
msgstr "שחרר הכל"

msgid "UNBIND_HELP_TEXT"
msgstr "מצב שחרר"

msgid "UNCERTAIN_VERSION_WARNING"
msgstr "זהו בניית די-באג כאשר שהמידע מתחת ככל הנראה לא מעודכן"

msgid "UNDERWATERCAVE"
msgstr "מערה תת-מימית"

#, fuzzy
msgid "UNDERWATER_VENT_ERUPTION"
msgstr "מערה תת-מימית"

#, fuzzy
msgid "UNDERWATER_VENT_ERUPTION_IN"
msgstr "מערה תת-מימית"

#, fuzzy
msgid "UNDISCOVERED_ORGANELLES"
msgstr "אברונים מנותקים"

#, fuzzy
msgid "UNDISCOVERED_PATCH"
msgstr "מצא את האזור הנוכחי"

msgid "UNDO"
msgstr "בטל"

msgid "UNDO_THE_LAST_ACTION"
msgstr "בטל פעולה אחרונה"

#, fuzzy
msgid "UNIT_ACTION_CONSTRUCT"
msgstr "קצב מוטציות של AI"

#, fuzzy
msgid "UNIT_ACTION_MOVE"
msgstr "קצב מוטציות של AI"

msgid "UNIT_ADVANCED_SPACESHIP"
msgstr ""

msgid "UNIT_SIMPLE_ROCKET"
msgstr ""

msgid "UNKNOWN"
msgstr "לא יודע"

msgid "UNKNOWN_DISPLAY_DRIVER"
msgstr "לא ידוע"

msgid "UNKNOWN_MOUSE"
msgstr "לחצן עכבר לא יודע"

#, fuzzy
msgid "UNKNOWN_ORGANELLE_SYMBOL"
msgstr "הוסף אברון"

#, fuzzy
msgid "UNKNOWN_PATCH"
msgstr "לא יודע"

#, fuzzy
msgid "UNKNOWN_SHORT"
msgstr "לא יודע"

msgid "UNKNOWN_VERSION"
msgstr "גרסה לא יודעה"

msgid "UNKNOWN_WORKSHOP_ID"
msgstr "Workshop ID לא יודע בשביל מוד זה"

#, fuzzy
msgid "UNLIMIT_GROWTH_SPEED"
msgstr "הגבל שימוש בתרכובות לצורך גידול"

#, fuzzy
msgid "UNLOCKED_NEW_ORGANELLE"
msgstr "הוסף אברון"

#, fuzzy
msgid "UNLOCK_ALL_ORGANELLES"
msgstr "שכפל אברונים"

msgid "UNLOCK_CONDITION_ATP_PRODUCTION_ABOVE"
msgstr ""

msgid "UNLOCK_CONDITION_COMPOUND_IS_ABOVE"
msgstr ""

msgid "UNLOCK_CONDITION_COMPOUND_IS_BELOW"
msgstr ""

msgid "UNLOCK_CONDITION_COMPOUND_IS_BETWEEN"
msgstr ""

msgid "UNLOCK_CONDITION_DIGESTED_MICROBES_ABOVE"
msgstr ""

msgid "UNLOCK_CONDITION_ENGULFED_MICROBES_ABOVE"
msgstr ""

msgid "UNLOCK_CONDITION_EXCESS_ATP_ABOVE"
msgstr ""

#, fuzzy
msgid "UNLOCK_CONDITION_PLAYER_DAMAGE_RECEIVED"
msgstr "מהירות עיכול:"

#, fuzzy
msgid "UNLOCK_CONDITION_PLAYER_DAMAGE_RECEIVED_SOURCE"
msgstr "מהירות עיכול:"

msgid "UNLOCK_CONDITION_PLAYER_DEATH_COUNT_ABOVE"
msgstr ""

msgid "UNLOCK_CONDITION_REPRODUCED_WITH"
msgstr ""

msgid "UNLOCK_CONDITION_REPRODUCED_WITH_IN_A_ROW"
msgstr ""

msgid "UNLOCK_CONDITION_REPRODUCE_IN_BIOME"
msgstr ""

#, fuzzy
msgid "UNLOCK_CONDITION_SPEED_BELOW"
msgstr "מהירות עיכול:"

msgid "UNLOCK_WITH_ANY_OF_FOLLOWING"
msgstr ""

msgid "UNSAVED_CHANGE_WARNING"
msgstr ""
"ישנם שינויים שלא נשמרו שיימחקו.\n"
"האם ברצונך להמשיך?"

msgid "UNTITLED"
msgstr "ללא כותרת"

msgid "UPGRADE_CILIA_PULL"
msgstr ""

#, fuzzy
msgid "UPGRADE_CILIA_PULL_DESCRIPTION"
msgstr "ריסונים דומים לשוטונים אבל במקום שהם מספקים דחף לכיוון מסוים הם עוזרים לתא להסתובב ולפנות."

#, fuzzy
msgid "UPGRADE_COST"
msgstr "{0} נקמ\"ו"

#, fuzzy
msgid "UPGRADE_DESCRIPTION_NONE"
msgstr "ליפאז מאפשרים לתא לפרק את רוב סוגי הממברנות. התא שלך כבר מייצר את האנזים הזה ללא הליזוזום, אבל על ידי בחירה בסוג זה מאפשר לך להגביר את יעילותו."

msgid "UPGRADE_NAME_NONE"
msgstr ""

#, fuzzy
msgid "UPGRADE_PILUS_INJECTISOME"
msgstr "ריסונים דומים לשוטונים אבל במקום שהם מספקים דחף לכיוון מסוים הם עוזרים לתא להסתובב ולפנות."

#, fuzzy
msgid "UPGRADE_PILUS_INJECTISOME_DESCRIPTION"
msgstr "ריסונים דומים לשוטונים אבל במקום שהם מספקים דחף לכיוון מסוים הם עוזרים לתא להסתובב ולפנות."

#, fuzzy
msgid "UPGRADE_SLIME_JET_MUCOCYST"
msgstr "{0} נקמ\"ו"

#, fuzzy
msgid "UPGRADE_SLIME_JET_MUCOCYST_DESCRIPTION"
msgstr "הופך [thrive:compound type=\"glucose\"][/thrive:compound] ל[thrive:compound type=\"mucilage\"][/thrive:compound]. לחץ על [thrive:input]g_secrete_slime[/thrive:input] בשביל לשחרר את [thrive:compound type=\"mucilage\"][/thrive:compound] המאוחסן, מאיץ את מהירות התא ומאט טורפים."

msgid "UPLOAD"
msgstr "העלה"

msgid "UPLOADING_DOT_DOT_DOT"
msgstr "מעלה..."

msgid "UPLOAD_SUCCEEDED"
msgstr "העלאה הצליחה"

msgid "UPSCALE_BILINEAR"
msgstr ""

msgid "UPSCALE_FSR_1"
msgstr ""

msgid "UPSCALE_FSR_22"
msgstr ""

msgid "UPSCALE_METHOD"
msgstr ""

msgid "UPSCALE_SHARPENING_FSR"
msgstr ""

msgid "USED_LIBRARIES_LICENSES"
msgstr "רישיונות וספריות שימוש"

msgid "USED_RENDERER_NAME"
msgstr "מעבד בשימוש:"

msgid "USES_FEATURE"
msgstr "כן"

msgid "USE_AUTO_HARMONY"
msgstr "השתמש במעלה אוטו-Harmony"

msgid "USE_AUTO_HARMONY_TOOLTIP"
msgstr "מעלה אוטומטי את Harmony מהמפרק (לא דורש מחלקת מוד מסויימת)"

msgid "USE_A_CUSTOM_USERNAME"
msgstr "השתמש בשם משתמש מותאמת אישית"

msgid "USE_DISK_CACHE"
msgstr ""

msgid "USE_MANUAL_THREAD_COUNT"
msgstr "הגדר ידנית את מספר נושאי הרקע"

#, fuzzy
msgid "USE_MANUAL_THREAD_COUNT_NATIVE"
msgstr "הגדר ידנית את מספר נושאי הרקע"

msgid "USE_VIRTUAL_WINDOW_SIZE"
msgstr "השתמש בגודל חלון וירטואלי"

#, fuzzy
msgid "UV_PROTECTION"
msgstr "חיזוי של המפתח האוטומטי"

#, fuzzy
msgid "UV_TOLERANCE_TOOLTIP"
msgstr "הראה/החבא תרכובות"

msgid "VACUOLE"
msgstr "חלולית"

msgid "VACUOLE_DESCRIPTION"
msgstr "החלולית היא אברון קרום פנימי המשמש לאחסון בתא. הם מורכבים מכמה שלפוחיות, מבנים קרומים קטנים יותר שנמצאים בשימוש נרחב בתאים לאחסון, שהתמזגו יחד. היא מלאה במים המסוגלים להכיל מולקולות, אנזימים, מוצקים וחומרים אחרים. צורתם נוזלית ויכולה להשתנות בין התאים."

msgid "VACUOLE_IS_SPECIALIZED"
msgstr ""

#, fuzzy
msgid "VACUOLE_NOT_SPECIALIZED_DESCRIPTION"
msgstr "מגדיל את שטח האחסון של התא."

msgid "VACUOLE_PROCESSES_DESCRIPTION"
msgstr "מגדיל את שטח האחסון של התא."

#, fuzzy
msgid "VACUOLE_SPECIALIZED_DESCRIPTION"
msgstr "מגדיל את שטח האחסון של התא."

msgid "VALUE_WITH_UNIT"
msgstr "{0} {1}"

msgid "VERSION_COLON"
msgstr "גרסה:"

msgid "VERTICAL_COLON"
msgstr "אנכי:"

msgid "VERTICAL_WITH_AXIS_NAME_COLON"
msgstr "אנכי (ציר: {0})"

msgid "VIDEO_MEMORY"
msgstr "שימוש נוכחי בזיכרון וידיאו:"

msgid "VIDEO_MEMORY_MIB"
msgstr "{0} MiB"

msgid "VIEWER"
msgstr "צופה"

#, fuzzy
msgid "VIEW_ALL"
msgstr "השבת הכל"

#, fuzzy
msgid "VIEW_CELL_PROCESSES"
msgstr "מגדיל את מהירות הסיבוב של תאים גדולים."

#, fuzzy
msgid "VIEW_ONLINE"
msgstr "השבת הכל"

#, fuzzy
msgid "VIEW_PATCH_MICHES"
msgstr "{0} {1}"

#, fuzzy
msgid "VIEW_PATCH_NOTES"
msgstr "{0} {1}"

#, fuzzy
msgid "VIEW_PATCH_NOTES_TOOLTIP"
msgstr "{0} {1}"

msgid "VIEW_PENDING_ACTIONS"
msgstr ""

msgid "VIEW_SOURCE_CODE"
msgstr "צפה בקוד מקור"

msgid "VIEW_TEXT_REPORT"
msgstr ""

msgid "VIP_PATRONS"
msgstr "תומכי VIP"

msgid "VISIBLE"
msgstr "גלוי"

msgid "VISIBLE_WHEN_CLOSE_TO_FULL"
msgstr ""

msgid "VISIBLE_WHEN_OVER_ZERO"
msgstr ""

msgid "VISIT_SUGGESTIONS_SITE"
msgstr "הצע רעיון"

msgid "VOLCANIC_VENT"
msgstr "נביעה געשית"

msgid "VOLUMEDOWN"
msgstr "מקש החלש קול"

msgid "VOLUMEMUTE"
msgstr "מקש השתק"

msgid "VOLUMEUP"
msgstr "מקש הגבר קול"

msgid "VSYNC"
msgstr "סנכרון אנכי"

msgid "WAITING_FOR_AUTO_EVO"
msgstr "מחכה למפתח האוטומטי:"

msgid "WELCOME_TO_THRIVEOPEDIA"
msgstr ""

msgid "WENT_EXTINCT_FROM_PLANET"
msgstr "נכחד מהכוכב"

msgid "WENT_EXTINCT_IN"
msgstr "נכחד ב{0}"

msgid "WHEEL_DOWN"
msgstr "גלגל אחורה"

msgid "WHEEL_LEFT"
msgstr "גלגל שמאלה"

msgid "WHEEL_RIGHT"
msgstr "גלגל ימינה"

msgid "WHEEL_UP"
msgstr "גלגל קדימה"

#, fuzzy
msgid "WIKI"
msgstr "בויקי שלנו"

#, fuzzy
msgid "WIKI_2D"
msgstr "בויקי שלנו"

#, fuzzy
msgid "WIKI_3D"
msgstr "בויקי שלנו"

msgid "WIKI_3D_COMMA_SANDBOX"
msgstr ""

#, fuzzy
msgid "WIKI_3D_COMMA_STRATEGY"
msgstr "הכימופלסט הוא אברון בעל קרום כפול המכיל חלבונים המסוגלים להמיר [thrive:compound type=\"hydrogensulfide\"][/thrive:compound],[thrive:compound type=\"carbondioxide\"][/thrive:compound] ומים ל[thrive:compound type=\"glucose\"][/thrive:compound] בתהליך הנקרא [b]כימוסינתזה מימן גופרי[/b]. קצב ייצור ה[thrive:compound type=\"glucose\"][/thrive:compound] שלו משתנה עם ריכוז [thrive:compound type=\"carbondioxide\"][/thrive:compound]."

#, fuzzy
msgid "WIKI_3D_COMMA_STRATEGY_COMMA_SPACE"
msgstr "הכימופלסט הוא אברון בעל קרום כפול המכיל חלבונים המסוגלים להמיר [thrive:compound type=\"hydrogensulfide\"][/thrive:compound],[thrive:compound type=\"carbondioxide\"][/thrive:compound] ומים ל[thrive:compound type=\"glucose\"][/thrive:compound] בתהליך הנקרא [b]כימוסינתזה מימן גופרי[/b]. קצב ייצור ה[thrive:compound type=\"glucose\"][/thrive:compound] שלו משתנה עם ריכוז [thrive:compound type=\"carbondioxide\"][/thrive:compound]."

#, fuzzy
msgid "WIKI_8_BRACKET_16"
msgstr "סובב שמאלה"

#, fuzzy
msgid "WIKI_ASCENSION"
msgstr "רוסטיצינין הוא חלבון המסוגל להשתמש ב[thrive:compound type=\"carbondioxide\"][/thrive:compound] וב[thrive:compound type=\"oxygen\"][/thrive:compound] בכדי לחמצן ברזל ממצב כימי אחד למשנהו. תהליך זה, הנקרא [b]נשימת ברזל[/b], משחרר אנרגיה שהתא מסוגל לקצור."

#, fuzzy
msgid "WIKI_ASCENSION_CURRENT_DEVELOPMENT"
msgstr "מפתחים נוכחים"

#, fuzzy
msgid "WIKI_ASCENSION_FEATURES"
msgstr "השפעות חיצוניות:"

#, fuzzy
msgid "WIKI_ASCENSION_INTRO"
msgstr "רוסטיצינין הוא חלבון המסוגל להשתמש ב[thrive:compound type=\"carbondioxide\"][/thrive:compound] וב[thrive:compound type=\"oxygen\"][/thrive:compound] בכדי לחמצן ברזל ממצב כימי אחד למשנהו. תהליך זה, הנקרא [b]נשימת ברזל[/b], משחרר אנרגיה שהתא מסוגל לקצור."

msgid "WIKI_ASCENSION_OVERVIEW"
msgstr ""

#, fuzzy
msgid "WIKI_ASCENSION_TRANSITIONS"
msgstr "אוכלוסיית מינים"

#, fuzzy
msgid "WIKI_ASCENSION_UI"
msgstr "רוסטיצינין הוא חלבון המסוגל להשתמש ב[thrive:compound type=\"carbondioxide\"][/thrive:compound] וב[thrive:compound type=\"oxygen\"][/thrive:compound] בכדי לחמצן ברזל ממצב כימי אחד למשנהו. תהליך זה, הנקרא [b]נשימת ברזל[/b], משחרר אנרגיה שהתא מסוגל לקצור."

#, fuzzy
msgid "WIKI_AWAKENING_STAGE_CURRENT_DEVELOPMENT"
msgstr "מאפשר להתחבר לתאים אחרים. זהו הצד הראשון לכיוון רב-תאים. בזמן שאתה חלק ממושבה, התרכובות משותפות בין התאים . אתה לא יכול להיכנס לעורך בזמן שאתה חלק ממושבה כך שאתה צריך לשחרר באת שיש לך מספיק תרכובות על מנת לחלק את התא שלך."

#, fuzzy
msgid "WIKI_AWAKENING_STAGE_FEATURES"
msgstr "מאפשר להתחבר לתאים אחרים. זהו הצד הראשון לכיוון רב-תאים. בזמן שאתה חלק ממושבה, התרכובות משותפות בין התאים . אתה לא יכול להיכנס לעורך בזמן שאתה חלק ממושבה כך שאתה צריך לשחרר באת שיש לך מספיק תרכובות על מנת לחלק את התא שלך."

#, fuzzy
msgid "WIKI_AWAKENING_STAGE_INTRO"
msgstr "מקשר"

msgid "WIKI_AWAKENING_STAGE_OVERVIEW"
msgstr ""

#, fuzzy
msgid "WIKI_AWAKENING_STAGE_TRANSITIONS"
msgstr "מאפשר להתחבר לתאים אחרים. זהו הצד הראשון לכיוון רב-תאים. בזמן שאתה חלק ממושבה, התרכובות משותפות בין התאים . אתה לא יכול להיכנס לעורך בזמן שאתה חלק ממושבה כך שאתה צריך לשחרר באת שיש לך מספיק תרכובות על מנת לחלק את התא שלך."

#, fuzzy
msgid "WIKI_AWAKENING_STAGE_UI"
msgstr "מקשר"

msgid "WIKI_AWARE_STAGE_CURRENT_DEVELOPMENT"
msgstr ""

#, fuzzy
msgid "WIKI_AWARE_STAGE_FEATURES"
msgstr "שלב המיקרובי"

#, fuzzy
msgid "WIKI_AWARE_STAGE_INTRO"
msgstr "ניטרוגנאז הוא חלבון המסוגל להשתמש ב[thrive:compound type=\"nitrogen\"][/thrive:compound] גזי ובאנרגיה תאית בצורת [thrive:compound type=\"atp\"][/thrive:compound] בכדי לייצר [thrive:compound type=\"ammonia\"][/thrive:compound], מרכיב תזונתי מרכזי לתאים. זהו תהליך המכונה [b]קיבוע חנקן אנאירובי[/b]. מכיוון שהניטרוגנאז צף בציטופלזמה, הנוזל שמסביבו מבצע [b]גליקוליזה[/b] ברמה מסוימת."

#, fuzzy
msgid "WIKI_AWARE_STAGE_OVERVIEW"
msgstr "שלב המיקרובי"

#, fuzzy
msgid "WIKI_AWARE_STAGE_TRANSITIONS"
msgstr "ניטרוגנאז"

#, fuzzy
msgid "WIKI_AWARE_STAGE_UI"
msgstr "שלב המיקרובי"

#, fuzzy
msgid "WIKI_AXON_EFFECTS"
msgstr "השפעות חיצוניות:"

msgid "WIKI_AXON_INTRO"
msgstr ""

msgid "WIKI_AXON_MODIFICATIONS"
msgstr ""

#, fuzzy
msgid "WIKI_AXON_PROCESSES"
msgstr "אין תהליכים"

msgid "WIKI_AXON_REQUIREMENTS"
msgstr ""

msgid "WIKI_AXON_SCIENTIFIC_BACKGROUND"
msgstr ""

msgid "WIKI_AXON_STRATEGY"
msgstr ""

msgid "WIKI_AXON_UPGRADES"
msgstr ""

#, fuzzy
msgid "WIKI_BACTERIAL_CHEMOSYNTHESIS_COMMA_GLYCOLYSIS"
msgstr "סינתזת \"אוקסיטוקסי\""

#, fuzzy
msgid "WIKI_BINDING_AGENT_EFFECTS"
msgstr "מאפשר להתחבר לתאים אחרים. זהו הצד הראשון לכיוון רב-תאים. בזמן שאתה חלק ממושבה, התרכובות משותפות בין התאים . אתה לא יכול להיכנס לעורך בזמן שאתה חלק ממושבה כך שאתה צריך לשחרר באת שיש לך מספיק תרכובות על מנת לחלק את התא שלך."

#, fuzzy
msgid "WIKI_BINDING_AGENT_INTRO"
msgstr "מקשר"

#, fuzzy
msgid "WIKI_BINDING_AGENT_MODIFICATIONS"
msgstr "מאפשר להתחבר לתאים אחרים. זהו הצד הראשון לכיוון רב-תאים. בזמן שאתה חלק ממושבה, התרכובות משותפות בין התאים . אתה לא יכול להיכנס לעורך בזמן שאתה חלק ממושבה כך שאתה צריך לשחרר באת שיש לך מספיק תרכובות על מנת לחלק את התא שלך."

#, fuzzy
msgid "WIKI_BINDING_AGENT_PROCESSES"
msgstr "לחץ על [thrive:input]g_toggle_binding[/thrive:input] על מנת להחליף למצב קישור. בזמן מצב קישור אתה יכול להיצמד לתאים אחרים מאותו בני מינך על מנת ליצור מושבות על ידי תזוזה אליהם. על מנת לעזוב את המושבה לחץ [thrive:input]g_unbind_all[/thrive:input]."

#, fuzzy
msgid "WIKI_BINDING_AGENT_REQUIREMENTS"
msgstr "מאפשר להתחבר לתאים אחרים. זהו הצד הראשון לכיוון רב-תאים. בזמן שאתה חלק ממושבה, התרכובות משותפות בין התאים . אתה לא יכול להיכנס לעורך בזמן שאתה חלק ממושבה כך שאתה צריך לשחרר באת שיש לך מספיק תרכובות על מנת לחלק את התא שלך."

#, fuzzy
msgid "WIKI_BINDING_AGENT_SCIENTIFIC_BACKGROUND"
msgstr "מאפשר להתחבר לתאים אחרים. זהו הצד הראשון לכיוון רב-תאים. בזמן שאתה חלק ממושבה, התרכובות משותפות בין התאים . אתה לא יכול להיכנס לעורך בזמן שאתה חלק ממושבה כך שאתה צריך לשחרר באת שיש לך מספיק תרכובות על מנת לחלק את התא שלך."

#, fuzzy
msgid "WIKI_BINDING_AGENT_STRATEGY"
msgstr "מאפשר להתחבר לתאים אחרים. זהו הצד הראשון לכיוון רב-תאים. בזמן שאתה חלק ממושבה, התרכובות משותפות בין התאים . אתה לא יכול להיכנס לעורך בזמן שאתה חלק ממושבה כך שאתה צריך לשחרר באת שיש לך מספיק תרכובות על מנת לחלק את התא שלך."

#, fuzzy
msgid "WIKI_BINDING_AGENT_UPGRADES"
msgstr "מאפשר להתחבר לתאים אחרים. זהו הצד הראשון לכיוון רב-תאים. בזמן שאתה חלק ממושבה, התרכובות משותפות בין התאים . אתה לא יכול להיכנס לעורך בזמן שאתה חלק ממושבה כך שאתה צריך לשחרר באת שיש לך מספיק תרכובות על מנת לחלק את התא שלך."

#, fuzzy
msgid "WIKI_BIOLUMINESCENT_VACUOLE_EFFECTS"
msgstr "חלולית של ביולומינסנציה"

#, fuzzy
msgid "WIKI_BIOLUMINESCENT_VACUOLE_INTRO"
msgstr "חלולית של ביולומינסנציה"

#, fuzzy
msgid "WIKI_BIOLUMINESCENT_VACUOLE_MODIFICATIONS"
msgstr "חלולית של ביולומינסנציה"

#, fuzzy
msgid "WIKI_BIOLUMINESCENT_VACUOLE_PROCESSES"
msgstr "חלולית של ביולומינסנציה"

#, fuzzy
msgid "WIKI_BIOLUMINESCENT_VACUOLE_REQUIREMENTS"
msgstr "חלולית של ביולומינסנציה"

#, fuzzy
msgid "WIKI_BIOLUMINESCENT_VACUOLE_SCIENTIFIC_BACKGROUND"
msgstr "חלולית של ביולומינסנציה"

#, fuzzy
msgid "WIKI_BIOLUMINESCENT_VACUOLE_STRATEGY"
msgstr "חלולית של ביולומינסנציה"

#, fuzzy
msgid "WIKI_BIOLUMINESCENT_VACUOLE_UPGRADES"
msgstr "חלולית של ביולומינסנציה"

msgid "WIKI_BODY_PLAN_EDITOR_COMMA_CELL_EDITOR"
msgstr ""

#, fuzzy
msgid "WIKI_CHEMOPLAST_EFFECTS"
msgstr "הכימופלסט הוא אברון בעל קרום כפול המכיל חלבונים המסוגלים להמיר [thrive:compound type=\"hydrogensulfide\"][/thrive:compound],[thrive:compound type=\"carbondioxide\"][/thrive:compound] ומים ל[thrive:compound type=\"glucose\"][/thrive:compound] בתהליך הנקרא [b]כימוסינתזה מימן גופרי[/b]. קצב ייצור ה[thrive:compound type=\"glucose\"][/thrive:compound] שלו משתנה עם ריכוז [thrive:compound type=\"carbondioxide\"][/thrive:compound]."

#, fuzzy
msgid "WIKI_CHEMOPLAST_INTRO"
msgstr "הכימופלסט הוא אברון בעל קרום כפול המכיל חלבונים המסוגלים להמיר [thrive:compound type=\"hydrogensulfide\"][/thrive:compound],[thrive:compound type=\"carbondioxide\"][/thrive:compound] ומים ל[thrive:compound type=\"glucose\"][/thrive:compound] בתהליך הנקרא [b]כימוסינתזה מימן גופרי[/b]. קצב ייצור ה[thrive:compound type=\"glucose\"][/thrive:compound] שלו משתנה עם ריכוז [thrive:compound type=\"carbondioxide\"][/thrive:compound]."

#, fuzzy
msgid "WIKI_CHEMOPLAST_MODIFICATIONS"
msgstr "הכימופלסט הוא אברון בעל קרום כפול המכיל חלבונים המסוגלים להמיר [thrive:compound type=\"hydrogensulfide\"][/thrive:compound],[thrive:compound type=\"carbondioxide\"][/thrive:compound] ומים ל[thrive:compound type=\"glucose\"][/thrive:compound] בתהליך הנקרא [b]כימוסינתזה מימן גופרי[/b]. קצב ייצור ה[thrive:compound type=\"glucose\"][/thrive:compound] שלו משתנה עם ריכוז [thrive:compound type=\"carbondioxide\"][/thrive:compound]."

#, fuzzy
msgid "WIKI_CHEMOPLAST_PROCESSES"
msgstr "הופך [thrive:compound type=\"hydrogensulfide\"][/thrive:compound] ל[thrive:compound type=\"glucose\"][/thrive:compound]. בהתאם לריכוזו של [thrive:compoundtype=\"carbondioxide\"][/thrive:compound]."

msgid "WIKI_CHEMOPLAST_REQUIREMENTS"
msgstr ""

#, fuzzy
msgid "WIKI_CHEMOPLAST_SCIENTIFIC_BACKGROUND"
msgstr "הכימופלסט הוא אברון בעל קרום כפול המכיל חלבונים המסוגלים להמיר [thrive:compound type=\"hydrogensulfide\"][/thrive:compound],[thrive:compound type=\"carbondioxide\"][/thrive:compound] ומים ל[thrive:compound type=\"glucose\"][/thrive:compound] בתהליך הנקרא [b]כימוסינתזה מימן גופרי[/b]. קצב ייצור ה[thrive:compound type=\"glucose\"][/thrive:compound] שלו משתנה עם ריכוז [thrive:compound type=\"carbondioxide\"][/thrive:compound]."

#, fuzzy
msgid "WIKI_CHEMOPLAST_STRATEGY"
msgstr "הכימופלסט הוא אברון בעל קרום כפול המכיל חלבונים המסוגלים להמיר [thrive:compound type=\"hydrogensulfide\"][/thrive:compound],[thrive:compound type=\"carbondioxide\"][/thrive:compound] ומים ל[thrive:compound type=\"glucose\"][/thrive:compound] בתהליך הנקרא [b]כימוסינתזה מימן גופרי[/b]. קצב ייצור ה[thrive:compound type=\"glucose\"][/thrive:compound] שלו משתנה עם ריכוז [thrive:compound type=\"carbondioxide\"][/thrive:compound]."

#, fuzzy
msgid "WIKI_CHEMOPLAST_UPGRADES"
msgstr "הכימופלסט הוא אברון בעל קרום כפול המכיל חלבונים המסוגלים להמיר [thrive:compound type=\"hydrogensulfide\"][/thrive:compound],[thrive:compound type=\"carbondioxide\"][/thrive:compound] ומים ל[thrive:compound type=\"glucose\"][/thrive:compound] בתהליך הנקרא [b]כימוסינתזה מימן גופרי[/b]. קצב ייצור ה[thrive:compound type=\"glucose\"][/thrive:compound] שלו משתנה עם ריכוז [thrive:compound type=\"carbondioxide\"][/thrive:compound]."

#, fuzzy
msgid "WIKI_CHEMORECEPTOR_EFFECTS"
msgstr "כל התאים מסוגלים \"לראות\" דרך הכימורצפטור. זה איך התא אוסף מידע סביבו. הוספת אברון זה מאפשרת לכימורצפטור להיות יותר מדויק. מכיוון שהשחקן מסוגל לראות אפילו בשלב התא, זה מיוצג על ידי קו שמצביע מחוץ להמסך הנראה לעין המראה תרכובות קרובים שהשחקן עדיין לא ראה."

#, fuzzy
msgid "WIKI_CHEMORECEPTOR_INTRO"
msgstr "כימורצפטור"

#, fuzzy
msgid "WIKI_CHEMORECEPTOR_MODIFICATIONS"
msgstr "כל התאים מסוגלים \"לראות\" דרך הכימורצפטור. זה איך התא אוסף מידע סביבו. הוספת אברון זה מאפשרת לכימורצפטור להיות יותר מדויק. מכיוון שהשחקן מסוגל לראות אפילו בשלב התא, זה מיוצג על ידי קו שמצביע מחוץ להמסך הנראה לעין המראה תרכובות קרובים שהשחקן עדיין לא ראה."

#, fuzzy
msgid "WIKI_CHEMORECEPTOR_PROCESSES"
msgstr "הכימוריצפטור מאפשר לך לאתר תרכובות מרחוק. שנה ברגע שמיקמת בשביל לשנות את סוג התרכובת ואת צבע הקו מכוון."

#, fuzzy
msgid "WIKI_CHEMORECEPTOR_REQUIREMENTS"
msgstr "כל התאים מסוגלים \"לראות\" דרך הכימורצפטור. זה איך התא אוסף מידע סביבו. הוספת אברון זה מאפשרת לכימורצפטור להיות יותר מדויק. מכיוון שהשחקן מסוגל לראות אפילו בשלב התא, זה מיוצג על ידי קו שמצביע מחוץ להמסך הנראה לעין המראה תרכובות קרובים שהשחקן עדיין לא ראה."

#, fuzzy
msgid "WIKI_CHEMORECEPTOR_SCIENTIFIC_BACKGROUND"
msgstr "כל התאים מסוגלים \"לראות\" דרך הכימורצפטור. זה איך התא אוסף מידע סביבו. הוספת אברון זה מאפשרת לכימורצפטור להיות יותר מדויק. מכיוון שהשחקן מסוגל לראות אפילו בשלב התא, זה מיוצג על ידי קו שמצביע מחוץ להמסך הנראה לעין המראה תרכובות קרובים שהשחקן עדיין לא ראה."

#, fuzzy
msgid "WIKI_CHEMORECEPTOR_STRATEGY"
msgstr "כל התאים מסוגלים \"לראות\" דרך הכימורצפטור. זה איך התא אוסף מידע סביבו. הוספת אברון זה מאפשרת לכימורצפטור להיות יותר מדויק. מכיוון שהשחקן מסוגל לראות אפילו בשלב התא, זה מיוצג על ידי קו שמצביע מחוץ להמסך הנראה לעין המראה תרכובות קרובים שהשחקן עדיין לא ראה."

#, fuzzy
msgid "WIKI_CHEMORECEPTOR_UPGRADES"
msgstr "כל התאים מסוגלים \"לראות\" דרך הכימורצפטור. זה איך התא אוסף מידע סביבו. הוספת אברון זה מאפשרת לכימורצפטור להיות יותר מדויק. מכיוון שהשחקן מסוגל לראות אפילו בשלב התא, זה מיוצג על ידי קו שמצביע מחוץ להמסך הנראה לעין המראה תרכובות קרובים שהשחקן עדיין לא ראה."

#, fuzzy
msgid "WIKI_CHEMOSYNTHESIZING_PROTEINS_EFFECTS"
msgstr "חלבונים כימוסינתזיים"

#, fuzzy
msgid "WIKI_CHEMOSYNTHESIZING_PROTEINS_INTRO"
msgstr "חלבונים כימוסינתזיים"

#, fuzzy
msgid "WIKI_CHEMOSYNTHESIZING_PROTEINS_MODIFICATIONS"
msgstr "חלבונים כימוסינתזיים הם מקבצים קטנים של חלבונים בציטופלזמה המסוגלים להמיר [thrive:compound type=\"hydrogensulfide\"][/thrive:compound], גזים [thrive:compound type=\"carbondioxide\"][/thrive:compound] ומים ל[thrive:compound type=\"glucose\"][/thrive:compound] בתהליך הנקרא [b]כימוסינתזה של מימן גופרתי[/b]. קצב ייצור ה[thrive:compound type=\"glucose\"][/thrive:compound] מתאזן עם ריכוז ה[thrive:compound type=\"carbondioxide\"][/thrive:compound]. מכיוון שהחלבונים הכימוסינתזיים צפים בציטופלזמה, הנוזל שמסביבם מבצעים [b]גליקוליזה[/b] ברמה מסוימת."

#, fuzzy
msgid "WIKI_CHEMOSYNTHESIZING_PROTEINS_PROCESSES"
msgstr "הופך [thrive:compound type=\"hydrogensulfide\"][/thrive:compound] ל[thrive:compound type=\"glucose\"][/thrive:compound]. בהתאם לריכוז של [thrive:compound type=\"carbondioxide\"][/thrive:compound]. בנוסף הופך [thrive:compound type=\"glucose\"][/thrive:compound] ל[thrive:compound type=\"atp\"][/thrive:compound]."

#, fuzzy
msgid "WIKI_CHEMOSYNTHESIZING_PROTEINS_REQUIREMENTS"
msgstr ""
"חלבונים\n"
"כימוסינתזיים"

#, fuzzy
msgid "WIKI_CHEMOSYNTHESIZING_PROTEINS_SCIENTIFIC_BACKGROUND"
msgstr "חלבונים כימוסינתזיים הם מקבצים קטנים של חלבונים בציטופלזמה המסוגלים להמיר [thrive:compound type=\"hydrogensulfide\"][/thrive:compound], גזים [thrive:compound type=\"carbondioxide\"][/thrive:compound] ומים ל[thrive:compound type=\"glucose\"][/thrive:compound] בתהליך הנקרא [b]כימוסינתזה של מימן גופרתי[/b]. קצב ייצור ה[thrive:compound type=\"glucose\"][/thrive:compound] מתאזן עם ריכוז ה[thrive:compound type=\"carbondioxide\"][/thrive:compound]. מכיוון שהחלבונים הכימוסינתזיים צפים בציטופלזמה, הנוזל שמסביבם מבצעים [b]גליקוליזה[/b] ברמה מסוימת."

#, fuzzy
msgid "WIKI_CHEMOSYNTHESIZING_PROTEINS_STRATEGY"
msgstr "חלבונים כימוסינתזיים"

#, fuzzy
msgid "WIKI_CHEMOSYNTHESIZING_PROTEINS_UPGRADES"
msgstr "חלבונים כימוסינתזיים"

#, fuzzy
msgid "WIKI_CHLOROPLAST_EFFECTS"
msgstr "הכלורופלסט הוא אברון בעל קרום כפול המכיל פיגמנטים רגישים לאור הנערמים בשקיות קרומיות. זהו פרוקריוט שהוטמע לשימוש על ידי המארח האוקריוטי שלו. הפיגמנטים בכלורופלסט מסוגלים להשתמש באנרגיית האור כדי לייצר [thrive:compound type=\"glucose\"][/thrive:compound] ממים ו[thrive:compound type=\"carbondioxide\"][/thrive:compound] בתהליך הנקרא [b]פוטוסינתזה[/b]. הפיגמנטים הללו הם גם מה שמעניקים לו את הצבע ייחודי. קצב ייצור ה[thrive:compound type=\"glucose\"][/thrive:compound] שלו משתנה עם ריכוז ה[thrive:compound type=\"carbondioxide\"][/thrive:compound] ועוצמת ה[thrive:compound type=\"sunlight\"][/thrive:compound]."

#, fuzzy
msgid "WIKI_CHLOROPLAST_INTRO"
msgstr "הכלורופלסט הוא אברון בעל קרום כפול המכיל פיגמנטים רגישים לאור הנערמים בשקיות קרומיות. זהו פרוקריוט שהוטמע לשימוש על ידי המארח האוקריוטי שלו. הפיגמנטים בכלורופלסט מסוגלים להשתמש באנרגיית האור כדי לייצר [thrive:compound type=\"glucose\"][/thrive:compound] ממים ו[thrive:compound type=\"carbondioxide\"][/thrive:compound] בתהליך הנקרא [b]פוטוסינתזה[/b]. הפיגמנטים הללו הם גם מה שמעניקים לו את הצבע ייחודי. קצב ייצור ה[thrive:compound type=\"glucose\"][/thrive:compound] שלו משתנה עם ריכוז ה[thrive:compound type=\"carbondioxide\"][/thrive:compound] ועוצמת ה[thrive:compound type=\"sunlight\"][/thrive:compound]."

#, fuzzy
msgid "WIKI_CHLOROPLAST_MODIFICATIONS"
msgstr "הכלורופלסט הוא אברון בעל קרום כפול המכיל פיגמנטים רגישים לאור הנערמים בשקיות קרומיות. זהו פרוקריוט שהוטמע לשימוש על ידי המארח האוקריוטי שלו. הפיגמנטים בכלורופלסט מסוגלים להשתמש באנרגיית האור כדי לייצר [thrive:compound type=\"glucose\"][/thrive:compound] ממים ו[thrive:compound type=\"carbondioxide\"][/thrive:compound] בתהליך הנקרא [b]פוטוסינתזה[/b]. הפיגמנטים הללו הם גם מה שמעניקים לו את הצבע ייחודי. קצב ייצור ה[thrive:compound type=\"glucose\"][/thrive:compound] שלו משתנה עם ריכוז ה[thrive:compound type=\"carbondioxide\"][/thrive:compound] ועוצמת ה[thrive:compound type=\"sunlight\"][/thrive:compound]."

#, fuzzy
msgid "WIKI_CHLOROPLAST_PROCESSES"
msgstr "מייצר[thrive:compound type=\"glucose\"][/thrive:compound]. בהתאם לריכוזו של [thrive:compound type=\"carbondioxide\"][/thrive:compound] ושל עוצמת ה[thrive:compound type=\"sunlight\"][/thrive:compound]."

msgid "WIKI_CHLOROPLAST_REQUIREMENTS"
msgstr ""

#, fuzzy
msgid "WIKI_CHLOROPLAST_SCIENTIFIC_BACKGROUND"
msgstr "הכלורופלסט הוא אברון בעל קרום כפול המכיל פיגמנטים רגישים לאור הנערמים בשקיות קרומיות. זהו פרוקריוט שהוטמע לשימוש על ידי המארח האוקריוטי שלו. הפיגמנטים בכלורופלסט מסוגלים להשתמש באנרגיית האור כדי לייצר [thrive:compound type=\"glucose\"][/thrive:compound] ממים ו[thrive:compound type=\"carbondioxide\"][/thrive:compound] בתהליך הנקרא [b]פוטוסינתזה[/b]. הפיגמנטים הללו הם גם מה שמעניקים לו את הצבע ייחודי. קצב ייצור ה[thrive:compound type=\"glucose\"][/thrive:compound] שלו משתנה עם ריכוז ה[thrive:compound type=\"carbondioxide\"][/thrive:compound] ועוצמת ה[thrive:compound type=\"sunlight\"][/thrive:compound]."

#, fuzzy
msgid "WIKI_CHLOROPLAST_STRATEGY"
msgstr "הכלורופלסט הוא אברון בעל קרום כפול המכיל פיגמנטים רגישים לאור הנערמים בשקיות קרומיות. זהו פרוקריוט שהוטמע לשימוש על ידי המארח האוקריוטי שלו. הפיגמנטים בכלורופלסט מסוגלים להשתמש באנרגיית האור כדי לייצר [thrive:compound type=\"glucose\"][/thrive:compound] ממים ו[thrive:compound type=\"carbondioxide\"][/thrive:compound] בתהליך הנקרא [b]פוטוסינתזה[/b]. הפיגמנטים הללו הם גם מה שמעניקים לו את הצבע ייחודי. קצב ייצור ה[thrive:compound type=\"glucose\"][/thrive:compound] שלו משתנה עם ריכוז ה[thrive:compound type=\"carbondioxide\"][/thrive:compound] ועוצמת ה[thrive:compound type=\"sunlight\"][/thrive:compound]."

#, fuzzy
msgid "WIKI_CHLOROPLAST_UPGRADES"
msgstr "הכלורופלסט הוא אברון בעל קרום כפול המכיל פיגמנטים רגישים לאור הנערמים בשקיות קרומיות. זהו פרוקריוט שהוטמע לשימוש על ידי המארח האוקריוטי שלו. הפיגמנטים בכלורופלסט מסוגלים להשתמש באנרגיית האור כדי לייצר [thrive:compound type=\"glucose\"][/thrive:compound] ממים ו[thrive:compound type=\"carbondioxide\"][/thrive:compound] בתהליך הנקרא [b]פוטוסינתזה[/b]. הפיגמנטים הללו הם גם מה שמעניקים לו את הצבע ייחודי. קצב ייצור ה[thrive:compound type=\"glucose\"][/thrive:compound] שלו משתנה עם ריכוז ה[thrive:compound type=\"carbondioxide\"][/thrive:compound] ועוצמת ה[thrive:compound type=\"sunlight\"][/thrive:compound]."

#, fuzzy
msgid "WIKI_CHROMATOPHORE_PHOTOSYNTHESIS_COMMA_GLYCOLYSIS"
msgstr "סינתזת \"אוקסיטוקסי\""

msgid "WIKI_CILIA_EFFECTS"
msgstr ""

msgid "WIKI_CILIA_INTRO"
msgstr ""

msgid "WIKI_CILIA_MODIFICATIONS"
msgstr ""

#, fuzzy
msgid "WIKI_CILIA_PROCESSES"
msgstr "מגדיל את מהירות הסיבוב של תאים גדולים."

msgid "WIKI_CILIA_REQUIREMENTS"
msgstr ""

msgid "WIKI_CILIA_SCIENTIFIC_BACKGROUND"
msgstr ""

msgid "WIKI_CILIA_STRATEGY"
msgstr ""

msgid "WIKI_CILIA_UPGRADES"
msgstr ""

#, fuzzy
msgid "WIKI_COMPOUNDS_BUTTON"
msgstr "הקרביים הדביקים של התא. הציטופלזמה היא התערובת בסיסית של יונים, חלבונים ותרכובות אחרות המומסים במים הממלאים את פנים התא. אחד התפקידים שהוא מבצע הוא [b]גליקליזה[/b], המרת ה[thrive:compound type=\"glucose\"][/thrive:compound] ל[thrive:compound type=\"atp\"][/thrive:compound]. לתאים שחסרים האברונים למטבוליזם מתקדמת יותר, מסתמכים על תהליך התסיסה ליצור אנרגיה. הוא גם משומש לאחסון מולקולות בתא ולגדילתו."

#, fuzzy
msgid "WIKI_COMPOUNDS_DEVELOPMENT"
msgstr "תרכובות:"

#, fuzzy
msgid "WIKI_COMPOUNDS_INTRO"
msgstr "הקרביים הדביקים של התא. הציטופלזמה היא התערובת בסיסית של יונים, חלבונים ותרכובות אחרות המומסים במים הממלאים את פנים התא. אחד התפקידים שהוא מבצע הוא [b]גליקליזה[/b], המרת ה[thrive:compound type=\"glucose\"][/thrive:compound] ל[thrive:compound type=\"atp\"][/thrive:compound]. לתאים שחסרים האברונים למטבוליזם מתקדמת יותר, מסתמכים על תהליך התסיסה ליצור אנרגיה. הוא גם משומש לאחסון מולקולות בתא ולגדילתו."

msgid "WIKI_COMPOUNDS_TYPES_OF_COMPOUNDS"
msgstr ""

msgid "WIKI_COMPOUND_SYSTEM_DEVELOPMENT_COMPOUNDS_LIST"
msgstr ""

msgid "WIKI_COMPOUND_SYSTEM_DEVELOPMENT_INTRO"
msgstr ""

msgid "WIKI_COMPOUND_SYSTEM_DEVELOPMENT_MICROBE_STAGE"
msgstr ""

msgid "WIKI_COMPOUND_SYSTEM_DEVELOPMENT_OVERVIEW"
msgstr ""

#, fuzzy
msgid "WIKI_CREATURE_EDITOR_COMMA_TECH_EDITOR"
msgstr "עורך המיקרובי"

#, fuzzy
msgid "WIKI_CYTOPLASM_EFFECTS"
msgstr "הקרביים הדביקים של התא. הציטופלזמה היא התערובת בסיסית של יונים, חלבונים ותרכובות אחרות המומסים במים הממלאים את פנים התא. אחד התפקידים שהוא מבצע הוא [b]גליקליזה[/b], המרת ה[thrive:compound type=\"glucose\"][/thrive:compound] ל[thrive:compound type=\"atp\"][/thrive:compound]. לתאים שחסרים האברונים למטבוליזם מתקדמת יותר, מסתמכים על תהליך התסיסה ליצור אנרגיה. הוא גם משומש לאחסון מולקולות בתא ולגדילתו."

#, fuzzy
msgid "WIKI_CYTOPLASM_INTRO"
msgstr "הקרביים הדביקים של התא. הציטופלזמה היא התערובת בסיסית של יונים, חלבונים ותרכובות אחרות המומסים במים הממלאים את פנים התא. אחד התפקידים שהוא מבצע הוא [b]גליקליזה[/b], המרת ה[thrive:compound type=\"glucose\"][/thrive:compound] ל[thrive:compound type=\"atp\"][/thrive:compound]. לתאים שחסרים האברונים למטבוליזם מתקדמת יותר, מסתמכים על תהליך התסיסה ליצור אנרגיה. הוא גם משומש לאחסון מולקולות בתא ולגדילתו."

#, fuzzy
msgid "WIKI_CYTOPLASM_MODIFICATIONS"
msgstr "הקרביים הדביקים של התא. הציטופלזמה היא התערובת בסיסית של יונים, חלבונים ותרכובות אחרות המומסים במים הממלאים את פנים התא. אחד התפקידים שהוא מבצע הוא [b]גליקליזה[/b], המרת ה[thrive:compound type=\"glucose\"][/thrive:compound] ל[thrive:compound type=\"atp\"][/thrive:compound]. לתאים שחסרים האברונים למטבוליזם מתקדמת יותר, מסתמכים על תהליך התסיסה ליצור אנרגיה. הוא גם משומש לאחסון מולקולות בתא ולגדילתו."

#, fuzzy
msgid "WIKI_CYTOPLASM_PROCESSES"
msgstr "הופך [thrive:compound type=\"glucose\"][/thrive:compound] ל[thrive:compound type=\"atp\"][/thrive:compound]."

msgid "WIKI_CYTOPLASM_REQUIREMENTS"
msgstr ""

msgid "WIKI_CYTOPLASM_SCIENTIFIC_BACKGROUND"
msgstr ""

msgid "WIKI_CYTOPLASM_STRATEGY"
msgstr ""

msgid "WIKI_CYTOPLASM_UPGRADES"
msgstr ""

#, fuzzy
msgid "WIKI_DEVELOPMENT"
msgstr "ויקי מפתחים"

#, fuzzy
msgid "WIKI_DEVELOPMENT_INFO_BUTTON"
msgstr "אברונים"

#, fuzzy
msgid "WIKI_DEVELOPMENT_ROOT_INTRO"
msgstr "אברונים"

msgid "WIKI_EDITORS_AND_MUTATIONS_GENERATIONS_AND_EDITOR_SESSIONS"
msgstr ""

#, fuzzy
msgid "WIKI_EDITORS_AND_MUTATIONS_INTRO"
msgstr "מיטוכונדריון"

msgid "WIKI_EDITORS_AND_MUTATIONS_MUTATIONS_AND_MUTATION_POINTS"
msgstr ""

msgid "WIKI_ENVIRONMENTAL_CONDITIONS_ENVIRONMENTAL_GASSES"
msgstr ""

#, fuzzy
msgid "WIKI_ENVIRONMENTAL_CONDITIONS_INTRO"
msgstr "מיטוכונדריון"

#, fuzzy
msgid "WIKI_ENVIRONMENTAL_CONDITIONS_PHYSICAL_CONDITIONS"
msgstr "(כמות הגלוקוז שנשמר בסביבה בכל דור)"

msgid "WIKI_ENVIRONMENTAL_CONDITIONS_THE_DAY/NIGHT_CYCLE"
msgstr ""

#, fuzzy
msgid "WIKI_FERROPLAST_EFFECTS"
msgstr "התרמופלסט הוא אברון בעל קרום כפול המכיל פיגמנטים רגישים לחום הנערמים יחד בתוך שקי קרום האוקריוטי שלו. זהו פרוקריוט שהשתנה לצרכי המארח האיקוריוטי. הפיגמנטים בתרמופלסט מסוגלים להשתמש באנרגיה של בדלי החום בסביבה בכדי ליצור [thrive:compound type=\"atp\"][/thrive:compound] ממים בתהליך שנקרא [b]תרמוסינתזה[/b]. קצב ייצור ה[thrive:compound type=\"atp\"][/thrive:compound] שלו משתנה עם ריכוז ה[thrive:compound type=\"atp\"][/thrive:compound] וה[thrive:compound type=\"temperature\"][/thrive:compound]."

#, fuzzy
msgid "WIKI_FERROPLAST_INTRO"
msgstr "התרמופלסט הוא אברון בעל קרום כפול המכיל פיגמנטים רגישים לחום הנערמים יחד בתוך שקי קרום האוקריוטי שלו. זהו פרוקריוט שהשתנה לצרכי המארח האיקוריוטי. הפיגמנטים בתרמופלסט מסוגלים להשתמש באנרגיה של בדלי החום בסביבה בכדי ליצור [thrive:compound type=\"atp\"][/thrive:compound] ממים בתהליך שנקרא [b]תרמוסינתזה[/b]. קצב ייצור ה[thrive:compound type=\"atp\"][/thrive:compound] שלו משתנה עם ריכוז ה[thrive:compound type=\"atp\"][/thrive:compound] וה[thrive:compound type=\"temperature\"][/thrive:compound]."

#, fuzzy
msgid "WIKI_FERROPLAST_MODIFICATIONS"
msgstr "התרמופלסט הוא אברון בעל קרום כפול המכיל פיגמנטים רגישים לחום הנערמים יחד בתוך שקי קרום האוקריוטי שלו. זהו פרוקריוט שהשתנה לצרכי המארח האיקוריוטי. הפיגמנטים בתרמופלסט מסוגלים להשתמש באנרגיה של בדלי החום בסביבה בכדי ליצור [thrive:compound type=\"atp\"][/thrive:compound] ממים בתהליך שנקרא [b]תרמוסינתזה[/b]. קצב ייצור ה[thrive:compound type=\"atp\"][/thrive:compound] שלו משתנה עם ריכוז ה[thrive:compound type=\"atp\"][/thrive:compound] וה[thrive:compound type=\"temperature\"][/thrive:compound]."

#, fuzzy
msgid "WIKI_FERROPLAST_PROCESSES"
msgstr "מייצר [thrive:compound type=\"glucose\"][/thrive:compound]. בהתאם לריכוזו של [thrive:compound type=\"carbondioxide\"][/thrive:compound] ושל הטמפרטורה."

#, fuzzy
msgid "WIKI_FERROPLAST_REQUIREMENTS"
msgstr "פלסטיד מקבע חנקן"

#, fuzzy
msgid "WIKI_FERROPLAST_SCIENTIFIC_BACKGROUND"
msgstr "התרמופלסט הוא אברון בעל קרום כפול המכיל פיגמנטים רגישים לחום הנערמים יחד בתוך שקי קרום האוקריוטי שלו. זהו פרוקריוט שהשתנה לצרכי המארח האיקוריוטי. הפיגמנטים בתרמופלסט מסוגלים להשתמש באנרגיה של בדלי החום בסביבה בכדי ליצור [thrive:compound type=\"atp\"][/thrive:compound] ממים בתהליך שנקרא [b]תרמוסינתזה[/b]. קצב ייצור ה[thrive:compound type=\"atp\"][/thrive:compound] שלו משתנה עם ריכוז ה[thrive:compound type=\"atp\"][/thrive:compound] וה[thrive:compound type=\"temperature\"][/thrive:compound]."

#, fuzzy
msgid "WIKI_FERROPLAST_STRATEGY"
msgstr "התרמופלסט הוא אברון בעל קרום כפול המכיל פיגמנטים רגישים לחום הנערמים יחד בתוך שקי קרום האוקריוטי שלו. זהו פרוקריוט שהשתנה לצרכי המארח האיקוריוטי. הפיגמנטים בתרמופלסט מסוגלים להשתמש באנרגיה של בדלי החום בסביבה בכדי ליצור [thrive:compound type=\"atp\"][/thrive:compound] ממים בתהליך שנקרא [b]תרמוסינתזה[/b]. קצב ייצור ה[thrive:compound type=\"atp\"][/thrive:compound] שלו משתנה עם ריכוז ה[thrive:compound type=\"atp\"][/thrive:compound] וה[thrive:compound type=\"temperature\"][/thrive:compound]."

#, fuzzy
msgid "WIKI_FERROPLAST_UPGRADES"
msgstr "התרמופלסט הוא אברון בעל קרום כפול המכיל פיגמנטים רגישים לחום הנערמים יחד בתוך שקי קרום האוקריוטי שלו. זהו פרוקריוט שהשתנה לצרכי המארח האיקוריוטי. הפיגמנטים בתרמופלסט מסוגלים להשתמש באנרגיה של בדלי החום בסביבה בכדי ליצור [thrive:compound type=\"atp\"][/thrive:compound] ממים בתהליך שנקרא [b]תרמוסינתזה[/b]. קצב ייצור ה[thrive:compound type=\"atp\"][/thrive:compound] שלו משתנה עם ריכוז ה[thrive:compound type=\"atp\"][/thrive:compound] וה[thrive:compound type=\"temperature\"][/thrive:compound]."

#, fuzzy
msgid "WIKI_FLAGELLUM_EFFECTS"
msgstr "השוטון (ברבים: שוטונים) הוא צרור סיבי חלבון דמוי שוט המשתרע מקרום התא אשר משתמש ב- ATP כדי לגלול ולהניע את התא לכיוון מסוים. מקומו של השוטון קובע את כיוונו שממנו מספק דחף לתנועת התא. כיוון הדחף מנוגד לכיוון שהשוטון פונה, למשל שוטון שמונח בכיוון השמאל של התא יספק דחף לימין."

#, fuzzy
msgid "WIKI_FLAGELLUM_INTRO"
msgstr "השוטון (ברבים: שוטונים) הוא צרור סיבי חלבון דמוי שוט המשתרע מקרום התא אשר משתמש ב- ATP כדי לגלול ולהניע את התא לכיוון מסוים. מקומו של השוטון קובע את כיוונו שממנו מספק דחף לתנועת התא. כיוון הדחף מנוגד לכיוון שהשוטון פונה, למשל שוטון שמונח בכיוון השמאל של התא יספק דחף לימין."

#, fuzzy
msgid "WIKI_FLAGELLUM_MODIFICATIONS"
msgstr "השוטון (ברבים: שוטונים) הוא צרור סיבי חלבון דמוי שוט המשתרע מקרום התא אשר משתמש ב- ATP כדי לגלול ולהניע את התא לכיוון מסוים. מקומו של השוטון קובע את כיוונו שממנו מספק דחף לתנועת התא. כיוון הדחף מנוגד לכיוון שהשוטון פונה, למשל שוטון שמונח בכיוון השמאל של התא יספק דחף לימין."

#, fuzzy
msgid "WIKI_FLAGELLUM_PROCESSES"
msgstr "משתמש ב[thrive:compound type=\"atp\"][/thrive:compound] על מנת להגביר את מהירותו של התא."

msgid "WIKI_FLAGELLUM_REQUIREMENTS"
msgstr ""

msgid "WIKI_FLAGELLUM_SCIENTIFIC_BACKGROUND"
msgstr ""

msgid "WIKI_FLAGELLUM_STRATEGY"
msgstr ""

msgid "WIKI_FLAGELLUM_UPGRADES"
msgstr ""

#, fuzzy
msgid "WIKI_GLYCOLYSIS_COMMA_ANAEROBIC_NITROGEN_FIXATION"
msgstr "קיבוע חנקן אנאירובי"

#, fuzzy
msgid "WIKI_HEADING_APPENDICES"
msgstr "מאפשר להתחבר לתאים אחרים. זהו הצד הראשון לכיוון רב-תאים. בזמן שאתה חלק ממושבה, התרכובות משותפות בין התאים . אתה לא יכול להיכנס לעורך בזמן שאתה חלק ממושבה כך שאתה צריך לשחרר באת שיש לך מספיק תרכובות על מנת לחלק את התא שלך."

#, fuzzy
msgid "WIKI_HEADING_BASIC_GAME_MECHANICS"
msgstr "מאפשר להתחבר לתאים אחרים. זהו הצד הראשון לכיוון רב-תאים. בזמן שאתה חלק ממושבה, התרכובות משותפות בין התאים . אתה לא יכול להיכנס לעורך בזמן שאתה חלק ממושבה כך שאתה צריך לשחרר באת שיש לך מספיק תרכובות על מנת לחלק את התא שלך."

msgid "WIKI_HEADING_COMPOUNDS_LIST"
msgstr ""

#, fuzzy
msgid "WIKI_HEADING_COMPOUND_CLOUDS"
msgstr "תרכובות אינסופיות"

#, fuzzy
msgid "WIKI_HEADING_CONCEPT_ART"
msgstr "כימורצפטור"

#, fuzzy
msgid "WIKI_HEADING_CURRENT_DEVELOPMENT"
msgstr "מפתחים נוכחים"

#, fuzzy
msgid "WIKI_HEADING_DEVELOPMENT"
msgstr "מפתחים מובילים"

#, fuzzy
msgid "WIKI_HEADING_EDITOR"
msgstr "מקשר"

msgid "WIKI_HEADING_EFFECTS"
msgstr ""

#, fuzzy
msgid "WIKI_HEADING_ENVIRONMENTAL_GASSES"
msgstr "ניטרוגנאז"

#, fuzzy
msgid "WIKI_HEADING_FEATURES"
msgstr "מאפשר להתחבר לתאים אחרים. זהו הצד הראשון לכיוון רב-תאים. בזמן שאתה חלק ממושבה, התרכובות משותפות בין התאים . אתה לא יכול להיכנס לעורך בזמן שאתה חלק ממושבה כך שאתה צריך לשחרר באת שיש לך מספיק תרכובות על מנת לחלק את התא שלך."

msgid "WIKI_HEADING_FOG_OF_WAR"
msgstr ""

#, fuzzy
msgid "WIKI_HEADING_GAMEPLAY"
msgstr "הפעל התפתחות אוטומטית במהלך המשחק"

#, fuzzy
msgid "WIKI_HEADING_GDD"
msgstr "מקשר"

#, fuzzy
msgid "WIKI_HEADING_GENERAL_TIPS"
msgstr "מאפשר להתחבר לתאים אחרים. זהו הצד הראשון לכיוון רב-תאים. בזמן שאתה חלק ממושבה, התרכובות משותפות בין התאים . אתה לא יכול להיכנס לעורך בזמן שאתה חלק ממושבה כך שאתה צריך לשחרר באת שיש לך מספיק תרכובות על מנת לחלק את התא שלך."

msgid "WIKI_HEADING_GENERATIONS_AND_EDITOR_SESSIONS"
msgstr ""

#, fuzzy
msgid "WIKI_HEADING_MICROBE_PARTS"
msgstr "שלב המיקרובי"

#, fuzzy
msgid "WIKI_HEADING_MICROBE_STAGE"
msgstr "שלב המיקרובי"

#, fuzzy
msgid "WIKI_HEADING_MICROBE_STAGE_TIPS"
msgstr "שלב המיקרובי"

msgid "WIKI_HEADING_MODIFICATIONS"
msgstr ""

#, fuzzy
msgid "WIKI_HEADING_MORE_GAME_INFO"
msgstr "שלב המיקרובי"

msgid "WIKI_HEADING_MUTATIONS_AND_MUTATION_POINTS"
msgstr ""

msgid "WIKI_HEADING_OVERVIEW"
msgstr ""

#, fuzzy
msgid "WIKI_HEADING_PATCHES"
msgstr "לחץ על [thrive:input]g_toggle_binding[/thrive:input] על מנת להחליף למצב קישור. בזמן מצב קישור אתה יכול להיצמד לתאים אחרים מאותו בני מינך על מנת ליצור מושבות על ידי תזוזה אליהם. על מנת לעזוב את המושבה לחץ [thrive:input]g_unbind_all[/thrive:input]."

#, fuzzy
msgid "WIKI_HEADING_PHYSICAL_CONDITIONS"
msgstr "מצב פיזי"

msgid "WIKI_HEADING_PROCESSES"
msgstr ""

msgid "WIKI_HEADING_REPRODUCTION_IN_THE_MICROBE_STAGE"
msgstr ""

msgid "WIKI_HEADING_REQUIREMENTS"
msgstr ""

msgid "WIKI_HEADING_SCIENTIFIC_BACKGROUND"
msgstr ""

msgid "WIKI_HEADING_STRATEGY"
msgstr ""

msgid "WIKI_HEADING_THE_DAY/NIGHT_CYCLE"
msgstr ""

msgid "WIKI_HEADING_THE_PATCH_MAP"
msgstr ""

#, fuzzy
msgid "WIKI_HEADING_TRANSITIONS"
msgstr "מאפשר להתחבר לתאים אחרים. זהו הצד הראשון לכיוון רב-תאים. בזמן שאתה חלק ממושבה, התרכובות משותפות בין התאים . אתה לא יכול להיכנס לעורך בזמן שאתה חלק ממושבה כך שאתה צריך לשחרר באת שיש לך מספיק תרכובות על מנת לחלק את התא שלך."

#, fuzzy
msgid "WIKI_HEADING_TYPES_OF_COMPOUNDS"
msgstr "תרכובות אינסופיות"

msgid "WIKI_HEADING_UI"
msgstr ""

msgid "WIKI_HEADING_UPGRADES"
msgstr ""

#, fuzzy
msgid "WIKI_HELP_AND_TIPS_BASIC_GAME_MECHANICS"
msgstr "הקרביים הדביקים של התא. הציטופלזמה היא התערובת בסיסית של יונים, חלבונים ותרכובות אחרות המומסים במים הממלאים את פנים התא. אחד התפקידים שהוא מבצע הוא [b]גליקליזה[/b], המרת ה[thrive:compound type=\"glucose\"][/thrive:compound] ל[thrive:compound type=\"atp\"][/thrive:compound]. לתאים שחסרים האברונים למטבוליזם מתקדמת יותר, מסתמכים על תהליך התסיסה ליצור אנרגיה. הוא גם משומש לאחסון מולקולות בתא ולגדילתו."

#, fuzzy
msgid "WIKI_HELP_AND_TIPS_BUTTON"
msgstr "הקרביים הדביקים של התא. הציטופלזמה היא התערובת בסיסית של יונים, חלבונים ותרכובות אחרות המומסים במים הממלאים את פנים התא. אחד התפקידים שהוא מבצע הוא [b]גליקליזה[/b], המרת ה[thrive:compound type=\"glucose\"][/thrive:compound] ל[thrive:compound type=\"atp\"][/thrive:compound]. לתאים שחסרים האברונים למטבוליזם מתקדמת יותר, מסתמכים על תהליך התסיסה ליצור אנרגיה. הוא גם משומש לאחסון מולקולות בתא ולגדילתו."

#, fuzzy
msgid "WIKI_HELP_AND_TIPS_COMPOUND_CLOUDS"
msgstr "הקרביים הדביקים של התא. הציטופלזמה היא התערובת בסיסית של יונים, חלבונים ותרכובות אחרות המומסים במים הממלאים את פנים התא. אחד התפקידים שהוא מבצע הוא [b]גליקליזה[/b], המרת ה[thrive:compound type=\"glucose\"][/thrive:compound] ל[thrive:compound type=\"atp\"][/thrive:compound]. לתאים שחסרים האברונים למטבוליזם מתקדמת יותר, מסתמכים על תהליך התסיסה ליצור אנרגיה. הוא גם משומש לאחסון מולקולות בתא ולגדילתו."

#, fuzzy
msgid "WIKI_HELP_AND_TIPS_GENERAL_TIPS"
msgstr "תילקואידים הם מקבצי חלבונים ופיגמנטים רגישים לאור. הפיגמנטים מסוגלים להשתמש באנרגיית ה[thrive:compound type=\"sunlight\"][/thrive:compound] כדי לייצר [thrive:compound type=\"glucose\"][/thrive:compound] ממים ו[thrive:compound type=\"carbondioxide\"][/thrive:compound] במצב צבירה גזי בתהליך שנקרא [b]פוטוסינתזה[/b]. פיגמנטים אלו הם גם מה שמעניק להם צבע ייחודי. קצב ייצור ה[thrive:compound type=\"glucose\"][/thrive:compound] מתרחש בהתאם לריכוז thrive:compound type=\"carbondioxide\"][/thrive:compound] ועוצמת ה[thrive:compound type=\"sunlight\"][/thrive:compound]. מכיוון שהתילקואידים צפים בציטופלזמה, הנוזל שמסביבם מבצעים [b]גליקליזה[/b] ברמה מסוימת."

#, fuzzy
msgid "WIKI_HELP_AND_TIPS_INTRO"
msgstr "תילקואידים הם מקבצי חלבונים ופיגמנטים רגישים לאור. הפיגמנטים מסוגלים להשתמש באנרגיית ה[thrive:compound type=\"sunlight\"][/thrive:compound] כדי לייצר [thrive:compound type=\"glucose\"][/thrive:compound] ממים ו[thrive:compound type=\"carbondioxide\"][/thrive:compound] במצב צבירה גזי בתהליך שנקרא [b]פוטוסינתזה[/b]. פיגמנטים אלו הם גם מה שמעניק להם צבע ייחודי. קצב ייצור ה[thrive:compound type=\"glucose\"][/thrive:compound] מתרחש בהתאם לריכוז thrive:compound type=\"carbondioxide\"][/thrive:compound] ועוצמת ה[thrive:compound type=\"sunlight\"][/thrive:compound]. מכיוון שהתילקואידים צפים בציטופלזמה, הנוזל שמסביבם מבצעים [b]גליקליזה[/b] ברמה מסוימת."

#, fuzzy
msgid "WIKI_HELP_AND_TIPS_MICROBE_PARTS"
msgstr "תילקואידים הם מקבצי חלבונים ופיגמנטים רגישים לאור. הפיגמנטים מסוגלים להשתמש באנרגיית ה[thrive:compound type=\"sunlight\"][/thrive:compound] כדי לייצר [thrive:compound type=\"glucose\"][/thrive:compound] ממים ו[thrive:compound type=\"carbondioxide\"][/thrive:compound] במצב צבירה גזי בתהליך שנקרא [b]פוטוסינתזה[/b]. פיגמנטים אלו הם גם מה שמעניק להם צבע ייחודי. קצב ייצור ה[thrive:compound type=\"glucose\"][/thrive:compound] מתרחש בהתאם לריכוז thrive:compound type=\"carbondioxide\"][/thrive:compound] ועוצמת ה[thrive:compound type=\"sunlight\"][/thrive:compound]. מכיוון שהתילקואידים צפים בציטופלזמה, הנוזל שמסביבם מבצעים [b]גליקליזה[/b] ברמה מסוימת."

#, fuzzy
msgid "WIKI_HELP_AND_TIPS_MICROBE_STAGE_TIPS"
msgstr "שלב המיקרובי"

#, fuzzy
msgid "WIKI_HELP_AND_TIPS_MORE_GAME_INFO"
msgstr "תילקואידים הם מקבצי חלבונים ופיגמנטים רגישים לאור. הפיגמנטים מסוגלים להשתמש באנרגיית ה[thrive:compound type=\"sunlight\"][/thrive:compound] כדי לייצר [thrive:compound type=\"glucose\"][/thrive:compound] ממים ו[thrive:compound type=\"carbondioxide\"][/thrive:compound] במצב צבירה גזי בתהליך שנקרא [b]פוטוסינתזה[/b]. פיגמנטים אלו הם גם מה שמעניק להם צבע ייחודי. קצב ייצור ה[thrive:compound type=\"glucose\"][/thrive:compound] מתרחש בהתאם לריכוז thrive:compound type=\"carbondioxide\"][/thrive:compound] ועוצמת ה[thrive:compound type=\"sunlight\"][/thrive:compound]. מכיוון שהתילקואידים צפים בציטופלזמה, הנוזל שמסביבם מבצעים [b]גליקליזה[/b] ברמה מסוימת."

#, fuzzy
msgid "WIKI_HYDROGENASE_EFFECTS"
msgstr "ניטרוגנאז הוא חלבון המסוגל להשתמש ב[thrive:compound type=\"nitrogen\"][/thrive:compound] גזי ובאנרגיה תאית בצורת [thrive:compound type=\"atp\"][/thrive:compound] בכדי לייצר [thrive:compound type=\"ammonia\"][/thrive:compound], מרכיב תזונתי מרכזי לתאים. זהו תהליך המכונה [b]קיבוע חנקן אנאירובי[/b]. מכיוון שהניטרוגנאז צף בציטופלזמה, הנוזל שמסביבו מבצע [b]גליקוליזה[/b] ברמה מסוימת."

#, fuzzy
msgid "WIKI_HYDROGENASE_INTRO"
msgstr "ניטרוגנאז הוא חלבון המסוגל להשתמש ב[thrive:compound type=\"nitrogen\"][/thrive:compound] גזי ובאנרגיה תאית בצורת [thrive:compound type=\"atp\"][/thrive:compound] בכדי לייצר [thrive:compound type=\"ammonia\"][/thrive:compound], מרכיב תזונתי מרכזי לתאים. זהו תהליך המכונה [b]קיבוע חנקן אנאירובי[/b]. מכיוון שהניטרוגנאז צף בציטופלזמה, הנוזל שמסביבו מבצע [b]גליקוליזה[/b] ברמה מסוימת."

#, fuzzy
msgid "WIKI_HYDROGENASE_MODIFICATIONS"
msgstr "ניטרוגנאז הוא חלבון המסוגל להשתמש ב[thrive:compound type=\"nitrogen\"][/thrive:compound] גזי ובאנרגיה תאית בצורת [thrive:compound type=\"atp\"][/thrive:compound] בכדי לייצר [thrive:compound type=\"ammonia\"][/thrive:compound], מרכיב תזונתי מרכזי לתאים. זהו תהליך המכונה [b]קיבוע חנקן אנאירובי[/b]. מכיוון שהניטרוגנאז צף בציטופלזמה, הנוזל שמסביבו מבצע [b]גליקוליזה[/b] ברמה מסוימת."

#, fuzzy
msgid "WIKI_HYDROGENASE_PROCESSES"
msgstr "הופך [thrive:compound type=\"atp\"][/thrive:compound] ל[thrive:compound type=\"ammonia\"][/thrive:compound]. בהתאם לריכוזו של ה[thrive:compound type=\"nitrogen\"][/thrive:compound]."

#, fuzzy
msgid "WIKI_HYDROGENASE_REQUIREMENTS"
msgstr "תרמוסינטאז הוא חלבון שמשתמש בהסעה תרמית כדי לשנות את צורתו, מאפשר לו להתקפל ולקשר לADP מתי שחשוף לחום, ולאחר מכן ומתקפל חזר וממוחזר ל[thrive:compound type=\"atp\"][/thrive:compound] כשהוא נחשף טמפרטורה יותר נמוכה בתהליך הנקרא [b]תרמוסינתזה[/b]. קצב יצורם של ה[thrive:compound type=\"atp\"][/thrive:compound] משתנה בהתאם ל[thrive:compound type=\"temperature\"][/thrive:compound]."

#, fuzzy
msgid "WIKI_HYDROGENASE_SCIENTIFIC_BACKGROUND"
msgstr "ניטרוגנאז הוא חלבון המסוגל להשתמש ב[thrive:compound type=\"nitrogen\"][/thrive:compound] גזי ובאנרגיה תאית בצורת [thrive:compound type=\"atp\"][/thrive:compound] בכדי לייצר [thrive:compound type=\"ammonia\"][/thrive:compound], מרכיב תזונתי מרכזי לתאים. זהו תהליך המכונה [b]קיבוע חנקן אנאירובי[/b]. מכיוון שהניטרוגנאז צף בציטופלזמה, הנוזל שמסביבו מבצע [b]גליקוליזה[/b] ברמה מסוימת."

#, fuzzy
msgid "WIKI_HYDROGENASE_STRATEGY"
msgstr "ניטרוגנאז הוא חלבון המסוגל להשתמש ב[thrive:compound type=\"nitrogen\"][/thrive:compound] גזי ובאנרגיה תאית בצורת [thrive:compound type=\"atp\"][/thrive:compound] בכדי לייצר [thrive:compound type=\"ammonia\"][/thrive:compound], מרכיב תזונתי מרכזי לתאים. זהו תהליך המכונה [b]קיבוע חנקן אנאירובי[/b]. מכיוון שהניטרוגנאז צף בציטופלזמה, הנוזל שמסביבו מבצע [b]גליקוליזה[/b] ברמה מסוימת."

#, fuzzy
msgid "WIKI_HYDROGENASE_UPGRADES"
msgstr "ניטרוגנאז הוא חלבון המסוגל להשתמש ב[thrive:compound type=\"nitrogen\"][/thrive:compound] גזי ובאנרגיה תאית בצורת [thrive:compound type=\"atp\"][/thrive:compound] בכדי לייצר [thrive:compound type=\"ammonia\"][/thrive:compound], מרכיב תזונתי מרכזי לתאים. זהו תהליך המכונה [b]קיבוע חנקן אנאירובי[/b]. מכיוון שהניטרוגנאז צף בציטופלזמה, הנוזל שמסביבו מבצע [b]גליקוליזה[/b] ברמה מסוימת."

#, fuzzy
msgid "WIKI_HYDROGENOSOME_EFFECTS"
msgstr "ניטרוגנאז הוא חלבון המסוגל להשתמש ב[thrive:compound type=\"nitrogen\"][/thrive:compound] גזי ובאנרגיה תאית בצורת [thrive:compound type=\"atp\"][/thrive:compound] בכדי לייצר [thrive:compound type=\"ammonia\"][/thrive:compound], מרכיב תזונתי מרכזי לתאים. זהו תהליך המכונה [b]קיבוע חנקן אנאירובי[/b]. מכיוון שהניטרוגנאז צף בציטופלזמה, הנוזל שמסביבו מבצע [b]גליקוליזה[/b] ברמה מסוימת."

#, fuzzy
msgid "WIKI_HYDROGENOSOME_INTRO"
msgstr "ניטרוגנאז הוא חלבון המסוגל להשתמש ב[thrive:compound type=\"nitrogen\"][/thrive:compound] גזי ובאנרגיה תאית בצורת [thrive:compound type=\"atp\"][/thrive:compound] בכדי לייצר [thrive:compound type=\"ammonia\"][/thrive:compound], מרכיב תזונתי מרכזי לתאים. זהו תהליך המכונה [b]קיבוע חנקן אנאירובי[/b]. מכיוון שהניטרוגנאז צף בציטופלזמה, הנוזל שמסביבו מבצע [b]גליקוליזה[/b] ברמה מסוימת."

#, fuzzy
msgid "WIKI_HYDROGENOSOME_MODIFICATIONS"
msgstr "ניטרוגנאז הוא חלבון המסוגל להשתמש ב[thrive:compound type=\"nitrogen\"][/thrive:compound] גזי ובאנרגיה תאית בצורת [thrive:compound type=\"atp\"][/thrive:compound] בכדי לייצר [thrive:compound type=\"ammonia\"][/thrive:compound], מרכיב תזונתי מרכזי לתאים. זהו תהליך המכונה [b]קיבוע חנקן אנאירובי[/b]. מכיוון שהניטרוגנאז צף בציטופלזמה, הנוזל שמסביבו מבצע [b]גליקוליזה[/b] ברמה מסוימת."

#, fuzzy
msgid "WIKI_HYDROGENOSOME_PROCESSES"
msgstr "הופך [thrive:compound type=\"atp\"][/thrive:compound] ל[thrive:compound type=\"ammonia\"][/thrive:compound]. בהתאם לריכוזו של ה[thrive:compound type=\"nitrogen\"][/thrive:compound]."

#, fuzzy
msgid "WIKI_HYDROGENOSOME_REQUIREMENTS"
msgstr "תרמוסינטאז הוא חלבון שמשתמש בהסעה תרמית כדי לשנות את צורתו, מאפשר לו להתקפל ולקשר לADP מתי שחשוף לחום, ולאחר מכן ומתקפל חזר וממוחזר ל[thrive:compound type=\"atp\"][/thrive:compound] כשהוא נחשף טמפרטורה יותר נמוכה בתהליך הנקרא [b]תרמוסינתזה[/b]. קצב יצורם של ה[thrive:compound type=\"atp\"][/thrive:compound] משתנה בהתאם ל[thrive:compound type=\"temperature\"][/thrive:compound]."

#, fuzzy
msgid "WIKI_HYDROGENOSOME_SCIENTIFIC_BACKGROUND"
msgstr "ניטרוגנאז הוא חלבון המסוגל להשתמש ב[thrive:compound type=\"nitrogen\"][/thrive:compound] גזי ובאנרגיה תאית בצורת [thrive:compound type=\"atp\"][/thrive:compound] בכדי לייצר [thrive:compound type=\"ammonia\"][/thrive:compound], מרכיב תזונתי מרכזי לתאים. זהו תהליך המכונה [b]קיבוע חנקן אנאירובי[/b]. מכיוון שהניטרוגנאז צף בציטופלזמה, הנוזל שמסביבו מבצע [b]גליקוליזה[/b] ברמה מסוימת."

#, fuzzy
msgid "WIKI_HYDROGENOSOME_STRATEGY"
msgstr "ניטרוגנאז הוא חלבון המסוגל להשתמש ב[thrive:compound type=\"nitrogen\"][/thrive:compound] גזי ובאנרגיה תאית בצורת [thrive:compound type=\"atp\"][/thrive:compound] בכדי לייצר [thrive:compound type=\"ammonia\"][/thrive:compound], מרכיב תזונתי מרכזי לתאים. זהו תהליך המכונה [b]קיבוע חנקן אנאירובי[/b]. מכיוון שהניטרוגנאז צף בציטופלזמה, הנוזל שמסביבו מבצע [b]גליקוליזה[/b] ברמה מסוימת."

#, fuzzy
msgid "WIKI_HYDROGENOSOME_UPGRADES"
msgstr "ניטרוגנאז הוא חלבון המסוגל להשתמש ב[thrive:compound type=\"nitrogen\"][/thrive:compound] גזי ובאנרגיה תאית בצורת [thrive:compound type=\"atp\"][/thrive:compound] בכדי לייצר [thrive:compound type=\"ammonia\"][/thrive:compound], מרכיב תזונתי מרכזי לתאים. זהו תהליך המכונה [b]קיבוע חנקן אנאירובי[/b]. מכיוון שהניטרוגנאז צף בציטופלזמה, הנוזל שמסביבו מבצע [b]גליקוליזה[/b] ברמה מסוימת."

#, fuzzy
msgid "WIKI_INDUSTRIAL_STAGE_CURRENT_DEVELOPMENT"
msgstr "מאפשר להתחבר לתאים אחרים. זהו הצד הראשון לכיוון רב-תאים. בזמן שאתה חלק ממושבה, התרכובות משותפות בין התאים . אתה לא יכול להיכנס לעורך בזמן שאתה חלק ממושבה כך שאתה צריך לשחרר באת שיש לך מספיק תרכובות על מנת לחלק את התא שלך."

#, fuzzy
msgid "WIKI_INDUSTRIAL_STAGE_FEATURES"
msgstr "מאפשר להתחבר לתאים אחרים. זהו הצד הראשון לכיוון רב-תאים. בזמן שאתה חלק ממושבה, התרכובות משותפות בין התאים . אתה לא יכול להיכנס לעורך בזמן שאתה חלק ממושבה כך שאתה צריך לשחרר באת שיש לך מספיק תרכובות על מנת לחלק את התא שלך."

#, fuzzy
msgid "WIKI_INDUSTRIAL_STAGE_INTRO"
msgstr "מקשר"

msgid "WIKI_INDUSTRIAL_STAGE_OVERVIEW"
msgstr ""

#, fuzzy
msgid "WIKI_INDUSTRIAL_STAGE_TRANSITIONS"
msgstr "(המהירות המוטציות שנוצרים במיני AI )"

#, fuzzy
msgid "WIKI_INDUSTRIAL_STAGE_UI"
msgstr "מקשר"

msgid "WIKI_INJECTISOME_PILUS"
msgstr ""

msgid "WIKI_LYSOSOME_EFFECTS"
msgstr ""

#, fuzzy
msgid "WIKI_LYSOSOME_INTRO"
msgstr "הליזוזום הוא אברון קשור ממברנה שמכיל אנזימים הידרוליזטיים מסוגלים לפרק מולקולות אורגניות שונות. ליזוזומים מאפשרים לתא לעכל חומרים שנבלע דרך אנדוציטוזה ולפלוט או לפרק מוצרי פסולת בתהליך הנקרא [b]אוטופגיה[/b]."

#, fuzzy
msgid "WIKI_LYSOSOME_MODIFICATIONS"
msgstr "הליזוזום הוא אברון קשור ממברנה שמכיל אנזימים הידרוליזטיים מסוגלים לפרק מולקולות אורגניות שונות. ליזוזומים מאפשרים לתא לעכל חומרים שנבלע דרך אנדוציטוזה ולפלוט או לפרק מוצרי פסולת בתהליך הנקרא [b]אוטופגיה[/b]."

#, fuzzy
msgid "WIKI_LYSOSOME_PROCESSES"
msgstr "מכיל אנזימי עיכול. ניתן לשנותם לסוגים שונים של אנזימים שהוא יכיל בו. רק סוג אחד של אנזים מסוגל להכיל בכל רגע נתון."

msgid "WIKI_LYSOSOME_REQUIREMENTS"
msgstr ""

msgid "WIKI_LYSOSOME_SCIENTIFIC_BACKGROUND"
msgstr ""

msgid "WIKI_LYSOSOME_STRATEGY"
msgstr ""

msgid "WIKI_LYSOSOME_UPGRADES"
msgstr ""

#, fuzzy
msgid "WIKI_MACROSCOPIC_STAGE_CONCEPT_ART"
msgstr "שלב הרב-תאי"

#, fuzzy
msgid "WIKI_MACROSCOPIC_STAGE_CURRENT_DEVELOPMENT"
msgstr "מאפשר להתחבר לתאים אחרים. זהו הצד הראשון לכיוון רב-תאים. בזמן שאתה חלק ממושבה, התרכובות משותפות בין התאים . אתה לא יכול להיכנס לעורך בזמן שאתה חלק ממושבה כך שאתה צריך לשחרר באת שיש לך מספיק תרכובות על מנת לחלק את התא שלך."

#, fuzzy
msgid "WIKI_MACROSCOPIC_STAGE_FEATURES"
msgstr "סילון ריר"

#, fuzzy
msgid "WIKI_MACROSCOPIC_STAGE_INTRO"
msgstr ""
"על כוכב חייזרי מרוחק,לאחר עידנים של פעילות געשית ופגיעות של מטאוריטים, החלה לצוץ תופעה חדשה ביקום:\n"
"\n"
"חיים.\n"
"\n"
"מיקרובים פשוטים שוכנים באזורים העמוקים של האוקיינוס. אתה האב הקדמון המשותף האחרון (LUCA באנגלית) של הכוכב הזה.\n"
"\n"
"בשביל לשרוד בעולם העוין זה, אתה חייב למצוא כל תרכובת בדרך ולהתפתח בכל דור בכדי להצליח לתחרות במינים אחרים של מיקרובים."

#, fuzzy
msgid "WIKI_MACROSCOPIC_STAGE_OVERVIEW"
msgstr "שלב המיקרובי"

#, fuzzy
msgid "WIKI_MACROSCOPIC_STAGE_TRANSITIONS"
msgstr "ניטרוגנאז"

#, fuzzy
msgid "WIKI_MACROSCOPIC_STAGE_UI"
msgstr "שלב המיקרובי"

#, fuzzy
msgid "WIKI_MECHANICS"
msgstr "הוסף אברון"

#, fuzzy
msgid "WIKI_MECHANICS_ROOT_INTRO"
msgstr "אברונים"

#, fuzzy
msgid "WIKI_MELANOSOME_EFFECTS"
msgstr "מטבולוזומים הם מקבצי חלבונים העטופים במעטפת חלבונים. הם מסוגלים להמיר [thrive:compound type=\"glucose\"][/thrive:compound] ל[thrive:compound type=\"atp\"][/thrive:compound] במהירות גבוה יותר ממה שניתן לעשות בציטופלזמה בתהליך שנקרא [b]נשימה אירובית[/b]. יחד עם זאת, הוא דורש [thrive:compound type=\"oxygen\"][/thrive:compound] כדי לתפקד, ורמות [thrive:compound type=\"oxygen\"][/thrive:compound] נמוכות יותר בסביבה יאטו את קצב ייצור של [thrive:compound type=\"atp\"][/thrive:compound]. מכיוון שהמטבולוזומים צפים בציטופלזמה, הנוזל שמסביבם מבצעים [b]גליקליזה[/b] ברמה מסוימת."

#, fuzzy
msgid "WIKI_MELANOSOME_INTRO"
msgstr "הליזוזום הוא אברון קשור ממברנה שמכיל אנזימים הידרוליזטיים מסוגלים לפרק מולקולות אורגניות שונות. ליזוזומים מאפשרים לתא לעכל חומרים שנבלע דרך אנדוציטוזה ולפלוט או לפרק מוצרי פסולת בתהליך הנקרא [b]אוטופגיה[/b]."

#, fuzzy
msgid "WIKI_MELANOSOME_MODIFICATIONS"
msgstr "הליזוזום הוא אברון קשור ממברנה שמכיל אנזימים הידרוליזטיים מסוגלים לפרק מולקולות אורגניות שונות. ליזוזומים מאפשרים לתא לעכל חומרים שנבלע דרך אנדוציטוזה ולפלוט או לפרק מוצרי פסולת בתהליך הנקרא [b]אוטופגיה[/b]."

#, fuzzy
msgid "WIKI_MELANOSOME_PROCESSES"
msgstr "מכיל אנזימי עיכול. ניתן לשנותם לסוגים שונים של אנזימים שהוא יכיל בו. רק סוג אחד של אנזים מסוגל להכיל בכל רגע נתון."

#, fuzzy
msgid "WIKI_MELANOSOME_REQUIREMENTS"
msgstr "מטבולוזומים הם מקבצי חלבונים העטופים במעטפת חלבונים. הם מסוגלים להמיר [thrive:compound type=\"glucose\"][/thrive:compound] ל[thrive:compound type=\"atp\"][/thrive:compound] במהירות גבוה יותר ממה שניתן לעשות בציטופלזמה בתהליך שנקרא [b]נשימה אירובית[/b]. יחד עם זאת, הוא דורש [thrive:compound type=\"oxygen\"][/thrive:compound] כדי לתפקד, ורמות [thrive:compound type=\"oxygen\"][/thrive:compound] נמוכות יותר בסביבה יאטו את קצב ייצור של [thrive:compound type=\"atp\"][/thrive:compound]. מכיוון שהמטבולוזומים צפים בציטופלזמה, הנוזל שמסביבם מבצעים [b]גליקליזה[/b] ברמה מסוימת."

#, fuzzy
msgid "WIKI_MELANOSOME_SCIENTIFIC_BACKGROUND"
msgstr "מטבולוזומים הם מקבצי חלבונים העטופים במעטפת חלבונים. הם מסוגלים להמיר [thrive:compound type=\"glucose\"][/thrive:compound] ל[thrive:compound type=\"atp\"][/thrive:compound] במהירות גבוה יותר ממה שניתן לעשות בציטופלזמה בתהליך שנקרא [b]נשימה אירובית[/b]. יחד עם זאת, הוא דורש [thrive:compound type=\"oxygen\"][/thrive:compound] כדי לתפקד, ורמות [thrive:compound type=\"oxygen\"][/thrive:compound] נמוכות יותר בסביבה יאטו את קצב ייצור של [thrive:compound type=\"atp\"][/thrive:compound]. מכיוון שהמטבולוזומים צפים בציטופלזמה, הנוזל שמסביבם מבצעים [b]גליקליזה[/b] ברמה מסוימת."

#, fuzzy
msgid "WIKI_MELANOSOME_STRATEGY"
msgstr "מטבולוזומים הם מקבצי חלבונים העטופים במעטפת חלבונים. הם מסוגלים להמיר [thrive:compound type=\"glucose\"][/thrive:compound] ל[thrive:compound type=\"atp\"][/thrive:compound] במהירות גבוה יותר ממה שניתן לעשות בציטופלזמה בתהליך שנקרא [b]נשימה אירובית[/b]. יחד עם זאת, הוא דורש [thrive:compound type=\"oxygen\"][/thrive:compound] כדי לתפקד, ורמות [thrive:compound type=\"oxygen\"][/thrive:compound] נמוכות יותר בסביבה יאטו את קצב ייצור של [thrive:compound type=\"atp\"][/thrive:compound]. מכיוון שהמטבולוזומים צפים בציטופלזמה, הנוזל שמסביבם מבצעים [b]גליקליזה[/b] ברמה מסוימת."

#, fuzzy
msgid "WIKI_MELANOSOME_UPGRADES"
msgstr "מטבולוזומים הם מקבצי חלבונים העטופים במעטפת חלבונים. הם מסוגלים להמיר [thrive:compound type=\"glucose\"][/thrive:compound] ל[thrive:compound type=\"atp\"][/thrive:compound] במהירות גבוה יותר ממה שניתן לעשות בציטופלזמה בתהליך שנקרא [b]נשימה אירובית[/b]. יחד עם זאת, הוא דורש [thrive:compound type=\"oxygen\"][/thrive:compound] כדי לתפקד, ורמות [thrive:compound type=\"oxygen\"][/thrive:compound] נמוכות יותר בסביבה יאטו את קצב ייצור של [thrive:compound type=\"atp\"][/thrive:compound]. מכיוון שהמטבולוזומים צפים בציטופלזמה, הנוזל שמסביבם מבצעים [b]גליקליזה[/b] ברמה מסוימת."

#, fuzzy
msgid "WIKI_METABOLOSOMES_EFFECTS"
msgstr "מטבולוזומים הם מקבצי חלבונים העטופים במעטפת חלבונים. הם מסוגלים להמיר [thrive:compound type=\"glucose\"][/thrive:compound] ל[thrive:compound type=\"atp\"][/thrive:compound] במהירות גבוה יותר ממה שניתן לעשות בציטופלזמה בתהליך שנקרא [b]נשימה אירובית[/b]. יחד עם זאת, הוא דורש [thrive:compound type=\"oxygen\"][/thrive:compound] כדי לתפקד, ורמות [thrive:compound type=\"oxygen\"][/thrive:compound] נמוכות יותר בסביבה יאטו את קצב ייצור של [thrive:compound type=\"atp\"][/thrive:compound]. מכיוון שהמטבולוזומים צפים בציטופלזמה, הנוזל שמסביבם מבצעים [b]גליקליזה[/b] ברמה מסוימת."

#, fuzzy
msgid "WIKI_METABOLOSOMES_INTRO"
msgstr "מטבולוזומים"

#, fuzzy
msgid "WIKI_METABOLOSOMES_MODIFICATIONS"
msgstr "מטבולוזומים הם מקבצי חלבונים העטופים במעטפת חלבונים. הם מסוגלים להמיר [thrive:compound type=\"glucose\"][/thrive:compound] ל[thrive:compound type=\"atp\"][/thrive:compound] במהירות גבוה יותר ממה שניתן לעשות בציטופלזמה בתהליך שנקרא [b]נשימה אירובית[/b]. יחד עם זאת, הוא דורש [thrive:compound type=\"oxygen\"][/thrive:compound] כדי לתפקד, ורמות [thrive:compound type=\"oxygen\"][/thrive:compound] נמוכות יותר בסביבה יאטו את קצב ייצור של [thrive:compound type=\"atp\"][/thrive:compound]. מכיוון שהמטבולוזומים צפים בציטופלזמה, הנוזל שמסביבם מבצעים [b]גליקליזה[/b] ברמה מסוימת."

#, fuzzy
msgid "WIKI_METABOLOSOMES_PROCESSES"
msgstr "הופך [thrive:compound type=\"glucose\"][/thrive:compound] ל[thrive:compound type=\"atp\"][/thrive:compound]. בהתאם לריכוז של [thrive:compound type=\"oxygen\"][/thrive:compound]."

#, fuzzy
msgid "WIKI_METABOLOSOMES_REQUIREMENTS"
msgstr "מטבולוזומים הם מקבצי חלבונים העטופים במעטפת חלבונים. הם מסוגלים להמיר [thrive:compound type=\"glucose\"][/thrive:compound] ל[thrive:compound type=\"atp\"][/thrive:compound] במהירות גבוה יותר ממה שניתן לעשות בציטופלזמה בתהליך שנקרא [b]נשימה אירובית[/b]. יחד עם זאת, הוא דורש [thrive:compound type=\"oxygen\"][/thrive:compound] כדי לתפקד, ורמות [thrive:compound type=\"oxygen\"][/thrive:compound] נמוכות יותר בסביבה יאטו את קצב ייצור של [thrive:compound type=\"atp\"][/thrive:compound]. מכיוון שהמטבולוזומים צפים בציטופלזמה, הנוזל שמסביבם מבצעים [b]גליקליזה[/b] ברמה מסוימת."

#, fuzzy
msgid "WIKI_METABOLOSOMES_SCIENTIFIC_BACKGROUND"
msgstr "מטבולוזומים הם מקבצי חלבונים העטופים במעטפת חלבונים. הם מסוגלים להמיר [thrive:compound type=\"glucose\"][/thrive:compound] ל[thrive:compound type=\"atp\"][/thrive:compound] במהירות גבוה יותר ממה שניתן לעשות בציטופלזמה בתהליך שנקרא [b]נשימה אירובית[/b]. יחד עם זאת, הוא דורש [thrive:compound type=\"oxygen\"][/thrive:compound] כדי לתפקד, ורמות [thrive:compound type=\"oxygen\"][/thrive:compound] נמוכות יותר בסביבה יאטו את קצב ייצור של [thrive:compound type=\"atp\"][/thrive:compound]. מכיוון שהמטבולוזומים צפים בציטופלזמה, הנוזל שמסביבם מבצעים [b]גליקליזה[/b] ברמה מסוימת."

#, fuzzy
msgid "WIKI_METABOLOSOMES_STRATEGY"
msgstr "מטבולוזומים הם מקבצי חלבונים העטופים במעטפת חלבונים. הם מסוגלים להמיר [thrive:compound type=\"glucose\"][/thrive:compound] ל[thrive:compound type=\"atp\"][/thrive:compound] במהירות גבוה יותר ממה שניתן לעשות בציטופלזמה בתהליך שנקרא [b]נשימה אירובית[/b]. יחד עם זאת, הוא דורש [thrive:compound type=\"oxygen\"][/thrive:compound] כדי לתפקד, ורמות [thrive:compound type=\"oxygen\"][/thrive:compound] נמוכות יותר בסביבה יאטו את קצב ייצור של [thrive:compound type=\"atp\"][/thrive:compound]. מכיוון שהמטבולוזומים צפים בציטופלזמה, הנוזל שמסביבם מבצעים [b]גליקליזה[/b] ברמה מסוימת."

#, fuzzy
msgid "WIKI_METABOLOSOMES_UPGRADES"
msgstr "מטבולוזומים הם מקבצי חלבונים העטופים במעטפת חלבונים. הם מסוגלים להמיר [thrive:compound type=\"glucose\"][/thrive:compound] ל[thrive:compound type=\"atp\"][/thrive:compound] במהירות גבוה יותר ממה שניתן לעשות בציטופלזמה בתהליך שנקרא [b]נשימה אירובית[/b]. יחד עם זאת, הוא דורש [thrive:compound type=\"oxygen\"][/thrive:compound] כדי לתפקד, ורמות [thrive:compound type=\"oxygen\"][/thrive:compound] נמוכות יותר בסביבה יאטו את קצב ייצור של [thrive:compound type=\"atp\"][/thrive:compound]. מכיוון שהמטבולוזומים צפים בציטופלזמה, הנוזל שמסביבם מבצעים [b]גליקליזה[/b] ברמה מסוימת."

#, fuzzy
msgid "WIKI_MICROBE_STAGE_APPENDICES"
msgstr ""
"על כוכב חייזרי מרוחק,לאחר עידנים של פעילות געשית ופגיעות של מטאוריטים, החלה לצוץ תופעה חדשה ביקום:\n"
"\n"
"חיים.\n"
"\n"
"מיקרובים פשוטים שוכנים באזורים העמוקים של האוקיינוס. אתה האב הקדמון המשותף האחרון (LUCA באנגלית) של הכוכב הזה.\n"
"\n"
"בשביל לשרוד בעולם העוין זה, אתה חייב למצוא כל תרכובת בדרך ולהתפתח בכל דור בכדי להצליח לתחרות במינים אחרים של מיקרובים."

#, fuzzy
msgid "WIKI_MICROBE_STAGE_BUTTON"
msgstr ""
"על כוכב חייזרי מרוחק,לאחר עידנים של פעילות געשית ופגיעות של מטאוריטים, החלה לצוץ תופעה חדשה ביקום:\n"
"\n"
"חיים.\n"
"\n"
"מיקרובים פשוטים שוכנים באזורים העמוקים של האוקיינוס. אתה האב הקדמון המשותף האחרון (LUCA באנגלית) של הכוכב הזה.\n"
"\n"
"בשביל לשרוד בעולם העוין זה, אתה חייב למצוא כל תרכובת בדרך ולהתפתח בכל דור בכדי להצליח לתחרות במינים אחרים של מיקרובים."

#, fuzzy
msgid "WIKI_MICROBE_STAGE_EDITOR"
msgstr "עורך המיקרובי"

#, fuzzy
msgid "WIKI_MICROBE_STAGE_GAMEPLAY"
msgstr ""
"על כוכב חייזרי מרוחק,לאחר עידנים של פעילות געשית ופגיעות של מטאוריטים, החלה לצוץ תופעה חדשה ביקום:\n"
"\n"
"חיים.\n"
"\n"
"מיקרובים פשוטים שוכנים באזורים העמוקים של האוקיינוס. אתה האב הקדמון המשותף האחרון (LUCA באנגלית) של הכוכב הזה.\n"
"\n"
"בשביל לשרוד בעולם העוין זה, אתה חייב למצוא כל תרכובת בדרך ולהתפתח בכל דור בכדי להצליח לתחרות במינים אחרים של מיקרובים."

#, fuzzy
msgid "WIKI_MICROBE_STAGE_GDD"
msgstr "שלב המיקרובי"

#, fuzzy
msgid "WIKI_MICROBE_STAGE_INTRO"
msgstr ""
"על כוכב חייזרי מרוחק,לאחר עידנים של פעילות געשית ופגיעות של מטאוריטים, החלה לצוץ תופעה חדשה ביקום:\n"
"\n"
"חיים.\n"
"\n"
"מיקרובים פשוטים שוכנים באזורים העמוקים של האוקיינוס. אתה האב הקדמון המשותף האחרון (LUCA באנגלית) של הכוכב הזה.\n"
"\n"
"בשביל לשרוד בעולם העוין זה, אתה חייב למצוא כל תרכובת בדרך ולהתפתח בכל דור בכדי להצליח לתחרות במינים אחרים של מיקרובים."

#, fuzzy
msgid "WIKI_MITOCHONDRION_EFFECTS"
msgstr "תחנת הכוח של התא. המיטוכונדריון (ברבים: מיטוכונדריה) הוא אברון בעל קרום כפול שמלא בחלבונים ואנזימים. זהו פרוקריוט שהוטמע לשימוש על ידי המארח האוקריוטי שלו. הוא מסוגל להמיר [thrive:compound type=\"glucose\"][/thrive:compound] ל[thrive:compound type=\"atp\"][/thrive:compound] ביעילות גבוהה בהרבה ממה שניתן לעשות בציטופלזמה בתהליך הנקרא [b]נשימה אירובית[/b]. עם זאת, הוא דורש [thrive:compound type=\"oxygen\"][/thrive:compound] כדי לתפקד, ורמות [thrive:compound type=\"oxygen\"][/thrive:compound] נמוכות יותר בסביבה יאטו את קצב ייצור ה[thrive:compound type=\"atp\"][/thrive:compound] שלו."

#, fuzzy
msgid "WIKI_MITOCHONDRION_INTRO"
msgstr "מיטוכונדריון"

#, fuzzy
msgid "WIKI_MITOCHONDRION_MODIFICATIONS"
msgstr "תחנת הכוח של התא. המיטוכונדריון (ברבים: מיטוכונדריה) הוא אברון בעל קרום כפול שמלא בחלבונים ואנזימים. זהו פרוקריוט שהוטמע לשימוש על ידי המארח האוקריוטי שלו. הוא מסוגל להמיר [thrive:compound type=\"glucose\"][/thrive:compound] ל[thrive:compound type=\"atp\"][/thrive:compound] ביעילות גבוהה בהרבה ממה שניתן לעשות בציטופלזמה בתהליך הנקרא [b]נשימה אירובית[/b]. עם זאת, הוא דורש [thrive:compound type=\"oxygen\"][/thrive:compound] כדי לתפקד, ורמות [thrive:compound type=\"oxygen\"][/thrive:compound] נמוכות יותר בסביבה יאטו את קצב ייצור ה[thrive:compound type=\"atp\"][/thrive:compound] שלו."

#, fuzzy
msgid "WIKI_MITOCHONDRION_PROCESSES"
msgstr "הופך [thrive:compound type=\"glucose\"][/thrive:compound] ל[thrive:compound type=\"atp\"][/thrive:compound]. בהתאם לריכוזו של ה[thrive:compound type=\"oxygen\"][/thrive:compound]."

#, fuzzy
msgid "WIKI_MITOCHONDRION_REQUIREMENTS"
msgstr "תחנת הכוח של התא. המיטוכונדריון (ברבים: מיטוכונדריה) הוא אברון בעל קרום כפול שמלא בחלבונים ואנזימים. זהו פרוקריוט שהוטמע לשימוש על ידי המארח האוקריוטי שלו. הוא מסוגל להמיר [thrive:compound type=\"glucose\"][/thrive:compound] ל[thrive:compound type=\"atp\"][/thrive:compound] ביעילות גבוהה בהרבה ממה שניתן לעשות בציטופלזמה בתהליך הנקרא [b]נשימה אירובית[/b]. עם זאת, הוא דורש [thrive:compound type=\"oxygen\"][/thrive:compound] כדי לתפקד, ורמות [thrive:compound type=\"oxygen\"][/thrive:compound] נמוכות יותר בסביבה יאטו את קצב ייצור ה[thrive:compound type=\"atp\"][/thrive:compound] שלו."

#, fuzzy
msgid "WIKI_MITOCHONDRION_SCIENTIFIC_BACKGROUND"
msgstr "תחנת הכוח של התא. המיטוכונדריון (ברבים: מיטוכונדריה) הוא אברון בעל קרום כפול שמלא בחלבונים ואנזימים. זהו פרוקריוט שהוטמע לשימוש על ידי המארח האוקריוטי שלו. הוא מסוגל להמיר [thrive:compound type=\"glucose\"][/thrive:compound] ל[thrive:compound type=\"atp\"][/thrive:compound] ביעילות גבוהה בהרבה ממה שניתן לעשות בציטופלזמה בתהליך הנקרא [b]נשימה אירובית[/b]. עם זאת, הוא דורש [thrive:compound type=\"oxygen\"][/thrive:compound] כדי לתפקד, ורמות [thrive:compound type=\"oxygen\"][/thrive:compound] נמוכות יותר בסביבה יאטו את קצב ייצור ה[thrive:compound type=\"atp\"][/thrive:compound] שלו."

#, fuzzy
msgid "WIKI_MITOCHONDRION_STRATEGY"
msgstr "תחנת הכוח של התא. המיטוכונדריון (ברבים: מיטוכונדריה) הוא אברון בעל קרום כפול שמלא בחלבונים ואנזימים. זהו פרוקריוט שהוטמע לשימוש על ידי המארח האוקריוטי שלו. הוא מסוגל להמיר [thrive:compound type=\"glucose\"][/thrive:compound] ל[thrive:compound type=\"atp\"][/thrive:compound] ביעילות גבוהה בהרבה ממה שניתן לעשות בציטופלזמה בתהליך הנקרא [b]נשימה אירובית[/b]. עם זאת, הוא דורש [thrive:compound type=\"oxygen\"][/thrive:compound] כדי לתפקד, ורמות [thrive:compound type=\"oxygen\"][/thrive:compound] נמוכות יותר בסביבה יאטו את קצב ייצור ה[thrive:compound type=\"atp\"][/thrive:compound] שלו."

#, fuzzy
msgid "WIKI_MITOCHONDRION_UPGRADES"
msgstr "תחנת הכוח של התא. המיטוכונדריון (ברבים: מיטוכונדריה) הוא אברון בעל קרום כפול שמלא בחלבונים ואנזימים. זהו פרוקריוט שהוטמע לשימוש על ידי המארח האוקריוטי שלו. הוא מסוגל להמיר [thrive:compound type=\"glucose\"][/thrive:compound] ל[thrive:compound type=\"atp\"][/thrive:compound] ביעילות גבוהה בהרבה ממה שניתן לעשות בציטופלזמה בתהליך הנקרא [b]נשימה אירובית[/b]. עם זאת, הוא דורש [thrive:compound type=\"oxygen\"][/thrive:compound] כדי לתפקד, ורמות [thrive:compound type=\"oxygen\"][/thrive:compound] נמוכות יותר בסביבה יאטו את קצב ייצור ה[thrive:compound type=\"atp\"][/thrive:compound] שלו."

#, fuzzy
msgid "WIKI_MULTICELLULAR_STAGE_CONCEPT_ART"
msgstr "שלב הרב-תאי"

#, fuzzy
msgid "WIKI_MULTICELLULAR_STAGE_CURRENT_DEVELOPMENT"
msgstr ""
"ברוכים הבאים לשלב הרב תאי הקדמוני!\n"
"\n"
"הצלחת להדריך את המין שלך דרך השלב החד תאי.\n"
"\n"
"המשחק עוקב אחר מכניקת הליבה של שלב המיקרובי. אתה עדיין צריך להמשיך לגדל את האורגניזם שלך על מנת להתרבות ולהגיע לעורך.\n"
"\n"
"עם זאת, כעת תוכל לעצב את פריסת המושבה שלך בעורך ותוכל להתמחות תאים לתפקידים שונים. זכור שחברי מושבה אינם מסוגלים לשתף [thrive:compound type=\"atp\"][/thrive:compound].\n"
"\n"
"אם אתה משתמש בצורת רבייה מסוג הנצה (ברירת המחדל), אתה מתחיל בכך שאתה שלוט בניצן קטן ומצריך אותך לגדל את שאר פריסת המושבה שלך."

#, fuzzy
msgid "WIKI_MULTICELLULAR_STAGE_FEATURES"
msgstr "שלב הרב-תאי"

#, fuzzy
msgid "WIKI_MULTICELLULAR_STAGE_INTRO"
msgstr "שלב הרב-תאי"

#, fuzzy
msgid "WIKI_MULTICELLULAR_STAGE_OVERVIEW"
msgstr "שלב הרב-תאי"

#, fuzzy
msgid "WIKI_MULTICELLULAR_STAGE_TRANSITIONS"
msgstr "שלב הרב-תאי"

#, fuzzy
msgid "WIKI_MULTICELLULAR_STAGE_UI"
msgstr "שלב הרב-תאי"

msgid "WIKI_MYOFIBRIL_EFFECTS"
msgstr ""

msgid "WIKI_MYOFIBRIL_INTRO"
msgstr ""

msgid "WIKI_MYOFIBRIL_MODIFICATIONS"
msgstr ""

#, fuzzy
msgid "WIKI_MYOFIBRIL_PROCESSES"
msgstr "אין תהליכים"

msgid "WIKI_MYOFIBRIL_REQUIREMENTS"
msgstr ""

msgid "WIKI_MYOFIBRIL_SCIENTIFIC_BACKGROUND"
msgstr ""

msgid "WIKI_MYOFIBRIL_STRATEGY"
msgstr ""

msgid "WIKI_MYOFIBRIL_UPGRADES"
msgstr ""

#, fuzzy
msgid "WIKI_NATION_EDITOR"
msgstr "הפעל את העורך"

#, fuzzy
msgid "WIKI_NITROGENASE_EFFECTS"
msgstr "ניטרוגנאז הוא חלבון המסוגל להשתמש ב[thrive:compound type=\"nitrogen\"][/thrive:compound] גזי ובאנרגיה תאית בצורת [thrive:compound type=\"atp\"][/thrive:compound] בכדי לייצר [thrive:compound type=\"ammonia\"][/thrive:compound], מרכיב תזונתי מרכזי לתאים. זהו תהליך המכונה [b]קיבוע חנקן אנאירובי[/b]. מכיוון שהניטרוגנאז צף בציטופלזמה, הנוזל שמסביבו מבצע [b]גליקוליזה[/b] ברמה מסוימת."

#, fuzzy
msgid "WIKI_NITROGENASE_INTRO"
msgstr "ניטרוגנאז הוא חלבון המסוגל להשתמש ב[thrive:compound type=\"nitrogen\"][/thrive:compound] גזי ובאנרגיה תאית בצורת [thrive:compound type=\"atp\"][/thrive:compound] בכדי לייצר [thrive:compound type=\"ammonia\"][/thrive:compound], מרכיב תזונתי מרכזי לתאים. זהו תהליך המכונה [b]קיבוע חנקן אנאירובי[/b]. מכיוון שהניטרוגנאז צף בציטופלזמה, הנוזל שמסביבו מבצע [b]גליקוליזה[/b] ברמה מסוימת."

#, fuzzy
msgid "WIKI_NITROGENASE_MODIFICATIONS"
msgstr "ניטרוגנאז הוא חלבון המסוגל להשתמש ב[thrive:compound type=\"nitrogen\"][/thrive:compound] גזי ובאנרגיה תאית בצורת [thrive:compound type=\"atp\"][/thrive:compound] בכדי לייצר [thrive:compound type=\"ammonia\"][/thrive:compound], מרכיב תזונתי מרכזי לתאים. זהו תהליך המכונה [b]קיבוע חנקן אנאירובי[/b]. מכיוון שהניטרוגנאז צף בציטופלזמה, הנוזל שמסביבו מבצע [b]גליקוליזה[/b] ברמה מסוימת."

#, fuzzy
msgid "WIKI_NITROGENASE_PROCESSES"
msgstr "הופך [thrive:compound type=\"atp\"][/thrive:compound] ל[thrive:compound type=\"ammonia\"][/thrive:compound]. בהתאם לריכוזו של ה[thrive:compound type=\"nitrogen\"][/thrive:compound]."

msgid "WIKI_NITROGENASE_REQUIREMENTS"
msgstr ""

#, fuzzy
msgid "WIKI_NITROGENASE_SCIENTIFIC_BACKGROUND"
msgstr "ניטרוגנאז הוא חלבון המסוגל להשתמש ב[thrive:compound type=\"nitrogen\"][/thrive:compound] גזי ובאנרגיה תאית בצורת [thrive:compound type=\"atp\"][/thrive:compound] בכדי לייצר [thrive:compound type=\"ammonia\"][/thrive:compound], מרכיב תזונתי מרכזי לתאים. זהו תהליך המכונה [b]קיבוע חנקן אנאירובי[/b]. מכיוון שהניטרוגנאז צף בציטופלזמה, הנוזל שמסביבו מבצע [b]גליקוליזה[/b] ברמה מסוימת."

#, fuzzy
msgid "WIKI_NITROGENASE_STRATEGY"
msgstr "ניטרוגנאז הוא חלבון המסוגל להשתמש ב[thrive:compound type=\"nitrogen\"][/thrive:compound] גזי ובאנרגיה תאית בצורת [thrive:compound type=\"atp\"][/thrive:compound] בכדי לייצר [thrive:compound type=\"ammonia\"][/thrive:compound], מרכיב תזונתי מרכזי לתאים. זהו תהליך המכונה [b]קיבוע חנקן אנאירובי[/b]. מכיוון שהניטרוגנאז צף בציטופלזמה, הנוזל שמסביבו מבצע [b]גליקוליזה[/b] ברמה מסוימת."

#, fuzzy
msgid "WIKI_NITROGENASE_UPGRADES"
msgstr "ניטרוגנאז הוא חלבון המסוגל להשתמש ב[thrive:compound type=\"nitrogen\"][/thrive:compound] גזי ובאנרגיה תאית בצורת [thrive:compound type=\"atp\"][/thrive:compound] בכדי לייצר [thrive:compound type=\"ammonia\"][/thrive:compound], מרכיב תזונתי מרכזי לתאים. זהו תהליך המכונה [b]קיבוע חנקן אנאירובי[/b]. מכיוון שהניטרוגנאז צף בציטופלזמה, הנוזל שמסביבו מבצע [b]גליקוליזה[/b] ברמה מסוימת."

#, fuzzy
msgid "WIKI_NITROPLAST_EFFECTS"
msgstr "פלסטיד מקבע חנקן"

#, fuzzy
msgid "WIKI_NITROPLAST_INTRO"
msgstr "פלסטיד מקבע חנקן"

#, fuzzy
msgid "WIKI_NITROPLAST_MODIFICATIONS"
msgstr "פלסטיד מקבע חנקן הוא חלבון המסוגל להשתמש ב[thrive:compound type=\"nitrogen\"][/thrive:compound] ,[thrive:compound type=\"oxygen\"] ובאנרגיה תאית בצורת [thrive:compound type=\"atp\"][/thrive:compound] כדי לייצר [thrive:compound type=\"ammonia\"][/thrive:compound], מרכיב תזונתי מרכזי לתאים. זהו תהליך המכונה [b]קיבוע חנקן אירובי[/b]."

#, fuzzy
msgid "WIKI_NITROPLAST_PROCESSES"
msgstr "הופך [thrive:compound type=\"atp\"][/thrive:compound] ל[thrive:compound type=\"ammonia\"][/thrive:compound]. בהתאם לריכוזם של ה[thrive:compound type=\"nitrogen\"][/thrive:compound] וה[thrive:compound type=\"oxygen\"][/thrive:compound]."

#, fuzzy
msgid "WIKI_NITROPLAST_REQUIREMENTS"
msgstr "פלסטיד מקבע חנקן"

#, fuzzy
msgid "WIKI_NITROPLAST_SCIENTIFIC_BACKGROUND"
msgstr "פלסטיד מקבע חנקן הוא חלבון המסוגל להשתמש ב[thrive:compound type=\"nitrogen\"][/thrive:compound] ,[thrive:compound type=\"oxygen\"] ובאנרגיה תאית בצורת [thrive:compound type=\"atp\"][/thrive:compound] כדי לייצר [thrive:compound type=\"ammonia\"][/thrive:compound], מרכיב תזונתי מרכזי לתאים. זהו תהליך המכונה [b]קיבוע חנקן אירובי[/b]."

#, fuzzy
msgid "WIKI_NITROPLAST_STRATEGY"
msgstr "פלסטיד מקבע חנקן"

#, fuzzy
msgid "WIKI_NITROPLAST_UPGRADES"
msgstr "פלסטיד מקבע חנקן"

#, fuzzy
msgid "WIKI_NO"
msgstr "בויקי שלנו"

msgid "WIKI_NONE_COMMA_THIS_IS_THE_LAST_STAGE"
msgstr ""

msgid "WIKI_NUCLEUS_EFFECTS"
msgstr ""

msgid "WIKI_NUCLEUS_INTRO"
msgstr ""

#, fuzzy
msgid "WIKI_NUCLEUS_MODIFICATIONS"
msgstr "המאפיין המגדיר של תאים אוקריוטים. הגרעין כולל גם את הרטיקולום האנדופלזמי ואת גוף הגולגי. זוהי התפתחות של תאים פרוקריוטיים לפתח מערכת של קרומים פנימיים, הנעשית על ידי הטמעת פרוקריוט נוסף בתוכם. זה מאפשר להם למלא או להדוף את התהליכים השונים שקורים בתוך התא ולמנוע מהם לחפוף בינם. זה מאפשר לאברונים החדשים שבעלי קרום להיות הרבה יותר מורכבים, יעילים ומתמחים מאשר אם היו צפים חופשיים בציטופלזמה.יחד עם זאת, זה כרוך במחיר של הפיכת התא להרבה יותר גדול ולדרישה רבה יותר אנרגיה להחזקתו."

#, fuzzy
msgid "WIKI_NUCLEUS_PROCESSES"
msgstr "אין תהליכים"

msgid "WIKI_NUCLEUS_REQUIREMENTS"
msgstr ""

msgid "WIKI_NUCLEUS_SCIENTIFIC_BACKGROUND"
msgstr ""

msgid "WIKI_NUCLEUS_STRATEGY"
msgstr ""

msgid "WIKI_NUCLEUS_UPGRADES"
msgstr ""

#, fuzzy
msgid "WIKI_ORGANELLES_ROOT_INTRO"
msgstr "אברונים"

#, fuzzy
msgid "WIKI_OXYTOXISOME_EFFECTS"
msgstr "מטבולוזום שונה אחראי לייצור צורה פרימיטיבית של החומר הרעיל \"אוקסיטוקסי נ\"ט\"."

#, fuzzy
msgid "WIKI_OXYTOXISOME_INTRO"
msgstr "אוקסיטוקסיזום"

#, fuzzy
msgid "WIKI_OXYTOXISOME_MODIFICATIONS"
msgstr "מטבולוזום שונה אחראי לייצור צורה פרימיטיבית של החומר הרעיל \"אוקסיטוקסי נ\"ט\"."

#, fuzzy
msgid "WIKI_OXYTOXISOME_PROCESSES"
msgstr "הופך [thrive:compound type=\"atp\"][/thrive:compound] ל[thrive:compound type=\"oxytoxy\"][/thrive:compound]. בהתאם לריכוזו של ה[thrive:compound type=\"oxygen\"][/thrive:compound].ניתן לשחררו על ידי [thrive:input]g_fire_toxin[/thrive:input]."

#, fuzzy
msgid "WIKI_OXYTOXISOME_REQUIREMENTS"
msgstr "מטבולוזום שונה אחראי לייצור צורה פרימיטיבית של החומר הרעיל \"אוקסיטוקסי נ\"ט\"."

msgid "WIKI_OXYTOXISOME_SCIENTIFIC_BACKGROUND"
msgstr ""

#, fuzzy
msgid "WIKI_OXYTOXISOME_STRATEGY"
msgstr "מטבולוזום שונה אחראי לייצור צורה פרימיטיבית של החומר הרעיל \"אוקסיטוקסי נ\"ט\"."

#, fuzzy
msgid "WIKI_OXYTOXISOME_UPGRADES"
msgstr "מטבולוזום שונה אחראי לייצור צורה פרימיטיבית של החומר הרעיל \"אוקסיטוקסי נ\"ט\"."

#, fuzzy
msgid "WIKI_OXYTOXY_SYNTHESIS_COMMA_GLYCOLYSIS"
msgstr "סינתזת \"אוקסיטוקסי\""

#, fuzzy
msgid "WIKI_PAGE_ASCENSION"
msgstr "רוסטיצינין"

#, fuzzy
msgid "WIKI_PAGE_AWAKENING_STAGE"
msgstr "מקשר"

#, fuzzy
msgid "WIKI_PAGE_AWARE_STAGE"
msgstr "שלב המיקרובי"

msgid "WIKI_PAGE_AXON"
msgstr ""

#, fuzzy
msgid "WIKI_PAGE_BINDING_AGENT"
msgstr "מקשר"

#, fuzzy
msgid "WIKI_PAGE_BIOLUMINESCENT_VACUOLE"
msgstr "חלולית של ביולומינסנציה"

#, fuzzy
msgid "WIKI_PAGE_CHEMOPLAST"
msgstr "כימופלסט"

#, fuzzy
msgid "WIKI_PAGE_CHEMORECEPTOR"
msgstr "כימורצפטור"

#, fuzzy
msgid "WIKI_PAGE_CHEMOSYNTHESIZING_PROTEINS"
msgstr "חלבונים כימוסינתזיים"

#, fuzzy
msgid "WIKI_PAGE_CHLOROPLAST"
msgstr "כלורופלסט"

msgid "WIKI_PAGE_CILIA"
msgstr ""

#, fuzzy
msgid "WIKI_PAGE_COMPOUNDS"
msgstr "ציטופלזמה"

msgid "WIKI_PAGE_COMPOUND_SYSTEM_DEVELOPMENT"
msgstr ""

#, fuzzy
msgid "WIKI_PAGE_CYTOPLASM"
msgstr "ציטופלזמה"

#, fuzzy
msgid "WIKI_PAGE_DEVELOPMENT_ROOT"
msgstr "הוסף אברון"

#, fuzzy
msgid "WIKI_PAGE_EDITORS_AND_MUTATIONS"
msgstr "מיטוכונדריון"

#, fuzzy
msgid "WIKI_PAGE_ENVIRONMENTAL_CONDITIONS"
msgstr "מיטוכונדריון"

#, fuzzy
msgid "WIKI_PAGE_FERROPLAST"
msgstr "תרמופלסט"

#, fuzzy
msgid "WIKI_PAGE_FLAGELLUM"
msgstr "שוטון"

#, fuzzy
msgid "WIKI_PAGE_HELP_AND_TIPS"
msgstr "כימופלסט"

#, fuzzy
msgid "WIKI_PAGE_HYDROGENASE"
msgstr "ניטרוגנאז"

#, fuzzy
msgid "WIKI_PAGE_HYDROGENOSOME"
msgstr "ניטרוגנאז"

#, fuzzy
msgid "WIKI_PAGE_INDUSTRIAL_STAGE"
msgstr "מקשר"

#, fuzzy
msgid "WIKI_PAGE_LYSOSOME"
msgstr "ליזוזום"

#, fuzzy
msgid "WIKI_PAGE_MACROSCOPIC_STAGE"
msgstr "ניטרוגנאז"

#, fuzzy
msgid "WIKI_PAGE_MECHANICS_ROOT"
msgstr "הוסף אברון"

#, fuzzy
msgid "WIKI_PAGE_MELANOSOME"
msgstr "ליזוזום"

#, fuzzy
msgid "WIKI_PAGE_METABOLOSOMES"
msgstr "מטבולוזומים"

#, fuzzy
msgid "WIKI_PAGE_MICROBE_STAGE"
msgstr "ניטרוגנאז"

#, fuzzy
msgid "WIKI_PAGE_MITOCHONDRION"
msgstr "מיטוכונדריון"

#, fuzzy
msgid "WIKI_PAGE_MULTICELLULAR_STAGE"
msgstr "שלב הרב-תאי"

#, fuzzy
msgid "WIKI_PAGE_MYOFIBRIL"
msgstr "פילוס טורף"

#, fuzzy
msgid "WIKI_PAGE_NITROGENASE"
msgstr "ניטרוגנאז"

#, fuzzy
msgid "WIKI_PAGE_NITROPLAST"
msgstr "פלסטיד מקבע חנקן"

#, fuzzy
msgid "WIKI_PAGE_NUCLEUS"
msgstr "נדרש גרעין התא"

#, fuzzy
msgid "WIKI_PAGE_ORGANELLES_ROOT"
msgstr "הוסף אברון"

#, fuzzy
msgid "WIKI_PAGE_OXYTOXISOME"
msgstr "אוקסיטוקסיזום"

msgid "WIKI_PAGE_PERFORATOR_PILUS"
msgstr ""

#, fuzzy
msgid "WIKI_PAGE_PROTOPLASM"
msgstr "פרוטופלזמה"

#, fuzzy
msgid "WIKI_PAGE_REPRODUCTION"
msgstr "פרוטופלזמה"

#, fuzzy
msgid "WIKI_PAGE_RUSTICYANIN"
msgstr "רוסטיצינין"

#, fuzzy
msgid "WIKI_PAGE_SIGNALING_AGENT"
msgstr "חומר מאותת"

#, fuzzy
msgid "WIKI_PAGE_SLIME_JET"
msgstr "סילון ריר"

#, fuzzy
msgid "WIKI_PAGE_SOCIETY_STAGE"
msgstr "שלב המיקרובי"

#, fuzzy
msgid "WIKI_PAGE_SPACE_STAGE"
msgstr "סילון ריר"

#, fuzzy
msgid "WIKI_PAGE_STAGES_ROOT"
msgstr "הוסף אברון"

#, fuzzy
msgid "WIKI_PAGE_THERMOPLAST"
msgstr "תרמופלסט"

#, fuzzy
msgid "WIKI_PAGE_THERMOSYNTHASE"
msgstr "תרמוסינטאז"

#, fuzzy
msgid "WIKI_PAGE_THE_PATCH_MAP"
msgstr "תרמופלסט"

#, fuzzy
msgid "WIKI_PAGE_THYLAKOIDS"
msgstr "תילקואידים"

#, fuzzy
msgid "WIKI_PAGE_TOXIN_VACUOLE"
msgstr ""
"חלולית\n"
" רעלן"

#, fuzzy
msgid "WIKI_PAGE_VACUOLE"
msgstr ""
"חלולית\n"
" רעלן"

msgid "WIKI_PERFORATOR_PILUS_EFFECTS"
msgstr ""

msgid "WIKI_PERFORATOR_PILUS_INTRO"
msgstr ""

msgid "WIKI_PERFORATOR_PILUS_MODIFICATIONS"
msgstr ""

msgid "WIKI_PERFORATOR_PILUS_PROCESSES"
msgstr ""

msgid "WIKI_PERFORATOR_PILUS_REQUIREMENTS"
msgstr ""

msgid "WIKI_PERFORATOR_PILUS_SCIENTIFIC_BACKGROUND"
msgstr ""

msgid "WIKI_PERFORATOR_PILUS_STRATEGY"
msgstr ""

msgid "WIKI_PERFORATOR_PILUS_UPGRADES"
msgstr ""

#, fuzzy
msgid "WIKI_PROTEIN_RESPIRATION"
msgstr "נשימה ארובית"

#, fuzzy
msgid "WIKI_PROTOPLASM_EFFECTS"
msgstr "פרוטופלזמה"

#, fuzzy
msgid "WIKI_PROTOPLASM_INTRO"
msgstr "פרוטופלזמה"

msgid "WIKI_PROTOPLASM_MODIFICATIONS"
msgstr ""

#, fuzzy
msgid "WIKI_PROTOPLASM_PROCESSES"
msgstr "הופך [thrive:compound type=\"glucose\"][/thrive:compound] ל[thrive:compound type=\"atp\"][/thrive:compound]."

msgid "WIKI_PROTOPLASM_REQUIREMENTS"
msgstr ""

msgid "WIKI_PROTOPLASM_SCIENTIFIC_BACKGROUND"
msgstr ""

msgid "WIKI_PROTOPLASM_STRATEGY"
msgstr ""

msgid "WIKI_PROTOPLASM_UPGRADES"
msgstr ""

msgid "WIKI_PULLING_CILIA"
msgstr ""

#, fuzzy
msgid "WIKI_REPRODUCTION_BUTTON"
msgstr "פרוטופלזמה"

#, fuzzy
msgid "WIKI_REPRODUCTION_INTRO"
msgstr "פרוטופלזמה"

msgid "WIKI_REPRODUCTION_REPRODUCTION_IN_THE_MICROBE_STAGE"
msgstr ""

msgid "WIKI_ROOT_BODY"
msgstr ""

msgid "WIKI_ROOT_HEADING"
msgstr ""

#, fuzzy
msgid "WIKI_RUSTICYANIN_EFFECTS"
msgstr "רוסטיצינין הוא חלבון המסוגל להשתמש ב[thrive:compound type=\"carbondioxide\"][/thrive:compound] וב[thrive:compound type=\"oxygen\"][/thrive:compound] בכדי לחמצן ברזל ממצב כימי אחד למשנהו. תהליך זה, הנקרא [b]נשימת ברזל[/b], משחרר אנרגיה שהתא מסוגל לקצור."

#, fuzzy
msgid "WIKI_RUSTICYANIN_INTRO"
msgstr "רוסטיצינין הוא חלבון המסוגל להשתמש ב[thrive:compound type=\"carbondioxide\"][/thrive:compound] וב[thrive:compound type=\"oxygen\"][/thrive:compound] בכדי לחמצן ברזל ממצב כימי אחד למשנהו. תהליך זה, הנקרא [b]נשימת ברזל[/b], משחרר אנרגיה שהתא מסוגל לקצור."

#, fuzzy
msgid "WIKI_RUSTICYANIN_MODIFICATIONS"
msgstr "רוסטיצינין הוא חלבון המסוגל להשתמש ב[thrive:compound type=\"carbondioxide\"][/thrive:compound] וב[thrive:compound type=\"oxygen\"][/thrive:compound] בכדי לחמצן ברזל ממצב כימי אחד למשנהו. תהליך זה, הנקרא [b]נשימת ברזל[/b], משחרר אנרגיה שהתא מסוגל לקצור."

#, fuzzy
msgid "WIKI_RUSTICYANIN_PROCESSES"
msgstr "הופך [thrive:compound type=\"iron\"][/thrive:compound] ל[thrive:compound type=\"atp\"][/thrive:compound]. בהתאם לריכוזם של [thrive:compound type=\"carbondioxide\"][/thrive:compound] ו[thrive:compound type=\"oxygen\"][/thrive:compound]."

msgid "WIKI_RUSTICYANIN_REQUIREMENTS"
msgstr ""

#, fuzzy
msgid "WIKI_RUSTICYANIN_SCIENTIFIC_BACKGROUND"
msgstr "רוסטיצינין הוא חלבון המסוגל להשתמש ב[thrive:compound type=\"carbondioxide\"][/thrive:compound] וב[thrive:compound type=\"oxygen\"][/thrive:compound] בכדי לחמצן ברזל ממצב כימי אחד למשנהו. תהליך זה, הנקרא [b]נשימת ברזל[/b], משחרר אנרגיה שהתא מסוגל לקצור."

#, fuzzy
msgid "WIKI_RUSTICYANIN_STRATEGY"
msgstr "רוסטיצינין הוא חלבון המסוגל להשתמש ב[thrive:compound type=\"carbondioxide\"][/thrive:compound] וב[thrive:compound type=\"oxygen\"][/thrive:compound] בכדי לחמצן ברזל ממצב כימי אחד למשנהו. תהליך זה, הנקרא [b]נשימת ברזל[/b], משחרר אנרגיה שהתא מסוגל לקצור."

#, fuzzy
msgid "WIKI_RUSTICYANIN_UPGRADES"
msgstr "רוסטיצינין הוא חלבון המסוגל להשתמש ב[thrive:compound type=\"carbondioxide\"][/thrive:compound] וב[thrive:compound type=\"oxygen\"][/thrive:compound] בכדי לחמצן ברזל ממצב כימי אחד למשנהו. תהליך זה, הנקרא [b]נשימת ברזל[/b], משחרר אנרגיה שהתא מסוגל לקצור."

#, fuzzy
msgid "WIKI_SIGNALING_AGENT_EFFECTS"
msgstr "חומר מאותת"

#, fuzzy
msgid "WIKI_SIGNALING_AGENT_INTRO"
msgstr "חומר מאותת"

#, fuzzy
msgid "WIKI_SIGNALING_AGENT_MODIFICATIONS"
msgstr "חומרי איתות מאפשרים לתא ליצור כימיקלים שתאים אחרים מגיבים לו. חומרי איתות אלו משומשים בשביל למשוך תאים אחרים או להזהיר אותם מסכנה ולגרום להם לברוח."

#, fuzzy
msgid "WIKI_SIGNALING_AGENT_PROCESSES"
msgstr "החזק [thrive:input]g_pack_commands[/thrive:input] בשביל לפתוח את התפריט שמאפשר להנפיק פקודות לפריטים אחרים מהמין שלך."

#, fuzzy
msgid "WIKI_SIGNALING_AGENT_REQUIREMENTS"
msgstr "חומרי איתות מאפשרים לתא ליצור כימיקלים שתאים אחרים מגיבים לו. חומרי איתות אלו משומשים בשביל למשוך תאים אחרים או להזהיר אותם מסכנה ולגרום להם לברוח."

#, fuzzy
msgid "WIKI_SIGNALING_AGENT_SCIENTIFIC_BACKGROUND"
msgstr "חומרי איתות מאפשרים לתא ליצור כימיקלים שתאים אחרים מגיבים לו. חומרי איתות אלו משומשים בשביל למשוך תאים אחרים או להזהיר אותם מסכנה ולגרום להם לברוח."

#, fuzzy
msgid "WIKI_SIGNALING_AGENT_STRATEGY"
msgstr "חומר מאותת"

#, fuzzy
msgid "WIKI_SIGNALING_AGENT_UPGRADES"
msgstr "חומר מאותת"

#, fuzzy
msgid "WIKI_SLIME_JET_EFFECTS"
msgstr "הרבה אורגניזמים מפיקים חומרים רב סוכרים דמויי רפש, וריר היא אחד מאותם רב סוכרים אלו. אומנם רבים מהמינים משתמשים ברפש בשביל תנועה, סוגים מסוימים של חיידקים מפרישים חומרים אלו בלחץ גבוהה. אלו סילוני רפש מתנהגים כמו מנועי טילים, דוחפים את התאים קדימה במהירות גבוהה. רפש משומש בנוסף בשביל לעקב טורפים, הנתקעים בתוך החומר שרק מחזיקים בסילונים מסוגלים לנווט בהם."

#, fuzzy
msgid "WIKI_SLIME_JET_INTRO"
msgstr "הרבה אורגניזמים מפיקים חומרים רב סוכרים דמויי רפש, וריר היא אחד מאותם רב סוכרים אלו. אומנם רבים מהמינים משתמשים ברפש בשביל תנועה, סוגים מסוימים של חיידקים מפרישים חומרים אלו בלחץ גבוהה. אלו סילוני רפש מתנהגים כמו מנועי טילים, דוחפים את התאים קדימה במהירות גבוהה. רפש משומש בנוסף בשביל לעקב טורפים, הנתקעים בתוך החומר שרק מחזיקים בסילונים מסוגלים לנווט בהם."

#, fuzzy
msgid "WIKI_SLIME_JET_MODIFICATIONS"
msgstr "הרבה אורגניזמים מפיקים חומרים רב סוכרים דמויי רפש, וריר היא אחד מאותם רב סוכרים אלו. אומנם רבים מהמינים משתמשים ברפש בשביל תנועה, סוגים מסוימים של חיידקים מפרישים חומרים אלו בלחץ גבוהה. אלו סילוני רפש מתנהגים כמו מנועי טילים, דוחפים את התאים קדימה במהירות גבוהה. רפש משומש בנוסף בשביל לעקב טורפים, הנתקעים בתוך החומר שרק מחזיקים בסילונים מסוגלים לנווט בהם."

#, fuzzy
msgid "WIKI_SLIME_JET_PROCESSES"
msgstr "הופך [thrive:compound type=\"glucose\"][/thrive:compound] ל[thrive:compound type=\"mucilage\"][/thrive:compound]. לחץ על [thrive:input]g_secrete_slime[/thrive:input] בשביל לשחרר את [thrive:compound type=\"mucilage\"][/thrive:compound] המאוחסן, מאיץ את מהירות התא ומאט טורפים."

msgid "WIKI_SLIME_JET_REQUIREMENTS"
msgstr ""

msgid "WIKI_SLIME_JET_SCIENTIFIC_BACKGROUND"
msgstr ""

msgid "WIKI_SLIME_JET_STRATEGY"
msgstr ""

msgid "WIKI_SLIME_JET_UPGRADES"
msgstr ""

msgid "WIKI_SOCIETY_STAGE_CURRENT_DEVELOPMENT"
msgstr ""

#, fuzzy
msgid "WIKI_SOCIETY_STAGE_FEATURES"
msgstr "שלב המיקרובי"

#, fuzzy
msgid "WIKI_SOCIETY_STAGE_INTRO"
msgstr "הרבה אורגניזמים מפיקים חומרים רב סוכרים דמויי רפש, וריר היא אחד מאותם רב סוכרים אלו. אומנם רבים מהמינים משתמשים ברפש בשביל תנועה, סוגים מסוימים של חיידקים מפרישים חומרים אלו בלחץ גבוהה. אלו סילוני רפש מתנהגים כמו מנועי טילים, דוחפים את התאים קדימה במהירות גבוהה. רפש משומש בנוסף בשביל לעקב טורפים, הנתקעים בתוך החומר שרק מחזיקים בסילונים מסוגלים לנווט בהם."

#, fuzzy
msgid "WIKI_SOCIETY_STAGE_OVERVIEW"
msgstr "שלב המיקרובי"

#, fuzzy
msgid "WIKI_SOCIETY_STAGE_TRANSITIONS"
msgstr "שלב המיקרובי"

#, fuzzy
msgid "WIKI_SOCIETY_STAGE_UI"
msgstr "שלב המיקרובי"

msgid "WIKI_SPACE_STAGE_CURRENT_DEVELOPMENT"
msgstr ""

#, fuzzy
msgid "WIKI_SPACE_STAGE_FEATURES"
msgstr "סילון ריר"

#, fuzzy
msgid "WIKI_SPACE_STAGE_INTRO"
msgstr "הרבה אורגניזמים מפיקים חומרים רב סוכרים דמויי רפש, וריר היא אחד מאותם רב סוכרים אלו. אומנם רבים מהמינים משתמשים ברפש בשביל תנועה, סוגים מסוימים של חיידקים מפרישים חומרים אלו בלחץ גבוהה. אלו סילוני רפש מתנהגים כמו מנועי טילים, דוחפים את התאים קדימה במהירות גבוהה. רפש משומש בנוסף בשביל לעקב טורפים, הנתקעים בתוך החומר שרק מחזיקים בסילונים מסוגלים לנווט בהם."

#, fuzzy
msgid "WIKI_SPACE_STAGE_OVERVIEW"
msgstr "שלב המיקרובי"

#, fuzzy
msgid "WIKI_SPACE_STAGE_TRANSITIONS"
msgstr "ניטרוגנאז"

#, fuzzy
msgid "WIKI_SPACE_STAGE_UI"
msgstr "שלב המיקרובי"

#, fuzzy
msgid "WIKI_STAGES_ROOT_INTRO"
msgstr "אברונים"

#, fuzzy
msgid "WIKI_TBA"
msgstr "בויקי שלנו"

msgid "WIKI_TECH_EDITOR_COMMA_NATION_EDITOR_COMMA_SQUAD_EDITOR"
msgstr ""

#, fuzzy
msgid "WIKI_THERMOPLAST_EFFECTS"
msgstr "התרמופלסט הוא אברון בעל קרום כפול המכיל פיגמנטים רגישים לחום הנערמים יחד בתוך שקי קרום האוקריוטי שלו. זהו פרוקריוט שהשתנה לצרכי המארח האיקוריוטי. הפיגמנטים בתרמופלסט מסוגלים להשתמש באנרגיה של בדלי החום בסביבה בכדי ליצור [thrive:compound type=\"atp\"][/thrive:compound] ממים בתהליך שנקרא [b]תרמוסינתזה[/b]. קצב ייצור ה[thrive:compound type=\"atp\"][/thrive:compound] שלו משתנה עם ריכוז ה[thrive:compound type=\"atp\"][/thrive:compound] וה[thrive:compound type=\"temperature\"][/thrive:compound]."

#, fuzzy
msgid "WIKI_THERMOPLAST_INTRO"
msgstr "התרמופלסט הוא אברון בעל קרום כפול המכיל פיגמנטים רגישים לחום הנערמים יחד בתוך שקי קרום האוקריוטי שלו. זהו פרוקריוט שהשתנה לצרכי המארח האיקוריוטי. הפיגמנטים בתרמופלסט מסוגלים להשתמש באנרגיה של בדלי החום בסביבה בכדי ליצור [thrive:compound type=\"atp\"][/thrive:compound] ממים בתהליך שנקרא [b]תרמוסינתזה[/b]. קצב ייצור ה[thrive:compound type=\"atp\"][/thrive:compound] שלו משתנה עם ריכוז ה[thrive:compound type=\"atp\"][/thrive:compound] וה[thrive:compound type=\"temperature\"][/thrive:compound]."

#, fuzzy
msgid "WIKI_THERMOPLAST_MODIFICATIONS"
msgstr "התרמופלסט הוא אברון בעל קרום כפול המכיל פיגמנטים רגישים לחום הנערמים יחד בתוך שקי קרום האוקריוטי שלו. זהו פרוקריוט שהשתנה לצרכי המארח האיקוריוטי. הפיגמנטים בתרמופלסט מסוגלים להשתמש באנרגיה של בדלי החום בסביבה בכדי ליצור [thrive:compound type=\"atp\"][/thrive:compound] ממים בתהליך שנקרא [b]תרמוסינתזה[/b]. קצב ייצור ה[thrive:compound type=\"atp\"][/thrive:compound] שלו משתנה עם ריכוז ה[thrive:compound type=\"atp\"][/thrive:compound] וה[thrive:compound type=\"temperature\"][/thrive:compound]."

#, fuzzy
msgid "WIKI_THERMOPLAST_PROCESSES"
msgstr "מייצר [thrive:compound type=\"glucose\"][/thrive:compound]. בהתאם לריכוזו של [thrive:compound type=\"carbondioxide\"][/thrive:compound] ושל הטמפרטורה."

msgid "WIKI_THERMOPLAST_REQUIREMENTS"
msgstr ""

#, fuzzy
msgid "WIKI_THERMOPLAST_SCIENTIFIC_BACKGROUND"
msgstr "התרמופלסט הוא אברון בעל קרום כפול המכיל פיגמנטים רגישים לחום הנערמים יחד בתוך שקי קרום האוקריוטי שלו. זהו פרוקריוט שהשתנה לצרכי המארח האיקוריוטי. הפיגמנטים בתרמופלסט מסוגלים להשתמש באנרגיה של בדלי החום בסביבה בכדי ליצור [thrive:compound type=\"atp\"][/thrive:compound] ממים בתהליך שנקרא [b]תרמוסינתזה[/b]. קצב ייצור ה[thrive:compound type=\"atp\"][/thrive:compound] שלו משתנה עם ריכוז ה[thrive:compound type=\"atp\"][/thrive:compound] וה[thrive:compound type=\"temperature\"][/thrive:compound]."

#, fuzzy
msgid "WIKI_THERMOPLAST_STRATEGY"
msgstr "התרמופלסט הוא אברון בעל קרום כפול המכיל פיגמנטים רגישים לחום הנערמים יחד בתוך שקי קרום האוקריוטי שלו. זהו פרוקריוט שהשתנה לצרכי המארח האיקוריוטי. הפיגמנטים בתרמופלסט מסוגלים להשתמש באנרגיה של בדלי החום בסביבה בכדי ליצור [thrive:compound type=\"atp\"][/thrive:compound] ממים בתהליך שנקרא [b]תרמוסינתזה[/b]. קצב ייצור ה[thrive:compound type=\"atp\"][/thrive:compound] שלו משתנה עם ריכוז ה[thrive:compound type=\"atp\"][/thrive:compound] וה[thrive:compound type=\"temperature\"][/thrive:compound]."

#, fuzzy
msgid "WIKI_THERMOPLAST_UPGRADES"
msgstr "התרמופלסט הוא אברון בעל קרום כפול המכיל פיגמנטים רגישים לחום הנערמים יחד בתוך שקי קרום האוקריוטי שלו. זהו פרוקריוט שהשתנה לצרכי המארח האיקוריוטי. הפיגמנטים בתרמופלסט מסוגלים להשתמש באנרגיה של בדלי החום בסביבה בכדי ליצור [thrive:compound type=\"atp\"][/thrive:compound] ממים בתהליך שנקרא [b]תרמוסינתזה[/b]. קצב ייצור ה[thrive:compound type=\"atp\"][/thrive:compound] שלו משתנה עם ריכוז ה[thrive:compound type=\"atp\"][/thrive:compound] וה[thrive:compound type=\"temperature\"][/thrive:compound]."

#, fuzzy
msgid "WIKI_THERMOSYNTHASE_EFFECTS"
msgstr "תרמוסינטאז"

#, fuzzy
msgid "WIKI_THERMOSYNTHASE_INTRO"
msgstr "תרמוסינטאז"

#, fuzzy
msgid "WIKI_THERMOSYNTHASE_MODIFICATIONS"
msgstr "תרמוסינטאז הוא חלבון שמשתמש בהסעה תרמית כדי לשנות את צורתו, מאפשר לו להתקפל ולקשר לADP מתי שחשוף לחום, ולאחר מכן ומתקפל חזר וממוחזר ל[thrive:compound type=\"atp\"][/thrive:compound] כשהוא נחשף טמפרטורה יותר נמוכה בתהליך הנקרא [b]תרמוסינתזה[/b]. קצב יצורם של ה[thrive:compound type=\"atp\"][/thrive:compound] משתנה בהתאם ל[thrive:compound type=\"temperature\"][/thrive:compound]."

#, fuzzy
msgid "WIKI_THERMOSYNTHASE_PROCESSES"
msgstr "מייצר [thrive:compound type=\"atp\"][/thrive:compound] בעזרת שינויים בטמפרטורה. בהתאם לריכוזם של [thrive:compound type=\"carbondioxide\"][/thrive:compound] ושל [thrive:compound type=\"temperature\"][/thrive:compound]."

#, fuzzy
msgid "WIKI_THERMOSYNTHASE_REQUIREMENTS"
msgstr "תרמוסינטאז הוא חלבון שמשתמש בהסעה תרמית כדי לשנות את צורתו, מאפשר לו להתקפל ולקשר לADP מתי שחשוף לחום, ולאחר מכן ומתקפל חזר וממוחזר ל[thrive:compound type=\"atp\"][/thrive:compound] כשהוא נחשף טמפרטורה יותר נמוכה בתהליך הנקרא [b]תרמוסינתזה[/b]. קצב יצורם של ה[thrive:compound type=\"atp\"][/thrive:compound] משתנה בהתאם ל[thrive:compound type=\"temperature\"][/thrive:compound]."

#, fuzzy
msgid "WIKI_THERMOSYNTHASE_SCIENTIFIC_BACKGROUND"
msgstr "תרמוסינטאז הוא חלבון שמשתמש בהסעה תרמית כדי לשנות את צורתו, מאפשר לו להתקפל ולקשר לADP מתי שחשוף לחום, ולאחר מכן ומתקפל חזר וממוחזר ל[thrive:compound type=\"atp\"][/thrive:compound] כשהוא נחשף טמפרטורה יותר נמוכה בתהליך הנקרא [b]תרמוסינתזה[/b]. קצב יצורם של ה[thrive:compound type=\"atp\"][/thrive:compound] משתנה בהתאם ל[thrive:compound type=\"temperature\"][/thrive:compound]."

#, fuzzy
msgid "WIKI_THERMOSYNTHASE_STRATEGY"
msgstr "תרמוסינטאז הוא חלבון שמשתמש בהסעה תרמית כדי לשנות את צורתו, מאפשר לו להתקפל ולקשר לADP מתי שחשוף לחום, ולאחר מכן ומתקפל חזר וממוחזר ל[thrive:compound type=\"atp\"][/thrive:compound] כשהוא נחשף טמפרטורה יותר נמוכה בתהליך הנקרא [b]תרמוסינתזה[/b]. קצב יצורם של ה[thrive:compound type=\"atp\"][/thrive:compound] משתנה בהתאם ל[thrive:compound type=\"temperature\"][/thrive:compound]."

#, fuzzy
msgid "WIKI_THERMOSYNTHASE_UPGRADES"
msgstr "תרמוסינטאז הוא חלבון שמשתמש בהסעה תרמית כדי לשנות את צורתו, מאפשר לו להתקפל ולקשר לADP מתי שחשוף לחום, ולאחר מכן ומתקפל חזר וממוחזר ל[thrive:compound type=\"atp\"][/thrive:compound] כשהוא נחשף טמפרטורה יותר נמוכה בתהליך הנקרא [b]תרמוסינתזה[/b]. קצב יצורם של ה[thrive:compound type=\"atp\"][/thrive:compound] משתנה בהתאם ל[thrive:compound type=\"temperature\"][/thrive:compound]."

msgid "WIKI_THE_PATCH_MAP_FOG_OF_WAR"
msgstr ""

#, fuzzy
msgid "WIKI_THE_PATCH_MAP_INTRO"
msgstr "התרמופלסט הוא אברון בעל קרום כפול המכיל פיגמנטים רגישים לחום הנערמים יחד בתוך שקי קרום האוקריוטי שלו. זהו פרוקריוט שהשתנה לצרכי המארח האיקוריוטי. הפיגמנטים בתרמופלסט מסוגלים להשתמש באנרגיה של בדלי החום בסביבה בכדי ליצור [thrive:compound type=\"atp\"][/thrive:compound] ממים בתהליך שנקרא [b]תרמוסינתזה[/b]. קצב ייצור ה[thrive:compound type=\"atp\"][/thrive:compound] שלו משתנה עם ריכוז ה[thrive:compound type=\"atp\"][/thrive:compound] וה[thrive:compound type=\"temperature\"][/thrive:compound]."

#, fuzzy
msgid "WIKI_THE_PATCH_MAP_PATCHES"
msgstr "התרמופלסט הוא אברון בעל קרום כפול המכיל פיגמנטים רגישים לחום הנערמים יחד בתוך שקי קרום האוקריוטי שלו. זהו פרוקריוט שהשתנה לצרכי המארח האיקוריוטי. הפיגמנטים בתרמופלסט מסוגלים להשתמש באנרגיה של בדלי החום בסביבה בכדי ליצור [thrive:compound type=\"atp\"][/thrive:compound] ממים בתהליך שנקרא [b]תרמוסינתזה[/b]. קצב ייצור ה[thrive:compound type=\"atp\"][/thrive:compound] שלו משתנה עם ריכוז ה[thrive:compound type=\"atp\"][/thrive:compound] וה[thrive:compound type=\"temperature\"][/thrive:compound]."

msgid "WIKI_THE_PATCH_MAP_THE_PATCH_MAP"
msgstr ""

#, fuzzy
msgid "WIKI_THYLAKOIDS_EFFECTS"
msgstr "תילקואידים הם מקבצי חלבונים ופיגמנטים רגישים לאור. הפיגמנטים מסוגלים להשתמש באנרגיית ה[thrive:compound type=\"sunlight\"][/thrive:compound] כדי לייצר [thrive:compound type=\"glucose\"][/thrive:compound] ממים ו[thrive:compound type=\"carbondioxide\"][/thrive:compound] במצב צבירה גזי בתהליך שנקרא [b]פוטוסינתזה[/b]. פיגמנטים אלו הם גם מה שמעניק להם צבע ייחודי. קצב ייצור ה[thrive:compound type=\"glucose\"][/thrive:compound] מתרחש בהתאם לריכוז thrive:compound type=\"carbondioxide\"][/thrive:compound] ועוצמת ה[thrive:compound type=\"sunlight\"][/thrive:compound]. מכיוון שהתילקואידים צפים בציטופלזמה, הנוזל שמסביבם מבצעים [b]גליקליזה[/b] ברמה מסוימת."

#, fuzzy
msgid "WIKI_THYLAKOIDS_INTRO"
msgstr "תילקואידים הם מקבצי חלבונים ופיגמנטים רגישים לאור. הפיגמנטים מסוגלים להשתמש באנרגיית ה[thrive:compound type=\"sunlight\"][/thrive:compound] כדי לייצר [thrive:compound type=\"glucose\"][/thrive:compound] ממים ו[thrive:compound type=\"carbondioxide\"][/thrive:compound] במצב צבירה גזי בתהליך שנקרא [b]פוטוסינתזה[/b]. פיגמנטים אלו הם גם מה שמעניק להם צבע ייחודי. קצב ייצור ה[thrive:compound type=\"glucose\"][/thrive:compound] מתרחש בהתאם לריכוז thrive:compound type=\"carbondioxide\"][/thrive:compound] ועוצמת ה[thrive:compound type=\"sunlight\"][/thrive:compound]. מכיוון שהתילקואידים צפים בציטופלזמה, הנוזל שמסביבם מבצעים [b]גליקליזה[/b] ברמה מסוימת."

#, fuzzy
msgid "WIKI_THYLAKOIDS_MODIFICATIONS"
msgstr "תילקואידים הם מקבצי חלבונים ופיגמנטים רגישים לאור. הפיגמנטים מסוגלים להשתמש באנרגיית ה[thrive:compound type=\"sunlight\"][/thrive:compound] כדי לייצר [thrive:compound type=\"glucose\"][/thrive:compound] ממים ו[thrive:compound type=\"carbondioxide\"][/thrive:compound] במצב צבירה גזי בתהליך שנקרא [b]פוטוסינתזה[/b]. פיגמנטים אלו הם גם מה שמעניק להם צבע ייחודי. קצב ייצור ה[thrive:compound type=\"glucose\"][/thrive:compound] מתרחש בהתאם לריכוז thrive:compound type=\"carbondioxide\"][/thrive:compound] ועוצמת ה[thrive:compound type=\"sunlight\"][/thrive:compound]. מכיוון שהתילקואידים צפים בציטופלזמה, הנוזל שמסביבם מבצעים [b]גליקליזה[/b] ברמה מסוימת."

msgid "WIKI_THYLAKOIDS_PROCESSES"
msgstr ""

msgid "WIKI_THYLAKOIDS_REQUIREMENTS"
msgstr ""

#, fuzzy
msgid "WIKI_THYLAKOIDS_SCIENTIFIC_BACKGROUND"
msgstr "תילקואידים הם מקבצי חלבונים ופיגמנטים רגישים לאור. הפיגמנטים מסוגלים להשתמש באנרגיית ה[thrive:compound type=\"sunlight\"][/thrive:compound] כדי לייצר [thrive:compound type=\"glucose\"][/thrive:compound] ממים ו[thrive:compound type=\"carbondioxide\"][/thrive:compound] במצב צבירה גזי בתהליך שנקרא [b]פוטוסינתזה[/b]. פיגמנטים אלו הם גם מה שמעניק להם צבע ייחודי. קצב ייצור ה[thrive:compound type=\"glucose\"][/thrive:compound] מתרחש בהתאם לריכוז thrive:compound type=\"carbondioxide\"][/thrive:compound] ועוצמת ה[thrive:compound type=\"sunlight\"][/thrive:compound]. מכיוון שהתילקואידים צפים בציטופלזמה, הנוזל שמסביבם מבצעים [b]גליקליזה[/b] ברמה מסוימת."

#, fuzzy
msgid "WIKI_THYLAKOIDS_STRATEGY"
msgstr "תילקואידים הם מקבצי חלבונים ופיגמנטים רגישים לאור. הפיגמנטים מסוגלים להשתמש באנרגיית ה[thrive:compound type=\"sunlight\"][/thrive:compound] כדי לייצר [thrive:compound type=\"glucose\"][/thrive:compound] ממים ו[thrive:compound type=\"carbondioxide\"][/thrive:compound] במצב צבירה גזי בתהליך שנקרא [b]פוטוסינתזה[/b]. פיגמנטים אלו הם גם מה שמעניק להם צבע ייחודי. קצב ייצור ה[thrive:compound type=\"glucose\"][/thrive:compound] מתרחש בהתאם לריכוז thrive:compound type=\"carbondioxide\"][/thrive:compound] ועוצמת ה[thrive:compound type=\"sunlight\"][/thrive:compound]. מכיוון שהתילקואידים צפים בציטופלזמה, הנוזל שמסביבם מבצעים [b]גליקליזה[/b] ברמה מסוימת."

#, fuzzy
msgid "WIKI_THYLAKOIDS_UPGRADES"
msgstr "תילקואידים הם מקבצי חלבונים ופיגמנטים רגישים לאור. הפיגמנטים מסוגלים להשתמש באנרגיית ה[thrive:compound type=\"sunlight\"][/thrive:compound] כדי לייצר [thrive:compound type=\"glucose\"][/thrive:compound] ממים ו[thrive:compound type=\"carbondioxide\"][/thrive:compound] במצב צבירה גזי בתהליך שנקרא [b]פוטוסינתזה[/b]. פיגמנטים אלו הם גם מה שמעניק להם צבע ייחודי. קצב ייצור ה[thrive:compound type=\"glucose\"][/thrive:compound] מתרחש בהתאם לריכוז thrive:compound type=\"carbondioxide\"][/thrive:compound] ועוצמת ה[thrive:compound type=\"sunlight\"][/thrive:compound]. מכיוון שהתילקואידים צפים בציטופלזמה, הנוזל שמסביבם מבצעים [b]גליקליזה[/b] ברמה מסוימת."

#, fuzzy
msgid "WIKI_TOXIN_VACUOLE_EFFECTS"
msgstr "חלולית רעלן היא חלולית שהשתנה לצורך ייצור, אחסון והפרשה ספציפיים של רעלנים אוקסיטוקסיים. חלוליות רעלן נוספים יגדילו את קצב שחרור הרעלנים."

#, fuzzy
msgid "WIKI_TOXIN_VACUOLE_INTRO"
msgstr ""
"חלולית\n"
" רעלן"

#, fuzzy
msgid "WIKI_TOXIN_VACUOLE_MODIFICATIONS"
msgstr "חלולית רעלן היא חלולית שהשתנה לצורך ייצור, אחסון והפרשה ספציפיים של רעלנים אוקסיטוקסיים. חלוליות רעלן נוספים יגדילו את קצב שחרור הרעלנים."

#, fuzzy
msgid "WIKI_TOXIN_VACUOLE_PROCESSES"
msgstr "הופך[thrive:compound type=\"atp\"][/thrive:compound] ל[thrive:compound type=\"oxytoxy\"][/thrive:compound]. בהתאם לריכוזו של ה[thrive:compound type=\"oxygen\"][/thrive:compound]. ניתן לשחרר את הרעלן על ידי לחיצה על [thrive:input]g_fire_toxin[/thrive:input]."

#, fuzzy
msgid "WIKI_TOXIN_VACUOLE_REQUIREMENTS"
msgstr "חלולית רעלן היא חלולית שהשתנה לצורך ייצור, אחסון והפרשה ספציפיים של רעלנים אוקסיטוקסיים. חלוליות רעלן נוספים יגדילו את קצב שחרור הרעלנים."

#, fuzzy
msgid "WIKI_TOXIN_VACUOLE_SCIENTIFIC_BACKGROUND"
msgstr "חלולית רעלן היא חלולית שהשתנה לצורך ייצור, אחסון והפרשה ספציפיים של רעלנים אוקסיטוקסיים. חלוליות רעלן נוספים יגדילו את קצב שחרור הרעלנים."

#, fuzzy
msgid "WIKI_TOXIN_VACUOLE_STRATEGY"
msgstr "חלולית רעלן היא חלולית שהשתנה לצורך ייצור, אחסון והפרשה ספציפיים של רעלנים אוקסיטוקסיים. חלוליות רעלן נוספים יגדילו את קצב שחרור הרעלנים."

#, fuzzy
msgid "WIKI_TOXIN_VACUOLE_UPGRADES"
msgstr "חלולית רעלן היא חלולית שהשתנה לצורך ייצור, אחסון והפרשה ספציפיים של רעלנים אוקסיטוקסיים. חלוליות רעלן נוספים יגדילו את קצב שחרור הרעלנים."

msgid "WIKI_VACUOLE_EFFECTS"
msgstr ""

#, fuzzy
msgid "WIKI_VACUOLE_INTRO"
msgstr "חלולית רעלן היא חלולית שהשתנה לצורך ייצור, אחסון והפרשה ספציפיים של רעלנים אוקסיטוקסיים. חלוליות רעלן נוספים יגדילו את קצב שחרור הרעלנים."

#, fuzzy
msgid "WIKI_VACUOLE_MODIFICATIONS"
msgstr "חלולית רעלן היא חלולית שהשתנה לצורך ייצור, אחסון והפרשה ספציפיים של רעלנים אוקסיטוקסיים. חלוליות רעלן נוספים יגדילו את קצב שחרור הרעלנים."

#, fuzzy
msgid "WIKI_VACUOLE_PROCESSES"
msgstr "הופך[thrive:compound type=\"atp\"][/thrive:compound] ל[thrive:compound type=\"oxytoxy\"][/thrive:compound]. בהתאם לריכוזו של ה[thrive:compound type=\"oxygen\"][/thrive:compound]. ניתן לשחרר את הרעלן על ידי לחיצה על [thrive:input]g_fire_toxin[/thrive:input]."

msgid "WIKI_VACUOLE_REQUIREMENTS"
msgstr ""

msgid "WIKI_VACUOLE_SCIENTIFIC_BACKGROUND"
msgstr ""

msgid "WIKI_VACUOLE_STRATEGY"
msgstr ""

msgid "WIKI_VACUOLE_UPGRADES"
msgstr ""

#, fuzzy
msgid "WIKI_YES"
msgstr "בויקי שלנו"

msgid "WILL_YOU_THRIVE"
msgstr "האם אתה תשגשג (Thrive)?"

msgid "WINDOWED"
msgstr ""

msgid "WIN_BOX_TITLE"
msgstr "אתה שגשגת!"

msgid "WIN_TEXT"
msgstr "כל הכבוד על הזכייה בגרסה זו של Thrive! אתה יכול להמשיך לשחק אחרי ההודעה נעלמת אם תרצה, או תוכל להתחיל עולם חדש במשחק חדש. אתה יכול גם להוסיף אברון מקשר בשביל לבנות מושבה ולנסות את האבטיפוס האחרון של המשחק."

msgid "WORKSHOP_ITEM_CHANGE_NOTES"
msgstr "פריט הערות שינוי"

msgid "WORKSHOP_ITEM_CHANGE_NOTES_TOOLTIP"
msgstr "שנה הערות שיוצגו בSteam Workshop עבור גרסה זו של פריט זה (אופציונלי)"

msgid "WORKSHOP_ITEM_DESCRIPTION"
msgstr "תיאור פריט:"

msgid "WORKSHOP_ITEM_PREVIEW"
msgstr "תמונה מקדימה של הפריט:"

msgid "WORKSHOP_ITEM_TAGS"
msgstr "תגיות הפריט (מופרד בפסיקים):"

msgid "WORKSHOP_ITEM_TITLE"
msgstr "כותרת פריט:"

msgid "WORKSHOP_ITEM_UPLOAD_SUCCEEDED"
msgstr "פריט זה הועלה לSteam Workshop בהצלחה"

#, fuzzy
msgid "WORKSHOP_ITEM_UPLOAD_SUCCEEDED_TOS_REQUIRED"
msgstr "הפריט הועלה לSteam Workshop בהצלחה, אבל אתה חייב לאשר [color=#3796e1][url=https://steamcommunity.com/sharedfiles/workshoplegalagreement]תנאי שירות[/url][/color] של Workshop לפני שזה יהפוך לזמין"

msgid "WORKSHOP_TERMS_OF_SERVICE_NOTICE"
msgstr "עלי ידי שליחה פריט זה, אתה מאשר ל [color=#3796e1][url=https://steamcommunity.com/sharedfiles/workshoplegalagreement]תנאי שירות[/url][/color] של Steam Workshop"

msgid "WORKSHOP_VISIBILITY_TOOLTIP"
msgstr "ברגע שפריט זה יהפוך לגלוי הוא היה גלוי לכולם"

msgid "WORLD"
msgstr ""

#, fuzzy
msgid "WORLD_EXPORT_SUCCESS_MESSAGE"
msgstr "שגיאה: {0}"

#, fuzzy
msgid "WORLD_GENERAL_STATISTICS"
msgstr "סטטיסטיקת האורגניזם"

msgid "WORLD_MISC_DETAILS_STRING"
msgstr ""

#, fuzzy
msgid "WORLD_RELATIVE_MOVEMENT"
msgstr "להגדלת התנועה"

#, fuzzy
msgid "WORLD_SIZE"
msgstr "מפתחים נוכחים"

#, fuzzy
msgid "WORLD_SIZE_EXPLANATION"
msgstr ""
"מיקרובים ממוקדים יחפשו אחר גושים או טרף למרחקים\n"
"ולרוב הוא ישאף לגושים.\n"
"מיקורבים מגיבים ישנו למטרה חדשה באופן כפוף יותר."

msgid "WORLD_SIZE_LARGE"
msgstr ""

#, fuzzy
msgid "WORLD_SIZE_MEDIUM"
msgstr "להגדלת התנועה"

msgid "WORLD_SIZE_SMALL"
msgstr ""

#, fuzzy
msgid "WORLD_SIZE_TOOLTIP"
msgstr "היצטרפו לשרת הדיסטורט הקהילתי שלנו"

msgid "WORST_PATCH_COLON"
msgstr "האזור הגרוע ביותר:"

msgid "XBOX360"
msgstr ""

msgid "XBOX_ONE"
msgstr ""

msgid "XBOX_SERIES"
msgstr ""

#, fuzzy
msgid "X_TWITTER_TOOLTIP"
msgstr "בקרו בעמוד בטוייטר שלנו"

msgid "YEARS"
msgstr "שנים"

#, fuzzy
msgid "YET_TO_BE_IMPLEMENTED_NOTICE"
msgstr "יושם בקרוב."

msgid "YOUTUBE_TOOLTIP"
msgstr "צפו באתר היוטיוב שלנו"

msgid "YOU_CAN_MAKE_PULL_REQUEST"
msgstr ""
"Thrive הוא פרויקט קוד פתוח.\n"
"אתה יכול לתרום לבקשת משיכה ללא פניה מצוות."

msgid "YOU_CAN_SUPPORT_THRIVE_ON_PATREON"
msgstr "אתה יכול לתמוך בפיתוח עתידי של Thrive בפטריון."

msgid "ZOOM_IN"
msgstr "להתמקד"

msgid "ZOOM_OUT"
msgstr "זום החוצה"

#, fuzzy
#~ msgid "AUTO_EVO_TOOL_BUTTON"
#~ msgstr "אוטומטי ({0}X{1})"

#, fuzzy
#~ msgid "CLIMATE_INSTABILITY_EXPLANATION"
#~ msgstr ""
#~ "מיקרבים פעילים יתרוצצו כששום דבר מעניין קורה.\n"
#~ "מיקרובים נייחים יחכו לסביבה להשתנות לפני שהם יפעלו."

#, fuzzy
#~ msgid "CLIMATE_STABILITY_AVERAGE"
#~ msgstr ""
#~ "מיקרבים פעילים יתרוצצו כששום דבר מעניין קורה.\n"
#~ "מיקרובים נייחים יחכו לסביבה להשתנות לפני שהם יפעלו."

#, fuzzy
#~ msgid "CLIMATE_STABILITY_STABLE"
#~ msgstr ""
#~ "מיקרבים פעילים יתרוצצו כששום דבר מעניין קורה.\n"
#~ "מיקרובים נייחים יחכו לסביבה להשתנות לפני שהם יפעלו."

#, fuzzy
#~ msgid "CLIMATE_STABILITY_UNSTABLE"
#~ msgstr ""
#~ "מיקרבים פעילים יתרוצצו כששום דבר מעניין קורה.\n"
#~ "מיקרובים נייחים יחכו לסביבה להשתנות לפני שהם יפעלו."

#, fuzzy
#~ msgid "GENERATE_BUTTON"
#~ msgstr "דורות"

#, fuzzy
#~ msgid "GEOLOGICAL_ACTIVITY_EXPLANATION"
#~ msgstr ""
#~ "מיקרבים פעילים יתרוצצו כששום דבר מעניין קורה.\n"
#~ "מיקרובים נייחים יחכו לסביבה להשתנות לפני שהם יפעלו."

#, fuzzy
#~ msgid "PLANET_CUSTOMIZER"
#~ msgstr "בסמן העכבר:"

#, fuzzy
#~ msgid "REGENERATE_BUTTON"
#~ msgstr "אברונים"

#, fuzzy
#~ msgid "WORLD_SEA_LEVEL"
#~ msgstr "{0}-{1}מ' מתחת פני הים"

#, fuzzy
#~ msgid "WORLD_SEA_LEVEL_DEEP"
#~ msgstr "{0}-{1}מ' מתחת פני הים"

#, fuzzy
#~ msgid "WORLD_SEA_LEVEL_EXPLANATION"
#~ msgstr ""
#~ "מיקרובים ממוקדים יחפשו אחר גושים או טרף למרחקים\n"
#~ "ולרוב הוא ישאף לגושים.\n"
#~ "מיקורבים מגיבים ישנו למטרה חדשה באופן כפוף יותר."

#, fuzzy
#~ msgid "WORLD_SEA_LEVEL_MODERATE"
#~ msgstr "להגדלת התנועה"

#, fuzzy
#~ msgid "WORLD_TEMPERATURE"
#~ msgstr "טמפרטורה"

#, fuzzy
#~ msgid "WORLD_TEMPERATURE_COLD"
#~ msgstr "טמפ'."

#, fuzzy
#~ msgid "WORLD_TEMPERATURE_EXPLANATION"
#~ msgstr ""
#~ "מיקרובים ממוקדים יחפשו אחר גושים או טרף למרחקים\n"
#~ "ולרוב הוא ישאף לגושים.\n"
#~ "מיקורבים מגיבים ישנו למטרה חדשה באופן כפוף יותר."

#, fuzzy
#~ msgid "WORLD_TEMPERATURE_TEMPERATE"
#~ msgstr "טמפ'."

#, fuzzy
#~ msgid "WORLD_TEMPERATURE_WARM"
#~ msgstr "טמפ'."

#~ msgid "PASSIVE_REPRODUCTION_PROGRESS_EXPLANATION"
#~ msgstr "(באופן פסיבי צובר תרכובות מהסביבה לתהליכי רבייה מבלי שצריך לעשות דבר)"

#~ msgid "TO_BE_IMPLEMENTED"
#~ msgstr "יושם בקרוב."

#, fuzzy
#~ msgid "MICROBE_STAGE_DAY_NIGHT_TEXT"
#~ msgstr ""
#~ "עקוב אחרי מד החיים שלך שליד מד הATP (בימין התחתון).\n"
#~ "התא שלך ימות אם יגמר לו החיים.\n"
#~ "ואתה מתרפא כל עוד יש לך ATP.\n"
#~ "הקפד לאסוף מספיק גלוקוז ליצור ATP."

#, fuzzy
#~ msgid "GLOBAL_GLACIATION_EVENT_LOG"
#~ msgstr "כלל האוכלוסיה:"

#~ msgid "IRON_CHEMOLITHOAUTOTROPHY"
#~ msgstr "כימוליתו-אוטוטרופי מברזל"

#~ msgid "PASSIVE_REPRODUCTION_PROGRESS"
#~ msgstr "השג באופן פסיבי התקדמות הרבייה"

#, fuzzy
#~ msgid "MIGRATE"
#~ msgstr "קצב"

#, fuzzy
#~ msgid "THANKS_FOR_BUYING_THRIVE"
#~ msgstr ""
#~ "תודה ששיחקת!\n"
#~ "\n"
#~ "אם נהנתה מהמשחק, ספר לחבריך עלינו."

#, fuzzy
#~ msgid "WIKI_RADIOSYNTHESIS"
#~ msgstr "תרמוסינתזה"

#~ msgid "EASTEREGG_MESSAGE_19"
#~ msgstr "עובדה משעשעת: הדידיניום היא ריסנית אשר צד סנדליות."

#~ msgid "EASTEREGG_MESSAGE_20"
#~ msgstr "עובדה משעשעת: האמבה צדה ותופסת את טרפה עם 'רגליים' אשר עשויות מציטופלזמה הנקראות פסאודופודים. אנחנו רוצים להוסיף אותם לThrive."

#~ msgid "EASTEREGG_MESSAGE_21"
#~ msgstr "הנה טיפ: תזהר מתאים וחיידקים גדולים, זה לא כיף להתעכל, והם יאכלו אותך."

#~ msgid "EASTEREGG_MESSAGE_22"
#~ msgstr "מוביל צוות המוזיקה של Thrive יצר מלא שירים שטרם נוספו למשחק! ניתן לשמוע אותם או לצפות בסרטונים של המלחין בערוץ היוטיוב שלו: \"אוליבר לאוג\" (Oliver Lugg)."

#~ msgid "EASTEREGG_MESSAGE_23"
#~ msgstr "הנה טיפ: אם גודל התא שלך הוא 150 משושים או יותר, אתה תוכל לבלוע את הגוש הברזל הגדול ביותר."

#~ msgid "EASTEREGG_MESSAGE_24"
#~ msgstr "בThrive נועד להיות הדמיה של כוכב חייזרי, ולכן הגיוני שרוב היצורים היו דומים אחד לשני עקב אבולוציה שמתרחש סביבם. נראה אותכם אם תוכלו לזהות אותם!"

#~ msgid "EASTEREGG_MESSAGE_25"
#~ msgstr "עובדה משעשעת: צוות Thrive מדי פעם עושים פודקאסטים (הֶסְכֵּתות), כדאי לבדוק אותם!"

#~ msgid "EASTEREGG_MESSAGE_26"
#~ msgstr "עובדה משעשעת: Thrive נעשתה באמצעות מנוע \"Godot\" בקוד פתוח!"

#~ msgid "EASTEREGG_MESSAGE_27"
#~ msgstr "עובדה משעשעת: אחד מאבות טיפוס הראשונים שנתן לשחק, נוצר על ידי המתכנת המדהים שלנו: \"untrustedlife\"!"

#~ msgid "MICROBE_EDITOR_HELP_MESSAGE_1"
#~ msgstr ""
#~ "מבנים פרוקריוטיים\n"
#~ "\n"
#~ "ציטופלזמה: מבצע גליקוליזה ומשומש כשטח אחסון (מייצר כמות קטנה של [thrive:compound type=\"atp\"][/thrive:compound] מ[thrive:compound type=\"glucose\"][/thrive:compound])\n"
#~ "\n"
#~ "מטבולוזומים: מייצר [thrive:compound type=\"atp\"][/thrive:compound] מ[thrive:compound type=\"glucose\"][/thrive:compound]\n"
#~ "\n"
#~ "תילקואיד: מפיק שליש מהכמות ה[thrive:compound type=\"glucose\"][/thrive:compound] שמיוצר בכלורופלסט, אבל גם מבצע גליקוליזה ותופס משושה אחד\n"
#~ "\n"
#~ "חלבונים כימוסינתזיים: מפיק מחצית מהכמות ה[thrive:compound type=\"glucose\"][/thrive:compound] מ [thrive:compound type=\"hydrogensulfide\"][/thrive:compound] שמיוצר בכימופלסט, אבל גם מבצע גליקוליזה, ולוקח משושה אחד\n"
#~ "\n"
#~ "רוסטיצינין: ממיר [thrive:compound type=\"iron\"][/thrive:compound] ל[thrive:compound type=\"atp\"][/thrive:compound]\n"
#~ "\n"
#~ "ניטרוגנאז: ממיר חנקן אטמוספרי ו [thrive:compound type=\"atp\"][/thrive:compound] ל[thrive:compound type=\"ammonia\"][/thrive:compound] באופן אנאירובי\n"
#~ "\n"
#~ "אוקסיטוקסיזום: הופך [thrive:compound type=\"atp\"][/thrive:compound] ל[thrive:compound type=\"oxytoxy\"][/thrive:compound]\n"
#~ "\n"
#~ "תרמוסינטאז: מייצר [thrive:compound type=\"atp\"][/thrive:compound] בעמצאות שינוי טמפרטורה"

#~ msgid "MICROBE_EDITOR_HELP_MESSAGE_14"
#~ msgstr "ברגע שהבליעה הסתיימה, כל אובייקט שנבלע התחיל לעבור עיכול בתוך הממברנה. אובייקטים שלא ניתנים לעיכול תמיד יפלטו, כך שאתה תזדקק למוטציות שיאפשרו לעכל אותם קודם. אנזימים יעזרו עם העיכול והם מופקים בליזוזום; תפתח על מנת ליעל את תהליך העיכול."

#~ msgid "MICROBE_EDITOR_HELP_MESSAGE_2"
#~ msgstr ""
#~ "אברונים חיצוניים\n"
#~ "\n"
#~ "שוטון: מזיז את התא שלך מהר יותר על ידי צריכת [thrive:compound type=\"atp\"][/thrive:compound]\n"
#~ "\n"
#~ "פילוס: ניתן להשתמש בו בשביל לדקור תאים אחרים\n"
#~ "\n"
#~ "כימורצפטור: מאפשר לאתר תרכובות ממרחק גדול\n"
#~ "\n"
#~ "ריסון: משפר מהירות סיבוב של התא"

#~ msgid "MICROBE_EDITOR_HELP_MESSAGE_3"
#~ msgstr ""
#~ "אברונים בעלי ממברנה\n"
#~ "\n"
#~ "גרעין: תופס עד 11 משושים ומאפשר התפתחות של אברונים בעלי ממברנה, ובנוסף הוא גם מכפיל את גודל התא שלך. (יכול להתפתח רק פעם אחת)\n"
#~ "\n"
#~ "מקשר: מאפשר התחברות עם תאים אחרים\n"
#~ "\n"
#~ "מיטוכונדריון: מפיק [thrive:compound type=\"atp\"][/thrive:compound] מ[thrive:compound type=\"glucose\"][/thrive:compound] וחמצן אטמוספרי באופן יותר יעיל מציטופלזמה\n"
#~ "\n"
#~ "כלורופלסט: מייצר [thrive:compound type=\"glucose\"][/thrive:compound] מאור שמש ופחמן דו חמצני אטמוספרי\n"
#~ "\n"
#~ "תרמופלסט: מייצר [thrive:compound type=\"atp\"][/thrive:compound] באמצעות שינוי טמפרטורה\n"
#~ "\n"
#~ "ליזוזום: מכיל אנזימי עיכול\n"
#~ "\n"
#~ "כימופלסט: מייצר [thrive:compound type=\"glucose\"][/thrive:compound] מ[thrive:compound type=\"hydrogensulfide\"][/thrive:compound]\n"
#~ "\n"
#~ "פלסטיד מקבע חנקן: מייצר [thrive:compound type=\"ammonia\"][/thrive:compound] מ[thrive:compound type=\"atp\"][/thrive:compound] ומחמצן וחנקן אטמוספרי\n"
#~ "\n"
#~ "חלולית: מאחסן 15 תרכובות שנאספו\n"
#~ "\n"
#~ "חלוליות רעלן: מייצר רעלנים (המכונים [thrive:compound type=\"oxytoxy\"][/thrive:compound])\n"
#~ "\n"
#~ "חומר מאותת: מאפשר לתאים ליצור כימיקלים שתאים אחרים מגיבים לו"

#~ msgid "MICROBE_EDITOR_HELP_MESSAGE_4"
#~ msgstr "בכל דור, נוצרים 100 נקודות מוטציה (נקמ\"ו) שניתן לבזבז, ועל כל שינוי (או מוטציה) יעלה סכום מסוים מהנקמ\"ו. הוספה או הוסרה של אברונים עולים נקמ\"ו, אבל הסרה של אברונים שנוספו בסיבוב המוטציה נוכחית מחזיר את העלות של אותם אברונים. ניתן להזיז או להסיר לחלוטין אברון על ידי הלחצן הימני עליו ולבחור את הפעולה הרצויה מהרשימה נפתחת. ניתן לסובב את אברון במקשים [thrive:input]e_rotate_left[/thrive:input] ו[thrive:input]e_rotate_right[/thrive:input] בזמן שמזיזים אותם."

#~ msgid "MICROBE_EDITOR_HELP_MESSAGE_5"
#~ msgstr "בכל פעם שאתה מתרבה, אתה נכנס לעורך המיקרובי. שם תוכל לבצע שינוי במין שלך (על ידי הוספה, העברה או הסרה של אברונים) בכדי להגדיל את הצלחת המין שלך. כל ביקור בעורך בשלב המיקרובי מייצג [thrive:constant]EDITOR_TIME_JUMP_MILLION_YEARS[/thrive:constant] מיליון שנות אבולוציה."

#~ msgid "MICROBE_STAGE_HELP_MESSAGE_1"
#~ msgstr "[thrive:input]g_move_forward[/thrive:input],[thrive:input]g_move_left[/thrive:input],[thrive:input]g_move_backwards[/thrive:input],[thrive:input]g_move_right[/thrive:input] והעכבר בשביל לנוע. [thrive:input]g_fire_toxin[/thrive:input] בשביל לירות[thrive:compound type=\"oxytoxy\"][/thrive:compound] אם יש לך חלולית רעלן. [thrive:input]g_toggle_engulf[/thrive:input] בשביל להחליף למצב בליעה. אתה יכול לעשות הגדלה והקטנה באמצעות גלגל העכבר."

#~ msgid "MICROBE_STAGE_HELP_MESSAGE_10"
#~ msgstr "כדי להתרבות, עליכם לחלק כל אחד מהאברונים לשניים. האברונים זקוקים ל[thrive:compound type=\"ammonia\"][/thrive:compound] ,[thrive:compound type=\"phosphates\"][/thrive:compound] וזמן על מנת להתפצל לשניים."

#~ msgid "MICROBE_STAGE_HELP_MESSAGE_11"
#~ msgstr "אבל אם שרדת במשך 20 דורות עם 300 פריטים באוכלוסיה, אתה נחשב למנצח במשחק הנוכחי. לאחר שזכית, קופץ חלון משם תוכל להמשיך לשחק כרצונך."

#~ msgid "MICROBE_STAGE_HELP_MESSAGE_12"
#~ msgstr "שים לב שגם היריבים שלך מתפתחים לצדך. בכל פעם שאתה נכנס לעורך, הם מתפתחים גם כן."

#~ msgid "MICROBE_STAGE_HELP_MESSAGE_13"
#~ msgstr "על ידי קשירה עם תאים אחרים, אתה יכול ליצור מושבת תאים בה התאים חולקים תרכובות שהם ספגו ומייצרים זה עם זה. על מנת ליצור חיבור עם תא אחר, לתאים שלך צריכים אברון מקשר שמאפשרים להקשר לאחרים. נכנסים למצב קישור על ידי לחיצה על [thrive:input]g_toggle_binding[/thrive:input]. אתה יכול לקשר רק עם תאים מהמין שלך. בזמן שאתה במושבה, אתה לא יכול לחלק את התאים שלך ולהיכנס לעורך. בשביל להיכנס לעורך, ראשית אתה חייב לעזוב את המושבה וכשיש לך מספיק תרכובות, על ידי לחיצה על [thrive:input]g_unbind_all[/thrive:input], תוכל להיכנס לעורך. מושבות תאים גדולות הם הדרך ליצירת רב-תאים."

#~ msgid "MICROBE_STAGE_HELP_MESSAGE_15"
#~ msgstr "דופן התא שעשויים מתאית וכיטין לא יכולים להתעכל ללא האנזימים המתאימים שמסוגלים לפרק אותם קודם."

#~ msgid "MICROBE_STAGE_HELP_MESSAGE_16"
#~ msgstr "האומנם, ליזוזום ייחודיים לאיקריוטים. לפרוקריוטים אין אברונים דומים ועיכולם אינו יעיל במיוחד. לתאים קטן זה בסדר אך בשביל תאים גדולים, ללא הליזוזום זה מאוד חסרוני."

#~ msgid "MICROBE_STAGE_HELP_MESSAGE_2"
#~ msgstr "התא שלך משתמש ב[thrive:compound type=\"atp\"][/thrive:compound] כמקור אנרגיה, כשזה אזל אתה תמות."

#~ msgid "MICROBE_STAGE_HELP_MESSAGE_3"
#~ msgstr "בשביל לפתוח את העורך ולהתרבות, אתה להשאר בחיים. אסיפת[thrive:compound type=\"ammonia\"][/thrive:compound] (הענן הכתום) ו[thrive:compound type=\"phosphates\"][/thrive:compound] (הענן הסגול) מגביר קצב גדילה."

#~ msgid "MICROBE_STAGE_HELP_MESSAGE_4"
#~ msgstr "אתה יכול גם לבלוע תאים, חיידקים, גושי ברזל וחלקי תא אשר קטנים ממך על ידי לחיצה על [thrive:input]g_toggle_engulf[/thrive:input]. מצב זה עולה additional [thrive:compound type=\"atp\"][/thrive:compound] נוסף ויאט אותך. אל תשכח ללחוץ שנית על [thrive:input]g_toggle_engulf[/thrive:input] על מנת להפסיק את מצב הבליעה."

#~ msgid "MICROBE_STAGE_HELP_MESSAGE_5"
#~ msgstr "אוסמורגולציה עולה [thrive:compound type=\"atp\"][/thrive:compound], מה שזה אומר שככל שהתא שלך גדול יותר, כך יותר מיטוכונדריה, מטבולוזומים או רוסטיצינין (או ציטופלזמה, שעושה גליקוליזה) אתה צריך על מנת למנוע איבוד של [thrive:compound type=\"atp\"][/thrive:compound] בזמן שאתה נח."

#~ msgid "MICROBE_STAGE_HELP_MESSAGE_6"
#~ msgstr "ישנו אוסף של אברונים בעורך שאתה יכול לבחור ולפתח, מה שמאפשר סגנונות משחק שונים ומגוונים."

#~ msgid "MICROBE_STAGE_HELP_MESSAGE_7"
#~ msgstr "לעת עתה, אם כמות האוכלוסייה שלך יורדת לאפס, אתה נכחד."

#~ msgid "MICROBE_STAGE_HELP_MESSAGE_8"
#~ msgstr ""
#~ "העננים המורכבים השונים הם:\n"
#~ "\n"
#~ "לבן - [thrive:compound type=\"glucose\"][/thrive:compound]\n"
#~ "צהוב - [thrive:compound type=\"hydrogensulfide\"][/thrive:compound]\n"
#~ "כתום - [thrive:compound type=\"ammonia\"][/thrive:compound]\n"
#~ "סגול - [thrive:compound type=\"phosphates\"][/thrive:compound]\n"
#~ "חום חלודה - [thrive:compound type=\"iron\"][/thrive:compound]\n"
#~ "\n"
#~ "[thrive:compound type=\"glucose\"][/thrive:compound] מייצר [thrive:compound type=\"atp\"][/thrive:compound]."

#~ msgid "MICROBE_STAGE_HELP_MESSAGE_9"
#~ msgstr "ניתן להמיר [thrive:compound type=\"hydrogensulfide\"] ל[thrive:compound type=\"glucose\"][/thrive:compound] באמצעות כימופלסטים וחלבונים כימוסנתזיים. ניתן להמיר [thrive:compound type=\"iron\"][/thrive:compound] באמצעות רוסטיציאנין ל[thrive:compound type=\"atp\"][/thrive:compound]."

#, fuzzy
#~ msgid "WIKI_MACROSCOPIC_STAGE"
#~ msgstr "שלב המיקרובי"

#, fuzzy
#~ msgid "EARLY_MULTICELLULAR"
#~ msgstr "רב תאים"

#~ msgid "LOADING_EARLY_MULTICELLULAR_EDITOR"
#~ msgstr "טוען עורך הקדם רב-תאי"

#, fuzzy
#~ msgid "ERUPTION_IN"
#~ msgstr "הנצה"

#~ msgid "THE_AMOUNT_OF_GLUCOSE_HAS_BEEN_REDUCED"
#~ msgstr "כמות הגלוקוז ירד ל{0} מהכמות הקודמת."

#, fuzzy
#~ msgid "OXYTOXISOME_DESC"
#~ msgstr "מטבולוזום שונה אחראי לייצור צורה פרימיטיבית של החומר הרעיל \"אוקסיטוקסי נ\"ט\"."

#~ msgid "THYLAKOID"
#~ msgstr "תילקואיד"

#, fuzzy
#~ msgid "WIKI_CYTOPLASM_GLYCOLYSIS"
#~ msgstr "גליקוליזה של הציטופלזמה"

#, fuzzy
#~ msgid "WIKI_AEROBIC_NITROGEN_FIXATION"
#~ msgstr "קיבוע חנקן אנאירובי"

#, fuzzy
#~ msgid "WIKI_AWAKENING_STAGE"
#~ msgstr "מקשר"

#, fuzzy
#~ msgid "WIKI_AWARE_STAGE"
#~ msgstr "שלב המיקרובי"

#, fuzzy
#~ msgid "WIKI_CHEMOSYNTHESIS"
#~ msgstr "כימוסינתזה"

#, fuzzy
#~ msgid "WIKI_GLYCOLYSIS"
#~ msgstr "גליקוליזה"

#, fuzzy
#~ msgid "WIKI_INDUSTRIAL_STAGE"
#~ msgstr "מקשר"

#, fuzzy
#~ msgid "WIKI_IRON_CHEMOLITHOAUTOTROPHY"
#~ msgstr "כימוליתו-אוטוטרופי מברזל"

#, fuzzy
#~ msgid "WIKI_LIPASE"
#~ msgstr "ליפאז"

#, fuzzy
#~ msgid "WIKI_MICROBE_EDITOR"
#~ msgstr "עורך המיקרובי"

#, fuzzy
#~ msgid "WIKI_MUCILAGE_SYNTHESIS"
#~ msgstr "ייצור ריר"

#, fuzzy
#~ msgid "WIKI_MULTICELLULAR_STAGE"
#~ msgstr "שלב הרב-תאי"

#, fuzzy
#~ msgid "WIKI_NONE"
#~ msgstr "רוסטיצינין הוא חלבון המסוגל להשתמש ב[thrive:compound type=\"carbondioxide\"][/thrive:compound] וב[thrive:compound type=\"oxygen\"][/thrive:compound] בכדי לחמצן ברזל ממצב כימי אחד למשנהו. תהליך זה, הנקרא [b]נשימת ברזל[/b], משחרר אנרגיה שהתא מסוגל לקצור."

#, fuzzy
#~ msgid "WIKI_OXYTOXY_SYNTHESIS"
#~ msgstr "סינתזת \"אוקסיטוקסי\""

#, fuzzy
#~ msgid "WIKI_PHOTOSYNTHESIS"
#~ msgstr "פוטוסינתזה"

#, fuzzy
#~ msgid "WIKI_RUSTICYANIN"
#~ msgstr "רוסטיצינין"

#, fuzzy
#~ msgid "WIKI_SOCIETY_STAGE"
#~ msgstr "שלב המיקרובי"

#, fuzzy
#~ msgid "WIKI_SPACE_STAGE"
#~ msgstr "שלב המיקרובי"

#, fuzzy
#~ msgid "NO"
#~ msgstr "ריק"

#, fuzzy
#~ msgid "YES"
#~ msgstr "שנים"

#, fuzzy
#~ msgid "STAGES_BUTTON"
#~ msgstr "מחיקת שמירה זו היינו פעולה בלתי הפיכה, האם אתה בטוח שאתה רוצה למחוק אתה לצמיתות?"

#, fuzzy
#~ msgid "EDITING"
#~ msgstr "כיטין"

#~ msgid "ALLOW_SPECIES_TO_NOT_MIGRATE"
#~ msgstr "מאפשר למינים לא לנדוד (אם לא נמצא מקום טוב לנדוד לו)"

#~ msgid "BIODIVERSITY_ATTEMPT_FILL_CHANCE"
#~ msgstr "הסיכוי לכל אזור אם מעט מינים (מגוון ביולוגי נמוך) ליצור מינים חדשים"

#~ msgid "BIODIVERSITY_FROM_NEIGHBOUR_PATCH_CHANCE"
#~ msgstr "סיכוי למינים חדשים להגדיל את מגוון ביולוגי מאזורים שכנים"

#~ msgid "BIODIVERSITY_NEARBY_PATCH_IS_FREE_POPULATION"
#~ msgstr "מהגדיל את מספר המינים של מגוון ביולוגי מאזורים קרובים חסרי אוכלוסיה"

#~ msgid "BIODIVERSITY_SPLIT_IS_MUTATED"
#~ msgstr "מינים המגדילים את המגוון הביולוגי עובר מוטציה עם היווצרותם"

#~ msgid "LOW_BIODIVERSITY_LIMIT"
#~ msgstr "שקול אזורים עם עד כה מספר מינים בעלי מגוון ביולוגי נמוך"

#~ msgid "MAXIMUM_SPECIES_IN_PATCH"
#~ msgstr "מספר מינים מרבי באזור לפני הכחדות מכוונות"

#~ msgid "NEW_BIODIVERSITY_INCREASING_SPECIES_POPULATION"
#~ msgstr "אוכלוסיה ראשונית למינים הגדלים במגוון הביולוגי"

#~ msgid "PROTECT_MIGRATIONS_FROM_SPECIES_CAP"
#~ msgstr "הגן על אוכלוסיות שהיגרו ממכסת מינים"

#~ msgid "PROTECT_NEW_CELLS_FROM_SPECIES_CAP"
#~ msgstr "הגן על מינים חדשים ממכסת מינים"

#~ msgid "REFUND_MIGRATIONS_IN_EXTINCTIONS"
#~ msgstr "החזר הגירה במקרה של מהכחדה מאזור מטרה"

#~ msgid "SPECIES_SPLIT_BY_MUTATION_THRESHOLD_POPULATION_AMOUNT"
#~ msgstr "אוכלוסיה המינימלית למינים להתפצל על ידי מספר מוטציות טובות שפותחו"

#~ msgid "SPECIES_SPLIT_BY_MUTATION_THRESHOLD_POPULATION_FRACTION"
#~ msgstr "חלק מאוכלוסייה המינימלי של מין שמאפשר פיצול על ידי מוטציות"

#~ msgid "USE_BIODIVERSITY_FORCE_SPLIT"
#~ msgstr "יצירת מינים שמגדילה את המגוון הביולוגי גונבת מספרי אוכלוסיה ממינים קיימים"

#~ msgid "NOT_FOUND_CHUNK"
#~ msgstr "תקלה: גוש לא נמצא"

#~ msgid "BASSBOOST"
#~ msgstr "מקש Bassboost"

#~ msgid "BASSDOWN"
#~ msgstr "מקש Bass Down"

#~ msgid "BASSUP"
#~ msgstr "מקש Bass Up"

#~ msgid "DIRECTIONL"
#~ msgstr "שמאלה"

#~ msgid "DIRECTIONR"
#~ msgstr "ימינה"

#~ msgid "HYPERL"
#~ msgstr "מקש Hyper Left"

#~ msgid "HYPERR"
#~ msgstr "מקש Hyper Right"

#~ msgid "SUPERL"
#~ msgstr "מקש Super Left"

#~ msgid "SUPERR"
#~ msgstr "מקש Super Right"

#~ msgid "TREBLEDOWN"
#~ msgstr "מקש Treble Down"

#~ msgid "TREBLEUP"
#~ msgstr "מקש Treble Up"

#~ msgid "UNKNOWN_ON_WINDOWS"
#~ msgstr "לא מוכר לWindows"

#~ msgid "GLES2"
#~ msgstr "GLES2"

#, fuzzy
#~ msgid "TARGET_TIME"
#~ msgstr "סוג:"

#, fuzzy
#~ msgid "ENABLED"
#~ msgstr "מודים מופעלים"

#~ msgid "PANGONIAN_REGION_NAME"
#~ msgstr "פאנגוניה"

#~ msgid "PATCH_MAP_TYPE"
#~ msgstr "סוג מפת אזורים"

#~ msgid "PATCH_MAP_TYPE_CLASSIC"
#~ msgstr "קלאסי"

#~ msgid "PATCH_MAP_TYPE_EXPLANATION"
#~ msgstr "(מייצר מפת אזורים פרוצדורלית או השתמש בפריסה הקלאסית)"

#~ msgid "PATCH_MAP_TYPE_PROCEDURAL"
#~ msgstr "פרוצדורלי"

#~ msgid "LOOKING_AT"
#~ msgstr "מסתכל על:"

#~ msgid "SPECIES_N_TIMES"
#~ msgstr "{0} (x{1})"

#~ msgid "BECOME_AWARE"
#~ msgstr "הפוך למודע"

#~ msgid "CONFIRM_NORMAL"
#~ msgstr "אשר"

#~ msgid "DO_NOT_SHOW_AGAIN"
#~ msgstr "אל תזהיר אותי שוב"

#~ msgid "STUFF_AT"
#~ msgstr "דברים ב {0:F1}, {1:F1}:"

#~ msgid "SPECIES_DETAILS"
#~ msgstr "פרטי המין"

#~ msgid "CURRENT_GENERATION_COLON"
#~ msgstr "דור נוכחי:"

#~ msgid "STATISTICS_BUTTON_TOOLTIP"
#~ msgstr "עובדות מעניינות לגבי המשחק הנוכחי"

#~ msgid "MACROSCOPIC_PROTOTYPE_INFO"
#~ msgstr "מקרוסקופי אבטיפוס"

#~ msgid "MACROSCOPIC_PROTOYPE_WARNING"
#~ msgstr ""
#~ "ברכות על הגעת לאב הטיפוס לקטע המקרוסקופי של השלב הרב-תאי!\n"
#~ "\n"
#~ "בעקבות אילוצי פיתוח, לא הצלחנו להוסיף משחקיות מקרוסקופית תלת מימדית בגרסה זו. עם זאת, אתה יכול לחזור לעורך כדי להמשיך לבנות את האורגניזם שלך."

#~ msgid "INVULNERABLE_TO_ENGULFMENT"
#~ msgstr "בלתי ניתן לבליעה"

#, fuzzy
#~ msgid "AUTO_GPU_NAME"
#~ msgstr "שם משתמש מותאם אישית:"

#~ msgid "NOT_RUNNING_DOT"
#~ msgstr "לא רץ."

#~ msgid "TINY"
#~ msgstr "זעיר"

#~ msgid "HUGE"
#~ msgstr "ענק"

#~ msgid "AUTO-EVO_POPULATION_CHANGED"
#~ msgstr "אוכלוסיית {0} השתנתה ב {1} בגלל: {2}"

#~ msgid "DELETE_ALL_OLD_SAVE_WARNING"
#~ msgstr ""
#~ "מחיקת כל השמירות האוטומטיות והמהירות הישנות היינו בלתי הפיך, האם אתה בטוח שאתה רוצה למחוק את?:\n"
#~ " - {0} שמירות אוטומטיות\n"
#~ " - {1} שמירות מהירות"

#~ msgid "PATCH_PANGONIAN_VENTS"
#~ msgstr "אזור הנביעות"

#~ msgid "PATCH_PANGONIAN_MESOPELAGIC"
#~ msgstr "אזור המזופלגי"

#~ msgid "PATCH_PANGONIAN_EPIPELAGIC"
#~ msgstr "אזור האפיפלגי"

#~ msgid "PATCH_PANGONIAN_TIDEPOOL"
#~ msgstr "אזור בריכות גאות"

#~ msgid "PATHCH_PANGONIAN_ABYSSOPELAGIC"
#~ msgstr "אזור התהומות"

#~ msgid "PATCH_PANGONIAN_COAST"
#~ msgstr "אזור החוף"

#~ msgid "PATCH_PANGONIAN_ESTUARY"
#~ msgstr "אזור שפך הנהר"

#~ msgid "PATCH_CAVE"
#~ msgstr "מערה"

#~ msgid "PATCH_ICE_SHELF"
#~ msgstr "מדף קרח"

#~ msgid "PATCH_PANGONIAN_SEAFLOOR"
#~ msgstr "אזור קרקעית הים"

#~ msgid "FRAME_DELTA"
#~ msgstr "דלתא: {0}"

#~ msgid "LOADING_DOT"
#~ msgstr "טוען..."

#~ msgid "PREVIOUS"
#~ msgstr "קודם:"

#~ msgid "RUN_RESULT_POP_IN_PATCHES"
#~ msgstr "אוכלוסיה באזורים:"

#~ msgid "SAVING"
#~ msgstr "שומר..."

#~ msgid "OVERWRITE_EXISTING_SAVE_TITLE"
#~ msgstr "לשכתב מחדש שמירה קיימת?"

#~ msgid "SAVING_FAILED"
#~ msgstr "השמירה נכשלה! קרה משהו חריג"

#~ msgid "TYPE"
#~ msgstr "סוג:"

#~ msgid "EDITOR_TUTORIAL_PATCH_TEXT"
#~ msgstr ""
#~ "זה מפת האזורים.\n"
#~ "כאן אתה יכול את כל האזורים השונים שמיקרובים יכולים לחיות.\n"
#~ "האזור האתה נוכח בו כרגע מסומן בהדגשה.\n"
#~ "אתה יכול ללחוץ על האזורים בעזרת העכבר ולבחור אותם על מנת לראות פרטים ומידע עליהם בצד ימין.\n"
#~ "\n"
#~ "אם בחרת באזור שנמצא ליד האזור שאתה נמצא בו , אתה יכול לבחור על הכפתור מימין בשביל לעבור לשם. זה מאפשר לאוכלוסיה שלך לנוע לאזורים חדשים.\n"
#~ "\n"
#~ "תבחר באזור מסוים בשביל להמשיך."

#, fuzzy
#~ msgid "TOTAL_EXTINCTION"
#~ msgstr "נכחד ב{0}"

#, fuzzy
#~ msgid "LOCAL_EXTINCTION"
#~ msgstr "השחקן נכחד"

#, fuzzy
#~ msgid "MARINE_SNOW_FOOD_SOURCE"
#~ msgstr "שלג ימי"

#~ msgid "Cancel"
#~ msgstr "ביטול"

#~ msgid "SAVING_ERROR"
#~ msgstr "שומר שגיאה"

#~ msgid "BEHAVIOR"
#~ msgstr "התנהגות"

#~ msgid "REMOVE_ORGANELLE"
#~ msgstr "הסר אברון"

#, fuzzy
#~ msgid "TRY_NEW_GAME"
#~ msgstr "משחק חדש"

#~ msgid "MICROBE_PATCH_LABEL"
#~ msgstr "אזור: {0}"

#, fuzzy
#~ msgid "COLOR"
#~ msgstr "צבע"

#~ msgid "TURNS"
#~ msgstr "הפוך ל"

#~ msgid "INTO"
#~ msgstr "לתוך"

#~ msgid "DOT_RATE_SCALES"
#~ msgstr ". עולה בהתאם"

#~ msgid "OXYGEN_DOT"
#~ msgstr "חמצן."

#~ msgid "PRODUCES"
#~ msgstr "מייצר"

#~ msgid "DOT_RATE_SCALES_WITH"
#~ msgstr ". עולה בהתאם ל"

#~ msgid "CONCENTRATION_OF"
#~ msgstr "ריכוז של"

#~ msgid "AND"
#~ msgstr "ו"

#~ msgid "INTENSITY_OF"
#~ msgstr "עוצמת"

#~ msgid "DOT_RATE_SCALES_WITH_CONCENTRATION_OF"
#~ msgstr ".עולה בהתאם לריכוזו של"

#~ msgid "ALSO_TURNS"
#~ msgstr "גם הפך ל"

#~ msgid "DOT_RATE"
#~ msgstr ". קצב"

#~ msgid "SCALES_WITH_CONCENTRATION_OF"
#~ msgstr "נמדד בריכוז של"

#~ msgid "OXYTOXY"
#~ msgstr "אוקסיטוקסי"

#~ msgid "DOT_CAN_RELEASE"
#~ msgstr ". יכול לשחרר"

#~ msgid "TOXINS_BY_PRESSING_E"
#~ msgstr "רעלנים על ידי לחיצה על E. עולה ביחס עם"

#~ msgid "USES"
#~ msgstr "שימושים"

#~ msgid "INREASE_STORAGE_SPACE"
#~ msgstr "מגדיל את קיבולת האחסון של התא."

#~ msgid "DOT_CAN"
#~ msgstr ". יכול"

#~ msgid "RELEASE_TOXINS_BY_PRESSING"
#~ msgstr "שחרר רעלנים בלחיצה על"

#~ msgid "E_DOT"
#~ msgstr "E."

#~ msgid "BIOLUMESCENT_VACUOLE"
#~ msgstr ""
#~ "חלולית של \n"
#~ "ביולומינסנציה"

#, fuzzy
#~ msgid "END"
#~ msgstr "ו"

#, fuzzy
#~ msgid "LEFT"
#~ msgstr "זוז שמאלה"

#, fuzzy
#~ msgid "RIGHT"
#~ msgstr "אור"

#, fuzzy
#~ msgid "FORWARD"
#~ msgstr "זוז קדימה"

#, fuzzy
#~ msgid "PARENLEFT"
#~ msgstr "סובב שמאלה"

#, fuzzy
#~ msgid "PARENRIGHT"
#~ msgstr "סובב ימינה"

#, fuzzy
#~ msgid "COLON"
#~ msgstr "חיים:"

#, fuzzy
#~ msgid "SEMICOLON"
#~ msgstr "גודל:"

#, fuzzy
#~ msgid "AT"
#~ msgstr "ATP"

#, fuzzy
#~ msgid "BRACKETRIGHT"
#~ msgstr "סובב ימינה"

#, fuzzy
#~ msgid "QUOTELEFT"
#~ msgstr "סובב שמאלה"

#, fuzzy
#~ msgid "BRACELEFT"
#~ msgstr "סובב שמאלה"

#, fuzzy
#~ msgid "BRACERIGHT"
#~ msgstr "סובב ימינה"

#, fuzzy
#~ msgid "EXCLAMDOWN"
#~ msgstr "גלגל אחורה"

#, fuzzy
#~ msgid "YEN"
#~ msgstr "חמצן"

#, fuzzy
#~ msgid "SECTION"
#~ msgstr "תיאור:"

#, fuzzy
#~ msgid "COPYRIGHT"
#~ msgstr "זוז ימינה"

#, fuzzy
#~ msgid "MU"
#~ msgstr "השתק"

#, fuzzy
#~ msgid "AE"
#~ msgstr "שמור"

#, fuzzy
#~ msgid "ETH"
#~ msgstr "מוות"

#, fuzzy
#~ msgid "DIVISION"
#~ msgstr "גרסה:"

#, fuzzy
#~ msgid "BACKTAB"
#~ msgstr "חזור"

#~ msgid "CARBON"
#~ msgstr "פחמן"

#~ msgid "DIOXIDE"
#~ msgstr "דו תחמוצת"

#~ msgid "PLASTID"
#~ msgstr "פלסטיד"

#~ msgid "EDITOR_TUTORIAL_CELL_TEXT"
#~ msgstr ""
#~ "זה עורך המיקרובי או התא, איפה שאתה יכול להוסיף או להסיר אברונים מהמין שלך על ידי תשלום בנקודות מוטציה (נקמ\"ו).\n"
#~ "\n"
#~ "אתה גם יכול לשנות מאפיינים אחרים של המין שלך בלשוניות האחרות של הערוך.\n"
#~ "\n"
#~ "בשביל להמשיך, בחר אברון מהחלונית שמשמאל (ציטופלזמה היינו התחלה טובה). ואז לחץ לחיצה שמאלית ליד המשושה שמוצג במרכז במסך בשביל להוסיף את האברון למין שלך."<|MERGE_RESOLUTION|>--- conflicted
+++ resolved
@@ -7,11 +7,7 @@
 msgstr ""
 "Project-Id-Version: PROJECT VERSION\n"
 "Report-Msgid-Bugs-To: EMAIL@ADDRESS\n"
-<<<<<<< HEAD
-"POT-Creation-Date: 2025-07-11 18:06+0200\n"
-=======
 "POT-Creation-Date: 2025-06-05 21:10+0100\n"
->>>>>>> c10e08e0
 "PO-Revision-Date: 2025-05-25 15:00+0000\n"
 "Last-Translator: Anonymous <noreply@weblate.org>\n"
 "Language-Team: Hebrew <https://translate.revolutionarygamesstudio.com/projects/thrive/thrive-game/he/>\n"
@@ -5687,10 +5683,6 @@
 msgid "SILICA_MEMBRANE_DESCRIPTION"
 msgstr "לקרום זה יש קיר חזק העשוי מצורן. מה שמאפשר לו לעמוד היטב עם הנזק הכללי ועמיד מאוד בפני נזקים פיזיים. זהו גם דורש פחות אנרגיה כדי לשמור על צורתו. עם זאת, הוא מאט את התא בצורה רצינית והתא סופג משאבים בקצב מופחת."
 
-#, fuzzy
-msgid "SIMULATION_CONFIG"
-msgstr "אוסמורגולציה"
-
 msgid "SIXTEEN_TIMES"
 msgstr "16x"
 
@@ -7038,9 +7030,6 @@
 msgid "UPSCALE_FSR_22"
 msgstr ""
 
-msgid "UPSCALE_METHOD"
-msgstr ""
-
 msgid "UPSCALE_SHARPENING_FSR"
 msgstr ""
 
@@ -9121,94 +9110,6 @@
 
 msgid "ZOOM_OUT"
 msgstr "זום החוצה"
-
-#, fuzzy
-#~ msgid "AUTO_EVO_TOOL_BUTTON"
-#~ msgstr "אוטומטי ({0}X{1})"
-
-#, fuzzy
-#~ msgid "CLIMATE_INSTABILITY_EXPLANATION"
-#~ msgstr ""
-#~ "מיקרבים פעילים יתרוצצו כששום דבר מעניין קורה.\n"
-#~ "מיקרובים נייחים יחכו לסביבה להשתנות לפני שהם יפעלו."
-
-#, fuzzy
-#~ msgid "CLIMATE_STABILITY_AVERAGE"
-#~ msgstr ""
-#~ "מיקרבים פעילים יתרוצצו כששום דבר מעניין קורה.\n"
-#~ "מיקרובים נייחים יחכו לסביבה להשתנות לפני שהם יפעלו."
-
-#, fuzzy
-#~ msgid "CLIMATE_STABILITY_STABLE"
-#~ msgstr ""
-#~ "מיקרבים פעילים יתרוצצו כששום דבר מעניין קורה.\n"
-#~ "מיקרובים נייחים יחכו לסביבה להשתנות לפני שהם יפעלו."
-
-#, fuzzy
-#~ msgid "CLIMATE_STABILITY_UNSTABLE"
-#~ msgstr ""
-#~ "מיקרבים פעילים יתרוצצו כששום דבר מעניין קורה.\n"
-#~ "מיקרובים נייחים יחכו לסביבה להשתנות לפני שהם יפעלו."
-
-#, fuzzy
-#~ msgid "GENERATE_BUTTON"
-#~ msgstr "דורות"
-
-#, fuzzy
-#~ msgid "GEOLOGICAL_ACTIVITY_EXPLANATION"
-#~ msgstr ""
-#~ "מיקרבים פעילים יתרוצצו כששום דבר מעניין קורה.\n"
-#~ "מיקרובים נייחים יחכו לסביבה להשתנות לפני שהם יפעלו."
-
-#, fuzzy
-#~ msgid "PLANET_CUSTOMIZER"
-#~ msgstr "בסמן העכבר:"
-
-#, fuzzy
-#~ msgid "REGENERATE_BUTTON"
-#~ msgstr "אברונים"
-
-#, fuzzy
-#~ msgid "WORLD_SEA_LEVEL"
-#~ msgstr "{0}-{1}מ' מתחת פני הים"
-
-#, fuzzy
-#~ msgid "WORLD_SEA_LEVEL_DEEP"
-#~ msgstr "{0}-{1}מ' מתחת פני הים"
-
-#, fuzzy
-#~ msgid "WORLD_SEA_LEVEL_EXPLANATION"
-#~ msgstr ""
-#~ "מיקרובים ממוקדים יחפשו אחר גושים או טרף למרחקים\n"
-#~ "ולרוב הוא ישאף לגושים.\n"
-#~ "מיקורבים מגיבים ישנו למטרה חדשה באופן כפוף יותר."
-
-#, fuzzy
-#~ msgid "WORLD_SEA_LEVEL_MODERATE"
-#~ msgstr "להגדלת התנועה"
-
-#, fuzzy
-#~ msgid "WORLD_TEMPERATURE"
-#~ msgstr "טמפרטורה"
-
-#, fuzzy
-#~ msgid "WORLD_TEMPERATURE_COLD"
-#~ msgstr "טמפ'."
-
-#, fuzzy
-#~ msgid "WORLD_TEMPERATURE_EXPLANATION"
-#~ msgstr ""
-#~ "מיקרובים ממוקדים יחפשו אחר גושים או טרף למרחקים\n"
-#~ "ולרוב הוא ישאף לגושים.\n"
-#~ "מיקורבים מגיבים ישנו למטרה חדשה באופן כפוף יותר."
-
-#, fuzzy
-#~ msgid "WORLD_TEMPERATURE_TEMPERATE"
-#~ msgstr "טמפ'."
-
-#, fuzzy
-#~ msgid "WORLD_TEMPERATURE_WARM"
-#~ msgstr "טמפ'."
 
 #~ msgid "PASSIVE_REPRODUCTION_PROGRESS_EXPLANATION"
 #~ msgstr "(באופן פסיבי צובר תרכובות מהסביבה לתהליכי רבייה מבלי שצריך לעשות דבר)"
