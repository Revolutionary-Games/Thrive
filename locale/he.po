--- conflicted
+++ resolved
@@ -7,13 +7,8 @@
 msgstr ""
 "Project-Id-Version: PROJECT VERSION\n"
 "Report-Msgid-Bugs-To: EMAIL@ADDRESS\n"
-<<<<<<< HEAD
-"POT-Creation-Date: 2021-01-26 02:56+0100\n"
-"PO-Revision-Date: 2021-01-08 08:05+0000\n"
-=======
 "POT-Creation-Date: 2021-03-31 16:05+0700\n"
 "PO-Revision-Date: 2021-03-26 17:41+0000\n"
->>>>>>> b6a77438
 "Last-Translator: doomlightning <tamirt500@gmail.com>\n"
 "Language-Team: Hebrew <https://translate.revolutionarygamesstudio.com/"
 "projects/thrive/thrive-game/he/>\n"
@@ -23,11 +18,7 @@
 "Content-Transfer-Encoding: 8bit\n"
 "Plural-Forms: nplurals=4; plural=(n == 1) ? 0 : ((n == 2) ? 1 : ((n > 10 "
 "&& n % 10 == 0) ? 2 : 3));\n"
-<<<<<<< HEAD
-"X-Generator: Weblate 4.3.2\n"
-=======
 "X-Generator: Weblate 4.4\n"
->>>>>>> b6a77438
 "Generated-By: Babel 2.8.0\n"
 
 #: ../simulation_parameters/common/help_texts.json:4
@@ -842,10 +833,6 @@
 msgid "POPULATION"
 msgstr "אוכלוסיה:"
 
-#: ../src/auto-evo/RunResults.cs:225
-msgid "EXTINCT"
-msgstr ""
-
 #: ../src/auto-evo/RunResults.cs:232
 msgid "PREVIOUS"
 msgstr "קודם:"
@@ -869,10 +856,6 @@
 #: ../src/auto-evo/RunResults.cs:291
 msgid "RUNRESULT_POP_IN_PATCHES"
 msgstr "אוכלוסיה באזורים:"
-
-#: ../src/auto-evo/RunResults.cs:371
-msgid "WENT_EXTINCT"
-msgstr ""
 
 #: ../src/engine/LoadingScreen.cs:60 ../src/engine/LoadingScreen.tscn:125
 msgid "LOADING"
@@ -1665,11 +1648,7 @@
 msgstr ""
 "הכימופלסט הוא אברון בעל קרום כפול המכיל חלבונים המסוגלים להמיר מימן "
 "גופרתי, מים ופחמן דו חמצני לגלוקוז בתהליך הנקרא כימוסינתזה מימן גופרתי. "
-<<<<<<< HEAD
-"קצב ייצור הגלוקוז שלו משתנה עם ריכוז המים והפחמן הדו חמצני."
-=======
 "קצב ייצור הגלוקוז שלו משתנה עם ריכוז פחמן הדו חמצני."
->>>>>>> b6a77438
 
 #: ../src/gui_common/tooltip/ToolTipManager.tscn:4662
 msgid "NITROGEN_FIXING_PLASTID_DESCRIPTION"
@@ -1827,10 +1806,6 @@
 msgid "ADD_INPUT_BUTTON_TOOLTIP"
 msgstr "הוסף מקשר חדש"
 
-#: ../src/microbe_stage/Microbe.cs:806
-msgid "DEATH"
-msgstr ""
-
 #: ../src/microbe_stage/Microbe.cs:1175
 msgid "SUCCESSFUL_SCAVENGE"
 msgstr "ליקוט מוצלח"
@@ -1839,14 +1814,6 @@
 msgid "SUCCESSFUL_KILL"
 msgstr "הרג מוצלח"
 
-<<<<<<< HEAD
-#: ../src/microbe_stage/Microbe.cs:1501
-#, fuzzy
-msgid "REPRODUCED"
-msgstr "מייצר"
-
-=======
->>>>>>> b6a77438
 #: ../src/microbe_stage/Microbe.cs:1581
 msgid "ESCAPE_ENGULFING"
 msgstr "בריחה מבליעה"
@@ -2343,11 +2310,7 @@
 msgid "SAVING_SUCCEEDED"
 msgstr "נשמר בהצלחה"
 
-<<<<<<< HEAD
-#: ../src/saving/SaveHelper.cs:383
-=======
 #: ../src/saving/SaveHelper.cs:384
->>>>>>> b6a77438
 msgid "SAVING_FAILED"
 msgstr "השמירה נכשלה! קרה משהו חריג"
 
