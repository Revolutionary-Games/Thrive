--- conflicted
+++ resolved
@@ -7,11 +7,7 @@
 msgstr ""
 "Project-Id-Version: PROJECT VERSION\n"
 "Report-Msgid-Bugs-To: EMAIL@ADDRESS\n"
-<<<<<<< HEAD
-"POT-Creation-Date: 2025-09-13 14:35+0200\n"
-=======
 "POT-Creation-Date: 2025-09-12 09:19+0300\n"
->>>>>>> f532dcdb
 "PO-Revision-Date: 2025-05-25 15:00+0000\n"
 "Last-Translator: Anonymous <noreply@weblate.org>\n"
 "Language-Team: Hebrew <https://translate.revolutionarygamesstudio.com/projects/thrive/thrive-game/he/>\n"
@@ -1994,6 +1990,10 @@
 #, fuzzy
 msgid "EDIT_MICROBE_FIRST_TIME"
 msgstr "שלב המיקרובי"
+
+#, fuzzy
+msgid "EFFECTIVE_VALUE"
+msgstr "{0}%"
 
 msgid "EIGHT_TIMES"
 msgstr "8x"
@@ -3118,6 +3118,14 @@
 msgstr "יוני"
 
 #, fuzzy
+msgid "KEEP_CURRENT_SHORT"
+msgstr "מפתחים נוכחים"
+
+#, fuzzy
+msgid "KEEP_CURRENT_TOLERANCE_FLEXIBILITY_TOOLTIP"
+msgstr "ראו את דף הפטריון שלנו"
+
+#, fuzzy
 msgid "KEEP_MIGRATION"
 msgstr "נשימה ארובית"
 
@@ -4204,10 +4212,6 @@
 msgid "MODE_CAN_BE_CHANGED_IN_OPTIONS"
 msgstr ""
 
-#, fuzzy
-msgid "MODIFIER"
-msgstr "לשנות"
-
 msgid "MODIFY"
 msgstr "לשנות"
 
@@ -4737,9 +4741,6 @@
 
 msgid "OFFICIAL_WEBSITE_BUTTON_TOOLTIP"
 msgstr "להיכנס לאתר הרשמי של Revolutionary Games"
-
-msgid "OFFSET"
-msgstr ""
 
 msgid "OK"
 msgstr "בסדר"
@@ -6659,22 +6660,17 @@
 msgid "TOOL_HAND_AXE"
 msgstr ""
 
+msgid "TOO_LARGE_PRESSURE_RANGE"
+msgstr ""
+
 msgid "TOO_MANY_RECENT_VERSIONS_TO_SHOW"
 msgstr ""
-
-#, fuzzy
-msgid "TOTAL"
-msgstr "נשמר בסך הכל:"
 
 #, fuzzy
 msgid "TOTAL_GATHERED_ENERGY_COLON"
 msgstr "מצב:"
 
 msgid "TOTAL_SAVES"
-msgstr "נשמר בסך הכל:"
-
-#, fuzzy
-msgid "TOTAL_VALUE"
 msgstr "נשמר בסך הכל:"
 
 msgid "TOXIN_CHANNEL_INHIBITOR"
@@ -9464,29 +9460,6 @@
 
 msgid "ZOOM_OUT"
 msgstr "זום החוצה"
-
-msgid "—"
-msgstr ""
-
-#, fuzzy
-#~ msgid "EFFECTIVE_VALUE"
-#~ msgstr "{0}%"
-
-#, fuzzy
-#~ msgid "PLUS_MINUS_VALUE_WITH_UNIT"
-#~ msgstr "{0} {1}"
-
-#, fuzzy
-#~ msgid "ADDITIONAL_RESISTANCE"
-#~ msgstr "עמידות לרעלים"
-
-#, fuzzy
-#~ msgid "KEEP_CURRENT_SHORT"
-#~ msgstr "מפתחים נוכחים"
-
-#, fuzzy
-#~ msgid "KEEP_CURRENT_TOLERANCE_FLEXIBILITY_TOOLTIP"
-#~ msgstr "ראו את דף הפטריון שלנו"
 
 #, fuzzy
 #~ msgid "GENERATE_BUTTON"
