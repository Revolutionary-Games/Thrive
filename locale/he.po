--- conflicted
+++ resolved
@@ -7,11 +7,7 @@
 msgstr ""
 "Project-Id-Version: PROJECT VERSION\n"
 "Report-Msgid-Bugs-To: EMAIL@ADDRESS\n"
-<<<<<<< HEAD
-"POT-Creation-Date: 2025-03-02 06:12-0300\n"
-=======
 "POT-Creation-Date: 2025-03-07 11:33+0200\n"
->>>>>>> 125b0f74
 "PO-Revision-Date: 2025-02-06 13:29+0000\n"
 "Last-Translator: Anonymous <noreply@weblate.org>\n"
 "Language-Team: Hebrew <https://translate.revolutionarygamesstudio.com/projects/thrive/thrive-game/he/>\n"
@@ -1836,18 +1832,8 @@
 "בשביל לעבור ללשונית הבאה, לחץ על הבא שבפינה הימנית התחתונה."
 
 #, fuzzy
-<<<<<<< HEAD
-msgid "EDITOR_TUTORIAL_MICROBE_EDITOR_NUCLEUS"
-msgstr ""
-"זהו עורך התא שבו אתה יכול לפתח את המין שלך על ידי תשלום בנקודות מוטציה (נקמ\"ו). על כל דור תמיד היה לך 100 נקמ\"ו לבזבז, כך שאין סיבה לשמור!.\n"
-"\n"
-"המשושה במרכז של המסך הוא התא שלך, שהוא מכיל יחידה של ציטופלזמה אחת.\n"
-"\n"
-"בשביל להמשיך, בחר חלק מהכרטיסייה השמאלית. לאחר מיכן לחץ על הלחצן השמאלי בתוך המשושה הרצוי בשביל להניח אותו. אתה יכול לסובב חלקים על ידי [thrive:input]e_rotate_left[/thrive:input] ו[thrive:input]e_rotate_right[/thrive:input]."
-=======
 msgid "EFFECTIVE_VALUE"
 msgstr "{0}%"
->>>>>>> 125b0f74
 
 msgid "EIGHT_TIMES"
 msgstr "8x"
