--- conflicted
+++ resolved
@@ -7,15 +7,9 @@
 msgstr ""
 "Project-Id-Version: PROJECT VERSION\n"
 "Report-Msgid-Bugs-To: EMAIL@ADDRESS\n"
-<<<<<<< HEAD
-"POT-Creation-Date: 2024-09-17 13:19+0300\n"
-"PO-Revision-Date: 2024-09-08 07:30+0000\n"
-"Last-Translator: Teashrock <kajitsu22@gmail.com>\n"
-=======
-"POT-Creation-Date: 2024-09-16 20:19+0300\n"
+"POT-Creation-Date: 2024-09-17 15:30+0300\n"
 "PO-Revision-Date: 2024-09-17 07:03+0000\n"
 "Last-Translator: Anonymous <noreply@weblate.org>\n"
->>>>>>> 1cf25597
 "Language-Team: Hebrew <https://translate.revolutionarygamesstudio.com/projects/thrive/thrive-game/he/>\n"
 "Language: he\n"
 "MIME-Version: 1.0\n"
@@ -6292,9 +6286,8 @@
 msgid "WIKI_3D"
 msgstr "בויקי שלנו"
 
-#, fuzzy
 msgid "WIKI_3D_COMMA_SANDBOX"
-msgstr "הכימופלסט הוא אברון בעל קרום כפול המכיל חלבונים המסוגלים להמיר [thrive:compound type=\"hydrogensulfide\"][/thrive:compound],[thrive:compound type=\"carbondioxide\"][/thrive:compound] ומים ל[thrive:compound type=\"glucose\"][/thrive:compound] בתהליך הנקרא [b]כימוסינתזה מימן גופרי[/b]. קצב ייצור ה[thrive:compound type=\"glucose\"][/thrive:compound] שלו משתנה עם ריכוז [thrive:compound type=\"carbondioxide\"][/thrive:compound]."
+msgstr ""
 
 #, fuzzy
 msgid "WIKI_3D_COMMA_STRATEGY"
@@ -6324,9 +6317,8 @@
 msgid "WIKI_ASCENSION_INTRO"
 msgstr "רוסטיצינין הוא חלבון המסוגל להשתמש ב[thrive:compound type=\"carbondioxide\"][/thrive:compound] וב[thrive:compound type=\"oxygen\"][/thrive:compound] בכדי לחמצן ברזל ממצב כימי אחד למשנהו. תהליך זה, הנקרא [b]נשימת ברזל[/b], משחרר אנרגיה שהתא מסוגל לקצור."
 
-#, fuzzy
 msgid "WIKI_ASCENSION_OVERVIEW"
-msgstr "רוסטיצינין הוא חלבון המסוגל להשתמש ב[thrive:compound type=\"carbondioxide\"][/thrive:compound] וב[thrive:compound type=\"oxygen\"][/thrive:compound] בכדי לחמצן ברזל ממצב כימי אחד למשנהו. תהליך זה, הנקרא [b]נשימת ברזל[/b], משחרר אנרגיה שהתא מסוגל לקצור."
+msgstr ""
 
 #, fuzzy
 msgid "WIKI_ASCENSION_TRANSITIONS"
@@ -6348,9 +6340,8 @@
 msgid "WIKI_AWAKENING_STAGE_INTRO"
 msgstr "מקשר"
 
-#, fuzzy
 msgid "WIKI_AWAKENING_STAGE_OVERVIEW"
-msgstr "שלב המיקרובי"
+msgstr ""
 
 #, fuzzy
 msgid "WIKI_AWAKENING_STAGE_TRANSITIONS"
@@ -6360,9 +6351,8 @@
 msgid "WIKI_AWAKENING_STAGE_UI"
 msgstr "מקשר"
 
-#, fuzzy
 msgid "WIKI_AWARE_STAGE_CURRENT_DEVELOPMENT"
-msgstr "מאפשר להתחבר לתאים אחרים. זהו הצד הראשון לכיוון רב-תאים. בזמן שאתה חלק ממושבה, התרכובות משותפות בין התאים . אתה לא יכול להיכנס לעורך בזמן שאתה חלק ממושבה כך שאתה צריך לשחרר באת שיש לך מספיק תרכובות על מנת לחלק את התא שלך."
+msgstr ""
 
 #, fuzzy
 msgid "WIKI_AWARE_STAGE_FEATURES"
@@ -6388,33 +6378,27 @@
 msgid "WIKI_AXON_EFFECTS"
 msgstr "השפעות חיצוניות:"
 
-#, fuzzy
 msgid "WIKI_AXON_INTRO"
-msgstr "רוסטיצינין הוא חלבון המסוגל להשתמש ב[thrive:compound type=\"carbondioxide\"][/thrive:compound] וב[thrive:compound type=\"oxygen\"][/thrive:compound] בכדי לחמצן ברזל ממצב כימי אחד למשנהו. תהליך זה, הנקרא [b]נשימת ברזל[/b], משחרר אנרגיה שהתא מסוגל לקצור."
-
-#, fuzzy
+msgstr ""
+
 msgid "WIKI_AXON_MODIFICATIONS"
-msgstr "חלולית רעלן היא חלולית שהשתנה לצורך ייצור, אחסון והפרשה ספציפיים של רעלנים אוקסיטוקסיים. חלוליות רעלן נוספים יגדילו את קצב שחרור הרעלנים."
+msgstr ""
 
 #, fuzzy
 msgid "WIKI_AXON_PROCESSES"
 msgstr "אין תהליכים"
 
-#, fuzzy
 msgid "WIKI_AXON_REQUIREMENTS"
-msgstr "מטבולוזום שונה אחראי לייצור צורה פרימיטיבית של החומר הרעיל \"אוקסיטוקסי נ\"ט\"."
-
-#, fuzzy
+msgstr ""
+
 msgid "WIKI_AXON_SCIENTIFIC_BACKGROUND"
-msgstr "תילקואידים הם מקבצי חלבונים ופיגמנטים רגישים לאור. הפיגמנטים מסוגלים להשתמש באנרגיית ה[thrive:compound type=\"sunlight\"][/thrive:compound] כדי לייצר [thrive:compound type=\"glucose\"][/thrive:compound] ממים ו[thrive:compound type=\"carbondioxide\"][/thrive:compound] במצב צבירה גזי בתהליך שנקרא [b]פוטוסינתזה[/b]. פיגמנטים אלו הם גם מה שמעניק להם צבע ייחודי. קצב ייצור ה[thrive:compound type=\"glucose\"][/thrive:compound] מתרחש בהתאם לריכוז thrive:compound type=\"carbondioxide\"][/thrive:compound] ועוצמת ה[thrive:compound type=\"sunlight\"][/thrive:compound]. מכיוון שהתילקואידים צפים בציטופלזמה, הנוזל שמסביבם מבצעים [b]גליקליזה[/b] ברמה מסוימת."
-
-#, fuzzy
+msgstr ""
+
 msgid "WIKI_AXON_STRATEGY"
-msgstr "תילקואידים הם מקבצי חלבונים ופיגמנטים רגישים לאור. הפיגמנטים מסוגלים להשתמש באנרגיית ה[thrive:compound type=\"sunlight\"][/thrive:compound] כדי לייצר [thrive:compound type=\"glucose\"][/thrive:compound] ממים ו[thrive:compound type=\"carbondioxide\"][/thrive:compound] במצב צבירה גזי בתהליך שנקרא [b]פוטוסינתזה[/b]. פיגמנטים אלו הם גם מה שמעניק להם צבע ייחודי. קצב ייצור ה[thrive:compound type=\"glucose\"][/thrive:compound] מתרחש בהתאם לריכוז thrive:compound type=\"carbondioxide\"][/thrive:compound] ועוצמת ה[thrive:compound type=\"sunlight\"][/thrive:compound]. מכיוון שהתילקואידים צפים בציטופלזמה, הנוזל שמסביבם מבצעים [b]גליקליזה[/b] ברמה מסוימת."
-
-#, fuzzy
+msgstr ""
+
 msgid "WIKI_AXON_UPGRADES"
-msgstr "תילקואידים הם מקבצי חלבונים ופיגמנטים רגישים לאור. הפיגמנטים מסוגלים להשתמש באנרגיית ה[thrive:compound type=\"sunlight\"][/thrive:compound] כדי לייצר [thrive:compound type=\"glucose\"][/thrive:compound] ממים ו[thrive:compound type=\"carbondioxide\"][/thrive:compound] במצב צבירה גזי בתהליך שנקרא [b]פוטוסינתזה[/b]. פיגמנטים אלו הם גם מה שמעניק להם צבע ייחודי. קצב ייצור ה[thrive:compound type=\"glucose\"][/thrive:compound] מתרחש בהתאם לריכוז thrive:compound type=\"carbondioxide\"][/thrive:compound] ועוצמת ה[thrive:compound type=\"sunlight\"][/thrive:compound]. מכיוון שהתילקואידים צפים בציטופלזמה, הנוזל שמסביבם מבצעים [b]גליקליזה[/b] ברמה מסוימת."
+msgstr ""
 
 #, fuzzy
 msgid "WIKI_BACTERIAL_CHEMOSYNTHESIS_COMMA_GLYCOLYSIS"
@@ -6503,9 +6487,8 @@
 msgid "WIKI_CHEMOPLAST_PROCESSES"
 msgstr "הופך [thrive:compound type=\"hydrogensulfide\"][/thrive:compound] ל[thrive:compound type=\"glucose\"][/thrive:compound]. בהתאם לריכוזו של [thrive:compoundtype=\"carbondioxide\"][/thrive:compound]."
 
-#, fuzzy
 msgid "WIKI_CHEMOPLAST_REQUIREMENTS"
-msgstr "כל התאים מסוגלים \"לראות\" דרך הכימורצפטור. זה איך התא אוסף מידע סביבו. הוספת אברון זה מאפשרת לכימורצפטור להיות יותר מדויק. מכיוון שהשחקן מסוגל לראות אפילו בשלב התא, זה מיוצג על ידי קו שמצביע מחוץ להמסך הנראה לעין המראה תרכובות קרובים שהשחקן עדיין לא ראה."
+msgstr ""
 
 #, fuzzy
 msgid "WIKI_CHEMOPLAST_SCIENTIFIC_BACKGROUND"
@@ -6601,9 +6584,8 @@
 msgid "WIKI_CHLOROPLAST_PROCESSES"
 msgstr "מייצר[thrive:compound type=\"glucose\"][/thrive:compound]. בהתאם לריכוזו של [thrive:compound type=\"carbondioxide\"][/thrive:compound] ושל עוצמת ה[thrive:compound type=\"sunlight\"][/thrive:compound]."
 
-#, fuzzy
 msgid "WIKI_CHLOROPLAST_REQUIREMENTS"
-msgstr "כל התאים מסוגלים \"לראות\" דרך הכימורצפטור. זה איך התא אוסף מידע סביבו. הוספת אברון זה מאפשרת לכימורצפטור להיות יותר מדויק. מכיוון שהשחקן מסוגל לראות אפילו בשלב התא, זה מיוצג על ידי קו שמצביע מחוץ להמסך הנראה לעין המראה תרכובות קרובים שהשחקן עדיין לא ראה."
+msgstr ""
 
 #, fuzzy
 msgid "WIKI_CHLOROPLAST_SCIENTIFIC_BACKGROUND"
@@ -6621,37 +6603,30 @@
 msgid "WIKI_CHROMATOPHORE_PHOTOSYNTHESIS_COMMA_GLYCOLYSIS"
 msgstr "סינתזת \"אוקסיטוקסי\""
 
-#, fuzzy
 msgid "WIKI_CILIA_EFFECTS"
-msgstr "הקרביים הדביקים של התא. הציטופלזמה היא התערובת בסיסית של יונים, חלבונים ותרכובות אחרות המומסים במים הממלאים את פנים התא. אחד התפקידים שהוא מבצע הוא [b]גליקליזה[/b], המרת ה[thrive:compound type=\"glucose\"][/thrive:compound] ל[thrive:compound type=\"atp\"][/thrive:compound]. לתאים שחסרים האברונים למטבוליזם מתקדמת יותר, מסתמכים על תהליך התסיסה ליצור אנרגיה. הוא גם משומש לאחסון מולקולות בתא ולגדילתו."
-
-#, fuzzy
+msgstr ""
+
 msgid "WIKI_CILIA_INTRO"
-msgstr "הקרביים הדביקים של התא. הציטופלזמה היא התערובת בסיסית של יונים, חלבונים ותרכובות אחרות המומסים במים הממלאים את פנים התא. אחד התפקידים שהוא מבצע הוא [b]גליקליזה[/b], המרת ה[thrive:compound type=\"glucose\"][/thrive:compound] ל[thrive:compound type=\"atp\"][/thrive:compound]. לתאים שחסרים האברונים למטבוליזם מתקדמת יותר, מסתמכים על תהליך התסיסה ליצור אנרגיה. הוא גם משומש לאחסון מולקולות בתא ולגדילתו."
-
-#, fuzzy
+msgstr ""
+
 msgid "WIKI_CILIA_MODIFICATIONS"
-msgstr "הקרביים הדביקים של התא. הציטופלזמה היא התערובת בסיסית של יונים, חלבונים ותרכובות אחרות המומסים במים הממלאים את פנים התא. אחד התפקידים שהוא מבצע הוא [b]גליקליזה[/b], המרת ה[thrive:compound type=\"glucose\"][/thrive:compound] ל[thrive:compound type=\"atp\"][/thrive:compound]. לתאים שחסרים האברונים למטבוליזם מתקדמת יותר, מסתמכים על תהליך התסיסה ליצור אנרגיה. הוא גם משומש לאחסון מולקולות בתא ולגדילתו."
+msgstr ""
 
 #, fuzzy
 msgid "WIKI_CILIA_PROCESSES"
 msgstr "מגדיל את מהירות הסיבוב של תאים גדולים."
 
-#, fuzzy
 msgid "WIKI_CILIA_REQUIREMENTS"
-msgstr "חומרי איתות מאפשרים לתא ליצור כימיקלים שתאים אחרים מגיבים לו. חומרי איתות אלו משומשים בשביל למשוך תאים אחרים או להזהיר אותם מסכנה ולגרום להם לברוח."
-
-#, fuzzy
+msgstr ""
+
 msgid "WIKI_CILIA_SCIENTIFIC_BACKGROUND"
-msgstr "הכימופלסט הוא אברון בעל קרום כפול המכיל חלבונים המסוגלים להמיר [thrive:compound type=\"hydrogensulfide\"][/thrive:compound],[thrive:compound type=\"carbondioxide\"][/thrive:compound] ומים ל[thrive:compound type=\"glucose\"][/thrive:compound] בתהליך הנקרא [b]כימוסינתזה מימן גופרי[/b]. קצב ייצור ה[thrive:compound type=\"glucose\"][/thrive:compound] שלו משתנה עם ריכוז [thrive:compound type=\"carbondioxide\"][/thrive:compound]."
-
-#, fuzzy
+msgstr ""
+
 msgid "WIKI_CILIA_STRATEGY"
-msgstr "הכימופלסט הוא אברון בעל קרום כפול המכיל חלבונים המסוגלים להמיר [thrive:compound type=\"hydrogensulfide\"][/thrive:compound],[thrive:compound type=\"carbondioxide\"][/thrive:compound] ומים ל[thrive:compound type=\"glucose\"][/thrive:compound] בתהליך הנקרא [b]כימוסינתזה מימן גופרי[/b]. קצב ייצור ה[thrive:compound type=\"glucose\"][/thrive:compound] שלו משתנה עם ריכוז [thrive:compound type=\"carbondioxide\"][/thrive:compound]."
-
-#, fuzzy
+msgstr ""
+
 msgid "WIKI_CILIA_UPGRADES"
-msgstr "הכימופלסט הוא אברון בעל קרום כפול המכיל חלבונים המסוגלים להמיר [thrive:compound type=\"hydrogensulfide\"][/thrive:compound],[thrive:compound type=\"carbondioxide\"][/thrive:compound] ומים ל[thrive:compound type=\"glucose\"][/thrive:compound] בתהליך הנקרא [b]כימוסינתזה מימן גופרי[/b]. קצב ייצור ה[thrive:compound type=\"glucose\"][/thrive:compound] שלו משתנה עם ריכוז [thrive:compound type=\"carbondioxide\"][/thrive:compound]."
+msgstr ""
 
 #, fuzzy
 msgid "WIKI_COMPOUNDS_BUTTON"
@@ -6665,25 +6640,20 @@
 msgid "WIKI_COMPOUNDS_INTRO"
 msgstr "הקרביים הדביקים של התא. הציטופלזמה היא התערובת בסיסית של יונים, חלבונים ותרכובות אחרות המומסים במים הממלאים את פנים התא. אחד התפקידים שהוא מבצע הוא [b]גליקליזה[/b], המרת ה[thrive:compound type=\"glucose\"][/thrive:compound] ל[thrive:compound type=\"atp\"][/thrive:compound]. לתאים שחסרים האברונים למטבוליזם מתקדמת יותר, מסתמכים על תהליך התסיסה ליצור אנרגיה. הוא גם משומש לאחסון מולקולות בתא ולגדילתו."
 
-#, fuzzy
 msgid "WIKI_COMPOUNDS_TYPES_OF_COMPOUNDS"
-msgstr "תרכובות אינסופיות"
-
-#, fuzzy
+msgstr ""
+
 msgid "WIKI_COMPOUND_SYSTEM_DEVELOPMENT_COMPOUNDS_LIST"
-msgstr "תרכובות:"
-
-#, fuzzy
+msgstr ""
+
 msgid "WIKI_COMPOUND_SYSTEM_DEVELOPMENT_INTRO"
-msgstr "תרכובות:"
-
-#, fuzzy
+msgstr ""
+
 msgid "WIKI_COMPOUND_SYSTEM_DEVELOPMENT_MICROBE_STAGE"
-msgstr "תרכובות:"
-
-#, fuzzy
+msgstr ""
+
 msgid "WIKI_COMPOUND_SYSTEM_DEVELOPMENT_OVERVIEW"
-msgstr "תרכובות:"
+msgstr ""
 
 #, fuzzy
 msgid "WIKI_CYTOPLASM_EFFECTS"
@@ -6701,21 +6671,17 @@
 msgid "WIKI_CYTOPLASM_PROCESSES"
 msgstr "הופך [thrive:compound type=\"glucose\"][/thrive:compound] ל[thrive:compound type=\"atp\"][/thrive:compound]."
 
-#, fuzzy
 msgid "WIKI_CYTOPLASM_REQUIREMENTS"
-msgstr "מטבולוזום שונה אחראי לייצור צורה פרימיטיבית של החומר הרעיל \"אוקסיטוקסי נ\"ט\"."
-
-#, fuzzy
+msgstr ""
+
 msgid "WIKI_CYTOPLASM_SCIENTIFIC_BACKGROUND"
-msgstr "הכימופלסט הוא אברון בעל קרום כפול המכיל חלבונים המסוגלים להמיר [thrive:compound type=\"hydrogensulfide\"][/thrive:compound],[thrive:compound type=\"carbondioxide\"][/thrive:compound] ומים ל[thrive:compound type=\"glucose\"][/thrive:compound] בתהליך הנקרא [b]כימוסינתזה מימן גופרי[/b]. קצב ייצור ה[thrive:compound type=\"glucose\"][/thrive:compound] שלו משתנה עם ריכוז [thrive:compound type=\"carbondioxide\"][/thrive:compound]."
-
-#, fuzzy
+msgstr ""
+
 msgid "WIKI_CYTOPLASM_STRATEGY"
-msgstr "הכימופלסט הוא אברון בעל קרום כפול המכיל חלבונים המסוגלים להמיר [thrive:compound type=\"hydrogensulfide\"][/thrive:compound],[thrive:compound type=\"carbondioxide\"][/thrive:compound] ומים ל[thrive:compound type=\"glucose\"][/thrive:compound] בתהליך הנקרא [b]כימוסינתזה מימן גופרי[/b]. קצב ייצור ה[thrive:compound type=\"glucose\"][/thrive:compound] שלו משתנה עם ריכוז [thrive:compound type=\"carbondioxide\"][/thrive:compound]."
-
-#, fuzzy
+msgstr ""
+
 msgid "WIKI_CYTOPLASM_UPGRADES"
-msgstr "הכימופלסט הוא אברון בעל קרום כפול המכיל חלבונים המסוגלים להמיר [thrive:compound type=\"hydrogensulfide\"][/thrive:compound],[thrive:compound type=\"carbondioxide\"][/thrive:compound] ומים ל[thrive:compound type=\"glucose\"][/thrive:compound] בתהליך הנקרא [b]כימוסינתזה מימן גופרי[/b]. קצב ייצור ה[thrive:compound type=\"glucose\"][/thrive:compound] שלו משתנה עם ריכוז [thrive:compound type=\"carbondioxide\"][/thrive:compound]."
+msgstr ""
 
 #, fuzzy
 msgid "WIKI_DEVELOPMENT"
@@ -6729,21 +6695,18 @@
 msgid "WIKI_DEVELOPMENT_ROOT_INTRO"
 msgstr "אברונים"
 
-#, fuzzy
 msgid "WIKI_EDITORS_AND_MUTATIONS_GENERATIONS_AND_EDITOR_SESSIONS"
-msgstr "מיטוכונדריון"
+msgstr ""
 
 #, fuzzy
 msgid "WIKI_EDITORS_AND_MUTATIONS_INTRO"
 msgstr "מיטוכונדריון"
 
-#, fuzzy
 msgid "WIKI_EDITORS_AND_MUTATIONS_MUTATIONS_AND_MUTATION_POINTS"
-msgstr "מיטוכונדריון"
-
-#, fuzzy
+msgstr ""
+
 msgid "WIKI_ENVIRONMENTAL_CONDITIONS_ENVIRONMENTAL_GASSES"
-msgstr "מיטוכונדריון"
+msgstr ""
 
 #, fuzzy
 msgid "WIKI_ENVIRONMENTAL_CONDITIONS_INTRO"
@@ -6753,9 +6716,8 @@
 msgid "WIKI_ENVIRONMENTAL_CONDITIONS_PHYSICAL_CONDITIONS"
 msgstr "(כמות הגלוקוז שנשמר בסביבה בכל דור)"
 
-#, fuzzy
 msgid "WIKI_ENVIRONMENTAL_CONDITIONS_THE_DAY/NIGHT_CYCLE"
-msgstr "מיטוכונדריון"
+msgstr ""
 
 #, fuzzy
 msgid "WIKI_FLAGELLUM_EFFECTS"
@@ -6773,21 +6735,17 @@
 msgid "WIKI_FLAGELLUM_PROCESSES"
 msgstr "משתמש ב[thrive:compound type=\"atp\"][/thrive:compound] על מנת להגביר את מהירותו של התא."
 
-#, fuzzy
 msgid "WIKI_FLAGELLUM_REQUIREMENTS"
-msgstr "השוטון (ברבים: שוטונים) הוא צרור סיבי חלבון דמוי שוט המשתרע מקרום התא אשר משתמש ב- ATP כדי לגלול ולהניע את התא לכיוון מסוים. מקומו של השוטון קובע את כיוונו שממנו מספק דחף לתנועת התא. כיוון הדחף מנוגד לכיוון שהשוטון פונה, למשל שוטון שמונח בכיוון השמאל של התא יספק דחף לימין."
-
-#, fuzzy
+msgstr ""
+
 msgid "WIKI_FLAGELLUM_SCIENTIFIC_BACKGROUND"
-msgstr "חומרי איתות מאפשרים לתא ליצור כימיקלים שתאים אחרים מגיבים לו. חומרי איתות אלו משומשים בשביל למשוך תאים אחרים או להזהיר אותם מסכנה ולגרום להם לברוח."
-
-#, fuzzy
+msgstr ""
+
 msgid "WIKI_FLAGELLUM_STRATEGY"
-msgstr "השוטון (ברבים: שוטונים) הוא צרור סיבי חלבון דמוי שוט המשתרע מקרום התא אשר משתמש ב- ATP כדי לגלול ולהניע את התא לכיוון מסוים. מקומו של השוטון קובע את כיוונו שממנו מספק דחף לתנועת התא. כיוון הדחף מנוגד לכיוון שהשוטון פונה, למשל שוטון שמונח בכיוון השמאל של התא יספק דחף לימין."
-
-#, fuzzy
+msgstr ""
+
 msgid "WIKI_FLAGELLUM_UPGRADES"
-msgstr "משתמש ב[thrive:compound type=\"atp\"][/thrive:compound] על מנת להגביר את מהירותו של התא."
+msgstr ""
 
 #, fuzzy
 msgid "WIKI_GLYCOLYSIS_COMMA_ANAEROBIC_NITROGEN_FIXATION"
@@ -6797,9 +6755,8 @@
 msgid "WIKI_HEADING_APPENDICES"
 msgstr "מאפשר להתחבר לתאים אחרים. זהו הצד הראשון לכיוון רב-תאים. בזמן שאתה חלק ממושבה, התרכובות משותפות בין התאים . אתה לא יכול להיכנס לעורך בזמן שאתה חלק ממושבה כך שאתה צריך לשחרר באת שיש לך מספיק תרכובות על מנת לחלק את התא שלך."
 
-#, fuzzy
 msgid "WIKI_HEADING_COMPOUNDS_LIST"
-msgstr "תרכובות אינסופיות"
+msgstr ""
 
 #, fuzzy
 msgid "WIKI_HEADING_CONCEPT_ART"
@@ -6817,9 +6774,8 @@
 msgid "WIKI_HEADING_EDITOR"
 msgstr "מקשר"
 
-#, fuzzy
 msgid "WIKI_HEADING_EFFECTS"
-msgstr "מאפשר להתחבר לתאים אחרים. זהו הצד הראשון לכיוון רב-תאים. בזמן שאתה חלק ממושבה, התרכובות משותפות בין התאים . אתה לא יכול להיכנס לעורך בזמן שאתה חלק ממושבה כך שאתה צריך לשחרר באת שיש לך מספיק תרכובות על מנת לחלק את התא שלך."
+msgstr ""
 
 #, fuzzy
 msgid "WIKI_HEADING_ENVIRONMENTAL_GASSES"
@@ -6829,9 +6785,8 @@
 msgid "WIKI_HEADING_FEATURES"
 msgstr "מאפשר להתחבר לתאים אחרים. זהו הצד הראשון לכיוון רב-תאים. בזמן שאתה חלק ממושבה, התרכובות משותפות בין התאים . אתה לא יכול להיכנס לעורך בזמן שאתה חלק ממושבה כך שאתה צריך לשחרר באת שיש לך מספיק תרכובות על מנת לחלק את התא שלך."
 
-#, fuzzy
 msgid "WIKI_HEADING_FOG_OF_WAR"
-msgstr "מאפשר להתחבר לתאים אחרים. זהו הצד הראשון לכיוון רב-תאים. בזמן שאתה חלק ממושבה, התרכובות משותפות בין התאים . אתה לא יכול להיכנס לעורך בזמן שאתה חלק ממושבה כך שאתה צריך לשחרר באת שיש לך מספיק תרכובות על מנת לחלק את התא שלך."
+msgstr ""
 
 #, fuzzy
 msgid "WIKI_HEADING_GAMEPLAY"
@@ -6841,21 +6796,18 @@
 msgid "WIKI_HEADING_GDD"
 msgstr "מקשר"
 
-#, fuzzy
 msgid "WIKI_HEADING_GENERATIONS_AND_EDITOR_SESSIONS"
-msgstr "מאפשר להתחבר לתאים אחרים. זהו הצד הראשון לכיוון רב-תאים. בזמן שאתה חלק ממושבה, התרכובות משותפות בין התאים . אתה לא יכול להיכנס לעורך בזמן שאתה חלק ממושבה כך שאתה צריך לשחרר באת שיש לך מספיק תרכובות על מנת לחלק את התא שלך."
+msgstr ""
 
 #, fuzzy
 msgid "WIKI_HEADING_MICROBE_STAGE"
 msgstr "שלב המיקרובי"
 
-#, fuzzy
 msgid "WIKI_HEADING_MODIFICATIONS"
-msgstr "הכימופלסט הוא אברון בעל קרום כפול המכיל חלבונים המסוגלים להמיר [thrive:compound type=\"hydrogensulfide\"][/thrive:compound],[thrive:compound type=\"carbondioxide\"][/thrive:compound] ומים ל[thrive:compound type=\"glucose\"][/thrive:compound] בתהליך הנקרא [b]כימוסינתזה מימן גופרי[/b]. קצב ייצור ה[thrive:compound type=\"glucose\"][/thrive:compound] שלו משתנה עם ריכוז [thrive:compound type=\"carbondioxide\"][/thrive:compound]."
-
-#, fuzzy
+msgstr ""
+
 msgid "WIKI_HEADING_MUTATIONS_AND_MUTATION_POINTS"
-msgstr "מיטוכונדריון"
+msgstr ""
 
 msgid "WIKI_HEADING_OVERVIEW"
 msgstr ""
@@ -6868,33 +6820,26 @@
 msgid "WIKI_HEADING_PHYSICAL_CONDITIONS"
 msgstr "מצב פיזי"
 
-#, fuzzy
 msgid "WIKI_HEADING_PROCESSES"
-msgstr "אין תהליכים"
-
-#, fuzzy
+msgstr ""
+
 msgid "WIKI_HEADING_REPRODUCTION_IN_THE_MICROBE_STAGE"
-msgstr "שלב המיקרובי"
-
-#, fuzzy
+msgstr ""
+
 msgid "WIKI_HEADING_REQUIREMENTS"
-msgstr "מאפשר להתחבר לתאים אחרים. זהו הצד הראשון לכיוון רב-תאים. בזמן שאתה חלק ממושבה, התרכובות משותפות בין התאים . אתה לא יכול להיכנס לעורך בזמן שאתה חלק ממושבה כך שאתה צריך לשחרר באת שיש לך מספיק תרכובות על מנת לחלק את התא שלך."
-
-#, fuzzy
+msgstr ""
+
 msgid "WIKI_HEADING_SCIENTIFIC_BACKGROUND"
-msgstr "הכימופלסט הוא אברון בעל קרום כפול המכיל חלבונים המסוגלים להמיר [thrive:compound type=\"hydrogensulfide\"][/thrive:compound],[thrive:compound type=\"carbondioxide\"][/thrive:compound] ומים ל[thrive:compound type=\"glucose\"][/thrive:compound] בתהליך הנקרא [b]כימוסינתזה מימן גופרי[/b]. קצב ייצור ה[thrive:compound type=\"glucose\"][/thrive:compound] שלו משתנה עם ריכוז [thrive:compound type=\"carbondioxide\"][/thrive:compound]."
-
-#, fuzzy
+msgstr ""
+
 msgid "WIKI_HEADING_STRATEGY"
-msgstr "לחץ על [thrive:input]g_toggle_binding[/thrive:input] על מנת להחליף למצב קישור. בזמן מצב קישור אתה יכול להיצמד לתאים אחרים מאותו בני מינך על מנת ליצור מושבות על ידי תזוזה אליהם. על מנת לעזוב את המושבה לחץ [thrive:input]g_unbind_all[/thrive:input]."
-
-#, fuzzy
+msgstr ""
+
 msgid "WIKI_HEADING_THE_DAY/NIGHT_CYCLE"
-msgstr "מקשר"
-
-#, fuzzy
+msgstr ""
+
 msgid "WIKI_HEADING_THE_PATCH_MAP"
-msgstr "תרמופלסט"
+msgstr ""
 
 #, fuzzy
 msgid "WIKI_HEADING_TRANSITIONS"
@@ -6907,9 +6852,8 @@
 msgid "WIKI_HEADING_UI"
 msgstr ""
 
-#, fuzzy
 msgid "WIKI_HEADING_UPGRADES"
-msgstr "לחץ על [thrive:input]g_toggle_binding[/thrive:input] על מנת להחליף למצב קישור. בזמן מצב קישור אתה יכול להיצמד לתאים אחרים מאותו בני מינך על מנת ליצור מושבות על ידי תזוזה אליהם. על מנת לעזוב את המושבה לחץ [thrive:input]g_unbind_all[/thrive:input]."
+msgstr ""
 
 #, fuzzy
 msgid "WIKI_INDUSTRIAL_STAGE_CURRENT_DEVELOPMENT"
@@ -6923,9 +6867,8 @@
 msgid "WIKI_INDUSTRIAL_STAGE_INTRO"
 msgstr "מקשר"
 
-#, fuzzy
 msgid "WIKI_INDUSTRIAL_STAGE_OVERVIEW"
-msgstr "מקשר"
+msgstr ""
 
 #, fuzzy
 msgid "WIKI_INDUSTRIAL_STAGE_TRANSITIONS"
@@ -6938,9 +6881,8 @@
 msgid "WIKI_INJECTISOME_PILUS"
 msgstr ""
 
-#, fuzzy
 msgid "WIKI_LYSOSOME_EFFECTS"
-msgstr "מטבולוזום שונה אחראי לייצור צורה פרימיטיבית של החומר הרעיל \"אוקסיטוקסי נ\"ט\"."
+msgstr ""
 
 #, fuzzy
 msgid "WIKI_LYSOSOME_INTRO"
@@ -6954,21 +6896,17 @@
 msgid "WIKI_LYSOSOME_PROCESSES"
 msgstr "מכיל אנזימי עיכול. ניתן לשנותם לסוגים שונים של אנזימים שהוא יכיל בו. רק סוג אחד של אנזים מסוגל להכיל בכל רגע נתון."
 
-#, fuzzy
 msgid "WIKI_LYSOSOME_REQUIREMENTS"
-msgstr "מטבולוזום שונה אחראי לייצור צורה פרימיטיבית של החומר הרעיל \"אוקסיטוקסי נ\"ט\"."
-
-#, fuzzy
+msgstr ""
+
 msgid "WIKI_LYSOSOME_SCIENTIFIC_BACKGROUND"
-msgstr "מטבולוזומים הם מקבצי חלבונים העטופים במעטפת חלבונים. הם מסוגלים להמיר [thrive:compound type=\"glucose\"][/thrive:compound] ל[thrive:compound type=\"atp\"][/thrive:compound] במהירות גבוה יותר ממה שניתן לעשות בציטופלזמה בתהליך שנקרא [b]נשימה אירובית[/b]. יחד עם זאת, הוא דורש [thrive:compound type=\"oxygen\"][/thrive:compound] כדי לתפקד, ורמות [thrive:compound type=\"oxygen\"][/thrive:compound] נמוכות יותר בסביבה יאטו את קצב ייצור של [thrive:compound type=\"atp\"][/thrive:compound]. מכיוון שהמטבולוזומים צפים בציטופלזמה, הנוזל שמסביבם מבצעים [b]גליקליזה[/b] ברמה מסוימת."
-
-#, fuzzy
+msgstr ""
+
 msgid "WIKI_LYSOSOME_STRATEGY"
-msgstr "מטבולוזום שונה אחראי לייצור צורה פרימיטיבית של החומר הרעיל \"אוקסיטוקסי נ\"ט\"."
-
-#, fuzzy
+msgstr ""
+
 msgid "WIKI_LYSOSOME_UPGRADES"
-msgstr "מטבולוזום שונה אחראי לייצור צורה פרימיטיבית של החומר הרעיל \"אוקסיטוקסי נ\"ט\"."
+msgstr ""
 
 #, fuzzy
 msgid "WIKI_MECHANICS"
@@ -7131,37 +7069,30 @@
 msgid "WIKI_MULTICELLULAR_STAGE_UI"
 msgstr "שלב הרב-תאי"
 
-#, fuzzy
 msgid "WIKI_MYOFIBRIL_EFFECTS"
-msgstr "אין תהליכים"
-
-#, fuzzy
+msgstr ""
+
 msgid "WIKI_MYOFIBRIL_INTRO"
-msgstr "אין תהליכים"
-
-#, fuzzy
+msgstr ""
+
 msgid "WIKI_MYOFIBRIL_MODIFICATIONS"
-msgstr "הקרביים הדביקים של התא. הציטופלזמה היא התערובת בסיסית של יונים, חלבונים ותרכובות אחרות המומסים במים הממלאים את פנים התא. אחד התפקידים שהוא מבצע הוא [b]גליקליזה[/b], המרת ה[thrive:compound type=\"glucose\"][/thrive:compound] ל[thrive:compound type=\"atp\"][/thrive:compound]. לתאים שחסרים האברונים למטבוליזם מתקדמת יותר, מסתמכים על תהליך התסיסה ליצור אנרגיה. הוא גם משומש לאחסון מולקולות בתא ולגדילתו."
+msgstr ""
 
 #, fuzzy
 msgid "WIKI_MYOFIBRIL_PROCESSES"
 msgstr "אין תהליכים"
 
-#, fuzzy
 msgid "WIKI_MYOFIBRIL_REQUIREMENTS"
-msgstr "תחנת הכוח של התא. המיטוכונדריון (ברבים: מיטוכונדריה) הוא אברון בעל קרום כפול שמלא בחלבונים ואנזימים. זהו פרוקריוט שהוטמע לשימוש על ידי המארח האוקריוטי שלו. הוא מסוגל להמיר [thrive:compound type=\"glucose\"][/thrive:compound] ל[thrive:compound type=\"atp\"][/thrive:compound] ביעילות גבוהה בהרבה ממה שניתן לעשות בציטופלזמה בתהליך הנקרא [b]נשימה אירובית[/b]. עם זאת, הוא דורש [thrive:compound type=\"oxygen\"][/thrive:compound] כדי לתפקד, ורמות [thrive:compound type=\"oxygen\"][/thrive:compound] נמוכות יותר בסביבה יאטו את קצב ייצור ה[thrive:compound type=\"atp\"][/thrive:compound] שלו."
-
-#, fuzzy
+msgstr ""
+
 msgid "WIKI_MYOFIBRIL_SCIENTIFIC_BACKGROUND"
-msgstr "הכימופלסט הוא אברון בעל קרום כפול המכיל חלבונים המסוגלים להמיר [thrive:compound type=\"hydrogensulfide\"][/thrive:compound],[thrive:compound type=\"carbondioxide\"][/thrive:compound] ומים ל[thrive:compound type=\"glucose\"][/thrive:compound] בתהליך הנקרא [b]כימוסינתזה מימן גופרי[/b]. קצב ייצור ה[thrive:compound type=\"glucose\"][/thrive:compound] שלו משתנה עם ריכוז [thrive:compound type=\"carbondioxide\"][/thrive:compound]."
-
-#, fuzzy
+msgstr ""
+
 msgid "WIKI_MYOFIBRIL_STRATEGY"
-msgstr "אין תהליכים"
-
-#, fuzzy
+msgstr ""
+
 msgid "WIKI_MYOFIBRIL_UPGRADES"
-msgstr "אין תהליכים"
+msgstr ""
 
 #, fuzzy
 msgid "WIKI_NATION_EDITOR"
@@ -7215,9 +7146,8 @@
 msgid "WIKI_NITROGENASE_PROCESSES"
 msgstr "הופך [thrive:compound type=\"atp\"][/thrive:compound] ל[thrive:compound type=\"ammonia\"][/thrive:compound]. בהתאם לריכוזו של ה[thrive:compound type=\"nitrogen\"][/thrive:compound]."
 
-#, fuzzy
 msgid "WIKI_NITROGENASE_REQUIREMENTS"
-msgstr "תרמוסינטאז הוא חלבון שמשתמש בהסעה תרמית כדי לשנות את צורתו, מאפשר לו להתקפל ולקשר לADP מתי שחשוף לחום, ולאחר מכן ומתקפל חזר וממוחזר ל[thrive:compound type=\"atp\"][/thrive:compound] כשהוא נחשף טמפרטורה יותר נמוכה בתהליך הנקרא [b]תרמוסינתזה[/b]. קצב יצורם של ה[thrive:compound type=\"atp\"][/thrive:compound] משתנה בהתאם ל[thrive:compound type=\"temperature\"][/thrive:compound]."
+msgstr ""
 
 #, fuzzy
 msgid "WIKI_NITROGENASE_SCIENTIFIC_BACKGROUND"
@@ -7238,13 +7168,11 @@
 msgid "WIKI_NONE_COMMA_THIS_IS_THE_LAST_STAGE"
 msgstr ""
 
-#, fuzzy
 msgid "WIKI_NUCLEUS_EFFECTS"
-msgstr "אין תהליכים"
-
-#, fuzzy
+msgstr ""
+
 msgid "WIKI_NUCLEUS_INTRO"
-msgstr "חלולית רעלן היא חלולית שהשתנה לצורך ייצור, אחסון והפרשה ספציפיים של רעלנים אוקסיטוקסיים. חלוליות רעלן נוספים יגדילו את קצב שחרור הרעלנים."
+msgstr ""
 
 #, fuzzy
 msgid "WIKI_NUCLEUS_MODIFICATIONS"
@@ -7254,21 +7182,17 @@
 msgid "WIKI_NUCLEUS_PROCESSES"
 msgstr "אין תהליכים"
 
-#, fuzzy
 msgid "WIKI_NUCLEUS_REQUIREMENTS"
-msgstr "חלולית רעלן היא חלולית שהשתנה לצורך ייצור, אחסון והפרשה ספציפיים של רעלנים אוקסיטוקסיים. חלוליות רעלן נוספים יגדילו את קצב שחרור הרעלנים."
-
-#, fuzzy
+msgstr ""
+
 msgid "WIKI_NUCLEUS_SCIENTIFIC_BACKGROUND"
-msgstr "הכימופלסט הוא אברון בעל קרום כפול המכיל חלבונים המסוגלים להמיר [thrive:compound type=\"hydrogensulfide\"][/thrive:compound],[thrive:compound type=\"carbondioxide\"][/thrive:compound] ומים ל[thrive:compound type=\"glucose\"][/thrive:compound] בתהליך הנקרא [b]כימוסינתזה מימן גופרי[/b]. קצב ייצור ה[thrive:compound type=\"glucose\"][/thrive:compound] שלו משתנה עם ריכוז [thrive:compound type=\"carbondioxide\"][/thrive:compound]."
-
-#, fuzzy
+msgstr ""
+
 msgid "WIKI_NUCLEUS_STRATEGY"
-msgstr "הכימופלסט הוא אברון בעל קרום כפול המכיל חלבונים המסוגלים להמיר [thrive:compound type=\"hydrogensulfide\"][/thrive:compound],[thrive:compound type=\"carbondioxide\"][/thrive:compound] ומים ל[thrive:compound type=\"glucose\"][/thrive:compound] בתהליך הנקרא [b]כימוסינתזה מימן גופרי[/b]. קצב ייצור ה[thrive:compound type=\"glucose\"][/thrive:compound] שלו משתנה עם ריכוז [thrive:compound type=\"carbondioxide\"][/thrive:compound]."
-
-#, fuzzy
+msgstr ""
+
 msgid "WIKI_NUCLEUS_UPGRADES"
-msgstr "אין תהליכים"
+msgstr ""
 
 #, fuzzy
 msgid "WIKI_ORGANELLES_ROOT_INTRO"
@@ -7294,9 +7218,8 @@
 msgid "WIKI_OXYTOXISOME_REQUIREMENTS"
 msgstr "מטבולוזום שונה אחראי לייצור צורה פרימיטיבית של החומר הרעיל \"אוקסיטוקסי נ\"ט\"."
 
-#, fuzzy
 msgid "WIKI_OXYTOXISOME_SCIENTIFIC_BACKGROUND"
-msgstr "חלולית רעלן היא חלולית שהשתנה לצורך ייצור, אחסון והפרשה ספציפיים של רעלנים אוקסיטוקסיים. חלוליות רעלן נוספים יגדילו את קצב שחרור הרעלנים."
+msgstr ""
 
 #, fuzzy
 msgid "WIKI_OXYTOXISOME_STRATEGY"
@@ -7322,9 +7245,8 @@
 msgid "WIKI_PAGE_AWARE_STAGE"
 msgstr "שלב המיקרובי"
 
-#, fuzzy
 msgid "WIKI_PAGE_AXON"
-msgstr "רוסטיצינין"
+msgstr ""
 
 #, fuzzy
 msgid "WIKI_PAGE_BINDING_AGENT"
@@ -7350,17 +7272,15 @@
 msgid "WIKI_PAGE_CHLOROPLAST"
 msgstr "כלורופלסט"
 
-#, fuzzy
 msgid "WIKI_PAGE_CILIA"
-msgstr "ציטופלזמה"
+msgstr ""
 
 #, fuzzy
 msgid "WIKI_PAGE_COMPOUNDS"
 msgstr "ציטופלזמה"
 
-#, fuzzy
 msgid "WIKI_PAGE_COMPOUND_SYSTEM_DEVELOPMENT"
-msgstr "תרכובות:"
+msgstr ""
 
 #, fuzzy
 msgid "WIKI_PAGE_CYTOPLASM"
@@ -7434,9 +7354,8 @@
 msgid "WIKI_PAGE_OXYTOXISOME"
 msgstr "אוקסיטוקסיזום"
 
-#, fuzzy
 msgid "WIKI_PAGE_PERFORATOR_PILUS"
-msgstr "פרוטופלזמה"
+msgstr ""
 
 #, fuzzy
 msgid "WIKI_PAGE_PROTOPLASM"
@@ -7498,37 +7417,29 @@
 "חלולית\n"
 " רעלן"
 
-#, fuzzy
 msgid "WIKI_PERFORATOR_PILUS_EFFECTS"
-msgstr "פרוטופלזמה"
-
-#, fuzzy
+msgstr ""
+
 msgid "WIKI_PERFORATOR_PILUS_INTRO"
-msgstr "פרוטופלזמה"
-
-#, fuzzy
+msgstr ""
+
 msgid "WIKI_PERFORATOR_PILUS_MODIFICATIONS"
-msgstr "הכלורופלסט הוא אברון בעל קרום כפול המכיל פיגמנטים רגישים לאור הנערמים בשקיות קרומיות. זהו פרוקריוט שהוטמע לשימוש על ידי המארח האוקריוטי שלו. הפיגמנטים בכלורופלסט מסוגלים להשתמש באנרגיית האור כדי לייצר [thrive:compound type=\"glucose\"][/thrive:compound] ממים ו[thrive:compound type=\"carbondioxide\"][/thrive:compound] בתהליך הנקרא [b]פוטוסינתזה[/b]. הפיגמנטים הללו הם גם מה שמעניקים לו את הצבע ייחודי. קצב ייצור ה[thrive:compound type=\"glucose\"][/thrive:compound] שלו משתנה עם ריכוז ה[thrive:compound type=\"carbondioxide\"][/thrive:compound] ועוצמת ה[thrive:compound type=\"sunlight\"][/thrive:compound]."
-
-#, fuzzy
+msgstr ""
+
 msgid "WIKI_PERFORATOR_PILUS_PROCESSES"
-msgstr "הופך [thrive:compound type=\"glucose\"][/thrive:compound] ל[thrive:compound type=\"atp\"][/thrive:compound]."
-
-#, fuzzy
+msgstr ""
+
 msgid "WIKI_PERFORATOR_PILUS_REQUIREMENTS"
-msgstr "כל התאים מסוגלים \"לראות\" דרך הכימורצפטור. זה איך התא אוסף מידע סביבו. הוספת אברון זה מאפשרת לכימורצפטור להיות יותר מדויק. מכיוון שהשחקן מסוגל לראות אפילו בשלב התא, זה מיוצג על ידי קו שמצביע מחוץ להמסך הנראה לעין המראה תרכובות קרובים שהשחקן עדיין לא ראה."
-
-#, fuzzy
+msgstr ""
+
 msgid "WIKI_PERFORATOR_PILUS_SCIENTIFIC_BACKGROUND"
-msgstr "הכלורופלסט הוא אברון בעל קרום כפול המכיל פיגמנטים רגישים לאור הנערמים בשקיות קרומיות. זהו פרוקריוט שהוטמע לשימוש על ידי המארח האוקריוטי שלו. הפיגמנטים בכלורופלסט מסוגלים להשתמש באנרגיית האור כדי לייצר [thrive:compound type=\"glucose\"][/thrive:compound] ממים ו[thrive:compound type=\"carbondioxide\"][/thrive:compound] בתהליך הנקרא [b]פוטוסינתזה[/b]. הפיגמנטים הללו הם גם מה שמעניקים לו את הצבע ייחודי. קצב ייצור ה[thrive:compound type=\"glucose\"][/thrive:compound] שלו משתנה עם ריכוז ה[thrive:compound type=\"carbondioxide\"][/thrive:compound] ועוצמת ה[thrive:compound type=\"sunlight\"][/thrive:compound]."
-
-#, fuzzy
+msgstr ""
+
 msgid "WIKI_PERFORATOR_PILUS_STRATEGY"
-msgstr "הכלורופלסט הוא אברון בעל קרום כפול המכיל פיגמנטים רגישים לאור הנערמים בשקיות קרומיות. זהו פרוקריוט שהוטמע לשימוש על ידי המארח האוקריוטי שלו. הפיגמנטים בכלורופלסט מסוגלים להשתמש באנרגיית האור כדי לייצר [thrive:compound type=\"glucose\"][/thrive:compound] ממים ו[thrive:compound type=\"carbondioxide\"][/thrive:compound] בתהליך הנקרא [b]פוטוסינתזה[/b]. הפיגמנטים הללו הם גם מה שמעניקים לו את הצבע ייחודי. קצב ייצור ה[thrive:compound type=\"glucose\"][/thrive:compound] שלו משתנה עם ריכוז ה[thrive:compound type=\"carbondioxide\"][/thrive:compound] ועוצמת ה[thrive:compound type=\"sunlight\"][/thrive:compound]."
-
-#, fuzzy
+msgstr ""
+
 msgid "WIKI_PERFORATOR_PILUS_UPGRADES"
-msgstr "הכלורופלסט הוא אברון בעל קרום כפול המכיל פיגמנטים רגישים לאור הנערמים בשקיות קרומיות. זהו פרוקריוט שהוטמע לשימוש על ידי המארח האוקריוטי שלו. הפיגמנטים בכלורופלסט מסוגלים להשתמש באנרגיית האור כדי לייצר [thrive:compound type=\"glucose\"][/thrive:compound] ממים ו[thrive:compound type=\"carbondioxide\"][/thrive:compound] בתהליך הנקרא [b]פוטוסינתזה[/b]. הפיגמנטים הללו הם גם מה שמעניקים לו את הצבע ייחודי. קצב ייצור ה[thrive:compound type=\"glucose\"][/thrive:compound] שלו משתנה עם ריכוז ה[thrive:compound type=\"carbondioxide\"][/thrive:compound] ועוצמת ה[thrive:compound type=\"sunlight\"][/thrive:compound]."
+msgstr ""
 
 #, fuzzy
 msgid "WIKI_PROTEIN_RESPIRATION"
@@ -7542,29 +7453,24 @@
 msgid "WIKI_PROTOPLASM_INTRO"
 msgstr "פרוטופלזמה"
 
-#, fuzzy
 msgid "WIKI_PROTOPLASM_MODIFICATIONS"
-msgstr "הקרביים הדביקים של התא. הציטופלזמה היא התערובת בסיסית של יונים, חלבונים ותרכובות אחרות המומסים במים הממלאים את פנים התא. אחד התפקידים שהוא מבצע הוא [b]גליקליזה[/b], המרת ה[thrive:compound type=\"glucose\"][/thrive:compound] ל[thrive:compound type=\"atp\"][/thrive:compound]. לתאים שחסרים האברונים למטבוליזם מתקדמת יותר, מסתמכים על תהליך התסיסה ליצור אנרגיה. הוא גם משומש לאחסון מולקולות בתא ולגדילתו."
+msgstr ""
 
 #, fuzzy
 msgid "WIKI_PROTOPLASM_PROCESSES"
 msgstr "הופך [thrive:compound type=\"glucose\"][/thrive:compound] ל[thrive:compound type=\"atp\"][/thrive:compound]."
 
-#, fuzzy
 msgid "WIKI_PROTOPLASM_REQUIREMENTS"
-msgstr "מטבולוזום שונה אחראי לייצור צורה פרימיטיבית של החומר הרעיל \"אוקסיטוקסי נ\"ט\"."
-
-#, fuzzy
+msgstr ""
+
 msgid "WIKI_PROTOPLASM_SCIENTIFIC_BACKGROUND"
-msgstr "הכלורופלסט הוא אברון בעל קרום כפול המכיל פיגמנטים רגישים לאור הנערמים בשקיות קרומיות. זהו פרוקריוט שהוטמע לשימוש על ידי המארח האוקריוטי שלו. הפיגמנטים בכלורופלסט מסוגלים להשתמש באנרגיית האור כדי לייצר [thrive:compound type=\"glucose\"][/thrive:compound] ממים ו[thrive:compound type=\"carbondioxide\"][/thrive:compound] בתהליך הנקרא [b]פוטוסינתזה[/b]. הפיגמנטים הללו הם גם מה שמעניקים לו את הצבע ייחודי. קצב ייצור ה[thrive:compound type=\"glucose\"][/thrive:compound] שלו משתנה עם ריכוז ה[thrive:compound type=\"carbondioxide\"][/thrive:compound] ועוצמת ה[thrive:compound type=\"sunlight\"][/thrive:compound]."
-
-#, fuzzy
+msgstr ""
+
 msgid "WIKI_PROTOPLASM_STRATEGY"
-msgstr "הכלורופלסט הוא אברון בעל קרום כפול המכיל פיגמנטים רגישים לאור הנערמים בשקיות קרומיות. זהו פרוקריוט שהוטמע לשימוש על ידי המארח האוקריוטי שלו. הפיגמנטים בכלורופלסט מסוגלים להשתמש באנרגיית האור כדי לייצר [thrive:compound type=\"glucose\"][/thrive:compound] ממים ו[thrive:compound type=\"carbondioxide\"][/thrive:compound] בתהליך הנקרא [b]פוטוסינתזה[/b]. הפיגמנטים הללו הם גם מה שמעניקים לו את הצבע ייחודי. קצב ייצור ה[thrive:compound type=\"glucose\"][/thrive:compound] שלו משתנה עם ריכוז ה[thrive:compound type=\"carbondioxide\"][/thrive:compound] ועוצמת ה[thrive:compound type=\"sunlight\"][/thrive:compound]."
-
-#, fuzzy
+msgstr ""
+
 msgid "WIKI_PROTOPLASM_UPGRADES"
-msgstr "הופך [thrive:compound type=\"glucose\"][/thrive:compound] ל[thrive:compound type=\"atp\"][/thrive:compound]."
+msgstr ""
 
 msgid "WIKI_PULLING_CILIA"
 msgstr ""
@@ -7577,9 +7483,8 @@
 msgid "WIKI_REPRODUCTION_INTRO"
 msgstr "פרוטופלזמה"
 
-#, fuzzy
 msgid "WIKI_REPRODUCTION_REPRODUCTION_IN_THE_MICROBE_STAGE"
-msgstr "פרוטופלזמה"
+msgstr ""
 
 msgid "WIKI_ROOT_BODY"
 msgstr ""
@@ -7603,9 +7508,8 @@
 msgid "WIKI_RUSTICYANIN_PROCESSES"
 msgstr "הופך [thrive:compound type=\"iron\"][/thrive:compound] ל[thrive:compound type=\"atp\"][/thrive:compound]. בהתאם לריכוזם של [thrive:compound type=\"carbondioxide\"][/thrive:compound] ו[thrive:compound type=\"oxygen\"][/thrive:compound]."
 
-#, fuzzy
 msgid "WIKI_RUSTICYANIN_REQUIREMENTS"
-msgstr "רוסטיצינין הוא חלבון המסוגל להשתמש ב[thrive:compound type=\"carbondioxide\"][/thrive:compound] וב[thrive:compound type=\"oxygen\"][/thrive:compound] בכדי לחמצן ברזל ממצב כימי אחד למשנהו. תהליך זה, הנקרא [b]נשימת ברזל[/b], משחרר אנרגיה שהתא מסוגל לקצור."
+msgstr ""
 
 #, fuzzy
 msgid "WIKI_RUSTICYANIN_SCIENTIFIC_BACKGROUND"
@@ -7667,25 +7571,20 @@
 msgid "WIKI_SLIME_JET_PROCESSES"
 msgstr "הופך [thrive:compound type=\"glucose\"][/thrive:compound] ל[thrive:compound type=\"mucilage\"][/thrive:compound]. לחץ על [thrive:input]g_secrete_slime[/thrive:input] בשביל לשחרר את [thrive:compound type=\"mucilage\"][/thrive:compound] המאוחסן, מאיץ את מהירות התא ומאט טורפים."
 
-#, fuzzy
 msgid "WIKI_SLIME_JET_REQUIREMENTS"
-msgstr "חומרי איתות מאפשרים לתא ליצור כימיקלים שתאים אחרים מגיבים לו. חומרי איתות אלו משומשים בשביל למשוך תאים אחרים או להזהיר אותם מסכנה ולגרום להם לברוח."
-
-#, fuzzy
+msgstr ""
+
 msgid "WIKI_SLIME_JET_SCIENTIFIC_BACKGROUND"
-msgstr "חומרי איתות מאפשרים לתא ליצור כימיקלים שתאים אחרים מגיבים לו. חומרי איתות אלו משומשים בשביל למשוך תאים אחרים או להזהיר אותם מסכנה ולגרום להם לברוח."
-
-#, fuzzy
+msgstr ""
+
 msgid "WIKI_SLIME_JET_STRATEGY"
-msgstr "הרבה אורגניזמים מפיקים חומרים רב סוכרים דמויי רפש, וריר היא אחד מאותם רב סוכרים אלו. אומנם רבים מהמינים משתמשים ברפש בשביל תנועה, סוגים מסוימים של חיידקים מפרישים חומרים אלו בלחץ גבוהה. אלו סילוני רפש מתנהגים כמו מנועי טילים, דוחפים את התאים קדימה במהירות גבוהה. רפש משומש בנוסף בשביל לעקב טורפים, הנתקעים בתוך החומר שרק מחזיקים בסילונים מסוגלים לנווט בהם."
-
-#, fuzzy
+msgstr ""
+
 msgid "WIKI_SLIME_JET_UPGRADES"
-msgstr "הופך [thrive:compound type=\"glucose\"][/thrive:compound] ל[thrive:compound type=\"mucilage\"][/thrive:compound]. לחץ על [thrive:input]g_secrete_slime[/thrive:input] בשביל לשחרר את [thrive:compound type=\"mucilage\"][/thrive:compound] המאוחסן, מאיץ את מהירות התא ומאט טורפים."
-
-#, fuzzy
+msgstr ""
+
 msgid "WIKI_SOCIETY_STAGE_CURRENT_DEVELOPMENT"
-msgstr "מאפשר להתחבר לתאים אחרים. זהו הצד הראשון לכיוון רב-תאים. בזמן שאתה חלק ממושבה, התרכובות משותפות בין התאים . אתה לא יכול להיכנס לעורך בזמן שאתה חלק ממושבה כך שאתה צריך לשחרר באת שיש לך מספיק תרכובות על מנת לחלק את התא שלך."
+msgstr ""
 
 #, fuzzy
 msgid "WIKI_SOCIETY_STAGE_FEATURES"
@@ -7707,9 +7606,8 @@
 msgid "WIKI_SOCIETY_STAGE_UI"
 msgstr "שלב המיקרובי"
 
-#, fuzzy
 msgid "WIKI_SPACE_STAGE_CURRENT_DEVELOPMENT"
-msgstr "מאפשר להתחבר לתאים אחרים. זהו הצד הראשון לכיוון רב-תאים. בזמן שאתה חלק ממושבה, התרכובות משותפות בין התאים . אתה לא יכול להיכנס לעורך בזמן שאתה חלק ממושבה כך שאתה צריך לשחרר באת שיש לך מספיק תרכובות על מנת לחלק את התא שלך."
+msgstr ""
 
 #, fuzzy
 msgid "WIKI_SPACE_STAGE_FEATURES"
@@ -7755,9 +7653,8 @@
 msgid "WIKI_THERMOPLAST_PROCESSES"
 msgstr "מייצר [thrive:compound type=\"glucose\"][/thrive:compound]. בהתאם לריכוזו של [thrive:compound type=\"carbondioxide\"][/thrive:compound] ושל הטמפרטורה."
 
-#, fuzzy
 msgid "WIKI_THERMOPLAST_REQUIREMENTS"
-msgstr "תרמוסינטאז הוא חלבון שמשתמש בהסעה תרמית כדי לשנות את צורתו, מאפשר לו להתקפל ולקשר לADP מתי שחשוף לחום, ולאחר מכן ומתקפל חזר וממוחזר ל[thrive:compound type=\"atp\"][/thrive:compound] כשהוא נחשף טמפרטורה יותר נמוכה בתהליך הנקרא [b]תרמוסינתזה[/b]. קצב יצורם של ה[thrive:compound type=\"atp\"][/thrive:compound] משתנה בהתאם ל[thrive:compound type=\"temperature\"][/thrive:compound]."
+msgstr ""
 
 #, fuzzy
 msgid "WIKI_THERMOPLAST_SCIENTIFIC_BACKGROUND"
@@ -7803,9 +7700,8 @@
 msgid "WIKI_THERMOSYNTHASE_UPGRADES"
 msgstr "תרמוסינטאז הוא חלבון שמשתמש בהסעה תרמית כדי לשנות את צורתו, מאפשר לו להתקפל ולקשר לADP מתי שחשוף לחום, ולאחר מכן ומתקפל חזר וממוחזר ל[thrive:compound type=\"atp\"][/thrive:compound] כשהוא נחשף טמפרטורה יותר נמוכה בתהליך הנקרא [b]תרמוסינתזה[/b]. קצב יצורם של ה[thrive:compound type=\"atp\"][/thrive:compound] משתנה בהתאם ל[thrive:compound type=\"temperature\"][/thrive:compound]."
 
-#, fuzzy
 msgid "WIKI_THE_PATCH_MAP_FOG_OF_WAR"
-msgstr "התרמופלסט הוא אברון בעל קרום כפול המכיל פיגמנטים רגישים לחום הנערמים יחד בתוך שקי קרום האוקריוטי שלו. זהו פרוקריוט שהשתנה לצרכי המארח האיקוריוטי. הפיגמנטים בתרמופלסט מסוגלים להשתמש באנרגיה של בדלי החום בסביבה בכדי ליצור [thrive:compound type=\"atp\"][/thrive:compound] ממים בתהליך שנקרא [b]תרמוסינתזה[/b]. קצב ייצור ה[thrive:compound type=\"atp\"][/thrive:compound] שלו משתנה עם ריכוז ה[thrive:compound type=\"atp\"][/thrive:compound] וה[thrive:compound type=\"temperature\"][/thrive:compound]."
+msgstr ""
 
 #, fuzzy
 msgid "WIKI_THE_PATCH_MAP_INTRO"
@@ -7815,9 +7711,8 @@
 msgid "WIKI_THE_PATCH_MAP_PATCHES"
 msgstr "התרמופלסט הוא אברון בעל קרום כפול המכיל פיגמנטים רגישים לחום הנערמים יחד בתוך שקי קרום האוקריוטי שלו. זהו פרוקריוט שהשתנה לצרכי המארח האיקוריוטי. הפיגמנטים בתרמופלסט מסוגלים להשתמש באנרגיה של בדלי החום בסביבה בכדי ליצור [thrive:compound type=\"atp\"][/thrive:compound] ממים בתהליך שנקרא [b]תרמוסינתזה[/b]. קצב ייצור ה[thrive:compound type=\"atp\"][/thrive:compound] שלו משתנה עם ריכוז ה[thrive:compound type=\"atp\"][/thrive:compound] וה[thrive:compound type=\"temperature\"][/thrive:compound]."
 
-#, fuzzy
 msgid "WIKI_THE_PATCH_MAP_THE_PATCH_MAP"
-msgstr "התרמופלסט הוא אברון בעל קרום כפול המכיל פיגמנטים רגישים לחום הנערמים יחד בתוך שקי קרום האוקריוטי שלו. זהו פרוקריוט שהשתנה לצרכי המארח האיקוריוטי. הפיגמנטים בתרמופלסט מסוגלים להשתמש באנרגיה של בדלי החום בסביבה בכדי ליצור [thrive:compound type=\"atp\"][/thrive:compound] ממים בתהליך שנקרא [b]תרמוסינתזה[/b]. קצב ייצור ה[thrive:compound type=\"atp\"][/thrive:compound] שלו משתנה עם ריכוז ה[thrive:compound type=\"atp\"][/thrive:compound] וה[thrive:compound type=\"temperature\"][/thrive:compound]."
+msgstr ""
 
 #, fuzzy
 msgid "WIKI_THYLAKOIDS_EFFECTS"
@@ -7831,13 +7726,11 @@
 msgid "WIKI_THYLAKOIDS_MODIFICATIONS"
 msgstr "תילקואידים הם מקבצי חלבונים ופיגמנטים רגישים לאור. הפיגמנטים מסוגלים להשתמש באנרגיית ה[thrive:compound type=\"sunlight\"][/thrive:compound] כדי לייצר [thrive:compound type=\"glucose\"][/thrive:compound] ממים ו[thrive:compound type=\"carbondioxide\"][/thrive:compound] במצב צבירה גזי בתהליך שנקרא [b]פוטוסינתזה[/b]. פיגמנטים אלו הם גם מה שמעניק להם צבע ייחודי. קצב ייצור ה[thrive:compound type=\"glucose\"][/thrive:compound] מתרחש בהתאם לריכוז thrive:compound type=\"carbondioxide\"][/thrive:compound] ועוצמת ה[thrive:compound type=\"sunlight\"][/thrive:compound]. מכיוון שהתילקואידים צפים בציטופלזמה, הנוזל שמסביבם מבצעים [b]גליקליזה[/b] ברמה מסוימת."
 
-#, fuzzy
 msgid "WIKI_THYLAKOIDS_PROCESSES"
-msgstr "תילקואידים הם מקבצי חלבונים ופיגמנטים רגישים לאור. הפיגמנטים מסוגלים להשתמש באנרגיית ה[thrive:compound type=\"sunlight\"][/thrive:compound] כדי לייצר [thrive:compound type=\"glucose\"][/thrive:compound] ממים ו[thrive:compound type=\"carbondioxide\"][/thrive:compound] במצב צבירה גזי בתהליך שנקרא [b]פוטוסינתזה[/b]. פיגמנטים אלו הם גם מה שמעניק להם צבע ייחודי. קצב ייצור ה[thrive:compound type=\"glucose\"][/thrive:compound] מתרחש בהתאם לריכוז thrive:compound type=\"carbondioxide\"][/thrive:compound] ועוצמת ה[thrive:compound type=\"sunlight\"][/thrive:compound]. מכיוון שהתילקואידים צפים בציטופלזמה, הנוזל שמסביבם מבצעים [b]גליקליזה[/b] ברמה מסוימת."
-
-#, fuzzy
+msgstr ""
+
 msgid "WIKI_THYLAKOIDS_REQUIREMENTS"
-msgstr "תילקואידים הם מקבצי חלבונים ופיגמנטים רגישים לאור. הפיגמנטים מסוגלים להשתמש באנרגיית ה[thrive:compound type=\"sunlight\"][/thrive:compound] כדי לייצר [thrive:compound type=\"glucose\"][/thrive:compound] ממים ו[thrive:compound type=\"carbondioxide\"][/thrive:compound] במצב צבירה גזי בתהליך שנקרא [b]פוטוסינתזה[/b]. פיגמנטים אלו הם גם מה שמעניק להם צבע ייחודי. קצב ייצור ה[thrive:compound type=\"glucose\"][/thrive:compound] מתרחש בהתאם לריכוז thrive:compound type=\"carbondioxide\"][/thrive:compound] ועוצמת ה[thrive:compound type=\"sunlight\"][/thrive:compound]. מכיוון שהתילקואידים צפים בציטופלזמה, הנוזל שמסביבם מבצעים [b]גליקליזה[/b] ברמה מסוימת."
+msgstr ""
 
 #, fuzzy
 msgid "WIKI_THYLAKOIDS_SCIENTIFIC_BACKGROUND"
@@ -7885,9 +7778,8 @@
 msgid "WIKI_TOXIN_VACUOLE_UPGRADES"
 msgstr "חלולית רעלן היא חלולית שהשתנה לצורך ייצור, אחסון והפרשה ספציפיים של רעלנים אוקסיטוקסיים. חלוליות רעלן נוספים יגדילו את קצב שחרור הרעלנים."
 
-#, fuzzy
 msgid "WIKI_VACUOLE_EFFECTS"
-msgstr "חלולית רעלן היא חלולית שהשתנה לצורך ייצור, אחסון והפרשה ספציפיים של רעלנים אוקסיטוקסיים. חלוליות רעלן נוספים יגדילו את קצב שחרור הרעלנים."
+msgstr ""
 
 #, fuzzy
 msgid "WIKI_VACUOLE_INTRO"
@@ -7901,21 +7793,17 @@
 msgid "WIKI_VACUOLE_PROCESSES"
 msgstr "הופך[thrive:compound type=\"atp\"][/thrive:compound] ל[thrive:compound type=\"oxytoxy\"][/thrive:compound]. בהתאם לריכוזו של ה[thrive:compound type=\"oxygen\"][/thrive:compound]. ניתן לשחרר את הרעלן על ידי לחיצה על [thrive:input]g_fire_toxin[/thrive:input]."
 
-#, fuzzy
 msgid "WIKI_VACUOLE_REQUIREMENTS"
-msgstr "חלולית רעלן היא חלולית שהשתנה לצורך ייצור, אחסון והפרשה ספציפיים של רעלנים אוקסיטוקסיים. חלוליות רעלן נוספים יגדילו את קצב שחרור הרעלנים."
-
-#, fuzzy
+msgstr ""
+
 msgid "WIKI_VACUOLE_SCIENTIFIC_BACKGROUND"
-msgstr "חלולית רעלן היא חלולית שהשתנה לצורך ייצור, אחסון והפרשה ספציפיים של רעלנים אוקסיטוקסיים. חלוליות רעלן נוספים יגדילו את קצב שחרור הרעלנים."
-
-#, fuzzy
+msgstr ""
+
 msgid "WIKI_VACUOLE_STRATEGY"
-msgstr "חלולית רעלן היא חלולית שהשתנה לצורך ייצור, אחסון והפרשה ספציפיים של רעלנים אוקסיטוקסיים. חלוליות רעלן נוספים יגדילו את קצב שחרור הרעלנים."
-
-#, fuzzy
+msgstr ""
+
 msgid "WIKI_VACUOLE_UPGRADES"
-msgstr "חלולית רעלן היא חלולית שהשתנה לצורך ייצור, אחסון והפרשה ספציפיים של רעלנים אוקסיטוקסיים. חלוליות רעלן נוספים יגדילו את קצב שחרור הרעלנים."
+msgstr ""
 
 #, fuzzy
 msgid "WIKI_YES"
@@ -8016,28 +7904,28 @@
 msgstr "זום החוצה"
 
 #, fuzzy
+#~ msgid "ASCENSION"
+#~ msgstr "גרסה:"
+
+#, fuzzy
+#~ msgid "WIKI_CYTOPLASM_GLYCOLYSIS"
+#~ msgstr "גליקוליזה של הציטופלזמה"
+
+#, fuzzy
+#~ msgid "WIKI_AEROBIC_NITROGEN_FIXATION"
+#~ msgstr "קיבוע חנקן אנאירובי"
+
+#, fuzzy
+#~ msgid "WIKI_AWAKENING_STAGE"
+#~ msgstr "מקשר"
+
+#, fuzzy
+#~ msgid "WIKI_AWARE_STAGE"
+#~ msgstr "שלב המיקרובי"
+
+#, fuzzy
 #~ msgid "WIKI_CHEMOSYNTHESIS"
 #~ msgstr "כימוסינתזה"
-
-#, fuzzy
-#~ msgid "ASCENSION"
-#~ msgstr "גרסה:"
-
-#, fuzzy
-#~ msgid "WIKI_CYTOPLASM_GLYCOLYSIS"
-#~ msgstr "גליקוליזה של הציטופלזמה"
-
-#, fuzzy
-#~ msgid "WIKI_AEROBIC_NITROGEN_FIXATION"
-#~ msgstr "קיבוע חנקן אנאירובי"
-
-#, fuzzy
-#~ msgid "WIKI_AWAKENING_STAGE"
-#~ msgstr "מקשר"
-
-#, fuzzy
-#~ msgid "WIKI_AWARE_STAGE"
-#~ msgstr "שלב המיקרובי"
 
 #, fuzzy
 #~ msgid "WIKI_GLYCOLYSIS"
