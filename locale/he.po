# Translations template for PROJECT.
# Copyright (C) 2020 ORGANIZATION
# This file is distributed under the same license as the PROJECT project.
# FIRST AUTHOR <EMAIL@ADDRESS>, 2020.
#
msgid ""
msgstr ""
"Project-Id-Version: PROJECT VERSION\n"
"Report-Msgid-Bugs-To: EMAIL@ADDRESS\n"
<<<<<<< HEAD
"POT-Creation-Date: 2025-03-18 21:56+0100\n"
"PO-Revision-Date: 2025-02-06 13:29+0000\n"
=======
"POT-Creation-Date: 2025-03-27 09:59+0200\n"
"PO-Revision-Date: 2025-03-20 20:10+0000\n"
>>>>>>> 4c6b8478
"Last-Translator: Anonymous <noreply@weblate.org>\n"
"Language-Team: Hebrew <https://translate.revolutionarygamesstudio.com/projects/thrive/thrive-game/he/>\n"
"Language: he\n"
"MIME-Version: 1.0\n"
"Content-Type: text/plain; charset=UTF-8\n"
"Content-Transfer-Encoding: 8bit\n"
"Plural-Forms: nplurals=4; plural=(n == 1) ? 0 : ((n == 2) ? 1 : ((n > 10 && n % 10 == 0) ? 2 : 3));\n"
"X-Generator: Weblate 5.7.2\n"
"Generated-By: Babel 2.8.0\n"

msgid "2D_MOVEMENT_TYPE_SELECTION"
msgstr "סגנון תנועה דו-מימדית:"

msgid "3D_EDITOR"
msgstr "עורך תלת-מימדי"

msgid "3D_MOVEMENT"
msgstr "תנועה תלת-מימדית"

msgid "3D_MOVEMENT_TYPE_SELECTION"
msgstr "סגנון תנועה תלת-מימדית:"

msgid "ABILITIES"
msgstr "יכולות"

msgid "ABORT"
msgstr "בטל"

msgid "ABORTED_DOT"
msgstr "הופל."

#, fuzzy
msgid "ABSORBERS_COUNT"
msgstr "שלב המיקרובי"

msgid "ABYSSOPELAGIC"
msgstr "אביסלפלגיים"

msgid "ACCEPT"
msgstr ""

msgid "ACTION_AWAKEN"
msgstr "התעורר ({0:F1} / {1:F1})"

msgid "ACTION_AWAKEN_TOOLTIP"
msgstr "עבור לשלב ההתעוררות. זמין כאשר יש לך מספיק יכולת שכלית (רקמה מסוג עם אקסונים)."

msgid "ACTION_BLOCKED_WHILE_ANOTHER_IN_PROGRESS"
msgstr "פעולה זו חסומה בזמן שפעולה אחרת בתהליך"

msgid "ACTION_DELETE"
msgstr "מחק"

msgid "ACTION_DOUBLE_POPULATION"
msgstr "הכפל אכלוסיה"

msgid "ACTION_DUPLICATE_UNITS"
msgstr "שכפל יחידות"

msgid "ACTION_HALF_POPULATION"
msgstr "חצה אוכלוסייה"

msgid "ACTION_TELEPORT"
msgstr "שגר"

msgid "ACTIVE"
msgstr "פעיל"

msgid "ACTIVE_THREAD_COUNT"
msgstr "נושאים נוכחים:"

msgid "ACTIVITY_EXPLANATION"
msgstr ""
"מיקרבים פעילים יתרוצצו כששום דבר מעניין קורה.\n"
"מיקרובים נייחים יחכו לסביבה להשתנות לפני שהם יפעלו."

msgid "ADDITIONAL_VALIDATION_FAILED"
msgstr "דרכי אימות נוספים זיהו בעיה: {0}"

msgid "ADD_INPUT_BUTTON_TOOLTIP"
msgstr "הוסף מקשר חדש"

msgid "ADVANCED_VIEW"
msgstr "מתקדם"

msgid "ADVANCED_VIEW_BUTTON_TOOLTIP"
msgstr "פתח את תצוגת ההגדרה המתקדם"

#, fuzzy
msgid "AEROBIC_NITROGEN_FIXATION"
msgstr "קיבוע חנקן אנאירובי"

msgid "AEROBIC_NITROGEN_FIXING"
msgstr "קיבוע חנקן אירובי"

#, fuzzy
msgid "AEROBIC_RESPIRATION"
msgstr "נשימה ארובית"

msgid "AGENTS"
msgstr "חומרים"

#, fuzzy
msgid "AGENTS_COLON"
msgstr "מצב:"

#, fuzzy
msgid "AGENT_NAME"
msgstr "{0} {1}"

msgid "AGGRESSION_EXPLANATION"
msgstr ""
"מיקרובים אגרסיבים ירדפו אחרי הטרפם למרחקים\n"
"והם לרוב נוטים להילחם בטורפים כשהם מותקפים.\n"
"מיקרובים שלווים לא יתקפו אחרים למרחקים\n"
"ופחות נוטים להשתמש ברעלנים כנגד טורפים."

msgid "AGGRESSIVE"
msgstr "אגריסיבי"

msgid "AI_MUTATION_RATE"
msgstr "קצב מוטציות של AI"

msgid "AI_MUTATION_RATE_EXPLANATION"
msgstr "(המהירות המוטציות שנוצרים במיני AI )"

msgid "ALL"
msgstr "הכל"

#, fuzzy
msgid "ALLOW_SPECIES_SWITCH_ON_EXTINCTION"
msgstr "מאפשר למינים לא לפתח מוטציות (אם לא ניתן למצוא מוטציות טובות)"

#, fuzzy
msgid "ALLOW_SPECIES_SWITCH_ON_EXTINCTION_EXPLANATION"
msgstr ""
"מיקרובים אגרסיבים ירדפו אחרי הטרפם למרחקים\n"
"והם לרוב נוטים להילחם בטורפים כשהם מותקפים.\n"
"מיקרובים שלווים לא יתקפו אחרים למרחקים\n"
"ופחות נוטים להשתמש ברעלנים כנגד טורפים."

#, fuzzy
msgid "ALL_WORLDS_GENERAL_STATISTICS"
msgstr "סטטיסטיקת האורגניזם"

#, fuzzy
msgid "ALL_WORLDS_STATISTICS"
msgstr "סטטיסטיקת האורגניזם"

msgid "ALREADY_ASCENDED"
msgstr ""

msgid "ALT"
msgstr "Alt"

#, fuzzy
msgid "ALWAYS_VISIBLE"
msgstr "גלוי"

msgid "AMBIANCE_VOLUME"
msgstr "עוצמת אווירה"

msgid "AMMONIA"
msgstr "אמוניה"

#, fuzzy
msgid "AMMONIA_COST"
msgstr "אמוניה"

msgid "AMOUNT_OF_AUTOSAVE_TO_KEEP"
msgstr "כמות שמירה אוטומטית שניתן לשמור:"

msgid "AMOUNT_OF_QUICKSAVE_TO_KEEP"
msgstr "כמות שמירה מהירה שניתן לשמור:"

msgid "ANAEROBIC_NITROGEN_FIXATION"
msgstr "קיבוע חנקן אנאירובי"

#, fuzzy
msgid "AND_UNLOCK_CONDITION"
msgstr "מצב פיזי"

msgid "ANISOTROPIC_FILTERING"
msgstr ""

msgid "APPEARANCE"
msgstr "הופעה"

msgid "APPLY"
msgstr "החל"

msgid "APPLY_CHANGES"
msgstr "החל שינויים"

msgid "APRIL"
msgstr "אפריל"

msgid "ARE_YOU_SURE_TO_RESET_ALL_SETTINGS"
msgstr "האם אתה בטוח שברצונך לאפס את כל הגדרות לברירת מחדל?"

msgid "ARE_YOU_SURE_TO_RESET_INPUT_SETTINGS"
msgstr "האם אתה בטוח שברצונך לאפס את כל הגדרות הקלטים לברירת מחדל?"

msgid "ARTIST_COLON"
msgstr "אומן:"

msgid "ARTWORK_TITLE"
msgstr "\"{0}\" - {1}"

msgid "ART_BY"
msgstr "ציור מאת {0}"

msgid "ART_GALLERY"
msgstr "גלרית אומנות"

#, fuzzy
msgid "ASCENSION_CONGRATULATIONS"
msgstr "אוכלוסיית מינים"

msgid "ASCENSION_CONGRATULATIONS_CONTENT"
msgstr ""

#, fuzzy
msgid "ASCENSION_STAGE"
msgstr "גרסה:"

msgid "ASSEMBLY_CLASS_REQUIRED"
msgstr "נדרשת מחלקת פריקת מוד בזמן שפריקה היא ספיציפית"

msgid "ASSEMBLY_REQUIRED_WITH_HARMONY"
msgstr "נדרשת מחלקת פריקת מוד בזמן שפריקה Harmony מוד נבחרה"

msgid "ASSUME_HYPERTHREADING"
msgstr "נניח שלמעבד יכול להפעיל מרבה-נושאים"

msgid "ASSUME_HYPERTHREADING_TOOLTIP"
msgstr ""
"זה לא ניתן להציג אם מרבה-נושאים פועל או לא.\n"
"זה משפיע על מספר ברירת מחדל של הנושאים במרבה-נושאים כנושא שאינו מהיר כלבית מעבד אמיתי."

msgid "ATMOSPHERIC_GASSES"
msgstr "גזים אטמוספריים"

msgid "ATP"
msgstr "ATP"

msgid "ATP_BALANCE"
msgstr "מאזן ATP"

#, fuzzy
msgid "ATP_BALANCE_TOOLTIP"
msgstr "הראה/החבא תרכובות"

#, fuzzy
msgid "ATP_BALANCE_TOOLTIP_MULTICELLULAR"
msgstr "הראה/החבא תרכובות"

msgid "ATP_BALANCE_WITHOUT_EXTERNAL_RESOURCES"
msgstr ""

msgid "ATP_BALANCE_WITHOUT_GLUCOSE"
msgstr ""

#, fuzzy
msgid "ATP_BALANCE_WITHOUT_HYDROGEN_SULFIDE"
msgstr "מימן גופרתי"

#, fuzzy
msgid "ATP_BALANCE_WITHOUT_IRON"
msgstr "מאזן ATP"

msgid "ATP_BALANCE_WITH_ALL_COMPOUNDS"
msgstr ""

msgid "ATP_PRODUCTION"
msgstr "ייצור ATP"

msgid "ATP_PRODUCTION_TOO_LOW"
msgstr "ייצור ATP נמוך מדי!"

msgid "ATTEMPT_TO_WRITE_SAVE_FAILED"
msgstr "הניסיון לשכתב מחדש קובץ שמירה נכשלה. שם השמירה ארוך מידי או שאין לך אישור לשכתב מחדש בתיקיית השמירה."

msgid "AT_CURSOR"
msgstr "בסמן העכבר:"

msgid "AUDIO_OUTPUT_DEVICE"
msgstr "פלט מכשיר שמע:"

msgid "AUGUST"
msgstr "אוגוסט"

msgid "AUTO"
msgstr "אוטומטי"

msgid "AUTO-EVO_EXPLANATION_EXPLANATION"
msgstr "חלונית זו מייצגת את המספרים שהמפתח האוטומטי חוזה כמה היו. את כמות האנרגיה שהמין מסוגל לתפוס ועלות לפרט של המין, קובעות את אכלוסייה הסופית. המפתח האוטומטי משתמש במודל פשוט של המציאות כדי לחשב את ביצועי המינים על סמך כמות האנרגיה שהם מסוגלים לאסוף. עבור כל מקור מזון, מוצגת כמה אנרגיה המין מרוויח ממנו. בנוסף, מוצגת האנרגיה הכוללת הזמינה מאותו מקור. החלק שהמין מרוויח מתוך האנרגיה הכוללת מבוסס על גודל הכשירות העצמית בהשוואה לכשירות הכוללת. כשירות הוא מדד הקובע עד כמה המין מנצל את מקור המזון זה."

msgid "AUTO-EVO_POPULATION_CHANGED_2"
msgstr "אוכלוסיית {0} השתנתה ב-{1} בתוך {2} בגלל: {3}"

msgid "AUTO-EVO_PREDICTION"
msgstr "חיזוי של המפתח האוטומטי"

msgid "AUTO-EVO_PREDICTION_BOX_DESCRIPTION"
msgstr ""
"לוח זה מראה את מספרי האוכלוסייה הצפויים מהמפתח האוטומטי עבור מינים ערוכים.\n"
"מפתח אוטומטי מריץ הדמיות אכלוסיה שהיא החלק השני (חוץ מהפעולות שלך) שמשפיע על האוכלוסייה שלך."

#, fuzzy
msgid "AUTO-EVO_RESULTS_TITLE"
msgstr "תוצאות מפתח אוטומטי:"

msgid "AUTO-EVO_STEPS_DONE"
msgstr "{0:F1}% הסתיים. {1:n0}/{2:n0} שלבים."

#, fuzzy
msgid "AUTO-EVO_STRENGHT_MULTIPLIER"
msgstr "מכפיל עלות המוטציות"

#, fuzzy
msgid "AUTO-EVO_STRENGHT_MULTIPLIER_EXPLANATION"
msgstr "(העלות של אברונים, ממברנה וחפצים אחרים בעורך)"

msgid "AUTOSAVE_DURING_THE_GAME"
msgstr "שמירה אוטומטית במהלך המשחק"

msgid "AUTO_EVO"
msgstr "מפתח - אוטומטי"

msgid "AUTO_EVO_EXPLORING_TOOL"
msgstr "כלים חקר של מפתח-אוטומטי"

msgid "AUTO_EVO_FAILED"
msgstr "המפתח האוטומטי נכשל"

msgid "AUTO_EVO_MISSING_RESULT_DATA_OBJECT"
msgstr ""

msgid "AUTO_EVO_RESULTS"
msgstr "תוצאות מפתח אוטומטי:"

#, fuzzy
msgid "AUTO_EVO_RESULTS_GLOBAL_TITLE"
msgstr "תוצאות מפתח אוטומטי:"

#, fuzzy
msgid "AUTO_EVO_RESULTS_PATCH_TITLE"
msgstr "תוצאות מפתח אוטומטי:"

msgid "AUTO_EVO_RUN_STATUS"
msgstr "מריץ סטטוס:"

#, fuzzy
msgid "AUTO_EVO_STATUS_COLON"
msgstr "מריץ סטטוס:"

msgid "AUTO_MOVE_FORWARDS"
msgstr "התקדמות אוטומטית"

msgid "AUTO_RESOLUTION"
msgstr "אוטומטי ({0}X{1})"

msgid "AVAILABLE_CONSTRUCTION_PROJECTS"
msgstr ""

msgid "AVAILABLE_MODS"
msgstr "מודים זמינים"

msgid "AWAKENING_STAGE"
msgstr ""

#, fuzzy
msgid "AWARE_STAGE"
msgstr "שלב המיקרובי"

msgid "BACK"
msgstr "חזור"

msgid "BACKGROUND_BLUR"
msgstr ""

msgid "BACKSLASH"
msgstr "לוכסן שמאלי"

msgid "BACKSPACE"
msgstr "חזור"

#, fuzzy
msgid "BACTERIAL_THERMOSYNTHESIS"
msgstr "תרמוסינתזה"

msgid "BALANCE_DISPLAY_AT_DAY_ALWAYS"
msgstr ""

msgid "BALANCE_DISPLAY_AT_DAY_ALWAYS_TOOLTIP"
msgstr ""

msgid "BALANCE_DISPLAY_WHILE_MOVING"
msgstr ""

#, fuzzy
msgid "BALANCE_DISPLAY_WHILE_MOVING_TOOLTIP"
msgstr "פתח את תצוגת ההגדרה המתקדם"

msgid "BASE_MOBILITY"
msgstr "ניידות בסיסית"

msgid "BASE_MOVEMENT"
msgstr "מהירות בסיסית"

msgid "BASIC_VIEW"
msgstr "בסיסי"

msgid "BASIC_VIEW_BUTTON_TOOLTIP"
msgstr "לחזור אל תצוגת ההגדרה הבסיסית"

msgid "BATHYPELAGIC"
msgstr "בתיפלגיים"

msgid "BECOME_MACROSCOPIC"
msgstr "להפוך למקרוסקופי ({0}/{1})"

msgid "BECOME_MULTICELLULAR"
msgstr "להפוך לרב-תאיים ({0}/{1})"

msgid "BEGIN_THRIVING"
msgstr "התחל לשגשג"

msgid "BEHAVIOUR"
msgstr "התנהגות"

msgid "BEHAVIOUR_ACTIVITY"
msgstr "פעיל"

msgid "BEHAVIOUR_AGGRESSION"
msgstr "תוקפני"

msgid "BEHAVIOUR_FEAR"
msgstr "פחדן"

msgid "BEHAVIOUR_FOCUS"
msgstr "ממוקד"

msgid "BEHAVIOUR_OPPORTUNISM"
msgstr "סתגלן"

msgid "BELOW_SEA_LEVEL"
msgstr "{0}-{1}מ' מתחת פני הים"

msgid "BENCHMARKS"
msgstr ""

#, fuzzy
msgid "BENCHMARK_FINISHED"
msgstr "טעינה הסתיימה"

msgid "BENCHMARK_PHASE"
msgstr ""

msgid "BENCHMARK_RESULTS_COLON"
msgstr ""

msgid "BEST_PATCH_COLON"
msgstr "האזור הטוב ביותר:"

msgid "BIG_IRON_CHUNK"
msgstr "גוש ברזל גדול"

#, fuzzy
msgid "BIG_PHOSPHATE_CHUNK"
msgstr "גוש ברזל גדול"

msgid "BILLION_ABBREVIATION"
msgstr "{0} מיליארד"

msgid "BINDING_AGENT"
msgstr "מקשר"

msgid "BINDING_AGENT_DESCRIPTION"
msgstr "מאפשר להתחבר לתאים אחרים. זהו הצד הראשון לכיוון רב-תאים. בזמן שאתה חלק ממושבה, התרכובות משותפות בין התאים . אתה לא יכול להיכנס לעורך בזמן שאתה חלק ממושבה כך שאתה צריך לשחרר באת שיש לך מספיק תרכובות על מנת לחלק את התא שלך."

msgid "BINDING_AGENT_PROCESSES_DESCRIPTION"
msgstr "לחץ על [thrive:input]g_toggle_binding[/thrive:input] על מנת להחליף למצב קישור. בזמן מצב קישור אתה יכול להיצמד לתאים אחרים מאותו בני מינך על מנת ליצור מושבות על ידי תזוזה אליהם. על מנת לעזוב את המושבה לחץ [thrive:input]g_unbind_all[/thrive:input]."

msgid "BIND_AXES_SENSITIVITY"
msgstr "קשר צירים יחד"

msgid "BIOLUMINESCENT_VACUOLE"
msgstr "חלולית של ביולומינסנציה"

msgid "BIOME_LABEL"
msgstr "ביומה: {0}"

#, fuzzy
msgid "BLOOM_RENDER_EFFECT"
msgstr "השפעות חיצוניות:"

#, fuzzy
msgid "BLUESKY_TOOLTIP"
msgstr "השהה את המשחק"

msgid "BRAIN_CELL_NAME_DEFAULT"
msgstr ""

msgid "BRAVE"
msgstr "אמיץ"

msgid "BROWSE"
msgstr "דפדף"

msgid "BROWSE_WORKSHOP"
msgstr "העלה Workshop"

#, fuzzy
msgid "BUILD_CITY"
msgstr "מבנה"

#, fuzzy
msgid "BUILD_QUEUE"
msgstr "מבנה"

#, fuzzy
msgid "BUILD_STRUCTURE"
msgstr "מבנה"

msgid "BY"
msgstr "על ידי:"

msgid "BY_REVOLUTIONARY_GAMES"
msgstr "עלי ידי Revolutionary Games Studio"

msgid "CACHE_DISK_MAX_TIME"
msgstr ""

msgid "CACHE_MEMORY_MAX_ITEMS"
msgstr ""

#, fuzzy
msgid "CACHE_TIME_MEMORY"
msgstr "שימוש נוכחי בזיכרון וידיאו:"

#, fuzzy
msgid "CACHE_TIME_MEMORY_ONLY"
msgstr "שימוש נוכחי בזיכרון וידיאו:"

#, fuzzy
msgid "CACHING_TITLE"
msgstr "חסרה כותרת"

msgid "CALCIUM_CARBONATE"
msgstr "סידן פחמתי"

msgid "CALCIUM_CARBONATE_MEMBRANE_DESCRIPTION"
msgstr "לממברנה זו יש קליפה חזקה העשויה מסידן פחמתי. הוא מסוגל בקלות לעמוד בפני נזק ודורש פחות אנרגיה כדי לא לעוות. החסרונות זה שמעטפת כה כבדה עד שהיא גורמת לתא לנוע באטיות הרבה יותר וגם לוקח יותר זמן לספוג משאבים."

msgid "CAMERA"
msgstr "מצלמה"

msgid "CANCEL"
msgstr "ביטול"

msgid "CANCEL_ACTION_CAPITAL"
msgstr "בטל פעולה"

msgid "CANCEL_CURRENT_ACTION"
msgstr "בטל פעולה נוכחית"

msgid "CANNOT_DELETE_USED_CELL_TYPE"
msgstr "לא ניתן למחוק סוג תא הנמצא כרגע בשימוש כחלק מתוכנית גוף"

msgid "CANNOT_DELETE_USED_CELL_TYPE_TITLE"
msgstr "לא ניתן למחוק סוג תא זה אשר בשימוש"

msgid "CANNOT_ENGULF"
msgstr "לא יכול לבלוע"

msgid "CANNOT_MOVE_METABALL_TO_DESCENDANT_TREE"
msgstr "לא ניתן להזיז כדור-בשר לתוך עץ צאצאים"

msgid "CANNOT_REDUCE_BRAIN_POWER_STAGE"
msgstr ""

msgid "CANNOT_REDUCE_BRAIN_POWER_STAGE_TITLE"
msgstr ""

msgid "CANNOT_WRITE_SAVE"
msgstr "לא יכול לשכתב מחדש שמירה"

msgid "CANT_LOAD_MOD_INFO"
msgstr "לא יכול לטעון מידע על המוד מ{0}"

msgid "CAPSLOCK"
msgstr "מקש Caps Lock"

msgid "CARBON_DIOXIDE"
msgstr "פחמן דו חמצני"

msgid "CATEGORY_AN_ABUNDANCE"
msgstr "שפע"

msgid "CATEGORY_A_FAIR_AMOUNT"
msgstr "כמות נכבדת"

msgid "CATEGORY_LITTLE"
msgstr "קטן"

msgid "CATEGORY_QUITE_A_BIT"
msgstr "לא מעט"

msgid "CATEGORY_SOME"
msgstr "כמה"

msgid "CATEGORY_VERY_LITTLE"
msgstr "קטן מאוד"

msgid "CAUTIOUS"
msgstr "זהיר"

msgid "CELL"
msgstr "תא"

msgid "CELLS"
msgstr "תאים"

msgid "CELLULASE"
msgstr "צילוטאז"

msgid "CELLULASE_DESCRIPTION"
msgstr "צילולאז מאפשרים לתא לפרק ממברנות העשויות מתאית. כל תוספת מגדילה את יעילותו."

msgid "CELLULOSE"
msgstr "תאית"

msgid "CELLULOSE_MEMBRANE_DESCRIPTION"
msgstr "לממברנה זו יש דופן, שעוזרת להגנה טובה יותר מול נזק בכללי ובמיוחד נגד פגיעה פיזיקלית. זה גם עולה פחות אנרגיה בשביל לתחזק את צורתו, אבל לא מסוגל לספוג חומרים מהר יותר והוא איטי. [b] צילונאז מסוגל לעכל את הדופן זה[/b] והופך אותו לפגיע לבליעה מטורפים."

#, fuzzy
msgid "CELL_STAT_ROTATION_TOOLTIP"
msgstr "הערך משומש ביצור העולם, ועל כך, שחייב להיות מספר שלם חיובי"

#, fuzzy
msgid "CELL_STAT_SPEED_TOOLTIP"
msgstr "הערך משומש ביצור העולם, ועל כך, שחייב להיות מספר שלם חיובי"

#, fuzzy
msgid "CELL_STAT_STORAGE_TOOLTIP"
msgstr "הערך משומש ביצור העולם, ועל כך, שחייב להיות מספר שלם חיובי"

#, fuzzy
msgid "CELL_TYPE_BUTTON_ATP_CONSUMPTION"
msgstr "שטח מת:"

#, fuzzy
msgid "CELL_TYPE_BUTTON_ATP_PRODUCTION"
msgstr "שטח מת:"

msgid "CELL_TYPE_NAME"
msgstr "שם סוג תא"

msgid "CHANGE_DESCRIPTION_IS_TOO_LONG"
msgstr "הערות שינוי ארוכות מידי"

msgid "CHANGE_THE_SYMMETRY"
msgstr "שנה סימטריה"

#, fuzzy
msgid "CHANNEL_INHIBITOR_TOXIN_SYNTHESIS"
msgstr "חלולית רעלן היא חלולית שהשתנה לצורך ייצור, אחסון והפרשה ספציפיים של רעלנים אוקסיטוקסיים. חלוליות רעלן נוספים יגדילו את קצב שחרור הרעלנים."

msgid "CHEATS"
msgstr "קודים"

msgid "CHEAT_KEYS_ENABLED"
msgstr "מקשי קודים מופעלים"

msgid "CHEAT_MENU"
msgstr "תפריט קודים"

msgid "CHEMICAL_BUTTON_MICROBE_TOOLTIP"
msgstr "הראה/החבא תהליכי תא"

msgid "CHEMOPLAST"
msgstr "כימופלסט"

msgid "CHEMOPLAST_DESCRIPTION"
msgstr "הכימופלסט הוא אברון בעל קרום כפול המכיל חלבונים המסוגלים להמיר [thrive:compound type=\"hydrogensulfide\"][/thrive:compound],[thrive:compound type=\"carbondioxide\"][/thrive:compound] ומים ל[thrive:compound type=\"glucose\"][/thrive:compound] בתהליך הנקרא [b]כימוסינתזה מימן גופרי[/b]. קצב ייצור ה[thrive:compound type=\"glucose\"][/thrive:compound] שלו משתנה עם ריכוז [thrive:compound type=\"carbondioxide\"][/thrive:compound]."

msgid "CHEMOPLAST_PROCESSES_DESCRIPTION"
msgstr "הופך [thrive:compound type=\"hydrogensulfide\"][/thrive:compound] ל[thrive:compound type=\"glucose\"][/thrive:compound]. בהתאם לריכוזו של [thrive:compoundtype=\"carbondioxide\"][/thrive:compound]."

msgid "CHEMORECEPTOR"
msgstr "כימורצפטור"

msgid "CHEMORECEPTOR_DESCRIPTION"
msgstr "כל התאים מסוגלים \"לראות\" דרך הכימורצפטור. זה איך התא אוסף מידע סביבו. הוספת אברון זה מאפשרת לכימורצפטור להיות יותר מדויק. מכיוון שהשחקן מסוגל לראות אפילו בשלב התא, זה מיוצג על ידי קו שמצביע מחוץ להמסך הנראה לעין המראה תרכובות קרובים שהשחקן עדיין לא ראה."

#, fuzzy
msgid "CHEMORECEPTOR_MINIMUM_AMOUNT_TOOLTIP"
msgstr "כמות מינימלית למצוא:"

msgid "CHEMORECEPTOR_PROCESSES_DESCRIPTION"
msgstr "הכימוריצפטור מאפשר לך לאתר תרכובות מרחוק. שנה ברגע שמיקמת בשביל לשנות את סוג התרכובת ואת צבע הקו מכוון."

#, fuzzy
msgid "CHEMORECEPTOR_SEARCH_RADIUS_TOOLTIP"
msgstr "כל התאים מסוגלים \"לראות\" דרך הכימורצפטור. זה איך התא אוסף מידע סביבו. הוספת אברון זה מאפשרת לכימורצפטור להיות יותר מדויק. מכיוון שהשחקן מסוגל לראות אפילו בשלב התא, זה מיוצג על ידי קו שמצביע מחוץ להמסך הנראה לעין המראה תרכובות קרובים שהשחקן עדיין לא ראה."

#, fuzzy
msgid "CHEMOSYNTHESIS"
msgstr "כימוסינתזה"

msgid "CHEMOSYNTHESIZING_PROTEINS"
msgstr "חלבונים כימוסינתזיים"

msgid "CHEMOSYNTHESIZING_PROTEINS_DESCRIPTION"
msgstr "חלבונים כימוסינתזיים הם מקבצים קטנים של חלבונים בציטופלזמה המסוגלים להמיר [thrive:compound type=\"hydrogensulfide\"][/thrive:compound], גזים [thrive:compound type=\"carbondioxide\"][/thrive:compound] ומים ל[thrive:compound type=\"glucose\"][/thrive:compound] בתהליך הנקרא [b]כימוסינתזה של מימן גופרתי[/b]. קצב ייצור ה[thrive:compound type=\"glucose\"][/thrive:compound] מתאזן עם ריכוז ה[thrive:compound type=\"carbondioxide\"][/thrive:compound]. מכיוון שהחלבונים הכימוסינתזיים צפים בציטופלזמה, הנוזל שמסביבם מבצעים [b]גליקוליזה[/b] ברמה מסוימת."

msgid "CHEMOSYNTHESIZING_PROTEINS_PROCESSES_DESCRIPTION"
msgstr "הופך [thrive:compound type=\"hydrogensulfide\"][/thrive:compound] ל[thrive:compound type=\"glucose\"][/thrive:compound]. בהתאם לריכוז של [thrive:compound type=\"carbondioxide\"][/thrive:compound]. בנוסף הופך [thrive:compound type=\"glucose\"][/thrive:compound] ל[thrive:compound type=\"atp\"][/thrive:compound]."

msgid "CHEMO_SYNTHESIS"
msgstr "כימוסינתזה"

msgid "CHITIN"
msgstr "כיטין"

msgid "CHITINASE"
msgstr "כיטינאז"

msgid "CHITINASE_DESCRIPTION"
msgstr "כיטינאז מאפשרים לתא לפרק ממברנות העשויות מכיטין. כל תוספת מגבירה את יעילותו."

msgid "CHITIN_MEMBRANE_DESCRIPTION"
msgstr "לממברנה זו יש דופן, שעוזרת להגנה טובה יותר מול נזק בכללי ובמיוחד נגד פגיעה מרעלנים. זה גם עולה פחות אנרגיה בשביל לתחזק את צורתו, אבל לא מסוגל לספוג חומרים מהר יותר והוא איטי. [b]כיטינאז מסוגל לעכל את הדופן זה[/b] והופך אותו לפגיע לבליעה מטורפים."

msgid "CHLOROPLAST"
msgstr "כלורופלסט"

msgid "CHLOROPLAST_DESCRIPTION"
msgstr "הכלורופלסט הוא אברון בעל קרום כפול המכיל פיגמנטים רגישים לאור הנערמים בשקיות קרומיות. זהו פרוקריוט שהוטמע לשימוש על ידי המארח האוקריוטי שלו. הפיגמנטים בכלורופלסט מסוגלים להשתמש באנרגיית האור כדי לייצר [thrive:compound type=\"glucose\"][/thrive:compound] ממים ו[thrive:compound type=\"carbondioxide\"][/thrive:compound] בתהליך הנקרא [b]פוטוסינתזה[/b]. הפיגמנטים הללו הם גם מה שמעניקים לו את הצבע ייחודי. קצב ייצור ה[thrive:compound type=\"glucose\"][/thrive:compound] שלו משתנה עם ריכוז ה[thrive:compound type=\"carbondioxide\"][/thrive:compound] ועוצמת ה[thrive:compound type=\"sunlight\"][/thrive:compound]."

msgid "CHLOROPLAST_PROCESSES_DESCRIPTION"
msgstr "מייצר[thrive:compound type=\"glucose\"][/thrive:compound]. בהתאם לריכוזו של [thrive:compound type=\"carbondioxide\"][/thrive:compound] ושל עוצמת ה[thrive:compound type=\"sunlight\"][/thrive:compound]."

msgid "CHOSEN_FILENAME_ALREADY_EXISTS"
msgstr "שם הקובץ הנבחר ({0}) כבר קיים. לשכתב מחדש?"

msgid "CHROMATIC_ABERRATION"
msgstr "סטייה כרומטית:"

msgid "CHROMATOPHORE_PROCESSES_DESCRIPTION"
msgstr "מייצר [thrive:compound type=\"glucose\"][/thrive:compound]. בהתאם לריכוז של [thrive:compound type=\"carbondioxide\"][/thrive:compound] ועוצמת ה[thrive:compound type=\"sunlight\"][/thrive:compound]."

msgid "CHUNK_CELL_CORPSE_PART"
msgstr ""

msgid "CHUNK_FOOD_SOURCE"
msgstr "{0} צריכה"

msgid "CILIA"
msgstr "ריס"

msgid "CILIA_DESCRIPTION"
msgstr "ריסונים דומים לשוטונים אבל במקום שהם מספקים דחף לכיוון מסוים הם עוזרים לתא להסתובב ולפנות."

msgid "CILIA_PROCESSES_DESCRIPTION"
msgstr "מגדיל את מהירות הסיבוב של תאים גדולים."

#, fuzzy
msgid "CITY_SHORT_STATISTICS"
msgstr "סטטיסטיקת האורגניזם"

msgid "CLEAN_UP_OLD_SAVES"
msgstr "נקה שמירות ישנות"

msgid "CLEAR_CACHE"
msgstr ""

#, fuzzy
msgid "CLICK_TO_SELECT"
msgstr "מחק נבחרים"

msgid "CLOSE"
msgstr "סגור"

msgid "CLOSE_OPTIONS"
msgstr "לסגור אפשרויות?"

msgid "CLOSTRIDIAL_FERMENTATION"
msgstr ""

#, fuzzy
msgid "CLOUD_BENCHMARK"
msgstr "עורך המיקרובי"

msgid "CLOUD_RESOLUTION_DIVISOR"
msgstr "מחליק רזולוציית ענן:"

msgid "CLOUD_SIMULATION_MINIMUM_INTERVAL"
msgstr "מרווח מינימלי של הדמיית ענן:"

#, fuzzy
msgid "CLOUD_SIMULATION_MULTIPLIER"
msgstr "מכפיל עלות האוסמורגולציה"

msgid "COASTAL"
msgstr "חוף"

msgid "COLLISION_SHAPE"
msgstr "זמן ישויות עם צורות התנגשות"

msgid "COLOUR"
msgstr "צבע"

msgid "COLOURBLIND_CORRECTION"
msgstr "תיקון לעיוורון צבעים:"

msgid "COLOUR_PICKER_ADD_PRESET"
msgstr "הוסף את הצבע הנוכחי כקבוע"

msgid "COLOUR_PICKER_A_TOOLTIP"
msgstr "ערך האלפא בצבע הנתון"

msgid "COLOUR_PICKER_B_TOOLTIP"
msgstr "ערך הצבע הכחול בצבע הנתון"

msgid "COLOUR_PICKER_G_TOOLTIP"
msgstr "ערך הצבע הירוק בצבע הנתון"

msgid "COLOUR_PICKER_HSV_BUTTON_TOOLTIP"
msgstr ""
"שנה HSV (גוון, רוויה וערך) למצב כבוי או דלוק.\n"
"לא ניתן להדליק מצב \"טרי\"."

msgid "COLOUR_PICKER_H_TOOLTIP"
msgstr "ערך הגוון, חלק מהצבע"

msgid "COLOUR_PICKER_PICK_COLOUR"
msgstr "בחר צבע מחלון המשחק"

msgid "COLOUR_PICKER_PRESET_TOOLTIP"
msgstr ""
"צבע: {0}\n"
"עכבר שמאלי: להשתמש בקבוע זה\n"
"עכבר ימני: מחק קבוע זה"

msgid "COLOUR_PICKER_RAW_BUTTON_TOOLTIP"
msgstr ""
"חלף מצב \"טרי\" כבוי או דלוק.\n"
"במצב \"טרי\" אתה יכול לעשות את R,G,B\n"
"ערך הצבע יכול ללכת מעל 1.0.\n"
"לא ניתן להדליק את מצב HSV."

msgid "COLOUR_PICKER_R_TOOLTIP"
msgstr "ערך הצבע האדום בצבע הנתון"

msgid "COLOUR_PICKER_S_TOOLTIP"
msgstr "ערך הרוויה, הכמות צבע האפור בצבע מסוים"

msgid "COLOUR_PICKER_V_TOOLTIP"
msgstr "ערך הבהירות, עוצמת הצבע"

#, fuzzy
msgid "COMMON_ABILITIES"
msgstr "יכולות"

msgid "COMMON_EDITING_AND_STRATEGY"
msgstr ""

msgid "COMMUNITY_FORUM"
msgstr "פורום קהילתי"

msgid "COMMUNITY_FORUM_BUTTON_TOOLTIP"
msgstr "הצטרף לקהילת Thrive בפורום הקהילתי שלנו"

msgid "COMMUNITY_WIKI"
msgstr "ויקי קהילתי"

msgid "COMMUNITY_WIKI_BUTTON_TOOLTIP"
msgstr "ראו את ויקי הקהילתי שלנו"

msgid "COMPILED_AT_COLON"
msgstr "נבנה ב:"

#, fuzzy
msgid "COMPLETE_ACTION"
msgstr "נבנה ב:"

msgid "COMPOUNDS"
msgstr "תרכובות"

#, fuzzy
msgid "COMPOUNDS_AT_EQUILIBRIUM"
msgstr "תרכובת לחפש:"

#, fuzzy
msgid "COMPOUNDS_AT_MAX_SPEED"
msgstr "תרכובת לחפש:"

msgid "COMPOUNDS_BUTTON_MICROBE_TOOLTIP"
msgstr "הראה/החבא תרכובות"

msgid "COMPOUNDS_COLON"
msgstr "תרכובות:"

#, fuzzy
msgid "COMPOUND_BALANCE_FILL_TIME"
msgstr "מאזן תרכובות"

#, fuzzy
msgid "COMPOUND_BALANCE_FILL_TIME_TOO_LONG"
msgstr "מאזן תרכובות"

#, fuzzy
msgid "COMPOUND_BALANCE_MODE_TOOLTIP"
msgstr "הראה/החבא תרכובות"

msgid "COMPOUND_BALANCE_TITLE"
msgstr "מאזן תרכובות"

#, fuzzy
msgid "COMPOUND_BALANCE_TOOLTIP"
msgstr "הראה/החבא תרכובות"

msgid "COMPOUND_CLOUDS"
msgstr "ענני תרכובות"

#, fuzzy
msgid "COMPOUND_CLOUD_BENCHMARK"
msgstr "ריכוז ענני תרכובת"

msgid "COMPOUND_CLOUD_DENSITY"
msgstr "ריכוז ענני תרכובת"

msgid "COMPOUND_CLOUD_DENSITY_EXPLANATION"
msgstr "(ריכוז הענני התרכובות בסביבה)"

msgid "COMPOUND_CONCENTRATIONS_DECREASED"
msgstr "ריכוזי ה{0} ירדו ב{1}"

msgid "COMPOUND_FOOD_SOURCE"
msgstr "{0} צריכה"

#, fuzzy
msgid "COMPOUND_HANDLE_KEEP"
msgstr "מאזן תרכובות"

#, fuzzy
msgid "COMPOUND_HANDLE_SPLIT_SISTER"
msgstr "מאזן תרכובות"

#, fuzzy
msgid "COMPOUND_HANDLE_TOP_UP"
msgstr "הראה/החבא תרכובות"

#, fuzzy
msgid "COMPOUND_HANDLE_TOP_UP_ON_CHANGE"
msgstr "ריכוז ענני תרכובת"

#, fuzzy
msgid "COMPOUND_STORAGE_AMOUNT_DOES_NOT_LAST_NIGHT"
msgstr "מאזן תרכובות"

msgid "COMPOUND_STORAGE_NOT_ENOUGH_GENERATED_DURING_DAY"
msgstr ""

#, fuzzy
msgid "COMPOUND_STORAGE_NOT_ENOUGH_SPACE"
msgstr "{0} צריכה"

#, fuzzy
msgid "COMPOUND_STORAGE_STATS_TITLE"
msgstr "מאזן תרכובות"

#, fuzzy
msgid "COMPOUND_STORAGE_STATS_TOOLTIP"
msgstr "מאזן תרכובות"

msgid "COMPOUND_TO_FIND"
msgstr "תרכובת לחפש:"

msgid "CONCEPT_ART"
msgstr "איור קונספט"

msgid "CONFIG"
msgstr "קובץ תצורה"

msgid "CONFIRM_CAPITAL"
msgstr "אשר"

#, fuzzy
msgid "CONFIRM_DELETE"
msgstr "אשר יציאה"

msgid "CONFIRM_EXIT"
msgstr "אשר יציאה"

msgid "CONFIRM_FOSSILISATION_OVERWRITE"
msgstr ""

#, fuzzy
msgid "CONFIRM_MOVE_TO_ASCENSION_STAGE"
msgstr "(המהירות המוטציות שנוצרים במיני AI )"

#, fuzzy
msgid "CONFIRM_MOVE_TO_ASCENSION_STAGE_EXPLANATION"
msgstr "(המהירות המוטציות שנוצרים במיני AI )"

msgid "CONFIRM_MOVE_TO_INDUSTRIAL_STAGE"
msgstr ""

#, fuzzy
msgid "CONFIRM_MOVE_TO_INDUSTRIAL_STAGE_EXPLANATION"
msgstr "(המהירות המוטציות שנוצרים במיני AI )"

#, fuzzy
msgid "CONFIRM_MOVE_TO_SPACE_STAGE"
msgstr "(המהירות המוטציות שנוצרים במיני AI )"

#, fuzzy
msgid "CONFIRM_MOVE_TO_SPACE_STAGE_EXPLANATION"
msgstr "(המהירות המוטציות שנוצרים במיני AI )"

msgid "CONFIRM_NEW_GAME_BUTTON_TOOLTIP"
msgstr "הכנס למשחק בהגדרות אלו"

msgid "CONFIRM_NEW_GAME_BUTTON_TOOLTIP_DISABLED"
msgstr "חלק מההגדרות אינם חוקיות"

#, fuzzy
msgid "CONSTRUCTION_UNIT_NAME"
msgstr "טריטנופ (כחול - צהוב)"

msgid "CONTENT_UPLOADED_FROM"
msgstr "תוכן הWorkshop יעלו מהתיקייה: {0}"

#, fuzzy
msgid "CONTINUE"
msgstr "המשך לשגשג"

#, fuzzy
msgid "CONTINUE_AS_SPECIES"
msgstr "בחר מין"

msgid "CONTINUE_THRIVING"
msgstr "המשך לשגשג"

msgid "CONTINUE_TO_PROTOTYPES"
msgstr ""
"אתה הגעת לסוף של החלק ה\"מוכן\" של Thrive.\n"
"אם אתה רוצה, אתה יכול להמשיך לשלבי האבטיפוס המקדמים יותר הכוללים במשחק. הם יכולים להיות מאוד לא מוכנים, להשתמש בגרפיקה של מצייני מיקום ויכול בכללי להיות מאוד קשוח. אלה כלולים כחלק מהמשחק כדי להראות את הכיוון העתידי האפשרי של המשחק ואת החזון הכללי שלנו לגבי איך השלבים יתחברו.\n"
"\n"
"אתה לא תוכל לשמור, ברוב האבטיפוסים, אם אתה רוצה להמשיך או לחזור ברגע שתמשיך. אם אתה רוצה לחזור לשלב זה, בבקשה תשמור לפני שתתמשיך.\n"
"\n"
"אם אתה בחרת להמשיך, בבקשה תבין שזה שלב אבטיפוס ובבקשה על תתלונן על כמה זה לא מושלם."

msgid "CONTINUE_TO_PROTOTYPES_PROMPT"
msgstr "להמשיך לשלב האבטיפוס?"

#, fuzzy
msgid "CONTROLLER_ANY_DEVICE"
msgstr "שטחי מת של הבקר"

#, fuzzy
msgid "CONTROLLER_AXIS_L2"
msgstr "מצג ציר בקר :"

#, fuzzy
msgid "CONTROLLER_AXIS_LEFT_TRIGGER"
msgstr "מצג ציר בקר :"

#, fuzzy
msgid "CONTROLLER_AXIS_LEFT_X"
msgstr "מצג ציר בקר :"

#, fuzzy
msgid "CONTROLLER_AXIS_LEFT_Y"
msgstr "מצג ציר בקר :"

#, fuzzy
msgid "CONTROLLER_AXIS_NEGATIVE_DIRECTION"
msgstr "מצג ציר בקר :"

#, fuzzy
msgid "CONTROLLER_AXIS_POSITIVE_DIRECTION"
msgstr "רגישות הבקר"

#, fuzzy
msgid "CONTROLLER_AXIS_R2"
msgstr "מצג ציר בקר :"

#, fuzzy
msgid "CONTROLLER_AXIS_RIGHT_TRIGGER"
msgstr "מצג ציר בקר :"

#, fuzzy
msgid "CONTROLLER_AXIS_RIGHT_X"
msgstr "מצג ציר בקר :"

#, fuzzy
msgid "CONTROLLER_AXIS_RIGHT_Y"
msgstr "מצג ציר בקר :"

msgid "CONTROLLER_AXIS_VISUALIZERS"
msgstr "מצג ציר בקר :"

#, fuzzy
msgid "CONTROLLER_BUTTON_DPAD_DOWN"
msgstr "שטחי מת של הבקר"

#, fuzzy
msgid "CONTROLLER_BUTTON_DPAD_LEFT"
msgstr "שטחי מת של הבקר"

msgid "CONTROLLER_BUTTON_DPAD_RIGHT"
msgstr ""

#, fuzzy
msgid "CONTROLLER_BUTTON_DPAD_UP"
msgstr "שטחי מת של הבקר"

#, fuzzy
msgid "CONTROLLER_BUTTON_LEFT_SHOULDER"
msgstr "שטח מת:"

#, fuzzy
msgid "CONTROLLER_BUTTON_LEFT_STICK"
msgstr "שטחי מת של הבקר"

#, fuzzy
msgid "CONTROLLER_BUTTON_MISC1"
msgstr "שטחי מת של הבקר"

#, fuzzy
msgid "CONTROLLER_BUTTON_PADDLE1"
msgstr "שטחי מת של הבקר"

#, fuzzy
msgid "CONTROLLER_BUTTON_PADDLE2"
msgstr "שטחי מת של הבקר"

#, fuzzy
msgid "CONTROLLER_BUTTON_PADDLE3"
msgstr "שטחי מת של הבקר"

#, fuzzy
msgid "CONTROLLER_BUTTON_PADDLE4"
msgstr "שטחי מת של הבקר"

msgid "CONTROLLER_BUTTON_PS3_SELECT"
msgstr ""

#, fuzzy
msgid "CONTROLLER_BUTTON_PS3_START"
msgstr "רגישות הבקר"

#, fuzzy
msgid "CONTROLLER_BUTTON_PS_CIRCLE"
msgstr "שטח מת:"

#, fuzzy
msgid "CONTROLLER_BUTTON_PS_CROSS"
msgstr "שטח מת:"

#, fuzzy
msgid "CONTROLLER_BUTTON_PS_L1"
msgstr "שטחי מת של הבקר"

#, fuzzy
msgid "CONTROLLER_BUTTON_PS_L3"
msgstr "שטחי מת של הבקר"

#, fuzzy
msgid "CONTROLLER_BUTTON_PS_OPTIONS"
msgstr "שטח מת:"

#, fuzzy
msgid "CONTROLLER_BUTTON_PS_R1"
msgstr "שטחי מת של הבקר"

#, fuzzy
msgid "CONTROLLER_BUTTON_PS_R3"
msgstr "שטחי מת של הבקר"

#, fuzzy
msgid "CONTROLLER_BUTTON_PS_SHARE"
msgstr "שטחי מת של הבקר"

msgid "CONTROLLER_BUTTON_PS_SONY_BUTTON"
msgstr ""

#, fuzzy
msgid "CONTROLLER_BUTTON_PS_SQUARE"
msgstr "מצג ציר בקר :"

#, fuzzy
msgid "CONTROLLER_BUTTON_PS_TRIANGLE"
msgstr "מצג ציר בקר :"

#, fuzzy
msgid "CONTROLLER_BUTTON_RIGHT_SHOULDER"
msgstr "מצג ציר בקר :"

msgid "CONTROLLER_BUTTON_RIGHT_STICK"
msgstr ""

msgid "CONTROLLER_BUTTON_TOUCH_PAD"
msgstr ""

#, fuzzy
msgid "CONTROLLER_BUTTON_UNKNOWN"
msgstr "שטח מת:"

#, fuzzy
msgid "CONTROLLER_BUTTON_XBOX_A"
msgstr "שטח מת:"

#, fuzzy
msgid "CONTROLLER_BUTTON_XBOX_B"
msgstr "שטח מת:"

msgid "CONTROLLER_BUTTON_XBOX_BACK"
msgstr ""

msgid "CONTROLLER_BUTTON_XBOX_GUIDE"
msgstr ""

#, fuzzy
msgid "CONTROLLER_BUTTON_XBOX_START"
msgstr "רגישות הבקר"

#, fuzzy
msgid "CONTROLLER_BUTTON_XBOX_X"
msgstr "שטח מת:"

#, fuzzy
msgid "CONTROLLER_BUTTON_XBOX_Y"
msgstr "שטח מת:"

msgid "CONTROLLER_DEADZONES"
msgstr "שטחי מת של הבקר"

msgid "CONTROLLER_DEADZONE_CALIBRATION_EXPLANATION"
msgstr ""
"כלי זה מאפשר להגדיר את שטחים מתים של ציר הבקר. גדול שטח המת קובעים כמה צריך להזיז את מקל השליטה (או כפתור אנלוגי) לפני שתנועה זו מזוהה כקלט.\n"
"לפני התחלת הכיול אנא הזיזו את כל מקלות הבקר ושחררו אותם, וגם לחצו ושחררו את כל הלחצנים האנלוגיים (למשל טריגרים) בבקר שלכם."

msgid "CONTROLLER_DEADZONE_COLON"
msgstr "שטח מת:"

msgid "CONTROLLER_PROMPT_TYPE_SETTING"
msgstr ""

msgid "CONTROLLER_SENSITIVITY"
msgstr "רגישות הבקר"

#, fuzzy
msgid "CONTROLLER_UNKNOWN_AXIS"
msgstr "שטחי מת של הבקר"

msgid "COPY_ERROR_TO_CLIPBOARD"
msgstr "מעתיק שגיאה ללוח העתקה"

#, fuzzy
msgid "COPY_RESULTS"
msgstr "תוצאות מפתח אוטומטי:"

msgid "CORRECTION_PROTANOPE"
msgstr "פרוטנופ (אדום-ירוק)"

msgid "CORRECTION_TRITANOPE"
msgstr "טריטנופ (כחול - צהוב)"

#, fuzzy
msgid "CPU_THREADS"
msgstr "נושאים:"

msgid "CRAFTING_CLEAR_INPUTS"
msgstr ""

msgid "CRAFTING_ERROR_INTERNAL_CONSUME_PROBLEM"
msgstr ""

#, fuzzy
msgid "CRAFTING_ERROR_TAKING_ITEMS"
msgstr "בקנה מידה הפוך"

msgid "CRAFTING_FILTER_INPUTS"
msgstr ""

#, fuzzy
msgid "CRAFTING_KNOWN_ITEMS"
msgstr "בקנה מידה הפוך"

#, fuzzy
msgid "CRAFTING_NOT_ENOUGH_MATERIAL"
msgstr "בקנה מידה הפוך"

msgid "CRAFTING_NO_RECIPE_SELECTED"
msgstr ""

msgid "CRAFTING_NO_ROOM_TO_TAKE_CRAFTING_RESULTS"
msgstr ""

#, fuzzy
msgid "CRAFTING_RECIPE_DISPLAY"
msgstr "תוצאות מפתח אוטומטי:"

msgid "CRAFTING_RECIPE_HAND_AXE"
msgstr ""

#, fuzzy
msgid "CRAFTING_RESULTS"
msgstr "תוצאות מפתח אוטומטי:"

msgid "CRAFTING_SELECT_RECIPE_OR_ITEMS_TO_FILTER"
msgstr ""

msgid "CRAFTING_TAKE_ALL"
msgstr ""

#, fuzzy
msgid "CRAFTING_TITLE"
msgstr "חסרה כותרת"

msgid "CREATE"
msgstr "ליצור"

msgid "CREATED_AT"
msgstr "נוצר ב:"

msgid "CREATED_ON_PLATFORM"
msgstr "נוצר בפלטפורמה:"

msgid "CREATE_A_NEW_MICROBE"
msgstr "צור מיקרוב חדש"

msgid "CREATE_NEW"
msgstr "יוצר חדש"

msgid "CREATE_NEW_CELL_TYPE"
msgstr "יצירת סוג תא חדש"

msgid "CREATE_NEW_CELL_TYPE_DESCRIPTION"
msgstr "אתה יכול ליצור סוגי תא על ידי שיכפול קיימים ולתת להם שם חדש. ניתן לשנות סוגי תא בשביל להתמחותם לתפקידי שונים. בעת שינוי סוג התא כל אלו שממוקמים מאותו סוג גם יעודכנו."

msgid "CREATE_NEW_MOD"
msgstr "יצירת מוד חדש"

msgid "CREATE_NEW_SAVE"
msgstr "יוצר שמירה חדשה"

msgid "CREATE_NEW_TISSUE_TYPE"
msgstr "יצירת סוג רקמה חדשה"

msgid "CREATE_NEW_TISSUE_TYPE_DESCRIPTION"
msgstr "אתה יכול ליצור סוגי רקמות חדשות על ידי שיכפול קיימים ולתת להם שם חדש. ניתן לשנות סוגי רקמה עם העורך התאי בשביל להתאים אותם לתפקידים שונים."

msgid "CREATING_DOT_DOT_DOT"
msgstr "יוצר..."

msgid "CREATING_OBJECTS_FROM_SAVE"
msgstr "יוצר אובייקטים משמירה"

msgid "CREDITS"
msgstr "קרדיט"

msgid "CTRL"
msgstr "CTRL"

#, fuzzy
msgid "CURRENT_CACHE_SIZE"
msgstr "הצג שמות כפתורי בחירת חלקים"

#, fuzzy
msgid "CURRENT_CACHE_SIZE_TOOLTIP"
msgstr "הפרש ריר"

msgid "CURRENT_DEVELOPERS"
msgstr "מפתחים נוכחים"

msgid "CURRENT_LOCATION_CAPITAL"
msgstr "מיקום נוכחי"

#, fuzzy
msgid "CURRENT_RESEARCH_NONE"
msgstr "הצג שמות כפתורי בחירת חלקים"

#, fuzzy
msgid "CURRENT_RESEARCH_PROGRESS"
msgstr "פתח את מסך העזרה"

#, fuzzy
msgid "CURRENT_WORLD"
msgstr "מפתחים נוכחים"

#, fuzzy
msgid "CURRENT_WORLD_STATISTICS"
msgstr "סטטיסטיקת האורגניזם"

msgid "CUSTOM_USERNAME"
msgstr "שם משתמש מותאם אישית:"

msgid "CYTOPLASM"
msgstr "ציטופלזמה"

msgid "CYTOPLASM_DESCRIPTION"
msgstr "הקרביים הדביקים של התא. הציטופלזמה היא התערובת בסיסית של יונים, חלבונים ותרכובות אחרות המומסים במים הממלאים את פנים התא. אחד התפקידים שהוא מבצע הוא [b]גליקליזה[/b], המרת ה[thrive:compound type=\"glucose\"][/thrive:compound] ל[thrive:compound type=\"atp\"][/thrive:compound]. לתאים שחסרים האברונים למטבוליזם מתקדמת יותר, מסתמכים על תהליך התסיסה ליצור אנרגיה. הוא גם משומש לאחסון מולקולות בתא ולגדילתו."

msgid "CYTOPLASM_GLYCOLYSIS"
msgstr "גליקוליזה של הציטופלזמה"

msgid "CYTOPLASM_PROCESSES_DESCRIPTION"
msgstr "הופך [thrive:compound type=\"glucose\"][/thrive:compound] ל[thrive:compound type=\"atp\"][/thrive:compound]."

#, fuzzy
msgid "CYTOTOXIN_SYNTHESIS"
msgstr "סינתזת \"אוקסיטוקסי\""

#, fuzzy
msgid "DAMAGE_SOURCE_RADIATION"
msgstr "(העלות של אברונים, ממברנה וחפצים אחרים בעורך)"

msgid "DAY_LENGTH"
msgstr ""

#, fuzzy
msgid "DAY_LENGTH_EXPLANATION"
msgstr "(באקראי מייצר סודות במשחק)"

msgid "DAY_NIGHT_CYCLE_ENABLED"
msgstr ""

#, fuzzy
msgid "DAY_NIGHT_CYCLE_ENABLED_EXPLANATION_2"
msgstr "(מתחיל עם ענן גלוקוז חופשי קרוב בכל דור)"

msgid "DEADZONE_CALIBRATION_FINISHED"
msgstr "כיול שטח מת הסתיים, השטח המת החדש מוצגים מתחת במציגי ערכי הציר."

msgid "DEADZONE_CALIBRATION_INPROGRESS"
msgstr "כיול שטח מת מתבצע. אנא אל תגע בשום כפתור או במקלות הבקר והמתן מספר שניות."

msgid "DEADZONE_CALIBRATION_IS_RESET"
msgstr "כיול שטח מת אותחל מחדש"

msgid "DEADZONE_CONFIGURATION"
msgstr "תצורת שטח מת"

msgid "DEATH"
msgstr "מוות"

msgid "DEBUG_COORDINATES"
msgstr ""

msgid "DEBUG_DRAW_NOT_AVAILABLE"
msgstr ""

#, fuzzy
msgid "DEBUG_HEAT_AT_CURSOR"
msgstr "בסמן העכבר:"

msgid "DEBUG_PANEL"
msgstr "חלונית דיבאג"

msgid "DECEMBER"
msgstr "דצמבר"

#, fuzzy
msgid "DECREASE_ITEM_SIZE"
msgstr "הפרש ריר"

msgid "DEFAULT_AUDIO_OUTPUT_DEVICE"
msgstr "פלט ברירת מחדל"

msgid "DELETE"
msgstr "מחק"

msgid "DELETE_ALL_OLD_SAVE_WARNING_2"
msgstr ""
"מחיקת כל השמירות האוטומטיות והמהירות הישנות היינו בלתי הפיך, האם אתה בטוח שאתה רוצה למחוק את?:\n"
" - {0} שמירות אוטומטיות\n"
" - {1} שמירות מהירות\n"
" -{2} שמירות מגובות"

#, fuzzy
msgid "DELETE_FOSSIL_CONFIRMATION"
msgstr "מחיקת שמירה זו היינו פעולה בלתי הפיכה, האם אתה בטוח שאתה רוצה למחוק אתה לצמיתות?"

msgid "DELETE_OLD_SAVES_PROMPT"
msgstr "למחוק שמירות ישנות?"

msgid "DELETE_ORGANELLE"
msgstr "הסר אברון"

msgid "DELETE_SAVE_CONFIRMATION"
msgstr "מחיקת שמירה זו היינו פעולה בלתי הפיכה, האם אתה בטוח שאתה רוצה למחוק אתה לצמיתות?"

msgid "DELETE_SELECTED"
msgstr "מחק נבחרים"

msgid "DELETE_SELECTED_SAVES_PROMPT"
msgstr "למחוק שמירות שנבחרו?"

msgid "DELETE_SELECTED_SAVE_WARNING"
msgstr "מחיקת שמירות שנבחרו היינו פעולה בלתי הפיכה, האם אתה בטוח שאתה רוצה למחוק את {0} לצמיתות ?"

msgid "DELETE_THIS_SAVE_PROMPT"
msgstr "למחוק שמירה זו?"

#, fuzzy
msgid "DESCEND_BUTTON"
msgstr "מחיקת שמירה זו היינו פעולה בלתי הפיכה, האם אתה בטוח שאתה רוצה למחוק אתה לצמיתות?"

#, fuzzy
msgid "DESCEND_CONFIRMATION"
msgstr "מחיקת שמירה זו היינו פעולה בלתי הפיכה, האם אתה בטוח שאתה רוצה למחוק אתה לצמיתות?"

#, fuzzy
msgid "DESCEND_CONFIRMATION_EXPLANATION"
msgstr ""
"מיקרובים אגרסיבים ירדפו אחרי הטרפם למרחקים\n"
"והם לרוב נוטים להילחם בטורפים כשהם מותקפים.\n"
"מיקרובים שלווים לא יתקפו אחרים למרחקים\n"
"ופחות נוטים להשתמש ברעלנים כנגד טורפים."

msgid "DESCRIPTION"
msgstr "תיאור:"

msgid "DESCRIPTION_COLON"
msgstr "תיאור:"

msgid "DESCRIPTION_TOO_LONG"
msgstr "התיאור ארוך מידי"

msgid "DESPAWN_ENTITIES"
msgstr "הסר כל הישויות"

msgid "DETECTED_CPU_COUNT"
msgstr "זוהה ספירת מעבד:"

msgid "DEVBUILD_VERSION_INFO"
msgstr ""
"בניית תוכנה: {0}\n"
"בסניף {1} ב{2}\n"
"{3}"

msgid "DEVELOPERS"
msgstr "מפתחים"

msgid "DEVELOPMENT_FORUM"
msgstr "פורום מפתחים"

msgid "DEVELOPMENT_FORUM_BUTTON_TOOLTIP"
msgstr "ראו עדכוני פיתוח בפורום המפתחים שלנו"

msgid "DEVELOPMENT_SUPPORTED_BY"
msgstr "פיתוח נתמך על ידי Revolutionary Games Studio"

msgid "DEVELOPMENT_WIKI"
msgstr "ויקי מפתחים"

msgid "DEVELOPMENT_WIKI_BUTTON_TOOLTIP"
msgstr "בקרו בויקי מפתחים שלנו"

msgid "DEVOURED"
msgstr "טרף"

msgid "DEV_BUILD_PATRONS"
msgstr "תומכי בניית תוכנה"

msgid "DIFFICULTY"
msgstr "קושי"

#, fuzzy
msgid "DIFFICULTY_DETAILS_STRING"
msgstr "קושי מוגדר מראש"

msgid "DIFFICULTY_PRESET"
msgstr "קושי מוגדר מראש"

msgid "DIFFICULTY_PRESET_CUSTOM"
msgstr "מותאם אישית"

msgid "DIFFICULTY_PRESET_EASY"
msgstr "קל"

msgid "DIFFICULTY_PRESET_HARD"
msgstr "קשה"

msgid "DIFFICULTY_PRESET_NORMAL"
msgstr "רגיל"

msgid "DIGESTION_EFFICIENCY"
msgstr "יעילות עיכול"

msgid "DIGESTION_EFFICIENCY_COLON"
msgstr "יעילות עיכול:"

msgid "DIGESTION_SPEED"
msgstr "מהירות עיכול"

msgid "DIGESTION_SPEED_COLON"
msgstr "מהירות עיכול:"

msgid "DIGESTION_SPEED_VALUE"
msgstr "{0} לשנייה"

msgid "DISABLED"
msgstr "כבוי"

msgid "DISABLE_ALL"
msgstr "השבת הכל"

msgid "DISCARD_AND_CONTINUE"
msgstr "מחק והמשך"

msgid "DISCARD_CHANGES"
msgstr "בטל שינויים"

#, fuzzy
msgid "DISCARD_MIGRATION"
msgstr "מחק והמשך"

msgid "DISCONNECTED_CELLS"
msgstr "תאים מנותקים"

msgid "DISCONNECTED_CELLS_TEXT"
msgstr ""
"ישנם תאים שאינם מחוברים לשאר.\n"
"בבקשה חבר את כל התאים אחד עם השני או בטל את הפעולה."

msgid "DISCONNECTED_METABALLS"
msgstr "כדורי-בשר מנותקים"

msgid "DISCONNECTED_METABALLS_TEXT"
msgstr ""
"ישנם כדורי-בשר מונחים, שאינם מחוברים לשאר.\n"
"בבקשה חבר את כל כדורי-בשר אחד עם השני על מנת להמשיך."

msgid "DISCONNECTED_ORGANELLES"
msgstr "אברונים מנותקים"

msgid "DISCONNECTED_ORGANELLES_TEXT"
msgstr ""
"ישנם אברונים שאינם מחוברים לשאר.\n"
"בבקשה חבר את כל האברונים אחד עם השני או בטל את הפעולה."

msgid "DISCORD_TOOLTIP"
msgstr "היצטרפו לשרת הדיסטורט הקהילתי שלנו"

#, fuzzy
msgid "DISK_CACHE_TOOLTIP"
msgstr "ראו את דף Itch.io שלנו"

#, fuzzy
msgid "DISMISSED_POPUPS_COLON"
msgstr "מהירות עיכול:"

#, fuzzy
msgid "DISMISSED_POPUPS_EXPLANATION"
msgstr ""
"מיקרובים ממוקדים יחפשו אחר גושים או טרף למרחקים\n"
"ולרוב הוא ישאף לגושים.\n"
"מיקורבים מגיבים ישנו למטרה חדשה באופן כפוף יותר."

msgid "DISMISS_INFORMATION_PERMANENTLY"
msgstr ""

msgid "DISMISS_WARNING_PERMANENTLY"
msgstr ""

#, fuzzy
msgid "DISPLAY_3D_MENU_BACKGROUNDS"
msgstr "הצג חלקיקי רקע"

msgid "DISPLAY_ABILITIES_BAR"
msgstr "תצוגת רשימת יכולות"

#, fuzzy
msgid "DISPLAY_BACKGROUND_DISTORTION_EFFECT"
msgstr "הצג חלקיקי רקע"

msgid "DISPLAY_BACKGROUND_PARTICLES"
msgstr "הצג חלקיקי רקע"

#, fuzzy
msgid "DISPLAY_DRIVER_OPENGL"
msgstr "הצג שמות כפתורי בחירת חלקים"

#, fuzzy
msgid "DISPLAY_DRIVER_VULKAN"
msgstr "הצג שמות כפתורי בחירת חלקים"

#, fuzzy
msgid "DISPLAY_MODE"
msgstr "הצג שמות כפתורי בחירת חלקים"

msgid "DISPLAY_PART_NAMES"
msgstr "הצג שמות כפתורי בחירת חלקים"

msgid "DISSOLVED_COMPOUND_FOOD_SOURCE"
msgstr "פיזור אחיד של מקור מזון סביבתי של {0}"

msgid "DOES_NOT_USE_FEATURE"
msgstr "לא"

msgid "DONATIONS"
msgstr "תרומות"

msgid "DOT_DOT_DOT"
msgstr "..."

msgid "DOUBLE"
msgstr "כפול"

msgid "DOUBLE_CLICK_TO_VIEW_IN_FULLSCREEN"
msgstr "לחץ פעמיים בשביל להציג במסך מלא"

msgid "DOUBLE_MEMBRANE_DESCRIPTION"
msgstr "קרום עם שתי שכבות, יש לו הגנה טובה יותר מפני נזק ולוקח פחות אנרגיה על מנת שלא להתעוות. יחד עם זאת, זה מאט את התא במעט ומוריד את הקצב שבו הוא ספוג משאבים מהסביבה."

#, fuzzy
msgid "DOUBLE_SPEED_TOGGLE_TOOLTIP"
msgstr "הערך משומש ביצור העולם, ועל כך, שחייב להיות מספר שלם חיובי"

msgid "DRAG_TO_REORDER_ITEMS_WITH_MOUSE"
msgstr ""

msgid "DUMP_SCENE_TREE"
msgstr "נטוש SceneTree"

msgid "DUPLICATE_TYPE"
msgstr "שכפל סוג"

msgid "EASTEREGG_MESSAGE_1"
msgstr "עובדה משעשעת: הדידיניום והסנדלית הם דוגמה קלאסית של יחסי טורף - נטרף שנחקר במשך עשורים. אז האם אתה דידיניום או סנדלית? הטורף או הנטרף?"

msgid "EASTEREGG_MESSAGE_10"
msgstr "פיתולים!!"

msgid "EASTEREGG_MESSAGE_11"
msgstr "התכה את המתכה."

msgid "EASTEREGG_MESSAGE_12"
msgstr "אבל התאים הכחולים האלה."

msgid "EASTEREGG_MESSAGE_13"
msgstr "הנה טיפ: ביומות הן לא רק רקעים שונים, התרכובות בביומות שונות לעיתים נוצרים בקצב שונה."

msgid "EASTEREGG_MESSAGE_14"
msgstr "הנה טיפ: ככל שיש לך יותר שוטונים, כך אתה זז מהר יותר, ורוום ורוום!!, אבל זה גם עולה יותר ATP"

msgid "EASTEREGG_MESSAGE_15"
msgstr "הנה טיפ: אתה יכול \"לבלוע\" גושי ברזל או כל דבר אחר."

msgid "EASTEREGG_MESSAGE_16"
msgstr "הנה טיפ: תתכונן לפני שאתה מוסיף את הגרעין. הם יקרים! הן בעלות והן בתחזוקה."

msgid "EASTEREGG_MESSAGE_17"
msgstr "עובדה משעשעת: הידעת שיש יותר מ8000 מינים של ריסניות על כדור הארץ?"

msgid "EASTEREGG_MESSAGE_18"
msgstr "עובדה משעשעת: הסטנטור (Stentor) היא ריסנית היכולה למתוח את עצמה ולתפוס טרף במעין פה בצורת חצוצרה אשר שואב את הטרף פנימה על ידי יצירת זרמי מים עם הריסים."

msgid "EASTEREGG_MESSAGE_2"
msgstr "הנה טיפ: ניתן להשתמש ברעלנים בשביל להדוף רעלנים אחרים אם אתה מהיר מספיק."

msgid "EASTEREGG_MESSAGE_3"
msgstr "הנה טיפ: אוסמורגולציה עולה ATP 1 לשנייה על כל משושה שהתא שלך מכיל, ועל כל משושה ריק של ציטופלזמה מייצר ATP 5 לשנייה גם כן, כלומר שאם אתה מאבד ATP בגלל אוסמורגולציה, רק הוסף עוד משושי ציטופלזמה או הסר אברון כלשהו."

msgid "EASTEREGG_MESSAGE_4"
msgstr "עובדה משעשעת: במציאות, לפרוקריוטים יש משהו שנקרא ביוכומפרטמנט שמתנהג כמו אברון, שלמעשה הם נקראים אברונים פאותפולידריאליים."

msgid "EASTEREGG_MESSAGE_5"
msgstr "עובדה משעשעת: מטבולוזום הוא מה שנקרא אברון פאותפולידריאליים."

msgid "EASTEREGG_MESSAGE_6"
msgstr "הנה טיפ: לפעמים עדיף פשוט לברוח מתאים אחרים."

msgid "EASTEREGG_MESSAGE_7"
msgstr "הנה טיפ: אם תא בערך חצי מגודל שלך, זה מתי שאתה יכול לבלוע אתם."

msgid "EASTEREGG_MESSAGE_8"
msgstr "הנה טיפ: חיידקים יכולים להיות חזקים יותר ממה שהם נראים. הם אומנם נראים קטנים, אך חלקם יכולים להתחפר תוכך ולהורגך!"

msgid "EASTEREGG_MESSAGE_9"
msgstr "הנה טיפ: אתה יכול לצוד מינים אחרים עד כי הכחדה אם אתה לא זהיר מספיק. מינים אחרים מסוגלים לעשות זו גם."

msgid "EASTER_EGGS"
msgstr "לכלול ביצי פסחא"

msgid "EASTER_EGGS_EXPLANATION"
msgstr "(באקראי מייצר סודות במשחק)"

#, fuzzy
msgid "EASTER_EGG_BANANA_BIOME"
msgstr "(באקראי מייצר סודות במשחק)"

#, fuzzy
msgid "EDGE_PAN_SPEED"
msgstr "מהירות עיכול"

#, fuzzy
msgid "EDITING_TITLE"
msgstr "חסרה כותרת"

msgid "EDITOR"
msgstr "עורך"

#, fuzzy
msgid "EDITORS_AND_MUTATIONS_BUTTON"
msgstr "עבר מוטציה"

msgid "EDITOR_BUTTON_TOOLTIP"
msgstr "כנס לעורך ושנה את המין שלך"

#, fuzzy
msgid "EDITOR_TUTORIAL_EARLY_GOAL"
msgstr ""
"זה עורך המיקרובי או התא, איפה שאתה יכול להוסיף או להסיר אברונים מהמין שלך על ידי תשלום בנקודות מוטציה (נקמ\"ו).\n"
"\n"
"אתה גם יכול לשנות מאפיינים אחרים של המין שלך בלשוניות האחרות של הערוך.\n"
"\n"
"בשביל להמשיך, בחר אברון מהחלונית שמשמאל (ציטופלזמה היינו התחלה טובה). ואז לחץ לחיצה שמאלית ליד המשושה שמוצג במרכז במסך בשביל להוסיף את האברון למין שלך."

msgid "EDITOR_TUTORIAL_EDITOR_TEXT"
msgstr ""
"ברוך הבא לעורך המיקרובי.\n"
"\n"
"כאן אתה יכול לסקור את כל מה שקרה מתחילת המשחק או ממתי שפעם אחרונה בקרת בעורך, ולערוך שינויים למין שלך.\n"
"\n"
"בלשונית זו תוכל לראות בדוח איזה מינים קיימים, איפה וכמה יש. אתה גם יכול לראות איזה גורמים סביבתיים השתנו בחלק העליון של הדוח.\n"
"\n"
"בשביל לעבור ללשונית הבאה, לחץ על הבא שבפינה הימנית התחתונה."

#, fuzzy
msgid "EDITOR_TUTORIAL_MICROBE_EDITOR_NUCLEUS"
msgstr ""
"זהו עורך התא שבו אתה יכול לפתח את המין שלך על ידי תשלום בנקודות מוטציה (נקמ\"ו). על כל דור תמיד היה לך 100 נקמ\"ו לבזבז, כך שאין סיבה לשמור!.\n"
"\n"
"המשושה במרכז של המסך הוא התא שלך, שהוא מכיל יחידה של ציטופלזמה אחת.\n"
"\n"
"בשביל להמשיך, בחר חלק מהכרטיסייה השמאלית. לאחר מיכן לחץ על הלחצן השמאלי בתוך המשושה הרצוי בשביל להניח אותו. אתה יכול לסובב חלקים על ידי [thrive:input]e_rotate_left[/thrive:input] ו[thrive:input]e_rotate_right[/thrive:input]."

#, fuzzy
msgid "EFFECTIVE_VALUE"
msgstr "{0}%"

msgid "EIGHT_TIMES"
msgstr "8x"

#, fuzzy
msgid "EJECT_ENGULFED"
msgstr "לא יכול לבלוע"

#, fuzzy
msgid "EJECT_ENGULFED_TOOLTIP"
msgstr "לא יכול לבלוע"

#, fuzzy
msgid "EMITTERS_COUNT"
msgstr "שלב המיקרובי"

msgid "ENABLED_MODS"
msgstr "מודים מופעלים"

msgid "ENABLE_ALL_COMPATIBLE"
msgstr "הפעל את כל המודים התואמים"

msgid "ENABLE_EDITOR"
msgstr "הפעל את העורך"

msgid "ENABLE_GUI_LIGHT_EFFECTS"
msgstr "אפשר תצוגת אור בממשק משתמש"

msgid "ENDOSYMBIONT_ENGULFED_ALREADY_DONE"
msgstr ""

msgid "ENDOSYMBIONT_ENGULFED_PROGRESS"
msgstr ""

msgid "ENDOSYMBIONT_TYPE_ALREADY_PRESENT"
msgstr ""

#, fuzzy
msgid "ENDOSYMBIOSIS_AVAILABLE_ORGANELLES"
msgstr "שכפל אברונים"

msgid "ENDOSYMBIOSIS_BUTTON"
msgstr ""

#, fuzzy
msgid "ENDOSYMBIOSIS_CANCEL_TOOLTIP"
msgstr "שחרר הכל"

#, fuzzy
msgid "ENDOSYMBIOSIS_COMPLETE_TOOLTIP"
msgstr "הערך משומש ביצור העולם, ועל כך, שחייב להיות מספר שלם חיובי"

#, fuzzy
msgid "ENDOSYMBIOSIS_EXPLANATION"
msgstr ""
"מיקרובים אגרסיבים ירדפו אחרי הטרפם למרחקים\n"
"והם לרוב נוטים להילחם בטורפים כשהם מותקפים.\n"
"מיקרובים שלווים לא יתקפו אחרים למרחקים\n"
"ופחות נוטים להשתמש ברעלנים כנגד טורפים."

msgid "ENDOSYMBIOSIS_NOTHING_ENGULFED"
msgstr ""

#, fuzzy
msgid "ENDOSYMBIOSIS_NO_CANDIDATE_ORGANELLES"
msgstr "אברונים מנותקים"

#, fuzzy
msgid "ENDOSYMBIOSIS_PROGRESSING_EXPLANATION"
msgstr ""
"מיקרובים ממוקדים יחפשו אחר גושים או טרף למרחקים\n"
"ולרוב הוא ישאף לגושים.\n"
"מיקורבים מגיבים ישנו למטרה חדשה באופן כפוף יותר."

msgid "ENDOSYMBIOSIS_PROKARYOTIC_LIMIT_EXPLANATION"
msgstr ""

#, fuzzy
msgid "ENDOSYMBIOSIS_SINGLE_SPECIES_PROGRESS_DESCRIPTION"
msgstr "הופך [thrive:compound type=\"hydrogensulfide\"][/thrive:compound] ל[thrive:compound type=\"glucose\"][/thrive:compound]. בהתאם לריכוז של [thrive:compound type=\"carbondioxide\"][/thrive:compound]. בנוסף הופך [thrive:compound type=\"glucose\"][/thrive:compound] ל[thrive:compound type=\"atp\"][/thrive:compound]."

#, fuzzy
msgid "ENDOSYMBIOSIS_START_TOOLTIP"
msgstr "כנס לעורך ושנה את המין שלך"

#, fuzzy
msgid "ENDOSYMBIOSIS_TITLE"
msgstr "חסרה כותרת"

#, fuzzy
msgid "ENERGY_BALANCE_REQUIRED_COMPOUND_LINE"
msgstr "{0}: {1}- ATP"

msgid "ENERGY_BALANCE_TOOLTIP_CONSUMPTION"
msgstr "{0}: {1}- ATP"

msgid "ENERGY_BALANCE_TOOLTIP_PRODUCTION"
msgstr "{0}: {1}+ ATP"

#, fuzzy
msgid "ENERGY_BALANCE_TOOLTIP_PRODUCTION_WITH_REQUIREMENT"
msgstr "{0}: {1}+ ATP"

msgid "ENERGY_IN_PATCH_FOR"
msgstr "אנרגיה מ{0} ל{1}"

#, fuzzy
msgid "ENERGY_IN_PATCH_SHORT"
msgstr "אנרגיה מ{0} ל{1}"

msgid "ENERGY_SOURCES"
msgstr "מקורות אנרגיה:"

msgid "ENERGY_SUMMARY_LINE"
msgstr "סך האנרגיה שנאספה הוא {0} עם עלות בודדת של {1} וכתוצאה מכך אוכלוסייה בלתי מותאמת של {2}"

msgid "ENGULF_NO_ATP_DAMAGE_MESSAGE"
msgstr ""

msgid "ENTER_EXISTING_ID"
msgstr "הכנס ID קיים"

msgid "ENTER_EXISTING_WORKSHOP_ID"
msgstr "הכנס Workshop ID קיים"

msgid "ENTITY_LABEL"
msgstr "תווית ישות"

msgid "ENVIRONMENT"
msgstr "סביבה"

#, fuzzy
msgid "ENVIRONMENTAL_CONDITIONS_BUTTON"
msgstr "שימור גלוקוז סביבתי"

msgid "ENVIRONMENTAL_GLUCOSE_RETENTION"
msgstr "שימור גלוקוז סביבתי"

msgid "ENVIRONMENTAL_GLUCOSE_RETENTION_EXPLANATION"
msgstr "(כמות הגלוקוז שנשמר בסביבה בכל דור)"

msgid "ENVIRONMENT_BUTTON_MICROBE_TOOLTIP"
msgstr "הראה/החבא סביבה"

#, fuzzy
msgid "ENVIRONMENT_TOLERANCE"
msgstr "סביבה"

msgid "EPIPELAGIC"
msgstr "אפיפלגית"

msgid "EQUIPMENT_TYPE_AXE"
msgstr ""

msgid "ERROR"
msgstr "שגיאה"

msgid "ERROR_CREATING_FOLDER"
msgstr "תקלה ביצירת תיקייה בשביל המוד"

msgid "ERROR_CREATING_INFO_FILE"
msgstr "תקלה ביצירת מידע על המוד"

msgid "ERROR_FAILED_TO_SAVE_NEW_SETTINGS"
msgstr "שגיאה: נכשל הניסיון לשמור ההגדרות החדשות לקובץ התצורה."

#, fuzzy
msgid "ERROR_FETCHING_EXPLANATION"
msgstr "(באקראי מייצר סודות במשחק)"

#, fuzzy
msgid "ERROR_FETCHING_NEWS"
msgstr "תקלה ביצירת מידע על המוד"

msgid "ERROR_LOADING"
msgstr "טוען שגיאה"

msgid "ERROR_SAVING"
msgstr "שומר שגיאה"

#, fuzzy
msgid "ERROR_UPLOADING_EXCEPTION"
msgstr "טוען שגיאה"

msgid "ESCAPE"
msgstr "Esc"

msgid "ESCAPE_ENGULFING"
msgstr "בריחה מבליעה"

msgid "ESTUARY"
msgstr "שפך נהר"

#, fuzzy
msgid "EVENT_ERUPTION_TOOLTIP"
msgstr "זוהי מחויבת הקוד המדויקת שממנה הורכבה הגרסה הזו של Thrive"

msgid "EVENT_METEOR_GLUCOSE"
msgstr ""

#, fuzzy
msgid "EVENT_METEOR_IRON"
msgstr "{0}: {1}+ ATP"

#, fuzzy
msgid "EVENT_METEOR_PHOSPHATES"
msgstr "זמן פוספט"

#, fuzzy
msgid "EVENT_METEOR_PLAIN"
msgstr "זוהי מחויבת הקוד המדויקת שממנה הורכבה הגרסה הזו של Thrive"

msgid "EVENT_METEOR_RADIOACTIVE"
msgstr ""

msgid "EVENT_METEOR_SULFUR"
msgstr ""

msgid "EVOLUTIONARY_TREE"
msgstr "עץ אבולוציוני"

#, fuzzy
msgid "EVOLUTIONARY_TREE_BUILD_FAILED"
msgstr "עץ אבולוציוני"

msgid "EXACT_VERSION_COLON"
msgstr "גרסת Thrive מדויקת:"

msgid "EXACT_VERSION_TOOLTIP"
msgstr "זוהי מחויבת הקוד המדויקת שממנה הורכבה הגרסה הזו של Thrive"

msgid "EXCEPTION_HAPPENED_PROCESSING_SAVE"
msgstr "משהו חריג אירע במהלך עיבוד טעינת אובייקטים"

msgid "EXCEPTION_HAPPENED_WHILE_LOADING"
msgstr "חריג אירע בעת טעינת נתוני שמירה"

#, fuzzy
msgid "EXCLUSIVE_FULLSCREEN"
msgstr "מסך מלא"

#, fuzzy
msgid "EXISTING_BUILDINGS"
msgstr "הכנס ID קיים"

msgid "EXIT"
msgstr "יציאה"

#, fuzzy
msgid "EXIT_EDITOR"
msgstr "לך לכרטיסיית העורך הבאה"

#, fuzzy
msgid "EXIT_TO_LAUNCHER"
msgstr "מקש E"

msgid "EXPERIMENTAL_FEATURES"
msgstr ""

#, fuzzy
msgid "EXPERIMENTAL_FEATURES_EXPLANATION"
msgstr "(המהירות המוטציות שנוצרים במיני AI )"

#, fuzzy
msgid "EXPERIMENTAL_FEATURES_WARNING"
msgstr "(המהירות המוטציות שנוצרים במיני AI )"

msgid "EXPORT_ALL_WORLDS"
msgstr ""

#, fuzzy
msgid "EXPORT_ALL_WORLDS_TOOLTIP"
msgstr "היצטרפו לשרת הדיסטורט הקהילתי שלנו"

#, fuzzy
msgid "EXPORT_SUCCESS"
msgstr "טריפה של {0}"

msgid "EXTERNAL"
msgstr "חיצוניים"

msgid "EXTERNAL_EFFECTS"
msgstr "השפעות חיצוניות:"

msgid "EXTINCTION_BOX_TEXT"
msgstr "כמו 99% מכל המינים שחיו אי פעם, אתה נכחדת. אחרים יחליפו וישגשגו במקומך. אבל אתה תישכח, ניסוי כושל של האבולוציה."

msgid "EXTINCTION_CAPITAL"
msgstr "נכחד"

msgid "EXTINCT_FROM_PATCH"
msgstr "נכחד מהאזור"

msgid "EXTINCT_FROM_THE_PLANET"
msgstr "נכחד מהכוכב לכת"

msgid "EXTINCT_IN_PATCH"
msgstr "נכחד מהאזור"

msgid "EXTINCT_SPECIES"
msgstr "מינים נכחדים"

msgid "EXTRAS"
msgstr "תוספות"

msgid "EXTRA_OPTIONS"
msgstr "אפשרויות נוספות"

msgid "FACEBOOK_TOOLTIP"
msgstr "בקרו באתר הפייסבוק שלנו"

msgid "FAILED"
msgstr "נכשל"

#, fuzzy
msgid "FAILED_ONE_OR_MORE_SAVE_DELETION_DESCRIPTION"
msgstr "המוד המדהים שלי"

#, fuzzy
msgid "FAILED_SAVE_DELETION"
msgstr "שגיאה: נכשל הניסיון לשמור ההגדרות החדשות לקובץ התצורה."

#, fuzzy
msgid "FAILED_SAVE_DELETION_DESCRIPTION"
msgstr "שדרוג שמירה שצוינה נכשלה בעקבות השגיאה הבאה:"

msgid "FEARFUL"
msgstr "פחדן"

msgid "FEAR_EXPLANATION"
msgstr ""
"מיקרובים פחדנים יברחו למרחקים\n"
"והם נוטים לברוח מטורפים בכללי.\n"
"מיקרובים אמיצים לא יפחדו מטורפים לידם\n"
"והם נוטים לתקוף חזרה."

#, fuzzy
msgid "FEATURE_DISABLED"
msgstr "כבוי"

#, fuzzy
msgid "FEATURE_ENABLED"
msgstr "מקשי קודים מופעלים"

msgid "FEBRUARY"
msgstr "פברואר"

#, fuzzy
msgid "FEED_ITEM_CONTENT_PARSING_FAILED"
msgstr "אתחול ספריית Steam נכשל"

#, fuzzy
msgid "FEED_ITEM_MISSING_CONTENT"
msgstr ""
"זמן עיבוד: {0} שניות\n"
"זמן ממשי: {1} שניות\n"
"ישויות: {2} אחר: {3}\n"
"נוצרו: {4} נמחקו: {5}\n"
"צמתים בשימוש: {6}\n"
"זיכרון בשימוש: {7}\n"
"זכרון מעבד גרפי: {8}\n"
"אובייקטים עובדו: {9}\n"
"תאים צוירו: {10} 2D: {11}\n"
"פסגות שעובדו: {12}\n"
"שינויי חומרים: {13}\n"
"שינויי הצללה: {14}\n"
"צמתים מופרדים: {15}\n"
"וידאו שנעצר: {16} ms\n"
"סך הכול: {17}\n"
"זמן מעבד כולל:\n"
"{18}"

msgid "FEED_ITEM_PUBLISHED_AT"
msgstr ""

msgid "FEED_ITEM_TRUNCATED_NOTICE"
msgstr ""

#, fuzzy
msgid "FERROPLAST"
msgstr "תרמופלסט"

#, fuzzy
msgid "FERROPLAST_DESCRIPTION"
msgstr "התרמופלסט הוא אברון בעל קרום כפול המכיל פיגמנטים רגישים לחום הנערמים יחד בתוך שקי קרום האוקריוטי שלו. זהו פרוקריוט שהשתנה לצרכי המארח האיקוריוטי. הפיגמנטים בתרמופלסט מסוגלים להשתמש באנרגיה של בדלי החום בסביבה בכדי ליצור [thrive:compound type=\"atp\"][/thrive:compound] ממים בתהליך שנקרא [b]תרמוסינתזה[/b]. קצב ייצור ה[thrive:compound type=\"atp\"][/thrive:compound] שלו משתנה עם ריכוז ה[thrive:compound type=\"atp\"][/thrive:compound] וה[thrive:compound type=\"temperature\"][/thrive:compound]."

#, fuzzy
msgid "FERROPLAST_PROCESSES_DESCRIPTION"
msgstr "מייצר [thrive:compound type=\"glucose\"][/thrive:compound]. בהתאם לריכוזו של [thrive:compound type=\"carbondioxide\"][/thrive:compound] ושל הטמפרטורה."

msgid "FILTER_ITEMS_BY_CATEGORY_COLON"
msgstr "סננן לפי קטגוריה:"

msgid "FIND_CURRENT_PATCH"
msgstr "מצא את האזור הנוכחי"

msgid "FINISHED_DOT"
msgstr "נגמר."

msgid "FINISH_EDITING_AND_RETURN_TO_ENVIRONMENT"
msgstr "סיים עריכה וחזור לסביבה"

msgid "FINISH_ONE_GENERATION"
msgstr "סיים דור אחד"

msgid "FINISH_X_GENERATIONS"
msgstr "סיים {0} דורות"

msgid "FIRE_TOXIN"
msgstr "שחרר רעלנים"

#, fuzzy
msgid "FIRE_TOXIN_TOOLTIP"
msgstr "חלק מהאפשרויות היו מבוטלים לשינוי אם LAWK מופעל"

msgid "FLAGELLUM"
msgstr "שוטון"

msgid "FLAGELLUM_DESCRIPTION"
msgstr "השוטון (ברבים: שוטונים) הוא צרור סיבי חלבון דמוי שוט המשתרע מקרום התא אשר משתמש ב- ATP כדי לגלול ולהניע את התא לכיוון מסוים. מקומו של השוטון קובע את כיוונו שממנו מספק דחף לתנועת התא. כיוון הדחף מנוגד לכיוון שהשוטון פונה, למשל שוטון שמונח בכיוון השמאל של התא יספק דחף לימין."

#, fuzzy
msgid "FLAGELLUM_LENGTH_DESCRIPTION"
msgstr "השוטון (ברבים: שוטונים) הוא צרור סיבי חלבון דמוי שוט המשתרע מקרום התא אשר משתמש ב- ATP כדי לגלול ולהניע את התא לכיוון מסוים. מקומו של השוטון קובע את כיוונו שממנו מספק דחף לתנועת התא. כיוון הדחף מנוגד לכיוון שהשוטון פונה, למשל שוטון שמונח בכיוון השמאל של התא יספק דחף לימין."

msgid "FLAGELLUM_PROCESSES_DESCRIPTION"
msgstr "משתמש ב[thrive:compound type=\"atp\"][/thrive:compound] על מנת להגביר את מהירותו של התא."

#, fuzzy
msgid "FLEET_NAME_FROM_PLACE"
msgstr "נכחד מהכוכב"

#, fuzzy
msgid "FLEET_UNITS"
msgstr "{0} {1}"

#, fuzzy
msgid "FLOATING_CHUNKS_COLON"
msgstr "רוטציה:"

msgid "FLOATING_HAZARD"
msgstr "מפגע צף"

msgid "FLUID"
msgstr "גמיש"

msgid "FLUIDITY_RIGIDITY"
msgstr "נזילות / קשיחות"

msgid "FOCUSED"
msgstr "ממוקד"

msgid "FOCUS_EXPLANATION"
msgstr ""
"מיקרובים ממוקדים יחפשו אחר גושים או טרף למרחקים\n"
"ולרוב הוא ישאף לגושים.\n"
"מיקורבים מגיבים ישנו למטרה חדשה באופן כפוף יותר."

#, fuzzy
msgid "FOG_OF_WAR_DISABLED"
msgstr "כבוי"

#, fuzzy
msgid "FOG_OF_WAR_DISABLED_DESCRIPTION"
msgstr "שדרוג שמירה שצוינה נכשלה בעקבות השגיאה הבאה:"

msgid "FOG_OF_WAR_INTENSE"
msgstr ""

#, fuzzy
msgid "FOG_OF_WAR_INTENSE_DESCRIPTION"
msgstr "ניטרוגנאז הוא חלבון המסוגל להשתמש ב[thrive:compound type=\"nitrogen\"][/thrive:compound] גזי ובאנרגיה תאית בצורת [thrive:compound type=\"atp\"][/thrive:compound] בכדי לייצר [thrive:compound type=\"ammonia\"][/thrive:compound], מרכיב תזונתי מרכזי לתאים. זהו תהליך המכונה [b]קיבוע חנקן אנאירובי[/b]. מכיוון שהניטרוגנאז צף בציטופלזמה, הנוזל שמסביבו מבצע [b]גליקוליזה[/b] ברמה מסוימת."

msgid "FOG_OF_WAR_MODE"
msgstr ""

msgid "FOG_OF_WAR_REGULAR"
msgstr ""

#, fuzzy
msgid "FOG_OF_WAR_REGULAR_DESCRIPTION"
msgstr "דקור תאים אחרים בעזרתו."

msgid "FOOD_CHAIN"
msgstr "שרשרת המזון"

msgid "FOOD_SOURCE_ENERGY_INFO"
msgstr "{0} אנרגיה: {1} (כשירות: {2}) כמות אנרגיה זמינה: {3} (כשירות כללית: {4})"

msgid "FORGET_MOD_DETAILS"
msgstr "הסר מידע מקומי"

msgid "FORGET_MOD_DETAILS_TOOLTIP"
msgstr "הסר נתונים מקומיים לגבי פריט זה. שימושי אם הזנת ID שגוי או רוצה להעלות גרסה חדשה לפריט אחר."

msgid "FORM_ERROR_MESSAGE"
msgstr "שגיאה: {0}"

#, fuzzy
msgid "FOSSILISATION"
msgstr "אוכלוסיה:"

#, fuzzy
msgid "FOSSILISATION_EXPLANATION"
msgstr ""
"מיקרובים אגרסיבים ירדפו אחרי הטרפם למרחקים\n"
"והם לרוב נוטים להילחם בטורפים כשהם מותקפים.\n"
"מיקרובים שלווים לא יתקפו אחרים למרחקים\n"
"ופחות נוטים להשתמש ברעלנים כנגד טורפים."

#, fuzzy
msgid "FOSSILISATION_FAILED"
msgstr "אוכלוסיה:"

#, fuzzy
msgid "FOSSILISATION_FAILED_DESCRIPTION"
msgstr "שדרוג שמירה שצוינה נכשלה בעקבות השגיאה הבאה:"

msgid "FOSSILISATION_HINT"
msgstr ""

msgid "FOSSILISATION_HINT_ALREADY_FOSSILISED"
msgstr ""

#, fuzzy
msgid "FOSSILISE"
msgstr "נייח"

#, fuzzy
msgid "FOSSIL_DELETION_FAILED"
msgstr "יצירת מוד נכשלה"

#, fuzzy
msgid "FOSSIL_DELETION_FAILED_DESCRIPTION"
msgstr "שדרוג שמירה שצוינה נכשלה בעקבות השגיאה הבאה:"

msgid "FOUR_TIMES"
msgstr "4x"

msgid "FPS"
msgstr "פריימים לשנייה: {0}"

msgid "FPS_DISPLAY"
msgstr "תצוגת FPS"

msgid "FRAME_DURATION"
msgstr "דלתא: {0}"

msgid "FREEBUILDING"
msgstr "ארגז חול"

msgid "FREE_GLUCOSE_CLOUD"
msgstr "ענני גלוקוז חופשיים בזמן שיוצאים מהעורך"

msgid "FREE_GLUCOSE_CLOUD_EXPLANATION"
msgstr "(מתחיל עם ענן גלוקוז חופשי קרוב בכל דור)"

msgid "FULLSCREEN"
msgstr "מסך מלא"

msgid "FULL_MOD_INFO"
msgstr "מידע מלא על המוד"

msgid "GALLERY_VIEWER"
msgstr "מציג גלריה"

#, fuzzy
msgid "GAMEPLAY_BASICS_TITLE"
msgstr "צוות מעצבי משחק"

msgid "GAME_DESIGN_TEAM"
msgstr "צוות מעצבי משחק"

#, fuzzy
msgid "GAME_SYSTEMS_TITLE"
msgstr "צוות מעצבי משחק"

#, fuzzy
msgid "GATHERED_ENERGY_TOOLTIP"
msgstr "ראו את דף הפטריון שלנו"

msgid "GENERAL"
msgstr "כללי"

#, fuzzy
msgid "GENERAL_LOADING_TIP_1"
msgstr "לחץ על הכפתור \"בטל\" בעורך בשביל לתקן טעויות"

#, fuzzy
msgid "GENERAL_LOADING_TIP_2"
msgstr "לחץ על הכפתור \"בטל\" בעורך בשביל לתקן טעויות"

#, fuzzy
msgid "GENERAL_LOADING_TIP_3"
msgstr "לחץ על הכפתור \"בטל\" בעורך בשביל לתקן טעויות"

#, fuzzy
msgid "GENERAL_LOADING_TIP_4"
msgstr "לחץ על הכפתור \"בטל\" בעורך בשביל לתקן טעויות"

#, fuzzy
msgid "GENERAL_LOADING_TIP_5"
msgstr "לחץ על הכפתור \"בטל\" בעורך בשביל לתקן טעויות"

#, fuzzy
msgid "GENERAL_LOADING_TIP_6"
msgstr "לחץ על הכפתור \"בטל\" בעורך בשביל לתקן טעויות"

#, fuzzy
msgid "GENERAL_LOADING_TIP_7"
msgstr "לחץ על הכפתור \"בטל\" בעורך בשביל לתקן טעויות"

msgid "GENERATIONS"
msgstr "דורות"

msgid "GENERATION_COLON"
msgstr "דור:"

msgid "GITHUB_TOOLTIP"
msgstr "צפו בספריית GitHub שלנו"

msgid "GLES3"
msgstr "GLES3"

msgid "GLOBAL_GLACIATION_END_EVENT_LOG"
msgstr ""

#, fuzzy
msgid "GLOBAL_GLACIATION_EVENT"
msgstr "כלל האוכלוסיה:"

#, fuzzy
<<<<<<< HEAD
msgid "GLOBAL_GLACIATION_EVENT_LOG"
msgstr "כלל האוכלוסיה:"

#, fuzzy
msgid "GLOBAL_GLACIATION_EVENT_TOOLTIP"
msgstr "עבור לשלב ההתעוררות. זמין כאשר יש לך מספיק יכולת שכלית (רקמה מסוג עם אקסונים)."

#, fuzzy
msgid "GLOBAL_GLACIATION_EVENT_WARNING_LOG"
msgstr "כלל האוכלוסיה:"
=======
msgid "GLOBAL_GLACIATION_EVENT_TOOLTIP"
msgstr "עבור לשלב ההתעוררות. זמין כאשר יש לך מספיק יכולת שכלית (רקמה מסוג עם אקסונים)."

msgid "GLOBAL_GLACIATION_EVENT_WARNING_LOG_PLURAL"
msgstr ""

msgid "GLOBAL_GLACIATION_EVENT_WARNING_LOG_SINGULAR"
msgstr ""
>>>>>>> 4c6b8478

msgid "GLOBAL_GLACIATION_START_EVENT_LOG"
msgstr ""

msgid "GLOBAL_INITIAL_LETTER"
msgstr "ג"

#, fuzzy
msgid "GLOBAL_POPULATION_COLON"
msgstr "כלל האוכלוסיה:"

msgid "GLOBAL_TIMELINE_SPECIES_MIGRATED_TO"
msgstr "חלק מאוכלוסיית [b][u]{0}[/u][/b] נדדה מ{1} ל{2}"

msgid "GLUCOSE"
msgstr "גלוקוז"

msgid "GLUCOSE_CONCENTRATIONS_DRASTICALLY_DROPPED"
msgstr "ריכוזי הגלוקוז ירדו בצורה דרסטית!"

msgid "GLYCOLYSIS"
msgstr "גליקוליזה"

msgid "GODMODE"
msgstr "מצב אלוהים"

#, fuzzy
msgid "GOD_TOOLS_TITLE"
msgstr "היצטרפו לשרת הדיסטורט הקהילתי שלנו"

msgid "GOOGLY_EYE_CELL"
msgstr "עיניי תא מרשרשות"

msgid "GOT_IT"
msgstr "הבנתי"

msgid "GPL_LICENSE_HEADING"
msgstr "להלן טקסט רישיון GPL:"

msgid "GPU_NAME"
msgstr "מעבד גרפי:"

msgid "GRAPHICS"
msgstr "גרפיקה"

msgid "GRAPHICS_TEAM"
msgstr "צוות גרפיקה"

#, fuzzy
msgid "GROWTH_ORDER"
msgstr "הגבל שימוש בתרכובות לצורך גידול"

msgid "GUI"
msgstr "ממשק משתמש"

msgid "GUI_LIGHT_EFFECTS_OPTION_DESCRIPTION"
msgstr ""
"אפשר את אפקט הבהוב אורות על ממשק משתמש (למשל הבהוב כפתור העורך)\n"
"\n"
"אם אתה נתקל בבאג בזמן שחלקים מהכפתור העורך נעלמים,\n"
"נסה להשבות את זה בשביל לראות אם הבעיה נעלמה."

#, fuzzy
msgid "GUI_TAB_NAVIGATION"
msgstr "{0} אלפים"

msgid "GUI_VOLUME"
msgstr "עוצמת ממשק עזרים"

msgid "HEALTH"
msgstr "חיים"

msgid "HEALTH_MODIFIER"
msgstr ""

#, fuzzy
msgid "HEAT_ACCUMULATION_BAR_TOOLTIP"
msgstr "מעלה אוטומטי את Harmony מהמפרק (לא דורש מחלקת מוד מסויימת)"

msgid "HELP"
msgstr "עזרה"

msgid "HELP_BUTTON_TOOLTIP"
msgstr "עזרה"

msgid "HIGHER_VALUES_INCREASE_PERFORMANCE"
msgstr "(ערכים גבוהים יותר מגדילים ביצועים)"

msgid "HIGHER_VALUES_WORSEN_PERFORMANCE"
msgstr "(ערכים גבוהים מדרדר ביצועים)"

msgid "HOLD_FOR_PAN_OR_ROTATE_MODE"
msgstr "החזק בשביל להחליף בין מצב גלילה לסיבוב"

#, fuzzy
msgid "HOLD_FOR_PAN_WITH_MOUSE"
msgstr "החזק בשביל להחליף בין מצב גלילה לסיבוב"

msgid "HOLD_PACK_COMMANDS_MENU"
msgstr "החזק כדי להציג את תפריט פקודות"

msgid "HOLD_TO_SHOW_CURSOR"
msgstr "החזק בשביל להראות את סמן העכבר"

msgid "HOLD_TO_SHOW_CURSOR_ADVICE_TEXT"
msgstr "החזק [thrive:input]g_free_cursor[/thrive:input] עבור סמן העכבר"

#, fuzzy
msgid "HOLD_TO_SKIP_CREDITS"
msgstr "החזק בשביל להראות את סמן העכבר"

#, fuzzy
msgid "HOME"
msgstr "מקש Home"

msgid "HORIZONTAL_COLON"
msgstr "אופקי:"

msgid "HORIZONTAL_WITH_AXIS_NAME_COLON"
msgstr "אופקי (ציר: {0})"

msgid "HP_COLON"
msgstr "חיים:"

msgid "HSV"
msgstr "HSV"

msgid "HUD_MESSAGE_MULTIPLE"
msgstr ""

#, fuzzy
msgid "HYDROGENASE"
msgstr "מימן גופרתי"

#, fuzzy
msgid "HYDROGENASE_DESCRIPTION"
msgstr "ניטרוגנאז הוא חלבון המסוגל להשתמש ב[thrive:compound type=\"nitrogen\"][/thrive:compound] גזי ובאנרגיה תאית בצורת [thrive:compound type=\"atp\"][/thrive:compound] בכדי לייצר [thrive:compound type=\"ammonia\"][/thrive:compound], מרכיב תזונתי מרכזי לתאים. זהו תהליך המכונה [b]קיבוע חנקן אנאירובי[/b]. מכיוון שהניטרוגנאז צף בציטופלזמה, הנוזל שמסביבו מבצע [b]גליקוליזה[/b] ברמה מסוימת."

#, fuzzy
msgid "HYDROGENASE_PROCESSES_DESCRIPTION"
msgstr "הופך [thrive:compound type=\"atp\"][/thrive:compound] ל[thrive:compound type=\"ammonia\"][/thrive:compound]. בהתאם לריכוזו של ה[thrive:compound type=\"nitrogen\"][/thrive:compound]."

msgid "HYDROGEN_SULFIDE"
msgstr "מימן גופרתי"

#, fuzzy
msgid "ICESHARD"
msgstr "רסיסי קרח"

msgid "ICESHELF"
msgstr "מדף קרח"

msgid "ICE_CHUNK_BIG"
msgstr ""

msgid "ICE_CHUNK_SMALL"
msgstr ""

msgid "ID_IS_NOT_A_NUMBER"
msgstr "מספר ID אינו חוקי"

msgid "ID_NUMBER"
msgstr "מספר ID"

#, fuzzy
msgid "IMAGE_FILE_TYPES"
msgstr "סוגי קרום"

msgid "INCLUDE_MULTICELLULAR_PROTOTYPE"
msgstr "לכלול את אבטיפוס של השלבים המתקדמים יותר"

msgid "INCLUDE_MULTICELLULAR_PROTOTYPE_EXPLANATION"
msgstr "(חלק מהאפשריות יכולים להיות לא זמינים כשאתה מגיע לשלבים הבאים)"

#, fuzzy
msgid "INCREASE_ITEM_SIZE"
msgstr "יוצר חדש"

#, fuzzy
msgid "INDICATOR_SPECIES_IS_NEW"
msgstr "מינים נכחדים"

#, fuzzy
msgid "INDICATOR_SPECIES_MUTATED"
msgstr "מאפשר למינים לא לפתח מוטציות (אם לא ניתן למצוא מוטציות טובות)"

msgid "INDUSTRIAL_STAGE"
msgstr ""

msgid "INFINITE_COMPOUNDS"
msgstr "תרכובות אינסופיות"

msgid "INFINITE_MP"
msgstr "אינסוף נקמ\"ו"

#, fuzzy
msgid "INFO_BOX_COST"
msgstr "אתה שגשגת!"

#, fuzzy
msgid "INFO_BOX_EDITORS"
msgstr "אתה שגשגת!"

msgid "INFO_BOX_ENZYMES"
msgstr ""

#, fuzzy
msgid "INFO_BOX_GAMEPLAY_TYPE"
msgstr "עלות אוסמורגולציה"

#, fuzzy
msgid "INFO_BOX_INTERNAL_NAME"
msgstr "שם (תיקייה) פנימי:"

msgid "INFO_BOX_MASS"
msgstr ""

#, fuzzy
msgid "INFO_BOX_NEXT_STAGE"
msgstr "אתה שגשגת!"

#, fuzzy
msgid "INFO_BOX_OSMOREGULATION_COST"
msgstr "עלות אוסמורגולציה"

#, fuzzy
msgid "INFO_BOX_PREVIOUS_STAGE"
msgstr "אין תהליכים"

#, fuzzy
msgid "INFO_BOX_PROCESSES"
msgstr "אין תהליכים"

#, fuzzy
msgid "INFO_BOX_REQUIRES_NUCLEUS"
msgstr "נדרש גרעין התא"

#, fuzzy
msgid "INFO_BOX_SIZE"
msgstr "אתה שגשגת!"

#, fuzzy
msgid "INFO_BOX_STORAGE"
msgstr "אתה שגשגת!"

#, fuzzy
msgid "INFO_BOX_UNIQUE"
msgstr "אתה שגשגת!"

msgid "INFO_BOX_UPGRADES"
msgstr ""

msgid "INGESTED_MATTER"
msgstr "חומר שנבלע"

#, fuzzy
msgid "INIT_NEW_WORLD_TOOLTIP"
msgstr "היצטרפו לשרת הדיסטורט הקהילתי שלנו"

msgid "INPUTS"
msgstr "קלטים"

#, fuzzy
msgid "INPUT_NAME_BUILD_STRUCTURE"
msgstr "סיים דור אחד"

#, fuzzy
msgid "INPUT_NAME_INTERACTION"
msgstr "סיים דור אחד"

#, fuzzy
msgid "INPUT_NAME_OPEN_INVENTORY"
msgstr "סיים דור אחד"

msgid "INSPECT"
msgstr "לבדוק"

#, fuzzy
msgid "INSPECTOR"
msgstr "לבדוק"

#, fuzzy
msgid "INSTAGRAM_TOOLTIP"
msgstr "ראו את הדף הSteam שלנו"

#, fuzzy
msgid "INTERACTION_ACTIVATE_ASCENSION"
msgstr "קצב מוטציות של AI"

#, fuzzy
msgid "INTERACTION_ACTIVATE_ASCENSION_MISSING_ENERGY"
msgstr "קצב מוטציות של AI"

#, fuzzy
msgid "INTERACTION_CONSTRUCT"
msgstr "קצב מוטציות של AI"

msgid "INTERACTION_CONSTRUCT_MISSING_DEPOSITED_MATERIALS"
msgstr ""

#, fuzzy
msgid "INTERACTION_CRAFT"
msgstr "קצב מוטציות של AI"

#, fuzzy
msgid "INTERACTION_DEPOSIT_RESOURCES"
msgstr "קצב מוטציות של AI"

msgid "INTERACTION_DEPOSIT_RESOURCES_NO_SUITABLE_RESOURCES"
msgstr ""

#, fuzzy
msgid "INTERACTION_DESTROY"
msgstr "קצב מוטציות של AI"

#, fuzzy
msgid "INTERACTION_FOUND_SETTLEMENT"
msgstr "קצב מוטציות של AI"

#, fuzzy
msgid "INTERACTION_HARVEST"
msgstr "קצב מוטציות של AI"

msgid "INTERACTION_HARVEST_CANNOT_MISSING_TOOL"
msgstr ""

msgid "INTERACTION_PICK_UP"
msgstr ""

msgid "INTERACTION_PICK_UP_CANNOT_FULL"
msgstr ""

msgid "INTERNALS"
msgstr "פנימיות"

msgid "INTERNAL_NAME_IN_USE"
msgstr "כבר קיים מוד בעל שם פנימי ספציפי זה"

msgid "INTERNAL_NAME_REQUIRED"
msgstr "נדרש שם פנימי"

msgid "INTERNAL_NAME_REQUIRES_CAPITAL"
msgstr "השם הפנימי צריך להתחיל באות גדולה"

msgid "INVALID_DATA_TO_PLOT"
msgstr "נתונים לא חוקיים להזימה"

msgid "INVALID_ICON_PATH"
msgstr "נתיב סמליל מוד לא חוקית"

msgid "INVALID_SAVE_NAME_POPUP"
msgstr "שם שמירה צריכה לא להכיל סימנים מיוחדים (<>:\"/\\|?*)"

msgid "INVALID_SPECIES_NAME_POPUP"
msgstr "שם המין חייב להתאים למערכת השמות הבינומית (סוג וכינוי)!"

msgid "INVALID_TAG"
msgstr "צוין תגית לא חוקית: \"{0}\""

msgid "INVALID_URL_FORMAT"
msgstr "פורמט של כתובת אתר אינו חוקי"

msgid "INVALID_URL_SCHEME"
msgstr "סכימת כתובת URL לא חוקית"

msgid "INVENTORY_ITEMS_ON_GROUND"
msgstr ""

#, fuzzy
msgid "INVENTORY_TITLE"
msgstr "\"{0}\" - {1}"

msgid "INVENTORY_TOGGLE_CRAFTING"
msgstr ""

msgid "INVENTORY_TOGGLE_GROUND"
msgstr ""

msgid "INVERTED"
msgstr "הפוך"

msgid "IN_PROTOTYPE"
msgstr ""
"אתה משחק באבטיפוס של השלב המאוחר יותר הכלול במשחק.\n"
"אלה עשויים להיות מאוד לא שלמים, להשתמש בגרפיקה של מציין מיקום, נוקשים מאוד בכללי,\n"
"ולא תמיד ניתן לשחק בו בצורה חלקה. כך ששמירה אינו אפשרי כרגע.\n"
"חלקים מהאבטיפוס ניתן לשמור באופן חלקי."

msgid "IRON"
msgstr "ברזל"

#, fuzzy
msgid "IRON_OXIDATION"
msgstr "תרומות"

msgid "ITCH_TOOLTIP"
msgstr "ראו את דף Itch.io שלנו"

msgid "ITEM_AT_2D_COORDINATES"
msgstr ""

#, fuzzy
msgid "ITEM_NAME_SEPARATOR"
msgstr "סיים דור אחד"

msgid "JANUARY"
msgstr "ינואר"

msgid "JSON_DEBUG_MODE"
msgstr "מצב ניפוי JSON:"

msgid "JSON_DEBUG_MODE_ALWAYS"
msgstr "תמיד"

msgid "JSON_DEBUG_MODE_AUTO"
msgstr "באופן אוטומטי"

msgid "JSON_DEBUG_MODE_NEVER"
msgstr "לעולם לא"

msgid "JULY"
msgstr "יולי"

msgid "JUNE"
msgstr "יוני"

#, fuzzy
msgid "KEEP_CURRENT_SHORT"
msgstr "מפתחים נוכחים"

#, fuzzy
msgid "KEEP_CURRENT_TOLERANCE_FLEXIBILITY_TOOLTIP"
msgstr "ראו את דף הפטריון שלנו"

#, fuzzy
msgid "KEEP_MIGRATION"
msgstr "נשימה ארובית"

msgid "KEY_BACK"
msgstr "מקש חזור"

#, fuzzy
msgid "KEY_BACKTAB"
msgstr "מקש חזור"

msgid "KEY_BINDING_CHANGE_CONFLICT"
msgstr ""
"יש התנגשות עם {0}.\n"
"האם אתה רוצה להסיר את הקלט {1}?"

msgid "KEY_BRING_UP_KEYBOARD"
msgstr ""

msgid "KEY_CLEAR"
msgstr "מקש Clear"

msgid "KEY_DELETE"
msgstr "מקש Delete"

msgid "KEY_DOWN"
msgstr "מקש מטה"

msgid "KEY_END"
msgstr "מקש End"

msgid "KEY_ENTER"
msgstr "מקש Enter"

msgid "KEY_FAVORITES"
msgstr "מקש מועדפים"

msgid "KEY_FORWARD"
msgstr "מקש קדימה"

#, fuzzy
msgid "KEY_GLOBE"
msgstr "מקש Home"

msgid "KEY_HELP"
msgstr "מקש עזרה"

msgid "KEY_HOME"
msgstr "מקש Home"

msgid "KEY_HOMEPAGE"
msgstr "מקש דף הבית"

#, fuzzy
msgid "KEY_HYPER"
msgstr "מקש עזרה"

msgid "KEY_INSERT"
msgstr "מקש Insert"

#, fuzzy
msgid "KEY_JIS_EISU"
msgstr "מקש Insert"

#, fuzzy
msgid "KEY_JIS_KANA"
msgstr "מקש חכה"

msgid "KEY_LEFT"
msgstr "מקש שמאלה"

msgid "KEY_MENU"
msgstr "מקש Menu"

#, fuzzy
msgid "KEY_META"
msgstr "מקש Tab"

msgid "KEY_OPENURL"
msgstr "מקש פתח URL"

msgid "KEY_PAUSE"
msgstr "מקש Pause"

msgid "KEY_PRINT"
msgstr "מקש Print Screen"

msgid "KEY_REFRESH"
msgstr "מקש רענן"

msgid "KEY_RIGHT"
msgstr "מקש ימינה"

msgid "KEY_SEARCH"
msgstr "מקש חפש"

msgid "KEY_STANDBY"
msgstr "מקש חכה"

msgid "KEY_STOP"
msgstr "מקש עצור"

msgid "KEY_TAB"
msgstr "מקש Tab"

msgid "KEY_UP"
msgstr "מקש מעלה"

msgid "KILO_ABBREVIATION"
msgstr "{0} אלפים"

msgid "KP0"
msgstr "Num 0"

msgid "KP1"
msgstr "Num 1"

msgid "KP2"
msgstr "Num 2"

msgid "KP3"
msgstr "Num 3"

msgid "KP4"
msgstr "Num 4"

msgid "KP5"
msgstr "Num 5"

msgid "KP6"
msgstr "Num 6"

msgid "KP7"
msgstr "Num 7"

msgid "KP8"
msgstr "Num 8"

msgid "KP9"
msgstr "Num 9"

msgid "KPADD"
msgstr "Num +"

msgid "KPDIVIDE"
msgstr "Num /"

msgid "KPENTER"
msgstr "Num Enter"

msgid "KPMULTIPLY"
msgstr "Num *"

msgid "KPPERIOD"
msgstr "Num ."

msgid "KPSUBTRACT"
msgstr "Num -"

msgid "LANGUAGE"
msgstr "שפה:"

msgid "LANGUAGE_TRANSLATION_PROGRESS"
msgstr "שפה זו היינו {0}% הושלם"

msgid "LANGUAGE_TRANSLATION_PROGRESS_LOW"
msgstr "תרגום זה עדין בשלבי הכנה ({0}% הושלם)"

msgid "LANGUAGE_TRANSLATION_PROGRESS_REALLY_LOW"
msgstr "תרגום זה מאוד לא מוכן ({0}% מושלם), בבקשה תעזרו לנו עם זה!"

#, fuzzy
msgid "LARGE_SULFUR_CHUNK"
msgstr "גוש ברזל קטן"

msgid "LAST_ORGANELLE_DELETE_OPTION_DISABLED_TOOLTIP"
msgstr "לא ניתן להסיר את האברון האחרון"

msgid "LAUNCH0"
msgstr "מקש Launch 0"

msgid "LAUNCH1"
msgstr "מקש Launch 1"

msgid "LAUNCH2"
msgstr "מקש Launch 2"

msgid "LAUNCH3"
msgstr "מקש Launch 3"

msgid "LAUNCH4"
msgstr "מקש Launch 4"

msgid "LAUNCH5"
msgstr "מקש Launch 5"

msgid "LAUNCH6"
msgstr "מקש Launch 6"

msgid "LAUNCH7"
msgstr "מקש Launch 7"

msgid "LAUNCH8"
msgstr "מקש Launch 8"

msgid "LAUNCH9"
msgstr "מקש Launch 9"

msgid "LAUNCHA"
msgstr "מקש A"

msgid "LAUNCHB"
msgstr "מקש B"

msgid "LAUNCHC"
msgstr "מקש C"

msgid "LAUNCHD"
msgstr "מקש D"

msgid "LAUNCHE"
msgstr "מקש E"

msgid "LAUNCHF"
msgstr "מקש F"

msgid "LAUNCHMAIL"
msgstr "מקש דואר"

msgid "LAUNCHMEDIA"
msgstr "מקש מדיה"

msgid "LAWK_ONLY"
msgstr "רק LAWK"

msgid "LAWK_ONLY_EXPLANATION"
msgstr "(הגבל חלקים ויכולות רק לחיים כפי שאנחנו יודעים)"

msgid "LEAD_ARTIST"
msgstr "אומן מוביל"

msgid "LEAD_ARTISTS"
msgstr "אומנים מובילים"

msgid "LEAD_DEVELOPERS"
msgstr "מפתחים מובילים"

msgid "LEAD_GAME_DESIGNER"
msgstr "מעצב משחק מוביל"

msgid "LEAD_GAME_DESIGNERS"
msgstr "מעצבי משחק מובילים"

msgid "LEAD_OUTREACH_PEOPLE"
msgstr "מובילי הסברה"

msgid "LEAD_OUTREACH_PERSON"
msgstr "מוביל הסברה"

msgid "LEAD_PROGRAMMER"
msgstr "מתכנת מוביל"

msgid "LEAD_PROGRAMMERS"
msgstr "מתכנתים מובילים"

msgid "LEAD_PROJECT_MANAGER"
msgstr "מוביל מנהל פרויקט"

msgid "LEAD_PROJECT_MANAGERS"
msgstr "מנהלי פרויקטים מובילים"

msgid "LEAD_TESTER"
msgstr "בודק מוביל"

msgid "LEAD_TESTERS"
msgstr "בודקים מובילים"

msgid "LEAD_THEORIST"
msgstr "תיאורטיקן מוביל"

msgid "LEAD_THEORISTS"
msgstr "תיאורטיקנים מובילים"

msgid "LEFT_ARROW"
msgstr "←"

msgid "LEFT_MOUSE"
msgstr "לחצן עכבר השמאלי"

msgid "LICENSES"
msgstr "רישיונות"

msgid "LICENSES_COVERING_THRIVE"
msgstr "רישונות המכסים חלקים מThrive מוצגים כאן"

msgid "LIFE_ORIGIN"
msgstr "מקור החיים"

msgid "LIFE_ORIGIN_EXPLANATION"
msgstr "(מיקום התחלתי)"

msgid "LIFE_ORIGIN_PANSPERMIA"
msgstr "פנספרמיה (אקראי)"

msgid "LIFE_ORIGIN_POND"
msgstr "בריכה קטנה חמימה"

msgid "LIFE_ORIGIN_TOOLTIP"
msgstr "חלק מהאפשרויות היו מבוטלים לשינוי אם LAWK מופעל"

msgid "LIFE_ORIGIN_VENTS"
msgstr "נביעות הידרותרמיות"

msgid "LIGHT"
msgstr "אור"

msgid "LIGHT_LEVEL_AVERAGE"
msgstr ""

#, fuzzy
msgid "LIGHT_LEVEL_CURRENT"
msgstr "גלגל ימינה"

msgid "LIGHT_LEVEL_DAY"
msgstr ""

msgid "LIGHT_LEVEL_LABEL_AT_NOON"
msgstr ""

#, fuzzy
msgid "LIGHT_LEVEL_NIGHT"
msgstr "גלגל ימינה"

#, fuzzy
msgid "LIGHT_MAX"
msgstr "אור"

msgid "LIMIT_EXTREME"
msgstr "מפלצתי"

msgid "LIMIT_GROWTH_RATE"
msgstr "הגבל שימוש בתרכובות לצורך גידול"

msgid "LIMIT_GROWTH_RATE_EXPLANATION"
msgstr "(כאשר מופעל מגביל מהירות הצמיחה, ואם מושבת רק תרכובות הזמינות משפיעות על מהירות הצמיחה)"

msgid "LIMIT_HUGE"
msgstr "ענק"

msgid "LIMIT_LARGE"
msgstr "גדול"

msgid "LIMIT_NORMAL"
msgstr "רגיל"

msgid "LIMIT_SMALL"
msgstr "קטן"

msgid "LIMIT_TINY"
msgstr "זעיר"

msgid "LIMIT_VERY_LARGE"
msgstr "מאוד גדול"

msgid "LIMIT_VERY_SMALL"
msgstr "מאוד קטן"

msgid "LINE_COLOUR"
msgstr "צבע הקו:"

#, fuzzy
msgid "LINKS_TITLE"
msgstr "חסרה כותרת"

msgid "LIPASE"
msgstr "ליפאז"

msgid "LIPASE_DESCRIPTION"
msgstr "ליפאז מאפשרים לתא לפרק את רוב סוגי הממברנות. התא שלך כבר מייצר את האנזים הזה ללא הליזוזום, אבל על ידי בחירה בסוג זה מאפשר לך להגביר את יעילותו."

msgid "LOAD"
msgstr "טען"

msgid "LOADING"
msgstr "טוען"

msgid "LOADING_DOT_DOT_DOT"
msgstr "טוען..."

msgid "LOADING_GAME"
msgstr "טוען משחק"

#, fuzzy
msgid "LOADING_MACROSCOPIC_EDITOR"
msgstr "טוען עורך המיקרובי"

msgid "LOADING_MICROBE_EDITOR"
msgstr "טוען עורך המיקרובי"

msgid "LOADING_MULTICELLULAR_EDITOR"
msgstr "טוען עורך הרב-תאי"

msgid "LOAD_FINISHED"
msgstr "טעינה הסתיימה"

msgid "LOAD_GAME"
msgstr "טען שמירה"

msgid "LOAD_GAME_BUTTON_TOOLTIP"
msgstr "טען שמירות שנשמרו"

msgid "LOAD_INCOMPATIBLE_PROTOTYPE_WARNING"
msgstr ""
"השמירה שנבחרה לטעינה נעשתה באבטיפוס שבגרסת Thrive שונה.\n"
"בגלל זה השמירה לא יכלה לטעון ששמירות אבטיפוס לא ניתנות לעדכון.\n"
"תחזוק יכולות שמירה בשביל אבטיפוס עלול להיות נטל גדול שדברים ועבוד מחדש נעשה בתכופות מרבית ושכתוב שלהם יכולה להאט את פיתוח האבטיפוס בהרבה."

msgid "LOAD_INCOMPATIBLE_SAVE_PROMPT"
msgstr "לעלות שמירה לא תאומת זו?"

msgid "LOAD_INCOMPATIBLE_SAVE_WARNING"
msgstr ""
"השמירה שנבחרה לטעינה ידועה שלא מתאימה לגרסה זו של Thrive.\n"
"ואין שדרוג שמירה לשמירה זו.\n"
"בגלל שThrive עדין בשלבי פיתוח ראשונים, התאמה שמירות אינו בעדיפות גבוהה, ובשל כך ,אין שדרוג שמירה לכל הגרסאות."

msgid "LOAD_INVALID_SAVE_PROMPT"
msgstr "לטעון שמירה לא תקפה?"

msgid "LOAD_INVALID_SAVE_WARNING"
msgstr ""
"מידע משמירה זו אינו ניתנת לקריאה.\n"
"יתכן ששמירה זו משובשת או שהפורמט הקריאה אינו מובנת בגרסה זו של Thrive.\n"
"האם בכל זאת לנסות לטעון שמירה זו?"

msgid "LOCAL_INITIAL_LETTER"
msgstr "מ"

msgid "LOCK_DAY_NIGHT_CYCLE"
msgstr ""

#, fuzzy
msgid "LOW_MENU_PERFORMANCE"
msgstr "ביצועים"

#, fuzzy
msgid "LOW_MENU_PERFORMANCE_DESCRIPTION"
msgstr "מכיל אנזימי עיכול. ניתן לשנותם לסוגים שונים של אנזימים שהוא יכיל בו. רק סוג אחד של אנזים מסוגל להכיל בכל רגע נתון."

msgid "LOW_QUALITY_BACKGROUND_BLUR"
msgstr ""

msgid "LOW_QUALITY_BACKGROUND_BLUR_TOOLTIP"
msgstr ""

msgid "LYSOSOME"
msgstr "ליזוזום"

msgid "LYSOSOME_DESCRIPTION"
msgstr "הליזוזום הוא אברון קשור ממברנה שמכיל אנזימים הידרוליזטיים מסוגלים לפרק מולקולות אורגניות שונות. ליזוזומים מאפשרים לתא לעכל חומרים שנבלע דרך אנדוציטוזה ולפלוט או לפרק מוצרי פסולת בתהליך הנקרא [b]אוטופגיה[/b]."

msgid "LYSOSOME_PROCESSES_DESCRIPTION"
msgstr "מכיל אנזימי עיכול. ניתן לשנותם לסוגים שונים של אנזימים שהוא יכיל בו. רק סוג אחד של אנזים מסוגל להכיל בכל רגע נתון."

#, fuzzy
msgid "MACROLIDE_SYNTHESIS"
msgstr "ייצור ריר"

#, fuzzy
msgid "MACROSCOPIC"
msgstr "להפוך למקרוסקופי ({0}/{1})"

#, fuzzy
msgid "MACROSCOPIC_STAGE"
msgstr "שלב המיקרובי"

msgid "MANUALLY_SET_TIME"
msgstr ""

msgid "MAP"
msgstr "מפה"

msgid "MARCH"
msgstr "מרץ"

msgid "MARINE_SNOW"
msgstr "שלג ימי"

msgid "MASTER_VOLUME"
msgstr "עוצמה כללית"

#, fuzzy
msgid "MASTODON_TOOLTIP"
msgstr "ראו את דף הפטריון שלנו"

#, fuzzy
msgid "MAX_CACHE_SIZE_TOOLTIP"
msgstr "הפרש ריר"

msgid "MAX_FPS"
msgstr "מקסימום FPS:"

msgid "MAX_FPS_NO_LIMIT"
msgstr "ללא הגבלה"

#, fuzzy
msgid "MAX_SIZE_COLON"
msgstr "גודל:"

msgid "MAX_SPAWNED_ENTITIES"
msgstr "מספר מרבי של ישויות:"

msgid "MAX_VISIBLE_DATASET_WARNING"
msgstr "לא ניתן להציג יותר מ{0} נתונים!"

msgid "MAY"
msgstr "מאי"

#, fuzzy
msgid "MECHANICS_BUTTON"
msgstr "מחיקת שמירה זו היינו פעולה בלתי הפיכה, האם אתה בטוח שאתה רוצה למחוק אתה לצמיתות?"

msgid "MEDIANEXT"
msgstr "מקש Media Next"

msgid "MEDIAPLAY"
msgstr "מקש Media Play"

msgid "MEDIAPREVIOUS"
msgstr "מקש Media Prev"

msgid "MEDIARECORD"
msgstr "מקש Media Rec"

msgid "MEDIASTOP"
msgstr "מקש Media Stop"

#, fuzzy
msgid "MEDIUM_SULFUR_CHUNK"
msgstr "גוש ברזל קטן"

msgid "MEGA_YEARS"
msgstr "מיליון שנה"

#, fuzzy
msgid "MELANOSOME"
msgstr "מטבולוזומים"

#, fuzzy
msgid "MELANOSOME_DESCRIPTION"
msgstr "הליזוזום הוא אברון קשור ממברנה שמכיל אנזימים הידרוליזטיים מסוגלים לפרק מולקולות אורגניות שונות. ליזוזומים מאפשרים לתא לעכל חומרים שנבלע דרך אנדוציטוזה ולפלוט או לפרק מוצרי פסולת בתהליך הנקרא [b]אוטופגיה[/b]."

#, fuzzy
msgid "MELANOSOME_PROCESSES_DESCRIPTION"
msgstr "מכיל אנזימי עיכול. ניתן לשנותם לסוגים שונים של אנזימים שהוא יכיל בו. רק סוג אחד של אנזים מסוגל להכיל בכל רגע נתון."

msgid "MEMBRANE"
msgstr "קרום"

msgid "MEMBRANE_RIGIDITY"
msgstr "קשיחות הקרום"

msgid "MEMBRANE_TYPES"
msgstr "סוגי קרום"

msgid "MENU"
msgstr "תפריט"

msgid "MESOPELAGIC"
msgstr "מזופלגיים"

msgid "METABOLOSOMES"
msgstr "מטבולוזומים"

msgid "METABOLOSOMES_DESCRIPTION"
msgstr "מטבולוזומים הם מקבצי חלבונים העטופים במעטפת חלבונים. הם מסוגלים להמיר [thrive:compound type=\"glucose\"][/thrive:compound] ל[thrive:compound type=\"atp\"][/thrive:compound] במהירות גבוה יותר ממה שניתן לעשות בציטופלזמה בתהליך שנקרא [b]נשימה אירובית[/b]. יחד עם זאת, הוא דורש [thrive:compound type=\"oxygen\"][/thrive:compound] כדי לתפקד, ורמות [thrive:compound type=\"oxygen\"][/thrive:compound] נמוכות יותר בסביבה יאטו את קצב ייצור של [thrive:compound type=\"atp\"][/thrive:compound]. מכיוון שהמטבולוזומים צפים בציטופלזמה, הנוזל שמסביבם מבצעים [b]גליקליזה[/b] ברמה מסוימת."

msgid "METABOLOSOMES_PROCESSES_DESCRIPTION"
msgstr "הופך [thrive:compound type=\"glucose\"][/thrive:compound] ל[thrive:compound type=\"atp\"][/thrive:compound]. בהתאם לריכוז של [thrive:compound type=\"oxygen\"][/thrive:compound]."

#, fuzzy
msgid "META_THREADS_TOOLTIP"
msgstr ""
"זה לא ניתן להציג אם מרבה-נושאים פועל או לא.\n"
"זה משפיע על מספר ברירת מחדל של הנושאים במרבה-נושאים כנושא שאינו מהיר כלבית מעבד אמיתי."

msgid "METEOR_IMPACT_EVENT"
msgstr ""

#, fuzzy
msgid "METEOR_IMPACT_EVENT_LOG"
msgstr "כלל האוכלוסיה:"

msgid "METEOR_STRIKE_START_EVENT_LOG"
msgstr ""

msgid "METRICS"
msgstr "מדדי ביצועיים"

#, fuzzy
msgid "METRICS_CONTENT"
msgstr ""
"זמן עיבוד: {0} שניות\n"
"זמן ממשי: {1} שניות\n"
"ישויות: {2} אחר: {3}\n"
"נוצרו: {4} נמחקו: {5}\n"
"צמתים בשימוש: {6}\n"
"זיכרון בשימוש: {7}\n"
"זכרון מעבד גרפי: {8}\n"
"אובייקטים עובדו: {9}\n"
"תאים צוירו: {10} 2D: {11}\n"
"פסגות שעובדו: {12}\n"
"שינויי חומרים: {13}\n"
"שינויי הצללה: {14}\n"
"צמתים מופרדים: {15}\n"
"וידאו שנעצר: {16} ms\n"
"סך הכול: {17}\n"
"זמן מעבד כולל:\n"
"{18}"

msgid "MIB_VALUE"
msgstr "{0} MiB"

msgid "MICHE"
msgstr ""

#, fuzzy
msgid "MICHES_FOR_PATCH"
msgstr "נכחד מהאזור"

#, fuzzy
msgid "MICHE_AVOID_PREDATION_SELECTION_PRESSURE"
msgstr "[b][u]{0}[/u][/b] התפצל מ[b][u]{1}[/u][/b] כמין חדש בשל לחץ ברירה שונים"

msgid "MICHE_CHUNK_PRESSURE"
msgstr ""

#, fuzzy
msgid "MICHE_COMPOUND_CLOUD_PRESSURE"
msgstr "ענני תרכובות"

msgid "MICHE_COMPOUND_EFFICIENCY_PRESSURE"
msgstr ""

#, fuzzy
msgid "MICHE_DETAIL_TEXT"
msgstr ""
"[b]מינים[/b]\n"
" {0}:{1}\n"
"[b]דור[/b]\n"
" {2}\n"
"[b]אוכלוסיה[/b]\n"
" {3}\n"
"[b]צבע[/b]\n"
" #{4}\n"
"[b]התנהגות[/b]\n"
" {5}"

msgid "MICHE_ENVIRONMENTAL_COMPOUND_PRESSURE"
msgstr ""

#, fuzzy
msgid "MICHE_ENVIRONMENTAL_TOLERANCE"
msgstr "סביבה"

msgid "MICHE_MAINTAIN_COMPOUND_PRESSURE"
msgstr ""

msgid "MICHE_METABOLIC_STABILITY_PRESSURE"
msgstr ""

msgid "MICHE_NO_OP_PRESSURE"
msgstr ""

msgid "MICHE_PREDATION_EFFECTIVENESS_PRESSURE"
msgstr ""

#, fuzzy
msgid "MICHE_PREDATOR_ROOT_PRESSURE"
msgstr "טריפה של {0}"

msgid "MICHE_ROOT_PRESSURE"
msgstr ""

#, fuzzy
msgid "MICHE_TREE"
msgstr "נטוש SceneTree"

#, fuzzy
msgid "MICROBE"
msgstr "שלב המיקרובי"

#, fuzzy
msgid "MICROBES_COUNT"
msgstr "שלב המיקרובי"

#, fuzzy
msgid "MICROBE_BENCHMARK"
msgstr "עורך המיקרובי"

msgid "MICROBE_EDITOR"
msgstr "עורך המיקרובי"

#, fuzzy
msgid "MICROBE_ENZYME_STATISTICS"
msgstr "סטטיסטיקת האורגניזם"

msgid "MICROBE_FREEBUILD_EDITOR"
msgstr "עורך ארגז חול המיקרובי"

#, fuzzy
msgid "MICROBE_LOADING_TIP_1"
msgstr "לחץ על הכפתור \"בטל\" בעורך בשביל לתקן טעויות"

#, fuzzy
msgid "MICROBE_LOADING_TIP_10"
msgstr "לחץ על הכפתור \"בטל\" בעורך בשביל לתקן טעויות"

#, fuzzy
msgid "MICROBE_LOADING_TIP_11"
msgstr "לחץ על הכפתור \"בטל\" בעורך בשביל לתקן טעויות"

#, fuzzy
msgid "MICROBE_LOADING_TIP_12"
msgstr "לחץ על הכפתור \"בטל\" בעורך בשביל לתקן טעויות"

#, fuzzy
msgid "MICROBE_LOADING_TIP_13"
msgstr "לחץ על הכפתור \"בטל\" בעורך בשביל לתקן טעויות"

#, fuzzy
msgid "MICROBE_LOADING_TIP_14"
msgstr "לחץ על הכפתור \"בטל\" בעורך בשביל לתקן טעויות"

#, fuzzy
msgid "MICROBE_LOADING_TIP_15"
msgstr "לחץ על הכפתור \"בטל\" בעורך בשביל לתקן טעויות"

#, fuzzy
msgid "MICROBE_LOADING_TIP_16"
msgstr "לחץ על הכפתור \"בטל\" בעורך בשביל לתקן טעויות"

#, fuzzy
msgid "MICROBE_LOADING_TIP_17"
msgstr "לחץ על הכפתור \"בטל\" בעורך בשביל לתקן טעויות"

#, fuzzy
msgid "MICROBE_LOADING_TIP_18"
msgstr "לחץ על הכפתור \"בטל\" בעורך בשביל לתקן טעויות"

#, fuzzy
msgid "MICROBE_LOADING_TIP_19"
msgstr "לחץ על הכפתור \"בטל\" בעורך בשביל לתקן טעויות"

#, fuzzy
msgid "MICROBE_LOADING_TIP_2"
msgstr "לחץ על הכפתור \"בטל\" בעורך בשביל לתקן טעויות"

#, fuzzy
msgid "MICROBE_LOADING_TIP_20"
msgstr "לחץ על הכפתור \"בטל\" בעורך בשביל לתקן טעויות"

#, fuzzy
msgid "MICROBE_LOADING_TIP_21"
msgstr "לחץ על הכפתור \"בטל\" בעורך בשביל לתקן טעויות"

#, fuzzy
msgid "MICROBE_LOADING_TIP_22"
msgstr "לחץ על הכפתור \"בטל\" בעורך בשביל לתקן טעויות"

#, fuzzy
msgid "MICROBE_LOADING_TIP_3"
msgstr "לחץ על הכפתור \"בטל\" בעורך בשביל לתקן טעויות"

#, fuzzy
msgid "MICROBE_LOADING_TIP_4"
msgstr "לחץ על הכפתור \"בטל\" בעורך בשביל לתקן טעויות"

#, fuzzy
msgid "MICROBE_LOADING_TIP_5"
msgstr "לחץ על הכפתור \"בטל\" בעורך בשביל לתקן טעויות"

#, fuzzy
msgid "MICROBE_LOADING_TIP_6"
msgstr "לחץ על הכפתור \"בטל\" בעורך בשביל לתקן טעויות"

#, fuzzy
msgid "MICROBE_LOADING_TIP_7"
msgstr "לחץ על הכפתור \"בטל\" בעורך בשביל לתקן טעויות"

#, fuzzy
msgid "MICROBE_LOADING_TIP_8"
msgstr "לחץ על הכפתור \"בטל\" בעורך בשביל לתקן טעויות"

#, fuzzy
msgid "MICROBE_LOADING_TIP_9"
msgstr "לחץ על הכפתור \"בטל\" בעורך בשביל לתקן טעויות"

#, fuzzy
msgid "MICROBE_MEMBRANE_PERCENTAGE_STATISTICS"
msgstr "סטטיסטיקת האורגניזם"

#, fuzzy
msgid "MICROBE_MEMBRANE_STATISTICS"
msgstr "סטטיסטיקת האורגניזם"

#, fuzzy
msgid "MICROBE_ORGANELLE_STATISTICS"
msgstr "סטטיסטיקת האורגניזם"

#, fuzzy
msgid "MICROBE_ORGANELLE_UPGRADES_STATISTICS"
msgstr "סטטיסטיקת האורגניזם"

msgid "MICROBE_SPECIES_DETAIL_TEXT"
msgstr ""
"[b]שלב[/b]\n"
" מיקרוב\n"
"[b]סוג ממברנה[/b]\n"
" {0}\n"
"[b]צמיגות הממברנה[/b]\n"
" {1}\n"
"[b]מהירות בסיסית[/b]\n"
" {2}\n"
"[b]מהירות סיבוב בסיסית[/b]\n"
" {3}\n"
"[b]גודל משושה בסיסית[/b]\n"
" {4}"

msgid "MICROBE_STAGE"
msgstr "שלב המיקרובי"

#, fuzzy
msgid "MICROBE_STAGE_BECOME_MULTICELLULAR_TEXT"
msgstr ""
"את יכול לאסוף גלוקוז (הענן הלבן) על ידי מעבר מעליהם.\n"
"\n"
"התא שלך זקוק לגלוקוז על מנת ליצור אנרגיה שתשאיר אותך חיי.\n"
"\n"
"עקוב אחרי הקו מהתא שלך לגלוקוז הסמוך."

#, fuzzy
msgid "MICROBE_STAGE_COLLECT_TEXT"
msgstr ""
"את יכול לאסוף גלוקוז (הענן הלבן) על ידי מעבר מעליהם.\n"
"\n"
"התא שלך זקוק לגלוקוז על מנת ליצור אנרגיה שתשאיר אותך חיי.\n"
"\n"
"עקוב אחרי הקו מהתא שלך לגלוקוז הסמוך."

#, fuzzy
msgid "MICROBE_STAGE_CONTROL_TEXT"
msgstr ""
"בשביל לשלוט בתא שלך, השתמש במקשים המוצגים סביבו (במרכז המסך) ובעכבר על מנת לשלוט בכיוון התנועה שלו.\n"
"\n"
"נסה את כל המקשים למשך מספר שניות על מנת להמשיך."

#, fuzzy
msgid "MICROBE_STAGE_CONTROL_TEXT_CONTROLLER"
msgstr ""
"בשביל לשלוט בתא שלך, השתמש במקשים המוצגים סביבו (במרכז המסך) ובעכבר על מנת לשלוט בכיוון התנועה שלו.\n"
"\n"
"נסה את כל המקשים למשך מספר שניות על מנת להמשיך."

#, fuzzy
msgid "MICROBE_STAGE_HEALTH_TEXT"
msgstr ""
"עקוב אחרי מד החיים שלך שליד מד הATP (בימין התחתון).\n"
"התא שלך ימות אם יגמר לו החיים.\n"
"ואתה מתרפא כל עוד יש לך ATP.\n"
"הקפד לאסוף מספיק גלוקוז ליצור ATP."

msgid "MICROBE_STAGE_INITIAL"
msgstr ""
"על כוכב חייזרי מרוחק,לאחר עידנים של פעילות געשית ופגיעות של מטאוריטים, החלה לצוץ תופעה חדשה ביקום:\n"
"\n"
"חיים.\n"
"\n"
"מיקרובים פשוטים שוכנים באזורים העמוקים של האוקיינוס. אתה האב הקדמון המשותף האחרון (LUCA באנגלית) של הכוכב הזה.\n"
"\n"
"בשביל לשרוד בעולם העוין זה, אתה חייב למצוא כל תרכובת בדרך ולהתפתח בכל דור בכדי להצליח לתחרות במינים אחרים של מיקרובים."

#, fuzzy
msgid "MICROBE_STAGE_INITIAL_PANSPERMIA"
msgstr ""
"על כוכב חייזרי מרוחק,לאחר עידנים של פעילות געשית ופגיעות של מטאוריטים, החלה לצוץ תופעה חדשה ביקום:\n"
"\n"
"חיים.\n"
"\n"
"מיקרובים פשוטים שוכנים באזורים העמוקים של האוקיינוס. אתה האב הקדמון המשותף האחרון (LUCA באנגלית) של הכוכב הזה.\n"
"\n"
"בשביל לשרוד בעולם העוין זה, אתה חייב למצוא כל תרכובת בדרך ולהתפתח בכל דור בכדי להצליח לתחרות במינים אחרים של מיקרובים."

#, fuzzy
msgid "MICROBE_STAGE_INITIAL_POND"
msgstr ""
"על כוכב חייזרי מרוחק,לאחר עידנים של פעילות געשית ופגיעות של מטאוריטים, החלה לצוץ תופעה חדשה ביקום:\n"
"\n"
"חיים.\n"
"\n"
"מיקרובים פשוטים שוכנים באזורים העמוקים של האוקיינוס. אתה האב הקדמון המשותף האחרון (LUCA באנגלית) של הכוכב הזה.\n"
"\n"
"בשביל לשרוד בעולם העוין זה, אתה חייב למצוא כל תרכובת בדרך ולהתפתח בכל דור בכדי להצליח לתחרות במינים אחרים של מיקרובים."

#, fuzzy
msgid "MICROBE_STAGE_ORGANELLE_DIVISION"
msgstr "סטטיסטיקת האורגניזם"

msgid "MIDDLE_MOUSE"
msgstr "גלגלת העכבר"

#, fuzzy
msgid "MIGRATION_FAILED_TO_ADD"
msgstr "יצירת מוד נכשלה"

#, fuzzy
msgid "MIGRATION_MANAGER"
msgstr ""
"עקוב אחרי מד החיים שלך שליד מד הATP (בימין התחתון).\n"
"התא שלך ימות אם יגמר לו החיים.\n"
"ואתה מתרפא כל עוד יש לך ATP.\n"
"הקפד לאסוף מספיק גלוקוז ליצור ATP."

msgid "MIGRATION_STATUS_DESTINATION_NOT_SELECTED"
msgstr ""

#, fuzzy
msgid "MIGRATION_STATUS_TEXT"
msgstr ""
"עקוב אחרי מד החיים שלך שליד מד הATP (בימין התחתון).\n"
"התא שלך ימות אם יגמר לו החיים.\n"
"ואתה מתרפא כל עוד יש לך ATP.\n"
"הקפד לאסוף מספיק גלוקוז ליצור ATP."

#, fuzzy
msgid "MIGRATION_STEP_DESTINATION_EXPLANATION"
msgstr ""
"מיקרובים אגרסיבים ירדפו אחרי הטרפם למרחקים\n"
"והם לרוב נוטים להילחם בטורפים כשהם מותקפים.\n"
"מיקרובים שלווים לא יתקפו אחרים למרחקים\n"
"ופחות נוטים להשתמש ברעלנים כנגד טורפים."

msgid "MIGRATION_STEP_ONLY_ONE_ALLOWED"
msgstr ""

#, fuzzy
msgid "MIGRATION_STEP_POPULATION_EXPLANATION"
msgstr "(העלות של אברונים, ממברנה וחפצים אחרים בעורך)"

#, fuzzy
msgid "MIGRATION_STEP_SOURCE_EXPLANATION"
msgstr "(העלות של אברונים, ממברנה וחפצים אחרים בעורך)"

#, fuzzy
msgid "MIGRATION_TOOLTIP"
msgstr "ראו את דף הפטריון שלנו"

msgid "MILLION_ABBREVIATION"
msgstr "{0} מיליון"

msgid "MINIMUM_AMOUNT_TO_FIND"
msgstr "כמות מינימלית למצוא:"

msgid "MINIMUM_VERSION"
msgstr "מינימום:"

msgid "MIN_VISIBLE_DATASET_WARNING"
msgstr "לא ניתן להציג פחות מ{0} נתונים!"

msgid "MISC"
msgstr "שונות"

msgid "MISCELLANEOUS"
msgstr "שונות"

msgid "MISCELLANEOUS_3D_STAGE"
msgstr "שלב 3D שונות"

#, fuzzy
msgid "MISC_FUN"
msgstr "שונות"

msgid "MISSING_DESCRIPTION"
msgstr "חסר תיאור"

msgid "MISSING_OR_INVALID_REQUIRED_FIELD"
msgstr "פורמט חסר או לא חוקי של שדה חובה: {0}"

msgid "MISSING_TITLE"
msgstr "חסרה כותרת"

msgid "MITOCHONDRION"
msgstr "מיטוכונדריון"

msgid "MITOCHONDRION_DESCRIPTION"
msgstr "תחנת הכוח של התא. המיטוכונדריון (ברבים: מיטוכונדריה) הוא אברון בעל קרום כפול שמלא בחלבונים ואנזימים. זהו פרוקריוט שהוטמע לשימוש על ידי המארח האוקריוטי שלו. הוא מסוגל להמיר [thrive:compound type=\"glucose\"][/thrive:compound] ל[thrive:compound type=\"atp\"][/thrive:compound] ביעילות גבוהה בהרבה ממה שניתן לעשות בציטופלזמה בתהליך הנקרא [b]נשימה אירובית[/b]. עם זאת, הוא דורש [thrive:compound type=\"oxygen\"][/thrive:compound] כדי לתפקד, ורמות [thrive:compound type=\"oxygen\"][/thrive:compound] נמוכות יותר בסביבה יאטו את קצב ייצור ה[thrive:compound type=\"atp\"][/thrive:compound] שלו."

msgid "MITOCHONDRION_PROCESSES_DESCRIPTION"
msgstr "הופך [thrive:compound type=\"glucose\"][/thrive:compound] ל[thrive:compound type=\"atp\"][/thrive:compound]. בהתאם לריכוזו של ה[thrive:compound type=\"oxygen\"][/thrive:compound]."

#, fuzzy
msgid "MIXED_DOT_DOT_DOT"
msgstr "..."

msgid "MODDING_INSTRUCTIONS_ON"
msgstr "הוראות יצירת מוד זמינים ב-"

msgid "MODELS"
msgstr "מודלים"

msgid "MODE_CAN_BE_CHANGED_IN_OPTIONS"
msgstr ""

msgid "MODIFY"
msgstr "לשנות"

msgid "MODIFY_ORGANELLE"
msgstr "שנה תפקוד אברון"

msgid "MODIFY_TYPE"
msgstr "שנה סוג"

msgid "MODS"
msgstr "מודים"

msgid "MODS_INSTALLED_BUT_NOT_ENABLED"
msgstr ""
"זוהה מודים מותקנים, אך אין מודים מופעלים.\n"
"\n"
"מודים צריכים להיות מופעלים לאחר התקנה. ראה במנהלים המודים בשימוש בכפתור המודים בתפריט התוספים."

msgid "MOD_ASSEMBLY"
msgstr "העלת מוד:"

msgid "MOD_ASSEMBLY_CLASS"
msgstr "מחלקה העיקרית להעלת מוד:"

#, fuzzy
msgid "MOD_ASSEMBLY_CLASS_CREATION_FAILED"
msgstr "{0}: קריאת פריקה הרכבה של מוד זה נכשלה"

msgid "MOD_ASSEMBLY_CLASS_NOT_FOUND"
msgstr "{0}: מחלקת מוד ספיציפית \"{1}\" לא מצאה את קליטת המוד"

msgid "MOD_ASSEMBLY_INIT_CALL_FAILED"
msgstr "{0}: קריאת שיטת אתחול הרכבת מוד זה נכשלה"

msgid "MOD_ASSEMBLY_LOAD_CALL_FAILED_EXCEPTION"
msgstr "{0}: קריאת שיטת האתחול של הרכבה של המוד נכשלה עם חריגה של: {1}"

msgid "MOD_ASSEMBLY_LOAD_EXCEPTION"
msgstr "{0}: טעינת הרכיב נכשלה עם חריגה: {1}"

msgid "MOD_ASSEMBLY_UNLOAD_CALL_FAILED"
msgstr "{0}: קריאת פריקה הרכבה של מוד זה נכשלה"

msgid "MOD_ASSEMBLY_UNLOAD_CALL_FAILED_EXCEPTION"
msgstr "{0}: קריאת פריקת הרכבה מוד זה נכשלה פרט ל: {1}"

msgid "MOD_AUTHOR"
msgstr "יוצר המוד:"

msgid "MOD_AUTO_HARMONY"
msgstr "השתמש באוטו-Harmony:"

msgid "MOD_CREATION_FAILED"
msgstr "יצירת מוד נכשלה"

msgid "MOD_DESCRIPTION"
msgstr "תיאור המוד:"

msgid "MOD_EXTENDED_DESCRIPTION"
msgstr "תיאור ארוך של המוד:"

msgid "MOD_HARMONY_LOAD_FAILED_EXCEPTION"
msgstr "{0}: טעינת Harmony מוד נכשל בפרט ל: {1}"

msgid "MOD_HARMONY_UNLOAD_FAILED_EXCEPTION"
msgstr "{0}: קריאת פריקת Harmony מוד נכשלה פרט ל: {1}"

msgid "MOD_HAS_NO_LOADABLE_RESOURCES"
msgstr "{0}: אין רכיבים שניתנים לטעינה"

msgid "MOD_ICON_FILE"
msgstr "סמל הקובץ:"

msgid "MOD_INFO_URL"
msgstr "כתובת אתר של מידע על המוד:"

msgid "MOD_INTERNAL_NAME"
msgstr "שם (תיקייה) פנימי:"

msgid "MOD_LICENSE"
msgstr "רישיון המוד:"

msgid "MOD_LOAD_ERRORS"
msgstr "שגיאה בעליית המוד"

msgid "MOD_LOAD_ERRORS_OCCURRED"
msgstr "שגיאה קרתה בזמן שטען אחד או יותר מודים. תיעודם עשויים להכיל מידע נוסף."

msgid "MOD_LOAD_OR_UNLOAD_ERRORS_OCCURRED"
msgstr "אירעו שגיאות בעת טעינה או פריקה של מוד אחד או יותר. תעודם עשויים להכיל מידע נוסף."

msgid "MOD_LOAD_UNLOAD_CAVEATS"
msgstr "הערה: מודים רבים דורשים מהמשחק לטעון מחדש בשביל לעלות או להסיר כמו שצריך. העלה רק מודים שאתה בוטח בהם מכיוון שהם עלולים להכיל קודי בר הפעלה."

msgid "MOD_LOAD_UNLOAD_RESTART"
msgstr "מוד אחד או יותר דורש מהמשחק אתחול מחדש בשביל לעלות או להסיר כראוי"

msgid "MOD_MAXIMUM_THRIVE"
msgstr "גרסת Thrive המקסימלית שתומך:"

msgid "MOD_MINIMUM_THRIVE"
msgstr "מינימום גרסת Thrive דרושה:"

msgid "MOD_NAME"
msgstr "שם המוד:"

msgid "MOD_PCK_NAME"
msgstr "קובץ .pck של מוד:"

msgid "MOD_RECOMMENDED_THRIVE"
msgstr "גרסת Thrive מומלצת:"

msgid "MOD_TO_UPLOAD"
msgstr "מוד להעלאה:"

msgid "MOD_UPLOADER"
msgstr "מעלה מוד"

msgid "MOD_VERSION"
msgstr "גרסת המוד:"

msgid "MORE_INFO"
msgstr "הראה עוד מידע"

#, fuzzy
msgid "MORE_INFO_PROMPT"
msgstr "הראה עוד מידע"

msgid "MOUSE_EDGE_PANNING_OPTION"
msgstr ""

msgid "MOUSE_LOOK_SENSITIVITY"
msgstr "רגישות מראה עכבר"

msgid "MOUSE_SENSITIVITY_WINDOW_SIZE_ADJUSTMENT"
msgstr "רגישות העכבר בקנה מידה עם גודל החלון"

msgid "MOVE"
msgstr "להזיז"

msgid "MOVEMENT"
msgstr "תנועה"

msgid "MOVE_ATTEMPTS_PER_SPECIES"
msgstr "ניסיונות מעבר למין"

msgid "MOVE_BACKWARDS"
msgstr "זוז אחורה"

msgid "MOVE_DOWN_OR_CROUCH"
msgstr "נוע מטה או תתכופף"

msgid "MOVE_FORWARD"
msgstr "זוז קדימה"

#, fuzzy
msgid "MOVE_ITEM_DOWN"
msgstr "עבור ליבשה"

#, fuzzy
msgid "MOVE_ITEM_UP"
msgstr "זוז ימינה"

msgid "MOVE_LEFT"
msgstr "זוז שמאלה"

msgid "MOVE_ORGANELLE"
msgstr "הזז אברון"

msgid "MOVE_RIGHT"
msgstr "זוז ימינה"

msgid "MOVE_TO_ANY_PATCH"
msgstr "לזוז לכל אזור"

msgid "MOVE_TO_LAND"
msgstr "עבור ליבשה"

#, fuzzy
msgid "MOVE_TO_MACROSCOPIC_TOOLTIP"
msgstr "עבור לשלב הבא של המשחק (רב תא). זמין ברגע שיש לך מושבת תאים גדולה מספיק."

msgid "MOVE_TO_MULTICELLULAR_STAGE_TOOLTIP"
msgstr "עבור לשלב הבא של המשחק (רב תא). זמין ברגע שיש לך מושבת תאים גדולה מספיק."

msgid "MOVE_TO_THIS_PATCH"
msgstr "תעבור לאזור זה"

msgid "MOVE_UP_OR_JUMP"
msgstr "נוע מעלה או קפוץ"

#, fuzzy
msgid "MOVING_TO_AWAKENING_PROTOTYPE"
msgstr ""
"אתה נעת לתוך היבשה. זה נדרש בשביל להתקדם יותר מאוחר לתוך המשחק. ברגע שאתה על היבשה, לא תוכל לחזור אחורה.\n"
"\n"
"כרגע המעבר ליבשה הרבה יותר פתאומי ממה שמתוכנן ברגע שיוסף כמו שצריך.\n"
"\n"
"התוכנית הוא לעשות את המעבר ליבשה בהדרגה ולא כשינוי פתאומי."

#, fuzzy
msgid "MOVING_TO_AWAKENING_PROTOTYPE_TITLE"
msgstr "לנוע ליבשה?"

msgid "MOVING_TO_LAND_PROTOTYPE"
msgstr ""
"אתה נעת לתוך היבשה. זה נדרש בשביל להתקדם יותר מאוחר לתוך המשחק. ברגע שאתה על היבשה, לא תוכל לחזור אחורה.\n"
"\n"
"כרגע המעבר ליבשה הרבה יותר פתאומי ממה שמתוכנן ברגע שיוסף כמו שצריך.\n"
"\n"
"התוכנית הוא לעשות את המעבר ליבשה בהדרגה ולא כשינוי פתאומי."

msgid "MOVING_TO_LAND_PROTOTYPE_TITLE"
msgstr "לנוע ליבשה?"

#, fuzzy
msgid "MOVING_TO_SOCIETY_STAGE"
msgstr "לנוע ליבשה?"

msgid "MP_COST"
msgstr "{0} נקמ\"ו"

msgid "MUCILAGE"
msgstr "ריר"

#, fuzzy
msgid "MUCILAGE_SYNTHESIS"
msgstr "ייצור ריר"

#, fuzzy
msgid "MUCOCYST_ACTION_TOOLTIP"
msgstr "ראו את דף הפטריון שלנו"

#, fuzzy
msgid "MULTICELLULAR"
msgstr "רב תאים"

msgid "MULTICELLULAR_EDITOR"
msgstr "עורך הרב-תאי"

#, fuzzy
msgid "MULTICELLULAR_FREEBUILD_EDITOR"
msgstr "עורך הרב-תאי"

#, fuzzy
msgid "MULTICELLULAR_LOADING_TIP_1"
msgstr "עורך הרב-תאי"

msgid "MULTICELLULAR_STAGE"
msgstr "שלב הרב-תאי"

msgid "MULTIPLE_CELLS"
msgstr "שכפל תאים"

msgid "MULTIPLE_METABALLS"
msgstr "שכפל כדורי-בשר"

msgid "MULTIPLE_ORGANELLES"
msgstr "שכפל אברונים"

msgid "MULTISAMPLE_ANTI_ALIASING"
msgstr "החלקת גרפיקה:"

msgid "MULTITHREADED_SIMULATION_ENABLED"
msgstr ""

#, fuzzy
msgid "MULTITHREADED_SIMULATION_EXPLANATION"
msgstr ""
"מיקרובים אגרסיבים ירדפו אחרי הטרפם למרחקים\n"
"והם לרוב נוטים להילחם בטורפים כשהם מותקפים.\n"
"מיקרובים שלווים לא יתקפו אחרים למרחקים\n"
"ופחות נוטים להשתמש ברעלנים כנגד טורפים."

msgid "MUSEUM_WELCOME_TEXT"
msgstr ""

msgid "MUSIC"
msgstr "מוזיקה"

msgid "MUSIC_VOLUME"
msgstr "עוצמת מוזיקה"

msgid "MUTATIONS_PER_SPECIES"
msgstr "ניסיונות התפתחות מוטציות למין"

msgid "MUTATION_COST_MULTIPLIER"
msgstr "מכפיל עלות המוטציות"

msgid "MUTATION_COST_MULTIPLIER_EXPLANATION"
msgstr "(העלות של אברונים, ממברנה וחפצים אחרים בעורך)"

msgid "MUTATION_POINTS"
msgstr "נקודות מוטציה"

msgid "MUTE"
msgstr "השתק"

msgid "NAME"
msgstr "שם:"

#, fuzzy
msgid "NAME_LABEL_CITY"
msgstr "ביומה: {0}"

#, fuzzy
msgid "NAME_LABEL_FLEET"
msgstr "ביומה: {0}"

msgid "NAME_LABEL_STRUCTURE_UNFINISHED"
msgstr ""

#, fuzzy
msgid "NATIVE_THREAD_ADVICE_TOOLTIP"
msgstr "נושאים נוכחים:"

msgid "NEGATIVE_ATP_BALANCE"
msgstr "מאזן ATP שלילי"

msgid "NEGATIVE_ATP_BALANCE_TEXT"
msgstr ""
"המיקרוב שלך איננו מייצר מספיק ATP בשביל לשרוד!\n"
"האם ברצונך להמשיך?"

msgid "NEW"
msgstr "חדש"

msgid "NEWER_VERSION_LOADING_WARNING"
msgstr ""
"השמירה זו נוצרה בגרסאות החדשות יותר של Thrive ויכולה שלא תפקד כראוי.\n"
"האם ברצונך להמשיך לפתוח בכל זאת?"

msgid "NEWS"
msgstr ""

msgid "NEW_GAME"
msgstr "משחק חדש"

msgid "NEW_GAME_BUTTON_TOOLTIP"
msgstr "התחל משחק חדש"

msgid "NEW_GAME_SETTINGS_PERFORMANCE_OPTIONS_INFO"
msgstr "הערה: אתה יכול לשנות אפשריות שקושרות לביצועים בכל זמן נתון ב[color=#3796e1][url=thrive://GUI/OptionsMenu/Performance]אפשרויות[/url][/color] על מנת לשפר ביצועי המשחק"

msgid "NEW_MOD_DEFAULT_DESCRIPTION"
msgstr "המוד המדהים שלי"

msgid "NEW_NAME"
msgstr "שם חדש"

msgid "NEW_NAME_COLON"
msgstr "שם חדש:"

msgid "NEXT_CAPITAL"
msgstr "הבא"

msgid "NEXT_EDITOR_TAB"
msgstr "לך לכרטיסיית העורך הבאה"

msgid "NITROGEN"
msgstr "חנקן"

msgid "NITROGENASE"
msgstr "ניטרוגנאז"

msgid "NITROGENASE_DESCRIPTION"
msgstr "ניטרוגנאז הוא חלבון המסוגל להשתמש ב[thrive:compound type=\"nitrogen\"][/thrive:compound] גזי ובאנרגיה תאית בצורת [thrive:compound type=\"atp\"][/thrive:compound] בכדי לייצר [thrive:compound type=\"ammonia\"][/thrive:compound], מרכיב תזונתי מרכזי לתאים. זהו תהליך המכונה [b]קיבוע חנקן אנאירובי[/b]. מכיוון שהניטרוגנאז צף בציטופלזמה, הנוזל שמסביבו מבצע [b]גליקוליזה[/b] ברמה מסוימת."

msgid "NITROGENASE_PROCESSES_DESCRIPTION"
msgstr "הופך [thrive:compound type=\"atp\"][/thrive:compound] ל[thrive:compound type=\"ammonia\"][/thrive:compound]. בהתאם לריכוזו של ה[thrive:compound type=\"nitrogen\"][/thrive:compound]."

msgid "NITROPLAST"
msgstr "פלסטיד מקבע חנקן"

msgid "NITROPLAST_DESCRIPTION"
msgstr "פלסטיד מקבע חנקן הוא חלבון המסוגל להשתמש ב[thrive:compound type=\"nitrogen\"][/thrive:compound] ,[thrive:compound type=\"oxygen\"] ובאנרגיה תאית בצורת [thrive:compound type=\"atp\"][/thrive:compound] כדי לייצר [thrive:compound type=\"ammonia\"][/thrive:compound], מרכיב תזונתי מרכזי לתאים. זהו תהליך המכונה [b]קיבוע חנקן אירובי[/b]."

msgid "NITROPLAST_PROCESSES_DESCRIPTION"
msgstr "הופך [thrive:compound type=\"atp\"][/thrive:compound] ל[thrive:compound type=\"ammonia\"][/thrive:compound]. בהתאם לריכוזם של ה[thrive:compound type=\"nitrogen\"][/thrive:compound] וה[thrive:compound type=\"oxygen\"][/thrive:compound]."

msgid "NONE"
msgstr "ריק"

msgid "NORMAL"
msgstr "רגיל"

msgid "NORMAL_MEMBRANE_DESCRIPTION"
msgstr "הצורה הבסיסית ביותר של הקרום, מספק מעט הגנה מפני נזק וצריך יותר אנרגיה כדי לא לעוות. היתרון בכך שהוא מאפשר לתא לנוע ולקלוט חומרים מזינים במהירות גדולה יותר."

msgid "NOTHING_HERE"
msgstr "אין פה שום דבר"

msgid "NOTHING_TO_INTERACT_WITH"
msgstr ""

#, fuzzy
msgid "NOTICE_BINDING_OUT_OF_ATP"
msgstr "החלף מצב קישור"

msgid "NOTICE_DAMAGED_BY_NO_ATP"
msgstr ""

msgid "NOTICE_ENGULFING_OUT_OF_ATP"
msgstr ""

msgid "NOTICE_ENGULF_DAMAGE_FROM_TOXIN"
msgstr ""

msgid "NOTICE_ENGULF_MISSING_ENZYME"
msgstr ""

msgid "NOTICE_ENGULF_SIZE_TOO_SMALL"
msgstr ""

msgid "NOTICE_ENGULF_STORAGE_FULL"
msgstr ""

msgid "NOTICE_HIT_BY_ATP_TOXIN"
msgstr ""

#, fuzzy
msgid "NOTICE_HIT_BY_BASE_MOVEMENT_TOXIN"
msgstr "מהירות בסיסית"

msgid "NOTICE_RADIATION_DAMAGE"
msgstr ""

msgid "NOTICE_READY_TO_EDIT"
msgstr ""

#, fuzzy
msgid "NOT_ADAPTED_TO_CURRENT_PATCH"
msgstr "מצא את האזור הנוכחי"

msgid "NOT_STARTED_DOT"
msgstr "לא התחיל."

msgid "NOVEMBER"
msgstr "נובמבר"

msgid "NO_AI"
msgstr "מצב בודד"

msgid "NO_DATA_TO_SHOW"
msgstr "אין מידע להציג"

msgid "NO_EVENTS_RECORDED"
msgstr "לא תעדו אירועים"

#, fuzzy
msgid "NO_FOSSIL_DIRECTORY"
msgstr "לא נמצאה ספריית שמירות"

msgid "NO_MODS_ENABLED"
msgstr "אין מודים מופעלים"

msgid "NO_ORGANELLE_PROCESSES"
msgstr "אין תהליכים"

msgid "NO_SAVEGAMES_FOUND"
msgstr "לא נמצאה שמירה"

msgid "NO_SAVE_DIRECTORY"
msgstr "לא נמצאה ספריית שמירות"

msgid "NO_SCREENSHOT_DIRECTORY"
msgstr "לא נמצאה ספריית צילומי מסך"

msgid "NO_SELECTED_MOD"
msgstr "לא נבחר מוד"

#, fuzzy
msgid "NO_SUGGESTION"
msgstr "רזולוציה:"

msgid "NUCLEUS"
msgstr "גרעין התא"

msgid "NUCLEUS_DELETE_OPTION_DISABLED_TOOLTIP"
msgstr ""
"לא ניתן להסיר גרעין שכן זהו התפתחות בלתי-ניתנת להפיכה.\n"
"אך אם זה הונח במצג הנוכחי, ביטול או עשיה מחדש עדין מותרים."

msgid "NUCLEUS_DESCRIPTION"
msgstr "המאפיין המגדיר של תאים אוקריוטים. הגרעין כולל גם את הרטיקולום האנדופלזמי ואת גוף הגולגי. זוהי התפתחות של תאים פרוקריוטיים לפתח מערכת של קרומים פנימיים, הנעשית על ידי הטמעת פרוקריוט נוסף בתוכם. זה מאפשר להם למלא או להדוף את התהליכים השונים שקורים בתוך התא ולמנוע מהם לחפוף בינם. זה מאפשר לאברונים החדשים שבעלי קרום להיות הרבה יותר מורכבים, יעילים ומתמחים מאשר אם היו צפים חופשיים בציטופלזמה.יחד עם זאת, זה כרוך במחיר של הפיכת התא להרבה יותר גדול ולדרישה רבה יותר אנרגיה להחזקתו."

msgid "NUCLEUS_SMALL_DESCRIPTION"
msgstr "מאפשר התפתחות מורכבת יותר של אברונים בעלי קרום. זהו עולה הרבה ATP על מנת לתחזק. זהו בלתי הפיך לאחר התפתחותו."

msgid "NUMLOCK"
msgstr "מקש Num Lock"

#, fuzzy
msgid "NUTRIENT_COST_TOOLTIP"
msgstr "ראו את דף הפטריון שלנו"

msgid "N_A"
msgstr "לא זמין"

msgid "N_A_MP"
msgstr "אין נקמ\"ו"

#, fuzzy
msgid "N_TIMES"
msgstr "2x"

msgid "OCTOBER"
msgstr "אוקטובר"

msgid "OFF"
msgstr ""

msgid "OFFICIAL_WEBSITE"
msgstr "אתר רשמי"

msgid "OFFICIAL_WEBSITE_BUTTON_TOOLTIP"
msgstr "להיכנס לאתר הרשמי של Revolutionary Games"

msgid "OK"
msgstr "בסדר"

msgid "OLDER_VERSION_LOADING_WARNING"
msgstr ""
"השמירה זו נוצרה בגרסאות החדשות יותר של Thrive ויכולה שלא תפקד כראוי.\n"
"בגלל שThrive עוד בשלבי בנייה ראשוניים, שמירת גרסאות שלא תואמות לגרסה אינו בסדר העדיפויות.\n"
"אתה יכול לדווח על כל בעיה שנתקלת, אבל זה אינו בעדיפות גבוהה כרגע.\n"
"האם ברצונך להמשיך לטעון שמירה זו?"

#, fuzzy
msgid "OPENGL_MODE_WARNING"
msgstr "אזהרת GLES2"

#, fuzzy
msgid "OPENGL_MODE_WARNING_EXPLANATION"
msgstr "אתה מריץ את Thrive על GLES2. אופציה זו עדין לא נבדקה ועלולה לגרום לבעיות. אנא נסה לעדכן את מנהל התקן ו / או להשתמש במקום בכרטיס גרפיקה של AMD או Nvidia על מנת להפעלת את Thrive."

msgid "OPEN_FOLDER"
msgstr "פתח תיקייה"

#, fuzzy
msgid "OPEN_FOSSIL_FOLDER"
msgstr "פתח תקיית קבצי לוג"

msgid "OPEN_FOSSIL_IN_FREEBUILD_WARNING"
msgstr ""

#, fuzzy
msgid "OPEN_GOD_TOOLS"
msgstr "פתח כתובת מידע"

msgid "OPEN_HELP_SCREEN"
msgstr "פתח את מסך העזרה"

#, fuzzy
msgid "OPEN_IN_FREEBUILD"
msgstr "ארגז חול"

msgid "OPEN_LOGS_FOLDER"
msgstr "פתח תקיית קבצי לוג"

msgid "OPEN_MOD_URL"
msgstr "פתח כתובת מידע"

#, fuzzy
msgid "OPEN_ORGANELLES_PAGE"
msgstr "פתח תפריט האברון"

msgid "OPEN_ORGANELLE_MENU"
msgstr "פתח תפריט האברון"

#, fuzzy
msgid "OPEN_RESEARCH_SCREEN"
msgstr "פתח את מסך העזרה"

msgid "OPEN_SAVE_DIRECTORY"
msgstr "פתח ספריית שמירות"

#, fuzzy
msgid "OPEN_SCIENCE_MENU"
msgstr "פתח את התפריט"

msgid "OPEN_SCREENSHOT_FOLDER"
msgstr "פתח תיקיית צילומי מסך"

msgid "OPEN_THE_MENU"
msgstr "פתח את התפריט"

msgid "OPEN_TRANSLATION_SITE"
msgstr "עזור לתרגם את המשחק"

msgid "OPERATION_PAUSED_DOT"
msgstr "הושהה."

msgid "OPPORTUNISM_EXPLANATION"
msgstr ""
"מיקרובים אופורטוניסטיים יתחרו עם יריבים על גושים\n"
"וינסו לצוד את טרפם עם רעלנים אם הם לא יכולים לבלוע אותם.\n"
"מיקרובים זהירים ינסו לא לסכן את עצמם על גושים."

msgid "OPPORTUNISTIC"
msgstr "אופורטוניסטי"

msgid "OPTIONS"
msgstr "אפשרויות"

msgid "OPTIONS_BUTTON_TOOLTIP"
msgstr "שנה את ההגדרות שלך"

msgid "ORGANELLES"
msgstr "אברונים"

#, fuzzy
msgid "ORGANELLES_BUTTON"
msgstr "אברונים"

#, fuzzy
msgid "ORGANELLES_WILL_BE_UNLOCKED_NEXT_GENERATION"
msgstr "(מתחיל עם ענן גלוקוז חופשי קרוב בכל דור)"

#, fuzzy
msgid "ORGANELLE_AXON"
msgstr "אברונים"

#, fuzzy
msgid "ORGANELLE_AXON_DESCRIPTION"
msgstr "דקור תאים אחרים בעזרתו."

#, fuzzy
msgid "ORGANELLE_CATEGORY_MACROSCOPIC"
msgstr "רב תאים"

#, fuzzy
msgid "ORGANELLE_CATEGORY_MULTICELLULAR"
msgstr "רב תאים"

#, fuzzy
msgid "ORGANELLE_GROWTH_ORDER_EXPLANATION"
msgstr "(כאשר מופעל מגביל מהירות הצמיחה, ואם מושבת רק תרכובות הזמינות משפיעות על מהירות הצמיחה)"

#, fuzzy
msgid "ORGANELLE_MYOFIBRIL"
msgstr "פילוס טורף"

#, fuzzy
msgid "ORGANELLE_MYOFIBRIL_DESCRIPTION"
msgstr "דקור תאים אחרים בעזרתו."

msgid "ORGANELLE_PILUS"
msgstr "פילוס טורף"

msgid "ORGANELLE_PILUS_DESCRIPTION"
msgstr "דקור תאים אחרים בעזרתו."

msgid "ORGANELLE_PILUS_PROCESSES_DESCRIPTION"
msgstr "דקור תאים אחרים בעזרתו."

#, fuzzy
msgid "ORGANELLE_PLURAL"
msgstr "פילוס טורף"

#, fuzzy
msgid "ORGANELLE_SINGULAR"
msgstr "פילוס טורף"

#, fuzzy
msgid "ORGANELLE_SUGGESTION_COLON"
msgstr "אברונים"

#, fuzzy
msgid "ORGANELLE_SUGGESTION_TOOLTIP"
msgstr "טען שמירות שנשמרו"

#, fuzzy
msgid "ORGANELLE_UNLOCKS_ENABLED"
msgstr ""
"זוהה מודים מותקנים, אך אין מודים מופעלים.\n"
"\n"
"מודים צריכים להיות מופעלים לאחר התקנה. ראה במנהלים המודים בשימוש בכפתור המודים בתפריט התוספים."

#, fuzzy
msgid "ORGANELLE_UNLOCKS_ENABLED_EXPLANATION"
msgstr "(מתחיל עם ענן גלוקוז חופשי קרוב בכל דור)"

msgid "ORGANISM_STATISTICS"
msgstr "סטטיסטיקת האורגניזם"

msgid "OR_UNLOCK_CONDITION"
msgstr ""

msgid "OSMOREGULATION"
msgstr "אוסמורגולציה"

msgid "OSMOREGULATION_COST"
msgstr "עלות אוסמורגולציה"

msgid "OSMOREGULATION_COST_MULTIPLIER"
msgstr "מכפיל עלות האוסמורגולציה"

msgid "OSMOREGULATION_COST_MULTIPLIER_EXPLANATION"
msgstr "(עלות של אוסמורגולציה במין השחקן)"

#, fuzzy
msgid "OTHER_COMPOUNDS"
msgstr "תרכובות"

msgid "OUR_WIKI"
msgstr "בויקי שלנו"

#, fuzzy
msgid "OUTDATED_NOTICE"
msgstr "לא התחיל."

msgid "OUTREACH_TEAM"
msgstr "צוות הסברה"

msgid "OUTSIDE_CONTRIBUTORS"
msgstr "תורמים חיצוניים"

msgid "OVERWRITE_EXISTING_SAVE"
msgstr "משכתב שמירה קיימת:"

msgid "OVERWRITE_EXISTING_SAVE_PROMPT"
msgstr "לשכתב מחדש שמירה קיימת?"

#, fuzzy
msgid "OVERWRITE_SPECIES_NAME_CONFIRMATION"
msgstr "מחיקת שמירה זו היינו פעולה בלתי הפיכה, האם אתה בטוח שאתה רוצה למחוק אתה לצמיתות?"

msgid "OXYGEN"
msgstr "חמצן"

#, fuzzy
msgid "OXYGEN_INHIBITOR_SYNTHESIS"
msgstr "סינתזת \"אוקסיטוקסי\""

#, fuzzy
msgid "OXYGEN_RESISTANCE"
msgstr "עמידות לרעלים"

#, fuzzy
msgid "OXYGEN_TOLERANCE_TOOLTIP"
msgstr "הראה/החבא תרכובות"

msgid "OXYTOXISOME_PROCESSES_DESCRIPTION"
msgstr "הופך [thrive:compound type=\"atp\"][/thrive:compound] ל[thrive:compound type=\"oxytoxy\"][/thrive:compound]. בהתאם לריכוזו של ה[thrive:compound type=\"oxygen\"][/thrive:compound].ניתן לשחררו על ידי [thrive:input]g_fire_toxin[/thrive:input]."

msgid "OXYTOXY_NT"
msgstr "אוקסיטוקסי נ\"ט"

#, fuzzy
msgid "OXYTOXY_SYNTHESIS"
msgstr "סינתזת \"אוקסיטוקסי\""

msgid "PAGEDOWN"
msgstr "מקש Page Down"

msgid "PAGEUP"
msgstr "מקש Page Up"

#, fuzzy
msgid "PAGE_BACK"
msgstr "מקש חזור"

#, fuzzy
msgid "PAGE_FORWARD"
msgstr "מקש קדימה"

#, fuzzy
msgid "PAGE_TITLE"
msgstr "Thrive הופעל במצב בטוח"

msgid "PAN_CAMERA_DOWN"
msgstr "זוז מטה"

msgid "PAN_CAMERA_LEFT"
msgstr "זוז שמאלה"

msgid "PAN_CAMERA_RESET"
msgstr "אפס מצלמה"

msgid "PAN_CAMERA_RIGHT"
msgstr "זוז ימינה"

msgid "PAN_CAMERA_UP"
msgstr "זוז מעלה"

msgid "PASSIVE_REPRODUCTION_PROGRESS_EXPLANATION"
msgstr "(באופן פסיבי צובר תרכובות מהסביבה לתהליכי רבייה מבלי שצריך לעשות דבר)"

msgid "PAST_DEVELOPERS"
msgstr "מפתחים לשעבר"

#, fuzzy
msgid "PATCH_COLON"
msgstr "האזור הטוב ביותר:"

msgid "PATCH_EXTINCTION_BOX_TEXT"
msgstr ""
"המין שלך נכחד מהאזור זה.\n"
"אבל זה עדין לא נגמר, אתה יכול עדין לבחור אזור חדש ולהמשיך שחק בו!"

msgid "PATCH_EXTINCTION_CAPITAL"
msgstr "הכחדת אזור"

msgid "PATCH_MAP"
msgstr "מפת האזורים"

msgid "PATCH_MAP_NAVIGATION_TOOLTIP"
msgstr "לחץ, גרור או זום בשביל לנוע סביב"

msgid "PATCH_NAME"
msgstr "{0} {1}"

#, fuzzy
msgid "PATCH_NOTES_LAST_PLAYED_INFO"
msgstr "Thrive הופעל במצב בטוח"

msgid "PATCH_NOTES_LAST_PLAYED_INFO_PLURAL"
msgstr ""

#, fuzzy
msgid "PATCH_NOTES_TITLE"
msgstr "Thrive הופעל במצב בטוח"

msgid "PATCH_NOTE_BULLET_POINT"
msgstr ""

msgid "PATCH_NOTE_CHANGES_HEADING"
msgstr ""

#, fuzzy
msgid "PATCH_NOTE_LINK_VISIT_TEXT"
msgstr ""
"המין שלך נכחד מהאזור זה.\n"
"אבל זה עדין לא נגמר, אתה יכול עדין לבחור אזור חדש ולהמשיך שחק בו!"

msgid "PATREON_TOOLTIP"
msgstr "ראו את דף הפטריון שלנו"

msgid "PATRONS"
msgstr "פטריונים"

msgid "PAUSED"
msgstr "מושהה"

msgid "PAUSE_MENU_RESUME_TOOLTIP"
msgstr "לחזור אל המשחק"

msgid "PAUSE_PROMPT"
msgstr "[center]לחץ [thrive:input]g_pause[/thrive:input] בשביל להמשיך[/center]"

msgid "PAUSE_TOOLTIP"
msgstr "השהה את המשחק"

msgid "PCK_LOAD_FAILED"
msgstr "טעינת קבצי pck ({0}) נכשלה"

msgid "PCK_LOAD_FAILED_DOES_NOT_EXIST"
msgstr "טעינת קבצי pck ({0}) נכשלה בגלל שקובץ זה לא נמצא"

msgid "PEACEFUL"
msgstr "שלוו"

#, fuzzy
msgid "PENDING_ENDOSYMBIOSIS_EXPLANATION"
msgstr "אתה מריץ את Thrive על GLES2. אופציה זו עדין לא נבדקה ועלולה לגרום לבעיות. אנא נסה לעדכן את מנהל התקן ו / או להשתמש במקום בכרטיס גרפיקה של AMD או Nvidia על מנת להפעלת את Thrive."

msgid "PENDING_ENDOSYMBIOSIS_TITLE"
msgstr ""

msgid "PERCENTAGE_VALUE"
msgstr "{0}%"

#, fuzzy
msgid "PERFECT_ADAPTATION_DESCRIPTION"
msgstr ""
"אפשר את אפקט הבהוב אורות על ממשק משתמש (למשל הבהוב כפתור העורך)\n"
"\n"
"אם אתה נתקל בבאג בזמן שחלקים מהכפתור העורך נעלמים,\n"
"נסה להשבות את זה בשביל לראות אם הבעיה נעלמה."

msgid "PERFORMANCE"
msgstr "ביצועים"

msgid "PERFORM_UNBINDING"
msgstr "בצע שחרור"

#, fuzzy
msgid "PER_SECOND_ABBREVIATION"
msgstr "{0} אלפים"

msgid "PER_SECOND_SLASH"
msgstr "\\לשנייה"

msgid "PHOSPHATE"
msgstr "פוספט"

#, fuzzy
msgid "PHOSPHATES_COST"
msgstr "פוספט"

msgid "PHOTOSYNTHESIS"
msgstr "פוטוסינתזה"

msgid "PHYSICAL_CONDITIONS"
msgstr "מצב פיזי"

msgid "PHYSICAL_RESISTANCE"
msgstr "עמידות מפגיעה פיזית"

msgid "PLACE_ORGANELLE"
msgstr "הוסף אברון"

msgid "PLANET"
msgstr "כוכב לכת"

#, fuzzy
msgid "PLANET_DETAILS_STRING"
msgstr "פתח תקיית קבצי לוג"

msgid "PLANET_GENERATION_TEASER"
msgstr "מייצר כוכבי לכת בקרוב!"

msgid "PLANET_RANDOM_SEED"
msgstr "כוכב סייד אקראי"

#, fuzzy
msgid "PLAYER"
msgstr "תא השחקן"

msgid "PLAYER_DEATH_POPULATION_PENALTY"
msgstr "ירידה באכולוסיה במוות של שחקן"

msgid "PLAYER_DEATH_POPULATION_PENALTY_EXPLANATION"
msgstr "(המקדם להפחתה של האכלוסיית השחקן על כל מוות של השחקן)"

msgid "PLAYER_DIED"
msgstr "השחקן מת"

msgid "PLAYER_DUPLICATE"
msgstr "שכפל שחקן"

msgid "PLAYER_EXTINCT"
msgstr "השחקן נכחד"

#, fuzzy
msgid "PLAYER_RELATIVE_MOVEMENT"
msgstr "השחקן נכחד"

#, fuzzy
msgid "PLAYER_RELATIVE_MOVEMENT_TOOLTIP"
msgstr "השחקן נכחד"

msgid "PLAYER_REPRODUCED"
msgstr "השחקן התרבה"

msgid "PLAYER_SPEED"
msgstr ""
"מהירות\n"
"שחקן"

msgid "PLAYSTATION_3"
msgstr ""

msgid "PLAYSTATION_4"
msgstr ""

msgid "PLAYSTATION_5"
msgstr ""

msgid "PLAY_INTRO_VIDEO"
msgstr "הפעל סרטון פתיחה"

msgid "PLAY_MICROBE_INTRO_ON_NEW_GAME"
msgstr "הפעל פתיח שלב המיקרוב במשחק חדש"

msgid "PLAY_WITH_CURRENT_SETTING"
msgstr "שחק עם ההגדרות הנוכחות"

msgid "POPULATION_CAPITAL"
msgstr "אוכלוסיה:"

msgid "POPULATION_COLON"
msgstr "אוכלוסיה:"

msgid "POPULATION_IN_PATCHES"
msgstr "אכלוסיה באזורים:"

msgid "POPULATION_IN_PATCH_SHORT"
msgstr "{0} ({1})"

#, fuzzy
msgid "POSITION_NUMBER"
msgstr "מספר ID"

msgid "PREDATION_FOOD_SOURCE"
msgstr "טריפה של {0}"

msgid "PREDICTION_DETAILS_OPEN_TOOLTIP"
msgstr "הצג מידע מפורט מאחורי החיזוי"

msgid "PRESSURE"
msgstr "לחץ"

msgid "PRESSURE_SHORT"
msgstr "לחץ."

#, fuzzy
msgid "PRESSURE_TOLERANCE_TOOLTIP"
msgstr "צא לתפריט הראשי"

msgid "PRESS_KEY_DOT_DOT_DOT"
msgstr "לחץ על מקש..."

msgid "PREVIEW_IMAGE_DOES_NOT_EXIST"
msgstr "תמונה מקדימה לא קיימת"

msgid "PREVIEW_IMAGE_IS_TOO_LARGE"
msgstr "תמונה מקדימה כבדה מידי"

msgid "PREVIOUS_COLON"
msgstr "קודם:"

msgid "PROCESSING_LOADED_OBJECTS"
msgstr "מעלה אובייקטים"

msgid "PROCESS_ENVIRONMENT_SEPARATOR"
msgstr "@"

msgid "PROCESS_PANEL_TITLE"
msgstr "תהליכי התא"

#, fuzzy
msgid "PROCESS_SPEED_MODIFIER"
msgstr "תהליכי התא"

#, fuzzy
msgid "PROCESS_TOGGLE_TOOLTIP"
msgstr "צא לתפריט הראשי"

msgid "PROGRAMMING_TEAM"
msgstr "צוות מתכנתים"

msgid "PROJECT_MANAGEMENT_TEAM"
msgstr "צוות ניהול פרויקט"

msgid "PROTEINS"
msgstr "חלבונים"

msgid "PROTOPLASM"
msgstr "פרוטופלזמה"

msgid "PULL_REQUESTS_PROGRAMMING"
msgstr "בקשות דרישה / תיכנות"

#, fuzzy
msgid "QUADRILLION_ABBREVIATION"
msgstr "{0} מיליארד"

msgid "QUICK_LOAD"
msgstr "טעינה מהירה"

msgid "QUICK_SAVE"
msgstr "שמירה מהירה"

msgid "QUIT"
msgstr "יציאה"

msgid "QUIT_BUTTON_TOOLTIP"
msgstr "צא מהמשחק"

msgid "QUIT_GAME_WARNING"
msgstr ""
"האם אתה בטוח שרוצה לצאת מהמשחק?\n"
"אתה עלול לאבד כל פעולה לא שמורה."

#, fuzzy
msgid "RADIATION"
msgstr "נשימה ארובית"

#, fuzzy
msgid "RADIOACTIVE_CHUNK"
msgstr "גוש ברזל גדול"

#, fuzzy
msgid "RADIOSYNTHESIS"
msgstr "תרמוסינתזה"

msgid "RANDOMIZE_SPECIES_NAME"
msgstr "שם מין אקראי"

msgid "RANDOM_SEED_TOOLTIP"
msgstr "הערך משומש ביצור העולם, ועל כך, שחייב להיות מספר שלם חיובי"

msgid "RAW"
msgstr "\"טרי\""

msgid "RAW_VALUE_COLON"
msgstr "לא מעובד:"

msgid "READING_SAVE_DATA"
msgstr "קורא שמירה"

msgid "READY"
msgstr "מוכן"

msgid "RECOMMENDED_THRIVE_VERSION"
msgstr "המלצת Thrive:"

msgid "REDDIT_TOOLTIP"
msgstr "ראו בתת-נושא הרדייט שלנו"

msgid "REDO"
msgstr "עשה מחדש"

msgid "REDO_THE_LAST_ACTION"
msgstr "בצע מחדש פעולה אחרונה"

msgid "REFRESH"
msgstr "רענן"

msgid "REPORT"
msgstr "תסקיר"

#, fuzzy
msgid "REPORT_BUG"
msgstr "תסקיר"

msgid "REPRODUCED"
msgstr "התרבה"

msgid "REPRODUCTION"
msgstr "הולדה"

msgid "REPRODUCTION_ASEXUAL"
msgstr "א-מינית"

msgid "REPRODUCTION_BUDDING"
msgstr "הנצה"

#, fuzzy
msgid "REPRODUCTION_COMPOUNDS_MODE"
msgstr "סוגי רבייה:"

#, fuzzy
msgid "REPRODUCTION_COMPOUNDS_MODE_EXPLANATION"
msgstr "(באופן פסיבי צובר תרכובות מהסביבה לתהליכי רבייה מבלי שצריך לעשות דבר)"

#, fuzzy
msgid "REPRODUCTION_COMPOUND_HANDLING_TOOLTIP"
msgstr "סוגי רבייה:"

msgid "REPRODUCTION_METHOD"
msgstr "סוגי רבייה:"

msgid "REQUIRES_NUCLEUS"
msgstr "נדרש גרעין התא"

#, fuzzy
msgid "RESEARCH"
msgstr "מקש חפש"

msgid "RESET"
msgstr "איפוס"

msgid "RESET_DEADZONES"
msgstr "אפס שטחים מתים"

msgid "RESET_DISMISSED_POPUPS"
msgstr ""

msgid "RESET_INPUTS_TO_DEFAULTS"
msgstr "איפוס קלטים לברירת מחדל?"

#, fuzzy
msgid "RESET_ITEM_ORDER_TO_DEFAULT"
msgstr "איפוס קלטים לברירת מחדל?"

msgid "RESET_KEYBINDINGS"
msgstr "איפוס חיבורי מקשים"

msgid "RESET_SETTINGS_TO_DEFAULTS"
msgstr "ברירת מחדל"

#, fuzzy
msgid "RESET_SHOWN_TUTORIALS"
msgstr "הצג מדריכים"

#, fuzzy
msgid "RESET_SHOWN_TUTORIALS_TOOLTIP"
msgstr "היצטרפו לשרת הדיסטורט הקהילתי שלנו"

msgid "RESET_TO_DEFAULTS"
msgstr "איפוס לברירת מחדל?"

msgid "RESISTANT_TO_BASIC_ENGULFMENT"
msgstr "עמידות לבליעה בסיסית"

#, fuzzy
msgid "RESIZE_METABALL_TOOLTIP"
msgstr "המשך את המשחק"

msgid "RESOLUTION"
msgstr "רזולוציה:"

msgid "RESOURCE_ABSORBTION_SPEED"
msgstr "מהירות ספיגת משאבים"

#, fuzzy
msgid "RESOURCE_AMOUNT_SHORT"
msgstr "לחץ."

#, fuzzy
msgid "RESOURCE_ENERGY"
msgstr "צפה בקוד מקור"

#, fuzzy
msgid "RESOURCE_FOOD"
msgstr "צפה בקוד מקור"

#, fuzzy
msgid "RESOURCE_ROCK"
msgstr "צפה בקוד מקור"

#, fuzzy
msgid "RESOURCE_WOOD"
msgstr "צפה בקוד מקור"

msgid "RESPIRATION"
msgstr "נשימה ארובית"

msgid "RESPONSIVE"
msgstr "מגיב"

msgid "RESTART_REQUIRED"
msgstr "אתחול מחדש נדרש"

msgid "RESUME"
msgstr "להמשיך"

msgid "RESUME_TOOLTIP"
msgstr "המשך את המשחק"

msgid "RETURN_TO_MENU"
msgstr "חזור לתפריט"

msgid "RETURN_TO_MENU_TOOLTIP"
msgstr "צא לתפריט הראשי"

msgid "RETURN_TO_MENU_WARNING"
msgstr ""
"האם אתה בטוח שאתה רוצה לצאת לתפריט הראשי?\n"
"אתה עלול לאבד כל פעולה לא שמורה."

#, fuzzy
msgid "REVEAL_ALL_PATCHES"
msgstr "התפשט לאזורים:"

msgid "REVOLUTIONARY_GAMES_SOCIAL_TOOLTIP"
msgstr "בקרו באתר הרשמי של Revolutionary Games"

msgid "RIGHT_ARROW"
msgstr "→"

msgid "RIGHT_MOUSE"
msgstr "לחצן עכבר הימני"

msgid "RIGID"
msgstr "קשיח"

msgid "RIGIDITY_MEMBRANE_DESCRIPTION"
msgstr "קרום נוקשה עמיד יותר בפני נזקים, אך מקשה על התא לנוע."

msgid "ROTATE_LEFT"
msgstr "סובב שמאלה"

msgid "ROTATE_RIGHT"
msgstr "סובב ימינה"

msgid "ROTATION_COLON"
msgstr "רוטציה:"

msgid "RUN_AUTO_EVO_DURING_GAMEPLAY"
msgstr "הפעל התפתחות אוטומטית במהלך המשחק"

msgid "RUN_ONE_STEP"
msgstr "הרץ צעד אחת"

msgid "RUN_RESULT_BY_SENDING_POPULATION"
msgstr "{0} על ידי שליחה: {1} פריטים מאזור: {2}"

msgid "RUN_RESULT_GENE_CODE"
msgstr "קוד גנטי:"

msgid "RUN_RESULT_NICHE_FILL"
msgstr "הופיע על מנת למלא נישה"

msgid "RUN_RESULT_SELECTION_PRESSURE_SPLIT"
msgstr "הופיע בשל לחצי סלקציה שונים"

msgid "RUN_RESULT_SPLIT_FROM"
msgstr "התפצל מ{0}"

msgid "RUN_RESULT_SPLIT_OFF_TO"
msgstr "אוכלוסיה בחלק מהאזורים התפצלה למינים חדשים {0}:"

msgid "RUN_X_WORLDS"
msgstr ""

#, fuzzy
msgid "RUN_X_WORLDS_TOOLTIP"
msgstr "היצטרפו לשרת הדיסטורט הקהילתי שלנו"

msgid "RUSTICYANIN"
msgstr "רוסטיצינין"

#, fuzzy
msgid "RUSTICYANIN_DESCRIPTION"
msgstr "רוסטיצינין הוא חלבון המסוגל להשתמש ב[thrive:compound type=\"carbondioxide\"][/thrive:compound] וב[thrive:compound type=\"oxygen\"][/thrive:compound] בכדי לחמצן ברזל ממצב כימי אחד למשנהו. תהליך זה, הנקרא [b]נשימת ברזל[/b], משחרר אנרגיה שהתא מסוגל לקצור."

#, fuzzy
msgid "RUSTICYANIN_PROCESSES_DESCRIPTION"
msgstr "הופך [thrive:compound type=\"iron\"][/thrive:compound] ל[thrive:compound type=\"atp\"][/thrive:compound]. בהתאם לריכוזם של [thrive:compound type=\"carbondioxide\"][/thrive:compound] ו[thrive:compound type=\"oxygen\"][/thrive:compound]."

#, fuzzy
msgid "SAFE_MODE_EXPLANATION"
msgstr ""
"מיקרובים פחדנים יברחו למרחקים\n"
"והם נוטים לברוח מטורפים בכללי.\n"
"מיקרובים אמיצים לא יפחדו מטורפים לידם\n"
"והם נוטים לתקוף חזרה."

msgid "SAFE_MODE_TITLE"
msgstr "Thrive הופעל במצב בטוח"

msgid "SAVE"
msgstr "שמור"

msgid "SAVE_AND_CONTINUE"
msgstr "שמור והמשך"

msgid "SAVE_AUTOSAVE"
msgstr "שמירה אוטומטית"

msgid "SAVE_DELETE_WARNING"
msgstr "מחיקת שמירה זו היינו פעולה בלתי הפיכה, האם אתה בטוח שאתה רוצה למחוק לצמיתות את {0}?"

msgid "SAVE_ERROR_INCLUDE_JSON_DEBUG_NOTE"
msgstr ""

#, fuzzy
msgid "SAVE_ERROR_TURN_ON_JSON_DEBUG_MODE"
msgstr "מצב ניפוי JSON:"

msgid "SAVE_FAILED"
msgstr "שמירה נכשלה"

msgid "SAVE_GAME"
msgstr "שמור משחק"

msgid "SAVE_GAME_BUTTON_TOOLTIP"
msgstr "פתח את התפריט השמירה בשביל לשמור את המשחק"

msgid "SAVE_HAS_DIFFERENT_VERSION"
msgstr "לשמירה יש גרסה שונה"

msgid "SAVE_HAS_DIFFERENT_VERSION_TEXT"
msgstr ""
"הגרסה שאתה מנסה לטעון אינה תואמת את גרסת המשחק.\n"
"אנא טען את השמירה באופן ידני דרך התפריט."

msgid "SAVE_HAS_INVALID_GAME_STATE"
msgstr "לשמירה סצנת משחק לא תקפה"

msgid "SAVE_INVALID"
msgstr "לא תקף"

msgid "SAVE_IS_INVALID"
msgstr "השמירה אינו תקפה"

msgid "SAVE_IS_UPGRADEABLE_DESCRIPTION"
msgstr ""
"השמירה שנבחרה במקור מגרסאות ישנות של Thrive ,אבל ניתן לשדרגו.\n"
"קובץ גיבוי ניתן ליצור לפני השדרוג, אם לא נוצר קודם.\n"
"אם אתה מדלג על שדרוג, השמירה תנסה לעלות בדרך הרגילה.\n"
"האם לשדרג שמירה זו?"

msgid "SAVE_LOAD_ALREADY_LOADED_FREE_FAILURE"
msgstr "נכשל לפנות חומרים מועלים: {0}"

msgid "SAVE_MANUAL"
msgstr "שמירה ידנית"

msgid "SAVE_QUICKSAVE"
msgstr "שמירה מהירה"

msgid "SAVE_SPACE_USED"
msgstr "שטח משומש:"

msgid "SAVE_UPGRADE_FAILED"
msgstr "שדרוג שמירה נכשלה"

msgid "SAVE_UPGRADE_FAILED_DESCRIPTION"
msgstr "שדרוג שמירה שצוינה נכשלה בעקבות השגיאה הבאה:"

msgid "SAVING_DATA_FAILED_DUE_TO"
msgstr "שמירת מידע נכשלה בפרט ל: {0}"

msgid "SAVING_DOT_DOT_DOT"
msgstr "שומר..."

msgid "SAVING_FAILED_WITH_EXCEPTION"
msgstr "שמירה נכשלה! משהו חריג קרה"

msgid "SAVING_NOT_POSSIBLE"
msgstr "שמירה אינה אפשרית כרגע בשל:"

msgid "SAVING_SUCCEEDED"
msgstr "נשמר בהצלחה"

msgid "SCALING_NONE"
msgstr "שום דבר"

msgid "SCALING_ON"
msgstr "בקנה מידה"

msgid "SCALING_ON_INVERSE"
msgstr "בקנה מידה הפוך"

#, fuzzy
msgid "SCREEN_EFFECT"
msgstr "השפעות חיצוניות:"

#, fuzzy
msgid "SCREEN_EFFECT_GAMEBOY"
msgstr "השפעות חיצוניות:"

#, fuzzy
msgid "SCREEN_EFFECT_GAMEBOY_COLOR"
msgstr "השפעות חיצוניות:"

msgid "SCREEN_EFFECT_GREYSCALE"
msgstr ""

#, fuzzy
msgid "SCREEN_EFFECT_NONE"
msgstr "הצג שמות כפתורי בחירת חלקים"

#, fuzzy
msgid "SCREEN_RELATIVE_MOVEMENT"
msgstr "להגדלת התנועה"

#, fuzzy
msgid "SCREEN_RELATIVE_MOVEMENT_TOOLTIP"
msgstr "להגדלת התנועה"

msgid "SCROLLLOCK"
msgstr "מקש Scroll Lock"

msgid "SEARCH_DOT_DOT_DOT"
msgstr "מחפש..."

msgid "SEARCH_PLACEHOLDER"
msgstr ""

msgid "SEARCH_RADIUS"
msgstr "רדיוס חיפוש:"

msgid "SEA_FLOOR"
msgstr "קרקעית הים"

msgid "SECRETE_SLIME"
msgstr "הפרש ריר"

#, fuzzy
msgid "SECRETE_SLIME_TOOLTIP"
msgstr "הפרש ריר"

msgid "SEED_LABEL"
msgstr "זרע אקראי של כוכב לכת: {0}"

#, fuzzy
msgid "SELECTED"
msgstr "מודים נבחרו:"

msgid "SELECTED_COLON"
msgstr "נבחרו:"

msgid "SELECTED_MOD"
msgstr "מודים נבחרו:"

msgid "SELECTED_SAVE_IS_INCOMPATIBLE_PROMPT"
msgstr "השמירה שנבחרה אנו תואם"

msgid "SELECTED_SAVE_IS_INCOMPATIBLE_PROTOTYPE_PROMPT"
msgstr "שמירה שנבחרה היינו גרסת אבטיפוס לא תואם"

msgid "SELECTED_SAVE_IS_UPGRADEABLE_PROMPT"
msgstr "השמירה שנבחרה ניתנת לשידרוג"

msgid "SELECT_A_GENERATION"
msgstr "בחר דור"

msgid "SELECT_A_PATCH"
msgstr "בחר אזור להצגת פרטים כאן"

msgid "SELECT_A_SPECIES"
msgstr "בחר מין"

#, fuzzy
msgid "SELECT_A_TECHNOLOGY"
msgstr "בחר אזור להצגת פרטים כאן"

msgid "SELECT_CELL_TYPE_FROM_EDITOR"
msgstr "בחר סוג תא בשביל לערוך אותו בתגית העורך"

msgid "SELECT_ENZYME"
msgstr "בחר אנזים:"

#, fuzzy
msgid "SELECT_MOVEMENT_MODE_TITLE"
msgstr "Thrive הופעל במצב בטוח"

msgid "SELECT_OPTION"
msgstr "בחר אפשרות"

msgid "SELECT_PREVIEW_IMAGE"
msgstr "בחר תמונה מקדימה"

#, fuzzy
msgid "SELECT_SPACE_STRUCTURE_TITLE"
msgstr "מבנה"

msgid "SELECT_STRUCTURE_POPUP_TITLE"
msgstr ""

msgid "SELECT_TISSUE_TYPE_FROM_EDITOR"
msgstr "בחר סוג רקמה בשביל לערוך אותו כאן מהתג"

#, fuzzy
msgid "SELECT_VACUOLE_COMPOUND_COLON"
msgstr "נבחרו:"

msgid "SEPTEMBER"
msgstr "ספטמבר"

msgid "SESSILE"
msgstr "נייח"

msgid "SETTING_ONLY_APPLIES_TO_NEW_GAMES"
msgstr "ערך זה חל רק על שמירות חדשות לאחר שינויו"

msgid "SFX_VOLUME"
msgstr "עוצמת אפקטים"

msgid "SHIFT"
msgstr "Shift"

#, fuzzy
msgid "SHOW_ALL_TUTORIALS"
msgstr "הצג מדריכים"

#, fuzzy
msgid "SHOW_ALL_TUTORIALS_TOOLTIP"
msgstr "היצטרפו לשרת הדיסטורט הקהילתי שלנו"

#, fuzzy
msgid "SHOW_DAMAGE_EFFECT"
msgstr "השוטון (ברבים: שוטונים) הוא צרור סיבי חלבון דמוי שוט המשתרע מקרום התא אשר משתמש ב- ATP כדי לגלול ולהניע את התא לכיוון מסוים. מקומו של השוטון קובע את כיוונו שממנו מספק דחף לתנועת התא. כיוון הדחף מנוגד לכיוון שהשוטון פונה, למשל שוטון שמונח בכיוון השמאל של התא יספק דחף לימין."

msgid "SHOW_HELP"
msgstr "הצג עזרה"

#, fuzzy
msgid "SHOW_ITEM_COORDINATES"
msgstr "הצג מדריכים"

#, fuzzy
msgid "SHOW_NEW_PATCH_NOTES"
msgstr "{0} {1}"

#, fuzzy
msgid "SHOW_NEW_PATCH_NOTES_TOOLTIP"
msgstr "{0} {1}"

msgid "SHOW_TUTORIALS_IN_NEW_CURRENT_OPTION"
msgstr "הצג מדריכים (בשמירה נוכחית)"

msgid "SHOW_TUTORIALS_IN_NEW_GAMES_OPTION"
msgstr "הצג מדריכים (בשמירות חדשות)"

#, fuzzy
msgid "SHOW_TUTORIALS_OPTION_TOOLTIP"
msgstr "היצטרפו לשרת הדיסטורט הקהילתי שלנו"

msgid "SHOW_UNSAVED_PROGRESS_WARNING"
msgstr "הראה אזהרת התקדמות ללא שמירה"

msgid "SHOW_UNSAVED_PROGRESS_WARNING_TOOLTIP"
msgstr "הפעל / השבת את חלון אזהרת התקדמות הלא שמורה בזמן שהשחק מנסה לצאת מהמשחק."

msgid "SHOW_WEB_NEWS_FEED"
msgstr ""

#, fuzzy
msgid "SIDEROPHORE_ACTION_TOOLTIP"
msgstr "ראו את דף הפטריון שלנו"

msgid "SIGNALING_AGENT"
msgstr "חומר מאותת"

#, fuzzy
msgid "SIGNALING_AGENTS_ACTION_TOOLTIP"
msgstr "חומרי איתות מאפשרים לתא ליצור כימיקלים שתאים אחרים מגיבים לו. חומרי איתות אלו משומשים בשביל למשוך תאים אחרים או להזהיר אותם מסכנה ולגרום להם לברוח."

msgid "SIGNALING_AGENT_DESCRIPTION"
msgstr "חומרי איתות מאפשרים לתא ליצור כימיקלים שתאים אחרים מגיבים לו. חומרי איתות אלו משומשים בשביל למשוך תאים אחרים או להזהיר אותם מסכנה ולגרום להם לברוח."

msgid "SIGNALING_AGENT_PROCESSES_DESCRIPTION"
msgstr "החזק [thrive:input]g_pack_commands[/thrive:input] בשביל לפתוח את התפריט שמאפשר להנפיק פקודות לפריטים אחרים מהמין שלך."

msgid "SIGNAL_COMMAND_AGGRESSION"
msgstr "להפוך לתוקפני"

msgid "SIGNAL_COMMAND_FLEE"
msgstr "ברחו"

msgid "SIGNAL_COMMAND_FOLLOW"
msgstr "עקוב אחרי"

msgid "SIGNAL_COMMAND_NONE"
msgstr "ללא פקודה"

msgid "SIGNAL_COMMAND_TO_ME"
msgstr "זוזו אליי"

msgid "SIGNAL_TO_EMIT"
msgstr "איתות לפליטה"

msgid "SILICA"
msgstr "צורן"

msgid "SILICA_MEMBRANE_DESCRIPTION"
msgstr "לקרום זה יש קיר חזק העשוי מצורן. מה שמאפשר לו לעמוד היטב עם הנזק הכללי ועמיד מאוד בפני נזקים פיזיים. זהו גם דורש פחות אנרגיה כדי לשמור על צורתו. עם זאת, הוא מאט את התא בצורה רצינית והתא סופג משאבים בקצב מופחת."

msgid "SIXTEEN_TIMES"
msgstr "16x"

msgid "SIZE_COLON"
msgstr "גודל:"

msgid "SLIDESHOW"
msgstr "מצגת"

msgid "SLIME_JET"
msgstr "סילון ריר"

msgid "SLIME_JET_DESCRIPTION"
msgstr "הרבה אורגניזמים מפיקים חומרים רב סוכרים דמויי רפש, וריר היא אחד מאותם רב סוכרים אלו. אומנם רבים מהמינים משתמשים ברפש בשביל תנועה, סוגים מסוימים של חיידקים מפרישים חומרים אלו בלחץ גבוהה. אלו סילוני רפש מתנהגים כמו מנועי טילים, דוחפים את התאים קדימה במהירות גבוהה. רפש משומש בנוסף בשביל לעקב טורפים, הנתקעים בתוך החומר שרק מחזיקים בסילונים מסוגלים לנווט בהם."

msgid "SLIME_JET_PROCESSES_DESCRIPTION"
msgstr "הופך [thrive:compound type=\"glucose\"][/thrive:compound] ל[thrive:compound type=\"mucilage\"][/thrive:compound]. לחץ על [thrive:input]g_secrete_slime[/thrive:input] בשביל לשחרר את [thrive:compound type=\"mucilage\"][/thrive:compound] המאוחסן, מאיץ את מהירות התא ומאט טורפים."

msgid "SMALL_IRON_CHUNK"
msgstr "גוש ברזל קטן"

#, fuzzy
msgid "SMALL_PHOSPHATE_CHUNK"
msgstr "גוש ברזל קטן"

#, fuzzy
msgid "SMALL_SULFUR_CHUNK"
msgstr "גוש ברזל קטן"

msgid "SNOWFLAKE"
msgstr ""

#, fuzzy
msgid "SOCIETY_STAGE"
msgstr "שלב המיקרובי"

msgid "SOUND"
msgstr "קול"

msgid "SOUND_TEAM"
msgstr "צוות סאונד"

msgid "SOUND_TEAM_LEAD"
msgstr "מנהל צוות סאונד"

msgid "SOUND_TEAM_LEADS"
msgstr "מובילי צוות סאונד"

msgid "SPACE"
msgstr "רווח"

#, fuzzy
msgid "SPACE_STAGE"
msgstr "שלב המיקרובי"

#, fuzzy
msgid "SPACE_STRUCTURE_HAS_RESOURCES"
msgstr "מבנה"

#, fuzzy
msgid "SPACE_STRUCTURE_NO_EXTRA_DESCRIPTION"
msgstr "מבנה"

msgid "SPACE_STRUCTURE_WAITING_CONSTRUCTION"
msgstr ""

msgid "SPAWN_AMMONIA"
msgstr "זמן אמוניה"

msgid "SPAWN_ENEMY"
msgstr "זמן אויב"

msgid "SPAWN_ENEMY_CHEAT_FAIL"
msgstr "אינך יכול לזמן אוייבים צ'יטים בגלל שאזור זה אינו מכיל שום מינים אויבים"

msgid "SPAWN_GLUCOSE"
msgstr "זמן גלוקוז"

msgid "SPAWN_PHOSPHATES"
msgstr "זמן פוספט"

msgid "SPECIAL_MOUSE_1"
msgstr "מקש עכבר ייחודי 1"

msgid "SPECIAL_MOUSE_2"
msgstr "מקש עכבר ייחודי 2"

msgid "SPECIES"
msgstr "מינים"

msgid "SPECIES_COLON"
msgstr "מינים:"

msgid "SPECIES_DETAIL_TEXT"
msgstr ""
"[b]מינים[/b]\n"
" {0}:{1}\n"
"[b]דור[/b]\n"
" {2}\n"
"[b]אוכלוסיה[/b]\n"
" {3}\n"
"[b]צבע[/b]\n"
" #{4}\n"
"[b]התנהגות[/b]\n"
" {5}"

msgid "SPECIES_HAS_A_MUTATION"
msgstr "עבר מוטציה"

msgid "SPECIES_LIST"
msgstr "רשימת מינים"

msgid "SPECIES_NAME_DOT_DOT_DOT"
msgstr "שם המין..."

msgid "SPECIES_NAME_TOO_LONG_POPUP"
msgstr "שם המין ארוך מדי!"

msgid "SPECIES_POPULATION"
msgstr "אוכלוסיית מינים"

msgid "SPECIES_PRESENT"
msgstr "מינים נוכחים"

#, fuzzy
msgid "SPECIES_TO_FIND"
msgstr "מינים:"

msgid "SPECIES_WITH_POPULATION"
msgstr "{0} עם אכלוסיה: {1}"

msgid "SPEED"
msgstr "מהירות"

msgid "SPEED_COLON"
msgstr "מהירות:"

msgid "SPREAD_TO_PATCHES"
msgstr "התפשט לאזורים:"

#, fuzzy
msgid "SPRINT"
msgstr "מקש Print Screen"

#, fuzzy
msgid "SPRINT_ACTION_TOOLTIP"
msgstr "ראו את דף הפטריון שלנו"

msgid "STAGE_MENU_BUTTON_TOOLTIP"
msgstr "תפריט השהה"

#, fuzzy
msgid "START"
msgstr "מתחיל"

msgid "STARTING"
msgstr "מתחיל"

msgid "START_CALIBRATION"
msgstr "התחל כיול"

#, fuzzy
msgid "START_GAME"
msgstr "שמור משחק"

#, fuzzy
msgid "START_RESEARCH"
msgstr "אתחול מחדש נדרש"

msgid "STATISTICS"
msgstr "סטטיסטיקה"

#, fuzzy
msgid "STAT_ATP_PRODUCTION_REDUCTION"
msgstr "ייצור ATP נמוך מדי!"

#, fuzzy
msgid "STAT_BASE_MOVEMENT_REDUCTION"
msgstr "מהירות בסיסית"

msgid "STAT_DAMAGE"
msgstr ""

msgid "STAT_DAMAGE_PER_OXYGEN"
msgstr ""

msgid "STEAM_CLIENT_INIT_FAILED"
msgstr "אתחול ספריית Steam נכשל"

msgid "STEAM_ERROR_ACCOUNT_DOES_NOT_OWN_PRODUCT"
msgstr "משתמש Steam שלך אינו בעל רישיון עבור Thrive"

msgid "STEAM_ERROR_ACCOUNT_READ_ONLY"
msgstr "משתמש Steam שלך נמצא כעת במצב קריאה בלבד עקב שינוי אחרון במשתמש"

msgid "STEAM_ERROR_ALREADY_UPLOADED"
msgstr "Steam מדווח שהקובץ כבר עולה,בבקשה רענן מחדש"

msgid "STEAM_ERROR_BANNED"
msgstr "משתמש הSteam שלך חסום מלעלות תכנים"

msgid "STEAM_ERROR_CLOUD_LIMIT_EXCEEDED"
msgstr "חרגת ממכסת האחסון בענן של Steam או ממגבלת גודל הקובץ"

msgid "STEAM_ERROR_DUPLICATE_NAME"
msgstr "Steam מדווח שישנו שגיאה של שיכפול שם"

msgid "STEAM_ERROR_FILE_NOT_FOUND"
msgstr "קובץ לא נמצא"

msgid "STEAM_ERROR_INSUFFICIENT_PRIVILEGE"
msgstr "משתמש הSteam שלך כרגע מוגבל העלאת תוכן. אנא פנה למרכז תמיכה של Steam."

msgid "STEAM_ERROR_INVALID_PARAMETER"
msgstr "פרמטר לא חוקי הועבר לSteam"

msgid "STEAM_ERROR_LOCKING_FAILED"
msgstr "Steam נכשל בלהשיג UGC lock"

msgid "STEAM_ERROR_NOT_LOGGED_IN"
msgstr "לא מחובר לSteam"

msgid "STEAM_ERROR_TIMEOUT"
msgstr "תם הזמן הקצוב למפעיל Steam, נסה שוב"

msgid "STEAM_ERROR_UNAVAILABLE"
msgstr "Steam לא זמין כרגע, בבקשה נסה שוב"

msgid "STEAM_ERROR_UNKNOWN"
msgstr "שגיאת Steam לא ידועה קרתה"

#, fuzzy
msgid "STEAM_INIT_FAILED"
msgstr "אתחול ספריית Steam נכשל"

#, fuzzy
msgid "STEAM_INIT_FAILED_DESCRIPTION"
msgstr "שדרוג שמירה שצוינה נכשלה בעקבות השגיאה הבאה:"

msgid "STEAM_TOOLTIP"
msgstr "ראו את הדף הSteam שלנו"

msgid "STEM_CELL_NAME"
msgstr "גזע"

msgid "STOP"
msgstr "עצור"

msgid "STORAGE"
msgstr "אחסון"

msgid "STORAGE_COLON"
msgstr "אחסון:"

msgid "STORAGE_STATISTICS_SECONDS_OF_COMPOUND"
msgstr ""

msgid "STORE_LOGGED_IN_AS"
msgstr "התחבר כ:{0}"

#, fuzzy
msgid "STRAIN_BAR_TOOLTIP"
msgstr "ראו את דף הפטריון שלנו"

msgid "STRAIN_BAR_VISIBILITY"
msgstr ""

#, fuzzy
msgid "STRATEGY_STAGES"
msgstr "שלב המיקרובי"

msgid "STRICT_NICHE_COMPETITION"
msgstr "תחרות נישה קפדנית (הבדלי הכושר מוגזמים)"

msgid "STRUCTURAL"
msgstr "מִבְנִי"

msgid "STRUCTURE"
msgstr "מבנה"

msgid "STRUCTURE_ASCENSION_GATE"
msgstr ""

#, fuzzy
msgid "STRUCTURE_DYSON_SWARM"
msgstr "מבנה"

msgid "STRUCTURE_HAS_REQUIRED_RESOURCES_TO_BUILD"
msgstr ""

msgid "STRUCTURE_HUNTER_GATHERER_LODGE"
msgstr ""

msgid "STRUCTURE_IN_PROGRESS_CONSTRUCTION"
msgstr ""

msgid "STRUCTURE_REQUIRED_RESOURCES_TO_FINISH"
msgstr ""

msgid "STRUCTURE_SELECTION_MENU_ENTRY"
msgstr ""

msgid "STRUCTURE_SELECTION_MENU_ENTRY_NOT_ENOUGH_RESOURCES"
msgstr ""

msgid "STRUCTURE_SOCIETY_CENTER"
msgstr ""

msgid "STRUCTURE_STEAM_POWERED_FACTORY"
msgstr ""

msgid "SUCCESSFUL_KILL"
msgstr "הרג מוצלח"

msgid "SUCCESSFUL_SCAVENGE"
msgstr "ליקוט מוצלח"

msgid "SUCCESS_BUT_MISSING_ID"
msgstr "התוצאה הצביעה על הצלחה אבל שום ID לא חזר"

msgid "SUICIDE_BUTTON_TOOLTIP"
msgstr "התאבדות"

msgid "SUNLIGHT"
msgstr "אור שמש"

msgid "SUPPORTER_PATRONS"
msgstr "תומכים"

msgid "SURVIVAL_TITLE"
msgstr ""

msgid "SWITCH_TO_FRONT_CAMERA"
msgstr "החלף לתצוגת מצלמה קדמית"

msgid "SWITCH_TO_RIGHT_CAMERA"
msgstr "החלף לתצוגת מצלמה ימנית"

msgid "SWITCH_TO_TOP_CAMERA"
msgstr "החלף לתצוגת מצלמה עליונה"

msgid "SYSREQ"
msgstr "מקש SysRq"

msgid "TAB_SECONDARY_SWITCH_LEFT"
msgstr ""

msgid "TAB_SECONDARY_SWITCH_RIGHT"
msgstr ""

#, fuzzy
msgid "TAB_SWITCH_LEFT"
msgstr "סובב שמאלה"

#, fuzzy
msgid "TAB_SWITCH_RIGHT"
msgstr "סובב ימינה"

msgid "TAGS_IS_WHITESPACE"
msgstr "תגיות מכילים רק רווחים"

msgid "TAKE_SCREENSHOT"
msgstr "צלם מסך"

#, fuzzy
msgid "TARGET_TYPE_COLON"
msgstr "סוג:"

msgid "TECHNOLOGY_ASCENSION"
msgstr ""

msgid "TECHNOLOGY_HUNTER_GATHERING"
msgstr ""

msgid "TECHNOLOGY_LEVEL_ADVANCED_SPACE"
msgstr ""

msgid "TECHNOLOGY_LEVEL_INDUSTRIAL"
msgstr ""

msgid "TECHNOLOGY_LEVEL_PRE_SOCIETY"
msgstr ""

msgid "TECHNOLOGY_LEVEL_PRIMITIVE"
msgstr ""

msgid "TECHNOLOGY_LEVEL_SCIFI"
msgstr ""

msgid "TECHNOLOGY_LEVEL_SPACE_AGE"
msgstr ""

msgid "TECHNOLOGY_REQUIRED_LEVEL"
msgstr ""

msgid "TECHNOLOGY_ROCKETRY"
msgstr ""

msgid "TECHNOLOGY_SIMPLE_STONE_TOOLS"
msgstr ""

msgid "TECHNOLOGY_SOCIETY_CENTER"
msgstr ""

msgid "TECHNOLOGY_STEAM_POWER"
msgstr ""

msgid "TECHNOLOGY_UNLOCKED_NOTICE"
msgstr ""

msgid "TEMPERATURE"
msgstr "טמפרטורה"

msgid "TEMPERATURE_SHORT"
msgstr "טמפ'."

#, fuzzy
msgid "TEMPERATURE_TOLERANCE_TOOLTIP"
msgstr "ראו את דף הפטריון שלנו"

msgid "TESTING_TEAM"
msgstr "צוות בודקים"

#, fuzzy
msgid "THANKS_FOR_BUYING_THRIVE_2"
msgstr ""
"תודה ששיחקת!\n"
"\n"
"אם נהנתה מהמשחק, ספר לחבריך עלינו."

msgid "THANKS_FOR_PLAYING"
msgstr ""
"תודה ששיחקת!\n"
"\n"
"אם נהנתה מהמשחק, ספר לחבריך עלינו."

#, fuzzy
msgid "THANK_YOU_TITLE"
msgstr "אתה שגשגת!"

msgid "THEORY_TEAM"
msgstr "צוות תיאוריה"

msgid "THERMOPLAST"
msgstr "תרמופלסט"

#, fuzzy
msgid "THERMOPLAST_DESCRIPTION"
msgstr "התרמופלסט הוא אברון בעל קרום כפול המכיל פיגמנטים רגישים לחום הנערמים יחד בתוך שקי קרום האוקריוטי שלו. זהו פרוקריוט שהשתנה לצרכי המארח האיקוריוטי. הפיגמנטים בתרמופלסט מסוגלים להשתמש באנרגיה של בדלי החום בסביבה בכדי ליצור [thrive:compound type=\"atp\"][/thrive:compound] ממים בתהליך שנקרא [b]תרמוסינתזה[/b]. קצב ייצור ה[thrive:compound type=\"atp\"][/thrive:compound] שלו משתנה עם ריכוז ה[thrive:compound type=\"atp\"][/thrive:compound] וה[thrive:compound type=\"temperature\"][/thrive:compound]."

#, fuzzy
msgid "THERMOPLAST_PROCESSES_DESCRIPTION"
msgstr "מייצר [thrive:compound type=\"glucose\"][/thrive:compound]. בהתאם לריכוזו של [thrive:compound type=\"carbondioxide\"][/thrive:compound] ושל הטמפרטורה."

msgid "THERMOSYNTHASE"
msgstr "תרמוסינטאז"

#, fuzzy
msgid "THERMOSYNTHASE_DESCRIPTION"
msgstr "תרמוסינטאז הוא חלבון שמשתמש בהסעה תרמית כדי לשנות את צורתו, מאפשר לו להתקפל ולקשר לADP מתי שחשוף לחום, ולאחר מכן ומתקפל חזר וממוחזר ל[thrive:compound type=\"atp\"][/thrive:compound] כשהוא נחשף טמפרטורה יותר נמוכה בתהליך הנקרא [b]תרמוסינתזה[/b]. קצב יצורם של ה[thrive:compound type=\"atp\"][/thrive:compound] משתנה בהתאם ל[thrive:compound type=\"temperature\"][/thrive:compound]."

#, fuzzy
msgid "THERMOSYNTHASE_PROCESSES_DESCRIPTION"
msgstr "מייצר [thrive:compound type=\"atp\"][/thrive:compound] בעזרת שינויים בטמפרטורה. בהתאם לריכוזם של [thrive:compound type=\"carbondioxide\"][/thrive:compound] ושל [thrive:compound type=\"temperature\"][/thrive:compound]."

msgid "THERMOSYNTHESIS"
msgstr "תרמוסינתזה"

msgid "THE_DISTURBANCE"
msgstr ""

#, fuzzy
msgid "THE_PATCH_MAP_BUTTON"
msgstr "מפת האזורים"

#, fuzzy
msgid "THE_WORLD_TITLE"
msgstr "מפתחים נוכחים"

msgid "THIS_IS_LOCAL_MOD"
msgstr "זהו מוד מותקן באופן מקומי"

msgid "THIS_IS_WORKSHOP_MOD"
msgstr "מוד זה הורד מSteam Workshop"

msgid "THREADS"
msgstr "נושאים:"

msgid "THRIVEOPEDIA"
msgstr "טראיבופדיה"

msgid "THRIVEOPEDIA_CURRENT_WORLD_PAGE_TITLE"
msgstr ""

msgid "THRIVEOPEDIA_EVOLUTIONARY_TREE_PAGE_TITLE"
msgstr ""

msgid "THRIVEOPEDIA_HINT_IN_GAME"
msgstr ""

msgid "THRIVEOPEDIA_HOME_INFO"
msgstr ""

msgid "THRIVEOPEDIA_HOME_PAGE_TITLE"
msgstr ""

msgid "THRIVEOPEDIA_MUSEUM_PAGE_TITLE"
msgstr ""

msgid "THRIVEOPEDIA_PATCH_MAP_PAGE_TITLE"
msgstr ""

msgid "THRIVE_LICENSES"
msgstr "רישיונות Thrive"

msgid "THYLAKOIDS"
msgstr "תילקואידים"

msgid "THYLAKOIDS_DESCRIPTION"
msgstr "תילקואידים הם מקבצי חלבונים ופיגמנטים רגישים לאור. הפיגמנטים מסוגלים להשתמש באנרגיית ה[thrive:compound type=\"sunlight\"][/thrive:compound] כדי לייצר [thrive:compound type=\"glucose\"][/thrive:compound] ממים ו[thrive:compound type=\"carbondioxide\"][/thrive:compound] במצב צבירה גזי בתהליך שנקרא [b]פוטוסינתזה[/b]. פיגמנטים אלו הם גם מה שמעניק להם צבע ייחודי. קצב ייצור ה[thrive:compound type=\"glucose\"][/thrive:compound] מתרחש בהתאם לריכוז thrive:compound type=\"carbondioxide\"][/thrive:compound] ועוצמת ה[thrive:compound type=\"sunlight\"][/thrive:compound]. מכיוון שהתילקואידים צפים בציטופלזמה, הנוזל שמסביבם מבצעים [b]גליקליזה[/b] ברמה מסוימת."

msgid "TIDEPOOL"
msgstr "בריכת גאות"

msgid "TIMELINE"
msgstr "ציר זמן"

msgid "TIMELINE_GLOBAL_FILTER_TOOLTIP"
msgstr "הראה אירועים גלובליים"

msgid "TIMELINE_LOCAL_FILTER_TOOLTIP"
msgstr "הראה אירועים מקומיים"

msgid "TIMELINE_NICHE_FILL"
msgstr "[b][u]{0}[/u][/b] התפצל מ[b][u]{1}[/u][/b] כמין חדש בשביל למלא גומחה"

#, fuzzy
msgid "TIMELINE_PLAYER_MIGRATED"
msgstr "חלק מאוכלוסיית [b][u]{0}[/u][/b] נדדה ל{1}"

#, fuzzy
msgid "TIMELINE_PLAYER_MIGRATED_TO"
msgstr "חלק מאוכלוסיית [b][u]{0}[/u][/b] נדדה ל{1}"

msgid "TIMELINE_SELECTION_PRESSURE_SPLIT"
msgstr "[b][u]{0}[/u][/b] התפצל מ[b][u]{1}[/u][/b] כמין חדש בשל לחץ ברירה שונים"

#, fuzzy
msgid "TIMELINE_SPECIES_BECAME_MULTICELLULAR"
msgstr ""
"את יכול לאסוף גלוקוז (הענן הלבן) על ידי מעבר מעליהם.\n"
"\n"
"התא שלך זקוק לגלוקוז על מנת ליצור אנרגיה שתשאיר אותך חיי.\n"
"\n"
"עקוב אחרי הקו מהתא שלך לגלוקוז הסמוך."

msgid "TIMELINE_SPECIES_EXTINCT"
msgstr "[b][u]{0}[/u][/b] נכחד!"

msgid "TIMELINE_SPECIES_EXTINCT_LOCAL"
msgstr "[b][u]{0}[/u][/b] נעלמה מאזור זה"

#, fuzzy
msgid "TIMELINE_SPECIES_FOLLOWED"
msgstr "[b][u]{0}[/u][/b] נכחד!"

msgid "TIMELINE_SPECIES_MIGRATED_FROM"
msgstr "חלק מאוכלוסיית [b][u]{0}[/u][/b] נדדה לאזור זה מ{1}"

msgid "TIMELINE_SPECIES_MIGRATED_TO"
msgstr "חלק מאוכלוסיית [b][u]{0}[/u][/b] נדדה ל{1}"

msgid "TIMELINE_SPECIES_POPULATION_DECREASE"
msgstr "אוכלוסיית [b][u]{0}[/u][/b] קטנה ל{1}"

msgid "TIMELINE_SPECIES_POPULATION_INCREASE"
msgstr "אוכלוסיית [b][u]{0}[/u][/b] גדלה ל{1}"

msgid "TIME_INDICATOR_TOOLTIP"
msgstr "זמן שחלף: {0:#,#} שנים"

msgid "TIME_OF_DAY"
msgstr ""

msgid "TITLE_COLON"
msgstr "כותרת:"

msgid "TOGGLE_BINDING"
msgstr "החלף מצב קישור"

#, fuzzy
msgid "TOGGLE_BINDING_TOOLTIP"
msgstr "החלף מצב קישור"

msgid "TOGGLE_DEBUG_PANEL"
msgstr "החלף חלונית דיבאג"

msgid "TOGGLE_ENGULF"
msgstr "החלף מצב בליעה"

#, fuzzy
msgid "TOGGLE_ENGULF_TOOLTIP"
msgstr "החלף מצב בליעה"

#, fuzzy
msgid "TOGGLE_FAST_MODE"
msgstr "עצור"

msgid "TOGGLE_FPS"
msgstr "אפשר תצוגת FPS"

msgid "TOGGLE_FULLSCREEN"
msgstr "מסך מלא"

#, fuzzy
msgid "TOGGLE_HEAT_VIEW_TOOLTIP"
msgstr "החלף מצב בליעה"

msgid "TOGGLE_HUD_HIDE"
msgstr "החלף HUD"

#, fuzzy
msgid "TOGGLE_INVENTORY"
msgstr "החלף מצב קישור"

msgid "TOGGLE_METRICS"
msgstr "החלף את תצוגת המדדים"

#, fuzzy
msgid "TOGGLE_MUCOCYST_DEFENCE"
msgstr "מסך מלא"

msgid "TOGGLE_NAVIGATION_TREE"
msgstr ""

msgid "TOGGLE_PAUSE"
msgstr "עצור"

msgid "TOGGLE_UNBINDING"
msgstr "בטל מצב קישור"

msgid "TOLERANCES_TOO_HIGH_PRESSURE"
msgstr ""

msgid "TOLERANCES_TOO_HIGH_TEMPERATURE"
msgstr ""

msgid "TOLERANCES_TOO_LOW_OXYGEN_PROTECTION"
msgstr ""

#, fuzzy
msgid "TOLERANCES_TOO_LOW_PRESSURE"
msgstr "ענני תרכובות"

msgid "TOLERANCES_TOO_LOW_TEMPERATURE"
msgstr ""

#, fuzzy
msgid "TOLERANCES_TOO_LOW_UV_PROTECTION"
msgstr "{0}: {1}+ ATP"

msgid "TOLERANCES_UNSUITABLE_DEBUFFS"
msgstr ""

#, fuzzy
msgid "TOLERANCE_FROM_ORGANELLES_TOOLTIP"
msgstr "הראה/החבא תרכובות"

msgid "TOLERANCE_RANGE_LABEL"
msgstr ""

msgid "TOOLS"
msgstr "כלים"

msgid "TOOL_HAND_AXE"
msgstr ""

msgid "TOO_LARGE_PRESSURE_RANGE"
msgstr ""

msgid "TOO_MANY_RECENT_VERSIONS_TO_SHOW"
msgstr ""

#, fuzzy
msgid "TOTAL_GATHERED_ENERGY_COLON"
msgstr "מצב:"

msgid "TOTAL_SAVES"
msgstr "נשמר בסך הכל:"

msgid "TOXIN_CHANNEL_INHIBITOR"
msgstr ""

#, fuzzy
msgid "TOXIN_CHANNEL_INHIBITOR_DESCRIPTION"
msgstr "חלולית רעלן היא חלולית שהשתנה לצורך ייצור, אחסון והפרשה ספציפיים של רעלנים אוקסיטוקסיים. חלוליות רעלן נוספים יגדילו את קצב שחרור הרעלנים."

#, fuzzy
msgid "TOXIN_COMPOUND"
msgstr "תרכובות"

#, fuzzy
msgid "TOXIN_CYTOTOXIN"
msgstr "חלק מהאפשרויות היו מבוטלים לשינוי אם LAWK מופעל"

#, fuzzy
msgid "TOXIN_CYTOTOXIN_DESCRIPTION"
msgstr "חלולית רעלן היא חלולית שהשתנה לצורך ייצור, אחסון והפרשה ספציפיים של רעלנים אוקסיטוקסיים. חלוליות רעלן נוספים יגדילו את קצב שחרור הרעלנים."

msgid "TOXIN_FIRE_RATE_TOXICITY_COLON"
msgstr ""

#, fuzzy
msgid "TOXIN_MACROLIDE"
msgstr ""
"חלולית\n"
" רעלן"

#, fuzzy
msgid "TOXIN_MACROLIDE_DESCRIPTION"
msgstr "חלולית רעלן היא חלולית שהשתנה לצורך ייצור, אחסון והפרשה ספציפיים של רעלנים אוקסיטוקסיים. חלוליות רעלן נוספים יגדילו את קצב שחרור הרעלנים."

msgid "TOXIN_OXYGEN_METABOLISM_INHIBITOR"
msgstr ""

#, fuzzy
msgid "TOXIN_OXYGEN_METABOLISM_INHIBITOR_DESCRIPTION"
msgstr "מטבולוזומים הם מקבצי חלבונים העטופים במעטפת חלבונים. הם מסוגלים להמיר [thrive:compound type=\"glucose\"][/thrive:compound] ל[thrive:compound type=\"atp\"][/thrive:compound] במהירות גבוה יותר ממה שניתן לעשות בציטופלזמה בתהליך שנקרא [b]נשימה אירובית[/b]. יחד עם זאת, הוא דורש [thrive:compound type=\"oxygen\"][/thrive:compound] כדי לתפקד, ורמות [thrive:compound type=\"oxygen\"][/thrive:compound] נמוכות יותר בסביבה יאטו את קצב ייצור של [thrive:compound type=\"atp\"][/thrive:compound]. מכיוון שהמטבולוזומים צפים בציטופלזמה, הנוזל שמסביבם מבצעים [b]גליקליזה[/b] ברמה מסוימת."

#, fuzzy
msgid "TOXIN_OXYTOXY_DESCRIPTION"
msgstr "חלולית רעלן היא חלולית שהשתנה לצורך ייצור, אחסון והפרשה ספציפיים של רעלנים אוקסיטוקסיים. חלוליות רעלן נוספים יגדילו את קצב שחרור הרעלנים."

msgid "TOXIN_PREFER_FIRE_RATE"
msgstr ""

msgid "TOXIN_PREFER_TOXICITY"
msgstr ""

#, fuzzy
msgid "TOXIN_PROPERTIES_HEADING"
msgstr "עמידות לרעלים"

msgid "TOXIN_RESISTANCE"
msgstr "עמידות לרעלים"

#, fuzzy
msgid "TOXIN_TOXICITY_CUSTOMIZATION_TOOLTIP"
msgstr ""
"מיקרובים אגרסיבים ירדפו אחרי הטרפם למרחקים\n"
"והם לרוב נוטים להילחם בטורפים כשהם מותקפים.\n"
"מיקרובים שלווים לא יתקפו אחרים למרחקים\n"
"ופחות נוטים להשתמש ברעלנים כנגד טורפים."

#, fuzzy
msgid "TOXIN_TYPE_COLON"
msgstr "סוג:"

#, fuzzy
msgid "TOXIN_TYPE_CUSTOMIZATION_EXPLANATION"
msgstr ""
"מיקרובים אגרסיבים ירדפו אחרי הטרפם למרחקים\n"
"והם לרוב נוטים להילחם בטורפים כשהם מותקפים.\n"
"מיקרובים שלווים לא יתקפו אחרים למרחקים\n"
"ופחות נוטים להשתמש ברעלנים כנגד טורפים."

#, fuzzy
msgid "TOXIN_VACUOLE"
msgstr ""
"חלולית\n"
" רעלן"

#, fuzzy
msgid "TOXIN_VACUOLE_DESCRIPTION"
msgstr "חלולית רעלן היא חלולית שהשתנה לצורך ייצור, אחסון והפרשה ספציפיים של רעלנים אוקסיטוקסיים. חלוליות רעלן נוספים יגדילו את קצב שחרור הרעלנים."

msgid "TOXIN_VACUOLE_PROCESSES_DESCRIPTION"
msgstr "הופך[thrive:compound type=\"atp\"][/thrive:compound] ל[thrive:compound type=\"oxytoxy\"][/thrive:compound]. בהתאם לריכוזו של ה[thrive:compound type=\"oxygen\"][/thrive:compound]. ניתן לשחרר את הרעלן על ידי לחיצה על [thrive:input]g_fire_toxin[/thrive:input]."

#, fuzzy
msgid "TOXISOME"
msgstr "אוקסיטוקסיזום"

#, fuzzy
msgid "TOXISOME_DESCRIPTION"
msgstr "הליזוזום הוא אברון קשור ממברנה שמכיל אנזימים הידרוליזטיים מסוגלים לפרק מולקולות אורגניות שונות. ליזוזומים מאפשרים לתא לעכל חומרים שנבלע דרך אנדוציטוזה ולפלוט או לפרק מוצרי פסולת בתהליך הנקרא [b]אוטופגיה[/b]."

msgid "TO_BE_IMPLEMENTED"
msgstr "יושם בקרוב."

msgid "TRANSLATORS"
msgstr "מתרגמים"

msgid "TRANSPARENCY"
msgstr "שקיפות"

#, fuzzy
msgid "TRILLION_ABBREVIATION"
msgstr "{0} מיליארד"

#, fuzzy
msgid "TRY_FOSSILISING_SOME_SPECIES"
msgstr "נסה לצלם כמה צילומי מסך!"

msgid "TRY_MAKING_A_SAVE"
msgstr "נסה ליצור שמירה!"

msgid "TRY_TAKING_SOME_SCREENSHOTS"
msgstr "נסה לצלם כמה צילומי מסך!"

msgid "TUTORIAL"
msgstr "מדריך"

#, fuzzy
msgid "TUTORIAL_ALL_NOT_ENABLED_EXPLANATION"
msgstr "(מתחיל עם ענן גלוקוז חופשי קרוב בכל דור)"

#, fuzzy
msgid "TUTORIAL_MICROBE_EDITOR_ATP_BALANCE_INTRO"
msgstr ""
"זהו מפת האזורים.\n"
"\n"
"על כל אייקון מייצג סביבה ייחודית שאתה יכול להתיישב, עם כרטיסייה בצד ימין שמתאר את התנאים באזור הנבחר.\n"
"\n"
"אם תא בוחר אזור שליד האחד שבו אתה נמצא, שהוא מסומן בגבול ירוק מהבהב, אתה יכול ללחוץ על הכפתור \"תעבור לאזור זה\" בשביל לנדוד לשם.\n"
"\n"
"נסה לבחור אזור בשביל להמשיך."

msgid "TUTORIAL_MICROBE_EDITOR_AUTO-EVO_PREDICTION"
msgstr ""
"לוח זה מציג את התחזית העתידית של האוכלוסייה שלך. מספרים ללו הם מהדמיות של האוכלוסייה מהמפתח האוטומטי.\n"
"\n"
"הם לא מתחשבים בחשבון את הפעולות שלך. אז באזור הנוכחי שלך אתה הולך להראות טוב יותר כשאתה נכנס לעורך.\n"
"\n"
"אבל כדאי לך לשמור על הכמות האוכלוסייה שלך גבוהה אפילו שאתה לא מעורב בו באופן ישיר.\n"
"\n"
"אתה יכול להציג מידע מפורט יותר מאחורי החיזוי על ידי לחיצה על כפתור סימן השאלה בלוח. לחץ עליו כדי להמשיך."

#, fuzzy
msgid "TUTORIAL_MICROBE_EDITOR_CELL_TEXT"
msgstr ""
"זהו עורך התא שבו אתה יכול לפתח את המין שלך על ידי תשלום בנקודות מוטציה (נקמ\"ו). על כל דור תמיד היה לך 100 נקמ\"ו לבזבז, כך שאין סיבה לשמור!.\n"
"\n"
"המשושה במרכז של המסך הוא התא שלך, שהוא מכיל יחידה של ציטופלזמה אחת.\n"
"\n"
"בשביל להמשיך, בחר חלק מהכרטיסייה השמאלית. לאחר מיכן לחץ על הלחצן השמאלי בתוך המשושה הרצוי בשביל להניח אותו. אתה יכול לסובב חלקים על ידי [thrive:input]e_rotate_left[/thrive:input] ו[thrive:input]e_rotate_right[/thrive:input]."

#, fuzzy
msgid "TUTORIAL_MICROBE_EDITOR_CHEMORECEPTOR"
msgstr ""
"זהו עורך התא שבו אתה יכול לפתח את המין שלך על ידי תשלום בנקודות מוטציה (נקמ\"ו). על כל דור תמיד היה לך 100 נקמ\"ו לבזבז, כך שאין סיבה לשמור!.\n"
"\n"
"המשושה במרכז של המסך הוא התא שלך, שהוא מכיל יחידה של ציטופלזמה אחת.\n"
"\n"
"בשביל להמשיך, בחר חלק מהכרטיסייה השמאלית. לאחר מיכן לחץ על הלחצן השמאלי בתוך המשושה הרצוי בשביל להניח אותו. אתה יכול לסובב חלקים על ידי [thrive:input]e_rotate_left[/thrive:input] ו[thrive:input]e_rotate_right[/thrive:input]."

#, fuzzy
msgid "TUTORIAL_MICROBE_EDITOR_COMPOUND_BALANCES"
msgstr ""
"זהו מפת האזורים.\n"
"\n"
"על כל אייקון מייצג סביבה ייחודית שאתה יכול להתיישב, עם כרטיסייה בצד ימין שמתאר את התנאים באזור הנבחר.\n"
"\n"
"אם תא בוחר אזור שליד האחד שבו אתה נמצא, שהוא מסומן בגבול ירוק מהבהב, אתה יכול ללחוץ על הכפתור \"תעבור לאזור זה\" בשביל לנדוד לשם.\n"
"\n"
"נסה לבחור אזור בשביל להמשיך."

#, fuzzy
msgid "TUTORIAL_MICROBE_EDITOR_ENDING_TEXT"
msgstr ""
"אלו כל הדברים הבסיסים על עריכת המין שלך. ולסיום, אתה יכול לשנות את שם המין שלך על ידי לחיצה על השם בצד שמאל למטה ועריכת הטקסט.\n"
"\n"
"אתה יכול לחקור ולגלות בכרטיסיות אחרות תחת לפס הנקמ\"ו ולראות איך אתה יכול להתאים אישית את התא שלך.\n"
"\n"
"בשביל לשרוד בעולם האכזר,אתה תצטרך למצוא מקור אמין לאנרגיה מכיוון שריכוז הגלוקוז הטבעי יקטן במהירות.\n"
"\n"
"בהצלחה!"

#, fuzzy
msgid "TUTORIAL_MICROBE_EDITOR_FLAGELLUM"
msgstr ""
"זהו עורך התא שבו אתה יכול לפתח את המין שלך על ידי תשלום בנקודות מוטציה (נקמ\"ו). על כל דור תמיד היה לך 100 נקמ\"ו לבזבז, כך שאין סיבה לשמור!.\n"
"\n"
"המשושה במרכז של המסך הוא התא שלך, שהוא מכיל יחידה של ציטופלזמה אחת.\n"
"\n"
"בשביל להמשיך, בחר חלק מהכרטיסייה השמאלית. לאחר מיכן לחץ על הלחצן השמאלי בתוך המשושה הרצוי בשביל להניח אותו. אתה יכול לסובב חלקים על ידי [thrive:input]e_rotate_left[/thrive:input] ו[thrive:input]e_rotate_right[/thrive:input]."

#, fuzzy
msgid "TUTORIAL_MICROBE_EDITOR_FOOD_CHAIN"
msgstr ""
"אלו כל הדברים הבסיסים על עריכת המין שלך. ולסיום, אתה יכול לשנות את שם המין שלך על ידי לחיצה על השם בצד שמאל למטה ועריכת הטקסט.\n"
"\n"
"אתה יכול לחקור ולגלות בכרטיסיות אחרות תחת לפס הנקמ\"ו ולראות איך אתה יכול להתאים אישית את התא שלך.\n"
"\n"
"בשביל לשרוד בעולם האכזר,אתה תצטרך למצוא מקור אמין לאנרגיה מכיוון שריכוז הגלוקוז הטבעי יקטן במהירות.\n"
"\n"
"בהצלחה!"

#, fuzzy
msgid "TUTORIAL_MICROBE_EDITOR_MIGRATION"
msgstr ""
"זהו עורך התא שבו אתה יכול לפתח את המין שלך על ידי תשלום בנקודות מוטציה (נקמ\"ו). על כל דור תמיד היה לך 100 נקמ\"ו לבזבז, כך שאין סיבה לשמור!.\n"
"\n"
"המשושה במרכז של המסך הוא התא שלך, שהוא מכיל יחידה של ציטופלזמה אחת.\n"
"\n"
"בשביל להמשיך, בחר חלק מהכרטיסייה השמאלית. לאחר מיכן לחץ על הלחצן השמאלי בתוך המשושה הרצוי בשביל להניח אותו. אתה יכול לסובב חלקים על ידי [thrive:input]e_rotate_left[/thrive:input] ו[thrive:input]e_rotate_right[/thrive:input]."

#, fuzzy
msgid "TUTORIAL_MICROBE_EDITOR_MODIFY_ORGANELLE"
msgstr ""
"הסרה של אברונים גם עולה נקמ\"ו שכן זה מוטציה של המין שלך, אלו אם הם נוספו בעריכה הנוכחית. \n"
"\n"
"לחיצה ימנית על האברון תפתח רשמית אפשריות ובבחירה על אופציית המחיקה תמחוק אותו.\n"
"\n"
"אם עשית טעות, אתה יכול לבטל כל שינוי שעשית בעורך.\n"
"\n"
"לחץ על הכפתור בטל בשביל להמשיך."

#, fuzzy
msgid "TUTORIAL_MICROBE_EDITOR_NEGATIVE_ATP_BALANCE"
msgstr ""
"זהו מפת האזורים.\n"
"\n"
"על כל אייקון מייצג סביבה ייחודית שאתה יכול להתיישב, עם כרטיסייה בצד ימין שמתאר את התנאים באזור הנבחר.\n"
"\n"
"אם תא בוחר אזור שליד האחד שבו אתה נמצא, שהוא מסומן בגבול ירוק מהבהב, אתה יכול ללחוץ על הכפתור \"תעבור לאזור זה\" בשביל לנדוד לשם.\n"
"\n"
"נסה לבחור אזור בשביל להמשיך."

#, fuzzy
msgid "TUTORIAL_MICROBE_EDITOR_NO_CHANGES_MADE"
msgstr ""
"אלו כל הדברים הבסיסים על עריכת המין שלך. ולסיום, אתה יכול לשנות את שם המין שלך על ידי לחיצה על השם בצד שמאל למטה ועריכת הטקסט.\n"
"\n"
"אתה יכול לחקור ולגלות בכרטיסיות אחרות תחת לפס הנקמ\"ו ולראות איך אתה יכול להתאים אישית את התא שלך.\n"
"\n"
"בשביל לשרוד בעולם האכזר,אתה תצטרך למצוא מקור אמין לאנרגיה מכיוון שריכוז הגלוקוז הטבעי יקטן במהירות.\n"
"\n"
"בהצלחה!"

#, fuzzy
msgid "TUTORIAL_MICROBE_EDITOR_OPEN_TOLERANCES"
msgstr ""
"זהו מפת האזורים.\n"
"\n"
"על כל אייקון מייצג סביבה ייחודית שאתה יכול להתיישב, עם כרטיסייה בצד ימין שמתאר את התנאים באזור הנבחר.\n"
"\n"
"אם תא בוחר אזור שליד האחד שבו אתה נמצא, שהוא מסומן בגבול ירוק מהבהב, אתה יכול ללחוץ על הכפתור \"תעבור לאזור זה\" בשביל לנדוד לשם.\n"
"\n"
"נסה לבחור אזור בשביל להמשיך."

#, fuzzy
msgid "TUTORIAL_MICROBE_EDITOR_PATCH_TEXT"
msgstr ""
"זהו מפת האזורים.\n"
"\n"
"על כל אייקון מייצג סביבה ייחודית שאתה יכול להתיישב, עם כרטיסייה בצד ימין שמתאר את התנאים באזור הנבחר.\n"
"\n"
"אם תא בוחר אזור שליד האחד שבו אתה נמצא, שהוא מסומן בגבול ירוק מהבהב, אתה יכול ללחוץ על הכפתור \"תעבור לאזור זה\" בשביל לנדוד לשם.\n"
"\n"
"נסה לבחור אזור בשביל להמשיך."

msgid "TUTORIAL_MICROBE_EDITOR_REMOVE_ORGANELLE_TEXT"
msgstr ""
"הסרה של אברונים גם עולה נקמ\"ו שכן זה מוטציה של המין שלך, אלו אם הם נוספו בעריכה הנוכחית. \n"
"\n"
"לחיצה ימנית על האברון תפתח רשמית אפשריות ובבחירה על אופציית המחיקה תמחוק אותו.\n"
"\n"
"אם עשית טעות, אתה יכול לבטל כל שינוי שעשית בעורך.\n"
"\n"
"לחץ על הכפתור בטל בשביל להמשיך."

msgid "TUTORIAL_MICROBE_EDITOR_SELECT_ORGANELLE_TEXT"
msgstr ""
"כשאתה בוחר חלקים בתפריט, הסתכל קרוב לתיבת המידע שצץ בשביל להבין מה הם עושים. חלקים יכולים לעשות יותר נזק מתועלת אם אתה מתעלם מתפקידם.\n"
"\n"
"הפסים \"ייצור ATP\" שבימין מייצג עד מה אתה מייצר בשוואה לכמות הנצרכת. אם הפס עליון קצר מהתחתון, זה אומר שאתה לא מייצר מספיק אנרגיה.\n"
"\n"
"לחץ על כפתור עשה מחדש (זה שליד כפתור בטל) על מנת להמשיך."

#, fuzzy
msgid "TUTORIAL_MICROBE_EDITOR_STAY_SMALL"
msgstr ""
"כדאי לך להתמקד בהתמחות על מנת לשרוד על מקור אנרגיה אחד או שניים, כך שלא תזדקק למשאבים רבים ושונים בבת אחת כדי לקיים את עצמך.\n"
"\n"
"כדאי גם שקול היטב האם הוספת חלק באמת מועילה, כך שלא תמיד כדאי לשנות את מה שכבר עובד, מכיוון שכל חלק עולה לתחזוקה של ATP ודורש יותר משאבים לשכפול.\n"
"\n"
"אסטרטגיה אפשרית אחת זהו להישאר משושה של ציטופלזמה אחת ורק להגיע לאזורים של פני הים המלאים באור לפני שמוסיפים אברונים שעושים פוטוסינתזה."

#, fuzzy
msgid "TUTORIAL_MICROBE_EDITOR_TOLERANCES_TAB"
msgstr ""
"זהו מפת האזורים.\n"
"\n"
"על כל אייקון מייצג סביבה ייחודית שאתה יכול להתיישב, עם כרטיסייה בצד ימין שמתאר את התנאים באזור הנבחר.\n"
"\n"
"אם תא בוחר אזור שליד האחד שבו אתה נמצא, שהוא מסומן בגבול ירוק מהבהב, אתה יכול ללחוץ על הכפתור \"תעבור לאזור זה\" בשביל לנדוד לשם.\n"
"\n"
"נסה לבחור אזור בשביל להמשיך."

msgid "TUTORIAL_MICROBE_STAGE_EDITOR_BUTTON_TUTORIAL"
msgstr ""
"אתה שרדת מספיק זמן בשביל לגרום לתא שלך להתרבות.\n"
"\n"
"בכל פעם שאתה מתרבה, אתה תגיע לעורך.\n"
"\n"
"בשביל להיכנס לעורך, לחץ על הכפתור הגדול המהבהב בימין תחתון."

msgid "TUTORIAL_MICROBE_STAGE_ENGULFED_TEXT"
msgstr ""
"התא שלך נבלע ומתחיל להתעכל. תהליך מוצג על מד החיים. התא שלך יוגדר כמת ברגע שהתהליך יסתיים או כאשר שהגיע למגבלת הזמן המקסימלי.\n"
"\n"
"אתה יכול להשתמש בכפתור התאבדות על מנת לעקוף את התהליך ולהיוולד מחדש, אבל תזכור שתמיד יש סיכוי שתצליח לברוח!"

msgid "TUTORIAL_MICROBE_STAGE_ENGULFMENT_FULL_TEXT"
msgstr ""
"לתא שלך מוגבל עד כמה אובייקטים מסוגלים להיבלע בבת אחת. המגבלה הזו תלויה בגדול של התא; תא קטן מכיל פחות מקום.\n"
"\n"
"כאשר שתא שלך מלא, הוא לא מסוגל לבלוע עוד. בשביל להמשיך לבלוע, תזדקק לחכות עד שיעוכלו לחלוטין אובייקט אחד או יותר."

#, fuzzy
msgid "TUTORIAL_MICROBE_STAGE_ENGULFMENT_TEXT"
msgstr ""
"לבלוע אובייקטים על ידי תנועה עליהם בזמן שמצב בליעה פועל. את מצב הבליעה מופעל על ידי לחיצה על [thrive:input]g_toggle_engulf[/thrive:input].\n"
"\n"
"המשך לבלוע עד שאובייקט נבלע לחלוטין.\n"
"\n"
"עקוב אחר הקו מהתא שלך אל ליד אובייקט שניתן לעיכול."

#, fuzzy
msgid "TUTORIAL_MICROBE_STAGE_ENVIRONMENT_PANEL"
msgstr ""
"לבלוע אובייקטים על ידי תנועה עליהם בזמן שמצב בליעה פועל. את מצב הבליעה מופעל על ידי לחיצה על [thrive:input]g_toggle_engulf[/thrive:input].\n"
"\n"
"המשך לבלוע עד שאובייקט נבלע לחלוטין.\n"
"\n"
"עקוב אחר הקו מהתא שלך אל ליד אובייקט שניתן לעיכול."

msgid "TUTORIAL_MICROBE_STAGE_HELP_MENU_AND_ZOOM"
msgstr ""
"מתקשה? אתה יכול לבדוק בתפריט העזרה. אתה יכול אותו בעזרת הכפתור שמסומן עליו סימן שאלה בתחתון שמאלה.\n"
"\n"
"טיפ נוסף: אתה יכול לעשות זום אאוט עם גלגלת העכבר שלך בשביל להרחיב את שדה הראיה שלך."

msgid "TUTORIAL_MICROBE_STAGE_LEAVE_COLONY_TEXT"
msgstr ""
"אתה מלא בthrive:compound type=\"ammonia\"][/thrive:compound] ו[thrive:compound type=\"phosphates\"][/thrive:compound]. אך מכיוון שאתה במושבה שאינה רב תאים, אתה לא יכול להתרבות.\n"
"\n"
"אתה חייב לעזוב את המושבה בשביל להיכנס לעורך אלו אם אתה מתכנן להפוך לרב תאים.\n"
"צא מהמושבה בשביל להמשיך לגדול על ידי לחיצה על [thrive:input]נתק הכל[/thrive:input]."

#, fuzzy
msgid "TUTORIAL_MICROBE_STAGE_OPEN_PROCESS_PANEL"
msgstr ""
"בכדי להתרבות, עליך לשכפל את כל האברונים, ובשביל זה אתה צריך לשרוד מספיק זמן. אסוף אמונה ופוספט על מנת להאיץ את תהליך הרבייה.\n"
"\n"
"תסתכל על האינדיקטור העגלגל שבצד השמאלית התחתונה בשביל לראות עד כמה התקדמת. האינדיקטור הופך ללבן מתי שהוא מוכן."

#, fuzzy
msgid "TUTORIAL_MICROBE_STAGE_PAUSING"
msgstr ""
"אתה נכנסת ל\"מצב שחרר\". במצב זה אתה יכול ללחוץ על חברי המושבה שלך על מנת להשתחרר מהם.\n"
"\n"
"על מנת לעזוב את המושבה אתה יכול ללחוץ על התא שלך או ללחוץ על מקש [thrive:input]g_unbind_all[/thrive:input]."

#, fuzzy
msgid "TUTORIAL_MICROBE_STAGE_PROCESS_PANEL"
msgstr ""
"בכדי להתרבות, עליך לשכפל את כל האברונים, ובשביל זה אתה צריך לשרוד מספיק זמן. אסוף אמונה ופוספט על מנת להאיץ את תהליך הרבייה.\n"
"\n"
"תסתכל על האינדיקטור העגלגל שבצד השמאלית התחתונה בשביל לראות עד כמה התקדמת. האינדיקטור הופך ללבן מתי שהוא מוכן."

#, fuzzy
msgid "TUTORIAL_MICROBE_STAGE_REPRODUCE_TEXT"
msgstr ""
"בכדי להתרבות, עליך לשכפל את כל האברונים, ובשביל זה אתה צריך לשרוד מספיק זמן. אסוף אמונה ופוספט על מנת להאיץ את תהליך הרבייה.\n"
"\n"
"תסתכל על האינדיקטור העגלגל שבצד השמאלית התחתונה בשביל לראות עד כמה התקדמת. האינדיקטור הופך ללבן מתי שהוא מוכן."

#, fuzzy
msgid "TUTORIAL_MICROBE_STAGE_RESOURCE_SPLIT"
msgstr ""
"בכדי להתרבות, עליך לשכפל את כל האברונים, ובשביל זה אתה צריך לשרוד מספיק זמן. אסוף אמונה ופוספט על מנת להאיץ את תהליך הרבייה.\n"
"\n"
"תסתכל על האינדיקטור העגלגל שבצד השמאלית התחתונה בשביל לראות עד כמה התקדמת. האינדיקטור הופך ללבן מתי שהוא מוכן."

msgid "TUTORIAL_MICROBE_STAGE_UNBIND_TEXT"
msgstr ""
"אתה נכנסת ל\"מצב שחרר\". במצב זה אתה יכול ללחוץ על חברי המושבה שלך על מנת להשתחרר מהם.\n"
"\n"
"על מנת לעזוב את המושבה אתה יכול ללחוץ על התא שלך או ללחוץ על מקש [thrive:input]g_unbind_all[/thrive:input]."

#, fuzzy
msgid "TUTORIAL_MULTICELLULAR_STAGE_WELCOME"
msgstr ""
"ברוכים הבאים לשלב הרב תאי הקדמוני!\n"
"\n"
"הצלחת להדריך את המין שלך דרך השלב החד תאי.\n"
"\n"
"המשחק עוקב אחר מכניקת הליבה של שלב המיקרובי. אתה עדיין צריך להמשיך לגדל את האורגניזם שלך על מנת להתרבות ולהגיע לעורך.\n"
"\n"
"עם זאת, כעת תוכל לעצב את פריסת המושבה שלך בעורך ותוכל להתמחות תאים לתפקידים שונים. זכור שחברי מושבה אינם מסוגלים לשתף [thrive:compound type=\"atp\"][/thrive:compound].\n"
"\n"
"אם אתה משתמש בצורת רבייה מסוג הנצה (ברירת המחדל), אתה מתחיל בכך שאתה שלוט בניצן קטן ומצריך אותך לגדל את שאר פריסת המושבה שלך."

msgid "TUTORIAL_VIEW_NOW"
msgstr "הראה עכשיו"

msgid "TWO_TIMES"
msgstr "2x"

msgid "TYPE_COLON"
msgstr "סוג:"

msgid "UNAPPLIED_MOD_CHANGES"
msgstr "ישנם שינויים שלא הוחלו"

msgid "UNAPPLIED_MOD_CHANGES_DESCRIPTION"
msgstr "עליך להחיל שינויים בכדי לטעון או לפרוק כל מוד כלשהו."

msgid "UNBIND_ALL"
msgstr "שחרר הכל"

#, fuzzy
msgid "UNBIND_ALL_TOOLTIP"
msgstr "שחרר הכל"

msgid "UNBIND_HELP_TEXT"
msgstr "מצב שחרר"

msgid "UNCERTAIN_VERSION_WARNING"
msgstr "זהו בניית די-באג כאשר שהמידע מתחת ככל הנראה לא מעודכן"

msgid "UNDERWATERCAVE"
msgstr "מערה תת-מימית"

#, fuzzy
msgid "UNDERWATER_VENT_ERUPTION"
msgstr "מערה תת-מימית"

#, fuzzy
msgid "UNDERWATER_VENT_ERUPTION_IN"
msgstr "מערה תת-מימית"

#, fuzzy
msgid "UNDISCOVERED_ORGANELLES"
msgstr "אברונים מנותקים"

#, fuzzy
msgid "UNDISCOVERED_PATCH"
msgstr "מצא את האזור הנוכחי"

msgid "UNDO"
msgstr "בטל"

msgid "UNDO_THE_LAST_ACTION"
msgstr "בטל פעולה אחרונה"

#, fuzzy
msgid "UNIT_ACTION_CONSTRUCT"
msgstr "קצב מוטציות של AI"

#, fuzzy
msgid "UNIT_ACTION_MOVE"
msgstr "קצב מוטציות של AI"

msgid "UNIT_ADVANCED_SPACESHIP"
msgstr ""

msgid "UNIT_SIMPLE_ROCKET"
msgstr ""

msgid "UNKNOWN"
msgstr "לא יודע"

msgid "UNKNOWN_DISPLAY_DRIVER"
msgstr "לא ידוע"

msgid "UNKNOWN_MOUSE"
msgstr "לחצן עכבר לא יודע"

#, fuzzy
msgid "UNKNOWN_ORGANELLE_SYMBOL"
msgstr "הוסף אברון"

#, fuzzy
msgid "UNKNOWN_PATCH"
msgstr "לא יודע"

#, fuzzy
msgid "UNKNOWN_SHORT"
msgstr "לא יודע"

msgid "UNKNOWN_VERSION"
msgstr "גרסה לא יודעה"

msgid "UNKNOWN_WORKSHOP_ID"
msgstr "Workshop ID לא יודע בשביל מוד זה"

#, fuzzy
msgid "UNLIMIT_GROWTH_SPEED"
msgstr "הגבל שימוש בתרכובות לצורך גידול"

#, fuzzy
msgid "UNLOCKED_NEW_ORGANELLE"
msgstr "הוסף אברון"

#, fuzzy
msgid "UNLOCK_ALL_ORGANELLES"
msgstr "שכפל אברונים"

msgid "UNLOCK_CONDITION_ATP_PRODUCTION_ABOVE"
msgstr ""

msgid "UNLOCK_CONDITION_COMPOUND_IS_ABOVE"
msgstr ""

msgid "UNLOCK_CONDITION_COMPOUND_IS_BELOW"
msgstr ""

msgid "UNLOCK_CONDITION_COMPOUND_IS_BETWEEN"
msgstr ""

msgid "UNLOCK_CONDITION_DIGESTED_MICROBES_ABOVE"
msgstr ""

msgid "UNLOCK_CONDITION_ENGULFED_MICROBES_ABOVE"
msgstr ""

msgid "UNLOCK_CONDITION_EXCESS_ATP_ABOVE"
msgstr ""

#, fuzzy
msgid "UNLOCK_CONDITION_PLAYER_DAMAGE_RECEIVED"
msgstr "מהירות עיכול:"

#, fuzzy
msgid "UNLOCK_CONDITION_PLAYER_DAMAGE_RECEIVED_SOURCE"
msgstr "מהירות עיכול:"

msgid "UNLOCK_CONDITION_PLAYER_DEATH_COUNT_ABOVE"
msgstr ""

msgid "UNLOCK_CONDITION_REPRODUCED_WITH"
msgstr ""

msgid "UNLOCK_CONDITION_REPRODUCED_WITH_IN_A_ROW"
msgstr ""

msgid "UNLOCK_CONDITION_REPRODUCE_IN_BIOME"
msgstr ""

#, fuzzy
msgid "UNLOCK_CONDITION_SPEED_BELOW"
msgstr "מהירות עיכול:"

msgid "UNLOCK_WITH_ANY_OF_FOLLOWING"
msgstr ""

msgid "UNSAVED_CHANGE_WARNING"
msgstr ""
"ישנם שינויים שלא נשמרו שיימחקו.\n"
"האם ברצונך להמשיך?"

msgid "UNTITLED"
msgstr "ללא כותרת"

msgid "UPGRADE_CILIA_PULL"
msgstr ""

#, fuzzy
msgid "UPGRADE_CILIA_PULL_DESCRIPTION"
msgstr "ריסונים דומים לשוטונים אבל במקום שהם מספקים דחף לכיוון מסוים הם עוזרים לתא להסתובב ולפנות."

#, fuzzy
msgid "UPGRADE_COST"
msgstr "{0} נקמ\"ו"

#, fuzzy
msgid "UPGRADE_DESCRIPTION_NONE"
msgstr "ליפאז מאפשרים לתא לפרק את רוב סוגי הממברנות. התא שלך כבר מייצר את האנזים הזה ללא הליזוזום, אבל על ידי בחירה בסוג זה מאפשר לך להגביר את יעילותו."

msgid "UPGRADE_NAME_NONE"
msgstr ""

#, fuzzy
msgid "UPGRADE_PILUS_INJECTISOME"
msgstr "ריסונים דומים לשוטונים אבל במקום שהם מספקים דחף לכיוון מסוים הם עוזרים לתא להסתובב ולפנות."

#, fuzzy
msgid "UPGRADE_PILUS_INJECTISOME_DESCRIPTION"
msgstr "ריסונים דומים לשוטונים אבל במקום שהם מספקים דחף לכיוון מסוים הם עוזרים לתא להסתובב ולפנות."

#, fuzzy
msgid "UPGRADE_SLIME_JET_MUCOCYST"
msgstr "{0} נקמ\"ו"

#, fuzzy
msgid "UPGRADE_SLIME_JET_MUCOCYST_DESCRIPTION"
msgstr "הופך [thrive:compound type=\"glucose\"][/thrive:compound] ל[thrive:compound type=\"mucilage\"][/thrive:compound]. לחץ על [thrive:input]g_secrete_slime[/thrive:input] בשביל לשחרר את [thrive:compound type=\"mucilage\"][/thrive:compound] המאוחסן, מאיץ את מהירות התא ומאט טורפים."

msgid "UPLOAD"
msgstr "העלה"

msgid "UPLOADING_DOT_DOT_DOT"
msgstr "מעלה..."

msgid "UPLOAD_SUCCEEDED"
msgstr "העלאה הצליחה"

msgid "USED_LIBRARIES_LICENSES"
msgstr "רישיונות וספריות שימוש"

msgid "USED_RENDERER_NAME"
msgstr "מעבד בשימוש:"

msgid "USES_FEATURE"
msgstr "כן"

msgid "USE_AUTO_HARMONY"
msgstr "השתמש במעלה אוטו-Harmony"

msgid "USE_AUTO_HARMONY_TOOLTIP"
msgstr "מעלה אוטומטי את Harmony מהמפרק (לא דורש מחלקת מוד מסויימת)"

msgid "USE_A_CUSTOM_USERNAME"
msgstr "השתמש בשם משתמש מותאמת אישית"

msgid "USE_DISK_CACHE"
msgstr ""

msgid "USE_MANUAL_THREAD_COUNT"
msgstr "הגדר ידנית את מספר נושאי הרקע"

#, fuzzy
msgid "USE_MANUAL_THREAD_COUNT_NATIVE"
msgstr "הגדר ידנית את מספר נושאי הרקע"

msgid "USE_VIRTUAL_WINDOW_SIZE"
msgstr "השתמש בגודל חלון וירטואלי"

#, fuzzy
msgid "UV_PROTECTION"
msgstr "חיזוי של המפתח האוטומטי"

#, fuzzy
msgid "UV_TOLERANCE_TOOLTIP"
msgstr "הראה/החבא תרכובות"

msgid "VACUOLE"
msgstr "חלולית"

msgid "VACUOLE_DESCRIPTION"
msgstr "החלולית היא אברון קרום פנימי המשמש לאחסון בתא. הם מורכבים מכמה שלפוחיות, מבנים קרומים קטנים יותר שנמצאים בשימוש נרחב בתאים לאחסון, שהתמזגו יחד. היא מלאה במים המסוגלים להכיל מולקולות, אנזימים, מוצקים וחומרים אחרים. צורתם נוזלית ויכולה להשתנות בין התאים."

msgid "VACUOLE_IS_SPECIALIZED"
msgstr ""

#, fuzzy
msgid "VACUOLE_NOT_SPECIALIZED_DESCRIPTION"
msgstr "מגדיל את שטח האחסון של התא."

msgid "VACUOLE_PROCESSES_DESCRIPTION"
msgstr "מגדיל את שטח האחסון של התא."

#, fuzzy
msgid "VACUOLE_SPECIALIZED_DESCRIPTION"
msgstr "מגדיל את שטח האחסון של התא."

msgid "VALUE_WITH_UNIT"
msgstr "{0} {1}"

msgid "VERSION_COLON"
msgstr "גרסה:"

msgid "VERTICAL_COLON"
msgstr "אנכי:"

msgid "VERTICAL_WITH_AXIS_NAME_COLON"
msgstr "אנכי (ציר: {0})"

msgid "VIDEO_MEMORY"
msgstr "שימוש נוכחי בזיכרון וידיאו:"

msgid "VIDEO_MEMORY_MIB"
msgstr "{0} MiB"

msgid "VIEWER"
msgstr "צופה"

#, fuzzy
msgid "VIEW_ALL"
msgstr "השבת הכל"

#, fuzzy
msgid "VIEW_CELL_PROCESSES"
msgstr "מגדיל את מהירות הסיבוב של תאים גדולים."

#, fuzzy
msgid "VIEW_ONLINE"
msgstr "השבת הכל"

#, fuzzy
msgid "VIEW_PATCH_MICHES"
msgstr "{0} {1}"

#, fuzzy
msgid "VIEW_PATCH_NOTES"
msgstr "{0} {1}"

#, fuzzy
msgid "VIEW_PATCH_NOTES_TOOLTIP"
msgstr "{0} {1}"

msgid "VIEW_PENDING_ACTIONS"
msgstr ""

msgid "VIEW_SOURCE_CODE"
msgstr "צפה בקוד מקור"

msgid "VIEW_TEXT_REPORT"
msgstr ""

msgid "VIP_PATRONS"
msgstr "תומכי VIP"

msgid "VISIBLE"
msgstr "גלוי"

msgid "VISIBLE_WHEN_CLOSE_TO_FULL"
msgstr ""

msgid "VISIBLE_WHEN_OVER_ZERO"
msgstr ""

msgid "VISIT_SUGGESTIONS_SITE"
msgstr "הצע רעיון"

msgid "VOLCANIC_VENT"
msgstr "נביעה געשית"

msgid "VOLUMEDOWN"
msgstr "מקש החלש קול"

msgid "VOLUMEMUTE"
msgstr "מקש השתק"

msgid "VOLUMEUP"
msgstr "מקש הגבר קול"

msgid "VSYNC"
msgstr "סנכרון אנכי"

msgid "WAITING_FOR_AUTO_EVO"
msgstr "מחכה למפתח האוטומטי:"

msgid "WELCOME_TO_THRIVEOPEDIA"
msgstr ""

msgid "WENT_EXTINCT_FROM_PLANET"
msgstr "נכחד מהכוכב"

msgid "WENT_EXTINCT_IN"
msgstr "נכחד ב{0}"

msgid "WHEEL_DOWN"
msgstr "גלגל אחורה"

msgid "WHEEL_LEFT"
msgstr "גלגל שמאלה"

msgid "WHEEL_RIGHT"
msgstr "גלגל ימינה"

msgid "WHEEL_UP"
msgstr "גלגל קדימה"

#, fuzzy
msgid "WIKI"
msgstr "בויקי שלנו"

#, fuzzy
msgid "WIKI_2D"
msgstr "בויקי שלנו"

#, fuzzy
msgid "WIKI_3D"
msgstr "בויקי שלנו"

msgid "WIKI_3D_COMMA_SANDBOX"
msgstr ""

#, fuzzy
msgid "WIKI_3D_COMMA_STRATEGY"
msgstr "הכימופלסט הוא אברון בעל קרום כפול המכיל חלבונים המסוגלים להמיר [thrive:compound type=\"hydrogensulfide\"][/thrive:compound],[thrive:compound type=\"carbondioxide\"][/thrive:compound] ומים ל[thrive:compound type=\"glucose\"][/thrive:compound] בתהליך הנקרא [b]כימוסינתזה מימן גופרי[/b]. קצב ייצור ה[thrive:compound type=\"glucose\"][/thrive:compound] שלו משתנה עם ריכוז [thrive:compound type=\"carbondioxide\"][/thrive:compound]."

#, fuzzy
msgid "WIKI_3D_COMMA_STRATEGY_COMMA_SPACE"
msgstr "הכימופלסט הוא אברון בעל קרום כפול המכיל חלבונים המסוגלים להמיר [thrive:compound type=\"hydrogensulfide\"][/thrive:compound],[thrive:compound type=\"carbondioxide\"][/thrive:compound] ומים ל[thrive:compound type=\"glucose\"][/thrive:compound] בתהליך הנקרא [b]כימוסינתזה מימן גופרי[/b]. קצב ייצור ה[thrive:compound type=\"glucose\"][/thrive:compound] שלו משתנה עם ריכוז [thrive:compound type=\"carbondioxide\"][/thrive:compound]."

#, fuzzy
msgid "WIKI_8_BRACKET_16"
msgstr "סובב שמאלה"

#, fuzzy
msgid "WIKI_ASCENSION"
msgstr "רוסטיצינין הוא חלבון המסוגל להשתמש ב[thrive:compound type=\"carbondioxide\"][/thrive:compound] וב[thrive:compound type=\"oxygen\"][/thrive:compound] בכדי לחמצן ברזל ממצב כימי אחד למשנהו. תהליך זה, הנקרא [b]נשימת ברזל[/b], משחרר אנרגיה שהתא מסוגל לקצור."

#, fuzzy
msgid "WIKI_ASCENSION_CURRENT_DEVELOPMENT"
msgstr "מפתחים נוכחים"

#, fuzzy
msgid "WIKI_ASCENSION_FEATURES"
msgstr "השפעות חיצוניות:"

#, fuzzy
msgid "WIKI_ASCENSION_INTRO"
msgstr "רוסטיצינין הוא חלבון המסוגל להשתמש ב[thrive:compound type=\"carbondioxide\"][/thrive:compound] וב[thrive:compound type=\"oxygen\"][/thrive:compound] בכדי לחמצן ברזל ממצב כימי אחד למשנהו. תהליך זה, הנקרא [b]נשימת ברזל[/b], משחרר אנרגיה שהתא מסוגל לקצור."

msgid "WIKI_ASCENSION_OVERVIEW"
msgstr ""

#, fuzzy
msgid "WIKI_ASCENSION_TRANSITIONS"
msgstr "אוכלוסיית מינים"

#, fuzzy
msgid "WIKI_ASCENSION_UI"
msgstr "רוסטיצינין הוא חלבון המסוגל להשתמש ב[thrive:compound type=\"carbondioxide\"][/thrive:compound] וב[thrive:compound type=\"oxygen\"][/thrive:compound] בכדי לחמצן ברזל ממצב כימי אחד למשנהו. תהליך זה, הנקרא [b]נשימת ברזל[/b], משחרר אנרגיה שהתא מסוגל לקצור."

#, fuzzy
msgid "WIKI_AWAKENING_STAGE_CURRENT_DEVELOPMENT"
msgstr "מאפשר להתחבר לתאים אחרים. זהו הצד הראשון לכיוון רב-תאים. בזמן שאתה חלק ממושבה, התרכובות משותפות בין התאים . אתה לא יכול להיכנס לעורך בזמן שאתה חלק ממושבה כך שאתה צריך לשחרר באת שיש לך מספיק תרכובות על מנת לחלק את התא שלך."

#, fuzzy
msgid "WIKI_AWAKENING_STAGE_FEATURES"
msgstr "מאפשר להתחבר לתאים אחרים. זהו הצד הראשון לכיוון רב-תאים. בזמן שאתה חלק ממושבה, התרכובות משותפות בין התאים . אתה לא יכול להיכנס לעורך בזמן שאתה חלק ממושבה כך שאתה צריך לשחרר באת שיש לך מספיק תרכובות על מנת לחלק את התא שלך."

#, fuzzy
msgid "WIKI_AWAKENING_STAGE_INTRO"
msgstr "מקשר"

msgid "WIKI_AWAKENING_STAGE_OVERVIEW"
msgstr ""

#, fuzzy
msgid "WIKI_AWAKENING_STAGE_TRANSITIONS"
msgstr "מאפשר להתחבר לתאים אחרים. זהו הצד הראשון לכיוון רב-תאים. בזמן שאתה חלק ממושבה, התרכובות משותפות בין התאים . אתה לא יכול להיכנס לעורך בזמן שאתה חלק ממושבה כך שאתה צריך לשחרר באת שיש לך מספיק תרכובות על מנת לחלק את התא שלך."

#, fuzzy
msgid "WIKI_AWAKENING_STAGE_UI"
msgstr "מקשר"

msgid "WIKI_AWARE_STAGE_CURRENT_DEVELOPMENT"
msgstr ""

#, fuzzy
msgid "WIKI_AWARE_STAGE_FEATURES"
msgstr "שלב המיקרובי"

#, fuzzy
msgid "WIKI_AWARE_STAGE_INTRO"
msgstr "ניטרוגנאז הוא חלבון המסוגל להשתמש ב[thrive:compound type=\"nitrogen\"][/thrive:compound] גזי ובאנרגיה תאית בצורת [thrive:compound type=\"atp\"][/thrive:compound] בכדי לייצר [thrive:compound type=\"ammonia\"][/thrive:compound], מרכיב תזונתי מרכזי לתאים. זהו תהליך המכונה [b]קיבוע חנקן אנאירובי[/b]. מכיוון שהניטרוגנאז צף בציטופלזמה, הנוזל שמסביבו מבצע [b]גליקוליזה[/b] ברמה מסוימת."

#, fuzzy
msgid "WIKI_AWARE_STAGE_OVERVIEW"
msgstr "שלב המיקרובי"

#, fuzzy
msgid "WIKI_AWARE_STAGE_TRANSITIONS"
msgstr "ניטרוגנאז"

#, fuzzy
msgid "WIKI_AWARE_STAGE_UI"
msgstr "שלב המיקרובי"

#, fuzzy
msgid "WIKI_AXON_EFFECTS"
msgstr "השפעות חיצוניות:"

msgid "WIKI_AXON_INTRO"
msgstr ""

msgid "WIKI_AXON_MODIFICATIONS"
msgstr ""

#, fuzzy
msgid "WIKI_AXON_PROCESSES"
msgstr "אין תהליכים"

msgid "WIKI_AXON_REQUIREMENTS"
msgstr ""

msgid "WIKI_AXON_SCIENTIFIC_BACKGROUND"
msgstr ""

msgid "WIKI_AXON_STRATEGY"
msgstr ""

msgid "WIKI_AXON_UPGRADES"
msgstr ""

#, fuzzy
msgid "WIKI_BACTERIAL_CHEMOSYNTHESIS_COMMA_GLYCOLYSIS"
msgstr "סינתזת \"אוקסיטוקסי\""

#, fuzzy
msgid "WIKI_BINDING_AGENT_EFFECTS"
msgstr "מאפשר להתחבר לתאים אחרים. זהו הצד הראשון לכיוון רב-תאים. בזמן שאתה חלק ממושבה, התרכובות משותפות בין התאים . אתה לא יכול להיכנס לעורך בזמן שאתה חלק ממושבה כך שאתה צריך לשחרר באת שיש לך מספיק תרכובות על מנת לחלק את התא שלך."

#, fuzzy
msgid "WIKI_BINDING_AGENT_INTRO"
msgstr "מקשר"

#, fuzzy
msgid "WIKI_BINDING_AGENT_MODIFICATIONS"
msgstr "מאפשר להתחבר לתאים אחרים. זהו הצד הראשון לכיוון רב-תאים. בזמן שאתה חלק ממושבה, התרכובות משותפות בין התאים . אתה לא יכול להיכנס לעורך בזמן שאתה חלק ממושבה כך שאתה צריך לשחרר באת שיש לך מספיק תרכובות על מנת לחלק את התא שלך."

#, fuzzy
msgid "WIKI_BINDING_AGENT_PROCESSES"
msgstr "לחץ על [thrive:input]g_toggle_binding[/thrive:input] על מנת להחליף למצב קישור. בזמן מצב קישור אתה יכול להיצמד לתאים אחרים מאותו בני מינך על מנת ליצור מושבות על ידי תזוזה אליהם. על מנת לעזוב את המושבה לחץ [thrive:input]g_unbind_all[/thrive:input]."

#, fuzzy
msgid "WIKI_BINDING_AGENT_REQUIREMENTS"
msgstr "מאפשר להתחבר לתאים אחרים. זהו הצד הראשון לכיוון רב-תאים. בזמן שאתה חלק ממושבה, התרכובות משותפות בין התאים . אתה לא יכול להיכנס לעורך בזמן שאתה חלק ממושבה כך שאתה צריך לשחרר באת שיש לך מספיק תרכובות על מנת לחלק את התא שלך."

#, fuzzy
msgid "WIKI_BINDING_AGENT_SCIENTIFIC_BACKGROUND"
msgstr "מאפשר להתחבר לתאים אחרים. זהו הצד הראשון לכיוון רב-תאים. בזמן שאתה חלק ממושבה, התרכובות משותפות בין התאים . אתה לא יכול להיכנס לעורך בזמן שאתה חלק ממושבה כך שאתה צריך לשחרר באת שיש לך מספיק תרכובות על מנת לחלק את התא שלך."

#, fuzzy
msgid "WIKI_BINDING_AGENT_STRATEGY"
msgstr "מאפשר להתחבר לתאים אחרים. זהו הצד הראשון לכיוון רב-תאים. בזמן שאתה חלק ממושבה, התרכובות משותפות בין התאים . אתה לא יכול להיכנס לעורך בזמן שאתה חלק ממושבה כך שאתה צריך לשחרר באת שיש לך מספיק תרכובות על מנת לחלק את התא שלך."

#, fuzzy
msgid "WIKI_BINDING_AGENT_UPGRADES"
msgstr "מאפשר להתחבר לתאים אחרים. זהו הצד הראשון לכיוון רב-תאים. בזמן שאתה חלק ממושבה, התרכובות משותפות בין התאים . אתה לא יכול להיכנס לעורך בזמן שאתה חלק ממושבה כך שאתה צריך לשחרר באת שיש לך מספיק תרכובות על מנת לחלק את התא שלך."

#, fuzzy
msgid "WIKI_BIOLUMINESCENT_VACUOLE_EFFECTS"
msgstr "חלולית של ביולומינסנציה"

#, fuzzy
msgid "WIKI_BIOLUMINESCENT_VACUOLE_INTRO"
msgstr "חלולית של ביולומינסנציה"

#, fuzzy
msgid "WIKI_BIOLUMINESCENT_VACUOLE_MODIFICATIONS"
msgstr "חלולית של ביולומינסנציה"

#, fuzzy
msgid "WIKI_BIOLUMINESCENT_VACUOLE_PROCESSES"
msgstr "חלולית של ביולומינסנציה"

#, fuzzy
msgid "WIKI_BIOLUMINESCENT_VACUOLE_REQUIREMENTS"
msgstr "חלולית של ביולומינסנציה"

#, fuzzy
msgid "WIKI_BIOLUMINESCENT_VACUOLE_SCIENTIFIC_BACKGROUND"
msgstr "חלולית של ביולומינסנציה"

#, fuzzy
msgid "WIKI_BIOLUMINESCENT_VACUOLE_STRATEGY"
msgstr "חלולית של ביולומינסנציה"

#, fuzzy
msgid "WIKI_BIOLUMINESCENT_VACUOLE_UPGRADES"
msgstr "חלולית של ביולומינסנציה"

msgid "WIKI_BODY_PLAN_EDITOR_COMMA_CELL_EDITOR"
msgstr ""

#, fuzzy
msgid "WIKI_CHEMOPLAST_EFFECTS"
msgstr "הכימופלסט הוא אברון בעל קרום כפול המכיל חלבונים המסוגלים להמיר [thrive:compound type=\"hydrogensulfide\"][/thrive:compound],[thrive:compound type=\"carbondioxide\"][/thrive:compound] ומים ל[thrive:compound type=\"glucose\"][/thrive:compound] בתהליך הנקרא [b]כימוסינתזה מימן גופרי[/b]. קצב ייצור ה[thrive:compound type=\"glucose\"][/thrive:compound] שלו משתנה עם ריכוז [thrive:compound type=\"carbondioxide\"][/thrive:compound]."

#, fuzzy
msgid "WIKI_CHEMOPLAST_INTRO"
msgstr "הכימופלסט הוא אברון בעל קרום כפול המכיל חלבונים המסוגלים להמיר [thrive:compound type=\"hydrogensulfide\"][/thrive:compound],[thrive:compound type=\"carbondioxide\"][/thrive:compound] ומים ל[thrive:compound type=\"glucose\"][/thrive:compound] בתהליך הנקרא [b]כימוסינתזה מימן גופרי[/b]. קצב ייצור ה[thrive:compound type=\"glucose\"][/thrive:compound] שלו משתנה עם ריכוז [thrive:compound type=\"carbondioxide\"][/thrive:compound]."

#, fuzzy
msgid "WIKI_CHEMOPLAST_MODIFICATIONS"
msgstr "הכימופלסט הוא אברון בעל קרום כפול המכיל חלבונים המסוגלים להמיר [thrive:compound type=\"hydrogensulfide\"][/thrive:compound],[thrive:compound type=\"carbondioxide\"][/thrive:compound] ומים ל[thrive:compound type=\"glucose\"][/thrive:compound] בתהליך הנקרא [b]כימוסינתזה מימן גופרי[/b]. קצב ייצור ה[thrive:compound type=\"glucose\"][/thrive:compound] שלו משתנה עם ריכוז [thrive:compound type=\"carbondioxide\"][/thrive:compound]."

#, fuzzy
msgid "WIKI_CHEMOPLAST_PROCESSES"
msgstr "הופך [thrive:compound type=\"hydrogensulfide\"][/thrive:compound] ל[thrive:compound type=\"glucose\"][/thrive:compound]. בהתאם לריכוזו של [thrive:compoundtype=\"carbondioxide\"][/thrive:compound]."

msgid "WIKI_CHEMOPLAST_REQUIREMENTS"
msgstr ""

#, fuzzy
msgid "WIKI_CHEMOPLAST_SCIENTIFIC_BACKGROUND"
msgstr "הכימופלסט הוא אברון בעל קרום כפול המכיל חלבונים המסוגלים להמיר [thrive:compound type=\"hydrogensulfide\"][/thrive:compound],[thrive:compound type=\"carbondioxide\"][/thrive:compound] ומים ל[thrive:compound type=\"glucose\"][/thrive:compound] בתהליך הנקרא [b]כימוסינתזה מימן גופרי[/b]. קצב ייצור ה[thrive:compound type=\"glucose\"][/thrive:compound] שלו משתנה עם ריכוז [thrive:compound type=\"carbondioxide\"][/thrive:compound]."

#, fuzzy
msgid "WIKI_CHEMOPLAST_STRATEGY"
msgstr "הכימופלסט הוא אברון בעל קרום כפול המכיל חלבונים המסוגלים להמיר [thrive:compound type=\"hydrogensulfide\"][/thrive:compound],[thrive:compound type=\"carbondioxide\"][/thrive:compound] ומים ל[thrive:compound type=\"glucose\"][/thrive:compound] בתהליך הנקרא [b]כימוסינתזה מימן גופרי[/b]. קצב ייצור ה[thrive:compound type=\"glucose\"][/thrive:compound] שלו משתנה עם ריכוז [thrive:compound type=\"carbondioxide\"][/thrive:compound]."

#, fuzzy
msgid "WIKI_CHEMOPLAST_UPGRADES"
msgstr "הכימופלסט הוא אברון בעל קרום כפול המכיל חלבונים המסוגלים להמיר [thrive:compound type=\"hydrogensulfide\"][/thrive:compound],[thrive:compound type=\"carbondioxide\"][/thrive:compound] ומים ל[thrive:compound type=\"glucose\"][/thrive:compound] בתהליך הנקרא [b]כימוסינתזה מימן גופרי[/b]. קצב ייצור ה[thrive:compound type=\"glucose\"][/thrive:compound] שלו משתנה עם ריכוז [thrive:compound type=\"carbondioxide\"][/thrive:compound]."

#, fuzzy
msgid "WIKI_CHEMORECEPTOR_EFFECTS"
msgstr "כל התאים מסוגלים \"לראות\" דרך הכימורצפטור. זה איך התא אוסף מידע סביבו. הוספת אברון זה מאפשרת לכימורצפטור להיות יותר מדויק. מכיוון שהשחקן מסוגל לראות אפילו בשלב התא, זה מיוצג על ידי קו שמצביע מחוץ להמסך הנראה לעין המראה תרכובות קרובים שהשחקן עדיין לא ראה."

#, fuzzy
msgid "WIKI_CHEMORECEPTOR_INTRO"
msgstr "כימורצפטור"

#, fuzzy
msgid "WIKI_CHEMORECEPTOR_MODIFICATIONS"
msgstr "כל התאים מסוגלים \"לראות\" דרך הכימורצפטור. זה איך התא אוסף מידע סביבו. הוספת אברון זה מאפשרת לכימורצפטור להיות יותר מדויק. מכיוון שהשחקן מסוגל לראות אפילו בשלב התא, זה מיוצג על ידי קו שמצביע מחוץ להמסך הנראה לעין המראה תרכובות קרובים שהשחקן עדיין לא ראה."

#, fuzzy
msgid "WIKI_CHEMORECEPTOR_PROCESSES"
msgstr "הכימוריצפטור מאפשר לך לאתר תרכובות מרחוק. שנה ברגע שמיקמת בשביל לשנות את סוג התרכובת ואת צבע הקו מכוון."

#, fuzzy
msgid "WIKI_CHEMORECEPTOR_REQUIREMENTS"
msgstr "כל התאים מסוגלים \"לראות\" דרך הכימורצפטור. זה איך התא אוסף מידע סביבו. הוספת אברון זה מאפשרת לכימורצפטור להיות יותר מדויק. מכיוון שהשחקן מסוגל לראות אפילו בשלב התא, זה מיוצג על ידי קו שמצביע מחוץ להמסך הנראה לעין המראה תרכובות קרובים שהשחקן עדיין לא ראה."

#, fuzzy
msgid "WIKI_CHEMORECEPTOR_SCIENTIFIC_BACKGROUND"
msgstr "כל התאים מסוגלים \"לראות\" דרך הכימורצפטור. זה איך התא אוסף מידע סביבו. הוספת אברון זה מאפשרת לכימורצפטור להיות יותר מדויק. מכיוון שהשחקן מסוגל לראות אפילו בשלב התא, זה מיוצג על ידי קו שמצביע מחוץ להמסך הנראה לעין המראה תרכובות קרובים שהשחקן עדיין לא ראה."

#, fuzzy
msgid "WIKI_CHEMORECEPTOR_STRATEGY"
msgstr "כל התאים מסוגלים \"לראות\" דרך הכימורצפטור. זה איך התא אוסף מידע סביבו. הוספת אברון זה מאפשרת לכימורצפטור להיות יותר מדויק. מכיוון שהשחקן מסוגל לראות אפילו בשלב התא, זה מיוצג על ידי קו שמצביע מחוץ להמסך הנראה לעין המראה תרכובות קרובים שהשחקן עדיין לא ראה."

#, fuzzy
msgid "WIKI_CHEMORECEPTOR_UPGRADES"
msgstr "כל התאים מסוגלים \"לראות\" דרך הכימורצפטור. זה איך התא אוסף מידע סביבו. הוספת אברון זה מאפשרת לכימורצפטור להיות יותר מדויק. מכיוון שהשחקן מסוגל לראות אפילו בשלב התא, זה מיוצג על ידי קו שמצביע מחוץ להמסך הנראה לעין המראה תרכובות קרובים שהשחקן עדיין לא ראה."

#, fuzzy
msgid "WIKI_CHEMOSYNTHESIZING_PROTEINS_EFFECTS"
msgstr "חלבונים כימוסינתזיים"

#, fuzzy
msgid "WIKI_CHEMOSYNTHESIZING_PROTEINS_INTRO"
msgstr "חלבונים כימוסינתזיים"

#, fuzzy
msgid "WIKI_CHEMOSYNTHESIZING_PROTEINS_MODIFICATIONS"
msgstr "חלבונים כימוסינתזיים הם מקבצים קטנים של חלבונים בציטופלזמה המסוגלים להמיר [thrive:compound type=\"hydrogensulfide\"][/thrive:compound], גזים [thrive:compound type=\"carbondioxide\"][/thrive:compound] ומים ל[thrive:compound type=\"glucose\"][/thrive:compound] בתהליך הנקרא [b]כימוסינתזה של מימן גופרתי[/b]. קצב ייצור ה[thrive:compound type=\"glucose\"][/thrive:compound] מתאזן עם ריכוז ה[thrive:compound type=\"carbondioxide\"][/thrive:compound]. מכיוון שהחלבונים הכימוסינתזיים צפים בציטופלזמה, הנוזל שמסביבם מבצעים [b]גליקוליזה[/b] ברמה מסוימת."

#, fuzzy
msgid "WIKI_CHEMOSYNTHESIZING_PROTEINS_PROCESSES"
msgstr "הופך [thrive:compound type=\"hydrogensulfide\"][/thrive:compound] ל[thrive:compound type=\"glucose\"][/thrive:compound]. בהתאם לריכוז של [thrive:compound type=\"carbondioxide\"][/thrive:compound]. בנוסף הופך [thrive:compound type=\"glucose\"][/thrive:compound] ל[thrive:compound type=\"atp\"][/thrive:compound]."

#, fuzzy
msgid "WIKI_CHEMOSYNTHESIZING_PROTEINS_REQUIREMENTS"
msgstr ""
"חלבונים\n"
"כימוסינתזיים"

#, fuzzy
msgid "WIKI_CHEMOSYNTHESIZING_PROTEINS_SCIENTIFIC_BACKGROUND"
msgstr "חלבונים כימוסינתזיים הם מקבצים קטנים של חלבונים בציטופלזמה המסוגלים להמיר [thrive:compound type=\"hydrogensulfide\"][/thrive:compound], גזים [thrive:compound type=\"carbondioxide\"][/thrive:compound] ומים ל[thrive:compound type=\"glucose\"][/thrive:compound] בתהליך הנקרא [b]כימוסינתזה של מימן גופרתי[/b]. קצב ייצור ה[thrive:compound type=\"glucose\"][/thrive:compound] מתאזן עם ריכוז ה[thrive:compound type=\"carbondioxide\"][/thrive:compound]. מכיוון שהחלבונים הכימוסינתזיים צפים בציטופלזמה, הנוזל שמסביבם מבצעים [b]גליקוליזה[/b] ברמה מסוימת."

#, fuzzy
msgid "WIKI_CHEMOSYNTHESIZING_PROTEINS_STRATEGY"
msgstr "חלבונים כימוסינתזיים"

#, fuzzy
msgid "WIKI_CHEMOSYNTHESIZING_PROTEINS_UPGRADES"
msgstr "חלבונים כימוסינתזיים"

#, fuzzy
msgid "WIKI_CHLOROPLAST_EFFECTS"
msgstr "הכלורופלסט הוא אברון בעל קרום כפול המכיל פיגמנטים רגישים לאור הנערמים בשקיות קרומיות. זהו פרוקריוט שהוטמע לשימוש על ידי המארח האוקריוטי שלו. הפיגמנטים בכלורופלסט מסוגלים להשתמש באנרגיית האור כדי לייצר [thrive:compound type=\"glucose\"][/thrive:compound] ממים ו[thrive:compound type=\"carbondioxide\"][/thrive:compound] בתהליך הנקרא [b]פוטוסינתזה[/b]. הפיגמנטים הללו הם גם מה שמעניקים לו את הצבע ייחודי. קצב ייצור ה[thrive:compound type=\"glucose\"][/thrive:compound] שלו משתנה עם ריכוז ה[thrive:compound type=\"carbondioxide\"][/thrive:compound] ועוצמת ה[thrive:compound type=\"sunlight\"][/thrive:compound]."

#, fuzzy
msgid "WIKI_CHLOROPLAST_INTRO"
msgstr "הכלורופלסט הוא אברון בעל קרום כפול המכיל פיגמנטים רגישים לאור הנערמים בשקיות קרומיות. זהו פרוקריוט שהוטמע לשימוש על ידי המארח האוקריוטי שלו. הפיגמנטים בכלורופלסט מסוגלים להשתמש באנרגיית האור כדי לייצר [thrive:compound type=\"glucose\"][/thrive:compound] ממים ו[thrive:compound type=\"carbondioxide\"][/thrive:compound] בתהליך הנקרא [b]פוטוסינתזה[/b]. הפיגמנטים הללו הם גם מה שמעניקים לו את הצבע ייחודי. קצב ייצור ה[thrive:compound type=\"glucose\"][/thrive:compound] שלו משתנה עם ריכוז ה[thrive:compound type=\"carbondioxide\"][/thrive:compound] ועוצמת ה[thrive:compound type=\"sunlight\"][/thrive:compound]."

#, fuzzy
msgid "WIKI_CHLOROPLAST_MODIFICATIONS"
msgstr "הכלורופלסט הוא אברון בעל קרום כפול המכיל פיגמנטים רגישים לאור הנערמים בשקיות קרומיות. זהו פרוקריוט שהוטמע לשימוש על ידי המארח האוקריוטי שלו. הפיגמנטים בכלורופלסט מסוגלים להשתמש באנרגיית האור כדי לייצר [thrive:compound type=\"glucose\"][/thrive:compound] ממים ו[thrive:compound type=\"carbondioxide\"][/thrive:compound] בתהליך הנקרא [b]פוטוסינתזה[/b]. הפיגמנטים הללו הם גם מה שמעניקים לו את הצבע ייחודי. קצב ייצור ה[thrive:compound type=\"glucose\"][/thrive:compound] שלו משתנה עם ריכוז ה[thrive:compound type=\"carbondioxide\"][/thrive:compound] ועוצמת ה[thrive:compound type=\"sunlight\"][/thrive:compound]."

#, fuzzy
msgid "WIKI_CHLOROPLAST_PROCESSES"
msgstr "מייצר[thrive:compound type=\"glucose\"][/thrive:compound]. בהתאם לריכוזו של [thrive:compound type=\"carbondioxide\"][/thrive:compound] ושל עוצמת ה[thrive:compound type=\"sunlight\"][/thrive:compound]."

msgid "WIKI_CHLOROPLAST_REQUIREMENTS"
msgstr ""

#, fuzzy
msgid "WIKI_CHLOROPLAST_SCIENTIFIC_BACKGROUND"
msgstr "הכלורופלסט הוא אברון בעל קרום כפול המכיל פיגמנטים רגישים לאור הנערמים בשקיות קרומיות. זהו פרוקריוט שהוטמע לשימוש על ידי המארח האוקריוטי שלו. הפיגמנטים בכלורופלסט מסוגלים להשתמש באנרגיית האור כדי לייצר [thrive:compound type=\"glucose\"][/thrive:compound] ממים ו[thrive:compound type=\"carbondioxide\"][/thrive:compound] בתהליך הנקרא [b]פוטוסינתזה[/b]. הפיגמנטים הללו הם גם מה שמעניקים לו את הצבע ייחודי. קצב ייצור ה[thrive:compound type=\"glucose\"][/thrive:compound] שלו משתנה עם ריכוז ה[thrive:compound type=\"carbondioxide\"][/thrive:compound] ועוצמת ה[thrive:compound type=\"sunlight\"][/thrive:compound]."

#, fuzzy
msgid "WIKI_CHLOROPLAST_STRATEGY"
msgstr "הכלורופלסט הוא אברון בעל קרום כפול המכיל פיגמנטים רגישים לאור הנערמים בשקיות קרומיות. זהו פרוקריוט שהוטמע לשימוש על ידי המארח האוקריוטי שלו. הפיגמנטים בכלורופלסט מסוגלים להשתמש באנרגיית האור כדי לייצר [thrive:compound type=\"glucose\"][/thrive:compound] ממים ו[thrive:compound type=\"carbondioxide\"][/thrive:compound] בתהליך הנקרא [b]פוטוסינתזה[/b]. הפיגמנטים הללו הם גם מה שמעניקים לו את הצבע ייחודי. קצב ייצור ה[thrive:compound type=\"glucose\"][/thrive:compound] שלו משתנה עם ריכוז ה[thrive:compound type=\"carbondioxide\"][/thrive:compound] ועוצמת ה[thrive:compound type=\"sunlight\"][/thrive:compound]."

#, fuzzy
msgid "WIKI_CHLOROPLAST_UPGRADES"
msgstr "הכלורופלסט הוא אברון בעל קרום כפול המכיל פיגמנטים רגישים לאור הנערמים בשקיות קרומיות. זהו פרוקריוט שהוטמע לשימוש על ידי המארח האוקריוטי שלו. הפיגמנטים בכלורופלסט מסוגלים להשתמש באנרגיית האור כדי לייצר [thrive:compound type=\"glucose\"][/thrive:compound] ממים ו[thrive:compound type=\"carbondioxide\"][/thrive:compound] בתהליך הנקרא [b]פוטוסינתזה[/b]. הפיגמנטים הללו הם גם מה שמעניקים לו את הצבע ייחודי. קצב ייצור ה[thrive:compound type=\"glucose\"][/thrive:compound] שלו משתנה עם ריכוז ה[thrive:compound type=\"carbondioxide\"][/thrive:compound] ועוצמת ה[thrive:compound type=\"sunlight\"][/thrive:compound]."

#, fuzzy
msgid "WIKI_CHROMATOPHORE_PHOTOSYNTHESIS_COMMA_GLYCOLYSIS"
msgstr "סינתזת \"אוקסיטוקסי\""

msgid "WIKI_CILIA_EFFECTS"
msgstr ""

msgid "WIKI_CILIA_INTRO"
msgstr ""

msgid "WIKI_CILIA_MODIFICATIONS"
msgstr ""

#, fuzzy
msgid "WIKI_CILIA_PROCESSES"
msgstr "מגדיל את מהירות הסיבוב של תאים גדולים."

msgid "WIKI_CILIA_REQUIREMENTS"
msgstr ""

msgid "WIKI_CILIA_SCIENTIFIC_BACKGROUND"
msgstr ""

msgid "WIKI_CILIA_STRATEGY"
msgstr ""

msgid "WIKI_CILIA_UPGRADES"
msgstr ""

#, fuzzy
msgid "WIKI_COMPOUNDS_BUTTON"
msgstr "הקרביים הדביקים של התא. הציטופלזמה היא התערובת בסיסית של יונים, חלבונים ותרכובות אחרות המומסים במים הממלאים את פנים התא. אחד התפקידים שהוא מבצע הוא [b]גליקליזה[/b], המרת ה[thrive:compound type=\"glucose\"][/thrive:compound] ל[thrive:compound type=\"atp\"][/thrive:compound]. לתאים שחסרים האברונים למטבוליזם מתקדמת יותר, מסתמכים על תהליך התסיסה ליצור אנרגיה. הוא גם משומש לאחסון מולקולות בתא ולגדילתו."

#, fuzzy
msgid "WIKI_COMPOUNDS_DEVELOPMENT"
msgstr "תרכובות:"

#, fuzzy
msgid "WIKI_COMPOUNDS_INTRO"
msgstr "הקרביים הדביקים של התא. הציטופלזמה היא התערובת בסיסית של יונים, חלבונים ותרכובות אחרות המומסים במים הממלאים את פנים התא. אחד התפקידים שהוא מבצע הוא [b]גליקליזה[/b], המרת ה[thrive:compound type=\"glucose\"][/thrive:compound] ל[thrive:compound type=\"atp\"][/thrive:compound]. לתאים שחסרים האברונים למטבוליזם מתקדמת יותר, מסתמכים על תהליך התסיסה ליצור אנרגיה. הוא גם משומש לאחסון מולקולות בתא ולגדילתו."

msgid "WIKI_COMPOUNDS_TYPES_OF_COMPOUNDS"
msgstr ""

msgid "WIKI_COMPOUND_SYSTEM_DEVELOPMENT_COMPOUNDS_LIST"
msgstr ""

msgid "WIKI_COMPOUND_SYSTEM_DEVELOPMENT_INTRO"
msgstr ""

msgid "WIKI_COMPOUND_SYSTEM_DEVELOPMENT_MICROBE_STAGE"
msgstr ""

msgid "WIKI_COMPOUND_SYSTEM_DEVELOPMENT_OVERVIEW"
msgstr ""

#, fuzzy
msgid "WIKI_CYTOPLASM_EFFECTS"
msgstr "הקרביים הדביקים של התא. הציטופלזמה היא התערובת בסיסית של יונים, חלבונים ותרכובות אחרות המומסים במים הממלאים את פנים התא. אחד התפקידים שהוא מבצע הוא [b]גליקליזה[/b], המרת ה[thrive:compound type=\"glucose\"][/thrive:compound] ל[thrive:compound type=\"atp\"][/thrive:compound]. לתאים שחסרים האברונים למטבוליזם מתקדמת יותר, מסתמכים על תהליך התסיסה ליצור אנרגיה. הוא גם משומש לאחסון מולקולות בתא ולגדילתו."

#, fuzzy
msgid "WIKI_CYTOPLASM_INTRO"
msgstr "הקרביים הדביקים של התא. הציטופלזמה היא התערובת בסיסית של יונים, חלבונים ותרכובות אחרות המומסים במים הממלאים את פנים התא. אחד התפקידים שהוא מבצע הוא [b]גליקליזה[/b], המרת ה[thrive:compound type=\"glucose\"][/thrive:compound] ל[thrive:compound type=\"atp\"][/thrive:compound]. לתאים שחסרים האברונים למטבוליזם מתקדמת יותר, מסתמכים על תהליך התסיסה ליצור אנרגיה. הוא גם משומש לאחסון מולקולות בתא ולגדילתו."

#, fuzzy
msgid "WIKI_CYTOPLASM_MODIFICATIONS"
msgstr "הקרביים הדביקים של התא. הציטופלזמה היא התערובת בסיסית של יונים, חלבונים ותרכובות אחרות המומסים במים הממלאים את פנים התא. אחד התפקידים שהוא מבצע הוא [b]גליקליזה[/b], המרת ה[thrive:compound type=\"glucose\"][/thrive:compound] ל[thrive:compound type=\"atp\"][/thrive:compound]. לתאים שחסרים האברונים למטבוליזם מתקדמת יותר, מסתמכים על תהליך התסיסה ליצור אנרגיה. הוא גם משומש לאחסון מולקולות בתא ולגדילתו."

#, fuzzy
msgid "WIKI_CYTOPLASM_PROCESSES"
msgstr "הופך [thrive:compound type=\"glucose\"][/thrive:compound] ל[thrive:compound type=\"atp\"][/thrive:compound]."

msgid "WIKI_CYTOPLASM_REQUIREMENTS"
msgstr ""

msgid "WIKI_CYTOPLASM_SCIENTIFIC_BACKGROUND"
msgstr ""

msgid "WIKI_CYTOPLASM_STRATEGY"
msgstr ""

msgid "WIKI_CYTOPLASM_UPGRADES"
msgstr ""

#, fuzzy
msgid "WIKI_DEVELOPMENT"
msgstr "ויקי מפתחים"

#, fuzzy
msgid "WIKI_DEVELOPMENT_INFO_BUTTON"
msgstr "אברונים"

#, fuzzy
msgid "WIKI_DEVELOPMENT_ROOT_INTRO"
msgstr "אברונים"

msgid "WIKI_EDITORS_AND_MUTATIONS_GENERATIONS_AND_EDITOR_SESSIONS"
msgstr ""

#, fuzzy
msgid "WIKI_EDITORS_AND_MUTATIONS_INTRO"
msgstr "מיטוכונדריון"

msgid "WIKI_EDITORS_AND_MUTATIONS_MUTATIONS_AND_MUTATION_POINTS"
msgstr ""

msgid "WIKI_ENVIRONMENTAL_CONDITIONS_ENVIRONMENTAL_GASSES"
msgstr ""

#, fuzzy
msgid "WIKI_ENVIRONMENTAL_CONDITIONS_INTRO"
msgstr "מיטוכונדריון"

#, fuzzy
msgid "WIKI_ENVIRONMENTAL_CONDITIONS_PHYSICAL_CONDITIONS"
msgstr "(כמות הגלוקוז שנשמר בסביבה בכל דור)"

msgid "WIKI_ENVIRONMENTAL_CONDITIONS_THE_DAY/NIGHT_CYCLE"
msgstr ""

#, fuzzy
msgid "WIKI_FERROPLAST_EFFECTS"
msgstr "התרמופלסט הוא אברון בעל קרום כפול המכיל פיגמנטים רגישים לחום הנערמים יחד בתוך שקי קרום האוקריוטי שלו. זהו פרוקריוט שהשתנה לצרכי המארח האיקוריוטי. הפיגמנטים בתרמופלסט מסוגלים להשתמש באנרגיה של בדלי החום בסביבה בכדי ליצור [thrive:compound type=\"atp\"][/thrive:compound] ממים בתהליך שנקרא [b]תרמוסינתזה[/b]. קצב ייצור ה[thrive:compound type=\"atp\"][/thrive:compound] שלו משתנה עם ריכוז ה[thrive:compound type=\"atp\"][/thrive:compound] וה[thrive:compound type=\"temperature\"][/thrive:compound]."

#, fuzzy
msgid "WIKI_FERROPLAST_INTRO"
msgstr "התרמופלסט הוא אברון בעל קרום כפול המכיל פיגמנטים רגישים לחום הנערמים יחד בתוך שקי קרום האוקריוטי שלו. זהו פרוקריוט שהשתנה לצרכי המארח האיקוריוטי. הפיגמנטים בתרמופלסט מסוגלים להשתמש באנרגיה של בדלי החום בסביבה בכדי ליצור [thrive:compound type=\"atp\"][/thrive:compound] ממים בתהליך שנקרא [b]תרמוסינתזה[/b]. קצב ייצור ה[thrive:compound type=\"atp\"][/thrive:compound] שלו משתנה עם ריכוז ה[thrive:compound type=\"atp\"][/thrive:compound] וה[thrive:compound type=\"temperature\"][/thrive:compound]."

#, fuzzy
msgid "WIKI_FERROPLAST_MODIFICATIONS"
msgstr "התרמופלסט הוא אברון בעל קרום כפול המכיל פיגמנטים רגישים לחום הנערמים יחד בתוך שקי קרום האוקריוטי שלו. זהו פרוקריוט שהשתנה לצרכי המארח האיקוריוטי. הפיגמנטים בתרמופלסט מסוגלים להשתמש באנרגיה של בדלי החום בסביבה בכדי ליצור [thrive:compound type=\"atp\"][/thrive:compound] ממים בתהליך שנקרא [b]תרמוסינתזה[/b]. קצב ייצור ה[thrive:compound type=\"atp\"][/thrive:compound] שלו משתנה עם ריכוז ה[thrive:compound type=\"atp\"][/thrive:compound] וה[thrive:compound type=\"temperature\"][/thrive:compound]."

#, fuzzy
msgid "WIKI_FERROPLAST_PROCESSES"
msgstr "מייצר [thrive:compound type=\"glucose\"][/thrive:compound]. בהתאם לריכוזו של [thrive:compound type=\"carbondioxide\"][/thrive:compound] ושל הטמפרטורה."

#, fuzzy
msgid "WIKI_FERROPLAST_REQUIREMENTS"
msgstr "פלסטיד מקבע חנקן"

#, fuzzy
msgid "WIKI_FERROPLAST_SCIENTIFIC_BACKGROUND"
msgstr "התרמופלסט הוא אברון בעל קרום כפול המכיל פיגמנטים רגישים לחום הנערמים יחד בתוך שקי קרום האוקריוטי שלו. זהו פרוקריוט שהשתנה לצרכי המארח האיקוריוטי. הפיגמנטים בתרמופלסט מסוגלים להשתמש באנרגיה של בדלי החום בסביבה בכדי ליצור [thrive:compound type=\"atp\"][/thrive:compound] ממים בתהליך שנקרא [b]תרמוסינתזה[/b]. קצב ייצור ה[thrive:compound type=\"atp\"][/thrive:compound] שלו משתנה עם ריכוז ה[thrive:compound type=\"atp\"][/thrive:compound] וה[thrive:compound type=\"temperature\"][/thrive:compound]."

#, fuzzy
msgid "WIKI_FERROPLAST_STRATEGY"
msgstr "התרמופלסט הוא אברון בעל קרום כפול המכיל פיגמנטים רגישים לחום הנערמים יחד בתוך שקי קרום האוקריוטי שלו. זהו פרוקריוט שהשתנה לצרכי המארח האיקוריוטי. הפיגמנטים בתרמופלסט מסוגלים להשתמש באנרגיה של בדלי החום בסביבה בכדי ליצור [thrive:compound type=\"atp\"][/thrive:compound] ממים בתהליך שנקרא [b]תרמוסינתזה[/b]. קצב ייצור ה[thrive:compound type=\"atp\"][/thrive:compound] שלו משתנה עם ריכוז ה[thrive:compound type=\"atp\"][/thrive:compound] וה[thrive:compound type=\"temperature\"][/thrive:compound]."

#, fuzzy
msgid "WIKI_FERROPLAST_UPGRADES"
msgstr "התרמופלסט הוא אברון בעל קרום כפול המכיל פיגמנטים רגישים לחום הנערמים יחד בתוך שקי קרום האוקריוטי שלו. זהו פרוקריוט שהשתנה לצרכי המארח האיקוריוטי. הפיגמנטים בתרמופלסט מסוגלים להשתמש באנרגיה של בדלי החום בסביבה בכדי ליצור [thrive:compound type=\"atp\"][/thrive:compound] ממים בתהליך שנקרא [b]תרמוסינתזה[/b]. קצב ייצור ה[thrive:compound type=\"atp\"][/thrive:compound] שלו משתנה עם ריכוז ה[thrive:compound type=\"atp\"][/thrive:compound] וה[thrive:compound type=\"temperature\"][/thrive:compound]."

#, fuzzy
msgid "WIKI_FLAGELLUM_EFFECTS"
msgstr "השוטון (ברבים: שוטונים) הוא צרור סיבי חלבון דמוי שוט המשתרע מקרום התא אשר משתמש ב- ATP כדי לגלול ולהניע את התא לכיוון מסוים. מקומו של השוטון קובע את כיוונו שממנו מספק דחף לתנועת התא. כיוון הדחף מנוגד לכיוון שהשוטון פונה, למשל שוטון שמונח בכיוון השמאל של התא יספק דחף לימין."

#, fuzzy
msgid "WIKI_FLAGELLUM_INTRO"
msgstr "השוטון (ברבים: שוטונים) הוא צרור סיבי חלבון דמוי שוט המשתרע מקרום התא אשר משתמש ב- ATP כדי לגלול ולהניע את התא לכיוון מסוים. מקומו של השוטון קובע את כיוונו שממנו מספק דחף לתנועת התא. כיוון הדחף מנוגד לכיוון שהשוטון פונה, למשל שוטון שמונח בכיוון השמאל של התא יספק דחף לימין."

#, fuzzy
msgid "WIKI_FLAGELLUM_MODIFICATIONS"
msgstr "השוטון (ברבים: שוטונים) הוא צרור סיבי חלבון דמוי שוט המשתרע מקרום התא אשר משתמש ב- ATP כדי לגלול ולהניע את התא לכיוון מסוים. מקומו של השוטון קובע את כיוונו שממנו מספק דחף לתנועת התא. כיוון הדחף מנוגד לכיוון שהשוטון פונה, למשל שוטון שמונח בכיוון השמאל של התא יספק דחף לימין."

#, fuzzy
msgid "WIKI_FLAGELLUM_PROCESSES"
msgstr "משתמש ב[thrive:compound type=\"atp\"][/thrive:compound] על מנת להגביר את מהירותו של התא."

msgid "WIKI_FLAGELLUM_REQUIREMENTS"
msgstr ""

msgid "WIKI_FLAGELLUM_SCIENTIFIC_BACKGROUND"
msgstr ""

msgid "WIKI_FLAGELLUM_STRATEGY"
msgstr ""

msgid "WIKI_FLAGELLUM_UPGRADES"
msgstr ""

#, fuzzy
msgid "WIKI_GLYCOLYSIS_COMMA_ANAEROBIC_NITROGEN_FIXATION"
msgstr "קיבוע חנקן אנאירובי"

#, fuzzy
msgid "WIKI_HEADING_APPENDICES"
msgstr "מאפשר להתחבר לתאים אחרים. זהו הצד הראשון לכיוון רב-תאים. בזמן שאתה חלק ממושבה, התרכובות משותפות בין התאים . אתה לא יכול להיכנס לעורך בזמן שאתה חלק ממושבה כך שאתה צריך לשחרר באת שיש לך מספיק תרכובות על מנת לחלק את התא שלך."

#, fuzzy
msgid "WIKI_HEADING_BASIC_GAME_MECHANICS"
msgstr "מאפשר להתחבר לתאים אחרים. זהו הצד הראשון לכיוון רב-תאים. בזמן שאתה חלק ממושבה, התרכובות משותפות בין התאים . אתה לא יכול להיכנס לעורך בזמן שאתה חלק ממושבה כך שאתה צריך לשחרר באת שיש לך מספיק תרכובות על מנת לחלק את התא שלך."

msgid "WIKI_HEADING_COMPOUNDS_LIST"
msgstr ""

#, fuzzy
msgid "WIKI_HEADING_COMPOUND_CLOUDS"
msgstr "תרכובות אינסופיות"

#, fuzzy
msgid "WIKI_HEADING_CONCEPT_ART"
msgstr "כימורצפטור"

#, fuzzy
msgid "WIKI_HEADING_CURRENT_DEVELOPMENT"
msgstr "מפתחים נוכחים"

#, fuzzy
msgid "WIKI_HEADING_DEVELOPMENT"
msgstr "מפתחים מובילים"

#, fuzzy
msgid "WIKI_HEADING_EDITOR"
msgstr "מקשר"

msgid "WIKI_HEADING_EFFECTS"
msgstr ""

#, fuzzy
msgid "WIKI_HEADING_ENVIRONMENTAL_GASSES"
msgstr "ניטרוגנאז"

#, fuzzy
msgid "WIKI_HEADING_FEATURES"
msgstr "מאפשר להתחבר לתאים אחרים. זהו הצד הראשון לכיוון רב-תאים. בזמן שאתה חלק ממושבה, התרכובות משותפות בין התאים . אתה לא יכול להיכנס לעורך בזמן שאתה חלק ממושבה כך שאתה צריך לשחרר באת שיש לך מספיק תרכובות על מנת לחלק את התא שלך."

msgid "WIKI_HEADING_FOG_OF_WAR"
msgstr ""

#, fuzzy
msgid "WIKI_HEADING_GAMEPLAY"
msgstr "הפעל התפתחות אוטומטית במהלך המשחק"

#, fuzzy
msgid "WIKI_HEADING_GDD"
msgstr "מקשר"

#, fuzzy
msgid "WIKI_HEADING_GENERAL_TIPS"
msgstr "מאפשר להתחבר לתאים אחרים. זהו הצד הראשון לכיוון רב-תאים. בזמן שאתה חלק ממושבה, התרכובות משותפות בין התאים . אתה לא יכול להיכנס לעורך בזמן שאתה חלק ממושבה כך שאתה צריך לשחרר באת שיש לך מספיק תרכובות על מנת לחלק את התא שלך."

msgid "WIKI_HEADING_GENERATIONS_AND_EDITOR_SESSIONS"
msgstr ""

#, fuzzy
msgid "WIKI_HEADING_MICROBE_PARTS"
msgstr "שלב המיקרובי"

#, fuzzy
msgid "WIKI_HEADING_MICROBE_STAGE"
msgstr "שלב המיקרובי"

#, fuzzy
msgid "WIKI_HEADING_MICROBE_STAGE_TIPS"
msgstr "שלב המיקרובי"

msgid "WIKI_HEADING_MODIFICATIONS"
msgstr ""

#, fuzzy
msgid "WIKI_HEADING_MORE_GAME_INFO"
msgstr "שלב המיקרובי"

msgid "WIKI_HEADING_MUTATIONS_AND_MUTATION_POINTS"
msgstr ""

msgid "WIKI_HEADING_OVERVIEW"
msgstr ""

#, fuzzy
msgid "WIKI_HEADING_PATCHES"
msgstr "לחץ על [thrive:input]g_toggle_binding[/thrive:input] על מנת להחליף למצב קישור. בזמן מצב קישור אתה יכול להיצמד לתאים אחרים מאותו בני מינך על מנת ליצור מושבות על ידי תזוזה אליהם. על מנת לעזוב את המושבה לחץ [thrive:input]g_unbind_all[/thrive:input]."

#, fuzzy
msgid "WIKI_HEADING_PHYSICAL_CONDITIONS"
msgstr "מצב פיזי"

msgid "WIKI_HEADING_PROCESSES"
msgstr ""

msgid "WIKI_HEADING_REPRODUCTION_IN_THE_MICROBE_STAGE"
msgstr ""

msgid "WIKI_HEADING_REQUIREMENTS"
msgstr ""

msgid "WIKI_HEADING_SCIENTIFIC_BACKGROUND"
msgstr ""

msgid "WIKI_HEADING_STRATEGY"
msgstr ""

msgid "WIKI_HEADING_THE_DAY/NIGHT_CYCLE"
msgstr ""

msgid "WIKI_HEADING_THE_PATCH_MAP"
msgstr ""

#, fuzzy
msgid "WIKI_HEADING_TRANSITIONS"
msgstr "מאפשר להתחבר לתאים אחרים. זהו הצד הראשון לכיוון רב-תאים. בזמן שאתה חלק ממושבה, התרכובות משותפות בין התאים . אתה לא יכול להיכנס לעורך בזמן שאתה חלק ממושבה כך שאתה צריך לשחרר באת שיש לך מספיק תרכובות על מנת לחלק את התא שלך."

#, fuzzy
msgid "WIKI_HEADING_TYPES_OF_COMPOUNDS"
msgstr "תרכובות אינסופיות"

msgid "WIKI_HEADING_UI"
msgstr ""

msgid "WIKI_HEADING_UPGRADES"
msgstr ""

#, fuzzy
msgid "WIKI_HELP_AND_TIPS_BASIC_GAME_MECHANICS"
msgstr "הקרביים הדביקים של התא. הציטופלזמה היא התערובת בסיסית של יונים, חלבונים ותרכובות אחרות המומסים במים הממלאים את פנים התא. אחד התפקידים שהוא מבצע הוא [b]גליקליזה[/b], המרת ה[thrive:compound type=\"glucose\"][/thrive:compound] ל[thrive:compound type=\"atp\"][/thrive:compound]. לתאים שחסרים האברונים למטבוליזם מתקדמת יותר, מסתמכים על תהליך התסיסה ליצור אנרגיה. הוא גם משומש לאחסון מולקולות בתא ולגדילתו."

#, fuzzy
msgid "WIKI_HELP_AND_TIPS_BUTTON"
msgstr "הקרביים הדביקים של התא. הציטופלזמה היא התערובת בסיסית של יונים, חלבונים ותרכובות אחרות המומסים במים הממלאים את פנים התא. אחד התפקידים שהוא מבצע הוא [b]גליקליזה[/b], המרת ה[thrive:compound type=\"glucose\"][/thrive:compound] ל[thrive:compound type=\"atp\"][/thrive:compound]. לתאים שחסרים האברונים למטבוליזם מתקדמת יותר, מסתמכים על תהליך התסיסה ליצור אנרגיה. הוא גם משומש לאחסון מולקולות בתא ולגדילתו."

#, fuzzy
msgid "WIKI_HELP_AND_TIPS_COMPOUND_CLOUDS"
msgstr "הקרביים הדביקים של התא. הציטופלזמה היא התערובת בסיסית של יונים, חלבונים ותרכובות אחרות המומסים במים הממלאים את פנים התא. אחד התפקידים שהוא מבצע הוא [b]גליקליזה[/b], המרת ה[thrive:compound type=\"glucose\"][/thrive:compound] ל[thrive:compound type=\"atp\"][/thrive:compound]. לתאים שחסרים האברונים למטבוליזם מתקדמת יותר, מסתמכים על תהליך התסיסה ליצור אנרגיה. הוא גם משומש לאחסון מולקולות בתא ולגדילתו."

#, fuzzy
msgid "WIKI_HELP_AND_TIPS_GENERAL_TIPS"
msgstr "תילקואידים הם מקבצי חלבונים ופיגמנטים רגישים לאור. הפיגמנטים מסוגלים להשתמש באנרגיית ה[thrive:compound type=\"sunlight\"][/thrive:compound] כדי לייצר [thrive:compound type=\"glucose\"][/thrive:compound] ממים ו[thrive:compound type=\"carbondioxide\"][/thrive:compound] במצב צבירה גזי בתהליך שנקרא [b]פוטוסינתזה[/b]. פיגמנטים אלו הם גם מה שמעניק להם צבע ייחודי. קצב ייצור ה[thrive:compound type=\"glucose\"][/thrive:compound] מתרחש בהתאם לריכוז thrive:compound type=\"carbondioxide\"][/thrive:compound] ועוצמת ה[thrive:compound type=\"sunlight\"][/thrive:compound]. מכיוון שהתילקואידים צפים בציטופלזמה, הנוזל שמסביבם מבצעים [b]גליקליזה[/b] ברמה מסוימת."

#, fuzzy
msgid "WIKI_HELP_AND_TIPS_INTRO"
msgstr "תילקואידים הם מקבצי חלבונים ופיגמנטים רגישים לאור. הפיגמנטים מסוגלים להשתמש באנרגיית ה[thrive:compound type=\"sunlight\"][/thrive:compound] כדי לייצר [thrive:compound type=\"glucose\"][/thrive:compound] ממים ו[thrive:compound type=\"carbondioxide\"][/thrive:compound] במצב צבירה גזי בתהליך שנקרא [b]פוטוסינתזה[/b]. פיגמנטים אלו הם גם מה שמעניק להם צבע ייחודי. קצב ייצור ה[thrive:compound type=\"glucose\"][/thrive:compound] מתרחש בהתאם לריכוז thrive:compound type=\"carbondioxide\"][/thrive:compound] ועוצמת ה[thrive:compound type=\"sunlight\"][/thrive:compound]. מכיוון שהתילקואידים צפים בציטופלזמה, הנוזל שמסביבם מבצעים [b]גליקליזה[/b] ברמה מסוימת."

#, fuzzy
msgid "WIKI_HELP_AND_TIPS_MICROBE_PARTS"
msgstr "תילקואידים הם מקבצי חלבונים ופיגמנטים רגישים לאור. הפיגמנטים מסוגלים להשתמש באנרגיית ה[thrive:compound type=\"sunlight\"][/thrive:compound] כדי לייצר [thrive:compound type=\"glucose\"][/thrive:compound] ממים ו[thrive:compound type=\"carbondioxide\"][/thrive:compound] במצב צבירה גזי בתהליך שנקרא [b]פוטוסינתזה[/b]. פיגמנטים אלו הם גם מה שמעניק להם צבע ייחודי. קצב ייצור ה[thrive:compound type=\"glucose\"][/thrive:compound] מתרחש בהתאם לריכוז thrive:compound type=\"carbondioxide\"][/thrive:compound] ועוצמת ה[thrive:compound type=\"sunlight\"][/thrive:compound]. מכיוון שהתילקואידים צפים בציטופלזמה, הנוזל שמסביבם מבצעים [b]גליקליזה[/b] ברמה מסוימת."

#, fuzzy
msgid "WIKI_HELP_AND_TIPS_MICROBE_STAGE_TIPS"
msgstr "שלב המיקרובי"

#, fuzzy
msgid "WIKI_HELP_AND_TIPS_MORE_GAME_INFO"
msgstr "תילקואידים הם מקבצי חלבונים ופיגמנטים רגישים לאור. הפיגמנטים מסוגלים להשתמש באנרגיית ה[thrive:compound type=\"sunlight\"][/thrive:compound] כדי לייצר [thrive:compound type=\"glucose\"][/thrive:compound] ממים ו[thrive:compound type=\"carbondioxide\"][/thrive:compound] במצב צבירה גזי בתהליך שנקרא [b]פוטוסינתזה[/b]. פיגמנטים אלו הם גם מה שמעניק להם צבע ייחודי. קצב ייצור ה[thrive:compound type=\"glucose\"][/thrive:compound] מתרחש בהתאם לריכוז thrive:compound type=\"carbondioxide\"][/thrive:compound] ועוצמת ה[thrive:compound type=\"sunlight\"][/thrive:compound]. מכיוון שהתילקואידים צפים בציטופלזמה, הנוזל שמסביבם מבצעים [b]גליקליזה[/b] ברמה מסוימת."

#, fuzzy
msgid "WIKI_HYDROGENASE_EFFECTS"
msgstr "ניטרוגנאז הוא חלבון המסוגל להשתמש ב[thrive:compound type=\"nitrogen\"][/thrive:compound] גזי ובאנרגיה תאית בצורת [thrive:compound type=\"atp\"][/thrive:compound] בכדי לייצר [thrive:compound type=\"ammonia\"][/thrive:compound], מרכיב תזונתי מרכזי לתאים. זהו תהליך המכונה [b]קיבוע חנקן אנאירובי[/b]. מכיוון שהניטרוגנאז צף בציטופלזמה, הנוזל שמסביבו מבצע [b]גליקוליזה[/b] ברמה מסוימת."

#, fuzzy
msgid "WIKI_HYDROGENASE_INTRO"
msgstr "ניטרוגנאז הוא חלבון המסוגל להשתמש ב[thrive:compound type=\"nitrogen\"][/thrive:compound] גזי ובאנרגיה תאית בצורת [thrive:compound type=\"atp\"][/thrive:compound] בכדי לייצר [thrive:compound type=\"ammonia\"][/thrive:compound], מרכיב תזונתי מרכזי לתאים. זהו תהליך המכונה [b]קיבוע חנקן אנאירובי[/b]. מכיוון שהניטרוגנאז צף בציטופלזמה, הנוזל שמסביבו מבצע [b]גליקוליזה[/b] ברמה מסוימת."

#, fuzzy
msgid "WIKI_HYDROGENASE_MODIFICATIONS"
msgstr "ניטרוגנאז הוא חלבון המסוגל להשתמש ב[thrive:compound type=\"nitrogen\"][/thrive:compound] גזי ובאנרגיה תאית בצורת [thrive:compound type=\"atp\"][/thrive:compound] בכדי לייצר [thrive:compound type=\"ammonia\"][/thrive:compound], מרכיב תזונתי מרכזי לתאים. זהו תהליך המכונה [b]קיבוע חנקן אנאירובי[/b]. מכיוון שהניטרוגנאז צף בציטופלזמה, הנוזל שמסביבו מבצע [b]גליקוליזה[/b] ברמה מסוימת."

#, fuzzy
msgid "WIKI_HYDROGENASE_PROCESSES"
msgstr "הופך [thrive:compound type=\"atp\"][/thrive:compound] ל[thrive:compound type=\"ammonia\"][/thrive:compound]. בהתאם לריכוזו של ה[thrive:compound type=\"nitrogen\"][/thrive:compound]."

#, fuzzy
msgid "WIKI_HYDROGENASE_REQUIREMENTS"
msgstr "תרמוסינטאז הוא חלבון שמשתמש בהסעה תרמית כדי לשנות את צורתו, מאפשר לו להתקפל ולקשר לADP מתי שחשוף לחום, ולאחר מכן ומתקפל חזר וממוחזר ל[thrive:compound type=\"atp\"][/thrive:compound] כשהוא נחשף טמפרטורה יותר נמוכה בתהליך הנקרא [b]תרמוסינתזה[/b]. קצב יצורם של ה[thrive:compound type=\"atp\"][/thrive:compound] משתנה בהתאם ל[thrive:compound type=\"temperature\"][/thrive:compound]."

#, fuzzy
msgid "WIKI_HYDROGENASE_SCIENTIFIC_BACKGROUND"
msgstr "ניטרוגנאז הוא חלבון המסוגל להשתמש ב[thrive:compound type=\"nitrogen\"][/thrive:compound] גזי ובאנרגיה תאית בצורת [thrive:compound type=\"atp\"][/thrive:compound] בכדי לייצר [thrive:compound type=\"ammonia\"][/thrive:compound], מרכיב תזונתי מרכזי לתאים. זהו תהליך המכונה [b]קיבוע חנקן אנאירובי[/b]. מכיוון שהניטרוגנאז צף בציטופלזמה, הנוזל שמסביבו מבצע [b]גליקוליזה[/b] ברמה מסוימת."

#, fuzzy
msgid "WIKI_HYDROGENASE_STRATEGY"
msgstr "ניטרוגנאז הוא חלבון המסוגל להשתמש ב[thrive:compound type=\"nitrogen\"][/thrive:compound] גזי ובאנרגיה תאית בצורת [thrive:compound type=\"atp\"][/thrive:compound] בכדי לייצר [thrive:compound type=\"ammonia\"][/thrive:compound], מרכיב תזונתי מרכזי לתאים. זהו תהליך המכונה [b]קיבוע חנקן אנאירובי[/b]. מכיוון שהניטרוגנאז צף בציטופלזמה, הנוזל שמסביבו מבצע [b]גליקוליזה[/b] ברמה מסוימת."

#, fuzzy
msgid "WIKI_HYDROGENASE_UPGRADES"
msgstr "ניטרוגנאז הוא חלבון המסוגל להשתמש ב[thrive:compound type=\"nitrogen\"][/thrive:compound] גזי ובאנרגיה תאית בצורת [thrive:compound type=\"atp\"][/thrive:compound] בכדי לייצר [thrive:compound type=\"ammonia\"][/thrive:compound], מרכיב תזונתי מרכזי לתאים. זהו תהליך המכונה [b]קיבוע חנקן אנאירובי[/b]. מכיוון שהניטרוגנאז צף בציטופלזמה, הנוזל שמסביבו מבצע [b]גליקוליזה[/b] ברמה מסוימת."

#, fuzzy
msgid "WIKI_INDUSTRIAL_STAGE_CURRENT_DEVELOPMENT"
msgstr "מאפשר להתחבר לתאים אחרים. זהו הצד הראשון לכיוון רב-תאים. בזמן שאתה חלק ממושבה, התרכובות משותפות בין התאים . אתה לא יכול להיכנס לעורך בזמן שאתה חלק ממושבה כך שאתה צריך לשחרר באת שיש לך מספיק תרכובות על מנת לחלק את התא שלך."

#, fuzzy
msgid "WIKI_INDUSTRIAL_STAGE_FEATURES"
msgstr "מאפשר להתחבר לתאים אחרים. זהו הצד הראשון לכיוון רב-תאים. בזמן שאתה חלק ממושבה, התרכובות משותפות בין התאים . אתה לא יכול להיכנס לעורך בזמן שאתה חלק ממושבה כך שאתה צריך לשחרר באת שיש לך מספיק תרכובות על מנת לחלק את התא שלך."

#, fuzzy
msgid "WIKI_INDUSTRIAL_STAGE_INTRO"
msgstr "מקשר"

msgid "WIKI_INDUSTRIAL_STAGE_OVERVIEW"
msgstr ""

#, fuzzy
msgid "WIKI_INDUSTRIAL_STAGE_TRANSITIONS"
msgstr "(המהירות המוטציות שנוצרים במיני AI )"

#, fuzzy
msgid "WIKI_INDUSTRIAL_STAGE_UI"
msgstr "מקשר"

msgid "WIKI_INJECTISOME_PILUS"
msgstr ""

msgid "WIKI_LYSOSOME_EFFECTS"
msgstr ""

#, fuzzy
msgid "WIKI_LYSOSOME_INTRO"
msgstr "הליזוזום הוא אברון קשור ממברנה שמכיל אנזימים הידרוליזטיים מסוגלים לפרק מולקולות אורגניות שונות. ליזוזומים מאפשרים לתא לעכל חומרים שנבלע דרך אנדוציטוזה ולפלוט או לפרק מוצרי פסולת בתהליך הנקרא [b]אוטופגיה[/b]."

#, fuzzy
msgid "WIKI_LYSOSOME_MODIFICATIONS"
msgstr "הליזוזום הוא אברון קשור ממברנה שמכיל אנזימים הידרוליזטיים מסוגלים לפרק מולקולות אורגניות שונות. ליזוזומים מאפשרים לתא לעכל חומרים שנבלע דרך אנדוציטוזה ולפלוט או לפרק מוצרי פסולת בתהליך הנקרא [b]אוטופגיה[/b]."

#, fuzzy
msgid "WIKI_LYSOSOME_PROCESSES"
msgstr "מכיל אנזימי עיכול. ניתן לשנותם לסוגים שונים של אנזימים שהוא יכיל בו. רק סוג אחד של אנזים מסוגל להכיל בכל רגע נתון."

msgid "WIKI_LYSOSOME_REQUIREMENTS"
msgstr ""

msgid "WIKI_LYSOSOME_SCIENTIFIC_BACKGROUND"
msgstr ""

msgid "WIKI_LYSOSOME_STRATEGY"
msgstr ""

msgid "WIKI_LYSOSOME_UPGRADES"
msgstr ""

#, fuzzy
msgid "WIKI_MACROSCOPIC_STAGE_CONCEPT_ART"
msgstr "שלב הרב-תאי"

#, fuzzy
msgid "WIKI_MACROSCOPIC_STAGE_CURRENT_DEVELOPMENT"
msgstr "מאפשר להתחבר לתאים אחרים. זהו הצד הראשון לכיוון רב-תאים. בזמן שאתה חלק ממושבה, התרכובות משותפות בין התאים . אתה לא יכול להיכנס לעורך בזמן שאתה חלק ממושבה כך שאתה צריך לשחרר באת שיש לך מספיק תרכובות על מנת לחלק את התא שלך."

#, fuzzy
msgid "WIKI_MACROSCOPIC_STAGE_FEATURES"
msgstr "סילון ריר"

#, fuzzy
msgid "WIKI_MACROSCOPIC_STAGE_INTRO"
msgstr ""
"על כוכב חייזרי מרוחק,לאחר עידנים של פעילות געשית ופגיעות של מטאוריטים, החלה לצוץ תופעה חדשה ביקום:\n"
"\n"
"חיים.\n"
"\n"
"מיקרובים פשוטים שוכנים באזורים העמוקים של האוקיינוס. אתה האב הקדמון המשותף האחרון (LUCA באנגלית) של הכוכב הזה.\n"
"\n"
"בשביל לשרוד בעולם העוין זה, אתה חייב למצוא כל תרכובת בדרך ולהתפתח בכל דור בכדי להצליח לתחרות במינים אחרים של מיקרובים."

#, fuzzy
msgid "WIKI_MACROSCOPIC_STAGE_OVERVIEW"
msgstr "שלב המיקרובי"

#, fuzzy
msgid "WIKI_MACROSCOPIC_STAGE_TRANSITIONS"
msgstr "ניטרוגנאז"

#, fuzzy
msgid "WIKI_MACROSCOPIC_STAGE_UI"
msgstr "שלב המיקרובי"

#, fuzzy
msgid "WIKI_MECHANICS"
msgstr "הוסף אברון"

#, fuzzy
msgid "WIKI_MECHANICS_ROOT_INTRO"
msgstr "אברונים"

#, fuzzy
msgid "WIKI_MELANOSOME_EFFECTS"
msgstr "מטבולוזומים הם מקבצי חלבונים העטופים במעטפת חלבונים. הם מסוגלים להמיר [thrive:compound type=\"glucose\"][/thrive:compound] ל[thrive:compound type=\"atp\"][/thrive:compound] במהירות גבוה יותר ממה שניתן לעשות בציטופלזמה בתהליך שנקרא [b]נשימה אירובית[/b]. יחד עם זאת, הוא דורש [thrive:compound type=\"oxygen\"][/thrive:compound] כדי לתפקד, ורמות [thrive:compound type=\"oxygen\"][/thrive:compound] נמוכות יותר בסביבה יאטו את קצב ייצור של [thrive:compound type=\"atp\"][/thrive:compound]. מכיוון שהמטבולוזומים צפים בציטופלזמה, הנוזל שמסביבם מבצעים [b]גליקליזה[/b] ברמה מסוימת."

#, fuzzy
msgid "WIKI_MELANOSOME_INTRO"
msgstr "הליזוזום הוא אברון קשור ממברנה שמכיל אנזימים הידרוליזטיים מסוגלים לפרק מולקולות אורגניות שונות. ליזוזומים מאפשרים לתא לעכל חומרים שנבלע דרך אנדוציטוזה ולפלוט או לפרק מוצרי פסולת בתהליך הנקרא [b]אוטופגיה[/b]."

#, fuzzy
msgid "WIKI_MELANOSOME_MODIFICATIONS"
msgstr "הליזוזום הוא אברון קשור ממברנה שמכיל אנזימים הידרוליזטיים מסוגלים לפרק מולקולות אורגניות שונות. ליזוזומים מאפשרים לתא לעכל חומרים שנבלע דרך אנדוציטוזה ולפלוט או לפרק מוצרי פסולת בתהליך הנקרא [b]אוטופגיה[/b]."

#, fuzzy
msgid "WIKI_MELANOSOME_PROCESSES"
msgstr "מכיל אנזימי עיכול. ניתן לשנותם לסוגים שונים של אנזימים שהוא יכיל בו. רק סוג אחד של אנזים מסוגל להכיל בכל רגע נתון."

#, fuzzy
msgid "WIKI_MELANOSOME_REQUIREMENTS"
msgstr "מטבולוזומים הם מקבצי חלבונים העטופים במעטפת חלבונים. הם מסוגלים להמיר [thrive:compound type=\"glucose\"][/thrive:compound] ל[thrive:compound type=\"atp\"][/thrive:compound] במהירות גבוה יותר ממה שניתן לעשות בציטופלזמה בתהליך שנקרא [b]נשימה אירובית[/b]. יחד עם זאת, הוא דורש [thrive:compound type=\"oxygen\"][/thrive:compound] כדי לתפקד, ורמות [thrive:compound type=\"oxygen\"][/thrive:compound] נמוכות יותר בסביבה יאטו את קצב ייצור של [thrive:compound type=\"atp\"][/thrive:compound]. מכיוון שהמטבולוזומים צפים בציטופלזמה, הנוזל שמסביבם מבצעים [b]גליקליזה[/b] ברמה מסוימת."

#, fuzzy
msgid "WIKI_MELANOSOME_SCIENTIFIC_BACKGROUND"
msgstr "מטבולוזומים הם מקבצי חלבונים העטופים במעטפת חלבונים. הם מסוגלים להמיר [thrive:compound type=\"glucose\"][/thrive:compound] ל[thrive:compound type=\"atp\"][/thrive:compound] במהירות גבוה יותר ממה שניתן לעשות בציטופלזמה בתהליך שנקרא [b]נשימה אירובית[/b]. יחד עם זאת, הוא דורש [thrive:compound type=\"oxygen\"][/thrive:compound] כדי לתפקד, ורמות [thrive:compound type=\"oxygen\"][/thrive:compound] נמוכות יותר בסביבה יאטו את קצב ייצור של [thrive:compound type=\"atp\"][/thrive:compound]. מכיוון שהמטבולוזומים צפים בציטופלזמה, הנוזל שמסביבם מבצעים [b]גליקליזה[/b] ברמה מסוימת."

#, fuzzy
msgid "WIKI_MELANOSOME_STRATEGY"
msgstr "מטבולוזומים הם מקבצי חלבונים העטופים במעטפת חלבונים. הם מסוגלים להמיר [thrive:compound type=\"glucose\"][/thrive:compound] ל[thrive:compound type=\"atp\"][/thrive:compound] במהירות גבוה יותר ממה שניתן לעשות בציטופלזמה בתהליך שנקרא [b]נשימה אירובית[/b]. יחד עם זאת, הוא דורש [thrive:compound type=\"oxygen\"][/thrive:compound] כדי לתפקד, ורמות [thrive:compound type=\"oxygen\"][/thrive:compound] נמוכות יותר בסביבה יאטו את קצב ייצור של [thrive:compound type=\"atp\"][/thrive:compound]. מכיוון שהמטבולוזומים צפים בציטופלזמה, הנוזל שמסביבם מבצעים [b]גליקליזה[/b] ברמה מסוימת."

#, fuzzy
msgid "WIKI_MELANOSOME_UPGRADES"
msgstr "מטבולוזומים הם מקבצי חלבונים העטופים במעטפת חלבונים. הם מסוגלים להמיר [thrive:compound type=\"glucose\"][/thrive:compound] ל[thrive:compound type=\"atp\"][/thrive:compound] במהירות גבוה יותר ממה שניתן לעשות בציטופלזמה בתהליך שנקרא [b]נשימה אירובית[/b]. יחד עם זאת, הוא דורש [thrive:compound type=\"oxygen\"][/thrive:compound] כדי לתפקד, ורמות [thrive:compound type=\"oxygen\"][/thrive:compound] נמוכות יותר בסביבה יאטו את קצב ייצור של [thrive:compound type=\"atp\"][/thrive:compound]. מכיוון שהמטבולוזומים צפים בציטופלזמה, הנוזל שמסביבם מבצעים [b]גליקליזה[/b] ברמה מסוימת."

#, fuzzy
msgid "WIKI_METABOLOSOMES_EFFECTS"
msgstr "מטבולוזומים הם מקבצי חלבונים העטופים במעטפת חלבונים. הם מסוגלים להמיר [thrive:compound type=\"glucose\"][/thrive:compound] ל[thrive:compound type=\"atp\"][/thrive:compound] במהירות גבוה יותר ממה שניתן לעשות בציטופלזמה בתהליך שנקרא [b]נשימה אירובית[/b]. יחד עם זאת, הוא דורש [thrive:compound type=\"oxygen\"][/thrive:compound] כדי לתפקד, ורמות [thrive:compound type=\"oxygen\"][/thrive:compound] נמוכות יותר בסביבה יאטו את קצב ייצור של [thrive:compound type=\"atp\"][/thrive:compound]. מכיוון שהמטבולוזומים צפים בציטופלזמה, הנוזל שמסביבם מבצעים [b]גליקליזה[/b] ברמה מסוימת."

#, fuzzy
msgid "WIKI_METABOLOSOMES_INTRO"
msgstr "מטבולוזומים"

#, fuzzy
msgid "WIKI_METABOLOSOMES_MODIFICATIONS"
msgstr "מטבולוזומים הם מקבצי חלבונים העטופים במעטפת חלבונים. הם מסוגלים להמיר [thrive:compound type=\"glucose\"][/thrive:compound] ל[thrive:compound type=\"atp\"][/thrive:compound] במהירות גבוה יותר ממה שניתן לעשות בציטופלזמה בתהליך שנקרא [b]נשימה אירובית[/b]. יחד עם זאת, הוא דורש [thrive:compound type=\"oxygen\"][/thrive:compound] כדי לתפקד, ורמות [thrive:compound type=\"oxygen\"][/thrive:compound] נמוכות יותר בסביבה יאטו את קצב ייצור של [thrive:compound type=\"atp\"][/thrive:compound]. מכיוון שהמטבולוזומים צפים בציטופלזמה, הנוזל שמסביבם מבצעים [b]גליקליזה[/b] ברמה מסוימת."

#, fuzzy
msgid "WIKI_METABOLOSOMES_PROCESSES"
msgstr "הופך [thrive:compound type=\"glucose\"][/thrive:compound] ל[thrive:compound type=\"atp\"][/thrive:compound]. בהתאם לריכוז של [thrive:compound type=\"oxygen\"][/thrive:compound]."

#, fuzzy
msgid "WIKI_METABOLOSOMES_REQUIREMENTS"
msgstr "מטבולוזומים הם מקבצי חלבונים העטופים במעטפת חלבונים. הם מסוגלים להמיר [thrive:compound type=\"glucose\"][/thrive:compound] ל[thrive:compound type=\"atp\"][/thrive:compound] במהירות גבוה יותר ממה שניתן לעשות בציטופלזמה בתהליך שנקרא [b]נשימה אירובית[/b]. יחד עם זאת, הוא דורש [thrive:compound type=\"oxygen\"][/thrive:compound] כדי לתפקד, ורמות [thrive:compound type=\"oxygen\"][/thrive:compound] נמוכות יותר בסביבה יאטו את קצב ייצור של [thrive:compound type=\"atp\"][/thrive:compound]. מכיוון שהמטבולוזומים צפים בציטופלזמה, הנוזל שמסביבם מבצעים [b]גליקליזה[/b] ברמה מסוימת."

#, fuzzy
msgid "WIKI_METABOLOSOMES_SCIENTIFIC_BACKGROUND"
msgstr "מטבולוזומים הם מקבצי חלבונים העטופים במעטפת חלבונים. הם מסוגלים להמיר [thrive:compound type=\"glucose\"][/thrive:compound] ל[thrive:compound type=\"atp\"][/thrive:compound] במהירות גבוה יותר ממה שניתן לעשות בציטופלזמה בתהליך שנקרא [b]נשימה אירובית[/b]. יחד עם זאת, הוא דורש [thrive:compound type=\"oxygen\"][/thrive:compound] כדי לתפקד, ורמות [thrive:compound type=\"oxygen\"][/thrive:compound] נמוכות יותר בסביבה יאטו את קצב ייצור של [thrive:compound type=\"atp\"][/thrive:compound]. מכיוון שהמטבולוזומים צפים בציטופלזמה, הנוזל שמסביבם מבצעים [b]גליקליזה[/b] ברמה מסוימת."

#, fuzzy
msgid "WIKI_METABOLOSOMES_STRATEGY"
msgstr "מטבולוזומים הם מקבצי חלבונים העטופים במעטפת חלבונים. הם מסוגלים להמיר [thrive:compound type=\"glucose\"][/thrive:compound] ל[thrive:compound type=\"atp\"][/thrive:compound] במהירות גבוה יותר ממה שניתן לעשות בציטופלזמה בתהליך שנקרא [b]נשימה אירובית[/b]. יחד עם זאת, הוא דורש [thrive:compound type=\"oxygen\"][/thrive:compound] כדי לתפקד, ורמות [thrive:compound type=\"oxygen\"][/thrive:compound] נמוכות יותר בסביבה יאטו את קצב ייצור של [thrive:compound type=\"atp\"][/thrive:compound]. מכיוון שהמטבולוזומים צפים בציטופלזמה, הנוזל שמסביבם מבצעים [b]גליקליזה[/b] ברמה מסוימת."

#, fuzzy
msgid "WIKI_METABOLOSOMES_UPGRADES"
msgstr "מטבולוזומים הם מקבצי חלבונים העטופים במעטפת חלבונים. הם מסוגלים להמיר [thrive:compound type=\"glucose\"][/thrive:compound] ל[thrive:compound type=\"atp\"][/thrive:compound] במהירות גבוה יותר ממה שניתן לעשות בציטופלזמה בתהליך שנקרא [b]נשימה אירובית[/b]. יחד עם זאת, הוא דורש [thrive:compound type=\"oxygen\"][/thrive:compound] כדי לתפקד, ורמות [thrive:compound type=\"oxygen\"][/thrive:compound] נמוכות יותר בסביבה יאטו את קצב ייצור של [thrive:compound type=\"atp\"][/thrive:compound]. מכיוון שהמטבולוזומים צפים בציטופלזמה, הנוזל שמסביבם מבצעים [b]גליקליזה[/b] ברמה מסוימת."

#, fuzzy
msgid "WIKI_MICROBE_STAGE_APPENDICES"
msgstr ""
"על כוכב חייזרי מרוחק,לאחר עידנים של פעילות געשית ופגיעות של מטאוריטים, החלה לצוץ תופעה חדשה ביקום:\n"
"\n"
"חיים.\n"
"\n"
"מיקרובים פשוטים שוכנים באזורים העמוקים של האוקיינוס. אתה האב הקדמון המשותף האחרון (LUCA באנגלית) של הכוכב הזה.\n"
"\n"
"בשביל לשרוד בעולם העוין זה, אתה חייב למצוא כל תרכובת בדרך ולהתפתח בכל דור בכדי להצליח לתחרות במינים אחרים של מיקרובים."

#, fuzzy
msgid "WIKI_MICROBE_STAGE_BUTTON"
msgstr ""
"על כוכב חייזרי מרוחק,לאחר עידנים של פעילות געשית ופגיעות של מטאוריטים, החלה לצוץ תופעה חדשה ביקום:\n"
"\n"
"חיים.\n"
"\n"
"מיקרובים פשוטים שוכנים באזורים העמוקים של האוקיינוס. אתה האב הקדמון המשותף האחרון (LUCA באנגלית) של הכוכב הזה.\n"
"\n"
"בשביל לשרוד בעולם העוין זה, אתה חייב למצוא כל תרכובת בדרך ולהתפתח בכל דור בכדי להצליח לתחרות במינים אחרים של מיקרובים."

#, fuzzy
msgid "WIKI_MICROBE_STAGE_EDITOR"
msgstr "עורך המיקרובי"

#, fuzzy
msgid "WIKI_MICROBE_STAGE_GAMEPLAY"
msgstr ""
"על כוכב חייזרי מרוחק,לאחר עידנים של פעילות געשית ופגיעות של מטאוריטים, החלה לצוץ תופעה חדשה ביקום:\n"
"\n"
"חיים.\n"
"\n"
"מיקרובים פשוטים שוכנים באזורים העמוקים של האוקיינוס. אתה האב הקדמון המשותף האחרון (LUCA באנגלית) של הכוכב הזה.\n"
"\n"
"בשביל לשרוד בעולם העוין זה, אתה חייב למצוא כל תרכובת בדרך ולהתפתח בכל דור בכדי להצליח לתחרות במינים אחרים של מיקרובים."

#, fuzzy
msgid "WIKI_MICROBE_STAGE_GDD"
msgstr "שלב המיקרובי"

#, fuzzy
msgid "WIKI_MICROBE_STAGE_INTRO"
msgstr ""
"על כוכב חייזרי מרוחק,לאחר עידנים של פעילות געשית ופגיעות של מטאוריטים, החלה לצוץ תופעה חדשה ביקום:\n"
"\n"
"חיים.\n"
"\n"
"מיקרובים פשוטים שוכנים באזורים העמוקים של האוקיינוס. אתה האב הקדמון המשותף האחרון (LUCA באנגלית) של הכוכב הזה.\n"
"\n"
"בשביל לשרוד בעולם העוין זה, אתה חייב למצוא כל תרכובת בדרך ולהתפתח בכל דור בכדי להצליח לתחרות במינים אחרים של מיקרובים."

#, fuzzy
msgid "WIKI_MITOCHONDRION_EFFECTS"
msgstr "תחנת הכוח של התא. המיטוכונדריון (ברבים: מיטוכונדריה) הוא אברון בעל קרום כפול שמלא בחלבונים ואנזימים. זהו פרוקריוט שהוטמע לשימוש על ידי המארח האוקריוטי שלו. הוא מסוגל להמיר [thrive:compound type=\"glucose\"][/thrive:compound] ל[thrive:compound type=\"atp\"][/thrive:compound] ביעילות גבוהה בהרבה ממה שניתן לעשות בציטופלזמה בתהליך הנקרא [b]נשימה אירובית[/b]. עם זאת, הוא דורש [thrive:compound type=\"oxygen\"][/thrive:compound] כדי לתפקד, ורמות [thrive:compound type=\"oxygen\"][/thrive:compound] נמוכות יותר בסביבה יאטו את קצב ייצור ה[thrive:compound type=\"atp\"][/thrive:compound] שלו."

#, fuzzy
msgid "WIKI_MITOCHONDRION_INTRO"
msgstr "מיטוכונדריון"

#, fuzzy
msgid "WIKI_MITOCHONDRION_MODIFICATIONS"
msgstr "תחנת הכוח של התא. המיטוכונדריון (ברבים: מיטוכונדריה) הוא אברון בעל קרום כפול שמלא בחלבונים ואנזימים. זהו פרוקריוט שהוטמע לשימוש על ידי המארח האוקריוטי שלו. הוא מסוגל להמיר [thrive:compound type=\"glucose\"][/thrive:compound] ל[thrive:compound type=\"atp\"][/thrive:compound] ביעילות גבוהה בהרבה ממה שניתן לעשות בציטופלזמה בתהליך הנקרא [b]נשימה אירובית[/b]. עם זאת, הוא דורש [thrive:compound type=\"oxygen\"][/thrive:compound] כדי לתפקד, ורמות [thrive:compound type=\"oxygen\"][/thrive:compound] נמוכות יותר בסביבה יאטו את קצב ייצור ה[thrive:compound type=\"atp\"][/thrive:compound] שלו."

#, fuzzy
msgid "WIKI_MITOCHONDRION_PROCESSES"
msgstr "הופך [thrive:compound type=\"glucose\"][/thrive:compound] ל[thrive:compound type=\"atp\"][/thrive:compound]. בהתאם לריכוזו של ה[thrive:compound type=\"oxygen\"][/thrive:compound]."

#, fuzzy
msgid "WIKI_MITOCHONDRION_REQUIREMENTS"
msgstr "תחנת הכוח של התא. המיטוכונדריון (ברבים: מיטוכונדריה) הוא אברון בעל קרום כפול שמלא בחלבונים ואנזימים. זהו פרוקריוט שהוטמע לשימוש על ידי המארח האוקריוטי שלו. הוא מסוגל להמיר [thrive:compound type=\"glucose\"][/thrive:compound] ל[thrive:compound type=\"atp\"][/thrive:compound] ביעילות גבוהה בהרבה ממה שניתן לעשות בציטופלזמה בתהליך הנקרא [b]נשימה אירובית[/b]. עם זאת, הוא דורש [thrive:compound type=\"oxygen\"][/thrive:compound] כדי לתפקד, ורמות [thrive:compound type=\"oxygen\"][/thrive:compound] נמוכות יותר בסביבה יאטו את קצב ייצור ה[thrive:compound type=\"atp\"][/thrive:compound] שלו."

#, fuzzy
msgid "WIKI_MITOCHONDRION_SCIENTIFIC_BACKGROUND"
msgstr "תחנת הכוח של התא. המיטוכונדריון (ברבים: מיטוכונדריה) הוא אברון בעל קרום כפול שמלא בחלבונים ואנזימים. זהו פרוקריוט שהוטמע לשימוש על ידי המארח האוקריוטי שלו. הוא מסוגל להמיר [thrive:compound type=\"glucose\"][/thrive:compound] ל[thrive:compound type=\"atp\"][/thrive:compound] ביעילות גבוהה בהרבה ממה שניתן לעשות בציטופלזמה בתהליך הנקרא [b]נשימה אירובית[/b]. עם זאת, הוא דורש [thrive:compound type=\"oxygen\"][/thrive:compound] כדי לתפקד, ורמות [thrive:compound type=\"oxygen\"][/thrive:compound] נמוכות יותר בסביבה יאטו את קצב ייצור ה[thrive:compound type=\"atp\"][/thrive:compound] שלו."

#, fuzzy
msgid "WIKI_MITOCHONDRION_STRATEGY"
msgstr "תחנת הכוח של התא. המיטוכונדריון (ברבים: מיטוכונדריה) הוא אברון בעל קרום כפול שמלא בחלבונים ואנזימים. זהו פרוקריוט שהוטמע לשימוש על ידי המארח האוקריוטי שלו. הוא מסוגל להמיר [thrive:compound type=\"glucose\"][/thrive:compound] ל[thrive:compound type=\"atp\"][/thrive:compound] ביעילות גבוהה בהרבה ממה שניתן לעשות בציטופלזמה בתהליך הנקרא [b]נשימה אירובית[/b]. עם זאת, הוא דורש [thrive:compound type=\"oxygen\"][/thrive:compound] כדי לתפקד, ורמות [thrive:compound type=\"oxygen\"][/thrive:compound] נמוכות יותר בסביבה יאטו את קצב ייצור ה[thrive:compound type=\"atp\"][/thrive:compound] שלו."

#, fuzzy
msgid "WIKI_MITOCHONDRION_UPGRADES"
msgstr "תחנת הכוח של התא. המיטוכונדריון (ברבים: מיטוכונדריה) הוא אברון בעל קרום כפול שמלא בחלבונים ואנזימים. זהו פרוקריוט שהוטמע לשימוש על ידי המארח האוקריוטי שלו. הוא מסוגל להמיר [thrive:compound type=\"glucose\"][/thrive:compound] ל[thrive:compound type=\"atp\"][/thrive:compound] ביעילות גבוהה בהרבה ממה שניתן לעשות בציטופלזמה בתהליך הנקרא [b]נשימה אירובית[/b]. עם זאת, הוא דורש [thrive:compound type=\"oxygen\"][/thrive:compound] כדי לתפקד, ורמות [thrive:compound type=\"oxygen\"][/thrive:compound] נמוכות יותר בסביבה יאטו את קצב ייצור ה[thrive:compound type=\"atp\"][/thrive:compound] שלו."

#, fuzzy
msgid "WIKI_MULTICELLULAR_STAGE_CONCEPT_ART"
msgstr "שלב הרב-תאי"

#, fuzzy
msgid "WIKI_MULTICELLULAR_STAGE_CURRENT_DEVELOPMENT"
msgstr ""
"ברוכים הבאים לשלב הרב תאי הקדמוני!\n"
"\n"
"הצלחת להדריך את המין שלך דרך השלב החד תאי.\n"
"\n"
"המשחק עוקב אחר מכניקת הליבה של שלב המיקרובי. אתה עדיין צריך להמשיך לגדל את האורגניזם שלך על מנת להתרבות ולהגיע לעורך.\n"
"\n"
"עם זאת, כעת תוכל לעצב את פריסת המושבה שלך בעורך ותוכל להתמחות תאים לתפקידים שונים. זכור שחברי מושבה אינם מסוגלים לשתף [thrive:compound type=\"atp\"][/thrive:compound].\n"
"\n"
"אם אתה משתמש בצורת רבייה מסוג הנצה (ברירת המחדל), אתה מתחיל בכך שאתה שלוט בניצן קטן ומצריך אותך לגדל את שאר פריסת המושבה שלך."

#, fuzzy
msgid "WIKI_MULTICELLULAR_STAGE_FEATURES"
msgstr "שלב הרב-תאי"

#, fuzzy
msgid "WIKI_MULTICELLULAR_STAGE_INTRO"
msgstr "שלב הרב-תאי"

#, fuzzy
msgid "WIKI_MULTICELLULAR_STAGE_OVERVIEW"
msgstr "שלב הרב-תאי"

#, fuzzy
msgid "WIKI_MULTICELLULAR_STAGE_TRANSITIONS"
msgstr "שלב הרב-תאי"

#, fuzzy
msgid "WIKI_MULTICELLULAR_STAGE_UI"
msgstr "שלב הרב-תאי"

msgid "WIKI_MYOFIBRIL_EFFECTS"
msgstr ""

msgid "WIKI_MYOFIBRIL_INTRO"
msgstr ""

msgid "WIKI_MYOFIBRIL_MODIFICATIONS"
msgstr ""

#, fuzzy
msgid "WIKI_MYOFIBRIL_PROCESSES"
msgstr "אין תהליכים"

msgid "WIKI_MYOFIBRIL_REQUIREMENTS"
msgstr ""

msgid "WIKI_MYOFIBRIL_SCIENTIFIC_BACKGROUND"
msgstr ""

msgid "WIKI_MYOFIBRIL_STRATEGY"
msgstr ""

msgid "WIKI_MYOFIBRIL_UPGRADES"
msgstr ""

#, fuzzy
msgid "WIKI_NATION_EDITOR"
msgstr "הפעל את העורך"

#, fuzzy
msgid "WIKI_NITROGENASE_EFFECTS"
msgstr "ניטרוגנאז הוא חלבון המסוגל להשתמש ב[thrive:compound type=\"nitrogen\"][/thrive:compound] גזי ובאנרגיה תאית בצורת [thrive:compound type=\"atp\"][/thrive:compound] בכדי לייצר [thrive:compound type=\"ammonia\"][/thrive:compound], מרכיב תזונתי מרכזי לתאים. זהו תהליך המכונה [b]קיבוע חנקן אנאירובי[/b]. מכיוון שהניטרוגנאז צף בציטופלזמה, הנוזל שמסביבו מבצע [b]גליקוליזה[/b] ברמה מסוימת."

#, fuzzy
msgid "WIKI_NITROGENASE_INTRO"
msgstr "ניטרוגנאז הוא חלבון המסוגל להשתמש ב[thrive:compound type=\"nitrogen\"][/thrive:compound] גזי ובאנרגיה תאית בצורת [thrive:compound type=\"atp\"][/thrive:compound] בכדי לייצר [thrive:compound type=\"ammonia\"][/thrive:compound], מרכיב תזונתי מרכזי לתאים. זהו תהליך המכונה [b]קיבוע חנקן אנאירובי[/b]. מכיוון שהניטרוגנאז צף בציטופלזמה, הנוזל שמסביבו מבצע [b]גליקוליזה[/b] ברמה מסוימת."

#, fuzzy
msgid "WIKI_NITROGENASE_MODIFICATIONS"
msgstr "ניטרוגנאז הוא חלבון המסוגל להשתמש ב[thrive:compound type=\"nitrogen\"][/thrive:compound] גזי ובאנרגיה תאית בצורת [thrive:compound type=\"atp\"][/thrive:compound] בכדי לייצר [thrive:compound type=\"ammonia\"][/thrive:compound], מרכיב תזונתי מרכזי לתאים. זהו תהליך המכונה [b]קיבוע חנקן אנאירובי[/b]. מכיוון שהניטרוגנאז צף בציטופלזמה, הנוזל שמסביבו מבצע [b]גליקוליזה[/b] ברמה מסוימת."

#, fuzzy
msgid "WIKI_NITROGENASE_PROCESSES"
msgstr "הופך [thrive:compound type=\"atp\"][/thrive:compound] ל[thrive:compound type=\"ammonia\"][/thrive:compound]. בהתאם לריכוזו של ה[thrive:compound type=\"nitrogen\"][/thrive:compound]."

msgid "WIKI_NITROGENASE_REQUIREMENTS"
msgstr ""

#, fuzzy
msgid "WIKI_NITROGENASE_SCIENTIFIC_BACKGROUND"
msgstr "ניטרוגנאז הוא חלבון המסוגל להשתמש ב[thrive:compound type=\"nitrogen\"][/thrive:compound] גזי ובאנרגיה תאית בצורת [thrive:compound type=\"atp\"][/thrive:compound] בכדי לייצר [thrive:compound type=\"ammonia\"][/thrive:compound], מרכיב תזונתי מרכזי לתאים. זהו תהליך המכונה [b]קיבוע חנקן אנאירובי[/b]. מכיוון שהניטרוגנאז צף בציטופלזמה, הנוזל שמסביבו מבצע [b]גליקוליזה[/b] ברמה מסוימת."

#, fuzzy
msgid "WIKI_NITROGENASE_STRATEGY"
msgstr "ניטרוגנאז הוא חלבון המסוגל להשתמש ב[thrive:compound type=\"nitrogen\"][/thrive:compound] גזי ובאנרגיה תאית בצורת [thrive:compound type=\"atp\"][/thrive:compound] בכדי לייצר [thrive:compound type=\"ammonia\"][/thrive:compound], מרכיב תזונתי מרכזי לתאים. זהו תהליך המכונה [b]קיבוע חנקן אנאירובי[/b]. מכיוון שהניטרוגנאז צף בציטופלזמה, הנוזל שמסביבו מבצע [b]גליקוליזה[/b] ברמה מסוימת."

#, fuzzy
msgid "WIKI_NITROGENASE_UPGRADES"
msgstr "ניטרוגנאז הוא חלבון המסוגל להשתמש ב[thrive:compound type=\"nitrogen\"][/thrive:compound] גזי ובאנרגיה תאית בצורת [thrive:compound type=\"atp\"][/thrive:compound] בכדי לייצר [thrive:compound type=\"ammonia\"][/thrive:compound], מרכיב תזונתי מרכזי לתאים. זהו תהליך המכונה [b]קיבוע חנקן אנאירובי[/b]. מכיוון שהניטרוגנאז צף בציטופלזמה, הנוזל שמסביבו מבצע [b]גליקוליזה[/b] ברמה מסוימת."

#, fuzzy
msgid "WIKI_NITROPLAST_EFFECTS"
msgstr "פלסטיד מקבע חנקן"

#, fuzzy
msgid "WIKI_NITROPLAST_INTRO"
msgstr "פלסטיד מקבע חנקן"

#, fuzzy
msgid "WIKI_NITROPLAST_MODIFICATIONS"
msgstr "פלסטיד מקבע חנקן הוא חלבון המסוגל להשתמש ב[thrive:compound type=\"nitrogen\"][/thrive:compound] ,[thrive:compound type=\"oxygen\"] ובאנרגיה תאית בצורת [thrive:compound type=\"atp\"][/thrive:compound] כדי לייצר [thrive:compound type=\"ammonia\"][/thrive:compound], מרכיב תזונתי מרכזי לתאים. זהו תהליך המכונה [b]קיבוע חנקן אירובי[/b]."

#, fuzzy
msgid "WIKI_NITROPLAST_PROCESSES"
msgstr "הופך [thrive:compound type=\"atp\"][/thrive:compound] ל[thrive:compound type=\"ammonia\"][/thrive:compound]. בהתאם לריכוזם של ה[thrive:compound type=\"nitrogen\"][/thrive:compound] וה[thrive:compound type=\"oxygen\"][/thrive:compound]."

#, fuzzy
msgid "WIKI_NITROPLAST_REQUIREMENTS"
msgstr "פלסטיד מקבע חנקן"

#, fuzzy
msgid "WIKI_NITROPLAST_SCIENTIFIC_BACKGROUND"
msgstr "פלסטיד מקבע חנקן הוא חלבון המסוגל להשתמש ב[thrive:compound type=\"nitrogen\"][/thrive:compound] ,[thrive:compound type=\"oxygen\"] ובאנרגיה תאית בצורת [thrive:compound type=\"atp\"][/thrive:compound] כדי לייצר [thrive:compound type=\"ammonia\"][/thrive:compound], מרכיב תזונתי מרכזי לתאים. זהו תהליך המכונה [b]קיבוע חנקן אירובי[/b]."

#, fuzzy
msgid "WIKI_NITROPLAST_STRATEGY"
msgstr "פלסטיד מקבע חנקן"

#, fuzzy
msgid "WIKI_NITROPLAST_UPGRADES"
msgstr "פלסטיד מקבע חנקן"

#, fuzzy
msgid "WIKI_NO"
msgstr "בויקי שלנו"

msgid "WIKI_NONE_COMMA_THIS_IS_THE_LAST_STAGE"
msgstr ""

msgid "WIKI_NUCLEUS_EFFECTS"
msgstr ""

msgid "WIKI_NUCLEUS_INTRO"
msgstr ""

#, fuzzy
msgid "WIKI_NUCLEUS_MODIFICATIONS"
msgstr "המאפיין המגדיר של תאים אוקריוטים. הגרעין כולל גם את הרטיקולום האנדופלזמי ואת גוף הגולגי. זוהי התפתחות של תאים פרוקריוטיים לפתח מערכת של קרומים פנימיים, הנעשית על ידי הטמעת פרוקריוט נוסף בתוכם. זה מאפשר להם למלא או להדוף את התהליכים השונים שקורים בתוך התא ולמנוע מהם לחפוף בינם. זה מאפשר לאברונים החדשים שבעלי קרום להיות הרבה יותר מורכבים, יעילים ומתמחים מאשר אם היו צפים חופשיים בציטופלזמה.יחד עם זאת, זה כרוך במחיר של הפיכת התא להרבה יותר גדול ולדרישה רבה יותר אנרגיה להחזקתו."

#, fuzzy
msgid "WIKI_NUCLEUS_PROCESSES"
msgstr "אין תהליכים"

msgid "WIKI_NUCLEUS_REQUIREMENTS"
msgstr ""

msgid "WIKI_NUCLEUS_SCIENTIFIC_BACKGROUND"
msgstr ""

msgid "WIKI_NUCLEUS_STRATEGY"
msgstr ""

msgid "WIKI_NUCLEUS_UPGRADES"
msgstr ""

#, fuzzy
msgid "WIKI_ORGANELLES_ROOT_INTRO"
msgstr "אברונים"

#, fuzzy
msgid "WIKI_OXYTOXISOME_EFFECTS"
msgstr "מטבולוזום שונה אחראי לייצור צורה פרימיטיבית של החומר הרעיל \"אוקסיטוקסי נ\"ט\"."

#, fuzzy
msgid "WIKI_OXYTOXISOME_INTRO"
msgstr "אוקסיטוקסיזום"

#, fuzzy
msgid "WIKI_OXYTOXISOME_MODIFICATIONS"
msgstr "מטבולוזום שונה אחראי לייצור צורה פרימיטיבית של החומר הרעיל \"אוקסיטוקסי נ\"ט\"."

#, fuzzy
msgid "WIKI_OXYTOXISOME_PROCESSES"
msgstr "הופך [thrive:compound type=\"atp\"][/thrive:compound] ל[thrive:compound type=\"oxytoxy\"][/thrive:compound]. בהתאם לריכוזו של ה[thrive:compound type=\"oxygen\"][/thrive:compound].ניתן לשחררו על ידי [thrive:input]g_fire_toxin[/thrive:input]."

#, fuzzy
msgid "WIKI_OXYTOXISOME_REQUIREMENTS"
msgstr "מטבולוזום שונה אחראי לייצור צורה פרימיטיבית של החומר הרעיל \"אוקסיטוקסי נ\"ט\"."

msgid "WIKI_OXYTOXISOME_SCIENTIFIC_BACKGROUND"
msgstr ""

#, fuzzy
msgid "WIKI_OXYTOXISOME_STRATEGY"
msgstr "מטבולוזום שונה אחראי לייצור צורה פרימיטיבית של החומר הרעיל \"אוקסיטוקסי נ\"ט\"."

#, fuzzy
msgid "WIKI_OXYTOXISOME_UPGRADES"
msgstr "מטבולוזום שונה אחראי לייצור צורה פרימיטיבית של החומר הרעיל \"אוקסיטוקסי נ\"ט\"."

#, fuzzy
msgid "WIKI_OXYTOXY_SYNTHESIS_COMMA_GLYCOLYSIS"
msgstr "סינתזת \"אוקסיטוקסי\""

#, fuzzy
msgid "WIKI_PAGE_ASCENSION"
msgstr "רוסטיצינין"

#, fuzzy
msgid "WIKI_PAGE_AWAKENING_STAGE"
msgstr "מקשר"

#, fuzzy
msgid "WIKI_PAGE_AWARE_STAGE"
msgstr "שלב המיקרובי"

msgid "WIKI_PAGE_AXON"
msgstr ""

#, fuzzy
msgid "WIKI_PAGE_BINDING_AGENT"
msgstr "מקשר"

#, fuzzy
msgid "WIKI_PAGE_BIOLUMINESCENT_VACUOLE"
msgstr "חלולית של ביולומינסנציה"

#, fuzzy
msgid "WIKI_PAGE_CHEMOPLAST"
msgstr "כימופלסט"

#, fuzzy
msgid "WIKI_PAGE_CHEMORECEPTOR"
msgstr "כימורצפטור"

#, fuzzy
msgid "WIKI_PAGE_CHEMOSYNTHESIZING_PROTEINS"
msgstr "חלבונים כימוסינתזיים"

#, fuzzy
msgid "WIKI_PAGE_CHLOROPLAST"
msgstr "כלורופלסט"

msgid "WIKI_PAGE_CILIA"
msgstr ""

#, fuzzy
msgid "WIKI_PAGE_COMPOUNDS"
msgstr "ציטופלזמה"

msgid "WIKI_PAGE_COMPOUND_SYSTEM_DEVELOPMENT"
msgstr ""

#, fuzzy
msgid "WIKI_PAGE_CYTOPLASM"
msgstr "ציטופלזמה"

#, fuzzy
msgid "WIKI_PAGE_DEVELOPMENT_ROOT"
msgstr "הוסף אברון"

#, fuzzy
msgid "WIKI_PAGE_EDITORS_AND_MUTATIONS"
msgstr "מיטוכונדריון"

#, fuzzy
msgid "WIKI_PAGE_ENVIRONMENTAL_CONDITIONS"
msgstr "מיטוכונדריון"

#, fuzzy
msgid "WIKI_PAGE_FERROPLAST"
msgstr "תרמופלסט"

#, fuzzy
msgid "WIKI_PAGE_FLAGELLUM"
msgstr "שוטון"

#, fuzzy
msgid "WIKI_PAGE_HELP_AND_TIPS"
msgstr "כימופלסט"

#, fuzzy
msgid "WIKI_PAGE_HYDROGENASE"
msgstr "ניטרוגנאז"

#, fuzzy
msgid "WIKI_PAGE_INDUSTRIAL_STAGE"
msgstr "מקשר"

#, fuzzy
msgid "WIKI_PAGE_LYSOSOME"
msgstr "ליזוזום"

#, fuzzy
msgid "WIKI_PAGE_MACROSCOPIC_STAGE"
msgstr "ניטרוגנאז"

#, fuzzy
msgid "WIKI_PAGE_MECHANICS_ROOT"
msgstr "הוסף אברון"

#, fuzzy
msgid "WIKI_PAGE_MELANOSOME"
msgstr "ליזוזום"

#, fuzzy
msgid "WIKI_PAGE_METABOLOSOMES"
msgstr "מטבולוזומים"

#, fuzzy
msgid "WIKI_PAGE_MICROBE_STAGE"
msgstr "ניטרוגנאז"

#, fuzzy
msgid "WIKI_PAGE_MITOCHONDRION"
msgstr "מיטוכונדריון"

#, fuzzy
msgid "WIKI_PAGE_MULTICELLULAR_STAGE"
msgstr "שלב הרב-תאי"

#, fuzzy
msgid "WIKI_PAGE_MYOFIBRIL"
msgstr "פילוס טורף"

#, fuzzy
msgid "WIKI_PAGE_NITROGENASE"
msgstr "ניטרוגנאז"

#, fuzzy
msgid "WIKI_PAGE_NITROPLAST"
msgstr "פלסטיד מקבע חנקן"

#, fuzzy
msgid "WIKI_PAGE_NUCLEUS"
msgstr "נדרש גרעין התא"

#, fuzzy
msgid "WIKI_PAGE_ORGANELLES_ROOT"
msgstr "הוסף אברון"

#, fuzzy
msgid "WIKI_PAGE_OXYTOXISOME"
msgstr "אוקסיטוקסיזום"

msgid "WIKI_PAGE_PERFORATOR_PILUS"
msgstr ""

#, fuzzy
msgid "WIKI_PAGE_PROTOPLASM"
msgstr "פרוטופלזמה"

#, fuzzy
msgid "WIKI_PAGE_REPRODUCTION"
msgstr "פרוטופלזמה"

#, fuzzy
msgid "WIKI_PAGE_RUSTICYANIN"
msgstr "רוסטיצינין"

#, fuzzy
msgid "WIKI_PAGE_SIGNALING_AGENT"
msgstr "חומר מאותת"

#, fuzzy
msgid "WIKI_PAGE_SLIME_JET"
msgstr "סילון ריר"

#, fuzzy
msgid "WIKI_PAGE_SOCIETY_STAGE"
msgstr "שלב המיקרובי"

#, fuzzy
msgid "WIKI_PAGE_SPACE_STAGE"
msgstr "סילון ריר"

#, fuzzy
msgid "WIKI_PAGE_STAGES_ROOT"
msgstr "הוסף אברון"

#, fuzzy
msgid "WIKI_PAGE_THERMOPLAST"
msgstr "תרמופלסט"

#, fuzzy
msgid "WIKI_PAGE_THERMOSYNTHASE"
msgstr "תרמוסינטאז"

#, fuzzy
msgid "WIKI_PAGE_THE_PATCH_MAP"
msgstr "תרמופלסט"

#, fuzzy
msgid "WIKI_PAGE_THYLAKOIDS"
msgstr "תילקואידים"

#, fuzzy
msgid "WIKI_PAGE_TOXIN_VACUOLE"
msgstr ""
"חלולית\n"
" רעלן"

#, fuzzy
msgid "WIKI_PAGE_VACUOLE"
msgstr ""
"חלולית\n"
" רעלן"

msgid "WIKI_PERFORATOR_PILUS_EFFECTS"
msgstr ""

msgid "WIKI_PERFORATOR_PILUS_INTRO"
msgstr ""

msgid "WIKI_PERFORATOR_PILUS_MODIFICATIONS"
msgstr ""

msgid "WIKI_PERFORATOR_PILUS_PROCESSES"
msgstr ""

msgid "WIKI_PERFORATOR_PILUS_REQUIREMENTS"
msgstr ""

msgid "WIKI_PERFORATOR_PILUS_SCIENTIFIC_BACKGROUND"
msgstr ""

msgid "WIKI_PERFORATOR_PILUS_STRATEGY"
msgstr ""

msgid "WIKI_PERFORATOR_PILUS_UPGRADES"
msgstr ""

#, fuzzy
msgid "WIKI_PROTEIN_RESPIRATION"
msgstr "נשימה ארובית"

#, fuzzy
msgid "WIKI_PROTOPLASM_EFFECTS"
msgstr "פרוטופלזמה"

#, fuzzy
msgid "WIKI_PROTOPLASM_INTRO"
msgstr "פרוטופלזמה"

msgid "WIKI_PROTOPLASM_MODIFICATIONS"
msgstr ""

#, fuzzy
msgid "WIKI_PROTOPLASM_PROCESSES"
msgstr "הופך [thrive:compound type=\"glucose\"][/thrive:compound] ל[thrive:compound type=\"atp\"][/thrive:compound]."

msgid "WIKI_PROTOPLASM_REQUIREMENTS"
msgstr ""

msgid "WIKI_PROTOPLASM_SCIENTIFIC_BACKGROUND"
msgstr ""

msgid "WIKI_PROTOPLASM_STRATEGY"
msgstr ""

msgid "WIKI_PROTOPLASM_UPGRADES"
msgstr ""

msgid "WIKI_PULLING_CILIA"
msgstr ""

#, fuzzy
msgid "WIKI_REPRODUCTION_BUTTON"
msgstr "פרוטופלזמה"

#, fuzzy
msgid "WIKI_REPRODUCTION_INTRO"
msgstr "פרוטופלזמה"

msgid "WIKI_REPRODUCTION_REPRODUCTION_IN_THE_MICROBE_STAGE"
msgstr ""

msgid "WIKI_ROOT_BODY"
msgstr ""

msgid "WIKI_ROOT_HEADING"
msgstr ""

#, fuzzy
msgid "WIKI_RUSTICYANIN_EFFECTS"
msgstr "רוסטיצינין הוא חלבון המסוגל להשתמש ב[thrive:compound type=\"carbondioxide\"][/thrive:compound] וב[thrive:compound type=\"oxygen\"][/thrive:compound] בכדי לחמצן ברזל ממצב כימי אחד למשנהו. תהליך זה, הנקרא [b]נשימת ברזל[/b], משחרר אנרגיה שהתא מסוגל לקצור."

#, fuzzy
msgid "WIKI_RUSTICYANIN_INTRO"
msgstr "רוסטיצינין הוא חלבון המסוגל להשתמש ב[thrive:compound type=\"carbondioxide\"][/thrive:compound] וב[thrive:compound type=\"oxygen\"][/thrive:compound] בכדי לחמצן ברזל ממצב כימי אחד למשנהו. תהליך זה, הנקרא [b]נשימת ברזל[/b], משחרר אנרגיה שהתא מסוגל לקצור."

#, fuzzy
msgid "WIKI_RUSTICYANIN_MODIFICATIONS"
msgstr "רוסטיצינין הוא חלבון המסוגל להשתמש ב[thrive:compound type=\"carbondioxide\"][/thrive:compound] וב[thrive:compound type=\"oxygen\"][/thrive:compound] בכדי לחמצן ברזל ממצב כימי אחד למשנהו. תהליך זה, הנקרא [b]נשימת ברזל[/b], משחרר אנרגיה שהתא מסוגל לקצור."

#, fuzzy
msgid "WIKI_RUSTICYANIN_PROCESSES"
msgstr "הופך [thrive:compound type=\"iron\"][/thrive:compound] ל[thrive:compound type=\"atp\"][/thrive:compound]. בהתאם לריכוזם של [thrive:compound type=\"carbondioxide\"][/thrive:compound] ו[thrive:compound type=\"oxygen\"][/thrive:compound]."

msgid "WIKI_RUSTICYANIN_REQUIREMENTS"
msgstr ""

#, fuzzy
msgid "WIKI_RUSTICYANIN_SCIENTIFIC_BACKGROUND"
msgstr "רוסטיצינין הוא חלבון המסוגל להשתמש ב[thrive:compound type=\"carbondioxide\"][/thrive:compound] וב[thrive:compound type=\"oxygen\"][/thrive:compound] בכדי לחמצן ברזל ממצב כימי אחד למשנהו. תהליך זה, הנקרא [b]נשימת ברזל[/b], משחרר אנרגיה שהתא מסוגל לקצור."

#, fuzzy
msgid "WIKI_RUSTICYANIN_STRATEGY"
msgstr "רוסטיצינין הוא חלבון המסוגל להשתמש ב[thrive:compound type=\"carbondioxide\"][/thrive:compound] וב[thrive:compound type=\"oxygen\"][/thrive:compound] בכדי לחמצן ברזל ממצב כימי אחד למשנהו. תהליך זה, הנקרא [b]נשימת ברזל[/b], משחרר אנרגיה שהתא מסוגל לקצור."

#, fuzzy
msgid "WIKI_RUSTICYANIN_UPGRADES"
msgstr "רוסטיצינין הוא חלבון המסוגל להשתמש ב[thrive:compound type=\"carbondioxide\"][/thrive:compound] וב[thrive:compound type=\"oxygen\"][/thrive:compound] בכדי לחמצן ברזל ממצב כימי אחד למשנהו. תהליך זה, הנקרא [b]נשימת ברזל[/b], משחרר אנרגיה שהתא מסוגל לקצור."

#, fuzzy
msgid "WIKI_SIGNALING_AGENT_EFFECTS"
msgstr "חומר מאותת"

#, fuzzy
msgid "WIKI_SIGNALING_AGENT_INTRO"
msgstr "חומר מאותת"

#, fuzzy
msgid "WIKI_SIGNALING_AGENT_MODIFICATIONS"
msgstr "חומרי איתות מאפשרים לתא ליצור כימיקלים שתאים אחרים מגיבים לו. חומרי איתות אלו משומשים בשביל למשוך תאים אחרים או להזהיר אותם מסכנה ולגרום להם לברוח."

#, fuzzy
msgid "WIKI_SIGNALING_AGENT_PROCESSES"
msgstr "החזק [thrive:input]g_pack_commands[/thrive:input] בשביל לפתוח את התפריט שמאפשר להנפיק פקודות לפריטים אחרים מהמין שלך."

#, fuzzy
msgid "WIKI_SIGNALING_AGENT_REQUIREMENTS"
msgstr "חומרי איתות מאפשרים לתא ליצור כימיקלים שתאים אחרים מגיבים לו. חומרי איתות אלו משומשים בשביל למשוך תאים אחרים או להזהיר אותם מסכנה ולגרום להם לברוח."

#, fuzzy
msgid "WIKI_SIGNALING_AGENT_SCIENTIFIC_BACKGROUND"
msgstr "חומרי איתות מאפשרים לתא ליצור כימיקלים שתאים אחרים מגיבים לו. חומרי איתות אלו משומשים בשביל למשוך תאים אחרים או להזהיר אותם מסכנה ולגרום להם לברוח."

#, fuzzy
msgid "WIKI_SIGNALING_AGENT_STRATEGY"
msgstr "חומר מאותת"

#, fuzzy
msgid "WIKI_SIGNALING_AGENT_UPGRADES"
msgstr "חומר מאותת"

#, fuzzy
msgid "WIKI_SLIME_JET_EFFECTS"
msgstr "הרבה אורגניזמים מפיקים חומרים רב סוכרים דמויי רפש, וריר היא אחד מאותם רב סוכרים אלו. אומנם רבים מהמינים משתמשים ברפש בשביל תנועה, סוגים מסוימים של חיידקים מפרישים חומרים אלו בלחץ גבוהה. אלו סילוני רפש מתנהגים כמו מנועי טילים, דוחפים את התאים קדימה במהירות גבוהה. רפש משומש בנוסף בשביל לעקב טורפים, הנתקעים בתוך החומר שרק מחזיקים בסילונים מסוגלים לנווט בהם."

#, fuzzy
msgid "WIKI_SLIME_JET_INTRO"
msgstr "הרבה אורגניזמים מפיקים חומרים רב סוכרים דמויי רפש, וריר היא אחד מאותם רב סוכרים אלו. אומנם רבים מהמינים משתמשים ברפש בשביל תנועה, סוגים מסוימים של חיידקים מפרישים חומרים אלו בלחץ גבוהה. אלו סילוני רפש מתנהגים כמו מנועי טילים, דוחפים את התאים קדימה במהירות גבוהה. רפש משומש בנוסף בשביל לעקב טורפים, הנתקעים בתוך החומר שרק מחזיקים בסילונים מסוגלים לנווט בהם."

#, fuzzy
msgid "WIKI_SLIME_JET_MODIFICATIONS"
msgstr "הרבה אורגניזמים מפיקים חומרים רב סוכרים דמויי רפש, וריר היא אחד מאותם רב סוכרים אלו. אומנם רבים מהמינים משתמשים ברפש בשביל תנועה, סוגים מסוימים של חיידקים מפרישים חומרים אלו בלחץ גבוהה. אלו סילוני רפש מתנהגים כמו מנועי טילים, דוחפים את התאים קדימה במהירות גבוהה. רפש משומש בנוסף בשביל לעקב טורפים, הנתקעים בתוך החומר שרק מחזיקים בסילונים מסוגלים לנווט בהם."

#, fuzzy
msgid "WIKI_SLIME_JET_PROCESSES"
msgstr "הופך [thrive:compound type=\"glucose\"][/thrive:compound] ל[thrive:compound type=\"mucilage\"][/thrive:compound]. לחץ על [thrive:input]g_secrete_slime[/thrive:input] בשביל לשחרר את [thrive:compound type=\"mucilage\"][/thrive:compound] המאוחסן, מאיץ את מהירות התא ומאט טורפים."

msgid "WIKI_SLIME_JET_REQUIREMENTS"
msgstr ""

msgid "WIKI_SLIME_JET_SCIENTIFIC_BACKGROUND"
msgstr ""

msgid "WIKI_SLIME_JET_STRATEGY"
msgstr ""

msgid "WIKI_SLIME_JET_UPGRADES"
msgstr ""

msgid "WIKI_SOCIETY_STAGE_CURRENT_DEVELOPMENT"
msgstr ""

#, fuzzy
msgid "WIKI_SOCIETY_STAGE_FEATURES"
msgstr "שלב המיקרובי"

#, fuzzy
msgid "WIKI_SOCIETY_STAGE_INTRO"
msgstr "הרבה אורגניזמים מפיקים חומרים רב סוכרים דמויי רפש, וריר היא אחד מאותם רב סוכרים אלו. אומנם רבים מהמינים משתמשים ברפש בשביל תנועה, סוגים מסוימים של חיידקים מפרישים חומרים אלו בלחץ גבוהה. אלו סילוני רפש מתנהגים כמו מנועי טילים, דוחפים את התאים קדימה במהירות גבוהה. רפש משומש בנוסף בשביל לעקב טורפים, הנתקעים בתוך החומר שרק מחזיקים בסילונים מסוגלים לנווט בהם."

#, fuzzy
msgid "WIKI_SOCIETY_STAGE_OVERVIEW"
msgstr "שלב המיקרובי"

#, fuzzy
msgid "WIKI_SOCIETY_STAGE_TRANSITIONS"
msgstr "שלב המיקרובי"

#, fuzzy
msgid "WIKI_SOCIETY_STAGE_UI"
msgstr "שלב המיקרובי"

msgid "WIKI_SPACE_STAGE_CURRENT_DEVELOPMENT"
msgstr ""

#, fuzzy
msgid "WIKI_SPACE_STAGE_FEATURES"
msgstr "סילון ריר"

#, fuzzy
msgid "WIKI_SPACE_STAGE_INTRO"
msgstr "הרבה אורגניזמים מפיקים חומרים רב סוכרים דמויי רפש, וריר היא אחד מאותם רב סוכרים אלו. אומנם רבים מהמינים משתמשים ברפש בשביל תנועה, סוגים מסוימים של חיידקים מפרישים חומרים אלו בלחץ גבוהה. אלו סילוני רפש מתנהגים כמו מנועי טילים, דוחפים את התאים קדימה במהירות גבוהה. רפש משומש בנוסף בשביל לעקב טורפים, הנתקעים בתוך החומר שרק מחזיקים בסילונים מסוגלים לנווט בהם."

#, fuzzy
msgid "WIKI_SPACE_STAGE_OVERVIEW"
msgstr "שלב המיקרובי"

#, fuzzy
msgid "WIKI_SPACE_STAGE_TRANSITIONS"
msgstr "ניטרוגנאז"

#, fuzzy
msgid "WIKI_SPACE_STAGE_UI"
msgstr "שלב המיקרובי"

#, fuzzy
msgid "WIKI_STAGES_ROOT_INTRO"
msgstr "אברונים"

#, fuzzy
msgid "WIKI_TBA"
msgstr "בויקי שלנו"

#, fuzzy
msgid "WIKI_THERMOPLAST_EFFECTS"
msgstr "התרמופלסט הוא אברון בעל קרום כפול המכיל פיגמנטים רגישים לחום הנערמים יחד בתוך שקי קרום האוקריוטי שלו. זהו פרוקריוט שהשתנה לצרכי המארח האיקוריוטי. הפיגמנטים בתרמופלסט מסוגלים להשתמש באנרגיה של בדלי החום בסביבה בכדי ליצור [thrive:compound type=\"atp\"][/thrive:compound] ממים בתהליך שנקרא [b]תרמוסינתזה[/b]. קצב ייצור ה[thrive:compound type=\"atp\"][/thrive:compound] שלו משתנה עם ריכוז ה[thrive:compound type=\"atp\"][/thrive:compound] וה[thrive:compound type=\"temperature\"][/thrive:compound]."

#, fuzzy
msgid "WIKI_THERMOPLAST_INTRO"
msgstr "התרמופלסט הוא אברון בעל קרום כפול המכיל פיגמנטים רגישים לחום הנערמים יחד בתוך שקי קרום האוקריוטי שלו. זהו פרוקריוט שהשתנה לצרכי המארח האיקוריוטי. הפיגמנטים בתרמופלסט מסוגלים להשתמש באנרגיה של בדלי החום בסביבה בכדי ליצור [thrive:compound type=\"atp\"][/thrive:compound] ממים בתהליך שנקרא [b]תרמוסינתזה[/b]. קצב ייצור ה[thrive:compound type=\"atp\"][/thrive:compound] שלו משתנה עם ריכוז ה[thrive:compound type=\"atp\"][/thrive:compound] וה[thrive:compound type=\"temperature\"][/thrive:compound]."

#, fuzzy
msgid "WIKI_THERMOPLAST_MODIFICATIONS"
msgstr "התרמופלסט הוא אברון בעל קרום כפול המכיל פיגמנטים רגישים לחום הנערמים יחד בתוך שקי קרום האוקריוטי שלו. זהו פרוקריוט שהשתנה לצרכי המארח האיקוריוטי. הפיגמנטים בתרמופלסט מסוגלים להשתמש באנרגיה של בדלי החום בסביבה בכדי ליצור [thrive:compound type=\"atp\"][/thrive:compound] ממים בתהליך שנקרא [b]תרמוסינתזה[/b]. קצב ייצור ה[thrive:compound type=\"atp\"][/thrive:compound] שלו משתנה עם ריכוז ה[thrive:compound type=\"atp\"][/thrive:compound] וה[thrive:compound type=\"temperature\"][/thrive:compound]."

#, fuzzy
msgid "WIKI_THERMOPLAST_PROCESSES"
msgstr "מייצר [thrive:compound type=\"glucose\"][/thrive:compound]. בהתאם לריכוזו של [thrive:compound type=\"carbondioxide\"][/thrive:compound] ושל הטמפרטורה."

msgid "WIKI_THERMOPLAST_REQUIREMENTS"
msgstr ""

#, fuzzy
msgid "WIKI_THERMOPLAST_SCIENTIFIC_BACKGROUND"
msgstr "התרמופלסט הוא אברון בעל קרום כפול המכיל פיגמנטים רגישים לחום הנערמים יחד בתוך שקי קרום האוקריוטי שלו. זהו פרוקריוט שהשתנה לצרכי המארח האיקוריוטי. הפיגמנטים בתרמופלסט מסוגלים להשתמש באנרגיה של בדלי החום בסביבה בכדי ליצור [thrive:compound type=\"atp\"][/thrive:compound] ממים בתהליך שנקרא [b]תרמוסינתזה[/b]. קצב ייצור ה[thrive:compound type=\"atp\"][/thrive:compound] שלו משתנה עם ריכוז ה[thrive:compound type=\"atp\"][/thrive:compound] וה[thrive:compound type=\"temperature\"][/thrive:compound]."

#, fuzzy
msgid "WIKI_THERMOPLAST_STRATEGY"
msgstr "התרמופלסט הוא אברון בעל קרום כפול המכיל פיגמנטים רגישים לחום הנערמים יחד בתוך שקי קרום האוקריוטי שלו. זהו פרוקריוט שהשתנה לצרכי המארח האיקוריוטי. הפיגמנטים בתרמופלסט מסוגלים להשתמש באנרגיה של בדלי החום בסביבה בכדי ליצור [thrive:compound type=\"atp\"][/thrive:compound] ממים בתהליך שנקרא [b]תרמוסינתזה[/b]. קצב ייצור ה[thrive:compound type=\"atp\"][/thrive:compound] שלו משתנה עם ריכוז ה[thrive:compound type=\"atp\"][/thrive:compound] וה[thrive:compound type=\"temperature\"][/thrive:compound]."

#, fuzzy
msgid "WIKI_THERMOPLAST_UPGRADES"
msgstr "התרמופלסט הוא אברון בעל קרום כפול המכיל פיגמנטים רגישים לחום הנערמים יחד בתוך שקי קרום האוקריוטי שלו. זהו פרוקריוט שהשתנה לצרכי המארח האיקוריוטי. הפיגמנטים בתרמופלסט מסוגלים להשתמש באנרגיה של בדלי החום בסביבה בכדי ליצור [thrive:compound type=\"atp\"][/thrive:compound] ממים בתהליך שנקרא [b]תרמוסינתזה[/b]. קצב ייצור ה[thrive:compound type=\"atp\"][/thrive:compound] שלו משתנה עם ריכוז ה[thrive:compound type=\"atp\"][/thrive:compound] וה[thrive:compound type=\"temperature\"][/thrive:compound]."

#, fuzzy
msgid "WIKI_THERMOSYNTHASE_EFFECTS"
msgstr "תרמוסינטאז"

#, fuzzy
msgid "WIKI_THERMOSYNTHASE_INTRO"
msgstr "תרמוסינטאז"

#, fuzzy
msgid "WIKI_THERMOSYNTHASE_MODIFICATIONS"
msgstr "תרמוסינטאז הוא חלבון שמשתמש בהסעה תרמית כדי לשנות את צורתו, מאפשר לו להתקפל ולקשר לADP מתי שחשוף לחום, ולאחר מכן ומתקפל חזר וממוחזר ל[thrive:compound type=\"atp\"][/thrive:compound] כשהוא נחשף טמפרטורה יותר נמוכה בתהליך הנקרא [b]תרמוסינתזה[/b]. קצב יצורם של ה[thrive:compound type=\"atp\"][/thrive:compound] משתנה בהתאם ל[thrive:compound type=\"temperature\"][/thrive:compound]."

#, fuzzy
msgid "WIKI_THERMOSYNTHASE_PROCESSES"
msgstr "מייצר [thrive:compound type=\"atp\"][/thrive:compound] בעזרת שינויים בטמפרטורה. בהתאם לריכוזם של [thrive:compound type=\"carbondioxide\"][/thrive:compound] ושל [thrive:compound type=\"temperature\"][/thrive:compound]."

#, fuzzy
msgid "WIKI_THERMOSYNTHASE_REQUIREMENTS"
msgstr "תרמוסינטאז הוא חלבון שמשתמש בהסעה תרמית כדי לשנות את צורתו, מאפשר לו להתקפל ולקשר לADP מתי שחשוף לחום, ולאחר מכן ומתקפל חזר וממוחזר ל[thrive:compound type=\"atp\"][/thrive:compound] כשהוא נחשף טמפרטורה יותר נמוכה בתהליך הנקרא [b]תרמוסינתזה[/b]. קצב יצורם של ה[thrive:compound type=\"atp\"][/thrive:compound] משתנה בהתאם ל[thrive:compound type=\"temperature\"][/thrive:compound]."

#, fuzzy
msgid "WIKI_THERMOSYNTHASE_SCIENTIFIC_BACKGROUND"
msgstr "תרמוסינטאז הוא חלבון שמשתמש בהסעה תרמית כדי לשנות את צורתו, מאפשר לו להתקפל ולקשר לADP מתי שחשוף לחום, ולאחר מכן ומתקפל חזר וממוחזר ל[thrive:compound type=\"atp\"][/thrive:compound] כשהוא נחשף טמפרטורה יותר נמוכה בתהליך הנקרא [b]תרמוסינתזה[/b]. קצב יצורם של ה[thrive:compound type=\"atp\"][/thrive:compound] משתנה בהתאם ל[thrive:compound type=\"temperature\"][/thrive:compound]."

#, fuzzy
msgid "WIKI_THERMOSYNTHASE_STRATEGY"
msgstr "תרמוסינטאז הוא חלבון שמשתמש בהסעה תרמית כדי לשנות את צורתו, מאפשר לו להתקפל ולקשר לADP מתי שחשוף לחום, ולאחר מכן ומתקפל חזר וממוחזר ל[thrive:compound type=\"atp\"][/thrive:compound] כשהוא נחשף טמפרטורה יותר נמוכה בתהליך הנקרא [b]תרמוסינתזה[/b]. קצב יצורם של ה[thrive:compound type=\"atp\"][/thrive:compound] משתנה בהתאם ל[thrive:compound type=\"temperature\"][/thrive:compound]."

#, fuzzy
msgid "WIKI_THERMOSYNTHASE_UPGRADES"
msgstr "תרמוסינטאז הוא חלבון שמשתמש בהסעה תרמית כדי לשנות את צורתו, מאפשר לו להתקפל ולקשר לADP מתי שחשוף לחום, ולאחר מכן ומתקפל חזר וממוחזר ל[thrive:compound type=\"atp\"][/thrive:compound] כשהוא נחשף טמפרטורה יותר נמוכה בתהליך הנקרא [b]תרמוסינתזה[/b]. קצב יצורם של ה[thrive:compound type=\"atp\"][/thrive:compound] משתנה בהתאם ל[thrive:compound type=\"temperature\"][/thrive:compound]."

msgid "WIKI_THE_PATCH_MAP_FOG_OF_WAR"
msgstr ""

#, fuzzy
msgid "WIKI_THE_PATCH_MAP_INTRO"
msgstr "התרמופלסט הוא אברון בעל קרום כפול המכיל פיגמנטים רגישים לחום הנערמים יחד בתוך שקי קרום האוקריוטי שלו. זהו פרוקריוט שהשתנה לצרכי המארח האיקוריוטי. הפיגמנטים בתרמופלסט מסוגלים להשתמש באנרגיה של בדלי החום בסביבה בכדי ליצור [thrive:compound type=\"atp\"][/thrive:compound] ממים בתהליך שנקרא [b]תרמוסינתזה[/b]. קצב ייצור ה[thrive:compound type=\"atp\"][/thrive:compound] שלו משתנה עם ריכוז ה[thrive:compound type=\"atp\"][/thrive:compound] וה[thrive:compound type=\"temperature\"][/thrive:compound]."

#, fuzzy
msgid "WIKI_THE_PATCH_MAP_PATCHES"
msgstr "התרמופלסט הוא אברון בעל קרום כפול המכיל פיגמנטים רגישים לחום הנערמים יחד בתוך שקי קרום האוקריוטי שלו. זהו פרוקריוט שהשתנה לצרכי המארח האיקוריוטי. הפיגמנטים בתרמופלסט מסוגלים להשתמש באנרגיה של בדלי החום בסביבה בכדי ליצור [thrive:compound type=\"atp\"][/thrive:compound] ממים בתהליך שנקרא [b]תרמוסינתזה[/b]. קצב ייצור ה[thrive:compound type=\"atp\"][/thrive:compound] שלו משתנה עם ריכוז ה[thrive:compound type=\"atp\"][/thrive:compound] וה[thrive:compound type=\"temperature\"][/thrive:compound]."

msgid "WIKI_THE_PATCH_MAP_THE_PATCH_MAP"
msgstr ""

#, fuzzy
msgid "WIKI_THYLAKOIDS_EFFECTS"
msgstr "תילקואידים הם מקבצי חלבונים ופיגמנטים רגישים לאור. הפיגמנטים מסוגלים להשתמש באנרגיית ה[thrive:compound type=\"sunlight\"][/thrive:compound] כדי לייצר [thrive:compound type=\"glucose\"][/thrive:compound] ממים ו[thrive:compound type=\"carbondioxide\"][/thrive:compound] במצב צבירה גזי בתהליך שנקרא [b]פוטוסינתזה[/b]. פיגמנטים אלו הם גם מה שמעניק להם צבע ייחודי. קצב ייצור ה[thrive:compound type=\"glucose\"][/thrive:compound] מתרחש בהתאם לריכוז thrive:compound type=\"carbondioxide\"][/thrive:compound] ועוצמת ה[thrive:compound type=\"sunlight\"][/thrive:compound]. מכיוון שהתילקואידים צפים בציטופלזמה, הנוזל שמסביבם מבצעים [b]גליקליזה[/b] ברמה מסוימת."

#, fuzzy
msgid "WIKI_THYLAKOIDS_INTRO"
msgstr "תילקואידים הם מקבצי חלבונים ופיגמנטים רגישים לאור. הפיגמנטים מסוגלים להשתמש באנרגיית ה[thrive:compound type=\"sunlight\"][/thrive:compound] כדי לייצר [thrive:compound type=\"glucose\"][/thrive:compound] ממים ו[thrive:compound type=\"carbondioxide\"][/thrive:compound] במצב צבירה גזי בתהליך שנקרא [b]פוטוסינתזה[/b]. פיגמנטים אלו הם גם מה שמעניק להם צבע ייחודי. קצב ייצור ה[thrive:compound type=\"glucose\"][/thrive:compound] מתרחש בהתאם לריכוז thrive:compound type=\"carbondioxide\"][/thrive:compound] ועוצמת ה[thrive:compound type=\"sunlight\"][/thrive:compound]. מכיוון שהתילקואידים צפים בציטופלזמה, הנוזל שמסביבם מבצעים [b]גליקליזה[/b] ברמה מסוימת."

#, fuzzy
msgid "WIKI_THYLAKOIDS_MODIFICATIONS"
msgstr "תילקואידים הם מקבצי חלבונים ופיגמנטים רגישים לאור. הפיגמנטים מסוגלים להשתמש באנרגיית ה[thrive:compound type=\"sunlight\"][/thrive:compound] כדי לייצר [thrive:compound type=\"glucose\"][/thrive:compound] ממים ו[thrive:compound type=\"carbondioxide\"][/thrive:compound] במצב צבירה גזי בתהליך שנקרא [b]פוטוסינתזה[/b]. פיגמנטים אלו הם גם מה שמעניק להם צבע ייחודי. קצב ייצור ה[thrive:compound type=\"glucose\"][/thrive:compound] מתרחש בהתאם לריכוז thrive:compound type=\"carbondioxide\"][/thrive:compound] ועוצמת ה[thrive:compound type=\"sunlight\"][/thrive:compound]. מכיוון שהתילקואידים צפים בציטופלזמה, הנוזל שמסביבם מבצעים [b]גליקליזה[/b] ברמה מסוימת."

msgid "WIKI_THYLAKOIDS_PROCESSES"
msgstr ""

msgid "WIKI_THYLAKOIDS_REQUIREMENTS"
msgstr ""

#, fuzzy
msgid "WIKI_THYLAKOIDS_SCIENTIFIC_BACKGROUND"
msgstr "תילקואידים הם מקבצי חלבונים ופיגמנטים רגישים לאור. הפיגמנטים מסוגלים להשתמש באנרגיית ה[thrive:compound type=\"sunlight\"][/thrive:compound] כדי לייצר [thrive:compound type=\"glucose\"][/thrive:compound] ממים ו[thrive:compound type=\"carbondioxide\"][/thrive:compound] במצב צבירה גזי בתהליך שנקרא [b]פוטוסינתזה[/b]. פיגמנטים אלו הם גם מה שמעניק להם צבע ייחודי. קצב ייצור ה[thrive:compound type=\"glucose\"][/thrive:compound] מתרחש בהתאם לריכוז thrive:compound type=\"carbondioxide\"][/thrive:compound] ועוצמת ה[thrive:compound type=\"sunlight\"][/thrive:compound]. מכיוון שהתילקואידים צפים בציטופלזמה, הנוזל שמסביבם מבצעים [b]גליקליזה[/b] ברמה מסוימת."

#, fuzzy
msgid "WIKI_THYLAKOIDS_STRATEGY"
msgstr "תילקואידים הם מקבצי חלבונים ופיגמנטים רגישים לאור. הפיגמנטים מסוגלים להשתמש באנרגיית ה[thrive:compound type=\"sunlight\"][/thrive:compound] כדי לייצר [thrive:compound type=\"glucose\"][/thrive:compound] ממים ו[thrive:compound type=\"carbondioxide\"][/thrive:compound] במצב צבירה גזי בתהליך שנקרא [b]פוטוסינתזה[/b]. פיגמנטים אלו הם גם מה שמעניק להם צבע ייחודי. קצב ייצור ה[thrive:compound type=\"glucose\"][/thrive:compound] מתרחש בהתאם לריכוז thrive:compound type=\"carbondioxide\"][/thrive:compound] ועוצמת ה[thrive:compound type=\"sunlight\"][/thrive:compound]. מכיוון שהתילקואידים צפים בציטופלזמה, הנוזל שמסביבם מבצעים [b]גליקליזה[/b] ברמה מסוימת."

#, fuzzy
msgid "WIKI_THYLAKOIDS_UPGRADES"
msgstr "תילקואידים הם מקבצי חלבונים ופיגמנטים רגישים לאור. הפיגמנטים מסוגלים להשתמש באנרגיית ה[thrive:compound type=\"sunlight\"][/thrive:compound] כדי לייצר [thrive:compound type=\"glucose\"][/thrive:compound] ממים ו[thrive:compound type=\"carbondioxide\"][/thrive:compound] במצב צבירה גזי בתהליך שנקרא [b]פוטוסינתזה[/b]. פיגמנטים אלו הם גם מה שמעניק להם צבע ייחודי. קצב ייצור ה[thrive:compound type=\"glucose\"][/thrive:compound] מתרחש בהתאם לריכוז thrive:compound type=\"carbondioxide\"][/thrive:compound] ועוצמת ה[thrive:compound type=\"sunlight\"][/thrive:compound]. מכיוון שהתילקואידים צפים בציטופלזמה, הנוזל שמסביבם מבצעים [b]גליקליזה[/b] ברמה מסוימת."

#, fuzzy
msgid "WIKI_TOXIN_VACUOLE_EFFECTS"
msgstr "חלולית רעלן היא חלולית שהשתנה לצורך ייצור, אחסון והפרשה ספציפיים של רעלנים אוקסיטוקסיים. חלוליות רעלן נוספים יגדילו את קצב שחרור הרעלנים."

#, fuzzy
msgid "WIKI_TOXIN_VACUOLE_INTRO"
msgstr ""
"חלולית\n"
" רעלן"

#, fuzzy
msgid "WIKI_TOXIN_VACUOLE_MODIFICATIONS"
msgstr "חלולית רעלן היא חלולית שהשתנה לצורך ייצור, אחסון והפרשה ספציפיים של רעלנים אוקסיטוקסיים. חלוליות רעלן נוספים יגדילו את קצב שחרור הרעלנים."

#, fuzzy
msgid "WIKI_TOXIN_VACUOLE_PROCESSES"
msgstr "הופך[thrive:compound type=\"atp\"][/thrive:compound] ל[thrive:compound type=\"oxytoxy\"][/thrive:compound]. בהתאם לריכוזו של ה[thrive:compound type=\"oxygen\"][/thrive:compound]. ניתן לשחרר את הרעלן על ידי לחיצה על [thrive:input]g_fire_toxin[/thrive:input]."

#, fuzzy
msgid "WIKI_TOXIN_VACUOLE_REQUIREMENTS"
msgstr "חלולית רעלן היא חלולית שהשתנה לצורך ייצור, אחסון והפרשה ספציפיים של רעלנים אוקסיטוקסיים. חלוליות רעלן נוספים יגדילו את קצב שחרור הרעלנים."

#, fuzzy
msgid "WIKI_TOXIN_VACUOLE_SCIENTIFIC_BACKGROUND"
msgstr "חלולית רעלן היא חלולית שהשתנה לצורך ייצור, אחסון והפרשה ספציפיים של רעלנים אוקסיטוקסיים. חלוליות רעלן נוספים יגדילו את קצב שחרור הרעלנים."

#, fuzzy
msgid "WIKI_TOXIN_VACUOLE_STRATEGY"
msgstr "חלולית רעלן היא חלולית שהשתנה לצורך ייצור, אחסון והפרשה ספציפיים של רעלנים אוקסיטוקסיים. חלוליות רעלן נוספים יגדילו את קצב שחרור הרעלנים."

#, fuzzy
msgid "WIKI_TOXIN_VACUOLE_UPGRADES"
msgstr "חלולית רעלן היא חלולית שהשתנה לצורך ייצור, אחסון והפרשה ספציפיים של רעלנים אוקסיטוקסיים. חלוליות רעלן נוספים יגדילו את קצב שחרור הרעלנים."

msgid "WIKI_VACUOLE_EFFECTS"
msgstr ""

#, fuzzy
msgid "WIKI_VACUOLE_INTRO"
msgstr "חלולית רעלן היא חלולית שהשתנה לצורך ייצור, אחסון והפרשה ספציפיים של רעלנים אוקסיטוקסיים. חלוליות רעלן נוספים יגדילו את קצב שחרור הרעלנים."

#, fuzzy
msgid "WIKI_VACUOLE_MODIFICATIONS"
msgstr "חלולית רעלן היא חלולית שהשתנה לצורך ייצור, אחסון והפרשה ספציפיים של רעלנים אוקסיטוקסיים. חלוליות רעלן נוספים יגדילו את קצב שחרור הרעלנים."

#, fuzzy
msgid "WIKI_VACUOLE_PROCESSES"
msgstr "הופך[thrive:compound type=\"atp\"][/thrive:compound] ל[thrive:compound type=\"oxytoxy\"][/thrive:compound]. בהתאם לריכוזו של ה[thrive:compound type=\"oxygen\"][/thrive:compound]. ניתן לשחרר את הרעלן על ידי לחיצה על [thrive:input]g_fire_toxin[/thrive:input]."

msgid "WIKI_VACUOLE_REQUIREMENTS"
msgstr ""

msgid "WIKI_VACUOLE_SCIENTIFIC_BACKGROUND"
msgstr ""

msgid "WIKI_VACUOLE_STRATEGY"
msgstr ""

msgid "WIKI_VACUOLE_UPGRADES"
msgstr ""

#, fuzzy
msgid "WIKI_YES"
msgstr "בויקי שלנו"

msgid "WILL_YOU_THRIVE"
msgstr "האם אתה תשגשג (Thrive)?"

msgid "WINDOWED"
msgstr ""

msgid "WIN_BOX_TITLE"
msgstr "אתה שגשגת!"

msgid "WIN_TEXT"
msgstr "כל הכבוד על הזכייה בגרסה זו של Thrive! אתה יכול להמשיך לשחק אחרי ההודעה נעלמת אם תרצה, או תוכל להתחיל עולם חדש במשחק חדש. אתה יכול גם להוסיף אברון מקשר בשביל לבנות מושבה ולנסות את האבטיפוס האחרון של המשחק."

msgid "WORKSHOP_ITEM_CHANGE_NOTES"
msgstr "פריט הערות שינוי"

msgid "WORKSHOP_ITEM_CHANGE_NOTES_TOOLTIP"
msgstr "שנה הערות שיוצגו בSteam Workshop עבור גרסה זו של פריט זה (אופציונלי)"

msgid "WORKSHOP_ITEM_DESCRIPTION"
msgstr "תיאור פריט:"

msgid "WORKSHOP_ITEM_PREVIEW"
msgstr "תמונה מקדימה של הפריט:"

msgid "WORKSHOP_ITEM_TAGS"
msgstr "תגיות הפריט (מופרד בפסיקים):"

msgid "WORKSHOP_ITEM_TITLE"
msgstr "כותרת פריט:"

msgid "WORKSHOP_ITEM_UPLOAD_SUCCEEDED"
msgstr "פריט זה הועלה לSteam Workshop בהצלחה"

#, fuzzy
msgid "WORKSHOP_ITEM_UPLOAD_SUCCEEDED_TOS_REQUIRED"
msgstr "הפריט הועלה לSteam Workshop בהצלחה, אבל אתה חייב לאשר [color=#3796e1][url=https://steamcommunity.com/sharedfiles/workshoplegalagreement]תנאי שירות[/url][/color] של Workshop לפני שזה יהפוך לזמין"

msgid "WORKSHOP_TERMS_OF_SERVICE_NOTICE"
msgstr "עלי ידי שליחה פריט זה, אתה מאשר ל [color=#3796e1][url=https://steamcommunity.com/sharedfiles/workshoplegalagreement]תנאי שירות[/url][/color] של Steam Workshop"

msgid "WORKSHOP_VISIBILITY_TOOLTIP"
msgstr "ברגע שפריט זה יהפוך לגלוי הוא היה גלוי לכולם"

msgid "WORLD"
msgstr ""

#, fuzzy
msgid "WORLD_EXPORT_SUCCESS_MESSAGE"
msgstr "שגיאה: {0}"

#, fuzzy
msgid "WORLD_GENERAL_STATISTICS"
msgstr "סטטיסטיקת האורגניזם"

msgid "WORLD_MISC_DETAILS_STRING"
msgstr ""

#, fuzzy
msgid "WORLD_RELATIVE_MOVEMENT"
msgstr "להגדלת התנועה"

#, fuzzy
msgid "WORLD_SIZE"
msgstr "מפתחים נוכחים"

#, fuzzy
msgid "WORLD_SIZE_EXPLANATION"
msgstr ""
"מיקרובים ממוקדים יחפשו אחר גושים או טרף למרחקים\n"
"ולרוב הוא ישאף לגושים.\n"
"מיקורבים מגיבים ישנו למטרה חדשה באופן כפוף יותר."

msgid "WORLD_SIZE_LARGE"
msgstr ""

#, fuzzy
msgid "WORLD_SIZE_MEDIUM"
msgstr "להגדלת התנועה"

msgid "WORLD_SIZE_SMALL"
msgstr ""

#, fuzzy
msgid "WORLD_SIZE_TOOLTIP"
msgstr "היצטרפו לשרת הדיסטורט הקהילתי שלנו"

msgid "WORST_PATCH_COLON"
msgstr "האזור הגרוע ביותר:"

msgid "XBOX360"
msgstr ""

msgid "XBOX_ONE"
msgstr ""

msgid "XBOX_SERIES"
msgstr ""

#, fuzzy
msgid "X_TWITTER_TOOLTIP"
msgstr "בקרו בעמוד בטוייטר שלנו"

msgid "YEARS"
msgstr "שנים"

#, fuzzy
msgid "YET_TO_BE_IMPLEMENTED_NOTICE"
msgstr "יושם בקרוב."

msgid "YOUTUBE_TOOLTIP"
msgstr "צפו באתר היוטיוב שלנו"

msgid "YOU_CAN_MAKE_PULL_REQUEST"
msgstr ""
"Thrive הוא פרויקט קוד פתוח.\n"
"אתה יכול לתרום לבקשת משיכה ללא פניה מצוות."

msgid "YOU_CAN_SUPPORT_THRIVE_ON_PATREON"
msgstr "אתה יכול לתמוך בפיתוח עתידי של Thrive בפטריון."

msgid "ZOOM_IN"
msgstr "להתמקד"

msgid "ZOOM_OUT"
msgstr "זום החוצה"

#, fuzzy
<<<<<<< HEAD
#~ msgid "GLUCOSE_METEOR"
#~ msgstr "גלוקוז"

#, fuzzy
#~ msgid "IRON_METEOR"
#~ msgstr "סביבה"

#, fuzzy
#~ msgid "PHOSPHATE_METEOR"
#~ msgstr "פוספט"

#, fuzzy
#~ msgid "RADIOACTIVE_METEOR"
#~ msgstr "גוש ברזל גדול"
=======
#~ msgid "MICROBE_STAGE_DAY_NIGHT_TEXT"
#~ msgstr ""
#~ "עקוב אחרי מד החיים שלך שליד מד הATP (בימין התחתון).\n"
#~ "התא שלך ימות אם יגמר לו החיים.\n"
#~ "ואתה מתרפא כל עוד יש לך ATP.\n"
#~ "הקפד לאסוף מספיק גלוקוז ליצור ATP."

#, fuzzy
#~ msgid "GLOBAL_GLACIATION_EVENT_LOG"
#~ msgstr "כלל האוכלוסיה:"
>>>>>>> 4c6b8478

#~ msgid "IRON_CHEMOLITHOAUTOTROPHY"
#~ msgstr "כימוליתו-אוטוטרופי מברזל"

#~ msgid "PASSIVE_REPRODUCTION_PROGRESS"
#~ msgstr "השג באופן פסיבי התקדמות הרבייה"

#, fuzzy
#~ msgid "MIGRATE"
#~ msgstr "קצב"

#, fuzzy
#~ msgid "THANKS_FOR_BUYING_THRIVE"
#~ msgstr ""
#~ "תודה ששיחקת!\n"
#~ "\n"
#~ "אם נהנתה מהמשחק, ספר לחבריך עלינו."

#, fuzzy
#~ msgid "WIKI_RADIOSYNTHESIS"
#~ msgstr "תרמוסינתזה"

#~ msgid "EASTEREGG_MESSAGE_19"
#~ msgstr "עובדה משעשעת: הדידיניום היא ריסנית אשר צד סנדליות."

#~ msgid "EASTEREGG_MESSAGE_20"
#~ msgstr "עובדה משעשעת: האמבה צדה ותופסת את טרפה עם 'רגליים' אשר עשויות מציטופלזמה הנקראות פסאודופודים. אנחנו רוצים להוסיף אותם לThrive."

#~ msgid "EASTEREGG_MESSAGE_21"
#~ msgstr "הנה טיפ: תזהר מתאים וחיידקים גדולים, זה לא כיף להתעכל, והם יאכלו אותך."

#~ msgid "EASTEREGG_MESSAGE_22"
#~ msgstr "מוביל צוות המוזיקה של Thrive יצר מלא שירים שטרם נוספו למשחק! ניתן לשמוע אותם או לצפות בסרטונים של המלחין בערוץ היוטיוב שלו: \"אוליבר לאוג\" (Oliver Lugg)."

#~ msgid "EASTEREGG_MESSAGE_23"
#~ msgstr "הנה טיפ: אם גודל התא שלך הוא 150 משושים או יותר, אתה תוכל לבלוע את הגוש הברזל הגדול ביותר."

#~ msgid "EASTEREGG_MESSAGE_24"
#~ msgstr "בThrive נועד להיות הדמיה של כוכב חייזרי, ולכן הגיוני שרוב היצורים היו דומים אחד לשני עקב אבולוציה שמתרחש סביבם. נראה אותכם אם תוכלו לזהות אותם!"

#~ msgid "EASTEREGG_MESSAGE_25"
#~ msgstr "עובדה משעשעת: צוות Thrive מדי פעם עושים פודקאסטים (הֶסְכֵּתות), כדאי לבדוק אותם!"

#~ msgid "EASTEREGG_MESSAGE_26"
#~ msgstr "עובדה משעשעת: Thrive נעשתה באמצעות מנוע \"Godot\" בקוד פתוח!"

#~ msgid "EASTEREGG_MESSAGE_27"
#~ msgstr "עובדה משעשעת: אחד מאבות טיפוס הראשונים שנתן לשחק, נוצר על ידי המתכנת המדהים שלנו: \"untrustedlife\"!"

#~ msgid "MICROBE_EDITOR_HELP_MESSAGE_1"
#~ msgstr ""
#~ "מבנים פרוקריוטיים\n"
#~ "\n"
#~ "ציטופלזמה: מבצע גליקוליזה ומשומש כשטח אחסון (מייצר כמות קטנה של [thrive:compound type=\"atp\"][/thrive:compound] מ[thrive:compound type=\"glucose\"][/thrive:compound])\n"
#~ "\n"
#~ "מטבולוזומים: מייצר [thrive:compound type=\"atp\"][/thrive:compound] מ[thrive:compound type=\"glucose\"][/thrive:compound]\n"
#~ "\n"
#~ "תילקואיד: מפיק שליש מהכמות ה[thrive:compound type=\"glucose\"][/thrive:compound] שמיוצר בכלורופלסט, אבל גם מבצע גליקוליזה ותופס משושה אחד\n"
#~ "\n"
#~ "חלבונים כימוסינתזיים: מפיק מחצית מהכמות ה[thrive:compound type=\"glucose\"][/thrive:compound] מ [thrive:compound type=\"hydrogensulfide\"][/thrive:compound] שמיוצר בכימופלסט, אבל גם מבצע גליקוליזה, ולוקח משושה אחד\n"
#~ "\n"
#~ "רוסטיצינין: ממיר [thrive:compound type=\"iron\"][/thrive:compound] ל[thrive:compound type=\"atp\"][/thrive:compound]\n"
#~ "\n"
#~ "ניטרוגנאז: ממיר חנקן אטמוספרי ו [thrive:compound type=\"atp\"][/thrive:compound] ל[thrive:compound type=\"ammonia\"][/thrive:compound] באופן אנאירובי\n"
#~ "\n"
#~ "אוקסיטוקסיזום: הופך [thrive:compound type=\"atp\"][/thrive:compound] ל[thrive:compound type=\"oxytoxy\"][/thrive:compound]\n"
#~ "\n"
#~ "תרמוסינטאז: מייצר [thrive:compound type=\"atp\"][/thrive:compound] בעמצאות שינוי טמפרטורה"

#~ msgid "MICROBE_EDITOR_HELP_MESSAGE_14"
#~ msgstr "ברגע שהבליעה הסתיימה, כל אובייקט שנבלע התחיל לעבור עיכול בתוך הממברנה. אובייקטים שלא ניתנים לעיכול תמיד יפלטו, כך שאתה תזדקק למוטציות שיאפשרו לעכל אותם קודם. אנזימים יעזרו עם העיכול והם מופקים בליזוזום; תפתח על מנת ליעל את תהליך העיכול."

#~ msgid "MICROBE_EDITOR_HELP_MESSAGE_2"
#~ msgstr ""
#~ "אברונים חיצוניים\n"
#~ "\n"
#~ "שוטון: מזיז את התא שלך מהר יותר על ידי צריכת [thrive:compound type=\"atp\"][/thrive:compound]\n"
#~ "\n"
#~ "פילוס: ניתן להשתמש בו בשביל לדקור תאים אחרים\n"
#~ "\n"
#~ "כימורצפטור: מאפשר לאתר תרכובות ממרחק גדול\n"
#~ "\n"
#~ "ריסון: משפר מהירות סיבוב של התא"

#~ msgid "MICROBE_EDITOR_HELP_MESSAGE_3"
#~ msgstr ""
#~ "אברונים בעלי ממברנה\n"
#~ "\n"
#~ "גרעין: תופס עד 11 משושים ומאפשר התפתחות של אברונים בעלי ממברנה, ובנוסף הוא גם מכפיל את גודל התא שלך. (יכול להתפתח רק פעם אחת)\n"
#~ "\n"
#~ "מקשר: מאפשר התחברות עם תאים אחרים\n"
#~ "\n"
#~ "מיטוכונדריון: מפיק [thrive:compound type=\"atp\"][/thrive:compound] מ[thrive:compound type=\"glucose\"][/thrive:compound] וחמצן אטמוספרי באופן יותר יעיל מציטופלזמה\n"
#~ "\n"
#~ "כלורופלסט: מייצר [thrive:compound type=\"glucose\"][/thrive:compound] מאור שמש ופחמן דו חמצני אטמוספרי\n"
#~ "\n"
#~ "תרמופלסט: מייצר [thrive:compound type=\"atp\"][/thrive:compound] באמצעות שינוי טמפרטורה\n"
#~ "\n"
#~ "ליזוזום: מכיל אנזימי עיכול\n"
#~ "\n"
#~ "כימופלסט: מייצר [thrive:compound type=\"glucose\"][/thrive:compound] מ[thrive:compound type=\"hydrogensulfide\"][/thrive:compound]\n"
#~ "\n"
#~ "פלסטיד מקבע חנקן: מייצר [thrive:compound type=\"ammonia\"][/thrive:compound] מ[thrive:compound type=\"atp\"][/thrive:compound] ומחמצן וחנקן אטמוספרי\n"
#~ "\n"
#~ "חלולית: מאחסן 15 תרכובות שנאספו\n"
#~ "\n"
#~ "חלוליות רעלן: מייצר רעלנים (המכונים [thrive:compound type=\"oxytoxy\"][/thrive:compound])\n"
#~ "\n"
#~ "חומר מאותת: מאפשר לתאים ליצור כימיקלים שתאים אחרים מגיבים לו"

#~ msgid "MICROBE_EDITOR_HELP_MESSAGE_4"
#~ msgstr "בכל דור, נוצרים 100 נקודות מוטציה (נקמ\"ו) שניתן לבזבז, ועל כל שינוי (או מוטציה) יעלה סכום מסוים מהנקמ\"ו. הוספה או הוסרה של אברונים עולים נקמ\"ו, אבל הסרה של אברונים שנוספו בסיבוב המוטציה נוכחית מחזיר את העלות של אותם אברונים. ניתן להזיז או להסיר לחלוטין אברון על ידי הלחצן הימני עליו ולבחור את הפעולה הרצויה מהרשימה נפתחת. ניתן לסובב את אברון במקשים [thrive:input]e_rotate_left[/thrive:input] ו[thrive:input]e_rotate_right[/thrive:input] בזמן שמזיזים אותם."

#~ msgid "MICROBE_EDITOR_HELP_MESSAGE_5"
#~ msgstr "בכל פעם שאתה מתרבה, אתה נכנס לעורך המיקרובי. שם תוכל לבצע שינוי במין שלך (על ידי הוספה, העברה או הסרה של אברונים) בכדי להגדיל את הצלחת המין שלך. כל ביקור בעורך בשלב המיקרובי מייצג [thrive:constant]EDITOR_TIME_JUMP_MILLION_YEARS[/thrive:constant] מיליון שנות אבולוציה."

#~ msgid "MICROBE_STAGE_HELP_MESSAGE_1"
#~ msgstr "[thrive:input]g_move_forward[/thrive:input],[thrive:input]g_move_left[/thrive:input],[thrive:input]g_move_backwards[/thrive:input],[thrive:input]g_move_right[/thrive:input] והעכבר בשביל לנוע. [thrive:input]g_fire_toxin[/thrive:input] בשביל לירות[thrive:compound type=\"oxytoxy\"][/thrive:compound] אם יש לך חלולית רעלן. [thrive:input]g_toggle_engulf[/thrive:input] בשביל להחליף למצב בליעה. אתה יכול לעשות הגדלה והקטנה באמצעות גלגל העכבר."

#~ msgid "MICROBE_STAGE_HELP_MESSAGE_10"
#~ msgstr "כדי להתרבות, עליכם לחלק כל אחד מהאברונים לשניים. האברונים זקוקים ל[thrive:compound type=\"ammonia\"][/thrive:compound] ,[thrive:compound type=\"phosphates\"][/thrive:compound] וזמן על מנת להתפצל לשניים."

#~ msgid "MICROBE_STAGE_HELP_MESSAGE_11"
#~ msgstr "אבל אם שרדת במשך 20 דורות עם 300 פריטים באוכלוסיה, אתה נחשב למנצח במשחק הנוכחי. לאחר שזכית, קופץ חלון משם תוכל להמשיך לשחק כרצונך."

#~ msgid "MICROBE_STAGE_HELP_MESSAGE_12"
#~ msgstr "שים לב שגם היריבים שלך מתפתחים לצדך. בכל פעם שאתה נכנס לעורך, הם מתפתחים גם כן."

#~ msgid "MICROBE_STAGE_HELP_MESSAGE_13"
#~ msgstr "על ידי קשירה עם תאים אחרים, אתה יכול ליצור מושבת תאים בה התאים חולקים תרכובות שהם ספגו ומייצרים זה עם זה. על מנת ליצור חיבור עם תא אחר, לתאים שלך צריכים אברון מקשר שמאפשרים להקשר לאחרים. נכנסים למצב קישור על ידי לחיצה על [thrive:input]g_toggle_binding[/thrive:input]. אתה יכול לקשר רק עם תאים מהמין שלך. בזמן שאתה במושבה, אתה לא יכול לחלק את התאים שלך ולהיכנס לעורך. בשביל להיכנס לעורך, ראשית אתה חייב לעזוב את המושבה וכשיש לך מספיק תרכובות, על ידי לחיצה על [thrive:input]g_unbind_all[/thrive:input], תוכל להיכנס לעורך. מושבות תאים גדולות הם הדרך ליצירת רב-תאים."

#~ msgid "MICROBE_STAGE_HELP_MESSAGE_15"
#~ msgstr "דופן התא שעשויים מתאית וכיטין לא יכולים להתעכל ללא האנזימים המתאימים שמסוגלים לפרק אותם קודם."

#~ msgid "MICROBE_STAGE_HELP_MESSAGE_16"
#~ msgstr "האומנם, ליזוזום ייחודיים לאיקריוטים. לפרוקריוטים אין אברונים דומים ועיכולם אינו יעיל במיוחד. לתאים קטן זה בסדר אך בשביל תאים גדולים, ללא הליזוזום זה מאוד חסרוני."

#~ msgid "MICROBE_STAGE_HELP_MESSAGE_2"
#~ msgstr "התא שלך משתמש ב[thrive:compound type=\"atp\"][/thrive:compound] כמקור אנרגיה, כשזה אזל אתה תמות."

#~ msgid "MICROBE_STAGE_HELP_MESSAGE_3"
#~ msgstr "בשביל לפתוח את העורך ולהתרבות, אתה להשאר בחיים. אסיפת[thrive:compound type=\"ammonia\"][/thrive:compound] (הענן הכתום) ו[thrive:compound type=\"phosphates\"][/thrive:compound] (הענן הסגול) מגביר קצב גדילה."

#~ msgid "MICROBE_STAGE_HELP_MESSAGE_4"
#~ msgstr "אתה יכול גם לבלוע תאים, חיידקים, גושי ברזל וחלקי תא אשר קטנים ממך על ידי לחיצה על [thrive:input]g_toggle_engulf[/thrive:input]. מצב זה עולה additional [thrive:compound type=\"atp\"][/thrive:compound] נוסף ויאט אותך. אל תשכח ללחוץ שנית על [thrive:input]g_toggle_engulf[/thrive:input] על מנת להפסיק את מצב הבליעה."

#~ msgid "MICROBE_STAGE_HELP_MESSAGE_5"
#~ msgstr "אוסמורגולציה עולה [thrive:compound type=\"atp\"][/thrive:compound], מה שזה אומר שככל שהתא שלך גדול יותר, כך יותר מיטוכונדריה, מטבולוזומים או רוסטיצינין (או ציטופלזמה, שעושה גליקוליזה) אתה צריך על מנת למנוע איבוד של [thrive:compound type=\"atp\"][/thrive:compound] בזמן שאתה נח."

#~ msgid "MICROBE_STAGE_HELP_MESSAGE_6"
#~ msgstr "ישנו אוסף של אברונים בעורך שאתה יכול לבחור ולפתח, מה שמאפשר סגנונות משחק שונים ומגוונים."

#~ msgid "MICROBE_STAGE_HELP_MESSAGE_7"
#~ msgstr "לעת עתה, אם כמות האוכלוסייה שלך יורדת לאפס, אתה נכחד."

#~ msgid "MICROBE_STAGE_HELP_MESSAGE_8"
#~ msgstr ""
#~ "העננים המורכבים השונים הם:\n"
#~ "\n"
#~ "לבן - [thrive:compound type=\"glucose\"][/thrive:compound]\n"
#~ "צהוב - [thrive:compound type=\"hydrogensulfide\"][/thrive:compound]\n"
#~ "כתום - [thrive:compound type=\"ammonia\"][/thrive:compound]\n"
#~ "סגול - [thrive:compound type=\"phosphates\"][/thrive:compound]\n"
#~ "חום חלודה - [thrive:compound type=\"iron\"][/thrive:compound]\n"
#~ "\n"
#~ "[thrive:compound type=\"glucose\"][/thrive:compound] מייצר [thrive:compound type=\"atp\"][/thrive:compound]."

#~ msgid "MICROBE_STAGE_HELP_MESSAGE_9"
#~ msgstr "ניתן להמיר [thrive:compound type=\"hydrogensulfide\"] ל[thrive:compound type=\"glucose\"][/thrive:compound] באמצעות כימופלסטים וחלבונים כימוסנתזיים. ניתן להמיר [thrive:compound type=\"iron\"][/thrive:compound] באמצעות רוסטיציאנין ל[thrive:compound type=\"atp\"][/thrive:compound]."

#, fuzzy
#~ msgid "WIKI_MACROSCOPIC_STAGE"
#~ msgstr "שלב המיקרובי"

#, fuzzy
#~ msgid "EARLY_MULTICELLULAR"
#~ msgstr "רב תאים"

#~ msgid "LOADING_EARLY_MULTICELLULAR_EDITOR"
#~ msgstr "טוען עורך הקדם רב-תאי"

#, fuzzy
#~ msgid "ERUPTION_IN"
#~ msgstr "הנצה"

#~ msgid "THE_AMOUNT_OF_GLUCOSE_HAS_BEEN_REDUCED"
#~ msgstr "כמות הגלוקוז ירד ל{0} מהכמות הקודמת."

#, fuzzy
#~ msgid "OXYTOXISOME_DESC"
#~ msgstr "מטבולוזום שונה אחראי לייצור צורה פרימיטיבית של החומר הרעיל \"אוקסיטוקסי נ\"ט\"."

#~ msgid "THYLAKOID"
#~ msgstr "תילקואיד"

#, fuzzy
#~ msgid "WIKI_CYTOPLASM_GLYCOLYSIS"
#~ msgstr "גליקוליזה של הציטופלזמה"

#, fuzzy
#~ msgid "WIKI_AEROBIC_NITROGEN_FIXATION"
#~ msgstr "קיבוע חנקן אנאירובי"

#, fuzzy
#~ msgid "WIKI_AWAKENING_STAGE"
#~ msgstr "מקשר"

#, fuzzy
#~ msgid "WIKI_AWARE_STAGE"
#~ msgstr "שלב המיקרובי"

#, fuzzy
#~ msgid "WIKI_CHEMOSYNTHESIS"
#~ msgstr "כימוסינתזה"

#, fuzzy
#~ msgid "WIKI_GLYCOLYSIS"
#~ msgstr "גליקוליזה"

#, fuzzy
#~ msgid "WIKI_INDUSTRIAL_STAGE"
#~ msgstr "מקשר"

#, fuzzy
#~ msgid "WIKI_IRON_CHEMOLITHOAUTOTROPHY"
#~ msgstr "כימוליתו-אוטוטרופי מברזל"

#, fuzzy
#~ msgid "WIKI_LIPASE"
#~ msgstr "ליפאז"

#, fuzzy
#~ msgid "WIKI_MICROBE_EDITOR"
#~ msgstr "עורך המיקרובי"

#, fuzzy
#~ msgid "WIKI_MUCILAGE_SYNTHESIS"
#~ msgstr "ייצור ריר"

#, fuzzy
#~ msgid "WIKI_MULTICELLULAR_STAGE"
#~ msgstr "שלב הרב-תאי"

#, fuzzy
#~ msgid "WIKI_NONE"
#~ msgstr "רוסטיצינין הוא חלבון המסוגל להשתמש ב[thrive:compound type=\"carbondioxide\"][/thrive:compound] וב[thrive:compound type=\"oxygen\"][/thrive:compound] בכדי לחמצן ברזל ממצב כימי אחד למשנהו. תהליך זה, הנקרא [b]נשימת ברזל[/b], משחרר אנרגיה שהתא מסוגל לקצור."

#, fuzzy
#~ msgid "WIKI_OXYTOXY_SYNTHESIS"
#~ msgstr "סינתזת \"אוקסיטוקסי\""

#, fuzzy
#~ msgid "WIKI_PHOTOSYNTHESIS"
#~ msgstr "פוטוסינתזה"

#, fuzzy
#~ msgid "WIKI_RUSTICYANIN"
#~ msgstr "רוסטיצינין"

#, fuzzy
#~ msgid "WIKI_SOCIETY_STAGE"
#~ msgstr "שלב המיקרובי"

#, fuzzy
#~ msgid "WIKI_SPACE_STAGE"
#~ msgstr "שלב המיקרובי"

#, fuzzy
#~ msgid "NO"
#~ msgstr "ריק"

#, fuzzy
#~ msgid "YES"
#~ msgstr "שנים"

#, fuzzy
#~ msgid "STAGES_BUTTON"
#~ msgstr "מחיקת שמירה זו היינו פעולה בלתי הפיכה, האם אתה בטוח שאתה רוצה למחוק אתה לצמיתות?"

#, fuzzy
#~ msgid "EDITING"
#~ msgstr "כיטין"

#~ msgid "ALLOW_SPECIES_TO_NOT_MIGRATE"
#~ msgstr "מאפשר למינים לא לנדוד (אם לא נמצא מקום טוב לנדוד לו)"

#~ msgid "BIODIVERSITY_ATTEMPT_FILL_CHANCE"
#~ msgstr "הסיכוי לכל אזור אם מעט מינים (מגוון ביולוגי נמוך) ליצור מינים חדשים"

#~ msgid "BIODIVERSITY_FROM_NEIGHBOUR_PATCH_CHANCE"
#~ msgstr "סיכוי למינים חדשים להגדיל את מגוון ביולוגי מאזורים שכנים"

#~ msgid "BIODIVERSITY_NEARBY_PATCH_IS_FREE_POPULATION"
#~ msgstr "מהגדיל את מספר המינים של מגוון ביולוגי מאזורים קרובים חסרי אוכלוסיה"

#~ msgid "BIODIVERSITY_SPLIT_IS_MUTATED"
#~ msgstr "מינים המגדילים את המגוון הביולוגי עובר מוטציה עם היווצרותם"

#~ msgid "LOW_BIODIVERSITY_LIMIT"
#~ msgstr "שקול אזורים עם עד כה מספר מינים בעלי מגוון ביולוגי נמוך"

#~ msgid "MAXIMUM_SPECIES_IN_PATCH"
#~ msgstr "מספר מינים מרבי באזור לפני הכחדות מכוונות"

#~ msgid "NEW_BIODIVERSITY_INCREASING_SPECIES_POPULATION"
#~ msgstr "אוכלוסיה ראשונית למינים הגדלים במגוון הביולוגי"

#~ msgid "PROTECT_MIGRATIONS_FROM_SPECIES_CAP"
#~ msgstr "הגן על אוכלוסיות שהיגרו ממכסת מינים"

#~ msgid "PROTECT_NEW_CELLS_FROM_SPECIES_CAP"
#~ msgstr "הגן על מינים חדשים ממכסת מינים"

#~ msgid "REFUND_MIGRATIONS_IN_EXTINCTIONS"
#~ msgstr "החזר הגירה במקרה של מהכחדה מאזור מטרה"

#~ msgid "SPECIES_SPLIT_BY_MUTATION_THRESHOLD_POPULATION_AMOUNT"
#~ msgstr "אוכלוסיה המינימלית למינים להתפצל על ידי מספר מוטציות טובות שפותחו"

#~ msgid "SPECIES_SPLIT_BY_MUTATION_THRESHOLD_POPULATION_FRACTION"
#~ msgstr "חלק מאוכלוסייה המינימלי של מין שמאפשר פיצול על ידי מוטציות"

#~ msgid "USE_BIODIVERSITY_FORCE_SPLIT"
#~ msgstr "יצירת מינים שמגדילה את המגוון הביולוגי גונבת מספרי אוכלוסיה ממינים קיימים"

#~ msgid "NOT_FOUND_CHUNK"
#~ msgstr "תקלה: גוש לא נמצא"

#~ msgid "BASSBOOST"
#~ msgstr "מקש Bassboost"

#~ msgid "BASSDOWN"
#~ msgstr "מקש Bass Down"

#~ msgid "BASSUP"
#~ msgstr "מקש Bass Up"

#~ msgid "DIRECTIONL"
#~ msgstr "שמאלה"

#~ msgid "DIRECTIONR"
#~ msgstr "ימינה"

#~ msgid "HYPERL"
#~ msgstr "מקש Hyper Left"

#~ msgid "HYPERR"
#~ msgstr "מקש Hyper Right"

#~ msgid "SUPERL"
#~ msgstr "מקש Super Left"

#~ msgid "SUPERR"
#~ msgstr "מקש Super Right"

#~ msgid "TREBLEDOWN"
#~ msgstr "מקש Treble Down"

#~ msgid "TREBLEUP"
#~ msgstr "מקש Treble Up"

#~ msgid "UNKNOWN_ON_WINDOWS"
#~ msgstr "לא מוכר לWindows"

#~ msgid "GLES2"
#~ msgstr "GLES2"

#, fuzzy
#~ msgid "TARGET_TIME"
#~ msgstr "סוג:"

#, fuzzy
#~ msgid "ENABLED"
#~ msgstr "מודים מופעלים"

#~ msgid "PANGONIAN_REGION_NAME"
#~ msgstr "פאנגוניה"

#~ msgid "PATCH_MAP_TYPE"
#~ msgstr "סוג מפת אזורים"

#~ msgid "PATCH_MAP_TYPE_CLASSIC"
#~ msgstr "קלאסי"

#~ msgid "PATCH_MAP_TYPE_EXPLANATION"
#~ msgstr "(מייצר מפת אזורים פרוצדורלית או השתמש בפריסה הקלאסית)"

#~ msgid "PATCH_MAP_TYPE_PROCEDURAL"
#~ msgstr "פרוצדורלי"

#~ msgid "LOOKING_AT"
#~ msgstr "מסתכל על:"

#~ msgid "SPECIES_N_TIMES"
#~ msgstr "{0} (x{1})"

#~ msgid "BECOME_AWARE"
#~ msgstr "הפוך למודע"

#~ msgid "CONFIRM_NORMAL"
#~ msgstr "אשר"

#~ msgid "DO_NOT_SHOW_AGAIN"
#~ msgstr "אל תזהיר אותי שוב"

#~ msgid "STUFF_AT"
#~ msgstr "דברים ב {0:F1}, {1:F1}:"

#~ msgid "SPECIES_DETAILS"
#~ msgstr "פרטי המין"

#~ msgid "CURRENT_GENERATION_COLON"
#~ msgstr "דור נוכחי:"

#~ msgid "STATISTICS_BUTTON_TOOLTIP"
#~ msgstr "עובדות מעניינות לגבי המשחק הנוכחי"

#~ msgid "MACROSCOPIC_PROTOTYPE_INFO"
#~ msgstr "מקרוסקופי אבטיפוס"

#~ msgid "MACROSCOPIC_PROTOYPE_WARNING"
#~ msgstr ""
#~ "ברכות על הגעת לאב הטיפוס לקטע המקרוסקופי של השלב הרב-תאי!\n"
#~ "\n"
#~ "בעקבות אילוצי פיתוח, לא הצלחנו להוסיף משחקיות מקרוסקופית תלת מימדית בגרסה זו. עם זאת, אתה יכול לחזור לעורך כדי להמשיך לבנות את האורגניזם שלך."

#~ msgid "INVULNERABLE_TO_ENGULFMENT"
#~ msgstr "בלתי ניתן לבליעה"

#, fuzzy
#~ msgid "AUTO_GPU_NAME"
#~ msgstr "שם משתמש מותאם אישית:"

#~ msgid "NOT_RUNNING_DOT"
#~ msgstr "לא רץ."

#~ msgid "TINY"
#~ msgstr "זעיר"

#~ msgid "HUGE"
#~ msgstr "ענק"

#~ msgid "AUTO-EVO_POPULATION_CHANGED"
#~ msgstr "אוכלוסיית {0} השתנתה ב {1} בגלל: {2}"

#~ msgid "DELETE_ALL_OLD_SAVE_WARNING"
#~ msgstr ""
#~ "מחיקת כל השמירות האוטומטיות והמהירות הישנות היינו בלתי הפיך, האם אתה בטוח שאתה רוצה למחוק את?:\n"
#~ " - {0} שמירות אוטומטיות\n"
#~ " - {1} שמירות מהירות"

#~ msgid "PATCH_PANGONIAN_VENTS"
#~ msgstr "אזור הנביעות"

#~ msgid "PATCH_PANGONIAN_MESOPELAGIC"
#~ msgstr "אזור המזופלגי"

#~ msgid "PATCH_PANGONIAN_EPIPELAGIC"
#~ msgstr "אזור האפיפלגי"

#~ msgid "PATCH_PANGONIAN_TIDEPOOL"
#~ msgstr "אזור בריכות גאות"

#~ msgid "PATHCH_PANGONIAN_ABYSSOPELAGIC"
#~ msgstr "אזור התהומות"

#~ msgid "PATCH_PANGONIAN_COAST"
#~ msgstr "אזור החוף"

#~ msgid "PATCH_PANGONIAN_ESTUARY"
#~ msgstr "אזור שפך הנהר"

#~ msgid "PATCH_CAVE"
#~ msgstr "מערה"

#~ msgid "PATCH_ICE_SHELF"
#~ msgstr "מדף קרח"

#~ msgid "PATCH_PANGONIAN_SEAFLOOR"
#~ msgstr "אזור קרקעית הים"

#~ msgid "FRAME_DELTA"
#~ msgstr "דלתא: {0}"

#~ msgid "LOADING_DOT"
#~ msgstr "טוען..."

#~ msgid "PREVIOUS"
#~ msgstr "קודם:"

#~ msgid "RUN_RESULT_POP_IN_PATCHES"
#~ msgstr "אוכלוסיה באזורים:"

#~ msgid "SAVING"
#~ msgstr "שומר..."

#~ msgid "OVERWRITE_EXISTING_SAVE_TITLE"
#~ msgstr "לשכתב מחדש שמירה קיימת?"

#~ msgid "SAVING_FAILED"
#~ msgstr "השמירה נכשלה! קרה משהו חריג"

#~ msgid "TYPE"
#~ msgstr "סוג:"

#~ msgid "EDITOR_TUTORIAL_PATCH_TEXT"
#~ msgstr ""
#~ "זה מפת האזורים.\n"
#~ "כאן אתה יכול את כל האזורים השונים שמיקרובים יכולים לחיות.\n"
#~ "האזור האתה נוכח בו כרגע מסומן בהדגשה.\n"
#~ "אתה יכול ללחוץ על האזורים בעזרת העכבר ולבחור אותם על מנת לראות פרטים ומידע עליהם בצד ימין.\n"
#~ "\n"
#~ "אם בחרת באזור שנמצא ליד האזור שאתה נמצא בו , אתה יכול לבחור על הכפתור מימין בשביל לעבור לשם. זה מאפשר לאוכלוסיה שלך לנוע לאזורים חדשים.\n"
#~ "\n"
#~ "תבחר באזור מסוים בשביל להמשיך."

#, fuzzy
#~ msgid "TOTAL_EXTINCTION"
#~ msgstr "נכחד ב{0}"

#, fuzzy
#~ msgid "LOCAL_EXTINCTION"
#~ msgstr "השחקן נכחד"

#, fuzzy
#~ msgid "MARINE_SNOW_FOOD_SOURCE"
#~ msgstr "שלג ימי"

#~ msgid "Cancel"
#~ msgstr "ביטול"

#~ msgid "SAVING_ERROR"
#~ msgstr "שומר שגיאה"

#~ msgid "BEHAVIOR"
#~ msgstr "התנהגות"

#~ msgid "REMOVE_ORGANELLE"
#~ msgstr "הסר אברון"

#, fuzzy
#~ msgid "TRY_NEW_GAME"
#~ msgstr "משחק חדש"

#~ msgid "MICROBE_PATCH_LABEL"
#~ msgstr "אזור: {0}"

#, fuzzy
#~ msgid "COLOR"
#~ msgstr "צבע"

#~ msgid "TURNS"
#~ msgstr "הפוך ל"

#~ msgid "INTO"
#~ msgstr "לתוך"

#~ msgid "DOT_RATE_SCALES"
#~ msgstr ". עולה בהתאם"

#~ msgid "OXYGEN_DOT"
#~ msgstr "חמצן."

#~ msgid "PRODUCES"
#~ msgstr "מייצר"

#~ msgid "DOT_RATE_SCALES_WITH"
#~ msgstr ". עולה בהתאם ל"

#~ msgid "CONCENTRATION_OF"
#~ msgstr "ריכוז של"

#~ msgid "AND"
#~ msgstr "ו"

#~ msgid "INTENSITY_OF"
#~ msgstr "עוצמת"

#~ msgid "DOT_RATE_SCALES_WITH_CONCENTRATION_OF"
#~ msgstr ".עולה בהתאם לריכוזו של"

#~ msgid "ALSO_TURNS"
#~ msgstr "גם הפך ל"

#~ msgid "DOT_RATE"
#~ msgstr ". קצב"

#~ msgid "SCALES_WITH_CONCENTRATION_OF"
#~ msgstr "נמדד בריכוז של"

#~ msgid "OXYTOXY"
#~ msgstr "אוקסיטוקסי"

#~ msgid "DOT_CAN_RELEASE"
#~ msgstr ". יכול לשחרר"

#~ msgid "TOXINS_BY_PRESSING_E"
#~ msgstr "רעלנים על ידי לחיצה על E. עולה ביחס עם"

#~ msgid "USES"
#~ msgstr "שימושים"

#~ msgid "INREASE_STORAGE_SPACE"
#~ msgstr "מגדיל את קיבולת האחסון של התא."

#~ msgid "DOT_CAN"
#~ msgstr ". יכול"

#~ msgid "RELEASE_TOXINS_BY_PRESSING"
#~ msgstr "שחרר רעלנים בלחיצה על"

#~ msgid "E_DOT"
#~ msgstr "E."

#~ msgid "BIOLUMESCENT_VACUOLE"
#~ msgstr ""
#~ "חלולית של \n"
#~ "ביולומינסנציה"

#, fuzzy
#~ msgid "END"
#~ msgstr "ו"

#, fuzzy
#~ msgid "LEFT"
#~ msgstr "זוז שמאלה"

#, fuzzy
#~ msgid "RIGHT"
#~ msgstr "אור"

#, fuzzy
#~ msgid "FORWARD"
#~ msgstr "זוז קדימה"

#, fuzzy
#~ msgid "PARENLEFT"
#~ msgstr "סובב שמאלה"

#, fuzzy
#~ msgid "PARENRIGHT"
#~ msgstr "סובב ימינה"

#, fuzzy
#~ msgid "COLON"
#~ msgstr "חיים:"

#, fuzzy
#~ msgid "SEMICOLON"
#~ msgstr "גודל:"

#, fuzzy
#~ msgid "AT"
#~ msgstr "ATP"

#, fuzzy
#~ msgid "BRACKETRIGHT"
#~ msgstr "סובב ימינה"

#, fuzzy
#~ msgid "QUOTELEFT"
#~ msgstr "סובב שמאלה"

#, fuzzy
#~ msgid "BRACELEFT"
#~ msgstr "סובב שמאלה"

#, fuzzy
#~ msgid "BRACERIGHT"
#~ msgstr "סובב ימינה"

#, fuzzy
#~ msgid "EXCLAMDOWN"
#~ msgstr "גלגל אחורה"

#, fuzzy
#~ msgid "YEN"
#~ msgstr "חמצן"

#, fuzzy
#~ msgid "SECTION"
#~ msgstr "תיאור:"

#, fuzzy
#~ msgid "COPYRIGHT"
#~ msgstr "זוז ימינה"

#, fuzzy
#~ msgid "MU"
#~ msgstr "השתק"

#, fuzzy
#~ msgid "AE"
#~ msgstr "שמור"

#, fuzzy
#~ msgid "ETH"
#~ msgstr "מוות"

#, fuzzy
#~ msgid "DIVISION"
#~ msgstr "גרסה:"

#, fuzzy
#~ msgid "BACKTAB"
#~ msgstr "חזור"

#~ msgid "CARBON"
#~ msgstr "פחמן"

#~ msgid "DIOXIDE"
#~ msgstr "דו תחמוצת"

#~ msgid "PLASTID"
#~ msgstr "פלסטיד"

#~ msgid "EDITOR_TUTORIAL_CELL_TEXT"
#~ msgstr ""
#~ "זה עורך המיקרובי או התא, איפה שאתה יכול להוסיף או להסיר אברונים מהמין שלך על ידי תשלום בנקודות מוטציה (נקמ\"ו).\n"
#~ "\n"
#~ "אתה גם יכול לשנות מאפיינים אחרים של המין שלך בלשוניות האחרות של הערוך.\n"
#~ "\n"
#~ "בשביל להמשיך, בחר אברון מהחלונית שמשמאל (ציטופלזמה היינו התחלה טובה). ואז לחץ לחיצה שמאלית ליד המשושה שמוצג במרכז במסך בשביל להוסיף את האברון למין שלך."<|MERGE_RESOLUTION|>--- conflicted
+++ resolved
@@ -7,13 +7,8 @@
 msgstr ""
 "Project-Id-Version: PROJECT VERSION\n"
 "Report-Msgid-Bugs-To: EMAIL@ADDRESS\n"
-<<<<<<< HEAD
-"POT-Creation-Date: 2025-03-18 21:56+0100\n"
-"PO-Revision-Date: 2025-02-06 13:29+0000\n"
-=======
 "POT-Creation-Date: 2025-03-27 09:59+0200\n"
 "PO-Revision-Date: 2025-03-20 20:10+0000\n"
->>>>>>> 4c6b8478
 "Last-Translator: Anonymous <noreply@weblate.org>\n"
 "Language-Team: Hebrew <https://translate.revolutionarygamesstudio.com/projects/thrive/thrive-game/he/>\n"
 "Language: he\n"
@@ -2059,27 +2054,6 @@
 #, fuzzy
 msgid "EVENT_ERUPTION_TOOLTIP"
 msgstr "זוהי מחויבת הקוד המדויקת שממנה הורכבה הגרסה הזו של Thrive"
-
-msgid "EVENT_METEOR_GLUCOSE"
-msgstr ""
-
-#, fuzzy
-msgid "EVENT_METEOR_IRON"
-msgstr "{0}: {1}+ ATP"
-
-#, fuzzy
-msgid "EVENT_METEOR_PHOSPHATES"
-msgstr "זמן פוספט"
-
-#, fuzzy
-msgid "EVENT_METEOR_PLAIN"
-msgstr "זוהי מחויבת הקוד המדויקת שממנה הורכבה הגרסה הזו של Thrive"
-
-msgid "EVENT_METEOR_RADIOACTIVE"
-msgstr ""
-
-msgid "EVENT_METEOR_SULFUR"
-msgstr ""
 
 msgid "EVOLUTIONARY_TREE"
 msgstr "עץ אבולוציוני"
@@ -2495,27 +2469,14 @@
 msgstr "כלל האוכלוסיה:"
 
 #, fuzzy
-<<<<<<< HEAD
-msgid "GLOBAL_GLACIATION_EVENT_LOG"
-msgstr "כלל האוכלוסיה:"
-
-#, fuzzy
 msgid "GLOBAL_GLACIATION_EVENT_TOOLTIP"
 msgstr "עבור לשלב ההתעוררות. זמין כאשר יש לך מספיק יכולת שכלית (רקמה מסוג עם אקסונים)."
 
-#, fuzzy
-msgid "GLOBAL_GLACIATION_EVENT_WARNING_LOG"
-msgstr "כלל האוכלוסיה:"
-=======
-msgid "GLOBAL_GLACIATION_EVENT_TOOLTIP"
-msgstr "עבור לשלב ההתעוררות. זמין כאשר יש לך מספיק יכולת שכלית (רקמה מסוג עם אקסונים)."
-
 msgid "GLOBAL_GLACIATION_EVENT_WARNING_LOG_PLURAL"
 msgstr ""
 
 msgid "GLOBAL_GLACIATION_EVENT_WARNING_LOG_SINGULAR"
 msgstr ""
->>>>>>> 4c6b8478
 
 msgid "GLOBAL_GLACIATION_START_EVENT_LOG"
 msgstr ""
@@ -3535,16 +3496,6 @@
 msgstr ""
 "זה לא ניתן להציג אם מרבה-נושאים פועל או לא.\n"
 "זה משפיע על מספר ברירת מחדל של הנושאים במרבה-נושאים כנושא שאינו מהיר כלבית מעבד אמיתי."
-
-msgid "METEOR_IMPACT_EVENT"
-msgstr ""
-
-#, fuzzy
-msgid "METEOR_IMPACT_EVENT_LOG"
-msgstr "כלל האוכלוסיה:"
-
-msgid "METEOR_STRIKE_START_EVENT_LOG"
-msgstr ""
 
 msgid "METRICS"
 msgstr "מדדי ביצועיים"
@@ -8954,22 +8905,6 @@
 msgstr "זום החוצה"
 
 #, fuzzy
-<<<<<<< HEAD
-#~ msgid "GLUCOSE_METEOR"
-#~ msgstr "גלוקוז"
-
-#, fuzzy
-#~ msgid "IRON_METEOR"
-#~ msgstr "סביבה"
-
-#, fuzzy
-#~ msgid "PHOSPHATE_METEOR"
-#~ msgstr "פוספט"
-
-#, fuzzy
-#~ msgid "RADIOACTIVE_METEOR"
-#~ msgstr "גוש ברזל גדול"
-=======
 #~ msgid "MICROBE_STAGE_DAY_NIGHT_TEXT"
 #~ msgstr ""
 #~ "עקוב אחרי מד החיים שלך שליד מד הATP (בימין התחתון).\n"
@@ -8980,7 +8915,6 @@
 #, fuzzy
 #~ msgid "GLOBAL_GLACIATION_EVENT_LOG"
 #~ msgstr "כלל האוכלוסיה:"
->>>>>>> 4c6b8478
 
 #~ msgid "IRON_CHEMOLITHOAUTOTROPHY"
 #~ msgstr "כימוליתו-אוטוטרופי מברזל"
@@ -9166,6 +9100,10 @@
 #~ msgid "ERUPTION_IN"
 #~ msgstr "הנצה"
 
+#, fuzzy
+#~ msgid "EVENT_TOOLTIP_ERUPTION"
+#~ msgstr "{0}: {1}+ ATP"
+
 #~ msgid "THE_AMOUNT_OF_GLUCOSE_HAS_BEEN_REDUCED"
 #~ msgstr "כמות הגלוקוז ירד ל{0} מהכמות הקודמת."
 
