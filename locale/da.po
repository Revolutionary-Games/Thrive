# Translations template for PROJECT.
# Copyright (C) 2021 ORGANIZATION
# This file is distributed under the same license as the PROJECT project.
# FIRST AUTHOR <EMAIL@ADDRESS>, 2021.
#
msgid ""
msgstr ""
"Project-Id-Version: PROJECT VERSION\n"
"Report-Msgid-Bugs-To: EMAIL@ADDRESS\n"
<<<<<<< HEAD
"POT-Creation-Date: 2025-09-20 23:04+0200\n"
=======
"POT-Creation-Date: 2025-10-30 12:31+0200\n"
>>>>>>> cc787194
"PO-Revision-Date: 2024-06-09 13:22+0000\n"
"Last-Translator: Magnus Norling Svane <magn665e@icloud.com>\n"
"Language-Team: Danish <https://translate.revolutionarygamesstudio.com/projects/thrive/thrive-game/da/>\n"
"Language: da\n"
"MIME-Version: 1.0\n"
"Content-Type: text/plain; charset=UTF-8\n"
"Content-Transfer-Encoding: 8bit\n"
"Plural-Forms: nplurals=2; plural=n != 1;\n"
"X-Generator: Weblate 5.5.5\n"
"Generated-By: Babel 2.9.0\n"

msgid "2D_MOVEMENT_TYPE_SELECTION"
msgstr "2D bevægelsesstil:"

msgid "3D_EDITOR"
msgstr "3D Editor"

msgid "3D_MOVEMENT"
msgstr "3D Bevægelse"

msgid "3D_MOVEMENT_TYPE_SELECTION"
msgstr "3D bevægelsesstil:"

msgid "ABILITIES"
msgstr "Evner"

msgid "ABORT"
msgstr "Afbryd"

msgid "ABORTED_DOT"
msgstr "Afbrudt."

msgid "ABSORBERS_COUNT"
msgstr ""

msgid "ABYSSOPELAGIC"
msgstr "Abyssopelagisk"

msgid "ACCEPT"
msgstr ""

msgid "ACHIEVEMENTS"
msgstr ""

msgid "ACHIEVEMENTS_TOTAL"
msgstr ""

msgid "ACHIEVEMENT_ACHIEVED"
msgstr ""

msgid "ACHIEVEMENT_LOCKED"
msgstr ""

msgid "ACTION_AWAKEN"
msgstr "Opvågne ({0:F1}/{1:F1})"

msgid "ACTION_AWAKEN_TOOLTIP"
msgstr "Tag til opvågningsstadiet. Tilgængelig, når du har nok hjernekraft (vævstype med axoner)."

msgid "ACTION_BLOCKED_WHILE_ANOTHER_IN_PROGRESS"
msgstr "Handling blokeret mens en anden udføres"

msgid "ACTION_DELETE"
msgstr "Slet"

msgid "ACTION_DOUBLE_POPULATION"
msgstr "Fordobl Bestand"

msgid "ACTION_DUPLICATE_UNITS"
msgstr "Dupliker Enheder"

msgid "ACTION_HALF_POPULATION"
msgstr "Halver Bestand"

msgid "ACTION_TELEPORT"
msgstr "Teleportere"

msgid "ACTIVE"
msgstr "Aktiv"

msgid "ACTIVE_THREAD_COUNT"
msgstr "Nuværende tråde:"

msgid "ACTIVITY_EXPLANATION"
msgstr ""

msgid "ADDITIONAL_VALIDATION_FAILED"
msgstr ""

msgid "ADD_INPUT_BUTTON_TOOLTIP"
msgstr ""

msgid "ADVANCED_VIEW"
msgstr ""

msgid "ADVANCED_VIEW_BUTTON_TOOLTIP"
msgstr ""

msgid "AEROBIC_NITROGEN_FIXATION"
msgstr ""

msgid "AEROBIC_NITROGEN_FIXING"
msgstr ""

#, fuzzy
msgid "AEROBIC_RESPIRATION"
msgstr "Teleportere"

msgid "AGENTS"
msgstr ""

msgid "AGENTS_COLON"
msgstr ""

msgid "AGENT_NAME"
msgstr ""

msgid "AGGRESSION_EXPLANATION"
msgstr ""

msgid "AGGRESSIVE"
msgstr ""

msgid "AI_MUTATION_RATE"
msgstr ""

msgid "AI_MUTATION_RATE_EXPLANATION"
msgstr ""

msgid "ALL"
msgstr ""

msgid "ALLOW_SPECIES_SWITCH_ON_EXTINCTION"
msgstr ""

msgid "ALLOW_SPECIES_SWITCH_ON_EXTINCTION_EXPLANATION"
msgstr ""

msgid "ALL_WORLDS_GENERAL_STATISTICS"
msgstr ""

msgid "ALL_WORLDS_STATISTICS"
msgstr ""

msgid "ALREADY_ASCENDED"
msgstr ""

msgid "ALT"
msgstr ""

msgid "ALWAYS_VISIBLE"
msgstr ""

msgid "AMBIANCE_VOLUME"
msgstr ""

msgid "AMMONIA"
msgstr ""

msgid "AMMONIA_COST"
msgstr ""

msgid "AMMONIA_LEVELS"
msgstr ""

msgid "AMOUNT_OF_AUTOSAVE_TO_KEEP"
msgstr ""

msgid "AMOUNT_OF_QUICKSAVE_TO_KEEP"
msgstr ""

msgid "ANAEROBIC_NITROGEN_FIXATION"
msgstr ""

msgid "AND_UNLOCK_CONDITION"
msgstr ""

msgid "ANISOTROPIC_FILTERING"
msgstr ""

msgid "ANTIALIASING_MSAA_TAA"
msgstr ""

msgid "ANTI_ALIASING_FXAA"
msgstr ""

msgid "ANTI_ALIASING_MODE"
msgstr ""

msgid "ANTI_ALIASING_MSAA"
msgstr ""

msgid "ANTI_ALIASING_TAA"
msgstr ""

msgid "APPEARANCE"
msgstr ""

msgid "APPLY"
msgstr ""

msgid "APPLY_CHANGES"
msgstr ""

msgid "APRIL"
msgstr ""

msgid "ARE_YOU_SURE_TO_RESET_ALL_SETTINGS"
msgstr ""

msgid "ARE_YOU_SURE_TO_RESET_INPUT_SETTINGS"
msgstr ""

msgid "ARTIST_COLON"
msgstr ""

msgid "ARTWORK_TITLE"
msgstr ""

msgid "ART_BY"
msgstr ""

msgid "ART_GALLERY"
msgstr ""

msgid "ASCENSION_CONGRATULATIONS"
msgstr ""

msgid "ASCENSION_CONGRATULATIONS_CONTENT"
msgstr ""

msgid "ASCENSION_STAGE"
msgstr ""

msgid "ASSEMBLY_CLASS_REQUIRED"
msgstr ""

msgid "ASSEMBLY_REQUIRED_WITH_HARMONY"
msgstr ""

msgid "ASSUME_HYPERTHREADING"
msgstr ""

msgid "ASSUME_HYPERTHREADING_TOOLTIP"
msgstr ""

msgid "ATMOSPHERIC_GASSES"
msgstr ""

msgid "ATP"
msgstr ""

msgid "ATP_BALANCE"
msgstr ""

#, fuzzy
msgid "ATP_BALANCE_TOOLTIP"
msgstr "Tag til opvågningsstadiet. Tilgængelig, når du har nok hjernekraft (vævstype med axoner)."

#, fuzzy
msgid "ATP_BALANCE_TOOLTIP_MULTICELLULAR"
msgstr "Tag til opvågningsstadiet. Tilgængelig, når du har nok hjernekraft (vævstype med axoner)."

msgid "ATP_BALANCE_WITHOUT_EXTERNAL_RESOURCES"
msgstr ""

msgid "ATP_BALANCE_WITHOUT_GLUCOSE"
msgstr ""

msgid "ATP_BALANCE_WITHOUT_HYDROGEN_SULFIDE"
msgstr ""

msgid "ATP_BALANCE_WITHOUT_IRON"
msgstr ""

msgid "ATP_BALANCE_WITH_ALL_COMPOUNDS"
msgstr ""

msgid "ATP_PRODUCTION"
msgstr ""

msgid "ATP_PRODUCTION_TOO_LOW"
msgstr ""

msgid "ATTEMPT_TO_WRITE_SAVE_FAILED"
msgstr ""

msgid "AT_CURSOR"
msgstr ""

msgid "AUDIO_OUTPUT_DEVICE"
msgstr ""

msgid "AUGUST"
msgstr ""

msgid "AUTO"
msgstr ""

msgid "AUTO-EVO_EXPLANATION_EXPLANATION"
msgstr ""

msgid "AUTO-EVO_POPULATION_CHANGED_2"
msgstr ""

msgid "AUTO-EVO_PREDICTION"
msgstr ""

msgid "AUTO-EVO_PREDICTION_BOX_DESCRIPTION"
msgstr ""

msgid "AUTO-EVO_RESULTS_TITLE"
msgstr ""

msgid "AUTO-EVO_STEPS_DONE"
msgstr ""

msgid "AUTO-EVO_STRENGHT_MULTIPLIER"
msgstr ""

msgid "AUTO-EVO_STRENGHT_MULTIPLIER_EXPLANATION"
msgstr ""

msgid "AUTOSAVE_DURING_THE_GAME"
msgstr ""

msgid "AUTO_EVO"
msgstr ""

msgid "AUTO_EVO_EXPLORER_TOOL_BUTTON"
msgstr ""

msgid "AUTO_EVO_EXPLORING_TOOL"
msgstr ""

msgid "AUTO_EVO_FAILED"
msgstr ""

msgid "AUTO_EVO_MISSING_RESULT_DATA_OBJECT"
msgstr ""

msgid "AUTO_EVO_RESULTS"
msgstr ""

msgid "AUTO_EVO_RESULTS_GLOBAL_TITLE"
msgstr ""

msgid "AUTO_EVO_RESULTS_PATCH_TITLE"
msgstr ""

msgid "AUTO_EVO_RUN_STATUS"
msgstr ""

msgid "AUTO_EVO_STATUS_COLON"
msgstr ""

msgid "AUTO_MOVE_FORWARDS"
msgstr ""

msgid "AUTO_RESOLUTION"
msgstr ""

msgid "AVAILABLE_CONSTRUCTION_PROJECTS"
msgstr ""

msgid "AVAILABLE_MODS"
msgstr ""

msgid "AVERAGE_SURFACE_CARBON_DIOXIDE_LEVEL"
msgstr ""

msgid "AVERAGE_SURFACE_LIGHT_LEVEL"
msgstr ""

msgid "AVERAGE_SURFACE_NITROGEN_LEVEL"
msgstr ""

msgid "AVERAGE_SURFACE_OTHER_LEVEL"
msgstr ""

msgid "AVERAGE_SURFACE_OXYGEN_LEVEL"
msgstr ""

msgid "AWAKENING_STAGE"
msgstr ""

msgid "AWARE_STAGE"
msgstr ""

msgid "BACK"
msgstr ""

msgid "BACKGROUND_BLUR"
msgstr ""

msgid "BACKSLASH"
msgstr ""

msgid "BACKSPACE"
msgstr ""

msgid "BACK_TO_SETTINGS"
msgstr ""

msgid "BACTERIAL_THERMOSYNTHESIS"
msgstr ""

msgid "BALANCE_DISPLAY_AT_DAY_ALWAYS"
msgstr ""

msgid "BALANCE_DISPLAY_AT_DAY_ALWAYS_TOOLTIP"
msgstr ""

msgid "BALANCE_DISPLAY_WHILE_MOVING"
msgstr ""

msgid "BALANCE_DISPLAY_WHILE_MOVING_TOOLTIP"
msgstr ""

msgid "BASE_MOBILITY"
msgstr ""

msgid "BASE_MOVEMENT"
msgstr ""

msgid "BASIC_VIEW"
msgstr ""

msgid "BASIC_VIEW_BUTTON_TOOLTIP"
msgstr ""

msgid "BATHYPELAGIC"
msgstr ""

msgid "BECOME_MACROSCOPIC"
msgstr ""

msgid "BECOME_MULTICELLULAR"
msgstr ""

msgid "BEGIN_THRIVING"
msgstr ""

msgid "BEHAVIOUR"
msgstr ""

msgid "BEHAVIOUR_ACTIVITY"
msgstr ""

msgid "BEHAVIOUR_AGGRESSION"
msgstr ""

msgid "BEHAVIOUR_FEAR"
msgstr ""

msgid "BEHAVIOUR_FOCUS"
msgstr ""

msgid "BEHAVIOUR_OPPORTUNISM"
msgstr ""

msgid "BELOW_SEA_LEVEL"
msgstr ""

msgid "BENCHMARKS"
msgstr ""

msgid "BENCHMARK_FINISHED"
msgstr ""

msgid "BENCHMARK_PHASE"
msgstr ""

msgid "BENCHMARK_RESULTS_COLON"
msgstr ""

msgid "BEST_PATCH_COLON"
msgstr ""

msgid "BETTER_TOGETHER"
msgstr ""

msgid "BEYOND_THE_CELL"
msgstr ""

msgid "BIG_IRON_CHUNK"
msgstr ""

msgid "BIG_PHOSPHATE_CHUNK"
msgstr ""

msgid "BILLION_ABBREVIATION"
msgstr ""

msgid "BINDING_AGENT"
msgstr ""

msgid "BINDING_AGENT_DESCRIPTION"
msgstr ""

msgid "BINDING_AGENT_PROCESSES_DESCRIPTION"
msgstr ""

msgid "BIND_AXES_SENSITIVITY"
msgstr ""

msgid "BIOLUMINESCENT_VACUOLE"
msgstr ""

msgid "BIOLUMINESCENT_VACUOLE_DESCRIPTION"
msgstr ""

msgid "BIOLUMINESCENT_VACUOLE_PROCESSES_DESCRIPTION"
msgstr ""

msgid "BIOME_LABEL"
msgstr ""

msgid "BLOOM_RENDER_EFFECT"
msgstr ""

#, fuzzy
msgid "BLUESKY_TOOLTIP"
msgstr "Tag til opvågningsstadiet. Tilgængelig, når du har nok hjernekraft (vævstype med axoner)."

msgid "BRAIN_CELL_NAME_DEFAULT"
msgstr ""

msgid "BRAVE"
msgstr ""

msgid "BROWSE"
msgstr ""

msgid "BROWSE_WORKSHOP"
msgstr ""

msgid "BUILD_CITY"
msgstr ""

msgid "BUILD_QUEUE"
msgstr ""

msgid "BUILD_STRUCTURE"
msgstr ""

msgid "BY"
msgstr ""

msgid "BY_REVOLUTIONARY_GAMES"
msgstr ""

msgid "CACHE_DISK_MAX_TIME"
msgstr ""

msgid "CACHE_MEMORY_MAX_ITEMS"
msgstr ""

msgid "CACHE_TIME_MEMORY"
msgstr ""

msgid "CACHE_TIME_MEMORY_ONLY"
msgstr ""

msgid "CACHING_TITLE"
msgstr ""

msgid "CALCIUM_CARBONATE"
msgstr ""

msgid "CALCIUM_CARBONATE_MEMBRANE_DESCRIPTION"
msgstr ""

msgid "CAMERA"
msgstr ""

msgid "CANCEL"
msgstr ""

msgid "CANCEL_ACTION_CAPITAL"
msgstr ""

msgid "CANCEL_CURRENT_ACTION"
msgstr ""

msgid "CANNOT_DELETE_USED_CELL_TYPE"
msgstr ""

msgid "CANNOT_DELETE_USED_CELL_TYPE_TITLE"
msgstr ""

msgid "CANNOT_ENGULF"
msgstr ""

msgid "CANNOT_IMPROVE_PERFECTION"
msgstr ""

msgid "CANNOT_MOVE_METABALL_TO_DESCENDANT_TREE"
msgstr ""

msgid "CANNOT_REDUCE_BRAIN_POWER_STAGE"
msgstr ""

msgid "CANNOT_REDUCE_BRAIN_POWER_STAGE_TITLE"
msgstr ""

msgid "CANNOT_WRITE_SAVE"
msgstr ""

msgid "CANT_LOAD_MOD_INFO"
msgstr ""

msgid "CAPSLOCK"
msgstr ""

msgid "CARBON_DIOXIDE"
msgstr ""

msgid "CATEGORY_AN_ABUNDANCE"
msgstr ""

msgid "CATEGORY_A_FAIR_AMOUNT"
msgstr ""

msgid "CATEGORY_LITTLE"
msgstr ""

msgid "CATEGORY_QUITE_A_BIT"
msgstr ""

msgid "CATEGORY_SOME"
msgstr ""

msgid "CATEGORY_VERY_LITTLE"
msgstr ""

msgid "CAUTIOUS"
msgstr ""

msgid "CELL"
msgstr ""

msgid "CELLS"
msgstr ""

msgid "CELLULASE"
msgstr ""

msgid "CELLULASE_DESCRIPTION"
msgstr ""

msgid "CELLULOSE"
msgstr ""

msgid "CELLULOSE_MEMBRANE_DESCRIPTION"
msgstr ""

#, fuzzy
msgid "CELL_STAT_ROTATION_TOOLTIP"
msgstr "Tag til opvågningsstadiet. Tilgængelig, når du har nok hjernekraft (vævstype med axoner)."

#, fuzzy
msgid "CELL_STAT_SPEED_TOOLTIP"
msgstr "Tag til opvågningsstadiet. Tilgængelig, når du har nok hjernekraft (vævstype med axoner)."

#, fuzzy
msgid "CELL_STAT_STORAGE_TOOLTIP"
msgstr "Tag til opvågningsstadiet. Tilgængelig, når du har nok hjernekraft (vævstype med axoner)."

msgid "CELL_TYPE_NAME"
msgstr ""

msgid "CHANGE_DESCRIPTION_IS_TOO_LONG"
msgstr ""

msgid "CHANGE_THE_SYMMETRY"
msgstr ""

msgid "CHANNEL_INHIBITOR_TOXIN_SYNTHESIS"
msgstr ""

msgid "CHEATS"
msgstr ""

msgid "CHEATS_USED_NOTICE"
msgstr ""

msgid "CHEAT_KEYS_ENABLED"
msgstr ""

msgid "CHEAT_MENU"
msgstr ""

msgid "CHEMICAL_BUTTON_MICROBE_TOOLTIP"
msgstr ""

msgid "CHEMOPLAST"
msgstr ""

msgid "CHEMOPLAST_DESCRIPTION"
msgstr ""

msgid "CHEMOPLAST_PROCESSES_DESCRIPTION"
msgstr ""

msgid "CHEMORECEPTOR"
msgstr ""

msgid "CHEMORECEPTOR_DESCRIPTION"
msgstr ""

msgid "CHEMORECEPTOR_MINIMUM_AMOUNT_TOOLTIP"
msgstr ""

msgid "CHEMORECEPTOR_PROCESSES_DESCRIPTION"
msgstr ""

msgid "CHEMORECEPTOR_SEARCH_RADIUS_TOOLTIP"
msgstr ""

msgid "CHEMOSYNTHESIS"
msgstr ""

msgid "CHEMOSYNTHESIZING_PROTEINS"
msgstr ""

msgid "CHEMOSYNTHESIZING_PROTEINS_DESCRIPTION"
msgstr ""

msgid "CHEMOSYNTHESIZING_PROTEINS_PROCESSES_DESCRIPTION"
msgstr ""

msgid "CHEMO_SYNTHESIS"
msgstr ""

msgid "CHITIN"
msgstr ""

msgid "CHITINASE"
msgstr ""

msgid "CHITINASE_DESCRIPTION"
msgstr ""

msgid "CHITIN_MEMBRANE_DESCRIPTION"
msgstr ""

msgid "CHLOROPLAST"
msgstr ""

msgid "CHLOROPLAST_DESCRIPTION"
msgstr ""

msgid "CHLOROPLAST_PROCESSES_DESCRIPTION"
msgstr ""

msgid "CHOSEN_FILENAME_ALREADY_EXISTS"
msgstr ""

msgid "CHROMATIC_ABERRATION"
msgstr ""

msgid "CHROMATOPHORE_PROCESSES_DESCRIPTION"
msgstr ""

msgid "CHUNK_CELL_CORPSE_PART"
msgstr ""

msgid "CHUNK_FOOD_SOURCE"
msgstr ""

msgid "CILIA"
msgstr ""

msgid "CILIA_DESCRIPTION"
msgstr ""

msgid "CILIA_PROCESSES_DESCRIPTION"
msgstr ""

msgid "CITY_SHORT_STATISTICS"
msgstr ""

msgid "CLEAN_UP_OLD_SAVES"
msgstr ""

msgid "CLEAR_CACHE"
msgstr ""

msgid "CLICK_TO_SELECT"
msgstr ""

msgid "CLIMATE_INSTABILITY"
msgstr ""

msgid "CLIMATE_INSTABILITY_EXPLANATION"
msgstr ""

msgid "CLIMATE_STABILITY_AVERAGE"
msgstr ""

msgid "CLIMATE_STABILITY_STABLE"
msgstr ""

msgid "CLIMATE_STABILITY_UNSTABLE"
msgstr ""

msgid "CLOSE"
msgstr ""

msgid "CLOSE_OPTIONS"
msgstr ""

msgid "CLOSTRIDIAL_FERMENTATION"
msgstr ""

msgid "CLOUD_BENCHMARK"
msgstr ""

msgid "CLOUD_RESOLUTION_DIVISOR"
msgstr ""

msgid "CLOUD_SIMULATION_MINIMUM_INTERVAL"
msgstr ""

msgid "CLOUD_SIMULATION_MULTIPLIER"
msgstr ""

msgid "COASTAL"
msgstr ""

msgid "COLLISION_SHAPE"
msgstr ""

msgid "COLOUR"
msgstr ""

msgid "COLOURBLIND_CORRECTION"
msgstr ""

msgid "COLOUR_PICKER_ADD_PRESET"
msgstr ""

msgid "COLOUR_PICKER_A_TOOLTIP"
msgstr ""

msgid "COLOUR_PICKER_B_TOOLTIP"
msgstr ""

msgid "COLOUR_PICKER_G_TOOLTIP"
msgstr ""

msgid "COLOUR_PICKER_HSV_BUTTON_TOOLTIP"
msgstr ""

msgid "COLOUR_PICKER_H_TOOLTIP"
msgstr ""

msgid "COLOUR_PICKER_PICK_COLOUR"
msgstr ""

msgid "COLOUR_PICKER_PRESET_TOOLTIP"
msgstr ""

msgid "COLOUR_PICKER_RAW_BUTTON_TOOLTIP"
msgstr ""

msgid "COLOUR_PICKER_R_TOOLTIP"
msgstr ""

msgid "COLOUR_PICKER_S_TOOLTIP"
msgstr ""

msgid "COLOUR_PICKER_V_TOOLTIP"
msgstr ""

msgid "COMMON_ABILITIES"
msgstr ""

msgid "COMMON_EDITING_AND_STRATEGY"
msgstr ""

msgid "COMMUNITY_FORUM"
msgstr ""

msgid "COMMUNITY_FORUM_BUTTON_TOOLTIP"
msgstr ""

msgid "COMMUNITY_WIKI"
msgstr ""

msgid "COMMUNITY_WIKI_BUTTON_TOOLTIP"
msgstr ""

msgid "COMPILED_AT_COLON"
msgstr ""

msgid "COMPLETE_ACTION"
msgstr ""

msgid "COMPOUNDS"
msgstr ""

msgid "COMPOUNDS_AT_EQUILIBRIUM"
msgstr ""

msgid "COMPOUNDS_AT_MAX_SPEED"
msgstr ""

msgid "COMPOUNDS_BUTTON_MICROBE_TOOLTIP"
msgstr ""

msgid "COMPOUNDS_COLON"
msgstr ""

msgid "COMPOUND_BALANCE_FILL_TIME"
msgstr ""

msgid "COMPOUND_BALANCE_FILL_TIME_TOO_LONG"
msgstr ""

msgid "COMPOUND_BALANCE_MODE_TOOLTIP"
msgstr ""

msgid "COMPOUND_BALANCE_TITLE"
msgstr ""

msgid "COMPOUND_BALANCE_TOOLTIP"
msgstr ""

msgid "COMPOUND_CLOUDS"
msgstr ""

msgid "COMPOUND_CLOUD_BENCHMARK"
msgstr ""

msgid "COMPOUND_CLOUD_DENSITY"
msgstr ""

msgid "COMPOUND_CLOUD_DENSITY_EXPLANATION"
msgstr ""

msgid "COMPOUND_CONCENTRATIONS_DECREASED"
msgstr ""

msgid "COMPOUND_FOOD_SOURCE"
msgstr ""

msgid "COMPOUND_HANDLE_KEEP"
msgstr ""

msgid "COMPOUND_HANDLE_SPLIT_SISTER"
msgstr ""

msgid "COMPOUND_HANDLE_TOP_UP"
msgstr ""

msgid "COMPOUND_HANDLE_TOP_UP_ON_CHANGE"
msgstr ""

msgid "COMPOUND_LEVEL_AVERAGE"
msgstr ""

msgid "COMPOUND_LEVEL_HIGH"
msgstr ""

#, fuzzy
msgid "COMPOUND_LEVEL_LOW"
msgstr "3D Bevægelse"

msgid "COMPOUND_LEVEL_VERY_HIGH"
msgstr ""

msgid "COMPOUND_LEVEL_VERY_LOW"
msgstr ""

msgid "COMPOUND_STORAGE_AMOUNT_DOES_NOT_LAST_NIGHT"
msgstr ""

msgid "COMPOUND_STORAGE_NOT_ENOUGH_GENERATED_DURING_DAY"
msgstr ""

msgid "COMPOUND_STORAGE_NOT_ENOUGH_SPACE"
msgstr ""

msgid "COMPOUND_STORAGE_STATS_TITLE"
msgstr ""

msgid "COMPOUND_STORAGE_STATS_TOOLTIP"
msgstr ""

msgid "COMPOUND_TO_FIND"
msgstr ""

msgid "CONCEPT_ART"
msgstr ""

msgid "CONFIG"
msgstr ""

msgid "CONFIRM_CAPITAL"
msgstr ""

msgid "CONFIRM_DELETE"
msgstr ""

msgid "CONFIRM_EXIT"
msgstr ""

msgid "CONFIRM_FOSSILISATION_OVERWRITE"
msgstr ""

msgid "CONFIRM_MOVE_TO_ASCENSION_STAGE"
msgstr ""

msgid "CONFIRM_MOVE_TO_ASCENSION_STAGE_EXPLANATION"
msgstr ""

msgid "CONFIRM_MOVE_TO_INDUSTRIAL_STAGE"
msgstr ""

msgid "CONFIRM_MOVE_TO_INDUSTRIAL_STAGE_EXPLANATION"
msgstr ""

msgid "CONFIRM_MOVE_TO_SPACE_STAGE"
msgstr ""

msgid "CONFIRM_MOVE_TO_SPACE_STAGE_EXPLANATION"
msgstr ""

msgid "CONFIRM_NEW_GAME_BUTTON_TOOLTIP"
msgstr ""

msgid "CONFIRM_NEW_GAME_BUTTON_TOOLTIP_DISABLED"
msgstr ""

msgid "CONFIRM_RESET_ACHIEVEMENTS"
msgstr ""

msgid "CONFIRM_RESET_ACHIEVEMENTS_DESCRIPTION"
msgstr ""

msgid "CONSTRUCTION_UNIT_NAME"
msgstr ""

msgid "CONTENT_UPLOADED_FROM"
msgstr ""

msgid "CONTINUE"
msgstr ""

msgid "CONTINUE_AS_SPECIES"
msgstr ""

msgid "CONTINUE_THRIVING"
msgstr ""

msgid "CONTINUE_TO_PROTOTYPES"
msgstr ""

msgid "CONTINUE_TO_PROTOTYPES_PROMPT"
msgstr ""

msgid "CONTROLLER_ANY_DEVICE"
msgstr ""

msgid "CONTROLLER_AXIS_L2"
msgstr ""

msgid "CONTROLLER_AXIS_LEFT_TRIGGER"
msgstr ""

msgid "CONTROLLER_AXIS_LEFT_X"
msgstr ""

msgid "CONTROLLER_AXIS_LEFT_Y"
msgstr ""

msgid "CONTROLLER_AXIS_NEGATIVE_DIRECTION"
msgstr ""

msgid "CONTROLLER_AXIS_POSITIVE_DIRECTION"
msgstr ""

msgid "CONTROLLER_AXIS_R2"
msgstr ""

msgid "CONTROLLER_AXIS_RIGHT_TRIGGER"
msgstr ""

msgid "CONTROLLER_AXIS_RIGHT_X"
msgstr ""

msgid "CONTROLLER_AXIS_RIGHT_Y"
msgstr ""

msgid "CONTROLLER_AXIS_VISUALIZERS"
msgstr ""

msgid "CONTROLLER_BUTTON_DPAD_DOWN"
msgstr ""

msgid "CONTROLLER_BUTTON_DPAD_LEFT"
msgstr ""

msgid "CONTROLLER_BUTTON_DPAD_RIGHT"
msgstr ""

msgid "CONTROLLER_BUTTON_DPAD_UP"
msgstr ""

msgid "CONTROLLER_BUTTON_LEFT_SHOULDER"
msgstr ""

msgid "CONTROLLER_BUTTON_LEFT_STICK"
msgstr ""

msgid "CONTROLLER_BUTTON_MISC1"
msgstr ""

msgid "CONTROLLER_BUTTON_PADDLE1"
msgstr ""

msgid "CONTROLLER_BUTTON_PADDLE2"
msgstr ""

msgid "CONTROLLER_BUTTON_PADDLE3"
msgstr ""

msgid "CONTROLLER_BUTTON_PADDLE4"
msgstr ""

msgid "CONTROLLER_BUTTON_PS3_SELECT"
msgstr ""

msgid "CONTROLLER_BUTTON_PS3_START"
msgstr ""

msgid "CONTROLLER_BUTTON_PS_CIRCLE"
msgstr ""

msgid "CONTROLLER_BUTTON_PS_CROSS"
msgstr ""

msgid "CONTROLLER_BUTTON_PS_L1"
msgstr ""

msgid "CONTROLLER_BUTTON_PS_L3"
msgstr ""

msgid "CONTROLLER_BUTTON_PS_OPTIONS"
msgstr ""

msgid "CONTROLLER_BUTTON_PS_R1"
msgstr ""

msgid "CONTROLLER_BUTTON_PS_R3"
msgstr ""

msgid "CONTROLLER_BUTTON_PS_SHARE"
msgstr ""

msgid "CONTROLLER_BUTTON_PS_SONY_BUTTON"
msgstr ""

msgid "CONTROLLER_BUTTON_PS_SQUARE"
msgstr ""

msgid "CONTROLLER_BUTTON_PS_TRIANGLE"
msgstr ""

msgid "CONTROLLER_BUTTON_RIGHT_SHOULDER"
msgstr ""

msgid "CONTROLLER_BUTTON_RIGHT_STICK"
msgstr ""

msgid "CONTROLLER_BUTTON_TOUCH_PAD"
msgstr ""

msgid "CONTROLLER_BUTTON_UNKNOWN"
msgstr ""

msgid "CONTROLLER_BUTTON_XBOX_A"
msgstr ""

msgid "CONTROLLER_BUTTON_XBOX_B"
msgstr ""

msgid "CONTROLLER_BUTTON_XBOX_BACK"
msgstr ""

msgid "CONTROLLER_BUTTON_XBOX_GUIDE"
msgstr ""

msgid "CONTROLLER_BUTTON_XBOX_START"
msgstr ""

msgid "CONTROLLER_BUTTON_XBOX_X"
msgstr ""

msgid "CONTROLLER_BUTTON_XBOX_Y"
msgstr ""

msgid "CONTROLLER_DEADZONES"
msgstr ""

msgid "CONTROLLER_DEADZONE_CALIBRATION_EXPLANATION"
msgstr ""

msgid "CONTROLLER_DEADZONE_COLON"
msgstr ""

msgid "CONTROLLER_PROMPT_TYPE_SETTING"
msgstr ""

msgid "CONTROLLER_SENSITIVITY"
msgstr ""

msgid "CONTROLLER_UNKNOWN_AXIS"
msgstr ""

msgid "COPY_ERROR_TO_CLIPBOARD"
msgstr ""

msgid "COPY_RESULTS"
msgstr ""

msgid "CORRECTION_PROTANOPE"
msgstr ""

msgid "CORRECTION_TRITANOPE"
msgstr ""

msgid "CPU_POWER_NOT_ENOUGH_FOR_SPEED_MODE"
msgstr ""

msgid "CPU_THREADS"
msgstr ""

msgid "CRAFTING_CLEAR_INPUTS"
msgstr ""

msgid "CRAFTING_ERROR_INTERNAL_CONSUME_PROBLEM"
msgstr ""

msgid "CRAFTING_ERROR_TAKING_ITEMS"
msgstr ""

msgid "CRAFTING_FILTER_INPUTS"
msgstr ""

msgid "CRAFTING_KNOWN_ITEMS"
msgstr ""

msgid "CRAFTING_NOT_ENOUGH_MATERIAL"
msgstr ""

msgid "CRAFTING_NO_RECIPE_SELECTED"
msgstr ""

msgid "CRAFTING_NO_ROOM_TO_TAKE_CRAFTING_RESULTS"
msgstr ""

msgid "CRAFTING_RECIPE_DISPLAY"
msgstr ""

msgid "CRAFTING_RECIPE_HAND_AXE"
msgstr ""

msgid "CRAFTING_RESULTS"
msgstr ""

msgid "CRAFTING_SELECT_RECIPE_OR_ITEMS_TO_FILTER"
msgstr ""

msgid "CRAFTING_TAKE_ALL"
msgstr ""

msgid "CRAFTING_TITLE"
msgstr ""

msgid "CREATE"
msgstr ""

msgid "CREATED_AT"
msgstr ""

msgid "CREATED_ON_PLATFORM"
msgstr ""

msgid "CREATE_A_NEW_MICROBE"
msgstr ""

msgid "CREATE_NEW"
msgstr ""

msgid "CREATE_NEW_CELL_TYPE"
msgstr ""

msgid "CREATE_NEW_CELL_TYPE_DESCRIPTION"
msgstr ""

msgid "CREATE_NEW_MOD"
msgstr ""

msgid "CREATE_NEW_SAVE"
msgstr ""

msgid "CREATE_NEW_TISSUE_TYPE"
msgstr ""

msgid "CREATE_NEW_TISSUE_TYPE_DESCRIPTION"
msgstr ""

msgid "CREATING_DOT_DOT_DOT"
msgstr ""

msgid "CREATING_OBJECTS_FROM_SAVE"
msgstr ""

msgid "CREDITS"
msgstr ""

msgid "CTRL"
msgstr ""

msgid "CURRENT_CACHE_SIZE"
msgstr ""

#, fuzzy
msgid "CURRENT_CACHE_SIZE_TOOLTIP"
msgstr "Tag til opvågningsstadiet. Tilgængelig, når du har nok hjernekraft (vævstype med axoner)."

msgid "CURRENT_DEVELOPERS"
msgstr ""

#, fuzzy
msgid "CURRENT_DILUTION_TOOLTIP"
msgstr "Tag til opvågningsstadiet. Tilgængelig, når du har nok hjernekraft (vævstype med axoner)."

msgid "CURRENT_LOCATION_CAPITAL"
msgstr ""

msgid "CURRENT_RESEARCH_NONE"
msgstr ""

msgid "CURRENT_RESEARCH_PROGRESS"
msgstr ""

msgid "CURRENT_WORLD"
msgstr ""

msgid "CURRENT_WORLD_STATISTICS"
msgstr ""

msgid "CUSTOM_USERNAME"
msgstr ""

msgid "CYTOPLASM"
msgstr ""

msgid "CYTOPLASM_DESCRIPTION"
msgstr ""

msgid "CYTOPLASM_GLYCOLYSIS"
msgstr ""

msgid "CYTOPLASM_PROCESSES_DESCRIPTION"
msgstr ""

msgid "CYTOTOXIN_SYNTHESIS"
msgstr ""

msgid "DAMAGE_SOURCE_RADIATION"
msgstr ""

msgid "DAY_LENGTH"
msgstr ""

msgid "DAY_LENGTH_EXPLANATION"
msgstr ""

msgid "DAY_NIGHT_CYCLE_ENABLED"
msgstr ""

msgid "DAY_NIGHT_CYCLE_ENABLED_EXPLANATION_2"
msgstr ""

msgid "DEADZONE_CALIBRATION_FINISHED"
msgstr ""

msgid "DEADZONE_CALIBRATION_INPROGRESS"
msgstr ""

msgid "DEADZONE_CALIBRATION_IS_RESET"
msgstr ""

msgid "DEADZONE_CONFIGURATION"
msgstr ""

msgid "DEATH"
msgstr ""

msgid "DEBUG_COORDINATES"
msgstr ""

msgid "DEBUG_DRAW_NOT_AVAILABLE"
msgstr ""

msgid "DEBUG_HEAT_AT_CURSOR"
msgstr ""

msgid "DEBUG_PANEL"
msgstr ""

msgid "DECEMBER"
msgstr ""

msgid "DECREASE_ITEM_SIZE"
msgstr ""

msgid "DEFAULT_AUDIO_OUTPUT_DEVICE"
msgstr ""

msgid "DELETE"
msgstr ""

msgid "DELETE_ALL_OLD_SAVE_WARNING_2"
msgstr ""

msgid "DELETE_FOSSIL_CONFIRMATION"
msgstr ""

msgid "DELETE_OLD_SAVES_PROMPT"
msgstr ""

msgid "DELETE_ORGANELLE"
msgstr ""

msgid "DELETE_SAVE_CONFIRMATION"
msgstr ""

msgid "DELETE_SELECTED"
msgstr ""

msgid "DELETE_SELECTED_SAVES_PROMPT"
msgstr ""

msgid "DELETE_SELECTED_SAVE_WARNING"
msgstr ""

msgid "DELETE_THIS_SAVE_PROMPT"
msgstr ""

msgid "DESCEND_BUTTON"
msgstr ""

msgid "DESCEND_CONFIRMATION"
msgstr ""

msgid "DESCEND_CONFIRMATION_EXPLANATION"
msgstr ""

msgid "DESCRIPTION"
msgstr ""

msgid "DESCRIPTION_COLON"
msgstr ""

msgid "DESCRIPTION_TOO_LONG"
msgstr ""

msgid "DESPAWN_ENTITIES"
msgstr ""

msgid "DETECTED_CPU_COUNT"
msgstr ""

msgid "DEVBUILD_VERSION_INFO"
msgstr ""

msgid "DEVELOPERS"
msgstr ""

msgid "DEVELOPMENT_FORUM"
msgstr ""

msgid "DEVELOPMENT_FORUM_BUTTON_TOOLTIP"
msgstr ""

msgid "DEVELOPMENT_SUPPORTED_BY"
msgstr ""

msgid "DEVELOPMENT_WIKI"
msgstr ""

msgid "DEVELOPMENT_WIKI_BUTTON_TOOLTIP"
msgstr ""

msgid "DEVOURED"
msgstr ""

msgid "DEV_BUILD_PATRONS"
msgstr ""

msgid "DIFFICULTY"
msgstr ""

#, fuzzy
msgid "DIFFICULTY_DETAILS_STRING"
msgstr "Nemt"

msgid "DIFFICULTY_PRESET"
msgstr ""

msgid "DIFFICULTY_PRESET_CUSTOM"
msgstr ""

msgid "DIFFICULTY_PRESET_EASY"
msgstr "Nemt"

msgid "DIFFICULTY_PRESET_HARD"
msgstr "Svært"

msgid "DIFFICULTY_PRESET_NORMAL"
msgstr "Normalt"

msgid "DIGESTION_EFFICIENCY"
msgstr ""

msgid "DIGESTION_EFFICIENCY_COLON"
msgstr ""

msgid "DIGESTION_SPEED"
msgstr ""

msgid "DIGESTION_SPEED_COLON"
msgstr ""

msgid "DIGESTION_SPEED_VALUE"
msgstr ""

msgid "DISABLED"
msgstr ""

msgid "DISABLE_ALL"
msgstr ""

msgid "DISCARD_AND_CONTINUE"
msgstr ""

msgid "DISCARD_CHANGES"
msgstr ""

msgid "DISCARD_MIGRATION"
msgstr ""

msgid "DISCONNECTED_CELLS"
msgstr ""

msgid "DISCONNECTED_CELLS_TEXT"
msgstr ""

msgid "DISCONNECTED_METABALLS"
msgstr ""

msgid "DISCONNECTED_METABALLS_TEXT"
msgstr ""

msgid "DISCONNECTED_ORGANELLES"
msgstr ""

msgid "DISCONNECTED_ORGANELLES_TEXT"
msgstr ""

msgid "DISCORD_TOOLTIP"
msgstr ""

#, fuzzy
msgid "DISK_CACHE_TOOLTIP"
msgstr "Tag til opvågningsstadiet. Tilgængelig, når du har nok hjernekraft (vævstype med axoner)."

msgid "DISMISSED_POPUPS_COLON"
msgstr ""

msgid "DISMISSED_POPUPS_EXPLANATION"
msgstr ""

msgid "DISMISS_INFORMATION_PERMANENTLY"
msgstr ""

msgid "DISMISS_WARNING_PERMANENTLY"
msgstr ""

msgid "DISPLAY_3D_MENU_BACKGROUNDS"
msgstr ""

msgid "DISPLAY_ABILITIES_BAR"
msgstr ""

msgid "DISPLAY_BACKGROUND_DISTORTION_EFFECT"
msgstr ""

msgid "DISPLAY_BACKGROUND_PARTICLES"
msgstr ""

msgid "DISPLAY_DRIVER_OPENGL"
msgstr ""

msgid "DISPLAY_DRIVER_VULKAN"
msgstr ""

msgid "DISPLAY_MODE"
msgstr ""

msgid "DISPLAY_PART_NAMES"
msgstr ""

msgid "DISSOLVED_COMPOUND_FOOD_SOURCE"
msgstr ""

msgid "DOES_NOT_USE_FEATURE"
msgstr ""

msgid "DONATIONS"
msgstr ""

msgid "DOT_DOT_DOT"
msgstr ""

msgid "DOUBLE"
msgstr ""

msgid "DOUBLE_CLICK_TO_VIEW_IN_FULLSCREEN"
msgstr ""

msgid "DOUBLE_MEMBRANE_DESCRIPTION"
msgstr ""

#, fuzzy
msgid "DOUBLE_SPEED_TOGGLE_TOOLTIP"
msgstr "Tag til opvågningsstadiet. Tilgængelig, når du har nok hjernekraft (vævstype med axoner)."

msgid "DRAG_TO_REORDER_ITEMS_WITH_MOUSE"
msgstr ""

msgid "DUMP_SCENE_TREE"
msgstr ""

msgid "DUPLICATE_TYPE"
msgstr ""

msgid "EASTEREGG_MESSAGE_1"
msgstr ""

msgid "EASTEREGG_MESSAGE_10"
msgstr ""

msgid "EASTEREGG_MESSAGE_11"
msgstr ""

msgid "EASTEREGG_MESSAGE_12"
msgstr ""

msgid "EASTEREGG_MESSAGE_13"
msgstr ""

msgid "EASTEREGG_MESSAGE_14"
msgstr ""

msgid "EASTEREGG_MESSAGE_15"
msgstr ""

msgid "EASTEREGG_MESSAGE_16"
msgstr ""

msgid "EASTEREGG_MESSAGE_17"
msgstr ""

msgid "EASTEREGG_MESSAGE_18"
msgstr ""

msgid "EASTEREGG_MESSAGE_2"
msgstr ""

msgid "EASTEREGG_MESSAGE_3"
msgstr ""

msgid "EASTEREGG_MESSAGE_4"
msgstr ""

msgid "EASTEREGG_MESSAGE_5"
msgstr ""

msgid "EASTEREGG_MESSAGE_6"
msgstr ""

msgid "EASTEREGG_MESSAGE_7"
msgstr ""

msgid "EASTEREGG_MESSAGE_8"
msgstr ""

msgid "EASTEREGG_MESSAGE_9"
msgstr ""

msgid "EASTER_EGGS"
msgstr ""

msgid "EASTER_EGGS_EXPLANATION"
msgstr ""

msgid "EASTER_EGG_BANANA_BIOME"
msgstr ""

msgid "EDGE_PAN_SPEED"
msgstr ""

msgid "EDITING_TITLE"
msgstr ""

msgid "EDITOR"
msgstr ""

msgid "EDITORS_AND_MUTATIONS_BUTTON"
msgstr ""

msgid "EDITOR_BUTTON_TOOLTIP"
msgstr ""

msgid "EDITOR_TUTORIAL_EARLY_GOAL"
msgstr ""

msgid "EDITOR_TUTORIAL_EDITOR_TEXT"
msgstr ""

#, fuzzy
msgid "EDITOR_TUTORIAL_MICROBE_EDITOR_BINDING_AGENTS"
msgstr "Teleportere"

msgid "EDITOR_TUTORIAL_MICROBE_EDITOR_NUCLEUS"
msgstr ""

#, fuzzy
msgid "EDIT_MICROBE_FIRST_TIME"
msgstr "Teleportere"

msgid "EFFECTIVE_VALUE"
msgstr ""

msgid "EIGHT_TIMES"
msgstr ""

msgid "EJECT_ENGULFED"
msgstr ""

msgid "EJECT_ENGULFED_TOOLTIP"
msgstr ""

msgid "EMITTERS_COUNT"
msgstr ""

msgid "ENABLED_MODS"
msgstr ""

msgid "ENABLE_ALL_COMPATIBLE"
msgstr ""

msgid "ENABLE_EDITOR"
msgstr ""

msgid "ENABLE_GUI_LIGHT_EFFECTS"
msgstr ""

msgid "ENDOSYMBIONT_ENGULFED_ALREADY_DONE"
msgstr ""

msgid "ENDOSYMBIONT_ENGULFED_PROGRESS"
msgstr ""

msgid "ENDOSYMBIONT_TYPE_ALREADY_PRESENT"
msgstr ""

msgid "ENDOSYMBIOSIS_AVAILABLE_ORGANELLES"
msgstr ""

msgid "ENDOSYMBIOSIS_BUTTON"
msgstr ""

msgid "ENDOSYMBIOSIS_CANCEL_TOOLTIP"
msgstr ""

msgid "ENDOSYMBIOSIS_COMPLETE_TOOLTIP"
msgstr ""

msgid "ENDOSYMBIOSIS_EXPLANATION"
msgstr ""

msgid "ENDOSYMBIOSIS_NOTHING_ENGULFED"
msgstr ""

msgid "ENDOSYMBIOSIS_NO_CANDIDATE_ORGANELLES"
msgstr ""

msgid "ENDOSYMBIOSIS_PROGRESSING_EXPLANATION"
msgstr ""

msgid "ENDOSYMBIOSIS_PROKARYOTIC_LIMIT_EXPLANATION"
msgstr ""

msgid "ENDOSYMBIOSIS_SINGLE_SPECIES_PROGRESS_DESCRIPTION"
msgstr ""

msgid "ENDOSYMBIOSIS_START_TOOLTIP"
msgstr ""

msgid "ENDOSYMBIOSIS_TITLE"
msgstr ""

msgid "ENERGY_BALANCE_REQUIRED_COMPOUND_LINE"
msgstr ""

msgid "ENERGY_BALANCE_TOOLTIP_CONSUMPTION"
msgstr ""

msgid "ENERGY_BALANCE_TOOLTIP_PRODUCTION"
msgstr ""

msgid "ENERGY_BALANCE_TOOLTIP_PRODUCTION_WITH_REQUIREMENT"
msgstr ""

msgid "ENERGY_IN_PATCH_FOR"
msgstr ""

msgid "ENERGY_IN_PATCH_SHORT"
msgstr ""

msgid "ENERGY_SOURCES"
msgstr ""

msgid "ENERGY_SUMMARY_LINE"
msgstr ""

msgid "ENGULF_CELL_OR_CHUNK"
msgstr ""

msgid "ENGULF_NO_ATP_DAMAGE_MESSAGE"
msgstr ""

msgid "ENTER_EXISTING_ID"
msgstr ""

msgid "ENTER_EXISTING_WORKSHOP_ID"
msgstr ""

msgid "ENTITY_LABEL"
msgstr ""

msgid "ENVIRONMENT"
msgstr ""

msgid "ENVIRONMENTAL_CONDITIONS_BUTTON"
msgstr ""

msgid "ENVIRONMENTAL_GLUCOSE_RETENTION"
msgstr ""

msgid "ENVIRONMENTAL_GLUCOSE_RETENTION_EXPLANATION"
msgstr ""

msgid "ENVIRONMENT_BUTTON_MICROBE_TOOLTIP"
msgstr ""

msgid "ENVIRONMENT_TOLERANCE"
msgstr ""

msgid "EPIPELAGIC"
msgstr ""

msgid "EQUIPMENT_TYPE_AXE"
msgstr ""

msgid "ERROR"
msgstr ""

msgid "ERROR_CREATING_FOLDER"
msgstr ""

msgid "ERROR_CREATING_INFO_FILE"
msgstr ""

msgid "ERROR_FAILED_TO_SAVE_NEW_SETTINGS"
msgstr ""

msgid "ERROR_FETCHING_EXPLANATION"
msgstr ""

msgid "ERROR_FETCHING_NEWS"
msgstr ""

msgid "ERROR_LOADING"
msgstr ""

msgid "ERROR_SAVING"
msgstr ""

msgid "ERROR_UPLOADING_EXCEPTION"
msgstr ""

msgid "ESCAPE"
msgstr ""

msgid "ESCAPE_ENGULFING"
msgstr ""

msgid "ESTUARY"
msgstr ""

#, fuzzy
msgid "EVENT_ERUPTION_TOOLTIP"
msgstr "Tag til opvågningsstadiet. Tilgængelig, når du har nok hjernekraft (vævstype med axoner)."

msgid "EVENT_METEOR_GLUCOSE"
msgstr ""

msgid "EVENT_METEOR_IRON"
msgstr ""

msgid "EVENT_METEOR_PHOSPHATES"
msgstr ""

#, fuzzy
msgid "EVENT_METEOR_PLAIN"
msgstr "Tag til opvågningsstadiet. Tilgængelig, når du har nok hjernekraft (vævstype med axoner)."

msgid "EVENT_METEOR_RADIOACTIVE"
msgstr ""

msgid "EVENT_METEOR_SULFUR"
msgstr ""

#, fuzzy
msgid "EVENT_RUNOFF_TOOLTIP"
msgstr "Tag til opvågningsstadiet. Tilgængelig, når du har nok hjernekraft (vævstype med axoner)."

#, fuzzy
msgid "EVENT_UPWELLING_TOOLTIP"
msgstr "Tag til opvågningsstadiet. Tilgængelig, når du har nok hjernekraft (vævstype med axoner)."

msgid "EVOLUTIONARY_TREE"
msgstr ""

msgid "EVOLUTIONARY_TREE_BUILD_FAILED"
msgstr ""

msgid "EXACT_VERSION_COLON"
msgstr ""

msgid "EXACT_VERSION_TOOLTIP"
msgstr ""

msgid "EXCEPTION_HAPPENED_PROCESSING_SAVE"
msgstr ""

msgid "EXCEPTION_HAPPENED_WHILE_LOADING"
msgstr ""

msgid "EXCLUSIVE_FULLSCREEN"
msgstr ""

msgid "EXISTING_BUILDINGS"
msgstr ""

msgid "EXIT"
msgstr ""

msgid "EXIT_EDITOR"
msgstr ""

msgid "EXIT_TO_LAUNCHER"
msgstr ""

msgid "EXPERIMENTAL_FEATURES"
msgstr ""

msgid "EXPERIMENTAL_FEATURES_EXPLANATION"
msgstr ""

msgid "EXPERIMENTAL_FEATURES_WARNING"
msgstr ""

msgid "EXPORT_ALL_WORLDS"
msgstr ""

msgid "EXPORT_ALL_WORLDS_TOOLTIP"
msgstr ""

msgid "EXPORT_SUCCESS"
msgstr ""

msgid "EXTERNAL"
msgstr ""

msgid "EXTERNAL_EFFECTS"
msgstr ""

msgid "EXTINCTION_BOX_TEXT"
msgstr ""

msgid "EXTINCTION_CAPITAL"
msgstr ""

msgid "EXTINCT_FROM_PATCH"
msgstr ""

msgid "EXTINCT_FROM_THE_PLANET"
msgstr ""

msgid "EXTINCT_IN_PATCH"
msgstr ""

msgid "EXTINCT_SPECIES"
msgstr ""

msgid "EXTRAS"
msgstr ""

msgid "EXTRA_OPTIONS"
msgstr ""

msgid "FACEBOOK_TOOLTIP"
msgstr ""

msgid "FAILED"
msgstr ""

msgid "FAILED_ONE_OR_MORE_SAVE_DELETION_DESCRIPTION"
msgstr ""

msgid "FAILED_SAVE_DELETION"
msgstr ""

msgid "FAILED_SAVE_DELETION_DESCRIPTION"
msgstr ""

msgid "FEARFUL"
msgstr ""

msgid "FEAR_EXPLANATION"
msgstr ""

msgid "FEATURE_DISABLED"
msgstr ""

msgid "FEATURE_ENABLED"
msgstr ""

msgid "FEBRUARY"
msgstr ""

msgid "FEED_ITEM_CONTENT_PARSING_FAILED"
msgstr ""

msgid "FEED_ITEM_MISSING_CONTENT"
msgstr ""

msgid "FEED_ITEM_PUBLISHED_AT"
msgstr ""

msgid "FEED_ITEM_TRUNCATED_NOTICE"
msgstr ""

msgid "FERROPLAST"
msgstr ""

msgid "FERROPLAST_DESCRIPTION"
msgstr ""

msgid "FERROPLAST_PROCESSES_DESCRIPTION"
msgstr ""

msgid "FILTER_ITEMS_BY_CATEGORY_COLON"
msgstr ""

msgid "FIND_CURRENT_PATCH"
msgstr ""

msgid "FINISHED_DOT"
msgstr ""

msgid "FINISH_EDITING_AND_RETURN_TO_ENVIRONMENT"
msgstr ""

msgid "FINISH_ONE_GENERATION"
msgstr ""

msgid "FINISH_X_GENERATIONS"
msgstr ""

msgid "FIRE_TOXIN"
msgstr ""

msgid "FIRE_TOXIN_TOOLTIP"
msgstr ""

msgid "FLAGELLUM"
msgstr ""

msgid "FLAGELLUM_DESCRIPTION"
msgstr ""

msgid "FLAGELLUM_LENGTH_DESCRIPTION"
msgstr ""

msgid "FLAGELLUM_PROCESSES_DESCRIPTION"
msgstr ""

msgid "FLEET_NAME_FROM_PLACE"
msgstr ""

msgid "FLEET_UNITS"
msgstr ""

msgid "FLOATING_CHUNKS_COLON"
msgstr ""

msgid "FLOATING_HAZARD"
msgstr ""

msgid "FLUID"
msgstr ""

msgid "FLUIDITY_RIGIDITY"
msgstr ""

msgid "FOCUSED"
msgstr ""

msgid "FOCUS_EXPLANATION"
msgstr ""

msgid "FOG_OF_WAR_DISABLED"
msgstr ""

msgid "FOG_OF_WAR_DISABLED_DESCRIPTION"
msgstr ""

msgid "FOG_OF_WAR_INTENSE"
msgstr ""

msgid "FOG_OF_WAR_INTENSE_DESCRIPTION"
msgstr ""

msgid "FOG_OF_WAR_MODE"
msgstr ""

msgid "FOG_OF_WAR_REGULAR"
msgstr ""

msgid "FOG_OF_WAR_REGULAR_DESCRIPTION"
msgstr ""

msgid "FOOD_CHAIN"
msgstr ""

msgid "FOOD_SOURCE_ENERGY_INFO"
msgstr ""

msgid "FORGET_MOD_DETAILS"
msgstr ""

msgid "FORGET_MOD_DETAILS_TOOLTIP"
msgstr ""

msgid "FORM_CELL_COLONY"
msgstr ""

msgid "FORM_ERROR_MESSAGE"
msgstr ""

msgid "FOSSILISATION"
msgstr ""

msgid "FOSSILISATION_EXPLANATION"
msgstr ""

msgid "FOSSILISATION_FAILED"
msgstr ""

msgid "FOSSILISATION_FAILED_DESCRIPTION"
msgstr ""

msgid "FOSSILISATION_HINT"
msgstr ""

msgid "FOSSILISATION_HINT_ALREADY_FOSSILISED"
msgstr ""

msgid "FOSSILISE"
msgstr ""

msgid "FOSSIL_DATA_LOAD_FAILED"
msgstr ""

msgid "FOSSIL_DATA_LOAD_FAILED_DESCRIPTION"
msgstr ""

msgid "FOSSIL_DELETION_FAILED"
msgstr ""

msgid "FOSSIL_DELETION_FAILED_DESCRIPTION"
msgstr ""

msgid "FOUR_TIMES"
msgstr ""

msgid "FPS"
msgstr ""

msgid "FPS_DISPLAY"
msgstr ""

msgid "FRAME_DURATION"
msgstr ""

msgid "FREEBUILDING"
msgstr ""

msgid "FREE_GLUCOSE_CLOUD"
msgstr ""

msgid "FREE_GLUCOSE_CLOUD_EXPLANATION"
msgstr ""

msgid "FULLSCREEN"
msgstr ""

msgid "FULL_MOD_INFO"
msgstr ""

msgid "GALLERY_VIEWER"
msgstr ""

msgid "GAMEPLAY_BASICS_TITLE"
msgstr ""

msgid "GAME_DESIGN_TEAM"
msgstr ""

msgid "GAME_SYSTEMS_TITLE"
msgstr ""

msgid "GATHERED_ENERGY_TOOLTIP"
msgstr ""

msgid "GENERAL"
msgstr ""

msgid "GENERAL_LOADING_TIP_1"
msgstr ""

msgid "GENERAL_LOADING_TIP_2"
msgstr ""

msgid "GENERAL_LOADING_TIP_3"
msgstr ""

msgid "GENERAL_LOADING_TIP_4"
msgstr ""

msgid "GENERAL_LOADING_TIP_5"
msgstr ""

msgid "GENERAL_LOADING_TIP_6"
msgstr ""

msgid "GENERAL_LOADING_TIP_7"
msgstr ""

msgid "GENERATE_POSITIVE_GLUCOSE_PHOTOSYNTHESIS"
msgstr ""

msgid "GENERATIONS"
msgstr ""

msgid "GENERATION_COLON"
msgstr ""

msgid "GEOLOGICAL_ACTIVITY"
msgstr ""

msgid "GEOLOGICAL_ACTIVITY_ACTIVE"
msgstr ""

msgid "GEOLOGICAL_ACTIVITY_AVERAGE"
msgstr ""

msgid "GEOLOGICAL_ACTIVITY_DORMANT"
msgstr ""

msgid "GEOLOGICAL_ACTIVITY_EXPLANATION"
msgstr ""

msgid "GITHUB_TOOLTIP"
msgstr ""

msgid "GLES3"
msgstr ""

msgid "GLOBAL_GLACIATION_END_EVENT_LOG"
msgstr ""

#, fuzzy
msgid "GLOBAL_GLACIATION_EVENT"
msgstr "Halver Bestand"

#, fuzzy
msgid "GLOBAL_GLACIATION_EVENT_TOOLTIP"
msgstr "Tag til opvågningsstadiet. Tilgængelig, når du har nok hjernekraft (vævstype med axoner)."

msgid "GLOBAL_GLACIATION_EVENT_WARNING_LOG_PLURAL"
msgstr ""

msgid "GLOBAL_GLACIATION_EVENT_WARNING_LOG_SINGULAR"
msgstr ""

msgid "GLOBAL_GLACIATION_START_EVENT_LOG"
msgstr ""

msgid "GLOBAL_INITIAL_LETTER"
msgstr ""

#, fuzzy
msgid "GLOBAL_POPULATION_COLON"
msgstr "Halver Bestand"

msgid "GLOBAL_TIMELINE_SPECIES_MIGRATED_TO"
msgstr ""

msgid "GLUCOSE"
msgstr ""

msgid "GLUCOSE_CONCENTRATIONS_DRASTICALLY_DROPPED"
msgstr ""

#, fuzzy
msgid "GLUCOSE_LEVEL"
msgstr "Tag til opvågningsstadiet. Tilgængelig, når du har nok hjernekraft (vævstype med axoner)."

msgid "GLYCOLYSIS"
msgstr ""

msgid "GODMODE"
msgstr ""

msgid "GOD_TOOLS_TITLE"
msgstr ""

msgid "GOING_NUCLEAR"
msgstr ""

msgid "GOOGLY_EYE_CELL"
msgstr ""

msgid "GOT_IT"
msgstr ""

msgid "GPL_LICENSE_HEADING"
msgstr ""

msgid "GPU_NAME"
msgstr ""

msgid "GRAPHICS"
msgstr ""

msgid "GRAPHICS_TEAM"
msgstr ""

msgid "GROWTH_ORDER"
msgstr ""

msgid "GUI"
msgstr ""

msgid "GUI_LIGHT_EFFECTS_OPTION_DESCRIPTION"
msgstr ""

msgid "GUI_TAB_NAVIGATION"
msgstr ""

msgid "GUI_VOLUME"
msgstr ""

msgid "HEALTH"
msgstr ""

msgid "HEALTH_MODIFIER"
msgstr ""

#, fuzzy
msgid "HEAT_ACCUMULATION_BAR_TOOLTIP"
msgstr "Tag til opvågningsstadiet. Tilgængelig, når du har nok hjernekraft (vævstype med axoner)."

msgid "HELP"
msgstr ""

msgid "HELP_BUTTON_TOOLTIP"
msgstr ""

msgid "HIGHER_VALUES_INCREASE_PERFORMANCE"
msgstr ""

msgid "HIGHER_VALUES_WORSEN_PERFORMANCE"
msgstr ""

msgid "HOLD_FOR_PAN_OR_ROTATE_MODE"
msgstr ""

msgid "HOLD_FOR_PAN_WITH_MOUSE"
msgstr ""

msgid "HOLD_PACK_COMMANDS_MENU"
msgstr ""

msgid "HOLD_TO_SHOW_CURSOR"
msgstr ""

msgid "HOLD_TO_SHOW_CURSOR_ADVICE_TEXT"
msgstr ""

msgid "HOLD_TO_SKIP_CREDITS"
msgstr ""

msgid "HOME"
msgstr ""

msgid "HORIZONTAL_COLON"
msgstr ""

msgid "HORIZONTAL_WITH_AXIS_NAME_COLON"
msgstr ""

msgid "HP_COLON"
msgstr ""

msgid "HSV"
msgstr ""

msgid "HUD_MESSAGE_MULTIPLE"
msgstr ""

msgid "HYDROGENASE"
msgstr ""

msgid "HYDROGENASE_DESCRIPTION"
msgstr ""

msgid "HYDROGENASE_PROCESSES_DESCRIPTION"
msgstr ""

msgid "HYDROGENOSOME"
msgstr ""

msgid "HYDROGENOSOME_DESCRIPTION"
msgstr ""

msgid "HYDROGENOSOME_PROCESSES_DESCRIPTION"
msgstr ""

msgid "HYDROGEN_SULFIDE"
msgstr ""

msgid "HYDROGEN_SULFIDE_LEVELS"
msgstr ""

msgid "ICESHARD"
msgstr ""

msgid "ICESHELF"
msgstr ""

msgid "ICE_CHUNK_BIG"
msgstr ""

msgid "ICE_CHUNK_SMALL"
msgstr ""

msgid "ID_IS_NOT_A_NUMBER"
msgstr ""

msgid "ID_NUMBER"
msgstr ""

msgid "IF_FALLBACK_RENDERER_USED_ALL_NOT_AVAILABLE"
msgstr ""

msgid "IMAGE_FILE_TYPES"
msgstr ""

msgid "INCLUDE_MULTICELLULAR_PROTOTYPE"
msgstr ""

msgid "INCLUDE_MULTICELLULAR_PROTOTYPE_EXPLANATION"
msgstr ""

msgid "INCREASE_ITEM_SIZE"
msgstr ""

msgid "INDICATOR_SPECIES_IS_NEW"
msgstr ""

msgid "INDICATOR_SPECIES_MUTATED"
msgstr ""

msgid "INDUSTRIAL_STAGE"
msgstr ""

msgid "INFINITE_COMPOUNDS"
msgstr ""

msgid "INFINITE_MP"
msgstr ""

msgid "INFO_BOX_COST"
msgstr ""

msgid "INFO_BOX_EDITORS"
msgstr ""

msgid "INFO_BOX_ENZYMES"
msgstr ""

msgid "INFO_BOX_GAMEPLAY_TYPE"
msgstr ""

msgid "INFO_BOX_INTERNAL_NAME"
msgstr ""

msgid "INFO_BOX_MASS"
msgstr ""

msgid "INFO_BOX_NEXT_STAGE"
msgstr ""

msgid "INFO_BOX_OSMOREGULATION_COST"
msgstr ""

msgid "INFO_BOX_PREVIOUS_STAGE"
msgstr ""

msgid "INFO_BOX_PROCESSES"
msgstr ""

msgid "INFO_BOX_REQUIRES_NUCLEUS"
msgstr ""

msgid "INFO_BOX_SIZE"
msgstr ""

msgid "INFO_BOX_STORAGE"
msgstr ""

msgid "INFO_BOX_UNIQUE"
msgstr ""

msgid "INFO_BOX_UPGRADES"
msgstr ""

msgid "INGESTED_MATTER"
msgstr ""

msgid "INIT_NEW_WORLD_TOOLTIP"
msgstr ""

msgid "INPUTS"
msgstr ""

msgid "INPUT_NAME_BUILD_STRUCTURE"
msgstr ""

msgid "INPUT_NAME_INTERACTION"
msgstr ""

msgid "INPUT_NAME_OPEN_INVENTORY"
msgstr ""

msgid "INSPECT"
msgstr ""

msgid "INSPECTOR"
msgstr ""

#, fuzzy
msgid "INSTAGRAM_TOOLTIP"
msgstr "Tag til opvågningsstadiet. Tilgængelig, når du har nok hjernekraft (vævstype med axoner)."

msgid "INTERACTION_ACTIVATE_ASCENSION"
msgstr ""

msgid "INTERACTION_ACTIVATE_ASCENSION_MISSING_ENERGY"
msgstr ""

msgid "INTERACTION_CONSTRUCT"
msgstr ""

msgid "INTERACTION_CONSTRUCT_MISSING_DEPOSITED_MATERIALS"
msgstr ""

msgid "INTERACTION_CRAFT"
msgstr ""

msgid "INTERACTION_DEPOSIT_RESOURCES"
msgstr ""

msgid "INTERACTION_DEPOSIT_RESOURCES_NO_SUITABLE_RESOURCES"
msgstr ""

msgid "INTERACTION_DESTROY"
msgstr ""

msgid "INTERACTION_FOUND_SETTLEMENT"
msgstr ""

msgid "INTERACTION_HARVEST"
msgstr ""

msgid "INTERACTION_HARVEST_CANNOT_MISSING_TOOL"
msgstr ""

msgid "INTERACTION_PICK_UP"
msgstr ""

msgid "INTERACTION_PICK_UP_CANNOT_FULL"
msgstr ""

msgid "INTERNALS"
msgstr ""

msgid "INTERNAL_NAME_IN_USE"
msgstr ""

msgid "INTERNAL_NAME_REQUIRED"
msgstr ""

msgid "INTERNAL_NAME_REQUIRES_CAPITAL"
msgstr ""

msgid "INVALID_DATA_TO_PLOT"
msgstr ""

msgid "INVALID_ICON_PATH"
msgstr ""

msgid "INVALID_SAVE_NAME_POPUP"
msgstr ""

msgid "INVALID_SPECIES_NAME_POPUP"
msgstr ""

msgid "INVALID_TAG"
msgstr ""

msgid "INVALID_URL_FORMAT"
msgstr ""

msgid "INVALID_URL_SCHEME"
msgstr ""

msgid "INVENTORY_ITEMS_ON_GROUND"
msgstr ""

msgid "INVENTORY_TITLE"
msgstr ""

msgid "INVENTORY_TOGGLE_CRAFTING"
msgstr ""

msgid "INVENTORY_TOGGLE_GROUND"
msgstr ""

msgid "INVERTED"
msgstr ""

msgid "IN_PROTOTYPE"
msgstr ""

msgid "IRON"
msgstr ""

msgid "IRON_LEVELS"
msgstr ""

msgid "IRON_OXIDATION"
msgstr ""

msgid "ITCH_TOOLTIP"
msgstr ""

msgid "ITEM_AT_2D_COORDINATES"
msgstr ""

msgid "ITEM_NAME_SEPARATOR"
msgstr ""

msgid "JANUARY"
msgstr ""

msgid "JSON_DEBUG_MODE"
msgstr ""

msgid "JSON_DEBUG_MODE_ALWAYS"
msgstr ""

msgid "JSON_DEBUG_MODE_AUTO"
msgstr ""

msgid "JSON_DEBUG_MODE_NEVER"
msgstr ""

msgid "JULY"
msgstr ""

msgid "JUNE"
msgstr ""

msgid "KEEP_CURRENT_SHORT"
msgstr ""

#, fuzzy
msgid "KEEP_CURRENT_TOLERANCE_FLEXIBILITY_TOOLTIP"
msgstr "Tag til opvågningsstadiet. Tilgængelig, når du har nok hjernekraft (vævstype med axoner)."

msgid "KEEP_MIGRATION"
msgstr ""

msgid "KEY_BACK"
msgstr ""

msgid "KEY_BACKTAB"
msgstr ""

msgid "KEY_BINDING_CHANGE_CONFLICT"
msgstr ""

msgid "KEY_BRING_UP_KEYBOARD"
msgstr ""

msgid "KEY_CLEAR"
msgstr ""

msgid "KEY_DELETE"
msgstr ""

msgid "KEY_DOWN"
msgstr ""

msgid "KEY_END"
msgstr ""

msgid "KEY_ENTER"
msgstr ""

msgid "KEY_FAVORITES"
msgstr ""

msgid "KEY_FORWARD"
msgstr ""

msgid "KEY_GLOBE"
msgstr ""

msgid "KEY_HELP"
msgstr ""

msgid "KEY_HOME"
msgstr ""

msgid "KEY_HOMEPAGE"
msgstr ""

msgid "KEY_HYPER"
msgstr ""

msgid "KEY_INSERT"
msgstr ""

msgid "KEY_JIS_EISU"
msgstr ""

msgid "KEY_JIS_KANA"
msgstr ""

msgid "KEY_LEFT"
msgstr ""

msgid "KEY_MENU"
msgstr ""

msgid "KEY_META"
msgstr ""

msgid "KEY_OPENURL"
msgstr ""

msgid "KEY_PAUSE"
msgstr ""

msgid "KEY_PRINT"
msgstr ""

msgid "KEY_REFRESH"
msgstr ""

msgid "KEY_RIGHT"
msgstr ""

msgid "KEY_SEARCH"
msgstr ""

msgid "KEY_STANDBY"
msgstr ""

msgid "KEY_STOP"
msgstr ""

msgid "KEY_TAB"
msgstr ""

msgid "KEY_UP"
msgstr ""

msgid "KILL_50_MICROBES"
msgstr ""

msgid "KILL_MICROBES_PROGRESS"
msgstr ""

msgid "KILO_ABBREVIATION"
msgstr ""

msgid "KP0"
msgstr ""

msgid "KP1"
msgstr ""

msgid "KP2"
msgstr ""

msgid "KP3"
msgstr ""

msgid "KP4"
msgstr ""

msgid "KP5"
msgstr ""

msgid "KP6"
msgstr ""

msgid "KP7"
msgstr ""

msgid "KP8"
msgstr ""

msgid "KP9"
msgstr ""

msgid "KPADD"
msgstr ""

msgid "KPDIVIDE"
msgstr ""

msgid "KPENTER"
msgstr ""

msgid "KPMULTIPLY"
msgstr ""

msgid "KPPERIOD"
msgstr ""

msgid "KPSUBTRACT"
msgstr ""

msgid "LANGUAGE"
msgstr ""

msgid "LANGUAGE_TRANSLATION_PROGRESS"
msgstr ""

msgid "LANGUAGE_TRANSLATION_PROGRESS_LOW"
msgstr ""

msgid "LANGUAGE_TRANSLATION_PROGRESS_REALLY_LOW"
msgstr ""

msgid "LARGE_SULFUR_CHUNK"
msgstr ""

msgid "LAST_ORGANELLE_DELETE_OPTION_DISABLED_TOOLTIP"
msgstr ""

msgid "LAUNCH0"
msgstr ""

msgid "LAUNCH1"
msgstr ""

msgid "LAUNCH2"
msgstr ""

msgid "LAUNCH3"
msgstr ""

msgid "LAUNCH4"
msgstr ""

msgid "LAUNCH5"
msgstr ""

msgid "LAUNCH6"
msgstr ""

msgid "LAUNCH7"
msgstr ""

msgid "LAUNCH8"
msgstr ""

msgid "LAUNCH9"
msgstr ""

msgid "LAUNCHA"
msgstr ""

msgid "LAUNCHB"
msgstr ""

msgid "LAUNCHC"
msgstr ""

msgid "LAUNCHD"
msgstr ""

msgid "LAUNCHE"
msgstr ""

msgid "LAUNCHF"
msgstr ""

msgid "LAUNCHMAIL"
msgstr ""

msgid "LAUNCHMEDIA"
msgstr ""

msgid "LAWK_ONLY"
msgstr ""

msgid "LAWK_ONLY_EXPLANATION"
msgstr ""

msgid "LEAD_ARTIST"
msgstr ""

msgid "LEAD_ARTISTS"
msgstr ""

msgid "LEAD_DEVELOPERS"
msgstr ""

msgid "LEAD_GAME_DESIGNER"
msgstr ""

msgid "LEAD_GAME_DESIGNERS"
msgstr ""

msgid "LEAD_OUTREACH_PEOPLE"
msgstr ""

msgid "LEAD_OUTREACH_PERSON"
msgstr ""

msgid "LEAD_PROGRAMMER"
msgstr ""

msgid "LEAD_PROGRAMMERS"
msgstr ""

msgid "LEAD_PROJECT_MANAGER"
msgstr ""

msgid "LEAD_PROJECT_MANAGERS"
msgstr ""

msgid "LEAD_TESTER"
msgstr ""

msgid "LEAD_TESTERS"
msgstr ""

msgid "LEAD_THEORIST"
msgstr ""

msgid "LEAD_THEORISTS"
msgstr ""

msgid "LEFT_ARROW"
msgstr ""

msgid "LEFT_MOUSE"
msgstr ""

msgid "LICENSES"
msgstr ""

msgid "LICENSES_COVERING_THRIVE"
msgstr ""

msgid "LIFE_ORIGIN"
msgstr ""

msgid "LIFE_ORIGIN_EXPLANATION"
msgstr ""

msgid "LIFE_ORIGIN_PANSPERMIA"
msgstr ""

msgid "LIFE_ORIGIN_POND"
msgstr ""

msgid "LIFE_ORIGIN_TOOLTIP"
msgstr ""

msgid "LIFE_ORIGIN_VENTS"
msgstr ""

msgid "LIGHT"
msgstr ""

msgid "LIGHT_LEVEL_AVERAGE"
msgstr ""

msgid "LIGHT_LEVEL_CURRENT"
msgstr ""

msgid "LIGHT_LEVEL_DAY"
msgstr ""

msgid "LIGHT_LEVEL_LABEL_AT_NOON"
msgstr ""

msgid "LIGHT_LEVEL_NIGHT"
msgstr ""

msgid "LIGHT_MAX"
msgstr ""

msgid "LIMIT_EXTREME"
msgstr ""

msgid "LIMIT_GROWTH_RATE"
msgstr ""

msgid "LIMIT_GROWTH_RATE_EXPLANATION"
msgstr ""

msgid "LIMIT_HUGE"
msgstr ""

msgid "LIMIT_LARGE"
msgstr ""

msgid "LIMIT_NORMAL"
msgstr ""

msgid "LIMIT_SMALL"
msgstr ""

msgid "LIMIT_TINY"
msgstr ""

msgid "LIMIT_VERY_LARGE"
msgstr ""

msgid "LIMIT_VERY_SMALL"
msgstr ""

msgid "LINE_COLOUR"
msgstr ""

msgid "LINKS_TITLE"
msgstr ""

msgid "LIPASE"
msgstr ""

msgid "LIPASE_DESCRIPTION"
msgstr ""

msgid "LOAD"
msgstr ""

msgid "LOADING"
msgstr ""

msgid "LOADING_DOT_DOT_DOT"
msgstr ""

msgid "LOADING_GAME"
msgstr ""

msgid "LOADING_GRAPHICS_SHADERS"
msgstr ""

msgid "LOADING_MACROSCOPIC_EDITOR"
msgstr ""

msgid "LOADING_MICROBE_EDITOR"
msgstr ""

#, fuzzy
msgid "LOADING_MICROBE_STAGE"
msgstr "Teleportere"

msgid "LOADING_MULTICELLULAR_EDITOR"
msgstr ""

msgid "LOADING_MULTICELLULAR_STAGE"
msgstr ""

msgid "LOADING_STAGE"
msgstr ""

msgid "LOADING_STAGE_ASSETS"
msgstr ""

msgid "LOAD_FINISHED"
msgstr ""

msgid "LOAD_GAME"
msgstr ""

msgid "LOAD_GAME_BUTTON_TOOLTIP"
msgstr ""

msgid "LOAD_INCOMPATIBLE_PROTOTYPE_WARNING"
msgstr ""

msgid "LOAD_INCOMPATIBLE_SAVE_PROMPT"
msgstr ""

msgid "LOAD_INCOMPATIBLE_SAVE_WARNING"
msgstr ""

msgid "LOAD_INVALID_SAVE_PROMPT"
msgstr ""

msgid "LOAD_INVALID_SAVE_WARNING"
msgstr ""

msgid "LOCAL_INITIAL_LETTER"
msgstr ""

msgid "LOCK_DAY_NIGHT_CYCLE"
msgstr ""

msgid "LOWER_SCALE_INCREASES_PERFORMANCE"
msgstr ""

msgid "LOWER_VALUE_MAKES_SHARPER_IMAGE"
msgstr ""

msgid "LOW_MENU_PERFORMANCE"
msgstr ""

msgid "LOW_MENU_PERFORMANCE_DESCRIPTION"
msgstr ""

msgid "LOW_QUALITY_BACKGROUND_BLUR"
msgstr ""

msgid "LOW_QUALITY_BACKGROUND_BLUR_TOOLTIP"
msgstr ""

msgid "LUCIFERASE"
msgstr ""

msgid "LUCIFERASE_SYNTHESIS"
msgstr ""

msgid "LYSOSOME"
msgstr ""

msgid "LYSOSOME_DESCRIPTION"
msgstr ""

msgid "LYSOSOME_PROCESSES_DESCRIPTION"
msgstr ""

msgid "MACROLIDE_SYNTHESIS"
msgstr ""

msgid "MACROSCOPIC"
msgstr ""

#, fuzzy
msgid "MACROSCOPIC_STAGE"
msgstr "3D Bevægelse"

msgid "MAKE_CELL_THAT_EATS_RADIATION"
msgstr ""

msgid "MAKE_CELL_USE_CHEMOSYNTHESIS"
msgstr ""

#, fuzzy
msgid "MAKE_NO_CHANGES_IN_EDITOR"
msgstr "Teleportere"

msgid "MANUALLY_SET_TIME"
msgstr ""

msgid "MAP"
msgstr ""

msgid "MARCH"
msgstr ""

msgid "MARINE_SNOW"
msgstr ""

msgid "MASTER_VOLUME"
msgstr ""

#, fuzzy
msgid "MASTODON_TOOLTIP"
msgstr "Tag til opvågningsstadiet. Tilgængelig, når du har nok hjernekraft (vævstype med axoner)."

#, fuzzy
msgid "MAX_CACHE_SIZE_TOOLTIP"
msgstr "Tag til opvågningsstadiet. Tilgængelig, når du har nok hjernekraft (vævstype med axoner)."

msgid "MAX_FPS"
msgstr ""

msgid "MAX_FPS_NO_LIMIT"
msgstr ""

msgid "MAX_SIZE_COLON"
msgstr ""

msgid "MAX_SPAWNED_ENTITIES"
msgstr ""

msgid "MAX_VISIBLE_DATASET_WARNING"
msgstr ""

msgid "MAY"
msgstr ""

msgid "MECHANICS_BUTTON"
msgstr ""

msgid "MEDIANEXT"
msgstr ""

msgid "MEDIAPLAY"
msgstr ""

msgid "MEDIAPREVIOUS"
msgstr ""

msgid "MEDIARECORD"
msgstr ""

msgid "MEDIASTOP"
msgstr ""

msgid "MEDIUM_SULFUR_CHUNK"
msgstr ""

msgid "MEGA_YEARS"
msgstr ""

msgid "MELANOSOME"
msgstr ""

msgid "MELANOSOME_DESCRIPTION"
msgstr ""

msgid "MELANOSOME_PROCESSES_DESCRIPTION"
msgstr ""

msgid "MEMBRANE"
msgstr ""

msgid "MEMBRANE_RIGIDITY"
msgstr ""

msgid "MEMBRANE_TYPES"
msgstr ""

msgid "MENU"
msgstr "Menu"

msgid "MESOPELAGIC"
msgstr ""

msgid "METABOLOSOMES"
msgstr ""

msgid "METABOLOSOMES_DESCRIPTION"
msgstr ""

msgid "METABOLOSOMES_PROCESSES_DESCRIPTION"
msgstr ""

#, fuzzy
msgid "META_THREADS_TOOLTIP"
msgstr "Tag til opvågningsstadiet. Tilgængelig, når du har nok hjernekraft (vævstype med axoner)."

msgid "METEOR_IMPACT_EVENT"
msgstr ""

msgid "METEOR_STRIKE_START_EVENT_LOG_PLURAL"
msgstr ""

msgid "METEOR_STRIKE_START_EVENT_LOG_SINGULAR"
msgstr ""

msgid "METRICS"
msgstr ""

msgid "METRICS_CONTENT"
msgstr ""

msgid "MIB_VALUE"
msgstr ""

msgid "MICHE"
msgstr ""

msgid "MICHES_FOR_PATCH"
msgstr ""

msgid "MICHE_AVOID_PREDATION_SELECTION_PRESSURE"
msgstr ""

msgid "MICHE_CHUNK_PRESSURE"
msgstr ""

msgid "MICHE_COMPOUND_CLOUD_PRESSURE"
msgstr ""

msgid "MICHE_COMPOUND_EFFICIENCY_PRESSURE"
msgstr ""

msgid "MICHE_DETAIL_TEXT"
msgstr ""

msgid "MICHE_ENDOSYMBIOSIS_SELECTION_PRESSURE"
msgstr ""

msgid "MICHE_ENVIRONMENTAL_COMPOUND_PRESSURE"
msgstr ""

msgid "MICHE_ENVIRONMENTAL_TOLERANCE"
msgstr ""

msgid "MICHE_MAINTAIN_COMPOUND_PRESSURE"
msgstr ""

msgid "MICHE_METABOLIC_STABILITY_PRESSURE"
msgstr ""

msgid "MICHE_NO_OP_PRESSURE"
msgstr ""

msgid "MICHE_PREDATION_EFFECTIVENESS_PRESSURE"
msgstr ""

msgid "MICHE_PREDATOR_ROOT_PRESSURE"
msgstr ""

msgid "MICHE_ROOT_PRESSURE"
msgstr ""

msgid "MICHE_TEMPERATURE_SESSILITY_PRESSURE"
msgstr ""

msgid "MICHE_TREE"
msgstr ""

msgid "MICROBE"
msgstr ""

msgid "MICROBES_COUNT"
msgstr ""

msgid "MICROBE_BENCHMARK"
msgstr ""

msgid "MICROBE_CAMERA_TILT_EFFECT"
msgstr ""

msgid "MICROBE_EDITOR"
msgstr ""

msgid "MICROBE_ENZYME_STATISTICS"
msgstr ""

msgid "MICROBE_FREEBUILD_EDITOR"
msgstr ""

msgid "MICROBE_LOADING_TIP_1"
msgstr ""

msgid "MICROBE_LOADING_TIP_10"
msgstr ""

msgid "MICROBE_LOADING_TIP_11"
msgstr ""

msgid "MICROBE_LOADING_TIP_12"
msgstr ""

msgid "MICROBE_LOADING_TIP_13"
msgstr ""

msgid "MICROBE_LOADING_TIP_14"
msgstr ""

msgid "MICROBE_LOADING_TIP_15"
msgstr ""

msgid "MICROBE_LOADING_TIP_16"
msgstr ""

msgid "MICROBE_LOADING_TIP_17"
msgstr ""

msgid "MICROBE_LOADING_TIP_18"
msgstr ""

msgid "MICROBE_LOADING_TIP_19"
msgstr ""

msgid "MICROBE_LOADING_TIP_2"
msgstr ""

msgid "MICROBE_LOADING_TIP_20"
msgstr ""

msgid "MICROBE_LOADING_TIP_21"
msgstr ""

msgid "MICROBE_LOADING_TIP_22"
msgstr ""

msgid "MICROBE_LOADING_TIP_3"
msgstr ""

msgid "MICROBE_LOADING_TIP_4"
msgstr ""

msgid "MICROBE_LOADING_TIP_5"
msgstr ""

msgid "MICROBE_LOADING_TIP_6"
msgstr ""

msgid "MICROBE_LOADING_TIP_7"
msgstr ""

msgid "MICROBE_LOADING_TIP_8"
msgstr ""

msgid "MICROBE_LOADING_TIP_9"
msgstr ""

msgid "MICROBE_MEMBRANE_PERCENTAGE_STATISTICS"
msgstr ""

msgid "MICROBE_MEMBRANE_STATISTICS"
msgstr ""

msgid "MICROBE_ORGANELLE_STATISTICS"
msgstr ""

msgid "MICROBE_ORGANELLE_UPGRADES_STATISTICS"
msgstr ""

msgid "MICROBE_RIPPLE_EFFECT"
msgstr ""

msgid "MICROBE_SPECIES_DETAIL_TEXT"
msgstr ""

msgid "MICROBE_STAGE"
msgstr ""

msgid "MICROBE_STAGE_BECOME_MULTICELLULAR_TEXT"
msgstr ""

msgid "MICROBE_STAGE_COLLECT_TEXT"
msgstr ""

msgid "MICROBE_STAGE_CONTROL_TEXT"
msgstr ""

msgid "MICROBE_STAGE_CONTROL_TEXT_CONTROLLER"
msgstr ""

msgid "MICROBE_STAGE_HEALTH_TEXT"
msgstr ""

msgid "MICROBE_STAGE_INITIAL"
msgstr ""

msgid "MICROBE_STAGE_INITIAL_PANSPERMIA"
msgstr ""

msgid "MICROBE_STAGE_INITIAL_POND"
msgstr ""

msgid "MICROBE_STAGE_ORGANELLE_DIVISION"
msgstr ""

msgid "MICROBIAL_MASSACRE"
msgstr ""

msgid "MICRO_BORG"
msgstr ""

msgid "MIDDLE_MOUSE"
msgstr ""

msgid "MIGRATION_FAILED_TO_ADD"
msgstr ""

#, fuzzy
msgid "MIGRATION_MANAGER"
msgstr "Opvågne ({0:F1}/{1:F1})"

msgid "MIGRATION_STATUS_DESTINATION_NOT_SELECTED"
msgstr ""

msgid "MIGRATION_STATUS_TEXT"
msgstr ""

msgid "MIGRATION_STEP_DESTINATION_EXPLANATION"
msgstr ""

msgid "MIGRATION_STEP_ONLY_ONE_ALLOWED"
msgstr ""

msgid "MIGRATION_STEP_POPULATION_EXPLANATION"
msgstr ""

msgid "MIGRATION_STEP_SOURCE_EXPLANATION"
msgstr ""

#, fuzzy
msgid "MIGRATION_TOOLTIP"
msgstr "Tag til opvågningsstadiet. Tilgængelig, når du har nok hjernekraft (vævstype med axoner)."

msgid "MILLION_ABBREVIATION"
msgstr ""

msgid "MINIMUM_AMOUNT_TO_FIND"
msgstr ""

msgid "MINIMUM_VERSION"
msgstr ""

msgid "MIN_VISIBLE_DATASET_WARNING"
msgstr ""

msgid "MISC"
msgstr ""

msgid "MISCELLANEOUS"
msgstr ""

msgid "MISCELLANEOUS_3D_STAGE"
msgstr ""

msgid "MISC_FUN"
msgstr ""

msgid "MISSING_DESCRIPTION"
msgstr ""

msgid "MISSING_OR_INVALID_REQUIRED_FIELD"
msgstr ""

msgid "MISSING_TITLE"
msgstr ""

msgid "MITOCHONDRION"
msgstr ""

msgid "MITOCHONDRION_DESCRIPTION"
msgstr ""

msgid "MITOCHONDRION_PROCESSES_DESCRIPTION"
msgstr ""

msgid "MIXED_DOT_DOT_DOT"
msgstr ""

msgid "MODDING_INSTRUCTIONS_ON"
msgstr ""

msgid "MODELS"
msgstr "Modeller"

msgid "MODE_CAN_BE_CHANGED_IN_OPTIONS"
msgstr ""

msgid "MODIFY"
msgstr ""

msgid "MODIFY_ORGANELLE"
msgstr ""

msgid "MODIFY_TYPE"
msgstr ""

msgid "MODS"
msgstr ""

msgid "MODS_INSTALLED_BUT_NOT_ENABLED"
msgstr ""

msgid "MOD_ASSEMBLY"
msgstr ""

msgid "MOD_ASSEMBLY_CLASS"
msgstr ""

msgid "MOD_ASSEMBLY_CLASS_CREATION_FAILED"
msgstr ""

msgid "MOD_ASSEMBLY_CLASS_NOT_FOUND"
msgstr ""

msgid "MOD_ASSEMBLY_INIT_CALL_FAILED"
msgstr ""

msgid "MOD_ASSEMBLY_LOAD_CALL_FAILED_EXCEPTION"
msgstr ""

msgid "MOD_ASSEMBLY_LOAD_EXCEPTION"
msgstr ""

msgid "MOD_ASSEMBLY_UNLOAD_CALL_FAILED"
msgstr ""

msgid "MOD_ASSEMBLY_UNLOAD_CALL_FAILED_EXCEPTION"
msgstr ""

msgid "MOD_AUTHOR"
msgstr ""

msgid "MOD_AUTO_HARMONY"
msgstr ""

msgid "MOD_CREATION_FAILED"
msgstr ""

msgid "MOD_DESCRIPTION"
msgstr ""

msgid "MOD_EXTENDED_DESCRIPTION"
msgstr ""

msgid "MOD_HARMONY_LOAD_FAILED_EXCEPTION"
msgstr ""

msgid "MOD_HARMONY_UNLOAD_FAILED_EXCEPTION"
msgstr ""

msgid "MOD_HAS_NO_LOADABLE_RESOURCES"
msgstr ""

msgid "MOD_ICON_FILE"
msgstr ""

msgid "MOD_INFO_URL"
msgstr ""

msgid "MOD_INTERNAL_NAME"
msgstr ""

msgid "MOD_LICENSE"
msgstr ""

msgid "MOD_LOAD_ERRORS"
msgstr ""

msgid "MOD_LOAD_ERRORS_OCCURRED"
msgstr ""

msgid "MOD_LOAD_OR_UNLOAD_ERRORS_OCCURRED"
msgstr ""

msgid "MOD_LOAD_UNLOAD_CAVEATS"
msgstr ""

msgid "MOD_LOAD_UNLOAD_RESTART"
msgstr ""

msgid "MOD_MAXIMUM_THRIVE"
msgstr ""

msgid "MOD_MINIMUM_THRIVE"
msgstr ""

msgid "MOD_NAME"
msgstr ""

msgid "MOD_PCK_NAME"
msgstr ""

msgid "MOD_RECOMMENDED_THRIVE"
msgstr ""

msgid "MOD_TO_UPLOAD"
msgstr ""

msgid "MOD_UPLOADER"
msgstr ""

msgid "MOD_VERSION"
msgstr ""

msgid "MORE_INFO"
msgstr ""

msgid "MORE_INFO_PROMPT"
msgstr ""

msgid "MOUSE_EDGE_PANNING_OPTION"
msgstr ""

msgid "MOUSE_LOOK_SENSITIVITY"
msgstr ""

msgid "MOUSE_SENSITIVITY_WINDOW_SIZE_ADJUSTMENT"
msgstr ""

msgid "MOVE"
msgstr ""

msgid "MOVEMENT"
msgstr ""

msgid "MOVE_ATTEMPTS_PER_SPECIES"
msgstr ""

msgid "MOVE_BACKWARDS"
msgstr ""

msgid "MOVE_DOWN_OR_CROUCH"
msgstr ""

msgid "MOVE_FORWARD"
msgstr ""

msgid "MOVE_ITEM_DOWN"
msgstr ""

msgid "MOVE_ITEM_UP"
msgstr ""

msgid "MOVE_LEFT"
msgstr ""

msgid "MOVE_ORGANELLE"
msgstr ""

msgid "MOVE_RIGHT"
msgstr ""

msgid "MOVE_TO_ANY_PATCH"
msgstr ""

msgid "MOVE_TO_LAND"
msgstr ""

msgid "MOVE_TO_MACROSCOPIC_TOOLTIP"
msgstr ""

msgid "MOVE_TO_MULTICELLULAR_STAGE_TOOLTIP"
msgstr ""

msgid "MOVE_TO_THIS_PATCH"
msgstr ""

msgid "MOVE_UP_OR_JUMP"
msgstr ""

msgid "MOVING_TO_AWAKENING_PROTOTYPE"
msgstr ""

msgid "MOVING_TO_AWAKENING_PROTOTYPE_TITLE"
msgstr ""

msgid "MOVING_TO_LAND_PROTOTYPE"
msgstr ""

msgid "MOVING_TO_LAND_PROTOTYPE_TITLE"
msgstr ""

msgid "MOVING_TO_SOCIETY_STAGE"
msgstr ""

msgid "MP_COST"
msgstr ""

msgid "MUCILAGE"
msgstr ""

msgid "MUCILAGE_SYNTHESIS"
msgstr ""

#, fuzzy
msgid "MUCOCYST_ACTION_TOOLTIP"
msgstr "Tag til opvågningsstadiet. Tilgængelig, når du har nok hjernekraft (vævstype med axoner)."

msgid "MULTICELLULAR"
msgstr ""

msgid "MULTICELLULAR_EDITOR"
msgstr ""

msgid "MULTICELLULAR_FREEBUILD_EDITOR"
msgstr ""

msgid "MULTICELLULAR_LOADING_TIP_1"
msgstr ""

msgid "MULTICELLULAR_STAGE"
msgstr ""

msgid "MULTIPLE_CELLS"
msgstr ""

msgid "MULTIPLE_METABALLS"
msgstr ""

msgid "MULTIPLE_ORGANELLES"
msgstr ""

msgid "MULTISAMPLE_ANTI_ALIASING"
msgstr ""

msgid "MULTITHREADED_SIMULATION_ENABLED"
msgstr ""

msgid "MULTITHREADED_SIMULATION_EXPLANATION"
msgstr ""

msgid "MUSEUM_WELCOME_TEXT"
msgstr ""

msgid "MUSIC"
msgstr "Musik"

msgid "MUSIC_VOLUME"
msgstr ""

msgid "MUTATIONS_PER_SPECIES"
msgstr ""

msgid "MUTATION_COST_MULTIPLIER"
msgstr ""

msgid "MUTATION_COST_MULTIPLIER_EXPLANATION"
msgstr ""

msgid "MUTATION_POINTS"
msgstr ""

msgid "MUTE"
msgstr ""

msgid "NAME"
msgstr ""

msgid "NAME_LABEL_CITY"
msgstr ""

msgid "NAME_LABEL_FLEET"
msgstr ""

msgid "NAME_LABEL_STRUCTURE_UNFINISHED"
msgstr ""

msgid "NATIVE_THREAD_ADVICE_TOOLTIP"
msgstr ""

msgid "NEGATIVE_ATP_BALANCE"
msgstr ""

msgid "NEGATIVE_ATP_BALANCE_TEXT"
msgstr ""

msgid "NEW"
msgstr ""

msgid "NEWER_VERSION_LOADING_WARNING"
msgstr ""

msgid "NEWS"
msgstr ""

msgid "NEW_GAME"
msgstr ""

msgid "NEW_GAME_BUTTON_TOOLTIP"
msgstr ""

msgid "NEW_GAME_SETTINGS_PERFORMANCE_OPTIONS_INFO"
msgstr ""

msgid "NEW_MOD_DEFAULT_DESCRIPTION"
msgstr ""

msgid "NEW_NAME"
msgstr ""

msgid "NEW_NAME_COLON"
msgstr ""

msgid "NEXT_CAPITAL"
msgstr ""

msgid "NEXT_EDITOR_TAB"
msgstr ""

msgid "NITROGEN"
msgstr ""

msgid "NITROGENASE"
msgstr ""

msgid "NITROGENASE_DESCRIPTION"
msgstr ""

msgid "NITROGENASE_PROCESSES_DESCRIPTION"
msgstr ""

msgid "NITROPLAST"
msgstr ""

msgid "NITROPLAST_DESCRIPTION"
msgstr ""

msgid "NITROPLAST_PROCESSES_DESCRIPTION"
msgstr ""

msgid "NONE"
msgstr ""

msgid "NORMAL"
msgstr ""

msgid "NORMAL_MEMBRANE_DESCRIPTION"
msgstr ""

msgid "NOTHING_HERE"
msgstr ""

msgid "NOTHING_TO_INTERACT_WITH"
msgstr ""

msgid "NOTICE_BINDING_OUT_OF_ATP"
msgstr ""

msgid "NOTICE_DAMAGED_BY_NO_ATP"
msgstr ""

msgid "NOTICE_ENGULFING_OUT_OF_ATP"
msgstr ""

msgid "NOTICE_ENGULF_DAMAGE_FROM_TOXIN"
msgstr ""

msgid "NOTICE_ENGULF_MISSING_ENZYME"
msgstr ""

msgid "NOTICE_ENGULF_SIZE_TOO_SMALL"
msgstr ""

msgid "NOTICE_ENGULF_STORAGE_FULL"
msgstr ""

msgid "NOTICE_HIT_BY_ATP_TOXIN"
msgstr ""

msgid "NOTICE_HIT_BY_BASE_MOVEMENT_TOXIN"
msgstr ""

msgid "NOTICE_HYDROGEN_SULFIDE_DAMAGE"
msgstr ""

msgid "NOTICE_NOT_ENOUGH_MUCILAGE"
msgstr ""

msgid "NOTICE_RADIATION_DAMAGE"
msgstr ""

msgid "NOTICE_READY_TO_EDIT"
msgstr ""

msgid "NOT_ADAPTED_TO_CURRENT_PATCH"
msgstr ""

msgid "NOT_STARTED_DOT"
msgstr ""

msgid "NOVEMBER"
msgstr ""

msgid "NO_AI"
msgstr ""

msgid "NO_DATA_TO_SHOW"
msgstr ""

msgid "NO_EVENTS_RECORDED"
msgstr ""

msgid "NO_FOSSIL_DIRECTORY"
msgstr ""

msgid "NO_LONGER_ELIGIBLE_FOR_ACHIEVEMENTS"
msgstr ""

msgid "NO_MODS_ENABLED"
msgstr ""

msgid "NO_ORGANELLE_PROCESSES"
msgstr ""

msgid "NO_SAVEGAMES_FOUND"
msgstr ""

msgid "NO_SAVE_DIRECTORY"
msgstr ""

msgid "NO_SCREENSHOT_DIRECTORY"
msgstr ""

msgid "NO_SELECTED_MOD"
msgstr ""

#, fuzzy
msgid "NO_SUGGESTION"
msgstr "Halver Bestand"

msgid "NUCLEUS"
msgstr ""

msgid "NUCLEUS_DELETE_OPTION_DISABLED_TOOLTIP"
msgstr ""

msgid "NUCLEUS_DESCRIPTION"
msgstr ""

msgid "NUCLEUS_SMALL_DESCRIPTION"
msgstr ""

msgid "NUMLOCK"
msgstr ""

#, fuzzy
msgid "NUTRIENT_COST_TOOLTIP"
msgstr "Tag til opvågningsstadiet. Tilgængelig, når du har nok hjernekraft (vævstype med axoner)."

msgid "N_A"
msgstr ""

msgid "N_A_MP"
msgstr ""

msgid "N_TIMES"
msgstr ""

msgid "OCTOBER"
msgstr ""

msgid "OFF"
msgstr ""

msgid "OFFICIAL_WEBSITE"
msgstr ""

msgid "OFFICIAL_WEBSITE_BUTTON_TOOLTIP"
msgstr ""

msgid "OK"
msgstr ""

msgid "OLDER_VERSION_LOADING_WARNING"
msgstr ""

msgid "OPENGL_MODE_WARNING"
msgstr ""

msgid "OPENGL_MODE_WARNING_EXPLANATION"
msgstr ""

msgid "OPEN_FOLDER"
msgstr ""

msgid "OPEN_FOSSIL_FOLDER"
msgstr ""

msgid "OPEN_FOSSIL_IN_FREEBUILD_WARNING"
msgstr ""

msgid "OPEN_GOD_TOOLS"
msgstr ""

msgid "OPEN_HELP_SCREEN"
msgstr ""

msgid "OPEN_IN_FREEBUILD"
msgstr ""

msgid "OPEN_LOGS_FOLDER"
msgstr ""

msgid "OPEN_MOD_URL"
msgstr ""

msgid "OPEN_ORGANELLES_PAGE"
msgstr ""

msgid "OPEN_ORGANELLE_MENU"
msgstr ""

msgid "OPEN_RESEARCH_SCREEN"
msgstr ""

msgid "OPEN_SAVE_DIRECTORY"
msgstr ""

msgid "OPEN_SCIENCE_MENU"
msgstr ""

msgid "OPEN_SCREENSHOT_FOLDER"
msgstr ""

msgid "OPEN_THE_MENU"
msgstr ""

msgid "OPEN_TRANSLATION_SITE"
msgstr ""

msgid "OPERATION_PAUSED_DOT"
msgstr ""

msgid "OPPORTUNISM_EXPLANATION"
msgstr ""

msgid "OPPORTUNISTIC"
msgstr ""

msgid "OPTIONS"
msgstr ""

msgid "OPTIONS_BUTTON_TOOLTIP"
msgstr ""

msgid "ORGANELLES"
msgstr ""

msgid "ORGANELLES_BUTTON"
msgstr ""

msgid "ORGANELLES_WILL_BE_UNLOCKED_NEXT_GENERATION"
msgstr ""

msgid "ORGANELLE_AXON"
msgstr ""

msgid "ORGANELLE_AXON_DESCRIPTION"
msgstr ""

msgid "ORGANELLE_CATEGORY_MACROSCOPIC"
msgstr ""

msgid "ORGANELLE_CATEGORY_MULTICELLULAR"
msgstr ""

msgid "ORGANELLE_GROWTH_ORDER_EXPLANATION"
msgstr ""

msgid "ORGANELLE_MYOFIBRIL"
msgstr ""

msgid "ORGANELLE_MYOFIBRIL_DESCRIPTION"
msgstr ""

msgid "ORGANELLE_PILUS"
msgstr ""

msgid "ORGANELLE_PILUS_DESCRIPTION"
msgstr ""

msgid "ORGANELLE_PILUS_PROCESSES_DESCRIPTION"
msgstr ""

msgid "ORGANELLE_PLURAL"
msgstr ""

msgid "ORGANELLE_SINGULAR"
msgstr ""

#, fuzzy
msgid "ORGANELLE_SUGGESTION_COLON"
msgstr "Halver Bestand"

#, fuzzy
msgid "ORGANELLE_SUGGESTION_TOOLTIP"
msgstr "Tag til opvågningsstadiet. Tilgængelig, når du har nok hjernekraft (vævstype med axoner)."

msgid "ORGANELLE_UNLOCKS_ENABLED"
msgstr ""

msgid "ORGANELLE_UNLOCKS_ENABLED_EXPLANATION"
msgstr ""

msgid "ORGANISM_STATISTICS"
msgstr ""

msgid "OR_UNLOCK_CONDITION"
msgstr ""

msgid "OSMOREGULATION"
msgstr ""

msgid "OSMOREGULATION_COST"
msgstr ""

msgid "OSMOREGULATION_COST_MULTIPLIER"
msgstr ""

msgid "OSMOREGULATION_COST_MULTIPLIER_EXPLANATION"
msgstr ""

msgid "OTHER_COMPOUNDS"
msgstr ""

msgid "OUR_WIKI"
msgstr ""

msgid "OUTDATED_ITEM"
msgstr ""

msgid "OUTDATED_NOTICE"
msgstr ""

msgid "OUTREACH_TEAM"
msgstr ""

msgid "OUTSIDE_CONTRIBUTORS"
msgstr ""

msgid "OVERWRITE_EXISTING_SAVE"
msgstr ""

msgid "OVERWRITE_EXISTING_SAVE_PROMPT"
msgstr ""

msgid "OVERWRITE_SPECIES_NAME_CONFIRMATION"
msgstr ""

msgid "OXYGEN"
msgstr ""

msgid "OXYGEN_INHIBITOR_SYNTHESIS"
msgstr ""

msgid "OXYGEN_RESISTANCE"
msgstr ""

#, fuzzy
msgid "OXYGEN_TOLERANCE_TOOLTIP"
msgstr "Tag til opvågningsstadiet. Tilgængelig, når du har nok hjernekraft (vævstype med axoner)."

msgid "OXYTOXISOME_PROCESSES_DESCRIPTION"
msgstr ""

msgid "OXYTOXY_NT"
msgstr ""

msgid "OXYTOXY_SYNTHESIS"
msgstr ""

msgid "PAGEDOWN"
msgstr ""

msgid "PAGEUP"
msgstr ""

msgid "PAGE_BACK"
msgstr ""

msgid "PAGE_FORWARD"
msgstr ""

msgid "PAGE_TITLE"
msgstr ""

msgid "PAN_CAMERA_DOWN"
msgstr ""

msgid "PAN_CAMERA_LEFT"
msgstr ""

msgid "PAN_CAMERA_RESET"
msgstr ""

msgid "PAN_CAMERA_RIGHT"
msgstr ""

msgid "PAN_CAMERA_UP"
msgstr ""

msgid "PAST_DEVELOPERS"
msgstr ""

msgid "PATCHES_NUMBER"
msgstr ""

msgid "PATCH_COLON"
msgstr ""

msgid "PATCH_EXTINCTION_BOX_TEXT"
msgstr ""

msgid "PATCH_EXTINCTION_CAPITAL"
msgstr ""

msgid "PATCH_MAP"
msgstr ""

msgid "PATCH_MAP_NAVIGATION_TOOLTIP"
msgstr ""

msgid "PATCH_NAME"
msgstr ""

msgid "PATCH_NOTES_LAST_PLAYED_INFO"
msgstr ""

msgid "PATCH_NOTES_LAST_PLAYED_INFO_PLURAL"
msgstr ""

msgid "PATCH_NOTES_TITLE"
msgstr ""

msgid "PATCH_NOTE_BULLET_POINT"
msgstr ""

msgid "PATCH_NOTE_CHANGES_HEADING"
msgstr ""

msgid "PATCH_NOTE_LINK_VISIT_TEXT"
msgstr ""

msgid "PATREON_TOOLTIP"
msgstr ""

msgid "PATRONS"
msgstr ""

msgid "PAUSED"
msgstr ""

msgid "PAUSE_MENU_RESUME_TOOLTIP"
msgstr ""

msgid "PAUSE_PROMPT"
msgstr ""

msgid "PAUSE_TOOLTIP"
msgstr ""

msgid "PCK_LOAD_FAILED"
msgstr ""

msgid "PCK_LOAD_FAILED_DOES_NOT_EXIST"
msgstr ""

msgid "PEACEFUL"
msgstr ""

msgid "PENDING_ENDOSYMBIOSIS_EXPLANATION"
msgstr ""

msgid "PENDING_ENDOSYMBIOSIS_TITLE"
msgstr ""

msgid "PERCENTAGE_VALUE"
msgstr ""

msgid "PERFECT_ADAPTATION_DESCRIPTION"
msgstr ""

msgid "PERFORMANCE"
msgstr ""

msgid "PERFORM_UNBINDING"
msgstr ""

msgid "PER_SECOND_ABBREVIATION"
msgstr ""

msgid "PER_SECOND_SLASH"
msgstr ""

msgid "PHOSPHATE"
msgstr ""

msgid "PHOSPHATES_COST"
msgstr ""

msgid "PHOSPHATES_LEVELS"
msgstr ""

msgid "PHOTOSYNTHESIS"
msgstr ""

msgid "PHYSICAL_CONDITIONS"
msgstr ""

msgid "PHYSICAL_RESISTANCE"
msgstr ""

msgid "PLACE_ORGANELLE"
msgstr ""

msgid "PLANET"
msgstr ""

msgid "PLANET_CUSTOMIZER"
msgstr ""

msgid "PLANET_DETAILS_STRING"
msgstr ""

msgid "PLANET_RANDOM_SEED"
msgstr ""

msgid "PLANET_STATISTICS"
msgstr ""

msgid "PLAYER"
msgstr ""

msgid "PLAYER_DEATH_POPULATION_PENALTY"
msgstr ""

msgid "PLAYER_DEATH_POPULATION_PENALTY_EXPLANATION"
msgstr ""

msgid "PLAYER_DIED"
msgstr ""

msgid "PLAYER_DUPLICATE"
msgstr ""

msgid "PLAYER_EXTINCT"
msgstr ""

msgid "PLAYER_RELATIVE_MOVEMENT"
msgstr ""

#, fuzzy
msgid "PLAYER_RELATIVE_MOVEMENT_TOOLTIP"
msgstr "Tag til opvågningsstadiet. Tilgængelig, når du har nok hjernekraft (vævstype med axoner)."

msgid "PLAYER_REPRODUCED"
msgstr ""

msgid "PLAYER_SPEED"
msgstr ""

msgid "PLAYSTATION_3"
msgstr ""

msgid "PLAYSTATION_4"
msgstr ""

msgid "PLAYSTATION_5"
msgstr ""

msgid "PLAY_INTRO_VIDEO"
msgstr ""

msgid "PLAY_MICROBE_INTRO_ON_NEW_GAME"
msgstr ""

msgid "PLAY_WITH_CURRENT_SETTING"
msgstr ""

msgid "POPULATION_CAPITAL"
msgstr ""

msgid "POPULATION_COLON"
msgstr ""

msgid "POPULATION_IN_PATCHES"
msgstr ""

msgid "POPULATION_IN_PATCH_SHORT"
msgstr ""

msgid "POSITION_NUMBER"
msgstr ""

msgid "PREDATION_FOOD_SOURCE"
msgstr ""

msgid "PREDICTION_DETAILS_OPEN_TOOLTIP"
msgstr ""

msgid "PRESSURE"
msgstr ""

msgid "PRESSURE_SHORT"
msgstr ""

#, fuzzy
msgid "PRESSURE_TOLERANCE_TOOLTIP"
msgstr "Tag til opvågningsstadiet. Tilgængelig, når du har nok hjernekraft (vævstype med axoner)."

msgid "PRESS_KEY_DOT_DOT_DOT"
msgstr ""

msgid "PREVIEW_IMAGE_DOES_NOT_EXIST"
msgstr ""

msgid "PREVIEW_IMAGE_IS_TOO_LARGE"
msgstr ""

msgid "PREVIOUS_COLON"
msgstr ""

msgid "PROCESSING_LOADED_OBJECTS"
msgstr ""

msgid "PROCESS_ENVIRONMENT_SEPARATOR"
msgstr ""

msgid "PROCESS_PANEL_TITLE"
msgstr ""

msgid "PROCESS_SPEED_MODIFIER"
msgstr ""

#, fuzzy
msgid "PROCESS_TOGGLE_TOOLTIP"
msgstr "Tag til opvågningsstadiet. Tilgængelig, når du har nok hjernekraft (vævstype med axoner)."

msgid "PROGRAMMING_TEAM"
msgstr ""

msgid "PROJECT_MANAGEMENT_TEAM"
msgstr ""

msgid "PROTEINS"
msgstr ""

msgid "PROTOPLASM"
msgstr ""

msgid "PULL_REQUESTS_PROGRAMMING"
msgstr ""

msgid "QUADRILLION_ABBREVIATION"
msgstr ""

msgid "QUICK_LOAD"
msgstr ""

msgid "QUICK_SAVE"
msgstr ""

msgid "QUIT"
msgstr ""

msgid "QUIT_BUTTON_TOOLTIP"
msgstr ""

msgid "QUIT_GAME_WARNING"
msgstr ""

msgid "RADIATION"
msgstr ""

#, fuzzy
msgid "RADIATION_LEVELS"
msgstr "Slet"

msgid "RADIOACTIVE_CHUNK"
msgstr ""

msgid "RADIOSYNTHESIS"
msgstr ""

msgid "RANDOMIZE_SPECIES_NAME"
msgstr ""

msgid "RANDOM_SEED_TOOLTIP"
msgstr ""

msgid "RAW"
msgstr ""

msgid "RAW_VALUE_COLON"
msgstr ""

msgid "REACH_GENERATION_15_WITH_A_SPECIES"
msgstr ""

msgid "REACH_GENERATION_15_WITH_A_SPECIES_PROGRESS"
msgstr ""

msgid "REACH_MULTICELLULAR_STAGE"
msgstr ""

msgid "READING_SAVE_DATA"
msgstr ""

msgid "READY"
msgstr ""

msgid "RECOMMENDED_THRIVE_VERSION"
msgstr ""

msgid "REDDIT_TOOLTIP"
msgstr ""

msgid "REDO"
msgstr ""

msgid "REDO_THE_LAST_ACTION"
msgstr ""

msgid "REFRESH"
msgstr ""

msgid "REGENERATE_BUTTON"
msgstr ""

msgid "REGIONS_NUMBER"
msgstr ""

msgid "RENDER_SCALE"
msgstr ""

msgid "REPORT"
msgstr ""

msgid "REPORT_BUG"
msgstr ""

msgid "REPRODUCED"
msgstr ""

msgid "REPRODUCTION"
msgstr ""

msgid "REPRODUCTION_ASEXUAL"
msgstr ""

msgid "REPRODUCTION_BUDDING"
msgstr ""

msgid "REPRODUCTION_COMPOUNDS_MODE"
msgstr ""

msgid "REPRODUCTION_COMPOUNDS_MODE_EXPLANATION"
msgstr ""

msgid "REPRODUCTION_COMPOUND_HANDLING_TOOLTIP"
msgstr ""

msgid "REPRODUCTION_METHOD"
msgstr ""

msgid "REQUIRES_NUCLEUS"
msgstr ""

msgid "RESEARCH"
msgstr ""

msgid "RESET"
msgstr ""

msgid "RESET_ACHIEVEMENTS"
msgstr ""

msgid "RESET_DEADZONES"
msgstr ""

msgid "RESET_DISMISSED_POPUPS"
msgstr ""

msgid "RESET_INPUTS_TO_DEFAULTS"
msgstr ""

msgid "RESET_ITEM_ORDER_TO_DEFAULT"
msgstr ""

msgid "RESET_KEYBINDINGS"
msgstr ""

msgid "RESET_SETTINGS_TO_DEFAULTS"
msgstr ""

msgid "RESET_SHOWN_TUTORIALS"
msgstr ""

#, fuzzy
msgid "RESET_SHOWN_TUTORIALS_TOOLTIP"
msgstr "Tag til opvågningsstadiet. Tilgængelig, når du har nok hjernekraft (vævstype med axoner)."

msgid "RESET_TO_DEFAULTS"
msgstr ""

msgid "RESISTANT_TO_BASIC_ENGULFMENT"
msgstr ""

msgid "RESIZE_METABALL_TOOLTIP"
msgstr ""

msgid "RESOLUTION"
msgstr ""

msgid "RESOURCE_ABSORBTION_SPEED"
msgstr ""

msgid "RESOURCE_AMOUNT_SHORT"
msgstr ""

msgid "RESOURCE_ENERGY"
msgstr ""

msgid "RESOURCE_FOOD"
msgstr ""

msgid "RESOURCE_ROCK"
msgstr ""

msgid "RESOURCE_WOOD"
msgstr ""

msgid "RESPIRATION"
msgstr ""

msgid "RESPONSIVE"
msgstr ""

msgid "RESTART_REQUIRED"
msgstr ""

msgid "RESUME"
msgstr ""

msgid "RESUME_TOOLTIP"
msgstr ""

msgid "RETURN_TO_MENU"
msgstr ""

msgid "RETURN_TO_MENU_TOOLTIP"
msgstr ""

msgid "RETURN_TO_MENU_WARNING"
msgstr ""

msgid "REVEAL_ALL_PATCHES"
msgstr ""

#, fuzzy
msgid "REVERT_TO_EDITOR"
msgstr "3D Editor"

msgid "REVERT_TO_EDITOR_EXPLANATION"
msgstr ""

msgid "REVERT_TO_EDITOR_PROMPT"
msgstr ""

msgid "REVOLUTIONARY_GAMES_SOCIAL_TOOLTIP"
msgstr ""

msgid "RIGHT_ARROW"
msgstr ""

msgid "RIGHT_MOUSE"
msgstr ""

msgid "RIGID"
msgstr ""

msgid "RIGIDITY_MEMBRANE_DESCRIPTION"
msgstr ""

msgid "ROTATE_LEFT"
msgstr ""

msgid "ROTATE_RIGHT"
msgstr ""

msgid "ROTATION_COLON"
msgstr ""

msgid "RUN_AUTO_EVO_DURING_GAMEPLAY"
msgstr ""

msgid "RUN_ONE_STEP"
msgstr ""

msgid "RUN_RESULT_BY_SENDING_POPULATION"
msgstr ""

msgid "RUN_RESULT_GENE_CODE"
msgstr ""

msgid "RUN_RESULT_NICHE_FILL"
msgstr ""

msgid "RUN_RESULT_SELECTION_PRESSURE_SPLIT"
msgstr ""

msgid "RUN_RESULT_SPLIT_FROM"
msgstr ""

msgid "RUN_RESULT_SPLIT_OFF_TO"
msgstr ""

msgid "RUN_X_WORLDS"
msgstr ""

msgid "RUN_X_WORLDS_TOOLTIP"
msgstr ""

msgid "RUSTICYANIN"
msgstr ""

msgid "RUSTICYANIN_DESCRIPTION"
msgstr ""

msgid "RUSTICYANIN_PROCESSES_DESCRIPTION"
msgstr ""

msgid "SAFE_MODE_EXPLANATION"
msgstr ""

msgid "SAFE_MODE_TITLE"
msgstr ""

msgid "SAVE"
msgstr ""

msgid "SAVE_AND_CONTINUE"
msgstr ""

msgid "SAVE_AUTOSAVE"
msgstr ""

msgid "SAVE_CHEATS_USED"
msgstr ""

msgid "SAVE_DELETE_WARNING"
msgstr ""

msgid "SAVE_ERROR_INCLUDE_JSON_DEBUG_NOTE"
msgstr ""

msgid "SAVE_ERROR_TURN_ON_JSON_DEBUG_MODE"
msgstr ""

msgid "SAVE_FAILED"
msgstr ""

msgid "SAVE_GAME"
msgstr ""

msgid "SAVE_GAME_BUTTON_TOOLTIP"
msgstr ""

msgid "SAVE_HAS_DIFFERENT_VERSION"
msgstr ""

msgid "SAVE_HAS_DIFFERENT_VERSION_TEXT"
msgstr ""

msgid "SAVE_HAS_INVALID_GAME_STATE"
msgstr ""

msgid "SAVE_INVALID"
msgstr ""

msgid "SAVE_IS_INVALID"
msgstr ""

msgid "SAVE_IS_UPGRADEABLE_DESCRIPTION"
msgstr ""

msgid "SAVE_LOAD_ALREADY_LOADED_FREE_FAILURE"
msgstr ""

msgid "SAVE_MANUAL"
msgstr ""

msgid "SAVE_QUICKSAVE"
msgstr ""

msgid "SAVE_SPACE_USED"
msgstr ""

msgid "SAVE_UPGRADE_FAILED"
msgstr ""

msgid "SAVE_UPGRADE_FAILED_DESCRIPTION"
msgstr ""

msgid "SAVING_DATA_FAILED_DUE_TO"
msgstr ""

msgid "SAVING_DOT_DOT_DOT"
msgstr ""

msgid "SAVING_FAILED_WITH_EXCEPTION"
msgstr ""

msgid "SAVING_NOT_POSSIBLE"
msgstr ""

msgid "SAVING_SUCCEEDED"
msgstr ""

msgid "SCALING_NONE"
msgstr ""

msgid "SCALING_ON"
msgstr ""

msgid "SCALING_ON_INVERSE"
msgstr ""

msgid "SCREEN_EFFECT"
msgstr ""

msgid "SCREEN_EFFECT_GAMEBOY"
msgstr ""

msgid "SCREEN_EFFECT_GAMEBOY_COLOR"
msgstr ""

msgid "SCREEN_EFFECT_GREYSCALE"
msgstr ""

msgid "SCREEN_EFFECT_NONE"
msgstr ""

msgid "SCREEN_RELATIVE_MOVEMENT"
msgstr ""

#, fuzzy
msgid "SCREEN_RELATIVE_MOVEMENT_TOOLTIP"
msgstr "Tag til opvågningsstadiet. Tilgængelig, når du har nok hjernekraft (vævstype med axoner)."

msgid "SCROLLLOCK"
msgstr ""

msgid "SEARCH_DOT_DOT_DOT"
msgstr ""

msgid "SEARCH_PLACEHOLDER"
msgstr ""

msgid "SEARCH_RADIUS"
msgstr ""

msgid "SEA_FLOOR"
msgstr ""

msgid "SECRETE_SLIME"
msgstr ""

msgid "SECRETE_SLIME_TOOLTIP"
msgstr ""

msgid "SEED_LABEL"
msgstr ""

msgid "SELECTED"
msgstr ""

msgid "SELECTED_COLON"
msgstr ""

msgid "SELECTED_MOD"
msgstr ""

msgid "SELECTED_SAVE_IS_INCOMPATIBLE_PROMPT"
msgstr ""

msgid "SELECTED_SAVE_IS_INCOMPATIBLE_PROTOTYPE_PROMPT"
msgstr ""

msgid "SELECTED_SAVE_IS_UPGRADEABLE_PROMPT"
msgstr ""

msgid "SELECT_A_GENERATION"
msgstr ""

msgid "SELECT_A_PATCH"
msgstr ""

msgid "SELECT_A_SPECIES"
msgstr ""

msgid "SELECT_A_TECHNOLOGY"
msgstr ""

msgid "SELECT_CELL_TYPE_FROM_EDITOR"
msgstr ""

msgid "SELECT_ENZYME"
msgstr ""

msgid "SELECT_MOVEMENT_MODE_TITLE"
msgstr ""

msgid "SELECT_OPTION"
msgstr ""

msgid "SELECT_PREVIEW_IMAGE"
msgstr ""

msgid "SELECT_SPACE_STRUCTURE_TITLE"
msgstr ""

msgid "SELECT_STRUCTURE_POPUP_TITLE"
msgstr ""

msgid "SELECT_TISSUE_TYPE_FROM_EDITOR"
msgstr ""

msgid "SELECT_VACUOLE_COMPOUND_COLON"
msgstr ""

msgid "SEPTEMBER"
msgstr ""

msgid "SESSILE"
msgstr ""

msgid "SETTING_ONLY_APPLIES_TO_NEW_GAMES"
msgstr ""

msgid "SFX_VOLUME"
msgstr ""

msgid "SHIFT"
msgstr ""

msgid "SHOW_ALL_TUTORIALS"
msgstr ""

#, fuzzy
msgid "SHOW_ALL_TUTORIALS_TOOLTIP"
msgstr "Tag til opvågningsstadiet. Tilgængelig, når du har nok hjernekraft (vævstype med axoner)."

msgid "SHOW_DAMAGE_EFFECT"
msgstr ""

msgid "SHOW_HELP"
msgstr ""

msgid "SHOW_ITEM_COORDINATES"
msgstr ""

msgid "SHOW_MAP"
msgstr ""

msgid "SHOW_NEW_PATCH_NOTES"
msgstr ""

msgid "SHOW_NEW_PATCH_NOTES_TOOLTIP"
msgstr ""

msgid "SHOW_TUTORIALS_IN_NEW_CURRENT_OPTION"
msgstr ""

msgid "SHOW_TUTORIALS_IN_NEW_GAMES_OPTION"
msgstr ""

#, fuzzy
msgid "SHOW_TUTORIALS_OPTION_TOOLTIP"
msgstr "Tag til opvågningsstadiet. Tilgængelig, når du har nok hjernekraft (vævstype med axoner)."

msgid "SHOW_UNSAVED_PROGRESS_WARNING"
msgstr ""

msgid "SHOW_UNSAVED_PROGRESS_WARNING_TOOLTIP"
msgstr ""

msgid "SHOW_WEB_NEWS_FEED"
msgstr ""

#, fuzzy
msgid "SIDEROPHORE_ACTION_TOOLTIP"
msgstr "Tag til opvågningsstadiet. Tilgængelig, når du har nok hjernekraft (vævstype med axoner)."

msgid "SIGNALING_AGENT"
msgstr ""

msgid "SIGNALING_AGENTS_ACTION_TOOLTIP"
msgstr ""

msgid "SIGNALING_AGENT_DESCRIPTION"
msgstr ""

msgid "SIGNALING_AGENT_PROCESSES_DESCRIPTION"
msgstr ""

msgid "SIGNAL_COMMAND_AGGRESSION"
msgstr ""

msgid "SIGNAL_COMMAND_FLEE"
msgstr ""

msgid "SIGNAL_COMMAND_FOLLOW"
msgstr ""

msgid "SIGNAL_COMMAND_NONE"
msgstr ""

msgid "SIGNAL_COMMAND_TO_ME"
msgstr ""

msgid "SIGNAL_TO_EMIT"
msgstr ""

msgid "SILICA"
msgstr ""

msgid "SILICA_MEMBRANE_DESCRIPTION"
msgstr ""

msgid "SIMULATION_CONFIG"
msgstr ""

msgid "SIXTEEN_TIMES"
msgstr ""

msgid "SIZE_COLON"
msgstr ""

msgid "SLIDESHOW"
msgstr ""

msgid "SLIME_JET"
msgstr ""

msgid "SLIME_JET_DESCRIPTION"
msgstr ""

msgid "SLIME_JET_PROCESSES_DESCRIPTION"
msgstr ""

msgid "SMALL_IRON_CHUNK"
msgstr ""

msgid "SMALL_PHOSPHATE_CHUNK"
msgstr ""

msgid "SMALL_SULFUR_CHUNK"
msgstr ""

msgid "SNOWFLAKE"
msgstr ""

msgid "SOCIETY_STAGE"
msgstr ""

msgid "SOUND"
msgstr ""

msgid "SOUND_TEAM"
msgstr ""

msgid "SOUND_TEAM_LEAD"
msgstr ""

msgid "SOUND_TEAM_LEADS"
msgstr ""

msgid "SPACE"
msgstr ""

msgid "SPACE_STAGE"
msgstr ""

msgid "SPACE_STRUCTURE_HAS_RESOURCES"
msgstr ""

msgid "SPACE_STRUCTURE_NO_EXTRA_DESCRIPTION"
msgstr ""

msgid "SPACE_STRUCTURE_WAITING_CONSTRUCTION"
msgstr ""

msgid "SPAWN_AMMONIA"
msgstr ""

msgid "SPAWN_ENEMY"
msgstr ""

msgid "SPAWN_ENEMY_CHEAT_FAIL"
msgstr ""

msgid "SPAWN_GLUCOSE"
msgstr ""

msgid "SPAWN_PHOSPHATES"
msgstr ""

msgid "SPECIAL_MOUSE_1"
msgstr ""

msgid "SPECIAL_MOUSE_2"
msgstr ""

msgid "SPECIES"
msgstr ""

msgid "SPECIES_COLON"
msgstr ""

msgid "SPECIES_DETAIL_TEXT"
msgstr ""

msgid "SPECIES_HAS_A_MUTATION"
msgstr ""

msgid "SPECIES_LIST"
msgstr ""

msgid "SPECIES_MEMBER_IMPACT_ON_POP"
msgstr ""

msgid "SPECIES_MEMBER_IMPACT_ON_POPULATION_EXPLANATION"
msgstr ""

msgid "SPECIES_NAME_DOT_DOT_DOT"
msgstr ""

msgid "SPECIES_NAME_TOO_LONG_POPUP"
msgstr ""

msgid "SPECIES_POPULATION"
msgstr ""

msgid "SPECIES_PRESENT"
msgstr ""

msgid "SPECIES_TO_FIND"
msgstr ""

msgid "SPECIES_WITH_POPULATION"
msgstr ""

msgid "SPEED"
msgstr ""

msgid "SPEED_COLON"
msgstr ""

msgid "SPREAD_TO_PATCHES"
msgstr ""

msgid "SPRINT"
msgstr ""

#, fuzzy
msgid "SPRINT_ACTION_TOOLTIP"
msgstr "Tag til opvågningsstadiet. Tilgængelig, når du har nok hjernekraft (vævstype med axoner)."

msgid "STAGE_MENU_BUTTON_TOOLTIP"
msgstr ""

msgid "START"
msgstr ""

msgid "STARTING"
msgstr ""

msgid "START_CALIBRATION"
msgstr ""

msgid "START_GAME"
msgstr ""

msgid "START_RESEARCH"
msgstr ""

msgid "STATISTICS"
msgstr ""

msgid "STAT_ATP_PRODUCTION_REDUCTION"
msgstr ""

msgid "STAT_BASE_MOVEMENT_REDUCTION"
msgstr ""

msgid "STAT_DAMAGE"
msgstr ""

msgid "STAT_DAMAGE_PER_OXYGEN"
msgstr ""

msgid "STEAM_CLIENT_INIT_FAILED"
msgstr ""

msgid "STEAM_ERROR_ACCOUNT_DOES_NOT_OWN_PRODUCT"
msgstr ""

msgid "STEAM_ERROR_ACCOUNT_READ_ONLY"
msgstr ""

msgid "STEAM_ERROR_ALREADY_UPLOADED"
msgstr ""

msgid "STEAM_ERROR_BANNED"
msgstr ""

msgid "STEAM_ERROR_CLOUD_LIMIT_EXCEEDED"
msgstr ""

msgid "STEAM_ERROR_DUPLICATE_NAME"
msgstr ""

msgid "STEAM_ERROR_FILE_NOT_FOUND"
msgstr ""

msgid "STEAM_ERROR_INSUFFICIENT_PRIVILEGE"
msgstr ""

msgid "STEAM_ERROR_INVALID_PARAMETER"
msgstr ""

msgid "STEAM_ERROR_LOCKING_FAILED"
msgstr ""

msgid "STEAM_ERROR_NOT_LOGGED_IN"
msgstr ""

msgid "STEAM_ERROR_TIMEOUT"
msgstr ""

msgid "STEAM_ERROR_UNAVAILABLE"
msgstr ""

msgid "STEAM_ERROR_UNKNOWN"
msgstr ""

msgid "STEAM_INIT_FAILED"
msgstr ""

msgid "STEAM_INIT_FAILED_DESCRIPTION"
msgstr ""

msgid "STEAM_TOOLTIP"
msgstr ""

msgid "STEM_CELL_NAME"
msgstr ""

msgid "STOP"
msgstr ""

msgid "STORAGE"
msgstr ""

msgid "STORAGE_COLON"
msgstr ""

msgid "STORAGE_STATISTICS_SECONDS_OF_COMPOUND"
msgstr ""

msgid "STORE_LOGGED_IN_AS"
msgstr ""

#, fuzzy
msgid "STRAIN_BAR_TOOLTIP"
msgstr "Tag til opvågningsstadiet. Tilgængelig, når du har nok hjernekraft (vævstype med axoner)."

msgid "STRAIN_BAR_VISIBILITY"
msgstr ""

msgid "STRATEGY_STAGES"
msgstr ""

msgid "STRICT_NICHE_COMPETITION"
msgstr ""

msgid "STRUCTURAL"
msgstr ""

msgid "STRUCTURE"
msgstr ""

msgid "STRUCTURE_ASCENSION_GATE"
msgstr ""

msgid "STRUCTURE_DYSON_SWARM"
msgstr ""

msgid "STRUCTURE_HAS_REQUIRED_RESOURCES_TO_BUILD"
msgstr ""

msgid "STRUCTURE_HUNTER_GATHERER_LODGE"
msgstr ""

msgid "STRUCTURE_IN_PROGRESS_CONSTRUCTION"
msgstr ""

msgid "STRUCTURE_REQUIRED_RESOURCES_TO_FINISH"
msgstr ""

msgid "STRUCTURE_SELECTION_MENU_ENTRY"
msgstr ""

msgid "STRUCTURE_SELECTION_MENU_ENTRY_NOT_ENOUGH_RESOURCES"
msgstr ""

msgid "STRUCTURE_SOCIETY_CENTER"
msgstr ""

msgid "STRUCTURE_STEAM_POWERED_FACTORY"
msgstr ""

msgid "SUCCESSFULLY_PERFORM_ENDOSYMBIOSIS"
msgstr ""

msgid "SUCCESSFUL_KILL"
msgstr ""

msgid "SUCCESSFUL_SCAVENGE"
msgstr ""

msgid "SUCCESS_BUT_MISSING_ID"
msgstr ""

msgid "SUICIDE_BUTTON_TOOLTIP"
msgstr ""

msgid "SUNLIGHT"
msgstr ""

msgid "SUPPORTER_PATRONS"
msgstr ""

msgid "SURVIVAL_TITLE"
msgstr ""

msgid "SURVIVE_WITH_A_NUCLEUS"
msgstr ""

msgid "SWITCH_TO_FRONT_CAMERA"
msgstr ""

msgid "SWITCH_TO_RIGHT_CAMERA"
msgstr ""

msgid "SWITCH_TO_TOP_CAMERA"
msgstr ""

msgid "SYSREQ"
msgstr ""

#, fuzzy
msgid "TAB_CHANGE_BLOCKED_WHILE_ACTION_IN_PROGRESS"
msgstr "Handling blokeret mens en anden udføres"

msgid "TAB_SECONDARY_SWITCH_LEFT"
msgstr ""

msgid "TAB_SECONDARY_SWITCH_RIGHT"
msgstr ""

msgid "TAB_SWITCH_LEFT"
msgstr ""

msgid "TAB_SWITCH_RIGHT"
msgstr ""

msgid "TAGS_IS_WHITESPACE"
msgstr ""

msgid "TAKE_SCREENSHOT"
msgstr ""

msgid "TARGET_TYPE_COLON"
msgstr ""

#, fuzzy
msgid "TASTE_THE_SUN"
msgstr "Nuværende tråde:"

msgid "TASTY_RADIATION"
msgstr ""

msgid "TECHNOLOGY_ASCENSION"
msgstr ""

msgid "TECHNOLOGY_HUNTER_GATHERING"
msgstr ""

msgid "TECHNOLOGY_LEVEL_ADVANCED_SPACE"
msgstr ""

msgid "TECHNOLOGY_LEVEL_INDUSTRIAL"
msgstr ""

msgid "TECHNOLOGY_LEVEL_PRE_SOCIETY"
msgstr ""

msgid "TECHNOLOGY_LEVEL_PRIMITIVE"
msgstr ""

msgid "TECHNOLOGY_LEVEL_SCIFI"
msgstr ""

msgid "TECHNOLOGY_LEVEL_SPACE_AGE"
msgstr ""

msgid "TECHNOLOGY_REQUIRED_LEVEL"
msgstr ""

msgid "TECHNOLOGY_ROCKETRY"
msgstr ""

msgid "TECHNOLOGY_SIMPLE_STONE_TOOLS"
msgstr ""

msgid "TECHNOLOGY_SOCIETY_CENTER"
msgstr ""

msgid "TECHNOLOGY_STEAM_POWER"
msgstr ""

msgid "TECHNOLOGY_UNLOCKED_NOTICE"
msgstr ""

msgid "TEMPERATURE"
msgstr ""

msgid "TEMPERATURE_SHORT"
msgstr ""

#, fuzzy
msgid "TEMPERATURE_TOLERANCE_TOOLTIP"
msgstr "Tag til opvågningsstadiet. Tilgængelig, når du har nok hjernekraft (vævstype med axoner)."

msgid "TESTING_TEAM"
msgstr ""

msgid "THANKS_FOR_BUYING_THRIVE_2"
msgstr ""

msgid "THANKS_FOR_PLAYING"
msgstr ""

msgid "THANK_YOU_TITLE"
msgstr ""

msgid "THEORY_TEAM"
msgstr ""

msgid "THERMOPLAST"
msgstr ""

msgid "THERMOPLAST_DESCRIPTION"
msgstr ""

msgid "THERMOPLAST_PROCESSES_DESCRIPTION"
msgstr ""

msgid "THERMOSYNTHASE"
msgstr ""

msgid "THERMOSYNTHASE_DESCRIPTION"
msgstr ""

msgid "THERMOSYNTHASE_PROCESSES_DESCRIPTION"
msgstr ""

msgid "THERMOSYNTHESIS"
msgstr ""

msgid "THE_DISTURBANCE"
msgstr ""

#, fuzzy
msgid "THE_EDITOR"
msgstr "3D Editor"

msgid "THE_PATCH_MAP_BUTTON"
msgstr ""

msgid "THE_WORLD_TITLE"
msgstr ""

msgid "THIS_IS_LOCAL_MOD"
msgstr ""

msgid "THIS_IS_WORKSHOP_MOD"
msgstr ""

msgid "THREADS"
msgstr ""

msgid "THRIVEOPEDIA"
msgstr ""

msgid "THRIVEOPEDIA_CURRENT_WORLD_PAGE_TITLE"
msgstr ""

msgid "THRIVEOPEDIA_EVOLUTIONARY_TREE_PAGE_TITLE"
msgstr ""

msgid "THRIVEOPEDIA_HINT_IN_GAME"
msgstr ""

msgid "THRIVEOPEDIA_HOME_INFO"
msgstr ""

msgid "THRIVEOPEDIA_HOME_PAGE_TITLE"
msgstr ""

msgid "THRIVEOPEDIA_MUSEUM_PAGE_TITLE"
msgstr ""

msgid "THRIVEOPEDIA_PATCH_MAP_PAGE_TITLE"
msgstr ""

msgid "THRIVE_LICENSES"
msgstr ""

msgid "THRIVIN_ACHIEVEMENT"
msgstr ""

msgid "THYLAKOIDS"
msgstr ""

msgid "THYLAKOIDS_DESCRIPTION"
msgstr ""

msgid "TIDEPOOL"
msgstr ""

msgid "TIMELINE"
msgstr ""

msgid "TIMELINE_GLOBAL_FILTER_TOOLTIP"
msgstr ""

msgid "TIMELINE_LOCAL_FILTER_TOOLTIP"
msgstr ""

msgid "TIMELINE_NICHE_FILL"
msgstr ""

msgid "TIMELINE_PLAYER_MIGRATED"
msgstr ""

msgid "TIMELINE_PLAYER_MIGRATED_TO"
msgstr ""

msgid "TIMELINE_SELECTION_PRESSURE_SPLIT"
msgstr ""

msgid "TIMELINE_SPECIES_BECAME_MULTICELLULAR"
msgstr ""

msgid "TIMELINE_SPECIES_EXTINCT"
msgstr ""

msgid "TIMELINE_SPECIES_EXTINCT_LOCAL"
msgstr ""

msgid "TIMELINE_SPECIES_FOLLOWED"
msgstr ""

msgid "TIMELINE_SPECIES_MIGRATED_FROM"
msgstr ""

msgid "TIMELINE_SPECIES_MIGRATED_TO"
msgstr ""

msgid "TIMELINE_SPECIES_POPULATION_DECREASE"
msgstr ""

msgid "TIMELINE_SPECIES_POPULATION_INCREASE"
msgstr ""

msgid "TIME_INDICATOR_TOOLTIP"
msgstr ""

msgid "TIME_OF_DAY"
msgstr ""

msgid "TITLE_COLON"
msgstr ""

msgid "TOGGLE_BINDING"
msgstr ""

msgid "TOGGLE_BINDING_TOOLTIP"
msgstr ""

msgid "TOGGLE_DEBUG_PANEL"
msgstr ""

msgid "TOGGLE_ENGULF"
msgstr ""

msgid "TOGGLE_ENGULF_TOOLTIP"
msgstr ""

msgid "TOGGLE_FAST_MODE"
msgstr ""

msgid "TOGGLE_FPS"
msgstr ""

msgid "TOGGLE_FULLSCREEN"
msgstr ""

#, fuzzy
msgid "TOGGLE_HEAT_VIEW_TOOLTIP"
msgstr "Tag til opvågningsstadiet. Tilgængelig, når du har nok hjernekraft (vævstype med axoner)."

msgid "TOGGLE_HUD_HIDE"
msgstr ""

msgid "TOGGLE_INVENTORY"
msgstr ""

msgid "TOGGLE_METRICS"
msgstr ""

msgid "TOGGLE_MUCOCYST_DEFENCE"
msgstr ""

msgid "TOGGLE_NAVIGATION_TREE"
msgstr ""

msgid "TOGGLE_PAUSE"
msgstr ""

msgid "TOGGLE_UNBINDING"
msgstr ""

msgid "TOLERANCES_TOO_HIGH_PRESSURE"
msgstr ""

msgid "TOLERANCES_TOO_HIGH_TEMPERATURE"
msgstr ""

msgid "TOLERANCES_TOO_LOW_OXYGEN_PROTECTION"
msgstr ""

msgid "TOLERANCES_TOO_LOW_PRESSURE"
msgstr ""

msgid "TOLERANCES_TOO_LOW_TEMPERATURE"
msgstr ""

msgid "TOLERANCES_TOO_LOW_UV_PROTECTION"
msgstr ""

msgid "TOLERANCES_UNSUITABLE_DEBUFFS"
msgstr ""

#, fuzzy
msgid "TOLERANCE_DETAIL_TEXT"
msgstr "Tag til opvågningsstadiet. Tilgængelig, når du har nok hjernekraft (vævstype med axoner)."

#, fuzzy
msgid "TOLERANCE_FROM_ORGANELLES_TOOLTIP"
msgstr "Tag til opvågningsstadiet. Tilgængelig, når du har nok hjernekraft (vævstype med axoner)."

msgid "TOLERANCE_RANGE_LABEL"
msgstr ""

msgid "TOOLS"
msgstr ""

msgid "TOOL_HAND_AXE"
msgstr ""

msgid "TOO_LARGE_PRESSURE_RANGE"
msgstr ""

msgid "TOO_MANY_RECENT_VERSIONS_TO_SHOW"
msgstr ""

msgid "TOTAL_GATHERED_ENERGY_COLON"
msgstr ""

msgid "TOTAL_SAVES"
msgstr ""

msgid "TOXIN_CHANNEL_INHIBITOR"
msgstr ""

msgid "TOXIN_CHANNEL_INHIBITOR_DESCRIPTION"
msgstr ""

msgid "TOXIN_COMPOUND"
msgstr ""

msgid "TOXIN_CYTOTOXIN"
msgstr ""

msgid "TOXIN_CYTOTOXIN_DESCRIPTION"
msgstr ""

msgid "TOXIN_FIRE_RATE_TOXICITY_COLON"
msgstr ""

msgid "TOXIN_MACROLIDE"
msgstr ""

msgid "TOXIN_MACROLIDE_DESCRIPTION"
msgstr ""

msgid "TOXIN_OXYGEN_METABOLISM_INHIBITOR"
msgstr ""

msgid "TOXIN_OXYGEN_METABOLISM_INHIBITOR_DESCRIPTION"
msgstr ""

msgid "TOXIN_OXYTOXY_DESCRIPTION"
msgstr ""

msgid "TOXIN_PREFER_FIRE_RATE"
msgstr ""

msgid "TOXIN_PREFER_TOXICITY"
msgstr ""

msgid "TOXIN_PROPERTIES_HEADING"
msgstr ""

msgid "TOXIN_RESISTANCE"
msgstr ""

#, fuzzy
msgid "TOXIN_TOXICITY_CUSTOMIZATION_TOOLTIP"
msgstr "Tag til opvågningsstadiet. Tilgængelig, når du har nok hjernekraft (vævstype med axoner)."

msgid "TOXIN_TYPE_COLON"
msgstr ""

msgid "TOXIN_TYPE_CUSTOMIZATION_EXPLANATION"
msgstr ""

msgid "TOXIN_VACUOLE"
msgstr ""

msgid "TOXIN_VACUOLE_DESCRIPTION"
msgstr ""

msgid "TOXIN_VACUOLE_PROCESSES_DESCRIPTION"
msgstr ""

msgid "TOXISOME"
msgstr ""

msgid "TOXISOME_DESCRIPTION"
msgstr ""

msgid "TRANSLATORS"
msgstr ""

msgid "TRANSPARENCY"
msgstr ""

msgid "TRILLION_ABBREVIATION"
msgstr ""

msgid "TRY_FOSSILISING_SOME_SPECIES"
msgstr ""

msgid "TRY_MAKING_A_SAVE"
msgstr ""

msgid "TRY_TAKING_SOME_SCREENSHOTS"
msgstr ""

msgid "TUTORIAL"
msgstr ""

msgid "TUTORIAL_MICROBE_EDITOR_ATP_BALANCE_INTRO"
msgstr ""

msgid "TUTORIAL_MICROBE_EDITOR_AUTO-EVO_PREDICTION"
msgstr ""

msgid "TUTORIAL_MICROBE_EDITOR_CELL_TEXT"
msgstr ""

msgid "TUTORIAL_MICROBE_EDITOR_CHEMORECEPTOR"
msgstr ""

msgid "TUTORIAL_MICROBE_EDITOR_COMPOUND_BALANCES"
msgstr ""

#, fuzzy
msgid "TUTORIAL_MICROBE_EDITOR_DIGESTION_STAT"
msgstr "Teleportere"

msgid "TUTORIAL_MICROBE_EDITOR_ENDING_TEXT"
msgstr ""

msgid "TUTORIAL_MICROBE_EDITOR_FLAGELLUM"
msgstr ""

msgid "TUTORIAL_MICROBE_EDITOR_FOOD_CHAIN"
msgstr ""

msgid "TUTORIAL_MICROBE_EDITOR_MIGRATION"
msgstr ""

msgid "TUTORIAL_MICROBE_EDITOR_MODIFY_ORGANELLE"
msgstr ""

msgid "TUTORIAL_MICROBE_EDITOR_NEGATIVE_ATP_BALANCE"
msgstr ""

msgid "TUTORIAL_MICROBE_EDITOR_NO_CHANGES_MADE"
msgstr ""

msgid "TUTORIAL_MICROBE_EDITOR_OPEN_TOLERANCES"
msgstr ""

msgid "TUTORIAL_MICROBE_EDITOR_PATCH_TEXT"
msgstr ""

msgid "TUTORIAL_MICROBE_EDITOR_REMOVE_ORGANELLE_TEXT"
msgstr ""

msgid "TUTORIAL_MICROBE_EDITOR_SELECT_ORGANELLE_TEXT"
msgstr ""

msgid "TUTORIAL_MICROBE_EDITOR_STAY_SMALL"
msgstr ""

msgid "TUTORIAL_MICROBE_EDITOR_TOLERANCES_TAB"
msgstr ""

msgid "TUTORIAL_MICROBE_STAGE_EDITOR_BUTTON_TUTORIAL"
msgstr ""

msgid "TUTORIAL_MICROBE_STAGE_ENGULFED_TEXT"
msgstr ""

msgid "TUTORIAL_MICROBE_STAGE_ENGULFMENT_FULL_TEXT"
msgstr ""

msgid "TUTORIAL_MICROBE_STAGE_ENGULFMENT_TEXT"
msgstr ""

msgid "TUTORIAL_MICROBE_STAGE_ENVIRONMENT_PANEL"
msgstr ""

msgid "TUTORIAL_MICROBE_STAGE_HELP_MENU_AND_ZOOM"
msgstr ""

msgid "TUTORIAL_MICROBE_STAGE_LEAVE_COLONY_TEXT"
msgstr ""

#, fuzzy
msgid "TUTORIAL_MICROBE_STAGE_MEMBER_DIED"
msgstr "Teleportere"

msgid "TUTORIAL_MICROBE_STAGE_OPEN_PROCESS_PANEL"
msgstr ""

#, fuzzy
msgid "TUTORIAL_MICROBE_STAGE_PAUSING"
msgstr "Teleportere"

msgid "TUTORIAL_MICROBE_STAGE_PROCESS_PANEL"
msgstr ""

msgid "TUTORIAL_MICROBE_STAGE_REPRODUCE_TEXT"
msgstr ""

msgid "TUTORIAL_MICROBE_STAGE_RESOURCE_SPLIT"
msgstr ""

msgid "TUTORIAL_MICROBE_STAGE_UNBIND_TEXT"
msgstr ""

msgid "TUTORIAL_MULTICELLULAR_STAGE_WELCOME"
msgstr ""

msgid "TUTORIAL_REPLAY_ALL_EXPLANATION"
msgstr ""

msgid "TUTORIAL_VIEW_NOW"
msgstr ""

msgid "TWO_TIMES"
msgstr ""

msgid "TYPE_COLON"
msgstr ""

msgid "UNAPPLIED_MOD_CHANGES"
msgstr ""

msgid "UNAPPLIED_MOD_CHANGES_DESCRIPTION"
msgstr ""

msgid "UNBIND_ALL"
msgstr ""

msgid "UNBIND_ALL_TOOLTIP"
msgstr ""

msgid "UNBIND_HELP_TEXT"
msgstr ""

msgid "UNCERTAIN_VERSION_WARNING"
msgstr ""

msgid "UNDERWATERCAVE"
msgstr ""

msgid "UNDERWATER_VENT_ERUPTION"
msgstr ""

msgid "UNDERWATER_VENT_ERUPTION_IN"
msgstr ""

msgid "UNDISCOVERED_ORGANELLES"
msgstr ""

msgid "UNDISCOVERED_PATCH"
msgstr ""

msgid "UNDO"
msgstr ""

msgid "UNDO_THE_LAST_ACTION"
msgstr ""

msgid "UNIT_ACTION_CONSTRUCT"
msgstr ""

msgid "UNIT_ACTION_MOVE"
msgstr ""

msgid "UNIT_ADVANCED_SPACESHIP"
msgstr ""

msgid "UNIT_SIMPLE_ROCKET"
msgstr ""

msgid "UNKNOWN"
msgstr ""

msgid "UNKNOWN_DISPLAY_DRIVER"
msgstr ""

msgid "UNKNOWN_MOUSE"
msgstr ""

msgid "UNKNOWN_ORGANELLE_SYMBOL"
msgstr ""

msgid "UNKNOWN_PATCH"
msgstr ""

msgid "UNKNOWN_SHORT"
msgstr ""

msgid "UNKNOWN_VERSION"
msgstr ""

msgid "UNKNOWN_WORKSHOP_ID"
msgstr ""

msgid "UNLIMIT_GROWTH_SPEED"
msgstr ""

msgid "UNLOCKED_NEW_ORGANELLE"
msgstr ""

msgid "UNLOCK_ALL_ORGANELLES"
msgstr ""

msgid "UNLOCK_CONDITION_ATP_PRODUCTION_ABOVE"
msgstr ""

msgid "UNLOCK_CONDITION_COMPOUND_IS_ABOVE"
msgstr ""

msgid "UNLOCK_CONDITION_COMPOUND_IS_BELOW"
msgstr ""

msgid "UNLOCK_CONDITION_COMPOUND_IS_BETWEEN"
msgstr ""

msgid "UNLOCK_CONDITION_DIGESTED_MICROBES_ABOVE"
msgstr ""

msgid "UNLOCK_CONDITION_ENGULFED_MICROBES_ABOVE"
msgstr ""

msgid "UNLOCK_CONDITION_EXCESS_ATP_ABOVE"
msgstr ""

msgid "UNLOCK_CONDITION_PLAYER_DAMAGE_RECEIVED"
msgstr ""

msgid "UNLOCK_CONDITION_PLAYER_DAMAGE_RECEIVED_SOURCE"
msgstr ""

msgid "UNLOCK_CONDITION_PLAYER_DEATH_COUNT_ABOVE"
msgstr ""

msgid "UNLOCK_CONDITION_REPRODUCED_WITH"
msgstr ""

msgid "UNLOCK_CONDITION_REPRODUCED_WITH_IN_A_ROW"
msgstr ""

msgid "UNLOCK_CONDITION_REPRODUCE_IN_BIOME"
msgstr ""

msgid "UNLOCK_CONDITION_SPEED_BELOW"
msgstr ""

msgid "UNLOCK_WITH_ANY_OF_FOLLOWING"
msgstr ""

msgid "UNSAVED_CHANGE_WARNING"
msgstr ""

msgid "UNTITLED"
msgstr ""

msgid "UPGRADE_CILIA_PULL"
msgstr ""

msgid "UPGRADE_CILIA_PULL_DESCRIPTION"
msgstr ""

msgid "UPGRADE_COST"
msgstr ""

msgid "UPGRADE_DESCRIPTION_NONE"
msgstr ""

msgid "UPGRADE_NAME_NONE"
msgstr ""

msgid "UPGRADE_PILUS_INJECTISOME"
msgstr ""

msgid "UPGRADE_PILUS_INJECTISOME_DESCRIPTION"
msgstr ""

msgid "UPGRADE_SLIME_JET_MUCOCYST"
msgstr ""

msgid "UPGRADE_SLIME_JET_MUCOCYST_DESCRIPTION"
msgstr ""

msgid "UPLOAD"
msgstr ""

msgid "UPLOADING_DOT_DOT_DOT"
msgstr ""

msgid "UPLOAD_SUCCEEDED"
msgstr ""

msgid "UPSCALE_BILINEAR"
msgstr ""

msgid "UPSCALE_FSR_1"
msgstr ""

msgid "UPSCALE_FSR_22"
msgstr ""

msgid "UPSCALE_METHOD"
msgstr ""

msgid "UPSCALE_SHARPENING_FSR"
msgstr ""

msgid "USED_LIBRARIES_LICENSES"
msgstr ""

msgid "USED_RENDERER_NAME"
msgstr ""

msgid "USES_FEATURE"
msgstr ""

msgid "USE_AUTO_HARMONY"
msgstr ""

msgid "USE_AUTO_HARMONY_TOOLTIP"
msgstr ""

msgid "USE_A_CUSTOM_USERNAME"
msgstr ""

msgid "USE_DISK_CACHE"
msgstr ""

msgid "USE_MANUAL_THREAD_COUNT"
msgstr ""

msgid "USE_MANUAL_THREAD_COUNT_NATIVE"
msgstr ""

msgid "USE_VIRTUAL_WINDOW_SIZE"
msgstr ""

msgid "UV_PROTECTION"
msgstr ""

#, fuzzy
msgid "UV_TOLERANCE_TOOLTIP"
msgstr "Tag til opvågningsstadiet. Tilgængelig, når du har nok hjernekraft (vævstype med axoner)."

msgid "VACUOLE"
msgstr ""

msgid "VACUOLE_DESCRIPTION"
msgstr ""

msgid "VACUOLE_IS_SPECIALIZED"
msgstr ""

msgid "VACUOLE_NOT_SPECIALIZED_DESCRIPTION"
msgstr ""

msgid "VACUOLE_PROCESSES_DESCRIPTION"
msgstr ""

msgid "VACUOLE_SPECIALIZED_DESCRIPTION"
msgstr ""

msgid "VALUE_WITH_UNIT"
msgstr ""

msgid "VENTS_ARE_HOME"
msgstr ""

msgid "VERSION_COLON"
msgstr ""

msgid "VERTICAL_COLON"
msgstr ""

msgid "VERTICAL_WITH_AXIS_NAME_COLON"
msgstr ""

msgid "VIDEO_MEMORY"
msgstr ""

msgid "VIDEO_MEMORY_MIB"
msgstr ""

msgid "VIEWER"
msgstr ""

msgid "VIEW_ALL"
msgstr ""

msgid "VIEW_CELL_PROCESSES"
msgstr ""

msgid "VIEW_ONLINE"
msgstr ""

msgid "VIEW_PATCH_MICHES"
msgstr ""

msgid "VIEW_PATCH_NOTES"
msgstr ""

msgid "VIEW_PATCH_NOTES_TOOLTIP"
msgstr ""

msgid "VIEW_PENDING_ACTIONS"
msgstr ""

msgid "VIEW_SOURCE_CODE"
msgstr ""

msgid "VIEW_TEXT_REPORT"
msgstr ""

msgid "VIP_PATRONS"
msgstr ""

msgid "VISIBLE"
msgstr ""

msgid "VISIBLE_WHEN_CLOSE_TO_FULL"
msgstr ""

msgid "VISIBLE_WHEN_OVER_ZERO"
msgstr ""

msgid "VISIT_SUGGESTIONS_SITE"
msgstr ""

msgid "VOLCANIC_VENT"
msgstr ""

msgid "VOLUMEDOWN"
msgstr ""

msgid "VOLUMEMUTE"
msgstr ""

msgid "VOLUMEUP"
msgstr ""

msgid "VSYNC"
msgstr ""

msgid "WAITING_FOR_AUTO_EVO"
msgstr ""

msgid "WELCOME_TO_THRIVEOPEDIA"
msgstr ""

msgid "WENT_EXTINCT_FROM_PLANET"
msgstr ""

msgid "WENT_EXTINCT_IN"
msgstr ""

msgid "WHEEL_DOWN"
msgstr ""

msgid "WHEEL_LEFT"
msgstr ""

msgid "WHEEL_RIGHT"
msgstr ""

msgid "WHEEL_UP"
msgstr ""

msgid "WIKI"
msgstr ""

msgid "WIKI_2D"
msgstr ""

msgid "WIKI_3D"
msgstr ""

msgid "WIKI_3D_COMMA_SANDBOX"
msgstr ""

msgid "WIKI_3D_COMMA_STRATEGY"
msgstr ""

msgid "WIKI_3D_COMMA_STRATEGY_COMMA_SPACE"
msgstr ""

msgid "WIKI_8_BRACKET_16"
msgstr ""

msgid "WIKI_ASCENSION"
msgstr ""

#, fuzzy
msgid "WIKI_ASCENSION_CURRENT_DEVELOPMENT"
msgstr "3D Bevægelse"

msgid "WIKI_ASCENSION_FEATURES"
msgstr ""

msgid "WIKI_ASCENSION_INTRO"
msgstr ""

msgid "WIKI_ASCENSION_OVERVIEW"
msgstr ""

msgid "WIKI_ASCENSION_TRANSITIONS"
msgstr ""

msgid "WIKI_ASCENSION_UI"
msgstr ""

msgid "WIKI_AWAKENING_STAGE_CURRENT_DEVELOPMENT"
msgstr ""

msgid "WIKI_AWAKENING_STAGE_FEATURES"
msgstr ""

msgid "WIKI_AWAKENING_STAGE_INTRO"
msgstr ""

msgid "WIKI_AWAKENING_STAGE_OVERVIEW"
msgstr ""

msgid "WIKI_AWAKENING_STAGE_TRANSITIONS"
msgstr ""

msgid "WIKI_AWAKENING_STAGE_UI"
msgstr ""

#, fuzzy
msgid "WIKI_AWARE_STAGE_CURRENT_DEVELOPMENT"
msgstr "3D Bevægelse"

msgid "WIKI_AWARE_STAGE_FEATURES"
msgstr ""

msgid "WIKI_AWARE_STAGE_INTRO"
msgstr ""

msgid "WIKI_AWARE_STAGE_OVERVIEW"
msgstr ""

msgid "WIKI_AWARE_STAGE_TRANSITIONS"
msgstr ""

msgid "WIKI_AWARE_STAGE_UI"
msgstr ""

msgid "WIKI_AXON_EFFECTS"
msgstr ""

msgid "WIKI_AXON_INTRO"
msgstr ""

msgid "WIKI_AXON_MODIFICATIONS"
msgstr ""

msgid "WIKI_AXON_PROCESSES"
msgstr ""

msgid "WIKI_AXON_REQUIREMENTS"
msgstr ""

msgid "WIKI_AXON_SCIENTIFIC_BACKGROUND"
msgstr ""

msgid "WIKI_AXON_STRATEGY"
msgstr ""

msgid "WIKI_AXON_UPGRADES"
msgstr ""

msgid "WIKI_BACTERIAL_CHEMOSYNTHESIS_COMMA_GLYCOLYSIS"
msgstr ""

msgid "WIKI_BINDING_AGENT_EFFECTS"
msgstr ""

msgid "WIKI_BINDING_AGENT_INTRO"
msgstr ""

msgid "WIKI_BINDING_AGENT_MODIFICATIONS"
msgstr ""

msgid "WIKI_BINDING_AGENT_PROCESSES"
msgstr ""

msgid "WIKI_BINDING_AGENT_REQUIREMENTS"
msgstr ""

msgid "WIKI_BINDING_AGENT_SCIENTIFIC_BACKGROUND"
msgstr ""

msgid "WIKI_BINDING_AGENT_STRATEGY"
msgstr ""

msgid "WIKI_BINDING_AGENT_UPGRADES"
msgstr ""

msgid "WIKI_BIOLUMINESCENT_VACUOLE_EFFECTS"
msgstr ""

msgid "WIKI_BIOLUMINESCENT_VACUOLE_INTRO"
msgstr ""

msgid "WIKI_BIOLUMINESCENT_VACUOLE_MODIFICATIONS"
msgstr ""

msgid "WIKI_BIOLUMINESCENT_VACUOLE_PROCESSES"
msgstr ""

msgid "WIKI_BIOLUMINESCENT_VACUOLE_REQUIREMENTS"
msgstr ""

msgid "WIKI_BIOLUMINESCENT_VACUOLE_SCIENTIFIC_BACKGROUND"
msgstr ""

msgid "WIKI_BIOLUMINESCENT_VACUOLE_STRATEGY"
msgstr ""

msgid "WIKI_BIOLUMINESCENT_VACUOLE_UPGRADES"
msgstr ""

msgid "WIKI_BODY_PLAN_EDITOR_COMMA_CELL_EDITOR"
msgstr ""

msgid "WIKI_CHEMOPLAST_EFFECTS"
msgstr ""

msgid "WIKI_CHEMOPLAST_INTRO"
msgstr ""

msgid "WIKI_CHEMOPLAST_MODIFICATIONS"
msgstr ""

msgid "WIKI_CHEMOPLAST_PROCESSES"
msgstr ""

msgid "WIKI_CHEMOPLAST_REQUIREMENTS"
msgstr ""

msgid "WIKI_CHEMOPLAST_SCIENTIFIC_BACKGROUND"
msgstr ""

msgid "WIKI_CHEMOPLAST_STRATEGY"
msgstr ""

msgid "WIKI_CHEMOPLAST_UPGRADES"
msgstr ""

msgid "WIKI_CHEMORECEPTOR_EFFECTS"
msgstr ""

msgid "WIKI_CHEMORECEPTOR_INTRO"
msgstr ""

msgid "WIKI_CHEMORECEPTOR_MODIFICATIONS"
msgstr ""

msgid "WIKI_CHEMORECEPTOR_PROCESSES"
msgstr ""

msgid "WIKI_CHEMORECEPTOR_REQUIREMENTS"
msgstr ""

msgid "WIKI_CHEMORECEPTOR_SCIENTIFIC_BACKGROUND"
msgstr ""

msgid "WIKI_CHEMORECEPTOR_STRATEGY"
msgstr ""

msgid "WIKI_CHEMORECEPTOR_UPGRADES"
msgstr ""

msgid "WIKI_CHEMOSYNTHESIZING_PROTEINS_EFFECTS"
msgstr ""

msgid "WIKI_CHEMOSYNTHESIZING_PROTEINS_INTRO"
msgstr ""

msgid "WIKI_CHEMOSYNTHESIZING_PROTEINS_MODIFICATIONS"
msgstr ""

msgid "WIKI_CHEMOSYNTHESIZING_PROTEINS_PROCESSES"
msgstr ""

msgid "WIKI_CHEMOSYNTHESIZING_PROTEINS_REQUIREMENTS"
msgstr ""

msgid "WIKI_CHEMOSYNTHESIZING_PROTEINS_SCIENTIFIC_BACKGROUND"
msgstr ""

msgid "WIKI_CHEMOSYNTHESIZING_PROTEINS_STRATEGY"
msgstr ""

msgid "WIKI_CHEMOSYNTHESIZING_PROTEINS_UPGRADES"
msgstr ""

msgid "WIKI_CHLOROPLAST_EFFECTS"
msgstr ""

msgid "WIKI_CHLOROPLAST_INTRO"
msgstr ""

msgid "WIKI_CHLOROPLAST_MODIFICATIONS"
msgstr ""

msgid "WIKI_CHLOROPLAST_PROCESSES"
msgstr ""

msgid "WIKI_CHLOROPLAST_REQUIREMENTS"
msgstr ""

msgid "WIKI_CHLOROPLAST_SCIENTIFIC_BACKGROUND"
msgstr ""

msgid "WIKI_CHLOROPLAST_STRATEGY"
msgstr ""

msgid "WIKI_CHLOROPLAST_UPGRADES"
msgstr ""

msgid "WIKI_CHROMATOPHORE_PHOTOSYNTHESIS_COMMA_GLYCOLYSIS"
msgstr ""

msgid "WIKI_CILIA_EFFECTS"
msgstr ""

msgid "WIKI_CILIA_INTRO"
msgstr ""

msgid "WIKI_CILIA_MODIFICATIONS"
msgstr ""

msgid "WIKI_CILIA_PROCESSES"
msgstr ""

msgid "WIKI_CILIA_REQUIREMENTS"
msgstr ""

msgid "WIKI_CILIA_SCIENTIFIC_BACKGROUND"
msgstr ""

msgid "WIKI_CILIA_STRATEGY"
msgstr ""

msgid "WIKI_CILIA_UPGRADES"
msgstr ""

msgid "WIKI_COMPOUNDS_BUTTON"
msgstr ""

#, fuzzy
msgid "WIKI_COMPOUNDS_DEVELOPMENT"
msgstr "3D Bevægelse"

msgid "WIKI_COMPOUNDS_INTRO"
msgstr ""

msgid "WIKI_COMPOUNDS_TYPES_OF_COMPOUNDS"
msgstr ""

msgid "WIKI_COMPOUND_SYSTEM_DEVELOPMENT_COMPOUNDS_LIST"
msgstr ""

msgid "WIKI_COMPOUND_SYSTEM_DEVELOPMENT_INTRO"
msgstr ""

msgid "WIKI_COMPOUND_SYSTEM_DEVELOPMENT_MICROBE_STAGE"
msgstr ""

msgid "WIKI_COMPOUND_SYSTEM_DEVELOPMENT_OVERVIEW"
msgstr ""

msgid "WIKI_CREATURE_EDITOR_COMMA_TECH_EDITOR"
msgstr ""

msgid "WIKI_CYTOPLASM_EFFECTS"
msgstr ""

msgid "WIKI_CYTOPLASM_INTRO"
msgstr ""

msgid "WIKI_CYTOPLASM_MODIFICATIONS"
msgstr ""

msgid "WIKI_CYTOPLASM_PROCESSES"
msgstr ""

msgid "WIKI_CYTOPLASM_REQUIREMENTS"
msgstr ""

msgid "WIKI_CYTOPLASM_SCIENTIFIC_BACKGROUND"
msgstr ""

msgid "WIKI_CYTOPLASM_STRATEGY"
msgstr ""

msgid "WIKI_CYTOPLASM_UPGRADES"
msgstr ""

#, fuzzy
msgid "WIKI_DEVELOPMENT"
msgstr "3D Bevægelse"

msgid "WIKI_DEVELOPMENT_INFO_BUTTON"
msgstr ""

msgid "WIKI_DEVELOPMENT_ROOT_INTRO"
msgstr ""

msgid "WIKI_EDITORS_AND_MUTATIONS_GENERATIONS_AND_EDITOR_SESSIONS"
msgstr ""

msgid "WIKI_EDITORS_AND_MUTATIONS_INTRO"
msgstr ""

msgid "WIKI_EDITORS_AND_MUTATIONS_MUTATIONS_AND_MUTATION_POINTS"
msgstr ""

msgid "WIKI_ENVIRONMENTAL_CONDITIONS_ENVIRONMENTAL_GASSES"
msgstr ""

msgid "WIKI_ENVIRONMENTAL_CONDITIONS_INTRO"
msgstr ""

msgid "WIKI_ENVIRONMENTAL_CONDITIONS_PHYSICAL_CONDITIONS"
msgstr ""

msgid "WIKI_ENVIRONMENTAL_CONDITIONS_THE_DAY/NIGHT_CYCLE"
msgstr ""

msgid "WIKI_FERROPLAST_EFFECTS"
msgstr ""

#, fuzzy
msgid "WIKI_FERROPLAST_INTRO"
msgstr "3D Bevægelse"

msgid "WIKI_FERROPLAST_MODIFICATIONS"
msgstr ""

msgid "WIKI_FERROPLAST_PROCESSES"
msgstr ""

msgid "WIKI_FERROPLAST_REQUIREMENTS"
msgstr ""

msgid "WIKI_FERROPLAST_SCIENTIFIC_BACKGROUND"
msgstr ""

msgid "WIKI_FERROPLAST_STRATEGY"
msgstr ""

msgid "WIKI_FERROPLAST_UPGRADES"
msgstr ""

msgid "WIKI_FLAGELLUM_EFFECTS"
msgstr ""

msgid "WIKI_FLAGELLUM_INTRO"
msgstr ""

msgid "WIKI_FLAGELLUM_MODIFICATIONS"
msgstr ""

msgid "WIKI_FLAGELLUM_PROCESSES"
msgstr ""

msgid "WIKI_FLAGELLUM_REQUIREMENTS"
msgstr ""

msgid "WIKI_FLAGELLUM_SCIENTIFIC_BACKGROUND"
msgstr ""

msgid "WIKI_FLAGELLUM_STRATEGY"
msgstr ""

msgid "WIKI_FLAGELLUM_UPGRADES"
msgstr ""

msgid "WIKI_GLYCOLYSIS_COMMA_ANAEROBIC_NITROGEN_FIXATION"
msgstr ""

msgid "WIKI_HEADING_APPENDICES"
msgstr ""

msgid "WIKI_HEADING_BASIC_GAME_MECHANICS"
msgstr ""

msgid "WIKI_HEADING_COMPOUNDS_LIST"
msgstr ""

#, fuzzy
msgid "WIKI_HEADING_COMPOUND_CLOUDS"
msgstr "Teleportere"

msgid "WIKI_HEADING_CONCEPT_ART"
msgstr ""

msgid "WIKI_HEADING_CURRENT_DEVELOPMENT"
msgstr ""

#, fuzzy
msgid "WIKI_HEADING_DEVELOPMENT"
msgstr "3D Bevægelse"

#, fuzzy
msgid "WIKI_HEADING_EDITOR"
msgstr "Teleportere"

msgid "WIKI_HEADING_EFFECTS"
msgstr ""

msgid "WIKI_HEADING_ENVIRONMENTAL_GASSES"
msgstr ""

msgid "WIKI_HEADING_FEATURES"
msgstr ""

msgid "WIKI_HEADING_FOG_OF_WAR"
msgstr ""

msgid "WIKI_HEADING_GAMEPLAY"
msgstr ""

msgid "WIKI_HEADING_GDD"
msgstr ""

#, fuzzy
msgid "WIKI_HEADING_GENERAL_TIPS"
msgstr "3D Bevægelse"

msgid "WIKI_HEADING_GENERATIONS_AND_EDITOR_SESSIONS"
msgstr ""

#, fuzzy
msgid "WIKI_HEADING_MICROBE_PARTS"
msgstr "Teleportere"

msgid "WIKI_HEADING_MICROBE_STAGE"
msgstr ""

#, fuzzy
msgid "WIKI_HEADING_MICROBE_STAGE_TIPS"
msgstr "Teleportere"

msgid "WIKI_HEADING_MODIFICATIONS"
msgstr ""

#, fuzzy
msgid "WIKI_HEADING_MORE_GAME_INFO"
msgstr "Teleportere"

msgid "WIKI_HEADING_MUTATIONS_AND_MUTATION_POINTS"
msgstr ""

msgid "WIKI_HEADING_OVERVIEW"
msgstr ""

msgid "WIKI_HEADING_PATCHES"
msgstr ""

msgid "WIKI_HEADING_PHYSICAL_CONDITIONS"
msgstr ""

msgid "WIKI_HEADING_PROCESSES"
msgstr ""

msgid "WIKI_HEADING_REPRODUCTION_IN_THE_MICROBE_STAGE"
msgstr ""

msgid "WIKI_HEADING_REQUIREMENTS"
msgstr ""

msgid "WIKI_HEADING_SCIENTIFIC_BACKGROUND"
msgstr ""

msgid "WIKI_HEADING_STRATEGY"
msgstr ""

msgid "WIKI_HEADING_THE_DAY/NIGHT_CYCLE"
msgstr ""

msgid "WIKI_HEADING_THE_PATCH_MAP"
msgstr ""

msgid "WIKI_HEADING_TRANSITIONS"
msgstr ""

msgid "WIKI_HEADING_TYPES_OF_COMPOUNDS"
msgstr ""

msgid "WIKI_HEADING_UI"
msgstr ""

msgid "WIKI_HEADING_UPGRADES"
msgstr ""

#, fuzzy
msgid "WIKI_HELP_AND_TIPS_BASIC_GAME_MECHANICS"
msgstr "3D Bevægelse"

msgid "WIKI_HELP_AND_TIPS_BUTTON"
msgstr ""

#, fuzzy
msgid "WIKI_HELP_AND_TIPS_COMPOUND_CLOUDS"
msgstr "3D Bevægelse"

#, fuzzy
msgid "WIKI_HELP_AND_TIPS_GENERAL_TIPS"
msgstr "3D Bevægelse"

#, fuzzy
msgid "WIKI_HELP_AND_TIPS_INTRO"
msgstr "3D Bevægelse"

#, fuzzy
msgid "WIKI_HELP_AND_TIPS_MICROBE_PARTS"
msgstr "3D Bevægelse"

#, fuzzy
msgid "WIKI_HELP_AND_TIPS_MICROBE_STAGE_TIPS"
msgstr "3D Bevægelse"

#, fuzzy
msgid "WIKI_HELP_AND_TIPS_MORE_GAME_INFO"
msgstr "3D Bevægelse"

msgid "WIKI_HYDROGENASE_EFFECTS"
msgstr ""

#, fuzzy
msgid "WIKI_HYDROGENASE_INTRO"
msgstr "3D Bevægelse"

msgid "WIKI_HYDROGENASE_MODIFICATIONS"
msgstr ""

msgid "WIKI_HYDROGENASE_PROCESSES"
msgstr ""

msgid "WIKI_HYDROGENASE_REQUIREMENTS"
msgstr ""

msgid "WIKI_HYDROGENASE_SCIENTIFIC_BACKGROUND"
msgstr ""

msgid "WIKI_HYDROGENASE_STRATEGY"
msgstr ""

msgid "WIKI_HYDROGENASE_UPGRADES"
msgstr ""

#, fuzzy
msgid "WIKI_HYDROGENOSOME_EFFECTS"
msgstr "3D Bevægelse"

#, fuzzy
msgid "WIKI_HYDROGENOSOME_INTRO"
msgstr "3D Bevægelse"

#, fuzzy
msgid "WIKI_HYDROGENOSOME_MODIFICATIONS"
msgstr "3D Bevægelse"

#, fuzzy
msgid "WIKI_HYDROGENOSOME_PROCESSES"
msgstr "3D Bevægelse"

#, fuzzy
msgid "WIKI_HYDROGENOSOME_REQUIREMENTS"
msgstr "3D Bevægelse"

#, fuzzy
msgid "WIKI_HYDROGENOSOME_SCIENTIFIC_BACKGROUND"
msgstr "3D Bevægelse"

#, fuzzy
msgid "WIKI_HYDROGENOSOME_STRATEGY"
msgstr "3D Bevægelse"

#, fuzzy
msgid "WIKI_HYDROGENOSOME_UPGRADES"
msgstr "3D Bevægelse"

msgid "WIKI_INDUSTRIAL_STAGE_CURRENT_DEVELOPMENT"
msgstr ""

msgid "WIKI_INDUSTRIAL_STAGE_FEATURES"
msgstr ""

msgid "WIKI_INDUSTRIAL_STAGE_INTRO"
msgstr ""

msgid "WIKI_INDUSTRIAL_STAGE_OVERVIEW"
msgstr ""

msgid "WIKI_INDUSTRIAL_STAGE_TRANSITIONS"
msgstr ""

msgid "WIKI_INDUSTRIAL_STAGE_UI"
msgstr ""

msgid "WIKI_INJECTISOME_PILUS"
msgstr ""

msgid "WIKI_LYSOSOME_EFFECTS"
msgstr ""

#, fuzzy
msgid "WIKI_LYSOSOME_INTRO"
msgstr "3D Bevægelse"

msgid "WIKI_LYSOSOME_MODIFICATIONS"
msgstr ""

msgid "WIKI_LYSOSOME_PROCESSES"
msgstr ""

msgid "WIKI_LYSOSOME_REQUIREMENTS"
msgstr ""

msgid "WIKI_LYSOSOME_SCIENTIFIC_BACKGROUND"
msgstr ""

msgid "WIKI_LYSOSOME_STRATEGY"
msgstr ""

msgid "WIKI_LYSOSOME_UPGRADES"
msgstr ""

msgid "WIKI_MACROSCOPIC_STAGE_CONCEPT_ART"
msgstr ""

#, fuzzy
msgid "WIKI_MACROSCOPIC_STAGE_CURRENT_DEVELOPMENT"
msgstr "3D Bevægelse"

msgid "WIKI_MACROSCOPIC_STAGE_FEATURES"
msgstr ""

#, fuzzy
msgid "WIKI_MACROSCOPIC_STAGE_INTRO"
msgstr "3D Bevægelse"

msgid "WIKI_MACROSCOPIC_STAGE_OVERVIEW"
msgstr ""

msgid "WIKI_MACROSCOPIC_STAGE_TRANSITIONS"
msgstr ""

msgid "WIKI_MACROSCOPIC_STAGE_UI"
msgstr ""

msgid "WIKI_MECHANICS"
msgstr ""

msgid "WIKI_MECHANICS_ROOT_INTRO"
msgstr ""

#, fuzzy
msgid "WIKI_MELANOSOME_EFFECTS"
msgstr "3D Bevægelse"

#, fuzzy
msgid "WIKI_MELANOSOME_INTRO"
msgstr "3D Bevægelse"

#, fuzzy
msgid "WIKI_MELANOSOME_MODIFICATIONS"
msgstr "3D Bevægelse"

#, fuzzy
msgid "WIKI_MELANOSOME_PROCESSES"
msgstr "3D Bevægelse"

#, fuzzy
msgid "WIKI_MELANOSOME_REQUIREMENTS"
msgstr "3D Bevægelse"

#, fuzzy
msgid "WIKI_MELANOSOME_SCIENTIFIC_BACKGROUND"
msgstr "3D Bevægelse"

#, fuzzy
msgid "WIKI_MELANOSOME_STRATEGY"
msgstr "3D Bevægelse"

#, fuzzy
msgid "WIKI_MELANOSOME_UPGRADES"
msgstr "3D Bevægelse"

msgid "WIKI_METABOLOSOMES_EFFECTS"
msgstr ""

#, fuzzy
msgid "WIKI_METABOLOSOMES_INTRO"
msgstr "3D Bevægelse"

msgid "WIKI_METABOLOSOMES_MODIFICATIONS"
msgstr ""

msgid "WIKI_METABOLOSOMES_PROCESSES"
msgstr ""

msgid "WIKI_METABOLOSOMES_REQUIREMENTS"
msgstr ""

msgid "WIKI_METABOLOSOMES_SCIENTIFIC_BACKGROUND"
msgstr ""

msgid "WIKI_METABOLOSOMES_STRATEGY"
msgstr ""

msgid "WIKI_METABOLOSOMES_UPGRADES"
msgstr ""

msgid "WIKI_MICROBE_STAGE_APPENDICES"
msgstr ""

msgid "WIKI_MICROBE_STAGE_BUTTON"
msgstr ""

msgid "WIKI_MICROBE_STAGE_EDITOR"
msgstr ""

msgid "WIKI_MICROBE_STAGE_GAMEPLAY"
msgstr ""

msgid "WIKI_MICROBE_STAGE_GDD"
msgstr ""

msgid "WIKI_MICROBE_STAGE_INTRO"
msgstr ""

msgid "WIKI_MITOCHONDRION_EFFECTS"
msgstr ""

msgid "WIKI_MITOCHONDRION_INTRO"
msgstr ""

msgid "WIKI_MITOCHONDRION_MODIFICATIONS"
msgstr ""

msgid "WIKI_MITOCHONDRION_PROCESSES"
msgstr ""

msgid "WIKI_MITOCHONDRION_REQUIREMENTS"
msgstr ""

msgid "WIKI_MITOCHONDRION_SCIENTIFIC_BACKGROUND"
msgstr ""

msgid "WIKI_MITOCHONDRION_STRATEGY"
msgstr ""

msgid "WIKI_MITOCHONDRION_UPGRADES"
msgstr ""

msgid "WIKI_MULTICELLULAR_STAGE_CONCEPT_ART"
msgstr ""

msgid "WIKI_MULTICELLULAR_STAGE_CURRENT_DEVELOPMENT"
msgstr ""

msgid "WIKI_MULTICELLULAR_STAGE_FEATURES"
msgstr ""

msgid "WIKI_MULTICELLULAR_STAGE_INTRO"
msgstr ""

msgid "WIKI_MULTICELLULAR_STAGE_OVERVIEW"
msgstr ""

msgid "WIKI_MULTICELLULAR_STAGE_TRANSITIONS"
msgstr ""

msgid "WIKI_MULTICELLULAR_STAGE_UI"
msgstr ""

msgid "WIKI_MYOFIBRIL_EFFECTS"
msgstr ""

msgid "WIKI_MYOFIBRIL_INTRO"
msgstr ""

msgid "WIKI_MYOFIBRIL_MODIFICATIONS"
msgstr ""

msgid "WIKI_MYOFIBRIL_PROCESSES"
msgstr ""

msgid "WIKI_MYOFIBRIL_REQUIREMENTS"
msgstr ""

msgid "WIKI_MYOFIBRIL_SCIENTIFIC_BACKGROUND"
msgstr ""

msgid "WIKI_MYOFIBRIL_STRATEGY"
msgstr ""

msgid "WIKI_MYOFIBRIL_UPGRADES"
msgstr ""

#, fuzzy
msgid "WIKI_NATION_EDITOR"
msgstr "Teleportere"

msgid "WIKI_NITROGENASE_EFFECTS"
msgstr ""

msgid "WIKI_NITROGENASE_INTRO"
msgstr ""

msgid "WIKI_NITROGENASE_MODIFICATIONS"
msgstr ""

msgid "WIKI_NITROGENASE_PROCESSES"
msgstr ""

msgid "WIKI_NITROGENASE_REQUIREMENTS"
msgstr ""

msgid "WIKI_NITROGENASE_SCIENTIFIC_BACKGROUND"
msgstr ""

msgid "WIKI_NITROGENASE_STRATEGY"
msgstr ""

msgid "WIKI_NITROGENASE_UPGRADES"
msgstr ""

msgid "WIKI_NITROPLAST_EFFECTS"
msgstr ""

msgid "WIKI_NITROPLAST_INTRO"
msgstr ""

msgid "WIKI_NITROPLAST_MODIFICATIONS"
msgstr ""

msgid "WIKI_NITROPLAST_PROCESSES"
msgstr ""

msgid "WIKI_NITROPLAST_REQUIREMENTS"
msgstr ""

msgid "WIKI_NITROPLAST_SCIENTIFIC_BACKGROUND"
msgstr ""

msgid "WIKI_NITROPLAST_STRATEGY"
msgstr ""

msgid "WIKI_NITROPLAST_UPGRADES"
msgstr ""

msgid "WIKI_NO"
msgstr ""

msgid "WIKI_NONE_COMMA_THIS_IS_THE_LAST_STAGE"
msgstr ""

msgid "WIKI_NUCLEUS_EFFECTS"
msgstr ""

msgid "WIKI_NUCLEUS_INTRO"
msgstr ""

msgid "WIKI_NUCLEUS_MODIFICATIONS"
msgstr ""

msgid "WIKI_NUCLEUS_PROCESSES"
msgstr ""

msgid "WIKI_NUCLEUS_REQUIREMENTS"
msgstr ""

msgid "WIKI_NUCLEUS_SCIENTIFIC_BACKGROUND"
msgstr ""

msgid "WIKI_NUCLEUS_STRATEGY"
msgstr ""

msgid "WIKI_NUCLEUS_UPGRADES"
msgstr ""

msgid "WIKI_ORGANELLES_ROOT_INTRO"
msgstr ""

msgid "WIKI_OXYTOXISOME_EFFECTS"
msgstr ""

msgid "WIKI_OXYTOXISOME_INTRO"
msgstr ""

msgid "WIKI_OXYTOXISOME_MODIFICATIONS"
msgstr ""

msgid "WIKI_OXYTOXISOME_PROCESSES"
msgstr ""

msgid "WIKI_OXYTOXISOME_REQUIREMENTS"
msgstr ""

msgid "WIKI_OXYTOXISOME_SCIENTIFIC_BACKGROUND"
msgstr ""

msgid "WIKI_OXYTOXISOME_STRATEGY"
msgstr ""

msgid "WIKI_OXYTOXISOME_UPGRADES"
msgstr ""

msgid "WIKI_OXYTOXY_SYNTHESIS_COMMA_GLYCOLYSIS"
msgstr ""

msgid "WIKI_PAGE_ASCENSION"
msgstr ""

msgid "WIKI_PAGE_AWAKENING_STAGE"
msgstr ""

msgid "WIKI_PAGE_AWARE_STAGE"
msgstr ""

msgid "WIKI_PAGE_AXON"
msgstr ""

msgid "WIKI_PAGE_BINDING_AGENT"
msgstr ""

msgid "WIKI_PAGE_BIOLUMINESCENT_VACUOLE"
msgstr ""

msgid "WIKI_PAGE_CHEMOPLAST"
msgstr ""

msgid "WIKI_PAGE_CHEMORECEPTOR"
msgstr ""

msgid "WIKI_PAGE_CHEMOSYNTHESIZING_PROTEINS"
msgstr ""

msgid "WIKI_PAGE_CHLOROPLAST"
msgstr ""

msgid "WIKI_PAGE_CILIA"
msgstr ""

msgid "WIKI_PAGE_COMPOUNDS"
msgstr ""

#, fuzzy
msgid "WIKI_PAGE_COMPOUND_SYSTEM_DEVELOPMENT"
msgstr "3D Bevægelse"

msgid "WIKI_PAGE_CYTOPLASM"
msgstr ""

msgid "WIKI_PAGE_DEVELOPMENT_ROOT"
msgstr ""

msgid "WIKI_PAGE_EDITORS_AND_MUTATIONS"
msgstr ""

msgid "WIKI_PAGE_ENVIRONMENTAL_CONDITIONS"
msgstr ""

msgid "WIKI_PAGE_FERROPLAST"
msgstr ""

msgid "WIKI_PAGE_FLAGELLUM"
msgstr ""

#, fuzzy
msgid "WIKI_PAGE_HELP_AND_TIPS"
msgstr "3D Bevægelse"

msgid "WIKI_PAGE_HYDROGENASE"
msgstr ""

#, fuzzy
msgid "WIKI_PAGE_HYDROGENOSOME"
msgstr "3D Bevægelse"

msgid "WIKI_PAGE_INDUSTRIAL_STAGE"
msgstr ""

msgid "WIKI_PAGE_LYSOSOME"
msgstr ""

msgid "WIKI_PAGE_MACROSCOPIC_STAGE"
msgstr ""

msgid "WIKI_PAGE_MECHANICS_ROOT"
msgstr ""

#, fuzzy
msgid "WIKI_PAGE_MELANOSOME"
msgstr "3D Bevægelse"

msgid "WIKI_PAGE_METABOLOSOMES"
msgstr ""

msgid "WIKI_PAGE_MICROBE_STAGE"
msgstr ""

msgid "WIKI_PAGE_MITOCHONDRION"
msgstr ""

msgid "WIKI_PAGE_MULTICELLULAR_STAGE"
msgstr ""

msgid "WIKI_PAGE_MYOFIBRIL"
msgstr ""

msgid "WIKI_PAGE_NITROGENASE"
msgstr ""

msgid "WIKI_PAGE_NITROPLAST"
msgstr ""

msgid "WIKI_PAGE_NUCLEUS"
msgstr ""

msgid "WIKI_PAGE_ORGANELLES_ROOT"
msgstr ""

msgid "WIKI_PAGE_OXYTOXISOME"
msgstr ""

msgid "WIKI_PAGE_PERFORATOR_PILUS"
msgstr ""

msgid "WIKI_PAGE_PROTOPLASM"
msgstr ""

msgid "WIKI_PAGE_REPRODUCTION"
msgstr ""

msgid "WIKI_PAGE_RUSTICYANIN"
msgstr ""

msgid "WIKI_PAGE_SIGNALING_AGENT"
msgstr ""

msgid "WIKI_PAGE_SLIME_JET"
msgstr ""

msgid "WIKI_PAGE_SOCIETY_STAGE"
msgstr ""

msgid "WIKI_PAGE_SPACE_STAGE"
msgstr ""

msgid "WIKI_PAGE_STAGES_ROOT"
msgstr ""

msgid "WIKI_PAGE_THERMOPLAST"
msgstr ""

msgid "WIKI_PAGE_THERMOSYNTHASE"
msgstr ""

msgid "WIKI_PAGE_THE_PATCH_MAP"
msgstr ""

msgid "WIKI_PAGE_THYLAKOIDS"
msgstr ""

msgid "WIKI_PAGE_TOXIN_VACUOLE"
msgstr ""

msgid "WIKI_PAGE_VACUOLE"
msgstr ""

msgid "WIKI_PERFORATOR_PILUS_EFFECTS"
msgstr ""

msgid "WIKI_PERFORATOR_PILUS_INTRO"
msgstr ""

msgid "WIKI_PERFORATOR_PILUS_MODIFICATIONS"
msgstr ""

msgid "WIKI_PERFORATOR_PILUS_PROCESSES"
msgstr ""

msgid "WIKI_PERFORATOR_PILUS_REQUIREMENTS"
msgstr ""

msgid "WIKI_PERFORATOR_PILUS_SCIENTIFIC_BACKGROUND"
msgstr ""

msgid "WIKI_PERFORATOR_PILUS_STRATEGY"
msgstr ""

msgid "WIKI_PERFORATOR_PILUS_UPGRADES"
msgstr ""

#, fuzzy
msgid "WIKI_PROTEIN_RESPIRATION"
msgstr "Teleportere"

msgid "WIKI_PROTOPLASM_EFFECTS"
msgstr ""

msgid "WIKI_PROTOPLASM_INTRO"
msgstr ""

msgid "WIKI_PROTOPLASM_MODIFICATIONS"
msgstr ""

msgid "WIKI_PROTOPLASM_PROCESSES"
msgstr ""

msgid "WIKI_PROTOPLASM_REQUIREMENTS"
msgstr ""

msgid "WIKI_PROTOPLASM_SCIENTIFIC_BACKGROUND"
msgstr ""

msgid "WIKI_PROTOPLASM_STRATEGY"
msgstr ""

msgid "WIKI_PROTOPLASM_UPGRADES"
msgstr ""

msgid "WIKI_PULLING_CILIA"
msgstr ""

msgid "WIKI_REPRODUCTION_BUTTON"
msgstr ""

msgid "WIKI_REPRODUCTION_INTRO"
msgstr ""

msgid "WIKI_REPRODUCTION_REPRODUCTION_IN_THE_MICROBE_STAGE"
msgstr ""

msgid "WIKI_ROOT_BODY"
msgstr ""

msgid "WIKI_ROOT_HEADING"
msgstr ""

msgid "WIKI_RUSTICYANIN_EFFECTS"
msgstr ""

msgid "WIKI_RUSTICYANIN_INTRO"
msgstr ""

msgid "WIKI_RUSTICYANIN_MODIFICATIONS"
msgstr ""

msgid "WIKI_RUSTICYANIN_PROCESSES"
msgstr ""

msgid "WIKI_RUSTICYANIN_REQUIREMENTS"
msgstr ""

msgid "WIKI_RUSTICYANIN_SCIENTIFIC_BACKGROUND"
msgstr ""

msgid "WIKI_RUSTICYANIN_STRATEGY"
msgstr ""

msgid "WIKI_RUSTICYANIN_UPGRADES"
msgstr ""

msgid "WIKI_SIGNALING_AGENT_EFFECTS"
msgstr ""

msgid "WIKI_SIGNALING_AGENT_INTRO"
msgstr ""

msgid "WIKI_SIGNALING_AGENT_MODIFICATIONS"
msgstr ""

msgid "WIKI_SIGNALING_AGENT_PROCESSES"
msgstr ""

msgid "WIKI_SIGNALING_AGENT_REQUIREMENTS"
msgstr ""

msgid "WIKI_SIGNALING_AGENT_SCIENTIFIC_BACKGROUND"
msgstr ""

msgid "WIKI_SIGNALING_AGENT_STRATEGY"
msgstr ""

msgid "WIKI_SIGNALING_AGENT_UPGRADES"
msgstr ""

msgid "WIKI_SLIME_JET_EFFECTS"
msgstr ""

msgid "WIKI_SLIME_JET_INTRO"
msgstr ""

msgid "WIKI_SLIME_JET_MODIFICATIONS"
msgstr ""

msgid "WIKI_SLIME_JET_PROCESSES"
msgstr ""

msgid "WIKI_SLIME_JET_REQUIREMENTS"
msgstr ""

msgid "WIKI_SLIME_JET_SCIENTIFIC_BACKGROUND"
msgstr ""

msgid "WIKI_SLIME_JET_STRATEGY"
msgstr ""

msgid "WIKI_SLIME_JET_UPGRADES"
msgstr ""

msgid "WIKI_SOCIETY_STAGE_CURRENT_DEVELOPMENT"
msgstr ""

msgid "WIKI_SOCIETY_STAGE_FEATURES"
msgstr ""

msgid "WIKI_SOCIETY_STAGE_INTRO"
msgstr ""

msgid "WIKI_SOCIETY_STAGE_OVERVIEW"
msgstr ""

msgid "WIKI_SOCIETY_STAGE_TRANSITIONS"
msgstr ""

msgid "WIKI_SOCIETY_STAGE_UI"
msgstr ""

#, fuzzy
msgid "WIKI_SPACE_STAGE_CURRENT_DEVELOPMENT"
msgstr "3D Bevægelse"

msgid "WIKI_SPACE_STAGE_FEATURES"
msgstr ""

msgid "WIKI_SPACE_STAGE_INTRO"
msgstr ""

msgid "WIKI_SPACE_STAGE_OVERVIEW"
msgstr ""

msgid "WIKI_SPACE_STAGE_TRANSITIONS"
msgstr ""

msgid "WIKI_SPACE_STAGE_UI"
msgstr ""

msgid "WIKI_STAGES_ROOT_INTRO"
msgstr ""

msgid "WIKI_TBA"
msgstr ""

msgid "WIKI_TECH_EDITOR_COMMA_NATION_EDITOR_COMMA_SQUAD_EDITOR"
msgstr ""

msgid "WIKI_THERMOPLAST_EFFECTS"
msgstr ""

msgid "WIKI_THERMOPLAST_INTRO"
msgstr ""

msgid "WIKI_THERMOPLAST_MODIFICATIONS"
msgstr ""

msgid "WIKI_THERMOPLAST_PROCESSES"
msgstr ""

msgid "WIKI_THERMOPLAST_REQUIREMENTS"
msgstr ""

msgid "WIKI_THERMOPLAST_SCIENTIFIC_BACKGROUND"
msgstr ""

msgid "WIKI_THERMOPLAST_STRATEGY"
msgstr ""

msgid "WIKI_THERMOPLAST_UPGRADES"
msgstr ""

msgid "WIKI_THERMOSYNTHASE_EFFECTS"
msgstr ""

msgid "WIKI_THERMOSYNTHASE_INTRO"
msgstr ""

msgid "WIKI_THERMOSYNTHASE_MODIFICATIONS"
msgstr ""

msgid "WIKI_THERMOSYNTHASE_PROCESSES"
msgstr ""

msgid "WIKI_THERMOSYNTHASE_REQUIREMENTS"
msgstr ""

msgid "WIKI_THERMOSYNTHASE_SCIENTIFIC_BACKGROUND"
msgstr ""

msgid "WIKI_THERMOSYNTHASE_STRATEGY"
msgstr ""

msgid "WIKI_THERMOSYNTHASE_UPGRADES"
msgstr ""

msgid "WIKI_THE_PATCH_MAP_FOG_OF_WAR"
msgstr ""

msgid "WIKI_THE_PATCH_MAP_INTRO"
msgstr ""

msgid "WIKI_THE_PATCH_MAP_PATCHES"
msgstr ""

msgid "WIKI_THE_PATCH_MAP_THE_PATCH_MAP"
msgstr ""

msgid "WIKI_THYLAKOIDS_EFFECTS"
msgstr ""

msgid "WIKI_THYLAKOIDS_INTRO"
msgstr ""

msgid "WIKI_THYLAKOIDS_MODIFICATIONS"
msgstr ""

msgid "WIKI_THYLAKOIDS_PROCESSES"
msgstr ""

msgid "WIKI_THYLAKOIDS_REQUIREMENTS"
msgstr ""

msgid "WIKI_THYLAKOIDS_SCIENTIFIC_BACKGROUND"
msgstr ""

msgid "WIKI_THYLAKOIDS_STRATEGY"
msgstr ""

msgid "WIKI_THYLAKOIDS_UPGRADES"
msgstr ""

msgid "WIKI_TOXIN_VACUOLE_EFFECTS"
msgstr ""

msgid "WIKI_TOXIN_VACUOLE_INTRO"
msgstr ""

msgid "WIKI_TOXIN_VACUOLE_MODIFICATIONS"
msgstr ""

msgid "WIKI_TOXIN_VACUOLE_PROCESSES"
msgstr ""

msgid "WIKI_TOXIN_VACUOLE_REQUIREMENTS"
msgstr ""

msgid "WIKI_TOXIN_VACUOLE_SCIENTIFIC_BACKGROUND"
msgstr ""

msgid "WIKI_TOXIN_VACUOLE_STRATEGY"
msgstr ""

msgid "WIKI_TOXIN_VACUOLE_UPGRADES"
msgstr ""

msgid "WIKI_VACUOLE_EFFECTS"
msgstr ""

msgid "WIKI_VACUOLE_INTRO"
msgstr ""

msgid "WIKI_VACUOLE_MODIFICATIONS"
msgstr ""

msgid "WIKI_VACUOLE_PROCESSES"
msgstr ""

msgid "WIKI_VACUOLE_REQUIREMENTS"
msgstr ""

msgid "WIKI_VACUOLE_SCIENTIFIC_BACKGROUND"
msgstr ""

msgid "WIKI_VACUOLE_STRATEGY"
msgstr ""

msgid "WIKI_VACUOLE_UPGRADES"
msgstr ""

msgid "WIKI_YES"
msgstr ""

msgid "WILL_YOU_THRIVE"
msgstr ""

msgid "WINDOWED"
msgstr ""

msgid "WIN_BOX_TITLE"
msgstr ""

msgid "WIN_TEXT"
msgstr ""

msgid "WORKSHOP_ITEM_CHANGE_NOTES"
msgstr ""

msgid "WORKSHOP_ITEM_CHANGE_NOTES_TOOLTIP"
msgstr ""

msgid "WORKSHOP_ITEM_DESCRIPTION"
msgstr ""

msgid "WORKSHOP_ITEM_PREVIEW"
msgstr ""

msgid "WORKSHOP_ITEM_TAGS"
msgstr ""

msgid "WORKSHOP_ITEM_TITLE"
msgstr ""

msgid "WORKSHOP_ITEM_UPLOAD_SUCCEEDED"
msgstr ""

msgid "WORKSHOP_ITEM_UPLOAD_SUCCEEDED_TOS_REQUIRED"
msgstr ""

msgid "WORKSHOP_TERMS_OF_SERVICE_NOTICE"
msgstr ""

msgid "WORKSHOP_VISIBILITY_TOOLTIP"
msgstr ""

msgid "WORLD"
msgstr ""

msgid "WORLD_EXPORT_SUCCESS_MESSAGE"
msgstr ""

msgid "WORLD_GENERAL_STATISTICS"
msgstr ""

msgid "WORLD_MISC_DETAILS_STRING"
msgstr ""

msgid "WORLD_OCEANIC_COVERAGE"
msgstr ""

msgid "WORLD_OCEANIC_COVERAGE_EXPLANATION"
msgstr ""

msgid "WORLD_OCEANIC_COVERAGE_LARGE"
msgstr ""

msgid "WORLD_OCEANIC_COVERAGE_MEDIUM"
msgstr ""

msgid "WORLD_OCEANIC_COVERAGE_SMALL"
msgstr ""

msgid "WORLD_RELATIVE_MOVEMENT"
msgstr ""

msgid "WORLD_SIZE"
msgstr ""

msgid "WORLD_SIZE_EXPLANATION"
msgstr ""

msgid "WORLD_SIZE_LARGE"
msgstr ""

msgid "WORLD_SIZE_MEDIUM"
msgstr ""

msgid "WORLD_SIZE_SMALL"
msgstr ""

#, fuzzy
msgid "WORLD_SIZE_TOOLTIP"
msgstr "Tag til opvågningsstadiet. Tilgængelig, når du har nok hjernekraft (vævstype med axoner)."

msgid "WORLD_TEMPERATURE"
msgstr ""

msgid "WORLD_TEMPERATURE_COLD"
msgstr ""

msgid "WORLD_TEMPERATURE_EXPLANATION"
msgstr ""

#, fuzzy
msgid "WORLD_TEMPERATURE_TEMPERATE"
msgstr "Tag til opvågningsstadiet. Tilgængelig, når du har nok hjernekraft (vævstype med axoner)."

msgid "WORLD_TEMPERATURE_WARM"
msgstr ""

msgid "WORST_PATCH_COLON"
msgstr ""

msgid "XBOX360"
msgstr ""

msgid "XBOX_ONE"
msgstr ""

msgid "XBOX_SERIES"
msgstr ""

#, fuzzy
msgid "X_TWITTER_TOOLTIP"
msgstr "Tag til opvågningsstadiet. Tilgængelig, når du har nok hjernekraft (vævstype med axoner)."

msgid "YEARS"
msgstr ""

msgid "YET_TO_BE_IMPLEMENTED_NOTICE"
msgstr ""

msgid "YOUTUBE_TOOLTIP"
msgstr ""

msgid "YOU_CAN_MAKE_PULL_REQUEST"
msgstr ""

msgid "YOU_CAN_SUPPORT_THRIVE_ON_PATREON"
msgstr ""

msgid "YUM_EXCLAMATION"
msgstr ""

msgid "ZOOM_IN"
msgstr ""

msgid "ZOOM_OUT"
msgstr ""

#, fuzzy
#~ msgid "GLOBAL_GLACIATION_EVENT_LOG"
#~ msgstr "Halver Bestand"<|MERGE_RESOLUTION|>--- conflicted
+++ resolved
@@ -7,11 +7,7 @@
 msgstr ""
 "Project-Id-Version: PROJECT VERSION\n"
 "Report-Msgid-Bugs-To: EMAIL@ADDRESS\n"
-<<<<<<< HEAD
-"POT-Creation-Date: 2025-09-20 23:04+0200\n"
-=======
 "POT-Creation-Date: 2025-10-30 12:31+0200\n"
->>>>>>> cc787194
 "PO-Revision-Date: 2024-06-09 13:22+0000\n"
 "Last-Translator: Magnus Norling Svane <magn665e@icloud.com>\n"
 "Language-Team: Danish <https://translate.revolutionarygamesstudio.com/projects/thrive/thrive-game/da/>\n"
@@ -1349,10 +1345,6 @@
 msgid "CURRENT_DEVELOPERS"
 msgstr ""
 
-#, fuzzy
-msgid "CURRENT_DILUTION_TOOLTIP"
-msgstr "Tag til opvågningsstadiet. Tilgængelig, når du har nok hjernekraft (vævstype med axoner)."
-
 msgid "CURRENT_LOCATION_CAPITAL"
 msgstr ""
 
@@ -1954,14 +1946,6 @@
 msgid "EVENT_METEOR_SULFUR"
 msgstr ""
 
-#, fuzzy
-msgid "EVENT_RUNOFF_TOOLTIP"
-msgstr "Tag til opvågningsstadiet. Tilgængelig, når du har nok hjernekraft (vævstype med axoner)."
-
-#, fuzzy
-msgid "EVENT_UPWELLING_TOOLTIP"
-msgstr "Tag til opvågningsstadiet. Tilgængelig, når du har nok hjernekraft (vævstype med axoner)."
-
 msgid "EVOLUTIONARY_TREE"
 msgstr ""
 
