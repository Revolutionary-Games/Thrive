--- conflicted
+++ resolved
@@ -7,11 +7,7 @@
 msgstr ""
 "Project-Id-Version: Thrive VERSION\n"
 "Report-Msgid-Bugs-To: EMAIL@ADDRESS\n"
-<<<<<<< HEAD
-"POT-Creation-Date: 2025-08-27 21:03+0200\n"
-=======
-"POT-Creation-Date: 2025-08-25 19:09+0300\n"
->>>>>>> 2128ea0d
+"POT-Creation-Date: 2025-08-29 14:14+0300\n"
 "PO-Revision-Date: 2025-08-13 14:57+0000\n"
 "Last-Translator: Anonymous <noreply@weblate.org>\n"
 "Language-Team: Alemannic <https://translate.revolutionarygamesstudio.com/projects/thrive/thrive-game/gsw/>\n"
@@ -8138,14 +8134,6 @@
 msgstr ""
 
 #, fuzzy
-#~ msgid "SULFIDE_LEVELS"
-#~ msgstr "{0}-{1}m unter em Meeresspiegel"
-
-#, fuzzy
-#~ msgid "TEST_TEST"
-#~ msgstr "Leitende(i) Tester(in)"
-
-#, fuzzy
 #~ msgid "GENERATE_BUTTON"
 #~ msgstr "Generatione"
 
@@ -8154,6 +8142,10 @@
 
 #~ msgid "CELL_TYPE_BUTTON_ATP_PRODUCTION"
 #~ msgstr "D'ATP-Produktion vo dem Zelltyp isch {0}."
+
+#, fuzzy
+#~ msgid "WORLD_SEA_LEVEL"
+#~ msgstr "{0}-{1}m unter em Meeresspiegel"
 
 #, fuzzy
 #~ msgid "WORLD_SEA_LEVEL_DEEP"
