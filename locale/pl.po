--- conflicted
+++ resolved
@@ -7,15 +7,9 @@
 msgstr ""
 "Project-Id-Version: PROJECT VERSION\n"
 "Report-Msgid-Bugs-To: EMAIL@ADDRESS\n"
-<<<<<<< HEAD
-"POT-Creation-Date: 2024-05-08 23:09+0200\n"
-"PO-Revision-Date: 2024-04-09 18:23+0000\n"
-"Last-Translator: Nie <tym@wrozynski.com>\n"
-=======
 "POT-Creation-Date: 2024-05-31 10:44+0300\n"
 "PO-Revision-Date: 2024-05-23 23:49+0000\n"
 "Last-Translator: Adam Duży <scootaloo@onet.pl>\n"
->>>>>>> 114001da
 "Language-Team: Polish <https://translate.revolutionarygamesstudio.com/projects/thrive/thrive-game/pl/>\n"
 "Language: pl\n"
 "MIME-Version: 1.0\n"
@@ -356,14 +350,6 @@
 msgid "BACKSPACE"
 msgstr "Backspace"
 
-<<<<<<< HEAD
-msgid "BACTERIAL_CHEMOSYNTHESIS_COMMA_GLYCOLYSIS"
-msgstr ""
-
-#, fuzzy
-msgid "BACTERIAL_THERMOSYNTHESIS"
-msgstr "Termosynteza"
-=======
 msgid "BALANCE_DISPLAY_AT_DAY_ALWAYS"
 msgstr ""
 
@@ -376,7 +362,6 @@
 #, fuzzy
 msgid "BALANCE_DISPLAY_WHILE_MOVING_TOOLTIP"
 msgstr "Otwórz widok konfiguracji zaawansowanej"
->>>>>>> 114001da
 
 msgid "BASE_MOBILITY"
 msgstr "Podstawowa Mobilność"
@@ -2268,14 +2253,6 @@
 msgid "INFO_BOX_ENZYMES"
 msgstr "Enzymy"
 
-<<<<<<< HEAD
-#, fuzzy
-msgid "INFO_BOX_GAMEPLAY_TYPE"
-msgstr "Koszt Osmoregulacji"
-
-#, fuzzy
-=======
->>>>>>> 114001da
 msgid "INFO_BOX_INTERNAL_NAME"
 msgstr "Nazwa Wewnętrzna"
 
@@ -3608,14 +3585,6 @@
 msgid "NAME_LABEL_STRUCTURE_UNFINISHED"
 msgstr ""
 
-<<<<<<< HEAD
-#, fuzzy
-msgid "NATION_EDITOR"
-msgstr "Włącz edytor"
-
-#, fuzzy
-=======
->>>>>>> 114001da
 msgid "NATIVE_THREAD_ADVICE_TOOLTIP"
 msgstr ""
 
@@ -5840,80 +5809,6 @@
 msgid "WIKI"
 msgstr "Nasza strona Wiki"
 
-<<<<<<< HEAD
-#, fuzzy
-msgid "WIKI_ASCENSION_CURRENT_DEVELOPMENT"
-msgstr "Obecni Developerzy"
-
-#, fuzzy
-msgid "WIKI_ASCENSION_FEATURES"
-msgstr "Zewnętrzne efekty:"
-
-#, fuzzy
-msgid "WIKI_ASCENSION_INTRO"
-msgstr "Rusticyjanina to białko mogące użyć gazowego [thrive:compound type=\"carbondioxide\"][/thrive:compound] i [thrive:compound type=\"oxygen\"][/thrive:compound] do utleniania żelaza z jednego stanu chemicznego do innego. Ten proces, nazywany [b]iron respiration[/b], uwalnia energię którą komórka może zebrać."
-
-msgid "WIKI_ASCENSION_OVERVIEW"
-msgstr ""
-
-#, fuzzy
-msgid "WIKI_ASCENSION_TRANSITIONS"
-msgstr "Gratulacje!"
-
-#, fuzzy
-msgid "WIKI_ASCENSION_UI"
-msgstr "Rusticyjanina to białko mogące użyć gazowego [thrive:compound type=\"carbondioxide\"][/thrive:compound] i [thrive:compound type=\"oxygen\"][/thrive:compound] do utleniania żelaza z jednego stanu chemicznego do innego. Ten proces, nazywany [b]iron respiration[/b], uwalnia energię którą komórka może zebrać."
-
-#, fuzzy
-msgid "WIKI_AWAKENING_STAGE_CURRENT_DEVELOPMENT"
-msgstr "Pomaga połączyć się z innymi komórkami. To jest pierwszy krok do wielokomórkowości. Gdy twoja komórka jest częścią kolonii komórek, związki są dzielone pomiędzy komórkami. Nie możesz otworzyć edytora gdy jesteś częścią kolonii więc musisz się odłączyć gdy uzbierasz wystarczająco związków by podzielić swoją komórkę."
-
-#, fuzzy
-msgid "WIKI_AWAKENING_STAGE_FEATURES"
-msgstr "Faza przebudzenia"
-
-#, fuzzy
-msgid "WIKI_AWAKENING_STAGE_INTRO"
-msgstr "Czynnik Wiążący"
-
-#, fuzzy
-msgid "WIKI_AWAKENING_STAGE_OVERVIEW"
-msgstr "Faza przebudzenia"
-
-#, fuzzy
-msgid "WIKI_AWAKENING_STAGE_TRANSITIONS"
-msgstr "Faza przebudzenia"
-
-#, fuzzy
-msgid "WIKI_AWAKENING_STAGE_UI"
-msgstr "Faza przebudzenia"
-
-msgid "WIKI_AWARE_STAGE_CURRENT_DEVELOPMENT"
-msgstr ""
-
-#, fuzzy
-msgid "WIKI_AWARE_STAGE_FEATURES"
-msgstr "Faza Świadomości"
-
-#, fuzzy
-msgid "WIKI_AWARE_STAGE_INTRO"
-msgstr "Nitrogenaza to białko mogące użyć gazowego [thrive:compound type=\"nitrogen\"][/thrive:compound] i energii komórkowej w formie [thrive:compound type=\"atp\"][/thrive:compound] do produkcji [thrive:compound type=\"ammonia\"][/thrive:compound], kluczowego składnika dla wzrostu komórek. Ten proces nazywany jest [b]anaerobic nitrogen fixation[/b]. Jako iż nitrogenaza jest zawieszona bezpośrednio w cytozolu, otaczający płyn przeprowadza [b]glycolysis[/b]."
-
-#, fuzzy
-msgid "WIKI_AWARE_STAGE_OVERVIEW"
-msgstr "Faza Świadomości"
-
-#, fuzzy
-msgid "WIKI_AWARE_STAGE_TRANSITIONS"
-msgstr "Nitrogenaza"
-
-#, fuzzy
-msgid "WIKI_AWARE_STAGE_UI"
-msgstr "Faza Świadomości"
-
-#, fuzzy
-=======
->>>>>>> 114001da
 msgid "WIKI_AXON_EFFECTS"
 msgstr ""
 
