--- conflicted
+++ resolved
@@ -7,11 +7,7 @@
 msgstr ""
 "Project-Id-Version: PROJECT VERSION\n"
 "Report-Msgid-Bugs-To: EMAIL@ADDRESS\n"
-<<<<<<< HEAD
-"POT-Creation-Date: 2025-03-08 15:06-0300\n"
-=======
 "POT-Creation-Date: 2025-03-07 12:58+0000\n"
->>>>>>> cbe11d5e
 "PO-Revision-Date: 2025-03-07 10:46+0000\n"
 "Last-Translator: Anonymous <noreply@weblate.org>\n"
 "Language-Team: Polish <https://translate.revolutionarygamesstudio.com/projects/thrive/thrive-game/pl/>\n"
@@ -1820,15 +1816,6 @@
 "W tej zakładce możesz zobaczyć raport istniejących gatunków, gdzie i jak duża jest ich populacja. Użyj dostępnych narzędzi aby dowiedzieć się więcej o wydarzeniach na świecie!\n"
 "\n"
 "kiedy będziesz gotów, wciśnij przycisk \"dalej\" w prawym dolnym rogu aby kontynuować."
-
-#, fuzzy
-msgid "EDITOR_TUTORIAL_MICROBE_EDITOR_NUCLEUS"
-msgstr ""
-"To jest edytor komórki gdzie możesz ewoluować swój gatunek poprzez wydawanie [b]punktów mutacji[/b] (PM) [thrive:icon]MP[/thrive:icon]. W każdym pokoleniu zawsze masz [b]100[/b] [/b][/b][thrive:icon]MP[/thrive:icon], więc nie przejmuj się oszczędzaniem!\n"
-"\n"
-"Heks w centrum twego ekranu to twoja [b]komórka[/b], która składa się z jednej części cytozolu.\n"
-"\n"
-"By kontynuować, wybierz część z lewego panelu. Następnie naciśnij lewy przycisk myszy obok heksa by ją umieścić. Możesz obracać części używając [thrive:input]e_rotate_left[/thrive:input] oraz [thrive:input]e_rotate_right[/thrive:input]."
 
 #, fuzzy
 msgid "EFFECTIVE_VALUE"
