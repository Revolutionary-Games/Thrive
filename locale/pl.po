# Translations template for PROJECT.
# Copyright (C) 2020 ORGANIZATION
# This file is distributed under the same license as the PROJECT project.
# FIRST AUTHOR <EMAIL@ADDRESS>, 2020.
#
msgid ""
msgstr ""
"Project-Id-Version: PROJECT VERSION\n"
"Report-Msgid-Bugs-To: EMAIL@ADDRESS\n"
<<<<<<< HEAD
"POT-Creation-Date: 2025-07-11 18:06+0200\n"
=======
"POT-Creation-Date: 2025-06-05 21:10+0100\n"
>>>>>>> c10e08e0
"PO-Revision-Date: 2025-05-27 06:43+0000\n"
"Last-Translator: Anonymous <noreply@weblate.org>\n"
"Language-Team: Polish <https://translate.revolutionarygamesstudio.com/projects/thrive/thrive-game/pl/>\n"
"Language: pl\n"
"MIME-Version: 1.0\n"
"Content-Type: text/plain; charset=UTF-8\n"
"Content-Transfer-Encoding: 8bit\n"
"Plural-Forms: nplurals=3; plural=n==1 ? 0 : n%10>=2 && n%10<=4 && (n%100<10 || n%100>=20) ? 1 : 2;\n"
"X-Generator: Weblate 5.11.4\n"
"Generated-By: Babel 2.8.0\n"

msgid "2D_MOVEMENT_TYPE_SELECTION"
msgstr "Styl ruchu 2D:"

msgid "3D_EDITOR"
msgstr "Edytor 3D"

msgid "3D_MOVEMENT"
msgstr "Ruch 3D"

msgid "3D_MOVEMENT_TYPE_SELECTION"
msgstr "Styl ruchu 3D:"

msgid "ABILITIES"
msgstr "Umiejętności"

msgid "ABORT"
msgstr "Przerwij"

msgid "ABORTED_DOT"
msgstr "Przerwano."

#, fuzzy
msgid "ABSORBERS_COUNT"
msgstr "Ilość mikrobów:"

msgid "ABYSSOPELAGIC"
msgstr "Abisal"

msgid "ACCEPT"
msgstr "Akceptuj"

msgid "ACTION_AWAKEN"
msgstr "Przebudzony ({0:F1} / {1:F1})"

msgid "ACTION_AWAKEN_TOOLTIP"
msgstr "Przejdź do Fazy Przebudzenia. Dostępne w momencie osiągniecia wystarczającej siły umysłu (typ komórki z aksonem)."

msgid "ACTION_BLOCKED_WHILE_ANOTHER_IN_PROGRESS"
msgstr "Czynność zablokowana, kiedy inna jest w trakcie wykonywania"

msgid "ACTION_DELETE"
msgstr "Usuń"

msgid "ACTION_DOUBLE_POPULATION"
msgstr "Podwój populację"

msgid "ACTION_DUPLICATE_UNITS"
msgstr "Podwój jednostki"

msgid "ACTION_HALF_POPULATION"
msgstr "Zmniejsz populację o połowę"

msgid "ACTION_TELEPORT"
msgstr "Teleportuj"

msgid "ACTIVE"
msgstr "aktywny"

msgid "ACTIVE_THREAD_COUNT"
msgstr "Obecne wątki:"

msgid "ACTIVITY_EXPLANATION"
msgstr ""
"Aktywne mikroby będą wędrować kiedy nic się nie dzieje.\n"
"Osiadłe mikroby będą czekać w miejscu i oczekiwać zmian w otoczeniu zanim zaczną coś robić."

msgid "ADDITIONAL_VALIDATION_FAILED"
msgstr "Dodatkowe walidacje wykryły błąd: {0}"

msgid "ADD_INPUT_BUTTON_TOOLTIP"
msgstr "Przypisz nowy klawisz"

msgid "ADVANCED_VIEW"
msgstr "Zaawansowany"

msgid "ADVANCED_VIEW_BUTTON_TOOLTIP"
msgstr "Otwórz widok konfiguracji zaawansowanej"

msgid "AEROBIC_NITROGEN_FIXATION"
msgstr "Aerobowe Wiązanie Azotu Cząsteczkowego"

msgid "AEROBIC_NITROGEN_FIXING"
msgstr "Tlenowe Wiązanie Azotu"

msgid "AEROBIC_RESPIRATION"
msgstr "Oddychanie Tlenowe"

msgid "AGENTS"
msgstr "Czynniki"

msgid "AGENTS_COLON"
msgstr "Czynniki:"

msgid "AGENT_NAME"
msgstr "Czynnik {0}"

msgid "AGGRESSION_EXPLANATION"
msgstr ""
"Agresywne mikroby będą ścigać ofiarę przez długie dystanse\n"
"oraz są bardziej skłonne do walki z drapieżnikami.\n"
"Pokojowe mikroby nie będą zaczynać pościgu na długie odległości\n"
"i mniej chętnie używają toksyn przeciwko drapieżnikom."

msgid "AGGRESSIVE"
msgstr "Agresywne"

msgid "AI_MUTATION_RATE"
msgstr "Częstość mutacji SI"

msgid "AI_MUTATION_RATE_EXPLANATION"
msgstr "(prędkość z którą gatunki SI mutują)"

msgid "ALL"
msgstr "Wszystkie"

msgid "ALLOW_SPECIES_SWITCH_ON_EXTINCTION"
msgstr "Pozwól na przełączanie do spokrewnionego gatunku po wymarciu"

msgid "ALLOW_SPECIES_SWITCH_ON_EXTINCTION_EXPLANATION"
msgstr "(pozwala kontynuować rozgrywkę innym gatunkiem po wymarciu pierwotnego)"

msgid "ALL_WORLDS_GENERAL_STATISTICS"
msgstr "Ogólne Statystyki Wszystkich Światów"

msgid "ALL_WORLDS_STATISTICS"
msgstr ""
"[b]Pokolenia:[/b]\n"
"  {0}\n"
"[b]Ogólna Liczba Gatunków:[/b]\n"
"  Średnio {1}; Standardowe Odchylenie {2}\n"
"[b]Gatunki Wciąż Żyjące:[/b]\n"
"  Średnio {3}; Standardowe Odchylenie {4}\n"
"[b]Liczba Gatunków na Strefę:[/b]\n"
"  Średnio {5}; Standardowe Odchylenie {6}\n"
"[b]Ogólna Populacja na Strefę:[/b]\n"
"  Średnio {7}; Standardowe Odchylenie {8}\n"
"[b]Średnia Wielkość Gatunków Mikrobów w Polach:[/b]\n"
"  Średnio {9}; Standardowe Odchylenie {10}\n"
"[b]Ogólne Dane Organelli:[/b]"

msgid "ALREADY_ASCENDED"
msgstr "Już dokonałeś wniebowstąpienia"

msgid "ALT"
msgstr "Alt"

msgid "ALWAYS_VISIBLE"
msgstr "Zawsze widoczne"

msgid "AMBIANCE_VOLUME"
msgstr "Głośność otoczenia"

msgid "AMMONIA"
msgstr "Amoniak"

msgid "AMMONIA_COST"
msgstr "Koszt Amoniaku:"

msgid "AMOUNT_OF_AUTOSAVE_TO_KEEP"
msgstr "Zachowywana ilość autozapisów:"

msgid "AMOUNT_OF_QUICKSAVE_TO_KEEP"
msgstr "Zachowywana ilość szybkich zapisów:"

msgid "ANAEROBIC_NITROGEN_FIXATION"
msgstr "Beztlenowe Wiązanie Azotu"

msgid "AND_UNLOCK_CONDITION"
msgstr "i"

msgid "ANISOTROPIC_FILTERING"
msgstr "Filtrowanie anizotropowe:"

msgid "ANTIALIASING_MSAA_TAA"
msgstr "MSAA + TAA"

msgid "ANTI_ALIASING_FXAA"
msgstr "FXAA"

msgid "ANTI_ALIASING_MODE"
msgstr "Antyaliasing:"

msgid "ANTI_ALIASING_MSAA"
msgstr "MSAA"

msgid "ANTI_ALIASING_TAA"
msgstr "TAA"

msgid "APPEARANCE"
msgstr "Wygląd"

msgid "APPLY"
msgstr "Zastosuj"

msgid "APPLY_CHANGES"
msgstr "Zastosuj zmiany"

msgid "APRIL"
msgstr "Kwiecień"

msgid "ARE_YOU_SURE_TO_RESET_ALL_SETTINGS"
msgstr "Czy jesteś pewien że chcesz przywrócić WSZYSTKIE ustawienia do wartości domyślnych?"

msgid "ARE_YOU_SURE_TO_RESET_INPUT_SETTINGS"
msgstr "Czy jesteś pewien że chcesz zresetować ustawienia klawiszy do wartości domyślnych?"

msgid "ARTIST_COLON"
msgstr "Artysta:"

msgid "ARTWORK_TITLE"
msgstr "\"{0}\" - {1}"

msgid "ART_BY"
msgstr "Grafika autorstwa: {0}"

msgid "ART_GALLERY"
msgstr "Galeria"

msgid "ASCENSION_CONGRATULATIONS"
msgstr "Gratulacje!"

msgid "ASCENSION_CONGRATULATIONS_CONTENT"
msgstr ""
"Dokonałeś wniebowstąpienia i ukończyłeś grę. Gratulujemy Ci dotarcia do końca!\n"
"\n"
"Możesz kontynuować rozgrywkę w Etapie Kosmosu z odblokowanymi Narzędziami Boga do zabawy w sandboksie.\n"
"\n"
"Istnieje również możliwość opuszczenia boskości i powrotu to Etapu Mikroba w tym zapisie, co pozwala ponownie przejść przez wszystkie etapy z dodatkowymi bonusami.\n"
"\n"
"Całkowita liczba wniebowstąpień w tym zapisie: {0}"

msgid "ASCENSION_STAGE"
msgstr "Etap ewolucji"

msgid "ASSEMBLY_CLASS_REQUIRED"
msgstr "Klasa Mod assembly jest wymagana, jeśli klasa assembly jest określona"

msgid "ASSEMBLY_REQUIRED_WITH_HARMONY"
msgstr "Assembly modu jest wymagane kiedy auto harmony jest włączone"

msgid "ASSUME_HYPERTHREADING"
msgstr "Załóż, że procesor pozwala na hyperthreading"

msgid "ASSUME_HYPERTHREADING_TOOLTIP"
msgstr ""
"Nie można automatycznie wykryć czy hyperthreading jest włączony.\n"
"Dotyczy to domyślnej liczby wątków, ponieważ wątki hyperthreadingu nie są tak szybkie jak prawdziwe rdzenie procesora."

msgid "ATMOSPHERIC_GASSES"
msgstr "Gazy Atmosferyczne"

msgid "ATP"
msgstr "ATP"

msgid "ATP_BALANCE"
msgstr "Bilans ATP"

msgid "ATP_BALANCE_TOOLTIP"
msgstr ""
"Ta część pokazuje całkowity bilans ATP (energii) obecnej komórki.\n"
"Py przetrwać, bilans musi być pozytywny. Dla komórek osiadłych bilans może być pozytywny jedynie w bezruchu.\n"
"Rozwijane menu poniżej można wykorzystać do sprawdzenia, co by się stało, gdyby komórka nie miała dostępu do zasobów, z których mogłaby produkować ATP.\n"
"Na przykład, niektóre komórki są zdolne do utrzymywania pozytywnego bilansu ATP jedynie gdy równocześnie mają wiele rodzajów związków do produkcji ATP.\n"
"Rozgrywka takimi komórkami jest trudniejsza, ponieważ do przetrwania wymagają równoczesnego składowania wielu rodzajów związków."

msgid "ATP_BALANCE_TOOLTIP_MULTICELLULAR"
msgstr ""
"Ta sekcja pokazuje opcje kalkulacji bilansu ATP (energii) dla komórek.\n"
"Obliczony bilans jest pokazany w menu wyboru typu komórki.\n"
"Menu poniżej pokazuje, co się może stać, jeśli komórka nie będzie miała któregoś z surowców niezbędnych do wytworzenia ATP."

msgid "ATP_BALANCE_WITHOUT_EXTERNAL_RESOURCES"
msgstr "Bez źródeł zewnętrznych"

msgid "ATP_BALANCE_WITHOUT_GLUCOSE"
msgstr "Bez glukozy"

msgid "ATP_BALANCE_WITHOUT_HYDROGEN_SULFIDE"
msgstr "Bez siarkowodoru (H₂S)"

msgid "ATP_BALANCE_WITHOUT_IRON"
msgstr "Bez żelaza"

msgid "ATP_BALANCE_WITH_ALL_COMPOUNDS"
msgstr "Ze wszystkimi wymaganymi związkami"

msgid "ATP_PRODUCTION"
msgstr "Produkcja ATP"

msgid "ATP_PRODUCTION_TOO_LOW"
msgstr "PRODUKCJA ATP JEST ZA NISKA!"

msgid "ATTEMPT_TO_WRITE_SAVE_FAILED"
msgstr "Próba zapisu się nie powiodła. Nazwa może być za długa lub nie masz praw zapisu w folderze."

msgid "AT_CURSOR"
msgstr "Pod kursorem:"

msgid "AUDIO_OUTPUT_DEVICE"
msgstr "Wyjściowe urządzenie audio:"

msgid "AUGUST"
msgstr "Sierpień"

msgid "AUTO"
msgstr "Auto"

#, fuzzy
msgid "AUTO-EVO_EXPLANATION_EXPLANATION"
msgstr "Ten panel pokazuje liczby na których bazuje przewidywanie auto-ewolucji. Całkowita energia, którą gątunek jest w stanie przyswoić, i koszt utrzymania każdego osobnika determinują ostateczną populację. Auto-ewolucja wykorzystuje uproszczony model rzeczywistości w celu obliczenia jak dobrze dany gatunek sobie poradzi. Na każde źródło pożywienia dana jest informacja ile energii gatunek z niego czerpie."

msgid "AUTO-EVO_POPULATION_CHANGED_2"
msgstr "Populacja {0} zmieniła się o {1} w {2} z powodu: {3}"

msgid "AUTO-EVO_PREDICTION"
msgstr "Przewidywania Auto-Ewolucji"

msgid "AUTO-EVO_PREDICTION_BOX_DESCRIPTION"
msgstr ""
"Ten panel pokazuje prawdopodobne dane populacji z auto-ewolucji dla edytowanego gatunku.\n"
"Auto-ewolucja przeprowadza symulację populacji, czyli drugą rzecz wpływającą (poza twoim wkładem własnym) na liczebność gatunku."

#, fuzzy
msgid "AUTO-EVO_RESULTS_TITLE"
msgstr "Rezultat Auto-Ewolucji:"

msgid "AUTO-EVO_STEPS_DONE"
msgstr "{0:F1}% zrobione. {1:n0}/{2:n0} kroków."

msgid "AUTO-EVO_STRENGHT_MULTIPLIER"
msgstr "Mnożnik siły Auto-Ewolucji"

msgid "AUTO-EVO_STRENGHT_MULTIPLIER_EXPLANATION"
msgstr "(ilość procentowa zmian w populacji, które nakłada Auto-Ewolucja na gatunek gracza)"

msgid "AUTOSAVE_DURING_THE_GAME"
msgstr "Autozapis w trakcie gry"

msgid "AUTO_EVO"
msgstr "Auto-Ewolucja"

msgid "AUTO_EVO_EXPLORING_TOOL"
msgstr "Narzędzie Eksploracji Auto-Ewo"

msgid "AUTO_EVO_FAILED"
msgstr "Auto-ewolucja nie może się uruchomić"

msgid "AUTO_EVO_MISSING_RESULT_DATA_OBJECT"
msgstr "Rezultaty automatycznej ewolucji nieznalezione. Jeśli załadowałeś starszy zapis to jest spodziewane, że one nie będą obecne. Jeśli nie załadowałeś starszego zapisu, promisy raportować to jako błąd i wysłać nam twoje pliki log."

msgid "AUTO_EVO_RESULTS"
msgstr "Rezultat Auto-Ewolucji:"

msgid "AUTO_EVO_RESULTS_GLOBAL_TITLE"
msgstr "Globalny Rezultat Auto-Ewolucji"

msgid "AUTO_EVO_RESULTS_PATCH_TITLE"
msgstr "Rezultat Auto-Ewolucji wybranej Strefy"

msgid "AUTO_EVO_RUN_STATUS"
msgstr "Status działania:"

msgid "AUTO_EVO_STATUS_COLON"
msgstr "Status Auto-Ewo:"

msgid "AUTO_MOVE_FORWARDS"
msgstr "Automatyczne poruszanie do przodu"

msgid "AUTO_RESOLUTION"
msgstr "Auto ({0}x{1})"

msgid "AVAILABLE_CONSTRUCTION_PROJECTS"
msgstr "Dostępne projekty konstrukcji"

msgid "AVAILABLE_MODS"
msgstr "Dostępne Mody"

msgid "AWAKENING_STAGE"
msgstr "Faza Przebudzenia"

msgid "AWARE_STAGE"
msgstr "Faza Świadomości"

msgid "BACK"
msgstr "Wróć"

msgid "BACKGROUND_BLUR"
msgstr "Rozmycie tła:"

msgid "BACKSLASH"
msgstr "Ukośnik wsteczny"

msgid "BACKSPACE"
msgstr "Backspace"

msgid "BACTERIAL_THERMOSYNTHESIS"
msgstr "Termosynteza Bakteryjna"

msgid "BALANCE_DISPLAY_AT_DAY_ALWAYS"
msgstr "Obliczaj jak w dzień"

msgid "BALANCE_DISPLAY_AT_DAY_ALWAYS_TOOLTIP"
msgstr "Kiedy zaznaczone, dane w tym panelu są obliczane jakby był zawsze dzień"

msgid "BALANCE_DISPLAY_WHILE_MOVING"
msgstr "Obejmij koszt ruchu"

msgid "BALANCE_DISPLAY_WHILE_MOVING_TOOLTIP"
msgstr "Kiedy zaznaczone, dane w tym panelu są obliczane zakładając, że komórka jest w ciągłym ruchu"

msgid "BASE_MOBILITY"
msgstr "Bazowa Mobilność"

msgid "BASE_MOVEMENT"
msgstr "Bazowa prędkość"

msgid "BASIC_VIEW"
msgstr "Podstawowy"

msgid "BASIC_VIEW_BUTTON_TOOLTIP"
msgstr "Powróć do widoku konfiguracji podstawowej"

msgid "BATHYPELAGIC"
msgstr "Batypelagial"

msgid "BECOME_MACROSCOPIC"
msgstr "Zostań organizmem makroskopijnym! ({0}/{1})"

msgid "BECOME_MULTICELLULAR"
msgstr "Zostań organizmem wielokomórkowym! ({0}/{1})"

msgid "BEGIN_THRIVING"
msgstr "Zacznij żyć"

msgid "BEHAVIOUR"
msgstr "Zachowania"

msgid "BEHAVIOUR_ACTIVITY"
msgstr "Aktywność"

msgid "BEHAVIOUR_AGGRESSION"
msgstr "Agresja"

msgid "BEHAVIOUR_FEAR"
msgstr "Lęk"

msgid "BEHAVIOUR_FOCUS"
msgstr "Koncentracja"

msgid "BEHAVIOUR_OPPORTUNISM"
msgstr "Oportunizm"

msgid "BELOW_SEA_LEVEL"
msgstr "{0}-{1}m poniżej poziomu morza"

msgid "BENCHMARKS"
msgstr "Testy wydajności"

msgid "BENCHMARK_FINISHED"
msgstr "Test wydajności zakończony"

msgid "BENCHMARK_PHASE"
msgstr "Etap testu wydajności:"

msgid "BENCHMARK_RESULTS_COLON"
msgstr "Wyniki:"

msgid "BEST_PATCH_COLON"
msgstr "Najlepiej radzi sobie w:"

msgid "BIG_IRON_CHUNK"
msgstr "Duży Kawałek Żelaza"

msgid "BIG_PHOSPHATE_CHUNK"
msgstr "Duży Kawałek Fosforanu"

msgid "BILLION_ABBREVIATION"
msgstr "{0} MD"

msgid "BINDING_AGENT"
msgstr "Czynnik Wiążący"

msgid "BINDING_AGENT_DESCRIPTION"
msgstr "Pozwala łączyć się z innymi komórkami. To jest pierwszy krok do wielokomórkowości. Gdy twoja komórka jest częścią kolonii, związki są dzielone pomiędzy komórkami. Nie możesz otworzyć edytora gdy jesteś częścią kolonii, więc musisz się odłączyć gdy uzbierasz wystarczająco związków by podzielić swoją komórkę."

msgid "BINDING_AGENT_PROCESSES_DESCRIPTION"
msgstr "Naciśnij [thrive:input]g_toggle_binding[/thrive:input] aby przełączyć tryb wiązania. W trybie wiązania możesz dołączać inne komórki twojego gatunku do swojej kolonii wpływając w nie. Aby opuścić kolonię naciśnij [thrive:input]g_unbind_all[/thrive:input]."

msgid "BIND_AXES_SENSITIVITY"
msgstr "Złącz osie ze sobą"

msgid "BIOLUMINESCENT_VACUOLE"
msgstr "Świecąca Wakuola"

msgid "BIOLUMINESCENT_VACUOLE_DESCRIPTION"
msgstr "Wakuola która utlenia lucyferaze w celu wytworzenia widzialnego światła. Istnieje teoria że ten mechanizm miał bronić przed [thrive:compound type=\"oxygen\"][/thrive:compound]. Kiedy doszło do Katastrofy tlenowej anaeroby zatruwały się tlenem ze względu na jego wysoką aktywność chemiczną. Te wakuole zwiększają odporność na tlen i dają ładne światełka. W przyszłości bioluminescencja może stać się jednym ze sposobów komunikacji."

msgid "BIOLUMINESCENT_VACUOLE_PROCESSES_DESCRIPTION"
msgstr "Przekształca [thrive:compound type=\"atp\"][/thrive:compound] i [thrive:compound type=\"oxygen\"][/thrive:compound] w światło. Obecnie zwiększa tylko odporność na tlen."

msgid "BIOME_LABEL"
msgstr "Biom: {0}"

msgid "BLOOM_RENDER_EFFECT"
msgstr "Efekt poświaty:"

msgid "BLUESKY_TOOLTIP"
msgstr "Odwiedź nasz profil na Bluesky"

msgid "BRAIN_CELL_NAME_DEFAULT"
msgstr "Neuron"

msgid "BRAVE"
msgstr "Odwaga"

msgid "BROWSE"
msgstr "Przeglądaj"

msgid "BROWSE_WORKSHOP"
msgstr "Przeglądaj Warsztat Steam"

msgid "BUILD_CITY"
msgstr "Zbuduj Miasto"

msgid "BUILD_QUEUE"
msgstr "Kolejka Budowy"

msgid "BUILD_STRUCTURE"
msgstr "Zbuduj Strukturę"

msgid "BY"
msgstr "Przez:"

msgid "BY_REVOLUTIONARY_GAMES"
msgstr "Wykonane Przez Revolutionary Games Studio"

msgid "CACHE_DISK_MAX_TIME"
msgstr "Maksymalny czas przechowywania wpisów na dysku przed usunięciem"

msgid "CACHE_MEMORY_MAX_ITEMS"
msgstr ""

#, fuzzy
msgid "CACHE_TIME_MEMORY"
msgstr "Obecnie wykorzystana pamięć wideo:"

#, fuzzy
msgid "CACHE_TIME_MEMORY_ONLY"
msgstr "Obecnie wykorzystana pamięć wideo:"

#, fuzzy
msgid "CACHING_TITLE"
msgstr "Craftowanie"

msgid "CALCIUM_CARBONATE"
msgstr "Węglanowo-Wapienna"

msgid "CALCIUM_CARBONATE_MEMBRANE_DESCRIPTION"
msgstr "Ta membrana ma silną muszlę zrobioną z węglanu wapnia. Może z łatwością opierać się obrażeniom i wymaga mniej energii do utrzymania kształtu. Wady posiadania tak ciężkiej muszli są takie, że komórka jest znacznie wolniejsza i długo zajmuje jej wchłanianie zasobów."

msgid "CAMERA"
msgstr "Kamera"

msgid "CANCEL"
msgstr "Anuluj"

msgid "CANCEL_ACTION_CAPITAL"
msgstr "ANULUJ AKCJĘ"

msgid "CANCEL_CURRENT_ACTION"
msgstr "Anuluj aktualną czynność"

msgid "CANNOT_DELETE_USED_CELL_TYPE"
msgstr "Rodzaj komórki, który jest obecnie używany w twoim organizmie, nie może zostać usunięty"

msgid "CANNOT_DELETE_USED_CELL_TYPE_TITLE"
msgstr "Nie Można Usunąć Użytego Typu Komórki"

msgid "CANNOT_ENGULF"
msgstr "Nie może pochłaniać"

msgid "CANNOT_MOVE_METABALL_TO_DESCENDANT_TREE"
msgstr "Niemożna przenieść metakuli to jej drzewa potomstwa"

msgid "CANNOT_REDUCE_BRAIN_POWER_STAGE"
msgstr "Ilość siły umysłu nie jest wystarczająca, aby zostać w obecnej fazie. Cofanie się do poprzedniej fazy nie jest obecnie dozwolone, zwiększ siłę umysłu, aby kontynuować."

msgid "CANNOT_REDUCE_BRAIN_POWER_STAGE_TITLE"
msgstr "Nie Można Zmniejszyć Siły Mózgu By Cofnąć Się W Fazach"

msgid "CANNOT_WRITE_SAVE"
msgstr "Nie Można Napisać Zapisu"

msgid "CANT_LOAD_MOD_INFO"
msgstr "Nie można wczytać informacji o modzie {0}"

msgid "CAPSLOCK"
msgstr "Caps Lock"

msgid "CARBON_DIOXIDE"
msgstr "Dwutlenek Węgla"

msgid "CATEGORY_AN_ABUNDANCE"
msgstr "Mnóstwo"

msgid "CATEGORY_A_FAIR_AMOUNT"
msgstr "Średnia Ilość"

msgid "CATEGORY_LITTLE"
msgstr "Mało"

msgid "CATEGORY_QUITE_A_BIT"
msgstr "Całkiem Sporo"

msgid "CATEGORY_SOME"
msgstr "Trochę"

msgid "CATEGORY_VERY_LITTLE"
msgstr "Prawie Wcale"

msgid "CAUTIOUS"
msgstr "Uważność"

msgid "CELL"
msgstr "Komórka"

msgid "CELLS"
msgstr "Komórki"

msgid "CELLULASE"
msgstr "Celulaza"

msgid "CELLULASE_DESCRIPTION"
msgstr "Celulaza umożliwia komórce trawienie celulozowych błon. Każde dodanie zwiększa wydajność."

msgid "CELLULOSE"
msgstr "Celulozowa"

msgid "CELLULOSE_MEMBRANE_DESCRIPTION"
msgstr "Ta błona posiada ścianę która zapewnia lepszą ochronę przed obrażeniami a zwłaszcza przed obrażeniami fizycznymi. Kosztuje też mniej energii, ale spowalnia absorpcje zasobów i spowalnia komórkę. [b]Celulaza może strawić tę ścianę[/b] sprawiając, że jest ona wrażliwa na wchłonięcie przez drapieżniki."

msgid "CELL_STAT_ROTATION_TOOLTIP"
msgstr ""
"Tempo obrotu komórki. Większe komórki obracają się wolniej, jednak rzęski pozwalają na zmniejszenie efektu.\n"
"Rozmieszczenie organelli wpływa na obrót komórki; im dalej od centrum, tym wolniej będzie obracać się komórka."

msgid "CELL_STAT_SPEED_TOOLTIP"
msgstr ""
"Szybkość poruszania komórki. Prosimy zrozumieć, że z powodu limitacji algorytmu, ta wartość jest tylko przybliżeniem.\n"
"Dodatkowo przy np. zmianie długości wici, wartości szybkości nie mają w pełni sensu i nie będą pasować do tego, co dzieje się w grze.\n"
"Wiemy o tym problemie, jednak nie jest jeszcze naprawiony ze względu na mniejszy priorytet w porównaniu do innych problemów i nowych funkcji."

#, fuzzy
msgid "CELL_STAT_STORAGE_TOOLTIP"
msgstr ""
"Szybkość poruszania komórki. Prosimy zrozumieć, że z powodu limitacji algorytmu, ta wartość jest tylko przybliżeniem.\n"
"Dodatkowo przy np. zmianie długości wici, wartości szybkości nie mają w pełni sensu i nie będą pasować do tego, co dzieje się w grze.\n"
"Wiemy o tym problemie, jednak nie jest jeszcze naprawiony ze względu na mniejszy priorytet w porównaniu do innych problemów i nowych funkcji."

#, fuzzy
msgid "CELL_TYPE_BUTTON_ATP_CONSUMPTION"
msgstr "Opcje"

#, fuzzy
msgid "CELL_TYPE_BUTTON_ATP_PRODUCTION"
msgstr "Opcje"

msgid "CELL_TYPE_NAME"
msgstr "Nazwa Rodzaju Komórki"

msgid "CHANGE_DESCRIPTION_IS_TOO_LONG"
msgstr "Opis zmian jest zbyt długi"

msgid "CHANGE_THE_SYMMETRY"
msgstr "Zmień symetrię"

#, fuzzy
msgid "CHANNEL_INHIBITOR_TOXIN_SYNTHESIS"
msgstr "Toksyczna wakuola to wakuola zmodyfikowana do specyficznej produkcji, magazynowania i uwalniania toksyn oxytoxy. Więcej toksycznych wakuoli zwiększa tempo z którym można wypuszczać toksyny."

msgid "CHEATS"
msgstr "Oszustwa"

msgid "CHEAT_KEYS_ENABLED"
msgstr "Klawisze oszustw włączone"

msgid "CHEAT_MENU"
msgstr "Menu oszustw"

msgid "CHEMICAL_BUTTON_MICROBE_TOOLTIP"
msgstr "Pokaż / ukryj procesy komórkowe"

msgid "CHEMOPLAST"
msgstr "Chemoplast"

msgid "CHEMOPLAST_DESCRIPTION"
msgstr "Chemoplast to otoczona dwiema błonami struktura zawierająca białka mogące przekształcać [thrive:compound type=\"hydrogensulfide\"]Siarkowodór[/thrive:compound], wodę i gazowy [thrive:compound type=\"carbondioxide\"]Dwutlenek Węgla[/thrive:compound] w [thrive:compound type=\"glucose\"]Glukozę[/thrive:compound] w procesie zwanym [b]chemosyntezą siarkowodorową[/b]. Tempo produkcji [thrive:compound type=\"glucose\"]Glukozy[/thrive:compound] skaluje się ze stężeniem [thrive:compound type=\"carbondioxide\"]Dwutlenku Węgla[/thrive:compound]."

msgid "CHEMOPLAST_PROCESSES_DESCRIPTION"
msgstr "Przekształca [thrive:compound type=\"hydrogensulfide\"]Siarkowodór[/thrive:compound] w [thrive:compound type=\"glucose\"]Glukozę[/thrive:compound]. Tempo skaluje się ze stężeniem [thrive:compound type=\"carbondioxide\"]Dwutlenku Węgla[/thrive:compound]."

msgid "CHEMORECEPTOR"
msgstr "Chemoreceptor"

msgid "CHEMORECEPTOR_DESCRIPTION"
msgstr "Wszystkie komórki \"widzą\" jedynie dzięki chemorecepcji. Tak zdobywają informacje o otaczającym je środowisku. Dodanie tego organellum oznacza wyewoluowanie dokładniej skoordynowanej chemorecepcji. Jest ona oznaczona przez linię wskazującą poza pole widzenia, pokazując pobliskie związki, których gracz nie był w stanie zobaczyć."

msgid "CHEMORECEPTOR_MINIMUM_AMOUNT_TOOLTIP"
msgstr ""
"Ustanawia próg wykrywania związków. Niskie wartości mogą kierować do bardzo nikłych śladów związków, które mogą nie zawierać użytecznych ilości danego związku.\n"
"Jedną przykładową strategią może być zwiększenie promienia poszukiwań oraz minimalnej ilości, aby wykrywać najbliższe, użytecznie gęste obłoki.\n"
"Chemoreceptor odbiera pojedyncze punkty w chmurze związku, a nie całkowitą zawartość pojedynczej \"chmury\"."

msgid "CHEMORECEPTOR_PROCESSES_DESCRIPTION"
msgstr "Chemoreceptor umożliwia wykrywanie związków z oddali. Modyfikuj go po umieszczeniu by wybrać typ związku oraz kolor prowadzącej do niego linii."

msgid "CHEMORECEPTOR_SEARCH_RADIUS_TOOLTIP"
msgstr ""
"Ustaw odległość z jakiej chemoreceptory wykrywają szukane rzeczy.\n"
"Może to pomóc szybciej znaleźć rzeczy wskazując najkrótszą trasę do nich.\n"
"Alternatywnie zbyt duży zasięg może pokazać zasoby które znikną zanim do nich dotrzesz."

msgid "CHEMOSYNTHESIS"
msgstr "Chemosynteza"

msgid "CHEMOSYNTHESIZING_PROTEINS"
msgstr "Białka Chemosyntezujące"

msgid "CHEMOSYNTHESIZING_PROTEINS_DESCRIPTION"
msgstr "Białka chemosyntezujące są małymi skupiskami białka w cytozolu, które przekształcają [thrive:compound type=\"hydrogensulfide\"]Siarkowodór[/thrive:compound], gazowy [thrive:compound type=\"carbondioxide\"]Dwutlenek Węgla[/thrive:compound] i wodę w [thrive:compound type=\"glucose\"]Glukozę[/thrive:compound] w procesie zwanym [b]chemosyntezą siarkową[/b]. Tempo produkcji [thrive:compound type=\"glucose\"]Glukozy[/thrive:compound] skaluje się ze stężeniem [thrive:compound type=\"carbondioxide\"]Dwutlenku Węgla[/thrive:compound]. Jako iż białka chemosyntezujące są zawieszone bezpośrednio w cytozolu, otaczający płyn przeprowadza odrobinę [b]glikolizy[/b]."

msgid "CHEMOSYNTHESIZING_PROTEINS_PROCESSES_DESCRIPTION"
msgstr "Przekształcają [thrive:compound type=\"hydrogensulfide\"]Siarkowodór[/thrive:compound] w [thrive:compound type=\"glucose\"]Glukozę[/thrive:compound]. Tempo skaluje się ze stężeniem [thrive:compound type=\"carbondioxide\"]Dwutlenku Węgla[/thrive:compound]. Zmienia też [thrive:compound type=\"glucose\"]Glukozę[/thrive:compound] w [thrive:compound type=\"atp\"][/thrive:compound]."

msgid "CHEMO_SYNTHESIS"
msgstr "Chemosynteza siarkowa"

msgid "CHITIN"
msgstr "Chitynowa"

msgid "CHITINASE"
msgstr "Chitynaza"

msgid "CHITINASE_DESCRIPTION"
msgstr "Chitynaza umożliwia komórce trawienie błon chitynowych. Każde dodanie zwiększa wydajność."

msgid "CHITIN_MEMBRANE_DESCRIPTION"
msgstr "Ta błona posiada ścianę która zapewnia lepszą ochronę przed obrażeniami a zwłaszcza przed toksynami. Kosztuje też mniej energii, ale spowalnia absorpcje zasobów. [b]Chitynaza może strawić tę ścianę[/b] sprawiając, że jest ona wrażliwa na wchłonięcie przez drapieżniki."

msgid "CHLOROPLAST"
msgstr "Chloroplast"

msgid "CHLOROPLAST_DESCRIPTION"
msgstr "Chloroplast jest strukturą z podwójną membraną zawierającą pigmenty wrażliwe na światło ułożone razem w membranowych workach. Jest prokariontem, który został przyswojony do użytku przez eukariotycznego hosta. Pigmenty w chloroplaście mogą używać energii świetlnej do produkcji [thrive:compound type=\"glucose\"]Glukozy[/thrive:compound] z gazowego [thrive:compound type=\"carbondioxide\"]Dwutlenku Węgla[/thrive:compound] i wody w procesie zwanym [b]fotosyntezą[/b]. Te pigmenty dają mu też wyróżniający się kolor. Tempo produkcji [thrive:compound type=\"glucose\"]Glukozy[/thrive:compound] skaluje się ze stężeniem [thrive:compound type=\"carbondioxide\"]Dwutlenku Węgla[/thrive:compound] i natężeniem [thrive:compound type=\"sunlight\"]Światła Słonecznego[/thrive:compound]."

msgid "CHLOROPLAST_PROCESSES_DESCRIPTION"
msgstr "Syntezuje [thrive:compound type=\"glucose\"]Glukozę[/thrive:compound]. Tempo skaluje się ze stężeniem [thrive:compound type=\"carbondioxide\"]Dwutlenku Węgla[/thrive:compound] i natężeniem [thrive:compound type=\"sunlight\"]Światła Słonecznego[/thrive:compound]."

msgid "CHOSEN_FILENAME_ALREADY_EXISTS"
msgstr "Wybrana nazwa pliku ({0}) już istnieje. Nadpisać?"

msgid "CHROMATIC_ABERRATION"
msgstr "Aberracja chromatyczna:"

msgid "CHROMATOPHORE_PROCESSES_DESCRIPTION"
msgstr "Syntezuje [thrive:compound type=\"glucose\"]Glukozę[/thrive:compound]. Tempo skaluje się ze stężeniem [thrive:compound type=\"carbondioxide\"]Dwutlenku Węgla[/thrive:compound] i natężeniem [thrive:compound type=\"sunlight\"]Światła Słonecznego[/thrive:compound]."

msgid "CHUNK_CELL_CORPSE_PART"
msgstr "Kawałek martwej komórki"

msgid "CHUNK_FOOD_SOURCE"
msgstr "Konsumpcja {0}"

msgid "CILIA"
msgstr "Rzęski"

msgid "CILIA_DESCRIPTION"
msgstr "Rzęski są podobne do wici lecz zamiast dostarczać kierunkową siłę ciągu dodają siłę obrotową by pomóc komórkom się obracać."

msgid "CILIA_PROCESSES_DESCRIPTION"
msgstr "Zwiększa prędkość obrotu większych komórek."

msgid "CITY_SHORT_STATISTICS"
msgstr "Populacja:{0} Pożywienie:{1} Nauka:{2}"

msgid "CLEAN_UP_OLD_SAVES"
msgstr "Usuń stare zapisy"

msgid "CLEAR_CACHE"
msgstr "Wyczyść pamięć podręczną"

#, fuzzy
msgid "CLICK_TO_SELECT"
msgstr "Usuń zaznaczone"

msgid "CLOSE"
msgstr "Zamknij"

msgid "CLOSE_OPTIONS"
msgstr "Zamknąć opcje?"

msgid "CLOSTRIDIAL_FERMENTATION"
msgstr "Fermentacja masłowa"

#, fuzzy
msgid "CLOUD_BENCHMARK"
msgstr "Edytor Mikroba"

msgid "CLOUD_RESOLUTION_DIVISOR"
msgstr "Dzielnik rozdzielczości chmur:"

msgid "CLOUD_SIMULATION_MINIMUM_INTERVAL"
msgstr "Minimalny interwał symulacji chmur:"

msgid "CLOUD_SIMULATION_MULTIPLIER"
msgstr "Mnożnik symulacji chmur"

msgid "COASTAL"
msgstr "Przybrzeże"

msgid "COLLISION_SHAPE"
msgstr "Przywołaj byty z kształtami kolizji"

msgid "COLOUR"
msgstr "Kolor"

msgid "COLOURBLIND_CORRECTION"
msgstr "Korekta kolorów dla daltonistów:"

msgid "COLOUR_PICKER_ADD_PRESET"
msgstr "Dodaj obecny kolor jako ustawienie wstępne"

msgid "COLOUR_PICKER_A_TOOLTIP"
msgstr "Wartość koloru w kanale alfa"

msgid "COLOUR_PICKER_B_TOOLTIP"
msgstr "Wartość koloru w kanale niebieskim"

msgid "COLOUR_PICKER_G_TOOLTIP"
msgstr "Wartość koloru w kanale zielonym"

msgid "COLOUR_PICKER_HSV_BUTTON_TOOLTIP"
msgstr ""
"Przełącz tryb HSV (Odcień, Nasycenie, Wartość).\n"
"Nie można włączyć w trybie raw."

msgid "COLOUR_PICKER_H_TOOLTIP"
msgstr "Wartość odcienia, część koloru"

msgid "COLOUR_PICKER_PICK_COLOUR"
msgstr "Wybierz kolor z okna gry"

msgid "COLOUR_PICKER_PRESET_TOOLTIP"
msgstr ""
"Kolor:{0}\n"
"Lewy przycisk myszki: Użyj tego ustawienia\n"
"Prawy przycisk myszki: Usuń to ustawienie"

msgid "COLOUR_PICKER_RAW_BUTTON_TOOLTIP"
msgstr ""
"Przełącz tryb raw.\n"
"W trybie raw wartości R, G, B\n"
"mogą przekroczyć 1.0.\n"
"Nie można włączyć w trybie HSV."

msgid "COLOUR_PICKER_R_TOOLTIP"
msgstr "Wartość koloru w kanale czerwonym"

msgid "COLOUR_PICKER_S_TOOLTIP"
msgstr "Wartość nasycenia, ilość szarości w konkretnym kolorze"

msgid "COLOUR_PICKER_V_TOOLTIP"
msgstr "Wartość (jasność) wartość, jasność lub intensywność koloru"

msgid "COMMON_ABILITIES"
msgstr "Pospolite Umiejętności"

msgid "COMMON_EDITING_AND_STRATEGY"
msgstr ""

msgid "COMMUNITY_FORUM"
msgstr "Forum Społeczności"

msgid "COMMUNITY_FORUM_BUTTON_TOOLTIP"
msgstr "Dołącz do społeczności Thrive na naszym forum społeczności"

msgid "COMMUNITY_WIKI"
msgstr "Wiki Społeczności"

msgid "COMMUNITY_WIKI_BUTTON_TOOLTIP"
msgstr "Odwiedź naszą wiki społeczności"

msgid "COMPILED_AT_COLON"
msgstr "Zbudowane w:"

msgid "COMPLETE_ACTION"
msgstr "Zakończ"

msgid "COMPOUNDS"
msgstr "Związki"

msgid "COMPOUNDS_AT_EQUILIBRIUM"
msgstr "Bilans przy Równowadze"

msgid "COMPOUNDS_AT_MAX_SPEED"
msgstr "Bilans przy Maksymalnej Prędkości"

msgid "COMPOUNDS_BUTTON_MICROBE_TOOLTIP"
msgstr "Pokaż / ukryj związki"

msgid "COMPOUNDS_COLON"
msgstr "Związki:"

msgid "COMPOUND_BALANCE_FILL_TIME"
msgstr "(wypełni przestrzeń przechowawczą {0} s)"

msgid "COMPOUND_BALANCE_FILL_TIME_TOO_LONG"
msgstr "(wypełni przestrzeń przechowawczą {0} s, co trwa dłużej niż użyteczne światło dzienne {1} s)"

msgid "COMPOUND_BALANCE_MODE_TOOLTIP"
msgstr ""
"Tryb do obliczania bilansu związków, na przykład maksymalna prędkość oblicza dane zakładając, że wszystkie procesy działają w maksymalnej prędkości\n"
"natomiast równowaga oblicza dane zakładając, że procesy działają tylko tak szybko jak mogą by bilans ATP nie był negatywny."

msgid "COMPOUND_BALANCE_TITLE"
msgstr "Bilanse Związków"

msgid "COMPOUND_BALANCE_TOOLTIP"
msgstr ""
"Ta część pokazuje bilans całkowity (produkcja - konsumpcja) dla każdego związku.\n"
"Na przykład by stworzyć komórkę roślinną, bilans glukozy powinien być pozytywny z zapasem."

msgid "COMPOUND_CLOUDS"
msgstr "Chmury związków"

msgid "COMPOUND_CLOUD_BENCHMARK"
msgstr "Benchmark Chmury Związków"

msgid "COMPOUND_CLOUD_DENSITY"
msgstr "Gęstość chmury związków"

msgid "COMPOUND_CLOUD_DENSITY_EXPLANATION"
msgstr "(Gęstość chmur związków w środowisku)"

msgid "COMPOUND_CONCENTRATIONS_DECREASED"
msgstr "Stężenie {0} zmniejszyło się o {1}"

msgid "COMPOUND_FOOD_SOURCE"
msgstr "Konsumpcja {0}"

#, fuzzy
msgid "COMPOUND_HANDLE_KEEP"
msgstr "Bilanse Związków"

#, fuzzy
msgid "COMPOUND_HANDLE_SPLIT_SISTER"
msgstr "Bilanse Związków"

#, fuzzy
msgid "COMPOUND_HANDLE_TOP_UP"
msgstr ""
"Ta część pokazuje bilans całkowity (produkcja - konsumpcja) dla każdego związku.\n"
"Na przykład by stworzyć komórkę roślinną, bilans glukozy powinien być pozytywny z zapasem."

#, fuzzy
msgid "COMPOUND_HANDLE_TOP_UP_ON_CHANGE"
msgstr "Benchmark Chmury Związków"

msgid "COMPOUND_STORAGE_AMOUNT_DOES_NOT_LAST_NIGHT"
msgstr "(nie wystarczy by przetrwać noc która trwa {0} s)"

msgid "COMPOUND_STORAGE_NOT_ENOUGH_GENERATED_DURING_DAY"
msgstr "Tylko {1} [thrive:compound type=\"{0}\"][/thrive:compound] może być generowane podczas dnia, ale żeby przetrwać noc {2} jest potrzebne."

msgid "COMPOUND_STORAGE_NOT_ENOUGH_SPACE"
msgstr "Nie wystarczająca przestrzeń przechowawcza dla związku [thrive:compound type=\"{0}\"][/thrive:compound], ponieważ noc trwa {2} s a przestrzeń przechowawcza zmieści ilość związków wystarczającą jedynie na {1} s."

msgid "COMPOUND_STORAGE_STATS_TITLE"
msgstr "Pojemność Przestrzeni Przechowawczej"

msgid "COMPOUND_STORAGE_STATS_TOOLTIP"
msgstr ""
"Ta sekcja pokazuje, jak długo komórce zajęłoby wykorzystanie każdego typu związku zaczynając z pełnej przestrzeni\n"
"przechowawczej. Te wartości są zawsze obliczane tak, jakby była noc i mogą być wykorzystane do sprawdzenia, czy\n"
"przestrzeń przechowawcza komórki wystarczy do przetrwania całej nocy. Wyłączenie kosztu ruchu pokazuje mini-\n"
"malne wartości wymagane do przetrwania, gdy pozostaje się w bezruchu przez całą noc w celu konserwacji energii."

msgid "COMPOUND_TO_FIND"
msgstr "Związek do Znalezienia:"

msgid "CONCEPT_ART"
msgstr "Grafika Koncepcyjna"

msgid "CONFIG"
msgstr "Plik Konfiguracji"

msgid "CONFIRM_CAPITAL"
msgstr "POTWIERDŹ"

msgid "CONFIRM_DELETE"
msgstr "Potwierdź Usunięcie"

msgid "CONFIRM_EXIT"
msgstr "Potwierdź Wyjście"

msgid "CONFIRM_FOSSILISATION_OVERWRITE"
msgstr "Potwierdź Nadpisanie"

msgid "CONFIRM_MOVE_TO_ASCENSION_STAGE"
msgstr "Przejść do Etapu Boskości?"

msgid "CONFIRM_MOVE_TO_ASCENSION_STAGE_EXPLANATION"
msgstr ""
"Możesz teraz dokonać wniebowstąpienia i osiągnąć Etap Boskości poprzez uruchomienie Bramy Wniebowstąpiennej.\n"
"\n"
"To odblokuje nieograniczoną moc w postaci nowych Narzędzi Boga, które będziesz mógł wykorzystywać w tym zapisie.\n"
"\n"
"Wniebowstąpienie oznacza również wygranie gry, jednak będziesz mógł kontynuować swoją rozgrywkę. Dokonać wniebowstąpienia?"

msgid "CONFIRM_MOVE_TO_INDUSTRIAL_STAGE"
msgstr "Przejść do Fazy Przemysłowej?"

msgid "CONFIRM_MOVE_TO_INDUSTRIAL_STAGE_EXPLANATION"
msgstr "Budując fabrykę przejdziesz w fazę przemysłową. Kontynuować do następnej fazy?"

msgid "CONFIRM_MOVE_TO_SPACE_STAGE"
msgstr "Przejść do Fazy Kosmicznej?"

msgid "CONFIRM_MOVE_TO_SPACE_STAGE_EXPLANATION"
msgstr ""
"Możesz teraz przejść do Fazy Kosmicznej poprzej wystrzelenie swojego pierwszego statku kosmicznego.\n"
"\n"
"Na razie, w prototypach, nie możesz powrócić do swojej planety, ale w planach jest umożliwienie płynnego przechodzenia z jednej planety do drugiej w Fazie Kosmicznej.\n"
"\n"
"Anulowanie startu zniszczy jednostkę pojazdu kosmicznego. Wystrzelić pojazd?"

msgid "CONFIRM_NEW_GAME_BUTTON_TOOLTIP"
msgstr "Wejdź do gry z tymi ustawieniami"

msgid "CONFIRM_NEW_GAME_BUTTON_TOOLTIP_DISABLED"
msgstr "Niektóre ustawienia są nieważnie"

msgid "CONSTRUCTION_UNIT_NAME"
msgstr "Jednostka: {0}"

msgid "CONTENT_UPLOADED_FROM"
msgstr "Zawartość warsztatu zostanie wczytana z folderu: {0}"

#, fuzzy
msgid "CONTINUE"
msgstr "Kontynuuj Rozkwitanie"

#, fuzzy
msgid "CONTINUE_AS_SPECIES"
msgstr "Wybierz gatunek"

msgid "CONTINUE_THRIVING"
msgstr "Kontynuuj Rozkwitanie"

#, fuzzy
msgid "CONTINUE_TO_PROTOTYPES"
msgstr ""
"Dotarłeś do końca \"ukończonej\" części Thrive.\n"
"Jeśli chcesz, możesz przejść dalej do prototypów następnych faz, które znajdują się w grze. Mogą one być bardzo niedokończone, używać tymczasowych grafik oraz być ogólnie bardzo szorstkie. Są dołączone jako część gry żeby pokazać możliwy przyszły kierunek rozwoju i naszą wizję tego, jak fazy są ze sobą połączone.\n"
"\n"
"Nie będziesz mógł zapisywać, w większości prototypów, jeśli kontynuujesz lub powrócić gdy kontynuujesz. Jeśli chcesz wrócić do tego etapu, prosimy zapisać grę przed przejściem dalej.\n"
"\n"
"Jeśli decydujesz się kontynuować, prosimy zrozumieć, że następne etapy to tylko prototypy i prosimy nie narzekać na to, jak bardzo są niedokończone."

msgid "CONTINUE_TO_PROTOTYPES_PROMPT"
msgstr "Chcesz przejść do prototypów faz?"

#, fuzzy
msgid "CONTROLLER_ANY_DEVICE"
msgstr "Strefy Martwe Kontrolera"

msgid "CONTROLLER_AXIS_L2"
msgstr "L2"

msgid "CONTROLLER_AXIS_LEFT_TRIGGER"
msgstr ""

msgid "CONTROLLER_AXIS_LEFT_X"
msgstr ""

msgid "CONTROLLER_AXIS_LEFT_Y"
msgstr ""

msgid "CONTROLLER_AXIS_NEGATIVE_DIRECTION"
msgstr ""

#, fuzzy
msgid "CONTROLLER_AXIS_POSITIVE_DIRECTION"
msgstr "Czułość kontrolera"

msgid "CONTROLLER_AXIS_R2"
msgstr ""

msgid "CONTROLLER_AXIS_RIGHT_TRIGGER"
msgstr ""

msgid "CONTROLLER_AXIS_RIGHT_X"
msgstr ""

msgid "CONTROLLER_AXIS_RIGHT_Y"
msgstr ""

msgid "CONTROLLER_AXIS_VISUALIZERS"
msgstr "Wizualizatory Osi Kontrolera:"

#, fuzzy
msgid "CONTROLLER_BUTTON_DPAD_DOWN"
msgstr "Strefy Martwe Kontrolera"

#, fuzzy
msgid "CONTROLLER_BUTTON_DPAD_LEFT"
msgstr "Strefy Martwe Kontrolera"

msgid "CONTROLLER_BUTTON_DPAD_RIGHT"
msgstr ""

#, fuzzy
msgid "CONTROLLER_BUTTON_DPAD_UP"
msgstr "Strefy Martwe Kontrolera"

msgid "CONTROLLER_BUTTON_LEFT_SHOULDER"
msgstr ""

#, fuzzy
msgid "CONTROLLER_BUTTON_LEFT_STICK"
msgstr "Strefy Martwe Kontrolera"

#, fuzzy
msgid "CONTROLLER_BUTTON_MISC1"
msgstr "Strefy Martwe Kontrolera"

#, fuzzy
msgid "CONTROLLER_BUTTON_PADDLE1"
msgstr "Strefy Martwe Kontrolera"

#, fuzzy
msgid "CONTROLLER_BUTTON_PADDLE2"
msgstr "Strefy Martwe Kontrolera"

#, fuzzy
msgid "CONTROLLER_BUTTON_PADDLE3"
msgstr "Strefy Martwe Kontrolera"

#, fuzzy
msgid "CONTROLLER_BUTTON_PADDLE4"
msgstr "Strefy Martwe Kontrolera"

msgid "CONTROLLER_BUTTON_PS3_SELECT"
msgstr "Wybierz"

msgid "CONTROLLER_BUTTON_PS3_START"
msgstr "Start"

msgid "CONTROLLER_BUTTON_PS_CIRCLE"
msgstr "Kółko"

msgid "CONTROLLER_BUTTON_PS_CROSS"
msgstr "Krzyżyk"

#, fuzzy
msgid "CONTROLLER_BUTTON_PS_L1"
msgstr "Strefy Martwe Kontrolera"

#, fuzzy
msgid "CONTROLLER_BUTTON_PS_L3"
msgstr "Strefy Martwe Kontrolera"

msgid "CONTROLLER_BUTTON_PS_OPTIONS"
msgstr "Opcje"

#, fuzzy
msgid "CONTROLLER_BUTTON_PS_R1"
msgstr "Strefy Martwe Kontrolera"

msgid "CONTROLLER_BUTTON_PS_R3"
msgstr "R3"

#, fuzzy
msgid "CONTROLLER_BUTTON_PS_SHARE"
msgstr "Strefy Martwe Kontrolera"

msgid "CONTROLLER_BUTTON_PS_SONY_BUTTON"
msgstr ""

msgid "CONTROLLER_BUTTON_PS_SQUARE"
msgstr "Kwadrat"

msgid "CONTROLLER_BUTTON_PS_TRIANGLE"
msgstr "Trójkąt"

msgid "CONTROLLER_BUTTON_RIGHT_SHOULDER"
msgstr ""

msgid "CONTROLLER_BUTTON_RIGHT_STICK"
msgstr ""

msgid "CONTROLLER_BUTTON_TOUCH_PAD"
msgstr "Panel dotykowy"

msgid "CONTROLLER_BUTTON_UNKNOWN"
msgstr "Nieznany Przycisk"

msgid "CONTROLLER_BUTTON_XBOX_A"
msgstr "A"

msgid "CONTROLLER_BUTTON_XBOX_B"
msgstr "B"

msgid "CONTROLLER_BUTTON_XBOX_BACK"
msgstr "Wstecz"

msgid "CONTROLLER_BUTTON_XBOX_GUIDE"
msgstr "Przewodnik"

#, fuzzy
msgid "CONTROLLER_BUTTON_XBOX_START"
msgstr "Czułość kontrolera"

msgid "CONTROLLER_BUTTON_XBOX_X"
msgstr "X"

msgid "CONTROLLER_BUTTON_XBOX_Y"
msgstr "Y"

msgid "CONTROLLER_DEADZONES"
msgstr "Strefy Martwe Kontrolera"

msgid "CONTROLLER_DEADZONE_CALIBRATION_EXPLANATION"
msgstr ""
"To narzędzie umożliwia konfigurowanie martwych stref osi kontrolera. Wielkość martwej strefy wpływa na to jak bardzo drążek (bądź analogowy przycisk) musi być poruszony nim ten ruch zostanie wykryty jako wejście.\n"
"Przed rozpoczęciem kalibracji prosimy poruszyć drążkami dookoła a następnie je puścić, również należy nacisnąć i puścić jakiekolwiek przyciski (np. wyzwalacze) na twoim kontrolerze."

msgid "CONTROLLER_DEADZONE_COLON"
msgstr "Martwa strefa:"

msgid "CONTROLLER_PROMPT_TYPE_SETTING"
msgstr "Typ ikon przycisków kontrolera:"

msgid "CONTROLLER_SENSITIVITY"
msgstr "Czułość kontrolera"

msgid "CONTROLLER_UNKNOWN_AXIS"
msgstr "Nieznana Oś"

msgid "COPY_ERROR_TO_CLIPBOARD"
msgstr "Skopiuj Błąd Do Schowka"

msgid "COPY_RESULTS"
msgstr "Kopiuj Wyniki"

msgid "CORRECTION_PROTANOPE"
msgstr "Protanopia (Czerwony-Zielony)"

msgid "CORRECTION_TRITANOPE"
msgstr "Tritanopia (Niebieski-Żółty)"

msgid "CPU_THREADS"
msgstr "Wątki"

msgid "CRAFTING_CLEAR_INPUTS"
msgstr "Wyczyść wybrane klawisze"

msgid "CRAFTING_ERROR_INTERNAL_CONSUME_PROBLEM"
msgstr ""

msgid "CRAFTING_ERROR_TAKING_ITEMS"
msgstr ""

msgid "CRAFTING_FILTER_INPUTS"
msgstr "Wejścia"

msgid "CRAFTING_KNOWN_ITEMS"
msgstr "Znane Receptury"

msgid "CRAFTING_NOT_ENOUGH_MATERIAL"
msgstr "Nie dość {0} by scraftować przedmiot"

msgid "CRAFTING_NO_RECIPE_SELECTED"
msgstr "Prosimy najpierw wybrać recepturę by scraftować przedmiot"

msgid "CRAFTING_NO_ROOM_TO_TAKE_CRAFTING_RESULTS"
msgstr "Brak miejsca na wszystkie wyniki craftowania"

msgid "CRAFTING_RECIPE_DISPLAY"
msgstr "{0} ({1})"

msgid "CRAFTING_RECIPE_HAND_AXE"
msgstr "Kamienna Siekiera Ręczna"

msgid "CRAFTING_RESULTS"
msgstr "Wyniki"

msgid "CRAFTING_SELECT_RECIPE_OR_ITEMS_TO_FILTER"
msgstr "Wybierz recepturą bądź dodaj przedmioty do filtra"

msgid "CRAFTING_TAKE_ALL"
msgstr "Weź Wszystko"

msgid "CRAFTING_TITLE"
msgstr "Craftowanie"

msgid "CREATE"
msgstr "Stwórz"

msgid "CREATED_AT"
msgstr "Stworzone:"

msgid "CREATED_ON_PLATFORM"
msgstr "Stworzone na Platformie:"

msgid "CREATE_A_NEW_MICROBE"
msgstr "Stwórz nowego mikroba"

msgid "CREATE_NEW"
msgstr "Stwórz Nowy"

msgid "CREATE_NEW_CELL_TYPE"
msgstr "Stwórz Nowy Typ Komórki"

msgid "CREATE_NEW_CELL_TYPE_DESCRIPTION"
msgstr "Możesz tworzyć nowe typy komórek poprzez duplikację istniejących i nadanie im nowej nazwy. Typy komórek mogą być modyfikowane by wyspecjalizować je w innych zadaniach. Gdy zmodyfikujesz typ komórki, wszystkie umieszczone komórki tego typu zostaną zaktualizowane."

msgid "CREATE_NEW_MOD"
msgstr "Stwórz Nowego Moda"

msgid "CREATE_NEW_SAVE"
msgstr "Stwórz Nowy Zapis"

msgid "CREATE_NEW_TISSUE_TYPE"
msgstr "Stwórz Nowy Typ Tkanki"

msgid "CREATE_NEW_TISSUE_TYPE_DESCRIPTION"
msgstr "Możesz tworzyć nowe typy tkanek poprzez duplikację istniejących i nadanie im nowej nazwy. Typy tkanek mogą być modyfikowane za pomocą edytora komórek by wyspecjalizować je w innych zadaniach."

msgid "CREATING_DOT_DOT_DOT"
msgstr "Tworzenie..."

msgid "CREATING_OBJECTS_FROM_SAVE"
msgstr "Tworzenie obiektów z pliku zapisu"

msgid "CREDITS"
msgstr "Twórcy"

msgid "CTRL"
msgstr "CTRL"

#, fuzzy
msgid "CURRENT_CACHE_SIZE"
msgstr "Brak aktualnych badań"

#, fuzzy
msgid "CURRENT_CACHE_SIZE_TOOLTIP"
msgstr "Wydziel śluz"

msgid "CURRENT_DEVELOPERS"
msgstr "Obecni Developerzy"

msgid "CURRENT_LOCATION_CAPITAL"
msgstr "AKTUALNA LOKALIZACJA"

msgid "CURRENT_RESEARCH_NONE"
msgstr "Brak aktualnych badań"

msgid "CURRENT_RESEARCH_PROGRESS"
msgstr "Aktualnie badane: {0} ({1})"

msgid "CURRENT_WORLD"
msgstr "Obecny Świat"

#, fuzzy
msgid "CURRENT_WORLD_STATISTICS"
msgstr ""
"[b]Pokolenia:[/b]\n"
"    {0}\n"
"[b]Wszystkie Obszary:[/b]\n"
"    {1}\n"
"[b]Całkowity Czas Auto-Ewo:[/b]\n"
"    {2}\n"
"[b]Wszystkie Gatunki:[/b]\n"
"    {3}\n"
"[b]Nadal Żyjące Gatunki:[/b]\n"
"    {4}\n"
"[b]Liczba Gatunków na Obszar:[/b]\n"
"    Średnio {5}; Standardowe odchylenie {6}\n"
"[b]Całkowita Populacja:[/b]\n"
"    {7}\n"
"[b]Najliczniejszy Gatunek:[/b]\n"
"    {8}\n"
"[b]Podstawowe Dane Gatunków Mikrobów:[/b]\n"
"    Średnia wielkość w heksach: {9}\n"
"[b]Ogólne Dane Organelli:[/b]"

msgid "CUSTOM_USERNAME"
msgstr "Własna nazwa użytkownika:"

msgid "CYTOPLASM"
msgstr "Cytozol"

msgid "CYTOPLASM_DESCRIPTION"
msgstr "Zol wypełniający wnętrze komórki. Cytozol to podstawowa mieszanina jonów, białek, i innych substancji rozpuszczonych w wodzie, która wypełnia wnętrze komórki. Jedną z czynności, której dokonuje, jest [b]glikoliza[/b] - przemiana [thrive:compound type=\"glucose\"]Glukozy[/thrive:compound] w [thrive:compound type=\"atp\"][/thrive:compound. Komórki nieposiadające organelli do bardziej zaawansowanych procesów metabolicznych polegają na tym procesie. Wykorzystywany jest również jako magazyn substancji oraz do zwiększenia rozmiarów komórki."

msgid "CYTOPLASM_GLYCOLYSIS"
msgstr "Glikoliza cytozolu"

msgid "CYTOPLASM_PROCESSES_DESCRIPTION"
msgstr "Zmienia [thrive:compound type=\"glucose\"]Glukozę[/thrive:compound] w [thrive:compound type=\"atp\"][/thrive:compound]."

#, fuzzy
msgid "CYTOTOXIN_SYNTHESIS"
msgstr "Synteza OxyToxy"

#, fuzzy
msgid "DAMAGE_SOURCE_RADIATION"
msgstr "(koszt organelli, błon i innych przedmiotów w edytorze)"

msgid "DAY_LENGTH"
msgstr "Długość doby"

msgid "DAY_LENGTH_EXPLANATION"
msgstr "(długość doby gry w sekundach)"

msgid "DAY_NIGHT_CYCLE_ENABLED"
msgstr "Włącz cykl dnia i nocy"

#, fuzzy
msgid "DAY_NIGHT_CYCLE_ENABLED_EXPLANATION_2"
msgstr "(UWAGA: fotosynteza staje się znacznie mniej wartościowa)"

msgid "DEADZONE_CALIBRATION_FINISHED"
msgstr "Kalibracja martwej strefy została zakończona. Nowe martwe strefy są wyświetlane poniżej na wyświetlaczach walut osi."

msgid "DEADZONE_CALIBRATION_INPROGRESS"
msgstr "Trwa kalibracja martwej strefy. Prosimy nie dotykać żadnych przycisków bądź drążków na twoim kontrolerze i poczekać kilka sekund."

msgid "DEADZONE_CALIBRATION_IS_RESET"
msgstr "Kalibracje martwej strefy zostały zresetowane"

msgid "DEADZONE_CONFIGURATION"
msgstr "Konfiguracja Martwej Strefy"

msgid "DEATH"
msgstr "śmierć"

msgid "DEBUG_COORDINATES"
msgstr ""
"Koordynaty pozycji: {0} \n"
"Obserwowanie koordynatów: {1}"

msgid "DEBUG_DRAW_NOT_AVAILABLE"
msgstr ""

#, fuzzy
msgid "DEBUG_HEAT_AT_CURSOR"
msgstr "Pod kursorem:"

msgid "DEBUG_PANEL"
msgstr "Panel Debugowania"

msgid "DECEMBER"
msgstr "Grudzień"

#, fuzzy
msgid "DECREASE_ITEM_SIZE"
msgstr "Wydziel śluz"

msgid "DEFAULT_AUDIO_OUTPUT_DEVICE"
msgstr "Domyślne urządzenie wyjściowe"

msgid "DELETE"
msgstr "Usuń"

msgid "DELETE_ALL_OLD_SAVE_WARNING_2"
msgstr ""
"Usunięcie wszystkich starych Auto oraz Szybkich zapisów nie może zostać cofnięte, czy jesteś pewien, że chcesz na stałe usunąć następujące?\n"
" - {0} Auto zapis(ów)\n"
" - {1} Szybki(ch) zapis(ów)\n"
" - {2} Zapasowy(ch) zapis(ów)"

#, fuzzy
msgid "DELETE_FOSSIL_CONFIRMATION"
msgstr "Usunięcia zapisu nie można cofnąć, jesteś pewien że chcesz to zrobić?"

msgid "DELETE_OLD_SAVES_PROMPT"
msgstr "Usunąć stare zapisy?"

msgid "DELETE_ORGANELLE"
msgstr "Usuń organellę"

msgid "DELETE_SAVE_CONFIRMATION"
msgstr "Usunięcia zapisu nie można cofnąć, jesteś pewien że chcesz to zrobić?"

msgid "DELETE_SELECTED"
msgstr "Usuń zaznaczone"

msgid "DELETE_SELECTED_SAVES_PROMPT"
msgstr "Usunąć wybrany/e zapis(y)?"

msgid "DELETE_SELECTED_SAVE_WARNING"
msgstr "Usunięcia zapisów nie można cofnąć, jesteś pewien że chcesz usunąć te {0} zapisów?"

msgid "DELETE_THIS_SAVE_PROMPT"
msgstr "Usunąć ten zapis?"

msgid "DESCEND_BUTTON"
msgstr "Zniżenie"

#, fuzzy
msgid "DESCEND_CONFIRMATION"
msgstr "Usunięcia zapisu nie można cofnąć, jesteś pewien że chcesz to zrobić?"

msgid "DESCEND_CONFIRMATION_EXPLANATION"
msgstr ""
"Opuszczenie boskości usunie twój status boskości i przywróci cię do Etapu Mikroba. Stąd możesz dokonać ponownej rozgrywki w obecnym zapisie.\n"
"\n"
"Dla tej nowej rozgrywki otrzymasz bonus opuszczenia boskości. W przyszłej wersji będzie mieć możliwość wybrania bonusu samodzielnie, ale na razie zawsze nim będzie 20% obniżenie kosztów osmoregulacji.\n"
"\n"
"Potwierdziwszy opuszczenie boskości możesz edytować ustawienia gry, by np. wybrać nowe ziarno (by grać na innej mapie) albo wyłączyć ŻJZ."

msgid "DESCRIPTION"
msgstr "Opis:"

msgid "DESCRIPTION_COLON"
msgstr "Opis:"

msgid "DESCRIPTION_TOO_LONG"
msgstr "Opis jest za długi"

msgid "DESPAWN_ENTITIES"
msgstr "Usuń Wszystkie Byty"

msgid "DETECTED_CPU_COUNT"
msgstr "Ilość wykrytych CPU:"

msgid "DEVBUILD_VERSION_INFO"
msgstr ""
"DevBuild {0}\n"
"na gałęzi {1} w {2}\n"
"{3}"

msgid "DEVELOPERS"
msgstr "Deweloperzy"

msgid "DEVELOPMENT_FORUM"
msgstr "Forum Deweloperskie"

msgid "DEVELOPMENT_FORUM_BUTTON_TOOLTIP"
msgstr "Zobacz aktualności na naszym forum deweloperskim"

msgid "DEVELOPMENT_SUPPORTED_BY"
msgstr "Rozwój wspierany przez Revolutionary Games Studio"

msgid "DEVELOPMENT_WIKI"
msgstr "Wiki Deweloperskie"

msgid "DEVELOPMENT_WIKI_BUTTON_TOOLTIP"
msgstr "Odwiedź nasze wiki deweloperskie"

msgid "DEVOURED"
msgstr "Rozszarpany"

msgid "DEV_BUILD_PATRONS"
msgstr "Wspierający Devbuilderów"

msgid "DIFFICULTY"
msgstr "Poziom trudności"

#, fuzzy
msgid "DIFFICULTY_DETAILS_STRING"
msgstr ""
"Ogólny poziom trudności: {0}\n"
"Mnożnik kosztów mutacji: {1}\n"
"Tempo mutacji SI: {2}\n"
"Gęstość chmur związków: {3}\n"
"Zmniejszenie populacji przez śmierć gracza: {4}\n"
"Zachowanie środowiskowej glukozy: {5}\n"
"Mnożnik kosztu osmoregulacji: {6}\n"
"Chmura glukozy po wyjściu z edytora: {7}\n"
"Pasywny przyrost postępu reprodukcji: {8}\n"
"Ograniczenie użycia związków do wzrostu: {9}"

msgid "DIFFICULTY_PRESET"
msgstr "Poziom trudności"

msgid "DIFFICULTY_PRESET_CUSTOM"
msgstr "Niestandardowy"

msgid "DIFFICULTY_PRESET_EASY"
msgstr "Łatwy"

msgid "DIFFICULTY_PRESET_HARD"
msgstr "Trudny"

msgid "DIFFICULTY_PRESET_NORMAL"
msgstr "Normalny"

msgid "DIGESTION_EFFICIENCY"
msgstr "Wydajność Trawienia"

msgid "DIGESTION_EFFICIENCY_COLON"
msgstr "Wydajność Trawienia:"

msgid "DIGESTION_SPEED"
msgstr "Szybkość Trawienia"

msgid "DIGESTION_SPEED_COLON"
msgstr "Szybkość Trawienia:"

msgid "DIGESTION_SPEED_VALUE"
msgstr "{0}/s"

msgid "DISABLED"
msgstr "Wył"

msgid "DISABLE_ALL"
msgstr "Wyłącz wszystko"

msgid "DISCARD_AND_CONTINUE"
msgstr "Odrzuć i kontynuuj"

msgid "DISCARD_CHANGES"
msgstr "Odrzuć Zmiany"

#, fuzzy
msgid "DISCARD_MIGRATION"
msgstr "Odrzuć i kontynuuj"

msgid "DISCONNECTED_CELLS"
msgstr "Niepołączone Komórki"

msgid "DISCONNECTED_CELLS_TEXT"
msgstr ""
"Niektóre komórki nie są połączone do reszty organizmu.\n"
"Proszę połączyć wszystkie komórki aby kontynuować."

msgid "DISCONNECTED_METABALLS"
msgstr "Niepołączone Metakule"

msgid "DISCONNECTED_METABALLS_TEXT"
msgstr ""
"Niektóre metakule nie są połączone do reszty organizmu.\n"
"Proszę połączyć wszystkie metakule aby kontynuować."

msgid "DISCONNECTED_ORGANELLES"
msgstr "Niepołączone Organelle"

msgid "DISCONNECTED_ORGANELLES_TEXT"
msgstr ""
"Są organelle które nie są połączone do reszty komórki.\n"
"Proszę połączyć wszystkie organelle albo cofnij zmiany."

msgid "DISCORD_TOOLTIP"
msgstr "Dołącz do naszego serwera Discord"

msgid "DISK_CACHE_TOOLTIP"
msgstr ""
"Sprawia, że część kosztownych do wygenerowania danych jest zapisywana na dysk, przez co można je szybciej załadować gdy znów będą potrzebne.\n"
"Jeśli to wyłączysz, cache będzie przechowywany wyłącznie w pamięci operacyjnej."

msgid "DISMISSED_POPUPS_COLON"
msgstr "Ukryte popupy:"

msgid "DISMISSED_POPUPS_EXPLANATION"
msgstr ""
"To pokazuje ile pop-up'ów zostało permanentnie wyłączonych przez użytkownika.\n"
"Jeśli jakieś pożądane pop-up'y są wyłączone, przycisk obok może zostać użyty by znów pokazywać wszystkie ukryte pop-up'y."

msgid "DISMISS_INFORMATION_PERMANENTLY"
msgstr "Już więcej tego nie pokazuj"

msgid "DISMISS_WARNING_PERMANENTLY"
msgstr "Już więcej przed tym nie ostrzegaj"

msgid "DISPLAY_3D_MENU_BACKGROUNDS"
msgstr "Wyświetlaj tła 3D w menu"

msgid "DISPLAY_ABILITIES_BAR"
msgstr "Pokaż pasek umiejętności"

#, fuzzy
msgid "DISPLAY_BACKGROUND_DISTORTION_EFFECT"
msgstr "Wyświetlaj cząsteczki w tle"

msgid "DISPLAY_BACKGROUND_PARTICLES"
msgstr "Wyświetlaj cząsteczki w tle"

#, fuzzy
msgid "DISPLAY_DRIVER_OPENGL"
msgstr "Pokaż nazwy przycisków wyboru części"

#, fuzzy
msgid "DISPLAY_DRIVER_VULKAN"
msgstr "Pokaż nazwy przycisków wyboru części"

#, fuzzy
msgid "DISPLAY_MODE"
msgstr "Pokaż nazwy przycisków wyboru części"

msgid "DISPLAY_PART_NAMES"
msgstr "Pokaż nazwy przycisków wyboru części"

msgid "DISSOLVED_COMPOUND_FOOD_SOURCE"
msgstr "Jednolicie rozprowadź środowiskowe źródło {0}"

msgid "DOES_NOT_USE_FEATURE"
msgstr "Nie"

msgid "DONATIONS"
msgstr "Darowizny"

msgid "DOT_DOT_DOT"
msgstr "..."

msgid "DOUBLE"
msgstr "Podwójna"

msgid "DOUBLE_CLICK_TO_VIEW_IN_FULLSCREEN"
msgstr "Należy kliknąć dwa razy żeby przejść w tryb pełnego ekranu"

msgid "DOUBLE_MEMBRANE_DESCRIPTION"
msgstr "Membrana z dwoma warstwami, lepiej chroni przed uszkodzeniami i potrzebuje mniej energii żeby się nie deformować. Aczkolwiek, spowalnia trochę komórkę oraz prędkość absorbcji zasobów."

#, fuzzy
msgid "DOUBLE_SPEED_TOGGLE_TOOLTIP"
msgstr "Wartość używana do generacji świata (musi być dodatnią liczbą całkowitą)"

msgid "DRAG_TO_REORDER_ITEMS_WITH_MOUSE"
msgstr ""

msgid "DUMP_SCENE_TREE"
msgstr ""

msgid "DUPLICATE_TYPE"
msgstr "Powiel Typ"

msgid "EASTEREGG_MESSAGE_1"
msgstr "Ciekawostka: Didinium i Pantofelek są podręcznikowym przykładem relacji drapieżnika i ofiary, ta relacja była studiowana przez dekady. A ty, jesteś Didinium czy Pantofelkiem? Drapieżnikiem, czy ofiarą?"

msgid "EASTEREGG_MESSAGE_10"
msgstr "KRĘCIOŁKI!!"

msgid "EASTEREGG_MESSAGE_11"
msgstr "Przetal ten metal."

msgid "EASTEREGG_MESSAGE_12"
msgstr "Ale te niebieskie komórki."

msgid "EASTEREGG_MESSAGE_13"
msgstr "Porada, Biomy to coś więcej niż tylko inne tła, związki chemiczne w różnych biomach pojawiają się w różnych ilościach."

msgid "EASTEREGG_MESSAGE_14"
msgstr "Mała rada: im więcej wici posiadasz, tym szybciej się poruszasz, brum brum, ale zużywasz wtedy więcej ATP"

msgid "EASTEREGG_MESSAGE_15"
msgstr "Mała rada, możesz pochłaniać pożywienie, żelazo lub inne takie."

msgid "EASTEREGG_MESSAGE_16"
msgstr "Porada, przygotuj się zanim dodasz jądro komórkowe. To coś jest drogie! W utrzymaniu i koszcie z góry."

msgid "EASTEREGG_MESSAGE_17"
msgstr "Zabawny Fakt, Czy wiedziałeś że na Ziemi jest ponad 8000 gatunków orzęsek?"

msgid "EASTEREGG_MESSAGE_18"
msgstr "Zabawny Fakt, Stentor to orzęsek który potrafi się rozciągnąć i łapać ofiary w usta przypominające trąbkę która wciąga ofiary generując prąd wodny rzęskami."

msgid "EASTEREGG_MESSAGE_2"
msgstr "Porada, toksyny mogą być użyte do odbijania innych toksyn od ciebie, jeśli jesteś wystarczająco szybki."

msgid "EASTEREGG_MESSAGE_3"
msgstr "Porada, Osmoregulacja kosztuje 1 ATP na sekundę na każdy heks twojej komórki, każdy pusty heks cytozolu generuje też 5 ATP na sekundę, co znaczy, że jeżeli tracisz ATP przez osmoregulację po prostu dodaj kilka pustych heksów cytozolu albo usuń niektóre organella."

msgid "EASTEREGG_MESSAGE_4"
msgstr "Zabawny Fakt, W prawdziwym życiu prokarioty mają coś zwanego Kompartmentami które działają jak organelle, i są nazywane Wielościennymi organellami."

msgid "EASTEREGG_MESSAGE_5"
msgstr "Zabawny Fakt, Metabolosom jest tym czym nazywana jest Wielościenna organella."

msgid "EASTEREGG_MESSAGE_6"
msgstr "Porada, czasem najlepiej jest po prostu uciec przed innymi komórkami."

msgid "EASTEREGG_MESSAGE_7"
msgstr "Taka porada, jeżeli komórka jest od ciebie dwa razy mniejsza możesz ją pochłonąć na drodze fagocytozy."

msgid "EASTEREGG_MESSAGE_8"
msgstr "Porada, bakterie mogą być silniejsze niż się wydają - mogą wyglądać na małe, ale niektóre z nich potrafią wejść do twojego organizmu i zabić cię w ten sposób!"

msgid "EASTEREGG_MESSAGE_9"
msgstr "A tak swoją drogą, jeśli będziesz nieostrożny, możesz doprowadzić inne gatunki do wymarcia. Inne gatunki również mogą to robić."

msgid "EASTER_EGGS"
msgstr "Zawiera Easter eggi"

msgid "EASTER_EGGS_EXPLANATION"
msgstr "(losowo generowane sekrety w grze)"

#, fuzzy
msgid "EASTER_EGG_BANANA_BIOME"
msgstr "(losowo generowane sekrety w grze)"

msgid "EDGE_PAN_SPEED"
msgstr "Szybkość przesuwania:"

#, fuzzy
msgid "EDITING_TITLE"
msgstr "Brak tytułu"

msgid "EDITOR"
msgstr "Edytor"

#, fuzzy
msgid "EDITORS_AND_MUTATIONS_BUTTON"
msgstr "zmutował"

msgid "EDITOR_BUTTON_TOOLTIP"
msgstr "Wejdź do edytora i modyfikuj swój gatunek"

#, fuzzy
msgid "EDITOR_TUTORIAL_EARLY_GOAL"
msgstr ""
"Oto edytor komórek, gdzie możesz dokonać zmian w zamian za Punkty Mutacji (PM)\n"
"\n"
"Możesz również zmieniać różne inne cechy twojego gatunku w innych zakładkach edytora.\n"
"\n"
"Aby kontynuować, wybierz organellum z lewego panelu (cytozol będzie dobrym wyborem), następnie kliknij na heks na środku ekranu aby dodać to organellum do twojej komórki."

#, fuzzy
msgid "EDITOR_TUTORIAL_EDITOR_TEXT"
msgstr ""
"Witaj w [b]Edytorze Mikrobów[/b].\n"
"\n"
"Tutaj możesz sprawdzić co się działo od początku gry lub kiedy ostatni raz użyłeś edytora, a następnie wprowadzić zmiany w swoim gatunku.\n"
"\n"
"W tej zakładce możesz zobaczyć raport istniejących gatunków, gdzie i jak duża jest ich populacja. Użyj dostępnych narzędzi aby dowiedzieć się więcej o wydarzeniach na świecie!\n"
"\n"
"kiedy będziesz gotów, wciśnij przycisk \"dalej\" w prawym dolnym rogu aby kontynuować."

#, fuzzy
msgid "EDITOR_TUTORIAL_MICROBE_EDITOR_NUCLEUS"
msgstr ""
"To jest edytor komórki gdzie możesz ewoluować swój gatunek poprzez wydawanie [b]punktów mutacji[/b] (PM) [thrive:icon]MP[/thrive:icon]. W każdym pokoleniu zawsze masz [b]100[/b] [/b][/b][thrive:icon]MP[/thrive:icon], więc nie przejmuj się oszczędzaniem!\n"
"\n"
"Heks w centrum twego ekranu to twoja [b]komórka[/b], która składa się z jednej części cytozolu.\n"
"\n"
"By kontynuować, wybierz część z lewego panelu. Następnie naciśnij lewy przycisk myszy obok heksa by ją umieścić. Możesz obracać części używając [thrive:input]e_rotate_left[/thrive:input] oraz [thrive:input]e_rotate_right[/thrive:input]."

#, fuzzy
msgid "EFFECTIVE_VALUE"
msgstr "{0}%"

msgid "EIGHT_TIMES"
msgstr "8x"

#, fuzzy
msgid "EJECT_ENGULFED"
msgstr "Nie może pochłaniać"

#, fuzzy
msgid "EJECT_ENGULFED_TOOLTIP"
msgstr "Nie może pochłaniać"

#, fuzzy
msgid "EMITTERS_COUNT"
msgstr "Ilość mikrobów:"

msgid "ENABLED_MODS"
msgstr "Włączone Mody"

msgid "ENABLE_ALL_COMPATIBLE"
msgstr "Włącz Wszystkie Kompatybilne Mody"

msgid "ENABLE_EDITOR"
msgstr "Włącz edytor"

msgid "ENABLE_GUI_LIGHT_EFFECTS"
msgstr "Włącz efekty świetlne GUI"

msgid "ENDOSYMBIONT_ENGULFED_ALREADY_DONE"
msgstr "Proces endosymbiozy już skończony, ukończ go w edytorze"

msgid "ENDOSYMBIONT_ENGULFED_PROGRESS"
msgstr "Zamieniono cel endosymbiozy w tymczasowego organella, to zwiększy postęp w procesie endosymbiozy jeśli uda ci się wejść w edytor"

msgid "ENDOSYMBIONT_TYPE_ALREADY_PRESENT"
msgstr "Typ endosymbionta obecny, wejdź w tryb edytora, aby kontynuować proces endosymbiozy"

#, fuzzy
msgid "ENDOSYMBIOSIS_AVAILABLE_ORGANELLES"
msgstr "Wiele Organelli"

msgid "ENDOSYMBIOSIS_BUTTON"
msgstr "Endosymbioza"

msgid "ENDOSYMBIOSIS_CANCEL_TOOLTIP"
msgstr "Anuluj ten proces endosymbiozy. Tracisz wtedy cały dotychczasowy postęp tego endosymbionta!"

#, fuzzy
msgid "ENDOSYMBIOSIS_COMPLETE_TOOLTIP"
msgstr "Wartość używana do generacji świata (musi być dodatnią liczbą całkowitą)"

msgid "ENDOSYMBIOSIS_EXPLANATION"
msgstr "Endosymbioza to process który zamienia gatunek w endosymbiont (gatunek który żyje wewnątrz innego gatunku w relacji symbiotycznej). To odblokowuje nowego organella i daje ci jedną darmową kopie tego organella. Kandydaci na zamianę w organelle są pokazane poniżej kiedy były one raz pochłonięte. Jak długo zajmie by zamienić kandydata na organella zależy od tego jak bardzo dostosowany jest kandydat do endosymbiozy (to jest pokazane poniżej każdego kandydata)."

msgid "ENDOSYMBIOSIS_NOTHING_ENGULFED"
msgstr "Żaden gatunek odpowiedni do przemiany w endosymbionta nie został jeszcze pochłonięty"

#, fuzzy
msgid "ENDOSYMBIOSIS_NO_CANDIDATE_ORGANELLES"
msgstr "Niepołączone Organelle"

msgid "ENDOSYMBIOSIS_PROGRESSING_EXPLANATION"
msgstr "Aby zrobić postęp w procesie endosymbiozy, potrzebny gatunek musi zostać wchłonięty i zmieniony w tymczasowe organellum (obecne może być tylko jedno na raz). Postęp jest zapisany, gdy wejdziesz do edytora, posiadając tymczasowe organellum."

msgid "ENDOSYMBIOSIS_PROKARYOTIC_LIMIT_EXPLANATION"
msgstr "Prokarioty mogą mieć najwyżej jeden endosymbiont"

msgid "ENDOSYMBIOSIS_SINGLE_SPECIES_PROGRESS_DESCRIPTION"
msgstr "Przeżyj do edytora z tym gatunkiem jako tymczasowym organellum, aby kontynować"

#, fuzzy
msgid "ENDOSYMBIOSIS_START_TOOLTIP"
msgstr "Wejdź do edytora i modyfikuj swój gatunek"

#, fuzzy
msgid "ENDOSYMBIOSIS_TITLE"
msgstr "Brak tytułu"

msgid "ENERGY_BALANCE_REQUIRED_COMPOUND_LINE"
msgstr "- {0}: {1} /sekundę"

msgid "ENERGY_BALANCE_TOOLTIP_CONSUMPTION"
msgstr "{0}: -{1} ATP"

msgid "ENERGY_BALANCE_TOOLTIP_PRODUCTION"
msgstr "{0}: +{1} ATP"

#, fuzzy
msgid "ENERGY_BALANCE_TOOLTIP_PRODUCTION_WITH_REQUIREMENT"
msgstr "{0}: +{1} ATP"

msgid "ENERGY_IN_PATCH_FOR"
msgstr "Energia w {0} dla {1}"

#, fuzzy
msgid "ENERGY_IN_PATCH_SHORT"
msgstr "Energia w {0} dla {1}"

msgid "ENERGY_SOURCES"
msgstr "Źródła Energii:"

msgid "ENERGY_SUMMARY_LINE"
msgstr "Całkowita zdobyta energia wynosi {0} z indywidualnym kosztem {1} tworzącym nieuregulowaną populację {2}"

msgid "ENGULF_NO_ATP_DAMAGE_MESSAGE"
msgstr "Uszkodzono przez wejście do trybu wchłaniania bez ATP"

msgid "ENTER_EXISTING_ID"
msgstr "Podaj Istniejące ID"

msgid "ENTER_EXISTING_WORKSHOP_ID"
msgstr "Wprowadź istniejące ID Warsztatu"

msgid "ENTITY_LABEL"
msgstr "Oznaczenie Bytu"

msgid "ENVIRONMENT"
msgstr "Środowisko"

#, fuzzy
msgid "ENVIRONMENTAL_CONDITIONS_BUTTON"
msgstr "Środowiskowa retencja glukozy"

msgid "ENVIRONMENTAL_GLUCOSE_RETENTION"
msgstr "Środowiskowa retencja glukozy"

msgid "ENVIRONMENTAL_GLUCOSE_RETENTION_EXPLANATION"
msgstr "(proporcja glukozy zachowana w środowisku w każdym pokoleniu)"

msgid "ENVIRONMENT_BUTTON_MICROBE_TOOLTIP"
msgstr "Pokaż / ukryj otoczenie"

#, fuzzy
msgid "ENVIRONMENT_TOLERANCE"
msgstr "Środowisko"

msgid "EPIPELAGIC"
msgstr "Epipelagial"

msgid "EQUIPMENT_TYPE_AXE"
msgstr "Siekiera"

msgid "ERROR"
msgstr "Błąd"

msgid "ERROR_CREATING_FOLDER"
msgstr "Błąd podczas tworzenia folderu dla modyfikacji"

msgid "ERROR_CREATING_INFO_FILE"
msgstr "Błąd przy zmienianiu moda w plik"

msgid "ERROR_FAILED_TO_SAVE_NEW_SETTINGS"
msgstr "Błąd: Nie udało się zapisać nowych ustawień w pliku konfiguracji."

msgid "ERROR_FETCHING_EXPLANATION"
msgstr "Przechwycenie wiadomości się nie powiodło przez błąd: {0}"

msgid "ERROR_FETCHING_NEWS"
msgstr ""

msgid "ERROR_LOADING"
msgstr "Błąd wczytywania"

msgid "ERROR_SAVING"
msgstr "Błąd zapisu"

#, fuzzy
msgid "ERROR_UPLOADING_EXCEPTION"
msgstr "Błąd wczytywania"

msgid "ESCAPE"
msgstr "Esc"

msgid "ESCAPE_ENGULFING"
msgstr "Uniknij fagocytozy"

msgid "ESTUARY"
msgstr "Eustarium"

#, fuzzy
msgid "EVENT_ERUPTION_TOOLTIP"
msgstr "To jest dokładne zatwierdzenie kodu, z którego została złożona ta wersja Thrive"

msgid "EVENT_METEOR_GLUCOSE"
msgstr ""
"Upadek meteoru z glukozą\n"
"Podnosi poziom glukozy i dwutlenku węgla."

msgid "EVENT_METEOR_IRON"
msgstr ""
"Upadek żelaznego meteorytu\n"
"Podnosi poziom żelaza i dwutlenku węgla.\n"
"Rozbija się na odłamki żelaza."

#, fuzzy
msgid "EVENT_METEOR_PHOSPHATES"
msgstr "Stwórz fosforany"

#, fuzzy
msgid "EVENT_METEOR_PLAIN"
msgstr "To jest dokładne zatwierdzenie kodu, z którego została złożona ta wersja Thrive"

msgid "EVENT_METEOR_RADIOACTIVE"
msgstr ""

msgid "EVENT_METEOR_SULFUR"
msgstr ""

msgid "EVOLUTIONARY_TREE"
msgstr "Drzewo Filogenetyczne"

msgid "EVOLUTIONARY_TREE_BUILD_FAILED"
msgstr ""

msgid "EXACT_VERSION_COLON"
msgstr "Dokładna Wersja Thrive:"

msgid "EXACT_VERSION_TOOLTIP"
msgstr "To jest dokładne zatwierdzenie kodu, z którego została złożona ta wersja Thrive"

msgid "EXCEPTION_HAPPENED_PROCESSING_SAVE"
msgstr "Podczas przetwarzania załadowanych obiektów nastąpił wyjątek"

msgid "EXCEPTION_HAPPENED_WHILE_LOADING"
msgstr "Podczas wczytywania danych zapisu nastąpił wyjątek"

#, fuzzy
msgid "EXCLUSIVE_FULLSCREEN"
msgstr "Przełącz pełny ekran"

#, fuzzy
msgid "EXISTING_BUILDINGS"
msgstr "Podaj Istniejące ID"

msgid "EXIT"
msgstr "Wyjdź"

#, fuzzy
msgid "EXIT_EDITOR"
msgstr "Przejdź do następnej zakładki edytora"

msgid "EXIT_TO_LAUNCHER"
msgstr "Wyjdź do Launchera"

msgid "EXPERIMENTAL_FEATURES"
msgstr "Eksperymentalne funkcje"

#, fuzzy
msgid "EXPERIMENTAL_FEATURES_EXPLANATION"
msgstr "(prędkość z którą gatunki SI mutują)"

#, fuzzy
msgid "EXPERIMENTAL_FEATURES_WARNING"
msgstr "(prędkość z którą gatunki SI mutują)"

msgid "EXPORT_ALL_WORLDS"
msgstr "Eksportuj Wszystkie Światy"

msgid "EXPORT_ALL_WORLDS_TOOLTIP"
msgstr "Eksportuj wszystkie dane światów w formacie CSV"

msgid "EXPORT_SUCCESS"
msgstr "Sukces Eksportu"

msgid "EXTERNAL"
msgstr "Zewnętrzne"

msgid "EXTERNAL_EFFECTS"
msgstr "Zewnętrzne efekty:"

msgid "EXTINCTION_BOX_TEXT"
msgstr "Tak jak 99% gatunków które kiedykolwiek istniały, twój wymarł. Inne zastąpią twoją niszę w ekosystemie i będą trwać, ale nie ty. Będziesz zapomniany, będziesz nieudanym eksperymentem ewolucji."

msgid "EXTINCTION_CAPITAL"
msgstr "WYMARŁEŚ"

msgid "EXTINCT_FROM_PATCH"
msgstr "Wyginął z obszaru"

msgid "EXTINCT_FROM_THE_PLANET"
msgstr "Wyginął z planety"

msgid "EXTINCT_IN_PATCH"
msgstr "wymarły w obszarze"

msgid "EXTINCT_SPECIES"
msgstr "Wymarły Gatunek"

msgid "EXTRAS"
msgstr "Dodatki"

msgid "EXTRA_OPTIONS"
msgstr "Dodatkowe Opcje"

msgid "FACEBOOK_TOOLTIP"
msgstr "Odwiedź naszą stronę na Facebook"

msgid "FAILED"
msgstr "Błąd"

msgid "FAILED_ONE_OR_MORE_SAVE_DELETION_DESCRIPTION"
msgstr "Błąd: Nie udało się usunąć jednego lub więcej plików zapisu."

msgid "FAILED_SAVE_DELETION"
msgstr "Błąd: Usunięcie zapisu się nie powiodło"

msgid "FAILED_SAVE_DELETION_DESCRIPTION"
msgstr "Zapis gry nie mógł zostać usunięty."

msgid "FEARFUL"
msgstr "Płochliwość"

msgid "FEAR_EXPLANATION"
msgstr ""
"Płochliwe mikroby będą uciekać na znaczne odległości\n"
"oraz będą unikać drapieżników ogółem.\n"
"Odważne mikroby nie będą zastraszone obecnością drapieżników\n"
"i nie zawahają się kontratakować."

msgid "FEATURE_DISABLED"
msgstr "Wyłączony"

msgid "FEATURE_ENABLED"
msgstr "Włączony"

msgid "FEBRUARY"
msgstr "Luty"

msgid "FEED_ITEM_CONTENT_PARSING_FAILED"
msgstr ""

msgid "FEED_ITEM_MISSING_CONTENT"
msgstr "Temu przedmiotowi brakuje jego zawartości."

msgid "FEED_ITEM_PUBLISHED_AT"
msgstr "Opublikowany o {0}"

msgid "FEED_ITEM_TRUNCATED_NOTICE"
msgstr ""

#, fuzzy
msgid "FERROPLAST"
msgstr "Termoplast"

#, fuzzy
msgid "FERROPLAST_DESCRIPTION"
msgstr "Ferroplast jest strukturą z podwójną membraną wypełnioną białkami i enzymami. Jest prokariontem, który został przyswojony do użytku przez eukariotycznego hosta. Utlenia [thrive:compound type=\"iron\"]Żelazo[/thrive:compound] z jednego stanu chemicznego do innego o wiele sprawniej niż rustycyjanina. Ten proces, zwany [b]oddychaniem żelazowym[/b], wydziela energię wykorzystywaną przez komórkę. Wymaga on jednak [thrive:compound type=\"carbondioxide\"]Dwutlenku Węgla[/thrive:compound] by funkcjonować, a niższe stężenia tego związku w środowisku spowolnią tempo produkcji [thrive:compound type=\"atp\"][/thrive:compound]."

#, fuzzy
msgid "FERROPLAST_PROCESSES_DESCRIPTION"
msgstr "Przekształca [thrive:compound type=\"iron\"]Żelazo[/thrive:compound] w [thrive:compound type=\"atp\"][/thrive:compound]. Tempo skaluje się ze stężeniem [thrive:compound type=\"carbondioxide\"]Dwutlenku Węgla[/thrive:compound]."

msgid "FILTER_ITEMS_BY_CATEGORY_COLON"
msgstr "Filtruj przedmioty kategorią:"

msgid "FIND_CURRENT_PATCH"
msgstr "Znajdź Aktualny Obszar"

msgid "FINISHED_DOT"
msgstr "Ukończono."

msgid "FINISH_EDITING_AND_RETURN_TO_ENVIRONMENT"
msgstr "Zakończ edycję i wróć do środowiska"

msgid "FINISH_ONE_GENERATION"
msgstr "Zakończ Jedno Pokolenie"

msgid "FINISH_X_GENERATIONS"
msgstr "Zakończ {0} Pokoleń"

msgid "FIRE_TOXIN"
msgstr "Strzel toksyną"

msgid "FIRE_TOXIN_TOOLTIP"
msgstr "Wystrzel toksyczny pocisk uszkadzający trafione komórki."

msgid "FLAGELLUM"
msgstr "Wić"

msgid "FLAGELLUM_DESCRIPTION"
msgstr "Wić to przypominający bicz splot włókien białkowych wyrastający z błony komórkowej, który zużywa [thrive:compound type=\"atp\"][/thrive:compound] do obracania się i poruszania komórki w danym kierunku. Pozycja wici determinuje kierunek w którym napędza komórkę. Kierunek siły napędowej jest przeciwny do strony po której wić jest umiejscowiona, na przykład wić umieszczona po lewej napędza komórkę w prawo."

#, fuzzy
msgid "FLAGELLUM_LENGTH_DESCRIPTION"
msgstr "Wić to biczo-podobny zbiór białek wysunięty z błony komórkowej, który zużywa ATP do obracania się i poruszania komórki w danym kierunku. Pozycja wici determinuje kierunek w którym napędza komórkę. Kierunek siły napędowej jest przeciwny do strony po której wić jest umiejscowiona, na przykład wić umieszczona po lewej napędza komórkę w prawo."

msgid "FLAGELLUM_PROCESSES_DESCRIPTION"
msgstr "Używa [thrive:compound type=\"atp\"][/thrive:compound] by zwiększyć prędkości poruszania się komórki."

msgid "FLEET_NAME_FROM_PLACE"
msgstr "Flota {0}"

msgid "FLEET_UNITS"
msgstr "Jednostki Floty"

msgid "FLOATING_CHUNKS_COLON"
msgstr "Dryfujące Odłamki:"

msgid "FLOATING_HAZARD"
msgstr "Pływające Zagrożenie"

msgid "FLUID"
msgstr "Płynna"

msgid "FLUIDITY_RIGIDITY"
msgstr "Płynność / Sztywność"

msgid "FOCUSED"
msgstr "Skupienie"

msgid "FOCUS_EXPLANATION"
msgstr ""
"Skupione mikroby będą wyszukiwać pożywienia lub ofiar przez długie odległości\n"
"oraz mogą być bardzo zachłanne względem nowych źródeł pożywienia.\n"
"Responsywne mikroby będą chętniej zmieniać źródła pożywienia."

#, fuzzy
msgid "FOG_OF_WAR_DISABLED"
msgstr "Wyłączony"

msgid "FOG_OF_WAR_DISABLED_DESCRIPTION"
msgstr ""

msgid "FOG_OF_WAR_INTENSE"
msgstr ""

msgid "FOG_OF_WAR_INTENSE_DESCRIPTION"
msgstr ""

msgid "FOG_OF_WAR_MODE"
msgstr ""

msgid "FOG_OF_WAR_REGULAR"
msgstr ""

msgid "FOG_OF_WAR_REGULAR_DESCRIPTION"
msgstr ""

msgid "FOOD_CHAIN"
msgstr "Łańcuch Pokarmowy"

msgid "FOOD_SOURCE_ENERGY_INFO"
msgstr "{0} energia: {1} (sprawność: {2}) całkowita dostępna energia: {3} (całkowita sprawność: {4})"

msgid "FORGET_MOD_DETAILS"
msgstr "Usuń Dane Lokalne"

msgid "FORGET_MOD_DETAILS_TOOLTIP"
msgstr "Usuń dane lokalne odnośnie tego przedmiotu. Użyteczne jeśli podałeś błędne ID bądź chcesz załadować nową wersję do innego przedmiotu."

msgid "FORM_ERROR_MESSAGE"
msgstr "Błąd: {0}"

msgid "FOSSILISATION"
msgstr "Fosylizacja"

msgid "FOSSILISATION_EXPLANATION"
msgstr ""

#, fuzzy
msgid "FOSSILISATION_FAILED"
msgstr "Fosylizacja"

msgid "FOSSILISATION_FAILED_DESCRIPTION"
msgstr ""

msgid "FOSSILISATION_HINT"
msgstr "Fosylizuj ten gatunek"

msgid "FOSSILISATION_HINT_ALREADY_FOSSILISED"
msgstr ""

msgid "FOSSILISE"
msgstr "Zachowaj jako skamieniałość"

#, fuzzy
msgid "FOSSIL_DELETION_FAILED"
msgstr "Tworzenie Moda Nie Powiodło Się"

msgid "FOSSIL_DELETION_FAILED_DESCRIPTION"
msgstr ""

msgid "FOUR_TIMES"
msgstr "4x"

msgid "FPS"
msgstr "FPS: {0}"

msgid "FPS_DISPLAY"
msgstr "Wyświetlacz FPS"

msgid "FRAME_DURATION"
msgstr "Delta: {0}"

msgid "FREEBUILDING"
msgstr "Wolna Budowa"

msgid "FREE_GLUCOSE_CLOUD"
msgstr "Darmowa chmura glukozy przy opuszczaniu edytora"

msgid "FREE_GLUCOSE_CLOUD_EXPLANATION"
msgstr "(każdego pokolenia zaczynaj z darmową chmurą glukozy w pobliżu)"

msgid "FULLSCREEN"
msgstr "Pełny ekran"

msgid "FULL_MOD_INFO"
msgstr "Pełne Informacje o Modzie"

msgid "GALLERY_VIEWER"
msgstr "Przeglądarka Galerii"

#, fuzzy
msgid "GAMEPLAY_BASICS_TITLE"
msgstr "Designerzy Gry"

msgid "GAME_DESIGN_TEAM"
msgstr "Designerzy Gry"

#, fuzzy
msgid "GAME_SYSTEMS_TITLE"
msgstr "Designerzy Gry"

msgid "GATHERED_ENERGY_TOOLTIP"
msgstr ""

msgid "GENERAL"
msgstr "Generalny"

#, fuzzy
msgid "GENERAL_LOADING_TIP_1"
msgstr "Wciśnij przycisk \"cofnij\" w edytorze żeby poprawić błąd"

#, fuzzy
msgid "GENERAL_LOADING_TIP_2"
msgstr "Wciśnij przycisk \"cofnij\" w edytorze żeby poprawić błąd"

#, fuzzy
msgid "GENERAL_LOADING_TIP_3"
msgstr "Wciśnij przycisk \"cofnij\" w edytorze żeby poprawić błąd"

#, fuzzy
msgid "GENERAL_LOADING_TIP_4"
msgstr "Wciśnij przycisk \"cofnij\" w edytorze żeby poprawić błąd"

#, fuzzy
msgid "GENERAL_LOADING_TIP_5"
msgstr "Wciśnij przycisk \"cofnij\" w edytorze żeby poprawić błąd"

#, fuzzy
msgid "GENERAL_LOADING_TIP_6"
msgstr "Wciśnij przycisk \"cofnij\" w edytorze żeby poprawić błąd"

#, fuzzy
msgid "GENERAL_LOADING_TIP_7"
msgstr "Wciśnij przycisk \"cofnij\" w edytorze żeby poprawić błąd"

msgid "GENERATIONS"
msgstr "Pokolenia"

msgid "GENERATION_COLON"
msgstr "Generacja:"

msgid "GITHUB_TOOLTIP"
msgstr "Odwiedź naszą stronę GitHub"

msgid "GLES3"
msgstr "GLES3"

msgid "GLOBAL_GLACIATION_END_EVENT_LOG"
msgstr ""

#, fuzzy
msgid "GLOBAL_GLACIATION_EVENT"
msgstr "Całkowita populacja:"

#, fuzzy
msgid "GLOBAL_GLACIATION_EVENT_TOOLTIP"
msgstr "Przejdź do Fazy Przebudzenia. Dostępne w momencie osiągniecia wystarczającej siły umysłu (typ komórki z aksonem)."

msgid "GLOBAL_GLACIATION_EVENT_WARNING_LOG_PLURAL"
msgstr ""

msgid "GLOBAL_GLACIATION_EVENT_WARNING_LOG_SINGULAR"
msgstr ""

msgid "GLOBAL_GLACIATION_START_EVENT_LOG"
msgstr ""

msgid "GLOBAL_INITIAL_LETTER"
msgstr "G"

#, fuzzy
msgid "GLOBAL_POPULATION_COLON"
msgstr "Całkowita populacja:"

msgid "GLOBAL_TIMELINE_SPECIES_MIGRATED_TO"
msgstr "Część populacji [b][u]{0}[/u][/b] przeniosła się z {2} do {1}"

msgid "GLUCOSE"
msgstr "Glukoza (C₆H₁₂O₆)"

msgid "GLUCOSE_CONCENTRATIONS_DRASTICALLY_DROPPED"
msgstr "Stężenie glukozy drastycznie spadło!"

msgid "GLYCOLYSIS"
msgstr "Glikoliza"

msgid "GODMODE"
msgstr "Tryb Boga"

#, fuzzy
msgid "GOD_TOOLS_TITLE"
msgstr "Dołącz do naszego serwera Discord"

msgid "GOOGLY_EYE_CELL"
msgstr "Komórka oczka"

msgid "GOT_IT"
msgstr "Rozumiem"

msgid "GPL_LICENSE_HEADING"
msgstr "Tekst licencji GPL:"

msgid "GPU_NAME"
msgstr "GPU:"

msgid "GRAPHICS"
msgstr "Grafika"

msgid "GRAPHICS_TEAM"
msgstr "Graficy"

#, fuzzy
msgid "GROWTH_ORDER"
msgstr "Limituj użycie związków wzrostu"

msgid "GUI"
msgstr "Interfejs Graficzny"

msgid "GUI_LIGHT_EFFECTS_OPTION_DESCRIPTION"
msgstr ""
"Włącza blaski świetlne na interfejsach (np. błysk przycisku edytora).\n"
"\n"
"Jeśli doświadczysz błędu gdzie część przycisku edytora znika,\n"
"spróbuj wyłączyć to ustawienie żeby sprawdzić czy problem zniknie."

msgid "GUI_TAB_NAVIGATION"
msgstr "Nawigacja Zakładek IU"

msgid "GUI_VOLUME"
msgstr "Głośność interfejsu"

msgid "HEALTH"
msgstr "Zdrowie"

msgid "HEALTH_MODIFIER"
msgstr ""

#, fuzzy
msgid "HEAT_ACCUMULATION_BAR_TOOLTIP"
msgstr "Odwiedź naszego Patreona"

msgid "HELP"
msgstr "Pomoc"

msgid "HELP_BUTTON_TOOLTIP"
msgstr "Pomoc"

msgid "HIGHER_VALUES_INCREASE_PERFORMANCE"
msgstr "(większe wartości zwiększają wydajność)"

msgid "HIGHER_VALUES_WORSEN_PERFORMANCE"
msgstr "(wyższe wartości mogą obniżyć wydajność)"

msgid "HOLD_FOR_PAN_OR_ROTATE_MODE"
msgstr "Przytrzymaj by przełączyć między trybami panoramicznym i obrotu"

#, fuzzy
msgid "HOLD_FOR_PAN_WITH_MOUSE"
msgstr "Przytrzymaj by przełączyć między trybami panoramicznym i obrotu"

msgid "HOLD_PACK_COMMANDS_MENU"
msgstr "Przytrzymaj aby wyświetlić menu poleceń grupowych"

#, fuzzy
msgid "HOLD_TO_SHOW_CURSOR"
msgstr "Przytrzymaj [thrive:input]g_free_cursor[/thrive:input] dla kursora"

msgid "HOLD_TO_SHOW_CURSOR_ADVICE_TEXT"
msgstr "Przytrzymaj [thrive:input]g_free_cursor[/thrive:input] dla kursora"

#, fuzzy
msgid "HOLD_TO_SKIP_CREDITS"
msgstr "Przytrzymaj [thrive:input]g_free_cursor[/thrive:input] dla kursora"

#, fuzzy
msgid "HOME"
msgstr "Dom"

msgid "HORIZONTAL_COLON"
msgstr "Poziom:"

msgid "HORIZONTAL_WITH_AXIS_NAME_COLON"
msgstr "Poziom (Oś: {0})"

msgid "HP_COLON"
msgstr "Zdrowie:"

msgid "HSV"
msgstr "HSV"

msgid "HUD_MESSAGE_MULTIPLE"
msgstr "{0} (x{1})"

#, fuzzy
msgid "HYDROGENASE"
msgstr "Siarkowodór (H₂S)"

msgid "HYDROGENASE_DESCRIPTION"
msgstr "Wykorzystuje wodór do uzyskiwania energii z [thrive:compound type=\\\"glucose\\\"]Glukozy[/thrive:compound]. Bardziej skuteczna przy niższych stężeniach [thrive:compound type=\\\"oxygen\\\"]Tlenu[/thrive:compound] niż metabolosomy. Jest głównym źródłem energii dla wielu organizmów w środowiskach beztlenowych."

msgid "HYDROGENASE_PROCESSES_DESCRIPTION"
msgstr "Przekształca [thrive:compound type=\\\"glucose\\\"]Glukozę[/thrive:compound] w [thrive:compound type=\\\"atp\\\"][/thrive:compound]."

#, fuzzy
msgid "HYDROGENOSOME"
msgstr "Siarkowodór (H₂S)"

#, fuzzy
msgid "HYDROGENOSOME_DESCRIPTION"
msgstr "Wykorzystuje wodór do uzyskiwania energii z [thrive:compound type=\\\"glucose\\\"]Glukozy[/thrive:compound]. Bardziej skuteczna przy niższych stężeniach [thrive:compound type=\\\"oxygen\\\"]Tlenu[/thrive:compound] niż metabolosomy. Jest głównym źródłem energii dla wielu organizmów w środowiskach beztlenowych."

#, fuzzy
msgid "HYDROGENOSOME_PROCESSES_DESCRIPTION"
msgstr "Przekształca [thrive:compound type=\\\"glucose\\\"]Glukozę[/thrive:compound] w [thrive:compound type=\\\"atp\\\"][/thrive:compound]."

msgid "HYDROGEN_SULFIDE"
msgstr "Siarkowodór (H₂S)"

#, fuzzy
msgid "ICESHARD"
msgstr "Odłamy Lodu"

msgid "ICESHELF"
msgstr "Lodowiec Szelfowy"

msgid "ICE_CHUNK_BIG"
msgstr ""

msgid "ICE_CHUNK_SMALL"
msgstr ""

msgid "ID_IS_NOT_A_NUMBER"
msgstr "ID nie jest prawidłowym numerem"

msgid "ID_NUMBER"
msgstr "Numer ID"

msgid "IF_FALLBACK_RENDERER_USED_ALL_NOT_AVAILABLE"
msgstr ""

#, fuzzy
msgid "IMAGE_FILE_TYPES"
msgstr "Rodzaje błony lub ściany komórkowej"

msgid "INCLUDE_MULTICELLULAR_PROTOTYPE"
msgstr "Zawiera prototypy późniejszych etapów"

msgid "INCLUDE_MULTICELLULAR_PROTOTYPE_EXPLANATION"
msgstr "(niektóre funkcje mogą być niedostępne gdy dotrzesz to następnych etapów)"

#, fuzzy
msgid "INCREASE_ITEM_SIZE"
msgstr "Stwórz Nowy"

#, fuzzy
msgid "INDICATOR_SPECIES_IS_NEW"
msgstr "Wymarły Gatunek"

#, fuzzy
msgid "INDICATOR_SPECIES_MUTATED"
msgstr "Pozwól gatunkowi nie mutować (jeśli nie została znaleziona dobra mutacja)"

msgid "INDUSTRIAL_STAGE"
msgstr ""

msgid "INFINITE_COMPOUNDS"
msgstr "Nieskończone Związki"

msgid "INFINITE_MP"
msgstr "Nieskończone PM"

msgid "INFO_BOX_COST"
msgstr "Bazowy koszt (PM)"

#, fuzzy
msgid "INFO_BOX_EDITORS"
msgstr "Bazowy koszt (PM)"

msgid "INFO_BOX_ENZYMES"
msgstr "Enzymy"

#, fuzzy
msgid "INFO_BOX_GAMEPLAY_TYPE"
msgstr "Enzymy"

msgid "INFO_BOX_INTERNAL_NAME"
msgstr "Nazwa Wewnętrzna"

msgid "INFO_BOX_MASS"
msgstr "Masa"

#, fuzzy
msgid "INFO_BOX_NEXT_STAGE"
msgstr "Magazyn"

#, fuzzy
msgid "INFO_BOX_OSMOREGULATION_COST"
msgstr "Koszt Osmoregulacji"

#, fuzzy
msgid "INFO_BOX_PREVIOUS_STAGE"
msgstr "Procesy"

msgid "INFO_BOX_PROCESSES"
msgstr "Procesy"

msgid "INFO_BOX_REQUIRES_NUCLEUS"
msgstr "Wymaga Jądra"

msgid "INFO_BOX_SIZE"
msgstr "Wielkość (Heksy)"

msgid "INFO_BOX_STORAGE"
msgstr "Magazyn"

msgid "INFO_BOX_UNIQUE"
msgstr "Wyjątkowe"

msgid "INFO_BOX_UPGRADES"
msgstr "Ulepszenia"

msgid "INGESTED_MATTER"
msgstr "Wchłonięta Materia"

msgid "INIT_NEW_WORLD_TOOLTIP"
msgstr "Stwórz nowy świat"

msgid "INPUTS"
msgstr "Wejścia"

msgid "INPUT_NAME_BUILD_STRUCTURE"
msgstr "Zbuduj strukturę"

msgid "INPUT_NAME_INTERACTION"
msgstr "Interakcja z obiektem"

msgid "INPUT_NAME_OPEN_INVENTORY"
msgstr "Przełącz widok ekwipunku"

msgid "INSPECT"
msgstr "Podgląd"

msgid "INSPECTOR"
msgstr "Inspektor"

#, fuzzy
msgid "INSTAGRAM_TOOLTIP"
msgstr "Odwiedź naszą stronę Steam"

msgid "INTERACTION_ACTIVATE_ASCENSION"
msgstr "Uruchom Bramę Wniebowstąpienną"

msgid "INTERACTION_ACTIVATE_ASCENSION_MISSING_ENERGY"
msgstr "Uruchom Bramę Wniebowstąpienną (BRAKUJE ENERGII)"

msgid "INTERACTION_CONSTRUCT"
msgstr "Zakończ Budowę"

msgid "INTERACTION_CONSTRUCT_MISSING_DEPOSITED_MATERIALS"
msgstr ""

msgid "INTERACTION_CRAFT"
msgstr "Stwórz..."

msgid "INTERACTION_DEPOSIT_RESOURCES"
msgstr ""

msgid "INTERACTION_DEPOSIT_RESOURCES_NO_SUITABLE_RESOURCES"
msgstr ""

msgid "INTERACTION_DESTROY"
msgstr "Zniszcz"

msgid "INTERACTION_FOUND_SETTLEMENT"
msgstr ""

msgid "INTERACTION_HARVEST"
msgstr "Zbierz"

msgid "INTERACTION_HARVEST_CANNOT_MISSING_TOOL"
msgstr ""

msgid "INTERACTION_PICK_UP"
msgstr "Podnieś"

msgid "INTERACTION_PICK_UP_CANNOT_FULL"
msgstr ""

msgid "INTERNALS"
msgstr "Wnętrzności"

msgid "INTERNAL_NAME_IN_USE"
msgstr ""

msgid "INTERNAL_NAME_REQUIRED"
msgstr ""

msgid "INTERNAL_NAME_REQUIRES_CAPITAL"
msgstr "Nazwa wewnętrzna powinna zaczynać się wielką literą"

msgid "INVALID_DATA_TO_PLOT"
msgstr "Nieprawidłowe Dane do Wykreślenia"

msgid "INVALID_ICON_PATH"
msgstr "Niewłaściwa ścieżka do ikony modu"

msgid "INVALID_SAVE_NAME_POPUP"
msgstr "Nazwy zapisów nie mogą zawierać znaków specjalnych (<>:\"/\\|?*)"

msgid "INVALID_SPECIES_NAME_POPUP"
msgstr "Nazwa gatunku musi być zgodna z dwumianowym systemem nazw (rodzaj i epitet)!"

msgid "INVALID_TAG"
msgstr "Nieprawidłowy tag \"{0}\" określony"

msgid "INVALID_URL_FORMAT"
msgstr "Niepoprawny format URL"

msgid "INVALID_URL_SCHEME"
msgstr "Niepoprawny schemat URL"

msgid "INVENTORY_ITEMS_ON_GROUND"
msgstr ""

msgid "INVENTORY_TITLE"
msgstr "Ekwipunek"

msgid "INVENTORY_TOGGLE_CRAFTING"
msgstr "Tworzenie"

msgid "INVENTORY_TOGGLE_GROUND"
msgstr ""

msgid "INVERTED"
msgstr "Odwrócony"

msgid "IN_PROTOTYPE"
msgstr ""
"Grasz w prototypy późniejszych etapów, które znajdują się w grze.\n"
"Mogą być one niedokończone oraz używać grafik zastępczych, ogólnie bardzo surowe,\n"
"a czasem nawet praktycznie niegrywalne. Z tej przyczyny zapisywanie nie jest obecnie możliwe.\n"
"Niektóre części prototypów mogą pozwolić na ograniczone zapisy."

msgid "IRON"
msgstr "Żelazo (Fe²⁺)"

#, fuzzy
msgid "IRON_OXIDATION"
msgstr "Wsparcie"

msgid "ITCH_TOOLTIP"
msgstr "Odwiedź naszą stronę Itch.io"

#, fuzzy
msgid "ITEM_AT_2D_COORDINATES"
msgstr ""
"Koordynaty pozycji: {0} \n"
"Obserwowanie koordynatów: {1}"

#, fuzzy
msgid "ITEM_NAME_SEPARATOR"
msgstr "Interakcja z obiektem"

msgid "JANUARY"
msgstr "Styczeń"

msgid "JSON_DEBUG_MODE"
msgstr "Tryb Debugu JSON:"

msgid "JSON_DEBUG_MODE_ALWAYS"
msgstr "Zawsze"

msgid "JSON_DEBUG_MODE_AUTO"
msgstr "Automatycznie"

msgid "JSON_DEBUG_MODE_NEVER"
msgstr "Nigdy"

msgid "JULY"
msgstr "Lipiec"

msgid "JUNE"
msgstr "Czerwiec"

#, fuzzy
msgid "KEEP_CURRENT_SHORT"
msgstr "Obecny Świat"

#, fuzzy
msgid "KEEP_CURRENT_TOLERANCE_FLEXIBILITY_TOOLTIP"
msgstr "Odwiedź naszego Patreona"

#, fuzzy
msgid "KEEP_MIGRATION"
msgstr "Oddychanie Tlenowe"

msgid "KEY_BACK"
msgstr "Wróć"

#, fuzzy
msgid "KEY_BACKTAB"
msgstr "Wróć"

msgid "KEY_BINDING_CHANGE_CONFLICT"
msgstr ""
"Jest konflikt z {0}.\n"
"Czy chcesz usunąć wejście z {1}?"

msgid "KEY_BRING_UP_KEYBOARD"
msgstr ""

msgid "KEY_CLEAR"
msgstr "Wyczyść"

msgid "KEY_DELETE"
msgstr "Delete"

msgid "KEY_DOWN"
msgstr "W dół"

msgid "KEY_END"
msgstr "Przycisk End"

msgid "KEY_ENTER"
msgstr "Enter"

msgid "KEY_FAVORITES"
msgstr "Ulubione"

msgid "KEY_FORWARD"
msgstr "Poruszanie do przodu"

#, fuzzy
msgid "KEY_GLOBE"
msgstr "Dom"

msgid "KEY_HELP"
msgstr "Pomoc"

msgid "KEY_HOME"
msgstr "Dom"

msgid "KEY_HOMEPAGE"
msgstr "Strona Główna"

#, fuzzy
msgid "KEY_HYPER"
msgstr "Pomoc"

msgid "KEY_INSERT"
msgstr "Insert"

#, fuzzy
msgid "KEY_JIS_EISU"
msgstr "Insert"

#, fuzzy
msgid "KEY_JIS_KANA"
msgstr "Czekaj"

msgid "KEY_LEFT"
msgstr "Strzałka w lewo"

msgid "KEY_MENU"
msgstr "Menu"

#, fuzzy
msgid "KEY_META"
msgstr "Tab"

msgid "KEY_OPENURL"
msgstr "Otwórz URL"

msgid "KEY_PAUSE"
msgstr "Pauza"

msgid "KEY_PRINT"
msgstr "Zrzut Ekranu"

msgid "KEY_REFRESH"
msgstr "Odśwież"

msgid "KEY_RIGHT"
msgstr "Strzałka w prawo"

msgid "KEY_SEARCH"
msgstr "Wyszukaj"

msgid "KEY_STANDBY"
msgstr "Czekaj"

msgid "KEY_STOP"
msgstr "Przycisk Stop"

msgid "KEY_TAB"
msgstr "Tab"

msgid "KEY_UP"
msgstr "W górę"

msgid "KILO_ABBREVIATION"
msgstr "{0} T"

msgid "KP0"
msgstr "Numeryczne 0"

msgid "KP1"
msgstr "Numeryczne 1"

msgid "KP2"
msgstr "Numeryczne 2"

msgid "KP3"
msgstr "Numeryczne 3"

msgid "KP4"
msgstr "Numeryczne 4"

msgid "KP5"
msgstr "Numeryczne 5"

msgid "KP6"
msgstr "Numeryczne 6"

msgid "KP7"
msgstr "Numeryczne 7"

msgid "KP8"
msgstr "Numeryczne 8"

msgid "KP9"
msgstr "Numeryczne 9"

msgid "KPADD"
msgstr "Numeryczny +"

msgid "KPDIVIDE"
msgstr "Numeryczny /"

msgid "KPENTER"
msgstr "Numeryczny Przycisk Enter"

msgid "KPMULTIPLY"
msgstr "Numeryczna *"

msgid "KPPERIOD"
msgstr "Numeryczna ."

msgid "KPSUBTRACT"
msgstr "Numeryczny -"

msgid "LANGUAGE"
msgstr "Język:"

msgid "LANGUAGE_TRANSLATION_PROGRESS"
msgstr "Ten język jest gotów w {0}%"

msgid "LANGUAGE_TRANSLATION_PROGRESS_LOW"
msgstr "Ten język nadal jest w trakcie tłumaczenia ({0}% ukończenia)"

msgid "LANGUAGE_TRANSLATION_PROGRESS_REALLY_LOW"
msgstr "Ta wersja językowa jest bardzo słabo przetłumaczona ({0}%). Jeżeli możesz, pomóż to zmienić!"

#, fuzzy
msgid "LARGE_SULFUR_CHUNK"
msgstr "Mały Kawałek Żelaza"

msgid "LAST_ORGANELLE_DELETE_OPTION_DISABLED_TOOLTIP"
msgstr "Nie można usunąć ostatniej organelli"

msgid "LAUNCH0"
msgstr "Uruchom 0"

msgid "LAUNCH1"
msgstr "Uruchom 1"

msgid "LAUNCH2"
msgstr "Uruchom 2"

msgid "LAUNCH3"
msgstr "Uruchom 3"

msgid "LAUNCH4"
msgstr "Uruchom 4"

msgid "LAUNCH5"
msgstr "Uruchom 5"

msgid "LAUNCH6"
msgstr "Uruchom 6"

msgid "LAUNCH7"
msgstr "Uruchom 7"

msgid "LAUNCH8"
msgstr "Uruchom 8"

msgid "LAUNCH9"
msgstr "Uruchom 9"

msgid "LAUNCHA"
msgstr "Uruchom A"

msgid "LAUNCHB"
msgstr "Uruchom B"

msgid "LAUNCHC"
msgstr "Uruchom C"

msgid "LAUNCHD"
msgstr "Uruchom D"

msgid "LAUNCHE"
msgstr "Uruchom E"

msgid "LAUNCHF"
msgstr "Uruchom F"

msgid "LAUNCHMAIL"
msgstr "E-mail"

msgid "LAUNCHMEDIA"
msgstr "Media"

msgid "LAWK_ONLY"
msgstr "wyłącznie ŻTJZ"

msgid "LAWK_ONLY_EXPLANATION"
msgstr "(ogranicza części i umiejętności tylko do Życia Tak Jak je Znamy)"

msgid "LEAD_ARTIST"
msgstr "Główny Artysta"

msgid "LEAD_ARTISTS"
msgstr "Główni Artyści"

msgid "LEAD_DEVELOPERS"
msgstr "Główni Deweloperzy"

msgid "LEAD_GAME_DESIGNER"
msgstr "Główny Designer Gry"

msgid "LEAD_GAME_DESIGNERS"
msgstr "Główni Designerzy Gry"

msgid "LEAD_OUTREACH_PEOPLE"
msgstr "Główne Osoby Kontaktowe"

msgid "LEAD_OUTREACH_PERSON"
msgstr "Główna Osoba Kontaktowa"

msgid "LEAD_PROGRAMMER"
msgstr "Główny Programista"

msgid "LEAD_PROGRAMMERS"
msgstr "Główni Programiści"

msgid "LEAD_PROJECT_MANAGER"
msgstr "Główny Menadżer Projektu"

msgid "LEAD_PROJECT_MANAGERS"
msgstr "Główni Menadżerowie Projektu"

msgid "LEAD_TESTER"
msgstr "Główny Tester"

msgid "LEAD_TESTERS"
msgstr "Główni Testerzy"

msgid "LEAD_THEORIST"
msgstr "Główny Teoretyk"

msgid "LEAD_THEORISTS"
msgstr "Główni Teoretycy"

msgid "LEFT_ARROW"
msgstr "←"

msgid "LEFT_MOUSE"
msgstr "Lewy przycisk myszy"

msgid "LICENSES"
msgstr "Licencje"

msgid "LICENSES_COVERING_THRIVE"
msgstr "Licencje dotyczące elementów \"Thrive\" są ukazane tutaj"

msgid "LIFE_ORIGIN"
msgstr "Początek życia"

msgid "LIFE_ORIGIN_EXPLANATION"
msgstr "(lokalizacja początkowa)"

msgid "LIFE_ORIGIN_PANSPERMIA"
msgstr "Panspermia (losowy)"

msgid "LIFE_ORIGIN_POND"
msgstr "Ciepły mały staw"

msgid "LIFE_ORIGIN_TOOLTIP"
msgstr "Niektóre opcje mogą być wyłączone jeśli \"wyłącznie ŻTJZ\" jest włączone"

msgid "LIFE_ORIGIN_VENTS"
msgstr "Kominy hydrotermalne"

msgid "LIGHT"
msgstr "Światło"

msgid "LIGHT_LEVEL_AVERAGE"
msgstr "Średnia"

msgid "LIGHT_LEVEL_CURRENT"
msgstr "Obecna"

msgid "LIGHT_LEVEL_DAY"
msgstr "Dniem"

msgid "LIGHT_LEVEL_LABEL_AT_NOON"
msgstr "{0} w południe"

msgid "LIGHT_LEVEL_NIGHT"
msgstr "Nocą"

msgid "LIGHT_MAX"
msgstr "Maksymalne światło"

msgid "LIMIT_EXTREME"
msgstr "Ekstremalny"

msgid "LIMIT_GROWTH_RATE"
msgstr "Limituj użycie związków wzrostu"

msgid "LIMIT_GROWTH_RATE_EXPLANATION"
msgstr "(gdy włączone, limituje prędkość wzrostu, jeśli wyłączone, jedynie dostępne związki wpływają na wzrost)"

msgid "LIMIT_HUGE"
msgstr "Ogromny"

msgid "LIMIT_LARGE"
msgstr "Duży"

msgid "LIMIT_NORMAL"
msgstr "Normalny"

msgid "LIMIT_SMALL"
msgstr "Mały"

msgid "LIMIT_TINY"
msgstr "Malutki"

msgid "LIMIT_VERY_LARGE"
msgstr "Bardzo Duży"

msgid "LIMIT_VERY_SMALL"
msgstr "Bardzo mały"

msgid "LINE_COLOUR"
msgstr "Kolor Lini:"

#, fuzzy
msgid "LINKS_TITLE"
msgstr "Brak tytułu"

msgid "LIPASE"
msgstr "Lipaza"

msgid "LIPASE_DESCRIPTION"
msgstr "Lipaza umożliwia komórce trawienie większości typów błon. Twoja komórka już produkuje trochę tego enzymu bez lizosomu, lecz poprzez wybranie tego typu zwiększysz wydajność."

msgid "LOAD"
msgstr "Wczytaj"

msgid "LOADING"
msgstr "Wczytywanie"

msgid "LOADING_DOT_DOT_DOT"
msgstr "Wczytywanie..."

msgid "LOADING_GAME"
msgstr "Wczytywanie Gry"

#, fuzzy
msgid "LOADING_GRAPHICS_SHADERS"
msgstr "Wczytywanie Gry"

#, fuzzy
msgid "LOADING_MACROSCOPIC_EDITOR"
msgstr "Wczytywanie edytora mikrobów"

msgid "LOADING_MICROBE_EDITOR"
msgstr "Wczytywanie edytora mikrobów"

#, fuzzy
msgid "LOADING_MICROBE_STAGE"
msgstr "Etap Mikroba"

msgid "LOADING_MULTICELLULAR_EDITOR"
msgstr "Wczytywanie Edytora Wielokomórkowca"

#, fuzzy
msgid "LOADING_MULTICELLULAR_STAGE"
msgstr "Wczytywanie Edytora Wielokomórkowca"

#, fuzzy
msgid "LOADING_STAGE"
msgstr "Wczytywanie Gry"

#, fuzzy
msgid "LOADING_STAGE_ASSETS"
msgstr "Wczytywanie Gry"

msgid "LOAD_FINISHED"
msgstr "Wczytywanie zakończone"

msgid "LOAD_GAME"
msgstr "Wczytaj grę"

msgid "LOAD_GAME_BUTTON_TOOLTIP"
msgstr "Załaduj poprzednio zapisane gry"

msgid "LOAD_INCOMPATIBLE_PROTOTYPE_WARNING"
msgstr ""
"Wybrany zapis do załadowania został stworzony w prototypie z inną wersją Thrive.\n"
"Z tej przyczyny ten zapis nie może zostać załadowany jako iż zapisu z prototypów są nieaktualizacyjne.\n"
"Utrzymywanie kompatybilności zapisów dla prototypów byłoby dużym obciążeniem ze względu częstych zmian a pisanie aktualizacji zapisów mocno spowolniłoby rozwój prototypów."

msgid "LOAD_INCOMPATIBLE_SAVE_PROMPT"
msgstr "Załadować niekompatybilny zapis?"

msgid "LOAD_INCOMPATIBLE_SAVE_WARNING"
msgstr ""
"Wybrany zapis nie jest kompatybilny z tą wersją Thrive.\n"
"Nie ma aktualizera zapisów by zaktualizował ten zapis.\n"
"Ponieważ Thrive jest nadal we wczesnym stadium rozwoju, kompatybilność zapisów nie jest wysokim priorytetem i dlatego nie wszystkie wersje mają aktualizer zapisów."

msgid "LOAD_INVALID_SAVE_PROMPT"
msgstr "Wczytać niepoprawny zapis?"

msgid "LOAD_INVALID_SAVE_WARNING"
msgstr ""
"Informacje zapisu nie mogły być wczytane z tego pliku.\n"
"Ten zapis jest najpewniej zepsuty lub w nowszym formacie nierozumianym przez tą wersję Thrive.\n"
"Czy chcesz spróbować wczytać zapis mimo to?"

msgid "LOCAL_INITIAL_LETTER"
msgstr "L"

#, fuzzy
msgid "LOCK_DAY_NIGHT_CYCLE"
msgstr "Włącz cykl dnia i nocy"

#, fuzzy
msgid "LOWER_SCALE_INCREASES_PERFORMANCE"
msgstr "(większe wartości zwiększają wydajność)"

msgid "LOWER_VALUE_MAKES_SHARPER_IMAGE"
msgstr ""

#, fuzzy
msgid "LOW_MENU_PERFORMANCE"
msgstr "Wydajność"

msgid "LOW_MENU_PERFORMANCE_DESCRIPTION"
msgstr ""
"Średnia ilość klatek na sekundę jest bardzo niska.\n"
"Tła menu w 3D są włączone, co może zużywać dużo zasobów systemowych. Wyłączenie tej opcji może znacznie zwiększyć wydajność.\n"
"Czy chciałbyś to teraz zrobić?"

#, fuzzy
msgid "LOW_QUALITY_BACKGROUND_BLUR"
msgstr "Rozmycie tła:"

#, fuzzy
msgid "LOW_QUALITY_BACKGROUND_BLUR_TOOLTIP"
msgstr "Rozmycie tła:"

msgid "LUCIFERASE"
msgstr ""

#, fuzzy
msgid "LUCIFERASE_SYNTHESIS"
msgstr "Synteza śluzu"

msgid "LYSOSOME"
msgstr "Lizosom"

msgid "LYSOSOME_DESCRIPTION"
msgstr "Lizosom jest organellą przymocowaną do błony komórkowej która zawiera hydrolityczne enzymy które mogą rozbijać wiele biomolekuł. Lizosomy umożliwiają komórce trawienie materiałów przyjmowanych poprzez endocytozę oraz oczyszczanie odpadów komórki w procesie zwanym [b]autofagią[/b]."

msgid "LYSOSOME_PROCESSES_DESCRIPTION"
msgstr "Zawiera enzymy trawienne. Może być modyfikowany by zmienić typ enzymu, jaki zawiera. Na ten czas, tylko jeden enzym może być wykorzystany."

#, fuzzy
msgid "MACROLIDE_SYNTHESIS"
msgstr "Synteza śluzu"

#, fuzzy
msgid "MACROSCOPIC"
msgstr "Zostań organizmem makroskopijnym! ({0}/{1})"

#, fuzzy
msgid "MACROSCOPIC_STAGE"
msgstr "Etap Mikroba"

msgid "MANUALLY_SET_TIME"
msgstr ""

msgid "MAP"
msgstr "Mapa"

msgid "MARCH"
msgstr "Marzec"

msgid "MARINE_SNOW"
msgstr "Śnieg morski"

msgid "MASTER_VOLUME"
msgstr "Głośność ogólna"

#, fuzzy
msgid "MASTODON_TOOLTIP"
msgstr "Odwiedź naszego Patreona"

#, fuzzy
msgid "MAX_CACHE_SIZE_TOOLTIP"
msgstr "Wydziel śluz"

msgid "MAX_FPS"
msgstr "Maksymalna ilość klatek na sekundę:"

msgid "MAX_FPS_NO_LIMIT"
msgstr "Nieograniczone"

#, fuzzy
msgid "MAX_SIZE_COLON"
msgstr "Wielkość:"

msgid "MAX_SPAWNED_ENTITIES"
msgstr "Maksymalna ilość bytów:"

msgid "MAX_VISIBLE_DATASET_WARNING"
msgstr "Nie można pokazać więcej niż {0} zbiorów danych!"

msgid "MAY"
msgstr "Maj"

#, fuzzy
msgid "MECHANICS_BUTTON"
msgstr "Wiele organizmów produkuje polisacharydowe szlamopodobne substancje, śluz jest jednym z takich polisacharydów. Podczas gdy mnóstwo gatunków wykorzystuje szlam do celów lokomocji, niektóre typy bakterii strzelają tymi substancjami za sobą pod wysokim ciśnieniem. Te śluzowe wyrzutnie działają jak silniki rakietowe, pchając komórki do przodu z niesamowitą prędkością. Szlam jest również używany przeciw nadciągającym drapieżnikom, więżąc je w substancji którą jedynie posiadające jety organizmy mogą nawigować."

msgid "MEDIANEXT"
msgstr "Następne Media"

msgid "MEDIAPLAY"
msgstr "Odtwarzanie mediów"

msgid "MEDIAPREVIOUS"
msgstr "Poprzedni"

msgid "MEDIARECORD"
msgstr "Nagraj Media"

msgid "MEDIASTOP"
msgstr "Zatrzymanie mediów"

#, fuzzy
msgid "MEDIUM_SULFUR_CHUNK"
msgstr "Mały Kawałek Żelaza"

msgid "MEGA_YEARS"
msgstr "Milionów Lat"

#, fuzzy
msgid "MELANOSOME"
msgstr "Metabolosomy"

#, fuzzy
msgid "MELANOSOME_DESCRIPTION"
msgstr "Lizosom jest organellą przymocowaną do błony komórkowej która zawiera hydrolityczne enzymy które mogą rozbijać wiele biomolekuł. Lizosomy umożliwiają komórce trawienie materiałów przyjmowanych poprzez endocytozę oraz oczyszczanie odpadów komórki w procesie zwanym [b]autofagią[/b]."

#, fuzzy
msgid "MELANOSOME_PROCESSES_DESCRIPTION"
msgstr "Zawiera enzymy trawienne. Może być modyfikowany by zmienić typ enzymu, jaki zawiera. Na ten czas, tylko jeden enzym może być wykorzystany."

msgid "MEMBRANE"
msgstr "Membrana"

msgid "MEMBRANE_RIGIDITY"
msgstr "Sztywność Membrany"

msgid "MEMBRANE_TYPES"
msgstr "Rodzaje błony lub ściany komórkowej"

msgid "MENU"
msgstr "Menu"

msgid "MESOPELAGIC"
msgstr "Mezopelagial"

msgid "METABOLOSOMES"
msgstr "Metabolosomy"

msgid "METABOLOSOMES_DESCRIPTION"
msgstr "Metabolosomy to zbitki białek zamknięte w białkowych powłokach. Przekształcają [thrive:compound type=\"glucose\"]Glukozę[/thrive:compound] w [thrive:compound type=\"atp\"][/thrive:compound] o wiele wydajniej niż cytozol w procesie zwanym [b]Oddychaniem Tlenowym[/b]. Jednak, żeby funkcjonować, potrzebują [thrive:compound type=\"oxygen\"]Tlenu[/thrive:compound], więc niższe stężenia [thrive:compound type=\"oxygen\"]Tlenu[/thrive:compound] w środowisku spowalniają ich produkcję [thrive:compound type=\"atp\"][/thrive:compound]. Przez to, że metabolosomy są zanurzone bezpośrednio w cytozolu, otaczający je płyn przeprowadza [b]glikolizę[/b]."

msgid "METABOLOSOMES_PROCESSES_DESCRIPTION"
msgstr "Utlenia [thrive:compound type=\"glucose\"]Glukozę[/thrive:compound] wydzielając [thrive:compound type=\"atp\"][/thrive:compound]. Tempo skaluje się ze stężeniem [thrive:compound type=\"oxygen\"]Tlenu[/thrive:compound]."

#, fuzzy
msgid "META_THREADS_TOOLTIP"
msgstr ""
"Nie można automatycznie wykryć czy hyperthreading jest włączony.\n"
"Dotyczy to domyślnej liczby wątków, ponieważ wątki hyperthreadingu nie są tak szybkie jak prawdziwe rdzenie procesora."

msgid "METEOR_IMPACT_EVENT"
msgstr ""

msgid "METEOR_STRIKE_START_EVENT_LOG_PLURAL"
msgstr ""

msgid "METEOR_STRIKE_START_EVENT_LOG_SINGULAR"
msgstr ""

msgid "METRICS"
msgstr "Wskaźniki Wydajności"

#, fuzzy
msgid "METRICS_CONTENT"
msgstr ""
"Czas Procesu: {0} s\n"
"Czas Fizyki: {1} s\n"
"Istoty: {2} (waga: {3})\n"
"Stworzone: {4} Zniszczone: {5}\n"
"Użyte Węzły: {6}\n"
"Użyta Pamięć: {7}\n"
"Pamięć Karty Graficznej: {8}\n"
"Wyrenderowane Obiekty: {9}\n"
"Total Drawcalls: {10}\n"
"Wyrenderowane Wierzchołki: {11}\n"
"Porzucone Węzły: {12}\n"
"Opóźnienie Dźwięku: {13} ms\n"
"Ilość Wątków: {14}\n"
"Całkowity Czas Procesora:\n"
"{15}"

msgid "MIB_VALUE"
msgstr "{0} MiB"

msgid "MICHE"
msgstr ""

#, fuzzy
msgid "MICHES_FOR_PATCH"
msgstr "Wyginął z obszaru"

#, fuzzy
msgid "MICHE_AVOID_PREDATION_SELECTION_PRESSURE"
msgstr "[b][u]{0}[/u][/b] oddzielił się od [b][u]{1}[/u][/b] jako nowy gatunek ze względu na zróżnicowane naciski selekcyjne"

msgid "MICHE_CHUNK_PRESSURE"
msgstr ""

#, fuzzy
msgid "MICHE_COMPOUND_CLOUD_PRESSURE"
msgstr "Chmury związków"

msgid "MICHE_COMPOUND_EFFICIENCY_PRESSURE"
msgstr ""

#, fuzzy
msgid "MICHE_DETAIL_TEXT"
msgstr ""
"[b]Gatunek[/b]\n"
"  {0}:{1}\n"
"5[b]Pokolenie[/b]\n"
"  {2}\n"
"8[b]Populacja[/b]\n"
"  {3}\n"
"[b]Kolor[/b]\n"
"  #{4}\n"
"[b]Zachowanie[/b]\n"
"  {5}"

msgid "MICHE_ENVIRONMENTAL_COMPOUND_PRESSURE"
msgstr ""

#, fuzzy
msgid "MICHE_ENVIRONMENTAL_TOLERANCE"
msgstr "Środowisko"

msgid "MICHE_MAINTAIN_COMPOUND_PRESSURE"
msgstr ""

msgid "MICHE_METABOLIC_STABILITY_PRESSURE"
msgstr ""

msgid "MICHE_NO_OP_PRESSURE"
msgstr ""

msgid "MICHE_PREDATION_EFFECTIVENESS_PRESSURE"
msgstr ""

#, fuzzy
msgid "MICHE_PREDATOR_ROOT_PRESSURE"
msgstr "Drapieżnictwo {0}"

msgid "MICHE_ROOT_PRESSURE"
msgstr ""

msgid "MICHE_TREE"
msgstr ""

#, fuzzy
msgid "MICROBE"
msgstr "Etap Mikroba"

msgid "MICROBES_COUNT"
msgstr "Ilość mikrobów:"

#, fuzzy
msgid "MICROBE_BENCHMARK"
msgstr "Edytor Mikroba"

#, fuzzy
msgid "MICROBE_CAMERA_TILT_EFFECT"
msgstr "  {0}: Znaleziono w {1} gatunkach, średnio {2} na każdy"

msgid "MICROBE_EDITOR"
msgstr "Edytor Mikroba"

#, fuzzy
msgid "MICROBE_ENZYME_STATISTICS"
msgstr "  {0}: Znaleziono w {1} gatunkach, średnio {2} na każdy"

msgid "MICROBE_FREEBUILD_EDITOR"
msgstr "Kreatywny Edytor Mikroba"

#, fuzzy
msgid "MICROBE_LOADING_TIP_1"
msgstr "Wciśnij przycisk \"cofnij\" w edytorze żeby poprawić błąd"

#, fuzzy
msgid "MICROBE_LOADING_TIP_10"
msgstr "Wciśnij przycisk \"cofnij\" w edytorze żeby poprawić błąd"

#, fuzzy
msgid "MICROBE_LOADING_TIP_11"
msgstr "Wciśnij przycisk \"cofnij\" w edytorze żeby poprawić błąd"

#, fuzzy
msgid "MICROBE_LOADING_TIP_12"
msgstr "Wciśnij przycisk \"cofnij\" w edytorze żeby poprawić błąd"

#, fuzzy
msgid "MICROBE_LOADING_TIP_13"
msgstr "Wciśnij przycisk \"cofnij\" w edytorze żeby poprawić błąd"

#, fuzzy
msgid "MICROBE_LOADING_TIP_14"
msgstr "Wciśnij przycisk \"cofnij\" w edytorze żeby poprawić błąd"

#, fuzzy
msgid "MICROBE_LOADING_TIP_15"
msgstr "Wciśnij przycisk \"cofnij\" w edytorze żeby poprawić błąd"

#, fuzzy
msgid "MICROBE_LOADING_TIP_16"
msgstr "Wciśnij przycisk \"cofnij\" w edytorze żeby poprawić błąd"

#, fuzzy
msgid "MICROBE_LOADING_TIP_17"
msgstr "Wciśnij przycisk \"cofnij\" w edytorze żeby poprawić błąd"

#, fuzzy
msgid "MICROBE_LOADING_TIP_18"
msgstr "Wciśnij przycisk \"cofnij\" w edytorze żeby poprawić błąd"

#, fuzzy
msgid "MICROBE_LOADING_TIP_19"
msgstr "Wciśnij przycisk \"cofnij\" w edytorze żeby poprawić błąd"

#, fuzzy
msgid "MICROBE_LOADING_TIP_2"
msgstr "Wciśnij przycisk \"cofnij\" w edytorze żeby poprawić błąd"

#, fuzzy
msgid "MICROBE_LOADING_TIP_20"
msgstr "Wciśnij przycisk \"cofnij\" w edytorze żeby poprawić błąd"

#, fuzzy
msgid "MICROBE_LOADING_TIP_21"
msgstr "Wciśnij przycisk \"cofnij\" w edytorze żeby poprawić błąd"

#, fuzzy
msgid "MICROBE_LOADING_TIP_22"
msgstr "Wciśnij przycisk \"cofnij\" w edytorze żeby poprawić błąd"

#, fuzzy
msgid "MICROBE_LOADING_TIP_3"
msgstr "Wciśnij przycisk \"cofnij\" w edytorze żeby poprawić błąd"

#, fuzzy
msgid "MICROBE_LOADING_TIP_4"
msgstr "Wciśnij przycisk \"cofnij\" w edytorze żeby poprawić błąd"

#, fuzzy
msgid "MICROBE_LOADING_TIP_5"
msgstr "Wciśnij przycisk \"cofnij\" w edytorze żeby poprawić błąd"

#, fuzzy
msgid "MICROBE_LOADING_TIP_6"
msgstr "Wciśnij przycisk \"cofnij\" w edytorze żeby poprawić błąd"

#, fuzzy
msgid "MICROBE_LOADING_TIP_7"
msgstr "Wciśnij przycisk \"cofnij\" w edytorze żeby poprawić błąd"

#, fuzzy
msgid "MICROBE_LOADING_TIP_8"
msgstr "Wciśnij przycisk \"cofnij\" w edytorze żeby poprawić błąd"

#, fuzzy
msgid "MICROBE_LOADING_TIP_9"
msgstr "Wciśnij przycisk \"cofnij\" w edytorze żeby poprawić błąd"

#, fuzzy
msgid "MICROBE_MEMBRANE_PERCENTAGE_STATISTICS"
msgstr "  {0}: Znaleziono w {1} gatunkach, średnio {2} na każdy"

#, fuzzy
msgid "MICROBE_MEMBRANE_STATISTICS"
msgstr "  {0}: Znaleziono w {1} gatunkach, średnio {2} na każdy"

msgid "MICROBE_ORGANELLE_STATISTICS"
msgstr "  {0}: Znaleziono w {1} gatunkach, średnio {2} na każdy"

#, fuzzy
msgid "MICROBE_ORGANELLE_UPGRADES_STATISTICS"
msgstr "  {0}: Znaleziono w {1} gatunkach, średnio {2} na każdy"

#, fuzzy
msgid "MICROBE_RIPPLE_EFFECT"
msgstr "  {0}: Znaleziono w {1} gatunkach, średnio {2} na każdy"

msgid "MICROBE_SPECIES_DETAIL_TEXT"
msgstr ""
"[b]Etap[/b]\n"
"  Mikrob\n"
"[b]Typ Błony[/b]\n"
"  {0}\n"
"[b]Sztywność Błony[/b]\n"
"  {1}\n"
"[b]Prędkość Bazowa[/b]\n"
"  {2}\n"
"[b]Bazowa Prędkość Rotacji[/b]\n"
"  {3}\n"
"[b]Wielkość Bazowa (w heksach)[/b]\n"
"  {4}"

msgid "MICROBE_STAGE"
msgstr "Etap Mikroba"

msgid "MICROBE_STAGE_BECOME_MULTICELLULAR_TEXT"
msgstr ""

#, fuzzy
msgid "MICROBE_STAGE_COLLECT_TEXT"
msgstr ""
"Zbieraj [thrive:compound type=\"glucose\"]Glukozę[/thrive:compound] (białe chmury) przepływając przez nie.\n"
"\n"
"Twoja komórka potrzebuje [thrive:compound type=\"glucose\"]Glukozy[/thrive:compound] aby wytwarzać [thrive:compound type=\"atp\"][/thrive:compound] (energię) niezbędną do przetrwania.\n"
"\n"
"Podążaj za linią wychodzącą z twojej komórki do pobliskiej [thrive:compound type=\"glucose\"]Glukozy[/thrive:compound]."

#, fuzzy
msgid "MICROBE_STAGE_CONTROL_TEXT"
msgstr ""
"Aby kontrolować twoją komórkę, użyj klawiszy pokazanych przy twojej komórce na środku ekranu i myszki aby kontrolować kierunek komórki.\n"
"\n"
"Metodę ruchu można zmienić w menu ustawień.\n"
"\n"
"Wypróbuj wszystkie klawisze przez kilka sekund aby kontynuować."

#, fuzzy
msgid "MICROBE_STAGE_CONTROL_TEXT_CONTROLLER"
msgstr ""
"Aby kontrolować twoją komórkę, użyj klawiszy pokazanych przy twojej komórce na środku ekranu i myszki aby kontrolować kierunek komórki.\n"
"\n"
"Wypróbuj wszystkie klawisze przez kilka sekund aby kontynuować."

#, fuzzy
msgid "MICROBE_STAGE_HEALTH_TEXT"
msgstr ""
"Miej oko na swoim pasku zdrowia obok paska [thrive:compound type=\"atp\"][/thrive:compound] (prawy dolny róg).\n"
"Twoja komórka umrze jeśli wyczerpie się jej zdrowie.\n"
"Kiedy masz [thrive:compound type=\"atp\"][/thrive:compound], twoje zdrowie się regeneruje.\n"
"Pilnuj aby zbierać wystarczająco [thrive:compound type=\"glucose\"]Glukozy[/thrive:compound] by móc produkować [thrive:compound type=\"atp\"][/thrive:compound]."

#, fuzzy
msgid "MICROBE_STAGE_INITIAL"
msgstr ""
"Na odległej obcej planecie, eony aktywności wulkanicznej i upadków meteorytów doprowadziły do powstania prawdziwego fenomenu we wszechświecie.\n"
"\n"
"Życia.\n"
"\n"
"Proste mikroby powstały w głębinach oceanu. Jesteś Ostatnim Uniwersalnym Wspólnym Przodkiem (LUCA, z ang. Last Universal Common Ancestor) na tej planecie.\n"
"\n"
"Żeby przetrwać w tym niesprzyjającym świecie, będziesz musiał zbierać wszelkie związki, które możesz znaleźć i ewoluować na przestrzeni pokoleń by wygrać rywalizację z innymi gatunkami."

#, fuzzy
msgid "MICROBE_STAGE_INITIAL_PANSPERMIA"
msgstr ""
"Na odległej obcej planecie, eony aktywności wulkanicznej i upadków meteorytów doprowadziły do powstania prawdziwego fenomenu we wszechświecie.\n"
"\n"
"Życia.\n"
"\n"
"Proste mikroby powstały w głębinach oceanu. Jesteś przodkiem wszelkiego życia na tej planecie.\n"
"\n"
"Żeby przetrwać w tym niesprzyjającym świecie, musisz zbierać różne związki chemiczne i ewoluować aby wygrać rywalizację z innymi gatunkami."

#, fuzzy
msgid "MICROBE_STAGE_INITIAL_POND"
msgstr ""
"Na odległej obcej planecie, eony aktywności wulkanicznej i upadków meteorytów doprowadziły do powstania prawdziwego fenomenu we wszechświecie.\n"
"\n"
"Życia.\n"
"\n"
"Proste mikroby powstały w głębinach oceanu. Jesteś przodkiem wszelkiego życia na tej planecie.\n"
"\n"
"Żeby przetrwać w tym niesprzyjającym świecie, musisz zbierać różne związki chemiczne i ewoluować aby wygrać rywalizację z innymi gatunkami."

#, fuzzy
msgid "MICROBE_STAGE_ORGANELLE_DIVISION"
msgstr ""
"Jedna z twoich organelli się podzieliła.\n"
"\n"
"Kiedy zdobywasz zasoby, twoja komórka używa część z nich do reprodukcji.\n"
"\n"
"Z wystarczającą ilością zasobów, organelle zaczną się dzielić i rozdwajać. Kiedy wszystkie organelle się podzielą, twoja komórka może się rozdwoić i przejść do edytora."

msgid "MIDDLE_MOUSE"
msgstr "Środkowy przycisk myszy"

#, fuzzy
msgid "MIGRATION_FAILED_TO_ADD"
msgstr "Tworzenie Moda Nie Powiodło Się"

#, fuzzy
msgid "MIGRATION_MANAGER"
msgstr ""
"Pilnuj swojego paska zdrowia obok paska ATP (prawy dolny róg)?\n"
"Twoja komórka umiera jeśli utraci całe swoje zdrowie.\n"
"Możesz się zregenerować, jeśli masz wystarczająco dużo ATP.\n"
"Upewnij się, że masz wystarczająco dużo glukozy (lub żelaza) aby syntezować ATP."

msgid "MIGRATION_STATUS_DESTINATION_NOT_SELECTED"
msgstr ""

#, fuzzy
msgid "MIGRATION_STATUS_TEXT"
msgstr ""
"Pilnuj swojego paska zdrowia obok paska ATP (prawy dolny róg)?\n"
"Twoja komórka umiera jeśli utraci całe swoje zdrowie.\n"
"Możesz się zregenerować, jeśli masz wystarczająco dużo ATP.\n"
"Upewnij się, że masz wystarczająco dużo glukozy (lub żelaza) aby syntezować ATP."

#, fuzzy
msgid "MIGRATION_STEP_DESTINATION_EXPLANATION"
msgstr "(lokalizacja początkowa)"

msgid "MIGRATION_STEP_ONLY_ONE_ALLOWED"
msgstr ""

#, fuzzy
msgid "MIGRATION_STEP_POPULATION_EXPLANATION"
msgstr "(koszt organelli, błon i innych przedmiotów w edytorze)"

#, fuzzy
msgid "MIGRATION_STEP_SOURCE_EXPLANATION"
msgstr "(koszt organelli, błon i innych przedmiotów w edytorze)"

#, fuzzy
msgid "MIGRATION_TOOLTIP"
msgstr "Odwiedź naszego Patreona"

msgid "MILLION_ABBREVIATION"
msgstr "{0} MN"

msgid "MINIMUM_AMOUNT_TO_FIND"
msgstr "Minimalna Ilość do Wykrycia:"

msgid "MINIMUM_VERSION"
msgstr "Minimum:"

msgid "MIN_VISIBLE_DATASET_WARNING"
msgstr "Nie można wyświetlić mniej niż {0} zbioru(ów) danych!"

msgid "MISC"
msgstr "Inne"

msgid "MISCELLANEOUS"
msgstr "Różne"

msgid "MISCELLANEOUS_3D_STAGE"
msgstr "Różnorodny etap 3D"

#, fuzzy
msgid "MISC_FUN"
msgstr "Inne"

msgid "MISSING_DESCRIPTION"
msgstr "Brak opisu"

msgid "MISSING_OR_INVALID_REQUIRED_FIELD"
msgstr ""

msgid "MISSING_TITLE"
msgstr "Brak tytułu"

msgid "MITOCHONDRION"
msgstr "Mitochondrium"

msgid "MITOCHONDRION_DESCRIPTION"
msgstr "Fabryka energetyczna komórki. Mitochondrium (mnoga: mitochondria) to stuktura z podwójną membraną wypełniona białkami i enzymami. Jest prokariontem, który został przyswojony do użytku przez eukariotycznego hosta. Potrafi przekształcać [thrive:compound type=\"glucose\"]Glukozę[/thrive:compound] w [thrive:compound type=\"atp\"][/thrive:compound] o wiele skuteczniej niż cytozol w procesie zwanym [b]oddychaniem tlenowym[/b]. Do funkcjonowania wymaga ono [thrive:compound type=\"oxygen\"]Tlnenu[/thrive:compound], a niższe stężenia [thrive:compound type=\"oxygen\"]Tlenu[/thrive:compound] w środowisku spowalniają tempo produkcji [thrive:compound type=\"atp\"][/thrive:compound]."

msgid "MITOCHONDRION_PROCESSES_DESCRIPTION"
msgstr "Utlenia [thrive:compound type=\"glucose\"]Glukozę[/thrive:compound] wydzielając [thrive:compound type=\"atp\"][/thrive:compound]. Tempo skaluje się ze stężeniem [thrive:compound type=\"oxygen\"]Tlenu[/thrive:compound]."

msgid "MIXED_DOT_DOT_DOT"
msgstr "Mieszane..."

msgid "MODDING_INSTRUCTIONS_ON"
msgstr "Instrukcje dla moderów są dostępne na"

msgid "MODELS"
msgstr "Modele"

msgid "MODE_CAN_BE_CHANGED_IN_OPTIONS"
msgstr ""

msgid "MODIFY"
msgstr "Modyfikuj"

msgid "MODIFY_ORGANELLE"
msgstr "Modyfikuj Organellę"

msgid "MODIFY_TYPE"
msgstr "Modyfikuj Typ"

msgid "MODS"
msgstr "Modyfikacje"

msgid "MODS_INSTALLED_BUT_NOT_ENABLED"
msgstr ""
"Zainstalowane mody zostały wykryte, ale żaden mod nie jest włączony.\n"
"\n"
"Mody muszą zostać włączone po instalacji. Odwiedź zarządzanie modami pod przyciskiem mods w menu dodatków."

msgid "MOD_ASSEMBLY"
msgstr ""

msgid "MOD_ASSEMBLY_CLASS"
msgstr ""

msgid "MOD_ASSEMBLY_CLASS_CREATION_FAILED"
msgstr ""

msgid "MOD_ASSEMBLY_CLASS_NOT_FOUND"
msgstr ""

msgid "MOD_ASSEMBLY_INIT_CALL_FAILED"
msgstr ""

msgid "MOD_ASSEMBLY_LOAD_CALL_FAILED_EXCEPTION"
msgstr ""

msgid "MOD_ASSEMBLY_LOAD_EXCEPTION"
msgstr "{0}: wczytywanie tworu zawiodło z powodu wyjątku: {1}"

msgid "MOD_ASSEMBLY_UNLOAD_CALL_FAILED"
msgstr ""

msgid "MOD_ASSEMBLY_UNLOAD_CALL_FAILED_EXCEPTION"
msgstr ""

msgid "MOD_AUTHOR"
msgstr "Autor Moda:"

msgid "MOD_AUTO_HARMONY"
msgstr "Używa Auto Harmonii:"

msgid "MOD_CREATION_FAILED"
msgstr "Tworzenie Moda Nie Powiodło Się"

msgid "MOD_DESCRIPTION"
msgstr "Opis:"

msgid "MOD_EXTENDED_DESCRIPTION"
msgstr "Długi opis Moda:"

msgid "MOD_HARMONY_LOAD_FAILED_EXCEPTION"
msgstr ""

msgid "MOD_HARMONY_UNLOAD_FAILED_EXCEPTION"
msgstr "{0}: wyładowywanie Harmonii moda zawiodło z powodu wyjątku: {1}"

msgid "MOD_HAS_NO_LOADABLE_RESOURCES"
msgstr "{0}: nie posiada wczytywalnych zasobów"

msgid "MOD_ICON_FILE"
msgstr "Ikona:"

msgid "MOD_INFO_URL"
msgstr "URL informacji o modzie:"

msgid "MOD_INTERNAL_NAME"
msgstr "Nazwa wewnętrzna (pliku):"

msgid "MOD_LICENSE"
msgstr "Licencja Moda:"

msgid "MOD_LOAD_ERRORS"
msgstr "Błędy przy ładowaniu modów"

msgid "MOD_LOAD_ERRORS_OCCURRED"
msgstr "Doszło do błędu podczas ładowania jednego lub więcej modów. Rejestry mogą zawierać dodatkowe informacje."

msgid "MOD_LOAD_OR_UNLOAD_ERRORS_OCCURRED"
msgstr "Doszło do błędów podczas ładowania jednego lub kilku Modów. Rejestry mogą zawierać dodatkowe informacje."

msgid "MOD_LOAD_UNLOAD_CAVEATS"
msgstr "Wiele modów wymaga ponownego uruchomienia gry, by się załadować i wyładować poprawnie. Używaj tylko modów,którym ufasz, jako że mogą zawierać kod wykonywalny."

msgid "MOD_LOAD_UNLOAD_RESTART"
msgstr "Jeden lub więcej modów wymaga ponownego uruchomienia gry by się załadować lub wyładować poprawnie"

msgid "MOD_MAXIMUM_THRIVE"
msgstr "Najnowsza wspierana wersja \"Thrive\":"

msgid "MOD_MINIMUM_THRIVE"
msgstr "Najstarsza wymagana wersja \"Thrive\":"

msgid "MOD_NAME"
msgstr "Nazwa:"

msgid "MOD_PCK_NAME"
msgstr "Plik .pck Moda:"

msgid "MOD_RECOMMENDED_THRIVE"
msgstr "Zalecana wersja \"Thrive\":"

msgid "MOD_TO_UPLOAD"
msgstr "Mod Do Udostępnienia:"

msgid "MOD_UPLOADER"
msgstr "Przekazywacz Modów"

msgid "MOD_VERSION"
msgstr "Wersja:"

msgid "MORE_INFO"
msgstr "Pokaż Więcej Informacji"

msgid "MORE_INFO_PROMPT"
msgstr "Naciśnij [thrive:input]help[/thrive:input] aby zobaczyć więcej informacji w Thriveopedii."

msgid "MOUSE_EDGE_PANNING_OPTION"
msgstr ""

msgid "MOUSE_LOOK_SENSITIVITY"
msgstr "Czułość wyglądu myszy"

msgid "MOUSE_SENSITIVITY_WINDOW_SIZE_ADJUSTMENT"
msgstr "Czułość myszy skalowana poprzez wielkość okna"

msgid "MOVE"
msgstr "Przemieść"

msgid "MOVEMENT"
msgstr "Ruch"

msgid "MOVE_ATTEMPTS_PER_SPECIES"
msgstr "próby ruchu na gatunek"

msgid "MOVE_BACKWARDS"
msgstr "Poruszanie do tyłu"

msgid "MOVE_DOWN_OR_CROUCH"
msgstr "Przenieś się w dół lub kucnij"

msgid "MOVE_FORWARD"
msgstr "Poruszanie do przodu"

#, fuzzy
msgid "MOVE_ITEM_DOWN"
msgstr "Przemieść Się na Ląd"

#, fuzzy
msgid "MOVE_ITEM_UP"
msgstr "Poruszanie w prawo"

msgid "MOVE_LEFT"
msgstr "Poruszanie w lewo"

msgid "MOVE_ORGANELLE"
msgstr "Przemieść organellę"

msgid "MOVE_RIGHT"
msgstr "Poruszanie w prawo"

msgid "MOVE_TO_ANY_PATCH"
msgstr "Przenieś się do Jakiegokolwiek Obszaru"

msgid "MOVE_TO_LAND"
msgstr "Przemieść Się na Ląd"

#, fuzzy
msgid "MOVE_TO_MACROSCOPIC_TOOLTIP"
msgstr "Przejdź do następnej fazy rozwoju (fazy wielokomórkowej). Możliwe tylko, przy posiadaniu odpowiednio dużej kolonii."

msgid "MOVE_TO_MULTICELLULAR_STAGE_TOOLTIP"
msgstr "Przejdź do następnej fazy rozwoju (fazy wielokomórkowej). Możliwe tylko, przy posiadaniu odpowiednio dużej kolonii."

msgid "MOVE_TO_THIS_PATCH"
msgstr "Przenieś się do Tego Obszaru"

msgid "MOVE_UP_OR_JUMP"
msgstr "Przemieść się w górę lub skocz"

#, fuzzy
msgid "MOVING_TO_AWAKENING_PROTOTYPE"
msgstr ""
"Masz zamiar wyjść na ląd. Jest to wymagane dla dalszego postępu twojego gatunku. Gdy wyjdziesz na ląd, nie będziesz w stanie wrócić.\n"
"\n"
"Obecnie to przejście na ląd jest znacznie bardziej dramatyczne niż planujemy.\n"
"\n"
"Planujemy sprawić by przejście na ląd było stopniowe a nie gwałtowną zmianą."

msgid "MOVING_TO_AWAKENING_PROTOTYPE_TITLE"
msgstr "Przenieść Się do Etapu Przebudzenia?"

msgid "MOVING_TO_LAND_PROTOTYPE"
msgstr ""
"Masz zamiar przenieść się na ląd. Jest to wymagane dla dalszego postępu w grze. Gdy wyjdziesz na ląd, nie będziesz w stanie wrócić.\n"
"\n"
"Obecnie to przejście na ląd jest znacznie bardziej dramatyczne niż planujemy.\n"
"\n"
"Planujemy sprawić by przejście na ląd było stopniowe a nie gwałtowną zmianą."

msgid "MOVING_TO_LAND_PROTOTYPE_TITLE"
msgstr "Przenieść Się na Ląd?"

msgid "MOVING_TO_SOCIETY_STAGE"
msgstr "Transformacja w społeczeństwo..."

msgid "MP_COST"
msgstr "{0} MP"

msgid "MUCILAGE"
msgstr "Śluz"

#, fuzzy
msgid "MUCILAGE_SYNTHESIS"
msgstr "Synteza śluzu"

#, fuzzy
msgid "MUCOCYST_ACTION_TOOLTIP"
msgstr "Odwiedź naszego Patreona"

msgid "MULTICELLULAR"
msgstr "Wielokomórkowe"

msgid "MULTICELLULAR_EDITOR"
msgstr "Edytor Wielokomórkowca"

#, fuzzy
msgid "MULTICELLULAR_FREEBUILD_EDITOR"
msgstr "Edytor Wielokomórkowca"

#, fuzzy
msgid "MULTICELLULAR_LOADING_TIP_1"
msgstr "Edytor Wielokomórkowca"

msgid "MULTICELLULAR_STAGE"
msgstr "Etap Wielokomórkowca"

msgid "MULTIPLE_CELLS"
msgstr "Wiele Komórek"

msgid "MULTIPLE_METABALLS"
msgstr "Wiele Metakul"

msgid "MULTIPLE_ORGANELLES"
msgstr "Wiele Organelli"

msgid "MULTISAMPLE_ANTI_ALIASING"
msgstr "Wygładzanie krawędzi:"

msgid "MULTITHREADED_SIMULATION_ENABLED"
msgstr ""

#, fuzzy
msgid "MULTITHREADED_SIMULATION_EXPLANATION"
msgstr "(lokalizacja początkowa)"

msgid "MUSEUM_WELCOME_TEXT"
msgstr ""
"Witaj w muzeum! Tutaj możesz podziwiać wiele swoich gatunków, które skamieniałeś przez wszystkie twoje gry. Możesz nawet grać jako jeden z gatunków otwierając go w edytorze\n"
"\n"
"żeby skamienić gatunek w grze, wciśnij guzik pauzy, Potem kliknij ikonę mikroba na ekranie, żeby skamienić jego gatunek."

msgid "MUSIC"
msgstr "Muzyka"

msgid "MUSIC_VOLUME"
msgstr "Głośność muzyki"

msgid "MUTATIONS_PER_SPECIES"
msgstr "Mutacje na gatunki"

msgid "MUTATION_COST_MULTIPLIER"
msgstr "Mnożnik kosztu mutacji"

msgid "MUTATION_COST_MULTIPLIER_EXPLANATION"
msgstr "(koszt organelli, błon i innych przedmiotów w edytorze)"

msgid "MUTATION_POINTS"
msgstr "Punkty Mutacji"

msgid "MUTE"
msgstr "Wycisz"

msgid "NAME"
msgstr "Nazwa:"

msgid "NAME_LABEL_CITY"
msgstr "{0} ({1})"

msgid "NAME_LABEL_FLEET"
msgstr ""

msgid "NAME_LABEL_STRUCTURE_UNFINISHED"
msgstr ""

#, fuzzy
msgid "NATIVE_THREAD_ADVICE_TOOLTIP"
msgstr "Przełącz tryb łączenia. Dotykaj innych komórek by stworzyć kolonię."

msgid "NEGATIVE_ATP_BALANCE"
msgstr "Negatywny bilans ATP"

msgid "NEGATIVE_ATP_BALANCE_TEXT"
msgstr ""
"Twoja komórka produkuje za mało ATP by przeżyć!\n"
"Czy chcesz kontynuować?"

msgid "NEW"
msgstr "Nowe"

msgid "NEWER_VERSION_LOADING_WARNING"
msgstr ""
"Ten zapis jest z nowszej wersji Thrive i prawdopodobnie niekompatybilny.\n"
"Czy chcesz spróbować wczytać zapis mimo to?"

msgid "NEWS"
msgstr "NEWSY"

msgid "NEW_GAME"
msgstr "Nowa Gra"

msgid "NEW_GAME_BUTTON_TOOLTIP"
msgstr "Zacznij nową grę"

msgid "NEW_GAME_SETTINGS_PERFORMANCE_OPTIONS_INFO"
msgstr "Możesz zmieniać opcje wydajności kiedy chcesz w [color=#3796e1][url=thrive://GUI/OptionsMenu/Performance]options menu[/url][/color] by polepszyć wydajność gry"

msgid "NEW_MOD_DEFAULT_DESCRIPTION"
msgstr "Mój Wspaniały Mod"

msgid "NEW_NAME"
msgstr "Nowa Nazwa"

msgid "NEW_NAME_COLON"
msgstr "Nowe imię:"

msgid "NEXT_CAPITAL"
msgstr "DALEJ"

msgid "NEXT_EDITOR_TAB"
msgstr "Przejdź do następnej zakładki edytora"

msgid "NITROGEN"
msgstr "Azot (N₂)"

msgid "NITROGENASE"
msgstr "Nitrogenaza"

msgid "NITROGENASE_DESCRIPTION"
msgstr "Nitrogenaza to białko mogące użyć gazowego [thrive:compound type=\"nitrogen\"]Azotu[/thrive:compound] i energii komórkowej w formie [thrive:compound type=\"atp\"][/thrive:compound] do produkcji [thrive:compound type=\"ammonia\"]Amoniaku[/thrive:compound], kluczowego składnika dla wzrostu komórek. Ten proces nazywany jest [b]beztlenowym wiązaniem azotu[/b]. Jako iż nitrogenaza jest zawieszona bezpośrednio w cytozolu, otaczający płyn przeprowadza [b]glikolizę[/b]."

msgid "NITROGENASE_PROCESSES_DESCRIPTION"
msgstr "Przekształca [thrive:compound type=\"atp\"][/thrive:compound] w [thrive:compound type=\"ammonia\"]Amoniak[/thrive:compound]. Tempo skaluje się ze stężeniem [thrive:compound type=\"nitrogen\"]Azotu[/thrive:compound]."

msgid "NITROPLAST"
msgstr "Plastyd Wiążący Azot"

msgid "NITROPLAST_DESCRIPTION"
msgstr "Nitroplast to plastyd używający gazowego [thrive:compound type=\"nitrogen\"][/thrive:compound] i [thrive:compound type=\"oxygen\"][/thrive:compound] oraz energii komórkowej w formie [thrive:compound type=\"atp\"][/thrive:compound] do produkcji [thrive:compound type=\"ammonia\"][/thrive:compound], składnika kluczowego dla wzrostu komórek. Ten proces jest znany jako [b]tlenowe wiązanie azotu[/b]."

msgid "NITROPLAST_PROCESSES_DESCRIPTION"
msgstr "Przekształca wolny N₂ i O₂ w [thrive:compound type=\"ammonia\"][/thrive:compound] zużywając [thrive:compound type=\"atp\"][/thrive:compound]. Tempo skaluje się ze stężeniem [thrive:compound type=\"nitrogen\"][/thrive:compound] i [thrive:compound type=\"oxygen\"][/thrive:compound]."

msgid "NONE"
msgstr "Brak"

msgid "NORMAL"
msgstr "Normalna"

msgid "NORMAL_MEMBRANE_DESCRIPTION"
msgstr "Najbardziej podstawowa forma membrany, słabo chroni przed uszkodzeniami. Potrzebuję też więcej energii żeby się nie zdeformować. Przewagą jest to że pozwala komórce na szybkie poruszanie się i absorbcję składników odżywczych."

msgid "NOTHING_HERE"
msgstr "Nic tu nie ma"

msgid "NOTHING_TO_INTERACT_WITH"
msgstr ""

#, fuzzy
msgid "NOTICE_BINDING_OUT_OF_ATP"
msgstr "Przełącz tryb łączenia. Dotykaj innych komórek by stworzyć kolonię."

msgid "NOTICE_DAMAGED_BY_NO_ATP"
msgstr ""

msgid "NOTICE_ENGULFING_OUT_OF_ATP"
msgstr ""

msgid "NOTICE_ENGULF_DAMAGE_FROM_TOXIN"
msgstr ""

msgid "NOTICE_ENGULF_MISSING_ENZYME"
msgstr ""

msgid "NOTICE_ENGULF_SIZE_TOO_SMALL"
msgstr ""

msgid "NOTICE_ENGULF_STORAGE_FULL"
msgstr ""

msgid "NOTICE_HIT_BY_ATP_TOXIN"
msgstr ""

#, fuzzy
msgid "NOTICE_HIT_BY_BASE_MOVEMENT_TOXIN"
msgstr "Bazowa prędkość"

#, fuzzy
msgid "NOTICE_NOT_ENOUGH_MUCILAGE"
msgstr "Nie dość {0} by scraftować przedmiot"

msgid "NOTICE_RADIATION_DAMAGE"
msgstr ""

msgid "NOTICE_READY_TO_EDIT"
msgstr ""

#, fuzzy
msgid "NOT_ADAPTED_TO_CURRENT_PATCH"
msgstr "Znajdź Aktualny Obszar"

msgid "NOT_STARTED_DOT"
msgstr "Nie zaczęto."

msgid "NOVEMBER"
msgstr "Listopad"

msgid "NO_AI"
msgstr "Brak SI"

msgid "NO_DATA_TO_SHOW"
msgstr "Brak danych do pokazania"

msgid "NO_EVENTS_RECORDED"
msgstr "Nie zanotowano wydarzeń"

#, fuzzy
msgid "NO_FOSSIL_DIRECTORY"
msgstr "Nie znaleziono katalogu zapisów"

msgid "NO_MODS_ENABLED"
msgstr "Brak Włączonych Modów"

msgid "NO_ORGANELLE_PROCESSES"
msgstr "Brak procesów"

msgid "NO_SAVEGAMES_FOUND"
msgstr "Nie Znaleziono Zapisów"

msgid "NO_SAVE_DIRECTORY"
msgstr "Nie znaleziono katalogu zapisów"

msgid "NO_SCREENSHOT_DIRECTORY"
msgstr "Nie znaleziono katalogu zrzutów ekranu"

msgid "NO_SELECTED_MOD"
msgstr "Nie wybrano Modów"

#, fuzzy
msgid "NO_SUGGESTION"
msgstr "Rozdzielczość:"

msgid "NUCLEUS"
msgstr "Jądro Komórkowe"

msgid "NUCLEUS_DELETE_OPTION_DISABLED_TOOLTIP"
msgstr ""
"Nie można usunąć jądra komórkowego jako iż jest to nieodwracalna cecha.\n"
"Jeśli jednak zostało ono umieszczone w obecnej sesji, cofnięcie lub ponowienie wciąż jest możliwe."

msgid "NUCLEUS_DESCRIPTION"
msgstr "Cecha definiująca komórki eukariotyczne. Jądro zawiera w pakiecie siatkę endoplazmatyczną i aparat Golgiego. Wykształcenie systemu wewnętrznych membran jest ewolucją prokariotycznych komórek, dokonaną przez wchłonięcie innego prokariota. To pozwala im na oddzielanie, lub zatrzymywanie, różnych procesów dziejących się w środku komórki i zapobiec przed ich nakładaniem się na siebie. To pozwala ich nowym organellom membranowym na większą złożoność, efektywność i wyspecjalizowanie niż gdyby pływały bezpośrednio w cytozolu. Jednakże ma to swoją cenę - bardzo powiększa komórkę i wymaga dużo energii do utrzymania."

msgid "NUCLEUS_SMALL_DESCRIPTION"
msgstr "Pozwala na ewolucję bardziej złożonych, organelli otoczonych błoną. Utrzymanie wymaga dużo ATP. Jest to nieodwracalna ewolucja."

msgid "NUMLOCK"
msgstr "Num Lock"

#, fuzzy
msgid "NUTRIENT_COST_TOOLTIP"
msgstr "Odwiedź naszego Patreona"

msgid "N_A"
msgstr "Nie Dotyczy"

msgid "N_A_MP"
msgstr "N/A MP"

msgid "N_TIMES"
msgstr "x{0}"

msgid "OCTOBER"
msgstr "Październik"

msgid "OFF"
msgstr ""

msgid "OFFICIAL_WEBSITE"
msgstr ""

#, fuzzy
msgid "OFFICIAL_WEBSITE_BUTTON_TOOLTIP"
msgstr "Samobójstwo"

msgid "OK"
msgstr "OK"

msgid "OLDER_VERSION_LOADING_WARNING"
msgstr ""
"Ten zapis jest ze starszej wersji Thrive i może być niekompatybilny.\n"
"Jako że Thrive jest na wczesnym etapie rozwoju kompatybilność zapisów nie jest priorytetem.\n"
"Możesz zgłosić wszelkie błędy jakie napotkasz, ale nie mają one teraz najwyższego priorytetu.\n"
"Czy chcesz spróbować wczytać zapis mimo to?"

#, fuzzy
msgid "OPENGL_MODE_WARNING"
msgstr "Ostrzeżenie Tryb GLES2"

#, fuzzy
msgid "OPENGL_MODE_WARNING_EXPLANATION"
msgstr "Uruchomiłeś Thrive w GLES2. Jest to poważnie nietestowane i prawdopodobnie spowoduje problemy. Zaaktualizuj sterowniki graficzne i/lub wymuś użycie grafiki AMD lub Nvidia do uruchamiania Trive."

msgid "OPEN_FOLDER"
msgstr "Otwórz Folder"

#, fuzzy
msgid "OPEN_FOSSIL_FOLDER"
msgstr "Otwórz Folder z Logami"

msgid "OPEN_FOSSIL_IN_FREEBUILD_WARNING"
msgstr ""

#, fuzzy
msgid "OPEN_GOD_TOOLS"
msgstr "Otwórz URL Informacji"

msgid "OPEN_HELP_SCREEN"
msgstr "Otwórz ekran pomocy"

#, fuzzy
msgid "OPEN_IN_FREEBUILD"
msgstr "Wolna Budowa"

msgid "OPEN_LOGS_FOLDER"
msgstr "Otwórz Folder z Logami"

msgid "OPEN_MOD_URL"
msgstr "Otwórz URL Informacji"

#, fuzzy
msgid "OPEN_ORGANELLES_PAGE"
msgstr "Otwórz menu organelli"

msgid "OPEN_ORGANELLE_MENU"
msgstr "Otwórz menu organelli"

#, fuzzy
msgid "OPEN_RESEARCH_SCREEN"
msgstr "Otwórz ekran pomocy"

msgid "OPEN_SAVE_DIRECTORY"
msgstr "Otwórz folder zapisów"

#, fuzzy
msgid "OPEN_SCIENCE_MENU"
msgstr "Otwórz menu"

msgid "OPEN_SCREENSHOT_FOLDER"
msgstr "Otwórz Folder Zrzutów Ekranu"

msgid "OPEN_THE_MENU"
msgstr "Otwórz menu"

msgid "OPEN_TRANSLATION_SITE"
msgstr "Pomóż W Tłumaczeniu Gry"

msgid "OPERATION_PAUSED_DOT"
msgstr "Spauzowano."

msgid "OPPORTUNISM_EXPLANATION"
msgstr ""
"Oportunistyczne mikroby będą rywalizować o pożywienie\n"
"i będą polować toksynami na zdobycz, jeżeli jest za duża aby pochłonąć ją na drodze fagocytozy.\n"
"Uważne mikroby będą unikać niebezpiecznej rywalizacji o pożywienie."

msgid "OPPORTUNISTIC"
msgstr "Oportunizm"

msgid "OPTIONS"
msgstr "Opcje"

msgid "OPTIONS_BUTTON_TOOLTIP"
msgstr "Zmień swoje ustawienia"

msgid "ORGANELLES"
msgstr "Organella komórkowe"

#, fuzzy
msgid "ORGANELLES_BUTTON"
msgstr "Akson"

#, fuzzy
msgid "ORGANELLES_WILL_BE_UNLOCKED_NEXT_GENERATION"
msgstr "Warunki odblokowania są sprawdzane jeden raz na generacje przy wejściu do edytora"

msgid "ORGANELLE_AXON"
msgstr "Akson"

#, fuzzy
msgid "ORGANELLE_AXON_DESCRIPTION"
msgstr "Dźgaj tym inne komórki."

#, fuzzy
msgid "ORGANELLE_CATEGORY_MACROSCOPIC"
msgstr "Wielokomórkowe"

#, fuzzy
msgid "ORGANELLE_CATEGORY_MULTICELLULAR"
msgstr "Wielokomórkowe"

#, fuzzy
msgid "ORGANELLE_GROWTH_ORDER_EXPLANATION"
msgstr "(gdy włączone, limituje prędkość wzrostu, jeśli wyłączone, jedynie dostępne związki wpływają na wzrost)"

msgid "ORGANELLE_MYOFIBRIL"
msgstr "Miofibryle"

msgid "ORGANELLE_MYOFIBRIL_DESCRIPTION"
msgstr "Umożliwiają tworzenie komórek mięśniowych. W tym prototypie nie robi nic."

msgid "ORGANELLE_PILUS"
msgstr "Drapieżny Pilus"

msgid "ORGANELLE_PILUS_DESCRIPTION"
msgstr "Dźgaj tym inne komórki."

msgid "ORGANELLE_PILUS_PROCESSES_DESCRIPTION"
msgstr "Może zostać użyte do dźgania innych komórek lub obrony przed ich toksynami."

msgid "ORGANELLE_PLURAL"
msgstr "{0} organelle"

msgid "ORGANELLE_SINGULAR"
msgstr "{0} organella"

#, fuzzy
msgid "ORGANELLE_SUGGESTION_COLON"
msgstr "Akson"

#, fuzzy
msgid "ORGANELLE_SUGGESTION_TOOLTIP"
msgstr "Załaduj poprzednio zapisane gry"

msgid "ORGANELLE_UNLOCKS_ENABLED"
msgstr ""

#, fuzzy
msgid "ORGANELLE_UNLOCKS_ENABLED_EXPLANATION"
msgstr "(Niektóre organelle będą mieć warunki odblokowania wymagane by je postawić)"

msgid "ORGANISM_STATISTICS"
msgstr "Statystyki Organizmu"

msgid "OR_UNLOCK_CONDITION"
msgstr ""

msgid "OSMOREGULATION"
msgstr "Osmoregulacja"

msgid "OSMOREGULATION_COST"
msgstr "Koszt Osmoregulacji"

msgid "OSMOREGULATION_COST_MULTIPLIER"
msgstr "Mnożnik kosztu osmoregulacji"

msgid "OSMOREGULATION_COST_MULTIPLIER_EXPLANATION"
msgstr "(koszt osmoregulacji gatunku gracza)"

#, fuzzy
msgid "OTHER_COMPOUNDS"
msgstr "Związki"

msgid "OUR_WIKI"
msgstr "Nasza strona Wiki"

#, fuzzy
msgid "OUTDATED_NOTICE"
msgstr "Nie zaczęto."

msgid "OUTREACH_TEAM"
msgstr "Osoby Kontaktowe"

msgid "OUTSIDE_CONTRIBUTORS"
msgstr "Zewnętrzni Ludzie Zaangażowani"

msgid "OVERWRITE_EXISTING_SAVE"
msgstr "Nadpisz istniejący zapis:"

msgid "OVERWRITE_EXISTING_SAVE_PROMPT"
msgstr "Nadpisać istniejący zapis?"

msgid "OVERWRITE_SPECIES_NAME_CONFIRMATION"
msgstr ""

msgid "OXYGEN"
msgstr "Tlen (O₂)"

#, fuzzy
msgid "OXYGEN_INHIBITOR_SYNTHESIS"
msgstr "Synteza OxyToxy"

#, fuzzy
msgid "OXYGEN_RESISTANCE"
msgstr "Odporność Na Toksyny"

#, fuzzy
msgid "OXYGEN_TOLERANCE_TOOLTIP"
msgstr ""
"Ta część pokazuje bilans całkowity (produkcja - konsumpcja) dla każdego związku.\n"
"Na przykład by stworzyć komórkę roślinną, bilans glukozy powinien być pozytywny z zapasem."

#, fuzzy
msgid "OXYTOXISOME_PROCESSES_DESCRIPTION"
msgstr "Przekształca [thrive:compound type=\"atp\"][/thrive:compound] w [thrive:compound type=\"oxytoxy\"]Oksytoksynę[/thrive:compound]. Tempo skaluje się ze stężeniem [thrive:compound type=\"oxygen\"]Tlenu[/thrive:compound]. Może wypuszczać toksyny naciskając [thrive:input]g_fire_toxin[/thrive:input]. Gdy ilość [thrive:compound type=\"oxytoxy\"]Oksytoksyny[/thrive:compound] jest niska, strzelanie jest dalej możliwe, ale będzie zadawać mniejsze obrażenia."

msgid "OXYTOXY_NT"
msgstr "OxyToksy NT"

#, fuzzy
msgid "OXYTOXY_SYNTHESIS"
msgstr "Synteza OxyToxy"

msgid "PAGEDOWN"
msgstr "Przesuń w dół"

msgid "PAGEUP"
msgstr "Przesuń w górę"

msgid "PAGE_BACK"
msgstr "Tył"

msgid "PAGE_FORWARD"
msgstr "Przód"

msgid "PAGE_TITLE"
msgstr "Tytuł Strony"

msgid "PAN_CAMERA_DOWN"
msgstr "Przesuń w dół"

msgid "PAN_CAMERA_LEFT"
msgstr "Przesuń w lewo"

msgid "PAN_CAMERA_RESET"
msgstr "Reset kamery"

msgid "PAN_CAMERA_RIGHT"
msgstr "Przesuń w prawo"

msgid "PAN_CAMERA_UP"
msgstr "Przesuń w górę"

msgid "PAST_DEVELOPERS"
msgstr "Dawni Developerzy"

#, fuzzy
msgid "PATCH_COLON"
msgstr "Najlepiej radzi sobie w:"

msgid "PATCH_EXTINCTION_BOX_TEXT"
msgstr ""
"Twój gatunek wymarł na tym obszarze.\n"
"Lecz to nie koniec, wciąż możesz wybrać nowy obszar do zabawy!"

msgid "PATCH_EXTINCTION_CAPITAL"
msgstr "WYMARŁEŚ Z OBSZARU"

msgid "PATCH_MAP"
msgstr "Mapa Obszarów"

msgid "PATCH_MAP_NAVIGATION_TOOLTIP"
msgstr "Klikaj, przeciągaj i przybliżaj by się poruszać"

msgid "PATCH_NAME"
msgstr "{0}: {1}"

msgid "PATCH_NOTES_LAST_PLAYED_INFO"
msgstr ""

msgid "PATCH_NOTES_LAST_PLAYED_INFO_PLURAL"
msgstr ""

#, fuzzy
msgid "PATCH_NOTES_TITLE"
msgstr "Thrive Uruchomiło Się W Trybie Bezpiecznym"

msgid "PATCH_NOTE_BULLET_POINT"
msgstr "— {0}"

msgid "PATCH_NOTE_CHANGES_HEADING"
msgstr "Zmiany:"

msgid "PATCH_NOTE_LINK_VISIT_TEXT"
msgstr ""

msgid "PATREON_TOOLTIP"
msgstr "Odwiedź naszego Patreona"

msgid "PATRONS"
msgstr "Patroni"

msgid "PAUSED"
msgstr "ZAPAUZOWANO"

msgid "PAUSE_MENU_RESUME_TOOLTIP"
msgstr "Wznów"

msgid "PAUSE_PROMPT"
msgstr "[center]Naciśnij [thrive:input]g_pause[/thrive:input] żeby odpauzować[/center]"

msgid "PAUSE_TOOLTIP"
msgstr "Zapauzuj"

msgid "PCK_LOAD_FAILED"
msgstr "Wczytywanie pliku pck ({0}) się nie powiodło"

msgid "PCK_LOAD_FAILED_DOES_NOT_EXIST"
msgstr "Wczytywanie pliku pck ({0}) nie powiodło się, ponieważ ten plik nie istnieje"

msgid "PEACEFUL"
msgstr "Pokojowość"

msgid "PENDING_ENDOSYMBIOSIS_EXPLANATION"
msgstr ""

msgid "PENDING_ENDOSYMBIOSIS_TITLE"
msgstr ""

msgid "PERCENTAGE_VALUE"
msgstr "{0}%"

#, fuzzy
msgid "PERFECT_ADAPTATION_DESCRIPTION"
msgstr ""
"Włącza blaski świetlne na interfejsach (np. błysk przycisku edytora).\n"
"\n"
"Jeśli doświadczysz błędu gdzie część przycisku edytora znika,\n"
"spróbuj wyłączyć to ustawienie żeby sprawdzić czy problem zniknie."

msgid "PERFORMANCE"
msgstr "Wydajność"

msgid "PERFORM_UNBINDING"
msgstr "Dokonaj odwiązania"

#, fuzzy
msgid "PER_SECOND_ABBREVIATION"
msgstr "{0} T"

msgid "PER_SECOND_SLASH"
msgstr "/sekundę"

msgid "PHOSPHATE"
msgstr "Fosforany (PO₄³⁻)"

#, fuzzy
msgid "PHOSPHATES_COST"
msgstr "Fosforany (PO₄³⁻)"

msgid "PHOTOSYNTHESIS"
msgstr "Fotosynteza"

msgid "PHYSICAL_CONDITIONS"
msgstr "Warunki Fizyczne"

msgid "PHYSICAL_RESISTANCE"
msgstr "Odporność Fizyczna"

msgid "PLACE_ORGANELLE"
msgstr "Dodaj organellę"

msgid "PLANET"
msgstr "Planeta"

msgid "PLANET_DETAILS_STRING"
msgstr ""
"Tylko życie jakie znamy: {0}\n"
"Pochodzenie życia: {1}\n"
"Cykl dnia i nocy: {2}\n"
"Długość dnia w sekundach: {3}\n"
"Losowe ziarno planety: {4}"

msgid "PLANET_GENERATION_TEASER"
msgstr "Generacja planety już wkrótce!"

msgid "PLANET_RANDOM_SEED"
msgstr "Losowe ziarno planety"

msgid "PLAYER"
msgstr "Gracz"

msgid "PLAYER_DEATH_POPULATION_PENALTY"
msgstr "Kara populacyjna za śmierć gracza"

msgid "PLAYER_DEATH_POPULATION_PENALTY_EXPLANATION"
msgstr "(współczynnik redukcji populacji gatunku gracza dla każdej śmierci gracza)"

msgid "PLAYER_DIED"
msgstr "gracz zginął"

msgid "PLAYER_DUPLICATE"
msgstr "Powiel Gracza"

msgid "PLAYER_EXTINCT"
msgstr "gracz wyginął"

msgid "PLAYER_RELATIVE_MOVEMENT"
msgstr "Krewny gracza"

#, fuzzy
msgid "PLAYER_RELATIVE_MOVEMENT_TOOLTIP"
msgstr "Krewny gracza"

msgid "PLAYER_REPRODUCED"
msgstr "gracz się rozmnożył"

msgid "PLAYER_SPEED"
msgstr ""
"Prędkość\n"
"Gracza"

msgid "PLAYSTATION_3"
msgstr "PlayStation 3"

msgid "PLAYSTATION_4"
msgstr "PlayStation 4"

msgid "PLAYSTATION_5"
msgstr "PlayStation 5"

msgid "PLAY_INTRO_VIDEO"
msgstr "Odtwórz wideo intro"

msgid "PLAY_MICROBE_INTRO_ON_NEW_GAME"
msgstr "Odtwórz intro mikroba przy nowej grze"

msgid "PLAY_WITH_CURRENT_SETTING"
msgstr "Graj Z Obecnym Ustawieniem"

msgid "POPULATION_CAPITAL"
msgstr "POPULACJA:"

msgid "POPULATION_COLON"
msgstr "populacja:"

msgid "POPULATION_IN_PATCHES"
msgstr "populacja w obszarach:"

msgid "POPULATION_IN_PATCH_SHORT"
msgstr "{0} ({1})"

#, fuzzy
msgid "POSITION_NUMBER"
msgstr "Numer ID"

msgid "PREDATION_FOOD_SOURCE"
msgstr "Drapieżnictwo {0}"

msgid "PREDICTION_DETAILS_OPEN_TOOLTIP"
msgstr "Zobacz informacje o prognozie w detalach"

msgid "PRESSURE"
msgstr "Ciśnienie"

msgid "PRESSURE_SHORT"
msgstr "Ciśn."

#, fuzzy
msgid "PRESSURE_TOLERANCE_TOOLTIP"
msgstr "Wróć do menu główego"

msgid "PRESS_KEY_DOT_DOT_DOT"
msgstr "Naciśnij klawisz..."

msgid "PREVIEW_IMAGE_DOES_NOT_EXIST"
msgstr "Podgląd nie istnieje"

msgid "PREVIEW_IMAGE_IS_TOO_LARGE"
msgstr "Podgląd jest za duży"

msgid "PREVIOUS_COLON"
msgstr "poprzedni:"

msgid "PROCESSING_LOADED_OBJECTS"
msgstr "Przetwarzanie wczytanych obiektów"

msgid "PROCESS_ENVIRONMENT_SEPARATOR"
msgstr "@"

msgid "PROCESS_PANEL_TITLE"
msgstr "Procesy Komórki"

#, fuzzy
msgid "PROCESS_SPEED_MODIFIER"
msgstr "Procesy Komórki"

#, fuzzy
msgid "PROCESS_TOGGLE_TOOLTIP"
msgstr "Wróć do menu główego"

msgid "PROGRAMMING_TEAM"
msgstr "Programiści"

msgid "PROJECT_MANAGEMENT_TEAM"
msgstr "Menadżerzy"

msgid "PROTEINS"
msgstr "Białka"

msgid "PROTOPLASM"
msgstr "Protoplazma"

msgid "PULL_REQUESTS_PROGRAMMING"
msgstr "Pull Requesty / Programowanie"

#, fuzzy
msgid "QUADRILLION_ABBREVIATION"
msgstr "{0} MD"

msgid "QUICK_LOAD"
msgstr "Szybkie wczytanie"

msgid "QUICK_SAVE"
msgstr "Szybki zapis"

msgid "QUIT"
msgstr "Wyjdź"

msgid "QUIT_BUTTON_TOOLTIP"
msgstr "Opuść grę"

msgid "QUIT_GAME_WARNING"
msgstr ""
"Czy na pewno chcesz wyjść z gry?\n"
"Utracisz cały niezapisany postęp."

#, fuzzy
msgid "RADIATION"
msgstr "Oddychanie Tlenowe"

#, fuzzy
msgid "RADIOACTIVE_CHUNK"
msgstr "Duży Kawałek Żelaza"

#, fuzzy
msgid "RADIOSYNTHESIS"
msgstr "Termosynteza"

msgid "RANDOMIZE_SPECIES_NAME"
msgstr "Losuj nazwy gatunków"

msgid "RANDOM_SEED_TOOLTIP"
msgstr "Wartość używana do generacji świata (musi być dodatnią liczbą całkowitą)"

msgid "RAW"
msgstr "RAW"

msgid "RAW_VALUE_COLON"
msgstr "Surowy:"

msgid "READING_SAVE_DATA"
msgstr "Wczytywanie danych zapisu"

msgid "READY"
msgstr "Gotowy"

msgid "RECOMMENDED_THRIVE_VERSION"
msgstr "Zalecana Wersja Gry:"

msgid "REDDIT_TOOLTIP"
msgstr "Odwiedź nasz subreddit"

msgid "REDO"
msgstr "Powtórz"

msgid "REDO_THE_LAST_ACTION"
msgstr "Powtórz ostatnią czynność"

msgid "REFRESH"
msgstr "Odśwież"

#, fuzzy
msgid "RENDER_SCALE"
msgstr "Wykorzystany renderer:"

msgid "REPORT"
msgstr "Raport"

msgid "REPORT_BUG"
msgstr "Zgłoś Buga"

msgid "REPRODUCED"
msgstr "Rozmnożyły się"

msgid "REPRODUCTION"
msgstr "Rozmnażanie"

msgid "REPRODUCTION_ASEXUAL"
msgstr "Aseksualne"

msgid "REPRODUCTION_BUDDING"
msgstr "Pączkowanie"

#, fuzzy
msgid "REPRODUCTION_COMPOUNDS_MODE"
msgstr "Metoda Rozmnażania:"

#, fuzzy
msgid "REPRODUCTION_COMPOUNDS_MODE_EXPLANATION"
msgstr "(biernie uzyskuj związki reprodukcji ze środowiska bez potrzeby robienia czegokolwiek)"

#, fuzzy
msgid "REPRODUCTION_COMPOUND_HANDLING_TOOLTIP"
msgstr "Metoda Rozmnażania:"

msgid "REPRODUCTION_METHOD"
msgstr "Metoda Rozmnażania:"

msgid "REQUIRES_NUCLEUS"
msgstr "Wymaga Jądra"

#, fuzzy
msgid "RESEARCH"
msgstr "Wyszukaj"

msgid "RESET"
msgstr "Reset"

msgid "RESET_DEADZONES"
msgstr "Resetuj Strefy Martwe"

msgid "RESET_DISMISSED_POPUPS"
msgstr "Zresetuj Odrzucone Popupy"

msgid "RESET_INPUTS_TO_DEFAULTS"
msgstr "Zresetować wejścia do domyślnych?"

#, fuzzy
msgid "RESET_ITEM_ORDER_TO_DEFAULT"
msgstr "Zresetować wejścia do domyślnych?"

msgid "RESET_KEYBINDINGS"
msgstr "Zresetuj Skróty Klawiszowe"

msgid "RESET_SETTINGS_TO_DEFAULTS"
msgstr "Domyślne"

#, fuzzy
msgid "RESET_SHOWN_TUTORIALS"
msgstr "Pokazuj samouczki"

#, fuzzy
msgid "RESET_SHOWN_TUTORIALS_TOOLTIP"
msgstr "Pokazuj samouczki"

msgid "RESET_TO_DEFAULTS"
msgstr "Przywrócić do domyślnych?"

msgid "RESISTANT_TO_BASIC_ENGULFMENT"
msgstr "Odporny na podstawowe wchłonięcie"

#, fuzzy
msgid "RESIZE_METABALL_TOOLTIP"
msgstr "Wznów"

msgid "RESOLUTION"
msgstr "Rozdzielczość:"

msgid "RESOURCE_ABSORBTION_SPEED"
msgstr "Szybkość Absorbcji Zasobów"

msgid "RESOURCE_AMOUNT_SHORT"
msgstr "{0}: {1}"

#, fuzzy
msgid "RESOURCE_ENERGY"
msgstr "Zobacz Kod Źródłowy"

#, fuzzy
msgid "RESOURCE_FOOD"
msgstr "Zobacz Kod Źródłowy"

#, fuzzy
msgid "RESOURCE_ROCK"
msgstr "Zobacz Kod Źródłowy"

#, fuzzy
msgid "RESOURCE_WOOD"
msgstr "Zobacz Kod Źródłowy"

msgid "RESPIRATION"
msgstr "Oddychanie Tlenowe"

msgid "RESPONSIVE"
msgstr "Responsywność"

msgid "RESTART_REQUIRED"
msgstr "Wymagany Restart"

msgid "RESUME"
msgstr "Wznów"

msgid "RESUME_TOOLTIP"
msgstr "Wznów"

msgid "RETURN_TO_MENU"
msgstr "Wróć do Menu"

msgid "RETURN_TO_MENU_TOOLTIP"
msgstr "Wróć do menu główego"

msgid "RETURN_TO_MENU_WARNING"
msgstr ""
"Czy na pewno chcesz wyjść do menu głównego?\n"
"Utracisz cały niezapisany postęp."

msgid "REVEAL_ALL_PATCHES"
msgstr ""

msgid "REVOLUTIONARY_GAMES_SOCIAL_TOOLTIP"
msgstr "Odwiedź oficjalne strony Revolutionary Games"

msgid "RIGHT_ARROW"
msgstr "→"

msgid "RIGHT_MOUSE"
msgstr "Prawy przycisk myszy"

msgid "RIGID"
msgstr "Sztywna"

msgid "RIGIDITY_MEMBRANE_DESCRIPTION"
msgstr "Sztywniejsza membrana jest odporniejsza na uszkodzenia, ale utrudnia poruszanie się komórce."

msgid "ROTATE_LEFT"
msgstr "Obróć w lewo"

msgid "ROTATE_RIGHT"
msgstr "Obróć w prawo"

msgid "ROTATION_COLON"
msgstr "Populacja:"

msgid "RUN_AUTO_EVO_DURING_GAMEPLAY"
msgstr "Wykonuj auto-ewo w trakcie rozgrywki"

msgid "RUN_ONE_STEP"
msgstr "Uruchom Jeden Krok"

msgid "RUN_RESULT_BY_SENDING_POPULATION"
msgstr "{0} wysyłając: {1} populacji ze strefy: {2}"

msgid "RUN_RESULT_GENE_CODE"
msgstr "kod genetyczny:"

msgid "RUN_RESULT_NICHE_FILL"
msgstr "powstał żeby zapełnić niszę"

msgid "RUN_RESULT_SELECTION_PRESSURE_SPLIT"
msgstr "powstał przez zróżnicowanie przez selekcję"

msgid "RUN_RESULT_SPLIT_FROM"
msgstr "oddzielił się od {0}"

msgid "RUN_RESULT_SPLIT_OFF_TO"
msgstr "populacja w niektórych środowiskach rozdzieliła się tworząc nowy gatunek {0}:"

msgid "RUN_X_WORLDS"
msgstr ""

msgid "RUN_X_WORLDS_TOOLTIP"
msgstr ""

msgid "RUSTICYANIN"
msgstr "Rusticyjanina"

#, fuzzy
msgid "RUSTICYANIN_DESCRIPTION"
msgstr "Rusticyjanina to białko mogące użyć gazowego [thrive:compound type=\"carbondioxide\"]Dwutlenku Węgla[/thrive:compound] do utleniania [thrive:compound type=\"iron\"]Żelaza[/thrive:compound] z jednego stanu chemicznego do innego. Ten proces, nazywany [b]oddychaniem żelazowym[/b], uwalnia energię którą komórka może zebrać."

#, fuzzy
msgid "RUSTICYANIN_PROCESSES_DESCRIPTION"
msgstr "Utlenia [thrive:compound type=\"iron\"]Żelazo[/thrive:compound] wydzielając [thrive:compound type=\"atp\"][/thrive:compound]. Tempo skaluje się ze stężeniem [thrive:compound type=\"carbondioxide\"]Dwutlenku Węgla[/thrive:compound]."

msgid "SAFE_MODE_EXPLANATION"
msgstr ""

msgid "SAFE_MODE_TITLE"
msgstr "Thrive Uruchomiło Się W Trybie Bezpiecznym"

msgid "SAVE"
msgstr "Zapisz"

msgid "SAVE_AND_CONTINUE"
msgstr "Zapisz i kontynuuj"

msgid "SAVE_AUTOSAVE"
msgstr "Autozapis"

msgid "SAVE_DELETE_WARNING"
msgstr "Usunięcie tego zapisu nie może zostać odwrócone, czy jesteś pewien że chcesz permamentnie usunąć {0}?"

msgid "SAVE_ERROR_INCLUDE_JSON_DEBUG_NOTE"
msgstr ""

msgid "SAVE_ERROR_TURN_ON_JSON_DEBUG_MODE"
msgstr ""

msgid "SAVE_FAILED"
msgstr "Zapisywanie się nie udało"

msgid "SAVE_GAME"
msgstr "Zapisz Grę"

msgid "SAVE_GAME_BUTTON_TOOLTIP"
msgstr "Otwórz menu zapisów by zapisać grę"

msgid "SAVE_HAS_DIFFERENT_VERSION"
msgstr "Zapis ma inną wersję"

msgid "SAVE_HAS_DIFFERENT_VERSION_TEXT"
msgstr ""
"Wersja zapisu który próbujesz wczytać nie zgadza się z wersją gry.\n"
"Proszę załadować zapis manualnie w menu."

msgid "SAVE_HAS_INVALID_GAME_STATE"
msgstr "Plik zapisu ma nieprawidłowy stan sceny gry"

msgid "SAVE_INVALID"
msgstr "Nieważny"

msgid "SAVE_IS_INVALID"
msgstr "Nieprawidłowy zapis"

msgid "SAVE_IS_UPGRADEABLE_DESCRIPTION"
msgstr ""
"Wybrany zapis jest ze starszej wersji Thrive, ale może zostać zaktualizowany.\n"
"Zapasowy plik zostanie stworzony przed aktualizacją, jeśli jeszcze nie istnieje.\n"
"Jeśli pominiesz aktualizację, nastąpi próba wczytania zapisu normalnie.\n"
"Spróbować aktualizacji tego zapisu?"

msgid "SAVE_LOAD_ALREADY_LOADED_FREE_FAILURE"
msgstr ". Nie udało się odblokować już załadowanych zasobów: {0}"

msgid "SAVE_MANUAL"
msgstr "Zapisz Grę"

msgid "SAVE_QUICKSAVE"
msgstr "Zapisz Grę"

msgid "SAVE_SPACE_USED"
msgstr "Użyte miejsce:"

msgid "SAVE_UPGRADE_FAILED"
msgstr "Aktualizacja zapisu się nie powiodła"

msgid "SAVE_UPGRADE_FAILED_DESCRIPTION"
msgstr "Aktualizacja wybranego zapisu zawiodła przez następujący błąd:"

msgid "SAVING_DATA_FAILED_DUE_TO"
msgstr "Zapisywanie informacji nie powiodło się z powodu wyjątku: {0}"

msgid "SAVING_DOT_DOT_DOT"
msgstr "Zapisywanie..."

msgid "SAVING_FAILED_WITH_EXCEPTION"
msgstr "Zapisywanie nie powiodło się! Zdarzył się wyjątek"

msgid "SAVING_NOT_POSSIBLE"
msgstr "Zapis niemożliwy z powodu:"

msgid "SAVING_SUCCEEDED"
msgstr "Powodzenie zapisu"

msgid "SCALING_NONE"
msgstr "Brak"

msgid "SCALING_ON"
msgstr "Skalowany"

msgid "SCALING_ON_INVERSE"
msgstr "Skalowany odwrotnie"

msgid "SCREEN_EFFECT"
msgstr ""

msgid "SCREEN_EFFECT_GAMEBOY"
msgstr "Paleta GB"

msgid "SCREEN_EFFECT_GAMEBOY_COLOR"
msgstr ""

msgid "SCREEN_EFFECT_GREYSCALE"
msgstr ""

#, fuzzy
msgid "SCREEN_EFFECT_NONE"
msgstr "Pokaż nazwy przycisków wyboru części"

#, fuzzy
msgid "SCREEN_RELATIVE_MOVEMENT"
msgstr "żeby zwiększyć ruch"

#, fuzzy
msgid "SCREEN_RELATIVE_MOVEMENT_TOOLTIP"
msgstr "żeby zwiększyć ruch"

msgid "SCROLLLOCK"
msgstr "Scroll Lock"

msgid "SEARCH_DOT_DOT_DOT"
msgstr "Wyszukiwanie..."

msgid "SEARCH_PLACEHOLDER"
msgstr ""

msgid "SEARCH_RADIUS"
msgstr "Zasięg Wyszukiwania:"

msgid "SEA_FLOOR"
msgstr "Dno Morza"

msgid "SECRETE_SLIME"
msgstr "Wydziel śluz"

#, fuzzy
msgid "SECRETE_SLIME_TOOLTIP"
msgstr "Wydziel śluz"

msgid "SEED_LABEL"
msgstr "Ziarno planety: {0}"

#, fuzzy
msgid "SELECTED"
msgstr "Wybrany Mod:"

msgid "SELECTED_COLON"
msgstr "Wybrane:"

msgid "SELECTED_MOD"
msgstr "Wybrany Mod:"

msgid "SELECTED_SAVE_IS_INCOMPATIBLE_PROMPT"
msgstr "Wybrany zapis jest niekompatybilny"

msgid "SELECTED_SAVE_IS_INCOMPATIBLE_PROTOTYPE_PROMPT"
msgstr "Wybrany zapis jest niekompatybilnym prototypem"

msgid "SELECTED_SAVE_IS_UPGRADEABLE_PROMPT"
msgstr "Wybrany zapis jest aktualizowalny"

msgid "SELECT_A_GENERATION"
msgstr "Wybierz pokolenie"

msgid "SELECT_A_PATCH"
msgstr "Wybierz obszar by zobaczyć jego szczegóły"

msgid "SELECT_A_SPECIES"
msgstr "Wybierz gatunek"

#, fuzzy
msgid "SELECT_A_TECHNOLOGY"
msgstr "Wybierz obszar by zobaczyć jego szczegóły"

msgid "SELECT_CELL_TYPE_FROM_EDITOR"
msgstr "Wybierz typ komórki do edytowania"

msgid "SELECT_ENZYME"
msgstr "Wybież Enzym:"

#, fuzzy
msgid "SELECT_MOVEMENT_MODE_TITLE"
msgstr "Thrive Uruchomiło Się W Trybie Bezpiecznym"

msgid "SELECT_OPTION"
msgstr "Wybierz Opcję"

msgid "SELECT_PREVIEW_IMAGE"
msgstr "Wybierz zdjęcie podglądowe"

#, fuzzy
msgid "SELECT_SPACE_STRUCTURE_TITLE"
msgstr "Zbuduj Strukturę"

msgid "SELECT_STRUCTURE_POPUP_TITLE"
msgstr ""

msgid "SELECT_TISSUE_TYPE_FROM_EDITOR"
msgstr "Wybierz typ tkanki do edytowania"

msgid "SELECT_VACUOLE_COMPOUND_COLON"
msgstr "Wybierz związek, który wakuola będzie przechowywać:"

msgid "SEPTEMBER"
msgstr "Wrzesień"

msgid "SESSILE"
msgstr "Osiadłość"

msgid "SETTING_ONLY_APPLIES_TO_NEW_GAMES"
msgstr "Ta wartość stosuje się tylko do gier rozpoczętych po zmianie tej opcji"

msgid "SFX_VOLUME"
msgstr "Głośność efektów dźwiękowych"

msgid "SHIFT"
msgstr "Shift"

#, fuzzy
msgid "SHOW_ALL_TUTORIALS"
msgstr "Pokazuj samouczki"

#, fuzzy
msgid "SHOW_ALL_TUTORIALS_TOOLTIP"
msgstr "Pokazuj samouczki"

#, fuzzy
msgid "SHOW_DAMAGE_EFFECT"
msgstr "Wić to biczo-podobny zbiór białek wysunięty z błony komórkowej, który zużywa ATP do obracania się i poruszania komórki w danym kierunku. Pozycja wici determinuje kierunek w którym napędza komórkę. Kierunek siły napędowej jest przeciwny do strony po której wić jest umiejscowiona, na przykład wić umieszczona po lewej napędza komórkę w prawo."

msgid "SHOW_HELP"
msgstr "Pokaż pomoc"

#, fuzzy
msgid "SHOW_ITEM_COORDINATES"
msgstr ""
"Koordynaty pozycji: {0} \n"
"Obserwowanie koordynatów: {1}"

msgid "SHOW_NEW_PATCH_NOTES"
msgstr ""

#, fuzzy
msgid "SHOW_NEW_PATCH_NOTES_TOOLTIP"
msgstr "Opis zmian wyświetlany w Steam Workshop dla tej wersji przedmiotu (opcjonalne)"

msgid "SHOW_TUTORIALS_IN_NEW_CURRENT_OPTION"
msgstr "Pokazuj samouczki (w aktualnej rozgrywce)"

msgid "SHOW_TUTORIALS_IN_NEW_GAMES_OPTION"
msgstr "Pokazuj samouczki (w nowych rozgrywkach)"

#, fuzzy
msgid "SHOW_TUTORIALS_OPTION_TOOLTIP"
msgstr "Pokazuj samouczki"

msgid "SHOW_UNSAVED_PROGRESS_WARNING"
msgstr "Pokaż ostrzeżenie o niezapisanym postępie"

msgid "SHOW_UNSAVED_PROGRESS_WARNING_TOOLTIP"
msgstr "Włącza/wyłącza ostrzeżenia o niezapisanym postępie, gdy gracz próbuje wyjść z gry."

msgid "SHOW_WEB_NEWS_FEED"
msgstr ""

#, fuzzy
msgid "SIDEROPHORE_ACTION_TOOLTIP"
msgstr "Odwiedź naszego Patreona"

msgid "SIGNALING_AGENT"
msgstr "Czynnik Komunikacyjny"

msgid "SIGNALING_AGENTS_ACTION_TOOLTIP"
msgstr ""

msgid "SIGNALING_AGENT_DESCRIPTION"
msgstr "Czynnik komunikacyjny pozwala komórkom na wydzielanie związków chemicznych odpowiedzialnych za komunikację między nimi. Substancje sygnalizacyjne pozwalają na zwabianie innych komórek (swojego gatunku) lub na ostrzeganie ich przed niebezpieczeństwem i zachęcanie ich do ucieczki."

msgid "SIGNALING_AGENT_PROCESSES_DESCRIPTION"
msgstr "Przytrzymaj [thrive:input]g_pack_commands[/thrive:input] żeby otworzyć menu komunikacji z innymi przedstawicielami swojego gatunku."

msgid "SIGNAL_COMMAND_AGGRESSION"
msgstr "Zareaguj Agresją"

msgid "SIGNAL_COMMAND_FLEE"
msgstr "Uciekaj"

msgid "SIGNAL_COMMAND_FOLLOW"
msgstr "Podążaj za mną"

msgid "SIGNAL_COMMAND_NONE"
msgstr "Brak Polecenia"

msgid "SIGNAL_COMMAND_TO_ME"
msgstr "Zbliż się do mnie"

msgid "SIGNAL_TO_EMIT"
msgstr "Komunikat Do Nadania"

msgid "SILICA"
msgstr "Krzemionkowa"

msgid "SILICA_MEMBRANE_DESCRIPTION"
msgstr "Ta membrana ma silne ściany z silikonu. Może opierać się ogólnym obrażeniom i jest szczególnie odporna na uszkodzenia fizyczne. Wymaga też mniej energii do utrzymania kształtu. Jednak spowalnia mocno komórkę i zmniejsza tempo wchłaniania zasobów."

#, fuzzy
msgid "SIMULATION_CONFIG"
msgstr "Osmoregulacja"

msgid "SIXTEEN_TIMES"
msgstr "16x"

msgid "SIZE_COLON"
msgstr "Wielkość:"

msgid "SLIDESHOW"
msgstr "Pokaz slajdów"

msgid "SLIME_JET"
msgstr "Gruczoł Śluzowy"

msgid "SLIME_JET_DESCRIPTION"
msgstr "Wiele organizmów produkuje polisacharydowe szlamopodobne substancje, śluz jest jednym z takich polisacharydów. Podczas gdy mnóstwo gatunków wykorzystuje szlam do celów lokomocji, niektóre typy bakterii strzelają tymi substancjami za sobą pod wysokim ciśnieniem. Te śluzowe wyrzutnie działają jak silniki rakietowe, pchając komórki do przodu z niesamowitą prędkością. Szlam jest również używany przeciw nadciągającym drapieżnikom, więżąc je w substancji którą jedynie posiadające jety organizmy mogą nawigować."

msgid "SLIME_JET_PROCESSES_DESCRIPTION"
msgstr "Zmienia [thrive:compound type=\"glucose\"]Glukozę[/thrive:compound] w [thrive:compound type=\"mucilage\"]Śluz[/thrive:compound]. Naciśnij [thrive:input]g_secrete_slime[/thrive:input] by wypuścić przechowywany [thrive:compound type=\"mucilage\"]Śluz[/thrive:compound], zwiększając prędkość komórki i spowalniając drapieżniki."

msgid "SMALL_IRON_CHUNK"
msgstr "Mały Kawałek Żelaza"

#, fuzzy
msgid "SMALL_PHOSPHATE_CHUNK"
msgstr "Mały Kawałek Żelaza"

#, fuzzy
msgid "SMALL_SULFUR_CHUNK"
msgstr "Mały Kawałek Żelaza"

msgid "SNOWFLAKE"
msgstr ""

#, fuzzy
msgid "SOCIETY_STAGE"
msgstr "Etap Mikroba"

msgid "SOUND"
msgstr "Dźwięk"

msgid "SOUND_TEAM"
msgstr "Dźwiękowcy"

msgid "SOUND_TEAM_LEAD"
msgstr "Przewodniczący Dźwiękowców"

msgid "SOUND_TEAM_LEADS"
msgstr "Przewodniczący Dźwiękowców"

msgid "SPACE"
msgstr "Spacja"

#, fuzzy
msgid "SPACE_STAGE"
msgstr "Etap Mikroba"

#, fuzzy
msgid "SPACE_STRUCTURE_HAS_RESOURCES"
msgstr "Zbuduj Strukturę"

#, fuzzy
msgid "SPACE_STRUCTURE_NO_EXTRA_DESCRIPTION"
msgstr "Zbuduj Strukturę"

msgid "SPACE_STRUCTURE_WAITING_CONSTRUCTION"
msgstr ""

msgid "SPAWN_AMMONIA"
msgstr "Stwórz amoniak"

msgid "SPAWN_ENEMY"
msgstr "Przywołaj Przeciwnika"

msgid "SPAWN_ENEMY_CHEAT_FAIL"
msgstr "Nie można przywołać przeciwnika, gdyż ta strefa nie posiada wrogo nastawionych gatunków"

msgid "SPAWN_GLUCOSE"
msgstr "Stwórz glukozę"

msgid "SPAWN_PHOSPHATES"
msgstr "Stwórz fosforany"

msgid "SPECIAL_MOUSE_1"
msgstr "Mysz Specjalny 1"

msgid "SPECIAL_MOUSE_2"
msgstr "Mysz Specjalny 2"

msgid "SPECIES"
msgstr "Gatunek"

msgid "SPECIES_COLON"
msgstr "Gatunek:"

msgid "SPECIES_DETAIL_TEXT"
msgstr ""
"[b]Gatunek[/b]\n"
"  {0}:{1}\n"
"5[b]Pokolenie[/b]\n"
"  {2}\n"
"8[b]Populacja[/b]\n"
"  {3}\n"
"[b]Kolor[/b]\n"
"  #{4}\n"
"[b]Zachowanie[/b]\n"
"  {5}"

msgid "SPECIES_HAS_A_MUTATION"
msgstr "zmutował"

msgid "SPECIES_LIST"
msgstr "Lista gatunków"

#, fuzzy
msgid "SPECIES_MEMBER_IMPACT_ON_POP"
msgstr "Nazwa gatunku jest za długa!"

#, fuzzy
msgid "SPECIES_MEMBER_IMPACT_ON_POPULATION_EXPLANATION"
msgstr "(koszt organelli, błon i innych przedmiotów w edytorze)"

msgid "SPECIES_NAME_DOT_DOT_DOT"
msgstr "Nazwa gatunku..."

msgid "SPECIES_NAME_TOO_LONG_POPUP"
msgstr "Nazwa gatunku jest za długa!"

msgid "SPECIES_POPULATION"
msgstr "Populacja Gatunku"

msgid "SPECIES_PRESENT"
msgstr "Obecne Gatunki"

#, fuzzy
msgid "SPECIES_TO_FIND"
msgstr "Gatunek:"

msgid "SPECIES_WITH_POPULATION"
msgstr "{0} z populacją: {1}"

msgid "SPEED"
msgstr "Szybkość"

msgid "SPEED_COLON"
msgstr "Szybkość:"

msgid "SPREAD_TO_PATCHES"
msgstr "rozpowszechnił się do obszarów:"

#, fuzzy
msgid "SPRINT"
msgstr "Zrzut Ekranu"

#, fuzzy
msgid "SPRINT_ACTION_TOOLTIP"
msgstr "Odwiedź naszego Patreona"

msgid "STAGE_MENU_BUTTON_TOOLTIP"
msgstr "Menu pauzy"

#, fuzzy
msgid "START"
msgstr "Zaczynanie"

msgid "STARTING"
msgstr "Zaczynanie"

msgid "START_CALIBRATION"
msgstr "Rozpocznij Kalibrację"

#, fuzzy
msgid "START_GAME"
msgstr "Zapisz Grę"

#, fuzzy
msgid "START_RESEARCH"
msgstr "Wymagany Restart"

msgid "STATISTICS"
msgstr "Statystyki"

#, fuzzy
msgid "STAT_ATP_PRODUCTION_REDUCTION"
msgstr "PRODUKCJA ATP JEST ZA NISKA!"

#, fuzzy
msgid "STAT_BASE_MOVEMENT_REDUCTION"
msgstr "Bazowa prędkość"

msgid "STAT_DAMAGE"
msgstr ""

msgid "STAT_DAMAGE_PER_OXYGEN"
msgstr ""

msgid "STEAM_CLIENT_INIT_FAILED"
msgstr ""

msgid "STEAM_ERROR_ACCOUNT_DOES_NOT_OWN_PRODUCT"
msgstr "Twoje konto steam nie posiada gry Thrive"

msgid "STEAM_ERROR_ACCOUNT_READ_ONLY"
msgstr "Oecnie twoje konto steam jest w trybie odczytu z powodu niedawnej zmiany profilu"

msgid "STEAM_ERROR_ALREADY_UPLOADED"
msgstr "Steam oflagował ten plik jako już udostępniony, Proszę odświeżyć"

msgid "STEAM_ERROR_BANNED"
msgstr "Twoje konto Steam jest zbanowane od uploadowania kontentu"

msgid "STEAM_ERROR_CLOUD_LIMIT_EXCEEDED"
msgstr "Przekroczono limit wielkości lub ilości plików chmury Steam"

msgid "STEAM_ERROR_DUPLICATE_NAME"
msgstr "Steam zgłosił błąd zduplikowanej nazwy"

msgid "STEAM_ERROR_FILE_NOT_FOUND"
msgstr "Plik nie znaleziony"

msgid "STEAM_ERROR_INSUFFICIENT_PRIVILEGE"
msgstr "Twoje konto Steam obecnie nie może udostępniać plików. Prosimy skontaktować się z działem pomocy Steam."

msgid "STEAM_ERROR_INVALID_PARAMETER"
msgstr ""

msgid "STEAM_ERROR_LOCKING_FAILED"
msgstr ""

msgid "STEAM_ERROR_NOT_LOGGED_IN"
msgstr "Niezalogowano na Steam"

msgid "STEAM_ERROR_TIMEOUT"
msgstr ""

msgid "STEAM_ERROR_UNAVAILABLE"
msgstr "Steam jest obecnie niedostępny, spróbuj ponownie"

msgid "STEAM_ERROR_UNKNOWN"
msgstr "Nieznany błąd Steama"

#, fuzzy
msgid "STEAM_INIT_FAILED"
msgstr "Zapis nie zadziałał! Pojawił się błąd"

msgid "STEAM_INIT_FAILED_DESCRIPTION"
msgstr ""
"Inicjalizacja biblioteki klienckiej Steam nie powiodła się. Funkcje Steam będą niedostępne.\n"
"Upewnij się że Steam jest uruchomiony oraz jesteś zalogowany na odpowiednim koncie. Uruchom grę przez bibliotekę Steam jeśli problem będzie dalej się pojawiał."

msgid "STEAM_TOOLTIP"
msgstr "Odwiedź naszą stronę Steam"

msgid "STEM_CELL_NAME"
msgstr "Komórka Macierzysta"

msgid "STOP"
msgstr "Stop"

msgid "STORAGE"
msgstr "Magazyn"

msgid "STORAGE_COLON"
msgstr "Magazyn:"

msgid "STORAGE_STATISTICS_SECONDS_OF_COMPOUND"
msgstr ""

msgid "STORE_LOGGED_IN_AS"
msgstr "Zalogowano jako: {0}"

#, fuzzy
msgid "STRAIN_BAR_TOOLTIP"
msgstr "Odwiedź naszego Patreona"

msgid "STRAIN_BAR_VISIBILITY"
msgstr ""

#, fuzzy
msgid "STRATEGY_STAGES"
msgstr "Etap Mikroba"

msgid "STRICT_NICHE_COMPETITION"
msgstr "Rygorystyczna konkurencja nisz (różnice w sprawności są przesadzone)"

msgid "STRUCTURAL"
msgstr "Strukturalne"

msgid "STRUCTURE"
msgstr "Struktura"

msgid "STRUCTURE_ASCENSION_GATE"
msgstr "Brama Wniebowstąpienna"

#, fuzzy
msgid "STRUCTURE_DYSON_SWARM"
msgstr "Struktura"

msgid "STRUCTURE_HAS_REQUIRED_RESOURCES_TO_BUILD"
msgstr ""

msgid "STRUCTURE_HUNTER_GATHERER_LODGE"
msgstr ""

msgid "STRUCTURE_IN_PROGRESS_CONSTRUCTION"
msgstr ""

msgid "STRUCTURE_REQUIRED_RESOURCES_TO_FINISH"
msgstr ""

msgid "STRUCTURE_SELECTION_MENU_ENTRY"
msgstr ""

msgid "STRUCTURE_SELECTION_MENU_ENTRY_NOT_ENOUGH_RESOURCES"
msgstr ""

msgid "STRUCTURE_SOCIETY_CENTER"
msgstr ""

msgid "STRUCTURE_STEAM_POWERED_FACTORY"
msgstr ""

msgid "SUCCESSFUL_KILL"
msgstr "udane zabicie"

msgid "SUCCESSFUL_SCAVENGE"
msgstr "Udane poszukiwanie"

msgid "SUCCESS_BUT_MISSING_ID"
msgstr "Rezultat wskazał sukces lecz ID nie zostało zwrócone"

msgid "SUICIDE_BUTTON_TOOLTIP"
msgstr "Samobójstwo"

msgid "SUNLIGHT"
msgstr "Światło słoneczne"

msgid "SUPPORTER_PATRONS"
msgstr "Wspierający"

msgid "SURVIVAL_TITLE"
msgstr ""

msgid "SWITCH_TO_FRONT_CAMERA"
msgstr "Przełącz do kamery przedniej"

msgid "SWITCH_TO_RIGHT_CAMERA"
msgstr "Przełącz do kamery prawej"

msgid "SWITCH_TO_TOP_CAMERA"
msgstr "Przełącz do kamery z góry"

msgid "SYSREQ"
msgstr "Wymagania Systemowe"

msgid "TAB_SECONDARY_SWITCH_LEFT"
msgstr ""

msgid "TAB_SECONDARY_SWITCH_RIGHT"
msgstr ""

#, fuzzy
msgid "TAB_SWITCH_LEFT"
msgstr "Obróć w lewo"

#, fuzzy
msgid "TAB_SWITCH_RIGHT"
msgstr "Obróć w prawo"

msgid "TAGS_IS_WHITESPACE"
msgstr "Tagi zawierają tylko znaki białe"

msgid "TAKE_SCREENSHOT"
msgstr "Zrzut ekranu"

#, fuzzy
msgid "TARGET_TYPE_COLON"
msgstr "Typ:"

msgid "TECHNOLOGY_ASCENSION"
msgstr "Wniebowstąpienie"

msgid "TECHNOLOGY_HUNTER_GATHERING"
msgstr ""

msgid "TECHNOLOGY_LEVEL_ADVANCED_SPACE"
msgstr ""

msgid "TECHNOLOGY_LEVEL_INDUSTRIAL"
msgstr ""

msgid "TECHNOLOGY_LEVEL_PRE_SOCIETY"
msgstr ""

msgid "TECHNOLOGY_LEVEL_PRIMITIVE"
msgstr ""

msgid "TECHNOLOGY_LEVEL_SCIFI"
msgstr ""

msgid "TECHNOLOGY_LEVEL_SPACE_AGE"
msgstr ""

msgid "TECHNOLOGY_REQUIRED_LEVEL"
msgstr ""

msgid "TECHNOLOGY_ROCKETRY"
msgstr ""

msgid "TECHNOLOGY_SIMPLE_STONE_TOOLS"
msgstr ""

msgid "TECHNOLOGY_SOCIETY_CENTER"
msgstr ""

msgid "TECHNOLOGY_STEAM_POWER"
msgstr ""

msgid "TECHNOLOGY_UNLOCKED_NOTICE"
msgstr ""

msgid "TEMPERATURE"
msgstr "Temperatura"

msgid "TEMPERATURE_SHORT"
msgstr "Temp."

#, fuzzy
msgid "TEMPERATURE_TOLERANCE_TOOLTIP"
msgstr "Odwiedź naszego Patreona"

msgid "TESTING_TEAM"
msgstr "Testerzy"

#, fuzzy
msgid "THANKS_FOR_BUYING_THRIVE_2"
msgstr ""
"Dziękujemy za wspieranie twórców Thrive przez kupowanie tej kopii gry!\n"
"\n"
"Jeśli ty jej nie kupiłeś, proszę dostać własną kopię [color=#3796e1][url={0}]z tąd[/url][/color] lub sprawdzić naszą stronę [color=#3796e1][url=https://revolutionarygamesstudio.com/releases/]website[/url][/color]. \n"
"\n"
"Jeśli byś chciał zobaczyć Launcher Thrive przed rozpoczęciem gry, możesz użyć guzika w głównym menu by wyjść do launchera i potem wyłączyć tryb bezszwowy w jego ustawieniach."

msgid "THANKS_FOR_PLAYING"
msgstr ""
"Dziękujemy za grę!\n"
"\n"
"Jeżeli Ci się spodobało, opowiedz o nas swoim znajomym."

msgid "THANK_YOU_TITLE"
msgstr "Dziękujemy"

msgid "THEORY_TEAM"
msgstr "Teoretycy"

msgid "THERMOPLAST"
msgstr "Termoplast"

#, fuzzy
msgid "THERMOPLAST_DESCRIPTION"
msgstr "Termoplast jest strukturą z podwójną membraną zawierającą termoczułe pigmenty ułożone razem w membranowych workach. Jest prokariontem, który został przyswojony do użytku przez eukariotycznego hosta. Pigmenty w termoplaście mogą używać energii z gradientów termicznych w otoczeniu do produkcji [thrive:compound type=\"atp\"][/thrive:compound] z wody w procesie zwanym [b]termosyntezą[/b]. Tempo produkcji [thrive:compound type=\"atp\"][/thrive:compound] skaluje się z [thrive:compound type=\"temperature\"]Temperaturą[/thrive:compound]."

#, fuzzy
msgid "THERMOPLAST_PROCESSES_DESCRIPTION"
msgstr "Produkuje [thrive:compound type=\"atp\"][/thrive:compound] używając gradientów termicznych. Tempo skaluje się ze stężeniem [thrive:compound type=\"temperature\"]Temperatury[/thrive:compound]."

msgid "THERMOSYNTHASE"
msgstr "Termosyntaza"

#, fuzzy
msgid "THERMOSYNTHASE_DESCRIPTION"
msgstr "Termosyntaza jest białkiem które używa konwekcji termicznej by zmieniać swój kształt, pozwalając mu się zwinąć i związać z ADP pod wpływem ciepła, następnie rozwinąć i przetworzyć ADP na [thrive:compound type=\"atp\"][/thrive:compound] w kontakcie z niższą temperaturą w procesie zwanym [b]thermosynthesis[/b]. Szybkość produkcji [thrive:compound type=\"atp\"][/thrive:compound] wzrasta z [thrive:compound type=\"temperature\"]Temperaturą[/thrive:compound]."

#, fuzzy
msgid "THERMOSYNTHASE_PROCESSES_DESCRIPTION"
msgstr "Produkuje [thrive:compound type=\"atp\"][/thrive:compound] używając gradientów temperatury. Tempo skaluje się ze stężeniem [thrive:compound type=\"temperature\"]Temperatury[/thrive:compound]."

msgid "THERMOSYNTHESIS"
msgstr "Termosynteza"

msgid "THE_DISTURBANCE"
msgstr "Disturbaniec"

#, fuzzy
msgid "THE_PATCH_MAP_BUTTON"
msgstr "Mapa Obszarów"

#, fuzzy
msgid "THE_WORLD_TITLE"
msgstr "Świat"

msgid "THIS_IS_LOCAL_MOD"
msgstr "To jest mod zainstalowany lokalnie"

msgid "THIS_IS_WORKSHOP_MOD"
msgstr "Ten mod jest pobrany z Warsztatu Steam"

msgid "THREADS"
msgstr "Wątki:"

msgid "THRIVEOPEDIA"
msgstr "Thrivopedia"

msgid "THRIVEOPEDIA_CURRENT_WORLD_PAGE_TITLE"
msgstr "Obecny Świat"

msgid "THRIVEOPEDIA_EVOLUTIONARY_TREE_PAGE_TITLE"
msgstr "Drzewo Filogenetyczne"

msgid "THRIVEOPEDIA_HINT_IN_GAME"
msgstr "Otwórz Thriveopedia'ę"

msgid "THRIVEOPEDIA_HOME_INFO"
msgstr ""

msgid "THRIVEOPEDIA_HOME_PAGE_TITLE"
msgstr "Dom"

msgid "THRIVEOPEDIA_MUSEUM_PAGE_TITLE"
msgstr "Muzeum"

msgid "THRIVEOPEDIA_PATCH_MAP_PAGE_TITLE"
msgstr "Mapa Obszarów"

msgid "THRIVE_LICENSES"
msgstr "Licencje \"Thrive\""

msgid "THYLAKOIDS"
msgstr "Tylakoidy"

msgid "THYLAKOIDS_DESCRIPTION"
msgstr "Tylakoidy to zbitki białek i światłoczułych pigmentów. Te pigmenty są w stanie wykorzystywać energię [thrive:compound type=\"sunlight\"]Światła Słonecznego[/thrive:compound] do produkcji [thrive:compound type=\"glucose\"]Glukozy[/thrive:compound] z wody i gazowego [thrive:compound type=\"carbondioxide\"]Dwutlenku Węgla[/thrive:compound] w procesie zwanym [b]fotosyntezą[/b]. Te pigmenty nadają im również wyróżniający się kolor. Szybkość produkcji [thrive:compound type=\"glucose\"]Glukozy[/thrive:compound] skaluje się ze stężeniem [thrive:compound type=\"carbondioxide\"]Dwutlenku Węgla[/thrive:compound], oraz natężeniem [thrive:compound type=\"sunlight\"]Światła Słonecznego[/thrive:compound]. Ponieważ tylakoidy zawieszone są bezpośrednio w cytozolu, otaczający płyn przeprowadza [b]glikolizę[/b]."

msgid "TIDEPOOL"
msgstr "Basen pływowy"

msgid "TIMELINE"
msgstr "Oś czasu"

msgid "TIMELINE_GLOBAL_FILTER_TOOLTIP"
msgstr "Pokaż wydarzenia globalne"

msgid "TIMELINE_LOCAL_FILTER_TOOLTIP"
msgstr "Pokaż wydarzenia lokalne"

msgid "TIMELINE_NICHE_FILL"
msgstr "[b][u]{0}[/u][/b] oddzielił się od [b][u]{1}[/u][/b] jako nowy gatunek by zapełnić niszę"

#, fuzzy
msgid "TIMELINE_PLAYER_MIGRATED"
msgstr "Część populacji [b][u]{0}[/u][/b] przeniosła się do obszaru {1}"

#, fuzzy
msgid "TIMELINE_PLAYER_MIGRATED_TO"
msgstr "Część populacji [b][u]{0}[/u][/b] przeniosła się do obszaru {1}"

msgid "TIMELINE_SELECTION_PRESSURE_SPLIT"
msgstr "[b][u]{0}[/u][/b] oddzielił się od [b][u]{1}[/u][/b] jako nowy gatunek ze względu na zróżnicowane naciski selekcyjne"

msgid "TIMELINE_SPECIES_BECAME_MULTICELLULAR"
msgstr "[b][u]{0}[/u][/b] stało się wielokomórkowe"

msgid "TIMELINE_SPECIES_EXTINCT"
msgstr "[b][u]{0}[/u][/b] wymarł!"

msgid "TIMELINE_SPECIES_EXTINCT_LOCAL"
msgstr "Gatunek [b][u]{0}[/u][/b] wyginął z tego obszaru"

#, fuzzy
msgid "TIMELINE_SPECIES_FOLLOWED"
msgstr "[b][u]{0}[/u][/b] wymarł!"

msgid "TIMELINE_SPECIES_MIGRATED_FROM"
msgstr "Część populacji [b][u]{0}[/u][/b] przeniosła się do tego obszaru z {1}"

msgid "TIMELINE_SPECIES_MIGRATED_TO"
msgstr "Część populacji [b][u]{0}[/u][/b] przeniosła się do obszaru {1}"

msgid "TIMELINE_SPECIES_POPULATION_DECREASE"
msgstr "populacja gatunku [b][u]{0}[/u][/b] zmniejszyła się do {1}"

msgid "TIMELINE_SPECIES_POPULATION_INCREASE"
msgstr "Populacja gatunku [b][u]{0}[/u][/b] się zwiększyła do {1}"

msgid "TIME_INDICATOR_TOOLTIP"
msgstr "Upłynęło {0:#,#} lat"

msgid "TIME_OF_DAY"
msgstr ""

msgid "TITLE_COLON"
msgstr "Tytuł:"

msgid "TOGGLE_BINDING"
msgstr "Przełączenie wiązania"

msgid "TOGGLE_BINDING_TOOLTIP"
msgstr "Przełącz tryb łączenia. Dotykaj innych komórek by stworzyć kolonię."

msgid "TOGGLE_DEBUG_PANEL"
msgstr "Włącz panel debugowania"

msgid "TOGGLE_ENGULF"
msgstr "Przełączenie fagocytozy"

msgid "TOGGLE_ENGULF_TOOLTIP"
msgstr ""

#, fuzzy
msgid "TOGGLE_FAST_MODE"
msgstr "Pauza"

msgid "TOGGLE_FPS"
msgstr "Przełącz wyświetlacz FPS"

msgid "TOGGLE_FULLSCREEN"
msgstr "Przełącz pełny ekran"

#, fuzzy
msgid "TOGGLE_HEAT_VIEW_TOOLTIP"
msgstr "Przełącz tryb łączenia. Dotykaj innych komórek by stworzyć kolonię."

msgid "TOGGLE_HUD_HIDE"
msgstr "Pokaż/ukryj HUD"

#, fuzzy
msgid "TOGGLE_INVENTORY"
msgstr "Przełączenie wiązania"

msgid "TOGGLE_METRICS"
msgstr "Przełącz wyświetlacz Metryki"

#, fuzzy
msgid "TOGGLE_MUCOCYST_DEFENCE"
msgstr "Przełącz pełny ekran"

msgid "TOGGLE_NAVIGATION_TREE"
msgstr "Włącz drzewko nawigacji"

msgid "TOGGLE_PAUSE"
msgstr "Pauza"

msgid "TOGGLE_UNBINDING"
msgstr "Przełączenie odwiązywania"

msgid "TOLERANCES_TOO_HIGH_PRESSURE"
msgstr ""

msgid "TOLERANCES_TOO_HIGH_TEMPERATURE"
msgstr ""

msgid "TOLERANCES_TOO_LOW_OXYGEN_PROTECTION"
msgstr ""

#, fuzzy
msgid "TOLERANCES_TOO_LOW_PRESSURE"
msgstr "Chmury związków"

msgid "TOLERANCES_TOO_LOW_TEMPERATURE"
msgstr ""

#, fuzzy
msgid "TOLERANCES_TOO_LOW_UV_PROTECTION"
msgstr "{0}: +{1} ATP"

msgid "TOLERANCES_UNSUITABLE_DEBUFFS"
msgstr ""

#, fuzzy
msgid "TOLERANCE_FROM_ORGANELLES_TOOLTIP"
msgstr ""
"Ta część pokazuje całkowity bilans ATP (energii) obecnej komórki.\n"
"Py przetrwać, bilans musi być pozytywny. Dla komórek osiadłych bilans może być pozytywny jedynie w bezruchu.\n"
"Rozwijane menu poniżej można wykorzystać do sprawdzenia, co by się stało, gdyby komórka nie miała dostępu do zasobów, z których mogłaby produkować ATP.\n"
"Na przykład, niektóre komórki są zdolne do utrzymywania pozytywnego bilansu ATP jedynie gdy równocześnie mają wiele rodzajów związków do produkcji ATP.\n"
"Rozgrywka takimi komórkami jest trudniejsza, ponieważ do przetrwania wymagają równoczesnego składowania wielu rodzajów związków."

msgid "TOLERANCE_RANGE_LABEL"
msgstr ""

msgid "TOOLS"
msgstr "Narzędzia"

msgid "TOOL_HAND_AXE"
msgstr ""

msgid "TOO_LARGE_PRESSURE_RANGE"
msgstr ""

msgid "TOO_MANY_RECENT_VERSIONS_TO_SHOW"
msgstr ""

#, fuzzy
msgid "TOTAL_GATHERED_ENERGY_COLON"
msgstr "Status:"

msgid "TOTAL_SAVES"
msgstr "Łączna liczba zapisów:"

msgid "TOXIN_CHANNEL_INHIBITOR"
msgstr ""

#, fuzzy
msgid "TOXIN_CHANNEL_INHIBITOR_DESCRIPTION"
msgstr "Toksyczna wakuola to wakuola zmodyfikowana do specyficznej produkcji, magazynowania i uwalniania toksyn oxytoxy. Więcej toksycznych wakuoli zwiększa tempo z którym można wypuszczać toksyny."

#, fuzzy
msgid "TOXIN_COMPOUND"
msgstr "Związki"

#, fuzzy
msgid "TOXIN_CYTOTOXIN"
msgstr "Niektóre opcje mogą być wyłączone jeśli \"wyłącznie ŻTJZ\" jest włączone"

#, fuzzy
msgid "TOXIN_CYTOTOXIN_DESCRIPTION"
msgstr "Toksyczna wakuola to wakuola zmodyfikowana do specyficznej produkcji, magazynowania i uwalniania toksyn oxytoxy. Więcej toksycznych wakuoli zwiększa tempo z którym można wypuszczać toksyny."

msgid "TOXIN_FIRE_RATE_TOXICITY_COLON"
msgstr ""

#, fuzzy
msgid "TOXIN_MACROLIDE"
msgstr ""
"Toksyczna\n"
"Wakuola"

#, fuzzy
msgid "TOXIN_MACROLIDE_DESCRIPTION"
msgstr "Toksyczna wakuola to wakuola zmodyfikowana do specyficznej produkcji, magazynowania i uwalniania toksyn oxytoxy. Więcej toksycznych wakuoli zwiększa tempo z którym można wypuszczać toksyny."

msgid "TOXIN_OXYGEN_METABOLISM_INHIBITOR"
msgstr ""

#, fuzzy
msgid "TOXIN_OXYGEN_METABOLISM_INHIBITOR_DESCRIPTION"
msgstr "Metabolosomy to grupy białek zamknięte w proteinowych powłokach. Potrafią zmieniać [thrive:compound type=\"glucose\"][/thrive:compound] w [thrive:compound type=\"atp\"][/thrive:compound] o wiele wydajniej niż cytozol w procesie zwanym [b]Oddychaniem Tlenowym[/b]. Jednak żeby funkcjonować potrzebują [thrive:compound type=\"oxygen\"][/thrive:compound], więc niższe stężenia [thrive:compound type=\"oxygen\"][/thrive:compound] w środowisku spowalniają ich produkcję [thrive:compound type=\"atp\"][/thrive:compound]. Przez to, że metabolosomy są zanurzone bezpośrednio w cytozolu, otaczający płyn przeprowadza [b]glikolizę[/b]."

#, fuzzy
msgid "TOXIN_OXYTOXY_DESCRIPTION"
msgstr "Toksyczna wakuola to wakuola zmodyfikowana do specyficznej produkcji, magazynowania i uwalniania toksyn oxytoxy. Więcej toksycznych wakuoli zwiększa tempo z którym można wypuszczać toksyny."

msgid "TOXIN_PREFER_FIRE_RATE"
msgstr ""

msgid "TOXIN_PREFER_TOXICITY"
msgstr ""

#, fuzzy
msgid "TOXIN_PROPERTIES_HEADING"
msgstr "Odporność Na Toksyny"

msgid "TOXIN_RESISTANCE"
msgstr "Odporność Na Toksyny"

#, fuzzy
msgid "TOXIN_TOXICITY_CUSTOMIZATION_TOOLTIP"
msgstr "(lokalizacja początkowa)"

#, fuzzy
msgid "TOXIN_TYPE_COLON"
msgstr "Typ:"

#, fuzzy
msgid "TOXIN_TYPE_CUSTOMIZATION_EXPLANATION"
msgstr "(lokalizacja początkowa)"

#, fuzzy
msgid "TOXIN_VACUOLE"
msgstr ""
"Toksyczna\n"
"Wakuola"

#, fuzzy
msgid "TOXIN_VACUOLE_DESCRIPTION"
msgstr "Toksyczna wakuola to wakuola zmodyfikowana do specyficznej produkcji, magazynowania i uwalniania [thrive:compound type=\"oxytoxy\"]Oksytoksyny[/thrive:compound]. Więcej toksycznych wakuoli zwiększa tempo z którym można wypuszczać toksyny. Może być modyfikowana aby zmienić produkowany typ toksyny dla uzyskania innych efektów."

#, fuzzy
msgid "TOXIN_VACUOLE_PROCESSES_DESCRIPTION"
msgstr "Przekształca [thrive:compound type=\"atp\"][/thrive:compound] w [thrive:compound type=\"oxytoxy\"]Oksytoksynę[/thrive:compound]. Tempo skaluje się ze stężeniem [thrive:compound type=\"oxygen\"][/thrive:compound]. Może wypuszczać toksyny po naciśnięciu [thrive:input]g_fire_toxin[/thrive:input]. Gdy ilość [thrive:compound type=\"oxytoxy\"]Oksytoksyny[/thrive:compound] jest niska, strzelanie jest dalej możliwe, ale będzie zadawać mniejsze obrażenia."

#, fuzzy
msgid "TOXISOME"
msgstr "Oxytoksysoma"

#, fuzzy
msgid "TOXISOME_DESCRIPTION"
msgstr "Lizosom jest organellą przymocowaną do błony komórkowej która zawiera hydrolityczne enzymy które mogą rozbijać wiele biomolekuł. Lizosomy umożliwiają komórce trawienie materiałów przyjmowanych poprzez endocytozę oraz oczyszczanie odpadów komórki w procesie zwanym [b]autofagią[/b]."

msgid "TRANSLATORS"
msgstr "Tłumacze"

msgid "TRANSPARENCY"
msgstr "Przejrzystość"

#, fuzzy
msgid "TRILLION_ABBREVIATION"
msgstr "{0} MD"

#, fuzzy
msgid "TRY_FOSSILISING_SOME_SPECIES"
msgstr "Spróbuj zrobić kilka zrzutów ekranu!"

msgid "TRY_MAKING_A_SAVE"
msgstr "Spróbuj zapisać!"

msgid "TRY_TAKING_SOME_SCREENSHOTS"
msgstr "Spróbuj zrobić kilka zrzutów ekranu!"

msgid "TUTORIAL"
msgstr "Samouczek"

#, fuzzy
msgid "TUTORIAL_ALL_NOT_ENABLED_EXPLANATION"
msgstr "(Niektóre organelle będą mieć warunki odblokowania wymagane by je postawić)"

#, fuzzy
msgid "TUTORIAL_MICROBE_EDITOR_ATP_BALANCE_INTRO"
msgstr ""
"Grafik produkcji ATP po prawej pokazuje ile [thrive:compound type=\"atp\"][/thrive:compound] twoja komórka produkuje w porównaniu do ile jest zużywane. Jeżeli górny słupek jest krótszy od dolnego, to produkcja [thrive:compound type=\"atp\"][/thrive:compound] jest za niska.\n"
"\n"
"Dolny słupek obejmuje koszt [b]osmoregulacji[/b] [thrive:icon]OsmoIcon[/thrive:icon] i koszt [b]ruchu[/b] [thrive:icon]MovementIcon[/thrive:icon].\n"
"Koszt [b]osmoregulacji[/b] [thrive:icon]OsmoIcon[/thrive:icon] to [u] bazowy koszt potrzebny to przeżycia[/u]. Każda część którą dodasz zwiększa ten koszt.\n"
"\n"
"Jeśli twoja produkcja [thrive:compound type=\"atp\"][/thrive:compound] jest negatywna, postaraj się ją zwiększyć albo dodać [b]przechowywanie[/b] [thrive:icon]StorageIcon[/thrive:icon] by móc się poruszać w małych impulsach."

#, fuzzy
msgid "TUTORIAL_MICROBE_EDITOR_AUTO-EVO_PREDICTION"
msgstr ""
"Ten panel pokazuje przewidywania względem przyszłej populacji. Te liczby są populacją z symulacji [b]auto-ewolucji[/b].\n"
"\n"
"Nie biorą one w rachubę twojego osobistego działania, więc w obecnym środowisku będziesz prowadził lepsze życie kiedy wejdziesz do edytora.\n"
"\n"
"Jednakże powinieneś utrzymać populację lub ją powiększać, nawet jeżeli nie jesteś bezpośrednio zaangażowany.\n"
"\n"
"Możesz dowiedzieć się więcej klikając pytajnik na tym panelu. Naciśnij go, by kontynuować."

#, fuzzy
msgid "TUTORIAL_MICROBE_EDITOR_CELL_TEXT"
msgstr ""
"To jest edytor komórki gdzie możesz ewoluować swój gatunek poprzez wydawanie [b]punktów mutacji[/b] (PM) [thrive:icon]MP[/thrive:icon]. W każdym pokoleniu zawsze masz [b]100[/b] [/b][/b][thrive:icon]MP[/thrive:icon], więc nie przejmuj się oszczędzaniem!\n"
"\n"
"Heks w centrum twego ekranu to twoja [b]komórka[/b], która składa się z jednej części cytozolu.\n"
"\n"
"By kontynuować, wybierz część z lewego panelu. Następnie naciśnij lewy przycisk myszy obok heksa by ją umieścić. Możesz obracać części używając [thrive:input]e_rotate_left[/thrive:input] oraz [thrive:input]e_rotate_right[/thrive:input]."

msgid "TUTORIAL_MICROBE_EDITOR_CHEMORECEPTOR"
msgstr ""

#, fuzzy
msgid "TUTORIAL_MICROBE_EDITOR_COMPOUND_BALANCES"
msgstr ""
"Grafik produkcji ATP po prawej pokazuje ile [thrive:compound type=\"atp\"][/thrive:compound] twoja komórka produkuje w porównaniu do ile jest zużywane. Jeżeli górny słupek jest krótszy od dolnego, to produkcja [thrive:compound type=\"atp\"][/thrive:compound] jest za niska.\n"
"\n"
"Dolny słupek obejmuje koszt [b]osmoregulacji[/b] [thrive:icon]OsmoIcon[/thrive:icon] i koszt [b]ruchu[/b] [thrive:icon]MovementIcon[/thrive:icon].\n"
"Koszt [b]osmoregulacji[/b] [thrive:icon]OsmoIcon[/thrive:icon] to [u] bazowy koszt potrzebny to przeżycia[/u]. Każda część którą dodasz zwiększa ten koszt.\n"
"\n"
"Jeśli twoja produkcja [thrive:compound type=\"atp\"][/thrive:compound] jest negatywna, postaraj się ją zwiększyć albo dodać [b]przechowywanie[/b] [thrive:icon]StorageIcon[/thrive:icon] by móc się poruszać w małych impulsach."

#, fuzzy
msgid "TUTORIAL_MICROBE_EDITOR_DIGESTION_STAT"
msgstr ""
"To są podstawy edycji twojego gatunku. Na koniec, możesz zmienić nazwę swojego gatunku poprzez kliknięcie nazwy w lewym, dolnym rogu i edycję tekstu.\n"
"\n"
"Możesz wypróbować inne zakładki pod paskiem [b]PM [thrive:icon]MP[/thrive:icon][/b] aby sprawdzić inne sposoby w jakie możesz zmienić swoją komórkę.\n"
"\n"
"Żeby przetrwać w tym nieprzyjaznym świecie, będziesz musiał znaleźć niezawodne źródło [thrive:compound type=\"atp\"][/thrive:compound] jako iż poziom naturalnej [thrive:compound type=\"glucose\"][/thrive:compound] [b]gwałtownie spadnie[/b].\n"
"\n"
"Powodzenia!"

#, fuzzy
msgid "TUTORIAL_MICROBE_EDITOR_ENDING_TEXT"
msgstr ""
"To są podstawy edycji twojego gatunku. Na koniec, możesz zmienić nazwę swojego gatunku poprzez kliknięcie nazwy w lewym, dolnym rogu i edycję tekstu.\n"
"\n"
"Możesz wypróbować inne zakładki pod paskiem [b]PM [thrive:icon]MP[/thrive:icon][/b] aby sprawdzić inne sposoby w jakie możesz zmienić swoją komórkę.\n"
"\n"
"Żeby przetrwać w tym nieprzyjaznym świecie, będziesz musiał znaleźć niezawodne źródło [thrive:compound type=\"atp\"][/thrive:compound] jako iż poziom naturalnej [thrive:compound type=\"glucose\"][/thrive:compound] [b]gwałtownie spadnie[/b].\n"
"\n"
"Powodzenia!"

msgid "TUTORIAL_MICROBE_EDITOR_FLAGELLUM"
msgstr ""

#, fuzzy
msgid "TUTORIAL_MICROBE_EDITOR_FOOD_CHAIN"
msgstr ""
"Nie dokonałeś żadnych zmian w swoim gatunku.\n"
"\n"
"Kiedy wyjdziesz z edytora[u]nie będziesz mógł edytować swojego gatunku dopóki znów się nie rozmnożysz[/u].\n"
"Aby czynić postępy w grze musisz ewoluować, więc edycja gatunku jest zalecana przy większości wizyt w edytorze."

#, fuzzy
msgid "TUTORIAL_MICROBE_EDITOR_MIGRATION"
msgstr ""
"To są podstawy edycji twojego gatunku. Na koniec, możesz zmienić nazwę swojego gatunku poprzez kliknięcie nazwy w lewym, dolnym rogu i edycję tekstu.\n"
"\n"
"Możesz wypróbować inne zakładki pod paskiem [b]PM [thrive:icon]MP[/thrive:icon][/b] aby sprawdzić inne sposoby w jakie możesz zmienić swoją komórkę.\n"
"\n"
"Żeby przetrwać w tym nieprzyjaznym świecie, będziesz musiał znaleźć niezawodne źródło [thrive:compound type=\"atp\"][/thrive:compound] jako iż poziom naturalnej [thrive:compound type=\"glucose\"][/thrive:compound] [b]gwałtownie spadnie[/b].\n"
"\n"
"Powodzenia!"

msgid "TUTORIAL_MICROBE_EDITOR_MODIFY_ORGANELLE"
msgstr ""

#, fuzzy
msgid "TUTORIAL_MICROBE_EDITOR_NEGATIVE_ATP_BALANCE"
msgstr ""
"Twój bilans [thrive:compound type=\"atp\"][/thrive:compound] jest negatywny.\n"
"\n"
"Podczas działania wszystkich procesów i poruszania się, twoja komórka wyczerpie swoje zasoby [thrive:compound type=\"atp\"][/thrive:compound] i umrze.\n"
"\n"
"Istnieje wiele sposobów regulacji produkcji [thrive:compound type=\"atp\"][/thrive:compound]. Możesz ją podnieść poprzez dodawanie organelli które produkują [thrive:compound type=\"atp\"][/thrive:compound] tak jak [b]Metabolosomy[/b]. Niektóre [b]membrany[/b] także obniżą twój koszt osmoregulacji [thrive:icon]OsmoIcon[/thrive:icon].\n"
"\n"
"Alternatywnie, możesz usunąć niepotrzebne organelle."

#, fuzzy
msgid "TUTORIAL_MICROBE_EDITOR_NO_CHANGES_MADE"
msgstr ""
"Nie dokonałeś żadnych zmian w swoim gatunku.\n"
"\n"
"Kiedy wyjdziesz z edytora[u]nie będziesz mógł edytować swojego gatunku dopóki znów się nie rozmnożysz[/u].\n"
"Aby czynić postępy w grze musisz ewoluować, więc edycja gatunku jest zalecana przy większości wizyt w edytorze."

#, fuzzy
msgid "TUTORIAL_MICROBE_EDITOR_OPEN_TOLERANCES"
msgstr ""
"Grafik produkcji ATP po prawej pokazuje ile [thrive:compound type=\"atp\"][/thrive:compound] twoja komórka produkuje w porównaniu do ile jest zużywane. Jeżeli górny słupek jest krótszy od dolnego, to produkcja [thrive:compound type=\"atp\"][/thrive:compound] jest za niska.\n"
"\n"
"Dolny słupek obejmuje koszt [b]osmoregulacji[/b] [thrive:icon]OsmoIcon[/thrive:icon] i koszt [b]ruchu[/b] [thrive:icon]MovementIcon[/thrive:icon].\n"
"Koszt [b]osmoregulacji[/b] [thrive:icon]OsmoIcon[/thrive:icon] to [u] bazowy koszt potrzebny to przeżycia[/u]. Każda część którą dodasz zwiększa ten koszt.\n"
"\n"
"Jeśli twoja produkcja [thrive:compound type=\"atp\"][/thrive:compound] jest negatywna, postaraj się ją zwiększyć albo dodać [b]przechowywanie[/b] [thrive:icon]StorageIcon[/thrive:icon] by móc się poruszać w małych impulsach."

#, fuzzy
msgid "TUTORIAL_MICROBE_EDITOR_PATCH_TEXT"
msgstr ""
"To jest [b]mapa obszarów[/b].\n"
"\n"
"Każda ikona reprezentuje unikalne środowisko, które możesz zamieszkiwać, z panelem po twojej prawej, opisującym warunki panujące w obecnie wybranym obszarze.\n"
"\n"
"Jeśli wybierzesz obszar połączony z takim zamieszkiwanym przez ciebie, możesz nacisnąć przycisk \"Przenieś się do tego obszaru\" po prawej by tam migrować. (Obszary zamieszkane przez twój gatunek otoczone są cyjanową ramką)\n"
"\n"
"Spróbuj wybrać jakiś obszar by kontynuować."

msgid "TUTORIAL_MICROBE_EDITOR_REMOVE_ORGANELLE_TEXT"
msgstr ""
"Usuwanie organelli również kosztuje [b]PM[/b] [thrive:icon]MP[/thrive:icon], jako iż jest to mutacja,[u] chyba że zostały dodane w obecnej sesji[/u].\n"
"\n"
"Kliknij prawym przyciskiem myszy na organella aby otworzyć [b]menu organelli[/b] żeby je usunąć.\n"
"\n"
"Jeśli się pomylisz, możesz cofnąć każdą zmianę w edytorze.\n"
"\n"
"Kliknij przycisk cofnij aby kontynuować."

#, fuzzy
msgid "TUTORIAL_MICROBE_EDITOR_SELECT_ORGANELLE_TEXT"
msgstr ""
"Wybierając części z menu, [u]zwracaj szczególną uwagę na podpowiedzi[/u], które wyskakują, by zrozumieć co te części robią. Mogą one [u]bardziej szkodzić niż pomagać jeśli nie przejmujesz się ich działaniem[/u].\n"
"\n"
"Każda część wymaga utrzymania (zwanego [b]osmoregulacją[/b] [thrive:icon]OsmoIcon[/thrive:icon]) i niektóre prowadzą [b]procesy[/b], które wymagają pewnych składników do działania.\n"
"\n"
"Im więcej części dodasz tym więcej składników będzie potrzebne do rozmnożenia się.\n"
"\n"
"Naciśnij przycisk ponów (obok przycisku cofnij) by kontynuować."

#, fuzzy
msgid "TUTORIAL_MICROBE_EDITOR_STAY_SMALL"
msgstr ""
"Skup się [b]specjalizacji[/b] by przetrwać na jednym lub dwóch źródłach [thrive:compound type=\"atp\"][/thrive:compound], żebyś nie potrzebował wielu różnych zasobów aby się utrzymać.\n"
"\n"
"Rozważ też czy dodawanie organelli to dobry pomysł, nie zawsze musisz zmieniać to, co już działa, gdyż każda część wymaga [thrive:compound type=\"atp\"][/thrive:compound] by utrzymać [thrive:icon]OsmoIcon[/thrive:icon] i większych ilości zasobów do rozmnażania.\n"
"\n"
"Jedną z możliwych strategii jest pozostanie pojedynczym heksem cytoplazmy i udanie się do środowisk powierzchniowych zanim dodasz organella [b]fotosyntezujace[/b]."

#, fuzzy
msgid "TUTORIAL_MICROBE_EDITOR_TOLERANCES_TAB"
msgstr ""
"Grafik produkcji ATP po prawej pokazuje ile [thrive:compound type=\"atp\"][/thrive:compound] twoja komórka produkuje w porównaniu do ile jest zużywane. Jeżeli górny słupek jest krótszy od dolnego, to produkcja [thrive:compound type=\"atp\"][/thrive:compound] jest za niska.\n"
"\n"
"Dolny słupek obejmuje koszt [b]osmoregulacji[/b] [thrive:icon]OsmoIcon[/thrive:icon] i koszt [b]ruchu[/b] [thrive:icon]MovementIcon[/thrive:icon].\n"
"Koszt [b]osmoregulacji[/b] [thrive:icon]OsmoIcon[/thrive:icon] to [u] bazowy koszt potrzebny to przeżycia[/u]. Każda część którą dodasz zwiększa ten koszt.\n"
"\n"
"Jeśli twoja produkcja [thrive:compound type=\"atp\"][/thrive:compound] jest negatywna, postaraj się ją zwiększyć albo dodać [b]przechowywanie[/b] [thrive:icon]StorageIcon[/thrive:icon] by móc się poruszać w małych impulsach."

msgid "TUTORIAL_MICROBE_STAGE_EDITOR_BUTTON_TUTORIAL"
msgstr ""
"Zdobyłeś wystarczająco dużo zasobów żeby twoja komórka mogła się rozmnożyć.\n"
"\n"
"Z każdym rozmnożeniem, będziesz zabrany do edytora.\n"
"\n"
"Aby otworzyć edytor naciśnij durzy migający przycisk w prawym dolnym rogu."

msgid "TUTORIAL_MICROBE_STAGE_ENGULFED_TEXT"
msgstr ""
"Twoja komórka została wchłonięta i jest trawiona. Postęp jest pokazany na twoim pasku zdrowia. Twoja komórka będzie martwa gdy ten proces się zakończy bądź maksymalny limit czasu osiągnięty.\n"
"\n"
"Możesz się zabić by pominąć i odrodzić się, lecz pamiętaj, zawsze jest szansa ucieczki!"

msgid "TUTORIAL_MICROBE_STAGE_ENGULFMENT_FULL_TEXT"
msgstr ""
"Twoja komórka ma limitowaną pojemność dla obiektów które mogą być wchłonięte jednocześnie. Ten limit jest bazowany na wielkości; mniejsze komórki mają mniej pojemności.\n"
"\n"
"Gdy pełna, komórka nie może pochłaniać więcej rzeczy. By kontynuować wchłanianie, poczekaj aż jeden lub więcej wchłoniętych obiektów zostało w pełni strawionych."

#, fuzzy
msgid "TUTORIAL_MICROBE_STAGE_ENGULFMENT_TEXT"
msgstr ""
"Wchałniaj obiekty poprzez poruszanie się nad nimi w trybie pochłaniania. Włącz ten tryb naciskając [thrive:input]g_toggle_engulf[/thrive:input].\n"
"\n"
"Przestań wchłaniać kiedy obiekt zaczyna być wciągany.\n"
"\n"
"Podążaj za linią z twojej komórki do pobliskiego wchłanialnego obiektu."

#, fuzzy
msgid "TUTORIAL_MICROBE_STAGE_ENVIRONMENT_PANEL"
msgstr ""
"Wchałniaj obiekty poprzez poruszanie się nad nimi w trybie pochłaniania. Włącz ten tryb naciskając [thrive:input]g_toggle_engulf[/thrive:input].\n"
"\n"
"Przestań wchłaniać kiedy obiekt zaczyna być wciągany.\n"
"\n"
"Podążaj za linią z twojej komórki do pobliskiego wchłanialnego obiektu."

#, fuzzy
msgid "TUTORIAL_MICROBE_STAGE_HELP_MENU_AND_ZOOM"
msgstr ""
"Trudno ci? Sprawdź menu pomocy. Możesz je otworzyć klikając na znak zapytania w lewym dolnym rogu.\n"
"\n"
"Jeszcze jedna wskazówka: możesz zwiększyć pole widzenia za pomocą kółka myszy."

msgid "TUTORIAL_MICROBE_STAGE_LEAVE_COLONY_TEXT"
msgstr ""
"Jesteś pełen [thrive:compound type=\"ammonia\"]Amoniaku[/thrive:compound] oraz [thrive:compound type=\"phosphates\"]Fosforanów[/thrive:compound]. Jednakże, jako iż jesteś w niewielokomórkowej kolonii, nie zachodzi u ciebie postęp rozmnażania.\n"
"\n"
"Musisz opuścić kolonię by dostać się do edytora o ile nie planujesz przejścia do wielokomórkowości.\n"
"Opuść kolonię by kontynuować swój wzrost poprzez naciśnięcie [thrive:input]g_unbind_all[/thrive:input]."

#, fuzzy
msgid "TUTORIAL_MICROBE_STAGE_MEMBER_DIED"
msgstr ""
"Wchałniaj obiekty poprzez poruszanie się nad nimi w trybie pochłaniania. Włącz ten tryb naciskając [thrive:input]g_toggle_engulf[/thrive:input].\n"
"\n"
"Przestań wchłaniać kiedy obiekt zaczyna być wciągany.\n"
"\n"
"Podążaj za linią z twojej komórki do pobliskiego wchłanialnego obiektu."

#, fuzzy
msgid "TUTORIAL_MICROBE_STAGE_OPEN_PROCESS_PANEL"
msgstr ""
"Aby się rozmnożyć musisz rozdwoić wszystkie swoje organelle. Stanie się to samoczynnie, ale możesz przyspieszyć ten proces poprzez zbieranie [thrive:compound type=\"ammonia\"]Amoniaku[/thrive:compound] i [thrive:compound type=\"phosphates\"]Fosforanów[/thrive:compound].\n"
"\n"
"Paski w prawym dolnym rogu pokazują twój postęp. Staną się białe gdy będziesz gotowy do reprodukcji."

#, fuzzy
msgid "TUTORIAL_MICROBE_STAGE_PAUSING"
msgstr ""
"Wszedłeś w tryb odwiązywania. W tym trybie możesz klikać na członków kolonii aby ich odseparować.\n"
"\n"
"Żeby całkowicie opuścić kolonię możesz kliknąć własną komórkę lub nacisnąć klawisz [thrive:input]g_unbind_all[/thrive:input]."

#, fuzzy
msgid "TUTORIAL_MICROBE_STAGE_PROCESS_PANEL"
msgstr ""
"Aby się rozmnożyć musisz rozdwoić wszystkie swoje organelle. Stanie się to samoczynnie, ale możesz przyspieszyć ten proces poprzez zbieranie [thrive:compound type=\"ammonia\"]Amoniaku[/thrive:compound] i [thrive:compound type=\"phosphates\"]Fosforanów[/thrive:compound].\n"
"\n"
"Paski w prawym dolnym rogu pokazują twój postęp. Staną się białe gdy będziesz gotowy do reprodukcji."

#, fuzzy
msgid "TUTORIAL_MICROBE_STAGE_REPRODUCE_TEXT"
msgstr ""
"Aby się rozmnożyć musisz rozdwoić wszystkie swoje organelle. Stanie się to samoczynnie, ale możesz przyspieszyć ten proces poprzez zbieranie [thrive:compound type=\"ammonia\"]Amoniaku[/thrive:compound] i [thrive:compound type=\"phosphates\"]Fosforanów[/thrive:compound].\n"
"\n"
"Paski w prawym dolnym rogu pokazują twój postęp. Staną się białe gdy będziesz gotowy do reprodukcji."

#, fuzzy
msgid "TUTORIAL_MICROBE_STAGE_RESOURCE_SPLIT"
msgstr ""
"Aby się rozmnożyć musisz rozdwoić wszystkie swoje organelle. Stanie się to samoczynnie, ale możesz przyspieszyć ten proces poprzez zbieranie [thrive:compound type=\"ammonia\"]Amoniaku[/thrive:compound] i [thrive:compound type=\"phosphates\"]Fosforanów[/thrive:compound].\n"
"\n"
"Paski w prawym dolnym rogu pokazują twój postęp. Staną się białe gdy będziesz gotowy do reprodukcji."

msgid "TUTORIAL_MICROBE_STAGE_UNBIND_TEXT"
msgstr ""
"Wszedłeś w tryb odwiązywania. W tym trybie możesz klikać na członków kolonii aby ich odseparować.\n"
"\n"
"Żeby całkowicie opuścić kolonię możesz kliknąć własną komórkę lub nacisnąć klawisz [thrive:input]g_unbind_all[/thrive:input]."

#, fuzzy
msgid "TUTORIAL_MULTICELLULAR_STAGE_WELCOME"
msgstr ""
"Witaj we Wczesnym Etapie Wielokomórkowym!\n"
"\n"
"Twoje prowadzenie gatunku przez fazę jednokomórkową zakończyło się sukcesem.\n"
"\n"
"Rozgrywka toczy się wedle podstawowych mechanik Etapu Mikroba. Wciąż musisz rozwijać swój organizm by móc się rozmnożyć i dostać do edytora.\n"
"\n"
"Jednak teraz możesz tworzyć układ komórek twojej kolonii w edytorze jak i specjalizować swoje komórki do różnych zadań. Pamiętaj, że członkowie kolonii nie mogą dzielić się [thrive:compound type=\"atp\"][/thrive:compound].\n"
"\n"
"Jeśli rozmnażasz się przez pączkowanie (sposób podstawowy), zaczynasz poprzez kontrolowanie małego pączka i musisz rozwinąć resztę swojego układu komórek."

msgid "TUTORIAL_VIEW_NOW"
msgstr "Oglądaj Teraz"

msgid "TWO_TIMES"
msgstr "2x"

msgid "TYPE_COLON"
msgstr "Typ:"

msgid "UNAPPLIED_MOD_CHANGES"
msgstr "Istnieją niezastosowane zmiany"

msgid "UNAPPLIED_MOD_CHANGES_DESCRIPTION"
msgstr "Musisz zatwierdzić zmiany, by załadować lub wyładować mody."

msgid "UNBIND_ALL"
msgstr "Odwiąż wszystkie"

#, fuzzy
msgid "UNBIND_ALL_TOOLTIP"
msgstr "Odwiąż wszystkie"

msgid "UNBIND_HELP_TEXT"
msgstr "Tryb rozdzielenia"

msgid "UNCERTAIN_VERSION_WARNING"
msgstr "To jest wersja debugowania gdzie informacje poniżej są prawdopodobnie przestarzałe"

msgid "UNDERWATERCAVE"
msgstr "Podwodna Jaskinia"

#, fuzzy
msgid "UNDERWATER_VENT_ERUPTION"
msgstr "Podwodna Jaskinia"

#, fuzzy
msgid "UNDERWATER_VENT_ERUPTION_IN"
msgstr "Podwodna Jaskinia"

#, fuzzy
msgid "UNDISCOVERED_ORGANELLES"
msgstr "Niepołączone Organelle"

#, fuzzy
msgid "UNDISCOVERED_PATCH"
msgstr "Znajdź Aktualny Obszar"

msgid "UNDO"
msgstr "Cofnij"

msgid "UNDO_THE_LAST_ACTION"
msgstr "Cofnij ostatnią czynność"

#, fuzzy
msgid "UNIT_ACTION_CONSTRUCT"
msgstr "Zakończ Budowę"

#, fuzzy
msgid "UNIT_ACTION_MOVE"
msgstr "Zbierz"

msgid "UNIT_ADVANCED_SPACESHIP"
msgstr ""

msgid "UNIT_SIMPLE_ROCKET"
msgstr ""

msgid "UNKNOWN"
msgstr "Nieznany"

msgid "UNKNOWN_DISPLAY_DRIVER"
msgstr "Nieznany"

msgid "UNKNOWN_MOUSE"
msgstr "Nieznany myszy"

msgid "UNKNOWN_ORGANELLE_SYMBOL"
msgstr "?"

msgid "UNKNOWN_PATCH"
msgstr "Nieznana Strefa"

msgid "UNKNOWN_SHORT"
msgstr "?"

msgid "UNKNOWN_VERSION"
msgstr "Nieznana wersja"

msgid "UNKNOWN_WORKSHOP_ID"
msgstr "Nieznane ID Sklepu Dla Tego Moda"

#, fuzzy
msgid "UNLIMIT_GROWTH_SPEED"
msgstr "Limituj użycie związków wzrostu"

#, fuzzy
msgid "UNLOCKED_NEW_ORGANELLE"
msgstr "Dodaj organellę"

#, fuzzy
msgid "UNLOCK_ALL_ORGANELLES"
msgstr "Wiele Organelli"

msgid "UNLOCK_CONDITION_ATP_PRODUCTION_ABOVE"
msgstr "Produkcja [thrive:compound type=\"atp\"][/thrive:compound] dotrze do {0}"

msgid "UNLOCK_CONDITION_COMPOUND_IS_ABOVE"
msgstr ""

msgid "UNLOCK_CONDITION_COMPOUND_IS_BELOW"
msgstr ""

msgid "UNLOCK_CONDITION_COMPOUND_IS_BETWEEN"
msgstr ""

msgid "UNLOCK_CONDITION_DIGESTED_MICROBES_ABOVE"
msgstr ""

msgid "UNLOCK_CONDITION_ENGULFED_MICROBES_ABOVE"
msgstr ""

msgid "UNLOCK_CONDITION_EXCESS_ATP_ABOVE"
msgstr ""

#, fuzzy
msgid "UNLOCK_CONDITION_PLAYER_DAMAGE_RECEIVED"
msgstr "szybkość spadnie poniżej {0}"

#, fuzzy
msgid "UNLOCK_CONDITION_PLAYER_DAMAGE_RECEIVED_SOURCE"
msgstr "szybkość spadnie poniżej {0}"

msgid "UNLOCK_CONDITION_PLAYER_DEATH_COUNT_ABOVE"
msgstr ""

msgid "UNLOCK_CONDITION_REPRODUCED_WITH"
msgstr ""

msgid "UNLOCK_CONDITION_REPRODUCED_WITH_IN_A_ROW"
msgstr ""

msgid "UNLOCK_CONDITION_REPRODUCE_IN_BIOME"
msgstr ""

msgid "UNLOCK_CONDITION_SPEED_BELOW"
msgstr "szybkość spadnie poniżej {0}"

msgid "UNLOCK_WITH_ANY_OF_FOLLOWING"
msgstr ""

msgid "UNSAVED_CHANGE_WARNING"
msgstr ""
"Masz niezapisane zmiany które zostaną odrzucone.\n"
"Czy chcesz kontynuować?"

msgid "UNTITLED"
msgstr "Niezatytułowany"

msgid "UPGRADE_CILIA_PULL"
msgstr ""

msgid "UPGRADE_CILIA_PULL_DESCRIPTION"
msgstr "Kiedy w trybie połykania ([thrive:input]g_toggle_engulf[/thrive:input]) ten typ rzęs wywołuje wiry w wodzie które wsysają pobliskie obiekty. Przydatne przy łapaniu ofiar."

#, fuzzy
msgid "UPGRADE_COST"
msgstr "{0} MP"

msgid "UPGRADE_DESCRIPTION_NONE"
msgstr "Domyślny nie-ulepszony stan"

msgid "UPGRADE_NAME_NONE"
msgstr ""

msgid "UPGRADE_PILUS_INJECTISOME"
msgstr ""

msgid "UPGRADE_PILUS_INJECTISOME_DESCRIPTION"
msgstr ""

#, fuzzy
msgid "UPGRADE_SLIME_JET_MUCOCYST"
msgstr "{0} MP"

#, fuzzy
msgid "UPGRADE_SLIME_JET_MUCOCYST_DESCRIPTION"
msgstr "Zmienia [thrive:compound type=\"glucose\"][/thrive:compound] w [thrive:compound type=\"mucilage\"][/thrive:compound]. Naciśnij [thrive:input]g_secrete_slime[/thrive:input] by wypuścić przechowywany [thrive:compound type=\"mucilage\"][/thrive:compound], zwiększając prędkość komórki jak i spowalniając drapieżniki."

msgid "UPLOAD"
msgstr "Udostępnij"

msgid "UPLOADING_DOT_DOT_DOT"
msgstr "Ładowanie..."

msgid "UPLOAD_SUCCEEDED"
msgstr "Ładowanie Powiodło Się"

msgid "UPSCALE_BILINEAR"
msgstr ""

msgid "UPSCALE_FSR_1"
msgstr ""

msgid "UPSCALE_FSR_22"
msgstr ""

msgid "UPSCALE_METHOD"
msgstr ""

msgid "UPSCALE_SHARPENING_FSR"
msgstr ""

msgid "USED_LIBRARIES_LICENSES"
msgstr "Licencje I Użyte Biblioteki Zasobów"

msgid "USED_RENDERER_NAME"
msgstr "Wykorzystany renderer:"

msgid "USES_FEATURE"
msgstr "Tak"

msgid "USE_AUTO_HARMONY"
msgstr ""

msgid "USE_AUTO_HARMONY_TOOLTIP"
msgstr ""

msgid "USE_A_CUSTOM_USERNAME"
msgstr "Użyj własnej nazwy użytkownika"

msgid "USE_DISK_CACHE"
msgstr ""

msgid "USE_MANUAL_THREAD_COUNT"
msgstr "Ustaw ręcznie liczbę wątków w tle"

#, fuzzy
msgid "USE_MANUAL_THREAD_COUNT_NATIVE"
msgstr "Ustaw ręcznie liczbę wątków w tle"

msgid "USE_VIRTUAL_WINDOW_SIZE"
msgstr "Użyj wirtualnej wielkości okna"

#, fuzzy
msgid "UV_PROTECTION"
msgstr "Przewidywania Auto-Ewolucji"

#, fuzzy
msgid "UV_TOLERANCE_TOOLTIP"
msgstr ""
"Ta część pokazuje całkowity bilans ATP (energii) obecnej komórki.\n"
"Py przetrwać, bilans musi być pozytywny. Dla komórek osiadłych bilans może być pozytywny jedynie w bezruchu.\n"
"Rozwijane menu poniżej można wykorzystać do sprawdzenia, co by się stało, gdyby komórka nie miała dostępu do zasobów, z których mogłaby produkować ATP.\n"
"Na przykład, niektóre komórki są zdolne do utrzymywania pozytywnego bilansu ATP jedynie gdy równocześnie mają wiele rodzajów związków do produkcji ATP.\n"
"Rozgrywka takimi komórkami jest trudniejsza, ponieważ do przetrwania wymagają równoczesnego składowania wielu rodzajów związków."

msgid "VACUOLE"
msgstr "Wakuola"

msgid "VACUOLE_DESCRIPTION"
msgstr "Wakuola to wewnętrzna organella membranowa używana w komórce jako magazyn. Zbudowane są z kilku pęcherzyków, małych membranowych struktur szeroko używanych w komórkach do magazynowania, które są ze sobą połączone. Wypełniona jest wodą która przechowuje molokuły, enzymy, ciała stałe i inne substancje. Ich kształt jest płynny i może się różnić między komórkami."

msgid "VACUOLE_IS_SPECIALIZED"
msgstr ""

msgid "VACUOLE_NOT_SPECIALIZED_DESCRIPTION"
msgstr "Wakuola przechowuje {0} jednostek wszystkich zasobów"

msgid "VACUOLE_PROCESSES_DESCRIPTION"
msgstr "Zwiększa pojemność twojej komórki."

msgid "VACUOLE_SPECIALIZED_DESCRIPTION"
msgstr "Wakuola będzie przechowywać {0} jednostek wybranego zasobu"

msgid "VALUE_WITH_UNIT"
msgstr "{0} {1}"

msgid "VERSION_COLON"
msgstr "Wersja:"

msgid "VERTICAL_COLON"
msgstr "Pion:"

msgid "VERTICAL_WITH_AXIS_NAME_COLON"
msgstr "Pion (Oś: {0})"

msgid "VIDEO_MEMORY"
msgstr "Obecnie wykorzystana pamięć wideo:"

msgid "VIDEO_MEMORY_MIB"
msgstr "{0} MiB"

msgid "VIEWER"
msgstr "Przeglądarka"

#, fuzzy
msgid "VIEW_ALL"
msgstr "Wyłącz wszystko"

#, fuzzy
msgid "VIEW_CELL_PROCESSES"
msgstr "Zwiększa prędkość obrotu większych komórek."

#, fuzzy
msgid "VIEW_ONLINE"
msgstr "Wyłącz wszystko"

#, fuzzy
msgid "VIEW_PATCH_MICHES"
msgstr "Przeczytaj Notki Aktualizacji"

msgid "VIEW_PATCH_NOTES"
msgstr "Przeczytaj Notki Aktualizacji"

msgid "VIEW_PATCH_NOTES_TOOLTIP"
msgstr ""

msgid "VIEW_PENDING_ACTIONS"
msgstr ""

msgid "VIEW_SOURCE_CODE"
msgstr "Zobacz Kod Źródłowy"

msgid "VIEW_TEXT_REPORT"
msgstr ""

msgid "VIP_PATRONS"
msgstr "VIP Wspierający"

msgid "VISIBLE"
msgstr "Widoczne"

msgid "VISIBLE_WHEN_CLOSE_TO_FULL"
msgstr ""

msgid "VISIBLE_WHEN_OVER_ZERO"
msgstr ""

msgid "VISIT_SUGGESTIONS_SITE"
msgstr "Zasugeruj Funkcję"

msgid "VOLCANIC_VENT"
msgstr "Komin hydrotermalny"

msgid "VOLUMEDOWN"
msgstr "Zmniejsz głośność"

msgid "VOLUMEMUTE"
msgstr "Wycisz"

msgid "VOLUMEUP"
msgstr "Zwiększ głośność"

msgid "VSYNC"
msgstr "Synchronizacja pionowa"

msgid "WAITING_FOR_AUTO_EVO"
msgstr "Czekanie na auto-ewolucje:"

msgid "WELCOME_TO_THRIVEOPEDIA"
msgstr "Witam w Thriveopedia'i"

msgid "WENT_EXTINCT_FROM_PLANET"
msgstr "wyginął z planety"

msgid "WENT_EXTINCT_IN"
msgstr "wyginął w {0}"

msgid "WHEEL_DOWN"
msgstr "Koło w dół"

msgid "WHEEL_LEFT"
msgstr "Koło w lewo"

msgid "WHEEL_RIGHT"
msgstr "Koło w prawo"

msgid "WHEEL_UP"
msgstr "Koło w górę"

msgid "WIKI"
msgstr "Wiki"

#, fuzzy
msgid "WIKI_2D"
msgstr "Wiki"

#, fuzzy
msgid "WIKI_3D"
msgstr "Wiki"

msgid "WIKI_3D_COMMA_SANDBOX"
msgstr ""

#, fuzzy
msgid "WIKI_3D_COMMA_STRATEGY"
msgstr "Toksyczna wakuola to wakuola zmodyfikowana do specyficznej produkcji, magazynowania i uwalniania toksyn oxytoxy. Więcej toksycznych wakuoli zwiększa tempo z którym można wypuszczać toksyny."

msgid "WIKI_3D_COMMA_STRATEGY_COMMA_SPACE"
msgstr ""

#, fuzzy
msgid "WIKI_8_BRACKET_16"
msgstr "Obróć w lewo"

msgid "WIKI_ASCENSION"
msgstr "Wniebowstąpienie"

msgid "WIKI_ASCENSION_CURRENT_DEVELOPMENT"
msgstr "Praca nad Wniebowstąpieniem jeszcze się nie rozpoczęła."

msgid "WIKI_ASCENSION_FEATURES"
msgstr "Jeszcze niedostępne."

msgid "WIKI_ASCENSION_INTRO"
msgstr "W skrócie: Jest to końcowa rozgrywka, gdzie możesz do woli przemieszczać się po galaktyce jako metafizyczny byt, obserwując i przekształcając co zechcesz. To była długa podróż, więc na to zasługujesz."

msgid "WIKI_ASCENSION_OVERVIEW"
msgstr ""
"Wniebowstąpienie jest kluczowym konceptem w Thrive, porównywalnym do \"wygrania gry\" w innych grach wideo. Świadomy organizm, który go dokona, jest przekształcany do postaci energetycznej przez Bramę Wniebowstąpienną, w wyniku czego uzyskuje boskie moce, wykorzystując energię wszechświata (w zasadzie czyniąc cudy za darmo).\n"
"\n"
"Jeśli zbadałeś technologię Narzędzi Boga, w dowolnym momencie rozgrywki będziesz mieć dostęp do nowego panelu \"Narzędzia Boga\", z którego pomocą będziesz mógł zmienić cokolwiek zechcesz. Od tworzenia całych systemów gwiezdnych do najmniejszych bakterii, od niszczenia całych cywilizacji do opętywania pojedynczego jej członka, wszystko możliwe."

msgid "WIKI_ASCENSION_TRANSITIONS"
msgstr "Dokonasz wniebowstąpienia, gdy twój gatunek przejdzie przez Bramę Wniebowstąpienną. Prawdopodobnie będziemy chcieli pokazać napisy końcowe gry po cutscence wchodzenia w etap boskości. Po zakończeniu napisów gracz jest ponownie wrzucany do rozgrywki, w Etapie Boskości, z gratulującą wiadomością. By uczynić to ostatnią przeszkodą w grze, do stworzenia i operowania Brama Wniebowstąpienna będzie wymagać mnóstwa badań (w tym wspomnianych powyżej Narzędzi Boga) oraz ogromnej ilości energii, wielokrotnie większej od energii słońca. Inne potencjalnie wrogie gatunki będą miały swoją ostatnią szansę, by zaatakować gracza, zanim uzyska on nieskończoną moc i będzie mógł po prostu usunąć konkurujące międzygwiezdne imperia."

msgid "WIKI_ASCENSION_UI"
msgstr "Jeszcze niedostępne."

msgid "WIKI_AWAKENING_STAGE_CURRENT_DEVELOPMENT"
msgstr "Prace nad Etapem Boskości jeszcze nie zostały rozpoczęte."

#, fuzzy
msgid "WIKI_AWAKENING_STAGE_FEATURES"
msgstr "Faza przebudzenia"

#, fuzzy
msgid "WIKI_AWAKENING_STAGE_INTRO"
msgstr "Faza przebudzenia"

#, fuzzy
msgid "WIKI_AWAKENING_STAGE_OVERVIEW"
msgstr "Faza przebudzenia"

#, fuzzy
msgid "WIKI_AWAKENING_STAGE_TRANSITIONS"
msgstr "Faza przebudzenia"

#, fuzzy
msgid "WIKI_AWAKENING_STAGE_UI"
msgstr "Faza przebudzenia"

msgid "WIKI_AWARE_STAGE_CURRENT_DEVELOPMENT"
msgstr ""

#, fuzzy
msgid "WIKI_AWARE_STAGE_FEATURES"
msgstr "Faza Świadomości"

#, fuzzy
msgid "WIKI_AWARE_STAGE_INTRO"
msgstr "Rusticyjanina to białko mogące użyć gazowego [thrive:compound type=\"carbondioxide\"][/thrive:compound] i [thrive:compound type=\"oxygen\"][/thrive:compound] do utleniania żelaza z jednego stanu chemicznego do innego. Ten proces, nazywany [b]iron respiration[/b], uwalnia energię którą komórka może zebrać."

#, fuzzy
msgid "WIKI_AWARE_STAGE_OVERVIEW"
msgstr "Faza Świadomości"

#, fuzzy
msgid "WIKI_AWARE_STAGE_TRANSITIONS"
msgstr "Azotaza"

#, fuzzy
msgid "WIKI_AWARE_STAGE_UI"
msgstr "Faza Świadomości"

msgid "WIKI_AXON_EFFECTS"
msgstr ""

msgid "WIKI_AXON_INTRO"
msgstr ""

msgid "WIKI_AXON_MODIFICATIONS"
msgstr ""

msgid "WIKI_AXON_PROCESSES"
msgstr "Brak procesów."

msgid "WIKI_AXON_REQUIREMENTS"
msgstr ""

msgid "WIKI_AXON_SCIENTIFIC_BACKGROUND"
msgstr ""

msgid "WIKI_AXON_STRATEGY"
msgstr ""

msgid "WIKI_AXON_UPGRADES"
msgstr ""

#, fuzzy
msgid "WIKI_BACTERIAL_CHEMOSYNTHESIS_COMMA_GLYCOLYSIS"
msgstr "Synteza OxyToxy"

msgid "WIKI_BINDING_AGENT_EFFECTS"
msgstr ""
"Komórki z [b]Czynnikami Wiążącymi[/b] (albo kolonie zawierające komórki z [b]Czynnikami Wiążącymi[/b]) mogą wejść w tryb wiązania. Każda komórka, która się w nim znajduje spożywa dodatkowe [b]+2[/b] [thrive:compound type=\"atp\"][/thrive:compound]. Tryb wiązania wyłącza się przy kontakcie komórek z jednego gatunku, łącząc je w kolonię. Może być on również wyłączony manualnie.\n"
"\n"
"Komórki w kolonii wymieniają się zasobami, dzieląc je po równo między sobą. Kolonie również korzystają z obniżonych kosztów osmoregulacji – koszt osmoregulacji każdej komórki skaluje się odwrotnie proporcjonalnie do całkowitej liczby członków kolonii."

msgid "WIKI_BINDING_AGENT_INTRO"
msgstr ""
"Umożliwia komórce łączenie się z innymi osobnikami swego gatunku, tworząc kolonię. Połączone w kolonię komórki poruszają się jednakowo i dzielą się związkami. Przed wejściem do edytora i podzieleniem, komórki muszą odłączyć się od kolonii.\n"
"\n"
"Kolonie komórek są pierwszym krokiem do wielokomórkowości, co czyni [b]Czynniki Wiążące[/b] niezbędnymi dla wkroczenia do następnej fazy."

msgid "WIKI_BINDING_AGENT_MODIFICATIONS"
msgstr "Brak modyfikacji."

msgid "WIKI_BINDING_AGENT_PROCESSES"
msgstr "Brak procesów."

msgid "WIKI_BINDING_AGENT_REQUIREMENTS"
msgstr ""
"Komórka musi mieć [b][color=#3796e1][url=thriveopedia:nucleus]Jądro Komórkowe[/url][/color][/b] by wyewoluować [b]Czynniki Wiążące[/b].\n"
"\n"
"Jeżeli warunki odblokowania organelli są włączone w ustawieniach, [i]wszystkie[/i] poniższe warunki muszą być spełnione [i] dla komórki gracza[/i]:\n"
"\n"
"[indent]—   Zawiera [b][color=#3796e1][url=thriveopedia:nucleus]Jądro Komórkowe[/url][/color][/b] przez [b]5[/b] generacji.[/indent]\n"
"[indent]—   Ma bilans [thrive:compound type=\"atp\"][/thrive:compound] równy [b]+15[/b] lub większy.[/indent]"

msgid "WIKI_BINDING_AGENT_SCIENTIFIC_BACKGROUND"
msgstr "Brak Danych"

msgid "WIKI_BINDING_AGENT_STRATEGY"
msgstr ""

msgid "WIKI_BINDING_AGENT_UPGRADES"
msgstr "Brak ulepszeń."

msgid "WIKI_BIOLUMINESCENT_VACUOLE_EFFECTS"
msgstr "Brak efektów. Jeszcze nie zaimplementowane."

msgid "WIKI_BIOLUMINESCENT_VACUOLE_INTRO"
msgstr ""

msgid "WIKI_BIOLUMINESCENT_VACUOLE_MODIFICATIONS"
msgstr ""

msgid "WIKI_BIOLUMINESCENT_VACUOLE_PROCESSES"
msgstr ""

msgid "WIKI_BIOLUMINESCENT_VACUOLE_REQUIREMENTS"
msgstr ""

msgid "WIKI_BIOLUMINESCENT_VACUOLE_SCIENTIFIC_BACKGROUND"
msgstr ""
"Wiele rzeczywistych organizmów wykazuje zdolność do bioluminescencji, w tym niektóre bakterie i protisty. Chemiczna produkcja światła w ciele organizmu ma wiele zastosowań, w tym przyciąganie partnerów, komunikację z innymi osobnikami tego samego gatunku oraz przyciąganie bądź odstraszanie innych gatunków. Bioluminescencja u mikroskopijnych glonów może powodować ich zakwity, rozjaśniając ogromne połacie oceanu niebiesko-zieloną łuną.\n"
"\n"
"Obecnie jeszcze nie ustaliliśmy w grze zastosowania dla bioluminescencji. Mimo, iż byłaby ona przyjemnym smaczkiem wizualnym, a nawet mogłaby pomóc graczowi w ciemnych środowiskach, użyteczne mechaniki bazowane na bioluminescencji okazały się by ciężkie w dokładniejszym sformułowaniu. Komunikacja wewnątrzgatunkowa jest już zaspokajana przez [b][color=#3796e1][url=thriveopedia:signalingAgent]Czynnik Sygnalizacyjny[/url][/color][/b], a wszelkie inne zastosowania wydają się być trudne do uzasadnienia, kiedy weźmie się pod uwagę nieunikniony koszt [thrive:compound type=\"atp\"][/thrive:compound].\n"
"\n"
"Może przybrać postać [b]Świecącej Wakuoli[/b] albo bardziej specyficznego organellum. Takowego rzeczywistym przykładem jest [color=#3796e1][url=https://en.wikipedia.org/wiki/Scintillon]scyntylon[/url][/color].\n"
"\n"
"Jeśli bardzo Ci zależy na umieszczeniu [b]Świecących Wakuoli[/b] w grze, albo masz pomysł na jakąś ich wartościową funkcjonalność, prosimy udać się do naszej [color=#3796e1][url=https://suggestions.revolutionarygamesstudio.com/]tablicy sugestii[/url][/color]."

msgid "WIKI_BIOLUMINESCENT_VACUOLE_STRATEGY"
msgstr ""

msgid "WIKI_BIOLUMINESCENT_VACUOLE_UPGRADES"
msgstr ""

msgid "WIKI_BODY_PLAN_EDITOR_COMMA_CELL_EDITOR"
msgstr ""

msgid "WIKI_CHEMOPLAST_EFFECTS"
msgstr "Brak efektów."

msgid "WIKI_CHEMOPLAST_INTRO"
msgstr "Eukariotyczne organellum używane do przeprowadzania [b]Chemosyntezy[/b], czyli procesu przekształcania [thrive:compound type=\"hydrogensulfide\"]Siarkowodoru[/thrive:compound] w [thrive:compound type=\"glucose\"]Glukozę[/thrive:compound] z wykorzystaniem środowiskowego [thrive:compound type=\"carbondioxide\"]Dwutlenku Węgla[/thrive:compound]. Przeprowadza ten proces wydajniej niż jego prokariotyczny odpowiednik, [b][url=thriveopedia:chemoSynthesizingProteins]Białka Chemosyntezujące[/url][/color][/b]."

msgid "WIKI_CHEMOPLAST_MODIFICATIONS"
msgstr "Brak modyfikacji."

msgid "WIKI_CHEMOPLAST_PROCESSES"
msgstr ""
"[b]Chemosynteza[/b]: [thrive:compound type=\"hydrogensulfide\"]Siarkowodór[/thrive:compound] + [thrive:compound type=\"carbondioxide\"]Dwutlenek Węgla[/thrive:compound] → [thrive:compound type=\"glucose\"]Glukoza[/thrive:compound]\n"
"\n"
"Metoda syntezy [thrive:compound type=\"glucose\"]Glukozy[/thrive:compound]. Wymaga [thrive:compound type=\"hydrogensulfide\"]Siarkowodoru[/thrive:compound] a tempo reakcji skaluje się wraz ze środowiskowym [thrive:compound type=\"carbondioxide\"]Dwutlenkiem Węgla[/thrive:compound]. Jest sprawniejsza od podobnego procesu przeprowadzanego w [b][color=#3796e1][url=thriveopedia:chemoSynthesizingProteins]Białkach Chemosyntezujących[/url][/color][/b]."

msgid "WIKI_CHEMOPLAST_REQUIREMENTS"
msgstr ""

msgid "WIKI_CHEMOPLAST_SCIENTIFIC_BACKGROUND"
msgstr "Brak Danych"

msgid "WIKI_CHEMOPLAST_STRATEGY"
msgstr ""
"Podobnie do [b][color=#3796e1][url=thriveopedia:chemoSynthesizingProteins]Białek Chemosytezujących[/url][/color][/b], to organellum daje komórce dostęp do wszechobecnego w niektórych strefach [thrive:compound type=\"hydrogensulfide\"]Siarkowodoru[/thrive:compound]. Ponieważ środowiskowe stężenia [thrive:compound type=\"glucose\"]Glukozy[/thrive:compound] spadają w miarą postępu rozgrywki, zaleca się znalezienie innych źródeł energii, a jeśli planujesz pozostać w okolicach kominów geotermalnych, [thrive:compound type=\"hydrogensulfide\"]Siarkowodór[/thrive:compound] może okazać się dla ciebie idealny.\n"
"\n"
"Po wyewoluowaniu [b][color=#3796e1][url=thriveopedia:nucleus]Jądra Komórkowego[/url][/color][/b], zalecamy zastąpić [b][color=#3796e1][url=thriveopedia:chemoSynthesizingProteins]Białka Chemosytezujące[/url][/color][/b] [b]Chemoplastami[/b], jako iż są one wydajniejsze."

msgid "WIKI_CHEMOPLAST_UPGRADES"
msgstr "Brak ulepszeń."

msgid "WIKI_CHEMORECEPTOR_EFFECTS"
msgstr ""
"Dla każdego [b]Chemoreceptora[/b] przyłączonego do komórki gracza:\n"
"\n"
"[indent]—   Jeśli został ustawiony do wykrywania specyficznego związku, gracz widzi wizualny wskaźnik kierujący do najbliższego obłoku tego związku. Chmura musi znajdować się w zasięgu poszukiwań i mieć gęstość większą od minimalnej.[/indent]\n"
"[indent]—   Jeśli został ustawiony do wykrywania specyficznego gatunku, gracz widzi wizualny wskaźnik kierujący do najbliższej komórki tego gatunku. Musi się ona znajdować w zasięgu poszukiwań.[/indent]\n"
"\n"
"Tymczasem komórki niesterowane przez gracza chętniej będą się przemieszczać w kierunku związków i/lub gatunków ustawionych dla ich [b]Chemoreceptorów[/b]."

msgid "WIKI_CHEMORECEPTOR_INTRO"
msgstr "Zewnętrzne organellum reprezentujące zdolność komórki do wykrywania związków w otoczeniu. [b]Chemoreceptory[/b] mogą być dostosowane do wykrywania specyficznego związku, bądź nawet komórek specyficznego gatunku."

msgid "WIKI_CHEMORECEPTOR_MODIFICATIONS"
msgstr "Modyfikuj [b]Chemoreceptory[/b] by ustawić związek lub gatunek który ma być wykrywany. Można też ustawić promień wykrycia, kolor linii, a także minimalna ilość związku do wykrycia (jeśli szukane są związki)."

msgid "WIKI_CHEMORECEPTOR_PROCESSES"
msgstr "Brak procesów."

msgid "WIKI_CHEMORECEPTOR_REQUIREMENTS"
msgstr "Brak wymagań"

msgid "WIKI_CHEMORECEPTOR_SCIENTIFIC_BACKGROUND"
msgstr "Brak Danych"

msgid "WIKI_CHEMORECEPTOR_STRATEGY"
msgstr ""
"[b]Chemoreceptory[/b] są przydatne we wczesnej rozgrywce jako metoda na znajdywanie [thrive:compound type=\"glucose\"]Glukozy[/thrive:compound]. W późniejszej rozgrywce, mogą okazać się najużyteczniejsze do znajdywania [thrive:compound type=\"phosphates\"]Fosforanów[/thrive:compound], gdyż są one jedynym związkiem którego komórki nie potrafią same wytwarzać.\n"
"\n"
"Zalecamy ustawienie zakresu poszukiwać na maksymalny i ustawienie gęstości minimalnej w okolice środka zakresu. W ten sposób chmury które będziesz znajdywać będą bardziej znaczące, przez co energia wykorzystana do ich zebrania nie będzie na marne.\n"
"\n"
"Bądź uważny wobec [b]Chemoreceptorów[/b] innych komórek, zarówno twojego jak i innych gatunków. Komórki z [b]Chemoreceptorami[/b] niesterowane przez gracza dążą do swojego wyznaczonego związku, przez co ich nadmierna liczba w środowisku może doprowadzić do nagłych braków tego związku. Jeśli twój własny gatunek rozwinie [b]Chemoreceptory[/b] i jego populacja gwałtownie wzrośnie, może zaistnieć konieczność znalezienia równowagi między wygodą wyszukiwania a degradacją związku w środowisku."

msgid "WIKI_CHEMORECEPTOR_UPGRADES"
msgstr "Brak ulepszeń."

msgid "WIKI_CHEMOSYNTHESIZING_PROTEINS_EFFECTS"
msgstr "Brak specjalnych efektów."

msgid "WIKI_CHEMOSYNTHESIZING_PROTEINS_INTRO"
msgstr "Małe zbitki białka w [b][color=#3796e1][url=thriveopedia:cytoplasm]Cytozolu[/url][/color][/b], które przekształcają [thrive:compound type=\"hydrogensulfide\"]Siarkowodór[/thrive:compound], gazowy [thrive:compound type=\"carbondioxide\"]Dwutlenek Węgla[/thrive:compound] i wodę w [thrive:compound type=\"glucose\"]Glukozę[/thrive:compound] w procesie zwanym [b]Chemosyntezą Bakteryjną[/b]. Tempo produkcji [thrive:compound type=\"glucose\"]Glukozy[/thrive:compound] skaluje się wraz ze stężeniem [thrive:compound type=\"carbondioxide\"]Dwutlenku Węgla[/thrive:compound]."

msgid "WIKI_CHEMOSYNTHESIZING_PROTEINS_MODIFICATIONS"
msgstr "Brak modyfikacji."

#, fuzzy
msgid "WIKI_CHEMOSYNTHESIZING_PROTEINS_PROCESSES"
msgstr ""
"[b]Chemosynteza Bakteryjna:[/b] [thrive:compound type=\"hydrogensulfide\"]Siarkowodór[/thrive:compound] + [thrive:compound type=\"carbondioxide\"]Dwutlenek Węgla[/thrive:compound] → [thrive:compound type=\"glucose\"]Glukoza[/thrive:compound]\n"
"\n"
"Przekształca [thrive:compound type=\"hydrogensulfide\"]Siarkowodór[/thrive:compound] w [thrive:compound type=\"glucose\"]Glukozę[/thrive:compound]. Tempo reakcji skaluje się wraz ze środowiskowym [thrive:compound type=\"carbondioxide\"]Dwutlenkiem Węgla[/thrive:compound].\n"
"\n"
"[b]Glikoliza[/b]: [thrive:compound type=\"glucose\"]Glukoza[/thrive:compound] → [thrive:compound type=\"atp\"][/thrive:compound]\n"
"\n"
"Ponieważ [b]Białka Chemosyntezujące[/b] są zawieszone w [b][color=#3796e1][url=thriveopedia:cytoplasm]Cytozolu[/url][/color][/b], przeprowadzają nieco [b]Glikolizy[/b]."

msgid "WIKI_CHEMOSYNTHESIZING_PROTEINS_REQUIREMENTS"
msgstr "Brak wymagań."

msgid "WIKI_CHEMOSYNTHESIZING_PROTEINS_SCIENTIFIC_BACKGROUND"
msgstr "Brak Danych"

msgid "WIKI_CHEMOSYNTHESIZING_PROTEINS_STRATEGY"
msgstr ""

msgid "WIKI_CHEMOSYNTHESIZING_PROTEINS_UPGRADES"
msgstr "Brak ulepszeń."

msgid "WIKI_CHLOROPLAST_EFFECTS"
msgstr "Brak efektów."

msgid "WIKI_CHLOROPLAST_INTRO"
msgstr ""

msgid "WIKI_CHLOROPLAST_MODIFICATIONS"
msgstr "Brak modyfikacji."

msgid "WIKI_CHLOROPLAST_PROCESSES"
msgstr ""

msgid "WIKI_CHLOROPLAST_REQUIREMENTS"
msgstr ""

msgid "WIKI_CHLOROPLAST_SCIENTIFIC_BACKGROUND"
msgstr "Brak Danych"

msgid "WIKI_CHLOROPLAST_STRATEGY"
msgstr ""

#, fuzzy
msgid "WIKI_CHLOROPLAST_UPGRADES"
msgstr "Chloroplast jest strukturą z podwójną membraną zawierającą fotosensytywne pigmenty ułożone razem w membranowych workach. Jest prokariotem, który został przyswojony do użytku przez eukariotycznego hosta. Pigmenty w chloroplaście mogą używać energii światła do produkcji [thrive:compound type=\"glucose\"][/thrive:compound] z gazowego [thrive:compound type=\"carbondioxide\"][/thrive:compound] i wody w procesie zwanym [b]fotosyntezą[/b]. Te pigmenty dają mu też wyróżniający się kolor. Tempo produkci [thrive:compound type=\"glucose\"][/thrive:compound] skaluje się ze stężeniem [thrive:compound type=\"carbondioxide\"][/thrive:compound] i intensywnością [thrive:compound type=\"sunlight\"][/thrive:compound]."

#, fuzzy
msgid "WIKI_CHROMATOPHORE_PHOTOSYNTHESIS_COMMA_GLYCOLYSIS"
msgstr "Synteza OxyToxy"

msgid "WIKI_CILIA_EFFECTS"
msgstr ""

msgid "WIKI_CILIA_INTRO"
msgstr ""

msgid "WIKI_CILIA_MODIFICATIONS"
msgstr ""

#, fuzzy
msgid "WIKI_CILIA_PROCESSES"
msgstr "Zwiększa prędkość obrotu większych komórek."

msgid "WIKI_CILIA_REQUIREMENTS"
msgstr ""

msgid "WIKI_CILIA_SCIENTIFIC_BACKGROUND"
msgstr ""

msgid "WIKI_CILIA_STRATEGY"
msgstr ""

msgid "WIKI_CILIA_UPGRADES"
msgstr ""

#, fuzzy
msgid "WIKI_COMPOUNDS_BUTTON"
msgstr ""
"Żelowe wnętrze komórki. [b]Cytoplazma[/b] to podstawowa mieszanina jonów, białek, i innych substancji rozpuszczonych w wodzie, która wypełnia wnętrze komórki.\n"
"\n"
"Jedną z czynności, której dokonuje, jest [b]Glikoliza Cytoplazmowa[/b], przemiana [thrive:compound type=\"glucose\"][/thrive:compound] w [thrive:compound type=\"atp\"][/thrive:compound. Komórki nieposiadające organelli do bardziej zaawansowanych procesów metabolicznych polegają na tym procesie. Wykorzystywany jest również jako magazyn substancji oraz do zwiększenia rozmiarów komórki."

#, fuzzy
msgid "WIKI_COMPOUNDS_DEVELOPMENT"
msgstr "Związki:"

#, fuzzy
msgid "WIKI_COMPOUNDS_INTRO"
msgstr ""
"Żelowe wnętrze komórki. [b]Cytoplazma[/b] to podstawowa mieszanina jonów, białek, i innych substancji rozpuszczonych w wodzie, która wypełnia wnętrze komórki.\n"
"\n"
"Jedną z czynności, której dokonuje, jest [b]Glikoliza Cytoplazmowa[/b], przemiana [thrive:compound type=\"glucose\"][/thrive:compound] w [thrive:compound type=\"atp\"][/thrive:compound. Komórki nieposiadające organelli do bardziej zaawansowanych procesów metabolicznych polegają na tym procesie. Wykorzystywany jest również jako magazyn substancji oraz do zwiększenia rozmiarów komórki."

msgid "WIKI_COMPOUNDS_TYPES_OF_COMPOUNDS"
msgstr ""

msgid "WIKI_COMPOUND_SYSTEM_DEVELOPMENT_COMPOUNDS_LIST"
msgstr ""

msgid "WIKI_COMPOUND_SYSTEM_DEVELOPMENT_INTRO"
msgstr ""

msgid "WIKI_COMPOUND_SYSTEM_DEVELOPMENT_MICROBE_STAGE"
msgstr ""

msgid "WIKI_COMPOUND_SYSTEM_DEVELOPMENT_OVERVIEW"
msgstr ""

#, fuzzy
msgid "WIKI_CREATURE_EDITOR_COMMA_TECH_EDITOR"
msgstr "Edytor Mikroba"

msgid "WIKI_CYTOPLASM_EFFECTS"
msgstr "Inna organella może zastąpić [b]Cytoplazmę[/b] bez dodatkowych kosztów (oprócz kosztu postawienia organelli)."

msgid "WIKI_CYTOPLASM_INTRO"
msgstr ""
"Żelowe wnętrze komórki. [b]Cytoplazma[/b] to podstawowa mieszanina jonów, białek, i innych substancji rozpuszczonych w wodzie, która wypełnia wnętrze komórki.\n"
"\n"
"Jedną z czynności, której dokonuje, jest [b]Glikoliza Cytoplazmowa[/b], przemiana [thrive:compound type=\"glucose\"][/thrive:compound] w [thrive:compound type=\"atp\"][/thrive:compound. Komórki nieposiadające organelli do bardziej zaawansowanych procesów metabolicznych polegają na tym procesie. Wykorzystywany jest również jako magazyn substancji oraz do zwiększenia rozmiarów komórki."

#, fuzzy
msgid "WIKI_CYTOPLASM_MODIFICATIONS"
msgstr "Zol wypełniający wnętrze komórki. Cytozol to podstawowa mieszanina jonów, białek, i innych substancji rozpuszczonych w wodzie, która wypełnia wnętrze komórki. Jedną z czynności, której dokonuje, jest [b]glikoliza[/b] - przemiana [thrive:compound type=\"glucose\"][/thrive:compound] w [thrive:compound type=\"atp\"][/thrive:compound. Komórki nieposiadające organelli do bardziej zaawansowanych procesów metabolicznych polegają na tym procesie. Wykorzystywany jest również jako magazyn substancji oraz do zwiększenia rozmiarów komórki."

msgid "WIKI_CYTOPLASM_PROCESSES"
msgstr ""

msgid "WIKI_CYTOPLASM_REQUIREMENTS"
msgstr ""

msgid "WIKI_CYTOPLASM_SCIENTIFIC_BACKGROUND"
msgstr ""

msgid "WIKI_CYTOPLASM_STRATEGY"
msgstr ""

msgid "WIKI_CYTOPLASM_UPGRADES"
msgstr ""

#, fuzzy
msgid "WIKI_DEVELOPMENT"
msgstr "Wiki Deweloperskie"

#, fuzzy
msgid "WIKI_DEVELOPMENT_INFO_BUTTON"
msgstr "Wiele organizmów produkuje polisacharydowe szlamopodobne substancje, śluz jest jednym z takich polisacharydów. Podczas gdy mnóstwo gatunków wykorzystuje szlam do celów lokomocji, niektóre typy bakterii strzelają tymi substancjami za sobą pod wysokim ciśnieniem. Te śluzowe wyrzutnie działają jak silniki rakietowe, pchając komórki do przodu z niesamowitą prędkością. Szlam jest również używany przeciw nadciągającym drapieżnikom, więżąc je w substancji którą jedynie posiadające jety organizmy mogą nawigować."

#, fuzzy
msgid "WIKI_DEVELOPMENT_ROOT_INTRO"
msgstr "Wiele organizmów produkuje polisacharydowe szlamopodobne substancje, śluz jest jednym z takich polisacharydów. Podczas gdy mnóstwo gatunków wykorzystuje szlam do celów lokomocji, niektóre typy bakterii strzelają tymi substancjami za sobą pod wysokim ciśnieniem. Te śluzowe wyrzutnie działają jak silniki rakietowe, pchając komórki do przodu z niesamowitą prędkością. Szlam jest również używany przeciw nadciągającym drapieżnikom, więżąc je w substancji którą jedynie posiadające jety organizmy mogą nawigować."

msgid "WIKI_EDITORS_AND_MUTATIONS_GENERATIONS_AND_EDITOR_SESSIONS"
msgstr ""

#, fuzzy
msgid "WIKI_EDITORS_AND_MUTATIONS_INTRO"
msgstr "Rusticyjanina to białko mogące użyć gazowego [thrive:compound type=\"carbondioxide\"][/thrive:compound] i [thrive:compound type=\"oxygen\"][/thrive:compound] do utleniania żelaza z jednego stanu chemicznego do innego. Ten proces, nazywany [b]iron respiration[/b], uwalnia energię którą komórka może zebrać."

msgid "WIKI_EDITORS_AND_MUTATIONS_MUTATIONS_AND_MUTATION_POINTS"
msgstr ""

msgid "WIKI_ENVIRONMENTAL_CONDITIONS_ENVIRONMENTAL_GASSES"
msgstr ""

#, fuzzy
msgid "WIKI_ENVIRONMENTAL_CONDITIONS_INTRO"
msgstr "Nitrogenaza to białko mogące użyć gazowego [thrive:compound type=\"nitrogen\"][/thrive:compound] i energii komórkowej w formie [thrive:compound type=\"atp\"][/thrive:compound] do produkcji [thrive:compound type=\"ammonia\"][/thrive:compound], kluczowego składnika dla wzrostu komórek. Ten proces nazywany jest [b]anaerobic nitrogen fixation[/b]. Jako iż nitrogenaza jest zawieszona bezpośrednio w cytozolu, otaczający płyn przeprowadza [b]glycolysis[/b]."

#, fuzzy
msgid "WIKI_ENVIRONMENTAL_CONDITIONS_PHYSICAL_CONDITIONS"
msgstr "(proporcja glukozy zachowana w środowisku w każdym pokoleniu)"

msgid "WIKI_ENVIRONMENTAL_CONDITIONS_THE_DAY/NIGHT_CYCLE"
msgstr ""

#, fuzzy
msgid "WIKI_FERROPLAST_EFFECTS"
msgstr "Termoplast jest strukturą z podwójną membraną zawierającą termo sensytywne pigmenty ułożone razem w membranowych workach. Jest prokariotem, który został przyswojony do użytku przez eukariotycznego hosta. Pigmenty w termoplaście mogą używać energii z różnic temperatur w otoczeniu do produkcji [thrive:compound type=\"atp\"][/thrive:compound] z wody w procesie zwanym [b]termosyntezą[/b]. Tempo produkcji [thrive:compound type=\"atp\"][/thrive:compound] skaluje się z [thrive:compound type=\"temperature\"][/thrive:compound]."

#, fuzzy
msgid "WIKI_FERROPLAST_INTRO"
msgstr ""
"Wyciąga energię w formie [thrive:compound type=\"atp\"][/thrive:compound] używając gradientów [thrive:compound type=\"temperature\"][/thrive:compound] w środowisku. Eukariotyczny variant mniej wydajnej [b][color=#3796e1][url=thriveopedia:thermosynthase]Thermosyntazy[/url][/color][/b].\n"
"\n"
"Organella spekulacyjna nie wykryta w prawdziwym życiu. Niedostępne w grach z włączonym trybem ŻTJZ (Życie Takie Jakie Znamy)."

#, fuzzy
msgid "WIKI_FERROPLAST_MODIFICATIONS"
msgstr "Termoplast jest strukturą z podwójną membraną zawierającą termo sensytywne pigmenty ułożone razem w membranowych workach. Jest prokariotem, który został przyswojony do użytku przez eukariotycznego hosta. Pigmenty w termoplaście mogą używać energii z różnic temperatur w otoczeniu do produkcji [thrive:compound type=\"atp\"][/thrive:compound] z wody w procesie zwanym [b]termosyntezą[/b]. Tempo produkcji [thrive:compound type=\"atp\"][/thrive:compound] skaluje się z [thrive:compound type=\"temperature\"][/thrive:compound]."

#, fuzzy
msgid "WIKI_FERROPLAST_PROCESSES"
msgstr ""
"[b]Termosynteza[/b]: [thrive:compound type=\"temperature\"][/thrive:compound] → [thrive:compound type=\"atp\"][/thrive:compound]\n"
"\n"
"Generuje energie z [thrive:compound type=\"temperature\"][/thrive:compound] w środowisku. Bardziej wydajna wersja [b]Termoyntezy Bakteryjnej[/b] która występuje w [b][color=#3796e1][url=thriveopedia:thermosynthase]Termosyntazie[/url][/color][/b]."

#, fuzzy
msgid "WIKI_FERROPLAST_REQUIREMENTS"
msgstr ""
"Komórka musi mieć [b][color=#3796e1][url=thriveopedia:nucleus]Jądro Komórkowe[/url][/color][/b] by wyewoluować [b]Czynniki Wiążące[/b].\n"
"\n"
"Jeżeli warunki odblokowania organelli są włączone w ustawieniach, [i]wszystkie[/i] poniższe warunki muszą być spełnione [i] dla komórki gracza[/i]:\n"
"\n"
"[indent]—   Zawiera [b][color=#3796e1][url=thriveopedia:nucleus]Jądro Komórkowe[/url][/color][/b] przez [b]5[/b] generacji.[/indent]\n"
"[indent]—   Ma bilans [thrive:compound type=\"atp\"][/thrive:compound] równy [b]+15[/b] lub większy.[/indent]"

#, fuzzy
msgid "WIKI_FERROPLAST_SCIENTIFIC_BACKGROUND"
msgstr "Termoplast jest strukturą z podwójną membraną zawierającą termo sensytywne pigmenty ułożone razem w membranowych workach. Jest prokariotem, który został przyswojony do użytku przez eukariotycznego hosta. Pigmenty w termoplaście mogą używać energii z różnic temperatur w otoczeniu do produkcji [thrive:compound type=\"atp\"][/thrive:compound] z wody w procesie zwanym [b]termosyntezą[/b]. Tempo produkcji [thrive:compound type=\"atp\"][/thrive:compound] skaluje się z [thrive:compound type=\"temperature\"][/thrive:compound]."

#, fuzzy
msgid "WIKI_FERROPLAST_STRATEGY"
msgstr ""
"Ponieważ [b]Termosynteza[/b] nie wymaga innych zasobów prócz [thrive:compound type=\"temperature\"][/thrive:compound], w praktyce jest darmową energią. Dodatkowo [b]Termoplast[/b] jest bardziej wydajny od [b][color=#3796e1][url=thriveopedia:thermosynthase]Termosyntazy[/url][/color][/b], co sprawia, że jest on najłatwiejszą metodą generacji energii w grze, pod warunkiem, że będziesz chciał zostać w gorącej strefie jak kominy hydrotermalne.\n"
"\n"
"Jeśli warunki odblokowania organelli są włączone, warunek rozmnożenia się wiele razy z [b][color=#3796e1][url=thriveopedia:thermosynthase]Termosyntazą[/url][/color][/b] oznacza, że gracz który wyewoluował [b]Termoplasty[/b] pewnie już jest bardzo wyspecjalizowany w [b]Termosyntezie[/b] kiedy zdobędzie [b]termoplasty[/b]."

#, fuzzy
msgid "WIKI_FERROPLAST_UPGRADES"
msgstr "Termoplast jest strukturą z podwójną membraną zawierającą termo sensytywne pigmenty ułożone razem w membranowych workach. Jest prokariotem, który został przyswojony do użytku przez eukariotycznego hosta. Pigmenty w termoplaście mogą używać energii z różnic temperatur w otoczeniu do produkcji [thrive:compound type=\"atp\"][/thrive:compound] z wody w procesie zwanym [b]termosyntezą[/b]. Tempo produkcji [thrive:compound type=\"atp\"][/thrive:compound] skaluje się z [thrive:compound type=\"temperature\"][/thrive:compound]."

#, fuzzy
msgid "WIKI_FLAGELLUM_EFFECTS"
msgstr "Wić to biczo-podobny zbiór białek wysunięty z błony komórkowej, który zużywa ATP do obracania się i poruszania komórki w danym kierunku. Pozycja wici determinuje kierunek w którym napędza komórkę. Kierunek siły napędowej jest przeciwny do strony po której wić jest umiejscowiona, na przykład wić umieszczona po lewej napędza komórkę w prawo."

#, fuzzy
msgid "WIKI_FLAGELLUM_INTRO"
msgstr "[b]Wić[/b] to biczo-podobny zbiór białek wysunięty z błony komórkowej, który zużywa [thrive:compound type=\"atp\"][/thrive:compoundATP] do obracania się i poruszania komórki w danym kierunku. Pozycja wici determinuje kierunek w którym napędza komórkę. Kierunek siły napędowej jest przeciwny do strony po której [b]Wić[/b] jest umiejscowiona, na przykład [b]Wić[/b] umieszczona po lewej napędza komórkę w prawo."

#, fuzzy
msgid "WIKI_FLAGELLUM_MODIFICATIONS"
msgstr "Wić to biczo-podobny zbiór białek wysunięty z błony komórkowej, który zużywa ATP do obracania się i poruszania komórki w danym kierunku. Pozycja wici determinuje kierunek w którym napędza komórkę. Kierunek siły napędowej jest przeciwny do strony po której wić jest umiejscowiona, na przykład wić umieszczona po lewej napędza komórkę w prawo."

#, fuzzy
msgid "WIKI_FLAGELLUM_PROCESSES"
msgstr "Używa [thrive:compound type=\"atp\"][/thrive:compound] do zwiększenia prędkości poruszania się komórki."

msgid "WIKI_FLAGELLUM_REQUIREMENTS"
msgstr ""

msgid "WIKI_FLAGELLUM_SCIENTIFIC_BACKGROUND"
msgstr ""

msgid "WIKI_FLAGELLUM_STRATEGY"
msgstr ""

msgid "WIKI_FLAGELLUM_UPGRADES"
msgstr ""

#, fuzzy
msgid "WIKI_GLYCOLYSIS_COMMA_ANAEROBIC_NITROGEN_FIXATION"
msgstr "Beztlenowe Wiązanie Azotu"

#, fuzzy
msgid "WIKI_HEADING_APPENDICES"
msgstr "Brak ulepszeń."

#, fuzzy
msgid "WIKI_HEADING_BASIC_GAME_MECHANICS"
msgstr "Brak ulepszeń."

msgid "WIKI_HEADING_COMPOUNDS_LIST"
msgstr ""

#, fuzzy
msgid "WIKI_HEADING_COMPOUND_CLOUDS"
msgstr "Nieskończone Związki"

#, fuzzy
msgid "WIKI_HEADING_CONCEPT_ART"
msgstr "Chemoreceptor"

#, fuzzy
msgid "WIKI_HEADING_CURRENT_DEVELOPMENT"
msgstr "Obecni Developerzy"

#, fuzzy
msgid "WIKI_HEADING_DEVELOPMENT"
msgstr "Główni Deweloperzy"

#, fuzzy
msgid "WIKI_HEADING_EDITOR"
msgstr "Pozwala na wysyłanie prostych poleceń do innych przedstawicieli gatunku komórki dzięki sygnałom chemicznym."

msgid "WIKI_HEADING_EFFECTS"
msgstr ""

#, fuzzy
msgid "WIKI_HEADING_ENVIRONMENTAL_GASSES"
msgstr "Azotaza"

#, fuzzy
msgid "WIKI_HEADING_FEATURES"
msgstr "Brak ulepszeń."

msgid "WIKI_HEADING_FOG_OF_WAR"
msgstr ""

#, fuzzy
msgid "WIKI_HEADING_GAMEPLAY"
msgstr "Wykonuj auto-ewo w trakcie rozgrywki"

#, fuzzy
msgid "WIKI_HEADING_GDD"
msgstr "Czynnik Wiążący"

#, fuzzy
msgid "WIKI_HEADING_GENERAL_TIPS"
msgstr "Brak ulepszeń."

msgid "WIKI_HEADING_GENERATIONS_AND_EDITOR_SESSIONS"
msgstr ""

#, fuzzy
msgid "WIKI_HEADING_MICROBE_PARTS"
msgstr "Etap Mikroba"

#, fuzzy
msgid "WIKI_HEADING_MICROBE_STAGE"
msgstr "Etap Mikroba"

#, fuzzy
msgid "WIKI_HEADING_MICROBE_STAGE_TIPS"
msgstr "Etap Mikroba"

msgid "WIKI_HEADING_MODIFICATIONS"
msgstr ""

#, fuzzy
msgid "WIKI_HEADING_MORE_GAME_INFO"
msgstr "Etap Mikroba"

msgid "WIKI_HEADING_MUTATIONS_AND_MUTATION_POINTS"
msgstr ""

msgid "WIKI_HEADING_OVERVIEW"
msgstr ""

#, fuzzy
msgid "WIKI_HEADING_PATCHES"
msgstr "Brak procesów."

#, fuzzy
msgid "WIKI_HEADING_PHYSICAL_CONDITIONS"
msgstr "Warunki Fizyczne"

msgid "WIKI_HEADING_PROCESSES"
msgstr ""

msgid "WIKI_HEADING_REPRODUCTION_IN_THE_MICROBE_STAGE"
msgstr ""

msgid "WIKI_HEADING_REQUIREMENTS"
msgstr ""

msgid "WIKI_HEADING_SCIENTIFIC_BACKGROUND"
msgstr ""

msgid "WIKI_HEADING_STRATEGY"
msgstr ""

#, fuzzy
msgid "WIKI_HEADING_THE_DAY/NIGHT_CYCLE"
msgstr "Włącz cykl dnia i nocy"

msgid "WIKI_HEADING_THE_PATCH_MAP"
msgstr ""

#, fuzzy
msgid "WIKI_HEADING_TRANSITIONS"
msgstr "Brak modyfikacji."

#, fuzzy
msgid "WIKI_HEADING_TYPES_OF_COMPOUNDS"
msgstr "Nieskończone Związki"

msgid "WIKI_HEADING_UI"
msgstr ""

msgid "WIKI_HEADING_UPGRADES"
msgstr ""

#, fuzzy
msgid "WIKI_HELP_AND_TIPS_BASIC_GAME_MECHANICS"
msgstr "Organelle"

#, fuzzy
msgid "WIKI_HELP_AND_TIPS_BUTTON"
msgstr ""
"Żelowe wnętrze komórki. [b]Cytoplazma[/b] to podstawowa mieszanina jonów, białek, i innych substancji rozpuszczonych w wodzie, która wypełnia wnętrze komórki.\n"
"\n"
"Jedną z czynności, której dokonuje, jest [b]Glikoliza Cytoplazmowa[/b], przemiana [thrive:compound type=\"glucose\"][/thrive:compound] w [thrive:compound type=\"atp\"][/thrive:compound. Komórki nieposiadające organelli do bardziej zaawansowanych procesów metabolicznych polegają na tym procesie. Wykorzystywany jest również jako magazyn substancji oraz do zwiększenia rozmiarów komórki."

#, fuzzy
msgid "WIKI_HELP_AND_TIPS_COMPOUND_CLOUDS"
msgstr "Nieskończone Związki"

msgid "WIKI_HELP_AND_TIPS_GENERAL_TIPS"
msgstr ""

#, fuzzy
msgid "WIKI_HELP_AND_TIPS_INTRO"
msgstr "Rusticyjanina to białko mogące użyć gazowego [thrive:compound type=\"carbondioxide\"][/thrive:compound] i [thrive:compound type=\"oxygen\"][/thrive:compound] do utleniania żelaza z jednego stanu chemicznego do innego. Ten proces, nazywany [b]iron respiration[/b], uwalnia energię którą komórka może zebrać."

#, fuzzy
msgid "WIKI_HELP_AND_TIPS_MICROBE_PARTS"
msgstr "Etap Mikroba"

#, fuzzy
msgid "WIKI_HELP_AND_TIPS_MICROBE_STAGE_TIPS"
msgstr "Etap Mikroba"

msgid "WIKI_HELP_AND_TIPS_MORE_GAME_INFO"
msgstr ""

#, fuzzy
msgid "WIKI_HYDROGENASE_EFFECTS"
msgstr "Nitrogenaza to białko mogące użyć gazowego [thrive:compound type=\"nitrogen\"][/thrive:compound] i energii komórkowej w formie [thrive:compound type=\"atp\"][/thrive:compound] do produkcji [thrive:compound type=\"ammonia\"][/thrive:compound], kluczowego składnika dla wzrostu komórek. Ten proces nazywany jest [b]anaerobic nitrogen fixation[/b]. Jako iż nitrogenaza jest zawieszona bezpośrednio w cytozolu, otaczający płyn przeprowadza [b]glycolysis[/b]."

#, fuzzy
msgid "WIKI_HYDROGENASE_INTRO"
msgstr ""
"Zawiera enzymy trawienne. Może być zmodyfikowany by zmienić typ enzymu który zawiera. Każdy [b]Lizosom[/b] może korzystać z tylko jednego typu enzym. Enzymy przyspieszają trawienie i polepszają efektywność trawienia.\n"
"\n"
"[b]Lizosom[/b] jest organellą otoczoną błoną która zawiera enzymy hydrolityczne które potrafią rozkładać wiele związków biologicznych. [b]Lizosom[/b] daje komórce umiejętność trawienia materiałów pochłoniętych w procesie endocytozy, a także oczyszczają odpady komórki w procesie zwanym autofagią."

#, fuzzy
msgid "WIKI_HYDROGENASE_MODIFICATIONS"
msgstr "Nitrogenaza to białko mogące użyć gazowego [thrive:compound type=\"nitrogen\"][/thrive:compound] i energii komórkowej w formie [thrive:compound type=\"atp\"][/thrive:compound] do produkcji [thrive:compound type=\"ammonia\"][/thrive:compound], kluczowego składnika dla wzrostu komórek. Ten proces nazywany jest [b]anaerobic nitrogen fixation[/b]. Jako iż nitrogenaza jest zawieszona bezpośrednio w cytozolu, otaczający płyn przeprowadza [b]glycolysis[/b]."

#, fuzzy
msgid "WIKI_HYDROGENASE_PROCESSES"
msgstr "Produkuje [thrive:compound type=\"atp\"][/thrive:compound] używając gradientów temperatury. Tempo skaluje się ze stężeniem [thrive:compound type=\"temperature\"][/thrive:compound]."

#, fuzzy
msgid "WIKI_HYDROGENASE_REQUIREMENTS"
msgstr ""
"Komórka musi mieć [b][color=#3796e1][url=thriveopedia:nucleus]Jądro Komórkowe[/url][/color][/b] by wyewoluować [b]Czynniki Wiążące[/b].\n"
"\n"
"Jeżeli warunki odblokowania organelli są włączone w ustawieniach, [i]wszystkie[/i] poniższe warunki muszą być spełnione [i] dla komórki gracza[/i]:\n"
"\n"
"[indent]—   Zawiera [b][color=#3796e1][url=thriveopedia:nucleus]Jądro Komórkowe[/url][/color][/b] przez [b]5[/b] generacji.[/indent]\n"
"[indent]—   Ma bilans [thrive:compound type=\"atp\"][/thrive:compound] równy [b]+15[/b] lub większy.[/indent]"

#, fuzzy
msgid "WIKI_HYDROGENASE_SCIENTIFIC_BACKGROUND"
msgstr "Nitrogenaza to białko mogące użyć gazowego [thrive:compound type=\"nitrogen\"][/thrive:compound] i energii komórkowej w formie [thrive:compound type=\"atp\"][/thrive:compound] do produkcji [thrive:compound type=\"ammonia\"][/thrive:compound], kluczowego składnika dla wzrostu komórek. Ten proces nazywany jest [b]anaerobic nitrogen fixation[/b]. Jako iż nitrogenaza jest zawieszona bezpośrednio w cytozolu, otaczający płyn przeprowadza [b]glycolysis[/b]."

#, fuzzy
msgid "WIKI_HYDROGENASE_STRATEGY"
msgstr "Termosyntaza jest białkiem które używa konwekcji termicznej by zmieniać swój kształt, pozwalając mu się zwinąć i związać z ADP pod wpływem ciepła, następnie rozwinąć i przetworzyć ADP na [thrive:compound type=\"atp\"][/thrive:compound] w kontakcie z niższą temperaturą w procesie zwanym [b]thermosynthesis[/b]. Szybkość produkcji [thrive:compound type=\"atp\"][/thrive:compound] wzrasta z [thrive:compound type=\"temperature\"][/thrive:compound]."

#, fuzzy
msgid "WIKI_HYDROGENASE_UPGRADES"
msgstr "Nitrogenaza to białko mogące użyć gazowego [thrive:compound type=\"nitrogen\"][/thrive:compound] i energii komórkowej w formie [thrive:compound type=\"atp\"][/thrive:compound] do produkcji [thrive:compound type=\"ammonia\"][/thrive:compound], kluczowego składnika dla wzrostu komórek. Ten proces nazywany jest [b]anaerobic nitrogen fixation[/b]. Jako iż nitrogenaza jest zawieszona bezpośrednio w cytozolu, otaczający płyn przeprowadza [b]glycolysis[/b]."

#, fuzzy
msgid "WIKI_HYDROGENOSOME_EFFECTS"
msgstr "Nitrogenaza to białko mogące użyć gazowego [thrive:compound type=\"nitrogen\"][/thrive:compound] i energii komórkowej w formie [thrive:compound type=\"atp\"][/thrive:compound] do produkcji [thrive:compound type=\"ammonia\"][/thrive:compound], kluczowego składnika dla wzrostu komórek. Ten proces nazywany jest [b]anaerobic nitrogen fixation[/b]. Jako iż nitrogenaza jest zawieszona bezpośrednio w cytozolu, otaczający płyn przeprowadza [b]glycolysis[/b]."

#, fuzzy
msgid "WIKI_HYDROGENOSOME_INTRO"
msgstr ""
"Zawiera enzymy trawienne. Może być zmodyfikowany by zmienić typ enzymu który zawiera. Każdy [b]Lizosom[/b] może korzystać z tylko jednego typu enzym. Enzymy przyspieszają trawienie i polepszają efektywność trawienia.\n"
"\n"
"[b]Lizosom[/b] jest organellą otoczoną błoną która zawiera enzymy hydrolityczne które potrafią rozkładać wiele związków biologicznych. [b]Lizosom[/b] daje komórce umiejętność trawienia materiałów pochłoniętych w procesie endocytozy, a także oczyszczają odpady komórki w procesie zwanym autofagią."

#, fuzzy
msgid "WIKI_HYDROGENOSOME_MODIFICATIONS"
msgstr "Nitrogenaza to białko mogące użyć gazowego [thrive:compound type=\"nitrogen\"][/thrive:compound] i energii komórkowej w formie [thrive:compound type=\"atp\"][/thrive:compound] do produkcji [thrive:compound type=\"ammonia\"][/thrive:compound], kluczowego składnika dla wzrostu komórek. Ten proces nazywany jest [b]anaerobic nitrogen fixation[/b]. Jako iż nitrogenaza jest zawieszona bezpośrednio w cytozolu, otaczający płyn przeprowadza [b]glycolysis[/b]."

#, fuzzy
msgid "WIKI_HYDROGENOSOME_PROCESSES"
msgstr "Produkuje [thrive:compound type=\"atp\"][/thrive:compound] używając gradientów temperatury. Tempo skaluje się ze stężeniem [thrive:compound type=\"temperature\"][/thrive:compound]."

#, fuzzy
msgid "WIKI_HYDROGENOSOME_REQUIREMENTS"
msgstr ""
"Komórka musi mieć [b][color=#3796e1][url=thriveopedia:nucleus]Jądro Komórkowe[/url][/color][/b] by wyewoluować [b]Czynniki Wiążące[/b].\n"
"\n"
"Jeżeli warunki odblokowania organelli są włączone w ustawieniach, [i]wszystkie[/i] poniższe warunki muszą być spełnione [i] dla komórki gracza[/i]:\n"
"\n"
"[indent]—   Zawiera [b][color=#3796e1][url=thriveopedia:nucleus]Jądro Komórkowe[/url][/color][/b] przez [b]5[/b] generacji.[/indent]\n"
"[indent]—   Ma bilans [thrive:compound type=\"atp\"][/thrive:compound] równy [b]+15[/b] lub większy.[/indent]"

#, fuzzy
msgid "WIKI_HYDROGENOSOME_SCIENTIFIC_BACKGROUND"
msgstr "Nitrogenaza to białko mogące użyć gazowego [thrive:compound type=\"nitrogen\"][/thrive:compound] i energii komórkowej w formie [thrive:compound type=\"atp\"][/thrive:compound] do produkcji [thrive:compound type=\"ammonia\"][/thrive:compound], kluczowego składnika dla wzrostu komórek. Ten proces nazywany jest [b]anaerobic nitrogen fixation[/b]. Jako iż nitrogenaza jest zawieszona bezpośrednio w cytozolu, otaczający płyn przeprowadza [b]glycolysis[/b]."

#, fuzzy
msgid "WIKI_HYDROGENOSOME_STRATEGY"
msgstr "Termosyntaza jest białkiem które używa konwekcji termicznej by zmieniać swój kształt, pozwalając mu się zwinąć i związać z ADP pod wpływem ciepła, następnie rozwinąć i przetworzyć ADP na [thrive:compound type=\"atp\"][/thrive:compound] w kontakcie z niższą temperaturą w procesie zwanym [b]thermosynthesis[/b]. Szybkość produkcji [thrive:compound type=\"atp\"][/thrive:compound] wzrasta z [thrive:compound type=\"temperature\"][/thrive:compound]."

#, fuzzy
msgid "WIKI_HYDROGENOSOME_UPGRADES"
msgstr "Nitrogenaza to białko mogące użyć gazowego [thrive:compound type=\"nitrogen\"][/thrive:compound] i energii komórkowej w formie [thrive:compound type=\"atp\"][/thrive:compound] do produkcji [thrive:compound type=\"ammonia\"][/thrive:compound], kluczowego składnika dla wzrostu komórek. Ten proces nazywany jest [b]anaerobic nitrogen fixation[/b]. Jako iż nitrogenaza jest zawieszona bezpośrednio w cytozolu, otaczający płyn przeprowadza [b]glycolysis[/b]."

msgid "WIKI_INDUSTRIAL_STAGE_CURRENT_DEVELOPMENT"
msgstr "Prace nad tym etapem jeszcze się nie zaczęły. Design rozgrywki i teorii dla tego etapu zacznie mnie większe znaczenie kiedy rozpoczną się prace nad [color=#3796e1][url=thriveopedia:society_stage]Etapem Społeczeństwa[/url][/color]."

#, fuzzy
msgid "WIKI_INDUSTRIAL_STAGE_FEATURES"
msgstr "Brak ulepszeń."

#, fuzzy
msgid "WIKI_INDUSTRIAL_STAGE_INTRO"
msgstr "Pozwala na wysyłanie prostych poleceń do innych przedstawicieli gatunku komórki dzięki sygnałom chemicznym."

msgid "WIKI_INDUSTRIAL_STAGE_OVERVIEW"
msgstr ""

#, fuzzy
msgid "WIKI_INDUSTRIAL_STAGE_TRANSITIONS"
msgstr "Etap Przemysłowy oficjalnie rozpoczyna się kiedy państwo gracza odkrywa technologię Mocy Pary (i buduje pierwszą maszynę przemysłową)."

#, fuzzy
msgid "WIKI_INDUSTRIAL_STAGE_UI"
msgstr "Przejść do Fazy Cywilizacji?"

msgid "WIKI_INJECTISOME_PILUS"
msgstr ""

msgid "WIKI_LYSOSOME_EFFECTS"
msgstr ""

msgid "WIKI_LYSOSOME_INTRO"
msgstr ""
"Zawiera enzymy trawienne. Może być zmodyfikowany by zmienić typ enzymu który zawiera. Każdy [b]Lizosom[/b] może korzystać z tylko jednego typu enzym. Enzymy przyspieszają trawienie i polepszają efektywność trawienia.\n"
"\n"
"[b]Lizosom[/b] jest organellą otoczoną błoną która zawiera enzymy hydrolityczne które potrafią rozkładać wiele związków biologicznych. [b]Lizosom[/b] daje komórce umiejętność trawienia materiałów pochłoniętych w procesie endocytozy, a także oczyszczają odpady komórki w procesie zwanym autofagią."

msgid "WIKI_LYSOSOME_MODIFICATIONS"
msgstr ""

#, fuzzy
msgid "WIKI_LYSOSOME_PROCESSES"
msgstr "Zawiera enzymy trawienne. Może być modyfikowany by zmienić typ enzymu, jaki zawiera. Na ten czas, tylko jeden enzym może być wykorzystany."

msgid "WIKI_LYSOSOME_REQUIREMENTS"
msgstr ""

msgid "WIKI_LYSOSOME_SCIENTIFIC_BACKGROUND"
msgstr ""

msgid "WIKI_LYSOSOME_STRATEGY"
msgstr ""

msgid "WIKI_LYSOSOME_UPGRADES"
msgstr ""

#, fuzzy
msgid "WIKI_MACROSCOPIC_STAGE_CONCEPT_ART"
msgstr "Etap Wielokomórkowca"

#, fuzzy
msgid "WIKI_MACROSCOPIC_STAGE_CURRENT_DEVELOPMENT"
msgstr "Prace nad Etapem Boskości jeszcze nie zostały rozpoczęte."

#, fuzzy
msgid "WIKI_MACROSCOPIC_STAGE_FEATURES"
msgstr "Gruczoł Śluzowy"

#, fuzzy
msgid "WIKI_MACROSCOPIC_STAGE_INTRO"
msgstr ""
"Na odległej obcej planecie, eony aktywności wulkanicznej i upadków meteorytów doprowadziły do powstania prawdziwego fenomenu we wszechświecie.\n"
"\n"
"Życia.\n"
"\n"
"Proste mikroby powstały w głębinach oceanu. Jesteś przodkiem wszelkiego życia na tej planecie.\n"
"\n"
"Żeby przetrwać w tym niesprzyjającym świecie, musisz zbierać różne związki chemiczne i ewoluować aby wygrać rywalizację z innymi gatunkami."

#, fuzzy
msgid "WIKI_MACROSCOPIC_STAGE_OVERVIEW"
msgstr "Etap Mikroba"

#, fuzzy
msgid "WIKI_MACROSCOPIC_STAGE_TRANSITIONS"
msgstr "Etap Mikroba"

#, fuzzy
msgid "WIKI_MACROSCOPIC_STAGE_UI"
msgstr "Etap Mikroba"

#, fuzzy
msgid "WIKI_MECHANICS"
msgstr "Organelle"

#, fuzzy
msgid "WIKI_MECHANICS_ROOT_INTRO"
msgstr "Wiele organizmów produkuje polisacharydowe szlamopodobne substancje, śluz jest jednym z takich polisacharydów. Podczas gdy mnóstwo gatunków wykorzystuje szlam do celów lokomocji, niektóre typy bakterii strzelają tymi substancjami za sobą pod wysokim ciśnieniem. Te śluzowe wyrzutnie działają jak silniki rakietowe, pchając komórki do przodu z niesamowitą prędkością. Szlam jest również używany przeciw nadciągającym drapieżnikom, więżąc je w substancji którą jedynie posiadające jety organizmy mogą nawigować."

#, fuzzy
msgid "WIKI_MELANOSOME_EFFECTS"
msgstr "Metabolosomy to grupy białek zamknięte w proteinowych powłokach. Potrafią zmieniać [thrive:compound type=\"glucose\"][/thrive:compound] w [thrive:compound type=\"atp\"][/thrive:compound] o wiele wydajniej niż cytozol w procesie zwanym [b]Oddychaniem Tlenowym[/b]. Jednak żeby funkcjonować potrzebują [thrive:compound type=\"oxygen\"][/thrive:compound], więc niższe stężenia [thrive:compound type=\"oxygen\"][/thrive:compound] w środowisku spowalniają ich produkcję [thrive:compound type=\"atp\"][/thrive:compound]. Przez to, że metabolosomy są zanurzone bezpośrednio w cytozolu, otaczający płyn przeprowadza [b]glikolizę[/b]."

#, fuzzy
msgid "WIKI_MELANOSOME_INTRO"
msgstr ""
"Zawiera enzymy trawienne. Może być zmodyfikowany by zmienić typ enzymu który zawiera. Każdy [b]Lizosom[/b] może korzystać z tylko jednego typu enzym. Enzymy przyspieszają trawienie i polepszają efektywność trawienia.\n"
"\n"
"[b]Lizosom[/b] jest organellą otoczoną błoną która zawiera enzymy hydrolityczne które potrafią rozkładać wiele związków biologicznych. [b]Lizosom[/b] daje komórce umiejętność trawienia materiałów pochłoniętych w procesie endocytozy, a także oczyszczają odpady komórki w procesie zwanym autofagią."

#, fuzzy
msgid "WIKI_MELANOSOME_MODIFICATIONS"
msgstr "Metabolosomy to grupy białek zamknięte w proteinowych powłokach. Potrafią zmieniać [thrive:compound type=\"glucose\"][/thrive:compound] w [thrive:compound type=\"atp\"][/thrive:compound] o wiele wydajniej niż cytozol w procesie zwanym [b]Oddychaniem Tlenowym[/b]. Jednak żeby funkcjonować potrzebują [thrive:compound type=\"oxygen\"][/thrive:compound], więc niższe stężenia [thrive:compound type=\"oxygen\"][/thrive:compound] w środowisku spowalniają ich produkcję [thrive:compound type=\"atp\"][/thrive:compound]. Przez to, że metabolosomy są zanurzone bezpośrednio w cytozolu, otaczający płyn przeprowadza [b]glikolizę[/b]."

#, fuzzy
msgid "WIKI_MELANOSOME_PROCESSES"
msgstr "Zawiera enzymy trawienne. Może być modyfikowany by zmienić typ enzymu, jaki zawiera. Na ten czas, tylko jeden enzym może być wykorzystany."

#, fuzzy
msgid "WIKI_MELANOSOME_REQUIREMENTS"
msgstr "Brak wymagań"

#, fuzzy
msgid "WIKI_MELANOSOME_SCIENTIFIC_BACKGROUND"
msgstr "Brak Danych"

#, fuzzy
msgid "WIKI_MELANOSOME_STRATEGY"
msgstr "Zmodyfikowany metabolosom odpowiadający za produkcję prymitywnej formy toksycznego czynnika OxyToksy NT."

#, fuzzy
msgid "WIKI_MELANOSOME_UPGRADES"
msgstr "Metabolosomy to grupy białek zamknięte w proteinowych powłokach. Potrafią zmieniać [thrive:compound type=\"glucose\"][/thrive:compound] w [thrive:compound type=\"atp\"][/thrive:compound] o wiele wydajniej niż cytozol w procesie zwanym [b]Oddychaniem Tlenowym[/b]. Jednak żeby funkcjonować potrzebują [thrive:compound type=\"oxygen\"][/thrive:compound], więc niższe stężenia [thrive:compound type=\"oxygen\"][/thrive:compound] w środowisku spowalniają ich produkcję [thrive:compound type=\"atp\"][/thrive:compound]. Przez to, że metabolosomy są zanurzone bezpośrednio w cytozolu, otaczający płyn przeprowadza [b]glikolizę[/b]."

#, fuzzy
msgid "WIKI_METABOLOSOMES_EFFECTS"
msgstr "Metabolosomy to grupy białek zamknięte w proteinowych powłokach. Potrafią zmieniać [thrive:compound type=\"glucose\"][/thrive:compound] w [thrive:compound type=\"atp\"][/thrive:compound] o wiele wydajniej niż cytozol w procesie zwanym [b]Oddychaniem Tlenowym[/b]. Jednak żeby funkcjonować potrzebują [thrive:compound type=\"oxygen\"][/thrive:compound], więc niższe stężenia [thrive:compound type=\"oxygen\"][/thrive:compound] w środowisku spowalniają ich produkcję [thrive:compound type=\"atp\"][/thrive:compound]. Przez to, że metabolosomy są zanurzone bezpośrednio w cytozolu, otaczający płyn przeprowadza [b]glikolizę[/b]."

msgid "WIKI_METABOLOSOMES_INTRO"
msgstr ""

#, fuzzy
msgid "WIKI_METABOLOSOMES_MODIFICATIONS"
msgstr "Metabolosomy to grupy białek zamknięte w proteinowych powłokach. Potrafią zmieniać [thrive:compound type=\"glucose\"][/thrive:compound] w [thrive:compound type=\"atp\"][/thrive:compound] o wiele wydajniej niż cytozol w procesie zwanym [b]Oddychaniem Tlenowym[/b]. Jednak żeby funkcjonować potrzebują [thrive:compound type=\"oxygen\"][/thrive:compound], więc niższe stężenia [thrive:compound type=\"oxygen\"][/thrive:compound] w środowisku spowalniają ich produkcję [thrive:compound type=\"atp\"][/thrive:compound]. Przez to, że metabolosomy są zanurzone bezpośrednio w cytozolu, otaczający płyn przeprowadza [b]glikolizę[/b]."

msgid "WIKI_METABOLOSOMES_PROCESSES"
msgstr ""

msgid "WIKI_METABOLOSOMES_REQUIREMENTS"
msgstr "Brak wymagań"

msgid "WIKI_METABOLOSOMES_SCIENTIFIC_BACKGROUND"
msgstr ""

msgid "WIKI_METABOLOSOMES_STRATEGY"
msgstr ""

#, fuzzy
msgid "WIKI_METABOLOSOMES_UPGRADES"
msgstr "Metabolosomy to grupy białek zamknięte w proteinowych powłokach. Potrafią zmieniać [thrive:compound type=\"glucose\"][/thrive:compound] w [thrive:compound type=\"atp\"][/thrive:compound] o wiele wydajniej niż cytozol w procesie zwanym [b]Oddychaniem Tlenowym[/b]. Jednak żeby funkcjonować potrzebują [thrive:compound type=\"oxygen\"][/thrive:compound], więc niższe stężenia [thrive:compound type=\"oxygen\"][/thrive:compound] w środowisku spowalniają ich produkcję [thrive:compound type=\"atp\"][/thrive:compound]. Przez to, że metabolosomy są zanurzone bezpośrednio w cytozolu, otaczający płyn przeprowadza [b]glikolizę[/b]."

#, fuzzy
msgid "WIKI_MICROBE_STAGE_APPENDICES"
msgstr ""
"Na odległej obcej planecie, eony aktywności wulkanicznej i upadków meteorytów doprowadziły do powstania prawdziwego fenomenu we wszechświecie.\n"
"\n"
"Życia.\n"
"\n"
"Proste mikroby powstały w głębinach oceanu. Jesteś przodkiem wszelkiego życia na tej planecie.\n"
"\n"
"Żeby przetrwać w tym niesprzyjającym świecie, musisz zbierać różne związki chemiczne i ewoluować aby wygrać rywalizację z innymi gatunkami."

#, fuzzy
msgid "WIKI_MICROBE_STAGE_BUTTON"
msgstr ""
"Na odległej obcej planecie, eony aktywności wulkanicznej i upadków meteorytów doprowadziły do powstania prawdziwego fenomenu we wszechświecie.\n"
"\n"
"Życia.\n"
"\n"
"Proste mikroby powstały w głębinach oceanu. Jesteś przodkiem wszelkiego życia na tej planecie.\n"
"\n"
"Żeby przetrwać w tym niesprzyjającym świecie, musisz zbierać różne związki chemiczne i ewoluować aby wygrać rywalizację z innymi gatunkami."

#, fuzzy
msgid "WIKI_MICROBE_STAGE_EDITOR"
msgstr "Edytor Mikroba"

#, fuzzy
msgid "WIKI_MICROBE_STAGE_GAMEPLAY"
msgstr ""
"Na odległej obcej planecie, eony aktywności wulkanicznej i upadków meteorytów doprowadziły do powstania prawdziwego fenomenu we wszechświecie.\n"
"\n"
"Życia.\n"
"\n"
"Proste mikroby powstały w głębinach oceanu. Jesteś przodkiem wszelkiego życia na tej planecie.\n"
"\n"
"Żeby przetrwać w tym niesprzyjającym świecie, musisz zbierać różne związki chemiczne i ewoluować aby wygrać rywalizację z innymi gatunkami."

#, fuzzy
msgid "WIKI_MICROBE_STAGE_GDD"
msgstr "Etap Mikroba"

#, fuzzy
msgid "WIKI_MICROBE_STAGE_INTRO"
msgstr ""
"Na odległej obcej planecie, eony aktywności wulkanicznej i upadków meteorytów doprowadziły do powstania prawdziwego fenomenu we wszechświecie.\n"
"\n"
"Życia.\n"
"\n"
"Proste mikroby powstały w głębinach oceanu. Jesteś przodkiem wszelkiego życia na tej planecie.\n"
"\n"
"Żeby przetrwać w tym niesprzyjającym świecie, musisz zbierać różne związki chemiczne i ewoluować aby wygrać rywalizację z innymi gatunkami."

#, fuzzy
msgid "WIKI_MITOCHONDRION_EFFECTS"
msgstr "Fabryka energetyczna komórki. Mitochondrium (mnoga: mitochondria) to stuktura z podwójną membraną wypełniona proteinami i enzymami. Jest prokariotem ,który został przyswojony do użytku przez eukariotycznego hosta. Potrafi przekształcać [thrive:compound type=\"glucose\"][/thrive:compound] w [thrive:compound type=\"atp\"][/thrive:compound] znacznie efektywniej niż cytoplazma w procesie zwanym [b]oddychaniem komórkowym[/b]. Wymaga do funkcjonowania [thrive:compound type=\"oxygen\"][/thrive:compound], i niższe poziomy [thrive:compound type=\"oxygen\"][/thrive:compound] w otoczeniu spowalniają tempo produkcji [thrive:compound type=\"atp\"][/thrive:compound]."

msgid "WIKI_MITOCHONDRION_INTRO"
msgstr ""

#, fuzzy
msgid "WIKI_MITOCHONDRION_MODIFICATIONS"
msgstr "Fabryka energetyczna komórki. Mitochondrium (mnoga: mitochondria) to stuktura z podwójną membraną wypełniona proteinami i enzymami. Jest prokariotem ,który został przyswojony do użytku przez eukariotycznego hosta. Potrafi przekształcać [thrive:compound type=\"glucose\"][/thrive:compound] w [thrive:compound type=\"atp\"][/thrive:compound] znacznie efektywniej niż cytoplazma w procesie zwanym [b]oddychaniem komórkowym[/b]. Wymaga do funkcjonowania [thrive:compound type=\"oxygen\"][/thrive:compound], i niższe poziomy [thrive:compound type=\"oxygen\"][/thrive:compound] w otoczeniu spowalniają tempo produkcji [thrive:compound type=\"atp\"][/thrive:compound]."

msgid "WIKI_MITOCHONDRION_PROCESSES"
msgstr ""

msgid "WIKI_MITOCHONDRION_REQUIREMENTS"
msgstr ""

#, fuzzy
msgid "WIKI_MITOCHONDRION_SCIENTIFIC_BACKGROUND"
msgstr "Fabryka energetyczna komórki. Mitochondrium (mnoga: mitochondria) to stuktura z podwójną membraną wypełniona proteinami i enzymami. Jest prokariotem ,który został przyswojony do użytku przez eukariotycznego hosta. Potrafi przekształcać [thrive:compound type=\"glucose\"][/thrive:compound] w [thrive:compound type=\"atp\"][/thrive:compound] znacznie efektywniej niż cytoplazma w procesie zwanym [b]oddychaniem komórkowym[/b]. Wymaga do funkcjonowania [thrive:compound type=\"oxygen\"][/thrive:compound], i niższe poziomy [thrive:compound type=\"oxygen\"][/thrive:compound] w otoczeniu spowalniają tempo produkcji [thrive:compound type=\"atp\"][/thrive:compound]."

msgid "WIKI_MITOCHONDRION_STRATEGY"
msgstr ""

#, fuzzy
msgid "WIKI_MITOCHONDRION_UPGRADES"
msgstr "Fabryka energetyczna komórki. Mitochondrium (mnoga: mitochondria) to stuktura z podwójną membraną wypełniona proteinami i enzymami. Jest prokariotem ,który został przyswojony do użytku przez eukariotycznego hosta. Potrafi przekształcać [thrive:compound type=\"glucose\"][/thrive:compound] w [thrive:compound type=\"atp\"][/thrive:compound] znacznie efektywniej niż cytoplazma w procesie zwanym [b]oddychaniem komórkowym[/b]. Wymaga do funkcjonowania [thrive:compound type=\"oxygen\"][/thrive:compound], i niższe poziomy [thrive:compound type=\"oxygen\"][/thrive:compound] w otoczeniu spowalniają tempo produkcji [thrive:compound type=\"atp\"][/thrive:compound]."

#, fuzzy
msgid "WIKI_MULTICELLULAR_STAGE_CONCEPT_ART"
msgstr "Etap Wielokomórkowca"

#, fuzzy
msgid "WIKI_MULTICELLULAR_STAGE_CURRENT_DEVELOPMENT"
msgstr ""
"Witaj we Wczesnym Etapie Wielokomórkowym!\n"
"\n"
"Twoje prowadzenie gatunku przez fazę jednokomórkową zakończyło się sukcesem.\n"
"\n"
"Rozgrywka toczy się wedle podstawowych mechanik Etapu Mikroba. Wciąż musisz rozwijać swój organizm by móc się rozmnożyć i dostać do edytora.\n"
"\n"
"Jednak teraz możesz tworzyć układ komórek twojej kolonii w edytorze jak i specjalizować swoje komórki do różnych zadań. Pamiętaj, że członkowie kolonii nie mogą dzielić się [thrive:compound type=\"atp\"][/thrive:compound].\n"
"\n"
"Jeśli rozmnażasz się przez pączkowanie (sposób podstawowy), zaczynasz poprzez kontrolowanie małego pączka i musisz rozwinąć resztę swojego układu komórek."

#, fuzzy
msgid "WIKI_MULTICELLULAR_STAGE_FEATURES"
msgstr "Etap Wielokomórkowca"

#, fuzzy
msgid "WIKI_MULTICELLULAR_STAGE_INTRO"
msgstr "Etap Wielokomórkowca"

#, fuzzy
msgid "WIKI_MULTICELLULAR_STAGE_OVERVIEW"
msgstr "Etap Wielokomórkowca"

#, fuzzy
msgid "WIKI_MULTICELLULAR_STAGE_TRANSITIONS"
msgstr "Etap Wielokomórkowca"

#, fuzzy
msgid "WIKI_MULTICELLULAR_STAGE_UI"
msgstr "Etap Wielokomórkowca"

msgid "WIKI_MYOFIBRIL_EFFECTS"
msgstr ""

msgid "WIKI_MYOFIBRIL_INTRO"
msgstr ""

msgid "WIKI_MYOFIBRIL_MODIFICATIONS"
msgstr ""

msgid "WIKI_MYOFIBRIL_PROCESSES"
msgstr "Brak procesów."

msgid "WIKI_MYOFIBRIL_REQUIREMENTS"
msgstr ""

msgid "WIKI_MYOFIBRIL_SCIENTIFIC_BACKGROUND"
msgstr ""

msgid "WIKI_MYOFIBRIL_STRATEGY"
msgstr ""

msgid "WIKI_MYOFIBRIL_UPGRADES"
msgstr ""

#, fuzzy
msgid "WIKI_NATION_EDITOR"
msgstr "Włącz edytor"

#, fuzzy
msgid "WIKI_NITROGENASE_EFFECTS"
msgstr "Nitrogenaza to białko mogące użyć gazowego [thrive:compound type=\"nitrogen\"][/thrive:compound] i energii komórkowej w formie [thrive:compound type=\"atp\"][/thrive:compound] do produkcji [thrive:compound type=\"ammonia\"][/thrive:compound], kluczowego składnika dla wzrostu komórek. Ten proces nazywany jest [b]anaerobic nitrogen fixation[/b]. Jako iż nitrogenaza jest zawieszona bezpośrednio w cytozolu, otaczający płyn przeprowadza [b]glycolysis[/b]."

msgid "WIKI_NITROGENASE_INTRO"
msgstr ""

#, fuzzy
msgid "WIKI_NITROGENASE_MODIFICATIONS"
msgstr "Nitrogenaza to białko mogące użyć gazowego [thrive:compound type=\"nitrogen\"][/thrive:compound] i energii komórkowej w formie [thrive:compound type=\"atp\"][/thrive:compound] do produkcji [thrive:compound type=\"ammonia\"][/thrive:compound], kluczowego składnika dla wzrostu komórek. Ten proces nazywany jest [b]anaerobic nitrogen fixation[/b]. Jako iż nitrogenaza jest zawieszona bezpośrednio w cytozolu, otaczający płyn przeprowadza [b]glycolysis[/b]."

msgid "WIKI_NITROGENASE_PROCESSES"
msgstr ""

msgid "WIKI_NITROGENASE_REQUIREMENTS"
msgstr ""

#, fuzzy
msgid "WIKI_NITROGENASE_SCIENTIFIC_BACKGROUND"
msgstr "Nitrogenaza to białko mogące użyć gazowego [thrive:compound type=\"nitrogen\"][/thrive:compound] i energii komórkowej w formie [thrive:compound type=\"atp\"][/thrive:compound] do produkcji [thrive:compound type=\"ammonia\"][/thrive:compound], kluczowego składnika dla wzrostu komórek. Ten proces nazywany jest [b]anaerobic nitrogen fixation[/b]. Jako iż nitrogenaza jest zawieszona bezpośrednio w cytozolu, otaczający płyn przeprowadza [b]glycolysis[/b]."

msgid "WIKI_NITROGENASE_STRATEGY"
msgstr ""

#, fuzzy
msgid "WIKI_NITROGENASE_UPGRADES"
msgstr "Nitrogenaza to białko mogące użyć gazowego [thrive:compound type=\"nitrogen\"][/thrive:compound] i energii komórkowej w formie [thrive:compound type=\"atp\"][/thrive:compound] do produkcji [thrive:compound type=\"ammonia\"][/thrive:compound], kluczowego składnika dla wzrostu komórek. Ten proces nazywany jest [b]anaerobic nitrogen fixation[/b]. Jako iż nitrogenaza jest zawieszona bezpośrednio w cytozolu, otaczający płyn przeprowadza [b]glycolysis[/b]."

msgid "WIKI_NITROPLAST_EFFECTS"
msgstr "Brak efektów."

msgid "WIKI_NITROPLAST_INTRO"
msgstr ""

#, fuzzy
msgid "WIKI_NITROPLAST_MODIFICATIONS"
msgstr "Nitroplast to plastyd używający gazowego [thrive:compound type=\"nitrogen\"][/thrive:compound] i [thrive:compound type=\"oxygen\"][/thrive:compound] oraz energii komórkowej w formie [thrive:compound type=\"atp\"][/thrive:compound] do produkcji [thrive:compound type=\"ammonia\"][/thrive:compound], składnika kluczowego dla wzrostu komórek. Ten proces jest znany jako [b]tlenowe wiązanie azotu[/b]."

#, fuzzy
msgid "WIKI_NITROPLAST_PROCESSES"
msgstr "Przekształca wolny [thrive:compound type=\"nitrogen\"][/thrive:compound] w [thrive:compound type=\"ammonia\"][/thrive:compound] zużywając energię. Tempo skaluje się ze stężeniem [thrive:compound type=\"nitrogen\"][/thrive:compound] i [thrive:compound type=\"oxygen\"][/thrive:compound]. Bardziej efektywne niż podobny proces w [b][color=#3796e1][url=thriveopedia:nitrogenase]Nitrogenase[/url][/color][/b]."

msgid "WIKI_NITROPLAST_REQUIREMENTS"
msgstr ""

#, fuzzy
msgid "WIKI_NITROPLAST_SCIENTIFIC_BACKGROUND"
msgstr "Nitroplast to plastyd używający gazowego [thrive:compound type=\"nitrogen\"][/thrive:compound] i [thrive:compound type=\"oxygen\"][/thrive:compound] oraz energii komórkowej w formie [thrive:compound type=\"atp\"][/thrive:compound] do produkcji [thrive:compound type=\"ammonia\"][/thrive:compound], składnika kluczowego dla wzrostu komórek. Ten proces jest znany jako [b]tlenowe wiązanie azotu[/b]."

msgid "WIKI_NITROPLAST_STRATEGY"
msgstr ""

msgid "WIKI_NITROPLAST_UPGRADES"
msgstr "Brak ulepszeń."

#, fuzzy
msgid "WIKI_NO"
msgstr "Wiki"

msgid "WIKI_NONE_COMMA_THIS_IS_THE_LAST_STAGE"
msgstr ""

msgid "WIKI_NUCLEUS_EFFECTS"
msgstr ""

msgid "WIKI_NUCLEUS_INTRO"
msgstr ""

#, fuzzy
msgid "WIKI_NUCLEUS_MODIFICATIONS"
msgstr "Cecha definiująca komórki eukariotyczne. Jądro zawiera w pakiecie siatkę endoplazmatyczną i aparat Golgiego. Wykształcenie systemu wewnętrznych membran jest ewolucją prokariotycznych komórek, dokonaną przez wchłonięcie innego prokariota. To pozwala im na oddzielanie, lub zatrzymywanie, różnych procesów dziejących się w środku komórki i zapobiec przed ich nakładaniem się na siebie. To pozwala ich nowym organellom membranowym na większą złożoność, efektywność i wyspecjalizowanie niż gdyby pływały bezpośrednio w cytozolu. Jednakże ma to swoją cenę - bardzo powiększa komórkę i wymaga dużo energii do utrzymania."

msgid "WIKI_NUCLEUS_PROCESSES"
msgstr "Brak procesów."

msgid "WIKI_NUCLEUS_REQUIREMENTS"
msgstr ""

msgid "WIKI_NUCLEUS_SCIENTIFIC_BACKGROUND"
msgstr ""

msgid "WIKI_NUCLEUS_STRATEGY"
msgstr ""

msgid "WIKI_NUCLEUS_UPGRADES"
msgstr ""

msgid "WIKI_ORGANELLES_ROOT_INTRO"
msgstr ""

msgid "WIKI_OXYTOXISOME_EFFECTS"
msgstr ""

msgid "WIKI_OXYTOXISOME_INTRO"
msgstr ""

#, fuzzy
msgid "WIKI_OXYTOXISOME_MODIFICATIONS"
msgstr "Zmodyfikowany metabolosom odpowiadający za produkcję prymitywnej formy toksycznego czynnika OxyToksy NT."

#, fuzzy
msgid "WIKI_OXYTOXISOME_PROCESSES"
msgstr "Przekształca [thrive:compound type=\"atp\"][/thrive:compound] w [thrive:compound type=\"oxytoxy\"][/thrive:compound]. Tempo skaluje się ze stężeniem [thrive:compound type=\"oxygen\"][/thrive:compound]. Może wypuszczać toksyny naciskając [thrive:input]g_fire_toxin[/thrive:input]."

msgid "WIKI_OXYTOXISOME_REQUIREMENTS"
msgstr ""

msgid "WIKI_OXYTOXISOME_SCIENTIFIC_BACKGROUND"
msgstr ""

#, fuzzy
msgid "WIKI_OXYTOXISOME_STRATEGY"
msgstr "Zmodyfikowany metabolosom odpowiadający za produkcję prymitywnej formy toksycznego czynnika OxyToksy NT."

#, fuzzy
msgid "WIKI_OXYTOXISOME_UPGRADES"
msgstr "Zmodyfikowany metabolosom odpowiadający za produkcję prymitywnej formy toksycznego czynnika OxyToksy NT."

#, fuzzy
msgid "WIKI_OXYTOXY_SYNTHESIS_COMMA_GLYCOLYSIS"
msgstr "Synteza OxyToxy"

msgid "WIKI_PAGE_ASCENSION"
msgstr "Wniebowstąpienie"

#, fuzzy
msgid "WIKI_PAGE_AWAKENING_STAGE"
msgstr "Faza przebudzenia"

#, fuzzy
msgid "WIKI_PAGE_AWARE_STAGE"
msgstr "Faza Świadomości"

msgid "WIKI_PAGE_AXON"
msgstr ""

msgid "WIKI_PAGE_BINDING_AGENT"
msgstr "Czynnik Wiążący"

msgid "WIKI_PAGE_BIOLUMINESCENT_VACUOLE"
msgstr "Wakuola Bioluminescencyjna"

msgid "WIKI_PAGE_CHEMOPLAST"
msgstr "Chemoplast"

msgid "WIKI_PAGE_CHEMORECEPTOR"
msgstr "Chemoreceptor"

msgid "WIKI_PAGE_CHEMOSYNTHESIZING_PROTEINS"
msgstr "Proteiny Chemosyntezujące"

msgid "WIKI_PAGE_CHLOROPLAST"
msgstr "Chloroplast"

msgid "WIKI_PAGE_CILIA"
msgstr ""

#, fuzzy
msgid "WIKI_PAGE_COMPOUNDS"
msgstr "Cytoplazma"

msgid "WIKI_PAGE_COMPOUND_SYSTEM_DEVELOPMENT"
msgstr ""

msgid "WIKI_PAGE_CYTOPLASM"
msgstr "Cytoplazma"

#, fuzzy
msgid "WIKI_PAGE_DEVELOPMENT_ROOT"
msgstr "Organelle"

#, fuzzy
msgid "WIKI_PAGE_EDITORS_AND_MUTATIONS"
msgstr "Mitochondrium"

#, fuzzy
msgid "WIKI_PAGE_ENVIRONMENTAL_CONDITIONS"
msgstr "Mitochondrium"

#, fuzzy
msgid "WIKI_PAGE_FERROPLAST"
msgstr "Termoplast"

msgid "WIKI_PAGE_FLAGELLUM"
msgstr "Wić"

#, fuzzy
msgid "WIKI_PAGE_HELP_AND_TIPS"
msgstr "Mitochondrium"

#, fuzzy
msgid "WIKI_PAGE_HYDROGENASE"
msgstr "Azotaza"

#, fuzzy
msgid "WIKI_PAGE_HYDROGENOSOME"
msgstr "Azotaza"

#, fuzzy
msgid "WIKI_PAGE_INDUSTRIAL_STAGE"
msgstr "Czynnik Wiążący"

msgid "WIKI_PAGE_LYSOSOME"
msgstr "Lizosom"

#, fuzzy
msgid "WIKI_PAGE_MACROSCOPIC_STAGE"
msgstr "Azotaza"

#, fuzzy
msgid "WIKI_PAGE_MECHANICS_ROOT"
msgstr "Organelle"

#, fuzzy
msgid "WIKI_PAGE_MELANOSOME"
msgstr "Lizosom"

msgid "WIKI_PAGE_METABOLOSOMES"
msgstr "Metabolosomy"

#, fuzzy
msgid "WIKI_PAGE_MICROBE_STAGE"
msgstr "Azotaza"

msgid "WIKI_PAGE_MITOCHONDRION"
msgstr "Mitochondrium"

#, fuzzy
msgid "WIKI_PAGE_MULTICELLULAR_STAGE"
msgstr "Etap Wielokomórkowca"

#, fuzzy
msgid "WIKI_PAGE_MYOFIBRIL"
msgstr "Miofibryle"

msgid "WIKI_PAGE_NITROGENASE"
msgstr "Azotaza"

msgid "WIKI_PAGE_NITROPLAST"
msgstr "Plastyd Wiążący Azot"

msgid "WIKI_PAGE_NUCLEUS"
msgstr "Jądro Komórkowe"

msgid "WIKI_PAGE_ORGANELLES_ROOT"
msgstr "Organelle"

#, fuzzy
msgid "WIKI_PAGE_OXYTOXISOME"
msgstr "Oxytoksysoma"

msgid "WIKI_PAGE_PERFORATOR_PILUS"
msgstr ""

msgid "WIKI_PAGE_PROTOPLASM"
msgstr "Protoplazma"

#, fuzzy
msgid "WIKI_PAGE_REPRODUCTION"
msgstr "Protoplazma"

msgid "WIKI_PAGE_RUSTICYANIN"
msgstr "Rustycyjanina"

msgid "WIKI_PAGE_SIGNALING_AGENT"
msgstr "Czynnik Komunikacyjny"

#, fuzzy
msgid "WIKI_PAGE_SLIME_JET"
msgstr "Gruczoł Śluzowy"

#, fuzzy
msgid "WIKI_PAGE_SOCIETY_STAGE"
msgstr "Etap Mikroba"

#, fuzzy
msgid "WIKI_PAGE_SPACE_STAGE"
msgstr "Gruczoł Śluzowy"

#, fuzzy
msgid "WIKI_PAGE_STAGES_ROOT"
msgstr "Organelle"

#, fuzzy
msgid "WIKI_PAGE_THERMOPLAST"
msgstr "Termoplast"

#, fuzzy
msgid "WIKI_PAGE_THERMOSYNTHASE"
msgstr "Termosyntaza"

#, fuzzy
msgid "WIKI_PAGE_THE_PATCH_MAP"
msgstr "Termoplast"

#, fuzzy
msgid "WIKI_PAGE_THYLAKOIDS"
msgstr "Tylakoidy"

#, fuzzy
msgid "WIKI_PAGE_TOXIN_VACUOLE"
msgstr ""
"Toksyczna\n"
"Wakuola"

#, fuzzy
msgid "WIKI_PAGE_VACUOLE"
msgstr ""
"Toksyczna\n"
"Wakuola"

msgid "WIKI_PERFORATOR_PILUS_EFFECTS"
msgstr ""

msgid "WIKI_PERFORATOR_PILUS_INTRO"
msgstr ""

msgid "WIKI_PERFORATOR_PILUS_MODIFICATIONS"
msgstr ""

msgid "WIKI_PERFORATOR_PILUS_PROCESSES"
msgstr ""

msgid "WIKI_PERFORATOR_PILUS_REQUIREMENTS"
msgstr ""

msgid "WIKI_PERFORATOR_PILUS_SCIENTIFIC_BACKGROUND"
msgstr ""

msgid "WIKI_PERFORATOR_PILUS_STRATEGY"
msgstr ""

msgid "WIKI_PERFORATOR_PILUS_UPGRADES"
msgstr ""

#, fuzzy
msgid "WIKI_PROTEIN_RESPIRATION"
msgstr "Oddychanie Tlenowe"

msgid "WIKI_PROTOPLASM_EFFECTS"
msgstr "Brak efektów."

msgid "WIKI_PROTOPLASM_INTRO"
msgstr ""

msgid "WIKI_PROTOPLASM_MODIFICATIONS"
msgstr ""

#, fuzzy
msgid "WIKI_PROTOPLASM_PROCESSES"
msgstr "Redukuje beztlenowo [thrive:compound]glukoza[/thrive:compound] wytwarzając [thrive:compound]atp[/thrive:compound]."

msgid "WIKI_PROTOPLASM_REQUIREMENTS"
msgstr ""

msgid "WIKI_PROTOPLASM_SCIENTIFIC_BACKGROUND"
msgstr ""

msgid "WIKI_PROTOPLASM_STRATEGY"
msgstr ""

msgid "WIKI_PROTOPLASM_UPGRADES"
msgstr ""

msgid "WIKI_PULLING_CILIA"
msgstr ""

#, fuzzy
msgid "WIKI_REPRODUCTION_BUTTON"
msgstr "Metoda Rozmnażania:"

#, fuzzy
msgid "WIKI_REPRODUCTION_INTRO"
msgstr "Metoda Rozmnażania:"

msgid "WIKI_REPRODUCTION_REPRODUCTION_IN_THE_MICROBE_STAGE"
msgstr ""

msgid "WIKI_ROOT_BODY"
msgstr ""

msgid "WIKI_ROOT_HEADING"
msgstr ""

#, fuzzy
msgid "WIKI_RUSTICYANIN_EFFECTS"
msgstr "Rusticyjanina to białko mogące użyć gazowego [thrive:compound type=\"carbondioxide\"][/thrive:compound] i [thrive:compound type=\"oxygen\"][/thrive:compound] do utleniania żelaza z jednego stanu chemicznego do innego. Ten proces, nazywany [b]iron respiration[/b], uwalnia energię którą komórka może zebrać."

#, fuzzy
msgid "WIKI_RUSTICYANIN_INTRO"
msgstr "Rusticyjanina to białko mogące użyć gazowego [thrive:compound type=\"carbondioxide\"][/thrive:compound] i [thrive:compound type=\"oxygen\"][/thrive:compound] do utleniania żelaza z jednego stanu chemicznego do innego. Ten proces, nazywany [b]iron respiration[/b], uwalnia energię którą komórka może zebrać."

#, fuzzy
msgid "WIKI_RUSTICYANIN_MODIFICATIONS"
msgstr "Rusticyjanina to białko mogące użyć gazowego [thrive:compound type=\"carbondioxide\"][/thrive:compound] i [thrive:compound type=\"oxygen\"][/thrive:compound] do utleniania żelaza z jednego stanu chemicznego do innego. Ten proces, nazywany [b]iron respiration[/b], uwalnia energię którą komórka może zebrać."

#, fuzzy
msgid "WIKI_RUSTICYANIN_PROCESSES"
msgstr "Utlenia [thrive:compound type=\"iron\"][/thrive:compound] wydzielając [thrive:compound type=\"atp\"][/thrive:compound]. Tempo skaluje się ze stężeniem [thrive:compound type=\"carbondioxide\"][/thrive:compound] i [thrive:compound type=\"oxygen\"][/thrive:compound]."

msgid "WIKI_RUSTICYANIN_REQUIREMENTS"
msgstr ""

#, fuzzy
msgid "WIKI_RUSTICYANIN_SCIENTIFIC_BACKGROUND"
msgstr "Rusticyjanina to białko mogące użyć gazowego [thrive:compound type=\"carbondioxide\"][/thrive:compound] i [thrive:compound type=\"oxygen\"][/thrive:compound] do utleniania żelaza z jednego stanu chemicznego do innego. Ten proces, nazywany [b]iron respiration[/b], uwalnia energię którą komórka może zebrać."

#, fuzzy
msgid "WIKI_RUSTICYANIN_STRATEGY"
msgstr "Rusticyjanina to białko mogące użyć gazowego [thrive:compound type=\"carbondioxide\"][/thrive:compound] i [thrive:compound type=\"oxygen\"][/thrive:compound] do utleniania żelaza z jednego stanu chemicznego do innego. Ten proces, nazywany [b]iron respiration[/b], uwalnia energię którą komórka może zebrać."

#, fuzzy
msgid "WIKI_RUSTICYANIN_UPGRADES"
msgstr "Rusticyjanina to białko mogące użyć gazowego [thrive:compound type=\"carbondioxide\"][/thrive:compound] i [thrive:compound type=\"oxygen\"][/thrive:compound] do utleniania żelaza z jednego stanu chemicznego do innego. Ten proces, nazywany [b]iron respiration[/b], uwalnia energię którą komórka może zebrać."

msgid "WIKI_SIGNALING_AGENT_EFFECTS"
msgstr ""

msgid "WIKI_SIGNALING_AGENT_INTRO"
msgstr "Pozwala na wysyłanie prostych poleceń do innych przedstawicieli gatunku komórki dzięki sygnałom chemicznym."

#, fuzzy
msgid "WIKI_SIGNALING_AGENT_MODIFICATIONS"
msgstr "Czynnik komunikacyjny pozwala komórkom na wydzielanie związków chemicznych odpowiedzialnych za komunikację między nimi. Substancje sygnalizacyjne pozwalają na zwabianie innych komórek (swojego gatunku) lub na ostrzeganie ich przed niebezpieczeństwem i zachęcanie ich do ucieczki."

#, fuzzy
msgid "WIKI_SIGNALING_AGENT_PROCESSES"
msgstr "Przytrzymaj [thrive:input]g_pack_commands[/thrive:input] żeby otworzyć menu komunikacji z innymi przedstawicielami swojego gatunku."

#, fuzzy
msgid "WIKI_SIGNALING_AGENT_REQUIREMENTS"
msgstr "Czynnik komunikacyjny pozwala komórkom na wydzielanie związków chemicznych odpowiedzialnych za komunikację między nimi. Substancje sygnalizacyjne pozwalają na zwabianie innych komórek (swojego gatunku) lub na ostrzeganie ich przed niebezpieczeństwem i zachęcanie ich do ucieczki."

#, fuzzy
msgid "WIKI_SIGNALING_AGENT_SCIENTIFIC_BACKGROUND"
msgstr "Czynnik komunikacyjny pozwala komórkom na wydzielanie związków chemicznych odpowiedzialnych za komunikację między nimi. Substancje sygnalizacyjne pozwalają na zwabianie innych komórek (swojego gatunku) lub na ostrzeganie ich przed niebezpieczeństwem i zachęcanie ich do ucieczki."

msgid "WIKI_SIGNALING_AGENT_STRATEGY"
msgstr ""

msgid "WIKI_SIGNALING_AGENT_UPGRADES"
msgstr "Brak ulepszeń."

#, fuzzy
msgid "WIKI_SLIME_JET_EFFECTS"
msgstr "Wiele organizmów produkuje polisacharydowe szlamopodobne substancje, śluz jest jednym z takich polisacharydów. Podczas gdy mnóstwo gatunków wykorzystuje szlam do celów lokomocji, niektóre typy bakterii strzelają tymi substancjami za sobą pod wysokim ciśnieniem. Te śluzowe wyrzutnie działają jak silniki rakietowe, pchając komórki do przodu z niesamowitą prędkością. Szlam jest również używany przeciw nadciągającym drapieżnikom, więżąc je w substancji którą jedynie posiadające jety organizmy mogą nawigować."

#, fuzzy
msgid "WIKI_SLIME_JET_INTRO"
msgstr "Wiele organizmów produkuje polisacharydowe szlamopodobne substancje, śluz jest jednym z takich polisacharydów. Podczas gdy mnóstwo gatunków wykorzystuje szlam do celów lokomocji, niektóre typy bakterii strzelają tymi substancjami za sobą pod wysokim ciśnieniem. Te śluzowe wyrzutnie działają jak silniki rakietowe, pchając komórki do przodu z niesamowitą prędkością. Szlam jest również używany przeciw nadciągającym drapieżnikom, więżąc je w substancji którą jedynie posiadające jety organizmy mogą nawigować."

#, fuzzy
msgid "WIKI_SLIME_JET_MODIFICATIONS"
msgstr "Wiele organizmów produkuje polisacharydowe szlamopodobne substancje, śluz jest jednym z takich polisacharydów. Podczas gdy mnóstwo gatunków wykorzystuje szlam do celów lokomocji, niektóre typy bakterii strzelają tymi substancjami za sobą pod wysokim ciśnieniem. Te śluzowe wyrzutnie działają jak silniki rakietowe, pchając komórki do przodu z niesamowitą prędkością. Szlam jest również używany przeciw nadciągającym drapieżnikom, więżąc je w substancji którą jedynie posiadające jety organizmy mogą nawigować."

msgid "WIKI_SLIME_JET_PROCESSES"
msgstr ""
"[b]Synteza Śluzu[/b]: [thrive:compound type=\"glucose\"][/thrive:compound] → [thrive:compound type=\"mucilage\"][/thrive:compound]\n"
"\n"
"Wytwarza [thrive:compound type=\"mucilage\"][/thrive:compound] do wydalenia."

msgid "WIKI_SLIME_JET_REQUIREMENTS"
msgstr ""

msgid "WIKI_SLIME_JET_SCIENTIFIC_BACKGROUND"
msgstr ""

msgid "WIKI_SLIME_JET_STRATEGY"
msgstr ""

msgid "WIKI_SLIME_JET_UPGRADES"
msgstr ""

msgid "WIKI_SOCIETY_STAGE_CURRENT_DEVELOPMENT"
msgstr ""

#, fuzzy
msgid "WIKI_SOCIETY_STAGE_FEATURES"
msgstr "Etap Mikroba"

#, fuzzy
msgid "WIKI_SOCIETY_STAGE_INTRO"
msgstr "Wiele organizmów produkuje polisacharydowe szlamopodobne substancje, śluz jest jednym z takich polisacharydów. Podczas gdy mnóstwo gatunków wykorzystuje szlam do celów lokomocji, niektóre typy bakterii strzelają tymi substancjami za sobą pod wysokim ciśnieniem. Te śluzowe wyrzutnie działają jak silniki rakietowe, pchając komórki do przodu z niesamowitą prędkością. Szlam jest również używany przeciw nadciągającym drapieżnikom, więżąc je w substancji którą jedynie posiadające jety organizmy mogą nawigować."

#, fuzzy
msgid "WIKI_SOCIETY_STAGE_OVERVIEW"
msgstr "Etap Mikroba"

#, fuzzy
msgid "WIKI_SOCIETY_STAGE_TRANSITIONS"
msgstr "Etap Mikroba"

#, fuzzy
msgid "WIKI_SOCIETY_STAGE_UI"
msgstr "Etap Mikroba"

msgid "WIKI_SPACE_STAGE_CURRENT_DEVELOPMENT"
msgstr ""

#, fuzzy
msgid "WIKI_SPACE_STAGE_FEATURES"
msgstr "Gruczoł Śluzowy"

msgid "WIKI_SPACE_STAGE_INTRO"
msgstr ""

msgid "WIKI_SPACE_STAGE_OVERVIEW"
msgstr ""

msgid "WIKI_SPACE_STAGE_TRANSITIONS"
msgstr ""

#, fuzzy
msgid "WIKI_SPACE_STAGE_UI"
msgstr "Etap Mikroba"

msgid "WIKI_STAGES_ROOT_INTRO"
msgstr ""

#, fuzzy
msgid "WIKI_TBA"
msgstr "Wiki"

msgid "WIKI_TECH_EDITOR_COMMA_NATION_EDITOR_COMMA_SQUAD_EDITOR"
msgstr ""

#, fuzzy
msgid "WIKI_THERMOPLAST_EFFECTS"
msgstr "Termoplast jest strukturą z podwójną membraną zawierającą termo sensytywne pigmenty ułożone razem w membranowych workach. Jest prokariotem, który został przyswojony do użytku przez eukariotycznego hosta. Pigmenty w termoplaście mogą używać energii z różnic temperatur w otoczeniu do produkcji [thrive:compound type=\"atp\"][/thrive:compound] z wody w procesie zwanym [b]termosyntezą[/b]. Tempo produkcji [thrive:compound type=\"atp\"][/thrive:compound] skaluje się z [thrive:compound type=\"temperature\"][/thrive:compound]."

#, fuzzy
msgid "WIKI_THERMOPLAST_INTRO"
msgstr ""
"Wyciąga energię w formie [thrive:compound type=\"atp\"][/thrive:compound] używając gradientów [thrive:compound type=\"temperature\"][/thrive:compound] w środowisku. Eukariotyczny variant mniej wydajnej [b][color=#3796e1][url=thriveopedia:thermosynthase]Thermosyntazy[/url][/color][/b].\n"
"\n"
"Organella spekulacyjna nie wykryta w prawdziwym życiu. Niedostępne w grach z włączonym trybem ŻTJZ (Życie Takie Jakie Znamy)."

#, fuzzy
msgid "WIKI_THERMOPLAST_MODIFICATIONS"
msgstr "Termoplast jest strukturą z podwójną membraną zawierającą termo sensytywne pigmenty ułożone razem w membranowych workach. Jest prokariotem, który został przyswojony do użytku przez eukariotycznego hosta. Pigmenty w termoplaście mogą używać energii z różnic temperatur w otoczeniu do produkcji [thrive:compound type=\"atp\"][/thrive:compound] z wody w procesie zwanym [b]termosyntezą[/b]. Tempo produkcji [thrive:compound type=\"atp\"][/thrive:compound] skaluje się z [thrive:compound type=\"temperature\"][/thrive:compound]."

#, fuzzy
msgid "WIKI_THERMOPLAST_PROCESSES"
msgstr ""
"[b]Termosynteza[/b]: [thrive:compound type=\"temperature\"][/thrive:compound] → [thrive:compound type=\"atp\"][/thrive:compound]\n"
"\n"
"Generuje energie z [thrive:compound type=\"temperature\"][/thrive:compound] w środowisku. Bardziej wydajna wersja [b]Termoyntezy Bakteryjnej[/b] która występuje w [b][color=#3796e1][url=thriveopedia:thermosynthase]Termosyntazie[/url][/color][/b]."

msgid "WIKI_THERMOPLAST_REQUIREMENTS"
msgstr ""

#, fuzzy
msgid "WIKI_THERMOPLAST_SCIENTIFIC_BACKGROUND"
msgstr "Termoplast jest strukturą z podwójną membraną zawierającą termo sensytywne pigmenty ułożone razem w membranowych workach. Jest prokariotem, który został przyswojony do użytku przez eukariotycznego hosta. Pigmenty w termoplaście mogą używać energii z różnic temperatur w otoczeniu do produkcji [thrive:compound type=\"atp\"][/thrive:compound] z wody w procesie zwanym [b]termosyntezą[/b]. Tempo produkcji [thrive:compound type=\"atp\"][/thrive:compound] skaluje się z [thrive:compound type=\"temperature\"][/thrive:compound]."

#, fuzzy
msgid "WIKI_THERMOPLAST_STRATEGY"
msgstr ""
"Ponieważ [b]Termosynteza[/b] nie wymaga innych zasobów prócz [thrive:compound type=\"temperature\"][/thrive:compound], w praktyce jest darmową energią. Dodatkowo [b]Termoplast[/b] jest bardziej wydajny od [b][color=#3796e1][url=thriveopedia:thermosynthase]Termosyntazy[/url][/color][/b], co sprawia, że jest on najłatwiejszą metodą generacji energii w grze, pod warunkiem, że będziesz chciał zostać w gorącej strefie jak kominy hydrotermalne.\n"
"\n"
"Jeśli warunki odblokowania organelli są włączone, warunek rozmnożenia się wiele razy z [b][color=#3796e1][url=thriveopedia:thermosynthase]Termosyntazą[/url][/color][/b] oznacza, że gracz który wyewoluował [b]Termoplasty[/b] pewnie już jest bardzo wyspecjalizowany w [b]Termosyntezie[/b] kiedy zdobędzie [b]termoplasty[/b]."

#, fuzzy
msgid "WIKI_THERMOPLAST_UPGRADES"
msgstr "Termoplast jest strukturą z podwójną membraną zawierającą termo sensytywne pigmenty ułożone razem w membranowych workach. Jest prokariotem, który został przyswojony do użytku przez eukariotycznego hosta. Pigmenty w termoplaście mogą używać energii z różnic temperatur w otoczeniu do produkcji [thrive:compound type=\"atp\"][/thrive:compound] z wody w procesie zwanym [b]termosyntezą[/b]. Tempo produkcji [thrive:compound type=\"atp\"][/thrive:compound] skaluje się z [thrive:compound type=\"temperature\"][/thrive:compound]."

#, fuzzy
msgid "WIKI_THERMOSYNTHASE_EFFECTS"
msgstr "Brak efektów."

msgid "WIKI_THERMOSYNTHASE_INTRO"
msgstr ""

#, fuzzy
msgid "WIKI_THERMOSYNTHASE_MODIFICATIONS"
msgstr "Termosyntaza jest białkiem które używa konwekcji termicznej by zmieniać swój kształt, pozwalając mu się zwinąć i związać z ADP pod wpływem ciepła, następnie rozwinąć i przetworzyć ADP na [thrive:compound type=\"atp\"][/thrive:compound] w kontakcie z niższą temperaturą w procesie zwanym [b]thermosynthesis[/b]. Szybkość produkcji [thrive:compound type=\"atp\"][/thrive:compound] wzrasta z [thrive:compound type=\"temperature\"][/thrive:compound]."

#, fuzzy
msgid "WIKI_THERMOSYNTHASE_PROCESSES"
msgstr "Produkuje [thrive:compound type=\"atp\"][/thrive:compound] używając gradientów temperatury. Tempo skaluje się ze stężeniem [thrive:compound type=\"temperature\"][/thrive:compound]."

msgid "WIKI_THERMOSYNTHASE_REQUIREMENTS"
msgstr ""

#, fuzzy
msgid "WIKI_THERMOSYNTHASE_SCIENTIFIC_BACKGROUND"
msgstr "Termosyntaza jest białkiem które używa konwekcji termicznej by zmieniać swój kształt, pozwalając mu się zwinąć i związać z ADP pod wpływem ciepła, następnie rozwinąć i przetworzyć ADP na [thrive:compound type=\"atp\"][/thrive:compound] w kontakcie z niższą temperaturą w procesie zwanym [b]thermosynthesis[/b]. Szybkość produkcji [thrive:compound type=\"atp\"][/thrive:compound] wzrasta z [thrive:compound type=\"temperature\"][/thrive:compound]."

#, fuzzy
msgid "WIKI_THERMOSYNTHASE_STRATEGY"
msgstr "Termosyntaza jest białkiem które używa konwekcji termicznej by zmieniać swój kształt, pozwalając mu się zwinąć i związać z ADP pod wpływem ciepła, następnie rozwinąć i przetworzyć ADP na [thrive:compound type=\"atp\"][/thrive:compound] w kontakcie z niższą temperaturą w procesie zwanym [b]thermosynthesis[/b]. Szybkość produkcji [thrive:compound type=\"atp\"][/thrive:compound] wzrasta z [thrive:compound type=\"temperature\"][/thrive:compound]."

#, fuzzy
msgid "WIKI_THERMOSYNTHASE_UPGRADES"
msgstr "Termosyntaza jest białkiem które używa konwekcji termicznej by zmieniać swój kształt, pozwalając mu się zwinąć i związać z ADP pod wpływem ciepła, następnie rozwinąć i przetworzyć ADP na [thrive:compound type=\"atp\"][/thrive:compound] w kontakcie z niższą temperaturą w procesie zwanym [b]thermosynthesis[/b]. Szybkość produkcji [thrive:compound type=\"atp\"][/thrive:compound] wzrasta z [thrive:compound type=\"temperature\"][/thrive:compound]."

msgid "WIKI_THE_PATCH_MAP_FOG_OF_WAR"
msgstr ""

#, fuzzy
msgid "WIKI_THE_PATCH_MAP_INTRO"
msgstr ""
"Wyciąga energię w formie [thrive:compound type=\"atp\"][/thrive:compound] używając gradientów [thrive:compound type=\"temperature\"][/thrive:compound] w środowisku. Eukariotyczny variant mniej wydajnej [b][color=#3796e1][url=thriveopedia:thermosynthase]Thermosyntazy[/url][/color][/b].\n"
"\n"
"Organella spekulacyjna nie wykryta w prawdziwym życiu. Niedostępne w grach z włączonym trybem ŻTJZ (Życie Takie Jakie Znamy)."

#, fuzzy
msgid "WIKI_THE_PATCH_MAP_PATCHES"
msgstr "Termoplast jest strukturą z podwójną membraną zawierającą termo sensytywne pigmenty ułożone razem w membranowych workach. Jest prokariotem, który został przyswojony do użytku przez eukariotycznego hosta. Pigmenty w termoplaście mogą używać energii z różnic temperatur w otoczeniu do produkcji [thrive:compound type=\"atp\"][/thrive:compound] z wody w procesie zwanym [b]termosyntezą[/b]. Tempo produkcji [thrive:compound type=\"atp\"][/thrive:compound] skaluje się z [thrive:compound type=\"temperature\"][/thrive:compound]."

msgid "WIKI_THE_PATCH_MAP_THE_PATCH_MAP"
msgstr ""

#, fuzzy
msgid "WIKI_THYLAKOIDS_EFFECTS"
msgstr "Tylakoidy to struktury złożone z białek i światłoczułych pigmentów. Te pigmenty są w stanie wykorzystywać energię [thrive:compound type=\"sunlight\"][/thrive:compound] do produkcji [thrive:compound type=\"glucose\"][/thrive:compound] z wody i gazowego [thrive:compound type=\"carbondioxide\"][/thrive:compound] w procesie zwanym [b]fotosyntezą[/b]. Te pigmenty nadają im również wyróżniający się kolor. Szybkość produkcji [thrive:compound type=\"glucose\"][/thrive:compound] skaluje się ze stężeniem [thrive:compound type=\"carbondioxide\"][/thrive:compound], oraz natężeniem [thrive:compound type=\"sunlight\"][/thrive:compound]. Ponieważ tylakoidy zawieszone są bezpośrednio w cytozolu, otaczający płyn przeprowadza [b]glikolizę[/b]."

#, fuzzy
msgid "WIKI_THYLAKOIDS_INTRO"
msgstr "Tylakoidy to struktury złożone z białek i światłoczułych pigmentów. Te pigmenty są w stanie wykorzystywać energię [thrive:compound type=\"sunlight\"][/thrive:compound] do produkcji [thrive:compound type=\"glucose\"][/thrive:compound] z wody i gazowego [thrive:compound type=\"carbondioxide\"][/thrive:compound] w procesie zwanym [b]fotosyntezą[/b]. Te pigmenty nadają im również wyróżniający się kolor. Szybkość produkcji [thrive:compound type=\"glucose\"][/thrive:compound] skaluje się ze stężeniem [thrive:compound type=\"carbondioxide\"][/thrive:compound], oraz natężeniem [thrive:compound type=\"sunlight\"][/thrive:compound]. Ponieważ tylakoidy zawieszone są bezpośrednio w cytozolu, otaczający płyn przeprowadza [b]glikolizę[/b]."

msgid "WIKI_THYLAKOIDS_MODIFICATIONS"
msgstr "Brak modyfikacji"

msgid "WIKI_THYLAKOIDS_PROCESSES"
msgstr ""

msgid "WIKI_THYLAKOIDS_REQUIREMENTS"
msgstr ""

#, fuzzy
msgid "WIKI_THYLAKOIDS_SCIENTIFIC_BACKGROUND"
msgstr "Tylakoidy to struktury złożone z białek i światłoczułych pigmentów. Te pigmenty są w stanie wykorzystywać energię [thrive:compound type=\"sunlight\"][/thrive:compound] do produkcji [thrive:compound type=\"glucose\"][/thrive:compound] z wody i gazowego [thrive:compound type=\"carbondioxide\"][/thrive:compound] w procesie zwanym [b]fotosyntezą[/b]. Te pigmenty nadają im również wyróżniający się kolor. Szybkość produkcji [thrive:compound type=\"glucose\"][/thrive:compound] skaluje się ze stężeniem [thrive:compound type=\"carbondioxide\"][/thrive:compound], oraz natężeniem [thrive:compound type=\"sunlight\"][/thrive:compound]. Ponieważ tylakoidy zawieszone są bezpośrednio w cytozolu, otaczający płyn przeprowadza [b]glikolizę[/b]."

#, fuzzy
msgid "WIKI_THYLAKOIDS_STRATEGY"
msgstr "Tylakoidy to struktury złożone z białek i światłoczułych pigmentów. Te pigmenty są w stanie wykorzystywać energię [thrive:compound type=\"sunlight\"][/thrive:compound] do produkcji [thrive:compound type=\"glucose\"][/thrive:compound] z wody i gazowego [thrive:compound type=\"carbondioxide\"][/thrive:compound] w procesie zwanym [b]fotosyntezą[/b]. Te pigmenty nadają im również wyróżniający się kolor. Szybkość produkcji [thrive:compound type=\"glucose\"][/thrive:compound] skaluje się ze stężeniem [thrive:compound type=\"carbondioxide\"][/thrive:compound], oraz natężeniem [thrive:compound type=\"sunlight\"][/thrive:compound]. Ponieważ tylakoidy zawieszone są bezpośrednio w cytozolu, otaczający płyn przeprowadza [b]glikolizę[/b]."

#, fuzzy
msgid "WIKI_THYLAKOIDS_UPGRADES"
msgstr "Tylakoidy to struktury złożone z białek i światłoczułych pigmentów. Te pigmenty są w stanie wykorzystywać energię [thrive:compound type=\"sunlight\"][/thrive:compound] do produkcji [thrive:compound type=\"glucose\"][/thrive:compound] z wody i gazowego [thrive:compound type=\"carbondioxide\"][/thrive:compound] w procesie zwanym [b]fotosyntezą[/b]. Te pigmenty nadają im również wyróżniający się kolor. Szybkość produkcji [thrive:compound type=\"glucose\"][/thrive:compound] skaluje się ze stężeniem [thrive:compound type=\"carbondioxide\"][/thrive:compound], oraz natężeniem [thrive:compound type=\"sunlight\"][/thrive:compound]. Ponieważ tylakoidy zawieszone są bezpośrednio w cytozolu, otaczający płyn przeprowadza [b]glikolizę[/b]."

#, fuzzy
msgid "WIKI_TOXIN_VACUOLE_EFFECTS"
msgstr "Toksyczna wakuola to wakuola zmodyfikowana do specyficznej produkcji, magazynowania i uwalniania toksyn oxytoxy. Więcej toksycznych wakuoli zwiększa tempo z którym można wypuszczać toksyny."

msgid "WIKI_TOXIN_VACUOLE_INTRO"
msgstr ""

#, fuzzy
msgid "WIKI_TOXIN_VACUOLE_MODIFICATIONS"
msgstr "Toksyczna wakuola to wakuola zmodyfikowana do specyficznej produkcji, magazynowania i uwalniania toksyn oxytoxy. Więcej toksycznych wakuoli zwiększa tempo z którym można wypuszczać toksyny."

#, fuzzy
msgid "WIKI_TOXIN_VACUOLE_PROCESSES"
msgstr "Przekształca [thrive:compound type=\"atp\"][/thrive:compound] w [thrive:compound type=\"oxytoxy\"][/thrive:compound]. Tempo skaluje się ze stężeniem [thrive:compound type=\"oxygen\"][/thrive:compound]. Może wypuszczać toksyny po naciśnięciu [thrive:input]g_fire_toxin[/thrive:input]."

msgid "WIKI_TOXIN_VACUOLE_REQUIREMENTS"
msgstr ""

#, fuzzy
msgid "WIKI_TOXIN_VACUOLE_SCIENTIFIC_BACKGROUND"
msgstr "Toksyczna wakuola to wakuola zmodyfikowana do specyficznej produkcji, magazynowania i uwalniania toksyn oxytoxy. Więcej toksycznych wakuoli zwiększa tempo z którym można wypuszczać toksyny."

#, fuzzy
msgid "WIKI_TOXIN_VACUOLE_STRATEGY"
msgstr "Toksyczna wakuola to wakuola zmodyfikowana do specyficznej produkcji, magazynowania i uwalniania toksyn oxytoxy. Więcej toksycznych wakuoli zwiększa tempo z którym można wypuszczać toksyny."

#, fuzzy
msgid "WIKI_TOXIN_VACUOLE_UPGRADES"
msgstr "Toksyczna wakuola to wakuola zmodyfikowana do specyficznej produkcji, magazynowania i uwalniania toksyn oxytoxy. Więcej toksycznych wakuoli zwiększa tempo z którym można wypuszczać toksyny."

msgid "WIKI_VACUOLE_EFFECTS"
msgstr ""

#, fuzzy
msgid "WIKI_VACUOLE_INTRO"
msgstr "Toksyczna wakuola to wakuola zmodyfikowana do specyficznej produkcji, magazynowania i uwalniania toksyn oxytoxy. Więcej toksycznych wakuoli zwiększa tempo z którym można wypuszczać toksyny."

#, fuzzy
msgid "WIKI_VACUOLE_MODIFICATIONS"
msgstr "Toksyczna wakuola to wakuola zmodyfikowana do specyficznej produkcji, magazynowania i uwalniania toksyn oxytoxy. Więcej toksycznych wakuoli zwiększa tempo z którym można wypuszczać toksyny."

msgid "WIKI_VACUOLE_PROCESSES"
msgstr "Brak procesów"

msgid "WIKI_VACUOLE_REQUIREMENTS"
msgstr ""

msgid "WIKI_VACUOLE_SCIENTIFIC_BACKGROUND"
msgstr ""

msgid "WIKI_VACUOLE_STRATEGY"
msgstr ""

msgid "WIKI_VACUOLE_UPGRADES"
msgstr ""

#, fuzzy
msgid "WIKI_YES"
msgstr "Wiki"

msgid "WILL_YOU_THRIVE"
msgstr "Czy przetrwasz?"

msgid "WINDOWED"
msgstr ""

msgid "WIN_BOX_TITLE"
msgstr "PRZETRWAŁEŚ!"

msgid "WIN_TEXT"
msgstr "Gratulację, udało ci się przejść tą wersję Thrive! Jeśli chcesz, możesz kontynuować grę po zniknięciu tej wiadomości lub rozpocząć nową grę w nowym świecie. Możesz również dodać czynniki wiążące by zbudować kolonię komórek i wypróbować prototypy późniejszych etapów."

msgid "WORKSHOP_ITEM_CHANGE_NOTES"
msgstr "Opis zmian przedmiotu"

msgid "WORKSHOP_ITEM_CHANGE_NOTES_TOOLTIP"
msgstr "Opis zmian wyświetlany w Steam Workshop dla tej wersji przedmiotu (opcjonalne)"

msgid "WORKSHOP_ITEM_DESCRIPTION"
msgstr "Opis Przedmiotu:"

msgid "WORKSHOP_ITEM_PREVIEW"
msgstr "Zdjęcie Poglądowe Przedmiotu:"

msgid "WORKSHOP_ITEM_TAGS"
msgstr "Tagi Przedmiotu (przecinek \",\" oddzielony):"

msgid "WORKSHOP_ITEM_TITLE"
msgstr "Nazwa Przedmiotu:"

msgid "WORKSHOP_ITEM_UPLOAD_SUCCEEDED"
msgstr "Przekazanie przedmiotu do Warsztatu Steam powiodło się"

#, fuzzy
msgid "WORKSHOP_ITEM_UPLOAD_SUCCEEDED_TOS_REQUIRED"
msgstr "Przekazanie przedmiotu do Warsztatu Steam powiodło się, lecz musisz zaakceptować [color=#3796e1][url=https://steamcommunity.com/sharedfiles/workshoplegalagreement]terms of service[/url][/color] Warsztatu zanim stanie się widoczny"

msgid "WORKSHOP_TERMS_OF_SERVICE_NOTICE"
msgstr "Poprzez przesyłanie tego przedmiotu, zgadzasz się na [color=#3796e1][url=https://steamcommunity.com/sharedfiles/workshoplegalagreement]terms of service[/url][/color] Warsztatu Steam"

msgid "WORKSHOP_VISIBILITY_TOOLTIP"
msgstr "Gdy przedmiot stał się widoczny, będzie widoczny dla każdego"

msgid "WORLD"
msgstr "Świat"

msgid "WORLD_EXPORT_SUCCESS_MESSAGE"
msgstr "Dane świata zostały z powodzeniem exportowane do {0}"

msgid "WORLD_GENERAL_STATISTICS"
msgstr "Ogólne statystyki obecnego świata"

msgid "WORLD_MISC_DETAILS_STRING"
msgstr ""

#, fuzzy
msgid "WORLD_RELATIVE_MOVEMENT"
msgstr "żeby zwiększyć ruch"

#, fuzzy
msgid "WORLD_SIZE"
msgstr "Świat"

#, fuzzy
msgid "WORLD_SIZE_EXPLANATION"
msgstr ""
"Skupione mikroby będą wyszukiwać pożywienia lub ofiar przez długie odległości\n"
"oraz mogą być bardzo zachłanne względem nowych źródeł pożywienia.\n"
"Responsywne mikroby będą chętniej zmieniać źródła pożywienia."

msgid "WORLD_SIZE_LARGE"
msgstr ""

#, fuzzy
msgid "WORLD_SIZE_MEDIUM"
msgstr "żeby zwiększyć ruch"

msgid "WORLD_SIZE_SMALL"
msgstr ""

#, fuzzy
msgid "WORLD_SIZE_TOOLTIP"
msgstr "Wartość używana do generacji świata (musi być dodatnią liczbą całkowitą)"

msgid "WORST_PATCH_COLON"
msgstr "Najgorzej radzi sobie w:"

msgid "XBOX360"
msgstr "Xbox 360"

msgid "XBOX_ONE"
msgstr "Xbox One"

msgid "XBOX_SERIES"
msgstr "Xbox Series X"

#, fuzzy
msgid "X_TWITTER_TOOLTIP"
msgstr "Odwiedź naszą stronę Itch.io"

msgid "YEARS"
msgstr "lata"

#, fuzzy
msgid "YET_TO_BE_IMPLEMENTED_NOTICE"
msgstr "Do zaimplementowania."

msgid "YOUTUBE_TOOLTIP"
msgstr "Odwiedź nasz kanał Youtube"

msgid "YOU_CAN_MAKE_PULL_REQUEST"
msgstr ""
"\"Thrive\" to projekt open source\n"
"Możesz utworzyć pull request bez ubiegania się o miejsce w załodze."

msgid "YOU_CAN_SUPPORT_THRIVE_ON_PATREON"
msgstr "Możesz wspomóc przyszły rozwój Thrive na naszym Patreonie"

msgid "ZOOM_IN"
msgstr "Przybliż"

msgid "ZOOM_OUT"
msgstr "Oddal"

#, fuzzy
#~ msgid "AUTO_EVO_TOOL_BUTTON"
#~ msgstr "Auto ({0}x{1})"

#, fuzzy
#~ msgid "CLIMATE_INSTABILITY_EXPLANATION"
#~ msgstr ""
#~ "Aktywne mikroby będą wędrować kiedy nic się nie dzieje.\n"
#~ "Osiadłe mikroby będą czekać w miejscu i oczekiwać zmian w otoczeniu zanim zaczną coś robić."

#, fuzzy
#~ msgid "CLIMATE_STABILITY_AVERAGE"
#~ msgstr ""
#~ "Aktywne mikroby będą wędrować kiedy nic się nie dzieje.\n"
#~ "Osiadłe mikroby będą czekać w miejscu i oczekiwać zmian w otoczeniu zanim zaczną coś robić."

#, fuzzy
#~ msgid "CLIMATE_STABILITY_STABLE"
#~ msgstr ""
#~ "Aktywne mikroby będą wędrować kiedy nic się nie dzieje.\n"
#~ "Osiadłe mikroby będą czekać w miejscu i oczekiwać zmian w otoczeniu zanim zaczną coś robić."

#, fuzzy
#~ msgid "CLIMATE_STABILITY_UNSTABLE"
#~ msgstr ""
#~ "Aktywne mikroby będą wędrować kiedy nic się nie dzieje.\n"
#~ "Osiadłe mikroby będą czekać w miejscu i oczekiwać zmian w otoczeniu zanim zaczną coś robić."

#, fuzzy
#~ msgid "GENERATE_BUTTON"
#~ msgstr "Pokolenia"

#, fuzzy
#~ msgid "GEOLOGICAL_ACTIVITY_EXPLANATION"
#~ msgstr ""
#~ "Aktywne mikroby będą wędrować kiedy nic się nie dzieje.\n"
#~ "Osiadłe mikroby będą czekać w miejscu i oczekiwać zmian w otoczeniu zanim zaczną coś robić."

#, fuzzy
#~ msgid "PLANET_CUSTOMIZER"
#~ msgstr "Pod kursorem:"

#, fuzzy
#~ msgid "REGENERATE_BUTTON"
#~ msgstr "Akson"

#, fuzzy
#~ msgid "WORLD_SEA_LEVEL"
#~ msgstr "{0}-{1}m poniżej poziomu morza"

#, fuzzy
#~ msgid "WORLD_SEA_LEVEL_DEEP"
#~ msgstr "{0}-{1}m poniżej poziomu morza"

#, fuzzy
#~ msgid "WORLD_SEA_LEVEL_EXPLANATION"
#~ msgstr ""
#~ "Skupione mikroby będą wyszukiwać pożywienia lub ofiar przez długie odległości\n"
#~ "oraz mogą być bardzo zachłanne względem nowych źródeł pożywienia.\n"
#~ "Responsywne mikroby będą chętniej zmieniać źródła pożywienia."

#, fuzzy
#~ msgid "WORLD_SEA_LEVEL_MODERATE"
#~ msgstr "żeby zwiększyć ruch"

#, fuzzy
#~ msgid "WORLD_TEMPERATURE"
#~ msgstr "Temperatura"

#, fuzzy
#~ msgid "WORLD_TEMPERATURE_COLD"
#~ msgstr "Temp."

#, fuzzy
#~ msgid "WORLD_TEMPERATURE_EXPLANATION"
#~ msgstr ""
#~ "Skupione mikroby będą wyszukiwać pożywienia lub ofiar przez długie odległości\n"
#~ "oraz mogą być bardzo zachłanne względem nowych źródeł pożywienia.\n"
#~ "Responsywne mikroby będą chętniej zmieniać źródła pożywienia."

#, fuzzy
#~ msgid "WORLD_TEMPERATURE_TEMPERATE"
#~ msgstr "Temp."

#, fuzzy
#~ msgid "WORLD_TEMPERATURE_WARM"
#~ msgstr "Temp."

#~ msgid "PASSIVE_REPRODUCTION_PROGRESS_EXPLANATION"
#~ msgstr "(biernie uzyskuj związki reprodukcji ze środowiska bez potrzeby robienia czegokolwiek)"

#~ msgid "TO_BE_IMPLEMENTED"
#~ msgstr "Do zaimplementowania."

#, fuzzy
#~ msgid "MICROBE_STAGE_DAY_NIGHT_TEXT"
#~ msgstr ""
#~ "Wypatruj spadku poziomu [b]światła słonecznego[/b] na panelu środowiska.\n"
#~ "\n"
#~ "Noc nadchodzi wraz ze ściemnieniem otoczenia.\n"
#~ "Fotosynteza jest nieefektywna nocą.\n"
#~ "Upewnij się, że masz wystarczająco magazynu[thrive:icon]StorageIcon[/thrive:icon] by przetrwać noc."

#, fuzzy
#~ msgid "GLOBAL_GLACIATION_EVENT_LOG"
#~ msgstr "Całkowita populacja:"

#~ msgid "IRON_CHEMOLITHOAUTOTROPHY"
#~ msgstr "Utlenianie Żelaza"

#~ msgid "PASSIVE_REPRODUCTION_PROGRESS"
#~ msgstr "Biernie uzyskuj postęp reprodukcji"

#, fuzzy
#~ msgid "MIGRATE"
#~ msgstr "Tempo"

#~ msgid "THANKS_FOR_BUYING_THRIVE"
#~ msgstr ""
#~ "Dziękujemy za wspieranie twórców Thrive przez kupowanie tej kopii gry!\n"
#~ "\n"
#~ "Jeśli ty jej nie kupiłeś, proszę dostać własną kopię [color=#3796e1][url={0}]z tąd[/url][/color] lub sprawdzić naszą stronę [color=#3796e1][url=https://revolutionarygamesstudio.com/releases/]website[/url][/color]. \n"
#~ "\n"
#~ "Jeśli byś chciał zobaczyć Launcher Thrive przed rozpoczęciem gry, możesz użyć guzika w głównym menu by wyjść do launchera i potem wyłączyć tryb bezszwowy w jego ustawieniach."

#, fuzzy
#~ msgid "WIKI_RADIOSYNTHESIS"
#~ msgstr "Termosynteza"

#~ msgid "EASTEREGG_MESSAGE_19"
#~ msgstr "Ciekawostka, Didinium to orzęsek który poluje na pantofelki."

#~ msgid "EASTEREGG_MESSAGE_20"
#~ msgstr "Ciekawostka! Ameba poluje i łapie ofiary za pomocą 'odnóg' nazywanych nibynóżkami, chcemy je kiedyś dodać do Thrive."

#~ msgid "EASTEREGG_MESSAGE_21"
#~ msgstr "Porada, Uważaj na większe komórki i duże bakterie, nie jest fajnie być trawionym, a one cię zjedzą."

#~ msgid "EASTEREGG_MESSAGE_22"
#~ msgstr "Lider zespołu dźwiękowego Thrive stworzył wiele piosenek, które nie zostały jeszcze dodane do gry. Możesz ich posłuchać, lub oglądać transmisje z komponowania ich na jego kanale YouTube, Oliver Lugg."

#~ msgid "EASTEREGG_MESSAGE_23"
#~ msgstr "Porada, jeśli twoja komórka ma 150 heksów, możesz pochłaniać wielkie odłamki żelaza."

#~ msgid "EASTEREGG_MESSAGE_24"
#~ msgstr "Thrive jest stworzone do bycia symulacją obcej planety, więc sens będzie mieć to, że większość stworzeń które znajdziesz będzie spokrewnione z jednym lub dwoma innymi gatunkami przez to, że wokół ciebie dzieje się ewolucja, sprawdź czy możesz je zidentyfikować!"

#~ msgid "EASTEREGG_MESSAGE_25"
#~ msgstr "Zabawny Fakt, Zespół Thrive robi co jakiś czas podcasty, powinieneś je sprawdzić!"

#~ msgid "EASTEREGG_MESSAGE_26"
#~ msgstr "Ciekawostka, Thrive zrobione jest w open source-owym silniku Godot!"

#~ msgid "EASTEREGG_MESSAGE_27"
#~ msgstr "Zabawny Fakt, Jeden z pierwszych grywalnych prototypów rozgrywki został stworzony przez naszego niesamowitego programistę, untrustedlife!"

#~ msgid "MICROBE_EDITOR_HELP_MESSAGE_1"
#~ msgstr ""
#~ "Struktury Prokariotyczne\n"
#~ "\n"
#~ "Cytozol: Posiada miejsce magazynowe i przeprowadza glikolizę (Produkuje małe ilości [thrive:compound type=\"atp\"][/thrive:compound] z [thrive:compound type=\"glucose\"]Glukozy[/thrive:compound])\n"
#~ "\n"
#~ "Metabolosomy: Produkują [thrive:compound type=\"atp\"][/thrive:compound] z [thrive:compound type=\"glucose\"]Glukozy[/thrive:compound]\n"
#~ "\n"
#~ "Białka Chemosyntezujące: Produkują o połowę mniej [thrive:compound type=\"glucose\"]Glukozy[/thrive:compound] z [thrive:compound type=\"hydrogensulfide\"]Siarkowodoru[/thrive:compound] niż chemoplast, ale przeprowadzają również glikolizę. Zajmują 1 Heks\n"
#~ "\n"
#~ "Tylakoidy: Produkują 1/3 [thrive:compound type=\"glucose\"]Glukozy[/thrive:compound], co zwykły chloroplast, ale przeprowadzają również glikolizę. Zajmują 1 Heks\n"
#~ "\n"
#~ "Rustycyjanina: Utlenia [thrive:compound type=\"iron\"]Żelazo[/thrive:compound] wydzielając [thrive:compound type=\"atp\"][/thrive:compound]\n"
#~ "\n"
#~ "Nitrogenaza: Wiąże beztlenowo azot atmosferyczny w [thrive:compound type=\"ammonia\"]Amoniak[/thrive:compound] zużywając [thrive:compound type=\"atp\"][/thrive:compound]\n"
#~ "\n"
#~ "Oksytoksysom: Przekształca [thrive:compound type=\"atp\"][/thrive:compound] w [thrive:compound type=\"oxytoxy\"]Oksytoksynę[/thrive:compound]\n"
#~ "\n"
#~ "Termosyntaza: Produkuje [thrive:compound type=\"atp\"][/thrive:compound] używając gradientów termicznych"

#~ msgid "MICROBE_EDITOR_HELP_MESSAGE_14"
#~ msgstr "Gdy wchłanianie jest zakończone, jakiekolwiek obiekty złapane w jego procesie będą przetrzymywane wewnątrz błony komórkowej by zostać strawione. Niestrawne obiekty zawsze będą wydalone, więc upewnij się, że masz niezbędne mutacje, które umożliwiają ich przetwarzanie. Enzymy które pomogą z trawieniem i są dostarczane przez lizosom; wyewoluuj tą organellę by uczynić trawienie znacznie wydajniejszym."

#~ msgid "MICROBE_EDITOR_HELP_MESSAGE_2"
#~ msgstr ""
#~ "Organella Zewnętrzne\n"
#~ "\n"
#~ "Wić: Porusza twoją komórkę szybciej używając [thrive:compound type=\"atp\"][/thrive:compound]\n"
#~ "\n"
#~ "Pilus: Może być użyty do dźgania innych komórek bądź obrony przed wydzielanymi przez nie toksynami\n"
#~ "\n"
#~ "Chemoreceptor: Umożliwia wykrywanie związków z większej odległości\n"
#~ "\n"
#~ "Gruczoł Śluzowy: Umożliwia wydzielanie [thrive:compound type=\"mucilage\"]Śluzu[/thrive:compound] (produkowanego z [thrive:compound type=\"glucose\"]Glukozy[/thrive:compound]) aby przyspieszyć twoją komórkę\n"
#~ "\n"
#~ "Rzęski: Zwiększają prędkość obracania się komórek"

#~ msgid "MICROBE_EDITOR_HELP_MESSAGE_3"
#~ msgstr ""
#~ "Organella Powiązane z Błoną Komórkową\n"
#~ "\n"
#~ "Jądro Komórkowe: Zajmuje 11 heksów i pozwala na ewolucję organelli powiązanych z błoną komórkową, podwaja rozmiar twojej komórki i redukuje obrażenia o 50% (Może zostać wyewoluowane tylko raz)\n"
#~ "\n"
#~ "Czynnik Wiążący: Pozwala na łączenie się z innymi komórkami. Wymagany by wkroczyć w etap wielokomórkowy\n"
#~ "\n"
#~ "Mitochondrium: Produkuje [thrive:compound type=\"atp\"][/thrive:compound] z [thrive:compound type=\"glucose\"]glukozy[/thrive:compound] i atmosferycznego O₂ o wiele wydajniej niż cytozol\n"
#~ "\n"
#~ "Chloroplast: Wytwarza [thrive:compound type=\"glucose\"]glukozę[/thrive:compound] wykorzystując światło słoneczne i atmosferyczny CO₂\n"
#~ "\n"
#~ "Termoplast: Produkuje [thrive:compound type=\"atp\"][/thrive:compound] używając gradientów temperatury\n"
#~ "\n"
#~ "Lizosom: Zawiera enzymy trawienne. Enzymy przyśpieszają oraz poprawiają wydajność trawienia\n"
#~ "\n"
#~ "Chemoplast: Wytwarza na drodze chemosyntezy [thrive:compound type=\"glucose\"]glukozę[/thrive:compound] zużywając [thrive:compound type=\"hydrogensulfide\"]siarkowodór[/thrive:compound]\n"
#~ "\n"
#~ "\n"
#~ "Ferroplast: Przekształca [thrive:compound type=\"iron\"]żelazo[/thrive:compound] w [thrive:compound type=\"atp\"][/thrive:compound] o wiele wydajniej niż rustycyjanina\n"
#~ "\n"
#~ "Plastyd Wiążący Azot: Produkuje [thrive:compound type=\"ammonia\"]amoniak[/thrive:compound] z [thrive:compound type=\"atp\"][/thrive:compound] oraz atmosferycznego azotu i tlenu\n"
#~ "\n"
#~ "Wakuola: Przechowuje 8 jednostek zebranych substancji\n"
#~ "\n"
#~ "Wakuola z Toksynami: Syntezuje toksyny (nazwane [thrive:compound type=\"oxytoxy\"]oksytoksyną[/thrive:compound])\n"
#~ "\n"
#~ "Czynnik Sygnalizacyjny: Pozwala komórkom na komunikację między sobą za pośrednictwem związków chemicznych"

#~ msgid "MICROBE_EDITOR_HELP_MESSAGE_4"
#~ msgstr "Na każdą generację masz 100 punktów mutacji (PM) do wydania, i każda zmiana (lub mutacja) kosztuje określoną ilość PM. Dodawanie i usuwanie organelli kosztuje PM. Usuwanie organelli które były dodane w obecnej generacji zwraca PM za tą organellę. Możesz przesunąć lub całkowicie usunąć organellę klikając na nią prawym przyciskiem i wybierając właściwą czynność z wyskakującego menu. Możesz obracać swoje organelle podczas dodawania ich używając klawiszy [thrive:input]e_rotate_left[/thrive:input] i [thrive:input]e_rotate_right[/thrive:input]."

#~ msgid "MICROBE_EDITOR_HELP_MESSAGE_5"
#~ msgstr "Za każdym razem kiedy się rozmnażasz, wejdziesz w Edytor Mikroba, w którym możesz wprowadzać zmiany do twojego gatunku (przez dodawanie, przenoszenie lub usuwanie organelli) aby zwiększyć sukces twojego gatunku. Każda wizyta edytora w Etapie Mikroba reprezentuje [thrive:constant]EDITOR_TIME_JUMP_MILLION_YEARS[/thrive:constant] milionów lat ewolucji."

#~ msgid "MICROBE_STAGE_HELP_MESSAGE_1"
#~ msgstr "[thrive:input]g_move_forward[/thrive:input],[thrive:input]g_move_left[/thrive:input],[thrive:input]g_move_backwards[/thrive:input],[thrive:input]g_move_right[/thrive:input] oraz mysz aby się poruszać. [thrive:input]g_fire_toxin[/thrive:input] aby strzelać[thrive:compound type=\"oxytoxy\"]Oksytoksyną[/thrive:compound] jeśli posiadasz toksyczną wakuolę . [thrive:input]g_toggle_engulf[/thrive:input] aby przełączać tryb fagocytozy. Możesz przybliżać i oddalać poruszając kółkiem myszki."

#~ msgid "MICROBE_STAGE_HELP_MESSAGE_10"
#~ msgstr "Żeby się rozmnożyć musisz podzielić każdą ze swoich organelli na dwie. Organelle potrzebują [thrive:compound type=\"ammonia\"]Amoniaku[/thrive:compound], [thrive:compound type=\"phosphates\"]Fosforanów[/thrive:compound] i czasu aby się podzielić."

#~ msgid "MICROBE_STAGE_HELP_MESSAGE_11"
#~ msgstr "Ale jeśli przeżyjesz przez 20 pokoleń z populacją 300, uznawane jest że wygrałeś aktualną grę. Po wygranej wyświetli się powiadomienie i będziesz mógł kontynuować grę jeśli chcesz."

#~ msgid "MICROBE_STAGE_HELP_MESSAGE_12"
#~ msgstr "Uważaj ponieważ twoi przeciwnicy ewoluują razem z tobą. Za każdym razem gdy wejdziesz do edytora oni również ewoluują."

#~ msgid "MICROBE_STAGE_HELP_MESSAGE_13"
#~ msgstr "Wiążąc się z innymi komórkami, możesz zbudować kolonię w której komórki dzielą się zasobami które wchłaniają i produkują ze sobą. Żeby związać się z inną komórką, twoja komórka potrzebuje czynnika wiążącego. Po wciśnięciu [thrive:input]g_toggle_binding[/thrive:input] musisz podpłynąć do komórki z którą chcesz się związać. Możesz łączyć się tylko z komórkami twojego gatunku. Będąc w kolonii, nie możesz podzielić swojej komórki i wejść do edytora . Żeby wejść do edytora, uzbieraj wymagane zasoby i opuść kolonię naciskając [thrive:input]g_unbind_all[/thrive:input]. Duże kolonie komórek są drogą do wielokomórkowości."

#~ msgid "MICROBE_STAGE_HELP_MESSAGE_15"
#~ msgstr "W szczególności celulozowe oraz chitynowe ściany komórkowe nie mogą być trawione bez posiadania niezbędnego enzymu który może najpierw je rozbić."

#~ msgid "MICROBE_STAGE_HELP_MESSAGE_16"
#~ msgstr "Jednak lizosomy są wyłącznie dla eukariontów, prokarionty nie mają takich organelli więc trawią swoje jedzenie raczej nieefektywnie. Dla małych komórek jest to w porządku, lecz dla większych, brak lizosomów jest bardzo niekorzystny."

#~ msgid "MICROBE_STAGE_HELP_MESSAGE_2"
#~ msgstr "Twoja komórka używa [thrive:compound type=\"atp\"][/thrive:compound] jako jej źródła energii, jeśli się ono wyczerpie, umrzesz."

#~ msgid "MICROBE_STAGE_HELP_MESSAGE_3"
#~ msgstr "Aby odblokować edytor i się rozmnożyć, musisz zbierać [thrive:compound type=\"ammonia\"]Amoniak[/thrive:compound] (pomarańczowe chmury) i [thrive:compound type=\"phosphates\"]Fosforany[/thrive:compound] (fioletowe chmury)."

#~ msgid "MICROBE_STAGE_HELP_MESSAGE_4"
#~ msgstr "Możesz również pochłaniać komórki, bakterie, odłamki żelaza i kawałki komórek mniejsze od ciebie na drodze fagocytozy naciskając [thrive:input]g_toggle_engulf[/thrive:input]. Będzie to kosztować dodatkowe [thrive:compound type=\"atp\"][/thrive:compound] i cię spowolni. Nie zapomnij nacisnąć [thrive:input]g_toggle_engulf[/thrive:input] drugi raz aby przestać pochłaniać."

#~ msgid "MICROBE_STAGE_HELP_MESSAGE_5"
#~ msgstr "Osmoregulacja kosztuje [thrive:compound type=\"atp\"][/thrive:compound], co oznacza że im większa jest twoja komórka, tym więcej mitochondriów, metabolosomów lub rusticyjaniny (albo cytozolu, który przeprowadza glikolizę) będziesz potrzebować by uniknąć tracenia [thrive:compound type=\"atp\"][/thrive:compound] stojąc w miejscu."

#~ msgid "MICROBE_STAGE_HELP_MESSAGE_6"
#~ msgstr "W edytorze jest wiele Organelli które możesz ewoluować, pozwalając na szeroki zakres różnych stylów gry."

#~ msgid "MICROBE_STAGE_HELP_MESSAGE_7"
#~ msgstr "Jeśli twoja populacja spadnie do zera, wyginiesz."

#~ msgid "MICROBE_STAGE_HELP_MESSAGE_8"
#~ msgstr ""
#~ "Różne chmury związków to:\n"
#~ "\n"
#~ "Białe – [thrive:compound type=\"glucose\"]Glukoza[/thrive:compound]\n"
#~ "Żółte – [thrive:compound type=\"hydrogensulfide\"]Siarkowodór[/thrive:compound]\n"
#~ "Pomarańczowe – [thrive:compound type=\"ammonia\"]Amoniak[/thrive:compound]\n"
#~ "Fioletowe – [thrive:compound type=\"phosphates\"]Fosforany[/thrive:compound]\n"
#~ "Rdzawo-Brązowe – [thrive:compound type=\"iron\"]Żelazo[/thrive:compound]\n"
#~ "\n"
#~ "[thrive:compound type=\"glucose\"]Glukoza[/thrive:compound] jest niezbędna do produkcji [thrive:compound type=\"atp\"][/thrive:compound]."

#~ msgid "MICROBE_STAGE_HELP_MESSAGE_9"
#~ msgstr "[thrive:compound type=\"hydrogensulfide\"]Siarkowodór[/thrive:compound] może zostać przetworzony w [thrive:compound type=\"glucose\"]Glukozę[/thrive:compound] przez chemoplasty i białka chemosyntezujące. [thrive:compound type=\"iron\"]Żelazo[/thrive:compound] może zostać utlenione przez rustycyjaninę wydzielając [thrive:compound type=\"atp\"][/thrive:compound]."

#, fuzzy
#~ msgid "WIKI_MACROSCOPIC_STAGE"
#~ msgstr "Etap Mikroba"

#~ msgid "EARLY_MULTICELLULAR"
#~ msgstr "Wielokomórkowy"

#, fuzzy
#~ msgid "LATE_MULTICELLULAR"
#~ msgstr "Wielokomórkowe"

#~ msgid "LOADING_EARLY_MULTICELLULAR_EDITOR"
#~ msgstr "Wczytywanie Wczesnego Edytora Wielokomórkowca"

#, fuzzy
#~ msgid "ERUPTION_IN"
#~ msgstr "Pączkowanie"

#~ msgid "THE_AMOUNT_OF_GLUCOSE_HAS_BEEN_REDUCED"
#~ msgstr "Ilość glukozy została zredukowana do {0} poprzedniej ilości."

#, fuzzy
#~ msgid "OXYTOXISOME_DESC"
#~ msgstr "Zmodyfikowany metabolosom odpowiadający za produkcję prymitywnej formy toksycznego czynnika OxyToksy NT."

#~ msgid "THYLAKOID"
#~ msgstr "Tylakoid"

#, fuzzy
#~ msgid "WIKI_CYTOPLASM_GLYCOLYSIS"
#~ msgstr "Glikoliza cytozolu"

#, fuzzy
#~ msgid "WIKI_AEROBIC_NITROGEN_FIXATION"
#~ msgstr "Beztlenowe Wiązanie Azotu"

#, fuzzy
#~ msgid "WIKI_AWAKENING_STAGE"
#~ msgstr "Faza przebudzenia"

#, fuzzy
#~ msgid "WIKI_AWARE_STAGE"
#~ msgstr "Faza Świadomości"

#, fuzzy
#~ msgid "WIKI_CHEMOSYNTHESIS"
#~ msgstr "Chemosynteza siarkowa"

#, fuzzy
#~ msgid "WIKI_GLYCOLYSIS"
#~ msgstr "Glikoliza"

#, fuzzy
#~ msgid "WIKI_INDUSTRIAL_STAGE"
#~ msgstr "Przejść do Fazy Cywilizacji?"

#, fuzzy
#~ msgid "WIKI_IRON_CHEMOLITHOAUTOTROPHY"
#~ msgstr "Utlenianie Żelaza"

#, fuzzy
#~ msgid "WIKI_LIPASE"
#~ msgstr "Lipaza"

#, fuzzy
#~ msgid "WIKI_MICROBE_EDITOR"
#~ msgstr "Edytor Mikroba"

#, fuzzy
#~ msgid "WIKI_MUCILAGE_SYNTHESIS"
#~ msgstr "Synteza śluzu"

#, fuzzy
#~ msgid "WIKI_MULTICELLULAR_STAGE"
#~ msgstr "Etap Wielokomórkowca"

#, fuzzy
#~ msgid "WIKI_NONE"
#~ msgstr "Rusticyjanina to białko mogące użyć gazowego [thrive:compound type=\"carbondioxide\"][/thrive:compound] i [thrive:compound type=\"oxygen\"][/thrive:compound] do utleniania żelaza z jednego stanu chemicznego do innego. Ten proces, nazywany [b]iron respiration[/b], uwalnia energię którą komórka może zebrać."

#, fuzzy
#~ msgid "WIKI_OXYTOXY_SYNTHESIS"
#~ msgstr "Synteza OxyToxy"

#, fuzzy
#~ msgid "WIKI_PHOTOSYNTHESIS"
#~ msgstr "Fotosynteza"

#, fuzzy
#~ msgid "WIKI_RUSTICYANIN"
#~ msgstr "Rustycyjanina"

#, fuzzy
#~ msgid "WIKI_SOCIETY_STAGE"
#~ msgstr "Etap Mikroba"

#, fuzzy
#~ msgid "WIKI_SPACE_STAGE"
#~ msgstr "Etap Mikroba"

#, fuzzy
#~ msgid "NO"
#~ msgstr "Brak"

#, fuzzy
#~ msgid "YES"
#~ msgstr "lata"

#, fuzzy
#~ msgid "STAGES_BUTTON"
#~ msgstr "Menu pauzy"

#, fuzzy
#~ msgid "EDITING"
#~ msgstr "Chitynowa"

#~ msgid "ALLOW_SPECIES_TO_NOT_MIGRATE"
#~ msgstr "Pozwól gatunkowi nie migrować (jeśli nie została znaleziona dobra migracja)"

#~ msgid "BIODIVERSITY_ATTEMPT_FILL_CHANCE"
#~ msgstr "Szansa utworzenia nowego gatunku na obszarze z niską bioróżnorodnością"

#~ msgid "BIODIVERSITY_FROM_NEIGHBOUR_PATCH_CHANCE"
#~ msgstr "Szansa utworzenia nowego gatunku z pobliskiego obszaru by zwiększyć bioróżnorodność"

#~ msgid "BIODIVERSITY_NEARBY_PATCH_IS_FREE_POPULATION"
#~ msgstr "Zwiększający bioróżnorodność gatunek z pobliskiego obszaru otrzymuje darmową populację"

#~ msgid "BIODIVERSITY_SPLIT_IS_MUTATED"
#~ msgstr "Zwiększający bioróżnorodność gatunek mutuje na utworzeniu"

#~ msgid "LOW_BIODIVERSITY_LIMIT"
#~ msgstr "Bież pod uwagę obszary z do tak wielu gatunków mających niską bioróżnorodność"

#~ msgid "MAXIMUM_SPECIES_IN_PATCH"
#~ msgstr "Maksymalna liczba gatunków w obszarze"

#~ msgid "NEW_BIODIVERSITY_INCREASING_SPECIES_POPULATION"
#~ msgstr "Wstępna populacja dla gatunku zwiększającego bioróżnorodność"

#~ msgid "PROTECT_MIGRATIONS_FROM_SPECIES_CAP"
#~ msgstr "Ochrona dopiero co przeniesionych gatunków przed limitem gatunków"

#~ msgid "PROTECT_NEW_CELLS_FROM_SPECIES_CAP"
#~ msgstr "Chroń nowo stworzone gatunki od czapki gatunkowej"

#~ msgid "REFUND_MIGRATIONS_IN_EXTINCTIONS"
#~ msgstr "Zwracaj migracje w przypadku wymarcia w docelowym obszarze"

#~ msgid "SPECIES_SPLIT_BY_MUTATION_THRESHOLD_POPULATION_AMOUNT"
#~ msgstr "Minimalna populacja dla gatunku by się rozdzielić poprzez dobrze znalezione mutacje"

#~ msgid "SPECIES_SPLIT_BY_MUTATION_THRESHOLD_POPULATION_FRACTION"
#~ msgstr "Minimalny fragment populacji gatunku by umożliwić podział poprzez mutacje"

#~ msgid "USE_BIODIVERSITY_FORCE_SPLIT"
#~ msgstr "Utworzenie gatunku zwiększającego bioróżnorodność kradnie populację od istniejącego gatunku"

#~ msgid "NOT_FOUND_CHUNK"
#~ msgstr "Błąd: nie znaleziono chunku"

#~ msgid "BASSBOOST"
#~ msgstr "Podbicie Bassów"

#~ msgid "BASSDOWN"
#~ msgstr "Zmniejsz Basy"

#~ msgid "BASSUP"
#~ msgstr "Zwiększ Basy"

#~ msgid "DIRECTIONL"
#~ msgstr "Lewo"

#~ msgid "DIRECTIONR"
#~ msgstr "Prawo"

#~ msgid "HYPERL"
#~ msgstr "Hiper Lewo"

#~ msgid "HYPERR"
#~ msgstr "Hiper Prawo"

#~ msgid "SUPERL"
#~ msgstr "Super Lewo"

#~ msgid "SUPERR"
#~ msgstr "Super Prawo"

#~ msgid "TREBLEDOWN"
#~ msgstr "Sopran w dół"

#~ msgid "TREBLEUP"
#~ msgstr "Zgłośnij Sopran"

#~ msgid "UNKNOWN_ON_WINDOWS"
#~ msgstr "Nieznany na Windowsie"

#~ msgid "GLES2"
#~ msgstr "GLES2"

#, fuzzy
#~ msgid "TARGET_TIME"
#~ msgstr "Typ:"

#, fuzzy
#~ msgid "ENABLED"
#~ msgstr "Włączone Mody"

#~ msgid "PANGONIAN_REGION_NAME"
#~ msgstr "Panoński"

#~ msgid "PATCH_MAP_TYPE"
#~ msgstr "Typ mapy obszarów"

#~ msgid "PATCH_MAP_TYPE_CLASSIC"
#~ msgstr "Klasyczny"

#~ msgid "PATCH_MAP_TYPE_EXPLANATION"
#~ msgstr "(generuj mapę obszarów proceduralnie lub użyj klasycznego układu)"

#~ msgid "PATCH_MAP_TYPE_PROCEDURAL"
#~ msgstr "Proceduralny"

#~ msgid "LOOKING_AT"
#~ msgstr "Patrzysz Na:"

#~ msgid "SPECIES_N_TIMES"
#~ msgstr "{0} (x{1})"

#~ msgid "BECOME_AWARE"
#~ msgstr "Stań Się Świadomy"

#~ msgid "CONFIRM_NORMAL"
#~ msgstr "Potwierdź"

#~ msgid "DO_NOT_SHOW_AGAIN"
#~ msgstr "Nie ostrzegaj przed tym ponownie"

#~ msgid "STUFF_AT"
#~ msgstr "Rzecz w {0:F1}, {1:F1}:"

#~ msgid "SPECIES_DETAILS"
#~ msgstr "Detale Gatunku"

#~ msgid "CURRENT_GENERATION_COLON"
#~ msgstr "Obecne Pokolenie:"

#~ msgid "STATISTICS_BUTTON_TOOLTIP"
#~ msgstr "Wnikliwe statystyki odnośnie aktualnej rozgrywki"

#~ msgid "MACROSCOPIC_PROTOTYPE_INFO"
#~ msgstr "Prototyp makroskopijności"

#~ msgid "MACROSCOPIC_PROTOYPE_WARNING"
#~ msgstr ""
#~ "Gratulacje! Dotarłeś do prototypu makroskopijnej sekcji Etapu Wielokomórkowca!\n"
#~ "\n"
#~ "Ze względu na ograniczenia rozwojowe, nie jesteśmy w stanie dodać 3D makroskopijnej rozgrywki w tym wydaniu. Możesz jednak powrócić do edytora by kontynuować budowę swojego organizmu."

#~ msgid "INVULNERABLE_TO_ENGULFMENT"
#~ msgstr "Nie Możliwy Do Pochłonięcia"

#, fuzzy
#~ msgid "AUTO_GPU_NAME"
#~ msgstr "Własna nazwa użytkownika:"

#~ msgid "NOT_RUNNING_DOT"
#~ msgstr "Niewłączone."

#~ msgid "TINY"
#~ msgstr "Malutki"

#~ msgid "HUGE"
#~ msgstr "Ogromny"

#~ msgid "AUTO-EVO_POPULATION_CHANGED"
#~ msgstr "{0} populacja zmieniła się o {1} z powodu: {2}"

#~ msgid "DELETE_ALL_OLD_SAVE_WARNING"
#~ msgstr ""
#~ "Usunięcie starych auto-zapisów i szybkich zapisów nie może zostać cofnięte czy jesteś pewien że chcesz usunąć:\n"
#~ "- {0} auto zapisów\n"
#~ "- {1} szybkich zapisów"

#~ msgid "PATCH_PANGONIAN_VENTS"
#~ msgstr "Kominy Hydrotermalne Pangonii"

#~ msgid "PATCH_PANGONIAN_MESOPELAGIC"
#~ msgstr "Mezopelagial Pangonii"

#~ msgid "PATCH_PANGONIAN_EPIPELAGIC"
#~ msgstr "Epipelagial Pangonii"

#~ msgid "PATCH_PANGONIAN_TIDEPOOL"
#~ msgstr "Baseny Pływowe Pangonii"

#~ msgid "PATHCH_PANGONIAN_ABYSSOPELAGIC"
#~ msgstr "Abysal Pangonii"

#~ msgid "PATCH_PANGONIAN_COAST"
#~ msgstr "Wybrzeża Pangonii"

#~ msgid "PATCH_PANGONIAN_ESTUARY"
#~ msgstr "Ujścia Rzek Pangonii"

#~ msgid "PATCH_CAVE"
#~ msgstr "Jaskinia"

#~ msgid "PATCH_ICE_SHELF"
#~ msgstr "Lodowiec szelfowy"

#~ msgid "PATCH_PANGONIAN_SEAFLOOR"
#~ msgstr "Dno Oceaniczne Pangonii"

#~ msgid "LOADING_DOT"
#~ msgstr "Wczytywanie..."

#~ msgid "PREVIOUS"
#~ msgstr "poprzedni:"

#~ msgid "RUN_RESULT_POP_IN_PATCHES"
#~ msgstr "Populacja w biomie:"

#~ msgid "SAVING"
#~ msgstr "Zapisywanie..."

#~ msgid "OVERWRITE_EXISTING_SAVE_TITLE"
#~ msgstr "Nadpisać istniejący zapis?"

#~ msgid "TYPE"
#~ msgstr "Typ:"

#~ msgid "EDITOR_TUTORIAL_PATCH_TEXT"
#~ msgstr ""
#~ "Oto mapa środowisk.\n"
#~ "Możesz tu zobaczyć różne środowiska w których mikroby mogą żyć.\n"
#~ "Twoje obecne środowisko jest wyróżnione obwódką.\n"
#~ "Możesz kliknąć na różne środowiska by zobaczyć co się w nich dzieje.\n"
#~ "\n"
#~ "Jeżeli wybierzesz środowisko obok obecnego, po naciśnięciu przycisku po prawej stronie, przeniesiesz się tam. Pozwala to na rozprzestrzenianie populacji do innych środowisk.\n"
#~ "\n"
#~ "Wybierz środowisko żeby kontynuować."

#~ msgid "VIEW_NOW"
#~ msgstr "Zobacz teraz"

#, fuzzy
#~ msgid "TOTAL_EXTINCTION"
#~ msgstr "wyginął w {0}"

#, fuzzy
#~ msgid "LOCAL_EXTINCTION"
#~ msgstr "gracz zginął"

#, fuzzy
#~ msgid "MARINE_SNOW_FOOD_SOURCE"
#~ msgstr "Śnieg morski"

#~ msgid "Cancel"
#~ msgstr "Anuluj"

#~ msgid "SAVING_ERROR"
#~ msgstr "Błąd zapisu"

#~ msgid "REMOVE_ORGANELLE"
#~ msgstr "Usuń organellę"

#, fuzzy
#~ msgid "TRY_NEW_GAME"
#~ msgstr "Nowa Gra"

#~ msgid "MICROBE_PATCH_LABEL"
#~ msgstr "Obszar: {0}"

#, fuzzy
#~ msgid "COLOR"
#~ msgstr "Kolor"

#~ msgid "TURNS"
#~ msgstr "Zamienia"

#~ msgid "INTO"
#~ msgstr "w"

#~ msgid "OXYTOXY"
#~ msgstr "OxyToksy"

#~ msgid "DOT_CAN_RELEASE"
#~ msgstr ". Może wypuścić"

#~ msgid "TOXINS_BY_PRESSING_E"
#~ msgstr "toksyny naciskając E. Tempo skaluje się z"

#~ msgid "CONCENTRATION_OF"
#~ msgstr "Stężenie"

#~ msgid "USES"
#~ msgstr "Używa"

#~ msgid "DOT_RATE"
#~ msgstr ". Tempo"

#~ msgid "SCALES_WITH_CONCENTRATION_OF"
#~ msgstr "skaluje się ze stężeniem"

#~ msgid "PRODUCES"
#~ msgstr "Produkuje"

#~ msgid "DOT_RATE_SCALES_WITH"
#~ msgstr ". Szybkość skaluje się z"

#~ msgid "AND"
#~ msgstr "i"

#~ msgid "INTENSITY_OF"
#~ msgstr "intensywność"

#~ msgid "DOT_RATE_SCALES"
#~ msgstr ". Stosunek się skaluje"

#~ msgid "OXYGEN_DOT"
#~ msgstr "Tlen."

#~ msgid "DOT_RATE_SCALES_WITH_CONCENTRATION_OF"
#~ msgstr ". Szybkość skaluje się ze stężeniem"

#~ msgid "ALSO_TURNS"
#~ msgstr "Zamienia też"

#~ msgid "INREASE_STORAGE_SPACE"
#~ msgstr "Zwiększa możliwości magazynowe komórki."

#~ msgid "DOT_CAN"
#~ msgstr ". Potrafi"

#~ msgid "RELEASE_TOXINS_BY_PRESSING"
#~ msgstr "wypuszczać toksyny naciskając"

#~ msgid "E_DOT"
#~ msgstr "E."

#~ msgid "BIOLUMESCENT_VACUOLE"
#~ msgstr ""
#~ "Bioluminescencyjna\n"
#~ "Wakuola"

#, fuzzy
#~ msgid "END"
#~ msgstr "i"

#, fuzzy
#~ msgid "LEFT"
#~ msgstr "Poruszanie w lewo"

#, fuzzy
#~ msgid "RIGHT"
#~ msgstr "Światło"

#, fuzzy
#~ msgid "FORWARD"
#~ msgstr "Poruszanie do przodu"

#, fuzzy
#~ msgid "PARENLEFT"
#~ msgstr "Obróć w lewo"

#, fuzzy
#~ msgid "PARENRIGHT"
#~ msgstr "Obróć w prawo"

#, fuzzy
#~ msgid "COLON"
#~ msgstr "Zdrowie:"

#, fuzzy
#~ msgid "SEMICOLON"
#~ msgstr "Wielkość:"

#, fuzzy
#~ msgid "AT"
#~ msgstr "ATP"

#, fuzzy
#~ msgid "BRACKETRIGHT"
#~ msgstr "Obróć w prawo"

#, fuzzy
#~ msgid "QUOTELEFT"
#~ msgstr "Obróć w lewo"

#, fuzzy
#~ msgid "BRACELEFT"
#~ msgstr "Obróć w lewo"

#, fuzzy
#~ msgid "BRACERIGHT"
#~ msgstr "Obróć w prawo"

#, fuzzy
#~ msgid "EXCLAMDOWN"
#~ msgstr "Koło do góry"

#, fuzzy
#~ msgid "YEN"
#~ msgstr "Tlen"

#, fuzzy
#~ msgid "SECTION"
#~ msgstr "Opis:"

#, fuzzy
#~ msgid "COPYRIGHT"
#~ msgstr "Poruszanie w prawo"

#, fuzzy
#~ msgid "MU"
#~ msgstr "Wycisz"

#, fuzzy
#~ msgid "AE"
#~ msgstr "Zapisz"

#, fuzzy
#~ msgid "ETH"
#~ msgstr "Zdrowie"

#, fuzzy
#~ msgid "DIVISION"
#~ msgstr "Wersja:"

#, fuzzy
#~ msgid "BACKTAB"
#~ msgstr "Cofnij"

#~ msgid "CARBON"
#~ msgstr "Węgiel"

#~ msgid "DIOXIDE"
#~ msgstr "Dwutlenek"

#, fuzzy
#~ msgid "OPEN_DETAILS"
#~ msgstr "Otwórz Folder z Logami"

#~ msgid "WITH_POPULATION"
#~ msgstr "{0} z populacją: {1}"

#~ msgid "EDITOR_TUTORIAL_CELL_TEXT"
#~ msgstr ""
#~ "Oto edytor komórek, gdzie możesz dokonać zmian w zamian za Punkty Mutacji (PM)\n"
#~ "\n"
#~ "Możesz również zmieniać różne inne cechy twojego gatunku w innych zakładkach edytora.\n"
#~ "\n"
#~ "Aby kontynuować, wybierz organellum z lewego panelu (cytozol będzie dobrym wyborem), następnie kliknij na heks na środku ekranu aby dodać to organellum do twojej komórki."<|MERGE_RESOLUTION|>--- conflicted
+++ resolved
@@ -7,11 +7,7 @@
 msgstr ""
 "Project-Id-Version: PROJECT VERSION\n"
 "Report-Msgid-Bugs-To: EMAIL@ADDRESS\n"
-<<<<<<< HEAD
-"POT-Creation-Date: 2025-07-11 18:06+0200\n"
-=======
 "POT-Creation-Date: 2025-06-05 21:10+0100\n"
->>>>>>> c10e08e0
 "PO-Revision-Date: 2025-05-27 06:43+0000\n"
 "Last-Translator: Anonymous <noreply@weblate.org>\n"
 "Language-Team: Polish <https://translate.revolutionarygamesstudio.com/projects/thrive/thrive-game/pl/>\n"
@@ -4241,9 +4237,8 @@
 msgid "NAME_LABEL_STRUCTURE_UNFINISHED"
 msgstr ""
 
-#, fuzzy
 msgid "NATIVE_THREAD_ADVICE_TOOLTIP"
-msgstr "Przełącz tryb łączenia. Dotykaj innych komórek by stworzyć kolonię."
+msgstr ""
 
 msgid "NEGATIVE_ATP_BALANCE"
 msgstr "Negatywny bilans ATP"
@@ -5489,9 +5484,8 @@
 msgid "SHOW_NEW_PATCH_NOTES"
 msgstr ""
 
-#, fuzzy
 msgid "SHOW_NEW_PATCH_NOTES_TOOLTIP"
-msgstr "Opis zmian wyświetlany w Steam Workshop dla tej wersji przedmiotu (opcjonalne)"
+msgstr ""
 
 msgid "SHOW_TUTORIALS_IN_NEW_CURRENT_OPTION"
 msgstr "Pokazuj samouczki (w aktualnej rozgrywce)"
@@ -5551,10 +5545,6 @@
 
 msgid "SILICA_MEMBRANE_DESCRIPTION"
 msgstr "Ta membrana ma silne ściany z silikonu. Może opierać się ogólnym obrażeniom i jest szczególnie odporna na uszkodzenia fizyczne. Wymaga też mniej energii do utrzymania kształtu. Jednak spowalnia mocno komórkę i zmniejsza tempo wchłaniania zasobów."
-
-#, fuzzy
-msgid "SIMULATION_CONFIG"
-msgstr "Osmoregulacja"
 
 msgid "SIXTEEN_TIMES"
 msgstr "16x"
@@ -6861,9 +6851,6 @@
 msgid "UPSCALE_FSR_22"
 msgstr ""
 
-msgid "UPSCALE_METHOD"
-msgstr ""
-
 msgid "UPSCALE_SHARPENING_FSR"
 msgstr ""
 
@@ -8931,94 +8918,6 @@
 
 msgid "ZOOM_OUT"
 msgstr "Oddal"
-
-#, fuzzy
-#~ msgid "AUTO_EVO_TOOL_BUTTON"
-#~ msgstr "Auto ({0}x{1})"
-
-#, fuzzy
-#~ msgid "CLIMATE_INSTABILITY_EXPLANATION"
-#~ msgstr ""
-#~ "Aktywne mikroby będą wędrować kiedy nic się nie dzieje.\n"
-#~ "Osiadłe mikroby będą czekać w miejscu i oczekiwać zmian w otoczeniu zanim zaczną coś robić."
-
-#, fuzzy
-#~ msgid "CLIMATE_STABILITY_AVERAGE"
-#~ msgstr ""
-#~ "Aktywne mikroby będą wędrować kiedy nic się nie dzieje.\n"
-#~ "Osiadłe mikroby będą czekać w miejscu i oczekiwać zmian w otoczeniu zanim zaczną coś robić."
-
-#, fuzzy
-#~ msgid "CLIMATE_STABILITY_STABLE"
-#~ msgstr ""
-#~ "Aktywne mikroby będą wędrować kiedy nic się nie dzieje.\n"
-#~ "Osiadłe mikroby będą czekać w miejscu i oczekiwać zmian w otoczeniu zanim zaczną coś robić."
-
-#, fuzzy
-#~ msgid "CLIMATE_STABILITY_UNSTABLE"
-#~ msgstr ""
-#~ "Aktywne mikroby będą wędrować kiedy nic się nie dzieje.\n"
-#~ "Osiadłe mikroby będą czekać w miejscu i oczekiwać zmian w otoczeniu zanim zaczną coś robić."
-
-#, fuzzy
-#~ msgid "GENERATE_BUTTON"
-#~ msgstr "Pokolenia"
-
-#, fuzzy
-#~ msgid "GEOLOGICAL_ACTIVITY_EXPLANATION"
-#~ msgstr ""
-#~ "Aktywne mikroby będą wędrować kiedy nic się nie dzieje.\n"
-#~ "Osiadłe mikroby będą czekać w miejscu i oczekiwać zmian w otoczeniu zanim zaczną coś robić."
-
-#, fuzzy
-#~ msgid "PLANET_CUSTOMIZER"
-#~ msgstr "Pod kursorem:"
-
-#, fuzzy
-#~ msgid "REGENERATE_BUTTON"
-#~ msgstr "Akson"
-
-#, fuzzy
-#~ msgid "WORLD_SEA_LEVEL"
-#~ msgstr "{0}-{1}m poniżej poziomu morza"
-
-#, fuzzy
-#~ msgid "WORLD_SEA_LEVEL_DEEP"
-#~ msgstr "{0}-{1}m poniżej poziomu morza"
-
-#, fuzzy
-#~ msgid "WORLD_SEA_LEVEL_EXPLANATION"
-#~ msgstr ""
-#~ "Skupione mikroby będą wyszukiwać pożywienia lub ofiar przez długie odległości\n"
-#~ "oraz mogą być bardzo zachłanne względem nowych źródeł pożywienia.\n"
-#~ "Responsywne mikroby będą chętniej zmieniać źródła pożywienia."
-
-#, fuzzy
-#~ msgid "WORLD_SEA_LEVEL_MODERATE"
-#~ msgstr "żeby zwiększyć ruch"
-
-#, fuzzy
-#~ msgid "WORLD_TEMPERATURE"
-#~ msgstr "Temperatura"
-
-#, fuzzy
-#~ msgid "WORLD_TEMPERATURE_COLD"
-#~ msgstr "Temp."
-
-#, fuzzy
-#~ msgid "WORLD_TEMPERATURE_EXPLANATION"
-#~ msgstr ""
-#~ "Skupione mikroby będą wyszukiwać pożywienia lub ofiar przez długie odległości\n"
-#~ "oraz mogą być bardzo zachłanne względem nowych źródeł pożywienia.\n"
-#~ "Responsywne mikroby będą chętniej zmieniać źródła pożywienia."
-
-#, fuzzy
-#~ msgid "WORLD_TEMPERATURE_TEMPERATE"
-#~ msgstr "Temp."
-
-#, fuzzy
-#~ msgid "WORLD_TEMPERATURE_WARM"
-#~ msgstr "Temp."
 
 #~ msgid "PASSIVE_REPRODUCTION_PROGRESS_EXPLANATION"
 #~ msgstr "(biernie uzyskuj związki reprodukcji ze środowiska bez potrzeby robienia czegokolwiek)"
