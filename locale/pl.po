--- conflicted
+++ resolved
@@ -7,13 +7,8 @@
 msgstr ""
 "Project-Id-Version: PROJECT VERSION\n"
 "Report-Msgid-Bugs-To: EMAIL@ADDRESS\n"
-<<<<<<< HEAD
-"POT-Creation-Date: 2025-03-18 21:56+0100\n"
-"PO-Revision-Date: 2025-03-12 14:39+0000\n"
-=======
 "POT-Creation-Date: 2025-03-27 09:59+0200\n"
 "PO-Revision-Date: 2025-03-20 20:10+0000\n"
->>>>>>> 4c6b8478
 "Last-Translator: Anonymous <noreply@weblate.org>\n"
 "Language-Team: Polish <https://translate.revolutionarygamesstudio.com/projects/thrive/thrive-game/pl/>\n"
 "Language: pl\n"
@@ -2034,27 +2029,6 @@
 msgid "EVENT_ERUPTION_TOOLTIP"
 msgstr "To jest dokładne zatwierdzenie kodu, z którego została złożona ta wersja Thrive"
 
-msgid "EVENT_METEOR_GLUCOSE"
-msgstr ""
-
-#, fuzzy
-msgid "EVENT_METEOR_IRON"
-msgstr "{0}: +{1} ATP"
-
-#, fuzzy
-msgid "EVENT_METEOR_PHOSPHATES"
-msgstr "Stwórz fosforany"
-
-#, fuzzy
-msgid "EVENT_METEOR_PLAIN"
-msgstr "To jest dokładne zatwierdzenie kodu, z którego została złożona ta wersja Thrive"
-
-msgid "EVENT_METEOR_RADIOACTIVE"
-msgstr ""
-
-msgid "EVENT_METEOR_SULFUR"
-msgstr ""
-
 msgid "EVOLUTIONARY_TREE"
 msgstr "Drzewo Filogenetyczne"
 
@@ -2425,27 +2399,14 @@
 msgstr "Całkowita populacja:"
 
 #, fuzzy
-<<<<<<< HEAD
-msgid "GLOBAL_GLACIATION_EVENT_LOG"
-msgstr "Całkowita populacja:"
-
-#, fuzzy
 msgid "GLOBAL_GLACIATION_EVENT_TOOLTIP"
 msgstr "Przejdź do Fazy Przebudzenia. Dostępne w momencie osiągniecia wystarczającej siły umysłu (typ komórki z aksonem)."
 
-#, fuzzy
-msgid "GLOBAL_GLACIATION_EVENT_WARNING_LOG"
-msgstr "Całkowita populacja:"
-=======
-msgid "GLOBAL_GLACIATION_EVENT_TOOLTIP"
-msgstr "Przejdź do Fazy Przebudzenia. Dostępne w momencie osiągniecia wystarczającej siły umysłu (typ komórki z aksonem)."
-
 msgid "GLOBAL_GLACIATION_EVENT_WARNING_LOG_PLURAL"
 msgstr ""
 
 msgid "GLOBAL_GLACIATION_EVENT_WARNING_LOG_SINGULAR"
 msgstr ""
->>>>>>> 4c6b8478
 
 msgid "GLOBAL_GLACIATION_START_EVENT_LOG"
 msgstr ""
@@ -3446,16 +3407,6 @@
 msgstr ""
 "Nie można automatycznie wykryć czy hyperthreading jest włączony.\n"
 "Dotyczy to domyślnej liczby wątków, ponieważ wątki hyperthreadingu nie są tak szybkie jak prawdziwe rdzenie procesora."
-
-msgid "METEOR_IMPACT_EVENT"
-msgstr ""
-
-#, fuzzy
-msgid "METEOR_IMPACT_EVENT_LOG"
-msgstr "Całkowita populacja:"
-
-msgid "METEOR_STRIKE_START_EVENT_LOG"
-msgstr ""
 
 msgid "METRICS"
 msgstr "Wskaźniki Wydajności"
@@ -8741,22 +8692,6 @@
 msgstr "Oddal"
 
 #, fuzzy
-<<<<<<< HEAD
-#~ msgid "GLUCOSE_METEOR"
-#~ msgstr "Glukoza (C₆H₁₂O₆)"
-
-#, fuzzy
-#~ msgid "IRON_METEOR"
-#~ msgstr "Środowisko"
-
-#, fuzzy
-#~ msgid "PHOSPHATE_METEOR"
-#~ msgstr "Fosforany (PO₄³⁻)"
-
-#, fuzzy
-#~ msgid "RADIOACTIVE_METEOR"
-#~ msgstr "Duży Kawałek Żelaza"
-=======
 #~ msgid "MICROBE_STAGE_DAY_NIGHT_TEXT"
 #~ msgstr ""
 #~ "Wypatruj spadku poziomu [b]światła słonecznego[/b] na panelu środowiska.\n"
@@ -8768,7 +8703,6 @@
 #, fuzzy
 #~ msgid "GLOBAL_GLACIATION_EVENT_LOG"
 #~ msgstr "Całkowita populacja:"
->>>>>>> 4c6b8478
 
 #~ msgid "IRON_CHEMOLITHOAUTOTROPHY"
 #~ msgstr "Utlenianie Żelaza"
@@ -8963,6 +8897,10 @@
 #~ msgid "ERUPTION_IN"
 #~ msgstr "Pączkowanie"
 
+#, fuzzy
+#~ msgid "EVENT_TOOLTIP_ERUPTION"
+#~ msgstr "{0}: +{1} ATP"
+
 #~ msgid "THE_AMOUNT_OF_GLUCOSE_HAS_BEEN_REDUCED"
 #~ msgstr "Ilość glukozy została zredukowana do {0} poprzedniej ilości."
 
