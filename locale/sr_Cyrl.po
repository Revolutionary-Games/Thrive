--- conflicted
+++ resolved
@@ -7,11 +7,7 @@
 msgstr ""
 "Project-Id-Version: PROJECT VERSION\n"
 "Report-Msgid-Bugs-To: EMAIL@ADDRESS\n"
-<<<<<<< HEAD
-"POT-Creation-Date: 2025-03-09 17:04-0300\n"
-=======
 "POT-Creation-Date: 2025-03-09 11:58-0300\n"
->>>>>>> 9d0b1b56
 "PO-Revision-Date: 2025-02-06 13:29+0000\n"
 "Last-Translator: Anonymous <noreply@weblate.org>\n"
 "Language-Team: Serbian (Cyrillic script) <https://translate.revolutionarygamesstudio.com/projects/thrive/thrive-game/sr_Cyrl/>\n"
@@ -207,9 +203,6 @@
 msgid "AND_UNLOCK_CONDITION"
 msgstr "Физички Услови"
 
-msgid "ANISOTROPIC_FILTERING"
-msgstr ""
-
 msgid "APPEARANCE"
 msgstr "Изглед"
 
@@ -5600,10 +5593,6 @@
 
 msgid "SILICA_MEMBRANE_DESCRIPTION"
 msgstr "Ова мембрана има јак зид од силицијум диоксида. Може се добро одупрети укупној штети и врло је отпоран на физичка оштећења. Такође захтева мање енергије за одржавање форме. Међутим, успорава ћелију великим фактором и ћелија апсорбује ресурсе смањеном брзином."
-
-#, fuzzy
-msgid "SIXTEEN_TIMES"
-msgstr "Врсте Присутне"
 
 msgid "SIZE_COLON"
 msgstr "Величина:"
@@ -9388,6 +9377,10 @@
 #~ msgstr "Притисните дугме поништи у уређивачу да бисте исправили грешку"
 
 #, fuzzy
+#~ msgid "SPECIES_N_TIMES"
+#~ msgstr "Врсте Присутне"
+
+#, fuzzy
 #~ msgid "BECOME_AWARE"
 #~ msgstr "Биом: {0}"
 
