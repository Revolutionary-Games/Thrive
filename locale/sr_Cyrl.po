# Translations template for PROJECT.
# Copyright (C) 2020 ORGANIZATION
# This file is distributed under the same license as the PROJECT project.
# FIRST AUTHOR <EMAIL@ADDRESS>, 2020.
#
msgid ""
msgstr ""
"Project-Id-Version: PROJECT VERSION\n"
"Report-Msgid-Bugs-To: EMAIL@ADDRESS\n"
<<<<<<< HEAD
"POT-Creation-Date: 2025-09-13 14:35+0200\n"
=======
"POT-Creation-Date: 2025-09-12 09:19+0300\n"
>>>>>>> f532dcdb
"PO-Revision-Date: 2025-05-25 15:00+0000\n"
"Last-Translator: Anonymous <noreply@weblate.org>\n"
"Language-Team: Serbian (Cyrillic script) <https://translate.revolutionarygamesstudio.com/projects/thrive/thrive-game/sr_Cyrl/>\n"
"Language: sr_Cyrl\n"
"MIME-Version: 1.0\n"
"Content-Type: text/plain; charset=UTF-8\n"
"Content-Transfer-Encoding: 8bit\n"
"Plural-Forms: nplurals=3; plural=n%10==1 && n%100!=11 ? 0 : n%10>=2 && n%10<=4 && (n%100<10 || n%100>=20) ? 1 : 2;\n"
"X-Generator: Weblate 5.11.4\n"
"Generated-By: Babel 2.9.0\n"

msgid "2D_MOVEMENT_TYPE_SELECTION"
msgstr ""

#, fuzzy
msgid "3D_EDITOR"
msgstr "Уређивач"

#, fuzzy
msgid "3D_MOVEMENT"
msgstr "Покрет"

msgid "3D_MOVEMENT_TYPE_SELECTION"
msgstr ""

msgid "ABILITIES"
msgstr "Способности"

#, fuzzy
msgid "ABORT"
msgstr "Прекинуто."

#, fuzzy
msgid "ABORTED_DOT"
msgstr "Прекинуто."

#, fuzzy
msgid "ABSORBERS_COUNT"
msgstr ""
"На далекој ванземаљској планети, еони вулканске активности и удара метеора довели су до развоја новог феномена у свемиру.\n"
"\n"
"Живот.\n"
"\n"
"Једноставни микроби бораве у дубоким пределима океана. Ви сте последњи универзални заједнички предак (LUCA) на овој планети.\n"
"\n"
"Да бисте преживели у овом непријатељском свету, мораћете да сакупите сва једињења која можете пронаћи и да еволуирате сваку генерацију да би се такмичили против других врста микроба."

msgid "ABYSSOPELAGIC"
msgstr "Абисопелагик"

msgid "ACCEPT"
msgstr ""

#, fuzzy
msgid "ACHIEVEMENTS"
msgstr "Подразумевано Кретање"

msgid "ACHIEVEMENTS_TOTAL"
msgstr ""

msgid "ACHIEVEMENT_ACHIEVED"
msgstr ""

msgid "ACHIEVEMENT_LOCKED"
msgstr ""

msgid "ACTION_AWAKEN"
msgstr ""

#, fuzzy
msgid "ACTION_AWAKEN_TOOLTIP"
msgstr "Додајте ново везивање тастера"

msgid "ACTION_BLOCKED_WHILE_ANOTHER_IN_PROGRESS"
msgstr ""

#, fuzzy
msgid "ACTION_DELETE"
msgstr "ПОТВРДИ"

#, fuzzy
msgid "ACTION_DOUBLE_POPULATION"
msgstr "Врсте:"

#, fuzzy
msgid "ACTION_DUPLICATE_UNITS"
msgstr "ПОТВРДИ"

#, fuzzy
msgid "ACTION_HALF_POPULATION"
msgstr "{0} са популацијом: {1}"

#, fuzzy
msgid "ACTION_TELEPORT"
msgstr "ПОТВРДИ"

msgid "ACTIVE"
msgstr ""

#, fuzzy
msgid "ACTIVE_THREAD_COUNT"
msgstr "Сачувај и настави"

msgid "ACTIVITY_EXPLANATION"
msgstr ""

#, fuzzy
msgid "ADDITIONAL_VALIDATION_FAILED"
msgstr "Аутоматска-еволуција није успела"

msgid "ADD_INPUT_BUTTON_TOOLTIP"
msgstr "Додајте ново везивање тастера"

msgid "ADVANCED_VIEW"
msgstr ""

#, fuzzy
msgid "ADVANCED_VIEW_BUTTON_TOOLTIP"
msgstr "Додајте ново везивање тастера"

#, fuzzy
msgid "AEROBIC_NITROGEN_FIXATION"
msgstr "Анаеробна Фиксација Азота"

msgid "AEROBIC_NITROGEN_FIXING"
msgstr "Аеробно Фиксирање Азота"

#, fuzzy
msgid "AEROBIC_RESPIRATION"
msgstr "Аеробно(кисеонично) дисање"

msgid "AGENTS"
msgstr "Агенси"

#, fuzzy
msgid "AGENTS_COLON"
msgstr "Врсте:"

#, fuzzy
msgid "AGENT_NAME"
msgstr "Пећина"

msgid "AGGRESSION_EXPLANATION"
msgstr ""

msgid "AGGRESSIVE"
msgstr ""

#, fuzzy
msgid "AI_MUTATION_RATE"
msgstr "Мутације Поени"

#, fuzzy
msgid "AI_MUTATION_RATE_EXPLANATION"
msgstr "Број популације од {0} променио се за {1} због: {2}"

#, fuzzy
msgid "ALL"
msgstr "Alt"

#, fuzzy
msgid "ALLOW_SPECIES_SWITCH_ON_EXTINCTION"
msgstr "је мутирао"

#, fuzzy
msgid "ALLOW_SPECIES_SWITCH_ON_EXTINCTION_EXPLANATION"
msgstr "Број популације од {0} променио се за {1} због: {2}"

#, fuzzy
msgid "ALL_WORLDS_GENERAL_STATISTICS"
msgstr "Статистика Организма"

#, fuzzy
msgid "ALL_WORLDS_STATISTICS"
msgstr "Статистика Организма"

msgid "ALREADY_ASCENDED"
msgstr ""

msgid "ALT"
msgstr "Alt"

msgid "ALWAYS_VISIBLE"
msgstr ""

msgid "AMBIANCE_VOLUME"
msgstr "Амбијента јачина звука"

msgid "AMMONIA"
msgstr "Амонијак"

#, fuzzy
msgid "AMMONIA_COST"
msgstr "Амонијак"

#, fuzzy
msgid "AMMONIA_LEVELS"
msgstr "Амонијак"

msgid "AMOUNT_OF_AUTOSAVE_TO_KEEP"
msgstr "Количина аутоматског чувања да задржати:"

msgid "AMOUNT_OF_QUICKSAVE_TO_KEEP"
msgstr "Количина брзог чувања да задржати:"

msgid "ANAEROBIC_NITROGEN_FIXATION"
msgstr "Анаеробна Фиксација Азота"

#, fuzzy
msgid "AND_UNLOCK_CONDITION"
msgstr "Физички Услови"

msgid "ANISOTROPIC_FILTERING"
msgstr ""

msgid "ANTIALIASING_MSAA_TAA"
msgstr ""

#, fuzzy
msgid "ANTI_ALIASING_FXAA"
msgstr "Мултисампле анти-алиасинг:"

#, fuzzy
msgid "ANTI_ALIASING_MODE"
msgstr "Мултисампле анти-алиасинг:"

#, fuzzy
msgid "ANTI_ALIASING_MSAA"
msgstr "Мултисампле анти-алиасинг:"

#, fuzzy
msgid "ANTI_ALIASING_TAA"
msgstr "Мултисампле анти-алиасинг:"

msgid "APPEARANCE"
msgstr "Изглед"

msgid "APPLY"
msgstr ""

msgid "APPLY_CHANGES"
msgstr ""

msgid "APRIL"
msgstr ""

msgid "ARE_YOU_SURE_TO_RESET_ALL_SETTINGS"
msgstr "Да ли сте сигурни да желите да вратите СВА подешавања на подразумеване вредности?"

msgid "ARE_YOU_SURE_TO_RESET_INPUT_SETTINGS"
msgstr "Да ли сте сигурни да желите да вратите поставке уноса на подразумеване вредности?"

#, fuzzy
msgid "ARTIST_COLON"
msgstr "Врсте:"

#, fuzzy
msgid "ARTWORK_TITLE"
msgstr "ВИ СТЕ ПРОСПЕРИРАЛИ!"

msgid "ART_BY"
msgstr ""

msgid "ART_GALLERY"
msgstr ""

#, fuzzy
msgid "ASCENSION_CONGRATULATIONS"
msgstr "Врсте:"

msgid "ASCENSION_CONGRATULATIONS_CONTENT"
msgstr ""

#, fuzzy
msgid "ASCENSION_STAGE"
msgstr "Верзија:"

msgid "ASSEMBLY_CLASS_REQUIRED"
msgstr ""

msgid "ASSEMBLY_REQUIRED_WITH_HARMONY"
msgstr ""

msgid "ASSUME_HYPERTHREADING"
msgstr ""

msgid "ASSUME_HYPERTHREADING_TOOLTIP"
msgstr ""

msgid "ATMOSPHERIC_GASSES"
msgstr "Атмосферски Гасови"

msgid "ATP"
msgstr "ATP"

msgid "ATP_BALANCE"
msgstr "ATP Равнотежа"

#, fuzzy
msgid "ATP_BALANCE_TOOLTIP"
msgstr "Додајте ново везивање тастера"

#, fuzzy
msgid "ATP_BALANCE_TOOLTIP_MULTICELLULAR"
msgstr "Додајте ново везивање тастера"

msgid "ATP_BALANCE_WITHOUT_EXTERNAL_RESOURCES"
msgstr ""

msgid "ATP_BALANCE_WITHOUT_GLUCOSE"
msgstr ""

#, fuzzy
msgid "ATP_BALANCE_WITHOUT_HYDROGEN_SULFIDE"
msgstr "Водоник Сулфид"

#, fuzzy
msgid "ATP_BALANCE_WITHOUT_IRON"
msgstr "ATP Равнотежа"

msgid "ATP_BALANCE_WITH_ALL_COMPOUNDS"
msgstr ""

msgid "ATP_PRODUCTION"
msgstr "ATP Производња"

msgid "ATP_PRODUCTION_TOO_LOW"
msgstr "ATP ПРОИЗВОДЊА ПРЕНИЗАК!"

#, fuzzy
msgid "ATTEMPT_TO_WRITE_SAVE_FAILED"
msgstr "Аутоматска-еволуција није успела"

msgid "AT_CURSOR"
msgstr "На Курсору:"

msgid "AUDIO_OUTPUT_DEVICE"
msgstr "Уређај за аудио"

msgid "AUGUST"
msgstr ""

msgid "AUTO"
msgstr "аутоматски"

#, fuzzy
msgid "AUTO-EVO_EXPLANATION_EXPLANATION"
msgstr "Број популације од {0} променио се за {1} због: {2}"

#, fuzzy
msgid "AUTO-EVO_POPULATION_CHANGED_2"
msgstr "Број популације од {0} променио се за {1} због: {2}"

#, fuzzy
msgid "AUTO-EVO_PREDICTION"
msgstr "{0:F1}% завршено. {1:n0}/{2:n0} корака."

#, fuzzy
msgid "AUTO-EVO_PREDICTION_BOX_DESCRIPTION"
msgstr "Моћ ћелије. Митохондрион (множина: митохондрије) је двострука мембранска структура испуњена протеинима и ензимима. То је прокариот који је асимилирао за употребу од свог еукариотског домаћина. У стању је да претвори глукозу у ATP са много већом ефикасношћу него што се то може учинити у цитоплазми у процесу који се назива аеробно дисање. Међутим, потребан му је кисеоник да би функционисао, а нижи нивои кисеоника у околини успориће брзину његове производње ATP."

#, fuzzy
msgid "AUTO-EVO_RESULTS_TITLE"
msgstr "Резултати аутоматске-еволуције:"

msgid "AUTO-EVO_STEPS_DONE"
msgstr "{0:F1}% завршено. {1:n0}/{2:n0} корака."

msgid "AUTO-EVO_STRENGHT_MULTIPLIER"
msgstr ""

#, fuzzy
msgid "AUTO-EVO_STRENGHT_MULTIPLIER_EXPLANATION"
msgstr "Цена осморегулације"

msgid "AUTOSAVE_DURING_THE_GAME"
msgstr "Аутоматско чување током игре"

msgid "AUTO_EVO"
msgstr "Аутоматска-Еволуција"

#, fuzzy
msgid "AUTO_EVO_EXPLORER_TOOL_BUTTON"
msgstr "статус покретања:"

#, fuzzy
msgid "AUTO_EVO_EXPLORING_TOOL"
msgstr "статус покретања:"

msgid "AUTO_EVO_FAILED"
msgstr "Аутоматска-еволуција није успела"

msgid "AUTO_EVO_MISSING_RESULT_DATA_OBJECT"
msgstr ""

msgid "AUTO_EVO_RESULTS"
msgstr "Резултати аутоматске-еволуције:"

#, fuzzy
msgid "AUTO_EVO_RESULTS_GLOBAL_TITLE"
msgstr "Резултати аутоматске-еволуције:"

#, fuzzy
msgid "AUTO_EVO_RESULTS_PATCH_TITLE"
msgstr "Резултати аутоматске-еволуције:"

msgid "AUTO_EVO_RUN_STATUS"
msgstr "статус покретања:"

#, fuzzy
msgid "AUTO_EVO_STATUS_COLON"
msgstr "статус покретања:"

msgid "AUTO_MOVE_FORWARDS"
msgstr "Аутоматско кретање напред"

#, fuzzy
msgid "AUTO_RESOLUTION"
msgstr "Резолуција:"

msgid "AVAILABLE_CONSTRUCTION_PROJECTS"
msgstr ""

msgid "AVAILABLE_MODS"
msgstr ""

msgid "AVERAGE_SURFACE_CARBON_DIOXIDE_LEVEL"
msgstr ""

msgid "AVERAGE_SURFACE_LIGHT_LEVEL"
msgstr ""

msgid "AVERAGE_SURFACE_NITROGEN_LEVEL"
msgstr ""

msgid "AVERAGE_SURFACE_OTHER_LEVEL"
msgstr ""

msgid "AVERAGE_SURFACE_OXYGEN_LEVEL"
msgstr ""

msgid "AWAKENING_STAGE"
msgstr ""

#, fuzzy
msgid "AWARE_STAGE"
msgstr ""
"На далекој ванземаљској планети, еони вулканске активности и удара метеора довели су до развоја новог феномена у свемиру.\n"
"\n"
"Живот.\n"
"\n"
"Једноставни микроби бораве у дубоким пределима океана. Ви сте последњи универзални заједнички предак (LUCA) на овој планети.\n"
"\n"
"Да бисте преживели у овом непријатељском свету, мораћете да сакупите сва једињења која можете пронаћи и да еволуирате сваку генерацију да би се такмичили против других врста микроба."

msgid "BACK"
msgstr "Назад"

msgid "BACKGROUND_BLUR"
msgstr ""

#, fuzzy
msgid "BACKSLASH"
msgstr "Назад"

#, fuzzy
msgid "BACKSPACE"
msgstr "Назад"

msgid "BACK_TO_SETTINGS"
msgstr ""

#, fuzzy
msgid "BACTERIAL_THERMOSYNTHESIS"
msgstr "Хемосинтеза"

msgid "BALANCE_DISPLAY_AT_DAY_ALWAYS"
msgstr ""

msgid "BALANCE_DISPLAY_AT_DAY_ALWAYS_TOOLTIP"
msgstr ""

msgid "BALANCE_DISPLAY_WHILE_MOVING"
msgstr ""

#, fuzzy
msgid "BALANCE_DISPLAY_WHILE_MOVING_TOOLTIP"
msgstr "Додајте ново везивање тастера"

#, fuzzy
msgid "BASE_MOBILITY"
msgstr "Мобилност"

msgid "BASE_MOVEMENT"
msgstr "Подразумевано Кретање"

msgid "BASIC_VIEW"
msgstr ""

#, fuzzy
msgid "BASIC_VIEW_BUTTON_TOOLTIP"
msgstr "Додајте ново везивање тастера"

msgid "BATHYPELAGIC"
msgstr "Батхипелагик"

msgid "BECOME_MACROSCOPIC"
msgstr ""

msgid "BECOME_MULTICELLULAR"
msgstr ""

msgid "BEGIN_THRIVING"
msgstr "Почните Просперирати"

#, fuzzy
msgid "BEHAVIOUR"
msgstr "Понашање"

#, fuzzy
msgid "BEHAVIOUR_ACTIVITY"
msgstr "Понашање"

#, fuzzy
msgid "BEHAVIOUR_AGGRESSION"
msgstr "Понашање"

#, fuzzy
msgid "BEHAVIOUR_FEAR"
msgstr "Понашање"

#, fuzzy
msgid "BEHAVIOUR_FOCUS"
msgstr "Понашање"

#, fuzzy
msgid "BEHAVIOUR_OPPORTUNISM"
msgstr "Понашање"

msgid "BELOW_SEA_LEVEL"
msgstr "{0}-{1}м испод нивоа мора"

msgid "BENCHMARKS"
msgstr ""

#, fuzzy
msgid "BENCHMARK_FINISHED"
msgstr "Учитавање завршено"

msgid "BENCHMARK_PHASE"
msgstr ""

msgid "BENCHMARK_RESULTS_COLON"
msgstr ""

#, fuzzy
msgid "BEST_PATCH_COLON"
msgstr "Врсте:"

msgid "BETTER_TOGETHER"
msgstr ""

msgid "BEYOND_THE_CELL"
msgstr ""

msgid "BIG_IRON_CHUNK"
msgstr "Велики комад гвожђа"

#, fuzzy
msgid "BIG_PHOSPHATE_CHUNK"
msgstr "Велики комад гвожђа"

msgid "BILLION_ABBREVIATION"
msgstr ""

#, fuzzy
msgid "BINDING_AGENT"
msgstr ""
"Постоји сукоб са {0}.\n"
"Да ли желите да уклоните унос из {1}?"

#, fuzzy
msgid "BINDING_AGENT_DESCRIPTION"
msgstr "Нитрогеназа је протеин у стању да користи гасовити азот и ћелијску енергију у облику ATP за производњу амонијака, кључног хранљивог састојка за раст ћелија. Ово је процес који се назива анаеробна фиксација азота. Пошто је нитрогеназа суспендована директно у цитоплазми, околна течност врши ферментацију."

#, fuzzy
msgid "BINDING_AGENT_PROCESSES_DESCRIPTION"
msgstr "Нитрогеназа је протеин у стању да користи гасовити азот и ћелијску енергију у облику ATP за производњу амонијака, кључног хранљивог састојка за раст ћелија. Ово је процес који се назива анаеробна фиксација азота. Пошто је нитрогеназа суспендована директно у цитоплазми, околна течност врши ферментацију."

msgid "BIND_AXES_SENSITIVITY"
msgstr ""

msgid "BIOLUMINESCENT_VACUOLE"
msgstr "Биолуминисцентна Вакуола"

#, fuzzy
msgid "BIOLUMINESCENT_VACUOLE_DESCRIPTION"
msgstr "Биолуминисцентна Вакуола"

#, fuzzy
msgid "BIOLUMINESCENT_VACUOLE_PROCESSES_DESCRIPTION"
msgstr "Отровна вакуола је вакуола која је модификована за специфичну производњу, складиштење и излучивање окситокси токсина. Више отровне вакуола повећаће брзину ослобађања токсина."

msgid "BIOME_LABEL"
msgstr "Биом: {0}"

#, fuzzy
msgid "BLOOM_RENDER_EFFECT"
msgstr "Спољни ефекти:"

#, fuzzy
msgid "BLUESKY_TOOLTIP"
msgstr "Наставити"

msgid "BRAIN_CELL_NAME_DEFAULT"
msgstr ""

msgid "BRAVE"
msgstr ""

msgid "BROWSE"
msgstr ""

msgid "BROWSE_WORKSHOP"
msgstr ""

#, fuzzy
msgid "BUILD_CITY"
msgstr "Структура"

#, fuzzy
msgid "BUILD_QUEUE"
msgstr "Структура"

#, fuzzy
msgid "BUILD_STRUCTURE"
msgstr "Структура"

msgid "BY"
msgstr "Аутор:"

msgid "BY_REVOLUTIONARY_GAMES"
msgstr ""

msgid "CACHE_DISK_MAX_TIME"
msgstr ""

msgid "CACHE_MEMORY_MAX_ITEMS"
msgstr ""

msgid "CACHE_TIME_MEMORY"
msgstr ""

msgid "CACHE_TIME_MEMORY_ONLY"
msgstr ""

#, fuzzy
msgid "CACHING_TITLE"
msgstr "ВИ СТЕ ПРОСПЕРИРАЛИ!"

msgid "CALCIUM_CARBONATE"
msgstr "Калцијум Карбонат"

msgid "CALCIUM_CARBONATE_MEMBRANE_DESCRIPTION"
msgstr "Ова мембрана има јаку љуску направљену од калцијум-карбоната. Може се лако одупрети оштећењима и захтева мање енергије да се не деформише. Мане овако тешке љуске су у томе што је ћелија много спорија и потребно јој је неко време да апсорбује ресурсе."

msgid "CAMERA"
msgstr "Камера"

msgid "CANCEL"
msgstr "Отказати"

#, fuzzy
msgid "CANCEL_ACTION_CAPITAL"
msgstr "ПОТВРДИ"

msgid "CANCEL_CURRENT_ACTION"
msgstr "Откажи претходну акцију"

msgid "CANNOT_DELETE_USED_CELL_TYPE"
msgstr ""

msgid "CANNOT_DELETE_USED_CELL_TYPE_TITLE"
msgstr ""

msgid "CANNOT_ENGULF"
msgstr "Не може да гута"

msgid "CANNOT_IMPROVE_PERFECTION"
msgstr ""

msgid "CANNOT_MOVE_METABALL_TO_DESCENDANT_TREE"
msgstr ""

msgid "CANNOT_REDUCE_BRAIN_POWER_STAGE"
msgstr ""

msgid "CANNOT_REDUCE_BRAIN_POWER_STAGE_TITLE"
msgstr ""

#, fuzzy
msgid "CANNOT_WRITE_SAVE"
msgstr "Не може да гута"

msgid "CANT_LOAD_MOD_INFO"
msgstr ""

msgid "CAPSLOCK"
msgstr ""

msgid "CARBON_DIOXIDE"
msgstr "Угљен Диоксид"

msgid "CATEGORY_AN_ABUNDANCE"
msgstr ""

msgid "CATEGORY_A_FAIR_AMOUNT"
msgstr ""

msgid "CATEGORY_LITTLE"
msgstr ""

msgid "CATEGORY_QUITE_A_BIT"
msgstr ""

msgid "CATEGORY_SOME"
msgstr ""

msgid "CATEGORY_VERY_LITTLE"
msgstr ""

msgid "CAUTIOUS"
msgstr ""

#, fuzzy
msgid "CELL"
msgstr "Целулоза"

#, fuzzy
msgid "CELLS"
msgstr "Целулоза"

#, fuzzy
msgid "CELLULASE"
msgstr "Целулоза"

#, fuzzy
msgid "CELLULASE_DESCRIPTION"
msgstr "Вакуола је унутрашња мембранска органела која се користи за складиштење у ћелији. Састоје се од неколико везикула, мањих опнастих структура које се широко користе у ћелијама за складиштење, а које су се стопиле. Испуњен је водом која се користи да садржи молекуле, ензиме, чврсте материје и друге супстанце. Њихов облик је течан и може се разликовати између ћелија."

msgid "CELLULOSE"
msgstr "Целулоза"

#, fuzzy
msgid "CELLULOSE_MEMBRANE_DESCRIPTION"
msgstr "Ова мембрана има зид, што резултира бољом заштитом од укупних оштећења, а посебно од физичких оштећења. Такође кошта мање енергије да би задржао облик, али не може брзо да апсорбује ресурсе и спорији је."

#, fuzzy
msgid "CELL_STAT_ROTATION_TOOLTIP"
msgstr "Наставити"

#, fuzzy
msgid "CELL_STAT_SPEED_TOOLTIP"
msgstr "Наставити"

#, fuzzy
msgid "CELL_STAT_STORAGE_TOOLTIP"
msgstr "Наставити"

msgid "CELL_TYPE_NAME"
msgstr ""

#, fuzzy
msgid "CHANGE_DESCRIPTION_IS_TOO_LONG"
msgstr "Опис:"

msgid "CHANGE_THE_SYMMETRY"
msgstr "Промените симетрију"

#, fuzzy
msgid "CHANNEL_INHIBITOR_TOXIN_SYNTHESIS"
msgstr "Отровна вакуола је вакуола која је модификована за специфичну производњу, складиштење и излучивање окситокси токсина. Више отровне вакуола повећаће брзину ослобађања токсина."

msgid "CHEATS"
msgstr "Варање"

#, fuzzy
msgid "CHEATS_USED_NOTICE"
msgstr "Прекинуто."

msgid "CHEAT_KEYS_ENABLED"
msgstr "Укључи тастери за варања"

msgid "CHEAT_MENU"
msgstr "Мени варања"

#, fuzzy
msgid "CHEMICAL_BUTTON_MICROBE_TOOLTIP"
msgstr "Додајте ново везивање тастера"

msgid "CHEMOPLAST"
msgstr "Хемопласт"

#, fuzzy
msgid "CHEMOPLAST_DESCRIPTION"
msgstr "Хемопласт је двострука мембранска структура која садржи протеине који су способни да претворе водоник-сулфид, воду и гасовити угљен-диоксид у глукозу у процесу који се назива Хемосинтеза водоник-сулфида. Стопа његове производње глукозе скалира се са концентрацијом воде и угљен-диоксида."

#, fuzzy
msgid "CHEMOPLAST_PROCESSES_DESCRIPTION"
msgstr "Хемопласт је двострука мембранска структура која садржи протеине који су способни да претворе водоник-сулфид, воду и гасовити угљен-диоксид у глукозу у процесу који се назива Хемосинтеза водоник-сулфида. Стопа његове производње глукозе скалира се са концентрацијом воде и угљен-диоксида."

msgid "CHEMORECEPTOR"
msgstr "Хеморецептор"

#, fuzzy
msgid "CHEMORECEPTOR_DESCRIPTION"
msgstr "Хемопласт је двострука мембранска структура која садржи протеине који су способни да претворе водоник-сулфид, воду и гасовити угљен-диоксид у глукозу у процесу који се назива Хемосинтеза водоник-сулфида. Стопа његове производње глукозе скалира се са концентрацијом воде и угљен-диоксида."

#, fuzzy
msgid "CHEMORECEPTOR_MINIMUM_AMOUNT_TOOLTIP"
msgstr "Хеморецептор"

#, fuzzy
msgid "CHEMORECEPTOR_PROCESSES_DESCRIPTION"
msgstr "Хемопласт је двострука мембранска структура која садржи протеине који су способни да претворе водоник-сулфид, воду и гасовити угљен-диоксид у глукозу у процесу који се назива Хемосинтеза водоник-сулфида. Стопа његове производње глукозе скалира се са концентрацијом воде и угљен-диоксида."

#, fuzzy
msgid "CHEMORECEPTOR_SEARCH_RADIUS_TOOLTIP"
msgstr "Хемопласт је двострука мембранска структура која садржи протеине који су способни да претворе водоник-сулфид, воду и гасовити угљен-диоксид у глукозу у процесу који се назива Хемосинтеза водоник-сулфида. Стопа његове производње глукозе скалира се са концентрацијом воде и угљен-диоксида."

#, fuzzy
msgid "CHEMOSYNTHESIS"
msgstr "Хемосинтеза"

msgid "CHEMOSYNTHESIZING_PROTEINS"
msgstr "Хемосинтетски Протеини"

#, fuzzy
msgid "CHEMOSYNTHESIZING_PROTEINS_DESCRIPTION"
msgstr "Хемосинтетизујући протеини су мале групе протеина у цитоплазми које су у стању да претворе водоник-сулфид, воду и гасовити угљен-диоксид у глукозу у процесу који се назива Хемосинтеза водоник-сулфида. Стопа његове производње глукозе скалира се са концентрацијом угљен-диоксида. Пошто су протеини хемосинтезе суспендовани директно у цитоплазми, околна течност врши ферментацију."

#, fuzzy
msgid "CHEMOSYNTHESIZING_PROTEINS_PROCESSES_DESCRIPTION"
msgstr "Хемосинтетизујући протеини су мале групе протеина у цитоплазми које су у стању да претворе водоник-сулфид, воду и гасовити угљен-диоксид у глукозу у процесу који се назива Хемосинтеза водоник-сулфида. Стопа његове производње глукозе скалира се са концентрацијом угљен-диоксида. Пошто су протеини хемосинтезе суспендовани директно у цитоплазми, околна течност врши ферментацију."

msgid "CHEMO_SYNTHESIS"
msgstr "Хемосинтеза"

msgid "CHITIN"
msgstr "Хитин"

#, fuzzy
msgid "CHITINASE"
msgstr "Хитин"

#, fuzzy
msgid "CHITINASE_DESCRIPTION"
msgstr "Лепљива унутрашњост ћелије. Цитоплазма је основна смеша јона, протеина и других супстанци растворених у води која испуњава унутрашњост ћелије. Једна од функција коју обавља је ферментација, претварање глукозе у ATP енергију. Да би ћелије којима недостају органели имали напреднији метаболизам, на то се ослањају у енергији. Такође се користи за складиштење молекула у ћелији и за повећање величине ћелије."

#, fuzzy
msgid "CHITIN_MEMBRANE_DESCRIPTION"
msgstr "Ова мембрана има зид, што значи да има бољу заштиту од укупних оштећења, посебно од оштећења токсинима. Такође задржава мање енергије да би задржао облик, али је спорији и не може брзо да апсорбује ресурсе."

msgid "CHLOROPLAST"
msgstr "Хлоропласт"

#, fuzzy
msgid "CHLOROPLAST_DESCRIPTION"
msgstr "Хлоропласт је двострука мембранска структура која садржи фотосензибилне пигменте сложене заједно у опнене врећице. То је прокариот који је асимилирао за употребу од свог еукариотског домаћина. Пигменти у хлоропласту су способни да користе енергију светлости за производњу глукозе из воде и гасовитог угљен-диоксида у процесу названом Фотосинтеза. Ови пигменти су такође оно што му даје препознатљиву боју. Стопа његове производње глукозе скалира се са концентрацијом угљен-диоксида и интензитетом светлости."

#, fuzzy
msgid "CHLOROPLAST_PROCESSES_DESCRIPTION"
msgstr "Хлоропласт је двострука мембранска структура која садржи фотосензибилне пигменте сложене заједно у опнене врећице. То је прокариот који је асимилирао за употребу од свог еукариотског домаћина. Пигменти у хлоропласту су способни да користе енергију светлости за производњу глукозе из воде и гасовитог угљен-диоксида у процесу названом Фотосинтеза. Ови пигменти су такође оно што му даје препознатљиву боју. Стопа његове производње глукозе скалира се са концентрацијом угљен-диоксида и интензитетом светлости."

#, fuzzy
msgid "CHOSEN_FILENAME_ALREADY_EXISTS"
msgstr "Изабрано име датотеке ({0}) већ постоји. Преписати?"

msgid "CHROMATIC_ABERRATION"
msgstr "Хроматске аберације:"

#, fuzzy
msgid "CHROMATOPHORE_PROCESSES_DESCRIPTION"
msgstr "Хемосинтетизујући протеини су мале групе протеина у цитоплазми које су у стању да претворе водоник-сулфид, воду и гасовити угљен-диоксид у глукозу у процесу који се назива Хемосинтеза водоник-сулфида. Стопа његове производње глукозе скалира се са концентрацијом угљен-диоксида. Пошто су протеини хемосинтезе суспендовани директно у цитоплазми, околна течност врши ферментацију."

msgid "CHUNK_CELL_CORPSE_PART"
msgstr ""

#, fuzzy
msgid "CHUNK_FOOD_SOURCE"
msgstr "Облак једињења"

msgid "CILIA"
msgstr "Цилија"

#, fuzzy
msgid "CILIA_DESCRIPTION"
msgstr "Лепљива унутрашњост ћелије. Цитоплазма је основна смеша јона, протеина и других супстанци растворених у води која испуњава унутрашњост ћелије. Једна од функција коју обавља је ферментација, претварање глукозе у ATP енергију. Да би ћелије којима недостају органели имали напреднији метаболизам, на то се ослањају у енергији. Такође се користи за складиштење молекула у ћелији и за повећање величине ћелије."

#, fuzzy
msgid "CILIA_PROCESSES_DESCRIPTION"
msgstr "Лепљива унутрашњост ћелије. Цитоплазма је основна смеша јона, протеина и других супстанци растворених у води која испуњава унутрашњост ћелије. Једна од функција коју обавља је ферментација, претварање глукозе у ATP енергију. Да би ћелије којима недостају органели имали напреднији метаболизам, на то се ослањају у енергији. Такође се користи за складиштење молекула у ћелији и за повећање величине ћелије."

#, fuzzy
msgid "CITY_SHORT_STATISTICS"
msgstr "Статистика Организма"

msgid "CLEAN_UP_OLD_SAVES"
msgstr "Очистите Старе Чување"

msgid "CLEAR_CACHE"
msgstr ""

#, fuzzy
msgid "CLICK_TO_SELECT"
msgstr "Избриши Изабрано"

msgid "CLIMATE_INSTABILITY"
msgstr ""

#, fuzzy
msgid "CLIMATE_INSTABILITY_EXPLANATION"
msgstr "Број популације од {0} променио се за {1} због: {2}"

msgid "CLIMATE_STABILITY_AVERAGE"
msgstr ""

msgid "CLIMATE_STABILITY_STABLE"
msgstr ""

msgid "CLIMATE_STABILITY_UNSTABLE"
msgstr ""

msgid "CLOSE"
msgstr "Затвори"

msgid "CLOSE_OPTIONS"
msgstr "Затворити опције?"

msgid "CLOSTRIDIAL_FERMENTATION"
msgstr ""

#, fuzzy
msgid "CLOUD_BENCHMARK"
msgstr "Учитавање Уређивача Микроба"

msgid "CLOUD_RESOLUTION_DIVISOR"
msgstr "Делитељ Облачне Резолуције:"

msgid "CLOUD_SIMULATION_MINIMUM_INTERVAL"
msgstr ""
"Минимум Интервал од Симулације\n"
"Облака:"

#, fuzzy
msgid "CLOUD_SIMULATION_MULTIPLIER"
msgstr "Цена осморегулације"

msgid "COASTAL"
msgstr "Приобални"

msgid "COLLISION_SHAPE"
msgstr ""

msgid "COLOUR"
msgstr "Боја"

msgid "COLOURBLIND_CORRECTION"
msgstr "Корекција далтониста:"

msgid "COLOUR_PICKER_ADD_PRESET"
msgstr ""

#, fuzzy
msgid "COLOUR_PICKER_A_TOOLTIP"
msgstr "Додајте ново везивање тастера"

#, fuzzy
msgid "COLOUR_PICKER_B_TOOLTIP"
msgstr "Додајте ново везивање тастера"

#, fuzzy
msgid "COLOUR_PICKER_G_TOOLTIP"
msgstr "Додајте ново везивање тастера"

#, fuzzy
msgid "COLOUR_PICKER_HSV_BUTTON_TOOLTIP"
msgstr "Додајте ново везивање тастера"

#, fuzzy
msgid "COLOUR_PICKER_H_TOOLTIP"
msgstr "Додајте ново везивање тастера"

msgid "COLOUR_PICKER_PICK_COLOUR"
msgstr ""

#, fuzzy
msgid "COLOUR_PICKER_PRESET_TOOLTIP"
msgstr "Додајте ново везивање тастера"

#, fuzzy
msgid "COLOUR_PICKER_RAW_BUTTON_TOOLTIP"
msgstr "Додајте ново везивање тастера"

#, fuzzy
msgid "COLOUR_PICKER_R_TOOLTIP"
msgstr "Додајте ново везивање тастера"

#, fuzzy
msgid "COLOUR_PICKER_S_TOOLTIP"
msgstr "Додајте ново везивање тастера"

#, fuzzy
msgid "COLOUR_PICKER_V_TOOLTIP"
msgstr "Додајте ново везивање тастера"

#, fuzzy
msgid "COMMON_ABILITIES"
msgstr "Способности"

msgid "COMMON_EDITING_AND_STRATEGY"
msgstr ""

msgid "COMMUNITY_FORUM"
msgstr ""

#, fuzzy
msgid "COMMUNITY_FORUM_BUTTON_TOOLTIP"
msgstr "Додајте ново везивање тастера"

msgid "COMMUNITY_WIKI"
msgstr ""

#, fuzzy
msgid "COMMUNITY_WIKI_BUTTON_TOOLTIP"
msgstr "Додајте ново везивање тастера"

#, fuzzy
msgid "COMPILED_AT_COLON"
msgstr "Једињења:"

#, fuzzy
msgid "COMPLETE_ACTION"
msgstr "Једињења:"

msgid "COMPOUNDS"
msgstr "Једињење"

#, fuzzy
msgid "COMPOUNDS_AT_EQUILIBRIUM"
msgstr "Облак једињења"

#, fuzzy
msgid "COMPOUNDS_AT_MAX_SPEED"
msgstr "Облак једињења"

#, fuzzy
msgid "COMPOUNDS_BUTTON_MICROBE_TOOLTIP"
msgstr "Додајте ново везивање тастера"

msgid "COMPOUNDS_COLON"
msgstr "Једињења:"

msgid "COMPOUND_BALANCE_FILL_TIME"
msgstr ""

msgid "COMPOUND_BALANCE_FILL_TIME_TOO_LONG"
msgstr ""

#, fuzzy
msgid "COMPOUND_BALANCE_MODE_TOOLTIP"
msgstr "Додајте ново везивање тастера"

msgid "COMPOUND_BALANCE_TITLE"
msgstr ""

#, fuzzy
msgid "COMPOUND_BALANCE_TOOLTIP"
msgstr "Додајте ново везивање тастера"

msgid "COMPOUND_CLOUDS"
msgstr "Облак једињења"

#, fuzzy
msgid "COMPOUND_CLOUD_BENCHMARK"
msgstr "Облак једињења"

#, fuzzy
msgid "COMPOUND_CLOUD_DENSITY"
msgstr "Облак једињења"

#, fuzzy
msgid "COMPOUND_CLOUD_DENSITY_EXPLANATION"
msgstr "Облак једињења"

msgid "COMPOUND_CONCENTRATIONS_DECREASED"
msgstr ""

#, fuzzy
msgid "COMPOUND_FOOD_SOURCE"
msgstr "Облак једињења"

#, fuzzy
msgid "COMPOUND_HANDLE_KEEP"
msgstr "Додајте ново везивање тастера"

#, fuzzy
msgid "COMPOUND_HANDLE_SPLIT_SISTER"
msgstr "Додајте ново везивање тастера"

#, fuzzy
msgid "COMPOUND_HANDLE_TOP_UP"
msgstr "Додајте ново везивање тастера"

#, fuzzy
msgid "COMPOUND_HANDLE_TOP_UP_ON_CHANGE"
msgstr "Облак једињења"

#, fuzzy
msgid "COMPOUND_LEVEL_AVERAGE"
msgstr "Додајте ново везивање тастера"

#, fuzzy
msgid "COMPOUND_LEVEL_HIGH"
msgstr "Облак једињења"

#, fuzzy
msgid "COMPOUND_LEVEL_LOW"
msgstr "Облак једињења"

msgid "COMPOUND_LEVEL_VERY_HIGH"
msgstr ""

#, fuzzy
msgid "COMPOUND_LEVEL_VERY_LOW"
msgstr "Додајте ново везивање тастера"

#, fuzzy
msgid "COMPOUND_STORAGE_AMOUNT_DOES_NOT_LAST_NIGHT"
msgstr "Облак једињења"

msgid "COMPOUND_STORAGE_NOT_ENOUGH_GENERATED_DURING_DAY"
msgstr ""

#, fuzzy
msgid "COMPOUND_STORAGE_NOT_ENOUGH_SPACE"
msgstr "Облак једињења"

msgid "COMPOUND_STORAGE_STATS_TITLE"
msgstr ""

#, fuzzy
msgid "COMPOUND_STORAGE_STATS_TOOLTIP"
msgstr "Додајте ново везивање тастера"

#, fuzzy
msgid "COMPOUND_TO_FIND"
msgstr "Облак једињења"

msgid "CONCEPT_ART"
msgstr ""

msgid "CONFIG"
msgstr ""

msgid "CONFIRM_CAPITAL"
msgstr "ПОТВРДИ"

#, fuzzy
msgid "CONFIRM_DELETE"
msgstr "ПОТВРДИ"

#, fuzzy
msgid "CONFIRM_EXIT"
msgstr "ПОТВРДИ"

msgid "CONFIRM_FOSSILISATION_OVERWRITE"
msgstr ""

#, fuzzy
msgid "CONFIRM_MOVE_TO_ASCENSION_STAGE"
msgstr "Број популације од {0} променио се за {1} због: {2}"

#, fuzzy
msgid "CONFIRM_MOVE_TO_ASCENSION_STAGE_EXPLANATION"
msgstr "Број популације од {0} променио се за {1} због: {2}"

msgid "CONFIRM_MOVE_TO_INDUSTRIAL_STAGE"
msgstr ""

#, fuzzy
msgid "CONFIRM_MOVE_TO_INDUSTRIAL_STAGE_EXPLANATION"
msgstr "Број популације од {0} променио се за {1} због: {2}"

#, fuzzy
msgid "CONFIRM_MOVE_TO_SPACE_STAGE"
msgstr "Број популације од {0} променио се за {1} због: {2}"

#, fuzzy
msgid "CONFIRM_MOVE_TO_SPACE_STAGE_EXPLANATION"
msgstr "Број популације од {0} променио се за {1} због: {2}"

#, fuzzy
msgid "CONFIRM_NEW_GAME_BUTTON_TOOLTIP"
msgstr "Додајте ново везивање тастера"

#, fuzzy
msgid "CONFIRM_NEW_GAME_BUTTON_TOOLTIP_DISABLED"
msgstr "Додајте ново везивање тастера"

#, fuzzy
msgid "CONFIRM_RESET_ACHIEVEMENTS"
msgstr "ПОТВРДИ"

#, fuzzy
msgid "CONFIRM_RESET_ACHIEVEMENTS_DESCRIPTION"
msgstr "Нитрогеназа је протеин у стању да користи гасовити азот и ћелијску енергију у облику ATP за производњу амонијака, кључног хранљивог састојка за раст ћелија. Ово је процес који се назива анаеробна фиксација азота. Пошто је нитрогеназа суспендована директно у цитоплазми, околна течност врши ферментацију."

msgid "CONSTRUCTION_UNIT_NAME"
msgstr ""

msgid "CONTENT_UPLOADED_FROM"
msgstr ""

#, fuzzy
msgid "CONTINUE"
msgstr "Почните Просперирати"

#, fuzzy
msgid "CONTINUE_AS_SPECIES"
msgstr "Изаберите зону да бисте овде приказали детаље"

#, fuzzy
msgid "CONTINUE_THRIVING"
msgstr "Почните Просперирати"

msgid "CONTINUE_TO_PROTOTYPES"
msgstr ""

msgid "CONTINUE_TO_PROTOTYPES_PROMPT"
msgstr ""

msgid "CONTROLLER_ANY_DEVICE"
msgstr ""

msgid "CONTROLLER_AXIS_L2"
msgstr ""

msgid "CONTROLLER_AXIS_LEFT_TRIGGER"
msgstr ""

msgid "CONTROLLER_AXIS_LEFT_X"
msgstr ""

msgid "CONTROLLER_AXIS_LEFT_Y"
msgstr ""

#, fuzzy
msgid "CONTROLLER_AXIS_NEGATIVE_DIRECTION"
msgstr "Пластид за фиксирање азота је протеин који може да користи гасовити азот и кисеоник и ћелијску енергију у облику ATP за производњу амонијака, кључног хранљивог састојка за раст ћелија. Ово је процес који се назива аеробна фиксација азота."

#, fuzzy
msgid "CONTROLLER_AXIS_POSITIVE_DIRECTION"
msgstr "Пластид за фиксирање азота је протеин који може да користи гасовити азот и кисеоник и ћелијску енергију у облику ATP за производњу амонијака, кључног хранљивог састојка за раст ћелија. Ово је процес који се назива аеробна фиксација азота."

msgid "CONTROLLER_AXIS_R2"
msgstr ""

msgid "CONTROLLER_AXIS_RIGHT_TRIGGER"
msgstr ""

msgid "CONTROLLER_AXIS_RIGHT_X"
msgstr ""

msgid "CONTROLLER_AXIS_RIGHT_Y"
msgstr ""

msgid "CONTROLLER_AXIS_VISUALIZERS"
msgstr ""

msgid "CONTROLLER_BUTTON_DPAD_DOWN"
msgstr ""

msgid "CONTROLLER_BUTTON_DPAD_LEFT"
msgstr ""

msgid "CONTROLLER_BUTTON_DPAD_RIGHT"
msgstr ""

msgid "CONTROLLER_BUTTON_DPAD_UP"
msgstr ""

msgid "CONTROLLER_BUTTON_LEFT_SHOULDER"
msgstr ""

msgid "CONTROLLER_BUTTON_LEFT_STICK"
msgstr ""

msgid "CONTROLLER_BUTTON_MISC1"
msgstr ""

msgid "CONTROLLER_BUTTON_PADDLE1"
msgstr ""

msgid "CONTROLLER_BUTTON_PADDLE2"
msgstr ""

msgid "CONTROLLER_BUTTON_PADDLE3"
msgstr ""

msgid "CONTROLLER_BUTTON_PADDLE4"
msgstr ""

msgid "CONTROLLER_BUTTON_PS3_SELECT"
msgstr ""

msgid "CONTROLLER_BUTTON_PS3_START"
msgstr ""

msgid "CONTROLLER_BUTTON_PS_CIRCLE"
msgstr ""

msgid "CONTROLLER_BUTTON_PS_CROSS"
msgstr ""

msgid "CONTROLLER_BUTTON_PS_L1"
msgstr ""

msgid "CONTROLLER_BUTTON_PS_L3"
msgstr ""

msgid "CONTROLLER_BUTTON_PS_OPTIONS"
msgstr ""

msgid "CONTROLLER_BUTTON_PS_R1"
msgstr ""

msgid "CONTROLLER_BUTTON_PS_R3"
msgstr ""

msgid "CONTROLLER_BUTTON_PS_SHARE"
msgstr ""

msgid "CONTROLLER_BUTTON_PS_SONY_BUTTON"
msgstr ""

msgid "CONTROLLER_BUTTON_PS_SQUARE"
msgstr ""

msgid "CONTROLLER_BUTTON_PS_TRIANGLE"
msgstr ""

msgid "CONTROLLER_BUTTON_RIGHT_SHOULDER"
msgstr ""

msgid "CONTROLLER_BUTTON_RIGHT_STICK"
msgstr ""

msgid "CONTROLLER_BUTTON_TOUCH_PAD"
msgstr ""

msgid "CONTROLLER_BUTTON_UNKNOWN"
msgstr ""

msgid "CONTROLLER_BUTTON_XBOX_A"
msgstr ""

msgid "CONTROLLER_BUTTON_XBOX_B"
msgstr ""

msgid "CONTROLLER_BUTTON_XBOX_BACK"
msgstr ""

msgid "CONTROLLER_BUTTON_XBOX_GUIDE"
msgstr ""

msgid "CONTROLLER_BUTTON_XBOX_START"
msgstr ""

msgid "CONTROLLER_BUTTON_XBOX_X"
msgstr ""

msgid "CONTROLLER_BUTTON_XBOX_Y"
msgstr ""

msgid "CONTROLLER_DEADZONES"
msgstr ""

#, fuzzy
msgid "CONTROLLER_DEADZONE_CALIBRATION_EXPLANATION"
msgstr "Број популације од {0} променио се за {1} због: {2}"

msgid "CONTROLLER_DEADZONE_COLON"
msgstr ""

msgid "CONTROLLER_PROMPT_TYPE_SETTING"
msgstr ""

msgid "CONTROLLER_SENSITIVITY"
msgstr ""

msgid "CONTROLLER_UNKNOWN_AXIS"
msgstr ""

msgid "COPY_ERROR_TO_CLIPBOARD"
msgstr "Копирај Грешку у Међуспремник"

#, fuzzy
msgid "COPY_RESULTS"
msgstr "Резултати аутоматске-еволуције:"

msgid "CORRECTION_PROTANOPE"
msgstr ""

msgid "CORRECTION_TRITANOPE"
msgstr ""

#, fuzzy
msgid "CPU_POWER_NOT_ENOUGH_FOR_SPEED_MODE"
msgstr "Облак једињења"

msgid "CPU_THREADS"
msgstr ""

msgid "CRAFTING_CLEAR_INPUTS"
msgstr ""

msgid "CRAFTING_ERROR_INTERNAL_CONSUME_PROBLEM"
msgstr ""

#, fuzzy
msgid "CRAFTING_ERROR_TAKING_ITEMS"
msgstr "ВИ СТЕ ПРОСПЕРИРАЛИ!"

msgid "CRAFTING_FILTER_INPUTS"
msgstr ""

msgid "CRAFTING_KNOWN_ITEMS"
msgstr ""

msgid "CRAFTING_NOT_ENOUGH_MATERIAL"
msgstr ""

msgid "CRAFTING_NO_RECIPE_SELECTED"
msgstr ""

msgid "CRAFTING_NO_ROOM_TO_TAKE_CRAFTING_RESULTS"
msgstr ""

#, fuzzy
msgid "CRAFTING_RECIPE_DISPLAY"
msgstr "Резултати аутоматске-еволуције:"

msgid "CRAFTING_RECIPE_HAND_AXE"
msgstr ""

#, fuzzy
msgid "CRAFTING_RESULTS"
msgstr "Резултати аутоматске-еволуције:"

msgid "CRAFTING_SELECT_RECIPE_OR_ITEMS_TO_FILTER"
msgstr ""

msgid "CRAFTING_TAKE_ALL"
msgstr ""

#, fuzzy
msgid "CRAFTING_TITLE"
msgstr "ВИ СТЕ ПРОСПЕРИРАЛИ!"

#, fuzzy
msgid "CREATE"
msgstr "Направљено у:"

msgid "CREATED_AT"
msgstr "Направљено у:"

msgid "CREATED_ON_PLATFORM"
msgstr "Направљено на Платформи:"

msgid "CREATE_A_NEW_MICROBE"
msgstr "Направите нови микроб"

#, fuzzy
msgid "CREATE_NEW"
msgstr "Направите Нови Чување"

#, fuzzy
msgid "CREATE_NEW_CELL_TYPE"
msgstr "Направите Нови Чување"

#, fuzzy
msgid "CREATE_NEW_CELL_TYPE_DESCRIPTION"
msgstr "Хемопласт је двострука мембранска структура која садржи протеине који су способни да претворе водоник-сулфид, воду и гасовити угљен-диоксид у глукозу у процесу који се назива Хемосинтеза водоник-сулфида. Стопа његове производње глукозе скалира се са концентрацијом воде и угљен-диоксида."

#, fuzzy
msgid "CREATE_NEW_MOD"
msgstr "Направите нови микроб"

msgid "CREATE_NEW_SAVE"
msgstr "Направите Нови Чување"

#, fuzzy
msgid "CREATE_NEW_TISSUE_TYPE"
msgstr "Направите Нови Чување"

#, fuzzy
msgid "CREATE_NEW_TISSUE_TYPE_DESCRIPTION"
msgstr "Хемопласт је двострука мембранска структура која садржи протеине који су способни да претворе водоник-сулфид, воду и гасовити угљен-диоксид у глукозу у процесу који се назива Хемосинтеза водоник-сулфида. Стопа његове производње глукозе скалира се са концентрацијом воде и угљен-диоксида."

#, fuzzy
msgid "CREATING_DOT_DOT_DOT"
msgstr "Тражи..."

msgid "CREATING_OBJECTS_FROM_SAVE"
msgstr "Креирање објеката из саве"

msgid "CREDITS"
msgstr "Кредити"

msgid "CTRL"
msgstr "CTRL"

#, fuzzy
msgid "CURRENT_CACHE_SIZE"
msgstr "Способности"

#, fuzzy
msgid "CURRENT_CACHE_SIZE_TOOLTIP"
msgstr "Наставити"

msgid "CURRENT_DEVELOPERS"
msgstr ""

msgid "CURRENT_LOCATION_CAPITAL"
msgstr "ТРЕНУТНА ЛОКАЦИЈА"

#, fuzzy
msgid "CURRENT_RESEARCH_NONE"
msgstr "Способности"

#, fuzzy
msgid "CURRENT_RESEARCH_PROGRESS"
msgstr "Отворите екран помоћи"

msgid "CURRENT_WORLD"
msgstr ""

#, fuzzy
msgid "CURRENT_WORLD_STATISTICS"
msgstr "Статистика Организма"

msgid "CUSTOM_USERNAME"
msgstr "Корисничко име:"

msgid "CYTOPLASM"
msgstr "Цитоплазма"

#, fuzzy
msgid "CYTOPLASM_DESCRIPTION"
msgstr "Лепљива унутрашњост ћелије. Цитоплазма је основна смеша јона, протеина и других супстанци растворених у води која испуњава унутрашњост ћелије. Једна од функција коју обавља је ферментација, претварање глукозе у ATP енергију. Да би ћелије којима недостају органели имали напреднији метаболизам, на то се ослањају у енергији. Такође се користи за складиштење молекула у ћелији и за повећање величине ћелије."

msgid "CYTOPLASM_GLYCOLYSIS"
msgstr "Гликолиза цитоплазме"

#, fuzzy
msgid "CYTOPLASM_PROCESSES_DESCRIPTION"
msgstr "Лепљива унутрашњост ћелије. Цитоплазма је основна смеша јона, протеина и других супстанци растворених у води која испуњава унутрашњост ћелије. Једна од функција коју обавља је ферментација, претварање глукозе у ATP енергију. Да би ћелије којима недостају органели имали напреднији метаболизам, на то се ослањају у енергији. Такође се користи за складиштење молекула у ћелији и за повећање величине ћелије."

#, fuzzy
msgid "CYTOTOXIN_SYNTHESIS"
msgstr "Синтеза ОксиТокси"

#, fuzzy
msgid "DAMAGE_SOURCE_RADIATION"
msgstr "Број популације од {0} променио се за {1} због: {2}"

msgid "DAY_LENGTH"
msgstr ""

#, fuzzy
msgid "DAY_LENGTH_EXPLANATION"
msgstr "Број популације од {0} променио се за {1} због: {2}"

msgid "DAY_NIGHT_CYCLE_ENABLED"
msgstr ""

#, fuzzy
msgid "DAY_NIGHT_CYCLE_ENABLED_EXPLANATION_2"
msgstr "Избодите друге ћелије са ово."

#, fuzzy
msgid "DEADZONE_CALIBRATION_FINISHED"
msgstr "Аутоматска-еволуција није успела"

msgid "DEADZONE_CALIBRATION_INPROGRESS"
msgstr ""

msgid "DEADZONE_CALIBRATION_IS_RESET"
msgstr ""

#, fuzzy
msgid "DEADZONE_CONFIGURATION"
msgstr "Брисање овог чувања не може се опозвати. Да ли сте сигурни да желите трајно да га избришете?"

msgid "DEATH"
msgstr ""

msgid "DEBUG_COORDINATES"
msgstr ""

msgid "DEBUG_DRAW_NOT_AVAILABLE"
msgstr ""

#, fuzzy
msgid "DEBUG_HEAT_AT_CURSOR"
msgstr "На Курсору:"

msgid "DEBUG_PANEL"
msgstr ""

msgid "DECEMBER"
msgstr ""

#, fuzzy
msgid "DECREASE_ITEM_SIZE"
msgstr "Направите Нови Чување"

msgid "DEFAULT_AUDIO_OUTPUT_DEVICE"
msgstr ""

msgid "DELETE"
msgstr ""

#, fuzzy
msgid "DELETE_ALL_OLD_SAVE_WARNING_2"
msgstr ""
"Брисање свих старих аутоматских и брзих чувања не може се поништити. Да ли сте сигурни да желите трајно избрисати следеће?\n"
" - {0} Аутоматско чување\n"
" - {1} Брзо чување"

#, fuzzy
msgid "DELETE_FOSSIL_CONFIRMATION"
msgstr "Брисање овог чувања не може се опозвати. Да ли сте сигурни да желите трајно да га избришете?"

#, fuzzy
msgid "DELETE_OLD_SAVES_PROMPT"
msgstr "Избришете старе Сачуваје?"

msgid "DELETE_ORGANELLE"
msgstr "Обриши органелу"

msgid "DELETE_SAVE_CONFIRMATION"
msgstr "Брисање овог чувања не може се опозвати. Да ли сте сигурни да желите трајно да га избришете?"

msgid "DELETE_SELECTED"
msgstr "Избриши Изабрано"

#, fuzzy
msgid "DELETE_SELECTED_SAVES_PROMPT"
msgstr "Избришете изабрано Сачувај?"

msgid "DELETE_SELECTED_SAVE_WARNING"
msgstr "Брисање изабраних сачуваних ставки не може се поништити. Да ли сте сигурни да желите трајно избрисати {0} сачуване датотеке?"

#, fuzzy
msgid "DELETE_THIS_SAVE_PROMPT"
msgstr "Желите ли да избришете овај чување?"

#, fuzzy
msgid "DESCEND_BUTTON"
msgstr "Брисање овог чувања не може се опозвати. Да ли сте сигурни да желите трајно да га избришете?"

#, fuzzy
msgid "DESCEND_CONFIRMATION"
msgstr "Брисање овог чувања не може се опозвати. Да ли сте сигурни да желите трајно да га избришете?"

#, fuzzy
msgid "DESCEND_CONFIRMATION_EXPLANATION"
msgstr "Број популације од {0} променио се за {1} због: {2}"

msgid "DESCRIPTION"
msgstr "Опис:"

#, fuzzy
msgid "DESCRIPTION_COLON"
msgstr "Опис:"

#, fuzzy
msgid "DESCRIPTION_TOO_LONG"
msgstr "Опис:"

msgid "DESPAWN_ENTITIES"
msgstr ""

#, fuzzy
msgid "DETECTED_CPU_COUNT"
msgstr "Одабрано:"

msgid "DEVBUILD_VERSION_INFO"
msgstr ""

msgid "DEVELOPERS"
msgstr ""

msgid "DEVELOPMENT_FORUM"
msgstr ""

#, fuzzy
msgid "DEVELOPMENT_FORUM_BUTTON_TOOLTIP"
msgstr "Додајте ново везивање тастера"

msgid "DEVELOPMENT_SUPPORTED_BY"
msgstr ""

msgid "DEVELOPMENT_WIKI"
msgstr ""

#, fuzzy
msgid "DEVELOPMENT_WIKI_BUTTON_TOOLTIP"
msgstr "Додајте ново везивање тастера"

msgid "DEVOURED"
msgstr ""

msgid "DEV_BUILD_PATRONS"
msgstr ""

msgid "DIFFICULTY"
msgstr ""

msgid "DIFFICULTY_DETAILS_STRING"
msgstr ""

msgid "DIFFICULTY_PRESET"
msgstr ""

msgid "DIFFICULTY_PRESET_CUSTOM"
msgstr ""

msgid "DIFFICULTY_PRESET_EASY"
msgstr ""

msgid "DIFFICULTY_PRESET_HARD"
msgstr ""

msgid "DIFFICULTY_PRESET_NORMAL"
msgstr ""

msgid "DIGESTION_EFFICIENCY"
msgstr ""

#, fuzzy
msgid "DIGESTION_EFFICIENCY_COLON"
msgstr "Опис:"

#, fuzzy
msgid "DIGESTION_SPEED"
msgstr "Брзина Апсорпције Брзине"

#, fuzzy
msgid "DIGESTION_SPEED_COLON"
msgstr "Брзина:"

msgid "DIGESTION_SPEED_VALUE"
msgstr ""

msgid "DISABLED"
msgstr ""

msgid "DISABLE_ALL"
msgstr ""

msgid "DISCARD_AND_CONTINUE"
msgstr "Одбаци и настави"

#, fuzzy
msgid "DISCARD_CHANGES"
msgstr "Одбаци и настави"

#, fuzzy
msgid "DISCARD_MIGRATION"
msgstr "Одбаци и настави"

#, fuzzy
msgid "DISCONNECTED_CELLS"
msgstr "Искључене Органеле"

#, fuzzy
msgid "DISCONNECTED_CELLS_TEXT"
msgstr ""
"Постоје постављене органеле, које нису повезане са осталим.\n"
"Повежите све постављене органеле једни са другима или поништите промене."

#, fuzzy
msgid "DISCONNECTED_METABALLS"
msgstr "Искључене Органеле"

#, fuzzy
msgid "DISCONNECTED_METABALLS_TEXT"
msgstr ""
"Постоје постављене органеле, које нису повезане са осталим.\n"
"Повежите све постављене органеле једни са другима или поништите промене."

msgid "DISCONNECTED_ORGANELLES"
msgstr "Искључене Органеле"

msgid "DISCONNECTED_ORGANELLES_TEXT"
msgstr ""
"Постоје постављене органеле, које нису повезане са осталим.\n"
"Повежите све постављене органеле једни са другима или поништите промене."

#, fuzzy
msgid "DISCORD_TOOLTIP"
msgstr "Додајте ново везивање тастера"

#, fuzzy
msgid "DISK_CACHE_TOOLTIP"
msgstr "Додајте ново везивање тастера"

#, fuzzy
msgid "DISMISSED_POPUPS_COLON"
msgstr "Брзина:"

#, fuzzy
msgid "DISMISSED_POPUPS_EXPLANATION"
msgstr "Број популације од {0} променио се за {1} због: {2}"

msgid "DISMISS_INFORMATION_PERMANENTLY"
msgstr ""

msgid "DISMISS_WARNING_PERMANENTLY"
msgstr ""

msgid "DISPLAY_3D_MENU_BACKGROUNDS"
msgstr ""

#, fuzzy
msgid "DISPLAY_ABILITIES_BAR"
msgstr "Способности"

msgid "DISPLAY_BACKGROUND_DISTORTION_EFFECT"
msgstr ""

msgid "DISPLAY_BACKGROUND_PARTICLES"
msgstr ""

#, fuzzy
msgid "DISPLAY_DRIVER_OPENGL"
msgstr "Способности"

#, fuzzy
msgid "DISPLAY_DRIVER_VULKAN"
msgstr "Способности"

#, fuzzy
msgid "DISPLAY_MODE"
msgstr "Способности"

#, fuzzy
msgid "DISPLAY_PART_NAMES"
msgstr "Способности"

msgid "DISSOLVED_COMPOUND_FOOD_SOURCE"
msgstr ""

msgid "DOES_NOT_USE_FEATURE"
msgstr ""

#, fuzzy
msgid "DONATIONS"
msgstr "Опције"

msgid "DOT_DOT_DOT"
msgstr "..."

msgid "DOUBLE"
msgstr "Дупли"

msgid "DOUBLE_CLICK_TO_VIEW_IN_FULLSCREEN"
msgstr ""

msgid "DOUBLE_MEMBRANE_DESCRIPTION"
msgstr "Мембрана са два слоја, има бољу заштиту од оштећења и узима мање енергије да се не деформише. Међутим, то успорава ћелију и смањује брзину којом може да апсорбује ресурсе."

#, fuzzy
msgid "DOUBLE_SPEED_TOGGLE_TOOLTIP"
msgstr "Наставити"

msgid "DRAG_TO_REORDER_ITEMS_WITH_MOUSE"
msgstr ""

msgid "DUMP_SCENE_TREE"
msgstr ""

#, fuzzy
msgid "DUPLICATE_TYPE"
msgstr "играч је умро"

msgid "EASTEREGG_MESSAGE_1"
msgstr "Забавна чињеница: Дидинијум и Парамецијум су уџбенички пример односа ловац-плен који се проучава деценијама. Да ли сте сада ви Дидинијум или Парамецијум? Предатор или плен?"

msgid "EASTEREGG_MESSAGE_10"
msgstr "СТВАРИ КОЈЕ СЕ МИГОЉЕ!!"

msgid "EASTEREGG_MESSAGE_11"
msgstr "Отопите метал."

msgid "EASTEREGG_MESSAGE_12"
msgstr "Те плаве ћелије, ипак."

msgid "EASTEREGG_MESSAGE_13"
msgstr "Ево савета, биоми су више него само различите позадине, једињења у различитим биомима се понекад стварају различитим брзинама."

msgid "EASTEREGG_MESSAGE_14"
msgstr "Ево савета: Што више бичева имате, брже идете, врум врум, али то кошта и више ATP-а"

msgid "EASTEREGG_MESSAGE_15"
msgstr "Ево савета, можете гутати комаде гвожђа, или комаде уопште."

msgid "EASTEREGG_MESSAGE_16"
msgstr "Ево савета, припремите се пре додавања језгра. Они су скупе и за одржавање и у МП."

msgid "EASTEREGG_MESSAGE_17"
msgstr "Забавна чињеница, да ли сте знали да на планети Земљи постоји преко 8000 врста трепљара?"

msgid "EASTEREGG_MESSAGE_18"
msgstr "Забавна чињеница, Стентор је трепљар који се може истегнути и ухватити плен у некој врсти трубе попут уста која увлаче плен генеришући водене струје трепљама."

msgid "EASTEREGG_MESSAGE_2"
msgstr "Ево савета, токсини се могу користити за одбацивање других токсина од вас ако сте довољно брзи."

msgid "EASTEREGG_MESSAGE_3"
msgstr "Ево савета, осморегулација кошта 1 ATP по секунди по шестоуглу коју има ваша ћелија, сваки празан шестоуга цитоплазме такође генерише 5 ATP у секунди, што значи да ако губите ATP услед осморегулације, само додајте неколико празних шестоуглова цитоплазме или уклоните неке органеле ."

msgid "EASTEREGG_MESSAGE_4"
msgstr "Забавна чињеница, у стварном животу прокариоти имају нешто што се назива биоодсеци и делују попут органела, а заправо се називају Полиедричне органеле."

msgid "EASTEREGG_MESSAGE_5"
msgstr "Забавна чињеница, метаболосом је оно што се назива полиедрична органела."

msgid "EASTEREGG_MESSAGE_6"
msgstr "Ево савета, понекад је најбоље само побећи од других ћелија."

msgid "EASTEREGG_MESSAGE_7"
msgstr "Ево савета, ако је ћелија приближно половина ваше величине, тада је можете прогутати."

msgid "EASTEREGG_MESSAGE_8"
msgstr "Ево савета, Бактерије могу бити јаче него што се чине, можда изгледају малено, али неке од њих могу да се укопају у вас и тако вас убију!"

msgid "EASTEREGG_MESSAGE_9"
msgstr "Ево савета: Можете ловити друге врсте до изумирања ако нисте довољно пажљиви. Друге врсте то могу такође."

#, fuzzy
msgid "EASTER_EGGS"
msgstr "Забавна чињеница: Дидинијум и Парамецијум су уџбенички пример односа ловац-плен који се проучава деценијама. Да ли сте сада ви Дидинијум или Парамецијум? Предатор или плен?"

#, fuzzy
msgid "EASTER_EGGS_EXPLANATION"
msgstr "Број популације од {0} променио се за {1} због: {2}"

#, fuzzy
msgid "EASTER_EGG_BANANA_BIOME"
msgstr "Број популације од {0} променио се за {1} због: {2}"

#, fuzzy
msgid "EDGE_PAN_SPEED"
msgstr "Брзина Апсорпције Брзине"

#, fuzzy
msgid "EDITING_TITLE"
msgstr "ВИ СТЕ ПРОСПЕРИРАЛИ!"

msgid "EDITOR"
msgstr "Уређивач"

#, fuzzy
msgid "EDITORS_AND_MUTATIONS_BUTTON"
msgstr "је мутирао"

#, fuzzy
msgid "EDITOR_BUTTON_TOOLTIP"
msgstr "Додајте ново везивање тастера"

#, fuzzy
msgid "EDITOR_TUTORIAL_EARLY_GOAL"
msgstr ""
"Ово је уређивач ћелија у којем можете додати или уклонити органеле са своје врсте трошећи мутације поени(МП).\n"
"\n"
"Такође можете променити друга својства своје врсте на другим картицама уређивача ћелија.\n"
"\n"
"Да бисте наставили, одаберите органелу са табле са леве стране (цитоплазма је добар избор). Затим кликните левим тастером миша поред шестерокута приказаног у средини екрана да бисте додали ту органелу својој врсти."

#, fuzzy
msgid "EDITOR_TUTORIAL_EDITOR_TEXT"
msgstr ""
"Добродошли у Уредник Микроба.\n"
"Овде можете прегледати шта се догодило од почетка игре или када сте последњи пут били у уредник. А затим унесите промене у своју врсту.\n"
"\n"
"На овој картици можете видети извештај о томе које врсте постоје, где и које су њихове популације. Такође можете видети промене животне средине на врху.\n"
"\n"
"Да бисте прешли на следећу картицу уређивача, притисните следеће дугме у доњем десном углу."

#, fuzzy
msgid "EDITOR_TUTORIAL_MICROBE_EDITOR_BINDING_AGENTS"
msgstr ""
"Добродошли у Уредник Микроба.\n"
"Овде можете прегледати шта се догодило од почетка игре или када сте последњи пут били у уредник. А затим унесите промене у своју врсту.\n"
"\n"
"На овој картици можете видети извештај о томе које врсте постоје, где и које су њихове популације. Такође можете видети промене животне средине на врху.\n"
"\n"
"Да бисте прешли на следећу картицу уређивача, притисните следеће дугме у доњем десном углу."

#, fuzzy
msgid "EDITOR_TUTORIAL_MICROBE_EDITOR_NUCLEUS"
msgstr ""
"Добродошли у Уредник Микроба.\n"
"Овде можете прегледати шта се догодило од почетка игре или када сте последњи пут били у уредник. А затим унесите промене у своју врсту.\n"
"\n"
"На овој картици можете видети извештај о томе које врсте постоје, где и које су њихове популације. Такође можете видети промене животне средине на врху.\n"
"\n"
"Да бисте прешли на следећу картицу уређивача, притисните следеће дугме у доњем десном углу."

#, fuzzy
msgid "EDIT_MICROBE_FIRST_TIME"
msgstr ""
"На далекој ванземаљској планети, еони вулканске активности и удара метеора довели су до развоја новог феномена у свемиру.\n"
"\n"
"Живот.\n"
"\n"
"Једноставни микроби бораве у дубоким пределима океана. Ви сте последњи универзални заједнички предак (LUCA) на овој планети.\n"
"\n"
"Да бисте преживели у овом непријатељском свету, мораћете да сакупите сва једињења која можете пронаћи и да еволуирате сваку генерацију да би се такмичили против других врста микроба."

#, fuzzy
msgid "EIGHT_TIMES"
msgstr "Десни миш"

#, fuzzy
msgid "EJECT_ENGULFED"
msgstr "Не може да гута"

#, fuzzy
msgid "EJECT_ENGULFED_TOOLTIP"
msgstr "Не може да гута"

#, fuzzy
msgid "EMITTERS_COUNT"
msgstr ""
"На далекој ванземаљској планети, еони вулканске активности и удара метеора довели су до развоја новог феномена у свемиру.\n"
"\n"
"Живот.\n"
"\n"
"Једноставни микроби бораве у дубоким пределима океана. Ви сте последњи универзални заједнички предак (LUCA) на овој планети.\n"
"\n"
"Да бисте преживели у овом непријатељском свету, мораћете да сакупите сва једињења која можете пронаћи и да еволуирате сваку генерацију да би се такмичили против других врста микроба."

#, fuzzy
msgid "ENABLED_MODS"
msgstr "Омогућите уређивач"

#, fuzzy
msgid "ENABLE_ALL_COMPATIBLE"
msgstr "Изабрано чување је некомпатибилно"

msgid "ENABLE_EDITOR"
msgstr "Омогућите уређивач"

#, fuzzy
msgid "ENABLE_GUI_LIGHT_EFFECTS"
msgstr "Спољни ефекти:"

msgid "ENDOSYMBIONT_ENGULFED_ALREADY_DONE"
msgstr ""

msgid "ENDOSYMBIONT_ENGULFED_PROGRESS"
msgstr ""

msgid "ENDOSYMBIONT_TYPE_ALREADY_PRESENT"
msgstr ""

#, fuzzy
msgid "ENDOSYMBIOSIS_AVAILABLE_ORGANELLES"
msgstr "Поставите органелу"

msgid "ENDOSYMBIOSIS_BUTTON"
msgstr ""

#, fuzzy
msgid "ENDOSYMBIOSIS_CANCEL_TOOLTIP"
msgstr "Одвоји све"

#, fuzzy
msgid "ENDOSYMBIOSIS_COMPLETE_TOOLTIP"
msgstr "Наставити"

#, fuzzy
msgid "ENDOSYMBIOSIS_EXPLANATION"
msgstr "Број популације од {0} променио се за {1} због: {2}"

msgid "ENDOSYMBIOSIS_NOTHING_ENGULFED"
msgstr ""

#, fuzzy
msgid "ENDOSYMBIOSIS_NO_CANDIDATE_ORGANELLES"
msgstr "Искључене Органеле"

#, fuzzy
msgid "ENDOSYMBIOSIS_PROGRESSING_EXPLANATION"
msgstr "Број популације од {0} променио се за {1} због: {2}"

msgid "ENDOSYMBIOSIS_PROKARYOTIC_LIMIT_EXPLANATION"
msgstr ""

#, fuzzy
msgid "ENDOSYMBIOSIS_SINGLE_SPECIES_PROGRESS_DESCRIPTION"
msgstr "Хемосинтетизујући протеини су мале групе протеина у цитоплазми које су у стању да претворе водоник-сулфид, воду и гасовити угљен-диоксид у глукозу у процесу који се назива Хемосинтеза водоник-сулфида. Стопа његове производње глукозе скалира се са концентрацијом угљен-диоксида. Пошто су протеини хемосинтезе суспендовани директно у цитоплазми, околна течност врши ферментацију."

#, fuzzy
msgid "ENDOSYMBIOSIS_START_TOOLTIP"
msgstr "Додајте ново везивање тастера"

#, fuzzy
msgid "ENDOSYMBIOSIS_TITLE"
msgstr "ВИ СТЕ ПРОСПЕРИРАЛИ!"

msgid "ENERGY_BALANCE_REQUIRED_COMPOUND_LINE"
msgstr ""

msgid "ENERGY_BALANCE_TOOLTIP_CONSUMPTION"
msgstr ""

msgid "ENERGY_BALANCE_TOOLTIP_PRODUCTION"
msgstr ""

msgid "ENERGY_BALANCE_TOOLTIP_PRODUCTION_WITH_REQUIREMENT"
msgstr ""

msgid "ENERGY_IN_PATCH_FOR"
msgstr ""

#, fuzzy
msgid "ENERGY_IN_PATCH_SHORT"
msgstr "ПОПУЛАЦИЈА:"

msgid "ENERGY_SOURCES"
msgstr ""

msgid "ENERGY_SUMMARY_LINE"
msgstr ""

msgid "ENGULF_CELL_OR_CHUNK"
msgstr ""

msgid "ENGULF_NO_ATP_DAMAGE_MESSAGE"
msgstr ""

#, fuzzy
msgid "ENTER_EXISTING_ID"
msgstr "Препиши постојеће чување:"

msgid "ENTER_EXISTING_WORKSHOP_ID"
msgstr ""

#, fuzzy
msgid "ENTITY_LABEL"
msgstr "Биом: {0}"

msgid "ENVIRONMENT"
msgstr "Животна средина"

#, fuzzy
msgid "ENVIRONMENTAL_CONDITIONS_BUTTON"
msgstr "Број популације од {0} променио се за {1} због: {2}"

msgid "ENVIRONMENTAL_GLUCOSE_RETENTION"
msgstr ""

#, fuzzy
msgid "ENVIRONMENTAL_GLUCOSE_RETENTION_EXPLANATION"
msgstr "Број популације од {0} променио се за {1} због: {2}"

#, fuzzy
msgid "ENVIRONMENT_BUTTON_MICROBE_TOOLTIP"
msgstr "Додајте ново везивање тастера"

#, fuzzy
msgid "ENVIRONMENT_TOLERANCE"
msgstr "Животна средина"

msgid "EPIPELAGIC"
msgstr "Епипелагик"

msgid "EQUIPMENT_TYPE_AXE"
msgstr ""

msgid "ERROR"
msgstr "Грешка"

#, fuzzy
msgid "ERROR_CREATING_FOLDER"
msgstr "Грешка при чувању"

msgid "ERROR_CREATING_INFO_FILE"
msgstr ""

msgid "ERROR_FAILED_TO_SAVE_NEW_SETTINGS"
msgstr "Грешка: Није успело чување нових поставки у конфигурационој датотеци."

#, fuzzy
msgid "ERROR_FETCHING_EXPLANATION"
msgstr "Број популације од {0} променио се за {1} због: {2}"

#, fuzzy
msgid "ERROR_FETCHING_NEWS"
msgstr "Грешка при чувању"

msgid "ERROR_LOADING"
msgstr "Грешка при учитавању"

msgid "ERROR_SAVING"
msgstr "Грешка при чувању"

#, fuzzy
msgid "ERROR_UPLOADING_EXCEPTION"
msgstr "Грешка при учитавању"

msgid "ESCAPE"
msgstr ""

msgid "ESCAPE_ENGULFING"
msgstr "побегне од гутања"

msgid "ESTUARY"
msgstr "Ушће"

#, fuzzy
msgid "EVENT_ERUPTION_TOOLTIP"
msgstr "Додајте ново везивање тастера"

msgid "EVENT_METEOR_GLUCOSE"
msgstr ""

#, fuzzy
msgid "EVENT_METEOR_IRON"
msgstr "Подводна Пећина"

#, fuzzy
msgid "EVENT_METEOR_PHOSPHATES"
msgstr "Поставите фосфат"

#, fuzzy
msgid "EVENT_METEOR_PLAIN"
msgstr "Додајте ново везивање тастера"

msgid "EVENT_METEOR_RADIOACTIVE"
msgstr ""

msgid "EVENT_METEOR_SULFUR"
msgstr ""

msgid "EVOLUTIONARY_TREE"
msgstr ""

#, fuzzy
msgid "EVOLUTIONARY_TREE_BUILD_FAILED"
msgstr "Додајте ново везивање тастера"

#, fuzzy
msgid "EXACT_VERSION_COLON"
msgstr "Генерација:"

#, fuzzy
msgid "EXACT_VERSION_TOOLTIP"
msgstr "Додајте ново везивање тастера"

#, fuzzy
msgid "EXCEPTION_HAPPENED_PROCESSING_SAVE"
msgstr "Изузетак се догодио током обраде учитаних објеката"

#, fuzzy
msgid "EXCEPTION_HAPPENED_WHILE_LOADING"
msgstr "Изнимка се догодила приликом учитавања података за чување"

#, fuzzy
msgid "EXCLUSIVE_FULLSCREEN"
msgstr "Укључи цео екран"

#, fuzzy
msgid "EXISTING_BUILDINGS"
msgstr "Препиши постојеће чување:"

msgid "EXIT"
msgstr "Изаћи"

#, fuzzy
msgid "EXIT_EDITOR"
msgstr "Омогућите уређивач"

msgid "EXIT_TO_LAUNCHER"
msgstr ""

msgid "EXPERIMENTAL_FEATURES"
msgstr ""

#, fuzzy
msgid "EXPERIMENTAL_FEATURES_EXPLANATION"
msgstr "Број популације од {0} променио се за {1} због: {2}"

#, fuzzy
msgid "EXPERIMENTAL_FEATURES_WARNING"
msgstr "Број популације од {0} променио се за {1} због: {2}"

msgid "EXPORT_ALL_WORLDS"
msgstr ""

#, fuzzy
msgid "EXPORT_ALL_WORLDS_TOOLTIP"
msgstr "Додајте ново везивање тастера"

msgid "EXPORT_SUCCESS"
msgstr ""

msgid "EXTERNAL"
msgstr "Спољни"

msgid "EXTERNAL_EFFECTS"
msgstr "Спољни ефекти:"

msgid "EXTINCTION_BOX_TEXT"
msgstr "Баш као и 99% свих врста које су икада постојале, и ваша врста је изумрла. Други ће наставити да попуњавају вашу нишу и просперирати, али то нећете бити ви. Бићете заборављени, неуспели експеримент у еволуцији."

msgid "EXTINCTION_CAPITAL"
msgstr "ИЗУМИРАЊЕ"

#, fuzzy
msgid "EXTINCT_FROM_PATCH"
msgstr "Изаберите зону да бисте овде приказали детаље"

#, fuzzy
msgid "EXTINCT_FROM_THE_PLANET"
msgstr "Баш као и 99% свих врста које су икада постојале, и ваша врста је изумрла. Други ће наставити да попуњавају вашу нишу и просперирати, али то нећете бити ви. Бићете заборављени, неуспели експеримент у еволуцији."

#, fuzzy
msgid "EXTINCT_IN_PATCH"
msgstr "Изаберите зону да бисте овде приказали детаље"

#, fuzzy
msgid "EXTINCT_SPECIES"
msgstr "ИЗУМИРАЊЕ"

msgid "EXTRAS"
msgstr "Додатне"

msgid "EXTRA_OPTIONS"
msgstr "Додатне Опције"

#, fuzzy
msgid "FACEBOOK_TOOLTIP"
msgstr "Додајте ново везивање тастера"

#, fuzzy
msgid "FAILED"
msgstr "Сачување није успело"

#, fuzzy
msgid "FAILED_ONE_OR_MORE_SAVE_DELETION_DESCRIPTION"
msgstr "Хемопласт је двострука мембранска структура која садржи протеине који су способни да претворе водоник-сулфид, воду и гасовити угљен-диоксид у глукозу у процесу који се назива Хемосинтеза водоник-сулфида. Стопа његове производње глукозе скалира се са концентрацијом воде и угљен-диоксида."

#, fuzzy
msgid "FAILED_SAVE_DELETION"
msgstr "Грешка: Није успело чување нових поставки у конфигурационој датотеци."

#, fuzzy
msgid "FAILED_SAVE_DELETION_DESCRIPTION"
msgstr "Вакуола је унутрашња мембранска органела која се користи за складиштење у ћелији. Састоје се од неколико везикула, мањих опнастих структура које се широко користе у ћелијама за складиштење, а које су се стопиле. Испуњен је водом која се користи да садржи молекуле, ензиме, чврсте материје и друге супстанце. Њихов облик је течан и може се разликовати између ћелија."

msgid "FEARFUL"
msgstr ""

msgid "FEAR_EXPLANATION"
msgstr ""

msgid "FEATURE_DISABLED"
msgstr ""

#, fuzzy
msgid "FEATURE_ENABLED"
msgstr "Укључи тастери за варања"

#, fuzzy
msgid "FEBRUARY"
msgstr "Ушће"

msgid "FEED_ITEM_CONTENT_PARSING_FAILED"
msgstr ""

msgid "FEED_ITEM_MISSING_CONTENT"
msgstr ""

msgid "FEED_ITEM_PUBLISHED_AT"
msgstr ""

msgid "FEED_ITEM_TRUNCATED_NOTICE"
msgstr ""

#, fuzzy
msgid "FERROPLAST"
msgstr "Термопласт"

#, fuzzy
msgid "FERROPLAST_DESCRIPTION"
msgstr "Термопласт је двострука мембранска структура која садржи термосензибилне пигменте сложене заједно у мембранске врећице. То је прокариот који је асимилирао за употребу од свог еукариотског домаћина. Пигменти у термопласту могу да користе енергију топлотних разлика у околини за производњу глукозе из воде и гасовитог угљен-диоксида у процесу који се назива термосинтеза. Стопа његове производње глукозе скалира се са концентрацијом угљен-диоксида и температуром."

#, fuzzy
msgid "FERROPLAST_PROCESSES_DESCRIPTION"
msgstr "Термопласт је двострука мембранска структура која садржи термосензибилне пигменте сложене заједно у мембранске врећице. То је прокариот који је асимилирао за употребу од свог еукариотског домаћина. Пигменти у термопласту могу да користе енергију топлотних разлика у околини за производњу глукозе из воде и гасовитог угљен-диоксида у процесу који се назива термосинтеза. Стопа његове производње глукозе скалира се са концентрацијом угљен-диоксида и температуром."

msgid "FILTER_ITEMS_BY_CATEGORY_COLON"
msgstr ""

#, fuzzy
msgid "FIND_CURRENT_PATCH"
msgstr "Откажи претходну акцију"

#, fuzzy
msgid "FINISHED_DOT"
msgstr "Готов."

msgid "FINISH_EDITING_AND_RETURN_TO_ENVIRONMENT"
msgstr "Завршите уређивање и вратите се у окружење"

#, fuzzy
msgid "FINISH_ONE_GENERATION"
msgstr "са концентрацијом"

#, fuzzy
msgid "FINISH_X_GENERATIONS"
msgstr "са концентрацијом"

msgid "FIRE_TOXIN"
msgstr "Ватрени токсин"

#, fuzzy
msgid "FIRE_TOXIN_TOOLTIP"
msgstr "Додајте ново везивање тастера"

msgid "FLAGELLUM"
msgstr "Бич"

msgid "FLAGELLUM_DESCRIPTION"
msgstr "Бич (множина: бичеви) је сноп протеинских влакана који се протеже од ћелијске мембране која може да користи ATP да би се поваљао и покренуо ћелију у правцу."

#, fuzzy
msgid "FLAGELLUM_LENGTH_DESCRIPTION"
msgstr "Бич (множина: бичеви) је сноп протеинских влакана који се протеже од ћелијске мембране која може да користи ATP да би се поваљао и покренуо ћелију у правцу."

#, fuzzy
msgid "FLAGELLUM_PROCESSES_DESCRIPTION"
msgstr "Бич (множина: бичеви) је сноп протеинских влакана који се протеже од ћелијске мембране која може да користи ATP да би се поваљао и покренуо ћелију у правцу."

#, fuzzy
msgid "FLEET_NAME_FROM_PLACE"
msgstr "изумро на планети"

msgid "FLEET_UNITS"
msgstr ""

#, fuzzy
msgid "FLOATING_CHUNKS_COLON"
msgstr "популација:"

msgid "FLOATING_HAZARD"
msgstr "Плутајућа опасност"

msgid "FLUID"
msgstr ""

msgid "FLUIDITY_RIGIDITY"
msgstr "Течност / Ригидност"

msgid "FOCUSED"
msgstr ""

msgid "FOCUS_EXPLANATION"
msgstr ""

msgid "FOG_OF_WAR_DISABLED"
msgstr ""

#, fuzzy
msgid "FOG_OF_WAR_DISABLED_DESCRIPTION"
msgstr "Вакуола је унутрашња мембранска органела која се користи за складиштење у ћелији. Састоје се од неколико везикула, мањих опнастих структура које се широко користе у ћелијама за складиштење, а које су се стопиле. Испуњен је водом која се користи да садржи молекуле, ензиме, чврсте материје и друге супстанце. Њихов облик је течан и може се разликовати између ћелија."

msgid "FOG_OF_WAR_INTENSE"
msgstr ""

#, fuzzy
msgid "FOG_OF_WAR_INTENSE_DESCRIPTION"
msgstr "Нитрогеназа је протеин у стању да користи гасовити азот и ћелијску енергију у облику ATP за производњу амонијака, кључног хранљивог састојка за раст ћелија. Ово је процес који се назива анаеробна фиксација азота. Пошто је нитрогеназа суспендована директно у цитоплазми, околна течност врши ферментацију."

msgid "FOG_OF_WAR_MODE"
msgstr ""

msgid "FOG_OF_WAR_REGULAR"
msgstr ""

#, fuzzy
msgid "FOG_OF_WAR_REGULAR_DESCRIPTION"
msgstr "Избодите друге ћелије са ово."

msgid "FOOD_CHAIN"
msgstr "Ланац Исхране"

msgid "FOOD_SOURCE_ENERGY_INFO"
msgstr ""

msgid "FORGET_MOD_DETAILS"
msgstr ""

#, fuzzy
msgid "FORGET_MOD_DETAILS_TOOLTIP"
msgstr "Наставити"

#, fuzzy
msgid "FORM_CELL_COLONY"
msgstr "Складиште"

#, fuzzy
msgid "FORM_ERROR_MESSAGE"
msgstr "Грешка при чувању"

#, fuzzy
msgid "FOSSILISATION"
msgstr "популација:"

#, fuzzy
msgid "FOSSILISATION_EXPLANATION"
msgstr "Број популације од {0} променио се за {1} због: {2}"

#, fuzzy
msgid "FOSSILISATION_FAILED"
msgstr "популација:"

#, fuzzy
msgid "FOSSILISATION_FAILED_DESCRIPTION"
msgstr "Вакуола је унутрашња мембранска органела која се користи за складиштење у ћелији. Састоје се од неколико везикула, мањих опнастих структура које се широко користе у ћелијама за складиштење, а које су се стопиле. Испуњен је водом која се користи да садржи молекуле, ензиме, чврсте материје и друге супстанце. Њихов облик је течан и може се разликовати између ћелија."

msgid "FOSSILISATION_HINT"
msgstr ""

msgid "FOSSILISATION_HINT_ALREADY_FOSSILISED"
msgstr ""

msgid "FOSSILISE"
msgstr ""

#, fuzzy
msgid "FOSSIL_DELETION_FAILED"
msgstr "Аутоматска-еволуција није успела"

#, fuzzy
msgid "FOSSIL_DELETION_FAILED_DESCRIPTION"
msgstr "Вакуола је унутрашња мембранска органела која се користи за складиштење у ћелији. Састоје се од неколико везикула, мањих опнастих структура које се широко користе у ћелијама за складиштење, а које су се стопиле. Испуњен је водом која се користи да садржи молекуле, ензиме, чврсте материје и друге супстанце. Њихов облик је течан и може се разликовати између ћелија."

msgid "FOUR_TIMES"
msgstr ""

#, fuzzy
msgid "FPS"
msgstr "Максимални FPS:"

msgid "FPS_DISPLAY"
msgstr ""

#, fuzzy
msgid "FRAME_DURATION"
msgstr "Аеробно(кисеонично) дисање"

msgid "FREEBUILDING"
msgstr "Слободна-Градећи"

msgid "FREE_GLUCOSE_CLOUD"
msgstr ""

msgid "FREE_GLUCOSE_CLOUD_EXPLANATION"
msgstr ""

msgid "FULLSCREEN"
msgstr "Цео екран"

msgid "FULL_MOD_INFO"
msgstr ""

msgid "GALLERY_VIEWER"
msgstr ""

#, fuzzy
msgid "GAMEPLAY_BASICS_TITLE"
msgstr "ВИ СТЕ ПРОСПЕРИРАЛИ!"

msgid "GAME_DESIGN_TEAM"
msgstr ""

#, fuzzy
msgid "GAME_SYSTEMS_TITLE"
msgstr "ВИ СТЕ ПРОСПЕРИРАЛИ!"

#, fuzzy
msgid "GATHERED_ENERGY_TOOLTIP"
msgstr "Додајте ново везивање тастера"

#, fuzzy
msgid "GENERAL"
msgstr "Генерација:"

#, fuzzy
msgid "GENERAL_LOADING_TIP_1"
msgstr "Притисните дугме поништи у уређивачу да бисте исправили грешку"

#, fuzzy
msgid "GENERAL_LOADING_TIP_2"
msgstr "Притисните дугме поништи у уређивачу да бисте исправили грешку"

#, fuzzy
msgid "GENERAL_LOADING_TIP_3"
msgstr "Притисните дугме поништи у уређивачу да бисте исправили грешку"

#, fuzzy
msgid "GENERAL_LOADING_TIP_4"
msgstr "Притисните дугме поништи у уређивачу да бисте исправили грешку"

#, fuzzy
msgid "GENERAL_LOADING_TIP_5"
msgstr "Притисните дугме поништи у уређивачу да бисте исправили грешку"

#, fuzzy
msgid "GENERAL_LOADING_TIP_6"
msgstr "Притисните дугме поништи у уређивачу да бисте исправили грешку"

#, fuzzy
msgid "GENERAL_LOADING_TIP_7"
msgstr "Притисните дугме поништи у уређивачу да бисте исправили грешку"

msgid "GENERATE_POSITIVE_GLUCOSE_PHOTOSYNTHESIS"
msgstr ""

#, fuzzy
msgid "GENERATIONS"
msgstr "Генерација:"

msgid "GENERATION_COLON"
msgstr "Генерација:"

msgid "GEOLOGICAL_ACTIVITY"
msgstr ""

msgid "GEOLOGICAL_ACTIVITY_ACTIVE"
msgstr ""

msgid "GEOLOGICAL_ACTIVITY_AVERAGE"
msgstr ""

msgid "GEOLOGICAL_ACTIVITY_DORMANT"
msgstr ""

#, fuzzy
msgid "GEOLOGICAL_ACTIVITY_EXPLANATION"
msgstr "Број популације од {0} променио се за {1} због: {2}"

#, fuzzy
msgid "GITHUB_TOOLTIP"
msgstr "Додајте ново везивање тастера"

msgid "GLES3"
msgstr ""

msgid "GLOBAL_GLACIATION_END_EVENT_LOG"
msgstr ""

#, fuzzy
msgid "GLOBAL_GLACIATION_EVENT"
msgstr "Број популације од {0} променио се за {1} због: {2}"

#, fuzzy
msgid "GLOBAL_GLACIATION_EVENT_TOOLTIP"
msgstr "Додајте ново везивање тастера"

msgid "GLOBAL_GLACIATION_EVENT_WARNING_LOG_PLURAL"
msgstr ""

msgid "GLOBAL_GLACIATION_EVENT_WARNING_LOG_SINGULAR"
msgstr ""

msgid "GLOBAL_GLACIATION_START_EVENT_LOG"
msgstr ""

msgid "GLOBAL_INITIAL_LETTER"
msgstr ""

#, fuzzy
msgid "GLOBAL_POPULATION_COLON"
msgstr "Број популације од {0} променио се за {1} због: {2}"

msgid "GLOBAL_TIMELINE_SPECIES_MIGRATED_TO"
msgstr ""

msgid "GLUCOSE"
msgstr "Глукоза"

msgid "GLUCOSE_CONCENTRATIONS_DRASTICALLY_DROPPED"
msgstr ""

#, fuzzy
msgid "GLUCOSE_LEVEL"
msgstr "{0}-{1}м испод нивоа мора"

msgid "GLYCOLYSIS"
msgstr "Гликолиза"

msgid "GODMODE"
msgstr ""

#, fuzzy
msgid "GOD_TOOLS_TITLE"
msgstr "Додајте ново везивање тастера"

msgid "GOING_NUCLEAR"
msgstr ""

#, fuzzy
msgid "GOOGLY_EYE_CELL"
msgstr "играч је умро"

msgid "GOT_IT"
msgstr "Схватио сам"

msgid "GPL_LICENSE_HEADING"
msgstr ""

#, fuzzy
msgid "GPU_NAME"
msgstr "Пећина"

msgid "GRAPHICS"
msgstr "Графика"

#, fuzzy
msgid "GRAPHICS_TEAM"
msgstr "Графика"

#, fuzzy
msgid "GROWTH_ORDER"
msgstr "ПОТВРДИ"

msgid "GUI"
msgstr ""

#, fuzzy
msgid "GUI_LIGHT_EFFECTS_OPTION_DESCRIPTION"
msgstr "Моћ ћелије. Митохондрион (множина: митохондрије) је двострука мембранска структура испуњена протеинима и ензимима. То је прокариот који је асимилирао за употребу од свог еукариотског домаћина. У стању је да претвори глукозу у ATP са много већом ефикасношћу него што се то може учинити у цитоплазми у процесу који се назива аеробно дисање. Међутим, потребан му је кисеоник да би функционисао, а нижи нивои кисеоника у околини успориће брзину његове производње ATP."

msgid "GUI_TAB_NAVIGATION"
msgstr ""

msgid "GUI_VOLUME"
msgstr "Тон интерфејса"

msgid "HEALTH"
msgstr "Здравље"

msgid "HEALTH_MODIFIER"
msgstr ""

#, fuzzy
msgid "HEAT_ACCUMULATION_BAR_TOOLTIP"
msgstr "Додајте ново везивање тастера"

msgid "HELP"
msgstr "Помоћ"

#, fuzzy
msgid "HELP_BUTTON_TOOLTIP"
msgstr "Додајте ново везивање тастера"

msgid "HIGHER_VALUES_INCREASE_PERFORMANCE"
msgstr "(веће вредности побољшавају перформансе)"

msgid "HIGHER_VALUES_WORSEN_PERFORMANCE"
msgstr "(веће вредности погоршавају перформансе)"

msgid "HOLD_FOR_PAN_OR_ROTATE_MODE"
msgstr ""

msgid "HOLD_FOR_PAN_WITH_MOUSE"
msgstr ""

msgid "HOLD_PACK_COMMANDS_MENU"
msgstr "Држи да покажеш мени команди групе"

msgid "HOLD_TO_SHOW_CURSOR"
msgstr ""

msgid "HOLD_TO_SHOW_CURSOR_ADVICE_TEXT"
msgstr ""

msgid "HOLD_TO_SKIP_CREDITS"
msgstr ""

msgid "HOME"
msgstr ""

#, fuzzy
msgid "HORIZONTAL_COLON"
msgstr "Генерација:"

msgid "HORIZONTAL_WITH_AXIS_NAME_COLON"
msgstr ""

msgid "HP_COLON"
msgstr "Здрав.:"

msgid "HSV"
msgstr ""

msgid "HUD_MESSAGE_MULTIPLE"
msgstr ""

#, fuzzy
msgid "HYDROGENASE"
msgstr "Водоник Сулфид"

#, fuzzy
msgid "HYDROGENASE_DESCRIPTION"
msgstr "Нитрогеназа је протеин у стању да користи гасовити азот и ћелијску енергију у облику ATP за производњу амонијака, кључног хранљивог састојка за раст ћелија. Ово је процес који се назива анаеробна фиксација азота. Пошто је нитрогеназа суспендована директно у цитоплазми, околна течност врши ферментацију."

#, fuzzy
msgid "HYDROGENASE_PROCESSES_DESCRIPTION"
msgstr "Нитрогеназа је протеин у стању да користи гасовити азот и ћелијску енергију у облику ATP за производњу амонијака, кључног хранљивог састојка за раст ћелија. Ово је процес који се назива анаеробна фиксација азота. Пошто је нитрогеназа суспендована директно у цитоплазми, околна течност врши ферментацију."

#, fuzzy
msgid "HYDROGENOSOME"
msgstr "Водоник Сулфид"

#, fuzzy
msgid "HYDROGENOSOME_DESCRIPTION"
msgstr "Нитрогеназа је протеин у стању да користи гасовити азот и ћелијску енергију у облику ATP за производњу амонијака, кључног хранљивог састојка за раст ћелија. Ово је процес који се назива анаеробна фиксација азота. Пошто је нитрогеназа суспендована директно у цитоплазми, околна течност врши ферментацију."

#, fuzzy
msgid "HYDROGENOSOME_PROCESSES_DESCRIPTION"
msgstr "Нитрогеназа је протеин у стању да користи гасовити азот и ћелијску енергију у облику ATP за производњу амонијака, кључног хранљивог састојка за раст ћелија. Ово је процес који се назива анаеробна фиксација азота. Пошто је нитрогеназа суспендована директно у цитоплазми, околна течност врши ферментацију."

msgid "HYDROGEN_SULFIDE"
msgstr "Водоник Сулфид"

#, fuzzy
msgid "HYDROGEN_SULFIDE_LEVELS"
msgstr "Водоник Сулфид"

#, fuzzy
msgid "ICESHARD"
msgstr "Крхотина Леда"

msgid "ICESHELF"
msgstr "Ледена Полица"

msgid "ICE_CHUNK_BIG"
msgstr ""

msgid "ICE_CHUNK_SMALL"
msgstr ""

msgid "ID_IS_NOT_A_NUMBER"
msgstr ""

msgid "ID_NUMBER"
msgstr ""

msgid "IF_FALLBACK_RENDERER_USED_ALL_NOT_AVAILABLE"
msgstr ""

#, fuzzy
msgid "IMAGE_FILE_TYPES"
msgstr "Врсте Мембрана"

#, fuzzy
msgid "INCLUDE_MULTICELLULAR_PROTOTYPE"
msgstr "Поставите органелу"

msgid "INCLUDE_MULTICELLULAR_PROTOTYPE_EXPLANATION"
msgstr ""

#, fuzzy
msgid "INCREASE_ITEM_SIZE"
msgstr "Направите Нови Чување"

#, fuzzy
msgid "INDICATOR_SPECIES_IS_NEW"
msgstr "ИЗУМИРАЊЕ"

#, fuzzy
msgid "INDICATOR_SPECIES_MUTATED"
msgstr "је мутирао"

msgid "INDUSTRIAL_STAGE"
msgstr ""

#, fuzzy
msgid "INFINITE_COMPOUNDS"
msgstr "Једињење"

msgid "INFINITE_MP"
msgstr ""

#, fuzzy
msgid "INFO_BOX_COST"
msgstr "ВИ СТЕ ПРОСПЕРИРАЛИ!"

#, fuzzy
msgid "INFO_BOX_EDITORS"
msgstr "ВИ СТЕ ПРОСПЕРИРАЛИ!"

msgid "INFO_BOX_ENZYMES"
msgstr ""

#, fuzzy
msgid "INFO_BOX_GAMEPLAY_TYPE"
msgstr "Цена осморегулације"

#, fuzzy
msgid "INFO_BOX_INTERNAL_NAME"
msgstr "ВИ СТЕ ПРОСПЕРИРАЛИ!"

msgid "INFO_BOX_MASS"
msgstr ""

#, fuzzy
msgid "INFO_BOX_NEXT_STAGE"
msgstr "ВИ СТЕ ПРОСПЕРИРАЛИ!"

#, fuzzy
msgid "INFO_BOX_OSMOREGULATION_COST"
msgstr "Цена осморегулације"

#, fuzzy
msgid "INFO_BOX_PREVIOUS_STAGE"
msgstr "Поставите органелу"

#, fuzzy
msgid "INFO_BOX_PROCESSES"
msgstr "Поставите органелу"

#, fuzzy
msgid "INFO_BOX_REQUIRES_NUCLEUS"
msgstr "Ћелијско Језгро"

#, fuzzy
msgid "INFO_BOX_SIZE"
msgstr "ВИ СТЕ ПРОСПЕРИРАЛИ!"

#, fuzzy
msgid "INFO_BOX_STORAGE"
msgstr "ВИ СТЕ ПРОСПЕРИРАЛИ!"

#, fuzzy
msgid "INFO_BOX_UNIQUE"
msgstr "ВИ СТЕ ПРОСПЕРИРАЛИ!"

msgid "INFO_BOX_UPGRADES"
msgstr ""

msgid "INGESTED_MATTER"
msgstr ""

#, fuzzy
msgid "INIT_NEW_WORLD_TOOLTIP"
msgstr "Додајте ново везивање тастера"

msgid "INPUTS"
msgstr "Уноси"

#, fuzzy
msgid "INPUT_NAME_BUILD_STRUCTURE"
msgstr "са концентрацијом"

#, fuzzy
msgid "INPUT_NAME_INTERACTION"
msgstr "са концентрацијом"

#, fuzzy
msgid "INPUT_NAME_OPEN_INVENTORY"
msgstr "са концентрацијом"

msgid "INSPECT"
msgstr ""

msgid "INSPECTOR"
msgstr ""

#, fuzzy
msgid "INSTAGRAM_TOOLTIP"
msgstr "Наставити"

#, fuzzy
msgid "INTERACTION_ACTIVATE_ASCENSION"
msgstr "Мутације Поени"

#, fuzzy
msgid "INTERACTION_ACTIVATE_ASCENSION_MISSING_ENERGY"
msgstr "Мутације Поени"

#, fuzzy
msgid "INTERACTION_CONSTRUCT"
msgstr "Мутације Поени"

msgid "INTERACTION_CONSTRUCT_MISSING_DEPOSITED_MATERIALS"
msgstr ""

#, fuzzy
msgid "INTERACTION_CRAFT"
msgstr "Мутације Поени"

#, fuzzy
msgid "INTERACTION_DEPOSIT_RESOURCES"
msgstr "Мутације Поени"

msgid "INTERACTION_DEPOSIT_RESOURCES_NO_SUITABLE_RESOURCES"
msgstr ""

#, fuzzy
msgid "INTERACTION_DESTROY"
msgstr "Мутације Поени"

#, fuzzy
msgid "INTERACTION_FOUND_SETTLEMENT"
msgstr "Мутације Поени"

#, fuzzy
msgid "INTERACTION_HARVEST"
msgstr "Мутације Поени"

msgid "INTERACTION_HARVEST_CANNOT_MISSING_TOOL"
msgstr ""

msgid "INTERACTION_PICK_UP"
msgstr ""

msgid "INTERACTION_PICK_UP_CANNOT_FULL"
msgstr ""

#, fuzzy
msgid "INTERNALS"
msgstr "Спољни"

msgid "INTERNAL_NAME_IN_USE"
msgstr ""

msgid "INTERNAL_NAME_REQUIRED"
msgstr ""

msgid "INTERNAL_NAME_REQUIRES_CAPITAL"
msgstr ""

#, fuzzy
msgid "INVALID_DATA_TO_PLOT"
msgstr "Учитати неважеће чување?"

msgid "INVALID_ICON_PATH"
msgstr ""

#, fuzzy
msgid "INVALID_SAVE_NAME_POPUP"
msgstr "Учитати неважеће чување?"

msgid "INVALID_SPECIES_NAME_POPUP"
msgstr ""

#, fuzzy
msgid "INVALID_TAG"
msgstr "Учитати неважеће чување?"

msgid "INVALID_URL_FORMAT"
msgstr ""

msgid "INVALID_URL_SCHEME"
msgstr ""

msgid "INVENTORY_ITEMS_ON_GROUND"
msgstr ""

#, fuzzy
msgid "INVENTORY_TITLE"
msgstr "ВИ СТЕ ПРОСПЕРИРАЛИ!"

msgid "INVENTORY_TOGGLE_CRAFTING"
msgstr ""

msgid "INVENTORY_TOGGLE_GROUND"
msgstr ""

msgid "INVERTED"
msgstr ""

msgid "IN_PROTOTYPE"
msgstr ""

msgid "IRON"
msgstr "Гвожђе"

msgid "IRON_LEVELS"
msgstr ""

#, fuzzy
msgid "IRON_OXIDATION"
msgstr "Опције"

#, fuzzy
msgid "ITCH_TOOLTIP"
msgstr "Додајте ново везивање тастера"

msgid "ITEM_AT_2D_COORDINATES"
msgstr ""

#, fuzzy
msgid "ITEM_NAME_SEPARATOR"
msgstr "са концентрацијом"

msgid "JANUARY"
msgstr ""

msgid "JSON_DEBUG_MODE"
msgstr ""

msgid "JSON_DEBUG_MODE_ALWAYS"
msgstr ""

msgid "JSON_DEBUG_MODE_AUTO"
msgstr ""

msgid "JSON_DEBUG_MODE_NEVER"
msgstr ""

msgid "JULY"
msgstr ""

msgid "JUNE"
msgstr ""

#, fuzzy
msgid "KEEP_MIGRATION"
msgstr "Аеробно(кисеонично) дисање"

#, fuzzy
msgid "KEY_BACK"
msgstr "Назад"

#, fuzzy
msgid "KEY_BACKTAB"
msgstr "Назад"

msgid "KEY_BINDING_CHANGE_CONFLICT"
msgstr ""
"Постоји сукоб са {0}.\n"
"Да ли желите да уклоните унос из {1}?"

msgid "KEY_BRING_UP_KEYBOARD"
msgstr ""

msgid "KEY_CLEAR"
msgstr ""

msgid "KEY_DELETE"
msgstr ""

#, fuzzy
msgid "KEY_DOWN"
msgstr "Померите надоле"

msgid "KEY_END"
msgstr ""

msgid "KEY_ENTER"
msgstr ""

msgid "KEY_FAVORITES"
msgstr ""

#, fuzzy
msgid "KEY_FORWARD"
msgstr "Крени напред"

#, fuzzy
msgid "KEY_GLOBE"
msgstr "Померите се лево"

#, fuzzy
msgid "KEY_HELP"
msgstr "Помоћ"

msgid "KEY_HOME"
msgstr ""

msgid "KEY_HOMEPAGE"
msgstr ""

#, fuzzy
msgid "KEY_HYPER"
msgstr "Помоћ"

msgid "KEY_INSERT"
msgstr ""

msgid "KEY_JIS_EISU"
msgstr ""

msgid "KEY_JIS_KANA"
msgstr ""

#, fuzzy
msgid "KEY_LEFT"
msgstr "Померите се лево"

msgid "KEY_MENU"
msgstr ""

#, fuzzy
msgid "KEY_META"
msgstr "Померите се лево"

msgid "KEY_OPENURL"
msgstr ""

msgid "KEY_PAUSE"
msgstr ""

msgid "KEY_PRINT"
msgstr ""

#, fuzzy
msgid "KEY_REFRESH"
msgstr "Освјежи"

#, fuzzy
msgid "KEY_RIGHT"
msgstr "Померите се десно"

msgid "KEY_SEARCH"
msgstr ""

msgid "KEY_STANDBY"
msgstr ""

msgid "KEY_STOP"
msgstr ""

msgid "KEY_TAB"
msgstr ""

msgid "KEY_UP"
msgstr ""

#, fuzzy
msgid "KILL_50_MICROBES"
msgstr "Нитрогеназа"

#, fuzzy
msgid "KILL_MICROBES_PROGRESS"
msgstr "Учитавање Уређивача Микроба"

msgid "KILO_ABBREVIATION"
msgstr ""

msgid "KP0"
msgstr ""

msgid "KP1"
msgstr ""

msgid "KP2"
msgstr ""

msgid "KP3"
msgstr ""

msgid "KP4"
msgstr ""

msgid "KP5"
msgstr ""

msgid "KP6"
msgstr ""

msgid "KP7"
msgstr ""

msgid "KP8"
msgstr ""

msgid "KP9"
msgstr ""

msgid "KPADD"
msgstr ""

msgid "KPDIVIDE"
msgstr ""

msgid "KPENTER"
msgstr ""

msgid "KPMULTIPLY"
msgstr ""

msgid "KPPERIOD"
msgstr ""

msgid "KPSUBTRACT"
msgstr ""

msgid "LANGUAGE"
msgstr "Језик:"

msgid "LANGUAGE_TRANSLATION_PROGRESS"
msgstr ""

msgid "LANGUAGE_TRANSLATION_PROGRESS_LOW"
msgstr ""

msgid "LANGUAGE_TRANSLATION_PROGRESS_REALLY_LOW"
msgstr ""

#, fuzzy
msgid "LARGE_SULFUR_CHUNK"
msgstr "Мали гвоздени комад"

msgid "LAST_ORGANELLE_DELETE_OPTION_DISABLED_TOOLTIP"
msgstr ""

msgid "LAUNCH0"
msgstr ""

msgid "LAUNCH1"
msgstr ""

msgid "LAUNCH2"
msgstr ""

msgid "LAUNCH3"
msgstr ""

msgid "LAUNCH4"
msgstr ""

msgid "LAUNCH5"
msgstr ""

msgid "LAUNCH6"
msgstr ""

msgid "LAUNCH7"
msgstr ""

msgid "LAUNCH8"
msgstr ""

msgid "LAUNCH9"
msgstr ""

msgid "LAUNCHA"
msgstr ""

msgid "LAUNCHB"
msgstr ""

msgid "LAUNCHC"
msgstr ""

msgid "LAUNCHD"
msgstr ""

msgid "LAUNCHE"
msgstr ""

msgid "LAUNCHF"
msgstr ""

msgid "LAUNCHMAIL"
msgstr ""

msgid "LAUNCHMEDIA"
msgstr ""

msgid "LAWK_ONLY"
msgstr ""

#, fuzzy
msgid "LAWK_ONLY_EXPLANATION"
msgstr "Број популације од {0} променио се за {1} због: {2}"

msgid "LEAD_ARTIST"
msgstr ""

msgid "LEAD_ARTISTS"
msgstr ""

msgid "LEAD_DEVELOPERS"
msgstr ""

msgid "LEAD_GAME_DESIGNER"
msgstr ""

msgid "LEAD_GAME_DESIGNERS"
msgstr ""

msgid "LEAD_OUTREACH_PEOPLE"
msgstr ""

msgid "LEAD_OUTREACH_PERSON"
msgstr ""

msgid "LEAD_PROGRAMMER"
msgstr ""

msgid "LEAD_PROGRAMMERS"
msgstr ""

msgid "LEAD_PROJECT_MANAGER"
msgstr ""

msgid "LEAD_PROJECT_MANAGERS"
msgstr ""

msgid "LEAD_TESTER"
msgstr ""

msgid "LEAD_TESTERS"
msgstr ""

msgid "LEAD_THEORIST"
msgstr ""

msgid "LEAD_THEORISTS"
msgstr ""

#, fuzzy
msgid "LEFT_ARROW"
msgstr "Леви миш"

msgid "LEFT_MOUSE"
msgstr "Леви миш"

msgid "LICENSES"
msgstr ""

msgid "LICENSES_COVERING_THRIVE"
msgstr ""

msgid "LIFE_ORIGIN"
msgstr ""

msgid "LIFE_ORIGIN_EXPLANATION"
msgstr ""

msgid "LIFE_ORIGIN_PANSPERMIA"
msgstr ""

msgid "LIFE_ORIGIN_POND"
msgstr ""

#, fuzzy
msgid "LIFE_ORIGIN_TOOLTIP"
msgstr "Додајте ново везивање тастера"

msgid "LIFE_ORIGIN_VENTS"
msgstr ""

msgid "LIGHT"
msgstr "Светлост"

msgid "LIGHT_LEVEL_AVERAGE"
msgstr ""

#, fuzzy
msgid "LIGHT_LEVEL_CURRENT"
msgstr "Померите се удесно"

msgid "LIGHT_LEVEL_DAY"
msgstr ""

msgid "LIGHT_LEVEL_LABEL_AT_NOON"
msgstr ""

#, fuzzy
msgid "LIGHT_LEVEL_NIGHT"
msgstr "Померите се удесно"

#, fuzzy
msgid "LIGHT_MAX"
msgstr "Светлост"

#, fuzzy
msgid "LIMIT_EXTREME"
msgstr "Додатне"

#, fuzzy
msgid "LIMIT_GROWTH_RATE"
msgstr "ПОТВРДИ"

#, fuzzy
msgid "LIMIT_GROWTH_RATE_EXPLANATION"
msgstr "Број популације од {0} променио се за {1} због: {2}"

msgid "LIMIT_HUGE"
msgstr ""

msgid "LIMIT_LARGE"
msgstr ""

#, fuzzy
msgid "LIMIT_NORMAL"
msgstr "ПОТВРДИ"

msgid "LIMIT_SMALL"
msgstr ""

msgid "LIMIT_TINY"
msgstr ""

msgid "LIMIT_VERY_LARGE"
msgstr ""

msgid "LIMIT_VERY_SMALL"
msgstr ""

#, fuzzy
msgid "LINE_COLOUR"
msgstr "Боја"

#, fuzzy
msgid "LINKS_TITLE"
msgstr "ВИ СТЕ ПРОСПЕРИРАЛИ!"

msgid "LIPASE"
msgstr ""

#, fuzzy
msgid "LIPASE_DESCRIPTION"
msgstr "Лепљива унутрашњост ћелије. Цитоплазма је основна смеша јона, протеина и других супстанци растворених у води која испуњава унутрашњост ћелије. Једна од функција коју обавља је ферментација, претварање глукозе у ATP енергију. Да би ћелије којима недостају органели имали напреднији метаболизам, на то се ослањају у енергији. Такође се користи за складиштење молекула у ћелији и за повећање величине ћелије."

msgid "LOAD"
msgstr "Учитавање"

msgid "LOADING"
msgstr "Учитавање"

#, fuzzy
msgid "LOADING_DOT_DOT_DOT"
msgstr "Учитавање..."

msgid "LOADING_GAME"
msgstr "Учитавање Игре"

#, fuzzy
msgid "LOADING_GRAPHICS_SHADERS"
msgstr "Учитавање Игре"

#, fuzzy
msgid "LOADING_MACROSCOPIC_EDITOR"
msgstr "Учитавање Уређивача Микроба"

msgid "LOADING_MICROBE_EDITOR"
msgstr "Учитавање Уређивача Микроба"

#, fuzzy
msgid "LOADING_MICROBE_STAGE"
msgstr ""
"На далекој ванземаљској планети, еони вулканске активности и удара метеора довели су до развоја новог феномена у свемиру.\n"
"\n"
"Живот.\n"
"\n"
"Једноставни микроби бораве у дубоким пределима океана. Ви сте последњи универзални заједнички предак (LUCA) на овој планети.\n"
"\n"
"Да бисте преживели у овом непријатељском свету, мораћете да сакупите сва једињења која можете пронаћи и да еволуирате сваку генерацију да би се такмичили против других врста микроба."

#, fuzzy
msgid "LOADING_MULTICELLULAR_EDITOR"
msgstr "Учитавање Уређивача Микроба"

#, fuzzy
msgid "LOADING_MULTICELLULAR_STAGE"
msgstr "Учитавање Уређивача Микроба"

#, fuzzy
msgid "LOADING_STAGE"
msgstr "Учитавање Игре"

#, fuzzy
msgid "LOADING_STAGE_ASSETS"
msgstr "Учитавање Игре"

msgid "LOAD_FINISHED"
msgstr "Учитавање завршено"

msgid "LOAD_GAME"
msgstr "Учитајте Игру"

#, fuzzy
msgid "LOAD_GAME_BUTTON_TOOLTIP"
msgstr "Додајте ново везивање тастера"

#, fuzzy
msgid "LOAD_INCOMPATIBLE_PROTOTYPE_WARNING"
msgstr ""
"Познато је да је изабрано чување за учитавање некомпатибилно са овом верзијом Thrive.\n"
"Како је Thrive још увек у раној фази развој компатибилност спремања није висок приоритет, јер као такав не постоји уграђени конвертор за спремање за надоградњу старих спремања."

#, fuzzy
msgid "LOAD_INCOMPATIBLE_SAVE_PROMPT"
msgstr "Учитати некомпатибилно чување?"

msgid "LOAD_INCOMPATIBLE_SAVE_WARNING"
msgstr ""
"Познато је да је изабрано чување за учитавање некомпатибилно са овом верзијом Thrive.\n"
"Како је Thrive још увек у раној фази развој компатибилност спремања није висок приоритет, јер као такав не постоји уграђени конвертор за спремање за надоградњу старих спремања."

#, fuzzy
msgid "LOAD_INVALID_SAVE_PROMPT"
msgstr "Учитати неважеће чување?"

msgid "LOAD_INVALID_SAVE_WARNING"
msgstr ""
"Учитавање података из ове датотеке није успело.\n"
"Овај сачување је највероватније оштећено или новији формат који ова верзија Thrive не разуме.\n"
"Да ли желите да ипак покушате да учитате чување?"

msgid "LOCAL_INITIAL_LETTER"
msgstr ""

msgid "LOCK_DAY_NIGHT_CYCLE"
msgstr ""

#, fuzzy
msgid "LOWER_SCALE_INCREASES_PERFORMANCE"
msgstr "(веће вредности побољшавају перформансе)"

msgid "LOWER_VALUE_MAKES_SHARPER_IMAGE"
msgstr ""

#, fuzzy
msgid "LOW_MENU_PERFORMANCE"
msgstr "Перформансе"

#, fuzzy
msgid "LOW_MENU_PERFORMANCE_DESCRIPTION"
msgstr "Метаболосоми су грозди протеина умотани у протеинске љуске. Они су у стању да претворе глукозу у ATP много већом брзином него што се то може учинити у цитоплазми са процесу који се назива аеробно дисање. Међутим, потребан му је кисеоник да би функционисао, а нижи нивои кисеоника у околини успориће брзину његове производње ATP. Пошто су метаболосоми суспендовани директно у цитоплазми, околна течност врши одређену ферментацију."

msgid "LOW_QUALITY_BACKGROUND_BLUR"
msgstr ""

msgid "LOW_QUALITY_BACKGROUND_BLUR_TOOLTIP"
msgstr ""

msgid "LUCIFERASE"
msgstr ""

#, fuzzy
msgid "LUCIFERASE_SYNTHESIS"
msgstr "Хемосинтеза"

#, fuzzy
msgid "LYSOSOME"
msgstr "ОксиТоксизом"

#, fuzzy
msgid "LYSOSOME_DESCRIPTION"
msgstr "Метаболосоми су грозди протеина умотани у протеинске љуске. Они су у стању да претворе глукозу у ATP много већом брзином него што се то може учинити у цитоплазми са процесу који се назива аеробно дисање. Међутим, потребан му је кисеоник да би функционисао, а нижи нивои кисеоника у околини успориће брзину његове производње ATP. Пошто су метаболосоми суспендовани директно у цитоплазми, околна течност врши одређену ферментацију."

#, fuzzy
msgid "LYSOSOME_PROCESSES_DESCRIPTION"
msgstr "Метаболосоми су грозди протеина умотани у протеинске љуске. Они су у стању да претворе глукозу у ATP много већом брзином него што се то може учинити у цитоплазми са процесу који се назива аеробно дисање. Међутим, потребан му је кисеоник да би функционисао, а нижи нивои кисеоника у околини успориће брзину његове производње ATP. Пошто су метаболосоми суспендовани директно у цитоплазми, околна течност врши одређену ферментацију."

#, fuzzy
msgid "MACROLIDE_SYNTHESIS"
msgstr "Хемосинтеза"

msgid "MACROSCOPIC"
msgstr ""

#, fuzzy
msgid "MACROSCOPIC_STAGE"
msgstr ""
"На далекој ванземаљској планети, еони вулканске активности и удара метеора довели су до развоја новог феномена у свемиру.\n"
"\n"
"Живот.\n"
"\n"
"Једноставни микроби бораве у дубоким пределима океана. Ви сте последњи универзални заједнички предак (LUCA) на овој планети.\n"
"\n"
"Да бисте преживели у овом непријатељском свету, мораћете да сакупите сва једињења која можете пронаћи и да еволуирате сваку генерацију да би се такмичили против других врста микроба."

#, fuzzy
msgid "MAKE_CELL_THAT_EATS_RADIATION"
msgstr "Број популације од {0} променио се за {1} због: {2}"

#, fuzzy
msgid "MAKE_CELL_USE_CHEMOSYNTHESIS"
msgstr "Хемосинтеза"

#, fuzzy
msgid "MAKE_NO_CHANGES_IN_EDITOR"
msgstr "Омогућите уређивач"

msgid "MANUALLY_SET_TIME"
msgstr ""

#, fuzzy
msgid "MAP"
msgstr "ATP"

msgid "MARCH"
msgstr ""

msgid "MARINE_SNOW"
msgstr "Морски снег"

msgid "MASTER_VOLUME"
msgstr "Главна јачина звука"

#, fuzzy
msgid "MASTODON_TOOLTIP"
msgstr "Додајте ново везивање тастера"

#, fuzzy
msgid "MAX_CACHE_SIZE_TOOLTIP"
msgstr "Наставити"

msgid "MAX_FPS"
msgstr "Максимални FPS:"

#, fuzzy
msgid "MAX_FPS_NO_LIMIT"
msgstr "Максимални FPS:"

#, fuzzy
msgid "MAX_SIZE_COLON"
msgstr "Величина:"

msgid "MAX_SPAWNED_ENTITIES"
msgstr ""

#, fuzzy
msgid "MAX_VISIBLE_DATASET_WARNING"
msgstr "Брисање овог чувања не може се опозвати. Да ли сте сигурни да желите трајно избрисати {0}?"

msgid "MAY"
msgstr ""

#, fuzzy
msgid "MECHANICS_BUTTON"
msgstr "Брисање овог чувања не може се опозвати. Да ли сте сигурни да желите трајно да га избришете?"

msgid "MEDIANEXT"
msgstr ""

msgid "MEDIAPLAY"
msgstr ""

#, fuzzy
msgid "MEDIAPREVIOUS"
msgstr "претходна:"

msgid "MEDIARECORD"
msgstr ""

msgid "MEDIASTOP"
msgstr ""

#, fuzzy
msgid "MEDIUM_SULFUR_CHUNK"
msgstr "Мали гвоздени комад"

msgid "MEGA_YEARS"
msgstr "ма"

#, fuzzy
msgid "MELANOSOME"
msgstr "Метаболосоми"

#, fuzzy
msgid "MELANOSOME_DESCRIPTION"
msgstr "Метаболосоми су грозди протеина умотани у протеинске љуске. Они су у стању да претворе глукозу у ATP много већом брзином него што се то може учинити у цитоплазми са процесу који се назива аеробно дисање. Међутим, потребан му је кисеоник да би функционисао, а нижи нивои кисеоника у околини успориће брзину његове производње ATP. Пошто су метаболосоми суспендовани директно у цитоплазми, околна течност врши одређену ферментацију."

#, fuzzy
msgid "MELANOSOME_PROCESSES_DESCRIPTION"
msgstr "Метаболосоми су грозди протеина умотани у протеинске љуске. Они су у стању да претворе глукозу у ATP много већом брзином него што се то може учинити у цитоплазми са процесу који се назива аеробно дисање. Међутим, потребан му је кисеоник да би функционисао, а нижи нивои кисеоника у околини успориће брзину његове производње ATP. Пошто су метаболосоми суспендовани директно у цитоплазми, околна течност врши одређену ферментацију."

#, fuzzy
msgid "MEMBRANE"
msgstr "Врсте Мембрана"

msgid "MEMBRANE_RIGIDITY"
msgstr "Ригидност Мембране"

msgid "MEMBRANE_TYPES"
msgstr "Врсте Мембрана"

msgid "MENU"
msgstr ""

msgid "MESOPELAGIC"
msgstr "Месопелагик"

msgid "METABOLOSOMES"
msgstr "Метаболосоми"

#, fuzzy
msgid "METABOLOSOMES_DESCRIPTION"
msgstr "Метаболосоми су грозди протеина умотани у протеинске љуске. Они су у стању да претворе глукозу у ATP много већом брзином него што се то може учинити у цитоплазми са процесу који се назива аеробно дисање. Међутим, потребан му је кисеоник да би функционисао, а нижи нивои кисеоника у околини успориће брзину његове производње ATP. Пошто су метаболосоми суспендовани директно у цитоплазми, околна течност врши одређену ферментацију."

#, fuzzy
msgid "METABOLOSOMES_PROCESSES_DESCRIPTION"
msgstr "Метаболосоми су грозди протеина умотани у протеинске љуске. Они су у стању да претворе глукозу у ATP много већом брзином него што се то може учинити у цитоплазми са процесу који се назива аеробно дисање. Међутим, потребан му је кисеоник да би функционисао, а нижи нивои кисеоника у околини успориће брзину његове производње ATP. Пошто су метаболосоми суспендовани директно у цитоплазми, околна течност врши одређену ферментацију."

#, fuzzy
msgid "META_THREADS_TOOLTIP"
msgstr "Додајте ново везивање тастера"

msgid "METEOR_IMPACT_EVENT"
msgstr ""

msgid "METEOR_STRIKE_START_EVENT_LOG_PLURAL"
msgstr ""

msgid "METEOR_STRIKE_START_EVENT_LOG_SINGULAR"
msgstr ""

#, fuzzy
msgid "METRICS"
msgstr "Паљење FPS приказа"

msgid "METRICS_CONTENT"
msgstr ""

msgid "MIB_VALUE"
msgstr ""

msgid "MICHE"
msgstr ""

#, fuzzy
msgid "MICHES_FOR_PATCH"
msgstr "Изаберите зону да бисте овде приказали детаље"

#, fuzzy
msgid "MICHE_AVOID_PREDATION_SELECTION_PRESSURE"
msgstr "се проширила на зоне:"

msgid "MICHE_CHUNK_PRESSURE"
msgstr ""

#, fuzzy
msgid "MICHE_COMPOUND_CLOUD_PRESSURE"
msgstr "Облак једињења"

msgid "MICHE_COMPOUND_EFFICIENCY_PRESSURE"
msgstr ""

#, fuzzy
msgid "MICHE_DETAIL_TEXT"
msgstr "Врсте Присутне"

msgid "MICHE_ENVIRONMENTAL_COMPOUND_PRESSURE"
msgstr ""

#, fuzzy
msgid "MICHE_ENVIRONMENTAL_TOLERANCE"
msgstr "Животна средина"

msgid "MICHE_MAINTAIN_COMPOUND_PRESSURE"
msgstr ""

msgid "MICHE_METABOLIC_STABILITY_PRESSURE"
msgstr ""

msgid "MICHE_NO_OP_PRESSURE"
msgstr ""

msgid "MICHE_PREDATION_EFFECTIVENESS_PRESSURE"
msgstr ""

msgid "MICHE_PREDATOR_ROOT_PRESSURE"
msgstr ""

msgid "MICHE_ROOT_PRESSURE"
msgstr ""

#, fuzzy
msgid "MICHE_TEMPERATURE_SESSILITY_PRESSURE"
msgstr "се проширила на зоне:"

msgid "MICHE_TREE"
msgstr ""

#, fuzzy
msgid "MICROBE"
msgstr ""
"На далекој ванземаљској планети, еони вулканске активности и удара метеора довели су до развоја новог феномена у свемиру.\n"
"\n"
"Живот.\n"
"\n"
"Једноставни микроби бораве у дубоким пределима океана. Ви сте последњи универзални заједнички предак (LUCA) на овој планети.\n"
"\n"
"Да бисте преживели у овом непријатељском свету, мораћете да сакупите сва једињења која можете пронаћи и да еволуирате сваку генерацију да би се такмичили против других врста микроба."

#, fuzzy
msgid "MICROBES_COUNT"
msgstr ""
"На далекој ванземаљској планети, еони вулканске активности и удара метеора довели су до развоја новог феномена у свемиру.\n"
"\n"
"Живот.\n"
"\n"
"Једноставни микроби бораве у дубоким пределима океана. Ви сте последњи универзални заједнички предак (LUCA) на овој планети.\n"
"\n"
"Да бисте преживели у овом непријатељском свету, мораћете да сакупите сва једињења која можете пронаћи и да еволуирате сваку генерацију да би се такмичили против других врста микроба."

#, fuzzy
msgid "MICROBE_BENCHMARK"
msgstr "Учитавање Уређивача Микроба"

#, fuzzy
msgid "MICROBE_CAMERA_TILT_EFFECT"
msgstr "Статистика Организма"

#, fuzzy
msgid "MICROBE_EDITOR"
msgstr "Учитавање Уређивача Микроба"

#, fuzzy
msgid "MICROBE_ENZYME_STATISTICS"
msgstr "Статистика Организма"

msgid "MICROBE_FREEBUILD_EDITOR"
msgstr "Слободна-Градња Уређивач Микроба"

#, fuzzy
msgid "MICROBE_LOADING_TIP_1"
msgstr "Притисните дугме поништи у уређивачу да бисте исправили грешку"

#, fuzzy
msgid "MICROBE_LOADING_TIP_10"
msgstr "Притисните дугме поништи у уређивачу да бисте исправили грешку"

#, fuzzy
msgid "MICROBE_LOADING_TIP_11"
msgstr "Притисните дугме поништи у уређивачу да бисте исправили грешку"

#, fuzzy
msgid "MICROBE_LOADING_TIP_12"
msgstr "Притисните дугме поништи у уређивачу да бисте исправили грешку"

#, fuzzy
msgid "MICROBE_LOADING_TIP_13"
msgstr "Притисните дугме поништи у уређивачу да бисте исправили грешку"

#, fuzzy
msgid "MICROBE_LOADING_TIP_14"
msgstr "Притисните дугме поништи у уређивачу да бисте исправили грешку"

#, fuzzy
msgid "MICROBE_LOADING_TIP_15"
msgstr "Притисните дугме поништи у уређивачу да бисте исправили грешку"

#, fuzzy
msgid "MICROBE_LOADING_TIP_16"
msgstr "Притисните дугме поништи у уређивачу да бисте исправили грешку"

#, fuzzy
msgid "MICROBE_LOADING_TIP_17"
msgstr "Притисните дугме поништи у уређивачу да бисте исправили грешку"

#, fuzzy
msgid "MICROBE_LOADING_TIP_18"
msgstr "Притисните дугме поништи у уређивачу да бисте исправили грешку"

#, fuzzy
msgid "MICROBE_LOADING_TIP_19"
msgstr "Притисните дугме поништи у уређивачу да бисте исправили грешку"

#, fuzzy
msgid "MICROBE_LOADING_TIP_2"
msgstr "Притисните дугме поништи у уређивачу да бисте исправили грешку"

#, fuzzy
msgid "MICROBE_LOADING_TIP_20"
msgstr "Притисните дугме поништи у уређивачу да бисте исправили грешку"

#, fuzzy
msgid "MICROBE_LOADING_TIP_21"
msgstr "Притисните дугме поништи у уређивачу да бисте исправили грешку"

#, fuzzy
msgid "MICROBE_LOADING_TIP_22"
msgstr "Притисните дугме поништи у уређивачу да бисте исправили грешку"

#, fuzzy
msgid "MICROBE_LOADING_TIP_3"
msgstr "Притисните дугме поништи у уређивачу да бисте исправили грешку"

#, fuzzy
msgid "MICROBE_LOADING_TIP_4"
msgstr "Притисните дугме поништи у уређивачу да бисте исправили грешку"

#, fuzzy
msgid "MICROBE_LOADING_TIP_5"
msgstr "Притисните дугме поништи у уређивачу да бисте исправили грешку"

#, fuzzy
msgid "MICROBE_LOADING_TIP_6"
msgstr "Притисните дугме поништи у уређивачу да бисте исправили грешку"

#, fuzzy
msgid "MICROBE_LOADING_TIP_7"
msgstr "Притисните дугме поништи у уређивачу да бисте исправили грешку"

#, fuzzy
msgid "MICROBE_LOADING_TIP_8"
msgstr "Притисните дугме поништи у уређивачу да бисте исправили грешку"

#, fuzzy
msgid "MICROBE_LOADING_TIP_9"
msgstr "Притисните дугме поништи у уређивачу да бисте исправили грешку"

#, fuzzy
msgid "MICROBE_MEMBRANE_PERCENTAGE_STATISTICS"
msgstr "Статистика Организма"

#, fuzzy
msgid "MICROBE_MEMBRANE_STATISTICS"
msgstr "Статистика Организма"

#, fuzzy
msgid "MICROBE_ORGANELLE_STATISTICS"
msgstr "Статистика Организма"

#, fuzzy
msgid "MICROBE_ORGANELLE_UPGRADES_STATISTICS"
msgstr "Статистика Организма"

#, fuzzy
msgid "MICROBE_RIPPLE_EFFECT"
msgstr "Статистика Организма"

#, fuzzy
msgid "MICROBE_SPECIES_DETAIL_TEXT"
msgstr ""
"Припазите на своју здравствену траку поред ATP траке (доле десно).\n"
"Ваша ћелија ће умрети ако остане без здравља.\n"
"Обнављате здравље док имате ATP.\n"
"Обавезно сакупите довољно глукозе за производњу ATP."

#, fuzzy
msgid "MICROBE_STAGE"
msgstr ""
"На далекој ванземаљској планети, еони вулканске активности и удара метеора довели су до развоја новог феномена у свемиру.\n"
"\n"
"Живот.\n"
"\n"
"Једноставни микроби бораве у дубоким пределима океана. Ви сте последњи универзални заједнички предак (LUCA) на овој планети.\n"
"\n"
"Да бисте преживели у овом непријатељском свету, мораћете да сакупите сва једињења која можете пронаћи и да еволуирате сваку генерацију да би се такмичили против других врста микроба."

#, fuzzy
msgid "MICROBE_STAGE_BECOME_MULTICELLULAR_TEXT"
msgstr ""
"Сакупљајте глукозу (бели облаци) премештањем преко њих.\n"
"Вашој ћелији је потребна глукоза да би произвела енергију да би остала жива.\n"
"Пратите линију од ћелије до оближње глукозе."

#, fuzzy
msgid "MICROBE_STAGE_COLLECT_TEXT"
msgstr ""
"Сакупљајте глукозу (бели облаци) премештањем преко њих.\n"
"Вашој ћелији је потребна глукоза да би произвела енергију да би остала жива.\n"
"Пратите линију од ћелије до оближње глукозе."

#, fuzzy
msgid "MICROBE_STAGE_CONTROL_TEXT"
msgstr ""
"За контролу ћелије користите тастере приказане у близини ћелије (центар екрана) и мишем за контролу оријентације ћелије.\n"
"\n"
"Покушајте неколико тастера неколико секунди да бисте наставили."

#, fuzzy
msgid "MICROBE_STAGE_CONTROL_TEXT_CONTROLLER"
msgstr ""
"За контролу ћелије користите тастере приказане у близини ћелије (центар екрана) и мишем за контролу оријентације ћелије.\n"
"\n"
"Покушајте неколико тастера неколико секунди да бисте наставили."

#, fuzzy
msgid "MICROBE_STAGE_HEALTH_TEXT"
msgstr ""
"Припазите на своју здравствену траку поред ATP траке (доле десно).\n"
"Ваша ћелија ће умрети ако остане без здравља.\n"
"Обнављате здравље док имате ATP.\n"
"Обавезно сакупите довољно глукозе за производњу ATP."

#, fuzzy
msgid "MICROBE_STAGE_INITIAL"
msgstr ""
"На далекој ванземаљској планети, еони вулканске активности и удара метеора довели су до развоја новог феномена у свемиру.\n"
"\n"
"Живот.\n"
"\n"
"Једноставни микроби бораве у дубоким пределима океана. Ви сте последњи универзални заједнички предак (LUCA) на овој планети.\n"
"\n"
"Да бисте преживели у овом непријатељском свету, мораћете да сакупите сва једињења која можете пронаћи и да еволуирате сваку генерацију да би се такмичили против других врста микроба."

#, fuzzy
msgid "MICROBE_STAGE_INITIAL_PANSPERMIA"
msgstr ""
"На далекој ванземаљској планети, еони вулканске активности и удара метеора довели су до развоја новог феномена у свемиру.\n"
"\n"
"Живот.\n"
"\n"
"Једноставни микроби бораве у дубоким пределима океана. Ви сте последњи универзални заједнички предак (LUCA) на овој планети.\n"
"\n"
"Да бисте преживели у овом непријатељском свету, мораћете да сакупите сва једињења која можете пронаћи и да еволуирате сваку генерацију да би се такмичили против других врста микроба."

#, fuzzy
msgid "MICROBE_STAGE_INITIAL_POND"
msgstr ""
"На далекој ванземаљској планети, еони вулканске активности и удара метеора довели су до развоја новог феномена у свемиру.\n"
"\n"
"Живот.\n"
"\n"
"Једноставни микроби бораве у дубоким пределима океана. Ви сте последњи универзални заједнички предак (LUCA) на овој планети.\n"
"\n"
"Да бисте преживели у овом непријатељском свету, мораћете да сакупите сва једињења која можете пронаћи и да еволуирате сваку генерацију да би се такмичили против других врста микроба."

#, fuzzy
msgid "MICROBE_STAGE_ORGANELLE_DIVISION"
msgstr "Статистика Организма"

#, fuzzy
msgid "MICROBIAL_MASSACRE"
msgstr ""
"На далекој ванземаљској планети, еони вулканске активности и удара метеора довели су до развоја новог феномена у свемиру.\n"
"\n"
"Живот.\n"
"\n"
"Једноставни микроби бораве у дубоким пределима океана. Ви сте последњи универзални заједнички предак (LUCA) на овој планети.\n"
"\n"
"Да бисте преживели у овом непријатељском свету, мораћете да сакупите сва једињења која можете пронаћи и да еволуирате сваку генерацију да би се такмичили против других врста микроба."

#, fuzzy
msgid "MICRO_BORG"
msgstr ""
"На далекој ванземаљској планети, еони вулканске активности и удара метеора довели су до развоја новог феномена у свемиру.\n"
"\n"
"Живот.\n"
"\n"
"Једноставни микроби бораве у дубоким пределима океана. Ви сте последњи универзални заједнички предак (LUCA) на овој планети.\n"
"\n"
"Да бисте преживели у овом непријатељском свету, мораћете да сакупите сва једињења која можете пронаћи и да еволуирате сваку генерацију да би се такмичили против других врста микроба."

msgid "MIDDLE_MOUSE"
msgstr "Средњи миш"

#, fuzzy
msgid "MIGRATION_FAILED_TO_ADD"
msgstr "Аутоматска-еволуција није успела"

#, fuzzy
msgid "MIGRATION_MANAGER"
msgstr ""
"Припазите на своју здравствену траку поред ATP траке (доле десно).\n"
"Ваша ћелија ће умрети ако остане без здравља.\n"
"Обнављате здравље док имате ATP.\n"
"Обавезно сакупите довољно глукозе за производњу ATP."

msgid "MIGRATION_STATUS_DESTINATION_NOT_SELECTED"
msgstr ""

#, fuzzy
msgid "MIGRATION_STATUS_TEXT"
msgstr ""
"Припазите на своју здравствену траку поред ATP траке (доле десно).\n"
"Ваша ћелија ће умрети ако остане без здравља.\n"
"Обнављате здравље док имате ATP.\n"
"Обавезно сакупите довољно глукозе за производњу ATP."

#, fuzzy
msgid "MIGRATION_STEP_DESTINATION_EXPLANATION"
msgstr "Број популације од {0} променио се за {1} због: {2}"

msgid "MIGRATION_STEP_ONLY_ONE_ALLOWED"
msgstr ""

#, fuzzy
msgid "MIGRATION_STEP_POPULATION_EXPLANATION"
msgstr "Број популације од {0} променио се за {1} због: {2}"

#, fuzzy
msgid "MIGRATION_STEP_SOURCE_EXPLANATION"
msgstr "Број популације од {0} променио се за {1} због: {2}"

#, fuzzy
msgid "MIGRATION_TOOLTIP"
msgstr "Додајте ново везивање тастера"

msgid "MILLION_ABBREVIATION"
msgstr ""

msgid "MINIMUM_AMOUNT_TO_FIND"
msgstr ""

#, fuzzy
msgid "MINIMUM_VERSION"
msgstr "Верзија:"

#, fuzzy
msgid "MIN_VISIBLE_DATASET_WARNING"
msgstr "Брисање овог чувања не може се опозвати. Да ли сте сигурни да желите трајно избрисати {0}?"

msgid "MISC"
msgstr "Остало"

msgid "MISCELLANEOUS"
msgstr "Остало"

#, fuzzy
msgid "MISCELLANEOUS_3D_STAGE"
msgstr "Остало"

#, fuzzy
msgid "MISC_FUN"
msgstr "Остало"

#, fuzzy
msgid "MISSING_DESCRIPTION"
msgstr "Опис:"

msgid "MISSING_OR_INVALID_REQUIRED_FIELD"
msgstr ""

#, fuzzy
msgid "MISSING_TITLE"
msgstr "ВИ СТЕ ПРОСПЕРИРАЛИ!"

msgid "MITOCHONDRION"
msgstr "Митохондрија"

#, fuzzy
msgid "MITOCHONDRION_DESCRIPTION"
msgstr "Моћ ћелије. Митохондрион (множина: митохондрије) је двострука мембранска структура испуњена протеинима и ензимима. То је прокариот који је асимилирао за употребу од свог еукариотског домаћина. У стању је да претвори глукозу у ATP са много већом ефикасношћу него што се то може учинити у цитоплазми у процесу који се назива аеробно дисање. Међутим, потребан му је кисеоник да би функционисао, а нижи нивои кисеоника у околини успориће брзину његове производње ATP."

#, fuzzy
msgid "MITOCHONDRION_PROCESSES_DESCRIPTION"
msgstr "Моћ ћелије. Митохондрион (множина: митохондрије) је двострука мембранска структура испуњена протеинима и ензимима. То је прокариот који је асимилирао за употребу од свог еукариотског домаћина. У стању је да претвори глукозу у ATP са много већом ефикасношћу него што се то може учинити у цитоплазми у процесу који се назива аеробно дисање. Међутим, потребан му је кисеоник да би функционисао, а нижи нивои кисеоника у околини успориће брзину његове производње ATP."

#, fuzzy
msgid "MIXED_DOT_DOT_DOT"
msgstr "..."

msgid "MODDING_INSTRUCTIONS_ON"
msgstr ""

msgid "MODELS"
msgstr ""

msgid "MODE_CAN_BE_CHANGED_IN_OPTIONS"
msgstr ""

msgid "MODIFIER"
msgstr ""

msgid "MODIFY"
msgstr ""

#, fuzzy
msgid "MODIFY_ORGANELLE"
msgstr "Макните органелу"

msgid "MODIFY_TYPE"
msgstr ""

msgid "MODS"
msgstr ""

msgid "MODS_INSTALLED_BUT_NOT_ENABLED"
msgstr ""

msgid "MOD_ASSEMBLY"
msgstr ""

msgid "MOD_ASSEMBLY_CLASS"
msgstr ""

#, fuzzy
msgid "MOD_ASSEMBLY_CLASS_CREATION_FAILED"
msgstr "Аутоматска-еволуција није успела"

msgid "MOD_ASSEMBLY_CLASS_NOT_FOUND"
msgstr ""

msgid "MOD_ASSEMBLY_INIT_CALL_FAILED"
msgstr ""

msgid "MOD_ASSEMBLY_LOAD_CALL_FAILED_EXCEPTION"
msgstr ""

msgid "MOD_ASSEMBLY_LOAD_EXCEPTION"
msgstr ""

msgid "MOD_ASSEMBLY_UNLOAD_CALL_FAILED"
msgstr ""

msgid "MOD_ASSEMBLY_UNLOAD_CALL_FAILED_EXCEPTION"
msgstr ""

msgid "MOD_AUTHOR"
msgstr ""

msgid "MOD_AUTO_HARMONY"
msgstr ""

#, fuzzy
msgid "MOD_CREATION_FAILED"
msgstr "Аутоматска-еволуција није успела"

#, fuzzy
msgid "MOD_DESCRIPTION"
msgstr "Опис:"

#, fuzzy
msgid "MOD_EXTENDED_DESCRIPTION"
msgstr "Нитрогеназа је протеин у стању да користи гасовити азот и ћелијску енергију у облику ATP за производњу амонијака, кључног хранљивог састојка за раст ћелија. Ово је процес који се назива анаеробна фиксација азота. Пошто је нитрогеназа суспендована директно у цитоплазми, околна течност врши ферментацију."

#, fuzzy
msgid "MOD_HARMONY_LOAD_FAILED_EXCEPTION"
msgstr "Вакуола је унутрашња мембранска органела која се користи за складиштење у ћелији. Састоје се од неколико везикула, мањих опнастих структура које се широко користе у ћелијама за складиштење, а које су се стопиле. Испуњен је водом која се користи да садржи молекуле, ензиме, чврсте материје и друге супстанце. Њихов облик је течан и може се разликовати између ћелија."

#, fuzzy
msgid "MOD_HARMONY_UNLOAD_FAILED_EXCEPTION"
msgstr "Вакуола је унутрашња мембранска органела која се користи за складиштење у ћелији. Састоје се од неколико везикула, мањих опнастих структура које се широко користе у ћелијама за складиштење, а које су се стопиле. Испуњен је водом која се користи да садржи молекуле, ензиме, чврсте материје и друге супстанце. Њихов облик је течан и може се разликовати између ћелија."

msgid "MOD_HAS_NO_LOADABLE_RESOURCES"
msgstr ""

msgid "MOD_ICON_FILE"
msgstr ""

msgid "MOD_INFO_URL"
msgstr ""

msgid "MOD_INTERNAL_NAME"
msgstr ""

msgid "MOD_LICENSE"
msgstr ""

msgid "MOD_LOAD_ERRORS"
msgstr ""

msgid "MOD_LOAD_ERRORS_OCCURRED"
msgstr ""

#, fuzzy
msgid "MOD_LOAD_OR_UNLOAD_ERRORS_OCCURRED"
msgstr "Учитати неважеће чување?"

#, fuzzy
msgid "MOD_LOAD_UNLOAD_CAVEATS"
msgstr "Учитати неважеће чување?"

#, fuzzy
msgid "MOD_LOAD_UNLOAD_RESTART"
msgstr "Учитати неважеће чување?"

msgid "MOD_MAXIMUM_THRIVE"
msgstr ""

msgid "MOD_MINIMUM_THRIVE"
msgstr ""

#, fuzzy
msgid "MOD_NAME"
msgstr "Име:"

#, fuzzy
msgid "MOD_PCK_NAME"
msgstr "Назив Зоне"

msgid "MOD_RECOMMENDED_THRIVE"
msgstr ""

msgid "MOD_TO_UPLOAD"
msgstr ""

msgid "MOD_UPLOADER"
msgstr ""

#, fuzzy
msgid "MOD_VERSION"
msgstr "Верзија:"

msgid "MORE_INFO"
msgstr ""

msgid "MORE_INFO_PROMPT"
msgstr ""

msgid "MOUSE_EDGE_PANNING_OPTION"
msgstr ""

msgid "MOUSE_LOOK_SENSITIVITY"
msgstr ""

msgid "MOUSE_SENSITIVITY_WINDOW_SIZE_ADJUSTMENT"
msgstr ""

#, fuzzy
msgid "MOVE"
msgstr "Покрет"

msgid "MOVEMENT"
msgstr "Покрет"

msgid "MOVE_ATTEMPTS_PER_SPECIES"
msgstr ""

msgid "MOVE_BACKWARDS"
msgstr "Померите се уназад"

msgid "MOVE_DOWN_OR_CROUCH"
msgstr ""

msgid "MOVE_FORWARD"
msgstr "Померите се напред"

#, fuzzy
msgid "MOVE_ITEM_DOWN"
msgstr "Пређите у Ову Зону"

#, fuzzy
msgid "MOVE_ITEM_UP"
msgstr "Померите се десно"

msgid "MOVE_LEFT"
msgstr "Померите се лево"

msgid "MOVE_ORGANELLE"
msgstr "Помери органелу"

msgid "MOVE_RIGHT"
msgstr "Померите се десно"

#, fuzzy
msgid "MOVE_TO_ANY_PATCH"
msgstr "Пређите у Ову Зону"

#, fuzzy
msgid "MOVE_TO_LAND"
msgstr "Пређите у Ову Зону"

#, fuzzy
msgid "MOVE_TO_MACROSCOPIC_TOOLTIP"
msgstr "Додајте ново везивање тастера"

msgid "MOVE_TO_MULTICELLULAR_STAGE_TOOLTIP"
msgstr ""

msgid "MOVE_TO_THIS_PATCH"
msgstr "Пређите у Ову Зону"

msgid "MOVE_UP_OR_JUMP"
msgstr ""

msgid "MOVING_TO_AWAKENING_PROTOTYPE"
msgstr ""

msgid "MOVING_TO_AWAKENING_PROTOTYPE_TITLE"
msgstr ""

msgid "MOVING_TO_LAND_PROTOTYPE"
msgstr ""

msgid "MOVING_TO_LAND_PROTOTYPE_TITLE"
msgstr ""

msgid "MOVING_TO_SOCIETY_STAGE"
msgstr ""

msgid "MP_COST"
msgstr ""

msgid "MUCILAGE"
msgstr ""

#, fuzzy
msgid "MUCILAGE_SYNTHESIS"
msgstr "Хемосинтеза"

#, fuzzy
msgid "MUCOCYST_ACTION_TOOLTIP"
msgstr "Додајте ново везивање тастера"

#, fuzzy
msgid "MULTICELLULAR"
msgstr "Поставите органелу"

#, fuzzy
msgid "MULTICELLULAR_EDITOR"
msgstr "Учитавање Уређивача Микроба"

#, fuzzy
msgid "MULTICELLULAR_FREEBUILD_EDITOR"
msgstr "Учитавање Уређивача Микроба"

#, fuzzy
msgid "MULTICELLULAR_LOADING_TIP_1"
msgstr "Учитавање Уређивача Микроба"

#, fuzzy
msgid "MULTICELLULAR_STAGE"
msgstr "Поставите органелу"

#, fuzzy
msgid "MULTIPLE_CELLS"
msgstr "Поставите органелу"

#, fuzzy
msgid "MULTIPLE_METABALLS"
msgstr "Поставите органелу"

#, fuzzy
msgid "MULTIPLE_ORGANELLES"
msgstr "Поставите органелу"

msgid "MULTISAMPLE_ANTI_ALIASING"
msgstr "Мултисампле анти-алиасинг:"

msgid "MULTITHREADED_SIMULATION_ENABLED"
msgstr ""

#, fuzzy
msgid "MULTITHREADED_SIMULATION_EXPLANATION"
msgstr "Број популације од {0} променио се за {1} због: {2}"

msgid "MUSEUM_WELCOME_TEXT"
msgstr ""

msgid "MUSIC"
msgstr ""

msgid "MUSIC_VOLUME"
msgstr "Јачина музике"

#, fuzzy
msgid "MUTATIONS_PER_SPECIES"
msgstr "Мутације Поени"

msgid "MUTATION_COST_MULTIPLIER"
msgstr ""

msgid "MUTATION_COST_MULTIPLIER_EXPLANATION"
msgstr ""

msgid "MUTATION_POINTS"
msgstr "Мутације Поени"

msgid "MUTE"
msgstr "Пригуши звук"

msgid "NAME"
msgstr "Име:"

#, fuzzy
msgid "NAME_LABEL_CITY"
msgstr "Биом: {0}"

#, fuzzy
msgid "NAME_LABEL_FLEET"
msgstr "Биом: {0}"

msgid "NAME_LABEL_STRUCTURE_UNFINISHED"
msgstr ""

#, fuzzy
msgid "NATIVE_THREAD_ADVICE_TOOLTIP"
msgstr "Сачувај и настави"

msgid "NEGATIVE_ATP_BALANCE"
msgstr "Негативан ATP Биланс"

msgid "NEGATIVE_ATP_BALANCE_TEXT"
msgstr ""
"Ваш микроб не производи довољно ATP-а да би преживео!\n"
"Да ли желите да наставите?"

msgid "NEW"
msgstr ""

msgid "NEWER_VERSION_LOADING_WARNING"
msgstr ""
"Овај сачување је из новије верзије Thrive и врло вероватно некомпатибилна.\n"
"Да ли желите да ипак покушате да учитате овај чување?"

msgid "NEWS"
msgstr ""

msgid "NEW_GAME"
msgstr "Нова игра"

#, fuzzy
msgid "NEW_GAME_BUTTON_TOOLTIP"
msgstr "Додајте ново везивање тастера"

msgid "NEW_GAME_SETTINGS_PERFORMANCE_OPTIONS_INFO"
msgstr ""

#, fuzzy
msgid "NEW_MOD_DEFAULT_DESCRIPTION"
msgstr "Хемопласт је двострука мембранска структура која садржи протеине који су способни да претворе водоник-сулфид, воду и гасовити угљен-диоксид у глукозу у процесу који се назива Хемосинтеза водоник-сулфида. Стопа његове производње глукозе скалира се са концентрацијом воде и угљен-диоксида."

#, fuzzy
msgid "NEW_NAME"
msgstr "Нова игра"

#, fuzzy
msgid "NEW_NAME_COLON"
msgstr "Брзина:"

msgid "NEXT_CAPITAL"
msgstr "СЛЕДЕЋИ"

#, fuzzy
msgid "NEXT_EDITOR_TAB"
msgstr "Омогућите уређивач"

msgid "NITROGEN"
msgstr "Азот"

msgid "NITROGENASE"
msgstr "Нитрогеназа"

#, fuzzy
msgid "NITROGENASE_DESCRIPTION"
msgstr "Нитрогеназа је протеин у стању да користи гасовити азот и ћелијску енергију у облику ATP за производњу амонијака, кључног хранљивог састојка за раст ћелија. Ово је процес који се назива анаеробна фиксација азота. Пошто је нитрогеназа суспендована директно у цитоплазми, околна течност врши ферментацију."

#, fuzzy
msgid "NITROGENASE_PROCESSES_DESCRIPTION"
msgstr "Нитрогеназа је протеин у стању да користи гасовити азот и ћелијску енергију у облику ATP за производњу амонијака, кључног хранљивог састојка за раст ћелија. Ово је процес који се назива анаеробна фиксација азота. Пошто је нитрогеназа суспендована директно у цитоплазми, околна течност врши ферментацију."

msgid "NITROPLAST"
msgstr "Пластид за Фиксирање Азота"

#, fuzzy
msgid "NITROPLAST_DESCRIPTION"
msgstr "Пластид за фиксирање азота је протеин који може да користи гасовити азот и кисеоник и ћелијску енергију у облику ATP за производњу амонијака, кључног хранљивог састојка за раст ћелија. Ово је процес који се назива аеробна фиксација азота."

#, fuzzy
msgid "NITROPLAST_PROCESSES_DESCRIPTION"
msgstr "Пластид за фиксирање азота је протеин који може да користи гасовити азот и кисеоник и ћелијску енергију у облику ATP за производњу амонијака, кључног хранљивог састојка за раст ћелија. Ово је процес који се назива аеробна фиксација азота."

msgid "NONE"
msgstr ""

msgid "NORMAL"
msgstr "Нормално"

msgid "NORMAL_MEMBRANE_DESCRIPTION"
msgstr "Најосновнији облик мембране, има малу заштиту од оштећења. Такође му је потребно више енергије да се не би деформисао. Предност је у томе што омогућава ћелији да се брзо креће и апсорбује хранљиве материје."

msgid "NOTHING_HERE"
msgstr "Ништа овде"

msgid "NOTHING_TO_INTERACT_WITH"
msgstr ""

#, fuzzy
msgid "NOTICE_BINDING_OUT_OF_ATP"
msgstr "Укључи повезивање"

msgid "NOTICE_DAMAGED_BY_NO_ATP"
msgstr ""

msgid "NOTICE_ENGULFING_OUT_OF_ATP"
msgstr ""

msgid "NOTICE_ENGULF_DAMAGE_FROM_TOXIN"
msgstr ""

msgid "NOTICE_ENGULF_MISSING_ENZYME"
msgstr ""

msgid "NOTICE_ENGULF_SIZE_TOO_SMALL"
msgstr ""

msgid "NOTICE_ENGULF_STORAGE_FULL"
msgstr ""

msgid "NOTICE_HIT_BY_ATP_TOXIN"
msgstr ""

#, fuzzy
msgid "NOTICE_HIT_BY_BASE_MOVEMENT_TOXIN"
msgstr "Подразумевано Кретање"

#, fuzzy
msgid "NOTICE_HYDROGEN_SULFIDE_DAMAGE"
msgstr "Водоник Сулфид"

msgid "NOTICE_NOT_ENOUGH_MUCILAGE"
msgstr ""

msgid "NOTICE_RADIATION_DAMAGE"
msgstr ""

msgid "NOTICE_READY_TO_EDIT"
msgstr ""

#, fuzzy
msgid "NOT_ADAPTED_TO_CURRENT_PATCH"
msgstr "Откажи претходну акцију"

#, fuzzy
msgid "NOT_STARTED_DOT"
msgstr "Прекинуто."

#, fuzzy
msgid "NOVEMBER"
msgstr "Покрет"

msgid "NO_AI"
msgstr ""

msgid "NO_DATA_TO_SHOW"
msgstr ""

msgid "NO_EVENTS_RECORDED"
msgstr ""

#, fuzzy
msgid "NO_FOSSIL_DIRECTORY"
msgstr "Отворите Сачувај Директоријум"

#, fuzzy
msgid "NO_LONGER_ELIGIBLE_FOR_ACHIEVEMENTS"
msgstr "ПОТВРДИ"

#, fuzzy
msgid "NO_MODS_ENABLED"
msgstr "Укључи тастери за варања"

#, fuzzy
msgid "NO_ORGANELLE_PROCESSES"
msgstr "Поставите органелу"

msgid "NO_SAVEGAMES_FOUND"
msgstr ""

#, fuzzy
msgid "NO_SAVE_DIRECTORY"
msgstr "Отворите Сачувај Директоријум"

#, fuzzy
msgid "NO_SCREENSHOT_DIRECTORY"
msgstr "Отворите Сачувај Директоријум"

#, fuzzy
msgid "NO_SELECTED_MOD"
msgstr "Одабрано:"

#, fuzzy
msgid "NO_SUGGESTION"
msgstr "Резолуција:"

msgid "NUCLEUS"
msgstr "Ћелијско Језгро"

msgid "NUCLEUS_DELETE_OPTION_DISABLED_TOOLTIP"
msgstr ""

msgid "NUCLEUS_DESCRIPTION"
msgstr "Дефинитивна карактеристика еукариотских ћелија. Језгро такође укључује ендоплазматски ретикулум и тело голгија. Еволуција прокарионтских ћелија је развити систем унутрашњих мембрана, урађен асимилацијом другог прокариота у себи. То им омогућава да раздвоје или одбаце различите процесе који се дешавају унутар ћелије и спречава их да се преклапају. То омогућава да њихови нови мембрански органели буду много сложенији, ефикаснији и специјализованији него да слободно лебде у цитоплазми. Међутим, ово долази по цену да ћелија буде много већа и да јој треба пуно енергије за одржавање."

msgid "NUCLEUS_SMALL_DESCRIPTION"
msgstr ""
"Омогућава еволуцију сложенијих,\n"
"мембране везане органеле. Много кошта\n"
"ATP-а за одржавање. Ово је неповратно\n"
"еволуција."

msgid "NUMLOCK"
msgstr ""

#, fuzzy
msgid "NUTRIENT_COST_TOOLTIP"
msgstr "Додајте ново везивање тастера"

#, fuzzy
msgid "N_A"
msgstr "- МП"

msgid "N_A_MP"
msgstr "- МП"

#, fuzzy
msgid "N_TIMES"
msgstr "Десни миш"

msgid "OCTOBER"
msgstr ""

msgid "OFF"
msgstr ""

msgid "OFFICIAL_WEBSITE"
msgstr ""

#, fuzzy
msgid "OFFICIAL_WEBSITE_BUTTON_TOOLTIP"
msgstr "Додајте ново везивање тастера"

msgid "OFFSET"
msgstr ""

msgid "OK"
msgstr "У реду"

msgid "OLDER_VERSION_LOADING_WARNING"
msgstr ""
"Овај сачување је из старе верзије Thrive-а и можда је некомпатибилно.\n"
"Како је Thrive тренутно у раном развоју, компатибилност није приоритет.\n"
"Можете да припремите све проблеме на које наиђете, али они тренутно нису највиши приоритети.\n"
"Да ли желите да ипак покушате да прочитате овај чување?"

#, fuzzy
msgid "OPENGL_MODE_WARNING"
msgstr "Упозорење у режиму GLES2"

#, fuzzy
msgid "OPENGL_MODE_WARNING_EXPLANATION"
msgstr "Користите Thrive витх GLES2. Ово је озбиљно непроверено и вероватно ће изазвати проблеме. Покушајте да ажурирате управљачке програме за видео и / или присилите АМД или Нвидиа графику да се користи за покретање програма Thrive."

msgid "OPEN_FOLDER"
msgstr ""

msgid "OPEN_FOSSIL_FOLDER"
msgstr ""

msgid "OPEN_FOSSIL_IN_FREEBUILD_WARNING"
msgstr ""

msgid "OPEN_GOD_TOOLS"
msgstr ""

msgid "OPEN_HELP_SCREEN"
msgstr "Отворите екран помоћи"

#, fuzzy
msgid "OPEN_IN_FREEBUILD"
msgstr "Слободна-Градећи"

msgid "OPEN_LOGS_FOLDER"
msgstr ""

msgid "OPEN_MOD_URL"
msgstr ""

#, fuzzy
msgid "OPEN_ORGANELLES_PAGE"
msgstr "Отвори мени органеле"

msgid "OPEN_ORGANELLE_MENU"
msgstr "Отвори мени органеле"

#, fuzzy
msgid "OPEN_RESEARCH_SCREEN"
msgstr "Отворите екран помоћи"

msgid "OPEN_SAVE_DIRECTORY"
msgstr "Отворите Сачувај Директоријум"

#, fuzzy
msgid "OPEN_SCIENCE_MENU"
msgstr "Отворите мени"

msgid "OPEN_SCREENSHOT_FOLDER"
msgstr ""

msgid "OPEN_THE_MENU"
msgstr "Отворите мени"

msgid "OPEN_TRANSLATION_SITE"
msgstr ""

#, fuzzy
msgid "OPERATION_PAUSED_DOT"
msgstr "Прекинуто."

msgid "OPPORTUNISM_EXPLANATION"
msgstr ""

msgid "OPPORTUNISTIC"
msgstr ""

msgid "OPTIONS"
msgstr "Опције"

#, fuzzy
msgid "OPTIONS_BUTTON_TOOLTIP"
msgstr "Додајте ново везивање тастера"

msgid "ORGANELLES"
msgstr "Органеле"

#, fuzzy
msgid "ORGANELLES_BUTTON"
msgstr "Органеле"

#, fuzzy
msgid "ORGANELLES_WILL_BE_UNLOCKED_NEXT_GENERATION"
msgstr "Избодите друге ћелије са ово."

#, fuzzy
msgid "ORGANELLE_AXON"
msgstr "Органеле"

#, fuzzy
msgid "ORGANELLE_AXON_DESCRIPTION"
msgstr "Избодите друге ћелије са ово."

#, fuzzy
msgid "ORGANELLE_CATEGORY_MACROSCOPIC"
msgstr "Поставите органелу"

#, fuzzy
msgid "ORGANELLE_CATEGORY_MULTICELLULAR"
msgstr "Поставите органелу"

#, fuzzy
msgid "ORGANELLE_GROWTH_ORDER_EXPLANATION"
msgstr "Број популације од {0} променио се за {1} због: {2}"

#, fuzzy
msgid "ORGANELLE_MYOFIBRIL"
msgstr "Грабежљива Коса"

#, fuzzy
msgid "ORGANELLE_MYOFIBRIL_DESCRIPTION"
msgstr "Избодите друге ћелије са ово."

msgid "ORGANELLE_PILUS"
msgstr "Грабежљива Коса"

msgid "ORGANELLE_PILUS_DESCRIPTION"
msgstr "Избодите друге ћелије са ово."

#, fuzzy
msgid "ORGANELLE_PILUS_PROCESSES_DESCRIPTION"
msgstr "Избодите друге ћелије са ово."

#, fuzzy
msgid "ORGANELLE_PLURAL"
msgstr "Грабежљива Коса"

#, fuzzy
msgid "ORGANELLE_SINGULAR"
msgstr "Грабежљива Коса"

#, fuzzy
msgid "ORGANELLE_SUGGESTION_COLON"
msgstr "Органеле"

#, fuzzy
msgid "ORGANELLE_SUGGESTION_TOOLTIP"
msgstr "Додајте ново везивање тастера"

#, fuzzy
msgid "ORGANELLE_UNLOCKS_ENABLED"
msgstr "Органеле"

#, fuzzy
msgid "ORGANELLE_UNLOCKS_ENABLED_EXPLANATION"
msgstr "Избодите друге ћелије са ово."

msgid "ORGANISM_STATISTICS"
msgstr "Статистика Организма"

msgid "OR_UNLOCK_CONDITION"
msgstr ""

msgid "OSMOREGULATION"
msgstr "Осморегулација"

msgid "OSMOREGULATION_COST"
msgstr "Цена осморегулације"

#, fuzzy
msgid "OSMOREGULATION_COST_MULTIPLIER"
msgstr "Цена осморегулације"

#, fuzzy
msgid "OSMOREGULATION_COST_MULTIPLIER_EXPLANATION"
msgstr "Цена осморегулације"

#, fuzzy
msgid "OTHER_COMPOUNDS"
msgstr "Једињење"

msgid "OUR_WIKI"
msgstr ""

#, fuzzy
msgid "OUTDATED_NOTICE"
msgstr "Прекинуто."

msgid "OUTREACH_TEAM"
msgstr ""

msgid "OUTSIDE_CONTRIBUTORS"
msgstr ""

msgid "OVERWRITE_EXISTING_SAVE"
msgstr "Препиши постојеће чување:"

#, fuzzy
msgid "OVERWRITE_EXISTING_SAVE_PROMPT"
msgstr "Препиши постојеће чување:"

#, fuzzy
msgid "OVERWRITE_SPECIES_NAME_CONFIRMATION"
msgstr "Брисање овог чувања не може се опозвати. Да ли сте сигурни да желите трајно да га избришете?"

msgid "OXYGEN"
msgstr "Кисеоник"

#, fuzzy
msgid "OXYGEN_INHIBITOR_SYNTHESIS"
msgstr "Синтеза ОксиТокси"

#, fuzzy
msgid "OXYGEN_RESISTANCE"
msgstr "Отпорност на токсине"

#, fuzzy
msgid "OXYGEN_TOLERANCE_TOOLTIP"
msgstr "Додајте ново везивање тастера"

#, fuzzy
msgid "OXYTOXISOME_PROCESSES_DESCRIPTION"
msgstr "Метаболосоми су грозди протеина умотани у протеинске љуске. Они су у стању да претворе глукозу у ATP много већом брзином него што се то може учинити у цитоплазми са процесу који се назива аеробно дисање. Међутим, потребан му је кисеоник да би функционисао, а нижи нивои кисеоника у околини успориће брзину његове производње ATP. Пошто су метаболосоми суспендовани директно у цитоплазми, околна течност врши одређену ферментацију."

msgid "OXYTOXY_NT"
msgstr "ОксиТокси НТ"

#, fuzzy
msgid "OXYTOXY_SYNTHESIS"
msgstr "Синтеза ОксиТокси"

#, fuzzy
msgid "PAGEDOWN"
msgstr "Окрените камеру надоле"

msgid "PAGEUP"
msgstr ""

#, fuzzy
msgid "PAGE_BACK"
msgstr "Назад"

#, fuzzy
msgid "PAGE_FORWARD"
msgstr "Крени напред"

#, fuzzy
msgid "PAGE_TITLE"
msgstr "ВИ СТЕ ПРОСПЕРИРАЛИ!"

msgid "PAN_CAMERA_DOWN"
msgstr "Окрените камеру надоле"

msgid "PAN_CAMERA_LEFT"
msgstr "Окрените камеру улево"

msgid "PAN_CAMERA_RESET"
msgstr "Ресетуј камеру"

msgid "PAN_CAMERA_RIGHT"
msgstr "Окрените камеру удесно"

msgid "PAN_CAMERA_UP"
msgstr "Окрените камеру према горе"

msgid "PAST_DEVELOPERS"
msgstr ""

#, fuzzy
msgid "PATCHES_NUMBER"
msgstr "Пећина"

#, fuzzy
msgid "PATCH_COLON"
msgstr "Врсте:"

#, fuzzy
msgid "PATCH_EXTINCTION_BOX_TEXT"
msgstr "Баш као и 99% свих врста које су икада постојале, и ваша врста је изумрла. Други ће наставити да попуњавају вашу нишу и просперирати, али то нећете бити ви. Бићете заборављени, неуспели експеримент у еволуцији."

#, fuzzy
msgid "PATCH_EXTINCTION_CAPITAL"
msgstr "ИЗУМИРАЊЕ"

msgid "PATCH_MAP"
msgstr "Карта Зоне"

#, fuzzy
msgid "PATCH_MAP_NAVIGATION_TOOLTIP"
msgstr "Додајте ново везивање тастера"

#, fuzzy
msgid "PATCH_NAME"
msgstr "Пећина"

#, fuzzy
msgid "PATCH_NOTES_LAST_PLAYED_INFO"
msgstr "ВИ СТЕ ПРОСПЕРИРАЛИ!"

msgid "PATCH_NOTES_LAST_PLAYED_INFO_PLURAL"
msgstr ""

#, fuzzy
msgid "PATCH_NOTES_TITLE"
msgstr "ВИ СТЕ ПРОСПЕРИРАЛИ!"

msgid "PATCH_NOTE_BULLET_POINT"
msgstr ""

msgid "PATCH_NOTE_CHANGES_HEADING"
msgstr ""

#, fuzzy
msgid "PATCH_NOTE_LINK_VISIT_TEXT"
msgstr "Баш као и 99% свих врста које су икада постојале, и ваша врста је изумрла. Други ће наставити да попуњавају вашу нишу и просперирати, али то нећете бити ви. Бићете заборављени, неуспели експеримент у еволуцији."

#, fuzzy
msgid "PATREON_TOOLTIP"
msgstr "Додајте ново везивање тастера"

msgid "PATRONS"
msgstr ""

msgid "PAUSED"
msgstr ""

#, fuzzy
msgid "PAUSE_MENU_RESUME_TOOLTIP"
msgstr "Наставити"

msgid "PAUSE_PROMPT"
msgstr ""

msgid "PAUSE_TOOLTIP"
msgstr ""

#, fuzzy
msgid "PCK_LOAD_FAILED"
msgstr "Учитавање завршено"

#, fuzzy
msgid "PCK_LOAD_FAILED_DOES_NOT_EXIST"
msgstr "Учитавање завршено"

msgid "PEACEFUL"
msgstr ""

#, fuzzy
msgid "PENDING_ENDOSYMBIOSIS_EXPLANATION"
msgstr "Користите Thrive витх GLES2. Ово је озбиљно непроверено и вероватно ће изазвати проблеме. Покушајте да ажурирате управљачке програме за видео и / или присилите АМД или Нвидиа графику да се користи за покретање програма Thrive."

msgid "PENDING_ENDOSYMBIOSIS_TITLE"
msgstr ""

msgid "PERCENTAGE_VALUE"
msgstr ""

#, fuzzy
msgid "PERFECT_ADAPTATION_DESCRIPTION"
msgstr "Моћ ћелије. Митохондрион (множина: митохондрије) је двострука мембранска структура испуњена протеинима и ензимима. То је прокариот који је асимилирао за употребу од свог еукариотског домаћина. У стању је да претвори глукозу у ATP са много већом ефикасношћу него што се то може учинити у цитоплазми у процесу који се назива аеробно дисање. Међутим, потребан му је кисеоник да би функционисао, а нижи нивои кисеоника у околини успориће брзину његове производње ATP."

msgid "PERFORMANCE"
msgstr "Перформансе"

msgid "PERFORM_UNBINDING"
msgstr "Изврши одвајање"

#, fuzzy
msgid "PER_SECOND_ABBREVIATION"
msgstr "/секунду"

msgid "PER_SECOND_SLASH"
msgstr "/секунду"

msgid "PHOSPHATE"
msgstr "Фосфат"

#, fuzzy
msgid "PHOSPHATES_COST"
msgstr "Фосфат"

#, fuzzy
msgid "PHOSPHATES_LEVELS"
msgstr "Фосфат"

msgid "PHOTOSYNTHESIS"
msgstr "Фотосинтеза"

msgid "PHYSICAL_CONDITIONS"
msgstr "Физички Услови"

msgid "PHYSICAL_RESISTANCE"
msgstr "Физички Отпор"

msgid "PLACE_ORGANELLE"
msgstr "Поставите органелу"

msgid "PLANET"
msgstr ""

#, fuzzy
msgid "PLANET_CUSTOMIZER"
msgstr "На Курсору:"

msgid "PLANET_DETAILS_STRING"
msgstr ""

msgid "PLANET_RANDOM_SEED"
msgstr ""

#, fuzzy
msgid "PLANET_STATISTICS"
msgstr "Статистика"

#, fuzzy
msgid "PLAYER"
msgstr "играч је умро"

msgid "PLAYER_DEATH_POPULATION_PENALTY"
msgstr ""

#, fuzzy
msgid "PLAYER_DEATH_POPULATION_PENALTY_EXPLANATION"
msgstr "Број популације од {0} променио се за {1} због: {2}"

msgid "PLAYER_DIED"
msgstr "играч је умро"

#, fuzzy
msgid "PLAYER_DUPLICATE"
msgstr "играч је умро"

#, fuzzy
msgid "PLAYER_EXTINCT"
msgstr "играч је умро"

#, fuzzy
msgid "PLAYER_RELATIVE_MOVEMENT"
msgstr "играч је умро"

#, fuzzy
msgid "PLAYER_RELATIVE_MOVEMENT_TOOLTIP"
msgstr "играч је умро"

msgid "PLAYER_REPRODUCED"
msgstr "Играч се репродуковао"

#, fuzzy
msgid "PLAYER_SPEED"
msgstr "играч је умро"

msgid "PLAYSTATION_3"
msgstr ""

msgid "PLAYSTATION_4"
msgstr ""

msgid "PLAYSTATION_5"
msgstr ""

msgid "PLAY_INTRO_VIDEO"
msgstr "Пусти уводни видео"

msgid "PLAY_MICROBE_INTRO_ON_NEW_GAME"
msgstr "Пустите уводни видео за микробе на Новој Игри"

msgid "PLAY_WITH_CURRENT_SETTING"
msgstr ""

msgid "POPULATION_CAPITAL"
msgstr "ПОПУЛАЦИЈА:"

msgid "POPULATION_COLON"
msgstr "популација:"

#, fuzzy
msgid "POPULATION_IN_PATCHES"
msgstr "ПОПУЛАЦИЈА:"

#, fuzzy
msgid "POPULATION_IN_PATCH_SHORT"
msgstr "ПОПУЛАЦИЈА:"

msgid "POSITION_NUMBER"
msgstr ""

msgid "PREDATION_FOOD_SOURCE"
msgstr ""

#, fuzzy
msgid "PREDICTION_DETAILS_OPEN_TOOLTIP"
msgstr "Наставити"

#, fuzzy
msgid "PRESSURE"
msgstr "Прити."

msgid "PRESSURE_SHORT"
msgstr "Прити."

#, fuzzy
msgid "PRESSURE_TOLERANCE_TOOLTIP"
msgstr "Вратите се у Мени"

msgid "PRESS_KEY_DOT_DOT_DOT"
msgstr "Притисните тастер..."

msgid "PREVIEW_IMAGE_DOES_NOT_EXIST"
msgstr ""

msgid "PREVIEW_IMAGE_IS_TOO_LARGE"
msgstr ""

#, fuzzy
msgid "PREVIOUS_COLON"
msgstr "Врсте:"

msgid "PROCESSING_LOADED_OBJECTS"
msgstr "Обрада учитаних објеката"

msgid "PROCESS_ENVIRONMENT_SEPARATOR"
msgstr ""

msgid "PROCESS_PANEL_TITLE"
msgstr ""

msgid "PROCESS_SPEED_MODIFIER"
msgstr ""

#, fuzzy
msgid "PROCESS_TOGGLE_TOOLTIP"
msgstr "Вратите се у Мени"

msgid "PROGRAMMING_TEAM"
msgstr ""

msgid "PROJECT_MANAGEMENT_TEAM"
msgstr ""

msgid "PROTEINS"
msgstr "Протеини"

msgid "PROTOPLASM"
msgstr "Протоплазма"

msgid "PULL_REQUESTS_PROGRAMMING"
msgstr ""

#, fuzzy
msgid "QUADRILLION_ABBREVIATION"
msgstr "/секунду"

msgid "QUICK_LOAD"
msgstr "Учитајте брзу копију"

msgid "QUICK_SAVE"
msgstr "Брза копија"

msgid "QUIT"
msgstr "Одустати"

#, fuzzy
msgid "QUIT_BUTTON_TOOLTIP"
msgstr "Додајте ново везивање тастера"

#, fuzzy
msgid "QUIT_GAME_WARNING"
msgstr "Упозорење у режиму GLES2"

#, fuzzy
msgid "RADIATION"
msgstr "Аеробно(кисеонично) дисање"

#, fuzzy
msgid "RADIATION_LEVELS"
msgstr "Аеробно(кисеонично) дисање"

#, fuzzy
msgid "RADIOACTIVE_CHUNK"
msgstr "Велики комад гвожђа"

#, fuzzy
msgid "RADIOSYNTHESIS"
msgstr "Хемосинтеза"

msgid "RANDOMIZE_SPECIES_NAME"
msgstr ""

#, fuzzy
msgid "RANDOM_SEED_TOOLTIP"
msgstr "Наставити"

msgid "RAW"
msgstr ""

#, fuzzy
msgid "RAW_VALUE_COLON"
msgstr "Брзина:"

msgid "REACH_GENERATION_15_WITH_A_SPECIES"
msgstr ""

msgid "REACH_GENERATION_15_WITH_A_SPECIES_PROGRESS"
msgstr ""

#, fuzzy
msgid "REACH_MULTICELLULAR_STAGE"
msgstr "Поставите органелу"

msgid "READING_SAVE_DATA"
msgstr "Читање сачуваних података"

msgid "READY"
msgstr ""

msgid "RECOMMENDED_THRIVE_VERSION"
msgstr ""

#, fuzzy
msgid "REDDIT_TOOLTIP"
msgstr "Наставити"

msgid "REDO"
msgstr "Понови"

msgid "REDO_THE_LAST_ACTION"
msgstr "Понови последњу акцију"

msgid "REFRESH"
msgstr "Освјежи"

#, fuzzy
msgid "REGENERATE_BUTTON"
msgstr "Органеле"

msgid "REGIONS_NUMBER"
msgstr ""

msgid "RENDER_SCALE"
msgstr ""

msgid "REPORT"
msgstr "Извештај"

#, fuzzy
msgid "REPORT_BUG"
msgstr "Извештај"

#, fuzzy
msgid "REPRODUCED"
msgstr "Производи"

#, fuzzy
msgid "REPRODUCTION"
msgstr "ATP Производња"

#, fuzzy
msgid "REPRODUCTION_ASEXUAL"
msgstr "ATP Производња"

#, fuzzy
msgid "REPRODUCTION_BUDDING"
msgstr "Производи"

#, fuzzy
msgid "REPRODUCTION_COMPOUNDS_MODE"
msgstr "Производи"

#, fuzzy
msgid "REPRODUCTION_COMPOUNDS_MODE_EXPLANATION"
msgstr "Број популације од {0} променио се за {1} због: {2}"

#, fuzzy
msgid "REPRODUCTION_COMPOUND_HANDLING_TOOLTIP"
msgstr "Производи"

#, fuzzy
msgid "REPRODUCTION_METHOD"
msgstr "Производи"

#, fuzzy
msgid "REQUIRES_NUCLEUS"
msgstr "Ћелијско Језгро"

#, fuzzy
msgid "RESEARCH"
msgstr "Ресетовати"

msgid "RESET"
msgstr "Ресетовати"

#, fuzzy
msgid "RESET_ACHIEVEMENTS"
msgstr "за повећање кретања"

#, fuzzy
msgid "RESET_DEADZONES"
msgstr "Ресетуј до почетног?"

msgid "RESET_DISMISSED_POPUPS"
msgstr ""

msgid "RESET_INPUTS_TO_DEFAULTS"
msgstr "Ресетовати уносе на подразумеване вредности?"

#, fuzzy
msgid "RESET_ITEM_ORDER_TO_DEFAULT"
msgstr "Ресетовати уносе на подразумеване вредности?"

#, fuzzy
msgid "RESET_KEYBINDINGS"
msgstr "Ресетујте Уноси"

msgid "RESET_SETTINGS_TO_DEFAULTS"
msgstr "Подразумеване вредности"

#, fuzzy
msgid "RESET_SHOWN_TUTORIALS"
msgstr "Прикажи туторијале"

#, fuzzy
msgid "RESET_SHOWN_TUTORIALS_TOOLTIP"
msgstr "Додајте ново везивање тастера"

msgid "RESET_TO_DEFAULTS"
msgstr "Ресетуј до почетног?"

msgid "RESISTANT_TO_BASIC_ENGULFMENT"
msgstr ""

#, fuzzy
msgid "RESIZE_METABALL_TOOLTIP"
msgstr "Наставити"

msgid "RESOLUTION"
msgstr "Резолуција:"

msgid "RESOURCE_ABSORBTION_SPEED"
msgstr "Брзина Апсорпције Брзине"

#, fuzzy
msgid "RESOURCE_AMOUNT_SHORT"
msgstr "Прити."

#, fuzzy
msgid "RESOURCE_ENERGY"
msgstr "Погледајте Изворни Код"

#, fuzzy
msgid "RESOURCE_FOOD"
msgstr "Погледајте Изворни Код"

#, fuzzy
msgid "RESOURCE_ROCK"
msgstr "Погледајте Изворни Код"

#, fuzzy
msgid "RESOURCE_WOOD"
msgstr "Погледајте Изворни Код"

msgid "RESPIRATION"
msgstr "Аеробно(кисеонично) дисање"

msgid "RESPONSIVE"
msgstr ""

msgid "RESTART_REQUIRED"
msgstr ""

msgid "RESUME"
msgstr "Наставити"

#, fuzzy
msgid "RESUME_TOOLTIP"
msgstr "Наставити"

msgid "RETURN_TO_MENU"
msgstr "Вратите се у Мени"

#, fuzzy
msgid "RETURN_TO_MENU_TOOLTIP"
msgstr "Вратите се у Мени"

#, fuzzy
msgid "RETURN_TO_MENU_WARNING"
msgstr "Вратите се у Мени"

#, fuzzy
msgid "REVEAL_ALL_PATCHES"
msgstr "се проширила на зоне:"

#, fuzzy
msgid "REVERT_TO_EDITOR"
msgstr "Омогућите уређивач"

#, fuzzy
msgid "REVERT_TO_EDITOR_EXPLANATION"
msgstr "Број популације од {0} променио се за {1} због: {2}"

#, fuzzy
msgid "REVERT_TO_EDITOR_PROMPT"
msgstr "Избришете старе Сачуваје?"

#, fuzzy
msgid "REVOLUTIONARY_GAMES_SOCIAL_TOOLTIP"
msgstr "Додајте ново везивање тастера"

#, fuzzy
msgid "RIGHT_ARROW"
msgstr "Десни миш"

msgid "RIGHT_MOUSE"
msgstr "Десни миш"

msgid "RIGID"
msgstr ""

msgid "RIGIDITY_MEMBRANE_DESCRIPTION"
msgstr "Чвршћа мембрана је отпорнија на оштећења, али ће исто отежати кретање за ћелију."

msgid "ROTATE_LEFT"
msgstr "Ротирајте лево"

msgid "ROTATE_RIGHT"
msgstr "Ротирајте десно"

#, fuzzy
msgid "ROTATION_COLON"
msgstr "популација:"

msgid "RUN_AUTO_EVO_DURING_GAMEPLAY"
msgstr "Покрените аутоматску-еволуцију током играња"

msgid "RUN_ONE_STEP"
msgstr ""

msgid "RUN_RESULT_BY_SENDING_POPULATION"
msgstr "{0} због слања: {1} популација из зона: {2}"

msgid "RUN_RESULT_GENE_CODE"
msgstr "генетски код:"

msgid "RUN_RESULT_NICHE_FILL"
msgstr "појавио се да попуни нишу"

msgid "RUN_RESULT_SELECTION_PRESSURE_SPLIT"
msgstr "појавио се због различитих селективнх притисака"

#, fuzzy
msgid "RUN_RESULT_SPLIT_FROM"
msgstr "генетски код:"

#, fuzzy
msgid "RUN_RESULT_SPLIT_OFF_TO"
msgstr "се проширила на зоне:"

msgid "RUN_X_WORLDS"
msgstr ""

#, fuzzy
msgid "RUN_X_WORLDS_TOOLTIP"
msgstr "Додајте ново везивање тастера"

msgid "RUSTICYANIN"
msgstr "Рустицијанин"

#, fuzzy
msgid "RUSTICYANIN_DESCRIPTION"
msgstr "Рустицијанин је протеин који може да користи гасовити угљен-диоксид и кисеоник за оксидацију гвожђа из једног хемијског стања у друго. Овај процес, назван Респирација гвожђа, ослобађа енергију коју ћелија тада може да сакупи."

#, fuzzy
msgid "RUSTICYANIN_PROCESSES_DESCRIPTION"
msgstr "Рустицијанин је протеин који може да користи гасовити угљен-диоксид и кисеоник за оксидацију гвожђа из једног хемијског стања у друго. Овај процес, назван Респирација гвожђа, ослобађа енергију коју ћелија тада може да сакупи."

#, fuzzy
msgid "SAFE_MODE_EXPLANATION"
msgstr "Број популације од {0} променио се за {1} због: {2}"

msgid "SAFE_MODE_TITLE"
msgstr ""

msgid "SAVE"
msgstr "Сачувати"

msgid "SAVE_AND_CONTINUE"
msgstr "Сачувај и настави"

msgid "SAVE_AUTOSAVE"
msgstr "Аутоматско чување"

#, fuzzy
msgid "SAVE_CHEATS_USED"
msgstr "Коришћен простор:"

msgid "SAVE_DELETE_WARNING"
msgstr "Брисање овог чувања не може се опозвати. Да ли сте сигурни да желите трајно избрисати {0}?"

msgid "SAVE_ERROR_INCLUDE_JSON_DEBUG_NOTE"
msgstr ""

msgid "SAVE_ERROR_TURN_ON_JSON_DEBUG_MODE"
msgstr ""

msgid "SAVE_FAILED"
msgstr "Сачување није успело"

msgid "SAVE_GAME"
msgstr "Сачувај Игру"

#, fuzzy
msgid "SAVE_GAME_BUTTON_TOOLTIP"
msgstr "Додајте ново везивање тастера"

msgid "SAVE_HAS_DIFFERENT_VERSION"
msgstr "Сачувај има другачију верзију"

msgid "SAVE_HAS_DIFFERENT_VERSION_TEXT"
msgstr ""
"Верзија спремишта које покушавате да учитате не одговара верзији игре.\n"
"Молимо вас учитајте спремање ручно кроз мени."

msgid "SAVE_HAS_INVALID_GAME_STATE"
msgstr "Сачувај има неважећу сцену стања игре"

msgid "SAVE_INVALID"
msgstr "Неважеће"

msgid "SAVE_IS_INVALID"
msgstr "Сачувај неважеће"

#, fuzzy
msgid "SAVE_IS_UPGRADEABLE_DESCRIPTION"
msgstr "Вакуола је унутрашња мембранска органела која се користи за складиштење у ћелији. Састоје се од неколико везикула, мањих опнастих структура које се широко користе у ћелијама за складиштење, а које су се стопиле. Испуњен је водом која се користи да садржи молекуле, ензиме, чврсте материје и друге супстанце. Њихов облик је течан и може се разликовати између ћелија."

msgid "SAVE_LOAD_ALREADY_LOADED_FREE_FAILURE"
msgstr ""

msgid "SAVE_MANUAL"
msgstr "Ручни"

msgid "SAVE_QUICKSAVE"
msgstr "Брзог чување"

msgid "SAVE_SPACE_USED"
msgstr "Коришћен простор:"

#, fuzzy
msgid "SAVE_UPGRADE_FAILED"
msgstr "Сачување није успело"

#, fuzzy
msgid "SAVE_UPGRADE_FAILED_DESCRIPTION"
msgstr "Вакуола је унутрашња мембранска органела која се користи за складиштење у ћелији. Састоје се од неколико везикула, мањих опнастих структура које се широко користе у ћелијама за складиштење, а које су се стопиле. Испуњен је водом која се користи да садржи молекуле, ензиме, чврсте материје и друге супстанце. Њихов облик је течан и може се разликовати између ћелија."

#, fuzzy
msgid "SAVING_DATA_FAILED_DUE_TO"
msgstr "Чување није успело! Догоди се изузетак"

#, fuzzy
msgid "SAVING_DOT_DOT_DOT"
msgstr "Тражи..."

#, fuzzy
msgid "SAVING_FAILED_WITH_EXCEPTION"
msgstr "Вакуола је унутрашња мембранска органела која се користи за складиштење у ћелији. Састоје се од неколико везикула, мањих опнастих структура које се широко користе у ћелијама за складиштење, а које су се стопиле. Испуњен је водом која се користи да садржи молекуле, ензиме, чврсте материје и друге супстанце. Њихов облик је течан и може се разликовати између ћелија."

#, fuzzy
msgid "SAVING_NOT_POSSIBLE"
msgstr "Чување није успело! Догоди се изузетак"

msgid "SAVING_SUCCEEDED"
msgstr "Чување је успело"

msgid "SCALING_NONE"
msgstr ""

#, fuzzy
msgid "SCALING_ON"
msgstr ""
"Постоји сукоб са {0}.\n"
"Да ли желите да уклоните унос из {1}?"

msgid "SCALING_ON_INVERSE"
msgstr ""

#, fuzzy
msgid "SCREEN_EFFECT"
msgstr "Спољни ефекти:"

#, fuzzy
msgid "SCREEN_EFFECT_GAMEBOY"
msgstr "Спољни ефекти:"

#, fuzzy
msgid "SCREEN_EFFECT_GAMEBOY_COLOR"
msgstr "Спољни ефекти:"

msgid "SCREEN_EFFECT_GREYSCALE"
msgstr ""

#, fuzzy
msgid "SCREEN_EFFECT_NONE"
msgstr "Способности"

#, fuzzy
msgid "SCREEN_RELATIVE_MOVEMENT"
msgstr "за повећање кретања"

#, fuzzy
msgid "SCREEN_RELATIVE_MOVEMENT_TOOLTIP"
msgstr "за повећање кретања"

msgid "SCROLLLOCK"
msgstr ""

msgid "SEARCH_DOT_DOT_DOT"
msgstr "Тражи..."

msgid "SEARCH_PLACEHOLDER"
msgstr ""

msgid "SEARCH_RADIUS"
msgstr ""

msgid "SEA_FLOOR"
msgstr "Морско Дно"

msgid "SECRETE_SLIME"
msgstr ""

#, fuzzy
msgid "SECRETE_SLIME_TOOLTIP"
msgstr "Наставити"

#, fuzzy
msgid "SEED_LABEL"
msgstr "Биом: {0}"

#, fuzzy
msgid "SELECTED"
msgstr "Одабрано:"

msgid "SELECTED_COLON"
msgstr "Одабрано:"

#, fuzzy
msgid "SELECTED_MOD"
msgstr "Одабрано:"

#, fuzzy
msgid "SELECTED_SAVE_IS_INCOMPATIBLE_PROMPT"
msgstr "Изабрано чување је некомпатибилно"

#, fuzzy
msgid "SELECTED_SAVE_IS_INCOMPATIBLE_PROTOTYPE_PROMPT"
msgstr "Изабрано чување је некомпатибилно"

#, fuzzy
msgid "SELECTED_SAVE_IS_UPGRADEABLE_PROMPT"
msgstr "Изабрано чување је некомпатибилно"

#, fuzzy
msgid "SELECT_A_GENERATION"
msgstr "Одабрано:"

msgid "SELECT_A_PATCH"
msgstr "Изаберите зону да бисте овде приказали детаље"

#, fuzzy
msgid "SELECT_A_SPECIES"
msgstr "Изаберите зону да бисте овде приказали детаље"

#, fuzzy
msgid "SELECT_A_TECHNOLOGY"
msgstr "Изаберите зону да бисте овде приказали детаље"

msgid "SELECT_CELL_TYPE_FROM_EDITOR"
msgstr ""

#, fuzzy
msgid "SELECT_ENZYME"
msgstr "Одабрано:"

msgid "SELECT_MOVEMENT_MODE_TITLE"
msgstr ""

#, fuzzy
msgid "SELECT_OPTION"
msgstr "Одабрано:"

msgid "SELECT_PREVIEW_IMAGE"
msgstr ""

#, fuzzy
msgid "SELECT_SPACE_STRUCTURE_TITLE"
msgstr "Структура"

msgid "SELECT_STRUCTURE_POPUP_TITLE"
msgstr ""

msgid "SELECT_TISSUE_TYPE_FROM_EDITOR"
msgstr ""

#, fuzzy
msgid "SELECT_VACUOLE_COMPOUND_COLON"
msgstr "Одабрано:"

msgid "SEPTEMBER"
msgstr ""

msgid "SESSILE"
msgstr ""

msgid "SETTING_ONLY_APPLIES_TO_NEW_GAMES"
msgstr ""

msgid "SFX_VOLUME"
msgstr "Том од звучних ефеката"

msgid "SHIFT"
msgstr "Shift"

#, fuzzy
msgid "SHOW_ALL_TUTORIALS"
msgstr "Прикажи туторијале"

#, fuzzy
msgid "SHOW_ALL_TUTORIALS_TOOLTIP"
msgstr "Додајте ново везивање тастера"

#, fuzzy
msgid "SHOW_DAMAGE_EFFECT"
msgstr "Бич (множина: бичеви) је сноп протеинских влакана који се протеже од ћелијске мембране која може да користи ATP да би се поваљао и покренуо ћелију у правцу."

msgid "SHOW_HELP"
msgstr "Покажите помоћ"

#, fuzzy
msgid "SHOW_ITEM_COORDINATES"
msgstr "Прикажи туторијале"

#, fuzzy
msgid "SHOW_MAP"
msgstr "Покажите помоћ"

#, fuzzy
msgid "SHOW_NEW_PATCH_NOTES"
msgstr "Пећина"

#, fuzzy
msgid "SHOW_NEW_PATCH_NOTES_TOOLTIP"
msgstr "Пећина"

msgid "SHOW_TUTORIALS_IN_NEW_CURRENT_OPTION"
msgstr "Прикажи водиче (у тренутној игри)"

msgid "SHOW_TUTORIALS_IN_NEW_GAMES_OPTION"
msgstr "Прикажи водиче (у новим играма)"

#, fuzzy
msgid "SHOW_TUTORIALS_OPTION_TOOLTIP"
msgstr "Додајте ново везивање тастера"

#, fuzzy
msgid "SHOW_UNSAVED_PROGRESS_WARNING"
msgstr ""
"Имате несачуване промене које ће бити одбачене.\n"
"Да ли желите да наставите?"

#, fuzzy
msgid "SHOW_UNSAVED_PROGRESS_WARNING_TOOLTIP"
msgstr ""
"Имате несачуване промене које ће бити одбачене.\n"
"Да ли желите да наставите?"

msgid "SHOW_WEB_NEWS_FEED"
msgstr ""

#, fuzzy
msgid "SIDEROPHORE_ACTION_TOOLTIP"
msgstr "Додајте ново везивање тастера"

#, fuzzy
msgid "SIGNALING_AGENT"
msgstr ""
"Постоји сукоб са {0}.\n"
"Да ли желите да уклоните унос из {1}?"

#, fuzzy
msgid "SIGNALING_AGENTS_ACTION_TOOLTIP"
msgstr "Нитрогеназа је протеин у стању да користи гасовити азот и ћелијску енергију у облику ATP за производњу амонијака, кључног хранљивог састојка за раст ћелија. Ово је процес који се назива анаеробна фиксација азота. Пошто је нитрогеназа суспендована директно у цитоплазми, околна течност врши ферментацију."

#, fuzzy
msgid "SIGNALING_AGENT_DESCRIPTION"
msgstr "Нитрогеназа је протеин у стању да користи гасовити азот и ћелијску енергију у облику ATP за производњу амонијака, кључног хранљивог састојка за раст ћелија. Ово је процес који се назива анаеробна фиксација азота. Пошто је нитрогеназа суспендована директно у цитоплазми, околна течност врши ферментацију."

#, fuzzy
msgid "SIGNALING_AGENT_PROCESSES_DESCRIPTION"
msgstr "Нитрогеназа је протеин у стању да користи гасовити азот и ћелијску енергију у облику ATP за производњу амонијака, кључног хранљивог састојка за раст ћелија. Ово је процес који се назива анаеробна фиксација азота. Пошто је нитрогеназа суспендована директно у цитоплазми, околна течност врши ферментацију."

#, fuzzy
msgid "SIGNAL_COMMAND_AGGRESSION"
msgstr ""
"Постоји сукоб са {0}.\n"
"Да ли желите да уклоните унос из {1}?"

msgid "SIGNAL_COMMAND_FLEE"
msgstr ""

msgid "SIGNAL_COMMAND_FOLLOW"
msgstr ""

msgid "SIGNAL_COMMAND_NONE"
msgstr ""

msgid "SIGNAL_COMMAND_TO_ME"
msgstr ""

#, fuzzy
msgid "SIGNAL_TO_EMIT"
msgstr ""
"Постоји сукоб са {0}.\n"
"Да ли желите да уклоните унос из {1}?"

msgid "SILICA"
msgstr "Силицијум-Диоксид"

msgid "SILICA_MEMBRANE_DESCRIPTION"
msgstr "Ова мембрана има јак зид од силицијум диоксида. Може се добро одупрети укупној штети и врло је отпоран на физичка оштећења. Такође захтева мање енергије за одржавање форме. Међутим, успорава ћелију великим фактором и ћелија апсорбује ресурсе смањеном брзином."

#, fuzzy
msgid "SIMULATION_CONFIG"
msgstr "Цена осморегулације"

#, fuzzy
msgid "SIXTEEN_TIMES"
msgstr "Врсте Присутне"

msgid "SIZE_COLON"
msgstr "Величина:"

msgid "SLIDESHOW"
msgstr ""

msgid "SLIME_JET"
msgstr ""

#, fuzzy
msgid "SLIME_JET_DESCRIPTION"
msgstr "Лепљива унутрашњост ћелије. Цитоплазма је основна смеша јона, протеина и других супстанци растворених у води која испуњава унутрашњост ћелије. Једна од функција коју обавља је ферментација, претварање глукозе у ATP енергију. Да би ћелије којима недостају органели имали напреднији метаболизам, на то се ослањају у енергији. Такође се користи за складиштење молекула у ћелији и за повећање величине ћелије."

#, fuzzy
msgid "SLIME_JET_PROCESSES_DESCRIPTION"
msgstr "Лепљива унутрашњост ћелије. Цитоплазма је основна смеша јона, протеина и других супстанци растворених у води која испуњава унутрашњост ћелије. Једна од функција коју обавља је ферментација, претварање глукозе у ATP енергију. Да би ћелије којима недостају органели имали напреднији метаболизам, на то се ослањају у енергији. Такође се користи за складиштење молекула у ћелији и за повећање величине ћелије."

msgid "SMALL_IRON_CHUNK"
msgstr "Мали гвоздени комад"

#, fuzzy
msgid "SMALL_PHOSPHATE_CHUNK"
msgstr "Мали гвоздени комад"

#, fuzzy
msgid "SMALL_SULFUR_CHUNK"
msgstr "Мали гвоздени комад"

msgid "SNOWFLAKE"
msgstr ""

#, fuzzy
msgid "SOCIETY_STAGE"
msgstr ""
"На далекој ванземаљској планети, еони вулканске активности и удара метеора довели су до развоја новог феномена у свемиру.\n"
"\n"
"Живот.\n"
"\n"
"Једноставни микроби бораве у дубоким пределима океана. Ви сте последњи универзални заједнички предак (LUCA) на овој планети.\n"
"\n"
"Да бисте преживели у овом непријатељском свету, мораћете да сакупите сва једињења која можете пронаћи и да еволуирате сваку генерацију да би се такмичили против других врста микроба."

msgid "SOUND"
msgstr "Звук"

#, fuzzy
msgid "SOUND_TEAM"
msgstr "Звук"

msgid "SOUND_TEAM_LEAD"
msgstr ""

msgid "SOUND_TEAM_LEADS"
msgstr ""

msgid "SPACE"
msgstr ""

#, fuzzy
msgid "SPACE_STAGE"
msgstr ""
"На далекој ванземаљској планети, еони вулканске активности и удара метеора довели су до развоја новог феномена у свемиру.\n"
"\n"
"Живот.\n"
"\n"
"Једноставни микроби бораве у дубоким пределима океана. Ви сте последњи универзални заједнички предак (LUCA) на овој планети.\n"
"\n"
"Да бисте преживели у овом непријатељском свету, мораћете да сакупите сва једињења која можете пронаћи и да еволуирате сваку генерацију да би се такмичили против других врста микроба."

#, fuzzy
msgid "SPACE_STRUCTURE_HAS_RESOURCES"
msgstr "Структура"

#, fuzzy
msgid "SPACE_STRUCTURE_NO_EXTRA_DESCRIPTION"
msgstr "Структура"

msgid "SPACE_STRUCTURE_WAITING_CONSTRUCTION"
msgstr ""

msgid "SPAWN_AMMONIA"
msgstr "Поставите амонијак"

msgid "SPAWN_ENEMY"
msgstr ""

msgid "SPAWN_ENEMY_CHEAT_FAIL"
msgstr ""

msgid "SPAWN_GLUCOSE"
msgstr "Поставите глукозу"

msgid "SPAWN_PHOSPHATES"
msgstr "Поставите фосфат"

msgid "SPECIAL_MOUSE_1"
msgstr "Специјални 1 миш"

msgid "SPECIAL_MOUSE_2"
msgstr "Специјални 2 миш"

#, fuzzy
msgid "SPECIES"
msgstr "Врсте Присутне"

msgid "SPECIES_COLON"
msgstr "Врсте:"

#, fuzzy
msgid "SPECIES_DETAIL_TEXT"
msgstr "Врсте Присутне"

msgid "SPECIES_HAS_A_MUTATION"
msgstr "је мутирао"

#, fuzzy
msgid "SPECIES_LIST"
msgstr "Врсте Присутне"

#, fuzzy
msgid "SPECIES_MEMBER_IMPACT_ON_POP"
msgstr "Име врсте..."

#, fuzzy
msgid "SPECIES_MEMBER_IMPACT_ON_POPULATION_EXPLANATION"
msgstr "Број популације од {0} променио се за {1} због: {2}"

msgid "SPECIES_NAME_DOT_DOT_DOT"
msgstr "Име врсте..."

#, fuzzy
msgid "SPECIES_NAME_TOO_LONG_POPUP"
msgstr "Име врсте..."

#, fuzzy
msgid "SPECIES_POPULATION"
msgstr "Врсте:"

msgid "SPECIES_PRESENT"
msgstr "Врсте Присутне"

#, fuzzy
msgid "SPECIES_TO_FIND"
msgstr "Врсте:"

#, fuzzy
msgid "SPECIES_WITH_POPULATION"
msgstr "Врсте:"

msgid "SPEED"
msgstr "Брзина"

msgid "SPEED_COLON"
msgstr "Брзина:"

msgid "SPREAD_TO_PATCHES"
msgstr "се проширила на зоне:"

msgid "SPRINT"
msgstr ""

#, fuzzy
msgid "SPRINT_ACTION_TOOLTIP"
msgstr "Додајте ново везивање тастера"

#, fuzzy
msgid "STAGE_MENU_BUTTON_TOOLTIP"
msgstr "Додајте ново везивање тастера"

#, fuzzy
msgid "START"
msgstr "Почиње"

msgid "STARTING"
msgstr "Почиње"

msgid "START_CALIBRATION"
msgstr ""

#, fuzzy
msgid "START_GAME"
msgstr "Сачувај Игру"

msgid "START_RESEARCH"
msgstr ""

msgid "STATISTICS"
msgstr "Статистика"

#, fuzzy
msgid "STAT_ATP_PRODUCTION_REDUCTION"
msgstr "ATP ПРОИЗВОДЊА ПРЕНИЗАК!"

#, fuzzy
msgid "STAT_BASE_MOVEMENT_REDUCTION"
msgstr "Подразумевано Кретање"

msgid "STAT_DAMAGE"
msgstr ""

msgid "STAT_DAMAGE_PER_OXYGEN"
msgstr ""

msgid "STEAM_CLIENT_INIT_FAILED"
msgstr ""

msgid "STEAM_ERROR_ACCOUNT_DOES_NOT_OWN_PRODUCT"
msgstr ""

msgid "STEAM_ERROR_ACCOUNT_READ_ONLY"
msgstr ""

msgid "STEAM_ERROR_ALREADY_UPLOADED"
msgstr ""

msgid "STEAM_ERROR_BANNED"
msgstr ""

msgid "STEAM_ERROR_CLOUD_LIMIT_EXCEEDED"
msgstr ""

#, fuzzy
msgid "STEAM_ERROR_DUPLICATE_NAME"
msgstr "играч је умро"

msgid "STEAM_ERROR_FILE_NOT_FOUND"
msgstr ""

msgid "STEAM_ERROR_INSUFFICIENT_PRIVILEGE"
msgstr ""

#, fuzzy
msgid "STEAM_ERROR_INVALID_PARAMETER"
msgstr "Сачувај има неважећу сцену стања игре"

#, fuzzy
msgid "STEAM_ERROR_LOCKING_FAILED"
msgstr "Чување није успело! Догоди се изузетак"

msgid "STEAM_ERROR_NOT_LOGGED_IN"
msgstr ""

msgid "STEAM_ERROR_TIMEOUT"
msgstr ""

msgid "STEAM_ERROR_UNAVAILABLE"
msgstr ""

msgid "STEAM_ERROR_UNKNOWN"
msgstr ""

#, fuzzy
msgid "STEAM_INIT_FAILED"
msgstr "Чување није успело! Догоди се изузетак"

#, fuzzy
msgid "STEAM_INIT_FAILED_DESCRIPTION"
msgstr "Вакуола је унутрашња мембранска органела која се користи за складиштење у ћелији. Састоје се од неколико везикула, мањих опнастих структура које се широко користе у ћелијама за складиштење, а које су се стопиле. Испуњен је водом која се користи да садржи молекуле, ензиме, чврсте материје и друге супстанце. Њихов облик је течан и може се разликовати између ћелија."

#, fuzzy
msgid "STEAM_TOOLTIP"
msgstr "Наставити"

#, fuzzy
msgid "STEM_CELL_NAME"
msgstr "Корисничко име:"

msgid "STOP"
msgstr ""

msgid "STORAGE"
msgstr "Складиште"

#, fuzzy
msgid "STORAGE_COLON"
msgstr "Складиште"

msgid "STORAGE_STATISTICS_SECONDS_OF_COMPOUND"
msgstr ""

msgid "STORE_LOGGED_IN_AS"
msgstr ""

#, fuzzy
msgid "STRAIN_BAR_TOOLTIP"
msgstr "Додајте ново везивање тастера"

msgid "STRAIN_BAR_VISIBILITY"
msgstr ""

#, fuzzy
msgid "STRATEGY_STAGES"
msgstr ""
"На далекој ванземаљској планети, еони вулканске активности и удара метеора довели су до развоја новог феномена у свемиру.\n"
"\n"
"Живот.\n"
"\n"
"Једноставни микроби бораве у дубоким пределима океана. Ви сте последњи универзални заједнички предак (LUCA) на овој планети.\n"
"\n"
"Да бисте преживели у овом непријатељском свету, мораћете да сакупите сва једињења која можете пронаћи и да еволуирате сваку генерацију да би се такмичили против других врста микроба."

msgid "STRICT_NICHE_COMPETITION"
msgstr ""

msgid "STRUCTURAL"
msgstr "Структурни"

msgid "STRUCTURE"
msgstr "Структура"

msgid "STRUCTURE_ASCENSION_GATE"
msgstr ""

#, fuzzy
msgid "STRUCTURE_DYSON_SWARM"
msgstr "Структура"

msgid "STRUCTURE_HAS_REQUIRED_RESOURCES_TO_BUILD"
msgstr ""

msgid "STRUCTURE_HUNTER_GATHERER_LODGE"
msgstr ""

msgid "STRUCTURE_IN_PROGRESS_CONSTRUCTION"
msgstr ""

msgid "STRUCTURE_REQUIRED_RESOURCES_TO_FINISH"
msgstr ""

msgid "STRUCTURE_SELECTION_MENU_ENTRY"
msgstr ""

msgid "STRUCTURE_SELECTION_MENU_ENTRY_NOT_ENOUGH_RESOURCES"
msgstr ""

msgid "STRUCTURE_SOCIETY_CENTER"
msgstr ""

msgid "STRUCTURE_STEAM_POWERED_FACTORY"
msgstr ""

msgid "SUCCESSFULLY_PERFORM_ENDOSYMBIOSIS"
msgstr ""

msgid "SUCCESSFUL_KILL"
msgstr "успешно убиство"

msgid "SUCCESSFUL_SCAVENGE"
msgstr "успешно окупљање"

msgid "SUCCESS_BUT_MISSING_ID"
msgstr ""

#, fuzzy
msgid "SUICIDE_BUTTON_TOOLTIP"
msgstr "Додајте ново везивање тастера"

msgid "SUNLIGHT"
msgstr "Сунчева Светлост"

msgid "SUPPORTER_PATRONS"
msgstr ""

msgid "SURVIVAL_TITLE"
msgstr ""

#, fuzzy
msgid "SURVIVE_WITH_A_NUCLEUS"
msgstr "Ћелијско Језгро"

msgid "SWITCH_TO_FRONT_CAMERA"
msgstr ""

msgid "SWITCH_TO_RIGHT_CAMERA"
msgstr ""

msgid "SWITCH_TO_TOP_CAMERA"
msgstr ""

msgid "SYSREQ"
msgstr ""

msgid "TAB_CHANGE_BLOCKED_WHILE_ACTION_IN_PROGRESS"
msgstr ""

msgid "TAB_SECONDARY_SWITCH_LEFT"
msgstr ""

msgid "TAB_SECONDARY_SWITCH_RIGHT"
msgstr ""

#, fuzzy
msgid "TAB_SWITCH_LEFT"
msgstr "Ротирајте лево"

#, fuzzy
msgid "TAB_SWITCH_RIGHT"
msgstr "Ротирајте десно"

msgid "TAGS_IS_WHITESPACE"
msgstr ""

msgid "TAKE_SCREENSHOT"
msgstr "Снимите екран"

#, fuzzy
msgid "TARGET_TYPE_COLON"
msgstr "Здрав.:"

#, fuzzy
msgid "TASTE_THE_SUN"
msgstr "Сачувај и настави"

#, fuzzy
msgid "TASTY_RADIATION"
msgstr "Аеробно(кисеонично) дисање"

msgid "TECHNOLOGY_ASCENSION"
msgstr ""

msgid "TECHNOLOGY_HUNTER_GATHERING"
msgstr ""

msgid "TECHNOLOGY_LEVEL_ADVANCED_SPACE"
msgstr ""

msgid "TECHNOLOGY_LEVEL_INDUSTRIAL"
msgstr ""

msgid "TECHNOLOGY_LEVEL_PRE_SOCIETY"
msgstr ""

msgid "TECHNOLOGY_LEVEL_PRIMITIVE"
msgstr ""

msgid "TECHNOLOGY_LEVEL_SCIFI"
msgstr ""

msgid "TECHNOLOGY_LEVEL_SPACE_AGE"
msgstr ""

msgid "TECHNOLOGY_REQUIRED_LEVEL"
msgstr ""

msgid "TECHNOLOGY_ROCKETRY"
msgstr ""

msgid "TECHNOLOGY_SIMPLE_STONE_TOOLS"
msgstr ""

msgid "TECHNOLOGY_SOCIETY_CENTER"
msgstr ""

msgid "TECHNOLOGY_STEAM_POWER"
msgstr ""

msgid "TECHNOLOGY_UNLOCKED_NOTICE"
msgstr ""

msgid "TEMPERATURE"
msgstr "Температура"

msgid "TEMPERATURE_SHORT"
msgstr "Темп."

#, fuzzy
msgid "TEMPERATURE_TOLERANCE_TOOLTIP"
msgstr "Додајте ново везивање тастера"

msgid "TESTING_TEAM"
msgstr ""

msgid "THANKS_FOR_BUYING_THRIVE_2"
msgstr ""

msgid "THANKS_FOR_PLAYING"
msgstr ""

#, fuzzy
msgid "THANK_YOU_TITLE"
msgstr "ВИ СТЕ ПРОСПЕРИРАЛИ!"

msgid "THEORY_TEAM"
msgstr ""

msgid "THERMOPLAST"
msgstr "Термопласт"

#, fuzzy
msgid "THERMOPLAST_DESCRIPTION"
msgstr "Термопласт је двострука мембранска структура која садржи термосензибилне пигменте сложене заједно у мембранске врећице. То је прокариот који је асимилирао за употребу од свог еукариотског домаћина. Пигменти у термопласту могу да користе енергију топлотних разлика у околини за производњу глукозе из воде и гасовитог угљен-диоксида у процесу који се назива термосинтеза. Стопа његове производње глукозе скалира се са концентрацијом угљен-диоксида и температуром."

#, fuzzy
msgid "THERMOPLAST_PROCESSES_DESCRIPTION"
msgstr "Термопласт је двострука мембранска структура која садржи термосензибилне пигменте сложене заједно у мембранске врећице. То је прокариот који је асимилирао за употребу од свог еукариотског домаћина. Пигменти у термопласту могу да користе енергију топлотних разлика у околини за производњу глукозе из воде и гасовитог угљен-диоксида у процесу који се назива термосинтеза. Стопа његове производње глукозе скалира се са концентрацијом угљен-диоксида и температуром."

#, fuzzy
msgid "THERMOSYNTHASE"
msgstr "Хемосинтеза"

#, fuzzy
msgid "THERMOSYNTHASE_DESCRIPTION"
msgstr "Термопласт је двострука мембранска структура која садржи термосензибилне пигменте сложене заједно у мембранске врећице. То је прокариот који је асимилирао за употребу од свог еукариотског домаћина. Пигменти у термопласту могу да користе енергију топлотних разлика у околини за производњу глукозе из воде и гасовитог угљен-диоксида у процесу који се назива термосинтеза. Стопа његове производње глукозе скалира се са концентрацијом угљен-диоксида и температуром."

#, fuzzy
msgid "THERMOSYNTHASE_PROCESSES_DESCRIPTION"
msgstr "Термопласт је двострука мембранска структура која садржи термосензибилне пигменте сложене заједно у мембранске врећице. То је прокариот који је асимилирао за употребу од свог еукариотског домаћина. Пигменти у термопласту могу да користе енергију топлотних разлика у околини за производњу глукозе из воде и гасовитог угљен-диоксида у процесу који се назива термосинтеза. Стопа његове производње глукозе скалира се са концентрацијом угљен-диоксида и температуром."

#, fuzzy
msgid "THERMOSYNTHESIS"
msgstr "Хемосинтеза"

msgid "THE_DISTURBANCE"
msgstr ""

#, fuzzy
msgid "THE_EDITOR"
msgstr "Омогућите уређивач"

#, fuzzy
msgid "THE_PATCH_MAP_BUTTON"
msgstr "Карта Зоне"

#, fuzzy
msgid "THE_WORLD_TITLE"
msgstr "ВИ СТЕ ПРОСПЕРИРАЛИ!"

msgid "THIS_IS_LOCAL_MOD"
msgstr ""

msgid "THIS_IS_WORKSHOP_MOD"
msgstr ""

msgid "THREADS"
msgstr ""

msgid "THRIVEOPEDIA"
msgstr ""

msgid "THRIVEOPEDIA_CURRENT_WORLD_PAGE_TITLE"
msgstr ""

msgid "THRIVEOPEDIA_EVOLUTIONARY_TREE_PAGE_TITLE"
msgstr ""

msgid "THRIVEOPEDIA_HINT_IN_GAME"
msgstr ""

msgid "THRIVEOPEDIA_HOME_INFO"
msgstr ""

msgid "THRIVEOPEDIA_HOME_PAGE_TITLE"
msgstr ""

msgid "THRIVEOPEDIA_MUSEUM_PAGE_TITLE"
msgstr ""

msgid "THRIVEOPEDIA_PATCH_MAP_PAGE_TITLE"
msgstr ""

msgid "THRIVE_LICENSES"
msgstr ""

#, fuzzy
msgid "THRIVIN_ACHIEVEMENT"
msgstr "Подразумевано Кретање"

msgid "THYLAKOIDS"
msgstr "Тилакоиди"

#, fuzzy
msgid "THYLAKOIDS_DESCRIPTION"
msgstr "Тилакоиди су грозди протеина и фотосензибилних пигмената. Пигменти су у стању да користе енергију светлости за производњу глукозе из воде и гасовитог угљен-диоксида у процесу названом Фотосинтеза. Ови пигменти су такође оно што им даје препознатљиву боју. Стопа њихове производње глукозе скалира се са концентрацијом угљен-диоксида и интензитетом светлости. Пошто су тилакоиди суспендовани директно у цитоплазми, околна течност врши ферментацију."

msgid "TIDEPOOL"
msgstr "Плима и осека"

msgid "TIMELINE"
msgstr "Временска линија"

msgid "TIMELINE_GLOBAL_FILTER_TOOLTIP"
msgstr ""

msgid "TIMELINE_LOCAL_FILTER_TOOLTIP"
msgstr ""

#, fuzzy
msgid "TIMELINE_NICHE_FILL"
msgstr "генетски код:"

msgid "TIMELINE_PLAYER_MIGRATED"
msgstr ""

msgid "TIMELINE_PLAYER_MIGRATED_TO"
msgstr ""

#, fuzzy
msgid "TIMELINE_SELECTION_PRESSURE_SPLIT"
msgstr "се проширила на зоне:"

#, fuzzy
msgid "TIMELINE_SPECIES_BECAME_MULTICELLULAR"
msgstr ""
"Сакупљајте глукозу (бели облаци) премештањем преко њих.\n"
"Вашој ћелији је потребна глукоза да би произвела енергију да би остала жива.\n"
"Пратите линију од ћелије до оближње глукозе."

msgid "TIMELINE_SPECIES_EXTINCT"
msgstr ""

msgid "TIMELINE_SPECIES_EXTINCT_LOCAL"
msgstr ""

#, fuzzy
msgid "TIMELINE_SPECIES_FOLLOWED"
msgstr "Врсте:"

msgid "TIMELINE_SPECIES_MIGRATED_FROM"
msgstr ""

msgid "TIMELINE_SPECIES_MIGRATED_TO"
msgstr ""

#, fuzzy
msgid "TIMELINE_SPECIES_POPULATION_DECREASE"
msgstr "Врсте:"

#, fuzzy
msgid "TIMELINE_SPECIES_POPULATION_INCREASE"
msgstr "Врсте:"

msgid "TIME_INDICATOR_TOOLTIP"
msgstr ""

msgid "TIME_OF_DAY"
msgstr ""

#, fuzzy
msgid "TITLE_COLON"
msgstr "Величина:"

msgid "TOGGLE_BINDING"
msgstr "Укључи повезивање"

#, fuzzy
msgid "TOGGLE_BINDING_TOOLTIP"
msgstr "Укључи повезивање"

#, fuzzy
msgid "TOGGLE_DEBUG_PANEL"
msgstr "Укључите гутање"

msgid "TOGGLE_ENGULF"
msgstr "Укључите гутање"

#, fuzzy
msgid "TOGGLE_ENGULF_TOOLTIP"
msgstr "Укључите гутање"

#, fuzzy
msgid "TOGGLE_FAST_MODE"
msgstr "Паљење FPS приказа"

msgid "TOGGLE_FPS"
msgstr "Паљење FPS приказа"

msgid "TOGGLE_FULLSCREEN"
msgstr "Укључи цео екран"

#, fuzzy
msgid "TOGGLE_HEAT_VIEW_TOOLTIP"
msgstr "Укључите гутање"

#, fuzzy
msgid "TOGGLE_HUD_HIDE"
msgstr "Пребаците гутање"

#, fuzzy
msgid "TOGGLE_INVENTORY"
msgstr "Укључи повезивање"

#, fuzzy
msgid "TOGGLE_METRICS"
msgstr "Паљење FPS приказа"

#, fuzzy
msgid "TOGGLE_MUCOCYST_DEFENCE"
msgstr "Укључи цео екран"

msgid "TOGGLE_NAVIGATION_TREE"
msgstr ""

msgid "TOGGLE_PAUSE"
msgstr ""

msgid "TOGGLE_UNBINDING"
msgstr "Укључи одвајање"

msgid "TOLERANCES_TOO_HIGH_PRESSURE"
msgstr ""

msgid "TOLERANCES_TOO_HIGH_TEMPERATURE"
msgstr ""

msgid "TOLERANCES_TOO_LOW_OXYGEN_PROTECTION"
msgstr ""

#, fuzzy
msgid "TOLERANCES_TOO_LOW_PRESSURE"
msgstr "Облак једињења"

msgid "TOLERANCES_TOO_LOW_TEMPERATURE"
msgstr ""

msgid "TOLERANCES_TOO_LOW_UV_PROTECTION"
msgstr ""

msgid "TOLERANCES_UNSUITABLE_DEBUFFS"
msgstr ""

#, fuzzy
msgid "TOLERANCE_DETAIL_TEXT"
msgstr "Врсте Присутне"

#, fuzzy
msgid "TOLERANCE_FROM_ORGANELLES_TOOLTIP"
msgstr "Додајте ново везивање тастера"

msgid "TOLERANCE_RANGE_LABEL"
msgstr ""

msgid "TOOLS"
msgstr "Алати"

msgid "TOOL_HAND_AXE"
msgstr ""

msgid "TOO_MANY_RECENT_VERSIONS_TO_SHOW"
msgstr ""

#, fuzzy
msgid "TOTAL"
msgstr "Укупно сачување:"

#, fuzzy
msgid "TOTAL_GATHERED_ENERGY_COLON"
msgstr "Врсте:"

msgid "TOTAL_SAVES"
msgstr "Укупно сачување:"

#, fuzzy
msgid "TOTAL_VALUE"
msgstr "Укупно сачување:"

msgid "TOXIN_CHANNEL_INHIBITOR"
msgstr ""

#, fuzzy
msgid "TOXIN_CHANNEL_INHIBITOR_DESCRIPTION"
msgstr "Отровна вакуола је вакуола која је модификована за специфичну производњу, складиштење и излучивање окситокси токсина. Више отровне вакуола повећаће брзину ослобађања токсина."

#, fuzzy
msgid "TOXIN_COMPOUND"
msgstr "Једињење"

#, fuzzy
msgid "TOXIN_CYTOTOXIN"
msgstr "Додајте ново везивање тастера"

#, fuzzy
msgid "TOXIN_CYTOTOXIN_DESCRIPTION"
msgstr "Отровна вакуола је вакуола која је модификована за специфичну производњу, складиштење и излучивање окситокси токсина. Више отровне вакуола повећаће брзину ослобађања токсина."

msgid "TOXIN_FIRE_RATE_TOXICITY_COLON"
msgstr ""

#, fuzzy
msgid "TOXIN_MACROLIDE"
msgstr ""
"Отровна\n"
"Вацуоле"

#, fuzzy
msgid "TOXIN_MACROLIDE_DESCRIPTION"
msgstr "Отровна вакуола је вакуола која је модификована за специфичну производњу, складиштење и излучивање окситокси токсина. Више отровне вакуола повећаће брзину ослобађања токсина."

msgid "TOXIN_OXYGEN_METABOLISM_INHIBITOR"
msgstr ""

#, fuzzy
msgid "TOXIN_OXYGEN_METABOLISM_INHIBITOR_DESCRIPTION"
msgstr "Метаболосоми су грозди протеина умотани у протеинске љуске. Они су у стању да претворе глукозу у ATP много већом брзином него што се то може учинити у цитоплазми са процесу који се назива аеробно дисање. Међутим, потребан му је кисеоник да би функционисао, а нижи нивои кисеоника у околини успориће брзину његове производње ATP. Пошто су метаболосоми суспендовани директно у цитоплазми, околна течност врши одређену ферментацију."

#, fuzzy
msgid "TOXIN_OXYTOXY_DESCRIPTION"
msgstr "Отровна вакуола је вакуола која је модификована за специфичну производњу, складиштење и излучивање окситокси токсина. Више отровне вакуола повећаће брзину ослобађања токсина."

msgid "TOXIN_PREFER_FIRE_RATE"
msgstr ""

msgid "TOXIN_PREFER_TOXICITY"
msgstr ""

#, fuzzy
msgid "TOXIN_PROPERTIES_HEADING"
msgstr "Отпорност на токсине"

msgid "TOXIN_RESISTANCE"
msgstr "Отпорност на токсине"

#, fuzzy
msgid "TOXIN_TOXICITY_CUSTOMIZATION_TOOLTIP"
msgstr "Број популације од {0} променио се за {1} због: {2}"

#, fuzzy
msgid "TOXIN_TYPE_COLON"
msgstr "Здрав.:"

#, fuzzy
msgid "TOXIN_TYPE_CUSTOMIZATION_EXPLANATION"
msgstr "Број популације од {0} променио се за {1} због: {2}"

#, fuzzy
msgid "TOXIN_VACUOLE"
msgstr ""
"Отровна\n"
"Вацуоле"

#, fuzzy
msgid "TOXIN_VACUOLE_DESCRIPTION"
msgstr "Отровна вакуола је вакуола која је модификована за специфичну производњу, складиштење и излучивање окситокси токсина. Више отровне вакуола повећаће брзину ослобађања токсина."

#, fuzzy
msgid "TOXIN_VACUOLE_PROCESSES_DESCRIPTION"
msgstr "Отровна вакуола је вакуола која је модификована за специфичну производњу, складиштење и излучивање окситокси токсина. Више отровне вакуола повећаће брзину ослобађања токсина."

#, fuzzy
msgid "TOXISOME"
msgstr "ОксиТоксизом"

#, fuzzy
msgid "TOXISOME_DESCRIPTION"
msgstr "Метаболосоми су грозди протеина умотани у протеинске љуске. Они су у стању да претворе глукозу у ATP много већом брзином него што се то може учинити у цитоплазми са процесу који се назива аеробно дисање. Међутим, потребан му је кисеоник да би функционисао, а нижи нивои кисеоника у околини успориће брзину његове производње ATP. Пошто су метаболосоми суспендовани директно у цитоплазми, околна течност врши одређену ферментацију."

msgid "TRANSLATORS"
msgstr ""

msgid "TRANSPARENCY"
msgstr ""

#, fuzzy
msgid "TRILLION_ABBREVIATION"
msgstr "/секунду"

#, fuzzy
msgid "TRY_FOSSILISING_SOME_SPECIES"
msgstr "Направите снимак екрана"

msgid "TRY_MAKING_A_SAVE"
msgstr ""

#, fuzzy
msgid "TRY_TAKING_SOME_SCREENSHOTS"
msgstr "Направите снимак екрана"

msgid "TUTORIAL"
msgstr "Приручник"

#, fuzzy
msgid "TUTORIAL_MICROBE_EDITOR_ATP_BALANCE_INTRO"
msgstr ""
"Добродошли у Уредник Микроба.\n"
"Овде можете прегледати шта се догодило од почетка игре или када сте последњи пут били у уредник. А затим унесите промене у своју врсту.\n"
"\n"
"На овој картици можете видети извештај о томе које врсте постоје, где и које су њихове популације. Такође можете видети промене животне средине на врху.\n"
"\n"
"Да бисте прешли на следећу картицу уређивача, притисните следеће дугме у доњем десном углу."

#, fuzzy
msgid "TUTORIAL_MICROBE_EDITOR_AUTO-EVO_PREDICTION"
msgstr ""
"Ово је мапа зона.\n"
"Овде можете видети различите зоне у којима микроби могу живети.\n"
"Ваша тренутна зона је истакнута.\n"
"Можете да кликнете на зоне мишем да бисте их изабрали да бисте видели њихове детаље на десној страни.\n"
"\n"
"Ако изаберете зону поред оне у којој се тренутно налазите, можете притиснути дугме са десне стране да бисте се тамо преселили. Ово омогућава ширењу вашег популација на нове зоне.\n"
"\n"
"Изаберите зону за наставак."

#, fuzzy
msgid "TUTORIAL_MICROBE_EDITOR_CELL_TEXT"
msgstr ""
"Добродошли у Уредник Микроба.\n"
"Овде можете прегледати шта се догодило од почетка игре или када сте последњи пут били у уредник. А затим унесите промене у своју врсту.\n"
"\n"
"На овој картици можете видети извештај о томе које врсте постоје, где и које су њихове популације. Такође можете видети промене животне средине на врху.\n"
"\n"
"Да бисте прешли на следећу картицу уређивача, притисните следеће дугме у доњем десном углу."

#, fuzzy
msgid "TUTORIAL_MICROBE_EDITOR_CHEMORECEPTOR"
msgstr ""
"Добродошли у Уредник Микроба.\n"
"Овде можете прегледати шта се догодило од почетка игре или када сте последњи пут били у уредник. А затим унесите промене у своју врсту.\n"
"\n"
"На овој картици можете видети извештај о томе које врсте постоје, где и које су њихове популације. Такође можете видети промене животне средине на врху.\n"
"\n"
"Да бисте прешли на следећу картицу уређивача, притисните следеће дугме у доњем десном углу."

#, fuzzy
msgid "TUTORIAL_MICROBE_EDITOR_COMPOUND_BALANCES"
msgstr ""
"Добродошли у Уредник Микроба.\n"
"Овде можете прегледати шта се догодило од почетка игре или када сте последњи пут били у уредник. А затим унесите промене у своју врсту.\n"
"\n"
"На овој картици можете видети извештај о томе које врсте постоје, где и које су њихове популације. Такође можете видети промене животне средине на врху.\n"
"\n"
"Да бисте прешли на следећу картицу уређивача, притисните следеће дугме у доњем десном углу."

#, fuzzy
msgid "TUTORIAL_MICROBE_EDITOR_DIGESTION_STAT"
msgstr ""
"Добродошли у Уредник Микроба.\n"
"Овде можете прегледати шта се догодило од почетка игре или када сте последњи пут били у уредник. А затим унесите промене у своју врсту.\n"
"\n"
"На овој картици можете видети извештај о томе које врсте постоје, где и које су њихове популације. Такође можете видети промене животне средине на врху.\n"
"\n"
"Да бисте прешли на следећу картицу уређивача, притисните следеће дугме у доњем десном углу."

#, fuzzy
msgid "TUTORIAL_MICROBE_EDITOR_ENDING_TEXT"
msgstr ""
"То су основе уређивања ваше врсте. Можете потражити још картица на уређивачу ћелија да бисте пронашли још више опција.\n"
"\n"
"Можете преименовати своју врсту тако што ћете кликнути на тренутно име врсте и уредити текст.\n"
"\n"
"У почетку би требало да држите ћелију малом и кренете ка површинским зонама.\n"
"\n"
"Срећно!"

#, fuzzy
msgid "TUTORIAL_MICROBE_EDITOR_FLAGELLUM"
msgstr ""
"Добродошли у Уредник Микроба.\n"
"Овде можете прегледати шта се догодило од почетка игре или када сте последњи пут били у уредник. А затим унесите промене у своју врсту.\n"
"\n"
"На овој картици можете видети извештај о томе које врсте постоје, где и које су њихове популације. Такође можете видети промене животне средине на врху.\n"
"\n"
"Да бисте прешли на следећу картицу уређивача, притисните следеће дугме у доњем десном углу."

#, fuzzy
msgid "TUTORIAL_MICROBE_EDITOR_FOOD_CHAIN"
msgstr ""
"То су основе уређивања ваше врсте. Можете потражити још картица на уређивачу ћелија да бисте пронашли још више опција.\n"
"\n"
"Можете преименовати своју врсту тако што ћете кликнути на тренутно име врсте и уредити текст.\n"
"\n"
"У почетку би требало да држите ћелију малом и кренете ка површинским зонама.\n"
"\n"
"Срећно!"

#, fuzzy
msgid "TUTORIAL_MICROBE_EDITOR_MIGRATION"
msgstr ""
"Добродошли у Уредник Микроба.\n"
"Овде можете прегледати шта се догодило од почетка игре или када сте последњи пут били у уредник. А затим унесите промене у своју врсту.\n"
"\n"
"На овој картици можете видети извештај о томе које врсте постоје, где и које су њихове популације. Такође можете видети промене животне средине на врху.\n"
"\n"
"Да бисте прешли на следећу картицу уређивача, притисните следеће дугме у доњем десном углу."

#, fuzzy
msgid "TUTORIAL_MICROBE_EDITOR_MODIFY_ORGANELLE"
msgstr ""
"Уклањање органела такође кошта МП, јер је то мутација ваше врсте. Можете да десним кликнете органеле да бисте их уклонили.\n"
"Ако погрешите, можете да опозовете било коју промену коју сте унели у уређивачу.\n"
"\n"
"Напомена: уклањање органела које сте поставили у тренутну сесију уређивача је бесплатно.\n"
"\n"
"Кликните на дугме поништи да бисте наставили."

#, fuzzy
msgid "TUTORIAL_MICROBE_EDITOR_NEGATIVE_ATP_BALANCE"
msgstr ""
"Добродошли у Уредник Микроба.\n"
"Овде можете прегледати шта се догодило од почетка игре или када сте последњи пут били у уредник. А затим унесите промене у своју врсту.\n"
"\n"
"На овој картици можете видети извештај о томе које врсте постоје, где и које су њихове популације. Такође можете видети промене животне средине на врху.\n"
"\n"
"Да бисте прешли на следећу картицу уређивача, притисните следеће дугме у доњем десном углу."

#, fuzzy
msgid "TUTORIAL_MICROBE_EDITOR_NO_CHANGES_MADE"
msgstr ""
"То су основе уређивања ваше врсте. Можете потражити још картица на уређивачу ћелија да бисте пронашли још више опција.\n"
"\n"
"Можете преименовати своју врсту тако што ћете кликнути на тренутно име врсте и уредити текст.\n"
"\n"
"У почетку би требало да држите ћелију малом и кренете ка површинским зонама.\n"
"\n"
"Срећно!"

#, fuzzy
msgid "TUTORIAL_MICROBE_EDITOR_OPEN_TOLERANCES"
msgstr ""
"Добродошли у Уредник Микроба.\n"
"Овде можете прегледати шта се догодило од почетка игре или када сте последњи пут били у уредник. А затим унесите промене у своју врсту.\n"
"\n"
"На овој картици можете видети извештај о томе које врсте постоје, где и које су њихове популације. Такође можете видети промене животне средине на врху.\n"
"\n"
"Да бисте прешли на следећу картицу уређивача, притисните следеће дугме у доњем десном углу."

#, fuzzy
msgid "TUTORIAL_MICROBE_EDITOR_PATCH_TEXT"
msgstr ""
"Добродошли у Уредник Микроба.\n"
"Овде можете прегледати шта се догодило од почетка игре или када сте последњи пут били у уредник. А затим унесите промене у своју врсту.\n"
"\n"
"На овој картици можете видети извештај о томе које врсте постоје, где и које су њихове популације. Такође можете видети промене животне средине на врху.\n"
"\n"
"Да бисте прешли на следећу картицу уређивача, притисните следеће дугме у доњем десном углу."

#, fuzzy
msgid "TUTORIAL_MICROBE_EDITOR_REMOVE_ORGANELLE_TEXT"
msgstr ""
"Уклањање органела такође кошта МП, јер је то мутација ваше врсте. Можете да десним кликнете органеле да бисте их уклонили.\n"
"Ако погрешите, можете да опозовете било коју промену коју сте унели у уређивачу.\n"
"\n"
"Напомена: уклањање органела које сте поставили у тренутну сесију уређивача је бесплатно.\n"
"\n"
"Кликните на дугме поништи да бисте наставили."

#, fuzzy
msgid "TUTORIAL_MICROBE_EDITOR_SELECT_ORGANELLE_TEXT"
msgstr ""
"Када бирате које ћете органеле додати, обратите пажњу на савете за органеле на којим процесима изводеју и која једињења користе и производе.\n"
"\n"
"Такође обратите пажњу на ATP траку за равнотежу у горњем десном углу како бисте били сигурни да ћелија може да преживи.\n"
"\n"
"Органеле можете да ротирате A и D (подразумевани тастери) пре него што их поставите.\n"
"\n"
"Притисните дугме за понављање (близу дугмета за поништавање) да бисте наставили."

#, fuzzy
msgid "TUTORIAL_MICROBE_EDITOR_STAY_SMALL"
msgstr ""
"Ово је уређивач ћелија у којем можете додати или уклонити органеле са своје врсте трошећи мутације поени(МП).\n"
"\n"
"Такође можете променити друга својства своје врсте на другим картицама уређивача ћелија.\n"
"\n"
"Да бисте наставили, одаберите органелу са табле са леве стране (цитоплазма је добар избор). Затим кликните левим тастером миша поред шестерокута приказаног у средини екрана да бисте додали ту органелу својој врсти."

#, fuzzy
msgid "TUTORIAL_MICROBE_EDITOR_TOLERANCES_TAB"
msgstr ""
"Добродошли у Уредник Микроба.\n"
"Овде можете прегледати шта се догодило од почетка игре или када сте последњи пут били у уредник. А затим унесите промене у своју врсту.\n"
"\n"
"На овој картици можете видети извештај о томе које врсте постоје, где и које су њихове популације. Такође можете видети промене животне средине на врху.\n"
"\n"
"Да бисте прешли на следећу картицу уређивача, притисните следеће дугме у доњем десном углу."

#, fuzzy
msgid "TUTORIAL_MICROBE_STAGE_EDITOR_BUTTON_TUTORIAL"
msgstr ""
"На далекој ванземаљској планети, еони вулканске активности и удара метеора довели су до развоја новог феномена у свемиру.\n"
"\n"
"Живот.\n"
"\n"
"Једноставни микроби бораве у дубоким пределима океана. Ви сте последњи универзални заједнички предак (LUCA) на овој планети.\n"
"\n"
"Да бисте преживели у овом непријатељском свету, мораћете да сакупите сва једињења која можете пронаћи и да еволуирате сваку генерацију да би се такмичили против других врста микроба."

#, fuzzy
msgid "TUTORIAL_MICROBE_STAGE_ENGULFED_TEXT"
msgstr ""
"За контролу ћелије користите тастере приказане у близини ћелије (центар екрана) и мишем за контролу оријентације ћелије.\n"
"\n"
"Покушајте неколико тастера неколико секунди да бисте наставили."

#, fuzzy
msgid "TUTORIAL_MICROBE_STAGE_ENGULFMENT_FULL_TEXT"
msgstr ""
"За контролу ћелије користите тастере приказане у близини ћелије (центар екрана) и мишем за контролу оријентације ћелије.\n"
"\n"
"Покушајте неколико тастера неколико секунди да бисте наставили."

#, fuzzy
msgid "TUTORIAL_MICROBE_STAGE_ENGULFMENT_TEXT"
msgstr ""
"За контролу ћелије користите тастере приказане у близини ћелије (центар екрана) и мишем за контролу оријентације ћелије.\n"
"\n"
"Покушајте неколико тастера неколико секунди да бисте наставили."

#, fuzzy
msgid "TUTORIAL_MICROBE_STAGE_ENVIRONMENT_PANEL"
msgstr ""
"За контролу ћелије користите тастере приказане у близини ћелије (центар екрана) и мишем за контролу оријентације ћелије.\n"
"\n"
"Покушајте неколико тастера неколико секунди да бисте наставили."

#, fuzzy
msgid "TUTORIAL_MICROBE_STAGE_HELP_MENU_AND_ZOOM"
msgstr "W, A, S, D и миш за кретање. Е да пуцате ОксиТокси НТ ако имате отровна вацуоле. G за пребацивање режима гутања."

#, fuzzy
msgid "TUTORIAL_MICROBE_STAGE_LEAVE_COLONY_TEXT"
msgstr ""
"За контролу ћелије користите тастере приказане у близини ћелије (центар екрана) и мишем за контролу оријентације ћелије.\n"
"\n"
"Покушајте неколико тастера неколико секунди да бисте наставили."

#, fuzzy
msgid "TUTORIAL_MICROBE_STAGE_MEMBER_DIED"
msgstr ""
"За контролу ћелије користите тастере приказане у близини ћелије (центар екрана) и мишем за контролу оријентације ћелије.\n"
"\n"
"Покушајте неколико тастера неколико секунди да бисте наставили."

#, fuzzy
msgid "TUTORIAL_MICROBE_STAGE_OPEN_PROCESS_PANEL"
msgstr ""
"Да бисте се репродуковали, потребно је да дуплирате све своје органеле сакупљајући довољно амонијака и фосфата.\n"
"Погледајте индикатор у доњем десном углу да бисте видели колико вам још треба."

#, fuzzy
msgid "TUTORIAL_MICROBE_STAGE_PAUSING"
msgstr ""
"За контролу ћелије користите тастере приказане у близини ћелије (центар екрана) и мишем за контролу оријентације ћелије.\n"
"\n"
"Покушајте неколико тастера неколико секунди да бисте наставили."

#, fuzzy
msgid "TUTORIAL_MICROBE_STAGE_PROCESS_PANEL"
msgstr ""
"Да бисте се репродуковали, потребно је да дуплирате све своје органеле сакупљајући довољно амонијака и фосфата.\n"
"Погледајте индикатор у доњем десном углу да бисте видели колико вам још треба."

#, fuzzy
msgid "TUTORIAL_MICROBE_STAGE_REPRODUCE_TEXT"
msgstr ""
"Да бисте се репродуковали, потребно је да дуплирате све своје органеле сакупљајући довољно амонијака и фосфата.\n"
"Погледајте индикатор у доњем десном углу да бисте видели колико вам још треба."

#, fuzzy
msgid "TUTORIAL_MICROBE_STAGE_RESOURCE_SPLIT"
msgstr ""
"Да бисте се репродуковали, потребно је да дуплирате све своје органеле сакупљајући довољно амонијака и фосфата.\n"
"Погледајте индикатор у доњем десном углу да бисте видели колико вам још треба."

#, fuzzy
msgid "TUTORIAL_MICROBE_STAGE_UNBIND_TEXT"
msgstr ""
"За контролу ћелије користите тастере приказане у близини ћелије (центар екрана) и мишем за контролу оријентације ћелије.\n"
"\n"
"Покушајте неколико тастера неколико секунди да бисте наставили."

#, fuzzy
msgid "TUTORIAL_MULTICELLULAR_STAGE_WELCOME"
msgstr "Учитавање Уређивача Микроба"

#, fuzzy
msgid "TUTORIAL_REPLAY_ALL_EXPLANATION"
msgstr "Избодите друге ћелије са ово."

msgid "TUTORIAL_VIEW_NOW"
msgstr "Погледај сад"

msgid "TWO_TIMES"
msgstr ""

#, fuzzy
msgid "TYPE_COLON"
msgstr "Здрав.:"

msgid "UNAPPLIED_MOD_CHANGES"
msgstr ""

#, fuzzy
msgid "UNAPPLIED_MOD_CHANGES_DESCRIPTION"
msgstr "Најосновнији облик мембране, има малу заштиту од оштећења. Такође му је потребно више енергије да се не би деформисао. Предност је у томе што омогућава ћелији да се брзо креће и апсорбује хранљиве материје."

msgid "UNBIND_ALL"
msgstr "Одвоји све"

#, fuzzy
msgid "UNBIND_ALL_TOOLTIP"
msgstr "Одвоји све"

msgid "UNBIND_HELP_TEXT"
msgstr ""

#, fuzzy
msgid "UNCERTAIN_VERSION_WARNING"
msgstr ""
"Овај сачување је из новије верзије Thrive и врло вероватно некомпатибилна.\n"
"Да ли желите да ипак покушате да учитате овај чување?"

msgid "UNDERWATERCAVE"
msgstr "Подводна Пећина"

#, fuzzy
msgid "UNDERWATER_VENT_ERUPTION"
msgstr "Подводна Пећина"

#, fuzzy
msgid "UNDERWATER_VENT_ERUPTION_IN"
msgstr "Подводна Пећина"

#, fuzzy
msgid "UNDISCOVERED_ORGANELLES"
msgstr "Искључене Органеле"

#, fuzzy
msgid "UNDISCOVERED_PATCH"
msgstr "Откажи претходну акцију"

msgid "UNDO"
msgstr "Поништи"

msgid "UNDO_THE_LAST_ACTION"
msgstr "Опозови последњу акцију"

#, fuzzy
msgid "UNIT_ACTION_CONSTRUCT"
msgstr "Мутације Поени"

#, fuzzy
msgid "UNIT_ACTION_MOVE"
msgstr "Мутације Поени"

msgid "UNIT_ADVANCED_SPACESHIP"
msgstr ""

msgid "UNIT_SIMPLE_ROCKET"
msgstr ""

#, fuzzy
msgid "UNKNOWN"
msgstr "Непознати миш"

#, fuzzy
msgid "UNKNOWN_DISPLAY_DRIVER"
msgstr "Способности"

msgid "UNKNOWN_MOUSE"
msgstr "Непознати миш"

#, fuzzy
msgid "UNKNOWN_ORGANELLE_SYMBOL"
msgstr "Поставите органелу"

#, fuzzy
msgid "UNKNOWN_PATCH"
msgstr "Непознати миш"

#, fuzzy
msgid "UNKNOWN_SHORT"
msgstr "Непознати миш"

#, fuzzy
msgid "UNKNOWN_VERSION"
msgstr "Верзија:"

#, fuzzy
msgid "UNKNOWN_WORKSHOP_ID"
msgstr "Непознати миш"

#, fuzzy
msgid "UNLIMIT_GROWTH_SPEED"
msgstr "ПОТВРДИ"

#, fuzzy
msgid "UNLOCKED_NEW_ORGANELLE"
msgstr "Поставите органелу"

#, fuzzy
msgid "UNLOCK_ALL_ORGANELLES"
msgstr "Поставите органелу"

msgid "UNLOCK_CONDITION_ATP_PRODUCTION_ABOVE"
msgstr ""

msgid "UNLOCK_CONDITION_COMPOUND_IS_ABOVE"
msgstr ""

msgid "UNLOCK_CONDITION_COMPOUND_IS_BELOW"
msgstr ""

msgid "UNLOCK_CONDITION_COMPOUND_IS_BETWEEN"
msgstr ""

msgid "UNLOCK_CONDITION_DIGESTED_MICROBES_ABOVE"
msgstr ""

msgid "UNLOCK_CONDITION_ENGULFED_MICROBES_ABOVE"
msgstr ""

msgid "UNLOCK_CONDITION_EXCESS_ATP_ABOVE"
msgstr ""

#, fuzzy
msgid "UNLOCK_CONDITION_PLAYER_DAMAGE_RECEIVED"
msgstr "Брзина:"

#, fuzzy
msgid "UNLOCK_CONDITION_PLAYER_DAMAGE_RECEIVED_SOURCE"
msgstr "Брзина:"

msgid "UNLOCK_CONDITION_PLAYER_DEATH_COUNT_ABOVE"
msgstr ""

msgid "UNLOCK_CONDITION_REPRODUCED_WITH"
msgstr ""

msgid "UNLOCK_CONDITION_REPRODUCED_WITH_IN_A_ROW"
msgstr ""

msgid "UNLOCK_CONDITION_REPRODUCE_IN_BIOME"
msgstr ""

#, fuzzy
msgid "UNLOCK_CONDITION_SPEED_BELOW"
msgstr "Брзина:"

msgid "UNLOCK_WITH_ANY_OF_FOLLOWING"
msgstr ""

msgid "UNSAVED_CHANGE_WARNING"
msgstr ""
"Имате несачуване промене које ће бити одбачене.\n"
"Да ли желите да наставите?"

#, fuzzy
msgid "UNTITLED"
msgstr "Биом: {0}"

msgid "UPGRADE_CILIA_PULL"
msgstr ""

#, fuzzy
msgid "UPGRADE_CILIA_PULL_DESCRIPTION"
msgstr "Лепљива унутрашњост ћелије. Цитоплазма је основна смеша јона, протеина и других супстанци растворених у води која испуњава унутрашњост ћелије. Једна од функција коју обавља је ферментација, претварање глукозе у ATP енергију. Да би ћелије којима недостају органели имали напреднији метаболизам, на то се ослањају у енергији. Такође се користи за складиштење молекула у ћелији и за повећање величине ћелије."

msgid "UPGRADE_COST"
msgstr ""

#, fuzzy
msgid "UPGRADE_DESCRIPTION_NONE"
msgstr "Лепљива унутрашњост ћелије. Цитоплазма је основна смеша јона, протеина и других супстанци растворених у води која испуњава унутрашњост ћелије. Једна од функција коју обавља је ферментација, претварање глукозе у ATP енергију. Да би ћелије којима недостају органели имали напреднији метаболизам, на то се ослањају у енергији. Такође се користи за складиштење молекула у ћелији и за повећање величине ћелије."

msgid "UPGRADE_NAME_NONE"
msgstr ""

#, fuzzy
msgid "UPGRADE_PILUS_INJECTISOME"
msgstr "Лепљива унутрашњост ћелије. Цитоплазма је основна смеша јона, протеина и других супстанци растворених у води која испуњава унутрашњост ћелије. Једна од функција коју обавља је ферментација, претварање глукозе у ATP енергију. Да би ћелије којима недостају органели имали напреднији метаболизам, на то се ослањају у енергији. Такође се користи за складиштење молекула у ћелији и за повећање величине ћелије."

#, fuzzy
msgid "UPGRADE_PILUS_INJECTISOME_DESCRIPTION"
msgstr "Лепљива унутрашњост ћелије. Цитоплазма је основна смеша јона, протеина и других супстанци растворених у води која испуњава унутрашњост ћелије. Једна од функција коју обавља је ферментација, претварање глукозе у ATP енергију. Да би ћелије којима недостају органели имали напреднији метаболизам, на то се ослањају у енергији. Такође се користи за складиштење молекула у ћелији и за повећање величине ћелије."

msgid "UPGRADE_SLIME_JET_MUCOCYST"
msgstr ""

#, fuzzy
msgid "UPGRADE_SLIME_JET_MUCOCYST_DESCRIPTION"
msgstr "Лепљива унутрашњост ћелије. Цитоплазма је основна смеша јона, протеина и других супстанци растворених у води која испуњава унутрашњост ћелије. Једна од функција коју обавља је ферментација, претварање глукозе у ATP енергију. Да би ћелије којима недостају органели имали напреднији метаболизам, на то се ослањају у енергији. Такође се користи за складиштење молекула у ћелији и за повећање величине ћелије."

#, fuzzy
msgid "UPLOAD"
msgstr "Учитавање"

#, fuzzy
msgid "UPLOADING_DOT_DOT_DOT"
msgstr "Учитавање..."

#, fuzzy
msgid "UPLOAD_SUCCEEDED"
msgstr "Чување је успело"

msgid "UPSCALE_BILINEAR"
msgstr ""

msgid "UPSCALE_FSR_1"
msgstr ""

msgid "UPSCALE_FSR_22"
msgstr ""

msgid "UPSCALE_METHOD"
msgstr ""

msgid "UPSCALE_SHARPENING_FSR"
msgstr ""

msgid "USED_LIBRARIES_LICENSES"
msgstr ""

msgid "USED_RENDERER_NAME"
msgstr ""

#, fuzzy
msgid "USES_FEATURE"
msgstr "Температура"

msgid "USE_AUTO_HARMONY"
msgstr ""

#, fuzzy
msgid "USE_AUTO_HARMONY_TOOLTIP"
msgstr "Додајте ново везивање тастера"

msgid "USE_A_CUSTOM_USERNAME"
msgstr "Користите прилагођено корисничко име"

msgid "USE_DISK_CACHE"
msgstr ""

msgid "USE_MANUAL_THREAD_COUNT"
msgstr ""

msgid "USE_MANUAL_THREAD_COUNT_NATIVE"
msgstr ""

msgid "USE_VIRTUAL_WINDOW_SIZE"
msgstr ""

#, fuzzy
msgid "UV_PROTECTION"
msgstr "{0:F1}% завршено. {1:n0}/{2:n0} корака."

#, fuzzy
msgid "UV_TOLERANCE_TOOLTIP"
msgstr "Додајте ново везивање тастера"

msgid "VACUOLE"
msgstr "Вацуоле"

msgid "VACUOLE_DESCRIPTION"
msgstr "Вакуола је унутрашња мембранска органела која се користи за складиштење у ћелији. Састоје се од неколико везикула, мањих опнастих структура које се широко користе у ћелијама за складиштење, а које су се стопиле. Испуњен је водом која се користи да садржи молекуле, ензиме, чврсте материје и друге супстанце. Њихов облик је течан и може се разликовати између ћелија."

msgid "VACUOLE_IS_SPECIALIZED"
msgstr ""

#, fuzzy
msgid "VACUOLE_NOT_SPECIALIZED_DESCRIPTION"
msgstr "Вакуола је унутрашња мембранска органела која се користи за складиштење у ћелији. Састоје се од неколико везикула, мањих опнастих структура које се широко користе у ћелијама за складиштење, а које су се стопиле. Испуњен је водом која се користи да садржи молекуле, ензиме, чврсте материје и друге супстанце. Њихов облик је течан и може се разликовати између ћелија."

#, fuzzy
msgid "VACUOLE_PROCESSES_DESCRIPTION"
msgstr "Вакуола је унутрашња мембранска органела која се користи за складиштење у ћелији. Састоје се од неколико везикула, мањих опнастих структура које се широко користе у ћелијама за складиштење, а које су се стопиле. Испуњен је водом која се користи да садржи молекуле, ензиме, чврсте материје и друге супстанце. Њихов облик је течан и може се разликовати између ћелија."

#, fuzzy
msgid "VACUOLE_SPECIALIZED_DESCRIPTION"
msgstr "Вакуола је унутрашња мембранска органела која се користи за складиштење у ћелији. Састоје се од неколико везикула, мањих опнастих структура које се широко користе у ћелијама за складиштење, а које су се стопиле. Испуњен је водом која се користи да садржи молекуле, ензиме, чврсте материје и друге супстанце. Њихов облик је течан и може се разликовати између ћелија."

msgid "VALUE_WITH_UNIT"
msgstr ""

msgid "VENTS_ARE_HOME"
msgstr ""

#, fuzzy
msgid "VERSION_COLON"
msgstr "Генерација:"

#, fuzzy
msgid "VERTICAL_COLON"
msgstr "Генерација:"

#, fuzzy
msgid "VERTICAL_WITH_AXIS_NAME_COLON"
msgstr "Брзина:"

msgid "VIDEO_MEMORY"
msgstr ""

msgid "VIDEO_MEMORY_MIB"
msgstr ""

msgid "VIEWER"
msgstr ""

msgid "VIEW_ALL"
msgstr ""

#, fuzzy
msgid "VIEW_CELL_PROCESSES"
msgstr "Лепљива унутрашњост ћелије. Цитоплазма је основна смеша јона, протеина и других супстанци растворених у води која испуњава унутрашњост ћелије. Једна од функција коју обавља је ферментација, претварање глукозе у ATP енергију. Да би ћелије којима недостају органели имали напреднији метаболизам, на то се ослањају у енергији. Такође се користи за складиштење молекула у ћелији и за повећање величине ћелије."

#, fuzzy
msgid "VIEW_ONLINE"
msgstr "Временска линија"

#, fuzzy
msgid "VIEW_PATCH_MICHES"
msgstr "Пећина"

#, fuzzy
msgid "VIEW_PATCH_NOTES"
msgstr "Пећина"

#, fuzzy
msgid "VIEW_PATCH_NOTES_TOOLTIP"
msgstr "Пећина"

msgid "VIEW_PENDING_ACTIONS"
msgstr ""

msgid "VIEW_SOURCE_CODE"
msgstr "Погледајте Изворни Код"

msgid "VIEW_TEXT_REPORT"
msgstr ""

msgid "VIP_PATRONS"
msgstr ""

msgid "VISIBLE"
msgstr ""

msgid "VISIBLE_WHEN_CLOSE_TO_FULL"
msgstr ""

msgid "VISIBLE_WHEN_OVER_ZERO"
msgstr ""

msgid "VISIT_SUGGESTIONS_SITE"
msgstr ""

msgid "VOLCANIC_VENT"
msgstr "Вулкански отвор"

#, fuzzy
msgid "VOLUMEDOWN"
msgstr "Том од звучних ефеката"

#, fuzzy
msgid "VOLUMEMUTE"
msgstr "Том од звучних ефеката"

#, fuzzy
msgid "VOLUMEUP"
msgstr "Том од звучних ефеката"

msgid "VSYNC"
msgstr "В-синц"

msgid "WAITING_FOR_AUTO_EVO"
msgstr "Чека се аутоматска-еволуција:"

msgid "WELCOME_TO_THRIVEOPEDIA"
msgstr ""

msgid "WENT_EXTINCT_FROM_PLANET"
msgstr "изумро на планети"

msgid "WENT_EXTINCT_IN"
msgstr ""

msgid "WHEEL_DOWN"
msgstr "Померите надоле"

msgid "WHEEL_LEFT"
msgstr "Померите се улево"

msgid "WHEEL_RIGHT"
msgstr "Померите се удесно"

msgid "WHEEL_UP"
msgstr "Померање нагоре"

msgid "WIKI"
msgstr ""

msgid "WIKI_2D"
msgstr ""

msgid "WIKI_3D"
msgstr ""

msgid "WIKI_3D_COMMA_SANDBOX"
msgstr ""

#, fuzzy
msgid "WIKI_3D_COMMA_STRATEGY"
msgstr "Хемопласт је двострука мембранска структура која садржи протеине који су способни да претворе водоник-сулфид, воду и гасовити угљен-диоксид у глукозу у процесу који се назива Хемосинтеза водоник-сулфида. Стопа његове производње глукозе скалира се са концентрацијом воде и угљен-диоксида."

#, fuzzy
msgid "WIKI_3D_COMMA_STRATEGY_COMMA_SPACE"
msgstr "Хемопласт је двострука мембранска структура која садржи протеине који су способни да претворе водоник-сулфид, воду и гасовити угљен-диоксид у глукозу у процесу који се назива Хемосинтеза водоник-сулфида. Стопа његове производње глукозе скалира се са концентрацијом воде и угљен-диоксида."

#, fuzzy
msgid "WIKI_8_BRACKET_16"
msgstr "Ротирајте лево"

#, fuzzy
msgid "WIKI_ASCENSION"
msgstr "Рустицијанин је протеин који може да користи гасовити угљен-диоксид и кисеоник за оксидацију гвожђа из једног хемијског стања у друго. Овај процес, назван Респирација гвожђа, ослобађа енергију коју ћелија тада може да сакупи."

msgid "WIKI_ASCENSION_CURRENT_DEVELOPMENT"
msgstr ""

#, fuzzy
msgid "WIKI_ASCENSION_FEATURES"
msgstr "Спољни ефекти:"

#, fuzzy
msgid "WIKI_ASCENSION_INTRO"
msgstr "Рустицијанин је протеин који може да користи гасовити угљен-диоксид и кисеоник за оксидацију гвожђа из једног хемијског стања у друго. Овај процес, назван Респирација гвожђа, ослобађа енергију коју ћелија тада може да сакупи."

msgid "WIKI_ASCENSION_OVERVIEW"
msgstr ""

#, fuzzy
msgid "WIKI_ASCENSION_TRANSITIONS"
msgstr "Врсте:"

#, fuzzy
msgid "WIKI_ASCENSION_UI"
msgstr "Рустицијанин је протеин који може да користи гасовити угљен-диоксид и кисеоник за оксидацију гвожђа из једног хемијског стања у друго. Овај процес, назван Респирација гвожђа, ослобађа енергију коју ћелија тада може да сакупи."

#, fuzzy
msgid "WIKI_AWAKENING_STAGE_CURRENT_DEVELOPMENT"
msgstr "Нитрогеназа је протеин у стању да користи гасовити азот и ћелијску енергију у облику ATP за производњу амонијака, кључног хранљивог састојка за раст ћелија. Ово је процес који се назива анаеробна фиксација азота. Пошто је нитрогеназа суспендована директно у цитоплазми, околна течност врши ферментацију."

#, fuzzy
msgid "WIKI_AWAKENING_STAGE_FEATURES"
msgstr "Нитрогеназа је протеин у стању да користи гасовити азот и ћелијску енергију у облику ATP за производњу амонијака, кључног хранљивог састојка за раст ћелија. Ово је процес који се назива анаеробна фиксација азота. Пошто је нитрогеназа суспендована директно у цитоплазми, околна течност врши ферментацију."

#, fuzzy
msgid "WIKI_AWAKENING_STAGE_INTRO"
msgstr ""
"Постоји сукоб са {0}.\n"
"Да ли желите да уклоните унос из {1}?"

msgid "WIKI_AWAKENING_STAGE_OVERVIEW"
msgstr ""

#, fuzzy
msgid "WIKI_AWAKENING_STAGE_TRANSITIONS"
msgstr "Нитрогеназа је протеин у стању да користи гасовити азот и ћелијску енергију у облику ATP за производњу амонијака, кључног хранљивог састојка за раст ћелија. Ово је процес који се назива анаеробна фиксација азота. Пошто је нитрогеназа суспендована директно у цитоплазми, околна течност врши ферментацију."

#, fuzzy
msgid "WIKI_AWAKENING_STAGE_UI"
msgstr ""
"Постоји сукоб са {0}.\n"
"Да ли желите да уклоните унос из {1}?"

msgid "WIKI_AWARE_STAGE_CURRENT_DEVELOPMENT"
msgstr ""

#, fuzzy
msgid "WIKI_AWARE_STAGE_FEATURES"
msgstr ""
"На далекој ванземаљској планети, еони вулканске активности и удара метеора довели су до развоја новог феномена у свемиру.\n"
"\n"
"Живот.\n"
"\n"
"Једноставни микроби бораве у дубоким пределима океана. Ви сте последњи универзални заједнички предак (LUCA) на овој планети.\n"
"\n"
"Да бисте преживели у овом непријатељском свету, мораћете да сакупите сва једињења која можете пронаћи и да еволуирате сваку генерацију да би се такмичили против других врста микроба."

#, fuzzy
msgid "WIKI_AWARE_STAGE_INTRO"
msgstr "Нитрогеназа је протеин у стању да користи гасовити азот и ћелијску енергију у облику ATP за производњу амонијака, кључног хранљивог састојка за раст ћелија. Ово је процес који се назива анаеробна фиксација азота. Пошто је нитрогеназа суспендована директно у цитоплазми, околна течност врши ферментацију."

#, fuzzy
msgid "WIKI_AWARE_STAGE_OVERVIEW"
msgstr ""
"На далекој ванземаљској планети, еони вулканске активности и удара метеора довели су до развоја новог феномена у свемиру.\n"
"\n"
"Живот.\n"
"\n"
"Једноставни микроби бораве у дубоким пределима океана. Ви сте последњи универзални заједнички предак (LUCA) на овој планети.\n"
"\n"
"Да бисте преживели у овом непријатељском свету, мораћете да сакупите сва једињења која можете пронаћи и да еволуирате сваку генерацију да би се такмичили против других врста микроба."

#, fuzzy
msgid "WIKI_AWARE_STAGE_TRANSITIONS"
msgstr "Нитрогеназа"

#, fuzzy
msgid "WIKI_AWARE_STAGE_UI"
msgstr ""
"На далекој ванземаљској планети, еони вулканске активности и удара метеора довели су до развоја новог феномена у свемиру.\n"
"\n"
"Живот.\n"
"\n"
"Једноставни микроби бораве у дубоким пределима океана. Ви сте последњи универзални заједнички предак (LUCA) на овој планети.\n"
"\n"
"Да бисте преживели у овом непријатељском свету, мораћете да сакупите сва једињења која можете пронаћи и да еволуирате сваку генерацију да би се такмичили против других врста микроба."

#, fuzzy
msgid "WIKI_AXON_EFFECTS"
msgstr "Спољни ефекти:"

msgid "WIKI_AXON_INTRO"
msgstr ""

msgid "WIKI_AXON_MODIFICATIONS"
msgstr ""

#, fuzzy
msgid "WIKI_AXON_PROCESSES"
msgstr "Поставите органелу"

msgid "WIKI_AXON_REQUIREMENTS"
msgstr ""

msgid "WIKI_AXON_SCIENTIFIC_BACKGROUND"
msgstr ""

msgid "WIKI_AXON_STRATEGY"
msgstr ""

msgid "WIKI_AXON_UPGRADES"
msgstr ""

#, fuzzy
msgid "WIKI_BACTERIAL_CHEMOSYNTHESIS_COMMA_GLYCOLYSIS"
msgstr "Синтеза ОксиТокси"

#, fuzzy
msgid "WIKI_BINDING_AGENT_EFFECTS"
msgstr "Нитрогеназа је протеин у стању да користи гасовити азот и ћелијску енергију у облику ATP за производњу амонијака, кључног хранљивог састојка за раст ћелија. Ово је процес који се назива анаеробна фиксација азота. Пошто је нитрогеназа суспендована директно у цитоплазми, околна течност врши ферментацију."

#, fuzzy
msgid "WIKI_BINDING_AGENT_INTRO"
msgstr ""
"Постоји сукоб са {0}.\n"
"Да ли желите да уклоните унос из {1}?"

#, fuzzy
msgid "WIKI_BINDING_AGENT_MODIFICATIONS"
msgstr "Нитрогеназа је протеин у стању да користи гасовити азот и ћелијску енергију у облику ATP за производњу амонијака, кључног хранљивог састојка за раст ћелија. Ово је процес који се назива анаеробна фиксација азота. Пошто је нитрогеназа суспендована директно у цитоплазми, околна течност врши ферментацију."

#, fuzzy
msgid "WIKI_BINDING_AGENT_PROCESSES"
msgstr "Нитрогеназа је протеин у стању да користи гасовити азот и ћелијску енергију у облику ATP за производњу амонијака, кључног хранљивог састојка за раст ћелија. Ово је процес који се назива анаеробна фиксација азота. Пошто је нитрогеназа суспендована директно у цитоплазми, околна течност врши ферментацију."

#, fuzzy
msgid "WIKI_BINDING_AGENT_REQUIREMENTS"
msgstr "Нитрогеназа је протеин у стању да користи гасовити азот и ћелијску енергију у облику ATP за производњу амонијака, кључног хранљивог састојка за раст ћелија. Ово је процес који се назива анаеробна фиксација азота. Пошто је нитрогеназа суспендована директно у цитоплазми, околна течност врши ферментацију."

#, fuzzy
msgid "WIKI_BINDING_AGENT_SCIENTIFIC_BACKGROUND"
msgstr "Нитрогеназа је протеин у стању да користи гасовити азот и ћелијску енергију у облику ATP за производњу амонијака, кључног хранљивог састојка за раст ћелија. Ово је процес који се назива анаеробна фиксација азота. Пошто је нитрогеназа суспендована директно у цитоплазми, околна течност врши ферментацију."

#, fuzzy
msgid "WIKI_BINDING_AGENT_STRATEGY"
msgstr "Нитрогеназа је протеин у стању да користи гасовити азот и ћелијску енергију у облику ATP за производњу амонијака, кључног хранљивог састојка за раст ћелија. Ово је процес који се назива анаеробна фиксација азота. Пошто је нитрогеназа суспендована директно у цитоплазми, околна течност врши ферментацију."

#, fuzzy
msgid "WIKI_BINDING_AGENT_UPGRADES"
msgstr "Нитрогеназа је протеин у стању да користи гасовити азот и ћелијску енергију у облику ATP за производњу амонијака, кључног хранљивог састојка за раст ћелија. Ово је процес који се назива анаеробна фиксација азота. Пошто је нитрогеназа суспендована директно у цитоплазми, околна течност врши ферментацију."

#, fuzzy
msgid "WIKI_BIOLUMINESCENT_VACUOLE_EFFECTS"
msgstr "Биолуминисцентна Вакуола"

#, fuzzy
msgid "WIKI_BIOLUMINESCENT_VACUOLE_INTRO"
msgstr "Биолуминисцентна Вакуола"

#, fuzzy
msgid "WIKI_BIOLUMINESCENT_VACUOLE_MODIFICATIONS"
msgstr "Биолуминисцентна Вакуола"

#, fuzzy
msgid "WIKI_BIOLUMINESCENT_VACUOLE_PROCESSES"
msgstr "Биолуминисцентна Вакуола"

#, fuzzy
msgid "WIKI_BIOLUMINESCENT_VACUOLE_REQUIREMENTS"
msgstr "Биолуминисцентна Вакуола"

#, fuzzy
msgid "WIKI_BIOLUMINESCENT_VACUOLE_SCIENTIFIC_BACKGROUND"
msgstr "Биолуминисцентна Вакуола"

#, fuzzy
msgid "WIKI_BIOLUMINESCENT_VACUOLE_STRATEGY"
msgstr "Биолуминисцентна Вакуола"

#, fuzzy
msgid "WIKI_BIOLUMINESCENT_VACUOLE_UPGRADES"
msgstr "Биолуминисцентна Вакуола"

msgid "WIKI_BODY_PLAN_EDITOR_COMMA_CELL_EDITOR"
msgstr ""

#, fuzzy
msgid "WIKI_CHEMOPLAST_EFFECTS"
msgstr "Хемопласт је двострука мембранска структура која садржи протеине који су способни да претворе водоник-сулфид, воду и гасовити угљен-диоксид у глукозу у процесу који се назива Хемосинтеза водоник-сулфида. Стопа његове производње глукозе скалира се са концентрацијом воде и угљен-диоксида."

#, fuzzy
msgid "WIKI_CHEMOPLAST_INTRO"
msgstr "Хемопласт је двострука мембранска структура која садржи протеине који су способни да претворе водоник-сулфид, воду и гасовити угљен-диоксид у глукозу у процесу који се назива Хемосинтеза водоник-сулфида. Стопа његове производње глукозе скалира се са концентрацијом воде и угљен-диоксида."

#, fuzzy
msgid "WIKI_CHEMOPLAST_MODIFICATIONS"
msgstr "Хемопласт је двострука мембранска структура која садржи протеине који су способни да претворе водоник-сулфид, воду и гасовити угљен-диоксид у глукозу у процесу који се назива Хемосинтеза водоник-сулфида. Стопа његове производње глукозе скалира се са концентрацијом воде и угљен-диоксида."

#, fuzzy
msgid "WIKI_CHEMOPLAST_PROCESSES"
msgstr "Хемопласт је двострука мембранска структура која садржи протеине који су способни да претворе водоник-сулфид, воду и гасовити угљен-диоксид у глукозу у процесу који се назива Хемосинтеза водоник-сулфида. Стопа његове производње глукозе скалира се са концентрацијом воде и угљен-диоксида."

msgid "WIKI_CHEMOPLAST_REQUIREMENTS"
msgstr ""

#, fuzzy
msgid "WIKI_CHEMOPLAST_SCIENTIFIC_BACKGROUND"
msgstr "Хемопласт је двострука мембранска структура која садржи протеине који су способни да претворе водоник-сулфид, воду и гасовити угљен-диоксид у глукозу у процесу који се назива Хемосинтеза водоник-сулфида. Стопа његове производње глукозе скалира се са концентрацијом воде и угљен-диоксида."

#, fuzzy
msgid "WIKI_CHEMOPLAST_STRATEGY"
msgstr "Хемопласт је двострука мембранска структура која садржи протеине који су способни да претворе водоник-сулфид, воду и гасовити угљен-диоксид у глукозу у процесу који се назива Хемосинтеза водоник-сулфида. Стопа његове производње глукозе скалира се са концентрацијом воде и угљен-диоксида."

#, fuzzy
msgid "WIKI_CHEMOPLAST_UPGRADES"
msgstr "Хемопласт је двострука мембранска структура која садржи протеине који су способни да претворе водоник-сулфид, воду и гасовити угљен-диоксид у глукозу у процесу који се назива Хемосинтеза водоник-сулфида. Стопа његове производње глукозе скалира се са концентрацијом воде и угљен-диоксида."

#, fuzzy
msgid "WIKI_CHEMORECEPTOR_EFFECTS"
msgstr "Хемопласт је двострука мембранска структура која садржи протеине који су способни да претворе водоник-сулфид, воду и гасовити угљен-диоксид у глукозу у процесу који се назива Хемосинтеза водоник-сулфида. Стопа његове производње глукозе скалира се са концентрацијом воде и угљен-диоксида."

#, fuzzy
msgid "WIKI_CHEMORECEPTOR_INTRO"
msgstr "Хеморецептор"

#, fuzzy
msgid "WIKI_CHEMORECEPTOR_MODIFICATIONS"
msgstr "Хемопласт је двострука мембранска структура која садржи протеине који су способни да претворе водоник-сулфид, воду и гасовити угљен-диоксид у глукозу у процесу који се назива Хемосинтеза водоник-сулфида. Стопа његове производње глукозе скалира се са концентрацијом воде и угљен-диоксида."

#, fuzzy
msgid "WIKI_CHEMORECEPTOR_PROCESSES"
msgstr "Хемопласт је двострука мембранска структура која садржи протеине који су способни да претворе водоник-сулфид, воду и гасовити угљен-диоксид у глукозу у процесу који се назива Хемосинтеза водоник-сулфида. Стопа његове производње глукозе скалира се са концентрацијом воде и угљен-диоксида."

#, fuzzy
msgid "WIKI_CHEMORECEPTOR_REQUIREMENTS"
msgstr "Хемопласт је двострука мембранска структура која садржи протеине који су способни да претворе водоник-сулфид, воду и гасовити угљен-диоксид у глукозу у процесу који се назива Хемосинтеза водоник-сулфида. Стопа његове производње глукозе скалира се са концентрацијом воде и угљен-диоксида."

#, fuzzy
msgid "WIKI_CHEMORECEPTOR_SCIENTIFIC_BACKGROUND"
msgstr "Хемопласт је двострука мембранска структура која садржи протеине који су способни да претворе водоник-сулфид, воду и гасовити угљен-диоксид у глукозу у процесу који се назива Хемосинтеза водоник-сулфида. Стопа његове производње глукозе скалира се са концентрацијом воде и угљен-диоксида."

#, fuzzy
msgid "WIKI_CHEMORECEPTOR_STRATEGY"
msgstr "Хемопласт је двострука мембранска структура која садржи протеине који су способни да претворе водоник-сулфид, воду и гасовити угљен-диоксид у глукозу у процесу који се назива Хемосинтеза водоник-сулфида. Стопа његове производње глукозе скалира се са концентрацијом воде и угљен-диоксида."

#, fuzzy
msgid "WIKI_CHEMORECEPTOR_UPGRADES"
msgstr "Хемопласт је двострука мембранска структура која садржи протеине који су способни да претворе водоник-сулфид, воду и гасовити угљен-диоксид у глукозу у процесу који се назива Хемосинтеза водоник-сулфида. Стопа његове производње глукозе скалира се са концентрацијом воде и угљен-диоксида."

#, fuzzy
msgid "WIKI_CHEMOSYNTHESIZING_PROTEINS_EFFECTS"
msgstr "Хемосинтетски Протеини"

#, fuzzy
msgid "WIKI_CHEMOSYNTHESIZING_PROTEINS_INTRO"
msgstr "Хемосинтетски Протеини"

#, fuzzy
msgid "WIKI_CHEMOSYNTHESIZING_PROTEINS_MODIFICATIONS"
msgstr "Хемосинтетизујући протеини су мале групе протеина у цитоплазми које су у стању да претворе водоник-сулфид, воду и гасовити угљен-диоксид у глукозу у процесу који се назива Хемосинтеза водоник-сулфида. Стопа његове производње глукозе скалира се са концентрацијом угљен-диоксида. Пошто су протеини хемосинтезе суспендовани директно у цитоплазми, околна течност врши ферментацију."

#, fuzzy
msgid "WIKI_CHEMOSYNTHESIZING_PROTEINS_PROCESSES"
msgstr "Хемосинтетизујући протеини су мале групе протеина у цитоплазми које су у стању да претворе водоник-сулфид, воду и гасовити угљен-диоксид у глукозу у процесу који се назива Хемосинтеза водоник-сулфида. Стопа његове производње глукозе скалира се са концентрацијом угљен-диоксида. Пошто су протеини хемосинтезе суспендовани директно у цитоплазми, околна течност врши ферментацију."

#, fuzzy
msgid "WIKI_CHEMOSYNTHESIZING_PROTEINS_REQUIREMENTS"
msgstr ""
"Хемосинтет-\n"
"изујући Протеини"

#, fuzzy
msgid "WIKI_CHEMOSYNTHESIZING_PROTEINS_SCIENTIFIC_BACKGROUND"
msgstr "Хемосинтетизујући протеини су мале групе протеина у цитоплазми које су у стању да претворе водоник-сулфид, воду и гасовити угљен-диоксид у глукозу у процесу који се назива Хемосинтеза водоник-сулфида. Стопа његове производње глукозе скалира се са концентрацијом угљен-диоксида. Пошто су протеини хемосинтезе суспендовани директно у цитоплазми, околна течност врши ферментацију."

#, fuzzy
msgid "WIKI_CHEMOSYNTHESIZING_PROTEINS_STRATEGY"
msgstr "Хемосинтетски Протеини"

#, fuzzy
msgid "WIKI_CHEMOSYNTHESIZING_PROTEINS_UPGRADES"
msgstr "Хемосинтетски Протеини"

#, fuzzy
msgid "WIKI_CHLOROPLAST_EFFECTS"
msgstr "Хлоропласт је двострука мембранска структура која садржи фотосензибилне пигменте сложене заједно у опнене врећице. То је прокариот који је асимилирао за употребу од свог еукариотског домаћина. Пигменти у хлоропласту су способни да користе енергију светлости за производњу глукозе из воде и гасовитог угљен-диоксида у процесу названом Фотосинтеза. Ови пигменти су такође оно што му даје препознатљиву боју. Стопа његове производње глукозе скалира се са концентрацијом угљен-диоксида и интензитетом светлости."

#, fuzzy
msgid "WIKI_CHLOROPLAST_INTRO"
msgstr "Хлоропласт је двострука мембранска структура која садржи фотосензибилне пигменте сложене заједно у опнене врећице. То је прокариот који је асимилирао за употребу од свог еукариотског домаћина. Пигменти у хлоропласту су способни да користе енергију светлости за производњу глукозе из воде и гасовитог угљен-диоксида у процесу названом Фотосинтеза. Ови пигменти су такође оно што му даје препознатљиву боју. Стопа његове производње глукозе скалира се са концентрацијом угљен-диоксида и интензитетом светлости."

#, fuzzy
msgid "WIKI_CHLOROPLAST_MODIFICATIONS"
msgstr "Хлоропласт је двострука мембранска структура која садржи фотосензибилне пигменте сложене заједно у опнене врећице. То је прокариот који је асимилирао за употребу од свог еукариотског домаћина. Пигменти у хлоропласту су способни да користе енергију светлости за производњу глукозе из воде и гасовитог угљен-диоксида у процесу названом Фотосинтеза. Ови пигменти су такође оно што му даје препознатљиву боју. Стопа његове производње глукозе скалира се са концентрацијом угљен-диоксида и интензитетом светлости."

#, fuzzy
msgid "WIKI_CHLOROPLAST_PROCESSES"
msgstr "Хлоропласт је двострука мембранска структура која садржи фотосензибилне пигменте сложене заједно у опнене врећице. То је прокариот који је асимилирао за употребу од свог еукариотског домаћина. Пигменти у хлоропласту су способни да користе енергију светлости за производњу глукозе из воде и гасовитог угљен-диоксида у процесу названом Фотосинтеза. Ови пигменти су такође оно што му даје препознатљиву боју. Стопа његове производње глукозе скалира се са концентрацијом угљен-диоксида и интензитетом светлости."

msgid "WIKI_CHLOROPLAST_REQUIREMENTS"
msgstr ""

#, fuzzy
msgid "WIKI_CHLOROPLAST_SCIENTIFIC_BACKGROUND"
msgstr "Хлоропласт је двострука мембранска структура која садржи фотосензибилне пигменте сложене заједно у опнене врећице. То је прокариот који је асимилирао за употребу од свог еукариотског домаћина. Пигменти у хлоропласту су способни да користе енергију светлости за производњу глукозе из воде и гасовитог угљен-диоксида у процесу названом Фотосинтеза. Ови пигменти су такође оно што му даје препознатљиву боју. Стопа његове производње глукозе скалира се са концентрацијом угљен-диоксида и интензитетом светлости."

#, fuzzy
msgid "WIKI_CHLOROPLAST_STRATEGY"
msgstr "Хлоропласт је двострука мембранска структура која садржи фотосензибилне пигменте сложене заједно у опнене врећице. То је прокариот који је асимилирао за употребу од свог еукариотског домаћина. Пигменти у хлоропласту су способни да користе енергију светлости за производњу глукозе из воде и гасовитог угљен-диоксида у процесу названом Фотосинтеза. Ови пигменти су такође оно што му даје препознатљиву боју. Стопа његове производње глукозе скалира се са концентрацијом угљен-диоксида и интензитетом светлости."

#, fuzzy
msgid "WIKI_CHLOROPLAST_UPGRADES"
msgstr "Хлоропласт је двострука мембранска структура која садржи фотосензибилне пигменте сложене заједно у опнене врећице. То је прокариот који је асимилирао за употребу од свог еукариотског домаћина. Пигменти у хлоропласту су способни да користе енергију светлости за производњу глукозе из воде и гасовитог угљен-диоксида у процесу названом Фотосинтеза. Ови пигменти су такође оно што му даје препознатљиву боју. Стопа његове производње глукозе скалира се са концентрацијом угљен-диоксида и интензитетом светлости."

#, fuzzy
msgid "WIKI_CHROMATOPHORE_PHOTOSYNTHESIS_COMMA_GLYCOLYSIS"
msgstr "Синтеза ОксиТокси"

msgid "WIKI_CILIA_EFFECTS"
msgstr ""

msgid "WIKI_CILIA_INTRO"
msgstr ""

msgid "WIKI_CILIA_MODIFICATIONS"
msgstr ""

#, fuzzy
msgid "WIKI_CILIA_PROCESSES"
msgstr "Лепљива унутрашњост ћелије. Цитоплазма је основна смеша јона, протеина и других супстанци растворених у води која испуњава унутрашњост ћелије. Једна од функција коју обавља је ферментација, претварање глукозе у ATP енергију. Да би ћелије којима недостају органели имали напреднији метаболизам, на то се ослањају у енергији. Такође се користи за складиштење молекула у ћелији и за повећање величине ћелије."

msgid "WIKI_CILIA_REQUIREMENTS"
msgstr ""

msgid "WIKI_CILIA_SCIENTIFIC_BACKGROUND"
msgstr ""

msgid "WIKI_CILIA_STRATEGY"
msgstr ""

msgid "WIKI_CILIA_UPGRADES"
msgstr ""

#, fuzzy
msgid "WIKI_COMPOUNDS_BUTTON"
msgstr "Лепљива унутрашњост ћелије. Цитоплазма је основна смеша јона, протеина и других супстанци растворених у води која испуњава унутрашњост ћелије. Једна од функција коју обавља је ферментација, претварање глукозе у ATP енергију. Да би ћелије којима недостају органели имали напреднији метаболизам, на то се ослањају у енергији. Такође се користи за складиштење молекула у ћелији и за повећање величине ћелије."

#, fuzzy
msgid "WIKI_COMPOUNDS_DEVELOPMENT"
msgstr "Једињења:"

#, fuzzy
msgid "WIKI_COMPOUNDS_INTRO"
msgstr "Лепљива унутрашњост ћелије. Цитоплазма је основна смеша јона, протеина и других супстанци растворених у води која испуњава унутрашњост ћелије. Једна од функција коју обавља је ферментација, претварање глукозе у ATP енергију. Да би ћелије којима недостају органели имали напреднији метаболизам, на то се ослањају у енергији. Такође се користи за складиштење молекула у ћелији и за повећање величине ћелије."

msgid "WIKI_COMPOUNDS_TYPES_OF_COMPOUNDS"
msgstr ""

msgid "WIKI_COMPOUND_SYSTEM_DEVELOPMENT_COMPOUNDS_LIST"
msgstr ""

msgid "WIKI_COMPOUND_SYSTEM_DEVELOPMENT_INTRO"
msgstr ""

msgid "WIKI_COMPOUND_SYSTEM_DEVELOPMENT_MICROBE_STAGE"
msgstr ""

msgid "WIKI_COMPOUND_SYSTEM_DEVELOPMENT_OVERVIEW"
msgstr ""

#, fuzzy
msgid "WIKI_CREATURE_EDITOR_COMMA_TECH_EDITOR"
msgstr "Учитавање Уређивача Микроба"

#, fuzzy
msgid "WIKI_CYTOPLASM_EFFECTS"
msgstr "Лепљива унутрашњост ћелије. Цитоплазма је основна смеша јона, протеина и других супстанци растворених у води која испуњава унутрашњост ћелије. Једна од функција коју обавља је ферментација, претварање глукозе у ATP енергију. Да би ћелије којима недостају органели имали напреднији метаболизам, на то се ослањају у енергији. Такође се користи за складиштење молекула у ћелији и за повећање величине ћелије."

#, fuzzy
msgid "WIKI_CYTOPLASM_INTRO"
msgstr "Лепљива унутрашњост ћелије. Цитоплазма је основна смеша јона, протеина и других супстанци растворених у води која испуњава унутрашњост ћелије. Једна од функција коју обавља је ферментација, претварање глукозе у ATP енергију. Да би ћелије којима недостају органели имали напреднији метаболизам, на то се ослањају у енергији. Такође се користи за складиштење молекула у ћелији и за повећање величине ћелије."

#, fuzzy
msgid "WIKI_CYTOPLASM_MODIFICATIONS"
msgstr "Лепљива унутрашњост ћелије. Цитоплазма је основна смеша јона, протеина и других супстанци растворених у води која испуњава унутрашњост ћелије. Једна од функција коју обавља је ферментација, претварање глукозе у ATP енергију. Да би ћелије којима недостају органели имали напреднији метаболизам, на то се ослањају у енергији. Такође се користи за складиштење молекула у ћелији и за повећање величине ћелије."

#, fuzzy
msgid "WIKI_CYTOPLASM_PROCESSES"
msgstr "Лепљива унутрашњост ћелије. Цитоплазма је основна смеша јона, протеина и других супстанци растворених у води која испуњава унутрашњост ћелије. Једна од функција коју обавља је ферментација, претварање глукозе у ATP енергију. Да би ћелије којима недостају органели имали напреднији метаболизам, на то се ослањају у енергији. Такође се користи за складиштење молекула у ћелији и за повећање величине ћелије."

msgid "WIKI_CYTOPLASM_REQUIREMENTS"
msgstr ""

msgid "WIKI_CYTOPLASM_SCIENTIFIC_BACKGROUND"
msgstr ""

msgid "WIKI_CYTOPLASM_STRATEGY"
msgstr ""

msgid "WIKI_CYTOPLASM_UPGRADES"
msgstr ""

#, fuzzy
msgid "WIKI_DEVELOPMENT"
msgstr "Покрет"

#, fuzzy
msgid "WIKI_DEVELOPMENT_INFO_BUTTON"
msgstr "Органеле"

#, fuzzy
msgid "WIKI_DEVELOPMENT_ROOT_INTRO"
msgstr "Органеле"

msgid "WIKI_EDITORS_AND_MUTATIONS_GENERATIONS_AND_EDITOR_SESSIONS"
msgstr ""

#, fuzzy
msgid "WIKI_EDITORS_AND_MUTATIONS_INTRO"
msgstr "Митохондрија"

msgid "WIKI_EDITORS_AND_MUTATIONS_MUTATIONS_AND_MUTATION_POINTS"
msgstr ""

msgid "WIKI_ENVIRONMENTAL_CONDITIONS_ENVIRONMENTAL_GASSES"
msgstr ""

#, fuzzy
msgid "WIKI_ENVIRONMENTAL_CONDITIONS_INTRO"
msgstr "Митохондрија"

#, fuzzy
msgid "WIKI_ENVIRONMENTAL_CONDITIONS_PHYSICAL_CONDITIONS"
msgstr "Број популације од {0} променио се за {1} због: {2}"

msgid "WIKI_ENVIRONMENTAL_CONDITIONS_THE_DAY/NIGHT_CYCLE"
msgstr ""

#, fuzzy
msgid "WIKI_FERROPLAST_EFFECTS"
msgstr "Термопласт је двострука мембранска структура која садржи термосензибилне пигменте сложене заједно у мембранске врећице. То је прокариот који је асимилирао за употребу од свог еукариотског домаћина. Пигменти у термопласту могу да користе енергију топлотних разлика у околини за производњу глукозе из воде и гасовитог угљен-диоксида у процесу који се назива термосинтеза. Стопа његове производње глукозе скалира се са концентрацијом угљен-диоксида и температуром."

#, fuzzy
msgid "WIKI_FERROPLAST_INTRO"
msgstr "Термопласт је двострука мембранска структура која садржи термосензибилне пигменте сложене заједно у мембранске врећице. То је прокариот који је асимилирао за употребу од свог еукариотског домаћина. Пигменти у термопласту могу да користе енергију топлотних разлика у околини за производњу глукозе из воде и гасовитог угљен-диоксида у процесу који се назива термосинтеза. Стопа његове производње глукозе скалира се са концентрацијом угљен-диоксида и температуром."

#, fuzzy
msgid "WIKI_FERROPLAST_MODIFICATIONS"
msgstr "Термопласт је двострука мембранска структура која садржи термосензибилне пигменте сложене заједно у мембранске врећице. То је прокариот који је асимилирао за употребу од свог еукариотског домаћина. Пигменти у термопласту могу да користе енергију топлотних разлика у околини за производњу глукозе из воде и гасовитог угљен-диоксида у процесу који се назива термосинтеза. Стопа његове производње глукозе скалира се са концентрацијом угљен-диоксида и температуром."

#, fuzzy
msgid "WIKI_FERROPLAST_PROCESSES"
msgstr "Термопласт је двострука мембранска структура која садржи термосензибилне пигменте сложене заједно у мембранске врећице. То је прокариот који је асимилирао за употребу од свог еукариотског домаћина. Пигменти у термопласту могу да користе енергију топлотних разлика у околини за производњу глукозе из воде и гасовитог угљен-диоксида у процесу који се назива термосинтеза. Стопа његове производње глукозе скалира се са концентрацијом угљен-диоксида и температуром."

#, fuzzy
msgid "WIKI_FERROPLAST_REQUIREMENTS"
msgstr "Пластид за Фиксирање Азота"

#, fuzzy
msgid "WIKI_FERROPLAST_SCIENTIFIC_BACKGROUND"
msgstr "Термопласт је двострука мембранска структура која садржи термосензибилне пигменте сложене заједно у мембранске врећице. То је прокариот који је асимилирао за употребу од свог еукариотског домаћина. Пигменти у термопласту могу да користе енергију топлотних разлика у околини за производњу глукозе из воде и гасовитог угљен-диоксида у процесу који се назива термосинтеза. Стопа његове производње глукозе скалира се са концентрацијом угљен-диоксида и температуром."

#, fuzzy
msgid "WIKI_FERROPLAST_STRATEGY"
msgstr "Термопласт је двострука мембранска структура која садржи термосензибилне пигменте сложене заједно у мембранске врећице. То је прокариот који је асимилирао за употребу од свог еукариотског домаћина. Пигменти у термопласту могу да користе енергију топлотних разлика у околини за производњу глукозе из воде и гасовитог угљен-диоксида у процесу који се назива термосинтеза. Стопа његове производње глукозе скалира се са концентрацијом угљен-диоксида и температуром."

#, fuzzy
msgid "WIKI_FERROPLAST_UPGRADES"
msgstr "Термопласт је двострука мембранска структура која садржи термосензибилне пигменте сложене заједно у мембранске врећице. То је прокариот који је асимилирао за употребу од свог еукариотског домаћина. Пигменти у термопласту могу да користе енергију топлотних разлика у околини за производњу глукозе из воде и гасовитог угљен-диоксида у процесу који се назива термосинтеза. Стопа његове производње глукозе скалира се са концентрацијом угљен-диоксида и температуром."

#, fuzzy
msgid "WIKI_FLAGELLUM_EFFECTS"
msgstr "Бич (множина: бичеви) је сноп протеинских влакана који се протеже од ћелијске мембране која може да користи ATP да би се поваљао и покренуо ћелију у правцу."

#, fuzzy
msgid "WIKI_FLAGELLUM_INTRO"
msgstr "Бич (множина: бичеви) је сноп протеинских влакана који се протеже од ћелијске мембране која може да користи ATP да би се поваљао и покренуо ћелију у правцу."

#, fuzzy
msgid "WIKI_FLAGELLUM_MODIFICATIONS"
msgstr "Бич (множина: бичеви) је сноп протеинских влакана који се протеже од ћелијске мембране која може да користи ATP да би се поваљао и покренуо ћелију у правцу."

#, fuzzy
msgid "WIKI_FLAGELLUM_PROCESSES"
msgstr "Бич (множина: бичеви) је сноп протеинских влакана који се протеже од ћелијске мембране која може да користи ATP да би се поваљао и покренуо ћелију у правцу."

msgid "WIKI_FLAGELLUM_REQUIREMENTS"
msgstr ""

msgid "WIKI_FLAGELLUM_SCIENTIFIC_BACKGROUND"
msgstr ""

msgid "WIKI_FLAGELLUM_STRATEGY"
msgstr ""

msgid "WIKI_FLAGELLUM_UPGRADES"
msgstr ""

#, fuzzy
msgid "WIKI_GLYCOLYSIS_COMMA_ANAEROBIC_NITROGEN_FIXATION"
msgstr "Анаеробна Фиксација Азота"

#, fuzzy
msgid "WIKI_HEADING_APPENDICES"
msgstr "Нитрогеназа је протеин у стању да користи гасовити азот и ћелијску енергију у облику ATP за производњу амонијака, кључног хранљивог састојка за раст ћелија. Ово је процес који се назива анаеробна фиксација азота. Пошто је нитрогеназа суспендована директно у цитоплазми, околна течност врши ферментацију."

#, fuzzy
msgid "WIKI_HEADING_BASIC_GAME_MECHANICS"
msgstr "Нитрогеназа је протеин у стању да користи гасовити азот и ћелијску енергију у облику ATP за производњу амонијака, кључног хранљивог састојка за раст ћелија. Ово је процес који се назива анаеробна фиксација азота. Пошто је нитрогеназа суспендована директно у цитоплазми, околна течност врши ферментацију."

msgid "WIKI_HEADING_COMPOUNDS_LIST"
msgstr ""

#, fuzzy
msgid "WIKI_HEADING_COMPOUND_CLOUDS"
msgstr "Једињење"

#, fuzzy
msgid "WIKI_HEADING_CONCEPT_ART"
msgstr "Хеморецептор"

#, fuzzy
msgid "WIKI_HEADING_CURRENT_DEVELOPMENT"
msgstr "Нитрогеназа је протеин у стању да користи гасовити азот и ћелијску енергију у облику ATP за производњу амонијака, кључног хранљивог састојка за раст ћелија. Ово је процес који се назива анаеробна фиксација азота. Пошто је нитрогеназа суспендована директно у цитоплазми, околна течност врши ферментацију."

msgid "WIKI_HEADING_DEVELOPMENT"
msgstr ""

#, fuzzy
msgid "WIKI_HEADING_EDITOR"
msgstr ""
"Постоји сукоб са {0}.\n"
"Да ли желите да уклоните унос из {1}?"

msgid "WIKI_HEADING_EFFECTS"
msgstr ""

#, fuzzy
msgid "WIKI_HEADING_ENVIRONMENTAL_GASSES"
msgstr "Нитрогеназа"

#, fuzzy
msgid "WIKI_HEADING_FEATURES"
msgstr "Нитрогеназа је протеин у стању да користи гасовити азот и ћелијску енергију у облику ATP за производњу амонијака, кључног хранљивог састојка за раст ћелија. Ово је процес који се назива анаеробна фиксација азота. Пошто је нитрогеназа суспендована директно у цитоплазми, околна течност врши ферментацију."

msgid "WIKI_HEADING_FOG_OF_WAR"
msgstr ""

#, fuzzy
msgid "WIKI_HEADING_GAMEPLAY"
msgstr "Покрените аутоматску-еволуцију током играња"

#, fuzzy
msgid "WIKI_HEADING_GDD"
msgstr ""
"Постоји сукоб са {0}.\n"
"Да ли желите да уклоните унос из {1}?"

#, fuzzy
msgid "WIKI_HEADING_GENERAL_TIPS"
msgstr "Нитрогеназа је протеин у стању да користи гасовити азот и ћелијску енергију у облику ATP за производњу амонијака, кључног хранљивог састојка за раст ћелија. Ово је процес који се назива анаеробна фиксација азота. Пошто је нитрогеназа суспендована директно у цитоплазми, околна течност врши ферментацију."

msgid "WIKI_HEADING_GENERATIONS_AND_EDITOR_SESSIONS"
msgstr ""

#, fuzzy
msgid "WIKI_HEADING_MICROBE_PARTS"
msgstr ""
"На далекој ванземаљској планети, еони вулканске активности и удара метеора довели су до развоја новог феномена у свемиру.\n"
"\n"
"Живот.\n"
"\n"
"Једноставни микроби бораве у дубоким пределима океана. Ви сте последњи универзални заједнички предак (LUCA) на овој планети.\n"
"\n"
"Да бисте преживели у овом непријатељском свету, мораћете да сакупите сва једињења која можете пронаћи и да еволуирате сваку генерацију да би се такмичили против других врста микроба."

#, fuzzy
msgid "WIKI_HEADING_MICROBE_STAGE"
msgstr ""
"На далекој ванземаљској планети, еони вулканске активности и удара метеора довели су до развоја новог феномена у свемиру.\n"
"\n"
"Живот.\n"
"\n"
"Једноставни микроби бораве у дубоким пределима океана. Ви сте последњи универзални заједнички предак (LUCA) на овој планети.\n"
"\n"
"Да бисте преживели у овом непријатељском свету, мораћете да сакупите сва једињења која можете пронаћи и да еволуирате сваку генерацију да би се такмичили против других врста микроба."

#, fuzzy
msgid "WIKI_HEADING_MICROBE_STAGE_TIPS"
msgstr ""
"На далекој ванземаљској планети, еони вулканске активности и удара метеора довели су до развоја новог феномена у свемиру.\n"
"\n"
"Живот.\n"
"\n"
"Једноставни микроби бораве у дубоким пределима океана. Ви сте последњи универзални заједнички предак (LUCA) на овој планети.\n"
"\n"
"Да бисте преживели у овом непријатељском свету, мораћете да сакупите сва једињења која можете пронаћи и да еволуирате сваку генерацију да би се такмичили против других врста микроба."

msgid "WIKI_HEADING_MODIFICATIONS"
msgstr ""

#, fuzzy
msgid "WIKI_HEADING_MORE_GAME_INFO"
msgstr ""
"На далекој ванземаљској планети, еони вулканске активности и удара метеора довели су до развоја новог феномена у свемиру.\n"
"\n"
"Живот.\n"
"\n"
"Једноставни микроби бораве у дубоким пределима океана. Ви сте последњи универзални заједнички предак (LUCA) на овој планети.\n"
"\n"
"Да бисте преживели у овом непријатељском свету, мораћете да сакупите сва једињења која можете пронаћи и да еволуирате сваку генерацију да би се такмичили против других врста микроба."

msgid "WIKI_HEADING_MUTATIONS_AND_MUTATION_POINTS"
msgstr ""

msgid "WIKI_HEADING_OVERVIEW"
msgstr ""

#, fuzzy
msgid "WIKI_HEADING_PATCHES"
msgstr "Нитрогеназа је протеин у стању да користи гасовити азот и ћелијску енергију у облику ATP за производњу амонијака, кључног хранљивог састојка за раст ћелија. Ово је процес који се назива анаеробна фиксација азота. Пошто је нитрогеназа суспендована директно у цитоплазми, околна течност врши ферментацију."

#, fuzzy
msgid "WIKI_HEADING_PHYSICAL_CONDITIONS"
msgstr "Физички Услови"

msgid "WIKI_HEADING_PROCESSES"
msgstr ""

msgid "WIKI_HEADING_REPRODUCTION_IN_THE_MICROBE_STAGE"
msgstr ""

msgid "WIKI_HEADING_REQUIREMENTS"
msgstr ""

msgid "WIKI_HEADING_SCIENTIFIC_BACKGROUND"
msgstr ""

msgid "WIKI_HEADING_STRATEGY"
msgstr ""

msgid "WIKI_HEADING_THE_DAY/NIGHT_CYCLE"
msgstr ""

msgid "WIKI_HEADING_THE_PATCH_MAP"
msgstr ""

#, fuzzy
msgid "WIKI_HEADING_TRANSITIONS"
msgstr "Нитрогеназа је протеин у стању да користи гасовити азот и ћелијску енергију у облику ATP за производњу амонијака, кључног хранљивог састојка за раст ћелија. Ово је процес који се назива анаеробна фиксација азота. Пошто је нитрогеназа суспендована директно у цитоплазми, околна течност врши ферментацију."

#, fuzzy
msgid "WIKI_HEADING_TYPES_OF_COMPOUNDS"
msgstr "Једињење"

msgid "WIKI_HEADING_UI"
msgstr ""

msgid "WIKI_HEADING_UPGRADES"
msgstr ""

#, fuzzy
msgid "WIKI_HELP_AND_TIPS_BASIC_GAME_MECHANICS"
msgstr "Лепљива унутрашњост ћелије. Цитоплазма је основна смеша јона, протеина и других супстанци растворених у води која испуњава унутрашњост ћелије. Једна од функција коју обавља је ферментација, претварање глукозе у ATP енергију. Да би ћелије којима недостају органели имали напреднији метаболизам, на то се ослањају у енергији. Такође се користи за складиштење молекула у ћелији и за повећање величине ћелије."

#, fuzzy
msgid "WIKI_HELP_AND_TIPS_BUTTON"
msgstr "Лепљива унутрашњост ћелије. Цитоплазма је основна смеша јона, протеина и других супстанци растворених у води која испуњава унутрашњост ћелије. Једна од функција коју обавља је ферментација, претварање глукозе у ATP енергију. Да би ћелије којима недостају органели имали напреднији метаболизам, на то се ослањају у енергији. Такође се користи за складиштење молекула у ћелији и за повећање величине ћелије."

#, fuzzy
msgid "WIKI_HELP_AND_TIPS_COMPOUND_CLOUDS"
msgstr "Лепљива унутрашњост ћелије. Цитоплазма је основна смеша јона, протеина и других супстанци растворених у води која испуњава унутрашњост ћелије. Једна од функција коју обавља је ферментација, претварање глукозе у ATP енергију. Да би ћелије којима недостају органели имали напреднији метаболизам, на то се ослањају у енергији. Такође се користи за складиштење молекула у ћелији и за повећање величине ћелије."

#, fuzzy
msgid "WIKI_HELP_AND_TIPS_GENERAL_TIPS"
msgstr "Тилакоиди су грозди протеина и фотосензибилних пигмената. Пигменти су у стању да користе енергију светлости за производњу глукозе из воде и гасовитог угљен-диоксида у процесу названом Фотосинтеза. Ови пигменти су такође оно што им даје препознатљиву боју. Стопа њихове производње глукозе скалира се са концентрацијом угљен-диоксида и интензитетом светлости. Пошто су тилакоиди суспендовани директно у цитоплазми, околна течност врши ферментацију."

#, fuzzy
msgid "WIKI_HELP_AND_TIPS_INTRO"
msgstr "Тилакоиди су грозди протеина и фотосензибилних пигмената. Пигменти су у стању да користе енергију светлости за производњу глукозе из воде и гасовитог угљен-диоксида у процесу названом Фотосинтеза. Ови пигменти су такође оно што им даје препознатљиву боју. Стопа њихове производње глукозе скалира се са концентрацијом угљен-диоксида и интензитетом светлости. Пошто су тилакоиди суспендовани директно у цитоплазми, околна течност врши ферментацију."

#, fuzzy
msgid "WIKI_HELP_AND_TIPS_MICROBE_PARTS"
msgstr "Тилакоиди су грозди протеина и фотосензибилних пигмената. Пигменти су у стању да користе енергију светлости за производњу глукозе из воде и гасовитог угљен-диоксида у процесу названом Фотосинтеза. Ови пигменти су такође оно што им даје препознатљиву боју. Стопа њихове производње глукозе скалира се са концентрацијом угљен-диоксида и интензитетом светлости. Пошто су тилакоиди суспендовани директно у цитоплазми, околна течност врши ферментацију."

#, fuzzy
msgid "WIKI_HELP_AND_TIPS_MICROBE_STAGE_TIPS"
msgstr ""
"На далекој ванземаљској планети, еони вулканске активности и удара метеора довели су до развоја новог феномена у свемиру.\n"
"\n"
"Живот.\n"
"\n"
"Једноставни микроби бораве у дубоким пределима океана. Ви сте последњи универзални заједнички предак (LUCA) на овој планети.\n"
"\n"
"Да бисте преживели у овом непријатељском свету, мораћете да сакупите сва једињења која можете пронаћи и да еволуирате сваку генерацију да би се такмичили против других врста микроба."

#, fuzzy
msgid "WIKI_HELP_AND_TIPS_MORE_GAME_INFO"
msgstr "Тилакоиди су грозди протеина и фотосензибилних пигмената. Пигменти су у стању да користе енергију светлости за производњу глукозе из воде и гасовитог угљен-диоксида у процесу названом Фотосинтеза. Ови пигменти су такође оно што им даје препознатљиву боју. Стопа њихове производње глукозе скалира се са концентрацијом угљен-диоксида и интензитетом светлости. Пошто су тилакоиди суспендовани директно у цитоплазми, околна течност врши ферментацију."

#, fuzzy
msgid "WIKI_HYDROGENASE_EFFECTS"
msgstr "Нитрогеназа је протеин у стању да користи гасовити азот и ћелијску енергију у облику ATP за производњу амонијака, кључног хранљивог састојка за раст ћелија. Ово је процес који се назива анаеробна фиксација азота. Пошто је нитрогеназа суспендована директно у цитоплазми, околна течност врши ферментацију."

#, fuzzy
msgid "WIKI_HYDROGENASE_INTRO"
msgstr "Нитрогеназа је протеин у стању да користи гасовити азот и ћелијску енергију у облику ATP за производњу амонијака, кључног хранљивог састојка за раст ћелија. Ово је процес који се назива анаеробна фиксација азота. Пошто је нитрогеназа суспендована директно у цитоплазми, околна течност врши ферментацију."

#, fuzzy
msgid "WIKI_HYDROGENASE_MODIFICATIONS"
msgstr "Нитрогеназа је протеин у стању да користи гасовити азот и ћелијску енергију у облику ATP за производњу амонијака, кључног хранљивог састојка за раст ћелија. Ово је процес који се назива анаеробна фиксација азота. Пошто је нитрогеназа суспендована директно у цитоплазми, околна течност врши ферментацију."

#, fuzzy
msgid "WIKI_HYDROGENASE_PROCESSES"
msgstr "Нитрогеназа је протеин у стању да користи гасовити азот и ћелијску енергију у облику ATP за производњу амонијака, кључног хранљивог састојка за раст ћелија. Ово је процес који се назива анаеробна фиксација азота. Пошто је нитрогеназа суспендована директно у цитоплазми, околна течност врши ферментацију."

#, fuzzy
msgid "WIKI_HYDROGENASE_REQUIREMENTS"
msgstr "Термопласт је двострука мембранска структура која садржи термосензибилне пигменте сложене заједно у мембранске врећице. То је прокариот који је асимилирао за употребу од свог еукариотског домаћина. Пигменти у термопласту могу да користе енергију топлотних разлика у околини за производњу глукозе из воде и гасовитог угљен-диоксида у процесу који се назива термосинтеза. Стопа његове производње глукозе скалира се са концентрацијом угљен-диоксида и температуром."

#, fuzzy
msgid "WIKI_HYDROGENASE_SCIENTIFIC_BACKGROUND"
msgstr "Нитрогеназа је протеин у стању да користи гасовити азот и ћелијску енергију у облику ATP за производњу амонијака, кључног хранљивог састојка за раст ћелија. Ово је процес који се назива анаеробна фиксација азота. Пошто је нитрогеназа суспендована директно у цитоплазми, околна течност врши ферментацију."

#, fuzzy
msgid "WIKI_HYDROGENASE_STRATEGY"
msgstr "Нитрогеназа је протеин у стању да користи гасовити азот и ћелијску енергију у облику ATP за производњу амонијака, кључног хранљивог састојка за раст ћелија. Ово је процес који се назива анаеробна фиксација азота. Пошто је нитрогеназа суспендована директно у цитоплазми, околна течност врши ферментацију."

#, fuzzy
msgid "WIKI_HYDROGENASE_UPGRADES"
msgstr "Нитрогеназа је протеин у стању да користи гасовити азот и ћелијску енергију у облику ATP за производњу амонијака, кључног хранљивог састојка за раст ћелија. Ово је процес који се назива анаеробна фиксација азота. Пошто је нитрогеназа суспендована директно у цитоплазми, околна течност врши ферментацију."

#, fuzzy
msgid "WIKI_HYDROGENOSOME_EFFECTS"
msgstr "Нитрогеназа је протеин у стању да користи гасовити азот и ћелијску енергију у облику ATP за производњу амонијака, кључног хранљивог састојка за раст ћелија. Ово је процес који се назива анаеробна фиксација азота. Пошто је нитрогеназа суспендована директно у цитоплазми, околна течност врши ферментацију."

#, fuzzy
msgid "WIKI_HYDROGENOSOME_INTRO"
msgstr "Нитрогеназа је протеин у стању да користи гасовити азот и ћелијску енергију у облику ATP за производњу амонијака, кључног хранљивог састојка за раст ћелија. Ово је процес који се назива анаеробна фиксација азота. Пошто је нитрогеназа суспендована директно у цитоплазми, околна течност врши ферментацију."

#, fuzzy
msgid "WIKI_HYDROGENOSOME_MODIFICATIONS"
msgstr "Нитрогеназа је протеин у стању да користи гасовити азот и ћелијску енергију у облику ATP за производњу амонијака, кључног хранљивог састојка за раст ћелија. Ово је процес који се назива анаеробна фиксација азота. Пошто је нитрогеназа суспендована директно у цитоплазми, околна течност врши ферментацију."

#, fuzzy
msgid "WIKI_HYDROGENOSOME_PROCESSES"
msgstr "Нитрогеназа је протеин у стању да користи гасовити азот и ћелијску енергију у облику ATP за производњу амонијака, кључног хранљивог састојка за раст ћелија. Ово је процес који се назива анаеробна фиксација азота. Пошто је нитрогеназа суспендована директно у цитоплазми, околна течност врши ферментацију."

#, fuzzy
msgid "WIKI_HYDROGENOSOME_REQUIREMENTS"
msgstr "Термопласт је двострука мембранска структура која садржи термосензибилне пигменте сложене заједно у мембранске врећице. То је прокариот који је асимилирао за употребу од свог еукариотског домаћина. Пигменти у термопласту могу да користе енергију топлотних разлика у околини за производњу глукозе из воде и гасовитог угљен-диоксида у процесу који се назива термосинтеза. Стопа његове производње глукозе скалира се са концентрацијом угљен-диоксида и температуром."

#, fuzzy
msgid "WIKI_HYDROGENOSOME_SCIENTIFIC_BACKGROUND"
msgstr "Нитрогеназа је протеин у стању да користи гасовити азот и ћелијску енергију у облику ATP за производњу амонијака, кључног хранљивог састојка за раст ћелија. Ово је процес који се назива анаеробна фиксација азота. Пошто је нитрогеназа суспендована директно у цитоплазми, околна течност врши ферментацију."

#, fuzzy
msgid "WIKI_HYDROGENOSOME_STRATEGY"
msgstr "Нитрогеназа је протеин у стању да користи гасовити азот и ћелијску енергију у облику ATP за производњу амонијака, кључног хранљивог састојка за раст ћелија. Ово је процес који се назива анаеробна фиксација азота. Пошто је нитрогеназа суспендована директно у цитоплазми, околна течност врши ферментацију."

#, fuzzy
msgid "WIKI_HYDROGENOSOME_UPGRADES"
msgstr "Нитрогеназа је протеин у стању да користи гасовити азот и ћелијску енергију у облику ATP за производњу амонијака, кључног хранљивог састојка за раст ћелија. Ово је процес који се назива анаеробна фиксација азота. Пошто је нитрогеназа суспендована директно у цитоплазми, околна течност врши ферментацију."

#, fuzzy
msgid "WIKI_INDUSTRIAL_STAGE_CURRENT_DEVELOPMENT"
msgstr "Нитрогеназа је протеин у стању да користи гасовити азот и ћелијску енергију у облику ATP за производњу амонијака, кључног хранљивог састојка за раст ћелија. Ово је процес који се назива анаеробна фиксација азота. Пошто је нитрогеназа суспендована директно у цитоплазми, околна течност врши ферментацију."

#, fuzzy
msgid "WIKI_INDUSTRIAL_STAGE_FEATURES"
msgstr "Нитрогеназа је протеин у стању да користи гасовити азот и ћелијску енергију у облику ATP за производњу амонијака, кључног хранљивог састојка за раст ћелија. Ово је процес који се назива анаеробна фиксација азота. Пошто је нитрогеназа суспендована директно у цитоплазми, околна течност врши ферментацију."

#, fuzzy
msgid "WIKI_INDUSTRIAL_STAGE_INTRO"
msgstr ""
"Постоји сукоб са {0}.\n"
"Да ли желите да уклоните унос из {1}?"

msgid "WIKI_INDUSTRIAL_STAGE_OVERVIEW"
msgstr ""

#, fuzzy
msgid "WIKI_INDUSTRIAL_STAGE_TRANSITIONS"
msgstr "Број популације од {0} променио се за {1} због: {2}"

#, fuzzy
msgid "WIKI_INDUSTRIAL_STAGE_UI"
msgstr ""
"Постоји сукоб са {0}.\n"
"Да ли желите да уклоните унос из {1}?"

msgid "WIKI_INJECTISOME_PILUS"
msgstr ""

msgid "WIKI_LYSOSOME_EFFECTS"
msgstr ""

#, fuzzy
msgid "WIKI_LYSOSOME_INTRO"
msgstr "Метаболосоми су грозди протеина умотани у протеинске љуске. Они су у стању да претворе глукозу у ATP много већом брзином него што се то може учинити у цитоплазми са процесу који се назива аеробно дисање. Међутим, потребан му је кисеоник да би функционисао, а нижи нивои кисеоника у околини успориће брзину његове производње ATP. Пошто су метаболосоми суспендовани директно у цитоплазми, околна течност врши одређену ферментацију."

#, fuzzy
msgid "WIKI_LYSOSOME_MODIFICATIONS"
msgstr "Метаболосоми су грозди протеина умотани у протеинске љуске. Они су у стању да претворе глукозу у ATP много већом брзином него што се то може учинити у цитоплазми са процесу који се назива аеробно дисање. Међутим, потребан му је кисеоник да би функционисао, а нижи нивои кисеоника у околини успориће брзину његове производње ATP. Пошто су метаболосоми суспендовани директно у цитоплазми, околна течност врши одређену ферментацију."

#, fuzzy
msgid "WIKI_LYSOSOME_PROCESSES"
msgstr "Метаболосоми су грозди протеина умотани у протеинске љуске. Они су у стању да претворе глукозу у ATP много већом брзином него што се то може учинити у цитоплазми са процесу који се назива аеробно дисање. Међутим, потребан му је кисеоник да би функционисао, а нижи нивои кисеоника у околини успориће брзину његове производње ATP. Пошто су метаболосоми суспендовани директно у цитоплазми, околна течност врши одређену ферментацију."

msgid "WIKI_LYSOSOME_REQUIREMENTS"
msgstr ""

msgid "WIKI_LYSOSOME_SCIENTIFIC_BACKGROUND"
msgstr ""

msgid "WIKI_LYSOSOME_STRATEGY"
msgstr ""

msgid "WIKI_LYSOSOME_UPGRADES"
msgstr ""

#, fuzzy
msgid "WIKI_MACROSCOPIC_STAGE_CONCEPT_ART"
msgstr "Поставите органелу"

#, fuzzy
msgid "WIKI_MACROSCOPIC_STAGE_CURRENT_DEVELOPMENT"
msgstr "Нитрогеназа је протеин у стању да користи гасовити азот и ћелијску енергију у облику ATP за производњу амонијака, кључног хранљивог састојка за раст ћелија. Ово је процес који се назива анаеробна фиксација азота. Пошто је нитрогеназа суспендована директно у цитоплазми, околна течност врши ферментацију."

#, fuzzy
msgid "WIKI_MACROSCOPIC_STAGE_FEATURES"
msgstr "Ћелијско Језгро"

#, fuzzy
msgid "WIKI_MACROSCOPIC_STAGE_INTRO"
msgstr ""
"На далекој ванземаљској планети, еони вулканске активности и удара метеора довели су до развоја новог феномена у свемиру.\n"
"\n"
"Живот.\n"
"\n"
"Једноставни микроби бораве у дубоким пределима океана. Ви сте последњи универзални заједнички предак (LUCA) на овој планети.\n"
"\n"
"Да бисте преживели у овом непријатељском свету, мораћете да сакупите сва једињења која можете пронаћи и да еволуирате сваку генерацију да би се такмичили против других врста микроба."

#, fuzzy
msgid "WIKI_MACROSCOPIC_STAGE_OVERVIEW"
msgstr ""
"На далекој ванземаљској планети, еони вулканске активности и удара метеора довели су до развоја новог феномена у свемиру.\n"
"\n"
"Живот.\n"
"\n"
"Једноставни микроби бораве у дубоким пределима океана. Ви сте последњи универзални заједнички предак (LUCA) на овој планети.\n"
"\n"
"Да бисте преживели у овом непријатељском свету, мораћете да сакупите сва једињења која можете пронаћи и да еволуирате сваку генерацију да би се такмичили против других врста микроба."

#, fuzzy
msgid "WIKI_MACROSCOPIC_STAGE_TRANSITIONS"
msgstr "Нитрогеназа"

#, fuzzy
msgid "WIKI_MACROSCOPIC_STAGE_UI"
msgstr ""
"На далекој ванземаљској планети, еони вулканске активности и удара метеора довели су до развоја новог феномена у свемиру.\n"
"\n"
"Живот.\n"
"\n"
"Једноставни микроби бораве у дубоким пределима океана. Ви сте последњи универзални заједнички предак (LUCA) на овој планети.\n"
"\n"
"Да бисте преживели у овом непријатељском свету, мораћете да сакупите сва једињења која можете пронаћи и да еволуирате сваку генерацију да би се такмичили против других врста микроба."

#, fuzzy
msgid "WIKI_MECHANICS"
msgstr "Поставите органелу"

#, fuzzy
msgid "WIKI_MECHANICS_ROOT_INTRO"
msgstr "Органеле"

#, fuzzy
msgid "WIKI_MELANOSOME_EFFECTS"
msgstr "Метаболосоми су грозди протеина умотани у протеинске љуске. Они су у стању да претворе глукозу у ATP много већом брзином него што се то може учинити у цитоплазми са процесу који се назива аеробно дисање. Међутим, потребан му је кисеоник да би функционисао, а нижи нивои кисеоника у околини успориће брзину његове производње ATP. Пошто су метаболосоми суспендовани директно у цитоплазми, околна течност врши одређену ферментацију."

#, fuzzy
msgid "WIKI_MELANOSOME_INTRO"
msgstr "Метаболосоми су грозди протеина умотани у протеинске љуске. Они су у стању да претворе глукозу у ATP много већом брзином него што се то може учинити у цитоплазми са процесу који се назива аеробно дисање. Међутим, потребан му је кисеоник да би функционисао, а нижи нивои кисеоника у околини успориће брзину његове производње ATP. Пошто су метаболосоми суспендовани директно у цитоплазми, околна течност врши одређену ферментацију."

#, fuzzy
msgid "WIKI_MELANOSOME_MODIFICATIONS"
msgstr "Метаболосоми су грозди протеина умотани у протеинске љуске. Они су у стању да претворе глукозу у ATP много већом брзином него што се то може учинити у цитоплазми са процесу који се назива аеробно дисање. Међутим, потребан му је кисеоник да би функционисао, а нижи нивои кисеоника у околини успориће брзину његове производње ATP. Пошто су метаболосоми суспендовани директно у цитоплазми, околна течност врши одређену ферментацију."

#, fuzzy
msgid "WIKI_MELANOSOME_PROCESSES"
msgstr "Метаболосоми су грозди протеина умотани у протеинске љуске. Они су у стању да претворе глукозу у ATP много већом брзином него што се то може учинити у цитоплазми са процесу који се назива аеробно дисање. Међутим, потребан му је кисеоник да би функционисао, а нижи нивои кисеоника у околини успориће брзину његове производње ATP. Пошто су метаболосоми суспендовани директно у цитоплазми, околна течност врши одређену ферментацију."

#, fuzzy
msgid "WIKI_MELANOSOME_REQUIREMENTS"
msgstr "Метаболосоми су грозди протеина умотани у протеинске љуске. Они су у стању да претворе глукозу у ATP много већом брзином него што се то може учинити у цитоплазми са процесу који се назива аеробно дисање. Међутим, потребан му је кисеоник да би функционисао, а нижи нивои кисеоника у околини успориће брзину његове производње ATP. Пошто су метаболосоми суспендовани директно у цитоплазми, околна течност врши одређену ферментацију."

#, fuzzy
msgid "WIKI_MELANOSOME_SCIENTIFIC_BACKGROUND"
msgstr "Метаболосоми су грозди протеина умотани у протеинске љуске. Они су у стању да претворе глукозу у ATP много већом брзином него што се то може учинити у цитоплазми са процесу који се назива аеробно дисање. Међутим, потребан му је кисеоник да би функционисао, а нижи нивои кисеоника у околини успориће брзину његове производње ATP. Пошто су метаболосоми суспендовани директно у цитоплазми, околна течност врши одређену ферментацију."

#, fuzzy
msgid "WIKI_MELANOSOME_STRATEGY"
msgstr "Метаболосоми су грозди протеина умотани у протеинске љуске. Они су у стању да претворе глукозу у ATP много већом брзином него што се то може учинити у цитоплазми са процесу који се назива аеробно дисање. Међутим, потребан му је кисеоник да би функционисао, а нижи нивои кисеоника у околини успориће брзину његове производње ATP. Пошто су метаболосоми суспендовани директно у цитоплазми, околна течност врши одређену ферментацију."

#, fuzzy
msgid "WIKI_MELANOSOME_UPGRADES"
msgstr "Метаболосоми су грозди протеина умотани у протеинске љуске. Они су у стању да претворе глукозу у ATP много већом брзином него што се то може учинити у цитоплазми са процесу који се назива аеробно дисање. Међутим, потребан му је кисеоник да би функционисао, а нижи нивои кисеоника у околини успориће брзину његове производње ATP. Пошто су метаболосоми суспендовани директно у цитоплазми, околна течност врши одређену ферментацију."

#, fuzzy
msgid "WIKI_METABOLOSOMES_EFFECTS"
msgstr "Метаболосоми су грозди протеина умотани у протеинске љуске. Они су у стању да претворе глукозу у ATP много већом брзином него што се то може учинити у цитоплазми са процесу који се назива аеробно дисање. Међутим, потребан му је кисеоник да би функционисао, а нижи нивои кисеоника у околини успориће брзину његове производње ATP. Пошто су метаболосоми суспендовани директно у цитоплазми, околна течност врши одређену ферментацију."

#, fuzzy
msgid "WIKI_METABOLOSOMES_INTRO"
msgstr "Метаболосоми"

#, fuzzy
msgid "WIKI_METABOLOSOMES_MODIFICATIONS"
msgstr "Метаболосоми су грозди протеина умотани у протеинске љуске. Они су у стању да претворе глукозу у ATP много већом брзином него што се то може учинити у цитоплазми са процесу који се назива аеробно дисање. Међутим, потребан му је кисеоник да би функционисао, а нижи нивои кисеоника у околини успориће брзину његове производње ATP. Пошто су метаболосоми суспендовани директно у цитоплазми, околна течност врши одређену ферментацију."

#, fuzzy
msgid "WIKI_METABOLOSOMES_PROCESSES"
msgstr "Метаболосоми су грозди протеина умотани у протеинске љуске. Они су у стању да претворе глукозу у ATP много већом брзином него што се то може учинити у цитоплазми са процесу који се назива аеробно дисање. Међутим, потребан му је кисеоник да би функционисао, а нижи нивои кисеоника у околини успориће брзину његове производње ATP. Пошто су метаболосоми суспендовани директно у цитоплазми, околна течност врши одређену ферментацију."

#, fuzzy
msgid "WIKI_METABOLOSOMES_REQUIREMENTS"
msgstr "Метаболосоми су грозди протеина умотани у протеинске љуске. Они су у стању да претворе глукозу у ATP много већом брзином него што се то може учинити у цитоплазми са процесу који се назива аеробно дисање. Међутим, потребан му је кисеоник да би функционисао, а нижи нивои кисеоника у околини успориће брзину његове производње ATP. Пошто су метаболосоми суспендовани директно у цитоплазми, околна течност врши одређену ферментацију."

#, fuzzy
msgid "WIKI_METABOLOSOMES_SCIENTIFIC_BACKGROUND"
msgstr "Метаболосоми су грозди протеина умотани у протеинске љуске. Они су у стању да претворе глукозу у ATP много већом брзином него што се то може учинити у цитоплазми са процесу који се назива аеробно дисање. Међутим, потребан му је кисеоник да би функционисао, а нижи нивои кисеоника у околини успориће брзину његове производње ATP. Пошто су метаболосоми суспендовани директно у цитоплазми, околна течност врши одређену ферментацију."

#, fuzzy
msgid "WIKI_METABOLOSOMES_STRATEGY"
msgstr "Метаболосоми су грозди протеина умотани у протеинске љуске. Они су у стању да претворе глукозу у ATP много већом брзином него што се то може учинити у цитоплазми са процесу који се назива аеробно дисање. Међутим, потребан му је кисеоник да би функционисао, а нижи нивои кисеоника у околини успориће брзину његове производње ATP. Пошто су метаболосоми суспендовани директно у цитоплазми, околна течност врши одређену ферментацију."

#, fuzzy
msgid "WIKI_METABOLOSOMES_UPGRADES"
msgstr "Метаболосоми су грозди протеина умотани у протеинске љуске. Они су у стању да претворе глукозу у ATP много већом брзином него што се то може учинити у цитоплазми са процесу који се назива аеробно дисање. Међутим, потребан му је кисеоник да би функционисао, а нижи нивои кисеоника у околини успориће брзину његове производње ATP. Пошто су метаболосоми суспендовани директно у цитоплазми, околна течност врши одређену ферментацију."

#, fuzzy
msgid "WIKI_MICROBE_STAGE_APPENDICES"
msgstr ""
"На далекој ванземаљској планети, еони вулканске активности и удара метеора довели су до развоја новог феномена у свемиру.\n"
"\n"
"Живот.\n"
"\n"
"Једноставни микроби бораве у дубоким пределима океана. Ви сте последњи универзални заједнички предак (LUCA) на овој планети.\n"
"\n"
"Да бисте преживели у овом непријатељском свету, мораћете да сакупите сва једињења која можете пронаћи и да еволуирате сваку генерацију да би се такмичили против других врста микроба."

#, fuzzy
msgid "WIKI_MICROBE_STAGE_BUTTON"
msgstr ""
"На далекој ванземаљској планети, еони вулканске активности и удара метеора довели су до развоја новог феномена у свемиру.\n"
"\n"
"Живот.\n"
"\n"
"Једноставни микроби бораве у дубоким пределима океана. Ви сте последњи универзални заједнички предак (LUCA) на овој планети.\n"
"\n"
"Да бисте преживели у овом непријатељском свету, мораћете да сакупите сва једињења која можете пронаћи и да еволуирате сваку генерацију да би се такмичили против других врста микроба."

#, fuzzy
msgid "WIKI_MICROBE_STAGE_EDITOR"
msgstr "Учитавање Уређивача Микроба"

#, fuzzy
msgid "WIKI_MICROBE_STAGE_GAMEPLAY"
msgstr ""
"На далекој ванземаљској планети, еони вулканске активности и удара метеора довели су до развоја новог феномена у свемиру.\n"
"\n"
"Живот.\n"
"\n"
"Једноставни микроби бораве у дубоким пределима океана. Ви сте последњи универзални заједнички предак (LUCA) на овој планети.\n"
"\n"
"Да бисте преживели у овом непријатељском свету, мораћете да сакупите сва једињења која можете пронаћи и да еволуирате сваку генерацију да би се такмичили против других врста микроба."

#, fuzzy
msgid "WIKI_MICROBE_STAGE_GDD"
msgstr ""
"На далекој ванземаљској планети, еони вулканске активности и удара метеора довели су до развоја новог феномена у свемиру.\n"
"\n"
"Живот.\n"
"\n"
"Једноставни микроби бораве у дубоким пределима океана. Ви сте последњи универзални заједнички предак (LUCA) на овој планети.\n"
"\n"
"Да бисте преживели у овом непријатељском свету, мораћете да сакупите сва једињења која можете пронаћи и да еволуирате сваку генерацију да би се такмичили против других врста микроба."

#, fuzzy
msgid "WIKI_MICROBE_STAGE_INTRO"
msgstr ""
"На далекој ванземаљској планети, еони вулканске активности и удара метеора довели су до развоја новог феномена у свемиру.\n"
"\n"
"Живот.\n"
"\n"
"Једноставни микроби бораве у дубоким пределима океана. Ви сте последњи универзални заједнички предак (LUCA) на овој планети.\n"
"\n"
"Да бисте преживели у овом непријатељском свету, мораћете да сакупите сва једињења која можете пронаћи и да еволуирате сваку генерацију да би се такмичили против других врста микроба."

#, fuzzy
msgid "WIKI_MITOCHONDRION_EFFECTS"
msgstr "Моћ ћелије. Митохондрион (множина: митохондрије) је двострука мембранска структура испуњена протеинима и ензимима. То је прокариот који је асимилирао за употребу од свог еукариотског домаћина. У стању је да претвори глукозу у ATP са много већом ефикасношћу него што се то може учинити у цитоплазми у процесу који се назива аеробно дисање. Међутим, потребан му је кисеоник да би функционисао, а нижи нивои кисеоника у околини успориће брзину његове производње ATP."

#, fuzzy
msgid "WIKI_MITOCHONDRION_INTRO"
msgstr "Митохондрија"

#, fuzzy
msgid "WIKI_MITOCHONDRION_MODIFICATIONS"
msgstr "Моћ ћелије. Митохондрион (множина: митохондрије) је двострука мембранска структура испуњена протеинима и ензимима. То је прокариот који је асимилирао за употребу од свог еукариотског домаћина. У стању је да претвори глукозу у ATP са много већом ефикасношћу него што се то може учинити у цитоплазми у процесу који се назива аеробно дисање. Међутим, потребан му је кисеоник да би функционисао, а нижи нивои кисеоника у околини успориће брзину његове производње ATP."

#, fuzzy
msgid "WIKI_MITOCHONDRION_PROCESSES"
msgstr "Моћ ћелије. Митохондрион (множина: митохондрије) је двострука мембранска структура испуњена протеинима и ензимима. То је прокариот који је асимилирао за употребу од свог еукариотског домаћина. У стању је да претвори глукозу у ATP са много већом ефикасношћу него што се то може учинити у цитоплазми у процесу који се назива аеробно дисање. Међутим, потребан му је кисеоник да би функционисао, а нижи нивои кисеоника у околини успориће брзину његове производње ATP."

#, fuzzy
msgid "WIKI_MITOCHONDRION_REQUIREMENTS"
msgstr "Моћ ћелије. Митохондрион (множина: митохондрије) је двострука мембранска структура испуњена протеинима и ензимима. То је прокариот који је асимилирао за употребу од свог еукариотског домаћина. У стању је да претвори глукозу у ATP са много већом ефикасношћу него што се то може учинити у цитоплазми у процесу који се назива аеробно дисање. Међутим, потребан му је кисеоник да би функционисао, а нижи нивои кисеоника у околини успориће брзину његове производње ATP."

#, fuzzy
msgid "WIKI_MITOCHONDRION_SCIENTIFIC_BACKGROUND"
msgstr "Моћ ћелије. Митохондрион (множина: митохондрије) је двострука мембранска структура испуњена протеинима и ензимима. То је прокариот који је асимилирао за употребу од свог еукариотског домаћина. У стању је да претвори глукозу у ATP са много већом ефикасношћу него што се то може учинити у цитоплазми у процесу који се назива аеробно дисање. Међутим, потребан му је кисеоник да би функционисао, а нижи нивои кисеоника у околини успориће брзину његове производње ATP."

#, fuzzy
msgid "WIKI_MITOCHONDRION_STRATEGY"
msgstr "Моћ ћелије. Митохондрион (множина: митохондрије) је двострука мембранска структура испуњена протеинима и ензимима. То је прокариот који је асимилирао за употребу од свог еукариотског домаћина. У стању је да претвори глукозу у ATP са много већом ефикасношћу него што се то може учинити у цитоплазми у процесу који се назива аеробно дисање. Међутим, потребан му је кисеоник да би функционисао, а нижи нивои кисеоника у околини успориће брзину његове производње ATP."

#, fuzzy
msgid "WIKI_MITOCHONDRION_UPGRADES"
msgstr "Моћ ћелије. Митохондрион (множина: митохондрије) је двострука мембранска структура испуњена протеинима и ензимима. То је прокариот који је асимилирао за употребу од свог еукариотског домаћина. У стању је да претвори глукозу у ATP са много већом ефикасношћу него што се то може учинити у цитоплазми у процесу који се назива аеробно дисање. Међутим, потребан му је кисеоник да би функционисао, а нижи нивои кисеоника у околини успориће брзину његове производње ATP."

#, fuzzy
msgid "WIKI_MULTICELLULAR_STAGE_CONCEPT_ART"
msgstr "Поставите органелу"

#, fuzzy
msgid "WIKI_MULTICELLULAR_STAGE_CURRENT_DEVELOPMENT"
msgstr "Учитавање Уређивача Микроба"

#, fuzzy
msgid "WIKI_MULTICELLULAR_STAGE_FEATURES"
msgstr "Поставите органелу"

#, fuzzy
msgid "WIKI_MULTICELLULAR_STAGE_INTRO"
msgstr "Поставите органелу"

#, fuzzy
msgid "WIKI_MULTICELLULAR_STAGE_OVERVIEW"
msgstr "Поставите органелу"

#, fuzzy
msgid "WIKI_MULTICELLULAR_STAGE_TRANSITIONS"
msgstr "Поставите органелу"

#, fuzzy
msgid "WIKI_MULTICELLULAR_STAGE_UI"
msgstr "Поставите органелу"

msgid "WIKI_MYOFIBRIL_EFFECTS"
msgstr ""

msgid "WIKI_MYOFIBRIL_INTRO"
msgstr ""

msgid "WIKI_MYOFIBRIL_MODIFICATIONS"
msgstr ""

#, fuzzy
msgid "WIKI_MYOFIBRIL_PROCESSES"
msgstr "Поставите органелу"

msgid "WIKI_MYOFIBRIL_REQUIREMENTS"
msgstr ""

msgid "WIKI_MYOFIBRIL_SCIENTIFIC_BACKGROUND"
msgstr ""

msgid "WIKI_MYOFIBRIL_STRATEGY"
msgstr ""

msgid "WIKI_MYOFIBRIL_UPGRADES"
msgstr ""

#, fuzzy
msgid "WIKI_NATION_EDITOR"
msgstr "Омогућите уређивач"

#, fuzzy
msgid "WIKI_NITROGENASE_EFFECTS"
msgstr "Нитрогеназа је протеин у стању да користи гасовити азот и ћелијску енергију у облику ATP за производњу амонијака, кључног хранљивог састојка за раст ћелија. Ово је процес који се назива анаеробна фиксација азота. Пошто је нитрогеназа суспендована директно у цитоплазми, околна течност врши ферментацију."

#, fuzzy
msgid "WIKI_NITROGENASE_INTRO"
msgstr "Нитрогеназа је протеин у стању да користи гасовити азот и ћелијску енергију у облику ATP за производњу амонијака, кључног хранљивог састојка за раст ћелија. Ово је процес који се назива анаеробна фиксација азота. Пошто је нитрогеназа суспендована директно у цитоплазми, околна течност врши ферментацију."

#, fuzzy
msgid "WIKI_NITROGENASE_MODIFICATIONS"
msgstr "Нитрогеназа је протеин у стању да користи гасовити азот и ћелијску енергију у облику ATP за производњу амонијака, кључног хранљивог састојка за раст ћелија. Ово је процес који се назива анаеробна фиксација азота. Пошто је нитрогеназа суспендована директно у цитоплазми, околна течност врши ферментацију."

#, fuzzy
msgid "WIKI_NITROGENASE_PROCESSES"
msgstr "Нитрогеназа је протеин у стању да користи гасовити азот и ћелијску енергију у облику ATP за производњу амонијака, кључног хранљивог састојка за раст ћелија. Ово је процес који се назива анаеробна фиксација азота. Пошто је нитрогеназа суспендована директно у цитоплазми, околна течност врши ферментацију."

msgid "WIKI_NITROGENASE_REQUIREMENTS"
msgstr ""

#, fuzzy
msgid "WIKI_NITROGENASE_SCIENTIFIC_BACKGROUND"
msgstr "Нитрогеназа је протеин у стању да користи гасовити азот и ћелијску енергију у облику ATP за производњу амонијака, кључног хранљивог састојка за раст ћелија. Ово је процес који се назива анаеробна фиксација азота. Пошто је нитрогеназа суспендована директно у цитоплазми, околна течност врши ферментацију."

#, fuzzy
msgid "WIKI_NITROGENASE_STRATEGY"
msgstr "Нитрогеназа је протеин у стању да користи гасовити азот и ћелијску енергију у облику ATP за производњу амонијака, кључног хранљивог састојка за раст ћелија. Ово је процес који се назива анаеробна фиксација азота. Пошто је нитрогеназа суспендована директно у цитоплазми, околна течност врши ферментацију."

#, fuzzy
msgid "WIKI_NITROGENASE_UPGRADES"
msgstr "Нитрогеназа је протеин у стању да користи гасовити азот и ћелијску енергију у облику ATP за производњу амонијака, кључног хранљивог састојка за раст ћелија. Ово је процес који се назива анаеробна фиксација азота. Пошто је нитрогеназа суспендована директно у цитоплазми, околна течност врши ферментацију."

#, fuzzy
msgid "WIKI_NITROPLAST_EFFECTS"
msgstr "Пластид за Фиксирање Азота"

#, fuzzy
msgid "WIKI_NITROPLAST_INTRO"
msgstr "Пластид за Фиксирање Азота"

#, fuzzy
msgid "WIKI_NITROPLAST_MODIFICATIONS"
msgstr "Пластид за фиксирање азота је протеин који може да користи гасовити азот и кисеоник и ћелијску енергију у облику ATP за производњу амонијака, кључног хранљивог састојка за раст ћелија. Ово је процес који се назива аеробна фиксација азота."

#, fuzzy
msgid "WIKI_NITROPLAST_PROCESSES"
msgstr "Пластид за фиксирање азота је протеин који може да користи гасовити азот и кисеоник и ћелијску енергију у облику ATP за производњу амонијака, кључног хранљивог састојка за раст ћелија. Ово је процес који се назива аеробна фиксација азота."

#, fuzzy
msgid "WIKI_NITROPLAST_REQUIREMENTS"
msgstr "Пластид за Фиксирање Азота"

#, fuzzy
msgid "WIKI_NITROPLAST_SCIENTIFIC_BACKGROUND"
msgstr "Пластид за фиксирање азота је протеин који може да користи гасовити азот и кисеоник и ћелијску енергију у облику ATP за производњу амонијака, кључног хранљивог састојка за раст ћелија. Ово је процес који се назива аеробна фиксација азота."

#, fuzzy
msgid "WIKI_NITROPLAST_STRATEGY"
msgstr "Пластид за Фиксирање Азота"

#, fuzzy
msgid "WIKI_NITROPLAST_UPGRADES"
msgstr "Пластид за Фиксирање Азота"

msgid "WIKI_NO"
msgstr ""

msgid "WIKI_NONE_COMMA_THIS_IS_THE_LAST_STAGE"
msgstr ""

msgid "WIKI_NUCLEUS_EFFECTS"
msgstr ""

msgid "WIKI_NUCLEUS_INTRO"
msgstr ""

#, fuzzy
msgid "WIKI_NUCLEUS_MODIFICATIONS"
msgstr "Дефинитивна карактеристика еукариотских ћелија. Језгро такође укључује ендоплазматски ретикулум и тело голгија. Еволуција прокарионтских ћелија је развити систем унутрашњих мембрана, урађен асимилацијом другог прокариота у себи. То им омогућава да раздвоје или одбаце различите процесе који се дешавају унутар ћелије и спречава их да се преклапају. То омогућава да њихови нови мембрански органели буду много сложенији, ефикаснији и специјализованији него да слободно лебде у цитоплазми. Међутим, ово долази по цену да ћелија буде много већа и да јој треба пуно енергије за одржавање."

#, fuzzy
msgid "WIKI_NUCLEUS_PROCESSES"
msgstr "Поставите органелу"

msgid "WIKI_NUCLEUS_REQUIREMENTS"
msgstr ""

msgid "WIKI_NUCLEUS_SCIENTIFIC_BACKGROUND"
msgstr ""

msgid "WIKI_NUCLEUS_STRATEGY"
msgstr ""

msgid "WIKI_NUCLEUS_UPGRADES"
msgstr ""

#, fuzzy
msgid "WIKI_ORGANELLES_ROOT_INTRO"
msgstr "Органеле"

#, fuzzy
msgid "WIKI_OXYTOXISOME_EFFECTS"
msgstr "Модификовани метаболосом одговоран за производњу примитивног облика токсичног агенса ОксиТокси НТ."

#, fuzzy
msgid "WIKI_OXYTOXISOME_INTRO"
msgstr "ОксиТоксизом"

#, fuzzy
msgid "WIKI_OXYTOXISOME_MODIFICATIONS"
msgstr "Модификовани метаболосом одговоран за производњу примитивног облика токсичног агенса ОксиТокси НТ."

#, fuzzy
msgid "WIKI_OXYTOXISOME_PROCESSES"
msgstr "Метаболосоми су грозди протеина умотани у протеинске љуске. Они су у стању да претворе глукозу у ATP много већом брзином него што се то може учинити у цитоплазми са процесу који се назива аеробно дисање. Међутим, потребан му је кисеоник да би функционисао, а нижи нивои кисеоника у околини успориће брзину његове производње ATP. Пошто су метаболосоми суспендовани директно у цитоплазми, околна течност врши одређену ферментацију."

#, fuzzy
msgid "WIKI_OXYTOXISOME_REQUIREMENTS"
msgstr "Модификовани метаболосом одговоран за производњу примитивног облика токсичног агенса ОксиТокси НТ."

msgid "WIKI_OXYTOXISOME_SCIENTIFIC_BACKGROUND"
msgstr ""

#, fuzzy
msgid "WIKI_OXYTOXISOME_STRATEGY"
msgstr "Модификовани метаболосом одговоран за производњу примитивног облика токсичног агенса ОксиТокси НТ."

#, fuzzy
msgid "WIKI_OXYTOXISOME_UPGRADES"
msgstr "Модификовани метаболосом одговоран за производњу примитивног облика токсичног агенса ОксиТокси НТ."

#, fuzzy
msgid "WIKI_OXYTOXY_SYNTHESIS_COMMA_GLYCOLYSIS"
msgstr "Синтеза ОксиТокси"

#, fuzzy
msgid "WIKI_PAGE_ASCENSION"
msgstr "Рустицијанин"

#, fuzzy
msgid "WIKI_PAGE_AWAKENING_STAGE"
msgstr ""
"Постоји сукоб са {0}.\n"
"Да ли желите да уклоните унос из {1}?"

#, fuzzy
msgid "WIKI_PAGE_AWARE_STAGE"
msgstr ""
"На далекој ванземаљској планети, еони вулканске активности и удара метеора довели су до развоја новог феномена у свемиру.\n"
"\n"
"Живот.\n"
"\n"
"Једноставни микроби бораве у дубоким пределима океана. Ви сте последњи универзални заједнички предак (LUCA) на овој планети.\n"
"\n"
"Да бисте преживели у овом непријатељском свету, мораћете да сакупите сва једињења која можете пронаћи и да еволуирате сваку генерацију да би се такмичили против других врста микроба."

msgid "WIKI_PAGE_AXON"
msgstr ""

#, fuzzy
msgid "WIKI_PAGE_BINDING_AGENT"
msgstr ""
"Постоји сукоб са {0}.\n"
"Да ли желите да уклоните унос из {1}?"

#, fuzzy
msgid "WIKI_PAGE_BIOLUMINESCENT_VACUOLE"
msgstr "Биолуминисцентна Вакуола"

#, fuzzy
msgid "WIKI_PAGE_CHEMOPLAST"
msgstr "Хемопласт"

#, fuzzy
msgid "WIKI_PAGE_CHEMORECEPTOR"
msgstr "Хеморецептор"

#, fuzzy
msgid "WIKI_PAGE_CHEMOSYNTHESIZING_PROTEINS"
msgstr "Хемосинтетски Протеини"

#, fuzzy
msgid "WIKI_PAGE_CHLOROPLAST"
msgstr "Хлоропласт"

msgid "WIKI_PAGE_CILIA"
msgstr ""

#, fuzzy
msgid "WIKI_PAGE_COMPOUNDS"
msgstr "Цитоплазма"

msgid "WIKI_PAGE_COMPOUND_SYSTEM_DEVELOPMENT"
msgstr ""

#, fuzzy
msgid "WIKI_PAGE_CYTOPLASM"
msgstr "Цитоплазма"

#, fuzzy
msgid "WIKI_PAGE_DEVELOPMENT_ROOT"
msgstr "Поставите органелу"

#, fuzzy
msgid "WIKI_PAGE_EDITORS_AND_MUTATIONS"
msgstr "Митохондрија"

#, fuzzy
msgid "WIKI_PAGE_ENVIRONMENTAL_CONDITIONS"
msgstr "Митохондрија"

#, fuzzy
msgid "WIKI_PAGE_FERROPLAST"
msgstr "Термопласт"

#, fuzzy
msgid "WIKI_PAGE_FLAGELLUM"
msgstr "Бич"

#, fuzzy
msgid "WIKI_PAGE_HELP_AND_TIPS"
msgstr "Хемопласт"

#, fuzzy
msgid "WIKI_PAGE_HYDROGENASE"
msgstr "Нитрогеназа"

#, fuzzy
msgid "WIKI_PAGE_HYDROGENOSOME"
msgstr "Нитрогеназа"

#, fuzzy
msgid "WIKI_PAGE_INDUSTRIAL_STAGE"
msgstr ""
"Постоји сукоб са {0}.\n"
"Да ли желите да уклоните унос из {1}?"

#, fuzzy
msgid "WIKI_PAGE_LYSOSOME"
msgstr "ОксиТоксизом"

#, fuzzy
msgid "WIKI_PAGE_MACROSCOPIC_STAGE"
msgstr "Нитрогеназа"

#, fuzzy
msgid "WIKI_PAGE_MECHANICS_ROOT"
msgstr "Поставите органелу"

#, fuzzy
msgid "WIKI_PAGE_MELANOSOME"
msgstr "ОксиТоксизом"

#, fuzzy
msgid "WIKI_PAGE_METABOLOSOMES"
msgstr "Метаболосоми"

#, fuzzy
msgid "WIKI_PAGE_MICROBE_STAGE"
msgstr "Нитрогеназа"

#, fuzzy
msgid "WIKI_PAGE_MITOCHONDRION"
msgstr "Митохондрија"

#, fuzzy
msgid "WIKI_PAGE_MULTICELLULAR_STAGE"
msgstr "Поставите органелу"

#, fuzzy
msgid "WIKI_PAGE_MYOFIBRIL"
msgstr "Грабежљива Коса"

#, fuzzy
msgid "WIKI_PAGE_NITROGENASE"
msgstr "Нитрогеназа"

#, fuzzy
msgid "WIKI_PAGE_NITROPLAST"
msgstr "Пластид за Фиксирање Азота"

#, fuzzy
msgid "WIKI_PAGE_NUCLEUS"
msgstr "Ћелијско Језгро"

#, fuzzy
msgid "WIKI_PAGE_ORGANELLES_ROOT"
msgstr "Поставите органелу"

#, fuzzy
msgid "WIKI_PAGE_OXYTOXISOME"
msgstr "ОксиТоксизом"

msgid "WIKI_PAGE_PERFORATOR_PILUS"
msgstr ""

#, fuzzy
msgid "WIKI_PAGE_PROTOPLASM"
msgstr "Протоплазма"

#, fuzzy
msgid "WIKI_PAGE_REPRODUCTION"
msgstr "Протоплазма"

#, fuzzy
msgid "WIKI_PAGE_RUSTICYANIN"
msgstr "Рустицијанин"

#, fuzzy
msgid "WIKI_PAGE_SIGNALING_AGENT"
msgstr ""
"Постоји сукоб са {0}.\n"
"Да ли желите да уклоните унос из {1}?"

msgid "WIKI_PAGE_SLIME_JET"
msgstr ""

#, fuzzy
msgid "WIKI_PAGE_SOCIETY_STAGE"
msgstr ""
"На далекој ванземаљској планети, еони вулканске активности и удара метеора довели су до развоја новог феномена у свемиру.\n"
"\n"
"Живот.\n"
"\n"
"Једноставни микроби бораве у дубоким пределима океана. Ви сте последњи универзални заједнички предак (LUCA) на овој планети.\n"
"\n"
"Да бисте преживели у овом непријатељском свету, мораћете да сакупите сва једињења која можете пронаћи и да еволуирате сваку генерацију да би се такмичили против других врста микроба."

#, fuzzy
msgid "WIKI_PAGE_SPACE_STAGE"
msgstr ""
"Постоји сукоб са {0}.\n"
"Да ли желите да уклоните унос из {1}?"

#, fuzzy
msgid "WIKI_PAGE_STAGES_ROOT"
msgstr "Поставите органелу"

#, fuzzy
msgid "WIKI_PAGE_THERMOPLAST"
msgstr "Термопласт"

#, fuzzy
msgid "WIKI_PAGE_THERMOSYNTHASE"
msgstr "Хемосинтеза"

#, fuzzy
msgid "WIKI_PAGE_THE_PATCH_MAP"
msgstr "Термопласт"

#, fuzzy
msgid "WIKI_PAGE_THYLAKOIDS"
msgstr "Тилакоиди"

#, fuzzy
msgid "WIKI_PAGE_TOXIN_VACUOLE"
msgstr ""
"Отровна\n"
"Вацуоле"

#, fuzzy
msgid "WIKI_PAGE_VACUOLE"
msgstr ""
"Отровна\n"
"Вацуоле"

msgid "WIKI_PERFORATOR_PILUS_EFFECTS"
msgstr ""

msgid "WIKI_PERFORATOR_PILUS_INTRO"
msgstr ""

msgid "WIKI_PERFORATOR_PILUS_MODIFICATIONS"
msgstr ""

msgid "WIKI_PERFORATOR_PILUS_PROCESSES"
msgstr ""

msgid "WIKI_PERFORATOR_PILUS_REQUIREMENTS"
msgstr ""

msgid "WIKI_PERFORATOR_PILUS_SCIENTIFIC_BACKGROUND"
msgstr ""

msgid "WIKI_PERFORATOR_PILUS_STRATEGY"
msgstr ""

msgid "WIKI_PERFORATOR_PILUS_UPGRADES"
msgstr ""

#, fuzzy
msgid "WIKI_PROTEIN_RESPIRATION"
msgstr "Аеробно(кисеонично) дисање"

#, fuzzy
msgid "WIKI_PROTOPLASM_EFFECTS"
msgstr "Протоплазма"

#, fuzzy
msgid "WIKI_PROTOPLASM_INTRO"
msgstr "Протоплазма"

msgid "WIKI_PROTOPLASM_MODIFICATIONS"
msgstr ""

#, fuzzy
msgid "WIKI_PROTOPLASM_PROCESSES"
msgstr "Лепљива унутрашњост ћелије. Цитоплазма је основна смеша јона, протеина и других супстанци растворених у води која испуњава унутрашњост ћелије. Једна од функција коју обавља је ферментација, претварање глукозе у ATP енергију. Да би ћелије којима недостају органели имали напреднији метаболизам, на то се ослањају у енергији. Такође се користи за складиштење молекула у ћелији и за повећање величине ћелије."

msgid "WIKI_PROTOPLASM_REQUIREMENTS"
msgstr ""

msgid "WIKI_PROTOPLASM_SCIENTIFIC_BACKGROUND"
msgstr ""

msgid "WIKI_PROTOPLASM_STRATEGY"
msgstr ""

msgid "WIKI_PROTOPLASM_UPGRADES"
msgstr ""

msgid "WIKI_PULLING_CILIA"
msgstr ""

#, fuzzy
msgid "WIKI_REPRODUCTION_BUTTON"
msgstr "Протоплазма"

#, fuzzy
msgid "WIKI_REPRODUCTION_INTRO"
msgstr "Протоплазма"

msgid "WIKI_REPRODUCTION_REPRODUCTION_IN_THE_MICROBE_STAGE"
msgstr ""

msgid "WIKI_ROOT_BODY"
msgstr ""

msgid "WIKI_ROOT_HEADING"
msgstr ""

#, fuzzy
msgid "WIKI_RUSTICYANIN_EFFECTS"
msgstr "Рустицијанин је протеин који може да користи гасовити угљен-диоксид и кисеоник за оксидацију гвожђа из једног хемијског стања у друго. Овај процес, назван Респирација гвожђа, ослобађа енергију коју ћелија тада може да сакупи."

#, fuzzy
msgid "WIKI_RUSTICYANIN_INTRO"
msgstr "Рустицијанин је протеин који може да користи гасовити угљен-диоксид и кисеоник за оксидацију гвожђа из једног хемијског стања у друго. Овај процес, назван Респирација гвожђа, ослобађа енергију коју ћелија тада може да сакупи."

#, fuzzy
msgid "WIKI_RUSTICYANIN_MODIFICATIONS"
msgstr "Рустицијанин је протеин који може да користи гасовити угљен-диоксид и кисеоник за оксидацију гвожђа из једног хемијског стања у друго. Овај процес, назван Респирација гвожђа, ослобађа енергију коју ћелија тада може да сакупи."

#, fuzzy
msgid "WIKI_RUSTICYANIN_PROCESSES"
msgstr "Рустицијанин је протеин који може да користи гасовити угљен-диоксид и кисеоник за оксидацију гвожђа из једног хемијског стања у друго. Овај процес, назван Респирација гвожђа, ослобађа енергију коју ћелија тада може да сакупи."

msgid "WIKI_RUSTICYANIN_REQUIREMENTS"
msgstr ""

#, fuzzy
msgid "WIKI_RUSTICYANIN_SCIENTIFIC_BACKGROUND"
msgstr "Рустицијанин је протеин који може да користи гасовити угљен-диоксид и кисеоник за оксидацију гвожђа из једног хемијског стања у друго. Овај процес, назван Респирација гвожђа, ослобађа енергију коју ћелија тада може да сакупи."

#, fuzzy
msgid "WIKI_RUSTICYANIN_STRATEGY"
msgstr "Рустицијанин је протеин који може да користи гасовити угљен-диоксид и кисеоник за оксидацију гвожђа из једног хемијског стања у друго. Овај процес, назван Респирација гвожђа, ослобађа енергију коју ћелија тада може да сакупи."

#, fuzzy
msgid "WIKI_RUSTICYANIN_UPGRADES"
msgstr "Рустицијанин је протеин који може да користи гасовити угљен-диоксид и кисеоник за оксидацију гвожђа из једног хемијског стања у друго. Овај процес, назван Респирација гвожђа, ослобађа енергију коју ћелија тада може да сакупи."

#, fuzzy
msgid "WIKI_SIGNALING_AGENT_EFFECTS"
msgstr ""
"Постоји сукоб са {0}.\n"
"Да ли желите да уклоните унос из {1}?"

#, fuzzy
msgid "WIKI_SIGNALING_AGENT_INTRO"
msgstr ""
"Постоји сукоб са {0}.\n"
"Да ли желите да уклоните унос из {1}?"

#, fuzzy
msgid "WIKI_SIGNALING_AGENT_MODIFICATIONS"
msgstr "Нитрогеназа је протеин у стању да користи гасовити азот и ћелијску енергију у облику ATP за производњу амонијака, кључног хранљивог састојка за раст ћелија. Ово је процес који се назива анаеробна фиксација азота. Пошто је нитрогеназа суспендована директно у цитоплазми, околна течност врши ферментацију."

#, fuzzy
msgid "WIKI_SIGNALING_AGENT_PROCESSES"
msgstr "Нитрогеназа је протеин у стању да користи гасовити азот и ћелијску енергију у облику ATP за производњу амонијака, кључног хранљивог састојка за раст ћелија. Ово је процес који се назива анаеробна фиксација азота. Пошто је нитрогеназа суспендована директно у цитоплазми, околна течност врши ферментацију."

#, fuzzy
msgid "WIKI_SIGNALING_AGENT_REQUIREMENTS"
msgstr "Нитрогеназа је протеин у стању да користи гасовити азот и ћелијску енергију у облику ATP за производњу амонијака, кључног хранљивог састојка за раст ћелија. Ово је процес који се назива анаеробна фиксација азота. Пошто је нитрогеназа суспендована директно у цитоплазми, околна течност врши ферментацију."

#, fuzzy
msgid "WIKI_SIGNALING_AGENT_SCIENTIFIC_BACKGROUND"
msgstr "Нитрогеназа је протеин у стању да користи гасовити азот и ћелијску енергију у облику ATP за производњу амонијака, кључног хранљивог састојка за раст ћелија. Ово је процес који се назива анаеробна фиксација азота. Пошто је нитрогеназа суспендована директно у цитоплазми, околна течност врши ферментацију."

#, fuzzy
msgid "WIKI_SIGNALING_AGENT_STRATEGY"
msgstr ""
"Постоји сукоб са {0}.\n"
"Да ли желите да уклоните унос из {1}?"

#, fuzzy
msgid "WIKI_SIGNALING_AGENT_UPGRADES"
msgstr ""
"Постоји сукоб са {0}.\n"
"Да ли желите да уклоните унос из {1}?"

#, fuzzy
msgid "WIKI_SLIME_JET_EFFECTS"
msgstr "Лепљива унутрашњост ћелије. Цитоплазма је основна смеша јона, протеина и других супстанци растворених у води која испуњава унутрашњост ћелије. Једна од функција коју обавља је ферментација, претварање глукозе у ATP енергију. Да би ћелије којима недостају органели имали напреднији метаболизам, на то се ослањају у енергији. Такође се користи за складиштење молекула у ћелији и за повећање величине ћелије."

#, fuzzy
msgid "WIKI_SLIME_JET_INTRO"
msgstr "Лепљива унутрашњост ћелије. Цитоплазма је основна смеша јона, протеина и других супстанци растворених у води која испуњава унутрашњост ћелије. Једна од функција коју обавља је ферментација, претварање глукозе у ATP енергију. Да би ћелије којима недостају органели имали напреднији метаболизам, на то се ослањају у енергији. Такође се користи за складиштење молекула у ћелији и за повећање величине ћелије."

#, fuzzy
msgid "WIKI_SLIME_JET_MODIFICATIONS"
msgstr "Лепљива унутрашњост ћелије. Цитоплазма је основна смеша јона, протеина и других супстанци растворених у води која испуњава унутрашњост ћелије. Једна од функција коју обавља је ферментација, претварање глукозе у ATP енергију. Да би ћелије којима недостају органели имали напреднији метаболизам, на то се ослањају у енергији. Такође се користи за складиштење молекула у ћелији и за повећање величине ћелије."

#, fuzzy
msgid "WIKI_SLIME_JET_PROCESSES"
msgstr "Лепљива унутрашњост ћелије. Цитоплазма је основна смеша јона, протеина и других супстанци растворених у води која испуњава унутрашњост ћелије. Једна од функција коју обавља је ферментација, претварање глукозе у ATP енергију. Да би ћелије којима недостају органели имали напреднији метаболизам, на то се ослањају у енергији. Такође се користи за складиштење молекула у ћелији и за повећање величине ћелије."

msgid "WIKI_SLIME_JET_REQUIREMENTS"
msgstr ""

msgid "WIKI_SLIME_JET_SCIENTIFIC_BACKGROUND"
msgstr ""

msgid "WIKI_SLIME_JET_STRATEGY"
msgstr ""

msgid "WIKI_SLIME_JET_UPGRADES"
msgstr ""

msgid "WIKI_SOCIETY_STAGE_CURRENT_DEVELOPMENT"
msgstr ""

#, fuzzy
msgid "WIKI_SOCIETY_STAGE_FEATURES"
msgstr ""
"На далекој ванземаљској планети, еони вулканске активности и удара метеора довели су до развоја новог феномена у свемиру.\n"
"\n"
"Живот.\n"
"\n"
"Једноставни микроби бораве у дубоким пределима океана. Ви сте последњи универзални заједнички предак (LUCA) на овој планети.\n"
"\n"
"Да бисте преживели у овом непријатељском свету, мораћете да сакупите сва једињења која можете пронаћи и да еволуирате сваку генерацију да би се такмичили против других врста микроба."

#, fuzzy
msgid "WIKI_SOCIETY_STAGE_INTRO"
msgstr "Лепљива унутрашњост ћелије. Цитоплазма је основна смеша јона, протеина и других супстанци растворених у води која испуњава унутрашњост ћелије. Једна од функција коју обавља је ферментација, претварање глукозе у ATP енергију. Да би ћелије којима недостају органели имали напреднији метаболизам, на то се ослањају у енергији. Такође се користи за складиштење молекула у ћелији и за повећање величине ћелије."

#, fuzzy
msgid "WIKI_SOCIETY_STAGE_OVERVIEW"
msgstr ""
"На далекој ванземаљској планети, еони вулканске активности и удара метеора довели су до развоја новог феномена у свемиру.\n"
"\n"
"Живот.\n"
"\n"
"Једноставни микроби бораве у дубоким пределима океана. Ви сте последњи универзални заједнички предак (LUCA) на овој планети.\n"
"\n"
"Да бисте преживели у овом непријатељском свету, мораћете да сакупите сва једињења која можете пронаћи и да еволуирате сваку генерацију да би се такмичили против других врста микроба."

#, fuzzy
msgid "WIKI_SOCIETY_STAGE_TRANSITIONS"
msgstr ""
"На далекој ванземаљској планети, еони вулканске активности и удара метеора довели су до развоја новог феномена у свемиру.\n"
"\n"
"Живот.\n"
"\n"
"Једноставни микроби бораве у дубоким пределима океана. Ви сте последњи универзални заједнички предак (LUCA) на овој планети.\n"
"\n"
"Да бисте преживели у овом непријатељском свету, мораћете да сакупите сва једињења која можете пронаћи и да еволуирате сваку генерацију да би се такмичили против других врста микроба."

#, fuzzy
msgid "WIKI_SOCIETY_STAGE_UI"
msgstr ""
"На далекој ванземаљској планети, еони вулканске активности и удара метеора довели су до развоја новог феномена у свемиру.\n"
"\n"
"Живот.\n"
"\n"
"Једноставни микроби бораве у дубоким пределима океана. Ви сте последњи универзални заједнички предак (LUCA) на овој планети.\n"
"\n"
"Да бисте преживели у овом непријатељском свету, мораћете да сакупите сва једињења која можете пронаћи и да еволуирате сваку генерацију да би се такмичили против других врста микроба."

msgid "WIKI_SPACE_STAGE_CURRENT_DEVELOPMENT"
msgstr ""

#, fuzzy
msgid "WIKI_SPACE_STAGE_FEATURES"
msgstr "Ћелијско Језгро"

#, fuzzy
msgid "WIKI_SPACE_STAGE_INTRO"
msgstr "Лепљива унутрашњост ћелије. Цитоплазма је основна смеша јона, протеина и других супстанци растворених у води која испуњава унутрашњост ћелије. Једна од функција коју обавља је ферментација, претварање глукозе у ATP енергију. Да би ћелије којима недостају органели имали напреднији метаболизам, на то се ослањају у енергији. Такође се користи за складиштење молекула у ћелији и за повећање величине ћелије."

#, fuzzy
msgid "WIKI_SPACE_STAGE_OVERVIEW"
msgstr ""
"На далекој ванземаљској планети, еони вулканске активности и удара метеора довели су до развоја новог феномена у свемиру.\n"
"\n"
"Живот.\n"
"\n"
"Једноставни микроби бораве у дубоким пределима океана. Ви сте последњи универзални заједнички предак (LUCA) на овој планети.\n"
"\n"
"Да бисте преживели у овом непријатељском свету, мораћете да сакупите сва једињења која можете пронаћи и да еволуирате сваку генерацију да би се такмичили против других врста микроба."

#, fuzzy
msgid "WIKI_SPACE_STAGE_TRANSITIONS"
msgstr "Нитрогеназа"

#, fuzzy
msgid "WIKI_SPACE_STAGE_UI"
msgstr ""
"На далекој ванземаљској планети, еони вулканске активности и удара метеора довели су до развоја новог феномена у свемиру.\n"
"\n"
"Живот.\n"
"\n"
"Једноставни микроби бораве у дубоким пределима океана. Ви сте последњи универзални заједнички предак (LUCA) на овој планети.\n"
"\n"
"Да бисте преживели у овом непријатељском свету, мораћете да сакупите сва једињења која можете пронаћи и да еволуирате сваку генерацију да би се такмичили против других врста микроба."

#, fuzzy
msgid "WIKI_STAGES_ROOT_INTRO"
msgstr "Органеле"

msgid "WIKI_TBA"
msgstr ""

msgid "WIKI_TECH_EDITOR_COMMA_NATION_EDITOR_COMMA_SQUAD_EDITOR"
msgstr ""

#, fuzzy
msgid "WIKI_THERMOPLAST_EFFECTS"
msgstr "Термопласт је двострука мембранска структура која садржи термосензибилне пигменте сложене заједно у мембранске врећице. То је прокариот који је асимилирао за употребу од свог еукариотског домаћина. Пигменти у термопласту могу да користе енергију топлотних разлика у околини за производњу глукозе из воде и гасовитог угљен-диоксида у процесу који се назива термосинтеза. Стопа његове производње глукозе скалира се са концентрацијом угљен-диоксида и температуром."

#, fuzzy
msgid "WIKI_THERMOPLAST_INTRO"
msgstr "Термопласт је двострука мембранска структура која садржи термосензибилне пигменте сложене заједно у мембранске врећице. То је прокариот који је асимилирао за употребу од свог еукариотског домаћина. Пигменти у термопласту могу да користе енергију топлотних разлика у околини за производњу глукозе из воде и гасовитог угљен-диоксида у процесу који се назива термосинтеза. Стопа његове производње глукозе скалира се са концентрацијом угљен-диоксида и температуром."

#, fuzzy
msgid "WIKI_THERMOPLAST_MODIFICATIONS"
msgstr "Термопласт је двострука мембранска структура која садржи термосензибилне пигменте сложене заједно у мембранске врећице. То је прокариот који је асимилирао за употребу од свог еукариотског домаћина. Пигменти у термопласту могу да користе енергију топлотних разлика у околини за производњу глукозе из воде и гасовитог угљен-диоксида у процесу који се назива термосинтеза. Стопа његове производње глукозе скалира се са концентрацијом угљен-диоксида и температуром."

#, fuzzy
msgid "WIKI_THERMOPLAST_PROCESSES"
msgstr "Термопласт је двострука мембранска структура која садржи термосензибилне пигменте сложене заједно у мембранске врећице. То је прокариот који је асимилирао за употребу од свог еукариотског домаћина. Пигменти у термопласту могу да користе енергију топлотних разлика у околини за производњу глукозе из воде и гасовитог угљен-диоксида у процесу који се назива термосинтеза. Стопа његове производње глукозе скалира се са концентрацијом угљен-диоксида и температуром."

msgid "WIKI_THERMOPLAST_REQUIREMENTS"
msgstr ""

#, fuzzy
msgid "WIKI_THERMOPLAST_SCIENTIFIC_BACKGROUND"
msgstr "Термопласт је двострука мембранска структура која садржи термосензибилне пигменте сложене заједно у мембранске врећице. То је прокариот који је асимилирао за употребу од свог еукариотског домаћина. Пигменти у термопласту могу да користе енергију топлотних разлика у околини за производњу глукозе из воде и гасовитог угљен-диоксида у процесу који се назива термосинтеза. Стопа његове производње глукозе скалира се са концентрацијом угљен-диоксида и температуром."

#, fuzzy
msgid "WIKI_THERMOPLAST_STRATEGY"
msgstr "Термопласт је двострука мембранска структура која садржи термосензибилне пигменте сложене заједно у мембранске врећице. То је прокариот који је асимилирао за употребу од свог еукариотског домаћина. Пигменти у термопласту могу да користе енергију топлотних разлика у околини за производњу глукозе из воде и гасовитог угљен-диоксида у процесу који се назива термосинтеза. Стопа његове производње глукозе скалира се са концентрацијом угљен-диоксида и температуром."

#, fuzzy
msgid "WIKI_THERMOPLAST_UPGRADES"
msgstr "Термопласт је двострука мембранска структура која садржи термосензибилне пигменте сложене заједно у мембранске врећице. То је прокариот који је асимилирао за употребу од свог еукариотског домаћина. Пигменти у термопласту могу да користе енергију топлотних разлика у околини за производњу глукозе из воде и гасовитог угљен-диоксида у процесу који се назива термосинтеза. Стопа његове производње глукозе скалира се са концентрацијом угљен-диоксида и температуром."

#, fuzzy
msgid "WIKI_THERMOSYNTHASE_EFFECTS"
msgstr "Хемосинтеза"

#, fuzzy
msgid "WIKI_THERMOSYNTHASE_INTRO"
msgstr "Хемосинтеза"

#, fuzzy
msgid "WIKI_THERMOSYNTHASE_MODIFICATIONS"
msgstr "Термопласт је двострука мембранска структура која садржи термосензибилне пигменте сложене заједно у мембранске врећице. То је прокариот који је асимилирао за употребу од свог еукариотског домаћина. Пигменти у термопласту могу да користе енергију топлотних разлика у околини за производњу глукозе из воде и гасовитог угљен-диоксида у процесу који се назива термосинтеза. Стопа његове производње глукозе скалира се са концентрацијом угљен-диоксида и температуром."

#, fuzzy
msgid "WIKI_THERMOSYNTHASE_PROCESSES"
msgstr "Термопласт је двострука мембранска структура која садржи термосензибилне пигменте сложене заједно у мембранске врећице. То је прокариот који је асимилирао за употребу од свог еукариотског домаћина. Пигменти у термопласту могу да користе енергију топлотних разлика у околини за производњу глукозе из воде и гасовитог угљен-диоксида у процесу који се назива термосинтеза. Стопа његове производње глукозе скалира се са концентрацијом угљен-диоксида и температуром."

#, fuzzy
msgid "WIKI_THERMOSYNTHASE_REQUIREMENTS"
msgstr "Термопласт је двострука мембранска структура која садржи термосензибилне пигменте сложене заједно у мембранске врећице. То је прокариот који је асимилирао за употребу од свог еукариотског домаћина. Пигменти у термопласту могу да користе енергију топлотних разлика у околини за производњу глукозе из воде и гасовитог угљен-диоксида у процесу који се назива термосинтеза. Стопа његове производње глукозе скалира се са концентрацијом угљен-диоксида и температуром."

#, fuzzy
msgid "WIKI_THERMOSYNTHASE_SCIENTIFIC_BACKGROUND"
msgstr "Термопласт је двострука мембранска структура која садржи термосензибилне пигменте сложене заједно у мембранске врећице. То је прокариот који је асимилирао за употребу од свог еукариотског домаћина. Пигменти у термопласту могу да користе енергију топлотних разлика у околини за производњу глукозе из воде и гасовитог угљен-диоксида у процесу који се назива термосинтеза. Стопа његове производње глукозе скалира се са концентрацијом угљен-диоксида и температуром."

#, fuzzy
msgid "WIKI_THERMOSYNTHASE_STRATEGY"
msgstr "Термопласт је двострука мембранска структура која садржи термосензибилне пигменте сложене заједно у мембранске врећице. То је прокариот који је асимилирао за употребу од свог еукариотског домаћина. Пигменти у термопласту могу да користе енергију топлотних разлика у околини за производњу глукозе из воде и гасовитог угљен-диоксида у процесу који се назива термосинтеза. Стопа његове производње глукозе скалира се са концентрацијом угљен-диоксида и температуром."

#, fuzzy
msgid "WIKI_THERMOSYNTHASE_UPGRADES"
msgstr "Термопласт је двострука мембранска структура која садржи термосензибилне пигменте сложене заједно у мембранске врећице. То је прокариот који је асимилирао за употребу од свог еукариотског домаћина. Пигменти у термопласту могу да користе енергију топлотних разлика у околини за производњу глукозе из воде и гасовитог угљен-диоксида у процесу који се назива термосинтеза. Стопа његове производње глукозе скалира се са концентрацијом угљен-диоксида и температуром."

msgid "WIKI_THE_PATCH_MAP_FOG_OF_WAR"
msgstr ""

#, fuzzy
msgid "WIKI_THE_PATCH_MAP_INTRO"
msgstr "Термопласт је двострука мембранска структура која садржи термосензибилне пигменте сложене заједно у мембранске врећице. То је прокариот који је асимилирао за употребу од свог еукариотског домаћина. Пигменти у термопласту могу да користе енергију топлотних разлика у околини за производњу глукозе из воде и гасовитог угљен-диоксида у процесу који се назива термосинтеза. Стопа његове производње глукозе скалира се са концентрацијом угљен-диоксида и температуром."

#, fuzzy
msgid "WIKI_THE_PATCH_MAP_PATCHES"
msgstr "Термопласт је двострука мембранска структура која садржи термосензибилне пигменте сложене заједно у мембранске врећице. То је прокариот који је асимилирао за употребу од свог еукариотског домаћина. Пигменти у термопласту могу да користе енергију топлотних разлика у околини за производњу глукозе из воде и гасовитог угљен-диоксида у процесу који се назива термосинтеза. Стопа његове производње глукозе скалира се са концентрацијом угљен-диоксида и температуром."

msgid "WIKI_THE_PATCH_MAP_THE_PATCH_MAP"
msgstr ""

#, fuzzy
msgid "WIKI_THYLAKOIDS_EFFECTS"
msgstr "Тилакоиди су грозди протеина и фотосензибилних пигмената. Пигменти су у стању да користе енергију светлости за производњу глукозе из воде и гасовитог угљен-диоксида у процесу названом Фотосинтеза. Ови пигменти су такође оно што им даје препознатљиву боју. Стопа њихове производње глукозе скалира се са концентрацијом угљен-диоксида и интензитетом светлости. Пошто су тилакоиди суспендовани директно у цитоплазми, околна течност врши ферментацију."

#, fuzzy
msgid "WIKI_THYLAKOIDS_INTRO"
msgstr "Тилакоиди су грозди протеина и фотосензибилних пигмената. Пигменти су у стању да користе енергију светлости за производњу глукозе из воде и гасовитог угљен-диоксида у процесу названом Фотосинтеза. Ови пигменти су такође оно што им даје препознатљиву боју. Стопа њихове производње глукозе скалира се са концентрацијом угљен-диоксида и интензитетом светлости. Пошто су тилакоиди суспендовани директно у цитоплазми, околна течност врши ферментацију."

#, fuzzy
msgid "WIKI_THYLAKOIDS_MODIFICATIONS"
msgstr "Тилакоиди су грозди протеина и фотосензибилних пигмената. Пигменти су у стању да користе енергију светлости за производњу глукозе из воде и гасовитог угљен-диоксида у процесу названом Фотосинтеза. Ови пигменти су такође оно што им даје препознатљиву боју. Стопа њихове производње глукозе скалира се са концентрацијом угљен-диоксида и интензитетом светлости. Пошто су тилакоиди суспендовани директно у цитоплазми, околна течност врши ферментацију."

msgid "WIKI_THYLAKOIDS_PROCESSES"
msgstr ""

msgid "WIKI_THYLAKOIDS_REQUIREMENTS"
msgstr ""

#, fuzzy
msgid "WIKI_THYLAKOIDS_SCIENTIFIC_BACKGROUND"
msgstr "Тилакоиди су грозди протеина и фотосензибилних пигмената. Пигменти су у стању да користе енергију светлости за производњу глукозе из воде и гасовитог угљен-диоксида у процесу названом Фотосинтеза. Ови пигменти су такође оно што им даје препознатљиву боју. Стопа њихове производње глукозе скалира се са концентрацијом угљен-диоксида и интензитетом светлости. Пошто су тилакоиди суспендовани директно у цитоплазми, околна течност врши ферментацију."

#, fuzzy
msgid "WIKI_THYLAKOIDS_STRATEGY"
msgstr "Тилакоиди су грозди протеина и фотосензибилних пигмената. Пигменти су у стању да користе енергију светлости за производњу глукозе из воде и гасовитог угљен-диоксида у процесу названом Фотосинтеза. Ови пигменти су такође оно што им даје препознатљиву боју. Стопа њихове производње глукозе скалира се са концентрацијом угљен-диоксида и интензитетом светлости. Пошто су тилакоиди суспендовани директно у цитоплазми, околна течност врши ферментацију."

#, fuzzy
msgid "WIKI_THYLAKOIDS_UPGRADES"
msgstr "Тилакоиди су грозди протеина и фотосензибилних пигмената. Пигменти су у стању да користе енергију светлости за производњу глукозе из воде и гасовитог угљен-диоксида у процесу названом Фотосинтеза. Ови пигменти су такође оно што им даје препознатљиву боју. Стопа њихове производње глукозе скалира се са концентрацијом угљен-диоксида и интензитетом светлости. Пошто су тилакоиди суспендовани директно у цитоплазми, околна течност врши ферментацију."

#, fuzzy
msgid "WIKI_TOXIN_VACUOLE_EFFECTS"
msgstr "Отровна вакуола је вакуола која је модификована за специфичну производњу, складиштење и излучивање окситокси токсина. Више отровне вакуола повећаће брзину ослобађања токсина."

#, fuzzy
msgid "WIKI_TOXIN_VACUOLE_INTRO"
msgstr ""
"Отровна\n"
"Вацуоле"

#, fuzzy
msgid "WIKI_TOXIN_VACUOLE_MODIFICATIONS"
msgstr "Отровна вакуола је вакуола која је модификована за специфичну производњу, складиштење и излучивање окситокси токсина. Више отровне вакуола повећаће брзину ослобађања токсина."

#, fuzzy
msgid "WIKI_TOXIN_VACUOLE_PROCESSES"
msgstr "Отровна вакуола је вакуола која је модификована за специфичну производњу, складиштење и излучивање окситокси токсина. Више отровне вакуола повећаће брзину ослобађања токсина."

#, fuzzy
msgid "WIKI_TOXIN_VACUOLE_REQUIREMENTS"
msgstr "Отровна вакуола је вакуола која је модификована за специфичну производњу, складиштење и излучивање окситокси токсина. Више отровне вакуола повећаће брзину ослобађања токсина."

#, fuzzy
msgid "WIKI_TOXIN_VACUOLE_SCIENTIFIC_BACKGROUND"
msgstr "Отровна вакуола је вакуола која је модификована за специфичну производњу, складиштење и излучивање окситокси токсина. Више отровне вакуола повећаће брзину ослобађања токсина."

#, fuzzy
msgid "WIKI_TOXIN_VACUOLE_STRATEGY"
msgstr "Отровна вакуола је вакуола која је модификована за специфичну производњу, складиштење и излучивање окситокси токсина. Више отровне вакуола повећаће брзину ослобађања токсина."

#, fuzzy
msgid "WIKI_TOXIN_VACUOLE_UPGRADES"
msgstr "Отровна вакуола је вакуола која је модификована за специфичну производњу, складиштење и излучивање окситокси токсина. Више отровне вакуола повећаће брзину ослобађања токсина."

msgid "WIKI_VACUOLE_EFFECTS"
msgstr ""

#, fuzzy
msgid "WIKI_VACUOLE_INTRO"
msgstr "Отровна вакуола је вакуола која је модификована за специфичну производњу, складиштење и излучивање окситокси токсина. Више отровне вакуола повећаће брзину ослобађања токсина."

#, fuzzy
msgid "WIKI_VACUOLE_MODIFICATIONS"
msgstr "Отровна вакуола је вакуола која је модификована за специфичну производњу, складиштење и излучивање окситокси токсина. Више отровне вакуола повећаће брзину ослобађања токсина."

#, fuzzy
msgid "WIKI_VACUOLE_PROCESSES"
msgstr "Отровна вакуола је вакуола која је модификована за специфичну производњу, складиштење и излучивање окситокси токсина. Више отровне вакуола повећаће брзину ослобађања токсина."

msgid "WIKI_VACUOLE_REQUIREMENTS"
msgstr ""

msgid "WIKI_VACUOLE_SCIENTIFIC_BACKGROUND"
msgstr ""

msgid "WIKI_VACUOLE_STRATEGY"
msgstr ""

msgid "WIKI_VACUOLE_UPGRADES"
msgstr ""

#, fuzzy
msgid "WIKI_YES"
msgstr "Поставите органелу"

msgid "WILL_YOU_THRIVE"
msgstr "Хоћете ли просперирати?"

msgid "WINDOWED"
msgstr ""

msgid "WIN_BOX_TITLE"
msgstr "ВИ СТЕ ПРОСПЕРИРАЛИ!"

msgid "WIN_TEXT"
msgstr "Честитамо, освојили сте ову верзију Thrive! Ако желите, можете наставити да играте и након затварања овог екрана или започети нову игру у новом свету."

#, fuzzy
msgid "WORKSHOP_ITEM_CHANGE_NOTES"
msgstr "ВИ СТЕ ПРОСПЕРИРАЛИ!"

#, fuzzy
msgid "WORKSHOP_ITEM_CHANGE_NOTES_TOOLTIP"
msgstr "ВИ СТЕ ПРОСПЕРИРАЛИ!"

#, fuzzy
msgid "WORKSHOP_ITEM_DESCRIPTION"
msgstr "Хлоропласт је двострука мембранска структура која садржи фотосензибилне пигменте сложене заједно у опнене врећице. То је прокариот који је асимилирао за употребу од свог еукариотског домаћина. Пигменти у хлоропласту су способни да користе енергију светлости за производњу глукозе из воде и гасовитог угљен-диоксида у процесу названом Фотосинтеза. Ови пигменти су такође оно што му даје препознатљиву боју. Стопа његове производње глукозе скалира се са концентрацијом угљен-диоксида и интензитетом светлости."

msgid "WORKSHOP_ITEM_PREVIEW"
msgstr ""

msgid "WORKSHOP_ITEM_TAGS"
msgstr ""

#, fuzzy
msgid "WORKSHOP_ITEM_TITLE"
msgstr "ВИ СТЕ ПРОСПЕРИРАЛИ!"

msgid "WORKSHOP_ITEM_UPLOAD_SUCCEEDED"
msgstr ""

msgid "WORKSHOP_ITEM_UPLOAD_SUCCEEDED_TOS_REQUIRED"
msgstr ""

msgid "WORKSHOP_TERMS_OF_SERVICE_NOTICE"
msgstr ""

msgid "WORKSHOP_VISIBILITY_TOOLTIP"
msgstr ""

msgid "WORLD"
msgstr ""

#, fuzzy
msgid "WORLD_EXPORT_SUCCESS_MESSAGE"
msgstr "Грешка при чувању"

#, fuzzy
msgid "WORLD_GENERAL_STATISTICS"
msgstr "Статистика Организма"

msgid "WORLD_MISC_DETAILS_STRING"
msgstr ""

#, fuzzy
msgid "WORLD_OCEANIC_COVERAGE"
msgstr "за повећање кретања"

#, fuzzy
msgid "WORLD_OCEANIC_COVERAGE_EXPLANATION"
msgstr "Број популације од {0} променио се за {1} због: {2}"

msgid "WORLD_OCEANIC_COVERAGE_LARGE"
msgstr ""

#, fuzzy
msgid "WORLD_OCEANIC_COVERAGE_MEDIUM"
msgstr "за повећање кретања"

msgid "WORLD_OCEANIC_COVERAGE_SMALL"
msgstr ""

#, fuzzy
msgid "WORLD_RELATIVE_MOVEMENT"
msgstr "за повећање кретања"

#, fuzzy
msgid "WORLD_SIZE"
msgstr "ВИ СТЕ ПРОСПЕРИРАЛИ!"

#, fuzzy
msgid "WORLD_SIZE_EXPLANATION"
msgstr "Број популације од {0} променио се за {1} због: {2}"

msgid "WORLD_SIZE_LARGE"
msgstr ""

#, fuzzy
msgid "WORLD_SIZE_MEDIUM"
msgstr "за повећање кретања"

msgid "WORLD_SIZE_SMALL"
msgstr ""

#, fuzzy
msgid "WORLD_SIZE_TOOLTIP"
msgstr "Додајте ново везивање тастера"

#, fuzzy
msgid "WORLD_TEMPERATURE"
msgstr "Температура"

#, fuzzy
msgid "WORLD_TEMPERATURE_COLD"
msgstr "Темп."

#, fuzzy
msgid "WORLD_TEMPERATURE_EXPLANATION"
msgstr "Број популације од {0} променио се за {1} због: {2}"

#, fuzzy
msgid "WORLD_TEMPERATURE_TEMPERATE"
msgstr "Темп."

#, fuzzy
msgid "WORLD_TEMPERATURE_WARM"
msgstr "Темп."

#, fuzzy
msgid "WORST_PATCH_COLON"
msgstr "Врсте:"

msgid "XBOX360"
msgstr ""

msgid "XBOX_ONE"
msgstr ""

msgid "XBOX_SERIES"
msgstr ""

#, fuzzy
msgid "X_TWITTER_TOOLTIP"
msgstr "Додајте ново везивање тастера"

msgid "YEARS"
msgstr "године"

#, fuzzy
msgid "YET_TO_BE_IMPLEMENTED_NOTICE"
msgstr "Да се имплементира."

#, fuzzy
msgid "YOUTUBE_TOOLTIP"
msgstr "Наставити"

msgid "YOU_CAN_MAKE_PULL_REQUEST"
msgstr ""

msgid "YOU_CAN_SUPPORT_THRIVE_ON_PATREON"
msgstr ""

#, fuzzy
msgid "YUM_EXCLAMATION"
msgstr "Померите надоле"

msgid "ZOOM_IN"
msgstr "Зумирати"

msgid "ZOOM_OUT"
msgstr "Одзумирати"

msgid "—"
msgstr ""

#, fuzzy
#~ msgid "ADDITIONAL_RESISTANCE"
#~ msgstr "Отпорност на токсине"

#, fuzzy
#~ msgid "KEEP_CURRENT_SHORT"
#~ msgstr "Темп."

#, fuzzy
#~ msgid "KEEP_CURRENT_TOLERANCE_FLEXIBILITY_TOOLTIP"
#~ msgstr "Додајте ново везивање тастера"

#, fuzzy
#~ msgid "GENERATE_BUTTON"
#~ msgstr "Генерација:"

#, fuzzy
#~ msgid "CELL_TYPE_BUTTON_ATP_PRODUCTION"
#~ msgstr "ATP Производња"

#, fuzzy
#~ msgid "WORLD_SEA_LEVEL"
#~ msgstr "{0}-{1}м испод нивоа мора"

#, fuzzy
#~ msgid "WORLD_SEA_LEVEL_DEEP"
#~ msgstr "{0}-{1}м испод нивоа мора"

#, fuzzy
#~ msgid "WORLD_SEA_LEVEL_MODERATE"
#~ msgstr "за повећање кретања"

#, fuzzy
#~ msgid "PASSIVE_REPRODUCTION_PROGRESS_EXPLANATION"
#~ msgstr "Број популације од {0} променио се за {1} због: {2}"

#~ msgid "TO_BE_IMPLEMENTED"
#~ msgstr "Да се имплементира."

#, fuzzy
#~ msgid "MICROBE_STAGE_DAY_NIGHT_TEXT"
#~ msgstr ""
#~ "Припазите на своју здравствену траку поред ATP траке (доле десно).\n"
#~ "Ваша ћелија ће умрети ако остане без здравља.\n"
#~ "Обнављате здравље док имате ATP.\n"
#~ "Обавезно сакупите довољно глукозе за производњу ATP."

#, fuzzy
#~ msgid "GLOBAL_GLACIATION_EVENT_LOG"
#~ msgstr "Број популације од {0} променио се за {1} због: {2}"

#~ msgid "IRON_CHEMOLITHOAUTOTROPHY"
#~ msgstr "Хемолитоаутотрофија гвожђа"

#, fuzzy
#~ msgid "PASSIVE_REPRODUCTION_PROGRESS"
#~ msgstr "Број популације од {0} променио се за {1} због: {2}"

#, fuzzy
#~ msgid "MIGRATE"
#~ msgstr "Стопа"

#, fuzzy
#~ msgid "WIKI_RADIOSYNTHESIS"
#~ msgstr "Хемосинтеза"

#~ msgid "EASTEREGG_MESSAGE_19"
#~ msgstr "Забавна чињеница,  Дидинијум је трепљар који лови Парамецијум."

#~ msgid "EASTEREGG_MESSAGE_20"
#~ msgstr "Забавна чињеница је да амеба лови и хвата плен „ногама“ направљеним од цитоплазме названих псеудоподи, желимо да пре или касније имамо то у Thrive-у."

#~ msgid "EASTEREGG_MESSAGE_21"
#~ msgstr "Ево савета, Пазите на веће ћелије и велике бактерије, није забавно да будеш сварен, и они ће вас појести."

#~ msgid "EASTEREGG_MESSAGE_22"
#~ msgstr "Вођа звучног тима Thrive-а направио је много песама које још нису додате у игру. Можете их чути или гледати како их он компонује на његовом YouTube каналу Oliver Lugg."

#~ msgid "EASTEREGG_MESSAGE_23"
#~ msgstr "Ево савета, ако је ваша ћелија 150 шестоуглова, можете прогутати велике комаде гвожђа."

#~ msgid "EASTEREGG_MESSAGE_24"
#~ msgstr "Thrive је замишљен као симулација ванземаљске планете, стога има смисла да ће већина створења која нађете бити повезана са једном или две друге врсте услед еволуције која се дешава око вас, погледајте да ли их можете препознати!"

#~ msgid "EASTEREGG_MESSAGE_25"
#~ msgstr "Забавна чињеница, Thrive тим свако мало прави подкастове, требало би да их погледате!"

#~ msgid "EASTEREGG_MESSAGE_26"
#~ msgstr "Забавна чињеница, Thrive је направљен са Godot, што је опен-сорс код!"

#~ msgid "EASTEREGG_MESSAGE_27"
#~ msgstr "Забавна чињеница, Један од првих прототипова игре направио је наш сјајни програмер, UntrustedLife!"

#~ msgid "MICROBE_EDITOR_HELP_MESSAGE_1"
#~ msgstr ""
#~ "Прокариотске структуре\n"
#~ "\n"
#~ "Метаболосоми: Стварају ATP од глукозе\n"
#~ "\n"
#~ "Хемосинтизујући протеини: производи половину глукозе из водоник-сулфида као хемопласт, али такође врши гликолизу, заузима 1 шестоугао\n"
#~ "\n"
#~ "Тилакоиди: Производи 1/3 количине глукозе као нормални хлоропласт, али такође врши гликолизу и заузима 1 шестоугао\n"
#~ "\n"
#~ "Рустицијанин: Претвара гвожђе у ATP\n"
#~ "\n"
#~ "Нитрогеназа: Анаеробно претвара атмосферски азот и ATP у амонијак\n"
#~ "\n"
#~ "Цитоплазма: Има простор за складиштење и врши гликолизу (производи мале количине ATP)"

#, fuzzy
#~ msgid "MICROBE_EDITOR_HELP_MESSAGE_14"
#~ msgstr ""
#~ "Прокариотске структуре\n"
#~ "\n"
#~ "Метаболосоми: Стварају ATP од глукозе\n"
#~ "\n"
#~ "Хемосинтизујући протеини: производи половину глукозе из водоник-сулфида као хемопласт, али такође врши гликолизу, заузима 1 шестоугао\n"
#~ "\n"
#~ "Тилакоиди: Производи 1/3 количине глукозе као нормални хлоропласт, али такође врши гликолизу и заузима 1 шестоугао\n"
#~ "\n"
#~ "Рустицијанин: Претвара гвожђе у ATP\n"
#~ "\n"
#~ "Нитрогеназа: Анаеробно претвара атмосферски азот и ATP у амонијак\n"
#~ "\n"
#~ "Цитоплазма: Има простор за складиштење и врши гликолизу (производи мале количине ATP)"

#~ msgid "MICROBE_EDITOR_HELP_MESSAGE_2"
#~ msgstr ""
#~ "Спољне органеле\n"
#~ "\n"
#~ "Бич: брже покреће ћелију конзумирањем ATP-а\n"
#~ "\n"
#~ "Предаторски шиљак: Може се користити за убадање других ћелија\n"
#~ "\n"
#~ "Хеморецептор: Детектује хемикалије из веће даљине"

#~ msgid "MICROBE_EDITOR_HELP_MESSAGE_3"
#~ msgstr ""
#~ "Мембрански обмотане органеле\n"
#~ "\n"
#~ "Једро: Заузима 11 шестоуглова и омогућава развој мембрански обмотаних органела. Такође удвостручује величину ваше ћелије. (Може се развити само једном)\n"
#~ "\n"
#~ "Спојни агенс: Омогућава спајање са другим ћелијама\n"
#~ "\n"
#~ "Митохондрион: Ствара ATP из глукозе и атмосферског О2. Много ефикасније од цитоплазме.\n"
#~ "\n"
#~ "Хлоропласт: Ствара глукозу од сунчеве светлости и атмосферског CO2\n"
#~ "\n"
#~ "Хемопласт: Ствара глукозу од водоник-сулфида\n"
#~ "\n"
#~ "Пластид за фиксирање азота: Ствара амонијак од ATP и атмосферског азота и кисеоника\n"
#~ "\n"
#~ "Вацуоле: Чува 8 прикупљених једињења\n"
#~ "\n"
#~ "Отровне Вакуоле: Производе токсине (назване ОксиТокси НТ)"

#~ msgid "MICROBE_EDITOR_HELP_MESSAGE_4"
#~ msgstr "Свака генерација имаш 100 мутациски поени (МП), а свака промена (или мутација) коштаће одређену количину тог МП. Додавање и уклањање органела кошта МП, међутим уклањање органела које су постављене у тренутној сесији мутације рефундира МП за ту органелу. Органелу можете уклонити десним кликом на њу. Органеле можете ротирати A и D."

#~ msgid "MICROBE_EDITOR_HELP_MESSAGE_5"
#~ msgstr "Сваки пут када се размножавате, ући ћете у уређивач микроба, где можете да измените врсту (додавањем, премештањем или уклањањем органела) да бисте повећали успех своје врсте. Свака посета уреднику на сцени микроба представља 100 милиона година еволуције."

#~ msgid "MICROBE_STAGE_HELP_MESSAGE_1"
#~ msgstr "W, A, S, D и миш за кретање. Е да пуцате ОксиТокси НТ ако имате отровна вацуоле. G за пребацивање режима гутања."

#~ msgid "MICROBE_STAGE_HELP_MESSAGE_10"
#~ msgstr "Да бисте се репродуковали, потребно је да поделите сваки од својих органела на два дела. Органелама требају амонијак и фосфат да се поделе на пола."

#~ msgid "MICROBE_STAGE_HELP_MESSAGE_11"
#~ msgstr "Али ако преживите двадесет генерација са популациија од бар 300, сматра се да сте победили у тренутној игри. Након победе добијате искачући прозор и можете да наставите да играте како желите."

#~ msgid "MICROBE_STAGE_HELP_MESSAGE_12"
#~ msgstr "Будите опрезни јер се ваши конкуренти развијају заједно са вама. Сваки пут када уђете у уређивач, они такође еволуирају."

#, fuzzy
#~ msgid "MICROBE_STAGE_HELP_MESSAGE_13"
#~ msgstr "W, A, S, D и миш за кретање. Е да пуцате ОксиТокси НТ ако имате отровна вацуоле. G за пребацивање режима гутања."

#, fuzzy
#~ msgid "MICROBE_STAGE_HELP_MESSAGE_15"
#~ msgstr "W, A, S, D и миш за кретање. Е да пуцате ОксиТокси НТ ако имате отровна вацуоле. G за пребацивање режима гутања."

#, fuzzy
#~ msgid "MICROBE_STAGE_HELP_MESSAGE_16"
#~ msgstr "W, A, S, D и миш за кретање. Е да пуцате ОксиТокси НТ ако имате отровна вацуоле. G за пребацивање режима гутања."

#~ msgid "MICROBE_STAGE_HELP_MESSAGE_2"
#~ msgstr "Ваша ћелија користи ATP као извор енергије, ако се потроши, умрећете."

#~ msgid "MICROBE_STAGE_HELP_MESSAGE_3"
#~ msgstr "Да бисте откључали уређивач и репродуковали ћелију, потребно је да сакупите амонијак (наранџасти облак) и фосфат (љубичасти облак)."

#~ msgid "MICROBE_STAGE_HELP_MESSAGE_4"
#~ msgstr "Такође можете да обузмете ћелије и бактерије и комаде гвожђа и делове ћелија који су мањи од вас када притиснеш G. То ће коштати додатни ATP и успориће вас. Не заборавите да притиснеш Г други пут да бисте престали да прождирете."

#~ msgid "MICROBE_STAGE_HELP_MESSAGE_5"
#~ msgstr "Осморегулација кошта ATP, што значи да што је већа ваша ћелија, то вам је потребно више митохондрија, метаболосома или рустицијанина (или цитоплазме, која врши гликолизу) да бисте избегли губитак АTP-а када мирујете."

#~ msgid "MICROBE_STAGE_HELP_MESSAGE_6"
#~ msgstr "У уређивачу има много oрганела које можете да се развијате, омогућавајући широк спектар различитих стилова играња."

#~ msgid "MICROBE_STAGE_HELP_MESSAGE_7"
#~ msgstr "За сада, ако вам популација падне на нулу, ви сте изумрли."

#~ msgid "MICROBE_STAGE_HELP_MESSAGE_8"
#~ msgstr ""
#~ "Разни облаци једињења су:\n"
#~ "\n"
#~ "Бела - глукоза\n"
#~ "Жута - водоник-сулфид\n"
#~ "Наранџаста - амонијак\n"
#~ "Љубичаста - фосфат\n"
#~ "Браон - гвожђе\n"
#~ "\n"
#~ "Глукоза ствара ATP"

#~ msgid "MICROBE_STAGE_HELP_MESSAGE_9"
#~ msgstr "Водоник-сулфид се може претворити у глукозу помоћу хемопласта и хемосинтетизујућих протеина. Гвожђе се може претворити путем рустицијанина у ATP."

#, fuzzy
#~ msgid "WIKI_MACROSCOPIC_STAGE"
#~ msgstr ""
#~ "На далекој ванземаљској планети, еони вулканске активности и удара метеора довели су до развоја новог феномена у свемиру.\n"
#~ "\n"
#~ "Живот.\n"
#~ "\n"
#~ "Једноставни микроби бораве у дубоким пределима океана. Ви сте последњи универзални заједнички предак (LUCA) на овој планети.\n"
#~ "\n"
#~ "Да бисте преживели у овом непријатељском свету, мораћете да сакупите сва једињења која можете пронаћи и да еволуирате сваку генерацију да би се такмичили против других врста микроба."

#, fuzzy
#~ msgid "EARLY_MULTICELLULAR"
#~ msgstr "Поставите органелу"

#, fuzzy
#~ msgid "LOADING_EARLY_MULTICELLULAR_EDITOR"
#~ msgstr "Учитавање Уређивача Микроба"

#, fuzzy
#~ msgid "ERUPTION_IN"
#~ msgstr "Производи"

#~ msgid "THE_AMOUNT_OF_GLUCOSE_HAS_BEEN_REDUCED"
#~ msgstr "Количина глукозе је смањена на {0} од претходне количине."

#, fuzzy
#~ msgid "OXYTOXISOME_DESC"
#~ msgstr "Модификовани метаболосом одговоран за производњу примитивног облика токсичног агенса ОксиТокси НТ."

#~ msgid "THYLAKOID"
#~ msgstr "Тхилакоид"

#, fuzzy
#~ msgid "WIKI_CYTOPLASM_GLYCOLYSIS"
#~ msgstr "Гликолиза цитоплазме"

#, fuzzy
#~ msgid "WIKI_AEROBIC_NITROGEN_FIXATION"
#~ msgstr "Анаеробна Фиксација Азота"

#, fuzzy
#~ msgid "WIKI_AWAKENING_STAGE"
#~ msgstr ""
#~ "Постоји сукоб са {0}.\n"
#~ "Да ли желите да уклоните унос из {1}?"

#, fuzzy
#~ msgid "WIKI_AWARE_STAGE"
#~ msgstr ""
#~ "На далекој ванземаљској планети, еони вулканске активности и удара метеора довели су до развоја новог феномена у свемиру.\n"
#~ "\n"
#~ "Живот.\n"
#~ "\n"
#~ "Једноставни микроби бораве у дубоким пределима океана. Ви сте последњи универзални заједнички предак (LUCA) на овој планети.\n"
#~ "\n"
#~ "Да бисте преживели у овом непријатељском свету, мораћете да сакупите сва једињења која можете пронаћи и да еволуирате сваку генерацију да би се такмичили против других врста микроба."

#, fuzzy
#~ msgid "WIKI_GLYCOLYSIS"
#~ msgstr "Гликолиза"

#, fuzzy
#~ msgid "WIKI_INDUSTRIAL_STAGE"
#~ msgstr ""
#~ "Постоји сукоб са {0}.\n"
#~ "Да ли желите да уклоните унос из {1}?"

#, fuzzy
#~ msgid "WIKI_IRON_CHEMOLITHOAUTOTROPHY"
#~ msgstr "Хемолитоаутотрофија гвожђа"

#, fuzzy
#~ msgid "WIKI_LIPASE"
#~ msgstr "Лепљива унутрашњост ћелије. Цитоплазма је основна смеша јона, протеина и других супстанци растворених у води која испуњава унутрашњост ћелије. Једна од функција коју обавља је ферментација, претварање глукозе у ATP енергију. Да би ћелије којима недостају органели имали напреднији метаболизам, на то се ослањају у енергији. Такође се користи за складиштење молекула у ћелији и за повећање величине ћелије."

#, fuzzy
#~ msgid "WIKI_MUCILAGE_SYNTHESIS"
#~ msgstr "Хемосинтеза"

#, fuzzy
#~ msgid "WIKI_MULTICELLULAR_STAGE"
#~ msgstr "Поставите органелу"

#, fuzzy
#~ msgid "WIKI_NONE"
#~ msgstr "Рустицијанин је протеин који може да користи гасовити угљен-диоксид и кисеоник за оксидацију гвожђа из једног хемијског стања у друго. Овај процес, назван Респирација гвожђа, ослобађа енергију коју ћелија тада може да сакупи."

#, fuzzy
#~ msgid "WIKI_OXYTOXY_SYNTHESIS"
#~ msgstr "Синтеза ОксиТокси"

#, fuzzy
#~ msgid "WIKI_PHOTOSYNTHESIS"
#~ msgstr "Фотосинтеза"

#, fuzzy
#~ msgid "WIKI_RUSTICYANIN"
#~ msgstr "Рустицијанин"

#, fuzzy
#~ msgid "WIKI_SOCIETY_STAGE"
#~ msgstr ""
#~ "На далекој ванземаљској планети, еони вулканске активности и удара метеора довели су до развоја новог феномена у свемиру.\n"
#~ "\n"
#~ "Живот.\n"
#~ "\n"
#~ "Једноставни микроби бораве у дубоким пределима океана. Ви сте последњи универзални заједнички предак (LUCA) на овој планети.\n"
#~ "\n"
#~ "Да бисте преживели у овом непријатељском свету, мораћете да сакупите сва једињења која можете пронаћи и да еволуирате сваку генерацију да би се такмичили против других врста микроба."

#, fuzzy
#~ msgid "WIKI_SPACE_STAGE"
#~ msgstr ""
#~ "На далекој ванземаљској планети, еони вулканске активности и удара метеора довели су до развоја новог феномена у свемиру.\n"
#~ "\n"
#~ "Живот.\n"
#~ "\n"
#~ "Једноставни микроби бораве у дубоким пределима океана. Ви сте последњи универзални заједнички предак (LUCA) на овој планети.\n"
#~ "\n"
#~ "Да бисте преживели у овом непријатељском свету, мораћете да сакупите сва једињења која можете пронаћи и да еволуирате сваку генерацију да би се такмичили против других врста микроба."

#, fuzzy
#~ msgid "NO"
#~ msgstr "Поништи"

#, fuzzy
#~ msgid "YES"
#~ msgstr "године"

#, fuzzy
#~ msgid "STAGES_BUTTON"
#~ msgstr "Брисање овог чувања не може се опозвати. Да ли сте сигурни да желите трајно да га избришете?"

#, fuzzy
#~ msgid "EDITING"
#~ msgstr "Хитин"

#, fuzzy
#~ msgid "MAXIMUM_SPECIES_IN_PATCH"
#~ msgstr "Изаберите зону да бисте овде приказали детаље"

#, fuzzy
#~ msgid "NOT_FOUND_CHUNK"
#~ msgstr "Велики комад гвожђа"

#, fuzzy
#~ msgid "DIRECTIONL"
#~ msgstr "Опис:"

#, fuzzy
#~ msgid "DIRECTIONR"
#~ msgstr "Опис:"

#, fuzzy
#~ msgid "TREBLEDOWN"
#~ msgstr "Померите надоле"

#, fuzzy
#~ msgid "UNKNOWN_ON_WINDOWS"
#~ msgstr "Непознати миш"

#, fuzzy
#~ msgid "TARGET_TIME"
#~ msgstr "Здрав.:"

#, fuzzy
#~ msgid "ENABLED"
#~ msgstr "Омогућите уређивач"

#, fuzzy
#~ msgid "PATCH_MAP_TYPE"
#~ msgstr "Карта Зоне"

#, fuzzy
#~ msgid "LOOKING_AT"
#~ msgstr "Притисните дугме поништи у уређивачу да бисте исправили грешку"

#, fuzzy
#~ msgid "BECOME_AWARE"
#~ msgstr "Биом: {0}"

#, fuzzy
#~ msgid "CONFIRM_NORMAL"
#~ msgstr "ПОТВРДИ"

#~ msgid "STUFF_AT"
#~ msgstr "Ствари у {0:F1}, {1:F1}:"

#, fuzzy
#~ msgid "SPECIES_DETAILS"
#~ msgstr "Врсте Присутне"

#, fuzzy
#~ msgid "CURRENT_GENERATION_COLON"
#~ msgstr "Генерација:"

#, fuzzy
#~ msgid "STATISTICS_BUTTON_TOOLTIP"
#~ msgstr "Додајте ново везивање тастера"

#, fuzzy
#~ msgid "MACROSCOPIC_PROTOYPE_WARNING"
#~ msgstr ""
#~ "Познато је да је изабрано чување за учитавање некомпатибилно са овом верзијом Thrive.\n"
#~ "Како је Thrive још увек у раној фази развој компатибилност спремања није висок приоритет, јер као такав не постоји уграђени конвертор за спремање за надоградњу старих спремања."

#, fuzzy
#~ msgid "AUTO_GPU_NAME"
#~ msgstr "Корисничко име:"

#, fuzzy
#~ msgid "NOT_RUNNING_DOT"
#~ msgstr "Не ради."

#~ msgid "PATCH_PANGONIAN_VENTS"
#~ msgstr "Пангонски Отвори"

#~ msgid "PATCH_PANGONIAN_MESOPELAGIC"
#~ msgstr "Пангонски Мезопелагијски"

#~ msgid "PATCH_PANGONIAN_EPIPELAGIC"
#~ msgstr "Пангонски Епипелагијски"

#~ msgid "PATHCH_PANGONIAN_ABYSSOPELAGIC"
#~ msgstr "Пангонски Абисопелагијски"

#~ msgid "PATCH_PANGONIAN_COAST"
#~ msgstr "Пангонска Обала"

#~ msgid "PATCH_PANGONIAN_ESTUARY"
#~ msgstr "Пангонско Ушће"

#~ msgid "PATCH_CAVE"
#~ msgstr "Пећина"

#~ msgid "PATCH_ICE_SHELF"
#~ msgstr "Ледена Полица"

#~ msgid "PATCH_PANGONIAN_SEAFLOOR"
#~ msgstr "Дно Пангонског Мора"

#~ msgid "LOADING_DOT"
#~ msgstr "Учитавање..."

#~ msgid "PREVIOUS"
#~ msgstr "претходна:"

#~ msgid "RUN_RESULT_POP_IN_PATCHES"
#~ msgstr "популација у зонама:"

#~ msgid "SAVING"
#~ msgstr "Сачуване..."

#~ msgid "OVERWRITE_EXISTING_SAVE_TITLE"
#~ msgstr "Желите ли да препишете постојеће чување?"

#~ msgid "TYPE"
#~ msgstr "Тип:"

#~ msgid "EDITOR_TUTORIAL_PATCH_TEXT"
#~ msgstr ""
#~ "Ово је мапа зона.\n"
#~ "Овде можете видети различите зоне у којима микроби могу живети.\n"
#~ "Ваша тренутна зона је истакнута.\n"
#~ "Можете да кликнете на зоне мишем да бисте их изабрали да бисте видели њихове детаље на десној страни.\n"
#~ "\n"
#~ "Ако изаберете зону поред оне у којој се тренутно налазите, можете притиснути дугме са десне стране да бисте се тамо преселили. Ово омогућава ширењу вашег популација на нове зоне.\n"
#~ "\n"
#~ "Изаберите зону за наставак."

#, fuzzy
#~ msgid "TOTAL_EXTINCTION"
#~ msgstr "Број популације од {0} променио се за {1} због: {2}"

#, fuzzy
#~ msgid "LOCAL_EXTINCTION"
#~ msgstr "играч је умро"

#, fuzzy
#~ msgid "MARINE_SNOW_FOOD_SOURCE"
#~ msgstr "Морски снег"

#~ msgid "Cancel"
#~ msgstr "Отказати"

#~ msgid "SAVING_ERROR"
#~ msgstr "Грешка при Чувању"

#~ msgid "REMOVE_ORGANELLE"
#~ msgstr "Макните органелу"

#, fuzzy
#~ msgid "TRY_NEW_GAME"
#~ msgstr "Нова игра"

#~ msgid "MICROBE_PATCH_LABEL"
#~ msgstr "Зона: {0}"

#, fuzzy
#~ msgid "COLOR"
#~ msgstr "Боја"

#~ msgid "TURNS"
#~ msgstr "Претвара"

#~ msgid "INTO"
#~ msgstr "у"

#~ msgid "OXYTOXY"
#~ msgstr "ОксиТокси"

#~ msgid "DOT_CAN_RELEASE"
#~ msgstr ". Може ослободити"

#~ msgid "TOXINS_BY_PRESSING_E"
#~ msgstr "токсине притиском на E. Стопа скалира се са"

#~ msgid "CONCENTRATION_OF"
#~ msgstr "концентрацијом"

#~ msgid "USES"
#~ msgstr "Користи"

#~ msgid "DOT_RATE"
#~ msgstr ". Стопа"

#~ msgid "SCALES_WITH_CONCENTRATION_OF"
#~ msgstr "скалира се са концентрацијом"

#~ msgid "PRODUCES"
#~ msgstr "Производи"

#~ msgid "DOT_RATE_SCALES_WITH"
#~ msgstr ". Стопа скалира се са"

#~ msgid "AND"
#~ msgstr "и"

#~ msgid "INTENSITY_OF"
#~ msgstr "интензитет"

#~ msgid "DOT_RATE_SCALES"
#~ msgstr ". Стопа скалира се"

#~ msgid "OXYGEN_DOT"
#~ msgstr "Кисеоник."

#~ msgid "DOT_RATE_SCALES_WITH_CONCENTRATION_OF"
#~ msgstr ". Стопа скалира се са концентрацијом"

#~ msgid "ALSO_TURNS"
#~ msgstr "Такође претвара"

#~ msgid "INREASE_STORAGE_SPACE"
#~ msgstr "Повећава простор за складиштење ћелије."

#~ msgid "DOT_CAN"
#~ msgstr ". Може"

#~ msgid "RELEASE_TOXINS_BY_PRESSING"
#~ msgstr "ослободити токсине притиском на"

#~ msgid "E_DOT"
#~ msgstr "E."

#~ msgid "BIOLUMESCENT_VACUOLE"
#~ msgstr ""
#~ "Биолуминисцентно\n"
#~ "Вацуоле"

#, fuzzy
#~ msgid "END"
#~ msgstr "и"

#, fuzzy
#~ msgid "LEFT"
#~ msgstr "Померите се лево"

#, fuzzy
#~ msgid "RIGHT"
#~ msgstr "Светлост"

#, fuzzy
#~ msgid "FORWARD"
#~ msgstr "Крени напред"

#, fuzzy
#~ msgid "PARENLEFT"
#~ msgstr "Ротирајте лево"

#, fuzzy
#~ msgid "PARENRIGHT"
#~ msgstr "Ротирајте десно"

#, fuzzy
#~ msgid "COLON"
#~ msgstr "Здрав.:"

#, fuzzy
#~ msgid "SEMICOLON"
#~ msgstr "Величина:"

#, fuzzy
#~ msgid "AT"
#~ msgstr "ATP"

#, fuzzy
#~ msgid "BRACKETRIGHT"
#~ msgstr "Ротирајте десно"

#, fuzzy
#~ msgid "QUOTELEFT"
#~ msgstr "Ротирајте лево"

#, fuzzy
#~ msgid "BRACELEFT"
#~ msgstr "Ротирајте лево"

#, fuzzy
#~ msgid "BRACERIGHT"
#~ msgstr "Ротирајте десно"

#, fuzzy
#~ msgid "YEN"
#~ msgstr "Кисеоник"

#, fuzzy
#~ msgid "SECTION"
#~ msgstr "Опис:"

#, fuzzy
#~ msgid "COPYRIGHT"
#~ msgstr "Померите се десно"

#, fuzzy
#~ msgid "MU"
#~ msgstr "Пригуши звук"

#, fuzzy
#~ msgid "AE"
#~ msgstr "Сачувати"

#, fuzzy
#~ msgid "ETH"
#~ msgstr "Здравље"

#, fuzzy
#~ msgid "DIVISION"
#~ msgstr "Верзија:"

#, fuzzy
#~ msgid "BACKTAB"
#~ msgstr "Назад"

#~ msgid "CARBON"
#~ msgstr "Угљеник"

#~ msgid "DIOXIDE"
#~ msgstr "Диоксид"

#~ msgid "PLASTID"
#~ msgstr "Пластид"

#~ msgid "EDITOR_TUTORIAL_CELL_TEXT"
#~ msgstr ""
#~ "Ово је уређивач ћелија у којем можете додати или уклонити органеле са своје врсте трошећи мутације поени(МП).\n"
#~ "\n"
#~ "Такође можете променити друга својства своје врсте на другим картицама уређивача ћелија.\n"
#~ "\n"
#~ "Да бисте наставили, одаберите органелу са табле са леве стране (цитоплазма је добар избор). Затим кликните левим тастером миша поред шестерокута приказаног у средини екрана да бисте додали ту органелу својој врсти."<|MERGE_RESOLUTION|>--- conflicted
+++ resolved
@@ -7,11 +7,7 @@
 msgstr ""
 "Project-Id-Version: PROJECT VERSION\n"
 "Report-Msgid-Bugs-To: EMAIL@ADDRESS\n"
-<<<<<<< HEAD
-"POT-Creation-Date: 2025-09-13 14:35+0200\n"
-=======
 "POT-Creation-Date: 2025-09-12 09:19+0300\n"
->>>>>>> f532dcdb
 "PO-Revision-Date: 2025-05-25 15:00+0000\n"
 "Last-Translator: Anonymous <noreply@weblate.org>\n"
 "Language-Team: Serbian (Cyrillic script) <https://translate.revolutionarygamesstudio.com/projects/thrive/thrive-game/sr_Cyrl/>\n"
@@ -2046,6 +2042,9 @@
 "\n"
 "Да бисте преживели у овом непријатељском свету, мораћете да сакупите сва једињења која можете пронаћи и да еволуирате сваку генерацију да би се такмичили против других врста микроба."
 
+msgid "EFFECTIVE_VALUE"
+msgstr ""
+
 #, fuzzy
 msgid "EIGHT_TIMES"
 msgstr "Десни миш"
@@ -3159,6 +3158,14 @@
 
 msgid "JUNE"
 msgstr ""
+
+#, fuzzy
+msgid "KEEP_CURRENT_SHORT"
+msgstr "Темп."
+
+#, fuzzy
+msgid "KEEP_CURRENT_TOLERANCE_FLEXIBILITY_TOOLTIP"
+msgstr "Додајте ново везивање тастера"
 
 #, fuzzy
 msgid "KEEP_MIGRATION"
@@ -4286,9 +4293,6 @@
 msgid "MODE_CAN_BE_CHANGED_IN_OPTIONS"
 msgstr ""
 
-msgid "MODIFIER"
-msgstr ""
-
 msgid "MODIFY"
 msgstr ""
 
@@ -4838,9 +4842,6 @@
 msgid "OFFICIAL_WEBSITE_BUTTON_TOOLTIP"
 msgstr "Додајте ново везивање тастера"
 
-msgid "OFFSET"
-msgstr ""
-
 msgid "OK"
 msgstr "У реду"
 
@@ -6819,22 +6820,17 @@
 msgid "TOOL_HAND_AXE"
 msgstr ""
 
+msgid "TOO_LARGE_PRESSURE_RANGE"
+msgstr ""
+
 msgid "TOO_MANY_RECENT_VERSIONS_TO_SHOW"
 msgstr ""
-
-#, fuzzy
-msgid "TOTAL"
-msgstr "Укупно сачување:"
 
 #, fuzzy
 msgid "TOTAL_GATHERED_ENERGY_COLON"
 msgstr "Врсте:"
 
 msgid "TOTAL_SAVES"
-msgstr "Укупно сачување:"
-
-#, fuzzy
-msgid "TOTAL_VALUE"
 msgstr "Укупно сачување:"
 
 msgid "TOXIN_CHANNEL_INHIBITOR"
@@ -9757,21 +9753,6 @@
 
 msgid "ZOOM_OUT"
 msgstr "Одзумирати"
-
-msgid "—"
-msgstr ""
-
-#, fuzzy
-#~ msgid "ADDITIONAL_RESISTANCE"
-#~ msgstr "Отпорност на токсине"
-
-#, fuzzy
-#~ msgid "KEEP_CURRENT_SHORT"
-#~ msgstr "Темп."
-
-#, fuzzy
-#~ msgid "KEEP_CURRENT_TOLERANCE_FLEXIBILITY_TOOLTIP"
-#~ msgstr "Додајте ново везивање тастера"
 
 #, fuzzy
 #~ msgid "GENERATE_BUTTON"
