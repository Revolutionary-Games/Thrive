--- conflicted
+++ resolved
@@ -7,11 +7,7 @@
 msgstr ""
 "Project-Id-Version: PROJECT VERSION\n"
 "Report-Msgid-Bugs-To: EMAIL@ADDRESS\n"
-<<<<<<< HEAD
-"POT-Creation-Date: 2024-04-08 17:20+0200\n"
-=======
 "POT-Creation-Date: 2024-04-05 10:10+0300\n"
->>>>>>> 888843c9
 "PO-Revision-Date: 2021-02-25 13:33+0000\n"
 "Last-Translator: icedjuro <milandjurovic625@gmail.com>\n"
 "Language-Team: Serbian (cyrillic) <https://translate.revolutionarygamesstudio.com/projects/thrive/thrive-game/sr_Cyrl/>\n"
@@ -716,9 +712,8 @@
 msgid "COLOURBLIND_CORRECTION"
 msgstr "Корекција далтониста:"
 
-#, fuzzy
 msgid "COLOUR_PICKER_ADD_PRESET"
-msgstr "Додајте ново везивање тастера"
+msgstr ""
 
 #, fuzzy
 msgid "COLOUR_PICKER_A_TOOLTIP"
@@ -733,6 +728,10 @@
 msgstr "Додајте ново везивање тастера"
 
 #, fuzzy
+msgid "COLOUR_PICKER_HSV_BUTTON_TOOLTIP"
+msgstr "Додајте ново везивање тастера"
+
+#, fuzzy
 msgid "COLOUR_PICKER_H_TOOLTIP"
 msgstr "Додајте ново везивање тастера"
 
@@ -741,6 +740,10 @@
 
 #, fuzzy
 msgid "COLOUR_PICKER_PRESET_TOOLTIP"
+msgstr "Додајте ново везивање тастера"
+
+#, fuzzy
+msgid "COLOUR_PICKER_RAW_BUTTON_TOOLTIP"
 msgstr "Додајте ново везивање тастера"
 
 #, fuzzy
@@ -2137,6 +2140,9 @@
 
 msgid "HP_COLON"
 msgstr "Здрав.:"
+
+msgid "HSV"
+msgstr ""
 
 msgid "HUD_MESSAGE_MULTIPLE"
 msgstr ""
@@ -4257,6 +4263,9 @@
 msgid "RANDOM_SEED_TOOLTIP"
 msgstr "Наставити"
 
+msgid "RAW"
+msgstr ""
+
 #, fuzzy
 msgid "RAW_VALUE_COLON"
 msgstr "Брзина:"
@@ -7050,14 +7059,6 @@
 
 msgid "ZOOM_OUT"
 msgstr "Одзумирати"
-
-#, fuzzy
-#~ msgid "COLOUR_PICKER_HSV_BUTTON_TOOLTIP"
-#~ msgstr "Додајте ново везивање тастера"
-
-#, fuzzy
-#~ msgid "COLOUR_PICKER_RAW_BUTTON_TOOLTIP"
-#~ msgstr "Додајте ново везивање тастера"
 
 #, fuzzy
 #~ msgid "DIRECTIONL"
