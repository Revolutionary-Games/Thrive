# Translations template for PROJECT.
# Copyright (C) 2020 ORGANIZATION
# This file is distributed under the same license as the PROJECT project.
# FIRST AUTHOR <EMAIL@ADDRESS>, 2020.
#
msgid ""
msgstr ""
"Project-Id-Version: PROJECT VERSION\n"
"Report-Msgid-Bugs-To: EMAIL@ADDRESS\n"
<<<<<<< HEAD
"POT-Creation-Date: 2024-05-20 17:46+0100\n"
=======
"POT-Creation-Date: 2024-05-29 15:02+0300\n"
>>>>>>> c1d1221f
"PO-Revision-Date: 2021-02-25 13:33+0000\n"
"Last-Translator: icedjuro <milandjurovic625@gmail.com>\n"
"Language-Team: Serbian (cyrillic) <https://translate.revolutionarygamesstudio.com/projects/thrive/thrive-game/sr_Cyrl/>\n"
"Language: sr_Cyrl\n"
"MIME-Version: 1.0\n"
"Content-Type: text/plain; charset=UTF-8\n"
"Content-Transfer-Encoding: 8bit\n"
"Plural-Forms: nplurals=3; plural=n%10==1 && n%100!=11 ? 0 : n%10>=2 && n%10<=4 && (n%100<10 || n%100>=20) ? 1 : 2;\n"
"X-Generator: Weblate 4.4\n"
"Generated-By: Babel 2.9.0\n"

msgid "2D_MOVEMENT_TYPE_SELECTION"
msgstr ""

#, fuzzy
msgid "3D_EDITOR"
msgstr "Уређивач"

#, fuzzy
msgid "3D_MOVEMENT"
msgstr "Покрет"

msgid "3D_MOVEMENT_TYPE_SELECTION"
msgstr ""

msgid "ABILITIES"
msgstr "Способности"

#, fuzzy
msgid "ABORT"
msgstr "Прекинуто."

#, fuzzy
msgid "ABORTED_DOT"
msgstr "Прекинуто."

msgid "ABYSSOPELAGIC"
msgstr "Абисопелагик"

msgid "ACTION_AWAKEN"
msgstr ""

#, fuzzy
msgid "ACTION_AWAKEN_TOOLTIP"
msgstr "Додајте ново везивање тастера"

msgid "ACTION_BLOCKED_WHILE_ANOTHER_IN_PROGRESS"
msgstr ""

#, fuzzy
msgid "ACTION_DELETE"
msgstr "ПОТВРДИ"

#, fuzzy
msgid "ACTION_DOUBLE_POPULATION"
msgstr "Врсте:"

#, fuzzy
msgid "ACTION_DUPLICATE_UNITS"
msgstr "ПОТВРДИ"

#, fuzzy
msgid "ACTION_HALF_POPULATION"
msgstr "{0} са популацијом: {1}"

#, fuzzy
msgid "ACTION_TELEPORT"
msgstr "ПОТВРДИ"

msgid "ACTIVE"
msgstr ""

#, fuzzy
msgid "ACTIVE_THREAD_COUNT"
msgstr "Сачувај и настави"

msgid "ACTIVITY_EXPLANATION"
msgstr ""

#, fuzzy
msgid "ADDITIONAL_VALIDATION_FAILED"
msgstr "Аутоматска-еволуција није успела"

msgid "ADD_INPUT_BUTTON_TOOLTIP"
msgstr "Додајте ново везивање тастера"

msgid "ADVANCED_VIEW"
msgstr ""

#, fuzzy
msgid "ADVANCED_VIEW_BUTTON_TOOLTIP"
msgstr "Додајте ново везивање тастера"

msgid "AEROBIC_NITROGEN_FIXING"
msgstr "Аеробно Фиксирање Азота"

msgid "AGENTS"
msgstr "Агенси"

#, fuzzy
msgid "AGENTS_COLON"
msgstr "Врсте:"

#, fuzzy
msgid "AGENT_NAME"
msgstr "Пећина"

msgid "AGGRESSION_EXPLANATION"
msgstr ""

msgid "AGGRESSIVE"
msgstr ""

#, fuzzy
msgid "AI_MUTATION_RATE"
msgstr "Мутације Поени"

#, fuzzy
msgid "AI_MUTATION_RATE_EXPLANATION"
msgstr "Број популације од {0} променио се за {1} због: {2}"

#, fuzzy
msgid "ALL"
msgstr "Alt"

msgid "ALLOW_SPECIES_TO_NOT_MIGRATE"
msgstr ""

#, fuzzy
msgid "ALLOW_SPECIES_TO_NOT_MUTATE"
msgstr "је мутирао"

#, fuzzy
msgid "ALL_WORLDS_GENERAL_STATISTICS"
msgstr "Статистика Организма"

#, fuzzy
msgid "ALL_WORLDS_STATISTICS"
msgstr "Статистика Организма"

msgid "ALREADY_ASCENDED"
msgstr ""

msgid "ALT"
msgstr "Alt"

msgid "AMBIANCE_VOLUME"
msgstr "Амбијента јачина звука"

msgid "AMMONIA"
msgstr "Амонијак"

msgid "AMOUNT_OF_AUTOSAVE_TO_KEEP"
msgstr "Количина аутоматског чувања да задржати:"

msgid "AMOUNT_OF_QUICKSAVE_TO_KEEP"
msgstr "Количина брзог чувања да задржати:"

msgid "ANAEROBIC_NITROGEN_FIXATION"
msgstr "Анаеробна Фиксација Азота"

#, fuzzy
msgid "AND_UNLOCK_CONDITION"
msgstr "Физички Услови"

msgid "APPEARANCE"
msgstr "Изглед"

msgid "APPLY"
msgstr ""

msgid "APPLY_CHANGES"
msgstr ""

msgid "APRIL"
msgstr ""

msgid "ARE_YOU_SURE_TO_RESET_ALL_SETTINGS"
msgstr "Да ли сте сигурни да желите да вратите СВА подешавања на подразумеване вредности?"

msgid "ARE_YOU_SURE_TO_RESET_INPUT_SETTINGS"
msgstr "Да ли сте сигурни да желите да вратите поставке уноса на подразумеване вредности?"

#, fuzzy
msgid "ARTIST_COLON"
msgstr "Врсте:"

#, fuzzy
msgid "ARTWORK_TITLE"
msgstr "ВИ СТЕ ПРОСПЕРИРАЛИ!"

msgid "ART_BY"
msgstr ""

msgid "ART_GALLERY"
msgstr ""

#, fuzzy
msgid "ASCENSION_CONGRATULATIONS"
msgstr "Врсте:"

msgid "ASCENSION_CONGRATULATIONS_CONTENT"
msgstr ""

msgid "ASSEMBLY_CLASS_REQUIRED"
msgstr ""

msgid "ASSEMBLY_REQUIRED_WITH_HARMONY"
msgstr ""

msgid "ASSUME_HYPERTHREADING"
msgstr ""

msgid "ASSUME_HYPERTHREADING_TOOLTIP"
msgstr ""

msgid "ATMOSPHERIC_GASSES"
msgstr "Атмосферски Гасови"

msgid "ATP"
msgstr "ATP"

msgid "ATP_BALANCE"
msgstr "ATP Равнотежа"

msgid "ATP_PRODUCTION"
msgstr "ATP Производња"

msgid "ATP_PRODUCTION_TOO_LOW"
msgstr "ATP ПРОИЗВОДЊА ПРЕНИЗАК!"

#, fuzzy
msgid "ATTEMPT_TO_WRITE_SAVE_FAILED"
msgstr "Аутоматска-еволуција није успела"

msgid "AT_CURSOR"
msgstr "На Курсору:"

msgid "AUDIO_OUTPUT_DEVICE"
msgstr "Уређај за аудио"

msgid "AUGUST"
msgstr ""

msgid "AUTO"
msgstr "аутоматски"

#, fuzzy
msgid "AUTO-EVO_EXPLANATION_EXPLANATION"
msgstr "Број популације од {0} променио се за {1} због: {2}"

#, fuzzy
msgid "AUTO-EVO_POPULATION_CHANGED_2"
msgstr "Број популације од {0} променио се за {1} због: {2}"

#, fuzzy
msgid "AUTO-EVO_PREDICTION"
msgstr "{0:F1}% завршено. {1:n0}/{2:n0} корака."

#, fuzzy
msgid "AUTO-EVO_PREDICTION_BOX_DESCRIPTION"
msgstr "Моћ ћелије. Митохондрион (множина: митохондрије) је двострука мембранска структура испуњена протеинима и ензимима. То је прокариот који је асимилирао за употребу од свог еукариотског домаћина. У стању је да претвори глукозу у ATP са много већом ефикасношћу него што се то може учинити у цитоплазми у процесу који се назива аеробно дисање. Међутим, потребан му је кисеоник да би функционисао, а нижи нивои кисеоника у околини успориће брзину његове производње ATP."

msgid "AUTO-EVO_STEPS_DONE"
msgstr "{0:F1}% завршено. {1:n0}/{2:n0} корака."

msgid "AUTOSAVE_DURING_THE_GAME"
msgstr "Аутоматско чување током игре"

msgid "AUTO_EVO"
msgstr "Аутоматска-Еволуција"

#, fuzzy
msgid "AUTO_EVO_EXPLORING_TOOL"
msgstr "статус покретања:"

msgid "AUTO_EVO_FAILED"
msgstr "Аутоматска-еволуција није успела"

msgid "AUTO_EVO_RESULTS"
msgstr "Резултати аутоматске-еволуције:"

msgid "AUTO_EVO_RUN_STATUS"
msgstr "статус покретања:"

#, fuzzy
msgid "AUTO_EVO_STATUS_COLON"
msgstr "статус покретања:"

msgid "AUTO_MOVE_FORWARDS"
msgstr "Аутоматско кретање напред"

#, fuzzy
msgid "AUTO_RESOLUTION"
msgstr "Резолуција:"

msgid "AVAILABLE_CONSTRUCTION_PROJECTS"
msgstr ""

msgid "AVAILABLE_MODS"
msgstr ""

msgid "AWAKENING_STAGE"
msgstr ""

#, fuzzy
msgid "AWARE_STAGE"
msgstr ""
"На далекој ванземаљској планети, еони вулканске активности и удара метеора довели су до развоја новог феномена у свемиру.\n"
"\n"
"Живот.\n"
"\n"
"Једноставни микроби бораве у дубоким пределима океана. Ви сте последњи универзални заједнички предак (LUCA) на овој планети.\n"
"\n"
"Да бисте преживели у овом непријатељском свету, мораћете да сакупите сва једињења која можете пронаћи и да еволуирате сваку генерацију да би се такмичили против других врста микроба."

msgid "BACK"
msgstr "Назад"

#, fuzzy
msgid "BACKSLASH"
msgstr "Назад"

#, fuzzy
msgid "BACKSPACE"
msgstr "Назад"

msgid "BALANCE_DISPLAY_AT_DAY_ALWAYS"
msgstr ""

msgid "BALANCE_DISPLAY_AT_DAY_ALWAYS_TOOLTIP"
msgstr ""

msgid "BALANCE_DISPLAY_WHILE_MOVING"
msgstr ""

#, fuzzy
msgid "BALANCE_DISPLAY_WHILE_MOVING_TOOLTIP"
msgstr "Додајте ново везивање тастера"

#, fuzzy
msgid "BASE_MOBILITY"
msgstr "Мобилност"

msgid "BASE_MOVEMENT"
msgstr "Подразумевано Кретање"

msgid "BASIC_VIEW"
msgstr ""

#, fuzzy
msgid "BASIC_VIEW_BUTTON_TOOLTIP"
msgstr "Додајте ново везивање тастера"

msgid "BATHYPELAGIC"
msgstr "Батхипелагик"

msgid "BECOME_MACROSCOPIC"
msgstr ""

msgid "BECOME_MULTICELLULAR"
msgstr ""

msgid "BEGIN_THRIVING"
msgstr "Почните Просперирати"

#, fuzzy
msgid "BEHAVIOUR"
msgstr "Понашање"

#, fuzzy
msgid "BEHAVIOUR_ACTIVITY"
msgstr "Понашање"

#, fuzzy
msgid "BEHAVIOUR_AGGRESSION"
msgstr "Понашање"

#, fuzzy
msgid "BEHAVIOUR_FEAR"
msgstr "Понашање"

#, fuzzy
msgid "BEHAVIOUR_FOCUS"
msgstr "Понашање"

#, fuzzy
msgid "BEHAVIOUR_OPPORTUNISM"
msgstr "Понашање"

msgid "BELOW_SEA_LEVEL"
msgstr "{0}-{1}м испод нивоа мора"

msgid "BENCHMARKS"
msgstr ""

#, fuzzy
msgid "BENCHMARK_FINISHED"
msgstr "Учитавање завршено"

msgid "BENCHMARK_PHASE"
msgstr ""

msgid "BENCHMARK_RESULTS_COLON"
msgstr ""

#, fuzzy
msgid "BEST_PATCH_COLON"
msgstr "Врсте:"

msgid "BIG_IRON_CHUNK"
msgstr "Велики комад гвожђа"

msgid "BILLION_ABBREVIATION"
msgstr ""

#, fuzzy
msgid "BINDING_AGENT"
msgstr ""
"Постоји сукоб са {0}.\n"
"Да ли желите да уклоните унос из {1}?"

#, fuzzy
msgid "BINDING_AGENT_DESCRIPTION"
msgstr "Нитрогеназа је протеин у стању да користи гасовити азот и ћелијску енергију у облику ATP за производњу амонијака, кључног хранљивог састојка за раст ћелија. Ово је процес који се назива анаеробна фиксација азота. Пошто је нитрогеназа суспендована директно у цитоплазми, околна течност врши ферментацију."

#, fuzzy
msgid "BINDING_AGENT_PROCESSES_DESCRIPTION"
msgstr "Нитрогеназа је протеин у стању да користи гасовити азот и ћелијску енергију у облику ATP за производњу амонијака, кључног хранљивог састојка за раст ћелија. Ово је процес који се назива анаеробна фиксација азота. Пошто је нитрогеназа суспендована директно у цитоплазми, околна течност врши ферментацију."

msgid "BIND_AXES_SENSITIVITY"
msgstr ""

msgid "BIODIVERSITY_ATTEMPT_FILL_CHANCE"
msgstr ""

msgid "BIODIVERSITY_FROM_NEIGHBOUR_PATCH_CHANCE"
msgstr ""

msgid "BIODIVERSITY_NEARBY_PATCH_IS_FREE_POPULATION"
msgstr ""

msgid "BIODIVERSITY_SPLIT_IS_MUTATED"
msgstr ""

msgid "BIOLUMINESCENT_VACUOLE"
msgstr "Биолуминисцентна Вакуола"

msgid "BIOME_LABEL"
msgstr "Биом: {0}"

msgid "BRAIN_CELL_NAME_DEFAULT"
msgstr ""

msgid "BRAVE"
msgstr ""

msgid "BROWSE"
msgstr ""

msgid "BROWSE_WORKSHOP"
msgstr ""

#, fuzzy
msgid "BUILD_CITY"
msgstr "Структура"

#, fuzzy
msgid "BUILD_QUEUE"
msgstr "Структура"

#, fuzzy
msgid "BUILD_STRUCTURE"
msgstr "Структура"

msgid "BY"
msgstr "Аутор:"

msgid "BY_REVOLUTIONARY_GAMES"
msgstr ""

msgid "CALCIUM_CARBONATE"
msgstr "Калцијум Карбонат"

msgid "CALCIUM_CARBONATE_MEMBRANE_DESCRIPTION"
msgstr "Ова мембрана има јаку љуску направљену од калцијум-карбоната. Може се лако одупрети оштећењима и захтева мање енергије да се не деформише. Мане овако тешке љуске су у томе што је ћелија много спорија и потребно јој је неко време да апсорбује ресурсе."

msgid "CAMERA"
msgstr "Камера"

msgid "CANCEL"
msgstr "Отказати"

#, fuzzy
msgid "CANCEL_ACTION_CAPITAL"
msgstr "ПОТВРДИ"

msgid "CANCEL_CURRENT_ACTION"
msgstr "Откажи претходну акцију"

msgid "CANNOT_DELETE_USED_CELL_TYPE"
msgstr ""

msgid "CANNOT_DELETE_USED_CELL_TYPE_TITLE"
msgstr ""

msgid "CANNOT_ENGULF"
msgstr "Не може да гута"

msgid "CANNOT_MOVE_METABALL_TO_DESCENDANT_TREE"
msgstr ""

msgid "CANNOT_REDUCE_BRAIN_POWER_STAGE"
msgstr ""

msgid "CANNOT_REDUCE_BRAIN_POWER_STAGE_TITLE"
msgstr ""

#, fuzzy
msgid "CANNOT_WRITE_SAVE"
msgstr "Не може да гута"

msgid "CANT_LOAD_MOD_INFO"
msgstr ""

msgid "CAPSLOCK"
msgstr ""

msgid "CARBON_DIOXIDE"
msgstr "Угљен Диоксид"

msgid "CATEGORY_AN_ABUNDANCE"
msgstr ""

msgid "CATEGORY_A_FAIR_AMOUNT"
msgstr ""

msgid "CATEGORY_LITTLE"
msgstr ""

msgid "CATEGORY_QUITE_A_BIT"
msgstr ""

msgid "CATEGORY_SOME"
msgstr ""

msgid "CATEGORY_VERY_LITTLE"
msgstr ""

msgid "CAUTIOUS"
msgstr ""

#, fuzzy
msgid "CELL"
msgstr "Целулоза"

#, fuzzy
msgid "CELLS"
msgstr "Целулоза"

#, fuzzy
msgid "CELLULASE"
msgstr "Целулоза"

#, fuzzy
msgid "CELLULASE_DESCRIPTION"
msgstr "Вакуола је унутрашња мембранска органела која се користи за складиштење у ћелији. Састоје се од неколико везикула, мањих опнастих структура које се широко користе у ћелијама за складиштење, а које су се стопиле. Испуњен је водом која се користи да садржи молекуле, ензиме, чврсте материје и друге супстанце. Њихов облик је течан и може се разликовати између ћелија."

msgid "CELLULOSE"
msgstr "Целулоза"

msgid "CELLULOSE_MEMBRANE_DESCRIPTION"
msgstr "Ова мембрана има зид, што резултира бољом заштитом од укупних оштећења, а посебно од физичких оштећења. Такође кошта мање енергије да би задржао облик, али не може брзо да апсорбује ресурсе и спорији је."

msgid "CELL_TYPE_NAME"
msgstr ""

#, fuzzy
msgid "CHANGE_DESCRIPTION_IS_TOO_LONG"
msgstr "Опис:"

msgid "CHANGE_THE_SYMMETRY"
msgstr "Промените симетрију"

msgid "CHEATS"
msgstr "Варање"

msgid "CHEAT_KEYS_ENABLED"
msgstr "Укључи тастери за варања"

msgid "CHEAT_MENU"
msgstr "Мени варања"

#, fuzzy
msgid "CHEMICAL_BUTTON_MICROBE_TOOLTIP"
msgstr "Додајте ново везивање тастера"

msgid "CHEMOPLAST"
msgstr "Хемопласт"

msgid "CHEMOPLAST_DESCRIPTION"
msgstr "Хемопласт је двострука мембранска структура која садржи протеине који су способни да претворе водоник-сулфид, воду и гасовити угљен-диоксид у глукозу у процесу који се назива Хемосинтеза водоник-сулфида. Стопа његове производње глукозе скалира се са концентрацијом воде и угљен-диоксида."

#, fuzzy
msgid "CHEMOPLAST_PROCESSES_DESCRIPTION"
msgstr "Хемопласт је двострука мембранска структура која садржи протеине који су способни да претворе водоник-сулфид, воду и гасовити угљен-диоксид у глукозу у процесу који се назива Хемосинтеза водоник-сулфида. Стопа његове производње глукозе скалира се са концентрацијом воде и угљен-диоксида."

msgid "CHEMORECEPTOR"
msgstr "Хеморецептор"

#, fuzzy
msgid "CHEMORECEPTOR_DESCRIPTION"
msgstr "Хемопласт је двострука мембранска структура која садржи протеине који су способни да претворе водоник-сулфид, воду и гасовити угљен-диоксид у глукозу у процесу који се назива Хемосинтеза водоник-сулфида. Стопа његове производње глукозе скалира се са концентрацијом воде и угљен-диоксида."

#, fuzzy
msgid "CHEMORECEPTOR_PROCESSES_DESCRIPTION"
msgstr "Хемопласт је двострука мембранска структура која садржи протеине који су способни да претворе водоник-сулфид, воду и гасовити угљен-диоксид у глукозу у процесу који се назива Хемосинтеза водоник-сулфида. Стопа његове производње глукозе скалира се са концентрацијом воде и угљен-диоксида."

msgid "CHEMOSYNTHESIZING_PROTEINS"
msgstr "Хемосинтетски Протеини"

msgid "CHEMOSYNTHESIZING_PROTEINS_DESCRIPTION"
msgstr "Хемосинтетизујући протеини су мале групе протеина у цитоплазми које су у стању да претворе водоник-сулфид, воду и гасовити угљен-диоксид у глукозу у процесу који се назива Хемосинтеза водоник-сулфида. Стопа његове производње глукозе скалира се са концентрацијом угљен-диоксида. Пошто су протеини хемосинтезе суспендовани директно у цитоплазми, околна течност врши ферментацију."

#, fuzzy
msgid "CHEMOSYNTHESIZING_PROTEINS_PROCESSES_DESCRIPTION"
msgstr "Хемосинтетизујући протеини су мале групе протеина у цитоплазми које су у стању да претворе водоник-сулфид, воду и гасовити угљен-диоксид у глукозу у процесу који се назива Хемосинтеза водоник-сулфида. Стопа његове производње глукозе скалира се са концентрацијом угљен-диоксида. Пошто су протеини хемосинтезе суспендовани директно у цитоплазми, околна течност врши ферментацију."

msgid "CHEMO_SYNTHESIS"
msgstr "Хемосинтеза"

msgid "CHITIN"
msgstr "Хитин"

#, fuzzy
msgid "CHITINASE"
msgstr "Хитин"

#, fuzzy
msgid "CHITINASE_DESCRIPTION"
msgstr "Лепљива унутрашњост ћелије. Цитоплазма је основна смеша јона, протеина и других супстанци растворених у води која испуњава унутрашњост ћелије. Једна од функција коју обавља је ферментација, претварање глукозе у ATP енергију. Да би ћелије којима недостају органели имали напреднији метаболизам, на то се ослањају у енергији. Такође се користи за складиштење молекула у ћелији и за повећање величине ћелије."

msgid "CHITIN_MEMBRANE_DESCRIPTION"
msgstr "Ова мембрана има зид, што значи да има бољу заштиту од укупних оштећења, посебно од оштећења токсинима. Такође задржава мање енергије да би задржао облик, али је спорији и не може брзо да апсорбује ресурсе."

msgid "CHLOROPLAST"
msgstr "Хлоропласт"

msgid "CHLOROPLAST_DESCRIPTION"
msgstr "Хлоропласт је двострука мембранска структура која садржи фотосензибилне пигменте сложене заједно у опнене врећице. То је прокариот који је асимилирао за употребу од свог еукариотског домаћина. Пигменти у хлоропласту су способни да користе енергију светлости за производњу глукозе из воде и гасовитог угљен-диоксида у процесу названом Фотосинтеза. Ови пигменти су такође оно што му даје препознатљиву боју. Стопа његове производње глукозе скалира се са концентрацијом угљен-диоксида и интензитетом светлости."

#, fuzzy
msgid "CHLOROPLAST_PROCESSES_DESCRIPTION"
msgstr "Хлоропласт је двострука мембранска структура која садржи фотосензибилне пигменте сложене заједно у опнене врећице. То је прокариот који је асимилирао за употребу од свог еукариотског домаћина. Пигменти у хлоропласту су способни да користе енергију светлости за производњу глукозе из воде и гасовитог угљен-диоксида у процесу названом Фотосинтеза. Ови пигменти су такође оно што му даје препознатљиву боју. Стопа његове производње глукозе скалира се са концентрацијом угљен-диоксида и интензитетом светлости."

#, fuzzy
msgid "CHOSEN_FILENAME_ALREADY_EXISTS"
msgstr "Изабрано име датотеке ({0}) већ постоји. Преписати?"

msgid "CHROMATIC_ABERRATION"
msgstr "Хроматске аберације:"

#, fuzzy
msgid "CHROMATOPHORE_PROCESSES_DESCRIPTION"
msgstr "Хемосинтетизујући протеини су мале групе протеина у цитоплазми које су у стању да претворе водоник-сулфид, воду и гасовити угљен-диоксид у глукозу у процесу који се назива Хемосинтеза водоник-сулфида. Стопа његове производње глукозе скалира се са концентрацијом угљен-диоксида. Пошто су протеини хемосинтезе суспендовани директно у цитоплазми, околна течност врши ферментацију."

msgid "CHUNK_CELL_CORPSE_PART"
msgstr ""

#, fuzzy
msgid "CHUNK_FOOD_SOURCE"
msgstr "Облак једињења"

msgid "CILIA"
msgstr "Цилија"

#, fuzzy
msgid "CILIA_DESCRIPTION"
msgstr "Лепљива унутрашњост ћелије. Цитоплазма је основна смеша јона, протеина и других супстанци растворених у води која испуњава унутрашњост ћелије. Једна од функција коју обавља је ферментација, претварање глукозе у ATP енергију. Да би ћелије којима недостају органели имали напреднији метаболизам, на то се ослањају у енергији. Такође се користи за складиштење молекула у ћелији и за повећање величине ћелије."

#, fuzzy
msgid "CILIA_PROCESSES_DESCRIPTION"
msgstr "Лепљива унутрашњост ћелије. Цитоплазма је основна смеша јона, протеина и других супстанци растворених у води која испуњава унутрашњост ћелије. Једна од функција коју обавља је ферментација, претварање глукозе у ATP енергију. Да би ћелије којима недостају органели имали напреднији метаболизам, на то се ослањају у енергији. Такође се користи за складиштење молекула у ћелији и за повећање величине ћелије."

#, fuzzy
msgid "CITY_SHORT_STATISTICS"
msgstr "Статистика Организма"

msgid "CLEAN_UP_OLD_SAVES"
msgstr "Очистите Старе Чување"

msgid "CLOSE"
msgstr "Затвори"

msgid "CLOSE_OPTIONS"
msgstr "Затворити опције?"

msgid "CLOUD_RESOLUTION_DIVISOR"
msgstr "Делитељ Облачне Резолуције:"

msgid "CLOUD_SIMULATION_MINIMUM_INTERVAL"
msgstr ""
"Минимум Интервал од Симулације\n"
"Облака:"

msgid "COASTAL"
msgstr "Приобални"

msgid "COLLISION_SHAPE"
msgstr ""

msgid "COLOUR"
msgstr "Боја"

msgid "COLOURBLIND_CORRECTION"
msgstr "Корекција далтониста:"

msgid "COLOUR_PICKER_ADD_PRESET"
msgstr ""

#, fuzzy
msgid "COLOUR_PICKER_A_TOOLTIP"
msgstr "Додајте ново везивање тастера"

#, fuzzy
msgid "COLOUR_PICKER_B_TOOLTIP"
msgstr "Додајте ново везивање тастера"

#, fuzzy
msgid "COLOUR_PICKER_G_TOOLTIP"
msgstr "Додајте ново везивање тастера"

#, fuzzy
msgid "COLOUR_PICKER_HSV_BUTTON_TOOLTIP"
msgstr "Додајте ново везивање тастера"

#, fuzzy
msgid "COLOUR_PICKER_H_TOOLTIP"
msgstr "Додајте ново везивање тастера"

msgid "COLOUR_PICKER_PICK_COLOUR"
msgstr ""

#, fuzzy
msgid "COLOUR_PICKER_PRESET_TOOLTIP"
msgstr "Додајте ново везивање тастера"

#, fuzzy
msgid "COLOUR_PICKER_RAW_BUTTON_TOOLTIP"
msgstr "Додајте ново везивање тастера"

#, fuzzy
msgid "COLOUR_PICKER_R_TOOLTIP"
msgstr "Додајте ново везивање тастера"

#, fuzzy
msgid "COLOUR_PICKER_S_TOOLTIP"
msgstr "Додајте ново везивање тастера"

#, fuzzy
msgid "COLOUR_PICKER_V_TOOLTIP"
msgstr "Додајте ново везивање тастера"

#, fuzzy
msgid "COMMON_ABILITIES"
msgstr "Способности"

msgid "COMMON_EDITING_AND_STRATEGY"
msgstr ""

msgid "COMMUNITY_FORUM"
msgstr ""

#, fuzzy
msgid "COMMUNITY_FORUM_BUTTON_TOOLTIP"
msgstr "Додајте ново везивање тастера"

msgid "COMMUNITY_WIKI"
msgstr ""

#, fuzzy
msgid "COMMUNITY_WIKI_BUTTON_TOOLTIP"
msgstr "Додајте ново везивање тастера"

#, fuzzy
msgid "COMPILED_AT_COLON"
msgstr "Једињења:"

#, fuzzy
msgid "COMPLETE_ACTION"
msgstr "Једињења:"

msgid "COMPOUNDS"
msgstr "Једињење"

#, fuzzy
msgid "COMPOUNDS_AT_EQUILIBRIUM"
msgstr "Облак једињења"

#, fuzzy
msgid "COMPOUNDS_AT_MAX_SPEED"
msgstr "Облак једињења"

#, fuzzy
msgid "COMPOUNDS_BUTTON_MICROBE_TOOLTIP"
msgstr "Додајте ново везивање тастера"

msgid "COMPOUNDS_COLON"
msgstr "Једињења:"

msgid "COMPOUND_BALANCE_FILL_TIME"
msgstr ""

msgid "COMPOUND_BALANCE_FILL_TIME_TOO_LONG"
msgstr ""

#, fuzzy
msgid "COMPOUND_BALANCE_MODE_TOOLTIP"
msgstr "Додајте ново везивање тастера"

msgid "COMPOUND_BALANCE_TITLE"
msgstr ""

#, fuzzy
msgid "COMPOUND_BALANCE_TOOLTIP"
msgstr "Додајте ново везивање тастера"

msgid "COMPOUND_CLOUDS"
msgstr "Облак једињења"

#, fuzzy
msgid "COMPOUND_CLOUD_DENSITY"
msgstr "Облак једињења"

#, fuzzy
msgid "COMPOUND_CLOUD_DENSITY_EXPLANATION"
msgstr "Облак једињења"

msgid "COMPOUND_CONCENTRATIONS_DECREASED"
msgstr ""

#, fuzzy
msgid "COMPOUND_FOOD_SOURCE"
msgstr "Облак једињења"

#, fuzzy
msgid "COMPOUND_STORAGE_AMOUNT_DOES_NOT_LAST_NIGHT"
msgstr "Облак једињења"

msgid "COMPOUND_STORAGE_NOT_ENOUGH_GENERATED_DURING_DAY"
msgstr ""

#, fuzzy
msgid "COMPOUND_STORAGE_NOT_ENOUGH_SPACE"
msgstr "Облак једињења"

msgid "COMPOUND_STORAGE_STATS_TITLE"
msgstr ""

#, fuzzy
msgid "COMPOUND_STORAGE_STATS_TOOLTIP"
msgstr "Додајте ново везивање тастера"

#, fuzzy
msgid "COMPOUND_TO_FIND"
msgstr "Облак једињења"

msgid "CONCEPT_ART"
msgstr ""

msgid "CONFIG"
msgstr ""

msgid "CONFIRM_CAPITAL"
msgstr "ПОТВРДИ"

#, fuzzy
msgid "CONFIRM_DELETE"
msgstr "ПОТВРДИ"

#, fuzzy
msgid "CONFIRM_EXIT"
msgstr "ПОТВРДИ"

msgid "CONFIRM_FOSSILISATION_OVERWRITE"
msgstr ""

#, fuzzy
msgid "CONFIRM_MOVE_TO_ASCENSION_STAGE"
msgstr "Број популације од {0} променио се за {1} због: {2}"

#, fuzzy
msgid "CONFIRM_MOVE_TO_ASCENSION_STAGE_EXPLANATION"
msgstr "Број популације од {0} променио се за {1} због: {2}"

msgid "CONFIRM_MOVE_TO_INDUSTRIAL_STAGE"
msgstr ""

#, fuzzy
msgid "CONFIRM_MOVE_TO_INDUSTRIAL_STAGE_EXPLANATION"
msgstr "Број популације од {0} променио се за {1} због: {2}"

#, fuzzy
msgid "CONFIRM_MOVE_TO_SPACE_STAGE"
msgstr "Број популације од {0} променио се за {1} због: {2}"

#, fuzzy
msgid "CONFIRM_MOVE_TO_SPACE_STAGE_EXPLANATION"
msgstr "Број популације од {0} променио се за {1} због: {2}"

#, fuzzy
msgid "CONFIRM_NEW_GAME_BUTTON_TOOLTIP"
msgstr "Додајте ново везивање тастера"

#, fuzzy
msgid "CONFIRM_NEW_GAME_BUTTON_TOOLTIP_DISABLED"
msgstr "Додајте ново везивање тастера"

msgid "CONSTRUCTION_UNIT_NAME"
msgstr ""

msgid "CONTENT_UPLOADED_FROM"
msgstr ""

#, fuzzy
msgid "CONTINUE_THRIVING"
msgstr "Почните Просперирати"

msgid "CONTINUE_TO_PROTOTYPES"
msgstr ""

msgid "CONTINUE_TO_PROTOTYPES_PROMPT"
msgstr ""

msgid "CONTROLLER_ANY_DEVICE"
msgstr ""

msgid "CONTROLLER_AXIS_L2"
msgstr ""

msgid "CONTROLLER_AXIS_LEFT_TRIGGER"
msgstr ""

msgid "CONTROLLER_AXIS_LEFT_X"
msgstr ""

msgid "CONTROLLER_AXIS_LEFT_Y"
msgstr ""

#, fuzzy
msgid "CONTROLLER_AXIS_NEGATIVE_DIRECTION"
msgstr "Пластид за фиксирање азота је протеин који може да користи гасовити азот и кисеоник и ћелијску енергију у облику ATP за производњу амонијака, кључног хранљивог састојка за раст ћелија. Ово је процес који се назива аеробна фиксација азота."

#, fuzzy
msgid "CONTROLLER_AXIS_POSITIVE_DIRECTION"
msgstr "Пластид за фиксирање азота је протеин који може да користи гасовити азот и кисеоник и ћелијску енергију у облику ATP за производњу амонијака, кључног хранљивог састојка за раст ћелија. Ово је процес који се назива аеробна фиксација азота."

msgid "CONTROLLER_AXIS_R2"
msgstr ""

msgid "CONTROLLER_AXIS_RIGHT_TRIGGER"
msgstr ""

msgid "CONTROLLER_AXIS_RIGHT_X"
msgstr ""

msgid "CONTROLLER_AXIS_RIGHT_Y"
msgstr ""

msgid "CONTROLLER_AXIS_VISUALIZERS"
msgstr ""

msgid "CONTROLLER_BUTTON_DPAD_DOWN"
msgstr ""

msgid "CONTROLLER_BUTTON_DPAD_LEFT"
msgstr ""

msgid "CONTROLLER_BUTTON_DPAD_RIGHT"
msgstr ""

msgid "CONTROLLER_BUTTON_DPAD_UP"
msgstr ""

msgid "CONTROLLER_BUTTON_LEFT_SHOULDER"
msgstr ""

msgid "CONTROLLER_BUTTON_LEFT_STICK"
msgstr ""

msgid "CONTROLLER_BUTTON_MISC1"
msgstr ""

msgid "CONTROLLER_BUTTON_PADDLE1"
msgstr ""

msgid "CONTROLLER_BUTTON_PADDLE2"
msgstr ""

msgid "CONTROLLER_BUTTON_PADDLE3"
msgstr ""

msgid "CONTROLLER_BUTTON_PADDLE4"
msgstr ""

msgid "CONTROLLER_BUTTON_PS3_SELECT"
msgstr ""

msgid "CONTROLLER_BUTTON_PS3_START"
msgstr ""

msgid "CONTROLLER_BUTTON_PS_CIRCLE"
msgstr ""

msgid "CONTROLLER_BUTTON_PS_CROSS"
msgstr ""

msgid "CONTROLLER_BUTTON_PS_L1"
msgstr ""

msgid "CONTROLLER_BUTTON_PS_L3"
msgstr ""

msgid "CONTROLLER_BUTTON_PS_OPTIONS"
msgstr ""

msgid "CONTROLLER_BUTTON_PS_R1"
msgstr ""

msgid "CONTROLLER_BUTTON_PS_R3"
msgstr ""

msgid "CONTROLLER_BUTTON_PS_SHARE"
msgstr ""

msgid "CONTROLLER_BUTTON_PS_SONY_BUTTON"
msgstr ""

msgid "CONTROLLER_BUTTON_PS_SQUARE"
msgstr ""

msgid "CONTROLLER_BUTTON_PS_TRIANGLE"
msgstr ""

msgid "CONTROLLER_BUTTON_RIGHT_SHOULDER"
msgstr ""

msgid "CONTROLLER_BUTTON_RIGHT_STICK"
msgstr ""

msgid "CONTROLLER_BUTTON_TOUCH_PAD"
msgstr ""

msgid "CONTROLLER_BUTTON_UNKNOWN"
msgstr ""

msgid "CONTROLLER_BUTTON_XBOX_A"
msgstr ""

msgid "CONTROLLER_BUTTON_XBOX_B"
msgstr ""

msgid "CONTROLLER_BUTTON_XBOX_BACK"
msgstr ""

msgid "CONTROLLER_BUTTON_XBOX_GUIDE"
msgstr ""

msgid "CONTROLLER_BUTTON_XBOX_START"
msgstr ""

msgid "CONTROLLER_BUTTON_XBOX_X"
msgstr ""

msgid "CONTROLLER_BUTTON_XBOX_Y"
msgstr ""

msgid "CONTROLLER_DEADZONES"
msgstr ""

#, fuzzy
msgid "CONTROLLER_DEADZONE_CALIBRATION_EXPLANATION"
msgstr "Број популације од {0} променио се за {1} због: {2}"

msgid "CONTROLLER_DEADZONE_COLON"
msgstr ""

msgid "CONTROLLER_PROMPT_TYPE_SETTING"
msgstr ""

msgid "CONTROLLER_SENSITIVITY"
msgstr ""

msgid "CONTROLLER_UNKNOWN_AXIS"
msgstr ""

msgid "COPY_ERROR_TO_CLIPBOARD"
msgstr "Копирај Грешку у Међуспремник"

#, fuzzy
msgid "COPY_RESULTS"
msgstr "Резултати аутоматске-еволуције:"

msgid "CORRECTION_PROTANOPE"
msgstr ""

msgid "CORRECTION_TRITANOPE"
msgstr ""

msgid "CPU_THREADS"
msgstr ""

msgid "CRAFTING_CLEAR_INPUTS"
msgstr ""

msgid "CRAFTING_ERROR_INTERNAL_CONSUME_PROBLEM"
msgstr ""

#, fuzzy
msgid "CRAFTING_ERROR_TAKING_ITEMS"
msgstr "ВИ СТЕ ПРОСПЕРИРАЛИ!"

msgid "CRAFTING_FILTER_INPUTS"
msgstr ""

msgid "CRAFTING_KNOWN_ITEMS"
msgstr ""

msgid "CRAFTING_NOT_ENOUGH_MATERIAL"
msgstr ""

msgid "CRAFTING_NO_RECIPE_SELECTED"
msgstr ""

msgid "CRAFTING_NO_ROOM_TO_TAKE_CRAFTING_RESULTS"
msgstr ""

#, fuzzy
msgid "CRAFTING_RECIPE_DISPLAY"
msgstr "Резултати аутоматске-еволуције:"

msgid "CRAFTING_RECIPE_HAND_AXE"
msgstr ""

#, fuzzy
msgid "CRAFTING_RESULTS"
msgstr "Резултати аутоматске-еволуције:"

msgid "CRAFTING_SELECT_RECIPE_OR_ITEMS_TO_FILTER"
msgstr ""

msgid "CRAFTING_TAKE_ALL"
msgstr ""

#, fuzzy
msgid "CRAFTING_TITLE"
msgstr "ВИ СТЕ ПРОСПЕРИРАЛИ!"

#, fuzzy
msgid "CREATE"
msgstr "Направљено у:"

msgid "CREATED_AT"
msgstr "Направљено у:"

msgid "CREATED_ON_PLATFORM"
msgstr "Направљено на Платформи:"

msgid "CREATE_A_NEW_MICROBE"
msgstr "Направите нови микроб"

#, fuzzy
msgid "CREATE_NEW"
msgstr "Направите Нови Чување"

#, fuzzy
msgid "CREATE_NEW_CELL_TYPE"
msgstr "Направите Нови Чување"

#, fuzzy
msgid "CREATE_NEW_CELL_TYPE_DESCRIPTION"
msgstr "Хемопласт је двострука мембранска структура која садржи протеине који су способни да претворе водоник-сулфид, воду и гасовити угљен-диоксид у глукозу у процесу који се назива Хемосинтеза водоник-сулфида. Стопа његове производње глукозе скалира се са концентрацијом воде и угљен-диоксида."

#, fuzzy
msgid "CREATE_NEW_MOD"
msgstr "Направите нови микроб"

msgid "CREATE_NEW_SAVE"
msgstr "Направите Нови Чување"

#, fuzzy
msgid "CREATE_NEW_TISSUE_TYPE"
msgstr "Направите Нови Чување"

#, fuzzy
msgid "CREATE_NEW_TISSUE_TYPE_DESCRIPTION"
msgstr "Хемопласт је двострука мембранска структура која садржи протеине који су способни да претворе водоник-сулфид, воду и гасовити угљен-диоксид у глукозу у процесу који се назива Хемосинтеза водоник-сулфида. Стопа његове производње глукозе скалира се са концентрацијом воде и угљен-диоксида."

#, fuzzy
msgid "CREATING_DOT_DOT_DOT"
msgstr "Тражи..."

msgid "CREATING_OBJECTS_FROM_SAVE"
msgstr "Креирање објеката из саве"

msgid "CREDITS"
msgstr "Кредити"

msgid "CTRL"
msgstr "CTRL"

msgid "CURRENT_DEVELOPERS"
msgstr ""

msgid "CURRENT_LOCATION_CAPITAL"
msgstr "ТРЕНУТНА ЛОКАЦИЈА"

#, fuzzy
msgid "CURRENT_RESEARCH_NONE"
msgstr "Способности"

#, fuzzy
msgid "CURRENT_RESEARCH_PROGRESS"
msgstr "Отворите екран помоћи"

msgid "CURRENT_WORLD"
msgstr ""

#, fuzzy
msgid "CURRENT_WORLD_STATISTICS"
msgstr "Статистика Организма"

msgid "CUSTOM_USERNAME"
msgstr "Корисничко име:"

msgid "CYTOPLASM"
msgstr "Цитоплазма"

msgid "CYTOPLASM_DESCRIPTION"
msgstr "Лепљива унутрашњост ћелије. Цитоплазма је основна смеша јона, протеина и других супстанци растворених у води која испуњава унутрашњост ћелије. Једна од функција коју обавља је ферментација, претварање глукозе у ATP енергију. Да би ћелије којима недостају органели имали напреднији метаболизам, на то се ослањају у енергији. Такође се користи за складиштење молекула у ћелији и за повећање величине ћелије."

msgid "CYTOPLASM_GLYCOLYSIS"
msgstr "Гликолиза цитоплазме"

#, fuzzy
msgid "CYTOPLASM_PROCESSES_DESCRIPTION"
msgstr "Лепљива унутрашњост ћелије. Цитоплазма је основна смеша јона, протеина и других супстанци растворених у води која испуњава унутрашњост ћелије. Једна од функција коју обавља је ферментација, претварање глукозе у ATP енергију. Да би ћелије којима недостају органели имали напреднији метаболизам, на то се ослањају у енергији. Такође се користи за складиштење молекула у ћелији и за повећање величине ћелије."

msgid "DAY_LENGTH"
msgstr ""

#, fuzzy
msgid "DAY_LENGTH_EXPLANATION"
msgstr "Број популације од {0} променио се за {1} због: {2}"

msgid "DAY_NIGHT_CYCLE_ENABLED"
msgstr ""

#, fuzzy
msgid "DAY_NIGHT_CYCLE_ENABLED_EXPLANATION_2"
msgstr "Избодите друге ћелије са ово."

#, fuzzy
msgid "DEADZONE_CALIBRATION_FINISHED"
msgstr "Аутоматска-еволуција није успела"

msgid "DEADZONE_CALIBRATION_INPROGRESS"
msgstr ""

msgid "DEADZONE_CALIBRATION_IS_RESET"
msgstr ""

#, fuzzy
msgid "DEADZONE_CONFIGURATION"
msgstr "Брисање овог чувања не може се опозвати. Да ли сте сигурни да желите трајно да га избришете?"

msgid "DEATH"
msgstr ""

msgid "DEBUG_COORDINATES"
msgstr ""

msgid "DEBUG_DRAW_NOT_AVAILABLE"
msgstr ""

msgid "DEBUG_PANEL"
msgstr ""

msgid "DECEMBER"
msgstr ""

msgid "DEFAULT_AUDIO_OUTPUT_DEVICE"
msgstr ""

msgid "DELETE"
msgstr ""

#, fuzzy
msgid "DELETE_ALL_OLD_SAVE_WARNING_2"
msgstr ""
"Брисање свих старих аутоматских и брзих чувања не може се поништити. Да ли сте сигурни да желите трајно избрисати следеће?\n"
" - {0} Аутоматско чување\n"
" - {1} Брзо чување"

#, fuzzy
msgid "DELETE_FOSSIL_CONFIRMATION"
msgstr "Брисање овог чувања не може се опозвати. Да ли сте сигурни да желите трајно да га избришете?"

#, fuzzy
msgid "DELETE_OLD_SAVES_PROMPT"
msgstr "Избришете старе Сачуваје?"

msgid "DELETE_ORGANELLE"
msgstr "Обриши органелу"

msgid "DELETE_SAVE_CONFIRMATION"
msgstr "Брисање овог чувања не може се опозвати. Да ли сте сигурни да желите трајно да га избришете?"

msgid "DELETE_SELECTED"
msgstr "Избриши Изабрано"

#, fuzzy
msgid "DELETE_SELECTED_SAVES_PROMPT"
msgstr "Избришете изабрано Сачувај?"

msgid "DELETE_SELECTED_SAVE_WARNING"
msgstr "Брисање изабраних сачуваних ставки не може се поништити. Да ли сте сигурни да желите трајно избрисати {0} сачуване датотеке?"

#, fuzzy
msgid "DELETE_THIS_SAVE_PROMPT"
msgstr "Желите ли да избришете овај чување?"

#, fuzzy
msgid "DESCEND_BUTTON"
msgstr "Брисање овог чувања не може се опозвати. Да ли сте сигурни да желите трајно да га избришете?"

#, fuzzy
msgid "DESCEND_CONFIRMATION"
msgstr "Брисање овог чувања не може се опозвати. Да ли сте сигурни да желите трајно да га избришете?"

#, fuzzy
msgid "DESCEND_CONFIRMATION_EXPLANATION"
msgstr "Број популације од {0} променио се за {1} због: {2}"

msgid "DESCRIPTION"
msgstr "Опис:"

#, fuzzy
msgid "DESCRIPTION_COLON"
msgstr "Опис:"

#, fuzzy
msgid "DESCRIPTION_TOO_LONG"
msgstr "Опис:"

msgid "DESPAWN_ENTITIES"
msgstr ""

#, fuzzy
msgid "DETECTED_CPU_COUNT"
msgstr "Одабрано:"

msgid "DEVBUILD_VERSION_INFO"
msgstr ""

msgid "DEVELOPERS"
msgstr ""

msgid "DEVELOPMENT_FORUM"
msgstr ""

#, fuzzy
msgid "DEVELOPMENT_FORUM_BUTTON_TOOLTIP"
msgstr "Додајте ново везивање тастера"

msgid "DEVELOPMENT_SUPPORTED_BY"
msgstr ""

msgid "DEVELOPMENT_WIKI"
msgstr ""

#, fuzzy
msgid "DEVELOPMENT_WIKI_BUTTON_TOOLTIP"
msgstr "Додајте ново везивање тастера"

msgid "DEVOURED"
msgstr ""

msgid "DEV_BUILD_PATRONS"
msgstr ""

msgid "DIFFICULTY"
msgstr ""

msgid "DIFFICULTY_DETAILS_STRING"
msgstr ""

msgid "DIFFICULTY_PRESET"
msgstr ""

msgid "DIFFICULTY_PRESET_CUSTOM"
msgstr ""

msgid "DIFFICULTY_PRESET_EASY"
msgstr ""

msgid "DIFFICULTY_PRESET_HARD"
msgstr ""

msgid "DIFFICULTY_PRESET_NORMAL"
msgstr ""

msgid "DIGESTION_EFFICIENCY"
msgstr ""

#, fuzzy
msgid "DIGESTION_EFFICIENCY_COLON"
msgstr "Опис:"

#, fuzzy
msgid "DIGESTION_SPEED"
msgstr "Брзина Апсорпције Брзине"

#, fuzzy
msgid "DIGESTION_SPEED_COLON"
msgstr "Брзина:"

msgid "DIGESTION_SPEED_VALUE"
msgstr ""

msgid "DISABLED"
msgstr ""

msgid "DISABLE_ALL"
msgstr ""

msgid "DISCARD_AND_CONTINUE"
msgstr "Одбаци и настави"

#, fuzzy
msgid "DISCARD_CHANGES"
msgstr "Одбаци и настави"

#, fuzzy
msgid "DISCONNECTED_CELLS"
msgstr "Искључене Органеле"

#, fuzzy
msgid "DISCONNECTED_CELLS_TEXT"
msgstr ""
"Постоје постављене органеле, које нису повезане са осталим.\n"
"Повежите све постављене органеле једни са другима или поништите промене."

#, fuzzy
msgid "DISCONNECTED_METABALLS"
msgstr "Искључене Органеле"

#, fuzzy
msgid "DISCONNECTED_METABALLS_TEXT"
msgstr ""
"Постоје постављене органеле, које нису повезане са осталим.\n"
"Повежите све постављене органеле једни са другима или поништите промене."

msgid "DISCONNECTED_ORGANELLES"
msgstr "Искључене Органеле"

msgid "DISCONNECTED_ORGANELLES_TEXT"
msgstr ""
"Постоје постављене органеле, које нису повезане са осталим.\n"
"Повежите све постављене органеле једни са другима или поништите промене."

#, fuzzy
msgid "DISCORD_TOOLTIP"
msgstr "Додајте ново везивање тастера"

#, fuzzy
msgid "DISMISSED_POPUPS_COLON"
msgstr "Брзина:"

#, fuzzy
msgid "DISMISSED_POPUPS_EXPLANATION"
msgstr "Број популације од {0} променио се за {1} због: {2}"

msgid "DISMISS_INFORMATION_PERMANENTLY"
msgstr ""

msgid "DISMISS_WARNING_PERMANENTLY"
msgstr ""

msgid "DISPLAY_3D_MENU_BACKGROUNDS"
msgstr ""

#, fuzzy
msgid "DISPLAY_ABILITIES_BAR"
msgstr "Способности"

msgid "DISPLAY_BACKGROUND_PARTICLES"
msgstr ""

#, fuzzy
msgid "DISPLAY_DRIVER_OPENGL"
msgstr "Способности"

#, fuzzy
msgid "DISPLAY_DRIVER_VULKAN"
msgstr "Способности"

#, fuzzy
msgid "DISPLAY_PART_NAMES"
msgstr "Способности"

msgid "DISSOLVED_COMPOUND_FOOD_SOURCE"
msgstr ""

msgid "DOES_NOT_USE_FEATURE"
msgstr ""

#, fuzzy
msgid "DONATIONS"
msgstr "Опције"

msgid "DOT_DOT_DOT"
msgstr "..."

msgid "DOUBLE"
msgstr "Дупли"

msgid "DOUBLE_CLICK_TO_VIEW_IN_FULLSCREEN"
msgstr ""

msgid "DOUBLE_MEMBRANE_DESCRIPTION"
msgstr "Мембрана са два слоја, има бољу заштиту од оштећења и узима мање енергије да се не деформише. Међутим, то успорава ћелију и смањује брзину којом може да апсорбује ресурсе."

msgid "DUMP_SCENE_TREE"
msgstr ""

#, fuzzy
msgid "DUPLICATE_TYPE"
msgstr "играч је умро"

#, fuzzy
msgid "EARLY_MULTICELLULAR"
msgstr "Поставите органелу"

msgid "EASTEREGG_MESSAGE_1"
msgstr "Забавна чињеница: Дидинијум и Парамецијум су уџбенички пример односа ловац-плен који се проучава деценијама. Да ли сте сада ви Дидинијум или Парамецијум? Предатор или плен?"

msgid "EASTEREGG_MESSAGE_10"
msgstr "СТВАРИ КОЈЕ СЕ МИГОЉЕ!!"

msgid "EASTEREGG_MESSAGE_11"
msgstr "Отопите метал."

msgid "EASTEREGG_MESSAGE_12"
msgstr "Те плаве ћелије, ипак."

msgid "EASTEREGG_MESSAGE_13"
msgstr "Ево савета, биоми су више него само различите позадине, једињења у различитим биомима се понекад стварају различитим брзинама."

msgid "EASTEREGG_MESSAGE_14"
msgstr "Ево савета: Што више бичева имате, брже идете, врум врум, али то кошта и више ATP-а"

msgid "EASTEREGG_MESSAGE_15"
msgstr "Ево савета, можете гутати комаде гвожђа, или комаде уопште."

msgid "EASTEREGG_MESSAGE_16"
msgstr "Ево савета, припремите се пре додавања језгра. Они су скупе и за одржавање и у МП."

msgid "EASTEREGG_MESSAGE_17"
msgstr "Забавна чињеница, да ли сте знали да на планети Земљи постоји преко 8000 врста трепљара?"

msgid "EASTEREGG_MESSAGE_18"
msgstr "Забавна чињеница, Стентор је трепљар који се може истегнути и ухватити плен у некој врсти трубе попут уста која увлаче плен генеришући водене струје трепљама."

msgid "EASTEREGG_MESSAGE_19"
msgstr "Забавна чињеница,  Дидинијум је трепљар који лови Парамецијум."

msgid "EASTEREGG_MESSAGE_2"
msgstr "Ево савета, токсини се могу користити за одбацивање других токсина од вас ако сте довољно брзи."

msgid "EASTEREGG_MESSAGE_20"
msgstr "Забавна чињеница је да амеба лови и хвата плен „ногама“ направљеним од цитоплазме названих псеудоподи, желимо да пре или касније имамо то у Thrive-у."

msgid "EASTEREGG_MESSAGE_21"
msgstr "Ево савета, Пазите на веће ћелије и велике бактерије, није забавно да будеш сварен, и они ће вас појести."

msgid "EASTEREGG_MESSAGE_22"
msgstr "Вођа звучног тима Thrive-а направио је много песама које још нису додате у игру. Можете их чути или гледати како их он компонује на његовом YouTube каналу Oliver Lugg."

msgid "EASTEREGG_MESSAGE_23"
msgstr "Ево савета, ако је ваша ћелија 150 шестоуглова, можете прогутати велике комаде гвожђа."

msgid "EASTEREGG_MESSAGE_24"
msgstr "Thrive је замишљен као симулација ванземаљске планете, стога има смисла да ће већина створења која нађете бити повезана са једном или две друге врсте услед еволуције која се дешава око вас, погледајте да ли их можете препознати!"

msgid "EASTEREGG_MESSAGE_25"
msgstr "Забавна чињеница, Thrive тим свако мало прави подкастове, требало би да их погледате!"

msgid "EASTEREGG_MESSAGE_26"
msgstr "Забавна чињеница, Thrive је направљен са Godot, што је опен-сорс код!"

msgid "EASTEREGG_MESSAGE_27"
msgstr "Забавна чињеница, Један од првих прототипова игре направио је наш сјајни програмер, UntrustedLife!"

msgid "EASTEREGG_MESSAGE_3"
msgstr "Ево савета, осморегулација кошта 1 ATP по секунди по шестоуглу коју има ваша ћелија, сваки празан шестоуга цитоплазме такође генерише 5 ATP у секунди, што значи да ако губите ATP услед осморегулације, само додајте неколико празних шестоуглова цитоплазме или уклоните неке органеле ."

msgid "EASTEREGG_MESSAGE_4"
msgstr "Забавна чињеница, у стварном животу прокариоти имају нешто што се назива биоодсеци и делују попут органела, а заправо се називају Полиедричне органеле."

msgid "EASTEREGG_MESSAGE_5"
msgstr "Забавна чињеница, метаболосом је оно што се назива полиедрична органела."

msgid "EASTEREGG_MESSAGE_6"
msgstr "Ево савета, понекад је најбоље само побећи од других ћелија."

msgid "EASTEREGG_MESSAGE_7"
msgstr "Ево савета, ако је ћелија приближно половина ваше величине, тада је можете прогутати."

msgid "EASTEREGG_MESSAGE_8"
msgstr "Ево савета, Бактерије могу бити јаче него што се чине, можда изгледају малено, али неке од њих могу да се укопају у вас и тако вас убију!"

msgid "EASTEREGG_MESSAGE_9"
msgstr "Ево савета: Можете ловити друге врсте до изумирања ако нисте довољно пажљиви. Друге врсте то могу такође."

#, fuzzy
msgid "EASTER_EGGS"
msgstr "Забавна чињеница: Дидинијум и Парамецијум су уџбенички пример односа ловац-плен који се проучава деценијама. Да ли сте сада ви Дидинијум или Парамецијум? Предатор или плен?"

#, fuzzy
msgid "EASTER_EGGS_EXPLANATION"
msgstr "Број популације од {0} променио се за {1} због: {2}"

#, fuzzy
msgid "EDGE_PAN_SPEED"
msgstr "Брзина Апсорпције Брзине"

msgid "EDITOR"
msgstr "Уређивач"

#, fuzzy
msgid "EDITOR_BUTTON_TOOLTIP"
msgstr "Додајте ново везивање тастера"

msgid "EDITOR_TUTORIAL_EDITOR_TEXT"
msgstr ""
"Добродошли у Уредник Микроба.\n"
"Овде можете прегледати шта се догодило од почетка игре или када сте последњи пут били у уредник. А затим унесите промене у своју врсту.\n"
"\n"
"На овој картици можете видети извештај о томе које врсте постоје, где и које су њихове популације. Такође можете видети промене животне средине на врху.\n"
"\n"
"Да бисте прешли на следећу картицу уређивача, притисните следеће дугме у доњем десном углу."

#, fuzzy
msgid "EIGHT_TIMES"
msgstr "Десни миш"

#, fuzzy
msgid "EJECT_ENGULFED"
msgstr "Не може да гута"

#, fuzzy
msgid "EJECT_ENGULFED_TOOLTIP"
msgstr "Не може да гута"

#, fuzzy
msgid "ENABLED_MODS"
msgstr "Омогућите уређивач"

#, fuzzy
msgid "ENABLE_ALL_COMPATIBLE"
msgstr "Изабрано чување је некомпатибилно"

msgid "ENABLE_EDITOR"
msgstr "Омогућите уређивач"

#, fuzzy
msgid "ENABLE_GUI_LIGHT_EFFECTS"
msgstr "Спољни ефекти:"

msgid "ENDOSYMBIONT_ENGULFED_ALREADY_DONE"
msgstr ""

msgid "ENDOSYMBIONT_ENGULFED_PROGRESS"
msgstr ""

msgid "ENDOSYMBIONT_TYPE_ALREADY_PRESENT"
msgstr ""

#, fuzzy
msgid "ENDOSYMBIOSIS_AVAILABLE_ORGANELLES"
msgstr "Поставите органелу"

msgid "ENDOSYMBIOSIS_BUTTON"
msgstr ""

#, fuzzy
msgid "ENDOSYMBIOSIS_CANCEL_TOOLTIP"
msgstr "Одвоји све"

#, fuzzy
msgid "ENDOSYMBIOSIS_COMPLETE_TOOLTIP"
msgstr "Наставити"

#, fuzzy
msgid "ENDOSYMBIOSIS_EXPLANATION"
msgstr "Број популације од {0} променио се за {1} због: {2}"

msgid "ENDOSYMBIOSIS_NOTHING_ENGULFED"
msgstr ""

#, fuzzy
msgid "ENDOSYMBIOSIS_NO_CANDIDATE_ORGANELLES"
msgstr "Искључене Органеле"

#, fuzzy
msgid "ENDOSYMBIOSIS_PROGRESSING_EXPLANATION"
msgstr "Број популације од {0} променио се за {1} због: {2}"

msgid "ENDOSYMBIOSIS_PROKARYOTIC_LIMIT_EXPLANATION"
msgstr ""

#, fuzzy
msgid "ENDOSYMBIOSIS_SINGLE_SPECIES_PROGRESS_DESCRIPTION"
msgstr "Хемосинтетизујући протеини су мале групе протеина у цитоплазми које су у стању да претворе водоник-сулфид, воду и гасовити угљен-диоксид у глукозу у процесу који се назива Хемосинтеза водоник-сулфида. Стопа његове производње глукозе скалира се са концентрацијом угљен-диоксида. Пошто су протеини хемосинтезе суспендовани директно у цитоплазми, околна течност врши ферментацију."

#, fuzzy
msgid "ENDOSYMBIOSIS_START_TOOLTIP"
msgstr "Додајте ново везивање тастера"

#, fuzzy
msgid "ENDOSYMBIOSIS_TITLE"
msgstr "ВИ СТЕ ПРОСПЕРИРАЛИ!"

msgid "ENERGY_BALANCE_TOOLTIP_CONSUMPTION"
msgstr ""

msgid "ENERGY_BALANCE_TOOLTIP_PRODUCTION"
msgstr ""

msgid "ENERGY_IN_PATCH_FOR"
msgstr ""

#, fuzzy
msgid "ENERGY_IN_PATCH_SHORT"
msgstr "ПОПУЛАЦИЈА:"

msgid "ENERGY_SOURCES"
msgstr ""

msgid "ENERGY_SUMMARY_LINE"
msgstr ""

#, fuzzy
msgid "ENTER_EXISTING_ID"
msgstr "Препиши постојеће чување:"

msgid "ENTER_EXISTING_WORKSHOP_ID"
msgstr ""

#, fuzzy
msgid "ENTITY_LABEL"
msgstr "Биом: {0}"

msgid "ENVIRONMENT"
msgstr "Животна средина"

msgid "ENVIRONMENTAL_GLUCOSE_RETENTION"
msgstr ""

#, fuzzy
msgid "ENVIRONMENTAL_GLUCOSE_RETENTION_EXPLANATION"
msgstr "Број популације од {0} променио се за {1} због: {2}"

#, fuzzy
msgid "ENVIRONMENT_BUTTON_MICROBE_TOOLTIP"
msgstr "Додајте ново везивање тастера"

msgid "EPIPELAGIC"
msgstr "Епипелагик"

msgid "EQUIPMENT_TYPE_AXE"
msgstr ""

msgid "ERROR"
msgstr "Грешка"

#, fuzzy
msgid "ERROR_CREATING_FOLDER"
msgstr "Грешка при чувању"

msgid "ERROR_CREATING_INFO_FILE"
msgstr ""

msgid "ERROR_FAILED_TO_SAVE_NEW_SETTINGS"
msgstr "Грешка: Није успело чување нових поставки у конфигурационој датотеци."

#, fuzzy
msgid "ERROR_FETCHING_EXPLANATION"
msgstr "Број популације од {0} променио се за {1} због: {2}"

#, fuzzy
msgid "ERROR_FETCHING_NEWS"
msgstr "Грешка при чувању"

msgid "ERROR_LOADING"
msgstr "Грешка при учитавању"

msgid "ERROR_SAVING"
msgstr "Грешка при чувању"

msgid "ESCAPE"
msgstr ""

msgid "ESCAPE_ENGULFING"
msgstr "побегне од гутања"

msgid "ESTUARY"
msgstr "Ушће"

msgid "EVOLUTIONARY_TREE"
msgstr ""

#, fuzzy
msgid "EVOLUTIONARY_TREE_BUILD_FAILED"
msgstr "Додајте ново везивање тастера"

#, fuzzy
msgid "EXACT_VERSION_COLON"
msgstr "Генерација:"

#, fuzzy
msgid "EXACT_VERSION_TOOLTIP"
msgstr "Додајте ново везивање тастера"

#, fuzzy
msgid "EXCEPTION_HAPPENED_PROCESSING_SAVE"
msgstr "Изузетак се догодио током обраде учитаних објеката"

#, fuzzy
msgid "EXCEPTION_HAPPENED_WHILE_LOADING"
msgstr "Изнимка се догодила приликом учитавања података за чување"

#, fuzzy
msgid "EXISTING_BUILDINGS"
msgstr "Препиши постојеће чување:"

msgid "EXIT"
msgstr "Изаћи"

#, fuzzy
msgid "EXIT_EDITOR"
msgstr "Омогућите уређивач"

msgid "EXIT_TO_LAUNCHER"
msgstr ""

msgid "EXPORT_ALL_WORLDS"
msgstr ""

#, fuzzy
msgid "EXPORT_ALL_WORLDS_TOOLTIP"
msgstr "Додајте ново везивање тастера"

msgid "EXPORT_SUCCESS"
msgstr ""

msgid "EXTERNAL"
msgstr "Спољни"

msgid "EXTERNAL_EFFECTS"
msgstr "Спољни ефекти:"

msgid "EXTINCTION_BOX_TEXT"
msgstr "Баш као и 99% свих врста које су икада постојале, и ваша врста је изумрла. Други ће наставити да попуњавају вашу нишу и просперирати, али то нећете бити ви. Бићете заборављени, неуспели експеримент у еволуцији."

msgid "EXTINCTION_CAPITAL"
msgstr "ИЗУМИРАЊЕ"

#, fuzzy
msgid "EXTINCT_FROM_PATCH"
msgstr "Изаберите зону да бисте овде приказали детаље"

#, fuzzy
msgid "EXTINCT_FROM_THE_PLANET"
msgstr "Баш као и 99% свих врста које су икада постојале, и ваша врста је изумрла. Други ће наставити да попуњавају вашу нишу и просперирати, али то нећете бити ви. Бићете заборављени, неуспели експеримент у еволуцији."

#, fuzzy
msgid "EXTINCT_IN_PATCH"
msgstr "Изаберите зону да бисте овде приказали детаље"

#, fuzzy
msgid "EXTINCT_SPECIES"
msgstr "ИЗУМИРАЊЕ"

msgid "EXTRAS"
msgstr "Додатне"

msgid "EXTRA_OPTIONS"
msgstr "Додатне Опције"

#, fuzzy
msgid "FACEBOOK_TOOLTIP"
msgstr "Додајте ново везивање тастера"

#, fuzzy
msgid "FAILED"
msgstr "Сачување није успело"

#, fuzzy
msgid "FAILED_ONE_OR_MORE_SAVE_DELETION_DESCRIPTION"
msgstr "Хемопласт је двострука мембранска структура која садржи протеине који су способни да претворе водоник-сулфид, воду и гасовити угљен-диоксид у глукозу у процесу који се назива Хемосинтеза водоник-сулфида. Стопа његове производње глукозе скалира се са концентрацијом воде и угљен-диоксида."

#, fuzzy
msgid "FAILED_SAVE_DELETION"
msgstr "Грешка: Није успело чување нових поставки у конфигурационој датотеци."

#, fuzzy
msgid "FAILED_SAVE_DELETION_DESCRIPTION"
msgstr "Вакуола је унутрашња мембранска органела која се користи за складиштење у ћелији. Састоје се од неколико везикула, мањих опнастих структура које се широко користе у ћелијама за складиштење, а које су се стопиле. Испуњен је водом која се користи да садржи молекуле, ензиме, чврсте материје и друге супстанце. Њихов облик је течан и може се разликовати између ћелија."

msgid "FEARFUL"
msgstr ""

msgid "FEAR_EXPLANATION"
msgstr ""

msgid "FEATURE_DISABLED"
msgstr ""

#, fuzzy
msgid "FEATURE_ENABLED"
msgstr "Укључи тастери за варања"

#, fuzzy
msgid "FEBRUARY"
msgstr "Ушће"

msgid "FEED_ITEM_CONTENT_PARSING_FAILED"
msgstr ""

msgid "FEED_ITEM_MISSING_CONTENT"
msgstr ""

msgid "FEED_ITEM_PUBLISHED_AT"
msgstr ""

msgid "FEED_ITEM_TRUNCATED_NOTICE"
msgstr ""

msgid "FERROPLAST"
msgstr ""

msgid "FERROPLAST_DESCRIPTION"
msgstr ""

msgid "FERROPLAST_PROCESSES_DESCRIPTION"
msgstr ""

msgid "FILTER_ITEMS_BY_CATEGORY_COLON"
msgstr ""

#, fuzzy
msgid "FIND_CURRENT_PATCH"
msgstr "Откажи претходну акцију"

#, fuzzy
msgid "FINISHED_DOT"
msgstr "Готов."

msgid "FINISH_EDITING_AND_RETURN_TO_ENVIRONMENT"
msgstr "Завршите уређивање и вратите се у окружење"

#, fuzzy
msgid "FINISH_ONE_GENERATION"
msgstr "са концентрацијом"

#, fuzzy
msgid "FINISH_X_GENERATIONS"
msgstr "са концентрацијом"

msgid "FIRE_TOXIN"
msgstr "Ватрени токсин"

#, fuzzy
msgid "FIRE_TOXIN_TOOLTIP"
msgstr "Додајте ново везивање тастера"

msgid "FLAGELLUM"
msgstr "Бич"

msgid "FLAGELLUM_DESCRIPTION"
msgstr "Бич (множина: бичеви) је сноп протеинских влакана који се протеже од ћелијске мембране која може да користи ATP да би се поваљао и покренуо ћелију у правцу."

#, fuzzy
msgid "FLAGELLUM_PROCESSES_DESCRIPTION"
msgstr "Бич (множина: бичеви) је сноп протеинских влакана који се протеже од ћелијске мембране која може да користи ATP да би се поваљао и покренуо ћелију у правцу."

#, fuzzy
msgid "FLEET_NAME_FROM_PLACE"
msgstr "изумро на планети"

msgid "FLEET_UNITS"
msgstr ""

#, fuzzy
msgid "FLOATING_CHUNKS_COLON"
msgstr "популација:"

msgid "FLOATING_HAZARD"
msgstr "Плутајућа опасност"

msgid "FLUID"
msgstr ""

msgid "FLUIDITY_RIGIDITY"
msgstr "Течност / Ригидност"

msgid "FOCUSED"
msgstr ""

msgid "FOCUS_EXPLANATION"
msgstr ""

msgid "FOG_OF_WAR_DISABLED"
msgstr ""

#, fuzzy
msgid "FOG_OF_WAR_DISABLED_DESCRIPTION"
msgstr "Вакуола је унутрашња мембранска органела која се користи за складиштење у ћелији. Састоје се од неколико везикула, мањих опнастих структура које се широко користе у ћелијама за складиштење, а које су се стопиле. Испуњен је водом која се користи да садржи молекуле, ензиме, чврсте материје и друге супстанце. Њихов облик је течан и може се разликовати између ћелија."

msgid "FOG_OF_WAR_INTENSE"
msgstr ""

#, fuzzy
msgid "FOG_OF_WAR_INTENSE_DESCRIPTION"
msgstr "Нитрогеназа је протеин у стању да користи гасовити азот и ћелијску енергију у облику ATP за производњу амонијака, кључног хранљивог састојка за раст ћелија. Ово је процес који се назива анаеробна фиксација азота. Пошто је нитрогеназа суспендована директно у цитоплазми, околна течност врши ферментацију."

msgid "FOG_OF_WAR_MODE"
msgstr ""

msgid "FOG_OF_WAR_REGULAR"
msgstr ""

#, fuzzy
msgid "FOG_OF_WAR_REGULAR_DESCRIPTION"
msgstr "Избодите друге ћелије са ово."

msgid "FOOD_CHAIN"
msgstr "Ланац Исхране"

msgid "FOOD_SOURCE_ENERGY_INFO"
msgstr ""

msgid "FORGET_MOD_DETAILS"
msgstr ""

#, fuzzy
msgid "FORGET_MOD_DETAILS_TOOLTIP"
msgstr "Наставити"

#, fuzzy
msgid "FORM_ERROR_MESSAGE"
msgstr "Грешка при чувању"

#, fuzzy
msgid "FOSSILISATION"
msgstr "популација:"

#, fuzzy
msgid "FOSSILISATION_EXPLANATION"
msgstr "Број популације од {0} променио се за {1} због: {2}"

#, fuzzy
msgid "FOSSILISATION_FAILED"
msgstr "популација:"

#, fuzzy
msgid "FOSSILISATION_FAILED_DESCRIPTION"
msgstr "Вакуола је унутрашња мембранска органела која се користи за складиштење у ћелији. Састоје се од неколико везикула, мањих опнастих структура које се широко користе у ћелијама за складиштење, а које су се стопиле. Испуњен је водом која се користи да садржи молекуле, ензиме, чврсте материје и друге супстанце. Њихов облик је течан и може се разликовати између ћелија."

msgid "FOSSILISATION_HINT"
msgstr ""

msgid "FOSSILISATION_HINT_ALREADY_FOSSILISED"
msgstr ""

msgid "FOSSILISE"
msgstr ""

#, fuzzy
msgid "FOSSIL_DELETION_FAILED"
msgstr "Аутоматска-еволуција није успела"

#, fuzzy
msgid "FOSSIL_DELETION_FAILED_DESCRIPTION"
msgstr "Вакуола је унутрашња мембранска органела која се користи за складиштење у ћелији. Састоје се од неколико везикула, мањих опнастих структура које се широко користе у ћелијама за складиштење, а које су се стопиле. Испуњен је водом која се користи да садржи молекуле, ензиме, чврсте материје и друге супстанце. Њихов облик је течан и може се разликовати између ћелија."

msgid "FOUR_TIMES"
msgstr ""

#, fuzzy
msgid "FPS"
msgstr "Максимални FPS:"

msgid "FPS_DISPLAY"
msgstr ""

#, fuzzy
msgid "FRAME_DURATION"
msgstr "Аеробно(кисеонично) дисање"

msgid "FREEBUILDING"
msgstr "Слободна-Градећи"

msgid "FREE_GLUCOSE_CLOUD"
msgstr ""

msgid "FREE_GLUCOSE_CLOUD_EXPLANATION"
msgstr ""

msgid "FULLSCREEN"
msgstr "Цео екран"

msgid "FULL_MOD_INFO"
msgstr ""

msgid "GALLERY_VIEWER"
msgstr ""

msgid "GAME_DESIGN_TEAM"
msgstr ""

#, fuzzy
msgid "GATHERED_ENERGY_TOOLTIP"
msgstr "Додајте ново везивање тастера"

#, fuzzy
msgid "GENERAL"
msgstr "Генерација:"

#, fuzzy
msgid "GENERATIONS"
msgstr "Генерација:"

msgid "GENERATION_COLON"
msgstr "Генерација:"

#, fuzzy
msgid "GITHUB_TOOLTIP"
msgstr "Додајте ново везивање тастера"

msgid "GLES3"
msgstr ""

msgid "GLOBAL_INITIAL_LETTER"
msgstr ""

msgid "GLOBAL_TIMELINE_SPECIES_MIGRATED_TO"
msgstr ""

msgid "GLUCOSE"
msgstr "Глукоза"

msgid "GLUCOSE_CONCENTRATIONS_DRASTICALLY_DROPPED"
msgstr ""

msgid "GLYCOLYSIS"
msgstr "Гликолиза"

msgid "GODMODE"
msgstr ""

#, fuzzy
msgid "GOD_TOOLS_TITLE"
msgstr "Додајте ново везивање тастера"

#, fuzzy
msgid "GOOGLY_EYE_CELL"
msgstr "играч је умро"

msgid "GOT_IT"
msgstr "Схватио сам"

msgid "GPL_LICENSE_HEADING"
msgstr ""

#, fuzzy
msgid "GPU_NAME"
msgstr "Пећина"

msgid "GRAPHICS"
msgstr "Графика"

#, fuzzy
msgid "GRAPHICS_TEAM"
msgstr "Графика"

msgid "GUI"
msgstr ""

#, fuzzy
msgid "GUI_LIGHT_EFFECTS_OPTION_DESCRIPTION"
msgstr "Моћ ћелије. Митохондрион (множина: митохондрије) је двострука мембранска структура испуњена протеинима и ензимима. То је прокариот који је асимилирао за употребу од свог еукариотског домаћина. У стању је да претвори глукозу у ATP са много већом ефикасношћу него што се то може учинити у цитоплазми у процесу који се назива аеробно дисање. Међутим, потребан му је кисеоник да би функционисао, а нижи нивои кисеоника у околини успориће брзину његове производње ATP."

msgid "GUI_TAB_NAVIGATION"
msgstr ""

msgid "GUI_VOLUME"
msgstr "Тон интерфејса"

msgid "HEALTH"
msgstr "Здравље"

msgid "HELP"
msgstr "Помоћ"

#, fuzzy
msgid "HELP_BUTTON_TOOLTIP"
msgstr "Додајте ново везивање тастера"

msgid "HIGHER_VALUES_INCREASE_PERFORMANCE"
msgstr "(веће вредности побољшавају перформансе)"

msgid "HIGHER_VALUES_WORSEN_PERFORMANCE"
msgstr "(веће вредности погоршавају перформансе)"

msgid "HOLD_FOR_PAN_OR_ROTATE_MODE"
msgstr ""

msgid "HOLD_FOR_PAN_WITH_MOUSE"
msgstr ""

msgid "HOLD_PACK_COMMANDS_MENU"
msgstr "Држи да покажеш мени команди групе"

msgid "HOLD_TO_SHOW_CURSOR"
msgstr ""

msgid "HOLD_TO_SHOW_CURSOR_ADVICE_TEXT"
msgstr ""

msgid "HOLD_TO_SKIP_CREDITS"
msgstr ""

msgid "HOME"
msgstr ""

#, fuzzy
msgid "HORIZONTAL_COLON"
msgstr "Генерација:"

msgid "HORIZONTAL_WITH_AXIS_NAME_COLON"
msgstr ""

msgid "HP_COLON"
msgstr "Здрав.:"

msgid "HSV"
msgstr ""

msgid "HUD_MESSAGE_MULTIPLE"
msgstr ""

msgid "HYDROGEN_SULFIDE"
msgstr "Водоник Сулфид"

msgid "ICESHARD"
msgstr "Крхотина Леда"

msgid "ICESHELF"
msgstr "Ледена Полица"

msgid "ID_IS_NOT_A_NUMBER"
msgstr ""

msgid "ID_NUMBER"
msgstr ""

#, fuzzy
msgid "INCLUDE_MULTICELLULAR_PROTOTYPE"
msgstr "Поставите органелу"

msgid "INCLUDE_MULTICELLULAR_PROTOTYPE_EXPLANATION"
msgstr ""

msgid "INDUSTRIAL_STAGE"
msgstr ""

#, fuzzy
msgid "INFINITE_COMPOUNDS"
msgstr "Једињење"

msgid "INFINITE_MP"
msgstr ""

#, fuzzy
msgid "INFO_BOX_COST"
msgstr "ВИ СТЕ ПРОСПЕРИРАЛИ!"

msgid "INFO_BOX_ENZYMES"
msgstr ""

#, fuzzy
msgid "INFO_BOX_INTERNAL_NAME"
msgstr "ВИ СТЕ ПРОСПЕРИРАЛИ!"

msgid "INFO_BOX_MASS"
msgstr ""

#, fuzzy
msgid "INFO_BOX_OSMOREGULATION_COST"
msgstr "Цена осморегулације"

#, fuzzy
msgid "INFO_BOX_PROCESSES"
msgstr "Поставите органелу"

#, fuzzy
msgid "INFO_BOX_REQUIRES_NUCLEUS"
msgstr "Ћелијско Језгро"

#, fuzzy
msgid "INFO_BOX_SIZE"
msgstr "ВИ СТЕ ПРОСПЕРИРАЛИ!"

#, fuzzy
msgid "INFO_BOX_STORAGE"
msgstr "ВИ СТЕ ПРОСПЕРИРАЛИ!"

#, fuzzy
msgid "INFO_BOX_UNIQUE"
msgstr "ВИ СТЕ ПРОСПЕРИРАЛИ!"

msgid "INFO_BOX_UPGRADES"
msgstr ""

msgid "INGESTED_MATTER"
msgstr ""

#, fuzzy
msgid "INIT_NEW_WORLD_TOOLTIP"
msgstr "Додајте ново везивање тастера"

msgid "INPUTS"
msgstr "Уноси"

#, fuzzy
msgid "INPUT_NAME_BUILD_STRUCTURE"
msgstr "са концентрацијом"

#, fuzzy
msgid "INPUT_NAME_INTERACTION"
msgstr "са концентрацијом"

#, fuzzy
msgid "INPUT_NAME_OPEN_INVENTORY"
msgstr "са концентрацијом"

msgid "INSPECT"
msgstr ""

msgid "INSPECTOR"
msgstr ""

#, fuzzy
msgid "INTERACTION_ACTIVATE_ASCENSION"
msgstr "Мутације Поени"

#, fuzzy
msgid "INTERACTION_ACTIVATE_ASCENSION_MISSING_ENERGY"
msgstr "Мутације Поени"

#, fuzzy
msgid "INTERACTION_CONSTRUCT"
msgstr "Мутације Поени"

msgid "INTERACTION_CONSTRUCT_MISSING_DEPOSITED_MATERIALS"
msgstr ""

#, fuzzy
msgid "INTERACTION_CRAFT"
msgstr "Мутације Поени"

#, fuzzy
msgid "INTERACTION_DEPOSIT_RESOURCES"
msgstr "Мутације Поени"

msgid "INTERACTION_DEPOSIT_RESOURCES_NO_SUITABLE_RESOURCES"
msgstr ""

#, fuzzy
msgid "INTERACTION_DESTROY"
msgstr "Мутације Поени"

#, fuzzy
msgid "INTERACTION_FOUND_SETTLEMENT"
msgstr "Мутације Поени"

#, fuzzy
msgid "INTERACTION_HARVEST"
msgstr "Мутације Поени"

msgid "INTERACTION_HARVEST_CANNOT_MISSING_TOOL"
msgstr ""

msgid "INTERACTION_PICK_UP"
msgstr ""

msgid "INTERACTION_PICK_UP_CANNOT_FULL"
msgstr ""

#, fuzzy
msgid "INTERNALS"
msgstr "Спољни"

msgid "INTERNAL_NAME_IN_USE"
msgstr ""

msgid "INTERNAL_NAME_REQUIRED"
msgstr ""

msgid "INTERNAL_NAME_REQUIRES_CAPITAL"
msgstr ""

#, fuzzy
msgid "INVALID_DATA_TO_PLOT"
msgstr "Учитати неважеће чување?"

msgid "INVALID_ICON_PATH"
msgstr ""

#, fuzzy
msgid "INVALID_SAVE_NAME_POPUP"
msgstr "Учитати неважеће чување?"

msgid "INVALID_SPECIES_NAME_POPUP"
msgstr ""

#, fuzzy
msgid "INVALID_TAG"
msgstr "Учитати неважеће чување?"

msgid "INVALID_URL_FORMAT"
msgstr ""

msgid "INVALID_URL_SCHEME"
msgstr ""

msgid "INVENTORY_ITEMS_ON_GROUND"
msgstr ""

#, fuzzy
msgid "INVENTORY_TITLE"
msgstr "ВИ СТЕ ПРОСПЕРИРАЛИ!"

msgid "INVENTORY_TOGGLE_CRAFTING"
msgstr ""

msgid "INVENTORY_TOGGLE_GROUND"
msgstr ""

msgid "INVERTED"
msgstr ""

msgid "IN_PROTOTYPE"
msgstr ""

msgid "IRON"
msgstr "Гвожђе"

msgid "IRON_CHEMOLITHOAUTOTROPHY"
msgstr "Хемолитоаутотрофија гвожђа"

#, fuzzy
msgid "ITCH_TOOLTIP"
msgstr "Додајте ново везивање тастера"

msgid "JANUARY"
msgstr ""

msgid "JSON_DEBUG_MODE"
msgstr ""

msgid "JSON_DEBUG_MODE_ALWAYS"
msgstr ""

msgid "JSON_DEBUG_MODE_AUTO"
msgstr ""

msgid "JSON_DEBUG_MODE_NEVER"
msgstr ""

msgid "JULY"
msgstr ""

msgid "JUNE"
msgstr ""

#, fuzzy
msgid "KEY_BACK"
msgstr "Назад"

#, fuzzy
msgid "KEY_BACKTAB"
msgstr "Назад"

msgid "KEY_BINDING_CHANGE_CONFLICT"
msgstr ""
"Постоји сукоб са {0}.\n"
"Да ли желите да уклоните унос из {1}?"

msgid "KEY_BRING_UP_KEYBOARD"
msgstr ""

msgid "KEY_CLEAR"
msgstr ""

msgid "KEY_DELETE"
msgstr ""

#, fuzzy
msgid "KEY_DOWN"
msgstr "Померите надоле"

msgid "KEY_END"
msgstr ""

msgid "KEY_ENTER"
msgstr ""

msgid "KEY_FAVORITES"
msgstr ""

#, fuzzy
msgid "KEY_FORWARD"
msgstr "Крени напред"

#, fuzzy
msgid "KEY_GLOBE"
msgstr "Померите се лево"

#, fuzzy
msgid "KEY_HELP"
msgstr "Помоћ"

msgid "KEY_HOME"
msgstr ""

msgid "KEY_HOMEPAGE"
msgstr ""

#, fuzzy
msgid "KEY_HYPER"
msgstr "Помоћ"

msgid "KEY_INSERT"
msgstr ""

msgid "KEY_JIS_EISU"
msgstr ""

msgid "KEY_JIS_KANA"
msgstr ""

#, fuzzy
msgid "KEY_LEFT"
msgstr "Померите се лево"

msgid "KEY_MENU"
msgstr ""

#, fuzzy
msgid "KEY_META"
msgstr "Померите се лево"

msgid "KEY_OPENURL"
msgstr ""

msgid "KEY_PAUSE"
msgstr ""

msgid "KEY_PRINT"
msgstr ""

#, fuzzy
msgid "KEY_REFRESH"
msgstr "Освјежи"

#, fuzzy
msgid "KEY_RIGHT"
msgstr "Померите се десно"

msgid "KEY_SEARCH"
msgstr ""

msgid "KEY_STANDBY"
msgstr ""

msgid "KEY_STOP"
msgstr ""

msgid "KEY_TAB"
msgstr ""

msgid "KEY_UP"
msgstr ""

msgid "KILO_ABBREVIATION"
msgstr ""

msgid "KP0"
msgstr ""

msgid "KP1"
msgstr ""

msgid "KP2"
msgstr ""

msgid "KP3"
msgstr ""

msgid "KP4"
msgstr ""

msgid "KP5"
msgstr ""

msgid "KP6"
msgstr ""

msgid "KP7"
msgstr ""

msgid "KP8"
msgstr ""

msgid "KP9"
msgstr ""

msgid "KPADD"
msgstr ""

msgid "KPDIVIDE"
msgstr ""

msgid "KPENTER"
msgstr ""

msgid "KPMULTIPLY"
msgstr ""

msgid "KPPERIOD"
msgstr ""

msgid "KPSUBTRACT"
msgstr ""

msgid "LANGUAGE"
msgstr "Језик:"

msgid "LANGUAGE_TRANSLATION_PROGRESS"
msgstr ""

msgid "LANGUAGE_TRANSLATION_PROGRESS_LOW"
msgstr ""

msgid "LANGUAGE_TRANSLATION_PROGRESS_REALLY_LOW"
msgstr ""

msgid "LAST_ORGANELLE_DELETE_OPTION_DISABLED_TOOLTIP"
msgstr ""

#, fuzzy
msgid "LATE_MULTICELLULAR"
msgstr "Поставите органелу"

msgid "LAUNCH0"
msgstr ""

msgid "LAUNCH1"
msgstr ""

msgid "LAUNCH2"
msgstr ""

msgid "LAUNCH3"
msgstr ""

msgid "LAUNCH4"
msgstr ""

msgid "LAUNCH5"
msgstr ""

msgid "LAUNCH6"
msgstr ""

msgid "LAUNCH7"
msgstr ""

msgid "LAUNCH8"
msgstr ""

msgid "LAUNCH9"
msgstr ""

msgid "LAUNCHA"
msgstr ""

msgid "LAUNCHB"
msgstr ""

msgid "LAUNCHC"
msgstr ""

msgid "LAUNCHD"
msgstr ""

msgid "LAUNCHE"
msgstr ""

msgid "LAUNCHF"
msgstr ""

msgid "LAUNCHMAIL"
msgstr ""

msgid "LAUNCHMEDIA"
msgstr ""

msgid "LAWK_ONLY"
msgstr ""

#, fuzzy
msgid "LAWK_ONLY_EXPLANATION"
msgstr "Број популације од {0} променио се за {1} због: {2}"

msgid "LEAD_ARTIST"
msgstr ""

msgid "LEAD_ARTISTS"
msgstr ""

msgid "LEAD_DEVELOPERS"
msgstr ""

msgid "LEAD_GAME_DESIGNER"
msgstr ""

msgid "LEAD_GAME_DESIGNERS"
msgstr ""

msgid "LEAD_OUTREACH_PEOPLE"
msgstr ""

msgid "LEAD_OUTREACH_PERSON"
msgstr ""

msgid "LEAD_PROGRAMMER"
msgstr ""

msgid "LEAD_PROGRAMMERS"
msgstr ""

msgid "LEAD_PROJECT_MANAGER"
msgstr ""

msgid "LEAD_PROJECT_MANAGERS"
msgstr ""

msgid "LEAD_TESTER"
msgstr ""

msgid "LEAD_TESTERS"
msgstr ""

msgid "LEAD_THEORIST"
msgstr ""

msgid "LEAD_THEORISTS"
msgstr ""

#, fuzzy
msgid "LEFT_ARROW"
msgstr "Леви миш"

msgid "LEFT_MOUSE"
msgstr "Леви миш"

msgid "LICENSES"
msgstr ""

msgid "LICENSES_COVERING_THRIVE"
msgstr ""

msgid "LIFE_ORIGIN"
msgstr ""

msgid "LIFE_ORIGIN_EXPLANATION"
msgstr ""

msgid "LIFE_ORIGIN_PANSPERMIA"
msgstr ""

msgid "LIFE_ORIGIN_POND"
msgstr ""

#, fuzzy
msgid "LIFE_ORIGIN_TOOLTIP"
msgstr "Додајте ново везивање тастера"

msgid "LIFE_ORIGIN_VENTS"
msgstr ""

msgid "LIGHT"
msgstr "Светлост"

msgid "LIGHT_LEVEL_AVERAGE"
msgstr ""

#, fuzzy
msgid "LIGHT_LEVEL_CURRENT"
msgstr "Померите се удесно"

msgid "LIGHT_LEVEL_DAY"
msgstr ""

msgid "LIGHT_LEVEL_LABEL_AT_NOON"
msgstr ""

#, fuzzy
msgid "LIGHT_LEVEL_NIGHT"
msgstr "Померите се удесно"

#, fuzzy
msgid "LIGHT_MAX"
msgstr "Светлост"

#, fuzzy
msgid "LIMIT_EXTREME"
msgstr "Додатне"

#, fuzzy
msgid "LIMIT_GROWTH_RATE"
msgstr "ПОТВРДИ"

#, fuzzy
msgid "LIMIT_GROWTH_RATE_EXPLANATION"
msgstr "Број популације од {0} променио се за {1} због: {2}"

msgid "LIMIT_HUGE"
msgstr ""

msgid "LIMIT_LARGE"
msgstr ""

#, fuzzy
msgid "LIMIT_NORMAL"
msgstr "ПОТВРДИ"

msgid "LIMIT_SMALL"
msgstr ""

msgid "LIMIT_TINY"
msgstr ""

msgid "LIMIT_VERY_LARGE"
msgstr ""

msgid "LIMIT_VERY_SMALL"
msgstr ""

#, fuzzy
msgid "LINE_COLOUR"
msgstr "Боја"

#, fuzzy
msgid "LINKS_TITLE"
msgstr "ВИ СТЕ ПРОСПЕРИРАЛИ!"

msgid "LIPASE"
msgstr ""

#, fuzzy
msgid "LIPASE_DESCRIPTION"
msgstr "Лепљива унутрашњост ћелије. Цитоплазма је основна смеша јона, протеина и других супстанци растворених у води која испуњава унутрашњост ћелије. Једна од функција коју обавља је ферментација, претварање глукозе у ATP енергију. Да би ћелије којима недостају органели имали напреднији метаболизам, на то се ослањају у енергији. Такође се користи за складиштење молекула у ћелији и за повећање величине ћелије."

msgid "LOAD"
msgstr "Учитавање"

msgid "LOADING"
msgstr "Учитавање"

#, fuzzy
msgid "LOADING_DOT_DOT_DOT"
msgstr "Учитавање..."

#, fuzzy
msgid "LOADING_EARLY_MULTICELLULAR_EDITOR"
msgstr "Учитавање Уређивача Микроба"

msgid "LOADING_GAME"
msgstr "Учитавање Игре"

msgid "LOADING_MICROBE_EDITOR"
msgstr "Учитавање Уређивача Микроба"

#, fuzzy
msgid "LOADING_MULTICELLULAR_EDITOR"
msgstr "Учитавање Уређивача Микроба"

msgid "LOADING_TIP"
msgstr "Притисните дугме поништи у уређивачу да бисте исправили грешку"

msgid "LOAD_FINISHED"
msgstr "Учитавање завршено"

msgid "LOAD_GAME"
msgstr "Учитајте Игру"

#, fuzzy
msgid "LOAD_GAME_BUTTON_TOOLTIP"
msgstr "Додајте ново везивање тастера"

#, fuzzy
msgid "LOAD_INCOMPATIBLE_PROTOTYPE_WARNING"
msgstr ""
"Познато је да је изабрано чување за учитавање некомпатибилно са овом верзијом Thrive.\n"
"Како је Thrive још увек у раној фази развој компатибилност спремања није висок приоритет, јер као такав не постоји уграђени конвертор за спремање за надоградњу старих спремања."

#, fuzzy
msgid "LOAD_INCOMPATIBLE_SAVE_PROMPT"
msgstr "Учитати некомпатибилно чување?"

msgid "LOAD_INCOMPATIBLE_SAVE_WARNING"
msgstr ""
"Познато је да је изабрано чување за учитавање некомпатибилно са овом верзијом Thrive.\n"
"Како је Thrive још увек у раној фази развој компатибилност спремања није висок приоритет, јер као такав не постоји уграђени конвертор за спремање за надоградњу старих спремања."

#, fuzzy
msgid "LOAD_INVALID_SAVE_PROMPT"
msgstr "Учитати неважеће чување?"

msgid "LOAD_INVALID_SAVE_WARNING"
msgstr ""
"Учитавање података из ове датотеке није успело.\n"
"Овај сачување је највероватније оштећено или новији формат који ова верзија Thrive не разуме.\n"
"Да ли желите да ипак покушате да учитате чување?"

msgid "LOCAL_INITIAL_LETTER"
msgstr ""

msgid "LOCK_DAY_NIGHT_CYCYLE"
msgstr ""

msgid "LOW_BIODIVERSITY_LIMIT"
msgstr ""

#, fuzzy
msgid "LOW_MENU_PERFORMANCE"
msgstr "Перформансе"

#, fuzzy
msgid "LOW_MENU_PERFORMANCE_DESCRIPTION"
msgstr "Метаболосоми су грозди протеина умотани у протеинске љуске. Они су у стању да претворе глукозу у ATP много већом брзином него што се то може учинити у цитоплазми са процесу који се назива аеробно дисање. Међутим, потребан му је кисеоник да би функционисао, а нижи нивои кисеоника у околини успориће брзину његове производње ATP. Пошто су метаболосоми суспендовани директно у цитоплазми, околна течност врши одређену ферментацију."

#, fuzzy
msgid "LYSOSOME"
msgstr "ОксиТоксизом"

#, fuzzy
msgid "LYSOSOME_DESCRIPTION"
msgstr "Метаболосоми су грозди протеина умотани у протеинске љуске. Они су у стању да претворе глукозу у ATP много већом брзином него што се то може учинити у цитоплазми са процесу који се назива аеробно дисање. Међутим, потребан му је кисеоник да би функционисао, а нижи нивои кисеоника у околини успориће брзину његове производње ATP. Пошто су метаболосоми суспендовани директно у цитоплазми, околна течност врши одређену ферментацију."

#, fuzzy
msgid "LYSOSOME_PROCESSES_DESCRIPTION"
msgstr "Метаболосоми су грозди протеина умотани у протеинске љуске. Они су у стању да претворе глукозу у ATP много већом брзином него што се то може учинити у цитоплазми са процесу који се назива аеробно дисање. Међутим, потребан му је кисеоник да би функционисао, а нижи нивои кисеоника у околини успориће брзину његове производње ATP. Пошто су метаболосоми суспендовани директно у цитоплазми, околна течност врши одређену ферментацију."

msgid "MANUALLY_SET_TIME"
msgstr ""

#, fuzzy
msgid "MAP"
msgstr "ATP"

msgid "MARCH"
msgstr ""

msgid "MARINE_SNOW"
msgstr "Морски снег"

msgid "MASTER_VOLUME"
msgstr "Главна јачина звука"

#, fuzzy
msgid "MAXIMUM_SPECIES_IN_PATCH"
msgstr "Изаберите зону да бисте овде приказали детаље"

msgid "MAX_FPS"
msgstr "Максимални FPS:"

#, fuzzy
msgid "MAX_FPS_NO_LIMIT"
msgstr "Максимални FPS:"

msgid "MAX_SPAWNED_ENTITIES"
msgstr ""

#, fuzzy
msgid "MAX_VISIBLE_DATASET_WARNING"
msgstr "Брисање овог чувања не може се опозвати. Да ли сте сигурни да желите трајно избрисати {0}?"

msgid "MAY"
msgstr ""

msgid "MEDIANEXT"
msgstr ""

msgid "MEDIAPLAY"
msgstr ""

#, fuzzy
msgid "MEDIAPREVIOUS"
msgstr "претходна:"

msgid "MEDIARECORD"
msgstr ""

msgid "MEDIASTOP"
msgstr ""

msgid "MEGA_YEARS"
msgstr "ма"

#, fuzzy
msgid "MEMBRANE"
msgstr "Врсте Мембрана"

msgid "MEMBRANE_RIGIDITY"
msgstr "Ригидност Мембране"

msgid "MEMBRANE_TYPES"
msgstr "Врсте Мембрана"

msgid "MENU"
msgstr ""

msgid "MESOPELAGIC"
msgstr "Месопелагик"

msgid "METABOLOSOMES"
msgstr "Метаболосоми"

msgid "METABOLOSOMES_DESCRIPTION"
msgstr "Метаболосоми су грозди протеина умотани у протеинске љуске. Они су у стању да претворе глукозу у ATP много већом брзином него што се то може учинити у цитоплазми са процесу који се назива аеробно дисање. Међутим, потребан му је кисеоник да би функционисао, а нижи нивои кисеоника у околини успориће брзину његове производње ATP. Пошто су метаболосоми суспендовани директно у цитоплазми, околна течност врши одређену ферментацију."

#, fuzzy
msgid "METABOLOSOMES_PROCESSES_DESCRIPTION"
msgstr "Метаболосоми су грозди протеина умотани у протеинске љуске. Они су у стању да претворе глукозу у ATP много већом брзином него што се то може учинити у цитоплазми са процесу који се назива аеробно дисање. Међутим, потребан му је кисеоник да би функционисао, а нижи нивои кисеоника у околини успориће брзину његове производње ATP. Пошто су метаболосоми суспендовани директно у цитоплазми, околна течност врши одређену ферментацију."

#, fuzzy
msgid "METRICS"
msgstr "Паљење FPS приказа"

msgid "METRICS_CONTENT"
msgstr ""

msgid "MIB_VALUE"
msgstr ""

#, fuzzy
msgid "MICROBE"
msgstr ""
"На далекој ванземаљској планети, еони вулканске активности и удара метеора довели су до развоја новог феномена у свемиру.\n"
"\n"
"Живот.\n"
"\n"
"Једноставни микроби бораве у дубоким пределима океана. Ви сте последњи универзални заједнички предак (LUCA) на овој планети.\n"
"\n"
"Да бисте преживели у овом непријатељском свету, мораћете да сакупите сва једињења која можете пронаћи и да еволуирате сваку генерацију да би се такмичили против других врста микроба."

#, fuzzy
msgid "MICROBES_COUNT"
msgstr ""
"На далекој ванземаљској планети, еони вулканске активности и удара метеора довели су до развоја новог феномена у свемиру.\n"
"\n"
"Живот.\n"
"\n"
"Једноставни микроби бораве у дубоким пределима океана. Ви сте последњи универзални заједнички предак (LUCA) на овој планети.\n"
"\n"
"Да бисте преживели у овом непријатељском свету, мораћете да сакупите сва једињења која можете пронаћи и да еволуирате сваку генерацију да би се такмичили против других врста микроба."

#, fuzzy
msgid "MICROBE_BENCHMARK"
msgstr "Учитавање Уређивача Микроба"

#, fuzzy
msgid "MICROBE_EDITOR"
msgstr "Учитавање Уређивача Микроба"

msgid "MICROBE_EDITOR_HELP_MESSAGE_1"
msgstr ""
"Прокариотске структуре\n"
"\n"
"Метаболосоми: Стварају ATP од глукозе\n"
"\n"
"Хемосинтизујући протеини: производи половину глукозе из водоник-сулфида као хемопласт, али такође врши гликолизу, заузима 1 шестоугао\n"
"\n"
"Тилакоиди: Производи 1/3 количине глукозе као нормални хлоропласт, али такође врши гликолизу и заузима 1 шестоугао\n"
"\n"
"Рустицијанин: Претвара гвожђе у ATP\n"
"\n"
"Нитрогеназа: Анаеробно претвара атмосферски азот и ATP у амонијак\n"
"\n"
"Цитоплазма: Има простор за складиштење и врши гликолизу (производи мале количине ATP)"

#, fuzzy
msgid "MICROBE_EDITOR_HELP_MESSAGE_14"
msgstr ""
"Прокариотске структуре\n"
"\n"
"Метаболосоми: Стварају ATP од глукозе\n"
"\n"
"Хемосинтизујући протеини: производи половину глукозе из водоник-сулфида као хемопласт, али такође врши гликолизу, заузима 1 шестоугао\n"
"\n"
"Тилакоиди: Производи 1/3 количине глукозе као нормални хлоропласт, али такође врши гликолизу и заузима 1 шестоугао\n"
"\n"
"Рустицијанин: Претвара гвожђе у ATP\n"
"\n"
"Нитрогеназа: Анаеробно претвара атмосферски азот и ATP у амонијак\n"
"\n"
"Цитоплазма: Има простор за складиштење и врши гликолизу (производи мале количине ATP)"

msgid "MICROBE_EDITOR_HELP_MESSAGE_2"
msgstr ""
"Спољне органеле\n"
"\n"
"Бич: брже покреће ћелију конзумирањем ATP-а\n"
"\n"
"Предаторски шиљак: Може се користити за убадање других ћелија\n"
"\n"
"Хеморецептор: Детектује хемикалије из веће даљине"

msgid "MICROBE_EDITOR_HELP_MESSAGE_3"
msgstr ""
"Мембрански обмотане органеле\n"
"\n"
"Једро: Заузима 11 шестоуглова и омогућава развој мембрански обмотаних органела. Такође удвостручује величину ваше ћелије. (Може се развити само једном)\n"
"\n"
"Спојни агенс: Омогућава спајање са другим ћелијама\n"
"\n"
"Митохондрион: Ствара ATP из глукозе и атмосферског О2. Много ефикасније од цитоплазме.\n"
"\n"
"Хлоропласт: Ствара глукозу од сунчеве светлости и атмосферског CO2\n"
"\n"
"Хемопласт: Ствара глукозу од водоник-сулфида\n"
"\n"
"Пластид за фиксирање азота: Ствара амонијак од ATP и атмосферског азота и кисеоника\n"
"\n"
"Вацуоле: Чува 8 прикупљених једињења\n"
"\n"
"Отровне Вакуоле: Производе токсине (назване ОксиТокси НТ)"

msgid "MICROBE_EDITOR_HELP_MESSAGE_4"
msgstr "Свака генерација имаш 100 мутациски поени (МП), а свака промена (или мутација) коштаће одређену количину тог МП. Додавање и уклањање органела кошта МП, међутим уклањање органела које су постављене у тренутној сесији мутације рефундира МП за ту органелу. Органелу можете уклонити десним кликом на њу. Органеле можете ротирати A и D."

msgid "MICROBE_EDITOR_HELP_MESSAGE_5"
msgstr "Сваки пут када се размножавате, ући ћете у уређивач микроба, где можете да измените врсту (додавањем, премештањем или уклањањем органела) да бисте повећали успех своје врсте. Свака посета уреднику на сцени микроба представља 100 милиона година еволуције."

msgid "MICROBE_FREEBUILD_EDITOR"
msgstr "Слободна-Градња Уређивач Микроба"

#, fuzzy
msgid "MICROBE_ORGANELLE_STATISTICS"
msgstr "Статистика Организма"

#, fuzzy
msgid "MICROBE_SPECIES_DETAIL_TEXT"
msgstr ""
"Припазите на своју здравствену траку поред ATP траке (доле десно).\n"
"Ваша ћелија ће умрети ако остане без здравља.\n"
"Обнављате здравље док имате ATP.\n"
"Обавезно сакупите довољно глукозе за производњу ATP."

#, fuzzy
msgid "MICROBE_STAGE"
msgstr ""
"На далекој ванземаљској планети, еони вулканске активности и удара метеора довели су до развоја новог феномена у свемиру.\n"
"\n"
"Живот.\n"
"\n"
"Једноставни микроби бораве у дубоким пределима океана. Ви сте последњи универзални заједнички предак (LUCA) на овој планети.\n"
"\n"
"Да бисте преживели у овом непријатељском свету, мораћете да сакупите сва једињења која можете пронаћи и да еволуирате сваку генерацију да би се такмичили против других врста микроба."

#, fuzzy
msgid "MICROBE_STAGE_BECOME_MULTICELLULAR_TEXT"
msgstr ""
"Сакупљајте глукозу (бели облаци) премештањем преко њих.\n"
"Вашој ћелији је потребна глукоза да би произвела енергију да би остала жива.\n"
"Пратите линију од ћелије до оближње глукозе."

msgid "MICROBE_STAGE_COLLECT_TEXT"
msgstr ""
"Сакупљајте глукозу (бели облаци) премештањем преко њих.\n"
"Вашој ћелији је потребна глукоза да би произвела енергију да би остала жива.\n"
"Пратите линију од ћелије до оближње глукозе."

msgid "MICROBE_STAGE_CONTROL_TEXT"
msgstr ""
"За контролу ћелије користите тастере приказане у близини ћелије (центар екрана) и мишем за контролу оријентације ћелије.\n"
"\n"
"Покушајте неколико тастера неколико секунди да бисте наставили."

#, fuzzy
msgid "MICROBE_STAGE_CONTROL_TEXT_CONTROLLER"
msgstr ""
"За контролу ћелије користите тастере приказане у близини ћелије (центар екрана) и мишем за контролу оријентације ћелије.\n"
"\n"
"Покушајте неколико тастера неколико секунди да бисте наставили."

#, fuzzy
msgid "MICROBE_STAGE_DAY_NIGHT_TEXT"
msgstr ""
"Припазите на своју здравствену траку поред ATP траке (доле десно).\n"
"Ваша ћелија ће умрети ако остане без здравља.\n"
"Обнављате здравље док имате ATP.\n"
"Обавезно сакупите довољно глукозе за производњу ATP."

msgid "MICROBE_STAGE_HEALTH_TEXT"
msgstr ""
"Припазите на своју здравствену траку поред ATP траке (доле десно).\n"
"Ваша ћелија ће умрети ако остане без здравља.\n"
"Обнављате здравље док имате ATP.\n"
"Обавезно сакупите довољно глукозе за производњу ATP."

msgid "MICROBE_STAGE_HELP_MESSAGE_1"
msgstr "W, A, S, D и миш за кретање. Е да пуцате ОксиТокси НТ ако имате отровна вацуоле. G за пребацивање режима гутања."

msgid "MICROBE_STAGE_HELP_MESSAGE_10"
msgstr "Да бисте се репродуковали, потребно је да поделите сваки од својих органела на два дела. Органелама требају амонијак и фосфат да се поделе на пола."

msgid "MICROBE_STAGE_HELP_MESSAGE_11"
msgstr "Али ако преживите двадесет генерација са популациија од бар 300, сматра се да сте победили у тренутној игри. Након победе добијате искачући прозор и можете да наставите да играте како желите."

msgid "MICROBE_STAGE_HELP_MESSAGE_12"
msgstr "Будите опрезни јер се ваши конкуренти развијају заједно са вама. Сваки пут када уђете у уређивач, они такође еволуирају."

#, fuzzy
msgid "MICROBE_STAGE_HELP_MESSAGE_13"
msgstr "W, A, S, D и миш за кретање. Е да пуцате ОксиТокси НТ ако имате отровна вацуоле. G за пребацивање режима гутања."

#, fuzzy
msgid "MICROBE_STAGE_HELP_MESSAGE_15"
msgstr "W, A, S, D и миш за кретање. Е да пуцате ОксиТокси НТ ако имате отровна вацуоле. G за пребацивање режима гутања."

#, fuzzy
msgid "MICROBE_STAGE_HELP_MESSAGE_16"
msgstr "W, A, S, D и миш за кретање. Е да пуцате ОксиТокси НТ ако имате отровна вацуоле. G за пребацивање режима гутања."

msgid "MICROBE_STAGE_HELP_MESSAGE_2"
msgstr "Ваша ћелија користи ATP као извор енергије, ако се потроши, умрећете."

msgid "MICROBE_STAGE_HELP_MESSAGE_3"
msgstr "Да бисте откључали уређивач и репродуковали ћелију, потребно је да сакупите амонијак (наранџасти облак) и фосфат (љубичасти облак)."

msgid "MICROBE_STAGE_HELP_MESSAGE_4"
msgstr "Такође можете да обузмете ћелије и бактерије и комаде гвожђа и делове ћелија који су мањи од вас када притиснеш G. То ће коштати додатни ATP и успориће вас. Не заборавите да притиснеш Г други пут да бисте престали да прождирете."

msgid "MICROBE_STAGE_HELP_MESSAGE_5"
msgstr "Осморегулација кошта ATP, што значи да што је већа ваша ћелија, то вам је потребно више митохондрија, метаболосома или рустицијанина (или цитоплазме, која врши гликолизу) да бисте избегли губитак АTP-а када мирујете."

msgid "MICROBE_STAGE_HELP_MESSAGE_6"
msgstr "У уређивачу има много oрганела које можете да се развијате, омогућавајући широк спектар различитих стилова играња."

msgid "MICROBE_STAGE_HELP_MESSAGE_7"
msgstr "За сада, ако вам популација падне на нулу, ви сте изумрли."

msgid "MICROBE_STAGE_HELP_MESSAGE_8"
msgstr ""
"Разни облаци једињења су:\n"
"\n"
"Бела - глукоза\n"
"Жута - водоник-сулфид\n"
"Наранџаста - амонијак\n"
"Љубичаста - фосфат\n"
"Браон - гвожђе\n"
"\n"
"Глукоза ствара ATP"

msgid "MICROBE_STAGE_HELP_MESSAGE_9"
msgstr "Водоник-сулфид се може претворити у глукозу помоћу хемопласта и хемосинтетизујућих протеина. Гвожђе се може претворити путем рустицијанина у ATP."

msgid "MICROBE_STAGE_INITIAL"
msgstr ""
"На далекој ванземаљској планети, еони вулканске активности и удара метеора довели су до развоја новог феномена у свемиру.\n"
"\n"
"Живот.\n"
"\n"
"Једноставни микроби бораве у дубоким пределима океана. Ви сте последњи универзални заједнички предак (LUCA) на овој планети.\n"
"\n"
"Да бисте преживели у овом непријатељском свету, мораћете да сакупите сва једињења која можете пронаћи и да еволуирате сваку генерацију да би се такмичили против других врста микроба."

#, fuzzy
msgid "MICROBE_STAGE_INITIAL_PANSPERMIA"
msgstr ""
"На далекој ванземаљској планети, еони вулканске активности и удара метеора довели су до развоја новог феномена у свемиру.\n"
"\n"
"Живот.\n"
"\n"
"Једноставни микроби бораве у дубоким пределима океана. Ви сте последњи универзални заједнички предак (LUCA) на овој планети.\n"
"\n"
"Да бисте преживели у овом непријатељском свету, мораћете да сакупите сва једињења која можете пронаћи и да еволуирате сваку генерацију да би се такмичили против других врста микроба."

#, fuzzy
msgid "MICROBE_STAGE_INITIAL_POND"
msgstr ""
"На далекој ванземаљској планети, еони вулканске активности и удара метеора довели су до развоја новог феномена у свемиру.\n"
"\n"
"Живот.\n"
"\n"
"Једноставни микроби бораве у дубоким пределима океана. Ви сте последњи универзални заједнички предак (LUCA) на овој планети.\n"
"\n"
"Да бисте преживели у овом непријатељском свету, мораћете да сакупите сва једињења која можете пронаћи и да еволуирате сваку генерацију да би се такмичили против других врста микроба."

#, fuzzy
msgid "MICROBE_STAGE_ORGANELLE_DIVISION"
msgstr "Статистика Организма"

msgid "MIDDLE_MOUSE"
msgstr "Средњи миш"

msgid "MILLION_ABBREVIATION"
msgstr ""

msgid "MINIMUM_AMOUNT_TO_FIND"
msgstr ""

#, fuzzy
msgid "MINIMUM_VERSION"
msgstr "Верзија:"

#, fuzzy
msgid "MIN_VISIBLE_DATASET_WARNING"
msgstr "Брисање овог чувања не може се опозвати. Да ли сте сигурни да желите трајно избрисати {0}?"

msgid "MISC"
msgstr "Остало"

msgid "MISCELLANEOUS"
msgstr "Остало"

#, fuzzy
msgid "MISCELLANEOUS_3D_STAGE"
msgstr "Остало"

#, fuzzy
msgid "MISC_FUN"
msgstr "Остало"

#, fuzzy
msgid "MISSING_DESCRIPTION"
msgstr "Опис:"

msgid "MISSING_OR_INVALID_REQUIRED_FIELD"
msgstr ""

#, fuzzy
msgid "MISSING_TITLE"
msgstr "ВИ СТЕ ПРОСПЕРИРАЛИ!"

msgid "MITOCHONDRION"
msgstr "Митохондрија"

msgid "MITOCHONDRION_DESCRIPTION"
msgstr "Моћ ћелије. Митохондрион (множина: митохондрије) је двострука мембранска структура испуњена протеинима и ензимима. То је прокариот који је асимилирао за употребу од свог еукариотског домаћина. У стању је да претвори глукозу у ATP са много већом ефикасношћу него што се то може учинити у цитоплазми у процесу који се назива аеробно дисање. Међутим, потребан му је кисеоник да би функционисао, а нижи нивои кисеоника у околини успориће брзину његове производње ATP."

#, fuzzy
msgid "MITOCHONDRION_PROCESSES_DESCRIPTION"
msgstr "Моћ ћелије. Митохондрион (множина: митохондрије) је двострука мембранска структура испуњена протеинима и ензимима. То је прокариот који је асимилирао за употребу од свог еукариотског домаћина. У стању је да претвори глукозу у ATP са много већом ефикасношћу него што се то може учинити у цитоплазми у процесу који се назива аеробно дисање. Међутим, потребан му је кисеоник да би функционисао, а нижи нивои кисеоника у околини успориће брзину његове производње ATP."

#, fuzzy
msgid "MIXED_DOT_DOT_DOT"
msgstr "..."

msgid "MODDING_INSTRUCTIONS_ON"
msgstr ""

msgid "MODELS"
msgstr ""

msgid "MODIFY"
msgstr ""

#, fuzzy
msgid "MODIFY_ORGANELLE"
msgstr "Макните органелу"

msgid "MODIFY_TYPE"
msgstr ""

msgid "MODS"
msgstr ""

msgid "MODS_INSTALLED_BUT_NOT_ENABLED"
msgstr ""

msgid "MOD_ASSEMBLY"
msgstr ""

msgid "MOD_ASSEMBLY_CLASS"
msgstr ""

#, fuzzy
msgid "MOD_ASSEMBLY_CLASS_CREATION_FAILED"
msgstr "Аутоматска-еволуција није успела"

msgid "MOD_ASSEMBLY_CLASS_NOT_FOUND"
msgstr ""

msgid "MOD_ASSEMBLY_INIT_CALL_FAILED"
msgstr ""

msgid "MOD_ASSEMBLY_LOAD_CALL_FAILED_EXCEPTION"
msgstr ""

msgid "MOD_ASSEMBLY_LOAD_EXCEPTION"
msgstr ""

msgid "MOD_ASSEMBLY_UNLOAD_CALL_FAILED"
msgstr ""

msgid "MOD_ASSEMBLY_UNLOAD_CALL_FAILED_EXCEPTION"
msgstr ""

msgid "MOD_AUTHOR"
msgstr ""

msgid "MOD_AUTO_HARMONY"
msgstr ""

#, fuzzy
msgid "MOD_CREATION_FAILED"
msgstr "Аутоматска-еволуција није успела"

#, fuzzy
msgid "MOD_DESCRIPTION"
msgstr "Опис:"

#, fuzzy
msgid "MOD_EXTENDED_DESCRIPTION"
msgstr "Нитрогеназа је протеин у стању да користи гасовити азот и ћелијску енергију у облику ATP за производњу амонијака, кључног хранљивог састојка за раст ћелија. Ово је процес који се назива анаеробна фиксација азота. Пошто је нитрогеназа суспендована директно у цитоплазми, околна течност врши ферментацију."

#, fuzzy
msgid "MOD_HARMONY_LOAD_FAILED_EXCEPTION"
msgstr "Вакуола је унутрашња мембранска органела која се користи за складиштење у ћелији. Састоје се од неколико везикула, мањих опнастих структура које се широко користе у ћелијама за складиштење, а које су се стопиле. Испуњен је водом која се користи да садржи молекуле, ензиме, чврсте материје и друге супстанце. Њихов облик је течан и може се разликовати између ћелија."

#, fuzzy
msgid "MOD_HARMONY_UNLOAD_FAILED_EXCEPTION"
msgstr "Вакуола је унутрашња мембранска органела која се користи за складиштење у ћелији. Састоје се од неколико везикула, мањих опнастих структура које се широко користе у ћелијама за складиштење, а које су се стопиле. Испуњен је водом која се користи да садржи молекуле, ензиме, чврсте материје и друге супстанце. Њихов облик је течан и може се разликовати између ћелија."

msgid "MOD_HAS_NO_LOADABLE_RESOURCES"
msgstr ""

msgid "MOD_ICON_FILE"
msgstr ""

msgid "MOD_INFO_URL"
msgstr ""

msgid "MOD_INTERNAL_NAME"
msgstr ""

msgid "MOD_LICENSE"
msgstr ""

msgid "MOD_LOAD_ERRORS"
msgstr ""

msgid "MOD_LOAD_ERRORS_OCCURRED"
msgstr ""

#, fuzzy
msgid "MOD_LOAD_OR_UNLOAD_ERRORS_OCCURRED"
msgstr "Учитати неважеће чување?"

#, fuzzy
msgid "MOD_LOAD_UNLOAD_CAVEATS"
msgstr "Учитати неважеће чување?"

#, fuzzy
msgid "MOD_LOAD_UNLOAD_RESTART"
msgstr "Учитати неважеће чување?"

msgid "MOD_MAXIMUM_THRIVE"
msgstr ""

msgid "MOD_MINIMUM_THRIVE"
msgstr ""

#, fuzzy
msgid "MOD_NAME"
msgstr "Име:"

#, fuzzy
msgid "MOD_PCK_NAME"
msgstr "Назив Зоне"

msgid "MOD_RECOMMENDED_THRIVE"
msgstr ""

msgid "MOD_TO_UPLOAD"
msgstr ""

msgid "MOD_UPLOADER"
msgstr ""

#, fuzzy
msgid "MOD_VERSION"
msgstr "Верзија:"

msgid "MORE_INFO"
msgstr ""

msgid "MORE_INFO_PROMPT"
msgstr ""

msgid "MOUSE_EDGE_PANNING_OPTION"
msgstr ""

msgid "MOUSE_LOOK_SENSITIVITY"
msgstr ""

msgid "MOUSE_SENSITIVITY_WINDOW_SIZE_ADJUSTMENT"
msgstr ""

#, fuzzy
msgid "MOVE"
msgstr "Покрет"

msgid "MOVEMENT"
msgstr "Покрет"

msgid "MOVE_ATTEMPTS_PER_SPECIES"
msgstr ""

msgid "MOVE_BACKWARDS"
msgstr "Померите се уназад"

msgid "MOVE_DOWN_OR_CROUCH"
msgstr ""

msgid "MOVE_FORWARD"
msgstr "Померите се напред"

msgid "MOVE_LEFT"
msgstr "Померите се лево"

msgid "MOVE_ORGANELLE"
msgstr "Помери органелу"

msgid "MOVE_RIGHT"
msgstr "Померите се десно"

#, fuzzy
msgid "MOVE_TO_ANY_PATCH"
msgstr "Пређите у Ову Зону"

#, fuzzy
msgid "MOVE_TO_LAND"
msgstr "Пређите у Ову Зону"

#, fuzzy
msgid "MOVE_TO_MACROSCOPIC_TOOLTIP"
msgstr "Додајте ново везивање тастера"

msgid "MOVE_TO_MULTICELLULAR_STAGE_TOOLTIP"
msgstr ""

msgid "MOVE_TO_THIS_PATCH"
msgstr "Пређите у Ову Зону"

msgid "MOVE_UP_OR_JUMP"
msgstr ""

msgid "MOVING_TO_AWAKENING_PROTOTYPE"
msgstr ""

msgid "MOVING_TO_AWAKENING_PROTOTYPE_TITLE"
msgstr ""

msgid "MOVING_TO_LAND_PROTOTYPE"
msgstr ""

msgid "MOVING_TO_LAND_PROTOTYPE_TITLE"
msgstr ""

msgid "MOVING_TO_SOCIETY_STAGE"
msgstr ""

msgid "MP_COST"
msgstr ""

msgid "MUCILAGE"
msgstr ""

#, fuzzy
msgid "MUCILAGE_SYNTHESIS"
msgstr "Хемосинтеза"

#, fuzzy
msgid "MULTICELLULAR_EDITOR"
msgstr "Учитавање Уређивача Микроба"

#, fuzzy
msgid "MULTICELLULAR_FREEBUILD_EDITOR"
msgstr "Учитавање Уређивача Микроба"

#, fuzzy
msgid "MULTICELLULAR_STAGE"
msgstr "Поставите органелу"

#, fuzzy
msgid "MULTIPLE_CELLS"
msgstr "Поставите органелу"

#, fuzzy
msgid "MULTIPLE_METABALLS"
msgstr "Поставите органелу"

#, fuzzy
msgid "MULTIPLE_ORGANELLES"
msgstr "Поставите органелу"

msgid "MULTISAMPLE_ANTI_ALIASING"
msgstr "Мултисампле анти-алиасинг:"

msgid "MULTITHREADED_SIMULATION_ENABLED"
msgstr ""

#, fuzzy
msgid "MULTITHREADED_SIMULATION_EXPLANATION"
msgstr "Број популације од {0} променио се за {1} због: {2}"

msgid "MUSEUM_WELCOME_TEXT"
msgstr ""

msgid "MUSIC"
msgstr ""

msgid "MUSIC_VOLUME"
msgstr "Јачина музике"

#, fuzzy
msgid "MUTATIONS_PER_SPECIES"
msgstr "Мутације Поени"

msgid "MUTATION_COST_MULTIPLIER"
msgstr ""

msgid "MUTATION_COST_MULTIPLIER_EXPLANATION"
msgstr ""

msgid "MUTATION_POINTS"
msgstr "Мутације Поени"

msgid "MUTE"
msgstr "Пригуши звук"

msgid "NAME"
msgstr "Име:"

#, fuzzy
msgid "NAME_LABEL_CITY"
msgstr "Биом: {0}"

#, fuzzy
msgid "NAME_LABEL_FLEET"
msgstr "Биом: {0}"

msgid "NAME_LABEL_STRUCTURE_UNFINISHED"
msgstr ""

#, fuzzy
msgid "NATIVE_THREAD_ADVICE_TOOLTIP"
msgstr "Сачувај и настави"

msgid "NEGATIVE_ATP_BALANCE"
msgstr "Негативан ATP Биланс"

msgid "NEGATIVE_ATP_BALANCE_TEXT"
msgstr ""
"Ваш микроб не производи довољно ATP-а да би преживео!\n"
"Да ли желите да наставите?"

msgid "NEW"
msgstr ""

msgid "NEWER_VERSION_LOADING_WARNING"
msgstr ""
"Овај сачување је из новије верзије Thrive и врло вероватно некомпатибилна.\n"
"Да ли желите да ипак покушате да учитате овај чување?"

msgid "NEWS"
msgstr ""

msgid "NEW_BIODIVERSITY_INCREASING_SPECIES_POPULATION"
msgstr ""

msgid "NEW_GAME"
msgstr "Нова игра"

#, fuzzy
msgid "NEW_GAME_BUTTON_TOOLTIP"
msgstr "Додајте ново везивање тастера"

msgid "NEW_GAME_SETTINGS_PERFORMANCE_OPTIONS_INFO"
msgstr ""

#, fuzzy
msgid "NEW_MOD_DEFAULT_DESCRIPTION"
msgstr "Хемопласт је двострука мембранска структура која садржи протеине који су способни да претворе водоник-сулфид, воду и гасовити угљен-диоксид у глукозу у процесу који се назива Хемосинтеза водоник-сулфида. Стопа његове производње глукозе скалира се са концентрацијом воде и угљен-диоксида."

#, fuzzy
msgid "NEW_NAME"
msgstr "Нова игра"

#, fuzzy
msgid "NEW_NAME_COLON"
msgstr "Брзина:"

msgid "NEXT_CAPITAL"
msgstr "СЛЕДЕЋИ"

#, fuzzy
msgid "NEXT_EDITOR_TAB"
msgstr "Омогућите уређивач"

msgid "NITROGEN"
msgstr "Азот"

msgid "NITROGENASE"
msgstr "Нитрогеназа"

msgid "NITROGENASE_DESCRIPTION"
msgstr "Нитрогеназа је протеин у стању да користи гасовити азот и ћелијску енергију у облику ATP за производњу амонијака, кључног хранљивог састојка за раст ћелија. Ово је процес који се назива анаеробна фиксација азота. Пошто је нитрогеназа суспендована директно у цитоплазми, околна течност врши ферментацију."

#, fuzzy
msgid "NITROGENASE_PROCESSES_DESCRIPTION"
msgstr "Нитрогеназа је протеин у стању да користи гасовити азот и ћелијску енергију у облику ATP за производњу амонијака, кључног хранљивог састојка за раст ћелија. Ово је процес који се назива анаеробна фиксација азота. Пошто је нитрогеназа суспендована директно у цитоплазми, околна течност врши ферментацију."

msgid "NITROGEN_FIXING_PLASTID"
msgstr "Пластид за Фиксирање Азота"

msgid "NITROGEN_FIXING_PLASTID_DESCRIPTION"
msgstr "Пластид за фиксирање азота је протеин који може да користи гасовити азот и кисеоник и ћелијску енергију у облику ATP за производњу амонијака, кључног хранљивог састојка за раст ћелија. Ово је процес који се назива аеробна фиксација азота."

#, fuzzy
msgid "NITROGEN_FIXING_PLASTID_PROCESSES_DESCRIPTION"
msgstr "Пластид за фиксирање азота је протеин који може да користи гасовити азот и кисеоник и ћелијску енергију у облику ATP за производњу амонијака, кључног хранљивог састојка за раст ћелија. Ово је процес који се назива аеробна фиксација азота."

msgid "NONE"
msgstr ""

msgid "NORMAL"
msgstr "Нормално"

msgid "NORMAL_MEMBRANE_DESCRIPTION"
msgstr "Најосновнији облик мембране, има малу заштиту од оштећења. Такође му је потребно више енергије да се не би деформисао. Предност је у томе што омогућава ћелији да се брзо креће и апсорбује хранљиве материје."

msgid "NOTHING_HERE"
msgstr "Ништа овде"

msgid "NOTHING_TO_INTERACT_WITH"
msgstr ""

msgid "NOTICE_DAMAGED_BY_NO_ATP"
msgstr ""

msgid "NOTICE_ENGULF_DAMAGE_FROM_TOXIN"
msgstr ""

msgid "NOTICE_ENGULF_MISSING_ENZYME"
msgstr ""

msgid "NOTICE_ENGULF_SIZE_TOO_SMALL"
msgstr ""

msgid "NOTICE_ENGULF_STORAGE_FULL"
msgstr ""

msgid "NOTICE_READY_TO_EDIT"
msgstr ""

#, fuzzy
msgid "NOT_FOUND_CHUNK"
msgstr "Велики комад гвожђа"

#, fuzzy
msgid "NOT_STARTED_DOT"
msgstr "Прекинуто."

#, fuzzy
msgid "NOVEMBER"
msgstr "Покрет"

msgid "NO_AI"
msgstr ""

msgid "NO_DATA_TO_SHOW"
msgstr ""

msgid "NO_EVENTS_RECORDED"
msgstr ""

#, fuzzy
msgid "NO_FOSSIL_DIRECTORY"
msgstr "Отворите Сачувај Директоријум"

#, fuzzy
msgid "NO_MODS_ENABLED"
msgstr "Укључи тастери за варања"

#, fuzzy
msgid "NO_ORGANELLE_PROCESSES"
msgstr "Поставите органелу"

msgid "NO_SAVEGAMES_FOUND"
msgstr ""

#, fuzzy
msgid "NO_SAVE_DIRECTORY"
msgstr "Отворите Сачувај Директоријум"

#, fuzzy
msgid "NO_SCREENSHOT_DIRECTORY"
msgstr "Отворите Сачувај Директоријум"

#, fuzzy
msgid "NO_SELECTED_MOD"
msgstr "Одабрано:"

msgid "NUCLEUS"
msgstr "Ћелијско Језгро"

msgid "NUCLEUS_DELETE_OPTION_DISABLED_TOOLTIP"
msgstr ""

msgid "NUCLEUS_DESCRIPTION"
msgstr "Дефинитивна карактеристика еукариотских ћелија. Језгро такође укључује ендоплазматски ретикулум и тело голгија. Еволуција прокарионтских ћелија је развити систем унутрашњих мембрана, урађен асимилацијом другог прокариота у себи. То им омогућава да раздвоје или одбаце различите процесе који се дешавају унутар ћелије и спречава их да се преклапају. То омогућава да њихови нови мембрански органели буду много сложенији, ефикаснији и специјализованији него да слободно лебде у цитоплазми. Међутим, ово долази по цену да ћелија буде много већа и да јој треба пуно енергије за одржавање."

msgid "NUCLEUS_SMALL_DESCRIPTION"
msgstr ""
"Омогућава еволуцију сложенијих,\n"
"мембране везане органеле. Много кошта\n"
"ATP-а за одржавање. Ово је неповратно\n"
"еволуција."

msgid "NUMLOCK"
msgstr ""

#, fuzzy
msgid "N_A"
msgstr "- МП"

msgid "N_A_MP"
msgstr "- МП"

#, fuzzy
msgid "N_TIMES"
msgstr "Десни миш"

msgid "OCTOBER"
msgstr ""

msgid "OFFICIAL_WEBSITE"
msgstr ""

#, fuzzy
msgid "OFFICIAL_WEBSITE_BUTTON_TOOLTIP"
msgstr "Додајте ново везивање тастера"

msgid "OK"
msgstr "У реду"

msgid "OLDER_VERSION_LOADING_WARNING"
msgstr ""
"Овај сачување је из старе верзије Thrive-а и можда је некомпатибилно.\n"
"Како је Thrive тренутно у раном развоју, компатибилност није приоритет.\n"
"Можете да припремите све проблеме на које наиђете, али они тренутно нису највиши приоритети.\n"
"Да ли желите да ипак покушате да прочитате овај чување?"

#, fuzzy
msgid "OPENGL_MODE_WARNING"
msgstr "Упозорење у режиму GLES2"

#, fuzzy
msgid "OPENGL_MODE_WARNING_EXPLANATION"
msgstr "Користите Thrive витх GLES2. Ово је озбиљно непроверено и вероватно ће изазвати проблеме. Покушајте да ажурирате управљачке програме за видео и / или присилите АМД или Нвидиа графику да се користи за покретање програма Thrive."

msgid "OPEN_FOLDER"
msgstr ""

msgid "OPEN_FOSSIL_FOLDER"
msgstr ""

msgid "OPEN_FOSSIL_IN_FREEBUILD_WARNING"
msgstr ""

msgid "OPEN_GOD_TOOLS"
msgstr ""

msgid "OPEN_HELP_SCREEN"
msgstr "Отворите екран помоћи"

#, fuzzy
msgid "OPEN_IN_FREEBUILD"
msgstr "Слободна-Градећи"

msgid "OPEN_LOGS_FOLDER"
msgstr ""

msgid "OPEN_MOD_URL"
msgstr ""

#, fuzzy
msgid "OPEN_ORGANELLES_PAGE"
msgstr "Отвори мени органеле"

msgid "OPEN_ORGANELLE_MENU"
msgstr "Отвори мени органеле"

#, fuzzy
msgid "OPEN_RESEARCH_SCREEN"
msgstr "Отворите екран помоћи"

msgid "OPEN_SAVE_DIRECTORY"
msgstr "Отворите Сачувај Директоријум"

#, fuzzy
msgid "OPEN_SCIENCE_MENU"
msgstr "Отворите мени"

msgid "OPEN_SCREENSHOT_FOLDER"
msgstr ""

msgid "OPEN_THE_MENU"
msgstr "Отворите мени"

msgid "OPEN_TRANSLATION_SITE"
msgstr ""

#, fuzzy
msgid "OPERATION_PAUSED_DOT"
msgstr "Прекинуто."

msgid "OPPORTUNISM_EXPLANATION"
msgstr ""

msgid "OPPORTUNISTIC"
msgstr ""

msgid "OPTIONS"
msgstr "Опције"

#, fuzzy
msgid "OPTIONS_BUTTON_TOOLTIP"
msgstr "Додајте ново везивање тастера"

msgid "ORGANELLES"
msgstr "Органеле"

#, fuzzy
msgid "ORGANELLES_WILL_BE_UNLOCKED_NEXT_GENERATION"
msgstr "Избодите друге ћелије са ово."

#, fuzzy
msgid "ORGANELLE_AXON"
msgstr "Органеле"

#, fuzzy
msgid "ORGANELLE_AXON_DESCRIPTION"
msgstr "Избодите друге ћелије са ово."

#, fuzzy
msgid "ORGANELLE_CATEGORY_MULTICELLULAR"
msgstr "Поставите органелу"

#, fuzzy
msgid "ORGANELLE_MYOFIBRIL"
msgstr "Грабежљива Коса"

#, fuzzy
msgid "ORGANELLE_MYOFIBRIL_DESCRIPTION"
msgstr "Избодите друге ћелије са ово."

msgid "ORGANELLE_PILUS"
msgstr "Грабежљива Коса"

msgid "ORGANELLE_PILUS_DESCRIPTION"
msgstr "Избодите друге ћелије са ово."

#, fuzzy
msgid "ORGANELLE_PILUS_PROCESSES_DESCRIPTION"
msgstr "Избодите друге ћелије са ово."

#, fuzzy
msgid "ORGANELLE_PLURAL"
msgstr "Грабежљива Коса"

#, fuzzy
msgid "ORGANELLE_SINGULAR"
msgstr "Грабежљива Коса"

#, fuzzy
msgid "ORGANELLE_UNLOCKS_ENABLED"
msgstr "Органеле"

#, fuzzy
msgid "ORGANELLE_UNLOCKS_ENABLED_EXPLANATION"
msgstr "Избодите друге ћелије са ово."

msgid "ORGANISM_STATISTICS"
msgstr "Статистика Организма"

msgid "OR_UNLOCK_CONDITION"
msgstr ""

msgid "OSMOREGULATION"
msgstr "Осморегулација"

msgid "OSMOREGULATION_COST"
msgstr "Цена осморегулације"

#, fuzzy
msgid "OSMOREGULATION_COST_MULTIPLIER"
msgstr "Цена осморегулације"

#, fuzzy
msgid "OSMOREGULATION_COST_MULTIPLIER_EXPLANATION"
msgstr "Цена осморегулације"

msgid "OUR_WIKI"
msgstr ""

msgid "OUTREACH_TEAM"
msgstr ""

msgid "OUTSIDE_CONTRIBUTORS"
msgstr ""

msgid "OVERWRITE_EXISTING_SAVE"
msgstr "Препиши постојеће чување:"

#, fuzzy
msgid "OVERWRITE_EXISTING_SAVE_PROMPT"
msgstr "Препиши постојеће чување:"

#, fuzzy
msgid "OVERWRITE_SPECIES_NAME_CONFIRMATION"
msgstr "Брисање овог чувања не може се опозвати. Да ли сте сигурни да желите трајно да га избришете?"

msgid "OXYGEN"
msgstr "Кисеоник"

msgid "OXYTOXISOME"
msgstr "ОксиТоксизом"

msgid "OXYTOXISOME_DESC"
msgstr "Модификовани метаболосом одговоран за производњу примитивног облика токсичног агенса ОксиТокси НТ."

#, fuzzy
msgid "OXYTOXISOME_PROCESSES_DESCRIPTION"
msgstr "Метаболосоми су грозди протеина умотани у протеинске љуске. Они су у стању да претворе глукозу у ATP много већом брзином него што се то може учинити у цитоплазми са процесу који се назива аеробно дисање. Међутим, потребан му је кисеоник да би функционисао, а нижи нивои кисеоника у околини успориће брзину његове производње ATP. Пошто су метаболосоми суспендовани директно у цитоплазми, околна течност врши одређену ферментацију."

msgid "OXYTOXY_NT"
msgstr "ОксиТокси НТ"

msgid "OXYTOXY_SYNTHESIS"
msgstr "Синтеза ОксиТокси"

#, fuzzy
msgid "PAGEDOWN"
msgstr "Окрените камеру надоле"

msgid "PAGEUP"
msgstr ""

#, fuzzy
msgid "PAGE_BACK"
msgstr "Назад"

#, fuzzy
msgid "PAGE_FORWARD"
msgstr "Крени напред"

#, fuzzy
msgid "PAGE_TITLE"
msgstr "ВИ СТЕ ПРОСПЕРИРАЛИ!"

msgid "PAN_CAMERA_DOWN"
msgstr "Окрените камеру надоле"

msgid "PAN_CAMERA_LEFT"
msgstr "Окрените камеру улево"

msgid "PAN_CAMERA_RESET"
msgstr "Ресетуј камеру"

msgid "PAN_CAMERA_RIGHT"
msgstr "Окрените камеру удесно"

msgid "PAN_CAMERA_UP"
msgstr "Окрените камеру према горе"

#, fuzzy
msgid "PASSIVE_REPRODUCTION_PROGRESS"
msgstr "Број популације од {0} променио се за {1} због: {2}"

#, fuzzy
msgid "PASSIVE_REPRODUCTION_PROGRESS_EXPLANATION"
msgstr "Број популације од {0} променио се за {1} због: {2}"

msgid "PAST_DEVELOPERS"
msgstr ""

#, fuzzy
msgid "PATCH_EXTINCTION_BOX_TEXT"
msgstr "Баш као и 99% свих врста које су икада постојале, и ваша врста је изумрла. Други ће наставити да попуњавају вашу нишу и просперирати, али то нећете бити ви. Бићете заборављени, неуспели експеримент у еволуцији."

#, fuzzy
msgid "PATCH_EXTINCTION_CAPITAL"
msgstr "ИЗУМИРАЊЕ"

msgid "PATCH_MAP"
msgstr "Карта Зоне"

#, fuzzy
msgid "PATCH_MAP_NAVIGATION_TOOLTIP"
msgstr "Додајте ново везивање тастера"

#, fuzzy
msgid "PATCH_NAME"
msgstr "Пећина"

#, fuzzy
msgid "PATCH_NOTES_LAST_PLAYED_INFO"
msgstr "ВИ СТЕ ПРОСПЕРИРАЛИ!"

msgid "PATCH_NOTES_LAST_PLAYED_INFO_PLURAL"
msgstr ""

#, fuzzy
msgid "PATCH_NOTES_TITLE"
msgstr "ВИ СТЕ ПРОСПЕРИРАЛИ!"

msgid "PATCH_NOTE_BULLET_POINT"
msgstr ""

msgid "PATCH_NOTE_CHANGES_HEADING"
msgstr ""

#, fuzzy
msgid "PATCH_NOTE_LINK_VISIT_TEXT"
msgstr "Баш као и 99% свих врста које су икада постојале, и ваша врста је изумрла. Други ће наставити да попуњавају вашу нишу и просперирати, али то нећете бити ви. Бићете заборављени, неуспели експеримент у еволуцији."

#, fuzzy
msgid "PATREON_TOOLTIP"
msgstr "Додајте ново везивање тастера"

msgid "PATRONS"
msgstr ""

msgid "PAUSED"
msgstr ""

#, fuzzy
msgid "PAUSE_MENU_RESUME_TOOLTIP"
msgstr "Наставити"

msgid "PAUSE_PROMPT"
msgstr ""

msgid "PAUSE_TOOLTIP"
msgstr ""

#, fuzzy
msgid "PCK_LOAD_FAILED"
msgstr "Учитавање завршено"

#, fuzzy
msgid "PCK_LOAD_FAILED_DOES_NOT_EXIST"
msgstr "Учитавање завршено"

msgid "PEACEFUL"
msgstr ""

#, fuzzy
msgid "PENDING_ENDOSYMBIOSIS_EXPLANATION"
msgstr "Користите Thrive витх GLES2. Ово је озбиљно непроверено и вероватно ће изазвати проблеме. Покушајте да ажурирате управљачке програме за видео и / или присилите АМД или Нвидиа графику да се користи за покретање програма Thrive."

msgid "PENDING_ENDOSYMBIOSIS_TITLE"
msgstr ""

msgid "PERCENTAGE_VALUE"
msgstr ""

msgid "PERFORMANCE"
msgstr "Перформансе"

msgid "PERFORM_UNBINDING"
msgstr "Изврши одвајање"

msgid "PER_SECOND_SLASH"
msgstr "/секунду"

msgid "PHOSPHATE"
msgstr "Фосфат"

msgid "PHOTOSYNTHESIS"
msgstr "Фотосинтеза"

msgid "PHYSICAL_CONDITIONS"
msgstr "Физички Услови"

msgid "PHYSICAL_RESISTANCE"
msgstr "Физички Отпор"

msgid "PLACE_ORGANELLE"
msgstr "Поставите органелу"

msgid "PLANET"
msgstr ""

msgid "PLANET_DETAILS_STRING"
msgstr ""

msgid "PLANET_GENERATION_TEASER"
msgstr ""

msgid "PLANET_RANDOM_SEED"
msgstr ""

#, fuzzy
msgid "PLAYER"
msgstr "играч је умро"

msgid "PLAYER_DEATH_POPULATION_PENALTY"
msgstr ""

#, fuzzy
msgid "PLAYER_DEATH_POPULATION_PENALTY_EXPLANATION"
msgstr "Број популације од {0} променио се за {1} због: {2}"

msgid "PLAYER_DIED"
msgstr "играч је умро"

#, fuzzy
msgid "PLAYER_DUPLICATE"
msgstr "играч је умро"

#, fuzzy
msgid "PLAYER_EXTINCT"
msgstr "играч је умро"

#, fuzzy
msgid "PLAYER_RELATIVE_MOVEMENT"
msgstr "играч је умро"

msgid "PLAYER_REPRODUCED"
msgstr "Играч се репродуковао"

#, fuzzy
msgid "PLAYER_SPEED"
msgstr "играч је умро"

msgid "PLAYSTATION_3"
msgstr ""

msgid "PLAYSTATION_4"
msgstr ""

msgid "PLAYSTATION_5"
msgstr ""

msgid "PLAY_INTRO_VIDEO"
msgstr "Пусти уводни видео"

msgid "PLAY_MICROBE_INTRO_ON_NEW_GAME"
msgstr "Пустите уводни видео за микробе на Новој Игри"

msgid "PLAY_WITH_CURRENT_SETTING"
msgstr ""

msgid "POPULATION_CAPITAL"
msgstr "ПОПУЛАЦИЈА:"

msgid "POPULATION_COLON"
msgstr "популација:"

#, fuzzy
msgid "POPULATION_IN_PATCHES"
msgstr "ПОПУЛАЦИЈА:"

#, fuzzy
msgid "POPULATION_IN_PATCH_SHORT"
msgstr "ПОПУЛАЦИЈА:"

msgid "PREDATION_FOOD_SOURCE"
msgstr ""

#, fuzzy
msgid "PREDICTION_DETAILS_OPEN_TOOLTIP"
msgstr "Наставити"

#, fuzzy
msgid "PRESSURE"
msgstr "Прити."

msgid "PRESSURE_SHORT"
msgstr "Прити."

msgid "PRESS_KEY_DOT_DOT_DOT"
msgstr "Притисните тастер..."

msgid "PREVIEW_IMAGE_DOES_NOT_EXIST"
msgstr ""

msgid "PREVIEW_IMAGE_IS_TOO_LARGE"
msgstr ""

#, fuzzy
msgid "PREVIOUS_COLON"
msgstr "Врсте:"

msgid "PROCESSING_LOADED_OBJECTS"
msgstr "Обрада учитаних објеката"

msgid "PROCESS_ENVIRONMENT_SEPARATOR"
msgstr ""

msgid "PROCESS_PANEL_TITLE"
msgstr ""

msgid "PROGRAMMING_TEAM"
msgstr ""

msgid "PROJECT_MANAGEMENT_TEAM"
msgstr ""

msgid "PROTECT_MIGRATIONS_FROM_SPECIES_CAP"
msgstr ""

msgid "PROTECT_NEW_CELLS_FROM_SPECIES_CAP"
msgstr ""

msgid "PROTEINS"
msgstr "Протеини"

msgid "PROTOPLASM"
msgstr "Протоплазма"

msgid "PULL_REQUESTS_PROGRAMMING"
msgstr ""

msgid "QUICK_LOAD"
msgstr "Учитајте брзу копију"

msgid "QUICK_SAVE"
msgstr "Брза копија"

msgid "QUIT"
msgstr "Одустати"

#, fuzzy
msgid "QUIT_BUTTON_TOOLTIP"
msgstr "Додајте ново везивање тастера"

#, fuzzy
msgid "QUIT_GAME_WARNING"
msgstr "Упозорење у режиму GLES2"

msgid "RANDOMIZE_SPECIES_NAME"
msgstr ""

#, fuzzy
msgid "RANDOM_SEED_TOOLTIP"
msgstr "Наставити"

msgid "RAW"
msgstr ""

#, fuzzy
msgid "RAW_VALUE_COLON"
msgstr "Брзина:"

msgid "READING_SAVE_DATA"
msgstr "Читање сачуваних података"

msgid "READY"
msgstr ""

msgid "RECOMMENDED_THRIVE_VERSION"
msgstr ""

#, fuzzy
msgid "REDDIT_TOOLTIP"
msgstr "Наставити"

msgid "REDO"
msgstr "Понови"

msgid "REDO_THE_LAST_ACTION"
msgstr "Понови последњу акцију"

msgid "REFRESH"
msgstr "Освјежи"

msgid "REFUND_MIGRATIONS_IN_EXTINCTIONS"
msgstr ""

msgid "REPORT"
msgstr "Извештај"

#, fuzzy
msgid "REPORT_BUG"
msgstr "Извештај"

#, fuzzy
msgid "REPRODUCED"
msgstr "Производи"

#, fuzzy
msgid "REPRODUCTION"
msgstr "ATP Производња"

#, fuzzy
msgid "REPRODUCTION_ASEXUAL"
msgstr "ATP Производња"

#, fuzzy
msgid "REPRODUCTION_BUDDING"
msgstr "Производи"

#, fuzzy
msgid "REPRODUCTION_METHOD"
msgstr "Производи"

#, fuzzy
msgid "REQUIRES_NUCLEUS"
msgstr "Ћелијско Језгро"

#, fuzzy
msgid "RESEARCH"
msgstr "Ресетовати"

msgid "RESET"
msgstr "Ресетовати"

#, fuzzy
msgid "RESET_DEADZONES"
msgstr "Ресетуј до почетног?"

msgid "RESET_DISMISSED_POPUPS"
msgstr ""

msgid "RESET_INPUTS_TO_DEFAULTS"
msgstr "Ресетовати уносе на подразумеване вредности?"

#, fuzzy
msgid "RESET_KEYBINDINGS"
msgstr "Ресетујте Уноси"

msgid "RESET_SETTINGS_TO_DEFAULTS"
msgstr "Подразумеване вредности"

msgid "RESET_TO_DEFAULTS"
msgstr "Ресетуј до почетног?"

msgid "RESISTANT_TO_BASIC_ENGULFMENT"
msgstr ""

msgid "RESOLUTION"
msgstr "Резолуција:"

msgid "RESOURCE_ABSORBTION_SPEED"
msgstr "Брзина Апсорпције Брзине"

#, fuzzy
msgid "RESOURCE_AMOUNT_SHORT"
msgstr "Прити."

#, fuzzy
msgid "RESOURCE_ENERGY"
msgstr "Погледајте Изворни Код"

#, fuzzy
msgid "RESOURCE_FOOD"
msgstr "Погледајте Изворни Код"

#, fuzzy
msgid "RESOURCE_ROCK"
msgstr "Погледајте Изворни Код"

#, fuzzy
msgid "RESOURCE_WOOD"
msgstr "Погледајте Изворни Код"

msgid "RESPIRATION"
msgstr "Аеробно(кисеонично) дисање"

msgid "RESPONSIVE"
msgstr ""

msgid "RESTART_REQUIRED"
msgstr ""

msgid "RESUME"
msgstr "Наставити"

#, fuzzy
msgid "RESUME_TOOLTIP"
msgstr "Наставити"

msgid "RETURN_TO_MENU"
msgstr "Вратите се у Мени"

#, fuzzy
msgid "RETURN_TO_MENU_TOOLTIP"
msgstr "Вратите се у Мени"

#, fuzzy
msgid "RETURN_TO_MENU_WARNING"
msgstr "Вратите се у Мени"

#, fuzzy
msgid "REVEAL_ALL_PATCHES"
msgstr "се проширила на зоне:"

#, fuzzy
msgid "REVOLUTIONARY_GAMES_SOCIAL_TOOLTIP"
msgstr "Додајте ново везивање тастера"

#, fuzzy
msgid "RIGHT_ARROW"
msgstr "Десни миш"

msgid "RIGHT_MOUSE"
msgstr "Десни миш"

msgid "RIGID"
msgstr ""

msgid "RIGIDITY_MEMBRANE_DESCRIPTION"
msgstr "Чвршћа мембрана је отпорнија на оштећења, али ће исто отежати кретање за ћелију."

msgid "ROTATE_LEFT"
msgstr "Ротирајте лево"

msgid "ROTATE_RIGHT"
msgstr "Ротирајте десно"

#, fuzzy
msgid "ROTATION_COLON"
msgstr "популација:"

msgid "RUN_AUTO_EVO_DURING_GAMEPLAY"
msgstr "Покрените аутоматску-еволуцију током играња"

msgid "RUN_ONE_STEP"
msgstr ""

msgid "RUN_RESULT_BY_SENDING_POPULATION"
msgstr "{0} због слања: {1} популација из зона: {2}"

msgid "RUN_RESULT_GENE_CODE"
msgstr "генетски код:"

msgid "RUN_RESULT_NICHE_FILL"
msgstr "појавио се да попуни нишу"

msgid "RUN_RESULT_SELECTION_PRESSURE_SPLIT"
msgstr "појавио се због различитих селективнх притисака"

#, fuzzy
msgid "RUN_RESULT_SPLIT_FROM"
msgstr "генетски код:"

#, fuzzy
msgid "RUN_RESULT_SPLIT_OFF_TO"
msgstr "се проширила на зоне:"

msgid "RUN_X_WORLDS"
msgstr ""

#, fuzzy
msgid "RUN_X_WORLDS_TOOLTIP"
msgstr "Додајте ново везивање тастера"

msgid "RUSTICYANIN"
msgstr "Рустицијанин"

msgid "RUSTICYANIN_DESCRIPTION"
msgstr "Рустицијанин је протеин који може да користи гасовити угљен-диоксид и кисеоник за оксидацију гвожђа из једног хемијског стања у друго. Овај процес, назван Респирација гвожђа, ослобађа енергију коју ћелија тада може да сакупи."

#, fuzzy
msgid "RUSTICYANIN_PROCESSES_DESCRIPTION"
msgstr "Рустицијанин је протеин који може да користи гасовити угљен-диоксид и кисеоник за оксидацију гвожђа из једног хемијског стања у друго. Овај процес, назван Респирација гвожђа, ослобађа енергију коју ћелија тада може да сакупи."

#, fuzzy
msgid "SAFE_MODE_EXPLANATION"
msgstr "Број популације од {0} променио се за {1} због: {2}"

msgid "SAFE_MODE_TITLE"
msgstr ""

msgid "SAVE"
msgstr "Сачувати"

msgid "SAVE_AND_CONTINUE"
msgstr "Сачувај и настави"

msgid "SAVE_AUTOSAVE"
msgstr "Аутоматско чување"

msgid "SAVE_DELETE_WARNING"
msgstr "Брисање овог чувања не може се опозвати. Да ли сте сигурни да желите трајно избрисати {0}?"

msgid "SAVE_ERROR_INCLUDE_JSON_DEBUG_NOTE"
msgstr ""

msgid "SAVE_ERROR_TURN_ON_JSON_DEBUG_MODE"
msgstr ""

msgid "SAVE_FAILED"
msgstr "Сачување није успело"

msgid "SAVE_GAME"
msgstr "Сачувај Игру"

#, fuzzy
msgid "SAVE_GAME_BUTTON_TOOLTIP"
msgstr "Додајте ново везивање тастера"

msgid "SAVE_HAS_DIFFERENT_VERSION"
msgstr "Сачувај има другачију верзију"

msgid "SAVE_HAS_DIFFERENT_VERSION_TEXT"
msgstr ""
"Верзија спремишта које покушавате да учитате не одговара верзији игре.\n"
"Молимо вас учитајте спремање ручно кроз мени."

msgid "SAVE_HAS_INVALID_GAME_STATE"
msgstr "Сачувај има неважећу сцену стања игре"

msgid "SAVE_INVALID"
msgstr "Неважеће"

msgid "SAVE_IS_INVALID"
msgstr "Сачувај неважеће"

#, fuzzy
msgid "SAVE_IS_UPGRADEABLE_DESCRIPTION"
msgstr "Вакуола је унутрашња мембранска органела која се користи за складиштење у ћелији. Састоје се од неколико везикула, мањих опнастих структура које се широко користе у ћелијама за складиштење, а које су се стопиле. Испуњен је водом која се користи да садржи молекуле, ензиме, чврсте материје и друге супстанце. Њихов облик је течан и може се разликовати између ћелија."

msgid "SAVE_LOAD_ALREADY_LOADED_FREE_FAILURE"
msgstr ""

msgid "SAVE_MANUAL"
msgstr "Ручни"

msgid "SAVE_QUICKSAVE"
msgstr "Брзог чување"

msgid "SAVE_SPACE_USED"
msgstr "Коришћен простор:"

#, fuzzy
msgid "SAVE_UPGRADE_FAILED"
msgstr "Сачување није успело"

#, fuzzy
msgid "SAVE_UPGRADE_FAILED_DESCRIPTION"
msgstr "Вакуола је унутрашња мембранска органела која се користи за складиштење у ћелији. Састоје се од неколико везикула, мањих опнастих структура које се широко користе у ћелијама за складиштење, а које су се стопиле. Испуњен је водом која се користи да садржи молекуле, ензиме, чврсте материје и друге супстанце. Њихов облик је течан и може се разликовати између ћелија."

#, fuzzy
msgid "SAVING_DATA_FAILED_DUE_TO"
msgstr "Чување није успело! Догоди се изузетак"

#, fuzzy
msgid "SAVING_DOT_DOT_DOT"
msgstr "Тражи..."

#, fuzzy
msgid "SAVING_FAILED_WITH_EXCEPTION"
msgstr "Вакуола је унутрашња мембранска органела која се користи за складиштење у ћелији. Састоје се од неколико везикула, мањих опнастих структура које се широко користе у ћелијама за складиштење, а које су се стопиле. Испуњен је водом која се користи да садржи молекуле, ензиме, чврсте материје и друге супстанце. Њихов облик је течан и може се разликовати између ћелија."

#, fuzzy
msgid "SAVING_NOT_POSSIBLE"
msgstr "Чување није успело! Догоди се изузетак"

msgid "SAVING_SUCCEEDED"
msgstr "Чување је успело"

msgid "SCALING_NONE"
msgstr ""

#, fuzzy
msgid "SCALING_ON"
msgstr ""
"Постоји сукоб са {0}.\n"
"Да ли желите да уклоните унос из {1}?"

msgid "SCALING_ON_INVERSE"
msgstr ""

#, fuzzy
msgid "SCREEN_EFFECT"
msgstr "Спољни ефекти:"

#, fuzzy
msgid "SCREEN_EFFECT_GAMEBOY"
msgstr "Спољни ефекти:"

#, fuzzy
msgid "SCREEN_EFFECT_GAMEBOY_COLOR"
msgstr "Спољни ефекти:"

msgid "SCREEN_EFFECT_GREYSCALE"
msgstr ""

#, fuzzy
msgid "SCREEN_EFFECT_NONE"
msgstr "Способности"

#, fuzzy
msgid "SCREEN_RELATIVE_MOVEMENT"
msgstr "за повећање кретања"

msgid "SCROLLLOCK"
msgstr ""

msgid "SEARCH_DOT_DOT_DOT"
msgstr "Тражи..."

msgid "SEARCH_PLACEHOLDER"
msgstr ""

msgid "SEARCH_RADIUS"
msgstr ""

msgid "SEA_FLOOR"
msgstr "Морско Дно"

msgid "SECRETE_SLIME"
msgstr ""

#, fuzzy
msgid "SECRETE_SLIME_TOOLTIP"
msgstr "Наставити"

#, fuzzy
msgid "SEED_LABEL"
msgstr "Биом: {0}"

msgid "SELECTED_COLON"
msgstr "Одабрано:"

#, fuzzy
msgid "SELECTED_MOD"
msgstr "Одабрано:"

#, fuzzy
msgid "SELECTED_SAVE_IS_INCOMPATIBLE_PROMPT"
msgstr "Изабрано чување је некомпатибилно"

#, fuzzy
msgid "SELECTED_SAVE_IS_INCOMPATIBLE_PROTOTYPE_PROMPT"
msgstr "Изабрано чување је некомпатибилно"

#, fuzzy
msgid "SELECTED_SAVE_IS_UPGRADEABLE_PROMPT"
msgstr "Изабрано чување је некомпатибилно"

#, fuzzy
msgid "SELECT_A_GENERATION"
msgstr "Одабрано:"

msgid "SELECT_A_PATCH"
msgstr "Изаберите зону да бисте овде приказали детаље"

#, fuzzy
msgid "SELECT_A_SPECIES"
msgstr "Изаберите зону да бисте овде приказали детаље"

#, fuzzy
msgid "SELECT_A_TECHNOLOGY"
msgstr "Изаберите зону да бисте овде приказали детаље"

msgid "SELECT_CELL_TYPE_FROM_EDITOR"
msgstr ""

#, fuzzy
msgid "SELECT_ENZYME"
msgstr "Одабрано:"

#, fuzzy
msgid "SELECT_OPTION"
msgstr "Одабрано:"

msgid "SELECT_PREVIEW_IMAGE"
msgstr ""

#, fuzzy
msgid "SELECT_SPACE_STRUCTURE_TITLE"
msgstr "Структура"

msgid "SELECT_STRUCTURE_POPUP_TITLE"
msgstr ""

msgid "SELECT_TISSUE_TYPE_FROM_EDITOR"
msgstr ""

#, fuzzy
msgid "SELECT_VACUOLE_COMPOUND_COLON"
msgstr "Одабрано:"

msgid "SEPTEMBER"
msgstr ""

msgid "SESSILE"
msgstr ""

msgid "SETTING_ONLY_APPLIES_TO_NEW_GAMES"
msgstr ""

msgid "SFX_VOLUME"
msgstr "Том од звучних ефеката"

msgid "SHIFT"
msgstr "Shift"

msgid "SHOW_HELP"
msgstr "Покажите помоћ"

#, fuzzy
msgid "SHOW_NEW_PATCH_NOTES"
msgstr "Пећина"

#, fuzzy
msgid "SHOW_NEW_PATCH_NOTES_TOOLTIP"
msgstr "Пећина"

msgid "SHOW_TUTORIALS"
msgstr "Прикажи туторијале"

msgid "SHOW_TUTORIALS_IN_NEW_CURRENT_OPTION"
msgstr "Прикажи водиче (у тренутној игри)"

msgid "SHOW_TUTORIALS_IN_NEW_GAMES_OPTION"
msgstr "Прикажи водиче (у новим играма)"

#, fuzzy
msgid "SHOW_UNSAVED_PROGRESS_WARNING"
msgstr ""
"Имате несачуване промене које ће бити одбачене.\n"
"Да ли желите да наставите?"

#, fuzzy
msgid "SHOW_UNSAVED_PROGRESS_WARNING_TOOLTIP"
msgstr ""
"Имате несачуване промене које ће бити одбачене.\n"
"Да ли желите да наставите?"

msgid "SHOW_WEB_NEWS_FEED"
msgstr ""

#, fuzzy
msgid "SIGNALING_AGENT"
msgstr ""
"Постоји сукоб са {0}.\n"
"Да ли желите да уклоните унос из {1}?"

#, fuzzy
msgid "SIGNALING_AGENTS_ACTION_TOOLTIP"
msgstr "Нитрогеназа је протеин у стању да користи гасовити азот и ћелијску енергију у облику ATP за производњу амонијака, кључног хранљивог састојка за раст ћелија. Ово је процес који се назива анаеробна фиксација азота. Пошто је нитрогеназа суспендована директно у цитоплазми, околна течност врши ферментацију."

#, fuzzy
msgid "SIGNALING_AGENT_DESCRIPTION"
msgstr "Нитрогеназа је протеин у стању да користи гасовити азот и ћелијску енергију у облику ATP за производњу амонијака, кључног хранљивог састојка за раст ћелија. Ово је процес који се назива анаеробна фиксација азота. Пошто је нитрогеназа суспендована директно у цитоплазми, околна течност врши ферментацију."

#, fuzzy
msgid "SIGNALING_AGENT_PROCESSES_DESCRIPTION"
msgstr "Нитрогеназа је протеин у стању да користи гасовити азот и ћелијску енергију у облику ATP за производњу амонијака, кључног хранљивог састојка за раст ћелија. Ово је процес који се назива анаеробна фиксација азота. Пошто је нитрогеназа суспендована директно у цитоплазми, околна течност врши ферментацију."

#, fuzzy
msgid "SIGNAL_COMMAND_AGGRESSION"
msgstr ""
"Постоји сукоб са {0}.\n"
"Да ли желите да уклоните унос из {1}?"

msgid "SIGNAL_COMMAND_FLEE"
msgstr ""

msgid "SIGNAL_COMMAND_FOLLOW"
msgstr ""

msgid "SIGNAL_COMMAND_NONE"
msgstr ""

msgid "SIGNAL_COMMAND_TO_ME"
msgstr ""

#, fuzzy
msgid "SIGNAL_TO_EMIT"
msgstr ""
"Постоји сукоб са {0}.\n"
"Да ли желите да уклоните унос из {1}?"

msgid "SILICA"
msgstr "Силицијум-Диоксид"

msgid "SILICA_MEMBRANE_DESCRIPTION"
msgstr "Ова мембрана има јак зид од силицијум диоксида. Може се добро одупрети укупној штети и врло је отпоран на физичка оштећења. Такође захтева мање енергије за одржавање форме. Међутим, успорава ћелију великим фактором и ћелија апсорбује ресурсе смањеном брзином."

msgid "SIZE_COLON"
msgstr "Величина:"

msgid "SLIDESHOW"
msgstr ""

msgid "SLIME_JET"
msgstr ""

#, fuzzy
msgid "SLIME_JET_DESCRIPTION"
msgstr "Лепљива унутрашњост ћелије. Цитоплазма је основна смеша јона, протеина и других супстанци растворених у води која испуњава унутрашњост ћелије. Једна од функција коју обавља је ферментација, претварање глукозе у ATP енергију. Да би ћелије којима недостају органели имали напреднији метаболизам, на то се ослањају у енергији. Такође се користи за складиштење молекула у ћелији и за повећање величине ћелије."

#, fuzzy
msgid "SLIME_JET_PROCESSES_DESCRIPTION"
msgstr "Лепљива унутрашњост ћелије. Цитоплазма је основна смеша јона, протеина и других супстанци растворених у води која испуњава унутрашњост ћелије. Једна од функција коју обавља је ферментација, претварање глукозе у ATP енергију. Да би ћелије којима недостају органели имали напреднији метаболизам, на то се ослањају у енергији. Такође се користи за складиштење молекула у ћелији и за повећање величине ћелије."

msgid "SMALL_IRON_CHUNK"
msgstr "Мали гвоздени комад"

#, fuzzy
msgid "SOCIETY_STAGE"
msgstr ""
"На далекој ванземаљској планети, еони вулканске активности и удара метеора довели су до развоја новог феномена у свемиру.\n"
"\n"
"Живот.\n"
"\n"
"Једноставни микроби бораве у дубоким пределима океана. Ви сте последњи универзални заједнички предак (LUCA) на овој планети.\n"
"\n"
"Да бисте преживели у овом непријатељском свету, мораћете да сакупите сва једињења која можете пронаћи и да еволуирате сваку генерацију да би се такмичили против других врста микроба."

msgid "SOUND"
msgstr "Звук"

#, fuzzy
msgid "SOUND_TEAM"
msgstr "Звук"

msgid "SOUND_TEAM_LEAD"
msgstr ""

msgid "SOUND_TEAM_LEADS"
msgstr ""

msgid "SPACE"
msgstr ""

#, fuzzy
msgid "SPACE_STAGE"
msgstr ""
"На далекој ванземаљској планети, еони вулканске активности и удара метеора довели су до развоја новог феномена у свемиру.\n"
"\n"
"Живот.\n"
"\n"
"Једноставни микроби бораве у дубоким пределима океана. Ви сте последњи универзални заједнички предак (LUCA) на овој планети.\n"
"\n"
"Да бисте преживели у овом непријатељском свету, мораћете да сакупите сва једињења која можете пронаћи и да еволуирате сваку генерацију да би се такмичили против других врста микроба."

#, fuzzy
msgid "SPACE_STRUCTURE_HAS_RESOURCES"
msgstr "Структура"

#, fuzzy
msgid "SPACE_STRUCTURE_NO_EXTRA_DESCRIPTION"
msgstr "Структура"

msgid "SPACE_STRUCTURE_WAITING_CONSTRUCTION"
msgstr ""

msgid "SPAWN_AMMONIA"
msgstr "Поставите амонијак"

msgid "SPAWN_ENEMY"
msgstr ""

msgid "SPAWN_ENEMY_CHEAT_FAIL"
msgstr ""

msgid "SPAWN_GLUCOSE"
msgstr "Поставите глукозу"

msgid "SPAWN_PHOSPHATES"
msgstr "Поставите фосфат"

msgid "SPECIAL_MOUSE_1"
msgstr "Специјални 1 миш"

msgid "SPECIAL_MOUSE_2"
msgstr "Специјални 2 миш"

#, fuzzy
msgid "SPECIES"
msgstr "Врсте Присутне"

msgid "SPECIES_COLON"
msgstr "Врсте:"

#, fuzzy
msgid "SPECIES_DETAIL_TEXT"
msgstr "Врсте Присутне"

msgid "SPECIES_HAS_A_MUTATION"
msgstr "је мутирао"

#, fuzzy
msgid "SPECIES_LIST"
msgstr "Врсте Присутне"

msgid "SPECIES_NAME_DOT_DOT_DOT"
msgstr "Име врсте..."

#, fuzzy
msgid "SPECIES_NAME_TOO_LONG_POPUP"
msgstr "Име врсте..."

#, fuzzy
msgid "SPECIES_POPULATION"
msgstr "Врсте:"

msgid "SPECIES_PRESENT"
msgstr "Врсте Присутне"

msgid "SPECIES_SPLIT_BY_MUTATION_THRESHOLD_POPULATION_AMOUNT"
msgstr ""

msgid "SPECIES_SPLIT_BY_MUTATION_THRESHOLD_POPULATION_FRACTION"
msgstr ""

#, fuzzy
msgid "SPECIES_TO_FIND"
msgstr "Врсте:"

#, fuzzy
msgid "SPECIES_WITH_POPULATION"
msgstr "Врсте:"

msgid "SPEED"
msgstr "Брзина"

msgid "SPEED_COLON"
msgstr "Брзина:"

msgid "SPREAD_TO_PATCHES"
msgstr "се проширила на зоне:"

#, fuzzy
msgid "STAGE_MENU_BUTTON_TOOLTIP"
msgstr "Додајте ново везивање тастера"

#, fuzzy
msgid "START"
msgstr "Почиње"

msgid "STARTING"
msgstr "Почиње"

msgid "START_CALIBRATION"
msgstr ""

#, fuzzy
msgid "START_GAME"
msgstr "Сачувај Игру"

msgid "START_RESEARCH"
msgstr ""

msgid "STATISTICS"
msgstr "Статистика"

msgid "STEAM_CLIENT_INIT_FAILED"
msgstr ""

msgid "STEAM_ERROR_ACCOUNT_DOES_NOT_OWN_PRODUCT"
msgstr ""

msgid "STEAM_ERROR_ACCOUNT_READ_ONLY"
msgstr ""

msgid "STEAM_ERROR_ALREADY_UPLOADED"
msgstr ""

msgid "STEAM_ERROR_BANNED"
msgstr ""

msgid "STEAM_ERROR_CLOUD_LIMIT_EXCEEDED"
msgstr ""

#, fuzzy
msgid "STEAM_ERROR_DUPLICATE_NAME"
msgstr "играч је умро"

msgid "STEAM_ERROR_FILE_NOT_FOUND"
msgstr ""

msgid "STEAM_ERROR_INSUFFICIENT_PRIVILEGE"
msgstr ""

#, fuzzy
msgid "STEAM_ERROR_INVALID_PARAMETER"
msgstr "Сачувај има неважећу сцену стања игре"

#, fuzzy
msgid "STEAM_ERROR_LOCKING_FAILED"
msgstr "Чување није успело! Догоди се изузетак"

msgid "STEAM_ERROR_NOT_LOGGED_IN"
msgstr ""

msgid "STEAM_ERROR_TIMEOUT"
msgstr ""

msgid "STEAM_ERROR_UNAVAILABLE"
msgstr ""

msgid "STEAM_ERROR_UNKNOWN"
msgstr ""

#, fuzzy
msgid "STEAM_INIT_FAILED"
msgstr "Чување није успело! Догоди се изузетак"

#, fuzzy
msgid "STEAM_INIT_FAILED_DESCRIPTION"
msgstr "Вакуола је унутрашња мембранска органела која се користи за складиштење у ћелији. Састоје се од неколико везикула, мањих опнастих структура које се широко користе у ћелијама за складиштење, а које су се стопиле. Испуњен је водом која се користи да садржи молекуле, ензиме, чврсте материје и друге супстанце. Њихов облик је течан и може се разликовати између ћелија."

#, fuzzy
msgid "STEAM_TOOLTIP"
msgstr "Наставити"

#, fuzzy
msgid "STEM_CELL_NAME"
msgstr "Корисничко име:"

msgid "STOP"
msgstr ""

msgid "STORAGE"
msgstr "Складиште"

#, fuzzy
msgid "STORAGE_COLON"
msgstr "Складиште"

msgid "STORAGE_STATISTICS_SECONDS_OF_COMPOUND"
msgstr ""

msgid "STORE_LOGGED_IN_AS"
msgstr ""

#, fuzzy
msgid "STRATEGY_STAGES"
msgstr ""
"На далекој ванземаљској планети, еони вулканске активности и удара метеора довели су до развоја новог феномена у свемиру.\n"
"\n"
"Живот.\n"
"\n"
"Једноставни микроби бораве у дубоким пределима океана. Ви сте последњи универзални заједнички предак (LUCA) на овој планети.\n"
"\n"
"Да бисте преживели у овом непријатељском свету, мораћете да сакупите сва једињења која можете пронаћи и да еволуирате сваку генерацију да би се такмичили против других врста микроба."

msgid "STRICT_NICHE_COMPETITION"
msgstr ""

msgid "STRUCTURAL"
msgstr "Структурни"

msgid "STRUCTURE"
msgstr "Структура"

msgid "STRUCTURE_ASCENSION_GATE"
msgstr ""

#, fuzzy
msgid "STRUCTURE_DYSON_SWARM"
msgstr "Структура"

msgid "STRUCTURE_HAS_REQUIRED_RESOURCES_TO_BUILD"
msgstr ""

msgid "STRUCTURE_HUNTER_GATHERER_LODGE"
msgstr ""

msgid "STRUCTURE_IN_PROGRESS_CONSTRUCTION"
msgstr ""

msgid "STRUCTURE_REQUIRED_RESOURCES_TO_FINISH"
msgstr ""

msgid "STRUCTURE_SELECTION_MENU_ENTRY"
msgstr ""

msgid "STRUCTURE_SELECTION_MENU_ENTRY_NOT_ENOUGH_RESOURCES"
msgstr ""

msgid "STRUCTURE_SOCIETY_CENTER"
msgstr ""

msgid "STRUCTURE_STEAM_POWERED_FACTORY"
msgstr ""

msgid "SUCCESSFUL_KILL"
msgstr "успешно убиство"

msgid "SUCCESSFUL_SCAVENGE"
msgstr "успешно окупљање"

msgid "SUCCESS_BUT_MISSING_ID"
msgstr ""

#, fuzzy
msgid "SUICIDE_BUTTON_TOOLTIP"
msgstr "Додајте ново везивање тастера"

msgid "SUNLIGHT"
msgstr "Сунчева Светлост"

msgid "SUPPORTER_PATRONS"
msgstr ""

msgid "SWITCH_TO_FRONT_CAMERA"
msgstr ""

msgid "SWITCH_TO_RIGHT_CAMERA"
msgstr ""

msgid "SWITCH_TO_TOP_CAMERA"
msgstr ""

msgid "SYSREQ"
msgstr ""

msgid "TAB_SECONDARY_SWITCH_LEFT"
msgstr ""

msgid "TAB_SECONDARY_SWITCH_RIGHT"
msgstr ""

#, fuzzy
msgid "TAB_SWITCH_LEFT"
msgstr "Ротирајте лево"

#, fuzzy
msgid "TAB_SWITCH_RIGHT"
msgstr "Ротирајте десно"

msgid "TAGS_IS_WHITESPACE"
msgstr ""

msgid "TAKE_SCREENSHOT"
msgstr "Снимите екран"

#, fuzzy
msgid "TARGET_TYPE_COLON"
msgstr "Здрав.:"

msgid "TECHNOLOGY_ASCENSION"
msgstr ""

msgid "TECHNOLOGY_HUNTER_GATHERING"
msgstr ""

msgid "TECHNOLOGY_LEVEL_ADVANCED_SPACE"
msgstr ""

msgid "TECHNOLOGY_LEVEL_INDUSTRIAL"
msgstr ""

msgid "TECHNOLOGY_LEVEL_PRE_SOCIETY"
msgstr ""

msgid "TECHNOLOGY_LEVEL_PRIMITIVE"
msgstr ""

msgid "TECHNOLOGY_LEVEL_SCIFI"
msgstr ""

msgid "TECHNOLOGY_LEVEL_SPACE_AGE"
msgstr ""

msgid "TECHNOLOGY_REQUIRED_LEVEL"
msgstr ""

msgid "TECHNOLOGY_ROCKETRY"
msgstr ""

msgid "TECHNOLOGY_SIMPLE_STONE_TOOLS"
msgstr ""

msgid "TECHNOLOGY_SOCIETY_CENTER"
msgstr ""

msgid "TECHNOLOGY_STEAM_POWER"
msgstr ""

msgid "TECHNOLOGY_UNLOCKED_NOTICE"
msgstr ""

msgid "TEMPERATURE"
msgstr "Температура"

msgid "TEMPERATURE_SHORT"
msgstr "Темп."

msgid "TESTING_TEAM"
msgstr ""

msgid "THANKS_FOR_BUYING_THRIVE"
msgstr ""

msgid "THANKS_FOR_PLAYING"
msgstr ""

#, fuzzy
msgid "THANK_YOU_TITLE"
msgstr "ВИ СТЕ ПРОСПЕРИРАЛИ!"

msgid "THEORY_TEAM"
msgstr ""

msgid "THERMOPLAST"
msgstr "Термопласт"

msgid "THERMOPLAST_DESCRIPTION"
msgstr "Термопласт је двострука мембранска структура која садржи термосензибилне пигменте сложене заједно у мембранске врећице. То је прокариот који је асимилирао за употребу од свог еукариотског домаћина. Пигменти у термопласту могу да користе енергију топлотних разлика у околини за производњу глукозе из воде и гасовитог угљен-диоксида у процесу који се назива термосинтеза. Стопа његове производње глукозе скалира се са концентрацијом угљен-диоксида и температуром."

#, fuzzy
msgid "THERMOPLAST_PROCESSES_DESCRIPTION"
msgstr "Термопласт је двострука мембранска структура која садржи термосензибилне пигменте сложене заједно у мембранске врећице. То је прокариот који је асимилирао за употребу од свог еукариотског домаћина. Пигменти у термопласту могу да користе енергију топлотних разлика у околини за производњу глукозе из воде и гасовитог угљен-диоксида у процесу који се назива термосинтеза. Стопа његове производње глукозе скалира се са концентрацијом угљен-диоксида и температуром."

#, fuzzy
msgid "THERMOSYNTHASE"
msgstr "Хемосинтеза"

#, fuzzy
msgid "THERMOSYNTHASE_DESCRIPTION"
msgstr "Термопласт је двострука мембранска структура која садржи термосензибилне пигменте сложене заједно у мембранске врећице. То је прокариот који је асимилирао за употребу од свог еукариотског домаћина. Пигменти у термопласту могу да користе енергију топлотних разлика у околини за производњу глукозе из воде и гасовитог угљен-диоксида у процесу који се назива термосинтеза. Стопа његове производње глукозе скалира се са концентрацијом угљен-диоксида и температуром."

#, fuzzy
msgid "THERMOSYNTHASE_PROCESSES_DESCRIPTION"
msgstr "Термопласт је двострука мембранска структура која садржи термосензибилне пигменте сложене заједно у мембранске врећице. То је прокариот који је асимилирао за употребу од свог еукариотског домаћина. Пигменти у термопласту могу да користе енергију топлотних разлика у околини за производњу глукозе из воде и гасовитог угљен-диоксида у процесу који се назива термосинтеза. Стопа његове производње глукозе скалира се са концентрацијом угљен-диоксида и температуром."

#, fuzzy
msgid "THERMOSYNTHESIS"
msgstr "Хемосинтеза"

msgid "THE_AMOUNT_OF_GLUCOSE_HAS_BEEN_REDUCED"
msgstr "Количина глукозе је смањена на {0} од претходне количине."

msgid "THE_DISTURBANCE"
msgstr ""

msgid "THIS_IS_LOCAL_MOD"
msgstr ""

msgid "THIS_IS_WORKSHOP_MOD"
msgstr ""

msgid "THREADS"
msgstr ""

msgid "THRIVEOPEDIA"
msgstr ""

msgid "THRIVEOPEDIA_CURRENT_WORLD_PAGE_TITLE"
msgstr ""

msgid "THRIVEOPEDIA_EVOLUTIONARY_TREE_PAGE_TITLE"
msgstr ""

msgid "THRIVEOPEDIA_HINT_IN_GAME"
msgstr ""

msgid "THRIVEOPEDIA_HOME_INFO"
msgstr ""

msgid "THRIVEOPEDIA_HOME_PAGE_TITLE"
msgstr ""

msgid "THRIVEOPEDIA_MUSEUM_PAGE_TITLE"
msgstr ""

msgid "THRIVEOPEDIA_PATCH_MAP_PAGE_TITLE"
msgstr ""

msgid "THRIVE_LICENSES"
msgstr ""

msgid "THYLAKOID"
msgstr "Тхилакоид"

msgid "THYLAKOIDS"
msgstr "Тилакоиди"

msgid "THYLAKOIDS_DESCRIPTION"
msgstr "Тилакоиди су грозди протеина и фотосензибилних пигмената. Пигменти су у стању да користе енергију светлости за производњу глукозе из воде и гасовитог угљен-диоксида у процесу названом Фотосинтеза. Ови пигменти су такође оно што им даје препознатљиву боју. Стопа њихове производње глукозе скалира се са концентрацијом угљен-диоксида и интензитетом светлости. Пошто су тилакоиди суспендовани директно у цитоплазми, околна течност врши ферментацију."

msgid "TIDEPOOL"
msgstr "Плима и осека"

msgid "TIMELINE"
msgstr "Временска линија"

msgid "TIMELINE_GLOBAL_FILTER_TOOLTIP"
msgstr ""

msgid "TIMELINE_LOCAL_FILTER_TOOLTIP"
msgstr ""

#, fuzzy
msgid "TIMELINE_NICHE_FILL"
msgstr "генетски код:"

#, fuzzy
msgid "TIMELINE_SELECTION_PRESSURE_SPLIT"
msgstr "се проширила на зоне:"

#, fuzzy
msgid "TIMELINE_SPECIES_BECAME_MULTICELLULAR"
msgstr ""
"Сакупљајте глукозу (бели облаци) премештањем преко њих.\n"
"Вашој ћелији је потребна глукоза да би произвела енергију да би остала жива.\n"
"Пратите линију од ћелије до оближње глукозе."

msgid "TIMELINE_SPECIES_EXTINCT"
msgstr ""

msgid "TIMELINE_SPECIES_EXTINCT_LOCAL"
msgstr ""

msgid "TIMELINE_SPECIES_MIGRATED_FROM"
msgstr ""

msgid "TIMELINE_SPECIES_MIGRATED_TO"
msgstr ""

#, fuzzy
msgid "TIMELINE_SPECIES_POPULATION_DECREASE"
msgstr "Врсте:"

#, fuzzy
msgid "TIMELINE_SPECIES_POPULATION_INCREASE"
msgstr "Врсте:"

msgid "TIME_INDICATOR_TOOLTIP"
msgstr ""

msgid "TIME_OF_DAY"
msgstr ""

#, fuzzy
msgid "TITLE_COLON"
msgstr "Величина:"

msgid "TOGGLE_BINDING"
msgstr "Укључи повезивање"

#, fuzzy
msgid "TOGGLE_BINDING_TOOLTIP"
msgstr "Укључи повезивање"

#, fuzzy
msgid "TOGGLE_DEBUG_PANEL"
msgstr "Укључите гутање"

msgid "TOGGLE_ENGULF"
msgstr "Укључите гутање"

#, fuzzy
msgid "TOGGLE_ENGULF_TOOLTIP"
msgstr "Укључите гутање"

msgid "TOGGLE_FPS"
msgstr "Паљење FPS приказа"

msgid "TOGGLE_FULLSCREEN"
msgstr "Укључи цео екран"

#, fuzzy
msgid "TOGGLE_HUD_HIDE"
msgstr "Пребаците гутање"

#, fuzzy
msgid "TOGGLE_INVENTORY"
msgstr "Укључи повезивање"

#, fuzzy
msgid "TOGGLE_METRICS"
msgstr "Паљење FPS приказа"

msgid "TOGGLE_NAVIGATION_TREE"
msgstr ""

msgid "TOGGLE_PAUSE"
msgstr ""

msgid "TOGGLE_UNBINDING"
msgstr "Укључи одвајање"

msgid "TOOLS"
msgstr "Алати"

msgid "TOOL_HAND_AXE"
msgstr ""

#, fuzzy
msgid "TOTAL_GATHERED_ENERGY_COLON"
msgstr "Врсте:"

msgid "TOTAL_SAVES"
msgstr "Укупно сачување:"

msgid "TOXIN_RESISTANCE"
msgstr "Отпорност на токсине"

msgid "TOXIN_VACUOLE"
msgstr ""
"Отровна\n"
"Вацуоле"

msgid "TOXIN_VACUOLE_DESCRIPTION"
msgstr "Отровна вакуола је вакуола која је модификована за специфичну производњу, складиштење и излучивање окситокси токсина. Више отровне вакуола повећаће брзину ослобађања токсина."

#, fuzzy
msgid "TOXIN_VACUOLE_PROCESSES_DESCRIPTION"
msgstr "Отровна вакуола је вакуола која је модификована за специфичну производњу, складиштење и излучивање окситокси токсина. Више отровне вакуола повећаће брзину ослобађања токсина."

msgid "TO_BE_IMPLEMENTED"
msgstr "Да се имплементира."

msgid "TRANSLATORS"
msgstr ""

msgid "TRANSPARENCY"
msgstr ""

#, fuzzy
msgid "TRY_FOSSILISING_SOME_SPECIES"
msgstr "Направите снимак екрана"

msgid "TRY_MAKING_A_SAVE"
msgstr ""

#, fuzzy
msgid "TRY_TAKING_SOME_SCREENSHOTS"
msgstr "Направите снимак екрана"

msgid "TUTORIAL"
msgstr "Приручник"

#, fuzzy
msgid "TUTORIAL_EARLY_MULTICELLULAR_STAGE_WELCOME"
msgstr "Учитавање Уређивача Микроба"

#, fuzzy
msgid "TUTORIAL_MICROBE_EDITOR_ATP_BALANCE_INTRO"
msgstr ""
"Добродошли у Уредник Микроба.\n"
"Овде можете прегледати шта се догодило од почетка игре или када сте последњи пут били у уредник. А затим унесите промене у своју врсту.\n"
"\n"
"На овој картици можете видети извештај о томе које врсте постоје, где и које су њихове популације. Такође можете видети промене животне средине на врху.\n"
"\n"
"Да бисте прешли на следећу картицу уређивача, притисните следеће дугме у доњем десном углу."

#, fuzzy
msgid "TUTORIAL_MICROBE_EDITOR_AUTO-EVO_PREDICTION"
msgstr ""
"Ово је мапа зона.\n"
"Овде можете видети различите зоне у којима микроби могу живети.\n"
"Ваша тренутна зона је истакнута.\n"
"Можете да кликнете на зоне мишем да бисте их изабрали да бисте видели њихове детаље на десној страни.\n"
"\n"
"Ако изаберете зону поред оне у којој се тренутно налазите, можете притиснути дугме са десне стране да бисте се тамо преселили. Ово омогућава ширењу вашег популација на нове зоне.\n"
"\n"
"Изаберите зону за наставак."

#, fuzzy
msgid "TUTORIAL_MICROBE_EDITOR_CELL_TEXT"
msgstr ""
"Добродошли у Уредник Микроба.\n"
"Овде можете прегледати шта се догодило од почетка игре или када сте последњи пут били у уредник. А затим унесите промене у своју врсту.\n"
"\n"
"На овој картици можете видети извештај о томе које врсте постоје, где и које су њихове популације. Такође можете видети промене животне средине на врху.\n"
"\n"
"Да бисте прешли на следећу картицу уређивача, притисните следеће дугме у доњем десном углу."

#, fuzzy
msgid "TUTORIAL_MICROBE_EDITOR_CHEMORECEPTOR"
msgstr ""
"Добродошли у Уредник Микроба.\n"
"Овде можете прегледати шта се догодило од почетка игре или када сте последњи пут били у уредник. А затим унесите промене у своју врсту.\n"
"\n"
"На овој картици можете видети извештај о томе које врсте постоје, где и које су њихове популације. Такође можете видети промене животне средине на врху.\n"
"\n"
"Да бисте прешли на следећу картицу уређивача, притисните следеће дугме у доњем десном углу."

#, fuzzy
msgid "TUTORIAL_MICROBE_EDITOR_ENDING_TEXT"
msgstr ""
"То су основе уређивања ваше врсте. Можете потражити још картица на уређивачу ћелија да бисте пронашли још више опција.\n"
"\n"
"Можете преименовати своју врсту тако што ћете кликнути на тренутно име врсте и уредити текст.\n"
"\n"
"У почетку би требало да држите ћелију малом и кренете ка површинским зонама.\n"
"\n"
"Срећно!"

#, fuzzy
msgid "TUTORIAL_MICROBE_EDITOR_FLAGELLUM"
msgstr ""
"Добродошли у Уредник Микроба.\n"
"Овде можете прегледати шта се догодило од почетка игре или када сте последњи пут били у уредник. А затим унесите промене у своју врсту.\n"
"\n"
"На овој картици можете видети извештај о томе које врсте постоје, где и које су њихове популације. Такође можете видети промене животне средине на врху.\n"
"\n"
"Да бисте прешли на следећу картицу уређивача, притисните следеће дугме у доњем десном углу."

#, fuzzy
msgid "TUTORIAL_MICROBE_EDITOR_MODIFY_ORGANELLE"
msgstr ""
"Уклањање органела такође кошта МП, јер је то мутација ваше врсте. Можете да десним кликнете органеле да бисте их уклонили.\n"
"Ако погрешите, можете да опозовете било коју промену коју сте унели у уређивачу.\n"
"\n"
"Напомена: уклањање органела које сте поставили у тренутну сесију уређивача је бесплатно.\n"
"\n"
"Кликните на дугме поништи да бисте наставили."

#, fuzzy
msgid "TUTORIAL_MICROBE_EDITOR_NEGATIVE_ATP_BALANCE"
msgstr ""
"Добродошли у Уредник Микроба.\n"
"Овде можете прегледати шта се догодило од почетка игре или када сте последњи пут били у уредник. А затим унесите промене у своју врсту.\n"
"\n"
"На овој картици можете видети извештај о томе које врсте постоје, где и које су њихове популације. Такође можете видети промене животне средине на врху.\n"
"\n"
"Да бисте прешли на следећу картицу уређивача, притисните следеће дугме у доњем десном углу."

#, fuzzy
msgid "TUTORIAL_MICROBE_EDITOR_NO_CHANGES_MADE"
msgstr ""
"То су основе уређивања ваше врсте. Можете потражити још картица на уређивачу ћелија да бисте пронашли још више опција.\n"
"\n"
"Можете преименовати своју врсту тако што ћете кликнути на тренутно име врсте и уредити текст.\n"
"\n"
"У почетку би требало да држите ћелију малом и кренете ка површинским зонама.\n"
"\n"
"Срећно!"

#, fuzzy
msgid "TUTORIAL_MICROBE_EDITOR_PATCH_TEXT"
msgstr ""
"Добродошли у Уредник Микроба.\n"
"Овде можете прегледати шта се догодило од почетка игре или када сте последњи пут били у уредник. А затим унесите промене у своју врсту.\n"
"\n"
"На овој картици можете видети извештај о томе које врсте постоје, где и које су њихове популације. Такође можете видети промене животне средине на врху.\n"
"\n"
"Да бисте прешли на следећу картицу уређивача, притисните следеће дугме у доњем десном углу."

#, fuzzy
msgid "TUTORIAL_MICROBE_EDITOR_REMOVE_ORGANELLE_TEXT"
msgstr ""
"Уклањање органела такође кошта МП, јер је то мутација ваше врсте. Можете да десним кликнете органеле да бисте их уклонили.\n"
"Ако погрешите, можете да опозовете било коју промену коју сте унели у уређивачу.\n"
"\n"
"Напомена: уклањање органела које сте поставили у тренутну сесију уређивача је бесплатно.\n"
"\n"
"Кликните на дугме поништи да бисте наставили."

#, fuzzy
msgid "TUTORIAL_MICROBE_EDITOR_SELECT_ORGANELLE_TEXT"
msgstr ""
"Када бирате које ћете органеле додати, обратите пажњу на савете за органеле на којим процесима изводеју и која једињења користе и производе.\n"
"\n"
"Такође обратите пажњу на ATP траку за равнотежу у горњем десном углу како бисте били сигурни да ћелија може да преживи.\n"
"\n"
"Органеле можете да ротирате A и D (подразумевани тастери) пре него што их поставите.\n"
"\n"
"Притисните дугме за понављање (близу дугмета за поништавање) да бисте наставили."

#, fuzzy
msgid "TUTORIAL_MICROBE_EDITOR_STAY_SMALL"
msgstr ""
"Ово је уређивач ћелија у којем можете додати или уклонити органеле са своје врсте трошећи мутације поени(МП).\n"
"\n"
"Такође можете променити друга својства своје врсте на другим картицама уређивача ћелија.\n"
"\n"
"Да бисте наставили, одаберите органелу са табле са леве стране (цитоплазма је добар избор). Затим кликните левим тастером миша поред шестерокута приказаног у средини екрана да бисте додали ту органелу својој врсти."

#, fuzzy
msgid "TUTORIAL_MICROBE_STAGE_EDITOR_BUTTON_TUTORIAL"
msgstr ""
"На далекој ванземаљској планети, еони вулканске активности и удара метеора довели су до развоја новог феномена у свемиру.\n"
"\n"
"Живот.\n"
"\n"
"Једноставни микроби бораве у дубоким пределима океана. Ви сте последњи универзални заједнички предак (LUCA) на овој планети.\n"
"\n"
"Да бисте преживели у овом непријатељском свету, мораћете да сакупите сва једињења која можете пронаћи и да еволуирате сваку генерацију да би се такмичили против других врста микроба."

#, fuzzy
msgid "TUTORIAL_MICROBE_STAGE_ENGULFED_TEXT"
msgstr ""
"За контролу ћелије користите тастере приказане у близини ћелије (центар екрана) и мишем за контролу оријентације ћелије.\n"
"\n"
"Покушајте неколико тастера неколико секунди да бисте наставили."

#, fuzzy
msgid "TUTORIAL_MICROBE_STAGE_ENGULFMENT_FULL_TEXT"
msgstr ""
"За контролу ћелије користите тастере приказане у близини ћелије (центар екрана) и мишем за контролу оријентације ћелије.\n"
"\n"
"Покушајте неколико тастера неколико секунди да бисте наставили."

#, fuzzy
msgid "TUTORIAL_MICROBE_STAGE_ENGULFMENT_TEXT"
msgstr ""
"За контролу ћелије користите тастере приказане у близини ћелије (центар екрана) и мишем за контролу оријентације ћелије.\n"
"\n"
"Покушајте неколико тастера неколико секунди да бисте наставили."

#, fuzzy
msgid "TUTORIAL_MICROBE_STAGE_HELP_MENU_AND_ZOOM"
msgstr "W, A, S, D и миш за кретање. Е да пуцате ОксиТокси НТ ако имате отровна вацуоле. G за пребацивање режима гутања."

#, fuzzy
msgid "TUTORIAL_MICROBE_STAGE_LEAVE_COLONY_TEXT"
msgstr ""
"За контролу ћелије користите тастере приказане у близини ћелије (центар екрана) и мишем за контролу оријентације ћелије.\n"
"\n"
"Покушајте неколико тастера неколико секунди да бисте наставили."

#, fuzzy
msgid "TUTORIAL_MICROBE_STAGE_REPRODUCE_TEXT"
msgstr ""
"Да бисте се репродуковали, потребно је да дуплирате све своје органеле сакупљајући довољно амонијака и фосфата.\n"
"Погледајте индикатор у доњем десном углу да бисте видели колико вам још треба."

#, fuzzy
msgid "TUTORIAL_MICROBE_STAGE_UNBIND_TEXT"
msgstr ""
"За контролу ћелије користите тастере приказане у близини ћелије (центар екрана) и мишем за контролу оријентације ћелије.\n"
"\n"
"Покушајте неколико тастера неколико секунди да бисте наставили."

msgid "TUTORIAL_VIEW_NOW"
msgstr "Погледај сад"

#, fuzzy
msgid "TWITTER_TOOLTIP"
msgstr "Додајте ново везивање тастера"

msgid "TWO_TIMES"
msgstr ""

#, fuzzy
msgid "TYPE_COLON"
msgstr "Здрав.:"

msgid "UNAPPLIED_MOD_CHANGES"
msgstr ""

#, fuzzy
msgid "UNAPPLIED_MOD_CHANGES_DESCRIPTION"
msgstr "Најосновнији облик мембране, има малу заштиту од оштећења. Такође му је потребно више енергије да се не би деформисао. Предност је у томе што омогућава ћелији да се брзо креће и апсорбује хранљиве материје."

msgid "UNBIND_ALL"
msgstr "Одвоји све"

#, fuzzy
msgid "UNBIND_ALL_TOOLTIP"
msgstr "Одвоји све"

msgid "UNBIND_HELP_TEXT"
msgstr ""

#, fuzzy
msgid "UNCERTAIN_VERSION_WARNING"
msgstr ""
"Овај сачување је из новије верзије Thrive и врло вероватно некомпатибилна.\n"
"Да ли желите да ипак покушате да учитате овај чување?"

msgid "UNDERWATERCAVE"
msgstr "Подводна Пећина"

#, fuzzy
msgid "UNDISCOVERED_ORGANELLES"
msgstr "Искључене Органеле"

#, fuzzy
msgid "UNDISCOVERED_PATCH"
msgstr "Откажи претходну акцију"

msgid "UNDO"
msgstr "Поништи"

msgid "UNDO_THE_LAST_ACTION"
msgstr "Опозови последњу акцију"

#, fuzzy
msgid "UNIT_ACTION_CONSTRUCT"
msgstr "Мутације Поени"

#, fuzzy
msgid "UNIT_ACTION_MOVE"
msgstr "Мутације Поени"

msgid "UNIT_SIMPLE_ROCKET"
msgstr ""

#, fuzzy
msgid "UNKNOWN"
msgstr "Непознати миш"

#, fuzzy
msgid "UNKNOWN_DISPLAY_DRIVER"
msgstr "Способности"

msgid "UNKNOWN_MOUSE"
msgstr "Непознати миш"

#, fuzzy
msgid "UNKNOWN_ORGANELLE_SYMBOL"
msgstr "Поставите органелу"

#, fuzzy
msgid "UNKNOWN_PATCH"
msgstr "Непознати миш"

#, fuzzy
msgid "UNKNOWN_SHORT"
msgstr "Непознати миш"

#, fuzzy
msgid "UNKNOWN_VERSION"
msgstr "Верзија:"

#, fuzzy
msgid "UNKNOWN_WORKSHOP_ID"
msgstr "Непознати миш"

#, fuzzy
msgid "UNLIMIT_GROWTH_SPEED"
msgstr "ПОТВРДИ"

#, fuzzy
msgid "UNLOCKED_NEW_ORGANELLE"
msgstr "Поставите органелу"

#, fuzzy
msgid "UNLOCK_ALL_ORGANELLES"
msgstr "Поставите органелу"

msgid "UNLOCK_CONDITION_ATP_PRODUCTION_ABOVE"
msgstr ""

msgid "UNLOCK_CONDITION_COMPOUND_IS_ABOVE"
msgstr ""

msgid "UNLOCK_CONDITION_COMPOUND_IS_BELOW"
msgstr ""

msgid "UNLOCK_CONDITION_COMPOUND_IS_BETWEEN"
msgstr ""

msgid "UNLOCK_CONDITION_DIGESTED_MICROBES_ABOVE"
msgstr ""

msgid "UNLOCK_CONDITION_ENGULFED_MICROBES_ABOVE"
msgstr ""

msgid "UNLOCK_CONDITION_EXCESS_ATP_ABOVE"
msgstr ""

msgid "UNLOCK_CONDITION_PLAYER_DEATH_COUNT_ABOVE"
msgstr ""

msgid "UNLOCK_CONDITION_REPRODUCED_WITH"
msgstr ""

msgid "UNLOCK_CONDITION_REPRODUCED_WITH_IN_A_ROW"
msgstr ""

msgid "UNLOCK_CONDITION_REPRODUCE_IN_BIOME"
msgstr ""

#, fuzzy
msgid "UNLOCK_CONDITION_SPEED_BELOW"
msgstr "Брзина:"

msgid "UNLOCK_WITH_ANY_OF_FOLLOWING"
msgstr ""

msgid "UNSAVED_CHANGE_WARNING"
msgstr ""
"Имате несачуване промене које ће бити одбачене.\n"
"Да ли желите да наставите?"

#, fuzzy
msgid "UNTITLED"
msgstr "Биом: {0}"

msgid "UPGRADE_CILIA_PULL"
msgstr ""

#, fuzzy
msgid "UPGRADE_CILIA_PULL_DESCRIPTION"
msgstr "Лепљива унутрашњост ћелије. Цитоплазма је основна смеша јона, протеина и других супстанци растворених у води која испуњава унутрашњост ћелије. Једна од функција коју обавља је ферментација, претварање глукозе у ATP енергију. Да би ћелије којима недостају органели имали напреднији метаболизам, на то се ослањају у енергији. Такође се користи за складиштење молекула у ћелији и за повећање величине ћелије."

#, fuzzy
msgid "UPGRADE_DESCRIPTION_NONE"
msgstr "Лепљива унутрашњост ћелије. Цитоплазма је основна смеша јона, протеина и других супстанци растворених у води која испуњава унутрашњост ћелије. Једна од функција коју обавља је ферментација, претварање глукозе у ATP енергију. Да би ћелије којима недостају органели имали напреднији метаболизам, на то се ослањају у енергији. Такође се користи за складиштење молекула у ћелији и за повећање величине ћелије."

msgid "UPGRADE_NAME_NONE"
msgstr ""

#, fuzzy
msgid "UPGRADE_PILUS_INJECTISOME"
msgstr "Лепљива унутрашњост ћелије. Цитоплазма је основна смеша јона, протеина и других супстанци растворених у води која испуњава унутрашњост ћелије. Једна од функција коју обавља је ферментација, претварање глукозе у ATP енергију. Да би ћелије којима недостају органели имали напреднији метаболизам, на то се ослањају у енергији. Такође се користи за складиштење молекула у ћелији и за повећање величине ћелије."

#, fuzzy
msgid "UPGRADE_PILUS_INJECTISOME_DESCRIPTION"
msgstr "Лепљива унутрашњост ћелије. Цитоплазма је основна смеша јона, протеина и других супстанци растворених у води која испуњава унутрашњост ћелије. Једна од функција коју обавља је ферментација, претварање глукозе у ATP енергију. Да би ћелије којима недостају органели имали напреднији метаболизам, на то се ослањају у енергији. Такође се користи за складиштење молекула у ћелији и за повећање величине ћелије."

#, fuzzy
msgid "UPLOAD"
msgstr "Учитавање"

#, fuzzy
msgid "UPLOADING_DOT_DOT_DOT"
msgstr "Учитавање..."

#, fuzzy
msgid "UPLOAD_SUCCEEDED"
msgstr "Чување је успело"

msgid "USED_LIBRARIES_LICENSES"
msgstr ""

msgid "USED_RENDERER_NAME"
msgstr ""

#, fuzzy
msgid "USES_FEATURE"
msgstr "Температура"

msgid "USE_AUTO_HARMONY"
msgstr ""

#, fuzzy
msgid "USE_AUTO_HARMONY_TOOLTIP"
msgstr "Додајте ново везивање тастера"

msgid "USE_A_CUSTOM_USERNAME"
msgstr "Користите прилагођено корисничко име"

msgid "USE_BIODIVERSITY_FORCE_SPLIT"
msgstr ""

msgid "USE_MANUAL_THREAD_COUNT"
msgstr ""

msgid "USE_MANUAL_THREAD_COUNT_NATIVE"
msgstr ""

msgid "USE_VIRTUAL_WINDOW_SIZE"
msgstr ""

msgid "VACUOLE"
msgstr "Вацуоле"

msgid "VACUOLE_DESCRIPTION"
msgstr "Вакуола је унутрашња мембранска органела која се користи за складиштење у ћелији. Састоје се од неколико везикула, мањих опнастих структура које се широко користе у ћелијама за складиштење, а које су се стопиле. Испуњен је водом која се користи да садржи молекуле, ензиме, чврсте материје и друге супстанце. Њихов облик је течан и може се разликовати између ћелија."

msgid "VACUOLE_IS_SPECIALIZED"
msgstr ""

#, fuzzy
msgid "VACUOLE_NOT_SPECIALIZED_DESCRIPTION"
msgstr "Вакуола је унутрашња мембранска органела која се користи за складиштење у ћелији. Састоје се од неколико везикула, мањих опнастих структура које се широко користе у ћелијама за складиштење, а које су се стопиле. Испуњен је водом која се користи да садржи молекуле, ензиме, чврсте материје и друге супстанце. Њихов облик је течан и може се разликовати између ћелија."

#, fuzzy
msgid "VACUOLE_PROCESSES_DESCRIPTION"
msgstr "Вакуола је унутрашња мембранска органела која се користи за складиштење у ћелији. Састоје се од неколико везикула, мањих опнастих структура које се широко користе у ћелијама за складиштење, а које су се стопиле. Испуњен је водом која се користи да садржи молекуле, ензиме, чврсте материје и друге супстанце. Њихов облик је течан и може се разликовати између ћелија."

#, fuzzy
msgid "VACUOLE_SPECIALIZED_DESCRIPTION"
msgstr "Вакуола је унутрашња мембранска органела која се користи за складиштење у ћелији. Састоје се од неколико везикула, мањих опнастих структура које се широко користе у ћелијама за складиштење, а које су се стопиле. Испуњен је водом која се користи да садржи молекуле, ензиме, чврсте материје и друге супстанце. Њихов облик је течан и може се разликовати између ћелија."

msgid "VALUE_WITH_UNIT"
msgstr ""

#, fuzzy
msgid "VERSION_COLON"
msgstr "Генерација:"

#, fuzzy
msgid "VERTICAL_COLON"
msgstr "Генерација:"

#, fuzzy
msgid "VERTICAL_WITH_AXIS_NAME_COLON"
msgstr "Брзина:"

msgid "VIDEO_MEMORY"
msgstr ""

msgid "VIDEO_MEMORY_MIB"
msgstr ""

msgid "VIEWER"
msgstr ""

msgid "VIEW_ALL"
msgstr ""

#, fuzzy
msgid "VIEW_ONLINE"
msgstr "Временска линија"

#, fuzzy
msgid "VIEW_PATCH_NOTES"
msgstr "Пећина"

#, fuzzy
msgid "VIEW_PATCH_NOTES_TOOLTIP"
msgstr "Пећина"

msgid "VIEW_PENDING_ACTIONS"
msgstr ""

msgid "VIEW_SOURCE_CODE"
msgstr "Погледајте Изворни Код"

msgid "VIP_PATRONS"
msgstr ""

msgid "VISIBLE"
msgstr ""

msgid "VISIT_SUGGESTIONS_SITE"
msgstr ""

msgid "VOLCANIC_VENT"
msgstr "Вулкански отвор"

#, fuzzy
msgid "VOLUMEDOWN"
msgstr "Том од звучних ефеката"

#, fuzzy
msgid "VOLUMEMUTE"
msgstr "Том од звучних ефеката"

#, fuzzy
msgid "VOLUMEUP"
msgstr "Том од звучних ефеката"

msgid "VSYNC"
msgstr "В-синц"

msgid "WAITING_FOR_AUTO_EVO"
msgstr "Чека се аутоматска-еволуција:"

msgid "WELCOME_TO_THRIVEOPEDIA"
msgstr ""

msgid "WENT_EXTINCT_FROM_PLANET"
msgstr "изумро на планети"

msgid "WENT_EXTINCT_IN"
msgstr ""

msgid "WHEEL_DOWN"
msgstr "Померите надоле"

msgid "WHEEL_LEFT"
msgstr "Померите се улево"

msgid "WHEEL_RIGHT"
msgstr "Померите се удесно"

msgid "WHEEL_UP"
msgstr "Померање нагоре"

msgid "WIKI"
msgstr ""

#, fuzzy
msgid "WIKI_AXON_EFFECTS"
msgstr "Спољни ефекти:"

msgid "WIKI_AXON_INTRO"
msgstr ""

msgid "WIKI_AXON_MODIFICATIONS"
msgstr ""

#, fuzzy
msgid "WIKI_AXON_PROCESSES"
msgstr "Поставите органелу"

msgid "WIKI_AXON_REQUIREMENTS"
msgstr ""

msgid "WIKI_AXON_SCIENTIFIC_BACKGROUND"
msgstr ""

msgid "WIKI_AXON_STRATEGY"
msgstr ""

msgid "WIKI_AXON_UPGRADES"
msgstr ""

#, fuzzy
msgid "WIKI_BINDING_AGENT_EFFECTS"
msgstr "Нитрогеназа је протеин у стању да користи гасовити азот и ћелијску енергију у облику ATP за производњу амонијака, кључног хранљивог састојка за раст ћелија. Ово је процес који се назива анаеробна фиксација азота. Пошто је нитрогеназа суспендована директно у цитоплазми, околна течност врши ферментацију."

#, fuzzy
msgid "WIKI_BINDING_AGENT_INTRO"
msgstr ""
"Постоји сукоб са {0}.\n"
"Да ли желите да уклоните унос из {1}?"

#, fuzzy
msgid "WIKI_BINDING_AGENT_MODIFICATIONS"
msgstr "Нитрогеназа је протеин у стању да користи гасовити азот и ћелијску енергију у облику ATP за производњу амонијака, кључног хранљивог састојка за раст ћелија. Ово је процес који се назива анаеробна фиксација азота. Пошто је нитрогеназа суспендована директно у цитоплазми, околна течност врши ферментацију."

#, fuzzy
msgid "WIKI_BINDING_AGENT_PROCESSES"
msgstr "Нитрогеназа је протеин у стању да користи гасовити азот и ћелијску енергију у облику ATP за производњу амонијака, кључног хранљивог састојка за раст ћелија. Ово је процес који се назива анаеробна фиксација азота. Пошто је нитрогеназа суспендована директно у цитоплазми, околна течност врши ферментацију."

#, fuzzy
msgid "WIKI_BINDING_AGENT_REQUIREMENTS"
msgstr "Нитрогеназа је протеин у стању да користи гасовити азот и ћелијску енергију у облику ATP за производњу амонијака, кључног хранљивог састојка за раст ћелија. Ово је процес који се назива анаеробна фиксација азота. Пошто је нитрогеназа суспендована директно у цитоплазми, околна течност врши ферментацију."

#, fuzzy
msgid "WIKI_BINDING_AGENT_SCIENTIFIC_BACKGROUND"
msgstr "Нитрогеназа је протеин у стању да користи гасовити азот и ћелијску енергију у облику ATP за производњу амонијака, кључног хранљивог састојка за раст ћелија. Ово је процес који се назива анаеробна фиксација азота. Пошто је нитрогеназа суспендована директно у цитоплазми, околна течност врши ферментацију."

#, fuzzy
msgid "WIKI_BINDING_AGENT_STRATEGY"
msgstr "Нитрогеназа је протеин у стању да користи гасовити азот и ћелијску енергију у облику ATP за производњу амонијака, кључног хранљивог састојка за раст ћелија. Ово је процес који се назива анаеробна фиксација азота. Пошто је нитрогеназа суспендована директно у цитоплазми, околна течност врши ферментацију."

#, fuzzy
msgid "WIKI_BINDING_AGENT_UPGRADES"
msgstr "Нитрогеназа је протеин у стању да користи гасовити азот и ћелијску енергију у облику ATP за производњу амонијака, кључног хранљивог састојка за раст ћелија. Ово је процес који се назива анаеробна фиксација азота. Пошто је нитрогеназа суспендована директно у цитоплазми, околна течност врши ферментацију."

#, fuzzy
msgid "WIKI_BIOLUMINESCENT_VACUOLE_EFFECTS"
msgstr "Биолуминисцентна Вакуола"

#, fuzzy
msgid "WIKI_BIOLUMINESCENT_VACUOLE_INTRO"
msgstr "Биолуминисцентна Вакуола"

#, fuzzy
msgid "WIKI_BIOLUMINESCENT_VACUOLE_MODIFICATIONS"
msgstr "Биолуминисцентна Вакуола"

#, fuzzy
msgid "WIKI_BIOLUMINESCENT_VACUOLE_PROCESSES"
msgstr "Биолуминисцентна Вакуола"

#, fuzzy
msgid "WIKI_BIOLUMINESCENT_VACUOLE_REQUIREMENTS"
msgstr "Биолуминисцентна Вакуола"

#, fuzzy
msgid "WIKI_BIOLUMINESCENT_VACUOLE_SCIENTIFIC_BACKGROUND"
msgstr "Биолуминисцентна Вакуола"

#, fuzzy
msgid "WIKI_BIOLUMINESCENT_VACUOLE_STRATEGY"
msgstr "Биолуминисцентна Вакуола"

#, fuzzy
msgid "WIKI_BIOLUMINESCENT_VACUOLE_UPGRADES"
msgstr "Биолуминисцентна Вакуола"

#, fuzzy
msgid "WIKI_CHEMOPLAST_EFFECTS"
msgstr "Хемопласт је двострука мембранска структура која садржи протеине који су способни да претворе водоник-сулфид, воду и гасовити угљен-диоксид у глукозу у процесу који се назива Хемосинтеза водоник-сулфида. Стопа његове производње глукозе скалира се са концентрацијом воде и угљен-диоксида."

#, fuzzy
msgid "WIKI_CHEMOPLAST_INTRO"
msgstr "Хемопласт је двострука мембранска структура која садржи протеине који су способни да претворе водоник-сулфид, воду и гасовити угљен-диоксид у глукозу у процесу који се назива Хемосинтеза водоник-сулфида. Стопа његове производње глукозе скалира се са концентрацијом воде и угљен-диоксида."

#, fuzzy
msgid "WIKI_CHEMOPLAST_MODIFICATIONS"
msgstr "Хемопласт је двострука мембранска структура која садржи протеине који су способни да претворе водоник-сулфид, воду и гасовити угљен-диоксид у глукозу у процесу који се назива Хемосинтеза водоник-сулфида. Стопа његове производње глукозе скалира се са концентрацијом воде и угљен-диоксида."

#, fuzzy
msgid "WIKI_CHEMOPLAST_PROCESSES"
msgstr "Хемопласт је двострука мембранска структура која садржи протеине који су способни да претворе водоник-сулфид, воду и гасовити угљен-диоксид у глукозу у процесу који се назива Хемосинтеза водоник-сулфида. Стопа његове производње глукозе скалира се са концентрацијом воде и угљен-диоксида."

msgid "WIKI_CHEMOPLAST_REQUIREMENTS"
msgstr ""

#, fuzzy
msgid "WIKI_CHEMOPLAST_SCIENTIFIC_BACKGROUND"
msgstr "Хемопласт је двострука мембранска структура која садржи протеине који су способни да претворе водоник-сулфид, воду и гасовити угљен-диоксид у глукозу у процесу који се назива Хемосинтеза водоник-сулфида. Стопа његове производње глукозе скалира се са концентрацијом воде и угљен-диоксида."

#, fuzzy
msgid "WIKI_CHEMOPLAST_STRATEGY"
msgstr "Хемопласт је двострука мембранска структура која садржи протеине који су способни да претворе водоник-сулфид, воду и гасовити угљен-диоксид у глукозу у процесу који се назива Хемосинтеза водоник-сулфида. Стопа његове производње глукозе скалира се са концентрацијом воде и угљен-диоксида."

#, fuzzy
msgid "WIKI_CHEMOPLAST_UPGRADES"
msgstr "Хемопласт је двострука мембранска структура која садржи протеине који су способни да претворе водоник-сулфид, воду и гасовити угљен-диоксид у глукозу у процесу који се назива Хемосинтеза водоник-сулфида. Стопа његове производње глукозе скалира се са концентрацијом воде и угљен-диоксида."

#, fuzzy
msgid "WIKI_CHEMORECEPTOR_EFFECTS"
msgstr "Хемопласт је двострука мембранска структура која садржи протеине који су способни да претворе водоник-сулфид, воду и гасовити угљен-диоксид у глукозу у процесу који се назива Хемосинтеза водоник-сулфида. Стопа његове производње глукозе скалира се са концентрацијом воде и угљен-диоксида."

#, fuzzy
msgid "WIKI_CHEMORECEPTOR_INTRO"
msgstr "Хеморецептор"

#, fuzzy
msgid "WIKI_CHEMORECEPTOR_MODIFICATIONS"
msgstr "Хемопласт је двострука мембранска структура која садржи протеине који су способни да претворе водоник-сулфид, воду и гасовити угљен-диоксид у глукозу у процесу који се назива Хемосинтеза водоник-сулфида. Стопа његове производње глукозе скалира се са концентрацијом воде и угљен-диоксида."

#, fuzzy
msgid "WIKI_CHEMORECEPTOR_PROCESSES"
msgstr "Хемопласт је двострука мембранска структура која садржи протеине који су способни да претворе водоник-сулфид, воду и гасовити угљен-диоксид у глукозу у процесу који се назива Хемосинтеза водоник-сулфида. Стопа његове производње глукозе скалира се са концентрацијом воде и угљен-диоксида."

#, fuzzy
msgid "WIKI_CHEMORECEPTOR_REQUIREMENTS"
msgstr "Хемопласт је двострука мембранска структура која садржи протеине који су способни да претворе водоник-сулфид, воду и гасовити угљен-диоксид у глукозу у процесу који се назива Хемосинтеза водоник-сулфида. Стопа његове производње глукозе скалира се са концентрацијом воде и угљен-диоксида."

#, fuzzy
msgid "WIKI_CHEMORECEPTOR_SCIENTIFIC_BACKGROUND"
msgstr "Хемопласт је двострука мембранска структура која садржи протеине који су способни да претворе водоник-сулфид, воду и гасовити угљен-диоксид у глукозу у процесу који се назива Хемосинтеза водоник-сулфида. Стопа његове производње глукозе скалира се са концентрацијом воде и угљен-диоксида."

#, fuzzy
msgid "WIKI_CHEMORECEPTOR_STRATEGY"
msgstr "Хемопласт је двострука мембранска структура која садржи протеине који су способни да претворе водоник-сулфид, воду и гасовити угљен-диоксид у глукозу у процесу који се назива Хемосинтеза водоник-сулфида. Стопа његове производње глукозе скалира се са концентрацијом воде и угљен-диоксида."

#, fuzzy
msgid "WIKI_CHEMORECEPTOR_UPGRADES"
msgstr "Хемопласт је двострука мембранска структура која садржи протеине који су способни да претворе водоник-сулфид, воду и гасовити угљен-диоксид у глукозу у процесу који се назива Хемосинтеза водоник-сулфида. Стопа његове производње глукозе скалира се са концентрацијом воде и угљен-диоксида."

#, fuzzy
msgid "WIKI_CHEMOSYNTHESIZING_PROTEINS_EFFECTS"
msgstr "Хемосинтетски Протеини"

#, fuzzy
msgid "WIKI_CHEMOSYNTHESIZING_PROTEINS_INTRO"
msgstr "Хемосинтетски Протеини"

#, fuzzy
msgid "WIKI_CHEMOSYNTHESIZING_PROTEINS_MODIFICATIONS"
msgstr "Хемосинтетизујући протеини су мале групе протеина у цитоплазми које су у стању да претворе водоник-сулфид, воду и гасовити угљен-диоксид у глукозу у процесу који се назива Хемосинтеза водоник-сулфида. Стопа његове производње глукозе скалира се са концентрацијом угљен-диоксида. Пошто су протеини хемосинтезе суспендовани директно у цитоплазми, околна течност врши ферментацију."

#, fuzzy
msgid "WIKI_CHEMOSYNTHESIZING_PROTEINS_PROCESSES"
msgstr "Хемосинтетизујући протеини су мале групе протеина у цитоплазми које су у стању да претворе водоник-сулфид, воду и гасовити угљен-диоксид у глукозу у процесу који се назива Хемосинтеза водоник-сулфида. Стопа његове производње глукозе скалира се са концентрацијом угљен-диоксида. Пошто су протеини хемосинтезе суспендовани директно у цитоплазми, околна течност врши ферментацију."

#, fuzzy
msgid "WIKI_CHEMOSYNTHESIZING_PROTEINS_REQUIREMENTS"
msgstr ""
"Хемосинтет-\n"
"изујући Протеини"

#, fuzzy
msgid "WIKI_CHEMOSYNTHESIZING_PROTEINS_SCIENTIFIC_BACKGROUND"
msgstr "Хемосинтетизујући протеини су мале групе протеина у цитоплазми које су у стању да претворе водоник-сулфид, воду и гасовити угљен-диоксид у глукозу у процесу који се назива Хемосинтеза водоник-сулфида. Стопа његове производње глукозе скалира се са концентрацијом угљен-диоксида. Пошто су протеини хемосинтезе суспендовани директно у цитоплазми, околна течност врши ферментацију."

#, fuzzy
msgid "WIKI_CHEMOSYNTHESIZING_PROTEINS_STRATEGY"
msgstr "Хемосинтетски Протеини"

#, fuzzy
msgid "WIKI_CHEMOSYNTHESIZING_PROTEINS_UPGRADES"
msgstr "Хемосинтетски Протеини"

#, fuzzy
msgid "WIKI_CHLOROPLAST_EFFECTS"
msgstr "Хлоропласт је двострука мембранска структура која садржи фотосензибилне пигменте сложене заједно у опнене врећице. То је прокариот који је асимилирао за употребу од свог еукариотског домаћина. Пигменти у хлоропласту су способни да користе енергију светлости за производњу глукозе из воде и гасовитог угљен-диоксида у процесу названом Фотосинтеза. Ови пигменти су такође оно што му даје препознатљиву боју. Стопа његове производње глукозе скалира се са концентрацијом угљен-диоксида и интензитетом светлости."

#, fuzzy
msgid "WIKI_CHLOROPLAST_INTRO"
msgstr "Хлоропласт је двострука мембранска структура која садржи фотосензибилне пигменте сложене заједно у опнене врећице. То је прокариот који је асимилирао за употребу од свог еукариотског домаћина. Пигменти у хлоропласту су способни да користе енергију светлости за производњу глукозе из воде и гасовитог угљен-диоксида у процесу названом Фотосинтеза. Ови пигменти су такође оно што му даје препознатљиву боју. Стопа његове производње глукозе скалира се са концентрацијом угљен-диоксида и интензитетом светлости."

#, fuzzy
msgid "WIKI_CHLOROPLAST_MODIFICATIONS"
msgstr "Хлоропласт је двострука мембранска структура која садржи фотосензибилне пигменте сложене заједно у опнене врећице. То је прокариот који је асимилирао за употребу од свог еукариотског домаћина. Пигменти у хлоропласту су способни да користе енергију светлости за производњу глукозе из воде и гасовитог угљен-диоксида у процесу названом Фотосинтеза. Ови пигменти су такође оно што му даје препознатљиву боју. Стопа његове производње глукозе скалира се са концентрацијом угљен-диоксида и интензитетом светлости."

#, fuzzy
msgid "WIKI_CHLOROPLAST_PROCESSES"
msgstr "Хлоропласт је двострука мембранска структура која садржи фотосензибилне пигменте сложене заједно у опнене врећице. То је прокариот који је асимилирао за употребу од свог еукариотског домаћина. Пигменти у хлоропласту су способни да користе енергију светлости за производњу глукозе из воде и гасовитог угљен-диоксида у процесу названом Фотосинтеза. Ови пигменти су такође оно што му даје препознатљиву боју. Стопа његове производње глукозе скалира се са концентрацијом угљен-диоксида и интензитетом светлости."

msgid "WIKI_CHLOROPLAST_REQUIREMENTS"
msgstr ""

#, fuzzy
msgid "WIKI_CHLOROPLAST_SCIENTIFIC_BACKGROUND"
msgstr "Хлоропласт је двострука мембранска структура која садржи фотосензибилне пигменте сложене заједно у опнене врећице. То је прокариот који је асимилирао за употребу од свог еукариотског домаћина. Пигменти у хлоропласту су способни да користе енергију светлости за производњу глукозе из воде и гасовитог угљен-диоксида у процесу названом Фотосинтеза. Ови пигменти су такође оно што му даје препознатљиву боју. Стопа његове производње глукозе скалира се са концентрацијом угљен-диоксида и интензитетом светлости."

#, fuzzy
msgid "WIKI_CHLOROPLAST_STRATEGY"
msgstr "Хлоропласт је двострука мембранска структура која садржи фотосензибилне пигменте сложене заједно у опнене врећице. То је прокариот који је асимилирао за употребу од свог еукариотског домаћина. Пигменти у хлоропласту су способни да користе енергију светлости за производњу глукозе из воде и гасовитог угљен-диоксида у процесу названом Фотосинтеза. Ови пигменти су такође оно што му даје препознатљиву боју. Стопа његове производње глукозе скалира се са концентрацијом угљен-диоксида и интензитетом светлости."

#, fuzzy
msgid "WIKI_CHLOROPLAST_UPGRADES"
msgstr "Хлоропласт је двострука мембранска структура која садржи фотосензибилне пигменте сложене заједно у опнене врећице. То је прокариот који је асимилирао за употребу од свог еукариотског домаћина. Пигменти у хлоропласту су способни да користе енергију светлости за производњу глукозе из воде и гасовитог угљен-диоксида у процесу названом Фотосинтеза. Ови пигменти су такође оно што му даје препознатљиву боју. Стопа његове производње глукозе скалира се са концентрацијом угљен-диоксида и интензитетом светлости."

msgid "WIKI_CILIA_EFFECTS"
msgstr ""

msgid "WIKI_CILIA_INTRO"
msgstr ""

msgid "WIKI_CILIA_MODIFICATIONS"
msgstr ""

#, fuzzy
msgid "WIKI_CILIA_PROCESSES"
msgstr "Лепљива унутрашњост ћелије. Цитоплазма је основна смеша јона, протеина и других супстанци растворених у води која испуњава унутрашњост ћелије. Једна од функција коју обавља је ферментација, претварање глукозе у ATP енергију. Да би ћелије којима недостају органели имали напреднији метаболизам, на то се ослањају у енергији. Такође се користи за складиштење молекула у ћелији и за повећање величине ћелије."

msgid "WIKI_CILIA_REQUIREMENTS"
msgstr ""

msgid "WIKI_CILIA_SCIENTIFIC_BACKGROUND"
msgstr ""

msgid "WIKI_CILIA_STRATEGY"
msgstr ""

msgid "WIKI_CILIA_UPGRADES"
msgstr ""

#, fuzzy
msgid "WIKI_CYTOPLASM_EFFECTS"
msgstr "Лепљива унутрашњост ћелије. Цитоплазма је основна смеша јона, протеина и других супстанци растворених у води која испуњава унутрашњост ћелије. Једна од функција коју обавља је ферментација, претварање глукозе у ATP енергију. Да би ћелије којима недостају органели имали напреднији метаболизам, на то се ослањају у енергији. Такође се користи за складиштење молекула у ћелији и за повећање величине ћелије."

#, fuzzy
msgid "WIKI_CYTOPLASM_INTRO"
msgstr "Лепљива унутрашњост ћелије. Цитоплазма је основна смеша јона, протеина и других супстанци растворених у води која испуњава унутрашњост ћелије. Једна од функција коју обавља је ферментација, претварање глукозе у ATP енергију. Да би ћелије којима недостају органели имали напреднији метаболизам, на то се ослањају у енергији. Такође се користи за складиштење молекула у ћелији и за повећање величине ћелије."

#, fuzzy
msgid "WIKI_CYTOPLASM_MODIFICATIONS"
msgstr "Лепљива унутрашњост ћелије. Цитоплазма је основна смеша јона, протеина и других супстанци растворених у води која испуњава унутрашњост ћелије. Једна од функција коју обавља је ферментација, претварање глукозе у ATP енергију. Да би ћелије којима недостају органели имали напреднији метаболизам, на то се ослањају у енергији. Такође се користи за складиштење молекула у ћелији и за повећање величине ћелије."

#, fuzzy
msgid "WIKI_CYTOPLASM_PROCESSES"
msgstr "Лепљива унутрашњост ћелије. Цитоплазма је основна смеша јона, протеина и других супстанци растворених у води која испуњава унутрашњост ћелије. Једна од функција коју обавља је ферментација, претварање глукозе у ATP енергију. Да би ћелије којима недостају органели имали напреднији метаболизам, на то се ослањају у енергији. Такође се користи за складиштење молекула у ћелији и за повећање величине ћелије."

msgid "WIKI_CYTOPLASM_REQUIREMENTS"
msgstr ""

msgid "WIKI_CYTOPLASM_SCIENTIFIC_BACKGROUND"
msgstr ""

msgid "WIKI_CYTOPLASM_STRATEGY"
msgstr ""

msgid "WIKI_CYTOPLASM_UPGRADES"
msgstr ""

#, fuzzy
msgid "WIKI_FLAGELLUM_EFFECTS"
msgstr "Бич (множина: бичеви) је сноп протеинских влакана који се протеже од ћелијске мембране која може да користи ATP да би се поваљао и покренуо ћелију у правцу."

#, fuzzy
msgid "WIKI_FLAGELLUM_INTRO"
msgstr "Бич (множина: бичеви) је сноп протеинских влакана који се протеже од ћелијске мембране која може да користи ATP да би се поваљао и покренуо ћелију у правцу."

#, fuzzy
msgid "WIKI_FLAGELLUM_MODIFICATIONS"
msgstr "Бич (множина: бичеви) је сноп протеинских влакана који се протеже од ћелијске мембране која може да користи ATP да би се поваљао и покренуо ћелију у правцу."

#, fuzzy
msgid "WIKI_FLAGELLUM_PROCESSES"
msgstr "Бич (множина: бичеви) је сноп протеинских влакана који се протеже од ћелијске мембране која може да користи ATP да би се поваљао и покренуо ћелију у правцу."

msgid "WIKI_FLAGELLUM_REQUIREMENTS"
msgstr ""

msgid "WIKI_FLAGELLUM_SCIENTIFIC_BACKGROUND"
msgstr ""

msgid "WIKI_FLAGELLUM_STRATEGY"
msgstr ""

msgid "WIKI_FLAGELLUM_UPGRADES"
msgstr ""

msgid "WIKI_HEADING_EFFECTS"
msgstr ""

msgid "WIKI_HEADING_MODIFICATIONS"
msgstr ""

msgid "WIKI_HEADING_PROCESSES"
msgstr ""

msgid "WIKI_HEADING_REQUIREMENTS"
msgstr ""

msgid "WIKI_HEADING_SCIENTIFIC_BACKGROUND"
msgstr ""

msgid "WIKI_HEADING_STRATEGY"
msgstr ""

msgid "WIKI_HEADING_UPGRADES"
msgstr ""

msgid "WIKI_LYSOSOME_EFFECTS"
msgstr ""

#, fuzzy
msgid "WIKI_LYSOSOME_INTRO"
msgstr "Метаболосоми су грозди протеина умотани у протеинске љуске. Они су у стању да претворе глукозу у ATP много већом брзином него што се то може учинити у цитоплазми са процесу који се назива аеробно дисање. Међутим, потребан му је кисеоник да би функционисао, а нижи нивои кисеоника у околини успориће брзину његове производње ATP. Пошто су метаболосоми суспендовани директно у цитоплазми, околна течност врши одређену ферментацију."

#, fuzzy
msgid "WIKI_LYSOSOME_MODIFICATIONS"
msgstr "Метаболосоми су грозди протеина умотани у протеинске љуске. Они су у стању да претворе глукозу у ATP много већом брзином него што се то може учинити у цитоплазми са процесу који се назива аеробно дисање. Међутим, потребан му је кисеоник да би функционисао, а нижи нивои кисеоника у околини успориће брзину његове производње ATP. Пошто су метаболосоми суспендовани директно у цитоплазми, околна течност врши одређену ферментацију."

#, fuzzy
msgid "WIKI_LYSOSOME_PROCESSES"
msgstr "Метаболосоми су грозди протеина умотани у протеинске љуске. Они су у стању да претворе глукозу у ATP много већом брзином него што се то може учинити у цитоплазми са процесу који се назива аеробно дисање. Међутим, потребан му је кисеоник да би функционисао, а нижи нивои кисеоника у околини успориће брзину његове производње ATP. Пошто су метаболосоми суспендовани директно у цитоплазми, околна течност врши одређену ферментацију."

msgid "WIKI_LYSOSOME_REQUIREMENTS"
msgstr ""

msgid "WIKI_LYSOSOME_SCIENTIFIC_BACKGROUND"
msgstr ""

msgid "WIKI_LYSOSOME_STRATEGY"
msgstr ""

msgid "WIKI_LYSOSOME_UPGRADES"
msgstr ""

#, fuzzy
msgid "WIKI_METABOLOSOMES_EFFECTS"
msgstr "Метаболосоми су грозди протеина умотани у протеинске љуске. Они су у стању да претворе глукозу у ATP много већом брзином него што се то може учинити у цитоплазми са процесу који се назива аеробно дисање. Међутим, потребан му је кисеоник да би функционисао, а нижи нивои кисеоника у околини успориће брзину његове производње ATP. Пошто су метаболосоми суспендовани директно у цитоплазми, околна течност врши одређену ферментацију."

#, fuzzy
msgid "WIKI_METABOLOSOMES_INTRO"
msgstr "Метаболосоми"

#, fuzzy
msgid "WIKI_METABOLOSOMES_MODIFICATIONS"
msgstr "Метаболосоми су грозди протеина умотани у протеинске љуске. Они су у стању да претворе глукозу у ATP много већом брзином него што се то може учинити у цитоплазми са процесу који се назива аеробно дисање. Међутим, потребан му је кисеоник да би функционисао, а нижи нивои кисеоника у околини успориће брзину његове производње ATP. Пошто су метаболосоми суспендовани директно у цитоплазми, околна течност врши одређену ферментацију."

#, fuzzy
msgid "WIKI_METABOLOSOMES_PROCESSES"
msgstr "Метаболосоми су грозди протеина умотани у протеинске љуске. Они су у стању да претворе глукозу у ATP много већом брзином него што се то може учинити у цитоплазми са процесу који се назива аеробно дисање. Међутим, потребан му је кисеоник да би функционисао, а нижи нивои кисеоника у околини успориће брзину његове производње ATP. Пошто су метаболосоми суспендовани директно у цитоплазми, околна течност врши одређену ферментацију."

#, fuzzy
msgid "WIKI_METABOLOSOMES_REQUIREMENTS"
msgstr "Метаболосоми су грозди протеина умотани у протеинске љуске. Они су у стању да претворе глукозу у ATP много већом брзином него што се то може учинити у цитоплазми са процесу који се назива аеробно дисање. Међутим, потребан му је кисеоник да би функционисао, а нижи нивои кисеоника у околини успориће брзину његове производње ATP. Пошто су метаболосоми суспендовани директно у цитоплазми, околна течност врши одређену ферментацију."

#, fuzzy
msgid "WIKI_METABOLOSOMES_SCIENTIFIC_BACKGROUND"
msgstr "Метаболосоми су грозди протеина умотани у протеинске љуске. Они су у стању да претворе глукозу у ATP много већом брзином него што се то може учинити у цитоплазми са процесу који се назива аеробно дисање. Међутим, потребан му је кисеоник да би функционисао, а нижи нивои кисеоника у околини успориће брзину његове производње ATP. Пошто су метаболосоми суспендовани директно у цитоплазми, околна течност врши одређену ферментацију."

#, fuzzy
msgid "WIKI_METABOLOSOMES_STRATEGY"
msgstr "Метаболосоми су грозди протеина умотани у протеинске љуске. Они су у стању да претворе глукозу у ATP много већом брзином него што се то може учинити у цитоплазми са процесу који се назива аеробно дисање. Међутим, потребан му је кисеоник да би функционисао, а нижи нивои кисеоника у околини успориће брзину његове производње ATP. Пошто су метаболосоми суспендовани директно у цитоплазми, околна течност врши одређену ферментацију."

#, fuzzy
msgid "WIKI_METABOLOSOMES_UPGRADES"
msgstr "Метаболосоми су грозди протеина умотани у протеинске љуске. Они су у стању да претворе глукозу у ATP много већом брзином него што се то може учинити у цитоплазми са процесу који се назива аеробно дисање. Међутим, потребан му је кисеоник да би функционисао, а нижи нивои кисеоника у околини успориће брзину његове производње ATP. Пошто су метаболосоми суспендовани директно у цитоплазми, околна течност врши одређену ферментацију."

#, fuzzy
msgid "WIKI_MITOCHONDRION_EFFECTS"
msgstr "Моћ ћелије. Митохондрион (множина: митохондрије) је двострука мембранска структура испуњена протеинима и ензимима. То је прокариот који је асимилирао за употребу од свог еукариотског домаћина. У стању је да претвори глукозу у ATP са много већом ефикасношћу него што се то може учинити у цитоплазми у процесу који се назива аеробно дисање. Међутим, потребан му је кисеоник да би функционисао, а нижи нивои кисеоника у околини успориће брзину његове производње ATP."

#, fuzzy
msgid "WIKI_MITOCHONDRION_INTRO"
msgstr "Митохондрија"

#, fuzzy
msgid "WIKI_MITOCHONDRION_MODIFICATIONS"
msgstr "Моћ ћелије. Митохондрион (множина: митохондрије) је двострука мембранска структура испуњена протеинима и ензимима. То је прокариот који је асимилирао за употребу од свог еукариотског домаћина. У стању је да претвори глукозу у ATP са много већом ефикасношћу него што се то може учинити у цитоплазми у процесу који се назива аеробно дисање. Међутим, потребан му је кисеоник да би функционисао, а нижи нивои кисеоника у околини успориће брзину његове производње ATP."

#, fuzzy
msgid "WIKI_MITOCHONDRION_PROCESSES"
msgstr "Моћ ћелије. Митохондрион (множина: митохондрије) је двострука мембранска структура испуњена протеинима и ензимима. То је прокариот који је асимилирао за употребу од свог еукариотског домаћина. У стању је да претвори глукозу у ATP са много већом ефикасношћу него што се то може учинити у цитоплазми у процесу који се назива аеробно дисање. Међутим, потребан му је кисеоник да би функционисао, а нижи нивои кисеоника у околини успориће брзину његове производње ATP."

#, fuzzy
msgid "WIKI_MITOCHONDRION_REQUIREMENTS"
msgstr "Моћ ћелије. Митохондрион (множина: митохондрије) је двострука мембранска структура испуњена протеинима и ензимима. То је прокариот који је асимилирао за употребу од свог еукариотског домаћина. У стању је да претвори глукозу у ATP са много већом ефикасношћу него што се то може учинити у цитоплазми у процесу који се назива аеробно дисање. Међутим, потребан му је кисеоник да би функционисао, а нижи нивои кисеоника у околини успориће брзину његове производње ATP."

#, fuzzy
msgid "WIKI_MITOCHONDRION_SCIENTIFIC_BACKGROUND"
msgstr "Моћ ћелије. Митохондрион (множина: митохондрије) је двострука мембранска структура испуњена протеинима и ензимима. То је прокариот који је асимилирао за употребу од свог еукариотског домаћина. У стању је да претвори глукозу у ATP са много већом ефикасношћу него што се то може учинити у цитоплазми у процесу који се назива аеробно дисање. Међутим, потребан му је кисеоник да би функционисао, а нижи нивои кисеоника у околини успориће брзину његове производње ATP."

#, fuzzy
msgid "WIKI_MITOCHONDRION_STRATEGY"
msgstr "Моћ ћелије. Митохондрион (множина: митохондрије) је двострука мембранска структура испуњена протеинима и ензимима. То је прокариот који је асимилирао за употребу од свог еукариотског домаћина. У стању је да претвори глукозу у ATP са много већом ефикасношћу него што се то може учинити у цитоплазми у процесу који се назива аеробно дисање. Међутим, потребан му је кисеоник да би функционисао, а нижи нивои кисеоника у околини успориће брзину његове производње ATP."

#, fuzzy
msgid "WIKI_MITOCHONDRION_UPGRADES"
msgstr "Моћ ћелије. Митохондрион (множина: митохондрије) је двострука мембранска структура испуњена протеинима и ензимима. То је прокариот који је асимилирао за употребу од свог еукариотског домаћина. У стању је да претвори глукозу у ATP са много већом ефикасношћу него што се то може учинити у цитоплазми у процесу који се назива аеробно дисање. Међутим, потребан му је кисеоник да би функционисао, а нижи нивои кисеоника у околини успориће брзину његове производње ATP."

msgid "WIKI_MYOFIBRIL_EFFECTS"
msgstr ""

msgid "WIKI_MYOFIBRIL_INTRO"
msgstr ""

msgid "WIKI_MYOFIBRIL_MODIFICATIONS"
msgstr ""

#, fuzzy
msgid "WIKI_MYOFIBRIL_PROCESSES"
msgstr "Поставите органелу"

msgid "WIKI_MYOFIBRIL_REQUIREMENTS"
msgstr ""

msgid "WIKI_MYOFIBRIL_SCIENTIFIC_BACKGROUND"
msgstr ""

msgid "WIKI_MYOFIBRIL_STRATEGY"
msgstr ""

msgid "WIKI_MYOFIBRIL_UPGRADES"
msgstr ""

#, fuzzy
msgid "WIKI_NITROGEN-FIXING_PLASTID_EFFECTS"
msgstr "Пластид за Фиксирање Азота"

#, fuzzy
msgid "WIKI_NITROGEN-FIXING_PLASTID_INTRO"
msgstr "Пластид за Фиксирање Азота"

#, fuzzy
msgid "WIKI_NITROGEN-FIXING_PLASTID_MODIFICATIONS"
msgstr "Пластид за фиксирање азота је протеин који може да користи гасовити азот и кисеоник и ћелијску енергију у облику ATP за производњу амонијака, кључног хранљивог састојка за раст ћелија. Ово је процес који се назива аеробна фиксација азота."

#, fuzzy
msgid "WIKI_NITROGEN-FIXING_PLASTID_PROCESSES"
msgstr "Пластид за фиксирање азота је протеин који може да користи гасовити азот и кисеоник и ћелијску енергију у облику ATP за производњу амонијака, кључног хранљивог састојка за раст ћелија. Ово је процес који се назива аеробна фиксација азота."

#, fuzzy
msgid "WIKI_NITROGEN-FIXING_PLASTID_REQUIREMENTS"
msgstr "Пластид за Фиксирање Азота"

#, fuzzy
msgid "WIKI_NITROGEN-FIXING_PLASTID_SCIENTIFIC_BACKGROUND"
msgstr "Пластид за фиксирање азота је протеин који може да користи гасовити азот и кисеоник и ћелијску енергију у облику ATP за производњу амонијака, кључног хранљивог састојка за раст ћелија. Ово је процес који се назива аеробна фиксација азота."

#, fuzzy
msgid "WIKI_NITROGEN-FIXING_PLASTID_STRATEGY"
msgstr "Пластид за Фиксирање Азота"

#, fuzzy
msgid "WIKI_NITROGEN-FIXING_PLASTID_UPGRADES"
msgstr "Пластид за Фиксирање Азота"

#, fuzzy
msgid "WIKI_NITROGENASE_EFFECTS"
msgstr "Нитрогеназа је протеин у стању да користи гасовити азот и ћелијску енергију у облику ATP за производњу амонијака, кључног хранљивог састојка за раст ћелија. Ово је процес који се назива анаеробна фиксација азота. Пошто је нитрогеназа суспендована директно у цитоплазми, околна течност врши ферментацију."

#, fuzzy
msgid "WIKI_NITROGENASE_INTRO"
msgstr "Нитрогеназа је протеин у стању да користи гасовити азот и ћелијску енергију у облику ATP за производњу амонијака, кључног хранљивог састојка за раст ћелија. Ово је процес који се назива анаеробна фиксација азота. Пошто је нитрогеназа суспендована директно у цитоплазми, околна течност врши ферментацију."

#, fuzzy
msgid "WIKI_NITROGENASE_MODIFICATIONS"
msgstr "Нитрогеназа је протеин у стању да користи гасовити азот и ћелијску енергију у облику ATP за производњу амонијака, кључног хранљивог састојка за раст ћелија. Ово је процес који се назива анаеробна фиксација азота. Пошто је нитрогеназа суспендована директно у цитоплазми, околна течност врши ферментацију."

#, fuzzy
msgid "WIKI_NITROGENASE_PROCESSES"
msgstr "Нитрогеназа је протеин у стању да користи гасовити азот и ћелијску енергију у облику ATP за производњу амонијака, кључног хранљивог састојка за раст ћелија. Ово је процес који се назива анаеробна фиксација азота. Пошто је нитрогеназа суспендована директно у цитоплазми, околна течност врши ферментацију."

msgid "WIKI_NITROGENASE_REQUIREMENTS"
msgstr ""

#, fuzzy
msgid "WIKI_NITROGENASE_SCIENTIFIC_BACKGROUND"
msgstr "Нитрогеназа је протеин у стању да користи гасовити азот и ћелијску енергију у облику ATP за производњу амонијака, кључног хранљивог састојка за раст ћелија. Ово је процес који се назива анаеробна фиксација азота. Пошто је нитрогеназа суспендована директно у цитоплазми, околна течност врши ферментацију."

#, fuzzy
msgid "WIKI_NITROGENASE_STRATEGY"
msgstr "Нитрогеназа је протеин у стању да користи гасовити азот и ћелијску енергију у облику ATP за производњу амонијака, кључног хранљивог састојка за раст ћелија. Ово је процес који се назива анаеробна фиксација азота. Пошто је нитрогеназа суспендована директно у цитоплазми, околна течност врши ферментацију."

#, fuzzy
msgid "WIKI_NITROGENASE_UPGRADES"
msgstr "Нитрогеназа је протеин у стању да користи гасовити азот и ћелијску енергију у облику ATP за производњу амонијака, кључног хранљивог састојка за раст ћелија. Ово је процес који се назива анаеробна фиксација азота. Пошто је нитрогеназа суспендована директно у цитоплазми, околна течност врши ферментацију."

msgid "WIKI_NUCLEUS_EFFECTS"
msgstr ""

msgid "WIKI_NUCLEUS_INTRO"
msgstr ""

#, fuzzy
msgid "WIKI_NUCLEUS_MODIFICATIONS"
msgstr "Дефинитивна карактеристика еукариотских ћелија. Језгро такође укључује ендоплазматски ретикулум и тело голгија. Еволуција прокарионтских ћелија је развити систем унутрашњих мембрана, урађен асимилацијом другог прокариота у себи. То им омогућава да раздвоје или одбаце различите процесе који се дешавају унутар ћелије и спречава их да се преклапају. То омогућава да њихови нови мембрански органели буду много сложенији, ефикаснији и специјализованији него да слободно лебде у цитоплазми. Међутим, ово долази по цену да ћелија буде много већа и да јој треба пуно енергије за одржавање."

#, fuzzy
msgid "WIKI_NUCLEUS_PROCESSES"
msgstr "Поставите органелу"

msgid "WIKI_NUCLEUS_REQUIREMENTS"
msgstr ""

msgid "WIKI_NUCLEUS_SCIENTIFIC_BACKGROUND"
msgstr ""

msgid "WIKI_NUCLEUS_STRATEGY"
msgstr ""

msgid "WIKI_NUCLEUS_UPGRADES"
msgstr ""

#, fuzzy
msgid "WIKI_ORGANELLES_ROOT_INTRO"
msgstr "Органеле"

#, fuzzy
msgid "WIKI_OXYTOXISOME_EFFECTS"
msgstr "Модификовани метаболосом одговоран за производњу примитивног облика токсичног агенса ОксиТокси НТ."

#, fuzzy
msgid "WIKI_OXYTOXISOME_INTRO"
msgstr "ОксиТоксизом"

#, fuzzy
msgid "WIKI_OXYTOXISOME_MODIFICATIONS"
msgstr "Модификовани метаболосом одговоран за производњу примитивног облика токсичног агенса ОксиТокси НТ."

#, fuzzy
msgid "WIKI_OXYTOXISOME_PROCESSES"
msgstr "Метаболосоми су грозди протеина умотани у протеинске љуске. Они су у стању да претворе глукозу у ATP много већом брзином него што се то може учинити у цитоплазми са процесу који се назива аеробно дисање. Међутим, потребан му је кисеоник да би функционисао, а нижи нивои кисеоника у околини успориће брзину његове производње ATP. Пошто су метаболосоми суспендовани директно у цитоплазми, околна течност врши одређену ферментацију."

#, fuzzy
msgid "WIKI_OXYTOXISOME_REQUIREMENTS"
msgstr "Модификовани метаболосом одговоран за производњу примитивног облика токсичног агенса ОксиТокси НТ."

msgid "WIKI_OXYTOXISOME_SCIENTIFIC_BACKGROUND"
msgstr ""

#, fuzzy
msgid "WIKI_OXYTOXISOME_STRATEGY"
msgstr "Модификовани метаболосом одговоран за производњу примитивног облика токсичног агенса ОксиТокси НТ."

#, fuzzy
msgid "WIKI_OXYTOXISOME_UPGRADES"
msgstr "Модификовани метаболосом одговоран за производњу примитивног облика токсичног агенса ОксиТокси НТ."

msgid "WIKI_PAGE_AXON"
msgstr ""

#, fuzzy
msgid "WIKI_PAGE_BINDING_AGENT"
msgstr ""
"Постоји сукоб са {0}.\n"
"Да ли желите да уклоните унос из {1}?"

#, fuzzy
msgid "WIKI_PAGE_BIOLUMINESCENT_VACUOLE"
msgstr "Биолуминисцентна Вакуола"

#, fuzzy
msgid "WIKI_PAGE_CHEMOPLAST"
msgstr "Хемопласт"

#, fuzzy
msgid "WIKI_PAGE_CHEMORECEPTOR"
msgstr "Хеморецептор"

#, fuzzy
msgid "WIKI_PAGE_CHEMOSYNTHESIZING_PROTEINS"
msgstr "Хемосинтетски Протеини"

#, fuzzy
msgid "WIKI_PAGE_CHLOROPLAST"
msgstr "Хлоропласт"

msgid "WIKI_PAGE_CILIA"
msgstr ""

#, fuzzy
msgid "WIKI_PAGE_CYTOPLASM"
msgstr "Цитоплазма"

#, fuzzy
msgid "WIKI_PAGE_FLAGELLUM"
msgstr "Бич"

#, fuzzy
msgid "WIKI_PAGE_LYSOSOME"
msgstr "ОксиТоксизом"

#, fuzzy
msgid "WIKI_PAGE_METABOLOSOMES"
msgstr "Метаболосоми"

#, fuzzy
msgid "WIKI_PAGE_MITOCHONDRION"
msgstr "Митохондрија"

#, fuzzy
msgid "WIKI_PAGE_MYOFIBRIL"
msgstr "Грабежљива Коса"

#, fuzzy
msgid "WIKI_PAGE_NITROGEN-FIXING_PLASTID"
msgstr "Пластид за Фиксирање Азота"

#, fuzzy
msgid "WIKI_PAGE_NITROGENASE"
msgstr "Нитрогеназа"

#, fuzzy
msgid "WIKI_PAGE_NUCLEUS"
msgstr "Ћелијско Језгро"

#, fuzzy
msgid "WIKI_PAGE_ORGANELLES_ROOT"
msgstr "Поставите органелу"

#, fuzzy
msgid "WIKI_PAGE_OXYTOXISOME"
msgstr "ОксиТоксизом"

msgid "WIKI_PAGE_PERFORATOR_PILUS"
msgstr ""

#, fuzzy
msgid "WIKI_PAGE_PROTOPLASM"
msgstr "Протоплазма"

#, fuzzy
msgid "WIKI_PAGE_RUSTICYANIN"
msgstr "Рустицијанин"

#, fuzzy
msgid "WIKI_PAGE_SIGNALING_AGENT"
msgstr ""
"Постоји сукоб са {0}.\n"
"Да ли желите да уклоните унос из {1}?"

msgid "WIKI_PAGE_SLIME_JET"
msgstr ""

#, fuzzy
msgid "WIKI_PAGE_THERMOPLAST"
msgstr "Термопласт"

#, fuzzy
msgid "WIKI_PAGE_THERMOSYNTHASE"
msgstr "Хемосинтеза"

#, fuzzy
msgid "WIKI_PAGE_THYLAKOIDS"
msgstr "Тилакоиди"

#, fuzzy
msgid "WIKI_PAGE_TOXIN_VACUOLE"
msgstr ""
"Отровна\n"
"Вацуоле"

#, fuzzy
msgid "WIKI_PAGE_VACUOLE"
msgstr ""
"Отровна\n"
"Вацуоле"

msgid "WIKI_PERFORATOR_PILUS_EFFECTS"
msgstr ""

msgid "WIKI_PERFORATOR_PILUS_INTRO"
msgstr ""

msgid "WIKI_PERFORATOR_PILUS_MODIFICATIONS"
msgstr ""

msgid "WIKI_PERFORATOR_PILUS_PROCESSES"
msgstr ""

msgid "WIKI_PERFORATOR_PILUS_REQUIREMENTS"
msgstr ""

msgid "WIKI_PERFORATOR_PILUS_SCIENTIFIC_BACKGROUND"
msgstr ""

msgid "WIKI_PERFORATOR_PILUS_STRATEGY"
msgstr ""

msgid "WIKI_PERFORATOR_PILUS_UPGRADES"
msgstr ""

#, fuzzy
msgid "WIKI_PROTOPLASM_EFFECTS"
msgstr "Протоплазма"

#, fuzzy
msgid "WIKI_PROTOPLASM_INTRO"
msgstr "Протоплазма"

msgid "WIKI_PROTOPLASM_MODIFICATIONS"
msgstr ""

#, fuzzy
msgid "WIKI_PROTOPLASM_PROCESSES"
msgstr "Лепљива унутрашњост ћелије. Цитоплазма је основна смеша јона, протеина и других супстанци растворених у води која испуњава унутрашњост ћелије. Једна од функција коју обавља је ферментација, претварање глукозе у ATP енергију. Да би ћелије којима недостају органели имали напреднији метаболизам, на то се ослањају у енергији. Такође се користи за складиштење молекула у ћелији и за повећање величине ћелије."

msgid "WIKI_PROTOPLASM_REQUIREMENTS"
msgstr ""

msgid "WIKI_PROTOPLASM_SCIENTIFIC_BACKGROUND"
msgstr ""

msgid "WIKI_PROTOPLASM_STRATEGY"
msgstr ""

msgid "WIKI_PROTOPLASM_UPGRADES"
msgstr ""

msgid "WIKI_ROOT_BODY"
msgstr ""

msgid "WIKI_ROOT_HEADING"
msgstr ""

#, fuzzy
msgid "WIKI_RUSTICYANIN_EFFECTS"
msgstr "Рустицијанин је протеин који може да користи гасовити угљен-диоксид и кисеоник за оксидацију гвожђа из једног хемијског стања у друго. Овај процес, назван Респирација гвожђа, ослобађа енергију коју ћелија тада може да сакупи."

#, fuzzy
msgid "WIKI_RUSTICYANIN_INTRO"
msgstr "Рустицијанин је протеин који може да користи гасовити угљен-диоксид и кисеоник за оксидацију гвожђа из једног хемијског стања у друго. Овај процес, назван Респирација гвожђа, ослобађа енергију коју ћелија тада може да сакупи."

#, fuzzy
msgid "WIKI_RUSTICYANIN_MODIFICATIONS"
msgstr "Рустицијанин је протеин који може да користи гасовити угљен-диоксид и кисеоник за оксидацију гвожђа из једног хемијског стања у друго. Овај процес, назван Респирација гвожђа, ослобађа енергију коју ћелија тада може да сакупи."

#, fuzzy
msgid "WIKI_RUSTICYANIN_PROCESSES"
msgstr "Рустицијанин је протеин који може да користи гасовити угљен-диоксид и кисеоник за оксидацију гвожђа из једног хемијског стања у друго. Овај процес, назван Респирација гвожђа, ослобађа енергију коју ћелија тада може да сакупи."

msgid "WIKI_RUSTICYANIN_REQUIREMENTS"
msgstr ""

#, fuzzy
msgid "WIKI_RUSTICYANIN_SCIENTIFIC_BACKGROUND"
msgstr "Рустицијанин је протеин који може да користи гасовити угљен-диоксид и кисеоник за оксидацију гвожђа из једног хемијског стања у друго. Овај процес, назван Респирација гвожђа, ослобађа енергију коју ћелија тада може да сакупи."

#, fuzzy
msgid "WIKI_RUSTICYANIN_STRATEGY"
msgstr "Рустицијанин је протеин који може да користи гасовити угљен-диоксид и кисеоник за оксидацију гвожђа из једног хемијског стања у друго. Овај процес, назван Респирација гвожђа, ослобађа енергију коју ћелија тада може да сакупи."

#, fuzzy
msgid "WIKI_RUSTICYANIN_UPGRADES"
msgstr "Рустицијанин је протеин који може да користи гасовити угљен-диоксид и кисеоник за оксидацију гвожђа из једног хемијског стања у друго. Овај процес, назван Респирација гвожђа, ослобађа енергију коју ћелија тада може да сакупи."

#, fuzzy
msgid "WIKI_SIGNALING_AGENT_EFFECTS"
msgstr ""
"Постоји сукоб са {0}.\n"
"Да ли желите да уклоните унос из {1}?"

#, fuzzy
msgid "WIKI_SIGNALING_AGENT_INTRO"
msgstr ""
"Постоји сукоб са {0}.\n"
"Да ли желите да уклоните унос из {1}?"

#, fuzzy
msgid "WIKI_SIGNALING_AGENT_MODIFICATIONS"
msgstr "Нитрогеназа је протеин у стању да користи гасовити азот и ћелијску енергију у облику ATP за производњу амонијака, кључног хранљивог састојка за раст ћелија. Ово је процес који се назива анаеробна фиксација азота. Пошто је нитрогеназа суспендована директно у цитоплазми, околна течност врши ферментацију."

#, fuzzy
msgid "WIKI_SIGNALING_AGENT_PROCESSES"
msgstr "Нитрогеназа је протеин у стању да користи гасовити азот и ћелијску енергију у облику ATP за производњу амонијака, кључног хранљивог састојка за раст ћелија. Ово је процес који се назива анаеробна фиксација азота. Пошто је нитрогеназа суспендована директно у цитоплазми, околна течност врши ферментацију."

#, fuzzy
msgid "WIKI_SIGNALING_AGENT_REQUIREMENTS"
msgstr "Нитрогеназа је протеин у стању да користи гасовити азот и ћелијску енергију у облику ATP за производњу амонијака, кључног хранљивог састојка за раст ћелија. Ово је процес који се назива анаеробна фиксација азота. Пошто је нитрогеназа суспендована директно у цитоплазми, околна течност врши ферментацију."

#, fuzzy
msgid "WIKI_SIGNALING_AGENT_SCIENTIFIC_BACKGROUND"
msgstr "Нитрогеназа је протеин у стању да користи гасовити азот и ћелијску енергију у облику ATP за производњу амонијака, кључног хранљивог састојка за раст ћелија. Ово је процес који се назива анаеробна фиксација азота. Пошто је нитрогеназа суспендована директно у цитоплазми, околна течност врши ферментацију."

#, fuzzy
msgid "WIKI_SIGNALING_AGENT_STRATEGY"
msgstr ""
"Постоји сукоб са {0}.\n"
"Да ли желите да уклоните унос из {1}?"

#, fuzzy
msgid "WIKI_SIGNALING_AGENT_UPGRADES"
msgstr ""
"Постоји сукоб са {0}.\n"
"Да ли желите да уклоните унос из {1}?"

#, fuzzy
msgid "WIKI_SLIME_JET_EFFECTS"
msgstr "Лепљива унутрашњост ћелије. Цитоплазма је основна смеша јона, протеина и других супстанци растворених у води која испуњава унутрашњост ћелије. Једна од функција коју обавља је ферментација, претварање глукозе у ATP енергију. Да би ћелије којима недостају органели имали напреднији метаболизам, на то се ослањају у енергији. Такође се користи за складиштење молекула у ћелији и за повећање величине ћелије."

#, fuzzy
msgid "WIKI_SLIME_JET_INTRO"
msgstr "Лепљива унутрашњост ћелије. Цитоплазма је основна смеша јона, протеина и других супстанци растворених у води која испуњава унутрашњост ћелије. Једна од функција коју обавља је ферментација, претварање глукозе у ATP енергију. Да би ћелије којима недостају органели имали напреднији метаболизам, на то се ослањају у енергији. Такође се користи за складиштење молекула у ћелији и за повећање величине ћелије."

#, fuzzy
msgid "WIKI_SLIME_JET_MODIFICATIONS"
msgstr "Лепљива унутрашњост ћелије. Цитоплазма је основна смеша јона, протеина и других супстанци растворених у води која испуњава унутрашњост ћелије. Једна од функција коју обавља је ферментација, претварање глукозе у ATP енергију. Да би ћелије којима недостају органели имали напреднији метаболизам, на то се ослањају у енергији. Такође се користи за складиштење молекула у ћелији и за повећање величине ћелије."

#, fuzzy
msgid "WIKI_SLIME_JET_PROCESSES"
msgstr "Лепљива унутрашњост ћелије. Цитоплазма је основна смеша јона, протеина и других супстанци растворених у води која испуњава унутрашњост ћелије. Једна од функција коју обавља је ферментација, претварање глукозе у ATP енергију. Да би ћелије којима недостају органели имали напреднији метаболизам, на то се ослањају у енергији. Такође се користи за складиштење молекула у ћелији и за повећање величине ћелије."

msgid "WIKI_SLIME_JET_REQUIREMENTS"
msgstr ""

msgid "WIKI_SLIME_JET_SCIENTIFIC_BACKGROUND"
msgstr ""

msgid "WIKI_SLIME_JET_STRATEGY"
msgstr ""

msgid "WIKI_SLIME_JET_UPGRADES"
msgstr ""

#, fuzzy
msgid "WIKI_THERMOPLAST_EFFECTS"
msgstr "Термопласт је двострука мембранска структура која садржи термосензибилне пигменте сложене заједно у мембранске врећице. То је прокариот који је асимилирао за употребу од свог еукариотског домаћина. Пигменти у термопласту могу да користе енергију топлотних разлика у околини за производњу глукозе из воде и гасовитог угљен-диоксида у процесу који се назива термосинтеза. Стопа његове производње глукозе скалира се са концентрацијом угљен-диоксида и температуром."

#, fuzzy
msgid "WIKI_THERMOPLAST_INTRO"
msgstr "Термопласт је двострука мембранска структура која садржи термосензибилне пигменте сложене заједно у мембранске врећице. То је прокариот који је асимилирао за употребу од свог еукариотског домаћина. Пигменти у термопласту могу да користе енергију топлотних разлика у околини за производњу глукозе из воде и гасовитог угљен-диоксида у процесу који се назива термосинтеза. Стопа његове производње глукозе скалира се са концентрацијом угљен-диоксида и температуром."

#, fuzzy
msgid "WIKI_THERMOPLAST_MODIFICATIONS"
msgstr "Термопласт је двострука мембранска структура која садржи термосензибилне пигменте сложене заједно у мембранске врећице. То је прокариот који је асимилирао за употребу од свог еукариотског домаћина. Пигменти у термопласту могу да користе енергију топлотних разлика у околини за производњу глукозе из воде и гасовитог угљен-диоксида у процесу који се назива термосинтеза. Стопа његове производње глукозе скалира се са концентрацијом угљен-диоксида и температуром."

#, fuzzy
msgid "WIKI_THERMOPLAST_PROCESSES"
msgstr "Термопласт је двострука мембранска структура која садржи термосензибилне пигменте сложене заједно у мембранске врећице. То је прокариот који је асимилирао за употребу од свог еукариотског домаћина. Пигменти у термопласту могу да користе енергију топлотних разлика у околини за производњу глукозе из воде и гасовитог угљен-диоксида у процесу који се назива термосинтеза. Стопа његове производње глукозе скалира се са концентрацијом угљен-диоксида и температуром."

msgid "WIKI_THERMOPLAST_REQUIREMENTS"
msgstr ""

#, fuzzy
msgid "WIKI_THERMOPLAST_SCIENTIFIC_BACKGROUND"
msgstr "Термопласт је двострука мембранска структура која садржи термосензибилне пигменте сложене заједно у мембранске врећице. То је прокариот који је асимилирао за употребу од свог еукариотског домаћина. Пигменти у термопласту могу да користе енергију топлотних разлика у околини за производњу глукозе из воде и гасовитог угљен-диоксида у процесу који се назива термосинтеза. Стопа његове производње глукозе скалира се са концентрацијом угљен-диоксида и температуром."

#, fuzzy
msgid "WIKI_THERMOPLAST_STRATEGY"
msgstr "Термопласт је двострука мембранска структура која садржи термосензибилне пигменте сложене заједно у мембранске врећице. То је прокариот који је асимилирао за употребу од свог еукариотског домаћина. Пигменти у термопласту могу да користе енергију топлотних разлика у околини за производњу глукозе из воде и гасовитог угљен-диоксида у процесу који се назива термосинтеза. Стопа његове производње глукозе скалира се са концентрацијом угљен-диоксида и температуром."

#, fuzzy
msgid "WIKI_THERMOPLAST_UPGRADES"
msgstr "Термопласт је двострука мембранска структура која садржи термосензибилне пигменте сложене заједно у мембранске врећице. То је прокариот који је асимилирао за употребу од свог еукариотског домаћина. Пигменти у термопласту могу да користе енергију топлотних разлика у околини за производњу глукозе из воде и гасовитог угљен-диоксида у процесу који се назива термосинтеза. Стопа његове производње глукозе скалира се са концентрацијом угљен-диоксида и температуром."

#, fuzzy
msgid "WIKI_THERMOSYNTHASE_EFFECTS"
msgstr "Хемосинтеза"

#, fuzzy
msgid "WIKI_THERMOSYNTHASE_INTRO"
msgstr "Хемосинтеза"

#, fuzzy
msgid "WIKI_THERMOSYNTHASE_MODIFICATIONS"
msgstr "Термопласт је двострука мембранска структура која садржи термосензибилне пигменте сложене заједно у мембранске врећице. То је прокариот који је асимилирао за употребу од свог еукариотског домаћина. Пигменти у термопласту могу да користе енергију топлотних разлика у околини за производњу глукозе из воде и гасовитог угљен-диоксида у процесу који се назива термосинтеза. Стопа његове производње глукозе скалира се са концентрацијом угљен-диоксида и температуром."

#, fuzzy
msgid "WIKI_THERMOSYNTHASE_PROCESSES"
msgstr "Термопласт је двострука мембранска структура која садржи термосензибилне пигменте сложене заједно у мембранске врећице. То је прокариот који је асимилирао за употребу од свог еукариотског домаћина. Пигменти у термопласту могу да користе енергију топлотних разлика у околини за производњу глукозе из воде и гасовитог угљен-диоксида у процесу који се назива термосинтеза. Стопа његове производње глукозе скалира се са концентрацијом угљен-диоксида и температуром."

#, fuzzy
msgid "WIKI_THERMOSYNTHASE_REQUIREMENTS"
msgstr "Термопласт је двострука мембранска структура која садржи термосензибилне пигменте сложене заједно у мембранске врећице. То је прокариот који је асимилирао за употребу од свог еукариотског домаћина. Пигменти у термопласту могу да користе енергију топлотних разлика у околини за производњу глукозе из воде и гасовитог угљен-диоксида у процесу који се назива термосинтеза. Стопа његове производње глукозе скалира се са концентрацијом угљен-диоксида и температуром."

#, fuzzy
msgid "WIKI_THERMOSYNTHASE_SCIENTIFIC_BACKGROUND"
msgstr "Термопласт је двострука мембранска структура која садржи термосензибилне пигменте сложене заједно у мембранске врећице. То је прокариот који је асимилирао за употребу од свог еукариотског домаћина. Пигменти у термопласту могу да користе енергију топлотних разлика у околини за производњу глукозе из воде и гасовитог угљен-диоксида у процесу који се назива термосинтеза. Стопа његове производње глукозе скалира се са концентрацијом угљен-диоксида и температуром."

#, fuzzy
msgid "WIKI_THERMOSYNTHASE_STRATEGY"
msgstr "Термопласт је двострука мембранска структура која садржи термосензибилне пигменте сложене заједно у мембранске врећице. То је прокариот који је асимилирао за употребу од свог еукариотског домаћина. Пигменти у термопласту могу да користе енергију топлотних разлика у околини за производњу глукозе из воде и гасовитог угљен-диоксида у процесу који се назива термосинтеза. Стопа његове производње глукозе скалира се са концентрацијом угљен-диоксида и температуром."

#, fuzzy
msgid "WIKI_THERMOSYNTHASE_UPGRADES"
msgstr "Термопласт је двострука мембранска структура која садржи термосензибилне пигменте сложене заједно у мембранске врећице. То је прокариот који је асимилирао за употребу од свог еукариотског домаћина. Пигменти у термопласту могу да користе енергију топлотних разлика у околини за производњу глукозе из воде и гасовитог угљен-диоксида у процесу који се назива термосинтеза. Стопа његове производње глукозе скалира се са концентрацијом угљен-диоксида и температуром."

#, fuzzy
msgid "WIKI_THYLAKOIDS_EFFECTS"
msgstr "Тилакоиди су грозди протеина и фотосензибилних пигмената. Пигменти су у стању да користе енергију светлости за производњу глукозе из воде и гасовитог угљен-диоксида у процесу названом Фотосинтеза. Ови пигменти су такође оно што им даје препознатљиву боју. Стопа њихове производње глукозе скалира се са концентрацијом угљен-диоксида и интензитетом светлости. Пошто су тилакоиди суспендовани директно у цитоплазми, околна течност врши ферментацију."

#, fuzzy
msgid "WIKI_THYLAKOIDS_INTRO"
msgstr "Тилакоиди су грозди протеина и фотосензибилних пигмената. Пигменти су у стању да користе енергију светлости за производњу глукозе из воде и гасовитог угљен-диоксида у процесу названом Фотосинтеза. Ови пигменти су такође оно што им даје препознатљиву боју. Стопа њихове производње глукозе скалира се са концентрацијом угљен-диоксида и интензитетом светлости. Пошто су тилакоиди суспендовани директно у цитоплазми, околна течност врши ферментацију."

#, fuzzy
msgid "WIKI_THYLAKOIDS_MODIFICATIONS"
msgstr "Тилакоиди су грозди протеина и фотосензибилних пигмената. Пигменти су у стању да користе енергију светлости за производњу глукозе из воде и гасовитог угљен-диоксида у процесу названом Фотосинтеза. Ови пигменти су такође оно што им даје препознатљиву боју. Стопа њихове производње глукозе скалира се са концентрацијом угљен-диоксида и интензитетом светлости. Пошто су тилакоиди суспендовани директно у цитоплазми, околна течност врши ферментацију."

msgid "WIKI_THYLAKOIDS_PROCESSES"
msgstr ""

msgid "WIKI_THYLAKOIDS_REQUIREMENTS"
msgstr ""

#, fuzzy
msgid "WIKI_THYLAKOIDS_SCIENTIFIC_BACKGROUND"
msgstr "Тилакоиди су грозди протеина и фотосензибилних пигмената. Пигменти су у стању да користе енергију светлости за производњу глукозе из воде и гасовитог угљен-диоксида у процесу названом Фотосинтеза. Ови пигменти су такође оно што им даје препознатљиву боју. Стопа њихове производње глукозе скалира се са концентрацијом угљен-диоксида и интензитетом светлости. Пошто су тилакоиди суспендовани директно у цитоплазми, околна течност врши ферментацију."

#, fuzzy
msgid "WIKI_THYLAKOIDS_STRATEGY"
msgstr "Тилакоиди су грозди протеина и фотосензибилних пигмената. Пигменти су у стању да користе енергију светлости за производњу глукозе из воде и гасовитог угљен-диоксида у процесу названом Фотосинтеза. Ови пигменти су такође оно што им даје препознатљиву боју. Стопа њихове производње глукозе скалира се са концентрацијом угљен-диоксида и интензитетом светлости. Пошто су тилакоиди суспендовани директно у цитоплазми, околна течност врши ферментацију."

#, fuzzy
msgid "WIKI_THYLAKOIDS_UPGRADES"
msgstr "Тилакоиди су грозди протеина и фотосензибилних пигмената. Пигменти су у стању да користе енергију светлости за производњу глукозе из воде и гасовитог угљен-диоксида у процесу названом Фотосинтеза. Ови пигменти су такође оно што им даје препознатљиву боју. Стопа њихове производње глукозе скалира се са концентрацијом угљен-диоксида и интензитетом светлости. Пошто су тилакоиди суспендовани директно у цитоплазми, околна течност врши ферментацију."

#, fuzzy
msgid "WIKI_TOXIN_VACUOLE_EFFECTS"
msgstr "Отровна вакуола је вакуола која је модификована за специфичну производњу, складиштење и излучивање окситокси токсина. Више отровне вакуола повећаће брзину ослобађања токсина."

#, fuzzy
msgid "WIKI_TOXIN_VACUOLE_INTRO"
msgstr ""
"Отровна\n"
"Вацуоле"

#, fuzzy
msgid "WIKI_TOXIN_VACUOLE_MODIFICATIONS"
msgstr "Отровна вакуола је вакуола која је модификована за специфичну производњу, складиштење и излучивање окситокси токсина. Више отровне вакуола повећаће брзину ослобађања токсина."

#, fuzzy
msgid "WIKI_TOXIN_VACUOLE_PROCESSES"
msgstr "Отровна вакуола је вакуола која је модификована за специфичну производњу, складиштење и излучивање окситокси токсина. Више отровне вакуола повећаће брзину ослобађања токсина."

#, fuzzy
msgid "WIKI_TOXIN_VACUOLE_REQUIREMENTS"
msgstr "Отровна вакуола је вакуола која је модификована за специфичну производњу, складиштење и излучивање окситокси токсина. Више отровне вакуола повећаће брзину ослобађања токсина."

#, fuzzy
msgid "WIKI_TOXIN_VACUOLE_SCIENTIFIC_BACKGROUND"
msgstr "Отровна вакуола је вакуола која је модификована за специфичну производњу, складиштење и излучивање окситокси токсина. Више отровне вакуола повећаће брзину ослобађања токсина."

#, fuzzy
msgid "WIKI_TOXIN_VACUOLE_STRATEGY"
msgstr "Отровна вакуола је вакуола која је модификована за специфичну производњу, складиштење и излучивање окситокси токсина. Више отровне вакуола повећаће брзину ослобађања токсина."

#, fuzzy
msgid "WIKI_TOXIN_VACUOLE_UPGRADES"
msgstr "Отровна вакуола је вакуола која је модификована за специфичну производњу, складиштење и излучивање окситокси токсина. Више отровне вакуола повећаће брзину ослобађања токсина."

msgid "WIKI_VACUOLE_EFFECTS"
msgstr ""

#, fuzzy
msgid "WIKI_VACUOLE_INTRO"
msgstr "Отровна вакуола је вакуола која је модификована за специфичну производњу, складиштење и излучивање окситокси токсина. Више отровне вакуола повећаће брзину ослобађања токсина."

#, fuzzy
msgid "WIKI_VACUOLE_MODIFICATIONS"
msgstr "Отровна вакуола је вакуола која је модификована за специфичну производњу, складиштење и излучивање окситокси токсина. Више отровне вакуола повећаће брзину ослобађања токсина."

#, fuzzy
msgid "WIKI_VACUOLE_PROCESSES"
msgstr "Отровна вакуола је вакуола која је модификована за специфичну производњу, складиштење и излучивање окситокси токсина. Више отровне вакуола повећаће брзину ослобађања токсина."

msgid "WIKI_VACUOLE_REQUIREMENTS"
msgstr ""

msgid "WIKI_VACUOLE_SCIENTIFIC_BACKGROUND"
msgstr ""

msgid "WIKI_VACUOLE_STRATEGY"
msgstr ""

msgid "WIKI_VACUOLE_UPGRADES"
msgstr ""

msgid "WILL_YOU_THRIVE"
msgstr "Хоћете ли просперирати?"

msgid "WIN_BOX_TITLE"
msgstr "ВИ СТЕ ПРОСПЕРИРАЛИ!"

msgid "WIN_TEXT"
msgstr "Честитамо, освојили сте ову верзију Thrive! Ако желите, можете наставити да играте и након затварања овог екрана или започети нову игру у новом свету."

#, fuzzy
msgid "WORKSHOP_ITEM_CHANGE_NOTES"
msgstr "ВИ СТЕ ПРОСПЕРИРАЛИ!"

#, fuzzy
msgid "WORKSHOP_ITEM_CHANGE_NOTES_TOOLTIP"
msgstr "ВИ СТЕ ПРОСПЕРИРАЛИ!"

#, fuzzy
msgid "WORKSHOP_ITEM_DESCRIPTION"
msgstr "Хлоропласт је двострука мембранска структура која садржи фотосензибилне пигменте сложене заједно у опнене врећице. То је прокариот који је асимилирао за употребу од свог еукариотског домаћина. Пигменти у хлоропласту су способни да користе енергију светлости за производњу глукозе из воде и гасовитог угљен-диоксида у процесу названом Фотосинтеза. Ови пигменти су такође оно што му даје препознатљиву боју. Стопа његове производње глукозе скалира се са концентрацијом угљен-диоксида и интензитетом светлости."

msgid "WORKSHOP_ITEM_PREVIEW"
msgstr ""

msgid "WORKSHOP_ITEM_TAGS"
msgstr ""

#, fuzzy
msgid "WORKSHOP_ITEM_TITLE"
msgstr "ВИ СТЕ ПРОСПЕРИРАЛИ!"

msgid "WORKSHOP_ITEM_UPLOAD_SUCCEEDED"
msgstr ""

msgid "WORKSHOP_ITEM_UPLOAD_SUCCEEDED_TOS_REQUIRED"
msgstr ""

msgid "WORKSHOP_TERMS_OF_SERVICE_NOTICE"
msgstr ""

msgid "WORKSHOP_VISIBILITY_TOOLTIP"
msgstr ""

msgid "WORLD"
msgstr ""

#, fuzzy
msgid "WORLD_EXPORT_SUCCESS_MESSAGE"
msgstr "Грешка при чувању"

#, fuzzy
msgid "WORLD_GENERAL_STATISTICS"
msgstr "Статистика Организма"

msgid "WORLD_MISC_DETAILS_STRING"
msgstr ""

#, fuzzy
msgid "WORLD_RELATIVE_MOVEMENT"
msgstr "за повећање кретања"

#, fuzzy
msgid "WORST_PATCH_COLON"
msgstr "Врсте:"

msgid "XBOX360"
msgstr ""

msgid "XBOX_ONE"
msgstr ""

msgid "XBOX_SERIES"
msgstr ""

msgid "YEARS"
msgstr "године"

#, fuzzy
msgid "YOUTUBE_TOOLTIP"
msgstr "Наставити"

msgid "YOU_CAN_MAKE_PULL_REQUEST"
msgstr ""

msgid "YOU_CAN_SUPPORT_THRIVE_ON_PATREON"
msgstr ""

msgid "ZOOM_IN"
msgstr "Зумирати"

msgid "ZOOM_OUT"
msgstr "Одзумирати"

#, fuzzy
#~ msgid "DIRECTIONL"
#~ msgstr "Опис:"

#, fuzzy
#~ msgid "DIRECTIONR"
#~ msgstr "Опис:"

#, fuzzy
#~ msgid "TREBLEDOWN"
#~ msgstr "Померите надоле"

#, fuzzy
#~ msgid "UNKNOWN_ON_WINDOWS"
#~ msgstr "Непознати миш"

#, fuzzy
#~ msgid "TOTAL_POPULATION_COLON"
#~ msgstr "Број популације од {0} променио се за {1} због: {2}"

#, fuzzy
#~ msgid "QUESTION"
#~ msgstr "Резолуција:"

#, fuzzy
#~ msgid "TARGET_TIME"
#~ msgstr "Здрав.:"

#, fuzzy
#~ msgid "ENABLED"
#~ msgstr "Омогућите уређивач"

#, fuzzy
#~ msgid "PATCH_MAP_TYPE"
#~ msgstr "Карта Зоне"

#, fuzzy
#~ msgid "LOOKING_AT"
#~ msgstr "Притисните дугме поништи у уређивачу да бисте исправили грешку"

#, fuzzy
#~ msgid "SPECIES_N_TIMES"
#~ msgstr "Врсте Присутне"

#, fuzzy
#~ msgid "BECOME_AWARE"
#~ msgstr "Биом: {0}"

#, fuzzy
#~ msgid "CONFIRM_NORMAL"
#~ msgstr "ПОТВРДИ"

#~ msgid "STUFF_AT"
#~ msgstr "Ствари у {0:F1}, {1:F1}:"

#, fuzzy
#~ msgid "SPECIES_DETAILS"
#~ msgstr "Врсте Присутне"

#, fuzzy
#~ msgid "CURRENT_GENERATION_COLON"
#~ msgstr "Генерација:"

#, fuzzy
#~ msgid "STATISTICS_BUTTON_TOOLTIP"
#~ msgstr "Додајте ново везивање тастера"

#, fuzzy
#~ msgid "MACROSCOPIC_PROTOYPE_WARNING"
#~ msgstr ""
#~ "Познато је да је изабрано чување за учитавање некомпатибилно са овом верзијом Thrive.\n"
#~ "Како је Thrive још увек у раној фази развој компатибилност спремања није висок приоритет, јер као такав не постоји уграђени конвертор за спремање за надоградњу старих спремања."

#, fuzzy
#~ msgid "AUTO_GPU_NAME"
#~ msgstr "Корисничко име:"

#, fuzzy
#~ msgid "NOT_RUNNING_DOT"
#~ msgstr "Не ради."

#~ msgid "PATCH_PANGONIAN_VENTS"
#~ msgstr "Пангонски Отвори"

#~ msgid "PATCH_PANGONIAN_MESOPELAGIC"
#~ msgstr "Пангонски Мезопелагијски"

#~ msgid "PATCH_PANGONIAN_EPIPELAGIC"
#~ msgstr "Пангонски Епипелагијски"

#~ msgid "PATHCH_PANGONIAN_ABYSSOPELAGIC"
#~ msgstr "Пангонски Абисопелагијски"

#~ msgid "PATCH_PANGONIAN_COAST"
#~ msgstr "Пангонска Обала"

#~ msgid "PATCH_PANGONIAN_ESTUARY"
#~ msgstr "Пангонско Ушће"

#~ msgid "PATCH_CAVE"
#~ msgstr "Пећина"

#~ msgid "PATCH_ICE_SHELF"
#~ msgstr "Ледена Полица"

#~ msgid "PATCH_PANGONIAN_SEAFLOOR"
#~ msgstr "Дно Пангонског Мора"

#~ msgid "LOADING_DOT"
#~ msgstr "Учитавање..."

#~ msgid "PREVIOUS"
#~ msgstr "претходна:"

#~ msgid "RUN_RESULT_POP_IN_PATCHES"
#~ msgstr "популација у зонама:"

#~ msgid "SAVING"
#~ msgstr "Сачуване..."

#~ msgid "OVERWRITE_EXISTING_SAVE_TITLE"
#~ msgstr "Желите ли да препишете постојеће чување?"

#~ msgid "TYPE"
#~ msgstr "Тип:"

#~ msgid "VERSION"
#~ msgstr "Верзија:"

#~ msgid "EDITOR_TUTORIAL_PATCH_TEXT"
#~ msgstr ""
#~ "Ово је мапа зона.\n"
#~ "Овде можете видети различите зоне у којима микроби могу живети.\n"
#~ "Ваша тренутна зона је истакнута.\n"
#~ "Можете да кликнете на зоне мишем да бисте их изабрали да бисте видели њихове детаље на десној страни.\n"
#~ "\n"
#~ "Ако изаберете зону поред оне у којој се тренутно налазите, можете притиснути дугме са десне стране да бисте се тамо преселили. Ово омогућава ширењу вашег популација на нове зоне.\n"
#~ "\n"
#~ "Изаберите зону за наставак."

#~ msgid "EDITOR_TUTORIAL_CELL_TEXT"
#~ msgstr ""
#~ "Ово је уређивач ћелија у којем можете додати или уклонити органеле са своје врсте трошећи мутације поени(МП).\n"
#~ "\n"
#~ "Такође можете променити друга својства своје врсте на другим картицама уређивача ћелија.\n"
#~ "\n"
#~ "Да бисте наставили, одаберите органелу са табле са леве стране (цитоплазма је добар избор). Затим кликните левим тастером миша поред шестерокута приказаног у средини екрана да бисте додали ту органелу својој врсти."

#, fuzzy
#~ msgid "TOTAL_EXTINCTION"
#~ msgstr "Број популације од {0} променио се за {1} због: {2}"

#, fuzzy
#~ msgid "LOCAL_EXTINCTION"
#~ msgstr "играч је умро"

#, fuzzy
#~ msgid "MARINE_SNOW_FOOD_SOURCE"
#~ msgstr "Морски снег"

#~ msgid "Cancel"
#~ msgstr "Отказати"

#~ msgid "SAVING_ERROR"
#~ msgstr "Грешка при Чувању"

#~ msgid "REMOVE_ORGANELLE"
#~ msgstr "Макните органелу"

#, fuzzy
#~ msgid "TRY_NEW_GAME"
#~ msgstr "Нова игра"

#~ msgid "MICROBE_PATCH_LABEL"
#~ msgstr "Зона: {0}"

#, fuzzy
#~ msgid "COLOR"
#~ msgstr "Боја"

#~ msgid "TURNS"
#~ msgstr "Претвара"

#~ msgid "INTO"
#~ msgstr "у"

#~ msgid "OXYTOXY"
#~ msgstr "ОксиТокси"

#~ msgid "DOT_CAN_RELEASE"
#~ msgstr ". Може ослободити"

#~ msgid "TOXINS_BY_PRESSING_E"
#~ msgstr "токсине притиском на E. Стопа скалира се са"

#~ msgid "CONCENTRATION_OF"
#~ msgstr "концентрацијом"

#~ msgid "USES"
#~ msgstr "Користи"

#~ msgid "DOT_RATE"
#~ msgstr ". Стопа"

#~ msgid "SCALES_WITH_CONCENTRATION_OF"
#~ msgstr "скалира се са концентрацијом"

#~ msgid "PRODUCES"
#~ msgstr "Производи"

#~ msgid "DOT_RATE_SCALES_WITH"
#~ msgstr ". Стопа скалира се са"

#~ msgid "AND"
#~ msgstr "и"

#~ msgid "INTENSITY_OF"
#~ msgstr "интензитет"

#~ msgid "DOT_RATE_SCALES"
#~ msgstr ". Стопа скалира се"

#~ msgid "OXYGEN_DOT"
#~ msgstr "Кисеоник."

#~ msgid "DOT_RATE_SCALES_WITH_CONCENTRATION_OF"
#~ msgstr ". Стопа скалира се са концентрацијом"

#~ msgid "ALSO_TURNS"
#~ msgstr "Такође претвара"

#~ msgid "INREASE_STORAGE_SPACE"
#~ msgstr "Повећава простор за складиштење ћелије."

#~ msgid "DOT_CAN"
#~ msgstr ". Може"

#~ msgid "RELEASE_TOXINS_BY_PRESSING"
#~ msgstr "ослободити токсине притиском на"

#~ msgid "E_DOT"
#~ msgstr "E."

#~ msgid "RATE"
#~ msgstr "Стопа"

#~ msgid "BIOLUMESCENT_VACUOLE"
#~ msgstr ""
#~ "Биолуминисцентно\n"
#~ "Вацуоле"

#, fuzzy
#~ msgid "END"
#~ msgstr "и"

#, fuzzy
#~ msgid "LEFT"
#~ msgstr "Померите се лево"

#, fuzzy
#~ msgid "RIGHT"
#~ msgstr "Светлост"

#, fuzzy
#~ msgid "FORWARD"
#~ msgstr "Крени напред"

#, fuzzy
#~ msgid "PARENLEFT"
#~ msgstr "Ротирајте лево"

#, fuzzy
#~ msgid "PARENRIGHT"
#~ msgstr "Ротирајте десно"

#, fuzzy
#~ msgid "COLON"
#~ msgstr "Здрав.:"

#, fuzzy
#~ msgid "SEMICOLON"
#~ msgstr "Величина:"

#, fuzzy
#~ msgid "AT"
#~ msgstr "ATP"

#, fuzzy
#~ msgid "BRACKETLEFT"
#~ msgstr "Ротирајте лево"

#, fuzzy
#~ msgid "BRACKETRIGHT"
#~ msgstr "Ротирајте десно"

#, fuzzy
#~ msgid "QUOTELEFT"
#~ msgstr "Ротирајте лево"

#, fuzzy
#~ msgid "BRACELEFT"
#~ msgstr "Ротирајте лево"

#, fuzzy
#~ msgid "BRACERIGHT"
#~ msgstr "Ротирајте десно"

#, fuzzy
#~ msgid "EXCLAMDOWN"
#~ msgstr "Померите надоле"

#, fuzzy
#~ msgid "YEN"
#~ msgstr "Кисеоник"

#, fuzzy
#~ msgid "SECTION"
#~ msgstr "Опис:"

#, fuzzy
#~ msgid "COPYRIGHT"
#~ msgstr "Померите се десно"

#, fuzzy
#~ msgid "MU"
#~ msgstr "Пригуши звук"

#, fuzzy
#~ msgid "AE"
#~ msgstr "Сачувати"

#, fuzzy
#~ msgid "ETH"
#~ msgstr "Здравље"

#, fuzzy
#~ msgid "DIVISION"
#~ msgstr "Верзија:"

#, fuzzy
#~ msgid "BACKTAB"
#~ msgstr "Назад"

#~ msgid "CARBON"
#~ msgstr "Угљеник"

#~ msgid "DIOXIDE"
#~ msgstr "Диоксид"

#~ msgid "PLASTID"
#~ msgstr "Пластид"<|MERGE_RESOLUTION|>--- conflicted
+++ resolved
@@ -7,11 +7,7 @@
 msgstr ""
 "Project-Id-Version: PROJECT VERSION\n"
 "Report-Msgid-Bugs-To: EMAIL@ADDRESS\n"
-<<<<<<< HEAD
-"POT-Creation-Date: 2024-05-20 17:46+0100\n"
-=======
-"POT-Creation-Date: 2024-05-29 15:02+0300\n"
->>>>>>> c1d1221f
+"POT-Creation-Date: 2024-05-30 09:59+0300\n"
 "PO-Revision-Date: 2021-02-25 13:33+0000\n"
 "Last-Translator: icedjuro <milandjurovic625@gmail.com>\n"
 "Language-Team: Serbian (cyrillic) <https://translate.revolutionarygamesstudio.com/projects/thrive/thrive-game/sr_Cyrl/>\n"
@@ -1962,14 +1958,17 @@
 msgid "FEED_ITEM_TRUNCATED_NOTICE"
 msgstr ""
 
+#, fuzzy
 msgid "FERROPLAST"
-msgstr ""
-
+msgstr "Термопласт"
+
+#, fuzzy
 msgid "FERROPLAST_DESCRIPTION"
-msgstr ""
-
+msgstr "Термопласт је двострука мембранска структура која садржи термосензибилне пигменте сложене заједно у мембранске врећице. То је прокариот који је асимилирао за употребу од свог еукариотског домаћина. Пигменти у термопласту могу да користе енергију топлотних разлика у околини за производњу глукозе из воде и гасовитог угљен-диоксида у процесу који се назива термосинтеза. Стопа његове производње глукозе скалира се са концентрацијом угљен-диоксида и температуром."
+
+#, fuzzy
 msgid "FERROPLAST_PROCESSES_DESCRIPTION"
-msgstr ""
+msgstr "Термопласт је двострука мембранска структура која садржи термосензибилне пигменте сложене заједно у мембранске врећице. То је прокариот који је асимилирао за употребу од свог еукариотског домаћина. Пигменти у термопласту могу да користе енергију топлотних разлика у околини за производњу глукозе из воде и гасовитог угљен-диоксида у процесу који се назива термосинтеза. Стопа његове производње глукозе скалира се са концентрацијом угљен-диоксида и температуром."
 
 msgid "FILTER_ITEMS_BY_CATEGORY_COLON"
 msgstr ""
