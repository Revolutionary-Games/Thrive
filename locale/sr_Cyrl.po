# Translations template for PROJECT.
# Copyright (C) 2020 ORGANIZATION
# This file is distributed under the same license as the PROJECT project.
# FIRST AUTHOR <EMAIL@ADDRESS>, 2020.
#
msgid ""
msgstr ""
"Project-Id-Version: PROJECT VERSION\n"
"Report-Msgid-Bugs-To: EMAIL@ADDRESS\n"
<<<<<<< HEAD
"POT-Creation-Date: 2023-07-23 18:41+0200\n"
=======
"POT-Creation-Date: 2023-09-15 19:18+0200\n"
>>>>>>> 5cf509fa
"PO-Revision-Date: 2021-02-25 13:33+0000\n"
"Last-Translator: icedjuro <milandjurovic625@gmail.com>\n"
"Language-Team: Serbian (cyrillic) <https://translate.revolutionarygamesstudio.com/projects/thrive/thrive-game/sr_Cyrl/>\n"
"Language: sr_Cyrl\n"
"MIME-Version: 1.0\n"
"Content-Type: text/plain; charset=UTF-8\n"
"Content-Transfer-Encoding: 8bit\n"
"Plural-Forms: nplurals=3; plural=n%10==1 && n%100!=11 ? 0 : n%10>=2 && n%10<=4 && (n%100<10 || n%100>=20) ? 1 : 2;\n"
"X-Generator: Weblate 4.4\n"
"Generated-By: Babel 2.9.0\n"

#: ../src/general/OptionsMenu.tscn:1468
msgid "2D_MOVEMENT_TYPE_SELECTION"
msgstr ""

#: ../simulation_parameters/common/input_options.json:222
#, fuzzy
msgid "3D_EDITOR"
msgstr "Уређивач"

#: ../simulation_parameters/common/input_options.json:194
#, fuzzy
msgid "3D_MOVEMENT"
msgstr "Покрет"

#: ../src/general/OptionsMenu.tscn:1500
msgid "3D_MOVEMENT_TYPE_SELECTION"
msgstr ""

#: ../simulation_parameters/common/input_options.json:37
msgid "ABILITIES"
msgstr "Способности"

#: ../src/auto-evo/AutoEvoExploringTool.tscn:421
#, fuzzy
msgid "ABORT"
msgstr "Прекинуто."

#: ../src/auto-evo/AutoEvoRun.cs:124
#, fuzzy
msgid "ABORTED_DOT"
msgstr "Прекинуто."

#: ../simulation_parameters/microbe_stage/biomes.json:829
msgid "ABYSSOPELAGIC"
msgstr "Абисопелагик"

#: ../src/late_multicellular_stage/MulticellularHUD.cs:288
#: ../src/late_multicellular_stage/MulticellularHUD.tscn:1591
msgid "ACTION_AWAKEN"
msgstr ""

#: ../src/late_multicellular_stage/MulticellularHUD.tscn:1586
#, fuzzy
msgid "ACTION_AWAKEN_TOOLTIP"
msgstr "Додајте ново везивање тастера"

#: ../src/early_multicellular_stage/editor/EarlyMulticellularEditor.cs:410
#: ../src/general/base_stage/EditorBase.cs:681
#: ../src/late_multicellular_stage/editor/LateMulticellularEditor.cs:464
#: ../src/microbe_stage/editor/CellEditorComponent.GUI.cs:50
msgid "ACTION_BLOCKED_WHILE_ANOTHER_IN_PROGRESS"
msgstr ""

#: ../src/ascension_stage/gui/GodToolsPopup.cs:77
#, fuzzy
msgid "ACTION_DELETE"
msgstr "ПОТВРДИ"

#: ../src/ascension_stage/gui/GodToolsPopup.cs:67
#, fuzzy
msgid "ACTION_DOUBLE_POPULATION"
msgstr "Врсте:"

#: ../src/ascension_stage/gui/GodToolsPopup.cs:64
#, fuzzy
msgid "ACTION_DUPLICATE_UNITS"
msgstr "ПОТВРДИ"

#: ../src/ascension_stage/gui/GodToolsPopup.cs:68
#, fuzzy
msgid "ACTION_HALF_POPULATION"
msgstr "{0} са популацијом: {1}"

#: ../src/ascension_stage/gui/GodToolsPopup.cs:74
#, fuzzy
msgid "ACTION_TELEPORT"
msgstr "ПОТВРДИ"

#: ../src/microbe_stage/editor/BehaviourEditorSubComponent.tscn:247
msgid "ACTIVE"
msgstr ""

#: ../src/general/OptionsMenu.tscn:1107
#, fuzzy
msgid "ACTIVE_THREAD_COUNT"
msgstr "Сачувај и настави"

#: ../src/gui_common/tooltip/ToolTipManager.tscn:259
msgid "ACTIVITY_EXPLANATION"
msgstr ""

#: ../src/modding/NewModGUI.cs:322
#, fuzzy
msgid "ADDITIONAL_VALIDATION_FAILED"
msgstr "Аутоматска-еволуција није успела"

#: ../src/gui_common/tooltip/ToolTipManager.tscn:4090
msgid "ADD_INPUT_BUTTON_TOOLTIP"
msgstr "Додајте ново везивање тастера"

#: ../src/general/NewGameSettings.tscn:1182
msgid "ADVANCED_VIEW"
msgstr ""

#: ../src/general/NewGameSettings.tscn:1177
#, fuzzy
msgid "ADVANCED_VIEW_BUTTON_TOOLTIP"
msgstr "Додајте ново везивање тастера"

#: ../simulation_parameters/microbe_stage/bio_processes.json:90
msgid "AEROBIC_NITROGEN_FIXING"
msgstr "Аеробно Фиксирање Азота"

#: ../src/late_multicellular_stage/MulticellularHUD.tscn:1400
#: ../src/microbe_stage/MicrobeStage.tscn:1465
msgid "AGENTS"
msgstr "Агенси"

#: ../src/microbe_stage/MicrobeHUD.cs:90
#, fuzzy
msgid "AGENTS_COLON"
msgstr "Врсте:"

#: ../src/microbe_stage/AgentProperties.cs:20
#, fuzzy
msgid "AGENT_NAME"
msgstr "Пећина"

#: ../src/gui_common/tooltip/ToolTipManager.tscn:235
msgid "AGGRESSION_EXPLANATION"
msgstr ""

#: ../src/microbe_stage/editor/BehaviourEditorSubComponent.tscn:87
msgid "AGGRESSIVE"
msgstr ""

#: ../src/general/NewGameSettings.tscn:475
#, fuzzy
msgid "AI_MUTATION_RATE"
msgstr "Мутације Поени"

#: ../src/general/NewGameSettings.tscn:515
#, fuzzy
msgid "AI_MUTATION_RATE_EXPLANATION"
msgstr "Број популације од {0} променио се за {1} због: {2}"

#: ../simulation_parameters/common/gallery.json:257
#: ../src/gui_common/art_gallery/GalleryViewer.cs:402
#, fuzzy
msgid "ALL"
msgstr "Alt"

#: ../src/auto-evo/AutoEvoExploringTool.tscn:499
msgid "ALLOW_SPECIES_TO_NOT_MIGRATE"
msgstr ""

#: ../src/auto-evo/AutoEvoExploringTool.tscn:492
#, fuzzy
msgid "ALLOW_SPECIES_TO_NOT_MUTATE"
msgstr "је мутирао"

#: ../src/auto-evo/AutoEvoExploringTool.tscn:182
#, fuzzy
msgid "ALL_WORLDS_GENERAL_STATISTICS"
msgstr "Статистика Организма"

#: ../src/auto-evo/AutoEvoExploringTool.cs:1001
#, fuzzy
msgid "ALL_WORLDS_STATISTICS"
msgstr "Статистика Организма"

#: ../src/space_stage/SpaceStage.cs:410
msgid "ALREADY_ASCENDED"
msgstr ""

#: ../src/engine/input/key_mapping/SpecifiedInputKey.cs:231
msgid "ALT"
msgstr "Alt"

#: ../src/general/OptionsMenu.tscn:754
msgid "AMBIANCE_VOLUME"
msgstr "Амбијента јачина звука"

#: ../simulation_parameters/microbe_stage/compounds.json:17
#: ../src/late_multicellular_stage/MulticellularHUD.tscn:1177
#: ../src/microbe_stage/gui/PatchDetailsPanel.tscn:678
#: ../src/microbe_stage/MicrobeStage.tscn:1207
msgid "AMMONIA"
msgstr "Амонијак"

#: ../src/general/OptionsMenu.tscn:1680
msgid "AMOUNT_OF_AUTOSAVE_TO_KEEP"
msgstr "Количина аутоматског чувања да задржати:"

#: ../src/general/OptionsMenu.tscn:1708
msgid "AMOUNT_OF_QUICKSAVE_TO_KEEP"
msgstr "Количина брзог чувања да задржати:"

#: ../simulation_parameters/microbe_stage/bio_processes.json:101
msgid "ANAEROBIC_NITROGEN_FIXATION"
msgstr "Анаеробна Фиксација Азота"

#: ../src/late_multicellular_stage/editor/MetaballBodyEditorComponent.tscn:501
msgid "APPEARANCE"
msgstr "Изглед"

#: ../src/engine/input/ControllerDeadzoneConfiguration.tscn:118
#: ../src/modding/ModUploader.tscn:158
msgid "APPLY"
msgstr ""

#: ../src/modding/ModManager.tscn:575
msgid "APPLY_CHANGES"
msgstr ""

#: ../src/gui_common/CreditsScroll.cs:512
msgid "APRIL"
msgstr ""

#: ../src/general/OptionsMenu.tscn:2086
msgid "ARE_YOU_SURE_TO_RESET_ALL_SETTINGS"
msgstr "Да ли сте сигурни да желите да вратите СВА подешавања на подразумеване вредности?"

#: ../src/general/OptionsMenu.tscn:2095
msgid "ARE_YOU_SURE_TO_RESET_INPUT_SETTINGS"
msgstr "Да ли сте сигурни да желите да вратите поставке уноса на подразумеване вредности?"

#: ../src/gui_common/art_gallery/GalleryDetailsTooltip.tscn:126
#, fuzzy
msgid "ARTIST_COLON"
msgstr "Врсте:"

#: ../src/general/Asset.cs:50
#, fuzzy
msgid "ARTWORK_TITLE"
msgstr "ВИ СТЕ ПРОСПЕРИРАЛИ!"

#: ../src/general/Asset.cs:54
msgid "ART_BY"
msgstr ""

#: ../src/general/MainMenu.tscn:520
msgid "ART_GALLERY"
msgstr ""

#: ../src/ascension_stage/gui/AscensionCongratulationsPopup.tscn:9
#, fuzzy
msgid "ASCENSION_CONGRATULATIONS"
msgstr "Врсте:"

#: ../src/ascension_stage/gui/AscensionCongratulationsPopup.cs:10
#: ../src/ascension_stage/gui/AscensionCongratulationsPopup.tscn:11
msgid "ASCENSION_CONGRATULATIONS_CONTENT"
msgstr ""

#: ../src/modding/ModManager.cs:325
msgid "ASSEMBLY_CLASS_REQUIRED"
msgstr ""

#: ../src/modding/ModManager.cs:336
msgid "ASSEMBLY_REQUIRED_WITH_HARMONY"
msgstr ""

#: ../src/general/OptionsMenu.tscn:1121
msgid "ASSUME_HYPERTHREADING"
msgstr ""

#: ../src/gui_common/tooltip/ToolTipManager.tscn:4108
msgid "ASSUME_HYPERTHREADING_TOOLTIP"
msgstr ""

#: ../src/microbe_stage/editor/MicrobeEditorReportComponent.cs:423
#: ../src/microbe_stage/editor/MicrobeEditorReportComponent.tscn:661
#: ../src/microbe_stage/editor/MicrobeEditorReportComponent.tscn:695
#: ../src/microbe_stage/gui/PatchDetailsPanel.tscn:439
msgid "ATMOSPHERIC_GASSES"
msgstr "Атмосферски Гасови"

#: ../simulation_parameters/microbe_stage/compounds.json:3
msgid "ATP"
msgstr "ATP"

#: ../src/microbe_stage/editor/CellEditorComponent.tscn:1126
msgid "ATP_BALANCE"
msgstr "ATP Равнотежа"

#: ../src/microbe_stage/editor/CellEditorComponent.GUI.cs:311
#: ../src/microbe_stage/editor/CellEditorComponent.GUI.cs:316
msgid "ATP_PRODUCTION"
msgstr "ATP Производња"

#: ../src/microbe_stage/editor/CellEditorComponent.GUI.cs:317
msgid "ATP_PRODUCTION_TOO_LOW"
msgstr "ATP ПРОИЗВОДЊА ПРЕНИЗАК!"

#: ../src/saving/NewSaveMenu.tscn:146
#, fuzzy
msgid "ATTEMPT_TO_WRITE_SAVE_FAILED"
msgstr "Аутоматска-еволуција није успела"

#: ../src/gui_common/MouseHoverPanel.tscn:46
msgid "AT_CURSOR"
msgstr "На Курсору:"

#: ../src/general/OptionsMenu.tscn:871
msgid "AUDIO_OUTPUT_DEVICE"
msgstr "Уређај за аудио"

#: ../src/gui_common/CreditsScroll.cs:516
msgid "AUGUST"
msgstr ""

#: ../src/general/OptionsMenu.tscn:610 ../src/general/OptionsMenu.tscn:611
#: ../src/general/OptionsMenu.tscn:1485 ../src/general/OptionsMenu.tscn:1486
msgid "AUTO"
msgstr "аутоматски"

#: ../src/microbe_stage/editor/CellEditorComponent.tscn:1545
#, fuzzy
msgid "AUTO-EVO_EXPLANATION_EXPLANATION"
msgstr "Број популације од {0} променио се за {1} због: {2}"

#: ../src/auto-evo/AutoEvoRun.cs:359
#, fuzzy
msgid "AUTO-EVO_POPULATION_CHANGED_2"
msgstr "Број популације од {0} променио се за {1} због: {2}"

#: ../src/microbe_stage/editor/CellEditorComponent.tscn:1243
#: ../src/microbe_stage/editor/CellEditorComponent.tscn:1500
#, fuzzy
msgid "AUTO-EVO_PREDICTION"
msgstr "{0:F1}% завршено. {1:n0}/{2:n0} корака."

#: ../src/microbe_stage/editor/CellEditorComponent.tscn:1239
#, fuzzy
msgid "AUTO-EVO_PREDICTION_BOX_DESCRIPTION"
msgstr "Моћ ћелије. Митохондрион (множина: митохондрије) је двострука мембранска структура испуњена протеинима и ензимима. То је прокариот који је асимилирао за употребу од свог еукариотског домаћина. У стању је да претвори глукозу у ATP са много већом ефикасношћу него што се то може учинити у цитоплазми у процесу који се назива аеробно дисање. Међутим, потребан му је кисеоник да би функционисао, а нижи нивои кисеоника у околини успориће брзину његове производње ATP."

#: ../src/auto-evo/AutoEvoRun.cs:139
msgid "AUTO-EVO_STEPS_DONE"
msgstr "{0:F1}% завршено. {1:n0}/{2:n0} корака."

#: ../src/general/OptionsMenu.tscn:1669
msgid "AUTOSAVE_DURING_THE_GAME"
msgstr "Аутоматско чување током игре"

#: ../src/microbe_stage/editor/MicrobeEditorReportComponent.tscn:222
msgid "AUTO_EVO"
msgstr "Аутоматска-Еволуција"

#: ../src/general/MainMenu.tscn:418
#, fuzzy
msgid "AUTO_EVO_EXPLORING_TOOL"
msgstr "статус покретања:"

#: ../src/early_multicellular_stage/editor/EarlyMulticellularEditor.cs:231
#: ../src/late_multicellular_stage/editor/LateMulticellularEditor.cs:255
#: ../src/microbe_stage/editor/MicrobeEditor.cs:198
msgid "AUTO_EVO_FAILED"
msgstr "Аутоматска-еволуција није успела"

#: ../src/auto-evo/AutoEvoExploringTool.tscn:909
#: ../src/microbe_stage/editor/MicrobeEditorReportComponent.tscn:305
msgid "AUTO_EVO_RESULTS"
msgstr "Резултати аутоматске-еволуције:"

#: ../src/early_multicellular_stage/editor/EarlyMulticellularEditor.cs:232
#: ../src/late_multicellular_stage/editor/LateMulticellularEditor.cs:256
#: ../src/microbe_stage/editor/MicrobeEditor.cs:199
msgid "AUTO_EVO_RUN_STATUS"
msgstr "статус покретања:"

#: ../src/auto-evo/AutoEvoExploringTool.tscn:332
#, fuzzy
msgid "AUTO_EVO_STATUS_COLON"
msgstr "статус покретања:"

#: ../simulation_parameters/common/input_options.json:28
msgid "AUTO_MOVE_FORWARDS"
msgstr "Аутоматско кретање напред"

<<<<<<< HEAD
#: ../src/general/OptionsMenu.cs:1045 ../src/general/OptionsMenu.tscn:364
=======
#: ../src/general/OptionsMenu.cs:1048 ../src/general/OptionsMenu.tscn:364
>>>>>>> 5cf509fa
#, fuzzy
msgid "AUTO_RESOLUTION"
msgstr "Резолуција:"

#: ../src/industrial_stage/gui/CityScreen.tscn:41
#: ../src/space_stage/gui/PlanetScreen.tscn:38
msgid "AVAILABLE_CONSTRUCTION_PROJECTS"
msgstr ""

#: ../src/modding/ModManager.tscn:123
msgid "AVAILABLE_MODS"
msgstr ""

#: ../simulation_parameters/common/gallery.json:430
msgid "AWAKENING_STAGE"
msgstr ""

#: ../simulation_parameters/common/gallery.json:419
#, fuzzy
msgid "AWARE_STAGE"
msgstr ""
"На далекој ванземаљској планети, еони вулканске активности и удара метеора довели су до развоја новог феномена у свемиру.\n"
"\n"
"Живот.\n"
"\n"
"Једноставни микроби бораве у дубоким пределима океана. Ви сте последњи универзални заједнички предак (LUCA) на овој планети.\n"
"\n"
"Да бисте преживели у овом непријатељском свету, мораћете да сакупите сва једињења која можете пронаћи и да еволуирате сваку генерацију да би се такмичили против других врста микроба."

#: ../src/auto-evo/AutoEvoExploringTool.tscn:998
#: ../src/general/MainMenu.tscn:463 ../src/general/MainMenu.tscn:559
#: ../src/general/MainMenu.tscn:615 ../src/general/MainMenu.tscn:938
#: ../src/general/NewGameSettings.tscn:1145
#: ../src/general/OptionsMenu.tscn:2023 ../src/general/PauseMenu.tscn:274
#: ../src/microbe_stage/gui/ExtinctionBox.tscn:76
#: ../src/modding/ModManager.tscn:79 ../src/saving/NewSaveMenu.tscn:122
#: ../src/saving/SaveManagerGUI.tscn:110
msgid "BACK"
msgstr "Назад"

#: ../src/engine/input/key_mapping/KeyNames.cs:165
#, fuzzy
msgid "BACKSLASH"
msgstr "Назад"

#: ../src/engine/input/key_mapping/KeyNames.cs:167
#, fuzzy
msgid "BACKSPACE"
msgstr "Назад"

#: ../src/gui_common/tooltip/ToolTipManager.tscn:161
#: ../src/gui_common/tooltip/ToolTipManager.tscn:2584
#: ../src/gui_common/tooltip/ToolTipManager.tscn:2755
#: ../src/gui_common/tooltip/ToolTipManager.tscn:2922
#: ../src/gui_common/tooltip/ToolTipManager.tscn:3169
#: ../src/gui_common/tooltip/ToolTipManager.tscn:3414
#: ../src/gui_common/tooltip/ToolTipManager.tscn:3688
#, fuzzy
msgid "BASE_MOBILITY"
msgstr "Мобилност"

#: ../src/microbe_stage/editor/CellEditorComponent.GUI.cs:371
msgid "BASE_MOVEMENT"
msgstr "Подразумевано Кретање"

#: ../src/general/NewGameSettings.tscn:1167
msgid "BASIC_VIEW"
msgstr ""

#: ../src/general/NewGameSettings.tscn:1162
#, fuzzy
msgid "BASIC_VIEW_BUTTON_TOOLTIP"
msgstr "Додајте ново везивање тастера"

#: ../src/engine/input/key_mapping/KeyNames.cs:184
msgid "BASSBOOST"
msgstr ""

#: ../src/engine/input/key_mapping/KeyNames.cs:186
msgid "BASSDOWN"
msgstr ""

#: ../src/engine/input/key_mapping/KeyNames.cs:185
msgid "BASSUP"
msgstr ""

#: ../simulation_parameters/microbe_stage/biomes.json:583
msgid "BATHYPELAGIC"
msgstr "Батхипелагик"

#: ../src/microbe_stage/MicrobeHUD.cs:545
#: ../src/microbe_stage/MicrobeStage.tscn:1655
msgid "BECOME_MACROSCOPIC"
msgstr ""

#: ../src/microbe_stage/MicrobeHUD.cs:509
#: ../src/microbe_stage/MicrobeStage.tscn:1644
msgid "BECOME_MULTICELLULAR"
msgstr ""

#: ../src/tutorial/microbe_stage/MicrobeTutorialGUI.tscn:131
msgid "BEGIN_THRIVING"
msgstr "Почните Просперирати"

#: ../src/early_multicellular_stage/editor/CellBodyPlanEditorComponent.tscn:477
#: ../src/late_multicellular_stage/editor/MetaballBodyEditorComponent.tscn:479
#: ../src/microbe_stage/editor/CellEditorComponent.tscn:685
#, fuzzy
msgid "BEHAVIOUR"
msgstr "Понашање"

#: ../src/general/BehaviourDictionary.cs:105
#, fuzzy
msgid "BEHAVIOUR_ACTIVITY"
msgstr "Понашање"

#: ../src/general/BehaviourDictionary.cs:102
#, fuzzy
msgid "BEHAVIOUR_AGGRESSION"
msgstr "Понашање"

#: ../src/general/BehaviourDictionary.cs:104
#, fuzzy
msgid "BEHAVIOUR_FEAR"
msgstr "Понашање"

#: ../src/general/BehaviourDictionary.cs:106
#, fuzzy
msgid "BEHAVIOUR_FOCUS"
msgstr "Понашање"

#: ../src/general/BehaviourDictionary.cs:103
#, fuzzy
msgid "BEHAVIOUR_OPPORTUNISM"
msgstr "Понашање"

#: ../src/microbe_stage/gui/PatchDetailsPanel.cs:302
msgid "BELOW_SEA_LEVEL"
msgstr "{0}-{1}м испод нивоа мора"

#: ../src/general/MainMenu.tscn:432
msgid "BENCHMARKS"
msgstr ""

#: ../src/benchmark/microbe/MicrobeBenchmark.tscn:155
#, fuzzy
msgid "BENCHMARK_FINISHED"
msgstr "Учитавање завршено"

#: ../src/benchmark/microbe/MicrobeBenchmark.tscn:77
msgid "BENCHMARK_PHASE"
msgstr ""

#: ../src/benchmark/microbe/MicrobeBenchmark.tscn:134
msgid "BENCHMARK_RESULTS_COLON"
msgstr ""

#: ../src/microbe_stage/editor/CellEditorComponent.tscn:1328
#, fuzzy
msgid "BEST_PATCH_COLON"
msgstr "Врсте:"

#: ../simulation_parameters/microbe_stage/biomes.json:80
#: ../simulation_parameters/microbe_stage/biomes.json:326
#: ../simulation_parameters/microbe_stage/biomes.json:493
#: ../simulation_parameters/microbe_stage/biomes.json:659
#: ../simulation_parameters/microbe_stage/biomes.json:905
#: ../simulation_parameters/microbe_stage/biomes.json:1151
#: ../simulation_parameters/microbe_stage/biomes.json:1398
#: ../simulation_parameters/microbe_stage/biomes.json:1564
#: ../simulation_parameters/microbe_stage/biomes.json:1750
#: ../simulation_parameters/microbe_stage/biomes.json:1917
#: ../simulation_parameters/microbe_stage/biomes.json:2083
msgid "BIG_IRON_CHUNK"
msgstr "Велики комад гвожђа"

#: ../src/general/utils/StringUtils.cs:21
msgid "BILLION_ABBREVIATION"
msgstr ""

#: ../simulation_parameters/microbe_stage/organelles.json:531
#: ../src/gui_common/tooltip/ToolTipManager.tscn:1484
#, fuzzy
msgid "BINDING_AGENT"
msgstr ""
"Постоји сукоб са {0}.\n"
"Да ли желите да уклоните унос из {1}?"

#: ../src/gui_common/tooltip/ToolTipManager.tscn:1486
#, fuzzy
msgid "BINDING_AGENT_DESCRIPTION"
msgstr "Нитрогеназа је протеин у стању да користи гасовити азот и ћелијску енергију у облику ATP за производњу амонијака, кључног хранљивог састојка за раст ћелија. Ово је процес који се назива анаеробна фиксација азота. Пошто је нитрогеназа суспендована директно у цитоплазми, околна течност врши ферментацију."

#: ../src/gui_common/tooltip/ToolTipManager.tscn:1485
#, fuzzy
msgid "BINDING_AGENT_PROCESSES_DESCRIPTION"
msgstr "Нитрогеназа је протеин у стању да користи гасовити азот и ћелијску енергију у облику ATP за производњу амонијака, кључног хранљивог састојка за раст ћелија. Ово је процес који се назива анаеробна фиксација азота. Пошто је нитрогеназа суспендована директно у цитоплазми, околна течност врши ферментацију."

#: ../src/general/OptionsMenu.tscn:1293 ../src/general/OptionsMenu.tscn:1401
msgid "BIND_AXES_SENSITIVITY"
msgstr ""

#: ../src/auto-evo/AutoEvoExploringTool.tscn:512
msgid "BIODIVERSITY_ATTEMPT_FILL_CHANCE"
msgstr ""

#: ../src/auto-evo/AutoEvoExploringTool.tscn:532
msgid "BIODIVERSITY_FROM_NEIGHBOUR_PATCH_CHANCE"
msgstr ""

#: ../src/auto-evo/AutoEvoExploringTool.tscn:546
msgid "BIODIVERSITY_NEARBY_PATCH_IS_FREE_POPULATION"
msgstr ""

#: ../src/auto-evo/AutoEvoExploringTool.tscn:553
msgid "BIODIVERSITY_SPLIT_IS_MUTATED"
msgstr ""

#: ../simulation_parameters/microbe_stage/organelles.json:776
#: ../src/gui_common/tooltip/ToolTipManager.tscn:2422
msgid "BIOLUMINESCENT_VACUOLE"
msgstr "Биолуминисцентна Вакуола"

#: ../src/microbe_stage/gui/PatchDetailsPanel.cs:299
msgid "BIOME_LABEL"
msgstr "Биом: {0}"

#: ../src/general/GameProperties.cs:148
msgid "BRAIN_CELL_NAME_DEFAULT"
msgstr ""

#: ../src/microbe_stage/editor/BehaviourEditorSubComponent.tscn:177
msgid "BRAVE"
msgstr ""

#: ../src/modding/ModUploader.tscn:259
msgid "BROWSE"
msgstr ""

#: ../src/modding/ModManager.tscn:507
msgid "BROWSE_WORKSHOP"
msgstr ""

#: ../src/industrial_stage/gui/IndustrialHUD.tscn:15
#, fuzzy
msgid "BUILD_CITY"
msgstr "Структура"

#: ../src/industrial_stage/gui/CityScreen.tscn:85
#: ../src/space_stage/gui/PlanetScreen.tscn:88
#, fuzzy
msgid "BUILD_QUEUE"
msgstr "Структура"

#: ../src/late_multicellular_stage/MulticellularHUD.tscn:1942
#: ../src/society_stage/gui/SocietyHUD.tscn:129
#, fuzzy
msgid "BUILD_STRUCTURE"
msgstr "Структура"

#: ../src/saving/SaveListItem.tscn:222
msgid "BY"
msgstr "Аутор:"

#: ../src/gui_common/CreditsScroll.tscn:45
msgid "BY_REVOLUTIONARY_GAMES"
msgstr ""

#: ../simulation_parameters/microbe_stage/membranes.json:77
#: ../src/gui_common/tooltip/ToolTipManager.tscn:3386
msgid "CALCIUM_CARBONATE"
msgstr "Калцијум Карбонат"

#: ../src/gui_common/tooltip/ToolTipManager.tscn:3387
msgid "CALCIUM_CARBONATE_MEMBRANE_DESCRIPTION"
msgstr "Ова мембрана има јаку љуску направљену од калцијум-карбоната. Може се лако одупрети оштећењима и захтева мање енергије да се не деформише. Мане овако тешке љуске су у томе што је ћелија много спорија и потребно јој је неко време да апсорбује ресурсе."

#: ../simulation_parameters/common/input_options.json:102
msgid "CAMERA"
msgstr "Камера"

#: ../src/awakening_stage/gui/InteractablePopup.tscn:64
#: ../src/awakening_stage/gui/SelectBuildingPopup.tscn:48
#: ../src/general/OptionsMenu.tscn:2174
#: ../src/gui_common/dialogs/CustomConfirmationDialog.tscn:15
#: ../src/gui_common/dialogs/CustomConfirmationDialog.tscn:76
#: ../src/modding/NewModGUI.tscn:472
#: ../src/space_stage/gui/SpaceConstructionPopup.tscn:48
#: ../src/thriveopedia/fossilisation/FossilisationDialog.tscn:165
msgid "CANCEL"
msgstr "Отказати"

#: ../src/early_multicellular_stage/editor/CellBodyPlanEditorComponent.tscn:659
#: ../src/late_multicellular_stage/editor/MetaballBodyEditorComponent.tscn:776
#: ../src/microbe_stage/editor/CellEditorComponent.tscn:1422
#, fuzzy
msgid "CANCEL_ACTION_CAPITAL"
msgstr "ПОТВРДИ"

#: ../simulation_parameters/common/input_options.json:185
#: ../src/gui_common/tooltip/ToolTipManager.tscn:82
msgid "CANCEL_CURRENT_ACTION"
msgstr "Откажи претходну акцију"

#: ../src/early_multicellular_stage/editor/CellBodyPlanEditorComponent.tscn:724
#: ../src/late_multicellular_stage/editor/MetaballBodyEditorComponent.tscn:838
msgid "CANNOT_DELETE_USED_CELL_TYPE"
msgstr ""

#: ../src/early_multicellular_stage/editor/CellBodyPlanEditorComponent.tscn:722
#: ../src/late_multicellular_stage/editor/MetaballBodyEditorComponent.tscn:836
msgid "CANNOT_DELETE_USED_CELL_TYPE_TITLE"
msgstr ""

#: ../src/gui_common/tooltip/ToolTipManager.tscn:3093
#: ../src/gui_common/tooltip/ToolTipManager.tscn:3340
#: ../src/gui_common/tooltip/ToolTipManager.tscn:3619
#: ../src/gui_common/tooltip/ToolTipManager.tscn:3893
msgid "CANNOT_ENGULF"
msgstr "Не може да гута"

#: ../src/late_multicellular_stage/editor/MetaballBodyEditorComponent.cs:791
msgid "CANNOT_MOVE_METABALL_TO_DESCENDANT_TREE"
msgstr ""

#: ../src/late_multicellular_stage/editor/MetaballBodyEditorComponent.tscn:843
msgid "CANNOT_REDUCE_BRAIN_POWER_STAGE"
msgstr ""

#: ../src/late_multicellular_stage/editor/MetaballBodyEditorComponent.tscn:841
msgid "CANNOT_REDUCE_BRAIN_POWER_STAGE_TITLE"
msgstr ""

#: ../src/saving/NewSaveMenu.tscn:143
#, fuzzy
msgid "CANNOT_WRITE_SAVE"
msgstr "Не може да гута"

#: ../src/modding/ModLoader.cs:302 ../src/modding/ModLoader.cs:350
msgid "CANT_LOAD_MOD_INFO"
msgstr ""

#: ../src/engine/input/key_mapping/KeyNames.cs:172
msgid "CAPSLOCK"
msgstr ""

#: ../simulation_parameters/microbe_stage/compounds.json:138
#: ../src/microbe_stage/gui/PatchDetailsPanel.tscn:534
msgid "CARBON_DIOXIDE"
msgstr "Угљен Диоксид"

#: ../src/general/base_stage/CreatureStageHUDBase.cs:855
msgid "CATEGORY_AN_ABUNDANCE"
msgstr ""

#: ../src/general/base_stage/CreatureStageHUDBase.cs:859
msgid "CATEGORY_A_FAIR_AMOUNT"
msgstr ""

#: ../src/general/base_stage/CreatureStageHUDBase.cs:863
msgid "CATEGORY_LITTLE"
msgstr ""

#: ../src/general/base_stage/CreatureStageHUDBase.cs:857
msgid "CATEGORY_QUITE_A_BIT"
msgstr ""

#: ../src/general/base_stage/CreatureStageHUDBase.cs:861
msgid "CATEGORY_SOME"
msgstr ""

#: ../src/general/base_stage/CreatureStageHUDBase.cs:865
msgid "CATEGORY_VERY_LITTLE"
msgstr ""

#: ../src/microbe_stage/editor/BehaviourEditorSubComponent.tscn:123
msgid "CAUTIOUS"
msgstr ""

#: ../src/microbe_stage/editor/MicrobeEditorTabButtons.tscn:175
#, fuzzy
msgid "CELL"
msgstr "Целулоза"

#: ../src/early_multicellular_stage/editor/CellBodyPlanEditorComponent.tscn:523
#: ../src/late_multicellular_stage/editor/MetaballBodyEditorComponent.tscn:592
#, fuzzy
msgid "CELLS"
msgstr "Целулоза"

#: ../simulation_parameters/microbe_stage/enzymes.json:7
#, fuzzy
msgid "CELLULASE"
msgstr "Целулоза"

#: ../src/microbe_stage/editor/upgrades/LysosomeUpgradeGUI.cs:112
#, fuzzy
msgid "CELLULASE_DESCRIPTION"
msgstr "Вакуола је унутрашња мембранска органела која се користи за складиштење у ћелији. Састоје се од неколико везикула, мањих опнастих структура које се широко користе у ћелијама за складиштење, а које су се стопиле. Испуњен је водом која се користи да садржи молекуле, ензиме, чврсте материје и друге супстанце. Њихов облик је течан и може се разликовати између ћелија."

#: ../simulation_parameters/microbe_stage/membranes.json:39
#: ../src/gui_common/tooltip/ToolTipManager.tscn:2892
msgid "CELLULOSE"
msgstr "Целулоза"

#: ../src/gui_common/tooltip/ToolTipManager.tscn:2893
msgid "CELLULOSE_MEMBRANE_DESCRIPTION"
msgstr "Ова мембрана има зид, што резултира бољом заштитом од укупних оштећења, а посебно од физичких оштећења. Такође кошта мање енергије да би задржао облик, али не може брзо да апсорбује ресурсе и спорији је."

#: ../src/microbe_stage/editor/CellEditorComponent.cs:656
msgid "CELL_TYPE_NAME"
msgstr ""

#: ../src/modding/ModUploader.cs:359 ../src/steam/SteamClient.cs:262
#, fuzzy
msgid "CHANGE_DESCRIPTION_IS_TOO_LONG"
msgstr "Опис:"

#: ../src/gui_common/tooltip/ToolTipManager.tscn:98
msgid "CHANGE_THE_SYMMETRY"
msgstr "Промените симетрију"

#: ../simulation_parameters/common/input_options.json:286
#: ../src/microbe_stage/editor/MicrobeEditorCheatMenu.tscn:15
#: ../src/microbe_stage/MicrobeCheatMenu.tscn:16
msgid "CHEATS"
msgstr "Варање"

#: ../src/general/OptionsMenu.tscn:1762
msgid "CHEAT_KEYS_ENABLED"
msgstr "Укључи тастери за варања"

#: ../simulation_parameters/common/input_options.json:306
msgid "CHEAT_MENU"
msgstr "Мени варања"

#: ../src/microbe_stage/HUDBottomBar.tscn:102
#, fuzzy
msgid "CHEMICAL_BUTTON_MICROBE_TOOLTIP"
msgstr "Додајте ново везивање тастера"

#: ../simulation_parameters/microbe_stage/organelles.json:366
#: ../src/gui_common/tooltip/ToolTipManager.tscn:1943
msgid "CHEMOPLAST"
msgstr "Хемопласт"

#: ../src/gui_common/tooltip/ToolTipManager.tscn:1945
msgid "CHEMOPLAST_DESCRIPTION"
msgstr "Хемопласт је двострука мембранска структура која садржи протеине који су способни да претворе водоник-сулфид, воду и гасовити угљен-диоксид у глукозу у процесу који се назива Хемосинтеза водоник-сулфида. Стопа његове производње глукозе скалира се са концентрацијом воде и угљен-диоксида."

#: ../src/gui_common/tooltip/ToolTipManager.tscn:1944
#, fuzzy
msgid "CHEMOPLAST_PROCESSES_DESCRIPTION"
msgstr "Хемопласт је двострука мембранска структура која садржи протеине који су способни да претворе водоник-сулфид, воду и гасовити угљен-диоксид у глукозу у процесу који се назива Хемосинтеза водоник-сулфида. Стопа његове производње глукозе скалира се са концентрацијом воде и угљен-диоксида."

#: ../simulation_parameters/microbe_stage/organelles.json:694
#: ../src/gui_common/tooltip/ToolTipManager.tscn:1377
msgid "CHEMORECEPTOR"
msgstr "Хеморецептор"

#: ../src/gui_common/tooltip/ToolTipManager.tscn:1379
#, fuzzy
msgid "CHEMORECEPTOR_DESCRIPTION"
msgstr "Хемопласт је двострука мембранска структура која садржи протеине који су способни да претворе водоник-сулфид, воду и гасовити угљен-диоксид у глукозу у процесу који се назива Хемосинтеза водоник-сулфида. Стопа његове производње глукозе скалира се са концентрацијом воде и угљен-диоксида."

#: ../src/gui_common/tooltip/ToolTipManager.tscn:1378
#, fuzzy
msgid "CHEMORECEPTOR_PROCESSES_DESCRIPTION"
msgstr "Хемопласт је двострука мембранска структура која садржи протеине који су способни да претворе водоник-сулфид, воду и гасовити угљен-диоксид у глукозу у процесу који се назива Хемосинтеза водоник-сулфида. Стопа његове производње глукозе скалира се са концентрацијом воде и угљен-диоксида."

#: ../simulation_parameters/microbe_stage/organelles.json:164
#: ../src/gui_common/tooltip/ToolTipManager.tscn:582
msgid "CHEMOSYNTHESIZING_PROTEINS"
msgstr "Хемосинтетски Протеини"

#: ../src/gui_common/tooltip/ToolTipManager.tscn:584
msgid "CHEMOSYNTHESIZING_PROTEINS_DESCRIPTION"
msgstr "Хемосинтетизујући протеини су мале групе протеина у цитоплазми које су у стању да претворе водоник-сулфид, воду и гасовити угљен-диоксид у глукозу у процесу који се назива Хемосинтеза водоник-сулфида. Стопа његове производње глукозе скалира се са концентрацијом угљен-диоксида. Пошто су протеини хемосинтезе суспендовани директно у цитоплазми, околна течност врши ферментацију."

#: ../src/gui_common/tooltip/ToolTipManager.tscn:583
#, fuzzy
msgid "CHEMOSYNTHESIZING_PROTEINS_PROCESSES_DESCRIPTION"
msgstr "Хемосинтетизујући протеини су мале групе протеина у цитоплазми које су у стању да претворе водоник-сулфид, воду и гасовити угљен-диоксид у глукозу у процесу који се назива Хемосинтеза водоник-сулфида. Стопа његове производње глукозе скалира се са концентрацијом угљен-диоксида. Пошто су протеини хемосинтезе суспендовани директно у цитоплазми, околна течност врши ферментацију."

#: ../simulation_parameters/microbe_stage/bio_processes.json:70
#: ../simulation_parameters/microbe_stage/bio_processes.json:80
msgid "CHEMO_SYNTHESIS"
msgstr "Хемосинтеза"

#: ../simulation_parameters/microbe_stage/membranes.json:58
#: ../src/gui_common/tooltip/ToolTipManager.tscn:3139
msgid "CHITIN"
msgstr "Хитин"

#: ../simulation_parameters/microbe_stage/enzymes.json:11
#, fuzzy
msgid "CHITINASE"
msgstr "Хитин"

#: ../src/microbe_stage/editor/upgrades/LysosomeUpgradeGUI.cs:115
#, fuzzy
msgid "CHITINASE_DESCRIPTION"
msgstr "Лепљива унутрашњост ћелије. Цитоплазма је основна смеша јона, протеина и других супстанци растворених у води која испуњава унутрашњост ћелије. Једна од функција коју обавља је ферментација, претварање глукозе у ATP енергију. Да би ћелије којима недостају органели имали напреднији метаболизам, на то се ослањају у енергији. Такође се користи за складиштење молекула у ћелији и за повећање величине ћелије."

#: ../src/gui_common/tooltip/ToolTipManager.tscn:3140
msgid "CHITIN_MEMBRANE_DESCRIPTION"
msgstr "Ова мембрана има зид, што значи да има бољу заштиту од укупних оштећења, посебно од оштећења токсинима. Такође задржава мање енергије да би задржао облик, али је спорији и не може брзо да апсорбује ресурсе."

#: ../simulation_parameters/microbe_stage/organelles.json:570
#: ../src/gui_common/tooltip/ToolTipManager.tscn:1750
msgid "CHLOROPLAST"
msgstr "Хлоропласт"

#: ../src/gui_common/tooltip/ToolTipManager.tscn:1752
msgid "CHLOROPLAST_DESCRIPTION"
msgstr "Хлоропласт је двострука мембранска структура која садржи фотосензибилне пигменте сложене заједно у опнене врећице. То је прокариот који је асимилирао за употребу од свог еукариотског домаћина. Пигменти у хлоропласту су способни да користе енергију светлости за производњу глукозе из воде и гасовитог угљен-диоксида у процесу названом Фотосинтеза. Ови пигменти су такође оно што му даје препознатљиву боју. Стопа његове производње глукозе скалира се са концентрацијом угљен-диоксида и интензитетом светлости."

#: ../src/gui_common/tooltip/ToolTipManager.tscn:1751
#, fuzzy
msgid "CHLOROPLAST_PROCESSES_DESCRIPTION"
msgstr "Хлоропласт је двострука мембранска структура која садржи фотосензибилне пигменте сложене заједно у опнене врећице. То је прокариот који је асимилирао за употребу од свог еукариотског домаћина. Пигменти у хлоропласту су способни да користе енергију светлости за производњу глукозе из воде и гасовитог угљен-диоксида у процесу названом Фотосинтеза. Ови пигменти су такође оно што му даје препознатљиву боју. Стопа његове производње глукозе скалира се са концентрацијом угљен-диоксида и интензитетом светлости."

#: ../src/saving/NewSaveMenu.cs:98
#, fuzzy
msgid "CHOSEN_FILENAME_ALREADY_EXISTS"
msgstr "Изабрано име датотеке ({0}) већ постоји. Преписати?"

#: ../src/general/OptionsMenu.tscn:444
msgid "CHROMATIC_ABERRATION"
msgstr "Хроматске аберације:"

#: ../src/gui_common/tooltip/ToolTipManager.tscn:486
#, fuzzy
msgid "CHROMATOPHORE_PROCESSES_DESCRIPTION"
msgstr "Хемосинтетизујући протеини су мале групе протеина у цитоплазми које су у стању да претворе водоник-сулфид, воду и гасовити угљен-диоксид у глукозу у процесу који се назива Хемосинтеза водоник-сулфида. Стопа његове производње глукозе скалира се са концентрацијом угљен-диоксида. Пошто су протеини хемосинтезе суспендовани директно у цитоплазми, околна течност врши ферментацију."

#: ../src/auto-evo/simulation/food_source/ChunkFoodSource.cs:82
#, fuzzy
msgid "CHUNK_FOOD_SOURCE"
msgstr "Облак једињења"

#: ../simulation_parameters/microbe_stage/organelles.json:842
#: ../src/gui_common/tooltip/ToolTipManager.tscn:1437
msgid "CILIA"
msgstr "Цилија"

#: ../src/gui_common/tooltip/ToolTipManager.tscn:1439
#, fuzzy
msgid "CILIA_DESCRIPTION"
msgstr "Лепљива унутрашњост ћелије. Цитоплазма је основна смеша јона, протеина и других супстанци растворених у води која испуњава унутрашњост ћелије. Једна од функција коју обавља је ферментација, претварање глукозе у ATP енергију. Да би ћелије којима недостају органели имали напреднији метаболизам, на то се ослањају у енергији. Такође се користи за складиштење молекула у ћелији и за повећање величине ћелије."

#: ../src/gui_common/tooltip/ToolTipManager.tscn:1438
#, fuzzy
msgid "CILIA_PROCESSES_DESCRIPTION"
msgstr "Лепљива унутрашњост ћелије. Цитоплазма је основна смеша јона, протеина и других супстанци растворених у води која испуњава унутрашњост ћелије. Једна од функција коју обавља је ферментација, претварање глукозе у ATP енергију. Да би ћелије којима недостају органели имали напреднији метаболизам, на то се ослањају у енергији. Такође се користи за складиштење молекула у ћелији и за повећање величине ћелије."

#: ../src/industrial_stage/gui/CityScreen.cs:134
#: ../src/industrial_stage/gui/CityScreen.tscn:104
#: ../src/space_stage/gui/PlanetScreen.cs:118
#: ../src/space_stage/gui/PlanetScreen.tscn:115
#, fuzzy
msgid "CITY_SHORT_STATISTICS"
msgstr "Статистика Организма"

#: ../src/saving/SaveManagerGUI.tscn:79
msgid "CLEAN_UP_OLD_SAVES"
msgstr "Очистите Старе Чување"

#: ../src/benchmark/microbe/MicrobeBenchmark.tscn:168
#: ../src/general/HelpScreen.tscn:104 ../src/general/OptionsMenu.tscn:2249
#: ../src/gui_common/art_gallery/GalleryViewer.tscn:123
#: ../src/gui_common/charts/line/LineChart.tscn:261
#: ../src/gui_common/dialogs/LicensesDisplay.tscn:114
#: ../src/microbe_stage/editor/CellEditorComponent.tscn:1554
#: ../src/microbe_stage/ProcessPanel.tscn:74
#: ../src/modding/ModManager.tscn:1001
#: ../src/thriveopedia/Thriveopedia.tscn:315
#: ../src/tutorial/microbe_editor/MicrobeEditorTutorialGUI.tscn:234
msgid "CLOSE"
msgstr "Затвори"

#: ../src/general/OptionsMenu.tscn:2104
msgid "CLOSE_OPTIONS"
msgstr "Затворити опције?"

#: ../src/general/OptionsMenu.tscn:1028
msgid "CLOUD_RESOLUTION_DIVISOR"
msgstr "Делитељ Облачне Резолуције:"

#: ../src/general/OptionsMenu.tscn:978
msgid "CLOUD_SIMULATION_MINIMUM_INTERVAL"
msgstr ""
"Минимум Интервал од Симулације\n"
"Облака:"

#: ../simulation_parameters/microbe_stage/biomes.json:1321
msgid "COASTAL"
msgstr "Приобални"

#: ../src/engine/DebugOverlays.tscn:117
msgid "COLLISION_SHAPE"
msgstr ""

#: ../src/microbe_stage/editor/CellEditorComponent.tscn:905
msgid "COLOUR"
msgstr "Боја"

#: ../src/general/OptionsMenu.tscn:406
msgid "COLOURBLIND_CORRECTION"
msgstr "Корекција далтониста:"

#: ../src/gui_common/TweakedColourPicker.cs:396
msgid "COLOUR_PICKER_ADD_PRESET"
msgstr ""

#: ../src/gui_common/TweakedColourPicker.cs:413
#, fuzzy
msgid "COLOUR_PICKER_A_TOOLTIP"
msgstr "Додајте ново везивање тастера"

#: ../src/gui_common/TweakedColourPicker.cs:410
#, fuzzy
msgid "COLOUR_PICKER_B_TOOLTIP"
msgstr "Додајте ново везивање тастера"

#: ../src/gui_common/TweakedColourPicker.cs:409
#, fuzzy
msgid "COLOUR_PICKER_G_TOOLTIP"
msgstr "Додајте ново везивање тастера"

#: ../src/gui_common/TweakedColourPicker.cs:397
#, fuzzy
msgid "COLOUR_PICKER_HSV_BUTTON_TOOLTIP"
msgstr "Додајте ново везивање тастера"

#: ../src/gui_common/TweakedColourPicker.cs:402
#, fuzzy
msgid "COLOUR_PICKER_H_TOOLTIP"
msgstr "Додајте ново везивање тастера"

#: ../src/gui_common/TweakedColourPicker.cs:395
msgid "COLOUR_PICKER_PICK_COLOUR"
msgstr ""

#: ../src/gui_common/TweakedColourPicker.cs:587
#, fuzzy
msgid "COLOUR_PICKER_PRESET_TOOLTIP"
msgstr "Додајте ново везивање тастера"

#: ../src/gui_common/TweakedColourPicker.cs:398
#, fuzzy
msgid "COLOUR_PICKER_RAW_BUTTON_TOOLTIP"
msgstr "Додајте ново везивање тастера"

#: ../src/gui_common/TweakedColourPicker.cs:408
#, fuzzy
msgid "COLOUR_PICKER_R_TOOLTIP"
msgstr "Додајте ново везивање тастера"

#: ../src/gui_common/TweakedColourPicker.cs:403
#, fuzzy
msgid "COLOUR_PICKER_S_TOOLTIP"
msgstr "Додајте ново везивање тастера"

#: ../src/gui_common/TweakedColourPicker.cs:404
#, fuzzy
msgid "COLOUR_PICKER_V_TOOLTIP"
msgstr "Додајте ново везивање тастера"

#: ../simulation_parameters/common/input_options.json:87
#, fuzzy
msgid "COMMON_ABILITIES"
msgstr "Способности"

#: ../simulation_parameters/common/input_options.json:169
msgid "COMMON_EDITING_AND_STRATEGY"
msgstr ""

#: ../src/general/MainMenu.tscn:675
msgid "COMMUNITY_FORUM"
msgstr ""

#: ../src/general/MainMenu.tscn:670
#, fuzzy
msgid "COMMUNITY_FORUM_BUTTON_TOOLTIP"
msgstr "Додајте ново везивање тастера"

#: ../src/general/MainMenu.tscn:717
msgid "COMMUNITY_WIKI"
msgstr ""

#: ../src/general/MainMenu.tscn:712
#, fuzzy
msgid "COMMUNITY_WIKI_BUTTON_TOOLTIP"
msgstr "Додајте ново везивање тастера"

#: ../src/general/OptionsMenu.tscn:1992
#, fuzzy
msgid "COMPILED_AT_COLON"
msgstr "Једињења:"

#: ../src/late_multicellular_stage/MulticellularHUD.tscn:1027
#: ../src/microbe_stage/editor/MicrobeEditorReportComponent.cs:430
#: ../src/microbe_stage/editor/MicrobeEditorReportComponent.tscn:704
#: ../src/microbe_stage/editor/MicrobeEditorReportComponent.tscn:738
#: ../src/microbe_stage/editor/upgrades/ChemoreceptorUpgradeGUI.tscn:32
#: ../src/microbe_stage/editor/upgrades/ChemoreceptorUpgradeGUI.tscn:33
#: ../src/microbe_stage/gui/PatchDetailsPanel.tscn:603
#: ../src/microbe_stage/MicrobeStage.tscn:1063
msgid "COMPOUNDS"
msgstr "Једињење"

#: ../src/microbe_stage/HUDBottomBar.tscn:87
#, fuzzy
msgid "COMPOUNDS_BUTTON_MICROBE_TOOLTIP"
msgstr "Додајте ново везивање тастера"

#: ../src/microbe_stage/MicrobeHUD.cs:87
msgid "COMPOUNDS_COLON"
msgstr "Једињења:"

#: ../src/microbe_stage/editor/CompoundBalanceDisplay.tscn:22
msgid "COMPOUND_BALANCE_TITLE"
msgstr ""

#: ../src/general/OptionsMenu.tscn:963
msgid "COMPOUND_CLOUDS"
msgstr "Облак једињења"

#: ../src/general/NewGameSettings.tscn:534
#, fuzzy
msgid "COMPOUND_CLOUD_DENSITY"
msgstr "Облак једињења"

#: ../src/general/NewGameSettings.tscn:574
#, fuzzy
msgid "COMPOUND_CLOUD_DENSITY_EXPLANATION"
msgstr "Облак једињења"

#: ../src/general/IWorldEffect.cs:71 ../src/general/IWorldEffect.cs:95
msgid "COMPOUND_CONCENTRATIONS_DECREASED"
msgstr ""

#: ../src/auto-evo/simulation/food_source/CompoundFoodSource.cs:45
#, fuzzy
msgid "COMPOUND_FOOD_SOURCE"
msgstr "Облак једињења"

#: ../src/microbe_stage/editor/upgrades/ChemoreceptorUpgradeGUI.tscn:38
#, fuzzy
msgid "COMPOUND_TO_FIND"
msgstr "Облак једињења"

#: ../simulation_parameters/common/gallery.json:3
msgid "CONCEPT_ART"
msgstr ""

#: ../src/auto-evo/AutoEvoExploringTool.tscn:122
msgid "CONFIG"
msgstr ""

#: ../src/general/base_stage/EditorComponentBase.cs:74
msgid "CONFIRM_CAPITAL"
msgstr "ПОТВРДИ"

#: ../src/thriveopedia/pages/ThriveopediaMuseumPage.tscn:163
#, fuzzy
msgid "CONFIRM_DELETE"
msgstr "ПОТВРДИ"

#: ../src/auto-evo/AutoEvoExploringTool.tscn:1008
#: ../src/general/PauseMenu.tscn:311
#: ../src/thriveopedia/pages/ThriveopediaMuseumPage.tscn:145
#, fuzzy
msgid "CONFIRM_EXIT"
msgstr "ПОТВРДИ"

#: ../src/thriveopedia/fossilisation/FossilisationDialog.tscn:194
msgid "CONFIRM_FOSSILISATION_OVERWRITE"
msgstr ""

#: ../src/space_stage/SpaceStage.tscn:220
#, fuzzy
msgid "CONFIRM_MOVE_TO_ASCENSION_STAGE"
msgstr "Број популације од {0} променио се за {1} због: {2}"

#: ../src/space_stage/SpaceStage.tscn:221
#, fuzzy
msgid "CONFIRM_MOVE_TO_ASCENSION_STAGE_EXPLANATION"
msgstr "Број популације од {0} променио се за {1} због: {2}"

#: ../src/society_stage/SocietyStage.tscn:85
msgid "CONFIRM_MOVE_TO_INDUSTRIAL_STAGE"
msgstr ""

#: ../src/society_stage/SocietyStage.tscn:86
#, fuzzy
msgid "CONFIRM_MOVE_TO_INDUSTRIAL_STAGE_EXPLANATION"
msgstr "Број популације од {0} променио се за {1} због: {2}"

#: ../src/industrial_stage/IndustrialStage.tscn:75
#, fuzzy
msgid "CONFIRM_MOVE_TO_SPACE_STAGE"
msgstr "Број популације од {0} променио се за {1} због: {2}"

#: ../src/industrial_stage/IndustrialStage.tscn:76
#, fuzzy
msgid "CONFIRM_MOVE_TO_SPACE_STAGE_EXPLANATION"
msgstr "Број популације од {0} променио се за {1} због: {2}"

#: ../src/general/NewGameSettings.cs:404
#: ../src/general/NewGameSettings.tscn:1198
#, fuzzy
msgid "CONFIRM_NEW_GAME_BUTTON_TOOLTIP"
msgstr "Додајте ново везивање тастера"

#: ../src/general/NewGameSettings.cs:411
#, fuzzy
msgid "CONFIRM_NEW_GAME_BUTTON_TOOLTIP_DISABLED"
msgstr "Додајте ново везивање тастера"

#: ../src/industrial_stage/UnitType.cs:79
msgid "CONSTRUCTION_UNIT_NAME"
msgstr ""

#: ../src/modding/ModUploader.cs:308 ../src/modding/ModUploader.tscn:272
msgid "CONTENT_UPLOADED_FROM"
msgstr ""

#: ../src/tutorial/microbe_stage/MicrobeTutorialGUI.tscn:407
#, fuzzy
msgid "CONTINUE_THRIVING"
msgstr "Почните Просперирати"

#: ../src/gui_common/dialogs/StagePrototypeConfirm.tscn:7
msgid "CONTINUE_TO_PROTOTYPES"
msgstr ""

#: ../src/gui_common/dialogs/StagePrototypeConfirm.tscn:6
msgid "CONTINUE_TO_PROTOTYPES_PROMPT"
msgstr ""

#: ../src/engine/input/ControllerDeadzoneConfiguration.tscn:95
msgid "CONTROLLER_AXIS_VISUALIZERS"
msgstr ""

#: ../src/general/OptionsMenu.tscn:1458
msgid "CONTROLLER_DEADZONES"
msgstr ""

#: ../src/engine/input/ControllerDeadzoneConfiguration.tscn:50
#, fuzzy
msgid "CONTROLLER_DEADZONE_CALIBRATION_EXPLANATION"
msgstr "Број популације од {0} променио се за {1} због: {2}"

#: ../src/engine/input/ControllerAxisVisualizer.tscn:85
#: ../src/engine/input/ControllerAxisVisualizer.tscn:146
msgid "CONTROLLER_DEADZONE_COLON"
msgstr ""

#: ../src/general/OptionsMenu.tscn:592
msgid "CONTROLLER_PROMPT_TYPE_SETTING"
msgstr ""

#: ../src/general/OptionsMenu.tscn:1388
msgid "CONTROLLER_SENSITIVITY"
msgstr ""

#: ../src/gui_common/dialogs/ErrorDialog.tscn:105
msgid "COPY_ERROR_TO_CLIPBOARD"
msgstr "Копирај Грешку у Међуспремник"

#: ../src/benchmark/microbe/MicrobeBenchmark.tscn:174
#, fuzzy
msgid "COPY_RESULTS"
msgstr "Резултати аутоматске-еволуције:"

#: ../src/general/OptionsMenu.tscn:423
msgid "CORRECTION_PROTANOPE"
msgstr ""

#: ../src/general/OptionsMenu.tscn:423
msgid "CORRECTION_TRITANOPE"
msgstr ""

#: ../src/awakening_stage/gui/InventoryScreen.tscn:249
msgid "CRAFTING_CLEAR_INPUTS"
msgstr ""

#: ../src/awakening_stage/gui/InventoryScreen.cs:1158
msgid "CRAFTING_ERROR_INTERNAL_CONSUME_PROBLEM"
msgstr ""

#: ../src/awakening_stage/gui/InventoryScreen.cs:1124
#, fuzzy
msgid "CRAFTING_ERROR_TAKING_ITEMS"
msgstr "ВИ СТЕ ПРОСПЕРИРАЛИ!"

#: ../src/awakening_stage/gui/InventoryScreen.tscn:234
msgid "CRAFTING_FILTER_INPUTS"
msgstr ""

#: ../src/awakening_stage/gui/InventoryScreen.tscn:184
msgid "CRAFTING_KNOWN_ITEMS"
msgstr ""

#: ../src/awakening_stage/gui/InventoryScreen.cs:1096
msgid "CRAFTING_NOT_ENOUGH_MATERIAL"
msgstr ""

#: ../src/awakening_stage/gui/InventoryScreen.cs:1083
msgid "CRAFTING_NO_RECIPE_SELECTED"
msgstr ""

#: ../src/awakening_stage/gui/InventoryScreen.cs:1104
msgid "CRAFTING_NO_ROOM_TO_TAKE_CRAFTING_RESULTS"
msgstr ""

#: ../src/awakening_stage/gui/RecipeListItem.cs:110
#: ../src/awakening_stage/gui/RecipeListItem.tscn:61
#, fuzzy
msgid "CRAFTING_RECIPE_DISPLAY"
msgstr "Резултати аутоматске-еволуције:"

#: ../simulation_parameters/awakening_stage/crafting_recipes.json:3
msgid "CRAFTING_RECIPE_HAND_AXE"
msgstr ""

#: ../src/awakening_stage/gui/InventoryScreen.tscn:280
#, fuzzy
msgid "CRAFTING_RESULTS"
msgstr "Резултати аутоматске-еволуције:"

#: ../src/awakening_stage/gui/InventoryScreen.cs:1527
#: ../src/awakening_stage/gui/InventoryScreen.tscn:215
msgid "CRAFTING_SELECT_RECIPE_OR_ITEMS_TO_FILTER"
msgstr ""

#: ../src/awakening_stage/gui/InventoryScreen.tscn:293
msgid "CRAFTING_TAKE_ALL"
msgstr ""

#: ../src/awakening_stage/gui/InventoryScreen.tscn:170
#, fuzzy
msgid "CRAFTING_TITLE"
msgstr "ВИ СТЕ ПРОСПЕРИРАЛИ!"

#: ../src/modding/NewModGUI.tscn:465
#, fuzzy
msgid "CREATE"
msgstr "Направљено у:"

#: ../src/saving/SaveListItem.tscn:132
msgid "CREATED_AT"
msgstr "Направљено у:"

#: ../src/saving/SaveListItem.tscn:241
msgid "CREATED_ON_PLATFORM"
msgstr "Направљено на Платформи:"

#: ../src/gui_common/tooltip/ToolTipManager.tscn:116
msgid "CREATE_A_NEW_MICROBE"
msgstr "Направите нови микроб"

#: ../src/modding/ModUploader.tscn:121
#, fuzzy
msgid "CREATE_NEW"
msgstr "Направите Нови Чување"

#: ../src/early_multicellular_stage/editor/CellBodyPlanEditorComponent.tscn:728
#, fuzzy
msgid "CREATE_NEW_CELL_TYPE"
msgstr "Направите Нови Чување"

#: ../src/early_multicellular_stage/editor/CellBodyPlanEditorComponent.tscn:744
#, fuzzy
msgid "CREATE_NEW_CELL_TYPE_DESCRIPTION"
msgstr "Хемопласт је двострука мембранска структура која садржи протеине који су способни да претворе водоник-сулфид, воду и гасовити угљен-диоксид у глукозу у процесу који се назива Хемосинтеза водоник-сулфида. Стопа његове производње глукозе скалира се са концентрацијом воде и угљен-диоксида."

#: ../src/modding/NewModGUI.tscn:33
#, fuzzy
msgid "CREATE_NEW_MOD"
msgstr "Направите нови микроб"

#: ../src/saving/NewSaveMenu.tscn:30
msgid "CREATE_NEW_SAVE"
msgstr "Направите Нови Чување"

#: ../src/late_multicellular_stage/editor/MetaballBodyEditorComponent.tscn:847
#, fuzzy
msgid "CREATE_NEW_TISSUE_TYPE"
msgstr "Направите Нови Чување"

#: ../src/late_multicellular_stage/editor/MetaballBodyEditorComponent.tscn:862
#, fuzzy
msgid "CREATE_NEW_TISSUE_TYPE_DESCRIPTION"
msgstr "Хемопласт је двострука мембранска структура која садржи протеине који су способни да претворе водоник-сулфид, воду и гасовити угљен-диоксид у глукозу у процесу који се назива Хемосинтеза водоник-сулфида. Стопа његове производње глукозе скалира се са концентрацијом воде и угљен-диоксида."

#: ../src/modding/ModUploader.cs:493
#, fuzzy
msgid "CREATING_DOT_DOT_DOT"
msgstr "Тражи..."

#: ../src/saving/InProgressLoad.cs:107
msgid "CREATING_OBJECTS_FROM_SAVE"
msgstr "Креирање објеката из саве"

#: ../src/general/MainMenu.tscn:356
msgid "CREDITS"
msgstr "Кредити"

#: ../src/engine/input/key_mapping/SpecifiedInputKey.cs:229
msgid "CTRL"
msgstr "CTRL"

#: ../src/gui_common/CreditsScroll.cs:281
msgid "CURRENT_DEVELOPERS"
msgstr ""

#: ../src/microbe_stage/gui/PatchDetailsPanel.tscn:157
msgid "CURRENT_LOCATION_CAPITAL"
msgstr "ТРЕНУТНА ЛОКАЦИЈА"

#: ../src/society_stage/gui/ResearchScreen.cs:38
#: ../src/society_stage/gui/ResearchScreen.tscn:39
#, fuzzy
msgid "CURRENT_RESEARCH_NONE"
msgstr "Способности"

#: ../src/society_stage/gui/ResearchScreen.cs:44
#, fuzzy
msgid "CURRENT_RESEARCH_PROGRESS"
msgstr "Отворите екран помоћи"

#: ../src/auto-evo/AutoEvoExploringTool.tscn:269
msgid "CURRENT_WORLD"
msgstr ""

#: ../src/auto-evo/AutoEvoExploringTool.cs:959
#, fuzzy
msgid "CURRENT_WORLD_STATISTICS"
msgstr "Статистика Организма"

#: ../src/general/OptionsMenu.tscn:1781
msgid "CUSTOM_USERNAME"
msgstr "Корисничко име:"

#: ../simulation_parameters/microbe_stage/organelles.json:601
#: ../src/gui_common/tooltip/ToolTipManager.tscn:285
msgid "CYTOPLASM"
msgstr "Цитоплазма"

#: ../src/gui_common/tooltip/ToolTipManager.tscn:287
msgid "CYTOPLASM_DESCRIPTION"
msgstr "Лепљива унутрашњост ћелије. Цитоплазма је основна смеша јона, протеина и других супстанци растворених у води која испуњава унутрашњост ћелије. Једна од функција коју обавља је ферментација, претварање глукозе у ATP енергију. Да би ћелије којима недостају органели имали напреднији метаболизам, на то се ослањају у енергији. Такође се користи за складиштење молекула у ћелији и за повећање величине ћелије."

#: ../simulation_parameters/microbe_stage/bio_processes.json:22
msgid "CYTOPLASM_GLYCOLYSIS"
msgstr "Гликолиза цитоплазме"

#: ../src/gui_common/tooltip/ToolTipManager.tscn:286
#, fuzzy
msgid "CYTOPLASM_PROCESSES_DESCRIPTION"
msgstr "Лепљива унутрашњост ћелије. Цитоплазма је основна смеша јона, протеина и других супстанци растворених у води која испуњава унутрашњост ћелије. Једна од функција коју обавља је ферментација, претварање глукозе у ATP енергију. Да би ћелије којима недостају органели имали напреднији метаболизам, на то се ослањају у енергији. Такође се користи за складиштење молекула у ћелији и за повећање величине ћелије."

#: ../src/general/NewGameSettings.tscn:945
msgid "DAY_LENGTH"
msgstr ""

#: ../src/general/NewGameSettings.tscn:988
#, fuzzy
msgid "DAY_LENGTH_EXPLANATION"
msgstr "Број популације од {0} променио се за {1} због: {2}"

#: ../src/general/NewGameSettings.tscn:916
msgid "DAY_NIGHT_CYCLE_ENABLED"
msgstr ""

#: ../src/general/NewGameSettings.tscn:925
msgid "DAY_NIGHT_CYCLE_ENABLED_EXPLANATION"
msgstr ""

#: ../src/engine/input/ControllerDeadzoneConfiguration.cs:217
#, fuzzy
msgid "DEADZONE_CALIBRATION_FINISHED"
msgstr "Аутоматска-еволуција није успела"

#: ../src/engine/input/ControllerDeadzoneConfiguration.cs:182
msgid "DEADZONE_CALIBRATION_INPROGRESS"
msgstr ""

#: ../src/engine/input/ControllerDeadzoneConfiguration.cs:203
msgid "DEADZONE_CALIBRATION_IS_RESET"
msgstr ""

#: ../src/engine/input/ControllerDeadzoneConfiguration.tscn:15
#, fuzzy
msgid "DEADZONE_CONFIGURATION"
msgstr "Брисање овог чувања не може се опозвати. Да ли сте сигурни да желите трајно да га избришете?"

#: ../src/microbe_stage/Microbe.Contact.cs:984
msgid "DEATH"
msgstr ""

#: ../src/engine/DebugOverlays.Inspector.cs:24
#: ../src/engine/DebugOverlays.tscn:181
msgid "DEBUG_COORDINATES"
msgstr ""

#: ../src/engine/DebugOverlays.tscn:88
msgid "DEBUG_PANEL"
msgstr ""

#: ../src/gui_common/CreditsScroll.cs:520
msgid "DECEMBER"
msgstr ""

<<<<<<< HEAD
#: ../src/general/OptionsMenu.cs:1511
=======
#: ../src/general/OptionsMenu.cs:1514
>>>>>>> 5cf509fa
msgid "DEFAULT_AUDIO_OUTPUT_DEVICE"
msgstr ""

#: ../src/early_multicellular_stage/editor/CellBodyPlanEditorComponent.tscn:554
#: ../src/late_multicellular_stage/editor/MetaballBodyEditorComponent.tscn:623
#: ../src/microbe_stage/editor/OrganellePopupMenu.tscn:191
msgid "DELETE"
msgstr ""

#: ../src/saving/SaveManagerGUI.cs:264
#, fuzzy
msgid "DELETE_ALL_OLD_SAVE_WARNING_2"
msgstr ""
"Брисање свих старих аутоматских и брзих чувања не може се поништити. Да ли сте сигурни да желите трајно избрисати следеће?\n"
" - {0} Аутоматско чување\n"
" - {1} Брзо чување"

#: ../src/thriveopedia/pages/ThriveopediaMuseumPage.tscn:164
#, fuzzy
msgid "DELETE_FOSSIL_CONFIRMATION"
msgstr "Брисање овог чувања не може се опозвати. Да ли сте сигурни да желите трајно да га избришете?"

#: ../src/saving/SaveManagerGUI.tscn:190
#, fuzzy
msgid "DELETE_OLD_SAVES_PROMPT"
msgstr "Избришете старе Сачуваје?"

#: ../simulation_parameters/common/input_options.json:155
msgid "DELETE_ORGANELLE"
msgstr "Обриши органелу"

#: ../src/saving/SaveListItem.tscn:283
msgid "DELETE_SAVE_CONFIRMATION"
msgstr "Брисање овог чувања не може се опозвати. Да ли сте сигурни да желите трајно да га избришете?"

#: ../src/saving/SaveManagerGUI.tscn:71
msgid "DELETE_SELECTED"
msgstr "Избриши Изабрано"

#: ../src/saving/SaveManagerGUI.tscn:183
#, fuzzy
msgid "DELETE_SELECTED_SAVES_PROMPT"
msgstr "Избришете изабрано Сачувај?"

#: ../src/saving/SaveManagerGUI.cs:254
msgid "DELETE_SELECTED_SAVE_WARNING"
msgstr "Брисање изабраних сачуваних ставки не може се поништити. Да ли сте сигурни да желите трајно избрисати {0} сачуване датотеке?"

#: ../src/saving/SaveList.tscn:71 ../src/saving/SaveListItem.tscn:282
#, fuzzy
msgid "DELETE_THIS_SAVE_PROMPT"
msgstr "Желите ли да избришете овај чување?"

#: ../src/space_stage/gui/SpaceHUD.tscn:53
#, fuzzy
msgid "DESCEND_BUTTON"
msgstr "Брисање овог чувања не може се опозвати. Да ли сте сигурни да желите трајно да га избришете?"

#: ../src/ascension_stage/gui/DescendConfirmationDialog.tscn:11
#, fuzzy
msgid "DESCEND_CONFIRMATION"
msgstr "Брисање овог чувања не може се опозвати. Да ли сте сигурни да желите трајно да га избришете?"

#: ../src/ascension_stage/gui/DescendConfirmationDialog.tscn:12
#, fuzzy
msgid "DESCEND_CONFIRMATION_EXPLANATION"
msgstr "Број популације од {0} променио се за {1} због: {2}"

#: ../src/saving/SaveListItem.tscn:170
msgid "DESCRIPTION"
msgstr "Опис:"

#: ../src/gui_common/art_gallery/GalleryDetailsTooltip.tscn:99
#, fuzzy
msgid "DESCRIPTION_COLON"
msgstr "Опис:"

#: ../src/modding/ModUploader.cs:353
#, fuzzy
msgid "DESCRIPTION_TOO_LONG"
msgstr "Опис:"

#: ../src/microbe_stage/MicrobeCheatMenu.tscn:106
msgid "DESPAWN_ENTITIES"
msgstr ""

#: ../src/general/OptionsMenu.tscn:1090
#, fuzzy
msgid "DETECTED_CPU_COUNT"
msgstr "Одабрано:"

#: ../src/gui_common/VersionNumber.cs:38
msgid "DEVBUILD_VERSION_INFO"
msgstr ""

#: ../src/gui_common/CreditsScroll.tscn:60
msgid "DEVELOPERS"
msgstr ""

#: ../src/general/MainMenu.tscn:689
msgid "DEVELOPMENT_FORUM"
msgstr ""

#: ../src/general/MainMenu.tscn:684
#, fuzzy
msgid "DEVELOPMENT_FORUM_BUTTON_TOOLTIP"
msgstr "Додајте ново везивање тастера"

#: ../src/gui_common/CreditsScroll.tscn:52
msgid "DEVELOPMENT_SUPPORTED_BY"
msgstr ""

#: ../src/general/MainMenu.tscn:703
msgid "DEVELOPMENT_WIKI"
msgstr ""

#: ../src/general/MainMenu.tscn:698
#, fuzzy
msgid "DEVELOPMENT_WIKI_BUTTON_TOOLTIP"
msgstr "Додајте ново везивање тастера"

#: ../src/microbe_stage/MicrobeHUD.cs:246
msgid "DEVOURED"
msgstr ""

#: ../src/gui_common/CreditsScroll.cs:507
msgid "DEV_BUILD_PATRONS"
msgstr ""

#: ../src/general/NewGameSettings.tscn:303
#: ../src/thriveopedia/pages/ThriveopediaCurrentWorldPage.tscn:35
msgid "DIFFICULTY"
msgstr ""

#: ../src/general/WorldGenerationSettings.cs:141
#: ../src/thriveopedia/pages/ThriveopediaCurrentWorldPage.tscn:50
msgid "DIFFICULTY_DETAILS_STRING"
msgstr ""

#: ../src/general/NewGameSettings.tscn:127
#: ../src/general/NewGameSettings.tscn:375
msgid "DIFFICULTY_PRESET"
msgstr ""

#: ../simulation_parameters/common/difficulty_presets.json:42
#: ../src/general/WorldGenerationSettings.cs:139
msgid "DIFFICULTY_PRESET_CUSTOM"
msgstr ""

#: ../simulation_parameters/common/difficulty_presets.json:3
msgid "DIFFICULTY_PRESET_EASY"
msgstr ""

#: ../simulation_parameters/common/difficulty_presets.json:29
msgid "DIFFICULTY_PRESET_HARD"
msgstr ""

#: ../simulation_parameters/common/difficulty_presets.json:16
msgid "DIFFICULTY_PRESET_NORMAL"
msgstr ""

#: ../src/gui_common/tooltip/ToolTipManager.tscn:2468
msgid "DIGESTION_EFFICIENCY"
msgstr ""

#: ../src/microbe_stage/editor/CellEditorComponent.tscn:1059
#, fuzzy
msgid "DIGESTION_EFFICIENCY_COLON"
msgstr "Опис:"

#: ../src/gui_common/tooltip/ToolTipManager.tscn:2460
#, fuzzy
msgid "DIGESTION_SPEED"
msgstr "Брзина Апсорпције Брзине"

#: ../src/microbe_stage/editor/CellEditorComponent.tscn:1049
#, fuzzy
msgid "DIGESTION_SPEED_COLON"
msgstr "Брзина:"

#: ../src/microbe_stage/editor/CellEditorComponent.GUI.cs:158
msgid "DIGESTION_SPEED_VALUE"
msgstr ""

#: ../src/engine/input/key_mapping/KeyNames.cs:179
#, fuzzy
msgid "DIRECTIONL"
msgstr "Опис:"

#: ../src/engine/input/key_mapping/KeyNames.cs:180
#, fuzzy
msgid "DIRECTIONR"
msgstr "Опис:"

#: ../src/general/OptionsMenu.tscn:336 ../src/general/OptionsMenu.tscn:337
msgid "DISABLED"
msgstr ""

#: ../src/modding/ModManager.tscn:215
msgid "DISABLE_ALL"
msgstr ""

#: ../src/general/OptionsMenu.tscn:2157
msgid "DISCARD_AND_CONTINUE"
msgstr "Одбаци и настави"

#: ../src/modding/ModManager.tscn:588
#, fuzzy
msgid "DISCARD_CHANGES"
msgstr "Одбаци и настави"

#: ../src/early_multicellular_stage/editor/CellBodyPlanEditorComponent.tscn:714
#, fuzzy
msgid "DISCONNECTED_CELLS"
msgstr "Искључене Органеле"

#: ../src/early_multicellular_stage/editor/CellBodyPlanEditorComponent.tscn:716
#, fuzzy
msgid "DISCONNECTED_CELLS_TEXT"
msgstr ""
"Постоје постављене органеле, које нису повезане са осталим.\n"
"Повежите све постављене органеле једни са другима или поништите промене."

#: ../src/late_multicellular_stage/editor/MetaballBodyEditorComponent.tscn:831
#, fuzzy
msgid "DISCONNECTED_METABALLS"
msgstr "Искључене Органеле"

#: ../src/late_multicellular_stage/editor/MetaballBodyEditorComponent.tscn:833
#, fuzzy
msgid "DISCONNECTED_METABALLS_TEXT"
msgstr ""
"Постоје постављене органеле, које нису повезане са осталим.\n"
"Повежите све постављене органеле једни са другима или поништите промене."

#: ../src/microbe_stage/editor/CellEditorComponent.tscn:1483
msgid "DISCONNECTED_ORGANELLES"
msgstr "Искључене Органеле"

#: ../src/microbe_stage/editor/CellEditorComponent.tscn:1485
msgid "DISCONNECTED_ORGANELLES_TEXT"
msgstr ""
"Постоје постављене органеле, које нису повезане са осталим.\n"
"Повежите све постављене органеле једни са другима или поништите промене."

#: ../src/general/MainMenu.tscn:861
#, fuzzy
msgid "DISCORD_TOOLTIP"
msgstr "Додајте ново везивање тастера"

#: ../src/general/OptionsMenu.tscn:1856
#, fuzzy
msgid "DISMISSED_POPUPS_COLON"
msgstr "Брзина:"

#: ../src/general/OptionsMenu.tscn:1854 ../src/general/OptionsMenu.tscn:1863
#, fuzzy
msgid "DISMISSED_POPUPS_EXPLANATION"
msgstr "Број популације од {0} променио се за {1} због: {2}"

#: ../src/gui_common/dialogs/PermanentlyDismissibleDialog.cs:30
msgid "DISMISS_INFORMATION_PERMANENTLY"
msgstr ""

#: ../src/gui_common/dialogs/PermanentlyDismissibleDialog.cs:33
msgid "DISMISS_WARNING_PERMANENTLY"
msgstr ""

#: ../src/general/OptionsMenu.tscn:481
msgid "DISPLAY_3D_MENU_BACKGROUNDS"
msgstr ""

#: ../src/general/OptionsMenu.tscn:625
#, fuzzy
msgid "DISPLAY_ABILITIES_BAR"
msgstr "Способности"

#: ../src/general/OptionsMenu.tscn:472
msgid "DISPLAY_BACKGROUND_PARTICLES"
msgstr ""

#: ../src/general/OptionsMenu.tscn:642
#, fuzzy
msgid "DISPLAY_PART_NAMES"
msgstr "Способности"

#: ../src/auto-evo/simulation/food_source/EnvironmentalFoodSource.cs:41
msgid "DISSOLVED_COMPOUND_FOOD_SOURCE"
msgstr ""

#: ../src/modding/ModManager.cs:969
msgid "DOES_NOT_USE_FEATURE"
msgstr ""

#: ../src/gui_common/CreditsScroll.cs:354
#, fuzzy
msgid "DONATIONS"
msgstr "Опције"

#: ../src/saving/SaveListItem.tscn:139 ../src/saving/SaveListItem.tscn:158
#: ../src/saving/SaveListItem.tscn:177 ../src/saving/SaveListItem.tscn:200
#: ../src/saving/SaveListItem.tscn:229 ../src/saving/SaveListItem.tscn:248
msgid "DOT_DOT_DOT"
msgstr "..."

#: ../simulation_parameters/microbe_stage/membranes.json:21
#: ../src/gui_common/tooltip/ToolTipManager.tscn:2725
msgid "DOUBLE"
msgstr "Дупли"

#: ../src/gui_common/art_gallery/GalleryDetailsTooltip.tscn:54
msgid "DOUBLE_CLICK_TO_VIEW_IN_FULLSCREEN"
msgstr ""

#: ../src/gui_common/tooltip/ToolTipManager.tscn:2726
msgid "DOUBLE_MEMBRANE_DESCRIPTION"
msgstr "Мембрана са два слоја, има бољу заштиту од оштећења и узима мање енергије да се не деформише. Међутим, то успорава ћелију и смањује брзину којом може да апсорбује ресурсе."

#: ../src/engine/DebugOverlays.tscn:138
msgid "DUMP_SCENE_TREE"
msgstr ""

#: ../src/early_multicellular_stage/editor/CellBodyPlanEditorComponent.tscn:562
#: ../src/late_multicellular_stage/editor/MetaballBodyEditorComponent.tscn:631
#, fuzzy
msgid "DUPLICATE_TYPE"
msgstr "играч је умро"

#: ../src/thriveopedia/fossilisation/FossilisedSpeciesInformation.cs:23
#, fuzzy
msgid "EARLY_MULTICELLULAR"
msgstr "Поставите органелу"

#: ../simulation_parameters/common/help_texts.json:145
msgid "EASTEREGG_MESSAGE_1"
msgstr "Забавна чињеница: Дидинијум и Парамецијум су уџбенички пример односа ловац-плен који се проучава деценијама. Да ли сте сада ви Дидинијум или Парамецијум? Предатор или плен?"

#: ../simulation_parameters/common/help_texts.json:172
msgid "EASTEREGG_MESSAGE_10"
msgstr "СТВАРИ КОЈЕ СЕ МИГОЉЕ!!"

#: ../simulation_parameters/common/help_texts.json:175
msgid "EASTEREGG_MESSAGE_11"
msgstr "Отопите метал."

#: ../simulation_parameters/common/help_texts.json:178
msgid "EASTEREGG_MESSAGE_12"
msgstr "Те плаве ћелије, ипак."

#: ../simulation_parameters/common/help_texts.json:181
msgid "EASTEREGG_MESSAGE_13"
msgstr "Ево савета, биоми су више него само различите позадине, једињења у различитим биомима се понекад стварају различитим брзинама."

#: ../simulation_parameters/common/help_texts.json:184
msgid "EASTEREGG_MESSAGE_14"
msgstr "Ево савета: Што више бичева имате, брже идете, врум врум, али то кошта и више ATP-а"

#: ../simulation_parameters/common/help_texts.json:187
msgid "EASTEREGG_MESSAGE_15"
msgstr "Ево савета, можете гутати комаде гвожђа, или комаде уопште."

#: ../simulation_parameters/common/help_texts.json:190
msgid "EASTEREGG_MESSAGE_16"
msgstr "Ево савета, припремите се пре додавања језгра. Они су скупе и за одржавање и у МП."

#: ../simulation_parameters/common/help_texts.json:193
msgid "EASTEREGG_MESSAGE_17"
msgstr "Забавна чињеница, да ли сте знали да на планети Земљи постоји преко 8000 врста трепљара?"

#: ../simulation_parameters/common/help_texts.json:196
msgid "EASTEREGG_MESSAGE_18"
msgstr "Забавна чињеница, Стентор је трепљар који се може истегнути и ухватити плен у некој врсти трубе попут уста која увлаче плен генеришући водене струје трепљама."

#: ../simulation_parameters/common/help_texts.json:199
msgid "EASTEREGG_MESSAGE_19"
msgstr "Забавна чињеница,  Дидинијум је трепљар који лови Парамецијум."

#: ../simulation_parameters/common/help_texts.json:148
msgid "EASTEREGG_MESSAGE_2"
msgstr "Ево савета, токсини се могу користити за одбацивање других токсина од вас ако сте довољно брзи."

#: ../simulation_parameters/common/help_texts.json:202
msgid "EASTEREGG_MESSAGE_20"
msgstr "Забавна чињеница је да амеба лови и хвата плен „ногама“ направљеним од цитоплазме названих псеудоподи, желимо да пре или касније имамо то у Thrive-у."

#: ../simulation_parameters/common/help_texts.json:205
msgid "EASTEREGG_MESSAGE_21"
msgstr "Ево савета, Пазите на веће ћелије и велике бактерије, није забавно да будеш сварен, и они ће вас појести."

#: ../simulation_parameters/common/help_texts.json:208
msgid "EASTEREGG_MESSAGE_22"
msgstr "Вођа звучног тима Thrive-а направио је много песама које још нису додате у игру. Можете их чути или гледати како их он компонује на његовом YouTube каналу Oliver Lugg."

#: ../simulation_parameters/common/help_texts.json:211
msgid "EASTEREGG_MESSAGE_23"
msgstr "Ево савета, ако је ваша ћелија 150 шестоуглова, можете прогутати велике комаде гвожђа."

#: ../simulation_parameters/common/help_texts.json:214
msgid "EASTEREGG_MESSAGE_24"
msgstr "Thrive је замишљен као симулација ванземаљске планете, стога има смисла да ће већина створења која нађете бити повезана са једном или две друге врсте услед еволуције која се дешава око вас, погледајте да ли их можете препознати!"

#: ../simulation_parameters/common/help_texts.json:217
msgid "EASTEREGG_MESSAGE_25"
msgstr "Забавна чињеница, Thrive тим свако мало прави подкастове, требало би да их погледате!"

#: ../simulation_parameters/common/help_texts.json:220
msgid "EASTEREGG_MESSAGE_26"
msgstr "Забавна чињеница, Thrive је направљен са Godot, што је опен-сорс код!"

#: ../simulation_parameters/common/help_texts.json:223
msgid "EASTEREGG_MESSAGE_27"
msgstr "Забавна чињеница, Један од првих прототипова игре направио је наш сјајни програмер, UntrustedLife!"

#: ../simulation_parameters/common/help_texts.json:151
msgid "EASTEREGG_MESSAGE_3"
msgstr "Ево савета, осморегулација кошта 1 ATP по секунди по шестоуглу коју има ваша ћелија, сваки празан шестоуга цитоплазме такође генерише 5 ATP у секунди, што значи да ако губите ATP услед осморегулације, само додајте неколико празних шестоуглова цитоплазме или уклоните неке органеле ."

#: ../simulation_parameters/common/help_texts.json:154
msgid "EASTEREGG_MESSAGE_4"
msgstr "Забавна чињеница, у стварном животу прокариоти имају нешто што се назива биоодсеци и делују попут органела, а заправо се називају Полиедричне органеле."

#: ../simulation_parameters/common/help_texts.json:157
msgid "EASTEREGG_MESSAGE_5"
msgstr "Забавна чињеница, метаболосом је оно што се назива полиедрична органела."

#: ../simulation_parameters/common/help_texts.json:160
msgid "EASTEREGG_MESSAGE_6"
msgstr "Ево савета, понекад је најбоље само побећи од других ћелија."

#: ../simulation_parameters/common/help_texts.json:163
msgid "EASTEREGG_MESSAGE_7"
msgstr "Ево савета, ако је ћелија приближно половина ваше величине, тада је можете прогутати."

#: ../simulation_parameters/common/help_texts.json:166
msgid "EASTEREGG_MESSAGE_8"
msgstr "Ево савета, Бактерије могу бити јаче него што се чине, можда изгледају малено, али неке од њих могу да се укопају у вас и тако вас убију!"

#: ../simulation_parameters/common/help_texts.json:169
msgid "EASTEREGG_MESSAGE_9"
msgstr "Ево савета: Можете ловити друге врсте до изумирања ако нисте довољно пажљиви. Друге врсте то могу такође."

#: ../src/general/NewGameSettings.tscn:1122
#, fuzzy
msgid "EASTER_EGGS"
msgstr "Забавна чињеница: Дидинијум и Парамецијум су уџбенички пример односа ловац-плен који се проучава деценијама. Да ли сте сада ви Дидинијум или Парамецијум? Предатор или плен?"

#: ../src/general/NewGameSettings.tscn:1130
#, fuzzy
msgid "EASTER_EGGS_EXPLANATION"
msgstr "Број популације од {0} променио се за {1} због: {2}"

#: ../src/general/OptionsMenu.tscn:1545
#, fuzzy
msgid "EDGE_PAN_SPEED"
msgstr "Брзина Апсорпције Брзине"

#: ../simulation_parameters/common/input_options.json:119
#: ../src/microbe_stage/editor/MicrobeEditorTabButtons.tscn:154
msgid "EDITOR"
msgstr "Уређивач"

#: ../src/microbe_stage/MicrobeStage.tscn:1823
#, fuzzy
msgid "EDITOR_BUTTON_TOOLTIP"
msgstr "Додајте ново везивање тастера"

#: ../src/tutorial/microbe_editor/MicrobeEditorTutorialGUI.tscn:46
msgid "EDITOR_TUTORIAL_EDITOR_TEXT"
msgstr ""
"Добродошли у Уредник Микроба.\n"
"Овде можете прегледати шта се догодило од почетка игре или када сте последњи пут били у уредник. А затим унесите промене у своју врсту.\n"
"\n"
"На овој картици можете видети извештај о томе које врсте постоје, где и које су њихове популације. Такође можете видети промене животне средине на врху.\n"
"\n"
"Да бисте прешли на следећу картицу уређивача, притисните следеће дугме у доњем десном углу."

#: ../src/general/OptionsMenu.tscn:337
#, fuzzy
msgid "EIGHT_TIMES"
msgstr "Десни миш"

#: ../src/modding/ModManager.tscn:197
#, fuzzy
msgid "ENABLED_MODS"
msgstr "Омогућите уређивач"

#: ../src/modding/ModManager.tscn:566
#, fuzzy
msgid "ENABLE_ALL_COMPATIBLE"
msgstr "Изабрано чување је некомпатибилно"

#: ../simulation_parameters/common/input_options.json:290
msgid "ENABLE_EDITOR"
msgstr "Омогућите уређивач"

#: ../src/general/OptionsMenu.tscn:633
#, fuzzy
msgid "ENABLE_GUI_LIGHT_EFFECTS"
msgstr "Спољни ефекти:"

#: ../src/microbe_stage/editor/CellEditorComponent.GUI.cs:382
msgid "ENERGY_BALANCE_TOOLTIP_CONSUMPTION"
msgstr ""

#: ../src/microbe_stage/editor/CellEditorComponent.GUI.cs:345
msgid "ENERGY_BALANCE_TOOLTIP_PRODUCTION"
msgstr ""

#: ../src/microbe_stage/editor/CellEditorComponent.cs:2396
msgid "ENERGY_IN_PATCH_FOR"
msgstr ""

#: ../src/microbe_stage/editor/CellEditorComponent.cs:2407
msgid "ENERGY_SOURCES"
msgstr ""

#: ../src/microbe_stage/editor/CellEditorComponent.cs:2400
msgid "ENERGY_SUMMARY_LINE"
msgstr ""

#: ../src/modding/ModUploader.tscn:128
#, fuzzy
msgid "ENTER_EXISTING_ID"
msgstr "Препиши постојеће чување:"

#: ../src/modding/ModUploader.tscn:138
msgid "ENTER_EXISTING_WORKSHOP_ID"
msgstr ""

#: ../src/engine/DebugOverlays.tscn:124
#, fuzzy
msgid "ENTITY_LABEL"
msgstr "Биом: {0}"

#: ../src/late_multicellular_stage/MulticellularHUD.tscn:561
#: ../src/microbe_stage/MicrobeStage.tscn:600
msgid "ENVIRONMENT"
msgstr "Животна средина"

#: ../src/general/NewGameSettings.tscn:652
msgid "ENVIRONMENTAL_GLUCOSE_RETENTION"
msgstr ""

#: ../src/general/NewGameSettings.tscn:691
#, fuzzy
msgid "ENVIRONMENTAL_GLUCOSE_RETENTION_EXPLANATION"
msgstr "Број популације од {0} променио се за {1} због: {2}"

#: ../src/microbe_stage/HUDBottomBar.tscn:73
#, fuzzy
msgid "ENVIRONMENT_BUTTON_MICROBE_TOOLTIP"
msgstr "Додајте ново везивање тастера"

#: ../simulation_parameters/microbe_stage/biomes.json:3
msgid "EPIPELAGIC"
msgstr "Епипелагик"

#: ../src/awakening_stage/EquipmentCategory.cs:9
msgid "EQUIPMENT_TYPE_AXE"
msgstr ""

#: ../src/general/OptionsMenu.tscn:2185 ../src/general/OptionsMenu.tscn:2193
msgid "ERROR"
msgstr "Грешка"

#: ../src/modding/ModManager.cs:1014
#, fuzzy
msgid "ERROR_CREATING_FOLDER"
msgstr "Грешка при чувању"

#: ../src/modding/ModManager.cs:1023
msgid "ERROR_CREATING_INFO_FILE"
msgstr ""

#: ../src/general/OptionsMenu.tscn:2195
msgid "ERROR_FAILED_TO_SAVE_NEW_SETTINGS"
msgstr "Грешка: Није успело чување нових поставки у конфигурационој датотеци."

#: ../src/general/ThriveNewsFeed.cs:97
#, fuzzy
msgid "ERROR_FETCHING_EXPLANATION"
msgstr "Број популације од {0} променио се за {1} због: {2}"

#: ../src/general/ThriveNewsFeed.cs:96
#, fuzzy
msgid "ERROR_FETCHING_NEWS"
msgstr "Грешка при чувању"

#: ../src/saving/InProgressLoad.cs:206
msgid "ERROR_LOADING"
msgstr "Грешка при учитавању"

#: ../src/saving/InProgressSave.cs:247
msgid "ERROR_SAVING"
msgstr "Грешка при чувању"

#: ../src/engine/input/key_mapping/KeyNames.cs:166
msgid "ESCAPE"
msgstr ""

#: ../src/microbe_stage/Microbe.Contact.cs:1250
msgid "ESCAPE_ENGULFING"
msgstr "побегне од гутања"

#: ../simulation_parameters/microbe_stage/biomes.json:1840
msgid "ESTUARY"
msgstr "Ушће"

#: ../src/auto-evo/AutoEvoExploringTool.tscn:957
msgid "EVOLUTIONARY_TREE"
msgstr ""

#: ../src/thriveopedia/pages/ThriveopediaEvolutionaryTreePage.tscn:70
#, fuzzy
msgid "EVOLUTIONARY_TREE_DISABLED_LABEL"
msgstr "Додајте ново везивање тастера"

#: ../src/general/OptionsMenu.tscn:1964
#, fuzzy
msgid "EXACT_VERSION_COLON"
msgstr "Генерација:"

#: ../src/general/OptionsMenu.tscn:1962 ../src/general/OptionsMenu.tscn:1973
#, fuzzy
msgid "EXACT_VERSION_TOOLTIP"
msgstr "Додајте ново везивање тастера"

#: ../src/saving/InProgressLoad.cs:171
#, fuzzy
msgid "EXCEPTION_HAPPENED_PROCESSING_SAVE"
msgstr "Изузетак се догодио током обраде учитаних објеката"

#: ../src/saving/InProgressLoad.cs:116
#, fuzzy
msgid "EXCEPTION_HAPPENED_WHILE_LOADING"
msgstr "Изнимка се догодила приликом учитавања података за чување"

#: ../src/industrial_stage/gui/CityScreen.tscn:64
#: ../src/space_stage/gui/PlanetScreen.tscn:65
#, fuzzy
msgid "EXISTING_BUILDINGS"
msgstr "Препиши постојеће чување:"

#: ../src/general/PauseMenu.tscn:239
msgid "EXIT"
msgstr "Изаћи"

#: ../src/general/MainMenu.tscn:365
msgid "EXIT_TO_LAUNCHER"
msgstr ""

#: ../src/auto-evo/AutoEvoExploringTool.tscn:446
msgid "EXPORT_ALL_WORLDS"
msgstr ""

#: ../src/auto-evo/AutoEvoExploringTool.tscn:444
#, fuzzy
msgid "EXPORT_ALL_WORLDS_TOOLTIP"
msgstr "Додајте ново везивање тастера"

#: ../src/auto-evo/AutoEvoExploringTool.tscn:1013
msgid "EXPORT_SUCCESS"
msgstr ""

#: ../src/microbe_stage/editor/CellEditorComponent.tscn:762
msgid "EXTERNAL"
msgstr "Спољни"

#: ../src/microbe_stage/editor/MicrobeEditorReportComponent.tscn:323
msgid "EXTERNAL_EFFECTS"
msgstr "Спољни ефекти:"

#: ../src/microbe_stage/gui/ExtinctionBox.tscn:134
msgid "EXTINCTION_BOX_TEXT"
msgstr "Баш као и 99% свих врста које су икада постојале, и ваша врста је изумрла. Други ће наставити да попуњавају вашу нишу и просперирати, али то нећете бити ви. Бићете заборављени, неуспели експеримент у еволуцији."

#: ../src/microbe_stage/gui/ExtinctionBox.tscn:125
msgid "EXTINCTION_CAPITAL"
msgstr "ИЗУМИРАЊЕ"

#: ../src/microbe_stage/editor/MicrobeEditorReportComponent.cs:438
#: ../src/microbe_stage/editor/MicrobeEditorReportComponent.cs:449
#, fuzzy
msgid "EXTINCT_FROM_PATCH"
msgstr "Изаберите зону да бисте овде приказали детаље"

#: ../src/microbe_stage/editor/MicrobeEditorReportComponent.cs:437
#: ../src/microbe_stage/editor/MicrobeEditorReportComponent.cs:450
#, fuzzy
msgid "EXTINCT_FROM_THE_PLANET"
msgstr "Баш као и 99% свих врста које су икада постојале, и ваша врста је изумрла. Други ће наставити да попуњавају вашу нишу и просперирати, али то нећете бити ви. Бићете заборављени, неуспели експеримент у еволуцији."

#: ../src/general/base_stage/CreatureStageBase.cs:395
#, fuzzy
msgid "EXTINCT_IN_PATCH"
msgstr "Изаберите зону да бисте овде приказали детаље"

#: ../src/microbe_stage/editor/SpeciesPopulationDatasetsLegend.cs:23
#, fuzzy
msgid "EXTINCT_SPECIES"
msgstr "ИЗУМИРАЊЕ"

#: ../src/general/MainMenu.tscn:348
msgid "EXTRAS"
msgstr "Додатне"

#: ../src/saving/NewSaveMenu.tscn:69
msgid "EXTRA_OPTIONS"
msgstr "Додатне Опције"

#: ../src/general/MainMenu.tscn:873
#, fuzzy
msgid "FACEBOOK_TOOLTIP"
msgstr "Додајте ново везивање тастера"

#: ../src/microbe_stage/editor/CellEditorComponent.tscn:1309
#, fuzzy
msgid "FAILED"
msgstr "Сачување није успело"

#: ../src/saving/SaveList.tscn:137 ../src/saving/SaveManagerGUI.tscn:207
#, fuzzy
msgid "FAILED_SAVE_DELETION"
msgstr "Грешка: Није успело чување нових поставки у конфигурационој датотеци."

#: ../src/saving/SaveList.tscn:139 ../src/saving/SaveManagerGUI.tscn:209
#, fuzzy
msgid "FAILED_SAVE_DELETION_DESCRIPTION"
msgstr "Вакуола је унутрашња мембранска органела која се користи за складиштење у ћелији. Састоје се од неколико везикула, мањих опнастих структура које се широко користе у ћелијама за складиштење, а које су се стопиле. Испуњен је водом која се користи да садржи молекуле, ензиме, чврсте материје и друге супстанце. Њихов облик је течан и може се разликовати између ћелија."

#: ../src/microbe_stage/editor/BehaviourEditorSubComponent.tscn:194
msgid "FEARFUL"
msgstr ""

#: ../src/gui_common/tooltip/ToolTipManager.tscn:251
msgid "FEAR_EXPLANATION"
msgstr ""

#: ../src/general/utils/TranslationHelper.cs:81
msgid "FEATURE_DISABLED"
msgstr ""

#: ../src/general/utils/TranslationHelper.cs:80
#, fuzzy
msgid "FEATURE_ENABLED"
msgstr "Укључи тастери за варања"

#: ../src/gui_common/CreditsScroll.cs:510
#, fuzzy
msgid "FEBRUARY"
msgstr "Ушће"

#: ../src/general/ThriveNewsFeed.cs:183
msgid "FEED_ITEM_CONTENT_PARSING_FAILED"
msgstr ""

#: ../src/general/ThriveNewsFeed.cs:166 ../src/general/ThriveNewsFeed.cs:191
msgid "FEED_ITEM_MISSING_CONTENT"
msgstr ""

#: ../src/general/ThriveNewsFeed.cs:227
msgid "FEED_ITEM_PUBLISHED_AT"
msgstr ""

#: ../src/general/ThriveNewsFeed.cs:233
msgid "FEED_ITEM_TRUNCATED_NOTICE"
msgstr ""

#: ../src/gui_common/art_gallery/GalleryViewer.tscn:72
msgid "FILTER_ITEMS_BY_CATEGORY_COLON"
msgstr ""

#: ../src/microbe_stage/editor/MicrobeEditorPatchMap.tscn:144
#: ../src/microbe_stage/gui/PatchExtinctionBox.tscn:164
#: ../src/thriveopedia/pages/ThriveopediaPatchMapPage.tscn:79
#, fuzzy
msgid "FIND_CURRENT_PATCH"
msgstr "Откажи претходну акцију"

#: ../src/auto-evo/AutoEvoRun.cs:127
#, fuzzy
msgid "FINISHED_DOT"
msgstr "Готов."

#: ../src/gui_common/tooltip/ToolTipManager.tscn:87
msgid "FINISH_EDITING_AND_RETURN_TO_ENVIRONMENT"
msgstr "Завршите уређивање и вратите се у окружење"

#: ../src/auto-evo/AutoEvoExploringTool.tscn:363
#, fuzzy
msgid "FINISH_ONE_GENERATION"
msgstr "са концентрацијом"

#: ../src/auto-evo/AutoEvoExploringTool.cs:683
#, fuzzy
msgid "FINISH_X_GENERATIONS"
msgstr "са концентрацијом"

#: ../simulation_parameters/common/input_options.json:41
#: ../src/late_multicellular_stage/MulticellularHUD.tscn:1967
#: ../src/microbe_stage/MicrobeStage.tscn:1995
msgid "FIRE_TOXIN"
msgstr "Ватрени токсин"

#: ../simulation_parameters/microbe_stage/organelles.json:400
#: ../src/gui_common/tooltip/ToolTipManager.tscn:1102
msgid "FLAGELLUM"
msgstr "Бич"

#: ../src/gui_common/tooltip/ToolTipManager.tscn:1104
msgid "FLAGELLUM_DESCRIPTION"
msgstr "Бич (множина: бичеви) је сноп протеинских влакана који се протеже од ћелијске мембране која може да користи ATP да би се поваљао и покренуо ћелију у правцу."

#: ../src/gui_common/tooltip/ToolTipManager.tscn:1103
#, fuzzy
msgid "FLAGELLUM_PROCESSES_DESCRIPTION"
msgstr "Бич (множина: бичеви) је сноп протеинских влакана који се протеже од ћелијске мембране која може да користи ATP да би се поваљао и покренуо ћелију у правцу."

#: ../src/space_stage/SpaceFleet.cs:86
#, fuzzy
msgid "FLEET_NAME_FROM_PLACE"
msgstr "изумро на планети"

#: ../src/space_stage/gui/SpaceFleetInfoPopup.tscn:38
msgid "FLEET_UNITS"
msgstr ""

#: ../src/microbe_stage/MicrobeHUD.cs:89
#, fuzzy
msgid "FLOATING_CHUNKS_COLON"
msgstr "популација:"

#: ../simulation_parameters/microbe_stage/biomes.json:26
#: ../simulation_parameters/microbe_stage/biomes.json:192
#: ../simulation_parameters/microbe_stage/biomes.json:439
#: ../simulation_parameters/microbe_stage/biomes.json:605
#: ../simulation_parameters/microbe_stage/biomes.json:851
#: ../simulation_parameters/microbe_stage/biomes.json:1097
#: ../simulation_parameters/microbe_stage/biomes.json:1344
#: ../simulation_parameters/microbe_stage/biomes.json:1510
#: ../simulation_parameters/microbe_stage/biomes.json:1677
#: ../simulation_parameters/microbe_stage/biomes.json:1863
#: ../simulation_parameters/microbe_stage/biomes.json:2029
msgid "FLOATING_HAZARD"
msgstr "Плутајућа опасност"

#: ../src/microbe_stage/editor/CellEditorComponent.tscn:859
msgid "FLUID"
msgstr ""

#: ../src/microbe_stage/editor/CellEditorComponent.tscn:839
msgid "FLUIDITY_RIGIDITY"
msgstr "Течност / Ригидност"

#: ../src/microbe_stage/editor/BehaviourEditorSubComponent.tscn:300
msgid "FOCUSED"
msgstr ""

#: ../src/gui_common/tooltip/ToolTipManager.tscn:267
msgid "FOCUS_EXPLANATION"
msgstr ""

#: ../src/microbe_stage/editor/MicrobeEditorReportComponent.tscn:237
msgid "FOOD_CHAIN"
msgstr "Ланац Исхране"

#: ../src/microbe_stage/editor/CellEditorComponent.cs:2413
msgid "FOOD_SOURCE_ENERGY_INFO"
msgstr ""

#: ../src/modding/ModUploader.tscn:286
msgid "FORGET_MOD_DETAILS"
msgstr ""

#: ../src/modding/ModUploader.tscn:284
#, fuzzy
msgid "FORGET_MOD_DETAILS_TOOLTIP"
msgstr "Наставити"

#: ../src/modding/ModUploader.cs:691 ../src/modding/NewModGUI.cs:336
#, fuzzy
msgid "FORM_ERROR_MESSAGE"
msgstr "Грешка при чувању"

#: ../src/thriveopedia/fossilisation/FossilisationDialog.tscn:36
#, fuzzy
msgid "FOSSILISATION"
msgstr "популација:"

#: ../src/thriveopedia/fossilisation/FossilisationDialog.tscn:146
#, fuzzy
msgid "FOSSILISATION_EXPLANATION"
msgstr "Број популације од {0} променио се за {1} због: {2}"

#: ../src/thriveopedia/fossilisation/FossilisationDialog.tscn:202
#, fuzzy
msgid "FOSSILISATION_FAILED"
msgstr "популација:"

#: ../src/thriveopedia/fossilisation/FossilisationDialog.tscn:204
#, fuzzy
msgid "FOSSILISATION_FAILED_DESCRIPTION"
msgstr "Вакуола је унутрашња мембранска органела која се користи за складиштење у ћелији. Састоје се од неколико везикула, мањих опнастих структура које се широко користе у ћелијама за складиштење, а које су се стопиле. Испуњен је водом која се користи да садржи молекуле, ензиме, чврсте материје и друге супстанце. Њихов облик је течан и може се разликовати између ћелија."

#: ../src/microbe_stage/MicrobeHUD.cs:221
#: ../src/thriveopedia/fossilisation/FossilisationButton.tscn:15
msgid "FOSSILISATION_HINT"
msgstr ""

#: ../src/microbe_stage/MicrobeHUD.cs:220
msgid "FOSSILISATION_HINT_ALREADY_FOSSILISED"
msgstr ""

#: ../src/gui_common/SpeciesDetailsPanelWithFossilisation.tscn:30
#: ../src/thriveopedia/fossilisation/FossilisationDialog.tscn:180
msgid "FOSSILISE"
msgstr ""

#: ../src/thriveopedia/pages/ThriveopediaMuseumPage.tscn:172
#, fuzzy
msgid "FOSSIL_DELETION_FAILED"
msgstr "Аутоматска-еволуција није успела"

#: ../src/thriveopedia/pages/ThriveopediaMuseumPage.tscn:174
#, fuzzy
msgid "FOSSIL_DELETION_FAILED_DESCRIPTION"
msgstr "Вакуола је унутрашња мембранска органела која се користи за складиштење у ћелији. Састоје се од неколико везикула, мањих опнастих структура које се широко користе у ћелијама за складиштење, а које су се стопиле. Испуњен је водом која се користи да садржи молекуле, ензиме, чврсте материје и друге супстанце. Њихов облик је течан и може се разликовати између ћелија."

#: ../src/general/OptionsMenu.tscn:337
msgid "FOUR_TIMES"
msgstr ""

#: ../src/benchmark/microbe/MicrobeBenchmark.cs:183
#: ../src/engine/DebugOverlays.FPSCounter.cs:18
#: ../src/engine/DebugOverlays.PerformanceMetrics.cs:68
#: ../src/engine/DebugOverlays.tscn:66 ../src/engine/PerformanceMetrics.tscn:59
#, fuzzy
msgid "FPS"
msgstr "Максимални FPS:"

#: ../src/engine/DebugOverlays.tscn:103
msgid "FPS_DISPLAY"
msgstr ""

#: ../src/engine/DebugOverlays.PerformanceMetrics.cs:69
#, fuzzy
msgid "FRAME_DURATION"
msgstr "Аеробно(кисеонично) дисање"

#: ../src/microbe_stage/editor/MutationPointsBar.cs:48
msgid "FREEBUILDING"
msgstr "Слободна-Градећи"

#: ../src/general/NewGameSettings.tscn:763
msgid "FREE_GLUCOSE_CLOUD"
msgstr ""

#: ../src/general/NewGameSettings.tscn:771
msgid "FREE_GLUCOSE_CLOUD_EXPLANATION"
msgstr ""

#: ../src/general/OptionsMenu.tscn:290
msgid "FULLSCREEN"
msgstr "Цео екран"

#: ../src/modding/ModManager.tscn:595
msgid "FULL_MOD_INFO"
msgstr ""

#: ../src/gui_common/art_gallery/GalleryViewer.tscn:24
msgid "GALLERY_VIEWER"
msgstr ""

#: ../src/gui_common/CreditsScroll.cs:502
msgid "GAME_DESIGN_TEAM"
msgstr ""

#: ../simulation_parameters/common/gallery.json:86
#, fuzzy
msgid "GENERAL"
msgstr "Генерација:"

#: ../src/auto-evo/AutoEvoExploringTool.tscn:760
#, fuzzy
msgid "GENERATIONS"
msgstr "Генерација:"

#: ../src/microbe_stage/editor/CellEditorComponent.tscn:1081
msgid "GENERATION_COLON"
msgstr "Генерација:"

#: ../src/general/MainMenu.tscn:825
#, fuzzy
msgid "GITHUB_TOOLTIP"
msgstr "Додајте ново везивање тастера"

<<<<<<< HEAD
#: ../src/general/OptionsMenu.cs:1059
=======
#: ../src/general/OptionsMenu.cs:1062
>>>>>>> 5cf509fa
msgid "GLES2"
msgstr ""

#: ../src/general/MainMenu.tscn:957
msgid "GLES2_MODE_WARNING"
msgstr "Упозорење у режиму GLES2"

#: ../src/general/MainMenu.tscn:959
msgid "GLES2_MODE_WARNING_TEXT"
msgstr "Користите Thrive витх GLES2. Ово је озбиљно непроверено и вероватно ће изазвати проблеме. Покушајте да ажурирате управљачке програме за видео и / или присилите АМД или Нвидиа графику да се користи за покретање програма Thrive."

<<<<<<< HEAD
#: ../src/general/OptionsMenu.cs:1064
=======
#: ../src/general/OptionsMenu.cs:1067
>>>>>>> 5cf509fa
msgid "GLES3"
msgstr ""

#: ../src/microbe_stage/editor/MicrobeEditorReportComponent.tscn:432
msgid "GLOBAL_INITIAL_LETTER"
msgstr ""

#: ../src/auto-evo/RunResults.cs:969
msgid "GLOBAL_TIMELINE_SPECIES_MIGRATED_TO"
msgstr ""

#: ../simulation_parameters/microbe_stage/compounds.json:62
#: ../src/late_multicellular_stage/MulticellularHUD.tscn:1125
#: ../src/microbe_stage/gui/PatchDetailsPanel.tscn:713
#: ../src/microbe_stage/MicrobeStage.tscn:1161
msgid "GLUCOSE"
msgstr "Глукоза"

#: ../src/general/IWorldEffect.cs:90
msgid "GLUCOSE_CONCENTRATIONS_DRASTICALLY_DROPPED"
msgstr ""

#: ../simulation_parameters/microbe_stage/bio_processes.json:13
msgid "GLYCOLYSIS"
msgstr "Гликолиза"

#: ../src/microbe_stage/MicrobeCheatMenu.tscn:44
msgid "GODMODE"
msgstr ""

#: ../src/ascension_stage/gui/GodToolsPopup.tscn:16
#, fuzzy
msgid "GOD_TOOLS_TITLE"
msgstr "Додајте ново везивање тастера"

#: ../simulation_parameters/microbe_stage/biomes.json:104
#: ../simulation_parameters/microbe_stage/biomes.json:350
#: ../simulation_parameters/microbe_stage/biomes.json:517
#: ../simulation_parameters/microbe_stage/biomes.json:763
#: ../simulation_parameters/microbe_stage/biomes.json:1009
#: ../simulation_parameters/microbe_stage/biomes.json:1255
#: ../simulation_parameters/microbe_stage/biomes.json:1422
#: ../simulation_parameters/microbe_stage/biomes.json:1588
#: ../simulation_parameters/microbe_stage/biomes.json:1774
#: ../simulation_parameters/microbe_stage/biomes.json:1941
#: ../simulation_parameters/microbe_stage/biomes.json:2187
#, fuzzy
msgid "GOOGLY_EYE_CELL"
msgstr "играч је умро"

#: ../src/tutorial/microbe_editor/MicrobeEditorTutorialGUI.tscn:163
msgid "GOT_IT"
msgstr "Схватио сам"

#: ../src/gui_common/dialogs/LicensesDisplay.cs:67
msgid "GPL_LICENSE_HEADING"
msgstr ""

#: ../src/general/OptionsMenu.tscn:491
#, fuzzy
msgid "GPU_NAME"
msgstr "Пећина"

#: ../src/general/OptionsMenu.tscn:177
msgid "GRAPHICS"
msgstr "Графика"

#: ../src/gui_common/CreditsScroll.cs:499
#, fuzzy
msgid "GRAPHICS_TEAM"
msgstr "Графика"

#: ../src/general/OptionsMenu.tscn:575
msgid "GUI"
msgstr ""

#: ../src/gui_common/tooltip/ToolTipManager.tscn:4102
#, fuzzy
msgid "GUI_LIGHT_EFFECTS_OPTION_DESCRIPTION"
msgstr "Моћ ћелије. Митохондрион (множина: митохондрије) је двострука мембранска структура испуњена протеинима и ензимима. То је прокариот који је асимилирао за употребу од свог еукариотског домаћина. У стању је да претвори глукозу у ATP са много већом ефикасношћу него што се то може учинити у цитоплазми у процесу који се назива аеробно дисање. Међутим, потребан му је кисеоник да би функционисао, а нижи нивои кисеоника у околини успориће брзину његове производње ATP."

#: ../simulation_parameters/common/input_options.json:261
msgid "GUI_TAB_NAVIGATION"
msgstr ""

#: ../src/general/OptionsMenu.tscn:824
msgid "GUI_VOLUME"
msgstr "Тон интерфејса"

#: ../src/gui_common/tooltip/ToolTipManager.tscn:196
#: ../src/gui_common/tooltip/ToolTipManager.tscn:2687
#: ../src/gui_common/tooltip/ToolTipManager.tscn:2855
#: ../src/gui_common/tooltip/ToolTipManager.tscn:3025
#: ../src/gui_common/tooltip/ToolTipManager.tscn:3272
#: ../src/gui_common/tooltip/ToolTipManager.tscn:3517
#: ../src/gui_common/tooltip/ToolTipManager.tscn:3791
msgid "HEALTH"
msgstr "Здравље"

#: ../src/general/PauseMenu.tscn:208
msgid "HELP"
msgstr "Помоћ"

#: ../src/general/PauseMenu.tscn:207 ../src/microbe_stage/HUDBottomBar.tscn:140
#, fuzzy
msgid "HELP_BUTTON_TOOLTIP"
msgstr "Додајте ново везивање тастера"

#: ../src/general/OptionsMenu.tscn:985 ../src/general/OptionsMenu.tscn:1035
msgid "HIGHER_VALUES_INCREASE_PERFORMANCE"
msgstr "(веће вредности побољшавају перформансе)"

#: ../src/general/OptionsMenu.tscn:321 ../src/general/OptionsMenu.tscn:1193
msgid "HIGHER_VALUES_WORSEN_PERFORMANCE"
msgstr "(веће вредности погоршавају перформансе)"

#: ../simulation_parameters/common/input_options.json:226
msgid "HOLD_FOR_PAN_OR_ROTATE_MODE"
msgstr ""

#: ../simulation_parameters/common/input_options.json:53
msgid "HOLD_PACK_COMMANDS_MENU"
msgstr "Држи да покажеш мени команди групе"

#: ../simulation_parameters/common/input_options.json:214
msgid "HOLD_TO_SHOW_CURSOR"
msgstr ""

#: ../src/late_multicellular_stage/MulticellularHUD.tscn:498
msgid "HOLD_TO_SHOW_CURSOR_ADVICE_TEXT"
msgstr ""

#: ../src/ascension_stage/AscensionCeremony.tscn:231
msgid "HOLD_TO_SKIP_CREDITS"
msgstr ""

#: ../src/thriveopedia/Thriveopedia.tscn:270
msgid "HOME"
msgstr ""

#: ../src/general/OptionsMenu.tscn:1305 ../src/general/OptionsMenu.tscn:1413
#, fuzzy
msgid "HORIZONTAL_COLON"
msgstr "Генерација:"

#: ../src/engine/input/ControllerAxisVisualizer.cs:167
#: ../src/engine/input/ControllerAxisVisualizer.tscn:47
msgid "HORIZONTAL_WITH_AXIS_NAME_COLON"
msgstr ""

#: ../src/microbe_stage/editor/CellEditorComponent.tscn:1031
msgid "HP_COLON"
msgstr "Здрав.:"

#: ../src/gui_common/TweakedColourPicker.tscn:47
msgid "HSV"
msgstr ""

#: ../src/microbe_stage/gui/HUDMessages.cs:49
msgid "HUD_MESSAGE_MULTIPLE"
msgstr ""

#: ../simulation_parameters/microbe_stage/compounds.json:47
#: ../src/late_multicellular_stage/MulticellularHUD.tscn:1281
#: ../src/microbe_stage/gui/PatchDetailsPanel.tscn:643
#: ../src/microbe_stage/MicrobeStage.tscn:1308
msgid "HYDROGEN_SULFIDE"
msgstr "Водоник Сулфид"

#: ../src/engine/input/key_mapping/KeyNames.cs:177
msgid "HYPERL"
msgstr ""

#: ../src/engine/input/key_mapping/KeyNames.cs:178
msgid "HYPERR"
msgstr ""

#: ../simulation_parameters/microbe_stage/biomes.json:1731
msgid "ICESHARD"
msgstr "Крхотина Леда"

#: ../simulation_parameters/microbe_stage/biomes.json:1654
msgid "ICESHELF"
msgstr "Ледена Полица"

#: ../src/modding/ModUploader.cs:450
msgid "ID_IS_NOT_A_NUMBER"
msgstr ""

#: ../src/modding/ModUploader.tscn:152
msgid "ID_NUMBER"
msgstr ""

#: ../src/general/NewGameSettings.tscn:1101
#, fuzzy
msgid "INCLUDE_MULTICELLULAR_PROTOTYPE"
msgstr "Поставите органелу"

#: ../src/general/NewGameSettings.tscn:1109
msgid "INCLUDE_MULTICELLULAR_PROTOTYPE_EXPLANATION"
msgstr ""

#: ../simulation_parameters/common/gallery.json:458
msgid "INDUSTRIAL_STAGE"
msgstr ""

#: ../src/microbe_stage/MicrobeCheatMenu.tscn:37
#, fuzzy
msgid "INFINITE_COMPOUNDS"
msgstr "Једињење"

#: ../src/microbe_stage/editor/MicrobeEditorCheatMenu.tscn:30
msgid "INFINITE_MP"
msgstr ""

#: ../src/microbe_stage/MicrobeStage.tscn:1404
msgid "INGESTED_MATTER"
msgstr ""

#: ../src/auto-evo/AutoEvoExploringTool.tscn:289
#, fuzzy
msgid "INIT_NEW_WORLD_TOOLTIP"
msgstr "Додајте ново везивање тастера"

#: ../src/general/OptionsMenu.tscn:210
msgid "INPUTS"
msgstr "Уноси"

#: ../simulation_parameters/common/input_options.json:91
#, fuzzy
msgid "INPUT_NAME_BUILD_STRUCTURE"
msgstr "са концентрацијом"

#: ../simulation_parameters/common/input_options.json:73
#, fuzzy
msgid "INPUT_NAME_INTERACTION"
msgstr "са концентрацијом"

#: ../simulation_parameters/common/input_options.json:77
#, fuzzy
msgid "INPUT_NAME_OPEN_INVENTORY"
msgstr "са концентрацијом"

#: ../src/gui_common/charts/line/LineChart.tscn:219
msgid "INSPECT"
msgstr ""

#: ../src/engine/DebugOverlays.tscn:131 ../src/engine/DebugOverlays.tscn:166
msgid "INSPECTOR"
msgstr ""

#: ../src/awakening_stage/InteractionType.cs:32
#, fuzzy
msgid "INTERACTION_ACTIVATE_ASCENSION"
msgstr "Мутације Поени"

#: ../src/space_stage/structure_components/AscensionComponent.cs:33
#, fuzzy
msgid "INTERACTION_ACTIVATE_ASCENSION_MISSING_ENERGY"
msgstr "Мутације Поени"

#: ../src/awakening_stage/InteractionType.cs:17
#, fuzzy
msgid "INTERACTION_CONSTRUCT"
msgstr "Мутације Поени"

#: ../src/late_multicellular_stage/MulticellularCreature.cs:463
msgid "INTERACTION_CONSTRUCT_MISSING_DEPOSITED_MATERIALS"
msgstr ""

#: ../src/awakening_stage/InteractionType.cs:8
#, fuzzy
msgid "INTERACTION_CRAFT"
msgstr "Мутације Поени"

#: ../src/awakening_stage/InteractionType.cs:14
#, fuzzy
msgid "INTERACTION_DEPOSIT_RESOURCES"
msgstr "Мутације Поени"

#: ../src/late_multicellular_stage/MulticellularCreature.cs:453
msgid "INTERACTION_DEPOSIT_RESOURCES_NO_SUITABLE_RESOURCES"
msgstr ""

#: ../src/awakening_stage/InteractionType.cs:20
#, fuzzy
msgid "INTERACTION_DESTROY"
msgstr "Мутације Поени"

#: ../src/awakening_stage/InteractionType.cs:26
#, fuzzy
msgid "INTERACTION_FOUND_SETTLEMENT"
msgstr "Мутације Поени"

#: ../src/awakening_stage/InteractionType.cs:11
#, fuzzy
msgid "INTERACTION_HARVEST"
msgstr "Мутације Поени"

#: ../src/late_multicellular_stage/MulticellularCreature.cs:439
msgid "INTERACTION_HARVEST_CANNOT_MISSING_TOOL"
msgstr ""

#: ../src/awakening_stage/InteractionType.cs:5
msgid "INTERACTION_PICK_UP"
msgstr ""

#: ../src/late_multicellular_stage/MulticellularCreature.cs:416
msgid "INTERACTION_PICK_UP_CANNOT_FULL"
msgstr ""

#: ../src/late_multicellular_stage/editor/MetaballBodyEditorComponent.tscn:458
#, fuzzy
msgid "INTERNALS"
msgstr "Спољни"

#: ../src/modding/NewModGUI.cs:297
msgid "INTERNAL_NAME_IN_USE"
msgstr ""

#: ../src/modding/NewModGUI.cs:285
msgid "INTERNAL_NAME_REQUIRED"
msgstr ""

#: ../src/modding/NewModGUI.cs:291
msgid "INTERNAL_NAME_REQUIRES_CAPITAL"
msgstr ""

#: ../src/gui_common/charts/line/LineChart.cs:694
#, fuzzy
msgid "INVALID_DATA_TO_PLOT"
msgstr "Учитати неважеће чување?"

#: ../src/modding/ModManager.cs:299
msgid "INVALID_ICON_PATH"
msgstr ""

#: ../src/saving/NewSaveMenu.cs:215
#, fuzzy
msgid "INVALID_SAVE_NAME_POPUP"
msgstr "Учитати неважеће чување?"

#: ../src/microbe_stage/editor/EditorComponentBottomLeftButtons.cs:288
#: ../src/thriveopedia/fossilisation/FossilisationDialog.cs:156
msgid "INVALID_SPECIES_NAME_POPUP"
msgstr ""

#: ../src/modding/ModUploader.cs:375
#, fuzzy
msgid "INVALID_TAG"
msgstr "Учитати неважеће чување?"

#: ../src/modding/NewModGUI.cs:270
msgid "INVALID_URL_FORMAT"
msgstr ""

#: ../src/modding/ModManager.cs:313
msgid "INVALID_URL_SCHEME"
msgstr ""

#: ../src/awakening_stage/gui/InventoryScreen.tscn:78
msgid "INVENTORY_ITEMS_ON_GROUND"
msgstr ""

#: ../src/awakening_stage/gui/InventoryScreen.tscn:104
#, fuzzy
msgid "INVENTORY_TITLE"
msgstr "ВИ СТЕ ПРОСПЕРИРАЛИ!"

#: ../src/awakening_stage/gui/InventoryScreen.tscn:153
msgid "INVENTORY_TOGGLE_CRAFTING"
msgstr ""

#: ../src/awakening_stage/gui/InventoryScreen.tscn:147
msgid "INVENTORY_TOGGLE_GROUND"
msgstr ""

#: ../src/general/OptionsMenu.tscn:1317 ../src/general/OptionsMenu.tscn:1338
#: ../src/general/OptionsMenu.tscn:1425 ../src/general/OptionsMenu.tscn:1447
msgid "INVERTED"
msgstr ""

#: ../src/saving/SaveHelper.cs:539
msgid "IN_PROTOTYPE"
msgstr ""

#: ../simulation_parameters/microbe_stage/compounds.json:109
#: ../src/late_multicellular_stage/MulticellularHUD.tscn:1333
#: ../src/microbe_stage/gui/PatchDetailsPanel.tscn:784
#: ../src/microbe_stage/MicrobeStage.tscn:1354
msgid "IRON"
msgstr "Гвожђе"

#: ../simulation_parameters/microbe_stage/bio_processes.json:131
msgid "IRON_CHEMOLITHOAUTOTROPHY"
msgstr "Хемолитоаутотрофија гвожђа"

#: ../src/general/MainMenu.tscn:801
#, fuzzy
msgid "ITCH_TOOLTIP"
msgstr "Додајте ново везивање тастера"

#: ../src/gui_common/CreditsScroll.cs:509
msgid "JANUARY"
msgstr ""

#: ../src/general/OptionsMenu.tscn:1889
msgid "JSON_DEBUG_MODE"
msgstr ""

#: ../src/general/OptionsMenu.tscn:1905
msgid "JSON_DEBUG_MODE_ALWAYS"
msgstr ""

#: ../src/general/OptionsMenu.tscn:1904 ../src/general/OptionsMenu.tscn:1905
msgid "JSON_DEBUG_MODE_AUTO"
msgstr ""

#: ../src/general/OptionsMenu.tscn:1905
msgid "JSON_DEBUG_MODE_NEVER"
msgstr ""

#: ../src/gui_common/CreditsScroll.cs:515
msgid "JULY"
msgstr ""

#: ../src/gui_common/CreditsScroll.cs:514
msgid "JUNE"
msgstr ""

#: ../src/engine/input/key_mapping/KeyNames.cs:141
#, fuzzy
msgid "KEY_BACK"
msgstr "Назад"

#: ../src/engine/input/key_mapping/InputGroupList.cs:158
msgid "KEY_BINDING_CHANGE_CONFLICT"
msgstr ""
"Постоји сукоб са {0}.\n"
"Да ли желите да уклоните унос из {1}?"

#: ../src/engine/input/key_mapping/KeyNames.cs:132
msgid "KEY_CLEAR"
msgstr ""

#: ../src/engine/input/key_mapping/KeyNames.cs:130
msgid "KEY_DELETE"
msgstr ""

#: ../src/engine/input/key_mapping/KeyNames.cs:138
#, fuzzy
msgid "KEY_DOWN"
msgstr "Померите надоле"

#: ../src/engine/input/key_mapping/KeyNames.cs:134
msgid "KEY_END"
msgstr ""

#: ../src/engine/input/key_mapping/KeyNames.cs:128
msgid "KEY_ENTER"
msgstr ""

#: ../src/engine/input/key_mapping/KeyNames.cs:148
msgid "KEY_FAVORITES"
msgstr ""

#: ../src/engine/input/key_mapping/KeyNames.cs:126
#, fuzzy
msgid "KEY_FORWARD"
msgstr "Крени напред"

#: ../src/engine/input/key_mapping/KeyNames.cs:140
#, fuzzy
msgid "KEY_HELP"
msgstr "Помоћ"

#: ../src/engine/input/key_mapping/KeyNames.cs:133
msgid "KEY_HOME"
msgstr ""

#: ../src/engine/input/key_mapping/KeyNames.cs:147
msgid "KEY_HOMEPAGE"
msgstr ""

#: ../src/engine/input/key_mapping/KeyNames.cs:129
msgid "KEY_INSERT"
msgstr ""

#: ../src/engine/input/key_mapping/KeyNames.cs:135
#, fuzzy
msgid "KEY_LEFT"
msgstr "Померите се лево"

#: ../src/engine/input/key_mapping/KeyNames.cs:139
msgid "KEY_MENU"
msgstr ""

#: ../src/engine/input/key_mapping/KeyNames.cs:146
msgid "KEY_OPENURL"
msgstr ""

#: ../src/engine/input/key_mapping/KeyNames.cs:131
msgid "KEY_PAUSE"
msgstr ""

#: ../src/engine/input/key_mapping/KeyNames.cs:149
msgid "KEY_PRINT"
msgstr ""

#: ../src/engine/input/key_mapping/KeyNames.cs:143
#, fuzzy
msgid "KEY_REFRESH"
msgstr "Освјежи"

#: ../src/engine/input/key_mapping/KeyNames.cs:137
#, fuzzy
msgid "KEY_RIGHT"
msgstr "Померите се десно"

#: ../src/engine/input/key_mapping/KeyNames.cs:144
msgid "KEY_SEARCH"
msgstr ""

#: ../src/engine/input/key_mapping/KeyNames.cs:145
msgid "KEY_STANDBY"
msgstr ""

#: ../src/engine/input/key_mapping/KeyNames.cs:142
msgid "KEY_STOP"
msgstr ""

#: ../src/engine/input/key_mapping/KeyNames.cs:127
msgid "KEY_TAB"
msgstr ""

#: ../src/engine/input/key_mapping/KeyNames.cs:136
msgid "KEY_UP"
msgstr ""

#: ../src/general/utils/StringUtils.cs:37
msgid "KILO_ABBREVIATION"
msgstr ""

#: ../src/engine/input/key_mapping/KeyNames.cs:217
msgid "KP0"
msgstr ""

#: ../src/engine/input/key_mapping/KeyNames.cs:218
msgid "KP1"
msgstr ""

#: ../src/engine/input/key_mapping/KeyNames.cs:219
msgid "KP2"
msgstr ""

#: ../src/engine/input/key_mapping/KeyNames.cs:220
msgid "KP3"
msgstr ""

#: ../src/engine/input/key_mapping/KeyNames.cs:221
msgid "KP4"
msgstr ""

#: ../src/engine/input/key_mapping/KeyNames.cs:222
msgid "KP5"
msgstr ""

#: ../src/engine/input/key_mapping/KeyNames.cs:223
msgid "KP6"
msgstr ""

#: ../src/engine/input/key_mapping/KeyNames.cs:224
msgid "KP7"
msgstr ""

#: ../src/engine/input/key_mapping/KeyNames.cs:225
msgid "KP8"
msgstr ""

#: ../src/engine/input/key_mapping/KeyNames.cs:226
msgid "KP9"
msgstr ""

#: ../src/engine/input/key_mapping/KeyNames.cs:216
msgid "KPADD"
msgstr ""

#: ../src/engine/input/key_mapping/KeyNames.cs:213
msgid "KPDIVIDE"
msgstr ""

#: ../src/engine/input/key_mapping/KeyNames.cs:168
msgid "KPENTER"
msgstr ""

#: ../src/engine/input/key_mapping/KeyNames.cs:212
msgid "KPMULTIPLY"
msgstr ""

#: ../src/engine/input/key_mapping/KeyNames.cs:215
msgid "KPPERIOD"
msgstr ""

#: ../src/engine/input/key_mapping/KeyNames.cs:214
msgid "KPSUBTRACT"
msgstr ""

#: ../src/general/OptionsMenu.tscn:900
msgid "LANGUAGE"
msgstr "Језик:"

<<<<<<< HEAD
#: ../src/general/OptionsMenu.cs:1562
msgid "LANGUAGE_TRANSLATION_PROGRESS"
msgstr ""

#: ../src/general/OptionsMenu.cs:1558
msgid "LANGUAGE_TRANSLATION_PROGRESS_LOW"
msgstr ""

#: ../src/general/OptionsMenu.cs:1554
=======
#: ../src/general/OptionsMenu.cs:1565
msgid "LANGUAGE_TRANSLATION_PROGRESS"
msgstr ""

#: ../src/general/OptionsMenu.cs:1561
msgid "LANGUAGE_TRANSLATION_PROGRESS_LOW"
msgstr ""

#: ../src/general/OptionsMenu.cs:1557
>>>>>>> 5cf509fa
msgid "LANGUAGE_TRANSLATION_PROGRESS_REALLY_LOW"
msgstr ""

#: ../src/microbe_stage/editor/CellEditorComponent.cs:1339
msgid "LAST_ORGANELLE_DELETE_OPTION_DISABLED_TOOLTIP"
msgstr ""

#: ../src/thriveopedia/fossilisation/FossilisedSpeciesInformation.cs:26
#, fuzzy
msgid "LATE_MULTICELLULAR"
msgstr "Поставите органелу"

#: ../src/engine/input/key_mapping/KeyNames.cs:196
msgid "LAUNCH0"
msgstr ""

#: ../src/engine/input/key_mapping/KeyNames.cs:197
msgid "LAUNCH1"
msgstr ""

#: ../src/engine/input/key_mapping/KeyNames.cs:198
msgid "LAUNCH2"
msgstr ""

#: ../src/engine/input/key_mapping/KeyNames.cs:199
msgid "LAUNCH3"
msgstr ""

#: ../src/engine/input/key_mapping/KeyNames.cs:200
msgid "LAUNCH4"
msgstr ""

#: ../src/engine/input/key_mapping/KeyNames.cs:201
msgid "LAUNCH5"
msgstr ""

#: ../src/engine/input/key_mapping/KeyNames.cs:202
msgid "LAUNCH6"
msgstr ""

#: ../src/engine/input/key_mapping/KeyNames.cs:203
msgid "LAUNCH7"
msgstr ""

#: ../src/engine/input/key_mapping/KeyNames.cs:204
msgid "LAUNCH8"
msgstr ""

#: ../src/engine/input/key_mapping/KeyNames.cs:205
msgid "LAUNCH9"
msgstr ""

#: ../src/engine/input/key_mapping/KeyNames.cs:206
msgid "LAUNCHA"
msgstr ""

#: ../src/engine/input/key_mapping/KeyNames.cs:207
msgid "LAUNCHB"
msgstr ""

#: ../src/engine/input/key_mapping/KeyNames.cs:208
msgid "LAUNCHC"
msgstr ""

#: ../src/engine/input/key_mapping/KeyNames.cs:209
msgid "LAUNCHD"
msgstr ""

#: ../src/engine/input/key_mapping/KeyNames.cs:210
msgid "LAUNCHE"
msgstr ""

#: ../src/engine/input/key_mapping/KeyNames.cs:211
msgid "LAUNCHF"
msgstr ""

#: ../src/engine/input/key_mapping/KeyNames.cs:194
msgid "LAUNCHMAIL"
msgstr ""

#: ../src/engine/input/key_mapping/KeyNames.cs:195
msgid "LAUNCHMEDIA"
msgstr ""

#: ../src/general/NewGameSettings.tscn:155
#: ../src/general/NewGameSettings.tscn:854
msgid "LAWK_ONLY"
msgstr ""

#: ../src/general/NewGameSettings.tscn:162
#: ../src/general/NewGameSettings.tscn:862
#, fuzzy
msgid "LAWK_ONLY_EXPLANATION"
msgstr "Број популације од {0} променио се за {1} због: {2}"

#: ../src/gui_common/CreditsScroll.cs:243
msgid "LEAD_ARTIST"
msgstr ""

#: ../src/gui_common/CreditsScroll.cs:244
msgid "LEAD_ARTISTS"
msgstr ""

#: ../src/gui_common/CreditsScroll.cs:225
msgid "LEAD_DEVELOPERS"
msgstr ""

#: ../src/gui_common/CreditsScroll.cs:261
msgid "LEAD_GAME_DESIGNER"
msgstr ""

#: ../src/gui_common/CreditsScroll.cs:262
msgid "LEAD_GAME_DESIGNERS"
msgstr ""

#: ../src/gui_common/CreditsScroll.cs:256
msgid "LEAD_OUTREACH_PEOPLE"
msgstr ""

#: ../src/gui_common/CreditsScroll.cs:255
msgid "LEAD_OUTREACH_PERSON"
msgstr ""

#: ../src/gui_common/CreditsScroll.cs:231
msgid "LEAD_PROGRAMMER"
msgstr ""

#: ../src/gui_common/CreditsScroll.cs:232
msgid "LEAD_PROGRAMMERS"
msgstr ""

#: ../src/gui_common/CreditsScroll.cs:273
msgid "LEAD_PROJECT_MANAGER"
msgstr ""

#: ../src/gui_common/CreditsScroll.cs:274
msgid "LEAD_PROJECT_MANAGERS"
msgstr ""

#: ../src/gui_common/CreditsScroll.cs:267
msgid "LEAD_TESTER"
msgstr ""

#: ../src/gui_common/CreditsScroll.cs:268
msgid "LEAD_TESTERS"
msgstr ""

#: ../src/gui_common/CreditsScroll.cs:237
msgid "LEAD_THEORIST"
msgstr ""

#: ../src/gui_common/CreditsScroll.cs:238
msgid "LEAD_THEORISTS"
msgstr ""

#: ../src/modding/ModManager.tscn:185
#, fuzzy
msgid "LEFT_ARROW"
msgstr "Леви миш"

#: ../src/engine/input/key_mapping/SpecifiedInputKey.cs:244
msgid "LEFT_MOUSE"
msgstr "Леви миш"

#: ../src/general/MainMenu.tscn:530
msgid "LICENSES"
msgstr ""

#: ../src/gui_common/dialogs/LicensesDisplay.tscn:94
msgid "LICENSES_COVERING_THRIVE"
msgstr ""

#: ../src/general/NewGameSettings.tscn:181
#: ../src/general/NewGameSettings.tscn:881
msgid "LIFE_ORIGIN"
msgstr ""

#: ../src/general/NewGameSettings.tscn:190
#: ../src/general/NewGameSettings.tscn:890
msgid "LIFE_ORIGIN_EXPLANATION"
msgstr ""

#: ../src/general/NewGameSettings.tscn:208
#: ../src/general/NewGameSettings.tscn:901
#: ../src/general/WorldGenerationSettings.cs:48
msgid "LIFE_ORIGIN_PANSPERMIA"
msgstr ""

#: ../src/general/NewGameSettings.tscn:208
#: ../src/general/NewGameSettings.tscn:901
#: ../src/general/WorldGenerationSettings.cs:45
msgid "LIFE_ORIGIN_POND"
msgstr ""

#: ../src/general/NewGameSettings.tscn:205
#: ../src/general/NewGameSettings.tscn:898
#, fuzzy
msgid "LIFE_ORIGIN_TOOLTIP"
msgstr "Додајте ново везивање тастера"

#: ../src/general/NewGameSettings.tscn:207
#: ../src/general/NewGameSettings.tscn:208
#: ../src/general/NewGameSettings.tscn:900
#: ../src/general/NewGameSettings.tscn:901
#: ../src/general/WorldGenerationSettings.cs:42
msgid "LIFE_ORIGIN_VENTS"
msgstr ""

#: ../src/late_multicellular_stage/MulticellularHUD.tscn:885
#: ../src/microbe_stage/MicrobeStage.tscn:924
msgid "LIGHT"
msgstr "Светлост"

#: ../src/microbe_stage/editor/CellEditorComponent.tscn:533
msgid "LIGHT_LEVEL_AVERAGE"
msgstr ""

#: ../src/microbe_stage/editor/CellEditorComponent.tscn:470
#, fuzzy
msgid "LIGHT_LEVEL_CURRENT"
msgstr "Померите се удесно"

#: ../src/microbe_stage/editor/CellEditorComponent.tscn:491
msgid "LIGHT_LEVEL_DAY"
msgstr ""

#: ../src/microbe_stage/gui/PatchDetailsPanel.cs:317
msgid "LIGHT_LEVEL_LABEL_AT_NOON"
msgstr ""

#: ../src/microbe_stage/editor/CellEditorComponent.tscn:512
#, fuzzy
msgid "LIGHT_LEVEL_NIGHT"
msgstr "Померите се удесно"

#: ../src/microbe_stage/gui/PatchDetailsPanel.tscn:384
#, fuzzy
msgid "LIGHT_MAX"
msgstr "Светлост"

#: ../src/general/OptionsMenu.tscn:1210
#, fuzzy
msgid "LIMIT_EXTREME"
msgstr "Додатне"

#: ../src/general/NewGameSettings.tscn:805
#, fuzzy
msgid "LIMIT_GROWTH_RATE"
msgstr "ПОТВРДИ"

#: ../src/general/NewGameSettings.tscn:813
#, fuzzy
msgid "LIMIT_GROWTH_RATE_EXPLANATION"
msgstr "Број популације од {0} променио се за {1} због: {2}"

#: ../src/general/OptionsMenu.tscn:1210
msgid "LIMIT_HUGE"
msgstr ""

#: ../src/general/OptionsMenu.tscn:1210
msgid "LIMIT_LARGE"
msgstr ""

#: ../src/general/OptionsMenu.tscn:1210
#, fuzzy
msgid "LIMIT_NORMAL"
msgstr "ПОТВРДИ"

#: ../src/general/OptionsMenu.tscn:1210
msgid "LIMIT_SMALL"
msgstr ""

#: ../src/general/OptionsMenu.tscn:1209 ../src/general/OptionsMenu.tscn:1210
msgid "LIMIT_TINY"
msgstr ""

#: ../src/general/OptionsMenu.tscn:1210
msgid "LIMIT_VERY_LARGE"
msgstr ""

#: ../src/general/OptionsMenu.tscn:1210
msgid "LIMIT_VERY_SMALL"
msgstr ""

#: ../src/microbe_stage/editor/upgrades/ChemoreceptorUpgradeGUI.tscn:109
#, fuzzy
msgid "LINE_COLOUR"
msgstr "Боја"

#: ../simulation_parameters/microbe_stage/enzymes.json:3
msgid "LIPASE"
msgstr ""

#: ../src/microbe_stage/editor/upgrades/LysosomeUpgradeGUI.cs:109
#, fuzzy
msgid "LIPASE_DESCRIPTION"
msgstr "Лепљива унутрашњост ћелије. Цитоплазма је основна смеша јона, протеина и других супстанци растворених у води која испуњава унутрашњост ћелије. Једна од функција коју обавља је ферментација, претварање глукозе у ATP енергију. Да би ћелије којима недостају органели имали напреднији метаболизам, на то се ослањају у енергији. Такође се користи за складиштење молекула у ћелији и за повећање величине ћелије."

#: ../src/saving/SaveListItem.tscn:275 ../src/saving/SaveManagerGUI.tscn:51
msgid "LOAD"
msgstr "Учитавање"

#: ../src/engine/LoadingScreen.cs:69 ../src/engine/LoadingScreen.tscn:162
msgid "LOADING"
msgstr "Учитавање"

#: ../src/gui_common/ThriveFeedDisplayer.tscn:45 ../src/saving/SaveList.tscn:60
#: ../src/saving/SaveListItem.tscn:105
#, fuzzy
msgid "LOADING_DOT_DOT_DOT"
msgstr "Учитавање..."

#: ../src/early_multicellular_stage/editor/EarlyMulticellularEditor.cs:92
#, fuzzy
msgid "LOADING_EARLY_MULTICELLULAR_EDITOR"
msgstr "Учитавање Уређивача Микроба"

#: ../src/saving/InProgressLoad.cs:78 ../src/saving/InProgressLoad.cs:105
#: ../src/saving/InProgressLoad.cs:154
msgid "LOADING_GAME"
msgstr "Учитавање Игре"

#: ../src/microbe_stage/editor/MicrobeEditor.cs:67
msgid "LOADING_MICROBE_EDITOR"
msgstr "Учитавање Уређивача Микроба"

#: ../src/late_multicellular_stage/editor/LateMulticellularEditor.cs:108
#, fuzzy
msgid "LOADING_MULTICELLULAR_EDITOR"
msgstr "Учитавање Уређивача Микроба"

#: ../simulation_parameters/common/help_texts.json:131
#: ../simulation_parameters/common/help_texts.json:138
msgid "LOADING_TIP"
msgstr "Притисните дугме поништи у уређивачу да бисте исправили грешку"

#: ../src/saving/InProgressLoad.cs:177
msgid "LOAD_FINISHED"
msgstr "Учитавање завршено"

#: ../src/general/MainMenu.tscn:315 ../src/general/PauseMenu.tscn:192
#: ../src/microbe_stage/gui/ExtinctionBox.tscn:146
msgid "LOAD_GAME"
msgstr "Учитајте Игру"

#: ../src/general/MainMenu.tscn:313 ../src/general/PauseMenu.tscn:191
#, fuzzy
msgid "LOAD_GAME_BUTTON_TOOLTIP"
msgstr "Додајте ново везивање тастера"

#: ../src/saving/SaveList.tscn:130
#, fuzzy
msgid "LOAD_INCOMPATIBLE_PROTOTYPE_WARNING"
msgstr ""
"Познато је да је изабрано чување за учитавање некомпатибилно са овом верзијом Thrive.\n"
"Како је Thrive још увек у раној фази развој компатибилност спремања није висок приоритет, јер као такав не постоји уграђени конвертор за спремање за надоградњу старих спремања."

#: ../src/saving/SaveList.tscn:78 ../src/saving/SaveList.tscn:86
#, fuzzy
msgid "LOAD_INCOMPATIBLE_SAVE_PROMPT"
msgstr "Учитати некомпатибилно чување?"

#: ../src/saving/SaveList.tscn:104
msgid "LOAD_INCOMPATIBLE_SAVE_WARNING"
msgstr ""
"Познато је да је изабрано чување за учитавање некомпатибилно са овом верзијом Thrive.\n"
"Како је Thrive још увек у раној фази развој компатибилност спремања није висок приоритет, јер као такав не постоји уграђени конвертор за спремање за надоградњу старих спремања."

#: ../src/saving/SaveList.tscn:94
#, fuzzy
msgid "LOAD_INVALID_SAVE_PROMPT"
msgstr "Учитати неважеће чување?"

#: ../src/saving/SaveList.tscn:95
msgid "LOAD_INVALID_SAVE_WARNING"
msgstr ""
"Учитавање података из ове датотеке није успело.\n"
"Овај сачување је највероватније оштећено или новији формат који ова верзија Thrive не разуме.\n"
"Да ли желите да ипак покушате да учитате чување?"

#: ../src/microbe_stage/editor/MicrobeEditorReportComponent.tscn:446
msgid "LOCAL_INITIAL_LETTER"
msgstr ""

#: ../src/auto-evo/AutoEvoExploringTool.tscn:566
msgid "LOW_BIODIVERSITY_LIMIT"
msgstr ""

#: ../simulation_parameters/microbe_stage/organelles.json:891
#: ../src/gui_common/tooltip/ToolTipManager.tscn:2444
#, fuzzy
msgid "LYSOSOME"
msgstr "ОксиТоксизом"

#: ../src/gui_common/tooltip/ToolTipManager.tscn:2446
#, fuzzy
msgid "LYSOSOME_DESCRIPTION"
msgstr "Метаболосоми су грозди протеина умотани у протеинске љуске. Они су у стању да претворе глукозу у ATP много већом брзином него што се то може учинити у цитоплазми са процесу који се назива аеробно дисање. Међутим, потребан му је кисеоник да би функционисао, а нижи нивои кисеоника у околини успориће брзину његове производње ATP. Пошто су метаболосоми суспендовани директно у цитоплазми, околна течност врши одређену ферментацију."

#: ../src/gui_common/tooltip/ToolTipManager.tscn:2445
#, fuzzy
msgid "LYSOSOME_PROCESSES_DESCRIPTION"
msgstr "Метаболосоми су грозди протеина умотани у протеинске љуске. Они су у стању да претворе глукозу у ATP много већом брзином него што се то може учинити у цитоплазми са процесу који се назива аеробно дисање. Међутим, потребан му је кисеоник да би функционисао, а нижи нивои кисеоника у околини успориће брзину његове производње ATP. Пошто су метаболосоми суспендовани директно у цитоплазми, околна течност врши одређену ферментацију."

#: ../src/auto-evo/AutoEvoExploringTool.tscn:130
#, fuzzy
msgid "MAP"
msgstr "ATP"

#: ../src/gui_common/CreditsScroll.cs:511
msgid "MARCH"
msgstr ""

#: ../simulation_parameters/microbe_stage/biomes.json:246
#: ../simulation_parameters/microbe_stage/biomes.json:683
#: ../simulation_parameters/microbe_stage/biomes.json:929
#: ../simulation_parameters/microbe_stage/biomes.json:1175
#: ../simulation_parameters/microbe_stage/biomes.json:2107
msgid "MARINE_SNOW"
msgstr "Морски снег"

#: ../src/general/OptionsMenu.tscn:668
msgid "MASTER_VOLUME"
msgstr "Главна јачина звука"

#: ../src/auto-evo/AutoEvoExploringTool.tscn:584
#, fuzzy
msgid "MAXIMUM_SPECIES_IN_PATCH"
msgstr "Изаберите зону да бисте овде приказали детаље"

#: ../src/general/OptionsMenu.tscn:375
msgid "MAX_FPS"
msgstr "Максимални FPS:"

#: ../src/general/OptionsMenu.tscn:390
#, fuzzy
msgid "MAX_FPS_NO_LIMIT"
msgstr "Максимални FPS:"

#: ../src/general/OptionsMenu.tscn:1186
msgid "MAX_SPAWNED_ENTITIES"
msgstr ""

#: ../src/gui_common/charts/line/LineChart.cs:1294
#: ../src/gui_common/charts/line/LineChart.cs:1387
#, fuzzy
msgid "MAX_VISIBLE_DATASET_WARNING"
msgstr "Брисање овог чувања не може се опозвати. Да ли сте сигурни да желите трајно избрисати {0}?"

#: ../src/gui_common/CreditsScroll.cs:513
msgid "MAY"
msgstr ""

#: ../src/engine/input/key_mapping/KeyNames.cs:192
msgid "MEDIANEXT"
msgstr ""

#: ../src/engine/input/key_mapping/KeyNames.cs:189
msgid "MEDIAPLAY"
msgstr ""

#: ../src/engine/input/key_mapping/KeyNames.cs:191
#, fuzzy
msgid "MEDIAPREVIOUS"
msgstr "претходна:"

#: ../src/engine/input/key_mapping/KeyNames.cs:193
msgid "MEDIARECORD"
msgstr ""

#: ../src/engine/input/key_mapping/KeyNames.cs:190
msgid "MEDIASTOP"
msgstr ""

#: ../src/auto-evo/EvolutionaryTree.cs:403
#: ../src/microbe_stage/editor/MicrobeEditorReportComponent.cs:166
#: ../src/microbe_stage/editor/TimelineTab.cs:232
msgid "MEGA_YEARS"
msgstr "ма"

#: ../src/microbe_stage/editor/CellEditorComponent.tscn:663
#, fuzzy
msgid "MEMBRANE"
msgstr "Врсте Мембрана"

#: ../src/gui_common/tooltip/ToolTipManager.tscn:131
msgid "MEMBRANE_RIGIDITY"
msgstr "Ригидност Мембране"

#: ../src/microbe_stage/editor/CellEditorComponent.tscn:821
msgid "MEMBRANE_TYPES"
msgstr "Врсте Мембрана"

#: ../simulation_parameters/common/gallery.json:268
msgid "MENU"
msgstr ""

#: ../simulation_parameters/microbe_stage/biomes.json:1075
msgid "MESOPELAGIC"
msgstr "Месопелагик"

#: ../simulation_parameters/microbe_stage/organelles.json:263
#: ../src/gui_common/tooltip/ToolTipManager.tscn:384
msgid "METABOLOSOMES"
msgstr "Метаболосоми"

#: ../src/gui_common/tooltip/ToolTipManager.tscn:386
msgid "METABOLOSOMES_DESCRIPTION"
msgstr "Метаболосоми су грозди протеина умотани у протеинске љуске. Они су у стању да претворе глукозу у ATP много већом брзином него што се то може учинити у цитоплазми са процесу који се назива аеробно дисање. Међутим, потребан му је кисеоник да би функционисао, а нижи нивои кисеоника у околини успориће брзину његове производње ATP. Пошто су метаболосоми суспендовани директно у цитоплазми, околна течност врши одређену ферментацију."

#: ../src/gui_common/tooltip/ToolTipManager.tscn:385
#, fuzzy
msgid "METABOLOSOMES_PROCESSES_DESCRIPTION"
msgstr "Метаболосоми су грозди протеина умотани у протеинске љуске. Они су у стању да претворе глукозу у ATP много већом брзином него што се то може учинити у цитоплазми са процесу који се назива аеробно дисање. Међутим, потребан му је кисеоник да би функционисао, а нижи нивои кисеоника у околини успориће брзину његове производње ATP. Пошто су метаболосоми суспендовани директно у цитоплазми, околна течност врши одређену ферментацију."

#: ../src/engine/DebugOverlays.tscn:37 ../src/engine/DebugOverlays.tscn:110
#: ../src/engine/PerformanceMetrics.tscn:30
#, fuzzy
msgid "METRICS"
msgstr "Паљење FPS приказа"

#: ../src/engine/DebugOverlays.PerformanceMetrics.cs:86
#: ../src/engine/DebugOverlays.tscn:83 ../src/engine/PerformanceMetrics.tscn:76
msgid "METRICS_CONTENT"
msgstr ""

#: ../src/engine/DebugOverlays.PerformanceMetrics.cs:78
#: ../src/saving/SaveManagerGUI.cs:139
msgid "MIB_VALUE"
msgstr ""

#: ../src/thriveopedia/fossilisation/FossilisedSpeciesInformation.cs:20
#, fuzzy
msgid "MICROBE"
msgstr ""
"На далекој ванземаљској планети, еони вулканске активности и удара метеора довели су до развоја новог феномена у свемиру.\n"
"\n"
"Живот.\n"
"\n"
"Једноставни микроби бораве у дубоким пределима океана. Ви сте последњи универзални заједнички предак (LUCA) на овој планети.\n"
"\n"
"Да бисте преживели у овом непријатељском свету, мораћете да сакупите сва једињења која можете пронаћи и да еволуирате сваку генерацију да би се такмичили против других врста микроба."

#: ../src/benchmark/microbe/MicrobeBenchmark.tscn:108
#, fuzzy
msgid "MICROBES_COUNT"
msgstr ""
"На далекој ванземаљској планети, еони вулканске активности и удара метеора довели су до развоја новог феномена у свемиру.\n"
"\n"
"Живот.\n"
"\n"
"Једноставни микроби бораве у дубоким пределима океана. Ви сте последњи универзални заједнички предак (LUCA) на овој планети.\n"
"\n"
"Да бисте преживели у овом непријатељском свету, мораћете да сакупите сва једињења која можете пронаћи и да еволуирате сваку генерацију да би се такмичили против других врста микроба."

#: ../src/benchmark/microbe/MicrobeBenchmark.tscn:34
#: ../src/general/MainMenu.tscn:589
#, fuzzy
msgid "MICROBE_BENCHMARK"
msgstr "Учитавање Уређивача Микроба"

#: ../simulation_parameters/common/gallery.json:332
#, fuzzy
msgid "MICROBE_EDITOR"
msgstr "Учитавање Уређивача Микроба"

#: ../simulation_parameters/common/help_texts.json:74
msgid "MICROBE_EDITOR_HELP_MESSAGE_1"
msgstr ""
"Прокариотске структуре\n"
"\n"
"Метаболосоми: Стварају ATP од глукозе\n"
"\n"
"Хемосинтизујући протеини: производи половину глукозе из водоник-сулфида као хемопласт, али такође врши гликолизу, заузима 1 шестоугао\n"
"\n"
"Тилакоиди: Производи 1/3 количине глукозе као нормални хлоропласт, али такође врши гликолизу и заузима 1 шестоугао\n"
"\n"
"Рустицијанин: Претвара гвожђе у ATP\n"
"\n"
"Нитрогеназа: Анаеробно претвара атмосферски азот и ATP у амонијак\n"
"\n"
"Цитоплазма: Има простор за складиштење и врши гликолизу (производи мале количине ATP)"

#: ../simulation_parameters/common/help_texts.json:22
#, fuzzy
msgid "MICROBE_EDITOR_HELP_MESSAGE_14"
msgstr ""
"Прокариотске структуре\n"
"\n"
"Метаболосоми: Стварају ATP од глукозе\n"
"\n"
"Хемосинтизујући протеини: производи половину глукозе из водоник-сулфида као хемопласт, али такође врши гликолизу, заузима 1 шестоугао\n"
"\n"
"Тилакоиди: Производи 1/3 количине глукозе као нормални хлоропласт, али такође врши гликолизу и заузима 1 шестоугао\n"
"\n"
"Рустицијанин: Претвара гвожђе у ATP\n"
"\n"
"Нитрогеназа: Анаеробно претвара атмосферски азот и ATP у амонијак\n"
"\n"
"Цитоплазма: Има простор за складиштење и врши гликолизу (производи мале количине ATP)"

#: ../simulation_parameters/common/help_texts.json:78
msgid "MICROBE_EDITOR_HELP_MESSAGE_2"
msgstr ""
"Спољне органеле\n"
"\n"
"Бич: брже покреће ћелију конзумирањем ATP-а\n"
"\n"
"Предаторски шиљак: Може се користити за убадање других ћелија\n"
"\n"
"Хеморецептор: Детектује хемикалије из веће даљине"

#: ../simulation_parameters/common/help_texts.json:82
msgid "MICROBE_EDITOR_HELP_MESSAGE_3"
msgstr ""
"Мембрански обмотане органеле\n"
"\n"
"Једро: Заузима 11 шестоуглова и омогућава развој мембрански обмотаних органела. Такође удвостручује величину ваше ћелије. (Може се развити само једном)\n"
"\n"
"Спојни агенс: Омогућава спајање са другим ћелијама\n"
"\n"
"Митохондрион: Ствара ATP из глукозе и атмосферског О2. Много ефикасније од цитоплазме.\n"
"\n"
"Хлоропласт: Ствара глукозу од сунчеве светлости и атмосферског CO2\n"
"\n"
"Хемопласт: Ствара глукозу од водоник-сулфида\n"
"\n"
"Пластид за фиксирање азота: Ствара амонијак од ATP и атмосферског азота и кисеоника\n"
"\n"
"Вацуоле: Чува 8 прикупљених једињења\n"
"\n"
"Отровне Вакуоле: Производе токсине (назване ОксиТокси НТ)"

#: ../simulation_parameters/common/help_texts.json:86
msgid "MICROBE_EDITOR_HELP_MESSAGE_4"
msgstr "Свака генерација имаш 100 мутациски поени (МП), а свака промена (или мутација) коштаће одређену количину тог МП. Додавање и уклањање органела кошта МП, међутим уклањање органела које су постављене у тренутној сесији мутације рефундира МП за ту органелу. Органелу можете уклонити десним кликом на њу. Органеле можете ротирати A и D."

#: ../simulation_parameters/common/help_texts.json:90
msgid "MICROBE_EDITOR_HELP_MESSAGE_5"
msgstr "Сваки пут када се размножавате, ући ћете у уређивач микроба, где можете да измените врсту (додавањем, премештањем или уклањањем органела) да бисте повећали успех своје врсте. Свака посета уреднику на сцени микроба представља 100 милиона година еволуције."

#: ../src/general/MainMenu.tscn:407
msgid "MICROBE_FREEBUILD_EDITOR"
msgstr "Слободна-Градња Уређивач Микроба"

#: ../src/auto-evo/AutoEvoExploringTool.cs:973
#: ../src/auto-evo/AutoEvoExploringTool.cs:1017
#, fuzzy
msgid "MICROBE_ORGANELLE_STATISTICS"
msgstr "Статистика Организма"

#: ../src/microbe_stage/MicrobeSpecies.cs:227
#, fuzzy
msgid "MICROBE_SPECIES_DETAIL_TEXT"
msgstr ""
"Припазите на своју здравствену траку поред ATP траке (доле десно).\n"
"Ваша ћелија ће умрети ако остане без здравља.\n"
"Обнављате здравље док имате ATP.\n"
"Обавезно сакупите довољно глукозе за производњу ATP."

#: ../simulation_parameters/common/gallery.json:6
#: ../simulation_parameters/common/gallery.json:141
#: ../simulation_parameters/common/gallery.json:291
#, fuzzy
msgid "MICROBE_STAGE"
msgstr ""
"На далекој ванземаљској планети, еони вулканске активности и удара метеора довели су до развоја новог феномена у свемиру.\n"
"\n"
"Живот.\n"
"\n"
"Једноставни микроби бораве у дубоким пределима океана. Ви сте последњи универзални заједнички предак (LUCA) на овој планети.\n"
"\n"
"Да бисте преживели у овом непријатељском свету, мораћете да сакупите сва једињења која можете пронаћи и да еволуирате сваку генерацију да би се такмичили против других врста микроба."

#: ../src/tutorial/microbe_stage/MicrobeTutorialGUI.tscn:208
msgid "MICROBE_STAGE_COLLECT_TEXT"
msgstr ""
"Сакупљајте глукозу (бели облаци) премештањем преко њих.\n"
"Вашој ћелији је потребна глукоза да би произвела енергију да би остала жива.\n"
"Пратите линију од ћелије до оближње глукозе."

#: ../src/tutorial/microbe_stage/MicrobeTutorialGUI.tscn:148
msgid "MICROBE_STAGE_CONTROL_TEXT"
msgstr ""
"За контролу ћелије користите тастере приказане у близини ћелије (центар екрана) и мишем за контролу оријентације ћелије.\n"
"\n"
"Покушајте неколико тастера неколико секунди да бисте наставили."

#: ../src/tutorial/microbe_stage/MicrobeTutorialGUI.tscn:149
#, fuzzy
msgid "MICROBE_STAGE_CONTROL_TEXT_CONTROLLER"
msgstr ""
"За контролу ћелије користите тастере приказане у близини ћелије (центар екрана) и мишем за контролу оријентације ћелије.\n"
"\n"
"Покушајте неколико тастера неколико секунди да бисте наставили."

#: ../src/tutorial/microbe_stage/MicrobeTutorialGUI.tscn:219
#, fuzzy
msgid "MICROBE_STAGE_DAY_NIGHT_TEXT"
msgstr ""
"Припазите на своју здравствену траку поред ATP траке (доле десно).\n"
"Ваша ћелија ће умрети ако остане без здравља.\n"
"Обнављате здравље док имате ATP.\n"
"Обавезно сакупите довољно глукозе за производњу ATP."

#: ../src/tutorial/microbe_stage/MicrobeTutorialGUI.tscn:230
msgid "MICROBE_STAGE_HEALTH_TEXT"
msgstr ""
"Припазите на своју здравствену траку поред ATP траке (доле десно).\n"
"Ваша ћелија ће умрети ако остане без здравља.\n"
"Обнављате здравље док имате ATP.\n"
"Обавезно сакупите довољно глукозе за производњу ATP."

#: ../simulation_parameters/common/help_texts.json:6
#: ../simulation_parameters/common/help_texts.json:97
msgid "MICROBE_STAGE_HELP_MESSAGE_1"
msgstr "W, A, S, D и миш за кретање. Е да пуцате ОксиТокси НТ ако имате отровна вацуоле. G за пребацивање режима гутања."

#: ../simulation_parameters/common/help_texts.json:50
#: ../simulation_parameters/common/help_texts.json:121
msgid "MICROBE_STAGE_HELP_MESSAGE_10"
msgstr "Да бисте се репродуковали, потребно је да поделите сваки од својих органела на два дела. Органелама требају амонијак и фосфат да се поделе на пола."

#: ../simulation_parameters/common/help_texts.json:58
msgid "MICROBE_STAGE_HELP_MESSAGE_11"
msgstr "Али ако преживите двадесет генерација са популациија од бар 300, сматра се да сте победили у тренутној игри. Након победе добијате искачући прозор и можете да наставите да играте како желите."

#: ../simulation_parameters/common/help_texts.json:62
#: ../simulation_parameters/common/help_texts.json:124
msgid "MICROBE_STAGE_HELP_MESSAGE_12"
msgstr "Будите опрезни јер се ваши конкуренти развијају заједно са вама. Сваки пут када уђете у уређивач, они такође еволуирају."

#: ../simulation_parameters/common/help_texts.json:66
#, fuzzy
msgid "MICROBE_STAGE_HELP_MESSAGE_13"
msgstr "W, A, S, D и миш за кретање. Е да пуцате ОксиТокси НТ ако имате отровна вацуоле. G за пребацивање режима гутања."

#: ../simulation_parameters/common/help_texts.json:30
#, fuzzy
msgid "MICROBE_STAGE_HELP_MESSAGE_15"
msgstr "W, A, S, D и миш за кретање. Е да пуцате ОксиТокси НТ ако имате отровна вацуоле. G за пребацивање режима гутања."

#: ../simulation_parameters/common/help_texts.json:26
#, fuzzy
msgid "MICROBE_STAGE_HELP_MESSAGE_16"
msgstr "W, A, S, D и миш за кретање. Е да пуцате ОксиТокси НТ ако имате отровна вацуоле. G за пребацивање режима гутања."

#: ../simulation_parameters/common/help_texts.json:10
#: ../simulation_parameters/common/help_texts.json:100
msgid "MICROBE_STAGE_HELP_MESSAGE_2"
msgstr "Ваша ћелија користи ATP као извор енергије, ако се потроши, умрећете."

#: ../simulation_parameters/common/help_texts.json:14
#: ../simulation_parameters/common/help_texts.json:103
msgid "MICROBE_STAGE_HELP_MESSAGE_3"
msgstr "Да бисте откључали уређивач и репродуковали ћелију, потребно је да сакупите амонијак (наранџасти облак) и фосфат (љубичасти облак)."

#: ../simulation_parameters/common/help_texts.json:18
#: ../simulation_parameters/common/help_texts.json:106
msgid "MICROBE_STAGE_HELP_MESSAGE_4"
msgstr "Такође можете да обузмете ћелије и бактерије и комаде гвожђа и делове ћелија који су мањи од вас када притиснеш G. То ће коштати додатни ATP и успориће вас. Не заборавите да притиснеш Г други пут да бисте престали да прождирете."

#: ../simulation_parameters/common/help_texts.json:34
#: ../simulation_parameters/common/help_texts.json:109
msgid "MICROBE_STAGE_HELP_MESSAGE_5"
msgstr "Осморегулација кошта ATP, што значи да што је већа ваша ћелија, то вам је потребно више митохондрија, метаболосома или рустицијанина (или цитоплазме, која врши гликолизу) да бисте избегли губитак АTP-а када мирујете."

#: ../simulation_parameters/common/help_texts.json:38
#: ../simulation_parameters/common/help_texts.json:112
msgid "MICROBE_STAGE_HELP_MESSAGE_6"
msgstr "У уређивачу има много oрганела које можете да се развијате, омогућавајући широк спектар различитих стилова играња."

#: ../simulation_parameters/common/help_texts.json:54
#: ../simulation_parameters/common/help_texts.json:115
msgid "MICROBE_STAGE_HELP_MESSAGE_7"
msgstr "За сада, ако вам популација падне на нулу, ви сте изумрли."

#: ../simulation_parameters/common/help_texts.json:42
msgid "MICROBE_STAGE_HELP_MESSAGE_8"
msgstr ""
"Разни облаци једињења су:\n"
"\n"
"Бела - глукоза\n"
"Жута - водоник-сулфид\n"
"Наранџаста - амонијак\n"
"Љубичаста - фосфат\n"
"Браон - гвожђе\n"
"\n"
"Глукоза ствара ATP"

#: ../simulation_parameters/common/help_texts.json:46
#: ../simulation_parameters/common/help_texts.json:118
msgid "MICROBE_STAGE_HELP_MESSAGE_9"
msgstr "Водоник-сулфид се може претворити у глукозу помоћу хемопласта и хемосинтетизујућих протеина. Гвожђе се може претворити путем рустицијанина у ATP."

#: ../src/tutorial/microbe_stage/MicrobeTutorialGUI.tscn:65
msgid "MICROBE_STAGE_INITIAL"
msgstr ""
"На далекој ванземаљској планети, еони вулканске активности и удара метеора довели су до развоја новог феномена у свемиру.\n"
"\n"
"Живот.\n"
"\n"
"Једноставни микроби бораве у дубоким пределима океана. Ви сте последњи универзални заједнички предак (LUCA) на овој планети.\n"
"\n"
"Да бисте преживели у овом непријатељском свету, мораћете да сакупите сва једињења која можете пронаћи и да еволуирате сваку генерацију да би се такмичили против других врста микроба."

#: ../src/engine/input/key_mapping/SpecifiedInputKey.cs:246
msgid "MIDDLE_MOUSE"
msgstr "Средњи миш"

#: ../src/general/utils/StringUtils.cs:29
msgid "MILLION_ABBREVIATION"
msgstr ""

#: ../src/microbe_stage/editor/upgrades/ChemoreceptorUpgradeGUI.tscn:87
msgid "MINIMUM_AMOUNT_TO_FIND"
msgstr ""

#: ../src/modding/ModManager.tscn:417
#, fuzzy
msgid "MINIMUM_VERSION"
msgstr "Верзија:"

#: ../src/gui_common/charts/line/LineChart.cs:1300
#: ../src/gui_common/charts/line/LineChart.cs:1392
#, fuzzy
msgid "MIN_VISIBLE_DATASET_WARNING"
msgstr "Брисање овог чувања не може се опозвати. Да ли сте сигурни да желите трајно избрисати {0}?"

#: ../src/general/NewGameSettings.tscn:323 ../src/general/OptionsMenu.tscn:221
msgid "MISC"
msgstr "Остало"

#: ../simulation_parameters/common/input_options.json:318
#: ../src/thriveopedia/pages/ThriveopediaCurrentWorldPage.tscn:91
msgid "MISCELLANEOUS"
msgstr "Остало"

#: ../simulation_parameters/common/input_options.json:210
#, fuzzy
msgid "MISCELLANEOUS_3D_STAGE"
msgstr "Остало"

#: ../src/general/OptionsMenu.tscn:1917
#, fuzzy
msgid "MISC_FUN"
msgstr "Остало"

#: ../src/modding/ModUploader.cs:345
#, fuzzy
msgid "MISSING_DESCRIPTION"
msgstr "Опис:"

#: ../src/modding/NewModGUI.cs:312
msgid "MISSING_OR_INVALID_REQUIRED_FIELD"
msgstr ""

#: ../src/modding/ModUploader.cs:339
#, fuzzy
msgid "MISSING_TITLE"
msgstr "ВИ СТЕ ПРОСПЕРИРАЛИ!"

#: ../simulation_parameters/microbe_stage/organelles.json:464
#: ../src/gui_common/tooltip/ToolTipManager.tscn:1665
msgid "MITOCHONDRION"
msgstr "Митохондрија"

#: ../src/gui_common/tooltip/ToolTipManager.tscn:1667
msgid "MITOCHONDRION_DESCRIPTION"
msgstr "Моћ ћелије. Митохондрион (множина: митохондрије) је двострука мембранска структура испуњена протеинима и ензимима. То је прокариот који је асимилирао за употребу од свог еукариотског домаћина. У стању је да претвори глукозу у ATP са много већом ефикасношћу него што се то може учинити у цитоплазми у процесу који се назива аеробно дисање. Међутим, потребан му је кисеоник да би функционисао, а нижи нивои кисеоника у околини успориће брзину његове производње ATP."

#: ../src/gui_common/tooltip/ToolTipManager.tscn:1666
#, fuzzy
msgid "MITOCHONDRION_PROCESSES_DESCRIPTION"
msgstr "Моћ ћелије. Митохондрион (множина: митохондрије) је двострука мембранска структура испуњена протеинима и ензимима. То је прокариот који је асимилирао за употребу од свог еукариотског домаћина. У стању је да претвори глукозу у ATP са много већом ефикасношћу него што се то може учинити у цитоплазми у процесу који се назива аеробно дисање. Међутим, потребан му је кисеоник да би функционисао, а нижи нивои кисеоника у околини успориће брзину његове производње ATP."

#: ../src/microbe_stage/editor/CellEditorComponent.GUI.cs:172
#, fuzzy
msgid "MIXED_DOT_DOT_DOT"
msgstr "..."

#: ../src/modding/NewModGUI.tscn:67
msgid "MODDING_INSTRUCTIONS_ON"
msgstr ""

#: ../simulation_parameters/common/gallery.json:138
msgid "MODELS"
msgstr ""

#: ../src/microbe_stage/editor/OrganellePopupMenu.tscn:324
msgid "MODIFY"
msgstr ""

#: ../src/microbe_stage/editor/upgrades/OrganelleUpgradeGUI.tscn:20
#, fuzzy
msgid "MODIFY_ORGANELLE"
msgstr "Макните органелу"

#: ../src/early_multicellular_stage/editor/CellBodyPlanEditorComponent.tscn:540
#: ../src/late_multicellular_stage/editor/MetaballBodyEditorComponent.tscn:609
msgid "MODIFY_TYPE"
msgstr ""

#: ../src/general/MainMenu.tscn:507
msgid "MODS"
msgstr ""

#: ../src/general/MainMenu.tscn:971
msgid "MODS_INSTALLED_BUT_NOT_ENABLED"
msgstr ""

#: ../src/modding/ModManager.tscn:937 ../src/modding/NewModGUI.tscn:394
msgid "MOD_ASSEMBLY"
msgstr ""

#: ../src/modding/ModManager.tscn:959 ../src/modding/NewModGUI.tscn:417
msgid "MOD_ASSEMBLY_CLASS"
msgstr ""

#: ../src/modding/ModLoader.cs:450
msgid "MOD_ASSEMBLY_CLASS_NOT_FOUND"
msgstr ""

#: ../src/modding/ModLoader.cs:461
msgid "MOD_ASSEMBLY_INIT_CALL_FAILED"
msgstr ""

#: ../src/modding/ModLoader.cs:475
msgid "MOD_ASSEMBLY_LOAD_CALL_FAILED_EXCEPTION"
msgstr ""

#: ../src/modding/ModLoader.cs:324
msgid "MOD_ASSEMBLY_LOAD_EXCEPTION"
msgstr ""

#: ../src/modding/ModLoader.cs:363
msgid "MOD_ASSEMBLY_UNLOAD_CALL_FAILED"
msgstr ""

#: ../src/modding/ModLoader.cs:369
msgid "MOD_ASSEMBLY_UNLOAD_CALL_FAILED_EXCEPTION"
msgstr ""

#: ../src/modding/ModManager.tscn:286 ../src/modding/ModManager.tscn:679
#: ../src/modding/NewModGUI.tscn:140
msgid "MOD_AUTHOR"
msgstr ""

#: ../src/modding/ModManager.tscn:981
msgid "MOD_AUTO_HARMONY"
msgstr ""

#: ../src/modding/ModManager.tscn:1008
#, fuzzy
msgid "MOD_CREATION_FAILED"
msgstr "Аутоматска-еволуција није успела"

#: ../src/modding/ModManager.tscn:444 ../src/modding/ModManager.tscn:723
#: ../src/modding/NewModGUI.tscn:186
#, fuzzy
msgid "MOD_DESCRIPTION"
msgstr "Опис:"

#: ../src/modding/ModManager.tscn:745 ../src/modding/NewModGUI.tscn:209
#, fuzzy
msgid "MOD_EXTENDED_DESCRIPTION"
msgstr "Нитрогеназа је протеин у стању да користи гасовити азот и ћелијску енергију у облику ATP за производњу амонијака, кључног хранљивог састојка за раст ћелија. Ово је процес који се назива анаеробна фиксација азота. Пошто је нитрогеназа суспендована директно у цитоплазми, околна течност врши ферментацију."

#: ../src/modding/ModLoader.cs:498
#, fuzzy
msgid "MOD_HARMONY_LOAD_FAILED_EXCEPTION"
msgstr "Вакуола је унутрашња мембранска органела која се користи за складиштење у ћелији. Састоје се од неколико везикула, мањих опнастих структура које се широко користе у ћелијама за складиштење, а које су се стопиле. Испуњен је водом која се користи да садржи молекуле, ензиме, чврсте материје и друге супстанце. Њихов облик је течан и може се разликовати између ћелија."

#: ../src/modding/ModLoader.cs:519
#, fuzzy
msgid "MOD_HARMONY_UNLOAD_FAILED_EXCEPTION"
msgstr "Вакуола је унутрашња мембранска органела која се користи за складиштење у ћелији. Састоје се од неколико везикула, мањих опнастих структура које се широко користе у ћелијама за складиштење, а које су се стопиле. Испуњен је водом која се користи да садржи молекуле, ензиме, чврсте материје и друге супстанце. Њихов облик је течан и може се разликовати између ћелија."

#: ../src/modding/ModLoader.cs:339
msgid "MOD_HAS_NO_LOADABLE_RESOURCES"
msgstr ""

#: ../src/modding/ModManager.tscn:783 ../src/modding/NewModGUI.tscn:233
msgid "MOD_ICON_FILE"
msgstr ""

#: ../src/modding/ModManager.tscn:805 ../src/modding/NewModGUI.tscn:256
msgid "MOD_INFO_URL"
msgstr ""

#: ../src/modding/ModManager.tscn:658 ../src/modding/NewModGUI.tscn:94
msgid "MOD_INTERNAL_NAME"
msgstr ""

#: ../src/modding/ModManager.tscn:827 ../src/modding/NewModGUI.tscn:279
msgid "MOD_LICENSE"
msgstr ""

#: ../src/general/MainMenu.tscn:985
msgid "MOD_LOAD_ERRORS"
msgstr ""

#: ../src/general/MainMenu.tscn:986
msgid "MOD_LOAD_ERRORS_OCCURRED"
msgstr ""

#: ../src/modding/ModManager.tscn:1017
#, fuzzy
msgid "MOD_LOAD_OR_UNLOAD_ERRORS_OCCURRED"
msgstr "Учитати неважеће чување?"

#: ../src/modding/ModManager.tscn:539
#, fuzzy
msgid "MOD_LOAD_UNLOAD_CAVEATS"
msgstr "Учитати неважеће чување?"

#: ../src/modding/ModManager.tscn:1024
#, fuzzy
msgid "MOD_LOAD_UNLOAD_RESTART"
msgstr "Учитати неважеће чување?"

#: ../src/modding/ModManager.tscn:893 ../src/modding/NewModGUI.tscn:348
msgid "MOD_MAXIMUM_THRIVE"
msgstr ""

#: ../src/modding/ModManager.tscn:871 ../src/modding/NewModGUI.tscn:325
msgid "MOD_MINIMUM_THRIVE"
msgstr ""

#: ../src/modding/ModManager.tscn:636 ../src/modding/NewModGUI.tscn:117
#, fuzzy
msgid "MOD_NAME"
msgstr "Име:"

#: ../src/modding/ModManager.tscn:915 ../src/modding/NewModGUI.tscn:371
#, fuzzy
msgid "MOD_PCK_NAME"
msgstr "Назив Зоне"

#: ../src/modding/ModManager.tscn:849 ../src/modding/NewModGUI.tscn:302
msgid "MOD_RECOMMENDED_THRIVE"
msgstr ""

#: ../src/modding/ModUploader.tscn:84
msgid "MOD_TO_UPLOAD"
msgstr ""

#: ../src/modding/ModUploader.tscn:44 ../src/modding/ModUploader.tscn:307
msgid "MOD_UPLOADER"
msgstr ""

#: ../src/modding/ModManager.tscn:317 ../src/modding/ModManager.tscn:701
#: ../src/modding/NewModGUI.tscn:163
#, fuzzy
msgid "MOD_VERSION"
msgstr "Верзија:"

#: ../src/modding/ModManager.tscn:476
msgid "MORE_INFO"
msgstr ""

#: ../src/general/OptionsMenu.tscn:1535
msgid "MOUSE_EDGE_PANNING_OPTION"
msgstr ""

#: ../src/general/OptionsMenu.tscn:1272
msgid "MOUSE_LOOK_SENSITIVITY"
msgstr ""

#: ../src/general/OptionsMenu.tscn:1344
msgid "MOUSE_SENSITIVITY_WINDOW_SIZE_ADJUSTMENT"
msgstr ""

#: ../src/microbe_stage/editor/OrganellePopupMenu.tscn:257
#, fuzzy
msgid "MOVE"
msgstr "Покрет"

#: ../simulation_parameters/common/input_options.json:8
#: ../src/late_multicellular_stage/editor/MetaballBodyEditorComponent.tscn:524
msgid "MOVEMENT"
msgstr "Покрет"

#: ../src/auto-evo/AutoEvoExploringTool.tscn:602
msgid "MOVE_ATTEMPTS_PER_SPECIES"
msgstr ""

#: ../simulation_parameters/common/input_options.json:24
msgid "MOVE_BACKWARDS"
msgstr "Померите се уназад"

#: ../simulation_parameters/common/input_options.json:202
msgid "MOVE_DOWN_OR_CROUCH"
msgstr ""

#: ../simulation_parameters/common/input_options.json:20
msgid "MOVE_FORWARD"
msgstr "Померите се напред"

#: ../simulation_parameters/common/input_options.json:12
msgid "MOVE_LEFT"
msgstr "Померите се лево"

#: ../simulation_parameters/common/input_options.json:159
msgid "MOVE_ORGANELLE"
msgstr "Помери органелу"

#: ../simulation_parameters/common/input_options.json:16
msgid "MOVE_RIGHT"
msgstr "Померите се десно"

#: ../src/microbe_stage/editor/MicrobeEditorCheatMenu.tscn:37
#, fuzzy
msgid "MOVE_TO_ANY_PATCH"
msgstr "Пређите у Ову Зону"

#: ../src/late_multicellular_stage/MulticellularHUD.tscn:1571
#, fuzzy
msgid "MOVE_TO_LAND"
msgstr "Пређите у Ову Зону"

#: ../src/microbe_stage/MicrobeStage.tscn:1640
msgid "MOVE_TO_MULTICELLULAR_STAGE_TOOLTIP"
msgstr ""

#: ../src/microbe_stage/gui/PatchDetailsPanel.tscn:927
msgid "MOVE_TO_THIS_PATCH"
msgstr "Пређите у Ову Зону"

#: ../simulation_parameters/common/input_options.json:198
msgid "MOVE_UP_OR_JUMP"
msgstr ""

#: ../src/late_multicellular_stage/MulticellularHUD.tscn:2027
msgid "MOVING_TO_AWAKENING_PROTOTYPE"
msgstr ""

#: ../src/late_multicellular_stage/MulticellularHUD.tscn:2026
msgid "MOVING_TO_AWAKENING_PROTOTYPE_TITLE"
msgstr ""

#: ../src/late_multicellular_stage/MulticellularHUD.tscn:2022
msgid "MOVING_TO_LAND_PROTOTYPE"
msgstr ""

#: ../src/late_multicellular_stage/MulticellularHUD.tscn:2021
msgid "MOVING_TO_LAND_PROTOTYPE_TITLE"
msgstr ""

#: ../src/late_multicellular_stage/MulticellularStage.cs:584
msgid "MOVING_TO_SOCIETY_STAGE"
msgstr ""

#: ../src/early_multicellular_stage/editor/CellPopupMenu.cs:75
#: ../src/early_multicellular_stage/editor/CellPopupMenu.cs:91
#: ../src/late_multicellular_stage/editor/MetaballPopupMenu.cs:75
#: ../src/late_multicellular_stage/editor/MetaballPopupMenu.cs:92
#: ../src/microbe_stage/editor/OrganellePopupMenu.cs:81
#: ../src/microbe_stage/editor/OrganellePopupMenu.cs:101
msgid "MP_COST"
msgstr ""

#: ../simulation_parameters/microbe_stage/compounds.json:92
#: ../src/late_multicellular_stage/MulticellularHUD.tscn:1511
#: ../src/microbe_stage/MicrobeStage.tscn:1570
msgid "MUCILAGE"
msgstr ""

#: ../simulation_parameters/microbe_stage/bio_processes.json:61
#, fuzzy
msgid "MUCILAGE_SYNTHESIS"
msgstr "Хемосинтеза"

#: ../simulation_parameters/common/gallery.json:408
#, fuzzy
msgid "MULTICELLULAR_EDITOR"
msgstr "Учитавање Уређивача Микроба"

#: ../simulation_parameters/common/gallery.json:61
#: ../simulation_parameters/common/gallery.json:367
#, fuzzy
msgid "MULTICELLULAR_STAGE"
msgstr "Поставите органелу"

#: ../src/early_multicellular_stage/editor/CellPopupMenu.cs:58
#, fuzzy
msgid "MULTIPLE_CELLS"
msgstr "Поставите органелу"

#: ../src/late_multicellular_stage/editor/MetaballPopupMenu.cs:58
#, fuzzy
msgid "MULTIPLE_METABALLS"
msgstr "Поставите органелу"

#: ../src/microbe_stage/editor/OrganellePopupMenu.cs:62
#, fuzzy
msgid "MULTIPLE_ORGANELLES"
msgstr "Поставите органелу"

#: ../src/general/OptionsMenu.tscn:314
msgid "MULTISAMPLE_ANTI_ALIASING"
msgstr "Мултисампле анти-алиасинг:"

#: ../src/thriveopedia/pages/ThriveopediaMuseumPage.tscn:135
msgid "MUSEUM_WELCOME_TEXT"
msgstr ""

#: ../simulation_parameters/common/gallery.json:254
msgid "MUSIC"
msgstr ""

#: ../src/general/OptionsMenu.tscn:719
msgid "MUSIC_VOLUME"
msgstr "Јачина музике"

#: ../src/auto-evo/AutoEvoExploringTool.tscn:620
#, fuzzy
msgid "MUTATIONS_PER_SPECIES"
msgstr "Мутације Поени"

#: ../src/general/NewGameSettings.tscn:416
msgid "MUTATION_COST_MULTIPLIER"
msgstr ""

#: ../src/general/NewGameSettings.tscn:456
msgid "MUTATION_COST_MULTIPLIER_EXPLANATION"
msgstr ""

#: ../src/microbe_stage/editor/MutationPointsBar.tscn:150
msgid "MUTATION_POINTS"
msgstr "Мутације Поени"

#: ../src/general/OptionsMenu.tscn:697 ../src/general/OptionsMenu.tscn:748
#: ../src/general/OptionsMenu.tscn:783 ../src/general/OptionsMenu.tscn:818
#: ../src/general/OptionsMenu.tscn:853
msgid "MUTE"
msgstr "Пригуши звук"

#: ../src/saving/NewSaveMenu.tscn:47
msgid "NAME"
msgstr "Име:"

#: ../src/industrial_stage/gui/CityNameLabel.cs:56
#, fuzzy
msgid "NAME_LABEL_CITY"
msgstr "Биом: {0}"

#: ../src/space_stage/gui/FleetNameLabel.cs:61
#: ../src/space_stage/SpaceFleet.cs:38
#, fuzzy
msgid "NAME_LABEL_FLEET"
msgstr "Биом: {0}"

#: ../src/space_stage/gui/SpaceStructureNameLabel.cs:57
msgid "NAME_LABEL_STRUCTURE_UNFINISHED"
msgstr ""

#: ../src/microbe_stage/editor/CellEditorComponent.tscn:1476
msgid "NEGATIVE_ATP_BALANCE"
msgstr "Негативан ATP Биланс"

#: ../src/microbe_stage/editor/CellEditorComponent.tscn:1477
msgid "NEGATIVE_ATP_BALANCE_TEXT"
msgstr ""
"Ваш микроб не производи довољно ATP-а да би преживео!\n"
"Да ли желите да наставите?"

#: ../src/modding/ModManager.tscn:523
msgid "NEW"
msgstr ""

#: ../src/saving/SaveList.tscn:79
msgid "NEWER_VERSION_LOADING_WARNING"
msgstr ""
"Овај сачување је из новије верзије Thrive и врло вероватно некомпатибилна.\n"
"Да ли желите да ипак покушате да учитате овај чување?"

#: ../src/gui_common/ThriveFeedDisplayer.tscn:25
msgid "NEWS"
msgstr ""

#: ../src/auto-evo/AutoEvoExploringTool.tscn:638
msgid "NEW_BIODIVERSITY_INCREASING_SPECIES_POPULATION"
msgstr ""

#: ../src/general/MainMenu.tscn:303
msgid "NEW_GAME"
msgstr "Нова игра"

#: ../src/general/MainMenu.tscn:298
#, fuzzy
msgid "NEW_GAME_BUTTON_TOOLTIP"
msgstr "Додајте ново везивање тастера"

#: ../src/general/NewGameSettings.tscn:285
msgid "NEW_GAME_SETTINGS_PERFORMANCE_OPTIONS_INFO"
msgstr ""

#: ../src/modding/NewModGUI.cs:211
#, fuzzy
msgid "NEW_MOD_DEFAULT_DESCRIPTION"
msgstr "Хемопласт је двострука мембранска структура која садржи протеине који су способни да претворе водоник-сулфид, воду и гасовити угљен-диоксид у глукозу у процесу који се назива Хемосинтеза водоник-сулфида. Стопа његове производње глукозе скалира се са концентрацијом воде и угљен-диоксида."

#: ../src/early_multicellular_stage/editor/CellBodyPlanEditorComponent.tscn:765
#: ../src/late_multicellular_stage/editor/MetaballBodyEditorComponent.tscn:882
#, fuzzy
msgid "NEW_NAME"
msgstr "Нова игра"

#: ../src/early_multicellular_stage/editor/CellBodyPlanEditorComponent.tscn:758
#: ../src/late_multicellular_stage/editor/MetaballBodyEditorComponent.tscn:875
#, fuzzy
msgid "NEW_NAME_COLON"
msgstr "Брзина:"

#: ../src/early_multicellular_stage/editor/CellBodyPlanEditorComponent.tscn:673
#: ../src/late_multicellular_stage/editor/MetaballBodyEditorComponent.tscn:790
#: ../src/microbe_stage/editor/CellEditorComponent.tscn:1438
#: ../src/microbe_stage/editor/MicrobeEditorPatchMap.tscn:188
#: ../src/microbe_stage/editor/MicrobeEditorReportComponent.tscn:770
msgid "NEXT_CAPITAL"
msgstr "СЛЕДЕЋИ"

#: ../src/gui_common/tooltip/ToolTipManager.tscn:92
#, fuzzy
msgid "NEXT_EDITOR_TAB"
msgstr "Омогућите уређивач"

#: ../simulation_parameters/microbe_stage/compounds.json:152
#: ../src/microbe_stage/gui/PatchDetailsPanel.tscn:507
msgid "NITROGEN"
msgstr "Азот"

#: ../simulation_parameters/microbe_stage/organelles.json:100
#: ../src/gui_common/tooltip/ToolTipManager.tscn:781
msgid "NITROGENASE"
msgstr "Нитрогеназа"

#: ../src/gui_common/tooltip/ToolTipManager.tscn:783
msgid "NITROGENASE_DESCRIPTION"
msgstr "Нитрогеназа је протеин у стању да користи гасовити азот и ћелијску енергију у облику ATP за производњу амонијака, кључног хранљивог састојка за раст ћелија. Ово је процес који се назива анаеробна фиксација азота. Пошто је нитрогеназа суспендована директно у цитоплазми, околна течност врши ферментацију."

#: ../src/gui_common/tooltip/ToolTipManager.tscn:782
#, fuzzy
msgid "NITROGENASE_PROCESSES_DESCRIPTION"
msgstr "Нитрогеназа је протеин у стању да користи гасовити азот и ћелијску енергију у облику ATP за производњу амонијака, кључног хранљивог састојка за раст ћелија. Ово је процес који се назива анаеробна фиксација азота. Пошто је нитрогеназа суспендована директно у цитоплазми, околна течност врши ферментацију."

#: ../simulation_parameters/microbe_stage/organelles.json:298
#: ../src/gui_common/tooltip/ToolTipManager.tscn:2028
msgid "NITROGEN_FIXING_PLASTID"
msgstr "Пластид за Фиксирање Азота"

#: ../src/gui_common/tooltip/ToolTipManager.tscn:2030
msgid "NITROGEN_FIXING_PLASTID_DESCRIPTION"
msgstr "Пластид за фиксирање азота је протеин који може да користи гасовити азот и кисеоник и ћелијску енергију у облику ATP за производњу амонијака, кључног хранљивог састојка за раст ћелија. Ово је процес који се назива аеробна фиксација азота."

#: ../src/gui_common/tooltip/ToolTipManager.tscn:2029
#, fuzzy
msgid "NITROGEN_FIXING_PLASTID_PROCESSES_DESCRIPTION"
msgstr "Пластид за фиксирање азота је протеин који може да користи гасовити азот и кисеоник и ћелијску енергију у облику ATP за производњу амонијака, кључног хранљивог састојка за раст ћелија. Ово је процес који се назива аеробна фиксација азота."

#: ../src/general/OptionsMenu.tscn:422 ../src/general/OptionsMenu.tscn:423
msgid "NONE"
msgstr ""

#: ../simulation_parameters/microbe_stage/membranes.json:3
#: ../src/gui_common/tooltip/ToolTipManager.tscn:2554
msgid "NORMAL"
msgstr "Нормално"

#: ../src/gui_common/tooltip/ToolTipManager.tscn:2555
msgid "NORMAL_MEMBRANE_DESCRIPTION"
msgstr "Најосновнији облик мембране, има малу заштиту од оштећења. Такође му је потребно више енергије да се не би деформисао. Предност је у томе што омогућава ћелији да се брзо креће и апсорбује хранљиве материје."

#: ../src/gui_common/MouseHoverPanel.tscn:72
msgid "NOTHING_HERE"
msgstr "Ништа овде"

#: ../src/late_multicellular_stage/MulticellularStage.cs:503
msgid "NOTHING_TO_INTERACT_WITH"
msgstr ""

#: ../src/microbe_stage/Microbe.Contact.cs:388
msgid "NOTICE_DAMAGED_BY_NO_ATP"
msgstr ""

#: ../src/microbe_stage/Microbe.Interior.cs:1601
msgid "NOTICE_ENGULF_DAMAGE_FROM_TOXIN"
msgstr ""

#: ../src/microbe_stage/Microbe.Interior.cs:1547
msgid "NOTICE_ENGULF_MISSING_ENZYME"
msgstr ""

#: ../src/microbe_stage/Microbe.Contact.cs:1818
msgid "NOTICE_ENGULF_SIZE_TOO_SMALL"
msgstr ""

#: ../src/microbe_stage/Microbe.Contact.cs:1813
msgid "NOTICE_ENGULF_STORAGE_FULL"
msgstr ""

#: ../src/general/base_stage/CreatureStageHUDBase.cs:500
msgid "NOTICE_READY_TO_EDIT"
msgstr ""

#: ../src/auto-evo/simulation/food_source/ChunkFoodSource.cs:84
#, fuzzy
msgid "NOT_FOUND_CHUNK"
msgstr "Велики комад гвожђа"

#: ../src/auto-evo/AutoEvoRun.cs:130
#, fuzzy
msgid "NOT_STARTED_DOT"
msgstr "Прекинуто."

#: ../src/gui_common/CreditsScroll.cs:519
#, fuzzy
msgid "NOVEMBER"
msgstr "Покрет"

#: ../src/microbe_stage/MicrobeCheatMenu.tscn:51
msgid "NO_AI"
msgstr ""

#: ../src/gui_common/charts/line/LineChart.cs:690
#: ../src/microbe_stage/editor/CellEditorComponent.cs:2428
msgid "NO_DATA_TO_SHOW"
msgstr ""

#: ../src/microbe_stage/editor/TimelineTab.cs:289
msgid "NO_EVENTS_RECORDED"
msgstr ""

#: ../src/thriveopedia/pages/ThriveopediaMuseumPage.tscn:153
#, fuzzy
msgid "NO_FOSSIL_DIRECTORY"
msgstr "Отворите Сачувај Директоријум"

#: ../src/general/MainMenu.tscn:969
#, fuzzy
msgid "NO_MODS_ENABLED"
msgstr "Укључи тастери за варања"

#: ../src/gui_common/tooltip/ToolTipManager.tscn:1854
#: ../src/microbe_stage/editor/tooltips/SelectionMenuToolTip.cs:201
#, fuzzy
msgid "NO_ORGANELLE_PROCESSES"
msgstr "Поставите органелу"

#: ../src/saving/SaveList.tscn:52
msgid "NO_SAVEGAMES_FOUND"
msgstr ""

#: ../src/saving/SaveManagerGUI.tscn:197
#, fuzzy
msgid "NO_SAVE_DIRECTORY"
msgstr "Отворите Сачувај Директоријум"

#: ../src/general/OptionsMenu.tscn:2203
#, fuzzy
msgid "NO_SCREENSHOT_DIRECTORY"
msgstr "Отворите Сачувај Директоријум"

#: ../src/modding/ModManager.cs:715
#, fuzzy
msgid "NO_SELECTED_MOD"
msgstr "Одабрано:"

#: ../simulation_parameters/microbe_stage/organelles.json:668
#: ../src/gui_common/tooltip/ToolTipManager.tscn:1568
msgid "NUCLEUS"
msgstr "Ћелијско Језгро"

#: ../src/microbe_stage/editor/CellEditorComponent.cs:1337
msgid "NUCLEUS_DELETE_OPTION_DISABLED_TOOLTIP"
msgstr ""

#: ../src/gui_common/tooltip/ToolTipManager.tscn:1570
msgid "NUCLEUS_DESCRIPTION"
msgstr "Дефинитивна карактеристика еукариотских ћелија. Језгро такође укључује ендоплазматски ретикулум и тело голгија. Еволуција прокарионтских ћелија је развити систем унутрашњих мембрана, урађен асимилацијом другог прокариота у себи. То им омогућава да раздвоје или одбаце различите процесе који се дешавају унутар ћелије и спречава их да се преклапају. То омогућава да њихови нови мембрански органели буду много сложенији, ефикаснији и специјализованији него да слободно лебде у цитоплазми. Међутим, ово долази по цену да ћелија буде много већа и да јој треба пуно енергије за одржавање."

#: ../src/gui_common/tooltip/ToolTipManager.tscn:1569
msgid "NUCLEUS_SMALL_DESCRIPTION"
msgstr ""
"Омогућава еволуцију сложенијих,\n"
"мембране везане органеле. Много кошта\n"
"ATP-а за одржавање. Ово је неповратно\n"
"еволуција."

#: ../src/engine/input/key_mapping/KeyNames.cs:173
msgid "NUMLOCK"
msgstr ""

#: ../src/gui_common/art_gallery/GalleryDetailsTooltip.cs:26
#: ../src/gui_common/art_gallery/GalleryDetailsTooltip.cs:36
#: ../src/gui_common/art_gallery/GalleryDetailsTooltip.cs:46
#: ../src/microbe_stage/AgentProjectile.cs:26
#: ../src/microbe_stage/editor/CellEditorComponent.cs:2286
#: ../src/microbe_stage/editor/CellEditorComponent.cs:2296
#: ../src/microbe_stage/editor/MicrobePartSelection.tscn:140
#: ../src/microbe_stage/MicrobeHUD.cs:380
#, fuzzy
msgid "N_A"
msgstr "- МП"

#: ../src/microbe_stage/editor/tooltips/SelectionMenuToolTip.tscn:94
msgid "N_A_MP"
msgstr "- МП"

#: ../src/microbe_stage/MicrobeHUD.cs:428
#, fuzzy
msgid "N_TIMES"
msgstr "Десни миш"

#: ../src/gui_common/CreditsScroll.cs:518
msgid "OCTOBER"
msgstr ""

#: ../src/general/MainMenu.tscn:661
msgid "OFFICIAL_WEBSITE"
msgstr ""

#: ../src/general/MainMenu.tscn:652
#, fuzzy
msgid "OFFICIAL_WEBSITE_BUTTON_TOOLTIP"
msgstr "Додајте ново везивање тастера"

#: ../src/gui_common/dialogs/CustomConfirmationDialog.tscn:14
#: ../src/gui_common/dialogs/CustomConfirmationDialog.tscn:89
#: ../src/gui_common/dialogs/ErrorDialog.tscn:114
#: ../src/modding/ModUploader.tscn:356
msgid "OK"
msgstr "У реду"

#: ../src/saving/SaveList.tscn:87
msgid "OLDER_VERSION_LOADING_WARNING"
msgstr ""
"Овај сачување је из старе верзије Thrive-а и можда је некомпатибилно.\n"
"Како је Thrive тренутно у раном развоју, компатибилност није приоритет.\n"
"Можете да припремите све проблеме на које наиђете, али они тренутно нису највиши приоритети.\n"
"Да ли желите да ипак покушате да прочитате овај чување?"

#: ../src/modding/ModManager.tscn:154
msgid "OPEN_FOLDER"
msgstr ""

#: ../src/thriveopedia/pages/ThriveopediaMuseumPage.tscn:88
msgid "OPEN_FOSSIL_FOLDER"
msgstr ""

#: ../src/thriveopedia/pages/ThriveopediaMuseumPage.cs:144
msgid "OPEN_FOSSIL_IN_FREEBUILD_WARNING"
msgstr ""

#: ../src/industrial_stage/gui/StrategicUnitScreen.cs:134
#: ../src/space_stage/gui/PlanetScreen.tscn:108
msgid "OPEN_GOD_TOOLS"
msgstr ""

#: ../src/gui_common/tooltip/ToolTipManager.tscn:54
msgid "OPEN_HELP_SCREEN"
msgstr "Отворите екран помоћи"

#: ../src/thriveopedia/pages/ThriveopediaMuseumPage.tscn:119
#, fuzzy
msgid "OPEN_IN_FREEBUILD"
msgstr "Слободна-Градећи"

#: ../src/general/OptionsMenu.tscn:1816
msgid "OPEN_LOGS_FOLDER"
msgstr ""

#: ../src/modding/ModManager.tscn:484
msgid "OPEN_MOD_URL"
msgstr ""

#: ../simulation_parameters/common/input_options.json:177
msgid "OPEN_ORGANELLE_MENU"
msgstr "Отвори мени органеле"

#: ../src/society_stage/gui/SocietyHUD.tscn:139
#, fuzzy
msgid "OPEN_RESEARCH_SCREEN"
msgstr "Отворите екран помоћи"

#: ../src/saving/SaveManagerGUI.tscn:90
msgid "OPEN_SAVE_DIRECTORY"
msgstr "Отворите Сачувај Директоријум"

#: ../simulation_parameters/common/input_options.json:250
#, fuzzy
msgid "OPEN_SCIENCE_MENU"
msgstr "Отворите мени"

#: ../src/general/OptionsMenu.tscn:1808
msgid "OPEN_SCREENSHOT_FOLDER"
msgstr ""

#: ../src/gui_common/tooltip/ToolTipManager.tscn:48
msgid "OPEN_THE_MENU"
msgstr "Отворите мени"

#: ../src/general/OptionsMenu.tscn:937
msgid "OPEN_TRANSLATION_SITE"
msgstr ""

#: ../src/auto-evo/AutoEvoRun.cs:140
#, fuzzy
msgid "OPERATION_PAUSED_DOT"
msgstr "Прекинуто."

#: ../src/gui_common/tooltip/ToolTipManager.tscn:243
msgid "OPPORTUNISM_EXPLANATION"
msgstr ""

#: ../src/microbe_stage/editor/BehaviourEditorSubComponent.tscn:141
msgid "OPPORTUNISTIC"
msgstr ""

#: ../src/general/MainMenu.tscn:324 ../src/general/PauseMenu.tscn:223
msgid "OPTIONS"
msgstr "Опције"

#: ../src/general/MainMenu.tscn:322 ../src/general/PauseMenu.tscn:222
#, fuzzy
msgid "OPTIONS_BUTTON_TOOLTIP"
msgstr "Додајте ново везивање тастера"

#: ../src/microbe_stage/editor/CellEditorComponent.tscn:771
msgid "ORGANELLES"
msgstr "Органеле"

#: ../simulation_parameters/microbe_stage/organelles.json:918
#: ../src/gui_common/tooltip/ToolTipManager.tscn:2502
#, fuzzy
msgid "ORGANELLE_AXON"
msgstr "Органеле"

#: ../src/gui_common/tooltip/ToolTipManager.tscn:2503
#, fuzzy
msgid "ORGANELLE_AXON_DESCRIPTION"
msgstr "Избодите друге ћелије са ово."

#: ../src/microbe_stage/editor/CellEditorComponent.tscn:780
#, fuzzy
msgid "ORGANELLE_CATEGORY_MULTICELLULAR"
msgstr "Поставите органелу"

#: ../simulation_parameters/microbe_stage/organelles.json:960
#: ../src/gui_common/tooltip/ToolTipManager.tscn:2526
#, fuzzy
msgid "ORGANELLE_MYOFIBRIL"
msgstr "Грабежљива Коса"

#: ../src/gui_common/tooltip/ToolTipManager.tscn:2527
#, fuzzy
msgid "ORGANELLE_MYOFIBRIL_DESCRIPTION"
msgstr "Избодите друге ћелије са ово."

#: ../simulation_parameters/microbe_stage/organelles.json:23
#: ../src/gui_common/tooltip/ToolTipManager.tscn:1317
msgid "ORGANELLE_PILUS"
msgstr "Грабежљива Коса"

#: ../src/gui_common/tooltip/ToolTipManager.tscn:1319
msgid "ORGANELLE_PILUS_DESCRIPTION"
msgstr "Избодите друге ћелије са ово."

#: ../src/gui_common/tooltip/ToolTipManager.tscn:1318
#, fuzzy
msgid "ORGANELLE_PILUS_PROCESSES_DESCRIPTION"
msgstr "Избодите друге ћелије са ово."

#: ../src/microbe_stage/editor/CellEditorComponent.tscn:973
msgid "ORGANISM_STATISTICS"
msgstr "Статистика Организма"

#: ../src/microbe_stage/editor/CellEditorComponent.GUI.cs:365
msgid "OSMOREGULATION"
msgstr "Осморегулација"

#: ../src/gui_common/tooltip/ToolTipManager.tscn:342
#: ../src/gui_common/tooltip/ToolTipManager.tscn:445
#: ../src/gui_common/tooltip/ToolTipManager.tscn:542
#: ../src/gui_common/tooltip/ToolTipManager.tscn:644
#: ../src/gui_common/tooltip/ToolTipManager.tscn:741
#: ../src/gui_common/tooltip/ToolTipManager.tscn:838
#: ../src/gui_common/tooltip/ToolTipManager.tscn:936
#: ../src/gui_common/tooltip/ToolTipManager.tscn:1048
#: ../src/gui_common/tooltip/ToolTipManager.tscn:1197
#: ../src/gui_common/tooltip/ToolTipManager.tscn:1285
#: ../src/gui_common/tooltip/ToolTipManager.tscn:1337
#: ../src/gui_common/tooltip/ToolTipManager.tscn:1397
#: ../src/gui_common/tooltip/ToolTipManager.tscn:1452
#: ../src/gui_common/tooltip/ToolTipManager.tscn:1536
#: ../src/gui_common/tooltip/ToolTipManager.tscn:1625
#: ../src/gui_common/tooltip/ToolTipManager.tscn:1718
#: ../src/gui_common/tooltip/ToolTipManager.tscn:1803
#: ../src/gui_common/tooltip/ToolTipManager.tscn:1903
#: ../src/gui_common/tooltip/ToolTipManager.tscn:1996
#: ../src/gui_common/tooltip/ToolTipManager.tscn:2086
#: ../src/gui_common/tooltip/ToolTipManager.tscn:2185
#: ../src/gui_common/tooltip/ToolTipManager.tscn:2283
#: ../src/gui_common/tooltip/ToolTipManager.tscn:2381
#: ../src/gui_common/tooltip/ToolTipManager.tscn:2487
#: ../src/gui_common/tooltip/ToolTipManager.tscn:2619
#: ../src/gui_common/tooltip/ToolTipManager.tscn:2789
#: ../src/gui_common/tooltip/ToolTipManager.tscn:2957
#: ../src/gui_common/tooltip/ToolTipManager.tscn:3204
#: ../src/gui_common/tooltip/ToolTipManager.tscn:3449
#: ../src/gui_common/tooltip/ToolTipManager.tscn:3723
msgid "OSMOREGULATION_COST"
msgstr "Цена осморегулације"

#: ../src/general/NewGameSettings.tscn:710
#, fuzzy
msgid "OSMOREGULATION_COST_MULTIPLIER"
msgstr "Цена осморегулације"

#: ../src/general/NewGameSettings.tscn:750
#, fuzzy
msgid "OSMOREGULATION_COST_MULTIPLIER_EXPLANATION"
msgstr "Цена осморегулације"

#: ../src/modding/NewModGUI.tscn:74
msgid "OUR_WIKI"
msgstr ""

#: ../src/gui_common/CreditsScroll.cs:501
msgid "OUTREACH_TEAM"
msgstr ""

#: ../src/gui_common/CreditsScroll.cs:313
msgid "OUTSIDE_CONTRIBUTORS"
msgstr ""

#: ../src/saving/NewSaveMenu.tscn:91
msgid "OVERWRITE_EXISTING_SAVE"
msgstr "Препиши постојеће чување:"

#: ../src/saving/NewSaveMenu.tscn:139
#, fuzzy
msgid "OVERWRITE_EXISTING_SAVE_PROMPT"
msgstr "Препиши постојеће чување:"

#: ../src/thriveopedia/fossilisation/FossilisationDialog.cs:186
#, fuzzy
msgid "OVERWRITE_SPECIES_NAME_CONFIRMATION"
msgstr "Брисање овог чувања не може се опозвати. Да ли сте сигурни да желите трајно да га избришете?"

#: ../simulation_parameters/microbe_stage/compounds.json:124
#: ../src/microbe_stage/gui/PatchDetailsPanel.tscn:480
msgid "OXYGEN"
msgstr "Кисеоник"

#: ../simulation_parameters/microbe_stage/organelles.json:200
#: ../src/gui_common/tooltip/ToolTipManager.tscn:879
msgid "OXYTOXISOME"
msgstr "ОксиТоксизом"

#: ../src/gui_common/tooltip/ToolTipManager.tscn:881
msgid "OXYTOXISOME_DESC"
msgstr "Модификовани метаболосом одговоран за производњу примитивног облика токсичног агенса ОксиТокси НТ."

#: ../src/gui_common/tooltip/ToolTipManager.tscn:880
#, fuzzy
msgid "OXYTOXISOME_PROCESSES_DESCRIPTION"
msgstr "Метаболосоми су грозди протеина умотани у протеинске љуске. Они су у стању да претворе глукозу у ATP много већом брзином него што се то може учинити у цитоплазми са процесу који се назива аеробно дисање. Међутим, потребан му је кисеоник да би функционисао, а нижи нивои кисеоника у околини успориће брзину његове производње ATP. Пошто су метаболосоми суспендовани директно у цитоплазми, околна течност врши одређену ферментацију."

#: ../simulation_parameters/microbe_stage/compounds.json:77
#: ../src/late_multicellular_stage/MulticellularHUD.tscn:1460
#: ../src/microbe_stage/MicrobeStage.tscn:1522
msgid "OXYTOXY_NT"
msgstr "ОксиТокси НТ"

#: ../simulation_parameters/microbe_stage/bio_processes.json:41
#: ../simulation_parameters/microbe_stage/bio_processes.json:51
msgid "OXYTOXY_SYNTHESIS"
msgstr "Синтеза ОксиТокси"

#: ../src/engine/input/key_mapping/KeyNames.cs:171
#, fuzzy
msgid "PAGEDOWN"
msgstr "Окрените камеру надоле"

#: ../src/engine/input/key_mapping/KeyNames.cs:170
msgid "PAGEUP"
msgstr ""

#: ../src/thriveopedia/Thriveopedia.tscn:232
#, fuzzy
msgid "PAGE_BACK"
msgstr "Назад"

#: ../src/thriveopedia/Thriveopedia.tscn:251
#, fuzzy
msgid "PAGE_FORWARD"
msgstr "Крени напред"

#: ../src/thriveopedia/Thriveopedia.tscn:294
#, fuzzy
msgid "PAGE_TITLE"
msgstr "ВИ СТЕ ПРОСПЕРИРАЛИ!"

#: ../simulation_parameters/common/input_options.json:151
msgid "PAN_CAMERA_DOWN"
msgstr "Окрените камеру надоле"

#: ../simulation_parameters/common/input_options.json:139
msgid "PAN_CAMERA_LEFT"
msgstr "Окрените камеру улево"

#: ../simulation_parameters/common/input_options.json:181
msgid "PAN_CAMERA_RESET"
msgstr "Ресетуј камеру"

#: ../simulation_parameters/common/input_options.json:143
msgid "PAN_CAMERA_RIGHT"
msgstr "Окрените камеру удесно"

#: ../simulation_parameters/common/input_options.json:147
msgid "PAN_CAMERA_UP"
msgstr "Окрените камеру према горе"

#: ../src/general/NewGameSettings.tscn:784
#, fuzzy
msgid "PASSIVE_REPRODUCTION_PROGRESS"
msgstr "Број популације од {0} променио се за {1} због: {2}"

#: ../src/general/NewGameSettings.tscn:792
#, fuzzy
msgid "PASSIVE_REPRODUCTION_PROGRESS_EXPLANATION"
msgstr "Број популације од {0} променио се за {1} због: {2}"

#: ../src/gui_common/CreditsScroll.cs:297
msgid "PAST_DEVELOPERS"
msgstr ""

#: ../src/microbe_stage/gui/PatchExtinctionBox.tscn:86
#, fuzzy
msgid "PATCH_EXTINCTION_BOX_TEXT"
msgstr "Баш као и 99% свих врста које су икада постојале, и ваша врста је изумрла. Други ће наставити да попуњавају вашу нишу и просперирати, али то нећете бити ви. Бићете заборављени, неуспели експеримент у еволуцији."

#: ../src/microbe_stage/gui/PatchExtinctionBox.tscn:77
#, fuzzy
msgid "PATCH_EXTINCTION_CAPITAL"
msgstr "ИЗУМИРАЊЕ"

#: ../src/microbe_stage/editor/MicrobeEditorTabButtons.tscn:133
msgid "PATCH_MAP"
msgstr "Карта Зоне"

#: ../src/gui_common/tooltip/ToolTipManager.tscn:4137
#, fuzzy
msgid "PATCH_MAP_NAVIGATION_TOOLTIP"
msgstr "Додајте ново везивање тастера"

#: ../src/microbe_stage/PatchMapGenerator.cs:811
#, fuzzy
msgid "PATCH_NAME"
msgstr "Пећина"

#: ../src/gui_common/PatchNotesDisplayer.cs:114
#: ../src/gui_common/PatchNotesDisplayer.tscn:47
#, fuzzy
msgid "PATCH_NOTES_LAST_PLAYED_INFO"
msgstr "ВИ СТЕ ПРОСПЕРИРАЛИ!"

#: ../src/gui_common/PatchNotesDisplayer.cs:119
msgid "PATCH_NOTES_LAST_PLAYED_INFO_PLURAL"
msgstr ""

#: ../src/general/OptionsMenu.tscn:2213
#: ../src/gui_common/PatchNotesDisplayer.tscn:26
#, fuzzy
msgid "PATCH_NOTES_TITLE"
msgstr "ВИ СТЕ ПРОСПЕРИРАЛИ!"

#: ../src/gui_common/PatchNotesList.cs:247
msgid "PATCH_NOTE_BULLET_POINT"
msgstr ""

#: ../src/gui_common/PatchNotesList.cs:246
msgid "PATCH_NOTE_CHANGES_HEADING"
msgstr ""

#: ../src/gui_common/PatchNotesList.cs:248
#, fuzzy
msgid "PATCH_NOTE_LINK_VISIT_TEXT"
msgstr "Баш као и 99% свих врста које су икада постојале, и ваша врста је изумрла. Други ће наставити да попуњавају вашу нишу и просперирати, али то нећете бити ви. Бићете заборављени, неуспели експеримент у еволуцији."

#: ../src/general/MainMenu.tscn:813
#, fuzzy
msgid "PATREON_TOOLTIP"
msgstr "Додајте ново везивање тастера"

#: ../src/gui_common/CreditsScroll.cs:331
msgid "PATRONS"
msgstr ""

#: ../src/microbe_stage/PausePrompt.tscn:23
msgid "PAUSED"
msgstr ""

#: ../src/general/PauseMenu.tscn:175
#, fuzzy
msgid "PAUSE_MENU_RESUME_TOOLTIP"
msgstr "Наставити"

#: ../src/microbe_stage/MicrobeHUD.cs:73
msgid "PAUSE_PROMPT"
msgstr ""

#: ../src/microbe_stage/HUDBottomBar.tscn:64
msgid "PAUSE_TOOLTIP"
msgstr ""

#: ../src/modding/ModLoader.cs:538
#, fuzzy
msgid "PCK_LOAD_FAILED"
msgstr "Учитавање завршено"

#: ../src/modding/ModLoader.cs:530
#, fuzzy
msgid "PCK_LOAD_FAILED_DOES_NOT_EXIST"
msgstr "Учитавање завршено"

#: ../src/microbe_stage/editor/BehaviourEditorSubComponent.tscn:70
msgid "PEACEFUL"
msgstr ""

#: ../src/general/base_stage/CreatureStageHUDBase.cs:616
#: ../src/general/IWorldEffect.cs:72 ../src/general/IWorldEffect.cs:96
#: ../src/general/NewGameSettings.cs:765
#: ../src/general/WorldGenerationSettings.cs:147
#: ../src/gui_common/CompoundAmount.cs:177
#: ../src/microbe_stage/editor/CellEditorComponent.GUI.cs:166
#: ../src/microbe_stage/editor/CellEditorComponent.GUI.cs:192
#: ../src/microbe_stage/editor/MicrobeEditorReportComponent.cs:179
#: ../src/microbe_stage/editor/MicrobeEditorReportComponent.cs:402
#: ../src/microbe_stage/gui/PatchDetailsPanel.cs:305
#: ../src/microbe_stage/MicrobeHUD.cs:252
#: ../src/society_stage/gui/ResearchScreen.cs:46
msgid "PERCENTAGE_VALUE"
msgstr ""

#: ../src/general/OptionsMenu.tscn:199
msgid "PERFORMANCE"
msgstr "Перформансе"

#: ../simulation_parameters/common/input_options.json:69
msgid "PERFORM_UNBINDING"
msgstr "Изврши одвајање"

#: ../src/gui_common/ChemicalEquation.cs:141
#: ../src/gui_common/ChemicalEquation.cs:199
msgid "PER_SECOND_SLASH"
msgstr "/секунду"

#: ../simulation_parameters/microbe_stage/compounds.json:32
#: ../src/late_multicellular_stage/MulticellularHUD.tscn:1229
#: ../src/microbe_stage/gui/PatchDetailsPanel.tscn:749
#: ../src/microbe_stage/MicrobeStage.tscn:1256
msgid "PHOSPHATE"
msgstr "Фосфат"

#: ../simulation_parameters/microbe_stage/bio_processes.json:31
#: ../simulation_parameters/microbe_stage/bio_processes.json:121
msgid "PHOTOSYNTHESIS"
msgstr "Фотосинтеза"

#: ../src/microbe_stage/editor/MicrobeEditorReportComponent.tscn:561
#: ../src/microbe_stage/gui/PatchDetailsPanel.tscn:239
msgid "PHYSICAL_CONDITIONS"
msgstr "Физички Услови"

#: ../src/gui_common/tooltip/ToolTipManager.tscn:3059
#: ../src/gui_common/tooltip/ToolTipManager.tscn:3551
#: ../src/gui_common/tooltip/ToolTipManager.tscn:3825
msgid "PHYSICAL_RESISTANCE"
msgstr "Физички Отпор"

#: ../simulation_parameters/common/input_options.json:173
msgid "PLACE_ORGANELLE"
msgstr "Поставите органелу"

#: ../src/general/NewGameSettings.tscn:313
#: ../src/thriveopedia/pages/ThriveopediaCurrentWorldPage.tscn:63
msgid "PLANET"
msgstr ""

#: ../src/general/WorldGenerationSettings.cs:159
#: ../src/thriveopedia/pages/ThriveopediaCurrentWorldPage.tscn:78
msgid "PLANET_DETAILS_STRING"
msgstr ""

#: ../src/general/NewGameSettings.tscn:1067
msgid "PLANET_GENERATION_TEASER"
msgstr ""

#: ../src/general/NewGameSettings.tscn:223
#: ../src/general/NewGameSettings.tscn:1001
msgid "PLANET_RANDOM_SEED"
msgstr ""

#: ../src/microbe_stage/MicrobeHUD.cs:403
#, fuzzy
msgid "PLAYER"
msgstr "играч је умро"

#: ../src/general/NewGameSettings.tscn:593
msgid "PLAYER_DEATH_POPULATION_PENALTY"
msgstr ""

#: ../src/general/NewGameSettings.tscn:633
#, fuzzy
msgid "PLAYER_DEATH_POPULATION_PENALTY_EXPLANATION"
msgstr "Број популације од {0} променио се за {1} због: {2}"

#: ../src/general/base_stage/CreatureStageBase.cs:339
msgid "PLAYER_DIED"
msgstr "играч је умро"

#: ../src/microbe_stage/MicrobeCheatMenu.tscn:86
#, fuzzy
msgid "PLAYER_DUPLICATE"
msgstr "играч је умро"

#: ../src/saving/SaveHelper.cs:520
#, fuzzy
msgid "PLAYER_EXTINCT"
msgstr "играч је умро"

#: ../src/general/OptionsMenu.tscn:1486
#, fuzzy
msgid "PLAYER_RELATIVE_MOVEMENT"
msgstr "играч је умро"

#: ../src/general/base_stage/CreatureStageBase.cs:283
msgid "PLAYER_REPRODUCED"
msgstr "Играч се репродуковао"

#: ../src/microbe_stage/MicrobeCheatMenu.tscn:65
#, fuzzy
msgid "PLAYER_SPEED"
msgstr "играч је умро"

#: ../src/general/OptionsMenu.tscn:611
msgid "PLAYSTATION_3"
msgstr ""

#: ../src/general/OptionsMenu.tscn:611
msgid "PLAYSTATION_4"
msgstr ""

#: ../src/general/OptionsMenu.tscn:611
msgid "PLAYSTATION_5"
msgstr ""

#: ../src/general/OptionsMenu.tscn:1645
msgid "PLAY_INTRO_VIDEO"
msgstr "Пусти уводни видео"

#: ../src/general/OptionsMenu.tscn:1653
msgid "PLAY_MICROBE_INTRO_ON_NEW_GAME"
msgstr "Пустите уводни видео за микробе на Новој Игри"

#: ../src/auto-evo/AutoEvoExploringTool.tscn:433
msgid "PLAY_WITH_CURRENT_SETTING"
msgstr ""

#: ../src/late_multicellular_stage/MulticellularHUD.tscn:1611
#: ../src/microbe_stage/MicrobeStage.tscn:1675
#: ../src/society_stage/gui/SocietyHUD.tscn:214
msgid "POPULATION_CAPITAL"
msgstr "ПОПУЛАЦИЈА:"

#: ../src/auto-evo/RunResults.cs:622
msgid "POPULATION_COLON"
msgstr "популација:"

#: ../src/auto-evo/RunResults.cs:747
#, fuzzy
msgid "POPULATION_IN_PATCHES"
msgstr "ПОПУЛАЦИЈА:"

#: ../src/microbe_stage/editor/CellEditorComponent.cs:2277
#, fuzzy
msgid "POPULATION_IN_PATCH_SHORT"
msgstr "ПОПУЛАЦИЈА:"

#: ../src/auto-evo/simulation/food_source/HeterotrophicFoodSource.cs:91
msgid "PREDATION_FOOD_SOURCE"
msgstr ""

#: ../src/microbe_stage/editor/CellEditorComponent.tscn:1251
#, fuzzy
msgid "PREDICTION_DETAILS_OPEN_TOOLTIP"
msgstr "Наставити"

#: ../src/microbe_stage/gui/PatchDetailsPanel.tscn:316
#, fuzzy
msgid "PRESSURE"
msgstr "Прити."

#: ../src/late_multicellular_stage/MulticellularHUD.tscn:940
#: ../src/microbe_stage/MicrobeStage.tscn:979
msgid "PRESSURE_SHORT"
msgstr "Прити."

#: ../src/engine/input/key_mapping/InputEventItem.cs:441
msgid "PRESS_KEY_DOT_DOT_DOT"
msgstr "Притисните тастер..."

#: ../src/modding/ModUploader.cs:388
msgid "PREVIEW_IMAGE_DOES_NOT_EXIST"
msgstr ""

#: ../src/modding/ModUploader.cs:395
msgid "PREVIEW_IMAGE_IS_TOO_LARGE"
msgstr ""

#: ../src/auto-evo/RunResults.cs:637
#, fuzzy
msgid "PREVIOUS_COLON"
msgstr "Врсте:"

#: ../src/saving/InProgressLoad.cs:156
msgid "PROCESSING_LOADED_OBJECTS"
msgstr "Обрада учитаних објеката"

#: ../src/gui_common/ChemicalEquation.cs:323
msgid "PROCESS_ENVIRONMENT_SEPARATOR"
msgstr ""

#: ../src/microbe_stage/ProcessPanel.tscn:17
msgid "PROCESS_PANEL_TITLE"
msgstr ""

#: ../src/gui_common/CreditsScroll.cs:497
msgid "PROGRAMMING_TEAM"
msgstr ""

#: ../src/gui_common/CreditsScroll.cs:504
msgid "PROJECT_MANAGEMENT_TEAM"
msgstr ""

#: ../src/auto-evo/AutoEvoExploringTool.tscn:652
msgid "PROTECT_MIGRATIONS_FROM_SPECIES_CAP"
msgstr ""

#: ../src/auto-evo/AutoEvoExploringTool.tscn:659
msgid "PROTECT_NEW_CELLS_FROM_SPECIES_CAP"
msgstr ""

#: ../src/microbe_stage/editor/CellEditorComponent.tscn:753
msgid "PROTEINS"
msgstr "Протеини"

#: ../simulation_parameters/microbe_stage/organelles.json:132
msgid "PROTOPLASM"
msgstr "Протоплазма"

#: ../src/gui_common/CreditsScroll.cs:505
msgid "PULL_REQUESTS_PROGRAMMING"
msgstr ""

#: ../simulation_parameters/common/input_options.json:342
msgid "QUICK_LOAD"
msgstr "Учитајте брзу копију"

#: ../simulation_parameters/common/input_options.json:338
msgid "QUICK_SAVE"
msgstr "Брза копија"

#: ../src/general/MainMenu.tscn:377
msgid "QUIT"
msgstr "Одустати"

#: ../src/general/MainMenu.tscn:363 ../src/general/MainMenu.tscn:372
#: ../src/general/PauseMenu.tscn:238
#, fuzzy
msgid "QUIT_BUTTON_TOOLTIP"
msgstr "Додајте ново везивање тастера"

#: ../src/general/PauseMenu.cs:418
#, fuzzy
msgid "QUIT_GAME_WARNING"
msgstr "Упозорење у режиму GLES2"

#: ../src/gui_common/tooltip/ToolTipManager.tscn:121
msgid "RANDOMIZE_SPECIES_NAME"
msgstr ""

#: ../src/general/NewGameSettings.tscn:242
#: ../src/general/NewGameSettings.tscn:1014
#, fuzzy
msgid "RANDOM_SEED_TOOLTIP"
msgstr "Наставити"

#: ../src/gui_common/TweakedColourPicker.tscn:69
msgid "RAW"
msgstr ""

#: ../src/engine/input/ControllerAxisVisualizer.tscn:58
#: ../src/engine/input/ControllerAxisVisualizer.tscn:119
#, fuzzy
msgid "RAW_VALUE_COLON"
msgstr "Брзина:"

#: ../src/saving/InProgressLoad.cs:80
msgid "READING_SAVE_DATA"
msgstr "Читање сачуваних података"

#: ../src/auto-evo/AutoEvoExploringTool.cs:823
#: ../src/auto-evo/AutoEvoExploringTool.tscn:340
msgid "READY"
msgstr ""

#: ../src/modding/ModManager.tscn:373
msgid "RECOMMENDED_THRIVE_VERSION"
msgstr ""

#: ../src/general/MainMenu.tscn:849
#, fuzzy
msgid "REDDIT_TOOLTIP"
msgstr "Наставити"

#: ../simulation_parameters/common/input_options.json:135
msgid "REDO"
msgstr "Понови"

#: ../src/gui_common/tooltip/ToolTipManager.tscn:110
msgid "REDO_THE_LAST_ACTION"
msgstr "Понови последњу акцију"

#: ../src/modding/ModManager.tscn:146 ../src/saving/SaveManagerGUI.tscn:63
msgid "REFRESH"
msgstr "Освјежи"

#: ../src/auto-evo/AutoEvoExploringTool.tscn:666
msgid "REFUND_MIGRATIONS_IN_EXTINCTIONS"
msgstr ""

#: ../src/auto-evo/AutoEvoExploringTool.tscn:138
#: ../src/microbe_stage/editor/MicrobeEditorTabButtons.tscn:112
msgid "REPORT"
msgstr "Извештај"

#: ../src/general/MainMenu.tscn:730 ../src/general/PauseMenu.tscn:215
#, fuzzy
msgid "REPORT_BUG"
msgstr "Извештај"

#: ../src/microbe_stage/Microbe.Interior.cs:1166
#, fuzzy
msgid "REPRODUCED"
msgstr "Производи"

#: ../src/early_multicellular_stage/editor/CellBodyPlanEditorComponent.tscn:456
#: ../src/late_multicellular_stage/editor/MetaballBodyEditorComponent.tscn:546
#, fuzzy
msgid "REPRODUCTION"
msgstr "ATP Производња"

#: ../src/late_multicellular_stage/editor/MetaballBodyEditorComponent.tscn:688
#: ../src/late_multicellular_stage/editor/MetaballBodyEditorComponent.tscn:689
#, fuzzy
msgid "REPRODUCTION_ASEXUAL"
msgstr "ATP Производња"

#: ../src/early_multicellular_stage/editor/CellBodyPlanEditorComponent.tscn:619
#: ../src/early_multicellular_stage/editor/CellBodyPlanEditorComponent.tscn:620
#, fuzzy
msgid "REPRODUCTION_BUDDING"
msgstr "Производи"

#: ../src/early_multicellular_stage/editor/CellBodyPlanEditorComponent.tscn:606
#: ../src/late_multicellular_stage/editor/MetaballBodyEditorComponent.tscn:675
#, fuzzy
msgid "REPRODUCTION_METHOD"
msgstr "Производи"

#: ../src/microbe_stage/editor/tooltips/SelectionMenuToolTip.tscn:119
#, fuzzy
msgid "REQUIRES_NUCLEUS"
msgstr "Ћелијско Језгро"

#: ../src/society_stage/gui/ResearchScreen.tscn:16
#, fuzzy
msgid "RESEARCH"
msgstr "Ресетовати"

#: ../src/general/OptionsMenu.tscn:918 ../src/general/OptionsMenu.tscn:2034
msgid "RESET"
msgstr "Ресетовати"

#: ../src/engine/input/ControllerDeadzoneConfiguration.tscn:79
#, fuzzy
msgid "RESET_DEADZONES"
msgstr "Ресетуј до почетног?"

#: ../src/general/OptionsMenu.tscn:1879
msgid "RESET_DISMISSED_POPUPS"
msgstr ""

#: ../src/general/OptionsMenu.tscn:2094
msgid "RESET_INPUTS_TO_DEFAULTS"
msgstr "Ресетовати уносе на подразумеване вредности?"

#: ../src/general/OptionsMenu.tscn:1604
#, fuzzy
msgid "RESET_KEYBINDINGS"
msgstr "Ресетујте Уноси"

#: ../src/general/OptionsMenu.tscn:2074
msgid "RESET_SETTINGS_TO_DEFAULTS"
msgstr "Подразумеване вредности"

#: ../src/general/OptionsMenu.tscn:2085
msgid "RESET_TO_DEFAULTS"
msgstr "Ресетуј до почетног?"

#: ../src/gui_common/tooltip/ToolTipManager.tscn:3125
#: ../src/gui_common/tooltip/ToolTipManager.tscn:3372
msgid "RESISTANT_TO_BASIC_ENGULFMENT"
msgstr ""

#: ../src/general/OptionsMenu.tscn:351
msgid "RESOLUTION"
msgstr "Резолуција:"

#: ../src/gui_common/tooltip/ToolTipManager.tscn:2653
#: ../src/gui_common/tooltip/ToolTipManager.tscn:2822
#: ../src/gui_common/tooltip/ToolTipManager.tscn:2991
#: ../src/gui_common/tooltip/ToolTipManager.tscn:3238
#: ../src/gui_common/tooltip/ToolTipManager.tscn:3483
#: ../src/gui_common/tooltip/ToolTipManager.tscn:3757
msgid "RESOURCE_ABSORBTION_SPEED"
msgstr "Брзина Апсорпције Брзине"

#: ../src/awakening_stage/PlacedStructure.cs:72
#: ../src/space_stage/PlacedSpaceStructure.cs:72
#, fuzzy
msgid "RESOURCE_AMOUNT_SHORT"
msgstr "Прити."

#: ../simulation_parameters/awakening_stage/world_resources.json:18
#, fuzzy
msgid "RESOURCE_ENERGY"
msgstr "Погледајте Изворни Код"

#: ../simulation_parameters/awakening_stage/world_resources.json:13
#, fuzzy
msgid "RESOURCE_FOOD"
msgstr "Погледајте Изворни Код"

#: ../simulation_parameters/awakening_stage/world_resources.json:3
#, fuzzy
msgid "RESOURCE_ROCK"
msgstr "Погледајте Изворни Код"

#: ../simulation_parameters/awakening_stage/world_resources.json:8
#, fuzzy
msgid "RESOURCE_WOOD"
msgstr "Погледајте Изворни Код"

#: ../simulation_parameters/microbe_stage/bio_processes.json:3
#: ../simulation_parameters/microbe_stage/bio_processes.json:111
msgid "RESPIRATION"
msgstr "Аеробно(кисеонично) дисање"

#: ../src/microbe_stage/editor/BehaviourEditorSubComponent.tscn:283
msgid "RESPONSIVE"
msgstr ""

#: ../src/modding/ModManager.tscn:1022
msgid "RESTART_REQUIRED"
msgstr ""

#: ../src/general/PauseMenu.tscn:176
msgid "RESUME"
msgstr "Наставити"

#: ../src/microbe_stage/HUDBottomBar.tscn:65
#, fuzzy
msgid "RESUME_TOOLTIP"
msgstr "Наставити"

#: ../src/general/PauseMenu.tscn:231
#: ../src/microbe_stage/gui/ExtinctionBox.tscn:155
msgid "RETURN_TO_MENU"
msgstr "Вратите се у Мени"

#: ../src/general/PauseMenu.tscn:230
#, fuzzy
msgid "RETURN_TO_MENU_TOOLTIP"
msgstr "Вратите се у Мени"

#: ../src/auto-evo/AutoEvoExploringTool.tscn:1009
#: ../src/general/PauseMenu.cs:399
#, fuzzy
msgid "RETURN_TO_MENU_WARNING"
msgstr "Вратите се у Мени"

#: ../src/general/MainMenu.tscn:776
#, fuzzy
msgid "REVOLUTIONARY_GAMES_SOCIAL_TOOLTIP"
msgstr "Додајте ново везивање тастера"

#: ../src/modding/ModManager.tscn:172
#, fuzzy
msgid "RIGHT_ARROW"
msgstr "Десни миш"

#: ../src/engine/input/key_mapping/SpecifiedInputKey.cs:245
msgid "RIGHT_MOUSE"
msgstr "Десни миш"

#: ../src/microbe_stage/editor/CellEditorComponent.tscn:872
msgid "RIGID"
msgstr ""

#: ../src/gui_common/tooltip/ToolTipManager.tscn:132
msgid "RIGIDITY_MEMBRANE_DESCRIPTION"
msgstr "Чвршћа мембрана је отпорнија на оштећења, али ће исто отежати кретање за ћелију."

#: ../simulation_parameters/common/input_options.json:127
msgid "ROTATE_LEFT"
msgstr "Ротирајте лево"

#: ../simulation_parameters/common/input_options.json:123
msgid "ROTATE_RIGHT"
msgstr "Ротирајте десно"

#: ../src/microbe_stage/editor/CellEditorComponent.tscn:1025
#, fuzzy
msgid "ROTATION_COLON"
msgstr "популација:"

#: ../src/general/OptionsMenu.tscn:1070
msgid "RUN_AUTO_EVO_DURING_GAMEPLAY"
msgstr "Покрените аутоматску-еволуцију током играња"

#: ../src/auto-evo/AutoEvoExploringTool.tscn:356
msgid "RUN_ONE_STEP"
msgstr ""

#: ../src/auto-evo/RunResults.cs:728
msgid "RUN_RESULT_BY_SENDING_POPULATION"
msgstr "{0} због слања: {1} популација из зона: {2}"

#: ../src/auto-evo/RunResults.cs:709
msgid "RUN_RESULT_GENE_CODE"
msgstr "генетски код:"

#: ../src/auto-evo/RunResults.cs:668
msgid "RUN_RESULT_NICHE_FILL"
msgstr "појавио се да попуни нишу"

#: ../src/auto-evo/RunResults.cs:671
msgid "RUN_RESULT_SELECTION_PRESSURE_SPLIT"
msgstr "појавио се због различитих селективнх притисака"

#: ../src/auto-evo/RunResults.cs:655
#, fuzzy
msgid "RUN_RESULT_SPLIT_FROM"
msgstr "генетски код:"

#: ../src/auto-evo/RunResults.cs:688
#, fuzzy
msgid "RUN_RESULT_SPLIT_OFF_TO"
msgstr "се проширила на зоне:"

#: ../src/auto-evo/AutoEvoExploringTool.cs:699
msgid "RUN_X_WORLDS"
msgstr ""

#: ../src/auto-evo/AutoEvoExploringTool.tscn:408
#, fuzzy
msgid "RUN_X_WORLDS_TOOLTIP"
msgstr "Додајте ново везивање тастера"

#: ../simulation_parameters/microbe_stage/enzymes.json:15
#: ../simulation_parameters/microbe_stage/organelles.json:68
#: ../src/gui_common/tooltip/ToolTipManager.tscn:684
msgid "RUSTICYANIN"
msgstr "Рустицијанин"

#: ../src/gui_common/tooltip/ToolTipManager.tscn:686
msgid "RUSTICYANIN_DESCRIPTION"
msgstr "Рустицијанин је протеин који може да користи гасовити угљен-диоксид и кисеоник за оксидацију гвожђа из једног хемијског стања у друго. Овај процес, назван Респирација гвожђа, ослобађа енергију коју ћелија тада може да сакупи."

#: ../src/gui_common/tooltip/ToolTipManager.tscn:685
#, fuzzy
msgid "RUSTICYANIN_PROCESSES_DESCRIPTION"
msgstr "Рустицијанин је протеин који може да користи гасовити угљен-диоксид и кисеоник за оксидацију гвожђа из једног хемијског стања у друго. Овај процес, назван Респирација гвожђа, ослобађа енергију коју ћелија тада може да сакупи."

#: ../src/general/MainMenu.tscn:981
#, fuzzy
msgid "SAFE_MODE_EXPLANATION"
msgstr "Број популације од {0} променио се за {1} због: {2}"

#: ../src/general/MainMenu.tscn:979
msgid "SAFE_MODE_TITLE"
msgstr ""

#: ../src/general/OptionsMenu.tscn:2048 ../src/saving/NewSaveMenu.tscn:80
msgid "SAVE"
msgstr "Сачувати"

#: ../src/general/OptionsMenu.tscn:2147
msgid "SAVE_AND_CONTINUE"
msgstr "Сачувај и настави"

#: ../src/saving/SaveInformation.cs:22
msgid "SAVE_AUTOSAVE"
msgstr "Аутоматско чување"

#: ../src/saving/SaveList.cs:248
msgid "SAVE_DELETE_WARNING"
msgstr "Брисање овог чувања не може се опозвати. Да ли сте сигурни да желите трајно избрисати {0}?"

#: ../src/saving/SaveStatusOverlay.cs:175
#: ../src/saving/SaveStatusOverlay.tscn:118
msgid "SAVE_ERROR_INCLUDE_JSON_DEBUG_NOTE"
msgstr ""

#: ../src/saving/SaveStatusOverlay.cs:182
msgid "SAVE_ERROR_TURN_ON_JSON_DEBUG_MODE"
msgstr ""

#: ../src/saving/InProgressSave.cs:246
msgid "SAVE_FAILED"
msgstr "Сачување није успело"

#: ../src/general/PauseMenu.tscn:184
msgid "SAVE_GAME"
msgstr "Сачувај Игру"

#: ../src/general/PauseMenu.tscn:183
#, fuzzy
msgid "SAVE_GAME_BUTTON_TOOLTIP"
msgstr "Додајте ново везивање тастера"

#: ../src/gui_common/QuickLoadHandler.tscn:22
msgid "SAVE_HAS_DIFFERENT_VERSION"
msgstr "Сачувај има другачију верзију"

#: ../src/gui_common/QuickLoadHandler.tscn:20
msgid "SAVE_HAS_DIFFERENT_VERSION_TEXT"
msgstr ""
"Верзија спремишта које покушавате да учитате не одговара верзији игре.\n"
"Молимо вас учитајте спремање ручно кроз мени."

#: ../src/saving/InProgressLoad.cs:143
msgid "SAVE_HAS_INVALID_GAME_STATE"
msgstr "Сачувај има неважећу сцену стања игре"

#: ../src/saving/SaveInformation.cs:34
msgid "SAVE_INVALID"
msgstr "Неважеће"

#: ../src/saving/InProgressLoad.cs:142
msgid "SAVE_IS_INVALID"
msgstr "Сачувај неважеће"

#: ../src/saving/SaveList.tscn:114
#, fuzzy
msgid "SAVE_IS_UPGRADEABLE_DESCRIPTION"
msgstr "Вакуола је унутрашња мембранска органела која се користи за складиштење у ћелији. Састоје се од неколико везикула, мањих опнастих структура које се широко користе у ћелијама за складиштење, а које су се стопиле. Испуњен је водом која се користи да садржи молекуле, ензиме, чврсте материје и друге супстанце. Њихов облик је течан и може се разликовати између ћелија."

#: ../src/saving/InProgressLoad.cs:244
msgid "SAVE_LOAD_ALREADY_LOADED_FREE_FAILURE"
msgstr ""

#: ../src/saving/SaveInformation.cs:16
msgid "SAVE_MANUAL"
msgstr "Ручни"

#: ../src/saving/SaveInformation.cs:28
msgid "SAVE_QUICKSAVE"
msgstr "Брзог чување"

#: ../src/saving/SaveManagerGUI.tscn:142
msgid "SAVE_SPACE_USED"
msgstr "Коришћен простор:"

#: ../src/saving/SaveList.tscn:120
#, fuzzy
msgid "SAVE_UPGRADE_FAILED"
msgstr "Сачување није успело"

#: ../src/saving/SaveList.tscn:121
#, fuzzy
msgid "SAVE_UPGRADE_FAILED_DESCRIPTION"
msgstr "Вакуола је унутрашња мембранска органела која се користи за складиштење у ћелији. Састоје се од неколико везикула, мањих опнастих структура које се широко користе у ћелијама за складиштење, а које су се стопиле. Испуњен је водом која се користи да садржи молекуле, ензиме, чврсте материје и друге супстанце. Њихов облик је течан и може се разликовати између ћелија."

#: ../src/modding/ModUploader.cs:677
#, fuzzy
msgid "SAVING_DATA_FAILED_DUE_TO"
msgstr "Чување није успело! Догоди се изузетак"

#: ../src/saving/InProgressSave.cs:207
#, fuzzy
msgid "SAVING_DOT_DOT_DOT"
msgstr "Тражи..."

#: ../src/saving/SaveHelper.cs:510 ../src/saving/SaveHelper.cs:561
#, fuzzy
msgid "SAVING_FAILED_WITH_EXCEPTION"
msgstr "Вакуола је унутрашња мембранска органела која се користи за складиштење у ћелији. Састоје се од неколико везикула, мањих опнастих структура које се широко користе у ћелијама за складиштење, а које су се стопиле. Испуњен је водом која се користи да садржи молекуле, ензиме, чврсте материје и друге супстанце. Њихов облик је течан и може се разликовати између ћелија."

#: ../src/saving/SaveHelper.cs:519 ../src/saving/SaveHelper.cs:538
#, fuzzy
msgid "SAVING_NOT_POSSIBLE"
msgstr "Чување није успело! Догоди се изузетак"

#: ../src/saving/SaveHelper.cs:551
msgid "SAVING_SUCCEEDED"
msgstr "Чување је успело"

#: ../src/general/OptionsMenu.tscn:1356 ../src/general/OptionsMenu.tscn:1357
msgid "SCALING_NONE"
msgstr ""

#: ../src/general/OptionsMenu.tscn:1357
#, fuzzy
msgid "SCALING_ON"
msgstr ""
"Постоји сукоб са {0}.\n"
"Да ли желите да уклоните унос из {1}?"

#: ../src/general/OptionsMenu.tscn:1357
msgid "SCALING_ON_INVERSE"
msgstr ""

#: ../src/general/OptionsMenu.tscn:1928
#, fuzzy
msgid "SCREEN_EFFECT"
msgstr "Спољни ефекти:"

#: ../simulation_parameters/common/screen_effects.json:13
#, fuzzy
msgid "SCREEN_EFFECT_GAMEBOY"
msgstr "Спољни ефекти:"

#: ../simulation_parameters/common/screen_effects.json:18
#, fuzzy
msgid "SCREEN_EFFECT_GAMEBOY_COLOR"
msgstr "Спољни ефекти:"

#: ../simulation_parameters/common/screen_effects.json:8
msgid "SCREEN_EFFECT_GREYSCALE"
msgstr ""

#: ../simulation_parameters/common/screen_effects.json:3
#, fuzzy
msgid "SCREEN_EFFECT_NONE"
msgstr "Способности"

#: ../src/general/OptionsMenu.tscn:1486 ../src/general/OptionsMenu.tscn:1519
#: ../src/general/OptionsMenu.tscn:1520
#, fuzzy
msgid "SCREEN_RELATIVE_MOVEMENT"
msgstr "за повећање кретања"

#: ../src/engine/input/key_mapping/KeyNames.cs:174
msgid "SCROLLLOCK"
msgstr ""

#: ../src/microbe_stage/editor/CellEditorComponent.tscn:737
msgid "SEARCH_DOT_DOT_DOT"
msgstr "Тражи..."

#: ../src/microbe_stage/editor/upgrades/ChemoreceptorUpgradeGUI.tscn:65
msgid "SEARCH_RADIUS"
msgstr ""

#: ../simulation_parameters/microbe_stage/biomes.json:2007
msgid "SEA_FLOOR"
msgstr "Морско Дно"

#: ../simulation_parameters/common/input_options.json:45
#: ../src/late_multicellular_stage/MulticellularHUD.tscn:1990
#: ../src/microbe_stage/MicrobeStage.tscn:2040
msgid "SECRETE_SLIME"
msgstr ""

#: ../src/microbe_stage/editor/MicrobeEditorPatchMap.tscn:153
#: ../src/microbe_stage/editor/PatchMapEditorComponent.cs:272
#: ../src/thriveopedia/pages/ThriveopediaPatchMapPage.cs:127
#: ../src/thriveopedia/pages/ThriveopediaPatchMapPage.tscn:88
#, fuzzy
msgid "SEED_LABEL"
msgstr "Биом: {0}"

#: ../src/saving/SaveManagerGUI.tscn:162
msgid "SELECTED_COLON"
msgstr "Одабрано:"

#: ../src/modding/ModManager.tscn:252
#, fuzzy
msgid "SELECTED_MOD"
msgstr "Одабрано:"

#: ../src/saving/SaveList.tscn:102
#, fuzzy
msgid "SELECTED_SAVE_IS_INCOMPATIBLE_PROMPT"
msgstr "Изабрано чување је некомпатибилно"

#: ../src/saving/SaveList.tscn:128
#, fuzzy
msgid "SELECTED_SAVE_IS_INCOMPATIBLE_PROTOTYPE_PROMPT"
msgstr "Изабрано чување је некомпатибилно"

#: ../src/saving/SaveList.tscn:113
#, fuzzy
msgid "SELECTED_SAVE_IS_UPGRADEABLE_PROMPT"
msgstr "Изабрано чување је некомпатибилно"

#: ../src/auto-evo/AutoEvoExploringTool.tscn:767
#, fuzzy
msgid "SELECT_A_GENERATION"
msgstr "Одабрано:"

#: ../src/microbe_stage/gui/PatchDetailsPanel.tscn:122
msgid "SELECT_A_PATCH"
msgstr "Изаберите зону да бисте овде приказали детаље"

#: ../src/auto-evo/AutoEvoExploringTool.tscn:808
#, fuzzy
msgid "SELECT_A_SPECIES"
msgstr "Изаберите зону да бисте овде приказали детаље"

#: ../src/society_stage/gui/TechWebGUI.cs:134
#: ../src/society_stage/gui/TechWebGUI.tscn:56
#, fuzzy
msgid "SELECT_A_TECHNOLOGY"
msgstr "Изаберите зону да бисте овде приказали детаље"

#: ../src/early_multicellular_stage/editor/EarlyMulticellularEditor.tscn:75
msgid "SELECT_CELL_TYPE_FROM_EDITOR"
msgstr ""

#: ../src/microbe_stage/editor/upgrades/LysosomeUpgradeGUI.tscn:22
#, fuzzy
msgid "SELECT_ENZYME"
msgstr "Одабрано:"

#: ../src/gui_common/RadialMenu.cs:67
#, fuzzy
msgid "SELECT_OPTION"
msgstr "Одабрано:"

#: ../src/modding/ModUploader.tscn:326
msgid "SELECT_PREVIEW_IMAGE"
msgstr ""

#: ../src/space_stage/gui/SpaceConstructionPopup.tscn:20
#, fuzzy
msgid "SELECT_SPACE_STRUCTURE_TITLE"
msgstr "Структура"

#: ../src/awakening_stage/gui/SelectBuildingPopup.tscn:20
msgid "SELECT_STRUCTURE_POPUP_TITLE"
msgstr ""

#: ../src/late_multicellular_stage/editor/LateMulticellularEditor.tscn:84
msgid "SELECT_TISSUE_TYPE_FROM_EDITOR"
msgstr ""

#: ../src/microbe_stage/editor/upgrades/VacuoleUpgradeGUI.tscn:41
#, fuzzy
msgid "SELECT_VACUOLE_COMPOUND_COLON"
msgstr "Одабрано:"

#: ../src/gui_common/CreditsScroll.cs:517
msgid "SEPTEMBER"
msgstr ""

#: ../src/microbe_stage/editor/BehaviourEditorSubComponent.tscn:230
msgid "SESSILE"
msgstr ""

#: ../src/gui_common/tooltip/ToolTipManager.tscn:4096
msgid "SETTING_ONLY_APPLIES_TO_NEW_GAMES"
msgstr ""

#: ../src/general/OptionsMenu.tscn:789
msgid "SFX_VOLUME"
msgstr "Том од звучних ефеката"

#: ../src/engine/input/key_mapping/SpecifiedInputKey.cs:233
msgid "SHIFT"
msgstr "Shift"

#: ../simulation_parameters/common/input_options.json:350
msgid "SHOW_HELP"
msgstr "Покажите помоћ"

#: ../src/general/OptionsMenu.tscn:1833
#, fuzzy
msgid "SHOW_NEW_PATCH_NOTES"
msgstr "Пећина"

#: ../src/general/OptionsMenu.tscn:1831
#, fuzzy
msgid "SHOW_NEW_PATCH_NOTES_TOOLTIP"
msgstr "Пећина"

#: ../src/tutorial/microbe_stage/MicrobeTutorialGUI.tscn:114
msgid "SHOW_TUTORIALS"
msgstr "Прикажи туторијале"

#: ../src/general/OptionsMenu.tscn:1743
msgid "SHOW_TUTORIALS_IN_NEW_CURRENT_OPTION"
msgstr "Прикажи водиче (у тренутној игри)"

#: ../src/general/OptionsMenu.tscn:1735
msgid "SHOW_TUTORIALS_IN_NEW_GAMES_OPTION"
msgstr "Прикажи водиче (у новим играма)"

#: ../src/general/OptionsMenu.tscn:1750
#, fuzzy
msgid "SHOW_UNSAVED_PROGRESS_WARNING"
msgstr ""
"Имате несачуване промене које ће бити одбачене.\n"
"Да ли желите да наставите?"

#: ../src/gui_common/tooltip/ToolTipManager.tscn:4113
#, fuzzy
msgid "SHOW_UNSAVED_PROGRESS_WARNING_TOOLTIP"
msgstr ""
"Имате несачуване промене које ће бити одбачене.\n"
"Да ли желите да наставите?"

#: ../src/general/OptionsMenu.tscn:1824
msgid "SHOW_WEB_NEWS_FEED"
msgstr ""

#: ../simulation_parameters/microbe_stage/organelles.json:753
#: ../src/gui_common/tooltip/ToolTipManager.tscn:2323
#, fuzzy
msgid "SIGNALING_AGENT"
msgstr ""
"Постоји сукоб са {0}.\n"
"Да ли желите да уклоните унос из {1}?"

#: ../src/gui_common/tooltip/ToolTipManager.tscn:2325
#, fuzzy
msgid "SIGNALING_AGENT_DESCRIPTION"
msgstr "Нитрогеназа је протеин у стању да користи гасовити азот и ћелијску енергију у облику ATP за производњу амонијака, кључног хранљивог састојка за раст ћелија. Ово је процес који се назива анаеробна фиксација азота. Пошто је нитрогеназа суспендована директно у цитоплазми, околна течност врши ферментацију."

#: ../src/gui_common/tooltip/ToolTipManager.tscn:2324
#, fuzzy
msgid "SIGNALING_AGENT_PROCESSES_DESCRIPTION"
msgstr "Нитрогеназа је протеин у стању да користи гасовити азот и ћелијску енергију у облику ATP за производњу амонијака, кључног хранљивог састојка за раст ћелија. Ово је процес који се назива анаеробна фиксација азота. Пошто је нитрогеназа суспендована директно у цитоплазми, околна течност врши ферментацију."

#: ../src/microbe_stage/MicrobeHUD.cs:147
#, fuzzy
msgid "SIGNAL_COMMAND_AGGRESSION"
msgstr ""
"Постоји сукоб са {0}.\n"
"Да ли желите да уклоните унос из {1}?"

#: ../src/microbe_stage/MicrobeHUD.cs:146
msgid "SIGNAL_COMMAND_FLEE"
msgstr ""

#: ../src/microbe_stage/MicrobeHUD.cs:144
msgid "SIGNAL_COMMAND_FOLLOW"
msgstr ""

#: ../src/microbe_stage/MicrobeHUD.cs:143
msgid "SIGNAL_COMMAND_NONE"
msgstr ""

#: ../src/microbe_stage/MicrobeHUD.cs:145
msgid "SIGNAL_COMMAND_TO_ME"
msgstr ""

#: ../src/microbe_stage/MicrobeHUD.cs:150
#, fuzzy
msgid "SIGNAL_TO_EMIT"
msgstr ""
"Постоји сукоб са {0}.\n"
"Да ли желите да уклоните унос из {1}?"

#: ../simulation_parameters/microbe_stage/membranes.json:95
#: ../src/gui_common/tooltip/ToolTipManager.tscn:3658
msgid "SILICA"
msgstr "Силицијум-Диоксид"

#: ../src/gui_common/tooltip/ToolTipManager.tscn:3659
msgid "SILICA_MEMBRANE_DESCRIPTION"
msgstr "Ова мембрана има јак зид од силицијум диоксида. Може се добро одупрети укупној штети и врло је отпоран на физичка оштећења. Такође захтева мање енергије за одржавање форме. Међутим, успорава ћелију великим фактором и ћелија апсорбује ресурсе смањеном брзином."

#: ../src/general/OptionsMenu.tscn:337
msgid "SIXTEEN_TIMES"
msgstr ""

#: ../src/microbe_stage/editor/CellEditorComponent.tscn:1037
msgid "SIZE_COLON"
msgstr "Величина:"

#: ../src/gui_common/art_gallery/GalleryViewer.tscn:130
#: ../src/gui_common/art_gallery/SlideScreen.tscn:179
msgid "SLIDESHOW"
msgstr ""

#: ../simulation_parameters/microbe_stage/organelles.json:727
#: ../src/gui_common/tooltip/ToolTipManager.tscn:1237
msgid "SLIME_JET"
msgstr ""

#: ../src/gui_common/tooltip/ToolTipManager.tscn:1239
#, fuzzy
msgid "SLIME_JET_DESCRIPTION"
msgstr "Лепљива унутрашњост ћелије. Цитоплазма је основна смеша јона, протеина и других супстанци растворених у води која испуњава унутрашњост ћелије. Једна од функција коју обавља је ферментација, претварање глукозе у ATP енергију. Да би ћелије којима недостају органели имали напреднији метаболизам, на то се ослањају у енергији. Такође се користи за складиштење молекула у ћелији и за повећање величине ћелије."

#: ../src/gui_common/tooltip/ToolTipManager.tscn:1238
#, fuzzy
msgid "SLIME_JET_PROCESSES_DESCRIPTION"
msgstr "Лепљива унутрашњост ћелије. Цитоплазма је основна смеша јона, протеина и других супстанци растворених у води која испуњава унутрашњост ћелије. Једна од функција коју обавља је ферментација, претварање глукозе у ATP енергију. Да би ћелије којима недостају органели имали напреднији метаболизам, на то се ослањају у енергији. Такође се користи за складиштење молекула у ћелији и за повећање величине ћелије."

#: ../simulation_parameters/microbe_stage/biomes.json:44
#: ../simulation_parameters/microbe_stage/biomes.json:210
#: ../simulation_parameters/microbe_stage/biomes.json:457
#: ../simulation_parameters/microbe_stage/biomes.json:623
#: ../simulation_parameters/microbe_stage/biomes.json:869
#: ../simulation_parameters/microbe_stage/biomes.json:1115
#: ../simulation_parameters/microbe_stage/biomes.json:1362
#: ../simulation_parameters/microbe_stage/biomes.json:1528
#: ../simulation_parameters/microbe_stage/biomes.json:1695
#: ../simulation_parameters/microbe_stage/biomes.json:1881
#: ../simulation_parameters/microbe_stage/biomes.json:2047
msgid "SMALL_IRON_CHUNK"
msgstr "Мали гвоздени комад"

#: ../simulation_parameters/common/gallery.json:441
#, fuzzy
msgid "SOCIETY_STAGE"
msgstr ""
"На далекој ванземаљској планети, еони вулканске активности и удара метеора довели су до развоја новог феномена у свемиру.\n"
"\n"
"Живот.\n"
"\n"
"Једноставни микроби бораве у дубоким пределима океана. Ви сте последњи универзални заједнички предак (LUCA) на овој планети.\n"
"\n"
"Да бисте преживели у овом непријатељском свету, мораћете да сакупите сва једињења која можете пронаћи и да еволуирате сваку генерацију да би се такмичили против других врста микроба."

#: ../src/general/OptionsMenu.tscn:188
msgid "SOUND"
msgstr "Звук"

#: ../src/gui_common/CreditsScroll.cs:500
#, fuzzy
msgid "SOUND_TEAM"
msgstr "Звук"

#: ../src/gui_common/CreditsScroll.cs:249
msgid "SOUND_TEAM_LEAD"
msgstr ""

#: ../src/gui_common/CreditsScroll.cs:250
msgid "SOUND_TEAM_LEADS"
msgstr ""

#: ../src/engine/input/key_mapping/KeyNames.cs:164
msgid "SPACE"
msgstr ""

#: ../simulation_parameters/common/gallery.json:469
#, fuzzy
msgid "SPACE_STAGE"
msgstr ""
"На далекој ванземаљској планети, еони вулканске активности и удара метеора довели су до развоја новог феномена у свемиру.\n"
"\n"
"Живот.\n"
"\n"
"Једноставни микроби бораве у дубоким пределима океана. Ви сте последњи универзални заједнички предак (LUCA) на овој планети.\n"
"\n"
"Да бисте преживели у овом непријатељском свету, мораћете да сакупите сва једињења која можете пронаћи и да еволуирате сваку генерацију да би се такмичили против других врста микроба."

#: ../src/space_stage/PlacedSpaceStructure.cs:69
#, fuzzy
msgid "SPACE_STRUCTURE_HAS_RESOURCES"
msgstr "Структура"

#: ../src/space_stage/PlacedSpaceStructure.cs:65
#, fuzzy
msgid "SPACE_STRUCTURE_NO_EXTRA_DESCRIPTION"
msgstr "Структура"

#: ../src/space_stage/PlacedSpaceStructure.cs:74
msgid "SPACE_STRUCTURE_WAITING_CONSTRUCTION"
msgstr ""

#: ../simulation_parameters/common/input_options.json:298
msgid "SPAWN_AMMONIA"
msgstr "Поставите амонијак"

#: ../src/microbe_stage/MicrobeCheatMenu.tscn:96
msgid "SPAWN_ENEMY"
msgstr ""

#: ../src/microbe_stage/MicrobeStage.cs:793
msgid "SPAWN_ENEMY_CHEAT_FAIL"
msgstr ""

#: ../simulation_parameters/common/input_options.json:294
msgid "SPAWN_GLUCOSE"
msgstr "Поставите глукозу"

#: ../simulation_parameters/common/input_options.json:302
msgid "SPAWN_PHOSPHATES"
msgstr "Поставите фосфат"

#: ../src/engine/input/key_mapping/SpecifiedInputKey.cs:251
msgid "SPECIAL_MOUSE_1"
msgstr "Специјални 1 миш"

#: ../src/engine/input/key_mapping/SpecifiedInputKey.cs:252
msgid "SPECIAL_MOUSE_2"
msgstr "Специјални 2 миш"

#: ../src/auto-evo/AutoEvoExploringTool.tscn:801
#: ../src/microbe_stage/editor/upgrades/ChemoreceptorUpgradeGUI.tscn:33
#, fuzzy
msgid "SPECIES"
msgstr "Врсте Присутне"

#: ../src/microbe_stage/MicrobeHUD.cs:88
msgid "SPECIES_COLON"
msgstr "Врсте:"

#: ../src/general/Species.cs:290
#, fuzzy
msgid "SPECIES_DETAIL_TEXT"
msgstr "Врсте Присутне"

#: ../src/auto-evo/RunResults.cs:704
msgid "SPECIES_HAS_A_MUTATION"
msgstr "је мутирао"

#: ../src/microbe_stage/editor/MicrobeEditorReportComponent.cs:426
#, fuzzy
msgid "SPECIES_LIST"
msgstr "Врсте Присутне"

#: ../src/microbe_stage/editor/EditorComponentBottomLeftButtons.tscn:170
#: ../src/thriveopedia/fossilisation/FossilisationDialog.tscn:105
msgid "SPECIES_NAME_DOT_DOT_DOT"
msgstr "Име врсте..."

#: ../src/microbe_stage/editor/EditorComponentBottomLeftButtons.cs:284
#, fuzzy
msgid "SPECIES_NAME_TOO_LONG_POPUP"
msgstr "Име врсте..."

#: ../src/microbe_stage/editor/MicrobeEditorReportComponent.tscn:523
#: ../src/microbe_stage/editor/MicrobeEditorReportComponent.tscn:551
#, fuzzy
msgid "SPECIES_POPULATION"
msgstr "Врсте:"

#: ../src/microbe_stage/gui/PatchDetailsPanel.tscn:863
msgid "SPECIES_PRESENT"
msgstr "Врсте Присутне"

#: ../src/auto-evo/AutoEvoExploringTool.tscn:686
msgid "SPECIES_SPLIT_BY_MUTATION_THRESHOLD_POPULATION_AMOUNT"
msgstr ""

#: ../src/auto-evo/AutoEvoExploringTool.tscn:706
msgid "SPECIES_SPLIT_BY_MUTATION_THRESHOLD_POPULATION_FRACTION"
msgstr ""

#: ../src/microbe_stage/editor/upgrades/ChemoreceptorUpgradeGUI.tscn:48
#, fuzzy
msgid "SPECIES_TO_FIND"
msgstr "Врсте:"

#: ../src/microbe_stage/gui/PatchDetailsPanel.cs:346
#, fuzzy
msgid "SPECIES_WITH_POPULATION"
msgstr "Врсте:"

#: ../src/gui_common/tooltip/ToolTipManager.tscn:1121
msgid "SPEED"
msgstr "Брзина"

#: ../src/microbe_stage/editor/CellEditorComponent.tscn:1019
msgid "SPEED_COLON"
msgstr "Брзина:"

#: ../src/auto-evo/RunResults.cs:720
msgid "SPREAD_TO_PATCHES"
msgstr "се проширила на зоне:"

#: ../src/microbe_stage/HUDBottomBar.tscn:49
#, fuzzy
msgid "STAGE_MENU_BUTTON_TOOLTIP"
msgstr "Додајте ново везивање тастера"

#: ../src/auto-evo/AutoEvoRun.cs:143
msgid "STARTING"
msgstr "Почиње"

#: ../src/engine/input/ControllerDeadzoneConfiguration.tscn:67
msgid "START_CALIBRATION"
msgstr ""

#: ../src/general/NewGameSettings.tscn:1201
#, fuzzy
msgid "START_GAME"
msgstr "Сачувај Игру"

#: ../src/society_stage/gui/TechWebGUI.tscn:80
msgid "START_RESEARCH"
msgstr ""

#: ../src/microbe_stage/editor/EditorCommonBottomLeftButtons.tscn:58
#: ../src/microbe_stage/editor/MicrobeEditorReportComponent.tscn:514
#: ../src/microbe_stage/HUDBottomBar.tscn:115
msgid "STATISTICS"
msgstr "Статистика"

#: ../src/steam/SteamClient.cs:68 ../src/steam/SteamClient.cs:75
msgid "STEAM_CLIENT_INIT_FAILED"
msgstr ""

#: ../src/steam/SteamClient.cs:550
msgid "STEAM_ERROR_ACCOUNT_DOES_NOT_OWN_PRODUCT"
msgstr ""

#: ../src/steam/SteamClient.cs:548
msgid "STEAM_ERROR_ACCOUNT_READ_ONLY"
msgstr ""

#: ../src/steam/SteamClient.cs:544
msgid "STEAM_ERROR_ALREADY_UPLOADED"
msgstr ""

#: ../src/steam/SteamClient.cs:530
msgid "STEAM_ERROR_BANNED"
msgstr ""

#: ../src/steam/SteamClient.cs:540
msgid "STEAM_ERROR_CLOUD_LIMIT_EXCEEDED"
msgstr ""

#: ../src/steam/SteamClient.cs:546
#, fuzzy
msgid "STEAM_ERROR_DUPLICATE_NAME"
msgstr "играч је умро"

#: ../src/steam/SteamClient.cs:542
msgid "STEAM_ERROR_FILE_NOT_FOUND"
msgstr ""

#: ../src/steam/SteamClient.cs:528
msgid "STEAM_ERROR_INSUFFICIENT_PRIVILEGE"
msgstr ""

#: ../src/steam/SteamClient.cs:538
#, fuzzy
msgid "STEAM_ERROR_INVALID_PARAMETER"
msgstr "Сачувај има неважећу сцену стања игре"

#: ../src/steam/SteamClient.cs:552
#, fuzzy
msgid "STEAM_ERROR_LOCKING_FAILED"
msgstr "Чување није успело! Догоди се изузетак"

#: ../src/steam/SteamClient.cs:534
msgid "STEAM_ERROR_NOT_LOGGED_IN"
msgstr ""

#: ../src/steam/SteamClient.cs:532
msgid "STEAM_ERROR_TIMEOUT"
msgstr ""

#: ../src/steam/SteamClient.cs:536
msgid "STEAM_ERROR_UNAVAILABLE"
msgstr ""

#: ../src/steam/SteamClient.cs:554
msgid "STEAM_ERROR_UNKNOWN"
msgstr ""

#: ../src/general/MainMenu.tscn:1002
#, fuzzy
msgid "STEAM_INIT_FAILED"
msgstr "Чување није успело! Догоди се изузетак"

#: ../src/general/MainMenu.tscn:1004
#, fuzzy
msgid "STEAM_INIT_FAILED_DESCRIPTION"
msgstr "Вакуола је унутрашња мембранска органела која се користи за складиштење у ћелији. Састоје се од неколико везикула, мањих опнастих структура које се широко користе у ћелијама за складиштење, а које су се стопиле. Испуњен је водом која се користи да садржи молекуле, ензиме, чврсте материје и друге супстанце. Њихов облик је течан и може се разликовати између ћелија."

#: ../src/general/MainMenu.tscn:789
#, fuzzy
msgid "STEAM_TOOLTIP"
msgstr "Наставити"

#: ../src/early_multicellular_stage/CellType.cs:40
#, fuzzy
msgid "STEM_CELL_NAME"
msgstr "Корисничко име:"

#: ../src/gui_common/PlaybackControls.tscn:107
msgid "STOP"
msgstr ""

#: ../src/gui_common/tooltip/ToolTipManager.tscn:304
#: ../src/gui_common/tooltip/ToolTipManager.tscn:407
#: ../src/gui_common/tooltip/ToolTipManager.tscn:504
#: ../src/gui_common/tooltip/ToolTipManager.tscn:606
#: ../src/gui_common/tooltip/ToolTipManager.tscn:703
#: ../src/gui_common/tooltip/ToolTipManager.tscn:800
#: ../src/gui_common/tooltip/ToolTipManager.tscn:898
#: ../src/gui_common/tooltip/ToolTipManager.tscn:1010
#: ../src/gui_common/tooltip/ToolTipManager.tscn:1159
#: ../src/gui_common/tooltip/ToolTipManager.tscn:1249
#: ../src/gui_common/tooltip/ToolTipManager.tscn:1498
#: ../src/gui_common/tooltip/ToolTipManager.tscn:1587
#: ../src/gui_common/tooltip/ToolTipManager.tscn:1680
#: ../src/gui_common/tooltip/ToolTipManager.tscn:1765
#: ../src/gui_common/tooltip/ToolTipManager.tscn:1865
#: ../src/gui_common/tooltip/ToolTipManager.tscn:1958
#: ../src/gui_common/tooltip/ToolTipManager.tscn:2048
#: ../src/gui_common/tooltip/ToolTipManager.tscn:2147
#: ../src/gui_common/tooltip/ToolTipManager.tscn:2245
#: ../src/gui_common/tooltip/ToolTipManager.tscn:2343
#: ../src/gui_common/tooltip/ToolTipManager.tscn:2477
msgid "STORAGE"
msgstr "Складиште"

#: ../src/microbe_stage/editor/CellEditorComponent.tscn:1043
#, fuzzy
msgid "STORAGE_COLON"
msgstr "Складиште"

<<<<<<< HEAD
#: ../src/general/MainMenu.cs:595
=======
#: ../src/general/MainMenu.cs:620
>>>>>>> 5cf509fa
msgid "STORE_LOGGED_IN_AS"
msgstr ""

#: ../simulation_parameters/common/input_options.json:246
#, fuzzy
msgid "STRATEGY_STAGES"
msgstr ""
"На далекој ванземаљској планети, еони вулканске активности и удара метеора довели су до развоја новог феномена у свемиру.\n"
"\n"
"Живот.\n"
"\n"
"Једноставни микроби бораве у дубоким пределима океана. Ви сте последњи универзални заједнички предак (LUCA) на овој планети.\n"
"\n"
"Да бисте преживели у овом непријатељском свету, мораћете да сакупите сва једињења која можете пронаћи и да еволуирате сваку генерацију да би се такмичили против других врста микроба."

#: ../src/auto-evo/AutoEvoExploringTool.tscn:673
msgid "STRICT_NICHE_COMPETITION"
msgstr ""

#: ../src/microbe_stage/editor/CellEditorComponent.tscn:744
msgid "STRUCTURAL"
msgstr "Структурни"

#: ../src/early_multicellular_stage/editor/CellBodyPlanEditorComponent.tscn:435
#: ../src/late_multicellular_stage/editor/MetaballBodyEditorComponent.tscn:436
#: ../src/microbe_stage/editor/CellEditorComponent.tscn:641
msgid "STRUCTURE"
msgstr "Структура"

#: ../simulation_parameters/space_stage/space_structures.json:26
msgid "STRUCTURE_ASCENSION_GATE"
msgstr ""

#: ../simulation_parameters/space_stage/space_structures.json:3
#, fuzzy
msgid "STRUCTURE_DYSON_SWARM"
msgstr "Структура"

#: ../src/awakening_stage/PlacedStructure.cs:69
msgid "STRUCTURE_HAS_REQUIRED_RESOURCES_TO_BUILD"
msgstr ""

#: ../simulation_parameters/awakening_stage/structures.json:50
msgid "STRUCTURE_HUNTER_GATHERER_LODGE"
msgstr ""

#: ../src/awakening_stage/PlacedStructure.cs:42
#: ../src/space_stage/PlacedSpaceStructure.cs:53
msgid "STRUCTURE_IN_PROGRESS_CONSTRUCTION"
msgstr ""

#: ../src/awakening_stage/PlacedStructure.cs:74
msgid "STRUCTURE_REQUIRED_RESOURCES_TO_FINISH"
msgstr ""

#: ../src/awakening_stage/gui/SelectBuildingPopup.cs:103
#: ../src/space_stage/gui/SpaceConstructionPopup.cs:95
msgid "STRUCTURE_SELECTION_MENU_ENTRY"
msgstr ""

#: ../src/awakening_stage/gui/SelectBuildingPopup.cs:98
#: ../src/space_stage/gui/SpaceConstructionPopup.cs:90
msgid "STRUCTURE_SELECTION_MENU_ENTRY_NOT_ENOUGH_RESOURCES"
msgstr ""

#: ../simulation_parameters/awakening_stage/structures.json:3
msgid "STRUCTURE_SOCIETY_CENTER"
msgstr ""

#: ../simulation_parameters/awakening_stage/structures.json:92
msgid "STRUCTURE_STEAM_POWERED_FACTORY"
msgstr ""

#: ../src/microbe_stage/Microbe.Contact.cs:803
msgid "SUCCESSFUL_KILL"
msgstr "успешно убиство"

#: ../src/microbe_stage/Microbe.Contact.cs:796
msgid "SUCCESSFUL_SCAVENGE"
msgstr "успешно окупљање"

#: ../src/modding/ModUploader.cs:507
msgid "SUCCESS_BUT_MISSING_ID"
msgstr ""

#: ../src/microbe_stage/HUDBottomBar.tscn:152
#, fuzzy
msgid "SUICIDE_BUTTON_TOOLTIP"
msgstr "Додајте ново везивање тастера"

#: ../simulation_parameters/microbe_stage/compounds.json:166
#: ../src/gui_common/tooltip/ToolTipManager.tscn:4128
#: ../src/microbe_stage/editor/CellEditorComponent.tscn:443
#: ../src/microbe_stage/editor/MicrobeEditorReportComponent.tscn:651
#: ../src/microbe_stage/gui/PatchDetailsPanel.tscn:344
msgid "SUNLIGHT"
msgstr "Сунчева Светлост"

#: ../src/engine/input/key_mapping/KeyNames.cs:175
msgid "SUPERL"
msgstr ""

#: ../src/engine/input/key_mapping/KeyNames.cs:176
msgid "SUPERR"
msgstr ""

#: ../src/gui_common/CreditsScroll.cs:508
msgid "SUPPORTER_PATRONS"
msgstr ""

#: ../simulation_parameters/common/input_options.json:230
msgid "SWITCH_TO_FRONT_CAMERA"
msgstr ""

#: ../simulation_parameters/common/input_options.json:234
msgid "SWITCH_TO_RIGHT_CAMERA"
msgstr ""

#: ../simulation_parameters/common/input_options.json:238
msgid "SWITCH_TO_TOP_CAMERA"
msgstr ""

#: ../src/engine/input/key_mapping/KeyNames.cs:169
msgid "SYSREQ"
msgstr ""

#: ../simulation_parameters/common/input_options.json:273
msgid "TAB_SECONDARY_SWITCH_LEFT"
msgstr ""

#: ../simulation_parameters/common/input_options.json:277
msgid "TAB_SECONDARY_SWITCH_RIGHT"
msgstr ""

#: ../simulation_parameters/common/input_options.json:265
#, fuzzy
msgid "TAB_SWITCH_LEFT"
msgstr "Ротирајте лево"

#: ../simulation_parameters/common/input_options.json:269
#, fuzzy
msgid "TAB_SWITCH_RIGHT"
msgstr "Ротирајте десно"

#: ../src/modding/ModUploader.cs:367
msgid "TAGS_IS_WHITESPACE"
msgstr ""

#: ../simulation_parameters/common/input_options.json:346
msgid "TAKE_SCREENSHOT"
msgstr "Снимите екран"

#: ../src/microbe_stage/editor/upgrades/ChemoreceptorUpgradeGUI.tscn:26
#, fuzzy
msgid "TARGET_TYPE_COLON"
msgstr "Здрав.:"

#: ../simulation_parameters/awakening_stage/technologies.json:52
msgid "TECHNOLOGY_ASCENSION"
msgstr ""

#: ../simulation_parameters/awakening_stage/technologies.json:21
msgid "TECHNOLOGY_HUNTER_GATHERING"
msgstr ""

#: ../src/awakening_stage/ResearchLevel.cs:36
msgid "TECHNOLOGY_LEVEL_ADVANCED_SPACE"
msgstr ""

#: ../src/awakening_stage/ResearchLevel.cs:24
msgid "TECHNOLOGY_LEVEL_INDUSTRIAL"
msgstr ""

#: ../src/awakening_stage/ResearchLevel.cs:12
msgid "TECHNOLOGY_LEVEL_PRE_SOCIETY"
msgstr ""

#: ../src/awakening_stage/ResearchLevel.cs:18
msgid "TECHNOLOGY_LEVEL_PRIMITIVE"
msgstr ""

#: ../src/awakening_stage/ResearchLevel.cs:42
msgid "TECHNOLOGY_LEVEL_SCIFI"
msgstr ""

#: ../src/awakening_stage/ResearchLevel.cs:30
msgid "TECHNOLOGY_LEVEL_SPACE_AGE"
msgstr ""

#: ../src/society_stage/gui/TechWebGUI.cs:148
msgid "TECHNOLOGY_REQUIRED_LEVEL"
msgstr ""

#: ../simulation_parameters/awakening_stage/technologies.json:41
msgid "TECHNOLOGY_ROCKETRY"
msgstr ""

#: ../simulation_parameters/awakening_stage/technologies.json:3
msgid "TECHNOLOGY_SIMPLE_STONE_TOOLS"
msgstr ""

#: ../simulation_parameters/awakening_stage/technologies.json:12
msgid "TECHNOLOGY_SOCIETY_CENTER"
msgstr ""

#: ../simulation_parameters/awakening_stage/technologies.json:30
msgid "TECHNOLOGY_STEAM_POWER"
msgstr ""

#: ../src/general/base_stage/StrategyStageBase.cs:184
#: ../src/late_multicellular_stage/MulticellularStage.cs:828
msgid "TECHNOLOGY_UNLOCKED_NOTICE"
msgstr ""

#: ../simulation_parameters/microbe_stage/compounds.json:180
#: ../src/gui_common/tooltip/ToolTipManager.tscn:4123
#: ../src/microbe_stage/editor/MicrobeEditorReportComponent.cs:290
#: ../src/microbe_stage/editor/MicrobeEditorReportComponent.tscn:640
#: ../src/microbe_stage/gui/PatchDetailsPanel.tscn:280
msgid "TEMPERATURE"
msgstr "Температура"

#: ../src/late_multicellular_stage/MulticellularHUD.tscn:829
#: ../src/microbe_stage/MicrobeStage.tscn:868
msgid "TEMPERATURE_SHORT"
msgstr "Темп."

#: ../src/gui_common/CreditsScroll.cs:503
msgid "TESTING_TEAM"
msgstr ""

#: ../src/general/MainMenu.cs:252 ../src/general/MainMenu.tscn:994
msgid "THANKS_FOR_BUYING_THRIVE"
msgstr ""

#: ../src/gui_common/CreditsScroll.cs:488
msgid "THANKS_FOR_PLAYING"
msgstr ""

#: ../src/general/MainMenu.tscn:992
#, fuzzy
msgid "THANK_YOU_TITLE"
msgstr "ВИ СТЕ ПРОСПЕРИРАЛИ!"

#: ../src/gui_common/CreditsScroll.cs:498
msgid "THEORY_TEAM"
msgstr ""

#: ../simulation_parameters/microbe_stage/organelles.json:811
#: ../src/gui_common/tooltip/ToolTipManager.tscn:1835
msgid "THERMOPLAST"
msgstr "Термопласт"

#: ../src/gui_common/tooltip/ToolTipManager.tscn:1837
msgid "THERMOPLAST_DESCRIPTION"
msgstr "Термопласт је двострука мембранска структура која садржи термосензибилне пигменте сложене заједно у мембранске врећице. То је прокариот који је асимилирао за употребу од свог еукариотског домаћина. Пигменти у термопласту могу да користе енергију топлотних разлика у околини за производњу глукозе из воде и гасовитог угљен-диоксида у процесу који се назива термосинтеза. Стопа његове производње глукозе скалира се са концентрацијом угљен-диоксида и температуром."

#: ../src/gui_common/tooltip/ToolTipManager.tscn:1836
#, fuzzy
msgid "THERMOPLAST_PROCESSES_DESCRIPTION"
msgstr "Термопласт је двострука мембранска структура која садржи термосензибилне пигменте сложене заједно у мембранске врећице. То је прокариот који је асимилирао за употребу од свог еукариотског домаћина. Пигменти у термопласту могу да користе енергију топлотних разлика у околини за производњу глукозе из воде и гасовитог угљен-диоксида у процесу који се назива термосинтеза. Стопа његове производње глукозе скалира се са концентрацијом угљен-диоксида и температуром."

#: ../simulation_parameters/microbe_stage/organelles.json:330
#: ../src/gui_common/tooltip/ToolTipManager.tscn:977
#, fuzzy
msgid "THERMOSYNTHASE"
msgstr "Хемосинтеза"

#: ../src/gui_common/tooltip/ToolTipManager.tscn:979
#, fuzzy
msgid "THERMOSYNTHASE_DESCRIPTION"
msgstr "Термопласт је двострука мембранска структура која садржи термосензибилне пигменте сложене заједно у мембранске врећице. То је прокариот који је асимилирао за употребу од свог еукариотског домаћина. Пигменти у термопласту могу да користе енергију топлотних разлика у околини за производњу глукозе из воде и гасовитог угљен-диоксида у процесу који се назива термосинтеза. Стопа његове производње глукозе скалира се са концентрацијом угљен-диоксида и температуром."

#: ../src/gui_common/tooltip/ToolTipManager.tscn:978
#, fuzzy
msgid "THERMOSYNTHASE_PROCESSES_DESCRIPTION"
msgstr "Термопласт је двострука мембранска структура која садржи термосензибилне пигменте сложене заједно у мембранске врећице. То је прокариот који је асимилирао за употребу од свог еукариотског домаћина. Пигменти у термопласту могу да користе енергију топлотних разлика у околини за производњу глукозе из воде и гасовитог угљен-диоксида у процесу који се назива термосинтеза. Стопа његове производње глукозе скалира се са концентрацијом угљен-диоксида и температуром."

#: ../simulation_parameters/microbe_stage/bio_processes.json:142
#: ../simulation_parameters/microbe_stage/bio_processes.json:151
#, fuzzy
msgid "THERMOSYNTHESIS"
msgstr "Хемосинтеза"

#: ../src/microbe_stage/editor/MicrobeEditorReportComponent.cs:182
msgid "THE_AMOUNT_OF_GLUCOSE_HAS_BEEN_REDUCED"
msgstr "Количина глукозе је смањена на {0} од претходне количине."

#: ../src/thriveopedia/pages/ThriveopediaHomePage.tscn:47
msgid "THE_DISTURBANCE"
msgstr ""

#: ../src/modding/ModManager.cs:957
msgid "THIS_IS_LOCAL_MOD"
msgstr ""

#: ../src/modding/ModManager.cs:956
msgid "THIS_IS_WORKSHOP_MOD"
msgstr ""

#: ../src/general/OptionsMenu.tscn:1139
msgid "THREADS"
msgstr ""

#: ../src/general/MainMenu.tscn:494 ../src/general/PauseMenu.tscn:200
msgid "THRIVEOPEDIA"
msgstr ""

#: ../src/thriveopedia/pages/ThriveopediaCurrentWorldPage.cs:24
msgid "THRIVEOPEDIA_CURRENT_WORLD_PAGE_TITLE"
msgstr ""

#: ../src/thriveopedia/pages/ThriveopediaEvolutionaryTreePage.cs:37
msgid "THRIVEOPEDIA_EVOLUTIONARY_TREE_PAGE_TITLE"
msgstr ""

#: ../src/general/PauseMenu.tscn:199
msgid "THRIVEOPEDIA_HINT_IN_GAME"
msgstr ""

#: ../src/thriveopedia/pages/ThriveopediaHomePage.tscn:40
msgid "THRIVEOPEDIA_HOME_INFO"
msgstr ""

#: ../src/thriveopedia/pages/ThriveopediaHomePage.cs:9
msgid "THRIVEOPEDIA_HOME_PAGE_TITLE"
msgstr ""

#: ../src/thriveopedia/pages/ThriveopediaMuseumPage.cs:48
msgid "THRIVEOPEDIA_MUSEUM_PAGE_TITLE"
msgstr ""

#: ../src/thriveopedia/pages/ThriveopediaPatchMapPage.cs:32
msgid "THRIVEOPEDIA_PATCH_MAP_PAGE_TITLE"
msgstr ""

#: ../src/gui_common/dialogs/LicensesDisplay.tscn:31
msgid "THRIVE_LICENSES"
msgstr ""

#: ../src/gui_common/tooltip/ToolTipManager.tscn:485
msgid "THYLAKOID"
msgstr "Тхилакоид"

#: ../simulation_parameters/microbe_stage/organelles.json:232
msgid "THYLAKOIDS"
msgstr "Тилакоиди"

#: ../src/gui_common/tooltip/ToolTipManager.tscn:487
msgid "THYLAKOIDS_DESCRIPTION"
msgstr "Тилакоиди су грозди протеина и фотосензибилних пигмената. Пигменти су у стању да користе енергију светлости за производњу глукозе из воде и гасовитог угљен-диоксида у процесу названом Фотосинтеза. Ови пигменти су такође оно што им даје препознатљиву боју. Стопа њихове производње глукозе скалира се са концентрацијом угљен-диоксида и интензитетом светлости. Пошто су тилакоиди суспендовани директно у цитоплазми, околна течност врши ферментацију."

#: ../simulation_parameters/microbe_stage/biomes.json:416
msgid "TIDEPOOL"
msgstr "Плима и осека"

#: ../src/microbe_stage/editor/MicrobeEditorReportComponent.tscn:251
msgid "TIMELINE"
msgstr "Временска линија"

#: ../src/microbe_stage/editor/MicrobeEditorReportComponent.tscn:426
msgid "TIMELINE_GLOBAL_FILTER_TOOLTIP"
msgstr ""

#: ../src/microbe_stage/editor/MicrobeEditorReportComponent.tscn:439
msgid "TIMELINE_LOCAL_FILTER_TOOLTIP"
msgstr ""

#: ../src/auto-evo/RunResults.cs:994
#, fuzzy
msgid "TIMELINE_NICHE_FILL"
msgstr "генетски код:"

#: ../src/auto-evo/RunResults.cs:1000
#, fuzzy
msgid "TIMELINE_SELECTION_PRESSURE_SPLIT"
msgstr "се проширила на зоне:"

#: ../src/auto-evo/RunResults.cs:916
msgid "TIMELINE_SPECIES_EXTINCT"
msgstr ""

#: ../src/auto-evo/RunResults.cs:940
msgid "TIMELINE_SPECIES_EXTINCT_LOCAL"
msgstr ""

#: ../src/auto-evo/RunResults.cs:964
msgid "TIMELINE_SPECIES_MIGRATED_FROM"
msgstr ""

#: ../src/auto-evo/RunResults.cs:975
msgid "TIMELINE_SPECIES_MIGRATED_TO"
msgstr ""

#: ../src/auto-evo/RunResults.cs:932 ../src/auto-evo/RunResults.cs:954
#, fuzzy
msgid "TIMELINE_SPECIES_POPULATION_DECREASE"
msgstr "Врсте:"

#: ../src/auto-evo/RunResults.cs:926 ../src/auto-evo/RunResults.cs:948
#, fuzzy
msgid "TIMELINE_SPECIES_POPULATION_INCREASE"
msgstr "Врсте:"

#: ../src/microbe_stage/editor/MicrobeEditorReportComponent.cs:173
msgid "TIME_INDICATOR_TOOLTIP"
msgstr ""

#: ../src/gui_common/art_gallery/GalleryDetailsTooltip.tscn:72
#, fuzzy
msgid "TITLE_COLON"
msgstr "Величина:"

#: ../simulation_parameters/common/input_options.json:57
#: ../src/microbe_stage/MicrobeStage.tscn:2006
msgid "TOGGLE_BINDING"
msgstr "Укључи повезивање"

#: ../simulation_parameters/common/input_options.json:326
#, fuzzy
msgid "TOGGLE_DEBUG_PANEL"
msgstr "Укључите гутање"

#: ../simulation_parameters/common/input_options.json:49
#: ../src/late_multicellular_stage/MulticellularHUD.tscn:1917
#: ../src/late_multicellular_stage/MulticellularHUD.tscn:1953
#: ../src/microbe_stage/MicrobeStage.tscn:1982
msgid "TOGGLE_ENGULF"
msgstr "Укључите гутање"

#: ../simulation_parameters/common/input_options.json:330
msgid "TOGGLE_FPS"
msgstr "Паљење FPS приказа"

#: ../simulation_parameters/common/input_options.json:354
msgid "TOGGLE_FULLSCREEN"
msgstr "Укључи цео екран"

#: ../simulation_parameters/common/input_options.json:358
#, fuzzy
msgid "TOGGLE_HUD_HIDE"
msgstr "Пребаците гутање"

#: ../src/late_multicellular_stage/MulticellularHUD.tscn:1931
#, fuzzy
msgid "TOGGLE_INVENTORY"
msgstr "Укључи повезивање"

#: ../simulation_parameters/common/input_options.json:334
#, fuzzy
msgid "TOGGLE_METRICS"
msgstr "Паљење FPS приказа"

#: ../src/thriveopedia/Thriveopedia.tscn:198
msgid "TOGGLE_NAVIGATION_TREE"
msgstr ""

#: ../simulation_parameters/common/input_options.json:322
msgid "TOGGLE_PAUSE"
msgstr ""

#: ../simulation_parameters/common/input_options.json:61
msgid "TOGGLE_UNBINDING"
msgstr "Укључи одвајање"

#: ../src/general/MainMenu.tscn:332
msgid "TOOLS"
msgstr "Алати"

#: ../simulation_parameters/awakening_stage/equipment.json:3
msgid "TOOL_HAND_AXE"
msgstr ""

#: ../src/microbe_stage/editor/CellEditorComponent.tscn:1315
#, fuzzy
msgid "TOTAL_POPULATION_COLON"
msgstr "Број популације од {0} променио се за {1} због: {2}"

#: ../src/saving/SaveManagerGUI.tscn:122
msgid "TOTAL_SAVES"
msgstr "Укупно сачување:"

#: ../src/gui_common/tooltip/ToolTipManager.tscn:3306
#: ../src/gui_common/tooltip/ToolTipManager.tscn:3585
#: ../src/gui_common/tooltip/ToolTipManager.tscn:3859
msgid "TOXIN_RESISTANCE"
msgstr "Отпорност на токсине"

#: ../simulation_parameters/microbe_stage/organelles.json:500
#: ../src/gui_common/tooltip/ToolTipManager.tscn:2225
msgid "TOXIN_VACUOLE"
msgstr ""
"Отровна\n"
"Вацуоле"

#: ../src/gui_common/tooltip/ToolTipManager.tscn:2227
msgid "TOXIN_VACUOLE_DESCRIPTION"
msgstr "Отровна вакуола је вакуола која је модификована за специфичну производњу, складиштење и излучивање окситокси токсина. Више отровне вакуола повећаће брзину ослобађања токсина."

#: ../src/gui_common/tooltip/ToolTipManager.tscn:2226
#, fuzzy
msgid "TOXIN_VACUOLE_PROCESSES_DESCRIPTION"
msgstr "Отровна вакуола је вакуола која је модификована за специфичну производњу, складиштење и излучивање окситокси токсина. Више отровне вакуола повећаће брзину ослобађања токсина."

#: ../src/gui_common/tooltip/ToolTipManager.tscn:2423
msgid "TO_BE_IMPLEMENTED"
msgstr "Да се имплементира."

#: ../src/gui_common/CreditsScroll.cs:377
msgid "TRANSLATORS"
msgstr ""

#: ../src/engine/DebugOverlays.tscn:149
msgid "TRANSPARENCY"
msgstr ""

#: ../src/engine/input/key_mapping/KeyNames.cs:188
#, fuzzy
msgid "TREBLEDOWN"
msgstr "Померите надоле"

#: ../src/engine/input/key_mapping/KeyNames.cs:187
msgid "TREBLEUP"
msgstr ""

#: ../src/thriveopedia/pages/ThriveopediaMuseumPage.tscn:155
#, fuzzy
msgid "TRY_FOSSILISING_SOME_SPECIES"
msgstr "Направите снимак екрана"

#: ../src/saving/SaveManagerGUI.tscn:199
msgid "TRY_MAKING_A_SAVE"
msgstr ""

#: ../src/general/OptionsMenu.tscn:2205
#, fuzzy
msgid "TRY_TAKING_SOME_SCREENSHOTS"
msgstr "Направите снимак екрана"

#: ../src/gui_common/dialogs/TutorialDialog.tscn:17
#: ../src/tutorial/microbe_editor/MicrobeEditorTutorialGUI.tscn:126
#: ../src/tutorial/microbe_editor/MicrobeEditorTutorialGUI.tscn:197
#: ../src/tutorial/microbe_stage/MicrobeTutorialGUI.tscn:64
#: ../src/tutorial/microbe_stage/MicrobeTutorialGUI.tscn:290
msgid "TUTORIAL"
msgstr "Приручник"

#: ../src/tutorial/microbe_stage/MicrobeTutorialGUI.tscn:384
#, fuzzy
msgid "TUTORIAL_EARLY_MULTICELLULAR_STAGE_WELCOME"
msgstr "Учитавање Уређивача Микроба"

#: ../src/tutorial/microbe_editor/MicrobeEditorTutorialGUI.tscn:180
#, fuzzy
msgid "TUTORIAL_MICROBE_EDITOR_AUTO-EVO_PREDICTION"
msgstr ""
"Ово је мапа зона.\n"
"Овде можете видети различите зоне у којима микроби могу живети.\n"
"Ваша тренутна зона је истакнута.\n"
"Можете да кликнете на зоне мишем да бисте их изабрали да бисте видели њихове детаље на десној страни.\n"
"\n"
"Ако изаберете зону поред оне у којој се тренутно налазите, можете притиснути дугме са десне стране да бисте се тамо преселили. Ово омогућава ширењу вашег популација на нове зоне.\n"
"\n"
"Изаберите зону за наставак."

#: ../src/tutorial/microbe_editor/MicrobeEditorTutorialGUI.tscn:73
#, fuzzy
msgid "TUTORIAL_MICROBE_EDITOR_CELL_TEXT"
msgstr ""
"Добродошли у Уредник Микроба.\n"
"Овде можете прегледати шта се догодило од почетка игре или када сте последњи пут били у уредник. А затим унесите промене у своју врсту.\n"
"\n"
"На овој картици можете видети извештај о томе које врсте постоје, где и које су њихове популације. Такође можете видети промене животне средине на врху.\n"
"\n"
"Да бисте прешли на следећу картицу уређивача, притисните следеће дугме у доњем десном углу."

#: ../src/tutorial/microbe_editor/MicrobeEditorTutorialGUI.tscn:127
#, fuzzy
msgid "TUTORIAL_MICROBE_EDITOR_ENDING_TEXT"
msgstr ""
"То су основе уређивања ваше врсте. Можете потражити још картица на уређивачу ћелија да бисте пронашли још више опција.\n"
"\n"
"Можете преименовати своју врсту тако што ћете кликнути на тренутно име врсте и уредити текст.\n"
"\n"
"У почетку би требало да држите ћелију малом и кренете ка површинским зонама.\n"
"\n"
"Срећно!"

#: ../src/tutorial/microbe_editor/MicrobeEditorTutorialGUI.tscn:60
#, fuzzy
msgid "TUTORIAL_MICROBE_EDITOR_PATCH_TEXT"
msgstr ""
"Добродошли у Уредник Микроба.\n"
"Овде можете прегледати шта се догодило од почетка игре или када сте последњи пут били у уредник. А затим унесите промене у своју врсту.\n"
"\n"
"На овој картици можете видети извештај о томе које врсте постоје, где и које су њихове популације. Такође можете видети промене животне средине на врху.\n"
"\n"
"Да бисте прешли на следећу картицу уређивача, притисните следеће дугме у доњем десном углу."

#: ../src/tutorial/microbe_editor/MicrobeEditorTutorialGUI.tscn:88
#, fuzzy
msgid "TUTORIAL_MICROBE_EDITOR_REMOVE_ORGANELLE_TEXT"
msgstr ""
"Уклањање органела такође кошта МП, јер је то мутација ваше врсте. Можете да десним кликнете органеле да бисте их уклонили.\n"
"Ако погрешите, можете да опозовете било коју промену коју сте унели у уређивачу.\n"
"\n"
"Напомена: уклањање органела које сте поставили у тренутну сесију уређивача је бесплатно.\n"
"\n"
"Кликните на дугме поништи да бисте наставили."

#: ../src/tutorial/microbe_editor/MicrobeEditorTutorialGUI.tscn:106
#, fuzzy
msgid "TUTORIAL_MICROBE_EDITOR_SELECT_ORGANELLE_TEXT"
msgstr ""
"Када бирате које ћете органеле додати, обратите пажњу на савете за органеле на којим процесима изводеју и која једињења користе и производе.\n"
"\n"
"Такође обратите пажњу на ATP траку за равнотежу у горњем десном углу како бисте били сигурни да ћелија може да преживи.\n"
"\n"
"Органеле можете да ротирате A и D (подразумевани тастери) пре него што их поставите.\n"
"\n"
"Притисните дугме за понављање (близу дугмета за поништавање) да бисте наставили."

#: ../src/tutorial/microbe_editor/MicrobeEditorTutorialGUI.tscn:198
#, fuzzy
msgid "TUTORIAL_MICROBE_EDITOR_STAY_SMALL"
msgstr ""
"Ово је уређивач ћелија у којем можете додати или уклонити органеле са своје врсте трошећи мутације поени(МП).\n"
"\n"
"Такође можете променити друга својства своје врсте на другим картицама уређивача ћелија.\n"
"\n"
"Да бисте наставили, одаберите органелу са табле са леве стране (цитоплазма је добар избор). Затим кликните левим тастером миша поред шестерокута приказаног у средини екрана да бисте додали ту органелу својој врсти."

#: ../src/tutorial/microbe_stage/MicrobeTutorialGUI.tscn:262
#, fuzzy
msgid "TUTORIAL_MICROBE_STAGE_EDITOR_BUTTON_TUTORIAL"
msgstr ""
"На далекој ванземаљској планети, еони вулканске активности и удара метеора довели су до развоја новог феномена у свемиру.\n"
"\n"
"Живот.\n"
"\n"
"Једноставни микроби бораве у дубоким пределима океана. Ви сте последњи универзални заједнички предак (LUCA) на овој планети.\n"
"\n"
"Да бисте преживели у овом непријатељском свету, мораћете да сакупите сва једињења која можете пронаћи и да еволуирате сваку генерацију да би се такмичили против других врста микроба."

#: ../src/tutorial/microbe_stage/MicrobeTutorialGUI.tscn:362
#, fuzzy
msgid "TUTORIAL_MICROBE_STAGE_ENGULFED_TEXT"
msgstr ""
"За контролу ћелије користите тастере приказане у близини ћелије (центар екрана) и мишем за контролу оријентације ћелије.\n"
"\n"
"Покушајте неколико тастера неколико секунди да бисте наставили."

#: ../src/tutorial/microbe_stage/MicrobeTutorialGUI.tscn:338
#, fuzzy
msgid "TUTORIAL_MICROBE_STAGE_ENGULFMENT_FULL_TEXT"
msgstr ""
"За контролу ћелије користите тастере приказане у близини ћелије (центар екрана) и мишем за контролу оријентације ћелије.\n"
"\n"
"Покушајте неколико тастера неколико секунди да бисте наставили."

#: ../src/tutorial/microbe_stage/MicrobeTutorialGUI.tscn:349
#, fuzzy
msgid "TUTORIAL_MICROBE_STAGE_ENGULFMENT_TEXT"
msgstr ""
"За контролу ћелије користите тастере приказане у близини ћелије (центар екрана) и мишем за контролу оријентације ћелије.\n"
"\n"
"Покушајте неколико тастера неколико секунди да бисте наставили."

#: ../src/tutorial/microbe_stage/MicrobeTutorialGUI.tscn:291
#, fuzzy
msgid "TUTORIAL_MICROBE_STAGE_HELP_MENU_AND_ZOOM"
msgstr "W, A, S, D и миш за кретање. Е да пуцате ОксиТокси НТ ако имате отровна вацуоле. G за пребацивање режима гутања."

#: ../src/tutorial/microbe_stage/MicrobeTutorialGUI.tscn:374
#, fuzzy
msgid "TUTORIAL_MICROBE_STAGE_LEAVE_COLONY_TEXT"
msgstr ""
"За контролу ћелије користите тастере приказане у близини ћелије (центар екрана) и мишем за контролу оријентације ћелије.\n"
"\n"
"Покушајте неколико тастера неколико секунди да бисте наставили."

#: ../src/tutorial/microbe_stage/MicrobeTutorialGUI.tscn:242
#, fuzzy
msgid "TUTORIAL_MICROBE_STAGE_REPRODUCE_TEXT"
msgstr ""
"Да бисте се репродуковали, потребно је да дуплирате све своје органеле сакупљајући довољно амонијака и фосфата.\n"
"Погледајте индикатор у доњем десном углу да бисте видели колико вам још треба."

#: ../src/tutorial/microbe_stage/MicrobeTutorialGUI.tscn:274
#, fuzzy
msgid "TUTORIAL_MICROBE_STAGE_UNBIND_TEXT"
msgstr ""
"За контролу ћелије користите тастере приказане у близини ћелије (центар екрана) и мишем за контролу оријентације ћелије.\n"
"\n"
"Покушајте неколико тастера неколико секунди да бисте наставили."

#: ../src/tutorial/microbe_stage/MicrobeTutorialGUI.tscn:327
msgid "TUTORIAL_VIEW_NOW"
msgstr "Погледај сад"

#: ../src/general/MainMenu.tscn:885
#, fuzzy
msgid "TWITTER_TOOLTIP"
msgstr "Додајте ново везивање тастера"

#: ../src/general/OptionsMenu.tscn:337
msgid "TWO_TIMES"
msgstr ""

#: ../src/saving/SaveListItem.tscn:151
#, fuzzy
msgid "TYPE_COLON"
msgstr "Здрав.:"

#: ../src/modding/ModManager.tscn:586
msgid "UNAPPLIED_MOD_CHANGES"
msgstr ""

#: ../src/modding/ModManager.tscn:587
#, fuzzy
msgid "UNAPPLIED_MOD_CHANGES_DESCRIPTION"
msgstr "Најосновнији облик мембране, има малу заштиту од оштећења. Такође му је потребно више енергије да се не би деформисао. Предност је у томе што омогућава ћелији да се брзо креће и апсорбује хранљиве материје."

#: ../simulation_parameters/common/input_options.json:65
#: ../src/microbe_stage/MicrobeStage.tscn:2018
msgid "UNBIND_ALL"
msgstr "Одвоји све"

#: ../src/microbe_stage/PlayerMicrobeInput.cs:165
msgid "UNBIND_HELP_TEXT"
msgstr ""

<<<<<<< HEAD
#: ../src/general/OptionsMenu.cs:1623
=======
#: ../src/general/OptionsMenu.cs:1626
>>>>>>> 5cf509fa
#, fuzzy
msgid "UNCERTAIN_VERSION_WARNING"
msgstr ""
"Овај сачување је из новије верзије Thrive и врло вероватно некомпатибилна.\n"
"Да ли желите да ипак покушате да учитате овај чување?"

#: ../simulation_parameters/microbe_stage/biomes.json:1488
msgid "UNDERWATERCAVE"
msgstr "Подводна Пећина"

#: ../simulation_parameters/common/input_options.json:131
msgid "UNDO"
msgstr "Поништи"

#: ../src/gui_common/tooltip/ToolTipManager.tscn:104
msgid "UNDO_THE_LAST_ACTION"
msgstr "Опозови последњу акцију"

#: ../src/industrial_stage/gui/StrategicUnitScreen.cs:123
#, fuzzy
msgid "UNIT_ACTION_CONSTRUCT"
msgstr "Мутације Поени"

#: ../src/industrial_stage/gui/StrategicUnitScreen.cs:112
#, fuzzy
msgid "UNIT_ACTION_MOVE"
msgstr "Мутације Поени"

#: ../simulation_parameters/industrial_stage/units.json:3
msgid "UNIT_SIMPLE_ROCKET"
msgstr ""

#: ../src/engine/input/key_mapping/KeyNames.cs:227
#, fuzzy
msgid "UNKNOWN"
msgstr "Непознати миш"

<<<<<<< HEAD
#: ../src/general/OptionsMenu.cs:1069
=======
#: ../src/general/OptionsMenu.cs:1072
>>>>>>> 5cf509fa
#, fuzzy
msgid "UNKNOWN_DISPLAY_DRIVER"
msgstr "Способности"

#: ../src/engine/input/key_mapping/SpecifiedInputKey.cs:253
msgid "UNKNOWN_MOUSE"
msgstr "Непознати миш"

#: ../src/engine/DebugOverlays.PerformanceMetrics.cs:92
#, fuzzy
msgid "UNKNOWN_ON_WINDOWS"
msgstr "Непознати миш"

<<<<<<< HEAD
#: ../src/general/OptionsMenu.cs:1630
=======
#: ../src/general/OptionsMenu.cs:1633
>>>>>>> 5cf509fa
#, fuzzy
msgid "UNKNOWN_VERSION"
msgstr "Верзија:"

#: ../src/modding/ModUploader.tscn:109
#, fuzzy
msgid "UNKNOWN_WORKSHOP_ID"
msgstr "Непознати миш"

#: ../src/general/OptionsMenu.tscn:2124
msgid "UNSAVED_CHANGE_WARNING"
msgstr ""
"Имате несачуване промене које ће бити одбачене.\n"
"Да ли желите да наставите?"

#: ../src/gui_common/art_gallery/GalleryViewer.cs:311
#, fuzzy
msgid "UNTITLED"
msgstr "Биом: {0}"

#: ../simulation_parameters/microbe_stage/organelles.json:856
msgid "UPGRADE_CILIA_PULL"
msgstr ""

#: ../simulation_parameters/microbe_stage/organelles.json:857
#, fuzzy
msgid "UPGRADE_CILIA_PULL_DESCRIPTION"
msgstr "Лепљива унутрашњост ћелије. Цитоплазма је основна смеша јона, протеина и других супстанци растворених у води која испуњава унутрашњост ћелије. Једна од функција коју обавља је ферментација, претварање глукозе у ATP енергију. Да би ћелије којима недостају органели имали напреднији метаболизам, на то се ослањају у енергији. Такође се користи за складиштење молекула у ћелији и за повећање величине ћелије."

#: ../simulation_parameters/microbe_stage/organelles.json:31
#: ../simulation_parameters/microbe_stage/organelles.json:853
#, fuzzy
msgid "UPGRADE_DESCRIPTION_NONE"
msgstr "Лепљива унутрашњост ћелије. Цитоплазма је основна смеша јона, протеина и других супстанци растворених у води која испуњава унутрашњост ћелије. Једна од функција коју обавља је ферментација, претварање глукозе у ATP енергију. Да би ћелије којима недостају органели имали напреднији метаболизам, на то се ослањају у енергији. Такође се користи за складиштење молекула у ћелији и за повећање величине ћелије."

#: ../simulation_parameters/microbe_stage/organelles.json:30
#: ../simulation_parameters/microbe_stage/organelles.json:852
msgid "UPGRADE_NAME_NONE"
msgstr ""

#: ../simulation_parameters/microbe_stage/organelles.json:34
#, fuzzy
msgid "UPGRADE_PILUS_INJECTISOME"
msgstr "Лепљива унутрашњост ћелије. Цитоплазма је основна смеша јона, протеина и других супстанци растворених у води која испуњава унутрашњост ћелије. Једна од функција коју обавља је ферментација, претварање глукозе у ATP енергију. Да би ћелије којима недостају органели имали напреднији метаболизам, на то се ослањају у енергији. Такође се користи за складиштење молекула у ћелији и за повећање величине ћелије."

#: ../simulation_parameters/microbe_stage/organelles.json:35
#, fuzzy
msgid "UPGRADE_PILUS_INJECTISOME_DESCRIPTION"
msgstr "Лепљива унутрашњост ћелије. Цитоплазма је основна смеша јона, протеина и других супстанци растворених у води која испуњава унутрашњост ћелије. Једна од функција коју обавља је ферментација, претварање глукозе у ATP енергију. Да би ћелије којима недостају органели имали напреднији метаболизам, на то се ослањају у енергији. Такође се користи за складиштење молекула у ћелији и за повећање величине ћелије."

#: ../src/modding/ModManager.tscn:515 ../src/modding/ModUploader.tscn:45
#, fuzzy
msgid "UPLOAD"
msgstr "Учитавање"

#: ../src/modding/ModUploader.cs:552
#, fuzzy
msgid "UPLOADING_DOT_DOT_DOT"
msgstr "Учитавање..."

#: ../src/modding/ModUploader.tscn:335
#, fuzzy
msgid "UPLOAD_SUCCEEDED"
msgstr "Чување је успело"

#: ../src/gui_common/CreditsScroll.cs:391
msgid "USED_LIBRARIES_LICENSES"
msgstr ""

#: ../src/general/OptionsMenu.tscn:521
msgid "USED_RENDERER_NAME"
msgstr ""

#: ../src/modding/ModManager.cs:968
#, fuzzy
msgid "USES_FEATURE"
msgstr "Температура"

#: ../src/modding/NewModGUI.tscn:441
msgid "USE_AUTO_HARMONY"
msgstr ""

#: ../src/modding/NewModGUI.tscn:439
#, fuzzy
msgid "USE_AUTO_HARMONY_TOOLTIP"
msgstr "Додајте ново везивање тастера"

#: ../src/general/OptionsMenu.tscn:1770
msgid "USE_A_CUSTOM_USERNAME"
msgstr "Користите прилагођено корисничко име"

#: ../src/auto-evo/AutoEvoExploringTool.tscn:718
msgid "USE_BIODIVERSITY_FORCE_SPLIT"
msgstr ""

#: ../src/general/OptionsMenu.tscn:1129
msgid "USE_MANUAL_THREAD_COUNT"
msgstr ""

#: ../src/general/OptionsMenu.tscn:1371
msgid "USE_VIRTUAL_WINDOW_SIZE"
msgstr ""

#: ../simulation_parameters/microbe_stage/organelles.json:429
#: ../src/gui_common/tooltip/ToolTipManager.tscn:2127
msgid "VACUOLE"
msgstr "Вацуоле"

#: ../src/gui_common/tooltip/ToolTipManager.tscn:2129
msgid "VACUOLE_DESCRIPTION"
msgstr "Вакуола је унутрашња мембранска органела која се користи за складиштење у ћелији. Састоје се од неколико везикула, мањих опнастих структура које се широко користе у ћелијама за складиштење, а које су се стопиле. Испуњен је водом која се користи да садржи молекуле, ензиме, чврсте материје и друге супстанце. Њихов облик је течан и може се разликовати између ћелија."

#: ../src/microbe_stage/editor/upgrades/VacuoleUpgradeGUI.tscn:24
msgid "VACUOLE_IS_SPECIALIZED"
msgstr ""

#: ../src/microbe_stage/editor/upgrades/VacuoleUpgradeGUI.cs:128
#, fuzzy
msgid "VACUOLE_NOT_SPECIALIZED_DESCRIPTION"
msgstr "Вакуола је унутрашња мембранска органела која се користи за складиштење у ћелији. Састоје се од неколико везикула, мањих опнастих структура које се широко користе у ћелијама за складиштење, а које су се стопиле. Испуњен је водом која се користи да садржи молекуле, ензиме, чврсте материје и друге супстанце. Њихов облик је течан и може се разликовати између ћелија."

#: ../src/gui_common/tooltip/ToolTipManager.tscn:2128
#, fuzzy
msgid "VACUOLE_PROCESSES_DESCRIPTION"
msgstr "Вакуола је унутрашња мембранска органела која се користи за складиштење у ћелији. Састоје се од неколико везикула, мањих опнастих структура које се широко користе у ћелијама за складиштење, а које су се стопиле. Испуњен је водом која се користи да садржи молекуле, ензиме, чврсте материје и друге супстанце. Њихов облик је течан и може се разликовати између ћелија."

#: ../src/microbe_stage/editor/upgrades/VacuoleUpgradeGUI.cs:133
#, fuzzy
msgid "VACUOLE_SPECIALIZED_DESCRIPTION"
msgstr "Вакуола је унутрашња мембранска органела која се користи за складиштење у ћелији. Састоје се од неколико везикула, мањих опнастих структура које се широко користе у ћелијама за складиштење, а које су се стопиле. Испуњен је водом која се користи да садржи молекуле, ензиме, чврсте материје и друге супстанце. Њихов облик је течан и може се разликовати између ћелија."

#: ../src/general/base_stage/CreatureStageHUDBase.cs:617
#: ../src/gui_common/CompoundAmount.cs:173
#: ../src/microbe_stage/gui/PatchDetailsPanel.cs:306
msgid "VALUE_WITH_UNIT"
msgstr ""

#: ../src/saving/SaveListItem.tscn:193
#, fuzzy
msgid "VERSION_COLON"
msgstr "Генерација:"

#: ../src/general/OptionsMenu.tscn:1323 ../src/general/OptionsMenu.tscn:1431
#, fuzzy
msgid "VERTICAL_COLON"
msgstr "Генерација:"

#: ../src/engine/input/ControllerAxisVisualizer.cs:173
#: ../src/engine/input/ControllerAxisVisualizer.tscn:108
#, fuzzy
msgid "VERTICAL_WITH_AXIS_NAME_COLON"
msgstr "Брзина:"

#: ../src/general/OptionsMenu.tscn:548
msgid "VIDEO_MEMORY"
msgstr ""

<<<<<<< HEAD
#: ../src/general/OptionsMenu.cs:1078 ../src/general/OptionsMenu.tscn:561
=======
#: ../src/general/OptionsMenu.cs:1081 ../src/general/OptionsMenu.tscn:561
>>>>>>> 5cf509fa
msgid "VIDEO_MEMORY_MIB"
msgstr ""

#: ../src/auto-evo/AutoEvoExploringTool.tscn:146
msgid "VIEWER"
msgstr ""

#: ../src/gui_common/PatchNotesDisplayer.tscn:63
#: ../src/gui_common/PatchNotesDisplayer.tscn:72
msgid "VIEW_ALL"
msgstr ""

#: ../src/general/OptionsMenu.tscn:1842
#, fuzzy
msgid "VIEW_PATCH_NOTES"
msgstr "Пећина"

#: ../src/general/OptionsMenu.tscn:1839
#, fuzzy
msgid "VIEW_PATCH_NOTES_TOOLTIP"
msgstr "Пећина"

#: ../src/general/MainMenu.tscn:340
msgid "VIEW_SOURCE_CODE"
msgstr "Погледајте Изворни Код"

#: ../src/gui_common/CreditsScroll.cs:506
msgid "VIP_PATRONS"
msgstr ""

#: ../src/modding/ModUploader.tscn:209
msgid "VISIBLE"
msgstr ""

#: ../src/general/MainMenu.tscn:543 ../src/general/MainMenu.tscn:748
msgid "VISIT_SUGGESTIONS_SITE"
msgstr ""

#: ../simulation_parameters/microbe_stage/biomes.json:170
msgid "VOLCANIC_VENT"
msgstr "Вулкански отвор"

#: ../src/engine/input/key_mapping/KeyNames.cs:181
#, fuzzy
msgid "VOLUMEDOWN"
msgstr "Том од звучних ефеката"

#: ../src/engine/input/key_mapping/KeyNames.cs:182
#, fuzzy
msgid "VOLUMEMUTE"
msgstr "Том од звучних ефеката"

#: ../src/engine/input/key_mapping/KeyNames.cs:183
#, fuzzy
msgid "VOLUMEUP"
msgstr "Том од звучних ефеката"

#: ../src/general/OptionsMenu.tscn:282
msgid "VSYNC"
msgstr "В-синц"

#: ../src/general/base_stage/EditorBase.cs:250
msgid "WAITING_FOR_AUTO_EVO"
msgstr "Чека се аутоматска-еволуција:"

#: ../src/thriveopedia/pages/ThriveopediaHomePage.tscn:22
msgid "WELCOME_TO_THRIVEOPEDIA"
msgstr ""

#: ../src/auto-evo/RunResults.cs:862
msgid "WENT_EXTINCT_FROM_PLANET"
msgstr "изумро на планети"

#: ../src/auto-evo/RunResults.cs:631
msgid "WENT_EXTINCT_IN"
msgstr ""

#: ../src/engine/input/key_mapping/SpecifiedInputKey.cs:248
msgid "WHEEL_DOWN"
msgstr "Померите надоле"

#: ../src/engine/input/key_mapping/SpecifiedInputKey.cs:249
msgid "WHEEL_LEFT"
msgstr "Померите се улево"

#: ../src/engine/input/key_mapping/SpecifiedInputKey.cs:250
msgid "WHEEL_RIGHT"
msgstr "Померите се удесно"

#: ../src/engine/input/key_mapping/SpecifiedInputKey.cs:247
msgid "WHEEL_UP"
msgstr "Померање нагоре"

#: ../src/gui_common/tooltip/ToolTipManager.tscn:69
msgid "WILL_YOU_THRIVE"
msgstr "Хоћете ли просперирати?"

#: ../src/microbe_stage/gui/WinBox.tscn:82
msgid "WIN_BOX_TITLE"
msgstr "ВИ СТЕ ПРОСПЕРИРАЛИ!"

#: ../src/microbe_stage/gui/WinBox.tscn:91
msgid "WIN_TEXT"
msgstr "Честитамо, освојили сте ову верзију Thrive! Ако желите, можете наставити да играте и након затварања овог екрана или започети нову игру у новом свету."

#: ../src/modding/ModUploader.tscn:294
#, fuzzy
msgid "WORKSHOP_ITEM_CHANGE_NOTES"
msgstr "ВИ СТЕ ПРОСПЕРИРАЛИ!"

#: ../src/modding/ModUploader.tscn:292 ../src/modding/ModUploader.tscn:301
#, fuzzy
msgid "WORKSHOP_ITEM_CHANGE_NOTES_TOOLTIP"
msgstr "ВИ СТЕ ПРОСПЕРИРАЛИ!"

#: ../src/modding/ModUploader.tscn:186
#, fuzzy
msgid "WORKSHOP_ITEM_DESCRIPTION"
msgstr "Хлоропласт је двострука мембранска структура која садржи фотосензибилне пигменте сложене заједно у опнене врећице. То је прокариот који је асимилирао за употребу од свог еукариотског домаћина. Пигменти у хлоропласту су способни да користе енергију светлости за производњу глукозе из воде и гасовитог угљен-диоксида у процесу названом Фотосинтеза. Ови пигменти су такође оно што му даје препознатљиву боју. Стопа његове производње глукозе скалира се са концентрацијом угљен-диоксида и интензитетом светлости."

#: ../src/modding/ModUploader.tscn:233
msgid "WORKSHOP_ITEM_PREVIEW"
msgstr ""

#: ../src/modding/ModUploader.tscn:215
msgid "WORKSHOP_ITEM_TAGS"
msgstr ""

#: ../src/modding/ModUploader.tscn:168
#, fuzzy
msgid "WORKSHOP_ITEM_TITLE"
msgstr "ВИ СТЕ ПРОСПЕРИРАЛИ!"

#: ../src/modding/ModUploader.cs:593
msgid "WORKSHOP_ITEM_UPLOAD_SUCCEEDED"
msgstr ""

#: ../src/modding/ModUploader.cs:589
msgid "WORKSHOP_ITEM_UPLOAD_SUCCEEDED_TOS_REQUIRED"
msgstr ""

#: ../src/modding/ModUploader.cs:653
msgid "WORKSHOP_TERMS_OF_SERVICE_NOTICE"
msgstr ""

#: ../src/modding/ModUploader.tscn:208
msgid "WORKSHOP_VISIBILITY_TOOLTIP"
msgstr ""

#: ../src/auto-evo/AutoEvoExploringTool.tscn:114
msgid "WORLD"
msgstr ""

#: ../src/auto-evo/AutoEvoExploringTool.Export.cs:33
#, fuzzy
msgid "WORLD_EXPORT_SUCCESS_MESSAGE"
msgstr "Грешка при чувању"

#: ../src/auto-evo/AutoEvoExploringTool.tscn:226
#, fuzzy
msgid "WORLD_GENERAL_STATISTICS"
msgstr "Статистика Организма"

#: ../src/general/WorldGenerationSettings.cs:172
#: ../src/thriveopedia/pages/ThriveopediaCurrentWorldPage.tscn:106
msgid "WORLD_MISC_DETAILS_STRING"
msgstr ""

#: ../src/general/OptionsMenu.tscn:1520
#, fuzzy
msgid "WORLD_RELATIVE_MOVEMENT"
msgstr "за повећање кретања"

#: ../src/microbe_stage/editor/CellEditorComponent.tscn:1353
#, fuzzy
msgid "WORST_PATCH_COLON"
msgstr "Врсте:"

#: ../src/general/OptionsMenu.tscn:611
msgid "XBOX360"
msgstr ""

#: ../src/general/OptionsMenu.tscn:611
msgid "XBOX_ONE"
msgstr ""

#: ../src/general/OptionsMenu.tscn:611
msgid "XBOX_SERIES"
msgstr ""

#: ../src/microbe_stage/editor/MicrobeEditorReportComponent.cs:420
#: ../src/microbe_stage/editor/MicrobeEditorReportComponent.cs:421
#: ../src/microbe_stage/editor/MicrobeEditorReportComponent.cs:423
#: ../src/microbe_stage/editor/MicrobeEditorReportComponent.cs:426
#: ../src/microbe_stage/editor/MicrobeEditorReportComponent.cs:430
msgid "YEARS"
msgstr "године"

#: ../src/general/MainMenu.tscn:837
#, fuzzy
msgid "YOUTUBE_TOOLTIP"
msgstr "Наставити"

#: ../src/gui_common/CreditsScroll.cs:316
msgid "YOU_CAN_MAKE_PULL_REQUEST"
msgstr ""

#: ../src/gui_common/CreditsScroll.cs:337
msgid "YOU_CAN_SUPPORT_THRIVE_ON_PATREON"
msgstr ""

#: ../simulation_parameters/common/input_options.json:110
msgid "ZOOM_IN"
msgstr "Зумирати"

#: ../simulation_parameters/common/input_options.json:106
msgid "ZOOM_OUT"
msgstr "Одзумирати"

#, fuzzy
#~ msgid "ENABLED"
#~ msgstr "Омогућите уређивач"

#, fuzzy
#~ msgid "PATCH_MAP_TYPE"
#~ msgstr "Карта Зоне"

#, fuzzy
#~ msgid "LOOKING_AT"
#~ msgstr "Притисните дугме поништи у уређивачу да бисте исправили грешку"

#, fuzzy
#~ msgid "SPECIES_N_TIMES"
#~ msgstr "Врсте Присутне"

#, fuzzy
#~ msgid "BECOME_AWARE"
#~ msgstr "Биом: {0}"

#, fuzzy
#~ msgid "CONFIRM_NORMAL"
#~ msgstr "ПОТВРДИ"

#~ msgid "STUFF_AT"
#~ msgstr "Ствари у {0:F1}, {1:F1}:"

#, fuzzy
#~ msgid "SPECIES_DETAILS"
#~ msgstr "Врсте Присутне"

#, fuzzy
#~ msgid "CURRENT_GENERATION_COLON"
#~ msgstr "Генерација:"

#, fuzzy
#~ msgid "TOTAL_TIME_USED_COLON"
#~ msgstr "Врсте:"

#, fuzzy
#~ msgid "STATISTICS_BUTTON_TOOLTIP"
#~ msgstr "Додајте ново везивање тастера"

#, fuzzy
#~ msgid "MACROSCOPIC_PROTOYPE_WARNING"
#~ msgstr ""
#~ "Познато је да је изабрано чување за учитавање некомпатибилно са овом верзијом Thrive.\n"
#~ "Како је Thrive још увек у раној фази развој компатибилност спремања није висок приоритет, јер као такав не постоји уграђени конвертор за спремање за надоградњу старих спремања."

#, fuzzy
#~ msgid "AUTO_GPU_NAME"
#~ msgstr "Корисничко име:"

#, fuzzy
#~ msgid "DISPLAY_DRIVER_NAME"
#~ msgstr "Способности"

#, fuzzy
#~ msgid "NOT_RUNNING_DOT"
#~ msgstr "Не ради."

#~ msgid "PATCH_PANGONIAN_VENTS"
#~ msgstr "Пангонски Отвори"

#~ msgid "PATCH_PANGONIAN_MESOPELAGIC"
#~ msgstr "Пангонски Мезопелагијски"

#~ msgid "PATCH_PANGONIAN_EPIPELAGIC"
#~ msgstr "Пангонски Епипелагијски"

#~ msgid "PATHCH_PANGONIAN_ABYSSOPELAGIC"
#~ msgstr "Пангонски Абисопелагијски"

#~ msgid "PATCH_PANGONIAN_COAST"
#~ msgstr "Пангонска Обала"

#~ msgid "PATCH_PANGONIAN_ESTUARY"
#~ msgstr "Пангонско Ушће"

#~ msgid "PATCH_CAVE"
#~ msgstr "Пећина"

#~ msgid "PATCH_ICE_SHELF"
#~ msgstr "Ледена Полица"

#~ msgid "PATCH_PANGONIAN_SEAFLOOR"
#~ msgstr "Дно Пангонског Мора"

#~ msgid "LOADING_DOT"
#~ msgstr "Учитавање..."

#~ msgid "PREVIOUS"
#~ msgstr "претходна:"

#~ msgid "RUN_RESULT_POP_IN_PATCHES"
#~ msgstr "популација у зонама:"

#~ msgid "SAVING"
#~ msgstr "Сачуване..."

#~ msgid "OVERWRITE_EXISTING_SAVE_TITLE"
#~ msgstr "Желите ли да препишете постојеће чување?"

#~ msgid "TYPE"
#~ msgstr "Тип:"

#~ msgid "VERSION"
#~ msgstr "Верзија:"

#~ msgid "EDITOR_TUTORIAL_PATCH_TEXT"
#~ msgstr ""
#~ "Ово је мапа зона.\n"
#~ "Овде можете видети различите зоне у којима микроби могу живети.\n"
#~ "Ваша тренутна зона је истакнута.\n"
#~ "Можете да кликнете на зоне мишем да бисте их изабрали да бисте видели њихове детаље на десној страни.\n"
#~ "\n"
#~ "Ако изаберете зону поред оне у којој се тренутно налазите, можете притиснути дугме са десне стране да бисте се тамо преселили. Ово омогућава ширењу вашег популација на нове зоне.\n"
#~ "\n"
#~ "Изаберите зону за наставак."

#~ msgid "EDITOR_TUTORIAL_CELL_TEXT"
#~ msgstr ""
#~ "Ово је уређивач ћелија у којем можете додати или уклонити органеле са своје врсте трошећи мутације поени(МП).\n"
#~ "\n"
#~ "Такође можете променити друга својства своје врсте на другим картицама уређивача ћелија.\n"
#~ "\n"
#~ "Да бисте наставили, одаберите органелу са табле са леве стране (цитоплазма је добар избор). Затим кликните левим тастером миша поред шестерокута приказаног у средини екрана да бисте додали ту органелу својој врсти."

#, fuzzy
#~ msgid "TOTAL_EXTINCTION"
#~ msgstr "Број популације од {0} променио се за {1} због: {2}"

#, fuzzy
#~ msgid "LOCAL_EXTINCTION"
#~ msgstr "играч је умро"

#, fuzzy
#~ msgid "MARINE_SNOW_FOOD_SOURCE"
#~ msgstr "Морски снег"

#~ msgid "Cancel"
#~ msgstr "Отказати"

#~ msgid "SAVING_ERROR"
#~ msgstr "Грешка при Чувању"

#~ msgid "REMOVE_ORGANELLE"
#~ msgstr "Макните органелу"

#, fuzzy
#~ msgid "TRY_NEW_GAME"
#~ msgstr "Нова игра"

#~ msgid "MICROBE_PATCH_LABEL"
#~ msgstr "Зона: {0}"

#, fuzzy
#~ msgid "COLOR"
#~ msgstr "Боја"

#~ msgid "TURNS"
#~ msgstr "Претвара"

#~ msgid "INTO"
#~ msgstr "у"

#~ msgid "OXYTOXY"
#~ msgstr "ОксиТокси"

#~ msgid "DOT_CAN_RELEASE"
#~ msgstr ". Може ослободити"

#~ msgid "TOXINS_BY_PRESSING_E"
#~ msgstr "токсине притиском на E. Стопа скалира се са"

#~ msgid "CONCENTRATION_OF"
#~ msgstr "концентрацијом"

#~ msgid "USES"
#~ msgstr "Користи"

#~ msgid "DOT_RATE"
#~ msgstr ". Стопа"

#~ msgid "SCALES_WITH_CONCENTRATION_OF"
#~ msgstr "скалира се са концентрацијом"

#~ msgid "PRODUCES"
#~ msgstr "Производи"

#~ msgid "DOT_RATE_SCALES_WITH"
#~ msgstr ". Стопа скалира се са"

#~ msgid "AND"
#~ msgstr "и"

#~ msgid "INTENSITY_OF"
#~ msgstr "интензитет"

#~ msgid "DOT_RATE_SCALES"
#~ msgstr ". Стопа скалира се"

#~ msgid "OXYGEN_DOT"
#~ msgstr "Кисеоник."

#~ msgid "DOT_RATE_SCALES_WITH_CONCENTRATION_OF"
#~ msgstr ". Стопа скалира се са концентрацијом"

#~ msgid "ALSO_TURNS"
#~ msgstr "Такође претвара"

#~ msgid "INREASE_STORAGE_SPACE"
#~ msgstr "Повећава простор за складиштење ћелије."

#~ msgid "DOT_CAN"
#~ msgstr ". Може"

#~ msgid "RELEASE_TOXINS_BY_PRESSING"
#~ msgstr "ослободити токсине притиском на"

#~ msgid "E_DOT"
#~ msgstr "E."

#~ msgid "RATE"
#~ msgstr "Стопа"

#~ msgid "CHEMOSYNTHESIZING_PROTEINS_TWO_LINES"
#~ msgstr ""
#~ "Хемосинтет-\n"
#~ "изујући Протеини"

#~ msgid "BIOLUMESCENT_VACUOLE"
#~ msgstr ""
#~ "Биолуминисцентно\n"
#~ "Вацуоле"

#, fuzzy
#~ msgid "END"
#~ msgstr "и"

#, fuzzy
#~ msgid "LEFT"
#~ msgstr "Померите се лево"

#, fuzzy
#~ msgid "RIGHT"
#~ msgstr "Светлост"

#, fuzzy
#~ msgid "FORWARD"
#~ msgstr "Крени напред"

#, fuzzy
#~ msgid "PARENLEFT"
#~ msgstr "Ротирајте лево"

#, fuzzy
#~ msgid "PARENRIGHT"
#~ msgstr "Ротирајте десно"

#, fuzzy
#~ msgid "COLON"
#~ msgstr "Здрав.:"

#, fuzzy
#~ msgid "SEMICOLON"
#~ msgstr "Величина:"

#, fuzzy
#~ msgid "QUESTION"
#~ msgstr "Резолуција:"

#, fuzzy
#~ msgid "AT"
#~ msgstr "ATP"

#, fuzzy
#~ msgid "BRACKETLEFT"
#~ msgstr "Ротирајте лево"

#, fuzzy
#~ msgid "BRACKETRIGHT"
#~ msgstr "Ротирајте десно"

#, fuzzy
#~ msgid "QUOTELEFT"
#~ msgstr "Ротирајте лево"

#, fuzzy
#~ msgid "BRACELEFT"
#~ msgstr "Ротирајте лево"

#, fuzzy
#~ msgid "BRACERIGHT"
#~ msgstr "Ротирајте десно"

#, fuzzy
#~ msgid "EXCLAMDOWN"
#~ msgstr "Померите надоле"

#, fuzzy
#~ msgid "YEN"
#~ msgstr "Кисеоник"

#, fuzzy
#~ msgid "SECTION"
#~ msgstr "Опис:"

#, fuzzy
#~ msgid "COPYRIGHT"
#~ msgstr "Померите се десно"

#, fuzzy
#~ msgid "MU"
#~ msgstr "Пригуши звук"

#, fuzzy
#~ msgid "AE"
#~ msgstr "Сачувати"

#, fuzzy
#~ msgid "ETH"
#~ msgstr "Здравље"

#, fuzzy
#~ msgid "DIVISION"
#~ msgstr "Верзија:"

#, fuzzy
#~ msgid "BACKTAB"
#~ msgstr "Назад"

#~ msgid "CARBON"
#~ msgstr "Угљеник"

#~ msgid "DIOXIDE"
#~ msgstr "Диоксид"

#~ msgid "PLASTID"
#~ msgstr "Пластид"<|MERGE_RESOLUTION|>--- conflicted
+++ resolved
@@ -7,11 +7,7 @@
 msgstr ""
 "Project-Id-Version: PROJECT VERSION\n"
 "Report-Msgid-Bugs-To: EMAIL@ADDRESS\n"
-<<<<<<< HEAD
-"POT-Creation-Date: 2023-07-23 18:41+0200\n"
-=======
 "POT-Creation-Date: 2023-09-15 19:18+0200\n"
->>>>>>> 5cf509fa
 "PO-Revision-Date: 2021-02-25 13:33+0000\n"
 "Last-Translator: icedjuro <milandjurovic625@gmail.com>\n"
 "Language-Team: Serbian (cyrillic) <https://translate.revolutionarygamesstudio.com/projects/thrive/thrive-game/sr_Cyrl/>\n"
@@ -404,11 +400,7 @@
 msgid "AUTO_MOVE_FORWARDS"
 msgstr "Аутоматско кретање напред"
 
-<<<<<<< HEAD
-#: ../src/general/OptionsMenu.cs:1045 ../src/general/OptionsMenu.tscn:364
-=======
 #: ../src/general/OptionsMenu.cs:1048 ../src/general/OptionsMenu.tscn:364
->>>>>>> 5cf509fa
 #, fuzzy
 msgid "AUTO_RESOLUTION"
 msgstr "Резолуција:"
@@ -445,7 +437,7 @@
 #: ../src/general/OptionsMenu.tscn:2023 ../src/general/PauseMenu.tscn:274
 #: ../src/microbe_stage/gui/ExtinctionBox.tscn:76
 #: ../src/modding/ModManager.tscn:79 ../src/saving/NewSaveMenu.tscn:122
-#: ../src/saving/SaveManagerGUI.tscn:110
+#: ../src/saving/SaveManagerGUI.tscn:115
 msgid "BACK"
 msgstr "Назад"
 
@@ -973,7 +965,7 @@
 msgid "CITY_SHORT_STATISTICS"
 msgstr "Статистика Организма"
 
-#: ../src/saving/SaveManagerGUI.tscn:79
+#: ../src/saving/SaveManagerGUI.tscn:84
 msgid "CLEAN_UP_OLD_SAVES"
 msgstr "Очистите Старе Чување"
 
@@ -1526,11 +1518,7 @@
 msgid "DECEMBER"
 msgstr ""
 
-<<<<<<< HEAD
-#: ../src/general/OptionsMenu.cs:1511
-=======
 #: ../src/general/OptionsMenu.cs:1514
->>>>>>> 5cf509fa
 msgid "DEFAULT_AUDIO_OUTPUT_DEVICE"
 msgstr ""
 
@@ -1540,7 +1528,7 @@
 msgid "DELETE"
 msgstr ""
 
-#: ../src/saving/SaveManagerGUI.cs:264
+#: ../src/saving/SaveManagerGUI.cs:257
 #, fuzzy
 msgid "DELETE_ALL_OLD_SAVE_WARNING_2"
 msgstr ""
@@ -1553,7 +1541,7 @@
 msgid "DELETE_FOSSIL_CONFIRMATION"
 msgstr "Брисање овог чувања не може се опозвати. Да ли сте сигурни да желите трајно да га избришете?"
 
-#: ../src/saving/SaveManagerGUI.tscn:190
+#: ../src/saving/SaveManagerGUI.tscn:195
 #, fuzzy
 msgid "DELETE_OLD_SAVES_PROMPT"
 msgstr "Избришете старе Сачуваје?"
@@ -1566,20 +1554,20 @@
 msgid "DELETE_SAVE_CONFIRMATION"
 msgstr "Брисање овог чувања не може се опозвати. Да ли сте сигурни да желите трајно да га избришете?"
 
-#: ../src/saving/SaveManagerGUI.tscn:71
+#: ../src/saving/SaveManagerGUI.tscn:76
 msgid "DELETE_SELECTED"
 msgstr "Избриши Изабрано"
 
-#: ../src/saving/SaveManagerGUI.tscn:183
+#: ../src/saving/SaveManagerGUI.tscn:188
 #, fuzzy
 msgid "DELETE_SELECTED_SAVES_PROMPT"
 msgstr "Избришете изабрано Сачувај?"
 
-#: ../src/saving/SaveManagerGUI.cs:254
+#: ../src/saving/SaveManagerGUI.cs:247
 msgid "DELETE_SELECTED_SAVE_WARNING"
 msgstr "Брисање изабраних сачуваних ставки не може се поништити. Да ли сте сигурни да желите трајно избрисати {0} сачуване датотеке?"
 
-#: ../src/saving/SaveList.tscn:71 ../src/saving/SaveListItem.tscn:282
+#: ../src/saving/SaveList.tscn:70 ../src/saving/SaveListItem.tscn:282
 #, fuzzy
 msgid "DELETE_THIS_SAVE_PROMPT"
 msgstr "Желите ли да избришете овај чување?"
@@ -2250,16 +2238,6 @@
 #, fuzzy
 msgid "FAILED"
 msgstr "Сачување није успело"
-
-#: ../src/saving/SaveList.tscn:137 ../src/saving/SaveManagerGUI.tscn:207
-#, fuzzy
-msgid "FAILED_SAVE_DELETION"
-msgstr "Грешка: Није успело чување нових поставки у конфигурационој датотеци."
-
-#: ../src/saving/SaveList.tscn:139 ../src/saving/SaveManagerGUI.tscn:209
-#, fuzzy
-msgid "FAILED_SAVE_DELETION_DESCRIPTION"
-msgstr "Вакуола је унутрашња мембранска органела која се користи за складиштење у ћелији. Састоје се од неколико везикула, мањих опнастих структура које се широко користе у ћелијама за складиштење, а које су се стопиле. Испуњен је водом која се користи да садржи молекуле, ензиме, чврсте материје и друге супстанце. Њихов облик је течан и може се разликовати између ћелија."
 
 #: ../src/microbe_stage/editor/BehaviourEditorSubComponent.tscn:194
 msgid "FEARFUL"
@@ -2527,11 +2505,7 @@
 msgid "GITHUB_TOOLTIP"
 msgstr "Додајте ново везивање тастера"
 
-<<<<<<< HEAD
-#: ../src/general/OptionsMenu.cs:1059
-=======
 #: ../src/general/OptionsMenu.cs:1062
->>>>>>> 5cf509fa
 msgid "GLES2"
 msgstr ""
 
@@ -2543,11 +2517,7 @@
 msgid "GLES2_MODE_WARNING_TEXT"
 msgstr "Користите Thrive витх GLES2. Ово је озбиљно непроверено и вероватно ће изазвати проблеме. Покушајте да ажурирате управљачке програме за видео и / или присилите АМД или Нвидиа графику да се користи за покретање програма Thrive."
 
-<<<<<<< HEAD
-#: ../src/general/OptionsMenu.cs:1064
-=======
 #: ../src/general/OptionsMenu.cs:1067
->>>>>>> 5cf509fa
 msgid "GLES3"
 msgstr ""
 
@@ -2930,7 +2900,7 @@
 msgid "INVERTED"
 msgstr ""
 
-#: ../src/saving/SaveHelper.cs:539
+#: ../src/saving/SaveHelper.cs:521
 msgid "IN_PROTOTYPE"
 msgstr ""
 
@@ -3159,17 +3129,6 @@
 msgid "LANGUAGE"
 msgstr "Језик:"
 
-<<<<<<< HEAD
-#: ../src/general/OptionsMenu.cs:1562
-msgid "LANGUAGE_TRANSLATION_PROGRESS"
-msgstr ""
-
-#: ../src/general/OptionsMenu.cs:1558
-msgid "LANGUAGE_TRANSLATION_PROGRESS_LOW"
-msgstr ""
-
-#: ../src/general/OptionsMenu.cs:1554
-=======
 #: ../src/general/OptionsMenu.cs:1565
 msgid "LANGUAGE_TRANSLATION_PROGRESS"
 msgstr ""
@@ -3179,7 +3138,6 @@
 msgstr ""
 
 #: ../src/general/OptionsMenu.cs:1557
->>>>>>> 5cf509fa
 msgid "LANGUAGE_TRANSLATION_PROGRESS_REALLY_LOW"
 msgstr ""
 
@@ -3478,7 +3436,7 @@
 msgid "LIPASE_DESCRIPTION"
 msgstr "Лепљива унутрашњост ћелије. Цитоплазма је основна смеша јона, протеина и других супстанци растворених у води која испуњава унутрашњост ћелије. Једна од функција коју обавља је ферментација, претварање глукозе у ATP енергију. Да би ћелије којима недостају органели имали напреднији метаболизам, на то се ослањају у енергији. Такође се користи за складиштење молекула у ћелији и за повећање величине ћелије."
 
-#: ../src/saving/SaveListItem.tscn:275 ../src/saving/SaveManagerGUI.tscn:51
+#: ../src/saving/SaveListItem.tscn:275 ../src/saving/SaveManagerGUI.tscn:56
 msgid "LOAD"
 msgstr "Учитавање"
 
@@ -3486,7 +3444,7 @@
 msgid "LOADING"
 msgstr "Учитавање"
 
-#: ../src/gui_common/ThriveFeedDisplayer.tscn:45 ../src/saving/SaveList.tscn:60
+#: ../src/gui_common/ThriveFeedDisplayer.tscn:45 ../src/saving/SaveList.tscn:59
 #: ../src/saving/SaveListItem.tscn:105
 #, fuzzy
 msgid "LOADING_DOT_DOT_DOT"
@@ -3530,30 +3488,30 @@
 msgid "LOAD_GAME_BUTTON_TOOLTIP"
 msgstr "Додајте ново везивање тастера"
 
-#: ../src/saving/SaveList.tscn:130
+#: ../src/saving/SaveList.tscn:129
 #, fuzzy
 msgid "LOAD_INCOMPATIBLE_PROTOTYPE_WARNING"
 msgstr ""
 "Познато је да је изабрано чување за учитавање некомпатибилно са овом верзијом Thrive.\n"
 "Како је Thrive још увек у раној фази развој компатибилност спремања није висок приоритет, јер као такав не постоји уграђени конвертор за спремање за надоградњу старих спремања."
 
-#: ../src/saving/SaveList.tscn:78 ../src/saving/SaveList.tscn:86
+#: ../src/saving/SaveList.tscn:77 ../src/saving/SaveList.tscn:85
 #, fuzzy
 msgid "LOAD_INCOMPATIBLE_SAVE_PROMPT"
 msgstr "Учитати некомпатибилно чување?"
 
-#: ../src/saving/SaveList.tscn:104
+#: ../src/saving/SaveList.tscn:103
 msgid "LOAD_INCOMPATIBLE_SAVE_WARNING"
 msgstr ""
 "Познато је да је изабрано чување за учитавање некомпатибилно са овом верзијом Thrive.\n"
 "Како је Thrive још увек у раној фази развој компатибилност спремања није висок приоритет, јер као такав не постоји уграђени конвертор за спремање за надоградњу старих спремања."
 
-#: ../src/saving/SaveList.tscn:94
+#: ../src/saving/SaveList.tscn:93
 #, fuzzy
 msgid "LOAD_INVALID_SAVE_PROMPT"
 msgstr "Учитати неважеће чување?"
 
-#: ../src/saving/SaveList.tscn:95
+#: ../src/saving/SaveList.tscn:94
 msgid "LOAD_INVALID_SAVE_WARNING"
 msgstr ""
 "Учитавање података из ове датотеке није успело.\n"
@@ -3707,7 +3665,7 @@
 msgstr ""
 
 #: ../src/engine/DebugOverlays.PerformanceMetrics.cs:78
-#: ../src/saving/SaveManagerGUI.cs:139
+#: ../src/saving/SaveManagerGUI.cs:133
 msgid "MIB_VALUE"
 msgstr ""
 
@@ -4451,7 +4409,7 @@
 msgid "NEW"
 msgstr ""
 
-#: ../src/saving/SaveList.tscn:79
+#: ../src/saving/SaveList.tscn:78
 msgid "NEWER_VERSION_LOADING_WARNING"
 msgstr ""
 "Овај сачување је из новије верзије Thrive и врло вероватно некомпатибилна.\n"
@@ -4630,11 +4588,11 @@
 msgid "NO_ORGANELLE_PROCESSES"
 msgstr "Поставите органелу"
 
-#: ../src/saving/SaveList.tscn:52
+#: ../src/saving/SaveList.tscn:51
 msgid "NO_SAVEGAMES_FOUND"
 msgstr ""
 
-#: ../src/saving/SaveManagerGUI.tscn:197
+#: ../src/saving/SaveManagerGUI.tscn:202
 #, fuzzy
 msgid "NO_SAVE_DIRECTORY"
 msgstr "Отворите Сачувај Директоријум"
@@ -4715,7 +4673,7 @@
 msgid "OK"
 msgstr "У реду"
 
-#: ../src/saving/SaveList.tscn:87
+#: ../src/saving/SaveList.tscn:86
 msgid "OLDER_VERSION_LOADING_WARNING"
 msgstr ""
 "Овај сачување је из старе верзије Thrive-а и можда је некомпатибилно.\n"
@@ -4766,7 +4724,7 @@
 msgid "OPEN_RESEARCH_SCREEN"
 msgstr "Отворите екран помоћи"
 
-#: ../src/saving/SaveManagerGUI.tscn:90
+#: ../src/saving/SaveManagerGUI.tscn:95
 msgid "OPEN_SAVE_DIRECTORY"
 msgstr "Отворите Сачувај Директоријум"
 
@@ -5209,7 +5167,7 @@
 msgid "PLAYER_DUPLICATE"
 msgstr "играч је умро"
 
-#: ../src/saving/SaveHelper.cs:520
+#: ../src/saving/SaveHelper.cs:502
 #, fuzzy
 msgid "PLAYER_EXTINCT"
 msgstr "играч је умро"
@@ -5417,7 +5375,7 @@
 msgid "REDO_THE_LAST_ACTION"
 msgstr "Понови последњу акцију"
 
-#: ../src/modding/ModManager.tscn:146 ../src/saving/SaveManagerGUI.tscn:63
+#: ../src/modding/ModManager.tscn:146 ../src/saving/SaveManagerGUI.tscn:68
 msgid "REFRESH"
 msgstr "Освјежи"
 
@@ -5700,7 +5658,7 @@
 msgid "SAVE_AUTOSAVE"
 msgstr "Аутоматско чување"
 
-#: ../src/saving/SaveList.cs:248
+#: ../src/saving/SaveList.cs:242
 msgid "SAVE_DELETE_WARNING"
 msgstr "Брисање овог чувања не може се опозвати. Да ли сте сигурни да желите трајно избрисати {0}?"
 
@@ -5748,7 +5706,7 @@
 msgid "SAVE_IS_INVALID"
 msgstr "Сачувај неважеће"
 
-#: ../src/saving/SaveList.tscn:114
+#: ../src/saving/SaveList.tscn:113
 #, fuzzy
 msgid "SAVE_IS_UPGRADEABLE_DESCRIPTION"
 msgstr "Вакуола је унутрашња мембранска органела која се користи за складиштење у ћелији. Састоје се од неколико везикула, мањих опнастих структура које се широко користе у ћелијама за складиштење, а које су се стопиле. Испуњен је водом која се користи да садржи молекуле, ензиме, чврсте материје и друге супстанце. Њихов облик је течан и може се разликовати између ћелија."
@@ -5765,16 +5723,16 @@
 msgid "SAVE_QUICKSAVE"
 msgstr "Брзог чување"
 
-#: ../src/saving/SaveManagerGUI.tscn:142
+#: ../src/saving/SaveManagerGUI.tscn:147
 msgid "SAVE_SPACE_USED"
 msgstr "Коришћен простор:"
 
-#: ../src/saving/SaveList.tscn:120
+#: ../src/saving/SaveList.tscn:119
 #, fuzzy
 msgid "SAVE_UPGRADE_FAILED"
 msgstr "Сачување није успело"
 
-#: ../src/saving/SaveList.tscn:121
+#: ../src/saving/SaveList.tscn:120
 #, fuzzy
 msgid "SAVE_UPGRADE_FAILED_DESCRIPTION"
 msgstr "Вакуола је унутрашња мембранска органела која се користи за складиштење у ћелији. Састоје се од неколико везикула, мањих опнастих структура које се широко користе у ћелијама за складиштење, а које су се стопиле. Испуњен је водом која се користи да садржи молекуле, ензиме, чврсте материје и друге супстанце. Њихов облик је течан и може се разликовати између ћелија."
@@ -5789,17 +5747,17 @@
 msgid "SAVING_DOT_DOT_DOT"
 msgstr "Тражи..."
 
-#: ../src/saving/SaveHelper.cs:510 ../src/saving/SaveHelper.cs:561
+#: ../src/saving/SaveHelper.cs:492 ../src/saving/SaveHelper.cs:543
 #, fuzzy
 msgid "SAVING_FAILED_WITH_EXCEPTION"
 msgstr "Вакуола је унутрашња мембранска органела која се користи за складиштење у ћелији. Састоје се од неколико везикула, мањих опнастих структура које се широко користе у ћелијама за складиштење, а које су се стопиле. Испуњен је водом која се користи да садржи молекуле, ензиме, чврсте материје и друге супстанце. Њихов облик је течан и може се разликовати између ћелија."
 
-#: ../src/saving/SaveHelper.cs:519 ../src/saving/SaveHelper.cs:538
+#: ../src/saving/SaveHelper.cs:501 ../src/saving/SaveHelper.cs:520
 #, fuzzy
 msgid "SAVING_NOT_POSSIBLE"
 msgstr "Чување није успело! Догоди се изузетак"
 
-#: ../src/saving/SaveHelper.cs:551
+#: ../src/saving/SaveHelper.cs:533
 msgid "SAVING_SUCCEEDED"
 msgstr "Чување је успело"
 
@@ -5878,7 +5836,7 @@
 msgid "SEED_LABEL"
 msgstr "Биом: {0}"
 
-#: ../src/saving/SaveManagerGUI.tscn:162
+#: ../src/saving/SaveManagerGUI.tscn:167
 msgid "SELECTED_COLON"
 msgstr "Одабрано:"
 
@@ -5887,17 +5845,17 @@
 msgid "SELECTED_MOD"
 msgstr "Одабрано:"
 
-#: ../src/saving/SaveList.tscn:102
+#: ../src/saving/SaveList.tscn:101
 #, fuzzy
 msgid "SELECTED_SAVE_IS_INCOMPATIBLE_PROMPT"
 msgstr "Изабрано чување је некомпатибилно"
 
-#: ../src/saving/SaveList.tscn:128
+#: ../src/saving/SaveList.tscn:127
 #, fuzzy
 msgid "SELECTED_SAVE_IS_INCOMPATIBLE_PROTOTYPE_PROMPT"
 msgstr "Изабрано чување је некомпатибилно"
 
-#: ../src/saving/SaveList.tscn:113
+#: ../src/saving/SaveList.tscn:112
 #, fuzzy
 msgid "SELECTED_SAVE_IS_UPGRADEABLE_PROMPT"
 msgstr "Изабрано чување је некомпатибилно"
@@ -6426,11 +6384,7 @@
 msgid "STORAGE_COLON"
 msgstr "Складиште"
 
-<<<<<<< HEAD
-#: ../src/general/MainMenu.cs:595
-=======
 #: ../src/general/MainMenu.cs:620
->>>>>>> 5cf509fa
 msgid "STORE_LOGGED_IN_AS"
 msgstr ""
 
@@ -6909,7 +6863,7 @@
 msgid "TOTAL_POPULATION_COLON"
 msgstr "Број популације од {0} променио се за {1} због: {2}"
 
-#: ../src/saving/SaveManagerGUI.tscn:122
+#: ../src/saving/SaveManagerGUI.tscn:127
 msgid "TOTAL_SAVES"
 msgstr "Укупно сачување:"
 
@@ -6961,7 +6915,7 @@
 msgid "TRY_FOSSILISING_SOME_SPECIES"
 msgstr "Направите снимак екрана"
 
-#: ../src/saving/SaveManagerGUI.tscn:199
+#: ../src/saving/SaveManagerGUI.tscn:204
 msgid "TRY_MAKING_A_SAVE"
 msgstr ""
 
@@ -7163,11 +7117,7 @@
 msgid "UNBIND_HELP_TEXT"
 msgstr ""
 
-<<<<<<< HEAD
-#: ../src/general/OptionsMenu.cs:1623
-=======
 #: ../src/general/OptionsMenu.cs:1626
->>>>>>> 5cf509fa
 #, fuzzy
 msgid "UNCERTAIN_VERSION_WARNING"
 msgstr ""
@@ -7205,11 +7155,7 @@
 msgid "UNKNOWN"
 msgstr "Непознати миш"
 
-<<<<<<< HEAD
-#: ../src/general/OptionsMenu.cs:1069
-=======
 #: ../src/general/OptionsMenu.cs:1072
->>>>>>> 5cf509fa
 #, fuzzy
 msgid "UNKNOWN_DISPLAY_DRIVER"
 msgstr "Способности"
@@ -7223,11 +7169,7 @@
 msgid "UNKNOWN_ON_WINDOWS"
 msgstr "Непознати миш"
 
-<<<<<<< HEAD
-#: ../src/general/OptionsMenu.cs:1630
-=======
 #: ../src/general/OptionsMenu.cs:1633
->>>>>>> 5cf509fa
 #, fuzzy
 msgid "UNKNOWN_VERSION"
 msgstr "Верзија:"
@@ -7385,11 +7327,7 @@
 msgid "VIDEO_MEMORY"
 msgstr ""
 
-<<<<<<< HEAD
-#: ../src/general/OptionsMenu.cs:1078 ../src/general/OptionsMenu.tscn:561
-=======
 #: ../src/general/OptionsMenu.cs:1081 ../src/general/OptionsMenu.tscn:561
->>>>>>> 5cf509fa
 msgid "VIDEO_MEMORY_MIB"
 msgstr ""
 
