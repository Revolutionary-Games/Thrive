--- conflicted
+++ resolved
@@ -7,13 +7,8 @@
 msgstr ""
 "Project-Id-Version: PROJECT VERSION\n"
 "Report-Msgid-Bugs-To: EMAIL@ADDRESS\n"
-<<<<<<< HEAD
-"POT-Creation-Date: 2025-05-11 23:56+0200\n"
-"PO-Revision-Date: 2025-04-04 10:42+0000\n"
-=======
 "POT-Creation-Date: 2025-05-28 14:54+0300\n"
 "PO-Revision-Date: 2025-05-25 15:00+0000\n"
->>>>>>> e9cc3c9b
 "Last-Translator: Anonymous <noreply@weblate.org>\n"
 "Language-Team: Indonesian <https://translate.revolutionarygamesstudio.com/projects/thrive/thrive-game/id/>\n"
 "Language: id\n"
@@ -414,10 +409,6 @@
 msgid "AUTO_EVO_STATUS_COLON"
 msgstr "status auto-evo:"
 
-#, fuzzy
-msgid "AUTO_EVO_TOOL_BUTTON"
-msgstr "Resolusi:"
-
 msgid "AUTO_MOVE_FORWARDS"
 msgstr "Gerak otomatis depan"
 
@@ -450,9 +441,6 @@
 msgid "BACKSPACE"
 msgstr "Backspace"
 
-msgid "BACK_TO_SETTINGS"
-msgstr ""
-
 #, fuzzy
 msgid "BACTERIAL_THERMOSYNTHESIS"
 msgstr "Termosintesis"
@@ -877,15 +865,6 @@
 #, fuzzy
 msgid "CLICK_TO_SELECT"
 msgstr "Hapus terpilih"
-
-msgid "CLIMATE_INSTABILITY"
-msgstr ""
-
-#, fuzzy
-msgid "CLIMATE_INSTABILITY_EXPLANATION"
-msgstr ""
-"Mikroba aktif akan mengembara ketika tidak ada hal menarik yang terjadi.\n"
-"Mikroba sesil akan menjadi stasioner dan menunggu perubahan lingkungan sebelum bertindak."
 
 msgid "CLOSE"
 msgstr "Tutup"
@@ -2557,33 +2536,11 @@
 msgid "GENERAL_LOADING_TIP_7"
 msgstr "Tekan tombol undo di editor untuk membatalkan kesalahan"
 
-#, fuzzy
-msgid "GENERATE_BUTTON"
-msgstr "Generasi"
-
 msgid "GENERATIONS"
 msgstr "Generasi"
 
 msgid "GENERATION_COLON"
 msgstr "Generasi:"
-
-msgid "GEOLOGICAL_ACTIVITY"
-msgstr ""
-
-msgid "GEOLOGICAL_ACTIVITY_ACTIVE"
-msgstr ""
-
-msgid "GEOLOGICAL_ACTIVITY_AVERAGE"
-msgstr ""
-
-msgid "GEOLOGICAL_ACTIVITY_DORMANT"
-msgstr ""
-
-#, fuzzy
-msgid "GEOLOGICAL_ACTIVITY_EXPLANATION"
-msgstr ""
-"Mikroba aktif akan mengembara ketika tidak ada hal menarik yang terjadi.\n"
-"Mikroba sesil akan menjadi stasioner dan menunggu perubahan lingkungan sebelum bertindak."
 
 #, fuzzy
 msgid "GITHUB_TOOLTIP"
@@ -5056,13 +5013,12 @@
 msgstr ""
 
 #, fuzzy
-msgid "PLANET_CUSTOMIZER"
-msgstr "Pada Kursor:"
-
-#, fuzzy
 msgid "PLANET_DETAILS_STRING"
 msgstr "Buka Folder Catatan"
 
+msgid "PLANET_GENERATION_TEASER"
+msgstr ""
+
 msgid "PLANET_RANDOM_SEED"
 msgstr ""
 
@@ -5266,10 +5222,6 @@
 
 msgid "REFRESH"
 msgstr "Segarkan"
-
-#, fuzzy
-msgid "REGENERATE_BUTTON"
-msgstr "Organel"
 
 msgid "RENDER_SCALE"
 msgstr ""
@@ -9186,25 +9138,6 @@
 msgstr "Pergerakan Dasar"
 
 #, fuzzy
-msgid "WORLD_SEA_LEVEL"
-msgstr "{0}-{1}m di bawah permukaan laut"
-
-#, fuzzy
-msgid "WORLD_SEA_LEVEL_DEEP"
-msgstr "{0}-{1}m di bawah permukaan laut"
-
-#, fuzzy
-msgid "WORLD_SEA_LEVEL_EXPLANATION"
-msgstr "{0} populasi berubah {1} karena: {2}"
-
-#, fuzzy
-msgid "WORLD_SEA_LEVEL_MODERATE"
-msgstr "Pergerakan Dasar"
-
-msgid "WORLD_SEA_LEVEL_SHALLOW"
-msgstr ""
-
-#, fuzzy
 msgid "WORLD_SIZE"
 msgstr "Pengembang Masa Ini"
 
@@ -9227,26 +9160,6 @@
 msgstr "Tambah keybind baru"
 
 #, fuzzy
-msgid "WORLD_TEMPERATURE"
-msgstr "Suhu"
-
-#, fuzzy
-msgid "WORLD_TEMPERATURE_COLD"
-msgstr "Suhu"
-
-#, fuzzy
-msgid "WORLD_TEMPERATURE_EXPLANATION"
-msgstr "{0} populasi berubah {1} karena: {2}"
-
-#, fuzzy
-msgid "WORLD_TEMPERATURE_TEMPERATE"
-msgstr "Suhu"
-
-#, fuzzy
-msgid "WORLD_TEMPERATURE_WARM"
-msgstr "Suhu"
-
-#, fuzzy
 msgid "WORST_PATCH_COLON"
 msgstr "Spesies:"
 
@@ -9292,13 +9205,6 @@
 #~ msgid "PASSIVE_REPRODUCTION_PROGRESS_EXPLANATION"
 #~ msgstr "{0} populasi berubah {1} karena: {2}"
 
-<<<<<<< HEAD
-#, fuzzy
-#~ msgid "PLAY_WTH_CURRENT_SETTINGS"
-#~ msgstr "Main Dengan Pengaturan Saat Ini"
-
-=======
->>>>>>> e9cc3c9b
 #~ msgid "TO_BE_IMPLEMENTED"
 #~ msgstr "Untuk di implementasi."
 
