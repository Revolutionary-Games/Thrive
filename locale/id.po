--- conflicted
+++ resolved
@@ -7,11 +7,7 @@
 msgstr ""
 "Project-Id-Version: PROJECT VERSION\n"
 "Report-Msgid-Bugs-To: EMAIL@ADDRESS\n"
-<<<<<<< HEAD
-"POT-Creation-Date: 2025-07-11 18:06+0200\n"
-=======
 "POT-Creation-Date: 2025-06-05 21:10+0100\n"
->>>>>>> c10e08e0
 "PO-Revision-Date: 2025-05-25 15:00+0000\n"
 "Last-Translator: Anonymous <noreply@weblate.org>\n"
 "Language-Team: Indonesian <https://translate.revolutionarygamesstudio.com/projects/thrive/thrive-game/id/>\n"
@@ -5023,9 +5019,8 @@
 msgid "PLANET_DETAILS_STRING"
 msgstr "Buka Folder Catatan"
 
-#, fuzzy
 msgid "PLANET_GENERATION_TEASER"
-msgstr "Pilih generasi"
+msgstr ""
 
 msgid "PLANET_RANDOM_SEED"
 msgstr ""
@@ -5788,10 +5783,6 @@
 
 msgid "SILICA_MEMBRANE_DESCRIPTION"
 msgstr "Membran ini memiliki dinding kuat terbuat dari silika. Dapat menahan kerusakan secara keseluruhan dengan baik dan sangat kebal terhadap kerusakan fisik. Juga memerlukan lebih sedikit energi untuk mempertahankan bentuk. Namun, sangat memperlambat sel dan juga memperlambat laju kemampuan sel menyerap sumber daya."
-
-#, fuzzy
-msgid "SIMULATION_CONFIG"
-msgstr "Osmoregulasi"
 
 #, fuzzy
 msgid "SIXTEEN_TIMES"
@@ -7146,9 +7137,6 @@
 msgid "UPSCALE_FSR_22"
 msgstr ""
 
-msgid "UPSCALE_METHOD"
-msgstr ""
-
 msgid "UPSCALE_SHARPENING_FSR"
 msgstr ""
 
@@ -9215,88 +9203,6 @@
 
 msgid "ZOOM_OUT"
 msgstr "Perkecil"
-
-#, fuzzy
-#~ msgid "AUTO_EVO_TOOL_BUTTON"
-#~ msgstr "Resolusi:"
-
-#, fuzzy
-#~ msgid "CLIMATE_INSTABILITY_EXPLANATION"
-#~ msgstr ""
-#~ "Mikroba aktif akan mengembara ketika tidak ada hal menarik yang terjadi.\n"
-#~ "Mikroba sesil akan menjadi stasioner dan menunggu perubahan lingkungan sebelum bertindak."
-
-#, fuzzy
-#~ msgid "CLIMATE_STABILITY_AVERAGE"
-#~ msgstr ""
-#~ "Mikroba aktif akan mengembara ketika tidak ada hal menarik yang terjadi.\n"
-#~ "Mikroba sesil akan menjadi stasioner dan menunggu perubahan lingkungan sebelum bertindak."
-
-#, fuzzy
-#~ msgid "CLIMATE_STABILITY_STABLE"
-#~ msgstr ""
-#~ "Mikroba aktif akan mengembara ketika tidak ada hal menarik yang terjadi.\n"
-#~ "Mikroba sesil akan menjadi stasioner dan menunggu perubahan lingkungan sebelum bertindak."
-
-#, fuzzy
-#~ msgid "CLIMATE_STABILITY_UNSTABLE"
-#~ msgstr ""
-#~ "Mikroba aktif akan mengembara ketika tidak ada hal menarik yang terjadi.\n"
-#~ "Mikroba sesil akan menjadi stasioner dan menunggu perubahan lingkungan sebelum bertindak."
-
-#, fuzzy
-#~ msgid "GENERATE_BUTTON"
-#~ msgstr "Generasi"
-
-#, fuzzy
-#~ msgid "GEOLOGICAL_ACTIVITY_EXPLANATION"
-#~ msgstr ""
-#~ "Mikroba aktif akan mengembara ketika tidak ada hal menarik yang terjadi.\n"
-#~ "Mikroba sesil akan menjadi stasioner dan menunggu perubahan lingkungan sebelum bertindak."
-
-#, fuzzy
-#~ msgid "PLANET_CUSTOMIZER"
-#~ msgstr "Pada Kursor:"
-
-#, fuzzy
-#~ msgid "REGENERATE_BUTTON"
-#~ msgstr "Organel"
-
-#, fuzzy
-#~ msgid "WORLD_SEA_LEVEL"
-#~ msgstr "{0}-{1}m di bawah permukaan laut"
-
-#, fuzzy
-#~ msgid "WORLD_SEA_LEVEL_DEEP"
-#~ msgstr "{0}-{1}m di bawah permukaan laut"
-
-#, fuzzy
-#~ msgid "WORLD_SEA_LEVEL_EXPLANATION"
-#~ msgstr "{0} populasi berubah {1} karena: {2}"
-
-#, fuzzy
-#~ msgid "WORLD_SEA_LEVEL_MODERATE"
-#~ msgstr "Pergerakan Dasar"
-
-#, fuzzy
-#~ msgid "WORLD_TEMPERATURE"
-#~ msgstr "Suhu"
-
-#, fuzzy
-#~ msgid "WORLD_TEMPERATURE_COLD"
-#~ msgstr "Suhu"
-
-#, fuzzy
-#~ msgid "WORLD_TEMPERATURE_EXPLANATION"
-#~ msgstr "{0} populasi berubah {1} karena: {2}"
-
-#, fuzzy
-#~ msgid "WORLD_TEMPERATURE_TEMPERATE"
-#~ msgstr "Suhu"
-
-#, fuzzy
-#~ msgid "WORLD_TEMPERATURE_WARM"
-#~ msgstr "Suhu"
 
 #, fuzzy
 #~ msgid "PASSIVE_REPRODUCTION_PROGRESS_EXPLANATION"
