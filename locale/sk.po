--- conflicted
+++ resolved
@@ -7,11 +7,7 @@
 msgstr ""
 "Project-Id-Version: PROJECT VERSION\n"
 "Report-Msgid-Bugs-To: EMAIL@ADDRESS\n"
-<<<<<<< HEAD
-"POT-Creation-Date: 2024-06-22 13:23+0200\n"
-=======
-"POT-Creation-Date: 2024-09-13 13:45+0300\n"
->>>>>>> 69622fd6
+"POT-Creation-Date: 2024-09-16 15:39+0300\n"
 "PO-Revision-Date: 2022-07-27 06:44+0000\n"
 "Last-Translator: Matej Maceášik <m.maceasik@gmail.com>\n"
 "Language-Team: Slovak <https://translate.revolutionarygamesstudio.com/projects/thrive/thrive-game/sk/>\n"
@@ -42,9 +38,8 @@
 msgid "3D_COMMA_STRATEGY"
 msgstr "Chloroplast"
 
-#, fuzzy
 msgid "3D_COMMA_STRATEGY_COMMA_SPACE"
-msgstr "Fáza Mikróbov"
+msgstr ""
 
 msgid "3D_EDITOR"
 msgstr "3D Editor"
@@ -359,9 +354,8 @@
 msgid "BACKSPACE"
 msgstr "Backspace"
 
-#, fuzzy
 msgid "BACTERIAL_CHEMOSYNTHESIS_COMMA_GLYCOLYSIS"
-msgstr "Syntéza OxyToxynov"
+msgstr ""
 
 #, fuzzy
 msgid "BACTERIAL_THERMOSYNTHESIS"
@@ -681,9 +675,8 @@
 msgid "CHROMATIC_ABERRATION"
 msgstr "Chromatická aberácia:"
 
-#, fuzzy
 msgid "CHROMATOPHORE_PHOTOSYNTHESIS_COMMA_GLYCOLYSIS"
-msgstr "Syntéza OxyToxynov"
+msgstr ""
 
 msgid "CHROMATOPHORE_PROCESSES_DESCRIPTION"
 msgstr "Produkuje [thrive:compound type=\"glucose\"]glukózu[/thrive:compound]. Množstvo závisí od [thrive:compound type=\"carbondioxide\"]oxidu uhličitého[/thrive:compound] a intenzity [thrive:compound type=\"sunlight\"]slnečného žiarenia[/thrive:compound]."
@@ -1642,7 +1635,7 @@
 
 #, fuzzy
 msgid "EDITORS_AND_MUTATIONS"
-msgstr "Mitochondria"
+msgstr "zmutoval"
 
 msgid "EDITOR_BUTTON_TOOLTIP"
 msgstr "Vstúpte do editora a upravte svoj druh"
@@ -1764,7 +1757,7 @@
 
 #, fuzzy
 msgid "ENVIRONMENTAL_CONDITIONS"
-msgstr "Mitochondria"
+msgstr "Environmentálna retencia glukózy"
 
 msgid "ENVIRONMENTAL_GLUCOSE_RETENTION"
 msgstr "Environmentálna retencia glukózy"
@@ -5033,10 +5026,6 @@
 msgid "SPREAD_TO_PATCHES"
 msgstr "rozšírenie do oblastí:"
 
-<<<<<<< HEAD
-msgid "STAGES"
-msgstr ""
-=======
 #, fuzzy
 msgid "SPRINT"
 msgstr "Snímka obrazovky"
@@ -5044,7 +5033,9 @@
 #, fuzzy
 msgid "SPRINT_ACTION_TOOLTIP"
 msgstr "Pozastaviť hru"
->>>>>>> 69622fd6
+
+msgid "STAGES"
+msgstr ""
 
 msgid "STAGE_MENU_BUTTON_TOOLTIP"
 msgstr ""
@@ -5368,7 +5359,7 @@
 
 #, fuzzy
 msgid "THE_PATCH_MAP"
-msgstr "Termoplast"
+msgstr "Typ mapy"
 
 #, fuzzy
 msgid "THE_WORLD"
@@ -6484,9 +6475,8 @@
 msgid "WIKI_HEADING_FEATURES"
 msgstr "Spojivo"
 
-#, fuzzy
 msgid "WIKI_HEADING_FOG_OF_WAR"
-msgstr "Spojivo"
+msgstr ""
 
 #, fuzzy
 msgid "WIKI_HEADING_GAMEPLAY"
@@ -6538,9 +6528,8 @@
 msgid "WIKI_HEADING_THE_DAY/NIGHT_CYCLE"
 msgstr ""
 
-#, fuzzy
 msgid "WIKI_HEADING_THE_PATCH_MAP"
-msgstr "Chemoreceptor"
+msgstr ""
 
 #, fuzzy
 msgid "WIKI_HEADING_TRANSITIONS"
@@ -7509,10 +7498,9 @@
 msgid "ZOOM_OUT"
 msgstr "Oddialiť"
 
-<<<<<<< HEAD
 #~ msgid "HELP"
 #~ msgstr "Pomoc"
-=======
+
 #, fuzzy
 #~ msgid "ALLOW_SPECIES_TO_NOT_MIGRATE"
 #~ msgstr "Časť populácie [b][u]{0}[/u][/b] migrovala do {1}"
@@ -7527,7 +7515,6 @@
 
 #~ msgid "NOT_FOUND_CHUNK"
 #~ msgstr "Chyba: Kus nebol nájdený"
->>>>>>> 69622fd6
 
 #~ msgid "BASSBOOST"
 #~ msgstr "Bassboost"
@@ -7586,9 +7573,6 @@
 #~ msgid "PANGONIAN_REGION_NAME"
 #~ msgstr "Pangónsky"
 
-#~ msgid "PATCH_MAP_TYPE"
-#~ msgstr "Typ mapy"
-
 #~ msgid "PATCH_MAP_TYPE_CLASSIC"
 #~ msgstr "Klasický"
 
