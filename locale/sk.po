# Translations template for PROJECT.
# Copyright (C) 2022 ORGANIZATION
# This file is distributed under the same license as the PROJECT project.
# FIRST AUTHOR <EMAIL@ADDRESS>, 2022.
#
msgid ""
msgstr ""
"Project-Id-Version: PROJECT VERSION\n"
"Report-Msgid-Bugs-To: EMAIL@ADDRESS\n"
<<<<<<< HEAD
"POT-Creation-Date: 2025-03-27 20:24+0100\n"
"PO-Revision-Date: 2025-02-06 13:29+0000\n"
=======
"POT-Creation-Date: 2025-04-04 13:53+0300\n"
"PO-Revision-Date: 2025-04-04 10:42+0000\n"
>>>>>>> db01e70b
"Last-Translator: Anonymous <noreply@weblate.org>\n"
"Language-Team: Slovak <https://translate.revolutionarygamesstudio.com/projects/thrive/thrive-game/sk/>\n"
"Language: sk\n"
"MIME-Version: 1.0\n"
"Content-Type: text/plain; charset=UTF-8\n"
"Content-Transfer-Encoding: 8bit\n"
"Plural-Forms: nplurals=3; plural=(n==1) ? 0 : (n>=2 && n<=4) ? 1 : 2;\n"
"X-Generator: Weblate 5.7.2\n"
"Generated-By: Babel 2.9.1\n"

msgid "2D_MOVEMENT_TYPE_SELECTION"
msgstr ""

msgid "3D_EDITOR"
msgstr "3D Editor"

msgid "3D_MOVEMENT"
msgstr "3D Pohyb"

msgid "3D_MOVEMENT_TYPE_SELECTION"
msgstr ""

msgid "ABILITIES"
msgstr "Schopnosti"

#, fuzzy
msgid "ABORT"
msgstr "Prerušené."

msgid "ABORTED_DOT"
msgstr "Prerušené."

#, fuzzy
msgid "ABSORBERS_COUNT"
msgstr "Fáza Mikróbov"

msgid "ABYSSOPELAGIC"
msgstr "Abysopelagiál"

msgid "ACCEPT"
msgstr ""

#, fuzzy
msgid "ACTION_AWAKEN"
msgstr "Prebudiť sa"

#, fuzzy
msgid "ACTION_AWAKEN_TOOLTIP"
msgstr "Prebudiť sa"

msgid "ACTION_BLOCKED_WHILE_ANOTHER_IN_PROGRESS"
msgstr "Akcia je zablokovaná, kým prebieha iná"

#, fuzzy
msgid "ACTION_DELETE"
msgstr "Potvrdiť ukončenie"

#, fuzzy
msgid "ACTION_DOUBLE_POPULATION"
msgstr "Populácia druhu"

#, fuzzy
msgid "ACTION_DUPLICATE_UNITS"
msgstr "Potvrdiť ukončenie"

#, fuzzy
msgid "ACTION_HALF_POPULATION"
msgstr "Celková populácia:"

#, fuzzy
msgid "ACTION_TELEPORT"
msgstr "Potvrdiť ukončenie"

msgid "ACTIVE"
msgstr "Aktívny"

msgid "ACTIVE_THREAD_COUNT"
msgstr "Súčasné vlákna:"

msgid "ACTIVITY_EXPLANATION"
msgstr ""

msgid "ADDITIONAL_VALIDATION_FAILED"
msgstr "Pri dodatočných validáciách bol zistený problém: {0}"

msgid "ADD_INPUT_BUTTON_TOOLTIP"
msgstr ""

msgid "ADVANCED_VIEW"
msgstr "Rozšírené"

msgid "ADVANCED_VIEW_BUTTON_TOOLTIP"
msgstr "Otvoriť zobrazenie rozšírených nastavení"

#, fuzzy
msgid "AEROBIC_NITROGEN_FIXATION"
msgstr "Anaeróbna fixácia dusíka"

msgid "AEROBIC_NITROGEN_FIXING"
msgstr "Aeróbna fixácia dusíka"

#, fuzzy
msgid "AEROBIC_RESPIRATION"
msgstr "Aeróbne Dýchanie"

msgid "AGENTS"
msgstr "Činidlo"

#, fuzzy
msgid "AGENTS_COLON"
msgstr "Autor:"

#, fuzzy
msgid "AGENT_NAME"
msgstr "{0} {1}"

msgid "AGGRESSION_EXPLANATION"
msgstr ""

msgid "AGGRESSIVE"
msgstr "Agresívny"

msgid "AI_MUTATION_RATE"
msgstr "Miera mutácie AI"

msgid "AI_MUTATION_RATE_EXPLANATION"
msgstr "(rýchlosť, akou druhy AI mutujú)"

msgid "ALL"
msgstr "Všetko"

#, fuzzy
msgid "ALLOW_SPECIES_SWITCH_ON_EXTINCTION"
msgstr "zmutoval"

#, fuzzy
msgid "ALLOW_SPECIES_SWITCH_ON_EXTINCTION_EXPLANATION"
msgstr "(začiatočná poloha)"

#, fuzzy
msgid "ALL_WORLDS_GENERAL_STATISTICS"
msgstr "Štatistika organizmu"

#, fuzzy
msgid "ALL_WORLDS_STATISTICS"
msgstr "Štatistika organizmu"

msgid "ALREADY_ASCENDED"
msgstr ""

msgid "ALT"
msgstr "Alt"

#, fuzzy
msgid "ALWAYS_VISIBLE"
msgstr "Viditeľné"

msgid "AMBIANCE_VOLUME"
msgstr "Hlasitosť prostredia"

msgid "AMMONIA"
msgstr "Amoniak"

#, fuzzy
msgid "AMMONIA_COST"
msgstr "Amoniak"

msgid "AMOUNT_OF_AUTOSAVE_TO_KEEP"
msgstr "Počet automatických uložení k zachovaniu:"

msgid "AMOUNT_OF_QUICKSAVE_TO_KEEP"
msgstr "Počet rýchlych uložení k zachovaniu:"

msgid "ANAEROBIC_NITROGEN_FIXATION"
msgstr "Anaeróbna fixácia dusíka"

#, fuzzy
msgid "AND_UNLOCK_CONDITION"
msgstr "Fyzické podmienky"

msgid "ANISOTROPIC_FILTERING"
msgstr ""

msgid "ANTIALIASING_MSAA_TAA"
msgstr ""

#, fuzzy
msgid "ANTI_ALIASING_FXAA"
msgstr "Viacvzorové vyhladzovanie:"

#, fuzzy
msgid "ANTI_ALIASING_MODE"
msgstr "Viacvzorové vyhladzovanie:"

#, fuzzy
msgid "ANTI_ALIASING_MSAA"
msgstr "Viacvzorové vyhladzovanie:"

#, fuzzy
msgid "ANTI_ALIASING_TAA"
msgstr "Viacvzorové vyhladzovanie:"

msgid "APPEARANCE"
msgstr "Vzhľad"

msgid "APPLY"
msgstr "Použiť"

msgid "APPLY_CHANGES"
msgstr "Použiť zmeny"

msgid "APRIL"
msgstr "Apríl"

msgid "ARE_YOU_SURE_TO_RESET_ALL_SETTINGS"
msgstr "Naozaj chceš obnoviť VŠETKY predvolené nastavenia?"

msgid "ARE_YOU_SURE_TO_RESET_INPUT_SETTINGS"
msgstr "Naozaj chceš obnoviť predvolené nastavenia ovládania?"

msgid "ARTIST_COLON"
msgstr "Autor:"

msgid "ARTWORK_TITLE"
msgstr "\"{0}\" - {1}"

#, fuzzy
msgid "ART_BY"
msgstr "Vytvoril {0}"

msgid "ART_GALLERY"
msgstr "Galéria"

#, fuzzy
msgid "ASCENSION_CONGRATULATIONS"
msgstr "Populácia druhu"

msgid "ASCENSION_CONGRATULATIONS_CONTENT"
msgstr ""

#, fuzzy
msgid "ASCENSION_STAGE"
msgstr "Rusticyanín"

msgid "ASSEMBLY_CLASS_REQUIRED"
msgstr ""

msgid "ASSEMBLY_REQUIRED_WITH_HARMONY"
msgstr ""

msgid "ASSUME_HYPERTHREADING"
msgstr "Predpokladať, že CPU má povolené hypervlákna"

msgid "ASSUME_HYPERTHREADING_TOOLTIP"
msgstr ""

msgid "ATMOSPHERIC_GASSES"
msgstr "Atmosférické plyny"

msgid "ATP"
msgstr "ATP"

msgid "ATP_BALANCE"
msgstr ""

#, fuzzy
msgid "ATP_BALANCE_TOOLTIP"
msgstr "Zobraziť / skryť prostredie a zlúčeniny"

#, fuzzy
msgid "ATP_BALANCE_TOOLTIP_MULTICELLULAR"
msgstr "Zobraziť / skryť prostredie a zlúčeniny"

msgid "ATP_BALANCE_WITHOUT_EXTERNAL_RESOURCES"
msgstr ""

msgid "ATP_BALANCE_WITHOUT_GLUCOSE"
msgstr ""

#, fuzzy
msgid "ATP_BALANCE_WITHOUT_HYDROGEN_SULFIDE"
msgstr "Sírovodík"

msgid "ATP_BALANCE_WITHOUT_IRON"
msgstr ""

msgid "ATP_BALANCE_WITH_ALL_COMPOUNDS"
msgstr ""

msgid "ATP_PRODUCTION"
msgstr "Produkcia ATP"

msgid "ATP_PRODUCTION_TOO_LOW"
msgstr "PRODUKCIA ATP PRÍLIŠ NÍZKA!"

msgid "ATTEMPT_TO_WRITE_SAVE_FAILED"
msgstr ""

msgid "AT_CURSOR"
msgstr "Na kurzore:"

msgid "AUDIO_OUTPUT_DEVICE"
msgstr "Výstupné zvukové zariadenie:"

msgid "AUGUST"
msgstr "August"

#, fuzzy
msgid "AUTO"
msgstr "Automatická evolúcia"

msgid "AUTO-EVO_EXPLANATION_EXPLANATION"
msgstr ""

#, fuzzy
msgid "AUTO-EVO_POPULATION_CHANGED_2"
msgstr "Populácia {0} sa zmenila o {1} za {2} v dôsledku: {3}"

msgid "AUTO-EVO_PREDICTION"
msgstr "Auto-Evo predpoveď"

msgid "AUTO-EVO_PREDICTION_BOX_DESCRIPTION"
msgstr ""

#, fuzzy
msgid "AUTO-EVO_RESULTS_TITLE"
msgstr "Výsledok automatickej evolúcie:"

msgid "AUTO-EVO_STEPS_DONE"
msgstr "{0:F1} % hotovo. {1:n0}/{2:n0} krokov."

#, fuzzy
msgid "AUTO-EVO_STRENGHT_MULTIPLIER"
msgstr "Násobiteľ nákladov na mutáciu"

#, fuzzy
msgid "AUTO-EVO_STRENGHT_MULTIPLIER_EXPLANATION"
msgstr "(náklady na organely, membrány a ďalšie predmety v editore)"

msgid "AUTOSAVE_DURING_THE_GAME"
msgstr "Automatické ukladanie počas hry"

msgid "AUTO_EVO"
msgstr "Automatická evolúcia"

msgid "AUTO_EVO_EXPLORING_TOOL"
msgstr "Nástroj prieskumu Auto-Evo"

msgid "AUTO_EVO_FAILED"
msgstr "Automatickú evolúciu sa nepodarilo spustiť"

msgid "AUTO_EVO_MISSING_RESULT_DATA_OBJECT"
msgstr ""

#, fuzzy
msgid "AUTO_EVO_RESULTS"
msgstr "Výsledok automatickej evolúcie:"

#, fuzzy
msgid "AUTO_EVO_RESULTS_GLOBAL_TITLE"
msgstr "Výsledok automatickej evolúcie:"

#, fuzzy
msgid "AUTO_EVO_RESULTS_PATCH_TITLE"
msgstr "Výsledok automatickej evolúcie:"

msgid "AUTO_EVO_RUN_STATUS"
msgstr "stav spustenia:"

#, fuzzy
msgid "AUTO_EVO_STATUS_COLON"
msgstr "stav spustenia:"

msgid "AUTO_MOVE_FORWARDS"
msgstr "Automatický pohyb dopredu"

msgid "AUTO_RESOLUTION"
msgstr "Automatické ({0}x{1})"

msgid "AVAILABLE_CONSTRUCTION_PROJECTS"
msgstr ""

msgid "AVAILABLE_MODS"
msgstr "Dostupné módy"

msgid "AWAKENING_STAGE"
msgstr ""

#, fuzzy
msgid "AWARE_STAGE"
msgstr "Fáza Mikróbov"

msgid "BACK"
msgstr "Späť"

msgid "BACKGROUND_BLUR"
msgstr ""

msgid "BACKSLASH"
msgstr "Backslash"

msgid "BACKSPACE"
msgstr "Backspace"

#, fuzzy
msgid "BACTERIAL_THERMOSYNTHESIS"
msgstr "Termosyntéza"

msgid "BALANCE_DISPLAY_AT_DAY_ALWAYS"
msgstr ""

msgid "BALANCE_DISPLAY_AT_DAY_ALWAYS_TOOLTIP"
msgstr ""

msgid "BALANCE_DISPLAY_WHILE_MOVING"
msgstr ""

#, fuzzy
msgid "BALANCE_DISPLAY_WHILE_MOVING_TOOLTIP"
msgstr "Otvoriť zobrazenie rozšírených nastavení"

msgid "BASE_MOBILITY"
msgstr "Základná mobilita"

msgid "BASE_MOVEMENT"
msgstr "Základný pohyb"

msgid "BASIC_VIEW"
msgstr "Základné"

msgid "BASIC_VIEW_BUTTON_TOOLTIP"
msgstr "Vrátiť sa k základnému zobrazeniu nastavení"

msgid "BATHYPELAGIC"
msgstr "Batypelagiál"

#, fuzzy
msgid "BECOME_MACROSCOPIC"
msgstr "Stať sa makroskopickým ({0}/{1})"

#, fuzzy
msgid "BECOME_MULTICELLULAR"
msgstr "Stať sa viacbunkovým ({0}/{1})"

#, fuzzy
msgid "BEGIN_THRIVING"
msgstr "Začať prosperovať"

msgid "BEHAVIOUR"
msgstr "Správanie"

#, fuzzy
msgid "BEHAVIOUR_ACTIVITY"
msgstr "Správanie"

#, fuzzy
msgid "BEHAVIOUR_AGGRESSION"
msgstr "Správanie"

#, fuzzy
msgid "BEHAVIOUR_FEAR"
msgstr "Správanie"

#, fuzzy
msgid "BEHAVIOUR_FOCUS"
msgstr "Správanie"

#, fuzzy
msgid "BEHAVIOUR_OPPORTUNISM"
msgstr "Správanie"

msgid "BELOW_SEA_LEVEL"
msgstr "{0}-{1}m pod hladinou mora"

msgid "BENCHMARKS"
msgstr ""

#, fuzzy
msgid "BENCHMARK_FINISHED"
msgstr "Načítanie dokončené"

msgid "BENCHMARK_PHASE"
msgstr ""

msgid "BENCHMARK_RESULTS_COLON"
msgstr ""

#, fuzzy
msgid "BEST_PATCH_COLON"
msgstr "Najlepšia oblasť:"

msgid "BIG_IRON_CHUNK"
msgstr "Veľký kus železa"

#, fuzzy
msgid "BIG_PHOSPHATE_CHUNK"
msgstr "Veľký kus železa"

msgid "BILLION_ABBREVIATION"
msgstr "{0} mld"

msgid "BINDING_AGENT"
msgstr "Spojivo"

msgid "BINDING_AGENT_DESCRIPTION"
msgstr ""

msgid "BINDING_AGENT_PROCESSES_DESCRIPTION"
msgstr ""

msgid "BIND_AXES_SENSITIVITY"
msgstr ""

msgid "BIOLUMINESCENT_VACUOLE"
msgstr "Bioluminiscenčná vakuola"

msgid "BIOME_LABEL"
msgstr "Bióm: {0}"

msgid "BLOOM_RENDER_EFFECT"
msgstr ""

#, fuzzy
msgid "BLUESKY_TOOLTIP"
msgstr "Pozastaviť hru"

msgid "BRAIN_CELL_NAME_DEFAULT"
msgstr ""

msgid "BRAVE"
msgstr "Odvážny"

msgid "BROWSE"
msgstr "Prehľadávať"

msgid "BROWSE_WORKSHOP"
msgstr "Prehľadávať Workshop"

#, fuzzy
msgid "BUILD_CITY"
msgstr "Štruktúra"

#, fuzzy
msgid "BUILD_QUEUE"
msgstr "Štruktúra"

#, fuzzy
msgid "BUILD_STRUCTURE"
msgstr "Štruktúra"

msgid "BY"
msgstr ""

msgid "BY_REVOLUTIONARY_GAMES"
msgstr "Od Revolutionary Games Studio"

msgid "CACHE_DISK_MAX_TIME"
msgstr ""

msgid "CACHE_MEMORY_MAX_ITEMS"
msgstr ""

msgid "CACHE_TIME_MEMORY"
msgstr ""

msgid "CACHE_TIME_MEMORY_ONLY"
msgstr ""

#, fuzzy
msgid "CACHING_TITLE"
msgstr "Chýba názov"

msgid "CALCIUM_CARBONATE"
msgstr "Uhličitan vápenatý"

msgid "CALCIUM_CARBONATE_MEMBRANE_DESCRIPTION"
msgstr ""

msgid "CAMERA"
msgstr "Kamera"

msgid "CANCEL"
msgstr "Zrušiť"

msgid "CANCEL_ACTION_CAPITAL"
msgstr "ZRUŠIŤ AKCIU"

msgid "CANCEL_CURRENT_ACTION"
msgstr "Zrušiť akciu"

msgid "CANNOT_DELETE_USED_CELL_TYPE"
msgstr "Nemožno odstrániť typ bunky, ktorý momentálne používaš"

msgid "CANNOT_DELETE_USED_CELL_TYPE_TITLE"
msgstr "Nemožno odstrániť použitý typ bunky"

#, fuzzy
msgid "CANNOT_ENGULF"
msgstr "Nedá sa pohltiť"

msgid "CANNOT_MOVE_METABALL_TO_DESCENDANT_TREE"
msgstr ""

msgid "CANNOT_REDUCE_BRAIN_POWER_STAGE"
msgstr ""

msgid "CANNOT_REDUCE_BRAIN_POWER_STAGE_TITLE"
msgstr ""

msgid "CANNOT_WRITE_SAVE"
msgstr ""

msgid "CANT_LOAD_MOD_INFO"
msgstr "Nie je možné načítať informácie o móde pre {0}"

msgid "CAPSLOCK"
msgstr "Caps Lock"

msgid "CARBON_DIOXIDE"
msgstr "Oxid uhličitý"

msgid "CATEGORY_AN_ABUNDANCE"
msgstr "veľké množstvo"

msgid "CATEGORY_A_FAIR_AMOUNT"
msgstr "dostatočné množstvo"

msgid "CATEGORY_LITTLE"
msgstr "málo"

msgid "CATEGORY_QUITE_A_BIT"
msgstr "celkom dosť"

msgid "CATEGORY_SOME"
msgstr "trochu"

msgid "CATEGORY_VERY_LITTLE"
msgstr "veľmi málo"

msgid "CAUTIOUS"
msgstr "Opatrný"

msgid "CELL"
msgstr "Bunka"

msgid "CELLS"
msgstr "Bunky"

msgid "CELLULASE"
msgstr "Celuláza"

msgid "CELLULASE_DESCRIPTION"
msgstr ""

msgid "CELLULOSE"
msgstr "Celulóza"

msgid "CELLULOSE_MEMBRANE_DESCRIPTION"
msgstr ""

#, fuzzy
msgid "CELL_STAT_ROTATION_TOOLTIP"
msgstr "Hodnota, ktorá sa používa pri generovaní sveta (musí kladné byť číslo)"

#, fuzzy
msgid "CELL_STAT_SPEED_TOOLTIP"
msgstr "Hodnota, ktorá sa používa pri generovaní sveta (musí kladné byť číslo)"

#, fuzzy
msgid "CELL_STAT_STORAGE_TOOLTIP"
msgstr "Hodnota, ktorá sa používa pri generovaní sveta (musí kladné byť číslo)"

#, fuzzy
msgid "CELL_TYPE_BUTTON_ATP_CONSUMPTION"
msgstr "{0}: -{1} ATP"

#, fuzzy
msgid "CELL_TYPE_BUTTON_ATP_PRODUCTION"
msgstr "Produkcia ATP"

msgid "CELL_TYPE_NAME"
msgstr "Názov typu bunky"

msgid "CHANGE_DESCRIPTION_IS_TOO_LONG"
msgstr "Poznámky k zmene sú príliš dlhé"

msgid "CHANGE_THE_SYMMETRY"
msgstr "Zmeniť symetriu"

#, fuzzy
msgid "CHANNEL_INHIBITOR_TOXIN_SYNTHESIS"
msgstr "Môže sa použiť na bodnutie iných buniek alebo na obranu proti ich toxínom."

msgid "CHEATS"
msgstr "Cheaty"

msgid "CHEAT_KEYS_ENABLED"
msgstr "Cheaty povolené"

msgid "CHEAT_MENU"
msgstr "Cheat menu"

msgid "CHEMICAL_BUTTON_MICROBE_TOOLTIP"
msgstr "Zobraziť / skryť bunkové procesy"

msgid "CHEMOPLAST"
msgstr "Chemoplast"

msgid "CHEMOPLAST_DESCRIPTION"
msgstr ""

msgid "CHEMOPLAST_PROCESSES_DESCRIPTION"
msgstr ""

msgid "CHEMORECEPTOR"
msgstr "Chemoreceptor"

msgid "CHEMORECEPTOR_DESCRIPTION"
msgstr ""

#, fuzzy
msgid "CHEMORECEPTOR_MINIMUM_AMOUNT_TOOLTIP"
msgstr "Minimálne množstvo na detekciu:"

msgid "CHEMORECEPTOR_PROCESSES_DESCRIPTION"
msgstr "Chemoreceptor umožňuje detegovať zlúčeniny z väčšej vzdialenosti. Po umiestnení je možné upraviť typ zlúčeniny a farbu vodiacej čiary."

#, fuzzy
msgid "CHEMORECEPTOR_SEARCH_RADIUS_TOOLTIP"
msgstr "Chemoreceptor umožňuje detegovať zlúčeniny z väčšej vzdialenosti. Po umiestnení je možné upraviť typ zlúčeniny a farbu vodiacej čiary."

#, fuzzy
msgid "CHEMOSYNTHESIS"
msgstr "Chemosyntéza"

msgid "CHEMOSYNTHESIZING_PROTEINS"
msgstr "Chemosyntetizujúce bielkoviny"

msgid "CHEMOSYNTHESIZING_PROTEINS_DESCRIPTION"
msgstr ""

msgid "CHEMOSYNTHESIZING_PROTEINS_PROCESSES_DESCRIPTION"
msgstr "Premieňa [thrive:compound type=\"hydrogensulfide\"]sírovodík[/thrive:compound] na [thrive:compound type=\"glucose\"]glukózu[/thrive:compound]. Množstvo závisí od koncentrácie [thrive:compound type=\"carbondioxide\"]oxidu uhličitého [/thrive:compound]. Taktiežpremieňa [thrive:compound type=\"glucose\"]glukózu[/thrive:compound] na [thrive:compound type=\"atp\"][/thrive:compound]."

msgid "CHEMO_SYNTHESIS"
msgstr "Chemosyntéza"

msgid "CHITIN"
msgstr "Chitín"

msgid "CHITINASE"
msgstr "Chitináza"

msgid "CHITINASE_DESCRIPTION"
msgstr ""

msgid "CHITIN_MEMBRANE_DESCRIPTION"
msgstr ""

msgid "CHLOROPLAST"
msgstr "Chloroplast"

msgid "CHLOROPLAST_DESCRIPTION"
msgstr ""

msgid "CHLOROPLAST_PROCESSES_DESCRIPTION"
msgstr ""

msgid "CHOSEN_FILENAME_ALREADY_EXISTS"
msgstr ""

msgid "CHROMATIC_ABERRATION"
msgstr "Chromatická aberácia:"

msgid "CHROMATOPHORE_PROCESSES_DESCRIPTION"
msgstr "Produkuje [thrive:compound type=\"glucose\"]glukózu[/thrive:compound]. Množstvo závisí od [thrive:compound type=\"carbondioxide\"]oxidu uhličitého[/thrive:compound] a intenzity [thrive:compound type=\"sunlight\"]slnečného žiarenia[/thrive:compound]."

msgid "CHUNK_CELL_CORPSE_PART"
msgstr ""

msgid "CHUNK_FOOD_SOURCE"
msgstr "{0} spotreba"

msgid "CILIA"
msgstr "Riasinky"

msgid "CILIA_DESCRIPTION"
msgstr ""

msgid "CILIA_PROCESSES_DESCRIPTION"
msgstr "Zvyšuje rýchlosť otáčania veľkých buniek."

#, fuzzy
msgid "CITY_SHORT_STATISTICS"
msgstr "Štatistika organizmu"

msgid "CLEAN_UP_OLD_SAVES"
msgstr ""

msgid "CLEAR_CACHE"
msgstr ""

msgid "CLICK_TO_SELECT"
msgstr ""

msgid "CLOSE"
msgstr "Zavrieť"

msgid "CLOSE_OPTIONS"
msgstr "Zatvoriť možnosti?"

msgid "CLOSTRIDIAL_FERMENTATION"
msgstr ""

#, fuzzy
msgid "CLOUD_BENCHMARK"
msgstr "Editor Mikróbov"

msgid "CLOUD_RESOLUTION_DIVISOR"
msgstr "Oddeľovač rozlíšenia oblakov:"

msgid "CLOUD_SIMULATION_MINIMUM_INTERVAL"
msgstr "Minimálny interval simulácie oblakov:"

#, fuzzy
msgid "CLOUD_SIMULATION_MULTIPLIER"
msgstr "Násobiteľ nákladov na osmoreguláciu"

msgid "COASTAL"
msgstr "Pobrežie"

#, fuzzy
msgid "COLLISION_SHAPE"
msgstr "Umiestniť entity s kolíznymi tvarmi"

msgid "COLOUR"
msgstr "Farba"

msgid "COLOURBLIND_CORRECTION"
msgstr "Korekcia farieb:"

msgid "COLOUR_PICKER_ADD_PRESET"
msgstr "Pridať aktuálnu farbu ako prednastavenú"

msgid "COLOUR_PICKER_A_TOOLTIP"
msgstr "Hodnota alfa kanála farby"

msgid "COLOUR_PICKER_B_TOOLTIP"
msgstr "Hodnota modrého kanála farby"

msgid "COLOUR_PICKER_G_TOOLTIP"
msgstr "Hodnota zeleného kanála farby"

msgid "COLOUR_PICKER_HSV_BUTTON_TOOLTIP"
msgstr ""
"Zapnúť alebo vypnúť režim OSJ (Odtieň, Saturácia, Jas).\n"
"Nemôže byť zapnutý v režime raw."

msgid "COLOUR_PICKER_H_TOOLTIP"
msgstr "Odtieň - časť farby"

msgid "COLOUR_PICKER_PICK_COLOUR"
msgstr "Zvoľ farbu z herného okna"

msgid "COLOUR_PICKER_PRESET_TOOLTIP"
msgstr ""
"Farba: {0}\n"
"Ľavé tlačidlo myši: Použiť toto prednastavenie\n"
"Pravé tlačidlo myši: Vymazať toto prednastavenie"

msgid "COLOUR_PICKER_RAW_BUTTON_TOOLTIP"
msgstr ""
"Zapnúť alebo vypnúť režim raw.\n"
"V režime raw môžeš hodnoty R, G, B nastaviť nad úroveň 1.0.\n"
"Nemôže byť zapnutý v režime OSJ."

msgid "COLOUR_PICKER_R_TOOLTIP"
msgstr "Hodnota červeného kanála farby"

msgid "COLOUR_PICKER_S_TOOLTIP"
msgstr "Saturácia - množstvo sivej farby"

msgid "COLOUR_PICKER_V_TOOLTIP"
msgstr "Jas - svetlosť alebo intenzita farby"

#, fuzzy
msgid "COMMON_ABILITIES"
msgstr "Schopnosti"

msgid "COMMON_EDITING_AND_STRATEGY"
msgstr ""

msgid "COMMUNITY_FORUM"
msgstr ""

#, fuzzy
msgid "COMMUNITY_FORUM_BUTTON_TOOLTIP"
msgstr "Vstúpte do editora a upravte svoj druh"

#, fuzzy
msgid "COMMUNITY_WIKI"
msgstr "naša Wiki"

#, fuzzy
msgid "COMMUNITY_WIKI_BUTTON_TOOLTIP"
msgstr "Opustiť hru"

#, fuzzy
msgid "COMPILED_AT_COLON"
msgstr "Zlúčeniny:"

#, fuzzy
msgid "COMPLETE_ACTION"
msgstr "Zlúčeniny:"

msgid "COMPOUNDS"
msgstr "Zlúčeniny"

msgid "COMPOUNDS_AT_EQUILIBRIUM"
msgstr ""

msgid "COMPOUNDS_AT_MAX_SPEED"
msgstr ""

#, fuzzy
msgid "COMPOUNDS_BUTTON_MICROBE_TOOLTIP"
msgstr "Zobraziť / skryť prostredie a zlúčeniny"

msgid "COMPOUNDS_COLON"
msgstr "Zlúčeniny:"

msgid "COMPOUND_BALANCE_FILL_TIME"
msgstr ""

msgid "COMPOUND_BALANCE_FILL_TIME_TOO_LONG"
msgstr ""

#, fuzzy
msgid "COMPOUND_BALANCE_MODE_TOOLTIP"
msgstr "Zobraziť / skryť prostredie a zlúčeniny"

msgid "COMPOUND_BALANCE_TITLE"
msgstr ""

#, fuzzy
msgid "COMPOUND_BALANCE_TOOLTIP"
msgstr "Zobraziť / skryť prostredie a zlúčeniny"

msgid "COMPOUND_CLOUDS"
msgstr "Oblaky zlúčenín"

#, fuzzy
msgid "COMPOUND_CLOUD_BENCHMARK"
msgstr "Hustota oblaku zlúčenín"

msgid "COMPOUND_CLOUD_DENSITY"
msgstr "Hustota oblaku zlúčenín"

msgid "COMPOUND_CLOUD_DENSITY_EXPLANATION"
msgstr "(hustota oblakov zlúčenín v prostredí)"

msgid "COMPOUND_CONCENTRATIONS_DECREASED"
msgstr "{0} koncentrácie sa znížili o {1}"

msgid "COMPOUND_FOOD_SOURCE"
msgstr "{0} spotreba"

#, fuzzy
msgid "COMPOUND_HANDLE_KEEP"
msgstr "Zobraziť / skryť prostredie a zlúčeniny"

#, fuzzy
msgid "COMPOUND_HANDLE_SPLIT_SISTER"
msgstr "Zobraziť / skryť prostredie a zlúčeniny"

#, fuzzy
msgid "COMPOUND_HANDLE_TOP_UP"
msgstr "Zobraziť / skryť prostredie a zlúčeniny"

#, fuzzy
msgid "COMPOUND_HANDLE_TOP_UP_ON_CHANGE"
msgstr "Hustota oblaku zlúčenín"

#, fuzzy
msgid "COMPOUND_STORAGE_AMOUNT_DOES_NOT_LAST_NIGHT"
msgstr "{0} spotreba"

msgid "COMPOUND_STORAGE_NOT_ENOUGH_GENERATED_DURING_DAY"
msgstr ""

#, fuzzy
msgid "COMPOUND_STORAGE_NOT_ENOUGH_SPACE"
msgstr "{0} spotreba"

msgid "COMPOUND_STORAGE_STATS_TITLE"
msgstr ""

#, fuzzy
msgid "COMPOUND_STORAGE_STATS_TOOLTIP"
msgstr "Zobraziť / skryť prostredie a zlúčeniny"

msgid "COMPOUND_TO_FIND"
msgstr ""

msgid "CONCEPT_ART"
msgstr "Koncepty"

msgid "CONFIG"
msgstr ""

msgid "CONFIRM_CAPITAL"
msgstr "POTVRDIŤ"

#, fuzzy
msgid "CONFIRM_DELETE"
msgstr "Potvrdiť ukončenie"

msgid "CONFIRM_EXIT"
msgstr "Potvrdiť ukončenie"

msgid "CONFIRM_FOSSILISATION_OVERWRITE"
msgstr ""

#, fuzzy
msgid "CONFIRM_MOVE_TO_ASCENSION_STAGE"
msgstr "(rýchlosť, akou druhy AI mutujú)"

#, fuzzy
msgid "CONFIRM_MOVE_TO_ASCENSION_STAGE_EXPLANATION"
msgstr "(rýchlosť, akou druhy AI mutujú)"

msgid "CONFIRM_MOVE_TO_INDUSTRIAL_STAGE"
msgstr ""

#, fuzzy
msgid "CONFIRM_MOVE_TO_INDUSTRIAL_STAGE_EXPLANATION"
msgstr "(rýchlosť, akou druhy AI mutujú)"

#, fuzzy
msgid "CONFIRM_MOVE_TO_SPACE_STAGE"
msgstr "(rýchlosť, akou druhy AI mutujú)"

#, fuzzy
msgid "CONFIRM_MOVE_TO_SPACE_STAGE_EXPLANATION"
msgstr "(rýchlosť, akou druhy AI mutujú)"

msgid "CONFIRM_NEW_GAME_BUTTON_TOOLTIP"
msgstr "Vstúp do hry s týmito nastaveniami"

msgid "CONFIRM_NEW_GAME_BUTTON_TOOLTIP_DISABLED"
msgstr "Niektoré nastavenia sú neplatné"

#, fuzzy
msgid "CONSTRUCTION_UNIT_NAME"
msgstr "Tritanopia (modro-žltá)"

msgid "CONTENT_UPLOADED_FROM"
msgstr ""

#, fuzzy
msgid "CONTINUE"
msgstr "Začať prosperovať"

#, fuzzy
msgid "CONTINUE_AS_SPECIES"
msgstr "Vyhynuté druhy"

#, fuzzy
msgid "CONTINUE_THRIVING"
msgstr "Začať prosperovať"

msgid "CONTINUE_TO_PROTOTYPES"
msgstr ""

msgid "CONTINUE_TO_PROTOTYPES_PROMPT"
msgstr ""

msgid "CONTROLLER_ANY_DEVICE"
msgstr ""

msgid "CONTROLLER_AXIS_L2"
msgstr ""

msgid "CONTROLLER_AXIS_LEFT_TRIGGER"
msgstr ""

msgid "CONTROLLER_AXIS_LEFT_X"
msgstr ""

msgid "CONTROLLER_AXIS_LEFT_Y"
msgstr ""

msgid "CONTROLLER_AXIS_NEGATIVE_DIRECTION"
msgstr ""

msgid "CONTROLLER_AXIS_POSITIVE_DIRECTION"
msgstr ""

msgid "CONTROLLER_AXIS_R2"
msgstr ""

msgid "CONTROLLER_AXIS_RIGHT_TRIGGER"
msgstr ""

msgid "CONTROLLER_AXIS_RIGHT_X"
msgstr ""

msgid "CONTROLLER_AXIS_RIGHT_Y"
msgstr ""

msgid "CONTROLLER_AXIS_VISUALIZERS"
msgstr ""

msgid "CONTROLLER_BUTTON_DPAD_DOWN"
msgstr ""

msgid "CONTROLLER_BUTTON_DPAD_LEFT"
msgstr ""

msgid "CONTROLLER_BUTTON_DPAD_RIGHT"
msgstr ""

msgid "CONTROLLER_BUTTON_DPAD_UP"
msgstr ""

msgid "CONTROLLER_BUTTON_LEFT_SHOULDER"
msgstr ""

msgid "CONTROLLER_BUTTON_LEFT_STICK"
msgstr ""

msgid "CONTROLLER_BUTTON_MISC1"
msgstr ""

msgid "CONTROLLER_BUTTON_PADDLE1"
msgstr ""

msgid "CONTROLLER_BUTTON_PADDLE2"
msgstr ""

msgid "CONTROLLER_BUTTON_PADDLE3"
msgstr ""

msgid "CONTROLLER_BUTTON_PADDLE4"
msgstr ""

msgid "CONTROLLER_BUTTON_PS3_SELECT"
msgstr ""

msgid "CONTROLLER_BUTTON_PS3_START"
msgstr ""

msgid "CONTROLLER_BUTTON_PS_CIRCLE"
msgstr ""

msgid "CONTROLLER_BUTTON_PS_CROSS"
msgstr ""

msgid "CONTROLLER_BUTTON_PS_L1"
msgstr ""

msgid "CONTROLLER_BUTTON_PS_L3"
msgstr ""

msgid "CONTROLLER_BUTTON_PS_OPTIONS"
msgstr ""

msgid "CONTROLLER_BUTTON_PS_R1"
msgstr ""

msgid "CONTROLLER_BUTTON_PS_R3"
msgstr ""

msgid "CONTROLLER_BUTTON_PS_SHARE"
msgstr ""

msgid "CONTROLLER_BUTTON_PS_SONY_BUTTON"
msgstr ""

msgid "CONTROLLER_BUTTON_PS_SQUARE"
msgstr ""

msgid "CONTROLLER_BUTTON_PS_TRIANGLE"
msgstr ""

msgid "CONTROLLER_BUTTON_RIGHT_SHOULDER"
msgstr ""

msgid "CONTROLLER_BUTTON_RIGHT_STICK"
msgstr ""

msgid "CONTROLLER_BUTTON_TOUCH_PAD"
msgstr ""

msgid "CONTROLLER_BUTTON_UNKNOWN"
msgstr ""

msgid "CONTROLLER_BUTTON_XBOX_A"
msgstr ""

msgid "CONTROLLER_BUTTON_XBOX_B"
msgstr ""

msgid "CONTROLLER_BUTTON_XBOX_BACK"
msgstr ""

msgid "CONTROLLER_BUTTON_XBOX_GUIDE"
msgstr ""

msgid "CONTROLLER_BUTTON_XBOX_START"
msgstr ""

msgid "CONTROLLER_BUTTON_XBOX_X"
msgstr ""

msgid "CONTROLLER_BUTTON_XBOX_Y"
msgstr ""

msgid "CONTROLLER_DEADZONES"
msgstr ""

#, fuzzy
msgid "CONTROLLER_DEADZONE_CALIBRATION_EXPLANATION"
msgstr "(koeficient populácie druhu, ktorý klesne zakaždým keď hráč zomrie)"

msgid "CONTROLLER_DEADZONE_COLON"
msgstr ""

msgid "CONTROLLER_PROMPT_TYPE_SETTING"
msgstr ""

msgid "CONTROLLER_SENSITIVITY"
msgstr ""

msgid "CONTROLLER_UNKNOWN_AXIS"
msgstr ""

msgid "COPY_ERROR_TO_CLIPBOARD"
msgstr "Kopírovať chybu do schránky"

#, fuzzy
msgid "COPY_RESULTS"
msgstr "Výsledok automatickej evolúcie:"

msgid "CORRECTION_PROTANOPE"
msgstr "Protanopia (červeno-zelená)"

msgid "CORRECTION_TRITANOPE"
msgstr "Tritanopia (modro-žltá)"

#, fuzzy
msgid "CPU_THREADS"
msgstr "Vlákna:"

msgid "CRAFTING_CLEAR_INPUTS"
msgstr ""

msgid "CRAFTING_ERROR_INTERNAL_CONSUME_PROBLEM"
msgstr ""

#, fuzzy
msgid "CRAFTING_ERROR_TAKING_ITEMS"
msgstr "Chýba názov"

msgid "CRAFTING_FILTER_INPUTS"
msgstr ""

msgid "CRAFTING_KNOWN_ITEMS"
msgstr ""

msgid "CRAFTING_NOT_ENOUGH_MATERIAL"
msgstr ""

msgid "CRAFTING_NO_RECIPE_SELECTED"
msgstr ""

msgid "CRAFTING_NO_ROOM_TO_TAKE_CRAFTING_RESULTS"
msgstr ""

#, fuzzy
msgid "CRAFTING_RECIPE_DISPLAY"
msgstr "Výsledok automatickej evolúcie:"

msgid "CRAFTING_RECIPE_HAND_AXE"
msgstr ""

#, fuzzy
msgid "CRAFTING_RESULTS"
msgstr "Výsledok automatickej evolúcie:"

msgid "CRAFTING_SELECT_RECIPE_OR_ITEMS_TO_FILTER"
msgstr ""

msgid "CRAFTING_TAKE_ALL"
msgstr ""

#, fuzzy
msgid "CRAFTING_TITLE"
msgstr "Chýba názov"

msgid "CREATE"
msgstr "Vytvoriť"

msgid "CREATED_AT"
msgstr ""

msgid "CREATED_ON_PLATFORM"
msgstr "Vytvorené na platforme:"

msgid "CREATE_A_NEW_MICROBE"
msgstr "Vytvoriť nového mikróba"

msgid "CREATE_NEW"
msgstr "Vytvoriť nový"

msgid "CREATE_NEW_CELL_TYPE"
msgstr "Vytvoriť nový typ bunky"

msgid "CREATE_NEW_CELL_TYPE_DESCRIPTION"
msgstr "Nové typy buniek môžeš vytvoriť duplikovaním existujúcich a pomenovaním ich. Typy buniek je možné upraviť tak, aby sa špecializovali na rôzne roly. Pri úprave typu bunky sa všetky umiestnené bunky toho istého typu aktualizujú."

#, fuzzy
msgid "CREATE_NEW_MOD"
msgstr "Vytvoriť nový mod"

msgid "CREATE_NEW_SAVE"
msgstr ""

msgid "CREATE_NEW_TISSUE_TYPE"
msgstr ""

msgid "CREATE_NEW_TISSUE_TYPE_DESCRIPTION"
msgstr ""

msgid "CREATING_DOT_DOT_DOT"
msgstr "Vytváranie..."

msgid "CREATING_OBJECTS_FROM_SAVE"
msgstr ""

msgid "CREDITS"
msgstr "Poďakovanie"

msgid "CTRL"
msgstr "CTRL"

#, fuzzy
msgid "CURRENT_CACHE_SIZE"
msgstr "Zobraziť názvy tlačidiel pri výbere častí"

#, fuzzy
msgid "CURRENT_CACHE_SIZE_TOOLTIP"
msgstr "Pozastaviť hru"

msgid "CURRENT_DEVELOPERS"
msgstr "Súčasní vývojári"

msgid "CURRENT_LOCATION_CAPITAL"
msgstr "SÚČASNÁ POLOHA"

#, fuzzy
msgid "CURRENT_RESEARCH_NONE"
msgstr "Zobraziť názvy tlačidiel pri výbere častí"

#, fuzzy
msgid "CURRENT_RESEARCH_PROGRESS"
msgstr "Otvoriť nápovedu"

#, fuzzy
msgid "CURRENT_WORLD"
msgstr "Súčasní vývojári"

#, fuzzy
msgid "CURRENT_WORLD_STATISTICS"
msgstr "Štatistika organizmu"

msgid "CUSTOM_USERNAME"
msgstr "Vlastné používateľské meno:"

msgid "CYTOPLASM"
msgstr "Cytoplazma"

msgid "CYTOPLASM_DESCRIPTION"
msgstr ""

msgid "CYTOPLASM_GLYCOLYSIS"
msgstr "Cytoplazmatická Glykolýza"

msgid "CYTOPLASM_PROCESSES_DESCRIPTION"
msgstr "Premieňa [thrive:compound type=\"glucose\"]glukózu[/thrive:compound] na [thrive:compound type=\"atp\"][/thrive:compound]."

#, fuzzy
msgid "CYTOTOXIN_SYNTHESIS"
msgstr "Syntéza OxyToxynov"

#, fuzzy
msgid "DAMAGE_SOURCE_RADIATION"
msgstr "(náklady na organely, membrány a ďalšie predmety v editore)"

msgid "DAY_LENGTH"
msgstr ""

#, fuzzy
msgid "DAY_LENGTH_EXPLANATION"
msgstr "(náhodne umiestnené tajomstvá v hre)"

msgid "DAY_NIGHT_CYCLE_ENABLED"
msgstr ""

#, fuzzy
msgid "DAY_NIGHT_CYCLE_ENABLED_EXPLANATION_2"
msgstr "(začni s oblakom glukózy v blízkosti každou generáciou)"

#, fuzzy
msgid "DEADZONE_CALIBRATION_FINISHED"
msgstr "Pri dodatočných validáciách bol zistený problém: {0}"

#, fuzzy
msgid "DEADZONE_CALIBRATION_INPROGRESS"
msgstr "Tento jazyk je dokončený na {0}%"

msgid "DEADZONE_CALIBRATION_IS_RESET"
msgstr ""

msgid "DEADZONE_CONFIGURATION"
msgstr ""

msgid "DEATH"
msgstr "smrť"

msgid "DEBUG_COORDINATES"
msgstr ""

msgid "DEBUG_DRAW_NOT_AVAILABLE"
msgstr ""

#, fuzzy
msgid "DEBUG_HEAT_AT_CURSOR"
msgstr "Na kurzore:"

msgid "DEBUG_PANEL"
msgstr "Debugovací panel"

msgid "DECEMBER"
msgstr "December"

#, fuzzy
msgid "DECREASE_ITEM_SIZE"
msgstr "Vytvoriť nový"

msgid "DEFAULT_AUDIO_OUTPUT_DEVICE"
msgstr "Predvolené výstupné zariadenie"

msgid "DELETE"
msgstr "Odstrániť"

msgid "DELETE_ALL_OLD_SAVE_WARNING_2"
msgstr ""

msgid "DELETE_FOSSIL_CONFIRMATION"
msgstr ""

msgid "DELETE_OLD_SAVES_PROMPT"
msgstr ""

msgid "DELETE_ORGANELLE"
msgstr "Vymazať organelu"

msgid "DELETE_SAVE_CONFIRMATION"
msgstr ""

msgid "DELETE_SELECTED"
msgstr ""

msgid "DELETE_SELECTED_SAVES_PROMPT"
msgstr ""

msgid "DELETE_SELECTED_SAVE_WARNING"
msgstr ""

msgid "DELETE_THIS_SAVE_PROMPT"
msgstr ""

#, fuzzy
msgid "DESCEND_BUTTON"
msgstr "Zahodiť a pokračovať"

#, fuzzy
msgid "DESCEND_CONFIRMATION"
msgstr "Zahodiť a pokračovať"

#, fuzzy
msgid "DESCEND_CONFIRMATION_EXPLANATION"
msgstr "(začiatočná poloha)"

msgid "DESCRIPTION"
msgstr "Popis:"

msgid "DESCRIPTION_COLON"
msgstr "Popis:"

msgid "DESCRIPTION_TOO_LONG"
msgstr "Popis je príliš dlhý"

msgid "DESPAWN_ENTITIES"
msgstr "Odstrániť všetky entity"

msgid "DETECTED_CPU_COUNT"
msgstr "Zistený počet CPU:"

#, fuzzy
msgid "DEVBUILD_VERSION_INFO"
msgstr "Devbuilds podporovatelia"

msgid "DEVELOPERS"
msgstr "Vývojári"

#, fuzzy
msgid "DEVELOPMENT_FORUM"
msgstr "Vývoj podporovaný štúdiom Revolutionary Games Studio ry"

#, fuzzy
msgid "DEVELOPMENT_FORUM_BUTTON_TOOLTIP"
msgstr "Vstúpte do editora a upravte svoj druh"

msgid "DEVELOPMENT_SUPPORTED_BY"
msgstr "Vývoj podporovaný štúdiom Revolutionary Games Studio ry"

#, fuzzy
msgid "DEVELOPMENT_WIKI"
msgstr "Vývojári"

#, fuzzy
msgid "DEVELOPMENT_WIKI_BUTTON_TOOLTIP"
msgstr "Ako hrať hru"

msgid "DEVOURED"
msgstr ""

msgid "DEV_BUILD_PATRONS"
msgstr "Devbuilds podporovatelia"

msgid "DIFFICULTY"
msgstr "Obtiažnosť"

#, fuzzy
msgid "DIFFICULTY_DETAILS_STRING"
msgstr "Nastavenie obtiažnosti"

msgid "DIFFICULTY_PRESET"
msgstr "Nastavenie obtiažnosti"

msgid "DIFFICULTY_PRESET_CUSTOM"
msgstr "Vlastná"

msgid "DIFFICULTY_PRESET_EASY"
msgstr "Ľahká"

msgid "DIFFICULTY_PRESET_HARD"
msgstr "Ťažká"

msgid "DIFFICULTY_PRESET_NORMAL"
msgstr "Normálna"

msgid "DIGESTION_EFFICIENCY"
msgstr "Efektívnosť trávenia"

#, fuzzy
msgid "DIGESTION_EFFICIENCY_COLON"
msgstr "Efektívnosť trávenia:"

msgid "DIGESTION_SPEED"
msgstr "Rýchlosť trávenia"

msgid "DIGESTION_SPEED_COLON"
msgstr "Rýchlosť trávenia:"

msgid "DIGESTION_SPEED_VALUE"
msgstr "{0}/s"

msgid "DISABLED"
msgstr "Vypnuté"

msgid "DISABLE_ALL"
msgstr "Zakázať všetko"

msgid "DISCARD_AND_CONTINUE"
msgstr "Zahodiť a pokračovať"

msgid "DISCARD_CHANGES"
msgstr "Zrušiť zmeny"

#, fuzzy
msgid "DISCARD_MIGRATION"
msgstr "Zahodiť a pokračovať"

msgid "DISCONNECTED_CELLS"
msgstr "Odpojené bunky"

msgid "DISCONNECTED_CELLS_TEXT"
msgstr "Sú tu bunky, ktoré nie sú spojené s ostatnými. Prosím spoj všetky bunky, aby si mohol pokračovať."

msgid "DISCONNECTED_METABALLS"
msgstr ""

msgid "DISCONNECTED_METABALLS_TEXT"
msgstr ""

msgid "DISCONNECTED_ORGANELLES"
msgstr "Odpojené organely"

msgid "DISCONNECTED_ORGANELLES_TEXT"
msgstr ""

#, fuzzy
msgid "DISCORD_TOOLTIP"
msgstr "Uplynulý čas: {0:#,#} rokov"

#, fuzzy
msgid "DISK_CACHE_TOOLTIP"
msgstr "Opustiť hru"

#, fuzzy
msgid "DISMISSED_POPUPS_COLON"
msgstr "Rýchlosť trávenia:"

#, fuzzy
msgid "DISMISSED_POPUPS_EXPLANATION"
msgstr "(začiatočná poloha)"

msgid "DISMISS_INFORMATION_PERMANENTLY"
msgstr ""

msgid "DISMISS_WARNING_PERMANENTLY"
msgstr ""

#, fuzzy
msgid "DISPLAY_3D_MENU_BACKGROUNDS"
msgstr "Zobraziť častice v pozadí"

msgid "DISPLAY_ABILITIES_BAR"
msgstr "Zobraziť panel schopností"

#, fuzzy
msgid "DISPLAY_BACKGROUND_DISTORTION_EFFECT"
msgstr "Zobraziť častice v pozadí"

msgid "DISPLAY_BACKGROUND_PARTICLES"
msgstr "Zobraziť častice v pozadí"

#, fuzzy
msgid "DISPLAY_DRIVER_OPENGL"
msgstr "Zobraziť názvy tlačidiel pri výbere častí"

#, fuzzy
msgid "DISPLAY_DRIVER_VULKAN"
msgstr "Zobraziť názvy tlačidiel pri výbere častí"

#, fuzzy
msgid "DISPLAY_MODE"
msgstr "Zobraziť názvy tlačidiel pri výbere častí"

msgid "DISPLAY_PART_NAMES"
msgstr "Zobraziť názvy tlačidiel pri výbere častí"

msgid "DISSOLVED_COMPOUND_FOOD_SOURCE"
msgstr "Rovnomerne rozložený environmentálny zdroj potravy {0}"

msgid "DOES_NOT_USE_FEATURE"
msgstr "Nie"

msgid "DONATIONS"
msgstr "Príspevky"

msgid "DOT_DOT_DOT"
msgstr "..."

msgid "DOUBLE"
msgstr "Dvojitá"

msgid "DOUBLE_CLICK_TO_VIEW_IN_FULLSCREEN"
msgstr "Dvojitým kliknutím zobraziť na celej obrazovke"

msgid "DOUBLE_MEMBRANE_DESCRIPTION"
msgstr ""

#, fuzzy
msgid "DOUBLE_SPEED_TOGGLE_TOOLTIP"
msgstr "Hodnota, ktorá sa používa pri generovaní sveta (musí kladné byť číslo)"

msgid "DRAG_TO_REORDER_ITEMS_WITH_MOUSE"
msgstr ""

msgid "DUMP_SCENE_TREE"
msgstr ""

msgid "DUPLICATE_TYPE"
msgstr "Duplikovať typ"

msgid "EASTEREGG_MESSAGE_1"
msgstr "Zaujímavosť: Didínium a Črievička sú dokonalý príklad vzťahu medzi predátorom a korisťou, ktorý je skúmaný už desaťročia. Takže, si Didínium, alebo Črievička? Predátor či korisť?"

msgid "EASTEREGG_MESSAGE_10"
msgstr "VRTIACE SA VECI!!"

msgid "EASTEREGG_MESSAGE_11"
msgstr ""

msgid "EASTEREGG_MESSAGE_12"
msgstr ""

msgid "EASTEREGG_MESSAGE_13"
msgstr ""

msgid "EASTEREGG_MESSAGE_14"
msgstr "Tip: Čím viac bičíkov, tým väčšia rýchlosť, ale aj menej ATP"

msgid "EASTEREGG_MESSAGE_15"
msgstr "Tip: Môžeš pohltiť aj železo alebo iné častice."

msgid "EASTEREGG_MESSAGE_16"
msgstr "Tip: Pred pridaním jadra buď opatrný. Bude ťa to stáť veľa."

msgid "EASTEREGG_MESSAGE_17"
msgstr ""

msgid "EASTEREGG_MESSAGE_18"
msgstr ""

msgid "EASTEREGG_MESSAGE_2"
msgstr "Tip: Toxíny môžu byť použité na odvrátenie iných toxínov, ak si dosť rýchly."

msgid "EASTEREGG_MESSAGE_3"
msgstr "Tip: Osmoregulácia stojí 1 ATP za sekundu za každý blok tvojej bunky. Každý prázdny blok cytoplazmy tiež generuje 5 ATP za sekundu. Ak strácaš ATP kvôli osmoregulácií, pridaj prázdne cytoplasmy alebo odstráň organely."

msgid "EASTEREGG_MESSAGE_4"
msgstr ""

msgid "EASTEREGG_MESSAGE_5"
msgstr ""

msgid "EASTEREGG_MESSAGE_6"
msgstr "Tip: Niekedy je najlepšie pred inými bunkami utiecť."

msgid "EASTEREGG_MESSAGE_7"
msgstr "Tip: Môžeš pohltiť bunky s polovičnou veľkosťou tvojej."

msgid "EASTEREGG_MESSAGE_8"
msgstr "Tip: Baktérie môžu byť nebezpečnejšie ako napovedá ich veľkosť. Niektoré dokážu zabíjať zvnútra obete!"

msgid "EASTEREGG_MESSAGE_9"
msgstr "Tip: Môžeš svojou neopatrnosťou vyhubiť iné druhy. Môže sa to stať aj tebe."

msgid "EASTER_EGGS"
msgstr "Zahrnúť Easter eggy"

msgid "EASTER_EGGS_EXPLANATION"
msgstr "(náhodne umiestnené tajomstvá v hre)"

#, fuzzy
msgid "EASTER_EGG_BANANA_BIOME"
msgstr "(náhodne umiestnené tajomstvá v hre)"

#, fuzzy
msgid "EDGE_PAN_SPEED"
msgstr "Rýchlosť trávenia"

#, fuzzy
msgid "EDITING_TITLE"
msgstr "Chýba názov"

msgid "EDITOR"
msgstr "Editor"

#, fuzzy
msgid "EDITORS_AND_MUTATIONS_BUTTON"
msgstr "zmutoval"

msgid "EDITOR_BUTTON_TOOLTIP"
msgstr "Vstúpte do editora a upravte svoj druh"

msgid "EDITOR_TUTORIAL_EARLY_GOAL"
msgstr ""

msgid "EDITOR_TUTORIAL_EDITOR_TEXT"
msgstr ""

#, fuzzy
msgid "EDITOR_TUTORIAL_MICROBE_EDITOR_NUCLEUS"
msgstr "Záporná bilancia ATP"

#, fuzzy
msgid "EFFECTIVE_VALUE"
msgstr "{0}%"

msgid "EIGHT_TIMES"
msgstr "8x"

#, fuzzy
msgid "EJECT_ENGULFED"
msgstr "Nedá sa pohltiť"

#, fuzzy
msgid "EJECT_ENGULFED_TOOLTIP"
msgstr "Nedá sa pohltiť"

#, fuzzy
msgid "EMITTERS_COUNT"
msgstr "Fáza Mikróbov"

msgid "ENABLED_MODS"
msgstr "Povolené módy"

#, fuzzy
msgid "ENABLE_ALL_COMPATIBLE"
msgstr "Povoliť všetky kompatibilné módy"

msgid "ENABLE_EDITOR"
msgstr "Zapni editor"

msgid "ENABLE_GUI_LIGHT_EFFECTS"
msgstr "Povoliť svetelné efekty GUI"

msgid "ENDOSYMBIONT_ENGULFED_ALREADY_DONE"
msgstr ""

msgid "ENDOSYMBIONT_ENGULFED_PROGRESS"
msgstr ""

msgid "ENDOSYMBIONT_TYPE_ALREADY_PRESENT"
msgstr ""

#, fuzzy
msgid "ENDOSYMBIOSIS_AVAILABLE_ORGANELLES"
msgstr "Umiestniť organelu"

msgid "ENDOSYMBIOSIS_BUTTON"
msgstr ""

#, fuzzy
msgid "ENDOSYMBIOSIS_CANCEL_TOOLTIP"
msgstr "Rozpojiť všetky"

#, fuzzy
msgid "ENDOSYMBIOSIS_COMPLETE_TOOLTIP"
msgstr "Hodnota, ktorá sa používa pri generovaní sveta (musí kladné byť číslo)"

#, fuzzy
msgid "ENDOSYMBIOSIS_EXPLANATION"
msgstr "(začiatočná poloha)"

msgid "ENDOSYMBIOSIS_NOTHING_ENGULFED"
msgstr ""

#, fuzzy
msgid "ENDOSYMBIOSIS_NO_CANDIDATE_ORGANELLES"
msgstr "Odpojené organely"

#, fuzzy
msgid "ENDOSYMBIOSIS_PROGRESSING_EXPLANATION"
msgstr "(začiatočná poloha)"

msgid "ENDOSYMBIOSIS_PROKARYOTIC_LIMIT_EXPLANATION"
msgstr ""

#, fuzzy
msgid "ENDOSYMBIOSIS_SINGLE_SPECIES_PROGRESS_DESCRIPTION"
msgstr "Premieňa [thrive:compound type=\"hydrogensulfide\"]sírovodík[/thrive:compound] na [thrive:compound type=\"glucose\"]glukózu[/thrive:compound]. Množstvo závisí od koncentrácie [thrive:compound type=\"carbondioxide\"]oxidu uhličitého [/thrive:compound]. Taktiežpremieňa [thrive:compound type=\"glucose\"]glukózu[/thrive:compound] na [thrive:compound type=\"atp\"][/thrive:compound]."

#, fuzzy
msgid "ENDOSYMBIOSIS_START_TOOLTIP"
msgstr "Vstúpte do editora a upravte svoj druh"

#, fuzzy
msgid "ENDOSYMBIOSIS_TITLE"
msgstr "Chýba názov"

#, fuzzy
msgid "ENERGY_BALANCE_REQUIRED_COMPOUND_LINE"
msgstr "{0}: -{1} ATP"

msgid "ENERGY_BALANCE_TOOLTIP_CONSUMPTION"
msgstr "{0}: -{1} ATP"

msgid "ENERGY_BALANCE_TOOLTIP_PRODUCTION"
msgstr "{0}: +{1} ATP"

#, fuzzy
msgid "ENERGY_BALANCE_TOOLTIP_PRODUCTION_WITH_REQUIREMENT"
msgstr "{0}: +{1} ATP"

msgid "ENERGY_IN_PATCH_FOR"
msgstr "Energia v {0} pre {1}"

#, fuzzy
msgid "ENERGY_IN_PATCH_SHORT"
msgstr "Energia v {0} pre {1}"

msgid "ENERGY_SOURCES"
msgstr "Zdroje energie:"

msgid "ENERGY_SUMMARY_LINE"
msgstr ""

msgid "ENGULF_NO_ATP_DAMAGE_MESSAGE"
msgstr ""

msgid "ENTER_EXISTING_ID"
msgstr "Zadajte existujúce ID"

msgid "ENTER_EXISTING_WORKSHOP_ID"
msgstr ""

msgid "ENTITY_LABEL"
msgstr "Štítok entity"

msgid "ENVIRONMENT"
msgstr "Životné prostredie"

#, fuzzy
msgid "ENVIRONMENTAL_CONDITIONS_BUTTON"
msgstr "Environmentálna retencia glukózy"

msgid "ENVIRONMENTAL_GLUCOSE_RETENTION"
msgstr "Environmentálna retencia glukózy"

#, fuzzy
msgid "ENVIRONMENTAL_GLUCOSE_RETENTION_EXPLANATION"
msgstr "(proporcia glukózy v prostredí každú generáciu"

#, fuzzy
msgid "ENVIRONMENT_BUTTON_MICROBE_TOOLTIP"
msgstr "Zobraziť / skryť prostredie a zlúčeniny"

#, fuzzy
msgid "ENVIRONMENT_TOLERANCE"
msgstr "Životné prostredie"

msgid "EPIPELAGIC"
msgstr "Epipelagiál"

msgid "EQUIPMENT_TYPE_AXE"
msgstr ""

msgid "ERROR"
msgstr "Chyba"

msgid "ERROR_CREATING_FOLDER"
msgstr "Chyba pri vytváraní priečinka pre mód"

msgid "ERROR_CREATING_INFO_FILE"
msgstr ""

msgid "ERROR_FAILED_TO_SAVE_NEW_SETTINGS"
msgstr "Chyba: Nepodarilo sa uložiť nové nastavenia."

#, fuzzy
msgid "ERROR_FETCHING_EXPLANATION"
msgstr "(náhodne umiestnené tajomstvá v hre)"

#, fuzzy
msgid "ERROR_FETCHING_NEWS"
msgstr "Chyba pri vytváraní priečinka pre mód"

msgid "ERROR_LOADING"
msgstr "Chyba v načítaní"

msgid "ERROR_SAVING"
msgstr "Chyba pri ukladaní"

#, fuzzy
msgid "ERROR_UPLOADING_EXCEPTION"
msgstr "Chyba v načítaní"

msgid "ESCAPE"
msgstr "Esc"

#, fuzzy
msgid "ESCAPE_ENGULFING"
msgstr "uniknúť pohlteniu"

msgid "ESTUARY"
msgstr "Ústie"

#, fuzzy
msgid "EVENT_ERUPTION_TOOLTIP"
msgstr "Vrátiť sa k základnému zobrazeniu nastavení"

msgid "EVENT_METEOR_GLUCOSE"
msgstr ""

#, fuzzy
msgid "EVENT_METEOR_IRON"
msgstr "{0}: +{1} ATP"

#, fuzzy
msgid "EVENT_METEOR_PHOSPHATES"
msgstr "Umiestniť fosfát"

#, fuzzy
msgid "EVENT_METEOR_PLAIN"
msgstr "Vrátiť sa k základnému zobrazeniu nastavení"

msgid "EVENT_METEOR_RADIOACTIVE"
msgstr ""

msgid "EVENT_METEOR_SULFUR"
msgstr ""

#, fuzzy
msgid "EVOLUTIONARY_TREE"
msgstr "Od Revolutionary Games Studio"

#, fuzzy
msgid "EVOLUTIONARY_TREE_BUILD_FAILED"
msgstr "Od Revolutionary Games Studio"

#, fuzzy
msgid "EXACT_VERSION_COLON"
msgstr "Verzia:"

#, fuzzy
msgid "EXACT_VERSION_TOOLTIP"
msgstr "Vrátiť sa k základnému zobrazeniu nastavení"

msgid "EXCEPTION_HAPPENED_PROCESSING_SAVE"
msgstr ""

msgid "EXCEPTION_HAPPENED_WHILE_LOADING"
msgstr ""

#, fuzzy
msgid "EXCLUSIVE_FULLSCREEN"
msgstr "Prepnúť na celú obrazovku"

#, fuzzy
msgid "EXISTING_BUILDINGS"
msgstr "Zadajte existujúce ID"

msgid "EXIT"
msgstr "Odísť"

#, fuzzy
msgid "EXIT_EDITOR"
msgstr "Editor"

#, fuzzy
msgid "EXIT_TO_LAUNCHER"
msgstr "Spustiť E"

msgid "EXPERIMENTAL_FEATURES"
msgstr ""

#, fuzzy
msgid "EXPERIMENTAL_FEATURES_EXPLANATION"
msgstr "(rýchlosť, akou druhy AI mutujú)"

#, fuzzy
msgid "EXPERIMENTAL_FEATURES_WARNING"
msgstr "(rýchlosť, akou druhy AI mutujú)"

msgid "EXPORT_ALL_WORLDS"
msgstr ""

#, fuzzy
msgid "EXPORT_ALL_WORLDS_TOOLTIP"
msgstr "Uplynulý čas: {0:#,#} rokov"

#, fuzzy
msgid "EXPORT_SUCCESS"
msgstr "Dravosť {0}"

msgid "EXTERNAL"
msgstr "Povrchový"

msgid "EXTERNAL_EFFECTS"
msgstr ""

msgid "EXTINCTION_BOX_TEXT"
msgstr ""

msgid "EXTINCTION_CAPITAL"
msgstr "VYHYNUTIE"

msgid "EXTINCT_FROM_PATCH"
msgstr ""

msgid "EXTINCT_FROM_THE_PLANET"
msgstr ""

msgid "EXTINCT_IN_PATCH"
msgstr "vyhynul v tejto oblasti"

msgid "EXTINCT_SPECIES"
msgstr "Vyhynuté druhy"

msgid "EXTRAS"
msgstr "Extra"

msgid "EXTRA_OPTIONS"
msgstr "Extra nastavenia"

#, fuzzy
msgid "FACEBOOK_TOOLTIP"
msgstr "Pozastaviť hru"

msgid "FAILED"
msgstr ""

#, fuzzy
msgid "FAILED_ONE_OR_MORE_SAVE_DELETION_DESCRIPTION"
msgstr "Môj úžasný mod"

#, fuzzy
msgid "FAILED_SAVE_DELETION"
msgstr "Chyba: Nepodarilo sa uložiť nové nastavenia."

#, fuzzy
msgid "FAILED_SAVE_DELETION_DESCRIPTION"
msgstr "Môj úžasný mod"

msgid "FEARFUL"
msgstr "Bojazlivý"

msgid "FEAR_EXPLANATION"
msgstr ""

#, fuzzy
msgid "FEATURE_DISABLED"
msgstr "Vypnuté"

#, fuzzy
msgid "FEATURE_ENABLED"
msgstr "Cheaty povolené"

msgid "FEBRUARY"
msgstr "Február"

msgid "FEED_ITEM_CONTENT_PARSING_FAILED"
msgstr ""

#, fuzzy
msgid "FEED_ITEM_MISSING_CONTENT"
msgstr ""
"Čas spracovania: {0} s\n"
"Fyzikálny čas: {1} s\n"
"Entity: {2} Iné: {3}\n"
"Spawnuté: {4} Despawnuté: {5}\n"
"Použité uzly: {6}\n"
"Použitá pamäť: {7}\n"
"GPU pamäť: {8}\n"
"Vykreslené objekty: {9}\n"
"Draw Calls: {10} 2D: {11}\n"
"Vykreslené vrcholy: {12}\n"
"Zmeny materiálu: {13}\n"
"Zmeny tieňovača: {14}\n"
"Osirotené uzly: {15}\n"
"Latencia zvuku: {16} ms\n"
"Celkovy počet vlákien: {17}\n"
"Celkový čas CPU: {18}"

msgid "FEED_ITEM_PUBLISHED_AT"
msgstr ""

msgid "FEED_ITEM_TRUNCATED_NOTICE"
msgstr ""

#, fuzzy
msgid "FERROPLAST"
msgstr "Termoplast"

#, fuzzy
msgid "FERROPLAST_DESCRIPTION"
msgstr "Popis módu:"

#, fuzzy
msgid "FERROPLAST_PROCESSES_DESCRIPTION"
msgstr "Premieňa [thrive:compound type=\"glucose\"]glukózu[/thrive:compound] na [thrive:compound type=\"atp\"][/thrive:compound]."

msgid "FILTER_ITEMS_BY_CATEGORY_COLON"
msgstr "Filtrovať položky podľa kategórie:"

msgid "FIND_CURRENT_PATCH"
msgstr ""

msgid "FINISHED_DOT"
msgstr "Dokončené."

msgid "FINISH_EDITING_AND_RETURN_TO_ENVIRONMENT"
msgstr "Dokončiť úpravy a vrátiť sa do prostredia"

msgid "FINISH_ONE_GENERATION"
msgstr ""

msgid "FINISH_X_GENERATIONS"
msgstr "Počet potrebných generácií: {0}"

msgid "FIRE_TOXIN"
msgstr "Ohnivý toxín"

#, fuzzy
msgid "FIRE_TOXIN_TOOLTIP"
msgstr "Niektoré možnosti môžu byť vypnuté, ak je realistický režim zapnutý"

msgid "FLAGELLUM"
msgstr "Bičík"

msgid "FLAGELLUM_DESCRIPTION"
msgstr ""

#, fuzzy
msgid "FLAGELLUM_LENGTH_DESCRIPTION"
msgstr "Používa [thrive:compound type=\"atp\"][/thrive:compound] na zvýšenie rýchlosti pohybu bunky."

msgid "FLAGELLUM_PROCESSES_DESCRIPTION"
msgstr "Používa [thrive:compound type=\"atp\"][/thrive:compound] na zvýšenie rýchlosti pohybu bunky."

#, fuzzy
msgid "FLEET_NAME_FROM_PLACE"
msgstr "vyhynul na tejto planéte"

#, fuzzy
msgid "FLEET_UNITS"
msgstr "{0} {1}"

#, fuzzy
msgid "FLOATING_CHUNKS_COLON"
msgstr "Rotácia:"

msgid "FLOATING_HAZARD"
msgstr "Plávajúce nebezpečenstvo"

msgid "FLUID"
msgstr "Tekutina"

msgid "FLUIDITY_RIGIDITY"
msgstr "Tekutosť / Tuhosť"

msgid "FOCUSED"
msgstr "Sústredený"

msgid "FOCUS_EXPLANATION"
msgstr ""

#, fuzzy
msgid "FOG_OF_WAR_DISABLED"
msgstr "Vypnuté"

#, fuzzy
msgid "FOG_OF_WAR_DISABLED_DESCRIPTION"
msgstr "Môj úžasný mod"

msgid "FOG_OF_WAR_INTENSE"
msgstr ""

#, fuzzy
msgid "FOG_OF_WAR_INTENSE_DESCRIPTION"
msgstr "Dlhý popis módu:"

msgid "FOG_OF_WAR_MODE"
msgstr ""

msgid "FOG_OF_WAR_REGULAR"
msgstr ""

#, fuzzy
msgid "FOG_OF_WAR_REGULAR_DESCRIPTION"
msgstr "Môže sa použiť na bodnutie iných buniek alebo na obranu proti ich toxínom."

msgid "FOOD_CHAIN"
msgstr "Potravový reťazec"

msgid "FOOD_SOURCE_ENERGY_INFO"
msgstr ""

#, fuzzy
msgid "FORGET_MOD_DETAILS"
msgstr "Odstrániť lokálne údaje"

msgid "FORGET_MOD_DETAILS_TOOLTIP"
msgstr ""

msgid "FORM_ERROR_MESSAGE"
msgstr "Chyba: {0}"

msgid "FOSSILISATION"
msgstr ""

#, fuzzy
msgid "FOSSILISATION_EXPLANATION"
msgstr "(začiatočná poloha)"

#, fuzzy
msgid "FOSSILISATION_FAILED"
msgstr "(začiatočná poloha)"

#, fuzzy
msgid "FOSSILISATION_FAILED_DESCRIPTION"
msgstr "Môj úžasný mod"

msgid "FOSSILISATION_HINT"
msgstr ""

msgid "FOSSILISATION_HINT_ALREADY_FOSSILISED"
msgstr ""

msgid "FOSSILISE"
msgstr ""

#, fuzzy
msgid "FOSSIL_DELETION_FAILED"
msgstr "Vytvorenie modu zlyhalo"

#, fuzzy
msgid "FOSSIL_DELETION_FAILED_DESCRIPTION"
msgstr "Môj úžasný mod"

msgid "FOUR_TIMES"
msgstr "4x"

msgid "FPS"
msgstr "Snímky za sekundu: {0}"

msgid "FPS_DISPLAY"
msgstr "Zobrazenie počtu snímkov za sekundu"

msgid "FRAME_DURATION"
msgstr "Delta čas: {0}"

msgid "FREEBUILDING"
msgstr "Voľná stavba"

msgid "FREE_GLUCOSE_CLOUD"
msgstr "Po opustení editora sa vytvorí oblak glukózy"

msgid "FREE_GLUCOSE_CLOUD_EXPLANATION"
msgstr "(začni s oblakom glukózy v blízkosti každou generáciou)"

msgid "FULLSCREEN"
msgstr "Celá obrazovka"

#, fuzzy
msgid "FULL_MOD_INFO"
msgstr "Úplné informácie o móde"

msgid "GALLERY_VIEWER"
msgstr "Zobrazovač galérie"

#, fuzzy
msgid "GAMEPLAY_BASICS_TITLE"
msgstr "Dizajnéri"

msgid "GAME_DESIGN_TEAM"
msgstr "Dizajnéri"

#, fuzzy
msgid "GAME_SYSTEMS_TITLE"
msgstr "Dizajnéri"

#, fuzzy
msgid "GATHERED_ENERGY_TOOLTIP"
msgstr "Pozastaviť hru"

msgid "GENERAL"
msgstr "Všeobecné"

#, fuzzy
msgid "GENERAL_LOADING_TIP_1"
msgstr "Chybu opravíš stlačením tlačidla Zrušiť v editore"

#, fuzzy
msgid "GENERAL_LOADING_TIP_2"
msgstr "Chybu opravíš stlačením tlačidla Zrušiť v editore"

#, fuzzy
msgid "GENERAL_LOADING_TIP_3"
msgstr "Chybu opravíš stlačením tlačidla Zrušiť v editore"

#, fuzzy
msgid "GENERAL_LOADING_TIP_4"
msgstr "Chybu opravíš stlačením tlačidla Zrušiť v editore"

#, fuzzy
msgid "GENERAL_LOADING_TIP_5"
msgstr "Chybu opravíš stlačením tlačidla Zrušiť v editore"

#, fuzzy
msgid "GENERAL_LOADING_TIP_6"
msgstr "Chybu opravíš stlačením tlačidla Zrušiť v editore"

#, fuzzy
msgid "GENERAL_LOADING_TIP_7"
msgstr "Chybu opravíš stlačením tlačidla Zrušiť v editore"

msgid "GENERATIONS"
msgstr "Generácia"

msgid "GENERATION_COLON"
msgstr "Generácia:"

#, fuzzy
msgid "GITHUB_TOOLTIP"
msgstr "Opustiť hru"

msgid "GLES3"
msgstr ""

msgid "GLOBAL_GLACIATION_END_EVENT_LOG"
msgstr ""

#, fuzzy
msgid "GLOBAL_GLACIATION_EVENT"
msgstr "Celková populácia:"

#, fuzzy
msgid "GLOBAL_GLACIATION_EVENT_LOG"
msgstr "Celková populácia:"

#, fuzzy
msgid "GLOBAL_GLACIATION_EVENT_TOOLTIP"
msgstr "Prebudiť sa"

msgid "GLOBAL_GLACIATION_EVENT_WARNING_LOG_PLURAL"
msgstr ""

msgid "GLOBAL_GLACIATION_EVENT_WARNING_LOG_SINGULAR"
msgstr ""

msgid "GLOBAL_GLACIATION_START_EVENT_LOG"
msgstr ""

msgid "GLOBAL_INITIAL_LETTER"
msgstr "G"

#, fuzzy
msgid "GLOBAL_POPULATION_COLON"
msgstr "Celková populácia:"

msgid "GLOBAL_TIMELINE_SPECIES_MIGRATED_TO"
msgstr "Časť populácie [b][u]{0}[/u][/b] z {2} migrovala do {1}"

msgid "GLUCOSE"
msgstr "Glukóza"

msgid "GLUCOSE_CONCENTRATIONS_DRASTICALLY_DROPPED"
msgstr "Koncentrácia glukózy drasticky klesla!"

msgid "GLYCOLYSIS"
msgstr "Glykolýza"

msgid "GODMODE"
msgstr ""

#, fuzzy
msgid "GOD_TOOLS_TITLE"
msgstr "Uplynulý čas: {0:#,#} rokov"

msgid "GOOGLY_EYE_CELL"
msgstr "Bunka s pohyblivými očami"

msgid "GOT_IT"
msgstr "Rozumiem"

msgid "GPL_LICENSE_HEADING"
msgstr "Text licencie GPL je nasledujúci:"

msgid "GPU_NAME"
msgstr "GPU:"

msgid "GRAPHICS"
msgstr "Grafika"

msgid "GRAPHICS_TEAM"
msgstr "Grafici"

#, fuzzy
msgid "GROWTH_ORDER"
msgstr "Normálny"

msgid "GUI"
msgstr "GUI"

msgid "GUI_LIGHT_EFFECTS_OPTION_DESCRIPTION"
msgstr ""

#, fuzzy
msgid "GUI_TAB_NAVIGATION"
msgstr "{0} tis"

msgid "GUI_VOLUME"
msgstr "Hlasitosť GUI"

msgid "HEALTH"
msgstr "Zdravie"

msgid "HEALTH_MODIFIER"
msgstr ""

#, fuzzy
msgid "HEAT_ACCUMULATION_BAR_TOOLTIP"
msgstr "Pozastaviť hru"

msgid "HELP"
msgstr "Pomoc"

msgid "HELP_BUTTON_TOOLTIP"
msgstr "Ako hrať hru"

msgid "HIGHER_VALUES_INCREASE_PERFORMANCE"
msgstr "(vyššie hodnoty zvyšujú výkon)"

msgid "HIGHER_VALUES_WORSEN_PERFORMANCE"
msgstr "(vyššie hodnoty zhoršujú výkon)"

msgid "HOLD_FOR_PAN_OR_ROTATE_MODE"
msgstr ""

msgid "HOLD_FOR_PAN_WITH_MOUSE"
msgstr ""

msgid "HOLD_PACK_COMMANDS_MENU"
msgstr ""

msgid "HOLD_TO_SHOW_CURSOR"
msgstr ""

msgid "HOLD_TO_SHOW_CURSOR_ADVICE_TEXT"
msgstr ""

msgid "HOLD_TO_SKIP_CREDITS"
msgstr ""

#, fuzzy
msgid "HOME"
msgstr "Home"

#, fuzzy
msgid "HORIZONTAL_COLON"
msgstr "Verzia:"

msgid "HORIZONTAL_WITH_AXIS_NAME_COLON"
msgstr ""

msgid "HP_COLON"
msgstr "HP:"

msgid "HSV"
msgstr "OSJ"

msgid "HUD_MESSAGE_MULTIPLE"
msgstr ""

#, fuzzy
msgid "HYDROGENASE"
msgstr "Sírovodík"

#, fuzzy
msgid "HYDROGENASE_DESCRIPTION"
msgstr "Premieňa [thrive:compound type=\"atp\"][/thrive:compound] na [thrive:compound type=\"ammonia\"][/thrive:compound]. Množstvo závisí od koncentrácie[thrive:compound type=\"nitrogen\"]dusíka[/thrive:compound]."

#, fuzzy
msgid "HYDROGENASE_PROCESSES_DESCRIPTION"
msgstr "Premieňa [thrive:compound type=\"atp\"][/thrive:compound] na [thrive:compound type=\"ammonia\"][/thrive:compound]. Množstvo závisí od koncentrácie[thrive:compound type=\"nitrogen\"]dusíka[/thrive:compound]."

msgid "HYDROGEN_SULFIDE"
msgstr "Sírovodík"

#, fuzzy
msgid "ICESHARD"
msgstr "Ľadový črep"

msgid "ICESHELF"
msgstr "Šelfový ľadovec"

msgid "ICE_CHUNK_BIG"
msgstr ""

msgid "ICE_CHUNK_SMALL"
msgstr ""

msgid "ID_IS_NOT_A_NUMBER"
msgstr "ID nie je platné číslo"

#, fuzzy
msgid "ID_NUMBER"
msgstr "Identifikačné číslo"

msgid "IF_FALLBACK_RENDERER_USED_ALL_NOT_AVAILABLE"
msgstr ""

#, fuzzy
msgid "IMAGE_FILE_TYPES"
msgstr "Typy membrán"

msgid "INCLUDE_MULTICELLULAR_PROTOTYPE"
msgstr "Zahrnúť prototypy neskoršej fázy"

msgid "INCLUDE_MULTICELLULAR_PROTOTYPE_EXPLANATION"
msgstr "(akonáhle sa dostaneš do ďalšej fázy, niektoré funkcie môžu byť nedostupné)"

#, fuzzy
msgid "INCREASE_ITEM_SIZE"
msgstr "Vytvoriť nový"

#, fuzzy
msgid "INDICATOR_SPECIES_IS_NEW"
msgstr "Vyhynuté druhy"

#, fuzzy
msgid "INDICATOR_SPECIES_MUTATED"
msgstr "zmutoval"

msgid "INDUSTRIAL_STAGE"
msgstr ""

#, fuzzy
msgid "INFINITE_COMPOUNDS"
msgstr "Nekonečné zlúčeniny"

msgid "INFINITE_MP"
msgstr "Nekonečné MP"

msgid "INFO_BOX_COST"
msgstr ""

#, fuzzy
msgid "INFO_BOX_EDITORS"
msgstr "Úložný priestor"

msgid "INFO_BOX_ENZYMES"
msgstr ""

#, fuzzy
msgid "INFO_BOX_GAMEPLAY_TYPE"
msgstr "Náklady na osmoreguláciu"

#, fuzzy
msgid "INFO_BOX_INTERNAL_NAME"
msgstr "Interný názov (priečinku):"

msgid "INFO_BOX_MASS"
msgstr ""

#, fuzzy
msgid "INFO_BOX_NEXT_STAGE"
msgstr "Úložný priestor"

#, fuzzy
msgid "INFO_BOX_OSMOREGULATION_COST"
msgstr "Náklady na osmoreguláciu"

#, fuzzy
msgid "INFO_BOX_PREVIOUS_STAGE"
msgstr "Žiadne procesy"

#, fuzzy
msgid "INFO_BOX_PROCESSES"
msgstr "Žiadne procesy"

#, fuzzy
msgid "INFO_BOX_REQUIRES_NUCLEUS"
msgstr "Vyžaduje jadro"

msgid "INFO_BOX_SIZE"
msgstr ""

#, fuzzy
msgid "INFO_BOX_STORAGE"
msgstr "Úložný priestor"

msgid "INFO_BOX_UNIQUE"
msgstr ""

msgid "INFO_BOX_UPGRADES"
msgstr ""

msgid "INGESTED_MATTER"
msgstr ""

#, fuzzy
msgid "INIT_NEW_WORLD_TOOLTIP"
msgstr "Uplynulý čas: {0:#,#} rokov"

msgid "INPUTS"
msgstr "Ovládanie"

msgid "INPUT_NAME_BUILD_STRUCTURE"
msgstr ""

msgid "INPUT_NAME_INTERACTION"
msgstr ""

msgid "INPUT_NAME_OPEN_INVENTORY"
msgstr ""

msgid "INSPECT"
msgstr "Prezrieť"

#, fuzzy
msgid "INSPECTOR"
msgstr "Prezrieť"

#, fuzzy
msgid "INSTAGRAM_TOOLTIP"
msgstr "Pozastaviť hru"

#, fuzzy
msgid "INTERACTION_ACTIVATE_ASCENSION"
msgstr "Miera mutácie AI"

#, fuzzy
msgid "INTERACTION_ACTIVATE_ASCENSION_MISSING_ENERGY"
msgstr "Miera mutácie AI"

#, fuzzy
msgid "INTERACTION_CONSTRUCT"
msgstr "Miera mutácie AI"

msgid "INTERACTION_CONSTRUCT_MISSING_DEPOSITED_MATERIALS"
msgstr ""

#, fuzzy
msgid "INTERACTION_CRAFT"
msgstr "Miera mutácie AI"

#, fuzzy
msgid "INTERACTION_DEPOSIT_RESOURCES"
msgstr "Miera mutácie AI"

msgid "INTERACTION_DEPOSIT_RESOURCES_NO_SUITABLE_RESOURCES"
msgstr ""

#, fuzzy
msgid "INTERACTION_DESTROY"
msgstr "Miera mutácie AI"

#, fuzzy
msgid "INTERACTION_FOUND_SETTLEMENT"
msgstr "Miera mutácie AI"

#, fuzzy
msgid "INTERACTION_HARVEST"
msgstr "Miera mutácie AI"

msgid "INTERACTION_HARVEST_CANNOT_MISSING_TOOL"
msgstr ""

msgid "INTERACTION_PICK_UP"
msgstr ""

msgid "INTERACTION_PICK_UP_CANNOT_FULL"
msgstr ""

msgid "INTERNALS"
msgstr ""

msgid "INTERNAL_NAME_IN_USE"
msgstr ""

msgid "INTERNAL_NAME_REQUIRED"
msgstr ""

msgid "INTERNAL_NAME_REQUIRES_CAPITAL"
msgstr ""

msgid "INVALID_DATA_TO_PLOT"
msgstr "Neplatné údaje na vykreslenie"

msgid "INVALID_ICON_PATH"
msgstr ""

msgid "INVALID_SAVE_NAME_POPUP"
msgstr ""

msgid "INVALID_SPECIES_NAME_POPUP"
msgstr ""

msgid "INVALID_TAG"
msgstr ""

msgid "INVALID_URL_FORMAT"
msgstr "Neplatný formát adresy URL"

msgid "INVALID_URL_SCHEME"
msgstr "Neplatná schéma adresy URL"

msgid "INVENTORY_ITEMS_ON_GROUND"
msgstr ""

#, fuzzy
msgid "INVENTORY_TITLE"
msgstr "\"{0}\" - {1}"

msgid "INVENTORY_TOGGLE_CRAFTING"
msgstr ""

msgid "INVENTORY_TOGGLE_GROUND"
msgstr ""

msgid "INVERTED"
msgstr ""

msgid "IN_PROTOTYPE"
msgstr ""

msgid "IRON"
msgstr "Železo"

#, fuzzy
msgid "IRON_OXIDATION"
msgstr "Príspevky"

#, fuzzy
msgid "ITCH_TOOLTIP"
msgstr "Opustiť hru"

msgid "ITEM_AT_2D_COORDINATES"
msgstr ""

#, fuzzy
msgid "ITEM_NAME_SEPARATOR"
msgstr "@"

msgid "JANUARY"
msgstr "Január"

msgid "JSON_DEBUG_MODE"
msgstr "Debugovací režim JSON:"

msgid "JSON_DEBUG_MODE_ALWAYS"
msgstr "Vždy"

msgid "JSON_DEBUG_MODE_AUTO"
msgstr "Automaticky"

msgid "JSON_DEBUG_MODE_NEVER"
msgstr "Nikdy"

msgid "JULY"
msgstr "Júl"

msgid "JUNE"
msgstr "Jún"

#, fuzzy
msgid "KEEP_CURRENT_SHORT"
msgstr "Súčasní vývojári"

#, fuzzy
msgid "KEEP_CURRENT_TOLERANCE_FLEXIBILITY_TOOLTIP"
msgstr "Pozastaviť hru"

#, fuzzy
msgid "KEEP_MIGRATION"
msgstr "Aeróbne Dýchanie"

msgid "KEY_BACK"
msgstr "Dozadu"

#, fuzzy
msgid "KEY_BACKTAB"
msgstr "Dozadu"

#, fuzzy
msgid "KEY_BINDING_CHANGE_CONFLICT"
msgstr ""
"Je tu kolízia s {0}.\n"
"Chceš odstrániť priradený kláves z {1}?"

msgid "KEY_BRING_UP_KEYBOARD"
msgstr ""

msgid "KEY_CLEAR"
msgstr "Clear (Vymazať)"

msgid "KEY_DELETE"
msgstr "Delete"

msgid "KEY_DOWN"
msgstr "Dole"

msgid "KEY_END"
msgstr "End"

msgid "KEY_ENTER"
msgstr "Enter"

msgid "KEY_FAVORITES"
msgstr "Obľúbené"

msgid "KEY_FORWARD"
msgstr "Dopredu"

#, fuzzy
msgid "KEY_GLOBE"
msgstr "Home"

msgid "KEY_HELP"
msgstr "Pomoc"

msgid "KEY_HOME"
msgstr "Home"

msgid "KEY_HOMEPAGE"
msgstr "Domovská stránka"

#, fuzzy
msgid "KEY_HYPER"
msgstr "Pomoc"

msgid "KEY_INSERT"
msgstr "Insert"

#, fuzzy
msgid "KEY_JIS_EISU"
msgstr "Insert"

#, fuzzy
msgid "KEY_JIS_KANA"
msgstr "Režim spánku"

msgid "KEY_LEFT"
msgstr "Doľava"

msgid "KEY_MENU"
msgstr "Menu"

#, fuzzy
msgid "KEY_META"
msgstr "Tab"

msgid "KEY_OPENURL"
msgstr "Otvoriť URL adresu"

msgid "KEY_PAUSE"
msgstr "Pause"

msgid "KEY_PRINT"
msgstr "Snímka obrazovky"

msgid "KEY_REFRESH"
msgstr "Obnoviť"

msgid "KEY_RIGHT"
msgstr "Doprava"

msgid "KEY_SEARCH"
msgstr "Hľadať"

msgid "KEY_STANDBY"
msgstr "Režim spánku"

msgid "KEY_STOP"
msgstr "Stop"

msgid "KEY_TAB"
msgstr "Tab"

msgid "KEY_UP"
msgstr "Hore"

msgid "KILO_ABBREVIATION"
msgstr "{0} tis"

msgid "KP0"
msgstr "Num 0"

msgid "KP1"
msgstr "Num 1"

msgid "KP2"
msgstr "Num 2"

msgid "KP3"
msgstr "Num 3"

msgid "KP4"
msgstr "Num 4"

msgid "KP5"
msgstr "Num 5"

msgid "KP6"
msgstr "Num 6"

msgid "KP7"
msgstr "Num 7"

msgid "KP8"
msgstr "Num 8"

msgid "KP9"
msgstr "Num 9"

msgid "KPADD"
msgstr "Num +"

msgid "KPDIVIDE"
msgstr "Num /"

msgid "KPENTER"
msgstr "Numerický Enter"

msgid "KPMULTIPLY"
msgstr "Num *"

msgid "KPPERIOD"
msgstr "Num ."

msgid "KPSUBTRACT"
msgstr "Num -"

msgid "LANGUAGE"
msgstr "Jazyk:"

msgid "LANGUAGE_TRANSLATION_PROGRESS"
msgstr "Tento jazyk je dokončený na {0}%"

msgid "LANGUAGE_TRANSLATION_PROGRESS_LOW"
msgstr "Na preklade tohto jazyka sa ešte pracuje ({0}% hotovo)"

msgid "LANGUAGE_TRANSLATION_PROGRESS_REALLY_LOW"
msgstr "Tento preklad nie je dokončený ({0}% hotovo) prosím pomôž nám s ním!"

#, fuzzy
msgid "LARGE_SULFUR_CHUNK"
msgstr "Malý kus železa"

#, fuzzy
msgid "LAST_ORGANELLE_DELETE_OPTION_DISABLED_TOOLTIP"
msgstr "Nedá sa odstrániť posledná organela"

msgid "LAUNCH0"
msgstr "Spustiť 0"

msgid "LAUNCH1"
msgstr "Spustiť 1"

msgid "LAUNCH2"
msgstr "Spustiť 2"

msgid "LAUNCH3"
msgstr "Spustiť 3"

msgid "LAUNCH4"
msgstr "Spustiť 4"

msgid "LAUNCH5"
msgstr "Spustiť 5"

msgid "LAUNCH6"
msgstr "Spustiť 6"

msgid "LAUNCH7"
msgstr "Spustiť 7"

msgid "LAUNCH8"
msgstr "Spustiť 8"

msgid "LAUNCH9"
msgstr "Spustiť 9"

msgid "LAUNCHA"
msgstr "Spustiť A"

msgid "LAUNCHB"
msgstr "Spustiť B"

msgid "LAUNCHC"
msgstr "Spustiť C"

msgid "LAUNCHD"
msgstr "Spustiť D"

msgid "LAUNCHE"
msgstr "Spustiť E"

msgid "LAUNCHF"
msgstr "Spustiť F"

msgid "LAUNCHMAIL"
msgstr "Mail"

msgid "LAUNCHMEDIA"
msgstr "Médiá"

msgid "LAWK_ONLY"
msgstr "Realistická hra"

msgid "LAWK_ONLY_EXPLANATION"
msgstr "obmedzuje časti a schopnosti iba na život, ako ho poznáme"

msgid "LEAD_ARTIST"
msgstr "Hlavný umelec"

msgid "LEAD_ARTISTS"
msgstr "Hlavní umelci"

msgid "LEAD_DEVELOPERS"
msgstr "Hlavný vývojár"

msgid "LEAD_GAME_DESIGNER"
msgstr "Vedúci herný dizajnér"

msgid "LEAD_GAME_DESIGNERS"
msgstr "Vedúci herní dizajnéri"

msgid "LEAD_OUTREACH_PEOPLE"
msgstr "Vedúci kontaktu s komunitou"

msgid "LEAD_OUTREACH_PERSON"
msgstr "Vedúci kontaktu s komunitou"

msgid "LEAD_PROGRAMMER"
msgstr "Hlavný programátor"

msgid "LEAD_PROGRAMMERS"
msgstr "Hlavní programátori"

msgid "LEAD_PROJECT_MANAGER"
msgstr "Vedúci projektový manažér"

msgid "LEAD_PROJECT_MANAGERS"
msgstr "Vedúci projektoví manažéri"

msgid "LEAD_TESTER"
msgstr "Hlavný tester"

msgid "LEAD_TESTERS"
msgstr "Hlavní testeri"

msgid "LEAD_THEORIST"
msgstr "Hlavný teoretik"

msgid "LEAD_THEORISTS"
msgstr "Hlavní teoretici"

msgid "LEFT_ARROW"
msgstr "←"

msgid "LEFT_MOUSE"
msgstr "Ľavé tlačidlo myši"

msgid "LICENSES"
msgstr "Licencie"

msgid "LICENSES_COVERING_THRIVE"
msgstr "Licencie pokrývajúce časti Thrive sú zobrazené tu"

msgid "LIFE_ORIGIN"
msgstr "Pôvod života"

msgid "LIFE_ORIGIN_EXPLANATION"
msgstr "(začiatočná poloha)"

#, fuzzy
msgid "LIFE_ORIGIN_PANSPERMIA"
msgstr "Panspermia (náhodne)"

msgid "LIFE_ORIGIN_POND"
msgstr "Teplé jazierko"

msgid "LIFE_ORIGIN_TOOLTIP"
msgstr "Niektoré možnosti môžu byť vypnuté, ak je realistický režim zapnutý"

msgid "LIFE_ORIGIN_VENTS"
msgstr "Hydrotermálne prieduchy"

msgid "LIGHT"
msgstr "Svetlo"

msgid "LIGHT_LEVEL_AVERAGE"
msgstr ""

#, fuzzy
msgid "LIGHT_LEVEL_CURRENT"
msgstr "Skrolovať doprava"

msgid "LIGHT_LEVEL_DAY"
msgstr ""

msgid "LIGHT_LEVEL_LABEL_AT_NOON"
msgstr ""

#, fuzzy
msgid "LIGHT_LEVEL_NIGHT"
msgstr "Skrolovať doprava"

#, fuzzy
msgid "LIGHT_MAX"
msgstr "Svetlo"

msgid "LIMIT_EXTREME"
msgstr "Extrémny"

#, fuzzy
msgid "LIMIT_GROWTH_RATE"
msgstr "Normálny"

#, fuzzy
msgid "LIMIT_GROWTH_RATE_EXPLANATION"
msgstr "(rýchlosť, akou druhy AI mutujú)"

msgid "LIMIT_HUGE"
msgstr "Obrovský"

msgid "LIMIT_LARGE"
msgstr "Veľký"

msgid "LIMIT_NORMAL"
msgstr "Normálny"

msgid "LIMIT_SMALL"
msgstr "Malý"

msgid "LIMIT_TINY"
msgstr "Maličký"

msgid "LIMIT_VERY_LARGE"
msgstr "Veľmi veľký"

msgid "LIMIT_VERY_SMALL"
msgstr "Veľmi malý"

#, fuzzy
msgid "LINE_COLOUR"
msgstr "Farba čiary:"

#, fuzzy
msgid "LINKS_TITLE"
msgstr "Chýba názov"

msgid "LIPASE"
msgstr "Lipáza"

msgid "LIPASE_DESCRIPTION"
msgstr ""

msgid "LOAD"
msgstr "Načítať"

msgid "LOADING"
msgstr "Načítanie"

msgid "LOADING_DOT_DOT_DOT"
msgstr "Načítavanie..."

msgid "LOADING_GAME"
msgstr "Načítanie hry"

#, fuzzy
msgid "LOADING_GRAPHICS_SHADERS"
msgstr "Načítanie hry"

#, fuzzy
msgid "LOADING_MACROSCOPIC_EDITOR"
msgstr "Načítavanie editora mikróbov"

msgid "LOADING_MICROBE_EDITOR"
msgstr "Načítavanie editora mikróbov"

#, fuzzy
msgid "LOADING_MICROBE_STAGE"
msgstr "Fáza Mikróbov"

msgid "LOADING_MULTICELLULAR_EDITOR"
msgstr ""

#, fuzzy
msgid "LOADING_MULTICELLULAR_STAGE"
msgstr "Fáza Mnohobunkovcov"

#, fuzzy
msgid "LOADING_STAGE"
msgstr "Načítanie hry"

#, fuzzy
msgid "LOADING_STAGE_ASSETS"
msgstr "Načítanie hry"

msgid "LOAD_FINISHED"
msgstr "Načítanie dokončené"

msgid "LOAD_GAME"
msgstr "Načítať hru"

msgid "LOAD_GAME_BUTTON_TOOLTIP"
msgstr "Načítať predošlé uložené hry"

msgid "LOAD_INCOMPATIBLE_PROTOTYPE_WARNING"
msgstr ""

msgid "LOAD_INCOMPATIBLE_SAVE_PROMPT"
msgstr ""

msgid "LOAD_INCOMPATIBLE_SAVE_WARNING"
msgstr ""

msgid "LOAD_INVALID_SAVE_PROMPT"
msgstr ""

msgid "LOAD_INVALID_SAVE_WARNING"
msgstr ""

msgid "LOCAL_INITIAL_LETTER"
msgstr "L"

msgid "LOCK_DAY_NIGHT_CYCLE"
msgstr ""

#, fuzzy
msgid "LOWER_SCALE_INCREASES_PERFORMANCE"
msgstr "(vyššie hodnoty zvyšujú výkon)"

msgid "LOWER_VALUE_MAKES_SHARPER_IMAGE"
msgstr ""

#, fuzzy
msgid "LOW_MENU_PERFORMANCE"
msgstr "Výkon"

#, fuzzy
msgid "LOW_MENU_PERFORMANCE_DESCRIPTION"
msgstr "Používa [thrive:compound type=\"atp\"][/thrive:compound] na zvýšenie rýchlosti pohybu bunky."

msgid "LOW_QUALITY_BACKGROUND_BLUR"
msgstr ""

msgid "LOW_QUALITY_BACKGROUND_BLUR_TOOLTIP"
msgstr ""

msgid "LYSOSOME"
msgstr "Lyzozóm"

msgid "LYSOSOME_DESCRIPTION"
msgstr ""

msgid "LYSOSOME_PROCESSES_DESCRIPTION"
msgstr ""

#, fuzzy
msgid "MACROLIDE_SYNTHESIS"
msgstr "Chemosyntéza"

#, fuzzy
msgid "MACROSCOPIC"
msgstr "Stať sa makroskopickým ({0}/{1})"

#, fuzzy
msgid "MACROSCOPIC_STAGE"
msgstr "Fáza Mikróbov"

msgid "MANUALLY_SET_TIME"
msgstr ""

#, fuzzy
msgid "MAP"
msgstr "ATP"

msgid "MARCH"
msgstr "Marec"

msgid "MARINE_SNOW"
msgstr "Morský sneh"

msgid "MASTER_VOLUME"
msgstr "Celková hlasitosť"

#, fuzzy
msgid "MASTODON_TOOLTIP"
msgstr "Pozastaviť hru"

#, fuzzy
msgid "MAX_CACHE_SIZE_TOOLTIP"
msgstr "Pozastaviť hru"

msgid "MAX_FPS"
msgstr "Maximálny počet snímkov za sekundu:"

msgid "MAX_FPS_NO_LIMIT"
msgstr "Neobmedzené"

#, fuzzy
msgid "MAX_SIZE_COLON"
msgstr "Veľkosť:"

msgid "MAX_SPAWNED_ENTITIES"
msgstr "Maximálny počet entít:"

msgid "MAX_VISIBLE_DATASET_WARNING"
msgstr "Nie je povolené zobraziť viac ako {0} dátových súborov!"

msgid "MAY"
msgstr "Máj"

#, fuzzy
msgid "MECHANICS_BUTTON"
msgstr "Zahodiť a pokračovať"

msgid "MEDIANEXT"
msgstr "Ďalšia"

msgid "MEDIAPLAY"
msgstr "Prehrať"

msgid "MEDIAPREVIOUS"
msgstr "Predchádzajúca"

msgid "MEDIARECORD"
msgstr "Nahrať"

msgid "MEDIASTOP"
msgstr "Zastaviť"

#, fuzzy
msgid "MEDIUM_SULFUR_CHUNK"
msgstr "Malý kus železa"

msgid "MEGA_YEARS"
msgstr "Miliónov rokov"

#, fuzzy
msgid "MELANOSOME"
msgstr "Metabolozómy"

#, fuzzy
msgid "MELANOSOME_DESCRIPTION"
msgstr "Popis módu:"

#, fuzzy
msgid "MELANOSOME_PROCESSES_DESCRIPTION"
msgstr "Premieňa [thrive:compound type=\"glucose\"]glukózu[/thrive:compound] na [thrive:compound type=\"atp\"][/thrive:compound]. Množstvo závisí od koncentrácie [thrive:compound type=\"oxygen\"]kyslíka[/thrive:compound]."

msgid "MEMBRANE"
msgstr "Membrána"

msgid "MEMBRANE_RIGIDITY"
msgstr "Tuhosť membrány"

msgid "MEMBRANE_TYPES"
msgstr "Typy membrán"

msgid "MENU"
msgstr "Menu"

msgid "MESOPELAGIC"
msgstr "Mezopelagiál"

msgid "METABOLOSOMES"
msgstr "Metabolozómy"

msgid "METABOLOSOMES_DESCRIPTION"
msgstr ""

msgid "METABOLOSOMES_PROCESSES_DESCRIPTION"
msgstr "Premieňa [thrive:compound type=\"glucose\"]glukózu[/thrive:compound] na [thrive:compound type=\"atp\"][/thrive:compound]. Množstvo závisí od koncentrácie [thrive:compound type=\"oxygen\"]kyslíka[/thrive:compound]."

#, fuzzy
msgid "META_THREADS_TOOLTIP"
msgstr "Pozastaviť hru"

msgid "METEOR_IMPACT_EVENT"
msgstr ""

msgid "METEOR_STRIKE_START_EVENT_LOG_PLURAL"
msgstr ""

msgid "METEOR_STRIKE_START_EVENT_LOG_SINGULAR"
msgstr ""

msgid "METRICS"
msgstr "Výkonnostné metriky"

#, fuzzy
msgid "METRICS_CONTENT"
msgstr ""
"Čas spracovania: {0} s\n"
"Fyzikálny čas: {1} s\n"
"Entity: {2} Iné: {3}\n"
"Spawnuté: {4} Despawnuté: {5}\n"
"Použité uzly: {6}\n"
"Použitá pamäť: {7}\n"
"GPU pamäť: {8}\n"
"Vykreslené objekty: {9}\n"
"Draw Calls: {10} 2D: {11}\n"
"Vykreslené vrcholy: {12}\n"
"Zmeny materiálu: {13}\n"
"Zmeny tieňovača: {14}\n"
"Osirotené uzly: {15}\n"
"Latencia zvuku: {16} ms\n"
"Celkovy počet vlákien: {17}\n"
"Celkový čas CPU: {18}"

msgid "MIB_VALUE"
msgstr "{0} MiB (mebibyte)"

msgid "MICHE"
msgstr ""

#, fuzzy
msgid "MICHES_FOR_PATCH"
msgstr "Presunúť sa na toto miesto"

#, fuzzy
msgid "MICHE_AVOID_PREDATION_SELECTION_PRESSURE"
msgstr "[b][u]{0}[/u][/b] sa oddelil od [b][u]{1}[/u][/b] ako nový druh v dôsledku rôznych selekčných tlakov"

msgid "MICHE_CHUNK_PRESSURE"
msgstr ""

#, fuzzy
msgid "MICHE_COMPOUND_CLOUD_PRESSURE"
msgstr "Oblaky zlúčenín"

msgid "MICHE_COMPOUND_EFFICIENCY_PRESSURE"
msgstr ""

#, fuzzy
msgid "MICHE_DETAIL_TEXT"
msgstr "{0} (x{1})"

msgid "MICHE_ENVIRONMENTAL_COMPOUND_PRESSURE"
msgstr ""

#, fuzzy
msgid "MICHE_ENVIRONMENTAL_TOLERANCE"
msgstr "Životné prostredie"

msgid "MICHE_MAINTAIN_COMPOUND_PRESSURE"
msgstr ""

msgid "MICHE_METABOLIC_STABILITY_PRESSURE"
msgstr ""

msgid "MICHE_NO_OP_PRESSURE"
msgstr ""

msgid "MICHE_PREDATION_EFFECTIVENESS_PRESSURE"
msgstr ""

#, fuzzy
msgid "MICHE_PREDATOR_ROOT_PRESSURE"
msgstr "Dravosť {0}"

msgid "MICHE_ROOT_PRESSURE"
msgstr ""

msgid "MICHE_TREE"
msgstr ""

#, fuzzy
msgid "MICROBE"
msgstr "Fáza Mikróbov"

#, fuzzy
msgid "MICROBES_COUNT"
msgstr "Fáza Mikróbov"

#, fuzzy
msgid "MICROBE_BENCHMARK"
msgstr "Editor Mikróbov"

msgid "MICROBE_EDITOR"
msgstr "Editor Mikróbov"

#, fuzzy
msgid "MICROBE_ENZYME_STATISTICS"
msgstr "Štatistika organizmu"

msgid "MICROBE_FREEBUILD_EDITOR"
msgstr "Neobmedzený editor mikróbov"

#, fuzzy
msgid "MICROBE_LOADING_TIP_1"
msgstr "Chybu opravíš stlačením tlačidla Zrušiť v editore"

#, fuzzy
msgid "MICROBE_LOADING_TIP_10"
msgstr "Chybu opravíš stlačením tlačidla Zrušiť v editore"

#, fuzzy
msgid "MICROBE_LOADING_TIP_11"
msgstr "Chybu opravíš stlačením tlačidla Zrušiť v editore"

#, fuzzy
msgid "MICROBE_LOADING_TIP_12"
msgstr "Chybu opravíš stlačením tlačidla Zrušiť v editore"

#, fuzzy
msgid "MICROBE_LOADING_TIP_13"
msgstr "Chybu opravíš stlačením tlačidla Zrušiť v editore"

#, fuzzy
msgid "MICROBE_LOADING_TIP_14"
msgstr "Chybu opravíš stlačením tlačidla Zrušiť v editore"

#, fuzzy
msgid "MICROBE_LOADING_TIP_15"
msgstr "Chybu opravíš stlačením tlačidla Zrušiť v editore"

#, fuzzy
msgid "MICROBE_LOADING_TIP_16"
msgstr "Chybu opravíš stlačením tlačidla Zrušiť v editore"

#, fuzzy
msgid "MICROBE_LOADING_TIP_17"
msgstr "Chybu opravíš stlačením tlačidla Zrušiť v editore"

#, fuzzy
msgid "MICROBE_LOADING_TIP_18"
msgstr "Chybu opravíš stlačením tlačidla Zrušiť v editore"

#, fuzzy
msgid "MICROBE_LOADING_TIP_19"
msgstr "Chybu opravíš stlačením tlačidla Zrušiť v editore"

#, fuzzy
msgid "MICROBE_LOADING_TIP_2"
msgstr "Chybu opravíš stlačením tlačidla Zrušiť v editore"

#, fuzzy
msgid "MICROBE_LOADING_TIP_20"
msgstr "Chybu opravíš stlačením tlačidla Zrušiť v editore"

#, fuzzy
msgid "MICROBE_LOADING_TIP_21"
msgstr "Chybu opravíš stlačením tlačidla Zrušiť v editore"

#, fuzzy
msgid "MICROBE_LOADING_TIP_22"
msgstr "Chybu opravíš stlačením tlačidla Zrušiť v editore"

#, fuzzy
msgid "MICROBE_LOADING_TIP_3"
msgstr "Chybu opravíš stlačením tlačidla Zrušiť v editore"

#, fuzzy
msgid "MICROBE_LOADING_TIP_4"
msgstr "Chybu opravíš stlačením tlačidla Zrušiť v editore"

#, fuzzy
msgid "MICROBE_LOADING_TIP_5"
msgstr "Chybu opravíš stlačením tlačidla Zrušiť v editore"

#, fuzzy
msgid "MICROBE_LOADING_TIP_6"
msgstr "Chybu opravíš stlačením tlačidla Zrušiť v editore"

#, fuzzy
msgid "MICROBE_LOADING_TIP_7"
msgstr "Chybu opravíš stlačením tlačidla Zrušiť v editore"

#, fuzzy
msgid "MICROBE_LOADING_TIP_8"
msgstr "Chybu opravíš stlačením tlačidla Zrušiť v editore"

#, fuzzy
msgid "MICROBE_LOADING_TIP_9"
msgstr "Chybu opravíš stlačením tlačidla Zrušiť v editore"

#, fuzzy
msgid "MICROBE_MEMBRANE_PERCENTAGE_STATISTICS"
msgstr "Štatistika organizmu"

#, fuzzy
msgid "MICROBE_MEMBRANE_STATISTICS"
msgstr "Štatistika organizmu"

#, fuzzy
msgid "MICROBE_ORGANELLE_STATISTICS"
msgstr "Štatistika organizmu"

#, fuzzy
msgid "MICROBE_ORGANELLE_UPGRADES_STATISTICS"
msgstr "Štatistika organizmu"

#, fuzzy
msgid "MICROBE_SPECIES_DETAIL_TEXT"
msgstr "[b][u]{0}[/u][/b] vyhynul!"

msgid "MICROBE_STAGE"
msgstr "Fáza Mikróbov"

#, fuzzy
msgid "MICROBE_STAGE_BECOME_MULTICELLULAR_TEXT"
msgstr "Stať sa viacbunkovým ({0}/{1})"

msgid "MICROBE_STAGE_COLLECT_TEXT"
msgstr ""

msgid "MICROBE_STAGE_CONTROL_TEXT"
msgstr ""

msgid "MICROBE_STAGE_CONTROL_TEXT_CONTROLLER"
msgstr ""

msgid "MICROBE_STAGE_HEALTH_TEXT"
msgstr ""

msgid "MICROBE_STAGE_INITIAL"
msgstr ""

#, fuzzy
msgid "MICROBE_STAGE_INITIAL_PANSPERMIA"
msgstr "[b][u]{0}[/u][/b] vyhynul!"

#, fuzzy
msgid "MICROBE_STAGE_INITIAL_POND"
msgstr "[b][u]{0}[/u][/b] vyhynul!"

#, fuzzy
msgid "MICROBE_STAGE_ORGANELLE_DIVISION"
msgstr "Štatistika organizmu"

msgid "MIDDLE_MOUSE"
msgstr "Tlačidlo kolieska myši"

#, fuzzy
msgid "MIGRATION_FAILED_TO_ADD"
msgstr "Vytvorenie modu zlyhalo"

#, fuzzy
msgid "MIGRATION_MANAGER"
msgstr "Vytvorenie modu zlyhalo"

msgid "MIGRATION_STATUS_DESTINATION_NOT_SELECTED"
msgstr ""

msgid "MIGRATION_STATUS_TEXT"
msgstr ""

#, fuzzy
msgid "MIGRATION_STEP_DESTINATION_EXPLANATION"
msgstr "(začiatočná poloha)"

msgid "MIGRATION_STEP_ONLY_ONE_ALLOWED"
msgstr ""

#, fuzzy
msgid "MIGRATION_STEP_POPULATION_EXPLANATION"
msgstr "(náklady na organely, membrány a ďalšie predmety v editore)"

#, fuzzy
msgid "MIGRATION_STEP_SOURCE_EXPLANATION"
msgstr "(náklady na organely, membrány a ďalšie predmety v editore)"

#, fuzzy
msgid "MIGRATION_TOOLTIP"
msgstr "Pozastaviť hru"

msgid "MILLION_ABBREVIATION"
msgstr "{0} mil"

msgid "MINIMUM_AMOUNT_TO_FIND"
msgstr "Minimálne množstvo na detekciu:"

msgid "MINIMUM_VERSION"
msgstr "Minimum:"

msgid "MIN_VISIBLE_DATASET_WARNING"
msgstr "Nie je povolené zobraziť menej ako {0} dátových súborov!"

msgid "MISC"
msgstr "Rôzne"

msgid "MISCELLANEOUS"
msgstr "Rôzne"

#, fuzzy
msgid "MISCELLANEOUS_3D_STAGE"
msgstr "Rôzne"

#, fuzzy
msgid "MISC_FUN"
msgstr "Rôzne"

msgid "MISSING_DESCRIPTION"
msgstr "Chýba popis"

msgid "MISSING_OR_INVALID_REQUIRED_FIELD"
msgstr ""

msgid "MISSING_TITLE"
msgstr "Chýba názov"

msgid "MITOCHONDRION"
msgstr "Mitochondria"

msgid "MITOCHONDRION_DESCRIPTION"
msgstr ""

msgid "MITOCHONDRION_PROCESSES_DESCRIPTION"
msgstr ""

#, fuzzy
msgid "MIXED_DOT_DOT_DOT"
msgstr "..."

msgid "MODDING_INSTRUCTIONS_ON"
msgstr ""

msgid "MODELS"
msgstr "Modely"

msgid "MODE_CAN_BE_CHANGED_IN_OPTIONS"
msgstr ""

msgid "MODIFY"
msgstr "Upraviť"

msgid "MODIFY_ORGANELLE"
msgstr "Upraviť organelu"

msgid "MODIFY_TYPE"
msgstr "Upraviť typ"

msgid "MODS"
msgstr "Módy"

msgid "MODS_INSTALLED_BUT_NOT_ENABLED"
msgstr ""

msgid "MOD_ASSEMBLY"
msgstr ""

msgid "MOD_ASSEMBLY_CLASS"
msgstr ""

#, fuzzy
msgid "MOD_ASSEMBLY_CLASS_CREATION_FAILED"
msgstr "Vytvorenie modu zlyhalo"

msgid "MOD_ASSEMBLY_CLASS_NOT_FOUND"
msgstr ""

msgid "MOD_ASSEMBLY_INIT_CALL_FAILED"
msgstr ""

msgid "MOD_ASSEMBLY_LOAD_CALL_FAILED_EXCEPTION"
msgstr ""

msgid "MOD_ASSEMBLY_LOAD_EXCEPTION"
msgstr ""

msgid "MOD_ASSEMBLY_UNLOAD_CALL_FAILED"
msgstr ""

msgid "MOD_ASSEMBLY_UNLOAD_CALL_FAILED_EXCEPTION"
msgstr ""

msgid "MOD_AUTHOR"
msgstr "Autor módu:"

msgid "MOD_AUTO_HARMONY"
msgstr ""

#, fuzzy
msgid "MOD_CREATION_FAILED"
msgstr "Vytvorenie modu zlyhalo"

msgid "MOD_DESCRIPTION"
msgstr "Popis módu:"

#, fuzzy
msgid "MOD_EXTENDED_DESCRIPTION"
msgstr "Dlhý popis módu:"

msgid "MOD_HARMONY_LOAD_FAILED_EXCEPTION"
msgstr ""

msgid "MOD_HARMONY_UNLOAD_FAILED_EXCEPTION"
msgstr ""

msgid "MOD_HAS_NO_LOADABLE_RESOURCES"
msgstr ""

msgid "MOD_ICON_FILE"
msgstr "Súbor s ikonou:"

#, fuzzy
msgid "MOD_INFO_URL"
msgstr "Mod Info URL:"

msgid "MOD_INTERNAL_NAME"
msgstr "Interný názov (priečinku):"

msgid "MOD_LICENSE"
msgstr "Licencia módu:"

msgid "MOD_LOAD_ERRORS"
msgstr "Chyba načítania režimu"

msgid "MOD_LOAD_ERRORS_OCCURRED"
msgstr "Pri načítaní jedného alebo viac režimov došlo k chybám. Protokoly môžu obsahovať ďalšie informácie."

msgid "MOD_LOAD_OR_UNLOAD_ERRORS_OCCURRED"
msgstr ""

msgid "MOD_LOAD_UNLOAD_CAVEATS"
msgstr ""

msgid "MOD_LOAD_UNLOAD_RESTART"
msgstr ""

msgid "MOD_MAXIMUM_THRIVE"
msgstr "Maximálna podporovaná verzia Thrive:"

msgid "MOD_MINIMUM_THRIVE"
msgstr "Minimálna požadovaná verzia Thrive:"

msgid "MOD_NAME"
msgstr "Názov módu:"

#, fuzzy
msgid "MOD_PCK_NAME"
msgstr "Mod .pck Súbor:"

msgid "MOD_RECOMMENDED_THRIVE"
msgstr "Odporúčaná verzia Thrive:"

#, fuzzy
msgid "MOD_TO_UPLOAD"
msgstr "Mod na nahranie:"

#, fuzzy
msgid "MOD_UPLOADER"
msgstr "Nahrávač módov"

msgid "MOD_VERSION"
msgstr "Verzia modu:"

msgid "MORE_INFO"
msgstr "Zobraziť viac informácií"

#, fuzzy
msgid "MORE_INFO_PROMPT"
msgstr "Zobraziť viac informácií"

msgid "MOUSE_EDGE_PANNING_OPTION"
msgstr ""

msgid "MOUSE_LOOK_SENSITIVITY"
msgstr ""

msgid "MOUSE_SENSITIVITY_WINDOW_SIZE_ADJUSTMENT"
msgstr ""

msgid "MOVE"
msgstr ""

msgid "MOVEMENT"
msgstr "Pohyb"

msgid "MOVE_ATTEMPTS_PER_SPECIES"
msgstr ""

msgid "MOVE_BACKWARDS"
msgstr "Pohyb dozadu"

msgid "MOVE_DOWN_OR_CROUCH"
msgstr "Pohyb dole alebo čupieť"

msgid "MOVE_FORWARD"
msgstr "Pohyb dopredu"

#, fuzzy
msgid "MOVE_ITEM_DOWN"
msgstr "Mod na nahranie:"

#, fuzzy
msgid "MOVE_ITEM_UP"
msgstr "Pohyb doprava"

msgid "MOVE_LEFT"
msgstr "Pohyb doľava"

msgid "MOVE_ORGANELLE"
msgstr "Premiestniť organelu"

msgid "MOVE_RIGHT"
msgstr "Pohyb doprava"

#, fuzzy
msgid "MOVE_TO_ANY_PATCH"
msgstr "Presunúť sa na toto miesto"

#, fuzzy
msgid "MOVE_TO_LAND"
msgstr "Mod na nahranie:"

#, fuzzy
msgid "MOVE_TO_MACROSCOPIC_TOOLTIP"
msgstr "Stať sa makroskopickým ({0}/{1})"

msgid "MOVE_TO_MULTICELLULAR_STAGE_TOOLTIP"
msgstr ""

#, fuzzy
msgid "MOVE_TO_THIS_PATCH"
msgstr "Presunúť sa na toto miesto"

msgid "MOVE_UP_OR_JUMP"
msgstr "Pohyb hore alebo skok"

msgid "MOVING_TO_AWAKENING_PROTOTYPE"
msgstr ""

msgid "MOVING_TO_AWAKENING_PROTOTYPE_TITLE"
msgstr ""

msgid "MOVING_TO_LAND_PROTOTYPE"
msgstr ""

msgid "MOVING_TO_LAND_PROTOTYPE_TITLE"
msgstr ""

msgid "MOVING_TO_SOCIETY_STAGE"
msgstr ""

msgid "MP_COST"
msgstr "{0} BM"

msgid "MUCILAGE"
msgstr ""

#, fuzzy
msgid "MUCILAGE_SYNTHESIS"
msgstr "Chemosyntéza"

#, fuzzy
msgid "MUCOCYST_ACTION_TOOLTIP"
msgstr "Pozastaviť hru"

#, fuzzy
msgid "MULTICELLULAR"
msgstr "Mnohobunkový"

msgid "MULTICELLULAR_EDITOR"
msgstr "Editor Mnohobunkovcov"

#, fuzzy
msgid "MULTICELLULAR_FREEBUILD_EDITOR"
msgstr "Editor Mnohobunkovcov"

#, fuzzy
msgid "MULTICELLULAR_LOADING_TIP_1"
msgstr "Editor Mnohobunkovcov"

msgid "MULTICELLULAR_STAGE"
msgstr "Fáza Mnohobunkovcov"

msgid "MULTIPLE_CELLS"
msgstr "Viac buniek"

msgid "MULTIPLE_METABALLS"
msgstr ""

msgid "MULTIPLE_ORGANELLES"
msgstr ""

msgid "MULTISAMPLE_ANTI_ALIASING"
msgstr "Viacvzorové vyhladzovanie:"

msgid "MULTITHREADED_SIMULATION_ENABLED"
msgstr ""

#, fuzzy
msgid "MULTITHREADED_SIMULATION_EXPLANATION"
msgstr "(začiatočná poloha)"

msgid "MUSEUM_WELCOME_TEXT"
msgstr ""

msgid "MUSIC"
msgstr "Hudba"

msgid "MUSIC_VOLUME"
msgstr "Hlasitosť hudby"

#, fuzzy
msgid "MUTATIONS_PER_SPECIES"
msgstr "Body mutácie"

msgid "MUTATION_COST_MULTIPLIER"
msgstr "Násobiteľ nákladov na mutáciu"

msgid "MUTATION_COST_MULTIPLIER_EXPLANATION"
msgstr "(náklady na organely, membrány a ďalšie predmety v editore)"

msgid "MUTATION_POINTS"
msgstr "Body mutácie"

msgid "MUTE"
msgstr "Stlmiť"

msgid "NAME"
msgstr "Meno:"

#, fuzzy
msgid "NAME_LABEL_CITY"
msgstr "Bióm: {0}"

#, fuzzy
msgid "NAME_LABEL_FLEET"
msgstr "Bióm: {0}"

msgid "NAME_LABEL_STRUCTURE_UNFINISHED"
msgstr ""

#, fuzzy
msgid "NATIVE_THREAD_ADVICE_TOOLTIP"
msgstr "Súčasné vlákna:"

#, fuzzy
msgid "NEGATIVE_ATP_BALANCE"
msgstr "Záporná bilancia ATP"

msgid "NEGATIVE_ATP_BALANCE_TEXT"
msgstr ""

msgid "NEW"
msgstr "Nový"

msgid "NEWER_VERSION_LOADING_WARNING"
msgstr ""

msgid "NEWS"
msgstr ""

msgid "NEW_GAME"
msgstr "Nová hra"

msgid "NEW_GAME_BUTTON_TOOLTIP"
msgstr "Začať novú hru"

msgid "NEW_GAME_SETTINGS_PERFORMANCE_OPTIONS_INFO"
msgstr ""

#, fuzzy
msgid "NEW_MOD_DEFAULT_DESCRIPTION"
msgstr "Môj úžasný mod"

msgid "NEW_NAME"
msgstr "Nové meno"

msgid "NEW_NAME_COLON"
msgstr "Nové meno:"

msgid "NEXT_CAPITAL"
msgstr "ĎALEJ"

msgid "NEXT_EDITOR_TAB"
msgstr ""

msgid "NITROGEN"
msgstr "Dusík"

msgid "NITROGENASE"
msgstr "Nitrogenáza"

msgid "NITROGENASE_DESCRIPTION"
msgstr ""

msgid "NITROGENASE_PROCESSES_DESCRIPTION"
msgstr "Premieňa [thrive:compound type=\"atp\"][/thrive:compound] na [thrive:compound type=\"ammonia\"][/thrive:compound]. Množstvo závisí od koncentrácie[thrive:compound type=\"nitrogen\"]dusíka[/thrive:compound]."

msgid "NITROPLAST"
msgstr "Plastid fixujúci dusík"

msgid "NITROPLAST_DESCRIPTION"
msgstr ""

msgid "NITROPLAST_PROCESSES_DESCRIPTION"
msgstr ""

msgid "NONE"
msgstr "Žiadne"

msgid "NORMAL"
msgstr "Normálne"

msgid "NORMAL_MEMBRANE_DESCRIPTION"
msgstr ""

msgid "NOTHING_HERE"
msgstr "Tu nič nie je"

msgid "NOTHING_TO_INTERACT_WITH"
msgstr ""

#, fuzzy
msgid "NOTICE_BINDING_OUT_OF_ATP"
msgstr "Prepnúť spájanie"

msgid "NOTICE_DAMAGED_BY_NO_ATP"
msgstr ""

msgid "NOTICE_ENGULFING_OUT_OF_ATP"
msgstr ""

msgid "NOTICE_ENGULF_DAMAGE_FROM_TOXIN"
msgstr ""

msgid "NOTICE_ENGULF_MISSING_ENZYME"
msgstr ""

msgid "NOTICE_ENGULF_SIZE_TOO_SMALL"
msgstr ""

msgid "NOTICE_ENGULF_STORAGE_FULL"
msgstr ""

msgid "NOTICE_HIT_BY_ATP_TOXIN"
msgstr ""

#, fuzzy
msgid "NOTICE_HIT_BY_BASE_MOVEMENT_TOXIN"
msgstr "Základný pohyb"

msgid "NOTICE_RADIATION_DAMAGE"
msgstr ""

msgid "NOTICE_READY_TO_EDIT"
msgstr ""

msgid "NOT_ADAPTED_TO_CURRENT_PATCH"
msgstr ""

#, fuzzy
msgid "NOT_STARTED_DOT"
msgstr "Prerušené."

msgid "NOVEMBER"
msgstr "November"

#, fuzzy
msgid "NO_AI"
msgstr "Žiadne AI"

msgid "NO_DATA_TO_SHOW"
msgstr "Žiadne údaje na zobrazenie"

msgid "NO_EVENTS_RECORDED"
msgstr "Žiadne zaznamenané udalosti"

#, fuzzy
msgid "NO_FOSSIL_DIRECTORY"
msgstr "Priečinok snímkov obrazovky nebol nájdený"

#, fuzzy
msgid "NO_MODS_ENABLED"
msgstr "Vypnuté"

msgid "NO_ORGANELLE_PROCESSES"
msgstr "Žiadne procesy"

msgid "NO_SAVEGAMES_FOUND"
msgstr ""

msgid "NO_SAVE_DIRECTORY"
msgstr ""

msgid "NO_SCREENSHOT_DIRECTORY"
msgstr "Priečinok snímkov obrazovky nebol nájdený"

#, fuzzy
msgid "NO_SELECTED_MOD"
msgstr "Žiadny vybraný mod"

#, fuzzy
msgid "NO_SUGGESTION"
msgstr "Rozlíšenie:"

msgid "NUCLEUS"
msgstr "Jadro"

msgid "NUCLEUS_DELETE_OPTION_DISABLED_TOOLTIP"
msgstr ""

msgid "NUCLEUS_DESCRIPTION"
msgstr ""

msgid "NUCLEUS_SMALL_DESCRIPTION"
msgstr ""

msgid "NUMLOCK"
msgstr "Num Lock"

#, fuzzy
msgid "NUTRIENT_COST_TOOLTIP"
msgstr "Pozastaviť hru"

msgid "N_A"
msgstr "N/A"

msgid "N_A_MP"
msgstr "N/A MP"

#, fuzzy
msgid "N_TIMES"
msgstr "2x"

msgid "OCTOBER"
msgstr "Október"

msgid "OFF"
msgstr ""

msgid "OFFICIAL_WEBSITE"
msgstr ""

#, fuzzy
msgid "OFFICIAL_WEBSITE_BUTTON_TOOLTIP"
msgstr "Samovražda"

msgid "OK"
msgstr "OK"

msgid "OLDER_VERSION_LOADING_WARNING"
msgstr ""

#, fuzzy
msgid "OPENGL_MODE_WARNING"
msgstr "Varovanie režimu GLES2"

#, fuzzy
msgid "OPENGL_MODE_WARNING_EXPLANATION"
msgstr "Spúšťaš Thrive pomocou vykresľovača GLES2. Táto možnosť nie je otestovaná a môže spôsobiť problémy. Skús si aktualizovať svoje grafické ovládače alebo vynútiť použitie AMD alebo Nvidia grafiky pre spustenie Thrive."

msgid "OPEN_FOLDER"
msgstr "Otvoriť priečinok"

#, fuzzy
msgid "OPEN_FOSSIL_FOLDER"
msgstr "Otvoriť priečinok protokolov"

msgid "OPEN_FOSSIL_IN_FREEBUILD_WARNING"
msgstr ""

#, fuzzy
msgid "OPEN_GOD_TOOLS"
msgstr "Otvoriť URL Info"

msgid "OPEN_HELP_SCREEN"
msgstr "Otvoriť nápovedu"

#, fuzzy
msgid "OPEN_IN_FREEBUILD"
msgstr "Voľná stavba"

msgid "OPEN_LOGS_FOLDER"
msgstr "Otvoriť priečinok protokolov"

#, fuzzy
msgid "OPEN_MOD_URL"
msgstr "Otvoriť URL Info"

#, fuzzy
msgid "OPEN_ORGANELLES_PAGE"
msgstr "Otvoriť ponuku organel"

msgid "OPEN_ORGANELLE_MENU"
msgstr "Otvoriť ponuku organel"

#, fuzzy
msgid "OPEN_RESEARCH_SCREEN"
msgstr "Otvoriť nápovedu"

msgid "OPEN_SAVE_DIRECTORY"
msgstr ""

#, fuzzy
msgid "OPEN_SCIENCE_MENU"
msgstr "Otvoriť menu"

msgid "OPEN_SCREENSHOT_FOLDER"
msgstr "Otvoriť priečinok snímiek obrazovky"

msgid "OPEN_THE_MENU"
msgstr "Otvoriť menu"

msgid "OPEN_TRANSLATION_SITE"
msgstr "Pomôž preložiť hru"

#, fuzzy
msgid "OPERATION_PAUSED_DOT"
msgstr "POZASTAVENÉ"

msgid "OPPORTUNISM_EXPLANATION"
msgstr ""

msgid "OPPORTUNISTIC"
msgstr "Oportunistický"

msgid "OPTIONS"
msgstr "Možnosti"

msgid "OPTIONS_BUTTON_TOOLTIP"
msgstr "Zmeniť nastavenia"

msgid "ORGANELLES"
msgstr "Organely"

#, fuzzy
msgid "ORGANELLES_BUTTON"
msgstr "Organely"

#, fuzzy
msgid "ORGANELLES_WILL_BE_UNLOCKED_NEXT_GENERATION"
msgstr "(začni s oblakom glukózy v blízkosti každou generáciou)"

#, fuzzy
msgid "ORGANELLE_AXON"
msgstr "Organely"

#, fuzzy
msgid "ORGANELLE_AXON_DESCRIPTION"
msgstr "Môže sa použiť na bodnutie iných buniek alebo na obranu proti ich toxínom."

#, fuzzy
msgid "ORGANELLE_CATEGORY_MACROSCOPIC"
msgstr "Mnohobunkový"

#, fuzzy
msgid "ORGANELLE_CATEGORY_MULTICELLULAR"
msgstr "Mnohobunkový"

#, fuzzy
msgid "ORGANELLE_GROWTH_ORDER_EXPLANATION"
msgstr "(rýchlosť, akou druhy AI mutujú)"

#, fuzzy
msgid "ORGANELLE_MYOFIBRIL"
msgstr "Dravý Pilus"

#, fuzzy
msgid "ORGANELLE_MYOFIBRIL_DESCRIPTION"
msgstr "Môže sa použiť na bodnutie iných buniek alebo na obranu proti ich toxínom."

#, fuzzy
msgid "ORGANELLE_PILUS"
msgstr "Dravý Pilus"

msgid "ORGANELLE_PILUS_DESCRIPTION"
msgstr ""

msgid "ORGANELLE_PILUS_PROCESSES_DESCRIPTION"
msgstr "Môže sa použiť na bodnutie iných buniek alebo na obranu proti ich toxínom."

#, fuzzy
msgid "ORGANELLE_PLURAL"
msgstr "Dravý Pilus"

#, fuzzy
msgid "ORGANELLE_SINGULAR"
msgstr "Dravý Pilus"

#, fuzzy
msgid "ORGANELLE_SUGGESTION_COLON"
msgstr "Organely"

#, fuzzy
msgid "ORGANELLE_SUGGESTION_TOOLTIP"
msgstr "Načítať predošlé uložené hry"

#, fuzzy
msgid "ORGANELLE_UNLOCKS_ENABLED"
msgstr "Organely"

#, fuzzy
msgid "ORGANELLE_UNLOCKS_ENABLED_EXPLANATION"
msgstr "(začni s oblakom glukózy v blízkosti každou generáciou)"

msgid "ORGANISM_STATISTICS"
msgstr "Štatistika organizmu"

msgid "OR_UNLOCK_CONDITION"
msgstr ""

msgid "OSMOREGULATION"
msgstr "Osmoregulácia"

msgid "OSMOREGULATION_COST"
msgstr "Náklady na osmoreguláciu"

msgid "OSMOREGULATION_COST_MULTIPLIER"
msgstr "Násobiteľ nákladov na osmoreguláciu"

#, fuzzy
msgid "OSMOREGULATION_COST_MULTIPLIER_EXPLANATION"
msgstr "(náklady na osmoreguláciu druhu hráča)"

#, fuzzy
msgid "OTHER_COMPOUNDS"
msgstr "Zlúčeniny"

msgid "OUR_WIKI"
msgstr "naša Wiki"

#, fuzzy
msgid "OUTDATED_NOTICE"
msgstr "Prerušené."

msgid "OUTREACH_TEAM"
msgstr "Kontakt s komunitou"

msgid "OUTSIDE_CONTRIBUTORS"
msgstr "Externí prispievatelia"

msgid "OVERWRITE_EXISTING_SAVE"
msgstr ""

msgid "OVERWRITE_EXISTING_SAVE_PROMPT"
msgstr ""

msgid "OVERWRITE_SPECIES_NAME_CONFIRMATION"
msgstr ""

msgid "OXYGEN"
msgstr "Kyslík"

#, fuzzy
msgid "OXYGEN_INHIBITOR_SYNTHESIS"
msgstr "Syntéza OxyToxynov"

#, fuzzy
msgid "OXYGEN_RESISTANCE"
msgstr "Odolnosť voči toxínom"

#, fuzzy
msgid "OXYGEN_TOLERANCE_TOOLTIP"
msgstr "Zobraziť / skryť prostredie a zlúčeniny"

#, fuzzy
msgid "OXYTOXISOME_PROCESSES_DESCRIPTION"
msgstr "Premieňa [thrive:compound type=\"atp\"][/thrive:compound] na [thrive:compound type=\"oxytoxy\"][/thrive:compound]. Množstvo závisí od koncentrácie [thrive:compound type=\"oxygen\"]kyslíka[/thrive:compound]. Môže vypustiť toxíny stlačením [thrive:input]g_fire_toxin[/thrive:input]. Keď je množstvo [thrive:compound type=\"oxytoxy\"][/thrive:compound] nízke, streľba je stále možná, ale bude mať znížené poškodenie."

#, fuzzy
msgid "OXYTOXY_NT"
msgstr "OxyToxy NT"

#, fuzzy
msgid "OXYTOXY_SYNTHESIS"
msgstr "Syntéza OxyToxynov"

msgid "PAGEDOWN"
msgstr "Page Down"

msgid "PAGEUP"
msgstr "Page Up"

#, fuzzy
msgid "PAGE_BACK"
msgstr "Dozadu"

#, fuzzy
msgid "PAGE_FORWARD"
msgstr "Dopredu"

#, fuzzy
msgid "PAGE_TITLE"
msgstr "Odstrániť lokálne údaje"

msgid "PAN_CAMERA_DOWN"
msgstr "Pohyb kamery nadol"

msgid "PAN_CAMERA_LEFT"
msgstr "Pohyb kamery doľava"

msgid "PAN_CAMERA_RESET"
msgstr "Resetovať kameru"

msgid "PAN_CAMERA_RIGHT"
msgstr "Pohyb kamery doprava"

msgid "PAN_CAMERA_UP"
msgstr "Pohyb kamery nahor"

#, fuzzy
msgid "PASSIVE_REPRODUCTION_PROGRESS_EXPLANATION"
msgstr "(rýchlosť, akou druhy AI mutujú)"

msgid "PAST_DEVELOPERS"
msgstr "Bývalí vývojári"

#, fuzzy
msgid "PATCH_COLON"
msgstr "Najlepšia oblasť:"

msgid "PATCH_EXTINCTION_BOX_TEXT"
msgstr ""

msgid "PATCH_EXTINCTION_CAPITAL"
msgstr ""

msgid "PATCH_MAP"
msgstr ""

msgid "PATCH_MAP_NAVIGATION_TOOLTIP"
msgstr "Kliknutím, ťahaním a priblížením sa môžete pohybovať"

msgid "PATCH_NAME"
msgstr "{0} {1}"

#, fuzzy
msgid "PATCH_NOTES_LAST_PLAYED_INFO"
msgstr "Odstrániť lokálne údaje"

msgid "PATCH_NOTES_LAST_PLAYED_INFO_PLURAL"
msgstr ""

#, fuzzy
msgid "PATCH_NOTES_TITLE"
msgstr "Odstrániť lokálne údaje"

msgid "PATCH_NOTE_BULLET_POINT"
msgstr ""

msgid "PATCH_NOTE_CHANGES_HEADING"
msgstr ""

msgid "PATCH_NOTE_LINK_VISIT_TEXT"
msgstr ""

#, fuzzy
msgid "PATREON_TOOLTIP"
msgstr "Pozastaviť hru"

msgid "PATRONS"
msgstr "Patróni"

msgid "PAUSED"
msgstr "POZASTAVENÉ"

msgid "PAUSE_MENU_RESUME_TOOLTIP"
msgstr "Vrátiť sa do hry"

msgid "PAUSE_PROMPT"
msgstr "[center]Pozastavenie zrušíte stlačením tlačidla [thrive:input]g_pause[/thrive:input][/center]"

msgid "PAUSE_TOOLTIP"
msgstr "Pozastaviť hru"

msgid "PCK_LOAD_FAILED"
msgstr "Načítanie súboru pck ({0}) zlyhalo"

#, fuzzy
msgid "PCK_LOAD_FAILED_DOES_NOT_EXIST"
msgstr "Načítanie súboru pck ({0}) zlyhalo"

msgid "PEACEFUL"
msgstr "Mierumilovný"

#, fuzzy
msgid "PENDING_ENDOSYMBIOSIS_EXPLANATION"
msgstr "Spúšťaš Thrive pomocou vykresľovača GLES2. Táto možnosť nie je otestovaná a môže spôsobiť problémy. Skús si aktualizovať svoje grafické ovládače alebo vynútiť použitie AMD alebo Nvidia grafiky pre spustenie Thrive."

msgid "PENDING_ENDOSYMBIOSIS_TITLE"
msgstr ""

msgid "PERCENTAGE_VALUE"
msgstr "{0}%"

#, fuzzy
msgid "PERFECT_ADAPTATION_DESCRIPTION"
msgstr "Môj úžasný mod"

msgid "PERFORMANCE"
msgstr "Výkon"

msgid "PERFORM_UNBINDING"
msgstr "Vykonať rozviazanie"

#, fuzzy
msgid "PER_SECOND_ABBREVIATION"
msgstr "{0} tis"

msgid "PER_SECOND_SLASH"
msgstr "/sekúnd"

msgid "PHOSPHATE"
msgstr "Fosfát"

#, fuzzy
msgid "PHOSPHATES_COST"
msgstr "Fosfát"

msgid "PHOTOSYNTHESIS"
msgstr "Fotosyntéza"

msgid "PHYSICAL_CONDITIONS"
msgstr "Fyzické podmienky"

msgid "PHYSICAL_RESISTANCE"
msgstr "Fyzická odolnosť"

msgid "PLACE_ORGANELLE"
msgstr "Umiestniť organelu"

msgid "PLANET"
msgstr "Planéta"

msgid "PLANET_DETAILS_STRING"
msgstr ""

msgid "PLANET_GENERATION_TEASER"
msgstr "Generovanie planéty už čoskoro!"

msgid "PLANET_RANDOM_SEED"
msgstr "Náhodné semeno planéty"

#, fuzzy
msgid "PLAYER"
msgstr "Bunka hráča"

#, fuzzy
msgid "PLAYER_DEATH_POPULATION_PENALTY"
msgstr "Trest za smrť hráča"

msgid "PLAYER_DEATH_POPULATION_PENALTY_EXPLANATION"
msgstr "(koeficient populácie druhu, ktorý klesne zakaždým keď hráč zomrie)"

msgid "PLAYER_DIED"
msgstr "hráč zomrel"

#, fuzzy
msgid "PLAYER_DUPLICATE"
msgstr "Duplikovať hráča"

msgid "PLAYER_EXTINCT"
msgstr "Hráč vyhynul"

#, fuzzy
msgid "PLAYER_RELATIVE_MOVEMENT"
msgstr "Hráč vyhynul"

#, fuzzy
msgid "PLAYER_RELATIVE_MOVEMENT_TOOLTIP"
msgstr "Hráč vyhynul"

msgid "PLAYER_REPRODUCED"
msgstr "hráč sa rozmnožil"

msgid "PLAYER_SPEED"
msgstr ""
"Hráč\n"
"Rýchlosť"

msgid "PLAYSTATION_3"
msgstr ""

msgid "PLAYSTATION_4"
msgstr ""

msgid "PLAYSTATION_5"
msgstr ""

msgid "PLAY_INTRO_VIDEO"
msgstr "Prehrať úvodné video"

msgid "PLAY_MICROBE_INTRO_ON_NEW_GAME"
msgstr "Prehrať úvodné video do mikróbov v novej hre"

msgid "PLAY_WITH_CURRENT_SETTING"
msgstr ""

msgid "POPULATION_CAPITAL"
msgstr "POPULÁCIA:"

msgid "POPULATION_COLON"
msgstr "populácia:"

msgid "POPULATION_IN_PATCHES"
msgstr "populácia v oblastiach:"

msgid "POPULATION_IN_PATCH_SHORT"
msgstr "{0} ({1})"

#, fuzzy
msgid "POSITION_NUMBER"
msgstr "Identifikačné číslo"

#, fuzzy
msgid "PREDATION_FOOD_SOURCE"
msgstr "Dravosť {0}"

msgid "PREDICTION_DETAILS_OPEN_TOOLTIP"
msgstr "Zobraziť podrobné informácie o predpovedi"

msgid "PRESSURE"
msgstr "Tlak"

msgid "PRESSURE_SHORT"
msgstr "Tlak"

#, fuzzy
msgid "PRESSURE_TOLERANCE_TOOLTIP"
msgstr "Vrátiť sa do hlavného menu"

msgid "PRESS_KEY_DOT_DOT_DOT"
msgstr "Stlač kláves..."

msgid "PREVIEW_IMAGE_DOES_NOT_EXIST"
msgstr ""

msgid "PREVIEW_IMAGE_IS_TOO_LARGE"
msgstr ""

msgid "PREVIOUS_COLON"
msgstr "predchádzajúce:"

msgid "PROCESSING_LOADED_OBJECTS"
msgstr "Spracovanie načítaných objektov"

msgid "PROCESS_ENVIRONMENT_SEPARATOR"
msgstr "@"

#, fuzzy
msgid "PROCESS_PANEL_TITLE"
msgstr "Bunkové procesy"

#, fuzzy
msgid "PROCESS_SPEED_MODIFIER"
msgstr "Bunkové procesy"

#, fuzzy
msgid "PROCESS_TOGGLE_TOOLTIP"
msgstr "Vrátiť sa do hlavného menu"

msgid "PROGRAMMING_TEAM"
msgstr "Programátori"

msgid "PROJECT_MANAGEMENT_TEAM"
msgstr "Projektoví manažéri"

msgid "PROTEINS"
msgstr "Bielkoviny"

msgid "PROTOPLASM"
msgstr "Protoplazma"

msgid "PULL_REQUESTS_PROGRAMMING"
msgstr "Externí programátori"

#, fuzzy
msgid "QUADRILLION_ABBREVIATION"
msgstr "{0} mld"

msgid "QUICK_LOAD"
msgstr "Rýchle načítanie"

msgid "QUICK_SAVE"
msgstr "Rýchle uloženie"

msgid "QUIT"
msgstr "Ukončiť"

msgid "QUIT_BUTTON_TOOLTIP"
msgstr "Opustiť hru"

msgid "QUIT_GAME_WARNING"
msgstr ""
"Naozaj chceš ukončiť hru?\n"
"Všetok neuložený postup bude stratený."

#, fuzzy
msgid "RADIATION"
msgstr "Aeróbne Dýchanie"

#, fuzzy
msgid "RADIOACTIVE_CHUNK"
msgstr "Veľký kus železa"

#, fuzzy
msgid "RADIOSYNTHESIS"
msgstr "Termosyntéza"

msgid "RANDOMIZE_SPECIES_NAME"
msgstr "Náhodné meno druhu"

msgid "RANDOM_SEED_TOOLTIP"
msgstr "Hodnota, ktorá sa používa pri generovaní sveta (musí kladné byť číslo)"

msgid "RAW"
msgstr "Raw"

#, fuzzy
msgid "RAW_VALUE_COLON"
msgstr "Nové meno:"

msgid "READING_SAVE_DATA"
msgstr ""

msgid "READY"
msgstr "Pripravené"

msgid "RECOMMENDED_THRIVE_VERSION"
msgstr "Odporúčaná verzia Thrive:"

#, fuzzy
msgid "REDDIT_TOOLTIP"
msgstr "Vstúpte do editora a upravte svoj druh"

msgid "REDO"
msgstr "Vrátiť"

msgid "REDO_THE_LAST_ACTION"
msgstr "Vrátiť poslednú zmenu"

msgid "REFRESH"
msgstr "Obnoviť"

msgid "RENDER_SCALE"
msgstr ""

msgid "REPORT"
msgstr ""

msgid "REPORT_BUG"
msgstr ""

msgid "REPRODUCED"
msgstr "reprodukované"

msgid "REPRODUCTION"
msgstr "Reprodukcia"

msgid "REPRODUCTION_ASEXUAL"
msgstr "Asexuálne"

msgid "REPRODUCTION_BUDDING"
msgstr "Pučanie"

#, fuzzy
msgid "REPRODUCTION_COMPOUNDS_MODE"
msgstr "Reprodukcia:"

#, fuzzy
msgid "REPRODUCTION_COMPOUNDS_MODE_EXPLANATION"
msgstr "(rýchlosť, akou druhy AI mutujú)"

#, fuzzy
msgid "REPRODUCTION_COMPOUND_HANDLING_TOOLTIP"
msgstr "Reprodukcia:"

msgid "REPRODUCTION_METHOD"
msgstr "Reprodukcia:"

msgid "REQUIRES_NUCLEUS"
msgstr "Vyžaduje jadro"

#, fuzzy
msgid "RESEARCH"
msgstr "Hľadať"

msgid "RESET"
msgstr "Resetovať"

#, fuzzy
msgid "RESET_DEADZONES"
msgstr "Obnoviť predvolené nastavenia?"

msgid "RESET_DISMISSED_POPUPS"
msgstr ""

msgid "RESET_INPUTS_TO_DEFAULTS"
msgstr "Obnoviť predvolené nastavenia ovládania?"

#, fuzzy
msgid "RESET_ITEM_ORDER_TO_DEFAULT"
msgstr "Obnoviť predvolené nastavenia ovládania?"

#, fuzzy
msgid "RESET_KEYBINDINGS"
msgstr "Resetovať ovládanie"

msgid "RESET_SETTINGS_TO_DEFAULTS"
msgstr "Predvolené"

#, fuzzy
msgid "RESET_SHOWN_TUTORIALS"
msgstr "Zobraziť návody"

#, fuzzy
msgid "RESET_SHOWN_TUTORIALS_TOOLTIP"
msgstr "Uplynulý čas: {0:#,#} rokov"

msgid "RESET_TO_DEFAULTS"
msgstr "Obnoviť predvolené nastavenia?"

msgid "RESISTANT_TO_BASIC_ENGULFMENT"
msgstr ""

#, fuzzy
msgid "RESIZE_METABALL_TOOLTIP"
msgstr "Vstúpte do editora a upravte svoj druh"

msgid "RESOLUTION"
msgstr "Rozlíšenie:"

msgid "RESOURCE_ABSORBTION_SPEED"
msgstr "Rýchlosť absorpcie zdrojov"

#, fuzzy
msgid "RESOURCE_AMOUNT_SHORT"
msgstr "Tlak"

#, fuzzy
msgid "RESOURCE_ENERGY"
msgstr "Zobraziť zdrojový kód"

#, fuzzy
msgid "RESOURCE_FOOD"
msgstr "Zobraziť zdrojový kód"

#, fuzzy
msgid "RESOURCE_ROCK"
msgstr "Zobraziť zdrojový kód"

#, fuzzy
msgid "RESOURCE_WOOD"
msgstr "Zobraziť zdrojový kód"

msgid "RESPIRATION"
msgstr "Aeróbne Dýchanie"

msgid "RESPONSIVE"
msgstr "Reagujúci"

msgid "RESTART_REQUIRED"
msgstr "Vyžaduje sa reštart"

msgid "RESUME"
msgstr "Pokračovať"

msgid "RESUME_TOOLTIP"
msgstr ""

msgid "RETURN_TO_MENU"
msgstr "Návrat do menu"

msgid "RETURN_TO_MENU_TOOLTIP"
msgstr "Vrátiť sa do hlavného menu"

msgid "RETURN_TO_MENU_WARNING"
msgstr ""
"Naozaj chceš odísť do hlavného menu?\n"
"Všetok neuložený postup bude stratený."

#, fuzzy
msgid "REVEAL_ALL_PATCHES"
msgstr "rozšírenie do oblastí:"

#, fuzzy
msgid "REVOLUTIONARY_GAMES_SOCIAL_TOOLTIP"
msgstr "Od Revolutionary Games Studio"

msgid "RIGHT_ARROW"
msgstr "→"

msgid "RIGHT_MOUSE"
msgstr "Pravé tlačidlo myši"

msgid "RIGID"
msgstr "Tuhý"

msgid "RIGIDITY_MEMBRANE_DESCRIPTION"
msgstr "Tuhšia membrána je odolnejšia voči poškodeniu, ale sťažuje pohyb bunky."

msgid "ROTATE_LEFT"
msgstr "Otočiť doľava"

msgid "ROTATE_RIGHT"
msgstr "Otočiť doprava"

msgid "ROTATION_COLON"
msgstr "Rotácia:"

msgid "RUN_AUTO_EVO_DURING_GAMEPLAY"
msgstr "Spustiť automatickú evolúciu počas hry"

msgid "RUN_ONE_STEP"
msgstr ""

msgid "RUN_RESULT_BY_SENDING_POPULATION"
msgstr "{0} odoslaním: {1} populácie z oblasti: {2}"

msgid "RUN_RESULT_GENE_CODE"
msgstr "génový kód:"

#, fuzzy
msgid "RUN_RESULT_NICHE_FILL"
msgstr "vznikol, aby vyplnil miesto"

#, fuzzy
msgid "RUN_RESULT_SELECTION_PRESSURE_SPLIT"
msgstr "vznikli v dôsledku rozdielnych selekčných tlakov"

msgid "RUN_RESULT_SPLIT_FROM"
msgstr "sa oddelil od {0}"

msgid "RUN_RESULT_SPLIT_OFF_TO"
msgstr "populácia sa v niektorých oblastiach oddelila a vytvorila nové druhy {0}:"

msgid "RUN_X_WORLDS"
msgstr ""

#, fuzzy
msgid "RUN_X_WORLDS_TOOLTIP"
msgstr "Uplynulý čas: {0:#,#} rokov"

msgid "RUSTICYANIN"
msgstr "Rusticyanín"

msgid "RUSTICYANIN_DESCRIPTION"
msgstr ""

#, fuzzy
msgid "RUSTICYANIN_PROCESSES_DESCRIPTION"
msgstr "Premieňa [thrive:compound type=\"iron\"][/thrive:compound] na [thrive:compound type=\"atp\"][/thrive:compound]. Množstvo závisí od koncentrácie[thrive:compound type=\"carbondioxide\"]oxidu uhličitého[/thrive:compound] a [thrive:compound type=\"oxygen\"]kyslíka[/thrive:compound]."

#, fuzzy
msgid "SAFE_MODE_EXPLANATION"
msgstr "(začiatočná poloha)"

#, fuzzy
msgid "SAFE_MODE_TITLE"
msgstr "Odstrániť lokálne údaje"

msgid "SAVE"
msgstr "Uložiť"

msgid "SAVE_AND_CONTINUE"
msgstr "Uložiť a pokračovať"

msgid "SAVE_AUTOSAVE"
msgstr "Automatické uloženie"

msgid "SAVE_DELETE_WARNING"
msgstr ""

msgid "SAVE_ERROR_INCLUDE_JSON_DEBUG_NOTE"
msgstr ""

#, fuzzy
msgid "SAVE_ERROR_TURN_ON_JSON_DEBUG_MODE"
msgstr "Debugovací režim JSON:"

msgid "SAVE_FAILED"
msgstr "Uloženie zlyhalo"

msgid "SAVE_GAME"
msgstr "Uložiť hru"

msgid "SAVE_GAME_BUTTON_TOOLTIP"
msgstr "Otvor ukladacie menu na uloženie hry"

msgid "SAVE_HAS_DIFFERENT_VERSION"
msgstr "Uložená hra má inú verziu"

msgid "SAVE_HAS_DIFFERENT_VERSION_TEXT"
msgstr ""
"Uložená verzia hry, ktorú sa pokúšaš načítať, nezodpovedá verzii hry. \n"
"Načítaj ju manuálne cez menu."

msgid "SAVE_HAS_INVALID_GAME_STATE"
msgstr ""

msgid "SAVE_INVALID"
msgstr "Neplatné"

msgid "SAVE_IS_INVALID"
msgstr ""

msgid "SAVE_IS_UPGRADEABLE_DESCRIPTION"
msgstr ""

msgid "SAVE_LOAD_ALREADY_LOADED_FREE_FAILURE"
msgstr ""

msgid "SAVE_MANUAL"
msgstr ""

msgid "SAVE_QUICKSAVE"
msgstr "Rýchle uloženie"

msgid "SAVE_SPACE_USED"
msgstr "Využitý priestor:"

msgid "SAVE_UPGRADE_FAILED"
msgstr ""

msgid "SAVE_UPGRADE_FAILED_DESCRIPTION"
msgstr ""

msgid "SAVING_DATA_FAILED_DUE_TO"
msgstr ""

msgid "SAVING_DOT_DOT_DOT"
msgstr "Ukladanie..."

msgid "SAVING_FAILED_WITH_EXCEPTION"
msgstr ""

msgid "SAVING_NOT_POSSIBLE"
msgstr "Ukladanie momentálne nie je možné z dôvodu:"

msgid "SAVING_SUCCEEDED"
msgstr ""

msgid "SCALING_NONE"
msgstr ""

#, fuzzy
msgid "SCALING_ON"
msgstr "Bunková signalizácia"

msgid "SCALING_ON_INVERSE"
msgstr ""

msgid "SCREEN_EFFECT"
msgstr ""

#, fuzzy
msgid "SCREEN_EFFECT_GAMEBOY"
msgstr "Zobraziť názvy tlačidiel pri výbere častí"

#, fuzzy
msgid "SCREEN_EFFECT_GAMEBOY_COLOR"
msgstr "Zobraziť názvy tlačidiel pri výbere častí"

msgid "SCREEN_EFFECT_GREYSCALE"
msgstr ""

#, fuzzy
msgid "SCREEN_EFFECT_NONE"
msgstr "Zobraziť názvy tlačidiel pri výbere častí"

msgid "SCREEN_RELATIVE_MOVEMENT"
msgstr ""

#, fuzzy
msgid "SCREEN_RELATIVE_MOVEMENT_TOOLTIP"
msgstr "Základný pohyb"

msgid "SCROLLLOCK"
msgstr "Scroll Lock"

msgid "SEARCH_DOT_DOT_DOT"
msgstr "Vyhľadať..."

msgid "SEARCH_PLACEHOLDER"
msgstr ""

msgid "SEARCH_RADIUS"
msgstr ""

msgid "SEA_FLOOR"
msgstr "Morské dno"

msgid "SECRETE_SLIME"
msgstr ""

#, fuzzy
msgid "SECRETE_SLIME_TOOLTIP"
msgstr "Pozastaviť hru"

#, fuzzy
msgid "SEED_LABEL"
msgstr "Bióm: {0}"

#, fuzzy
msgid "SELECTED"
msgstr "Vybraný mód:"

msgid "SELECTED_COLON"
msgstr "Vybrané:"

msgid "SELECTED_MOD"
msgstr "Vybraný mód:"

msgid "SELECTED_SAVE_IS_INCOMPATIBLE_PROMPT"
msgstr ""

msgid "SELECTED_SAVE_IS_INCOMPATIBLE_PROTOTYPE_PROMPT"
msgstr ""

msgid "SELECTED_SAVE_IS_UPGRADEABLE_PROMPT"
msgstr ""

#, fuzzy
msgid "SELECT_A_GENERATION"
msgstr "Vyber možnosť"

msgid "SELECT_A_PATCH"
msgstr ""

#, fuzzy
msgid "SELECT_A_SPECIES"
msgstr "Vyhynuté druhy"

#, fuzzy
msgid "SELECT_A_TECHNOLOGY"
msgstr "Vybrané:"

msgid "SELECT_CELL_TYPE_FROM_EDITOR"
msgstr "Na karte editora, vyber typ bunky, ktorú chceš upraviť"

msgid "SELECT_ENZYME"
msgstr "Vybrať enzým:"

#, fuzzy
msgid "SELECT_MOVEMENT_MODE_TITLE"
msgstr "Odstrániť lokálne údaje"

msgid "SELECT_OPTION"
msgstr "Vyber možnosť"

msgid "SELECT_PREVIEW_IMAGE"
msgstr ""

#, fuzzy
msgid "SELECT_SPACE_STRUCTURE_TITLE"
msgstr "Štruktúra"

msgid "SELECT_STRUCTURE_POPUP_TITLE"
msgstr ""

msgid "SELECT_TISSUE_TYPE_FROM_EDITOR"
msgstr ""

#, fuzzy
msgid "SELECT_VACUOLE_COMPOUND_COLON"
msgstr "Vybrané:"

msgid "SEPTEMBER"
msgstr "September"

msgid "SESSILE"
msgstr ""

msgid "SETTING_ONLY_APPLIES_TO_NEW_GAMES"
msgstr ""

msgid "SFX_VOLUME"
msgstr "Hlasitosť SFX"

msgid "SHIFT"
msgstr "Shift"

#, fuzzy
msgid "SHOW_ALL_TUTORIALS"
msgstr "Zobraziť návody"

#, fuzzy
msgid "SHOW_ALL_TUTORIALS_TOOLTIP"
msgstr "Uplynulý čas: {0:#,#} rokov"

msgid "SHOW_DAMAGE_EFFECT"
msgstr ""

msgid "SHOW_HELP"
msgstr "Zobraziť nápovedu"

#, fuzzy
msgid "SHOW_ITEM_COORDINATES"
msgstr "Zobraziť návody"

#, fuzzy
msgid "SHOW_NEW_PATCH_NOTES"
msgstr "{0} {1}"

#, fuzzy
msgid "SHOW_NEW_PATCH_NOTES_TOOLTIP"
msgstr "{0} {1}"

msgid "SHOW_TUTORIALS_IN_NEW_CURRENT_OPTION"
msgstr "Zobraziť tutoriál (v aktuálnej hre)"

msgid "SHOW_TUTORIALS_IN_NEW_GAMES_OPTION"
msgstr "Zobraziť tutoriál (v nových hrách)"

#, fuzzy
msgid "SHOW_TUTORIALS_OPTION_TOOLTIP"
msgstr "Uplynulý čas: {0:#,#} rokov"

msgid "SHOW_UNSAVED_PROGRESS_WARNING"
msgstr "Zobraziť upozornenie na neuložený postup"

msgid "SHOW_UNSAVED_PROGRESS_WARNING_TOOLTIP"
msgstr ""

msgid "SHOW_WEB_NEWS_FEED"
msgstr ""

#, fuzzy
msgid "SIDEROPHORE_ACTION_TOOLTIP"
msgstr "Pozastaviť hru"

msgid "SIGNALING_AGENT"
msgstr "Bunková signalizácia"

#, fuzzy
msgid "SIGNALING_AGENTS_ACTION_TOOLTIP"
msgstr "Bunková signalizácia"

msgid "SIGNALING_AGENT_DESCRIPTION"
msgstr ""

msgid "SIGNALING_AGENT_PROCESSES_DESCRIPTION"
msgstr ""

#, fuzzy
msgid "SIGNAL_COMMAND_AGGRESSION"
msgstr "Stať sa agresívnym"

msgid "SIGNAL_COMMAND_FLEE"
msgstr "Utiecť"

msgid "SIGNAL_COMMAND_FOLLOW"
msgstr "Nasleduj ma"

msgid "SIGNAL_COMMAND_NONE"
msgstr "Žiadny príkaz"

msgid "SIGNAL_COMMAND_TO_ME"
msgstr ""

msgid "SIGNAL_TO_EMIT"
msgstr ""

msgid "SILICA"
msgstr "Oxid kremičitý"

msgid "SILICA_MEMBRANE_DESCRIPTION"
msgstr ""

msgid "SIXTEEN_TIMES"
msgstr "16x"

msgid "SIZE_COLON"
msgstr "Veľkosť:"

msgid "SLIDESHOW"
msgstr "Prezentácia"

msgid "SLIME_JET"
msgstr ""

msgid "SLIME_JET_DESCRIPTION"
msgstr "Mnoho organizmov produkuje lepkavé polysacharidy, ako napríklad sliz. Aj keď ho mnoho živočíchov používa pre pohyb, isté typy baktérií tieto látky vystreľujú vo vysokom tlaku. Takéto trysky pracujú ako raketový pohon. Posúvajú bunky neuveriteľnou rýchlosťou. Pre iné živočíchy bez trysiek je pohyb v takýchto látkach obtiažny."

#, fuzzy
msgid "SLIME_JET_PROCESSES_DESCRIPTION"
msgstr "Zvyšuje rýchlosť otáčania veľkých buniek."

msgid "SMALL_IRON_CHUNK"
msgstr "Malý kus železa"

#, fuzzy
msgid "SMALL_PHOSPHATE_CHUNK"
msgstr "Malý kus železa"

#, fuzzy
msgid "SMALL_SULFUR_CHUNK"
msgstr "Malý kus železa"

msgid "SNOWFLAKE"
msgstr ""

#, fuzzy
msgid "SOCIETY_STAGE"
msgstr "Fáza Mikróbov"

msgid "SOUND"
msgstr "Zvuk"

msgid "SOUND_TEAM"
msgstr "Zvukári"

msgid "SOUND_TEAM_LEAD"
msgstr "Vedúci zvukár"

msgid "SOUND_TEAM_LEADS"
msgstr "Vedúci zvukári"

msgid "SPACE"
msgstr "Medzerník"

#, fuzzy
msgid "SPACE_STAGE"
msgstr "Fáza Mikróbov"

#, fuzzy
msgid "SPACE_STRUCTURE_HAS_RESOURCES"
msgstr "Štruktúra"

#, fuzzy
msgid "SPACE_STRUCTURE_NO_EXTRA_DESCRIPTION"
msgstr "Štruktúra"

msgid "SPACE_STRUCTURE_WAITING_CONSTRUCTION"
msgstr ""

msgid "SPAWN_AMMONIA"
msgstr "Umiestniť amoniak"

msgid "SPAWN_ENEMY"
msgstr ""

msgid "SPAWN_ENEMY_CHEAT_FAIL"
msgstr ""

msgid "SPAWN_GLUCOSE"
msgstr "Umiestniť glukózu"

msgid "SPAWN_PHOSPHATES"
msgstr "Umiestniť fosfát"

msgid "SPECIAL_MOUSE_1"
msgstr "Špeciálne tlačidlo myši 1"

msgid "SPECIAL_MOUSE_2"
msgstr "Špeciálne tlačidlo myši 2"

#, fuzzy
msgid "SPECIES"
msgstr "Zoznam druhov"

msgid "SPECIES_COLON"
msgstr "Druh:"

#, fuzzy
msgid "SPECIES_DETAIL_TEXT"
msgstr "{0} (x{1})"

msgid "SPECIES_HAS_A_MUTATION"
msgstr "zmutoval"

msgid "SPECIES_LIST"
msgstr "Zoznam druhov"

msgid "SPECIES_NAME_DOT_DOT_DOT"
msgstr "Názov druhu..."

#, fuzzy
msgid "SPECIES_NAME_TOO_LONG_POPUP"
msgstr "Názov druhu..."

msgid "SPECIES_POPULATION"
msgstr "Populácia druhu"

msgid "SPECIES_PRESENT"
msgstr "Prítomné druhy"

#, fuzzy
msgid "SPECIES_TO_FIND"
msgstr "Druh:"

msgid "SPECIES_WITH_POPULATION"
msgstr "{0} s populáciou: {1}"

msgid "SPEED"
msgstr "Rýchlosť"

msgid "SPEED_COLON"
msgstr "Rýchlosť:"

msgid "SPREAD_TO_PATCHES"
msgstr "rozšírenie do oblastí:"

#, fuzzy
msgid "SPRINT"
msgstr "Snímka obrazovky"

#, fuzzy
msgid "SPRINT_ACTION_TOOLTIP"
msgstr "Pozastaviť hru"

msgid "STAGE_MENU_BUTTON_TOOLTIP"
msgstr ""

#, fuzzy
msgid "START"
msgstr "Spustenie"

msgid "STARTING"
msgstr "Spustenie"

msgid "START_CALIBRATION"
msgstr ""

#, fuzzy
msgid "START_GAME"
msgstr "Uložiť hru"

#, fuzzy
msgid "START_RESEARCH"
msgstr "Vyžaduje sa reštart"

msgid "STATISTICS"
msgstr "Štatistiky"

#, fuzzy
msgid "STAT_ATP_PRODUCTION_REDUCTION"
msgstr "PRODUKCIA ATP PRÍLIŠ NÍZKA!"

#, fuzzy
msgid "STAT_BASE_MOVEMENT_REDUCTION"
msgstr "Základný pohyb"

msgid "STAT_DAMAGE"
msgstr ""

msgid "STAT_DAMAGE_PER_OXYGEN"
msgstr ""

msgid "STEAM_CLIENT_INIT_FAILED"
msgstr ""

msgid "STEAM_ERROR_ACCOUNT_DOES_NOT_OWN_PRODUCT"
msgstr ""

msgid "STEAM_ERROR_ACCOUNT_READ_ONLY"
msgstr ""

msgid "STEAM_ERROR_ALREADY_UPLOADED"
msgstr ""

msgid "STEAM_ERROR_BANNED"
msgstr ""

msgid "STEAM_ERROR_CLOUD_LIMIT_EXCEEDED"
msgstr ""

msgid "STEAM_ERROR_DUPLICATE_NAME"
msgstr "Steam nahlásil chybu duplicitného názvu"

#, fuzzy
msgid "STEAM_ERROR_FILE_NOT_FOUND"
msgstr "Súbor sa nenašiel"

msgid "STEAM_ERROR_INSUFFICIENT_PRIVILEGE"
msgstr ""

msgid "STEAM_ERROR_INVALID_PARAMETER"
msgstr ""

msgid "STEAM_ERROR_LOCKING_FAILED"
msgstr "Steamu sa nepodarilo získať UGC lock"

msgid "STEAM_ERROR_NOT_LOGGED_IN"
msgstr "Nie ste prihlásený/-á do služby Steam"

#, fuzzy
msgid "STEAM_ERROR_TIMEOUT"
msgstr "Časový limit operácie služby Steam vypršal, skúste to znova"

msgid "STEAM_ERROR_UNAVAILABLE"
msgstr "Steam je momentálne nedostupný, prosím skúste to znova"

msgid "STEAM_ERROR_UNKNOWN"
msgstr "Nastala neznáma chyba služby Steam"

#, fuzzy
msgid "STEAM_INIT_FAILED"
msgstr "Steamu sa nepodarilo získať UGC lock"

#, fuzzy
msgid "STEAM_INIT_FAILED_DESCRIPTION"
msgstr "Môj úžasný mod"

#, fuzzy
msgid "STEAM_TOOLTIP"
msgstr "Pozastaviť hru"

msgid "STEM_CELL_NAME"
msgstr "Kmeňová bunka"

msgid "STOP"
msgstr "Stop"

msgid "STORAGE"
msgstr "Úložný priestor"

msgid "STORAGE_COLON"
msgstr "Úložný priestor:"

msgid "STORAGE_STATISTICS_SECONDS_OF_COMPOUND"
msgstr ""

msgid "STORE_LOGGED_IN_AS"
msgstr "Prihlásený ako: {0}"

#, fuzzy
msgid "STRAIN_BAR_TOOLTIP"
msgstr "Pozastaviť hru"

msgid "STRAIN_BAR_VISIBILITY"
msgstr ""

#, fuzzy
msgid "STRATEGY_STAGES"
msgstr "Fáza Mikróbov"

msgid "STRICT_NICHE_COMPETITION"
msgstr ""

msgid "STRUCTURAL"
msgstr "Štrukturálny"

msgid "STRUCTURE"
msgstr "Štruktúra"

msgid "STRUCTURE_ASCENSION_GATE"
msgstr ""

#, fuzzy
msgid "STRUCTURE_DYSON_SWARM"
msgstr "Štruktúra"

msgid "STRUCTURE_HAS_REQUIRED_RESOURCES_TO_BUILD"
msgstr ""

msgid "STRUCTURE_HUNTER_GATHERER_LODGE"
msgstr ""

msgid "STRUCTURE_IN_PROGRESS_CONSTRUCTION"
msgstr ""

msgid "STRUCTURE_REQUIRED_RESOURCES_TO_FINISH"
msgstr ""

msgid "STRUCTURE_SELECTION_MENU_ENTRY"
msgstr ""

msgid "STRUCTURE_SELECTION_MENU_ENTRY_NOT_ENOUGH_RESOURCES"
msgstr ""

msgid "STRUCTURE_SOCIETY_CENTER"
msgstr ""

msgid "STRUCTURE_STEAM_POWERED_FACTORY"
msgstr ""

msgid "SUCCESSFUL_KILL"
msgstr "úspešné zabitie"

msgid "SUCCESSFUL_SCAVENGE"
msgstr ""

msgid "SUCCESS_BUT_MISSING_ID"
msgstr ""

msgid "SUICIDE_BUTTON_TOOLTIP"
msgstr "Samovražda"

msgid "SUNLIGHT"
msgstr "Slnečné žiarenie"

msgid "SUPPORTER_PATRONS"
msgstr "Podporovatelia"

msgid "SURVIVAL_TITLE"
msgstr ""

msgid "SWITCH_TO_FRONT_CAMERA"
msgstr "Prepnúť na pohľad prednej kamery"

msgid "SWITCH_TO_RIGHT_CAMERA"
msgstr "Prepnúť na pohľad pravej kamery"

msgid "SWITCH_TO_TOP_CAMERA"
msgstr "Prepnúť na pohľad hornej kamery"

msgid "SYSREQ"
msgstr "SysRq"

msgid "TAB_SECONDARY_SWITCH_LEFT"
msgstr ""

msgid "TAB_SECONDARY_SWITCH_RIGHT"
msgstr ""

#, fuzzy
msgid "TAB_SWITCH_LEFT"
msgstr "Otočiť doľava"

#, fuzzy
msgid "TAB_SWITCH_RIGHT"
msgstr "Otočiť doprava"

msgid "TAGS_IS_WHITESPACE"
msgstr ""

msgid "TAKE_SCREENSHOT"
msgstr "Spraviť snímku obrazovky"

#, fuzzy
msgid "TARGET_TYPE_COLON"
msgstr "Typ:"

msgid "TECHNOLOGY_ASCENSION"
msgstr ""

msgid "TECHNOLOGY_HUNTER_GATHERING"
msgstr ""

msgid "TECHNOLOGY_LEVEL_ADVANCED_SPACE"
msgstr ""

msgid "TECHNOLOGY_LEVEL_INDUSTRIAL"
msgstr ""

msgid "TECHNOLOGY_LEVEL_PRE_SOCIETY"
msgstr ""

msgid "TECHNOLOGY_LEVEL_PRIMITIVE"
msgstr ""

msgid "TECHNOLOGY_LEVEL_SCIFI"
msgstr ""

msgid "TECHNOLOGY_LEVEL_SPACE_AGE"
msgstr ""

msgid "TECHNOLOGY_REQUIRED_LEVEL"
msgstr ""

msgid "TECHNOLOGY_ROCKETRY"
msgstr ""

msgid "TECHNOLOGY_SIMPLE_STONE_TOOLS"
msgstr ""

msgid "TECHNOLOGY_SOCIETY_CENTER"
msgstr ""

msgid "TECHNOLOGY_STEAM_POWER"
msgstr ""

msgid "TECHNOLOGY_UNLOCKED_NOTICE"
msgstr ""

msgid "TEMPERATURE"
msgstr "Teplota"

msgid "TEMPERATURE_SHORT"
msgstr "Teplota."

#, fuzzy
msgid "TEMPERATURE_TOLERANCE_TOOLTIP"
msgstr "Pozastaviť hru"

msgid "TESTING_TEAM"
msgstr "Testeri"

#, fuzzy
msgid "THANKS_FOR_BUYING_THRIVE_2"
msgstr ""
"Ďakujeme, že si hral našu hru!\n"
"\n"
"Ak sa ti hra páčila, nezabudni sa o nás zmieniť svojim kamarátom."

msgid "THANKS_FOR_PLAYING"
msgstr ""
"Ďakujeme, že si hral našu hru!\n"
"\n"
"Ak sa ti hra páčila, nezabudni sa o nás zmieniť svojim kamarátom."

#, fuzzy
msgid "THANK_YOU_TITLE"
msgstr "Odstrániť lokálne údaje"

msgid "THEORY_TEAM"
msgstr "Teoretici"

msgid "THERMOPLAST"
msgstr "Termoplast"

msgid "THERMOPLAST_DESCRIPTION"
msgstr ""

msgid "THERMOPLAST_PROCESSES_DESCRIPTION"
msgstr ""

msgid "THERMOSYNTHASE"
msgstr "Termosyntáza"

msgid "THERMOSYNTHASE_DESCRIPTION"
msgstr ""

#, fuzzy
msgid "THERMOSYNTHASE_PROCESSES_DESCRIPTION"
msgstr "Produkuje [thrive:compound type=\"atp\"][/thrive:compound] pomocou teplotných gradientov. Množstvo závisí od [thrive:compound type=\"temperature\"] teploty [/thrive:compound]."

msgid "THERMOSYNTHESIS"
msgstr "Termosyntéza"

msgid "THE_DISTURBANCE"
msgstr ""

#, fuzzy
msgid "THE_PATCH_MAP_BUTTON"
msgstr "Typ mapy"

#, fuzzy
msgid "THE_WORLD_TITLE"
msgstr "Súčasní vývojári"

msgid "THIS_IS_LOCAL_MOD"
msgstr "Toto je lokálne nainštalovaný mód"

msgid "THIS_IS_WORKSHOP_MOD"
msgstr ""

msgid "THREADS"
msgstr "Vlákna:"

msgid "THRIVEOPEDIA"
msgstr ""

msgid "THRIVEOPEDIA_CURRENT_WORLD_PAGE_TITLE"
msgstr ""

msgid "THRIVEOPEDIA_EVOLUTIONARY_TREE_PAGE_TITLE"
msgstr ""

msgid "THRIVEOPEDIA_HINT_IN_GAME"
msgstr ""

msgid "THRIVEOPEDIA_HOME_INFO"
msgstr ""

msgid "THRIVEOPEDIA_HOME_PAGE_TITLE"
msgstr ""

msgid "THRIVEOPEDIA_MUSEUM_PAGE_TITLE"
msgstr ""

msgid "THRIVEOPEDIA_PATCH_MAP_PAGE_TITLE"
msgstr ""

msgid "THRIVE_LICENSES"
msgstr "Thrive Licencie"

msgid "THYLAKOIDS"
msgstr "Tylakoidy"

msgid "THYLAKOIDS_DESCRIPTION"
msgstr ""

msgid "TIDEPOOL"
msgstr "Prílivový bazén"

msgid "TIMELINE"
msgstr "Časová os"

msgid "TIMELINE_GLOBAL_FILTER_TOOLTIP"
msgstr "Zobraziť globálne udalosti"

msgid "TIMELINE_LOCAL_FILTER_TOOLTIP"
msgstr "Zobraziť lokálne udalosti"

#, fuzzy
msgid "TIMELINE_NICHE_FILL"
msgstr "[b][u]{0}[/u] sa oddelil od [b][u]{1}[/u][/b] ako nový druh, aby vyplnil miesto"

#, fuzzy
msgid "TIMELINE_PLAYER_MIGRATED"
msgstr "Časť populácie [b][u]{0}[/u][/b] migrovala do {1}"

#, fuzzy
msgid "TIMELINE_PLAYER_MIGRATED_TO"
msgstr "Časť populácie [b][u]{0}[/u][/b] migrovala do {1}"

msgid "TIMELINE_SELECTION_PRESSURE_SPLIT"
msgstr "[b][u]{0}[/u][/b] sa oddelil od [b][u]{1}[/u][/b] ako nový druh v dôsledku rôznych selekčných tlakov"

#, fuzzy
msgid "TIMELINE_SPECIES_BECAME_MULTICELLULAR"
msgstr "Stať sa viacbunkovým ({0}/{1})"

msgid "TIMELINE_SPECIES_EXTINCT"
msgstr "[b][u]{0}[/u][/b] vyhynul!"

msgid "TIMELINE_SPECIES_EXTINCT_LOCAL"
msgstr "[b][u]{0}[/u][/b] zmizol z tejto oblasti"

#, fuzzy
msgid "TIMELINE_SPECIES_FOLLOWED"
msgstr "[b][u]{0}[/u][/b] vyhynul!"

msgid "TIMELINE_SPECIES_MIGRATED_FROM"
msgstr "Časť populácie [b][u]{0}[/u][/b] z {1} migrovala do tejto oblasti"

msgid "TIMELINE_SPECIES_MIGRATED_TO"
msgstr "Časť populácie [b][u]{0}[/u][/b] migrovala do {1}"

msgid "TIMELINE_SPECIES_POPULATION_DECREASE"
msgstr "[b][u]{0}[/u][/b] populácia sa znížila na {1}"

msgid "TIMELINE_SPECIES_POPULATION_INCREASE"
msgstr "[b][u]{0}[/u][/b] populácia sa zvýšila na {1}"

msgid "TIME_INDICATOR_TOOLTIP"
msgstr "Uplynulý čas: {0:#,#} rokov"

msgid "TIME_OF_DAY"
msgstr ""

msgid "TITLE_COLON"
msgstr "Názov:"

msgid "TOGGLE_BINDING"
msgstr "Prepnúť spájanie"

#, fuzzy
msgid "TOGGLE_BINDING_TOOLTIP"
msgstr "Prepnúť spájanie"

msgid "TOGGLE_DEBUG_PANEL"
msgstr "Prepnúť debugovací panel"

msgid "TOGGLE_ENGULF"
msgstr "Prepnúť pohlcovanie"

#, fuzzy
msgid "TOGGLE_ENGULF_TOOLTIP"
msgstr "Prepnúť pohlcovanie"

#, fuzzy
msgid "TOGGLE_FAST_MODE"
msgstr "Pauza"

msgid "TOGGLE_FPS"
msgstr "Prepnúť zobrazenie počtu snímkov za sekundu"

msgid "TOGGLE_FULLSCREEN"
msgstr "Prepnúť na celú obrazovku"

#, fuzzy
msgid "TOGGLE_HEAT_VIEW_TOOLTIP"
msgstr "Prepnúť pohlcovanie"

msgid "TOGGLE_HUD_HIDE"
msgstr "Prepnúť HUD"

#, fuzzy
msgid "TOGGLE_INVENTORY"
msgstr "Prepnúť spájanie"

msgid "TOGGLE_METRICS"
msgstr "Prepnúť zobrazenie metrík"

#, fuzzy
msgid "TOGGLE_MUCOCYST_DEFENCE"
msgstr "Prepnúť na celú obrazovku"

msgid "TOGGLE_NAVIGATION_TREE"
msgstr ""

msgid "TOGGLE_PAUSE"
msgstr "Pauza"

msgid "TOGGLE_UNBINDING"
msgstr "Prepnúť rozpájanie"

msgid "TOLERANCES_TOO_HIGH_PRESSURE"
msgstr ""

msgid "TOLERANCES_TOO_HIGH_TEMPERATURE"
msgstr ""

msgid "TOLERANCES_TOO_LOW_OXYGEN_PROTECTION"
msgstr ""

#, fuzzy
msgid "TOLERANCES_TOO_LOW_PRESSURE"
msgstr "Oblaky zlúčenín"

msgid "TOLERANCES_TOO_LOW_TEMPERATURE"
msgstr ""

#, fuzzy
msgid "TOLERANCES_TOO_LOW_UV_PROTECTION"
msgstr "{0}: +{1} ATP"

msgid "TOLERANCES_UNSUITABLE_DEBUFFS"
msgstr ""

#, fuzzy
msgid "TOLERANCE_FROM_ORGANELLES_TOOLTIP"
msgstr "Zobraziť / skryť prostredie a zlúčeniny"

msgid "TOLERANCE_RANGE_LABEL"
msgstr ""

msgid "TOOLS"
msgstr "Nástroje"

msgid "TOOL_HAND_AXE"
msgstr ""

msgid "TOO_LARGE_PRESSURE_RANGE"
msgstr ""

msgid "TOO_MANY_RECENT_VERSIONS_TO_SHOW"
msgstr ""

#, fuzzy
msgid "TOTAL_GATHERED_ENERGY_COLON"
msgstr "Autor:"

msgid "TOTAL_SAVES"
msgstr ""

msgid "TOXIN_CHANNEL_INHIBITOR"
msgstr ""

#, fuzzy
msgid "TOXIN_CHANNEL_INHIBITOR_DESCRIPTION"
msgstr "Môže sa použiť na bodnutie iných buniek alebo na obranu proti ich toxínom."

#, fuzzy
msgid "TOXIN_COMPOUND"
msgstr "Zlúčeniny"

#, fuzzy
msgid "TOXIN_CYTOTOXIN"
msgstr "Niektoré možnosti môžu byť vypnuté, ak je realistický režim zapnutý"

#, fuzzy
msgid "TOXIN_CYTOTOXIN_DESCRIPTION"
msgstr "Chýba popis"

msgid "TOXIN_FIRE_RATE_TOXICITY_COLON"
msgstr ""

#, fuzzy
msgid "TOXIN_MACROLIDE"
msgstr ""
"Toxín\n"
"Vakuola"

#, fuzzy
msgid "TOXIN_MACROLIDE_DESCRIPTION"
msgstr "Popis módu:"

msgid "TOXIN_OXYGEN_METABOLISM_INHIBITOR"
msgstr ""

msgid "TOXIN_OXYGEN_METABOLISM_INHIBITOR_DESCRIPTION"
msgstr ""

#, fuzzy
msgid "TOXIN_OXYTOXY_DESCRIPTION"
msgstr "Môže sa použiť na bodnutie iných buniek alebo na obranu proti ich toxínom."

msgid "TOXIN_PREFER_FIRE_RATE"
msgstr ""

msgid "TOXIN_PREFER_TOXICITY"
msgstr ""

#, fuzzy
msgid "TOXIN_PROPERTIES_HEADING"
msgstr "Odolnosť voči toxínom"

msgid "TOXIN_RESISTANCE"
msgstr "Odolnosť voči toxínom"

#, fuzzy
msgid "TOXIN_TOXICITY_CUSTOMIZATION_TOOLTIP"
msgstr "(začiatočná poloha)"

#, fuzzy
msgid "TOXIN_TYPE_COLON"
msgstr "Typ:"

#, fuzzy
msgid "TOXIN_TYPE_CUSTOMIZATION_EXPLANATION"
msgstr "(začiatočná poloha)"

#, fuzzy
msgid "TOXIN_VACUOLE"
msgstr ""
"Toxín\n"
"Vakuola"

msgid "TOXIN_VACUOLE_DESCRIPTION"
msgstr ""

msgid "TOXIN_VACUOLE_PROCESSES_DESCRIPTION"
msgstr ""

#, fuzzy
msgid "TOXISOME"
msgstr "Oxytoxizóm"

#, fuzzy
msgid "TOXISOME_DESCRIPTION"
msgstr "Popis módu:"

msgid "TO_BE_IMPLEMENTED"
msgstr ""

msgid "TRANSLATORS"
msgstr "Prekladatelia"

msgid "TRANSPARENCY"
msgstr "Priehľadnosť"

#, fuzzy
msgid "TRILLION_ABBREVIATION"
msgstr "{0} mld"

#, fuzzy
msgid "TRY_FOSSILISING_SOME_SPECIES"
msgstr "Skús spraviť zopár snímiek obrazovky!"

msgid "TRY_MAKING_A_SAVE"
msgstr ""

msgid "TRY_TAKING_SOME_SCREENSHOTS"
msgstr "Skús spraviť zopár snímiek obrazovky!"

msgid "TUTORIAL"
msgstr "Tutoriál"

#, fuzzy
msgid "TUTORIAL_ALL_NOT_ENABLED_EXPLANATION"
msgstr "(začni s oblakom glukózy v blízkosti každou generáciou)"

#, fuzzy
msgid "TUTORIAL_MICROBE_EDITOR_ATP_BALANCE_INTRO"
msgstr "Záporná bilancia ATP"

msgid "TUTORIAL_MICROBE_EDITOR_AUTO-EVO_PREDICTION"
msgstr ""

msgid "TUTORIAL_MICROBE_EDITOR_CELL_TEXT"
msgstr ""

#, fuzzy
msgid "TUTORIAL_MICROBE_EDITOR_CHEMORECEPTOR"
msgstr "Záporná bilancia ATP"

#, fuzzy
msgid "TUTORIAL_MICROBE_EDITOR_COMPOUND_BALANCES"
msgstr "Záporná bilancia ATP"

#, fuzzy
msgid "TUTORIAL_MICROBE_EDITOR_DIGESTION_STAT"
msgstr "Záporná bilancia ATP"

msgid "TUTORIAL_MICROBE_EDITOR_ENDING_TEXT"
msgstr ""

#, fuzzy
msgid "TUTORIAL_MICROBE_EDITOR_FLAGELLUM"
msgstr "Záporná bilancia ATP"

#, fuzzy
msgid "TUTORIAL_MICROBE_EDITOR_FOOD_CHAIN"
msgstr "Záporná bilancia ATP"

#, fuzzy
msgid "TUTORIAL_MICROBE_EDITOR_MIGRATION"
msgstr "Záporná bilancia ATP"

#, fuzzy
msgid "TUTORIAL_MICROBE_EDITOR_MODIFY_ORGANELLE"
msgstr "Záporná bilancia ATP"

#, fuzzy
msgid "TUTORIAL_MICROBE_EDITOR_NEGATIVE_ATP_BALANCE"
msgstr "Záporná bilancia ATP"

#, fuzzy
msgid "TUTORIAL_MICROBE_EDITOR_NO_CHANGES_MADE"
msgstr "Záporná bilancia ATP"

#, fuzzy
msgid "TUTORIAL_MICROBE_EDITOR_OPEN_TOLERANCES"
msgstr "Záporná bilancia ATP"

msgid "TUTORIAL_MICROBE_EDITOR_PATCH_TEXT"
msgstr ""

msgid "TUTORIAL_MICROBE_EDITOR_REMOVE_ORGANELLE_TEXT"
msgstr ""

msgid "TUTORIAL_MICROBE_EDITOR_SELECT_ORGANELLE_TEXT"
msgstr ""

msgid "TUTORIAL_MICROBE_EDITOR_STAY_SMALL"
msgstr ""

#, fuzzy
msgid "TUTORIAL_MICROBE_EDITOR_TOLERANCES_TAB"
msgstr "Záporná bilancia ATP"

msgid "TUTORIAL_MICROBE_STAGE_EDITOR_BUTTON_TUTORIAL"
msgstr ""

msgid "TUTORIAL_MICROBE_STAGE_ENGULFED_TEXT"
msgstr ""

msgid "TUTORIAL_MICROBE_STAGE_ENGULFMENT_FULL_TEXT"
msgstr ""

msgid "TUTORIAL_MICROBE_STAGE_ENGULFMENT_TEXT"
msgstr ""

#, fuzzy
msgid "TUTORIAL_MICROBE_STAGE_ENVIRONMENT_PANEL"
msgstr "Záporná bilancia ATP"

msgid "TUTORIAL_MICROBE_STAGE_HELP_MENU_AND_ZOOM"
msgstr ""

msgid "TUTORIAL_MICROBE_STAGE_LEAVE_COLONY_TEXT"
msgstr ""

#, fuzzy
msgid "TUTORIAL_MICROBE_STAGE_OPEN_PROCESS_PANEL"
msgstr "Záporná bilancia ATP"

#, fuzzy
msgid "TUTORIAL_MICROBE_STAGE_PAUSING"
msgstr "Záporná bilancia ATP"

#, fuzzy
msgid "TUTORIAL_MICROBE_STAGE_PROCESS_PANEL"
msgstr "Záporná bilancia ATP"

msgid "TUTORIAL_MICROBE_STAGE_REPRODUCE_TEXT"
msgstr ""

#, fuzzy
msgid "TUTORIAL_MICROBE_STAGE_RESOURCE_SPLIT"
msgstr "Záporná bilancia ATP"

msgid "TUTORIAL_MICROBE_STAGE_UNBIND_TEXT"
msgstr ""

#, fuzzy
msgid "TUTORIAL_MULTICELLULAR_STAGE_WELCOME"
msgstr "Načítanie skorého editora mnohobunkovcov"

msgid "TUTORIAL_VIEW_NOW"
msgstr ""

msgid "TWO_TIMES"
msgstr "2x"

msgid "TYPE_COLON"
msgstr "Typ:"

#, fuzzy
msgid "UNAPPLIED_MOD_CHANGES"
msgstr "Existujú neaplikované zmeny"

msgid "UNAPPLIED_MOD_CHANGES_DESCRIPTION"
msgstr ""

msgid "UNBIND_ALL"
msgstr "Rozpojiť všetky"

#, fuzzy
msgid "UNBIND_ALL_TOOLTIP"
msgstr "Rozpojiť všetky"

msgid "UNBIND_HELP_TEXT"
msgstr "Rozpojovací mód"

msgid "UNCERTAIN_VERSION_WARNING"
msgstr ""

msgid "UNDERWATERCAVE"
msgstr "Podvodná jaskyňa"

#, fuzzy
msgid "UNDERWATER_VENT_ERUPTION"
msgstr "Podvodná jaskyňa"

#, fuzzy
msgid "UNDERWATER_VENT_ERUPTION_IN"
msgstr "Podvodná jaskyňa"

#, fuzzy
msgid "UNDISCOVERED_ORGANELLES"
msgstr "Odpojené organely"

msgid "UNDISCOVERED_PATCH"
msgstr ""

msgid "UNDO"
msgstr "Zrušiť"

msgid "UNDO_THE_LAST_ACTION"
msgstr "Zrušiť poslednú zmenu"

#, fuzzy
msgid "UNIT_ACTION_CONSTRUCT"
msgstr "Miera mutácie AI"

#, fuzzy
msgid "UNIT_ACTION_MOVE"
msgstr "Miera mutácie AI"

msgid "UNIT_ADVANCED_SPACESHIP"
msgstr ""

msgid "UNIT_SIMPLE_ROCKET"
msgstr ""

msgid "UNKNOWN"
msgstr "Neznáme"

#, fuzzy
msgid "UNKNOWN_DISPLAY_DRIVER"
msgstr "Zobraziť názvy tlačidiel pri výbere častí"

msgid "UNKNOWN_MOUSE"
msgstr "Neznáme tlačidlo myši"

#, fuzzy
msgid "UNKNOWN_ORGANELLE_SYMBOL"
msgstr "Umiestniť organelu"

#, fuzzy
msgid "UNKNOWN_PATCH"
msgstr "Neznáme"

#, fuzzy
msgid "UNKNOWN_SHORT"
msgstr "Neznáme"

msgid "UNKNOWN_VERSION"
msgstr "Neznáma verzia"

msgid "UNKNOWN_WORKSHOP_ID"
msgstr "Neznáme Workshop ID pre tento mód"

#, fuzzy
msgid "UNLIMIT_GROWTH_SPEED"
msgstr "Normálny"

#, fuzzy
msgid "UNLOCKED_NEW_ORGANELLE"
msgstr "Umiestniť organelu"

#, fuzzy
msgid "UNLOCK_ALL_ORGANELLES"
msgstr "Umiestniť organelu"

msgid "UNLOCK_CONDITION_ATP_PRODUCTION_ABOVE"
msgstr ""

msgid "UNLOCK_CONDITION_COMPOUND_IS_ABOVE"
msgstr ""

msgid "UNLOCK_CONDITION_COMPOUND_IS_BELOW"
msgstr ""

msgid "UNLOCK_CONDITION_COMPOUND_IS_BETWEEN"
msgstr ""

msgid "UNLOCK_CONDITION_DIGESTED_MICROBES_ABOVE"
msgstr ""

msgid "UNLOCK_CONDITION_ENGULFED_MICROBES_ABOVE"
msgstr ""

msgid "UNLOCK_CONDITION_EXCESS_ATP_ABOVE"
msgstr ""

#, fuzzy
msgid "UNLOCK_CONDITION_PLAYER_DAMAGE_RECEIVED"
msgstr "Rýchlosť trávenia:"

#, fuzzy
msgid "UNLOCK_CONDITION_PLAYER_DAMAGE_RECEIVED_SOURCE"
msgstr "Rýchlosť trávenia:"

msgid "UNLOCK_CONDITION_PLAYER_DEATH_COUNT_ABOVE"
msgstr ""

msgid "UNLOCK_CONDITION_REPRODUCED_WITH"
msgstr ""

msgid "UNLOCK_CONDITION_REPRODUCED_WITH_IN_A_ROW"
msgstr ""

msgid "UNLOCK_CONDITION_REPRODUCE_IN_BIOME"
msgstr ""

#, fuzzy
msgid "UNLOCK_CONDITION_SPEED_BELOW"
msgstr "Rýchlosť trávenia:"

msgid "UNLOCK_WITH_ANY_OF_FOLLOWING"
msgstr ""

msgid "UNSAVED_CHANGE_WARNING"
msgstr ""
"Máš neuložené zmeny, ktoré budú zahodené.\n"
"Chceš pokračovať?"

msgid "UNTITLED"
msgstr "Bez názvu"

msgid "UPGRADE_CILIA_PULL"
msgstr ""

#, fuzzy
msgid "UPGRADE_CILIA_PULL_DESCRIPTION"
msgstr "Zvyšuje rýchlosť otáčania veľkých buniek."

#, fuzzy
msgid "UPGRADE_COST"
msgstr "{0} BM"

#, fuzzy
msgid "UPGRADE_DESCRIPTION_NONE"
msgstr "Popis:"

msgid "UPGRADE_NAME_NONE"
msgstr ""

#, fuzzy
msgid "UPGRADE_PILUS_INJECTISOME"
msgstr "Zvyšuje rýchlosť otáčania veľkých buniek."

#, fuzzy
msgid "UPGRADE_PILUS_INJECTISOME_DESCRIPTION"
msgstr "Zvyšuje rýchlosť otáčania veľkých buniek."

#, fuzzy
msgid "UPGRADE_SLIME_JET_MUCOCYST"
msgstr "{0} BM"

#, fuzzy
msgid "UPGRADE_SLIME_JET_MUCOCYST_DESCRIPTION"
msgstr "Zvyšuje rýchlosť otáčania veľkých buniek."

msgid "UPLOAD"
msgstr "Nahrať"

msgid "UPLOADING_DOT_DOT_DOT"
msgstr "Nahrávanie..."

msgid "UPLOAD_SUCCEEDED"
msgstr "Nahrávanie bolo úspešné"

msgid "UPSCALE_BILINEAR"
msgstr ""

msgid "UPSCALE_FSR_1"
msgstr ""

msgid "UPSCALE_FSR_22"
msgstr ""

msgid "UPSCALE_SHARPENING_FSR"
msgstr ""

msgid "USED_LIBRARIES_LICENSES"
msgstr "Licencie a použité knižnice"

msgid "USED_RENDERER_NAME"
msgstr ""

msgid "USES_FEATURE"
msgstr "Áno"

msgid "USE_AUTO_HARMONY"
msgstr ""

msgid "USE_AUTO_HARMONY_TOOLTIP"
msgstr ""

msgid "USE_A_CUSTOM_USERNAME"
msgstr "Použiť vlastné používateľské meno"

msgid "USE_DISK_CACHE"
msgstr ""

msgid "USE_MANUAL_THREAD_COUNT"
msgstr "Ručne nastaviť počet vlákien na pozadí"

#, fuzzy
msgid "USE_MANUAL_THREAD_COUNT_NATIVE"
msgstr "Ručne nastaviť počet vlákien na pozadí"

msgid "USE_VIRTUAL_WINDOW_SIZE"
msgstr ""

#, fuzzy
msgid "UV_PROTECTION"
msgstr "Auto-Evo predpoveď"

#, fuzzy
msgid "UV_TOLERANCE_TOOLTIP"
msgstr "Zobraziť / skryť prostredie a zlúčeniny"

msgid "VACUOLE"
msgstr "Vakuola"

msgid "VACUOLE_DESCRIPTION"
msgstr ""

msgid "VACUOLE_IS_SPECIALIZED"
msgstr ""

#, fuzzy
msgid "VACUOLE_NOT_SPECIALIZED_DESCRIPTION"
msgstr "Zväčšuje úložný priestor bunky."

msgid "VACUOLE_PROCESSES_DESCRIPTION"
msgstr "Zväčšuje úložný priestor bunky."

#, fuzzy
msgid "VACUOLE_SPECIALIZED_DESCRIPTION"
msgstr "Zväčšuje úložný priestor bunky."

msgid "VALUE_WITH_UNIT"
msgstr "{0} {1}"

msgid "VERSION_COLON"
msgstr "Verzia:"

#, fuzzy
msgid "VERTICAL_COLON"
msgstr "Verzia:"

msgid "VERTICAL_WITH_AXIS_NAME_COLON"
msgstr "Vertikálne(Osa: {0})"

msgid "VIDEO_MEMORY"
msgstr ""

msgid "VIDEO_MEMORY_MIB"
msgstr ""

#, fuzzy
msgid "VIEWER"
msgstr "Zobrazovač galérie"

#, fuzzy
msgid "VIEW_ALL"
msgstr "Zakázať všetko"

#, fuzzy
msgid "VIEW_CELL_PROCESSES"
msgstr "Zvyšuje rýchlosť otáčania veľkých buniek."

#, fuzzy
msgid "VIEW_ONLINE"
msgstr "Zakázať všetko"

#, fuzzy
msgid "VIEW_PATCH_MICHES"
msgstr "{0} {1}"

#, fuzzy
msgid "VIEW_PATCH_NOTES"
msgstr "{0} {1}"

#, fuzzy
msgid "VIEW_PATCH_NOTES_TOOLTIP"
msgstr "{0} {1}"

msgid "VIEW_PENDING_ACTIONS"
msgstr ""

msgid "VIEW_SOURCE_CODE"
msgstr "Zobraziť zdrojový kód"

msgid "VIEW_TEXT_REPORT"
msgstr ""

msgid "VIP_PATRONS"
msgstr "VIP podporovatelia"

msgid "VISIBLE"
msgstr "Viditeľné"

msgid "VISIBLE_WHEN_CLOSE_TO_FULL"
msgstr ""

msgid "VISIBLE_WHEN_OVER_ZERO"
msgstr ""

msgid "VISIT_SUGGESTIONS_SITE"
msgstr ""

msgid "VOLCANIC_VENT"
msgstr "Sopečný prieduch"

msgid "VOLUMEDOWN"
msgstr "Znížiť hlasitosť"

msgid "VOLUMEMUTE"
msgstr "Stlmenie hlasitosti"

msgid "VOLUMEUP"
msgstr "Zvýšiť hlasitosť"

msgid "VSYNC"
msgstr "VSync"

msgid "WAITING_FOR_AUTO_EVO"
msgstr "Čakanie na automatickú evolúciu:"

msgid "WELCOME_TO_THRIVEOPEDIA"
msgstr ""

msgid "WENT_EXTINCT_FROM_PLANET"
msgstr "vyhynul na tejto planéte"

msgid "WENT_EXTINCT_IN"
msgstr "vyhynul v {0}"

msgid "WHEEL_DOWN"
msgstr "Skrolovať dole"

msgid "WHEEL_LEFT"
msgstr "Skrolovať doľava"

msgid "WHEEL_RIGHT"
msgstr "Skrolovať doprava"

msgid "WHEEL_UP"
msgstr "Skrolovať hore"

#, fuzzy
msgid "WIKI"
msgstr "naša Wiki"

#, fuzzy
msgid "WIKI_2D"
msgstr "naša Wiki"

#, fuzzy
msgid "WIKI_3D"
msgstr "naša Wiki"

msgid "WIKI_3D_COMMA_SANDBOX"
msgstr ""

#, fuzzy
msgid "WIKI_3D_COMMA_STRATEGY"
msgstr "Chloroplast"

#, fuzzy
msgid "WIKI_3D_COMMA_STRATEGY_COMMA_SPACE"
msgstr "Chloroplast"

msgid "WIKI_8_BRACKET_16"
msgstr ""

#, fuzzy
msgid "WIKI_ASCENSION"
msgstr "Rusticyanín"

#, fuzzy
msgid "WIKI_ASCENSION_CURRENT_DEVELOPMENT"
msgstr "Súčasní vývojári"

#, fuzzy
msgid "WIKI_ASCENSION_FEATURES"
msgstr "Rusticyanín"

#, fuzzy
msgid "WIKI_ASCENSION_INTRO"
msgstr "Rusticyanín"

msgid "WIKI_ASCENSION_OVERVIEW"
msgstr ""

#, fuzzy
msgid "WIKI_ASCENSION_TRANSITIONS"
msgstr "Populácia druhu"

#, fuzzy
msgid "WIKI_ASCENSION_UI"
msgstr "Rusticyanín"

#, fuzzy
msgid "WIKI_AWAKENING_STAGE_CURRENT_DEVELOPMENT"
msgstr "Bunková signalizácia"

#, fuzzy
msgid "WIKI_AWAKENING_STAGE_FEATURES"
msgstr "Spojivo"

#, fuzzy
msgid "WIKI_AWAKENING_STAGE_INTRO"
msgstr "Spojivo"

msgid "WIKI_AWAKENING_STAGE_OVERVIEW"
msgstr ""

#, fuzzy
msgid "WIKI_AWAKENING_STAGE_TRANSITIONS"
msgstr ""
"Je tu kolízia s {0}.\n"
"Chceš odstrániť priradený kláves z {1}?"

#, fuzzy
msgid "WIKI_AWAKENING_STAGE_UI"
msgstr "Spojivo"

msgid "WIKI_AWARE_STAGE_CURRENT_DEVELOPMENT"
msgstr ""

#, fuzzy
msgid "WIKI_AWARE_STAGE_FEATURES"
msgstr "Fáza Mikróbov"

#, fuzzy
msgid "WIKI_AWARE_STAGE_INTRO"
msgstr "Nitrogenáza"

#, fuzzy
msgid "WIKI_AWARE_STAGE_OVERVIEW"
msgstr "Fáza Mikróbov"

#, fuzzy
msgid "WIKI_AWARE_STAGE_TRANSITIONS"
msgstr "Nitrogenáza"

#, fuzzy
msgid "WIKI_AWARE_STAGE_UI"
msgstr "Fáza Mikróbov"

msgid "WIKI_AXON_EFFECTS"
msgstr ""

msgid "WIKI_AXON_INTRO"
msgstr ""

msgid "WIKI_AXON_MODIFICATIONS"
msgstr ""

#, fuzzy
msgid "WIKI_AXON_PROCESSES"
msgstr "Žiadne procesy"

msgid "WIKI_AXON_REQUIREMENTS"
msgstr ""

msgid "WIKI_AXON_SCIENTIFIC_BACKGROUND"
msgstr ""

msgid "WIKI_AXON_STRATEGY"
msgstr ""

msgid "WIKI_AXON_UPGRADES"
msgstr ""

#, fuzzy
msgid "WIKI_BACTERIAL_CHEMOSYNTHESIS_COMMA_GLYCOLYSIS"
msgstr "Syntéza OxyToxynov"

#, fuzzy
msgid "WIKI_BINDING_AGENT_EFFECTS"
msgstr "Spojivo"

#, fuzzy
msgid "WIKI_BINDING_AGENT_INTRO"
msgstr "Spojivo"

#, fuzzy
msgid "WIKI_BINDING_AGENT_MODIFICATIONS"
msgstr ""
"Je tu kolízia s {0}.\n"
"Chceš odstrániť priradený kláves z {1}?"

#, fuzzy
msgid "WIKI_BINDING_AGENT_PROCESSES"
msgstr "Spojivo"

msgid "WIKI_BINDING_AGENT_REQUIREMENTS"
msgstr ""

msgid "WIKI_BINDING_AGENT_SCIENTIFIC_BACKGROUND"
msgstr ""

#, fuzzy
msgid "WIKI_BINDING_AGENT_STRATEGY"
msgstr "Spojivo"

#, fuzzy
msgid "WIKI_BINDING_AGENT_UPGRADES"
msgstr "Spojivo"

#, fuzzy
msgid "WIKI_BIOLUMINESCENT_VACUOLE_EFFECTS"
msgstr "Bioluminiscenčná vakuola"

#, fuzzy
msgid "WIKI_BIOLUMINESCENT_VACUOLE_INTRO"
msgstr "Bioluminiscenčná vakuola"

#, fuzzy
msgid "WIKI_BIOLUMINESCENT_VACUOLE_MODIFICATIONS"
msgstr "Bioluminiscenčná vakuola"

#, fuzzy
msgid "WIKI_BIOLUMINESCENT_VACUOLE_PROCESSES"
msgstr "Bioluminiscenčná vakuola"

#, fuzzy
msgid "WIKI_BIOLUMINESCENT_VACUOLE_REQUIREMENTS"
msgstr "Bioluminiscenčná vakuola"

#, fuzzy
msgid "WIKI_BIOLUMINESCENT_VACUOLE_SCIENTIFIC_BACKGROUND"
msgstr "Bioluminiscenčná vakuola"

#, fuzzy
msgid "WIKI_BIOLUMINESCENT_VACUOLE_STRATEGY"
msgstr "Bioluminiscenčná vakuola"

#, fuzzy
msgid "WIKI_BIOLUMINESCENT_VACUOLE_UPGRADES"
msgstr "Bioluminiscenčná vakuola"

msgid "WIKI_BODY_PLAN_EDITOR_COMMA_CELL_EDITOR"
msgstr ""

#, fuzzy
msgid "WIKI_CHEMOPLAST_EFFECTS"
msgstr "Chemoplast"

#, fuzzy
msgid "WIKI_CHEMOPLAST_INTRO"
msgstr "Chemoplast"

msgid "WIKI_CHEMOPLAST_MODIFICATIONS"
msgstr ""

msgid "WIKI_CHEMOPLAST_PROCESSES"
msgstr ""

msgid "WIKI_CHEMOPLAST_REQUIREMENTS"
msgstr ""

msgid "WIKI_CHEMOPLAST_SCIENTIFIC_BACKGROUND"
msgstr ""

msgid "WIKI_CHEMOPLAST_STRATEGY"
msgstr ""

msgid "WIKI_CHEMOPLAST_UPGRADES"
msgstr ""

#, fuzzy
msgid "WIKI_CHEMORECEPTOR_EFFECTS"
msgstr "Chemoreceptor"

#, fuzzy
msgid "WIKI_CHEMORECEPTOR_INTRO"
msgstr "Chemoreceptor"

#, fuzzy
msgid "WIKI_CHEMORECEPTOR_MODIFICATIONS"
msgstr "Chemoreceptor umožňuje detegovať zlúčeniny z väčšej vzdialenosti. Po umiestnení je možné upraviť typ zlúčeniny a farbu vodiacej čiary."

#, fuzzy
msgid "WIKI_CHEMORECEPTOR_PROCESSES"
msgstr "Chemoreceptor umožňuje detegovať zlúčeniny z väčšej vzdialenosti. Po umiestnení je možné upraviť typ zlúčeniny a farbu vodiacej čiary."

msgid "WIKI_CHEMORECEPTOR_REQUIREMENTS"
msgstr ""

msgid "WIKI_CHEMORECEPTOR_SCIENTIFIC_BACKGROUND"
msgstr ""

#, fuzzy
msgid "WIKI_CHEMORECEPTOR_STRATEGY"
msgstr "Chemoreceptor"

#, fuzzy
msgid "WIKI_CHEMORECEPTOR_UPGRADES"
msgstr "Chemoreceptor"

#, fuzzy
msgid "WIKI_CHEMOSYNTHESIZING_PROTEINS_EFFECTS"
msgstr "Chemosyntetizujúce bielkoviny"

#, fuzzy
msgid "WIKI_CHEMOSYNTHESIZING_PROTEINS_INTRO"
msgstr "Chemosyntetizujúce bielkoviny"

#, fuzzy
msgid "WIKI_CHEMOSYNTHESIZING_PROTEINS_MODIFICATIONS"
msgstr "Chemosyntetizujúce bielkoviny"

#, fuzzy
msgid "WIKI_CHEMOSYNTHESIZING_PROTEINS_PROCESSES"
msgstr "Premieňa [thrive:compound type=\"hydrogensulfide\"]sírovodík[/thrive:compound] na [thrive:compound type=\"glucose\"]glukózu[/thrive:compound]. Množstvo závisí od koncentrácie [thrive:compound type=\"carbondioxide\"]oxidu uhličitého [/thrive:compound]. Taktiežpremieňa [thrive:compound type=\"glucose\"]glukózu[/thrive:compound] na [thrive:compound type=\"atp\"][/thrive:compound]."

#, fuzzy
msgid "WIKI_CHEMOSYNTHESIZING_PROTEINS_REQUIREMENTS"
msgstr "Chemosyntetizujúce bielkoviny"

#, fuzzy
msgid "WIKI_CHEMOSYNTHESIZING_PROTEINS_SCIENTIFIC_BACKGROUND"
msgstr "Premieňa [thrive:compound type=\"hydrogensulfide\"]sírovodík[/thrive:compound] na [thrive:compound type=\"glucose\"]glukózu[/thrive:compound]. Množstvo závisí od koncentrácie [thrive:compound type=\"carbondioxide\"]oxidu uhličitého [/thrive:compound]. Taktiežpremieňa [thrive:compound type=\"glucose\"]glukózu[/thrive:compound] na [thrive:compound type=\"atp\"][/thrive:compound]."

#, fuzzy
msgid "WIKI_CHEMOSYNTHESIZING_PROTEINS_STRATEGY"
msgstr "Chemosyntetizujúce bielkoviny"

#, fuzzy
msgid "WIKI_CHEMOSYNTHESIZING_PROTEINS_UPGRADES"
msgstr "Chemosyntetizujúce bielkoviny"

#, fuzzy
msgid "WIKI_CHLOROPLAST_EFFECTS"
msgstr "Chloroplast"

#, fuzzy
msgid "WIKI_CHLOROPLAST_INTRO"
msgstr "Chloroplast"

msgid "WIKI_CHLOROPLAST_MODIFICATIONS"
msgstr ""

msgid "WIKI_CHLOROPLAST_PROCESSES"
msgstr ""

msgid "WIKI_CHLOROPLAST_REQUIREMENTS"
msgstr ""

msgid "WIKI_CHLOROPLAST_SCIENTIFIC_BACKGROUND"
msgstr ""

#, fuzzy
msgid "WIKI_CHLOROPLAST_STRATEGY"
msgstr "Chloroplast"

#, fuzzy
msgid "WIKI_CHLOROPLAST_UPGRADES"
msgstr "Chloroplast"

#, fuzzy
msgid "WIKI_CHROMATOPHORE_PHOTOSYNTHESIS_COMMA_GLYCOLYSIS"
msgstr "Syntéza OxyToxynov"

msgid "WIKI_CILIA_EFFECTS"
msgstr ""

msgid "WIKI_CILIA_INTRO"
msgstr ""

msgid "WIKI_CILIA_MODIFICATIONS"
msgstr ""

#, fuzzy
msgid "WIKI_CILIA_PROCESSES"
msgstr "Zvyšuje rýchlosť otáčania veľkých buniek."

msgid "WIKI_CILIA_REQUIREMENTS"
msgstr ""

msgid "WIKI_CILIA_SCIENTIFIC_BACKGROUND"
msgstr ""

msgid "WIKI_CILIA_STRATEGY"
msgstr ""

msgid "WIKI_CILIA_UPGRADES"
msgstr ""

#, fuzzy
msgid "WIKI_COMPOUNDS_BUTTON"
msgstr "Cytoplazma"

#, fuzzy
msgid "WIKI_COMPOUNDS_DEVELOPMENT"
msgstr "Zlúčeniny:"

#, fuzzy
msgid "WIKI_COMPOUNDS_INTRO"
msgstr "Cytoplazma"

msgid "WIKI_COMPOUNDS_TYPES_OF_COMPOUNDS"
msgstr ""

msgid "WIKI_COMPOUND_SYSTEM_DEVELOPMENT_COMPOUNDS_LIST"
msgstr ""

msgid "WIKI_COMPOUND_SYSTEM_DEVELOPMENT_INTRO"
msgstr ""

msgid "WIKI_COMPOUND_SYSTEM_DEVELOPMENT_MICROBE_STAGE"
msgstr ""

msgid "WIKI_COMPOUND_SYSTEM_DEVELOPMENT_OVERVIEW"
msgstr ""

msgid "WIKI_CYTOPLASM_EFFECTS"
msgstr ""

#, fuzzy
msgid "WIKI_CYTOPLASM_INTRO"
msgstr "Cytoplazma"

msgid "WIKI_CYTOPLASM_MODIFICATIONS"
msgstr ""

#, fuzzy
msgid "WIKI_CYTOPLASM_PROCESSES"
msgstr "Premieňa [thrive:compound type=\"glucose\"]glukózu[/thrive:compound] na [thrive:compound type=\"atp\"][/thrive:compound]."

msgid "WIKI_CYTOPLASM_REQUIREMENTS"
msgstr ""

msgid "WIKI_CYTOPLASM_SCIENTIFIC_BACKGROUND"
msgstr ""

msgid "WIKI_CYTOPLASM_STRATEGY"
msgstr ""

msgid "WIKI_CYTOPLASM_UPGRADES"
msgstr ""

#, fuzzy
msgid "WIKI_DEVELOPMENT"
msgstr "Vývojári"

#, fuzzy
msgid "WIKI_DEVELOPMENT_INFO_BUTTON"
msgstr "Organely"

#, fuzzy
msgid "WIKI_DEVELOPMENT_ROOT_INTRO"
msgstr "Organely"

msgid "WIKI_EDITORS_AND_MUTATIONS_GENERATIONS_AND_EDITOR_SESSIONS"
msgstr ""

#, fuzzy
msgid "WIKI_EDITORS_AND_MUTATIONS_INTRO"
msgstr "Mitochondria"

msgid "WIKI_EDITORS_AND_MUTATIONS_MUTATIONS_AND_MUTATION_POINTS"
msgstr ""

msgid "WIKI_ENVIRONMENTAL_CONDITIONS_ENVIRONMENTAL_GASSES"
msgstr ""

#, fuzzy
msgid "WIKI_ENVIRONMENTAL_CONDITIONS_INTRO"
msgstr "Mitochondria"

#, fuzzy
msgid "WIKI_ENVIRONMENTAL_CONDITIONS_PHYSICAL_CONDITIONS"
msgstr "(proporcia glukózy v prostredí každú generáciu"

msgid "WIKI_ENVIRONMENTAL_CONDITIONS_THE_DAY/NIGHT_CYCLE"
msgstr ""

#, fuzzy
msgid "WIKI_FERROPLAST_EFFECTS"
msgstr "Termoplast"

#, fuzzy
msgid "WIKI_FERROPLAST_INTRO"
msgstr "Termoplast"

#, fuzzy
msgid "WIKI_FERROPLAST_MODIFICATIONS"
msgstr "Plastid fixujúci dusík"

#, fuzzy
msgid "WIKI_FERROPLAST_PROCESSES"
msgstr "Plastid fixujúci dusík"

#, fuzzy
msgid "WIKI_FERROPLAST_REQUIREMENTS"
msgstr "Plastid fixujúci dusík"

#, fuzzy
msgid "WIKI_FERROPLAST_SCIENTIFIC_BACKGROUND"
msgstr "Plastid fixujúci dusík"

#, fuzzy
msgid "WIKI_FERROPLAST_STRATEGY"
msgstr "Termoplast"

#, fuzzy
msgid "WIKI_FERROPLAST_UPGRADES"
msgstr "Termoplast"

msgid "WIKI_FLAGELLUM_EFFECTS"
msgstr ""

#, fuzzy
msgid "WIKI_FLAGELLUM_INTRO"
msgstr "Bičík"

msgid "WIKI_FLAGELLUM_MODIFICATIONS"
msgstr ""

#, fuzzy
msgid "WIKI_FLAGELLUM_PROCESSES"
msgstr "Používa [thrive:compound type=\"atp\"][/thrive:compound] na zvýšenie rýchlosti pohybu bunky."

msgid "WIKI_FLAGELLUM_REQUIREMENTS"
msgstr ""

msgid "WIKI_FLAGELLUM_SCIENTIFIC_BACKGROUND"
msgstr ""

msgid "WIKI_FLAGELLUM_STRATEGY"
msgstr ""

msgid "WIKI_FLAGELLUM_UPGRADES"
msgstr ""

#, fuzzy
msgid "WIKI_GLYCOLYSIS_COMMA_ANAEROBIC_NITROGEN_FIXATION"
msgstr "Anaeróbna fixácia dusíka"

#, fuzzy
msgid "WIKI_HEADING_APPENDICES"
msgstr "Spojivo"

#, fuzzy
msgid "WIKI_HEADING_BASIC_GAME_MECHANICS"
msgstr "Spojivo"

msgid "WIKI_HEADING_COMPOUNDS_LIST"
msgstr ""

#, fuzzy
msgid "WIKI_HEADING_COMPOUND_CLOUDS"
msgstr "Nekonečné zlúčeniny"

#, fuzzy
msgid "WIKI_HEADING_CONCEPT_ART"
msgstr "Chemoreceptor"

#, fuzzy
msgid "WIKI_HEADING_CURRENT_DEVELOPMENT"
msgstr "Súčasní vývojári"

#, fuzzy
msgid "WIKI_HEADING_DEVELOPMENT"
msgstr "Hlavný vývojár"

#, fuzzy
msgid "WIKI_HEADING_EDITOR"
msgstr "Spojivo"

msgid "WIKI_HEADING_EFFECTS"
msgstr ""

#, fuzzy
msgid "WIKI_HEADING_ENVIRONMENTAL_GASSES"
msgstr "Nitrogenáza"

#, fuzzy
msgid "WIKI_HEADING_FEATURES"
msgstr "Spojivo"

msgid "WIKI_HEADING_FOG_OF_WAR"
msgstr ""

#, fuzzy
msgid "WIKI_HEADING_GAMEPLAY"
msgstr "Spustiť automatickú evolúciu počas hry"

#, fuzzy
msgid "WIKI_HEADING_GDD"
msgstr "Spojivo"

#, fuzzy
msgid "WIKI_HEADING_GENERAL_TIPS"
msgstr "Spojivo"

msgid "WIKI_HEADING_GENERATIONS_AND_EDITOR_SESSIONS"
msgstr ""

#, fuzzy
msgid "WIKI_HEADING_MICROBE_PARTS"
msgstr "Fáza Mikróbov"

#, fuzzy
msgid "WIKI_HEADING_MICROBE_STAGE"
msgstr "Fáza Mikróbov"

#, fuzzy
msgid "WIKI_HEADING_MICROBE_STAGE_TIPS"
msgstr "Fáza Mikróbov"

msgid "WIKI_HEADING_MODIFICATIONS"
msgstr ""

#, fuzzy
msgid "WIKI_HEADING_MORE_GAME_INFO"
msgstr "Fáza Mikróbov"

msgid "WIKI_HEADING_MUTATIONS_AND_MUTATION_POINTS"
msgstr ""

msgid "WIKI_HEADING_OVERVIEW"
msgstr ""

#, fuzzy
msgid "WIKI_HEADING_PATCHES"
msgstr "Spojivo"

#, fuzzy
msgid "WIKI_HEADING_PHYSICAL_CONDITIONS"
msgstr "Fyzické podmienky"

msgid "WIKI_HEADING_PROCESSES"
msgstr ""

msgid "WIKI_HEADING_REPRODUCTION_IN_THE_MICROBE_STAGE"
msgstr ""

msgid "WIKI_HEADING_REQUIREMENTS"
msgstr ""

msgid "WIKI_HEADING_SCIENTIFIC_BACKGROUND"
msgstr ""

msgid "WIKI_HEADING_STRATEGY"
msgstr ""

msgid "WIKI_HEADING_THE_DAY/NIGHT_CYCLE"
msgstr ""

msgid "WIKI_HEADING_THE_PATCH_MAP"
msgstr ""

#, fuzzy
msgid "WIKI_HEADING_TRANSITIONS"
msgstr ""
"Je tu kolízia s {0}.\n"
"Chceš odstrániť priradený kláves z {1}?"

#, fuzzy
msgid "WIKI_HEADING_TYPES_OF_COMPOUNDS"
msgstr "Nekonečné zlúčeniny"

msgid "WIKI_HEADING_UI"
msgstr ""

msgid "WIKI_HEADING_UPGRADES"
msgstr ""

#, fuzzy
msgid "WIKI_HELP_AND_TIPS_BASIC_GAME_MECHANICS"
msgstr "Cytoplazma"

#, fuzzy
msgid "WIKI_HELP_AND_TIPS_BUTTON"
msgstr "Cytoplazma"

#, fuzzy
msgid "WIKI_HELP_AND_TIPS_COMPOUND_CLOUDS"
msgstr "Cytoplazma"

#, fuzzy
msgid "WIKI_HELP_AND_TIPS_GENERAL_TIPS"
msgstr "Tylakoidy"

#, fuzzy
msgid "WIKI_HELP_AND_TIPS_INTRO"
msgstr "Tylakoidy"

#, fuzzy
msgid "WIKI_HELP_AND_TIPS_MICROBE_PARTS"
msgstr "Tylakoidy"

#, fuzzy
msgid "WIKI_HELP_AND_TIPS_MICROBE_STAGE_TIPS"
msgstr "Fáza Mikróbov"

#, fuzzy
msgid "WIKI_HELP_AND_TIPS_MORE_GAME_INFO"
msgstr "Tylakoidy"

#, fuzzy
msgid "WIKI_HYDROGENASE_EFFECTS"
msgstr "Nitrogenáza"

#, fuzzy
msgid "WIKI_HYDROGENASE_INTRO"
msgstr "Nitrogenáza"

#, fuzzy
msgid "WIKI_HYDROGENASE_MODIFICATIONS"
msgstr "Anaeróbna fixácia dusíka"

#, fuzzy
msgid "WIKI_HYDROGENASE_PROCESSES"
msgstr "Premieňa [thrive:compound type=\"atp\"][/thrive:compound] na [thrive:compound type=\"ammonia\"][/thrive:compound]. Množstvo závisí od koncentrácie[thrive:compound type=\"nitrogen\"]dusíka[/thrive:compound]."

#, fuzzy
msgid "WIKI_HYDROGENASE_REQUIREMENTS"
msgstr "Termosyntáza"

#, fuzzy
msgid "WIKI_HYDROGENASE_SCIENTIFIC_BACKGROUND"
msgstr "Plastid fixujúci dusík"

#, fuzzy
msgid "WIKI_HYDROGENASE_STRATEGY"
msgstr "Nitrogenáza"

#, fuzzy
msgid "WIKI_HYDROGENASE_UPGRADES"
msgstr "Nitrogenáza"

msgid "WIKI_INDUSTRIAL_STAGE_CURRENT_DEVELOPMENT"
msgstr ""

#, fuzzy
msgid "WIKI_INDUSTRIAL_STAGE_FEATURES"
msgstr "Spojivo"

#, fuzzy
msgid "WIKI_INDUSTRIAL_STAGE_INTRO"
msgstr "Spojivo"

msgid "WIKI_INDUSTRIAL_STAGE_OVERVIEW"
msgstr ""

#, fuzzy
msgid "WIKI_INDUSTRIAL_STAGE_TRANSITIONS"
msgstr "(rýchlosť, akou druhy AI mutujú)"

#, fuzzy
msgid "WIKI_INDUSTRIAL_STAGE_UI"
msgstr "Spojivo"

msgid "WIKI_INJECTISOME_PILUS"
msgstr ""

msgid "WIKI_LYSOSOME_EFFECTS"
msgstr ""

msgid "WIKI_LYSOSOME_INTRO"
msgstr ""

msgid "WIKI_LYSOSOME_MODIFICATIONS"
msgstr ""

msgid "WIKI_LYSOSOME_PROCESSES"
msgstr ""

msgid "WIKI_LYSOSOME_REQUIREMENTS"
msgstr ""

msgid "WIKI_LYSOSOME_SCIENTIFIC_BACKGROUND"
msgstr ""

msgid "WIKI_LYSOSOME_STRATEGY"
msgstr ""

msgid "WIKI_LYSOSOME_UPGRADES"
msgstr ""

#, fuzzy
msgid "WIKI_MACROSCOPIC_STAGE_CONCEPT_ART"
msgstr "Fáza Mnohobunkovcov"

#, fuzzy
msgid "WIKI_MACROSCOPIC_STAGE_CURRENT_DEVELOPMENT"
msgstr "Bunková signalizácia"

#, fuzzy
msgid "WIKI_MACROSCOPIC_STAGE_FEATURES"
msgstr "Vyžaduje jadro"

#, fuzzy
msgid "WIKI_MACROSCOPIC_STAGE_INTRO"
msgstr "Nitrogenáza"

#, fuzzy
msgid "WIKI_MACROSCOPIC_STAGE_OVERVIEW"
msgstr "Fáza Mikróbov"

#, fuzzy
msgid "WIKI_MACROSCOPIC_STAGE_TRANSITIONS"
msgstr "Nitrogenáza"

#, fuzzy
msgid "WIKI_MACROSCOPIC_STAGE_UI"
msgstr "Fáza Mikróbov"

#, fuzzy
msgid "WIKI_MECHANICS"
msgstr "Umiestniť organelu"

#, fuzzy
msgid "WIKI_MECHANICS_ROOT_INTRO"
msgstr "Organely"

#, fuzzy
msgid "WIKI_MELANOSOME_EFFECTS"
msgstr "Metabolozómy"

#, fuzzy
msgid "WIKI_MELANOSOME_INTRO"
msgstr "Metabolozómy"

#, fuzzy
msgid "WIKI_MELANOSOME_MODIFICATIONS"
msgstr "Premieňa [thrive:compound type=\"glucose\"]glukózu[/thrive:compound] na [thrive:compound type=\"atp\"][/thrive:compound]. Množstvo závisí od koncentrácie [thrive:compound type=\"oxygen\"]kyslíka[/thrive:compound]."

#, fuzzy
msgid "WIKI_MELANOSOME_PROCESSES"
msgstr "Premieňa [thrive:compound type=\"glucose\"]glukózu[/thrive:compound] na [thrive:compound type=\"atp\"][/thrive:compound]. Množstvo závisí od koncentrácie [thrive:compound type=\"oxygen\"]kyslíka[/thrive:compound]."

#, fuzzy
msgid "WIKI_MELANOSOME_REQUIREMENTS"
msgstr "Plastid fixujúci dusík"

#, fuzzy
msgid "WIKI_MELANOSOME_SCIENTIFIC_BACKGROUND"
msgstr "Plastid fixujúci dusík"

#, fuzzy
msgid "WIKI_MELANOSOME_STRATEGY"
msgstr "Metabolozómy"

#, fuzzy
msgid "WIKI_MELANOSOME_UPGRADES"
msgstr "Metabolozómy"

#, fuzzy
msgid "WIKI_METABOLOSOMES_EFFECTS"
msgstr "Metabolozómy"

#, fuzzy
msgid "WIKI_METABOLOSOMES_INTRO"
msgstr "Metabolozómy"

#, fuzzy
msgid "WIKI_METABOLOSOMES_MODIFICATIONS"
msgstr "Premieňa [thrive:compound type=\"glucose\"]glukózu[/thrive:compound] na [thrive:compound type=\"atp\"][/thrive:compound]. Množstvo závisí od koncentrácie [thrive:compound type=\"oxygen\"]kyslíka[/thrive:compound]."

#, fuzzy
msgid "WIKI_METABOLOSOMES_PROCESSES"
msgstr "Premieňa [thrive:compound type=\"glucose\"]glukózu[/thrive:compound] na [thrive:compound type=\"atp\"][/thrive:compound]. Množstvo závisí od koncentrácie [thrive:compound type=\"oxygen\"]kyslíka[/thrive:compound]."

msgid "WIKI_METABOLOSOMES_REQUIREMENTS"
msgstr ""

msgid "WIKI_METABOLOSOMES_SCIENTIFIC_BACKGROUND"
msgstr ""

#, fuzzy
msgid "WIKI_METABOLOSOMES_STRATEGY"
msgstr "Metabolozómy"

#, fuzzy
msgid "WIKI_METABOLOSOMES_UPGRADES"
msgstr "Metabolozómy"

#, fuzzy
msgid "WIKI_MICROBE_STAGE_APPENDICES"
msgstr "[b][u]{0}[/u][/b] vyhynul!"

#, fuzzy
msgid "WIKI_MICROBE_STAGE_BUTTON"
msgstr "Nitrogenáza"

#, fuzzy
msgid "WIKI_MICROBE_STAGE_EDITOR"
msgstr "Editor Mikróbov"

#, fuzzy
msgid "WIKI_MICROBE_STAGE_GAMEPLAY"
msgstr "Fáza Mikróbov"

#, fuzzy
msgid "WIKI_MICROBE_STAGE_GDD"
msgstr "Fáza Mikróbov"

#, fuzzy
msgid "WIKI_MICROBE_STAGE_INTRO"
msgstr "Nitrogenáza"

#, fuzzy
msgid "WIKI_MITOCHONDRION_EFFECTS"
msgstr "Mitochondria"

#, fuzzy
msgid "WIKI_MITOCHONDRION_INTRO"
msgstr "Mitochondria"

msgid "WIKI_MITOCHONDRION_MODIFICATIONS"
msgstr ""

#, fuzzy
msgid "WIKI_MITOCHONDRION_PROCESSES"
msgstr "Mitochondria"

msgid "WIKI_MITOCHONDRION_REQUIREMENTS"
msgstr ""

msgid "WIKI_MITOCHONDRION_SCIENTIFIC_BACKGROUND"
msgstr ""

#, fuzzy
msgid "WIKI_MITOCHONDRION_STRATEGY"
msgstr "Mitochondria"

#, fuzzy
msgid "WIKI_MITOCHONDRION_UPGRADES"
msgstr "Mitochondria"

#, fuzzy
msgid "WIKI_MULTICELLULAR_STAGE_CONCEPT_ART"
msgstr "Fáza Mnohobunkovcov"

#, fuzzy
msgid "WIKI_MULTICELLULAR_STAGE_CURRENT_DEVELOPMENT"
msgstr "Načítanie skorého editora mnohobunkovcov"

#, fuzzy
msgid "WIKI_MULTICELLULAR_STAGE_FEATURES"
msgstr "Fáza Mnohobunkovcov"

#, fuzzy
msgid "WIKI_MULTICELLULAR_STAGE_INTRO"
msgstr "Fáza Mnohobunkovcov"

#, fuzzy
msgid "WIKI_MULTICELLULAR_STAGE_OVERVIEW"
msgstr "Fáza Mnohobunkovcov"

#, fuzzy
msgid "WIKI_MULTICELLULAR_STAGE_TRANSITIONS"
msgstr "Fáza Mnohobunkovcov"

#, fuzzy
msgid "WIKI_MULTICELLULAR_STAGE_UI"
msgstr "Fáza Mnohobunkovcov"

msgid "WIKI_MYOFIBRIL_EFFECTS"
msgstr ""

msgid "WIKI_MYOFIBRIL_INTRO"
msgstr ""

msgid "WIKI_MYOFIBRIL_MODIFICATIONS"
msgstr ""

#, fuzzy
msgid "WIKI_MYOFIBRIL_PROCESSES"
msgstr "Žiadne procesy"

msgid "WIKI_MYOFIBRIL_REQUIREMENTS"
msgstr ""

msgid "WIKI_MYOFIBRIL_SCIENTIFIC_BACKGROUND"
msgstr ""

msgid "WIKI_MYOFIBRIL_STRATEGY"
msgstr ""

msgid "WIKI_MYOFIBRIL_UPGRADES"
msgstr ""

#, fuzzy
msgid "WIKI_NATION_EDITOR"
msgstr "Zapni editor"

#, fuzzy
msgid "WIKI_NITROGENASE_EFFECTS"
msgstr "Nitrogenáza"

#, fuzzy
msgid "WIKI_NITROGENASE_INTRO"
msgstr "Nitrogenáza"

#, fuzzy
msgid "WIKI_NITROGENASE_MODIFICATIONS"
msgstr "Anaeróbna fixácia dusíka"

#, fuzzy
msgid "WIKI_NITROGENASE_PROCESSES"
msgstr "Premieňa [thrive:compound type=\"atp\"][/thrive:compound] na [thrive:compound type=\"ammonia\"][/thrive:compound]. Množstvo závisí od koncentrácie[thrive:compound type=\"nitrogen\"]dusíka[/thrive:compound]."

msgid "WIKI_NITROGENASE_REQUIREMENTS"
msgstr ""

msgid "WIKI_NITROGENASE_SCIENTIFIC_BACKGROUND"
msgstr ""

#, fuzzy
msgid "WIKI_NITROGENASE_STRATEGY"
msgstr "Nitrogenáza"

#, fuzzy
msgid "WIKI_NITROGENASE_UPGRADES"
msgstr "Nitrogenáza"

#, fuzzy
msgid "WIKI_NITROPLAST_EFFECTS"
msgstr "Plastid fixujúci dusík"

#, fuzzy
msgid "WIKI_NITROPLAST_INTRO"
msgstr "Plastid fixujúci dusík"

#, fuzzy
msgid "WIKI_NITROPLAST_MODIFICATIONS"
msgstr "Plastid fixujúci dusík"

#, fuzzy
msgid "WIKI_NITROPLAST_PROCESSES"
msgstr "Plastid fixujúci dusík"

#, fuzzy
msgid "WIKI_NITROPLAST_REQUIREMENTS"
msgstr "Plastid fixujúci dusík"

#, fuzzy
msgid "WIKI_NITROPLAST_SCIENTIFIC_BACKGROUND"
msgstr "Plastid fixujúci dusík"

#, fuzzy
msgid "WIKI_NITROPLAST_STRATEGY"
msgstr "Plastid fixujúci dusík"

#, fuzzy
msgid "WIKI_NITROPLAST_UPGRADES"
msgstr "Plastid fixujúci dusík"

#, fuzzy
msgid "WIKI_NO"
msgstr "naša Wiki"

msgid "WIKI_NONE_COMMA_THIS_IS_THE_LAST_STAGE"
msgstr ""

msgid "WIKI_NUCLEUS_EFFECTS"
msgstr ""

msgid "WIKI_NUCLEUS_INTRO"
msgstr ""

msgid "WIKI_NUCLEUS_MODIFICATIONS"
msgstr ""

#, fuzzy
msgid "WIKI_NUCLEUS_PROCESSES"
msgstr "Žiadne procesy"

msgid "WIKI_NUCLEUS_REQUIREMENTS"
msgstr ""

msgid "WIKI_NUCLEUS_SCIENTIFIC_BACKGROUND"
msgstr ""

msgid "WIKI_NUCLEUS_STRATEGY"
msgstr ""

msgid "WIKI_NUCLEUS_UPGRADES"
msgstr ""

#, fuzzy
msgid "WIKI_ORGANELLES_ROOT_INTRO"
msgstr "Organely"

#, fuzzy
msgid "WIKI_OXYTOXISOME_EFFECTS"
msgstr "Oxytoxizóm"

#, fuzzy
msgid "WIKI_OXYTOXISOME_INTRO"
msgstr "Oxytoxizóm"

#, fuzzy
msgid "WIKI_OXYTOXISOME_MODIFICATIONS"
msgstr "Premieňa [thrive:compound type=\"atp\"][/thrive:compound] na [thrive:compound type=\"oxytoxy\"][/thrive:compound]. Množstvo závisí od koncentrácie [thrive:compound type=\"oxygen\"]kyslíka[/thrive:compound]. Môže vypustiť toxíny stlačením [thrive:input]g_fire_toxin[/thrive:input]. Keď je množstvo [thrive:compound type=\"oxytoxy\"][/thrive:compound] nízke, streľba je stále možná, ale bude mať znížené poškodenie."

#, fuzzy
msgid "WIKI_OXYTOXISOME_PROCESSES"
msgstr "Premieňa [thrive:compound type=\"atp\"][/thrive:compound] na [thrive:compound type=\"oxytoxy\"][/thrive:compound]. Množstvo závisí od koncentrácie [thrive:compound type=\"oxygen\"]kyslíka[/thrive:compound]. Môže vypustiť toxíny stlačením [thrive:input]g_fire_toxin[/thrive:input]. Keď je množstvo [thrive:compound type=\"oxytoxy\"][/thrive:compound] nízke, streľba je stále možná, ale bude mať znížené poškodenie."

msgid "WIKI_OXYTOXISOME_REQUIREMENTS"
msgstr ""

msgid "WIKI_OXYTOXISOME_SCIENTIFIC_BACKGROUND"
msgstr ""

#, fuzzy
msgid "WIKI_OXYTOXISOME_STRATEGY"
msgstr "Oxytoxizóm"

#, fuzzy
msgid "WIKI_OXYTOXISOME_UPGRADES"
msgstr "Oxytoxizóm"

#, fuzzy
msgid "WIKI_OXYTOXY_SYNTHESIS_COMMA_GLYCOLYSIS"
msgstr "Syntéza OxyToxynov"

#, fuzzy
msgid "WIKI_PAGE_ASCENSION"
msgstr "Rusticyanín"

#, fuzzy
msgid "WIKI_PAGE_AWAKENING_STAGE"
msgstr "Spojivo"

#, fuzzy
msgid "WIKI_PAGE_AWARE_STAGE"
msgstr "Fáza Mikróbov"

msgid "WIKI_PAGE_AXON"
msgstr ""

#, fuzzy
msgid "WIKI_PAGE_BINDING_AGENT"
msgstr "Spojivo"

#, fuzzy
msgid "WIKI_PAGE_BIOLUMINESCENT_VACUOLE"
msgstr "Bioluminiscenčná vakuola"

#, fuzzy
msgid "WIKI_PAGE_CHEMOPLAST"
msgstr "Chemoplast"

#, fuzzy
msgid "WIKI_PAGE_CHEMORECEPTOR"
msgstr "Chemoreceptor"

#, fuzzy
msgid "WIKI_PAGE_CHEMOSYNTHESIZING_PROTEINS"
msgstr "Chemosyntetizujúce bielkoviny"

#, fuzzy
msgid "WIKI_PAGE_CHLOROPLAST"
msgstr "Chloroplast"

msgid "WIKI_PAGE_CILIA"
msgstr ""

#, fuzzy
msgid "WIKI_PAGE_COMPOUNDS"
msgstr "Cytoplazma"

msgid "WIKI_PAGE_COMPOUND_SYSTEM_DEVELOPMENT"
msgstr ""

#, fuzzy
msgid "WIKI_PAGE_CYTOPLASM"
msgstr "Cytoplazma"

#, fuzzy
msgid "WIKI_PAGE_DEVELOPMENT_ROOT"
msgstr "Umiestniť organelu"

#, fuzzy
msgid "WIKI_PAGE_EDITORS_AND_MUTATIONS"
msgstr "Mitochondria"

#, fuzzy
msgid "WIKI_PAGE_ENVIRONMENTAL_CONDITIONS"
msgstr "Mitochondria"

#, fuzzy
msgid "WIKI_PAGE_FERROPLAST"
msgstr "Termoplast"

#, fuzzy
msgid "WIKI_PAGE_FLAGELLUM"
msgstr "Bičík"

#, fuzzy
msgid "WIKI_PAGE_HELP_AND_TIPS"
msgstr "Chemoplast"

#, fuzzy
msgid "WIKI_PAGE_HYDROGENASE"
msgstr "Nitrogenáza"

#, fuzzy
msgid "WIKI_PAGE_INDUSTRIAL_STAGE"
msgstr "Spojivo"

#, fuzzy
msgid "WIKI_PAGE_LYSOSOME"
msgstr "Lyzozóm"

#, fuzzy
msgid "WIKI_PAGE_MACROSCOPIC_STAGE"
msgstr "Nitrogenáza"

#, fuzzy
msgid "WIKI_PAGE_MECHANICS_ROOT"
msgstr "Umiestniť organelu"

#, fuzzy
msgid "WIKI_PAGE_MELANOSOME"
msgstr "Lyzozóm"

#, fuzzy
msgid "WIKI_PAGE_METABOLOSOMES"
msgstr "Metabolozómy"

#, fuzzy
msgid "WIKI_PAGE_MICROBE_STAGE"
msgstr "Nitrogenáza"

#, fuzzy
msgid "WIKI_PAGE_MITOCHONDRION"
msgstr "Mitochondria"

#, fuzzy
msgid "WIKI_PAGE_MULTICELLULAR_STAGE"
msgstr "Fáza Mnohobunkovcov"

#, fuzzy
msgid "WIKI_PAGE_MYOFIBRIL"
msgstr "Dravý Pilus"

#, fuzzy
msgid "WIKI_PAGE_NITROGENASE"
msgstr "Nitrogenáza"

#, fuzzy
msgid "WIKI_PAGE_NITROPLAST"
msgstr "Plastid fixujúci dusík"

#, fuzzy
msgid "WIKI_PAGE_NUCLEUS"
msgstr "Vyžaduje jadro"

#, fuzzy
msgid "WIKI_PAGE_ORGANELLES_ROOT"
msgstr "Umiestniť organelu"

#, fuzzy
msgid "WIKI_PAGE_OXYTOXISOME"
msgstr "Oxytoxizóm"

msgid "WIKI_PAGE_PERFORATOR_PILUS"
msgstr ""

#, fuzzy
msgid "WIKI_PAGE_PROTOPLASM"
msgstr "Protoplazma"

#, fuzzy
msgid "WIKI_PAGE_REPRODUCTION"
msgstr "Protoplazma"

#, fuzzy
msgid "WIKI_PAGE_RUSTICYANIN"
msgstr "Rusticyanín"

#, fuzzy
msgid "WIKI_PAGE_SIGNALING_AGENT"
msgstr "Bunková signalizácia"

msgid "WIKI_PAGE_SLIME_JET"
msgstr ""

#, fuzzy
msgid "WIKI_PAGE_SOCIETY_STAGE"
msgstr "Fáza Mikróbov"

#, fuzzy
msgid "WIKI_PAGE_SPACE_STAGE"
msgstr "Bunková signalizácia"

#, fuzzy
msgid "WIKI_PAGE_STAGES_ROOT"
msgstr "Umiestniť organelu"

#, fuzzy
msgid "WIKI_PAGE_THERMOPLAST"
msgstr "Termoplast"

#, fuzzy
msgid "WIKI_PAGE_THERMOSYNTHASE"
msgstr "Termosyntáza"

#, fuzzy
msgid "WIKI_PAGE_THE_PATCH_MAP"
msgstr "Termoplast"

#, fuzzy
msgid "WIKI_PAGE_THYLAKOIDS"
msgstr "Tylakoidy"

#, fuzzy
msgid "WIKI_PAGE_TOXIN_VACUOLE"
msgstr ""
"Toxín\n"
"Vakuola"

#, fuzzy
msgid "WIKI_PAGE_VACUOLE"
msgstr ""
"Toxín\n"
"Vakuola"

msgid "WIKI_PERFORATOR_PILUS_EFFECTS"
msgstr ""

msgid "WIKI_PERFORATOR_PILUS_INTRO"
msgstr ""

msgid "WIKI_PERFORATOR_PILUS_MODIFICATIONS"
msgstr ""

msgid "WIKI_PERFORATOR_PILUS_PROCESSES"
msgstr ""

msgid "WIKI_PERFORATOR_PILUS_REQUIREMENTS"
msgstr ""

msgid "WIKI_PERFORATOR_PILUS_SCIENTIFIC_BACKGROUND"
msgstr ""

msgid "WIKI_PERFORATOR_PILUS_STRATEGY"
msgstr ""

msgid "WIKI_PERFORATOR_PILUS_UPGRADES"
msgstr ""

#, fuzzy
msgid "WIKI_PROTEIN_RESPIRATION"
msgstr "Aeróbne Dýchanie"

#, fuzzy
msgid "WIKI_PROTOPLASM_EFFECTS"
msgstr "Protoplazma"

#, fuzzy
msgid "WIKI_PROTOPLASM_INTRO"
msgstr "Protoplazma"

msgid "WIKI_PROTOPLASM_MODIFICATIONS"
msgstr ""

#, fuzzy
msgid "WIKI_PROTOPLASM_PROCESSES"
msgstr "Premieňa [thrive:compound type=\"glucose\"]glukózu[/thrive:compound] na [thrive:compound type=\"atp\"][/thrive:compound]."

msgid "WIKI_PROTOPLASM_REQUIREMENTS"
msgstr ""

msgid "WIKI_PROTOPLASM_SCIENTIFIC_BACKGROUND"
msgstr ""

msgid "WIKI_PROTOPLASM_STRATEGY"
msgstr ""

msgid "WIKI_PROTOPLASM_UPGRADES"
msgstr ""

msgid "WIKI_PULLING_CILIA"
msgstr ""

#, fuzzy
msgid "WIKI_REPRODUCTION_BUTTON"
msgstr "Protoplazma"

#, fuzzy
msgid "WIKI_REPRODUCTION_INTRO"
msgstr "Protoplazma"

msgid "WIKI_REPRODUCTION_REPRODUCTION_IN_THE_MICROBE_STAGE"
msgstr ""

msgid "WIKI_ROOT_BODY"
msgstr ""

msgid "WIKI_ROOT_HEADING"
msgstr ""

#, fuzzy
msgid "WIKI_RUSTICYANIN_EFFECTS"
msgstr "Rusticyanín"

#, fuzzy
msgid "WIKI_RUSTICYANIN_INTRO"
msgstr "Rusticyanín"

#, fuzzy
msgid "WIKI_RUSTICYANIN_MODIFICATIONS"
msgstr "Premieňa [thrive:compound type=\"iron\"][/thrive:compound] na [thrive:compound type=\"atp\"][/thrive:compound]. Množstvo závisí od koncentrácie[thrive:compound type=\"carbondioxide\"]oxidu uhličitého[/thrive:compound] a [thrive:compound type=\"oxygen\"]kyslíka[/thrive:compound]."

#, fuzzy
msgid "WIKI_RUSTICYANIN_PROCESSES"
msgstr "Premieňa [thrive:compound type=\"iron\"][/thrive:compound] na [thrive:compound type=\"atp\"][/thrive:compound]. Množstvo závisí od koncentrácie[thrive:compound type=\"carbondioxide\"]oxidu uhličitého[/thrive:compound] a [thrive:compound type=\"oxygen\"]kyslíka[/thrive:compound]."

msgid "WIKI_RUSTICYANIN_REQUIREMENTS"
msgstr ""

msgid "WIKI_RUSTICYANIN_SCIENTIFIC_BACKGROUND"
msgstr ""

#, fuzzy
msgid "WIKI_RUSTICYANIN_STRATEGY"
msgstr "Rusticyanín"

#, fuzzy
msgid "WIKI_RUSTICYANIN_UPGRADES"
msgstr "Rusticyanín"

#, fuzzy
msgid "WIKI_SIGNALING_AGENT_EFFECTS"
msgstr "Bunková signalizácia"

#, fuzzy
msgid "WIKI_SIGNALING_AGENT_INTRO"
msgstr "Bunková signalizácia"

#, fuzzy
msgid "WIKI_SIGNALING_AGENT_MODIFICATIONS"
msgstr "Bunková signalizácia"

#, fuzzy
msgid "WIKI_SIGNALING_AGENT_PROCESSES"
msgstr "Bunková signalizácia"

#, fuzzy
msgid "WIKI_SIGNALING_AGENT_REQUIREMENTS"
msgstr "Bunková signalizácia"

msgid "WIKI_SIGNALING_AGENT_SCIENTIFIC_BACKGROUND"
msgstr ""

#, fuzzy
msgid "WIKI_SIGNALING_AGENT_STRATEGY"
msgstr "Bunková signalizácia"

#, fuzzy
msgid "WIKI_SIGNALING_AGENT_UPGRADES"
msgstr "Bunková signalizácia"

#, fuzzy
msgid "WIKI_SLIME_JET_EFFECTS"
msgstr "Mnoho organizmov produkuje lepkavé polysacharidy, ako napríklad sliz. Aj keď ho mnoho živočíchov používa pre pohyb, isté typy baktérií tieto látky vystreľujú vo vysokom tlaku. Takéto trysky pracujú ako raketový pohon. Posúvajú bunky neuveriteľnou rýchlosťou. Pre iné živočíchy bez trysiek je pohyb v takýchto látkach obtiažny."

#, fuzzy
msgid "WIKI_SLIME_JET_INTRO"
msgstr "Mnoho organizmov produkuje lepkavé polysacharidy, ako napríklad sliz. Aj keď ho mnoho živočíchov používa pre pohyb, isté typy baktérií tieto látky vystreľujú vo vysokom tlaku. Takéto trysky pracujú ako raketový pohon. Posúvajú bunky neuveriteľnou rýchlosťou. Pre iné živočíchy bez trysiek je pohyb v takýchto látkach obtiažny."

#, fuzzy
msgid "WIKI_SLIME_JET_MODIFICATIONS"
msgstr "Mnoho organizmov produkuje lepkavé polysacharidy, ako napríklad sliz. Aj keď ho mnoho živočíchov používa pre pohyb, isté typy baktérií tieto látky vystreľujú vo vysokom tlaku. Takéto trysky pracujú ako raketový pohon. Posúvajú bunky neuveriteľnou rýchlosťou. Pre iné živočíchy bez trysiek je pohyb v takýchto látkach obtiažny."

#, fuzzy
msgid "WIKI_SLIME_JET_PROCESSES"
msgstr "Zvyšuje rýchlosť otáčania veľkých buniek."

msgid "WIKI_SLIME_JET_REQUIREMENTS"
msgstr ""

msgid "WIKI_SLIME_JET_SCIENTIFIC_BACKGROUND"
msgstr ""

msgid "WIKI_SLIME_JET_STRATEGY"
msgstr ""

msgid "WIKI_SLIME_JET_UPGRADES"
msgstr ""

msgid "WIKI_SOCIETY_STAGE_CURRENT_DEVELOPMENT"
msgstr ""

#, fuzzy
msgid "WIKI_SOCIETY_STAGE_FEATURES"
msgstr "Fáza Mikróbov"

#, fuzzy
msgid "WIKI_SOCIETY_STAGE_INTRO"
msgstr "Mnoho organizmov produkuje lepkavé polysacharidy, ako napríklad sliz. Aj keď ho mnoho živočíchov používa pre pohyb, isté typy baktérií tieto látky vystreľujú vo vysokom tlaku. Takéto trysky pracujú ako raketový pohon. Posúvajú bunky neuveriteľnou rýchlosťou. Pre iné živočíchy bez trysiek je pohyb v takýchto látkach obtiažny."

#, fuzzy
msgid "WIKI_SOCIETY_STAGE_OVERVIEW"
msgstr "Fáza Mikróbov"

#, fuzzy
msgid "WIKI_SOCIETY_STAGE_TRANSITIONS"
msgstr "Fáza Mikróbov"

#, fuzzy
msgid "WIKI_SOCIETY_STAGE_UI"
msgstr "Fáza Mikróbov"

msgid "WIKI_SPACE_STAGE_CURRENT_DEVELOPMENT"
msgstr ""

#, fuzzy
msgid "WIKI_SPACE_STAGE_FEATURES"
msgstr "Vyžaduje jadro"

#, fuzzy
msgid "WIKI_SPACE_STAGE_INTRO"
msgstr "Mnoho organizmov produkuje lepkavé polysacharidy, ako napríklad sliz. Aj keď ho mnoho živočíchov používa pre pohyb, isté typy baktérií tieto látky vystreľujú vo vysokom tlaku. Takéto trysky pracujú ako raketový pohon. Posúvajú bunky neuveriteľnou rýchlosťou. Pre iné živočíchy bez trysiek je pohyb v takýchto látkach obtiažny."

#, fuzzy
msgid "WIKI_SPACE_STAGE_OVERVIEW"
msgstr "Fáza Mikróbov"

#, fuzzy
msgid "WIKI_SPACE_STAGE_TRANSITIONS"
msgstr "Nitrogenáza"

#, fuzzy
msgid "WIKI_SPACE_STAGE_UI"
msgstr "Fáza Mikróbov"

#, fuzzy
msgid "WIKI_STAGES_ROOT_INTRO"
msgstr "Organely"

#, fuzzy
msgid "WIKI_TBA"
msgstr "naša Wiki"

#, fuzzy
msgid "WIKI_THERMOPLAST_EFFECTS"
msgstr "Termoplast"

#, fuzzy
msgid "WIKI_THERMOPLAST_INTRO"
msgstr "Termoplast"

msgid "WIKI_THERMOPLAST_MODIFICATIONS"
msgstr ""

msgid "WIKI_THERMOPLAST_PROCESSES"
msgstr ""

msgid "WIKI_THERMOPLAST_REQUIREMENTS"
msgstr ""

msgid "WIKI_THERMOPLAST_SCIENTIFIC_BACKGROUND"
msgstr ""

#, fuzzy
msgid "WIKI_THERMOPLAST_STRATEGY"
msgstr "Termoplast"

#, fuzzy
msgid "WIKI_THERMOPLAST_UPGRADES"
msgstr "Termoplast"

#, fuzzy
msgid "WIKI_THERMOSYNTHASE_EFFECTS"
msgstr "Termosyntáza"

#, fuzzy
msgid "WIKI_THERMOSYNTHASE_INTRO"
msgstr "Termosyntáza"

#, fuzzy
msgid "WIKI_THERMOSYNTHASE_MODIFICATIONS"
msgstr "Produkuje [thrive:compound type=\"atp\"][/thrive:compound] pomocou teplotných gradientov. Množstvo závisí od [thrive:compound type=\"temperature\"] teploty [/thrive:compound]."

#, fuzzy
msgid "WIKI_THERMOSYNTHASE_PROCESSES"
msgstr "Produkuje [thrive:compound type=\"atp\"][/thrive:compound] pomocou teplotných gradientov. Množstvo závisí od [thrive:compound type=\"temperature\"] teploty [/thrive:compound]."

#, fuzzy
msgid "WIKI_THERMOSYNTHASE_REQUIREMENTS"
msgstr "Termosyntáza"

msgid "WIKI_THERMOSYNTHASE_SCIENTIFIC_BACKGROUND"
msgstr ""

#, fuzzy
msgid "WIKI_THERMOSYNTHASE_STRATEGY"
msgstr "Termosyntáza"

#, fuzzy
msgid "WIKI_THERMOSYNTHASE_UPGRADES"
msgstr "Termosyntáza"

msgid "WIKI_THE_PATCH_MAP_FOG_OF_WAR"
msgstr ""

#, fuzzy
msgid "WIKI_THE_PATCH_MAP_INTRO"
msgstr "Termoplast"

#, fuzzy
msgid "WIKI_THE_PATCH_MAP_PATCHES"
msgstr "Termoplast"

msgid "WIKI_THE_PATCH_MAP_THE_PATCH_MAP"
msgstr ""

#, fuzzy
msgid "WIKI_THYLAKOIDS_EFFECTS"
msgstr "Tylakoidy"

#, fuzzy
msgid "WIKI_THYLAKOIDS_INTRO"
msgstr "Tylakoidy"

msgid "WIKI_THYLAKOIDS_MODIFICATIONS"
msgstr ""

msgid "WIKI_THYLAKOIDS_PROCESSES"
msgstr ""

msgid "WIKI_THYLAKOIDS_REQUIREMENTS"
msgstr ""

msgid "WIKI_THYLAKOIDS_SCIENTIFIC_BACKGROUND"
msgstr ""

msgid "WIKI_THYLAKOIDS_STRATEGY"
msgstr ""

msgid "WIKI_THYLAKOIDS_UPGRADES"
msgstr ""

#, fuzzy
msgid "WIKI_TOXIN_VACUOLE_EFFECTS"
msgstr ""
"Toxín\n"
"Vakuola"

#, fuzzy
msgid "WIKI_TOXIN_VACUOLE_INTRO"
msgstr ""
"Toxín\n"
"Vakuola"

msgid "WIKI_TOXIN_VACUOLE_MODIFICATIONS"
msgstr ""

#, fuzzy
msgid "WIKI_TOXIN_VACUOLE_PROCESSES"
msgstr ""
"Toxín\n"
"Vakuola"

msgid "WIKI_TOXIN_VACUOLE_REQUIREMENTS"
msgstr ""

msgid "WIKI_TOXIN_VACUOLE_SCIENTIFIC_BACKGROUND"
msgstr ""

#, fuzzy
msgid "WIKI_TOXIN_VACUOLE_STRATEGY"
msgstr ""
"Toxín\n"
"Vakuola"

#, fuzzy
msgid "WIKI_TOXIN_VACUOLE_UPGRADES"
msgstr ""
"Toxín\n"
"Vakuola"

msgid "WIKI_VACUOLE_EFFECTS"
msgstr ""

msgid "WIKI_VACUOLE_INTRO"
msgstr ""

msgid "WIKI_VACUOLE_MODIFICATIONS"
msgstr ""

#, fuzzy
msgid "WIKI_VACUOLE_PROCESSES"
msgstr "Zväčšuje úložný priestor bunky."

msgid "WIKI_VACUOLE_REQUIREMENTS"
msgstr ""

msgid "WIKI_VACUOLE_SCIENTIFIC_BACKGROUND"
msgstr ""

msgid "WIKI_VACUOLE_STRATEGY"
msgstr ""

msgid "WIKI_VACUOLE_UPGRADES"
msgstr ""

#, fuzzy
msgid "WIKI_YES"
msgstr "naša Wiki"

msgid "WILL_YOU_THRIVE"
msgstr "Budeš prosperovať?"

msgid "WINDOWED"
msgstr ""

msgid "WIN_BOX_TITLE"
msgstr ""

msgid "WIN_TEXT"
msgstr ""

#, fuzzy
msgid "WORKSHOP_ITEM_CHANGE_NOTES"
msgstr "Poznámky k zmene položky"

msgid "WORKSHOP_ITEM_CHANGE_NOTES_TOOLTIP"
msgstr ""

msgid "WORKSHOP_ITEM_DESCRIPTION"
msgstr "Popis položky:"

#, fuzzy
msgid "WORKSHOP_ITEM_PREVIEW"
msgstr "Obrázok ukážky položky:"

msgid "WORKSHOP_ITEM_TAGS"
msgstr ""

msgid "WORKSHOP_ITEM_TITLE"
msgstr "Názov položky:"

msgid "WORKSHOP_ITEM_UPLOAD_SUCCEEDED"
msgstr ""

msgid "WORKSHOP_ITEM_UPLOAD_SUCCEEDED_TOS_REQUIRED"
msgstr ""

msgid "WORKSHOP_TERMS_OF_SERVICE_NOTICE"
msgstr ""

msgid "WORKSHOP_VISIBILITY_TOOLTIP"
msgstr ""

msgid "WORLD"
msgstr ""

#, fuzzy
msgid "WORLD_EXPORT_SUCCESS_MESSAGE"
msgstr "Chyba: {0}"

#, fuzzy
msgid "WORLD_GENERAL_STATISTICS"
msgstr "Štatistika organizmu"

msgid "WORLD_MISC_DETAILS_STRING"
msgstr ""

#, fuzzy
msgid "WORLD_RELATIVE_MOVEMENT"
msgstr "Základný pohyb"

#, fuzzy
msgid "WORLD_SIZE"
msgstr "Súčasní vývojári"

#, fuzzy
msgid "WORLD_SIZE_EXPLANATION"
msgstr "(začiatočná poloha)"

msgid "WORLD_SIZE_LARGE"
msgstr ""

#, fuzzy
msgid "WORLD_SIZE_MEDIUM"
msgstr "Základný pohyb"

msgid "WORLD_SIZE_SMALL"
msgstr ""

#, fuzzy
msgid "WORLD_SIZE_TOOLTIP"
msgstr "Uplynulý čas: {0:#,#} rokov"

msgid "WORST_PATCH_COLON"
msgstr "Najhoršia oblasť:"

msgid "XBOX360"
msgstr ""

msgid "XBOX_ONE"
msgstr ""

msgid "XBOX_SERIES"
msgstr ""

#, fuzzy
msgid "X_TWITTER_TOOLTIP"
msgstr "Uplynulý čas: {0:#,#} rokov"

msgid "YEARS"
msgstr "roky"

msgid "YET_TO_BE_IMPLEMENTED_NOTICE"
msgstr ""

#, fuzzy
msgid "YOUTUBE_TOOLTIP"
msgstr "Pozastaviť hru"

msgid "YOU_CAN_MAKE_PULL_REQUEST"
msgstr ""
"Thrive je open source projekt.\n"
"Môžeš prispieť aj keď nie si súčasťou tímu (formou pull request) ."

msgid "YOU_CAN_SUPPORT_THRIVE_ON_PATREON"
msgstr "Budúci vývoj Thrive môžeš podporiť na Patreone."

msgid "ZOOM_IN"
msgstr "Priblížiť"

msgid "ZOOM_OUT"
msgstr "Oddialiť"

#, fuzzy
#~ msgid "MICROBE_STAGE_DAY_NIGHT_TEXT"
#~ msgstr "[b][u]{0}[/u][/b] vyhynul!"

#~ msgid "IRON_CHEMOLITHOAUTOTROPHY"
#~ msgstr "Chemolitoautotrofia železa"

#, fuzzy
#~ msgid "PASSIVE_REPRODUCTION_PROGRESS"
#~ msgstr "(rýchlosť, akou druhy AI mutujú)"

#, fuzzy
#~ msgid "THANKS_FOR_BUYING_THRIVE"
#~ msgstr ""
#~ "Ďakujeme, že si hral našu hru!\n"
#~ "\n"
#~ "Ak sa ti hra páčila, nezabudni sa o nás zmieniť svojim kamarátom."

#, fuzzy
#~ msgid "WIKI_RADIOSYNTHESIS"
#~ msgstr "Termosyntéza"

#~ msgid "MICROBE_EDITOR_HELP_MESSAGE_1"
#~ msgstr ""
#~ "Prokaryotická štruktúra \n"
#~ "\n"
#~ "Cytoplazma: Má úložný priestor a vykonáva glykolýzu (Produkuje malé množstvo [thrive:compound type=\"atp\"][/thrive:compound] z [thrive:compound type=\"glucose\"][/thrive:compound])\n"
#~ "\n"
#~ "Metabolóm: Produkuje [thrive:compound type=\"atp\"][/thrive:compound] z [thrive:compound type=\"glucose\"][/thrive:compound]\n"
#~ "\n"
#~ "Tylakoid: Produkuje 1/3 množstva [thrive:compound type=\"glucose\"][/thrive:compound] ako normálny chloroplast, vykonáva glykolýzu a zaberá 1 hex políčko.\n"
#~ "\n"
#~ "Chemosyntetizujúce bielkoviny: Produkuje polovicu [thrive:compound type=\"glucose\"][/thrive:compound] zo [thrive:compound type=\"hydrogensulfide\"][/thrive:compound] ako chemoplast, vykonáva glykolýzu a zaberá 1 hex políčko.\n"
#~ "\n"
#~ "Rusticyanín: Premieňa [thrive:compound type=\"iron\"][/thrive:compound] na [thrive:compound type=\"atp\"][/thrive:compound]\n"
#~ "\n"
#~ "Nitrogenáza: Anaeróbne premieňa atmosférický dusík a [thrive:compound type=\"atp\"][/thrive:compound] na [thrive:compound type=\"ammonia\"][/thrive:compound]\n"
#~ "\n"
#~ "Oxytoxizóm: Premieňa [thrive:compound type=\"atp\"][/thrive:compound] na [thrive:compound type=\"oxytoxy\"][/thrive:compound]\n"
#~ "\n"
#~ "Termosyntéza: Produkuje [thrive:compound type=\"atp\"][/thrive:compound] použitím teplotných gradientov."

#~ msgid "MICROBE_EDITOR_HELP_MESSAGE_14"
#~ msgstr "Po dokončení pohltenia sa všetky predmety zachytené v pohltení udržia vo vnútri membrány na strávenie. Nestráviteľné predmety budú vždy vylúčené, preto sa najprv uistite, že máte potrebné mutácie, ktoré umožňujú ich spracovanie. Enzýmy pomáhajú pri trávení a sú poskytované lyzozómom, preto sa odporúča vyvinúť túto organelu, aby bolo trávenie oveľa efektívnejšie."

#~ msgid "MICROBE_EDITOR_HELP_MESSAGE_2"
#~ msgstr ""
#~ "Externé organely \n"
#~ "\n"
#~ "Bičík: Umožňuje rýchlejší pohyb bunky spotrebúvaním [thrive:compound type=\"atp\"][/thrive:compound]\n"
#~ "\n"
#~ "Pilus: Môže byť použitý na bodnutie iných buniek alebo na obranu proti ich toxínom\n"
#~ "\n"
#~ "Chemoreceptor: Umožňuje detekciu zlúčenín z väčšej vzdialenosti\n"
#~ "\n"
#~ "Riasinky: Zvýšujú rýchlosť otáčania bunky"

#~ msgid "MICROBE_EDITOR_HELP_MESSAGE_3"
#~ msgstr ""
#~ "Membránové organely\n"
#~ "\n"
#~ "Jadro: Zaberá 11 hex políčok a umožňuje vývoj membránových organel. Zdvojnásobí veľkosť bunky a znižuje spôsobené škody o 50% (môže sa vyvinúť len raz).\n"
#~ "\n"
#~ "Spojivo: Umožňuje spojenie s ostatnými bunkami\n"
#~ "\n"
#~ "Mitochondria: Produkuje [thrive:compound type=\"atp\"][/thrive:compound] z [thrive:compound type=\"glucose\"][/thrive:compound] a atmosferického kyslíka atmospheric (O2) a dosť efektívnejšie ako cytoplazma\n"
#~ "\n"
#~ "Chloroplast: Vyrába [thrive:compound type=\"glucose\"][/thrive:compound] zo slnečného žiarenia a atmosferického oxidu uhličitého (CO2)\n"
#~ "\n"
#~ "Termoplast: Produkuje [thrive:compound type=\"atp\"][/thrive:compound] použitím teplotných gradientov.\n"
#~ "\n"
#~ "Lyzozóm: Obsahuje tráviace enzýmy\n"
#~ "\n"
#~ "Chemoplast: Vyrába [thrive:compound type=\"glucose\"][/thrive:compound] z [thrive:compound type=\"hydrogensulfide\"][/thrive:compound]\n"
#~ "\n"
#~ "Plastid fixujúci dusík: Vyrába [thrive:compound type=\"ammonia\"][/thrive:compound] z [thrive:compound type=\"atp\"][/thrive:compound] a atmosferického dusíka a kyslíka\n"
#~ "\n"
#~ "Vakuola: Ukladá 8 nazbieraných zlúčenín\n"
#~ "\n"
#~ "Vakuola s toxínmi: Produkuje toxíny (nazývané [thrive:compound type=\"oxytoxy\"][/thrive:compound]) a\n"
#~ "umožňuje ich uvoľnenie, ktoré spôsobuje poškodenie v závislosti od množstva dostupných oxytoxýnov\n"
#~ "\n"
#~ "Bunková signalizácia: Umožňuje bunkám vytvoriť chemikálie, na ktoré môžu ostatné bunky reagovať"

#~ msgid "MICROBE_EDITOR_HELP_MESSAGE_4"
#~ msgstr "Každú generáciu máš k dispozícii 100 bodov mutácie (BM) a každá zmena (alebo mutácia) stojí nejaké množstvo BM. Pridávanie alebo odoberanie organel stojí BM. Avšak, organely, ktoré použiješ v aktuálnej relácii môžeš odobrať a BM sa ti vrátia. Organelu môžeš premiestniť alebo úplne odobrať pravým tlačidlom myši v rozbaľovacej ponuke zvolením príslušnej akcie. Svoje organely môžeš pri ich umiestňovaní otáčať a to použitím [thrive:input]e_rotate_left[/thrive:input] a [thrive:input]e_rotate_right[/thrive:input]."

#~ msgid "MICROBE_EDITOR_HELP_MESSAGE_5"
#~ msgstr "Vždy keď zahájiš reprodukciu vstúpiš do editora mikróbov, kde môžeš vykonávať zmeny tvojmu druhu (pridávaním, priemiestňovaním alebo odoberaním organel) k zvýšeniu úspešnosti. Každá návšteva editora vo fáze mikróbov reprezentuje [thrive:constant] EDITOR_TIME_JUMP_MILLION_YEARS [/thrive:constant] miliónov rokov evolúcie."

#~ msgid "MICROBE_STAGE_HELP_MESSAGE_1"
#~ msgstr "Pre pohyb použi myš a klávesy [thrive:input]g_move_forward[/thrive:input],[thrive:input]g_move_left[/thrive:input],[thrive:input]g_move_backwards[/thrive:input],[thrive:input] g_move_right[/thrive:input]. Kláves [thrive:input]g_fire_toxin[/thrive:input] na vystrelenie [thrive:compound type=\"oxytoxy\"]toxínu[/thrive:compound], ak máš toxínovú vákuolu. Kláves [thrive:input]g_toggle_engulf[/thrive:input] na zapnutie režimu pohltenia. Pomocou kolieska myši môžeš približovať a odďaľovať obraz."

#~ msgid "MICROBE_STAGE_HELP_MESSAGE_10"
#~ msgstr "Na reprodukciu musíš rozdeliť každú z tvojich organel na dve. Aby sa organely rozdelili, potrebujú amoniak a fosfát."

#~ msgid "MICROBE_STAGE_HELP_MESSAGE_11"
#~ msgstr "Ale ak prežiješ dvadsať generácií s populáciou 300, si považovaný za víťaza aktuálnej hry. Po zvíťazení sa ti zobrazí kontextové okno a môžeš pokračovať v hre, ako si želáš."

#~ msgid "MICROBE_STAGE_HELP_MESSAGE_12"
#~ msgstr "Buď opatrný, pretože tvoji konkurenti sa vyvíjajú spolu s tebou. Zakaždým, keď vstúpiš do editora, tak sa vyvinú tiež."

#, fuzzy
#~ msgid "MICROBE_STAGE_HELP_MESSAGE_13"
#~ msgstr "Spojením s ostatnými bunkami môžeš vytvoriť kolóniu buniek, kde bunky zdieľajú zlúčeniny, ktoré absorbujú a produkujú medzi sebou. Aby bola bunka schopná sa spojiť s inou, potrebuješ spojivovú organelu ... po vstupe do spojovacieho módu stlačením [thrive:input] g_toggle_binding[/thrive:input]. Spojiť sa môžeš len s bunkami svojho vlastného druhu. Keď si v kolónií, nemôžeš rozdeliť svoju bunku a ani s ňou vstúpiť do editora (zatiaľ). Pre vstup do editora, nazbieraj potrebné zlúčeniny a opusti kolóniu stlačením [thrive:input] g_unbind_all[/thrive:input]. Veľké kolónie buniek sú cestou k mnohobunkovým organizmom."

#~ msgid "MICROBE_STAGE_HELP_MESSAGE_15"
#~ msgstr "Bunkové steny celulózy a chitínu sa nedajú tráviť bez potrebného enzýmu, ktorý ich dokáže najskôr rozložiť."

#~ msgid "MICROBE_STAGE_HELP_MESSAGE_16"
#~ msgstr "Lyzozóm je však exkluzívny len pre eukaryoty, prokaryoty naopak takéto organely nemajú a tak trávia potravu dosť neefektívne. Pre malé bunky je to v poriadku, ale pre väčšie bunky je absencia lyzozómov veľmi nevýhodná."

#~ msgid "MICROBE_STAGE_HELP_MESSAGE_2"
#~ msgstr "Tvoja bunka používa [thrive:compound type=\"atp\"][/thrive:compound] ako zdroj energie, ak ti dôjde, zomrieš."

#~ msgid "MICROBE_STAGE_HELP_MESSAGE_3"
#~ msgstr "Na odomknutie editora a rozmnožovania musíš zhromaždiť [thrive:compound type=\"ammonia\"]amoniak[/thrive:compound](oranžový mrak) a [thrive:compound type=\"phosphates\"]fosfát[/thrive:compound] (fialový mrak)."

#~ msgid "MICROBE_STAGE_HELP_MESSAGE_4"
#~ msgstr "Stlačením [thrive:input]g_toggle_engulf[/thrive:input] môžeš pohltiť bunky, baktérie, železné kúsky a kusy buniek, ktoré sú menšie ako ty. Tento proces však stojí dodatočné [thrive:compound type=\"atp\"][/thrive:compound] a spomaľuje ťa. Nezabudni stlačiť [thrive:input]g_toggle_engulf[/thrive:input] znova na zastavenie tohto procesu."

#~ msgid "MICROBE_STAGE_HELP_MESSAGE_5"
#~ msgstr "Osmoregulácia stojí [thrive:compound type=\"atp\"][/thrive:compound], čo znamená, že čím väčšia je tvoja bunka, tým viac mitochondrií, metabolozómov alebo rusticyanínu (alebo cytoplazmy, ktorá robí glykolýzu), potrebuješ, aby si sa vyhol strate [thrive:compound type=\"atp\"][/thrive:compound], keď sa nehýbeš."

#~ msgid "MICROBE_STAGE_HELP_MESSAGE_6"
#~ msgstr "V editore je veľa organel, ktoré môžeš vyvíjať, čo umožňuje širokú škálu rôznych herných štýlov."

#~ msgid "MICROBE_STAGE_HELP_MESSAGE_7"
#~ msgstr "Ak tvoja populácia klesne na nulu, vyhynieš."

#~ msgid "MICROBE_STAGE_HELP_MESSAGE_8"
#~ msgstr ""
#~ "Rôzne oblaky zlúčenín sú:\n"
#~ "\n"
#~ "Biela – [thrive:compound type=\"glucose\"][/thrive:compound]\n"
#~ "Žltá – [thrive:compound type=\"hydrogensulfide\"][/thrive:compound]\n"
#~ "Oranžová – [thrive:compound type=\"ammonia\"][/thrive:compound]\n"
#~ "Fialová – [thrive:compound type=\"phosphates\"][/thrive:compound]\n"
#~ "Hrdzavohnedá – [thrive:compound type=\"iron\"][/thrive:compound]\n"
#~ "\n"
#~ "[thrive:compound type=\"glucose\"][/thrive:compound] vyrába [thrive:compound type=\"atp\"][/thrive:compound]."

#~ msgid "MICROBE_STAGE_HELP_MESSAGE_9"
#~ msgstr "[thrive:compound type=\"hydrogensulfide\"][/thrive:compound] sa môže premeniť na [thrive:compound type=\"glucose\"][/thrive:compound] pomocou chemoplastov a chemosyntetizujúcich bielkovín. [thrive:compound type=\"iron\"][/thrive:compound] možno premeniť pomocou rusticyanínu na [thrive:compound type=\"atp\"][/thrive:compound]."

#, fuzzy
#~ msgid "WIKI_MACROSCOPIC_STAGE"
#~ msgstr "Fáza Mikróbov"

#, fuzzy
#~ msgid "EARLY_MULTICELLULAR"
#~ msgstr "Mnohobunkový"

#~ msgid "LOADING_EARLY_MULTICELLULAR_EDITOR"
#~ msgstr "Načítanie skorého editora mnohobunkovcov"

#, fuzzy
#~ msgid "ERUPTION_IN"
#~ msgstr "Pučanie"

#~ msgid "THYLAKOID"
#~ msgstr "Tylakoid"

#, fuzzy
#~ msgid "WIKI_CYTOPLASM_GLYCOLYSIS"
#~ msgstr "Cytoplazmatická Glykolýza"

#, fuzzy
#~ msgid "WIKI_AEROBIC_NITROGEN_FIXATION"
#~ msgstr "Anaeróbna fixácia dusíka"

#, fuzzy
#~ msgid "WIKI_AWAKENING_STAGE"
#~ msgstr "Spojivo"

#, fuzzy
#~ msgid "WIKI_AWARE_STAGE"
#~ msgstr "Fáza Mikróbov"

#, fuzzy
#~ msgid "WIKI_CHEMOSYNTHESIS"
#~ msgstr "Chemosyntéza"

#, fuzzy
#~ msgid "WIKI_GLYCOLYSIS"
#~ msgstr "Glykolýza"

#, fuzzy
#~ msgid "WIKI_INDUSTRIAL_STAGE"
#~ msgstr "Spojivo"

#, fuzzy
#~ msgid "WIKI_IRON_CHEMOLITHOAUTOTROPHY"
#~ msgstr "Chemolitoautotrofia železa"

#, fuzzy
#~ msgid "WIKI_LIPASE"
#~ msgstr "Lipáza"

#, fuzzy
#~ msgid "WIKI_MICROBE_EDITOR"
#~ msgstr "Editor Mikróbov"

#, fuzzy
#~ msgid "WIKI_MUCILAGE_SYNTHESIS"
#~ msgstr "Chemosyntéza"

#, fuzzy
#~ msgid "WIKI_MULTICELLULAR_STAGE"
#~ msgstr "Fáza Mnohobunkovcov"

#, fuzzy
#~ msgid "WIKI_NONE"
#~ msgstr "Rusticyanín"

#, fuzzy
#~ msgid "WIKI_OXYTOXY_SYNTHESIS"
#~ msgstr "Syntéza OxyToxynov"

#, fuzzy
#~ msgid "WIKI_PHOTOSYNTHESIS"
#~ msgstr "Fotosyntéza"

#, fuzzy
#~ msgid "WIKI_RUSTICYANIN"
#~ msgstr "Rusticyanín"

#, fuzzy
#~ msgid "WIKI_SOCIETY_STAGE"
#~ msgstr "Fáza Mikróbov"

#, fuzzy
#~ msgid "WIKI_SPACE_STAGE"
#~ msgstr "Fáza Mikróbov"

#, fuzzy
#~ msgid "NO"
#~ msgstr "Žiadne"

#, fuzzy
#~ msgid "YES"
#~ msgstr "roky"

#, fuzzy
#~ msgid "STAGES_BUTTON"
#~ msgstr "Zahodiť a pokračovať"

#, fuzzy
#~ msgid "EDITING"
#~ msgstr "Chitín"

#, fuzzy
#~ msgid "ALLOW_SPECIES_TO_NOT_MIGRATE"
#~ msgstr "Časť populácie [b][u]{0}[/u][/b] migrovala do {1}"

#, fuzzy
#~ msgid "MAXIMUM_SPECIES_IN_PATCH"
#~ msgstr "vyhynul v tejto oblasti"

#~ msgid "NOT_FOUND_CHUNK"
#~ msgstr "Chyba: Kus nebol nájdený"

#~ msgid "BASSBOOST"
#~ msgstr "Bassboost"

#~ msgid "BASSDOWN"
#~ msgstr "Zoslabiť basy"

#~ msgid "BASSUP"
#~ msgstr "Zosilniť basy"

#~ msgid "DIRECTIONL"
#~ msgstr "Doľava"

#~ msgid "DIRECTIONR"
#~ msgstr "Doprava"

#~ msgid "HYPERL"
#~ msgstr "Ľavý Hyper"

#~ msgid "HYPERR"
#~ msgstr "Pravý Hyper"

#~ msgid "SUPERL"
#~ msgstr "Ľavý Super"

#~ msgid "SUPERR"
#~ msgstr "Pravý Super"

#~ msgid "TREBLEDOWN"
#~ msgstr "Znížiť výšky"

#~ msgid "TREBLEUP"
#~ msgstr "Zvýšiť výšky"

#~ msgid "UNKNOWN_ON_WINDOWS"
#~ msgstr "Neznáme na Windowse"

#, fuzzy
#~ msgid "TARGET_TIME"
#~ msgstr "Typ:"

#, fuzzy
#~ msgid "ENABLED"
#~ msgstr "Povolené módy"

#~ msgid "PANGONIAN_REGION_NAME"
#~ msgstr "Pangónsky"

#~ msgid "PATCH_MAP_TYPE_CLASSIC"
#~ msgstr "Klasický"

#~ msgid "PATCH_MAP_TYPE_EXPLANATION"
#~ msgstr "(generuj mapu procedurálne alebo použi klasické rozmiestnenie)"

#~ msgid "PATCH_MAP_TYPE_PROCEDURAL"
#~ msgstr "Procedurálny"

#~ msgid "SPECIES_N_TIMES"
#~ msgstr "{0} (x{1})"

#~ msgid "CONFIRM_NORMAL"
#~ msgstr "Potvrdiť"

#, fuzzy
#~ msgid "STUFF_AT"
#~ msgstr "Veci na {0:F1}, {1:F1}:"

#, fuzzy
#~ msgid "SPECIES_DETAILS"
#~ msgstr "Zoznam druhov"

#, fuzzy
#~ msgid "CURRENT_GENERATION_COLON"
#~ msgstr "Generácia:"

#~ msgid "STATISTICS_BUTTON_TOOLTIP"
#~ msgstr "Užitočné štatistiky o aktuálnej hre"

#, fuzzy
#~ msgid "INVULNERABLE_TO_ENGULFMENT"
#~ msgstr "Odolný voči pohlteniu"

#, fuzzy
#~ msgid "AUTO_GPU_NAME"
#~ msgstr "Vlastné používateľské meno:"

#~ msgid "NOT_RUNNING_DOT"
#~ msgstr "Nebeží."<|MERGE_RESOLUTION|>--- conflicted
+++ resolved
@@ -7,13 +7,8 @@
 msgstr ""
 "Project-Id-Version: PROJECT VERSION\n"
 "Report-Msgid-Bugs-To: EMAIL@ADDRESS\n"
-<<<<<<< HEAD
-"POT-Creation-Date: 2025-03-27 20:24+0100\n"
-"PO-Revision-Date: 2025-02-06 13:29+0000\n"
-=======
 "POT-Creation-Date: 2025-04-04 13:53+0300\n"
 "PO-Revision-Date: 2025-04-04 10:42+0000\n"
->>>>>>> db01e70b
 "Last-Translator: Anonymous <noreply@weblate.org>\n"
 "Language-Team: Slovak <https://translate.revolutionarygamesstudio.com/projects/thrive/thrive-game/sk/>\n"
 "Language: sk\n"
@@ -2001,27 +1996,6 @@
 #, fuzzy
 msgid "EVENT_ERUPTION_TOOLTIP"
 msgstr "Vrátiť sa k základnému zobrazeniu nastavení"
-
-msgid "EVENT_METEOR_GLUCOSE"
-msgstr ""
-
-#, fuzzy
-msgid "EVENT_METEOR_IRON"
-msgstr "{0}: +{1} ATP"
-
-#, fuzzy
-msgid "EVENT_METEOR_PHOSPHATES"
-msgstr "Umiestniť fosfát"
-
-#, fuzzy
-msgid "EVENT_METEOR_PLAIN"
-msgstr "Vrátiť sa k základnému zobrazeniu nastavení"
-
-msgid "EVENT_METEOR_RADIOACTIVE"
-msgstr ""
-
-msgid "EVENT_METEOR_SULFUR"
-msgstr ""
 
 #, fuzzy
 msgid "EVOLUTIONARY_TREE"
@@ -2429,10 +2403,6 @@
 msgstr "Celková populácia:"
 
 #, fuzzy
-msgid "GLOBAL_GLACIATION_EVENT_LOG"
-msgstr "Celková populácia:"
-
-#, fuzzy
 msgid "GLOBAL_GLACIATION_EVENT_TOOLTIP"
 msgstr "Prebudiť sa"
 
@@ -3474,15 +3444,6 @@
 #, fuzzy
 msgid "META_THREADS_TOOLTIP"
 msgstr "Pozastaviť hru"
-
-msgid "METEOR_IMPACT_EVENT"
-msgstr ""
-
-msgid "METEOR_STRIKE_START_EVENT_LOG_PLURAL"
-msgstr ""
-
-msgid "METEOR_STRIKE_START_EVENT_LOG_SINGULAR"
-msgstr ""
 
 msgid "METRICS"
 msgstr "Výkonnostné metriky"
@@ -8543,6 +8504,10 @@
 #, fuzzy
 #~ msgid "MICROBE_STAGE_DAY_NIGHT_TEXT"
 #~ msgstr "[b][u]{0}[/u][/b] vyhynul!"
+
+#, fuzzy
+#~ msgid "GLOBAL_GLACIATION_EVENT_LOG"
+#~ msgstr "Celková populácia:"
 
 #~ msgid "IRON_CHEMOLITHOAUTOTROPHY"
 #~ msgstr "Chemolitoautotrofia železa"
@@ -8700,6 +8665,10 @@
 #~ msgid "ERUPTION_IN"
 #~ msgstr "Pučanie"
 
+#, fuzzy
+#~ msgid "EVENT_TOOLTIP_ERUPTION"
+#~ msgstr "{0}: +{1} ATP"
+
 #~ msgid "THYLAKOID"
 #~ msgstr "Tylakoid"
 
