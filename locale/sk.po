--- conflicted
+++ resolved
@@ -7,11 +7,7 @@
 msgstr ""
 "Project-Id-Version: PROJECT VERSION\n"
 "Report-Msgid-Bugs-To: EMAIL@ADDRESS\n"
-<<<<<<< HEAD
-"POT-Creation-Date: 2025-04-12 20:18+0200\n"
-=======
 "POT-Creation-Date: 2025-04-11 10:12+0300\n"
->>>>>>> 10e73d4a
 "PO-Revision-Date: 2025-04-04 10:42+0000\n"
 "Last-Translator: Anonymous <noreply@weblate.org>\n"
 "Language-Team: Slovak <https://translate.revolutionarygamesstudio.com/projects/thrive/thrive-game/sk/>\n"
@@ -2008,27 +2004,6 @@
 #, fuzzy
 msgid "EVENT_ERUPTION_TOOLTIP"
 msgstr "Vrátiť sa k základnému zobrazeniu nastavení"
-
-msgid "EVENT_METEOR_GLUCOSE"
-msgstr ""
-
-#, fuzzy
-msgid "EVENT_METEOR_IRON"
-msgstr "{0}: +{1} ATP"
-
-#, fuzzy
-msgid "EVENT_METEOR_PHOSPHATES"
-msgstr "Umiestniť fosfát"
-
-#, fuzzy
-msgid "EVENT_METEOR_PLAIN"
-msgstr "Vrátiť sa k základnému zobrazeniu nastavení"
-
-msgid "EVENT_METEOR_RADIOACTIVE"
-msgstr ""
-
-msgid "EVENT_METEOR_SULFUR"
-msgstr ""
 
 #, fuzzy
 msgid "EVOLUTIONARY_TREE"
@@ -3484,15 +3459,6 @@
 #, fuzzy
 msgid "META_THREADS_TOOLTIP"
 msgstr "Pozastaviť hru"
-
-msgid "METEOR_IMPACT_EVENT"
-msgstr ""
-
-msgid "METEOR_STRIKE_START_EVENT_LOG_PLURAL"
-msgstr ""
-
-msgid "METEOR_STRIKE_START_EVENT_LOG_SINGULAR"
-msgstr ""
 
 msgid "METRICS"
 msgstr "Výkonnostné metriky"
@@ -8723,6 +8689,10 @@
 #~ msgid "ERUPTION_IN"
 #~ msgstr "Pučanie"
 
+#, fuzzy
+#~ msgid "EVENT_TOOLTIP_ERUPTION"
+#~ msgstr "{0}: +{1} ATP"
+
 #~ msgid "THYLAKOID"
 #~ msgstr "Tylakoid"
 
