# Translations template for PROJECT.
# Copyright (C) 2022 ORGANIZATION
# This file is distributed under the same license as the PROJECT project.
# FIRST AUTHOR <EMAIL@ADDRESS>, 2022.
#
msgid ""
msgstr ""
"Project-Id-Version: PROJECT VERSION\n"
"Report-Msgid-Bugs-To: EMAIL@ADDRESS\n"
<<<<<<< HEAD
"POT-Creation-Date: 2025-03-18 21:56+0100\n"
=======
"POT-Creation-Date: 2025-03-27 09:59+0200\n"
>>>>>>> 4c6b8478
"PO-Revision-Date: 2025-02-06 13:29+0000\n"
"Last-Translator: Anonymous <noreply@weblate.org>\n"
"Language-Team: Slovak <https://translate.revolutionarygamesstudio.com/projects/thrive/thrive-game/sk/>\n"
"Language: sk\n"
"MIME-Version: 1.0\n"
"Content-Type: text/plain; charset=UTF-8\n"
"Content-Transfer-Encoding: 8bit\n"
"Plural-Forms: nplurals=3; plural=(n==1) ? 0 : (n>=2 && n<=4) ? 1 : 2;\n"
"X-Generator: Weblate 5.7.2\n"
"Generated-By: Babel 2.9.1\n"

msgid "2D_MOVEMENT_TYPE_SELECTION"
msgstr ""

msgid "3D_EDITOR"
msgstr "3D Editor"

msgid "3D_MOVEMENT"
msgstr "3D Pohyb"

msgid "3D_MOVEMENT_TYPE_SELECTION"
msgstr ""

msgid "ABILITIES"
msgstr "Schopnosti"

#, fuzzy
msgid "ABORT"
msgstr "Prerušené."

msgid "ABORTED_DOT"
msgstr "Prerušené."

#, fuzzy
msgid "ABSORBERS_COUNT"
msgstr "Fáza Mikróbov"

msgid "ABYSSOPELAGIC"
msgstr "Abysopelagiál"

msgid "ACCEPT"
msgstr ""

#, fuzzy
msgid "ACTION_AWAKEN"
msgstr "Prebudiť sa"

#, fuzzy
msgid "ACTION_AWAKEN_TOOLTIP"
msgstr "Prebudiť sa"

msgid "ACTION_BLOCKED_WHILE_ANOTHER_IN_PROGRESS"
msgstr "Akcia je zablokovaná, kým prebieha iná"

#, fuzzy
msgid "ACTION_DELETE"
msgstr "Potvrdiť ukončenie"

#, fuzzy
msgid "ACTION_DOUBLE_POPULATION"
msgstr "Populácia druhu"

#, fuzzy
msgid "ACTION_DUPLICATE_UNITS"
msgstr "Potvrdiť ukončenie"

#, fuzzy
msgid "ACTION_HALF_POPULATION"
msgstr "Celková populácia:"

#, fuzzy
msgid "ACTION_TELEPORT"
msgstr "Potvrdiť ukončenie"

msgid "ACTIVE"
msgstr "Aktívny"

msgid "ACTIVE_THREAD_COUNT"
msgstr "Súčasné vlákna:"

msgid "ACTIVITY_EXPLANATION"
msgstr ""

msgid "ADDITIONAL_VALIDATION_FAILED"
msgstr "Pri dodatočných validáciách bol zistený problém: {0}"

msgid "ADD_INPUT_BUTTON_TOOLTIP"
msgstr ""

msgid "ADVANCED_VIEW"
msgstr "Rozšírené"

msgid "ADVANCED_VIEW_BUTTON_TOOLTIP"
msgstr "Otvoriť zobrazenie rozšírených nastavení"

#, fuzzy
msgid "AEROBIC_NITROGEN_FIXATION"
msgstr "Anaeróbna fixácia dusíka"

msgid "AEROBIC_NITROGEN_FIXING"
msgstr "Aeróbna fixácia dusíka"

#, fuzzy
msgid "AEROBIC_RESPIRATION"
msgstr "Aeróbne Dýchanie"

msgid "AGENTS"
msgstr "Činidlo"

#, fuzzy
msgid "AGENTS_COLON"
msgstr "Autor:"

#, fuzzy
msgid "AGENT_NAME"
msgstr "{0} {1}"

msgid "AGGRESSION_EXPLANATION"
msgstr ""

msgid "AGGRESSIVE"
msgstr "Agresívny"

msgid "AI_MUTATION_RATE"
msgstr "Miera mutácie AI"

msgid "AI_MUTATION_RATE_EXPLANATION"
msgstr "(rýchlosť, akou druhy AI mutujú)"

msgid "ALL"
msgstr "Všetko"

#, fuzzy
msgid "ALLOW_SPECIES_SWITCH_ON_EXTINCTION"
msgstr "zmutoval"

#, fuzzy
msgid "ALLOW_SPECIES_SWITCH_ON_EXTINCTION_EXPLANATION"
msgstr "(začiatočná poloha)"

#, fuzzy
msgid "ALL_WORLDS_GENERAL_STATISTICS"
msgstr "Štatistika organizmu"

#, fuzzy
msgid "ALL_WORLDS_STATISTICS"
msgstr "Štatistika organizmu"

msgid "ALREADY_ASCENDED"
msgstr ""

msgid "ALT"
msgstr "Alt"

#, fuzzy
msgid "ALWAYS_VISIBLE"
msgstr "Viditeľné"

msgid "AMBIANCE_VOLUME"
msgstr "Hlasitosť prostredia"

msgid "AMMONIA"
msgstr "Amoniak"

#, fuzzy
msgid "AMMONIA_COST"
msgstr "Amoniak"

msgid "AMOUNT_OF_AUTOSAVE_TO_KEEP"
msgstr "Počet automatických uložení k zachovaniu:"

msgid "AMOUNT_OF_QUICKSAVE_TO_KEEP"
msgstr "Počet rýchlych uložení k zachovaniu:"

msgid "ANAEROBIC_NITROGEN_FIXATION"
msgstr "Anaeróbna fixácia dusíka"

#, fuzzy
msgid "AND_UNLOCK_CONDITION"
msgstr "Fyzické podmienky"

msgid "ANISOTROPIC_FILTERING"
msgstr ""

msgid "APPEARANCE"
msgstr "Vzhľad"

msgid "APPLY"
msgstr "Použiť"

msgid "APPLY_CHANGES"
msgstr "Použiť zmeny"

msgid "APRIL"
msgstr "Apríl"

msgid "ARE_YOU_SURE_TO_RESET_ALL_SETTINGS"
msgstr "Naozaj chceš obnoviť VŠETKY predvolené nastavenia?"

msgid "ARE_YOU_SURE_TO_RESET_INPUT_SETTINGS"
msgstr "Naozaj chceš obnoviť predvolené nastavenia ovládania?"

msgid "ARTIST_COLON"
msgstr "Autor:"

msgid "ARTWORK_TITLE"
msgstr "\"{0}\" - {1}"

#, fuzzy
msgid "ART_BY"
msgstr "Vytvoril {0}"

msgid "ART_GALLERY"
msgstr "Galéria"

#, fuzzy
msgid "ASCENSION_CONGRATULATIONS"
msgstr "Populácia druhu"

msgid "ASCENSION_CONGRATULATIONS_CONTENT"
msgstr ""

#, fuzzy
msgid "ASCENSION_STAGE"
msgstr "Rusticyanín"

msgid "ASSEMBLY_CLASS_REQUIRED"
msgstr ""

msgid "ASSEMBLY_REQUIRED_WITH_HARMONY"
msgstr ""

msgid "ASSUME_HYPERTHREADING"
msgstr "Predpokladať, že CPU má povolené hypervlákna"

msgid "ASSUME_HYPERTHREADING_TOOLTIP"
msgstr ""

msgid "ATMOSPHERIC_GASSES"
msgstr "Atmosférické plyny"

msgid "ATP"
msgstr "ATP"

msgid "ATP_BALANCE"
msgstr ""

#, fuzzy
msgid "ATP_BALANCE_TOOLTIP"
msgstr "Zobraziť / skryť prostredie a zlúčeniny"

#, fuzzy
msgid "ATP_BALANCE_TOOLTIP_MULTICELLULAR"
msgstr "Zobraziť / skryť prostredie a zlúčeniny"

msgid "ATP_BALANCE_WITHOUT_EXTERNAL_RESOURCES"
msgstr ""

msgid "ATP_BALANCE_WITHOUT_GLUCOSE"
msgstr ""

#, fuzzy
msgid "ATP_BALANCE_WITHOUT_HYDROGEN_SULFIDE"
msgstr "Sírovodík"

msgid "ATP_BALANCE_WITHOUT_IRON"
msgstr ""

msgid "ATP_BALANCE_WITH_ALL_COMPOUNDS"
msgstr ""

msgid "ATP_PRODUCTION"
msgstr "Produkcia ATP"

msgid "ATP_PRODUCTION_TOO_LOW"
msgstr "PRODUKCIA ATP PRÍLIŠ NÍZKA!"

msgid "ATTEMPT_TO_WRITE_SAVE_FAILED"
msgstr ""

msgid "AT_CURSOR"
msgstr "Na kurzore:"

msgid "AUDIO_OUTPUT_DEVICE"
msgstr "Výstupné zvukové zariadenie:"

msgid "AUGUST"
msgstr "August"

#, fuzzy
msgid "AUTO"
msgstr "Automatická evolúcia"

msgid "AUTO-EVO_EXPLANATION_EXPLANATION"
msgstr ""

#, fuzzy
msgid "AUTO-EVO_POPULATION_CHANGED_2"
msgstr "Populácia {0} sa zmenila o {1} za {2} v dôsledku: {3}"

msgid "AUTO-EVO_PREDICTION"
msgstr "Auto-Evo predpoveď"

msgid "AUTO-EVO_PREDICTION_BOX_DESCRIPTION"
msgstr ""

#, fuzzy
msgid "AUTO-EVO_RESULTS_TITLE"
msgstr "Výsledok automatickej evolúcie:"

msgid "AUTO-EVO_STEPS_DONE"
msgstr "{0:F1} % hotovo. {1:n0}/{2:n0} krokov."

#, fuzzy
msgid "AUTO-EVO_STRENGHT_MULTIPLIER"
msgstr "Násobiteľ nákladov na mutáciu"

#, fuzzy
msgid "AUTO-EVO_STRENGHT_MULTIPLIER_EXPLANATION"
msgstr "(náklady na organely, membrány a ďalšie predmety v editore)"

msgid "AUTOSAVE_DURING_THE_GAME"
msgstr "Automatické ukladanie počas hry"

msgid "AUTO_EVO"
msgstr "Automatická evolúcia"

msgid "AUTO_EVO_EXPLORING_TOOL"
msgstr "Nástroj prieskumu Auto-Evo"

msgid "AUTO_EVO_FAILED"
msgstr "Automatickú evolúciu sa nepodarilo spustiť"

msgid "AUTO_EVO_MISSING_RESULT_DATA_OBJECT"
msgstr ""

#, fuzzy
msgid "AUTO_EVO_RESULTS"
msgstr "Výsledok automatickej evolúcie:"

#, fuzzy
msgid "AUTO_EVO_RESULTS_GLOBAL_TITLE"
msgstr "Výsledok automatickej evolúcie:"

#, fuzzy
msgid "AUTO_EVO_RESULTS_PATCH_TITLE"
msgstr "Výsledok automatickej evolúcie:"

msgid "AUTO_EVO_RUN_STATUS"
msgstr "stav spustenia:"

#, fuzzy
msgid "AUTO_EVO_STATUS_COLON"
msgstr "stav spustenia:"

msgid "AUTO_MOVE_FORWARDS"
msgstr "Automatický pohyb dopredu"

msgid "AUTO_RESOLUTION"
msgstr "Automatické ({0}x{1})"

msgid "AVAILABLE_CONSTRUCTION_PROJECTS"
msgstr ""

msgid "AVAILABLE_MODS"
msgstr "Dostupné módy"

msgid "AWAKENING_STAGE"
msgstr ""

#, fuzzy
msgid "AWARE_STAGE"
msgstr "Fáza Mikróbov"

msgid "BACK"
msgstr "Späť"

msgid "BACKGROUND_BLUR"
msgstr ""

msgid "BACKSLASH"
msgstr "Backslash"

msgid "BACKSPACE"
msgstr "Backspace"

#, fuzzy
msgid "BACTERIAL_THERMOSYNTHESIS"
msgstr "Termosyntéza"

msgid "BALANCE_DISPLAY_AT_DAY_ALWAYS"
msgstr ""

msgid "BALANCE_DISPLAY_AT_DAY_ALWAYS_TOOLTIP"
msgstr ""

msgid "BALANCE_DISPLAY_WHILE_MOVING"
msgstr ""

#, fuzzy
msgid "BALANCE_DISPLAY_WHILE_MOVING_TOOLTIP"
msgstr "Otvoriť zobrazenie rozšírených nastavení"

msgid "BASE_MOBILITY"
msgstr "Základná mobilita"

msgid "BASE_MOVEMENT"
msgstr "Základný pohyb"

msgid "BASIC_VIEW"
msgstr "Základné"

msgid "BASIC_VIEW_BUTTON_TOOLTIP"
msgstr "Vrátiť sa k základnému zobrazeniu nastavení"

msgid "BATHYPELAGIC"
msgstr "Batypelagiál"

#, fuzzy
msgid "BECOME_MACROSCOPIC"
msgstr "Stať sa makroskopickým ({0}/{1})"

#, fuzzy
msgid "BECOME_MULTICELLULAR"
msgstr "Stať sa viacbunkovým ({0}/{1})"

#, fuzzy
msgid "BEGIN_THRIVING"
msgstr "Začať prosperovať"

msgid "BEHAVIOUR"
msgstr "Správanie"

#, fuzzy
msgid "BEHAVIOUR_ACTIVITY"
msgstr "Správanie"

#, fuzzy
msgid "BEHAVIOUR_AGGRESSION"
msgstr "Správanie"

#, fuzzy
msgid "BEHAVIOUR_FEAR"
msgstr "Správanie"

#, fuzzy
msgid "BEHAVIOUR_FOCUS"
msgstr "Správanie"

#, fuzzy
msgid "BEHAVIOUR_OPPORTUNISM"
msgstr "Správanie"

msgid "BELOW_SEA_LEVEL"
msgstr "{0}-{1}m pod hladinou mora"

msgid "BENCHMARKS"
msgstr ""

#, fuzzy
msgid "BENCHMARK_FINISHED"
msgstr "Načítanie dokončené"

msgid "BENCHMARK_PHASE"
msgstr ""

msgid "BENCHMARK_RESULTS_COLON"
msgstr ""

#, fuzzy
msgid "BEST_PATCH_COLON"
msgstr "Najlepšia oblasť:"

msgid "BIG_IRON_CHUNK"
msgstr "Veľký kus železa"

#, fuzzy
msgid "BIG_PHOSPHATE_CHUNK"
msgstr "Veľký kus železa"

msgid "BILLION_ABBREVIATION"
msgstr "{0} mld"

msgid "BINDING_AGENT"
msgstr "Spojivo"

msgid "BINDING_AGENT_DESCRIPTION"
msgstr ""

msgid "BINDING_AGENT_PROCESSES_DESCRIPTION"
msgstr ""

msgid "BIND_AXES_SENSITIVITY"
msgstr ""

msgid "BIOLUMINESCENT_VACUOLE"
msgstr "Bioluminiscenčná vakuola"

msgid "BIOME_LABEL"
msgstr "Bióm: {0}"

msgid "BLOOM_RENDER_EFFECT"
msgstr ""

#, fuzzy
msgid "BLUESKY_TOOLTIP"
msgstr "Pozastaviť hru"

msgid "BRAIN_CELL_NAME_DEFAULT"
msgstr ""

msgid "BRAVE"
msgstr "Odvážny"

msgid "BROWSE"
msgstr "Prehľadávať"

msgid "BROWSE_WORKSHOP"
msgstr "Prehľadávať Workshop"

#, fuzzy
msgid "BUILD_CITY"
msgstr "Štruktúra"

#, fuzzy
msgid "BUILD_QUEUE"
msgstr "Štruktúra"

#, fuzzy
msgid "BUILD_STRUCTURE"
msgstr "Štruktúra"

msgid "BY"
msgstr ""

msgid "BY_REVOLUTIONARY_GAMES"
msgstr "Od Revolutionary Games Studio"

msgid "CACHE_DISK_MAX_TIME"
msgstr ""

msgid "CACHE_MEMORY_MAX_ITEMS"
msgstr ""

msgid "CACHE_TIME_MEMORY"
msgstr ""

msgid "CACHE_TIME_MEMORY_ONLY"
msgstr ""

#, fuzzy
msgid "CACHING_TITLE"
msgstr "Chýba názov"

msgid "CALCIUM_CARBONATE"
msgstr "Uhličitan vápenatý"

msgid "CALCIUM_CARBONATE_MEMBRANE_DESCRIPTION"
msgstr ""

msgid "CAMERA"
msgstr "Kamera"

msgid "CANCEL"
msgstr "Zrušiť"

msgid "CANCEL_ACTION_CAPITAL"
msgstr "ZRUŠIŤ AKCIU"

msgid "CANCEL_CURRENT_ACTION"
msgstr "Zrušiť akciu"

msgid "CANNOT_DELETE_USED_CELL_TYPE"
msgstr "Nemožno odstrániť typ bunky, ktorý momentálne používaš"

msgid "CANNOT_DELETE_USED_CELL_TYPE_TITLE"
msgstr "Nemožno odstrániť použitý typ bunky"

#, fuzzy
msgid "CANNOT_ENGULF"
msgstr "Nedá sa pohltiť"

msgid "CANNOT_MOVE_METABALL_TO_DESCENDANT_TREE"
msgstr ""

msgid "CANNOT_REDUCE_BRAIN_POWER_STAGE"
msgstr ""

msgid "CANNOT_REDUCE_BRAIN_POWER_STAGE_TITLE"
msgstr ""

msgid "CANNOT_WRITE_SAVE"
msgstr ""

msgid "CANT_LOAD_MOD_INFO"
msgstr "Nie je možné načítať informácie o móde pre {0}"

msgid "CAPSLOCK"
msgstr "Caps Lock"

msgid "CARBON_DIOXIDE"
msgstr "Oxid uhličitý"

msgid "CATEGORY_AN_ABUNDANCE"
msgstr "veľké množstvo"

msgid "CATEGORY_A_FAIR_AMOUNT"
msgstr "dostatočné množstvo"

msgid "CATEGORY_LITTLE"
msgstr "málo"

msgid "CATEGORY_QUITE_A_BIT"
msgstr "celkom dosť"

msgid "CATEGORY_SOME"
msgstr "trochu"

msgid "CATEGORY_VERY_LITTLE"
msgstr "veľmi málo"

msgid "CAUTIOUS"
msgstr "Opatrný"

msgid "CELL"
msgstr "Bunka"

msgid "CELLS"
msgstr "Bunky"

msgid "CELLULASE"
msgstr "Celuláza"

msgid "CELLULASE_DESCRIPTION"
msgstr ""

msgid "CELLULOSE"
msgstr "Celulóza"

msgid "CELLULOSE_MEMBRANE_DESCRIPTION"
msgstr ""

#, fuzzy
msgid "CELL_STAT_ROTATION_TOOLTIP"
msgstr "Hodnota, ktorá sa používa pri generovaní sveta (musí kladné byť číslo)"

#, fuzzy
msgid "CELL_STAT_SPEED_TOOLTIP"
msgstr "Hodnota, ktorá sa používa pri generovaní sveta (musí kladné byť číslo)"

#, fuzzy
msgid "CELL_STAT_STORAGE_TOOLTIP"
msgstr "Hodnota, ktorá sa používa pri generovaní sveta (musí kladné byť číslo)"

#, fuzzy
msgid "CELL_TYPE_BUTTON_ATP_CONSUMPTION"
msgstr "{0}: -{1} ATP"

#, fuzzy
msgid "CELL_TYPE_BUTTON_ATP_PRODUCTION"
msgstr "Produkcia ATP"

msgid "CELL_TYPE_NAME"
msgstr "Názov typu bunky"

msgid "CHANGE_DESCRIPTION_IS_TOO_LONG"
msgstr "Poznámky k zmene sú príliš dlhé"

msgid "CHANGE_THE_SYMMETRY"
msgstr "Zmeniť symetriu"

#, fuzzy
msgid "CHANNEL_INHIBITOR_TOXIN_SYNTHESIS"
msgstr "Môže sa použiť na bodnutie iných buniek alebo na obranu proti ich toxínom."

msgid "CHEATS"
msgstr "Cheaty"

msgid "CHEAT_KEYS_ENABLED"
msgstr "Cheaty povolené"

msgid "CHEAT_MENU"
msgstr "Cheat menu"

msgid "CHEMICAL_BUTTON_MICROBE_TOOLTIP"
msgstr "Zobraziť / skryť bunkové procesy"

msgid "CHEMOPLAST"
msgstr "Chemoplast"

msgid "CHEMOPLAST_DESCRIPTION"
msgstr ""

msgid "CHEMOPLAST_PROCESSES_DESCRIPTION"
msgstr ""

msgid "CHEMORECEPTOR"
msgstr "Chemoreceptor"

msgid "CHEMORECEPTOR_DESCRIPTION"
msgstr ""

#, fuzzy
msgid "CHEMORECEPTOR_MINIMUM_AMOUNT_TOOLTIP"
msgstr "Minimálne množstvo na detekciu:"

msgid "CHEMORECEPTOR_PROCESSES_DESCRIPTION"
msgstr "Chemoreceptor umožňuje detegovať zlúčeniny z väčšej vzdialenosti. Po umiestnení je možné upraviť typ zlúčeniny a farbu vodiacej čiary."

#, fuzzy
msgid "CHEMORECEPTOR_SEARCH_RADIUS_TOOLTIP"
msgstr "Chemoreceptor umožňuje detegovať zlúčeniny z väčšej vzdialenosti. Po umiestnení je možné upraviť typ zlúčeniny a farbu vodiacej čiary."

#, fuzzy
msgid "CHEMOSYNTHESIS"
msgstr "Chemosyntéza"

msgid "CHEMOSYNTHESIZING_PROTEINS"
msgstr "Chemosyntetizujúce bielkoviny"

msgid "CHEMOSYNTHESIZING_PROTEINS_DESCRIPTION"
msgstr ""

msgid "CHEMOSYNTHESIZING_PROTEINS_PROCESSES_DESCRIPTION"
msgstr "Premieňa [thrive:compound type=\"hydrogensulfide\"]sírovodík[/thrive:compound] na [thrive:compound type=\"glucose\"]glukózu[/thrive:compound]. Množstvo závisí od koncentrácie [thrive:compound type=\"carbondioxide\"]oxidu uhličitého [/thrive:compound]. Taktiežpremieňa [thrive:compound type=\"glucose\"]glukózu[/thrive:compound] na [thrive:compound type=\"atp\"][/thrive:compound]."

msgid "CHEMO_SYNTHESIS"
msgstr "Chemosyntéza"

msgid "CHITIN"
msgstr "Chitín"

msgid "CHITINASE"
msgstr "Chitináza"

msgid "CHITINASE_DESCRIPTION"
msgstr ""

msgid "CHITIN_MEMBRANE_DESCRIPTION"
msgstr ""

msgid "CHLOROPLAST"
msgstr "Chloroplast"

msgid "CHLOROPLAST_DESCRIPTION"
msgstr ""

msgid "CHLOROPLAST_PROCESSES_DESCRIPTION"
msgstr ""

msgid "CHOSEN_FILENAME_ALREADY_EXISTS"
msgstr ""

msgid "CHROMATIC_ABERRATION"
msgstr "Chromatická aberácia:"

msgid "CHROMATOPHORE_PROCESSES_DESCRIPTION"
msgstr "Produkuje [thrive:compound type=\"glucose\"]glukózu[/thrive:compound]. Množstvo závisí od [thrive:compound type=\"carbondioxide\"]oxidu uhličitého[/thrive:compound] a intenzity [thrive:compound type=\"sunlight\"]slnečného žiarenia[/thrive:compound]."

msgid "CHUNK_CELL_CORPSE_PART"
msgstr ""

msgid "CHUNK_FOOD_SOURCE"
msgstr "{0} spotreba"

msgid "CILIA"
msgstr "Riasinky"

msgid "CILIA_DESCRIPTION"
msgstr ""

msgid "CILIA_PROCESSES_DESCRIPTION"
msgstr "Zvyšuje rýchlosť otáčania veľkých buniek."

#, fuzzy
msgid "CITY_SHORT_STATISTICS"
msgstr "Štatistika organizmu"

msgid "CLEAN_UP_OLD_SAVES"
msgstr ""

msgid "CLEAR_CACHE"
msgstr ""

msgid "CLICK_TO_SELECT"
msgstr ""

msgid "CLOSE"
msgstr "Zavrieť"

msgid "CLOSE_OPTIONS"
msgstr "Zatvoriť možnosti?"

msgid "CLOSTRIDIAL_FERMENTATION"
msgstr ""

#, fuzzy
msgid "CLOUD_BENCHMARK"
msgstr "Editor Mikróbov"

msgid "CLOUD_RESOLUTION_DIVISOR"
msgstr "Oddeľovač rozlíšenia oblakov:"

msgid "CLOUD_SIMULATION_MINIMUM_INTERVAL"
msgstr "Minimálny interval simulácie oblakov:"

#, fuzzy
msgid "CLOUD_SIMULATION_MULTIPLIER"
msgstr "Násobiteľ nákladov na osmoreguláciu"

msgid "COASTAL"
msgstr "Pobrežie"

#, fuzzy
msgid "COLLISION_SHAPE"
msgstr "Umiestniť entity s kolíznymi tvarmi"

msgid "COLOUR"
msgstr "Farba"

msgid "COLOURBLIND_CORRECTION"
msgstr "Korekcia farieb:"

msgid "COLOUR_PICKER_ADD_PRESET"
msgstr "Pridať aktuálnu farbu ako prednastavenú"

msgid "COLOUR_PICKER_A_TOOLTIP"
msgstr "Hodnota alfa kanála farby"

msgid "COLOUR_PICKER_B_TOOLTIP"
msgstr "Hodnota modrého kanála farby"

msgid "COLOUR_PICKER_G_TOOLTIP"
msgstr "Hodnota zeleného kanála farby"

msgid "COLOUR_PICKER_HSV_BUTTON_TOOLTIP"
msgstr ""
"Zapnúť alebo vypnúť režim OSJ (Odtieň, Saturácia, Jas).\n"
"Nemôže byť zapnutý v režime raw."

msgid "COLOUR_PICKER_H_TOOLTIP"
msgstr "Odtieň - časť farby"

msgid "COLOUR_PICKER_PICK_COLOUR"
msgstr "Zvoľ farbu z herného okna"

msgid "COLOUR_PICKER_PRESET_TOOLTIP"
msgstr ""
"Farba: {0}\n"
"Ľavé tlačidlo myši: Použiť toto prednastavenie\n"
"Pravé tlačidlo myši: Vymazať toto prednastavenie"

msgid "COLOUR_PICKER_RAW_BUTTON_TOOLTIP"
msgstr ""
"Zapnúť alebo vypnúť režim raw.\n"
"V režime raw môžeš hodnoty R, G, B nastaviť nad úroveň 1.0.\n"
"Nemôže byť zapnutý v režime OSJ."

msgid "COLOUR_PICKER_R_TOOLTIP"
msgstr "Hodnota červeného kanála farby"

msgid "COLOUR_PICKER_S_TOOLTIP"
msgstr "Saturácia - množstvo sivej farby"

msgid "COLOUR_PICKER_V_TOOLTIP"
msgstr "Jas - svetlosť alebo intenzita farby"

#, fuzzy
msgid "COMMON_ABILITIES"
msgstr "Schopnosti"

msgid "COMMON_EDITING_AND_STRATEGY"
msgstr ""

msgid "COMMUNITY_FORUM"
msgstr ""

#, fuzzy
msgid "COMMUNITY_FORUM_BUTTON_TOOLTIP"
msgstr "Vstúpte do editora a upravte svoj druh"

#, fuzzy
msgid "COMMUNITY_WIKI"
msgstr "naša Wiki"

#, fuzzy
msgid "COMMUNITY_WIKI_BUTTON_TOOLTIP"
msgstr "Opustiť hru"

#, fuzzy
msgid "COMPILED_AT_COLON"
msgstr "Zlúčeniny:"

#, fuzzy
msgid "COMPLETE_ACTION"
msgstr "Zlúčeniny:"

msgid "COMPOUNDS"
msgstr "Zlúčeniny"

msgid "COMPOUNDS_AT_EQUILIBRIUM"
msgstr ""

msgid "COMPOUNDS_AT_MAX_SPEED"
msgstr ""

#, fuzzy
msgid "COMPOUNDS_BUTTON_MICROBE_TOOLTIP"
msgstr "Zobraziť / skryť prostredie a zlúčeniny"

msgid "COMPOUNDS_COLON"
msgstr "Zlúčeniny:"

msgid "COMPOUND_BALANCE_FILL_TIME"
msgstr ""

msgid "COMPOUND_BALANCE_FILL_TIME_TOO_LONG"
msgstr ""

#, fuzzy
msgid "COMPOUND_BALANCE_MODE_TOOLTIP"
msgstr "Zobraziť / skryť prostredie a zlúčeniny"

msgid "COMPOUND_BALANCE_TITLE"
msgstr ""

#, fuzzy
msgid "COMPOUND_BALANCE_TOOLTIP"
msgstr "Zobraziť / skryť prostredie a zlúčeniny"

msgid "COMPOUND_CLOUDS"
msgstr "Oblaky zlúčenín"

#, fuzzy
msgid "COMPOUND_CLOUD_BENCHMARK"
msgstr "Hustota oblaku zlúčenín"

msgid "COMPOUND_CLOUD_DENSITY"
msgstr "Hustota oblaku zlúčenín"

msgid "COMPOUND_CLOUD_DENSITY_EXPLANATION"
msgstr "(hustota oblakov zlúčenín v prostredí)"

msgid "COMPOUND_CONCENTRATIONS_DECREASED"
msgstr "{0} koncentrácie sa znížili o {1}"

msgid "COMPOUND_FOOD_SOURCE"
msgstr "{0} spotreba"

#, fuzzy
msgid "COMPOUND_HANDLE_KEEP"
msgstr "Zobraziť / skryť prostredie a zlúčeniny"

#, fuzzy
msgid "COMPOUND_HANDLE_SPLIT_SISTER"
msgstr "Zobraziť / skryť prostredie a zlúčeniny"

#, fuzzy
msgid "COMPOUND_HANDLE_TOP_UP"
msgstr "Zobraziť / skryť prostredie a zlúčeniny"

#, fuzzy
msgid "COMPOUND_HANDLE_TOP_UP_ON_CHANGE"
msgstr "Hustota oblaku zlúčenín"

#, fuzzy
msgid "COMPOUND_STORAGE_AMOUNT_DOES_NOT_LAST_NIGHT"
msgstr "{0} spotreba"

msgid "COMPOUND_STORAGE_NOT_ENOUGH_GENERATED_DURING_DAY"
msgstr ""

#, fuzzy
msgid "COMPOUND_STORAGE_NOT_ENOUGH_SPACE"
msgstr "{0} spotreba"

msgid "COMPOUND_STORAGE_STATS_TITLE"
msgstr ""

#, fuzzy
msgid "COMPOUND_STORAGE_STATS_TOOLTIP"
msgstr "Zobraziť / skryť prostredie a zlúčeniny"

msgid "COMPOUND_TO_FIND"
msgstr ""

msgid "CONCEPT_ART"
msgstr "Koncepty"

msgid "CONFIG"
msgstr ""

msgid "CONFIRM_CAPITAL"
msgstr "POTVRDIŤ"

#, fuzzy
msgid "CONFIRM_DELETE"
msgstr "Potvrdiť ukončenie"

msgid "CONFIRM_EXIT"
msgstr "Potvrdiť ukončenie"

msgid "CONFIRM_FOSSILISATION_OVERWRITE"
msgstr ""

#, fuzzy
msgid "CONFIRM_MOVE_TO_ASCENSION_STAGE"
msgstr "(rýchlosť, akou druhy AI mutujú)"

#, fuzzy
msgid "CONFIRM_MOVE_TO_ASCENSION_STAGE_EXPLANATION"
msgstr "(rýchlosť, akou druhy AI mutujú)"

msgid "CONFIRM_MOVE_TO_INDUSTRIAL_STAGE"
msgstr ""

#, fuzzy
msgid "CONFIRM_MOVE_TO_INDUSTRIAL_STAGE_EXPLANATION"
msgstr "(rýchlosť, akou druhy AI mutujú)"

#, fuzzy
msgid "CONFIRM_MOVE_TO_SPACE_STAGE"
msgstr "(rýchlosť, akou druhy AI mutujú)"

#, fuzzy
msgid "CONFIRM_MOVE_TO_SPACE_STAGE_EXPLANATION"
msgstr "(rýchlosť, akou druhy AI mutujú)"

msgid "CONFIRM_NEW_GAME_BUTTON_TOOLTIP"
msgstr "Vstúp do hry s týmito nastaveniami"

msgid "CONFIRM_NEW_GAME_BUTTON_TOOLTIP_DISABLED"
msgstr "Niektoré nastavenia sú neplatné"

#, fuzzy
msgid "CONSTRUCTION_UNIT_NAME"
msgstr "Tritanopia (modro-žltá)"

msgid "CONTENT_UPLOADED_FROM"
msgstr ""

#, fuzzy
msgid "CONTINUE"
msgstr "Začať prosperovať"

#, fuzzy
msgid "CONTINUE_AS_SPECIES"
msgstr "Vyhynuté druhy"

#, fuzzy
msgid "CONTINUE_THRIVING"
msgstr "Začať prosperovať"

msgid "CONTINUE_TO_PROTOTYPES"
msgstr ""

msgid "CONTINUE_TO_PROTOTYPES_PROMPT"
msgstr ""

msgid "CONTROLLER_ANY_DEVICE"
msgstr ""

msgid "CONTROLLER_AXIS_L2"
msgstr ""

msgid "CONTROLLER_AXIS_LEFT_TRIGGER"
msgstr ""

msgid "CONTROLLER_AXIS_LEFT_X"
msgstr ""

msgid "CONTROLLER_AXIS_LEFT_Y"
msgstr ""

msgid "CONTROLLER_AXIS_NEGATIVE_DIRECTION"
msgstr ""

msgid "CONTROLLER_AXIS_POSITIVE_DIRECTION"
msgstr ""

msgid "CONTROLLER_AXIS_R2"
msgstr ""

msgid "CONTROLLER_AXIS_RIGHT_TRIGGER"
msgstr ""

msgid "CONTROLLER_AXIS_RIGHT_X"
msgstr ""

msgid "CONTROLLER_AXIS_RIGHT_Y"
msgstr ""

msgid "CONTROLLER_AXIS_VISUALIZERS"
msgstr ""

msgid "CONTROLLER_BUTTON_DPAD_DOWN"
msgstr ""

msgid "CONTROLLER_BUTTON_DPAD_LEFT"
msgstr ""

msgid "CONTROLLER_BUTTON_DPAD_RIGHT"
msgstr ""

msgid "CONTROLLER_BUTTON_DPAD_UP"
msgstr ""

msgid "CONTROLLER_BUTTON_LEFT_SHOULDER"
msgstr ""

msgid "CONTROLLER_BUTTON_LEFT_STICK"
msgstr ""

msgid "CONTROLLER_BUTTON_MISC1"
msgstr ""

msgid "CONTROLLER_BUTTON_PADDLE1"
msgstr ""

msgid "CONTROLLER_BUTTON_PADDLE2"
msgstr ""

msgid "CONTROLLER_BUTTON_PADDLE3"
msgstr ""

msgid "CONTROLLER_BUTTON_PADDLE4"
msgstr ""

msgid "CONTROLLER_BUTTON_PS3_SELECT"
msgstr ""

msgid "CONTROLLER_BUTTON_PS3_START"
msgstr ""

msgid "CONTROLLER_BUTTON_PS_CIRCLE"
msgstr ""

msgid "CONTROLLER_BUTTON_PS_CROSS"
msgstr ""

msgid "CONTROLLER_BUTTON_PS_L1"
msgstr ""

msgid "CONTROLLER_BUTTON_PS_L3"
msgstr ""

msgid "CONTROLLER_BUTTON_PS_OPTIONS"
msgstr ""

msgid "CONTROLLER_BUTTON_PS_R1"
msgstr ""

msgid "CONTROLLER_BUTTON_PS_R3"
msgstr ""

msgid "CONTROLLER_BUTTON_PS_SHARE"
msgstr ""

msgid "CONTROLLER_BUTTON_PS_SONY_BUTTON"
msgstr ""

msgid "CONTROLLER_BUTTON_PS_SQUARE"
msgstr ""

msgid "CONTROLLER_BUTTON_PS_TRIANGLE"
msgstr ""

msgid "CONTROLLER_BUTTON_RIGHT_SHOULDER"
msgstr ""

msgid "CONTROLLER_BUTTON_RIGHT_STICK"
msgstr ""

msgid "CONTROLLER_BUTTON_TOUCH_PAD"
msgstr ""

msgid "CONTROLLER_BUTTON_UNKNOWN"
msgstr ""

msgid "CONTROLLER_BUTTON_XBOX_A"
msgstr ""

msgid "CONTROLLER_BUTTON_XBOX_B"
msgstr ""

msgid "CONTROLLER_BUTTON_XBOX_BACK"
msgstr ""

msgid "CONTROLLER_BUTTON_XBOX_GUIDE"
msgstr ""

msgid "CONTROLLER_BUTTON_XBOX_START"
msgstr ""

msgid "CONTROLLER_BUTTON_XBOX_X"
msgstr ""

msgid "CONTROLLER_BUTTON_XBOX_Y"
msgstr ""

msgid "CONTROLLER_DEADZONES"
msgstr ""

#, fuzzy
msgid "CONTROLLER_DEADZONE_CALIBRATION_EXPLANATION"
msgstr "(koeficient populácie druhu, ktorý klesne zakaždým keď hráč zomrie)"

msgid "CONTROLLER_DEADZONE_COLON"
msgstr ""

msgid "CONTROLLER_PROMPT_TYPE_SETTING"
msgstr ""

msgid "CONTROLLER_SENSITIVITY"
msgstr ""

msgid "CONTROLLER_UNKNOWN_AXIS"
msgstr ""

msgid "COPY_ERROR_TO_CLIPBOARD"
msgstr "Kopírovať chybu do schránky"

#, fuzzy
msgid "COPY_RESULTS"
msgstr "Výsledok automatickej evolúcie:"

msgid "CORRECTION_PROTANOPE"
msgstr "Protanopia (červeno-zelená)"

msgid "CORRECTION_TRITANOPE"
msgstr "Tritanopia (modro-žltá)"

#, fuzzy
msgid "CPU_THREADS"
msgstr "Vlákna:"

msgid "CRAFTING_CLEAR_INPUTS"
msgstr ""

msgid "CRAFTING_ERROR_INTERNAL_CONSUME_PROBLEM"
msgstr ""

#, fuzzy
msgid "CRAFTING_ERROR_TAKING_ITEMS"
msgstr "Chýba názov"

msgid "CRAFTING_FILTER_INPUTS"
msgstr ""

msgid "CRAFTING_KNOWN_ITEMS"
msgstr ""

msgid "CRAFTING_NOT_ENOUGH_MATERIAL"
msgstr ""

msgid "CRAFTING_NO_RECIPE_SELECTED"
msgstr ""

msgid "CRAFTING_NO_ROOM_TO_TAKE_CRAFTING_RESULTS"
msgstr ""

#, fuzzy
msgid "CRAFTING_RECIPE_DISPLAY"
msgstr "Výsledok automatickej evolúcie:"

msgid "CRAFTING_RECIPE_HAND_AXE"
msgstr ""

#, fuzzy
msgid "CRAFTING_RESULTS"
msgstr "Výsledok automatickej evolúcie:"

msgid "CRAFTING_SELECT_RECIPE_OR_ITEMS_TO_FILTER"
msgstr ""

msgid "CRAFTING_TAKE_ALL"
msgstr ""

#, fuzzy
msgid "CRAFTING_TITLE"
msgstr "Chýba názov"

msgid "CREATE"
msgstr "Vytvoriť"

msgid "CREATED_AT"
msgstr ""

msgid "CREATED_ON_PLATFORM"
msgstr "Vytvorené na platforme:"

msgid "CREATE_A_NEW_MICROBE"
msgstr "Vytvoriť nového mikróba"

msgid "CREATE_NEW"
msgstr "Vytvoriť nový"

msgid "CREATE_NEW_CELL_TYPE"
msgstr "Vytvoriť nový typ bunky"

msgid "CREATE_NEW_CELL_TYPE_DESCRIPTION"
msgstr "Nové typy buniek môžeš vytvoriť duplikovaním existujúcich a pomenovaním ich. Typy buniek je možné upraviť tak, aby sa špecializovali na rôzne roly. Pri úprave typu bunky sa všetky umiestnené bunky toho istého typu aktualizujú."

#, fuzzy
msgid "CREATE_NEW_MOD"
msgstr "Vytvoriť nový mod"

msgid "CREATE_NEW_SAVE"
msgstr ""

msgid "CREATE_NEW_TISSUE_TYPE"
msgstr ""

msgid "CREATE_NEW_TISSUE_TYPE_DESCRIPTION"
msgstr ""

msgid "CREATING_DOT_DOT_DOT"
msgstr "Vytváranie..."

msgid "CREATING_OBJECTS_FROM_SAVE"
msgstr ""

msgid "CREDITS"
msgstr "Poďakovanie"

msgid "CTRL"
msgstr "CTRL"

#, fuzzy
msgid "CURRENT_CACHE_SIZE"
msgstr "Zobraziť názvy tlačidiel pri výbere častí"

#, fuzzy
msgid "CURRENT_CACHE_SIZE_TOOLTIP"
msgstr "Pozastaviť hru"

msgid "CURRENT_DEVELOPERS"
msgstr "Súčasní vývojári"

msgid "CURRENT_LOCATION_CAPITAL"
msgstr "SÚČASNÁ POLOHA"

#, fuzzy
msgid "CURRENT_RESEARCH_NONE"
msgstr "Zobraziť názvy tlačidiel pri výbere častí"

#, fuzzy
msgid "CURRENT_RESEARCH_PROGRESS"
msgstr "Otvoriť nápovedu"

#, fuzzy
msgid "CURRENT_WORLD"
msgstr "Súčasní vývojári"

#, fuzzy
msgid "CURRENT_WORLD_STATISTICS"
msgstr "Štatistika organizmu"

msgid "CUSTOM_USERNAME"
msgstr "Vlastné používateľské meno:"

msgid "CYTOPLASM"
msgstr "Cytoplazma"

msgid "CYTOPLASM_DESCRIPTION"
msgstr ""

msgid "CYTOPLASM_GLYCOLYSIS"
msgstr "Cytoplazmatická Glykolýza"

msgid "CYTOPLASM_PROCESSES_DESCRIPTION"
msgstr "Premieňa [thrive:compound type=\"glucose\"]glukózu[/thrive:compound] na [thrive:compound type=\"atp\"][/thrive:compound]."

#, fuzzy
msgid "CYTOTOXIN_SYNTHESIS"
msgstr "Syntéza OxyToxynov"

#, fuzzy
msgid "DAMAGE_SOURCE_RADIATION"
msgstr "(náklady na organely, membrány a ďalšie predmety v editore)"

msgid "DAY_LENGTH"
msgstr ""

#, fuzzy
msgid "DAY_LENGTH_EXPLANATION"
msgstr "(náhodne umiestnené tajomstvá v hre)"

msgid "DAY_NIGHT_CYCLE_ENABLED"
msgstr ""

#, fuzzy
msgid "DAY_NIGHT_CYCLE_ENABLED_EXPLANATION_2"
msgstr "(začni s oblakom glukózy v blízkosti každou generáciou)"

#, fuzzy
msgid "DEADZONE_CALIBRATION_FINISHED"
msgstr "Pri dodatočných validáciách bol zistený problém: {0}"

#, fuzzy
msgid "DEADZONE_CALIBRATION_INPROGRESS"
msgstr "Tento jazyk je dokončený na {0}%"

msgid "DEADZONE_CALIBRATION_IS_RESET"
msgstr ""

msgid "DEADZONE_CONFIGURATION"
msgstr ""

msgid "DEATH"
msgstr "smrť"

msgid "DEBUG_COORDINATES"
msgstr ""

msgid "DEBUG_DRAW_NOT_AVAILABLE"
msgstr ""

#, fuzzy
msgid "DEBUG_HEAT_AT_CURSOR"
msgstr "Na kurzore:"

msgid "DEBUG_PANEL"
msgstr "Debugovací panel"

msgid "DECEMBER"
msgstr "December"

#, fuzzy
msgid "DECREASE_ITEM_SIZE"
msgstr "Vytvoriť nový"

msgid "DEFAULT_AUDIO_OUTPUT_DEVICE"
msgstr "Predvolené výstupné zariadenie"

msgid "DELETE"
msgstr "Odstrániť"

msgid "DELETE_ALL_OLD_SAVE_WARNING_2"
msgstr ""

msgid "DELETE_FOSSIL_CONFIRMATION"
msgstr ""

msgid "DELETE_OLD_SAVES_PROMPT"
msgstr ""

msgid "DELETE_ORGANELLE"
msgstr "Vymazať organelu"

msgid "DELETE_SAVE_CONFIRMATION"
msgstr ""

msgid "DELETE_SELECTED"
msgstr ""

msgid "DELETE_SELECTED_SAVES_PROMPT"
msgstr ""

msgid "DELETE_SELECTED_SAVE_WARNING"
msgstr ""

msgid "DELETE_THIS_SAVE_PROMPT"
msgstr ""

#, fuzzy
msgid "DESCEND_BUTTON"
msgstr "Zahodiť a pokračovať"

#, fuzzy
msgid "DESCEND_CONFIRMATION"
msgstr "Zahodiť a pokračovať"

#, fuzzy
msgid "DESCEND_CONFIRMATION_EXPLANATION"
msgstr "(začiatočná poloha)"

msgid "DESCRIPTION"
msgstr "Popis:"

msgid "DESCRIPTION_COLON"
msgstr "Popis:"

msgid "DESCRIPTION_TOO_LONG"
msgstr "Popis je príliš dlhý"

msgid "DESPAWN_ENTITIES"
msgstr "Odstrániť všetky entity"

msgid "DETECTED_CPU_COUNT"
msgstr "Zistený počet CPU:"

#, fuzzy
msgid "DEVBUILD_VERSION_INFO"
msgstr "Devbuilds podporovatelia"

msgid "DEVELOPERS"
msgstr "Vývojári"

#, fuzzy
msgid "DEVELOPMENT_FORUM"
msgstr "Vývoj podporovaný štúdiom Revolutionary Games Studio ry"

#, fuzzy
msgid "DEVELOPMENT_FORUM_BUTTON_TOOLTIP"
msgstr "Vstúpte do editora a upravte svoj druh"

msgid "DEVELOPMENT_SUPPORTED_BY"
msgstr "Vývoj podporovaný štúdiom Revolutionary Games Studio ry"

#, fuzzy
msgid "DEVELOPMENT_WIKI"
msgstr "Vývojári"

#, fuzzy
msgid "DEVELOPMENT_WIKI_BUTTON_TOOLTIP"
msgstr "Ako hrať hru"

msgid "DEVOURED"
msgstr ""

msgid "DEV_BUILD_PATRONS"
msgstr "Devbuilds podporovatelia"

msgid "DIFFICULTY"
msgstr "Obtiažnosť"

#, fuzzy
msgid "DIFFICULTY_DETAILS_STRING"
msgstr "Nastavenie obtiažnosti"

msgid "DIFFICULTY_PRESET"
msgstr "Nastavenie obtiažnosti"

msgid "DIFFICULTY_PRESET_CUSTOM"
msgstr "Vlastná"

msgid "DIFFICULTY_PRESET_EASY"
msgstr "Ľahká"

msgid "DIFFICULTY_PRESET_HARD"
msgstr "Ťažká"

msgid "DIFFICULTY_PRESET_NORMAL"
msgstr "Normálna"

msgid "DIGESTION_EFFICIENCY"
msgstr "Efektívnosť trávenia"

#, fuzzy
msgid "DIGESTION_EFFICIENCY_COLON"
msgstr "Efektívnosť trávenia:"

msgid "DIGESTION_SPEED"
msgstr "Rýchlosť trávenia"

msgid "DIGESTION_SPEED_COLON"
msgstr "Rýchlosť trávenia:"

msgid "DIGESTION_SPEED_VALUE"
msgstr "{0}/s"

msgid "DISABLED"
msgstr "Vypnuté"

msgid "DISABLE_ALL"
msgstr "Zakázať všetko"

msgid "DISCARD_AND_CONTINUE"
msgstr "Zahodiť a pokračovať"

msgid "DISCARD_CHANGES"
msgstr "Zrušiť zmeny"

#, fuzzy
msgid "DISCARD_MIGRATION"
msgstr "Zahodiť a pokračovať"

msgid "DISCONNECTED_CELLS"
msgstr "Odpojené bunky"

msgid "DISCONNECTED_CELLS_TEXT"
msgstr "Sú tu bunky, ktoré nie sú spojené s ostatnými. Prosím spoj všetky bunky, aby si mohol pokračovať."

msgid "DISCONNECTED_METABALLS"
msgstr ""

msgid "DISCONNECTED_METABALLS_TEXT"
msgstr ""

msgid "DISCONNECTED_ORGANELLES"
msgstr "Odpojené organely"

msgid "DISCONNECTED_ORGANELLES_TEXT"
msgstr ""

#, fuzzy
msgid "DISCORD_TOOLTIP"
msgstr "Uplynulý čas: {0:#,#} rokov"

#, fuzzy
msgid "DISK_CACHE_TOOLTIP"
msgstr "Opustiť hru"

#, fuzzy
msgid "DISMISSED_POPUPS_COLON"
msgstr "Rýchlosť trávenia:"

#, fuzzy
msgid "DISMISSED_POPUPS_EXPLANATION"
msgstr "(začiatočná poloha)"

msgid "DISMISS_INFORMATION_PERMANENTLY"
msgstr ""

msgid "DISMISS_WARNING_PERMANENTLY"
msgstr ""

#, fuzzy
msgid "DISPLAY_3D_MENU_BACKGROUNDS"
msgstr "Zobraziť častice v pozadí"

msgid "DISPLAY_ABILITIES_BAR"
msgstr "Zobraziť panel schopností"

#, fuzzy
msgid "DISPLAY_BACKGROUND_DISTORTION_EFFECT"
msgstr "Zobraziť častice v pozadí"

msgid "DISPLAY_BACKGROUND_PARTICLES"
msgstr "Zobraziť častice v pozadí"

#, fuzzy
msgid "DISPLAY_DRIVER_OPENGL"
msgstr "Zobraziť názvy tlačidiel pri výbere častí"

#, fuzzy
msgid "DISPLAY_DRIVER_VULKAN"
msgstr "Zobraziť názvy tlačidiel pri výbere častí"

#, fuzzy
msgid "DISPLAY_MODE"
msgstr "Zobraziť názvy tlačidiel pri výbere častí"

msgid "DISPLAY_PART_NAMES"
msgstr "Zobraziť názvy tlačidiel pri výbere častí"

msgid "DISSOLVED_COMPOUND_FOOD_SOURCE"
msgstr "Rovnomerne rozložený environmentálny zdroj potravy {0}"

msgid "DOES_NOT_USE_FEATURE"
msgstr "Nie"

msgid "DONATIONS"
msgstr "Príspevky"

msgid "DOT_DOT_DOT"
msgstr "..."

msgid "DOUBLE"
msgstr "Dvojitá"

msgid "DOUBLE_CLICK_TO_VIEW_IN_FULLSCREEN"
msgstr "Dvojitým kliknutím zobraziť na celej obrazovke"

msgid "DOUBLE_MEMBRANE_DESCRIPTION"
msgstr ""

#, fuzzy
msgid "DOUBLE_SPEED_TOGGLE_TOOLTIP"
msgstr "Hodnota, ktorá sa používa pri generovaní sveta (musí kladné byť číslo)"

msgid "DRAG_TO_REORDER_ITEMS_WITH_MOUSE"
msgstr ""

msgid "DUMP_SCENE_TREE"
msgstr ""

msgid "DUPLICATE_TYPE"
msgstr "Duplikovať typ"

msgid "EASTEREGG_MESSAGE_1"
msgstr "Zaujímavosť: Didínium a Črievička sú dokonalý príklad vzťahu medzi predátorom a korisťou, ktorý je skúmaný už desaťročia. Takže, si Didínium, alebo Črievička? Predátor či korisť?"

msgid "EASTEREGG_MESSAGE_10"
msgstr "VRTIACE SA VECI!!"

msgid "EASTEREGG_MESSAGE_11"
msgstr ""

msgid "EASTEREGG_MESSAGE_12"
msgstr ""

msgid "EASTEREGG_MESSAGE_13"
msgstr ""

msgid "EASTEREGG_MESSAGE_14"
msgstr "Tip: Čím viac bičíkov, tým väčšia rýchlosť, ale aj menej ATP"

msgid "EASTEREGG_MESSAGE_15"
msgstr "Tip: Môžeš pohltiť aj železo alebo iné častice."

msgid "EASTEREGG_MESSAGE_16"
msgstr "Tip: Pred pridaním jadra buď opatrný. Bude ťa to stáť veľa."

msgid "EASTEREGG_MESSAGE_17"
msgstr ""

msgid "EASTEREGG_MESSAGE_18"
msgstr ""

msgid "EASTEREGG_MESSAGE_2"
msgstr "Tip: Toxíny môžu byť použité na odvrátenie iných toxínov, ak si dosť rýchly."

msgid "EASTEREGG_MESSAGE_3"
msgstr "Tip: Osmoregulácia stojí 1 ATP za sekundu za každý blok tvojej bunky. Každý prázdny blok cytoplazmy tiež generuje 5 ATP za sekundu. Ak strácaš ATP kvôli osmoregulácií, pridaj prázdne cytoplasmy alebo odstráň organely."

msgid "EASTEREGG_MESSAGE_4"
msgstr ""

msgid "EASTEREGG_MESSAGE_5"
msgstr ""

msgid "EASTEREGG_MESSAGE_6"
msgstr "Tip: Niekedy je najlepšie pred inými bunkami utiecť."

msgid "EASTEREGG_MESSAGE_7"
msgstr "Tip: Môžeš pohltiť bunky s polovičnou veľkosťou tvojej."

msgid "EASTEREGG_MESSAGE_8"
msgstr "Tip: Baktérie môžu byť nebezpečnejšie ako napovedá ich veľkosť. Niektoré dokážu zabíjať zvnútra obete!"

msgid "EASTEREGG_MESSAGE_9"
msgstr "Tip: Môžeš svojou neopatrnosťou vyhubiť iné druhy. Môže sa to stať aj tebe."

msgid "EASTER_EGGS"
msgstr "Zahrnúť Easter eggy"

msgid "EASTER_EGGS_EXPLANATION"
msgstr "(náhodne umiestnené tajomstvá v hre)"

#, fuzzy
msgid "EASTER_EGG_BANANA_BIOME"
msgstr "(náhodne umiestnené tajomstvá v hre)"

#, fuzzy
msgid "EDGE_PAN_SPEED"
msgstr "Rýchlosť trávenia"

#, fuzzy
msgid "EDITING_TITLE"
msgstr "Chýba názov"

msgid "EDITOR"
msgstr "Editor"

#, fuzzy
msgid "EDITORS_AND_MUTATIONS_BUTTON"
msgstr "zmutoval"

msgid "EDITOR_BUTTON_TOOLTIP"
msgstr "Vstúpte do editora a upravte svoj druh"

msgid "EDITOR_TUTORIAL_EARLY_GOAL"
msgstr ""

msgid "EDITOR_TUTORIAL_EDITOR_TEXT"
msgstr ""

#, fuzzy
msgid "EDITOR_TUTORIAL_MICROBE_EDITOR_NUCLEUS"
msgstr "Záporná bilancia ATP"

#, fuzzy
msgid "EFFECTIVE_VALUE"
msgstr "{0}%"

msgid "EIGHT_TIMES"
msgstr "8x"

#, fuzzy
msgid "EJECT_ENGULFED"
msgstr "Nedá sa pohltiť"

#, fuzzy
msgid "EJECT_ENGULFED_TOOLTIP"
msgstr "Nedá sa pohltiť"

#, fuzzy
msgid "EMITTERS_COUNT"
msgstr "Fáza Mikróbov"

msgid "ENABLED_MODS"
msgstr "Povolené módy"

#, fuzzy
msgid "ENABLE_ALL_COMPATIBLE"
msgstr "Povoliť všetky kompatibilné módy"

msgid "ENABLE_EDITOR"
msgstr "Zapni editor"

msgid "ENABLE_GUI_LIGHT_EFFECTS"
msgstr "Povoliť svetelné efekty GUI"

msgid "ENDOSYMBIONT_ENGULFED_ALREADY_DONE"
msgstr ""

msgid "ENDOSYMBIONT_ENGULFED_PROGRESS"
msgstr ""

msgid "ENDOSYMBIONT_TYPE_ALREADY_PRESENT"
msgstr ""

#, fuzzy
msgid "ENDOSYMBIOSIS_AVAILABLE_ORGANELLES"
msgstr "Umiestniť organelu"

msgid "ENDOSYMBIOSIS_BUTTON"
msgstr ""

#, fuzzy
msgid "ENDOSYMBIOSIS_CANCEL_TOOLTIP"
msgstr "Rozpojiť všetky"

#, fuzzy
msgid "ENDOSYMBIOSIS_COMPLETE_TOOLTIP"
msgstr "Hodnota, ktorá sa používa pri generovaní sveta (musí kladné byť číslo)"

#, fuzzy
msgid "ENDOSYMBIOSIS_EXPLANATION"
msgstr "(začiatočná poloha)"

msgid "ENDOSYMBIOSIS_NOTHING_ENGULFED"
msgstr ""

#, fuzzy
msgid "ENDOSYMBIOSIS_NO_CANDIDATE_ORGANELLES"
msgstr "Odpojené organely"

#, fuzzy
msgid "ENDOSYMBIOSIS_PROGRESSING_EXPLANATION"
msgstr "(začiatočná poloha)"

msgid "ENDOSYMBIOSIS_PROKARYOTIC_LIMIT_EXPLANATION"
msgstr ""

#, fuzzy
msgid "ENDOSYMBIOSIS_SINGLE_SPECIES_PROGRESS_DESCRIPTION"
msgstr "Premieňa [thrive:compound type=\"hydrogensulfide\"]sírovodík[/thrive:compound] na [thrive:compound type=\"glucose\"]glukózu[/thrive:compound]. Množstvo závisí od koncentrácie [thrive:compound type=\"carbondioxide\"]oxidu uhličitého [/thrive:compound]. Taktiežpremieňa [thrive:compound type=\"glucose\"]glukózu[/thrive:compound] na [thrive:compound type=\"atp\"][/thrive:compound]."

#, fuzzy
msgid "ENDOSYMBIOSIS_START_TOOLTIP"
msgstr "Vstúpte do editora a upravte svoj druh"

#, fuzzy
msgid "ENDOSYMBIOSIS_TITLE"
msgstr "Chýba názov"

#, fuzzy
msgid "ENERGY_BALANCE_REQUIRED_COMPOUND_LINE"
msgstr "{0}: -{1} ATP"

msgid "ENERGY_BALANCE_TOOLTIP_CONSUMPTION"
msgstr "{0}: -{1} ATP"

msgid "ENERGY_BALANCE_TOOLTIP_PRODUCTION"
msgstr "{0}: +{1} ATP"

#, fuzzy
msgid "ENERGY_BALANCE_TOOLTIP_PRODUCTION_WITH_REQUIREMENT"
msgstr "{0}: +{1} ATP"

msgid "ENERGY_IN_PATCH_FOR"
msgstr "Energia v {0} pre {1}"

#, fuzzy
msgid "ENERGY_IN_PATCH_SHORT"
msgstr "Energia v {0} pre {1}"

msgid "ENERGY_SOURCES"
msgstr "Zdroje energie:"

msgid "ENERGY_SUMMARY_LINE"
msgstr ""

msgid "ENGULF_NO_ATP_DAMAGE_MESSAGE"
msgstr ""

msgid "ENTER_EXISTING_ID"
msgstr "Zadajte existujúce ID"

msgid "ENTER_EXISTING_WORKSHOP_ID"
msgstr ""

msgid "ENTITY_LABEL"
msgstr "Štítok entity"

msgid "ENVIRONMENT"
msgstr "Životné prostredie"

#, fuzzy
msgid "ENVIRONMENTAL_CONDITIONS_BUTTON"
msgstr "Environmentálna retencia glukózy"

msgid "ENVIRONMENTAL_GLUCOSE_RETENTION"
msgstr "Environmentálna retencia glukózy"

#, fuzzy
msgid "ENVIRONMENTAL_GLUCOSE_RETENTION_EXPLANATION"
msgstr "(proporcia glukózy v prostredí každú generáciu"

#, fuzzy
msgid "ENVIRONMENT_BUTTON_MICROBE_TOOLTIP"
msgstr "Zobraziť / skryť prostredie a zlúčeniny"

#, fuzzy
msgid "ENVIRONMENT_TOLERANCE"
msgstr "Životné prostredie"

msgid "EPIPELAGIC"
msgstr "Epipelagiál"

msgid "EQUIPMENT_TYPE_AXE"
msgstr ""

msgid "ERROR"
msgstr "Chyba"

msgid "ERROR_CREATING_FOLDER"
msgstr "Chyba pri vytváraní priečinka pre mód"

msgid "ERROR_CREATING_INFO_FILE"
msgstr ""

msgid "ERROR_FAILED_TO_SAVE_NEW_SETTINGS"
msgstr "Chyba: Nepodarilo sa uložiť nové nastavenia."

#, fuzzy
msgid "ERROR_FETCHING_EXPLANATION"
msgstr "(náhodne umiestnené tajomstvá v hre)"

#, fuzzy
msgid "ERROR_FETCHING_NEWS"
msgstr "Chyba pri vytváraní priečinka pre mód"

msgid "ERROR_LOADING"
msgstr "Chyba v načítaní"

msgid "ERROR_SAVING"
msgstr "Chyba pri ukladaní"

#, fuzzy
msgid "ERROR_UPLOADING_EXCEPTION"
msgstr "Chyba v načítaní"

msgid "ESCAPE"
msgstr "Esc"

#, fuzzy
msgid "ESCAPE_ENGULFING"
msgstr "uniknúť pohlteniu"

msgid "ESTUARY"
msgstr "Ústie"

#, fuzzy
msgid "EVENT_ERUPTION_TOOLTIP"
msgstr "Vrátiť sa k základnému zobrazeniu nastavení"

msgid "EVENT_METEOR_GLUCOSE"
msgstr ""

#, fuzzy
msgid "EVENT_METEOR_IRON"
msgstr "{0}: +{1} ATP"

#, fuzzy
msgid "EVENT_METEOR_PHOSPHATES"
msgstr "Umiestniť fosfát"

#, fuzzy
msgid "EVENT_METEOR_PLAIN"
msgstr "Vrátiť sa k základnému zobrazeniu nastavení"

msgid "EVENT_METEOR_RADIOACTIVE"
msgstr ""

msgid "EVENT_METEOR_SULFUR"
msgstr ""

#, fuzzy
msgid "EVOLUTIONARY_TREE"
msgstr "Od Revolutionary Games Studio"

#, fuzzy
msgid "EVOLUTIONARY_TREE_BUILD_FAILED"
msgstr "Od Revolutionary Games Studio"

#, fuzzy
msgid "EXACT_VERSION_COLON"
msgstr "Verzia:"

#, fuzzy
msgid "EXACT_VERSION_TOOLTIP"
msgstr "Vrátiť sa k základnému zobrazeniu nastavení"

msgid "EXCEPTION_HAPPENED_PROCESSING_SAVE"
msgstr ""

msgid "EXCEPTION_HAPPENED_WHILE_LOADING"
msgstr ""

#, fuzzy
msgid "EXCLUSIVE_FULLSCREEN"
msgstr "Prepnúť na celú obrazovku"

#, fuzzy
msgid "EXISTING_BUILDINGS"
msgstr "Zadajte existujúce ID"

msgid "EXIT"
msgstr "Odísť"

#, fuzzy
msgid "EXIT_EDITOR"
msgstr "Editor"

#, fuzzy
msgid "EXIT_TO_LAUNCHER"
msgstr "Spustiť E"

msgid "EXPERIMENTAL_FEATURES"
msgstr ""

#, fuzzy
msgid "EXPERIMENTAL_FEATURES_EXPLANATION"
msgstr "(rýchlosť, akou druhy AI mutujú)"

#, fuzzy
msgid "EXPERIMENTAL_FEATURES_WARNING"
msgstr "(rýchlosť, akou druhy AI mutujú)"

msgid "EXPORT_ALL_WORLDS"
msgstr ""

#, fuzzy
msgid "EXPORT_ALL_WORLDS_TOOLTIP"
msgstr "Uplynulý čas: {0:#,#} rokov"

#, fuzzy
msgid "EXPORT_SUCCESS"
msgstr "Dravosť {0}"

msgid "EXTERNAL"
msgstr "Povrchový"

msgid "EXTERNAL_EFFECTS"
msgstr ""

msgid "EXTINCTION_BOX_TEXT"
msgstr ""

msgid "EXTINCTION_CAPITAL"
msgstr "VYHYNUTIE"

msgid "EXTINCT_FROM_PATCH"
msgstr ""

msgid "EXTINCT_FROM_THE_PLANET"
msgstr ""

msgid "EXTINCT_IN_PATCH"
msgstr "vyhynul v tejto oblasti"

msgid "EXTINCT_SPECIES"
msgstr "Vyhynuté druhy"

msgid "EXTRAS"
msgstr "Extra"

msgid "EXTRA_OPTIONS"
msgstr "Extra nastavenia"

#, fuzzy
msgid "FACEBOOK_TOOLTIP"
msgstr "Pozastaviť hru"

msgid "FAILED"
msgstr ""

#, fuzzy
msgid "FAILED_ONE_OR_MORE_SAVE_DELETION_DESCRIPTION"
msgstr "Môj úžasný mod"

#, fuzzy
msgid "FAILED_SAVE_DELETION"
msgstr "Chyba: Nepodarilo sa uložiť nové nastavenia."

#, fuzzy
msgid "FAILED_SAVE_DELETION_DESCRIPTION"
msgstr "Môj úžasný mod"

msgid "FEARFUL"
msgstr "Bojazlivý"

msgid "FEAR_EXPLANATION"
msgstr ""

#, fuzzy
msgid "FEATURE_DISABLED"
msgstr "Vypnuté"

#, fuzzy
msgid "FEATURE_ENABLED"
msgstr "Cheaty povolené"

msgid "FEBRUARY"
msgstr "Február"

msgid "FEED_ITEM_CONTENT_PARSING_FAILED"
msgstr ""

#, fuzzy
msgid "FEED_ITEM_MISSING_CONTENT"
msgstr ""
"Čas spracovania: {0} s\n"
"Fyzikálny čas: {1} s\n"
"Entity: {2} Iné: {3}\n"
"Spawnuté: {4} Despawnuté: {5}\n"
"Použité uzly: {6}\n"
"Použitá pamäť: {7}\n"
"GPU pamäť: {8}\n"
"Vykreslené objekty: {9}\n"
"Draw Calls: {10} 2D: {11}\n"
"Vykreslené vrcholy: {12}\n"
"Zmeny materiálu: {13}\n"
"Zmeny tieňovača: {14}\n"
"Osirotené uzly: {15}\n"
"Latencia zvuku: {16} ms\n"
"Celkovy počet vlákien: {17}\n"
"Celkový čas CPU: {18}"

msgid "FEED_ITEM_PUBLISHED_AT"
msgstr ""

msgid "FEED_ITEM_TRUNCATED_NOTICE"
msgstr ""

#, fuzzy
msgid "FERROPLAST"
msgstr "Termoplast"

#, fuzzy
msgid "FERROPLAST_DESCRIPTION"
msgstr "Popis módu:"

#, fuzzy
msgid "FERROPLAST_PROCESSES_DESCRIPTION"
msgstr "Premieňa [thrive:compound type=\"glucose\"]glukózu[/thrive:compound] na [thrive:compound type=\"atp\"][/thrive:compound]."

msgid "FILTER_ITEMS_BY_CATEGORY_COLON"
msgstr "Filtrovať položky podľa kategórie:"

msgid "FIND_CURRENT_PATCH"
msgstr ""

msgid "FINISHED_DOT"
msgstr "Dokončené."

msgid "FINISH_EDITING_AND_RETURN_TO_ENVIRONMENT"
msgstr "Dokončiť úpravy a vrátiť sa do prostredia"

msgid "FINISH_ONE_GENERATION"
msgstr ""

msgid "FINISH_X_GENERATIONS"
msgstr "Počet potrebných generácií: {0}"

msgid "FIRE_TOXIN"
msgstr "Ohnivý toxín"

#, fuzzy
msgid "FIRE_TOXIN_TOOLTIP"
msgstr "Niektoré možnosti môžu byť vypnuté, ak je realistický režim zapnutý"

msgid "FLAGELLUM"
msgstr "Bičík"

msgid "FLAGELLUM_DESCRIPTION"
msgstr ""

#, fuzzy
msgid "FLAGELLUM_LENGTH_DESCRIPTION"
msgstr "Používa [thrive:compound type=\"atp\"][/thrive:compound] na zvýšenie rýchlosti pohybu bunky."

msgid "FLAGELLUM_PROCESSES_DESCRIPTION"
msgstr "Používa [thrive:compound type=\"atp\"][/thrive:compound] na zvýšenie rýchlosti pohybu bunky."

#, fuzzy
msgid "FLEET_NAME_FROM_PLACE"
msgstr "vyhynul na tejto planéte"

#, fuzzy
msgid "FLEET_UNITS"
msgstr "{0} {1}"

#, fuzzy
msgid "FLOATING_CHUNKS_COLON"
msgstr "Rotácia:"

msgid "FLOATING_HAZARD"
msgstr "Plávajúce nebezpečenstvo"

msgid "FLUID"
msgstr "Tekutina"

msgid "FLUIDITY_RIGIDITY"
msgstr "Tekutosť / Tuhosť"

msgid "FOCUSED"
msgstr "Sústredený"

msgid "FOCUS_EXPLANATION"
msgstr ""

#, fuzzy
msgid "FOG_OF_WAR_DISABLED"
msgstr "Vypnuté"

#, fuzzy
msgid "FOG_OF_WAR_DISABLED_DESCRIPTION"
msgstr "Môj úžasný mod"

msgid "FOG_OF_WAR_INTENSE"
msgstr ""

#, fuzzy
msgid "FOG_OF_WAR_INTENSE_DESCRIPTION"
msgstr "Dlhý popis módu:"

msgid "FOG_OF_WAR_MODE"
msgstr ""

msgid "FOG_OF_WAR_REGULAR"
msgstr ""

#, fuzzy
msgid "FOG_OF_WAR_REGULAR_DESCRIPTION"
msgstr "Môže sa použiť na bodnutie iných buniek alebo na obranu proti ich toxínom."

msgid "FOOD_CHAIN"
msgstr "Potravový reťazec"

msgid "FOOD_SOURCE_ENERGY_INFO"
msgstr ""

#, fuzzy
msgid "FORGET_MOD_DETAILS"
msgstr "Odstrániť lokálne údaje"

msgid "FORGET_MOD_DETAILS_TOOLTIP"
msgstr ""

msgid "FORM_ERROR_MESSAGE"
msgstr "Chyba: {0}"

msgid "FOSSILISATION"
msgstr ""

#, fuzzy
msgid "FOSSILISATION_EXPLANATION"
msgstr "(začiatočná poloha)"

#, fuzzy
msgid "FOSSILISATION_FAILED"
msgstr "(začiatočná poloha)"

#, fuzzy
msgid "FOSSILISATION_FAILED_DESCRIPTION"
msgstr "Môj úžasný mod"

msgid "FOSSILISATION_HINT"
msgstr ""

msgid "FOSSILISATION_HINT_ALREADY_FOSSILISED"
msgstr ""

msgid "FOSSILISE"
msgstr ""

#, fuzzy
msgid "FOSSIL_DELETION_FAILED"
msgstr "Vytvorenie modu zlyhalo"

#, fuzzy
msgid "FOSSIL_DELETION_FAILED_DESCRIPTION"
msgstr "Môj úžasný mod"

msgid "FOUR_TIMES"
msgstr "4x"

msgid "FPS"
msgstr "Snímky za sekundu: {0}"

msgid "FPS_DISPLAY"
msgstr "Zobrazenie počtu snímkov za sekundu"

msgid "FRAME_DURATION"
msgstr "Delta čas: {0}"

msgid "FREEBUILDING"
msgstr "Voľná stavba"

msgid "FREE_GLUCOSE_CLOUD"
msgstr "Po opustení editora sa vytvorí oblak glukózy"

msgid "FREE_GLUCOSE_CLOUD_EXPLANATION"
msgstr "(začni s oblakom glukózy v blízkosti každou generáciou)"

msgid "FULLSCREEN"
msgstr "Celá obrazovka"

#, fuzzy
msgid "FULL_MOD_INFO"
msgstr "Úplné informácie o móde"

msgid "GALLERY_VIEWER"
msgstr "Zobrazovač galérie"

#, fuzzy
msgid "GAMEPLAY_BASICS_TITLE"
msgstr "Dizajnéri"

msgid "GAME_DESIGN_TEAM"
msgstr "Dizajnéri"

#, fuzzy
msgid "GAME_SYSTEMS_TITLE"
msgstr "Dizajnéri"

#, fuzzy
msgid "GATHERED_ENERGY_TOOLTIP"
msgstr "Pozastaviť hru"

msgid "GENERAL"
msgstr "Všeobecné"

#, fuzzy
msgid "GENERAL_LOADING_TIP_1"
msgstr "Chybu opravíš stlačením tlačidla Zrušiť v editore"

#, fuzzy
msgid "GENERAL_LOADING_TIP_2"
msgstr "Chybu opravíš stlačením tlačidla Zrušiť v editore"

#, fuzzy
msgid "GENERAL_LOADING_TIP_3"
msgstr "Chybu opravíš stlačením tlačidla Zrušiť v editore"

#, fuzzy
msgid "GENERAL_LOADING_TIP_4"
msgstr "Chybu opravíš stlačením tlačidla Zrušiť v editore"

#, fuzzy
msgid "GENERAL_LOADING_TIP_5"
msgstr "Chybu opravíš stlačením tlačidla Zrušiť v editore"

#, fuzzy
msgid "GENERAL_LOADING_TIP_6"
msgstr "Chybu opravíš stlačením tlačidla Zrušiť v editore"

#, fuzzy
msgid "GENERAL_LOADING_TIP_7"
msgstr "Chybu opravíš stlačením tlačidla Zrušiť v editore"

msgid "GENERATIONS"
msgstr "Generácia"

msgid "GENERATION_COLON"
msgstr "Generácia:"

#, fuzzy
msgid "GITHUB_TOOLTIP"
msgstr "Opustiť hru"

msgid "GLES3"
msgstr ""

msgid "GLOBAL_GLACIATION_END_EVENT_LOG"
msgstr ""

#, fuzzy
msgid "GLOBAL_GLACIATION_EVENT"
msgstr "Celková populácia:"

#, fuzzy
<<<<<<< HEAD
msgid "GLOBAL_GLACIATION_EVENT_LOG"
msgstr "Celková populácia:"

#, fuzzy
msgid "GLOBAL_GLACIATION_EVENT_TOOLTIP"
msgstr "Prebudiť sa"

#, fuzzy
msgid "GLOBAL_GLACIATION_EVENT_WARNING_LOG"
msgstr "Celková populácia:"
=======
msgid "GLOBAL_GLACIATION_EVENT_TOOLTIP"
msgstr "Prebudiť sa"

msgid "GLOBAL_GLACIATION_EVENT_WARNING_LOG_PLURAL"
msgstr ""

msgid "GLOBAL_GLACIATION_EVENT_WARNING_LOG_SINGULAR"
msgstr ""
>>>>>>> 4c6b8478

msgid "GLOBAL_GLACIATION_START_EVENT_LOG"
msgstr ""

msgid "GLOBAL_INITIAL_LETTER"
msgstr "G"

#, fuzzy
msgid "GLOBAL_POPULATION_COLON"
msgstr "Celková populácia:"

msgid "GLOBAL_TIMELINE_SPECIES_MIGRATED_TO"
msgstr "Časť populácie [b][u]{0}[/u][/b] z {2} migrovala do {1}"

msgid "GLUCOSE"
msgstr "Glukóza"

msgid "GLUCOSE_CONCENTRATIONS_DRASTICALLY_DROPPED"
msgstr "Koncentrácia glukózy drasticky klesla!"

msgid "GLYCOLYSIS"
msgstr "Glykolýza"

msgid "GODMODE"
msgstr ""

#, fuzzy
msgid "GOD_TOOLS_TITLE"
msgstr "Uplynulý čas: {0:#,#} rokov"

msgid "GOOGLY_EYE_CELL"
msgstr "Bunka s pohyblivými očami"

msgid "GOT_IT"
msgstr "Rozumiem"

msgid "GPL_LICENSE_HEADING"
msgstr "Text licencie GPL je nasledujúci:"

msgid "GPU_NAME"
msgstr "GPU:"

msgid "GRAPHICS"
msgstr "Grafika"

msgid "GRAPHICS_TEAM"
msgstr "Grafici"

#, fuzzy
msgid "GROWTH_ORDER"
msgstr "Normálny"

msgid "GUI"
msgstr "GUI"

msgid "GUI_LIGHT_EFFECTS_OPTION_DESCRIPTION"
msgstr ""

#, fuzzy
msgid "GUI_TAB_NAVIGATION"
msgstr "{0} tis"

msgid "GUI_VOLUME"
msgstr "Hlasitosť GUI"

msgid "HEALTH"
msgstr "Zdravie"

msgid "HEALTH_MODIFIER"
msgstr ""

#, fuzzy
msgid "HEAT_ACCUMULATION_BAR_TOOLTIP"
msgstr "Pozastaviť hru"

msgid "HELP"
msgstr "Pomoc"

msgid "HELP_BUTTON_TOOLTIP"
msgstr "Ako hrať hru"

msgid "HIGHER_VALUES_INCREASE_PERFORMANCE"
msgstr "(vyššie hodnoty zvyšujú výkon)"

msgid "HIGHER_VALUES_WORSEN_PERFORMANCE"
msgstr "(vyššie hodnoty zhoršujú výkon)"

msgid "HOLD_FOR_PAN_OR_ROTATE_MODE"
msgstr ""

msgid "HOLD_FOR_PAN_WITH_MOUSE"
msgstr ""

msgid "HOLD_PACK_COMMANDS_MENU"
msgstr ""

msgid "HOLD_TO_SHOW_CURSOR"
msgstr ""

msgid "HOLD_TO_SHOW_CURSOR_ADVICE_TEXT"
msgstr ""

msgid "HOLD_TO_SKIP_CREDITS"
msgstr ""

#, fuzzy
msgid "HOME"
msgstr "Home"

#, fuzzy
msgid "HORIZONTAL_COLON"
msgstr "Verzia:"

msgid "HORIZONTAL_WITH_AXIS_NAME_COLON"
msgstr ""

msgid "HP_COLON"
msgstr "HP:"

msgid "HSV"
msgstr "OSJ"

msgid "HUD_MESSAGE_MULTIPLE"
msgstr ""

#, fuzzy
msgid "HYDROGENASE"
msgstr "Sírovodík"

#, fuzzy
msgid "HYDROGENASE_DESCRIPTION"
msgstr "Premieňa [thrive:compound type=\"atp\"][/thrive:compound] na [thrive:compound type=\"ammonia\"][/thrive:compound]. Množstvo závisí od koncentrácie[thrive:compound type=\"nitrogen\"]dusíka[/thrive:compound]."

#, fuzzy
msgid "HYDROGENASE_PROCESSES_DESCRIPTION"
msgstr "Premieňa [thrive:compound type=\"atp\"][/thrive:compound] na [thrive:compound type=\"ammonia\"][/thrive:compound]. Množstvo závisí od koncentrácie[thrive:compound type=\"nitrogen\"]dusíka[/thrive:compound]."

msgid "HYDROGEN_SULFIDE"
msgstr "Sírovodík"

#, fuzzy
msgid "ICESHARD"
msgstr "Ľadový črep"

msgid "ICESHELF"
msgstr "Šelfový ľadovec"

msgid "ICE_CHUNK_BIG"
msgstr ""

msgid "ICE_CHUNK_SMALL"
msgstr ""

msgid "ID_IS_NOT_A_NUMBER"
msgstr "ID nie je platné číslo"

#, fuzzy
msgid "ID_NUMBER"
msgstr "Identifikačné číslo"

#, fuzzy
msgid "IMAGE_FILE_TYPES"
msgstr "Typy membrán"

msgid "INCLUDE_MULTICELLULAR_PROTOTYPE"
msgstr "Zahrnúť prototypy neskoršej fázy"

msgid "INCLUDE_MULTICELLULAR_PROTOTYPE_EXPLANATION"
msgstr "(akonáhle sa dostaneš do ďalšej fázy, niektoré funkcie môžu byť nedostupné)"

#, fuzzy
msgid "INCREASE_ITEM_SIZE"
msgstr "Vytvoriť nový"

#, fuzzy
msgid "INDICATOR_SPECIES_IS_NEW"
msgstr "Vyhynuté druhy"

#, fuzzy
msgid "INDICATOR_SPECIES_MUTATED"
msgstr "zmutoval"

msgid "INDUSTRIAL_STAGE"
msgstr ""

#, fuzzy
msgid "INFINITE_COMPOUNDS"
msgstr "Nekonečné zlúčeniny"

msgid "INFINITE_MP"
msgstr "Nekonečné MP"

msgid "INFO_BOX_COST"
msgstr ""

#, fuzzy
msgid "INFO_BOX_EDITORS"
msgstr "Úložný priestor"

msgid "INFO_BOX_ENZYMES"
msgstr ""

#, fuzzy
msgid "INFO_BOX_GAMEPLAY_TYPE"
msgstr "Náklady na osmoreguláciu"

#, fuzzy
msgid "INFO_BOX_INTERNAL_NAME"
msgstr "Interný názov (priečinku):"

msgid "INFO_BOX_MASS"
msgstr ""

#, fuzzy
msgid "INFO_BOX_NEXT_STAGE"
msgstr "Úložný priestor"

#, fuzzy
msgid "INFO_BOX_OSMOREGULATION_COST"
msgstr "Náklady na osmoreguláciu"

#, fuzzy
msgid "INFO_BOX_PREVIOUS_STAGE"
msgstr "Žiadne procesy"

#, fuzzy
msgid "INFO_BOX_PROCESSES"
msgstr "Žiadne procesy"

#, fuzzy
msgid "INFO_BOX_REQUIRES_NUCLEUS"
msgstr "Vyžaduje jadro"

msgid "INFO_BOX_SIZE"
msgstr ""

#, fuzzy
msgid "INFO_BOX_STORAGE"
msgstr "Úložný priestor"

msgid "INFO_BOX_UNIQUE"
msgstr ""

msgid "INFO_BOX_UPGRADES"
msgstr ""

msgid "INGESTED_MATTER"
msgstr ""

#, fuzzy
msgid "INIT_NEW_WORLD_TOOLTIP"
msgstr "Uplynulý čas: {0:#,#} rokov"

msgid "INPUTS"
msgstr "Ovládanie"

msgid "INPUT_NAME_BUILD_STRUCTURE"
msgstr ""

msgid "INPUT_NAME_INTERACTION"
msgstr ""

msgid "INPUT_NAME_OPEN_INVENTORY"
msgstr ""

msgid "INSPECT"
msgstr "Prezrieť"

#, fuzzy
msgid "INSPECTOR"
msgstr "Prezrieť"

#, fuzzy
msgid "INSTAGRAM_TOOLTIP"
msgstr "Pozastaviť hru"

#, fuzzy
msgid "INTERACTION_ACTIVATE_ASCENSION"
msgstr "Miera mutácie AI"

#, fuzzy
msgid "INTERACTION_ACTIVATE_ASCENSION_MISSING_ENERGY"
msgstr "Miera mutácie AI"

#, fuzzy
msgid "INTERACTION_CONSTRUCT"
msgstr "Miera mutácie AI"

msgid "INTERACTION_CONSTRUCT_MISSING_DEPOSITED_MATERIALS"
msgstr ""

#, fuzzy
msgid "INTERACTION_CRAFT"
msgstr "Miera mutácie AI"

#, fuzzy
msgid "INTERACTION_DEPOSIT_RESOURCES"
msgstr "Miera mutácie AI"

msgid "INTERACTION_DEPOSIT_RESOURCES_NO_SUITABLE_RESOURCES"
msgstr ""

#, fuzzy
msgid "INTERACTION_DESTROY"
msgstr "Miera mutácie AI"

#, fuzzy
msgid "INTERACTION_FOUND_SETTLEMENT"
msgstr "Miera mutácie AI"

#, fuzzy
msgid "INTERACTION_HARVEST"
msgstr "Miera mutácie AI"

msgid "INTERACTION_HARVEST_CANNOT_MISSING_TOOL"
msgstr ""

msgid "INTERACTION_PICK_UP"
msgstr ""

msgid "INTERACTION_PICK_UP_CANNOT_FULL"
msgstr ""

msgid "INTERNALS"
msgstr ""

msgid "INTERNAL_NAME_IN_USE"
msgstr ""

msgid "INTERNAL_NAME_REQUIRED"
msgstr ""

msgid "INTERNAL_NAME_REQUIRES_CAPITAL"
msgstr ""

msgid "INVALID_DATA_TO_PLOT"
msgstr "Neplatné údaje na vykreslenie"

msgid "INVALID_ICON_PATH"
msgstr ""

msgid "INVALID_SAVE_NAME_POPUP"
msgstr ""

msgid "INVALID_SPECIES_NAME_POPUP"
msgstr ""

msgid "INVALID_TAG"
msgstr ""

msgid "INVALID_URL_FORMAT"
msgstr "Neplatný formát adresy URL"

msgid "INVALID_URL_SCHEME"
msgstr "Neplatná schéma adresy URL"

msgid "INVENTORY_ITEMS_ON_GROUND"
msgstr ""

#, fuzzy
msgid "INVENTORY_TITLE"
msgstr "\"{0}\" - {1}"

msgid "INVENTORY_TOGGLE_CRAFTING"
msgstr ""

msgid "INVENTORY_TOGGLE_GROUND"
msgstr ""

msgid "INVERTED"
msgstr ""

msgid "IN_PROTOTYPE"
msgstr ""

msgid "IRON"
msgstr "Železo"

#, fuzzy
msgid "IRON_OXIDATION"
msgstr "Príspevky"

#, fuzzy
msgid "ITCH_TOOLTIP"
msgstr "Opustiť hru"

msgid "ITEM_AT_2D_COORDINATES"
msgstr ""

#, fuzzy
msgid "ITEM_NAME_SEPARATOR"
msgstr "@"

msgid "JANUARY"
msgstr "Január"

msgid "JSON_DEBUG_MODE"
msgstr "Debugovací režim JSON:"

msgid "JSON_DEBUG_MODE_ALWAYS"
msgstr "Vždy"

msgid "JSON_DEBUG_MODE_AUTO"
msgstr "Automaticky"

msgid "JSON_DEBUG_MODE_NEVER"
msgstr "Nikdy"

msgid "JULY"
msgstr "Júl"

msgid "JUNE"
msgstr "Jún"

#, fuzzy
msgid "KEEP_CURRENT_SHORT"
msgstr "Súčasní vývojári"

#, fuzzy
msgid "KEEP_CURRENT_TOLERANCE_FLEXIBILITY_TOOLTIP"
msgstr "Pozastaviť hru"

#, fuzzy
msgid "KEEP_MIGRATION"
msgstr "Aeróbne Dýchanie"

msgid "KEY_BACK"
msgstr "Dozadu"

#, fuzzy
msgid "KEY_BACKTAB"
msgstr "Dozadu"

#, fuzzy
msgid "KEY_BINDING_CHANGE_CONFLICT"
msgstr ""
"Je tu kolízia s {0}.\n"
"Chceš odstrániť priradený kláves z {1}?"

msgid "KEY_BRING_UP_KEYBOARD"
msgstr ""

msgid "KEY_CLEAR"
msgstr "Clear (Vymazať)"

msgid "KEY_DELETE"
msgstr "Delete"

msgid "KEY_DOWN"
msgstr "Dole"

msgid "KEY_END"
msgstr "End"

msgid "KEY_ENTER"
msgstr "Enter"

msgid "KEY_FAVORITES"
msgstr "Obľúbené"

msgid "KEY_FORWARD"
msgstr "Dopredu"

#, fuzzy
msgid "KEY_GLOBE"
msgstr "Home"

msgid "KEY_HELP"
msgstr "Pomoc"

msgid "KEY_HOME"
msgstr "Home"

msgid "KEY_HOMEPAGE"
msgstr "Domovská stránka"

#, fuzzy
msgid "KEY_HYPER"
msgstr "Pomoc"

msgid "KEY_INSERT"
msgstr "Insert"

#, fuzzy
msgid "KEY_JIS_EISU"
msgstr "Insert"

#, fuzzy
msgid "KEY_JIS_KANA"
msgstr "Režim spánku"

msgid "KEY_LEFT"
msgstr "Doľava"

msgid "KEY_MENU"
msgstr "Menu"

#, fuzzy
msgid "KEY_META"
msgstr "Tab"

msgid "KEY_OPENURL"
msgstr "Otvoriť URL adresu"

msgid "KEY_PAUSE"
msgstr "Pause"

msgid "KEY_PRINT"
msgstr "Snímka obrazovky"

msgid "KEY_REFRESH"
msgstr "Obnoviť"

msgid "KEY_RIGHT"
msgstr "Doprava"

msgid "KEY_SEARCH"
msgstr "Hľadať"

msgid "KEY_STANDBY"
msgstr "Režim spánku"

msgid "KEY_STOP"
msgstr "Stop"

msgid "KEY_TAB"
msgstr "Tab"

msgid "KEY_UP"
msgstr "Hore"

msgid "KILO_ABBREVIATION"
msgstr "{0} tis"

msgid "KP0"
msgstr "Num 0"

msgid "KP1"
msgstr "Num 1"

msgid "KP2"
msgstr "Num 2"

msgid "KP3"
msgstr "Num 3"

msgid "KP4"
msgstr "Num 4"

msgid "KP5"
msgstr "Num 5"

msgid "KP6"
msgstr "Num 6"

msgid "KP7"
msgstr "Num 7"

msgid "KP8"
msgstr "Num 8"

msgid "KP9"
msgstr "Num 9"

msgid "KPADD"
msgstr "Num +"

msgid "KPDIVIDE"
msgstr "Num /"

msgid "KPENTER"
msgstr "Numerický Enter"

msgid "KPMULTIPLY"
msgstr "Num *"

msgid "KPPERIOD"
msgstr "Num ."

msgid "KPSUBTRACT"
msgstr "Num -"

msgid "LANGUAGE"
msgstr "Jazyk:"

msgid "LANGUAGE_TRANSLATION_PROGRESS"
msgstr "Tento jazyk je dokončený na {0}%"

msgid "LANGUAGE_TRANSLATION_PROGRESS_LOW"
msgstr "Na preklade tohto jazyka sa ešte pracuje ({0}% hotovo)"

msgid "LANGUAGE_TRANSLATION_PROGRESS_REALLY_LOW"
msgstr "Tento preklad nie je dokončený ({0}% hotovo) prosím pomôž nám s ním!"

#, fuzzy
msgid "LARGE_SULFUR_CHUNK"
msgstr "Malý kus železa"

#, fuzzy
msgid "LAST_ORGANELLE_DELETE_OPTION_DISABLED_TOOLTIP"
msgstr "Nedá sa odstrániť posledná organela"

msgid "LAUNCH0"
msgstr "Spustiť 0"

msgid "LAUNCH1"
msgstr "Spustiť 1"

msgid "LAUNCH2"
msgstr "Spustiť 2"

msgid "LAUNCH3"
msgstr "Spustiť 3"

msgid "LAUNCH4"
msgstr "Spustiť 4"

msgid "LAUNCH5"
msgstr "Spustiť 5"

msgid "LAUNCH6"
msgstr "Spustiť 6"

msgid "LAUNCH7"
msgstr "Spustiť 7"

msgid "LAUNCH8"
msgstr "Spustiť 8"

msgid "LAUNCH9"
msgstr "Spustiť 9"

msgid "LAUNCHA"
msgstr "Spustiť A"

msgid "LAUNCHB"
msgstr "Spustiť B"

msgid "LAUNCHC"
msgstr "Spustiť C"

msgid "LAUNCHD"
msgstr "Spustiť D"

msgid "LAUNCHE"
msgstr "Spustiť E"

msgid "LAUNCHF"
msgstr "Spustiť F"

msgid "LAUNCHMAIL"
msgstr "Mail"

msgid "LAUNCHMEDIA"
msgstr "Médiá"

msgid "LAWK_ONLY"
msgstr "Realistická hra"

msgid "LAWK_ONLY_EXPLANATION"
msgstr "obmedzuje časti a schopnosti iba na život, ako ho poznáme"

msgid "LEAD_ARTIST"
msgstr "Hlavný umelec"

msgid "LEAD_ARTISTS"
msgstr "Hlavní umelci"

msgid "LEAD_DEVELOPERS"
msgstr "Hlavný vývojár"

msgid "LEAD_GAME_DESIGNER"
msgstr "Vedúci herný dizajnér"

msgid "LEAD_GAME_DESIGNERS"
msgstr "Vedúci herní dizajnéri"

msgid "LEAD_OUTREACH_PEOPLE"
msgstr "Vedúci kontaktu s komunitou"

msgid "LEAD_OUTREACH_PERSON"
msgstr "Vedúci kontaktu s komunitou"

msgid "LEAD_PROGRAMMER"
msgstr "Hlavný programátor"

msgid "LEAD_PROGRAMMERS"
msgstr "Hlavní programátori"

msgid "LEAD_PROJECT_MANAGER"
msgstr "Vedúci projektový manažér"

msgid "LEAD_PROJECT_MANAGERS"
msgstr "Vedúci projektoví manažéri"

msgid "LEAD_TESTER"
msgstr "Hlavný tester"

msgid "LEAD_TESTERS"
msgstr "Hlavní testeri"

msgid "LEAD_THEORIST"
msgstr "Hlavný teoretik"

msgid "LEAD_THEORISTS"
msgstr "Hlavní teoretici"

msgid "LEFT_ARROW"
msgstr "←"

msgid "LEFT_MOUSE"
msgstr "Ľavé tlačidlo myši"

msgid "LICENSES"
msgstr "Licencie"

msgid "LICENSES_COVERING_THRIVE"
msgstr "Licencie pokrývajúce časti Thrive sú zobrazené tu"

msgid "LIFE_ORIGIN"
msgstr "Pôvod života"

msgid "LIFE_ORIGIN_EXPLANATION"
msgstr "(začiatočná poloha)"

#, fuzzy
msgid "LIFE_ORIGIN_PANSPERMIA"
msgstr "Panspermia (náhodne)"

msgid "LIFE_ORIGIN_POND"
msgstr "Teplé jazierko"

msgid "LIFE_ORIGIN_TOOLTIP"
msgstr "Niektoré možnosti môžu byť vypnuté, ak je realistický režim zapnutý"

msgid "LIFE_ORIGIN_VENTS"
msgstr "Hydrotermálne prieduchy"

msgid "LIGHT"
msgstr "Svetlo"

msgid "LIGHT_LEVEL_AVERAGE"
msgstr ""

#, fuzzy
msgid "LIGHT_LEVEL_CURRENT"
msgstr "Skrolovať doprava"

msgid "LIGHT_LEVEL_DAY"
msgstr ""

msgid "LIGHT_LEVEL_LABEL_AT_NOON"
msgstr ""

#, fuzzy
msgid "LIGHT_LEVEL_NIGHT"
msgstr "Skrolovať doprava"

#, fuzzy
msgid "LIGHT_MAX"
msgstr "Svetlo"

msgid "LIMIT_EXTREME"
msgstr "Extrémny"

#, fuzzy
msgid "LIMIT_GROWTH_RATE"
msgstr "Normálny"

#, fuzzy
msgid "LIMIT_GROWTH_RATE_EXPLANATION"
msgstr "(rýchlosť, akou druhy AI mutujú)"

msgid "LIMIT_HUGE"
msgstr "Obrovský"

msgid "LIMIT_LARGE"
msgstr "Veľký"

msgid "LIMIT_NORMAL"
msgstr "Normálny"

msgid "LIMIT_SMALL"
msgstr "Malý"

msgid "LIMIT_TINY"
msgstr "Maličký"

msgid "LIMIT_VERY_LARGE"
msgstr "Veľmi veľký"

msgid "LIMIT_VERY_SMALL"
msgstr "Veľmi malý"

#, fuzzy
msgid "LINE_COLOUR"
msgstr "Farba čiary:"

#, fuzzy
msgid "LINKS_TITLE"
msgstr "Chýba názov"

msgid "LIPASE"
msgstr "Lipáza"

msgid "LIPASE_DESCRIPTION"
msgstr ""

msgid "LOAD"
msgstr "Načítať"

msgid "LOADING"
msgstr "Načítanie"

msgid "LOADING_DOT_DOT_DOT"
msgstr "Načítavanie..."

msgid "LOADING_GAME"
msgstr "Načítanie hry"

#, fuzzy
msgid "LOADING_MACROSCOPIC_EDITOR"
msgstr "Načítavanie editora mikróbov"

msgid "LOADING_MICROBE_EDITOR"
msgstr "Načítavanie editora mikróbov"

msgid "LOADING_MULTICELLULAR_EDITOR"
msgstr ""

msgid "LOAD_FINISHED"
msgstr "Načítanie dokončené"

msgid "LOAD_GAME"
msgstr "Načítať hru"

msgid "LOAD_GAME_BUTTON_TOOLTIP"
msgstr "Načítať predošlé uložené hry"

msgid "LOAD_INCOMPATIBLE_PROTOTYPE_WARNING"
msgstr ""

msgid "LOAD_INCOMPATIBLE_SAVE_PROMPT"
msgstr ""

msgid "LOAD_INCOMPATIBLE_SAVE_WARNING"
msgstr ""

msgid "LOAD_INVALID_SAVE_PROMPT"
msgstr ""

msgid "LOAD_INVALID_SAVE_WARNING"
msgstr ""

msgid "LOCAL_INITIAL_LETTER"
msgstr "L"

msgid "LOCK_DAY_NIGHT_CYCLE"
msgstr ""

#, fuzzy
msgid "LOW_MENU_PERFORMANCE"
msgstr "Výkon"

#, fuzzy
msgid "LOW_MENU_PERFORMANCE_DESCRIPTION"
msgstr "Používa [thrive:compound type=\"atp\"][/thrive:compound] na zvýšenie rýchlosti pohybu bunky."

msgid "LOW_QUALITY_BACKGROUND_BLUR"
msgstr ""

msgid "LOW_QUALITY_BACKGROUND_BLUR_TOOLTIP"
msgstr ""

msgid "LYSOSOME"
msgstr "Lyzozóm"

msgid "LYSOSOME_DESCRIPTION"
msgstr ""

msgid "LYSOSOME_PROCESSES_DESCRIPTION"
msgstr ""

#, fuzzy
msgid "MACROLIDE_SYNTHESIS"
msgstr "Chemosyntéza"

#, fuzzy
msgid "MACROSCOPIC"
msgstr "Stať sa makroskopickým ({0}/{1})"

#, fuzzy
msgid "MACROSCOPIC_STAGE"
msgstr "Fáza Mikróbov"

msgid "MANUALLY_SET_TIME"
msgstr ""

#, fuzzy
msgid "MAP"
msgstr "ATP"

msgid "MARCH"
msgstr "Marec"

msgid "MARINE_SNOW"
msgstr "Morský sneh"

msgid "MASTER_VOLUME"
msgstr "Celková hlasitosť"

#, fuzzy
msgid "MASTODON_TOOLTIP"
msgstr "Pozastaviť hru"

#, fuzzy
msgid "MAX_CACHE_SIZE_TOOLTIP"
msgstr "Pozastaviť hru"

msgid "MAX_FPS"
msgstr "Maximálny počet snímkov za sekundu:"

msgid "MAX_FPS_NO_LIMIT"
msgstr "Neobmedzené"

#, fuzzy
msgid "MAX_SIZE_COLON"
msgstr "Veľkosť:"

msgid "MAX_SPAWNED_ENTITIES"
msgstr "Maximálny počet entít:"

msgid "MAX_VISIBLE_DATASET_WARNING"
msgstr "Nie je povolené zobraziť viac ako {0} dátových súborov!"

msgid "MAY"
msgstr "Máj"

#, fuzzy
msgid "MECHANICS_BUTTON"
msgstr "Zahodiť a pokračovať"

msgid "MEDIANEXT"
msgstr "Ďalšia"

msgid "MEDIAPLAY"
msgstr "Prehrať"

msgid "MEDIAPREVIOUS"
msgstr "Predchádzajúca"

msgid "MEDIARECORD"
msgstr "Nahrať"

msgid "MEDIASTOP"
msgstr "Zastaviť"

#, fuzzy
msgid "MEDIUM_SULFUR_CHUNK"
msgstr "Malý kus železa"

msgid "MEGA_YEARS"
msgstr "Miliónov rokov"

#, fuzzy
msgid "MELANOSOME"
msgstr "Metabolozómy"

#, fuzzy
msgid "MELANOSOME_DESCRIPTION"
msgstr "Popis módu:"

#, fuzzy
msgid "MELANOSOME_PROCESSES_DESCRIPTION"
msgstr "Premieňa [thrive:compound type=\"glucose\"]glukózu[/thrive:compound] na [thrive:compound type=\"atp\"][/thrive:compound]. Množstvo závisí od koncentrácie [thrive:compound type=\"oxygen\"]kyslíka[/thrive:compound]."

msgid "MEMBRANE"
msgstr "Membrána"

msgid "MEMBRANE_RIGIDITY"
msgstr "Tuhosť membrány"

msgid "MEMBRANE_TYPES"
msgstr "Typy membrán"

msgid "MENU"
msgstr "Menu"

msgid "MESOPELAGIC"
msgstr "Mezopelagiál"

msgid "METABOLOSOMES"
msgstr "Metabolozómy"

msgid "METABOLOSOMES_DESCRIPTION"
msgstr ""

msgid "METABOLOSOMES_PROCESSES_DESCRIPTION"
msgstr "Premieňa [thrive:compound type=\"glucose\"]glukózu[/thrive:compound] na [thrive:compound type=\"atp\"][/thrive:compound]. Množstvo závisí od koncentrácie [thrive:compound type=\"oxygen\"]kyslíka[/thrive:compound]."

#, fuzzy
msgid "META_THREADS_TOOLTIP"
msgstr "Pozastaviť hru"

msgid "METEOR_IMPACT_EVENT"
msgstr ""

#, fuzzy
msgid "METEOR_IMPACT_EVENT_LOG"
msgstr "Celková populácia:"

msgid "METEOR_STRIKE_START_EVENT_LOG"
msgstr ""

msgid "METRICS"
msgstr "Výkonnostné metriky"

#, fuzzy
msgid "METRICS_CONTENT"
msgstr ""
"Čas spracovania: {0} s\n"
"Fyzikálny čas: {1} s\n"
"Entity: {2} Iné: {3}\n"
"Spawnuté: {4} Despawnuté: {5}\n"
"Použité uzly: {6}\n"
"Použitá pamäť: {7}\n"
"GPU pamäť: {8}\n"
"Vykreslené objekty: {9}\n"
"Draw Calls: {10} 2D: {11}\n"
"Vykreslené vrcholy: {12}\n"
"Zmeny materiálu: {13}\n"
"Zmeny tieňovača: {14}\n"
"Osirotené uzly: {15}\n"
"Latencia zvuku: {16} ms\n"
"Celkovy počet vlákien: {17}\n"
"Celkový čas CPU: {18}"

msgid "MIB_VALUE"
msgstr "{0} MiB (mebibyte)"

msgid "MICHE"
msgstr ""

#, fuzzy
msgid "MICHES_FOR_PATCH"
msgstr "Presunúť sa na toto miesto"

#, fuzzy
msgid "MICHE_AVOID_PREDATION_SELECTION_PRESSURE"
msgstr "[b][u]{0}[/u][/b] sa oddelil od [b][u]{1}[/u][/b] ako nový druh v dôsledku rôznych selekčných tlakov"

msgid "MICHE_CHUNK_PRESSURE"
msgstr ""

#, fuzzy
msgid "MICHE_COMPOUND_CLOUD_PRESSURE"
msgstr "Oblaky zlúčenín"

msgid "MICHE_COMPOUND_EFFICIENCY_PRESSURE"
msgstr ""

#, fuzzy
msgid "MICHE_DETAIL_TEXT"
msgstr "{0} (x{1})"

msgid "MICHE_ENVIRONMENTAL_COMPOUND_PRESSURE"
msgstr ""

#, fuzzy
msgid "MICHE_ENVIRONMENTAL_TOLERANCE"
msgstr "Životné prostredie"

msgid "MICHE_MAINTAIN_COMPOUND_PRESSURE"
msgstr ""

msgid "MICHE_METABOLIC_STABILITY_PRESSURE"
msgstr ""

msgid "MICHE_NO_OP_PRESSURE"
msgstr ""

msgid "MICHE_PREDATION_EFFECTIVENESS_PRESSURE"
msgstr ""

#, fuzzy
msgid "MICHE_PREDATOR_ROOT_PRESSURE"
msgstr "Dravosť {0}"

msgid "MICHE_ROOT_PRESSURE"
msgstr ""

msgid "MICHE_TREE"
msgstr ""

#, fuzzy
msgid "MICROBE"
msgstr "Fáza Mikróbov"

#, fuzzy
msgid "MICROBES_COUNT"
msgstr "Fáza Mikróbov"

#, fuzzy
msgid "MICROBE_BENCHMARK"
msgstr "Editor Mikróbov"

msgid "MICROBE_EDITOR"
msgstr "Editor Mikróbov"

#, fuzzy
msgid "MICROBE_ENZYME_STATISTICS"
msgstr "Štatistika organizmu"

msgid "MICROBE_FREEBUILD_EDITOR"
msgstr "Neobmedzený editor mikróbov"

#, fuzzy
msgid "MICROBE_LOADING_TIP_1"
msgstr "Chybu opravíš stlačením tlačidla Zrušiť v editore"

#, fuzzy
msgid "MICROBE_LOADING_TIP_10"
msgstr "Chybu opravíš stlačením tlačidla Zrušiť v editore"

#, fuzzy
msgid "MICROBE_LOADING_TIP_11"
msgstr "Chybu opravíš stlačením tlačidla Zrušiť v editore"

#, fuzzy
msgid "MICROBE_LOADING_TIP_12"
msgstr "Chybu opravíš stlačením tlačidla Zrušiť v editore"

#, fuzzy
msgid "MICROBE_LOADING_TIP_13"
msgstr "Chybu opravíš stlačením tlačidla Zrušiť v editore"

#, fuzzy
msgid "MICROBE_LOADING_TIP_14"
msgstr "Chybu opravíš stlačením tlačidla Zrušiť v editore"

#, fuzzy
msgid "MICROBE_LOADING_TIP_15"
msgstr "Chybu opravíš stlačením tlačidla Zrušiť v editore"

#, fuzzy
msgid "MICROBE_LOADING_TIP_16"
msgstr "Chybu opravíš stlačením tlačidla Zrušiť v editore"

#, fuzzy
msgid "MICROBE_LOADING_TIP_17"
msgstr "Chybu opravíš stlačením tlačidla Zrušiť v editore"

#, fuzzy
msgid "MICROBE_LOADING_TIP_18"
msgstr "Chybu opravíš stlačením tlačidla Zrušiť v editore"

#, fuzzy
msgid "MICROBE_LOADING_TIP_19"
msgstr "Chybu opravíš stlačením tlačidla Zrušiť v editore"

#, fuzzy
msgid "MICROBE_LOADING_TIP_2"
msgstr "Chybu opravíš stlačením tlačidla Zrušiť v editore"

#, fuzzy
msgid "MICROBE_LOADING_TIP_20"
msgstr "Chybu opravíš stlačením tlačidla Zrušiť v editore"

#, fuzzy
msgid "MICROBE_LOADING_TIP_21"
msgstr "Chybu opravíš stlačením tlačidla Zrušiť v editore"

#, fuzzy
msgid "MICROBE_LOADING_TIP_22"
msgstr "Chybu opravíš stlačením tlačidla Zrušiť v editore"

#, fuzzy
msgid "MICROBE_LOADING_TIP_3"
msgstr "Chybu opravíš stlačením tlačidla Zrušiť v editore"

#, fuzzy
msgid "MICROBE_LOADING_TIP_4"
msgstr "Chybu opravíš stlačením tlačidla Zrušiť v editore"

#, fuzzy
msgid "MICROBE_LOADING_TIP_5"
msgstr "Chybu opravíš stlačením tlačidla Zrušiť v editore"

#, fuzzy
msgid "MICROBE_LOADING_TIP_6"
msgstr "Chybu opravíš stlačením tlačidla Zrušiť v editore"

#, fuzzy
msgid "MICROBE_LOADING_TIP_7"
msgstr "Chybu opravíš stlačením tlačidla Zrušiť v editore"

#, fuzzy
msgid "MICROBE_LOADING_TIP_8"
msgstr "Chybu opravíš stlačením tlačidla Zrušiť v editore"

#, fuzzy
msgid "MICROBE_LOADING_TIP_9"
msgstr "Chybu opravíš stlačením tlačidla Zrušiť v editore"

#, fuzzy
msgid "MICROBE_MEMBRANE_PERCENTAGE_STATISTICS"
msgstr "Štatistika organizmu"

#, fuzzy
msgid "MICROBE_MEMBRANE_STATISTICS"
msgstr "Štatistika organizmu"

#, fuzzy
msgid "MICROBE_ORGANELLE_STATISTICS"
msgstr "Štatistika organizmu"

#, fuzzy
msgid "MICROBE_ORGANELLE_UPGRADES_STATISTICS"
msgstr "Štatistika organizmu"

#, fuzzy
msgid "MICROBE_SPECIES_DETAIL_TEXT"
msgstr "[b][u]{0}[/u][/b] vyhynul!"

msgid "MICROBE_STAGE"
msgstr "Fáza Mikróbov"

#, fuzzy
msgid "MICROBE_STAGE_BECOME_MULTICELLULAR_TEXT"
msgstr "Stať sa viacbunkovým ({0}/{1})"

msgid "MICROBE_STAGE_COLLECT_TEXT"
msgstr ""

msgid "MICROBE_STAGE_CONTROL_TEXT"
msgstr ""

msgid "MICROBE_STAGE_CONTROL_TEXT_CONTROLLER"
msgstr ""

msgid "MICROBE_STAGE_HEALTH_TEXT"
msgstr ""

msgid "MICROBE_STAGE_INITIAL"
msgstr ""

#, fuzzy
msgid "MICROBE_STAGE_INITIAL_PANSPERMIA"
msgstr "[b][u]{0}[/u][/b] vyhynul!"

#, fuzzy
msgid "MICROBE_STAGE_INITIAL_POND"
msgstr "[b][u]{0}[/u][/b] vyhynul!"

#, fuzzy
msgid "MICROBE_STAGE_ORGANELLE_DIVISION"
msgstr "Štatistika organizmu"

msgid "MIDDLE_MOUSE"
msgstr "Tlačidlo kolieska myši"

#, fuzzy
msgid "MIGRATION_FAILED_TO_ADD"
msgstr "Vytvorenie modu zlyhalo"

#, fuzzy
msgid "MIGRATION_MANAGER"
msgstr "Vytvorenie modu zlyhalo"

msgid "MIGRATION_STATUS_DESTINATION_NOT_SELECTED"
msgstr ""

msgid "MIGRATION_STATUS_TEXT"
msgstr ""

#, fuzzy
msgid "MIGRATION_STEP_DESTINATION_EXPLANATION"
msgstr "(začiatočná poloha)"

msgid "MIGRATION_STEP_ONLY_ONE_ALLOWED"
msgstr ""

#, fuzzy
msgid "MIGRATION_STEP_POPULATION_EXPLANATION"
msgstr "(náklady na organely, membrány a ďalšie predmety v editore)"

#, fuzzy
msgid "MIGRATION_STEP_SOURCE_EXPLANATION"
msgstr "(náklady na organely, membrány a ďalšie predmety v editore)"

#, fuzzy
msgid "MIGRATION_TOOLTIP"
msgstr "Pozastaviť hru"

msgid "MILLION_ABBREVIATION"
msgstr "{0} mil"

msgid "MINIMUM_AMOUNT_TO_FIND"
msgstr "Minimálne množstvo na detekciu:"

msgid "MINIMUM_VERSION"
msgstr "Minimum:"

msgid "MIN_VISIBLE_DATASET_WARNING"
msgstr "Nie je povolené zobraziť menej ako {0} dátových súborov!"

msgid "MISC"
msgstr "Rôzne"

msgid "MISCELLANEOUS"
msgstr "Rôzne"

#, fuzzy
msgid "MISCELLANEOUS_3D_STAGE"
msgstr "Rôzne"

#, fuzzy
msgid "MISC_FUN"
msgstr "Rôzne"

msgid "MISSING_DESCRIPTION"
msgstr "Chýba popis"

msgid "MISSING_OR_INVALID_REQUIRED_FIELD"
msgstr ""

msgid "MISSING_TITLE"
msgstr "Chýba názov"

msgid "MITOCHONDRION"
msgstr "Mitochondria"

msgid "MITOCHONDRION_DESCRIPTION"
msgstr ""

msgid "MITOCHONDRION_PROCESSES_DESCRIPTION"
msgstr ""

#, fuzzy
msgid "MIXED_DOT_DOT_DOT"
msgstr "..."

msgid "MODDING_INSTRUCTIONS_ON"
msgstr ""

msgid "MODELS"
msgstr "Modely"

msgid "MODE_CAN_BE_CHANGED_IN_OPTIONS"
msgstr ""

msgid "MODIFY"
msgstr "Upraviť"

msgid "MODIFY_ORGANELLE"
msgstr "Upraviť organelu"

msgid "MODIFY_TYPE"
msgstr "Upraviť typ"

msgid "MODS"
msgstr "Módy"

msgid "MODS_INSTALLED_BUT_NOT_ENABLED"
msgstr ""

msgid "MOD_ASSEMBLY"
msgstr ""

msgid "MOD_ASSEMBLY_CLASS"
msgstr ""

#, fuzzy
msgid "MOD_ASSEMBLY_CLASS_CREATION_FAILED"
msgstr "Vytvorenie modu zlyhalo"

msgid "MOD_ASSEMBLY_CLASS_NOT_FOUND"
msgstr ""

msgid "MOD_ASSEMBLY_INIT_CALL_FAILED"
msgstr ""

msgid "MOD_ASSEMBLY_LOAD_CALL_FAILED_EXCEPTION"
msgstr ""

msgid "MOD_ASSEMBLY_LOAD_EXCEPTION"
msgstr ""

msgid "MOD_ASSEMBLY_UNLOAD_CALL_FAILED"
msgstr ""

msgid "MOD_ASSEMBLY_UNLOAD_CALL_FAILED_EXCEPTION"
msgstr ""

msgid "MOD_AUTHOR"
msgstr "Autor módu:"

msgid "MOD_AUTO_HARMONY"
msgstr ""

#, fuzzy
msgid "MOD_CREATION_FAILED"
msgstr "Vytvorenie modu zlyhalo"

msgid "MOD_DESCRIPTION"
msgstr "Popis módu:"

#, fuzzy
msgid "MOD_EXTENDED_DESCRIPTION"
msgstr "Dlhý popis módu:"

msgid "MOD_HARMONY_LOAD_FAILED_EXCEPTION"
msgstr ""

msgid "MOD_HARMONY_UNLOAD_FAILED_EXCEPTION"
msgstr ""

msgid "MOD_HAS_NO_LOADABLE_RESOURCES"
msgstr ""

msgid "MOD_ICON_FILE"
msgstr "Súbor s ikonou:"

#, fuzzy
msgid "MOD_INFO_URL"
msgstr "Mod Info URL:"

msgid "MOD_INTERNAL_NAME"
msgstr "Interný názov (priečinku):"

msgid "MOD_LICENSE"
msgstr "Licencia módu:"

msgid "MOD_LOAD_ERRORS"
msgstr "Chyba načítania režimu"

msgid "MOD_LOAD_ERRORS_OCCURRED"
msgstr "Pri načítaní jedného alebo viac režimov došlo k chybám. Protokoly môžu obsahovať ďalšie informácie."

msgid "MOD_LOAD_OR_UNLOAD_ERRORS_OCCURRED"
msgstr ""

msgid "MOD_LOAD_UNLOAD_CAVEATS"
msgstr ""

msgid "MOD_LOAD_UNLOAD_RESTART"
msgstr ""

msgid "MOD_MAXIMUM_THRIVE"
msgstr "Maximálna podporovaná verzia Thrive:"

msgid "MOD_MINIMUM_THRIVE"
msgstr "Minimálna požadovaná verzia Thrive:"

msgid "MOD_NAME"
msgstr "Názov módu:"

#, fuzzy
msgid "MOD_PCK_NAME"
msgstr "Mod .pck Súbor:"

msgid "MOD_RECOMMENDED_THRIVE"
msgstr "Odporúčaná verzia Thrive:"

#, fuzzy
msgid "MOD_TO_UPLOAD"
msgstr "Mod na nahranie:"

#, fuzzy
msgid "MOD_UPLOADER"
msgstr "Nahrávač módov"

msgid "MOD_VERSION"
msgstr "Verzia modu:"

msgid "MORE_INFO"
msgstr "Zobraziť viac informácií"

#, fuzzy
msgid "MORE_INFO_PROMPT"
msgstr "Zobraziť viac informácií"

msgid "MOUSE_EDGE_PANNING_OPTION"
msgstr ""

msgid "MOUSE_LOOK_SENSITIVITY"
msgstr ""

msgid "MOUSE_SENSITIVITY_WINDOW_SIZE_ADJUSTMENT"
msgstr ""

msgid "MOVE"
msgstr ""

msgid "MOVEMENT"
msgstr "Pohyb"

msgid "MOVE_ATTEMPTS_PER_SPECIES"
msgstr ""

msgid "MOVE_BACKWARDS"
msgstr "Pohyb dozadu"

msgid "MOVE_DOWN_OR_CROUCH"
msgstr "Pohyb dole alebo čupieť"

msgid "MOVE_FORWARD"
msgstr "Pohyb dopredu"

#, fuzzy
msgid "MOVE_ITEM_DOWN"
msgstr "Mod na nahranie:"

#, fuzzy
msgid "MOVE_ITEM_UP"
msgstr "Pohyb doprava"

msgid "MOVE_LEFT"
msgstr "Pohyb doľava"

msgid "MOVE_ORGANELLE"
msgstr "Premiestniť organelu"

msgid "MOVE_RIGHT"
msgstr "Pohyb doprava"

#, fuzzy
msgid "MOVE_TO_ANY_PATCH"
msgstr "Presunúť sa na toto miesto"

#, fuzzy
msgid "MOVE_TO_LAND"
msgstr "Mod na nahranie:"

#, fuzzy
msgid "MOVE_TO_MACROSCOPIC_TOOLTIP"
msgstr "Stať sa makroskopickým ({0}/{1})"

msgid "MOVE_TO_MULTICELLULAR_STAGE_TOOLTIP"
msgstr ""

#, fuzzy
msgid "MOVE_TO_THIS_PATCH"
msgstr "Presunúť sa na toto miesto"

msgid "MOVE_UP_OR_JUMP"
msgstr "Pohyb hore alebo skok"

msgid "MOVING_TO_AWAKENING_PROTOTYPE"
msgstr ""

msgid "MOVING_TO_AWAKENING_PROTOTYPE_TITLE"
msgstr ""

msgid "MOVING_TO_LAND_PROTOTYPE"
msgstr ""

msgid "MOVING_TO_LAND_PROTOTYPE_TITLE"
msgstr ""

msgid "MOVING_TO_SOCIETY_STAGE"
msgstr ""

msgid "MP_COST"
msgstr "{0} BM"

msgid "MUCILAGE"
msgstr ""

#, fuzzy
msgid "MUCILAGE_SYNTHESIS"
msgstr "Chemosyntéza"

#, fuzzy
msgid "MUCOCYST_ACTION_TOOLTIP"
msgstr "Pozastaviť hru"

#, fuzzy
msgid "MULTICELLULAR"
msgstr "Mnohobunkový"

msgid "MULTICELLULAR_EDITOR"
msgstr "Editor Mnohobunkovcov"

#, fuzzy
msgid "MULTICELLULAR_FREEBUILD_EDITOR"
msgstr "Editor Mnohobunkovcov"

#, fuzzy
msgid "MULTICELLULAR_LOADING_TIP_1"
msgstr "Editor Mnohobunkovcov"

msgid "MULTICELLULAR_STAGE"
msgstr "Fáza Mnohobunkovcov"

msgid "MULTIPLE_CELLS"
msgstr "Viac buniek"

msgid "MULTIPLE_METABALLS"
msgstr ""

msgid "MULTIPLE_ORGANELLES"
msgstr ""

msgid "MULTISAMPLE_ANTI_ALIASING"
msgstr "Viacvzorové vyhladzovanie:"

msgid "MULTITHREADED_SIMULATION_ENABLED"
msgstr ""

#, fuzzy
msgid "MULTITHREADED_SIMULATION_EXPLANATION"
msgstr "(začiatočná poloha)"

msgid "MUSEUM_WELCOME_TEXT"
msgstr ""

msgid "MUSIC"
msgstr "Hudba"

msgid "MUSIC_VOLUME"
msgstr "Hlasitosť hudby"

#, fuzzy
msgid "MUTATIONS_PER_SPECIES"
msgstr "Body mutácie"

msgid "MUTATION_COST_MULTIPLIER"
msgstr "Násobiteľ nákladov na mutáciu"

msgid "MUTATION_COST_MULTIPLIER_EXPLANATION"
msgstr "(náklady na organely, membrány a ďalšie predmety v editore)"

msgid "MUTATION_POINTS"
msgstr "Body mutácie"

msgid "MUTE"
msgstr "Stlmiť"

msgid "NAME"
msgstr "Meno:"

#, fuzzy
msgid "NAME_LABEL_CITY"
msgstr "Bióm: {0}"

#, fuzzy
msgid "NAME_LABEL_FLEET"
msgstr "Bióm: {0}"

msgid "NAME_LABEL_STRUCTURE_UNFINISHED"
msgstr ""

#, fuzzy
msgid "NATIVE_THREAD_ADVICE_TOOLTIP"
msgstr "Súčasné vlákna:"

#, fuzzy
msgid "NEGATIVE_ATP_BALANCE"
msgstr "Záporná bilancia ATP"

msgid "NEGATIVE_ATP_BALANCE_TEXT"
msgstr ""

msgid "NEW"
msgstr "Nový"

msgid "NEWER_VERSION_LOADING_WARNING"
msgstr ""

msgid "NEWS"
msgstr ""

msgid "NEW_GAME"
msgstr "Nová hra"

msgid "NEW_GAME_BUTTON_TOOLTIP"
msgstr "Začať novú hru"

msgid "NEW_GAME_SETTINGS_PERFORMANCE_OPTIONS_INFO"
msgstr ""

#, fuzzy
msgid "NEW_MOD_DEFAULT_DESCRIPTION"
msgstr "Môj úžasný mod"

msgid "NEW_NAME"
msgstr "Nové meno"

msgid "NEW_NAME_COLON"
msgstr "Nové meno:"

msgid "NEXT_CAPITAL"
msgstr "ĎALEJ"

msgid "NEXT_EDITOR_TAB"
msgstr ""

msgid "NITROGEN"
msgstr "Dusík"

msgid "NITROGENASE"
msgstr "Nitrogenáza"

msgid "NITROGENASE_DESCRIPTION"
msgstr ""

msgid "NITROGENASE_PROCESSES_DESCRIPTION"
msgstr "Premieňa [thrive:compound type=\"atp\"][/thrive:compound] na [thrive:compound type=\"ammonia\"][/thrive:compound]. Množstvo závisí od koncentrácie[thrive:compound type=\"nitrogen\"]dusíka[/thrive:compound]."

msgid "NITROPLAST"
msgstr "Plastid fixujúci dusík"

msgid "NITROPLAST_DESCRIPTION"
msgstr ""

msgid "NITROPLAST_PROCESSES_DESCRIPTION"
msgstr ""

msgid "NONE"
msgstr "Žiadne"

msgid "NORMAL"
msgstr "Normálne"

msgid "NORMAL_MEMBRANE_DESCRIPTION"
msgstr ""

msgid "NOTHING_HERE"
msgstr "Tu nič nie je"

msgid "NOTHING_TO_INTERACT_WITH"
msgstr ""

#, fuzzy
msgid "NOTICE_BINDING_OUT_OF_ATP"
msgstr "Prepnúť spájanie"

msgid "NOTICE_DAMAGED_BY_NO_ATP"
msgstr ""

msgid "NOTICE_ENGULFING_OUT_OF_ATP"
msgstr ""

msgid "NOTICE_ENGULF_DAMAGE_FROM_TOXIN"
msgstr ""

msgid "NOTICE_ENGULF_MISSING_ENZYME"
msgstr ""

msgid "NOTICE_ENGULF_SIZE_TOO_SMALL"
msgstr ""

msgid "NOTICE_ENGULF_STORAGE_FULL"
msgstr ""

msgid "NOTICE_HIT_BY_ATP_TOXIN"
msgstr ""

#, fuzzy
msgid "NOTICE_HIT_BY_BASE_MOVEMENT_TOXIN"
msgstr "Základný pohyb"

msgid "NOTICE_RADIATION_DAMAGE"
msgstr ""

msgid "NOTICE_READY_TO_EDIT"
msgstr ""

msgid "NOT_ADAPTED_TO_CURRENT_PATCH"
msgstr ""

#, fuzzy
msgid "NOT_STARTED_DOT"
msgstr "Prerušené."

msgid "NOVEMBER"
msgstr "November"

#, fuzzy
msgid "NO_AI"
msgstr "Žiadne AI"

msgid "NO_DATA_TO_SHOW"
msgstr "Žiadne údaje na zobrazenie"

msgid "NO_EVENTS_RECORDED"
msgstr "Žiadne zaznamenané udalosti"

#, fuzzy
msgid "NO_FOSSIL_DIRECTORY"
msgstr "Priečinok snímkov obrazovky nebol nájdený"

#, fuzzy
msgid "NO_MODS_ENABLED"
msgstr "Vypnuté"

msgid "NO_ORGANELLE_PROCESSES"
msgstr "Žiadne procesy"

msgid "NO_SAVEGAMES_FOUND"
msgstr ""

msgid "NO_SAVE_DIRECTORY"
msgstr ""

msgid "NO_SCREENSHOT_DIRECTORY"
msgstr "Priečinok snímkov obrazovky nebol nájdený"

#, fuzzy
msgid "NO_SELECTED_MOD"
msgstr "Žiadny vybraný mod"

#, fuzzy
msgid "NO_SUGGESTION"
msgstr "Rozlíšenie:"

msgid "NUCLEUS"
msgstr "Jadro"

msgid "NUCLEUS_DELETE_OPTION_DISABLED_TOOLTIP"
msgstr ""

msgid "NUCLEUS_DESCRIPTION"
msgstr ""

msgid "NUCLEUS_SMALL_DESCRIPTION"
msgstr ""

msgid "NUMLOCK"
msgstr "Num Lock"

#, fuzzy
msgid "NUTRIENT_COST_TOOLTIP"
msgstr "Pozastaviť hru"

msgid "N_A"
msgstr "N/A"

msgid "N_A_MP"
msgstr "N/A MP"

#, fuzzy
msgid "N_TIMES"
msgstr "2x"

msgid "OCTOBER"
msgstr "Október"

msgid "OFF"
msgstr ""

msgid "OFFICIAL_WEBSITE"
msgstr ""

#, fuzzy
msgid "OFFICIAL_WEBSITE_BUTTON_TOOLTIP"
msgstr "Samovražda"

msgid "OK"
msgstr "OK"

msgid "OLDER_VERSION_LOADING_WARNING"
msgstr ""

#, fuzzy
msgid "OPENGL_MODE_WARNING"
msgstr "Varovanie režimu GLES2"

#, fuzzy
msgid "OPENGL_MODE_WARNING_EXPLANATION"
msgstr "Spúšťaš Thrive pomocou vykresľovača GLES2. Táto možnosť nie je otestovaná a môže spôsobiť problémy. Skús si aktualizovať svoje grafické ovládače alebo vynútiť použitie AMD alebo Nvidia grafiky pre spustenie Thrive."

msgid "OPEN_FOLDER"
msgstr "Otvoriť priečinok"

#, fuzzy
msgid "OPEN_FOSSIL_FOLDER"
msgstr "Otvoriť priečinok protokolov"

msgid "OPEN_FOSSIL_IN_FREEBUILD_WARNING"
msgstr ""

#, fuzzy
msgid "OPEN_GOD_TOOLS"
msgstr "Otvoriť URL Info"

msgid "OPEN_HELP_SCREEN"
msgstr "Otvoriť nápovedu"

#, fuzzy
msgid "OPEN_IN_FREEBUILD"
msgstr "Voľná stavba"

msgid "OPEN_LOGS_FOLDER"
msgstr "Otvoriť priečinok protokolov"

#, fuzzy
msgid "OPEN_MOD_URL"
msgstr "Otvoriť URL Info"

#, fuzzy
msgid "OPEN_ORGANELLES_PAGE"
msgstr "Otvoriť ponuku organel"

msgid "OPEN_ORGANELLE_MENU"
msgstr "Otvoriť ponuku organel"

#, fuzzy
msgid "OPEN_RESEARCH_SCREEN"
msgstr "Otvoriť nápovedu"

msgid "OPEN_SAVE_DIRECTORY"
msgstr ""

#, fuzzy
msgid "OPEN_SCIENCE_MENU"
msgstr "Otvoriť menu"

msgid "OPEN_SCREENSHOT_FOLDER"
msgstr "Otvoriť priečinok snímiek obrazovky"

msgid "OPEN_THE_MENU"
msgstr "Otvoriť menu"

msgid "OPEN_TRANSLATION_SITE"
msgstr "Pomôž preložiť hru"

#, fuzzy
msgid "OPERATION_PAUSED_DOT"
msgstr "POZASTAVENÉ"

msgid "OPPORTUNISM_EXPLANATION"
msgstr ""

msgid "OPPORTUNISTIC"
msgstr "Oportunistický"

msgid "OPTIONS"
msgstr "Možnosti"

msgid "OPTIONS_BUTTON_TOOLTIP"
msgstr "Zmeniť nastavenia"

msgid "ORGANELLES"
msgstr "Organely"

#, fuzzy
msgid "ORGANELLES_BUTTON"
msgstr "Organely"

#, fuzzy
msgid "ORGANELLES_WILL_BE_UNLOCKED_NEXT_GENERATION"
msgstr "(začni s oblakom glukózy v blízkosti každou generáciou)"

#, fuzzy
msgid "ORGANELLE_AXON"
msgstr "Organely"

#, fuzzy
msgid "ORGANELLE_AXON_DESCRIPTION"
msgstr "Môže sa použiť na bodnutie iných buniek alebo na obranu proti ich toxínom."

#, fuzzy
msgid "ORGANELLE_CATEGORY_MACROSCOPIC"
msgstr "Mnohobunkový"

#, fuzzy
msgid "ORGANELLE_CATEGORY_MULTICELLULAR"
msgstr "Mnohobunkový"

#, fuzzy
msgid "ORGANELLE_GROWTH_ORDER_EXPLANATION"
msgstr "(rýchlosť, akou druhy AI mutujú)"

#, fuzzy
msgid "ORGANELLE_MYOFIBRIL"
msgstr "Dravý Pilus"

#, fuzzy
msgid "ORGANELLE_MYOFIBRIL_DESCRIPTION"
msgstr "Môže sa použiť na bodnutie iných buniek alebo na obranu proti ich toxínom."

#, fuzzy
msgid "ORGANELLE_PILUS"
msgstr "Dravý Pilus"

msgid "ORGANELLE_PILUS_DESCRIPTION"
msgstr ""

msgid "ORGANELLE_PILUS_PROCESSES_DESCRIPTION"
msgstr "Môže sa použiť na bodnutie iných buniek alebo na obranu proti ich toxínom."

#, fuzzy
msgid "ORGANELLE_PLURAL"
msgstr "Dravý Pilus"

#, fuzzy
msgid "ORGANELLE_SINGULAR"
msgstr "Dravý Pilus"

#, fuzzy
msgid "ORGANELLE_SUGGESTION_COLON"
msgstr "Organely"

#, fuzzy
msgid "ORGANELLE_SUGGESTION_TOOLTIP"
msgstr "Načítať predošlé uložené hry"

#, fuzzy
msgid "ORGANELLE_UNLOCKS_ENABLED"
msgstr "Organely"

#, fuzzy
msgid "ORGANELLE_UNLOCKS_ENABLED_EXPLANATION"
msgstr "(začni s oblakom glukózy v blízkosti každou generáciou)"

msgid "ORGANISM_STATISTICS"
msgstr "Štatistika organizmu"

msgid "OR_UNLOCK_CONDITION"
msgstr ""

msgid "OSMOREGULATION"
msgstr "Osmoregulácia"

msgid "OSMOREGULATION_COST"
msgstr "Náklady na osmoreguláciu"

msgid "OSMOREGULATION_COST_MULTIPLIER"
msgstr "Násobiteľ nákladov na osmoreguláciu"

#, fuzzy
msgid "OSMOREGULATION_COST_MULTIPLIER_EXPLANATION"
msgstr "(náklady na osmoreguláciu druhu hráča)"

#, fuzzy
msgid "OTHER_COMPOUNDS"
msgstr "Zlúčeniny"

msgid "OUR_WIKI"
msgstr "naša Wiki"

#, fuzzy
msgid "OUTDATED_NOTICE"
msgstr "Prerušené."

msgid "OUTREACH_TEAM"
msgstr "Kontakt s komunitou"

msgid "OUTSIDE_CONTRIBUTORS"
msgstr "Externí prispievatelia"

msgid "OVERWRITE_EXISTING_SAVE"
msgstr ""

msgid "OVERWRITE_EXISTING_SAVE_PROMPT"
msgstr ""

msgid "OVERWRITE_SPECIES_NAME_CONFIRMATION"
msgstr ""

msgid "OXYGEN"
msgstr "Kyslík"

#, fuzzy
msgid "OXYGEN_INHIBITOR_SYNTHESIS"
msgstr "Syntéza OxyToxynov"

#, fuzzy
msgid "OXYGEN_RESISTANCE"
msgstr "Odolnosť voči toxínom"

#, fuzzy
msgid "OXYGEN_TOLERANCE_TOOLTIP"
msgstr "Zobraziť / skryť prostredie a zlúčeniny"

msgid "OXYTOXISOME_PROCESSES_DESCRIPTION"
msgstr "Premieňa [thrive:compound type=\"atp\"][/thrive:compound] na [thrive:compound type=\"oxytoxy\"][/thrive:compound]. Množstvo závisí od koncentrácie [thrive:compound type=\"oxygen\"]kyslíka[/thrive:compound]. Môže vypustiť toxíny stlačením [thrive:input]g_fire_toxin[/thrive:input]. Keď je množstvo [thrive:compound type=\"oxytoxy\"][/thrive:compound] nízke, streľba je stále možná, ale bude mať znížené poškodenie."

#, fuzzy
msgid "OXYTOXY_NT"
msgstr "OxyToxy NT"

#, fuzzy
msgid "OXYTOXY_SYNTHESIS"
msgstr "Syntéza OxyToxynov"

msgid "PAGEDOWN"
msgstr "Page Down"

msgid "PAGEUP"
msgstr "Page Up"

#, fuzzy
msgid "PAGE_BACK"
msgstr "Dozadu"

#, fuzzy
msgid "PAGE_FORWARD"
msgstr "Dopredu"

#, fuzzy
msgid "PAGE_TITLE"
msgstr "Odstrániť lokálne údaje"

msgid "PAN_CAMERA_DOWN"
msgstr "Pohyb kamery nadol"

msgid "PAN_CAMERA_LEFT"
msgstr "Pohyb kamery doľava"

msgid "PAN_CAMERA_RESET"
msgstr "Resetovať kameru"

msgid "PAN_CAMERA_RIGHT"
msgstr "Pohyb kamery doprava"

msgid "PAN_CAMERA_UP"
msgstr "Pohyb kamery nahor"

#, fuzzy
msgid "PASSIVE_REPRODUCTION_PROGRESS_EXPLANATION"
msgstr "(rýchlosť, akou druhy AI mutujú)"

msgid "PAST_DEVELOPERS"
msgstr "Bývalí vývojári"

#, fuzzy
msgid "PATCH_COLON"
msgstr "Najlepšia oblasť:"

msgid "PATCH_EXTINCTION_BOX_TEXT"
msgstr ""

msgid "PATCH_EXTINCTION_CAPITAL"
msgstr ""

msgid "PATCH_MAP"
msgstr ""

msgid "PATCH_MAP_NAVIGATION_TOOLTIP"
msgstr "Kliknutím, ťahaním a priblížením sa môžete pohybovať"

msgid "PATCH_NAME"
msgstr "{0} {1}"

#, fuzzy
msgid "PATCH_NOTES_LAST_PLAYED_INFO"
msgstr "Odstrániť lokálne údaje"

msgid "PATCH_NOTES_LAST_PLAYED_INFO_PLURAL"
msgstr ""

#, fuzzy
msgid "PATCH_NOTES_TITLE"
msgstr "Odstrániť lokálne údaje"

msgid "PATCH_NOTE_BULLET_POINT"
msgstr ""

msgid "PATCH_NOTE_CHANGES_HEADING"
msgstr ""

msgid "PATCH_NOTE_LINK_VISIT_TEXT"
msgstr ""

#, fuzzy
msgid "PATREON_TOOLTIP"
msgstr "Pozastaviť hru"

msgid "PATRONS"
msgstr "Patróni"

msgid "PAUSED"
msgstr "POZASTAVENÉ"

msgid "PAUSE_MENU_RESUME_TOOLTIP"
msgstr "Vrátiť sa do hry"

msgid "PAUSE_PROMPT"
msgstr "[center]Pozastavenie zrušíte stlačením tlačidla [thrive:input]g_pause[/thrive:input][/center]"

msgid "PAUSE_TOOLTIP"
msgstr "Pozastaviť hru"

msgid "PCK_LOAD_FAILED"
msgstr "Načítanie súboru pck ({0}) zlyhalo"

#, fuzzy
msgid "PCK_LOAD_FAILED_DOES_NOT_EXIST"
msgstr "Načítanie súboru pck ({0}) zlyhalo"

msgid "PEACEFUL"
msgstr "Mierumilovný"

#, fuzzy
msgid "PENDING_ENDOSYMBIOSIS_EXPLANATION"
msgstr "Spúšťaš Thrive pomocou vykresľovača GLES2. Táto možnosť nie je otestovaná a môže spôsobiť problémy. Skús si aktualizovať svoje grafické ovládače alebo vynútiť použitie AMD alebo Nvidia grafiky pre spustenie Thrive."

msgid "PENDING_ENDOSYMBIOSIS_TITLE"
msgstr ""

msgid "PERCENTAGE_VALUE"
msgstr "{0}%"

#, fuzzy
msgid "PERFECT_ADAPTATION_DESCRIPTION"
msgstr "Môj úžasný mod"

msgid "PERFORMANCE"
msgstr "Výkon"

msgid "PERFORM_UNBINDING"
msgstr "Vykonať rozviazanie"

#, fuzzy
msgid "PER_SECOND_ABBREVIATION"
msgstr "{0} tis"

msgid "PER_SECOND_SLASH"
msgstr "/sekúnd"

msgid "PHOSPHATE"
msgstr "Fosfát"

#, fuzzy
msgid "PHOSPHATES_COST"
msgstr "Fosfát"

msgid "PHOTOSYNTHESIS"
msgstr "Fotosyntéza"

msgid "PHYSICAL_CONDITIONS"
msgstr "Fyzické podmienky"

msgid "PHYSICAL_RESISTANCE"
msgstr "Fyzická odolnosť"

msgid "PLACE_ORGANELLE"
msgstr "Umiestniť organelu"

msgid "PLANET"
msgstr "Planéta"

msgid "PLANET_DETAILS_STRING"
msgstr ""

msgid "PLANET_GENERATION_TEASER"
msgstr "Generovanie planéty už čoskoro!"

msgid "PLANET_RANDOM_SEED"
msgstr "Náhodné semeno planéty"

#, fuzzy
msgid "PLAYER"
msgstr "Bunka hráča"

#, fuzzy
msgid "PLAYER_DEATH_POPULATION_PENALTY"
msgstr "Trest za smrť hráča"

msgid "PLAYER_DEATH_POPULATION_PENALTY_EXPLANATION"
msgstr "(koeficient populácie druhu, ktorý klesne zakaždým keď hráč zomrie)"

msgid "PLAYER_DIED"
msgstr "hráč zomrel"

#, fuzzy
msgid "PLAYER_DUPLICATE"
msgstr "Duplikovať hráča"

msgid "PLAYER_EXTINCT"
msgstr "Hráč vyhynul"

#, fuzzy
msgid "PLAYER_RELATIVE_MOVEMENT"
msgstr "Hráč vyhynul"

#, fuzzy
msgid "PLAYER_RELATIVE_MOVEMENT_TOOLTIP"
msgstr "Hráč vyhynul"

msgid "PLAYER_REPRODUCED"
msgstr "hráč sa rozmnožil"

msgid "PLAYER_SPEED"
msgstr ""
"Hráč\n"
"Rýchlosť"

msgid "PLAYSTATION_3"
msgstr ""

msgid "PLAYSTATION_4"
msgstr ""

msgid "PLAYSTATION_5"
msgstr ""

msgid "PLAY_INTRO_VIDEO"
msgstr "Prehrať úvodné video"

msgid "PLAY_MICROBE_INTRO_ON_NEW_GAME"
msgstr "Prehrať úvodné video do mikróbov v novej hre"

msgid "PLAY_WITH_CURRENT_SETTING"
msgstr ""

msgid "POPULATION_CAPITAL"
msgstr "POPULÁCIA:"

msgid "POPULATION_COLON"
msgstr "populácia:"

msgid "POPULATION_IN_PATCHES"
msgstr "populácia v oblastiach:"

msgid "POPULATION_IN_PATCH_SHORT"
msgstr "{0} ({1})"

#, fuzzy
msgid "POSITION_NUMBER"
msgstr "Identifikačné číslo"

#, fuzzy
msgid "PREDATION_FOOD_SOURCE"
msgstr "Dravosť {0}"

msgid "PREDICTION_DETAILS_OPEN_TOOLTIP"
msgstr "Zobraziť podrobné informácie o predpovedi"

msgid "PRESSURE"
msgstr "Tlak"

msgid "PRESSURE_SHORT"
msgstr "Tlak"

#, fuzzy
msgid "PRESSURE_TOLERANCE_TOOLTIP"
msgstr "Vrátiť sa do hlavného menu"

msgid "PRESS_KEY_DOT_DOT_DOT"
msgstr "Stlač kláves..."

msgid "PREVIEW_IMAGE_DOES_NOT_EXIST"
msgstr ""

msgid "PREVIEW_IMAGE_IS_TOO_LARGE"
msgstr ""

msgid "PREVIOUS_COLON"
msgstr "predchádzajúce:"

msgid "PROCESSING_LOADED_OBJECTS"
msgstr "Spracovanie načítaných objektov"

msgid "PROCESS_ENVIRONMENT_SEPARATOR"
msgstr "@"

#, fuzzy
msgid "PROCESS_PANEL_TITLE"
msgstr "Bunkové procesy"

#, fuzzy
msgid "PROCESS_SPEED_MODIFIER"
msgstr "Bunkové procesy"

#, fuzzy
msgid "PROCESS_TOGGLE_TOOLTIP"
msgstr "Vrátiť sa do hlavného menu"

msgid "PROGRAMMING_TEAM"
msgstr "Programátori"

msgid "PROJECT_MANAGEMENT_TEAM"
msgstr "Projektoví manažéri"

msgid "PROTEINS"
msgstr "Bielkoviny"

msgid "PROTOPLASM"
msgstr "Protoplazma"

msgid "PULL_REQUESTS_PROGRAMMING"
msgstr "Externí programátori"

#, fuzzy
msgid "QUADRILLION_ABBREVIATION"
msgstr "{0} mld"

msgid "QUICK_LOAD"
msgstr "Rýchle načítanie"

msgid "QUICK_SAVE"
msgstr "Rýchle uloženie"

msgid "QUIT"
msgstr "Ukončiť"

msgid "QUIT_BUTTON_TOOLTIP"
msgstr "Opustiť hru"

msgid "QUIT_GAME_WARNING"
msgstr ""
"Naozaj chceš ukončiť hru?\n"
"Všetok neuložený postup bude stratený."

#, fuzzy
msgid "RADIATION"
msgstr "Aeróbne Dýchanie"

#, fuzzy
msgid "RADIOACTIVE_CHUNK"
msgstr "Veľký kus železa"

#, fuzzy
msgid "RADIOSYNTHESIS"
msgstr "Termosyntéza"

msgid "RANDOMIZE_SPECIES_NAME"
msgstr "Náhodné meno druhu"

msgid "RANDOM_SEED_TOOLTIP"
msgstr "Hodnota, ktorá sa používa pri generovaní sveta (musí kladné byť číslo)"

msgid "RAW"
msgstr "Raw"

#, fuzzy
msgid "RAW_VALUE_COLON"
msgstr "Nové meno:"

msgid "READING_SAVE_DATA"
msgstr ""

msgid "READY"
msgstr "Pripravené"

msgid "RECOMMENDED_THRIVE_VERSION"
msgstr "Odporúčaná verzia Thrive:"

#, fuzzy
msgid "REDDIT_TOOLTIP"
msgstr "Vstúpte do editora a upravte svoj druh"

msgid "REDO"
msgstr "Vrátiť"

msgid "REDO_THE_LAST_ACTION"
msgstr "Vrátiť poslednú zmenu"

msgid "REFRESH"
msgstr "Obnoviť"

msgid "REPORT"
msgstr ""

msgid "REPORT_BUG"
msgstr ""

msgid "REPRODUCED"
msgstr "reprodukované"

msgid "REPRODUCTION"
msgstr "Reprodukcia"

msgid "REPRODUCTION_ASEXUAL"
msgstr "Asexuálne"

msgid "REPRODUCTION_BUDDING"
msgstr "Pučanie"

#, fuzzy
msgid "REPRODUCTION_COMPOUNDS_MODE"
msgstr "Reprodukcia:"

#, fuzzy
msgid "REPRODUCTION_COMPOUNDS_MODE_EXPLANATION"
msgstr "(rýchlosť, akou druhy AI mutujú)"

#, fuzzy
msgid "REPRODUCTION_COMPOUND_HANDLING_TOOLTIP"
msgstr "Reprodukcia:"

msgid "REPRODUCTION_METHOD"
msgstr "Reprodukcia:"

msgid "REQUIRES_NUCLEUS"
msgstr "Vyžaduje jadro"

#, fuzzy
msgid "RESEARCH"
msgstr "Hľadať"

msgid "RESET"
msgstr "Resetovať"

#, fuzzy
msgid "RESET_DEADZONES"
msgstr "Obnoviť predvolené nastavenia?"

msgid "RESET_DISMISSED_POPUPS"
msgstr ""

msgid "RESET_INPUTS_TO_DEFAULTS"
msgstr "Obnoviť predvolené nastavenia ovládania?"

#, fuzzy
msgid "RESET_ITEM_ORDER_TO_DEFAULT"
msgstr "Obnoviť predvolené nastavenia ovládania?"

#, fuzzy
msgid "RESET_KEYBINDINGS"
msgstr "Resetovať ovládanie"

msgid "RESET_SETTINGS_TO_DEFAULTS"
msgstr "Predvolené"

#, fuzzy
msgid "RESET_SHOWN_TUTORIALS"
msgstr "Zobraziť návody"

#, fuzzy
msgid "RESET_SHOWN_TUTORIALS_TOOLTIP"
msgstr "Uplynulý čas: {0:#,#} rokov"

msgid "RESET_TO_DEFAULTS"
msgstr "Obnoviť predvolené nastavenia?"

msgid "RESISTANT_TO_BASIC_ENGULFMENT"
msgstr ""

#, fuzzy
msgid "RESIZE_METABALL_TOOLTIP"
msgstr "Vstúpte do editora a upravte svoj druh"

msgid "RESOLUTION"
msgstr "Rozlíšenie:"

msgid "RESOURCE_ABSORBTION_SPEED"
msgstr "Rýchlosť absorpcie zdrojov"

#, fuzzy
msgid "RESOURCE_AMOUNT_SHORT"
msgstr "Tlak"

#, fuzzy
msgid "RESOURCE_ENERGY"
msgstr "Zobraziť zdrojový kód"

#, fuzzy
msgid "RESOURCE_FOOD"
msgstr "Zobraziť zdrojový kód"

#, fuzzy
msgid "RESOURCE_ROCK"
msgstr "Zobraziť zdrojový kód"

#, fuzzy
msgid "RESOURCE_WOOD"
msgstr "Zobraziť zdrojový kód"

msgid "RESPIRATION"
msgstr "Aeróbne Dýchanie"

msgid "RESPONSIVE"
msgstr "Reagujúci"

msgid "RESTART_REQUIRED"
msgstr "Vyžaduje sa reštart"

msgid "RESUME"
msgstr "Pokračovať"

msgid "RESUME_TOOLTIP"
msgstr ""

msgid "RETURN_TO_MENU"
msgstr "Návrat do menu"

msgid "RETURN_TO_MENU_TOOLTIP"
msgstr "Vrátiť sa do hlavného menu"

msgid "RETURN_TO_MENU_WARNING"
msgstr ""
"Naozaj chceš odísť do hlavného menu?\n"
"Všetok neuložený postup bude stratený."

#, fuzzy
msgid "REVEAL_ALL_PATCHES"
msgstr "rozšírenie do oblastí:"

#, fuzzy
msgid "REVOLUTIONARY_GAMES_SOCIAL_TOOLTIP"
msgstr "Od Revolutionary Games Studio"

msgid "RIGHT_ARROW"
msgstr "→"

msgid "RIGHT_MOUSE"
msgstr "Pravé tlačidlo myši"

msgid "RIGID"
msgstr "Tuhý"

msgid "RIGIDITY_MEMBRANE_DESCRIPTION"
msgstr "Tuhšia membrána je odolnejšia voči poškodeniu, ale sťažuje pohyb bunky."

msgid "ROTATE_LEFT"
msgstr "Otočiť doľava"

msgid "ROTATE_RIGHT"
msgstr "Otočiť doprava"

msgid "ROTATION_COLON"
msgstr "Rotácia:"

msgid "RUN_AUTO_EVO_DURING_GAMEPLAY"
msgstr "Spustiť automatickú evolúciu počas hry"

msgid "RUN_ONE_STEP"
msgstr ""

msgid "RUN_RESULT_BY_SENDING_POPULATION"
msgstr "{0} odoslaním: {1} populácie z oblasti: {2}"

msgid "RUN_RESULT_GENE_CODE"
msgstr "génový kód:"

#, fuzzy
msgid "RUN_RESULT_NICHE_FILL"
msgstr "vznikol, aby vyplnil miesto"

#, fuzzy
msgid "RUN_RESULT_SELECTION_PRESSURE_SPLIT"
msgstr "vznikli v dôsledku rozdielnych selekčných tlakov"

msgid "RUN_RESULT_SPLIT_FROM"
msgstr "sa oddelil od {0}"

msgid "RUN_RESULT_SPLIT_OFF_TO"
msgstr "populácia sa v niektorých oblastiach oddelila a vytvorila nové druhy {0}:"

msgid "RUN_X_WORLDS"
msgstr ""

#, fuzzy
msgid "RUN_X_WORLDS_TOOLTIP"
msgstr "Uplynulý čas: {0:#,#} rokov"

msgid "RUSTICYANIN"
msgstr "Rusticyanín"

msgid "RUSTICYANIN_DESCRIPTION"
msgstr ""

#, fuzzy
msgid "RUSTICYANIN_PROCESSES_DESCRIPTION"
msgstr "Premieňa [thrive:compound type=\"iron\"][/thrive:compound] na [thrive:compound type=\"atp\"][/thrive:compound]. Množstvo závisí od koncentrácie[thrive:compound type=\"carbondioxide\"]oxidu uhličitého[/thrive:compound] a [thrive:compound type=\"oxygen\"]kyslíka[/thrive:compound]."

#, fuzzy
msgid "SAFE_MODE_EXPLANATION"
msgstr "(začiatočná poloha)"

#, fuzzy
msgid "SAFE_MODE_TITLE"
msgstr "Odstrániť lokálne údaje"

msgid "SAVE"
msgstr "Uložiť"

msgid "SAVE_AND_CONTINUE"
msgstr "Uložiť a pokračovať"

msgid "SAVE_AUTOSAVE"
msgstr "Automatické uloženie"

msgid "SAVE_DELETE_WARNING"
msgstr ""

msgid "SAVE_ERROR_INCLUDE_JSON_DEBUG_NOTE"
msgstr ""

#, fuzzy
msgid "SAVE_ERROR_TURN_ON_JSON_DEBUG_MODE"
msgstr "Debugovací režim JSON:"

msgid "SAVE_FAILED"
msgstr "Uloženie zlyhalo"

msgid "SAVE_GAME"
msgstr "Uložiť hru"

msgid "SAVE_GAME_BUTTON_TOOLTIP"
msgstr "Otvor ukladacie menu na uloženie hry"

msgid "SAVE_HAS_DIFFERENT_VERSION"
msgstr "Uložená hra má inú verziu"

msgid "SAVE_HAS_DIFFERENT_VERSION_TEXT"
msgstr ""
"Uložená verzia hry, ktorú sa pokúšaš načítať, nezodpovedá verzii hry. \n"
"Načítaj ju manuálne cez menu."

msgid "SAVE_HAS_INVALID_GAME_STATE"
msgstr ""

msgid "SAVE_INVALID"
msgstr "Neplatné"

msgid "SAVE_IS_INVALID"
msgstr ""

msgid "SAVE_IS_UPGRADEABLE_DESCRIPTION"
msgstr ""

msgid "SAVE_LOAD_ALREADY_LOADED_FREE_FAILURE"
msgstr ""

msgid "SAVE_MANUAL"
msgstr ""

msgid "SAVE_QUICKSAVE"
msgstr "Rýchle uloženie"

msgid "SAVE_SPACE_USED"
msgstr "Využitý priestor:"

msgid "SAVE_UPGRADE_FAILED"
msgstr ""

msgid "SAVE_UPGRADE_FAILED_DESCRIPTION"
msgstr ""

msgid "SAVING_DATA_FAILED_DUE_TO"
msgstr ""

msgid "SAVING_DOT_DOT_DOT"
msgstr "Ukladanie..."

msgid "SAVING_FAILED_WITH_EXCEPTION"
msgstr ""

msgid "SAVING_NOT_POSSIBLE"
msgstr "Ukladanie momentálne nie je možné z dôvodu:"

msgid "SAVING_SUCCEEDED"
msgstr ""

msgid "SCALING_NONE"
msgstr ""

#, fuzzy
msgid "SCALING_ON"
msgstr "Bunková signalizácia"

msgid "SCALING_ON_INVERSE"
msgstr ""

msgid "SCREEN_EFFECT"
msgstr ""

#, fuzzy
msgid "SCREEN_EFFECT_GAMEBOY"
msgstr "Zobraziť názvy tlačidiel pri výbere častí"

#, fuzzy
msgid "SCREEN_EFFECT_GAMEBOY_COLOR"
msgstr "Zobraziť názvy tlačidiel pri výbere častí"

msgid "SCREEN_EFFECT_GREYSCALE"
msgstr ""

#, fuzzy
msgid "SCREEN_EFFECT_NONE"
msgstr "Zobraziť názvy tlačidiel pri výbere častí"

msgid "SCREEN_RELATIVE_MOVEMENT"
msgstr ""

#, fuzzy
msgid "SCREEN_RELATIVE_MOVEMENT_TOOLTIP"
msgstr "Základný pohyb"

msgid "SCROLLLOCK"
msgstr "Scroll Lock"

msgid "SEARCH_DOT_DOT_DOT"
msgstr "Vyhľadať..."

msgid "SEARCH_PLACEHOLDER"
msgstr ""

msgid "SEARCH_RADIUS"
msgstr ""

msgid "SEA_FLOOR"
msgstr "Morské dno"

msgid "SECRETE_SLIME"
msgstr ""

#, fuzzy
msgid "SECRETE_SLIME_TOOLTIP"
msgstr "Pozastaviť hru"

#, fuzzy
msgid "SEED_LABEL"
msgstr "Bióm: {0}"

#, fuzzy
msgid "SELECTED"
msgstr "Vybraný mód:"

msgid "SELECTED_COLON"
msgstr "Vybrané:"

msgid "SELECTED_MOD"
msgstr "Vybraný mód:"

msgid "SELECTED_SAVE_IS_INCOMPATIBLE_PROMPT"
msgstr ""

msgid "SELECTED_SAVE_IS_INCOMPATIBLE_PROTOTYPE_PROMPT"
msgstr ""

msgid "SELECTED_SAVE_IS_UPGRADEABLE_PROMPT"
msgstr ""

#, fuzzy
msgid "SELECT_A_GENERATION"
msgstr "Vyber možnosť"

msgid "SELECT_A_PATCH"
msgstr ""

#, fuzzy
msgid "SELECT_A_SPECIES"
msgstr "Vyhynuté druhy"

#, fuzzy
msgid "SELECT_A_TECHNOLOGY"
msgstr "Vybrané:"

msgid "SELECT_CELL_TYPE_FROM_EDITOR"
msgstr "Na karte editora, vyber typ bunky, ktorú chceš upraviť"

msgid "SELECT_ENZYME"
msgstr "Vybrať enzým:"

#, fuzzy
msgid "SELECT_MOVEMENT_MODE_TITLE"
msgstr "Odstrániť lokálne údaje"

msgid "SELECT_OPTION"
msgstr "Vyber možnosť"

msgid "SELECT_PREVIEW_IMAGE"
msgstr ""

#, fuzzy
msgid "SELECT_SPACE_STRUCTURE_TITLE"
msgstr "Štruktúra"

msgid "SELECT_STRUCTURE_POPUP_TITLE"
msgstr ""

msgid "SELECT_TISSUE_TYPE_FROM_EDITOR"
msgstr ""

#, fuzzy
msgid "SELECT_VACUOLE_COMPOUND_COLON"
msgstr "Vybrané:"

msgid "SEPTEMBER"
msgstr "September"

msgid "SESSILE"
msgstr ""

msgid "SETTING_ONLY_APPLIES_TO_NEW_GAMES"
msgstr ""

msgid "SFX_VOLUME"
msgstr "Hlasitosť SFX"

msgid "SHIFT"
msgstr "Shift"

#, fuzzy
msgid "SHOW_ALL_TUTORIALS"
msgstr "Zobraziť návody"

#, fuzzy
msgid "SHOW_ALL_TUTORIALS_TOOLTIP"
msgstr "Uplynulý čas: {0:#,#} rokov"

msgid "SHOW_DAMAGE_EFFECT"
msgstr ""

msgid "SHOW_HELP"
msgstr "Zobraziť nápovedu"

#, fuzzy
msgid "SHOW_ITEM_COORDINATES"
msgstr "Zobraziť návody"

#, fuzzy
msgid "SHOW_NEW_PATCH_NOTES"
msgstr "{0} {1}"

#, fuzzy
msgid "SHOW_NEW_PATCH_NOTES_TOOLTIP"
msgstr "{0} {1}"

msgid "SHOW_TUTORIALS_IN_NEW_CURRENT_OPTION"
msgstr "Zobraziť tutoriál (v aktuálnej hre)"

msgid "SHOW_TUTORIALS_IN_NEW_GAMES_OPTION"
msgstr "Zobraziť tutoriál (v nových hrách)"

#, fuzzy
msgid "SHOW_TUTORIALS_OPTION_TOOLTIP"
msgstr "Uplynulý čas: {0:#,#} rokov"

msgid "SHOW_UNSAVED_PROGRESS_WARNING"
msgstr "Zobraziť upozornenie na neuložený postup"

msgid "SHOW_UNSAVED_PROGRESS_WARNING_TOOLTIP"
msgstr ""

msgid "SHOW_WEB_NEWS_FEED"
msgstr ""

#, fuzzy
msgid "SIDEROPHORE_ACTION_TOOLTIP"
msgstr "Pozastaviť hru"

msgid "SIGNALING_AGENT"
msgstr "Bunková signalizácia"

#, fuzzy
msgid "SIGNALING_AGENTS_ACTION_TOOLTIP"
msgstr "Bunková signalizácia"

msgid "SIGNALING_AGENT_DESCRIPTION"
msgstr ""

msgid "SIGNALING_AGENT_PROCESSES_DESCRIPTION"
msgstr ""

#, fuzzy
msgid "SIGNAL_COMMAND_AGGRESSION"
msgstr "Stať sa agresívnym"

msgid "SIGNAL_COMMAND_FLEE"
msgstr "Utiecť"

msgid "SIGNAL_COMMAND_FOLLOW"
msgstr "Nasleduj ma"

msgid "SIGNAL_COMMAND_NONE"
msgstr "Žiadny príkaz"

msgid "SIGNAL_COMMAND_TO_ME"
msgstr ""

msgid "SIGNAL_TO_EMIT"
msgstr ""

msgid "SILICA"
msgstr "Oxid kremičitý"

msgid "SILICA_MEMBRANE_DESCRIPTION"
msgstr ""

msgid "SIXTEEN_TIMES"
msgstr "16x"

msgid "SIZE_COLON"
msgstr "Veľkosť:"

msgid "SLIDESHOW"
msgstr "Prezentácia"

msgid "SLIME_JET"
msgstr ""

msgid "SLIME_JET_DESCRIPTION"
msgstr "Mnoho organizmov produkuje lepkavé polysacharidy, ako napríklad sliz. Aj keď ho mnoho živočíchov používa pre pohyb, isté typy baktérií tieto látky vystreľujú vo vysokom tlaku. Takéto trysky pracujú ako raketový pohon. Posúvajú bunky neuveriteľnou rýchlosťou. Pre iné živočíchy bez trysiek je pohyb v takýchto látkach obtiažny."

#, fuzzy
msgid "SLIME_JET_PROCESSES_DESCRIPTION"
msgstr "Zvyšuje rýchlosť otáčania veľkých buniek."

msgid "SMALL_IRON_CHUNK"
msgstr "Malý kus železa"

#, fuzzy
msgid "SMALL_PHOSPHATE_CHUNK"
msgstr "Malý kus železa"

#, fuzzy
msgid "SMALL_SULFUR_CHUNK"
msgstr "Malý kus železa"

msgid "SNOWFLAKE"
msgstr ""

#, fuzzy
msgid "SOCIETY_STAGE"
msgstr "Fáza Mikróbov"

msgid "SOUND"
msgstr "Zvuk"

msgid "SOUND_TEAM"
msgstr "Zvukári"

msgid "SOUND_TEAM_LEAD"
msgstr "Vedúci zvukár"

msgid "SOUND_TEAM_LEADS"
msgstr "Vedúci zvukári"

msgid "SPACE"
msgstr "Medzerník"

#, fuzzy
msgid "SPACE_STAGE"
msgstr "Fáza Mikróbov"

#, fuzzy
msgid "SPACE_STRUCTURE_HAS_RESOURCES"
msgstr "Štruktúra"

#, fuzzy
msgid "SPACE_STRUCTURE_NO_EXTRA_DESCRIPTION"
msgstr "Štruktúra"

msgid "SPACE_STRUCTURE_WAITING_CONSTRUCTION"
msgstr ""

msgid "SPAWN_AMMONIA"
msgstr "Umiestniť amoniak"

msgid "SPAWN_ENEMY"
msgstr ""

msgid "SPAWN_ENEMY_CHEAT_FAIL"
msgstr ""

msgid "SPAWN_GLUCOSE"
msgstr "Umiestniť glukózu"

msgid "SPAWN_PHOSPHATES"
msgstr "Umiestniť fosfát"

msgid "SPECIAL_MOUSE_1"
msgstr "Špeciálne tlačidlo myši 1"

msgid "SPECIAL_MOUSE_2"
msgstr "Špeciálne tlačidlo myši 2"

#, fuzzy
msgid "SPECIES"
msgstr "Zoznam druhov"

msgid "SPECIES_COLON"
msgstr "Druh:"

#, fuzzy
msgid "SPECIES_DETAIL_TEXT"
msgstr "{0} (x{1})"

msgid "SPECIES_HAS_A_MUTATION"
msgstr "zmutoval"

msgid "SPECIES_LIST"
msgstr "Zoznam druhov"

msgid "SPECIES_NAME_DOT_DOT_DOT"
msgstr "Názov druhu..."

#, fuzzy
msgid "SPECIES_NAME_TOO_LONG_POPUP"
msgstr "Názov druhu..."

msgid "SPECIES_POPULATION"
msgstr "Populácia druhu"

msgid "SPECIES_PRESENT"
msgstr "Prítomné druhy"

#, fuzzy
msgid "SPECIES_TO_FIND"
msgstr "Druh:"

msgid "SPECIES_WITH_POPULATION"
msgstr "{0} s populáciou: {1}"

msgid "SPEED"
msgstr "Rýchlosť"

msgid "SPEED_COLON"
msgstr "Rýchlosť:"

msgid "SPREAD_TO_PATCHES"
msgstr "rozšírenie do oblastí:"

#, fuzzy
msgid "SPRINT"
msgstr "Snímka obrazovky"

#, fuzzy
msgid "SPRINT_ACTION_TOOLTIP"
msgstr "Pozastaviť hru"

msgid "STAGE_MENU_BUTTON_TOOLTIP"
msgstr ""

#, fuzzy
msgid "START"
msgstr "Spustenie"

msgid "STARTING"
msgstr "Spustenie"

msgid "START_CALIBRATION"
msgstr ""

#, fuzzy
msgid "START_GAME"
msgstr "Uložiť hru"

#, fuzzy
msgid "START_RESEARCH"
msgstr "Vyžaduje sa reštart"

msgid "STATISTICS"
msgstr "Štatistiky"

#, fuzzy
msgid "STAT_ATP_PRODUCTION_REDUCTION"
msgstr "PRODUKCIA ATP PRÍLIŠ NÍZKA!"

#, fuzzy
msgid "STAT_BASE_MOVEMENT_REDUCTION"
msgstr "Základný pohyb"

msgid "STAT_DAMAGE"
msgstr ""

msgid "STAT_DAMAGE_PER_OXYGEN"
msgstr ""

msgid "STEAM_CLIENT_INIT_FAILED"
msgstr ""

msgid "STEAM_ERROR_ACCOUNT_DOES_NOT_OWN_PRODUCT"
msgstr ""

msgid "STEAM_ERROR_ACCOUNT_READ_ONLY"
msgstr ""

msgid "STEAM_ERROR_ALREADY_UPLOADED"
msgstr ""

msgid "STEAM_ERROR_BANNED"
msgstr ""

msgid "STEAM_ERROR_CLOUD_LIMIT_EXCEEDED"
msgstr ""

msgid "STEAM_ERROR_DUPLICATE_NAME"
msgstr "Steam nahlásil chybu duplicitného názvu"

#, fuzzy
msgid "STEAM_ERROR_FILE_NOT_FOUND"
msgstr "Súbor sa nenašiel"

msgid "STEAM_ERROR_INSUFFICIENT_PRIVILEGE"
msgstr ""

msgid "STEAM_ERROR_INVALID_PARAMETER"
msgstr ""

msgid "STEAM_ERROR_LOCKING_FAILED"
msgstr "Steamu sa nepodarilo získať UGC lock"

msgid "STEAM_ERROR_NOT_LOGGED_IN"
msgstr "Nie ste prihlásený/-á do služby Steam"

#, fuzzy
msgid "STEAM_ERROR_TIMEOUT"
msgstr "Časový limit operácie služby Steam vypršal, skúste to znova"

msgid "STEAM_ERROR_UNAVAILABLE"
msgstr "Steam je momentálne nedostupný, prosím skúste to znova"

msgid "STEAM_ERROR_UNKNOWN"
msgstr "Nastala neznáma chyba služby Steam"

#, fuzzy
msgid "STEAM_INIT_FAILED"
msgstr "Steamu sa nepodarilo získať UGC lock"

#, fuzzy
msgid "STEAM_INIT_FAILED_DESCRIPTION"
msgstr "Môj úžasný mod"

#, fuzzy
msgid "STEAM_TOOLTIP"
msgstr "Pozastaviť hru"

msgid "STEM_CELL_NAME"
msgstr "Kmeňová bunka"

msgid "STOP"
msgstr "Stop"

msgid "STORAGE"
msgstr "Úložný priestor"

msgid "STORAGE_COLON"
msgstr "Úložný priestor:"

msgid "STORAGE_STATISTICS_SECONDS_OF_COMPOUND"
msgstr ""

msgid "STORE_LOGGED_IN_AS"
msgstr "Prihlásený ako: {0}"

#, fuzzy
msgid "STRAIN_BAR_TOOLTIP"
msgstr "Pozastaviť hru"

msgid "STRAIN_BAR_VISIBILITY"
msgstr ""

#, fuzzy
msgid "STRATEGY_STAGES"
msgstr "Fáza Mikróbov"

msgid "STRICT_NICHE_COMPETITION"
msgstr ""

msgid "STRUCTURAL"
msgstr "Štrukturálny"

msgid "STRUCTURE"
msgstr "Štruktúra"

msgid "STRUCTURE_ASCENSION_GATE"
msgstr ""

#, fuzzy
msgid "STRUCTURE_DYSON_SWARM"
msgstr "Štruktúra"

msgid "STRUCTURE_HAS_REQUIRED_RESOURCES_TO_BUILD"
msgstr ""

msgid "STRUCTURE_HUNTER_GATHERER_LODGE"
msgstr ""

msgid "STRUCTURE_IN_PROGRESS_CONSTRUCTION"
msgstr ""

msgid "STRUCTURE_REQUIRED_RESOURCES_TO_FINISH"
msgstr ""

msgid "STRUCTURE_SELECTION_MENU_ENTRY"
msgstr ""

msgid "STRUCTURE_SELECTION_MENU_ENTRY_NOT_ENOUGH_RESOURCES"
msgstr ""

msgid "STRUCTURE_SOCIETY_CENTER"
msgstr ""

msgid "STRUCTURE_STEAM_POWERED_FACTORY"
msgstr ""

msgid "SUCCESSFUL_KILL"
msgstr "úspešné zabitie"

msgid "SUCCESSFUL_SCAVENGE"
msgstr ""

msgid "SUCCESS_BUT_MISSING_ID"
msgstr ""

msgid "SUICIDE_BUTTON_TOOLTIP"
msgstr "Samovražda"

msgid "SUNLIGHT"
msgstr "Slnečné žiarenie"

msgid "SUPPORTER_PATRONS"
msgstr "Podporovatelia"

msgid "SURVIVAL_TITLE"
msgstr ""

msgid "SWITCH_TO_FRONT_CAMERA"
msgstr "Prepnúť na pohľad prednej kamery"

msgid "SWITCH_TO_RIGHT_CAMERA"
msgstr "Prepnúť na pohľad pravej kamery"

msgid "SWITCH_TO_TOP_CAMERA"
msgstr "Prepnúť na pohľad hornej kamery"

msgid "SYSREQ"
msgstr "SysRq"

msgid "TAB_SECONDARY_SWITCH_LEFT"
msgstr ""

msgid "TAB_SECONDARY_SWITCH_RIGHT"
msgstr ""

#, fuzzy
msgid "TAB_SWITCH_LEFT"
msgstr "Otočiť doľava"

#, fuzzy
msgid "TAB_SWITCH_RIGHT"
msgstr "Otočiť doprava"

msgid "TAGS_IS_WHITESPACE"
msgstr ""

msgid "TAKE_SCREENSHOT"
msgstr "Spraviť snímku obrazovky"

#, fuzzy
msgid "TARGET_TYPE_COLON"
msgstr "Typ:"

msgid "TECHNOLOGY_ASCENSION"
msgstr ""

msgid "TECHNOLOGY_HUNTER_GATHERING"
msgstr ""

msgid "TECHNOLOGY_LEVEL_ADVANCED_SPACE"
msgstr ""

msgid "TECHNOLOGY_LEVEL_INDUSTRIAL"
msgstr ""

msgid "TECHNOLOGY_LEVEL_PRE_SOCIETY"
msgstr ""

msgid "TECHNOLOGY_LEVEL_PRIMITIVE"
msgstr ""

msgid "TECHNOLOGY_LEVEL_SCIFI"
msgstr ""

msgid "TECHNOLOGY_LEVEL_SPACE_AGE"
msgstr ""

msgid "TECHNOLOGY_REQUIRED_LEVEL"
msgstr ""

msgid "TECHNOLOGY_ROCKETRY"
msgstr ""

msgid "TECHNOLOGY_SIMPLE_STONE_TOOLS"
msgstr ""

msgid "TECHNOLOGY_SOCIETY_CENTER"
msgstr ""

msgid "TECHNOLOGY_STEAM_POWER"
msgstr ""

msgid "TECHNOLOGY_UNLOCKED_NOTICE"
msgstr ""

msgid "TEMPERATURE"
msgstr "Teplota"

msgid "TEMPERATURE_SHORT"
msgstr "Teplota."

#, fuzzy
msgid "TEMPERATURE_TOLERANCE_TOOLTIP"
msgstr "Pozastaviť hru"

msgid "TESTING_TEAM"
msgstr "Testeri"

#, fuzzy
msgid "THANKS_FOR_BUYING_THRIVE_2"
msgstr ""
"Ďakujeme, že si hral našu hru!\n"
"\n"
"Ak sa ti hra páčila, nezabudni sa o nás zmieniť svojim kamarátom."

msgid "THANKS_FOR_PLAYING"
msgstr ""
"Ďakujeme, že si hral našu hru!\n"
"\n"
"Ak sa ti hra páčila, nezabudni sa o nás zmieniť svojim kamarátom."

#, fuzzy
msgid "THANK_YOU_TITLE"
msgstr "Odstrániť lokálne údaje"

msgid "THEORY_TEAM"
msgstr "Teoretici"

msgid "THERMOPLAST"
msgstr "Termoplast"

msgid "THERMOPLAST_DESCRIPTION"
msgstr ""

msgid "THERMOPLAST_PROCESSES_DESCRIPTION"
msgstr ""

msgid "THERMOSYNTHASE"
msgstr "Termosyntáza"

msgid "THERMOSYNTHASE_DESCRIPTION"
msgstr ""

#, fuzzy
msgid "THERMOSYNTHASE_PROCESSES_DESCRIPTION"
msgstr "Produkuje [thrive:compound type=\"atp\"][/thrive:compound] pomocou teplotných gradientov. Množstvo závisí od [thrive:compound type=\"temperature\"] teploty [/thrive:compound]."

msgid "THERMOSYNTHESIS"
msgstr "Termosyntéza"

msgid "THE_DISTURBANCE"
msgstr ""

#, fuzzy
msgid "THE_PATCH_MAP_BUTTON"
msgstr "Typ mapy"

#, fuzzy
msgid "THE_WORLD_TITLE"
msgstr "Súčasní vývojári"

msgid "THIS_IS_LOCAL_MOD"
msgstr "Toto je lokálne nainštalovaný mód"

msgid "THIS_IS_WORKSHOP_MOD"
msgstr ""

msgid "THREADS"
msgstr "Vlákna:"

msgid "THRIVEOPEDIA"
msgstr ""

msgid "THRIVEOPEDIA_CURRENT_WORLD_PAGE_TITLE"
msgstr ""

msgid "THRIVEOPEDIA_EVOLUTIONARY_TREE_PAGE_TITLE"
msgstr ""

msgid "THRIVEOPEDIA_HINT_IN_GAME"
msgstr ""

msgid "THRIVEOPEDIA_HOME_INFO"
msgstr ""

msgid "THRIVEOPEDIA_HOME_PAGE_TITLE"
msgstr ""

msgid "THRIVEOPEDIA_MUSEUM_PAGE_TITLE"
msgstr ""

msgid "THRIVEOPEDIA_PATCH_MAP_PAGE_TITLE"
msgstr ""

msgid "THRIVE_LICENSES"
msgstr "Thrive Licencie"

msgid "THYLAKOIDS"
msgstr "Tylakoidy"

msgid "THYLAKOIDS_DESCRIPTION"
msgstr ""

msgid "TIDEPOOL"
msgstr "Prílivový bazén"

msgid "TIMELINE"
msgstr "Časová os"

msgid "TIMELINE_GLOBAL_FILTER_TOOLTIP"
msgstr "Zobraziť globálne udalosti"

msgid "TIMELINE_LOCAL_FILTER_TOOLTIP"
msgstr "Zobraziť lokálne udalosti"

#, fuzzy
msgid "TIMELINE_NICHE_FILL"
msgstr "[b][u]{0}[/u] sa oddelil od [b][u]{1}[/u][/b] ako nový druh, aby vyplnil miesto"

#, fuzzy
msgid "TIMELINE_PLAYER_MIGRATED"
msgstr "Časť populácie [b][u]{0}[/u][/b] migrovala do {1}"

#, fuzzy
msgid "TIMELINE_PLAYER_MIGRATED_TO"
msgstr "Časť populácie [b][u]{0}[/u][/b] migrovala do {1}"

msgid "TIMELINE_SELECTION_PRESSURE_SPLIT"
msgstr "[b][u]{0}[/u][/b] sa oddelil od [b][u]{1}[/u][/b] ako nový druh v dôsledku rôznych selekčných tlakov"

#, fuzzy
msgid "TIMELINE_SPECIES_BECAME_MULTICELLULAR"
msgstr "Stať sa viacbunkovým ({0}/{1})"

msgid "TIMELINE_SPECIES_EXTINCT"
msgstr "[b][u]{0}[/u][/b] vyhynul!"

msgid "TIMELINE_SPECIES_EXTINCT_LOCAL"
msgstr "[b][u]{0}[/u][/b] zmizol z tejto oblasti"

#, fuzzy
msgid "TIMELINE_SPECIES_FOLLOWED"
msgstr "[b][u]{0}[/u][/b] vyhynul!"

msgid "TIMELINE_SPECIES_MIGRATED_FROM"
msgstr "Časť populácie [b][u]{0}[/u][/b] z {1} migrovala do tejto oblasti"

msgid "TIMELINE_SPECIES_MIGRATED_TO"
msgstr "Časť populácie [b][u]{0}[/u][/b] migrovala do {1}"

msgid "TIMELINE_SPECIES_POPULATION_DECREASE"
msgstr "[b][u]{0}[/u][/b] populácia sa znížila na {1}"

msgid "TIMELINE_SPECIES_POPULATION_INCREASE"
msgstr "[b][u]{0}[/u][/b] populácia sa zvýšila na {1}"

msgid "TIME_INDICATOR_TOOLTIP"
msgstr "Uplynulý čas: {0:#,#} rokov"

msgid "TIME_OF_DAY"
msgstr ""

msgid "TITLE_COLON"
msgstr "Názov:"

msgid "TOGGLE_BINDING"
msgstr "Prepnúť spájanie"

#, fuzzy
msgid "TOGGLE_BINDING_TOOLTIP"
msgstr "Prepnúť spájanie"

msgid "TOGGLE_DEBUG_PANEL"
msgstr "Prepnúť debugovací panel"

msgid "TOGGLE_ENGULF"
msgstr "Prepnúť pohlcovanie"

#, fuzzy
msgid "TOGGLE_ENGULF_TOOLTIP"
msgstr "Prepnúť pohlcovanie"

#, fuzzy
msgid "TOGGLE_FAST_MODE"
msgstr "Pauza"

msgid "TOGGLE_FPS"
msgstr "Prepnúť zobrazenie počtu snímkov za sekundu"

msgid "TOGGLE_FULLSCREEN"
msgstr "Prepnúť na celú obrazovku"

#, fuzzy
msgid "TOGGLE_HEAT_VIEW_TOOLTIP"
msgstr "Prepnúť pohlcovanie"

msgid "TOGGLE_HUD_HIDE"
msgstr "Prepnúť HUD"

#, fuzzy
msgid "TOGGLE_INVENTORY"
msgstr "Prepnúť spájanie"

msgid "TOGGLE_METRICS"
msgstr "Prepnúť zobrazenie metrík"

#, fuzzy
msgid "TOGGLE_MUCOCYST_DEFENCE"
msgstr "Prepnúť na celú obrazovku"

msgid "TOGGLE_NAVIGATION_TREE"
msgstr ""

msgid "TOGGLE_PAUSE"
msgstr "Pauza"

msgid "TOGGLE_UNBINDING"
msgstr "Prepnúť rozpájanie"

msgid "TOLERANCES_TOO_HIGH_PRESSURE"
msgstr ""

msgid "TOLERANCES_TOO_HIGH_TEMPERATURE"
msgstr ""

msgid "TOLERANCES_TOO_LOW_OXYGEN_PROTECTION"
msgstr ""

#, fuzzy
msgid "TOLERANCES_TOO_LOW_PRESSURE"
msgstr "Oblaky zlúčenín"

msgid "TOLERANCES_TOO_LOW_TEMPERATURE"
msgstr ""

#, fuzzy
msgid "TOLERANCES_TOO_LOW_UV_PROTECTION"
msgstr "{0}: +{1} ATP"

msgid "TOLERANCES_UNSUITABLE_DEBUFFS"
msgstr ""

#, fuzzy
msgid "TOLERANCE_FROM_ORGANELLES_TOOLTIP"
msgstr "Zobraziť / skryť prostredie a zlúčeniny"

msgid "TOLERANCE_RANGE_LABEL"
msgstr ""

msgid "TOOLS"
msgstr "Nástroje"

msgid "TOOL_HAND_AXE"
msgstr ""

msgid "TOO_LARGE_PRESSURE_RANGE"
msgstr ""

msgid "TOO_MANY_RECENT_VERSIONS_TO_SHOW"
msgstr ""

#, fuzzy
msgid "TOTAL_GATHERED_ENERGY_COLON"
msgstr "Autor:"

msgid "TOTAL_SAVES"
msgstr ""

msgid "TOXIN_CHANNEL_INHIBITOR"
msgstr ""

#, fuzzy
msgid "TOXIN_CHANNEL_INHIBITOR_DESCRIPTION"
msgstr "Môže sa použiť na bodnutie iných buniek alebo na obranu proti ich toxínom."

#, fuzzy
msgid "TOXIN_COMPOUND"
msgstr "Zlúčeniny"

#, fuzzy
msgid "TOXIN_CYTOTOXIN"
msgstr "Niektoré možnosti môžu byť vypnuté, ak je realistický režim zapnutý"

#, fuzzy
msgid "TOXIN_CYTOTOXIN_DESCRIPTION"
msgstr "Chýba popis"

msgid "TOXIN_FIRE_RATE_TOXICITY_COLON"
msgstr ""

#, fuzzy
msgid "TOXIN_MACROLIDE"
msgstr ""
"Toxín\n"
"Vakuola"

#, fuzzy
msgid "TOXIN_MACROLIDE_DESCRIPTION"
msgstr "Popis módu:"

msgid "TOXIN_OXYGEN_METABOLISM_INHIBITOR"
msgstr ""

msgid "TOXIN_OXYGEN_METABOLISM_INHIBITOR_DESCRIPTION"
msgstr ""

#, fuzzy
msgid "TOXIN_OXYTOXY_DESCRIPTION"
msgstr "Môže sa použiť na bodnutie iných buniek alebo na obranu proti ich toxínom."

msgid "TOXIN_PREFER_FIRE_RATE"
msgstr ""

msgid "TOXIN_PREFER_TOXICITY"
msgstr ""

#, fuzzy
msgid "TOXIN_PROPERTIES_HEADING"
msgstr "Odolnosť voči toxínom"

msgid "TOXIN_RESISTANCE"
msgstr "Odolnosť voči toxínom"

#, fuzzy
msgid "TOXIN_TOXICITY_CUSTOMIZATION_TOOLTIP"
msgstr "(začiatočná poloha)"

#, fuzzy
msgid "TOXIN_TYPE_COLON"
msgstr "Typ:"

#, fuzzy
msgid "TOXIN_TYPE_CUSTOMIZATION_EXPLANATION"
msgstr "(začiatočná poloha)"

#, fuzzy
msgid "TOXIN_VACUOLE"
msgstr ""
"Toxín\n"
"Vakuola"

msgid "TOXIN_VACUOLE_DESCRIPTION"
msgstr ""

msgid "TOXIN_VACUOLE_PROCESSES_DESCRIPTION"
msgstr ""

#, fuzzy
msgid "TOXISOME"
msgstr "Oxytoxizóm"

#, fuzzy
msgid "TOXISOME_DESCRIPTION"
msgstr "Popis módu:"

msgid "TO_BE_IMPLEMENTED"
msgstr ""

msgid "TRANSLATORS"
msgstr "Prekladatelia"

msgid "TRANSPARENCY"
msgstr "Priehľadnosť"

#, fuzzy
msgid "TRILLION_ABBREVIATION"
msgstr "{0} mld"

#, fuzzy
msgid "TRY_FOSSILISING_SOME_SPECIES"
msgstr "Skús spraviť zopár snímiek obrazovky!"

msgid "TRY_MAKING_A_SAVE"
msgstr ""

msgid "TRY_TAKING_SOME_SCREENSHOTS"
msgstr "Skús spraviť zopár snímiek obrazovky!"

msgid "TUTORIAL"
msgstr "Tutoriál"

#, fuzzy
msgid "TUTORIAL_ALL_NOT_ENABLED_EXPLANATION"
msgstr "(začni s oblakom glukózy v blízkosti každou generáciou)"

#, fuzzy
msgid "TUTORIAL_MICROBE_EDITOR_ATP_BALANCE_INTRO"
msgstr "Záporná bilancia ATP"

msgid "TUTORIAL_MICROBE_EDITOR_AUTO-EVO_PREDICTION"
msgstr ""

msgid "TUTORIAL_MICROBE_EDITOR_CELL_TEXT"
msgstr ""

#, fuzzy
msgid "TUTORIAL_MICROBE_EDITOR_CHEMORECEPTOR"
msgstr "Záporná bilancia ATP"

#, fuzzy
msgid "TUTORIAL_MICROBE_EDITOR_COMPOUND_BALANCES"
msgstr "Záporná bilancia ATP"

msgid "TUTORIAL_MICROBE_EDITOR_ENDING_TEXT"
msgstr ""

#, fuzzy
msgid "TUTORIAL_MICROBE_EDITOR_FLAGELLUM"
msgstr "Záporná bilancia ATP"

#, fuzzy
msgid "TUTORIAL_MICROBE_EDITOR_FOOD_CHAIN"
msgstr "Záporná bilancia ATP"

#, fuzzy
msgid "TUTORIAL_MICROBE_EDITOR_MIGRATION"
msgstr "Záporná bilancia ATP"

#, fuzzy
msgid "TUTORIAL_MICROBE_EDITOR_MODIFY_ORGANELLE"
msgstr "Záporná bilancia ATP"

#, fuzzy
msgid "TUTORIAL_MICROBE_EDITOR_NEGATIVE_ATP_BALANCE"
msgstr "Záporná bilancia ATP"

#, fuzzy
msgid "TUTORIAL_MICROBE_EDITOR_NO_CHANGES_MADE"
msgstr "Záporná bilancia ATP"

#, fuzzy
msgid "TUTORIAL_MICROBE_EDITOR_OPEN_TOLERANCES"
msgstr "Záporná bilancia ATP"

msgid "TUTORIAL_MICROBE_EDITOR_PATCH_TEXT"
msgstr ""

msgid "TUTORIAL_MICROBE_EDITOR_REMOVE_ORGANELLE_TEXT"
msgstr ""

msgid "TUTORIAL_MICROBE_EDITOR_SELECT_ORGANELLE_TEXT"
msgstr ""

msgid "TUTORIAL_MICROBE_EDITOR_STAY_SMALL"
msgstr ""

#, fuzzy
msgid "TUTORIAL_MICROBE_EDITOR_TOLERANCES_TAB"
msgstr "Záporná bilancia ATP"

msgid "TUTORIAL_MICROBE_STAGE_EDITOR_BUTTON_TUTORIAL"
msgstr ""

msgid "TUTORIAL_MICROBE_STAGE_ENGULFED_TEXT"
msgstr ""

msgid "TUTORIAL_MICROBE_STAGE_ENGULFMENT_FULL_TEXT"
msgstr ""

msgid "TUTORIAL_MICROBE_STAGE_ENGULFMENT_TEXT"
msgstr ""

#, fuzzy
msgid "TUTORIAL_MICROBE_STAGE_ENVIRONMENT_PANEL"
msgstr "Záporná bilancia ATP"

msgid "TUTORIAL_MICROBE_STAGE_HELP_MENU_AND_ZOOM"
msgstr ""

msgid "TUTORIAL_MICROBE_STAGE_LEAVE_COLONY_TEXT"
msgstr ""

#, fuzzy
msgid "TUTORIAL_MICROBE_STAGE_OPEN_PROCESS_PANEL"
msgstr "Záporná bilancia ATP"

#, fuzzy
msgid "TUTORIAL_MICROBE_STAGE_PAUSING"
msgstr "Záporná bilancia ATP"

#, fuzzy
msgid "TUTORIAL_MICROBE_STAGE_PROCESS_PANEL"
msgstr "Záporná bilancia ATP"

msgid "TUTORIAL_MICROBE_STAGE_REPRODUCE_TEXT"
msgstr ""

#, fuzzy
msgid "TUTORIAL_MICROBE_STAGE_RESOURCE_SPLIT"
msgstr "Záporná bilancia ATP"

msgid "TUTORIAL_MICROBE_STAGE_UNBIND_TEXT"
msgstr ""

#, fuzzy
msgid "TUTORIAL_MULTICELLULAR_STAGE_WELCOME"
msgstr "Načítanie skorého editora mnohobunkovcov"

msgid "TUTORIAL_VIEW_NOW"
msgstr ""

msgid "TWO_TIMES"
msgstr "2x"

msgid "TYPE_COLON"
msgstr "Typ:"

#, fuzzy
msgid "UNAPPLIED_MOD_CHANGES"
msgstr "Existujú neaplikované zmeny"

msgid "UNAPPLIED_MOD_CHANGES_DESCRIPTION"
msgstr ""

msgid "UNBIND_ALL"
msgstr "Rozpojiť všetky"

#, fuzzy
msgid "UNBIND_ALL_TOOLTIP"
msgstr "Rozpojiť všetky"

msgid "UNBIND_HELP_TEXT"
msgstr "Rozpojovací mód"

msgid "UNCERTAIN_VERSION_WARNING"
msgstr ""

msgid "UNDERWATERCAVE"
msgstr "Podvodná jaskyňa"

#, fuzzy
msgid "UNDERWATER_VENT_ERUPTION"
msgstr "Podvodná jaskyňa"

#, fuzzy
msgid "UNDERWATER_VENT_ERUPTION_IN"
msgstr "Podvodná jaskyňa"

#, fuzzy
msgid "UNDISCOVERED_ORGANELLES"
msgstr "Odpojené organely"

msgid "UNDISCOVERED_PATCH"
msgstr ""

msgid "UNDO"
msgstr "Zrušiť"

msgid "UNDO_THE_LAST_ACTION"
msgstr "Zrušiť poslednú zmenu"

#, fuzzy
msgid "UNIT_ACTION_CONSTRUCT"
msgstr "Miera mutácie AI"

#, fuzzy
msgid "UNIT_ACTION_MOVE"
msgstr "Miera mutácie AI"

msgid "UNIT_ADVANCED_SPACESHIP"
msgstr ""

msgid "UNIT_SIMPLE_ROCKET"
msgstr ""

msgid "UNKNOWN"
msgstr "Neznáme"

#, fuzzy
msgid "UNKNOWN_DISPLAY_DRIVER"
msgstr "Zobraziť názvy tlačidiel pri výbere častí"

msgid "UNKNOWN_MOUSE"
msgstr "Neznáme tlačidlo myši"

#, fuzzy
msgid "UNKNOWN_ORGANELLE_SYMBOL"
msgstr "Umiestniť organelu"

#, fuzzy
msgid "UNKNOWN_PATCH"
msgstr "Neznáme"

#, fuzzy
msgid "UNKNOWN_SHORT"
msgstr "Neznáme"

msgid "UNKNOWN_VERSION"
msgstr "Neznáma verzia"

msgid "UNKNOWN_WORKSHOP_ID"
msgstr "Neznáme Workshop ID pre tento mód"

#, fuzzy
msgid "UNLIMIT_GROWTH_SPEED"
msgstr "Normálny"

#, fuzzy
msgid "UNLOCKED_NEW_ORGANELLE"
msgstr "Umiestniť organelu"

#, fuzzy
msgid "UNLOCK_ALL_ORGANELLES"
msgstr "Umiestniť organelu"

msgid "UNLOCK_CONDITION_ATP_PRODUCTION_ABOVE"
msgstr ""

msgid "UNLOCK_CONDITION_COMPOUND_IS_ABOVE"
msgstr ""

msgid "UNLOCK_CONDITION_COMPOUND_IS_BELOW"
msgstr ""

msgid "UNLOCK_CONDITION_COMPOUND_IS_BETWEEN"
msgstr ""

msgid "UNLOCK_CONDITION_DIGESTED_MICROBES_ABOVE"
msgstr ""

msgid "UNLOCK_CONDITION_ENGULFED_MICROBES_ABOVE"
msgstr ""

msgid "UNLOCK_CONDITION_EXCESS_ATP_ABOVE"
msgstr ""

#, fuzzy
msgid "UNLOCK_CONDITION_PLAYER_DAMAGE_RECEIVED"
msgstr "Rýchlosť trávenia:"

#, fuzzy
msgid "UNLOCK_CONDITION_PLAYER_DAMAGE_RECEIVED_SOURCE"
msgstr "Rýchlosť trávenia:"

msgid "UNLOCK_CONDITION_PLAYER_DEATH_COUNT_ABOVE"
msgstr ""

msgid "UNLOCK_CONDITION_REPRODUCED_WITH"
msgstr ""

msgid "UNLOCK_CONDITION_REPRODUCED_WITH_IN_A_ROW"
msgstr ""

msgid "UNLOCK_CONDITION_REPRODUCE_IN_BIOME"
msgstr ""

#, fuzzy
msgid "UNLOCK_CONDITION_SPEED_BELOW"
msgstr "Rýchlosť trávenia:"

msgid "UNLOCK_WITH_ANY_OF_FOLLOWING"
msgstr ""

msgid "UNSAVED_CHANGE_WARNING"
msgstr ""
"Máš neuložené zmeny, ktoré budú zahodené.\n"
"Chceš pokračovať?"

msgid "UNTITLED"
msgstr "Bez názvu"

msgid "UPGRADE_CILIA_PULL"
msgstr ""

#, fuzzy
msgid "UPGRADE_CILIA_PULL_DESCRIPTION"
msgstr "Zvyšuje rýchlosť otáčania veľkých buniek."

#, fuzzy
msgid "UPGRADE_COST"
msgstr "{0} BM"

#, fuzzy
msgid "UPGRADE_DESCRIPTION_NONE"
msgstr "Popis:"

msgid "UPGRADE_NAME_NONE"
msgstr ""

#, fuzzy
msgid "UPGRADE_PILUS_INJECTISOME"
msgstr "Zvyšuje rýchlosť otáčania veľkých buniek."

#, fuzzy
msgid "UPGRADE_PILUS_INJECTISOME_DESCRIPTION"
msgstr "Zvyšuje rýchlosť otáčania veľkých buniek."

#, fuzzy
msgid "UPGRADE_SLIME_JET_MUCOCYST"
msgstr "{0} BM"

#, fuzzy
msgid "UPGRADE_SLIME_JET_MUCOCYST_DESCRIPTION"
msgstr "Zvyšuje rýchlosť otáčania veľkých buniek."

msgid "UPLOAD"
msgstr "Nahrať"

msgid "UPLOADING_DOT_DOT_DOT"
msgstr "Nahrávanie..."

msgid "UPLOAD_SUCCEEDED"
msgstr "Nahrávanie bolo úspešné"

msgid "USED_LIBRARIES_LICENSES"
msgstr "Licencie a použité knižnice"

msgid "USED_RENDERER_NAME"
msgstr ""

msgid "USES_FEATURE"
msgstr "Áno"

msgid "USE_AUTO_HARMONY"
msgstr ""

msgid "USE_AUTO_HARMONY_TOOLTIP"
msgstr ""

msgid "USE_A_CUSTOM_USERNAME"
msgstr "Použiť vlastné používateľské meno"

msgid "USE_DISK_CACHE"
msgstr ""

msgid "USE_MANUAL_THREAD_COUNT"
msgstr "Ručne nastaviť počet vlákien na pozadí"

#, fuzzy
msgid "USE_MANUAL_THREAD_COUNT_NATIVE"
msgstr "Ručne nastaviť počet vlákien na pozadí"

msgid "USE_VIRTUAL_WINDOW_SIZE"
msgstr ""

#, fuzzy
msgid "UV_PROTECTION"
msgstr "Auto-Evo predpoveď"

#, fuzzy
msgid "UV_TOLERANCE_TOOLTIP"
msgstr "Zobraziť / skryť prostredie a zlúčeniny"

msgid "VACUOLE"
msgstr "Vakuola"

msgid "VACUOLE_DESCRIPTION"
msgstr ""

msgid "VACUOLE_IS_SPECIALIZED"
msgstr ""

#, fuzzy
msgid "VACUOLE_NOT_SPECIALIZED_DESCRIPTION"
msgstr "Zväčšuje úložný priestor bunky."

msgid "VACUOLE_PROCESSES_DESCRIPTION"
msgstr "Zväčšuje úložný priestor bunky."

#, fuzzy
msgid "VACUOLE_SPECIALIZED_DESCRIPTION"
msgstr "Zväčšuje úložný priestor bunky."

msgid "VALUE_WITH_UNIT"
msgstr "{0} {1}"

msgid "VERSION_COLON"
msgstr "Verzia:"

#, fuzzy
msgid "VERTICAL_COLON"
msgstr "Verzia:"

msgid "VERTICAL_WITH_AXIS_NAME_COLON"
msgstr "Vertikálne(Osa: {0})"

msgid "VIDEO_MEMORY"
msgstr ""

msgid "VIDEO_MEMORY_MIB"
msgstr ""

#, fuzzy
msgid "VIEWER"
msgstr "Zobrazovač galérie"

#, fuzzy
msgid "VIEW_ALL"
msgstr "Zakázať všetko"

#, fuzzy
msgid "VIEW_CELL_PROCESSES"
msgstr "Zvyšuje rýchlosť otáčania veľkých buniek."

#, fuzzy
msgid "VIEW_ONLINE"
msgstr "Zakázať všetko"

#, fuzzy
msgid "VIEW_PATCH_MICHES"
msgstr "{0} {1}"

#, fuzzy
msgid "VIEW_PATCH_NOTES"
msgstr "{0} {1}"

#, fuzzy
msgid "VIEW_PATCH_NOTES_TOOLTIP"
msgstr "{0} {1}"

msgid "VIEW_PENDING_ACTIONS"
msgstr ""

msgid "VIEW_SOURCE_CODE"
msgstr "Zobraziť zdrojový kód"

msgid "VIEW_TEXT_REPORT"
msgstr ""

msgid "VIP_PATRONS"
msgstr "VIP podporovatelia"

msgid "VISIBLE"
msgstr "Viditeľné"

msgid "VISIBLE_WHEN_CLOSE_TO_FULL"
msgstr ""

msgid "VISIBLE_WHEN_OVER_ZERO"
msgstr ""

msgid "VISIT_SUGGESTIONS_SITE"
msgstr ""

msgid "VOLCANIC_VENT"
msgstr "Sopečný prieduch"

msgid "VOLUMEDOWN"
msgstr "Znížiť hlasitosť"

msgid "VOLUMEMUTE"
msgstr "Stlmenie hlasitosti"

msgid "VOLUMEUP"
msgstr "Zvýšiť hlasitosť"

msgid "VSYNC"
msgstr "VSync"

msgid "WAITING_FOR_AUTO_EVO"
msgstr "Čakanie na automatickú evolúciu:"

msgid "WELCOME_TO_THRIVEOPEDIA"
msgstr ""

msgid "WENT_EXTINCT_FROM_PLANET"
msgstr "vyhynul na tejto planéte"

msgid "WENT_EXTINCT_IN"
msgstr "vyhynul v {0}"

msgid "WHEEL_DOWN"
msgstr "Skrolovať dole"

msgid "WHEEL_LEFT"
msgstr "Skrolovať doľava"

msgid "WHEEL_RIGHT"
msgstr "Skrolovať doprava"

msgid "WHEEL_UP"
msgstr "Skrolovať hore"

#, fuzzy
msgid "WIKI"
msgstr "naša Wiki"

#, fuzzy
msgid "WIKI_2D"
msgstr "naša Wiki"

#, fuzzy
msgid "WIKI_3D"
msgstr "naša Wiki"

msgid "WIKI_3D_COMMA_SANDBOX"
msgstr ""

#, fuzzy
msgid "WIKI_3D_COMMA_STRATEGY"
msgstr "Chloroplast"

#, fuzzy
msgid "WIKI_3D_COMMA_STRATEGY_COMMA_SPACE"
msgstr "Chloroplast"

msgid "WIKI_8_BRACKET_16"
msgstr ""

#, fuzzy
msgid "WIKI_ASCENSION"
msgstr "Rusticyanín"

#, fuzzy
msgid "WIKI_ASCENSION_CURRENT_DEVELOPMENT"
msgstr "Súčasní vývojári"

#, fuzzy
msgid "WIKI_ASCENSION_FEATURES"
msgstr "Rusticyanín"

#, fuzzy
msgid "WIKI_ASCENSION_INTRO"
msgstr "Rusticyanín"

msgid "WIKI_ASCENSION_OVERVIEW"
msgstr ""

#, fuzzy
msgid "WIKI_ASCENSION_TRANSITIONS"
msgstr "Populácia druhu"

#, fuzzy
msgid "WIKI_ASCENSION_UI"
msgstr "Rusticyanín"

#, fuzzy
msgid "WIKI_AWAKENING_STAGE_CURRENT_DEVELOPMENT"
msgstr "Bunková signalizácia"

#, fuzzy
msgid "WIKI_AWAKENING_STAGE_FEATURES"
msgstr "Spojivo"

#, fuzzy
msgid "WIKI_AWAKENING_STAGE_INTRO"
msgstr "Spojivo"

msgid "WIKI_AWAKENING_STAGE_OVERVIEW"
msgstr ""

#, fuzzy
msgid "WIKI_AWAKENING_STAGE_TRANSITIONS"
msgstr ""
"Je tu kolízia s {0}.\n"
"Chceš odstrániť priradený kláves z {1}?"

#, fuzzy
msgid "WIKI_AWAKENING_STAGE_UI"
msgstr "Spojivo"

msgid "WIKI_AWARE_STAGE_CURRENT_DEVELOPMENT"
msgstr ""

#, fuzzy
msgid "WIKI_AWARE_STAGE_FEATURES"
msgstr "Fáza Mikróbov"

#, fuzzy
msgid "WIKI_AWARE_STAGE_INTRO"
msgstr "Nitrogenáza"

#, fuzzy
msgid "WIKI_AWARE_STAGE_OVERVIEW"
msgstr "Fáza Mikróbov"

#, fuzzy
msgid "WIKI_AWARE_STAGE_TRANSITIONS"
msgstr "Nitrogenáza"

#, fuzzy
msgid "WIKI_AWARE_STAGE_UI"
msgstr "Fáza Mikróbov"

msgid "WIKI_AXON_EFFECTS"
msgstr ""

msgid "WIKI_AXON_INTRO"
msgstr ""

msgid "WIKI_AXON_MODIFICATIONS"
msgstr ""

#, fuzzy
msgid "WIKI_AXON_PROCESSES"
msgstr "Žiadne procesy"

msgid "WIKI_AXON_REQUIREMENTS"
msgstr ""

msgid "WIKI_AXON_SCIENTIFIC_BACKGROUND"
msgstr ""

msgid "WIKI_AXON_STRATEGY"
msgstr ""

msgid "WIKI_AXON_UPGRADES"
msgstr ""

#, fuzzy
msgid "WIKI_BACTERIAL_CHEMOSYNTHESIS_COMMA_GLYCOLYSIS"
msgstr "Syntéza OxyToxynov"

#, fuzzy
msgid "WIKI_BINDING_AGENT_EFFECTS"
msgstr "Spojivo"

#, fuzzy
msgid "WIKI_BINDING_AGENT_INTRO"
msgstr "Spojivo"

#, fuzzy
msgid "WIKI_BINDING_AGENT_MODIFICATIONS"
msgstr ""
"Je tu kolízia s {0}.\n"
"Chceš odstrániť priradený kláves z {1}?"

#, fuzzy
msgid "WIKI_BINDING_AGENT_PROCESSES"
msgstr "Spojivo"

msgid "WIKI_BINDING_AGENT_REQUIREMENTS"
msgstr ""

msgid "WIKI_BINDING_AGENT_SCIENTIFIC_BACKGROUND"
msgstr ""

#, fuzzy
msgid "WIKI_BINDING_AGENT_STRATEGY"
msgstr "Spojivo"

#, fuzzy
msgid "WIKI_BINDING_AGENT_UPGRADES"
msgstr "Spojivo"

#, fuzzy
msgid "WIKI_BIOLUMINESCENT_VACUOLE_EFFECTS"
msgstr "Bioluminiscenčná vakuola"

#, fuzzy
msgid "WIKI_BIOLUMINESCENT_VACUOLE_INTRO"
msgstr "Bioluminiscenčná vakuola"

#, fuzzy
msgid "WIKI_BIOLUMINESCENT_VACUOLE_MODIFICATIONS"
msgstr "Bioluminiscenčná vakuola"

#, fuzzy
msgid "WIKI_BIOLUMINESCENT_VACUOLE_PROCESSES"
msgstr "Bioluminiscenčná vakuola"

#, fuzzy
msgid "WIKI_BIOLUMINESCENT_VACUOLE_REQUIREMENTS"
msgstr "Bioluminiscenčná vakuola"

#, fuzzy
msgid "WIKI_BIOLUMINESCENT_VACUOLE_SCIENTIFIC_BACKGROUND"
msgstr "Bioluminiscenčná vakuola"

#, fuzzy
msgid "WIKI_BIOLUMINESCENT_VACUOLE_STRATEGY"
msgstr "Bioluminiscenčná vakuola"

#, fuzzy
msgid "WIKI_BIOLUMINESCENT_VACUOLE_UPGRADES"
msgstr "Bioluminiscenčná vakuola"

msgid "WIKI_BODY_PLAN_EDITOR_COMMA_CELL_EDITOR"
msgstr ""

#, fuzzy
msgid "WIKI_CHEMOPLAST_EFFECTS"
msgstr "Chemoplast"

#, fuzzy
msgid "WIKI_CHEMOPLAST_INTRO"
msgstr "Chemoplast"

msgid "WIKI_CHEMOPLAST_MODIFICATIONS"
msgstr ""

msgid "WIKI_CHEMOPLAST_PROCESSES"
msgstr ""

msgid "WIKI_CHEMOPLAST_REQUIREMENTS"
msgstr ""

msgid "WIKI_CHEMOPLAST_SCIENTIFIC_BACKGROUND"
msgstr ""

msgid "WIKI_CHEMOPLAST_STRATEGY"
msgstr ""

msgid "WIKI_CHEMOPLAST_UPGRADES"
msgstr ""

#, fuzzy
msgid "WIKI_CHEMORECEPTOR_EFFECTS"
msgstr "Chemoreceptor"

#, fuzzy
msgid "WIKI_CHEMORECEPTOR_INTRO"
msgstr "Chemoreceptor"

#, fuzzy
msgid "WIKI_CHEMORECEPTOR_MODIFICATIONS"
msgstr "Chemoreceptor umožňuje detegovať zlúčeniny z väčšej vzdialenosti. Po umiestnení je možné upraviť typ zlúčeniny a farbu vodiacej čiary."

#, fuzzy
msgid "WIKI_CHEMORECEPTOR_PROCESSES"
msgstr "Chemoreceptor umožňuje detegovať zlúčeniny z väčšej vzdialenosti. Po umiestnení je možné upraviť typ zlúčeniny a farbu vodiacej čiary."

msgid "WIKI_CHEMORECEPTOR_REQUIREMENTS"
msgstr ""

msgid "WIKI_CHEMORECEPTOR_SCIENTIFIC_BACKGROUND"
msgstr ""

#, fuzzy
msgid "WIKI_CHEMORECEPTOR_STRATEGY"
msgstr "Chemoreceptor"

#, fuzzy
msgid "WIKI_CHEMORECEPTOR_UPGRADES"
msgstr "Chemoreceptor"

#, fuzzy
msgid "WIKI_CHEMOSYNTHESIZING_PROTEINS_EFFECTS"
msgstr "Chemosyntetizujúce bielkoviny"

#, fuzzy
msgid "WIKI_CHEMOSYNTHESIZING_PROTEINS_INTRO"
msgstr "Chemosyntetizujúce bielkoviny"

#, fuzzy
msgid "WIKI_CHEMOSYNTHESIZING_PROTEINS_MODIFICATIONS"
msgstr "Chemosyntetizujúce bielkoviny"

#, fuzzy
msgid "WIKI_CHEMOSYNTHESIZING_PROTEINS_PROCESSES"
msgstr "Premieňa [thrive:compound type=\"hydrogensulfide\"]sírovodík[/thrive:compound] na [thrive:compound type=\"glucose\"]glukózu[/thrive:compound]. Množstvo závisí od koncentrácie [thrive:compound type=\"carbondioxide\"]oxidu uhličitého [/thrive:compound]. Taktiežpremieňa [thrive:compound type=\"glucose\"]glukózu[/thrive:compound] na [thrive:compound type=\"atp\"][/thrive:compound]."

#, fuzzy
msgid "WIKI_CHEMOSYNTHESIZING_PROTEINS_REQUIREMENTS"
msgstr "Chemosyntetizujúce bielkoviny"

#, fuzzy
msgid "WIKI_CHEMOSYNTHESIZING_PROTEINS_SCIENTIFIC_BACKGROUND"
msgstr "Premieňa [thrive:compound type=\"hydrogensulfide\"]sírovodík[/thrive:compound] na [thrive:compound type=\"glucose\"]glukózu[/thrive:compound]. Množstvo závisí od koncentrácie [thrive:compound type=\"carbondioxide\"]oxidu uhličitého [/thrive:compound]. Taktiežpremieňa [thrive:compound type=\"glucose\"]glukózu[/thrive:compound] na [thrive:compound type=\"atp\"][/thrive:compound]."

#, fuzzy
msgid "WIKI_CHEMOSYNTHESIZING_PROTEINS_STRATEGY"
msgstr "Chemosyntetizujúce bielkoviny"

#, fuzzy
msgid "WIKI_CHEMOSYNTHESIZING_PROTEINS_UPGRADES"
msgstr "Chemosyntetizujúce bielkoviny"

#, fuzzy
msgid "WIKI_CHLOROPLAST_EFFECTS"
msgstr "Chloroplast"

#, fuzzy
msgid "WIKI_CHLOROPLAST_INTRO"
msgstr "Chloroplast"

msgid "WIKI_CHLOROPLAST_MODIFICATIONS"
msgstr ""

msgid "WIKI_CHLOROPLAST_PROCESSES"
msgstr ""

msgid "WIKI_CHLOROPLAST_REQUIREMENTS"
msgstr ""

msgid "WIKI_CHLOROPLAST_SCIENTIFIC_BACKGROUND"
msgstr ""

#, fuzzy
msgid "WIKI_CHLOROPLAST_STRATEGY"
msgstr "Chloroplast"

#, fuzzy
msgid "WIKI_CHLOROPLAST_UPGRADES"
msgstr "Chloroplast"

#, fuzzy
msgid "WIKI_CHROMATOPHORE_PHOTOSYNTHESIS_COMMA_GLYCOLYSIS"
msgstr "Syntéza OxyToxynov"

msgid "WIKI_CILIA_EFFECTS"
msgstr ""

msgid "WIKI_CILIA_INTRO"
msgstr ""

msgid "WIKI_CILIA_MODIFICATIONS"
msgstr ""

#, fuzzy
msgid "WIKI_CILIA_PROCESSES"
msgstr "Zvyšuje rýchlosť otáčania veľkých buniek."

msgid "WIKI_CILIA_REQUIREMENTS"
msgstr ""

msgid "WIKI_CILIA_SCIENTIFIC_BACKGROUND"
msgstr ""

msgid "WIKI_CILIA_STRATEGY"
msgstr ""

msgid "WIKI_CILIA_UPGRADES"
msgstr ""

#, fuzzy
msgid "WIKI_COMPOUNDS_BUTTON"
msgstr "Cytoplazma"

#, fuzzy
msgid "WIKI_COMPOUNDS_DEVELOPMENT"
msgstr "Zlúčeniny:"

#, fuzzy
msgid "WIKI_COMPOUNDS_INTRO"
msgstr "Cytoplazma"

msgid "WIKI_COMPOUNDS_TYPES_OF_COMPOUNDS"
msgstr ""

msgid "WIKI_COMPOUND_SYSTEM_DEVELOPMENT_COMPOUNDS_LIST"
msgstr ""

msgid "WIKI_COMPOUND_SYSTEM_DEVELOPMENT_INTRO"
msgstr ""

msgid "WIKI_COMPOUND_SYSTEM_DEVELOPMENT_MICROBE_STAGE"
msgstr ""

msgid "WIKI_COMPOUND_SYSTEM_DEVELOPMENT_OVERVIEW"
msgstr ""

msgid "WIKI_CYTOPLASM_EFFECTS"
msgstr ""

#, fuzzy
msgid "WIKI_CYTOPLASM_INTRO"
msgstr "Cytoplazma"

msgid "WIKI_CYTOPLASM_MODIFICATIONS"
msgstr ""

#, fuzzy
msgid "WIKI_CYTOPLASM_PROCESSES"
msgstr "Premieňa [thrive:compound type=\"glucose\"]glukózu[/thrive:compound] na [thrive:compound type=\"atp\"][/thrive:compound]."

msgid "WIKI_CYTOPLASM_REQUIREMENTS"
msgstr ""

msgid "WIKI_CYTOPLASM_SCIENTIFIC_BACKGROUND"
msgstr ""

msgid "WIKI_CYTOPLASM_STRATEGY"
msgstr ""

msgid "WIKI_CYTOPLASM_UPGRADES"
msgstr ""

#, fuzzy
msgid "WIKI_DEVELOPMENT"
msgstr "Vývojári"

#, fuzzy
msgid "WIKI_DEVELOPMENT_INFO_BUTTON"
msgstr "Organely"

#, fuzzy
msgid "WIKI_DEVELOPMENT_ROOT_INTRO"
msgstr "Organely"

msgid "WIKI_EDITORS_AND_MUTATIONS_GENERATIONS_AND_EDITOR_SESSIONS"
msgstr ""

#, fuzzy
msgid "WIKI_EDITORS_AND_MUTATIONS_INTRO"
msgstr "Mitochondria"

msgid "WIKI_EDITORS_AND_MUTATIONS_MUTATIONS_AND_MUTATION_POINTS"
msgstr ""

msgid "WIKI_ENVIRONMENTAL_CONDITIONS_ENVIRONMENTAL_GASSES"
msgstr ""

#, fuzzy
msgid "WIKI_ENVIRONMENTAL_CONDITIONS_INTRO"
msgstr "Mitochondria"

#, fuzzy
msgid "WIKI_ENVIRONMENTAL_CONDITIONS_PHYSICAL_CONDITIONS"
msgstr "(proporcia glukózy v prostredí každú generáciu"

msgid "WIKI_ENVIRONMENTAL_CONDITIONS_THE_DAY/NIGHT_CYCLE"
msgstr ""

#, fuzzy
msgid "WIKI_FERROPLAST_EFFECTS"
msgstr "Termoplast"

#, fuzzy
msgid "WIKI_FERROPLAST_INTRO"
msgstr "Termoplast"

#, fuzzy
msgid "WIKI_FERROPLAST_MODIFICATIONS"
msgstr "Plastid fixujúci dusík"

#, fuzzy
msgid "WIKI_FERROPLAST_PROCESSES"
msgstr "Plastid fixujúci dusík"

#, fuzzy
msgid "WIKI_FERROPLAST_REQUIREMENTS"
msgstr "Plastid fixujúci dusík"

#, fuzzy
msgid "WIKI_FERROPLAST_SCIENTIFIC_BACKGROUND"
msgstr "Plastid fixujúci dusík"

#, fuzzy
msgid "WIKI_FERROPLAST_STRATEGY"
msgstr "Termoplast"

#, fuzzy
msgid "WIKI_FERROPLAST_UPGRADES"
msgstr "Termoplast"

msgid "WIKI_FLAGELLUM_EFFECTS"
msgstr ""

#, fuzzy
msgid "WIKI_FLAGELLUM_INTRO"
msgstr "Bičík"

msgid "WIKI_FLAGELLUM_MODIFICATIONS"
msgstr ""

#, fuzzy
msgid "WIKI_FLAGELLUM_PROCESSES"
msgstr "Používa [thrive:compound type=\"atp\"][/thrive:compound] na zvýšenie rýchlosti pohybu bunky."

msgid "WIKI_FLAGELLUM_REQUIREMENTS"
msgstr ""

msgid "WIKI_FLAGELLUM_SCIENTIFIC_BACKGROUND"
msgstr ""

msgid "WIKI_FLAGELLUM_STRATEGY"
msgstr ""

msgid "WIKI_FLAGELLUM_UPGRADES"
msgstr ""

#, fuzzy
msgid "WIKI_GLYCOLYSIS_COMMA_ANAEROBIC_NITROGEN_FIXATION"
msgstr "Anaeróbna fixácia dusíka"

#, fuzzy
msgid "WIKI_HEADING_APPENDICES"
msgstr "Spojivo"

#, fuzzy
msgid "WIKI_HEADING_BASIC_GAME_MECHANICS"
msgstr "Spojivo"

msgid "WIKI_HEADING_COMPOUNDS_LIST"
msgstr ""

#, fuzzy
msgid "WIKI_HEADING_COMPOUND_CLOUDS"
msgstr "Nekonečné zlúčeniny"

#, fuzzy
msgid "WIKI_HEADING_CONCEPT_ART"
msgstr "Chemoreceptor"

#, fuzzy
msgid "WIKI_HEADING_CURRENT_DEVELOPMENT"
msgstr "Súčasní vývojári"

#, fuzzy
msgid "WIKI_HEADING_DEVELOPMENT"
msgstr "Hlavný vývojár"

#, fuzzy
msgid "WIKI_HEADING_EDITOR"
msgstr "Spojivo"

msgid "WIKI_HEADING_EFFECTS"
msgstr ""

#, fuzzy
msgid "WIKI_HEADING_ENVIRONMENTAL_GASSES"
msgstr "Nitrogenáza"

#, fuzzy
msgid "WIKI_HEADING_FEATURES"
msgstr "Spojivo"

msgid "WIKI_HEADING_FOG_OF_WAR"
msgstr ""

#, fuzzy
msgid "WIKI_HEADING_GAMEPLAY"
msgstr "Spustiť automatickú evolúciu počas hry"

#, fuzzy
msgid "WIKI_HEADING_GDD"
msgstr "Spojivo"

#, fuzzy
msgid "WIKI_HEADING_GENERAL_TIPS"
msgstr "Spojivo"

msgid "WIKI_HEADING_GENERATIONS_AND_EDITOR_SESSIONS"
msgstr ""

#, fuzzy
msgid "WIKI_HEADING_MICROBE_PARTS"
msgstr "Fáza Mikróbov"

#, fuzzy
msgid "WIKI_HEADING_MICROBE_STAGE"
msgstr "Fáza Mikróbov"

#, fuzzy
msgid "WIKI_HEADING_MICROBE_STAGE_TIPS"
msgstr "Fáza Mikróbov"

msgid "WIKI_HEADING_MODIFICATIONS"
msgstr ""

#, fuzzy
msgid "WIKI_HEADING_MORE_GAME_INFO"
msgstr "Fáza Mikróbov"

msgid "WIKI_HEADING_MUTATIONS_AND_MUTATION_POINTS"
msgstr ""

msgid "WIKI_HEADING_OVERVIEW"
msgstr ""

#, fuzzy
msgid "WIKI_HEADING_PATCHES"
msgstr "Spojivo"

#, fuzzy
msgid "WIKI_HEADING_PHYSICAL_CONDITIONS"
msgstr "Fyzické podmienky"

msgid "WIKI_HEADING_PROCESSES"
msgstr ""

msgid "WIKI_HEADING_REPRODUCTION_IN_THE_MICROBE_STAGE"
msgstr ""

msgid "WIKI_HEADING_REQUIREMENTS"
msgstr ""

msgid "WIKI_HEADING_SCIENTIFIC_BACKGROUND"
msgstr ""

msgid "WIKI_HEADING_STRATEGY"
msgstr ""

msgid "WIKI_HEADING_THE_DAY/NIGHT_CYCLE"
msgstr ""

msgid "WIKI_HEADING_THE_PATCH_MAP"
msgstr ""

#, fuzzy
msgid "WIKI_HEADING_TRANSITIONS"
msgstr ""
"Je tu kolízia s {0}.\n"
"Chceš odstrániť priradený kláves z {1}?"

#, fuzzy
msgid "WIKI_HEADING_TYPES_OF_COMPOUNDS"
msgstr "Nekonečné zlúčeniny"

msgid "WIKI_HEADING_UI"
msgstr ""

msgid "WIKI_HEADING_UPGRADES"
msgstr ""

#, fuzzy
msgid "WIKI_HELP_AND_TIPS_BASIC_GAME_MECHANICS"
msgstr "Cytoplazma"

#, fuzzy
msgid "WIKI_HELP_AND_TIPS_BUTTON"
msgstr "Cytoplazma"

#, fuzzy
msgid "WIKI_HELP_AND_TIPS_COMPOUND_CLOUDS"
msgstr "Cytoplazma"

#, fuzzy
msgid "WIKI_HELP_AND_TIPS_GENERAL_TIPS"
msgstr "Tylakoidy"

#, fuzzy
msgid "WIKI_HELP_AND_TIPS_INTRO"
msgstr "Tylakoidy"

#, fuzzy
msgid "WIKI_HELP_AND_TIPS_MICROBE_PARTS"
msgstr "Tylakoidy"

#, fuzzy
msgid "WIKI_HELP_AND_TIPS_MICROBE_STAGE_TIPS"
msgstr "Fáza Mikróbov"

#, fuzzy
msgid "WIKI_HELP_AND_TIPS_MORE_GAME_INFO"
msgstr "Tylakoidy"

#, fuzzy
msgid "WIKI_HYDROGENASE_EFFECTS"
msgstr "Nitrogenáza"

#, fuzzy
msgid "WIKI_HYDROGENASE_INTRO"
msgstr "Nitrogenáza"

#, fuzzy
msgid "WIKI_HYDROGENASE_MODIFICATIONS"
msgstr "Anaeróbna fixácia dusíka"

#, fuzzy
msgid "WIKI_HYDROGENASE_PROCESSES"
msgstr "Premieňa [thrive:compound type=\"atp\"][/thrive:compound] na [thrive:compound type=\"ammonia\"][/thrive:compound]. Množstvo závisí od koncentrácie[thrive:compound type=\"nitrogen\"]dusíka[/thrive:compound]."

#, fuzzy
msgid "WIKI_HYDROGENASE_REQUIREMENTS"
msgstr "Termosyntáza"

#, fuzzy
msgid "WIKI_HYDROGENASE_SCIENTIFIC_BACKGROUND"
msgstr "Plastid fixujúci dusík"

#, fuzzy
msgid "WIKI_HYDROGENASE_STRATEGY"
msgstr "Nitrogenáza"

#, fuzzy
msgid "WIKI_HYDROGENASE_UPGRADES"
msgstr "Nitrogenáza"

msgid "WIKI_INDUSTRIAL_STAGE_CURRENT_DEVELOPMENT"
msgstr ""

#, fuzzy
msgid "WIKI_INDUSTRIAL_STAGE_FEATURES"
msgstr "Spojivo"

#, fuzzy
msgid "WIKI_INDUSTRIAL_STAGE_INTRO"
msgstr "Spojivo"

msgid "WIKI_INDUSTRIAL_STAGE_OVERVIEW"
msgstr ""

#, fuzzy
msgid "WIKI_INDUSTRIAL_STAGE_TRANSITIONS"
msgstr "(rýchlosť, akou druhy AI mutujú)"

#, fuzzy
msgid "WIKI_INDUSTRIAL_STAGE_UI"
msgstr "Spojivo"

msgid "WIKI_INJECTISOME_PILUS"
msgstr ""

msgid "WIKI_LYSOSOME_EFFECTS"
msgstr ""

msgid "WIKI_LYSOSOME_INTRO"
msgstr ""

msgid "WIKI_LYSOSOME_MODIFICATIONS"
msgstr ""

msgid "WIKI_LYSOSOME_PROCESSES"
msgstr ""

msgid "WIKI_LYSOSOME_REQUIREMENTS"
msgstr ""

msgid "WIKI_LYSOSOME_SCIENTIFIC_BACKGROUND"
msgstr ""

msgid "WIKI_LYSOSOME_STRATEGY"
msgstr ""

msgid "WIKI_LYSOSOME_UPGRADES"
msgstr ""

#, fuzzy
msgid "WIKI_MACROSCOPIC_STAGE_CONCEPT_ART"
msgstr "Fáza Mnohobunkovcov"

#, fuzzy
msgid "WIKI_MACROSCOPIC_STAGE_CURRENT_DEVELOPMENT"
msgstr "Bunková signalizácia"

#, fuzzy
msgid "WIKI_MACROSCOPIC_STAGE_FEATURES"
msgstr "Vyžaduje jadro"

#, fuzzy
msgid "WIKI_MACROSCOPIC_STAGE_INTRO"
msgstr "Nitrogenáza"

#, fuzzy
msgid "WIKI_MACROSCOPIC_STAGE_OVERVIEW"
msgstr "Fáza Mikróbov"

#, fuzzy
msgid "WIKI_MACROSCOPIC_STAGE_TRANSITIONS"
msgstr "Nitrogenáza"

#, fuzzy
msgid "WIKI_MACROSCOPIC_STAGE_UI"
msgstr "Fáza Mikróbov"

#, fuzzy
msgid "WIKI_MECHANICS"
msgstr "Umiestniť organelu"

#, fuzzy
msgid "WIKI_MECHANICS_ROOT_INTRO"
msgstr "Organely"

#, fuzzy
msgid "WIKI_MELANOSOME_EFFECTS"
msgstr "Metabolozómy"

#, fuzzy
msgid "WIKI_MELANOSOME_INTRO"
msgstr "Metabolozómy"

#, fuzzy
msgid "WIKI_MELANOSOME_MODIFICATIONS"
msgstr "Premieňa [thrive:compound type=\"glucose\"]glukózu[/thrive:compound] na [thrive:compound type=\"atp\"][/thrive:compound]. Množstvo závisí od koncentrácie [thrive:compound type=\"oxygen\"]kyslíka[/thrive:compound]."

#, fuzzy
msgid "WIKI_MELANOSOME_PROCESSES"
msgstr "Premieňa [thrive:compound type=\"glucose\"]glukózu[/thrive:compound] na [thrive:compound type=\"atp\"][/thrive:compound]. Množstvo závisí od koncentrácie [thrive:compound type=\"oxygen\"]kyslíka[/thrive:compound]."

#, fuzzy
msgid "WIKI_MELANOSOME_REQUIREMENTS"
msgstr "Plastid fixujúci dusík"

#, fuzzy
msgid "WIKI_MELANOSOME_SCIENTIFIC_BACKGROUND"
msgstr "Plastid fixujúci dusík"

#, fuzzy
msgid "WIKI_MELANOSOME_STRATEGY"
msgstr "Metabolozómy"

#, fuzzy
msgid "WIKI_MELANOSOME_UPGRADES"
msgstr "Metabolozómy"

#, fuzzy
msgid "WIKI_METABOLOSOMES_EFFECTS"
msgstr "Metabolozómy"

#, fuzzy
msgid "WIKI_METABOLOSOMES_INTRO"
msgstr "Metabolozómy"

#, fuzzy
msgid "WIKI_METABOLOSOMES_MODIFICATIONS"
msgstr "Premieňa [thrive:compound type=\"glucose\"]glukózu[/thrive:compound] na [thrive:compound type=\"atp\"][/thrive:compound]. Množstvo závisí od koncentrácie [thrive:compound type=\"oxygen\"]kyslíka[/thrive:compound]."

#, fuzzy
msgid "WIKI_METABOLOSOMES_PROCESSES"
msgstr "Premieňa [thrive:compound type=\"glucose\"]glukózu[/thrive:compound] na [thrive:compound type=\"atp\"][/thrive:compound]. Množstvo závisí od koncentrácie [thrive:compound type=\"oxygen\"]kyslíka[/thrive:compound]."

msgid "WIKI_METABOLOSOMES_REQUIREMENTS"
msgstr ""

msgid "WIKI_METABOLOSOMES_SCIENTIFIC_BACKGROUND"
msgstr ""

#, fuzzy
msgid "WIKI_METABOLOSOMES_STRATEGY"
msgstr "Metabolozómy"

#, fuzzy
msgid "WIKI_METABOLOSOMES_UPGRADES"
msgstr "Metabolozómy"

#, fuzzy
msgid "WIKI_MICROBE_STAGE_APPENDICES"
msgstr "[b][u]{0}[/u][/b] vyhynul!"

#, fuzzy
msgid "WIKI_MICROBE_STAGE_BUTTON"
msgstr "Nitrogenáza"

#, fuzzy
msgid "WIKI_MICROBE_STAGE_EDITOR"
msgstr "Editor Mikróbov"

#, fuzzy
msgid "WIKI_MICROBE_STAGE_GAMEPLAY"
msgstr "Fáza Mikróbov"

#, fuzzy
msgid "WIKI_MICROBE_STAGE_GDD"
msgstr "Fáza Mikróbov"

#, fuzzy
msgid "WIKI_MICROBE_STAGE_INTRO"
msgstr "Nitrogenáza"

#, fuzzy
msgid "WIKI_MITOCHONDRION_EFFECTS"
msgstr "Mitochondria"

#, fuzzy
msgid "WIKI_MITOCHONDRION_INTRO"
msgstr "Mitochondria"

msgid "WIKI_MITOCHONDRION_MODIFICATIONS"
msgstr ""

#, fuzzy
msgid "WIKI_MITOCHONDRION_PROCESSES"
msgstr "Mitochondria"

msgid "WIKI_MITOCHONDRION_REQUIREMENTS"
msgstr ""

msgid "WIKI_MITOCHONDRION_SCIENTIFIC_BACKGROUND"
msgstr ""

#, fuzzy
msgid "WIKI_MITOCHONDRION_STRATEGY"
msgstr "Mitochondria"

#, fuzzy
msgid "WIKI_MITOCHONDRION_UPGRADES"
msgstr "Mitochondria"

#, fuzzy
msgid "WIKI_MULTICELLULAR_STAGE_CONCEPT_ART"
msgstr "Fáza Mnohobunkovcov"

#, fuzzy
msgid "WIKI_MULTICELLULAR_STAGE_CURRENT_DEVELOPMENT"
msgstr "Načítanie skorého editora mnohobunkovcov"

#, fuzzy
msgid "WIKI_MULTICELLULAR_STAGE_FEATURES"
msgstr "Fáza Mnohobunkovcov"

#, fuzzy
msgid "WIKI_MULTICELLULAR_STAGE_INTRO"
msgstr "Fáza Mnohobunkovcov"

#, fuzzy
msgid "WIKI_MULTICELLULAR_STAGE_OVERVIEW"
msgstr "Fáza Mnohobunkovcov"

#, fuzzy
msgid "WIKI_MULTICELLULAR_STAGE_TRANSITIONS"
msgstr "Fáza Mnohobunkovcov"

#, fuzzy
msgid "WIKI_MULTICELLULAR_STAGE_UI"
msgstr "Fáza Mnohobunkovcov"

msgid "WIKI_MYOFIBRIL_EFFECTS"
msgstr ""

msgid "WIKI_MYOFIBRIL_INTRO"
msgstr ""

msgid "WIKI_MYOFIBRIL_MODIFICATIONS"
msgstr ""

#, fuzzy
msgid "WIKI_MYOFIBRIL_PROCESSES"
msgstr "Žiadne procesy"

msgid "WIKI_MYOFIBRIL_REQUIREMENTS"
msgstr ""

msgid "WIKI_MYOFIBRIL_SCIENTIFIC_BACKGROUND"
msgstr ""

msgid "WIKI_MYOFIBRIL_STRATEGY"
msgstr ""

msgid "WIKI_MYOFIBRIL_UPGRADES"
msgstr ""

#, fuzzy
msgid "WIKI_NATION_EDITOR"
msgstr "Zapni editor"

#, fuzzy
msgid "WIKI_NITROGENASE_EFFECTS"
msgstr "Nitrogenáza"

#, fuzzy
msgid "WIKI_NITROGENASE_INTRO"
msgstr "Nitrogenáza"

#, fuzzy
msgid "WIKI_NITROGENASE_MODIFICATIONS"
msgstr "Anaeróbna fixácia dusíka"

#, fuzzy
msgid "WIKI_NITROGENASE_PROCESSES"
msgstr "Premieňa [thrive:compound type=\"atp\"][/thrive:compound] na [thrive:compound type=\"ammonia\"][/thrive:compound]. Množstvo závisí od koncentrácie[thrive:compound type=\"nitrogen\"]dusíka[/thrive:compound]."

msgid "WIKI_NITROGENASE_REQUIREMENTS"
msgstr ""

msgid "WIKI_NITROGENASE_SCIENTIFIC_BACKGROUND"
msgstr ""

#, fuzzy
msgid "WIKI_NITROGENASE_STRATEGY"
msgstr "Nitrogenáza"

#, fuzzy
msgid "WIKI_NITROGENASE_UPGRADES"
msgstr "Nitrogenáza"

#, fuzzy
msgid "WIKI_NITROPLAST_EFFECTS"
msgstr "Plastid fixujúci dusík"

#, fuzzy
msgid "WIKI_NITROPLAST_INTRO"
msgstr "Plastid fixujúci dusík"

#, fuzzy
msgid "WIKI_NITROPLAST_MODIFICATIONS"
msgstr "Plastid fixujúci dusík"

#, fuzzy
msgid "WIKI_NITROPLAST_PROCESSES"
msgstr "Plastid fixujúci dusík"

#, fuzzy
msgid "WIKI_NITROPLAST_REQUIREMENTS"
msgstr "Plastid fixujúci dusík"

#, fuzzy
msgid "WIKI_NITROPLAST_SCIENTIFIC_BACKGROUND"
msgstr "Plastid fixujúci dusík"

#, fuzzy
msgid "WIKI_NITROPLAST_STRATEGY"
msgstr "Plastid fixujúci dusík"

#, fuzzy
msgid "WIKI_NITROPLAST_UPGRADES"
msgstr "Plastid fixujúci dusík"

#, fuzzy
msgid "WIKI_NO"
msgstr "naša Wiki"

msgid "WIKI_NONE_COMMA_THIS_IS_THE_LAST_STAGE"
msgstr ""

msgid "WIKI_NUCLEUS_EFFECTS"
msgstr ""

msgid "WIKI_NUCLEUS_INTRO"
msgstr ""

msgid "WIKI_NUCLEUS_MODIFICATIONS"
msgstr ""

#, fuzzy
msgid "WIKI_NUCLEUS_PROCESSES"
msgstr "Žiadne procesy"

msgid "WIKI_NUCLEUS_REQUIREMENTS"
msgstr ""

msgid "WIKI_NUCLEUS_SCIENTIFIC_BACKGROUND"
msgstr ""

msgid "WIKI_NUCLEUS_STRATEGY"
msgstr ""

msgid "WIKI_NUCLEUS_UPGRADES"
msgstr ""

#, fuzzy
msgid "WIKI_ORGANELLES_ROOT_INTRO"
msgstr "Organely"

#, fuzzy
msgid "WIKI_OXYTOXISOME_EFFECTS"
msgstr "Oxytoxizóm"

#, fuzzy
msgid "WIKI_OXYTOXISOME_INTRO"
msgstr "Oxytoxizóm"

#, fuzzy
msgid "WIKI_OXYTOXISOME_MODIFICATIONS"
msgstr "Premieňa [thrive:compound type=\"atp\"][/thrive:compound] na [thrive:compound type=\"oxytoxy\"][/thrive:compound]. Množstvo závisí od koncentrácie [thrive:compound type=\"oxygen\"]kyslíka[/thrive:compound]. Môže vypustiť toxíny stlačením [thrive:input]g_fire_toxin[/thrive:input]. Keď je množstvo [thrive:compound type=\"oxytoxy\"][/thrive:compound] nízke, streľba je stále možná, ale bude mať znížené poškodenie."

#, fuzzy
msgid "WIKI_OXYTOXISOME_PROCESSES"
msgstr "Premieňa [thrive:compound type=\"atp\"][/thrive:compound] na [thrive:compound type=\"oxytoxy\"][/thrive:compound]. Množstvo závisí od koncentrácie [thrive:compound type=\"oxygen\"]kyslíka[/thrive:compound]. Môže vypustiť toxíny stlačením [thrive:input]g_fire_toxin[/thrive:input]. Keď je množstvo [thrive:compound type=\"oxytoxy\"][/thrive:compound] nízke, streľba je stále možná, ale bude mať znížené poškodenie."

msgid "WIKI_OXYTOXISOME_REQUIREMENTS"
msgstr ""

msgid "WIKI_OXYTOXISOME_SCIENTIFIC_BACKGROUND"
msgstr ""

#, fuzzy
msgid "WIKI_OXYTOXISOME_STRATEGY"
msgstr "Oxytoxizóm"

#, fuzzy
msgid "WIKI_OXYTOXISOME_UPGRADES"
msgstr "Oxytoxizóm"

#, fuzzy
msgid "WIKI_OXYTOXY_SYNTHESIS_COMMA_GLYCOLYSIS"
msgstr "Syntéza OxyToxynov"

#, fuzzy
msgid "WIKI_PAGE_ASCENSION"
msgstr "Rusticyanín"

#, fuzzy
msgid "WIKI_PAGE_AWAKENING_STAGE"
msgstr "Spojivo"

#, fuzzy
msgid "WIKI_PAGE_AWARE_STAGE"
msgstr "Fáza Mikróbov"

msgid "WIKI_PAGE_AXON"
msgstr ""

#, fuzzy
msgid "WIKI_PAGE_BINDING_AGENT"
msgstr "Spojivo"

#, fuzzy
msgid "WIKI_PAGE_BIOLUMINESCENT_VACUOLE"
msgstr "Bioluminiscenčná vakuola"

#, fuzzy
msgid "WIKI_PAGE_CHEMOPLAST"
msgstr "Chemoplast"

#, fuzzy
msgid "WIKI_PAGE_CHEMORECEPTOR"
msgstr "Chemoreceptor"

#, fuzzy
msgid "WIKI_PAGE_CHEMOSYNTHESIZING_PROTEINS"
msgstr "Chemosyntetizujúce bielkoviny"

#, fuzzy
msgid "WIKI_PAGE_CHLOROPLAST"
msgstr "Chloroplast"

msgid "WIKI_PAGE_CILIA"
msgstr ""

#, fuzzy
msgid "WIKI_PAGE_COMPOUNDS"
msgstr "Cytoplazma"

msgid "WIKI_PAGE_COMPOUND_SYSTEM_DEVELOPMENT"
msgstr ""

#, fuzzy
msgid "WIKI_PAGE_CYTOPLASM"
msgstr "Cytoplazma"

#, fuzzy
msgid "WIKI_PAGE_DEVELOPMENT_ROOT"
msgstr "Umiestniť organelu"

#, fuzzy
msgid "WIKI_PAGE_EDITORS_AND_MUTATIONS"
msgstr "Mitochondria"

#, fuzzy
msgid "WIKI_PAGE_ENVIRONMENTAL_CONDITIONS"
msgstr "Mitochondria"

#, fuzzy
msgid "WIKI_PAGE_FERROPLAST"
msgstr "Termoplast"

#, fuzzy
msgid "WIKI_PAGE_FLAGELLUM"
msgstr "Bičík"

#, fuzzy
msgid "WIKI_PAGE_HELP_AND_TIPS"
msgstr "Chemoplast"

#, fuzzy
msgid "WIKI_PAGE_HYDROGENASE"
msgstr "Nitrogenáza"

#, fuzzy
msgid "WIKI_PAGE_INDUSTRIAL_STAGE"
msgstr "Spojivo"

#, fuzzy
msgid "WIKI_PAGE_LYSOSOME"
msgstr "Lyzozóm"

#, fuzzy
msgid "WIKI_PAGE_MACROSCOPIC_STAGE"
msgstr "Nitrogenáza"

#, fuzzy
msgid "WIKI_PAGE_MECHANICS_ROOT"
msgstr "Umiestniť organelu"

#, fuzzy
msgid "WIKI_PAGE_MELANOSOME"
msgstr "Lyzozóm"

#, fuzzy
msgid "WIKI_PAGE_METABOLOSOMES"
msgstr "Metabolozómy"

#, fuzzy
msgid "WIKI_PAGE_MICROBE_STAGE"
msgstr "Nitrogenáza"

#, fuzzy
msgid "WIKI_PAGE_MITOCHONDRION"
msgstr "Mitochondria"

#, fuzzy
msgid "WIKI_PAGE_MULTICELLULAR_STAGE"
msgstr "Fáza Mnohobunkovcov"

#, fuzzy
msgid "WIKI_PAGE_MYOFIBRIL"
msgstr "Dravý Pilus"

#, fuzzy
msgid "WIKI_PAGE_NITROGENASE"
msgstr "Nitrogenáza"

#, fuzzy
msgid "WIKI_PAGE_NITROPLAST"
msgstr "Plastid fixujúci dusík"

#, fuzzy
msgid "WIKI_PAGE_NUCLEUS"
msgstr "Vyžaduje jadro"

#, fuzzy
msgid "WIKI_PAGE_ORGANELLES_ROOT"
msgstr "Umiestniť organelu"

#, fuzzy
msgid "WIKI_PAGE_OXYTOXISOME"
msgstr "Oxytoxizóm"

msgid "WIKI_PAGE_PERFORATOR_PILUS"
msgstr ""

#, fuzzy
msgid "WIKI_PAGE_PROTOPLASM"
msgstr "Protoplazma"

#, fuzzy
msgid "WIKI_PAGE_REPRODUCTION"
msgstr "Protoplazma"

#, fuzzy
msgid "WIKI_PAGE_RUSTICYANIN"
msgstr "Rusticyanín"

#, fuzzy
msgid "WIKI_PAGE_SIGNALING_AGENT"
msgstr "Bunková signalizácia"

msgid "WIKI_PAGE_SLIME_JET"
msgstr ""

#, fuzzy
msgid "WIKI_PAGE_SOCIETY_STAGE"
msgstr "Fáza Mikróbov"

#, fuzzy
msgid "WIKI_PAGE_SPACE_STAGE"
msgstr "Bunková signalizácia"

#, fuzzy
msgid "WIKI_PAGE_STAGES_ROOT"
msgstr "Umiestniť organelu"

#, fuzzy
msgid "WIKI_PAGE_THERMOPLAST"
msgstr "Termoplast"

#, fuzzy
msgid "WIKI_PAGE_THERMOSYNTHASE"
msgstr "Termosyntáza"

#, fuzzy
msgid "WIKI_PAGE_THE_PATCH_MAP"
msgstr "Termoplast"

#, fuzzy
msgid "WIKI_PAGE_THYLAKOIDS"
msgstr "Tylakoidy"

#, fuzzy
msgid "WIKI_PAGE_TOXIN_VACUOLE"
msgstr ""
"Toxín\n"
"Vakuola"

#, fuzzy
msgid "WIKI_PAGE_VACUOLE"
msgstr ""
"Toxín\n"
"Vakuola"

msgid "WIKI_PERFORATOR_PILUS_EFFECTS"
msgstr ""

msgid "WIKI_PERFORATOR_PILUS_INTRO"
msgstr ""

msgid "WIKI_PERFORATOR_PILUS_MODIFICATIONS"
msgstr ""

msgid "WIKI_PERFORATOR_PILUS_PROCESSES"
msgstr ""

msgid "WIKI_PERFORATOR_PILUS_REQUIREMENTS"
msgstr ""

msgid "WIKI_PERFORATOR_PILUS_SCIENTIFIC_BACKGROUND"
msgstr ""

msgid "WIKI_PERFORATOR_PILUS_STRATEGY"
msgstr ""

msgid "WIKI_PERFORATOR_PILUS_UPGRADES"
msgstr ""

#, fuzzy
msgid "WIKI_PROTEIN_RESPIRATION"
msgstr "Aeróbne Dýchanie"

#, fuzzy
msgid "WIKI_PROTOPLASM_EFFECTS"
msgstr "Protoplazma"

#, fuzzy
msgid "WIKI_PROTOPLASM_INTRO"
msgstr "Protoplazma"

msgid "WIKI_PROTOPLASM_MODIFICATIONS"
msgstr ""

#, fuzzy
msgid "WIKI_PROTOPLASM_PROCESSES"
msgstr "Premieňa [thrive:compound type=\"glucose\"]glukózu[/thrive:compound] na [thrive:compound type=\"atp\"][/thrive:compound]."

msgid "WIKI_PROTOPLASM_REQUIREMENTS"
msgstr ""

msgid "WIKI_PROTOPLASM_SCIENTIFIC_BACKGROUND"
msgstr ""

msgid "WIKI_PROTOPLASM_STRATEGY"
msgstr ""

msgid "WIKI_PROTOPLASM_UPGRADES"
msgstr ""

msgid "WIKI_PULLING_CILIA"
msgstr ""

#, fuzzy
msgid "WIKI_REPRODUCTION_BUTTON"
msgstr "Protoplazma"

#, fuzzy
msgid "WIKI_REPRODUCTION_INTRO"
msgstr "Protoplazma"

msgid "WIKI_REPRODUCTION_REPRODUCTION_IN_THE_MICROBE_STAGE"
msgstr ""

msgid "WIKI_ROOT_BODY"
msgstr ""

msgid "WIKI_ROOT_HEADING"
msgstr ""

#, fuzzy
msgid "WIKI_RUSTICYANIN_EFFECTS"
msgstr "Rusticyanín"

#, fuzzy
msgid "WIKI_RUSTICYANIN_INTRO"
msgstr "Rusticyanín"

#, fuzzy
msgid "WIKI_RUSTICYANIN_MODIFICATIONS"
msgstr "Premieňa [thrive:compound type=\"iron\"][/thrive:compound] na [thrive:compound type=\"atp\"][/thrive:compound]. Množstvo závisí od koncentrácie[thrive:compound type=\"carbondioxide\"]oxidu uhličitého[/thrive:compound] a [thrive:compound type=\"oxygen\"]kyslíka[/thrive:compound]."

#, fuzzy
msgid "WIKI_RUSTICYANIN_PROCESSES"
msgstr "Premieňa [thrive:compound type=\"iron\"][/thrive:compound] na [thrive:compound type=\"atp\"][/thrive:compound]. Množstvo závisí od koncentrácie[thrive:compound type=\"carbondioxide\"]oxidu uhličitého[/thrive:compound] a [thrive:compound type=\"oxygen\"]kyslíka[/thrive:compound]."

msgid "WIKI_RUSTICYANIN_REQUIREMENTS"
msgstr ""

msgid "WIKI_RUSTICYANIN_SCIENTIFIC_BACKGROUND"
msgstr ""

#, fuzzy
msgid "WIKI_RUSTICYANIN_STRATEGY"
msgstr "Rusticyanín"

#, fuzzy
msgid "WIKI_RUSTICYANIN_UPGRADES"
msgstr "Rusticyanín"

#, fuzzy
msgid "WIKI_SIGNALING_AGENT_EFFECTS"
msgstr "Bunková signalizácia"

#, fuzzy
msgid "WIKI_SIGNALING_AGENT_INTRO"
msgstr "Bunková signalizácia"

#, fuzzy
msgid "WIKI_SIGNALING_AGENT_MODIFICATIONS"
msgstr "Bunková signalizácia"

#, fuzzy
msgid "WIKI_SIGNALING_AGENT_PROCESSES"
msgstr "Bunková signalizácia"

#, fuzzy
msgid "WIKI_SIGNALING_AGENT_REQUIREMENTS"
msgstr "Bunková signalizácia"

msgid "WIKI_SIGNALING_AGENT_SCIENTIFIC_BACKGROUND"
msgstr ""

#, fuzzy
msgid "WIKI_SIGNALING_AGENT_STRATEGY"
msgstr "Bunková signalizácia"

#, fuzzy
msgid "WIKI_SIGNALING_AGENT_UPGRADES"
msgstr "Bunková signalizácia"

#, fuzzy
msgid "WIKI_SLIME_JET_EFFECTS"
msgstr "Mnoho organizmov produkuje lepkavé polysacharidy, ako napríklad sliz. Aj keď ho mnoho živočíchov používa pre pohyb, isté typy baktérií tieto látky vystreľujú vo vysokom tlaku. Takéto trysky pracujú ako raketový pohon. Posúvajú bunky neuveriteľnou rýchlosťou. Pre iné živočíchy bez trysiek je pohyb v takýchto látkach obtiažny."

#, fuzzy
msgid "WIKI_SLIME_JET_INTRO"
msgstr "Mnoho organizmov produkuje lepkavé polysacharidy, ako napríklad sliz. Aj keď ho mnoho živočíchov používa pre pohyb, isté typy baktérií tieto látky vystreľujú vo vysokom tlaku. Takéto trysky pracujú ako raketový pohon. Posúvajú bunky neuveriteľnou rýchlosťou. Pre iné živočíchy bez trysiek je pohyb v takýchto látkach obtiažny."

#, fuzzy
msgid "WIKI_SLIME_JET_MODIFICATIONS"
msgstr "Mnoho organizmov produkuje lepkavé polysacharidy, ako napríklad sliz. Aj keď ho mnoho živočíchov používa pre pohyb, isté typy baktérií tieto látky vystreľujú vo vysokom tlaku. Takéto trysky pracujú ako raketový pohon. Posúvajú bunky neuveriteľnou rýchlosťou. Pre iné živočíchy bez trysiek je pohyb v takýchto látkach obtiažny."

#, fuzzy
msgid "WIKI_SLIME_JET_PROCESSES"
msgstr "Zvyšuje rýchlosť otáčania veľkých buniek."

msgid "WIKI_SLIME_JET_REQUIREMENTS"
msgstr ""

msgid "WIKI_SLIME_JET_SCIENTIFIC_BACKGROUND"
msgstr ""

msgid "WIKI_SLIME_JET_STRATEGY"
msgstr ""

msgid "WIKI_SLIME_JET_UPGRADES"
msgstr ""

msgid "WIKI_SOCIETY_STAGE_CURRENT_DEVELOPMENT"
msgstr ""

#, fuzzy
msgid "WIKI_SOCIETY_STAGE_FEATURES"
msgstr "Fáza Mikróbov"

#, fuzzy
msgid "WIKI_SOCIETY_STAGE_INTRO"
msgstr "Mnoho organizmov produkuje lepkavé polysacharidy, ako napríklad sliz. Aj keď ho mnoho živočíchov používa pre pohyb, isté typy baktérií tieto látky vystreľujú vo vysokom tlaku. Takéto trysky pracujú ako raketový pohon. Posúvajú bunky neuveriteľnou rýchlosťou. Pre iné živočíchy bez trysiek je pohyb v takýchto látkach obtiažny."

#, fuzzy
msgid "WIKI_SOCIETY_STAGE_OVERVIEW"
msgstr "Fáza Mikróbov"

#, fuzzy
msgid "WIKI_SOCIETY_STAGE_TRANSITIONS"
msgstr "Fáza Mikróbov"

#, fuzzy
msgid "WIKI_SOCIETY_STAGE_UI"
msgstr "Fáza Mikróbov"

msgid "WIKI_SPACE_STAGE_CURRENT_DEVELOPMENT"
msgstr ""

#, fuzzy
msgid "WIKI_SPACE_STAGE_FEATURES"
msgstr "Vyžaduje jadro"

#, fuzzy
msgid "WIKI_SPACE_STAGE_INTRO"
msgstr "Mnoho organizmov produkuje lepkavé polysacharidy, ako napríklad sliz. Aj keď ho mnoho živočíchov používa pre pohyb, isté typy baktérií tieto látky vystreľujú vo vysokom tlaku. Takéto trysky pracujú ako raketový pohon. Posúvajú bunky neuveriteľnou rýchlosťou. Pre iné živočíchy bez trysiek je pohyb v takýchto látkach obtiažny."

#, fuzzy
msgid "WIKI_SPACE_STAGE_OVERVIEW"
msgstr "Fáza Mikróbov"

#, fuzzy
msgid "WIKI_SPACE_STAGE_TRANSITIONS"
msgstr "Nitrogenáza"

#, fuzzy
msgid "WIKI_SPACE_STAGE_UI"
msgstr "Fáza Mikróbov"

#, fuzzy
msgid "WIKI_STAGES_ROOT_INTRO"
msgstr "Organely"

#, fuzzy
msgid "WIKI_TBA"
msgstr "naša Wiki"

#, fuzzy
msgid "WIKI_THERMOPLAST_EFFECTS"
msgstr "Termoplast"

#, fuzzy
msgid "WIKI_THERMOPLAST_INTRO"
msgstr "Termoplast"

msgid "WIKI_THERMOPLAST_MODIFICATIONS"
msgstr ""

msgid "WIKI_THERMOPLAST_PROCESSES"
msgstr ""

msgid "WIKI_THERMOPLAST_REQUIREMENTS"
msgstr ""

msgid "WIKI_THERMOPLAST_SCIENTIFIC_BACKGROUND"
msgstr ""

#, fuzzy
msgid "WIKI_THERMOPLAST_STRATEGY"
msgstr "Termoplast"

#, fuzzy
msgid "WIKI_THERMOPLAST_UPGRADES"
msgstr "Termoplast"

#, fuzzy
msgid "WIKI_THERMOSYNTHASE_EFFECTS"
msgstr "Termosyntáza"

#, fuzzy
msgid "WIKI_THERMOSYNTHASE_INTRO"
msgstr "Termosyntáza"

#, fuzzy
msgid "WIKI_THERMOSYNTHASE_MODIFICATIONS"
msgstr "Produkuje [thrive:compound type=\"atp\"][/thrive:compound] pomocou teplotných gradientov. Množstvo závisí od [thrive:compound type=\"temperature\"] teploty [/thrive:compound]."

#, fuzzy
msgid "WIKI_THERMOSYNTHASE_PROCESSES"
msgstr "Produkuje [thrive:compound type=\"atp\"][/thrive:compound] pomocou teplotných gradientov. Množstvo závisí od [thrive:compound type=\"temperature\"] teploty [/thrive:compound]."

#, fuzzy
msgid "WIKI_THERMOSYNTHASE_REQUIREMENTS"
msgstr "Termosyntáza"

msgid "WIKI_THERMOSYNTHASE_SCIENTIFIC_BACKGROUND"
msgstr ""

#, fuzzy
msgid "WIKI_THERMOSYNTHASE_STRATEGY"
msgstr "Termosyntáza"

#, fuzzy
msgid "WIKI_THERMOSYNTHASE_UPGRADES"
msgstr "Termosyntáza"

msgid "WIKI_THE_PATCH_MAP_FOG_OF_WAR"
msgstr ""

#, fuzzy
msgid "WIKI_THE_PATCH_MAP_INTRO"
msgstr "Termoplast"

#, fuzzy
msgid "WIKI_THE_PATCH_MAP_PATCHES"
msgstr "Termoplast"

msgid "WIKI_THE_PATCH_MAP_THE_PATCH_MAP"
msgstr ""

#, fuzzy
msgid "WIKI_THYLAKOIDS_EFFECTS"
msgstr "Tylakoidy"

#, fuzzy
msgid "WIKI_THYLAKOIDS_INTRO"
msgstr "Tylakoidy"

msgid "WIKI_THYLAKOIDS_MODIFICATIONS"
msgstr ""

msgid "WIKI_THYLAKOIDS_PROCESSES"
msgstr ""

msgid "WIKI_THYLAKOIDS_REQUIREMENTS"
msgstr ""

msgid "WIKI_THYLAKOIDS_SCIENTIFIC_BACKGROUND"
msgstr ""

msgid "WIKI_THYLAKOIDS_STRATEGY"
msgstr ""

msgid "WIKI_THYLAKOIDS_UPGRADES"
msgstr ""

#, fuzzy
msgid "WIKI_TOXIN_VACUOLE_EFFECTS"
msgstr ""
"Toxín\n"
"Vakuola"

#, fuzzy
msgid "WIKI_TOXIN_VACUOLE_INTRO"
msgstr ""
"Toxín\n"
"Vakuola"

msgid "WIKI_TOXIN_VACUOLE_MODIFICATIONS"
msgstr ""

#, fuzzy
msgid "WIKI_TOXIN_VACUOLE_PROCESSES"
msgstr ""
"Toxín\n"
"Vakuola"

msgid "WIKI_TOXIN_VACUOLE_REQUIREMENTS"
msgstr ""

msgid "WIKI_TOXIN_VACUOLE_SCIENTIFIC_BACKGROUND"
msgstr ""

#, fuzzy
msgid "WIKI_TOXIN_VACUOLE_STRATEGY"
msgstr ""
"Toxín\n"
"Vakuola"

#, fuzzy
msgid "WIKI_TOXIN_VACUOLE_UPGRADES"
msgstr ""
"Toxín\n"
"Vakuola"

msgid "WIKI_VACUOLE_EFFECTS"
msgstr ""

msgid "WIKI_VACUOLE_INTRO"
msgstr ""

msgid "WIKI_VACUOLE_MODIFICATIONS"
msgstr ""

#, fuzzy
msgid "WIKI_VACUOLE_PROCESSES"
msgstr "Zväčšuje úložný priestor bunky."

msgid "WIKI_VACUOLE_REQUIREMENTS"
msgstr ""

msgid "WIKI_VACUOLE_SCIENTIFIC_BACKGROUND"
msgstr ""

msgid "WIKI_VACUOLE_STRATEGY"
msgstr ""

msgid "WIKI_VACUOLE_UPGRADES"
msgstr ""

#, fuzzy
msgid "WIKI_YES"
msgstr "naša Wiki"

msgid "WILL_YOU_THRIVE"
msgstr "Budeš prosperovať?"

msgid "WINDOWED"
msgstr ""

msgid "WIN_BOX_TITLE"
msgstr ""

msgid "WIN_TEXT"
msgstr ""

#, fuzzy
msgid "WORKSHOP_ITEM_CHANGE_NOTES"
msgstr "Poznámky k zmene položky"

msgid "WORKSHOP_ITEM_CHANGE_NOTES_TOOLTIP"
msgstr ""

msgid "WORKSHOP_ITEM_DESCRIPTION"
msgstr "Popis položky:"

#, fuzzy
msgid "WORKSHOP_ITEM_PREVIEW"
msgstr "Obrázok ukážky položky:"

msgid "WORKSHOP_ITEM_TAGS"
msgstr ""

msgid "WORKSHOP_ITEM_TITLE"
msgstr "Názov položky:"

msgid "WORKSHOP_ITEM_UPLOAD_SUCCEEDED"
msgstr ""

msgid "WORKSHOP_ITEM_UPLOAD_SUCCEEDED_TOS_REQUIRED"
msgstr ""

msgid "WORKSHOP_TERMS_OF_SERVICE_NOTICE"
msgstr ""

msgid "WORKSHOP_VISIBILITY_TOOLTIP"
msgstr ""

msgid "WORLD"
msgstr ""

#, fuzzy
msgid "WORLD_EXPORT_SUCCESS_MESSAGE"
msgstr "Chyba: {0}"

#, fuzzy
msgid "WORLD_GENERAL_STATISTICS"
msgstr "Štatistika organizmu"

msgid "WORLD_MISC_DETAILS_STRING"
msgstr ""

#, fuzzy
msgid "WORLD_RELATIVE_MOVEMENT"
msgstr "Základný pohyb"

#, fuzzy
msgid "WORLD_SIZE"
msgstr "Súčasní vývojári"

#, fuzzy
msgid "WORLD_SIZE_EXPLANATION"
msgstr "(začiatočná poloha)"

msgid "WORLD_SIZE_LARGE"
msgstr ""

#, fuzzy
msgid "WORLD_SIZE_MEDIUM"
msgstr "Základný pohyb"

msgid "WORLD_SIZE_SMALL"
msgstr ""

#, fuzzy
msgid "WORLD_SIZE_TOOLTIP"
msgstr "Uplynulý čas: {0:#,#} rokov"

msgid "WORST_PATCH_COLON"
msgstr "Najhoršia oblasť:"

msgid "XBOX360"
msgstr ""

msgid "XBOX_ONE"
msgstr ""

msgid "XBOX_SERIES"
msgstr ""

#, fuzzy
msgid "X_TWITTER_TOOLTIP"
msgstr "Uplynulý čas: {0:#,#} rokov"

msgid "YEARS"
msgstr "roky"

msgid "YET_TO_BE_IMPLEMENTED_NOTICE"
msgstr ""

#, fuzzy
msgid "YOUTUBE_TOOLTIP"
msgstr "Pozastaviť hru"

msgid "YOU_CAN_MAKE_PULL_REQUEST"
msgstr ""
"Thrive je open source projekt.\n"
"Môžeš prispieť aj keď nie si súčasťou tímu (formou pull request) ."

msgid "YOU_CAN_SUPPORT_THRIVE_ON_PATREON"
msgstr "Budúci vývoj Thrive môžeš podporiť na Patreone."

msgid "ZOOM_IN"
msgstr "Priblížiť"

msgid "ZOOM_OUT"
msgstr "Oddialiť"

#, fuzzy
<<<<<<< HEAD
#~ msgid "GLUCOSE_METEOR"
#~ msgstr "Glukóza"

#, fuzzy
#~ msgid "IRON_METEOR"
#~ msgstr "Životné prostredie"

#, fuzzy
#~ msgid "PHOSPHATE_METEOR"
#~ msgstr "Fosfát"

#, fuzzy
#~ msgid "RADIOACTIVE_METEOR"
#~ msgstr "Veľký kus železa"
=======
#~ msgid "MICROBE_STAGE_DAY_NIGHT_TEXT"
#~ msgstr "[b][u]{0}[/u][/b] vyhynul!"

#, fuzzy
#~ msgid "GLOBAL_GLACIATION_EVENT_LOG"
#~ msgstr "Celková populácia:"
>>>>>>> 4c6b8478

#~ msgid "IRON_CHEMOLITHOAUTOTROPHY"
#~ msgstr "Chemolitoautotrofia železa"

#, fuzzy
#~ msgid "PASSIVE_REPRODUCTION_PROGRESS"
#~ msgstr "(rýchlosť, akou druhy AI mutujú)"

#, fuzzy
#~ msgid "THANKS_FOR_BUYING_THRIVE"
#~ msgstr ""
#~ "Ďakujeme, že si hral našu hru!\n"
#~ "\n"
#~ "Ak sa ti hra páčila, nezabudni sa o nás zmieniť svojim kamarátom."

#, fuzzy
#~ msgid "WIKI_RADIOSYNTHESIS"
#~ msgstr "Termosyntéza"

#~ msgid "MICROBE_EDITOR_HELP_MESSAGE_1"
#~ msgstr ""
#~ "Prokaryotická štruktúra \n"
#~ "\n"
#~ "Cytoplazma: Má úložný priestor a vykonáva glykolýzu (Produkuje malé množstvo [thrive:compound type=\"atp\"][/thrive:compound] z [thrive:compound type=\"glucose\"][/thrive:compound])\n"
#~ "\n"
#~ "Metabolóm: Produkuje [thrive:compound type=\"atp\"][/thrive:compound] z [thrive:compound type=\"glucose\"][/thrive:compound]\n"
#~ "\n"
#~ "Tylakoid: Produkuje 1/3 množstva [thrive:compound type=\"glucose\"][/thrive:compound] ako normálny chloroplast, vykonáva glykolýzu a zaberá 1 hex políčko.\n"
#~ "\n"
#~ "Chemosyntetizujúce bielkoviny: Produkuje polovicu [thrive:compound type=\"glucose\"][/thrive:compound] zo [thrive:compound type=\"hydrogensulfide\"][/thrive:compound] ako chemoplast, vykonáva glykolýzu a zaberá 1 hex políčko.\n"
#~ "\n"
#~ "Rusticyanín: Premieňa [thrive:compound type=\"iron\"][/thrive:compound] na [thrive:compound type=\"atp\"][/thrive:compound]\n"
#~ "\n"
#~ "Nitrogenáza: Anaeróbne premieňa atmosférický dusík a [thrive:compound type=\"atp\"][/thrive:compound] na [thrive:compound type=\"ammonia\"][/thrive:compound]\n"
#~ "\n"
#~ "Oxytoxizóm: Premieňa [thrive:compound type=\"atp\"][/thrive:compound] na [thrive:compound type=\"oxytoxy\"][/thrive:compound]\n"
#~ "\n"
#~ "Termosyntéza: Produkuje [thrive:compound type=\"atp\"][/thrive:compound] použitím teplotných gradientov."

#~ msgid "MICROBE_EDITOR_HELP_MESSAGE_14"
#~ msgstr "Po dokončení pohltenia sa všetky predmety zachytené v pohltení udržia vo vnútri membrány na strávenie. Nestráviteľné predmety budú vždy vylúčené, preto sa najprv uistite, že máte potrebné mutácie, ktoré umožňujú ich spracovanie. Enzýmy pomáhajú pri trávení a sú poskytované lyzozómom, preto sa odporúča vyvinúť túto organelu, aby bolo trávenie oveľa efektívnejšie."

#~ msgid "MICROBE_EDITOR_HELP_MESSAGE_2"
#~ msgstr ""
#~ "Externé organely \n"
#~ "\n"
#~ "Bičík: Umožňuje rýchlejší pohyb bunky spotrebúvaním [thrive:compound type=\"atp\"][/thrive:compound]\n"
#~ "\n"
#~ "Pilus: Môže byť použitý na bodnutie iných buniek alebo na obranu proti ich toxínom\n"
#~ "\n"
#~ "Chemoreceptor: Umožňuje detekciu zlúčenín z väčšej vzdialenosti\n"
#~ "\n"
#~ "Riasinky: Zvýšujú rýchlosť otáčania bunky"

#~ msgid "MICROBE_EDITOR_HELP_MESSAGE_3"
#~ msgstr ""
#~ "Membránové organely\n"
#~ "\n"
#~ "Jadro: Zaberá 11 hex políčok a umožňuje vývoj membránových organel. Zdvojnásobí veľkosť bunky a znižuje spôsobené škody o 50% (môže sa vyvinúť len raz).\n"
#~ "\n"
#~ "Spojivo: Umožňuje spojenie s ostatnými bunkami\n"
#~ "\n"
#~ "Mitochondria: Produkuje [thrive:compound type=\"atp\"][/thrive:compound] z [thrive:compound type=\"glucose\"][/thrive:compound] a atmosferického kyslíka atmospheric (O2) a dosť efektívnejšie ako cytoplazma\n"
#~ "\n"
#~ "Chloroplast: Vyrába [thrive:compound type=\"glucose\"][/thrive:compound] zo slnečného žiarenia a atmosferického oxidu uhličitého (CO2)\n"
#~ "\n"
#~ "Termoplast: Produkuje [thrive:compound type=\"atp\"][/thrive:compound] použitím teplotných gradientov.\n"
#~ "\n"
#~ "Lyzozóm: Obsahuje tráviace enzýmy\n"
#~ "\n"
#~ "Chemoplast: Vyrába [thrive:compound type=\"glucose\"][/thrive:compound] z [thrive:compound type=\"hydrogensulfide\"][/thrive:compound]\n"
#~ "\n"
#~ "Plastid fixujúci dusík: Vyrába [thrive:compound type=\"ammonia\"][/thrive:compound] z [thrive:compound type=\"atp\"][/thrive:compound] a atmosferického dusíka a kyslíka\n"
#~ "\n"
#~ "Vakuola: Ukladá 8 nazbieraných zlúčenín\n"
#~ "\n"
#~ "Vakuola s toxínmi: Produkuje toxíny (nazývané [thrive:compound type=\"oxytoxy\"][/thrive:compound]) a\n"
#~ "umožňuje ich uvoľnenie, ktoré spôsobuje poškodenie v závislosti od množstva dostupných oxytoxýnov\n"
#~ "\n"
#~ "Bunková signalizácia: Umožňuje bunkám vytvoriť chemikálie, na ktoré môžu ostatné bunky reagovať"

#~ msgid "MICROBE_EDITOR_HELP_MESSAGE_4"
#~ msgstr "Každú generáciu máš k dispozícii 100 bodov mutácie (BM) a každá zmena (alebo mutácia) stojí nejaké množstvo BM. Pridávanie alebo odoberanie organel stojí BM. Avšak, organely, ktoré použiješ v aktuálnej relácii môžeš odobrať a BM sa ti vrátia. Organelu môžeš premiestniť alebo úplne odobrať pravým tlačidlom myši v rozbaľovacej ponuke zvolením príslušnej akcie. Svoje organely môžeš pri ich umiestňovaní otáčať a to použitím [thrive:input]e_rotate_left[/thrive:input] a [thrive:input]e_rotate_right[/thrive:input]."

#~ msgid "MICROBE_EDITOR_HELP_MESSAGE_5"
#~ msgstr "Vždy keď zahájiš reprodukciu vstúpiš do editora mikróbov, kde môžeš vykonávať zmeny tvojmu druhu (pridávaním, priemiestňovaním alebo odoberaním organel) k zvýšeniu úspešnosti. Každá návšteva editora vo fáze mikróbov reprezentuje [thrive:constant] EDITOR_TIME_JUMP_MILLION_YEARS [/thrive:constant] miliónov rokov evolúcie."

#~ msgid "MICROBE_STAGE_HELP_MESSAGE_1"
#~ msgstr "Pre pohyb použi myš a klávesy [thrive:input]g_move_forward[/thrive:input],[thrive:input]g_move_left[/thrive:input],[thrive:input]g_move_backwards[/thrive:input],[thrive:input] g_move_right[/thrive:input]. Kláves [thrive:input]g_fire_toxin[/thrive:input] na vystrelenie [thrive:compound type=\"oxytoxy\"]toxínu[/thrive:compound], ak máš toxínovú vákuolu. Kláves [thrive:input]g_toggle_engulf[/thrive:input] na zapnutie režimu pohltenia. Pomocou kolieska myši môžeš približovať a odďaľovať obraz."

#~ msgid "MICROBE_STAGE_HELP_MESSAGE_10"
#~ msgstr "Na reprodukciu musíš rozdeliť každú z tvojich organel na dve. Aby sa organely rozdelili, potrebujú amoniak a fosfát."

#~ msgid "MICROBE_STAGE_HELP_MESSAGE_11"
#~ msgstr "Ale ak prežiješ dvadsať generácií s populáciou 300, si považovaný za víťaza aktuálnej hry. Po zvíťazení sa ti zobrazí kontextové okno a môžeš pokračovať v hre, ako si želáš."

#~ msgid "MICROBE_STAGE_HELP_MESSAGE_12"
#~ msgstr "Buď opatrný, pretože tvoji konkurenti sa vyvíjajú spolu s tebou. Zakaždým, keď vstúpiš do editora, tak sa vyvinú tiež."

#, fuzzy
#~ msgid "MICROBE_STAGE_HELP_MESSAGE_13"
#~ msgstr "Spojením s ostatnými bunkami môžeš vytvoriť kolóniu buniek, kde bunky zdieľajú zlúčeniny, ktoré absorbujú a produkujú medzi sebou. Aby bola bunka schopná sa spojiť s inou, potrebuješ spojivovú organelu ... po vstupe do spojovacieho módu stlačením [thrive:input] g_toggle_binding[/thrive:input]. Spojiť sa môžeš len s bunkami svojho vlastného druhu. Keď si v kolónií, nemôžeš rozdeliť svoju bunku a ani s ňou vstúpiť do editora (zatiaľ). Pre vstup do editora, nazbieraj potrebné zlúčeniny a opusti kolóniu stlačením [thrive:input] g_unbind_all[/thrive:input]. Veľké kolónie buniek sú cestou k mnohobunkovým organizmom."

#~ msgid "MICROBE_STAGE_HELP_MESSAGE_15"
#~ msgstr "Bunkové steny celulózy a chitínu sa nedajú tráviť bez potrebného enzýmu, ktorý ich dokáže najskôr rozložiť."

#~ msgid "MICROBE_STAGE_HELP_MESSAGE_16"
#~ msgstr "Lyzozóm je však exkluzívny len pre eukaryoty, prokaryoty naopak takéto organely nemajú a tak trávia potravu dosť neefektívne. Pre malé bunky je to v poriadku, ale pre väčšie bunky je absencia lyzozómov veľmi nevýhodná."

#~ msgid "MICROBE_STAGE_HELP_MESSAGE_2"
#~ msgstr "Tvoja bunka používa [thrive:compound type=\"atp\"][/thrive:compound] ako zdroj energie, ak ti dôjde, zomrieš."

#~ msgid "MICROBE_STAGE_HELP_MESSAGE_3"
#~ msgstr "Na odomknutie editora a rozmnožovania musíš zhromaždiť [thrive:compound type=\"ammonia\"]amoniak[/thrive:compound](oranžový mrak) a [thrive:compound type=\"phosphates\"]fosfát[/thrive:compound] (fialový mrak)."

#~ msgid "MICROBE_STAGE_HELP_MESSAGE_4"
#~ msgstr "Stlačením [thrive:input]g_toggle_engulf[/thrive:input] môžeš pohltiť bunky, baktérie, železné kúsky a kusy buniek, ktoré sú menšie ako ty. Tento proces však stojí dodatočné [thrive:compound type=\"atp\"][/thrive:compound] a spomaľuje ťa. Nezabudni stlačiť [thrive:input]g_toggle_engulf[/thrive:input] znova na zastavenie tohto procesu."

#~ msgid "MICROBE_STAGE_HELP_MESSAGE_5"
#~ msgstr "Osmoregulácia stojí [thrive:compound type=\"atp\"][/thrive:compound], čo znamená, že čím väčšia je tvoja bunka, tým viac mitochondrií, metabolozómov alebo rusticyanínu (alebo cytoplazmy, ktorá robí glykolýzu), potrebuješ, aby si sa vyhol strate [thrive:compound type=\"atp\"][/thrive:compound], keď sa nehýbeš."

#~ msgid "MICROBE_STAGE_HELP_MESSAGE_6"
#~ msgstr "V editore je veľa organel, ktoré môžeš vyvíjať, čo umožňuje širokú škálu rôznych herných štýlov."

#~ msgid "MICROBE_STAGE_HELP_MESSAGE_7"
#~ msgstr "Ak tvoja populácia klesne na nulu, vyhynieš."

#~ msgid "MICROBE_STAGE_HELP_MESSAGE_8"
#~ msgstr ""
#~ "Rôzne oblaky zlúčenín sú:\n"
#~ "\n"
#~ "Biela – [thrive:compound type=\"glucose\"][/thrive:compound]\n"
#~ "Žltá – [thrive:compound type=\"hydrogensulfide\"][/thrive:compound]\n"
#~ "Oranžová – [thrive:compound type=\"ammonia\"][/thrive:compound]\n"
#~ "Fialová – [thrive:compound type=\"phosphates\"][/thrive:compound]\n"
#~ "Hrdzavohnedá – [thrive:compound type=\"iron\"][/thrive:compound]\n"
#~ "\n"
#~ "[thrive:compound type=\"glucose\"][/thrive:compound] vyrába [thrive:compound type=\"atp\"][/thrive:compound]."

#~ msgid "MICROBE_STAGE_HELP_MESSAGE_9"
#~ msgstr "[thrive:compound type=\"hydrogensulfide\"][/thrive:compound] sa môže premeniť na [thrive:compound type=\"glucose\"][/thrive:compound] pomocou chemoplastov a chemosyntetizujúcich bielkovín. [thrive:compound type=\"iron\"][/thrive:compound] možno premeniť pomocou rusticyanínu na [thrive:compound type=\"atp\"][/thrive:compound]."

#, fuzzy
#~ msgid "WIKI_MACROSCOPIC_STAGE"
#~ msgstr "Fáza Mikróbov"

#, fuzzy
#~ msgid "EARLY_MULTICELLULAR"
#~ msgstr "Mnohobunkový"

#~ msgid "LOADING_EARLY_MULTICELLULAR_EDITOR"
#~ msgstr "Načítanie skorého editora mnohobunkovcov"

#, fuzzy
#~ msgid "ERUPTION_IN"
#~ msgstr "Pučanie"

#~ msgid "THYLAKOID"
#~ msgstr "Tylakoid"

#, fuzzy
#~ msgid "WIKI_CYTOPLASM_GLYCOLYSIS"
#~ msgstr "Cytoplazmatická Glykolýza"

#, fuzzy
#~ msgid "WIKI_AEROBIC_NITROGEN_FIXATION"
#~ msgstr "Anaeróbna fixácia dusíka"

#, fuzzy
#~ msgid "WIKI_AWAKENING_STAGE"
#~ msgstr "Spojivo"

#, fuzzy
#~ msgid "WIKI_AWARE_STAGE"
#~ msgstr "Fáza Mikróbov"

#, fuzzy
#~ msgid "WIKI_CHEMOSYNTHESIS"
#~ msgstr "Chemosyntéza"

#, fuzzy
#~ msgid "WIKI_GLYCOLYSIS"
#~ msgstr "Glykolýza"

#, fuzzy
#~ msgid "WIKI_INDUSTRIAL_STAGE"
#~ msgstr "Spojivo"

#, fuzzy
#~ msgid "WIKI_IRON_CHEMOLITHOAUTOTROPHY"
#~ msgstr "Chemolitoautotrofia železa"

#, fuzzy
#~ msgid "WIKI_LIPASE"
#~ msgstr "Lipáza"

#, fuzzy
#~ msgid "WIKI_MICROBE_EDITOR"
#~ msgstr "Editor Mikróbov"

#, fuzzy
#~ msgid "WIKI_MUCILAGE_SYNTHESIS"
#~ msgstr "Chemosyntéza"

#, fuzzy
#~ msgid "WIKI_MULTICELLULAR_STAGE"
#~ msgstr "Fáza Mnohobunkovcov"

#, fuzzy
#~ msgid "WIKI_NONE"
#~ msgstr "Rusticyanín"

#, fuzzy
#~ msgid "WIKI_OXYTOXY_SYNTHESIS"
#~ msgstr "Syntéza OxyToxynov"

#, fuzzy
#~ msgid "WIKI_PHOTOSYNTHESIS"
#~ msgstr "Fotosyntéza"

#, fuzzy
#~ msgid "WIKI_RUSTICYANIN"
#~ msgstr "Rusticyanín"

#, fuzzy
#~ msgid "WIKI_SOCIETY_STAGE"
#~ msgstr "Fáza Mikróbov"

#, fuzzy
#~ msgid "WIKI_SPACE_STAGE"
#~ msgstr "Fáza Mikróbov"

#, fuzzy
#~ msgid "NO"
#~ msgstr "Žiadne"

#, fuzzy
#~ msgid "YES"
#~ msgstr "roky"

#, fuzzy
#~ msgid "STAGES_BUTTON"
#~ msgstr "Zahodiť a pokračovať"

#, fuzzy
#~ msgid "EDITING"
#~ msgstr "Chitín"

#, fuzzy
#~ msgid "ALLOW_SPECIES_TO_NOT_MIGRATE"
#~ msgstr "Časť populácie [b][u]{0}[/u][/b] migrovala do {1}"

#, fuzzy
#~ msgid "MAXIMUM_SPECIES_IN_PATCH"
#~ msgstr "vyhynul v tejto oblasti"

#~ msgid "NOT_FOUND_CHUNK"
#~ msgstr "Chyba: Kus nebol nájdený"

#~ msgid "BASSBOOST"
#~ msgstr "Bassboost"

#~ msgid "BASSDOWN"
#~ msgstr "Zoslabiť basy"

#~ msgid "BASSUP"
#~ msgstr "Zosilniť basy"

#~ msgid "DIRECTIONL"
#~ msgstr "Doľava"

#~ msgid "DIRECTIONR"
#~ msgstr "Doprava"

#~ msgid "HYPERL"
#~ msgstr "Ľavý Hyper"

#~ msgid "HYPERR"
#~ msgstr "Pravý Hyper"

#~ msgid "SUPERL"
#~ msgstr "Ľavý Super"

#~ msgid "SUPERR"
#~ msgstr "Pravý Super"

#~ msgid "TREBLEDOWN"
#~ msgstr "Znížiť výšky"

#~ msgid "TREBLEUP"
#~ msgstr "Zvýšiť výšky"

#~ msgid "UNKNOWN_ON_WINDOWS"
#~ msgstr "Neznáme na Windowse"

#, fuzzy
#~ msgid "TARGET_TIME"
#~ msgstr "Typ:"

#, fuzzy
#~ msgid "ENABLED"
#~ msgstr "Povolené módy"

#~ msgid "PANGONIAN_REGION_NAME"
#~ msgstr "Pangónsky"

#~ msgid "PATCH_MAP_TYPE_CLASSIC"
#~ msgstr "Klasický"

#~ msgid "PATCH_MAP_TYPE_EXPLANATION"
#~ msgstr "(generuj mapu procedurálne alebo použi klasické rozmiestnenie)"

#~ msgid "PATCH_MAP_TYPE_PROCEDURAL"
#~ msgstr "Procedurálny"

#~ msgid "SPECIES_N_TIMES"
#~ msgstr "{0} (x{1})"

#~ msgid "CONFIRM_NORMAL"
#~ msgstr "Potvrdiť"

#, fuzzy
#~ msgid "STUFF_AT"
#~ msgstr "Veci na {0:F1}, {1:F1}:"

#, fuzzy
#~ msgid "SPECIES_DETAILS"
#~ msgstr "Zoznam druhov"

#, fuzzy
#~ msgid "CURRENT_GENERATION_COLON"
#~ msgstr "Generácia:"

#~ msgid "STATISTICS_BUTTON_TOOLTIP"
#~ msgstr "Užitočné štatistiky o aktuálnej hre"

#, fuzzy
#~ msgid "INVULNERABLE_TO_ENGULFMENT"
#~ msgstr "Odolný voči pohlteniu"

#, fuzzy
#~ msgid "AUTO_GPU_NAME"
#~ msgstr "Vlastné používateľské meno:"

#~ msgid "NOT_RUNNING_DOT"
#~ msgstr "Nebeží."<|MERGE_RESOLUTION|>--- conflicted
+++ resolved
@@ -7,11 +7,7 @@
 msgstr ""
 "Project-Id-Version: PROJECT VERSION\n"
 "Report-Msgid-Bugs-To: EMAIL@ADDRESS\n"
-<<<<<<< HEAD
-"POT-Creation-Date: 2025-03-18 21:56+0100\n"
-=======
 "POT-Creation-Date: 2025-03-27 09:59+0200\n"
->>>>>>> 4c6b8478
 "PO-Revision-Date: 2025-02-06 13:29+0000\n"
 "Last-Translator: Anonymous <noreply@weblate.org>\n"
 "Language-Team: Slovak <https://translate.revolutionarygamesstudio.com/projects/thrive/thrive-game/sk/>\n"
@@ -1981,27 +1977,6 @@
 #, fuzzy
 msgid "EVENT_ERUPTION_TOOLTIP"
 msgstr "Vrátiť sa k základnému zobrazeniu nastavení"
-
-msgid "EVENT_METEOR_GLUCOSE"
-msgstr ""
-
-#, fuzzy
-msgid "EVENT_METEOR_IRON"
-msgstr "{0}: +{1} ATP"
-
-#, fuzzy
-msgid "EVENT_METEOR_PHOSPHATES"
-msgstr "Umiestniť fosfát"
-
-#, fuzzy
-msgid "EVENT_METEOR_PLAIN"
-msgstr "Vrátiť sa k základnému zobrazeniu nastavení"
-
-msgid "EVENT_METEOR_RADIOACTIVE"
-msgstr ""
-
-msgid "EVENT_METEOR_SULFUR"
-msgstr ""
 
 #, fuzzy
 msgid "EVOLUTIONARY_TREE"
@@ -2409,27 +2384,14 @@
 msgstr "Celková populácia:"
 
 #, fuzzy
-<<<<<<< HEAD
-msgid "GLOBAL_GLACIATION_EVENT_LOG"
-msgstr "Celková populácia:"
-
-#, fuzzy
 msgid "GLOBAL_GLACIATION_EVENT_TOOLTIP"
 msgstr "Prebudiť sa"
 
-#, fuzzy
-msgid "GLOBAL_GLACIATION_EVENT_WARNING_LOG"
-msgstr "Celková populácia:"
-=======
-msgid "GLOBAL_GLACIATION_EVENT_TOOLTIP"
-msgstr "Prebudiť sa"
-
 msgid "GLOBAL_GLACIATION_EVENT_WARNING_LOG_PLURAL"
 msgstr ""
 
 msgid "GLOBAL_GLACIATION_EVENT_WARNING_LOG_SINGULAR"
 msgstr ""
->>>>>>> 4c6b8478
 
 msgid "GLOBAL_GLACIATION_START_EVENT_LOG"
 msgstr ""
@@ -3433,16 +3395,6 @@
 #, fuzzy
 msgid "META_THREADS_TOOLTIP"
 msgstr "Pozastaviť hru"
-
-msgid "METEOR_IMPACT_EVENT"
-msgstr ""
-
-#, fuzzy
-msgid "METEOR_IMPACT_EVENT_LOG"
-msgstr "Celková populácia:"
-
-msgid "METEOR_STRIKE_START_EVENT_LOG"
-msgstr ""
 
 msgid "METRICS"
 msgstr "Výkonnostné metriky"
@@ -8481,29 +8433,12 @@
 msgstr "Oddialiť"
 
 #, fuzzy
-<<<<<<< HEAD
-#~ msgid "GLUCOSE_METEOR"
-#~ msgstr "Glukóza"
-
-#, fuzzy
-#~ msgid "IRON_METEOR"
-#~ msgstr "Životné prostredie"
-
-#, fuzzy
-#~ msgid "PHOSPHATE_METEOR"
-#~ msgstr "Fosfát"
-
-#, fuzzy
-#~ msgid "RADIOACTIVE_METEOR"
-#~ msgstr "Veľký kus železa"
-=======
 #~ msgid "MICROBE_STAGE_DAY_NIGHT_TEXT"
 #~ msgstr "[b][u]{0}[/u][/b] vyhynul!"
 
 #, fuzzy
 #~ msgid "GLOBAL_GLACIATION_EVENT_LOG"
 #~ msgstr "Celková populácia:"
->>>>>>> 4c6b8478
 
 #~ msgid "IRON_CHEMOLITHOAUTOTROPHY"
 #~ msgstr "Chemolitoautotrofia železa"
@@ -8661,6 +8596,10 @@
 #~ msgid "ERUPTION_IN"
 #~ msgstr "Pučanie"
 
+#, fuzzy
+#~ msgid "EVENT_TOOLTIP_ERUPTION"
+#~ msgstr "{0}: +{1} ATP"
+
 #~ msgid "THYLAKOID"
 #~ msgstr "Tylakoid"
 
