# Translations template for PROJECT.
# Copyright (C) 2022 ORGANIZATION
# This file is distributed under the same license as the PROJECT project.
# FIRST AUTHOR <EMAIL@ADDRESS>, 2022.
#
msgid ""
msgstr ""
"Project-Id-Version: PROJECT VERSION\n"
"Report-Msgid-Bugs-To: EMAIL@ADDRESS\n"
<<<<<<< HEAD
"POT-Creation-Date: 2025-05-11 23:56+0200\n"
=======
"POT-Creation-Date: 2025-05-28 14:54+0300\n"
>>>>>>> e9cc3c9b
"PO-Revision-Date: 2025-04-26 10:58+0000\n"
"Last-Translator: Samuel Haššo <snurka1999@gmail.com>\n"
"Language-Team: Slovak <https://translate.revolutionarygamesstudio.com/projects/thrive/thrive-game/sk/>\n"
"Language: sk\n"
"MIME-Version: 1.0\n"
"Content-Type: text/plain; charset=UTF-8\n"
"Content-Transfer-Encoding: 8bit\n"
"Plural-Forms: nplurals=3; plural=(n==1) ? 0 : (n>=2 && n<=4) ? 1 : 2;\n"
"X-Generator: Weblate 5.7.2\n"
"Generated-By: Babel 2.9.1\n"

msgid "2D_MOVEMENT_TYPE_SELECTION"
msgstr "2D štýl pohybu:"

msgid "3D_EDITOR"
msgstr "3D Editor"

msgid "3D_MOVEMENT"
msgstr "3D Pohyb"

msgid "3D_MOVEMENT_TYPE_SELECTION"
msgstr "3D štýl pohybu:"

msgid "ABILITIES"
msgstr "Schopnosti"

msgid "ABORT"
msgstr "Prerušené"

msgid "ABORTED_DOT"
msgstr "Prerušené."

msgid "ABSORBERS_COUNT"
msgstr "Fáza Mikróbov:"

msgid "ABYSSOPELAGIC"
msgstr "Abysopelagiál"

msgid "ACCEPT"
msgstr "Prijať"

msgid "ACTION_AWAKEN"
msgstr "Prebudiť sa ({0:F1} / {1:F1})"

msgid "ACTION_AWAKEN_TOOLTIP"
msgstr "Prejsť do štádia prebudenia. Dostupné, keď budete mať dostatok mozgovej sily (typ tkaniva s axónmi)."

msgid "ACTION_BLOCKED_WHILE_ANOTHER_IN_PROGRESS"
msgstr "Akcia je zablokovaná, kým prebieha iná"

msgid "ACTION_DELETE"
msgstr "Vymazať"

msgid "ACTION_DOUBLE_POPULATION"
msgstr "Násob Populáciu"

msgid "ACTION_DUPLICATE_UNITS"
msgstr "Duplikuj Jednotky"

msgid "ACTION_HALF_POPULATION"
msgstr "Celková populácia"

msgid "ACTION_TELEPORT"
msgstr "Presuň"

msgid "ACTIVE"
msgstr "Aktívny"

msgid "ACTIVE_THREAD_COUNT"
msgstr "Súčasné vlákna:"

msgid "ACTIVITY_EXPLANATION"
msgstr ""
"Aktívne mikróby budú utekať a zmätkovať, keď sa nič zaujímavé nebude diať.\n"
"Spiace mikróby budú nehybné čakať, kým sa zmení prostredie, než začnú konať."

msgid "ADDITIONAL_VALIDATION_FAILED"
msgstr "Pri dodatočných validáciách bol zistený problém: {0}"

msgid "ADD_INPUT_BUTTON_TOOLTIP"
msgstr "Pridať novú klávesu"

msgid "ADVANCED_VIEW"
msgstr "Rozšírené"

msgid "ADVANCED_VIEW_BUTTON_TOOLTIP"
msgstr "Otvoriť zobrazenie rozšírených nastavení"

msgid "AEROBIC_NITROGEN_FIXATION"
msgstr "Aeróbna fixácia dusíka"

msgid "AEROBIC_NITROGEN_FIXING"
msgstr "Aeróbna fixácia dusíka"

msgid "AEROBIC_RESPIRATION"
msgstr "Aeróbne Dýchanie"

msgid "AGENTS"
msgstr "Činidlo"

msgid "AGENTS_COLON"
msgstr "Autor:"

msgid "AGENT_NAME"
msgstr "{0} Autor"

msgid "AGGRESSION_EXPLANATION"
msgstr ""
"Agresívne mikróby budú prenasledovať korisť na väčšie vzdialenosti\n"
"a pri útoku s väčšou pravdepodobnosťou budú bojovať s predátormi.\n"
"Pokojné mikróby nebudú útočiť na ostatných na väčšie vzdialenosti\n"
"a je menej pravdepodobné, že budú používať toxíny proti predátorom."

msgid "AGGRESSIVE"
msgstr "Agresívny"

msgid "AI_MUTATION_RATE"
msgstr "Miera mutácie AI"

msgid "AI_MUTATION_RATE_EXPLANATION"
msgstr "(rýchlosť, akou druhy AI mutujú)"

msgid "ALL"
msgstr "Všetko"

msgid "ALLOW_SPECIES_SWITCH_ON_EXTINCTION"
msgstr "Povoliť prechod na príbuzné druhy pri vyhynutí"

msgid "ALLOW_SPECIES_SWITCH_ON_EXTINCTION_EXPLANATION"
msgstr "(umožňuje pokračovať v hre s iným druhom po vyhynutí namiesto ukončenia hry)"

msgid "ALL_WORLDS_GENERAL_STATISTICS"
msgstr "Všeobecná štatistika všetkých svetov"

#, fuzzy
msgid "ALL_WORLDS_STATISTICS"
msgstr "Štatistika organizmu"

msgid "ALREADY_ASCENDED"
msgstr ""

msgid "ALT"
msgstr "Alt"

#, fuzzy
msgid "ALWAYS_VISIBLE"
msgstr "Viditeľné"

msgid "AMBIANCE_VOLUME"
msgstr "Hlasitosť prostredia"

msgid "AMMONIA"
msgstr "Amoniak"

#, fuzzy
msgid "AMMONIA_COST"
msgstr "Amoniak"

msgid "AMOUNT_OF_AUTOSAVE_TO_KEEP"
msgstr "Počet automatických uložení k zachovaniu:"

msgid "AMOUNT_OF_QUICKSAVE_TO_KEEP"
msgstr "Počet rýchlych uložení k zachovaniu:"

msgid "ANAEROBIC_NITROGEN_FIXATION"
msgstr "Anaeróbna fixácia dusíka"

#, fuzzy
msgid "AND_UNLOCK_CONDITION"
msgstr "Fyzické podmienky"

msgid "ANISOTROPIC_FILTERING"
msgstr ""

msgid "ANTIALIASING_MSAA_TAA"
msgstr ""

#, fuzzy
msgid "ANTI_ALIASING_FXAA"
msgstr "Viacvzorové vyhladzovanie:"

#, fuzzy
msgid "ANTI_ALIASING_MODE"
msgstr "Viacvzorové vyhladzovanie:"

#, fuzzy
msgid "ANTI_ALIASING_MSAA"
msgstr "Viacvzorové vyhladzovanie:"

#, fuzzy
msgid "ANTI_ALIASING_TAA"
msgstr "Viacvzorové vyhladzovanie:"

msgid "APPEARANCE"
msgstr "Vzhľad"

msgid "APPLY"
msgstr "Použiť"

msgid "APPLY_CHANGES"
msgstr "Použiť zmeny"

msgid "APRIL"
msgstr "Apríl"

msgid "ARE_YOU_SURE_TO_RESET_ALL_SETTINGS"
msgstr "Naozaj chceš obnoviť VŠETKY predvolené nastavenia?"

msgid "ARE_YOU_SURE_TO_RESET_INPUT_SETTINGS"
msgstr "Naozaj chceš obnoviť predvolené nastavenia ovládania?"

msgid "ARTIST_COLON"
msgstr "Autor:"

msgid "ARTWORK_TITLE"
msgstr "\"{0}\" - {1}"

#, fuzzy
msgid "ART_BY"
msgstr "Vytvoril {0}"

msgid "ART_GALLERY"
msgstr "Galéria"

#, fuzzy
msgid "ASCENSION_CONGRATULATIONS"
msgstr "Populácia druhu"

msgid "ASCENSION_CONGRATULATIONS_CONTENT"
msgstr ""

#, fuzzy
msgid "ASCENSION_STAGE"
msgstr "Rusticyanín"

msgid "ASSEMBLY_CLASS_REQUIRED"
msgstr ""

msgid "ASSEMBLY_REQUIRED_WITH_HARMONY"
msgstr ""

msgid "ASSUME_HYPERTHREADING"
msgstr "Predpokladať, že CPU má povolené hypervlákna"

msgid "ASSUME_HYPERTHREADING_TOOLTIP"
msgstr ""

msgid "ATMOSPHERIC_GASSES"
msgstr "Atmosférické plyny"

msgid "ATP"
msgstr "ATP"

msgid "ATP_BALANCE"
msgstr ""

#, fuzzy
msgid "ATP_BALANCE_TOOLTIP"
msgstr "Zobraziť / skryť prostredie a zlúčeniny"

#, fuzzy
msgid "ATP_BALANCE_TOOLTIP_MULTICELLULAR"
msgstr "Zobraziť / skryť prostredie a zlúčeniny"

msgid "ATP_BALANCE_WITHOUT_EXTERNAL_RESOURCES"
msgstr ""

msgid "ATP_BALANCE_WITHOUT_GLUCOSE"
msgstr ""

#, fuzzy
msgid "ATP_BALANCE_WITHOUT_HYDROGEN_SULFIDE"
msgstr "Sírovodík"

msgid "ATP_BALANCE_WITHOUT_IRON"
msgstr ""

msgid "ATP_BALANCE_WITH_ALL_COMPOUNDS"
msgstr ""

msgid "ATP_PRODUCTION"
msgstr "Produkcia ATP"

msgid "ATP_PRODUCTION_TOO_LOW"
msgstr "PRODUKCIA ATP PRÍLIŠ NÍZKA!"

msgid "ATTEMPT_TO_WRITE_SAVE_FAILED"
msgstr ""

msgid "AT_CURSOR"
msgstr "Na kurzore:"

msgid "AUDIO_OUTPUT_DEVICE"
msgstr "Výstupné zvukové zariadenie:"

msgid "AUGUST"
msgstr "August"

#, fuzzy
msgid "AUTO"
msgstr "Automatická evolúcia"

msgid "AUTO-EVO_EXPLANATION_EXPLANATION"
msgstr ""

#, fuzzy
msgid "AUTO-EVO_POPULATION_CHANGED_2"
msgstr "Populácia {0} sa zmenila o {1} za {2} v dôsledku: {3}"

msgid "AUTO-EVO_PREDICTION"
msgstr "Auto-Evo predpoveď"

msgid "AUTO-EVO_PREDICTION_BOX_DESCRIPTION"
msgstr ""

#, fuzzy
msgid "AUTO-EVO_RESULTS_TITLE"
msgstr "Výsledok automatickej evolúcie:"

msgid "AUTO-EVO_STEPS_DONE"
msgstr "{0:F1} % hotovo. {1:n0}/{2:n0} krokov."

#, fuzzy
msgid "AUTO-EVO_STRENGHT_MULTIPLIER"
msgstr "Násobiteľ nákladov na mutáciu"

#, fuzzy
msgid "AUTO-EVO_STRENGHT_MULTIPLIER_EXPLANATION"
msgstr "(náklady na organely, membrány a ďalšie predmety v editore)"

msgid "AUTOSAVE_DURING_THE_GAME"
msgstr "Automatické ukladanie počas hry"

msgid "AUTO_EVO"
msgstr "Automatická evolúcia"

msgid "AUTO_EVO_EXPLORING_TOOL"
msgstr "Nástroj prieskumu Auto-Evo"

msgid "AUTO_EVO_FAILED"
msgstr "Automatickú evolúciu sa nepodarilo spustiť"

msgid "AUTO_EVO_MISSING_RESULT_DATA_OBJECT"
msgstr ""

#, fuzzy
msgid "AUTO_EVO_RESULTS"
msgstr "Výsledok automatickej evolúcie:"

#, fuzzy
msgid "AUTO_EVO_RESULTS_GLOBAL_TITLE"
msgstr "Výsledok automatickej evolúcie:"

#, fuzzy
msgid "AUTO_EVO_RESULTS_PATCH_TITLE"
msgstr "Výsledok automatickej evolúcie:"

msgid "AUTO_EVO_RUN_STATUS"
msgstr "stav spustenia:"

#, fuzzy
msgid "AUTO_EVO_STATUS_COLON"
msgstr "stav spustenia:"

#, fuzzy
msgid "AUTO_EVO_TOOL_BUTTON"
msgstr "Automatické ({0}x{1})"

msgid "AUTO_MOVE_FORWARDS"
msgstr "Automatický pohyb dopredu"

msgid "AUTO_RESOLUTION"
msgstr "Automatické ({0}x{1})"

msgid "AVAILABLE_CONSTRUCTION_PROJECTS"
msgstr ""

msgid "AVAILABLE_MODS"
msgstr "Dostupné módy"

msgid "AWAKENING_STAGE"
msgstr ""

#, fuzzy
msgid "AWARE_STAGE"
msgstr "Fáza Mikróbov"

msgid "BACK"
msgstr "Späť"

msgid "BACKGROUND_BLUR"
msgstr ""

msgid "BACKSLASH"
msgstr "Backslash"

msgid "BACKSPACE"
msgstr "Backspace"

msgid "BACK_TO_SETTINGS"
msgstr ""

#, fuzzy
msgid "BACTERIAL_THERMOSYNTHESIS"
msgstr "Termosyntéza"

msgid "BALANCE_DISPLAY_AT_DAY_ALWAYS"
msgstr ""

msgid "BALANCE_DISPLAY_AT_DAY_ALWAYS_TOOLTIP"
msgstr ""

msgid "BALANCE_DISPLAY_WHILE_MOVING"
msgstr ""

#, fuzzy
msgid "BALANCE_DISPLAY_WHILE_MOVING_TOOLTIP"
msgstr "Otvoriť zobrazenie rozšírených nastavení"

msgid "BASE_MOBILITY"
msgstr "Základná mobilita"

msgid "BASE_MOVEMENT"
msgstr "Základný pohyb"

msgid "BASIC_VIEW"
msgstr "Základné"

msgid "BASIC_VIEW_BUTTON_TOOLTIP"
msgstr "Vrátiť sa k základnému zobrazeniu nastavení"

msgid "BATHYPELAGIC"
msgstr "Batypelagiál"

#, fuzzy
msgid "BECOME_MACROSCOPIC"
msgstr "Stať sa makroskopickým ({0}/{1})"

#, fuzzy
msgid "BECOME_MULTICELLULAR"
msgstr "Stať sa viacbunkovým ({0}/{1})"

#, fuzzy
msgid "BEGIN_THRIVING"
msgstr "Začať prosperovať"

msgid "BEHAVIOUR"
msgstr "Správanie"

#, fuzzy
msgid "BEHAVIOUR_ACTIVITY"
msgstr "Správanie"

#, fuzzy
msgid "BEHAVIOUR_AGGRESSION"
msgstr "Správanie"

#, fuzzy
msgid "BEHAVIOUR_FEAR"
msgstr "Správanie"

#, fuzzy
msgid "BEHAVIOUR_FOCUS"
msgstr "Správanie"

#, fuzzy
msgid "BEHAVIOUR_OPPORTUNISM"
msgstr "Správanie"

msgid "BELOW_SEA_LEVEL"
msgstr "{0}-{1}m pod hladinou mora"

msgid "BENCHMARKS"
msgstr ""

#, fuzzy
msgid "BENCHMARK_FINISHED"
msgstr "Načítanie dokončené"

msgid "BENCHMARK_PHASE"
msgstr ""

msgid "BENCHMARK_RESULTS_COLON"
msgstr ""

#, fuzzy
msgid "BEST_PATCH_COLON"
msgstr "Najlepšia oblasť:"

msgid "BIG_IRON_CHUNK"
msgstr "Veľký kus železa"

#, fuzzy
msgid "BIG_PHOSPHATE_CHUNK"
msgstr "Veľký kus železa"

msgid "BILLION_ABBREVIATION"
msgstr "{0} mld"

msgid "BINDING_AGENT"
msgstr "Spojivo"

msgid "BINDING_AGENT_DESCRIPTION"
msgstr ""

msgid "BINDING_AGENT_PROCESSES_DESCRIPTION"
msgstr ""

msgid "BIND_AXES_SENSITIVITY"
msgstr ""

msgid "BIOLUMINESCENT_VACUOLE"
msgstr "Bioluminiscenčná vakuola"

#, fuzzy
msgid "BIOLUMINESCENT_VACUOLE_DESCRIPTION"
msgstr "Bioluminiscenčná vakuola"

#, fuzzy
msgid "BIOLUMINESCENT_VACUOLE_PROCESSES_DESCRIPTION"
msgstr "Zväčšuje úložný priestor bunky."

msgid "BIOME_LABEL"
msgstr "Bióm: {0}"

msgid "BLOOM_RENDER_EFFECT"
msgstr ""

#, fuzzy
msgid "BLUESKY_TOOLTIP"
msgstr "Pozastaviť hru"

msgid "BRAIN_CELL_NAME_DEFAULT"
msgstr ""

msgid "BRAVE"
msgstr "Odvážny"

msgid "BROWSE"
msgstr "Prehľadávať"

msgid "BROWSE_WORKSHOP"
msgstr "Prehľadávať Workshop"

#, fuzzy
msgid "BUILD_CITY"
msgstr "Štruktúra"

#, fuzzy
msgid "BUILD_QUEUE"
msgstr "Štruktúra"

#, fuzzy
msgid "BUILD_STRUCTURE"
msgstr "Štruktúra"

msgid "BY"
msgstr ""

msgid "BY_REVOLUTIONARY_GAMES"
msgstr "Od Revolutionary Games Studio"

msgid "CACHE_DISK_MAX_TIME"
msgstr ""

msgid "CACHE_MEMORY_MAX_ITEMS"
msgstr ""

msgid "CACHE_TIME_MEMORY"
msgstr ""

msgid "CACHE_TIME_MEMORY_ONLY"
msgstr ""

#, fuzzy
msgid "CACHING_TITLE"
msgstr "Chýba názov"

msgid "CALCIUM_CARBONATE"
msgstr "Uhličitan vápenatý"

msgid "CALCIUM_CARBONATE_MEMBRANE_DESCRIPTION"
msgstr ""

msgid "CAMERA"
msgstr "Kamera"

msgid "CANCEL"
msgstr "Zrušiť"

msgid "CANCEL_ACTION_CAPITAL"
msgstr "ZRUŠIŤ AKCIU"

msgid "CANCEL_CURRENT_ACTION"
msgstr "Zrušiť akciu"

msgid "CANNOT_DELETE_USED_CELL_TYPE"
msgstr "Nemožno odstrániť typ bunky, ktorý momentálne používaš"

msgid "CANNOT_DELETE_USED_CELL_TYPE_TITLE"
msgstr "Nemožno odstrániť použitý typ bunky"

#, fuzzy
msgid "CANNOT_ENGULF"
msgstr "Nedá sa pohltiť"

msgid "CANNOT_MOVE_METABALL_TO_DESCENDANT_TREE"
msgstr ""

msgid "CANNOT_REDUCE_BRAIN_POWER_STAGE"
msgstr ""

msgid "CANNOT_REDUCE_BRAIN_POWER_STAGE_TITLE"
msgstr ""

msgid "CANNOT_WRITE_SAVE"
msgstr ""

msgid "CANT_LOAD_MOD_INFO"
msgstr "Nie je možné načítať informácie o móde pre {0}"

msgid "CAPSLOCK"
msgstr "Caps Lock"

msgid "CARBON_DIOXIDE"
msgstr "Oxid uhličitý"

msgid "CATEGORY_AN_ABUNDANCE"
msgstr "veľké množstvo"

msgid "CATEGORY_A_FAIR_AMOUNT"
msgstr "dostatočné množstvo"

msgid "CATEGORY_LITTLE"
msgstr "málo"

msgid "CATEGORY_QUITE_A_BIT"
msgstr "celkom dosť"

msgid "CATEGORY_SOME"
msgstr "trochu"

msgid "CATEGORY_VERY_LITTLE"
msgstr "veľmi málo"

msgid "CAUTIOUS"
msgstr "Opatrný"

msgid "CELL"
msgstr "Bunka"

msgid "CELLS"
msgstr "Bunky"

msgid "CELLULASE"
msgstr "Celuláza"

msgid "CELLULASE_DESCRIPTION"
msgstr ""

msgid "CELLULOSE"
msgstr "Celulóza"

msgid "CELLULOSE_MEMBRANE_DESCRIPTION"
msgstr ""

#, fuzzy
msgid "CELL_STAT_ROTATION_TOOLTIP"
msgstr "Hodnota, ktorá sa používa pri generovaní sveta (musí kladné byť číslo)"

#, fuzzy
msgid "CELL_STAT_SPEED_TOOLTIP"
msgstr "Hodnota, ktorá sa používa pri generovaní sveta (musí kladné byť číslo)"

#, fuzzy
msgid "CELL_STAT_STORAGE_TOOLTIP"
msgstr "Hodnota, ktorá sa používa pri generovaní sveta (musí kladné byť číslo)"

#, fuzzy
msgid "CELL_TYPE_BUTTON_ATP_CONSUMPTION"
msgstr "{0}: -{1} ATP"

#, fuzzy
msgid "CELL_TYPE_BUTTON_ATP_PRODUCTION"
msgstr "Produkcia ATP"

msgid "CELL_TYPE_NAME"
msgstr "Názov typu bunky"

msgid "CHANGE_DESCRIPTION_IS_TOO_LONG"
msgstr "Poznámky k zmene sú príliš dlhé"

msgid "CHANGE_THE_SYMMETRY"
msgstr "Zmeniť symetriu"

#, fuzzy
msgid "CHANNEL_INHIBITOR_TOXIN_SYNTHESIS"
msgstr "Môže sa použiť na bodnutie iných buniek alebo na obranu proti ich toxínom."

msgid "CHEATS"
msgstr "Cheaty"

msgid "CHEAT_KEYS_ENABLED"
msgstr "Cheaty povolené"

msgid "CHEAT_MENU"
msgstr "Cheat menu"

msgid "CHEMICAL_BUTTON_MICROBE_TOOLTIP"
msgstr "Zobraziť / skryť bunkové procesy"

msgid "CHEMOPLAST"
msgstr "Chemoplast"

msgid "CHEMOPLAST_DESCRIPTION"
msgstr ""

msgid "CHEMOPLAST_PROCESSES_DESCRIPTION"
msgstr ""

msgid "CHEMORECEPTOR"
msgstr "Chemoreceptor"

msgid "CHEMORECEPTOR_DESCRIPTION"
msgstr ""

#, fuzzy
msgid "CHEMORECEPTOR_MINIMUM_AMOUNT_TOOLTIP"
msgstr "Minimálne množstvo na detekciu:"

msgid "CHEMORECEPTOR_PROCESSES_DESCRIPTION"
msgstr "Chemoreceptor umožňuje detegovať zlúčeniny z väčšej vzdialenosti. Po umiestnení je možné upraviť typ zlúčeniny a farbu vodiacej čiary."

#, fuzzy
msgid "CHEMORECEPTOR_SEARCH_RADIUS_TOOLTIP"
msgstr "Chemoreceptor umožňuje detegovať zlúčeniny z väčšej vzdialenosti. Po umiestnení je možné upraviť typ zlúčeniny a farbu vodiacej čiary."

#, fuzzy
msgid "CHEMOSYNTHESIS"
msgstr "Chemosyntéza"

msgid "CHEMOSYNTHESIZING_PROTEINS"
msgstr "Chemosyntetizujúce bielkoviny"

msgid "CHEMOSYNTHESIZING_PROTEINS_DESCRIPTION"
msgstr ""

msgid "CHEMOSYNTHESIZING_PROTEINS_PROCESSES_DESCRIPTION"
msgstr "Premieňa [thrive:compound type=\"hydrogensulfide\"]sírovodík[/thrive:compound] na [thrive:compound type=\"glucose\"]glukózu[/thrive:compound]. Množstvo závisí od koncentrácie [thrive:compound type=\"carbondioxide\"]oxidu uhličitého [/thrive:compound]. Taktiežpremieňa [thrive:compound type=\"glucose\"]glukózu[/thrive:compound] na [thrive:compound type=\"atp\"][/thrive:compound]."

msgid "CHEMO_SYNTHESIS"
msgstr "Chemosyntéza"

msgid "CHITIN"
msgstr "Chitín"

msgid "CHITINASE"
msgstr "Chitináza"

msgid "CHITINASE_DESCRIPTION"
msgstr ""

msgid "CHITIN_MEMBRANE_DESCRIPTION"
msgstr ""

msgid "CHLOROPLAST"
msgstr "Chloroplast"

msgid "CHLOROPLAST_DESCRIPTION"
msgstr ""

msgid "CHLOROPLAST_PROCESSES_DESCRIPTION"
msgstr ""

msgid "CHOSEN_FILENAME_ALREADY_EXISTS"
msgstr ""

msgid "CHROMATIC_ABERRATION"
msgstr "Chromatická aberácia:"

msgid "CHROMATOPHORE_PROCESSES_DESCRIPTION"
msgstr "Produkuje [thrive:compound type=\"glucose\"]glukózu[/thrive:compound]. Množstvo závisí od [thrive:compound type=\"carbondioxide\"]oxidu uhličitého[/thrive:compound] a intenzity [thrive:compound type=\"sunlight\"]slnečného žiarenia[/thrive:compound]."

msgid "CHUNK_CELL_CORPSE_PART"
msgstr ""

msgid "CHUNK_FOOD_SOURCE"
msgstr "{0} spotreba"

msgid "CILIA"
msgstr "Riasinky"

msgid "CILIA_DESCRIPTION"
msgstr ""

msgid "CILIA_PROCESSES_DESCRIPTION"
msgstr "Zvyšuje rýchlosť otáčania veľkých buniek."

#, fuzzy
msgid "CITY_SHORT_STATISTICS"
msgstr "Štatistika organizmu"

msgid "CLEAN_UP_OLD_SAVES"
msgstr ""

msgid "CLEAR_CACHE"
msgstr ""

msgid "CLICK_TO_SELECT"
msgstr ""

msgid "CLIMATE_INSTABILITY"
msgstr ""

#, fuzzy
msgid "CLIMATE_INSTABILITY_EXPLANATION"
msgstr ""
"Aktívne mikróby budú utekať a zmätkovať, keď sa nič zaujímavé nebude diať.\n"
"Spiace mikróby budú nehybné čakať, kým sa zmení prostredie, než začnú konať."

msgid "CLOSE"
msgstr "Zavrieť"

msgid "CLOSE_OPTIONS"
msgstr "Zatvoriť možnosti?"

msgid "CLOSTRIDIAL_FERMENTATION"
msgstr ""

#, fuzzy
msgid "CLOUD_BENCHMARK"
msgstr "Editor Mikróbov"

msgid "CLOUD_RESOLUTION_DIVISOR"
msgstr "Oddeľovač rozlíšenia oblakov:"

msgid "CLOUD_SIMULATION_MINIMUM_INTERVAL"
msgstr "Minimálny interval simulácie oblakov:"

#, fuzzy
msgid "CLOUD_SIMULATION_MULTIPLIER"
msgstr "Násobiteľ nákladov na osmoreguláciu"

msgid "COASTAL"
msgstr "Pobrežie"

#, fuzzy
msgid "COLLISION_SHAPE"
msgstr "Umiestniť entity s kolíznymi tvarmi"

msgid "COLOUR"
msgstr "Farba"

msgid "COLOURBLIND_CORRECTION"
msgstr "Korekcia farieb:"

msgid "COLOUR_PICKER_ADD_PRESET"
msgstr "Pridať aktuálnu farbu ako prednastavenú"

msgid "COLOUR_PICKER_A_TOOLTIP"
msgstr "Hodnota alfa kanála farby"

msgid "COLOUR_PICKER_B_TOOLTIP"
msgstr "Hodnota modrého kanála farby"

msgid "COLOUR_PICKER_G_TOOLTIP"
msgstr "Hodnota zeleného kanála farby"

msgid "COLOUR_PICKER_HSV_BUTTON_TOOLTIP"
msgstr ""
"Zapnúť alebo vypnúť režim OSJ (Odtieň, Saturácia, Jas).\n"
"Nemôže byť zapnutý v režime raw."

msgid "COLOUR_PICKER_H_TOOLTIP"
msgstr "Odtieň - časť farby"

msgid "COLOUR_PICKER_PICK_COLOUR"
msgstr "Zvoľ farbu z herného okna"

msgid "COLOUR_PICKER_PRESET_TOOLTIP"
msgstr ""
"Farba: {0}\n"
"Ľavé tlačidlo myši: Použiť toto prednastavenie\n"
"Pravé tlačidlo myši: Vymazať toto prednastavenie"

msgid "COLOUR_PICKER_RAW_BUTTON_TOOLTIP"
msgstr ""
"Zapnúť alebo vypnúť režim raw.\n"
"V režime raw môžeš hodnoty R, G, B nastaviť nad úroveň 1.0.\n"
"Nemôže byť zapnutý v režime OSJ."

msgid "COLOUR_PICKER_R_TOOLTIP"
msgstr "Hodnota červeného kanála farby"

msgid "COLOUR_PICKER_S_TOOLTIP"
msgstr "Saturácia - množstvo sivej farby"

msgid "COLOUR_PICKER_V_TOOLTIP"
msgstr "Jas - svetlosť alebo intenzita farby"

#, fuzzy
msgid "COMMON_ABILITIES"
msgstr "Schopnosti"

msgid "COMMON_EDITING_AND_STRATEGY"
msgstr ""

msgid "COMMUNITY_FORUM"
msgstr ""

#, fuzzy
msgid "COMMUNITY_FORUM_BUTTON_TOOLTIP"
msgstr "Vstúpte do editora a upravte svoj druh"

#, fuzzy
msgid "COMMUNITY_WIKI"
msgstr "naša Wiki"

#, fuzzy
msgid "COMMUNITY_WIKI_BUTTON_TOOLTIP"
msgstr "Opustiť hru"

#, fuzzy
msgid "COMPILED_AT_COLON"
msgstr "Zlúčeniny:"

#, fuzzy
msgid "COMPLETE_ACTION"
msgstr "Zlúčeniny:"

msgid "COMPOUNDS"
msgstr "Zlúčeniny"

msgid "COMPOUNDS_AT_EQUILIBRIUM"
msgstr ""

msgid "COMPOUNDS_AT_MAX_SPEED"
msgstr ""

#, fuzzy
msgid "COMPOUNDS_BUTTON_MICROBE_TOOLTIP"
msgstr "Zobraziť / skryť prostredie a zlúčeniny"

msgid "COMPOUNDS_COLON"
msgstr "Zlúčeniny:"

msgid "COMPOUND_BALANCE_FILL_TIME"
msgstr ""

msgid "COMPOUND_BALANCE_FILL_TIME_TOO_LONG"
msgstr ""

#, fuzzy
msgid "COMPOUND_BALANCE_MODE_TOOLTIP"
msgstr "Zobraziť / skryť prostredie a zlúčeniny"

msgid "COMPOUND_BALANCE_TITLE"
msgstr ""

#, fuzzy
msgid "COMPOUND_BALANCE_TOOLTIP"
msgstr "Zobraziť / skryť prostredie a zlúčeniny"

msgid "COMPOUND_CLOUDS"
msgstr "Oblaky zlúčenín"

#, fuzzy
msgid "COMPOUND_CLOUD_BENCHMARK"
msgstr "Hustota oblaku zlúčenín"

msgid "COMPOUND_CLOUD_DENSITY"
msgstr "Hustota oblaku zlúčenín"

msgid "COMPOUND_CLOUD_DENSITY_EXPLANATION"
msgstr "(hustota oblakov zlúčenín v prostredí)"

msgid "COMPOUND_CONCENTRATIONS_DECREASED"
msgstr "{0} koncentrácie sa znížili o {1}"

msgid "COMPOUND_FOOD_SOURCE"
msgstr "{0} spotreba"

#, fuzzy
msgid "COMPOUND_HANDLE_KEEP"
msgstr "Zobraziť / skryť prostredie a zlúčeniny"

#, fuzzy
msgid "COMPOUND_HANDLE_SPLIT_SISTER"
msgstr "Zobraziť / skryť prostredie a zlúčeniny"

#, fuzzy
msgid "COMPOUND_HANDLE_TOP_UP"
msgstr "Zobraziť / skryť prostredie a zlúčeniny"

#, fuzzy
msgid "COMPOUND_HANDLE_TOP_UP_ON_CHANGE"
msgstr "Hustota oblaku zlúčenín"

#, fuzzy
msgid "COMPOUND_STORAGE_AMOUNT_DOES_NOT_LAST_NIGHT"
msgstr "{0} spotreba"

msgid "COMPOUND_STORAGE_NOT_ENOUGH_GENERATED_DURING_DAY"
msgstr ""

#, fuzzy
msgid "COMPOUND_STORAGE_NOT_ENOUGH_SPACE"
msgstr "{0} spotreba"

msgid "COMPOUND_STORAGE_STATS_TITLE"
msgstr ""

#, fuzzy
msgid "COMPOUND_STORAGE_STATS_TOOLTIP"
msgstr "Zobraziť / skryť prostredie a zlúčeniny"

msgid "COMPOUND_TO_FIND"
msgstr ""

msgid "CONCEPT_ART"
msgstr "Koncepty"

msgid "CONFIG"
msgstr ""

msgid "CONFIRM_CAPITAL"
msgstr "POTVRDIŤ"

#, fuzzy
msgid "CONFIRM_DELETE"
msgstr "Potvrdiť ukončenie"

msgid "CONFIRM_EXIT"
msgstr "Potvrdiť ukončenie"

msgid "CONFIRM_FOSSILISATION_OVERWRITE"
msgstr ""

#, fuzzy
msgid "CONFIRM_MOVE_TO_ASCENSION_STAGE"
msgstr "(rýchlosť, akou druhy AI mutujú)"

#, fuzzy
msgid "CONFIRM_MOVE_TO_ASCENSION_STAGE_EXPLANATION"
msgstr "(rýchlosť, akou druhy AI mutujú)"

msgid "CONFIRM_MOVE_TO_INDUSTRIAL_STAGE"
msgstr ""

#, fuzzy
msgid "CONFIRM_MOVE_TO_INDUSTRIAL_STAGE_EXPLANATION"
msgstr "(rýchlosť, akou druhy AI mutujú)"

#, fuzzy
msgid "CONFIRM_MOVE_TO_SPACE_STAGE"
msgstr "(rýchlosť, akou druhy AI mutujú)"

#, fuzzy
msgid "CONFIRM_MOVE_TO_SPACE_STAGE_EXPLANATION"
msgstr "(rýchlosť, akou druhy AI mutujú)"

msgid "CONFIRM_NEW_GAME_BUTTON_TOOLTIP"
msgstr "Vstúp do hry s týmito nastaveniami"

msgid "CONFIRM_NEW_GAME_BUTTON_TOOLTIP_DISABLED"
msgstr "Niektoré nastavenia sú neplatné"

#, fuzzy
msgid "CONSTRUCTION_UNIT_NAME"
msgstr "Tritanopia (modro-žltá)"

msgid "CONTENT_UPLOADED_FROM"
msgstr ""

#, fuzzy
msgid "CONTINUE"
msgstr "Začať prosperovať"

#, fuzzy
msgid "CONTINUE_AS_SPECIES"
msgstr "Vyhynuté druhy"

#, fuzzy
msgid "CONTINUE_THRIVING"
msgstr "Začať prosperovať"

msgid "CONTINUE_TO_PROTOTYPES"
msgstr ""

msgid "CONTINUE_TO_PROTOTYPES_PROMPT"
msgstr ""

msgid "CONTROLLER_ANY_DEVICE"
msgstr ""

msgid "CONTROLLER_AXIS_L2"
msgstr ""

msgid "CONTROLLER_AXIS_LEFT_TRIGGER"
msgstr ""

msgid "CONTROLLER_AXIS_LEFT_X"
msgstr ""

msgid "CONTROLLER_AXIS_LEFT_Y"
msgstr ""

msgid "CONTROLLER_AXIS_NEGATIVE_DIRECTION"
msgstr ""

msgid "CONTROLLER_AXIS_POSITIVE_DIRECTION"
msgstr ""

msgid "CONTROLLER_AXIS_R2"
msgstr ""

msgid "CONTROLLER_AXIS_RIGHT_TRIGGER"
msgstr ""

msgid "CONTROLLER_AXIS_RIGHT_X"
msgstr ""

msgid "CONTROLLER_AXIS_RIGHT_Y"
msgstr ""

msgid "CONTROLLER_AXIS_VISUALIZERS"
msgstr ""

msgid "CONTROLLER_BUTTON_DPAD_DOWN"
msgstr ""

msgid "CONTROLLER_BUTTON_DPAD_LEFT"
msgstr ""

msgid "CONTROLLER_BUTTON_DPAD_RIGHT"
msgstr ""

msgid "CONTROLLER_BUTTON_DPAD_UP"
msgstr ""

msgid "CONTROLLER_BUTTON_LEFT_SHOULDER"
msgstr ""

msgid "CONTROLLER_BUTTON_LEFT_STICK"
msgstr ""

msgid "CONTROLLER_BUTTON_MISC1"
msgstr ""

msgid "CONTROLLER_BUTTON_PADDLE1"
msgstr ""

msgid "CONTROLLER_BUTTON_PADDLE2"
msgstr ""

msgid "CONTROLLER_BUTTON_PADDLE3"
msgstr ""

msgid "CONTROLLER_BUTTON_PADDLE4"
msgstr ""

msgid "CONTROLLER_BUTTON_PS3_SELECT"
msgstr ""

msgid "CONTROLLER_BUTTON_PS3_START"
msgstr ""

msgid "CONTROLLER_BUTTON_PS_CIRCLE"
msgstr ""

msgid "CONTROLLER_BUTTON_PS_CROSS"
msgstr ""

msgid "CONTROLLER_BUTTON_PS_L1"
msgstr ""

msgid "CONTROLLER_BUTTON_PS_L3"
msgstr ""

msgid "CONTROLLER_BUTTON_PS_OPTIONS"
msgstr ""

msgid "CONTROLLER_BUTTON_PS_R1"
msgstr ""

msgid "CONTROLLER_BUTTON_PS_R3"
msgstr ""

msgid "CONTROLLER_BUTTON_PS_SHARE"
msgstr ""

msgid "CONTROLLER_BUTTON_PS_SONY_BUTTON"
msgstr ""

msgid "CONTROLLER_BUTTON_PS_SQUARE"
msgstr ""

msgid "CONTROLLER_BUTTON_PS_TRIANGLE"
msgstr ""

msgid "CONTROLLER_BUTTON_RIGHT_SHOULDER"
msgstr ""

msgid "CONTROLLER_BUTTON_RIGHT_STICK"
msgstr ""

msgid "CONTROLLER_BUTTON_TOUCH_PAD"
msgstr ""

msgid "CONTROLLER_BUTTON_UNKNOWN"
msgstr ""

msgid "CONTROLLER_BUTTON_XBOX_A"
msgstr ""

msgid "CONTROLLER_BUTTON_XBOX_B"
msgstr ""

msgid "CONTROLLER_BUTTON_XBOX_BACK"
msgstr ""

msgid "CONTROLLER_BUTTON_XBOX_GUIDE"
msgstr ""

msgid "CONTROLLER_BUTTON_XBOX_START"
msgstr ""

msgid "CONTROLLER_BUTTON_XBOX_X"
msgstr ""

msgid "CONTROLLER_BUTTON_XBOX_Y"
msgstr ""

msgid "CONTROLLER_DEADZONES"
msgstr ""

#, fuzzy
msgid "CONTROLLER_DEADZONE_CALIBRATION_EXPLANATION"
msgstr "(koeficient populácie druhu, ktorý klesne zakaždým keď hráč zomrie)"

msgid "CONTROLLER_DEADZONE_COLON"
msgstr ""

msgid "CONTROLLER_PROMPT_TYPE_SETTING"
msgstr ""

msgid "CONTROLLER_SENSITIVITY"
msgstr ""

msgid "CONTROLLER_UNKNOWN_AXIS"
msgstr ""

msgid "COPY_ERROR_TO_CLIPBOARD"
msgstr "Kopírovať chybu do schránky"

#, fuzzy
msgid "COPY_RESULTS"
msgstr "Výsledok automatickej evolúcie:"

msgid "CORRECTION_PROTANOPE"
msgstr "Protanopia (červeno-zelená)"

msgid "CORRECTION_TRITANOPE"
msgstr "Tritanopia (modro-žltá)"

#, fuzzy
msgid "CPU_THREADS"
msgstr "Vlákna:"

msgid "CRAFTING_CLEAR_INPUTS"
msgstr ""

msgid "CRAFTING_ERROR_INTERNAL_CONSUME_PROBLEM"
msgstr ""

#, fuzzy
msgid "CRAFTING_ERROR_TAKING_ITEMS"
msgstr "Chýba názov"

msgid "CRAFTING_FILTER_INPUTS"
msgstr ""

msgid "CRAFTING_KNOWN_ITEMS"
msgstr ""

msgid "CRAFTING_NOT_ENOUGH_MATERIAL"
msgstr ""

msgid "CRAFTING_NO_RECIPE_SELECTED"
msgstr ""

msgid "CRAFTING_NO_ROOM_TO_TAKE_CRAFTING_RESULTS"
msgstr ""

#, fuzzy
msgid "CRAFTING_RECIPE_DISPLAY"
msgstr "Výsledok automatickej evolúcie:"

msgid "CRAFTING_RECIPE_HAND_AXE"
msgstr ""

#, fuzzy
msgid "CRAFTING_RESULTS"
msgstr "Výsledok automatickej evolúcie:"

msgid "CRAFTING_SELECT_RECIPE_OR_ITEMS_TO_FILTER"
msgstr ""

msgid "CRAFTING_TAKE_ALL"
msgstr ""

#, fuzzy
msgid "CRAFTING_TITLE"
msgstr "Chýba názov"

msgid "CREATE"
msgstr "Vytvoriť"

msgid "CREATED_AT"
msgstr ""

msgid "CREATED_ON_PLATFORM"
msgstr "Vytvorené na platforme:"

msgid "CREATE_A_NEW_MICROBE"
msgstr "Vytvoriť nového mikróba"

msgid "CREATE_NEW"
msgstr "Vytvoriť nový"

msgid "CREATE_NEW_CELL_TYPE"
msgstr "Vytvoriť nový typ bunky"

msgid "CREATE_NEW_CELL_TYPE_DESCRIPTION"
msgstr "Nové typy buniek môžeš vytvoriť duplikovaním existujúcich a pomenovaním ich. Typy buniek je možné upraviť tak, aby sa špecializovali na rôzne roly. Pri úprave typu bunky sa všetky umiestnené bunky toho istého typu aktualizujú."

#, fuzzy
msgid "CREATE_NEW_MOD"
msgstr "Vytvoriť nový mod"

msgid "CREATE_NEW_SAVE"
msgstr ""

msgid "CREATE_NEW_TISSUE_TYPE"
msgstr ""

msgid "CREATE_NEW_TISSUE_TYPE_DESCRIPTION"
msgstr ""

msgid "CREATING_DOT_DOT_DOT"
msgstr "Vytváranie..."

msgid "CREATING_OBJECTS_FROM_SAVE"
msgstr ""

msgid "CREDITS"
msgstr "Poďakovanie"

msgid "CTRL"
msgstr "CTRL"

#, fuzzy
msgid "CURRENT_CACHE_SIZE"
msgstr "Zobraziť názvy tlačidiel pri výbere častí"

#, fuzzy
msgid "CURRENT_CACHE_SIZE_TOOLTIP"
msgstr "Pozastaviť hru"

msgid "CURRENT_DEVELOPERS"
msgstr "Súčasní vývojári"

msgid "CURRENT_LOCATION_CAPITAL"
msgstr "SÚČASNÁ POLOHA"

#, fuzzy
msgid "CURRENT_RESEARCH_NONE"
msgstr "Zobraziť názvy tlačidiel pri výbere častí"

#, fuzzy
msgid "CURRENT_RESEARCH_PROGRESS"
msgstr "Otvoriť nápovedu"

#, fuzzy
msgid "CURRENT_WORLD"
msgstr "Súčasní vývojári"

#, fuzzy
msgid "CURRENT_WORLD_STATISTICS"
msgstr "Štatistika organizmu"

msgid "CUSTOM_USERNAME"
msgstr "Vlastné používateľské meno:"

msgid "CYTOPLASM"
msgstr "Cytoplazma"

msgid "CYTOPLASM_DESCRIPTION"
msgstr ""

msgid "CYTOPLASM_GLYCOLYSIS"
msgstr "Cytoplazmatická Glykolýza"

msgid "CYTOPLASM_PROCESSES_DESCRIPTION"
msgstr "Premieňa [thrive:compound type=\"glucose\"]glukózu[/thrive:compound] na [thrive:compound type=\"atp\"][/thrive:compound]."

#, fuzzy
msgid "CYTOTOXIN_SYNTHESIS"
msgstr "Syntéza OxyToxynov"

#, fuzzy
msgid "DAMAGE_SOURCE_RADIATION"
msgstr "(náklady na organely, membrány a ďalšie predmety v editore)"

msgid "DAY_LENGTH"
msgstr ""

#, fuzzy
msgid "DAY_LENGTH_EXPLANATION"
msgstr "(náhodne umiestnené tajomstvá v hre)"

msgid "DAY_NIGHT_CYCLE_ENABLED"
msgstr ""

#, fuzzy
msgid "DAY_NIGHT_CYCLE_ENABLED_EXPLANATION_2"
msgstr "(začni s oblakom glukózy v blízkosti každou generáciou)"

#, fuzzy
msgid "DEADZONE_CALIBRATION_FINISHED"
msgstr "Pri dodatočných validáciách bol zistený problém: {0}"

#, fuzzy
msgid "DEADZONE_CALIBRATION_INPROGRESS"
msgstr "Tento jazyk je dokončený na {0}%"

msgid "DEADZONE_CALIBRATION_IS_RESET"
msgstr ""

msgid "DEADZONE_CONFIGURATION"
msgstr ""

msgid "DEATH"
msgstr "smrť"

msgid "DEBUG_COORDINATES"
msgstr ""

msgid "DEBUG_DRAW_NOT_AVAILABLE"
msgstr ""

#, fuzzy
msgid "DEBUG_HEAT_AT_CURSOR"
msgstr "Na kurzore:"

msgid "DEBUG_PANEL"
msgstr "Debugovací panel"

msgid "DECEMBER"
msgstr "December"

#, fuzzy
msgid "DECREASE_ITEM_SIZE"
msgstr "Vytvoriť nový"

msgid "DEFAULT_AUDIO_OUTPUT_DEVICE"
msgstr "Predvolené výstupné zariadenie"

msgid "DELETE"
msgstr "Odstrániť"

msgid "DELETE_ALL_OLD_SAVE_WARNING_2"
msgstr ""

msgid "DELETE_FOSSIL_CONFIRMATION"
msgstr ""

msgid "DELETE_OLD_SAVES_PROMPT"
msgstr ""

msgid "DELETE_ORGANELLE"
msgstr "Vymazať organelu"

msgid "DELETE_SAVE_CONFIRMATION"
msgstr ""

msgid "DELETE_SELECTED"
msgstr ""

msgid "DELETE_SELECTED_SAVES_PROMPT"
msgstr ""

msgid "DELETE_SELECTED_SAVE_WARNING"
msgstr ""

msgid "DELETE_THIS_SAVE_PROMPT"
msgstr ""

#, fuzzy
msgid "DESCEND_BUTTON"
msgstr "Zahodiť a pokračovať"

#, fuzzy
msgid "DESCEND_CONFIRMATION"
msgstr "Zahodiť a pokračovať"

#, fuzzy
msgid "DESCEND_CONFIRMATION_EXPLANATION"
msgstr "(začiatočná poloha)"

msgid "DESCRIPTION"
msgstr "Popis:"

msgid "DESCRIPTION_COLON"
msgstr "Popis:"

msgid "DESCRIPTION_TOO_LONG"
msgstr "Popis je príliš dlhý"

msgid "DESPAWN_ENTITIES"
msgstr "Odstrániť všetky entity"

msgid "DETECTED_CPU_COUNT"
msgstr "Zistený počet CPU:"

#, fuzzy
msgid "DEVBUILD_VERSION_INFO"
msgstr "Devbuilds podporovatelia"

msgid "DEVELOPERS"
msgstr "Vývojári"

#, fuzzy
msgid "DEVELOPMENT_FORUM"
msgstr "Vývoj podporovaný štúdiom Revolutionary Games Studio ry"

#, fuzzy
msgid "DEVELOPMENT_FORUM_BUTTON_TOOLTIP"
msgstr "Vstúpte do editora a upravte svoj druh"

msgid "DEVELOPMENT_SUPPORTED_BY"
msgstr "Vývoj podporovaný štúdiom Revolutionary Games Studio ry"

#, fuzzy
msgid "DEVELOPMENT_WIKI"
msgstr "Vývojári"

#, fuzzy
msgid "DEVELOPMENT_WIKI_BUTTON_TOOLTIP"
msgstr "Ako hrať hru"

msgid "DEVOURED"
msgstr ""

msgid "DEV_BUILD_PATRONS"
msgstr "Devbuilds podporovatelia"

msgid "DIFFICULTY"
msgstr "Obtiažnosť"

#, fuzzy
msgid "DIFFICULTY_DETAILS_STRING"
msgstr "Nastavenie obtiažnosti"

msgid "DIFFICULTY_PRESET"
msgstr "Nastavenie obtiažnosti"

msgid "DIFFICULTY_PRESET_CUSTOM"
msgstr "Vlastná"

msgid "DIFFICULTY_PRESET_EASY"
msgstr "Ľahká"

msgid "DIFFICULTY_PRESET_HARD"
msgstr "Ťažká"

msgid "DIFFICULTY_PRESET_NORMAL"
msgstr "Normálna"

msgid "DIGESTION_EFFICIENCY"
msgstr "Efektívnosť trávenia"

#, fuzzy
msgid "DIGESTION_EFFICIENCY_COLON"
msgstr "Efektívnosť trávenia:"

msgid "DIGESTION_SPEED"
msgstr "Rýchlosť trávenia"

msgid "DIGESTION_SPEED_COLON"
msgstr "Rýchlosť trávenia:"

msgid "DIGESTION_SPEED_VALUE"
msgstr "{0}/s"

msgid "DISABLED"
msgstr "Vypnuté"

msgid "DISABLE_ALL"
msgstr "Zakázať všetko"

msgid "DISCARD_AND_CONTINUE"
msgstr "Zahodiť a pokračovať"

msgid "DISCARD_CHANGES"
msgstr "Zrušiť zmeny"

#, fuzzy
msgid "DISCARD_MIGRATION"
msgstr "Zahodiť a pokračovať"

msgid "DISCONNECTED_CELLS"
msgstr "Odpojené bunky"

msgid "DISCONNECTED_CELLS_TEXT"
msgstr "Sú tu bunky, ktoré nie sú spojené s ostatnými. Prosím spoj všetky bunky, aby si mohol pokračovať."

msgid "DISCONNECTED_METABALLS"
msgstr ""

msgid "DISCONNECTED_METABALLS_TEXT"
msgstr ""

msgid "DISCONNECTED_ORGANELLES"
msgstr "Odpojené organely"

msgid "DISCONNECTED_ORGANELLES_TEXT"
msgstr ""

#, fuzzy
msgid "DISCORD_TOOLTIP"
msgstr "Uplynulý čas: {0:#,#} rokov"

#, fuzzy
msgid "DISK_CACHE_TOOLTIP"
msgstr "Opustiť hru"

#, fuzzy
msgid "DISMISSED_POPUPS_COLON"
msgstr "Rýchlosť trávenia:"

#, fuzzy
msgid "DISMISSED_POPUPS_EXPLANATION"
msgstr "(začiatočná poloha)"

msgid "DISMISS_INFORMATION_PERMANENTLY"
msgstr ""

msgid "DISMISS_WARNING_PERMANENTLY"
msgstr ""

#, fuzzy
msgid "DISPLAY_3D_MENU_BACKGROUNDS"
msgstr "Zobraziť častice v pozadí"

msgid "DISPLAY_ABILITIES_BAR"
msgstr "Zobraziť panel schopností"

#, fuzzy
msgid "DISPLAY_BACKGROUND_DISTORTION_EFFECT"
msgstr "Zobraziť častice v pozadí"

msgid "DISPLAY_BACKGROUND_PARTICLES"
msgstr "Zobraziť častice v pozadí"

#, fuzzy
msgid "DISPLAY_DRIVER_OPENGL"
msgstr "Zobraziť názvy tlačidiel pri výbere častí"

#, fuzzy
msgid "DISPLAY_DRIVER_VULKAN"
msgstr "Zobraziť názvy tlačidiel pri výbere častí"

#, fuzzy
msgid "DISPLAY_MODE"
msgstr "Zobraziť názvy tlačidiel pri výbere častí"

msgid "DISPLAY_PART_NAMES"
msgstr "Zobraziť názvy tlačidiel pri výbere častí"

msgid "DISSOLVED_COMPOUND_FOOD_SOURCE"
msgstr "Rovnomerne rozložený environmentálny zdroj potravy {0}"

msgid "DOES_NOT_USE_FEATURE"
msgstr "Nie"

msgid "DONATIONS"
msgstr "Príspevky"

msgid "DOT_DOT_DOT"
msgstr "..."

msgid "DOUBLE"
msgstr "Dvojitá"

msgid "DOUBLE_CLICK_TO_VIEW_IN_FULLSCREEN"
msgstr "Dvojitým kliknutím zobraziť na celej obrazovke"

msgid "DOUBLE_MEMBRANE_DESCRIPTION"
msgstr ""

#, fuzzy
msgid "DOUBLE_SPEED_TOGGLE_TOOLTIP"
msgstr "Hodnota, ktorá sa používa pri generovaní sveta (musí kladné byť číslo)"

msgid "DRAG_TO_REORDER_ITEMS_WITH_MOUSE"
msgstr ""

msgid "DUMP_SCENE_TREE"
msgstr ""

msgid "DUPLICATE_TYPE"
msgstr "Duplikovať typ"

msgid "EASTEREGG_MESSAGE_1"
msgstr "Zaujímavosť: Didínium a Črievička sú dokonalý príklad vzťahu medzi predátorom a korisťou, ktorý je skúmaný už desaťročia. Takže, si Didínium, alebo Črievička? Predátor či korisť?"

msgid "EASTEREGG_MESSAGE_10"
msgstr "VRTIACE SA VECI!!"

msgid "EASTEREGG_MESSAGE_11"
msgstr ""

msgid "EASTEREGG_MESSAGE_12"
msgstr ""

msgid "EASTEREGG_MESSAGE_13"
msgstr ""

msgid "EASTEREGG_MESSAGE_14"
msgstr "Tip: Čím viac bičíkov, tým väčšia rýchlosť, ale aj menej ATP"

msgid "EASTEREGG_MESSAGE_15"
msgstr "Tip: Môžeš pohltiť aj železo alebo iné častice."

msgid "EASTEREGG_MESSAGE_16"
msgstr "Tip: Pred pridaním jadra buď opatrný. Bude ťa to stáť veľa."

msgid "EASTEREGG_MESSAGE_17"
msgstr ""

msgid "EASTEREGG_MESSAGE_18"
msgstr ""

msgid "EASTEREGG_MESSAGE_2"
msgstr "Tip: Toxíny môžu byť použité na odvrátenie iných toxínov, ak si dosť rýchly."

msgid "EASTEREGG_MESSAGE_3"
msgstr "Tip: Osmoregulácia stojí 1 ATP za sekundu za každý blok tvojej bunky. Každý prázdny blok cytoplazmy tiež generuje 5 ATP za sekundu. Ak strácaš ATP kvôli osmoregulácií, pridaj prázdne cytoplasmy alebo odstráň organely."

msgid "EASTEREGG_MESSAGE_4"
msgstr ""

msgid "EASTEREGG_MESSAGE_5"
msgstr ""

msgid "EASTEREGG_MESSAGE_6"
msgstr "Tip: Niekedy je najlepšie pred inými bunkami utiecť."

msgid "EASTEREGG_MESSAGE_7"
msgstr "Tip: Môžeš pohltiť bunky s polovičnou veľkosťou tvojej."

msgid "EASTEREGG_MESSAGE_8"
msgstr "Tip: Baktérie môžu byť nebezpečnejšie ako napovedá ich veľkosť. Niektoré dokážu zabíjať zvnútra obete!"

msgid "EASTEREGG_MESSAGE_9"
msgstr "Tip: Môžeš svojou neopatrnosťou vyhubiť iné druhy. Môže sa to stať aj tebe."

msgid "EASTER_EGGS"
msgstr "Zahrnúť Easter eggy"

msgid "EASTER_EGGS_EXPLANATION"
msgstr "(náhodne umiestnené tajomstvá v hre)"

#, fuzzy
msgid "EASTER_EGG_BANANA_BIOME"
msgstr "(náhodne umiestnené tajomstvá v hre)"

#, fuzzy
msgid "EDGE_PAN_SPEED"
msgstr "Rýchlosť trávenia"

#, fuzzy
msgid "EDITING_TITLE"
msgstr "Chýba názov"

msgid "EDITOR"
msgstr "Editor"

#, fuzzy
msgid "EDITORS_AND_MUTATIONS_BUTTON"
msgstr "zmutoval"

msgid "EDITOR_BUTTON_TOOLTIP"
msgstr "Vstúpte do editora a upravte svoj druh"

msgid "EDITOR_TUTORIAL_EARLY_GOAL"
msgstr ""

msgid "EDITOR_TUTORIAL_EDITOR_TEXT"
msgstr ""

#, fuzzy
msgid "EDITOR_TUTORIAL_MICROBE_EDITOR_NUCLEUS"
msgstr "Záporná bilancia ATP"

#, fuzzy
msgid "EFFECTIVE_VALUE"
msgstr "{0}%"

msgid "EIGHT_TIMES"
msgstr "8x"

#, fuzzy
msgid "EJECT_ENGULFED"
msgstr "Nedá sa pohltiť"

#, fuzzy
msgid "EJECT_ENGULFED_TOOLTIP"
msgstr "Nedá sa pohltiť"

#, fuzzy
msgid "EMITTERS_COUNT"
msgstr "Fáza Mikróbov"

msgid "ENABLED_MODS"
msgstr "Povolené módy"

#, fuzzy
msgid "ENABLE_ALL_COMPATIBLE"
msgstr "Povoliť všetky kompatibilné módy"

msgid "ENABLE_EDITOR"
msgstr "Zapni editor"

msgid "ENABLE_GUI_LIGHT_EFFECTS"
msgstr "Povoliť svetelné efekty GUI"

msgid "ENDOSYMBIONT_ENGULFED_ALREADY_DONE"
msgstr ""

msgid "ENDOSYMBIONT_ENGULFED_PROGRESS"
msgstr ""

msgid "ENDOSYMBIONT_TYPE_ALREADY_PRESENT"
msgstr ""

#, fuzzy
msgid "ENDOSYMBIOSIS_AVAILABLE_ORGANELLES"
msgstr "Umiestniť organelu"

msgid "ENDOSYMBIOSIS_BUTTON"
msgstr ""

#, fuzzy
msgid "ENDOSYMBIOSIS_CANCEL_TOOLTIP"
msgstr "Rozpojiť všetky"

#, fuzzy
msgid "ENDOSYMBIOSIS_COMPLETE_TOOLTIP"
msgstr "Hodnota, ktorá sa používa pri generovaní sveta (musí kladné byť číslo)"

#, fuzzy
msgid "ENDOSYMBIOSIS_EXPLANATION"
msgstr "(začiatočná poloha)"

msgid "ENDOSYMBIOSIS_NOTHING_ENGULFED"
msgstr ""

#, fuzzy
msgid "ENDOSYMBIOSIS_NO_CANDIDATE_ORGANELLES"
msgstr "Odpojené organely"

#, fuzzy
msgid "ENDOSYMBIOSIS_PROGRESSING_EXPLANATION"
msgstr "(začiatočná poloha)"

msgid "ENDOSYMBIOSIS_PROKARYOTIC_LIMIT_EXPLANATION"
msgstr ""

#, fuzzy
msgid "ENDOSYMBIOSIS_SINGLE_SPECIES_PROGRESS_DESCRIPTION"
msgstr "Premieňa [thrive:compound type=\"hydrogensulfide\"]sírovodík[/thrive:compound] na [thrive:compound type=\"glucose\"]glukózu[/thrive:compound]. Množstvo závisí od koncentrácie [thrive:compound type=\"carbondioxide\"]oxidu uhličitého [/thrive:compound]. Taktiežpremieňa [thrive:compound type=\"glucose\"]glukózu[/thrive:compound] na [thrive:compound type=\"atp\"][/thrive:compound]."

#, fuzzy
msgid "ENDOSYMBIOSIS_START_TOOLTIP"
msgstr "Vstúpte do editora a upravte svoj druh"

#, fuzzy
msgid "ENDOSYMBIOSIS_TITLE"
msgstr "Chýba názov"

#, fuzzy
msgid "ENERGY_BALANCE_REQUIRED_COMPOUND_LINE"
msgstr "{0}: -{1} ATP"

msgid "ENERGY_BALANCE_TOOLTIP_CONSUMPTION"
msgstr "{0}: -{1} ATP"

msgid "ENERGY_BALANCE_TOOLTIP_PRODUCTION"
msgstr "{0}: +{1} ATP"

#, fuzzy
msgid "ENERGY_BALANCE_TOOLTIP_PRODUCTION_WITH_REQUIREMENT"
msgstr "{0}: +{1} ATP"

msgid "ENERGY_IN_PATCH_FOR"
msgstr "Energia v {0} pre {1}"

#, fuzzy
msgid "ENERGY_IN_PATCH_SHORT"
msgstr "Energia v {0} pre {1}"

msgid "ENERGY_SOURCES"
msgstr "Zdroje energie:"

msgid "ENERGY_SUMMARY_LINE"
msgstr ""

msgid "ENGULF_NO_ATP_DAMAGE_MESSAGE"
msgstr ""

msgid "ENTER_EXISTING_ID"
msgstr "Zadajte existujúce ID"

msgid "ENTER_EXISTING_WORKSHOP_ID"
msgstr ""

msgid "ENTITY_LABEL"
msgstr "Štítok entity"

msgid "ENVIRONMENT"
msgstr "Životné prostredie"

#, fuzzy
msgid "ENVIRONMENTAL_CONDITIONS_BUTTON"
msgstr "Environmentálna retencia glukózy"

msgid "ENVIRONMENTAL_GLUCOSE_RETENTION"
msgstr "Environmentálna retencia glukózy"

#, fuzzy
msgid "ENVIRONMENTAL_GLUCOSE_RETENTION_EXPLANATION"
msgstr "(proporcia glukózy v prostredí každú generáciu"

#, fuzzy
msgid "ENVIRONMENT_BUTTON_MICROBE_TOOLTIP"
msgstr "Zobraziť / skryť prostredie a zlúčeniny"

#, fuzzy
msgid "ENVIRONMENT_TOLERANCE"
msgstr "Životné prostredie"

msgid "EPIPELAGIC"
msgstr "Epipelagiál"

msgid "EQUIPMENT_TYPE_AXE"
msgstr ""

msgid "ERROR"
msgstr "Chyba"

msgid "ERROR_CREATING_FOLDER"
msgstr "Chyba pri vytváraní priečinka pre mód"

msgid "ERROR_CREATING_INFO_FILE"
msgstr ""

msgid "ERROR_FAILED_TO_SAVE_NEW_SETTINGS"
msgstr "Chyba: Nepodarilo sa uložiť nové nastavenia."

#, fuzzy
msgid "ERROR_FETCHING_EXPLANATION"
msgstr "(náhodne umiestnené tajomstvá v hre)"

#, fuzzy
msgid "ERROR_FETCHING_NEWS"
msgstr "Chyba pri vytváraní priečinka pre mód"

msgid "ERROR_LOADING"
msgstr "Chyba v načítaní"

msgid "ERROR_SAVING"
msgstr "Chyba pri ukladaní"

#, fuzzy
msgid "ERROR_UPLOADING_EXCEPTION"
msgstr "Chyba v načítaní"

msgid "ESCAPE"
msgstr "Esc"

#, fuzzy
msgid "ESCAPE_ENGULFING"
msgstr "uniknúť pohlteniu"

msgid "ESTUARY"
msgstr "Ústie"

#, fuzzy
msgid "EVENT_ERUPTION_TOOLTIP"
msgstr "Vrátiť sa k základnému zobrazeniu nastavení"

msgid "EVENT_METEOR_GLUCOSE"
msgstr ""

#, fuzzy
msgid "EVENT_METEOR_IRON"
msgstr "{0}: +{1} ATP"

#, fuzzy
msgid "EVENT_METEOR_PHOSPHATES"
msgstr "Umiestniť fosfát"

#, fuzzy
msgid "EVENT_METEOR_PLAIN"
msgstr "Vrátiť sa k základnému zobrazeniu nastavení"

msgid "EVENT_METEOR_RADIOACTIVE"
msgstr ""

msgid "EVENT_METEOR_SULFUR"
msgstr ""

#, fuzzy
msgid "EVOLUTIONARY_TREE"
msgstr "Od Revolutionary Games Studio"

#, fuzzy
msgid "EVOLUTIONARY_TREE_BUILD_FAILED"
msgstr "Od Revolutionary Games Studio"

#, fuzzy
msgid "EXACT_VERSION_COLON"
msgstr "Verzia:"

#, fuzzy
msgid "EXACT_VERSION_TOOLTIP"
msgstr "Vrátiť sa k základnému zobrazeniu nastavení"

msgid "EXCEPTION_HAPPENED_PROCESSING_SAVE"
msgstr ""

msgid "EXCEPTION_HAPPENED_WHILE_LOADING"
msgstr ""

#, fuzzy
msgid "EXCLUSIVE_FULLSCREEN"
msgstr "Prepnúť na celú obrazovku"

#, fuzzy
msgid "EXISTING_BUILDINGS"
msgstr "Zadajte existujúce ID"

msgid "EXIT"
msgstr "Odísť"

#, fuzzy
msgid "EXIT_EDITOR"
msgstr "Editor"

#, fuzzy
msgid "EXIT_TO_LAUNCHER"
msgstr "Spustiť E"

msgid "EXPERIMENTAL_FEATURES"
msgstr ""

#, fuzzy
msgid "EXPERIMENTAL_FEATURES_EXPLANATION"
msgstr "(rýchlosť, akou druhy AI mutujú)"

#, fuzzy
msgid "EXPERIMENTAL_FEATURES_WARNING"
msgstr "(rýchlosť, akou druhy AI mutujú)"

msgid "EXPORT_ALL_WORLDS"
msgstr ""

#, fuzzy
msgid "EXPORT_ALL_WORLDS_TOOLTIP"
msgstr "Uplynulý čas: {0:#,#} rokov"

#, fuzzy
msgid "EXPORT_SUCCESS"
msgstr "Dravosť {0}"

msgid "EXTERNAL"
msgstr "Povrchový"

msgid "EXTERNAL_EFFECTS"
msgstr ""

msgid "EXTINCTION_BOX_TEXT"
msgstr ""

msgid "EXTINCTION_CAPITAL"
msgstr "VYHYNUTIE"

msgid "EXTINCT_FROM_PATCH"
msgstr ""

msgid "EXTINCT_FROM_THE_PLANET"
msgstr ""

msgid "EXTINCT_IN_PATCH"
msgstr "vyhynul v tejto oblasti"

msgid "EXTINCT_SPECIES"
msgstr "Vyhynuté druhy"

msgid "EXTRAS"
msgstr "Extra"

msgid "EXTRA_OPTIONS"
msgstr "Extra nastavenia"

#, fuzzy
msgid "FACEBOOK_TOOLTIP"
msgstr "Pozastaviť hru"

msgid "FAILED"
msgstr ""

#, fuzzy
msgid "FAILED_ONE_OR_MORE_SAVE_DELETION_DESCRIPTION"
msgstr "Môj úžasný mod"

#, fuzzy
msgid "FAILED_SAVE_DELETION"
msgstr "Chyba: Nepodarilo sa uložiť nové nastavenia."

#, fuzzy
msgid "FAILED_SAVE_DELETION_DESCRIPTION"
msgstr "Môj úžasný mod"

msgid "FEARFUL"
msgstr "Bojazlivý"

msgid "FEAR_EXPLANATION"
msgstr ""

#, fuzzy
msgid "FEATURE_DISABLED"
msgstr "Vypnuté"

#, fuzzy
msgid "FEATURE_ENABLED"
msgstr "Cheaty povolené"

msgid "FEBRUARY"
msgstr "Február"

msgid "FEED_ITEM_CONTENT_PARSING_FAILED"
msgstr ""

#, fuzzy
msgid "FEED_ITEM_MISSING_CONTENT"
msgstr ""
"Čas spracovania: {0} s\n"
"Fyzikálny čas: {1} s\n"
"Entity: {2} Iné: {3}\n"
"Spawnuté: {4} Despawnuté: {5}\n"
"Použité uzly: {6}\n"
"Použitá pamäť: {7}\n"
"GPU pamäť: {8}\n"
"Vykreslené objekty: {9}\n"
"Draw Calls: {10} 2D: {11}\n"
"Vykreslené vrcholy: {12}\n"
"Zmeny materiálu: {13}\n"
"Zmeny tieňovača: {14}\n"
"Osirotené uzly: {15}\n"
"Latencia zvuku: {16} ms\n"
"Celkovy počet vlákien: {17}\n"
"Celkový čas CPU: {18}"

msgid "FEED_ITEM_PUBLISHED_AT"
msgstr ""

msgid "FEED_ITEM_TRUNCATED_NOTICE"
msgstr ""

#, fuzzy
msgid "FERROPLAST"
msgstr "Termoplast"

#, fuzzy
msgid "FERROPLAST_DESCRIPTION"
msgstr "Popis módu:"

#, fuzzy
msgid "FERROPLAST_PROCESSES_DESCRIPTION"
msgstr "Premieňa [thrive:compound type=\"glucose\"]glukózu[/thrive:compound] na [thrive:compound type=\"atp\"][/thrive:compound]."

msgid "FILTER_ITEMS_BY_CATEGORY_COLON"
msgstr "Filtrovať položky podľa kategórie:"

msgid "FIND_CURRENT_PATCH"
msgstr ""

msgid "FINISHED_DOT"
msgstr "Dokončené."

msgid "FINISH_EDITING_AND_RETURN_TO_ENVIRONMENT"
msgstr "Dokončiť úpravy a vrátiť sa do prostredia"

msgid "FINISH_ONE_GENERATION"
msgstr ""

msgid "FINISH_X_GENERATIONS"
msgstr "Počet potrebných generácií: {0}"

msgid "FIRE_TOXIN"
msgstr "Ohnivý toxín"

#, fuzzy
msgid "FIRE_TOXIN_TOOLTIP"
msgstr "Niektoré možnosti môžu byť vypnuté, ak je realistický režim zapnutý"

msgid "FLAGELLUM"
msgstr "Bičík"

msgid "FLAGELLUM_DESCRIPTION"
msgstr ""

#, fuzzy
msgid "FLAGELLUM_LENGTH_DESCRIPTION"
msgstr "Používa [thrive:compound type=\"atp\"][/thrive:compound] na zvýšenie rýchlosti pohybu bunky."

msgid "FLAGELLUM_PROCESSES_DESCRIPTION"
msgstr "Používa [thrive:compound type=\"atp\"][/thrive:compound] na zvýšenie rýchlosti pohybu bunky."

#, fuzzy
msgid "FLEET_NAME_FROM_PLACE"
msgstr "vyhynul na tejto planéte"

#, fuzzy
msgid "FLEET_UNITS"
msgstr "{0} {1}"

#, fuzzy
msgid "FLOATING_CHUNKS_COLON"
msgstr "Rotácia:"

msgid "FLOATING_HAZARD"
msgstr "Plávajúce nebezpečenstvo"

msgid "FLUID"
msgstr "Tekutina"

msgid "FLUIDITY_RIGIDITY"
msgstr "Tekutosť / Tuhosť"

msgid "FOCUSED"
msgstr "Sústredený"

msgid "FOCUS_EXPLANATION"
msgstr ""

#, fuzzy
msgid "FOG_OF_WAR_DISABLED"
msgstr "Vypnuté"

#, fuzzy
msgid "FOG_OF_WAR_DISABLED_DESCRIPTION"
msgstr "Môj úžasný mod"

msgid "FOG_OF_WAR_INTENSE"
msgstr ""

#, fuzzy
msgid "FOG_OF_WAR_INTENSE_DESCRIPTION"
msgstr "Dlhý popis módu:"

msgid "FOG_OF_WAR_MODE"
msgstr ""

msgid "FOG_OF_WAR_REGULAR"
msgstr ""

#, fuzzy
msgid "FOG_OF_WAR_REGULAR_DESCRIPTION"
msgstr "Môže sa použiť na bodnutie iných buniek alebo na obranu proti ich toxínom."

msgid "FOOD_CHAIN"
msgstr "Potravový reťazec"

msgid "FOOD_SOURCE_ENERGY_INFO"
msgstr ""

#, fuzzy
msgid "FORGET_MOD_DETAILS"
msgstr "Odstrániť lokálne údaje"

msgid "FORGET_MOD_DETAILS_TOOLTIP"
msgstr ""

msgid "FORM_ERROR_MESSAGE"
msgstr "Chyba: {0}"

msgid "FOSSILISATION"
msgstr ""

#, fuzzy
msgid "FOSSILISATION_EXPLANATION"
msgstr "(začiatočná poloha)"

#, fuzzy
msgid "FOSSILISATION_FAILED"
msgstr "(začiatočná poloha)"

#, fuzzy
msgid "FOSSILISATION_FAILED_DESCRIPTION"
msgstr "Môj úžasný mod"

msgid "FOSSILISATION_HINT"
msgstr ""

msgid "FOSSILISATION_HINT_ALREADY_FOSSILISED"
msgstr ""

msgid "FOSSILISE"
msgstr ""

#, fuzzy
msgid "FOSSIL_DELETION_FAILED"
msgstr "Vytvorenie modu zlyhalo"

#, fuzzy
msgid "FOSSIL_DELETION_FAILED_DESCRIPTION"
msgstr "Môj úžasný mod"

msgid "FOUR_TIMES"
msgstr "4x"

msgid "FPS"
msgstr "Snímky za sekundu: {0}"

msgid "FPS_DISPLAY"
msgstr "Zobrazenie počtu snímkov za sekundu"

msgid "FRAME_DURATION"
msgstr "Delta čas: {0}"

msgid "FREEBUILDING"
msgstr "Voľná stavba"

msgid "FREE_GLUCOSE_CLOUD"
msgstr "Po opustení editora sa vytvorí oblak glukózy"

msgid "FREE_GLUCOSE_CLOUD_EXPLANATION"
msgstr "(začni s oblakom glukózy v blízkosti každou generáciou)"

msgid "FULLSCREEN"
msgstr "Celá obrazovka"

#, fuzzy
msgid "FULL_MOD_INFO"
msgstr "Úplné informácie o móde"

msgid "GALLERY_VIEWER"
msgstr "Zobrazovač galérie"

#, fuzzy
msgid "GAMEPLAY_BASICS_TITLE"
msgstr "Dizajnéri"

msgid "GAME_DESIGN_TEAM"
msgstr "Dizajnéri"

#, fuzzy
msgid "GAME_SYSTEMS_TITLE"
msgstr "Dizajnéri"

#, fuzzy
msgid "GATHERED_ENERGY_TOOLTIP"
msgstr "Pozastaviť hru"

msgid "GENERAL"
msgstr "Všeobecné"

#, fuzzy
msgid "GENERAL_LOADING_TIP_1"
msgstr "Chybu opravíš stlačením tlačidla Zrušiť v editore"

#, fuzzy
msgid "GENERAL_LOADING_TIP_2"
msgstr "Chybu opravíš stlačením tlačidla Zrušiť v editore"

#, fuzzy
msgid "GENERAL_LOADING_TIP_3"
msgstr "Chybu opravíš stlačením tlačidla Zrušiť v editore"

#, fuzzy
msgid "GENERAL_LOADING_TIP_4"
msgstr "Chybu opravíš stlačením tlačidla Zrušiť v editore"

#, fuzzy
msgid "GENERAL_LOADING_TIP_5"
msgstr "Chybu opravíš stlačením tlačidla Zrušiť v editore"

#, fuzzy
msgid "GENERAL_LOADING_TIP_6"
msgstr "Chybu opravíš stlačením tlačidla Zrušiť v editore"

#, fuzzy
msgid "GENERAL_LOADING_TIP_7"
msgstr "Chybu opravíš stlačením tlačidla Zrušiť v editore"

#, fuzzy
msgid "GENERATE_BUTTON"
msgstr "Generácia"

msgid "GENERATIONS"
msgstr "Generácia"

msgid "GENERATION_COLON"
msgstr "Generácia:"

msgid "GEOLOGICAL_ACTIVITY"
msgstr ""

msgid "GEOLOGICAL_ACTIVITY_ACTIVE"
msgstr ""

msgid "GEOLOGICAL_ACTIVITY_AVERAGE"
msgstr ""

msgid "GEOLOGICAL_ACTIVITY_DORMANT"
msgstr ""

#, fuzzy
msgid "GEOLOGICAL_ACTIVITY_EXPLANATION"
msgstr ""
"Aktívne mikróby budú utekať a zmätkovať, keď sa nič zaujímavé nebude diať.\n"
"Spiace mikróby budú nehybné čakať, kým sa zmení prostredie, než začnú konať."

#, fuzzy
msgid "GITHUB_TOOLTIP"
msgstr "Opustiť hru"

msgid "GLES3"
msgstr ""

msgid "GLOBAL_GLACIATION_END_EVENT_LOG"
msgstr ""

#, fuzzy
msgid "GLOBAL_GLACIATION_EVENT"
msgstr "Celková populácia:"

#, fuzzy
msgid "GLOBAL_GLACIATION_EVENT_TOOLTIP"
msgstr "Prebudiť sa"

msgid "GLOBAL_GLACIATION_EVENT_WARNING_LOG_PLURAL"
msgstr ""

msgid "GLOBAL_GLACIATION_EVENT_WARNING_LOG_SINGULAR"
msgstr ""

msgid "GLOBAL_GLACIATION_START_EVENT_LOG"
msgstr ""

msgid "GLOBAL_INITIAL_LETTER"
msgstr "G"

#, fuzzy
msgid "GLOBAL_POPULATION_COLON"
msgstr "Celková populácia:"

msgid "GLOBAL_TIMELINE_SPECIES_MIGRATED_TO"
msgstr "Časť populácie [b][u]{0}[/u][/b] z {2} migrovala do {1}"

msgid "GLUCOSE"
msgstr "Glukóza"

msgid "GLUCOSE_CONCENTRATIONS_DRASTICALLY_DROPPED"
msgstr "Koncentrácia glukózy drasticky klesla!"

msgid "GLYCOLYSIS"
msgstr "Glykolýza"

msgid "GODMODE"
msgstr ""

#, fuzzy
msgid "GOD_TOOLS_TITLE"
msgstr "Uplynulý čas: {0:#,#} rokov"

msgid "GOOGLY_EYE_CELL"
msgstr "Bunka s pohyblivými očami"

msgid "GOT_IT"
msgstr "Rozumiem"

msgid "GPL_LICENSE_HEADING"
msgstr "Text licencie GPL je nasledujúci:"

msgid "GPU_NAME"
msgstr "GPU:"

msgid "GRAPHICS"
msgstr "Grafika"

msgid "GRAPHICS_TEAM"
msgstr "Grafici"

#, fuzzy
msgid "GROWTH_ORDER"
msgstr "Normálny"

msgid "GUI"
msgstr "GUI"

msgid "GUI_LIGHT_EFFECTS_OPTION_DESCRIPTION"
msgstr ""

#, fuzzy
msgid "GUI_TAB_NAVIGATION"
msgstr "{0} tis"

msgid "GUI_VOLUME"
msgstr "Hlasitosť GUI"

msgid "HEALTH"
msgstr "Zdravie"

msgid "HEALTH_MODIFIER"
msgstr ""

#, fuzzy
msgid "HEAT_ACCUMULATION_BAR_TOOLTIP"
msgstr "Pozastaviť hru"

msgid "HELP"
msgstr "Pomoc"

msgid "HELP_BUTTON_TOOLTIP"
msgstr "Ako hrať hru"

msgid "HIGHER_VALUES_INCREASE_PERFORMANCE"
msgstr "(vyššie hodnoty zvyšujú výkon)"

msgid "HIGHER_VALUES_WORSEN_PERFORMANCE"
msgstr "(vyššie hodnoty zhoršujú výkon)"

msgid "HOLD_FOR_PAN_OR_ROTATE_MODE"
msgstr ""

msgid "HOLD_FOR_PAN_WITH_MOUSE"
msgstr ""

msgid "HOLD_PACK_COMMANDS_MENU"
msgstr ""

msgid "HOLD_TO_SHOW_CURSOR"
msgstr ""

msgid "HOLD_TO_SHOW_CURSOR_ADVICE_TEXT"
msgstr ""

msgid "HOLD_TO_SKIP_CREDITS"
msgstr ""

#, fuzzy
msgid "HOME"
msgstr "Home"

#, fuzzy
msgid "HORIZONTAL_COLON"
msgstr "Verzia:"

msgid "HORIZONTAL_WITH_AXIS_NAME_COLON"
msgstr ""

msgid "HP_COLON"
msgstr "HP:"

msgid "HSV"
msgstr "OSJ"

msgid "HUD_MESSAGE_MULTIPLE"
msgstr ""

#, fuzzy
msgid "HYDROGENASE"
msgstr "Sírovodík"

#, fuzzy
msgid "HYDROGENASE_DESCRIPTION"
msgstr "Premieňa [thrive:compound type=\"atp\"][/thrive:compound] na [thrive:compound type=\"ammonia\"][/thrive:compound]. Množstvo závisí od koncentrácie[thrive:compound type=\"nitrogen\"]dusíka[/thrive:compound]."

#, fuzzy
msgid "HYDROGENASE_PROCESSES_DESCRIPTION"
msgstr "Premieňa [thrive:compound type=\"atp\"][/thrive:compound] na [thrive:compound type=\"ammonia\"][/thrive:compound]. Množstvo závisí od koncentrácie[thrive:compound type=\"nitrogen\"]dusíka[/thrive:compound]."

#, fuzzy
msgid "HYDROGENOSOME"
msgstr "Sírovodík"

#, fuzzy
msgid "HYDROGENOSOME_DESCRIPTION"
msgstr "Premieňa [thrive:compound type=\"atp\"][/thrive:compound] na [thrive:compound type=\"ammonia\"][/thrive:compound]. Množstvo závisí od koncentrácie[thrive:compound type=\"nitrogen\"]dusíka[/thrive:compound]."

#, fuzzy
msgid "HYDROGENOSOME_PROCESSES_DESCRIPTION"
msgstr "Premieňa [thrive:compound type=\"atp\"][/thrive:compound] na [thrive:compound type=\"ammonia\"][/thrive:compound]. Množstvo závisí od koncentrácie[thrive:compound type=\"nitrogen\"]dusíka[/thrive:compound]."

msgid "HYDROGEN_SULFIDE"
msgstr "Sírovodík"

#, fuzzy
msgid "ICESHARD"
msgstr "Ľadový črep"

msgid "ICESHELF"
msgstr "Šelfový ľadovec"

msgid "ICE_CHUNK_BIG"
msgstr ""

msgid "ICE_CHUNK_SMALL"
msgstr ""

msgid "ID_IS_NOT_A_NUMBER"
msgstr "ID nie je platné číslo"

#, fuzzy
msgid "ID_NUMBER"
msgstr "Identifikačné číslo"

msgid "IF_FALLBACK_RENDERER_USED_ALL_NOT_AVAILABLE"
msgstr ""

#, fuzzy
msgid "IMAGE_FILE_TYPES"
msgstr "Typy membrán"

msgid "INCLUDE_MULTICELLULAR_PROTOTYPE"
msgstr "Zahrnúť prototypy neskoršej fázy"

msgid "INCLUDE_MULTICELLULAR_PROTOTYPE_EXPLANATION"
msgstr "(akonáhle sa dostaneš do ďalšej fázy, niektoré funkcie môžu byť nedostupné)"

#, fuzzy
msgid "INCREASE_ITEM_SIZE"
msgstr "Vytvoriť nový"

#, fuzzy
msgid "INDICATOR_SPECIES_IS_NEW"
msgstr "Vyhynuté druhy"

#, fuzzy
msgid "INDICATOR_SPECIES_MUTATED"
msgstr "zmutoval"

msgid "INDUSTRIAL_STAGE"
msgstr ""

#, fuzzy
msgid "INFINITE_COMPOUNDS"
msgstr "Nekonečné zlúčeniny"

msgid "INFINITE_MP"
msgstr "Nekonečné MP"

msgid "INFO_BOX_COST"
msgstr ""

#, fuzzy
msgid "INFO_BOX_EDITORS"
msgstr "Úložný priestor"

msgid "INFO_BOX_ENZYMES"
msgstr ""

#, fuzzy
msgid "INFO_BOX_GAMEPLAY_TYPE"
msgstr "Náklady na osmoreguláciu"

#, fuzzy
msgid "INFO_BOX_INTERNAL_NAME"
msgstr "Interný názov (priečinku):"

msgid "INFO_BOX_MASS"
msgstr ""

#, fuzzy
msgid "INFO_BOX_NEXT_STAGE"
msgstr "Úložný priestor"

#, fuzzy
msgid "INFO_BOX_OSMOREGULATION_COST"
msgstr "Náklady na osmoreguláciu"

#, fuzzy
msgid "INFO_BOX_PREVIOUS_STAGE"
msgstr "Žiadne procesy"

#, fuzzy
msgid "INFO_BOX_PROCESSES"
msgstr "Žiadne procesy"

#, fuzzy
msgid "INFO_BOX_REQUIRES_NUCLEUS"
msgstr "Vyžaduje jadro"

msgid "INFO_BOX_SIZE"
msgstr ""

#, fuzzy
msgid "INFO_BOX_STORAGE"
msgstr "Úložný priestor"

msgid "INFO_BOX_UNIQUE"
msgstr ""

msgid "INFO_BOX_UPGRADES"
msgstr ""

msgid "INGESTED_MATTER"
msgstr ""

#, fuzzy
msgid "INIT_NEW_WORLD_TOOLTIP"
msgstr "Uplynulý čas: {0:#,#} rokov"

msgid "INPUTS"
msgstr "Ovládanie"

msgid "INPUT_NAME_BUILD_STRUCTURE"
msgstr ""

msgid "INPUT_NAME_INTERACTION"
msgstr ""

msgid "INPUT_NAME_OPEN_INVENTORY"
msgstr ""

msgid "INSPECT"
msgstr "Prezrieť"

#, fuzzy
msgid "INSPECTOR"
msgstr "Prezrieť"

#, fuzzy
msgid "INSTAGRAM_TOOLTIP"
msgstr "Pozastaviť hru"

#, fuzzy
msgid "INTERACTION_ACTIVATE_ASCENSION"
msgstr "Miera mutácie AI"

#, fuzzy
msgid "INTERACTION_ACTIVATE_ASCENSION_MISSING_ENERGY"
msgstr "Miera mutácie AI"

#, fuzzy
msgid "INTERACTION_CONSTRUCT"
msgstr "Miera mutácie AI"

msgid "INTERACTION_CONSTRUCT_MISSING_DEPOSITED_MATERIALS"
msgstr ""

#, fuzzy
msgid "INTERACTION_CRAFT"
msgstr "Miera mutácie AI"

#, fuzzy
msgid "INTERACTION_DEPOSIT_RESOURCES"
msgstr "Miera mutácie AI"

msgid "INTERACTION_DEPOSIT_RESOURCES_NO_SUITABLE_RESOURCES"
msgstr ""

#, fuzzy
msgid "INTERACTION_DESTROY"
msgstr "Miera mutácie AI"

#, fuzzy
msgid "INTERACTION_FOUND_SETTLEMENT"
msgstr "Miera mutácie AI"

#, fuzzy
msgid "INTERACTION_HARVEST"
msgstr "Miera mutácie AI"

msgid "INTERACTION_HARVEST_CANNOT_MISSING_TOOL"
msgstr ""

msgid "INTERACTION_PICK_UP"
msgstr ""

msgid "INTERACTION_PICK_UP_CANNOT_FULL"
msgstr ""

msgid "INTERNALS"
msgstr ""

msgid "INTERNAL_NAME_IN_USE"
msgstr ""

msgid "INTERNAL_NAME_REQUIRED"
msgstr ""

msgid "INTERNAL_NAME_REQUIRES_CAPITAL"
msgstr ""

msgid "INVALID_DATA_TO_PLOT"
msgstr "Neplatné údaje na vykreslenie"

msgid "INVALID_ICON_PATH"
msgstr ""

msgid "INVALID_SAVE_NAME_POPUP"
msgstr ""

msgid "INVALID_SPECIES_NAME_POPUP"
msgstr ""

msgid "INVALID_TAG"
msgstr ""

msgid "INVALID_URL_FORMAT"
msgstr "Neplatný formát adresy URL"

msgid "INVALID_URL_SCHEME"
msgstr "Neplatná schéma adresy URL"

msgid "INVENTORY_ITEMS_ON_GROUND"
msgstr ""

#, fuzzy
msgid "INVENTORY_TITLE"
msgstr "\"{0}\" - {1}"

msgid "INVENTORY_TOGGLE_CRAFTING"
msgstr ""

msgid "INVENTORY_TOGGLE_GROUND"
msgstr ""

msgid "INVERTED"
msgstr ""

msgid "IN_PROTOTYPE"
msgstr ""

msgid "IRON"
msgstr "Železo"

#, fuzzy
msgid "IRON_OXIDATION"
msgstr "Príspevky"

#, fuzzy
msgid "ITCH_TOOLTIP"
msgstr "Opustiť hru"

msgid "ITEM_AT_2D_COORDINATES"
msgstr ""

#, fuzzy
msgid "ITEM_NAME_SEPARATOR"
msgstr "@"

msgid "JANUARY"
msgstr "Január"

msgid "JSON_DEBUG_MODE"
msgstr "Debugovací režim JSON:"

msgid "JSON_DEBUG_MODE_ALWAYS"
msgstr "Vždy"

msgid "JSON_DEBUG_MODE_AUTO"
msgstr "Automaticky"

msgid "JSON_DEBUG_MODE_NEVER"
msgstr "Nikdy"

msgid "JULY"
msgstr "Júl"

msgid "JUNE"
msgstr "Jún"

#, fuzzy
msgid "KEEP_CURRENT_SHORT"
msgstr "Súčasní vývojári"

#, fuzzy
msgid "KEEP_CURRENT_TOLERANCE_FLEXIBILITY_TOOLTIP"
msgstr "Pozastaviť hru"

#, fuzzy
msgid "KEEP_MIGRATION"
msgstr "Aeróbne Dýchanie"

msgid "KEY_BACK"
msgstr "Dozadu"

#, fuzzy
msgid "KEY_BACKTAB"
msgstr "Dozadu"

#, fuzzy
msgid "KEY_BINDING_CHANGE_CONFLICT"
msgstr ""
"Je tu kolízia s {0}.\n"
"Chceš odstrániť priradený kláves z {1}?"

msgid "KEY_BRING_UP_KEYBOARD"
msgstr ""

msgid "KEY_CLEAR"
msgstr "Clear (Vymazať)"

msgid "KEY_DELETE"
msgstr "Delete"

msgid "KEY_DOWN"
msgstr "Dole"

msgid "KEY_END"
msgstr "End"

msgid "KEY_ENTER"
msgstr "Enter"

msgid "KEY_FAVORITES"
msgstr "Obľúbené"

msgid "KEY_FORWARD"
msgstr "Dopredu"

#, fuzzy
msgid "KEY_GLOBE"
msgstr "Home"

msgid "KEY_HELP"
msgstr "Pomoc"

msgid "KEY_HOME"
msgstr "Home"

msgid "KEY_HOMEPAGE"
msgstr "Domovská stránka"

#, fuzzy
msgid "KEY_HYPER"
msgstr "Pomoc"

msgid "KEY_INSERT"
msgstr "Insert"

#, fuzzy
msgid "KEY_JIS_EISU"
msgstr "Insert"

#, fuzzy
msgid "KEY_JIS_KANA"
msgstr "Režim spánku"

msgid "KEY_LEFT"
msgstr "Doľava"

msgid "KEY_MENU"
msgstr "Menu"

#, fuzzy
msgid "KEY_META"
msgstr "Tab"

msgid "KEY_OPENURL"
msgstr "Otvoriť URL adresu"

msgid "KEY_PAUSE"
msgstr "Pause"

msgid "KEY_PRINT"
msgstr "Snímka obrazovky"

msgid "KEY_REFRESH"
msgstr "Obnoviť"

msgid "KEY_RIGHT"
msgstr "Doprava"

msgid "KEY_SEARCH"
msgstr "Hľadať"

msgid "KEY_STANDBY"
msgstr "Režim spánku"

msgid "KEY_STOP"
msgstr "Stop"

msgid "KEY_TAB"
msgstr "Tab"

msgid "KEY_UP"
msgstr "Hore"

msgid "KILO_ABBREVIATION"
msgstr "{0} tis"

msgid "KP0"
msgstr "Num 0"

msgid "KP1"
msgstr "Num 1"

msgid "KP2"
msgstr "Num 2"

msgid "KP3"
msgstr "Num 3"

msgid "KP4"
msgstr "Num 4"

msgid "KP5"
msgstr "Num 5"

msgid "KP6"
msgstr "Num 6"

msgid "KP7"
msgstr "Num 7"

msgid "KP8"
msgstr "Num 8"

msgid "KP9"
msgstr "Num 9"

msgid "KPADD"
msgstr "Num +"

msgid "KPDIVIDE"
msgstr "Num /"

msgid "KPENTER"
msgstr "Numerický Enter"

msgid "KPMULTIPLY"
msgstr "Num *"

msgid "KPPERIOD"
msgstr "Num ."

msgid "KPSUBTRACT"
msgstr "Num -"

msgid "LANGUAGE"
msgstr "Jazyk:"

msgid "LANGUAGE_TRANSLATION_PROGRESS"
msgstr "Tento jazyk je dokončený na {0}%"

msgid "LANGUAGE_TRANSLATION_PROGRESS_LOW"
msgstr "Na preklade tohto jazyka sa ešte pracuje ({0}% hotovo)"

msgid "LANGUAGE_TRANSLATION_PROGRESS_REALLY_LOW"
msgstr "Tento preklad nie je dokončený ({0}% hotovo) prosím pomôž nám s ním!"

#, fuzzy
msgid "LARGE_SULFUR_CHUNK"
msgstr "Malý kus železa"

#, fuzzy
msgid "LAST_ORGANELLE_DELETE_OPTION_DISABLED_TOOLTIP"
msgstr "Nedá sa odstrániť posledná organela"

msgid "LAUNCH0"
msgstr "Spustiť 0"

msgid "LAUNCH1"
msgstr "Spustiť 1"

msgid "LAUNCH2"
msgstr "Spustiť 2"

msgid "LAUNCH3"
msgstr "Spustiť 3"

msgid "LAUNCH4"
msgstr "Spustiť 4"

msgid "LAUNCH5"
msgstr "Spustiť 5"

msgid "LAUNCH6"
msgstr "Spustiť 6"

msgid "LAUNCH7"
msgstr "Spustiť 7"

msgid "LAUNCH8"
msgstr "Spustiť 8"

msgid "LAUNCH9"
msgstr "Spustiť 9"

msgid "LAUNCHA"
msgstr "Spustiť A"

msgid "LAUNCHB"
msgstr "Spustiť B"

msgid "LAUNCHC"
msgstr "Spustiť C"

msgid "LAUNCHD"
msgstr "Spustiť D"

msgid "LAUNCHE"
msgstr "Spustiť E"

msgid "LAUNCHF"
msgstr "Spustiť F"

msgid "LAUNCHMAIL"
msgstr "Mail"

msgid "LAUNCHMEDIA"
msgstr "Médiá"

msgid "LAWK_ONLY"
msgstr "Realistická hra"

msgid "LAWK_ONLY_EXPLANATION"
msgstr "obmedzuje časti a schopnosti iba na život, ako ho poznáme"

msgid "LEAD_ARTIST"
msgstr "Hlavný umelec"

msgid "LEAD_ARTISTS"
msgstr "Hlavní umelci"

msgid "LEAD_DEVELOPERS"
msgstr "Hlavný vývojár"

msgid "LEAD_GAME_DESIGNER"
msgstr "Vedúci herný dizajnér"

msgid "LEAD_GAME_DESIGNERS"
msgstr "Vedúci herní dizajnéri"

msgid "LEAD_OUTREACH_PEOPLE"
msgstr "Vedúci kontaktu s komunitou"

msgid "LEAD_OUTREACH_PERSON"
msgstr "Vedúci kontaktu s komunitou"

msgid "LEAD_PROGRAMMER"
msgstr "Hlavný programátor"

msgid "LEAD_PROGRAMMERS"
msgstr "Hlavní programátori"

msgid "LEAD_PROJECT_MANAGER"
msgstr "Vedúci projektový manažér"

msgid "LEAD_PROJECT_MANAGERS"
msgstr "Vedúci projektoví manažéri"

msgid "LEAD_TESTER"
msgstr "Hlavný tester"

msgid "LEAD_TESTERS"
msgstr "Hlavní testeri"

msgid "LEAD_THEORIST"
msgstr "Hlavný teoretik"

msgid "LEAD_THEORISTS"
msgstr "Hlavní teoretici"

msgid "LEFT_ARROW"
msgstr "←"

msgid "LEFT_MOUSE"
msgstr "Ľavé tlačidlo myši"

msgid "LICENSES"
msgstr "Licencie"

msgid "LICENSES_COVERING_THRIVE"
msgstr "Licencie pokrývajúce časti Thrive sú zobrazené tu"

msgid "LIFE_ORIGIN"
msgstr "Pôvod života"

msgid "LIFE_ORIGIN_EXPLANATION"
msgstr "(začiatočná poloha)"

#, fuzzy
msgid "LIFE_ORIGIN_PANSPERMIA"
msgstr "Panspermia (náhodne)"

msgid "LIFE_ORIGIN_POND"
msgstr "Teplé jazierko"

msgid "LIFE_ORIGIN_TOOLTIP"
msgstr "Niektoré možnosti môžu byť vypnuté, ak je realistický režim zapnutý"

msgid "LIFE_ORIGIN_VENTS"
msgstr "Hydrotermálne prieduchy"

msgid "LIGHT"
msgstr "Svetlo"

msgid "LIGHT_LEVEL_AVERAGE"
msgstr ""

#, fuzzy
msgid "LIGHT_LEVEL_CURRENT"
msgstr "Skrolovať doprava"

msgid "LIGHT_LEVEL_DAY"
msgstr ""

msgid "LIGHT_LEVEL_LABEL_AT_NOON"
msgstr ""

#, fuzzy
msgid "LIGHT_LEVEL_NIGHT"
msgstr "Skrolovať doprava"

#, fuzzy
msgid "LIGHT_MAX"
msgstr "Svetlo"

msgid "LIMIT_EXTREME"
msgstr "Extrémny"

#, fuzzy
msgid "LIMIT_GROWTH_RATE"
msgstr "Normálny"

#, fuzzy
msgid "LIMIT_GROWTH_RATE_EXPLANATION"
msgstr "(rýchlosť, akou druhy AI mutujú)"

msgid "LIMIT_HUGE"
msgstr "Obrovský"

msgid "LIMIT_LARGE"
msgstr "Veľký"

msgid "LIMIT_NORMAL"
msgstr "Normálny"

msgid "LIMIT_SMALL"
msgstr "Malý"

msgid "LIMIT_TINY"
msgstr "Maličký"

msgid "LIMIT_VERY_LARGE"
msgstr "Veľmi veľký"

msgid "LIMIT_VERY_SMALL"
msgstr "Veľmi malý"

#, fuzzy
msgid "LINE_COLOUR"
msgstr "Farba čiary:"

#, fuzzy
msgid "LINKS_TITLE"
msgstr "Chýba názov"

msgid "LIPASE"
msgstr "Lipáza"

msgid "LIPASE_DESCRIPTION"
msgstr ""

msgid "LOAD"
msgstr "Načítať"

msgid "LOADING"
msgstr "Načítanie"

msgid "LOADING_DOT_DOT_DOT"
msgstr "Načítavanie..."

msgid "LOADING_GAME"
msgstr "Načítanie hry"

#, fuzzy
msgid "LOADING_GRAPHICS_SHADERS"
msgstr "Načítanie hry"

#, fuzzy
msgid "LOADING_MACROSCOPIC_EDITOR"
msgstr "Načítavanie editora mikróbov"

msgid "LOADING_MICROBE_EDITOR"
msgstr "Načítavanie editora mikróbov"

#, fuzzy
msgid "LOADING_MICROBE_STAGE"
msgstr "Fáza Mikróbov"

msgid "LOADING_MULTICELLULAR_EDITOR"
msgstr ""

#, fuzzy
msgid "LOADING_MULTICELLULAR_STAGE"
msgstr "Fáza Mnohobunkovcov"

#, fuzzy
msgid "LOADING_STAGE"
msgstr "Načítanie hry"

#, fuzzy
msgid "LOADING_STAGE_ASSETS"
msgstr "Načítanie hry"

msgid "LOAD_FINISHED"
msgstr "Načítanie dokončené"

msgid "LOAD_GAME"
msgstr "Načítať hru"

msgid "LOAD_GAME_BUTTON_TOOLTIP"
msgstr "Načítať predošlé uložené hry"

msgid "LOAD_INCOMPATIBLE_PROTOTYPE_WARNING"
msgstr ""

msgid "LOAD_INCOMPATIBLE_SAVE_PROMPT"
msgstr ""

msgid "LOAD_INCOMPATIBLE_SAVE_WARNING"
msgstr ""

msgid "LOAD_INVALID_SAVE_PROMPT"
msgstr ""

msgid "LOAD_INVALID_SAVE_WARNING"
msgstr ""

msgid "LOCAL_INITIAL_LETTER"
msgstr "L"

msgid "LOCK_DAY_NIGHT_CYCLE"
msgstr ""

#, fuzzy
msgid "LOWER_SCALE_INCREASES_PERFORMANCE"
msgstr "(vyššie hodnoty zvyšujú výkon)"

msgid "LOWER_VALUE_MAKES_SHARPER_IMAGE"
msgstr ""

#, fuzzy
msgid "LOW_MENU_PERFORMANCE"
msgstr "Výkon"

#, fuzzy
msgid "LOW_MENU_PERFORMANCE_DESCRIPTION"
msgstr "Používa [thrive:compound type=\"atp\"][/thrive:compound] na zvýšenie rýchlosti pohybu bunky."

msgid "LOW_QUALITY_BACKGROUND_BLUR"
msgstr ""

msgid "LOW_QUALITY_BACKGROUND_BLUR_TOOLTIP"
msgstr ""

msgid "LUCIFERASE"
msgstr ""

#, fuzzy
msgid "LUCIFERASE_SYNTHESIS"
msgstr "Chemosyntéza"

msgid "LYSOSOME"
msgstr "Lyzozóm"

msgid "LYSOSOME_DESCRIPTION"
msgstr ""

msgid "LYSOSOME_PROCESSES_DESCRIPTION"
msgstr ""

#, fuzzy
msgid "MACROLIDE_SYNTHESIS"
msgstr "Chemosyntéza"

#, fuzzy
msgid "MACROSCOPIC"
msgstr "Stať sa makroskopickým ({0}/{1})"

#, fuzzy
msgid "MACROSCOPIC_STAGE"
msgstr "Fáza Mikróbov"

msgid "MANUALLY_SET_TIME"
msgstr ""

#, fuzzy
msgid "MAP"
msgstr "ATP"

msgid "MARCH"
msgstr "Marec"

msgid "MARINE_SNOW"
msgstr "Morský sneh"

msgid "MASTER_VOLUME"
msgstr "Celková hlasitosť"

#, fuzzy
msgid "MASTODON_TOOLTIP"
msgstr "Pozastaviť hru"

#, fuzzy
msgid "MAX_CACHE_SIZE_TOOLTIP"
msgstr "Pozastaviť hru"

msgid "MAX_FPS"
msgstr "Maximálny počet snímkov za sekundu:"

msgid "MAX_FPS_NO_LIMIT"
msgstr "Neobmedzené"

#, fuzzy
msgid "MAX_SIZE_COLON"
msgstr "Veľkosť:"

msgid "MAX_SPAWNED_ENTITIES"
msgstr "Maximálny počet entít:"

msgid "MAX_VISIBLE_DATASET_WARNING"
msgstr "Nie je povolené zobraziť viac ako {0} dátových súborov!"

msgid "MAY"
msgstr "Máj"

#, fuzzy
msgid "MECHANICS_BUTTON"
msgstr "Zahodiť a pokračovať"

msgid "MEDIANEXT"
msgstr "Ďalšia"

msgid "MEDIAPLAY"
msgstr "Prehrať"

msgid "MEDIAPREVIOUS"
msgstr "Predchádzajúca"

msgid "MEDIARECORD"
msgstr "Nahrať"

msgid "MEDIASTOP"
msgstr "Zastaviť"

#, fuzzy
msgid "MEDIUM_SULFUR_CHUNK"
msgstr "Malý kus železa"

msgid "MEGA_YEARS"
msgstr "Miliónov rokov"

#, fuzzy
msgid "MELANOSOME"
msgstr "Metabolozómy"

#, fuzzy
msgid "MELANOSOME_DESCRIPTION"
msgstr "Popis módu:"

#, fuzzy
msgid "MELANOSOME_PROCESSES_DESCRIPTION"
msgstr "Premieňa [thrive:compound type=\"glucose\"]glukózu[/thrive:compound] na [thrive:compound type=\"atp\"][/thrive:compound]. Množstvo závisí od koncentrácie [thrive:compound type=\"oxygen\"]kyslíka[/thrive:compound]."

msgid "MEMBRANE"
msgstr "Membrána"

msgid "MEMBRANE_RIGIDITY"
msgstr "Tuhosť membrány"

msgid "MEMBRANE_TYPES"
msgstr "Typy membrán"

msgid "MENU"
msgstr "Menu"

msgid "MESOPELAGIC"
msgstr "Mezopelagiál"

msgid "METABOLOSOMES"
msgstr "Metabolozómy"

msgid "METABOLOSOMES_DESCRIPTION"
msgstr ""

msgid "METABOLOSOMES_PROCESSES_DESCRIPTION"
msgstr "Premieňa [thrive:compound type=\"glucose\"]glukózu[/thrive:compound] na [thrive:compound type=\"atp\"][/thrive:compound]. Množstvo závisí od koncentrácie [thrive:compound type=\"oxygen\"]kyslíka[/thrive:compound]."

#, fuzzy
msgid "META_THREADS_TOOLTIP"
msgstr "Pozastaviť hru"

msgid "METEOR_IMPACT_EVENT"
msgstr ""

msgid "METEOR_STRIKE_START_EVENT_LOG_PLURAL"
msgstr ""

msgid "METEOR_STRIKE_START_EVENT_LOG_SINGULAR"
msgstr ""

msgid "METRICS"
msgstr "Výkonnostné metriky"

#, fuzzy
msgid "METRICS_CONTENT"
msgstr ""
"Čas spracovania: {0} s\n"
"Fyzikálny čas: {1} s\n"
"Entity: {2} Iné: {3}\n"
"Spawnuté: {4} Despawnuté: {5}\n"
"Použité uzly: {6}\n"
"Použitá pamäť: {7}\n"
"GPU pamäť: {8}\n"
"Vykreslené objekty: {9}\n"
"Draw Calls: {10} 2D: {11}\n"
"Vykreslené vrcholy: {12}\n"
"Zmeny materiálu: {13}\n"
"Zmeny tieňovača: {14}\n"
"Osirotené uzly: {15}\n"
"Latencia zvuku: {16} ms\n"
"Celkovy počet vlákien: {17}\n"
"Celkový čas CPU: {18}"

msgid "MIB_VALUE"
msgstr "{0} MiB (mebibyte)"

msgid "MICHE"
msgstr ""

#, fuzzy
msgid "MICHES_FOR_PATCH"
msgstr "Presunúť sa na toto miesto"

#, fuzzy
msgid "MICHE_AVOID_PREDATION_SELECTION_PRESSURE"
msgstr "[b][u]{0}[/u][/b] sa oddelil od [b][u]{1}[/u][/b] ako nový druh v dôsledku rôznych selekčných tlakov"

msgid "MICHE_CHUNK_PRESSURE"
msgstr ""

#, fuzzy
msgid "MICHE_COMPOUND_CLOUD_PRESSURE"
msgstr "Oblaky zlúčenín"

msgid "MICHE_COMPOUND_EFFICIENCY_PRESSURE"
msgstr ""

#, fuzzy
msgid "MICHE_DETAIL_TEXT"
msgstr "{0} (x{1})"

msgid "MICHE_ENVIRONMENTAL_COMPOUND_PRESSURE"
msgstr ""

#, fuzzy
msgid "MICHE_ENVIRONMENTAL_TOLERANCE"
msgstr "Životné prostredie"

msgid "MICHE_MAINTAIN_COMPOUND_PRESSURE"
msgstr ""

msgid "MICHE_METABOLIC_STABILITY_PRESSURE"
msgstr ""

msgid "MICHE_NO_OP_PRESSURE"
msgstr ""

msgid "MICHE_PREDATION_EFFECTIVENESS_PRESSURE"
msgstr ""

#, fuzzy
msgid "MICHE_PREDATOR_ROOT_PRESSURE"
msgstr "Dravosť {0}"

msgid "MICHE_ROOT_PRESSURE"
msgstr ""

msgid "MICHE_TREE"
msgstr ""

#, fuzzy
msgid "MICROBE"
msgstr "Fáza Mikróbov"

#, fuzzy
msgid "MICROBES_COUNT"
msgstr "Fáza Mikróbov"

#, fuzzy
msgid "MICROBE_BENCHMARK"
msgstr "Editor Mikróbov"

#, fuzzy
msgid "MICROBE_CAMERA_TILT_EFFECT"
msgstr "Štatistika organizmu"

msgid "MICROBE_EDITOR"
msgstr "Editor Mikróbov"

#, fuzzy
msgid "MICROBE_ENZYME_STATISTICS"
msgstr "Štatistika organizmu"

msgid "MICROBE_FREEBUILD_EDITOR"
msgstr "Neobmedzený editor mikróbov"

#, fuzzy
msgid "MICROBE_LOADING_TIP_1"
msgstr "Chybu opravíš stlačením tlačidla Zrušiť v editore"

#, fuzzy
msgid "MICROBE_LOADING_TIP_10"
msgstr "Chybu opravíš stlačením tlačidla Zrušiť v editore"

#, fuzzy
msgid "MICROBE_LOADING_TIP_11"
msgstr "Chybu opravíš stlačením tlačidla Zrušiť v editore"

#, fuzzy
msgid "MICROBE_LOADING_TIP_12"
msgstr "Chybu opravíš stlačením tlačidla Zrušiť v editore"

#, fuzzy
msgid "MICROBE_LOADING_TIP_13"
msgstr "Chybu opravíš stlačením tlačidla Zrušiť v editore"

#, fuzzy
msgid "MICROBE_LOADING_TIP_14"
msgstr "Chybu opravíš stlačením tlačidla Zrušiť v editore"

#, fuzzy
msgid "MICROBE_LOADING_TIP_15"
msgstr "Chybu opravíš stlačením tlačidla Zrušiť v editore"

#, fuzzy
msgid "MICROBE_LOADING_TIP_16"
msgstr "Chybu opravíš stlačením tlačidla Zrušiť v editore"

#, fuzzy
msgid "MICROBE_LOADING_TIP_17"
msgstr "Chybu opravíš stlačením tlačidla Zrušiť v editore"

#, fuzzy
msgid "MICROBE_LOADING_TIP_18"
msgstr "Chybu opravíš stlačením tlačidla Zrušiť v editore"

#, fuzzy
msgid "MICROBE_LOADING_TIP_19"
msgstr "Chybu opravíš stlačením tlačidla Zrušiť v editore"

#, fuzzy
msgid "MICROBE_LOADING_TIP_2"
msgstr "Chybu opravíš stlačením tlačidla Zrušiť v editore"

#, fuzzy
msgid "MICROBE_LOADING_TIP_20"
msgstr "Chybu opravíš stlačením tlačidla Zrušiť v editore"

#, fuzzy
msgid "MICROBE_LOADING_TIP_21"
msgstr "Chybu opravíš stlačením tlačidla Zrušiť v editore"

#, fuzzy
msgid "MICROBE_LOADING_TIP_22"
msgstr "Chybu opravíš stlačením tlačidla Zrušiť v editore"

#, fuzzy
msgid "MICROBE_LOADING_TIP_3"
msgstr "Chybu opravíš stlačením tlačidla Zrušiť v editore"

#, fuzzy
msgid "MICROBE_LOADING_TIP_4"
msgstr "Chybu opravíš stlačením tlačidla Zrušiť v editore"

#, fuzzy
msgid "MICROBE_LOADING_TIP_5"
msgstr "Chybu opravíš stlačením tlačidla Zrušiť v editore"

#, fuzzy
msgid "MICROBE_LOADING_TIP_6"
msgstr "Chybu opravíš stlačením tlačidla Zrušiť v editore"

#, fuzzy
msgid "MICROBE_LOADING_TIP_7"
msgstr "Chybu opravíš stlačením tlačidla Zrušiť v editore"

#, fuzzy
msgid "MICROBE_LOADING_TIP_8"
msgstr "Chybu opravíš stlačením tlačidla Zrušiť v editore"

#, fuzzy
msgid "MICROBE_LOADING_TIP_9"
msgstr "Chybu opravíš stlačením tlačidla Zrušiť v editore"

#, fuzzy
msgid "MICROBE_MEMBRANE_PERCENTAGE_STATISTICS"
msgstr "Štatistika organizmu"

#, fuzzy
msgid "MICROBE_MEMBRANE_STATISTICS"
msgstr "Štatistika organizmu"

#, fuzzy
msgid "MICROBE_ORGANELLE_STATISTICS"
msgstr "Štatistika organizmu"

#, fuzzy
msgid "MICROBE_ORGANELLE_UPGRADES_STATISTICS"
msgstr "Štatistika organizmu"

#, fuzzy
msgid "MICROBE_RIPPLE_EFFECT"
msgstr "Štatistika organizmu"

#, fuzzy
msgid "MICROBE_SPECIES_DETAIL_TEXT"
msgstr "[b][u]{0}[/u][/b] vyhynul!"

msgid "MICROBE_STAGE"
msgstr "Fáza Mikróbov"

#, fuzzy
msgid "MICROBE_STAGE_BECOME_MULTICELLULAR_TEXT"
msgstr "Stať sa viacbunkovým ({0}/{1})"

msgid "MICROBE_STAGE_COLLECT_TEXT"
msgstr ""

msgid "MICROBE_STAGE_CONTROL_TEXT"
msgstr ""

msgid "MICROBE_STAGE_CONTROL_TEXT_CONTROLLER"
msgstr ""

msgid "MICROBE_STAGE_HEALTH_TEXT"
msgstr ""

msgid "MICROBE_STAGE_INITIAL"
msgstr ""

#, fuzzy
msgid "MICROBE_STAGE_INITIAL_PANSPERMIA"
msgstr "[b][u]{0}[/u][/b] vyhynul!"

#, fuzzy
msgid "MICROBE_STAGE_INITIAL_POND"
msgstr "[b][u]{0}[/u][/b] vyhynul!"

#, fuzzy
msgid "MICROBE_STAGE_ORGANELLE_DIVISION"
msgstr "Štatistika organizmu"

msgid "MIDDLE_MOUSE"
msgstr "Tlačidlo kolieska myši"

#, fuzzy
msgid "MIGRATION_FAILED_TO_ADD"
msgstr "Vytvorenie modu zlyhalo"

#, fuzzy
msgid "MIGRATION_MANAGER"
msgstr "Vytvorenie modu zlyhalo"

msgid "MIGRATION_STATUS_DESTINATION_NOT_SELECTED"
msgstr ""

msgid "MIGRATION_STATUS_TEXT"
msgstr ""

#, fuzzy
msgid "MIGRATION_STEP_DESTINATION_EXPLANATION"
msgstr "(začiatočná poloha)"

msgid "MIGRATION_STEP_ONLY_ONE_ALLOWED"
msgstr ""

#, fuzzy
msgid "MIGRATION_STEP_POPULATION_EXPLANATION"
msgstr "(náklady na organely, membrány a ďalšie predmety v editore)"

#, fuzzy
msgid "MIGRATION_STEP_SOURCE_EXPLANATION"
msgstr "(náklady na organely, membrány a ďalšie predmety v editore)"

#, fuzzy
msgid "MIGRATION_TOOLTIP"
msgstr "Pozastaviť hru"

msgid "MILLION_ABBREVIATION"
msgstr "{0} mil"

msgid "MINIMUM_AMOUNT_TO_FIND"
msgstr "Minimálne množstvo na detekciu:"

msgid "MINIMUM_VERSION"
msgstr "Minimum:"

msgid "MIN_VISIBLE_DATASET_WARNING"
msgstr "Nie je povolené zobraziť menej ako {0} dátových súborov!"

msgid "MISC"
msgstr "Rôzne"

msgid "MISCELLANEOUS"
msgstr "Rôzne"

#, fuzzy
msgid "MISCELLANEOUS_3D_STAGE"
msgstr "Rôzne"

#, fuzzy
msgid "MISC_FUN"
msgstr "Rôzne"

msgid "MISSING_DESCRIPTION"
msgstr "Chýba popis"

msgid "MISSING_OR_INVALID_REQUIRED_FIELD"
msgstr ""

msgid "MISSING_TITLE"
msgstr "Chýba názov"

msgid "MITOCHONDRION"
msgstr "Mitochondria"

msgid "MITOCHONDRION_DESCRIPTION"
msgstr ""

msgid "MITOCHONDRION_PROCESSES_DESCRIPTION"
msgstr ""

#, fuzzy
msgid "MIXED_DOT_DOT_DOT"
msgstr "..."

msgid "MODDING_INSTRUCTIONS_ON"
msgstr ""

msgid "MODELS"
msgstr "Modely"

msgid "MODE_CAN_BE_CHANGED_IN_OPTIONS"
msgstr ""

msgid "MODIFY"
msgstr "Upraviť"

msgid "MODIFY_ORGANELLE"
msgstr "Upraviť organelu"

msgid "MODIFY_TYPE"
msgstr "Upraviť typ"

msgid "MODS"
msgstr "Módy"

msgid "MODS_INSTALLED_BUT_NOT_ENABLED"
msgstr ""

msgid "MOD_ASSEMBLY"
msgstr ""

msgid "MOD_ASSEMBLY_CLASS"
msgstr ""

#, fuzzy
msgid "MOD_ASSEMBLY_CLASS_CREATION_FAILED"
msgstr "Vytvorenie modu zlyhalo"

msgid "MOD_ASSEMBLY_CLASS_NOT_FOUND"
msgstr ""

msgid "MOD_ASSEMBLY_INIT_CALL_FAILED"
msgstr ""

msgid "MOD_ASSEMBLY_LOAD_CALL_FAILED_EXCEPTION"
msgstr ""

msgid "MOD_ASSEMBLY_LOAD_EXCEPTION"
msgstr ""

msgid "MOD_ASSEMBLY_UNLOAD_CALL_FAILED"
msgstr ""

msgid "MOD_ASSEMBLY_UNLOAD_CALL_FAILED_EXCEPTION"
msgstr ""

msgid "MOD_AUTHOR"
msgstr "Autor módu:"

msgid "MOD_AUTO_HARMONY"
msgstr ""

#, fuzzy
msgid "MOD_CREATION_FAILED"
msgstr "Vytvorenie modu zlyhalo"

msgid "MOD_DESCRIPTION"
msgstr "Popis módu:"

#, fuzzy
msgid "MOD_EXTENDED_DESCRIPTION"
msgstr "Dlhý popis módu:"

msgid "MOD_HARMONY_LOAD_FAILED_EXCEPTION"
msgstr ""

msgid "MOD_HARMONY_UNLOAD_FAILED_EXCEPTION"
msgstr ""

msgid "MOD_HAS_NO_LOADABLE_RESOURCES"
msgstr ""

msgid "MOD_ICON_FILE"
msgstr "Súbor s ikonou:"

#, fuzzy
msgid "MOD_INFO_URL"
msgstr "Mod Info URL:"

msgid "MOD_INTERNAL_NAME"
msgstr "Interný názov (priečinku):"

msgid "MOD_LICENSE"
msgstr "Licencia módu:"

msgid "MOD_LOAD_ERRORS"
msgstr "Chyba načítania režimu"

msgid "MOD_LOAD_ERRORS_OCCURRED"
msgstr "Pri načítaní jedného alebo viac režimov došlo k chybám. Protokoly môžu obsahovať ďalšie informácie."

msgid "MOD_LOAD_OR_UNLOAD_ERRORS_OCCURRED"
msgstr ""

msgid "MOD_LOAD_UNLOAD_CAVEATS"
msgstr ""

msgid "MOD_LOAD_UNLOAD_RESTART"
msgstr ""

msgid "MOD_MAXIMUM_THRIVE"
msgstr "Maximálna podporovaná verzia Thrive:"

msgid "MOD_MINIMUM_THRIVE"
msgstr "Minimálna požadovaná verzia Thrive:"

msgid "MOD_NAME"
msgstr "Názov módu:"

#, fuzzy
msgid "MOD_PCK_NAME"
msgstr "Mod .pck Súbor:"

msgid "MOD_RECOMMENDED_THRIVE"
msgstr "Odporúčaná verzia Thrive:"

#, fuzzy
msgid "MOD_TO_UPLOAD"
msgstr "Mod na nahranie:"

#, fuzzy
msgid "MOD_UPLOADER"
msgstr "Nahrávač módov"

msgid "MOD_VERSION"
msgstr "Verzia modu:"

msgid "MORE_INFO"
msgstr "Zobraziť viac informácií"

#, fuzzy
msgid "MORE_INFO_PROMPT"
msgstr "Zobraziť viac informácií"

msgid "MOUSE_EDGE_PANNING_OPTION"
msgstr ""

msgid "MOUSE_LOOK_SENSITIVITY"
msgstr ""

msgid "MOUSE_SENSITIVITY_WINDOW_SIZE_ADJUSTMENT"
msgstr ""

msgid "MOVE"
msgstr ""

msgid "MOVEMENT"
msgstr "Pohyb"

msgid "MOVE_ATTEMPTS_PER_SPECIES"
msgstr ""

msgid "MOVE_BACKWARDS"
msgstr "Pohyb dozadu"

msgid "MOVE_DOWN_OR_CROUCH"
msgstr "Pohyb dole alebo čupieť"

msgid "MOVE_FORWARD"
msgstr "Pohyb dopredu"

#, fuzzy
msgid "MOVE_ITEM_DOWN"
msgstr "Mod na nahranie:"

#, fuzzy
msgid "MOVE_ITEM_UP"
msgstr "Pohyb doprava"

msgid "MOVE_LEFT"
msgstr "Pohyb doľava"

msgid "MOVE_ORGANELLE"
msgstr "Premiestniť organelu"

msgid "MOVE_RIGHT"
msgstr "Pohyb doprava"

#, fuzzy
msgid "MOVE_TO_ANY_PATCH"
msgstr "Presunúť sa na toto miesto"

#, fuzzy
msgid "MOVE_TO_LAND"
msgstr "Mod na nahranie:"

#, fuzzy
msgid "MOVE_TO_MACROSCOPIC_TOOLTIP"
msgstr "Stať sa makroskopickým ({0}/{1})"

msgid "MOVE_TO_MULTICELLULAR_STAGE_TOOLTIP"
msgstr ""

#, fuzzy
msgid "MOVE_TO_THIS_PATCH"
msgstr "Presunúť sa na toto miesto"

msgid "MOVE_UP_OR_JUMP"
msgstr "Pohyb hore alebo skok"

msgid "MOVING_TO_AWAKENING_PROTOTYPE"
msgstr ""

msgid "MOVING_TO_AWAKENING_PROTOTYPE_TITLE"
msgstr ""

msgid "MOVING_TO_LAND_PROTOTYPE"
msgstr ""

msgid "MOVING_TO_LAND_PROTOTYPE_TITLE"
msgstr ""

msgid "MOVING_TO_SOCIETY_STAGE"
msgstr ""

msgid "MP_COST"
msgstr "{0} BM"

msgid "MUCILAGE"
msgstr ""

#, fuzzy
msgid "MUCILAGE_SYNTHESIS"
msgstr "Chemosyntéza"

#, fuzzy
msgid "MUCOCYST_ACTION_TOOLTIP"
msgstr "Pozastaviť hru"

#, fuzzy
msgid "MULTICELLULAR"
msgstr "Mnohobunkový"

msgid "MULTICELLULAR_EDITOR"
msgstr "Editor Mnohobunkovcov"

#, fuzzy
msgid "MULTICELLULAR_FREEBUILD_EDITOR"
msgstr "Editor Mnohobunkovcov"

#, fuzzy
msgid "MULTICELLULAR_LOADING_TIP_1"
msgstr "Editor Mnohobunkovcov"

msgid "MULTICELLULAR_STAGE"
msgstr "Fáza Mnohobunkovcov"

msgid "MULTIPLE_CELLS"
msgstr "Viac buniek"

msgid "MULTIPLE_METABALLS"
msgstr ""

msgid "MULTIPLE_ORGANELLES"
msgstr ""

msgid "MULTISAMPLE_ANTI_ALIASING"
msgstr "Viacvzorové vyhladzovanie:"

msgid "MULTITHREADED_SIMULATION_ENABLED"
msgstr ""

#, fuzzy
msgid "MULTITHREADED_SIMULATION_EXPLANATION"
msgstr "(začiatočná poloha)"

msgid "MUSEUM_WELCOME_TEXT"
msgstr ""

msgid "MUSIC"
msgstr "Hudba"

msgid "MUSIC_VOLUME"
msgstr "Hlasitosť hudby"

#, fuzzy
msgid "MUTATIONS_PER_SPECIES"
msgstr "Body mutácie"

msgid "MUTATION_COST_MULTIPLIER"
msgstr "Násobiteľ nákladov na mutáciu"

msgid "MUTATION_COST_MULTIPLIER_EXPLANATION"
msgstr "(náklady na organely, membrány a ďalšie predmety v editore)"

msgid "MUTATION_POINTS"
msgstr "Body mutácie"

msgid "MUTE"
msgstr "Stlmiť"

msgid "NAME"
msgstr "Meno:"

#, fuzzy
msgid "NAME_LABEL_CITY"
msgstr "Bióm: {0}"

#, fuzzy
msgid "NAME_LABEL_FLEET"
msgstr "Bióm: {0}"

msgid "NAME_LABEL_STRUCTURE_UNFINISHED"
msgstr ""

#, fuzzy
msgid "NATIVE_THREAD_ADVICE_TOOLTIP"
msgstr "Súčasné vlákna:"

#, fuzzy
msgid "NEGATIVE_ATP_BALANCE"
msgstr "Záporná bilancia ATP"

msgid "NEGATIVE_ATP_BALANCE_TEXT"
msgstr ""

msgid "NEW"
msgstr "Nový"

msgid "NEWER_VERSION_LOADING_WARNING"
msgstr ""

msgid "NEWS"
msgstr ""

msgid "NEW_GAME"
msgstr "Nová hra"

msgid "NEW_GAME_BUTTON_TOOLTIP"
msgstr "Začať novú hru"

msgid "NEW_GAME_SETTINGS_PERFORMANCE_OPTIONS_INFO"
msgstr ""

#, fuzzy
msgid "NEW_MOD_DEFAULT_DESCRIPTION"
msgstr "Môj úžasný mod"

msgid "NEW_NAME"
msgstr "Nové meno"

msgid "NEW_NAME_COLON"
msgstr "Nové meno:"

msgid "NEXT_CAPITAL"
msgstr "ĎALEJ"

msgid "NEXT_EDITOR_TAB"
msgstr ""

msgid "NITROGEN"
msgstr "Dusík"

msgid "NITROGENASE"
msgstr "Nitrogenáza"

msgid "NITROGENASE_DESCRIPTION"
msgstr ""

msgid "NITROGENASE_PROCESSES_DESCRIPTION"
msgstr "Premieňa [thrive:compound type=\"atp\"][/thrive:compound] na [thrive:compound type=\"ammonia\"][/thrive:compound]. Množstvo závisí od koncentrácie[thrive:compound type=\"nitrogen\"]dusíka[/thrive:compound]."

msgid "NITROPLAST"
msgstr "Plastid fixujúci dusík"

msgid "NITROPLAST_DESCRIPTION"
msgstr ""

msgid "NITROPLAST_PROCESSES_DESCRIPTION"
msgstr ""

msgid "NONE"
msgstr "Žiadne"

msgid "NORMAL"
msgstr "Normálne"

msgid "NORMAL_MEMBRANE_DESCRIPTION"
msgstr ""

msgid "NOTHING_HERE"
msgstr "Tu nič nie je"

msgid "NOTHING_TO_INTERACT_WITH"
msgstr ""

#, fuzzy
msgid "NOTICE_BINDING_OUT_OF_ATP"
msgstr "Prepnúť spájanie"

msgid "NOTICE_DAMAGED_BY_NO_ATP"
msgstr ""

msgid "NOTICE_ENGULFING_OUT_OF_ATP"
msgstr ""

msgid "NOTICE_ENGULF_DAMAGE_FROM_TOXIN"
msgstr ""

msgid "NOTICE_ENGULF_MISSING_ENZYME"
msgstr ""

msgid "NOTICE_ENGULF_SIZE_TOO_SMALL"
msgstr ""

msgid "NOTICE_ENGULF_STORAGE_FULL"
msgstr ""

msgid "NOTICE_HIT_BY_ATP_TOXIN"
msgstr ""

#, fuzzy
msgid "NOTICE_HIT_BY_BASE_MOVEMENT_TOXIN"
msgstr "Základný pohyb"

msgid "NOTICE_RADIATION_DAMAGE"
msgstr ""

msgid "NOTICE_READY_TO_EDIT"
msgstr ""

msgid "NOT_ADAPTED_TO_CURRENT_PATCH"
msgstr ""

#, fuzzy
msgid "NOT_STARTED_DOT"
msgstr "Prerušené."

msgid "NOVEMBER"
msgstr "November"

#, fuzzy
msgid "NO_AI"
msgstr "Žiadne AI"

msgid "NO_DATA_TO_SHOW"
msgstr "Žiadne údaje na zobrazenie"

msgid "NO_EVENTS_RECORDED"
msgstr "Žiadne zaznamenané udalosti"

#, fuzzy
msgid "NO_FOSSIL_DIRECTORY"
msgstr "Priečinok snímkov obrazovky nebol nájdený"

#, fuzzy
msgid "NO_MODS_ENABLED"
msgstr "Vypnuté"

msgid "NO_ORGANELLE_PROCESSES"
msgstr "Žiadne procesy"

msgid "NO_SAVEGAMES_FOUND"
msgstr ""

msgid "NO_SAVE_DIRECTORY"
msgstr ""

msgid "NO_SCREENSHOT_DIRECTORY"
msgstr "Priečinok snímkov obrazovky nebol nájdený"

#, fuzzy
msgid "NO_SELECTED_MOD"
msgstr "Žiadny vybraný mod"

#, fuzzy
msgid "NO_SUGGESTION"
msgstr "Rozlíšenie:"

msgid "NUCLEUS"
msgstr "Jadro"

msgid "NUCLEUS_DELETE_OPTION_DISABLED_TOOLTIP"
msgstr ""

msgid "NUCLEUS_DESCRIPTION"
msgstr ""

msgid "NUCLEUS_SMALL_DESCRIPTION"
msgstr ""

msgid "NUMLOCK"
msgstr "Num Lock"

#, fuzzy
msgid "NUTRIENT_COST_TOOLTIP"
msgstr "Pozastaviť hru"

msgid "N_A"
msgstr "N/A"

msgid "N_A_MP"
msgstr "N/A MP"

#, fuzzy
msgid "N_TIMES"
msgstr "2x"

msgid "OCTOBER"
msgstr "Október"

msgid "OFF"
msgstr ""

msgid "OFFICIAL_WEBSITE"
msgstr ""

#, fuzzy
msgid "OFFICIAL_WEBSITE_BUTTON_TOOLTIP"
msgstr "Samovražda"

msgid "OK"
msgstr "OK"

msgid "OLDER_VERSION_LOADING_WARNING"
msgstr ""

#, fuzzy
msgid "OPENGL_MODE_WARNING"
msgstr "Varovanie režimu GLES2"

#, fuzzy
msgid "OPENGL_MODE_WARNING_EXPLANATION"
msgstr "Spúšťaš Thrive pomocou vykresľovača GLES2. Táto možnosť nie je otestovaná a môže spôsobiť problémy. Skús si aktualizovať svoje grafické ovládače alebo vynútiť použitie AMD alebo Nvidia grafiky pre spustenie Thrive."

msgid "OPEN_FOLDER"
msgstr "Otvoriť priečinok"

#, fuzzy
msgid "OPEN_FOSSIL_FOLDER"
msgstr "Otvoriť priečinok protokolov"

msgid "OPEN_FOSSIL_IN_FREEBUILD_WARNING"
msgstr ""

#, fuzzy
msgid "OPEN_GOD_TOOLS"
msgstr "Otvoriť URL Info"

msgid "OPEN_HELP_SCREEN"
msgstr "Otvoriť nápovedu"

#, fuzzy
msgid "OPEN_IN_FREEBUILD"
msgstr "Voľná stavba"

msgid "OPEN_LOGS_FOLDER"
msgstr "Otvoriť priečinok protokolov"

#, fuzzy
msgid "OPEN_MOD_URL"
msgstr "Otvoriť URL Info"

#, fuzzy
msgid "OPEN_ORGANELLES_PAGE"
msgstr "Otvoriť ponuku organel"

msgid "OPEN_ORGANELLE_MENU"
msgstr "Otvoriť ponuku organel"

#, fuzzy
msgid "OPEN_RESEARCH_SCREEN"
msgstr "Otvoriť nápovedu"

msgid "OPEN_SAVE_DIRECTORY"
msgstr ""

#, fuzzy
msgid "OPEN_SCIENCE_MENU"
msgstr "Otvoriť menu"

msgid "OPEN_SCREENSHOT_FOLDER"
msgstr "Otvoriť priečinok snímiek obrazovky"

msgid "OPEN_THE_MENU"
msgstr "Otvoriť menu"

msgid "OPEN_TRANSLATION_SITE"
msgstr "Pomôž preložiť hru"

#, fuzzy
msgid "OPERATION_PAUSED_DOT"
msgstr "POZASTAVENÉ"

msgid "OPPORTUNISM_EXPLANATION"
msgstr ""

msgid "OPPORTUNISTIC"
msgstr "Oportunistický"

msgid "OPTIONS"
msgstr "Možnosti"

msgid "OPTIONS_BUTTON_TOOLTIP"
msgstr "Zmeniť nastavenia"

msgid "ORGANELLES"
msgstr "Organely"

#, fuzzy
msgid "ORGANELLES_BUTTON"
msgstr "Organely"

#, fuzzy
msgid "ORGANELLES_WILL_BE_UNLOCKED_NEXT_GENERATION"
msgstr "(začni s oblakom glukózy v blízkosti každou generáciou)"

#, fuzzy
msgid "ORGANELLE_AXON"
msgstr "Organely"

#, fuzzy
msgid "ORGANELLE_AXON_DESCRIPTION"
msgstr "Môže sa použiť na bodnutie iných buniek alebo na obranu proti ich toxínom."

#, fuzzy
msgid "ORGANELLE_CATEGORY_MACROSCOPIC"
msgstr "Mnohobunkový"

#, fuzzy
msgid "ORGANELLE_CATEGORY_MULTICELLULAR"
msgstr "Mnohobunkový"

#, fuzzy
msgid "ORGANELLE_GROWTH_ORDER_EXPLANATION"
msgstr "(rýchlosť, akou druhy AI mutujú)"

#, fuzzy
msgid "ORGANELLE_MYOFIBRIL"
msgstr "Dravý Pilus"

#, fuzzy
msgid "ORGANELLE_MYOFIBRIL_DESCRIPTION"
msgstr "Môže sa použiť na bodnutie iných buniek alebo na obranu proti ich toxínom."

#, fuzzy
msgid "ORGANELLE_PILUS"
msgstr "Dravý Pilus"

msgid "ORGANELLE_PILUS_DESCRIPTION"
msgstr ""

msgid "ORGANELLE_PILUS_PROCESSES_DESCRIPTION"
msgstr "Môže sa použiť na bodnutie iných buniek alebo na obranu proti ich toxínom."

#, fuzzy
msgid "ORGANELLE_PLURAL"
msgstr "Dravý Pilus"

#, fuzzy
msgid "ORGANELLE_SINGULAR"
msgstr "Dravý Pilus"

#, fuzzy
msgid "ORGANELLE_SUGGESTION_COLON"
msgstr "Organely"

#, fuzzy
msgid "ORGANELLE_SUGGESTION_TOOLTIP"
msgstr "Načítať predošlé uložené hry"

#, fuzzy
msgid "ORGANELLE_UNLOCKS_ENABLED"
msgstr "Organely"

#, fuzzy
msgid "ORGANELLE_UNLOCKS_ENABLED_EXPLANATION"
msgstr "(začni s oblakom glukózy v blízkosti každou generáciou)"

msgid "ORGANISM_STATISTICS"
msgstr "Štatistika organizmu"

msgid "OR_UNLOCK_CONDITION"
msgstr ""

msgid "OSMOREGULATION"
msgstr "Osmoregulácia"

msgid "OSMOREGULATION_COST"
msgstr "Náklady na osmoreguláciu"

msgid "OSMOREGULATION_COST_MULTIPLIER"
msgstr "Násobiteľ nákladov na osmoreguláciu"

#, fuzzy
msgid "OSMOREGULATION_COST_MULTIPLIER_EXPLANATION"
msgstr "(náklady na osmoreguláciu druhu hráča)"

#, fuzzy
msgid "OTHER_COMPOUNDS"
msgstr "Zlúčeniny"

msgid "OUR_WIKI"
msgstr "naša Wiki"

#, fuzzy
msgid "OUTDATED_NOTICE"
msgstr "Prerušené."

msgid "OUTREACH_TEAM"
msgstr "Kontakt s komunitou"

msgid "OUTSIDE_CONTRIBUTORS"
msgstr "Externí prispievatelia"

msgid "OVERWRITE_EXISTING_SAVE"
msgstr ""

msgid "OVERWRITE_EXISTING_SAVE_PROMPT"
msgstr ""

msgid "OVERWRITE_SPECIES_NAME_CONFIRMATION"
msgstr ""

msgid "OXYGEN"
msgstr "Kyslík"

#, fuzzy
msgid "OXYGEN_INHIBITOR_SYNTHESIS"
msgstr "Syntéza OxyToxynov"

#, fuzzy
msgid "OXYGEN_RESISTANCE"
msgstr "Odolnosť voči toxínom"

#, fuzzy
msgid "OXYGEN_TOLERANCE_TOOLTIP"
msgstr "Zobraziť / skryť prostredie a zlúčeniny"

#, fuzzy
msgid "OXYTOXISOME_PROCESSES_DESCRIPTION"
msgstr "Premieňa [thrive:compound type=\"atp\"][/thrive:compound] na [thrive:compound type=\"oxytoxy\"][/thrive:compound]. Množstvo závisí od koncentrácie [thrive:compound type=\"oxygen\"]kyslíka[/thrive:compound]. Môže vypustiť toxíny stlačením [thrive:input]g_fire_toxin[/thrive:input]. Keď je množstvo [thrive:compound type=\"oxytoxy\"][/thrive:compound] nízke, streľba je stále možná, ale bude mať znížené poškodenie."

#, fuzzy
msgid "OXYTOXY_NT"
msgstr "OxyToxy NT"

#, fuzzy
msgid "OXYTOXY_SYNTHESIS"
msgstr "Syntéza OxyToxynov"

msgid "PAGEDOWN"
msgstr "Page Down"

msgid "PAGEUP"
msgstr "Page Up"

#, fuzzy
msgid "PAGE_BACK"
msgstr "Dozadu"

#, fuzzy
msgid "PAGE_FORWARD"
msgstr "Dopredu"

#, fuzzy
msgid "PAGE_TITLE"
msgstr "Odstrániť lokálne údaje"

msgid "PAN_CAMERA_DOWN"
msgstr "Pohyb kamery nadol"

msgid "PAN_CAMERA_LEFT"
msgstr "Pohyb kamery doľava"

msgid "PAN_CAMERA_RESET"
msgstr "Resetovať kameru"

msgid "PAN_CAMERA_RIGHT"
msgstr "Pohyb kamery doprava"

msgid "PAN_CAMERA_UP"
msgstr "Pohyb kamery nahor"

msgid "PAST_DEVELOPERS"
msgstr "Bývalí vývojári"

#, fuzzy
msgid "PATCH_COLON"
msgstr "Najlepšia oblasť:"

msgid "PATCH_EXTINCTION_BOX_TEXT"
msgstr ""

msgid "PATCH_EXTINCTION_CAPITAL"
msgstr ""

msgid "PATCH_MAP"
msgstr ""

msgid "PATCH_MAP_NAVIGATION_TOOLTIP"
msgstr "Kliknutím, ťahaním a priblížením sa môžete pohybovať"

msgid "PATCH_NAME"
msgstr "{0} {1}"

#, fuzzy
msgid "PATCH_NOTES_LAST_PLAYED_INFO"
msgstr "Odstrániť lokálne údaje"

msgid "PATCH_NOTES_LAST_PLAYED_INFO_PLURAL"
msgstr ""

#, fuzzy
msgid "PATCH_NOTES_TITLE"
msgstr "Odstrániť lokálne údaje"

msgid "PATCH_NOTE_BULLET_POINT"
msgstr ""

msgid "PATCH_NOTE_CHANGES_HEADING"
msgstr ""

msgid "PATCH_NOTE_LINK_VISIT_TEXT"
msgstr ""

#, fuzzy
msgid "PATREON_TOOLTIP"
msgstr "Pozastaviť hru"

msgid "PATRONS"
msgstr "Patróni"

msgid "PAUSED"
msgstr "POZASTAVENÉ"

msgid "PAUSE_MENU_RESUME_TOOLTIP"
msgstr "Vrátiť sa do hry"

msgid "PAUSE_PROMPT"
msgstr "[center]Pozastavenie zrušíte stlačením tlačidla [thrive:input]g_pause[/thrive:input][/center]"

msgid "PAUSE_TOOLTIP"
msgstr "Pozastaviť hru"

msgid "PCK_LOAD_FAILED"
msgstr "Načítanie súboru pck ({0}) zlyhalo"

#, fuzzy
msgid "PCK_LOAD_FAILED_DOES_NOT_EXIST"
msgstr "Načítanie súboru pck ({0}) zlyhalo"

msgid "PEACEFUL"
msgstr "Mierumilovný"

#, fuzzy
msgid "PENDING_ENDOSYMBIOSIS_EXPLANATION"
msgstr "Spúšťaš Thrive pomocou vykresľovača GLES2. Táto možnosť nie je otestovaná a môže spôsobiť problémy. Skús si aktualizovať svoje grafické ovládače alebo vynútiť použitie AMD alebo Nvidia grafiky pre spustenie Thrive."

msgid "PENDING_ENDOSYMBIOSIS_TITLE"
msgstr ""

msgid "PERCENTAGE_VALUE"
msgstr "{0}%"

#, fuzzy
msgid "PERFECT_ADAPTATION_DESCRIPTION"
msgstr "Môj úžasný mod"

msgid "PERFORMANCE"
msgstr "Výkon"

msgid "PERFORM_UNBINDING"
msgstr "Vykonať rozviazanie"

#, fuzzy
msgid "PER_SECOND_ABBREVIATION"
msgstr "{0} tis"

msgid "PER_SECOND_SLASH"
msgstr "/sekúnd"

msgid "PHOSPHATE"
msgstr "Fosfát"

#, fuzzy
msgid "PHOSPHATES_COST"
msgstr "Fosfát"

msgid "PHOTOSYNTHESIS"
msgstr "Fotosyntéza"

msgid "PHYSICAL_CONDITIONS"
msgstr "Fyzické podmienky"

msgid "PHYSICAL_RESISTANCE"
msgstr "Fyzická odolnosť"

msgid "PLACE_ORGANELLE"
msgstr "Umiestniť organelu"

msgid "PLANET"
msgstr "Planéta"

#, fuzzy
msgid "PLANET_CUSTOMIZER"
msgstr "Na kurzore:"

msgid "PLANET_DETAILS_STRING"
msgstr ""

msgid "PLANET_RANDOM_SEED"
msgstr "Náhodné semeno planéty"

#, fuzzy
msgid "PLAYER"
msgstr "Bunka hráča"

#, fuzzy
msgid "PLAYER_DEATH_POPULATION_PENALTY"
msgstr "Trest za smrť hráča"

msgid "PLAYER_DEATH_POPULATION_PENALTY_EXPLANATION"
msgstr "(koeficient populácie druhu, ktorý klesne zakaždým keď hráč zomrie)"

msgid "PLAYER_DIED"
msgstr "hráč zomrel"

#, fuzzy
msgid "PLAYER_DUPLICATE"
msgstr "Duplikovať hráča"

msgid "PLAYER_EXTINCT"
msgstr "Hráč vyhynul"

#, fuzzy
msgid "PLAYER_RELATIVE_MOVEMENT"
msgstr "Hráč vyhynul"

#, fuzzy
msgid "PLAYER_RELATIVE_MOVEMENT_TOOLTIP"
msgstr "Hráč vyhynul"

msgid "PLAYER_REPRODUCED"
msgstr "hráč sa rozmnožil"

msgid "PLAYER_SPEED"
msgstr ""
"Hráč\n"
"Rýchlosť"

msgid "PLAYSTATION_3"
msgstr ""

msgid "PLAYSTATION_4"
msgstr ""

msgid "PLAYSTATION_5"
msgstr ""

msgid "PLAY_INTRO_VIDEO"
msgstr "Prehrať úvodné video"

msgid "PLAY_MICROBE_INTRO_ON_NEW_GAME"
msgstr "Prehrať úvodné video do mikróbov v novej hre"

msgid "PLAY_WITH_CURRENT_SETTING"
msgstr ""

msgid "POPULATION_CAPITAL"
msgstr "POPULÁCIA:"

msgid "POPULATION_COLON"
msgstr "populácia:"

msgid "POPULATION_IN_PATCHES"
msgstr "populácia v oblastiach:"

msgid "POPULATION_IN_PATCH_SHORT"
msgstr "{0} ({1})"

#, fuzzy
msgid "POSITION_NUMBER"
msgstr "Identifikačné číslo"

#, fuzzy
msgid "PREDATION_FOOD_SOURCE"
msgstr "Dravosť {0}"

msgid "PREDICTION_DETAILS_OPEN_TOOLTIP"
msgstr "Zobraziť podrobné informácie o predpovedi"

msgid "PRESSURE"
msgstr "Tlak"

msgid "PRESSURE_SHORT"
msgstr "Tlak"

#, fuzzy
msgid "PRESSURE_TOLERANCE_TOOLTIP"
msgstr "Vrátiť sa do hlavného menu"

msgid "PRESS_KEY_DOT_DOT_DOT"
msgstr "Stlač kláves..."

msgid "PREVIEW_IMAGE_DOES_NOT_EXIST"
msgstr ""

msgid "PREVIEW_IMAGE_IS_TOO_LARGE"
msgstr ""

msgid "PREVIOUS_COLON"
msgstr "predchádzajúce:"

msgid "PROCESSING_LOADED_OBJECTS"
msgstr "Spracovanie načítaných objektov"

msgid "PROCESS_ENVIRONMENT_SEPARATOR"
msgstr "@"

#, fuzzy
msgid "PROCESS_PANEL_TITLE"
msgstr "Bunkové procesy"

#, fuzzy
msgid "PROCESS_SPEED_MODIFIER"
msgstr "Bunkové procesy"

#, fuzzy
msgid "PROCESS_TOGGLE_TOOLTIP"
msgstr "Vrátiť sa do hlavného menu"

msgid "PROGRAMMING_TEAM"
msgstr "Programátori"

msgid "PROJECT_MANAGEMENT_TEAM"
msgstr "Projektoví manažéri"

msgid "PROTEINS"
msgstr "Bielkoviny"

msgid "PROTOPLASM"
msgstr "Protoplazma"

msgid "PULL_REQUESTS_PROGRAMMING"
msgstr "Externí programátori"

#, fuzzy
msgid "QUADRILLION_ABBREVIATION"
msgstr "{0} mld"

msgid "QUICK_LOAD"
msgstr "Rýchle načítanie"

msgid "QUICK_SAVE"
msgstr "Rýchle uloženie"

msgid "QUIT"
msgstr "Ukončiť"

msgid "QUIT_BUTTON_TOOLTIP"
msgstr "Opustiť hru"

msgid "QUIT_GAME_WARNING"
msgstr ""
"Naozaj chceš ukončiť hru?\n"
"Všetok neuložený postup bude stratený."

#, fuzzy
msgid "RADIATION"
msgstr "Aeróbne Dýchanie"

#, fuzzy
msgid "RADIOACTIVE_CHUNK"
msgstr "Veľký kus železa"

#, fuzzy
msgid "RADIOSYNTHESIS"
msgstr "Termosyntéza"

msgid "RANDOMIZE_SPECIES_NAME"
msgstr "Náhodné meno druhu"

msgid "RANDOM_SEED_TOOLTIP"
msgstr "Hodnota, ktorá sa používa pri generovaní sveta (musí kladné byť číslo)"

msgid "RAW"
msgstr "Raw"

#, fuzzy
msgid "RAW_VALUE_COLON"
msgstr "Nové meno:"

msgid "READING_SAVE_DATA"
msgstr ""

msgid "READY"
msgstr "Pripravené"

msgid "RECOMMENDED_THRIVE_VERSION"
msgstr "Odporúčaná verzia Thrive:"

#, fuzzy
msgid "REDDIT_TOOLTIP"
msgstr "Vstúpte do editora a upravte svoj druh"

msgid "REDO"
msgstr "Vrátiť"

msgid "REDO_THE_LAST_ACTION"
msgstr "Vrátiť poslednú zmenu"

msgid "REFRESH"
msgstr "Obnoviť"

#, fuzzy
msgid "REGENERATE_BUTTON"
msgstr "Organely"

msgid "RENDER_SCALE"
msgstr ""

msgid "REPORT"
msgstr ""

msgid "REPORT_BUG"
msgstr ""

msgid "REPRODUCED"
msgstr "reprodukované"

msgid "REPRODUCTION"
msgstr "Reprodukcia"

msgid "REPRODUCTION_ASEXUAL"
msgstr "Asexuálne"

msgid "REPRODUCTION_BUDDING"
msgstr "Pučanie"

#, fuzzy
msgid "REPRODUCTION_COMPOUNDS_MODE"
msgstr "Reprodukcia:"

#, fuzzy
msgid "REPRODUCTION_COMPOUNDS_MODE_EXPLANATION"
msgstr "(rýchlosť, akou druhy AI mutujú)"

#, fuzzy
msgid "REPRODUCTION_COMPOUND_HANDLING_TOOLTIP"
msgstr "Reprodukcia:"

msgid "REPRODUCTION_METHOD"
msgstr "Reprodukcia:"

msgid "REQUIRES_NUCLEUS"
msgstr "Vyžaduje jadro"

#, fuzzy
msgid "RESEARCH"
msgstr "Hľadať"

msgid "RESET"
msgstr "Resetovať"

#, fuzzy
msgid "RESET_DEADZONES"
msgstr "Obnoviť predvolené nastavenia?"

msgid "RESET_DISMISSED_POPUPS"
msgstr ""

msgid "RESET_INPUTS_TO_DEFAULTS"
msgstr "Obnoviť predvolené nastavenia ovládania?"

#, fuzzy
msgid "RESET_ITEM_ORDER_TO_DEFAULT"
msgstr "Obnoviť predvolené nastavenia ovládania?"

#, fuzzy
msgid "RESET_KEYBINDINGS"
msgstr "Resetovať ovládanie"

msgid "RESET_SETTINGS_TO_DEFAULTS"
msgstr "Predvolené"

#, fuzzy
msgid "RESET_SHOWN_TUTORIALS"
msgstr "Zobraziť návody"

#, fuzzy
msgid "RESET_SHOWN_TUTORIALS_TOOLTIP"
msgstr "Uplynulý čas: {0:#,#} rokov"

msgid "RESET_TO_DEFAULTS"
msgstr "Obnoviť predvolené nastavenia?"

msgid "RESISTANT_TO_BASIC_ENGULFMENT"
msgstr ""

#, fuzzy
msgid "RESIZE_METABALL_TOOLTIP"
msgstr "Vstúpte do editora a upravte svoj druh"

msgid "RESOLUTION"
msgstr "Rozlíšenie:"

msgid "RESOURCE_ABSORBTION_SPEED"
msgstr "Rýchlosť absorpcie zdrojov"

#, fuzzy
msgid "RESOURCE_AMOUNT_SHORT"
msgstr "Tlak"

#, fuzzy
msgid "RESOURCE_ENERGY"
msgstr "Zobraziť zdrojový kód"

#, fuzzy
msgid "RESOURCE_FOOD"
msgstr "Zobraziť zdrojový kód"

#, fuzzy
msgid "RESOURCE_ROCK"
msgstr "Zobraziť zdrojový kód"

#, fuzzy
msgid "RESOURCE_WOOD"
msgstr "Zobraziť zdrojový kód"

msgid "RESPIRATION"
msgstr "Aeróbne Dýchanie"

msgid "RESPONSIVE"
msgstr "Reagujúci"

msgid "RESTART_REQUIRED"
msgstr "Vyžaduje sa reštart"

msgid "RESUME"
msgstr "Pokračovať"

msgid "RESUME_TOOLTIP"
msgstr ""

msgid "RETURN_TO_MENU"
msgstr "Návrat do menu"

msgid "RETURN_TO_MENU_TOOLTIP"
msgstr "Vrátiť sa do hlavného menu"

msgid "RETURN_TO_MENU_WARNING"
msgstr ""
"Naozaj chceš odísť do hlavného menu?\n"
"Všetok neuložený postup bude stratený."

#, fuzzy
msgid "REVEAL_ALL_PATCHES"
msgstr "rozšírenie do oblastí:"

#, fuzzy
msgid "REVOLUTIONARY_GAMES_SOCIAL_TOOLTIP"
msgstr "Od Revolutionary Games Studio"

msgid "RIGHT_ARROW"
msgstr "→"

msgid "RIGHT_MOUSE"
msgstr "Pravé tlačidlo myši"

msgid "RIGID"
msgstr "Tuhý"

msgid "RIGIDITY_MEMBRANE_DESCRIPTION"
msgstr "Tuhšia membrána je odolnejšia voči poškodeniu, ale sťažuje pohyb bunky."

msgid "ROTATE_LEFT"
msgstr "Otočiť doľava"

msgid "ROTATE_RIGHT"
msgstr "Otočiť doprava"

msgid "ROTATION_COLON"
msgstr "Rotácia:"

msgid "RUN_AUTO_EVO_DURING_GAMEPLAY"
msgstr "Spustiť automatickú evolúciu počas hry"

msgid "RUN_ONE_STEP"
msgstr ""

msgid "RUN_RESULT_BY_SENDING_POPULATION"
msgstr "{0} odoslaním: {1} populácie z oblasti: {2}"

msgid "RUN_RESULT_GENE_CODE"
msgstr "génový kód:"

#, fuzzy
msgid "RUN_RESULT_NICHE_FILL"
msgstr "vznikol, aby vyplnil miesto"

#, fuzzy
msgid "RUN_RESULT_SELECTION_PRESSURE_SPLIT"
msgstr "vznikli v dôsledku rozdielnych selekčných tlakov"

msgid "RUN_RESULT_SPLIT_FROM"
msgstr "sa oddelil od {0}"

msgid "RUN_RESULT_SPLIT_OFF_TO"
msgstr "populácia sa v niektorých oblastiach oddelila a vytvorila nové druhy {0}:"

msgid "RUN_X_WORLDS"
msgstr ""

#, fuzzy
msgid "RUN_X_WORLDS_TOOLTIP"
msgstr "Uplynulý čas: {0:#,#} rokov"

msgid "RUSTICYANIN"
msgstr "Rusticyanín"

msgid "RUSTICYANIN_DESCRIPTION"
msgstr ""

#, fuzzy
msgid "RUSTICYANIN_PROCESSES_DESCRIPTION"
msgstr "Premieňa [thrive:compound type=\"iron\"][/thrive:compound] na [thrive:compound type=\"atp\"][/thrive:compound]. Množstvo závisí od koncentrácie[thrive:compound type=\"carbondioxide\"]oxidu uhličitého[/thrive:compound] a [thrive:compound type=\"oxygen\"]kyslíka[/thrive:compound]."

#, fuzzy
msgid "SAFE_MODE_EXPLANATION"
msgstr "(začiatočná poloha)"

#, fuzzy
msgid "SAFE_MODE_TITLE"
msgstr "Odstrániť lokálne údaje"

msgid "SAVE"
msgstr "Uložiť"

msgid "SAVE_AND_CONTINUE"
msgstr "Uložiť a pokračovať"

msgid "SAVE_AUTOSAVE"
msgstr "Automatické uloženie"

msgid "SAVE_DELETE_WARNING"
msgstr ""

msgid "SAVE_ERROR_INCLUDE_JSON_DEBUG_NOTE"
msgstr ""

#, fuzzy
msgid "SAVE_ERROR_TURN_ON_JSON_DEBUG_MODE"
msgstr "Debugovací režim JSON:"

msgid "SAVE_FAILED"
msgstr "Uloženie zlyhalo"

msgid "SAVE_GAME"
msgstr "Uložiť hru"

msgid "SAVE_GAME_BUTTON_TOOLTIP"
msgstr "Otvor ukladacie menu na uloženie hry"

msgid "SAVE_HAS_DIFFERENT_VERSION"
msgstr "Uložená hra má inú verziu"

msgid "SAVE_HAS_DIFFERENT_VERSION_TEXT"
msgstr ""
"Uložená verzia hry, ktorú sa pokúšaš načítať, nezodpovedá verzii hry. \n"
"Načítaj ju manuálne cez menu."

msgid "SAVE_HAS_INVALID_GAME_STATE"
msgstr ""

msgid "SAVE_INVALID"
msgstr "Neplatné"

msgid "SAVE_IS_INVALID"
msgstr ""

msgid "SAVE_IS_UPGRADEABLE_DESCRIPTION"
msgstr ""

msgid "SAVE_LOAD_ALREADY_LOADED_FREE_FAILURE"
msgstr ""

msgid "SAVE_MANUAL"
msgstr ""

msgid "SAVE_QUICKSAVE"
msgstr "Rýchle uloženie"

msgid "SAVE_SPACE_USED"
msgstr "Využitý priestor:"

msgid "SAVE_UPGRADE_FAILED"
msgstr ""

msgid "SAVE_UPGRADE_FAILED_DESCRIPTION"
msgstr ""

msgid "SAVING_DATA_FAILED_DUE_TO"
msgstr ""

msgid "SAVING_DOT_DOT_DOT"
msgstr "Ukladanie..."

msgid "SAVING_FAILED_WITH_EXCEPTION"
msgstr ""

msgid "SAVING_NOT_POSSIBLE"
msgstr "Ukladanie momentálne nie je možné z dôvodu:"

msgid "SAVING_SUCCEEDED"
msgstr ""

msgid "SCALING_NONE"
msgstr ""

#, fuzzy
msgid "SCALING_ON"
msgstr "Bunková signalizácia"

msgid "SCALING_ON_INVERSE"
msgstr ""

msgid "SCREEN_EFFECT"
msgstr ""

#, fuzzy
msgid "SCREEN_EFFECT_GAMEBOY"
msgstr "Zobraziť názvy tlačidiel pri výbere častí"

#, fuzzy
msgid "SCREEN_EFFECT_GAMEBOY_COLOR"
msgstr "Zobraziť názvy tlačidiel pri výbere častí"

msgid "SCREEN_EFFECT_GREYSCALE"
msgstr ""

#, fuzzy
msgid "SCREEN_EFFECT_NONE"
msgstr "Zobraziť názvy tlačidiel pri výbere častí"

msgid "SCREEN_RELATIVE_MOVEMENT"
msgstr ""

#, fuzzy
msgid "SCREEN_RELATIVE_MOVEMENT_TOOLTIP"
msgstr "Základný pohyb"

msgid "SCROLLLOCK"
msgstr "Scroll Lock"

msgid "SEARCH_DOT_DOT_DOT"
msgstr "Vyhľadať..."

msgid "SEARCH_PLACEHOLDER"
msgstr ""

msgid "SEARCH_RADIUS"
msgstr ""

msgid "SEA_FLOOR"
msgstr "Morské dno"

msgid "SECRETE_SLIME"
msgstr ""

#, fuzzy
msgid "SECRETE_SLIME_TOOLTIP"
msgstr "Pozastaviť hru"

#, fuzzy
msgid "SEED_LABEL"
msgstr "Bióm: {0}"

#, fuzzy
msgid "SELECTED"
msgstr "Vybraný mód:"

msgid "SELECTED_COLON"
msgstr "Vybrané:"

msgid "SELECTED_MOD"
msgstr "Vybraný mód:"

msgid "SELECTED_SAVE_IS_INCOMPATIBLE_PROMPT"
msgstr ""

msgid "SELECTED_SAVE_IS_INCOMPATIBLE_PROTOTYPE_PROMPT"
msgstr ""

msgid "SELECTED_SAVE_IS_UPGRADEABLE_PROMPT"
msgstr ""

#, fuzzy
msgid "SELECT_A_GENERATION"
msgstr "Vyber možnosť"

msgid "SELECT_A_PATCH"
msgstr ""

#, fuzzy
msgid "SELECT_A_SPECIES"
msgstr "Vyhynuté druhy"

#, fuzzy
msgid "SELECT_A_TECHNOLOGY"
msgstr "Vybrané:"

msgid "SELECT_CELL_TYPE_FROM_EDITOR"
msgstr "Na karte editora, vyber typ bunky, ktorú chceš upraviť"

msgid "SELECT_ENZYME"
msgstr "Vybrať enzým:"

#, fuzzy
msgid "SELECT_MOVEMENT_MODE_TITLE"
msgstr "Odstrániť lokálne údaje"

msgid "SELECT_OPTION"
msgstr "Vyber možnosť"

msgid "SELECT_PREVIEW_IMAGE"
msgstr ""

#, fuzzy
msgid "SELECT_SPACE_STRUCTURE_TITLE"
msgstr "Štruktúra"

msgid "SELECT_STRUCTURE_POPUP_TITLE"
msgstr ""

msgid "SELECT_TISSUE_TYPE_FROM_EDITOR"
msgstr ""

#, fuzzy
msgid "SELECT_VACUOLE_COMPOUND_COLON"
msgstr "Vybrané:"

msgid "SEPTEMBER"
msgstr "September"

msgid "SESSILE"
msgstr ""

msgid "SETTING_ONLY_APPLIES_TO_NEW_GAMES"
msgstr ""

msgid "SFX_VOLUME"
msgstr "Hlasitosť SFX"

msgid "SHIFT"
msgstr "Shift"

#, fuzzy
msgid "SHOW_ALL_TUTORIALS"
msgstr "Zobraziť návody"

#, fuzzy
msgid "SHOW_ALL_TUTORIALS_TOOLTIP"
msgstr "Uplynulý čas: {0:#,#} rokov"

msgid "SHOW_DAMAGE_EFFECT"
msgstr ""

msgid "SHOW_HELP"
msgstr "Zobraziť nápovedu"

#, fuzzy
msgid "SHOW_ITEM_COORDINATES"
msgstr "Zobraziť návody"

#, fuzzy
msgid "SHOW_NEW_PATCH_NOTES"
msgstr "{0} {1}"

#, fuzzy
msgid "SHOW_NEW_PATCH_NOTES_TOOLTIP"
msgstr "{0} {1}"

msgid "SHOW_TUTORIALS_IN_NEW_CURRENT_OPTION"
msgstr "Zobraziť tutoriál (v aktuálnej hre)"

msgid "SHOW_TUTORIALS_IN_NEW_GAMES_OPTION"
msgstr "Zobraziť tutoriál (v nových hrách)"

#, fuzzy
msgid "SHOW_TUTORIALS_OPTION_TOOLTIP"
msgstr "Uplynulý čas: {0:#,#} rokov"

msgid "SHOW_UNSAVED_PROGRESS_WARNING"
msgstr "Zobraziť upozornenie na neuložený postup"

msgid "SHOW_UNSAVED_PROGRESS_WARNING_TOOLTIP"
msgstr ""

msgid "SHOW_WEB_NEWS_FEED"
msgstr ""

#, fuzzy
msgid "SIDEROPHORE_ACTION_TOOLTIP"
msgstr "Pozastaviť hru"

msgid "SIGNALING_AGENT"
msgstr "Bunková signalizácia"

#, fuzzy
msgid "SIGNALING_AGENTS_ACTION_TOOLTIP"
msgstr "Bunková signalizácia"

msgid "SIGNALING_AGENT_DESCRIPTION"
msgstr ""

msgid "SIGNALING_AGENT_PROCESSES_DESCRIPTION"
msgstr ""

#, fuzzy
msgid "SIGNAL_COMMAND_AGGRESSION"
msgstr "Stať sa agresívnym"

msgid "SIGNAL_COMMAND_FLEE"
msgstr "Utiecť"

msgid "SIGNAL_COMMAND_FOLLOW"
msgstr "Nasleduj ma"

msgid "SIGNAL_COMMAND_NONE"
msgstr "Žiadny príkaz"

msgid "SIGNAL_COMMAND_TO_ME"
msgstr ""

msgid "SIGNAL_TO_EMIT"
msgstr ""

msgid "SILICA"
msgstr "Oxid kremičitý"

msgid "SILICA_MEMBRANE_DESCRIPTION"
msgstr ""

msgid "SIXTEEN_TIMES"
msgstr "16x"

msgid "SIZE_COLON"
msgstr "Veľkosť:"

msgid "SLIDESHOW"
msgstr "Prezentácia"

msgid "SLIME_JET"
msgstr ""

msgid "SLIME_JET_DESCRIPTION"
msgstr "Mnoho organizmov produkuje lepkavé polysacharidy, ako napríklad sliz. Aj keď ho mnoho živočíchov používa pre pohyb, isté typy baktérií tieto látky vystreľujú vo vysokom tlaku. Takéto trysky pracujú ako raketový pohon. Posúvajú bunky neuveriteľnou rýchlosťou. Pre iné živočíchy bez trysiek je pohyb v takýchto látkach obtiažny."

#, fuzzy
msgid "SLIME_JET_PROCESSES_DESCRIPTION"
msgstr "Zvyšuje rýchlosť otáčania veľkých buniek."

msgid "SMALL_IRON_CHUNK"
msgstr "Malý kus železa"

#, fuzzy
msgid "SMALL_PHOSPHATE_CHUNK"
msgstr "Malý kus železa"

#, fuzzy
msgid "SMALL_SULFUR_CHUNK"
msgstr "Malý kus železa"

msgid "SNOWFLAKE"
msgstr ""

#, fuzzy
msgid "SOCIETY_STAGE"
msgstr "Fáza Mikróbov"

msgid "SOUND"
msgstr "Zvuk"

msgid "SOUND_TEAM"
msgstr "Zvukári"

msgid "SOUND_TEAM_LEAD"
msgstr "Vedúci zvukár"

msgid "SOUND_TEAM_LEADS"
msgstr "Vedúci zvukári"

msgid "SPACE"
msgstr "Medzerník"

#, fuzzy
msgid "SPACE_STAGE"
msgstr "Fáza Mikróbov"

#, fuzzy
msgid "SPACE_STRUCTURE_HAS_RESOURCES"
msgstr "Štruktúra"

#, fuzzy
msgid "SPACE_STRUCTURE_NO_EXTRA_DESCRIPTION"
msgstr "Štruktúra"

msgid "SPACE_STRUCTURE_WAITING_CONSTRUCTION"
msgstr ""

msgid "SPAWN_AMMONIA"
msgstr "Umiestniť amoniak"

msgid "SPAWN_ENEMY"
msgstr ""

msgid "SPAWN_ENEMY_CHEAT_FAIL"
msgstr ""

msgid "SPAWN_GLUCOSE"
msgstr "Umiestniť glukózu"

msgid "SPAWN_PHOSPHATES"
msgstr "Umiestniť fosfát"

msgid "SPECIAL_MOUSE_1"
msgstr "Špeciálne tlačidlo myši 1"

msgid "SPECIAL_MOUSE_2"
msgstr "Špeciálne tlačidlo myši 2"

#, fuzzy
msgid "SPECIES"
msgstr "Zoznam druhov"

msgid "SPECIES_COLON"
msgstr "Druh:"

#, fuzzy
msgid "SPECIES_DETAIL_TEXT"
msgstr "{0} (x{1})"

msgid "SPECIES_HAS_A_MUTATION"
msgstr "zmutoval"

msgid "SPECIES_LIST"
msgstr "Zoznam druhov"

#, fuzzy
msgid "SPECIES_MEMBER_IMPACT_ON_POP"
msgstr "Názov druhu..."

#, fuzzy
msgid "SPECIES_MEMBER_IMPACT_ON_POPULATION_EXPLANATION"
msgstr "(náklady na organely, membrány a ďalšie predmety v editore)"

msgid "SPECIES_NAME_DOT_DOT_DOT"
msgstr "Názov druhu..."

#, fuzzy
msgid "SPECIES_NAME_TOO_LONG_POPUP"
msgstr "Názov druhu..."

msgid "SPECIES_POPULATION"
msgstr "Populácia druhu"

msgid "SPECIES_PRESENT"
msgstr "Prítomné druhy"

#, fuzzy
msgid "SPECIES_TO_FIND"
msgstr "Druh:"

msgid "SPECIES_WITH_POPULATION"
msgstr "{0} s populáciou: {1}"

msgid "SPEED"
msgstr "Rýchlosť"

msgid "SPEED_COLON"
msgstr "Rýchlosť:"

msgid "SPREAD_TO_PATCHES"
msgstr "rozšírenie do oblastí:"

#, fuzzy
msgid "SPRINT"
msgstr "Snímka obrazovky"

#, fuzzy
msgid "SPRINT_ACTION_TOOLTIP"
msgstr "Pozastaviť hru"

msgid "STAGE_MENU_BUTTON_TOOLTIP"
msgstr ""

#, fuzzy
msgid "START"
msgstr "Spustenie"

msgid "STARTING"
msgstr "Spustenie"

msgid "START_CALIBRATION"
msgstr ""

#, fuzzy
msgid "START_GAME"
msgstr "Uložiť hru"

#, fuzzy
msgid "START_RESEARCH"
msgstr "Vyžaduje sa reštart"

msgid "STATISTICS"
msgstr "Štatistiky"

#, fuzzy
msgid "STAT_ATP_PRODUCTION_REDUCTION"
msgstr "PRODUKCIA ATP PRÍLIŠ NÍZKA!"

#, fuzzy
msgid "STAT_BASE_MOVEMENT_REDUCTION"
msgstr "Základný pohyb"

msgid "STAT_DAMAGE"
msgstr ""

msgid "STAT_DAMAGE_PER_OXYGEN"
msgstr ""

msgid "STEAM_CLIENT_INIT_FAILED"
msgstr ""

msgid "STEAM_ERROR_ACCOUNT_DOES_NOT_OWN_PRODUCT"
msgstr ""

msgid "STEAM_ERROR_ACCOUNT_READ_ONLY"
msgstr ""

msgid "STEAM_ERROR_ALREADY_UPLOADED"
msgstr ""

msgid "STEAM_ERROR_BANNED"
msgstr ""

msgid "STEAM_ERROR_CLOUD_LIMIT_EXCEEDED"
msgstr ""

msgid "STEAM_ERROR_DUPLICATE_NAME"
msgstr "Steam nahlásil chybu duplicitného názvu"

#, fuzzy
msgid "STEAM_ERROR_FILE_NOT_FOUND"
msgstr "Súbor sa nenašiel"

msgid "STEAM_ERROR_INSUFFICIENT_PRIVILEGE"
msgstr ""

msgid "STEAM_ERROR_INVALID_PARAMETER"
msgstr ""

msgid "STEAM_ERROR_LOCKING_FAILED"
msgstr "Steamu sa nepodarilo získať UGC lock"

msgid "STEAM_ERROR_NOT_LOGGED_IN"
msgstr "Nie ste prihlásený/-á do služby Steam"

#, fuzzy
msgid "STEAM_ERROR_TIMEOUT"
msgstr "Časový limit operácie služby Steam vypršal, skúste to znova"

msgid "STEAM_ERROR_UNAVAILABLE"
msgstr "Steam je momentálne nedostupný, prosím skúste to znova"

msgid "STEAM_ERROR_UNKNOWN"
msgstr "Nastala neznáma chyba služby Steam"

#, fuzzy
msgid "STEAM_INIT_FAILED"
msgstr "Steamu sa nepodarilo získať UGC lock"

#, fuzzy
msgid "STEAM_INIT_FAILED_DESCRIPTION"
msgstr "Môj úžasný mod"

#, fuzzy
msgid "STEAM_TOOLTIP"
msgstr "Pozastaviť hru"

msgid "STEM_CELL_NAME"
msgstr "Kmeňová bunka"

msgid "STOP"
msgstr "Stop"

msgid "STORAGE"
msgstr "Úložný priestor"

msgid "STORAGE_COLON"
msgstr "Úložný priestor:"

msgid "STORAGE_STATISTICS_SECONDS_OF_COMPOUND"
msgstr ""

msgid "STORE_LOGGED_IN_AS"
msgstr "Prihlásený ako: {0}"

#, fuzzy
msgid "STRAIN_BAR_TOOLTIP"
msgstr "Pozastaviť hru"

msgid "STRAIN_BAR_VISIBILITY"
msgstr ""

#, fuzzy
msgid "STRATEGY_STAGES"
msgstr "Fáza Mikróbov"

msgid "STRICT_NICHE_COMPETITION"
msgstr ""

msgid "STRUCTURAL"
msgstr "Štrukturálny"

msgid "STRUCTURE"
msgstr "Štruktúra"

msgid "STRUCTURE_ASCENSION_GATE"
msgstr ""

#, fuzzy
msgid "STRUCTURE_DYSON_SWARM"
msgstr "Štruktúra"

msgid "STRUCTURE_HAS_REQUIRED_RESOURCES_TO_BUILD"
msgstr ""

msgid "STRUCTURE_HUNTER_GATHERER_LODGE"
msgstr ""

msgid "STRUCTURE_IN_PROGRESS_CONSTRUCTION"
msgstr ""

msgid "STRUCTURE_REQUIRED_RESOURCES_TO_FINISH"
msgstr ""

msgid "STRUCTURE_SELECTION_MENU_ENTRY"
msgstr ""

msgid "STRUCTURE_SELECTION_MENU_ENTRY_NOT_ENOUGH_RESOURCES"
msgstr ""

msgid "STRUCTURE_SOCIETY_CENTER"
msgstr ""

msgid "STRUCTURE_STEAM_POWERED_FACTORY"
msgstr ""

msgid "SUCCESSFUL_KILL"
msgstr "úspešné zabitie"

msgid "SUCCESSFUL_SCAVENGE"
msgstr ""

msgid "SUCCESS_BUT_MISSING_ID"
msgstr ""

msgid "SUICIDE_BUTTON_TOOLTIP"
msgstr "Samovražda"

msgid "SUNLIGHT"
msgstr "Slnečné žiarenie"

msgid "SUPPORTER_PATRONS"
msgstr "Podporovatelia"

msgid "SURVIVAL_TITLE"
msgstr ""

msgid "SWITCH_TO_FRONT_CAMERA"
msgstr "Prepnúť na pohľad prednej kamery"

msgid "SWITCH_TO_RIGHT_CAMERA"
msgstr "Prepnúť na pohľad pravej kamery"

msgid "SWITCH_TO_TOP_CAMERA"
msgstr "Prepnúť na pohľad hornej kamery"

msgid "SYSREQ"
msgstr "SysRq"

msgid "TAB_SECONDARY_SWITCH_LEFT"
msgstr ""

msgid "TAB_SECONDARY_SWITCH_RIGHT"
msgstr ""

#, fuzzy
msgid "TAB_SWITCH_LEFT"
msgstr "Otočiť doľava"

#, fuzzy
msgid "TAB_SWITCH_RIGHT"
msgstr "Otočiť doprava"

msgid "TAGS_IS_WHITESPACE"
msgstr ""

msgid "TAKE_SCREENSHOT"
msgstr "Spraviť snímku obrazovky"

#, fuzzy
msgid "TARGET_TYPE_COLON"
msgstr "Typ:"

msgid "TECHNOLOGY_ASCENSION"
msgstr ""

msgid "TECHNOLOGY_HUNTER_GATHERING"
msgstr ""

msgid "TECHNOLOGY_LEVEL_ADVANCED_SPACE"
msgstr ""

msgid "TECHNOLOGY_LEVEL_INDUSTRIAL"
msgstr ""

msgid "TECHNOLOGY_LEVEL_PRE_SOCIETY"
msgstr ""

msgid "TECHNOLOGY_LEVEL_PRIMITIVE"
msgstr ""

msgid "TECHNOLOGY_LEVEL_SCIFI"
msgstr ""

msgid "TECHNOLOGY_LEVEL_SPACE_AGE"
msgstr ""

msgid "TECHNOLOGY_REQUIRED_LEVEL"
msgstr ""

msgid "TECHNOLOGY_ROCKETRY"
msgstr ""

msgid "TECHNOLOGY_SIMPLE_STONE_TOOLS"
msgstr ""

msgid "TECHNOLOGY_SOCIETY_CENTER"
msgstr ""

msgid "TECHNOLOGY_STEAM_POWER"
msgstr ""

msgid "TECHNOLOGY_UNLOCKED_NOTICE"
msgstr ""

msgid "TEMPERATURE"
msgstr "Teplota"

msgid "TEMPERATURE_SHORT"
msgstr "Teplota."

#, fuzzy
msgid "TEMPERATURE_TOLERANCE_TOOLTIP"
msgstr "Pozastaviť hru"

msgid "TESTING_TEAM"
msgstr "Testeri"

#, fuzzy
msgid "THANKS_FOR_BUYING_THRIVE_2"
msgstr ""
"Ďakujeme, že si hral našu hru!\n"
"\n"
"Ak sa ti hra páčila, nezabudni sa o nás zmieniť svojim kamarátom."

msgid "THANKS_FOR_PLAYING"
msgstr ""
"Ďakujeme, že si hral našu hru!\n"
"\n"
"Ak sa ti hra páčila, nezabudni sa o nás zmieniť svojim kamarátom."

#, fuzzy
msgid "THANK_YOU_TITLE"
msgstr "Odstrániť lokálne údaje"

msgid "THEORY_TEAM"
msgstr "Teoretici"

msgid "THERMOPLAST"
msgstr "Termoplast"

msgid "THERMOPLAST_DESCRIPTION"
msgstr ""

msgid "THERMOPLAST_PROCESSES_DESCRIPTION"
msgstr ""

msgid "THERMOSYNTHASE"
msgstr "Termosyntáza"

msgid "THERMOSYNTHASE_DESCRIPTION"
msgstr ""

#, fuzzy
msgid "THERMOSYNTHASE_PROCESSES_DESCRIPTION"
msgstr "Produkuje [thrive:compound type=\"atp\"][/thrive:compound] pomocou teplotných gradientov. Množstvo závisí od [thrive:compound type=\"temperature\"] teploty [/thrive:compound]."

msgid "THERMOSYNTHESIS"
msgstr "Termosyntéza"

msgid "THE_DISTURBANCE"
msgstr ""

#, fuzzy
msgid "THE_PATCH_MAP_BUTTON"
msgstr "Typ mapy"

#, fuzzy
msgid "THE_WORLD_TITLE"
msgstr "Súčasní vývojári"

msgid "THIS_IS_LOCAL_MOD"
msgstr "Toto je lokálne nainštalovaný mód"

msgid "THIS_IS_WORKSHOP_MOD"
msgstr ""

msgid "THREADS"
msgstr "Vlákna:"

msgid "THRIVEOPEDIA"
msgstr ""

msgid "THRIVEOPEDIA_CURRENT_WORLD_PAGE_TITLE"
msgstr ""

msgid "THRIVEOPEDIA_EVOLUTIONARY_TREE_PAGE_TITLE"
msgstr ""

msgid "THRIVEOPEDIA_HINT_IN_GAME"
msgstr ""

msgid "THRIVEOPEDIA_HOME_INFO"
msgstr ""

msgid "THRIVEOPEDIA_HOME_PAGE_TITLE"
msgstr ""

msgid "THRIVEOPEDIA_MUSEUM_PAGE_TITLE"
msgstr ""

msgid "THRIVEOPEDIA_PATCH_MAP_PAGE_TITLE"
msgstr ""

msgid "THRIVE_LICENSES"
msgstr "Thrive Licencie"

msgid "THYLAKOIDS"
msgstr "Tylakoidy"

msgid "THYLAKOIDS_DESCRIPTION"
msgstr ""

msgid "TIDEPOOL"
msgstr "Prílivový bazén"

msgid "TIMELINE"
msgstr "Časová os"

msgid "TIMELINE_GLOBAL_FILTER_TOOLTIP"
msgstr "Zobraziť globálne udalosti"

msgid "TIMELINE_LOCAL_FILTER_TOOLTIP"
msgstr "Zobraziť lokálne udalosti"

#, fuzzy
msgid "TIMELINE_NICHE_FILL"
msgstr "[b][u]{0}[/u] sa oddelil od [b][u]{1}[/u][/b] ako nový druh, aby vyplnil miesto"

#, fuzzy
msgid "TIMELINE_PLAYER_MIGRATED"
msgstr "Časť populácie [b][u]{0}[/u][/b] migrovala do {1}"

#, fuzzy
msgid "TIMELINE_PLAYER_MIGRATED_TO"
msgstr "Časť populácie [b][u]{0}[/u][/b] migrovala do {1}"

msgid "TIMELINE_SELECTION_PRESSURE_SPLIT"
msgstr "[b][u]{0}[/u][/b] sa oddelil od [b][u]{1}[/u][/b] ako nový druh v dôsledku rôznych selekčných tlakov"

#, fuzzy
msgid "TIMELINE_SPECIES_BECAME_MULTICELLULAR"
msgstr "Stať sa viacbunkovým ({0}/{1})"

msgid "TIMELINE_SPECIES_EXTINCT"
msgstr "[b][u]{0}[/u][/b] vyhynul!"

msgid "TIMELINE_SPECIES_EXTINCT_LOCAL"
msgstr "[b][u]{0}[/u][/b] zmizol z tejto oblasti"

#, fuzzy
msgid "TIMELINE_SPECIES_FOLLOWED"
msgstr "[b][u]{0}[/u][/b] vyhynul!"

msgid "TIMELINE_SPECIES_MIGRATED_FROM"
msgstr "Časť populácie [b][u]{0}[/u][/b] z {1} migrovala do tejto oblasti"

msgid "TIMELINE_SPECIES_MIGRATED_TO"
msgstr "Časť populácie [b][u]{0}[/u][/b] migrovala do {1}"

msgid "TIMELINE_SPECIES_POPULATION_DECREASE"
msgstr "[b][u]{0}[/u][/b] populácia sa znížila na {1}"

msgid "TIMELINE_SPECIES_POPULATION_INCREASE"
msgstr "[b][u]{0}[/u][/b] populácia sa zvýšila na {1}"

msgid "TIME_INDICATOR_TOOLTIP"
msgstr "Uplynulý čas: {0:#,#} rokov"

msgid "TIME_OF_DAY"
msgstr ""

msgid "TITLE_COLON"
msgstr "Názov:"

msgid "TOGGLE_BINDING"
msgstr "Prepnúť spájanie"

#, fuzzy
msgid "TOGGLE_BINDING_TOOLTIP"
msgstr "Prepnúť spájanie"

msgid "TOGGLE_DEBUG_PANEL"
msgstr "Prepnúť debugovací panel"

msgid "TOGGLE_ENGULF"
msgstr "Prepnúť pohlcovanie"

#, fuzzy
msgid "TOGGLE_ENGULF_TOOLTIP"
msgstr "Prepnúť pohlcovanie"

#, fuzzy
msgid "TOGGLE_FAST_MODE"
msgstr "Pauza"

msgid "TOGGLE_FPS"
msgstr "Prepnúť zobrazenie počtu snímkov za sekundu"

msgid "TOGGLE_FULLSCREEN"
msgstr "Prepnúť na celú obrazovku"

#, fuzzy
msgid "TOGGLE_HEAT_VIEW_TOOLTIP"
msgstr "Prepnúť pohlcovanie"

msgid "TOGGLE_HUD_HIDE"
msgstr "Prepnúť HUD"

#, fuzzy
msgid "TOGGLE_INVENTORY"
msgstr "Prepnúť spájanie"

msgid "TOGGLE_METRICS"
msgstr "Prepnúť zobrazenie metrík"

#, fuzzy
msgid "TOGGLE_MUCOCYST_DEFENCE"
msgstr "Prepnúť na celú obrazovku"

msgid "TOGGLE_NAVIGATION_TREE"
msgstr ""

msgid "TOGGLE_PAUSE"
msgstr "Pauza"

msgid "TOGGLE_UNBINDING"
msgstr "Prepnúť rozpájanie"

msgid "TOLERANCES_TOO_HIGH_PRESSURE"
msgstr ""

msgid "TOLERANCES_TOO_HIGH_TEMPERATURE"
msgstr ""

msgid "TOLERANCES_TOO_LOW_OXYGEN_PROTECTION"
msgstr ""

#, fuzzy
msgid "TOLERANCES_TOO_LOW_PRESSURE"
msgstr "Oblaky zlúčenín"

msgid "TOLERANCES_TOO_LOW_TEMPERATURE"
msgstr ""

#, fuzzy
msgid "TOLERANCES_TOO_LOW_UV_PROTECTION"
msgstr "{0}: +{1} ATP"

msgid "TOLERANCES_UNSUITABLE_DEBUFFS"
msgstr ""

#, fuzzy
msgid "TOLERANCE_FROM_ORGANELLES_TOOLTIP"
msgstr "Zobraziť / skryť prostredie a zlúčeniny"

msgid "TOLERANCE_RANGE_LABEL"
msgstr ""

msgid "TOOLS"
msgstr "Nástroje"

msgid "TOOL_HAND_AXE"
msgstr ""

msgid "TOO_LARGE_PRESSURE_RANGE"
msgstr ""

msgid "TOO_MANY_RECENT_VERSIONS_TO_SHOW"
msgstr ""

#, fuzzy
msgid "TOTAL_GATHERED_ENERGY_COLON"
msgstr "Autor:"

msgid "TOTAL_SAVES"
msgstr ""

msgid "TOXIN_CHANNEL_INHIBITOR"
msgstr ""

#, fuzzy
msgid "TOXIN_CHANNEL_INHIBITOR_DESCRIPTION"
msgstr "Môže sa použiť na bodnutie iných buniek alebo na obranu proti ich toxínom."

#, fuzzy
msgid "TOXIN_COMPOUND"
msgstr "Zlúčeniny"

#, fuzzy
msgid "TOXIN_CYTOTOXIN"
msgstr "Niektoré možnosti môžu byť vypnuté, ak je realistický režim zapnutý"

#, fuzzy
msgid "TOXIN_CYTOTOXIN_DESCRIPTION"
msgstr "Chýba popis"

msgid "TOXIN_FIRE_RATE_TOXICITY_COLON"
msgstr ""

#, fuzzy
msgid "TOXIN_MACROLIDE"
msgstr ""
"Toxín\n"
"Vakuola"

#, fuzzy
msgid "TOXIN_MACROLIDE_DESCRIPTION"
msgstr "Popis módu:"

msgid "TOXIN_OXYGEN_METABOLISM_INHIBITOR"
msgstr ""

msgid "TOXIN_OXYGEN_METABOLISM_INHIBITOR_DESCRIPTION"
msgstr ""

#, fuzzy
msgid "TOXIN_OXYTOXY_DESCRIPTION"
msgstr "Môže sa použiť na bodnutie iných buniek alebo na obranu proti ich toxínom."

msgid "TOXIN_PREFER_FIRE_RATE"
msgstr ""

msgid "TOXIN_PREFER_TOXICITY"
msgstr ""

#, fuzzy
msgid "TOXIN_PROPERTIES_HEADING"
msgstr "Odolnosť voči toxínom"

msgid "TOXIN_RESISTANCE"
msgstr "Odolnosť voči toxínom"

#, fuzzy
msgid "TOXIN_TOXICITY_CUSTOMIZATION_TOOLTIP"
msgstr "(začiatočná poloha)"

#, fuzzy
msgid "TOXIN_TYPE_COLON"
msgstr "Typ:"

#, fuzzy
msgid "TOXIN_TYPE_CUSTOMIZATION_EXPLANATION"
msgstr "(začiatočná poloha)"

#, fuzzy
msgid "TOXIN_VACUOLE"
msgstr ""
"Toxín\n"
"Vakuola"

msgid "TOXIN_VACUOLE_DESCRIPTION"
msgstr ""

msgid "TOXIN_VACUOLE_PROCESSES_DESCRIPTION"
msgstr ""

#, fuzzy
msgid "TOXISOME"
msgstr "Oxytoxizóm"

#, fuzzy
msgid "TOXISOME_DESCRIPTION"
msgstr "Popis módu:"

msgid "TRANSLATORS"
msgstr "Prekladatelia"

msgid "TRANSPARENCY"
msgstr "Priehľadnosť"

#, fuzzy
msgid "TRILLION_ABBREVIATION"
msgstr "{0} mld"

#, fuzzy
msgid "TRY_FOSSILISING_SOME_SPECIES"
msgstr "Skús spraviť zopár snímiek obrazovky!"

msgid "TRY_MAKING_A_SAVE"
msgstr ""

msgid "TRY_TAKING_SOME_SCREENSHOTS"
msgstr "Skús spraviť zopár snímiek obrazovky!"

msgid "TUTORIAL"
msgstr "Tutoriál"

#, fuzzy
msgid "TUTORIAL_ALL_NOT_ENABLED_EXPLANATION"
msgstr "(začni s oblakom glukózy v blízkosti každou generáciou)"

#, fuzzy
msgid "TUTORIAL_MICROBE_EDITOR_ATP_BALANCE_INTRO"
msgstr "Záporná bilancia ATP"

msgid "TUTORIAL_MICROBE_EDITOR_AUTO-EVO_PREDICTION"
msgstr ""

msgid "TUTORIAL_MICROBE_EDITOR_CELL_TEXT"
msgstr ""

#, fuzzy
msgid "TUTORIAL_MICROBE_EDITOR_CHEMORECEPTOR"
msgstr "Záporná bilancia ATP"

#, fuzzy
msgid "TUTORIAL_MICROBE_EDITOR_COMPOUND_BALANCES"
msgstr "Záporná bilancia ATP"

#, fuzzy
msgid "TUTORIAL_MICROBE_EDITOR_DIGESTION_STAT"
msgstr "Záporná bilancia ATP"

msgid "TUTORIAL_MICROBE_EDITOR_ENDING_TEXT"
msgstr ""

#, fuzzy
msgid "TUTORIAL_MICROBE_EDITOR_FLAGELLUM"
msgstr "Záporná bilancia ATP"

#, fuzzy
msgid "TUTORIAL_MICROBE_EDITOR_FOOD_CHAIN"
msgstr "Záporná bilancia ATP"

#, fuzzy
msgid "TUTORIAL_MICROBE_EDITOR_MIGRATION"
msgstr "Záporná bilancia ATP"

#, fuzzy
msgid "TUTORIAL_MICROBE_EDITOR_MODIFY_ORGANELLE"
msgstr "Záporná bilancia ATP"

#, fuzzy
msgid "TUTORIAL_MICROBE_EDITOR_NEGATIVE_ATP_BALANCE"
msgstr "Záporná bilancia ATP"

#, fuzzy
msgid "TUTORIAL_MICROBE_EDITOR_NO_CHANGES_MADE"
msgstr "Záporná bilancia ATP"

#, fuzzy
msgid "TUTORIAL_MICROBE_EDITOR_OPEN_TOLERANCES"
msgstr "Záporná bilancia ATP"

msgid "TUTORIAL_MICROBE_EDITOR_PATCH_TEXT"
msgstr ""

msgid "TUTORIAL_MICROBE_EDITOR_REMOVE_ORGANELLE_TEXT"
msgstr ""

msgid "TUTORIAL_MICROBE_EDITOR_SELECT_ORGANELLE_TEXT"
msgstr ""

msgid "TUTORIAL_MICROBE_EDITOR_STAY_SMALL"
msgstr ""

#, fuzzy
msgid "TUTORIAL_MICROBE_EDITOR_TOLERANCES_TAB"
msgstr "Záporná bilancia ATP"

msgid "TUTORIAL_MICROBE_STAGE_EDITOR_BUTTON_TUTORIAL"
msgstr ""

msgid "TUTORIAL_MICROBE_STAGE_ENGULFED_TEXT"
msgstr ""

msgid "TUTORIAL_MICROBE_STAGE_ENGULFMENT_FULL_TEXT"
msgstr ""

msgid "TUTORIAL_MICROBE_STAGE_ENGULFMENT_TEXT"
msgstr ""

#, fuzzy
msgid "TUTORIAL_MICROBE_STAGE_ENVIRONMENT_PANEL"
msgstr "Záporná bilancia ATP"

msgid "TUTORIAL_MICROBE_STAGE_HELP_MENU_AND_ZOOM"
msgstr ""

msgid "TUTORIAL_MICROBE_STAGE_LEAVE_COLONY_TEXT"
msgstr ""

#, fuzzy
msgid "TUTORIAL_MICROBE_STAGE_MEMBER_DIED"
msgstr "Záporná bilancia ATP"

#, fuzzy
msgid "TUTORIAL_MICROBE_STAGE_OPEN_PROCESS_PANEL"
msgstr "Záporná bilancia ATP"

#, fuzzy
msgid "TUTORIAL_MICROBE_STAGE_PAUSING"
msgstr "Záporná bilancia ATP"

#, fuzzy
msgid "TUTORIAL_MICROBE_STAGE_PROCESS_PANEL"
msgstr "Záporná bilancia ATP"

msgid "TUTORIAL_MICROBE_STAGE_REPRODUCE_TEXT"
msgstr ""

#, fuzzy
msgid "TUTORIAL_MICROBE_STAGE_RESOURCE_SPLIT"
msgstr "Záporná bilancia ATP"

msgid "TUTORIAL_MICROBE_STAGE_UNBIND_TEXT"
msgstr ""

#, fuzzy
msgid "TUTORIAL_MULTICELLULAR_STAGE_WELCOME"
msgstr "Načítanie skorého editora mnohobunkovcov"

msgid "TUTORIAL_VIEW_NOW"
msgstr ""

msgid "TWO_TIMES"
msgstr "2x"

msgid "TYPE_COLON"
msgstr "Typ:"

#, fuzzy
msgid "UNAPPLIED_MOD_CHANGES"
msgstr "Existujú neaplikované zmeny"

msgid "UNAPPLIED_MOD_CHANGES_DESCRIPTION"
msgstr ""

msgid "UNBIND_ALL"
msgstr "Rozpojiť všetky"

#, fuzzy
msgid "UNBIND_ALL_TOOLTIP"
msgstr "Rozpojiť všetky"

msgid "UNBIND_HELP_TEXT"
msgstr "Rozpojovací mód"

msgid "UNCERTAIN_VERSION_WARNING"
msgstr ""

msgid "UNDERWATERCAVE"
msgstr "Podvodná jaskyňa"

#, fuzzy
msgid "UNDERWATER_VENT_ERUPTION"
msgstr "Podvodná jaskyňa"

#, fuzzy
msgid "UNDERWATER_VENT_ERUPTION_IN"
msgstr "Podvodná jaskyňa"

#, fuzzy
msgid "UNDISCOVERED_ORGANELLES"
msgstr "Odpojené organely"

msgid "UNDISCOVERED_PATCH"
msgstr ""

msgid "UNDO"
msgstr "Zrušiť"

msgid "UNDO_THE_LAST_ACTION"
msgstr "Zrušiť poslednú zmenu"

#, fuzzy
msgid "UNIT_ACTION_CONSTRUCT"
msgstr "Miera mutácie AI"

#, fuzzy
msgid "UNIT_ACTION_MOVE"
msgstr "Miera mutácie AI"

msgid "UNIT_ADVANCED_SPACESHIP"
msgstr ""

msgid "UNIT_SIMPLE_ROCKET"
msgstr ""

msgid "UNKNOWN"
msgstr "Neznáme"

#, fuzzy
msgid "UNKNOWN_DISPLAY_DRIVER"
msgstr "Zobraziť názvy tlačidiel pri výbere častí"

msgid "UNKNOWN_MOUSE"
msgstr "Neznáme tlačidlo myši"

#, fuzzy
msgid "UNKNOWN_ORGANELLE_SYMBOL"
msgstr "Umiestniť organelu"

#, fuzzy
msgid "UNKNOWN_PATCH"
msgstr "Neznáme"

#, fuzzy
msgid "UNKNOWN_SHORT"
msgstr "Neznáme"

msgid "UNKNOWN_VERSION"
msgstr "Neznáma verzia"

msgid "UNKNOWN_WORKSHOP_ID"
msgstr "Neznáme Workshop ID pre tento mód"

#, fuzzy
msgid "UNLIMIT_GROWTH_SPEED"
msgstr "Normálny"

#, fuzzy
msgid "UNLOCKED_NEW_ORGANELLE"
msgstr "Umiestniť organelu"

#, fuzzy
msgid "UNLOCK_ALL_ORGANELLES"
msgstr "Umiestniť organelu"

msgid "UNLOCK_CONDITION_ATP_PRODUCTION_ABOVE"
msgstr ""

msgid "UNLOCK_CONDITION_COMPOUND_IS_ABOVE"
msgstr ""

msgid "UNLOCK_CONDITION_COMPOUND_IS_BELOW"
msgstr ""

msgid "UNLOCK_CONDITION_COMPOUND_IS_BETWEEN"
msgstr ""

msgid "UNLOCK_CONDITION_DIGESTED_MICROBES_ABOVE"
msgstr ""

msgid "UNLOCK_CONDITION_ENGULFED_MICROBES_ABOVE"
msgstr ""

msgid "UNLOCK_CONDITION_EXCESS_ATP_ABOVE"
msgstr ""

#, fuzzy
msgid "UNLOCK_CONDITION_PLAYER_DAMAGE_RECEIVED"
msgstr "Rýchlosť trávenia:"

#, fuzzy
msgid "UNLOCK_CONDITION_PLAYER_DAMAGE_RECEIVED_SOURCE"
msgstr "Rýchlosť trávenia:"

msgid "UNLOCK_CONDITION_PLAYER_DEATH_COUNT_ABOVE"
msgstr ""

msgid "UNLOCK_CONDITION_REPRODUCED_WITH"
msgstr ""

msgid "UNLOCK_CONDITION_REPRODUCED_WITH_IN_A_ROW"
msgstr ""

msgid "UNLOCK_CONDITION_REPRODUCE_IN_BIOME"
msgstr ""

#, fuzzy
msgid "UNLOCK_CONDITION_SPEED_BELOW"
msgstr "Rýchlosť trávenia:"

msgid "UNLOCK_WITH_ANY_OF_FOLLOWING"
msgstr ""

msgid "UNSAVED_CHANGE_WARNING"
msgstr ""
"Máš neuložené zmeny, ktoré budú zahodené.\n"
"Chceš pokračovať?"

msgid "UNTITLED"
msgstr "Bez názvu"

msgid "UPGRADE_CILIA_PULL"
msgstr ""

#, fuzzy
msgid "UPGRADE_CILIA_PULL_DESCRIPTION"
msgstr "Zvyšuje rýchlosť otáčania veľkých buniek."

#, fuzzy
msgid "UPGRADE_COST"
msgstr "{0} BM"

#, fuzzy
msgid "UPGRADE_DESCRIPTION_NONE"
msgstr "Popis:"

msgid "UPGRADE_NAME_NONE"
msgstr ""

#, fuzzy
msgid "UPGRADE_PILUS_INJECTISOME"
msgstr "Zvyšuje rýchlosť otáčania veľkých buniek."

#, fuzzy
msgid "UPGRADE_PILUS_INJECTISOME_DESCRIPTION"
msgstr "Zvyšuje rýchlosť otáčania veľkých buniek."

#, fuzzy
msgid "UPGRADE_SLIME_JET_MUCOCYST"
msgstr "{0} BM"

#, fuzzy
msgid "UPGRADE_SLIME_JET_MUCOCYST_DESCRIPTION"
msgstr "Zvyšuje rýchlosť otáčania veľkých buniek."

msgid "UPLOAD"
msgstr "Nahrať"

msgid "UPLOADING_DOT_DOT_DOT"
msgstr "Nahrávanie..."

msgid "UPLOAD_SUCCEEDED"
msgstr "Nahrávanie bolo úspešné"

msgid "UPSCALE_BILINEAR"
msgstr ""

msgid "UPSCALE_FSR_1"
msgstr ""

msgid "UPSCALE_FSR_22"
msgstr ""

msgid "UPSCALE_SHARPENING_FSR"
msgstr ""

msgid "USED_LIBRARIES_LICENSES"
msgstr "Licencie a použité knižnice"

msgid "USED_RENDERER_NAME"
msgstr ""

msgid "USES_FEATURE"
msgstr "Áno"

msgid "USE_AUTO_HARMONY"
msgstr ""

msgid "USE_AUTO_HARMONY_TOOLTIP"
msgstr ""

msgid "USE_A_CUSTOM_USERNAME"
msgstr "Použiť vlastné používateľské meno"

msgid "USE_DISK_CACHE"
msgstr ""

msgid "USE_MANUAL_THREAD_COUNT"
msgstr "Ručne nastaviť počet vlákien na pozadí"

#, fuzzy
msgid "USE_MANUAL_THREAD_COUNT_NATIVE"
msgstr "Ručne nastaviť počet vlákien na pozadí"

msgid "USE_VIRTUAL_WINDOW_SIZE"
msgstr ""

#, fuzzy
msgid "UV_PROTECTION"
msgstr "Auto-Evo predpoveď"

#, fuzzy
msgid "UV_TOLERANCE_TOOLTIP"
msgstr "Zobraziť / skryť prostredie a zlúčeniny"

msgid "VACUOLE"
msgstr "Vakuola"

msgid "VACUOLE_DESCRIPTION"
msgstr ""

msgid "VACUOLE_IS_SPECIALIZED"
msgstr ""

#, fuzzy
msgid "VACUOLE_NOT_SPECIALIZED_DESCRIPTION"
msgstr "Zväčšuje úložný priestor bunky."

msgid "VACUOLE_PROCESSES_DESCRIPTION"
msgstr "Zväčšuje úložný priestor bunky."

#, fuzzy
msgid "VACUOLE_SPECIALIZED_DESCRIPTION"
msgstr "Zväčšuje úložný priestor bunky."

msgid "VALUE_WITH_UNIT"
msgstr "{0} {1}"

msgid "VERSION_COLON"
msgstr "Verzia:"

#, fuzzy
msgid "VERTICAL_COLON"
msgstr "Verzia:"

msgid "VERTICAL_WITH_AXIS_NAME_COLON"
msgstr "Vertikálne(Osa: {0})"

msgid "VIDEO_MEMORY"
msgstr ""

msgid "VIDEO_MEMORY_MIB"
msgstr ""

#, fuzzy
msgid "VIEWER"
msgstr "Zobrazovač galérie"

#, fuzzy
msgid "VIEW_ALL"
msgstr "Zakázať všetko"

#, fuzzy
msgid "VIEW_CELL_PROCESSES"
msgstr "Zvyšuje rýchlosť otáčania veľkých buniek."

#, fuzzy
msgid "VIEW_ONLINE"
msgstr "Zakázať všetko"

#, fuzzy
msgid "VIEW_PATCH_MICHES"
msgstr "{0} {1}"

#, fuzzy
msgid "VIEW_PATCH_NOTES"
msgstr "{0} {1}"

#, fuzzy
msgid "VIEW_PATCH_NOTES_TOOLTIP"
msgstr "{0} {1}"

msgid "VIEW_PENDING_ACTIONS"
msgstr ""

msgid "VIEW_SOURCE_CODE"
msgstr "Zobraziť zdrojový kód"

msgid "VIEW_TEXT_REPORT"
msgstr ""

msgid "VIP_PATRONS"
msgstr "VIP podporovatelia"

msgid "VISIBLE"
msgstr "Viditeľné"

msgid "VISIBLE_WHEN_CLOSE_TO_FULL"
msgstr ""

msgid "VISIBLE_WHEN_OVER_ZERO"
msgstr ""

msgid "VISIT_SUGGESTIONS_SITE"
msgstr ""

msgid "VOLCANIC_VENT"
msgstr "Sopečný prieduch"

msgid "VOLUMEDOWN"
msgstr "Znížiť hlasitosť"

msgid "VOLUMEMUTE"
msgstr "Stlmenie hlasitosti"

msgid "VOLUMEUP"
msgstr "Zvýšiť hlasitosť"

msgid "VSYNC"
msgstr "VSync"

msgid "WAITING_FOR_AUTO_EVO"
msgstr "Čakanie na automatickú evolúciu:"

msgid "WELCOME_TO_THRIVEOPEDIA"
msgstr ""

msgid "WENT_EXTINCT_FROM_PLANET"
msgstr "vyhynul na tejto planéte"

msgid "WENT_EXTINCT_IN"
msgstr "vyhynul v {0}"

msgid "WHEEL_DOWN"
msgstr "Skrolovať dole"

msgid "WHEEL_LEFT"
msgstr "Skrolovať doľava"

msgid "WHEEL_RIGHT"
msgstr "Skrolovať doprava"

msgid "WHEEL_UP"
msgstr "Skrolovať hore"

#, fuzzy
msgid "WIKI"
msgstr "naša Wiki"

#, fuzzy
msgid "WIKI_2D"
msgstr "naša Wiki"

#, fuzzy
msgid "WIKI_3D"
msgstr "naša Wiki"

msgid "WIKI_3D_COMMA_SANDBOX"
msgstr ""

#, fuzzy
msgid "WIKI_3D_COMMA_STRATEGY"
msgstr "Chloroplast"

#, fuzzy
msgid "WIKI_3D_COMMA_STRATEGY_COMMA_SPACE"
msgstr "Chloroplast"

msgid "WIKI_8_BRACKET_16"
msgstr ""

#, fuzzy
msgid "WIKI_ASCENSION"
msgstr "Rusticyanín"

#, fuzzy
msgid "WIKI_ASCENSION_CURRENT_DEVELOPMENT"
msgstr "Súčasní vývojári"

#, fuzzy
msgid "WIKI_ASCENSION_FEATURES"
msgstr "Rusticyanín"

#, fuzzy
msgid "WIKI_ASCENSION_INTRO"
msgstr "Rusticyanín"

msgid "WIKI_ASCENSION_OVERVIEW"
msgstr ""

#, fuzzy
msgid "WIKI_ASCENSION_TRANSITIONS"
msgstr "Populácia druhu"

#, fuzzy
msgid "WIKI_ASCENSION_UI"
msgstr "Rusticyanín"

#, fuzzy
msgid "WIKI_AWAKENING_STAGE_CURRENT_DEVELOPMENT"
msgstr "Bunková signalizácia"

#, fuzzy
msgid "WIKI_AWAKENING_STAGE_FEATURES"
msgstr "Spojivo"

#, fuzzy
msgid "WIKI_AWAKENING_STAGE_INTRO"
msgstr "Spojivo"

msgid "WIKI_AWAKENING_STAGE_OVERVIEW"
msgstr ""

#, fuzzy
msgid "WIKI_AWAKENING_STAGE_TRANSITIONS"
msgstr ""
"Je tu kolízia s {0}.\n"
"Chceš odstrániť priradený kláves z {1}?"

#, fuzzy
msgid "WIKI_AWAKENING_STAGE_UI"
msgstr "Spojivo"

msgid "WIKI_AWARE_STAGE_CURRENT_DEVELOPMENT"
msgstr ""

#, fuzzy
msgid "WIKI_AWARE_STAGE_FEATURES"
msgstr "Fáza Mikróbov"

#, fuzzy
msgid "WIKI_AWARE_STAGE_INTRO"
msgstr "Nitrogenáza"

#, fuzzy
msgid "WIKI_AWARE_STAGE_OVERVIEW"
msgstr "Fáza Mikróbov"

#, fuzzy
msgid "WIKI_AWARE_STAGE_TRANSITIONS"
msgstr "Nitrogenáza"

#, fuzzy
msgid "WIKI_AWARE_STAGE_UI"
msgstr "Fáza Mikróbov"

msgid "WIKI_AXON_EFFECTS"
msgstr ""

msgid "WIKI_AXON_INTRO"
msgstr ""

msgid "WIKI_AXON_MODIFICATIONS"
msgstr ""

#, fuzzy
msgid "WIKI_AXON_PROCESSES"
msgstr "Žiadne procesy"

msgid "WIKI_AXON_REQUIREMENTS"
msgstr ""

msgid "WIKI_AXON_SCIENTIFIC_BACKGROUND"
msgstr ""

msgid "WIKI_AXON_STRATEGY"
msgstr ""

msgid "WIKI_AXON_UPGRADES"
msgstr ""

#, fuzzy
msgid "WIKI_BACTERIAL_CHEMOSYNTHESIS_COMMA_GLYCOLYSIS"
msgstr "Syntéza OxyToxynov"

#, fuzzy
msgid "WIKI_BINDING_AGENT_EFFECTS"
msgstr "Spojivo"

#, fuzzy
msgid "WIKI_BINDING_AGENT_INTRO"
msgstr "Spojivo"

#, fuzzy
msgid "WIKI_BINDING_AGENT_MODIFICATIONS"
msgstr ""
"Je tu kolízia s {0}.\n"
"Chceš odstrániť priradený kláves z {1}?"

#, fuzzy
msgid "WIKI_BINDING_AGENT_PROCESSES"
msgstr "Spojivo"

msgid "WIKI_BINDING_AGENT_REQUIREMENTS"
msgstr ""

msgid "WIKI_BINDING_AGENT_SCIENTIFIC_BACKGROUND"
msgstr ""

#, fuzzy
msgid "WIKI_BINDING_AGENT_STRATEGY"
msgstr "Spojivo"

#, fuzzy
msgid "WIKI_BINDING_AGENT_UPGRADES"
msgstr "Spojivo"

#, fuzzy
msgid "WIKI_BIOLUMINESCENT_VACUOLE_EFFECTS"
msgstr "Bioluminiscenčná vakuola"

#, fuzzy
msgid "WIKI_BIOLUMINESCENT_VACUOLE_INTRO"
msgstr "Bioluminiscenčná vakuola"

#, fuzzy
msgid "WIKI_BIOLUMINESCENT_VACUOLE_MODIFICATIONS"
msgstr "Bioluminiscenčná vakuola"

#, fuzzy
msgid "WIKI_BIOLUMINESCENT_VACUOLE_PROCESSES"
msgstr "Bioluminiscenčná vakuola"

#, fuzzy
msgid "WIKI_BIOLUMINESCENT_VACUOLE_REQUIREMENTS"
msgstr "Bioluminiscenčná vakuola"

#, fuzzy
msgid "WIKI_BIOLUMINESCENT_VACUOLE_SCIENTIFIC_BACKGROUND"
msgstr "Bioluminiscenčná vakuola"

#, fuzzy
msgid "WIKI_BIOLUMINESCENT_VACUOLE_STRATEGY"
msgstr "Bioluminiscenčná vakuola"

#, fuzzy
msgid "WIKI_BIOLUMINESCENT_VACUOLE_UPGRADES"
msgstr "Bioluminiscenčná vakuola"

msgid "WIKI_BODY_PLAN_EDITOR_COMMA_CELL_EDITOR"
msgstr ""

#, fuzzy
msgid "WIKI_CHEMOPLAST_EFFECTS"
msgstr "Chemoplast"

#, fuzzy
msgid "WIKI_CHEMOPLAST_INTRO"
msgstr "Chemoplast"

msgid "WIKI_CHEMOPLAST_MODIFICATIONS"
msgstr ""

msgid "WIKI_CHEMOPLAST_PROCESSES"
msgstr ""

msgid "WIKI_CHEMOPLAST_REQUIREMENTS"
msgstr ""

msgid "WIKI_CHEMOPLAST_SCIENTIFIC_BACKGROUND"
msgstr ""

msgid "WIKI_CHEMOPLAST_STRATEGY"
msgstr ""

msgid "WIKI_CHEMOPLAST_UPGRADES"
msgstr ""

#, fuzzy
msgid "WIKI_CHEMORECEPTOR_EFFECTS"
msgstr "Chemoreceptor"

#, fuzzy
msgid "WIKI_CHEMORECEPTOR_INTRO"
msgstr "Chemoreceptor"

#, fuzzy
msgid "WIKI_CHEMORECEPTOR_MODIFICATIONS"
msgstr "Chemoreceptor umožňuje detegovať zlúčeniny z väčšej vzdialenosti. Po umiestnení je možné upraviť typ zlúčeniny a farbu vodiacej čiary."

#, fuzzy
msgid "WIKI_CHEMORECEPTOR_PROCESSES"
msgstr "Chemoreceptor umožňuje detegovať zlúčeniny z väčšej vzdialenosti. Po umiestnení je možné upraviť typ zlúčeniny a farbu vodiacej čiary."

msgid "WIKI_CHEMORECEPTOR_REQUIREMENTS"
msgstr ""

msgid "WIKI_CHEMORECEPTOR_SCIENTIFIC_BACKGROUND"
msgstr ""

#, fuzzy
msgid "WIKI_CHEMORECEPTOR_STRATEGY"
msgstr "Chemoreceptor"

#, fuzzy
msgid "WIKI_CHEMORECEPTOR_UPGRADES"
msgstr "Chemoreceptor"

#, fuzzy
msgid "WIKI_CHEMOSYNTHESIZING_PROTEINS_EFFECTS"
msgstr "Chemosyntetizujúce bielkoviny"

#, fuzzy
msgid "WIKI_CHEMOSYNTHESIZING_PROTEINS_INTRO"
msgstr "Chemosyntetizujúce bielkoviny"

#, fuzzy
msgid "WIKI_CHEMOSYNTHESIZING_PROTEINS_MODIFICATIONS"
msgstr "Chemosyntetizujúce bielkoviny"

#, fuzzy
msgid "WIKI_CHEMOSYNTHESIZING_PROTEINS_PROCESSES"
msgstr "Premieňa [thrive:compound type=\"hydrogensulfide\"]sírovodík[/thrive:compound] na [thrive:compound type=\"glucose\"]glukózu[/thrive:compound]. Množstvo závisí od koncentrácie [thrive:compound type=\"carbondioxide\"]oxidu uhličitého [/thrive:compound]. Taktiežpremieňa [thrive:compound type=\"glucose\"]glukózu[/thrive:compound] na [thrive:compound type=\"atp\"][/thrive:compound]."

#, fuzzy
msgid "WIKI_CHEMOSYNTHESIZING_PROTEINS_REQUIREMENTS"
msgstr "Chemosyntetizujúce bielkoviny"

#, fuzzy
msgid "WIKI_CHEMOSYNTHESIZING_PROTEINS_SCIENTIFIC_BACKGROUND"
msgstr "Premieňa [thrive:compound type=\"hydrogensulfide\"]sírovodík[/thrive:compound] na [thrive:compound type=\"glucose\"]glukózu[/thrive:compound]. Množstvo závisí od koncentrácie [thrive:compound type=\"carbondioxide\"]oxidu uhličitého [/thrive:compound]. Taktiežpremieňa [thrive:compound type=\"glucose\"]glukózu[/thrive:compound] na [thrive:compound type=\"atp\"][/thrive:compound]."

#, fuzzy
msgid "WIKI_CHEMOSYNTHESIZING_PROTEINS_STRATEGY"
msgstr "Chemosyntetizujúce bielkoviny"

#, fuzzy
msgid "WIKI_CHEMOSYNTHESIZING_PROTEINS_UPGRADES"
msgstr "Chemosyntetizujúce bielkoviny"

#, fuzzy
msgid "WIKI_CHLOROPLAST_EFFECTS"
msgstr "Chloroplast"

#, fuzzy
msgid "WIKI_CHLOROPLAST_INTRO"
msgstr "Chloroplast"

msgid "WIKI_CHLOROPLAST_MODIFICATIONS"
msgstr ""

msgid "WIKI_CHLOROPLAST_PROCESSES"
msgstr ""

msgid "WIKI_CHLOROPLAST_REQUIREMENTS"
msgstr ""

msgid "WIKI_CHLOROPLAST_SCIENTIFIC_BACKGROUND"
msgstr ""

#, fuzzy
msgid "WIKI_CHLOROPLAST_STRATEGY"
msgstr "Chloroplast"

#, fuzzy
msgid "WIKI_CHLOROPLAST_UPGRADES"
msgstr "Chloroplast"

#, fuzzy
msgid "WIKI_CHROMATOPHORE_PHOTOSYNTHESIS_COMMA_GLYCOLYSIS"
msgstr "Syntéza OxyToxynov"

msgid "WIKI_CILIA_EFFECTS"
msgstr ""

msgid "WIKI_CILIA_INTRO"
msgstr ""

msgid "WIKI_CILIA_MODIFICATIONS"
msgstr ""

#, fuzzy
msgid "WIKI_CILIA_PROCESSES"
msgstr "Zvyšuje rýchlosť otáčania veľkých buniek."

msgid "WIKI_CILIA_REQUIREMENTS"
msgstr ""

msgid "WIKI_CILIA_SCIENTIFIC_BACKGROUND"
msgstr ""

msgid "WIKI_CILIA_STRATEGY"
msgstr ""

msgid "WIKI_CILIA_UPGRADES"
msgstr ""

#, fuzzy
msgid "WIKI_COMPOUNDS_BUTTON"
msgstr "Cytoplazma"

#, fuzzy
msgid "WIKI_COMPOUNDS_DEVELOPMENT"
msgstr "Zlúčeniny:"

#, fuzzy
msgid "WIKI_COMPOUNDS_INTRO"
msgstr "Cytoplazma"

msgid "WIKI_COMPOUNDS_TYPES_OF_COMPOUNDS"
msgstr ""

msgid "WIKI_COMPOUND_SYSTEM_DEVELOPMENT_COMPOUNDS_LIST"
msgstr ""

msgid "WIKI_COMPOUND_SYSTEM_DEVELOPMENT_INTRO"
msgstr ""

msgid "WIKI_COMPOUND_SYSTEM_DEVELOPMENT_MICROBE_STAGE"
msgstr ""

msgid "WIKI_COMPOUND_SYSTEM_DEVELOPMENT_OVERVIEW"
msgstr ""

#, fuzzy
msgid "WIKI_CREATURE_EDITOR_COMMA_TECH_EDITOR"
msgstr "Editor Mikróbov"

msgid "WIKI_CYTOPLASM_EFFECTS"
msgstr ""

#, fuzzy
msgid "WIKI_CYTOPLASM_INTRO"
msgstr "Cytoplazma"

msgid "WIKI_CYTOPLASM_MODIFICATIONS"
msgstr ""

#, fuzzy
msgid "WIKI_CYTOPLASM_PROCESSES"
msgstr "Premieňa [thrive:compound type=\"glucose\"]glukózu[/thrive:compound] na [thrive:compound type=\"atp\"][/thrive:compound]."

msgid "WIKI_CYTOPLASM_REQUIREMENTS"
msgstr ""

msgid "WIKI_CYTOPLASM_SCIENTIFIC_BACKGROUND"
msgstr ""

msgid "WIKI_CYTOPLASM_STRATEGY"
msgstr ""

msgid "WIKI_CYTOPLASM_UPGRADES"
msgstr ""

#, fuzzy
msgid "WIKI_DEVELOPMENT"
msgstr "Vývojári"

#, fuzzy
msgid "WIKI_DEVELOPMENT_INFO_BUTTON"
msgstr "Organely"

#, fuzzy
msgid "WIKI_DEVELOPMENT_ROOT_INTRO"
msgstr "Organely"

msgid "WIKI_EDITORS_AND_MUTATIONS_GENERATIONS_AND_EDITOR_SESSIONS"
msgstr ""

#, fuzzy
msgid "WIKI_EDITORS_AND_MUTATIONS_INTRO"
msgstr "Mitochondria"

msgid "WIKI_EDITORS_AND_MUTATIONS_MUTATIONS_AND_MUTATION_POINTS"
msgstr ""

msgid "WIKI_ENVIRONMENTAL_CONDITIONS_ENVIRONMENTAL_GASSES"
msgstr ""

#, fuzzy
msgid "WIKI_ENVIRONMENTAL_CONDITIONS_INTRO"
msgstr "Mitochondria"

#, fuzzy
msgid "WIKI_ENVIRONMENTAL_CONDITIONS_PHYSICAL_CONDITIONS"
msgstr "(proporcia glukózy v prostredí každú generáciu"

msgid "WIKI_ENVIRONMENTAL_CONDITIONS_THE_DAY/NIGHT_CYCLE"
msgstr ""

#, fuzzy
msgid "WIKI_FERROPLAST_EFFECTS"
msgstr "Termoplast"

#, fuzzy
msgid "WIKI_FERROPLAST_INTRO"
msgstr "Termoplast"

#, fuzzy
msgid "WIKI_FERROPLAST_MODIFICATIONS"
msgstr "Plastid fixujúci dusík"

#, fuzzy
msgid "WIKI_FERROPLAST_PROCESSES"
msgstr "Plastid fixujúci dusík"

#, fuzzy
msgid "WIKI_FERROPLAST_REQUIREMENTS"
msgstr "Plastid fixujúci dusík"

#, fuzzy
msgid "WIKI_FERROPLAST_SCIENTIFIC_BACKGROUND"
msgstr "Plastid fixujúci dusík"

#, fuzzy
msgid "WIKI_FERROPLAST_STRATEGY"
msgstr "Termoplast"

#, fuzzy
msgid "WIKI_FERROPLAST_UPGRADES"
msgstr "Termoplast"

msgid "WIKI_FLAGELLUM_EFFECTS"
msgstr ""

#, fuzzy
msgid "WIKI_FLAGELLUM_INTRO"
msgstr "Bičík"

msgid "WIKI_FLAGELLUM_MODIFICATIONS"
msgstr ""

#, fuzzy
msgid "WIKI_FLAGELLUM_PROCESSES"
msgstr "Používa [thrive:compound type=\"atp\"][/thrive:compound] na zvýšenie rýchlosti pohybu bunky."

msgid "WIKI_FLAGELLUM_REQUIREMENTS"
msgstr ""

msgid "WIKI_FLAGELLUM_SCIENTIFIC_BACKGROUND"
msgstr ""

msgid "WIKI_FLAGELLUM_STRATEGY"
msgstr ""

msgid "WIKI_FLAGELLUM_UPGRADES"
msgstr ""

#, fuzzy
msgid "WIKI_GLYCOLYSIS_COMMA_ANAEROBIC_NITROGEN_FIXATION"
msgstr "Anaeróbna fixácia dusíka"

#, fuzzy
msgid "WIKI_HEADING_APPENDICES"
msgstr "Spojivo"

#, fuzzy
msgid "WIKI_HEADING_BASIC_GAME_MECHANICS"
msgstr "Spojivo"

msgid "WIKI_HEADING_COMPOUNDS_LIST"
msgstr ""

#, fuzzy
msgid "WIKI_HEADING_COMPOUND_CLOUDS"
msgstr "Nekonečné zlúčeniny"

#, fuzzy
msgid "WIKI_HEADING_CONCEPT_ART"
msgstr "Chemoreceptor"

#, fuzzy
msgid "WIKI_HEADING_CURRENT_DEVELOPMENT"
msgstr "Súčasní vývojári"

#, fuzzy
msgid "WIKI_HEADING_DEVELOPMENT"
msgstr "Hlavný vývojár"

#, fuzzy
msgid "WIKI_HEADING_EDITOR"
msgstr "Spojivo"

msgid "WIKI_HEADING_EFFECTS"
msgstr ""

#, fuzzy
msgid "WIKI_HEADING_ENVIRONMENTAL_GASSES"
msgstr "Nitrogenáza"

#, fuzzy
msgid "WIKI_HEADING_FEATURES"
msgstr "Spojivo"

msgid "WIKI_HEADING_FOG_OF_WAR"
msgstr ""

#, fuzzy
msgid "WIKI_HEADING_GAMEPLAY"
msgstr "Spustiť automatickú evolúciu počas hry"

#, fuzzy
msgid "WIKI_HEADING_GDD"
msgstr "Spojivo"

#, fuzzy
msgid "WIKI_HEADING_GENERAL_TIPS"
msgstr "Spojivo"

msgid "WIKI_HEADING_GENERATIONS_AND_EDITOR_SESSIONS"
msgstr ""

#, fuzzy
msgid "WIKI_HEADING_MICROBE_PARTS"
msgstr "Fáza Mikróbov"

#, fuzzy
msgid "WIKI_HEADING_MICROBE_STAGE"
msgstr "Fáza Mikróbov"

#, fuzzy
msgid "WIKI_HEADING_MICROBE_STAGE_TIPS"
msgstr "Fáza Mikróbov"

msgid "WIKI_HEADING_MODIFICATIONS"
msgstr ""

#, fuzzy
msgid "WIKI_HEADING_MORE_GAME_INFO"
msgstr "Fáza Mikróbov"

msgid "WIKI_HEADING_MUTATIONS_AND_MUTATION_POINTS"
msgstr ""

msgid "WIKI_HEADING_OVERVIEW"
msgstr ""

#, fuzzy
msgid "WIKI_HEADING_PATCHES"
msgstr "Spojivo"

#, fuzzy
msgid "WIKI_HEADING_PHYSICAL_CONDITIONS"
msgstr "Fyzické podmienky"

msgid "WIKI_HEADING_PROCESSES"
msgstr ""

msgid "WIKI_HEADING_REPRODUCTION_IN_THE_MICROBE_STAGE"
msgstr ""

msgid "WIKI_HEADING_REQUIREMENTS"
msgstr ""

msgid "WIKI_HEADING_SCIENTIFIC_BACKGROUND"
msgstr ""

msgid "WIKI_HEADING_STRATEGY"
msgstr ""

msgid "WIKI_HEADING_THE_DAY/NIGHT_CYCLE"
msgstr ""

msgid "WIKI_HEADING_THE_PATCH_MAP"
msgstr ""

#, fuzzy
msgid "WIKI_HEADING_TRANSITIONS"
msgstr ""
"Je tu kolízia s {0}.\n"
"Chceš odstrániť priradený kláves z {1}?"

#, fuzzy
msgid "WIKI_HEADING_TYPES_OF_COMPOUNDS"
msgstr "Nekonečné zlúčeniny"

msgid "WIKI_HEADING_UI"
msgstr ""

msgid "WIKI_HEADING_UPGRADES"
msgstr ""

#, fuzzy
msgid "WIKI_HELP_AND_TIPS_BASIC_GAME_MECHANICS"
msgstr "Cytoplazma"

#, fuzzy
msgid "WIKI_HELP_AND_TIPS_BUTTON"
msgstr "Cytoplazma"

#, fuzzy
msgid "WIKI_HELP_AND_TIPS_COMPOUND_CLOUDS"
msgstr "Cytoplazma"

#, fuzzy
msgid "WIKI_HELP_AND_TIPS_GENERAL_TIPS"
msgstr "Tylakoidy"

#, fuzzy
msgid "WIKI_HELP_AND_TIPS_INTRO"
msgstr "Tylakoidy"

#, fuzzy
msgid "WIKI_HELP_AND_TIPS_MICROBE_PARTS"
msgstr "Tylakoidy"

#, fuzzy
msgid "WIKI_HELP_AND_TIPS_MICROBE_STAGE_TIPS"
msgstr "Fáza Mikróbov"

#, fuzzy
msgid "WIKI_HELP_AND_TIPS_MORE_GAME_INFO"
msgstr "Tylakoidy"

#, fuzzy
msgid "WIKI_HYDROGENASE_EFFECTS"
msgstr "Nitrogenáza"

#, fuzzy
msgid "WIKI_HYDROGENASE_INTRO"
msgstr "Nitrogenáza"

#, fuzzy
msgid "WIKI_HYDROGENASE_MODIFICATIONS"
msgstr "Anaeróbna fixácia dusíka"

#, fuzzy
msgid "WIKI_HYDROGENASE_PROCESSES"
msgstr "Premieňa [thrive:compound type=\"atp\"][/thrive:compound] na [thrive:compound type=\"ammonia\"][/thrive:compound]. Množstvo závisí od koncentrácie[thrive:compound type=\"nitrogen\"]dusíka[/thrive:compound]."

#, fuzzy
msgid "WIKI_HYDROGENASE_REQUIREMENTS"
msgstr "Termosyntáza"

#, fuzzy
msgid "WIKI_HYDROGENASE_SCIENTIFIC_BACKGROUND"
msgstr "Plastid fixujúci dusík"

#, fuzzy
msgid "WIKI_HYDROGENASE_STRATEGY"
msgstr "Nitrogenáza"

#, fuzzy
msgid "WIKI_HYDROGENASE_UPGRADES"
msgstr "Nitrogenáza"

#, fuzzy
msgid "WIKI_HYDROGENOSOME_EFFECTS"
msgstr "Nitrogenáza"

#, fuzzy
msgid "WIKI_HYDROGENOSOME_INTRO"
msgstr "Nitrogenáza"

#, fuzzy
msgid "WIKI_HYDROGENOSOME_MODIFICATIONS"
msgstr "Anaeróbna fixácia dusíka"

#, fuzzy
msgid "WIKI_HYDROGENOSOME_PROCESSES"
msgstr "Premieňa [thrive:compound type=\"atp\"][/thrive:compound] na [thrive:compound type=\"ammonia\"][/thrive:compound]. Množstvo závisí od koncentrácie[thrive:compound type=\"nitrogen\"]dusíka[/thrive:compound]."

#, fuzzy
msgid "WIKI_HYDROGENOSOME_REQUIREMENTS"
msgstr "Termosyntáza"

#, fuzzy
msgid "WIKI_HYDROGENOSOME_SCIENTIFIC_BACKGROUND"
msgstr "Plastid fixujúci dusík"

#, fuzzy
msgid "WIKI_HYDROGENOSOME_STRATEGY"
msgstr "Nitrogenáza"

#, fuzzy
msgid "WIKI_HYDROGENOSOME_UPGRADES"
msgstr "Nitrogenáza"

msgid "WIKI_INDUSTRIAL_STAGE_CURRENT_DEVELOPMENT"
msgstr ""

#, fuzzy
msgid "WIKI_INDUSTRIAL_STAGE_FEATURES"
msgstr "Spojivo"

#, fuzzy
msgid "WIKI_INDUSTRIAL_STAGE_INTRO"
msgstr "Spojivo"

msgid "WIKI_INDUSTRIAL_STAGE_OVERVIEW"
msgstr ""

#, fuzzy
msgid "WIKI_INDUSTRIAL_STAGE_TRANSITIONS"
msgstr "(rýchlosť, akou druhy AI mutujú)"

#, fuzzy
msgid "WIKI_INDUSTRIAL_STAGE_UI"
msgstr "Spojivo"

msgid "WIKI_INJECTISOME_PILUS"
msgstr ""

msgid "WIKI_LYSOSOME_EFFECTS"
msgstr ""

msgid "WIKI_LYSOSOME_INTRO"
msgstr ""

msgid "WIKI_LYSOSOME_MODIFICATIONS"
msgstr ""

msgid "WIKI_LYSOSOME_PROCESSES"
msgstr ""

msgid "WIKI_LYSOSOME_REQUIREMENTS"
msgstr ""

msgid "WIKI_LYSOSOME_SCIENTIFIC_BACKGROUND"
msgstr ""

msgid "WIKI_LYSOSOME_STRATEGY"
msgstr ""

msgid "WIKI_LYSOSOME_UPGRADES"
msgstr ""

#, fuzzy
msgid "WIKI_MACROSCOPIC_STAGE_CONCEPT_ART"
msgstr "Fáza Mnohobunkovcov"

#, fuzzy
msgid "WIKI_MACROSCOPIC_STAGE_CURRENT_DEVELOPMENT"
msgstr "Bunková signalizácia"

#, fuzzy
msgid "WIKI_MACROSCOPIC_STAGE_FEATURES"
msgstr "Vyžaduje jadro"

#, fuzzy
msgid "WIKI_MACROSCOPIC_STAGE_INTRO"
msgstr "Nitrogenáza"

#, fuzzy
msgid "WIKI_MACROSCOPIC_STAGE_OVERVIEW"
msgstr "Fáza Mikróbov"

#, fuzzy
msgid "WIKI_MACROSCOPIC_STAGE_TRANSITIONS"
msgstr "Nitrogenáza"

#, fuzzy
msgid "WIKI_MACROSCOPIC_STAGE_UI"
msgstr "Fáza Mikróbov"

#, fuzzy
msgid "WIKI_MECHANICS"
msgstr "Umiestniť organelu"

#, fuzzy
msgid "WIKI_MECHANICS_ROOT_INTRO"
msgstr "Organely"

#, fuzzy
msgid "WIKI_MELANOSOME_EFFECTS"
msgstr "Metabolozómy"

#, fuzzy
msgid "WIKI_MELANOSOME_INTRO"
msgstr "Metabolozómy"

#, fuzzy
msgid "WIKI_MELANOSOME_MODIFICATIONS"
msgstr "Premieňa [thrive:compound type=\"glucose\"]glukózu[/thrive:compound] na [thrive:compound type=\"atp\"][/thrive:compound]. Množstvo závisí od koncentrácie [thrive:compound type=\"oxygen\"]kyslíka[/thrive:compound]."

#, fuzzy
msgid "WIKI_MELANOSOME_PROCESSES"
msgstr "Premieňa [thrive:compound type=\"glucose\"]glukózu[/thrive:compound] na [thrive:compound type=\"atp\"][/thrive:compound]. Množstvo závisí od koncentrácie [thrive:compound type=\"oxygen\"]kyslíka[/thrive:compound]."

#, fuzzy
msgid "WIKI_MELANOSOME_REQUIREMENTS"
msgstr "Plastid fixujúci dusík"

#, fuzzy
msgid "WIKI_MELANOSOME_SCIENTIFIC_BACKGROUND"
msgstr "Plastid fixujúci dusík"

#, fuzzy
msgid "WIKI_MELANOSOME_STRATEGY"
msgstr "Metabolozómy"

#, fuzzy
msgid "WIKI_MELANOSOME_UPGRADES"
msgstr "Metabolozómy"

#, fuzzy
msgid "WIKI_METABOLOSOMES_EFFECTS"
msgstr "Metabolozómy"

#, fuzzy
msgid "WIKI_METABOLOSOMES_INTRO"
msgstr "Metabolozómy"

#, fuzzy
msgid "WIKI_METABOLOSOMES_MODIFICATIONS"
msgstr "Premieňa [thrive:compound type=\"glucose\"]glukózu[/thrive:compound] na [thrive:compound type=\"atp\"][/thrive:compound]. Množstvo závisí od koncentrácie [thrive:compound type=\"oxygen\"]kyslíka[/thrive:compound]."

#, fuzzy
msgid "WIKI_METABOLOSOMES_PROCESSES"
msgstr "Premieňa [thrive:compound type=\"glucose\"]glukózu[/thrive:compound] na [thrive:compound type=\"atp\"][/thrive:compound]. Množstvo závisí od koncentrácie [thrive:compound type=\"oxygen\"]kyslíka[/thrive:compound]."

msgid "WIKI_METABOLOSOMES_REQUIREMENTS"
msgstr ""

msgid "WIKI_METABOLOSOMES_SCIENTIFIC_BACKGROUND"
msgstr ""

#, fuzzy
msgid "WIKI_METABOLOSOMES_STRATEGY"
msgstr "Metabolozómy"

#, fuzzy
msgid "WIKI_METABOLOSOMES_UPGRADES"
msgstr "Metabolozómy"

#, fuzzy
msgid "WIKI_MICROBE_STAGE_APPENDICES"
msgstr "[b][u]{0}[/u][/b] vyhynul!"

#, fuzzy
msgid "WIKI_MICROBE_STAGE_BUTTON"
msgstr "Nitrogenáza"

#, fuzzy
msgid "WIKI_MICROBE_STAGE_EDITOR"
msgstr "Editor Mikróbov"

#, fuzzy
msgid "WIKI_MICROBE_STAGE_GAMEPLAY"
msgstr "Fáza Mikróbov"

#, fuzzy
msgid "WIKI_MICROBE_STAGE_GDD"
msgstr "Fáza Mikróbov"

#, fuzzy
msgid "WIKI_MICROBE_STAGE_INTRO"
msgstr "Nitrogenáza"

#, fuzzy
msgid "WIKI_MITOCHONDRION_EFFECTS"
msgstr "Mitochondria"

#, fuzzy
msgid "WIKI_MITOCHONDRION_INTRO"
msgstr "Mitochondria"

msgid "WIKI_MITOCHONDRION_MODIFICATIONS"
msgstr ""

#, fuzzy
msgid "WIKI_MITOCHONDRION_PROCESSES"
msgstr "Mitochondria"

msgid "WIKI_MITOCHONDRION_REQUIREMENTS"
msgstr ""

msgid "WIKI_MITOCHONDRION_SCIENTIFIC_BACKGROUND"
msgstr ""

#, fuzzy
msgid "WIKI_MITOCHONDRION_STRATEGY"
msgstr "Mitochondria"

#, fuzzy
msgid "WIKI_MITOCHONDRION_UPGRADES"
msgstr "Mitochondria"

#, fuzzy
msgid "WIKI_MULTICELLULAR_STAGE_CONCEPT_ART"
msgstr "Fáza Mnohobunkovcov"

#, fuzzy
msgid "WIKI_MULTICELLULAR_STAGE_CURRENT_DEVELOPMENT"
msgstr "Načítanie skorého editora mnohobunkovcov"

#, fuzzy
msgid "WIKI_MULTICELLULAR_STAGE_FEATURES"
msgstr "Fáza Mnohobunkovcov"

#, fuzzy
msgid "WIKI_MULTICELLULAR_STAGE_INTRO"
msgstr "Fáza Mnohobunkovcov"

#, fuzzy
msgid "WIKI_MULTICELLULAR_STAGE_OVERVIEW"
msgstr "Fáza Mnohobunkovcov"

#, fuzzy
msgid "WIKI_MULTICELLULAR_STAGE_TRANSITIONS"
msgstr "Fáza Mnohobunkovcov"

#, fuzzy
msgid "WIKI_MULTICELLULAR_STAGE_UI"
msgstr "Fáza Mnohobunkovcov"

msgid "WIKI_MYOFIBRIL_EFFECTS"
msgstr ""

msgid "WIKI_MYOFIBRIL_INTRO"
msgstr ""

msgid "WIKI_MYOFIBRIL_MODIFICATIONS"
msgstr ""

#, fuzzy
msgid "WIKI_MYOFIBRIL_PROCESSES"
msgstr "Žiadne procesy"

msgid "WIKI_MYOFIBRIL_REQUIREMENTS"
msgstr ""

msgid "WIKI_MYOFIBRIL_SCIENTIFIC_BACKGROUND"
msgstr ""

msgid "WIKI_MYOFIBRIL_STRATEGY"
msgstr ""

msgid "WIKI_MYOFIBRIL_UPGRADES"
msgstr ""

#, fuzzy
msgid "WIKI_NATION_EDITOR"
msgstr "Zapni editor"

#, fuzzy
msgid "WIKI_NITROGENASE_EFFECTS"
msgstr "Nitrogenáza"

#, fuzzy
msgid "WIKI_NITROGENASE_INTRO"
msgstr "Nitrogenáza"

#, fuzzy
msgid "WIKI_NITROGENASE_MODIFICATIONS"
msgstr "Anaeróbna fixácia dusíka"

#, fuzzy
msgid "WIKI_NITROGENASE_PROCESSES"
msgstr "Premieňa [thrive:compound type=\"atp\"][/thrive:compound] na [thrive:compound type=\"ammonia\"][/thrive:compound]. Množstvo závisí od koncentrácie[thrive:compound type=\"nitrogen\"]dusíka[/thrive:compound]."

msgid "WIKI_NITROGENASE_REQUIREMENTS"
msgstr ""

msgid "WIKI_NITROGENASE_SCIENTIFIC_BACKGROUND"
msgstr ""

#, fuzzy
msgid "WIKI_NITROGENASE_STRATEGY"
msgstr "Nitrogenáza"

#, fuzzy
msgid "WIKI_NITROGENASE_UPGRADES"
msgstr "Nitrogenáza"

#, fuzzy
msgid "WIKI_NITROPLAST_EFFECTS"
msgstr "Plastid fixujúci dusík"

#, fuzzy
msgid "WIKI_NITROPLAST_INTRO"
msgstr "Plastid fixujúci dusík"

#, fuzzy
msgid "WIKI_NITROPLAST_MODIFICATIONS"
msgstr "Plastid fixujúci dusík"

#, fuzzy
msgid "WIKI_NITROPLAST_PROCESSES"
msgstr "Plastid fixujúci dusík"

#, fuzzy
msgid "WIKI_NITROPLAST_REQUIREMENTS"
msgstr "Plastid fixujúci dusík"

#, fuzzy
msgid "WIKI_NITROPLAST_SCIENTIFIC_BACKGROUND"
msgstr "Plastid fixujúci dusík"

#, fuzzy
msgid "WIKI_NITROPLAST_STRATEGY"
msgstr "Plastid fixujúci dusík"

#, fuzzy
msgid "WIKI_NITROPLAST_UPGRADES"
msgstr "Plastid fixujúci dusík"

#, fuzzy
msgid "WIKI_NO"
msgstr "naša Wiki"

msgid "WIKI_NONE_COMMA_THIS_IS_THE_LAST_STAGE"
msgstr ""

msgid "WIKI_NUCLEUS_EFFECTS"
msgstr ""

msgid "WIKI_NUCLEUS_INTRO"
msgstr ""

msgid "WIKI_NUCLEUS_MODIFICATIONS"
msgstr ""

#, fuzzy
msgid "WIKI_NUCLEUS_PROCESSES"
msgstr "Žiadne procesy"

msgid "WIKI_NUCLEUS_REQUIREMENTS"
msgstr ""

msgid "WIKI_NUCLEUS_SCIENTIFIC_BACKGROUND"
msgstr ""

msgid "WIKI_NUCLEUS_STRATEGY"
msgstr ""

msgid "WIKI_NUCLEUS_UPGRADES"
msgstr ""

#, fuzzy
msgid "WIKI_ORGANELLES_ROOT_INTRO"
msgstr "Organely"

#, fuzzy
msgid "WIKI_OXYTOXISOME_EFFECTS"
msgstr "Oxytoxizóm"

#, fuzzy
msgid "WIKI_OXYTOXISOME_INTRO"
msgstr "Oxytoxizóm"

#, fuzzy
msgid "WIKI_OXYTOXISOME_MODIFICATIONS"
msgstr "Premieňa [thrive:compound type=\"atp\"][/thrive:compound] na [thrive:compound type=\"oxytoxy\"][/thrive:compound]. Množstvo závisí od koncentrácie [thrive:compound type=\"oxygen\"]kyslíka[/thrive:compound]. Môže vypustiť toxíny stlačením [thrive:input]g_fire_toxin[/thrive:input]. Keď je množstvo [thrive:compound type=\"oxytoxy\"][/thrive:compound] nízke, streľba je stále možná, ale bude mať znížené poškodenie."

#, fuzzy
msgid "WIKI_OXYTOXISOME_PROCESSES"
msgstr "Premieňa [thrive:compound type=\"atp\"][/thrive:compound] na [thrive:compound type=\"oxytoxy\"][/thrive:compound]. Množstvo závisí od koncentrácie [thrive:compound type=\"oxygen\"]kyslíka[/thrive:compound]. Môže vypustiť toxíny stlačením [thrive:input]g_fire_toxin[/thrive:input]. Keď je množstvo [thrive:compound type=\"oxytoxy\"][/thrive:compound] nízke, streľba je stále možná, ale bude mať znížené poškodenie."

msgid "WIKI_OXYTOXISOME_REQUIREMENTS"
msgstr ""

msgid "WIKI_OXYTOXISOME_SCIENTIFIC_BACKGROUND"
msgstr ""

#, fuzzy
msgid "WIKI_OXYTOXISOME_STRATEGY"
msgstr "Oxytoxizóm"

#, fuzzy
msgid "WIKI_OXYTOXISOME_UPGRADES"
msgstr "Oxytoxizóm"

#, fuzzy
msgid "WIKI_OXYTOXY_SYNTHESIS_COMMA_GLYCOLYSIS"
msgstr "Syntéza OxyToxynov"

#, fuzzy
msgid "WIKI_PAGE_ASCENSION"
msgstr "Rusticyanín"

#, fuzzy
msgid "WIKI_PAGE_AWAKENING_STAGE"
msgstr "Spojivo"

#, fuzzy
msgid "WIKI_PAGE_AWARE_STAGE"
msgstr "Fáza Mikróbov"

msgid "WIKI_PAGE_AXON"
msgstr ""

#, fuzzy
msgid "WIKI_PAGE_BINDING_AGENT"
msgstr "Spojivo"

#, fuzzy
msgid "WIKI_PAGE_BIOLUMINESCENT_VACUOLE"
msgstr "Bioluminiscenčná vakuola"

#, fuzzy
msgid "WIKI_PAGE_CHEMOPLAST"
msgstr "Chemoplast"

#, fuzzy
msgid "WIKI_PAGE_CHEMORECEPTOR"
msgstr "Chemoreceptor"

#, fuzzy
msgid "WIKI_PAGE_CHEMOSYNTHESIZING_PROTEINS"
msgstr "Chemosyntetizujúce bielkoviny"

#, fuzzy
msgid "WIKI_PAGE_CHLOROPLAST"
msgstr "Chloroplast"

msgid "WIKI_PAGE_CILIA"
msgstr ""

#, fuzzy
msgid "WIKI_PAGE_COMPOUNDS"
msgstr "Cytoplazma"

msgid "WIKI_PAGE_COMPOUND_SYSTEM_DEVELOPMENT"
msgstr ""

#, fuzzy
msgid "WIKI_PAGE_CYTOPLASM"
msgstr "Cytoplazma"

#, fuzzy
msgid "WIKI_PAGE_DEVELOPMENT_ROOT"
msgstr "Umiestniť organelu"

#, fuzzy
msgid "WIKI_PAGE_EDITORS_AND_MUTATIONS"
msgstr "Mitochondria"

#, fuzzy
msgid "WIKI_PAGE_ENVIRONMENTAL_CONDITIONS"
msgstr "Mitochondria"

#, fuzzy
msgid "WIKI_PAGE_FERROPLAST"
msgstr "Termoplast"

#, fuzzy
msgid "WIKI_PAGE_FLAGELLUM"
msgstr "Bičík"

#, fuzzy
msgid "WIKI_PAGE_HELP_AND_TIPS"
msgstr "Chemoplast"

#, fuzzy
msgid "WIKI_PAGE_HYDROGENASE"
msgstr "Nitrogenáza"

#, fuzzy
msgid "WIKI_PAGE_HYDROGENOSOME"
msgstr "Nitrogenáza"

#, fuzzy
msgid "WIKI_PAGE_INDUSTRIAL_STAGE"
msgstr "Spojivo"

#, fuzzy
msgid "WIKI_PAGE_LYSOSOME"
msgstr "Lyzozóm"

#, fuzzy
msgid "WIKI_PAGE_MACROSCOPIC_STAGE"
msgstr "Nitrogenáza"

#, fuzzy
msgid "WIKI_PAGE_MECHANICS_ROOT"
msgstr "Umiestniť organelu"

#, fuzzy
msgid "WIKI_PAGE_MELANOSOME"
msgstr "Lyzozóm"

#, fuzzy
msgid "WIKI_PAGE_METABOLOSOMES"
msgstr "Metabolozómy"

#, fuzzy
msgid "WIKI_PAGE_MICROBE_STAGE"
msgstr "Nitrogenáza"

#, fuzzy
msgid "WIKI_PAGE_MITOCHONDRION"
msgstr "Mitochondria"

#, fuzzy
msgid "WIKI_PAGE_MULTICELLULAR_STAGE"
msgstr "Fáza Mnohobunkovcov"

#, fuzzy
msgid "WIKI_PAGE_MYOFIBRIL"
msgstr "Dravý Pilus"

#, fuzzy
msgid "WIKI_PAGE_NITROGENASE"
msgstr "Nitrogenáza"

#, fuzzy
msgid "WIKI_PAGE_NITROPLAST"
msgstr "Plastid fixujúci dusík"

#, fuzzy
msgid "WIKI_PAGE_NUCLEUS"
msgstr "Vyžaduje jadro"

#, fuzzy
msgid "WIKI_PAGE_ORGANELLES_ROOT"
msgstr "Umiestniť organelu"

#, fuzzy
msgid "WIKI_PAGE_OXYTOXISOME"
msgstr "Oxytoxizóm"

msgid "WIKI_PAGE_PERFORATOR_PILUS"
msgstr ""

#, fuzzy
msgid "WIKI_PAGE_PROTOPLASM"
msgstr "Protoplazma"

#, fuzzy
msgid "WIKI_PAGE_REPRODUCTION"
msgstr "Protoplazma"

#, fuzzy
msgid "WIKI_PAGE_RUSTICYANIN"
msgstr "Rusticyanín"

#, fuzzy
msgid "WIKI_PAGE_SIGNALING_AGENT"
msgstr "Bunková signalizácia"

msgid "WIKI_PAGE_SLIME_JET"
msgstr ""

#, fuzzy
msgid "WIKI_PAGE_SOCIETY_STAGE"
msgstr "Fáza Mikróbov"

#, fuzzy
msgid "WIKI_PAGE_SPACE_STAGE"
msgstr "Bunková signalizácia"

#, fuzzy
msgid "WIKI_PAGE_STAGES_ROOT"
msgstr "Umiestniť organelu"

#, fuzzy
msgid "WIKI_PAGE_THERMOPLAST"
msgstr "Termoplast"

#, fuzzy
msgid "WIKI_PAGE_THERMOSYNTHASE"
msgstr "Termosyntáza"

#, fuzzy
msgid "WIKI_PAGE_THE_PATCH_MAP"
msgstr "Termoplast"

#, fuzzy
msgid "WIKI_PAGE_THYLAKOIDS"
msgstr "Tylakoidy"

#, fuzzy
msgid "WIKI_PAGE_TOXIN_VACUOLE"
msgstr ""
"Toxín\n"
"Vakuola"

#, fuzzy
msgid "WIKI_PAGE_VACUOLE"
msgstr ""
"Toxín\n"
"Vakuola"

msgid "WIKI_PERFORATOR_PILUS_EFFECTS"
msgstr ""

msgid "WIKI_PERFORATOR_PILUS_INTRO"
msgstr ""

msgid "WIKI_PERFORATOR_PILUS_MODIFICATIONS"
msgstr ""

msgid "WIKI_PERFORATOR_PILUS_PROCESSES"
msgstr ""

msgid "WIKI_PERFORATOR_PILUS_REQUIREMENTS"
msgstr ""

msgid "WIKI_PERFORATOR_PILUS_SCIENTIFIC_BACKGROUND"
msgstr ""

msgid "WIKI_PERFORATOR_PILUS_STRATEGY"
msgstr ""

msgid "WIKI_PERFORATOR_PILUS_UPGRADES"
msgstr ""

#, fuzzy
msgid "WIKI_PROTEIN_RESPIRATION"
msgstr "Aeróbne Dýchanie"

#, fuzzy
msgid "WIKI_PROTOPLASM_EFFECTS"
msgstr "Protoplazma"

#, fuzzy
msgid "WIKI_PROTOPLASM_INTRO"
msgstr "Protoplazma"

msgid "WIKI_PROTOPLASM_MODIFICATIONS"
msgstr ""

#, fuzzy
msgid "WIKI_PROTOPLASM_PROCESSES"
msgstr "Premieňa [thrive:compound type=\"glucose\"]glukózu[/thrive:compound] na [thrive:compound type=\"atp\"][/thrive:compound]."

msgid "WIKI_PROTOPLASM_REQUIREMENTS"
msgstr ""

msgid "WIKI_PROTOPLASM_SCIENTIFIC_BACKGROUND"
msgstr ""

msgid "WIKI_PROTOPLASM_STRATEGY"
msgstr ""

msgid "WIKI_PROTOPLASM_UPGRADES"
msgstr ""

msgid "WIKI_PULLING_CILIA"
msgstr ""

#, fuzzy
msgid "WIKI_REPRODUCTION_BUTTON"
msgstr "Protoplazma"

#, fuzzy
msgid "WIKI_REPRODUCTION_INTRO"
msgstr "Protoplazma"

msgid "WIKI_REPRODUCTION_REPRODUCTION_IN_THE_MICROBE_STAGE"
msgstr ""

msgid "WIKI_ROOT_BODY"
msgstr ""

msgid "WIKI_ROOT_HEADING"
msgstr ""

#, fuzzy
msgid "WIKI_RUSTICYANIN_EFFECTS"
msgstr "Rusticyanín"

#, fuzzy
msgid "WIKI_RUSTICYANIN_INTRO"
msgstr "Rusticyanín"

#, fuzzy
msgid "WIKI_RUSTICYANIN_MODIFICATIONS"
msgstr "Premieňa [thrive:compound type=\"iron\"][/thrive:compound] na [thrive:compound type=\"atp\"][/thrive:compound]. Množstvo závisí od koncentrácie[thrive:compound type=\"carbondioxide\"]oxidu uhličitého[/thrive:compound] a [thrive:compound type=\"oxygen\"]kyslíka[/thrive:compound]."

#, fuzzy
msgid "WIKI_RUSTICYANIN_PROCESSES"
msgstr "Premieňa [thrive:compound type=\"iron\"][/thrive:compound] na [thrive:compound type=\"atp\"][/thrive:compound]. Množstvo závisí od koncentrácie[thrive:compound type=\"carbondioxide\"]oxidu uhličitého[/thrive:compound] a [thrive:compound type=\"oxygen\"]kyslíka[/thrive:compound]."

msgid "WIKI_RUSTICYANIN_REQUIREMENTS"
msgstr ""

msgid "WIKI_RUSTICYANIN_SCIENTIFIC_BACKGROUND"
msgstr ""

#, fuzzy
msgid "WIKI_RUSTICYANIN_STRATEGY"
msgstr "Rusticyanín"

#, fuzzy
msgid "WIKI_RUSTICYANIN_UPGRADES"
msgstr "Rusticyanín"

#, fuzzy
msgid "WIKI_SIGNALING_AGENT_EFFECTS"
msgstr "Bunková signalizácia"

#, fuzzy
msgid "WIKI_SIGNALING_AGENT_INTRO"
msgstr "Bunková signalizácia"

#, fuzzy
msgid "WIKI_SIGNALING_AGENT_MODIFICATIONS"
msgstr "Bunková signalizácia"

#, fuzzy
msgid "WIKI_SIGNALING_AGENT_PROCESSES"
msgstr "Bunková signalizácia"

#, fuzzy
msgid "WIKI_SIGNALING_AGENT_REQUIREMENTS"
msgstr "Bunková signalizácia"

msgid "WIKI_SIGNALING_AGENT_SCIENTIFIC_BACKGROUND"
msgstr ""

#, fuzzy
msgid "WIKI_SIGNALING_AGENT_STRATEGY"
msgstr "Bunková signalizácia"

#, fuzzy
msgid "WIKI_SIGNALING_AGENT_UPGRADES"
msgstr "Bunková signalizácia"

#, fuzzy
msgid "WIKI_SLIME_JET_EFFECTS"
msgstr "Mnoho organizmov produkuje lepkavé polysacharidy, ako napríklad sliz. Aj keď ho mnoho živočíchov používa pre pohyb, isté typy baktérií tieto látky vystreľujú vo vysokom tlaku. Takéto trysky pracujú ako raketový pohon. Posúvajú bunky neuveriteľnou rýchlosťou. Pre iné živočíchy bez trysiek je pohyb v takýchto látkach obtiažny."

#, fuzzy
msgid "WIKI_SLIME_JET_INTRO"
msgstr "Mnoho organizmov produkuje lepkavé polysacharidy, ako napríklad sliz. Aj keď ho mnoho živočíchov používa pre pohyb, isté typy baktérií tieto látky vystreľujú vo vysokom tlaku. Takéto trysky pracujú ako raketový pohon. Posúvajú bunky neuveriteľnou rýchlosťou. Pre iné živočíchy bez trysiek je pohyb v takýchto látkach obtiažny."

#, fuzzy
msgid "WIKI_SLIME_JET_MODIFICATIONS"
msgstr "Mnoho organizmov produkuje lepkavé polysacharidy, ako napríklad sliz. Aj keď ho mnoho živočíchov používa pre pohyb, isté typy baktérií tieto látky vystreľujú vo vysokom tlaku. Takéto trysky pracujú ako raketový pohon. Posúvajú bunky neuveriteľnou rýchlosťou. Pre iné živočíchy bez trysiek je pohyb v takýchto látkach obtiažny."

#, fuzzy
msgid "WIKI_SLIME_JET_PROCESSES"
msgstr "Zvyšuje rýchlosť otáčania veľkých buniek."

msgid "WIKI_SLIME_JET_REQUIREMENTS"
msgstr ""

msgid "WIKI_SLIME_JET_SCIENTIFIC_BACKGROUND"
msgstr ""

msgid "WIKI_SLIME_JET_STRATEGY"
msgstr ""

msgid "WIKI_SLIME_JET_UPGRADES"
msgstr ""

msgid "WIKI_SOCIETY_STAGE_CURRENT_DEVELOPMENT"
msgstr ""

#, fuzzy
msgid "WIKI_SOCIETY_STAGE_FEATURES"
msgstr "Fáza Mikróbov"

#, fuzzy
msgid "WIKI_SOCIETY_STAGE_INTRO"
msgstr "Mnoho organizmov produkuje lepkavé polysacharidy, ako napríklad sliz. Aj keď ho mnoho živočíchov používa pre pohyb, isté typy baktérií tieto látky vystreľujú vo vysokom tlaku. Takéto trysky pracujú ako raketový pohon. Posúvajú bunky neuveriteľnou rýchlosťou. Pre iné živočíchy bez trysiek je pohyb v takýchto látkach obtiažny."

#, fuzzy
msgid "WIKI_SOCIETY_STAGE_OVERVIEW"
msgstr "Fáza Mikróbov"

#, fuzzy
msgid "WIKI_SOCIETY_STAGE_TRANSITIONS"
msgstr "Fáza Mikróbov"

#, fuzzy
msgid "WIKI_SOCIETY_STAGE_UI"
msgstr "Fáza Mikróbov"

msgid "WIKI_SPACE_STAGE_CURRENT_DEVELOPMENT"
msgstr ""

#, fuzzy
msgid "WIKI_SPACE_STAGE_FEATURES"
msgstr "Vyžaduje jadro"

#, fuzzy
msgid "WIKI_SPACE_STAGE_INTRO"
msgstr "Mnoho organizmov produkuje lepkavé polysacharidy, ako napríklad sliz. Aj keď ho mnoho živočíchov používa pre pohyb, isté typy baktérií tieto látky vystreľujú vo vysokom tlaku. Takéto trysky pracujú ako raketový pohon. Posúvajú bunky neuveriteľnou rýchlosťou. Pre iné živočíchy bez trysiek je pohyb v takýchto látkach obtiažny."

#, fuzzy
msgid "WIKI_SPACE_STAGE_OVERVIEW"
msgstr "Fáza Mikróbov"

#, fuzzy
msgid "WIKI_SPACE_STAGE_TRANSITIONS"
msgstr "Nitrogenáza"

#, fuzzy
msgid "WIKI_SPACE_STAGE_UI"
msgstr "Fáza Mikróbov"

#, fuzzy
msgid "WIKI_STAGES_ROOT_INTRO"
msgstr "Organely"

#, fuzzy
msgid "WIKI_TBA"
msgstr "naša Wiki"

msgid "WIKI_TECH_EDITOR_COMMA_NATION_EDITOR_COMMA_SQUAD_EDITOR"
msgstr ""

#, fuzzy
msgid "WIKI_THERMOPLAST_EFFECTS"
msgstr "Termoplast"

#, fuzzy
msgid "WIKI_THERMOPLAST_INTRO"
msgstr "Termoplast"

msgid "WIKI_THERMOPLAST_MODIFICATIONS"
msgstr ""

msgid "WIKI_THERMOPLAST_PROCESSES"
msgstr ""

msgid "WIKI_THERMOPLAST_REQUIREMENTS"
msgstr ""

msgid "WIKI_THERMOPLAST_SCIENTIFIC_BACKGROUND"
msgstr ""

#, fuzzy
msgid "WIKI_THERMOPLAST_STRATEGY"
msgstr "Termoplast"

#, fuzzy
msgid "WIKI_THERMOPLAST_UPGRADES"
msgstr "Termoplast"

#, fuzzy
msgid "WIKI_THERMOSYNTHASE_EFFECTS"
msgstr "Termosyntáza"

#, fuzzy
msgid "WIKI_THERMOSYNTHASE_INTRO"
msgstr "Termosyntáza"

#, fuzzy
msgid "WIKI_THERMOSYNTHASE_MODIFICATIONS"
msgstr "Produkuje [thrive:compound type=\"atp\"][/thrive:compound] pomocou teplotných gradientov. Množstvo závisí od [thrive:compound type=\"temperature\"] teploty [/thrive:compound]."

#, fuzzy
msgid "WIKI_THERMOSYNTHASE_PROCESSES"
msgstr "Produkuje [thrive:compound type=\"atp\"][/thrive:compound] pomocou teplotných gradientov. Množstvo závisí od [thrive:compound type=\"temperature\"] teploty [/thrive:compound]."

#, fuzzy
msgid "WIKI_THERMOSYNTHASE_REQUIREMENTS"
msgstr "Termosyntáza"

msgid "WIKI_THERMOSYNTHASE_SCIENTIFIC_BACKGROUND"
msgstr ""

#, fuzzy
msgid "WIKI_THERMOSYNTHASE_STRATEGY"
msgstr "Termosyntáza"

#, fuzzy
msgid "WIKI_THERMOSYNTHASE_UPGRADES"
msgstr "Termosyntáza"

msgid "WIKI_THE_PATCH_MAP_FOG_OF_WAR"
msgstr ""

#, fuzzy
msgid "WIKI_THE_PATCH_MAP_INTRO"
msgstr "Termoplast"

#, fuzzy
msgid "WIKI_THE_PATCH_MAP_PATCHES"
msgstr "Termoplast"

msgid "WIKI_THE_PATCH_MAP_THE_PATCH_MAP"
msgstr ""

#, fuzzy
msgid "WIKI_THYLAKOIDS_EFFECTS"
msgstr "Tylakoidy"

#, fuzzy
msgid "WIKI_THYLAKOIDS_INTRO"
msgstr "Tylakoidy"

msgid "WIKI_THYLAKOIDS_MODIFICATIONS"
msgstr ""

msgid "WIKI_THYLAKOIDS_PROCESSES"
msgstr ""

msgid "WIKI_THYLAKOIDS_REQUIREMENTS"
msgstr ""

msgid "WIKI_THYLAKOIDS_SCIENTIFIC_BACKGROUND"
msgstr ""

msgid "WIKI_THYLAKOIDS_STRATEGY"
msgstr ""

msgid "WIKI_THYLAKOIDS_UPGRADES"
msgstr ""

#, fuzzy
msgid "WIKI_TOXIN_VACUOLE_EFFECTS"
msgstr ""
"Toxín\n"
"Vakuola"

#, fuzzy
msgid "WIKI_TOXIN_VACUOLE_INTRO"
msgstr ""
"Toxín\n"
"Vakuola"

msgid "WIKI_TOXIN_VACUOLE_MODIFICATIONS"
msgstr ""

#, fuzzy
msgid "WIKI_TOXIN_VACUOLE_PROCESSES"
msgstr ""
"Toxín\n"
"Vakuola"

msgid "WIKI_TOXIN_VACUOLE_REQUIREMENTS"
msgstr ""

msgid "WIKI_TOXIN_VACUOLE_SCIENTIFIC_BACKGROUND"
msgstr ""

#, fuzzy
msgid "WIKI_TOXIN_VACUOLE_STRATEGY"
msgstr ""
"Toxín\n"
"Vakuola"

#, fuzzy
msgid "WIKI_TOXIN_VACUOLE_UPGRADES"
msgstr ""
"Toxín\n"
"Vakuola"

msgid "WIKI_VACUOLE_EFFECTS"
msgstr ""

msgid "WIKI_VACUOLE_INTRO"
msgstr ""

msgid "WIKI_VACUOLE_MODIFICATIONS"
msgstr ""

#, fuzzy
msgid "WIKI_VACUOLE_PROCESSES"
msgstr "Zväčšuje úložný priestor bunky."

msgid "WIKI_VACUOLE_REQUIREMENTS"
msgstr ""

msgid "WIKI_VACUOLE_SCIENTIFIC_BACKGROUND"
msgstr ""

msgid "WIKI_VACUOLE_STRATEGY"
msgstr ""

msgid "WIKI_VACUOLE_UPGRADES"
msgstr ""

#, fuzzy
msgid "WIKI_YES"
msgstr "naša Wiki"

msgid "WILL_YOU_THRIVE"
msgstr "Budeš prosperovať?"

msgid "WINDOWED"
msgstr ""

msgid "WIN_BOX_TITLE"
msgstr ""

msgid "WIN_TEXT"
msgstr ""

#, fuzzy
msgid "WORKSHOP_ITEM_CHANGE_NOTES"
msgstr "Poznámky k zmene položky"

msgid "WORKSHOP_ITEM_CHANGE_NOTES_TOOLTIP"
msgstr ""

msgid "WORKSHOP_ITEM_DESCRIPTION"
msgstr "Popis položky:"

#, fuzzy
msgid "WORKSHOP_ITEM_PREVIEW"
msgstr "Obrázok ukážky položky:"

msgid "WORKSHOP_ITEM_TAGS"
msgstr ""

msgid "WORKSHOP_ITEM_TITLE"
msgstr "Názov položky:"

msgid "WORKSHOP_ITEM_UPLOAD_SUCCEEDED"
msgstr ""

msgid "WORKSHOP_ITEM_UPLOAD_SUCCEEDED_TOS_REQUIRED"
msgstr ""

msgid "WORKSHOP_TERMS_OF_SERVICE_NOTICE"
msgstr ""

msgid "WORKSHOP_VISIBILITY_TOOLTIP"
msgstr ""

msgid "WORLD"
msgstr ""

#, fuzzy
msgid "WORLD_EXPORT_SUCCESS_MESSAGE"
msgstr "Chyba: {0}"

#, fuzzy
msgid "WORLD_GENERAL_STATISTICS"
msgstr "Štatistika organizmu"

msgid "WORLD_MISC_DETAILS_STRING"
msgstr ""

#, fuzzy
msgid "WORLD_RELATIVE_MOVEMENT"
msgstr "Základný pohyb"

#, fuzzy
msgid "WORLD_SEA_LEVEL"
msgstr "{0}-{1}m pod hladinou mora"

#, fuzzy
msgid "WORLD_SEA_LEVEL_DEEP"
msgstr "{0}-{1}m pod hladinou mora"

#, fuzzy
msgid "WORLD_SEA_LEVEL_EXPLANATION"
msgstr "(začiatočná poloha)"

#, fuzzy
msgid "WORLD_SEA_LEVEL_MODERATE"
msgstr "Základný pohyb"

msgid "WORLD_SEA_LEVEL_SHALLOW"
msgstr ""

#, fuzzy
msgid "WORLD_SIZE"
msgstr "Súčasní vývojári"

#, fuzzy
msgid "WORLD_SIZE_EXPLANATION"
msgstr "(začiatočná poloha)"

msgid "WORLD_SIZE_LARGE"
msgstr ""

#, fuzzy
msgid "WORLD_SIZE_MEDIUM"
msgstr "Základný pohyb"

msgid "WORLD_SIZE_SMALL"
msgstr ""

#, fuzzy
msgid "WORLD_SIZE_TOOLTIP"
msgstr "Uplynulý čas: {0:#,#} rokov"

#, fuzzy
msgid "WORLD_TEMPERATURE"
msgstr "Teplota"

#, fuzzy
msgid "WORLD_TEMPERATURE_COLD"
msgstr "Teplota."

#, fuzzy
msgid "WORLD_TEMPERATURE_EXPLANATION"
msgstr "(začiatočná poloha)"

#, fuzzy
msgid "WORLD_TEMPERATURE_TEMPERATE"
msgstr "Teplota."

#, fuzzy
msgid "WORLD_TEMPERATURE_WARM"
msgstr "Teplota."

msgid "WORST_PATCH_COLON"
msgstr "Najhoršia oblasť:"

msgid "XBOX360"
msgstr ""

msgid "XBOX_ONE"
msgstr ""

msgid "XBOX_SERIES"
msgstr ""

#, fuzzy
msgid "X_TWITTER_TOOLTIP"
msgstr "Uplynulý čas: {0:#,#} rokov"

msgid "YEARS"
msgstr "roky"

msgid "YET_TO_BE_IMPLEMENTED_NOTICE"
msgstr ""

#, fuzzy
msgid "YOUTUBE_TOOLTIP"
msgstr "Pozastaviť hru"

msgid "YOU_CAN_MAKE_PULL_REQUEST"
msgstr ""
"Thrive je open source projekt.\n"
"Môžeš prispieť aj keď nie si súčasťou tímu (formou pull request) ."

msgid "YOU_CAN_SUPPORT_THRIVE_ON_PATREON"
msgstr "Budúci vývoj Thrive môžeš podporiť na Patreone."

msgid "ZOOM_IN"
msgstr "Priblížiť"

msgid "ZOOM_OUT"
msgstr "Oddialiť"

#, fuzzy
#~ msgid "PASSIVE_REPRODUCTION_PROGRESS_EXPLANATION"
#~ msgstr "(rýchlosť, akou druhy AI mutujú)"

<<<<<<< HEAD
#~ msgid "PLANET_GENERATION_TEASER"
#~ msgstr "Generovanie planéty už čoskoro!"

=======
>>>>>>> e9cc3c9b
#, fuzzy
#~ msgid "MICROBE_STAGE_DAY_NIGHT_TEXT"
#~ msgstr "[b][u]{0}[/u][/b] vyhynul!"

#, fuzzy
#~ msgid "GLOBAL_GLACIATION_EVENT_LOG"
#~ msgstr "Celková populácia:"

#~ msgid "IRON_CHEMOLITHOAUTOTROPHY"
#~ msgstr "Chemolitoautotrofia železa"

#, fuzzy
#~ msgid "PASSIVE_REPRODUCTION_PROGRESS"
#~ msgstr "(rýchlosť, akou druhy AI mutujú)"

#, fuzzy
#~ msgid "THANKS_FOR_BUYING_THRIVE"
#~ msgstr ""
#~ "Ďakujeme, že si hral našu hru!\n"
#~ "\n"
#~ "Ak sa ti hra páčila, nezabudni sa o nás zmieniť svojim kamarátom."

#, fuzzy
#~ msgid "WIKI_RADIOSYNTHESIS"
#~ msgstr "Termosyntéza"

#~ msgid "MICROBE_EDITOR_HELP_MESSAGE_1"
#~ msgstr ""
#~ "Prokaryotická štruktúra \n"
#~ "\n"
#~ "Cytoplazma: Má úložný priestor a vykonáva glykolýzu (Produkuje malé množstvo [thrive:compound type=\"atp\"][/thrive:compound] z [thrive:compound type=\"glucose\"][/thrive:compound])\n"
#~ "\n"
#~ "Metabolóm: Produkuje [thrive:compound type=\"atp\"][/thrive:compound] z [thrive:compound type=\"glucose\"][/thrive:compound]\n"
#~ "\n"
#~ "Tylakoid: Produkuje 1/3 množstva [thrive:compound type=\"glucose\"][/thrive:compound] ako normálny chloroplast, vykonáva glykolýzu a zaberá 1 hex políčko.\n"
#~ "\n"
#~ "Chemosyntetizujúce bielkoviny: Produkuje polovicu [thrive:compound type=\"glucose\"][/thrive:compound] zo [thrive:compound type=\"hydrogensulfide\"][/thrive:compound] ako chemoplast, vykonáva glykolýzu a zaberá 1 hex políčko.\n"
#~ "\n"
#~ "Rusticyanín: Premieňa [thrive:compound type=\"iron\"][/thrive:compound] na [thrive:compound type=\"atp\"][/thrive:compound]\n"
#~ "\n"
#~ "Nitrogenáza: Anaeróbne premieňa atmosférický dusík a [thrive:compound type=\"atp\"][/thrive:compound] na [thrive:compound type=\"ammonia\"][/thrive:compound]\n"
#~ "\n"
#~ "Oxytoxizóm: Premieňa [thrive:compound type=\"atp\"][/thrive:compound] na [thrive:compound type=\"oxytoxy\"][/thrive:compound]\n"
#~ "\n"
#~ "Termosyntéza: Produkuje [thrive:compound type=\"atp\"][/thrive:compound] použitím teplotných gradientov."

#~ msgid "MICROBE_EDITOR_HELP_MESSAGE_14"
#~ msgstr "Po dokončení pohltenia sa všetky predmety zachytené v pohltení udržia vo vnútri membrány na strávenie. Nestráviteľné predmety budú vždy vylúčené, preto sa najprv uistite, že máte potrebné mutácie, ktoré umožňujú ich spracovanie. Enzýmy pomáhajú pri trávení a sú poskytované lyzozómom, preto sa odporúča vyvinúť túto organelu, aby bolo trávenie oveľa efektívnejšie."

#~ msgid "MICROBE_EDITOR_HELP_MESSAGE_2"
#~ msgstr ""
#~ "Externé organely \n"
#~ "\n"
#~ "Bičík: Umožňuje rýchlejší pohyb bunky spotrebúvaním [thrive:compound type=\"atp\"][/thrive:compound]\n"
#~ "\n"
#~ "Pilus: Môže byť použitý na bodnutie iných buniek alebo na obranu proti ich toxínom\n"
#~ "\n"
#~ "Chemoreceptor: Umožňuje detekciu zlúčenín z väčšej vzdialenosti\n"
#~ "\n"
#~ "Riasinky: Zvýšujú rýchlosť otáčania bunky"

#~ msgid "MICROBE_EDITOR_HELP_MESSAGE_3"
#~ msgstr ""
#~ "Membránové organely\n"
#~ "\n"
#~ "Jadro: Zaberá 11 hex políčok a umožňuje vývoj membránových organel. Zdvojnásobí veľkosť bunky a znižuje spôsobené škody o 50% (môže sa vyvinúť len raz).\n"
#~ "\n"
#~ "Spojivo: Umožňuje spojenie s ostatnými bunkami\n"
#~ "\n"
#~ "Mitochondria: Produkuje [thrive:compound type=\"atp\"][/thrive:compound] z [thrive:compound type=\"glucose\"][/thrive:compound] a atmosferického kyslíka atmospheric (O2) a dosť efektívnejšie ako cytoplazma\n"
#~ "\n"
#~ "Chloroplast: Vyrába [thrive:compound type=\"glucose\"][/thrive:compound] zo slnečného žiarenia a atmosferického oxidu uhličitého (CO2)\n"
#~ "\n"
#~ "Termoplast: Produkuje [thrive:compound type=\"atp\"][/thrive:compound] použitím teplotných gradientov.\n"
#~ "\n"
#~ "Lyzozóm: Obsahuje tráviace enzýmy\n"
#~ "\n"
#~ "Chemoplast: Vyrába [thrive:compound type=\"glucose\"][/thrive:compound] z [thrive:compound type=\"hydrogensulfide\"][/thrive:compound]\n"
#~ "\n"
#~ "Plastid fixujúci dusík: Vyrába [thrive:compound type=\"ammonia\"][/thrive:compound] z [thrive:compound type=\"atp\"][/thrive:compound] a atmosferického dusíka a kyslíka\n"
#~ "\n"
#~ "Vakuola: Ukladá 8 nazbieraných zlúčenín\n"
#~ "\n"
#~ "Vakuola s toxínmi: Produkuje toxíny (nazývané [thrive:compound type=\"oxytoxy\"][/thrive:compound]) a\n"
#~ "umožňuje ich uvoľnenie, ktoré spôsobuje poškodenie v závislosti od množstva dostupných oxytoxýnov\n"
#~ "\n"
#~ "Bunková signalizácia: Umožňuje bunkám vytvoriť chemikálie, na ktoré môžu ostatné bunky reagovať"

#~ msgid "MICROBE_EDITOR_HELP_MESSAGE_4"
#~ msgstr "Každú generáciu máš k dispozícii 100 bodov mutácie (BM) a každá zmena (alebo mutácia) stojí nejaké množstvo BM. Pridávanie alebo odoberanie organel stojí BM. Avšak, organely, ktoré použiješ v aktuálnej relácii môžeš odobrať a BM sa ti vrátia. Organelu môžeš premiestniť alebo úplne odobrať pravým tlačidlom myši v rozbaľovacej ponuke zvolením príslušnej akcie. Svoje organely môžeš pri ich umiestňovaní otáčať a to použitím [thrive:input]e_rotate_left[/thrive:input] a [thrive:input]e_rotate_right[/thrive:input]."

#~ msgid "MICROBE_EDITOR_HELP_MESSAGE_5"
#~ msgstr "Vždy keď zahájiš reprodukciu vstúpiš do editora mikróbov, kde môžeš vykonávať zmeny tvojmu druhu (pridávaním, priemiestňovaním alebo odoberaním organel) k zvýšeniu úspešnosti. Každá návšteva editora vo fáze mikróbov reprezentuje [thrive:constant] EDITOR_TIME_JUMP_MILLION_YEARS [/thrive:constant] miliónov rokov evolúcie."

#~ msgid "MICROBE_STAGE_HELP_MESSAGE_1"
#~ msgstr "Pre pohyb použi myš a klávesy [thrive:input]g_move_forward[/thrive:input],[thrive:input]g_move_left[/thrive:input],[thrive:input]g_move_backwards[/thrive:input],[thrive:input] g_move_right[/thrive:input]. Kláves [thrive:input]g_fire_toxin[/thrive:input] na vystrelenie [thrive:compound type=\"oxytoxy\"]toxínu[/thrive:compound], ak máš toxínovú vákuolu. Kláves [thrive:input]g_toggle_engulf[/thrive:input] na zapnutie režimu pohltenia. Pomocou kolieska myši môžeš približovať a odďaľovať obraz."

#~ msgid "MICROBE_STAGE_HELP_MESSAGE_10"
#~ msgstr "Na reprodukciu musíš rozdeliť každú z tvojich organel na dve. Aby sa organely rozdelili, potrebujú amoniak a fosfát."

#~ msgid "MICROBE_STAGE_HELP_MESSAGE_11"
#~ msgstr "Ale ak prežiješ dvadsať generácií s populáciou 300, si považovaný za víťaza aktuálnej hry. Po zvíťazení sa ti zobrazí kontextové okno a môžeš pokračovať v hre, ako si želáš."

#~ msgid "MICROBE_STAGE_HELP_MESSAGE_12"
#~ msgstr "Buď opatrný, pretože tvoji konkurenti sa vyvíjajú spolu s tebou. Zakaždým, keď vstúpiš do editora, tak sa vyvinú tiež."

#, fuzzy
#~ msgid "MICROBE_STAGE_HELP_MESSAGE_13"
#~ msgstr "Spojením s ostatnými bunkami môžeš vytvoriť kolóniu buniek, kde bunky zdieľajú zlúčeniny, ktoré absorbujú a produkujú medzi sebou. Aby bola bunka schopná sa spojiť s inou, potrebuješ spojivovú organelu ... po vstupe do spojovacieho módu stlačením [thrive:input] g_toggle_binding[/thrive:input]. Spojiť sa môžeš len s bunkami svojho vlastného druhu. Keď si v kolónií, nemôžeš rozdeliť svoju bunku a ani s ňou vstúpiť do editora (zatiaľ). Pre vstup do editora, nazbieraj potrebné zlúčeniny a opusti kolóniu stlačením [thrive:input] g_unbind_all[/thrive:input]. Veľké kolónie buniek sú cestou k mnohobunkovým organizmom."

#~ msgid "MICROBE_STAGE_HELP_MESSAGE_15"
#~ msgstr "Bunkové steny celulózy a chitínu sa nedajú tráviť bez potrebného enzýmu, ktorý ich dokáže najskôr rozložiť."

#~ msgid "MICROBE_STAGE_HELP_MESSAGE_16"
#~ msgstr "Lyzozóm je však exkluzívny len pre eukaryoty, prokaryoty naopak takéto organely nemajú a tak trávia potravu dosť neefektívne. Pre malé bunky je to v poriadku, ale pre väčšie bunky je absencia lyzozómov veľmi nevýhodná."

#~ msgid "MICROBE_STAGE_HELP_MESSAGE_2"
#~ msgstr "Tvoja bunka používa [thrive:compound type=\"atp\"][/thrive:compound] ako zdroj energie, ak ti dôjde, zomrieš."

#~ msgid "MICROBE_STAGE_HELP_MESSAGE_3"
#~ msgstr "Na odomknutie editora a rozmnožovania musíš zhromaždiť [thrive:compound type=\"ammonia\"]amoniak[/thrive:compound](oranžový mrak) a [thrive:compound type=\"phosphates\"]fosfát[/thrive:compound] (fialový mrak)."

#~ msgid "MICROBE_STAGE_HELP_MESSAGE_4"
#~ msgstr "Stlačením [thrive:input]g_toggle_engulf[/thrive:input] môžeš pohltiť bunky, baktérie, železné kúsky a kusy buniek, ktoré sú menšie ako ty. Tento proces však stojí dodatočné [thrive:compound type=\"atp\"][/thrive:compound] a spomaľuje ťa. Nezabudni stlačiť [thrive:input]g_toggle_engulf[/thrive:input] znova na zastavenie tohto procesu."

#~ msgid "MICROBE_STAGE_HELP_MESSAGE_5"
#~ msgstr "Osmoregulácia stojí [thrive:compound type=\"atp\"][/thrive:compound], čo znamená, že čím väčšia je tvoja bunka, tým viac mitochondrií, metabolozómov alebo rusticyanínu (alebo cytoplazmy, ktorá robí glykolýzu), potrebuješ, aby si sa vyhol strate [thrive:compound type=\"atp\"][/thrive:compound], keď sa nehýbeš."

#~ msgid "MICROBE_STAGE_HELP_MESSAGE_6"
#~ msgstr "V editore je veľa organel, ktoré môžeš vyvíjať, čo umožňuje širokú škálu rôznych herných štýlov."

#~ msgid "MICROBE_STAGE_HELP_MESSAGE_7"
#~ msgstr "Ak tvoja populácia klesne na nulu, vyhynieš."

#~ msgid "MICROBE_STAGE_HELP_MESSAGE_8"
#~ msgstr ""
#~ "Rôzne oblaky zlúčenín sú:\n"
#~ "\n"
#~ "Biela – [thrive:compound type=\"glucose\"][/thrive:compound]\n"
#~ "Žltá – [thrive:compound type=\"hydrogensulfide\"][/thrive:compound]\n"
#~ "Oranžová – [thrive:compound type=\"ammonia\"][/thrive:compound]\n"
#~ "Fialová – [thrive:compound type=\"phosphates\"][/thrive:compound]\n"
#~ "Hrdzavohnedá – [thrive:compound type=\"iron\"][/thrive:compound]\n"
#~ "\n"
#~ "[thrive:compound type=\"glucose\"][/thrive:compound] vyrába [thrive:compound type=\"atp\"][/thrive:compound]."

#~ msgid "MICROBE_STAGE_HELP_MESSAGE_9"
#~ msgstr "[thrive:compound type=\"hydrogensulfide\"][/thrive:compound] sa môže premeniť na [thrive:compound type=\"glucose\"][/thrive:compound] pomocou chemoplastov a chemosyntetizujúcich bielkovín. [thrive:compound type=\"iron\"][/thrive:compound] možno premeniť pomocou rusticyanínu na [thrive:compound type=\"atp\"][/thrive:compound]."

#, fuzzy
#~ msgid "WIKI_MACROSCOPIC_STAGE"
#~ msgstr "Fáza Mikróbov"

#, fuzzy
#~ msgid "EARLY_MULTICELLULAR"
#~ msgstr "Mnohobunkový"

#~ msgid "LOADING_EARLY_MULTICELLULAR_EDITOR"
#~ msgstr "Načítanie skorého editora mnohobunkovcov"

#, fuzzy
#~ msgid "ERUPTION_IN"
#~ msgstr "Pučanie"

#~ msgid "THYLAKOID"
#~ msgstr "Tylakoid"

#, fuzzy
#~ msgid "WIKI_CYTOPLASM_GLYCOLYSIS"
#~ msgstr "Cytoplazmatická Glykolýza"

#, fuzzy
#~ msgid "WIKI_AEROBIC_NITROGEN_FIXATION"
#~ msgstr "Anaeróbna fixácia dusíka"

#, fuzzy
#~ msgid "WIKI_AWAKENING_STAGE"
#~ msgstr "Spojivo"

#, fuzzy
#~ msgid "WIKI_AWARE_STAGE"
#~ msgstr "Fáza Mikróbov"

#, fuzzy
#~ msgid "WIKI_CHEMOSYNTHESIS"
#~ msgstr "Chemosyntéza"

#, fuzzy
#~ msgid "WIKI_GLYCOLYSIS"
#~ msgstr "Glykolýza"

#, fuzzy
#~ msgid "WIKI_INDUSTRIAL_STAGE"
#~ msgstr "Spojivo"

#, fuzzy
#~ msgid "WIKI_IRON_CHEMOLITHOAUTOTROPHY"
#~ msgstr "Chemolitoautotrofia železa"

#, fuzzy
#~ msgid "WIKI_LIPASE"
#~ msgstr "Lipáza"

#, fuzzy
#~ msgid "WIKI_MICROBE_EDITOR"
#~ msgstr "Editor Mikróbov"

#, fuzzy
#~ msgid "WIKI_MUCILAGE_SYNTHESIS"
#~ msgstr "Chemosyntéza"

#, fuzzy
#~ msgid "WIKI_MULTICELLULAR_STAGE"
#~ msgstr "Fáza Mnohobunkovcov"

#, fuzzy
#~ msgid "WIKI_NONE"
#~ msgstr "Rusticyanín"

#, fuzzy
#~ msgid "WIKI_OXYTOXY_SYNTHESIS"
#~ msgstr "Syntéza OxyToxynov"

#, fuzzy
#~ msgid "WIKI_PHOTOSYNTHESIS"
#~ msgstr "Fotosyntéza"

#, fuzzy
#~ msgid "WIKI_RUSTICYANIN"
#~ msgstr "Rusticyanín"

#, fuzzy
#~ msgid "WIKI_SOCIETY_STAGE"
#~ msgstr "Fáza Mikróbov"

#, fuzzy
#~ msgid "WIKI_SPACE_STAGE"
#~ msgstr "Fáza Mikróbov"

#, fuzzy
#~ msgid "NO"
#~ msgstr "Žiadne"

#, fuzzy
#~ msgid "YES"
#~ msgstr "roky"

#, fuzzy
#~ msgid "STAGES_BUTTON"
#~ msgstr "Zahodiť a pokračovať"

#, fuzzy
#~ msgid "EDITING"
#~ msgstr "Chitín"

#, fuzzy
#~ msgid "ALLOW_SPECIES_TO_NOT_MIGRATE"
#~ msgstr "Časť populácie [b][u]{0}[/u][/b] migrovala do {1}"

#, fuzzy
#~ msgid "MAXIMUM_SPECIES_IN_PATCH"
#~ msgstr "vyhynul v tejto oblasti"

#~ msgid "NOT_FOUND_CHUNK"
#~ msgstr "Chyba: Kus nebol nájdený"

#~ msgid "BASSBOOST"
#~ msgstr "Bassboost"

#~ msgid "BASSDOWN"
#~ msgstr "Zoslabiť basy"

#~ msgid "BASSUP"
#~ msgstr "Zosilniť basy"

#~ msgid "DIRECTIONL"
#~ msgstr "Doľava"

#~ msgid "DIRECTIONR"
#~ msgstr "Doprava"

#~ msgid "HYPERL"
#~ msgstr "Ľavý Hyper"

#~ msgid "HYPERR"
#~ msgstr "Pravý Hyper"

#~ msgid "SUPERL"
#~ msgstr "Ľavý Super"

#~ msgid "SUPERR"
#~ msgstr "Pravý Super"

#~ msgid "TREBLEDOWN"
#~ msgstr "Znížiť výšky"

#~ msgid "TREBLEUP"
#~ msgstr "Zvýšiť výšky"

#~ msgid "UNKNOWN_ON_WINDOWS"
#~ msgstr "Neznáme na Windowse"

#, fuzzy
#~ msgid "TARGET_TIME"
#~ msgstr "Typ:"

#, fuzzy
#~ msgid "ENABLED"
#~ msgstr "Povolené módy"

#~ msgid "PANGONIAN_REGION_NAME"
#~ msgstr "Pangónsky"

#~ msgid "PATCH_MAP_TYPE_CLASSIC"
#~ msgstr "Klasický"

#~ msgid "PATCH_MAP_TYPE_EXPLANATION"
#~ msgstr "(generuj mapu procedurálne alebo použi klasické rozmiestnenie)"

#~ msgid "PATCH_MAP_TYPE_PROCEDURAL"
#~ msgstr "Procedurálny"

#~ msgid "SPECIES_N_TIMES"
#~ msgstr "{0} (x{1})"

#~ msgid "CONFIRM_NORMAL"
#~ msgstr "Potvrdiť"

#, fuzzy
#~ msgid "STUFF_AT"
#~ msgstr "Veci na {0:F1}, {1:F1}:"

#, fuzzy
#~ msgid "SPECIES_DETAILS"
#~ msgstr "Zoznam druhov"

#, fuzzy
#~ msgid "CURRENT_GENERATION_COLON"
#~ msgstr "Generácia:"

#~ msgid "STATISTICS_BUTTON_TOOLTIP"
#~ msgstr "Užitočné štatistiky o aktuálnej hre"

#, fuzzy
#~ msgid "INVULNERABLE_TO_ENGULFMENT"
#~ msgstr "Odolný voči pohlteniu"

#, fuzzy
#~ msgid "AUTO_GPU_NAME"
#~ msgstr "Vlastné používateľské meno:"

#~ msgid "NOT_RUNNING_DOT"
#~ msgstr "Nebeží."<|MERGE_RESOLUTION|>--- conflicted
+++ resolved
@@ -7,11 +7,7 @@
 msgstr ""
 "Project-Id-Version: PROJECT VERSION\n"
 "Report-Msgid-Bugs-To: EMAIL@ADDRESS\n"
-<<<<<<< HEAD
-"POT-Creation-Date: 2025-05-11 23:56+0200\n"
-=======
 "POT-Creation-Date: 2025-05-28 14:54+0300\n"
->>>>>>> e9cc3c9b
 "PO-Revision-Date: 2025-04-26 10:58+0000\n"
 "Last-Translator: Samuel Haššo <snurka1999@gmail.com>\n"
 "Language-Team: Slovak <https://translate.revolutionarygamesstudio.com/projects/thrive/thrive-game/sk/>\n"
@@ -376,10 +372,6 @@
 msgid "AUTO_EVO_STATUS_COLON"
 msgstr "stav spustenia:"
 
-#, fuzzy
-msgid "AUTO_EVO_TOOL_BUTTON"
-msgstr "Automatické ({0}x{1})"
-
 msgid "AUTO_MOVE_FORWARDS"
 msgstr "Automatický pohyb dopredu"
 
@@ -411,9 +403,6 @@
 msgid "BACKSPACE"
 msgstr "Backspace"
 
-msgid "BACK_TO_SETTINGS"
-msgstr ""
-
 #, fuzzy
 msgid "BACTERIAL_THERMOSYNTHESIS"
 msgstr "Termosyntéza"
@@ -822,15 +811,6 @@
 
 msgid "CLICK_TO_SELECT"
 msgstr ""
-
-msgid "CLIMATE_INSTABILITY"
-msgstr ""
-
-#, fuzzy
-msgid "CLIMATE_INSTABILITY_EXPLANATION"
-msgstr ""
-"Aktívne mikróby budú utekať a zmätkovať, keď sa nič zaujímavé nebude diať.\n"
-"Spiace mikróby budú nehybné čakať, kým sa zmení prostredie, než začnú konať."
 
 msgid "CLOSE"
 msgstr "Zavrieť"
@@ -2421,33 +2401,11 @@
 msgid "GENERAL_LOADING_TIP_7"
 msgstr "Chybu opravíš stlačením tlačidla Zrušiť v editore"
 
-#, fuzzy
-msgid "GENERATE_BUTTON"
-msgstr "Generácia"
-
 msgid "GENERATIONS"
 msgstr "Generácia"
 
 msgid "GENERATION_COLON"
 msgstr "Generácia:"
-
-msgid "GEOLOGICAL_ACTIVITY"
-msgstr ""
-
-msgid "GEOLOGICAL_ACTIVITY_ACTIVE"
-msgstr ""
-
-msgid "GEOLOGICAL_ACTIVITY_AVERAGE"
-msgstr ""
-
-msgid "GEOLOGICAL_ACTIVITY_DORMANT"
-msgstr ""
-
-#, fuzzy
-msgid "GEOLOGICAL_ACTIVITY_EXPLANATION"
-msgstr ""
-"Aktívne mikróby budú utekať a zmätkovať, keď sa nič zaujímavé nebude diať.\n"
-"Spiace mikróby budú nehybné čakať, kým sa zmení prostredie, než začnú konať."
 
 #, fuzzy
 msgid "GITHUB_TOOLTIP"
@@ -4770,12 +4728,11 @@
 msgid "PLANET"
 msgstr "Planéta"
 
-#, fuzzy
-msgid "PLANET_CUSTOMIZER"
-msgstr "Na kurzore:"
-
 msgid "PLANET_DETAILS_STRING"
 msgstr ""
+
+msgid "PLANET_GENERATION_TEASER"
+msgstr "Generovanie planéty už čoskoro!"
 
 msgid "PLANET_RANDOM_SEED"
 msgstr "Náhodné semeno planéty"
@@ -4980,10 +4937,6 @@
 
 msgid "REFRESH"
 msgstr "Obnoviť"
-
-#, fuzzy
-msgid "REGENERATE_BUTTON"
-msgstr "Organely"
 
 msgid "RENDER_SCALE"
 msgstr ""
@@ -8590,25 +8543,6 @@
 msgstr "Základný pohyb"
 
 #, fuzzy
-msgid "WORLD_SEA_LEVEL"
-msgstr "{0}-{1}m pod hladinou mora"
-
-#, fuzzy
-msgid "WORLD_SEA_LEVEL_DEEP"
-msgstr "{0}-{1}m pod hladinou mora"
-
-#, fuzzy
-msgid "WORLD_SEA_LEVEL_EXPLANATION"
-msgstr "(začiatočná poloha)"
-
-#, fuzzy
-msgid "WORLD_SEA_LEVEL_MODERATE"
-msgstr "Základný pohyb"
-
-msgid "WORLD_SEA_LEVEL_SHALLOW"
-msgstr ""
-
-#, fuzzy
 msgid "WORLD_SIZE"
 msgstr "Súčasní vývojári"
 
@@ -8630,26 +8564,6 @@
 msgid "WORLD_SIZE_TOOLTIP"
 msgstr "Uplynulý čas: {0:#,#} rokov"
 
-#, fuzzy
-msgid "WORLD_TEMPERATURE"
-msgstr "Teplota"
-
-#, fuzzy
-msgid "WORLD_TEMPERATURE_COLD"
-msgstr "Teplota."
-
-#, fuzzy
-msgid "WORLD_TEMPERATURE_EXPLANATION"
-msgstr "(začiatočná poloha)"
-
-#, fuzzy
-msgid "WORLD_TEMPERATURE_TEMPERATE"
-msgstr "Teplota."
-
-#, fuzzy
-msgid "WORLD_TEMPERATURE_WARM"
-msgstr "Teplota."
-
 msgid "WORST_PATCH_COLON"
 msgstr "Najhoršia oblasť:"
 
@@ -8694,12 +8608,6 @@
 #~ msgid "PASSIVE_REPRODUCTION_PROGRESS_EXPLANATION"
 #~ msgstr "(rýchlosť, akou druhy AI mutujú)"
 
-<<<<<<< HEAD
-#~ msgid "PLANET_GENERATION_TEASER"
-#~ msgstr "Generovanie planéty už čoskoro!"
-
-=======
->>>>>>> e9cc3c9b
 #, fuzzy
 #~ msgid "MICROBE_STAGE_DAY_NIGHT_TEXT"
 #~ msgstr "[b][u]{0}[/u][/b] vyhynul!"
