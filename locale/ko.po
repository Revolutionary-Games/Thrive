# Translations template for PROJECT.
# Copyright (C) 2020 ORGANIZATION
# This file is distributed under the same license as the PROJECT project.
# FIRST AUTHOR <EMAIL@ADDRESS>, 2020.
#
msgid ""
msgstr ""
"Project-Id-Version: PROJECT VERSION\n"
"Report-Msgid-Bugs-To: EMAIL@ADDRESS\n"
<<<<<<< HEAD
"POT-Creation-Date: 2024-08-24 12:23+0200\n"
=======
"POT-Creation-Date: 2024-08-24 12:56+0300\n"
>>>>>>> dc7bb148
"PO-Revision-Date: 2024-06-07 07:01+0000\n"
"Last-Translator: Anonymous <noreply@weblate.org>\n"
"Language-Team: Korean <https://translate.revolutionarygamesstudio.com/projects/thrive/thrive-game/ko/>\n"
"Language: ko\n"
"MIME-Version: 1.0\n"
"Content-Type: text/plain; charset=UTF-8\n"
"Content-Transfer-Encoding: 8bit\n"
"Plural-Forms: nplurals=1; plural=0;\n"
"X-Generator: Weblate 5.5.5\n"
"Generated-By: Babel 2.9.0\n"

msgid "2D_MOVEMENT_TYPE_SELECTION"
msgstr ""

msgid "3D_EDITOR"
msgstr "3차원 편집기"

msgid "3D_MOVEMENT"
msgstr "3차원 이동"

msgid "3D_MOVEMENT_TYPE_SELECTION"
msgstr ""

msgid "ABILITIES"
msgstr "능력"

msgid "ABORT"
msgstr "중지"

msgid "ABORTED_DOT"
msgstr "중지됨."

msgid "ABYSSOPELAGIC"
msgstr "심해원양성"

msgid "ACCEPT"
msgstr ""

msgid "ACTION_AWAKEN"
msgstr ""

#, fuzzy
msgid "ACTION_AWAKEN_TOOLTIP"
msgstr "새로운 키 배치 추가"

msgid "ACTION_BLOCKED_WHILE_ANOTHER_IN_PROGRESS"
msgstr ""

#, fuzzy
msgid "ACTION_DELETE"
msgstr "나가기 확인"

#, fuzzy
msgid "ACTION_DOUBLE_POPULATION"
msgstr "종:"

#, fuzzy
msgid "ACTION_DUPLICATE_UNITS"
msgstr "나가기 확인"

#, fuzzy
msgid "ACTION_HALF_POPULATION"
msgstr "{0} 의 개체수: {1}"

#, fuzzy
msgid "ACTION_TELEPORT"
msgstr "나가기 확인"

msgid "ACTIVE"
msgstr ""

#, fuzzy
msgid "ACTIVE_THREAD_COUNT"
msgstr "저장 및 계속"

msgid "ACTIVITY_EXPLANATION"
msgstr ""

#, fuzzy
msgid "ADDITIONAL_VALIDATION_FAILED"
msgstr "자동 진화 실행 실패"

msgid "ADD_INPUT_BUTTON_TOOLTIP"
msgstr "새로운 키 배치 추가"

msgid "ADVANCED_VIEW"
msgstr ""

#, fuzzy
msgid "ADVANCED_VIEW_BUTTON_TOOLTIP"
msgstr "새로운 키 배치 추가"

msgid "AEROBIC_NITROGEN_FIXING"
msgstr "호기성 질소 고정"

msgid "AGENTS"
msgstr "물질"

#, fuzzy
msgid "AGENTS_COLON"
msgstr "상태:"

#, fuzzy
msgid "AGENT_NAME"
msgstr "동굴"

msgid "AGGRESSION_EXPLANATION"
msgstr ""

msgid "AGGRESSIVE"
msgstr ""

#, fuzzy
msgid "AI_MUTATION_RATE"
msgstr "변이 점수"

msgid "AI_MUTATION_RATE_EXPLANATION"
msgstr "(AI 종이 변이하는 속도)"

msgid "ALL"
msgstr "모두"

#, fuzzy
msgid "ALLOW_SPECIES_SWITCH_ON_EXTINCTION"
msgstr "종이 변이하지 않을 수 있도록 허용 (좋은 변이가 발견되지 않는 경우)"

#, fuzzy
msgid "ALLOW_SPECIES_SWITCH_ON_EXTINCTION_EXPLANATION"
msgstr "다음으로 인하여 개체 수가 {0} 에서 {1} 로 변화됨: {2}"

#, fuzzy
msgid "ALL_WORLDS_GENERAL_STATISTICS"
msgstr "생체 상태창"

#, fuzzy
msgid "ALL_WORLDS_STATISTICS"
msgstr "생체 상태창"

msgid "ALREADY_ASCENDED"
msgstr ""

msgid "ALT"
msgstr "Alt"

msgid "ALWAYS_VISIBLE"
msgstr ""

msgid "AMBIANCE_VOLUME"
msgstr "배경 음량"

msgid "AMMONIA"
msgstr "암모니아"

msgid "AMOUNT_OF_AUTOSAVE_TO_KEEP"
msgstr "저장할 수 있는 자동저장 갯수:"

msgid "AMOUNT_OF_QUICKSAVE_TO_KEEP"
msgstr "저장할 수 있는 빠른저장 갯수:"

msgid "ANAEROBIC_NITROGEN_FIXATION"
msgstr "혐기성 질소 고정"

#, fuzzy
msgid "AND_UNLOCK_CONDITION"
msgstr "물리적 상태"

msgid "APPEARANCE"
msgstr "외관"

msgid "APPLY"
msgstr ""

msgid "APPLY_CHANGES"
msgstr ""

msgid "APRIL"
msgstr ""

msgid "ARE_YOU_SURE_TO_RESET_ALL_SETTINGS"
msgstr "모든 설정을 기본값으로 초기화하시겠습니까?"

msgid "ARE_YOU_SURE_TO_RESET_INPUT_SETTINGS"
msgstr "키 입력을 기본값으로 초기화하시겠습니까?"

#, fuzzy
msgid "ARTIST_COLON"
msgstr "종:"

#, fuzzy
msgid "ARTWORK_TITLE"
msgstr "번영했습니다!"

msgid "ART_BY"
msgstr ""

msgid "ART_GALLERY"
msgstr ""

#, fuzzy
msgid "ASCENSION_CONGRATULATIONS"
msgstr "종:"

msgid "ASCENSION_CONGRATULATIONS_CONTENT"
msgstr ""

msgid "ASSEMBLY_CLASS_REQUIRED"
msgstr ""

msgid "ASSEMBLY_REQUIRED_WITH_HARMONY"
msgstr ""

msgid "ASSUME_HYPERTHREADING"
msgstr ""

msgid "ASSUME_HYPERTHREADING_TOOLTIP"
msgstr ""

msgid "ATMOSPHERIC_GASSES"
msgstr "대기 가스"

msgid "ATP"
msgstr "ATP"

msgid "ATP_BALANCE"
msgstr "ATP 균형"

msgid "ATP_PRODUCTION"
msgstr "ATP 생산"

msgid "ATP_PRODUCTION_TOO_LOW"
msgstr "ATP 생산이 너무 적음!"

#, fuzzy
msgid "ATTEMPT_TO_WRITE_SAVE_FAILED"
msgstr "자동 진화 실행 실패"

msgid "AT_CURSOR"
msgstr "커서 위치에서:"

msgid "AUDIO_OUTPUT_DEVICE"
msgstr ""

msgid "AUGUST"
msgstr ""

msgid "AUTO"
msgstr "자동"

msgid "AUTO-EVO_EXPLANATION_EXPLANATION"
msgstr "이 패널은 Auto-Evo가 예측에 사용하는 숫자들을 보여줍니다. 하나의 종이 얻을 수 있는 에너지의 총량과 그 종의 한 개체당 필요한 에너지 비용이 최종 개체수를 결정합니다. Auto-Evo는 현실을 간략화한 모델을 사용하여 하나의 종이 얻을 수 있는 에너지로부터 그 종이 얼마나 잘 기능하고 있는지 계산합니다. 각각의 에너지원에 대해, 종이 해당 에너지원으로부터 얻는 에너지의 양이 표시됩니다. 이에 더하여 해당 에너지원으로부터 얻을 수 있는 에너지의 총량이 표시됩니다. 주어진 에너지의 총량에 비해 해당 종이 얻는 양의 비율은 해당 종의 적합도가 적합도 총량에 비해 얼마나 높은지에 따라 결정됩니다. 적합도는 종이 에너지원을 얼마나 잘 활용할 수 있는지 측정하는 지표입니다."

msgid "AUTO-EVO_POPULATION_CHANGED_2"
msgstr "다음으로 인하여 {0} 개체수가 {2}에서 {1}(으)로 변함: {3}"

msgid "AUTO-EVO_PREDICTION"
msgstr "Auto-Evo 예측"

msgid "AUTO-EVO_PREDICTION_BOX_DESCRIPTION"
msgstr ""
"이 패널은 Auto-Evo가 예측한 편집되는 종의 개체수를 보여줍니다.\n"
"Auto-Evo는 개체수 시뮬레이션을 구동하며 이는 당신의 개체수에 가해지는 영향 중 (당신 스스로의 실력을 제외한) 나머지 부분을 담당합니다."

msgid "AUTO-EVO_STEPS_DONE"
msgstr "{0:F1}% 완료됨. {1:n0}/{2:n0} 단계."

msgid "AUTOSAVE_DURING_THE_GAME"
msgstr "진행 중 자동 저장"

msgid "AUTO_EVO"
msgstr "Auto-Evo"

#, fuzzy
msgid "AUTO_EVO_EXPLORING_TOOL"
msgstr "실행 상태:"

msgid "AUTO_EVO_FAILED"
msgstr "Auto-evo 실행 실패"

msgid "AUTO_EVO_RESULTS"
msgstr "Auto-evo 결과:"

msgid "AUTO_EVO_RUN_STATUS"
msgstr "실행 상태:"

#, fuzzy
msgid "AUTO_EVO_STATUS_COLON"
msgstr "실행 상태:"

msgid "AUTO_MOVE_FORWARDS"
msgstr "자동 앞으로 이동"

#, fuzzy
msgid "AUTO_RESOLUTION"
msgstr "해상도:"

msgid "AVAILABLE_CONSTRUCTION_PROJECTS"
msgstr ""

msgid "AVAILABLE_MODS"
msgstr ""

msgid "AWAKENING_STAGE"
msgstr ""

#, fuzzy
msgid "AWARE_STAGE"
msgstr "미생물 단계"

msgid "BACK"
msgstr "뒤로"

#, fuzzy
msgid "BACKSLASH"
msgstr "뒤로가기"

#, fuzzy
msgid "BACKSPACE"
msgstr "뒤로가기"

msgid "BALANCE_DISPLAY_AT_DAY_ALWAYS"
msgstr ""

msgid "BALANCE_DISPLAY_AT_DAY_ALWAYS_TOOLTIP"
msgstr ""

msgid "BALANCE_DISPLAY_WHILE_MOVING"
msgstr ""

#, fuzzy
msgid "BALANCE_DISPLAY_WHILE_MOVING_TOOLTIP"
msgstr "새로운 키 배치 추가"

#, fuzzy
msgid "BASE_MOBILITY"
msgstr "기동성"

msgid "BASE_MOVEMENT"
msgstr "기초 이동"

msgid "BASIC_VIEW"
msgstr ""

#, fuzzy
msgid "BASIC_VIEW_BUTTON_TOOLTIP"
msgstr "새로운 키 배치 추가"

msgid "BATHYPELAGIC"
msgstr "심해수층"

msgid "BECOME_MACROSCOPIC"
msgstr ""

msgid "BECOME_MULTICELLULAR"
msgstr ""

msgid "BEGIN_THRIVING"
msgstr "Thrive 시작"

#, fuzzy
msgid "BEHAVIOUR"
msgstr "행동"

#, fuzzy
msgid "BEHAVIOUR_ACTIVITY"
msgstr "행동"

#, fuzzy
msgid "BEHAVIOUR_AGGRESSION"
msgstr "행동"

#, fuzzy
msgid "BEHAVIOUR_FEAR"
msgstr "행동"

#, fuzzy
msgid "BEHAVIOUR_FOCUS"
msgstr "행동"

#, fuzzy
msgid "BEHAVIOUR_OPPORTUNISM"
msgstr "행동"

msgid "BELOW_SEA_LEVEL"
msgstr "해수면으로부터 {0}-{1}m"

msgid "BENCHMARKS"
msgstr ""

#, fuzzy
msgid "BENCHMARK_FINISHED"
msgstr "불러오기 완료"

msgid "BENCHMARK_PHASE"
msgstr ""

msgid "BENCHMARK_RESULTS_COLON"
msgstr ""

#, fuzzy
msgid "BEST_PATCH_COLON"
msgstr "종:"

msgid "BIG_IRON_CHUNK"
msgstr "큰 철 덩어리"

#, fuzzy
msgid "BIG_PHOSPHATE_CHUNK"
msgstr "큰 철 덩어리"

msgid "BILLION_ABBREVIATION"
msgstr "{0} 십억"

msgid "BINDING_AGENT"
msgstr "결합 기관"

#, fuzzy
msgid "BINDING_AGENT_DESCRIPTION"
msgstr "니트로게나아제는 ATP 형태의 기체 질소와 세포 에너지를 사용하여 세포의 핵심 성장 영양소 인 암모니아를 생성 할 수있는 단백질입니다. 이것은 혐기성 질소 고정이라고하는 과정입니다. 질소 분해 효소가 세포질에 의해 직접 둘러싸이면 주변 유체가 일부 발효를 수행합니다."

#, fuzzy
msgid "BINDING_AGENT_PROCESSES_DESCRIPTION"
msgstr "니트로게나아제는 ATP 형태의 기체 질소와 세포 에너지를 사용하여 세포의 핵심 성장 영양소 인 암모니아를 생성 할 수있는 단백질입니다. 이것은 혐기성 질소 고정이라고하는 과정입니다. 질소 분해 효소가 세포질에 의해 직접 둘러싸이면 주변 유체가 일부 발효를 수행합니다."

msgid "BIND_AXES_SENSITIVITY"
msgstr ""

msgid "BIOLUMINESCENT_VACUOLE"
msgstr "생물발광 액포"

msgid "BIOME_LABEL"
msgstr "생태계: {0}"

msgid "BRAIN_CELL_NAME_DEFAULT"
msgstr ""

msgid "BRAVE"
msgstr ""

msgid "BROWSE"
msgstr ""

msgid "BROWSE_WORKSHOP"
msgstr ""

#, fuzzy
msgid "BUILD_CITY"
msgstr "구조"

#, fuzzy
msgid "BUILD_QUEUE"
msgstr "구조"

#, fuzzy
msgid "BUILD_STRUCTURE"
msgstr "구조"

msgid "BY"
msgstr "요인:"

msgid "BY_REVOLUTIONARY_GAMES"
msgstr ""

msgid "CALCIUM_CARBONATE"
msgstr "탄산 칼슘"

msgid "CALCIUM_CARBONATE_MEMBRANE_DESCRIPTION"
msgstr "이 세포막은 탄산 칼슘으로 만든 강한 껍질을 가지고 있습니다. 손상에 쉽게 저항 할 수 있으며 변형되지 않는 데 더 적은 에너지가 필요합니다. 이 두터운 막의 단점은 세포가 훨씬 느려지고 자원을 흡수하는 데 시간이 걸린다는 것입니다."

msgid "CAMERA"
msgstr "카메라"

msgid "CANCEL"
msgstr "취소"

#, fuzzy
msgid "CANCEL_ACTION_CAPITAL"
msgstr "확인"

msgid "CANCEL_CURRENT_ACTION"
msgstr "현재 동작 취소"

msgid "CANNOT_DELETE_USED_CELL_TYPE"
msgstr ""

msgid "CANNOT_DELETE_USED_CELL_TYPE_TITLE"
msgstr ""

msgid "CANNOT_ENGULF"
msgstr "삼킬 수 없음"

msgid "CANNOT_MOVE_METABALL_TO_DESCENDANT_TREE"
msgstr ""

msgid "CANNOT_REDUCE_BRAIN_POWER_STAGE"
msgstr ""

msgid "CANNOT_REDUCE_BRAIN_POWER_STAGE_TITLE"
msgstr ""

#, fuzzy
msgid "CANNOT_WRITE_SAVE"
msgstr "삼킬 수 없음"

msgid "CANT_LOAD_MOD_INFO"
msgstr ""

msgid "CAPSLOCK"
msgstr ""

msgid "CARBON_DIOXIDE"
msgstr "이산화탄소"

msgid "CATEGORY_AN_ABUNDANCE"
msgstr ""

msgid "CATEGORY_A_FAIR_AMOUNT"
msgstr ""

msgid "CATEGORY_LITTLE"
msgstr ""

msgid "CATEGORY_QUITE_A_BIT"
msgstr ""

msgid "CATEGORY_SOME"
msgstr ""

msgid "CATEGORY_VERY_LITTLE"
msgstr ""

msgid "CAUTIOUS"
msgstr ""

#, fuzzy
msgid "CELL"
msgstr "섬유소"

#, fuzzy
msgid "CELLS"
msgstr "섬유소"

msgid "CELLULASE"
msgstr "셀룰로오스 분해 효소"

#, fuzzy
msgid "CELLULASE_DESCRIPTION"
msgstr "액포는 세포 내부 공간 저장에 사용되는 내부 막질 소기관입니다. 그들은 여러 개의 소낭, 저장을 위해 세포에서 널리 사용되는 작은 막 구조로 구성되어 합쳐졌습니다. 이 물질은 분자, 효소, 고체 및 기타 물질을 포함하는 데 사용되는 물로 채워져 있습니다. 액포의 모양은 유동적이며 세포마다 다를 수 있습니다."

msgid "CELLULOSE"
msgstr "섬유소"

msgid "CELLULOSE_MEMBRANE_DESCRIPTION"
msgstr "이 세포막에는 벽이 있어 전반적인 손상, 특히 물리적 손상에 대해 더 나은 보호를 제공합니다. 또한 형태를 유지하는 데 에너지가 덜 들지만 자원을 빠르게 흡수 할 수 없고 속도가 더 느려집니다."

msgid "CELL_TYPE_NAME"
msgstr ""

#, fuzzy
msgid "CHANGE_DESCRIPTION_IS_TOO_LONG"
msgstr "설명:"

msgid "CHANGE_THE_SYMMETRY"
msgstr "연대 변경"

msgid "CHEATS"
msgstr "치트"

msgid "CHEAT_KEYS_ENABLED"
msgstr "치트 키 활성화"

msgid "CHEAT_MENU"
msgstr "치트 메뉴"

#, fuzzy
msgid "CHEMICAL_BUTTON_MICROBE_TOOLTIP"
msgstr "새로운 키 배치 추가"

msgid "CHEMOPLAST"
msgstr "화학 기관"

msgid "CHEMOPLAST_DESCRIPTION"
msgstr "화학 세포는 황화수소 화학 합성 이라는 과정을 통해 황화수소, 물 및 기체 이산화탄소를 포도당으로 전환 할 수 있는 단백질을 포함하는 이중 막 구조입니다. 포도당 생산 속도는 이산화탄소의 농도에 따라 달라집니다."

#, fuzzy
msgid "CHEMOPLAST_PROCESSES_DESCRIPTION"
msgstr "화학 세포는 황화수소 화학 합성 이라는 과정을 통해 황화수소, 물 및 기체 이산화탄소를 포도당으로 전환 할 수 있는 단백질을 포함하는 이중 막 구조입니다. 포도당 생산 속도는 이산화탄소의 농도에 따라 달라집니다."

msgid "CHEMORECEPTOR"
msgstr "화학 수용체"

#, fuzzy
msgid "CHEMORECEPTOR_DESCRIPTION"
msgstr "화학 세포는 황화수소 화학 합성 이라는 과정을 통해 황화수소, 물 및 기체 이산화탄소를 포도당으로 전환 할 수 있는 단백질을 포함하는 이중 막 구조입니다. 포도당 생산 속도는 이산화탄소의 농도에 따라 달라집니다."

#, fuzzy
msgid "CHEMORECEPTOR_PROCESSES_DESCRIPTION"
msgstr "화학 세포는 황화수소 화학 합성 이라는 과정을 통해 황화수소, 물 및 기체 이산화탄소를 포도당으로 전환 할 수 있는 단백질을 포함하는 이중 막 구조입니다. 포도당 생산 속도는 이산화탄소의 농도에 따라 달라집니다."

msgid "CHEMOSYNTHESIZING_PROTEINS"
msgstr "화학 단백질"

msgid "CHEMOSYNTHESIZING_PROTEINS_DESCRIPTION"
msgstr "화학 합성 단백질은 황화수소 화학 합성이라는 과정에서 황화수소, 물 및 기체 이산화탄소를 포도당으로 전환 할 수 있는 세포질의 작은 단백질 집합입니다. 포도당 생산 속도는 이산화탄소 농도에 따라 달라집니다. 화학 합성 단백질이 세포질에 의해 직접 둘러싸이면 주변 유체가 일부 발효를 수행합니다."

#, fuzzy
msgid "CHEMOSYNTHESIZING_PROTEINS_PROCESSES_DESCRIPTION"
msgstr "화학 합성 단백질은 황화수소 화학 합성이라는 과정에서 황화수소, 물 및 기체 이산화탄소를 포도당으로 전환 할 수 있는 세포질의 작은 단백질 집합입니다. 포도당 생산 속도는 이산화탄소 농도에 따라 달라집니다. 화학 합성 단백질이 세포질에 의해 직접 둘러싸이면 주변 유체가 일부 발효를 수행합니다."

msgid "CHEMO_SYNTHESIS"
msgstr "화학적 합성"

msgid "CHITIN"
msgstr "키틴질"

msgid "CHITINASE"
msgstr "키틴 분해 효소"

#, fuzzy
msgid "CHITINASE_DESCRIPTION"
msgstr "끈적끈적한 세포 내부. 세포질은 이온, 단백질 및 세포 내부를 채우는 물에 용해된 기타 물질의 기본 혼합물입니다. 이것의 기능 중 하나는 발효를 통해 포도당을 ATP 에너지로 전환시키는 것 입니다. 세포 소 기관이 부족하고 세포가 더 발전된 신진 대사를 하는 경우, 에너지에 더욱 의존하게 됩니다. 또한 분자를 세포에 저장하고 세포의 크기를 성장시키는 데 사용됩니다."

msgid "CHITIN_MEMBRANE_DESCRIPTION"
msgstr "이 세포막에는 벽이 있어 전반적인 손상, 특히 독소에 의한 손상에 대해 더 나은 보호를 제공합니다. 또한 형태를 유지하는 데 드는 에너지가 적지만, 자원을 빠르게 흡수할 수 없고 속도가 더 느려집니다. [b]키틴 소화 효소는 이 벽을 소화할 수 있어[/b] 포식자의 삼킴에 취약하게 만듭니다."

msgid "CHLOROPLAST"
msgstr "엽록체"

msgid "CHLOROPLAST_DESCRIPTION"
msgstr "엽록체는 감광성 안료가 막낭에 쌓여있는 이중 막 구조입니다. 진핵 생물이 숙주로써 이용하기 위해 동화된 원핵 생물입니다. 엽록체의 안료는 빛의 에너지를 사용하여 광합성이라고하는 과정을 통해서 물과 기체 이산화탄소로부터 포도당을 생성 할 수 있습니다. 이 안료는 또한 독특한 색상을 제공합니다. 포도당 생산 속도는 이산화탄소 농도와 빛의 강도에 따라 달라집니다."

#, fuzzy
msgid "CHLOROPLAST_PROCESSES_DESCRIPTION"
msgstr "엽록체는 감광성 안료가 막낭에 쌓여있는 이중 막 구조입니다. 진핵 생물이 숙주로써 이용하기 위해 동화된 원핵 생물입니다. 엽록체의 안료는 빛의 에너지를 사용하여 광합성이라고하는 과정을 통해서 물과 기체 이산화탄소로부터 포도당을 생성 할 수 있습니다. 이 안료는 또한 독특한 색상을 제공합니다. 포도당 생산 속도는 이산화탄소 농도와 빛의 강도에 따라 달라집니다."

#, fuzzy
msgid "CHOSEN_FILENAME_ALREADY_EXISTS"
msgstr "선택한 파일명 ({0}) 은 이미 존재합니다. 덮어쓰겠습니까?"

msgid "CHROMATIC_ABERRATION"
msgstr "색수차:"

#, fuzzy
msgid "CHROMATOPHORE_PROCESSES_DESCRIPTION"
msgstr "화학 합성 단백질은 황화수소 화학 합성이라는 과정에서 황화수소, 물 및 기체 이산화탄소를 포도당으로 전환 할 수 있는 세포질의 작은 단백질 집합입니다. 포도당 생산 속도는 이산화탄소 농도에 따라 달라집니다. 화학 합성 단백질이 세포질에 의해 직접 둘러싸이면 주변 유체가 일부 발효를 수행합니다."

msgid "CHUNK_CELL_CORPSE_PART"
msgstr ""

#, fuzzy
msgid "CHUNK_FOOD_SOURCE"
msgstr "화합물 구름"

msgid "CILIA"
msgstr "섬모"

#, fuzzy
msgid "CILIA_DESCRIPTION"
msgstr "끈적끈적한 세포 내부. 세포질은 이온, 단백질 및 세포 내부를 채우는 물에 용해된 기타 물질의 기본 혼합물입니다. 이것의 기능 중 하나는 발효를 통해 포도당을 ATP 에너지로 전환시키는 것 입니다. 세포 소 기관이 부족하고 세포가 더 발전된 신진 대사를 하는 경우, 에너지에 더욱 의존하게 됩니다. 또한 분자를 세포에 저장하고 세포의 크기를 성장시키는 데 사용됩니다."

#, fuzzy
msgid "CILIA_PROCESSES_DESCRIPTION"
msgstr "끈적끈적한 세포 내부. 세포질은 이온, 단백질 및 세포 내부를 채우는 물에 용해된 기타 물질의 기본 혼합물입니다. 이것의 기능 중 하나는 발효를 통해 포도당을 ATP 에너지로 전환시키는 것 입니다. 세포 소 기관이 부족하고 세포가 더 발전된 신진 대사를 하는 경우, 에너지에 더욱 의존하게 됩니다. 또한 분자를 세포에 저장하고 세포의 크기를 성장시키는 데 사용됩니다."

#, fuzzy
msgid "CITY_SHORT_STATISTICS"
msgstr "생체 상태창"

msgid "CLEAN_UP_OLD_SAVES"
msgstr "이전 저장 정리"

msgid "CLOSE"
msgstr "닫기"

msgid "CLOSE_OPTIONS"
msgstr "설정을 종료합니까?"

msgid "CLOUD_RESOLUTION_DIVISOR"
msgstr "구름 해상도 인자:"

msgid "CLOUD_SIMULATION_MINIMUM_INTERVAL"
msgstr ""
"최소 구름 시뮬레이션\n"
"간격:"

msgid "COASTAL"
msgstr "해안"

msgid "COLLISION_SHAPE"
msgstr ""

msgid "COLOUR"
msgstr "색"

msgid "COLOURBLIND_CORRECTION"
msgstr "색맹 교정:"

msgid "COLOUR_PICKER_ADD_PRESET"
msgstr ""

#, fuzzy
msgid "COLOUR_PICKER_A_TOOLTIP"
msgstr "새로운 키 배치 추가"

#, fuzzy
msgid "COLOUR_PICKER_B_TOOLTIP"
msgstr "새로운 키 배치 추가"

#, fuzzy
msgid "COLOUR_PICKER_G_TOOLTIP"
msgstr "새로운 키 배치 추가"

#, fuzzy
msgid "COLOUR_PICKER_HSV_BUTTON_TOOLTIP"
msgstr "새로운 키 배치 추가"

#, fuzzy
msgid "COLOUR_PICKER_H_TOOLTIP"
msgstr "새로운 키 배치 추가"

msgid "COLOUR_PICKER_PICK_COLOUR"
msgstr ""

#, fuzzy
msgid "COLOUR_PICKER_PRESET_TOOLTIP"
msgstr "새로운 키 배치 추가"

#, fuzzy
msgid "COLOUR_PICKER_RAW_BUTTON_TOOLTIP"
msgstr "새로운 키 배치 추가"

#, fuzzy
msgid "COLOUR_PICKER_R_TOOLTIP"
msgstr "새로운 키 배치 추가"

#, fuzzy
msgid "COLOUR_PICKER_S_TOOLTIP"
msgstr "새로운 키 배치 추가"

#, fuzzy
msgid "COLOUR_PICKER_V_TOOLTIP"
msgstr "새로운 키 배치 추가"

#, fuzzy
msgid "COMMON_ABILITIES"
msgstr "능력"

msgid "COMMON_EDITING_AND_STRATEGY"
msgstr ""

msgid "COMMUNITY_FORUM"
msgstr ""

#, fuzzy
msgid "COMMUNITY_FORUM_BUTTON_TOOLTIP"
msgstr "새로운 키 배치 추가"

msgid "COMMUNITY_WIKI"
msgstr ""

#, fuzzy
msgid "COMMUNITY_WIKI_BUTTON_TOOLTIP"
msgstr "새로운 키 배치 추가"

#, fuzzy
msgid "COMPILED_AT_COLON"
msgstr "화합물:"

#, fuzzy
msgid "COMPLETE_ACTION"
msgstr "화합물:"

msgid "COMPOUNDS"
msgstr "화합물"

#, fuzzy
msgid "COMPOUNDS_AT_EQUILIBRIUM"
msgstr "화합물 구름"

#, fuzzy
msgid "COMPOUNDS_AT_MAX_SPEED"
msgstr "화합물 구름"

#, fuzzy
msgid "COMPOUNDS_BUTTON_MICROBE_TOOLTIP"
msgstr "새로운 키 배치 추가"

msgid "COMPOUNDS_COLON"
msgstr "화합물:"

#, fuzzy
msgid "COMPOUND_BALANCE_FILL_TIME"
msgstr "성분 비율"

#, fuzzy
msgid "COMPOUND_BALANCE_FILL_TIME_TOO_LONG"
msgstr "성분 비율"

#, fuzzy
msgid "COMPOUND_BALANCE_MODE_TOOLTIP"
msgstr "새로운 키 배치 추가"

#, fuzzy
msgid "COMPOUND_BALANCE_TITLE"
msgstr "성분 비율"

#, fuzzy
msgid "COMPOUND_BALANCE_TOOLTIP"
msgstr "새로운 키 배치 추가"

msgid "COMPOUND_CLOUDS"
msgstr "화합물 구름"

#, fuzzy
msgid "COMPOUND_CLOUD_DENSITY"
msgstr "화합물 구름"

#, fuzzy
msgid "COMPOUND_CLOUD_DENSITY_EXPLANATION"
msgstr "화합물 구름"

msgid "COMPOUND_CONCENTRATIONS_DECREASED"
msgstr ""

#, fuzzy
msgid "COMPOUND_FOOD_SOURCE"
msgstr "화합물 구름"

#, fuzzy
msgid "COMPOUND_STORAGE_AMOUNT_DOES_NOT_LAST_NIGHT"
msgstr "성분 비율"

msgid "COMPOUND_STORAGE_NOT_ENOUGH_GENERATED_DURING_DAY"
msgstr ""

#, fuzzy
msgid "COMPOUND_STORAGE_NOT_ENOUGH_SPACE"
msgstr "화합물 구름"

#, fuzzy
msgid "COMPOUND_STORAGE_STATS_TITLE"
msgstr "성분 비율"

#, fuzzy
msgid "COMPOUND_STORAGE_STATS_TOOLTIP"
msgstr "성분 비율"

#, fuzzy
msgid "COMPOUND_TO_FIND"
msgstr "화합물 구름"

msgid "CONCEPT_ART"
msgstr "콘셉트 아트"

msgid "CONFIG"
msgstr "설정"

msgid "CONFIRM_CAPITAL"
msgstr "확인"

#, fuzzy
msgid "CONFIRM_DELETE"
msgstr "나가기 확인"

msgid "CONFIRM_EXIT"
msgstr "나가기 확인"

msgid "CONFIRM_FOSSILISATION_OVERWRITE"
msgstr ""

#, fuzzy
msgid "CONFIRM_MOVE_TO_ASCENSION_STAGE"
msgstr "(AI 종이 변이하는 속도)"

#, fuzzy
msgid "CONFIRM_MOVE_TO_ASCENSION_STAGE_EXPLANATION"
msgstr "(AI 종이 변이하는 속도)"

msgid "CONFIRM_MOVE_TO_INDUSTRIAL_STAGE"
msgstr ""

#, fuzzy
msgid "CONFIRM_MOVE_TO_INDUSTRIAL_STAGE_EXPLANATION"
msgstr "(AI 종이 변이하는 속도)"

#, fuzzy
msgid "CONFIRM_MOVE_TO_SPACE_STAGE"
msgstr "(AI 종이 변이하는 속도)"

#, fuzzy
msgid "CONFIRM_MOVE_TO_SPACE_STAGE_EXPLANATION"
msgstr "(AI 종이 변이하는 속도)"

#, fuzzy
msgid "CONFIRM_NEW_GAME_BUTTON_TOOLTIP"
msgstr "새로운 키 배치 추가"

#, fuzzy
msgid "CONFIRM_NEW_GAME_BUTTON_TOOLTIP_DISABLED"
msgstr "새로운 키 배치 추가"

msgid "CONSTRUCTION_UNIT_NAME"
msgstr ""

msgid "CONTENT_UPLOADED_FROM"
msgstr ""

#, fuzzy
msgid "CONTINUE"
msgstr "Thrive 시작"

#, fuzzy
msgid "CONTINUE_AS_SPECIES"
msgstr "종을 선택하세요"

#, fuzzy
msgid "CONTINUE_THRIVING"
msgstr "Thrive 시작"

msgid "CONTINUE_TO_PROTOTYPES"
msgstr ""

msgid "CONTINUE_TO_PROTOTYPES_PROMPT"
msgstr ""

msgid "CONTROLLER_ANY_DEVICE"
msgstr ""

msgid "CONTROLLER_AXIS_L2"
msgstr ""

msgid "CONTROLLER_AXIS_LEFT_TRIGGER"
msgstr ""

msgid "CONTROLLER_AXIS_LEFT_X"
msgstr ""

msgid "CONTROLLER_AXIS_LEFT_Y"
msgstr ""

#, fuzzy
msgid "CONTROLLER_AXIS_NEGATIVE_DIRECTION"
msgstr "질소 고정 색소체는 ATP 형태의 기체 질소와 산소 및 세포 에너지를 사용하여 세포의 핵심 성장 영양소인 암모니아를 생성 할 수 있는 단백질입니다. 이 과정은 호기성 질소 고정 이라고 불립니다."

#, fuzzy
msgid "CONTROLLER_AXIS_POSITIVE_DIRECTION"
msgstr "질소 고정 색소체는 ATP 형태의 기체 질소와 산소 및 세포 에너지를 사용하여 세포의 핵심 성장 영양소인 암모니아를 생성 할 수 있는 단백질입니다. 이 과정은 호기성 질소 고정 이라고 불립니다."

msgid "CONTROLLER_AXIS_R2"
msgstr ""

msgid "CONTROLLER_AXIS_RIGHT_TRIGGER"
msgstr ""

msgid "CONTROLLER_AXIS_RIGHT_X"
msgstr ""

msgid "CONTROLLER_AXIS_RIGHT_Y"
msgstr ""

msgid "CONTROLLER_AXIS_VISUALIZERS"
msgstr ""

msgid "CONTROLLER_BUTTON_DPAD_DOWN"
msgstr ""

msgid "CONTROLLER_BUTTON_DPAD_LEFT"
msgstr ""

msgid "CONTROLLER_BUTTON_DPAD_RIGHT"
msgstr ""

msgid "CONTROLLER_BUTTON_DPAD_UP"
msgstr ""

msgid "CONTROLLER_BUTTON_LEFT_SHOULDER"
msgstr ""

msgid "CONTROLLER_BUTTON_LEFT_STICK"
msgstr ""

msgid "CONTROLLER_BUTTON_MISC1"
msgstr ""

msgid "CONTROLLER_BUTTON_PADDLE1"
msgstr ""

msgid "CONTROLLER_BUTTON_PADDLE2"
msgstr ""

msgid "CONTROLLER_BUTTON_PADDLE3"
msgstr ""

msgid "CONTROLLER_BUTTON_PADDLE4"
msgstr ""

msgid "CONTROLLER_BUTTON_PS3_SELECT"
msgstr ""

msgid "CONTROLLER_BUTTON_PS3_START"
msgstr ""

msgid "CONTROLLER_BUTTON_PS_CIRCLE"
msgstr ""

msgid "CONTROLLER_BUTTON_PS_CROSS"
msgstr ""

msgid "CONTROLLER_BUTTON_PS_L1"
msgstr ""

msgid "CONTROLLER_BUTTON_PS_L3"
msgstr ""

msgid "CONTROLLER_BUTTON_PS_OPTIONS"
msgstr ""

msgid "CONTROLLER_BUTTON_PS_R1"
msgstr ""

msgid "CONTROLLER_BUTTON_PS_R3"
msgstr ""

msgid "CONTROLLER_BUTTON_PS_SHARE"
msgstr ""

msgid "CONTROLLER_BUTTON_PS_SONY_BUTTON"
msgstr ""

msgid "CONTROLLER_BUTTON_PS_SQUARE"
msgstr ""

msgid "CONTROLLER_BUTTON_PS_TRIANGLE"
msgstr ""

msgid "CONTROLLER_BUTTON_RIGHT_SHOULDER"
msgstr ""

msgid "CONTROLLER_BUTTON_RIGHT_STICK"
msgstr ""

msgid "CONTROLLER_BUTTON_TOUCH_PAD"
msgstr ""

msgid "CONTROLLER_BUTTON_UNKNOWN"
msgstr ""

msgid "CONTROLLER_BUTTON_XBOX_A"
msgstr ""

msgid "CONTROLLER_BUTTON_XBOX_B"
msgstr ""

msgid "CONTROLLER_BUTTON_XBOX_BACK"
msgstr ""

msgid "CONTROLLER_BUTTON_XBOX_GUIDE"
msgstr ""

msgid "CONTROLLER_BUTTON_XBOX_START"
msgstr ""

msgid "CONTROLLER_BUTTON_XBOX_X"
msgstr ""

msgid "CONTROLLER_BUTTON_XBOX_Y"
msgstr ""

msgid "CONTROLLER_DEADZONES"
msgstr ""

msgid "CONTROLLER_DEADZONE_CALIBRATION_EXPLANATION"
msgstr ""
"이 도구는 컨트롤러 축의 데드존을 설정할 수 있게 합니다. 데드존의 크기는 컨트롤러 막대(혹은 아날로그 버튼)가 입력으로 인식되려면 최소한 얼마나 움직여야 하는지를 의미합니다.\n"
"보정을 시작하기 전에 컨트롤러에 있는 모든 컨트롤러 막대를 이리저리 움직인 다음 놓고, 모든 아날로그 버튼(방아쇠 등)을 눌렀다가 놓아 주세요."

msgid "CONTROLLER_DEADZONE_COLON"
msgstr ""

msgid "CONTROLLER_PROMPT_TYPE_SETTING"
msgstr ""

msgid "CONTROLLER_SENSITIVITY"
msgstr ""

msgid "CONTROLLER_UNKNOWN_AXIS"
msgstr ""

msgid "COPY_ERROR_TO_CLIPBOARD"
msgstr "클립보드에 오류 복사"

#, fuzzy
msgid "COPY_RESULTS"
msgstr "Auto-evo 결과:"

msgid "CORRECTION_PROTANOPE"
msgstr ""

msgid "CORRECTION_TRITANOPE"
msgstr ""

msgid "CPU_THREADS"
msgstr ""

msgid "CRAFTING_CLEAR_INPUTS"
msgstr ""

msgid "CRAFTING_ERROR_INTERNAL_CONSUME_PROBLEM"
msgstr ""

#, fuzzy
msgid "CRAFTING_ERROR_TAKING_ITEMS"
msgstr "번영했습니다!"

msgid "CRAFTING_FILTER_INPUTS"
msgstr ""

msgid "CRAFTING_KNOWN_ITEMS"
msgstr ""

msgid "CRAFTING_NOT_ENOUGH_MATERIAL"
msgstr ""

msgid "CRAFTING_NO_RECIPE_SELECTED"
msgstr ""

msgid "CRAFTING_NO_ROOM_TO_TAKE_CRAFTING_RESULTS"
msgstr ""

#, fuzzy
msgid "CRAFTING_RECIPE_DISPLAY"
msgstr "Auto-evo 결과:"

msgid "CRAFTING_RECIPE_HAND_AXE"
msgstr ""

#, fuzzy
msgid "CRAFTING_RESULTS"
msgstr "Auto-evo 결과:"

msgid "CRAFTING_SELECT_RECIPE_OR_ITEMS_TO_FILTER"
msgstr ""

msgid "CRAFTING_TAKE_ALL"
msgstr ""

#, fuzzy
msgid "CRAFTING_TITLE"
msgstr "번영했습니다!"

#, fuzzy
msgid "CREATE"
msgstr "로 생성됨:"

msgid "CREATED_AT"
msgstr "로 생성됨:"

msgid "CREATED_ON_PLATFORM"
msgstr "생성된 매체:"

msgid "CREATE_A_NEW_MICROBE"
msgstr "새 미생물 생성"

#, fuzzy
msgid "CREATE_NEW"
msgstr "새 저장 생성"

#, fuzzy
msgid "CREATE_NEW_CELL_TYPE"
msgstr "새 저장 생성"

#, fuzzy
msgid "CREATE_NEW_CELL_TYPE_DESCRIPTION"
msgstr "화학 세포는 황화수소 화학 합성 이라는 과정을 통해 황화수소, 물 및 기체 이산화탄소를 포도당으로 전환 할 수 있는 단백질을 포함하는 이중 막 구조입니다. 포도당 생산 속도는 이산화탄소의 농도에 따라 달라집니다."

#, fuzzy
msgid "CREATE_NEW_MOD"
msgstr "새 미생물 생성"

msgid "CREATE_NEW_SAVE"
msgstr "새 저장 생성"

#, fuzzy
msgid "CREATE_NEW_TISSUE_TYPE"
msgstr "새 저장 생성"

#, fuzzy
msgid "CREATE_NEW_TISSUE_TYPE_DESCRIPTION"
msgstr "화학 세포는 황화수소 화학 합성 이라는 과정을 통해 황화수소, 물 및 기체 이산화탄소를 포도당으로 전환 할 수 있는 단백질을 포함하는 이중 막 구조입니다. 포도당 생산 속도는 이산화탄소의 농도에 따라 달라집니다."

#, fuzzy
msgid "CREATING_DOT_DOT_DOT"
msgstr "검색..."

msgid "CREATING_OBJECTS_FROM_SAVE"
msgstr "저장된 객체 생성 중"

msgid "CREDITS"
msgstr "크레딧"

msgid "CTRL"
msgstr "CTRL"

msgid "CURRENT_DEVELOPERS"
msgstr ""

msgid "CURRENT_LOCATION_CAPITAL"
msgstr "현재 위치"

#, fuzzy
msgid "CURRENT_RESEARCH_NONE"
msgstr "능력"

#, fuzzy
msgid "CURRENT_RESEARCH_PROGRESS"
msgstr "도움말 열기"

msgid "CURRENT_WORLD"
msgstr ""

#, fuzzy
msgid "CURRENT_WORLD_STATISTICS"
msgstr "생체 상태창"

msgid "CUSTOM_USERNAME"
msgstr "임의 사용자 이름:"

msgid "CYTOPLASM"
msgstr "세포질"

msgid "CYTOPLASM_DESCRIPTION"
msgstr "끈적끈적한 세포 내부. 세포질은 이온, 단백질 및 세포 내부를 채우는 물에 용해된 기타 물질의 기본 혼합물입니다. 이것의 기능 중 하나는 발효를 통해 포도당을 ATP 에너지로 전환시키는 것 입니다. 세포 소 기관이 부족하고 세포가 더 발전된 신진 대사를 하는 경우, 에너지에 더욱 의존하게 됩니다. 또한 분자를 세포에 저장하고 세포의 크기를 성장시키는 데 사용됩니다."

msgid "CYTOPLASM_GLYCOLYSIS"
msgstr "세포질 해당 작용"

#, fuzzy
msgid "CYTOPLASM_PROCESSES_DESCRIPTION"
msgstr "끈적끈적한 세포 내부. 세포질은 이온, 단백질 및 세포 내부를 채우는 물에 용해된 기타 물질의 기본 혼합물입니다. 이것의 기능 중 하나는 발효를 통해 포도당을 ATP 에너지로 전환시키는 것 입니다. 세포 소 기관이 부족하고 세포가 더 발전된 신진 대사를 하는 경우, 에너지에 더욱 의존하게 됩니다. 또한 분자를 세포에 저장하고 세포의 크기를 성장시키는 데 사용됩니다."

msgid "DAY_LENGTH"
msgstr ""

msgid "DAY_LENGTH_EXPLANATION"
msgstr "(게임 시간으로 하루의 길이가 현실 시간으로 몇 초인지)"

msgid "DAY_NIGHT_CYCLE_ENABLED"
msgstr ""

#, fuzzy
msgid "DAY_NIGHT_CYCLE_ENABLED_EXPLANATION_2"
msgstr "이것으로 다른 세포를 찌르세요."

msgid "DEADZONE_CALIBRATION_FINISHED"
msgstr "데드존 보정이 끝났습니다. 새로운 데드존은 아래의 축 설정값 표시기에 표시됩니다."

#, fuzzy
msgid "DEADZONE_CALIBRATION_INPROGRESS"
msgstr "게임을 번역하는 것을 도와주세요"

msgid "DEADZONE_CALIBRATION_IS_RESET"
msgstr ""

#, fuzzy
msgid "DEADZONE_CONFIGURATION"
msgstr "이 저장을 삭제하는 것은 취소할 수 없습니다, 영구적으로 이 저장을 삭제하시겠습니까?"

msgid "DEATH"
msgstr ""

msgid "DEBUG_COORDINATES"
msgstr ""

msgid "DEBUG_DRAW_NOT_AVAILABLE"
msgstr ""

msgid "DEBUG_PANEL"
msgstr ""

msgid "DECEMBER"
msgstr ""

msgid "DEFAULT_AUDIO_OUTPUT_DEVICE"
msgstr ""

msgid "DELETE"
msgstr ""

#, fuzzy
msgid "DELETE_ALL_OLD_SAVE_WARNING_2"
msgstr ""
"모든 이전 자동 저장과 빠른 저장을 삭제하는 것은 취소할 수 없습니다, 아래의 저장을 영구적으로 삭제하시겠습니까?\n"
" - {0} 자동 저장\n"
" - {1} 빠른 저장"

#, fuzzy
msgid "DELETE_FOSSIL_CONFIRMATION"
msgstr "이 저장을 삭제하는 것은 취소할 수 없습니다, 영구적으로 이 저장을 삭제하시겠습니까?"

#, fuzzy
msgid "DELETE_OLD_SAVES_PROMPT"
msgstr "이전 저장을 삭제합니까?"

msgid "DELETE_ORGANELLE"
msgstr "세포 소기관 삭제"

msgid "DELETE_SAVE_CONFIRMATION"
msgstr "이 저장을 삭제하는 것은 취소할 수 없습니다, 영구적으로 이 저장을 삭제하시겠습니까?"

msgid "DELETE_SELECTED"
msgstr "선택된 파일 삭제"

#, fuzzy
msgid "DELETE_SELECTED_SAVES_PROMPT"
msgstr "선택된 저장을 삭제합니까?"

msgid "DELETE_SELECTED_SAVE_WARNING"
msgstr "이 저장을 삭제하는 것은 취소할 수 없습니다, 영구적으로 저장 {0} 개를 삭제하시겠습니까?"

#, fuzzy
msgid "DELETE_THIS_SAVE_PROMPT"
msgstr "이 저장을 삭제합니까?"

#, fuzzy
msgid "DESCEND_BUTTON"
msgstr "이 저장을 삭제하는 것은 취소할 수 없습니다, 영구적으로 이 저장을 삭제하시겠습니까?"

#, fuzzy
msgid "DESCEND_CONFIRMATION"
msgstr "이 저장을 삭제하는 것은 취소할 수 없습니다, 영구적으로 이 저장을 삭제하시겠습니까?"

#, fuzzy
msgid "DESCEND_CONFIRMATION_EXPLANATION"
msgstr "다음으로 인하여 개체 수가 {0} 에서 {1} 로 변화됨: {2}"

msgid "DESCRIPTION"
msgstr "설명:"

#, fuzzy
msgid "DESCRIPTION_COLON"
msgstr "설명:"

#, fuzzy
msgid "DESCRIPTION_TOO_LONG"
msgstr "설명:"

msgid "DESPAWN_ENTITIES"
msgstr ""

#, fuzzy
msgid "DETECTED_CPU_COUNT"
msgstr "선택됨:"

msgid "DEVBUILD_VERSION_INFO"
msgstr ""

msgid "DEVELOPERS"
msgstr ""

msgid "DEVELOPMENT_FORUM"
msgstr ""

#, fuzzy
msgid "DEVELOPMENT_FORUM_BUTTON_TOOLTIP"
msgstr "새로운 키 배치 추가"

msgid "DEVELOPMENT_SUPPORTED_BY"
msgstr ""

msgid "DEVELOPMENT_WIKI"
msgstr ""

#, fuzzy
msgid "DEVELOPMENT_WIKI_BUTTON_TOOLTIP"
msgstr "새로운 키 배치 추가"

msgid "DEVOURED"
msgstr ""

msgid "DEV_BUILD_PATRONS"
msgstr ""

msgid "DIFFICULTY"
msgstr ""

msgid "DIFFICULTY_DETAILS_STRING"
msgstr ""

msgid "DIFFICULTY_PRESET"
msgstr ""

msgid "DIFFICULTY_PRESET_CUSTOM"
msgstr "직접 설정"

msgid "DIFFICULTY_PRESET_EASY"
msgstr "쉬움"

msgid "DIFFICULTY_PRESET_HARD"
msgstr "어려움"

msgid "DIFFICULTY_PRESET_NORMAL"
msgstr "보통"

msgid "DIGESTION_EFFICIENCY"
msgstr ""

#, fuzzy
msgid "DIGESTION_EFFICIENCY_COLON"
msgstr "설명:"

#, fuzzy
msgid "DIGESTION_SPEED"
msgstr "자원 흡수 속도"

#, fuzzy
msgid "DIGESTION_SPEED_COLON"
msgstr "속도:"

msgid "DIGESTION_SPEED_VALUE"
msgstr ""

msgid "DISABLED"
msgstr ""

msgid "DISABLE_ALL"
msgstr ""

msgid "DISCARD_AND_CONTINUE"
msgstr "취소 및 계속"

#, fuzzy
msgid "DISCARD_CHANGES"
msgstr "취소 및 계속"

#, fuzzy
msgid "DISCONNECTED_CELLS"
msgstr "단절된 세포기관"

#, fuzzy
msgid "DISCONNECTED_CELLS_TEXT"
msgstr ""
"연결되지 않은 세포 기관이 배치되어 있습니다.\n"
"배치된 모든 세포 기관을 서로 연결하거나 변경을 취소하세요."

#, fuzzy
msgid "DISCONNECTED_METABALLS"
msgstr "단절된 세포기관"

#, fuzzy
msgid "DISCONNECTED_METABALLS_TEXT"
msgstr ""
"연결되지 않은 세포 기관이 배치되어 있습니다.\n"
"배치된 모든 세포 기관을 서로 연결하거나 변경을 취소하세요."

msgid "DISCONNECTED_ORGANELLES"
msgstr "단절된 세포기관"

msgid "DISCONNECTED_ORGANELLES_TEXT"
msgstr ""
"연결되지 않은 세포 기관이 배치되어 있습니다.\n"
"배치된 모든 세포 기관을 서로 연결하거나 변경을 취소하세요."

#, fuzzy
msgid "DISCORD_TOOLTIP"
msgstr "새로운 키 배치 추가"

#, fuzzy
msgid "DISMISSED_POPUPS_COLON"
msgstr "속도:"

#, fuzzy
msgid "DISMISSED_POPUPS_EXPLANATION"
msgstr "다음으로 인하여 개체 수가 {0} 에서 {1} 로 변화됨: {2}"

msgid "DISMISS_INFORMATION_PERMANENTLY"
msgstr ""

msgid "DISMISS_WARNING_PERMANENTLY"
msgstr ""

msgid "DISPLAY_3D_MENU_BACKGROUNDS"
msgstr ""

#, fuzzy
msgid "DISPLAY_ABILITIES_BAR"
msgstr "능력"

msgid "DISPLAY_BACKGROUND_PARTICLES"
msgstr ""

#, fuzzy
msgid "DISPLAY_DRIVER_OPENGL"
msgstr "능력"

#, fuzzy
msgid "DISPLAY_DRIVER_VULKAN"
msgstr "능력"

#, fuzzy
msgid "DISPLAY_PART_NAMES"
msgstr "능력"

msgid "DISSOLVED_COMPOUND_FOOD_SOURCE"
msgstr ""

msgid "DOES_NOT_USE_FEATURE"
msgstr ""

#, fuzzy
msgid "DONATIONS"
msgstr "설정"

msgid "DOT_DOT_DOT"
msgstr "..."

msgid "DOUBLE"
msgstr "이중"

msgid "DOUBLE_CLICK_TO_VIEW_IN_FULLSCREEN"
msgstr ""

msgid "DOUBLE_MEMBRANE_DESCRIPTION"
msgstr "두 개의 층이있는 막으로써 피해로부터 더 잘 보호되고 무너지지 않는데 더 적은 에너지를 사용합니다. 그러나 세포의 속도와 자원 흡수 또한 더욱 느려집니다 ."

msgid "DUMP_SCENE_TREE"
msgstr ""

#, fuzzy
msgid "DUPLICATE_TYPE"
msgstr "플레이어 사망함"

#, fuzzy
msgid "EARLY_MULTICELLULAR"
msgstr "세포 기관 배치"

msgid "EASTEREGG_MESSAGE_1"
msgstr "농담 하나, 강섬모충속과 짚신벌레속은 수십 년 간 연구된 포식자와 피식자 관계의 교과서입니다, 당신은 강섬모충속입니까 아니면 짚신벌레속입니까? 사냥꾼입니까 아니면 사냥감입니까?"

msgid "EASTEREGG_MESSAGE_10"
msgstr "으후루꾸꾸루후으!!"

msgid "EASTEREGG_MESSAGE_11"
msgstr "꿀꺽꿀꺽."

msgid "EASTEREGG_MESSAGE_12"
msgstr "저 파란 세포 봐봐."

msgid "EASTEREGG_MESSAGE_13"
msgstr "팁 하나, 생물군계는 배경만 다른게 아니라, 화합물 또한 생물군계 별로 비율이 다를 수 있습니다."

msgid "EASTEREGG_MESSAGE_14"
msgstr "팁 하나, 편모가 많을 수록, 더 빨리 가지, 부릉 부릉, ATP도 더 많이 쓰지"

msgid "EASTEREGG_MESSAGE_15"
msgstr "팁 하나, 철이나 다른 덩어리들을 보면 삼키[지] 않을 수 없죠."

msgid "EASTEREGG_MESSAGE_16"
msgstr "팁 하나, 핵을 추가하려면 준비부터 하세요. 비싸니까요! 유지비와 선행비가요."

msgid "EASTEREGG_MESSAGE_17"
msgstr "농담 하나, 지구에는 8000 종이 넘는 섬모충이 있다는 것을 아시나요?"

msgid "EASTEREGG_MESSAGE_18"
msgstr "농담 하나, 나팔벌레는 스스로 섬모로 급류를 만들어 먹이를 일종의 나팔과 같은 입으로 잡을 수 있는 섬모충입니다."

msgid "EASTEREGG_MESSAGE_19"
msgstr "농담 하나, 강섬모충속은 짚신벌레를 사냥하는 섬모충입니다."

msgid "EASTEREGG_MESSAGE_2"
msgstr "팁 하나, 당신이 충분히 빠르다면 독소를 이용하여 다른 독소를 멀리 떨어 뜨릴 수 있습니다."

msgid "EASTEREGG_MESSAGE_20"
msgstr "농담 하나, 아메바는 사냥에 세포질로 만든 가짜 '다리'를 사용하는데요, 언젠간 Thrive 에서도 보고 싶군요."

msgid "EASTEREGG_MESSAGE_21"
msgstr "팁 하나, 커다란 세포와 박테리아를 조심하지 않으면, 진짜 먹힐 수도 있으며, 당신은 흡수당할 것 입니다."

msgid "EASTEREGG_MESSAGE_22"
msgstr "Thrive의 사운드 팀 리더는 게임에 아직 추가되지 않은 많은 곡을 작성했습니다. Oliver Lugg의 YouTube 채널에서 이 곡들이나 작곡 스트리밍을 감상하세요."

msgid "EASTEREGG_MESSAGE_23"
msgstr "팁 하나, 당신의 세포가 150칸이라면, 큰 철 덩어리를 삼킬 수 있습니다."

msgid "EASTEREGG_MESSAGE_24"
msgstr "Thrive란 외계 행성의 시뮬레이션이란 뜻으로써, 여러분이 발견하는 대부분의 생물들은 여러분 주변에서 진화한 한 두 종의 다른 생물들과 연관이 있을 것이라고 생각됩니다, 맞는지 알아보세요!"

msgid "EASTEREGG_MESSAGE_25"
msgstr "농담 하나, Thrive 팀은 자주 팟캐스트를 합니다, 꼭 확인해 보세요!"

msgid "EASTEREGG_MESSAGE_26"
msgstr "농담 하나, Thrive는 오픈 소스 Godot 엔진으로 제작되었습니다!"

msgid "EASTEREGG_MESSAGE_27"
msgstr "농담 하나, 실행 가능한 수준의 첫 게임 시제품은 우리 놀라운 프로그래머, untrustedlife가 만들었습니다!"

msgid "EASTEREGG_MESSAGE_3"
msgstr "팁 하나, 삼투압 조절은 세포 한 칸에 초당 1의 ATP를 소모하며, 빈 세포질은 초당 5 ATP를 생산하므로, 삼투압 조절 중 ATP를 잃고 있다면 빈 세포질을 추가하거나 세포 기관을 제거하면 됩니다."

msgid "EASTEREGG_MESSAGE_4"
msgstr "농담 하나, 현실에서 원핵 생물은 세포 기관처럼 행동하는 생체 구획이 있으며, 다면 세포라 불립니다."

msgid "EASTEREGG_MESSAGE_5"
msgstr "농담 하나, 대사체는 다면 세포라 불립니다."

msgid "EASTEREGG_MESSAGE_6"
msgstr "팁 하나, 가끔은 다른 세포로부터 도망치는 것이 가장 좋을 때도 있습니다."

msgid "EASTEREGG_MESSAGE_7"
msgstr "팁 하나, 당신 크기의 절반 정도인 세포가 있다면, 삼킬 수 있습니다."

msgid "EASTEREGG_MESSAGE_8"
msgstr "팁 하나, 박테리아는 보이는 것보다 더 강할 수 있으며, 보이기에는 작지만, 몇몇은 당신에게 파고들어 그대로 죽일 수도 있습니다!"

msgid "EASTEREGG_MESSAGE_9"
msgstr "팁 하나, 다른 종들이 그랬던 것 처럼, 조심하지 않는다면 당신의 손으로 멸종을 초래할 수 도 있습니다."

#, fuzzy
msgid "EASTER_EGGS"
msgstr "농담 하나, 강섬모충속과 짚신벌레속은 수십 년 간 연구된 포식자와 피식자 관계의 교과서입니다, 당신은 강섬모충속입니까 아니면 짚신벌레속입니까? 사냥꾼입니까 아니면 사냥감입니까?"

msgid "EASTER_EGGS_EXPLANATION"
msgstr "(게임 안에서 무작위로 생성되는 비밀)"

#, fuzzy
msgid "EDGE_PAN_SPEED"
msgstr "자원 흡수 속도"

msgid "EDITOR"
msgstr "편집기"

#, fuzzy
msgid "EDITOR_BUTTON_TOOLTIP"
msgstr "새로운 키 배치 추가"

#, fuzzy
msgid "EDITOR_TUTORIAL_EDITOR_TEXT"
msgstr ""
"미생물 편집기에 어서오세요.\n"
"여기서 게임 시작 이후 또는 편집기에서 마지막으로 있었던 일을 알아볼 수 있습니다. 그 후 당신의 종에 변화를 주세요.\n"
"\n"
"이 탭에선 어떤 종이, 어디서, 얼마나 있는지 알아볼 수 있습니다. 상단에서 환경의 변화 또한 알 수 있습니다.\n"
"\n"
"다음 편집기 탭으로 이동하기 위해, 오른쪽 아래의 다음 버튼을 누르세요."

#, fuzzy
msgid "EIGHT_TIMES"
msgstr "마우스 오른쪽 버튼"

#, fuzzy
msgid "EJECT_ENGULFED"
msgstr "삼킬 수 없음"

#, fuzzy
msgid "EJECT_ENGULFED_TOOLTIP"
msgstr "삼킬 수 없음"

#, fuzzy
msgid "ENABLED_MODS"
msgstr "편집기 활성화"

#, fuzzy
msgid "ENABLE_ALL_COMPATIBLE"
msgstr "선택된 저장은 호환되지 않습니다"

msgid "ENABLE_EDITOR"
msgstr "편집기 활성화"

#, fuzzy
msgid "ENABLE_GUI_LIGHT_EFFECTS"
msgstr "외부 효과:"

msgid "ENDOSYMBIONT_ENGULFED_ALREADY_DONE"
msgstr ""

msgid "ENDOSYMBIONT_ENGULFED_PROGRESS"
msgstr ""

msgid "ENDOSYMBIONT_TYPE_ALREADY_PRESENT"
msgstr ""

#, fuzzy
msgid "ENDOSYMBIOSIS_AVAILABLE_ORGANELLES"
msgstr "세포 기관 배치"

msgid "ENDOSYMBIOSIS_BUTTON"
msgstr ""

#, fuzzy
msgid "ENDOSYMBIOSIS_CANCEL_TOOLTIP"
msgstr "모두 결합 해제하기"

#, fuzzy
msgid "ENDOSYMBIOSIS_COMPLETE_TOOLTIP"
msgstr "재개"

#, fuzzy
msgid "ENDOSYMBIOSIS_EXPLANATION"
msgstr "다음으로 인하여 개체 수가 {0} 에서 {1} 로 변화됨: {2}"

msgid "ENDOSYMBIOSIS_NOTHING_ENGULFED"
msgstr ""

#, fuzzy
msgid "ENDOSYMBIOSIS_NO_CANDIDATE_ORGANELLES"
msgstr "단절된 세포기관"

#, fuzzy
msgid "ENDOSYMBIOSIS_PROGRESSING_EXPLANATION"
msgstr "다음으로 인하여 개체 수가 {0} 에서 {1} 로 변화됨: {2}"

msgid "ENDOSYMBIOSIS_PROKARYOTIC_LIMIT_EXPLANATION"
msgstr ""

#, fuzzy
msgid "ENDOSYMBIOSIS_SINGLE_SPECIES_PROGRESS_DESCRIPTION"
msgstr "화학 합성 단백질은 황화수소 화학 합성이라는 과정에서 황화수소, 물 및 기체 이산화탄소를 포도당으로 전환 할 수 있는 세포질의 작은 단백질 집합입니다. 포도당 생산 속도는 이산화탄소 농도에 따라 달라집니다. 화학 합성 단백질이 세포질에 의해 직접 둘러싸이면 주변 유체가 일부 발효를 수행합니다."

#, fuzzy
msgid "ENDOSYMBIOSIS_START_TOOLTIP"
msgstr "새로운 키 배치 추가"

#, fuzzy
msgid "ENDOSYMBIOSIS_TITLE"
msgstr "번영했습니다!"

msgid "ENERGY_BALANCE_TOOLTIP_CONSUMPTION"
msgstr ""

msgid "ENERGY_BALANCE_TOOLTIP_PRODUCTION"
msgstr ""

msgid "ENERGY_IN_PATCH_FOR"
msgstr ""

#, fuzzy
msgid "ENERGY_IN_PATCH_SHORT"
msgstr "개체수:"

msgid "ENERGY_SOURCES"
msgstr ""

msgid "ENERGY_SUMMARY_LINE"
msgstr ""

msgid "ENGULF_NO_ATP_DAMAGE_MESSAGE"
msgstr ""

#, fuzzy
msgid "ENTER_EXISTING_ID"
msgstr "저장 덮어쓰기:"

msgid "ENTER_EXISTING_WORKSHOP_ID"
msgstr ""

#, fuzzy
msgid "ENTITY_LABEL"
msgstr "생태계: {0}"

msgid "ENVIRONMENT"
msgstr "환경"

msgid "ENVIRONMENTAL_GLUCOSE_RETENTION"
msgstr ""

msgid "ENVIRONMENTAL_GLUCOSE_RETENTION_EXPLANATION"
msgstr "(매 세대마다 환경에 남는 포도당의 비율)"

#, fuzzy
msgid "ENVIRONMENT_BUTTON_MICROBE_TOOLTIP"
msgstr "새로운 키 배치 추가"

msgid "EPIPELAGIC"
msgstr "표해수층"

msgid "EQUIPMENT_TYPE_AXE"
msgstr ""

msgid "ERROR"
msgstr "오류"

#, fuzzy
msgid "ERROR_CREATING_FOLDER"
msgstr "저장 오류"

msgid "ERROR_CREATING_INFO_FILE"
msgstr ""

msgid "ERROR_FAILED_TO_SAVE_NEW_SETTINGS"
msgstr "오류: 새로운 설정을 설정 파일에 저장하는 데 실패하였습니다."

#, fuzzy
msgid "ERROR_FETCHING_EXPLANATION"
msgstr "(게임 안에서 무작위로 생성되는 비밀)"

#, fuzzy
msgid "ERROR_FETCHING_NEWS"
msgstr "저장 오류"

msgid "ERROR_LOADING"
msgstr "불러오기 오류"

msgid "ERROR_SAVING"
msgstr "저장 오류"

msgid "ESCAPE"
msgstr ""

msgid "ESCAPE_ENGULFING"
msgstr "삼키기 탈출"

msgid "ESTUARY"
msgstr "어귀"

msgid "EVOLUTIONARY_TREE"
msgstr "진화 계보"

#, fuzzy
msgid "EVOLUTIONARY_TREE_BUILD_FAILED"
msgstr "새로운 키 배치 추가"

#, fuzzy
msgid "EXACT_VERSION_COLON"
msgstr "세대:"

#, fuzzy
msgid "EXACT_VERSION_TOOLTIP"
msgstr "새로운 키 배치 추가"

#, fuzzy
msgid "EXCEPTION_HAPPENED_PROCESSING_SAVE"
msgstr "불러온 객체를 처리하는 중 예기치 못한 일이 발생했습니다"

#, fuzzy
msgid "EXCEPTION_HAPPENED_WHILE_LOADING"
msgstr "저장된 데이터를 불러오는 중 예기치 못한 일이 발생했습니다"

#, fuzzy
msgid "EXISTING_BUILDINGS"
msgstr "저장 덮어쓰기:"

msgid "EXIT"
msgstr "종료"

#, fuzzy
msgid "EXIT_EDITOR"
msgstr "편집기 활성화"

msgid "EXIT_TO_LAUNCHER"
msgstr ""

msgid "EXPERIMENTAL_FEATURES"
msgstr ""

#, fuzzy
msgid "EXPERIMENTAL_FEATURES_EXPLANATION"
msgstr "(AI 종이 변이하는 속도)"

msgid "EXPORT_ALL_WORLDS"
msgstr ""

#, fuzzy
msgid "EXPORT_ALL_WORLDS_TOOLTIP"
msgstr "새로운 키 배치 추가"

msgid "EXPORT_SUCCESS"
msgstr ""

msgid "EXTERNAL"
msgstr "외부의"

msgid "EXTERNAL_EFFECTS"
msgstr "외부 효과:"

msgid "EXTINCTION_BOX_TEXT"
msgstr "이전에 존재했던 다른 99%의 종처럼, 당신의 종 또한 멸종했습니다. 나머지는 당신의 자리에 들어가 번영을 누리겠지만, 당신은 아닙니다. 당신은 잊혀질 것이고, 진화의 실패한 표상이 될 것입니다."

msgid "EXTINCTION_CAPITAL"
msgstr "멸종"

msgid "EXTINCT_FROM_PATCH"
msgstr "지역에서 멸종"

#, fuzzy
msgid "EXTINCT_FROM_THE_PLANET"
msgstr "이전에 존재했던 다른 99%의 종처럼, 당신의 종 또한 멸종했습니다. 나머지는 당신의 자리에 들어가 번영을 누리겠지만, 당신은 아닙니다. 당신은 잊혀질 것이고, 진화의 실패한 표상이 될 것입니다."

msgid "EXTINCT_IN_PATCH"
msgstr "지역에서 멸종"

#, fuzzy
msgid "EXTINCT_SPECIES"
msgstr "멸종"

msgid "EXTRAS"
msgstr "추가요소"

msgid "EXTRA_OPTIONS"
msgstr "추가 설정"

#, fuzzy
msgid "FACEBOOK_TOOLTIP"
msgstr "새로운 키 배치 추가"

#, fuzzy
msgid "FAILED"
msgstr "저장 실패"

#, fuzzy
msgid "FAILED_ONE_OR_MORE_SAVE_DELETION_DESCRIPTION"
msgstr "화학 세포는 황화수소 화학 합성 이라는 과정을 통해 황화수소, 물 및 기체 이산화탄소를 포도당으로 전환 할 수 있는 단백질을 포함하는 이중 막 구조입니다. 포도당 생산 속도는 이산화탄소의 농도에 따라 달라집니다."

#, fuzzy
msgid "FAILED_SAVE_DELETION"
msgstr "오류: 새로운 설정을 설정 파일에 저장하는 데 실패하였습니다."

#, fuzzy
msgid "FAILED_SAVE_DELETION_DESCRIPTION"
msgstr "액포는 세포 내부 공간 저장에 사용되는 내부 막질 소기관입니다. 그들은 여러 개의 소낭, 저장을 위해 세포에서 널리 사용되는 작은 막 구조로 구성되어 합쳐졌습니다. 이 물질은 분자, 효소, 고체 및 기타 물질을 포함하는 데 사용되는 물로 채워져 있습니다. 액포의 모양은 유동적이며 세포마다 다를 수 있습니다."

msgid "FEARFUL"
msgstr ""

msgid "FEAR_EXPLANATION"
msgstr ""

msgid "FEATURE_DISABLED"
msgstr ""

#, fuzzy
msgid "FEATURE_ENABLED"
msgstr "치트 키 활성화"

#, fuzzy
msgid "FEBRUARY"
msgstr "어귀"

msgid "FEED_ITEM_CONTENT_PARSING_FAILED"
msgstr ""

msgid "FEED_ITEM_MISSING_CONTENT"
msgstr ""

msgid "FEED_ITEM_PUBLISHED_AT"
msgstr ""

msgid "FEED_ITEM_TRUNCATED_NOTICE"
msgstr ""

#, fuzzy
msgid "FERROPLAST"
msgstr "열 세포"

#, fuzzy
msgid "FERROPLAST_DESCRIPTION"
msgstr "열 세포는 감 열성 안료가 막질 주머니에 함께 쌓여있는 이중 막 구조입니다. 진핵 숙주가 사용하기 위해 동화 된 원핵 생물입니다. 열 세포의 안료는 열 합성 이라는 과정에서 물과 기체 이산화탄소에서 포도당을 생성하기 위해 주변의 열 차이 에너지를 사용할 수 있습니다. 포도당 생산 속도는 이산화탄소 농도와 온도에 따라 달라집니다."

#, fuzzy
msgid "FERROPLAST_PROCESSES_DESCRIPTION"
msgstr "열 세포는 감 열성 안료가 막질 주머니에 함께 쌓여있는 이중 막 구조입니다. 진핵 숙주가 사용하기 위해 동화 된 원핵 생물입니다. 열 세포의 안료는 열 합성 이라는 과정에서 물과 기체 이산화탄소에서 포도당을 생성하기 위해 주변의 열 차이 에너지를 사용할 수 있습니다. 포도당 생산 속도는 이산화탄소 농도와 온도에 따라 달라집니다."

msgid "FILTER_ITEMS_BY_CATEGORY_COLON"
msgstr ""

msgid "FIND_CURRENT_PATCH"
msgstr ""

msgid "FINISHED_DOT"
msgstr "완료됨."

msgid "FINISH_EDITING_AND_RETURN_TO_ENVIRONMENT"
msgstr "편집을 종료하고 환경으로 돌아가기"

msgid "FINISH_ONE_GENERATION"
msgstr "한 세대 끝내기"

msgid "FINISH_X_GENERATIONS"
msgstr "{0}세대 끝내기"

msgid "FIRE_TOXIN"
msgstr "독소 공격"

#, fuzzy
msgid "FIRE_TOXIN_TOOLTIP"
msgstr "새로운 키 배치 추가"

msgid "FLAGELLUM"
msgstr "편모"

msgid "FLAGELLUM_DESCRIPTION"
msgstr "편모는 ATP를 사용하여 세포를 앞으로 나아가게 하는 세포막에서 이어지는 채찍 모양의 단백질 섬유 다발입니다."

#, fuzzy
msgid "FLAGELLUM_PROCESSES_DESCRIPTION"
msgstr "편모는 ATP를 사용하여 세포를 앞으로 나아가게 하는 세포막에서 이어지는 채찍 모양의 단백질 섬유 다발입니다."

#, fuzzy
msgid "FLEET_NAME_FROM_PLACE"
msgstr "행성에서 멸종"

msgid "FLEET_UNITS"
msgstr ""

#, fuzzy
msgid "FLOATING_CHUNKS_COLON"
msgstr "다음으로 인하여 개체 수가 {0} 에서 {1} 로 변화됨: {2}"

msgid "FLOATING_HAZARD"
msgstr "부동 위험"

msgid "FLUID"
msgstr ""

msgid "FLUIDITY_RIGIDITY"
msgstr "유동성 / 강도"

msgid "FOCUSED"
msgstr ""

msgid "FOCUS_EXPLANATION"
msgstr ""

msgid "FOG_OF_WAR_DISABLED"
msgstr ""

#, fuzzy
msgid "FOG_OF_WAR_DISABLED_DESCRIPTION"
msgstr "액포는 세포 내부 공간 저장에 사용되는 내부 막질 소기관입니다. 그들은 여러 개의 소낭, 저장을 위해 세포에서 널리 사용되는 작은 막 구조로 구성되어 합쳐졌습니다. 이 물질은 분자, 효소, 고체 및 기타 물질을 포함하는 데 사용되는 물로 채워져 있습니다. 액포의 모양은 유동적이며 세포마다 다를 수 있습니다."

msgid "FOG_OF_WAR_INTENSE"
msgstr ""

#, fuzzy
msgid "FOG_OF_WAR_INTENSE_DESCRIPTION"
msgstr "니트로게나아제는 ATP 형태의 기체 질소와 세포 에너지를 사용하여 세포의 핵심 성장 영양소 인 암모니아를 생성 할 수있는 단백질입니다. 이것은 혐기성 질소 고정이라고하는 과정입니다. 질소 분해 효소가 세포질에 의해 직접 둘러싸이면 주변 유체가 일부 발효를 수행합니다."

msgid "FOG_OF_WAR_MODE"
msgstr ""

msgid "FOG_OF_WAR_REGULAR"
msgstr ""

#, fuzzy
msgid "FOG_OF_WAR_REGULAR_DESCRIPTION"
msgstr "이것으로 다른 세포를 찌르세요."

msgid "FOOD_CHAIN"
msgstr "먹이 사슬"

msgid "FOOD_SOURCE_ENERGY_INFO"
msgstr ""

msgid "FORGET_MOD_DETAILS"
msgstr ""

#, fuzzy
msgid "FORGET_MOD_DETAILS_TOOLTIP"
msgstr "재개"

#, fuzzy
msgid "FORM_ERROR_MESSAGE"
msgstr "저장 오류"

#, fuzzy
msgid "FOSSILISATION"
msgstr "개체수:"

#, fuzzy
msgid "FOSSILISATION_EXPLANATION"
msgstr "다음으로 인하여 개체 수가 {0} 에서 {1} 로 변화됨: {2}"

#, fuzzy
msgid "FOSSILISATION_FAILED"
msgstr "개체수:"

#, fuzzy
msgid "FOSSILISATION_FAILED_DESCRIPTION"
msgstr "액포는 세포 내부 공간 저장에 사용되는 내부 막질 소기관입니다. 그들은 여러 개의 소낭, 저장을 위해 세포에서 널리 사용되는 작은 막 구조로 구성되어 합쳐졌습니다. 이 물질은 분자, 효소, 고체 및 기타 물질을 포함하는 데 사용되는 물로 채워져 있습니다. 액포의 모양은 유동적이며 세포마다 다를 수 있습니다."

msgid "FOSSILISATION_HINT"
msgstr ""

msgid "FOSSILISATION_HINT_ALREADY_FOSSILISED"
msgstr ""

msgid "FOSSILISE"
msgstr ""

#, fuzzy
msgid "FOSSIL_DELETION_FAILED"
msgstr "자동 진화 실행 실패"

#, fuzzy
msgid "FOSSIL_DELETION_FAILED_DESCRIPTION"
msgstr "액포는 세포 내부 공간 저장에 사용되는 내부 막질 소기관입니다. 그들은 여러 개의 소낭, 저장을 위해 세포에서 널리 사용되는 작은 막 구조로 구성되어 합쳐졌습니다. 이 물질은 분자, 효소, 고체 및 기타 물질을 포함하는 데 사용되는 물로 채워져 있습니다. 액포의 모양은 유동적이며 세포마다 다를 수 있습니다."

msgid "FOUR_TIMES"
msgstr ""

#, fuzzy
msgid "FPS"
msgstr "최대 FPS:"

msgid "FPS_DISPLAY"
msgstr ""

#, fuzzy
msgid "FRAME_DURATION"
msgstr "호흡"

msgid "FREEBUILDING"
msgstr "자유 구성"

msgid "FREE_GLUCOSE_CLOUD"
msgstr ""

msgid "FREE_GLUCOSE_CLOUD_EXPLANATION"
msgstr ""

msgid "FULLSCREEN"
msgstr "전체화면"

msgid "FULL_MOD_INFO"
msgstr ""

msgid "GALLERY_VIEWER"
msgstr ""

msgid "GAME_DESIGN_TEAM"
msgstr ""

#, fuzzy
msgid "GATHERED_ENERGY_TOOLTIP"
msgstr "새로운 키 배치 추가"

msgid "GENERAL"
msgstr "일반"

msgid "GENERATIONS"
msgstr "세대"

msgid "GENERATION_COLON"
msgstr "세대:"

#, fuzzy
msgid "GITHUB_TOOLTIP"
msgstr "새로운 키 배치 추가"

msgid "GLES3"
msgstr ""

msgid "GLOBAL_INITIAL_LETTER"
msgstr ""

msgid "GLOBAL_TIMELINE_SPECIES_MIGRATED_TO"
msgstr ""

msgid "GLUCOSE"
msgstr "포도당"

msgid "GLUCOSE_CONCENTRATIONS_DRASTICALLY_DROPPED"
msgstr ""

msgid "GLYCOLYSIS"
msgstr "포도당"

msgid "GODMODE"
msgstr ""

#, fuzzy
msgid "GOD_TOOLS_TITLE"
msgstr "새로운 키 배치 추가"

msgid "GOOGLY_EYE_CELL"
msgstr "만화 눈 세포"

msgid "GOT_IT"
msgstr "알겠습니다"

msgid "GPL_LICENSE_HEADING"
msgstr ""

#, fuzzy
msgid "GPU_NAME"
msgstr "동굴"

msgid "GRAPHICS"
msgstr "그래픽"

#, fuzzy
msgid "GRAPHICS_TEAM"
msgstr "그래픽"

msgid "GUI"
msgstr ""

#, fuzzy
msgid "GUI_LIGHT_EFFECTS_OPTION_DESCRIPTION"
msgstr "세포의 핵심. 미토콘드리온(복수형: 미토콘드리아)는 단백질과 효소로 이루어진 이중막 구조입니다. 진핵 숙주가 사용하기 위해 동화된 원핵 생물입니다. 호기성 호흡을 통해 세포질에서 할 수 있는 것보다 훨씬 더 높은 효율로 포도당을 ATP로 전환 할 수 있습니다. 그러나 산소를 필요로 하며 환경의 산소 수준이 낮으면 ATP 생산 속도가 느려집니다."

#, fuzzy
msgid "GUI_TAB_NAVIGATION"
msgstr "{0} 천"

msgid "GUI_VOLUME"
msgstr "GUI 음량"

msgid "HEALTH"
msgstr "생명력"

msgid "HELP"
msgstr "도움말"

#, fuzzy
msgid "HELP_BUTTON_TOOLTIP"
msgstr "새로운 키 배치 추가"

msgid "HIGHER_VALUES_INCREASE_PERFORMANCE"
msgstr "(높은 값일수록 더 나은 성능)"

msgid "HIGHER_VALUES_WORSEN_PERFORMANCE"
msgstr "(값이 커질수록 성능이 저하됩니다)"

msgid "HOLD_FOR_PAN_OR_ROTATE_MODE"
msgstr "눌러서 패닝 및 회전 모드 전환"

#, fuzzy
msgid "HOLD_FOR_PAN_WITH_MOUSE"
msgstr "눌러서 패닝 및 회전 모드 전환"

msgid "HOLD_PACK_COMMANDS_MENU"
msgstr "눌러서 무리 명령 메뉴를 보이기"

msgid "HOLD_TO_SHOW_CURSOR"
msgstr "눌러서 커서 보이기"

msgid "HOLD_TO_SHOW_CURSOR_ADVICE_TEXT"
msgstr ""

#, fuzzy
msgid "HOLD_TO_SKIP_CREDITS"
msgstr "눌러서 커서 보이기"

msgid "HOME"
msgstr ""

#, fuzzy
msgid "HORIZONTAL_COLON"
msgstr "세대:"

msgid "HORIZONTAL_WITH_AXIS_NAME_COLON"
msgstr ""

msgid "HP_COLON"
msgstr "생명력:"

msgid "HSV"
msgstr ""

msgid "HUD_MESSAGE_MULTIPLE"
msgstr ""

msgid "HYDROGEN_SULFIDE"
msgstr "황화수소"

msgid "ICESHARD"
msgstr "빙상"

msgid "ICESHELF"
msgstr "빙붕"

msgid "ID_IS_NOT_A_NUMBER"
msgstr ""

msgid "ID_NUMBER"
msgstr ""

#, fuzzy
msgid "INCLUDE_MULTICELLULAR_PROTOTYPE"
msgstr "세포 기관 배치"

msgid "INCLUDE_MULTICELLULAR_PROTOTYPE_EXPLANATION"
msgstr ""

msgid "INDUSTRIAL_STAGE"
msgstr ""

#, fuzzy
msgid "INFINITE_COMPOUNDS"
msgstr "화합물"

msgid "INFINITE_MP"
msgstr ""

#, fuzzy
msgid "INFO_BOX_COST"
msgstr "번영했습니다!"

msgid "INFO_BOX_ENZYMES"
msgstr ""

#, fuzzy
msgid "INFO_BOX_INTERNAL_NAME"
msgstr "번영했습니다!"

msgid "INFO_BOX_MASS"
msgstr ""

#, fuzzy
msgid "INFO_BOX_OSMOREGULATION_COST"
msgstr "삼투압 비용"

#, fuzzy
msgid "INFO_BOX_PROCESSES"
msgstr "세포 기관 배치"

#, fuzzy
msgid "INFO_BOX_REQUIRES_NUCLEUS"
msgstr "핵"

#, fuzzy
msgid "INFO_BOX_SIZE"
msgstr "번영했습니다!"

#, fuzzy
msgid "INFO_BOX_STORAGE"
msgstr "번영했습니다!"

#, fuzzy
msgid "INFO_BOX_UNIQUE"
msgstr "번영했습니다!"

msgid "INFO_BOX_UPGRADES"
msgstr ""

msgid "INGESTED_MATTER"
msgstr ""

#, fuzzy
msgid "INIT_NEW_WORLD_TOOLTIP"
msgstr "새로운 키 배치 추가"

msgid "INPUTS"
msgstr "입력"

#, fuzzy
msgid "INPUT_NAME_BUILD_STRUCTURE"
msgstr "한 세대 끝내기"

#, fuzzy
msgid "INPUT_NAME_INTERACTION"
msgstr "한 세대 끝내기"

#, fuzzy
msgid "INPUT_NAME_OPEN_INVENTORY"
msgstr "한 세대 끝내기"

msgid "INSPECT"
msgstr ""

msgid "INSPECTOR"
msgstr ""

#, fuzzy
msgid "INTERACTION_ACTIVATE_ASCENSION"
msgstr "변이 점수"

#, fuzzy
msgid "INTERACTION_ACTIVATE_ASCENSION_MISSING_ENERGY"
msgstr "변이 점수"

#, fuzzy
msgid "INTERACTION_CONSTRUCT"
msgstr "변이 점수"

msgid "INTERACTION_CONSTRUCT_MISSING_DEPOSITED_MATERIALS"
msgstr ""

#, fuzzy
msgid "INTERACTION_CRAFT"
msgstr "변이 점수"

#, fuzzy
msgid "INTERACTION_DEPOSIT_RESOURCES"
msgstr "변이 점수"

msgid "INTERACTION_DEPOSIT_RESOURCES_NO_SUITABLE_RESOURCES"
msgstr ""

#, fuzzy
msgid "INTERACTION_DESTROY"
msgstr "변이 점수"

#, fuzzy
msgid "INTERACTION_FOUND_SETTLEMENT"
msgstr "변이 점수"

#, fuzzy
msgid "INTERACTION_HARVEST"
msgstr "변이 점수"

msgid "INTERACTION_HARVEST_CANNOT_MISSING_TOOL"
msgstr ""

msgid "INTERACTION_PICK_UP"
msgstr ""

msgid "INTERACTION_PICK_UP_CANNOT_FULL"
msgstr ""

#, fuzzy
msgid "INTERNALS"
msgstr "외부의"

msgid "INTERNAL_NAME_IN_USE"
msgstr ""

msgid "INTERNAL_NAME_REQUIRED"
msgstr ""

msgid "INTERNAL_NAME_REQUIRES_CAPITAL"
msgstr ""

#, fuzzy
msgid "INVALID_DATA_TO_PLOT"
msgstr "유효하지 않은 저장을 불러오시겠습니까?"

msgid "INVALID_ICON_PATH"
msgstr ""

#, fuzzy
msgid "INVALID_SAVE_NAME_POPUP"
msgstr "유효하지 않은 저장을 불러오시겠습니까?"

msgid "INVALID_SPECIES_NAME_POPUP"
msgstr ""

#, fuzzy
msgid "INVALID_TAG"
msgstr "유효하지 않은 저장을 불러오시겠습니까?"

msgid "INVALID_URL_FORMAT"
msgstr ""

msgid "INVALID_URL_SCHEME"
msgstr ""

msgid "INVENTORY_ITEMS_ON_GROUND"
msgstr ""

#, fuzzy
msgid "INVENTORY_TITLE"
msgstr "번영했습니다!"

msgid "INVENTORY_TOGGLE_CRAFTING"
msgstr ""

msgid "INVENTORY_TOGGLE_GROUND"
msgstr ""

msgid "INVERTED"
msgstr ""

msgid "IN_PROTOTYPE"
msgstr ""

msgid "IRON"
msgstr "철"

msgid "IRON_CHEMOLITHOAUTOTROPHY"
msgstr "철 화학합성독립영양"

#, fuzzy
msgid "ITCH_TOOLTIP"
msgstr "새로운 키 배치 추가"

msgid "JANUARY"
msgstr ""

msgid "JSON_DEBUG_MODE"
msgstr ""

msgid "JSON_DEBUG_MODE_ALWAYS"
msgstr ""

msgid "JSON_DEBUG_MODE_AUTO"
msgstr ""

msgid "JSON_DEBUG_MODE_NEVER"
msgstr ""

msgid "JULY"
msgstr ""

msgid "JUNE"
msgstr ""

#, fuzzy
msgid "KEY_BACK"
msgstr "뒤로가기"

#, fuzzy
msgid "KEY_BACKTAB"
msgstr "뒤로가기"

msgid "KEY_BINDING_CHANGE_CONFLICT"
msgstr ""
"{0}에서 충돌이 있습니다.\n"
"{1}에서 입력을 제거하시겠습니까?"

msgid "KEY_BRING_UP_KEYBOARD"
msgstr ""

msgid "KEY_CLEAR"
msgstr ""

msgid "KEY_DELETE"
msgstr ""

#, fuzzy
msgid "KEY_DOWN"
msgstr "휠 아래로"

msgid "KEY_END"
msgstr ""

msgid "KEY_ENTER"
msgstr ""

msgid "KEY_FAVORITES"
msgstr ""

#, fuzzy
msgid "KEY_FORWARD"
msgstr "앞으로 이동"

#, fuzzy
msgid "KEY_GLOBE"
msgstr "왼쪽으로 이동"

#, fuzzy
msgid "KEY_HELP"
msgstr "도움말"

msgid "KEY_HOME"
msgstr ""

msgid "KEY_HOMEPAGE"
msgstr ""

#, fuzzy
msgid "KEY_HYPER"
msgstr "도움말"

msgid "KEY_INSERT"
msgstr ""

msgid "KEY_JIS_EISU"
msgstr ""

msgid "KEY_JIS_KANA"
msgstr ""

#, fuzzy
msgid "KEY_LEFT"
msgstr "왼쪽으로 이동"

msgid "KEY_MENU"
msgstr ""

#, fuzzy
msgid "KEY_META"
msgstr "왼쪽으로 이동"

msgid "KEY_OPENURL"
msgstr ""

msgid "KEY_PAUSE"
msgstr ""

msgid "KEY_PRINT"
msgstr ""

#, fuzzy
msgid "KEY_REFRESH"
msgstr "새로 고침"

#, fuzzy
msgid "KEY_RIGHT"
msgstr "오른쪽으로 이동"

msgid "KEY_SEARCH"
msgstr ""

msgid "KEY_STANDBY"
msgstr ""

msgid "KEY_STOP"
msgstr ""

msgid "KEY_TAB"
msgstr ""

msgid "KEY_UP"
msgstr ""

msgid "KILO_ABBREVIATION"
msgstr "{0} 천"

msgid "KP0"
msgstr ""

msgid "KP1"
msgstr ""

msgid "KP2"
msgstr ""

msgid "KP3"
msgstr ""

msgid "KP4"
msgstr ""

msgid "KP5"
msgstr ""

msgid "KP6"
msgstr ""

msgid "KP7"
msgstr ""

msgid "KP8"
msgstr ""

msgid "KP9"
msgstr ""

msgid "KPADD"
msgstr ""

msgid "KPDIVIDE"
msgstr ""

msgid "KPENTER"
msgstr ""

msgid "KPMULTIPLY"
msgstr ""

msgid "KPPERIOD"
msgstr ""

msgid "KPSUBTRACT"
msgstr ""

msgid "LANGUAGE"
msgstr "언어:"

#, fuzzy
msgid "LANGUAGE_TRANSLATION_PROGRESS"
msgstr "게임을 번역하는 것을 도와주세요"

msgid "LANGUAGE_TRANSLATION_PROGRESS_LOW"
msgstr ""

msgid "LANGUAGE_TRANSLATION_PROGRESS_REALLY_LOW"
msgstr ""

msgid "LAST_ORGANELLE_DELETE_OPTION_DISABLED_TOOLTIP"
msgstr ""

#, fuzzy
msgid "LATE_MULTICELLULAR"
msgstr "세포 기관 배치"

msgid "LAUNCH0"
msgstr ""

msgid "LAUNCH1"
msgstr ""

msgid "LAUNCH2"
msgstr ""

msgid "LAUNCH3"
msgstr ""

msgid "LAUNCH4"
msgstr ""

msgid "LAUNCH5"
msgstr ""

msgid "LAUNCH6"
msgstr ""

msgid "LAUNCH7"
msgstr ""

msgid "LAUNCH8"
msgstr ""

msgid "LAUNCH9"
msgstr ""

msgid "LAUNCHA"
msgstr ""

msgid "LAUNCHB"
msgstr ""

msgid "LAUNCHC"
msgstr ""

msgid "LAUNCHD"
msgstr ""

msgid "LAUNCHE"
msgstr ""

msgid "LAUNCHF"
msgstr ""

msgid "LAUNCHMAIL"
msgstr ""

msgid "LAUNCHMEDIA"
msgstr ""

msgid "LAWK_ONLY"
msgstr ""

msgid "LAWK_ONLY_EXPLANATION"
msgstr "(기관과 능력을 우리에게 알려진 생명(LAWK)으로 제한)"

msgid "LEAD_ARTIST"
msgstr ""

msgid "LEAD_ARTISTS"
msgstr ""

msgid "LEAD_DEVELOPERS"
msgstr ""

msgid "LEAD_GAME_DESIGNER"
msgstr ""

msgid "LEAD_GAME_DESIGNERS"
msgstr ""

msgid "LEAD_OUTREACH_PEOPLE"
msgstr ""

msgid "LEAD_OUTREACH_PERSON"
msgstr ""

msgid "LEAD_PROGRAMMER"
msgstr ""

msgid "LEAD_PROGRAMMERS"
msgstr ""

msgid "LEAD_PROJECT_MANAGER"
msgstr ""

msgid "LEAD_PROJECT_MANAGERS"
msgstr ""

msgid "LEAD_TESTER"
msgstr ""

msgid "LEAD_TESTERS"
msgstr ""

msgid "LEAD_THEORIST"
msgstr ""

msgid "LEAD_THEORISTS"
msgstr ""

#, fuzzy
msgid "LEFT_ARROW"
msgstr "마우스 왼쪽 버튼"

msgid "LEFT_MOUSE"
msgstr "마우스 왼쪽 버튼"

msgid "LICENSES"
msgstr ""

msgid "LICENSES_COVERING_THRIVE"
msgstr ""

msgid "LIFE_ORIGIN"
msgstr ""

msgid "LIFE_ORIGIN_EXPLANATION"
msgstr ""

msgid "LIFE_ORIGIN_PANSPERMIA"
msgstr ""

msgid "LIFE_ORIGIN_POND"
msgstr ""

#, fuzzy
msgid "LIFE_ORIGIN_TOOLTIP"
msgstr "새로운 키 배치 추가"

msgid "LIFE_ORIGIN_VENTS"
msgstr ""

msgid "LIGHT"
msgstr "빛"

msgid "LIGHT_LEVEL_AVERAGE"
msgstr ""

#, fuzzy
msgid "LIGHT_LEVEL_CURRENT"
msgstr "휠 오른쪽으로"

msgid "LIGHT_LEVEL_DAY"
msgstr ""

msgid "LIGHT_LEVEL_LABEL_AT_NOON"
msgstr ""

#, fuzzy
msgid "LIGHT_LEVEL_NIGHT"
msgstr "휠 오른쪽으로"

#, fuzzy
msgid "LIGHT_MAX"
msgstr "빛"

#, fuzzy
msgid "LIMIT_EXTREME"
msgstr "추가요소"

#, fuzzy
msgid "LIMIT_GROWTH_RATE"
msgstr "확인"

msgid "LIMIT_GROWTH_RATE_EXPLANATION"
msgstr "(활성화하면 성장 속도를 제한하며, 비활성화하면 성장 속도가 오직 사용할 수 있는 화합물의 양에 영향을 받음)"

msgid "LIMIT_HUGE"
msgstr ""

msgid "LIMIT_LARGE"
msgstr ""

#, fuzzy
msgid "LIMIT_NORMAL"
msgstr "확인"

msgid "LIMIT_SMALL"
msgstr ""

msgid "LIMIT_TINY"
msgstr ""

msgid "LIMIT_VERY_LARGE"
msgstr ""

msgid "LIMIT_VERY_SMALL"
msgstr ""

#, fuzzy
msgid "LINE_COLOUR"
msgstr "색"

#, fuzzy
msgid "LINKS_TITLE"
msgstr "번영했습니다!"

msgid "LIPASE"
msgstr "지질 분해 효소"

#, fuzzy
msgid "LIPASE_DESCRIPTION"
msgstr "끈적끈적한 세포 내부. 세포질은 이온, 단백질 및 세포 내부를 채우는 물에 용해된 기타 물질의 기본 혼합물입니다. 이것의 기능 중 하나는 발효를 통해 포도당을 ATP 에너지로 전환시키는 것 입니다. 세포 소 기관이 부족하고 세포가 더 발전된 신진 대사를 하는 경우, 에너지에 더욱 의존하게 됩니다. 또한 분자를 세포에 저장하고 세포의 크기를 성장시키는 데 사용됩니다."

msgid "LOAD"
msgstr "불러오기"

msgid "LOADING"
msgstr "불러오는 중"

#, fuzzy
msgid "LOADING_DOT_DOT_DOT"
msgstr "불러오는 중..."

#, fuzzy
msgid "LOADING_EARLY_MULTICELLULAR_EDITOR"
msgstr "미생물 편집기 불러오는 중"

msgid "LOADING_GAME"
msgstr "게임 불러오는 중"

msgid "LOADING_MICROBE_EDITOR"
msgstr "미생물 편집기 불러오는 중"

#, fuzzy
msgid "LOADING_MULTICELLULAR_EDITOR"
msgstr "미생물 편집기 불러오는 중"

msgid "LOADING_TIP"
msgstr "편집기에서 취소 버튼을 눌러 실수를 정정 할 수 있습니다"

msgid "LOAD_FINISHED"
msgstr "불러오기 완료"

msgid "LOAD_GAME"
msgstr "불러오기"

#, fuzzy
msgid "LOAD_GAME_BUTTON_TOOLTIP"
msgstr "새로운 키 배치 추가"

#, fuzzy
msgid "LOAD_INCOMPATIBLE_PROTOTYPE_WARNING"
msgstr ""
"선택된 저장은 이 버전의 Thrive와 호환되지 않을 것입니다.\n"
"Thrive의 개발은 한참 진행 중 이며 저장 간 호환은 우선적이지 않으므로, 이전 버전의 저장을 변환하는 것은 지원되지 않습니다."

#, fuzzy
msgid "LOAD_INCOMPATIBLE_SAVE_PROMPT"
msgstr "호환되지 않는 저장을 불러옵니까?"

msgid "LOAD_INCOMPATIBLE_SAVE_WARNING"
msgstr ""
"선택된 저장은 이 버전의 Thrive와 호환되지 않을 것입니다.\n"
"Thrive의 개발은 한참 진행 중 이며 저장 간 호환은 우선적이지 않으므로, 이전 버전의 저장을 변환하는 것은 지원되지 않습니다."

#, fuzzy
msgid "LOAD_INVALID_SAVE_PROMPT"
msgstr "유효하지 않은 저장을 불러오시겠습니까?"

msgid "LOAD_INVALID_SAVE_WARNING"
msgstr ""
"이 파일로부터 저장 정보를 불러올 수 없습니다.\n"
"변형되었거나 현재 버전의 Thrive에서 불러올 수 없는 형식의 저장입니다.\n"
"그래도 저장을 불러오시겠습니까?"

msgid "LOCAL_INITIAL_LETTER"
msgstr ""

msgid "LOCK_DAY_NIGHT_CYCLE"
msgstr ""

#, fuzzy
msgid "LOW_MENU_PERFORMANCE"
msgstr "성능"

#, fuzzy
msgid "LOW_MENU_PERFORMANCE_DESCRIPTION"
msgstr "대사체는 단백질 껍질에 싸인 단백질 집합입니다. 그들은 호기성 호흡이라는 과정을 통해 세포질에서 할 수있는 것보다 훨씬 더 빠른 속도로 포도당을 ATP로 전환 할 수 있습니다. 그러나 이를 위해 산소가 필요하며 산소가 적은 환경에선 ATP 생산 속도가 느려집니다. 대사체가 세포질에 의해 직접 둘러싸이면 주변 유체가 일부 발효를 수행합니다."

msgid "LYSOSOME"
msgstr "리소좀"

#, fuzzy
msgid "LYSOSOME_DESCRIPTION"
msgstr "대사체는 단백질 껍질에 싸인 단백질 집합입니다. 그들은 호기성 호흡이라는 과정을 통해 세포질에서 할 수있는 것보다 훨씬 더 빠른 속도로 포도당을 ATP로 전환 할 수 있습니다. 그러나 이를 위해 산소가 필요하며 산소가 적은 환경에선 ATP 생산 속도가 느려집니다. 대사체가 세포질에 의해 직접 둘러싸이면 주변 유체가 일부 발효를 수행합니다."

#, fuzzy
msgid "LYSOSOME_PROCESSES_DESCRIPTION"
msgstr "대사체는 단백질 껍질에 싸인 단백질 집합입니다. 그들은 호기성 호흡이라는 과정을 통해 세포질에서 할 수있는 것보다 훨씬 더 빠른 속도로 포도당을 ATP로 전환 할 수 있습니다. 그러나 이를 위해 산소가 필요하며 산소가 적은 환경에선 ATP 생산 속도가 느려집니다. 대사체가 세포질에 의해 직접 둘러싸이면 주변 유체가 일부 발효를 수행합니다."

msgid "MANUALLY_SET_TIME"
msgstr ""

msgid "MAP"
msgstr "지도"

msgid "MARCH"
msgstr ""

msgid "MARINE_SNOW"
msgstr "바다눈"

msgid "MASTER_VOLUME"
msgstr "주 음량"

msgid "MAX_FPS"
msgstr "최대 FPS:"

#, fuzzy
msgid "MAX_FPS_NO_LIMIT"
msgstr "최대 FPS:"

msgid "MAX_SPAWNED_ENTITIES"
msgstr ""

#, fuzzy
msgid "MAX_VISIBLE_DATASET_WARNING"
msgstr "이 저장을 삭제하는 것은 취소할 수 없습니다, 영구적으로 {0} 을 삭제하시겠습니까?"

msgid "MAY"
msgstr ""

msgid "MEDIANEXT"
msgstr ""

msgid "MEDIAPLAY"
msgstr ""

#, fuzzy
msgid "MEDIAPREVIOUS"
msgstr "이전:"

msgid "MEDIARECORD"
msgstr ""

msgid "MEDIASTOP"
msgstr ""

msgid "MEGA_YEARS"
msgstr "백만 년"

#, fuzzy
msgid "MEMBRANE"
msgstr "세포막 유형"

msgid "MEMBRANE_RIGIDITY"
msgstr "세포막 강도"

msgid "MEMBRANE_TYPES"
msgstr "세포막 유형"

msgid "MENU"
msgstr "메뉴"

msgid "MESOPELAGIC"
msgstr "중해수층"

msgid "METABOLOSOMES"
msgstr "대사체"

msgid "METABOLOSOMES_DESCRIPTION"
msgstr "대사체는 단백질 껍질에 싸인 단백질 집합입니다. 그들은 호기성 호흡이라는 과정을 통해 세포질에서 할 수있는 것보다 훨씬 더 빠른 속도로 포도당을 ATP로 전환 할 수 있습니다. 그러나 이를 위해 산소가 필요하며 산소가 적은 환경에선 ATP 생산 속도가 느려집니다. 대사체가 세포질에 의해 직접 둘러싸이면 주변 유체가 일부 발효를 수행합니다."

#, fuzzy
msgid "METABOLOSOMES_PROCESSES_DESCRIPTION"
msgstr "대사체는 단백질 껍질에 싸인 단백질 집합입니다. 그들은 호기성 호흡이라는 과정을 통해 세포질에서 할 수있는 것보다 훨씬 더 빠른 속도로 포도당을 ATP로 전환 할 수 있습니다. 그러나 이를 위해 산소가 필요하며 산소가 적은 환경에선 ATP 생산 속도가 느려집니다. 대사체가 세포질에 의해 직접 둘러싸이면 주변 유체가 일부 발효를 수행합니다."

#, fuzzy
msgid "METRICS"
msgstr "FPS 표시 전환"

msgid "METRICS_CONTENT"
msgstr ""

msgid "MIB_VALUE"
msgstr ""

msgid "MICHE"
msgstr ""

#, fuzzy
msgid "MICHE_AVOID_PREDATION_SELECTION_PRESSURE"
msgstr "퍼뜨리기:"

msgid "MICHE_CHUNK_PRESSURE"
msgstr ""

#, fuzzy
msgid "MICHE_COMPOUND_CLOUD_PRESSURE"
msgstr "화합물 구름"

msgid "MICHE_COMPOUND_EFFICIENCY_PRESSURE"
msgstr ""

#, fuzzy
msgid "MICHE_DETAIL_TEXT"
msgstr "존재하는 종"

msgid "MICHE_ENVIRONMENTAL_COMPOUND_PRESSURE"
msgstr ""

msgid "MICHE_MAINTAIN_COMPOUND_PRESSURE"
msgstr ""

msgid "MICHE_METABOLIC_STABILITY_PRESSURE"
msgstr ""

msgid "MICHE_NO_OP_PRESSURE"
msgstr ""

msgid "MICHE_PREDATION_EFFECTIVENESS_PRESSURE"
msgstr ""

msgid "MICHE_PREDATOR_ROOT_PRESSURE"
msgstr ""

msgid "MICHE_ROOT_PRESSURE"
msgstr ""

msgid "MICHE_TREE"
msgstr ""

#, fuzzy
msgid "MICROBE"
msgstr ""
"멀리 떨어진 외계 행성에서, 수 많은 화산 활동과 유성 충돌이 우주에서 새로운 현상을 만들어 냈습니다.\n"
"\n"
"생명.\n"
"\n"
"단순한 미생물이 바다 깊은 곳에 살고 있습니다. 당신은 이 행성에 남은 모든 생물의 마지막 공통 조상(LUCA) 입니다.\n"
"\n"
"이 거친 세계에서 살아남기 위해, 찾을 수 있는 화합물들을 모아 세대별로 진화하여 다른 미생물들과 경쟁해야 합니다."

#, fuzzy
msgid "MICROBES_COUNT"
msgstr ""
"멀리 떨어진 외계 행성에서, 수 많은 화산 활동과 유성 충돌이 우주에서 새로운 현상을 만들어 냈습니다.\n"
"\n"
"생명.\n"
"\n"
"단순한 미생물이 바다 깊은 곳에 살고 있습니다. 당신은 이 행성에 남은 모든 생물의 마지막 공통 조상(LUCA) 입니다.\n"
"\n"
"이 거친 세계에서 살아남기 위해, 찾을 수 있는 화합물들을 모아 세대별로 진화하여 다른 미생물들과 경쟁해야 합니다."

#, fuzzy
msgid "MICROBE_BENCHMARK"
msgstr "미생물 편집기"

msgid "MICROBE_EDITOR"
msgstr "미생물 편집기"

msgid "MICROBE_EDITOR_HELP_MESSAGE_1"
msgstr ""
"원핵 구조체\n"
"\n"
"대사체: 포도당으로부터 ATP 생산\n"
"\n"
"화학 합성 단백질: 포도당의 절반을 황화수소로부터 화학 세포로 생성하고, 해당 과정 또한 수행하며, 세포 1칸을 차지\n"
"\n"
"틸라코이드: 정상적인 엽록체로 1/3의 포도당을 생성하고, 해당 과정 또한 수행하며, 세포 1칸을 차지\n"
"\n"
"루스티시아닌: 철을 ATP로 전환\n"
"\n"
"니트로게나아제: 분자상 질소와 ATP를 혐기성 암모니아로 전환\n"
"\n"
"세포질: 저장 공간을 제공하며 해당 과정을 수행(소량의 ATP를 생성)"

msgid "MICROBE_EDITOR_HELP_MESSAGE_14"
msgstr "삼킴이 완료되면, 삼켜진 물체는 소화되기 위해 세포막 안에 남습니다. 소화할 수 없는 물체는 항상 배출되니, 대사에 필요한 변이를 가지고 있는지 먼저 확인하세요. 효소는 소화를 도우며 리소좀에서 만들어집니다; 소화를 훨씬 효율적으로 만드려면 이 소기관을 진화시키세요."

msgid "MICROBE_EDITOR_HELP_MESSAGE_2"
msgstr ""
"외부 세포 기관\n"
"\n"
"편모: ATP를 소모하여 세포를 더 빠르게 이동\n"
"\n"
"선모: 다른 세포를 찌를 수 있음"

msgid "MICROBE_EDITOR_HELP_MESSAGE_3"
msgstr ""
"세포막 결합 소기관\n"
"\n"
"핵: 헥스 11칸을 차지하며, 세포막 결합 소기관의 진화를 가능하게 하며, 세포 크기를 두 배로 늘리며, 세포가 입는 피해를 50% 감소 (한 번만 진화할 수 있음)\n"
"\n"
"결합 기관: 다른 세포와 결합할 수 있게 함. 다세포 단계로 진행하는 데에 필수적\n"
"\n"
"미토콘드리아: [thrive:compound type=\"glucose\"][/thrive:compound]과 대기 중의 산소로부터 세포질보다 훨씬 효율적으로 [thrive:compound type=\"atp\"][/thrive:compound]를 합성\n"
"\n"
"엽록체: 햇빛과 대기 중의 이산화탄소로부터 [thrive:compound type=\"glucose\"][/thrive:compound]을 합성\n"
"\n"
"열합성 기관: 온도 경사를 사용하여 [thrive:compound type=\"atp\"][/thrive:compound]를 합성\n"
"\n"
"리소좀: 소화 효소를 가지고 있음. 효소는 소화 능률과 속도를 개선함\n"
"\n"
"화학합성 기관: [thrive:compound type=\"hydrogensulfide\"][/thrive:compound]로부터 [thrive:compound type=\"glucose\"][/thrive:compound]를 합성\n"
"\n"
"질소 고정 색소체: [thrive:compound type=\"atp\"][/thrive:compound] 및 대기 중의 질소와 산소로부터 [thrive:compound type=\"ammonia\"][/thrive:compound]를 합성\n"
"\n"
"액포: 수집한 물질을 8단위 저장\n"
"\n"
"독소 액포: 독소([thrive:compound type=\"oxytoxy\"][/thrive:compound])를 생산하며 이를 분비하여 옥시톡시 잔량에 따라 피해를 입힐 수 있게 함\n"
"\n"
"신호 기관: 세포에서 다른 세포가 반응할 수 있는 화합물을 합성할 수 있게 함"

msgid "MICROBE_EDITOR_HELP_MESSAGE_4"
msgstr "각 세대마다, 100 변이 점수(MP)를 사용할 수 있으며, 각각의 변화(또는 변이)는 그에 맞는 MP를 소모합니다. 세포 기관의 추가나 제거는 MP를 소모하지만, 현재 변이 세션에서 배치된 세포 기관의 제거 시 MP를 돌려받을 수 있습니다. 오른쪽-클릭 후 팝업 창의 확인을 통해 세포 기관을 이동하거나 완전히 제거할 수 있습니다. A 키와 D 키로 배치 중인 세포 기관을 회전시킬 수 있습니다."

msgid "MICROBE_EDITOR_HELP_MESSAGE_5"
msgstr "당신이 번식할 때마다, 미생물 편집기에 입장하며, 당신의 종을 변화하여(세포 기관의 추가, 이동, 제거를 통해) 성공적인 종의 종속을 이어갈 수 있습니다. 미생물 단계에서의 편집기 입장은 수백만년 분의 진화에 해당 됩니다."

msgid "MICROBE_FREEBUILD_EDITOR"
msgstr "미생물 자유 편집기"

#, fuzzy
msgid "MICROBE_ORGANELLE_STATISTICS"
msgstr "생체 상태창"

#, fuzzy
msgid "MICROBE_SPECIES_DETAIL_TEXT"
msgstr ""
"ATP 막대 옆의 생명력 막대를 주시하세요(오른쪽 아래).\n"
"생명력이 모두 떨어지면 세포는 죽게 됩니다.\n"
"ATP가 있다면 재생할 것입니다.\n"
"ATP를 만들기 위하여 충분한 포도당을 수집하세요."

msgid "MICROBE_STAGE"
msgstr "미생물 단계"

#, fuzzy
msgid "MICROBE_STAGE_BECOME_MULTICELLULAR_TEXT"
msgstr ""
"이동하여 포도당 (흰색 구름)을 수집하세요.\n"
"당신의 세포는 살아남기 위한 에너지를 만들기 위해 포도당이 필요합니다.\n"
"선을 따라 움직여 세포 근처의 포도당으로 이동하세요."

msgid "MICROBE_STAGE_COLLECT_TEXT"
msgstr ""
"이동하여 포도당 (흰색 구름)을 수집하세요.\n"
"당신의 세포는 살아남기 위한 에너지를 만들기 위해 포도당이 필요합니다.\n"
"선을 따라 움직여 세포 근처의 포도당으로 이동하세요."

msgid "MICROBE_STAGE_CONTROL_TEXT"
msgstr ""
"세포 주위에 보이는 키 (화면 중앙)로 세포를 움직이고 마우스로 방향을 조절하세요.\n"
"\n"
"모든 키로 수 초간 움직여서 진행하세요."

#, fuzzy
msgid "MICROBE_STAGE_CONTROL_TEXT_CONTROLLER"
msgstr ""
"세포 주위에 보이는 키 (화면 중앙)로 세포를 움직이고 마우스로 방향을 조절하세요.\n"
"\n"
"모든 키로 수 초간 움직여서 진행하세요."

#, fuzzy
msgid "MICROBE_STAGE_DAY_NIGHT_TEXT"
msgstr ""
"ATP 막대 옆의 생명력 막대를 주시하세요(오른쪽 아래).\n"
"생명력이 모두 떨어지면 세포는 죽게 됩니다.\n"
"ATP가 있다면 재생할 것입니다.\n"
"ATP를 만들기 위하여 충분한 포도당을 수집하세요."

msgid "MICROBE_STAGE_HEALTH_TEXT"
msgstr ""
"ATP 막대 옆의 생명력 막대를 주시하세요(오른쪽 아래).\n"
"생명력이 모두 떨어지면 세포는 죽게 됩니다.\n"
"ATP가 있다면 재생할 것입니다.\n"
"ATP를 만들기 위하여 충분한 포도당을 수집하세요."

msgid "MICROBE_STAGE_HELP_MESSAGE_1"
msgstr "[thrive:input]g_move_forward[/thrive:input],[thrive:input]g_move_left[/thrive:input],[thrive:input]g_move_backwards[/thrive:input],[thrive:input]g_move_right[/thrive:input] 와 마우스를 사용하여 이동합니다. 독소 액포가 있다면 [thrive:input]g_fire_toxin[/thrive:input] 를 사용하여 [thrive:compound type=\"oxytoxy\"][/thrive:compound] 를 사용합니다. [thrive:input]g_toggle_engulf[/thrive:input] 를 사용하여 삼킴 모드를 켜고 끕니다. 마우스 휠을 사용하여 확대/축소할 수 있습니다."

msgid "MICROBE_STAGE_HELP_MESSAGE_10"
msgstr "번식하려면 세포 기관을 각각 두개로 나눠야 합니다. 세포 기관을 반으로 나누기 위해 암모니아와 인산염이 필요합니다."

msgid "MICROBE_STAGE_HELP_MESSAGE_11"
msgstr "그러나 300 명의 개체 수로 20 세대 동안 생존했다면 현재 게임에서 승리 한 것으로 간주되며, 승리 후 팝업이 나타나고 원한다면 계속 플레이 할 수 있습니다."

msgid "MICROBE_STAGE_HELP_MESSAGE_12"
msgstr "당신의 경쟁자 또한 당신처럼 진화한다는 것을 명심하십시오. 당신이 편집기에 들어갈 때마다 그들도 진화할 것입니다."

msgid "MICROBE_STAGE_HELP_MESSAGE_13"
msgstr "결합 기관은 당신의 세포가 같은 종의 다른 세포들과 함께 세포 군집을 형성하여 흡수하거나 생산한 물질들을 서로 공유할 수 있게 합니다. [thrive:input]g_toggle_binding[/thrive:input]를 눌러 결합 모드에 진입하세요. 군집을 이루고 있을 때는 세포를 분열시켜 편집기에 진입할 수 없습니다. 편집기에 진입하려면, 필요한 화합물을 모은 다음 [thrive:input]g_unbind_all[/thrive:input]를 눌러 군집을 떠나세요. 커다란 세포 군집은 다세포 생물로 이어질 수 있습니다."

msgid "MICROBE_STAGE_HELP_MESSAGE_15"
msgstr "특히 셀룰로오스와 키틴 세포벽은 먼저 이들을 분해할 수 있는 효소를 가지고 있지 않으면 소화할 수 없습니다."

msgid "MICROBE_STAGE_HELP_MESSAGE_16"
msgstr "하지만, 리소좀은 진핵생물에만 있습니다. 원핵생물은 그런 소기관을 가지고 있지 않으며 음식을 비교적 비효율적으로 소화합니다. 작은 세포들에게는 괜찮지만, 큰 세포들에게 리소좀이 없으면 아주 불리합니다."

msgid "MICROBE_STAGE_HELP_MESSAGE_2"
msgstr "당신의 세포는 에너지원으로써 ATP를 사용하며, 전부 바닥나면 죽게 될 것입니다."

msgid "MICROBE_STAGE_HELP_MESSAGE_3"
msgstr "편집기를 해금하고 복제하려면 암모니아(주황색 구름) 와 인산염(자주색 구름)을 모아야 합니다."

msgid "MICROBE_STAGE_HELP_MESSAGE_4"
msgstr "G 키를 눌러 자신보다 작은 세포나 박테리아 또는 철과 세포 조각들을 삼킬 수 있습니다. 이것은 추가적인 ATP를 소모하며 더 느려지게 만듭니다. G 키를 한번 더 눌러 삼키기를 멈추는 것을 잊지 마십시오."

msgid "MICROBE_STAGE_HELP_MESSAGE_5"
msgstr "삼투압 조절은 ATP를 소모하므로, 당신의 세포가 더 클수록, 미토콘드리아나 대사체나 루스티시아닌(또는 해당을 수행하는 세포질)이 정지해있을 때 ATP 손실을 방지해야 합니다."

msgid "MICROBE_STAGE_HELP_MESSAGE_6"
msgstr "편집기에 있는 수많은 진화 가능한 세포 기관들로, 다양한 종류의 게임 진행 방식을 만들 수 있습니다."

msgid "MICROBE_STAGE_HELP_MESSAGE_7"
msgstr "지금부터 개체 수가 전부 사라지면 멸종하게 됩니다."

msgid "MICROBE_STAGE_HELP_MESSAGE_8"
msgstr ""
"화합물 구름은 다음과 같습니다:\n"
"\n"
"흰색 – 포도당\n"
"노란색 – 황화수소\n"
"주황색 – 암모니아\n"
"자주색 – 인산염\n"
"적갈색 – 철\n"
"\n"
"포도당은 ATP를 생산합니다"

msgid "MICROBE_STAGE_HELP_MESSAGE_9"
msgstr "황화수소는 화학세포와 화학 합성 단백질을 통해 포도당으로 전환될 수 있습니다. 철은 루스티시아닌을 통해 ATP로 전환될 수 있습니다."

msgid "MICROBE_STAGE_INITIAL"
msgstr ""
"멀리 떨어진 외계 행성에서, 수 많은 화산 활동과 유성 충돌이 우주에서 새로운 현상을 만들어 냈습니다.\n"
"\n"
"생명.\n"
"\n"
"단순한 미생물이 바다 깊은 곳에 살고 있습니다. 당신은 이 행성에 남은 모든 생물의 마지막 공통 조상(LUCA) 입니다.\n"
"\n"
"이 거친 세계에서 살아남기 위해, 찾을 수 있는 화합물들을 모아 세대별로 진화하여 다른 미생물들과 경쟁해야 합니다."

#, fuzzy
msgid "MICROBE_STAGE_INITIAL_PANSPERMIA"
msgstr ""
"멀리 떨어진 외계 행성에서, 수 많은 화산 활동과 유성 충돌이 우주에서 새로운 현상을 만들어 냈습니다.\n"
"\n"
"생명.\n"
"\n"
"단순한 미생물이 바다 깊은 곳에 살고 있습니다. 당신은 이 행성에 남은 모든 생물의 마지막 공통 조상(LUCA) 입니다.\n"
"\n"
"이 거친 세계에서 살아남기 위해, 찾을 수 있는 화합물들을 모아 세대별로 진화하여 다른 미생물들과 경쟁해야 합니다."

#, fuzzy
msgid "MICROBE_STAGE_INITIAL_POND"
msgstr ""
"멀리 떨어진 외계 행성에서, 수 많은 화산 활동과 유성 충돌이 우주에서 새로운 현상을 만들어 냈습니다.\n"
"\n"
"생명.\n"
"\n"
"단순한 미생물이 바다 깊은 곳에 살고 있습니다. 당신은 이 행성에 남은 모든 생물의 마지막 공통 조상(LUCA) 입니다.\n"
"\n"
"이 거친 세계에서 살아남기 위해, 찾을 수 있는 화합물들을 모아 세대별로 진화하여 다른 미생물들과 경쟁해야 합니다."

#, fuzzy
msgid "MICROBE_STAGE_ORGANELLE_DIVISION"
msgstr "생체 상태창"

msgid "MIDDLE_MOUSE"
msgstr "마우스 가운데 버튼"

#, fuzzy
msgid "MIGRATE"
msgstr "비율"

#, fuzzy
msgid "MIGRATION_FAILED_TO_ADD"
msgstr "자동 진화 실행 실패"

msgid "MIGRATION_STATUS_DESTINATION_NOT_SELECTED"
msgstr ""

#, fuzzy
msgid "MIGRATION_STATUS_TEXT"
msgstr ""
"ATP 막대 옆의 생명력 막대를 주시하세요(오른쪽 아래).\n"
"생명력이 모두 떨어지면 세포는 죽게 됩니다.\n"
"ATP가 있다면 재생할 것입니다.\n"
"ATP를 만들기 위하여 충분한 포도당을 수집하세요."

#, fuzzy
msgid "MIGRATION_STEP_DESTINATION_EXPLANATION"
msgstr "다음으로 인하여 개체 수가 {0} 에서 {1} 로 변화됨: {2}"

msgid "MIGRATION_STEP_ONLY_ONE_ALLOWED"
msgstr ""

#, fuzzy
msgid "MIGRATION_STEP_POPULATION_EXPLANATION"
msgstr "이 패널은 Auto-Evo가 예측에 사용하는 숫자들을 보여줍니다. 하나의 종이 얻을 수 있는 에너지의 총량과 그 종의 한 개체당 필요한 에너지 비용이 최종 개체수를 결정합니다. Auto-Evo는 현실을 간략화한 모델을 사용하여 하나의 종이 얻을 수 있는 에너지로부터 그 종이 얼마나 잘 기능하고 있는지 계산합니다. 각각의 에너지원에 대해, 종이 해당 에너지원으로부터 얻는 에너지의 양이 표시됩니다. 이에 더하여 해당 에너지원으로부터 얻을 수 있는 에너지의 총량이 표시됩니다. 주어진 에너지의 총량에 비해 해당 종이 얻는 양의 비율은 해당 종의 적합도가 적합도 총량에 비해 얼마나 높은지에 따라 결정됩니다. 적합도는 종이 에너지원을 얼마나 잘 활용할 수 있는지 측정하는 지표입니다."

#, fuzzy
msgid "MIGRATION_STEP_SOURCE_EXPLANATION"
msgstr "(AI 종이 변이하는 속도)"

#, fuzzy
msgid "MIGRATION_TOOLTIP"
msgstr "새로운 키 배치 추가"

msgid "MILLION_ABBREVIATION"
msgstr "{0} 백만"

msgid "MINIMUM_AMOUNT_TO_FIND"
msgstr ""

#, fuzzy
msgid "MINIMUM_VERSION"
msgstr "버전:"

#, fuzzy
msgid "MIN_VISIBLE_DATASET_WARNING"
msgstr "이 저장을 삭제하는 것은 취소할 수 없습니다, 영구적으로 {0} 을 삭제하시겠습니까?"

msgid "MISC"
msgstr "기타"

msgid "MISCELLANEOUS"
msgstr "기타"

msgid "MISCELLANEOUS_3D_STAGE"
msgstr "기타 3D 단계"

#, fuzzy
msgid "MISC_FUN"
msgstr "기타"

#, fuzzy
msgid "MISSING_DESCRIPTION"
msgstr "설명:"

msgid "MISSING_OR_INVALID_REQUIRED_FIELD"
msgstr ""

#, fuzzy
msgid "MISSING_TITLE"
msgstr "번영했습니다!"

msgid "MITOCHONDRION"
msgstr "미토콘드리아"

msgid "MITOCHONDRION_DESCRIPTION"
msgstr "세포의 핵심. 미토콘드리온(복수형: 미토콘드리아)는 단백질과 효소로 이루어진 이중막 구조입니다. 진핵 숙주가 사용하기 위해 동화된 원핵 생물입니다. 호기성 호흡을 통해 세포질에서 할 수 있는 것보다 훨씬 더 높은 효율로 포도당을 ATP로 전환 할 수 있습니다. 그러나 산소를 필요로 하며 환경의 산소 수준이 낮으면 ATP 생산 속도가 느려집니다."

#, fuzzy
msgid "MITOCHONDRION_PROCESSES_DESCRIPTION"
msgstr "세포의 핵심. 미토콘드리온(복수형: 미토콘드리아)는 단백질과 효소로 이루어진 이중막 구조입니다. 진핵 숙주가 사용하기 위해 동화된 원핵 생물입니다. 호기성 호흡을 통해 세포질에서 할 수 있는 것보다 훨씬 더 높은 효율로 포도당을 ATP로 전환 할 수 있습니다. 그러나 산소를 필요로 하며 환경의 산소 수준이 낮으면 ATP 생산 속도가 느려집니다."

#, fuzzy
msgid "MIXED_DOT_DOT_DOT"
msgstr "..."

msgid "MODDING_INSTRUCTIONS_ON"
msgstr ""

msgid "MODELS"
msgstr "모델"

msgid "MODIFY"
msgstr ""

#, fuzzy
msgid "MODIFY_ORGANELLE"
msgstr "세포 기관 제거"

msgid "MODIFY_TYPE"
msgstr ""

msgid "MODS"
msgstr ""

msgid "MODS_INSTALLED_BUT_NOT_ENABLED"
msgstr ""

msgid "MOD_ASSEMBLY"
msgstr ""

msgid "MOD_ASSEMBLY_CLASS"
msgstr ""

#, fuzzy
msgid "MOD_ASSEMBLY_CLASS_CREATION_FAILED"
msgstr "자동 진화 실행 실패"

msgid "MOD_ASSEMBLY_CLASS_NOT_FOUND"
msgstr ""

msgid "MOD_ASSEMBLY_INIT_CALL_FAILED"
msgstr ""

msgid "MOD_ASSEMBLY_LOAD_CALL_FAILED_EXCEPTION"
msgstr ""

msgid "MOD_ASSEMBLY_LOAD_EXCEPTION"
msgstr ""

msgid "MOD_ASSEMBLY_UNLOAD_CALL_FAILED"
msgstr ""

msgid "MOD_ASSEMBLY_UNLOAD_CALL_FAILED_EXCEPTION"
msgstr ""

msgid "MOD_AUTHOR"
msgstr ""

msgid "MOD_AUTO_HARMONY"
msgstr ""

#, fuzzy
msgid "MOD_CREATION_FAILED"
msgstr "자동 진화 실행 실패"

#, fuzzy
msgid "MOD_DESCRIPTION"
msgstr "설명:"

#, fuzzy
msgid "MOD_EXTENDED_DESCRIPTION"
msgstr "니트로게나아제는 ATP 형태의 기체 질소와 세포 에너지를 사용하여 세포의 핵심 성장 영양소 인 암모니아를 생성 할 수있는 단백질입니다. 이것은 혐기성 질소 고정이라고하는 과정입니다. 질소 분해 효소가 세포질에 의해 직접 둘러싸이면 주변 유체가 일부 발효를 수행합니다."

#, fuzzy
msgid "MOD_HARMONY_LOAD_FAILED_EXCEPTION"
msgstr "액포는 세포 내부 공간 저장에 사용되는 내부 막질 소기관입니다. 그들은 여러 개의 소낭, 저장을 위해 세포에서 널리 사용되는 작은 막 구조로 구성되어 합쳐졌습니다. 이 물질은 분자, 효소, 고체 및 기타 물질을 포함하는 데 사용되는 물로 채워져 있습니다. 액포의 모양은 유동적이며 세포마다 다를 수 있습니다."

#, fuzzy
msgid "MOD_HARMONY_UNLOAD_FAILED_EXCEPTION"
msgstr "액포는 세포 내부 공간 저장에 사용되는 내부 막질 소기관입니다. 그들은 여러 개의 소낭, 저장을 위해 세포에서 널리 사용되는 작은 막 구조로 구성되어 합쳐졌습니다. 이 물질은 분자, 효소, 고체 및 기타 물질을 포함하는 데 사용되는 물로 채워져 있습니다. 액포의 모양은 유동적이며 세포마다 다를 수 있습니다."

msgid "MOD_HAS_NO_LOADABLE_RESOURCES"
msgstr ""

msgid "MOD_ICON_FILE"
msgstr ""

msgid "MOD_INFO_URL"
msgstr ""

msgid "MOD_INTERNAL_NAME"
msgstr ""

msgid "MOD_LICENSE"
msgstr ""

msgid "MOD_LOAD_ERRORS"
msgstr ""

msgid "MOD_LOAD_ERRORS_OCCURRED"
msgstr ""

#, fuzzy
msgid "MOD_LOAD_OR_UNLOAD_ERRORS_OCCURRED"
msgstr "유효하지 않은 저장을 불러오시겠습니까?"

#, fuzzy
msgid "MOD_LOAD_UNLOAD_CAVEATS"
msgstr "유효하지 않은 저장을 불러오시겠습니까?"

#, fuzzy
msgid "MOD_LOAD_UNLOAD_RESTART"
msgstr "유효하지 않은 저장을 불러오시겠습니까?"

msgid "MOD_MAXIMUM_THRIVE"
msgstr ""

msgid "MOD_MINIMUM_THRIVE"
msgstr ""

#, fuzzy
msgid "MOD_NAME"
msgstr "이름:"

msgid "MOD_PCK_NAME"
msgstr "모드 .pck 파일:"

msgid "MOD_RECOMMENDED_THRIVE"
msgstr ""

msgid "MOD_TO_UPLOAD"
msgstr ""

msgid "MOD_UPLOADER"
msgstr ""

#, fuzzy
msgid "MOD_VERSION"
msgstr "버전:"

msgid "MORE_INFO"
msgstr ""

msgid "MORE_INFO_PROMPT"
msgstr ""

msgid "MOUSE_EDGE_PANNING_OPTION"
msgstr ""

msgid "MOUSE_LOOK_SENSITIVITY"
msgstr ""

msgid "MOUSE_SENSITIVITY_WINDOW_SIZE_ADJUSTMENT"
msgstr ""

#, fuzzy
msgid "MOVE"
msgstr "이동"

msgid "MOVEMENT"
msgstr "이동"

msgid "MOVE_ATTEMPTS_PER_SPECIES"
msgstr "각 종의 이주 시도 횟수"

msgid "MOVE_BACKWARDS"
msgstr "뒤로 이동"

msgid "MOVE_DOWN_OR_CROUCH"
msgstr "아래로 움직이거나 쭈그리기"

msgid "MOVE_FORWARD"
msgstr "앞으로 이동"

msgid "MOVE_LEFT"
msgstr "왼쪽으로 이동"

msgid "MOVE_ORGANELLE"
msgstr "세포 소기관 이동"

msgid "MOVE_RIGHT"
msgstr "오른쪽으로 이동"

msgid "MOVE_TO_ANY_PATCH"
msgstr "아무 지역으로 이주"

msgid "MOVE_TO_LAND"
msgstr "육지로 이주"

#, fuzzy
msgid "MOVE_TO_MACROSCOPIC_TOOLTIP"
msgstr "새로운 키 배치 추가"

msgid "MOVE_TO_MULTICELLULAR_STAGE_TOOLTIP"
msgstr ""

msgid "MOVE_TO_THIS_PATCH"
msgstr "이 지역으로 이주"

msgid "MOVE_UP_OR_JUMP"
msgstr "위로 움직이거나 뛰어오르기"

msgid "MOVING_TO_AWAKENING_PROTOTYPE"
msgstr ""

msgid "MOVING_TO_AWAKENING_PROTOTYPE_TITLE"
msgstr ""

msgid "MOVING_TO_LAND_PROTOTYPE"
msgstr ""

msgid "MOVING_TO_LAND_PROTOTYPE_TITLE"
msgstr ""

msgid "MOVING_TO_SOCIETY_STAGE"
msgstr ""

msgid "MP_COST"
msgstr ""

msgid "MUCILAGE"
msgstr "점액"

msgid "MUCILAGE_SYNTHESIS"
msgstr "점액 합성"

#, fuzzy
msgid "MUCOCYST_ACTION_TOOLTIP"
msgstr "새로운 키 배치 추가"

msgid "MULTICELLULAR_EDITOR"
msgstr "다세포 편집기"

#, fuzzy
msgid "MULTICELLULAR_FREEBUILD_EDITOR"
msgstr "다세포 편집기"

msgid "MULTICELLULAR_STAGE"
msgstr "다세포 단계"

#, fuzzy
msgid "MULTIPLE_CELLS"
msgstr "세포 기관 배치"

#, fuzzy
msgid "MULTIPLE_METABALLS"
msgstr "세포 기관 배치"

#, fuzzy
msgid "MULTIPLE_ORGANELLES"
msgstr "세포 기관 배치"

msgid "MULTISAMPLE_ANTI_ALIASING"
msgstr "멀티샘플 안티-앨리어싱:"

msgid "MULTITHREADED_SIMULATION_ENABLED"
msgstr ""

#, fuzzy
msgid "MULTITHREADED_SIMULATION_EXPLANATION"
msgstr "다음으로 인하여 개체 수가 {0} 에서 {1} 로 변화됨: {2}"

msgid "MUSEUM_WELCOME_TEXT"
msgstr ""

msgid "MUSIC"
msgstr "음악"

msgid "MUSIC_VOLUME"
msgstr "음악 음량"

msgid "MUTATIONS_PER_SPECIES"
msgstr "각 종의 변이 시도 횟수"

msgid "MUTATION_COST_MULTIPLIER"
msgstr ""

msgid "MUTATION_COST_MULTIPLIER_EXPLANATION"
msgstr ""

msgid "MUTATION_POINTS"
msgstr "변이 점수"

msgid "MUTE"
msgstr "음소거"

msgid "NAME"
msgstr "이름:"

#, fuzzy
msgid "NAME_LABEL_CITY"
msgstr "생태계: {0}"

#, fuzzy
msgid "NAME_LABEL_FLEET"
msgstr "생태계: {0}"

msgid "NAME_LABEL_STRUCTURE_UNFINISHED"
msgstr ""

#, fuzzy
msgid "NATIVE_THREAD_ADVICE_TOOLTIP"
msgstr "저장 및 계속"

msgid "NEGATIVE_ATP_BALANCE"
msgstr "부정적 ATP 균형"

msgid "NEGATIVE_ATP_BALANCE_TEXT"
msgstr ""
"미생물이 생존에 필요한 만큼의 ATP를 생산하지 않습니다!\n"
"계속하시겠습니까?"

msgid "NEW"
msgstr ""

msgid "NEWER_VERSION_LOADING_WARNING"
msgstr ""
"이 저장은 이후 버전 Thrive의 것이며 호환되지 않을 수도 있습니다.\n"
"그래도 불러오시겠습니까?"

msgid "NEWS"
msgstr ""

msgid "NEW_GAME"
msgstr "새 게임"

#, fuzzy
msgid "NEW_GAME_BUTTON_TOOLTIP"
msgstr "새로운 키 배치 추가"

msgid "NEW_GAME_SETTINGS_PERFORMANCE_OPTIONS_INFO"
msgstr ""

#, fuzzy
msgid "NEW_MOD_DEFAULT_DESCRIPTION"
msgstr "화학 세포는 황화수소 화학 합성 이라는 과정을 통해 황화수소, 물 및 기체 이산화탄소를 포도당으로 전환 할 수 있는 단백질을 포함하는 이중 막 구조입니다. 포도당 생산 속도는 이산화탄소의 농도에 따라 달라집니다."

#, fuzzy
msgid "NEW_NAME"
msgstr "새 게임"

#, fuzzy
msgid "NEW_NAME_COLON"
msgstr "속도:"

msgid "NEXT_CAPITAL"
msgstr "다음"

#, fuzzy
msgid "NEXT_EDITOR_TAB"
msgstr "편집기 활성화"

msgid "NITROGEN"
msgstr "질소"

msgid "NITROGENASE"
msgstr "니트로게나아제"

msgid "NITROGENASE_DESCRIPTION"
msgstr "니트로게나아제는 ATP 형태의 기체 질소와 세포 에너지를 사용하여 세포의 핵심 성장 영양소 인 암모니아를 생성 할 수있는 단백질입니다. 이것은 혐기성 질소 고정이라고하는 과정입니다. 질소 분해 효소가 세포질에 의해 직접 둘러싸이면 주변 유체가 일부 발효를 수행합니다."

#, fuzzy
msgid "NITROGENASE_PROCESSES_DESCRIPTION"
msgstr "니트로게나아제는 ATP 형태의 기체 질소와 세포 에너지를 사용하여 세포의 핵심 성장 영양소 인 암모니아를 생성 할 수있는 단백질입니다. 이것은 혐기성 질소 고정이라고하는 과정입니다. 질소 분해 효소가 세포질에 의해 직접 둘러싸이면 주변 유체가 일부 발효를 수행합니다."

msgid "NITROGEN_FIXING_PLASTID"
msgstr "질소 고정 색소체"

msgid "NITROGEN_FIXING_PLASTID_DESCRIPTION"
msgstr "질소 고정 색소체는 ATP 형태의 기체 질소와 산소 및 세포 에너지를 사용하여 세포의 핵심 성장 영양소인 암모니아를 생성 할 수 있는 단백질입니다. 이 과정은 호기성 질소 고정 이라고 불립니다."

#, fuzzy
msgid "NITROGEN_FIXING_PLASTID_PROCESSES_DESCRIPTION"
msgstr "질소 고정 색소체는 ATP 형태의 기체 질소와 산소 및 세포 에너지를 사용하여 세포의 핵심 성장 영양소인 암모니아를 생성 할 수 있는 단백질입니다. 이 과정은 호기성 질소 고정 이라고 불립니다."

msgid "NONE"
msgstr ""

msgid "NORMAL"
msgstr "보통"

msgid "NORMAL_MEMBRANE_DESCRIPTION"
msgstr "가장 기본적인 형태의 막으로써 피해에 대한 보호 기능이 거의 없습니다. 무너지지 않기 위해선 더 많은 에너지가 필요합니다. 장점은 세포가 더 빠르게 움직이고 영양분을 흡수 할 수 있다는 것입니다."

msgid "NOTHING_HERE"
msgstr "아무것도 없음"

msgid "NOTHING_TO_INTERACT_WITH"
msgstr ""

msgid "NOTICE_DAMAGED_BY_NO_ATP"
msgstr ""

msgid "NOTICE_ENGULF_DAMAGE_FROM_TOXIN"
msgstr ""

msgid "NOTICE_ENGULF_MISSING_ENZYME"
msgstr ""

msgid "NOTICE_ENGULF_SIZE_TOO_SMALL"
msgstr ""

msgid "NOTICE_ENGULF_STORAGE_FULL"
msgstr ""

msgid "NOTICE_HIT_BY_ATP_TOXIN"
msgstr ""

#, fuzzy
msgid "NOTICE_HIT_BY_BASE_MOVEMENT_TOXIN"
msgstr "기초 이동"

msgid "NOTICE_READY_TO_EDIT"
msgstr ""

msgid "NOT_STARTED_DOT"
msgstr "시작되지 않음."

#, fuzzy
msgid "NOVEMBER"
msgstr "이동"

msgid "NO_AI"
msgstr ""

msgid "NO_DATA_TO_SHOW"
msgstr ""

msgid "NO_EVENTS_RECORDED"
msgstr ""

#, fuzzy
msgid "NO_FOSSIL_DIRECTORY"
msgstr "저장 폴더 열기"

#, fuzzy
msgid "NO_MODS_ENABLED"
msgstr "치트 키 활성화"

#, fuzzy
msgid "NO_ORGANELLE_PROCESSES"
msgstr "세포 기관 배치"

msgid "NO_SAVEGAMES_FOUND"
msgstr ""

#, fuzzy
msgid "NO_SAVE_DIRECTORY"
msgstr "저장 폴더 열기"

#, fuzzy
msgid "NO_SCREENSHOT_DIRECTORY"
msgstr "스크린샷 폴더 열기"

#, fuzzy
msgid "NO_SELECTED_MOD"
msgstr "선택됨:"

msgid "NUCLEUS"
msgstr "핵"

msgid "NUCLEUS_DELETE_OPTION_DISABLED_TOOLTIP"
msgstr ""

msgid "NUCLEUS_DESCRIPTION"
msgstr "진핵 세포의 특징. 핵은 소포체와 골지체를 포함합니다. 원핵 세포의 진화는 내부 막의 시스템을 개발하는 것이며, 내부의 다른 원핵 생물을 동화시킴으로써 이루어집니다. 이를 통해 세포 내부에서 발생하는 여러 프로세스를 구분하거나 겹치는 것을 방지 할 수 있습니다. 이것은 그들의 새로운 세포막 기관이 세포질에서 자유롭게 떠 다니는 것보다 훨씬 더 복잡하고 효율적이며 전문화되도록합니다. 그러나 이 일은 세포를 훨씬 더 크게 만들고 유지하기 위해 많은 에너지를 필요로 하게 만듭니다."

msgid "NUCLEUS_SMALL_DESCRIPTION"
msgstr ""
"세포막 기관에 더 복잡한 진화를 허용\n"
"합니다. 유지에 많은 ATP가 필요합니다.\n"
"취소할 수 없는 진화입니다."

msgid "NUMLOCK"
msgstr ""

#, fuzzy
msgid "N_A"
msgstr "N/A 변이 점수"

msgid "N_A_MP"
msgstr "N/A 변이 점수"

#, fuzzy
msgid "N_TIMES"
msgstr "마우스 오른쪽 버튼"

msgid "OCTOBER"
msgstr ""

msgid "OFF"
msgstr ""

msgid "OFFICIAL_WEBSITE"
msgstr ""

#, fuzzy
msgid "OFFICIAL_WEBSITE_BUTTON_TOOLTIP"
msgstr "새로운 키 배치 추가"

msgid "OK"
msgstr "확인"

msgid "OLDER_VERSION_LOADING_WARNING"
msgstr ""
"이 저장은 이전 버전 Thrive의 것이며 호환되지 않을 수 있습니다.\n"
"Thrive의 개발은 한참 진행 중 이며 저장 간 호환은 우선적이지 않습니다.\n"
"문제를 보고하더라도, 지금 당장 해결되지 않을 것입니다.\n"
"그래도 불러오시겠습니까?"

#, fuzzy
msgid "OPENGL_MODE_WARNING"
msgstr "GLES2 모드 경고"

#, fuzzy
msgid "OPENGL_MODE_WARNING_EXPLANATION"
msgstr "GLES2를 사용하여 실행중입니다. 이는 실험되지 않았으며 이로 인해 문제가 발생할 수 있습니다. 비디오 카드 드라이버를 업데이트 하거나 AMD 혹은 Nvidia 그래픽을 사용하여 Thrive를 실행해주시기 바랍니다."

#, fuzzy
msgid "OPEN_FOLDER"
msgstr "로그 폴더 열기"

#, fuzzy
msgid "OPEN_FOSSIL_FOLDER"
msgstr "로그 폴더 열기"

msgid "OPEN_FOSSIL_IN_FREEBUILD_WARNING"
msgstr ""

#, fuzzy
msgid "OPEN_GOD_TOOLS"
msgstr "로그 폴더 열기"

msgid "OPEN_HELP_SCREEN"
msgstr "도움말 열기"

#, fuzzy
msgid "OPEN_IN_FREEBUILD"
msgstr "자유 구성"

msgid "OPEN_LOGS_FOLDER"
msgstr "로그 폴더 열기"

msgid "OPEN_MOD_URL"
msgstr ""

#, fuzzy
msgid "OPEN_ORGANELLES_PAGE"
msgstr "세포 소기관 메뉴 열기"

msgid "OPEN_ORGANELLE_MENU"
msgstr "세포 소기관 메뉴 열기"

#, fuzzy
msgid "OPEN_RESEARCH_SCREEN"
msgstr "도움말 열기"

msgid "OPEN_SAVE_DIRECTORY"
msgstr "저장 폴더 열기"

#, fuzzy
msgid "OPEN_SCIENCE_MENU"
msgstr "메뉴 열기"

msgid "OPEN_SCREENSHOT_FOLDER"
msgstr "스크린샷 폴더 열기"

msgid "OPEN_THE_MENU"
msgstr "메뉴 열기"

msgid "OPEN_TRANSLATION_SITE"
msgstr "게임을 번역하는 것을 도와주세요"

msgid "OPERATION_PAUSED_DOT"
msgstr "일시 정지됨."

msgid "OPPORTUNISM_EXPLANATION"
msgstr ""

msgid "OPPORTUNISTIC"
msgstr ""

msgid "OPTIONS"
msgstr "설정"

#, fuzzy
msgid "OPTIONS_BUTTON_TOOLTIP"
msgstr "새로운 키 배치 추가"

msgid "ORGANELLES"
msgstr "세포 기관"

#, fuzzy
msgid "ORGANELLES_WILL_BE_UNLOCKED_NEXT_GENERATION"
msgstr "이것으로 다른 세포를 찌르세요."

#, fuzzy
msgid "ORGANELLE_AXON"
msgstr "세포 기관"

#, fuzzy
msgid "ORGANELLE_AXON_DESCRIPTION"
msgstr "이것으로 다른 세포를 찌르세요."

#, fuzzy
msgid "ORGANELLE_CATEGORY_MULTICELLULAR"
msgstr "세포 기관 배치"

#, fuzzy
msgid "ORGANELLE_MYOFIBRIL"
msgstr "포식자 선모"

#, fuzzy
msgid "ORGANELLE_MYOFIBRIL_DESCRIPTION"
msgstr "이것으로 다른 세포를 찌르세요."

msgid "ORGANELLE_PILUS"
msgstr "포식자 선모"

msgid "ORGANELLE_PILUS_DESCRIPTION"
msgstr "이것으로 다른 세포를 찌르세요."

#, fuzzy
msgid "ORGANELLE_PILUS_PROCESSES_DESCRIPTION"
msgstr "이것으로 다른 세포를 찌르세요."

#, fuzzy
msgid "ORGANELLE_PLURAL"
msgstr "포식자 선모"

#, fuzzy
msgid "ORGANELLE_SINGULAR"
msgstr "포식자 선모"

#, fuzzy
msgid "ORGANELLE_UNLOCKS_ENABLED"
msgstr "세포 기관"

#, fuzzy
msgid "ORGANELLE_UNLOCKS_ENABLED_EXPLANATION"
msgstr "이것으로 다른 세포를 찌르세요."

msgid "ORGANISM_STATISTICS"
msgstr "생체 상태창"

msgid "OR_UNLOCK_CONDITION"
msgstr ""

msgid "OSMOREGULATION"
msgstr "삼투압 조절"

msgid "OSMOREGULATION_COST"
msgstr "삼투압 비용"

#, fuzzy
msgid "OSMOREGULATION_COST_MULTIPLIER"
msgstr "삼투압 비용"

#, fuzzy
msgid "OSMOREGULATION_COST_MULTIPLIER_EXPLANATION"
msgstr "삼투압 비용"

msgid "OUR_WIKI"
msgstr ""

msgid "OUTREACH_TEAM"
msgstr ""

msgid "OUTSIDE_CONTRIBUTORS"
msgstr ""

msgid "OVERWRITE_EXISTING_SAVE"
msgstr "저장 덮어쓰기:"

#, fuzzy
msgid "OVERWRITE_EXISTING_SAVE_PROMPT"
msgstr "저장 덮어쓰기:"

#, fuzzy
msgid "OVERWRITE_SPECIES_NAME_CONFIRMATION"
msgstr "이 저장을 삭제하는 것은 취소할 수 없습니다, 영구적으로 이 저장을 삭제하시겠습니까?"

msgid "OXYGEN"
msgstr "산소"

msgid "OXYTOXISOME"
msgstr "옥시톡시솜"

#, fuzzy
msgid "OXYTOXISOME_DESC"
msgstr "원시적인 독소 [thrive:compound type=\"oxytoxy\"][/thrive:compound]의 생성을 담당하는 변형된 대사체."

#, fuzzy
msgid "OXYTOXISOME_PROCESSES_DESCRIPTION"
msgstr "대사체는 단백질 껍질에 싸인 단백질 집합입니다. 그들은 호기성 호흡이라는 과정을 통해 세포질에서 할 수있는 것보다 훨씬 더 빠른 속도로 포도당을 ATP로 전환 할 수 있습니다. 그러나 이를 위해 산소가 필요하며 산소가 적은 환경에선 ATP 생산 속도가 느려집니다. 대사체가 세포질에 의해 직접 둘러싸이면 주변 유체가 일부 발효를 수행합니다."

msgid "OXYTOXY_NT"
msgstr "OxyToxy NT"

msgid "OXYTOXY_SYNTHESIS"
msgstr "산소 합성"

#, fuzzy
msgid "PAGEDOWN"
msgstr "아래쪽으로 시야 이동"

msgid "PAGEUP"
msgstr ""

#, fuzzy
msgid "PAGE_BACK"
msgstr "뒤로가기"

#, fuzzy
msgid "PAGE_FORWARD"
msgstr "앞으로 이동"

#, fuzzy
msgid "PAGE_TITLE"
msgstr "세포 진행률"

msgid "PAN_CAMERA_DOWN"
msgstr "아래쪽으로 시야 이동"

msgid "PAN_CAMERA_LEFT"
msgstr "왼쪽으로 시야 이동"

msgid "PAN_CAMERA_RESET"
msgstr "카메라 초기화"

msgid "PAN_CAMERA_RIGHT"
msgstr "오른쪽으로 시야 이동"

msgid "PAN_CAMERA_UP"
msgstr "위쪽으로 시야 이동"

msgid "PASSIVE_REPRODUCTION_PROGRESS"
msgstr "번식 진도를 자동으로 진전"

msgid "PASSIVE_REPRODUCTION_PROGRESS_EXPLANATION"
msgstr "(번식에 필요한 화합물을 아무 것도 하지 않아도 환경에서 자동으로 수집)"

msgid "PAST_DEVELOPERS"
msgstr ""

#, fuzzy
msgid "PATCH_COLON"
msgstr "종:"

#, fuzzy
msgid "PATCH_EXTINCTION_BOX_TEXT"
msgstr "이전에 존재했던 다른 99%의 종처럼, 당신의 종 또한 멸종했습니다. 나머지는 당신의 자리에 들어가 번영을 누리겠지만, 당신은 아닙니다. 당신은 잊혀질 것이고, 진화의 실패한 표상이 될 것입니다."

#, fuzzy
msgid "PATCH_EXTINCTION_CAPITAL"
msgstr "멸종"

msgid "PATCH_MAP"
msgstr "지역 지도"

#, fuzzy
msgid "PATCH_MAP_NAVIGATION_TOOLTIP"
msgstr "새로운 키 배치 추가"

#, fuzzy
msgid "PATCH_NAME"
msgstr "동굴"

#, fuzzy
msgid "PATCH_NOTES_LAST_PLAYED_INFO"
msgstr "세포 진행률"

msgid "PATCH_NOTES_LAST_PLAYED_INFO_PLURAL"
msgstr ""

#, fuzzy
msgid "PATCH_NOTES_TITLE"
msgstr "세포 진행률"

msgid "PATCH_NOTE_BULLET_POINT"
msgstr ""

msgid "PATCH_NOTE_CHANGES_HEADING"
msgstr ""

#, fuzzy
msgid "PATCH_NOTE_LINK_VISIT_TEXT"
msgstr "이전에 존재했던 다른 99%의 종처럼, 당신의 종 또한 멸종했습니다. 나머지는 당신의 자리에 들어가 번영을 누리겠지만, 당신은 아닙니다. 당신은 잊혀질 것이고, 진화의 실패한 표상이 될 것입니다."

#, fuzzy
msgid "PATREON_TOOLTIP"
msgstr "새로운 키 배치 추가"

msgid "PATRONS"
msgstr ""

msgid "PAUSED"
msgstr ""

#, fuzzy
msgid "PAUSE_MENU_RESUME_TOOLTIP"
msgstr "재개"

msgid "PAUSE_PROMPT"
msgstr ""

msgid "PAUSE_TOOLTIP"
msgstr ""

#, fuzzy
msgid "PCK_LOAD_FAILED"
msgstr "불러오기 완료"

#, fuzzy
msgid "PCK_LOAD_FAILED_DOES_NOT_EXIST"
msgstr "불러오기 완료"

msgid "PEACEFUL"
msgstr ""

#, fuzzy
msgid "PENDING_ENDOSYMBIOSIS_EXPLANATION"
msgstr "GLES2를 사용하여 실행중입니다. 이는 실험되지 않았으며 이로 인해 문제가 발생할 수 있습니다. 비디오 카드 드라이버를 업데이트 하거나 AMD 혹은 Nvidia 그래픽을 사용하여 Thrive를 실행해주시기 바랍니다."

msgid "PENDING_ENDOSYMBIOSIS_TITLE"
msgstr ""

msgid "PERCENTAGE_VALUE"
msgstr ""

msgid "PERFORMANCE"
msgstr "성능"

msgid "PERFORM_UNBINDING"
msgstr "결합 해제 수행하기"

msgid "PER_SECOND_SLASH"
msgstr "/초"

msgid "PHOSPHATE"
msgstr "인산염"

msgid "PHOTOSYNTHESIS"
msgstr "광합성"

msgid "PHYSICAL_CONDITIONS"
msgstr "물리적 상태"

msgid "PHYSICAL_RESISTANCE"
msgstr "물리 저항"

msgid "PLACE_ORGANELLE"
msgstr "세포 기관 배치"

msgid "PLANET"
msgstr ""

#, fuzzy
msgid "PLANET_DETAILS_STRING"
msgstr "로그 폴더 열기"

msgid "PLANET_GENERATION_TEASER"
msgstr ""

msgid "PLANET_RANDOM_SEED"
msgstr ""

#, fuzzy
msgid "PLAYER"
msgstr "플레이어 세포"

msgid "PLAYER_DEATH_POPULATION_PENALTY"
msgstr ""

msgid "PLAYER_DEATH_POPULATION_PENALTY_EXPLANATION"
msgstr "(플레이어가 죽을 때마다 플레이어 종의 개체수가 감소하는 정도)"

msgid "PLAYER_DIED"
msgstr "플레이어 사망함"

#, fuzzy
msgid "PLAYER_DUPLICATE"
msgstr "플레이어 사망함"

#, fuzzy
msgid "PLAYER_EXTINCT"
msgstr "플레이어 사망함"

#, fuzzy
msgid "PLAYER_RELATIVE_MOVEMENT"
msgstr "플레이어 사망함"

msgid "PLAYER_REPRODUCED"
msgstr "플레이어 복제됨"

#, fuzzy
msgid "PLAYER_SPEED"
msgstr "플레이어 사망함"

msgid "PLAYSTATION_3"
msgstr ""

msgid "PLAYSTATION_4"
msgstr ""

msgid "PLAYSTATION_5"
msgstr ""

msgid "PLAY_INTRO_VIDEO"
msgstr "인트로 영상 재생"

msgid "PLAY_MICROBE_INTRO_ON_NEW_GAME"
msgstr "새 게임 시 미생물 인트로 재생"

msgid "PLAY_WITH_CURRENT_SETTING"
msgstr "현재 설정으로 실행"

msgid "POPULATION_CAPITAL"
msgstr "개체수:"

msgid "POPULATION_COLON"
msgstr "개체수:"

msgid "POPULATION_IN_PATCHES"
msgstr "지역 내 개체수:"

#, fuzzy
msgid "POPULATION_IN_PATCH_SHORT"
msgstr "개체수:"

msgid "PREDATION_FOOD_SOURCE"
msgstr ""

#, fuzzy
msgid "PREDICTION_DETAILS_OPEN_TOOLTIP"
msgstr "재개"

#, fuzzy
msgid "PRESSURE"
msgstr "압력."

msgid "PRESSURE_SHORT"
msgstr "압력."

msgid "PRESS_KEY_DOT_DOT_DOT"
msgstr "아무 키나 누르시오..."

msgid "PREVIEW_IMAGE_DOES_NOT_EXIST"
msgstr ""

msgid "PREVIEW_IMAGE_IS_TOO_LARGE"
msgstr ""

msgid "PREVIOUS_COLON"
msgstr "이전:"

msgid "PROCESSING_LOADED_OBJECTS"
msgstr "불러온 객체 처리 중"

msgid "PROCESS_ENVIRONMENT_SEPARATOR"
msgstr ""

msgid "PROCESS_PANEL_TITLE"
msgstr "세포 진행률"

msgid "PROGRAMMING_TEAM"
msgstr ""

msgid "PROJECT_MANAGEMENT_TEAM"
msgstr ""

msgid "PROTEINS"
msgstr "단백질"

msgid "PROTOPLASM"
msgstr "원형질"

msgid "PULL_REQUESTS_PROGRAMMING"
msgstr ""

msgid "QUICK_LOAD"
msgstr "빠른 불러오기"

msgid "QUICK_SAVE"
msgstr "빠른 저장"

msgid "QUIT"
msgstr "종료"

#, fuzzy
msgid "QUIT_BUTTON_TOOLTIP"
msgstr "새로운 키 배치 추가"

#, fuzzy
msgid "QUIT_GAME_WARNING"
msgstr "GLES2 모드 경고"

msgid "RANDOMIZE_SPECIES_NAME"
msgstr ""

#, fuzzy
msgid "RANDOM_SEED_TOOLTIP"
msgstr "재개"

msgid "RAW"
msgstr ""

#, fuzzy
msgid "RAW_VALUE_COLON"
msgstr "속도:"

msgid "READING_SAVE_DATA"
msgstr "저장된 데이터 읽는 중"

msgid "READY"
msgstr "준비"

msgid "RECOMMENDED_THRIVE_VERSION"
msgstr ""

#, fuzzy
msgid "REDDIT_TOOLTIP"
msgstr "재개"

msgid "REDO"
msgstr "다시 실행"

msgid "REDO_THE_LAST_ACTION"
msgstr "마지막 활동 되돌리기"

msgid "REFRESH"
msgstr "새로 고침"

msgid "REPORT"
msgstr "보고"

#, fuzzy
msgid "REPORT_BUG"
msgstr "보고"

#, fuzzy
msgid "REPRODUCED"
msgstr "생산"

#, fuzzy
msgid "REPRODUCTION"
msgstr "ATP 생산"

#, fuzzy
msgid "REPRODUCTION_ASEXUAL"
msgstr "ATP 생산"

#, fuzzy
msgid "REPRODUCTION_BUDDING"
msgstr "생산"

#, fuzzy
msgid "REPRODUCTION_METHOD"
msgstr "생산"

#, fuzzy
msgid "REQUIRES_NUCLEUS"
msgstr "핵"

#, fuzzy
msgid "RESEARCH"
msgstr "초기화"

msgid "RESET"
msgstr "초기화"

#, fuzzy
msgid "RESET_DEADZONES"
msgstr "기본값으로 초기화하시겠습니까?"

msgid "RESET_DISMISSED_POPUPS"
msgstr ""

msgid "RESET_INPUTS_TO_DEFAULTS"
msgstr "키 입력을 기본값으로 초기화하시겠습니까?"

#, fuzzy
msgid "RESET_KEYBINDINGS"
msgstr "키 설정 초기화"

msgid "RESET_SETTINGS_TO_DEFAULTS"
msgstr "기본값"

msgid "RESET_TO_DEFAULTS"
msgstr "기본값으로 초기화하시겠습니까?"

msgid "RESISTANT_TO_BASIC_ENGULFMENT"
msgstr ""

#, fuzzy
msgid "RESIZE_METABALL_TOOLTIP"
msgstr "재개"

msgid "RESOLUTION"
msgstr "해상도:"

msgid "RESOURCE_ABSORBTION_SPEED"
msgstr "자원 흡수 속도"

#, fuzzy
msgid "RESOURCE_AMOUNT_SHORT"
msgstr "압력."

#, fuzzy
msgid "RESOURCE_ENERGY"
msgstr "소스 코드 보기"

#, fuzzy
msgid "RESOURCE_FOOD"
msgstr "소스 코드 보기"

#, fuzzy
msgid "RESOURCE_ROCK"
msgstr "소스 코드 보기"

#, fuzzy
msgid "RESOURCE_WOOD"
msgstr "소스 코드 보기"

msgid "RESPIRATION"
msgstr "호흡"

msgid "RESPONSIVE"
msgstr ""

msgid "RESTART_REQUIRED"
msgstr ""

msgid "RESUME"
msgstr "재개"

#, fuzzy
msgid "RESUME_TOOLTIP"
msgstr "재개"

msgid "RETURN_TO_MENU"
msgstr "메뉴로 돌아가기"

#, fuzzy
msgid "RETURN_TO_MENU_TOOLTIP"
msgstr "메뉴로 돌아가기"

msgid "RETURN_TO_MENU_WARNING"
msgstr ""
"정말 주 메뉴로 나가시겠어요?\n"
"저장되지 않은 진행 상황을 모두 잃게 됩니다."

#, fuzzy
msgid "REVEAL_ALL_PATCHES"
msgstr "다음 지역으로 퍼짐:"

#, fuzzy
msgid "REVOLUTIONARY_GAMES_SOCIAL_TOOLTIP"
msgstr "새로운 키 배치 추가"

#, fuzzy
msgid "RIGHT_ARROW"
msgstr "마우스 오른쪽 버튼"

msgid "RIGHT_MOUSE"
msgstr "마우스 오른쪽 버튼"

msgid "RIGID"
msgstr ""

msgid "RIGIDITY_MEMBRANE_DESCRIPTION"
msgstr "세포막 강도가 높을수록 피해에 더 견딜 수 있지만, 세포를 더욱 움직이기 힘들게 할 것입니다."

msgid "ROTATE_LEFT"
msgstr "왼쪽으로 회전"

msgid "ROTATE_RIGHT"
msgstr "오른쪽으로 회전"

#, fuzzy
msgid "ROTATION_COLON"
msgstr "다음으로 인하여 개체 수가 {0} 에서 {1} 로 변화됨: {2}"

msgid "RUN_AUTO_EVO_DURING_GAMEPLAY"
msgstr "게임 플레이 중 Auto-Evo 자동 진화 실행"

msgid "RUN_ONE_STEP"
msgstr "한 단계 실행하기"

msgid "RUN_RESULT_BY_SENDING_POPULATION"
msgstr "{0}(으)로 이주: 다음 지역으로부터 {1}개체: {2}"

msgid "RUN_RESULT_GENE_CODE"
msgstr "유전자 코드:"

msgid "RUN_RESULT_NICHE_FILL"
msgstr "생태적 지위를 채우기 위해 등장"

msgid "RUN_RESULT_SELECTION_PRESSURE_SPLIT"
msgstr "서로 다른 자연 선택 압력으로 인해 등장"

msgid "RUN_RESULT_SPLIT_FROM"
msgstr "{0}에서 분화됨"

msgid "RUN_RESULT_SPLIT_OFF_TO"
msgstr "일부 지역의 개체수는 새로운 종 {0}을(를) 형성하기 위해 분화됨:"

msgid "RUN_X_WORLDS"
msgstr ""

#, fuzzy
msgid "RUN_X_WORLDS_TOOLTIP"
msgstr "새로운 키 배치 추가"

msgid "RUSTICYANIN"
msgstr "루스티시아닌"

msgid "RUSTICYANIN_DESCRIPTION"
msgstr "루스티시아닌은 가스 상태의 이산화탄소와 산소를 사용하여 산화철을 화학적 상태에서 다른 화학적 상태로 산화시킬 수 있는 단백질입니다. 철 호흡이라고하는 이 과정은 세포가 수확 할 수 있는 에너지를 방출합니다."

#, fuzzy
msgid "RUSTICYANIN_PROCESSES_DESCRIPTION"
msgstr "루스티시아닌은 가스 상태의 이산화탄소와 산소를 사용하여 산화철을 화학적 상태에서 다른 화학적 상태로 산화시킬 수 있는 단백질입니다. 철 호흡이라고하는 이 과정은 세포가 수확 할 수 있는 에너지를 방출합니다."

msgid "SAFE_MODE_EXPLANATION"
msgstr ""
"이전의 실행 실패로 인해 Thrive가 안전 모드로 시작되었습니다.\n"
"\n"
"모드나 동영상 재생기로 인해 발생했을 가능성이 높습니다. 예방적 조치로 활성화된 모드의 불러오기가 생략되거나 동영상 재생이 비활성화되었을 수 있습니다. 이는 Thrive를 재시작할 때까지 유효합니다.\n"
"\n"
"재시작하기 전에 문제를 일으키거나 현재 버전의 Thrive와 호환되지 않을 수 있는 모드를 모두 비활성화해 주세요(문제를 일으킨 주범이 모드였는지 확인하기 위해 지난 실행 시의 로그를 읽어볼 수 있습니다).\n"
"동영상 재생기와 관련된 문제에 대해서는 동영상을 강제로 비활성화하는 실행기 설정을 사용하세요.\n"
"\n"
"시작 문제를 일으키는 원인을 해결하지 않으면 다시 안전 모드에 들어오기 위해 Thrive를 여러 번 재시작하고 오류를 겪어야 할 수도 있습니다."

msgid "SAFE_MODE_TITLE"
msgstr ""

msgid "SAVE"
msgstr "저장"

msgid "SAVE_AND_CONTINUE"
msgstr "저장 및 계속"

msgid "SAVE_AUTOSAVE"
msgstr "자동 저장"

msgid "SAVE_DELETE_WARNING"
msgstr "이 저장을 삭제하는 것은 취소할 수 없습니다, 영구적으로 {0} 을 삭제하시겠습니까?"

msgid "SAVE_ERROR_INCLUDE_JSON_DEBUG_NOTE"
msgstr ""

msgid "SAVE_ERROR_TURN_ON_JSON_DEBUG_MODE"
msgstr ""

msgid "SAVE_FAILED"
msgstr "저장 실패"

msgid "SAVE_GAME"
msgstr "저장"

#, fuzzy
msgid "SAVE_GAME_BUTTON_TOOLTIP"
msgstr "새로운 키 배치 추가"

msgid "SAVE_HAS_DIFFERENT_VERSION"
msgstr "다른 버전에서 저장됨"

msgid "SAVE_HAS_DIFFERENT_VERSION_TEXT"
msgstr ""
"현재 세이브 파일 버전이 게임 버전과 일치하지 않습니다.\n"
"메뉴에서 수동으로 세이브를 불러와주시기 바랍니다."

msgid "SAVE_HAS_INVALID_GAME_STATE"
msgstr "저장된 게임 상태가 올바르지 않습니다"

msgid "SAVE_INVALID"
msgstr "부정"

msgid "SAVE_IS_INVALID"
msgstr "올바르지 않은 저장 입니다"

#, fuzzy
msgid "SAVE_IS_UPGRADEABLE_DESCRIPTION"
msgstr "액포는 세포 내부 공간 저장에 사용되는 내부 막질 소기관입니다. 그들은 여러 개의 소낭, 저장을 위해 세포에서 널리 사용되는 작은 막 구조로 구성되어 합쳐졌습니다. 이 물질은 분자, 효소, 고체 및 기타 물질을 포함하는 데 사용되는 물로 채워져 있습니다. 액포의 모양은 유동적이며 세포마다 다를 수 있습니다."

msgid "SAVE_LOAD_ALREADY_LOADED_FREE_FAILURE"
msgstr ""

msgid "SAVE_MANUAL"
msgstr "설명서"

msgid "SAVE_QUICKSAVE"
msgstr "빠른 저장"

msgid "SAVE_SPACE_USED"
msgstr "사용된 용량:"

#, fuzzy
msgid "SAVE_UPGRADE_FAILED"
msgstr "저장 실패"

#, fuzzy
msgid "SAVE_UPGRADE_FAILED_DESCRIPTION"
msgstr "액포는 세포 내부 공간 저장에 사용되는 내부 막질 소기관입니다. 그들은 여러 개의 소낭, 저장을 위해 세포에서 널리 사용되는 작은 막 구조로 구성되어 합쳐졌습니다. 이 물질은 분자, 효소, 고체 및 기타 물질을 포함하는 데 사용되는 물로 채워져 있습니다. 액포의 모양은 유동적이며 세포마다 다를 수 있습니다."

#, fuzzy
msgid "SAVING_DATA_FAILED_DUE_TO"
msgstr "저장 실패! 예외 발생"

#, fuzzy
msgid "SAVING_DOT_DOT_DOT"
msgstr "검색..."

#, fuzzy
msgid "SAVING_FAILED_WITH_EXCEPTION"
msgstr "액포는 세포 내부 공간 저장에 사용되는 내부 막질 소기관입니다. 그들은 여러 개의 소낭, 저장을 위해 세포에서 널리 사용되는 작은 막 구조로 구성되어 합쳐졌습니다. 이 물질은 분자, 효소, 고체 및 기타 물질을 포함하는 데 사용되는 물로 채워져 있습니다. 액포의 모양은 유동적이며 세포마다 다를 수 있습니다."

#, fuzzy
msgid "SAVING_NOT_POSSIBLE"
msgstr "저장 실패! 예외 발생"

msgid "SAVING_SUCCEEDED"
msgstr "저장 성공"

msgid "SCALING_NONE"
msgstr ""

#, fuzzy
msgid "SCALING_ON"
msgstr ""
"{0}에서 충돌이 있습니다.\n"
"{1}에서 입력을 제거하시겠습니까?"

msgid "SCALING_ON_INVERSE"
msgstr ""

#, fuzzy
msgid "SCREEN_EFFECT"
msgstr "외부 효과:"

#, fuzzy
msgid "SCREEN_EFFECT_GAMEBOY"
msgstr "외부 효과:"

#, fuzzy
msgid "SCREEN_EFFECT_GAMEBOY_COLOR"
msgstr "외부 효과:"

msgid "SCREEN_EFFECT_GREYSCALE"
msgstr ""

#, fuzzy
msgid "SCREEN_EFFECT_NONE"
msgstr "능력"

#, fuzzy
msgid "SCREEN_RELATIVE_MOVEMENT"
msgstr "이동 속도 향상"

msgid "SCROLLLOCK"
msgstr ""

msgid "SEARCH_DOT_DOT_DOT"
msgstr "검색..."

msgid "SEARCH_PLACEHOLDER"
msgstr ""

msgid "SEARCH_RADIUS"
msgstr ""

msgid "SEA_FLOOR"
msgstr "해저"

msgid "SECRETE_SLIME"
msgstr "점액 분비"

#, fuzzy
msgid "SECRETE_SLIME_TOOLTIP"
msgstr "점액 분비"

#, fuzzy
msgid "SEED_LABEL"
msgstr "생태계: {0}"

msgid "SELECTED_COLON"
msgstr "선택됨:"

#, fuzzy
msgid "SELECTED_MOD"
msgstr "선택됨:"

#, fuzzy
msgid "SELECTED_SAVE_IS_INCOMPATIBLE_PROMPT"
msgstr "선택된 저장은 호환되지 않습니다"

#, fuzzy
msgid "SELECTED_SAVE_IS_INCOMPATIBLE_PROTOTYPE_PROMPT"
msgstr "선택된 저장은 호환되지 않습니다"

#, fuzzy
msgid "SELECTED_SAVE_IS_UPGRADEABLE_PROMPT"
msgstr "선택된 저장은 호환되지 않습니다"

msgid "SELECT_A_GENERATION"
msgstr "세대를 선택하세요"

msgid "SELECT_A_PATCH"
msgstr "세부 사항을 표시하려면 지역을 선택하세요"

msgid "SELECT_A_SPECIES"
msgstr "종을 선택하세요"

#, fuzzy
msgid "SELECT_A_TECHNOLOGY"
msgstr "세부 사항을 표시하려면 지역을 선택하세요"

msgid "SELECT_CELL_TYPE_FROM_EDITOR"
msgstr ""

#, fuzzy
msgid "SELECT_ENZYME"
msgstr "선택됨:"

#, fuzzy
msgid "SELECT_OPTION"
msgstr "선택됨:"

msgid "SELECT_PREVIEW_IMAGE"
msgstr ""

#, fuzzy
msgid "SELECT_SPACE_STRUCTURE_TITLE"
msgstr "구조"

msgid "SELECT_STRUCTURE_POPUP_TITLE"
msgstr ""

msgid "SELECT_TISSUE_TYPE_FROM_EDITOR"
msgstr ""

#, fuzzy
msgid "SELECT_VACUOLE_COMPOUND_COLON"
msgstr "선택됨:"

msgid "SEPTEMBER"
msgstr ""

msgid "SESSILE"
msgstr ""

msgid "SETTING_ONLY_APPLIES_TO_NEW_GAMES"
msgstr ""

msgid "SFX_VOLUME"
msgstr "효과음 음량"

msgid "SHIFT"
msgstr "Shift"

#, fuzzy
msgid "SHOW_DAMAGE_EFFECT"
msgstr "편모는 ATP를 사용하여 세포를 앞으로 나아가게 하는 세포막에서 이어지는 채찍 모양의 단백질 섬유 다발입니다."

msgid "SHOW_HELP"
msgstr "도움말 보기"

#, fuzzy
msgid "SHOW_NEW_PATCH_NOTES"
msgstr "동굴"

#, fuzzy
msgid "SHOW_NEW_PATCH_NOTES_TOOLTIP"
msgstr "동굴"

#, fuzzy
msgid "SHOW_TUTORIALS"
msgstr "튜토리얼 보기"

#, fuzzy
msgid "SHOW_TUTORIALS_IN_NEW_CURRENT_OPTION"
msgstr "튜토리얼 보기(현재 진행중인 게임)"

#, fuzzy
msgid "SHOW_TUTORIALS_IN_NEW_GAMES_OPTION"
msgstr "튜토리얼 보기(새 게임 시작 시)"

#, fuzzy
msgid "SHOW_UNSAVED_PROGRESS_WARNING"
msgstr ""
"저장하지 않은 변경점은 적용되지 않습니다.\n"
"계속하시겠습니까?"

#, fuzzy
msgid "SHOW_UNSAVED_PROGRESS_WARNING_TOOLTIP"
msgstr ""
"저장하지 않은 변경점은 적용되지 않습니다.\n"
"계속하시겠습니까?"

msgid "SHOW_WEB_NEWS_FEED"
msgstr ""

#, fuzzy
msgid "SIDEROPHORE_ACTION_TOOLTIP"
msgstr "새로운 키 배치 추가"

msgid "SIGNALING_AGENT"
msgstr "신호 기관"

#, fuzzy
msgid "SIGNALING_AGENTS_ACTION_TOOLTIP"
msgstr "니트로게나아제는 ATP 형태의 기체 질소와 세포 에너지를 사용하여 세포의 핵심 성장 영양소 인 암모니아를 생성 할 수있는 단백질입니다. 이것은 혐기성 질소 고정이라고하는 과정입니다. 질소 분해 효소가 세포질에 의해 직접 둘러싸이면 주변 유체가 일부 발효를 수행합니다."

#, fuzzy
msgid "SIGNALING_AGENT_DESCRIPTION"
msgstr "니트로게나아제는 ATP 형태의 기체 질소와 세포 에너지를 사용하여 세포의 핵심 성장 영양소 인 암모니아를 생성 할 수있는 단백질입니다. 이것은 혐기성 질소 고정이라고하는 과정입니다. 질소 분해 효소가 세포질에 의해 직접 둘러싸이면 주변 유체가 일부 발효를 수행합니다."

#, fuzzy
msgid "SIGNALING_AGENT_PROCESSES_DESCRIPTION"
msgstr "니트로게나아제는 ATP 형태의 기체 질소와 세포 에너지를 사용하여 세포의 핵심 성장 영양소 인 암모니아를 생성 할 수있는 단백질입니다. 이것은 혐기성 질소 고정이라고하는 과정입니다. 질소 분해 효소가 세포질에 의해 직접 둘러싸이면 주변 유체가 일부 발효를 수행합니다."

#, fuzzy
msgid "SIGNAL_COMMAND_AGGRESSION"
msgstr ""
"{0}에서 충돌이 있습니다.\n"
"{1}에서 입력을 제거하시겠습니까?"

msgid "SIGNAL_COMMAND_FLEE"
msgstr ""

msgid "SIGNAL_COMMAND_FOLLOW"
msgstr ""

msgid "SIGNAL_COMMAND_NONE"
msgstr ""

msgid "SIGNAL_COMMAND_TO_ME"
msgstr ""

#, fuzzy
msgid "SIGNAL_TO_EMIT"
msgstr ""
"{0}에서 충돌이 있습니다.\n"
"{1}에서 입력을 제거하시겠습니까?"

msgid "SILICA"
msgstr "이산화규소"

msgid "SILICA_MEMBRANE_DESCRIPTION"
msgstr "이 세포막은 이산화규소로 이루어진 강력한 벽 입니다. 전반적인 손상에 잘 견딜 수 있으며 물리적 손상에 매우 강합니다. 또한 형태를 유지하는 데 더 적은 에너지가 필요합니다. 그러나 이는 세포 속도를 크게 낮추고 자원을 느리게 흡수합니다."

msgid "SIZE_COLON"
msgstr "크기:"

msgid "SLIDESHOW"
msgstr ""

msgid "SLIME_JET"
msgstr "점액 분출"

#, fuzzy
msgid "SLIME_JET_DESCRIPTION"
msgstr "끈적끈적한 세포 내부. 세포질은 이온, 단백질 및 세포 내부를 채우는 물에 용해된 기타 물질의 기본 혼합물입니다. 이것의 기능 중 하나는 발효를 통해 포도당을 ATP 에너지로 전환시키는 것 입니다. 세포 소 기관이 부족하고 세포가 더 발전된 신진 대사를 하는 경우, 에너지에 더욱 의존하게 됩니다. 또한 분자를 세포에 저장하고 세포의 크기를 성장시키는 데 사용됩니다."

#, fuzzy
msgid "SLIME_JET_PROCESSES_DESCRIPTION"
msgstr "끈적끈적한 세포 내부. 세포질은 이온, 단백질 및 세포 내부를 채우는 물에 용해된 기타 물질의 기본 혼합물입니다. 이것의 기능 중 하나는 발효를 통해 포도당을 ATP 에너지로 전환시키는 것 입니다. 세포 소 기관이 부족하고 세포가 더 발전된 신진 대사를 하는 경우, 에너지에 더욱 의존하게 됩니다. 또한 분자를 세포에 저장하고 세포의 크기를 성장시키는 데 사용됩니다."

msgid "SMALL_IRON_CHUNK"
msgstr "작은 철 덩어리"

#, fuzzy
msgid "SMALL_PHOSPHATE_CHUNK"
msgstr "작은 철 덩어리"

#, fuzzy
msgid "SOCIETY_STAGE"
msgstr "미생물 단계"

msgid "SOUND"
msgstr "소리"

#, fuzzy
msgid "SOUND_TEAM"
msgstr "소리"

msgid "SOUND_TEAM_LEAD"
msgstr ""

msgid "SOUND_TEAM_LEADS"
msgstr ""

msgid "SPACE"
msgstr ""

#, fuzzy
msgid "SPACE_STAGE"
msgstr "미생물 단계"

#, fuzzy
msgid "SPACE_STRUCTURE_HAS_RESOURCES"
msgstr "구조"

#, fuzzy
msgid "SPACE_STRUCTURE_NO_EXTRA_DESCRIPTION"
msgstr "구조"

msgid "SPACE_STRUCTURE_WAITING_CONSTRUCTION"
msgstr ""

msgid "SPAWN_AMMONIA"
msgstr "암모니아 배치"

msgid "SPAWN_ENEMY"
msgstr ""

msgid "SPAWN_ENEMY_CHEAT_FAIL"
msgstr ""

msgid "SPAWN_GLUCOSE"
msgstr "포도당 배치"

msgid "SPAWN_PHOSPHATES"
msgstr "인산염 배치"

msgid "SPECIAL_MOUSE_1"
msgstr "마우스 특수 키 1"

msgid "SPECIAL_MOUSE_2"
msgstr "마우스 특수 키 2"

msgid "SPECIES"
msgstr "종"

msgid "SPECIES_COLON"
msgstr "종:"

#, fuzzy
msgid "SPECIES_DETAIL_TEXT"
msgstr "존재하는 종"

msgid "SPECIES_HAS_A_MUTATION"
msgstr "변이함"

#, fuzzy
msgid "SPECIES_LIST"
msgstr "존재하는 종"

msgid "SPECIES_NAME_DOT_DOT_DOT"
msgstr "종 명칭..."

#, fuzzy
msgid "SPECIES_NAME_TOO_LONG_POPUP"
msgstr "종 명칭..."

#, fuzzy
msgid "SPECIES_POPULATION"
msgstr "종:"

msgid "SPECIES_PRESENT"
msgstr "존재하는 종"

#, fuzzy
msgid "SPECIES_TO_FIND"
msgstr "종:"

#, fuzzy
msgid "SPECIES_WITH_POPULATION"
msgstr "종:"

msgid "SPEED"
msgstr "속도"

msgid "SPEED_COLON"
msgstr "속도:"

msgid "SPREAD_TO_PATCHES"
msgstr "다음 지역으로 퍼짐:"

msgid "SPRINT"
msgstr ""

#, fuzzy
msgid "SPRINT_ACTION_TOOLTIP"
msgstr "새로운 키 배치 추가"

#, fuzzy
msgid "STAGE_MENU_BUTTON_TOOLTIP"
msgstr "새로운 키 배치 추가"

#, fuzzy
msgid "START"
msgstr "시작하는 중"

msgid "STARTING"
msgstr "시작하는 중"

msgid "START_CALIBRATION"
msgstr ""

#, fuzzy
msgid "START_GAME"
msgstr "저장"

msgid "START_RESEARCH"
msgstr ""

msgid "STATISTICS"
msgstr "상태"

#, fuzzy
msgid "STAT_ATP_PRODUCTION_REDUCTION"
msgstr "ATP 생산이 너무 적음!"

#, fuzzy
msgid "STAT_BASE_MOVEMENT_REDUCTION"
msgstr "기초 이동"

msgid "STAT_DAMAGE"
msgstr ""

msgid "STAT_DAMAGE_PER_OXYGEN"
msgstr ""

msgid "STEAM_CLIENT_INIT_FAILED"
msgstr ""

msgid "STEAM_ERROR_ACCOUNT_DOES_NOT_OWN_PRODUCT"
msgstr ""

msgid "STEAM_ERROR_ACCOUNT_READ_ONLY"
msgstr ""

msgid "STEAM_ERROR_ALREADY_UPLOADED"
msgstr ""

msgid "STEAM_ERROR_BANNED"
msgstr ""

msgid "STEAM_ERROR_CLOUD_LIMIT_EXCEEDED"
msgstr ""

#, fuzzy
msgid "STEAM_ERROR_DUPLICATE_NAME"
msgstr "플레이어 사망함"

msgid "STEAM_ERROR_FILE_NOT_FOUND"
msgstr ""

msgid "STEAM_ERROR_INSUFFICIENT_PRIVILEGE"
msgstr ""

#, fuzzy
msgid "STEAM_ERROR_INVALID_PARAMETER"
msgstr "저장된 게임 상태가 올바르지 않습니다"

#, fuzzy
msgid "STEAM_ERROR_LOCKING_FAILED"
msgstr "저장 실패! 예외 발생"

msgid "STEAM_ERROR_NOT_LOGGED_IN"
msgstr ""

msgid "STEAM_ERROR_TIMEOUT"
msgstr ""

msgid "STEAM_ERROR_UNAVAILABLE"
msgstr ""

msgid "STEAM_ERROR_UNKNOWN"
msgstr ""

#, fuzzy
msgid "STEAM_INIT_FAILED"
msgstr "저장 실패! 예외 발생"

#, fuzzy
msgid "STEAM_INIT_FAILED_DESCRIPTION"
msgstr "액포는 세포 내부 공간 저장에 사용되는 내부 막질 소기관입니다. 그들은 여러 개의 소낭, 저장을 위해 세포에서 널리 사용되는 작은 막 구조로 구성되어 합쳐졌습니다. 이 물질은 분자, 효소, 고체 및 기타 물질을 포함하는 데 사용되는 물로 채워져 있습니다. 액포의 모양은 유동적이며 세포마다 다를 수 있습니다."

#, fuzzy
msgid "STEAM_TOOLTIP"
msgstr "재개"

#, fuzzy
msgid "STEM_CELL_NAME"
msgstr "임의 사용자 이름:"

msgid "STOP"
msgstr ""

msgid "STORAGE"
msgstr "저장소"

#, fuzzy
msgid "STORAGE_COLON"
msgstr "저장소"

msgid "STORAGE_STATISTICS_SECONDS_OF_COMPOUND"
msgstr ""

msgid "STORE_LOGGED_IN_AS"
msgstr ""

msgid "STRAIN_BAR_VISIBILITY"
msgstr ""

#, fuzzy
msgid "STRATEGY_STAGES"
msgstr "미생물 단계"

msgid "STRICT_NICHE_COMPETITION"
msgstr "엄격한 생태적 지위 경쟁 (적합도 차이가 과장됨)"

msgid "STRUCTURAL"
msgstr "구조의"

msgid "STRUCTURE"
msgstr "구조"

msgid "STRUCTURE_ASCENSION_GATE"
msgstr ""

#, fuzzy
msgid "STRUCTURE_DYSON_SWARM"
msgstr "구조"

msgid "STRUCTURE_HAS_REQUIRED_RESOURCES_TO_BUILD"
msgstr ""

msgid "STRUCTURE_HUNTER_GATHERER_LODGE"
msgstr ""

msgid "STRUCTURE_IN_PROGRESS_CONSTRUCTION"
msgstr ""

msgid "STRUCTURE_REQUIRED_RESOURCES_TO_FINISH"
msgstr ""

msgid "STRUCTURE_SELECTION_MENU_ENTRY"
msgstr ""

msgid "STRUCTURE_SELECTION_MENU_ENTRY_NOT_ENOUGH_RESOURCES"
msgstr ""

msgid "STRUCTURE_SOCIETY_CENTER"
msgstr ""

msgid "STRUCTURE_STEAM_POWERED_FACTORY"
msgstr ""

msgid "SUCCESSFUL_KILL"
msgstr "처치 성공"

msgid "SUCCESSFUL_SCAVENGE"
msgstr "사냥 성공"

msgid "SUCCESS_BUT_MISSING_ID"
msgstr ""

#, fuzzy
msgid "SUICIDE_BUTTON_TOOLTIP"
msgstr "새로운 키 배치 추가"

msgid "SUNLIGHT"
msgstr "햇빛"

msgid "SUPPORTER_PATRONS"
msgstr ""

msgid "SWITCH_TO_FRONT_CAMERA"
msgstr "전방 카메라 보기로 전환"

msgid "SWITCH_TO_RIGHT_CAMERA"
msgstr "우측 카메라 보기로 전환"

msgid "SWITCH_TO_TOP_CAMERA"
msgstr "상향 카메라 보기로 전환"

msgid "SYSREQ"
msgstr ""

msgid "TAB_SECONDARY_SWITCH_LEFT"
msgstr ""

msgid "TAB_SECONDARY_SWITCH_RIGHT"
msgstr ""

#, fuzzy
msgid "TAB_SWITCH_LEFT"
msgstr "왼쪽으로 회전"

#, fuzzy
msgid "TAB_SWITCH_RIGHT"
msgstr "오른쪽으로 회전"

msgid "TAGS_IS_WHITESPACE"
msgstr ""

msgid "TAKE_SCREENSHOT"
msgstr "스크린샷 촬영"

#, fuzzy
msgid "TARGET_TYPE_COLON"
msgstr "생명력:"

msgid "TECHNOLOGY_ASCENSION"
msgstr ""

msgid "TECHNOLOGY_HUNTER_GATHERING"
msgstr ""

msgid "TECHNOLOGY_LEVEL_ADVANCED_SPACE"
msgstr ""

msgid "TECHNOLOGY_LEVEL_INDUSTRIAL"
msgstr ""

msgid "TECHNOLOGY_LEVEL_PRE_SOCIETY"
msgstr ""

msgid "TECHNOLOGY_LEVEL_PRIMITIVE"
msgstr ""

msgid "TECHNOLOGY_LEVEL_SCIFI"
msgstr ""

msgid "TECHNOLOGY_LEVEL_SPACE_AGE"
msgstr ""

msgid "TECHNOLOGY_REQUIRED_LEVEL"
msgstr ""

msgid "TECHNOLOGY_ROCKETRY"
msgstr ""

msgid "TECHNOLOGY_SIMPLE_STONE_TOOLS"
msgstr ""

msgid "TECHNOLOGY_SOCIETY_CENTER"
msgstr ""

msgid "TECHNOLOGY_STEAM_POWER"
msgstr ""

msgid "TECHNOLOGY_UNLOCKED_NOTICE"
msgstr ""

msgid "TEMPERATURE"
msgstr "온도"

msgid "TEMPERATURE_SHORT"
msgstr "온도."

msgid "TESTING_TEAM"
msgstr ""

msgid "THANKS_FOR_BUYING_THRIVE"
msgstr ""

msgid "THANKS_FOR_PLAYING"
msgstr ""

#, fuzzy
msgid "THANK_YOU_TITLE"
msgstr "번영했습니다!"

msgid "THEORY_TEAM"
msgstr ""

msgid "THERMOPLAST"
msgstr "열 세포"

msgid "THERMOPLAST_DESCRIPTION"
msgstr "열 세포는 감 열성 안료가 막질 주머니에 함께 쌓여있는 이중 막 구조입니다. 진핵 숙주가 사용하기 위해 동화 된 원핵 생물입니다. 열 세포의 안료는 열 합성 이라는 과정에서 물과 기체 이산화탄소에서 포도당을 생성하기 위해 주변의 열 차이 에너지를 사용할 수 있습니다. 포도당 생산 속도는 이산화탄소 농도와 온도에 따라 달라집니다."

#, fuzzy
msgid "THERMOPLAST_PROCESSES_DESCRIPTION"
msgstr "열 세포는 감 열성 안료가 막질 주머니에 함께 쌓여있는 이중 막 구조입니다. 진핵 숙주가 사용하기 위해 동화 된 원핵 생물입니다. 열 세포의 안료는 열 합성 이라는 과정에서 물과 기체 이산화탄소에서 포도당을 생성하기 위해 주변의 열 차이 에너지를 사용할 수 있습니다. 포도당 생산 속도는 이산화탄소 농도와 온도에 따라 달라집니다."

msgid "THERMOSYNTHASE"
msgstr "열합성 효소"

#, fuzzy
msgid "THERMOSYNTHASE_DESCRIPTION"
msgstr "열 세포는 감 열성 안료가 막질 주머니에 함께 쌓여있는 이중 막 구조입니다. 진핵 숙주가 사용하기 위해 동화 된 원핵 생물입니다. 열 세포의 안료는 열 합성 이라는 과정에서 물과 기체 이산화탄소에서 포도당을 생성하기 위해 주변의 열 차이 에너지를 사용할 수 있습니다. 포도당 생산 속도는 이산화탄소 농도와 온도에 따라 달라집니다."

#, fuzzy
msgid "THERMOSYNTHASE_PROCESSES_DESCRIPTION"
msgstr "열 세포는 감 열성 안료가 막질 주머니에 함께 쌓여있는 이중 막 구조입니다. 진핵 숙주가 사용하기 위해 동화 된 원핵 생물입니다. 열 세포의 안료는 열 합성 이라는 과정에서 물과 기체 이산화탄소에서 포도당을 생성하기 위해 주변의 열 차이 에너지를 사용할 수 있습니다. 포도당 생산 속도는 이산화탄소 농도와 온도에 따라 달라집니다."

msgid "THERMOSYNTHESIS"
msgstr "열합성"

msgid "THE_AMOUNT_OF_GLUCOSE_HAS_BEEN_REDUCED"
msgstr "포도당의 양이 이전 양보다 {0} 만큼 감소되었습니다."

msgid "THE_DISTURBANCE"
msgstr ""

msgid "THIS_IS_LOCAL_MOD"
msgstr ""

msgid "THIS_IS_WORKSHOP_MOD"
msgstr ""

msgid "THREADS"
msgstr ""

msgid "THRIVEOPEDIA"
msgstr ""

msgid "THRIVEOPEDIA_CURRENT_WORLD_PAGE_TITLE"
msgstr ""

msgid "THRIVEOPEDIA_EVOLUTIONARY_TREE_PAGE_TITLE"
msgstr ""

msgid "THRIVEOPEDIA_HINT_IN_GAME"
msgstr ""

msgid "THRIVEOPEDIA_HOME_INFO"
msgstr ""

msgid "THRIVEOPEDIA_HOME_PAGE_TITLE"
msgstr ""

msgid "THRIVEOPEDIA_MUSEUM_PAGE_TITLE"
msgstr ""

msgid "THRIVEOPEDIA_PATCH_MAP_PAGE_TITLE"
msgstr ""

msgid "THRIVE_LICENSES"
msgstr ""

msgid "THYLAKOID"
msgstr "틸라코이드"

msgid "THYLAKOIDS"
msgstr "틸라코이드"

msgid "THYLAKOIDS_DESCRIPTION"
msgstr "틸라코이드는 단백질과 감광성 색소의 집합체입니다. 이 색소는 빛의 에너지를 사용하여 광합성이라는 과정에서 물과 기체 이산화탄소에서 포도당을 생성 할 수 있습니다. 이 색소는 또한 그들에게 독특한 색상을 부여합니다. 포도당 생산 속도는 이산화탄소 농도와 빛의 강도에 따라 달라집니다. 틸라코이드가 세포질에 의해 직접 둘러싸이면 주변 유체가 일부 발효를 수행합니다."

msgid "TIDEPOOL"
msgstr "조수 웅덩이"

msgid "TIMELINE"
msgstr "연대"

msgid "TIMELINE_GLOBAL_FILTER_TOOLTIP"
msgstr ""

msgid "TIMELINE_LOCAL_FILTER_TOOLTIP"
msgstr ""

#, fuzzy
msgid "TIMELINE_NICHE_FILL"
msgstr "유전자 코드:"

#, fuzzy
msgid "TIMELINE_SELECTION_PRESSURE_SPLIT"
msgstr "퍼뜨리기:"

#, fuzzy
msgid "TIMELINE_SPECIES_BECAME_MULTICELLULAR"
msgstr ""
"이동하여 포도당 (흰색 구름)을 수집하세요.\n"
"당신의 세포는 살아남기 위한 에너지를 만들기 위해 포도당이 필요합니다.\n"
"선을 따라 움직여 세포 근처의 포도당으로 이동하세요."

msgid "TIMELINE_SPECIES_EXTINCT"
msgstr "[b][u]{0}[/u][/b]은(는) 멸종했습니다!"

msgid "TIMELINE_SPECIES_EXTINCT_LOCAL"
msgstr "[b][u]{0}[/u][/b]이(가) 이 지역에서 사라짐"

msgid "TIMELINE_SPECIES_MIGRATED_FROM"
msgstr "[b][u]{0}[/u][/b] 개체군의 일부가 {1} 지역으로부터 이 지역으로 이주함"

msgid "TIMELINE_SPECIES_MIGRATED_TO"
msgstr ""

msgid "TIMELINE_SPECIES_POPULATION_DECREASE"
msgstr "[b][u]{0}[/u][/b] 개체수가 {1}개체로 줄어듦"

msgid "TIMELINE_SPECIES_POPULATION_INCREASE"
msgstr "[b][u]{0}[/u][/b] 개체수가 {1}개체로 늘어남"

msgid "TIME_INDICATOR_TOOLTIP"
msgstr ""

msgid "TIME_OF_DAY"
msgstr ""

#, fuzzy
msgid "TITLE_COLON"
msgstr "크기:"

msgid "TOGGLE_BINDING"
msgstr "결합 모드 켜고 끄기"

#, fuzzy
msgid "TOGGLE_BINDING_TOOLTIP"
msgstr "결합 모드 켜고 끄기"

msgid "TOGGLE_DEBUG_PANEL"
msgstr "디버깅 패널 켜고 끄기"

msgid "TOGGLE_ENGULF"
msgstr "삼키기 전환"

#, fuzzy
msgid "TOGGLE_ENGULF_TOOLTIP"
msgstr "삼키기 전환"

msgid "TOGGLE_FPS"
msgstr "FPS 표시 전환"

msgid "TOGGLE_FULLSCREEN"
msgstr "전체화면 전환"

msgid "TOGGLE_HUD_HIDE"
msgstr "HUD 켜고 끄기"

#, fuzzy
msgid "TOGGLE_INVENTORY"
msgstr "결합 모드 켜고 끄기"

msgid "TOGGLE_METRICS"
msgstr "수치 표시 켜고 끄기"

#, fuzzy
msgid "TOGGLE_MUCOCYST_DEFENCE"
msgstr "전체화면 전환"

msgid "TOGGLE_NAVIGATION_TREE"
msgstr ""

msgid "TOGGLE_PAUSE"
msgstr "일시 정지"

msgid "TOGGLE_UNBINDING"
msgstr "결합 해제 켜고 끄기"

msgid "TOOLS"
msgstr "도구"

msgid "TOOL_HAND_AXE"
msgstr ""

#, fuzzy
msgid "TOTAL_GATHERED_ENERGY_COLON"
msgstr "총 소모 시간:"

msgid "TOTAL_SAVES"
msgstr "총 저장:"

msgid "TOXIN_CHANNEL_INHIBITOR"
msgstr ""

#, fuzzy
msgid "TOXIN_CHANNEL_INHIBITOR_DESCRIPTION"
msgstr "독소 액포는 [thrive:compound type=\"oxytoxy\"][/thrive:compound]의 생산, 저장 및 분비를 위해 특별히 변형된 액포입니다. 독소 액포가 많으면 독소의 분비 속도가 빨라집니다."

#, fuzzy
msgid "TOXIN_CYTOTOXIN"
msgstr "새로운 키 배치 추가"

#, fuzzy
msgid "TOXIN_CYTOTOXIN_DESCRIPTION"
msgstr "독소 액포는 [thrive:compound type=\"oxytoxy\"][/thrive:compound]의 생산, 저장 및 분비를 위해 특별히 변형된 액포입니다. 독소 액포가 많으면 독소의 분비 속도가 빨라집니다."

msgid "TOXIN_FIRE_RATE_TOXICITY_COLON"
msgstr ""

#, fuzzy
msgid "TOXIN_MACROLIDE"
msgstr ""
"독소 \n"
"액포"

#, fuzzy
msgid "TOXIN_MACROLIDE_DESCRIPTION"
msgstr "독소 액포는 [thrive:compound type=\"oxytoxy\"][/thrive:compound]의 생산, 저장 및 분비를 위해 특별히 변형된 액포입니다. 독소 액포가 많으면 독소의 분비 속도가 빨라집니다."

msgid "TOXIN_OXYGEN_METABOLISM_INHIBITOR"
msgstr ""

#, fuzzy
msgid "TOXIN_OXYGEN_METABOLISM_INHIBITOR_DESCRIPTION"
msgstr "대사체는 단백질 껍질에 싸인 단백질 집합입니다. 그들은 호기성 호흡이라는 과정을 통해 세포질에서 할 수있는 것보다 훨씬 더 빠른 속도로 포도당을 ATP로 전환 할 수 있습니다. 그러나 이를 위해 산소가 필요하며 산소가 적은 환경에선 ATP 생산 속도가 느려집니다. 대사체가 세포질에 의해 직접 둘러싸이면 주변 유체가 일부 발효를 수행합니다."

#, fuzzy
msgid "TOXIN_OXYTOXY_DESCRIPTION"
msgstr "독소 액포는 [thrive:compound type=\"oxytoxy\"][/thrive:compound]의 생산, 저장 및 분비를 위해 특별히 변형된 액포입니다. 독소 액포가 많으면 독소의 분비 속도가 빨라집니다."

msgid "TOXIN_PREFER_FIRE_RATE"
msgstr ""

msgid "TOXIN_PREFER_TOXICITY"
msgstr ""

#, fuzzy
msgid "TOXIN_PROPERTIES_HEADING"
msgstr "독소 저항"

msgid "TOXIN_RESISTANCE"
msgstr "독소 저항"

#, fuzzy
msgid "TOXIN_TOXICITY_CUSTOMIZATION_TOOLTIP"
msgstr "다음으로 인하여 개체 수가 {0} 에서 {1} 로 변화됨: {2}"

#, fuzzy
msgid "TOXIN_TYPE_COLON"
msgstr "생명력:"

#, fuzzy
msgid "TOXIN_TYPE_CUSTOMIZATION_EXPLANATION"
msgstr "다음으로 인하여 개체 수가 {0} 에서 {1} 로 변화됨: {2}"

msgid "TOXIN_VACUOLE"
msgstr ""
"독소 \n"
"액포"

#, fuzzy
msgid "TOXIN_VACUOLE_DESCRIPTION"
msgstr "독소 액포는 [thrive:compound type=\"oxytoxy\"][/thrive:compound]의 생산, 저장 및 분비를 위해 특별히 변형된 액포입니다. 독소 액포가 많으면 독소의 분비 속도가 빨라집니다."

msgid "TOXIN_VACUOLE_PROCESSES_DESCRIPTION"
msgstr "[thrive:compound type=\"atp\"][/thrive:compound]를 [thrive:compound type=\"oxytoxy\"][/thrive:compound]로 변환합니다. 변환 속도는 [thrive:compound type=\"oxygen\"][/thrive:compound]의 농도에 비례합니다. [thrive:input]g_fire_toxin[/thrive:input]를 눌러 독소를 분비할 수 있습니다. [thrive:compound type=\"oxytoxy\"][/thrive:compound] 양이 적다면, 독소를 발사할 수는 있지만 피해량이 적어집니다."

msgid "TO_BE_IMPLEMENTED"
msgstr "실행됨."

#, fuzzy
msgid "TRANSLATORS"
msgstr "게임을 번역하는 것을 도와주세요"

#, fuzzy
msgid "TRANSPARENCY"
msgstr "게임을 번역하는 것을 도와주세요"

#, fuzzy
msgid "TRY_FOSSILISING_SOME_SPECIES"
msgstr "스크린샷 촬영"

msgid "TRY_MAKING_A_SAVE"
msgstr ""

#, fuzzy
msgid "TRY_TAKING_SOME_SCREENSHOTS"
msgstr "스크린샷 촬영"

#, fuzzy
msgid "TUTORIAL"
msgstr "튜토리얼"

#, fuzzy
msgid "TUTORIAL_EARLY_MULTICELLULAR_STAGE_WELCOME"
msgstr "미생물 편집기 불러오는 중"

#, fuzzy
msgid "TUTORIAL_MICROBE_EDITOR_ATP_BALANCE_INTRO"
msgstr ""
"미생물 편집기에 어서오세요.\n"
"여기서 게임 시작 이후 또는 편집기에서 마지막으로 있었던 일을 알아볼 수 있습니다. 그 후 당신의 종에 변화를 주세요.\n"
"\n"
"이 탭에선 어떤 종이, 어디서, 얼마나 있는지 알아볼 수 있습니다. 상단에서 환경의 변화 또한 알 수 있습니다.\n"
"\n"
"다음 편집기 탭으로 이동하기 위해, 오른쪽 아래의 다음 버튼을 누르세요."

msgid "TUTORIAL_MICROBE_EDITOR_AUTO-EVO_PREDICTION"
msgstr ""
"이 패널은 예상되는 당신의 미래 개체수를 보여줍니다. 이 숫자들은 Auto-Evo의 개체수 시뮬레이션 결과에 따른 것입니다.\n"
"\n"
"이 숫자들은 당신 스스로의 실력은 고려하지 않습니다. 그러니 당신이 편집기에 진입하면 당신이 현재 있는 지역에서는 개체수가 더 많아질 것입니다.\n"
"\n"
"하지만 당신이 직접 개입하지 않더라도 최대한 많은 개체수를 이룰 수 있도록 노력해야 합니다.\n"
"\n"
"이 패널에 있는 물음표 버튼을 눌러 예측의 이유에 대해 더 자세한 정보를 볼 수 있습니다. 계속하려면 해당 버튼을 누르세요."

#, fuzzy
msgid "TUTORIAL_MICROBE_EDITOR_CELL_TEXT"
msgstr ""
"미생물 편집기에 어서오세요.\n"
"여기서 게임 시작 이후 또는 편집기에서 마지막으로 있었던 일을 알아볼 수 있습니다. 그 후 당신의 종에 변화를 주세요.\n"
"\n"
"이 탭에선 어떤 종이, 어디서, 얼마나 있는지 알아볼 수 있습니다. 상단에서 환경의 변화 또한 알 수 있습니다.\n"
"\n"
"다음 편집기 탭으로 이동하기 위해, 오른쪽 아래의 다음 버튼을 누르세요."

#, fuzzy
msgid "TUTORIAL_MICROBE_EDITOR_CHEMORECEPTOR"
msgstr ""
"미생물 편집기에 어서오세요.\n"
"여기서 게임 시작 이후 또는 편집기에서 마지막으로 있었던 일을 알아볼 수 있습니다. 그 후 당신의 종에 변화를 주세요.\n"
"\n"
"이 탭에선 어떤 종이, 어디서, 얼마나 있는지 알아볼 수 있습니다. 상단에서 환경의 변화 또한 알 수 있습니다.\n"
"\n"
"다음 편집기 탭으로 이동하기 위해, 오른쪽 아래의 다음 버튼을 누르세요."

#, fuzzy
msgid "TUTORIAL_MICROBE_EDITOR_ENDING_TEXT"
msgstr ""
"이것은 종 편집의 기초 단계입니다. 다른 세포 편집기 탭에서 더 많은 설정을 확인할 수 있습니다.\n"
"\n"
"현재 종 이름을 클릭하고 수정하여 종 이름을 바꿀 수 있습니다.\n"
"\n"
"처음에는 세포를 작게 유지하고 표면을 향하게 해야 합니다.\n"
"\n"
"행운을 빕니다!"

#, fuzzy
msgid "TUTORIAL_MICROBE_EDITOR_FLAGELLUM"
msgstr ""
"미생물 편집기에 어서오세요.\n"
"여기서 게임 시작 이후 또는 편집기에서 마지막으로 있었던 일을 알아볼 수 있습니다. 그 후 당신의 종에 변화를 주세요.\n"
"\n"
"이 탭에선 어떤 종이, 어디서, 얼마나 있는지 알아볼 수 있습니다. 상단에서 환경의 변화 또한 알 수 있습니다.\n"
"\n"
"다음 편집기 탭으로 이동하기 위해, 오른쪽 아래의 다음 버튼을 누르세요."

#, fuzzy
msgid "TUTORIAL_MICROBE_EDITOR_MODIFY_ORGANELLE"
msgstr ""
"세포 기관 제거 또한 종의 변이이므로 MP를 소모합니다. 마우스 오른쪽 클릭으로 세포 기관을 제거할 수 있습니다.\n"
"편집기에선 실수로 제거하더라도, 변경을 취소할 수 있습니다.\n"
"\n"
"메모: 현재 편집기 세션에서 배치된 세포 기관을 제거하는 것은 무료입니다.\n"
"\n"
"되돌리기 버튼을 눌러 진행하세요."

#, fuzzy
msgid "TUTORIAL_MICROBE_EDITOR_NEGATIVE_ATP_BALANCE"
msgstr ""
"미생물 편집기에 어서오세요.\n"
"여기서 게임 시작 이후 또는 편집기에서 마지막으로 있었던 일을 알아볼 수 있습니다. 그 후 당신의 종에 변화를 주세요.\n"
"\n"
"이 탭에선 어떤 종이, 어디서, 얼마나 있는지 알아볼 수 있습니다. 상단에서 환경의 변화 또한 알 수 있습니다.\n"
"\n"
"다음 편집기 탭으로 이동하기 위해, 오른쪽 아래의 다음 버튼을 누르세요."

#, fuzzy
msgid "TUTORIAL_MICROBE_EDITOR_NO_CHANGES_MADE"
msgstr ""
"이것은 종 편집의 기초 단계입니다. 다른 세포 편집기 탭에서 더 많은 설정을 확인할 수 있습니다.\n"
"\n"
"현재 종 이름을 클릭하고 수정하여 종 이름을 바꿀 수 있습니다.\n"
"\n"
"처음에는 세포를 작게 유지하고 표면을 향하게 해야 합니다.\n"
"\n"
"행운을 빕니다!"

#, fuzzy
msgid "TUTORIAL_MICROBE_EDITOR_PATCH_TEXT"
msgstr ""
"미생물 편집기에 어서오세요.\n"
"여기서 게임 시작 이후 또는 편집기에서 마지막으로 있었던 일을 알아볼 수 있습니다. 그 후 당신의 종에 변화를 주세요.\n"
"\n"
"이 탭에선 어떤 종이, 어디서, 얼마나 있는지 알아볼 수 있습니다. 상단에서 환경의 변화 또한 알 수 있습니다.\n"
"\n"
"다음 편집기 탭으로 이동하기 위해, 오른쪽 아래의 다음 버튼을 누르세요."

#, fuzzy
msgid "TUTORIAL_MICROBE_EDITOR_REMOVE_ORGANELLE_TEXT"
msgstr ""
"세포 기관 제거 또한 종의 변이이므로 MP를 소모합니다. 마우스 오른쪽 클릭으로 세포 기관을 제거할 수 있습니다.\n"
"편집기에선 실수로 제거하더라도, 변경을 취소할 수 있습니다.\n"
"\n"
"메모: 현재 편집기 세션에서 배치된 세포 기관을 제거하는 것은 무료입니다.\n"
"\n"
"되돌리기 버튼을 눌러 진행하세요."

#, fuzzy
msgid "TUTORIAL_MICROBE_EDITOR_SELECT_ORGANELLE_TEXT"
msgstr ""
"추가할 세포 기관을 고를 땐, 툴팁의 세포 기관이 어떤 일을 하고 어떤 화합물을 만드는지에 대한 설명에 주목하세요.\n"
"\n"
"또한 오른쪽 상단의 ATP 균형 막대로 세포가 살아남을 수 있는지 주의하세요.\n"
"\n"
"배치하기 전 A 키와 D 키(기본 설정)로 세포 기관을 회전시킬 수 있습니다.\n"
"\n"
"다시 실행 버튼(되돌리기 버튼 근처)을 눌러 진행하세요."

#, fuzzy
msgid "TUTORIAL_MICROBE_EDITOR_STAY_SMALL"
msgstr ""
"이 세포 편집기에서 변이 점수(MP)를 소모하여 당신의 종에 세포 기관을 추가하거나 제거할 수 있습니다.\n"
"\n"
"세포 편집기의 다른 탭에서 당신의 종의 다른 속성 또한 변경할 수 있습니다.\n"
"\n"
"계속하려면, 패널의 왼쪽에 있는 세포 기관 (세포질이 좋겠죠)을 선택하세요. 그리고 화면 중앙에 표시된 세포칸 옆을 마우스 왼쪽 버튼으로 클릭해서 세포 기관을 종에 추가하세요."

#, fuzzy
msgid "TUTORIAL_MICROBE_STAGE_EDITOR_BUTTON_TUTORIAL"
msgstr ""
"멀리 떨어진 외계 행성에서, 수 많은 화산 활동과 유성 충돌이 우주에서 새로운 현상을 만들어 냈습니다.\n"
"\n"
"생명.\n"
"\n"
"단순한 미생물이 바다 깊은 곳에 살고 있습니다. 당신은 이 행성에 남은 모든 생물의 마지막 공통 조상(LUCA) 입니다.\n"
"\n"
"이 거친 세계에서 살아남기 위해, 찾을 수 있는 화합물들을 모아 세대별로 진화하여 다른 미생물들과 경쟁해야 합니다."

#, fuzzy
msgid "TUTORIAL_MICROBE_STAGE_ENGULFED_TEXT"
msgstr ""
"세포 주위에 보이는 키 (화면 중앙)로 세포를 움직이고 마우스로 방향을 조절하세요.\n"
"\n"
"모든 키로 수 초간 움직여서 진행하세요."

#, fuzzy
msgid "TUTORIAL_MICROBE_STAGE_ENGULFMENT_FULL_TEXT"
msgstr ""
"세포 주위에 보이는 키 (화면 중앙)로 세포를 움직이고 마우스로 방향을 조절하세요.\n"
"\n"
"모든 키로 수 초간 움직여서 진행하세요."

#, fuzzy
msgid "TUTORIAL_MICROBE_STAGE_ENGULFMENT_TEXT"
msgstr ""
"세포 주위에 보이는 키 (화면 중앙)로 세포를 움직이고 마우스로 방향을 조절하세요.\n"
"\n"
"모든 키로 수 초간 움직여서 진행하세요."

#, fuzzy
msgid "TUTORIAL_MICROBE_STAGE_HELP_MENU_AND_ZOOM"
msgstr "W,A,S,D 와 마우스로 이동합니다. 독성 액포가 있다면 E 키로 OxyToxy NT를 발사합니다. G 키로 삼키기 모드로 전환합니다."

#, fuzzy
msgid "TUTORIAL_MICROBE_STAGE_LEAVE_COLONY_TEXT"
msgstr ""
"세포 주위에 보이는 키 (화면 중앙)로 세포를 움직이고 마우스로 방향을 조절하세요.\n"
"\n"
"모든 키로 수 초간 움직여서 진행하세요."

#, fuzzy
msgid "TUTORIAL_MICROBE_STAGE_REPRODUCE_TEXT"
msgstr ""
"번식하기 위해선 충분한 암모니아와 인산염을 모아 모든 세포 기관을 복제해야 합니다.\n"
"오른쪽 아래의 창에서 얼마나 필요한지 알아보세요."

#, fuzzy
msgid "TUTORIAL_MICROBE_STAGE_UNBIND_TEXT"
msgstr ""
"세포 주위에 보이는 키 (화면 중앙)로 세포를 움직이고 마우스로 방향을 조절하세요.\n"
"\n"
"모든 키로 수 초간 움직여서 진행하세요."

#, fuzzy
msgid "TUTORIAL_VIEW_NOW"
msgstr "튜토리얼"

#, fuzzy
msgid "TWITTER_TOOLTIP"
msgstr "새로운 키 배치 추가"

msgid "TWO_TIMES"
msgstr ""

#, fuzzy
msgid "TYPE_COLON"
msgstr "생명력:"

msgid "UNAPPLIED_MOD_CHANGES"
msgstr ""

#, fuzzy
msgid "UNAPPLIED_MOD_CHANGES_DESCRIPTION"
msgstr "가장 기본적인 형태의 막으로써 피해에 대한 보호 기능이 거의 없습니다. 무너지지 않기 위해선 더 많은 에너지가 필요합니다. 장점은 세포가 더 빠르게 움직이고 영양분을 흡수 할 수 있다는 것입니다."

msgid "UNBIND_ALL"
msgstr "모두 결합 해제하기"

#, fuzzy
msgid "UNBIND_ALL_TOOLTIP"
msgstr "모두 결합 해제하기"

msgid "UNBIND_HELP_TEXT"
msgstr ""

#, fuzzy
msgid "UNCERTAIN_VERSION_WARNING"
msgstr ""
"이 저장은 이후 버전 Thrive의 것이며 호환되지 않을 수도 있습니다.\n"
"그래도 불러오시겠습니까?"

msgid "UNDERWATERCAVE"
msgstr "수중 동굴"

#, fuzzy
msgid "UNDISCOVERED_ORGANELLES"
msgstr "단절된 세포기관"

msgid "UNDISCOVERED_PATCH"
msgstr ""

msgid "UNDO"
msgstr "실행 취소"

msgid "UNDO_THE_LAST_ACTION"
msgstr "마지막 활동 취소"

#, fuzzy
msgid "UNIT_ACTION_CONSTRUCT"
msgstr "변이 점수"

#, fuzzy
msgid "UNIT_ACTION_MOVE"
msgstr "변이 점수"

msgid "UNIT_SIMPLE_ROCKET"
msgstr ""

#, fuzzy
msgid "UNKNOWN"
msgstr "마우스 미확인 키"

#, fuzzy
msgid "UNKNOWN_DISPLAY_DRIVER"
msgstr "능력"

msgid "UNKNOWN_MOUSE"
msgstr "마우스 미확인 키"

#, fuzzy
msgid "UNKNOWN_ORGANELLE_SYMBOL"
msgstr "세포 기관 배치"

#, fuzzy
msgid "UNKNOWN_PATCH"
msgstr "마우스 미확인 키"

#, fuzzy
msgid "UNKNOWN_SHORT"
msgstr "마우스 미확인 키"

#, fuzzy
msgid "UNKNOWN_VERSION"
msgstr "버전:"

#, fuzzy
msgid "UNKNOWN_WORKSHOP_ID"
msgstr "마우스 미확인 키"

#, fuzzy
msgid "UNLIMIT_GROWTH_SPEED"
msgstr "확인"

#, fuzzy
msgid "UNLOCKED_NEW_ORGANELLE"
msgstr "세포 기관 배치"

#, fuzzy
msgid "UNLOCK_ALL_ORGANELLES"
msgstr "세포 기관 배치"

msgid "UNLOCK_CONDITION_ATP_PRODUCTION_ABOVE"
msgstr ""

msgid "UNLOCK_CONDITION_COMPOUND_IS_ABOVE"
msgstr ""

msgid "UNLOCK_CONDITION_COMPOUND_IS_BELOW"
msgstr ""

msgid "UNLOCK_CONDITION_COMPOUND_IS_BETWEEN"
msgstr ""

msgid "UNLOCK_CONDITION_DIGESTED_MICROBES_ABOVE"
msgstr ""

msgid "UNLOCK_CONDITION_ENGULFED_MICROBES_ABOVE"
msgstr ""

msgid "UNLOCK_CONDITION_EXCESS_ATP_ABOVE"
msgstr ""

msgid "UNLOCK_CONDITION_PLAYER_DEATH_COUNT_ABOVE"
msgstr ""

msgid "UNLOCK_CONDITION_REPRODUCED_WITH"
msgstr ""

msgid "UNLOCK_CONDITION_REPRODUCED_WITH_IN_A_ROW"
msgstr ""

msgid "UNLOCK_CONDITION_REPRODUCE_IN_BIOME"
msgstr ""

#, fuzzy
msgid "UNLOCK_CONDITION_SPEED_BELOW"
msgstr "속도:"

msgid "UNLOCK_WITH_ANY_OF_FOLLOWING"
msgstr ""

msgid "UNSAVED_CHANGE_WARNING"
msgstr ""
"저장하지 않은 변경점은 적용되지 않습니다.\n"
"계속하시겠습니까?"

#, fuzzy
msgid "UNTITLED"
msgstr "생태계: {0}"

msgid "UPGRADE_CILIA_PULL"
msgstr ""

#, fuzzy
msgid "UPGRADE_CILIA_PULL_DESCRIPTION"
msgstr "끈적끈적한 세포 내부. 세포질은 이온, 단백질 및 세포 내부를 채우는 물에 용해된 기타 물질의 기본 혼합물입니다. 이것의 기능 중 하나는 발효를 통해 포도당을 ATP 에너지로 전환시키는 것 입니다. 세포 소 기관이 부족하고 세포가 더 발전된 신진 대사를 하는 경우, 에너지에 더욱 의존하게 됩니다. 또한 분자를 세포에 저장하고 세포의 크기를 성장시키는 데 사용됩니다."

msgid "UPGRADE_COST"
msgstr ""

#, fuzzy
msgid "UPGRADE_DESCRIPTION_NONE"
msgstr "끈적끈적한 세포 내부. 세포질은 이온, 단백질 및 세포 내부를 채우는 물에 용해된 기타 물질의 기본 혼합물입니다. 이것의 기능 중 하나는 발효를 통해 포도당을 ATP 에너지로 전환시키는 것 입니다. 세포 소 기관이 부족하고 세포가 더 발전된 신진 대사를 하는 경우, 에너지에 더욱 의존하게 됩니다. 또한 분자를 세포에 저장하고 세포의 크기를 성장시키는 데 사용됩니다."

msgid "UPGRADE_NAME_NONE"
msgstr ""

#, fuzzy
msgid "UPGRADE_PILUS_INJECTISOME"
msgstr "끈적끈적한 세포 내부. 세포질은 이온, 단백질 및 세포 내부를 채우는 물에 용해된 기타 물질의 기본 혼합물입니다. 이것의 기능 중 하나는 발효를 통해 포도당을 ATP 에너지로 전환시키는 것 입니다. 세포 소 기관이 부족하고 세포가 더 발전된 신진 대사를 하는 경우, 에너지에 더욱 의존하게 됩니다. 또한 분자를 세포에 저장하고 세포의 크기를 성장시키는 데 사용됩니다."

#, fuzzy
msgid "UPGRADE_PILUS_INJECTISOME_DESCRIPTION"
msgstr "끈적끈적한 세포 내부. 세포질은 이온, 단백질 및 세포 내부를 채우는 물에 용해된 기타 물질의 기본 혼합물입니다. 이것의 기능 중 하나는 발효를 통해 포도당을 ATP 에너지로 전환시키는 것 입니다. 세포 소 기관이 부족하고 세포가 더 발전된 신진 대사를 하는 경우, 에너지에 더욱 의존하게 됩니다. 또한 분자를 세포에 저장하고 세포의 크기를 성장시키는 데 사용됩니다."

msgid "UPGRADE_SLIME_JET_MUCOCYST"
msgstr ""

#, fuzzy
msgid "UPGRADE_SLIME_JET_MUCOCYST_DESCRIPTION"
msgstr "끈적끈적한 세포 내부. 세포질은 이온, 단백질 및 세포 내부를 채우는 물에 용해된 기타 물질의 기본 혼합물입니다. 이것의 기능 중 하나는 발효를 통해 포도당을 ATP 에너지로 전환시키는 것 입니다. 세포 소 기관이 부족하고 세포가 더 발전된 신진 대사를 하는 경우, 에너지에 더욱 의존하게 됩니다. 또한 분자를 세포에 저장하고 세포의 크기를 성장시키는 데 사용됩니다."

#, fuzzy
msgid "UPLOAD"
msgstr "불러오기"

#, fuzzy
msgid "UPLOADING_DOT_DOT_DOT"
msgstr "불러오는 중..."

#, fuzzy
msgid "UPLOAD_SUCCEEDED"
msgstr "저장 성공"

msgid "USED_LIBRARIES_LICENSES"
msgstr ""

msgid "USED_RENDERER_NAME"
msgstr ""

#, fuzzy
msgid "USES_FEATURE"
msgstr "온도"

msgid "USE_AUTO_HARMONY"
msgstr ""

#, fuzzy
msgid "USE_AUTO_HARMONY_TOOLTIP"
msgstr "새로운 키 배치 추가"

msgid "USE_A_CUSTOM_USERNAME"
msgstr "임의 사용자 이름 사용"

msgid "USE_MANUAL_THREAD_COUNT"
msgstr ""

msgid "USE_MANUAL_THREAD_COUNT_NATIVE"
msgstr ""

msgid "USE_VIRTUAL_WINDOW_SIZE"
msgstr ""

msgid "VACUOLE"
msgstr "액포"

msgid "VACUOLE_DESCRIPTION"
msgstr "액포는 세포 내부 공간 저장에 사용되는 내부 막질 소기관입니다. 그들은 여러 개의 소낭, 저장을 위해 세포에서 널리 사용되는 작은 막 구조로 구성되어 합쳐졌습니다. 이 물질은 분자, 효소, 고체 및 기타 물질을 포함하는 데 사용되는 물로 채워져 있습니다. 액포의 모양은 유동적이며 세포마다 다를 수 있습니다."

msgid "VACUOLE_IS_SPECIALIZED"
msgstr ""

#, fuzzy
msgid "VACUOLE_NOT_SPECIALIZED_DESCRIPTION"
msgstr "액포는 세포 내부 공간 저장에 사용되는 내부 막질 소기관입니다. 그들은 여러 개의 소낭, 저장을 위해 세포에서 널리 사용되는 작은 막 구조로 구성되어 합쳐졌습니다. 이 물질은 분자, 효소, 고체 및 기타 물질을 포함하는 데 사용되는 물로 채워져 있습니다. 액포의 모양은 유동적이며 세포마다 다를 수 있습니다."

#, fuzzy
msgid "VACUOLE_PROCESSES_DESCRIPTION"
msgstr "액포는 세포 내부 공간 저장에 사용되는 내부 막질 소기관입니다. 그들은 여러 개의 소낭, 저장을 위해 세포에서 널리 사용되는 작은 막 구조로 구성되어 합쳐졌습니다. 이 물질은 분자, 효소, 고체 및 기타 물질을 포함하는 데 사용되는 물로 채워져 있습니다. 액포의 모양은 유동적이며 세포마다 다를 수 있습니다."

#, fuzzy
msgid "VACUOLE_SPECIALIZED_DESCRIPTION"
msgstr "액포는 세포 내부 공간 저장에 사용되는 내부 막질 소기관입니다. 그들은 여러 개의 소낭, 저장을 위해 세포에서 널리 사용되는 작은 막 구조로 구성되어 합쳐졌습니다. 이 물질은 분자, 효소, 고체 및 기타 물질을 포함하는 데 사용되는 물로 채워져 있습니다. 액포의 모양은 유동적이며 세포마다 다를 수 있습니다."

msgid "VALUE_WITH_UNIT"
msgstr ""

#, fuzzy
msgid "VERSION_COLON"
msgstr "세대:"

#, fuzzy
msgid "VERTICAL_COLON"
msgstr "세대:"

#, fuzzy
msgid "VERTICAL_WITH_AXIS_NAME_COLON"
msgstr "속도:"

msgid "VIDEO_MEMORY"
msgstr ""

msgid "VIDEO_MEMORY_MIB"
msgstr ""

msgid "VIEWER"
msgstr "뷰어"

msgid "VIEW_ALL"
msgstr ""

#, fuzzy
msgid "VIEW_CELL_PROCESSES"
msgstr "끈적끈적한 세포 내부. 세포질은 이온, 단백질 및 세포 내부를 채우는 물에 용해된 기타 물질의 기본 혼합물입니다. 이것의 기능 중 하나는 발효를 통해 포도당을 ATP 에너지로 전환시키는 것 입니다. 세포 소 기관이 부족하고 세포가 더 발전된 신진 대사를 하는 경우, 에너지에 더욱 의존하게 됩니다. 또한 분자를 세포에 저장하고 세포의 크기를 성장시키는 데 사용됩니다."

#, fuzzy
msgid "VIEW_ONLINE"
msgstr "연대"

#, fuzzy
msgid "VIEW_PATCH_NOTES"
msgstr "동굴"

#, fuzzy
msgid "VIEW_PATCH_NOTES_TOOLTIP"
msgstr "동굴"

msgid "VIEW_PENDING_ACTIONS"
msgstr ""

msgid "VIEW_SOURCE_CODE"
msgstr "소스 코드 보기"

msgid "VIP_PATRONS"
msgstr ""

msgid "VISIBLE"
msgstr ""

msgid "VISIBLE_WHEN_CLOSE_TO_FULL"
msgstr ""

msgid "VISIBLE_WHEN_OVER_ZERO"
msgstr ""

msgid "VISIT_SUGGESTIONS_SITE"
msgstr ""

msgid "VOLCANIC_VENT"
msgstr "화산 분출구"

#, fuzzy
msgid "VOLUMEDOWN"
msgstr "효과음 음량"

#, fuzzy
msgid "VOLUMEMUTE"
msgstr "효과음 음량"

#, fuzzy
msgid "VOLUMEUP"
msgstr "효과음 음량"

msgid "VSYNC"
msgstr "수직동기화"

msgid "WAITING_FOR_AUTO_EVO"
msgstr "Auto-evo 대기중:"

msgid "WELCOME_TO_THRIVEOPEDIA"
msgstr ""

msgid "WENT_EXTINCT_FROM_PLANET"
msgstr "행성에서 멸종"

msgid "WENT_EXTINCT_IN"
msgstr "{0}에서 멸종"

msgid "WHEEL_DOWN"
msgstr "휠 아래로"

msgid "WHEEL_LEFT"
msgstr "휠 왼쪽으로"

msgid "WHEEL_RIGHT"
msgstr "휠 오른쪽으로"

msgid "WHEEL_UP"
msgstr "휠 위로"

msgid "WIKI"
msgstr ""

#, fuzzy
msgid "WIKI_AXON_EFFECTS"
msgstr "외부 효과:"

msgid "WIKI_AXON_INTRO"
msgstr ""

msgid "WIKI_AXON_MODIFICATIONS"
msgstr ""

#, fuzzy
msgid "WIKI_AXON_PROCESSES"
msgstr "세포 기관 배치"

msgid "WIKI_AXON_REQUIREMENTS"
msgstr ""

msgid "WIKI_AXON_SCIENTIFIC_BACKGROUND"
msgstr ""

msgid "WIKI_AXON_STRATEGY"
msgstr ""

msgid "WIKI_AXON_UPGRADES"
msgstr ""

#, fuzzy
msgid "WIKI_BINDING_AGENT_EFFECTS"
msgstr "니트로게나아제는 ATP 형태의 기체 질소와 세포 에너지를 사용하여 세포의 핵심 성장 영양소 인 암모니아를 생성 할 수있는 단백질입니다. 이것은 혐기성 질소 고정이라고하는 과정입니다. 질소 분해 효소가 세포질에 의해 직접 둘러싸이면 주변 유체가 일부 발효를 수행합니다."

#, fuzzy
msgid "WIKI_BINDING_AGENT_INTRO"
msgstr "결합 기관"

#, fuzzy
msgid "WIKI_BINDING_AGENT_MODIFICATIONS"
msgstr "니트로게나아제는 ATP 형태의 기체 질소와 세포 에너지를 사용하여 세포의 핵심 성장 영양소 인 암모니아를 생성 할 수있는 단백질입니다. 이것은 혐기성 질소 고정이라고하는 과정입니다. 질소 분해 효소가 세포질에 의해 직접 둘러싸이면 주변 유체가 일부 발효를 수행합니다."

#, fuzzy
msgid "WIKI_BINDING_AGENT_PROCESSES"
msgstr "니트로게나아제는 ATP 형태의 기체 질소와 세포 에너지를 사용하여 세포의 핵심 성장 영양소 인 암모니아를 생성 할 수있는 단백질입니다. 이것은 혐기성 질소 고정이라고하는 과정입니다. 질소 분해 효소가 세포질에 의해 직접 둘러싸이면 주변 유체가 일부 발효를 수행합니다."

#, fuzzy
msgid "WIKI_BINDING_AGENT_REQUIREMENTS"
msgstr "니트로게나아제는 ATP 형태의 기체 질소와 세포 에너지를 사용하여 세포의 핵심 성장 영양소 인 암모니아를 생성 할 수있는 단백질입니다. 이것은 혐기성 질소 고정이라고하는 과정입니다. 질소 분해 효소가 세포질에 의해 직접 둘러싸이면 주변 유체가 일부 발효를 수행합니다."

#, fuzzy
msgid "WIKI_BINDING_AGENT_SCIENTIFIC_BACKGROUND"
msgstr "니트로게나아제는 ATP 형태의 기체 질소와 세포 에너지를 사용하여 세포의 핵심 성장 영양소 인 암모니아를 생성 할 수있는 단백질입니다. 이것은 혐기성 질소 고정이라고하는 과정입니다. 질소 분해 효소가 세포질에 의해 직접 둘러싸이면 주변 유체가 일부 발효를 수행합니다."

#, fuzzy
msgid "WIKI_BINDING_AGENT_STRATEGY"
msgstr "니트로게나아제는 ATP 형태의 기체 질소와 세포 에너지를 사용하여 세포의 핵심 성장 영양소 인 암모니아를 생성 할 수있는 단백질입니다. 이것은 혐기성 질소 고정이라고하는 과정입니다. 질소 분해 효소가 세포질에 의해 직접 둘러싸이면 주변 유체가 일부 발효를 수행합니다."

#, fuzzy
msgid "WIKI_BINDING_AGENT_UPGRADES"
msgstr "니트로게나아제는 ATP 형태의 기체 질소와 세포 에너지를 사용하여 세포의 핵심 성장 영양소 인 암모니아를 생성 할 수있는 단백질입니다. 이것은 혐기성 질소 고정이라고하는 과정입니다. 질소 분해 효소가 세포질에 의해 직접 둘러싸이면 주변 유체가 일부 발효를 수행합니다."

#, fuzzy
msgid "WIKI_BIOLUMINESCENT_VACUOLE_EFFECTS"
msgstr "생물발광 액포"

#, fuzzy
msgid "WIKI_BIOLUMINESCENT_VACUOLE_INTRO"
msgstr "생물발광 액포"

#, fuzzy
msgid "WIKI_BIOLUMINESCENT_VACUOLE_MODIFICATIONS"
msgstr "생물발광 액포"

#, fuzzy
msgid "WIKI_BIOLUMINESCENT_VACUOLE_PROCESSES"
msgstr "생물발광 액포"

#, fuzzy
msgid "WIKI_BIOLUMINESCENT_VACUOLE_REQUIREMENTS"
msgstr "생물발광 액포"

#, fuzzy
msgid "WIKI_BIOLUMINESCENT_VACUOLE_SCIENTIFIC_BACKGROUND"
msgstr "생물발광 액포"

#, fuzzy
msgid "WIKI_BIOLUMINESCENT_VACUOLE_STRATEGY"
msgstr "생물발광 액포"

#, fuzzy
msgid "WIKI_BIOLUMINESCENT_VACUOLE_UPGRADES"
msgstr "생물발광 액포"

#, fuzzy
msgid "WIKI_CHEMOPLAST_EFFECTS"
msgstr "화학 세포는 황화수소 화학 합성 이라는 과정을 통해 황화수소, 물 및 기체 이산화탄소를 포도당으로 전환 할 수 있는 단백질을 포함하는 이중 막 구조입니다. 포도당 생산 속도는 이산화탄소의 농도에 따라 달라집니다."

#, fuzzy
msgid "WIKI_CHEMOPLAST_INTRO"
msgstr "화학 세포는 황화수소 화학 합성 이라는 과정을 통해 황화수소, 물 및 기체 이산화탄소를 포도당으로 전환 할 수 있는 단백질을 포함하는 이중 막 구조입니다. 포도당 생산 속도는 이산화탄소의 농도에 따라 달라집니다."

#, fuzzy
msgid "WIKI_CHEMOPLAST_MODIFICATIONS"
msgstr "화학 세포는 황화수소 화학 합성 이라는 과정을 통해 황화수소, 물 및 기체 이산화탄소를 포도당으로 전환 할 수 있는 단백질을 포함하는 이중 막 구조입니다. 포도당 생산 속도는 이산화탄소의 농도에 따라 달라집니다."

#, fuzzy
msgid "WIKI_CHEMOPLAST_PROCESSES"
msgstr "화학 세포는 황화수소 화학 합성 이라는 과정을 통해 황화수소, 물 및 기체 이산화탄소를 포도당으로 전환 할 수 있는 단백질을 포함하는 이중 막 구조입니다. 포도당 생산 속도는 이산화탄소의 농도에 따라 달라집니다."

msgid "WIKI_CHEMOPLAST_REQUIREMENTS"
msgstr ""

#, fuzzy
msgid "WIKI_CHEMOPLAST_SCIENTIFIC_BACKGROUND"
msgstr "화학 세포는 황화수소 화학 합성 이라는 과정을 통해 황화수소, 물 및 기체 이산화탄소를 포도당으로 전환 할 수 있는 단백질을 포함하는 이중 막 구조입니다. 포도당 생산 속도는 이산화탄소의 농도에 따라 달라집니다."

#, fuzzy
msgid "WIKI_CHEMOPLAST_STRATEGY"
msgstr "화학 세포는 황화수소 화학 합성 이라는 과정을 통해 황화수소, 물 및 기체 이산화탄소를 포도당으로 전환 할 수 있는 단백질을 포함하는 이중 막 구조입니다. 포도당 생산 속도는 이산화탄소의 농도에 따라 달라집니다."

#, fuzzy
msgid "WIKI_CHEMOPLAST_UPGRADES"
msgstr "화학 세포는 황화수소 화학 합성 이라는 과정을 통해 황화수소, 물 및 기체 이산화탄소를 포도당으로 전환 할 수 있는 단백질을 포함하는 이중 막 구조입니다. 포도당 생산 속도는 이산화탄소의 농도에 따라 달라집니다."

#, fuzzy
msgid "WIKI_CHEMORECEPTOR_EFFECTS"
msgstr "화학 세포는 황화수소 화학 합성 이라는 과정을 통해 황화수소, 물 및 기체 이산화탄소를 포도당으로 전환 할 수 있는 단백질을 포함하는 이중 막 구조입니다. 포도당 생산 속도는 이산화탄소의 농도에 따라 달라집니다."

#, fuzzy
msgid "WIKI_CHEMORECEPTOR_INTRO"
msgstr "화학 수용체"

#, fuzzy
msgid "WIKI_CHEMORECEPTOR_MODIFICATIONS"
msgstr "화학 세포는 황화수소 화학 합성 이라는 과정을 통해 황화수소, 물 및 기체 이산화탄소를 포도당으로 전환 할 수 있는 단백질을 포함하는 이중 막 구조입니다. 포도당 생산 속도는 이산화탄소의 농도에 따라 달라집니다."

#, fuzzy
msgid "WIKI_CHEMORECEPTOR_PROCESSES"
msgstr "화학 세포는 황화수소 화학 합성 이라는 과정을 통해 황화수소, 물 및 기체 이산화탄소를 포도당으로 전환 할 수 있는 단백질을 포함하는 이중 막 구조입니다. 포도당 생산 속도는 이산화탄소의 농도에 따라 달라집니다."

#, fuzzy
msgid "WIKI_CHEMORECEPTOR_REQUIREMENTS"
msgstr "화학 세포는 황화수소 화학 합성 이라는 과정을 통해 황화수소, 물 및 기체 이산화탄소를 포도당으로 전환 할 수 있는 단백질을 포함하는 이중 막 구조입니다. 포도당 생산 속도는 이산화탄소의 농도에 따라 달라집니다."

#, fuzzy
msgid "WIKI_CHEMORECEPTOR_SCIENTIFIC_BACKGROUND"
msgstr "화학 세포는 황화수소 화학 합성 이라는 과정을 통해 황화수소, 물 및 기체 이산화탄소를 포도당으로 전환 할 수 있는 단백질을 포함하는 이중 막 구조입니다. 포도당 생산 속도는 이산화탄소의 농도에 따라 달라집니다."

#, fuzzy
msgid "WIKI_CHEMORECEPTOR_STRATEGY"
msgstr "화학 세포는 황화수소 화학 합성 이라는 과정을 통해 황화수소, 물 및 기체 이산화탄소를 포도당으로 전환 할 수 있는 단백질을 포함하는 이중 막 구조입니다. 포도당 생산 속도는 이산화탄소의 농도에 따라 달라집니다."

#, fuzzy
msgid "WIKI_CHEMORECEPTOR_UPGRADES"
msgstr "화학 세포는 황화수소 화학 합성 이라는 과정을 통해 황화수소, 물 및 기체 이산화탄소를 포도당으로 전환 할 수 있는 단백질을 포함하는 이중 막 구조입니다. 포도당 생산 속도는 이산화탄소의 농도에 따라 달라집니다."

#, fuzzy
msgid "WIKI_CHEMOSYNTHESIZING_PROTEINS_EFFECTS"
msgstr "화학 단백질"

#, fuzzy
msgid "WIKI_CHEMOSYNTHESIZING_PROTEINS_INTRO"
msgstr "화학 단백질"

#, fuzzy
msgid "WIKI_CHEMOSYNTHESIZING_PROTEINS_MODIFICATIONS"
msgstr "화학 합성 단백질은 황화수소 화학 합성이라는 과정에서 황화수소, 물 및 기체 이산화탄소를 포도당으로 전환 할 수 있는 세포질의 작은 단백질 집합입니다. 포도당 생산 속도는 이산화탄소 농도에 따라 달라집니다. 화학 합성 단백질이 세포질에 의해 직접 둘러싸이면 주변 유체가 일부 발효를 수행합니다."

#, fuzzy
msgid "WIKI_CHEMOSYNTHESIZING_PROTEINS_PROCESSES"
msgstr "화학 합성 단백질은 황화수소 화학 합성이라는 과정에서 황화수소, 물 및 기체 이산화탄소를 포도당으로 전환 할 수 있는 세포질의 작은 단백질 집합입니다. 포도당 생산 속도는 이산화탄소 농도에 따라 달라집니다. 화학 합성 단백질이 세포질에 의해 직접 둘러싸이면 주변 유체가 일부 발효를 수행합니다."

#, fuzzy
msgid "WIKI_CHEMOSYNTHESIZING_PROTEINS_REQUIREMENTS"
msgstr ""
"화학 합성\n"
"단백질"

#, fuzzy
msgid "WIKI_CHEMOSYNTHESIZING_PROTEINS_SCIENTIFIC_BACKGROUND"
msgstr "화학 합성 단백질은 황화수소 화학 합성이라는 과정에서 황화수소, 물 및 기체 이산화탄소를 포도당으로 전환 할 수 있는 세포질의 작은 단백질 집합입니다. 포도당 생산 속도는 이산화탄소 농도에 따라 달라집니다. 화학 합성 단백질이 세포질에 의해 직접 둘러싸이면 주변 유체가 일부 발효를 수행합니다."

#, fuzzy
msgid "WIKI_CHEMOSYNTHESIZING_PROTEINS_STRATEGY"
msgstr "화학 단백질"

#, fuzzy
msgid "WIKI_CHEMOSYNTHESIZING_PROTEINS_UPGRADES"
msgstr "화학 단백질"

#, fuzzy
msgid "WIKI_CHLOROPLAST_EFFECTS"
msgstr "엽록체는 감광성 안료가 막낭에 쌓여있는 이중 막 구조입니다. 진핵 생물이 숙주로써 이용하기 위해 동화된 원핵 생물입니다. 엽록체의 안료는 빛의 에너지를 사용하여 광합성이라고하는 과정을 통해서 물과 기체 이산화탄소로부터 포도당을 생성 할 수 있습니다. 이 안료는 또한 독특한 색상을 제공합니다. 포도당 생산 속도는 이산화탄소 농도와 빛의 강도에 따라 달라집니다."

#, fuzzy
msgid "WIKI_CHLOROPLAST_INTRO"
msgstr "엽록체는 감광성 안료가 막낭에 쌓여있는 이중 막 구조입니다. 진핵 생물이 숙주로써 이용하기 위해 동화된 원핵 생물입니다. 엽록체의 안료는 빛의 에너지를 사용하여 광합성이라고하는 과정을 통해서 물과 기체 이산화탄소로부터 포도당을 생성 할 수 있습니다. 이 안료는 또한 독특한 색상을 제공합니다. 포도당 생산 속도는 이산화탄소 농도와 빛의 강도에 따라 달라집니다."

#, fuzzy
msgid "WIKI_CHLOROPLAST_MODIFICATIONS"
msgstr "엽록체는 감광성 안료가 막낭에 쌓여있는 이중 막 구조입니다. 진핵 생물이 숙주로써 이용하기 위해 동화된 원핵 생물입니다. 엽록체의 안료는 빛의 에너지를 사용하여 광합성이라고하는 과정을 통해서 물과 기체 이산화탄소로부터 포도당을 생성 할 수 있습니다. 이 안료는 또한 독특한 색상을 제공합니다. 포도당 생산 속도는 이산화탄소 농도와 빛의 강도에 따라 달라집니다."

#, fuzzy
msgid "WIKI_CHLOROPLAST_PROCESSES"
msgstr "엽록체는 감광성 안료가 막낭에 쌓여있는 이중 막 구조입니다. 진핵 생물이 숙주로써 이용하기 위해 동화된 원핵 생물입니다. 엽록체의 안료는 빛의 에너지를 사용하여 광합성이라고하는 과정을 통해서 물과 기체 이산화탄소로부터 포도당을 생성 할 수 있습니다. 이 안료는 또한 독특한 색상을 제공합니다. 포도당 생산 속도는 이산화탄소 농도와 빛의 강도에 따라 달라집니다."

msgid "WIKI_CHLOROPLAST_REQUIREMENTS"
msgstr ""

#, fuzzy
msgid "WIKI_CHLOROPLAST_SCIENTIFIC_BACKGROUND"
msgstr "엽록체는 감광성 안료가 막낭에 쌓여있는 이중 막 구조입니다. 진핵 생물이 숙주로써 이용하기 위해 동화된 원핵 생물입니다. 엽록체의 안료는 빛의 에너지를 사용하여 광합성이라고하는 과정을 통해서 물과 기체 이산화탄소로부터 포도당을 생성 할 수 있습니다. 이 안료는 또한 독특한 색상을 제공합니다. 포도당 생산 속도는 이산화탄소 농도와 빛의 강도에 따라 달라집니다."

#, fuzzy
msgid "WIKI_CHLOROPLAST_STRATEGY"
msgstr "엽록체는 감광성 안료가 막낭에 쌓여있는 이중 막 구조입니다. 진핵 생물이 숙주로써 이용하기 위해 동화된 원핵 생물입니다. 엽록체의 안료는 빛의 에너지를 사용하여 광합성이라고하는 과정을 통해서 물과 기체 이산화탄소로부터 포도당을 생성 할 수 있습니다. 이 안료는 또한 독특한 색상을 제공합니다. 포도당 생산 속도는 이산화탄소 농도와 빛의 강도에 따라 달라집니다."

#, fuzzy
msgid "WIKI_CHLOROPLAST_UPGRADES"
msgstr "엽록체는 감광성 안료가 막낭에 쌓여있는 이중 막 구조입니다. 진핵 생물이 숙주로써 이용하기 위해 동화된 원핵 생물입니다. 엽록체의 안료는 빛의 에너지를 사용하여 광합성이라고하는 과정을 통해서 물과 기체 이산화탄소로부터 포도당을 생성 할 수 있습니다. 이 안료는 또한 독특한 색상을 제공합니다. 포도당 생산 속도는 이산화탄소 농도와 빛의 강도에 따라 달라집니다."

msgid "WIKI_CILIA_EFFECTS"
msgstr ""

msgid "WIKI_CILIA_INTRO"
msgstr ""

msgid "WIKI_CILIA_MODIFICATIONS"
msgstr ""

#, fuzzy
msgid "WIKI_CILIA_PROCESSES"
msgstr "끈적끈적한 세포 내부. 세포질은 이온, 단백질 및 세포 내부를 채우는 물에 용해된 기타 물질의 기본 혼합물입니다. 이것의 기능 중 하나는 발효를 통해 포도당을 ATP 에너지로 전환시키는 것 입니다. 세포 소 기관이 부족하고 세포가 더 발전된 신진 대사를 하는 경우, 에너지에 더욱 의존하게 됩니다. 또한 분자를 세포에 저장하고 세포의 크기를 성장시키는 데 사용됩니다."

msgid "WIKI_CILIA_REQUIREMENTS"
msgstr ""

msgid "WIKI_CILIA_SCIENTIFIC_BACKGROUND"
msgstr ""

msgid "WIKI_CILIA_STRATEGY"
msgstr ""

msgid "WIKI_CILIA_UPGRADES"
msgstr ""

#, fuzzy
msgid "WIKI_CYTOPLASM_EFFECTS"
msgstr "끈적끈적한 세포 내부. 세포질은 이온, 단백질 및 세포 내부를 채우는 물에 용해된 기타 물질의 기본 혼합물입니다. 이것의 기능 중 하나는 발효를 통해 포도당을 ATP 에너지로 전환시키는 것 입니다. 세포 소 기관이 부족하고 세포가 더 발전된 신진 대사를 하는 경우, 에너지에 더욱 의존하게 됩니다. 또한 분자를 세포에 저장하고 세포의 크기를 성장시키는 데 사용됩니다."

#, fuzzy
msgid "WIKI_CYTOPLASM_INTRO"
msgstr "끈적끈적한 세포 내부. 세포질은 이온, 단백질 및 세포 내부를 채우는 물에 용해된 기타 물질의 기본 혼합물입니다. 이것의 기능 중 하나는 발효를 통해 포도당을 ATP 에너지로 전환시키는 것 입니다. 세포 소 기관이 부족하고 세포가 더 발전된 신진 대사를 하는 경우, 에너지에 더욱 의존하게 됩니다. 또한 분자를 세포에 저장하고 세포의 크기를 성장시키는 데 사용됩니다."

#, fuzzy
msgid "WIKI_CYTOPLASM_MODIFICATIONS"
msgstr "끈적끈적한 세포 내부. 세포질은 이온, 단백질 및 세포 내부를 채우는 물에 용해된 기타 물질의 기본 혼합물입니다. 이것의 기능 중 하나는 발효를 통해 포도당을 ATP 에너지로 전환시키는 것 입니다. 세포 소 기관이 부족하고 세포가 더 발전된 신진 대사를 하는 경우, 에너지에 더욱 의존하게 됩니다. 또한 분자를 세포에 저장하고 세포의 크기를 성장시키는 데 사용됩니다."

#, fuzzy
msgid "WIKI_CYTOPLASM_PROCESSES"
msgstr "끈적끈적한 세포 내부. 세포질은 이온, 단백질 및 세포 내부를 채우는 물에 용해된 기타 물질의 기본 혼합물입니다. 이것의 기능 중 하나는 발효를 통해 포도당을 ATP 에너지로 전환시키는 것 입니다. 세포 소 기관이 부족하고 세포가 더 발전된 신진 대사를 하는 경우, 에너지에 더욱 의존하게 됩니다. 또한 분자를 세포에 저장하고 세포의 크기를 성장시키는 데 사용됩니다."

msgid "WIKI_CYTOPLASM_REQUIREMENTS"
msgstr ""

msgid "WIKI_CYTOPLASM_SCIENTIFIC_BACKGROUND"
msgstr ""

msgid "WIKI_CYTOPLASM_STRATEGY"
msgstr ""

msgid "WIKI_CYTOPLASM_UPGRADES"
msgstr ""

#, fuzzy
msgid "WIKI_FLAGELLUM_EFFECTS"
msgstr "편모는 ATP를 사용하여 세포를 앞으로 나아가게 하는 세포막에서 이어지는 채찍 모양의 단백질 섬유 다발입니다."

#, fuzzy
msgid "WIKI_FLAGELLUM_INTRO"
msgstr "편모는 ATP를 사용하여 세포를 앞으로 나아가게 하는 세포막에서 이어지는 채찍 모양의 단백질 섬유 다발입니다."

#, fuzzy
msgid "WIKI_FLAGELLUM_MODIFICATIONS"
msgstr "편모는 ATP를 사용하여 세포를 앞으로 나아가게 하는 세포막에서 이어지는 채찍 모양의 단백질 섬유 다발입니다."

#, fuzzy
msgid "WIKI_FLAGELLUM_PROCESSES"
msgstr "편모는 ATP를 사용하여 세포를 앞으로 나아가게 하는 세포막에서 이어지는 채찍 모양의 단백질 섬유 다발입니다."

msgid "WIKI_FLAGELLUM_REQUIREMENTS"
msgstr ""

msgid "WIKI_FLAGELLUM_SCIENTIFIC_BACKGROUND"
msgstr ""

msgid "WIKI_FLAGELLUM_STRATEGY"
msgstr ""

msgid "WIKI_FLAGELLUM_UPGRADES"
msgstr ""

msgid "WIKI_HEADING_EFFECTS"
msgstr ""

msgid "WIKI_HEADING_MODIFICATIONS"
msgstr ""

msgid "WIKI_HEADING_PROCESSES"
msgstr ""

msgid "WIKI_HEADING_REQUIREMENTS"
msgstr ""

msgid "WIKI_HEADING_SCIENTIFIC_BACKGROUND"
msgstr ""

msgid "WIKI_HEADING_STRATEGY"
msgstr ""

msgid "WIKI_HEADING_UPGRADES"
msgstr ""

msgid "WIKI_LYSOSOME_EFFECTS"
msgstr ""

#, fuzzy
msgid "WIKI_LYSOSOME_INTRO"
msgstr "대사체는 단백질 껍질에 싸인 단백질 집합입니다. 그들은 호기성 호흡이라는 과정을 통해 세포질에서 할 수있는 것보다 훨씬 더 빠른 속도로 포도당을 ATP로 전환 할 수 있습니다. 그러나 이를 위해 산소가 필요하며 산소가 적은 환경에선 ATP 생산 속도가 느려집니다. 대사체가 세포질에 의해 직접 둘러싸이면 주변 유체가 일부 발효를 수행합니다."

#, fuzzy
msgid "WIKI_LYSOSOME_MODIFICATIONS"
msgstr "대사체는 단백질 껍질에 싸인 단백질 집합입니다. 그들은 호기성 호흡이라는 과정을 통해 세포질에서 할 수있는 것보다 훨씬 더 빠른 속도로 포도당을 ATP로 전환 할 수 있습니다. 그러나 이를 위해 산소가 필요하며 산소가 적은 환경에선 ATP 생산 속도가 느려집니다. 대사체가 세포질에 의해 직접 둘러싸이면 주변 유체가 일부 발효를 수행합니다."

#, fuzzy
msgid "WIKI_LYSOSOME_PROCESSES"
msgstr "대사체는 단백질 껍질에 싸인 단백질 집합입니다. 그들은 호기성 호흡이라는 과정을 통해 세포질에서 할 수있는 것보다 훨씬 더 빠른 속도로 포도당을 ATP로 전환 할 수 있습니다. 그러나 이를 위해 산소가 필요하며 산소가 적은 환경에선 ATP 생산 속도가 느려집니다. 대사체가 세포질에 의해 직접 둘러싸이면 주변 유체가 일부 발효를 수행합니다."

msgid "WIKI_LYSOSOME_REQUIREMENTS"
msgstr ""

msgid "WIKI_LYSOSOME_SCIENTIFIC_BACKGROUND"
msgstr ""

msgid "WIKI_LYSOSOME_STRATEGY"
msgstr ""

msgid "WIKI_LYSOSOME_UPGRADES"
msgstr ""

#, fuzzy
msgid "WIKI_METABOLOSOMES_EFFECTS"
msgstr "대사체는 단백질 껍질에 싸인 단백질 집합입니다. 그들은 호기성 호흡이라는 과정을 통해 세포질에서 할 수있는 것보다 훨씬 더 빠른 속도로 포도당을 ATP로 전환 할 수 있습니다. 그러나 이를 위해 산소가 필요하며 산소가 적은 환경에선 ATP 생산 속도가 느려집니다. 대사체가 세포질에 의해 직접 둘러싸이면 주변 유체가 일부 발효를 수행합니다."

#, fuzzy
msgid "WIKI_METABOLOSOMES_INTRO"
msgstr "대사체"

#, fuzzy
msgid "WIKI_METABOLOSOMES_MODIFICATIONS"
msgstr "대사체는 단백질 껍질에 싸인 단백질 집합입니다. 그들은 호기성 호흡이라는 과정을 통해 세포질에서 할 수있는 것보다 훨씬 더 빠른 속도로 포도당을 ATP로 전환 할 수 있습니다. 그러나 이를 위해 산소가 필요하며 산소가 적은 환경에선 ATP 생산 속도가 느려집니다. 대사체가 세포질에 의해 직접 둘러싸이면 주변 유체가 일부 발효를 수행합니다."

#, fuzzy
msgid "WIKI_METABOLOSOMES_PROCESSES"
msgstr "대사체는 단백질 껍질에 싸인 단백질 집합입니다. 그들은 호기성 호흡이라는 과정을 통해 세포질에서 할 수있는 것보다 훨씬 더 빠른 속도로 포도당을 ATP로 전환 할 수 있습니다. 그러나 이를 위해 산소가 필요하며 산소가 적은 환경에선 ATP 생산 속도가 느려집니다. 대사체가 세포질에 의해 직접 둘러싸이면 주변 유체가 일부 발효를 수행합니다."

#, fuzzy
msgid "WIKI_METABOLOSOMES_REQUIREMENTS"
msgstr "대사체는 단백질 껍질에 싸인 단백질 집합입니다. 그들은 호기성 호흡이라는 과정을 통해 세포질에서 할 수있는 것보다 훨씬 더 빠른 속도로 포도당을 ATP로 전환 할 수 있습니다. 그러나 이를 위해 산소가 필요하며 산소가 적은 환경에선 ATP 생산 속도가 느려집니다. 대사체가 세포질에 의해 직접 둘러싸이면 주변 유체가 일부 발효를 수행합니다."

#, fuzzy
msgid "WIKI_METABOLOSOMES_SCIENTIFIC_BACKGROUND"
msgstr "대사체는 단백질 껍질에 싸인 단백질 집합입니다. 그들은 호기성 호흡이라는 과정을 통해 세포질에서 할 수있는 것보다 훨씬 더 빠른 속도로 포도당을 ATP로 전환 할 수 있습니다. 그러나 이를 위해 산소가 필요하며 산소가 적은 환경에선 ATP 생산 속도가 느려집니다. 대사체가 세포질에 의해 직접 둘러싸이면 주변 유체가 일부 발효를 수행합니다."

#, fuzzy
msgid "WIKI_METABOLOSOMES_STRATEGY"
msgstr "대사체는 단백질 껍질에 싸인 단백질 집합입니다. 그들은 호기성 호흡이라는 과정을 통해 세포질에서 할 수있는 것보다 훨씬 더 빠른 속도로 포도당을 ATP로 전환 할 수 있습니다. 그러나 이를 위해 산소가 필요하며 산소가 적은 환경에선 ATP 생산 속도가 느려집니다. 대사체가 세포질에 의해 직접 둘러싸이면 주변 유체가 일부 발효를 수행합니다."

#, fuzzy
msgid "WIKI_METABOLOSOMES_UPGRADES"
msgstr "대사체는 단백질 껍질에 싸인 단백질 집합입니다. 그들은 호기성 호흡이라는 과정을 통해 세포질에서 할 수있는 것보다 훨씬 더 빠른 속도로 포도당을 ATP로 전환 할 수 있습니다. 그러나 이를 위해 산소가 필요하며 산소가 적은 환경에선 ATP 생산 속도가 느려집니다. 대사체가 세포질에 의해 직접 둘러싸이면 주변 유체가 일부 발효를 수행합니다."

#, fuzzy
msgid "WIKI_MITOCHONDRION_EFFECTS"
msgstr "세포의 핵심. 미토콘드리온(복수형: 미토콘드리아)는 단백질과 효소로 이루어진 이중막 구조입니다. 진핵 숙주가 사용하기 위해 동화된 원핵 생물입니다. 호기성 호흡을 통해 세포질에서 할 수 있는 것보다 훨씬 더 높은 효율로 포도당을 ATP로 전환 할 수 있습니다. 그러나 산소를 필요로 하며 환경의 산소 수준이 낮으면 ATP 생산 속도가 느려집니다."

#, fuzzy
msgid "WIKI_MITOCHONDRION_INTRO"
msgstr "미토콘드리아"

#, fuzzy
msgid "WIKI_MITOCHONDRION_MODIFICATIONS"
msgstr "세포의 핵심. 미토콘드리온(복수형: 미토콘드리아)는 단백질과 효소로 이루어진 이중막 구조입니다. 진핵 숙주가 사용하기 위해 동화된 원핵 생물입니다. 호기성 호흡을 통해 세포질에서 할 수 있는 것보다 훨씬 더 높은 효율로 포도당을 ATP로 전환 할 수 있습니다. 그러나 산소를 필요로 하며 환경의 산소 수준이 낮으면 ATP 생산 속도가 느려집니다."

#, fuzzy
msgid "WIKI_MITOCHONDRION_PROCESSES"
msgstr "세포의 핵심. 미토콘드리온(복수형: 미토콘드리아)는 단백질과 효소로 이루어진 이중막 구조입니다. 진핵 숙주가 사용하기 위해 동화된 원핵 생물입니다. 호기성 호흡을 통해 세포질에서 할 수 있는 것보다 훨씬 더 높은 효율로 포도당을 ATP로 전환 할 수 있습니다. 그러나 산소를 필요로 하며 환경의 산소 수준이 낮으면 ATP 생산 속도가 느려집니다."

#, fuzzy
msgid "WIKI_MITOCHONDRION_REQUIREMENTS"
msgstr "세포의 핵심. 미토콘드리온(복수형: 미토콘드리아)는 단백질과 효소로 이루어진 이중막 구조입니다. 진핵 숙주가 사용하기 위해 동화된 원핵 생물입니다. 호기성 호흡을 통해 세포질에서 할 수 있는 것보다 훨씬 더 높은 효율로 포도당을 ATP로 전환 할 수 있습니다. 그러나 산소를 필요로 하며 환경의 산소 수준이 낮으면 ATP 생산 속도가 느려집니다."

#, fuzzy
msgid "WIKI_MITOCHONDRION_SCIENTIFIC_BACKGROUND"
msgstr "세포의 핵심. 미토콘드리온(복수형: 미토콘드리아)는 단백질과 효소로 이루어진 이중막 구조입니다. 진핵 숙주가 사용하기 위해 동화된 원핵 생물입니다. 호기성 호흡을 통해 세포질에서 할 수 있는 것보다 훨씬 더 높은 효율로 포도당을 ATP로 전환 할 수 있습니다. 그러나 산소를 필요로 하며 환경의 산소 수준이 낮으면 ATP 생산 속도가 느려집니다."

#, fuzzy
msgid "WIKI_MITOCHONDRION_STRATEGY"
msgstr "세포의 핵심. 미토콘드리온(복수형: 미토콘드리아)는 단백질과 효소로 이루어진 이중막 구조입니다. 진핵 숙주가 사용하기 위해 동화된 원핵 생물입니다. 호기성 호흡을 통해 세포질에서 할 수 있는 것보다 훨씬 더 높은 효율로 포도당을 ATP로 전환 할 수 있습니다. 그러나 산소를 필요로 하며 환경의 산소 수준이 낮으면 ATP 생산 속도가 느려집니다."

#, fuzzy
msgid "WIKI_MITOCHONDRION_UPGRADES"
msgstr "세포의 핵심. 미토콘드리온(복수형: 미토콘드리아)는 단백질과 효소로 이루어진 이중막 구조입니다. 진핵 숙주가 사용하기 위해 동화된 원핵 생물입니다. 호기성 호흡을 통해 세포질에서 할 수 있는 것보다 훨씬 더 높은 효율로 포도당을 ATP로 전환 할 수 있습니다. 그러나 산소를 필요로 하며 환경의 산소 수준이 낮으면 ATP 생산 속도가 느려집니다."

msgid "WIKI_MYOFIBRIL_EFFECTS"
msgstr ""

msgid "WIKI_MYOFIBRIL_INTRO"
msgstr ""

msgid "WIKI_MYOFIBRIL_MODIFICATIONS"
msgstr ""

#, fuzzy
msgid "WIKI_MYOFIBRIL_PROCESSES"
msgstr "세포 기관 배치"

msgid "WIKI_MYOFIBRIL_REQUIREMENTS"
msgstr ""

msgid "WIKI_MYOFIBRIL_SCIENTIFIC_BACKGROUND"
msgstr ""

msgid "WIKI_MYOFIBRIL_STRATEGY"
msgstr ""

msgid "WIKI_MYOFIBRIL_UPGRADES"
msgstr ""

#, fuzzy
msgid "WIKI_NITROGEN-FIXING_PLASTID_EFFECTS"
msgstr "질소 고정 색소체"

#, fuzzy
msgid "WIKI_NITROGEN-FIXING_PLASTID_INTRO"
msgstr "질소 고정 색소체"

#, fuzzy
msgid "WIKI_NITROGEN-FIXING_PLASTID_MODIFICATIONS"
msgstr "질소 고정 색소체는 ATP 형태의 기체 질소와 산소 및 세포 에너지를 사용하여 세포의 핵심 성장 영양소인 암모니아를 생성 할 수 있는 단백질입니다. 이 과정은 호기성 질소 고정 이라고 불립니다."

#, fuzzy
msgid "WIKI_NITROGEN-FIXING_PLASTID_PROCESSES"
msgstr "질소 고정 색소체는 ATP 형태의 기체 질소와 산소 및 세포 에너지를 사용하여 세포의 핵심 성장 영양소인 암모니아를 생성 할 수 있는 단백질입니다. 이 과정은 호기성 질소 고정 이라고 불립니다."

#, fuzzy
msgid "WIKI_NITROGEN-FIXING_PLASTID_REQUIREMENTS"
msgstr "질소 고정 색소체"

#, fuzzy
msgid "WIKI_NITROGEN-FIXING_PLASTID_SCIENTIFIC_BACKGROUND"
msgstr "질소 고정 색소체는 ATP 형태의 기체 질소와 산소 및 세포 에너지를 사용하여 세포의 핵심 성장 영양소인 암모니아를 생성 할 수 있는 단백질입니다. 이 과정은 호기성 질소 고정 이라고 불립니다."

#, fuzzy
msgid "WIKI_NITROGEN-FIXING_PLASTID_STRATEGY"
msgstr "질소 고정 색소체"

#, fuzzy
msgid "WIKI_NITROGEN-FIXING_PLASTID_UPGRADES"
msgstr "질소 고정 색소체"

#, fuzzy
msgid "WIKI_NITROGENASE_EFFECTS"
msgstr "니트로게나아제는 ATP 형태의 기체 질소와 세포 에너지를 사용하여 세포의 핵심 성장 영양소 인 암모니아를 생성 할 수있는 단백질입니다. 이것은 혐기성 질소 고정이라고하는 과정입니다. 질소 분해 효소가 세포질에 의해 직접 둘러싸이면 주변 유체가 일부 발효를 수행합니다."

#, fuzzy
msgid "WIKI_NITROGENASE_INTRO"
msgstr "니트로게나아제는 ATP 형태의 기체 질소와 세포 에너지를 사용하여 세포의 핵심 성장 영양소 인 암모니아를 생성 할 수있는 단백질입니다. 이것은 혐기성 질소 고정이라고하는 과정입니다. 질소 분해 효소가 세포질에 의해 직접 둘러싸이면 주변 유체가 일부 발효를 수행합니다."

#, fuzzy
msgid "WIKI_NITROGENASE_MODIFICATIONS"
msgstr "니트로게나아제는 ATP 형태의 기체 질소와 세포 에너지를 사용하여 세포의 핵심 성장 영양소 인 암모니아를 생성 할 수있는 단백질입니다. 이것은 혐기성 질소 고정이라고하는 과정입니다. 질소 분해 효소가 세포질에 의해 직접 둘러싸이면 주변 유체가 일부 발효를 수행합니다."

#, fuzzy
msgid "WIKI_NITROGENASE_PROCESSES"
msgstr "니트로게나아제는 ATP 형태의 기체 질소와 세포 에너지를 사용하여 세포의 핵심 성장 영양소 인 암모니아를 생성 할 수있는 단백질입니다. 이것은 혐기성 질소 고정이라고하는 과정입니다. 질소 분해 효소가 세포질에 의해 직접 둘러싸이면 주변 유체가 일부 발효를 수행합니다."

msgid "WIKI_NITROGENASE_REQUIREMENTS"
msgstr ""

#, fuzzy
msgid "WIKI_NITROGENASE_SCIENTIFIC_BACKGROUND"
msgstr "니트로게나아제는 ATP 형태의 기체 질소와 세포 에너지를 사용하여 세포의 핵심 성장 영양소 인 암모니아를 생성 할 수있는 단백질입니다. 이것은 혐기성 질소 고정이라고하는 과정입니다. 질소 분해 효소가 세포질에 의해 직접 둘러싸이면 주변 유체가 일부 발효를 수행합니다."

#, fuzzy
msgid "WIKI_NITROGENASE_STRATEGY"
msgstr "니트로게나아제는 ATP 형태의 기체 질소와 세포 에너지를 사용하여 세포의 핵심 성장 영양소 인 암모니아를 생성 할 수있는 단백질입니다. 이것은 혐기성 질소 고정이라고하는 과정입니다. 질소 분해 효소가 세포질에 의해 직접 둘러싸이면 주변 유체가 일부 발효를 수행합니다."

#, fuzzy
msgid "WIKI_NITROGENASE_UPGRADES"
msgstr "니트로게나아제는 ATP 형태의 기체 질소와 세포 에너지를 사용하여 세포의 핵심 성장 영양소 인 암모니아를 생성 할 수있는 단백질입니다. 이것은 혐기성 질소 고정이라고하는 과정입니다. 질소 분해 효소가 세포질에 의해 직접 둘러싸이면 주변 유체가 일부 발효를 수행합니다."

msgid "WIKI_NUCLEUS_EFFECTS"
msgstr ""

msgid "WIKI_NUCLEUS_INTRO"
msgstr ""

#, fuzzy
msgid "WIKI_NUCLEUS_MODIFICATIONS"
msgstr "진핵 세포의 특징. 핵은 소포체와 골지체를 포함합니다. 원핵 세포의 진화는 내부 막의 시스템을 개발하는 것이며, 내부의 다른 원핵 생물을 동화시킴으로써 이루어집니다. 이를 통해 세포 내부에서 발생하는 여러 프로세스를 구분하거나 겹치는 것을 방지 할 수 있습니다. 이것은 그들의 새로운 세포막 기관이 세포질에서 자유롭게 떠 다니는 것보다 훨씬 더 복잡하고 효율적이며 전문화되도록합니다. 그러나 이 일은 세포를 훨씬 더 크게 만들고 유지하기 위해 많은 에너지를 필요로 하게 만듭니다."

#, fuzzy
msgid "WIKI_NUCLEUS_PROCESSES"
msgstr "세포 기관 배치"

msgid "WIKI_NUCLEUS_REQUIREMENTS"
msgstr ""

msgid "WIKI_NUCLEUS_SCIENTIFIC_BACKGROUND"
msgstr ""

msgid "WIKI_NUCLEUS_STRATEGY"
msgstr ""

msgid "WIKI_NUCLEUS_UPGRADES"
msgstr ""

#, fuzzy
msgid "WIKI_ORGANELLES_ROOT_INTRO"
msgstr "세포 기관"

#, fuzzy
msgid "WIKI_OXYTOXISOME_EFFECTS"
msgstr "원시적인 독소 [thrive:compound type=\"oxytoxy\"][/thrive:compound]의 생성을 담당하는 변형된 대사체."

#, fuzzy
msgid "WIKI_OXYTOXISOME_INTRO"
msgstr "옥시톡시솜"

#, fuzzy
msgid "WIKI_OXYTOXISOME_MODIFICATIONS"
msgstr "원시적인 독소 [thrive:compound type=\"oxytoxy\"][/thrive:compound]의 생성을 담당하는 변형된 대사체."

#, fuzzy
msgid "WIKI_OXYTOXISOME_PROCESSES"
msgstr "대사체는 단백질 껍질에 싸인 단백질 집합입니다. 그들은 호기성 호흡이라는 과정을 통해 세포질에서 할 수있는 것보다 훨씬 더 빠른 속도로 포도당을 ATP로 전환 할 수 있습니다. 그러나 이를 위해 산소가 필요하며 산소가 적은 환경에선 ATP 생산 속도가 느려집니다. 대사체가 세포질에 의해 직접 둘러싸이면 주변 유체가 일부 발효를 수행합니다."

#, fuzzy
msgid "WIKI_OXYTOXISOME_REQUIREMENTS"
msgstr "원시적인 독소 [thrive:compound type=\"oxytoxy\"][/thrive:compound]의 생성을 담당하는 변형된 대사체."

msgid "WIKI_OXYTOXISOME_SCIENTIFIC_BACKGROUND"
msgstr ""

#, fuzzy
msgid "WIKI_OXYTOXISOME_STRATEGY"
msgstr "원시적인 독소 [thrive:compound type=\"oxytoxy\"][/thrive:compound]의 생성을 담당하는 변형된 대사체."

#, fuzzy
msgid "WIKI_OXYTOXISOME_UPGRADES"
msgstr "원시적인 독소 [thrive:compound type=\"oxytoxy\"][/thrive:compound]의 생성을 담당하는 변형된 대사체."

msgid "WIKI_PAGE_AXON"
msgstr ""

#, fuzzy
msgid "WIKI_PAGE_BINDING_AGENT"
msgstr "결합 기관"

#, fuzzy
msgid "WIKI_PAGE_BIOLUMINESCENT_VACUOLE"
msgstr "생물발광 액포"

#, fuzzy
msgid "WIKI_PAGE_CHEMOPLAST"
msgstr "화학 기관"

#, fuzzy
msgid "WIKI_PAGE_CHEMORECEPTOR"
msgstr "화학 수용체"

#, fuzzy
msgid "WIKI_PAGE_CHEMOSYNTHESIZING_PROTEINS"
msgstr "화학 단백질"

#, fuzzy
msgid "WIKI_PAGE_CHLOROPLAST"
msgstr "엽록체"

msgid "WIKI_PAGE_CILIA"
msgstr ""

#, fuzzy
msgid "WIKI_PAGE_CYTOPLASM"
msgstr "세포질"

#, fuzzy
msgid "WIKI_PAGE_FLAGELLUM"
msgstr "편모"

#, fuzzy
msgid "WIKI_PAGE_LYSOSOME"
msgstr "리소좀"

#, fuzzy
msgid "WIKI_PAGE_METABOLOSOMES"
msgstr "대사체"

#, fuzzy
msgid "WIKI_PAGE_MITOCHONDRION"
msgstr "미토콘드리아"

#, fuzzy
msgid "WIKI_PAGE_MYOFIBRIL"
msgstr "포식자 선모"

#, fuzzy
msgid "WIKI_PAGE_NITROGEN-FIXING_PLASTID"
msgstr "질소 고정 색소체"

#, fuzzy
msgid "WIKI_PAGE_NITROGENASE"
msgstr "니트로게나아제"

#, fuzzy
msgid "WIKI_PAGE_NUCLEUS"
msgstr "핵"

#, fuzzy
msgid "WIKI_PAGE_ORGANELLES_ROOT"
msgstr "세포 기관 배치"

#, fuzzy
msgid "WIKI_PAGE_OXYTOXISOME"
msgstr "옥시톡시솜"

msgid "WIKI_PAGE_PERFORATOR_PILUS"
msgstr ""

#, fuzzy
msgid "WIKI_PAGE_PROTOPLASM"
msgstr "원형질"

#, fuzzy
msgid "WIKI_PAGE_RUSTICYANIN"
msgstr "루스티시아닌"

#, fuzzy
msgid "WIKI_PAGE_SIGNALING_AGENT"
msgstr "신호 기관"

#, fuzzy
msgid "WIKI_PAGE_SLIME_JET"
msgstr "점액 분출"

#, fuzzy
msgid "WIKI_PAGE_THERMOPLAST"
msgstr "열 세포"

#, fuzzy
msgid "WIKI_PAGE_THERMOSYNTHASE"
msgstr "열합성 효소"

#, fuzzy
msgid "WIKI_PAGE_THYLAKOIDS"
msgstr "틸라코이드"

#, fuzzy
msgid "WIKI_PAGE_TOXIN_VACUOLE"
msgstr ""
"독소 \n"
"액포"

#, fuzzy
msgid "WIKI_PAGE_VACUOLE"
msgstr ""
"독소 \n"
"액포"

msgid "WIKI_PERFORATOR_PILUS_EFFECTS"
msgstr ""

msgid "WIKI_PERFORATOR_PILUS_INTRO"
msgstr ""

msgid "WIKI_PERFORATOR_PILUS_MODIFICATIONS"
msgstr ""

msgid "WIKI_PERFORATOR_PILUS_PROCESSES"
msgstr ""

msgid "WIKI_PERFORATOR_PILUS_REQUIREMENTS"
msgstr ""

msgid "WIKI_PERFORATOR_PILUS_SCIENTIFIC_BACKGROUND"
msgstr ""

msgid "WIKI_PERFORATOR_PILUS_STRATEGY"
msgstr ""

msgid "WIKI_PERFORATOR_PILUS_UPGRADES"
msgstr ""

#, fuzzy
msgid "WIKI_PROTOPLASM_EFFECTS"
msgstr "원형질"

#, fuzzy
msgid "WIKI_PROTOPLASM_INTRO"
msgstr "원형질"

msgid "WIKI_PROTOPLASM_MODIFICATIONS"
msgstr ""

#, fuzzy
msgid "WIKI_PROTOPLASM_PROCESSES"
msgstr "끈적끈적한 세포 내부. 세포질은 이온, 단백질 및 세포 내부를 채우는 물에 용해된 기타 물질의 기본 혼합물입니다. 이것의 기능 중 하나는 발효를 통해 포도당을 ATP 에너지로 전환시키는 것 입니다. 세포 소 기관이 부족하고 세포가 더 발전된 신진 대사를 하는 경우, 에너지에 더욱 의존하게 됩니다. 또한 분자를 세포에 저장하고 세포의 크기를 성장시키는 데 사용됩니다."

msgid "WIKI_PROTOPLASM_REQUIREMENTS"
msgstr ""

msgid "WIKI_PROTOPLASM_SCIENTIFIC_BACKGROUND"
msgstr ""

msgid "WIKI_PROTOPLASM_STRATEGY"
msgstr ""

msgid "WIKI_PROTOPLASM_UPGRADES"
msgstr ""

msgid "WIKI_ROOT_BODY"
msgstr ""

msgid "WIKI_ROOT_HEADING"
msgstr ""

#, fuzzy
msgid "WIKI_RUSTICYANIN_EFFECTS"
msgstr "루스티시아닌은 가스 상태의 이산화탄소와 산소를 사용하여 산화철을 화학적 상태에서 다른 화학적 상태로 산화시킬 수 있는 단백질입니다. 철 호흡이라고하는 이 과정은 세포가 수확 할 수 있는 에너지를 방출합니다."

#, fuzzy
msgid "WIKI_RUSTICYANIN_INTRO"
msgstr "루스티시아닌은 가스 상태의 이산화탄소와 산소를 사용하여 산화철을 화학적 상태에서 다른 화학적 상태로 산화시킬 수 있는 단백질입니다. 철 호흡이라고하는 이 과정은 세포가 수확 할 수 있는 에너지를 방출합니다."

#, fuzzy
msgid "WIKI_RUSTICYANIN_MODIFICATIONS"
msgstr "루스티시아닌은 가스 상태의 이산화탄소와 산소를 사용하여 산화철을 화학적 상태에서 다른 화학적 상태로 산화시킬 수 있는 단백질입니다. 철 호흡이라고하는 이 과정은 세포가 수확 할 수 있는 에너지를 방출합니다."

#, fuzzy
msgid "WIKI_RUSTICYANIN_PROCESSES"
msgstr "루스티시아닌은 가스 상태의 이산화탄소와 산소를 사용하여 산화철을 화학적 상태에서 다른 화학적 상태로 산화시킬 수 있는 단백질입니다. 철 호흡이라고하는 이 과정은 세포가 수확 할 수 있는 에너지를 방출합니다."

msgid "WIKI_RUSTICYANIN_REQUIREMENTS"
msgstr ""

#, fuzzy
msgid "WIKI_RUSTICYANIN_SCIENTIFIC_BACKGROUND"
msgstr "루스티시아닌은 가스 상태의 이산화탄소와 산소를 사용하여 산화철을 화학적 상태에서 다른 화학적 상태로 산화시킬 수 있는 단백질입니다. 철 호흡이라고하는 이 과정은 세포가 수확 할 수 있는 에너지를 방출합니다."

#, fuzzy
msgid "WIKI_RUSTICYANIN_STRATEGY"
msgstr "루스티시아닌은 가스 상태의 이산화탄소와 산소를 사용하여 산화철을 화학적 상태에서 다른 화학적 상태로 산화시킬 수 있는 단백질입니다. 철 호흡이라고하는 이 과정은 세포가 수확 할 수 있는 에너지를 방출합니다."

#, fuzzy
msgid "WIKI_RUSTICYANIN_UPGRADES"
msgstr "루스티시아닌은 가스 상태의 이산화탄소와 산소를 사용하여 산화철을 화학적 상태에서 다른 화학적 상태로 산화시킬 수 있는 단백질입니다. 철 호흡이라고하는 이 과정은 세포가 수확 할 수 있는 에너지를 방출합니다."

#, fuzzy
msgid "WIKI_SIGNALING_AGENT_EFFECTS"
msgstr "신호 기관"

#, fuzzy
msgid "WIKI_SIGNALING_AGENT_INTRO"
msgstr "신호 기관"

#, fuzzy
msgid "WIKI_SIGNALING_AGENT_MODIFICATIONS"
msgstr "니트로게나아제는 ATP 형태의 기체 질소와 세포 에너지를 사용하여 세포의 핵심 성장 영양소 인 암모니아를 생성 할 수있는 단백질입니다. 이것은 혐기성 질소 고정이라고하는 과정입니다. 질소 분해 효소가 세포질에 의해 직접 둘러싸이면 주변 유체가 일부 발효를 수행합니다."

#, fuzzy
msgid "WIKI_SIGNALING_AGENT_PROCESSES"
msgstr "니트로게나아제는 ATP 형태의 기체 질소와 세포 에너지를 사용하여 세포의 핵심 성장 영양소 인 암모니아를 생성 할 수있는 단백질입니다. 이것은 혐기성 질소 고정이라고하는 과정입니다. 질소 분해 효소가 세포질에 의해 직접 둘러싸이면 주변 유체가 일부 발효를 수행합니다."

#, fuzzy
msgid "WIKI_SIGNALING_AGENT_REQUIREMENTS"
msgstr "니트로게나아제는 ATP 형태의 기체 질소와 세포 에너지를 사용하여 세포의 핵심 성장 영양소 인 암모니아를 생성 할 수있는 단백질입니다. 이것은 혐기성 질소 고정이라고하는 과정입니다. 질소 분해 효소가 세포질에 의해 직접 둘러싸이면 주변 유체가 일부 발효를 수행합니다."

#, fuzzy
msgid "WIKI_SIGNALING_AGENT_SCIENTIFIC_BACKGROUND"
msgstr "니트로게나아제는 ATP 형태의 기체 질소와 세포 에너지를 사용하여 세포의 핵심 성장 영양소 인 암모니아를 생성 할 수있는 단백질입니다. 이것은 혐기성 질소 고정이라고하는 과정입니다. 질소 분해 효소가 세포질에 의해 직접 둘러싸이면 주변 유체가 일부 발효를 수행합니다."

#, fuzzy
msgid "WIKI_SIGNALING_AGENT_STRATEGY"
msgstr "신호 기관"

#, fuzzy
msgid "WIKI_SIGNALING_AGENT_UPGRADES"
msgstr "신호 기관"

#, fuzzy
msgid "WIKI_SLIME_JET_EFFECTS"
msgstr "끈적끈적한 세포 내부. 세포질은 이온, 단백질 및 세포 내부를 채우는 물에 용해된 기타 물질의 기본 혼합물입니다. 이것의 기능 중 하나는 발효를 통해 포도당을 ATP 에너지로 전환시키는 것 입니다. 세포 소 기관이 부족하고 세포가 더 발전된 신진 대사를 하는 경우, 에너지에 더욱 의존하게 됩니다. 또한 분자를 세포에 저장하고 세포의 크기를 성장시키는 데 사용됩니다."

#, fuzzy
msgid "WIKI_SLIME_JET_INTRO"
msgstr "끈적끈적한 세포 내부. 세포질은 이온, 단백질 및 세포 내부를 채우는 물에 용해된 기타 물질의 기본 혼합물입니다. 이것의 기능 중 하나는 발효를 통해 포도당을 ATP 에너지로 전환시키는 것 입니다. 세포 소 기관이 부족하고 세포가 더 발전된 신진 대사를 하는 경우, 에너지에 더욱 의존하게 됩니다. 또한 분자를 세포에 저장하고 세포의 크기를 성장시키는 데 사용됩니다."

#, fuzzy
msgid "WIKI_SLIME_JET_MODIFICATIONS"
msgstr "끈적끈적한 세포 내부. 세포질은 이온, 단백질 및 세포 내부를 채우는 물에 용해된 기타 물질의 기본 혼합물입니다. 이것의 기능 중 하나는 발효를 통해 포도당을 ATP 에너지로 전환시키는 것 입니다. 세포 소 기관이 부족하고 세포가 더 발전된 신진 대사를 하는 경우, 에너지에 더욱 의존하게 됩니다. 또한 분자를 세포에 저장하고 세포의 크기를 성장시키는 데 사용됩니다."

#, fuzzy
msgid "WIKI_SLIME_JET_PROCESSES"
msgstr "끈적끈적한 세포 내부. 세포질은 이온, 단백질 및 세포 내부를 채우는 물에 용해된 기타 물질의 기본 혼합물입니다. 이것의 기능 중 하나는 발효를 통해 포도당을 ATP 에너지로 전환시키는 것 입니다. 세포 소 기관이 부족하고 세포가 더 발전된 신진 대사를 하는 경우, 에너지에 더욱 의존하게 됩니다. 또한 분자를 세포에 저장하고 세포의 크기를 성장시키는 데 사용됩니다."

msgid "WIKI_SLIME_JET_REQUIREMENTS"
msgstr ""

msgid "WIKI_SLIME_JET_SCIENTIFIC_BACKGROUND"
msgstr ""

msgid "WIKI_SLIME_JET_STRATEGY"
msgstr ""

msgid "WIKI_SLIME_JET_UPGRADES"
msgstr ""

#, fuzzy
msgid "WIKI_THERMOPLAST_EFFECTS"
msgstr "열 세포는 감 열성 안료가 막질 주머니에 함께 쌓여있는 이중 막 구조입니다. 진핵 숙주가 사용하기 위해 동화 된 원핵 생물입니다. 열 세포의 안료는 열 합성 이라는 과정에서 물과 기체 이산화탄소에서 포도당을 생성하기 위해 주변의 열 차이 에너지를 사용할 수 있습니다. 포도당 생산 속도는 이산화탄소 농도와 온도에 따라 달라집니다."

#, fuzzy
msgid "WIKI_THERMOPLAST_INTRO"
msgstr "열 세포는 감 열성 안료가 막질 주머니에 함께 쌓여있는 이중 막 구조입니다. 진핵 숙주가 사용하기 위해 동화 된 원핵 생물입니다. 열 세포의 안료는 열 합성 이라는 과정에서 물과 기체 이산화탄소에서 포도당을 생성하기 위해 주변의 열 차이 에너지를 사용할 수 있습니다. 포도당 생산 속도는 이산화탄소 농도와 온도에 따라 달라집니다."

#, fuzzy
msgid "WIKI_THERMOPLAST_MODIFICATIONS"
msgstr "열 세포는 감 열성 안료가 막질 주머니에 함께 쌓여있는 이중 막 구조입니다. 진핵 숙주가 사용하기 위해 동화 된 원핵 생물입니다. 열 세포의 안료는 열 합성 이라는 과정에서 물과 기체 이산화탄소에서 포도당을 생성하기 위해 주변의 열 차이 에너지를 사용할 수 있습니다. 포도당 생산 속도는 이산화탄소 농도와 온도에 따라 달라집니다."

#, fuzzy
msgid "WIKI_THERMOPLAST_PROCESSES"
msgstr "열 세포는 감 열성 안료가 막질 주머니에 함께 쌓여있는 이중 막 구조입니다. 진핵 숙주가 사용하기 위해 동화 된 원핵 생물입니다. 열 세포의 안료는 열 합성 이라는 과정에서 물과 기체 이산화탄소에서 포도당을 생성하기 위해 주변의 열 차이 에너지를 사용할 수 있습니다. 포도당 생산 속도는 이산화탄소 농도와 온도에 따라 달라집니다."

msgid "WIKI_THERMOPLAST_REQUIREMENTS"
msgstr ""

#, fuzzy
msgid "WIKI_THERMOPLAST_SCIENTIFIC_BACKGROUND"
msgstr "열 세포는 감 열성 안료가 막질 주머니에 함께 쌓여있는 이중 막 구조입니다. 진핵 숙주가 사용하기 위해 동화 된 원핵 생물입니다. 열 세포의 안료는 열 합성 이라는 과정에서 물과 기체 이산화탄소에서 포도당을 생성하기 위해 주변의 열 차이 에너지를 사용할 수 있습니다. 포도당 생산 속도는 이산화탄소 농도와 온도에 따라 달라집니다."

#, fuzzy
msgid "WIKI_THERMOPLAST_STRATEGY"
msgstr "열 세포는 감 열성 안료가 막질 주머니에 함께 쌓여있는 이중 막 구조입니다. 진핵 숙주가 사용하기 위해 동화 된 원핵 생물입니다. 열 세포의 안료는 열 합성 이라는 과정에서 물과 기체 이산화탄소에서 포도당을 생성하기 위해 주변의 열 차이 에너지를 사용할 수 있습니다. 포도당 생산 속도는 이산화탄소 농도와 온도에 따라 달라집니다."

#, fuzzy
msgid "WIKI_THERMOPLAST_UPGRADES"
msgstr "열 세포는 감 열성 안료가 막질 주머니에 함께 쌓여있는 이중 막 구조입니다. 진핵 숙주가 사용하기 위해 동화 된 원핵 생물입니다. 열 세포의 안료는 열 합성 이라는 과정에서 물과 기체 이산화탄소에서 포도당을 생성하기 위해 주변의 열 차이 에너지를 사용할 수 있습니다. 포도당 생산 속도는 이산화탄소 농도와 온도에 따라 달라집니다."

#, fuzzy
msgid "WIKI_THERMOSYNTHASE_EFFECTS"
msgstr "열합성 효소"

#, fuzzy
msgid "WIKI_THERMOSYNTHASE_INTRO"
msgstr "열합성 효소"

#, fuzzy
msgid "WIKI_THERMOSYNTHASE_MODIFICATIONS"
msgstr "열 세포는 감 열성 안료가 막질 주머니에 함께 쌓여있는 이중 막 구조입니다. 진핵 숙주가 사용하기 위해 동화 된 원핵 생물입니다. 열 세포의 안료는 열 합성 이라는 과정에서 물과 기체 이산화탄소에서 포도당을 생성하기 위해 주변의 열 차이 에너지를 사용할 수 있습니다. 포도당 생산 속도는 이산화탄소 농도와 온도에 따라 달라집니다."

#, fuzzy
msgid "WIKI_THERMOSYNTHASE_PROCESSES"
msgstr "열 세포는 감 열성 안료가 막질 주머니에 함께 쌓여있는 이중 막 구조입니다. 진핵 숙주가 사용하기 위해 동화 된 원핵 생물입니다. 열 세포의 안료는 열 합성 이라는 과정에서 물과 기체 이산화탄소에서 포도당을 생성하기 위해 주변의 열 차이 에너지를 사용할 수 있습니다. 포도당 생산 속도는 이산화탄소 농도와 온도에 따라 달라집니다."

#, fuzzy
msgid "WIKI_THERMOSYNTHASE_REQUIREMENTS"
msgstr "열 세포는 감 열성 안료가 막질 주머니에 함께 쌓여있는 이중 막 구조입니다. 진핵 숙주가 사용하기 위해 동화 된 원핵 생물입니다. 열 세포의 안료는 열 합성 이라는 과정에서 물과 기체 이산화탄소에서 포도당을 생성하기 위해 주변의 열 차이 에너지를 사용할 수 있습니다. 포도당 생산 속도는 이산화탄소 농도와 온도에 따라 달라집니다."

#, fuzzy
msgid "WIKI_THERMOSYNTHASE_SCIENTIFIC_BACKGROUND"
msgstr "열 세포는 감 열성 안료가 막질 주머니에 함께 쌓여있는 이중 막 구조입니다. 진핵 숙주가 사용하기 위해 동화 된 원핵 생물입니다. 열 세포의 안료는 열 합성 이라는 과정에서 물과 기체 이산화탄소에서 포도당을 생성하기 위해 주변의 열 차이 에너지를 사용할 수 있습니다. 포도당 생산 속도는 이산화탄소 농도와 온도에 따라 달라집니다."

#, fuzzy
msgid "WIKI_THERMOSYNTHASE_STRATEGY"
msgstr "열 세포는 감 열성 안료가 막질 주머니에 함께 쌓여있는 이중 막 구조입니다. 진핵 숙주가 사용하기 위해 동화 된 원핵 생물입니다. 열 세포의 안료는 열 합성 이라는 과정에서 물과 기체 이산화탄소에서 포도당을 생성하기 위해 주변의 열 차이 에너지를 사용할 수 있습니다. 포도당 생산 속도는 이산화탄소 농도와 온도에 따라 달라집니다."

#, fuzzy
msgid "WIKI_THERMOSYNTHASE_UPGRADES"
msgstr "열 세포는 감 열성 안료가 막질 주머니에 함께 쌓여있는 이중 막 구조입니다. 진핵 숙주가 사용하기 위해 동화 된 원핵 생물입니다. 열 세포의 안료는 열 합성 이라는 과정에서 물과 기체 이산화탄소에서 포도당을 생성하기 위해 주변의 열 차이 에너지를 사용할 수 있습니다. 포도당 생산 속도는 이산화탄소 농도와 온도에 따라 달라집니다."

#, fuzzy
msgid "WIKI_THYLAKOIDS_EFFECTS"
msgstr "틸라코이드는 단백질과 감광성 색소의 집합체입니다. 이 색소는 빛의 에너지를 사용하여 광합성이라는 과정에서 물과 기체 이산화탄소에서 포도당을 생성 할 수 있습니다. 이 색소는 또한 그들에게 독특한 색상을 부여합니다. 포도당 생산 속도는 이산화탄소 농도와 빛의 강도에 따라 달라집니다. 틸라코이드가 세포질에 의해 직접 둘러싸이면 주변 유체가 일부 발효를 수행합니다."

#, fuzzy
msgid "WIKI_THYLAKOIDS_INTRO"
msgstr "틸라코이드는 단백질과 감광성 색소의 집합체입니다. 이 색소는 빛의 에너지를 사용하여 광합성이라는 과정에서 물과 기체 이산화탄소에서 포도당을 생성 할 수 있습니다. 이 색소는 또한 그들에게 독특한 색상을 부여합니다. 포도당 생산 속도는 이산화탄소 농도와 빛의 강도에 따라 달라집니다. 틸라코이드가 세포질에 의해 직접 둘러싸이면 주변 유체가 일부 발효를 수행합니다."

#, fuzzy
msgid "WIKI_THYLAKOIDS_MODIFICATIONS"
msgstr "틸라코이드는 단백질과 감광성 색소의 집합체입니다. 이 색소는 빛의 에너지를 사용하여 광합성이라는 과정에서 물과 기체 이산화탄소에서 포도당을 생성 할 수 있습니다. 이 색소는 또한 그들에게 독특한 색상을 부여합니다. 포도당 생산 속도는 이산화탄소 농도와 빛의 강도에 따라 달라집니다. 틸라코이드가 세포질에 의해 직접 둘러싸이면 주변 유체가 일부 발효를 수행합니다."

msgid "WIKI_THYLAKOIDS_PROCESSES"
msgstr ""

msgid "WIKI_THYLAKOIDS_REQUIREMENTS"
msgstr ""

#, fuzzy
msgid "WIKI_THYLAKOIDS_SCIENTIFIC_BACKGROUND"
msgstr "틸라코이드는 단백질과 감광성 색소의 집합체입니다. 이 색소는 빛의 에너지를 사용하여 광합성이라는 과정에서 물과 기체 이산화탄소에서 포도당을 생성 할 수 있습니다. 이 색소는 또한 그들에게 독특한 색상을 부여합니다. 포도당 생산 속도는 이산화탄소 농도와 빛의 강도에 따라 달라집니다. 틸라코이드가 세포질에 의해 직접 둘러싸이면 주변 유체가 일부 발효를 수행합니다."

#, fuzzy
msgid "WIKI_THYLAKOIDS_STRATEGY"
msgstr "틸라코이드는 단백질과 감광성 색소의 집합체입니다. 이 색소는 빛의 에너지를 사용하여 광합성이라는 과정에서 물과 기체 이산화탄소에서 포도당을 생성 할 수 있습니다. 이 색소는 또한 그들에게 독특한 색상을 부여합니다. 포도당 생산 속도는 이산화탄소 농도와 빛의 강도에 따라 달라집니다. 틸라코이드가 세포질에 의해 직접 둘러싸이면 주변 유체가 일부 발효를 수행합니다."

#, fuzzy
msgid "WIKI_THYLAKOIDS_UPGRADES"
msgstr "틸라코이드는 단백질과 감광성 색소의 집합체입니다. 이 색소는 빛의 에너지를 사용하여 광합성이라는 과정에서 물과 기체 이산화탄소에서 포도당을 생성 할 수 있습니다. 이 색소는 또한 그들에게 독특한 색상을 부여합니다. 포도당 생산 속도는 이산화탄소 농도와 빛의 강도에 따라 달라집니다. 틸라코이드가 세포질에 의해 직접 둘러싸이면 주변 유체가 일부 발효를 수행합니다."

#, fuzzy
msgid "WIKI_TOXIN_VACUOLE_EFFECTS"
msgstr "독소 액포는 [thrive:compound type=\"oxytoxy\"][/thrive:compound]의 생산, 저장 및 분비를 위해 특별히 변형된 액포입니다. 독소 액포가 많으면 독소의 분비 속도가 빨라집니다."

#, fuzzy
msgid "WIKI_TOXIN_VACUOLE_INTRO"
msgstr ""
"독소 \n"
"액포"

#, fuzzy
msgid "WIKI_TOXIN_VACUOLE_MODIFICATIONS"
msgstr "독소 액포는 [thrive:compound type=\"oxytoxy\"][/thrive:compound]의 생산, 저장 및 분비를 위해 특별히 변형된 액포입니다. 독소 액포가 많으면 독소의 분비 속도가 빨라집니다."

#, fuzzy
msgid "WIKI_TOXIN_VACUOLE_PROCESSES"
msgstr "[thrive:compound type=\"atp\"][/thrive:compound]를 [thrive:compound type=\"oxytoxy\"][/thrive:compound]로 변환합니다. 변환 속도는 [thrive:compound type=\"oxygen\"][/thrive:compound]의 농도에 비례합니다. [thrive:input]g_fire_toxin[/thrive:input]를 눌러 독소를 분비할 수 있습니다. [thrive:compound type=\"oxytoxy\"][/thrive:compound] 양이 적다면, 독소를 발사할 수는 있지만 피해량이 적어집니다."

#, fuzzy
msgid "WIKI_TOXIN_VACUOLE_REQUIREMENTS"
msgstr "독소 액포는 [thrive:compound type=\"oxytoxy\"][/thrive:compound]의 생산, 저장 및 분비를 위해 특별히 변형된 액포입니다. 독소 액포가 많으면 독소의 분비 속도가 빨라집니다."

#, fuzzy
msgid "WIKI_TOXIN_VACUOLE_SCIENTIFIC_BACKGROUND"
msgstr "독소 액포는 [thrive:compound type=\"oxytoxy\"][/thrive:compound]의 생산, 저장 및 분비를 위해 특별히 변형된 액포입니다. 독소 액포가 많으면 독소의 분비 속도가 빨라집니다."

#, fuzzy
msgid "WIKI_TOXIN_VACUOLE_STRATEGY"
msgstr "독소 액포는 [thrive:compound type=\"oxytoxy\"][/thrive:compound]의 생산, 저장 및 분비를 위해 특별히 변형된 액포입니다. 독소 액포가 많으면 독소의 분비 속도가 빨라집니다."

#, fuzzy
msgid "WIKI_TOXIN_VACUOLE_UPGRADES"
msgstr "독소 액포는 [thrive:compound type=\"oxytoxy\"][/thrive:compound]의 생산, 저장 및 분비를 위해 특별히 변형된 액포입니다. 독소 액포가 많으면 독소의 분비 속도가 빨라집니다."

msgid "WIKI_VACUOLE_EFFECTS"
msgstr ""

#, fuzzy
msgid "WIKI_VACUOLE_INTRO"
msgstr "독소 액포는 [thrive:compound type=\"oxytoxy\"][/thrive:compound]의 생산, 저장 및 분비를 위해 특별히 변형된 액포입니다. 독소 액포가 많으면 독소의 분비 속도가 빨라집니다."

#, fuzzy
msgid "WIKI_VACUOLE_MODIFICATIONS"
msgstr "독소 액포는 [thrive:compound type=\"oxytoxy\"][/thrive:compound]의 생산, 저장 및 분비를 위해 특별히 변형된 액포입니다. 독소 액포가 많으면 독소의 분비 속도가 빨라집니다."

#, fuzzy
msgid "WIKI_VACUOLE_PROCESSES"
msgstr "[thrive:compound type=\"atp\"][/thrive:compound]를 [thrive:compound type=\"oxytoxy\"][/thrive:compound]로 변환합니다. 변환 속도는 [thrive:compound type=\"oxygen\"][/thrive:compound]의 농도에 비례합니다. [thrive:input]g_fire_toxin[/thrive:input]를 눌러 독소를 분비할 수 있습니다. [thrive:compound type=\"oxytoxy\"][/thrive:compound] 양이 적다면, 독소를 발사할 수는 있지만 피해량이 적어집니다."

msgid "WIKI_VACUOLE_REQUIREMENTS"
msgstr ""

msgid "WIKI_VACUOLE_SCIENTIFIC_BACKGROUND"
msgstr ""

msgid "WIKI_VACUOLE_STRATEGY"
msgstr ""

msgid "WIKI_VACUOLE_UPGRADES"
msgstr ""

msgid "WILL_YOU_THRIVE"
msgstr "번영하시겠습니까?"

msgid "WIN_BOX_TITLE"
msgstr "번영했습니다!"

msgid "WIN_TEXT"
msgstr "현재 버전의 Thrive에서 승리하신 것을 축하드립니다! 창이 닫히면 계속 진행하거나, 새로운 세계에서 새로운 시작을 하실 수 있습니다."

#, fuzzy
msgid "WORKSHOP_ITEM_CHANGE_NOTES"
msgstr "번영했습니다!"

#, fuzzy
msgid "WORKSHOP_ITEM_CHANGE_NOTES_TOOLTIP"
msgstr "번영했습니다!"

#, fuzzy
msgid "WORKSHOP_ITEM_DESCRIPTION"
msgstr "엽록체는 감광성 안료가 막낭에 쌓여있는 이중 막 구조입니다. 진핵 생물이 숙주로써 이용하기 위해 동화된 원핵 생물입니다. 엽록체의 안료는 빛의 에너지를 사용하여 광합성이라고하는 과정을 통해서 물과 기체 이산화탄소로부터 포도당을 생성 할 수 있습니다. 이 안료는 또한 독특한 색상을 제공합니다. 포도당 생산 속도는 이산화탄소 농도와 빛의 강도에 따라 달라집니다."

msgid "WORKSHOP_ITEM_PREVIEW"
msgstr ""

msgid "WORKSHOP_ITEM_TAGS"
msgstr ""

#, fuzzy
msgid "WORKSHOP_ITEM_TITLE"
msgstr "번영했습니다!"

msgid "WORKSHOP_ITEM_UPLOAD_SUCCEEDED"
msgstr ""

msgid "WORKSHOP_ITEM_UPLOAD_SUCCEEDED_TOS_REQUIRED"
msgstr ""

msgid "WORKSHOP_TERMS_OF_SERVICE_NOTICE"
msgstr ""

msgid "WORKSHOP_VISIBILITY_TOOLTIP"
msgstr ""

msgid "WORLD"
msgstr ""

#, fuzzy
msgid "WORLD_EXPORT_SUCCESS_MESSAGE"
msgstr "저장 오류"

#, fuzzy
msgid "WORLD_GENERAL_STATISTICS"
msgstr "생체 상태창"

msgid "WORLD_MISC_DETAILS_STRING"
msgstr ""

#, fuzzy
msgid "WORLD_RELATIVE_MOVEMENT"
msgstr "이동 속도 향상"

#, fuzzy
msgid "WORST_PATCH_COLON"
msgstr "종:"

msgid "XBOX360"
msgstr ""

msgid "XBOX_ONE"
msgstr ""

msgid "XBOX_SERIES"
msgstr ""

msgid "YEARS"
msgstr "년"

#, fuzzy
msgid "YOUTUBE_TOOLTIP"
msgstr "재개"

msgid "YOU_CAN_MAKE_PULL_REQUEST"
msgstr ""

msgid "YOU_CAN_SUPPORT_THRIVE_ON_PATREON"
msgstr ""

msgid "ZOOM_IN"
msgstr "확대"

msgid "ZOOM_OUT"
msgstr "축소"

#, fuzzy
#~ msgid "RESIZE_METABALL"
#~ msgstr "세포 기관 배치"

#~ msgid "ALLOW_SPECIES_TO_NOT_MIGRATE"
#~ msgstr "종이 이주하지 않을 수 있도록 허용 (좋은 이주를 찾을 수 없는 경우)"

#~ msgid "ALLOW_SPECIES_TO_NOT_MUTATE"
#~ msgstr "종이 변이하지 않을 수 있도록 허용 (좋은 변이가 발견되지 않는 경우)"

#~ msgid "BIODIVERSITY_ATTEMPT_FILL_CHANCE"
#~ msgstr "종의 수가 적은 (생물 다양성이 낮은) 지역에서 새로운 종을 생성할 확률"

#~ msgid "BIODIVERSITY_FROM_NEIGHBOUR_PATCH_CHANCE"
#~ msgstr "근처 지역에서 생물 다양성을 늘리기 위해 새로운 종을 생성할 확률"

#~ msgid "BIODIVERSITY_NEARBY_PATCH_IS_FREE_POPULATION"
#~ msgstr "생물 다양성을 증진하는 주변 지역의 종에게 공짜 개체수 제공"

#~ msgid "BIODIVERSITY_SPLIT_IS_MUTATED"
#~ msgstr "생성 시 생물 다양성을 증진하는 종이 변이됨"

#~ msgid "LOW_BIODIVERSITY_LIMIT"
#~ msgstr "지역의 생물 다양성이 낮은 것으로 간주되게 하는 최대 생물종 수"

#~ msgid "MAXIMUM_SPECIES_IN_PATCH"
#~ msgstr "강제 멸종이 일어나기 전에 지역에 존재할 수 있는 최대 종 수"

#~ msgid "NEW_BIODIVERSITY_INCREASING_SPECIES_POPULATION"
#~ msgstr "생물 다양성을 증진하는 종의 최초 개체수"

#~ msgid "PROTECT_MIGRATIONS_FROM_SPECIES_CAP"
#~ msgstr "방금 이주한 개체군을 종 개수 제한으로부터 보호"

#~ msgid "PROTECT_NEW_CELLS_FROM_SPECIES_CAP"
#~ msgstr "방금 생성된 종을 종 개수 제한으로부터 보호"

#~ msgid "REFUND_MIGRATIONS_IN_EXTINCTIONS"
#~ msgstr "목표 지역에서 멸종 시 이주를 다시 지원"

#~ msgid "SPECIES_SPLIT_BY_MUTATION_THRESHOLD_POPULATION_AMOUNT"
#~ msgstr "좋은 변이가 다수 발견되었을 때 종이 분화될 수 있는 최소 개체수"

#~ msgid "SPECIES_SPLIT_BY_MUTATION_THRESHOLD_POPULATION_FRACTION"
#~ msgstr "종의 개체수 중 변이를 통해 새로운 종으로 분화될 수 있는 최소 비율"

#~ msgid "USE_BIODIVERSITY_FORCE_SPLIT"
#~ msgstr "생물 다양성을 증진하는 종의 생성 시 기존 종의 개체수를 빼앗음"

#, fuzzy
#~ msgid "NOT_FOUND_CHUNK"
#~ msgstr "큰 철 덩어리"

#, fuzzy
#~ msgid "DIRECTIONL"
#~ msgstr "설명:"

#, fuzzy
#~ msgid "DIRECTIONR"
#~ msgstr "설명:"

#, fuzzy
#~ msgid "TREBLEDOWN"
#~ msgstr "휠 아래로"

#, fuzzy
#~ msgid "UNKNOWN_ON_WINDOWS"
#~ msgstr "마우스 미확인 키"

#, fuzzy
#~ msgid "TOTAL_POPULATION_COLON"
#~ msgstr "다음으로 인하여 개체 수가 {0} 에서 {1} 로 변화됨: {2}"

#, fuzzy
#~ msgid "QUESTION"
#~ msgstr "해상도:"

#, fuzzy
#~ msgid "TARGET_TIME"
#~ msgstr "생명력:"

#, fuzzy
#~ msgid "ENABLED"
#~ msgstr "편집기 활성화"

#~ msgid "PATCH_MAP_TYPE"
#~ msgstr "지역 지도 종류"

#, fuzzy
#~ msgid "LOOKING_AT"
#~ msgstr "편집기에서 취소 버튼을 눌러 실수를 정정 할 수 있습니다"

#, fuzzy
#~ msgid "SPECIES_N_TIMES"
#~ msgstr "존재하는 종"

#, fuzzy
#~ msgid "BECOME_AWARE"
#~ msgstr "생태계: {0}"

#, fuzzy
#~ msgid "CONFIRM_NORMAL"
#~ msgstr "확인"

#~ msgid "STUFF_AT"
#~ msgstr "{0:F1}, {1:F1}에 위치함:"

#~ msgid "SPECIES_DETAILS"
#~ msgstr "종 세부 사항"

#~ msgid "CURRENT_GENERATION_COLON"
#~ msgstr "현재 세대:"

#, fuzzy
#~ msgid "STATISTICS_BUTTON_TOOLTIP"
#~ msgstr "새로운 키 배치 추가"

#, fuzzy
#~ msgid "MACROSCOPIC_PROTOYPE_WARNING"
#~ msgstr ""
#~ "선택된 저장은 이 버전의 Thrive와 호환되지 않을 것입니다.\n"
#~ "Thrive의 개발은 한참 진행 중 이며 저장 간 호환은 우선적이지 않으므로, 이전 버전의 저장을 변환하는 것은 지원되지 않습니다."

#, fuzzy
#~ msgid "AUTO_GPU_NAME"
#~ msgstr "임의 사용자 이름:"

#, fuzzy
#~ msgid "NOT_RUNNING_DOT"
#~ msgstr "진행 중이 아님."

#, fuzzy
#~ msgid "PATCH_PANGONIAN_VENTS"
#~ msgstr "Pangonian 분출구"

#, fuzzy
#~ msgid "PATCH_PANGONIAN_MESOPELAGIC"
#~ msgstr "Pangonian 중해수층"

#, fuzzy
#~ msgid "PATCH_PANGONIAN_EPIPELAGIC"
#~ msgstr "Pangonian 표해수층"

#, fuzzy
#~ msgid "PATHCH_PANGONIAN_ABYSSOPELAGIC"
#~ msgstr "Pangonian 심해원양성"

#~ msgid "PATCH_PANGONIAN_COAST"
#~ msgstr "Pangonian 연안"

#, fuzzy
#~ msgid "PATCH_PANGONIAN_ESTUARY"
#~ msgstr "Pangonian 어귀"

#~ msgid "PATCH_CAVE"
#~ msgstr "동굴"

#~ msgid "PATCH_ICE_SHELF"
#~ msgstr "빙붕"

#, fuzzy
#~ msgid "PATCH_PANGONIAN_SEAFLOOR"
#~ msgstr "Pangonian 해저"

#~ msgid "LOADING_DOT"
#~ msgstr "불러오는 중..."

#~ msgid "PREVIOUS"
#~ msgstr "이전:"

#~ msgid "RUN_RESULT_POP_IN_PATCHES"
#~ msgstr "주변 개체 수:"

#~ msgid "SAVING"
#~ msgstr "저장 중..."

#~ msgid "OVERWRITE_EXISTING_SAVE_TITLE"
#~ msgstr "덮어쓰겠습니까?"

#~ msgid "TYPE"
#~ msgstr "유형:"

#~ msgid "VERSION"
#~ msgstr "버전:"

#~ msgid "EDITOR_TUTORIAL_PATCH_TEXT"
#~ msgstr ""
#~ "이것은 파편 지도 입니다.\n"
#~ "미생물이 생존할 수 있는 다양한 파편을 볼 수 있습니다.\n"
#~ "현재 파편은 강조되어 보일 것입니다.\n"
#~ "마우스로 파편을 클릭하면 선택된 파편의 자세한 내용이 오른쪽에 표시됩니다.\n"
#~ "\n"
#~ "현재 파편의 옆의 파편을 선택하면, 오른쪽 버튼을 눌러 그곳으로 이동할 수 있습니다. 이것으로 당신의 개체를 새 파편에 퍼뜨릴 수 있습니다.\n"
#~ "\n"
#~ "파편을 선택하여 진행하세요."

#~ msgid "EDITOR_TUTORIAL_CELL_TEXT"
#~ msgstr ""
#~ "이 세포 편집기에서 변이 점수(MP)를 소모하여 당신의 종에 세포 기관을 추가하거나 제거할 수 있습니다.\n"
#~ "\n"
#~ "세포 편집기의 다른 탭에서 당신의 종의 다른 속성 또한 변경할 수 있습니다.\n"
#~ "\n"
#~ "계속하려면, 패널의 왼쪽에 있는 세포 기관 (세포질이 좋겠죠)을 선택하세요. 그리고 화면 중앙에 표시된 세포칸 옆을 마우스 왼쪽 버튼으로 클릭해서 세포 기관을 종에 추가하세요."

#, fuzzy
#~ msgid "TOTAL_EXTINCTION"
#~ msgstr "다음으로 인하여 개체 수가 {0} 에서 {1} 로 변화됨: {2}"

#, fuzzy
#~ msgid "LOCAL_EXTINCTION"
#~ msgstr "플레이어 사망함"

#, fuzzy
#~ msgid "MARINE_SNOW_FOOD_SOURCE"
#~ msgstr "바다눈"

#~ msgid "Cancel"
#~ msgstr "취소"

#~ msgid "SAVING_ERROR"
#~ msgstr "저장 오류"

#~ msgid "REMOVE_ORGANELLE"
#~ msgstr "세포 기관 제거"

#, fuzzy
#~ msgid "TRY_NEW_GAME"
#~ msgstr "새 게임"

#~ msgid "MICROBE_PATCH_LABEL"
#~ msgstr "파편: {0}"

#, fuzzy
#~ msgid "COLOR"
#~ msgstr "색"

#~ msgid "TURNS"
#~ msgstr "턴"

#~ msgid "INTO"
#~ msgstr "으로"

#~ msgid "OXYTOXY"
#~ msgstr "OxyToxy"

#~ msgid "DOT_CAN_RELEASE"
#~ msgstr ". 방출 가능"

#, fuzzy
#~ msgid "TOXINS_BY_PRESSING_E"
#~ msgstr "눌러 독성 발사"

#~ msgid "CONCENTRATION_OF"
#~ msgstr "농도"

#~ msgid "USES"
#~ msgstr "사용"

#~ msgid "DOT_RATE"
#~ msgstr ". 비율"

#~ msgid "SCALES_WITH_CONCENTRATION_OF"
#~ msgstr "비율과 농도"

#~ msgid "PRODUCES"
#~ msgstr "생산"

#~ msgid "DOT_RATE_SCALES_WITH"
#~ msgstr ". 비율로"

#~ msgid "AND"
#~ msgstr "그리고"

#~ msgid "INTENSITY_OF"
#~ msgstr "강도"

#~ msgid "DOT_RATE_SCALES"
#~ msgstr ". 비율"

#~ msgid "OXYGEN_DOT"
#~ msgstr "산소."

#~ msgid "DOT_RATE_SCALES_WITH_CONCENTRATION_OF"
#~ msgstr ". 비율 및 농도"

#~ msgid "ALSO_TURNS"
#~ msgstr "또 턴"

#~ msgid "INREASE_STORAGE_SPACE"
#~ msgstr "세포의 용량 확장."

#~ msgid "DOT_CAN"
#~ msgstr ". 가능함"

#~ msgid "E_DOT"
#~ msgstr "E 키."

#~ msgid "BIOLUMESCENT_VACUOLE"
#~ msgstr ""
#~ "생물발광\n"
#~ "액포"

#, fuzzy
#~ msgid "END"
#~ msgstr "그리고"

#, fuzzy
#~ msgid "LEFT"
#~ msgstr "왼쪽으로 이동"

#, fuzzy
#~ msgid "RIGHT"
#~ msgstr "빛"

#, fuzzy
#~ msgid "FORWARD"
#~ msgstr "앞으로 이동"

#, fuzzy
#~ msgid "PARENLEFT"
#~ msgstr "왼쪽으로 회전"

#, fuzzy
#~ msgid "PARENRIGHT"
#~ msgstr "오른쪽으로 회전"

#, fuzzy
#~ msgid "COLON"
#~ msgstr "생명력:"

#, fuzzy
#~ msgid "SEMICOLON"
#~ msgstr "크기:"

#, fuzzy
#~ msgid "AT"
#~ msgstr "ATP"

#, fuzzy
#~ msgid "BRACKETLEFT"
#~ msgstr "왼쪽으로 회전"

#, fuzzy
#~ msgid "BRACKETRIGHT"
#~ msgstr "오른쪽으로 회전"

#, fuzzy
#~ msgid "QUOTELEFT"
#~ msgstr "왼쪽으로 회전"

#, fuzzy
#~ msgid "BRACELEFT"
#~ msgstr "왼쪽으로 회전"

#, fuzzy
#~ msgid "BRACERIGHT"
#~ msgstr "오른쪽으로 회전"

#, fuzzy
#~ msgid "EXCLAMDOWN"
#~ msgstr "휠 아래로"

#, fuzzy
#~ msgid "YEN"
#~ msgstr "산소"

#, fuzzy
#~ msgid "SECTION"
#~ msgstr "설명:"

#, fuzzy
#~ msgid "COPYRIGHT"
#~ msgstr "오른쪽으로 이동"

#, fuzzy
#~ msgid "MU"
#~ msgstr "음소거"

#, fuzzy
#~ msgid "AE"
#~ msgstr "저장"

#, fuzzy
#~ msgid "ETH"
#~ msgstr "생명력"

#, fuzzy
#~ msgid "DIVISION"
#~ msgstr "버전:"

#, fuzzy
#~ msgid "BACKTAB"
#~ msgstr "뒤로가기"

#~ msgid "CARBON"
#~ msgstr "탄소"

#~ msgid "DIOXIDE"
#~ msgstr "이산화물"

#~ msgid "PLASTID"
#~ msgstr "색소체"<|MERGE_RESOLUTION|>--- conflicted
+++ resolved
@@ -7,11 +7,7 @@
 msgstr ""
 "Project-Id-Version: PROJECT VERSION\n"
 "Report-Msgid-Bugs-To: EMAIL@ADDRESS\n"
-<<<<<<< HEAD
-"POT-Creation-Date: 2024-08-24 12:23+0200\n"
-=======
 "POT-Creation-Date: 2024-08-24 12:56+0300\n"
->>>>>>> dc7bb148
 "PO-Revision-Date: 2024-06-07 07:01+0000\n"
 "Last-Translator: Anonymous <noreply@weblate.org>\n"
 "Language-Team: Korean <https://translate.revolutionarygamesstudio.com/projects/thrive/thrive-game/ko/>\n"
@@ -4534,10 +4530,6 @@
 msgid "RESISTANT_TO_BASIC_ENGULFMENT"
 msgstr ""
 
-#, fuzzy
-msgid "RESIZE_METABALL_TOOLTIP"
-msgstr "재개"
-
 msgid "RESOLUTION"
 msgstr "해상도:"
 
@@ -7326,10 +7318,6 @@
 
 msgid "ZOOM_OUT"
 msgstr "축소"
-
-#, fuzzy
-#~ msgid "RESIZE_METABALL"
-#~ msgstr "세포 기관 배치"
 
 #~ msgid "ALLOW_SPECIES_TO_NOT_MIGRATE"
 #~ msgstr "종이 이주하지 않을 수 있도록 허용 (좋은 이주를 찾을 수 없는 경우)"
