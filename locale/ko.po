# Translations template for PROJECT.
# Copyright (C) 2020 ORGANIZATION
# This file is distributed under the same license as the PROJECT project.
# FIRST AUTHOR <EMAIL@ADDRESS>, 2020.
#
msgid ""
msgstr ""
"Project-Id-Version: PROJECT VERSION\n"
"Report-Msgid-Bugs-To: EMAIL@ADDRESS\n"
<<<<<<< HEAD
"POT-Creation-Date: 2025-09-20 23:04+0200\n"
=======
"POT-Creation-Date: 2025-10-30 12:31+0200\n"
>>>>>>> cc787194
"PO-Revision-Date: 2025-05-25 15:00+0000\n"
"Last-Translator: Anonymous <noreply@weblate.org>\n"
"Language-Team: Korean <https://translate.revolutionarygamesstudio.com/projects/thrive/thrive-game/ko/>\n"
"Language: ko\n"
"MIME-Version: 1.0\n"
"Content-Type: text/plain; charset=UTF-8\n"
"Content-Transfer-Encoding: 8bit\n"
"Plural-Forms: nplurals=1; plural=0;\n"
"X-Generator: Weblate 5.11.4\n"
"Generated-By: Babel 2.9.0\n"

msgid "2D_MOVEMENT_TYPE_SELECTION"
msgstr "2차원 움직임 방식:"

msgid "3D_EDITOR"
msgstr "3차원 편집기"

msgid "3D_MOVEMENT"
msgstr "3차원 이동"

msgid "3D_MOVEMENT_TYPE_SELECTION"
msgstr "3차원 움직임 방식:"

msgid "ABILITIES"
msgstr "능력"

msgid "ABORT"
msgstr "중지"

msgid "ABORTED_DOT"
msgstr "중지됨."

#, fuzzy
msgid "ABSORBERS_COUNT"
msgstr ""
"멀리 떨어진 외계 행성에서, 수 많은 화산 활동과 유성 충돌이 우주에서 새로운 현상을 만들어 냈습니다.\n"
"\n"
"생명.\n"
"\n"
"단순한 미생물이 바다 깊은 곳에 살고 있습니다. 당신은 이 행성에 남은 모든 생물의 마지막 공통 조상(LUCA) 입니다.\n"
"\n"
"이 거친 세계에서 살아남기 위해, 찾을 수 있는 화합물들을 모아 세대별로 진화하여 다른 미생물들과 경쟁해야 합니다."

msgid "ABYSSOPELAGIC"
msgstr "심해원양성"

msgid "ACCEPT"
msgstr "확인하기"

#, fuzzy
msgid "ACHIEVEMENTS"
msgstr "기초 이동"

msgid "ACHIEVEMENTS_TOTAL"
msgstr ""

msgid "ACHIEVEMENT_ACHIEVED"
msgstr ""

msgid "ACHIEVEMENT_LOCKED"
msgstr ""

msgid "ACTION_AWAKEN"
msgstr "의식 정도 ({0:F1} / {1:F1})"

#, fuzzy
msgid "ACTION_AWAKEN_TOOLTIP"
msgstr "새로운 키 배치 추가"

msgid "ACTION_BLOCKED_WHILE_ANOTHER_IN_PROGRESS"
msgstr "또 다른 동작을 실행할 수 없습니다"

#, fuzzy
msgid "ACTION_DELETE"
msgstr "나가기 확인"

#, fuzzy
msgid "ACTION_DOUBLE_POPULATION"
msgstr "종:"

#, fuzzy
msgid "ACTION_DUPLICATE_UNITS"
msgstr "나가기 확인"

#, fuzzy
msgid "ACTION_HALF_POPULATION"
msgstr "{0} 의 개체수: {1}"

#, fuzzy
msgid "ACTION_TELEPORT"
msgstr "나가기 확인"

msgid "ACTIVE"
msgstr "활발함"

#, fuzzy
msgid "ACTIVE_THREAD_COUNT"
msgstr "저장 및 계속"

msgid "ACTIVITY_EXPLANATION"
msgstr ""
"활발한 미생물들은 아무 일이 일어나지 않아도 계속해서 움직일 것 입니다.\n"
"소극적인 미생물들은 환경에 변화가 생길 때까지 기다릴 것 입니다."

#, fuzzy
msgid "ADDITIONAL_VALIDATION_FAILED"
msgstr "자동 진화 실행 실패"

msgid "ADD_INPUT_BUTTON_TOOLTIP"
msgstr "새로운 키 배치 추가"

msgid "ADVANCED_VIEW"
msgstr "발전된"

#, fuzzy
msgid "ADVANCED_VIEW_BUTTON_TOOLTIP"
msgstr "새로운 키 배치 추가"

#, fuzzy
msgid "AEROBIC_NITROGEN_FIXATION"
msgstr "혐기성 질소 고정"

msgid "AEROBIC_NITROGEN_FIXING"
msgstr "호기성 질소 고정"

#, fuzzy
msgid "AEROBIC_RESPIRATION"
msgstr "호흡"

msgid "AGENTS"
msgstr "물질"

#, fuzzy
msgid "AGENTS_COLON"
msgstr "상태:"

#, fuzzy
msgid "AGENT_NAME"
msgstr "동굴"

msgid "AGGRESSION_EXPLANATION"
msgstr ""
"공격적인 미생물들은 먼 거리에 있는 사냥감도 쫓으려 할 것이며,\n"
"포식자에게 공격을 받을 시 맞서 싸울 것 입니다.\n"
"평화로운 미생물들은 멀리 있는 자들에겐 신경을 쓰지 않을 것이며,\n"
"포식자들에게 독을 자주 사용하지 않을 것 입니다."

msgid "AGGRESSIVE"
msgstr "공격적인"

#, fuzzy
msgid "AI_MUTATION_RATE"
msgstr "변이 점수"

msgid "AI_MUTATION_RATE_EXPLANATION"
msgstr "(AI 종이 변이하는 속도)"

msgid "ALL"
msgstr "모두"

#, fuzzy
msgid "ALLOW_SPECIES_SWITCH_ON_EXTINCTION"
msgstr "종이 변이하지 않을 수 있도록 허용 (좋은 변이가 발견되지 않는 경우)"

#, fuzzy
msgid "ALLOW_SPECIES_SWITCH_ON_EXTINCTION_EXPLANATION"
msgstr "다음으로 인하여 개체 수가 {0} 에서 {1} 로 변화됨: {2}"

#, fuzzy
msgid "ALL_WORLDS_GENERAL_STATISTICS"
msgstr "생체 상태창"

#, fuzzy
msgid "ALL_WORLDS_STATISTICS"
msgstr "생체 상태창"

msgid "ALREADY_ASCENDED"
msgstr "당신은 이미 초월했습니다"

msgid "ALT"
msgstr "Alt"

msgid "ALWAYS_VISIBLE"
msgstr "언제나 보임"

msgid "AMBIANCE_VOLUME"
msgstr "배경 음량"

msgid "AMMONIA"
msgstr "암모니아"

#, fuzzy
msgid "AMMONIA_COST"
msgstr "암모니아"

#, fuzzy
msgid "AMMONIA_LEVELS"
msgstr "암모니아"

msgid "AMOUNT_OF_AUTOSAVE_TO_KEEP"
msgstr "저장할 수 있는 자동저장 갯수:"

msgid "AMOUNT_OF_QUICKSAVE_TO_KEEP"
msgstr "저장할 수 있는 빠른저장 갯수:"

msgid "ANAEROBIC_NITROGEN_FIXATION"
msgstr "혐기성 질소 고정"

#, fuzzy
msgid "AND_UNLOCK_CONDITION"
msgstr "물리적 상태"

msgid "ANISOTROPIC_FILTERING"
msgstr ""

msgid "ANTIALIASING_MSAA_TAA"
msgstr ""

#, fuzzy
msgid "ANTI_ALIASING_FXAA"
msgstr "멀티샘플 안티-앨리어싱:"

#, fuzzy
msgid "ANTI_ALIASING_MODE"
msgstr "멀티샘플 안티-앨리어싱:"

#, fuzzy
msgid "ANTI_ALIASING_MSAA"
msgstr "멀티샘플 안티-앨리어싱:"

#, fuzzy
msgid "ANTI_ALIASING_TAA"
msgstr "멀티샘플 안티-앨리어싱:"

msgid "APPEARANCE"
msgstr "외관"

msgid "APPLY"
msgstr "적용하기"

msgid "APPLY_CHANGES"
msgstr "변경 사항 적용하기"

msgid "APRIL"
msgstr "4월"

msgid "ARE_YOU_SURE_TO_RESET_ALL_SETTINGS"
msgstr "모든 설정을 기본값으로 초기화하시겠습니까?"

msgid "ARE_YOU_SURE_TO_RESET_INPUT_SETTINGS"
msgstr "키 입력을 기본값으로 초기화하시겠습니까?"

#, fuzzy
msgid "ARTIST_COLON"
msgstr "종:"

#, fuzzy
msgid "ARTWORK_TITLE"
msgstr "번영했습니다!"

msgid "ART_BY"
msgstr "{0} 의 작품"

msgid "ART_GALLERY"
msgstr "작품 전시관"

#, fuzzy
msgid "ASCENSION_CONGRATULATIONS"
msgstr "종:"

msgid "ASCENSION_CONGRATULATIONS_CONTENT"
msgstr ""
"당신은 초월을 하여 게임을 완료했습니다. 게임의 끝까지 오신 걸 축하 드립니다!\n"
"\n"
"원하신다면 방금 잠금 해제한 신 도구들과 함께 이 공간에서 우주 단계를 계속 진행하셔도 됩니다.\n"
"\n"
"이 게임에서 다시 미생물 단계로 돌아가 추가 보너스와 함께 처음부터 진행하는 것도 가능합니다.\n"
"\n"
"이 게임에서 초월한 총 횟수:{0}"

#, fuzzy
msgid "ASCENSION_STAGE"
msgstr "버전:"

msgid "ASSEMBLY_CLASS_REQUIRED"
msgstr "어셈블리가 특정 될 경우엔 모드 어셈블리 클래스가 필요합니다"

msgid "ASSEMBLY_REQUIRED_WITH_HARMONY"
msgstr "자동 하모니가 활성화 되었을 때엔 모드 어셈블리가 필요합니다"

msgid "ASSUME_HYPERTHREADING"
msgstr ""

msgid "ASSUME_HYPERTHREADING_TOOLTIP"
msgstr ""

msgid "ATMOSPHERIC_GASSES"
msgstr "대기 가스"

msgid "ATP"
msgstr "ATP"

msgid "ATP_BALANCE"
msgstr "ATP 균형"

#, fuzzy
msgid "ATP_BALANCE_TOOLTIP"
msgstr "새로운 키 배치 추가"

#, fuzzy
msgid "ATP_BALANCE_TOOLTIP_MULTICELLULAR"
msgstr "새로운 키 배치 추가"

msgid "ATP_BALANCE_WITHOUT_EXTERNAL_RESOURCES"
msgstr "외부 자원 없이"

msgid "ATP_BALANCE_WITHOUT_GLUCOSE"
msgstr "포도당 없이"

#, fuzzy
msgid "ATP_BALANCE_WITHOUT_HYDROGEN_SULFIDE"
msgstr "황화수소"

#, fuzzy
msgid "ATP_BALANCE_WITHOUT_IRON"
msgstr "ATP 균형"

msgid "ATP_BALANCE_WITH_ALL_COMPOUNDS"
msgstr "필요한 모든 물질들이 있을 시"

msgid "ATP_PRODUCTION"
msgstr "ATP 생산"

msgid "ATP_PRODUCTION_TOO_LOW"
msgstr "ATP 생산이 너무 적음!"

#, fuzzy
msgid "ATTEMPT_TO_WRITE_SAVE_FAILED"
msgstr "자동 진화 실행 실패"

msgid "AT_CURSOR"
msgstr "커서 위치에서:"

msgid "AUDIO_OUTPUT_DEVICE"
msgstr "오디오 출력 기기:"

msgid "AUGUST"
msgstr "8월"

msgid "AUTO"
msgstr "자동"

#, fuzzy
msgid "AUTO-EVO_EXPLANATION_EXPLANATION"
msgstr "이 패널은 Auto-Evo가 예측에 사용하는 숫자들을 보여줍니다. 하나의 종이 얻을 수 있는 에너지의 총량과 그 종의 한 개체당 필요한 에너지 비용이 최종 개체수를 결정합니다. Auto-Evo는 현실을 간략화한 모델을 사용하여 하나의 종이 얻을 수 있는 에너지로부터 그 종이 얼마나 잘 기능하고 있는지 계산합니다. 각각의 에너지원에 대해, 종이 해당 에너지원으로부터 얻는 에너지의 양이 표시됩니다. 이에 더하여 해당 에너지원으로부터 얻을 수 있는 에너지의 총량이 표시됩니다. 주어진 에너지의 총량에 비해 해당 종이 얻는 양의 비율은 해당 종의 적합도가 적합도 총량에 비해 얼마나 높은지에 따라 결정됩니다. 적합도는 종이 에너지원을 얼마나 잘 활용할 수 있는지 측정하는 지표입니다."

msgid "AUTO-EVO_POPULATION_CHANGED_2"
msgstr "다음으로 인하여 {0} 개체수가 {2}에서 {1}(으)로 변함: {3}"

msgid "AUTO-EVO_PREDICTION"
msgstr "Auto-Evo 예측"

msgid "AUTO-EVO_PREDICTION_BOX_DESCRIPTION"
msgstr ""
"이 패널은 Auto-Evo가 예측한 편집되는 종의 개체수를 보여줍니다.\n"
"Auto-Evo는 개체수 시뮬레이션을 구동하며 이는 당신의 개체수에 가해지는 영향 중 (당신 스스로의 실력을 제외한) 나머지 부분을 담당합니다."

#, fuzzy
msgid "AUTO-EVO_RESULTS_TITLE"
msgstr "Auto-evo 결과:"

msgid "AUTO-EVO_STEPS_DONE"
msgstr "{0:F1}% 완료됨. {1:n0}/{2:n0} 단계."

msgid "AUTO-EVO_STRENGHT_MULTIPLIER"
msgstr ""

#, fuzzy
msgid "AUTO-EVO_STRENGHT_MULTIPLIER_EXPLANATION"
msgstr "삼투압 비용"

msgid "AUTOSAVE_DURING_THE_GAME"
msgstr "진행 중 자동 저장"

msgid "AUTO_EVO"
msgstr "Auto-Evo"

#, fuzzy
msgid "AUTO_EVO_EXPLORER_TOOL_BUTTON"
msgstr "실행 상태:"

#, fuzzy
msgid "AUTO_EVO_EXPLORING_TOOL"
msgstr "실행 상태:"

msgid "AUTO_EVO_FAILED"
msgstr "Auto-evo 실행 실패"

msgid "AUTO_EVO_MISSING_RESULT_DATA_OBJECT"
msgstr "Auto-evo 결과 중 빠진 것들이 있습니다. 만일 오래된 저장된 게임을 불러온 것 이라면 결과 중 몇 개가 빠진 것 입니다. 만일 아니라면 버그를 신고해주시고, 게임 로그 파일을 저희에게 보내주십시오."

msgid "AUTO_EVO_RESULTS"
msgstr "Auto-evo 결과:"

#, fuzzy
msgid "AUTO_EVO_RESULTS_GLOBAL_TITLE"
msgstr "Auto-evo 결과:"

#, fuzzy
msgid "AUTO_EVO_RESULTS_PATCH_TITLE"
msgstr "Auto-evo 결과:"

msgid "AUTO_EVO_RUN_STATUS"
msgstr "실행 상태:"

#, fuzzy
msgid "AUTO_EVO_STATUS_COLON"
msgstr "실행 상태:"

msgid "AUTO_MOVE_FORWARDS"
msgstr "자동 앞으로 이동"

#, fuzzy
msgid "AUTO_RESOLUTION"
msgstr "해상도:"

msgid "AVAILABLE_CONSTRUCTION_PROJECTS"
msgstr "사용 가능한 건설 프로젝트"

msgid "AVAILABLE_MODS"
msgstr "사용 가능한 모드"

msgid "AVERAGE_SURFACE_CARBON_DIOXIDE_LEVEL"
msgstr ""

msgid "AVERAGE_SURFACE_LIGHT_LEVEL"
msgstr ""

msgid "AVERAGE_SURFACE_NITROGEN_LEVEL"
msgstr ""

msgid "AVERAGE_SURFACE_OTHER_LEVEL"
msgstr ""

msgid "AVERAGE_SURFACE_OXYGEN_LEVEL"
msgstr ""

msgid "AWAKENING_STAGE"
msgstr "의식 단계"

#, fuzzy
msgid "AWARE_STAGE"
msgstr "미생물 단계"

msgid "BACK"
msgstr "뒤로"

msgid "BACKGROUND_BLUR"
msgstr "배경 흐림 처리:"

#, fuzzy
msgid "BACKSLASH"
msgstr "뒤로가기"

#, fuzzy
msgid "BACKSPACE"
msgstr "뒤로가기"

msgid "BACK_TO_SETTINGS"
msgstr ""

#, fuzzy
msgid "BACTERIAL_THERMOSYNTHESIS"
msgstr "열합성"

msgid "BALANCE_DISPLAY_AT_DAY_ALWAYS"
msgstr "낮 기준으로 계산하기"

msgid "BALANCE_DISPLAY_AT_DAY_ALWAYS_TOOLTIP"
msgstr "체크할 시 패널에 적힌 숫자들이 낮을 기준으로 계산 될 것 입니다"

msgid "BALANCE_DISPLAY_WHILE_MOVING"
msgstr "움직임 비용 포함하기"

#, fuzzy
msgid "BALANCE_DISPLAY_WHILE_MOVING_TOOLTIP"
msgstr "새로운 키 배치 추가"

#, fuzzy
msgid "BASE_MOBILITY"
msgstr "기동성"

msgid "BASE_MOVEMENT"
msgstr "기초 이동"

msgid "BASIC_VIEW"
msgstr "기본"

#, fuzzy
msgid "BASIC_VIEW_BUTTON_TOOLTIP"
msgstr "새로운 키 배치 추가"

msgid "BATHYPELAGIC"
msgstr "심해수층"

msgid "BECOME_MACROSCOPIC"
msgstr "거시 생물로 변화하기 ({0}/{1})"

msgid "BECOME_MULTICELLULAR"
msgstr "다세포 생물로 변화하기 ({0}/{1})"

msgid "BEGIN_THRIVING"
msgstr "Thrive 시작"

#, fuzzy
msgid "BEHAVIOUR"
msgstr "행동"

#, fuzzy
msgid "BEHAVIOUR_ACTIVITY"
msgstr "행동"

#, fuzzy
msgid "BEHAVIOUR_AGGRESSION"
msgstr "행동"

#, fuzzy
msgid "BEHAVIOUR_FEAR"
msgstr "행동"

#, fuzzy
msgid "BEHAVIOUR_FOCUS"
msgstr "행동"

#, fuzzy
msgid "BEHAVIOUR_OPPORTUNISM"
msgstr "행동"

msgid "BELOW_SEA_LEVEL"
msgstr "해수면으로부터 {0}-{1}m"

msgid "BENCHMARKS"
msgstr "기준"

#, fuzzy
msgid "BENCHMARK_FINISHED"
msgstr "불러오기 완료"

msgid "BENCHMARK_PHASE"
msgstr "기준 단계:"

msgid "BENCHMARK_RESULTS_COLON"
msgstr "결과:"

#, fuzzy
msgid "BEST_PATCH_COLON"
msgstr "종:"

msgid "BETTER_TOGETHER"
msgstr ""

msgid "BEYOND_THE_CELL"
msgstr ""

msgid "BIG_IRON_CHUNK"
msgstr "큰 철 덩어리"

#, fuzzy
msgid "BIG_PHOSPHATE_CHUNK"
msgstr "큰 철 덩어리"

msgid "BILLION_ABBREVIATION"
msgstr "{0} 십억"

msgid "BINDING_AGENT"
msgstr "결합 기관"

#, fuzzy
msgid "BINDING_AGENT_DESCRIPTION"
msgstr "니트로게나아제는 ATP 형태의 기체 질소와 세포 에너지를 사용하여 세포의 핵심 성장 영양소 인 암모니아를 생성 할 수있는 단백질입니다. 이것은 혐기성 질소 고정이라고하는 과정입니다. 질소 분해 효소가 세포질에 의해 직접 둘러싸이면 주변 유체가 일부 발효를 수행합니다."

#, fuzzy
msgid "BINDING_AGENT_PROCESSES_DESCRIPTION"
msgstr "니트로게나아제는 ATP 형태의 기체 질소와 세포 에너지를 사용하여 세포의 핵심 성장 영양소 인 암모니아를 생성 할 수있는 단백질입니다. 이것은 혐기성 질소 고정이라고하는 과정입니다. 질소 분해 효소가 세포질에 의해 직접 둘러싸이면 주변 유체가 일부 발효를 수행합니다."

msgid "BIND_AXES_SENSITIVITY"
msgstr ""

msgid "BIOLUMINESCENT_VACUOLE"
msgstr "생물발광 액포"

#, fuzzy
msgid "BIOLUMINESCENT_VACUOLE_DESCRIPTION"
msgstr "생물발광 액포"

#, fuzzy
msgid "BIOLUMINESCENT_VACUOLE_PROCESSES_DESCRIPTION"
msgstr "[thrive:compound type=\"atp\"][/thrive:compound]를 [thrive:compound type=\"oxytoxy\"][/thrive:compound]로 변환합니다. 변환 속도는 [thrive:compound type=\"oxygen\"][/thrive:compound]의 농도에 비례합니다. [thrive:input]g_fire_toxin[/thrive:input]를 눌러 독소를 분비할 수 있습니다. [thrive:compound type=\"oxytoxy\"][/thrive:compound] 양이 적다면, 독소를 발사할 수는 있지만 피해량이 적어집니다."

msgid "BIOME_LABEL"
msgstr "생태계: {0}"

#, fuzzy
msgid "BLOOM_RENDER_EFFECT"
msgstr "외부 효과:"

#, fuzzy
msgid "BLUESKY_TOOLTIP"
msgstr "재개"

msgid "BRAIN_CELL_NAME_DEFAULT"
msgstr "뉴런"

msgid "BRAVE"
msgstr "용감한"

msgid "BROWSE"
msgstr "검색하기"

msgid "BROWSE_WORKSHOP"
msgstr "창작마당 검색하기"

#, fuzzy
msgid "BUILD_CITY"
msgstr "구조"

#, fuzzy
msgid "BUILD_QUEUE"
msgstr "구조"

#, fuzzy
msgid "BUILD_STRUCTURE"
msgstr "구조"

msgid "BY"
msgstr "요인:"

msgid "BY_REVOLUTIONARY_GAMES"
msgstr "Revolutionary Games Studio 제작"

msgid "CACHE_DISK_MAX_TIME"
msgstr ""

msgid "CACHE_MEMORY_MAX_ITEMS"
msgstr ""

msgid "CACHE_TIME_MEMORY"
msgstr ""

msgid "CACHE_TIME_MEMORY_ONLY"
msgstr ""

#, fuzzy
msgid "CACHING_TITLE"
msgstr "번영했습니다!"

msgid "CALCIUM_CARBONATE"
msgstr "탄산 칼슘"

msgid "CALCIUM_CARBONATE_MEMBRANE_DESCRIPTION"
msgstr "이 세포막은 탄산 칼슘으로 만든 강한 껍질을 가지고 있습니다. 손상에 쉽게 저항 할 수 있으며 변형되지 않는 데 더 적은 에너지가 필요합니다. 이 두터운 막의 단점은 세포가 훨씬 느려지고 자원을 흡수하는 데 시간이 걸린다는 것입니다."

msgid "CAMERA"
msgstr "카메라"

msgid "CANCEL"
msgstr "취소"

#, fuzzy
msgid "CANCEL_ACTION_CAPITAL"
msgstr "확인"

msgid "CANCEL_CURRENT_ACTION"
msgstr "현재 동작 취소"

msgid "CANNOT_DELETE_USED_CELL_TYPE"
msgstr "현재 당신의 신체 체제에 사용 중인 세포 종류는 삭제 될 수 없습니다"

msgid "CANNOT_DELETE_USED_CELL_TYPE_TITLE"
msgstr "이미 사용한 세포 종류는 삭제 불가함"

msgid "CANNOT_ENGULF"
msgstr "삼킬 수 없음"

msgid "CANNOT_IMPROVE_PERFECTION"
msgstr ""

msgid "CANNOT_MOVE_METABALL_TO_DESCENDANT_TREE"
msgstr ""

msgid "CANNOT_REDUCE_BRAIN_POWER_STAGE"
msgstr "현재 단계에 머무르기에는 뇌의 힘이 부족합니다. 현재로서 이전 단계로 돌아가는 것은 허용되지 않기 때문에, 계속 진행하기 위해선 뇌의 힘을 늘려주십시오."

msgid "CANNOT_REDUCE_BRAIN_POWER_STAGE_TITLE"
msgstr "뇌의 힘을 줄여 이전 단계로 돌아가는 것은 불가함"

#, fuzzy
msgid "CANNOT_WRITE_SAVE"
msgstr "삼킬 수 없음"

msgid "CANT_LOAD_MOD_INFO"
msgstr "모드 {0}의 정보 불러오기 실패"

msgid "CAPSLOCK"
msgstr "캡스 락"

msgid "CARBON_DIOXIDE"
msgstr "이산화탄소"

msgid "CATEGORY_AN_ABUNDANCE"
msgstr "풍부함"

msgid "CATEGORY_A_FAIR_AMOUNT"
msgstr "적당한 양"

msgid "CATEGORY_LITTLE"
msgstr "적음"

msgid "CATEGORY_QUITE_A_BIT"
msgstr "조금 많음"

msgid "CATEGORY_SOME"
msgstr "조금"

msgid "CATEGORY_VERY_LITTLE"
msgstr "아주 적음"

msgid "CAUTIOUS"
msgstr "경고"

#, fuzzy
msgid "CELL"
msgstr "섬유소"

#, fuzzy
msgid "CELLS"
msgstr "섬유소"

msgid "CELLULASE"
msgstr "셀룰로오스 분해 효소"

#, fuzzy
msgid "CELLULASE_DESCRIPTION"
msgstr "액포는 세포 내부 공간 저장에 사용되는 내부 막질 소기관입니다. 그들은 여러 개의 소낭, 저장을 위해 세포에서 널리 사용되는 작은 막 구조로 구성되어 합쳐졌습니다. 이 물질은 분자, 효소, 고체 및 기타 물질을 포함하는 데 사용되는 물로 채워져 있습니다. 액포의 모양은 유동적이며 세포마다 다를 수 있습니다."

msgid "CELLULOSE"
msgstr "섬유소"

#, fuzzy
msgid "CELLULOSE_MEMBRANE_DESCRIPTION"
msgstr "이 세포막에는 벽이 있어 전반적인 손상, 특히 물리적 손상에 대해 더 나은 보호를 제공합니다. 또한 형태를 유지하는 데 에너지가 덜 들지만 자원을 빠르게 흡수 할 수 없고 속도가 더 느려집니다."

#, fuzzy
msgid "CELL_STAT_ROTATION_TOOLTIP"
msgstr "재개"

#, fuzzy
msgid "CELL_STAT_SPEED_TOOLTIP"
msgstr "재개"

#, fuzzy
msgid "CELL_STAT_STORAGE_TOOLTIP"
msgstr "재개"

msgid "CELL_TYPE_NAME"
msgstr "세포 종류 이름"

#, fuzzy
msgid "CHANGE_DESCRIPTION_IS_TOO_LONG"
msgstr "설명:"

msgid "CHANGE_THE_SYMMETRY"
msgstr "연대 변경"

#, fuzzy
msgid "CHANNEL_INHIBITOR_TOXIN_SYNTHESIS"
msgstr "독소 액포는 [thrive:compound type=\"oxytoxy\"][/thrive:compound]의 생산, 저장 및 분비를 위해 특별히 변형된 액포입니다. 독소 액포가 많으면 독소의 분비 속도가 빨라집니다."

msgid "CHEATS"
msgstr "치트"

#, fuzzy
msgid "CHEATS_USED_NOTICE"
msgstr "시작되지 않음."

msgid "CHEAT_KEYS_ENABLED"
msgstr "치트 키 활성화"

msgid "CHEAT_MENU"
msgstr "치트 메뉴"

#, fuzzy
msgid "CHEMICAL_BUTTON_MICROBE_TOOLTIP"
msgstr "새로운 키 배치 추가"

msgid "CHEMOPLAST"
msgstr "화학 기관"

#, fuzzy
msgid "CHEMOPLAST_DESCRIPTION"
msgstr "화학 세포는 황화수소 화학 합성 이라는 과정을 통해 황화수소, 물 및 기체 이산화탄소를 포도당으로 전환 할 수 있는 단백질을 포함하는 이중 막 구조입니다. 포도당 생산 속도는 이산화탄소의 농도에 따라 달라집니다."

#, fuzzy
msgid "CHEMOPLAST_PROCESSES_DESCRIPTION"
msgstr "화학 세포는 황화수소 화학 합성 이라는 과정을 통해 황화수소, 물 및 기체 이산화탄소를 포도당으로 전환 할 수 있는 단백질을 포함하는 이중 막 구조입니다. 포도당 생산 속도는 이산화탄소의 농도에 따라 달라집니다."

msgid "CHEMORECEPTOR"
msgstr "화학 수용체"

#, fuzzy
msgid "CHEMORECEPTOR_DESCRIPTION"
msgstr "화학 세포는 황화수소 화학 합성 이라는 과정을 통해 황화수소, 물 및 기체 이산화탄소를 포도당으로 전환 할 수 있는 단백질을 포함하는 이중 막 구조입니다. 포도당 생산 속도는 이산화탄소의 농도에 따라 달라집니다."

#, fuzzy
msgid "CHEMORECEPTOR_MINIMUM_AMOUNT_TOOLTIP"
msgstr "화학 수용체"

#, fuzzy
msgid "CHEMORECEPTOR_PROCESSES_DESCRIPTION"
msgstr "화학 세포는 황화수소 화학 합성 이라는 과정을 통해 황화수소, 물 및 기체 이산화탄소를 포도당으로 전환 할 수 있는 단백질을 포함하는 이중 막 구조입니다. 포도당 생산 속도는 이산화탄소의 농도에 따라 달라집니다."

#, fuzzy
msgid "CHEMORECEPTOR_SEARCH_RADIUS_TOOLTIP"
msgstr "화학 세포는 황화수소 화학 합성 이라는 과정을 통해 황화수소, 물 및 기체 이산화탄소를 포도당으로 전환 할 수 있는 단백질을 포함하는 이중 막 구조입니다. 포도당 생산 속도는 이산화탄소의 농도에 따라 달라집니다."

#, fuzzy
msgid "CHEMOSYNTHESIS"
msgstr "화학적 합성"

msgid "CHEMOSYNTHESIZING_PROTEINS"
msgstr "화학 단백질"

#, fuzzy
msgid "CHEMOSYNTHESIZING_PROTEINS_DESCRIPTION"
msgstr "화학 합성 단백질은 황화수소 화학 합성이라는 과정에서 황화수소, 물 및 기체 이산화탄소를 포도당으로 전환 할 수 있는 세포질의 작은 단백질 집합입니다. 포도당 생산 속도는 이산화탄소 농도에 따라 달라집니다. 화학 합성 단백질이 세포질에 의해 직접 둘러싸이면 주변 유체가 일부 발효를 수행합니다."

#, fuzzy
msgid "CHEMOSYNTHESIZING_PROTEINS_PROCESSES_DESCRIPTION"
msgstr "화학 합성 단백질은 황화수소 화학 합성이라는 과정에서 황화수소, 물 및 기체 이산화탄소를 포도당으로 전환 할 수 있는 세포질의 작은 단백질 집합입니다. 포도당 생산 속도는 이산화탄소 농도에 따라 달라집니다. 화학 합성 단백질이 세포질에 의해 직접 둘러싸이면 주변 유체가 일부 발효를 수행합니다."

msgid "CHEMO_SYNTHESIS"
msgstr "화학적 합성"

msgid "CHITIN"
msgstr "키틴질"

msgid "CHITINASE"
msgstr "키틴 분해 효소"

#, fuzzy
msgid "CHITINASE_DESCRIPTION"
msgstr "끈적끈적한 세포 내부. 세포질은 이온, 단백질 및 세포 내부를 채우는 물에 용해된 기타 물질의 기본 혼합물입니다. 이것의 기능 중 하나는 발효를 통해 포도당을 ATP 에너지로 전환시키는 것 입니다. 세포 소 기관이 부족하고 세포가 더 발전된 신진 대사를 하는 경우, 에너지에 더욱 의존하게 됩니다. 또한 분자를 세포에 저장하고 세포의 크기를 성장시키는 데 사용됩니다."

msgid "CHITIN_MEMBRANE_DESCRIPTION"
msgstr "이 세포막에는 벽이 있어 전반적인 손상, 특히 독소에 의한 손상에 대해 더 나은 보호를 제공합니다. 또한 형태를 유지하는 데 드는 에너지가 적지만, 자원을 빠르게 흡수할 수 없고 속도가 더 느려집니다. [b]키틴 소화 효소는 이 벽을 소화할 수 있어[/b] 포식자의 삼킴에 취약하게 만듭니다."

msgid "CHLOROPLAST"
msgstr "엽록체"

#, fuzzy
msgid "CHLOROPLAST_DESCRIPTION"
msgstr "엽록체는 감광성 안료가 막낭에 쌓여있는 이중 막 구조입니다. 진핵 생물이 숙주로써 이용하기 위해 동화된 원핵 생물입니다. 엽록체의 안료는 빛의 에너지를 사용하여 광합성이라고하는 과정을 통해서 물과 기체 이산화탄소로부터 포도당을 생성 할 수 있습니다. 이 안료는 또한 독특한 색상을 제공합니다. 포도당 생산 속도는 이산화탄소 농도와 빛의 강도에 따라 달라집니다."

#, fuzzy
msgid "CHLOROPLAST_PROCESSES_DESCRIPTION"
msgstr "엽록체는 감광성 안료가 막낭에 쌓여있는 이중 막 구조입니다. 진핵 생물이 숙주로써 이용하기 위해 동화된 원핵 생물입니다. 엽록체의 안료는 빛의 에너지를 사용하여 광합성이라고하는 과정을 통해서 물과 기체 이산화탄소로부터 포도당을 생성 할 수 있습니다. 이 안료는 또한 독특한 색상을 제공합니다. 포도당 생산 속도는 이산화탄소 농도와 빛의 강도에 따라 달라집니다."

#, fuzzy
msgid "CHOSEN_FILENAME_ALREADY_EXISTS"
msgstr "선택한 파일명 ({0}) 은 이미 존재합니다. 덮어쓰겠습니까?"

msgid "CHROMATIC_ABERRATION"
msgstr "색수차:"

#, fuzzy
msgid "CHROMATOPHORE_PROCESSES_DESCRIPTION"
msgstr "화학 합성 단백질은 황화수소 화학 합성이라는 과정에서 황화수소, 물 및 기체 이산화탄소를 포도당으로 전환 할 수 있는 세포질의 작은 단백질 집합입니다. 포도당 생산 속도는 이산화탄소 농도에 따라 달라집니다. 화학 합성 단백질이 세포질에 의해 직접 둘러싸이면 주변 유체가 일부 발효를 수행합니다."

msgid "CHUNK_CELL_CORPSE_PART"
msgstr "죽은 세포 덩어리"

#, fuzzy
msgid "CHUNK_FOOD_SOURCE"
msgstr "화합물 구름"

msgid "CILIA"
msgstr "섬모"

#, fuzzy
msgid "CILIA_DESCRIPTION"
msgstr "끈적끈적한 세포 내부. 세포질은 이온, 단백질 및 세포 내부를 채우는 물에 용해된 기타 물질의 기본 혼합물입니다. 이것의 기능 중 하나는 발효를 통해 포도당을 ATP 에너지로 전환시키는 것 입니다. 세포 소 기관이 부족하고 세포가 더 발전된 신진 대사를 하는 경우, 에너지에 더욱 의존하게 됩니다. 또한 분자를 세포에 저장하고 세포의 크기를 성장시키는 데 사용됩니다."

#, fuzzy
msgid "CILIA_PROCESSES_DESCRIPTION"
msgstr "끈적끈적한 세포 내부. 세포질은 이온, 단백질 및 세포 내부를 채우는 물에 용해된 기타 물질의 기본 혼합물입니다. 이것의 기능 중 하나는 발효를 통해 포도당을 ATP 에너지로 전환시키는 것 입니다. 세포 소 기관이 부족하고 세포가 더 발전된 신진 대사를 하는 경우, 에너지에 더욱 의존하게 됩니다. 또한 분자를 세포에 저장하고 세포의 크기를 성장시키는 데 사용됩니다."

#, fuzzy
msgid "CITY_SHORT_STATISTICS"
msgstr "생체 상태창"

msgid "CLEAN_UP_OLD_SAVES"
msgstr "이전 저장 정리"

msgid "CLEAR_CACHE"
msgstr "캐시 초기화하기"

#, fuzzy
msgid "CLICK_TO_SELECT"
msgstr "선택된 파일 삭제"

msgid "CLIMATE_INSTABILITY"
msgstr ""

#, fuzzy
msgid "CLIMATE_INSTABILITY_EXPLANATION"
msgstr ""
"활발한 미생물들은 아무 일이 일어나지 않아도 계속해서 움직일 것 입니다.\n"
"소극적인 미생물들은 환경에 변화가 생길 때까지 기다릴 것 입니다."

msgid "CLIMATE_STABILITY_AVERAGE"
msgstr ""

msgid "CLIMATE_STABILITY_STABLE"
msgstr ""

msgid "CLIMATE_STABILITY_UNSTABLE"
msgstr ""

msgid "CLOSE"
msgstr "닫기"

msgid "CLOSE_OPTIONS"
msgstr "설정을 종료합니까?"

msgid "CLOSTRIDIAL_FERMENTATION"
msgstr ""

#, fuzzy
msgid "CLOUD_BENCHMARK"
msgstr "미생물 편집기"

msgid "CLOUD_RESOLUTION_DIVISOR"
msgstr "구름 해상도 인자:"

msgid "CLOUD_SIMULATION_MINIMUM_INTERVAL"
msgstr ""
"최소 구름 시뮬레이션\n"
"간격:"

#, fuzzy
msgid "CLOUD_SIMULATION_MULTIPLIER"
msgstr "삼투압 비용"

msgid "COASTAL"
msgstr "해안"

msgid "COLLISION_SHAPE"
msgstr ""

msgid "COLOUR"
msgstr "색"

msgid "COLOURBLIND_CORRECTION"
msgstr "색맹 교정:"

msgid "COLOUR_PICKER_ADD_PRESET"
msgstr "현재 색상을 프리셋으로 설정하기"

#, fuzzy
msgid "COLOUR_PICKER_A_TOOLTIP"
msgstr "새로운 키 배치 추가"

#, fuzzy
msgid "COLOUR_PICKER_B_TOOLTIP"
msgstr "새로운 키 배치 추가"

#, fuzzy
msgid "COLOUR_PICKER_G_TOOLTIP"
msgstr "새로운 키 배치 추가"

#, fuzzy
msgid "COLOUR_PICKER_HSV_BUTTON_TOOLTIP"
msgstr "새로운 키 배치 추가"

#, fuzzy
msgid "COLOUR_PICKER_H_TOOLTIP"
msgstr "새로운 키 배치 추가"

msgid "COLOUR_PICKER_PICK_COLOUR"
msgstr ""

#, fuzzy
msgid "COLOUR_PICKER_PRESET_TOOLTIP"
msgstr "새로운 키 배치 추가"

#, fuzzy
msgid "COLOUR_PICKER_RAW_BUTTON_TOOLTIP"
msgstr "새로운 키 배치 추가"

#, fuzzy
msgid "COLOUR_PICKER_R_TOOLTIP"
msgstr "새로운 키 배치 추가"

#, fuzzy
msgid "COLOUR_PICKER_S_TOOLTIP"
msgstr "새로운 키 배치 추가"

#, fuzzy
msgid "COLOUR_PICKER_V_TOOLTIP"
msgstr "새로운 키 배치 추가"

#, fuzzy
msgid "COMMON_ABILITIES"
msgstr "능력"

msgid "COMMON_EDITING_AND_STRATEGY"
msgstr ""

msgid "COMMUNITY_FORUM"
msgstr "커뮤니티 포럼"

#, fuzzy
msgid "COMMUNITY_FORUM_BUTTON_TOOLTIP"
msgstr "새로운 키 배치 추가"

msgid "COMMUNITY_WIKI"
msgstr "커뮤니티 위키"

#, fuzzy
msgid "COMMUNITY_WIKI_BUTTON_TOOLTIP"
msgstr "새로운 키 배치 추가"

#, fuzzy
msgid "COMPILED_AT_COLON"
msgstr "화합물:"

#, fuzzy
msgid "COMPLETE_ACTION"
msgstr "화합물:"

msgid "COMPOUNDS"
msgstr "화합물"

#, fuzzy
msgid "COMPOUNDS_AT_EQUILIBRIUM"
msgstr "화합물 구름"

#, fuzzy
msgid "COMPOUNDS_AT_MAX_SPEED"
msgstr "화합물 구름"

#, fuzzy
msgid "COMPOUNDS_BUTTON_MICROBE_TOOLTIP"
msgstr "새로운 키 배치 추가"

msgid "COMPOUNDS_COLON"
msgstr "화합물:"

#, fuzzy
msgid "COMPOUND_BALANCE_FILL_TIME"
msgstr "성분 비율"

#, fuzzy
msgid "COMPOUND_BALANCE_FILL_TIME_TOO_LONG"
msgstr "성분 비율"

#, fuzzy
msgid "COMPOUND_BALANCE_MODE_TOOLTIP"
msgstr "새로운 키 배치 추가"

#, fuzzy
msgid "COMPOUND_BALANCE_TITLE"
msgstr "성분 비율"

#, fuzzy
msgid "COMPOUND_BALANCE_TOOLTIP"
msgstr "새로운 키 배치 추가"

msgid "COMPOUND_CLOUDS"
msgstr "화합물 구름"

#, fuzzy
msgid "COMPOUND_CLOUD_BENCHMARK"
msgstr "화합물 구름"

#, fuzzy
msgid "COMPOUND_CLOUD_DENSITY"
msgstr "화합물 구름"

#, fuzzy
msgid "COMPOUND_CLOUD_DENSITY_EXPLANATION"
msgstr "화합물 구름"

msgid "COMPOUND_CONCENTRATIONS_DECREASED"
msgstr "{0}의 농도가 {1}만큼 줄었습니다"

#, fuzzy
msgid "COMPOUND_FOOD_SOURCE"
msgstr "화합물 구름"

#, fuzzy
msgid "COMPOUND_HANDLE_KEEP"
msgstr "성분 비율"

#, fuzzy
msgid "COMPOUND_HANDLE_SPLIT_SISTER"
msgstr "성분 비율"

#, fuzzy
msgid "COMPOUND_HANDLE_TOP_UP"
msgstr "새로운 키 배치 추가"

#, fuzzy
msgid "COMPOUND_HANDLE_TOP_UP_ON_CHANGE"
msgstr "화합물 구름"

#, fuzzy
msgid "COMPOUND_LEVEL_AVERAGE"
msgstr "성분 비율"

#, fuzzy
msgid "COMPOUND_LEVEL_HIGH"
msgstr "성분 비율"

#, fuzzy
msgid "COMPOUND_LEVEL_LOW"
msgstr "화합물 구름"

msgid "COMPOUND_LEVEL_VERY_HIGH"
msgstr ""

#, fuzzy
msgid "COMPOUND_LEVEL_VERY_LOW"
msgstr "성분 비율"

#, fuzzy
msgid "COMPOUND_STORAGE_AMOUNT_DOES_NOT_LAST_NIGHT"
msgstr "성분 비율"

msgid "COMPOUND_STORAGE_NOT_ENOUGH_GENERATED_DURING_DAY"
msgstr "{1} [thrive:compound type=\"{0}\"][/thrive:compound] 만이 낮 동안 생성될 수 있으나 밤을 보내기 위해선 {2}가 필요합니다."

#, fuzzy
msgid "COMPOUND_STORAGE_NOT_ENOUGH_SPACE"
msgstr "화합물 구름"

#, fuzzy
msgid "COMPOUND_STORAGE_STATS_TITLE"
msgstr "성분 비율"

#, fuzzy
msgid "COMPOUND_STORAGE_STATS_TOOLTIP"
msgstr "성분 비율"

#, fuzzy
msgid "COMPOUND_TO_FIND"
msgstr "화합물 구름"

msgid "CONCEPT_ART"
msgstr "콘셉트 아트"

msgid "CONFIG"
msgstr "설정"

msgid "CONFIRM_CAPITAL"
msgstr "확인"

#, fuzzy
msgid "CONFIRM_DELETE"
msgstr "나가기 확인"

msgid "CONFIRM_EXIT"
msgstr "나가기 확인"

msgid "CONFIRM_FOSSILISATION_OVERWRITE"
msgstr "덮어쓰기 확인하기"

#, fuzzy
msgid "CONFIRM_MOVE_TO_ASCENSION_STAGE"
msgstr "(AI 종이 변이하는 속도)"

#, fuzzy
msgid "CONFIRM_MOVE_TO_ASCENSION_STAGE_EXPLANATION"
msgstr "(AI 종이 변이하는 속도)"

msgid "CONFIRM_MOVE_TO_INDUSTRIAL_STAGE"
msgstr "산업 단계로 넘어가기?"

#, fuzzy
msgid "CONFIRM_MOVE_TO_INDUSTRIAL_STAGE_EXPLANATION"
msgstr "(AI 종이 변이하는 속도)"

#, fuzzy
msgid "CONFIRM_MOVE_TO_SPACE_STAGE"
msgstr "(AI 종이 변이하는 속도)"

#, fuzzy
msgid "CONFIRM_MOVE_TO_SPACE_STAGE_EXPLANATION"
msgstr "(AI 종이 변이하는 속도)"

#, fuzzy
msgid "CONFIRM_NEW_GAME_BUTTON_TOOLTIP"
msgstr "새로운 키 배치 추가"

#, fuzzy
msgid "CONFIRM_NEW_GAME_BUTTON_TOOLTIP_DISABLED"
msgstr "새로운 키 배치 추가"

#, fuzzy
msgid "CONFIRM_RESET_ACHIEVEMENTS"
msgstr "나가기 확인"

#, fuzzy
msgid "CONFIRM_RESET_ACHIEVEMENTS_DESCRIPTION"
msgstr "니트로게나아제는 ATP 형태의 기체 질소와 세포 에너지를 사용하여 세포의 핵심 성장 영양소 인 암모니아를 생성 할 수있는 단백질입니다. 이것은 혐기성 질소 고정이라고하는 과정입니다. 질소 분해 효소가 세포질에 의해 직접 둘러싸이면 주변 유체가 일부 발효를 수행합니다."

msgid "CONSTRUCTION_UNIT_NAME"
msgstr "개체 수: {0}"

msgid "CONTENT_UPLOADED_FROM"
msgstr "워크샵 콘텐츠가 이 폴더에서 업로드 됩니다: {0}"

#, fuzzy
msgid "CONTINUE"
msgstr "Thrive 시작"

#, fuzzy
msgid "CONTINUE_AS_SPECIES"
msgstr "종을 선택하세요"

#, fuzzy
msgid "CONTINUE_THRIVING"
msgstr "Thrive 시작"

#, fuzzy
msgid "CONTINUE_TO_PROTOTYPES"
msgstr ""
"당신은 Thrive의 \"완성 된\" 부분의 끝에 도달하였습니다.\n"
"만약 원하신다면, 현재 게임에 포함 된 다음 단계들의 초기 버전들로 이어갈 수 있습니다. 이 단계들은 미완성 된 부분이 많고, 임시방편 그래픽을 사용하며, 매우 허술합니다. 이 단계들은 이 게임의 미래 가능성과 길을 터기 위해, 그리고 단계 사이들이 어떤 식으로 연결 될 지에 대한 저희의 시각을 보이기 위해 게임의 한 부분으로 추가되었습니다.\n"
"\n"
"당신은 대부분의 초기 버전들에서 게임 저장을 하지 못할 것이며, 계속 진행하다가 다시 돌아오더라도 저장은 되지 않을 것입니다. 이 단계로 다시 돌아오고 싶다면 진행 전 저장을 해주십시오.\n"
"\n"
"컨트롤러에 대한 지원은 초기 단계들에선 매우 허술할 것 입니다. 진행하길 택하신다면, 다음부터 나올 단계들은 초기 단계라는 것을 이해해주시고, 미완성 되어져 있다고 불평하지는 말아주십시오."

msgid "CONTINUE_TO_PROTOTYPES_PROMPT"
msgstr ""

msgid "CONTROLLER_ANY_DEVICE"
msgstr "아무 기기"

msgid "CONTROLLER_AXIS_L2"
msgstr "L2"

msgid "CONTROLLER_AXIS_LEFT_TRIGGER"
msgstr ""

msgid "CONTROLLER_AXIS_LEFT_X"
msgstr ""

msgid "CONTROLLER_AXIS_LEFT_Y"
msgstr ""

#, fuzzy
msgid "CONTROLLER_AXIS_NEGATIVE_DIRECTION"
msgstr "질소 고정 색소체는 ATP 형태의 기체 질소와 산소 및 세포 에너지를 사용하여 세포의 핵심 성장 영양소인 암모니아를 생성 할 수 있는 단백질입니다. 이 과정은 호기성 질소 고정 이라고 불립니다."

#, fuzzy
msgid "CONTROLLER_AXIS_POSITIVE_DIRECTION"
msgstr "질소 고정 색소체는 ATP 형태의 기체 질소와 산소 및 세포 에너지를 사용하여 세포의 핵심 성장 영양소인 암모니아를 생성 할 수 있는 단백질입니다. 이 과정은 호기성 질소 고정 이라고 불립니다."

msgid "CONTROLLER_AXIS_R2"
msgstr "R2"

msgid "CONTROLLER_AXIS_RIGHT_TRIGGER"
msgstr ""

msgid "CONTROLLER_AXIS_RIGHT_X"
msgstr ""

msgid "CONTROLLER_AXIS_RIGHT_Y"
msgstr ""

msgid "CONTROLLER_AXIS_VISUALIZERS"
msgstr ""

msgid "CONTROLLER_BUTTON_DPAD_DOWN"
msgstr "십자 패드 아래 키"

msgid "CONTROLLER_BUTTON_DPAD_LEFT"
msgstr "십자 패드 왼쪽 키"

msgid "CONTROLLER_BUTTON_DPAD_RIGHT"
msgstr "십자 패드 오른쪽 키"

msgid "CONTROLLER_BUTTON_DPAD_UP"
msgstr "십자 패드 위쪽 키"

msgid "CONTROLLER_BUTTON_LEFT_SHOULDER"
msgstr ""

msgid "CONTROLLER_BUTTON_LEFT_STICK"
msgstr "좌측 스틱 누르기"

msgid "CONTROLLER_BUTTON_MISC1"
msgstr ""

msgid "CONTROLLER_BUTTON_PADDLE1"
msgstr ""

msgid "CONTROLLER_BUTTON_PADDLE2"
msgstr ""

msgid "CONTROLLER_BUTTON_PADDLE3"
msgstr ""

msgid "CONTROLLER_BUTTON_PADDLE4"
msgstr ""

msgid "CONTROLLER_BUTTON_PS3_SELECT"
msgstr "Select 버튼"

msgid "CONTROLLER_BUTTON_PS3_START"
msgstr "Start 버튼"

msgid "CONTROLLER_BUTTON_PS_CIRCLE"
msgstr "십자 패드 동그라미 키"

msgid "CONTROLLER_BUTTON_PS_CROSS"
msgstr "십자 패드 X자 키"

msgid "CONTROLLER_BUTTON_PS_L1"
msgstr "L1"

msgid "CONTROLLER_BUTTON_PS_L3"
msgstr "L3"

msgid "CONTROLLER_BUTTON_PS_OPTIONS"
msgstr "Options 키"

msgid "CONTROLLER_BUTTON_PS_R1"
msgstr "R1"

msgid "CONTROLLER_BUTTON_PS_R3"
msgstr "R3"

msgid "CONTROLLER_BUTTON_PS_SHARE"
msgstr "Share 키"

msgid "CONTROLLER_BUTTON_PS_SONY_BUTTON"
msgstr ""

msgid "CONTROLLER_BUTTON_PS_SQUARE"
msgstr ""

msgid "CONTROLLER_BUTTON_PS_TRIANGLE"
msgstr ""

msgid "CONTROLLER_BUTTON_RIGHT_SHOULDER"
msgstr ""

msgid "CONTROLLER_BUTTON_RIGHT_STICK"
msgstr ""

msgid "CONTROLLER_BUTTON_TOUCH_PAD"
msgstr ""

msgid "CONTROLLER_BUTTON_UNKNOWN"
msgstr ""

msgid "CONTROLLER_BUTTON_XBOX_A"
msgstr ""

msgid "CONTROLLER_BUTTON_XBOX_B"
msgstr ""

msgid "CONTROLLER_BUTTON_XBOX_BACK"
msgstr ""

msgid "CONTROLLER_BUTTON_XBOX_GUIDE"
msgstr ""

msgid "CONTROLLER_BUTTON_XBOX_START"
msgstr ""

msgid "CONTROLLER_BUTTON_XBOX_X"
msgstr ""

msgid "CONTROLLER_BUTTON_XBOX_Y"
msgstr ""

msgid "CONTROLLER_DEADZONES"
msgstr ""

msgid "CONTROLLER_DEADZONE_CALIBRATION_EXPLANATION"
msgstr ""
"이 도구는 컨트롤러 축의 데드존을 설정할 수 있게 합니다. 데드존의 크기는 컨트롤러 막대(혹은 아날로그 버튼)가 입력으로 인식되려면 최소한 얼마나 움직여야 하는지를 의미합니다.\n"
"보정을 시작하기 전에 컨트롤러에 있는 모든 컨트롤러 막대를 이리저리 움직인 다음 놓고, 모든 아날로그 버튼(방아쇠 등)을 눌렀다가 놓아 주세요."

msgid "CONTROLLER_DEADZONE_COLON"
msgstr ""

msgid "CONTROLLER_PROMPT_TYPE_SETTING"
msgstr ""

msgid "CONTROLLER_SENSITIVITY"
msgstr ""

msgid "CONTROLLER_UNKNOWN_AXIS"
msgstr ""

msgid "COPY_ERROR_TO_CLIPBOARD"
msgstr "클립보드에 오류 복사"

#, fuzzy
msgid "COPY_RESULTS"
msgstr "Auto-evo 결과:"

msgid "CORRECTION_PROTANOPE"
msgstr ""

msgid "CORRECTION_TRITANOPE"
msgstr ""

#, fuzzy
msgid "CPU_POWER_NOT_ENOUGH_FOR_SPEED_MODE"
msgstr "화합물 구름"

msgid "CPU_THREADS"
msgstr ""

msgid "CRAFTING_CLEAR_INPUTS"
msgstr ""

msgid "CRAFTING_ERROR_INTERNAL_CONSUME_PROBLEM"
msgstr ""

#, fuzzy
msgid "CRAFTING_ERROR_TAKING_ITEMS"
msgstr "번영했습니다!"

msgid "CRAFTING_FILTER_INPUTS"
msgstr ""

msgid "CRAFTING_KNOWN_ITEMS"
msgstr ""

msgid "CRAFTING_NOT_ENOUGH_MATERIAL"
msgstr ""

msgid "CRAFTING_NO_RECIPE_SELECTED"
msgstr ""

msgid "CRAFTING_NO_ROOM_TO_TAKE_CRAFTING_RESULTS"
msgstr ""

#, fuzzy
msgid "CRAFTING_RECIPE_DISPLAY"
msgstr "Auto-evo 결과:"

msgid "CRAFTING_RECIPE_HAND_AXE"
msgstr ""

#, fuzzy
msgid "CRAFTING_RESULTS"
msgstr "Auto-evo 결과:"

msgid "CRAFTING_SELECT_RECIPE_OR_ITEMS_TO_FILTER"
msgstr ""

msgid "CRAFTING_TAKE_ALL"
msgstr ""

#, fuzzy
msgid "CRAFTING_TITLE"
msgstr "번영했습니다!"

#, fuzzy
msgid "CREATE"
msgstr "로 생성됨:"

msgid "CREATED_AT"
msgstr "로 생성됨:"

msgid "CREATED_ON_PLATFORM"
msgstr "생성된 매체:"

msgid "CREATE_A_NEW_MICROBE"
msgstr "새 미생물 생성"

#, fuzzy
msgid "CREATE_NEW"
msgstr "새 저장 생성"

#, fuzzy
msgid "CREATE_NEW_CELL_TYPE"
msgstr "새 저장 생성"

#, fuzzy
msgid "CREATE_NEW_CELL_TYPE_DESCRIPTION"
msgstr "화학 세포는 황화수소 화학 합성 이라는 과정을 통해 황화수소, 물 및 기체 이산화탄소를 포도당으로 전환 할 수 있는 단백질을 포함하는 이중 막 구조입니다. 포도당 생산 속도는 이산화탄소의 농도에 따라 달라집니다."

#, fuzzy
msgid "CREATE_NEW_MOD"
msgstr "새 미생물 생성"

msgid "CREATE_NEW_SAVE"
msgstr "새 저장 생성"

#, fuzzy
msgid "CREATE_NEW_TISSUE_TYPE"
msgstr "새 저장 생성"

#, fuzzy
msgid "CREATE_NEW_TISSUE_TYPE_DESCRIPTION"
msgstr "화학 세포는 황화수소 화학 합성 이라는 과정을 통해 황화수소, 물 및 기체 이산화탄소를 포도당으로 전환 할 수 있는 단백질을 포함하는 이중 막 구조입니다. 포도당 생산 속도는 이산화탄소의 농도에 따라 달라집니다."

#, fuzzy
msgid "CREATING_DOT_DOT_DOT"
msgstr "검색..."

msgid "CREATING_OBJECTS_FROM_SAVE"
msgstr "저장된 객체 생성 중"

msgid "CREDITS"
msgstr "크레딧"

msgid "CTRL"
msgstr "CTRL"

#, fuzzy
msgid "CURRENT_CACHE_SIZE"
msgstr "능력"

#, fuzzy
msgid "CURRENT_CACHE_SIZE_TOOLTIP"
msgstr "점액 분비"

msgid "CURRENT_DEVELOPERS"
msgstr ""

#, fuzzy
msgid "CURRENT_DILUTION_TOOLTIP"
msgstr "새로운 키 배치 추가"

msgid "CURRENT_LOCATION_CAPITAL"
msgstr "현재 위치"

#, fuzzy
msgid "CURRENT_RESEARCH_NONE"
msgstr "능력"

#, fuzzy
msgid "CURRENT_RESEARCH_PROGRESS"
msgstr "도움말 열기"

msgid "CURRENT_WORLD"
msgstr ""

#, fuzzy
msgid "CURRENT_WORLD_STATISTICS"
msgstr "생체 상태창"

msgid "CUSTOM_USERNAME"
msgstr "임의 사용자 이름:"

msgid "CYTOPLASM"
msgstr "세포질"

#, fuzzy
msgid "CYTOPLASM_DESCRIPTION"
msgstr "끈적끈적한 세포 내부. 세포질은 이온, 단백질 및 세포 내부를 채우는 물에 용해된 기타 물질의 기본 혼합물입니다. 이것의 기능 중 하나는 발효를 통해 포도당을 ATP 에너지로 전환시키는 것 입니다. 세포 소 기관이 부족하고 세포가 더 발전된 신진 대사를 하는 경우, 에너지에 더욱 의존하게 됩니다. 또한 분자를 세포에 저장하고 세포의 크기를 성장시키는 데 사용됩니다."

msgid "CYTOPLASM_GLYCOLYSIS"
msgstr "세포질 해당 작용"

#, fuzzy
msgid "CYTOPLASM_PROCESSES_DESCRIPTION"
msgstr "끈적끈적한 세포 내부. 세포질은 이온, 단백질 및 세포 내부를 채우는 물에 용해된 기타 물질의 기본 혼합물입니다. 이것의 기능 중 하나는 발효를 통해 포도당을 ATP 에너지로 전환시키는 것 입니다. 세포 소 기관이 부족하고 세포가 더 발전된 신진 대사를 하는 경우, 에너지에 더욱 의존하게 됩니다. 또한 분자를 세포에 저장하고 세포의 크기를 성장시키는 데 사용됩니다."

#, fuzzy
msgid "CYTOTOXIN_SYNTHESIS"
msgstr "산소 합성"

#, fuzzy
msgid "DAMAGE_SOURCE_RADIATION"
msgstr "(AI 종이 변이하는 속도)"

msgid "DAY_LENGTH"
msgstr ""

msgid "DAY_LENGTH_EXPLANATION"
msgstr "(게임 시간으로 하루의 길이가 현실 시간으로 몇 초인지)"

msgid "DAY_NIGHT_CYCLE_ENABLED"
msgstr ""

#, fuzzy
msgid "DAY_NIGHT_CYCLE_ENABLED_EXPLANATION_2"
msgstr "이것으로 다른 세포를 찌르세요."

msgid "DEADZONE_CALIBRATION_FINISHED"
msgstr "데드존 보정이 끝났습니다. 새로운 데드존은 아래의 축 설정값 표시기에 표시됩니다."

#, fuzzy
msgid "DEADZONE_CALIBRATION_INPROGRESS"
msgstr "게임을 번역하는 것을 도와주세요"

msgid "DEADZONE_CALIBRATION_IS_RESET"
msgstr ""

#, fuzzy
msgid "DEADZONE_CONFIGURATION"
msgstr "이 저장을 삭제하는 것은 취소할 수 없습니다, 영구적으로 이 저장을 삭제하시겠습니까?"

msgid "DEATH"
msgstr "죽음"

msgid "DEBUG_COORDINATES"
msgstr ""

msgid "DEBUG_DRAW_NOT_AVAILABLE"
msgstr ""

#, fuzzy
msgid "DEBUG_HEAT_AT_CURSOR"
msgstr "커서 위치에서:"

msgid "DEBUG_PANEL"
msgstr "디버그 패널"

msgid "DECEMBER"
msgstr "12월"

#, fuzzy
msgid "DECREASE_ITEM_SIZE"
msgstr "점액 분비"

msgid "DEFAULT_AUDIO_OUTPUT_DEVICE"
msgstr "기본 출력 기기"

msgid "DELETE"
msgstr "삭제하기"

#, fuzzy
msgid "DELETE_ALL_OLD_SAVE_WARNING_2"
msgstr ""
"모든 이전 자동 저장과 빠른 저장을 삭제하는 것은 취소할 수 없습니다, 아래의 저장을 영구적으로 삭제하시겠습니까?\n"
" - {0} 자동 저장\n"
" - {1} 빠른 저장"

#, fuzzy
msgid "DELETE_FOSSIL_CONFIRMATION"
msgstr "이 저장을 삭제하는 것은 취소할 수 없습니다, 영구적으로 이 저장을 삭제하시겠습니까?"

#, fuzzy
msgid "DELETE_OLD_SAVES_PROMPT"
msgstr "이전 저장을 삭제합니까?"

msgid "DELETE_ORGANELLE"
msgstr "세포 소기관 삭제"

msgid "DELETE_SAVE_CONFIRMATION"
msgstr "이 저장을 삭제하는 것은 취소할 수 없습니다, 영구적으로 이 저장을 삭제하시겠습니까?"

msgid "DELETE_SELECTED"
msgstr "선택된 파일 삭제"

#, fuzzy
msgid "DELETE_SELECTED_SAVES_PROMPT"
msgstr "선택된 저장을 삭제합니까?"

msgid "DELETE_SELECTED_SAVE_WARNING"
msgstr "이 저장을 삭제하는 것은 취소할 수 없습니다, 영구적으로 저장 {0} 개를 삭제하시겠습니까?"

#, fuzzy
msgid "DELETE_THIS_SAVE_PROMPT"
msgstr "이 저장을 삭제합니까?"

#, fuzzy
msgid "DESCEND_BUTTON"
msgstr "이 저장을 삭제하는 것은 취소할 수 없습니다, 영구적으로 이 저장을 삭제하시겠습니까?"

#, fuzzy
msgid "DESCEND_CONFIRMATION"
msgstr "이 저장을 삭제하는 것은 취소할 수 없습니다, 영구적으로 이 저장을 삭제하시겠습니까?"

#, fuzzy
msgid "DESCEND_CONFIRMATION_EXPLANATION"
msgstr "다음으로 인하여 개체 수가 {0} 에서 {1} 로 변화됨: {2}"

msgid "DESCRIPTION"
msgstr "설명:"

#, fuzzy
msgid "DESCRIPTION_COLON"
msgstr "설명:"

#, fuzzy
msgid "DESCRIPTION_TOO_LONG"
msgstr "설명:"

msgid "DESPAWN_ENTITIES"
msgstr "모든 엔티티 없애기"

#, fuzzy
msgid "DETECTED_CPU_COUNT"
msgstr "선택됨:"

msgid "DEVBUILD_VERSION_INFO"
msgstr ""

msgid "DEVELOPERS"
msgstr "개발자들"

msgid "DEVELOPMENT_FORUM"
msgstr "개발 포럼"

#, fuzzy
msgid "DEVELOPMENT_FORUM_BUTTON_TOOLTIP"
msgstr "새로운 키 배치 추가"

msgid "DEVELOPMENT_SUPPORTED_BY"
msgstr ""

msgid "DEVELOPMENT_WIKI"
msgstr "개발 위키"

#, fuzzy
msgid "DEVELOPMENT_WIKI_BUTTON_TOOLTIP"
msgstr "새로운 키 배치 추가"

msgid "DEVOURED"
msgstr ""

msgid "DEV_BUILD_PATRONS"
msgstr ""

msgid "DIFFICULTY"
msgstr "난이도"

msgid "DIFFICULTY_DETAILS_STRING"
msgstr ""

msgid "DIFFICULTY_PRESET"
msgstr "난이도 프리셋"

msgid "DIFFICULTY_PRESET_CUSTOM"
msgstr "직접 설정"

msgid "DIFFICULTY_PRESET_EASY"
msgstr "쉬움"

msgid "DIFFICULTY_PRESET_HARD"
msgstr "어려움"

msgid "DIFFICULTY_PRESET_NORMAL"
msgstr "보통"

msgid "DIGESTION_EFFICIENCY"
msgstr "소화 효율"

#, fuzzy
msgid "DIGESTION_EFFICIENCY_COLON"
msgstr "설명:"

#, fuzzy
msgid "DIGESTION_SPEED"
msgstr "자원 흡수 속도"

#, fuzzy
msgid "DIGESTION_SPEED_COLON"
msgstr "속도:"

msgid "DIGESTION_SPEED_VALUE"
msgstr "{0}/초당"

msgid "DISABLED"
msgstr "비활성화됨"

msgid "DISABLE_ALL"
msgstr "모두 비활성화하기"

msgid "DISCARD_AND_CONTINUE"
msgstr "취소 및 계속"

#, fuzzy
msgid "DISCARD_CHANGES"
msgstr "취소 및 계속"

#, fuzzy
msgid "DISCARD_MIGRATION"
msgstr "취소 및 계속"

#, fuzzy
msgid "DISCONNECTED_CELLS"
msgstr "단절된 세포기관"

#, fuzzy
msgid "DISCONNECTED_CELLS_TEXT"
msgstr ""
"연결되지 않은 세포 기관이 배치되어 있습니다.\n"
"배치된 모든 세포 기관을 서로 연결하거나 변경을 취소하세요."

#, fuzzy
msgid "DISCONNECTED_METABALLS"
msgstr "단절된 세포기관"

#, fuzzy
msgid "DISCONNECTED_METABALLS_TEXT"
msgstr ""
"연결되지 않은 세포 기관이 배치되어 있습니다.\n"
"배치된 모든 세포 기관을 서로 연결하거나 변경을 취소하세요."

msgid "DISCONNECTED_ORGANELLES"
msgstr "단절된 세포기관"

msgid "DISCONNECTED_ORGANELLES_TEXT"
msgstr ""
"연결되지 않은 세포 기관이 배치되어 있습니다.\n"
"배치된 모든 세포 기관을 서로 연결하거나 변경을 취소하세요."

#, fuzzy
msgid "DISCORD_TOOLTIP"
msgstr "새로운 키 배치 추가"

#, fuzzy
msgid "DISK_CACHE_TOOLTIP"
msgstr "새로운 키 배치 추가"

#, fuzzy
msgid "DISMISSED_POPUPS_COLON"
msgstr "속도:"

#, fuzzy
msgid "DISMISSED_POPUPS_EXPLANATION"
msgstr "다음으로 인하여 개체 수가 {0} 에서 {1} 로 변화됨: {2}"

msgid "DISMISS_INFORMATION_PERMANENTLY"
msgstr "다시 보지 않기"

msgid "DISMISS_WARNING_PERMANENTLY"
msgstr "다시 경고하지 않기"

msgid "DISPLAY_3D_MENU_BACKGROUNDS"
msgstr ""

#, fuzzy
msgid "DISPLAY_ABILITIES_BAR"
msgstr "능력"

msgid "DISPLAY_BACKGROUND_DISTORTION_EFFECT"
msgstr ""

msgid "DISPLAY_BACKGROUND_PARTICLES"
msgstr "배경 효과 입자 보이기"

#, fuzzy
msgid "DISPLAY_DRIVER_OPENGL"
msgstr "능력"

#, fuzzy
msgid "DISPLAY_DRIVER_VULKAN"
msgstr "능력"

#, fuzzy
msgid "DISPLAY_MODE"
msgstr "능력"

#, fuzzy
msgid "DISPLAY_PART_NAMES"
msgstr "능력"

msgid "DISSOLVED_COMPOUND_FOOD_SOURCE"
msgstr ""

msgid "DOES_NOT_USE_FEATURE"
msgstr ""

#, fuzzy
msgid "DONATIONS"
msgstr "설정"

msgid "DOT_DOT_DOT"
msgstr "..."

msgid "DOUBLE"
msgstr "이중"

msgid "DOUBLE_CLICK_TO_VIEW_IN_FULLSCREEN"
msgstr ""

msgid "DOUBLE_MEMBRANE_DESCRIPTION"
msgstr "두 개의 층이있는 막으로써 피해로부터 더 잘 보호되고 무너지지 않는데 더 적은 에너지를 사용합니다. 그러나 세포의 속도와 자원 흡수 또한 더욱 느려집니다 ."

#, fuzzy
msgid "DOUBLE_SPEED_TOGGLE_TOOLTIP"
msgstr "재개"

msgid "DRAG_TO_REORDER_ITEMS_WITH_MOUSE"
msgstr ""

msgid "DUMP_SCENE_TREE"
msgstr ""

#, fuzzy
msgid "DUPLICATE_TYPE"
msgstr "플레이어 사망함"

msgid "EASTEREGG_MESSAGE_1"
msgstr "농담 하나, 강섬모충속과 짚신벌레속은 수십 년 간 연구된 포식자와 피식자 관계의 교과서입니다, 당신은 강섬모충속입니까 아니면 짚신벌레속입니까? 사냥꾼입니까 아니면 사냥감입니까?"

msgid "EASTEREGG_MESSAGE_10"
msgstr "으후루꾸꾸루후으!!"

msgid "EASTEREGG_MESSAGE_11"
msgstr "꿀꺽꿀꺽."

msgid "EASTEREGG_MESSAGE_12"
msgstr "저 파란 세포 봐봐."

msgid "EASTEREGG_MESSAGE_13"
msgstr "팁 하나, 생물군계는 배경만 다른게 아니라, 화합물 또한 생물군계 별로 비율이 다를 수 있습니다."

msgid "EASTEREGG_MESSAGE_14"
msgstr "팁 하나, 편모가 많을 수록, 더 빨리 가지, 부릉 부릉, ATP도 더 많이 쓰지"

msgid "EASTEREGG_MESSAGE_15"
msgstr "팁 하나, 철이나 다른 덩어리들을 보면 삼키[지] 않을 수 없죠."

msgid "EASTEREGG_MESSAGE_16"
msgstr "팁 하나, 핵을 추가하려면 준비부터 하세요. 비싸니까요! 유지비와 선행비가요."

msgid "EASTEREGG_MESSAGE_17"
msgstr "농담 하나, 지구에는 8000 종이 넘는 섬모충이 있다는 것을 아시나요?"

msgid "EASTEREGG_MESSAGE_18"
msgstr "농담 하나, 나팔벌레는 스스로 섬모로 급류를 만들어 먹이를 일종의 나팔과 같은 입으로 잡을 수 있는 섬모충입니다."

msgid "EASTEREGG_MESSAGE_2"
msgstr "팁 하나, 당신이 충분히 빠르다면 독소를 이용하여 다른 독소를 멀리 떨어 뜨릴 수 있습니다."

msgid "EASTEREGG_MESSAGE_3"
msgstr "팁 하나, 삼투압 조절은 세포 한 칸에 초당 1의 ATP를 소모하며, 빈 세포질은 초당 5 ATP를 생산하므로, 삼투압 조절 중 ATP를 잃고 있다면 빈 세포질을 추가하거나 세포 기관을 제거하면 됩니다."

msgid "EASTEREGG_MESSAGE_4"
msgstr "농담 하나, 현실에서 원핵 생물은 세포 기관처럼 행동하는 생체 구획이 있으며, 다면 세포라 불립니다."

msgid "EASTEREGG_MESSAGE_5"
msgstr "농담 하나, 대사체는 다면 세포라 불립니다."

msgid "EASTEREGG_MESSAGE_6"
msgstr "팁 하나, 가끔은 다른 세포로부터 도망치는 것이 가장 좋을 때도 있습니다."

msgid "EASTEREGG_MESSAGE_7"
msgstr "팁 하나, 당신 크기의 절반 정도인 세포가 있다면, 삼킬 수 있습니다."

msgid "EASTEREGG_MESSAGE_8"
msgstr "팁 하나, 박테리아는 보이는 것보다 더 강할 수 있으며, 보이기에는 작지만, 몇몇은 당신에게 파고들어 그대로 죽일 수도 있습니다!"

msgid "EASTEREGG_MESSAGE_9"
msgstr "팁 하나, 다른 종들이 그랬던 것 처럼, 조심하지 않는다면 당신의 손으로 멸종을 초래할 수 도 있습니다."

#, fuzzy
msgid "EASTER_EGGS"
msgstr "농담 하나, 강섬모충속과 짚신벌레속은 수십 년 간 연구된 포식자와 피식자 관계의 교과서입니다, 당신은 강섬모충속입니까 아니면 짚신벌레속입니까? 사냥꾼입니까 아니면 사냥감입니까?"

msgid "EASTER_EGGS_EXPLANATION"
msgstr "(게임 안에서 무작위로 생성되는 비밀)"

#, fuzzy
msgid "EASTER_EGG_BANANA_BIOME"
msgstr "(게임 안에서 무작위로 생성되는 비밀)"

#, fuzzy
msgid "EDGE_PAN_SPEED"
msgstr "자원 흡수 속도"

#, fuzzy
msgid "EDITING_TITLE"
msgstr "번영했습니다!"

msgid "EDITOR"
msgstr "편집기"

#, fuzzy
msgid "EDITORS_AND_MUTATIONS_BUTTON"
msgstr "변이함"

#, fuzzy
msgid "EDITOR_BUTTON_TOOLTIP"
msgstr "새로운 키 배치 추가"

#, fuzzy
msgid "EDITOR_TUTORIAL_EARLY_GOAL"
msgstr ""
"이 세포 편집기에서 변이 점수(MP)를 소모하여 당신의 종에 세포 기관을 추가하거나 제거할 수 있습니다.\n"
"\n"
"세포 편집기의 다른 탭에서 당신의 종의 다른 속성 또한 변경할 수 있습니다.\n"
"\n"
"계속하려면, 패널의 왼쪽에 있는 세포 기관 (세포질이 좋겠죠)을 선택하세요. 그리고 화면 중앙에 표시된 세포칸 옆을 마우스 왼쪽 버튼으로 클릭해서 세포 기관을 종에 추가하세요."

#, fuzzy
msgid "EDITOR_TUTORIAL_EDITOR_TEXT"
msgstr ""
"미생물 편집기에 어서오세요.\n"
"여기서 게임 시작 이후 또는 편집기에서 마지막으로 있었던 일을 알아볼 수 있습니다. 그 후 당신의 종에 변화를 주세요.\n"
"\n"
"이 탭에선 어떤 종이, 어디서, 얼마나 있는지 알아볼 수 있습니다. 상단에서 환경의 변화 또한 알 수 있습니다.\n"
"\n"
"다음 편집기 탭으로 이동하기 위해, 오른쪽 아래의 다음 버튼을 누르세요."

#, fuzzy
msgid "EDITOR_TUTORIAL_MICROBE_EDITOR_BINDING_AGENTS"
msgstr ""
"미생물 편집기에 어서오세요.\n"
"여기서 게임 시작 이후 또는 편집기에서 마지막으로 있었던 일을 알아볼 수 있습니다. 그 후 당신의 종에 변화를 주세요.\n"
"\n"
"이 탭에선 어떤 종이, 어디서, 얼마나 있는지 알아볼 수 있습니다. 상단에서 환경의 변화 또한 알 수 있습니다.\n"
"\n"
"다음 편집기 탭으로 이동하기 위해, 오른쪽 아래의 다음 버튼을 누르세요."

#, fuzzy
msgid "EDITOR_TUTORIAL_MICROBE_EDITOR_NUCLEUS"
msgstr ""
"미생물 편집기에 어서오세요.\n"
"여기서 게임 시작 이후 또는 편집기에서 마지막으로 있었던 일을 알아볼 수 있습니다. 그 후 당신의 종에 변화를 주세요.\n"
"\n"
"이 탭에선 어떤 종이, 어디서, 얼마나 있는지 알아볼 수 있습니다. 상단에서 환경의 변화 또한 알 수 있습니다.\n"
"\n"
"다음 편집기 탭으로 이동하기 위해, 오른쪽 아래의 다음 버튼을 누르세요."

#, fuzzy
msgid "EDIT_MICROBE_FIRST_TIME"
msgstr "미생물 단계"

msgid "EFFECTIVE_VALUE"
msgstr ""

#, fuzzy
msgid "EIGHT_TIMES"
msgstr "마우스 오른쪽 버튼"

#, fuzzy
msgid "EJECT_ENGULFED"
msgstr "삼킬 수 없음"

#, fuzzy
msgid "EJECT_ENGULFED_TOOLTIP"
msgstr "삼킬 수 없음"

#, fuzzy
msgid "EMITTERS_COUNT"
msgstr ""
"멀리 떨어진 외계 행성에서, 수 많은 화산 활동과 유성 충돌이 우주에서 새로운 현상을 만들어 냈습니다.\n"
"\n"
"생명.\n"
"\n"
"단순한 미생물이 바다 깊은 곳에 살고 있습니다. 당신은 이 행성에 남은 모든 생물의 마지막 공통 조상(LUCA) 입니다.\n"
"\n"
"이 거친 세계에서 살아남기 위해, 찾을 수 있는 화합물들을 모아 세대별로 진화하여 다른 미생물들과 경쟁해야 합니다."

#, fuzzy
msgid "ENABLED_MODS"
msgstr "편집기 활성화"

#, fuzzy
msgid "ENABLE_ALL_COMPATIBLE"
msgstr "선택된 저장은 호환되지 않습니다"

msgid "ENABLE_EDITOR"
msgstr "편집기 활성화"

#, fuzzy
msgid "ENABLE_GUI_LIGHT_EFFECTS"
msgstr "외부 효과:"

msgid "ENDOSYMBIONT_ENGULFED_ALREADY_DONE"
msgstr ""

msgid "ENDOSYMBIONT_ENGULFED_PROGRESS"
msgstr ""

msgid "ENDOSYMBIONT_TYPE_ALREADY_PRESENT"
msgstr ""

#, fuzzy
msgid "ENDOSYMBIOSIS_AVAILABLE_ORGANELLES"
msgstr "세포 기관 배치"

msgid "ENDOSYMBIOSIS_BUTTON"
msgstr ""

#, fuzzy
msgid "ENDOSYMBIOSIS_CANCEL_TOOLTIP"
msgstr "모두 결합 해제하기"

#, fuzzy
msgid "ENDOSYMBIOSIS_COMPLETE_TOOLTIP"
msgstr "재개"

#, fuzzy
msgid "ENDOSYMBIOSIS_EXPLANATION"
msgstr "다음으로 인하여 개체 수가 {0} 에서 {1} 로 변화됨: {2}"

msgid "ENDOSYMBIOSIS_NOTHING_ENGULFED"
msgstr ""

#, fuzzy
msgid "ENDOSYMBIOSIS_NO_CANDIDATE_ORGANELLES"
msgstr "단절된 세포기관"

#, fuzzy
msgid "ENDOSYMBIOSIS_PROGRESSING_EXPLANATION"
msgstr "다음으로 인하여 개체 수가 {0} 에서 {1} 로 변화됨: {2}"

msgid "ENDOSYMBIOSIS_PROKARYOTIC_LIMIT_EXPLANATION"
msgstr ""

#, fuzzy
msgid "ENDOSYMBIOSIS_SINGLE_SPECIES_PROGRESS_DESCRIPTION"
msgstr "화학 합성 단백질은 황화수소 화학 합성이라는 과정에서 황화수소, 물 및 기체 이산화탄소를 포도당으로 전환 할 수 있는 세포질의 작은 단백질 집합입니다. 포도당 생산 속도는 이산화탄소 농도에 따라 달라집니다. 화학 합성 단백질이 세포질에 의해 직접 둘러싸이면 주변 유체가 일부 발효를 수행합니다."

#, fuzzy
msgid "ENDOSYMBIOSIS_START_TOOLTIP"
msgstr "새로운 키 배치 추가"

#, fuzzy
msgid "ENDOSYMBIOSIS_TITLE"
msgstr "번영했습니다!"

msgid "ENERGY_BALANCE_REQUIRED_COMPOUND_LINE"
msgstr ""

msgid "ENERGY_BALANCE_TOOLTIP_CONSUMPTION"
msgstr ""

msgid "ENERGY_BALANCE_TOOLTIP_PRODUCTION"
msgstr ""

msgid "ENERGY_BALANCE_TOOLTIP_PRODUCTION_WITH_REQUIREMENT"
msgstr ""

msgid "ENERGY_IN_PATCH_FOR"
msgstr ""

#, fuzzy
msgid "ENERGY_IN_PATCH_SHORT"
msgstr "개체수:"

msgid "ENERGY_SOURCES"
msgstr ""

msgid "ENERGY_SUMMARY_LINE"
msgstr ""

msgid "ENGULF_CELL_OR_CHUNK"
msgstr ""

msgid "ENGULF_NO_ATP_DAMAGE_MESSAGE"
msgstr ""

#, fuzzy
msgid "ENTER_EXISTING_ID"
msgstr "저장 덮어쓰기:"

msgid "ENTER_EXISTING_WORKSHOP_ID"
msgstr ""

#, fuzzy
msgid "ENTITY_LABEL"
msgstr "생태계: {0}"

msgid "ENVIRONMENT"
msgstr "환경"

#, fuzzy
msgid "ENVIRONMENTAL_CONDITIONS_BUTTON"
msgstr "(매 세대마다 환경에 남는 포도당의 비율)"

msgid "ENVIRONMENTAL_GLUCOSE_RETENTION"
msgstr ""

msgid "ENVIRONMENTAL_GLUCOSE_RETENTION_EXPLANATION"
msgstr "(매 세대마다 환경에 남는 포도당의 비율)"

#, fuzzy
msgid "ENVIRONMENT_BUTTON_MICROBE_TOOLTIP"
msgstr "새로운 키 배치 추가"

#, fuzzy
msgid "ENVIRONMENT_TOLERANCE"
msgstr "환경"

msgid "EPIPELAGIC"
msgstr "표해수층"

msgid "EQUIPMENT_TYPE_AXE"
msgstr ""

msgid "ERROR"
msgstr "오류"

#, fuzzy
msgid "ERROR_CREATING_FOLDER"
msgstr "저장 오류"

msgid "ERROR_CREATING_INFO_FILE"
msgstr ""

msgid "ERROR_FAILED_TO_SAVE_NEW_SETTINGS"
msgstr "오류: 새로운 설정을 설정 파일에 저장하는 데 실패하였습니다."

#, fuzzy
msgid "ERROR_FETCHING_EXPLANATION"
msgstr "(게임 안에서 무작위로 생성되는 비밀)"

#, fuzzy
msgid "ERROR_FETCHING_NEWS"
msgstr "저장 오류"

msgid "ERROR_LOADING"
msgstr "불러오기 오류"

msgid "ERROR_SAVING"
msgstr "저장 오류"

#, fuzzy
msgid "ERROR_UPLOADING_EXCEPTION"
msgstr "불러오기 오류"

msgid "ESCAPE"
msgstr ""

msgid "ESCAPE_ENGULFING"
msgstr "삼키기 탈출"

msgid "ESTUARY"
msgstr "어귀"

#, fuzzy
msgid "EVENT_ERUPTION_TOOLTIP"
msgstr "새로운 키 배치 추가"

msgid "EVENT_METEOR_GLUCOSE"
msgstr ""

#, fuzzy
msgid "EVENT_METEOR_IRON"
msgstr "수중 동굴"

#, fuzzy
msgid "EVENT_METEOR_PHOSPHATES"
msgstr "인산염 배치"

#, fuzzy
msgid "EVENT_METEOR_PLAIN"
msgstr "새로운 키 배치 추가"

msgid "EVENT_METEOR_RADIOACTIVE"
msgstr ""

msgid "EVENT_METEOR_SULFUR"
msgstr ""

#, fuzzy
msgid "EVENT_RUNOFF_TOOLTIP"
msgstr "새로운 키 배치 추가"

#, fuzzy
msgid "EVENT_UPWELLING_TOOLTIP"
msgstr "새로운 키 배치 추가"

msgid "EVOLUTIONARY_TREE"
msgstr "진화 계보"

#, fuzzy
msgid "EVOLUTIONARY_TREE_BUILD_FAILED"
msgstr "새로운 키 배치 추가"

#, fuzzy
msgid "EXACT_VERSION_COLON"
msgstr "세대:"

#, fuzzy
msgid "EXACT_VERSION_TOOLTIP"
msgstr "새로운 키 배치 추가"

#, fuzzy
msgid "EXCEPTION_HAPPENED_PROCESSING_SAVE"
msgstr "불러온 객체를 처리하는 중 예기치 못한 일이 발생했습니다"

#, fuzzy
msgid "EXCEPTION_HAPPENED_WHILE_LOADING"
msgstr "저장된 데이터를 불러오는 중 예기치 못한 일이 발생했습니다"

#, fuzzy
msgid "EXCLUSIVE_FULLSCREEN"
msgstr "전체화면 전환"

#, fuzzy
msgid "EXISTING_BUILDINGS"
msgstr "저장 덮어쓰기:"

msgid "EXIT"
msgstr "종료"

#, fuzzy
msgid "EXIT_EDITOR"
msgstr "편집기 활성화"

msgid "EXIT_TO_LAUNCHER"
msgstr ""

msgid "EXPERIMENTAL_FEATURES"
msgstr ""

#, fuzzy
msgid "EXPERIMENTAL_FEATURES_EXPLANATION"
msgstr "(AI 종이 변이하는 속도)"

#, fuzzy
msgid "EXPERIMENTAL_FEATURES_WARNING"
msgstr "(AI 종이 변이하는 속도)"

msgid "EXPORT_ALL_WORLDS"
msgstr ""

#, fuzzy
msgid "EXPORT_ALL_WORLDS_TOOLTIP"
msgstr "새로운 키 배치 추가"

msgid "EXPORT_SUCCESS"
msgstr ""

msgid "EXTERNAL"
msgstr "외부의"

msgid "EXTERNAL_EFFECTS"
msgstr "외부 효과:"

msgid "EXTINCTION_BOX_TEXT"
msgstr "이전에 존재했던 다른 99%의 종처럼, 당신의 종 또한 멸종했습니다. 나머지는 당신의 자리에 들어가 번영을 누리겠지만, 당신은 아닙니다. 당신은 잊혀질 것이고, 진화의 실패한 표상이 될 것입니다."

msgid "EXTINCTION_CAPITAL"
msgstr "멸종"

msgid "EXTINCT_FROM_PATCH"
msgstr "지역에서 멸종"

#, fuzzy
msgid "EXTINCT_FROM_THE_PLANET"
msgstr "이전에 존재했던 다른 99%의 종처럼, 당신의 종 또한 멸종했습니다. 나머지는 당신의 자리에 들어가 번영을 누리겠지만, 당신은 아닙니다. 당신은 잊혀질 것이고, 진화의 실패한 표상이 될 것입니다."

msgid "EXTINCT_IN_PATCH"
msgstr "지역에서 멸종"

#, fuzzy
msgid "EXTINCT_SPECIES"
msgstr "멸종"

msgid "EXTRAS"
msgstr "추가요소"

msgid "EXTRA_OPTIONS"
msgstr "추가 설정"

#, fuzzy
msgid "FACEBOOK_TOOLTIP"
msgstr "새로운 키 배치 추가"

#, fuzzy
msgid "FAILED"
msgstr "저장 실패"

#, fuzzy
msgid "FAILED_ONE_OR_MORE_SAVE_DELETION_DESCRIPTION"
msgstr "화학 세포는 황화수소 화학 합성 이라는 과정을 통해 황화수소, 물 및 기체 이산화탄소를 포도당으로 전환 할 수 있는 단백질을 포함하는 이중 막 구조입니다. 포도당 생산 속도는 이산화탄소의 농도에 따라 달라집니다."

#, fuzzy
msgid "FAILED_SAVE_DELETION"
msgstr "오류: 새로운 설정을 설정 파일에 저장하는 데 실패하였습니다."

#, fuzzy
msgid "FAILED_SAVE_DELETION_DESCRIPTION"
msgstr "액포는 세포 내부 공간 저장에 사용되는 내부 막질 소기관입니다. 그들은 여러 개의 소낭, 저장을 위해 세포에서 널리 사용되는 작은 막 구조로 구성되어 합쳐졌습니다. 이 물질은 분자, 효소, 고체 및 기타 물질을 포함하는 데 사용되는 물로 채워져 있습니다. 액포의 모양은 유동적이며 세포마다 다를 수 있습니다."

msgid "FEARFUL"
msgstr ""

msgid "FEAR_EXPLANATION"
msgstr ""

msgid "FEATURE_DISABLED"
msgstr ""

#, fuzzy
msgid "FEATURE_ENABLED"
msgstr "치트 키 활성화"

#, fuzzy
msgid "FEBRUARY"
msgstr "어귀"

msgid "FEED_ITEM_CONTENT_PARSING_FAILED"
msgstr ""

msgid "FEED_ITEM_MISSING_CONTENT"
msgstr ""

msgid "FEED_ITEM_PUBLISHED_AT"
msgstr ""

msgid "FEED_ITEM_TRUNCATED_NOTICE"
msgstr ""

#, fuzzy
msgid "FERROPLAST"
msgstr "열 세포"

#, fuzzy
msgid "FERROPLAST_DESCRIPTION"
msgstr "열 세포는 감 열성 안료가 막질 주머니에 함께 쌓여있는 이중 막 구조입니다. 진핵 숙주가 사용하기 위해 동화 된 원핵 생물입니다. 열 세포의 안료는 열 합성 이라는 과정에서 물과 기체 이산화탄소에서 포도당을 생성하기 위해 주변의 열 차이 에너지를 사용할 수 있습니다. 포도당 생산 속도는 이산화탄소 농도와 온도에 따라 달라집니다."

#, fuzzy
msgid "FERROPLAST_PROCESSES_DESCRIPTION"
msgstr "열 세포는 감 열성 안료가 막질 주머니에 함께 쌓여있는 이중 막 구조입니다. 진핵 숙주가 사용하기 위해 동화 된 원핵 생물입니다. 열 세포의 안료는 열 합성 이라는 과정에서 물과 기체 이산화탄소에서 포도당을 생성하기 위해 주변의 열 차이 에너지를 사용할 수 있습니다. 포도당 생산 속도는 이산화탄소 농도와 온도에 따라 달라집니다."

msgid "FILTER_ITEMS_BY_CATEGORY_COLON"
msgstr ""

msgid "FIND_CURRENT_PATCH"
msgstr ""

msgid "FINISHED_DOT"
msgstr "완료됨."

msgid "FINISH_EDITING_AND_RETURN_TO_ENVIRONMENT"
msgstr "편집을 종료하고 환경으로 돌아가기"

msgid "FINISH_ONE_GENERATION"
msgstr "한 세대 끝내기"

msgid "FINISH_X_GENERATIONS"
msgstr "{0}세대 끝내기"

msgid "FIRE_TOXIN"
msgstr "독소 공격"

#, fuzzy
msgid "FIRE_TOXIN_TOOLTIP"
msgstr "새로운 키 배치 추가"

msgid "FLAGELLUM"
msgstr "편모"

msgid "FLAGELLUM_DESCRIPTION"
msgstr "편모는 ATP를 사용하여 세포를 앞으로 나아가게 하는 세포막에서 이어지는 채찍 모양의 단백질 섬유 다발입니다."

#, fuzzy
msgid "FLAGELLUM_LENGTH_DESCRIPTION"
msgstr "편모는 ATP를 사용하여 세포를 앞으로 나아가게 하는 세포막에서 이어지는 채찍 모양의 단백질 섬유 다발입니다."

#, fuzzy
msgid "FLAGELLUM_PROCESSES_DESCRIPTION"
msgstr "편모는 ATP를 사용하여 세포를 앞으로 나아가게 하는 세포막에서 이어지는 채찍 모양의 단백질 섬유 다발입니다."

#, fuzzy
msgid "FLEET_NAME_FROM_PLACE"
msgstr "행성에서 멸종"

msgid "FLEET_UNITS"
msgstr ""

#, fuzzy
msgid "FLOATING_CHUNKS_COLON"
msgstr "다음으로 인하여 개체 수가 {0} 에서 {1} 로 변화됨: {2}"

msgid "FLOATING_HAZARD"
msgstr "부동 위험"

msgid "FLUID"
msgstr ""

msgid "FLUIDITY_RIGIDITY"
msgstr "유동성 / 강도"

msgid "FOCUSED"
msgstr ""

msgid "FOCUS_EXPLANATION"
msgstr ""

msgid "FOG_OF_WAR_DISABLED"
msgstr ""

#, fuzzy
msgid "FOG_OF_WAR_DISABLED_DESCRIPTION"
msgstr "액포는 세포 내부 공간 저장에 사용되는 내부 막질 소기관입니다. 그들은 여러 개의 소낭, 저장을 위해 세포에서 널리 사용되는 작은 막 구조로 구성되어 합쳐졌습니다. 이 물질은 분자, 효소, 고체 및 기타 물질을 포함하는 데 사용되는 물로 채워져 있습니다. 액포의 모양은 유동적이며 세포마다 다를 수 있습니다."

msgid "FOG_OF_WAR_INTENSE"
msgstr ""

#, fuzzy
msgid "FOG_OF_WAR_INTENSE_DESCRIPTION"
msgstr "니트로게나아제는 ATP 형태의 기체 질소와 세포 에너지를 사용하여 세포의 핵심 성장 영양소 인 암모니아를 생성 할 수있는 단백질입니다. 이것은 혐기성 질소 고정이라고하는 과정입니다. 질소 분해 효소가 세포질에 의해 직접 둘러싸이면 주변 유체가 일부 발효를 수행합니다."

msgid "FOG_OF_WAR_MODE"
msgstr ""

msgid "FOG_OF_WAR_REGULAR"
msgstr ""

#, fuzzy
msgid "FOG_OF_WAR_REGULAR_DESCRIPTION"
msgstr "이것으로 다른 세포를 찌르세요."

msgid "FOOD_CHAIN"
msgstr "먹이 사슬"

msgid "FOOD_SOURCE_ENERGY_INFO"
msgstr ""

msgid "FORGET_MOD_DETAILS"
msgstr ""

#, fuzzy
msgid "FORGET_MOD_DETAILS_TOOLTIP"
msgstr "재개"

#, fuzzy
msgid "FORM_CELL_COLONY"
msgstr "저장소"

#, fuzzy
msgid "FORM_ERROR_MESSAGE"
msgstr "저장 오류"

#, fuzzy
msgid "FOSSILISATION"
msgstr "개체수:"

#, fuzzy
msgid "FOSSILISATION_EXPLANATION"
msgstr "다음으로 인하여 개체 수가 {0} 에서 {1} 로 변화됨: {2}"

#, fuzzy
msgid "FOSSILISATION_FAILED"
msgstr "개체수:"

#, fuzzy
msgid "FOSSILISATION_FAILED_DESCRIPTION"
msgstr "액포는 세포 내부 공간 저장에 사용되는 내부 막질 소기관입니다. 그들은 여러 개의 소낭, 저장을 위해 세포에서 널리 사용되는 작은 막 구조로 구성되어 합쳐졌습니다. 이 물질은 분자, 효소, 고체 및 기타 물질을 포함하는 데 사용되는 물로 채워져 있습니다. 액포의 모양은 유동적이며 세포마다 다를 수 있습니다."

msgid "FOSSILISATION_HINT"
msgstr ""

msgid "FOSSILISATION_HINT_ALREADY_FOSSILISED"
msgstr ""

msgid "FOSSILISE"
msgstr ""

#, fuzzy
msgid "FOSSIL_DATA_LOAD_FAILED"
msgstr "자동 진화 실행 실패"

#, fuzzy
msgid "FOSSIL_DATA_LOAD_FAILED_DESCRIPTION"
msgstr "액포는 세포 내부 공간 저장에 사용되는 내부 막질 소기관입니다. 그들은 여러 개의 소낭, 저장을 위해 세포에서 널리 사용되는 작은 막 구조로 구성되어 합쳐졌습니다. 이 물질은 분자, 효소, 고체 및 기타 물질을 포함하는 데 사용되는 물로 채워져 있습니다. 액포의 모양은 유동적이며 세포마다 다를 수 있습니다."

#, fuzzy
msgid "FOSSIL_DELETION_FAILED"
msgstr "자동 진화 실행 실패"

#, fuzzy
msgid "FOSSIL_DELETION_FAILED_DESCRIPTION"
msgstr "액포는 세포 내부 공간 저장에 사용되는 내부 막질 소기관입니다. 그들은 여러 개의 소낭, 저장을 위해 세포에서 널리 사용되는 작은 막 구조로 구성되어 합쳐졌습니다. 이 물질은 분자, 효소, 고체 및 기타 물질을 포함하는 데 사용되는 물로 채워져 있습니다. 액포의 모양은 유동적이며 세포마다 다를 수 있습니다."

msgid "FOUR_TIMES"
msgstr ""

#, fuzzy
msgid "FPS"
msgstr "최대 FPS:"

msgid "FPS_DISPLAY"
msgstr ""

#, fuzzy
msgid "FRAME_DURATION"
msgstr "호흡"

msgid "FREEBUILDING"
msgstr "자유 구성"

msgid "FREE_GLUCOSE_CLOUD"
msgstr ""

msgid "FREE_GLUCOSE_CLOUD_EXPLANATION"
msgstr ""

msgid "FULLSCREEN"
msgstr "전체화면"

msgid "FULL_MOD_INFO"
msgstr ""

msgid "GALLERY_VIEWER"
msgstr ""

#, fuzzy
msgid "GAMEPLAY_BASICS_TITLE"
msgstr "세포 진행률"

msgid "GAME_DESIGN_TEAM"
msgstr ""

#, fuzzy
msgid "GAME_SYSTEMS_TITLE"
msgstr "세포 진행률"

#, fuzzy
msgid "GATHERED_ENERGY_TOOLTIP"
msgstr "새로운 키 배치 추가"

msgid "GENERAL"
msgstr "일반"

#, fuzzy
msgid "GENERAL_LOADING_TIP_1"
msgstr "편집기에서 취소 버튼을 눌러 실수를 정정 할 수 있습니다"

#, fuzzy
msgid "GENERAL_LOADING_TIP_2"
msgstr "편집기에서 취소 버튼을 눌러 실수를 정정 할 수 있습니다"

#, fuzzy
msgid "GENERAL_LOADING_TIP_3"
msgstr "편집기에서 취소 버튼을 눌러 실수를 정정 할 수 있습니다"

#, fuzzy
msgid "GENERAL_LOADING_TIP_4"
msgstr "편집기에서 취소 버튼을 눌러 실수를 정정 할 수 있습니다"

#, fuzzy
msgid "GENERAL_LOADING_TIP_5"
msgstr "편집기에서 취소 버튼을 눌러 실수를 정정 할 수 있습니다"

#, fuzzy
msgid "GENERAL_LOADING_TIP_6"
msgstr "편집기에서 취소 버튼을 눌러 실수를 정정 할 수 있습니다"

#, fuzzy
msgid "GENERAL_LOADING_TIP_7"
msgstr "편집기에서 취소 버튼을 눌러 실수를 정정 할 수 있습니다"

msgid "GENERATE_POSITIVE_GLUCOSE_PHOTOSYNTHESIS"
msgstr ""

msgid "GENERATIONS"
msgstr "세대"

msgid "GENERATION_COLON"
msgstr "세대:"

msgid "GEOLOGICAL_ACTIVITY"
msgstr ""

msgid "GEOLOGICAL_ACTIVITY_ACTIVE"
msgstr ""

msgid "GEOLOGICAL_ACTIVITY_AVERAGE"
msgstr ""

msgid "GEOLOGICAL_ACTIVITY_DORMANT"
msgstr ""

#, fuzzy
msgid "GEOLOGICAL_ACTIVITY_EXPLANATION"
msgstr ""
"활발한 미생물들은 아무 일이 일어나지 않아도 계속해서 움직일 것 입니다.\n"
"소극적인 미생물들은 환경에 변화가 생길 때까지 기다릴 것 입니다."

#, fuzzy
msgid "GITHUB_TOOLTIP"
msgstr "새로운 키 배치 추가"

msgid "GLES3"
msgstr ""

msgid "GLOBAL_GLACIATION_END_EVENT_LOG"
msgstr ""

#, fuzzy
msgid "GLOBAL_GLACIATION_EVENT"
msgstr "다음으로 인하여 개체 수가 {0} 에서 {1} 로 변화됨: {2}"

#, fuzzy
msgid "GLOBAL_GLACIATION_EVENT_TOOLTIP"
msgstr "새로운 키 배치 추가"

msgid "GLOBAL_GLACIATION_EVENT_WARNING_LOG_PLURAL"
msgstr ""

msgid "GLOBAL_GLACIATION_EVENT_WARNING_LOG_SINGULAR"
msgstr ""

msgid "GLOBAL_GLACIATION_START_EVENT_LOG"
msgstr ""

msgid "GLOBAL_INITIAL_LETTER"
msgstr ""

#, fuzzy
msgid "GLOBAL_POPULATION_COLON"
msgstr "다음으로 인하여 개체 수가 {0} 에서 {1} 로 변화됨: {2}"

msgid "GLOBAL_TIMELINE_SPECIES_MIGRATED_TO"
msgstr ""

msgid "GLUCOSE"
msgstr "포도당"

msgid "GLUCOSE_CONCENTRATIONS_DRASTICALLY_DROPPED"
msgstr ""

#, fuzzy
msgid "GLUCOSE_LEVEL"
msgstr "해수면으로부터 {0}-{1}m"

msgid "GLYCOLYSIS"
msgstr "포도당"

msgid "GODMODE"
msgstr ""

#, fuzzy
msgid "GOD_TOOLS_TITLE"
msgstr "새로운 키 배치 추가"

msgid "GOING_NUCLEAR"
msgstr ""

msgid "GOOGLY_EYE_CELL"
msgstr "만화 눈 세포"

msgid "GOT_IT"
msgstr "알겠습니다"

msgid "GPL_LICENSE_HEADING"
msgstr ""

#, fuzzy
msgid "GPU_NAME"
msgstr "동굴"

msgid "GRAPHICS"
msgstr "그래픽"

#, fuzzy
msgid "GRAPHICS_TEAM"
msgstr "그래픽"

#, fuzzy
msgid "GROWTH_ORDER"
msgstr "확인"

msgid "GUI"
msgstr ""

#, fuzzy
msgid "GUI_LIGHT_EFFECTS_OPTION_DESCRIPTION"
msgstr "세포의 핵심. 미토콘드리온(복수형: 미토콘드리아)는 단백질과 효소로 이루어진 이중막 구조입니다. 진핵 숙주가 사용하기 위해 동화된 원핵 생물입니다. 호기성 호흡을 통해 세포질에서 할 수 있는 것보다 훨씬 더 높은 효율로 포도당을 ATP로 전환 할 수 있습니다. 그러나 산소를 필요로 하며 환경의 산소 수준이 낮으면 ATP 생산 속도가 느려집니다."

#, fuzzy
msgid "GUI_TAB_NAVIGATION"
msgstr "{0} 천"

msgid "GUI_VOLUME"
msgstr "GUI 음량"

msgid "HEALTH"
msgstr "생명력"

msgid "HEALTH_MODIFIER"
msgstr ""

#, fuzzy
msgid "HEAT_ACCUMULATION_BAR_TOOLTIP"
msgstr "새로운 키 배치 추가"

msgid "HELP"
msgstr "도움말"

#, fuzzy
msgid "HELP_BUTTON_TOOLTIP"
msgstr "새로운 키 배치 추가"

msgid "HIGHER_VALUES_INCREASE_PERFORMANCE"
msgstr "(높은 값일수록 더 나은 성능)"

msgid "HIGHER_VALUES_WORSEN_PERFORMANCE"
msgstr "(값이 커질수록 성능이 저하됩니다)"

msgid "HOLD_FOR_PAN_OR_ROTATE_MODE"
msgstr "눌러서 패닝 및 회전 모드 전환"

#, fuzzy
msgid "HOLD_FOR_PAN_WITH_MOUSE"
msgstr "눌러서 패닝 및 회전 모드 전환"

msgid "HOLD_PACK_COMMANDS_MENU"
msgstr "눌러서 무리 명령 메뉴를 보이기"

msgid "HOLD_TO_SHOW_CURSOR"
msgstr "눌러서 커서 보이기"

msgid "HOLD_TO_SHOW_CURSOR_ADVICE_TEXT"
msgstr ""

#, fuzzy
msgid "HOLD_TO_SKIP_CREDITS"
msgstr "눌러서 커서 보이기"

msgid "HOME"
msgstr ""

#, fuzzy
msgid "HORIZONTAL_COLON"
msgstr "세대:"

msgid "HORIZONTAL_WITH_AXIS_NAME_COLON"
msgstr ""

msgid "HP_COLON"
msgstr "생명력:"

msgid "HSV"
msgstr ""

msgid "HUD_MESSAGE_MULTIPLE"
msgstr ""

#, fuzzy
msgid "HYDROGENASE"
msgstr "황화수소"

#, fuzzy
msgid "HYDROGENASE_DESCRIPTION"
msgstr "니트로게나아제는 ATP 형태의 기체 질소와 세포 에너지를 사용하여 세포의 핵심 성장 영양소 인 암모니아를 생성 할 수있는 단백질입니다. 이것은 혐기성 질소 고정이라고하는 과정입니다. 질소 분해 효소가 세포질에 의해 직접 둘러싸이면 주변 유체가 일부 발효를 수행합니다."

#, fuzzy
msgid "HYDROGENASE_PROCESSES_DESCRIPTION"
msgstr "니트로게나아제는 ATP 형태의 기체 질소와 세포 에너지를 사용하여 세포의 핵심 성장 영양소 인 암모니아를 생성 할 수있는 단백질입니다. 이것은 혐기성 질소 고정이라고하는 과정입니다. 질소 분해 효소가 세포질에 의해 직접 둘러싸이면 주변 유체가 일부 발효를 수행합니다."

#, fuzzy
msgid "HYDROGENOSOME"
msgstr "황화수소"

#, fuzzy
msgid "HYDROGENOSOME_DESCRIPTION"
msgstr "니트로게나아제는 ATP 형태의 기체 질소와 세포 에너지를 사용하여 세포의 핵심 성장 영양소 인 암모니아를 생성 할 수있는 단백질입니다. 이것은 혐기성 질소 고정이라고하는 과정입니다. 질소 분해 효소가 세포질에 의해 직접 둘러싸이면 주변 유체가 일부 발효를 수행합니다."

#, fuzzy
msgid "HYDROGENOSOME_PROCESSES_DESCRIPTION"
msgstr "니트로게나아제는 ATP 형태의 기체 질소와 세포 에너지를 사용하여 세포의 핵심 성장 영양소 인 암모니아를 생성 할 수있는 단백질입니다. 이것은 혐기성 질소 고정이라고하는 과정입니다. 질소 분해 효소가 세포질에 의해 직접 둘러싸이면 주변 유체가 일부 발효를 수행합니다."

msgid "HYDROGEN_SULFIDE"
msgstr "황화수소"

#, fuzzy
msgid "HYDROGEN_SULFIDE_LEVELS"
msgstr "황화수소"

#, fuzzy
msgid "ICESHARD"
msgstr "빙상"

msgid "ICESHELF"
msgstr "빙붕"

msgid "ICE_CHUNK_BIG"
msgstr ""

msgid "ICE_CHUNK_SMALL"
msgstr ""

msgid "ID_IS_NOT_A_NUMBER"
msgstr ""

msgid "ID_NUMBER"
msgstr ""

msgid "IF_FALLBACK_RENDERER_USED_ALL_NOT_AVAILABLE"
msgstr ""

#, fuzzy
msgid "IMAGE_FILE_TYPES"
msgstr "세포막 유형"

#, fuzzy
msgid "INCLUDE_MULTICELLULAR_PROTOTYPE"
msgstr "세포 기관 배치"

msgid "INCLUDE_MULTICELLULAR_PROTOTYPE_EXPLANATION"
msgstr ""

#, fuzzy
msgid "INCREASE_ITEM_SIZE"
msgstr "새 저장 생성"

#, fuzzy
msgid "INDICATOR_SPECIES_IS_NEW"
msgstr "멸종"

#, fuzzy
msgid "INDICATOR_SPECIES_MUTATED"
msgstr "종이 변이하지 않을 수 있도록 허용 (좋은 변이가 발견되지 않는 경우)"

msgid "INDUSTRIAL_STAGE"
msgstr ""

#, fuzzy
msgid "INFINITE_COMPOUNDS"
msgstr "화합물"

msgid "INFINITE_MP"
msgstr ""

#, fuzzy
msgid "INFO_BOX_COST"
msgstr "번영했습니다!"

#, fuzzy
msgid "INFO_BOX_EDITORS"
msgstr "번영했습니다!"

msgid "INFO_BOX_ENZYMES"
msgstr ""

#, fuzzy
msgid "INFO_BOX_GAMEPLAY_TYPE"
msgstr "삼투압 비용"

#, fuzzy
msgid "INFO_BOX_INTERNAL_NAME"
msgstr "번영했습니다!"

msgid "INFO_BOX_MASS"
msgstr ""

#, fuzzy
msgid "INFO_BOX_NEXT_STAGE"
msgstr "번영했습니다!"

#, fuzzy
msgid "INFO_BOX_OSMOREGULATION_COST"
msgstr "삼투압 비용"

#, fuzzy
msgid "INFO_BOX_PREVIOUS_STAGE"
msgstr "세포 기관 배치"

#, fuzzy
msgid "INFO_BOX_PROCESSES"
msgstr "세포 기관 배치"

#, fuzzy
msgid "INFO_BOX_REQUIRES_NUCLEUS"
msgstr "핵"

#, fuzzy
msgid "INFO_BOX_SIZE"
msgstr "번영했습니다!"

#, fuzzy
msgid "INFO_BOX_STORAGE"
msgstr "번영했습니다!"

#, fuzzy
msgid "INFO_BOX_UNIQUE"
msgstr "번영했습니다!"

msgid "INFO_BOX_UPGRADES"
msgstr ""

msgid "INGESTED_MATTER"
msgstr ""

#, fuzzy
msgid "INIT_NEW_WORLD_TOOLTIP"
msgstr "새로운 키 배치 추가"

msgid "INPUTS"
msgstr "입력"

#, fuzzy
msgid "INPUT_NAME_BUILD_STRUCTURE"
msgstr "한 세대 끝내기"

#, fuzzy
msgid "INPUT_NAME_INTERACTION"
msgstr "한 세대 끝내기"

#, fuzzy
msgid "INPUT_NAME_OPEN_INVENTORY"
msgstr "한 세대 끝내기"

msgid "INSPECT"
msgstr ""

msgid "INSPECTOR"
msgstr ""

#, fuzzy
msgid "INSTAGRAM_TOOLTIP"
msgstr "재개"

#, fuzzy
msgid "INTERACTION_ACTIVATE_ASCENSION"
msgstr "변이 점수"

#, fuzzy
msgid "INTERACTION_ACTIVATE_ASCENSION_MISSING_ENERGY"
msgstr "변이 점수"

#, fuzzy
msgid "INTERACTION_CONSTRUCT"
msgstr "변이 점수"

msgid "INTERACTION_CONSTRUCT_MISSING_DEPOSITED_MATERIALS"
msgstr ""

#, fuzzy
msgid "INTERACTION_CRAFT"
msgstr "변이 점수"

#, fuzzy
msgid "INTERACTION_DEPOSIT_RESOURCES"
msgstr "변이 점수"

msgid "INTERACTION_DEPOSIT_RESOURCES_NO_SUITABLE_RESOURCES"
msgstr ""

#, fuzzy
msgid "INTERACTION_DESTROY"
msgstr "변이 점수"

#, fuzzy
msgid "INTERACTION_FOUND_SETTLEMENT"
msgstr "변이 점수"

#, fuzzy
msgid "INTERACTION_HARVEST"
msgstr "변이 점수"

msgid "INTERACTION_HARVEST_CANNOT_MISSING_TOOL"
msgstr ""

msgid "INTERACTION_PICK_UP"
msgstr ""

msgid "INTERACTION_PICK_UP_CANNOT_FULL"
msgstr ""

#, fuzzy
msgid "INTERNALS"
msgstr "외부의"

msgid "INTERNAL_NAME_IN_USE"
msgstr ""

msgid "INTERNAL_NAME_REQUIRED"
msgstr ""

msgid "INTERNAL_NAME_REQUIRES_CAPITAL"
msgstr ""

#, fuzzy
msgid "INVALID_DATA_TO_PLOT"
msgstr "유효하지 않은 저장을 불러오시겠습니까?"

msgid "INVALID_ICON_PATH"
msgstr ""

#, fuzzy
msgid "INVALID_SAVE_NAME_POPUP"
msgstr "유효하지 않은 저장을 불러오시겠습니까?"

msgid "INVALID_SPECIES_NAME_POPUP"
msgstr ""

#, fuzzy
msgid "INVALID_TAG"
msgstr "유효하지 않은 저장을 불러오시겠습니까?"

msgid "INVALID_URL_FORMAT"
msgstr ""

msgid "INVALID_URL_SCHEME"
msgstr ""

msgid "INVENTORY_ITEMS_ON_GROUND"
msgstr ""

#, fuzzy
msgid "INVENTORY_TITLE"
msgstr "번영했습니다!"

msgid "INVENTORY_TOGGLE_CRAFTING"
msgstr ""

msgid "INVENTORY_TOGGLE_GROUND"
msgstr ""

msgid "INVERTED"
msgstr ""

msgid "IN_PROTOTYPE"
msgstr ""

msgid "IRON"
msgstr "철"

msgid "IRON_LEVELS"
msgstr ""

#, fuzzy
msgid "IRON_OXIDATION"
msgstr "설정"

#, fuzzy
msgid "ITCH_TOOLTIP"
msgstr "새로운 키 배치 추가"

msgid "ITEM_AT_2D_COORDINATES"
msgstr ""

#, fuzzy
msgid "ITEM_NAME_SEPARATOR"
msgstr "한 세대 끝내기"

msgid "JANUARY"
msgstr ""

msgid "JSON_DEBUG_MODE"
msgstr ""

msgid "JSON_DEBUG_MODE_ALWAYS"
msgstr ""

msgid "JSON_DEBUG_MODE_AUTO"
msgstr ""

msgid "JSON_DEBUG_MODE_NEVER"
msgstr ""

msgid "JULY"
msgstr ""

msgid "JUNE"
msgstr ""

#, fuzzy
msgid "KEEP_CURRENT_SHORT"
msgstr "온도."

#, fuzzy
msgid "KEEP_CURRENT_TOLERANCE_FLEXIBILITY_TOOLTIP"
msgstr "새로운 키 배치 추가"

#, fuzzy
msgid "KEEP_MIGRATION"
msgstr "호흡"

#, fuzzy
msgid "KEY_BACK"
msgstr "뒤로가기"

#, fuzzy
msgid "KEY_BACKTAB"
msgstr "뒤로가기"

msgid "KEY_BINDING_CHANGE_CONFLICT"
msgstr ""
"{0}에서 충돌이 있습니다.\n"
"{1}에서 입력을 제거하시겠습니까?"

msgid "KEY_BRING_UP_KEYBOARD"
msgstr ""

msgid "KEY_CLEAR"
msgstr ""

msgid "KEY_DELETE"
msgstr ""

#, fuzzy
msgid "KEY_DOWN"
msgstr "휠 아래로"

msgid "KEY_END"
msgstr ""

msgid "KEY_ENTER"
msgstr ""

msgid "KEY_FAVORITES"
msgstr ""

#, fuzzy
msgid "KEY_FORWARD"
msgstr "앞으로 이동"

#, fuzzy
msgid "KEY_GLOBE"
msgstr "왼쪽으로 이동"

#, fuzzy
msgid "KEY_HELP"
msgstr "도움말"

msgid "KEY_HOME"
msgstr ""

msgid "KEY_HOMEPAGE"
msgstr ""

#, fuzzy
msgid "KEY_HYPER"
msgstr "도움말"

msgid "KEY_INSERT"
msgstr ""

msgid "KEY_JIS_EISU"
msgstr ""

msgid "KEY_JIS_KANA"
msgstr ""

#, fuzzy
msgid "KEY_LEFT"
msgstr "왼쪽으로 이동"

msgid "KEY_MENU"
msgstr ""

#, fuzzy
msgid "KEY_META"
msgstr "왼쪽으로 이동"

msgid "KEY_OPENURL"
msgstr ""

msgid "KEY_PAUSE"
msgstr ""

msgid "KEY_PRINT"
msgstr ""

#, fuzzy
msgid "KEY_REFRESH"
msgstr "새로 고침"

#, fuzzy
msgid "KEY_RIGHT"
msgstr "오른쪽으로 이동"

msgid "KEY_SEARCH"
msgstr ""

msgid "KEY_STANDBY"
msgstr ""

msgid "KEY_STOP"
msgstr ""

msgid "KEY_TAB"
msgstr ""

msgid "KEY_UP"
msgstr ""

#, fuzzy
msgid "KILL_50_MICROBES"
msgstr "니트로게나아제"

#, fuzzy
msgid "KILL_MICROBES_PROGRESS"
msgstr "미생물 편집기"

msgid "KILO_ABBREVIATION"
msgstr "{0} 천"

msgid "KP0"
msgstr ""

msgid "KP1"
msgstr ""

msgid "KP2"
msgstr ""

msgid "KP3"
msgstr ""

msgid "KP4"
msgstr ""

msgid "KP5"
msgstr ""

msgid "KP6"
msgstr ""

msgid "KP7"
msgstr ""

msgid "KP8"
msgstr ""

msgid "KP9"
msgstr ""

msgid "KPADD"
msgstr ""

msgid "KPDIVIDE"
msgstr ""

msgid "KPENTER"
msgstr ""

msgid "KPMULTIPLY"
msgstr ""

msgid "KPPERIOD"
msgstr ""

msgid "KPSUBTRACT"
msgstr ""

msgid "LANGUAGE"
msgstr "언어:"

#, fuzzy
msgid "LANGUAGE_TRANSLATION_PROGRESS"
msgstr "게임을 번역하는 것을 도와주세요"

msgid "LANGUAGE_TRANSLATION_PROGRESS_LOW"
msgstr ""

msgid "LANGUAGE_TRANSLATION_PROGRESS_REALLY_LOW"
msgstr ""

#, fuzzy
msgid "LARGE_SULFUR_CHUNK"
msgstr "작은 철 덩어리"

msgid "LAST_ORGANELLE_DELETE_OPTION_DISABLED_TOOLTIP"
msgstr ""

msgid "LAUNCH0"
msgstr ""

msgid "LAUNCH1"
msgstr ""

msgid "LAUNCH2"
msgstr ""

msgid "LAUNCH3"
msgstr ""

msgid "LAUNCH4"
msgstr ""

msgid "LAUNCH5"
msgstr ""

msgid "LAUNCH6"
msgstr ""

msgid "LAUNCH7"
msgstr ""

msgid "LAUNCH8"
msgstr ""

msgid "LAUNCH9"
msgstr ""

msgid "LAUNCHA"
msgstr ""

msgid "LAUNCHB"
msgstr ""

msgid "LAUNCHC"
msgstr ""

msgid "LAUNCHD"
msgstr ""

msgid "LAUNCHE"
msgstr ""

msgid "LAUNCHF"
msgstr ""

msgid "LAUNCHMAIL"
msgstr ""

msgid "LAUNCHMEDIA"
msgstr ""

msgid "LAWK_ONLY"
msgstr ""

msgid "LAWK_ONLY_EXPLANATION"
msgstr "(기관과 능력을 우리에게 알려진 생명(LAWK)으로 제한)"

msgid "LEAD_ARTIST"
msgstr ""

msgid "LEAD_ARTISTS"
msgstr ""

msgid "LEAD_DEVELOPERS"
msgstr ""

msgid "LEAD_GAME_DESIGNER"
msgstr ""

msgid "LEAD_GAME_DESIGNERS"
msgstr ""

msgid "LEAD_OUTREACH_PEOPLE"
msgstr ""

msgid "LEAD_OUTREACH_PERSON"
msgstr ""

msgid "LEAD_PROGRAMMER"
msgstr ""

msgid "LEAD_PROGRAMMERS"
msgstr ""

msgid "LEAD_PROJECT_MANAGER"
msgstr ""

msgid "LEAD_PROJECT_MANAGERS"
msgstr ""

msgid "LEAD_TESTER"
msgstr ""

msgid "LEAD_TESTERS"
msgstr ""

msgid "LEAD_THEORIST"
msgstr ""

msgid "LEAD_THEORISTS"
msgstr ""

#, fuzzy
msgid "LEFT_ARROW"
msgstr "마우스 왼쪽 버튼"

msgid "LEFT_MOUSE"
msgstr "마우스 왼쪽 버튼"

msgid "LICENSES"
msgstr ""

msgid "LICENSES_COVERING_THRIVE"
msgstr ""

msgid "LIFE_ORIGIN"
msgstr ""

msgid "LIFE_ORIGIN_EXPLANATION"
msgstr ""

msgid "LIFE_ORIGIN_PANSPERMIA"
msgstr ""

msgid "LIFE_ORIGIN_POND"
msgstr ""

#, fuzzy
msgid "LIFE_ORIGIN_TOOLTIP"
msgstr "새로운 키 배치 추가"

msgid "LIFE_ORIGIN_VENTS"
msgstr ""

msgid "LIGHT"
msgstr "빛"

msgid "LIGHT_LEVEL_AVERAGE"
msgstr ""

#, fuzzy
msgid "LIGHT_LEVEL_CURRENT"
msgstr "휠 오른쪽으로"

msgid "LIGHT_LEVEL_DAY"
msgstr ""

msgid "LIGHT_LEVEL_LABEL_AT_NOON"
msgstr ""

#, fuzzy
msgid "LIGHT_LEVEL_NIGHT"
msgstr "휠 오른쪽으로"

#, fuzzy
msgid "LIGHT_MAX"
msgstr "빛"

#, fuzzy
msgid "LIMIT_EXTREME"
msgstr "추가요소"

#, fuzzy
msgid "LIMIT_GROWTH_RATE"
msgstr "확인"

msgid "LIMIT_GROWTH_RATE_EXPLANATION"
msgstr "(활성화하면 성장 속도를 제한하며, 비활성화하면 성장 속도가 오직 사용할 수 있는 화합물의 양에 영향을 받음)"

msgid "LIMIT_HUGE"
msgstr ""

msgid "LIMIT_LARGE"
msgstr ""

#, fuzzy
msgid "LIMIT_NORMAL"
msgstr "확인"

msgid "LIMIT_SMALL"
msgstr ""

msgid "LIMIT_TINY"
msgstr ""

msgid "LIMIT_VERY_LARGE"
msgstr ""

msgid "LIMIT_VERY_SMALL"
msgstr ""

#, fuzzy
msgid "LINE_COLOUR"
msgstr "색"

#, fuzzy
msgid "LINKS_TITLE"
msgstr "번영했습니다!"

msgid "LIPASE"
msgstr "지질 분해 효소"

#, fuzzy
msgid "LIPASE_DESCRIPTION"
msgstr "끈적끈적한 세포 내부. 세포질은 이온, 단백질 및 세포 내부를 채우는 물에 용해된 기타 물질의 기본 혼합물입니다. 이것의 기능 중 하나는 발효를 통해 포도당을 ATP 에너지로 전환시키는 것 입니다. 세포 소 기관이 부족하고 세포가 더 발전된 신진 대사를 하는 경우, 에너지에 더욱 의존하게 됩니다. 또한 분자를 세포에 저장하고 세포의 크기를 성장시키는 데 사용됩니다."

msgid "LOAD"
msgstr "불러오기"

msgid "LOADING"
msgstr "불러오는 중"

#, fuzzy
msgid "LOADING_DOT_DOT_DOT"
msgstr "불러오는 중..."

msgid "LOADING_GAME"
msgstr "게임 불러오는 중"

#, fuzzy
msgid "LOADING_GRAPHICS_SHADERS"
msgstr "게임 불러오는 중"

#, fuzzy
msgid "LOADING_MACROSCOPIC_EDITOR"
msgstr "미생물 편집기 불러오는 중"

msgid "LOADING_MICROBE_EDITOR"
msgstr "미생물 편집기 불러오는 중"

#, fuzzy
msgid "LOADING_MICROBE_STAGE"
msgstr "미생물 단계"

#, fuzzy
msgid "LOADING_MULTICELLULAR_EDITOR"
msgstr "미생물 편집기 불러오는 중"

#, fuzzy
msgid "LOADING_MULTICELLULAR_STAGE"
msgstr "미생물 편집기 불러오는 중"

#, fuzzy
msgid "LOADING_STAGE"
msgstr "게임 불러오는 중"

#, fuzzy
msgid "LOADING_STAGE_ASSETS"
msgstr "게임 불러오는 중"

msgid "LOAD_FINISHED"
msgstr "불러오기 완료"

msgid "LOAD_GAME"
msgstr "불러오기"

#, fuzzy
msgid "LOAD_GAME_BUTTON_TOOLTIP"
msgstr "새로운 키 배치 추가"

#, fuzzy
msgid "LOAD_INCOMPATIBLE_PROTOTYPE_WARNING"
msgstr ""
"선택된 저장은 이 버전의 Thrive와 호환되지 않을 것입니다.\n"
"Thrive의 개발은 한참 진행 중 이며 저장 간 호환은 우선적이지 않으므로, 이전 버전의 저장을 변환하는 것은 지원되지 않습니다."

#, fuzzy
msgid "LOAD_INCOMPATIBLE_SAVE_PROMPT"
msgstr "호환되지 않는 저장을 불러옵니까?"

msgid "LOAD_INCOMPATIBLE_SAVE_WARNING"
msgstr ""
"선택된 저장은 이 버전의 Thrive와 호환되지 않을 것입니다.\n"
"Thrive의 개발은 한참 진행 중 이며 저장 간 호환은 우선적이지 않으므로, 이전 버전의 저장을 변환하는 것은 지원되지 않습니다."

#, fuzzy
msgid "LOAD_INVALID_SAVE_PROMPT"
msgstr "유효하지 않은 저장을 불러오시겠습니까?"

msgid "LOAD_INVALID_SAVE_WARNING"
msgstr ""
"이 파일로부터 저장 정보를 불러올 수 없습니다.\n"
"변형되었거나 현재 버전의 Thrive에서 불러올 수 없는 형식의 저장입니다.\n"
"그래도 저장을 불러오시겠습니까?"

msgid "LOCAL_INITIAL_LETTER"
msgstr ""

msgid "LOCK_DAY_NIGHT_CYCLE"
msgstr ""

#, fuzzy
msgid "LOWER_SCALE_INCREASES_PERFORMANCE"
msgstr "(높은 값일수록 더 나은 성능)"

msgid "LOWER_VALUE_MAKES_SHARPER_IMAGE"
msgstr ""

#, fuzzy
msgid "LOW_MENU_PERFORMANCE"
msgstr "성능"

#, fuzzy
msgid "LOW_MENU_PERFORMANCE_DESCRIPTION"
msgstr "대사체는 단백질 껍질에 싸인 단백질 집합입니다. 그들은 호기성 호흡이라는 과정을 통해 세포질에서 할 수있는 것보다 훨씬 더 빠른 속도로 포도당을 ATP로 전환 할 수 있습니다. 그러나 이를 위해 산소가 필요하며 산소가 적은 환경에선 ATP 생산 속도가 느려집니다. 대사체가 세포질에 의해 직접 둘러싸이면 주변 유체가 일부 발효를 수행합니다."

#, fuzzy
msgid "LOW_QUALITY_BACKGROUND_BLUR"
msgstr "배경 흐림 처리:"

#, fuzzy
msgid "LOW_QUALITY_BACKGROUND_BLUR_TOOLTIP"
msgstr "배경 흐림 처리:"

msgid "LUCIFERASE"
msgstr ""

#, fuzzy
msgid "LUCIFERASE_SYNTHESIS"
msgstr "점액 합성"

msgid "LYSOSOME"
msgstr "리소좀"

#, fuzzy
msgid "LYSOSOME_DESCRIPTION"
msgstr "대사체는 단백질 껍질에 싸인 단백질 집합입니다. 그들은 호기성 호흡이라는 과정을 통해 세포질에서 할 수있는 것보다 훨씬 더 빠른 속도로 포도당을 ATP로 전환 할 수 있습니다. 그러나 이를 위해 산소가 필요하며 산소가 적은 환경에선 ATP 생산 속도가 느려집니다. 대사체가 세포질에 의해 직접 둘러싸이면 주변 유체가 일부 발효를 수행합니다."

#, fuzzy
msgid "LYSOSOME_PROCESSES_DESCRIPTION"
msgstr "대사체는 단백질 껍질에 싸인 단백질 집합입니다. 그들은 호기성 호흡이라는 과정을 통해 세포질에서 할 수있는 것보다 훨씬 더 빠른 속도로 포도당을 ATP로 전환 할 수 있습니다. 그러나 이를 위해 산소가 필요하며 산소가 적은 환경에선 ATP 생산 속도가 느려집니다. 대사체가 세포질에 의해 직접 둘러싸이면 주변 유체가 일부 발효를 수행합니다."

#, fuzzy
msgid "MACROLIDE_SYNTHESIS"
msgstr "점액 합성"

msgid "MACROSCOPIC"
msgstr ""

#, fuzzy
msgid "MACROSCOPIC_STAGE"
msgstr "미생물 단계"

#, fuzzy
msgid "MAKE_CELL_THAT_EATS_RADIATION"
msgstr "(AI 종이 변이하는 속도)"

#, fuzzy
msgid "MAKE_CELL_USE_CHEMOSYNTHESIS"
msgstr "화학적 합성"

#, fuzzy
msgid "MAKE_NO_CHANGES_IN_EDITOR"
msgstr "편집기 활성화"

msgid "MANUALLY_SET_TIME"
msgstr ""

msgid "MAP"
msgstr "지도"

msgid "MARCH"
msgstr ""

msgid "MARINE_SNOW"
msgstr "바다눈"

msgid "MASTER_VOLUME"
msgstr "주 음량"

#, fuzzy
msgid "MASTODON_TOOLTIP"
msgstr "새로운 키 배치 추가"

#, fuzzy
msgid "MAX_CACHE_SIZE_TOOLTIP"
msgstr "점액 분비"

msgid "MAX_FPS"
msgstr "최대 FPS:"

#, fuzzy
msgid "MAX_FPS_NO_LIMIT"
msgstr "최대 FPS:"

#, fuzzy
msgid "MAX_SIZE_COLON"
msgstr "크기:"

msgid "MAX_SPAWNED_ENTITIES"
msgstr ""

#, fuzzy
msgid "MAX_VISIBLE_DATASET_WARNING"
msgstr "이 저장을 삭제하는 것은 취소할 수 없습니다, 영구적으로 {0} 을 삭제하시겠습니까?"

msgid "MAY"
msgstr ""

#, fuzzy
msgid "MECHANICS_BUTTON"
msgstr "이 저장을 삭제하는 것은 취소할 수 없습니다, 영구적으로 이 저장을 삭제하시겠습니까?"

msgid "MEDIANEXT"
msgstr ""

msgid "MEDIAPLAY"
msgstr ""

#, fuzzy
msgid "MEDIAPREVIOUS"
msgstr "이전:"

msgid "MEDIARECORD"
msgstr ""

msgid "MEDIASTOP"
msgstr ""

#, fuzzy
msgid "MEDIUM_SULFUR_CHUNK"
msgstr "작은 철 덩어리"

msgid "MEGA_YEARS"
msgstr "백만 년"

#, fuzzy
msgid "MELANOSOME"
msgstr "대사체"

#, fuzzy
msgid "MELANOSOME_DESCRIPTION"
msgstr "대사체는 단백질 껍질에 싸인 단백질 집합입니다. 그들은 호기성 호흡이라는 과정을 통해 세포질에서 할 수있는 것보다 훨씬 더 빠른 속도로 포도당을 ATP로 전환 할 수 있습니다. 그러나 이를 위해 산소가 필요하며 산소가 적은 환경에선 ATP 생산 속도가 느려집니다. 대사체가 세포질에 의해 직접 둘러싸이면 주변 유체가 일부 발효를 수행합니다."

#, fuzzy
msgid "MELANOSOME_PROCESSES_DESCRIPTION"
msgstr "대사체는 단백질 껍질에 싸인 단백질 집합입니다. 그들은 호기성 호흡이라는 과정을 통해 세포질에서 할 수있는 것보다 훨씬 더 빠른 속도로 포도당을 ATP로 전환 할 수 있습니다. 그러나 이를 위해 산소가 필요하며 산소가 적은 환경에선 ATP 생산 속도가 느려집니다. 대사체가 세포질에 의해 직접 둘러싸이면 주변 유체가 일부 발효를 수행합니다."

#, fuzzy
msgid "MEMBRANE"
msgstr "세포막 유형"

msgid "MEMBRANE_RIGIDITY"
msgstr "세포막 강도"

msgid "MEMBRANE_TYPES"
msgstr "세포막 유형"

msgid "MENU"
msgstr "메뉴"

msgid "MESOPELAGIC"
msgstr "중해수층"

msgid "METABOLOSOMES"
msgstr "대사체"

#, fuzzy
msgid "METABOLOSOMES_DESCRIPTION"
msgstr "대사체는 단백질 껍질에 싸인 단백질 집합입니다. 그들은 호기성 호흡이라는 과정을 통해 세포질에서 할 수있는 것보다 훨씬 더 빠른 속도로 포도당을 ATP로 전환 할 수 있습니다. 그러나 이를 위해 산소가 필요하며 산소가 적은 환경에선 ATP 생산 속도가 느려집니다. 대사체가 세포질에 의해 직접 둘러싸이면 주변 유체가 일부 발효를 수행합니다."

#, fuzzy
msgid "METABOLOSOMES_PROCESSES_DESCRIPTION"
msgstr "대사체는 단백질 껍질에 싸인 단백질 집합입니다. 그들은 호기성 호흡이라는 과정을 통해 세포질에서 할 수있는 것보다 훨씬 더 빠른 속도로 포도당을 ATP로 전환 할 수 있습니다. 그러나 이를 위해 산소가 필요하며 산소가 적은 환경에선 ATP 생산 속도가 느려집니다. 대사체가 세포질에 의해 직접 둘러싸이면 주변 유체가 일부 발효를 수행합니다."

#, fuzzy
msgid "META_THREADS_TOOLTIP"
msgstr "새로운 키 배치 추가"

msgid "METEOR_IMPACT_EVENT"
msgstr ""

msgid "METEOR_STRIKE_START_EVENT_LOG_PLURAL"
msgstr ""

msgid "METEOR_STRIKE_START_EVENT_LOG_SINGULAR"
msgstr ""

#, fuzzy
msgid "METRICS"
msgstr "FPS 표시 전환"

msgid "METRICS_CONTENT"
msgstr ""

msgid "MIB_VALUE"
msgstr ""

msgid "MICHE"
msgstr ""

#, fuzzy
msgid "MICHES_FOR_PATCH"
msgstr "지역에서 멸종"

#, fuzzy
msgid "MICHE_AVOID_PREDATION_SELECTION_PRESSURE"
msgstr "퍼뜨리기:"

msgid "MICHE_CHUNK_PRESSURE"
msgstr ""

#, fuzzy
msgid "MICHE_COMPOUND_CLOUD_PRESSURE"
msgstr "화합물 구름"

msgid "MICHE_COMPOUND_EFFICIENCY_PRESSURE"
msgstr ""

#, fuzzy
msgid "MICHE_DETAIL_TEXT"
msgstr "존재하는 종"

#, fuzzy
msgid "MICHE_ENDOSYMBIOSIS_SELECTION_PRESSURE"
msgstr "퍼뜨리기:"

msgid "MICHE_ENVIRONMENTAL_COMPOUND_PRESSURE"
msgstr ""

#, fuzzy
msgid "MICHE_ENVIRONMENTAL_TOLERANCE"
msgstr "환경"

msgid "MICHE_MAINTAIN_COMPOUND_PRESSURE"
msgstr ""

msgid "MICHE_METABOLIC_STABILITY_PRESSURE"
msgstr ""

msgid "MICHE_NO_OP_PRESSURE"
msgstr ""

msgid "MICHE_PREDATION_EFFECTIVENESS_PRESSURE"
msgstr ""

msgid "MICHE_PREDATOR_ROOT_PRESSURE"
msgstr ""

msgid "MICHE_ROOT_PRESSURE"
msgstr ""

#, fuzzy
msgid "MICHE_TEMPERATURE_SESSILITY_PRESSURE"
msgstr "퍼뜨리기:"

msgid "MICHE_TREE"
msgstr ""

#, fuzzy
msgid "MICROBE"
msgstr ""
"멀리 떨어진 외계 행성에서, 수 많은 화산 활동과 유성 충돌이 우주에서 새로운 현상을 만들어 냈습니다.\n"
"\n"
"생명.\n"
"\n"
"단순한 미생물이 바다 깊은 곳에 살고 있습니다. 당신은 이 행성에 남은 모든 생물의 마지막 공통 조상(LUCA) 입니다.\n"
"\n"
"이 거친 세계에서 살아남기 위해, 찾을 수 있는 화합물들을 모아 세대별로 진화하여 다른 미생물들과 경쟁해야 합니다."

#, fuzzy
msgid "MICROBES_COUNT"
msgstr ""
"멀리 떨어진 외계 행성에서, 수 많은 화산 활동과 유성 충돌이 우주에서 새로운 현상을 만들어 냈습니다.\n"
"\n"
"생명.\n"
"\n"
"단순한 미생물이 바다 깊은 곳에 살고 있습니다. 당신은 이 행성에 남은 모든 생물의 마지막 공통 조상(LUCA) 입니다.\n"
"\n"
"이 거친 세계에서 살아남기 위해, 찾을 수 있는 화합물들을 모아 세대별로 진화하여 다른 미생물들과 경쟁해야 합니다."

#, fuzzy
msgid "MICROBE_BENCHMARK"
msgstr "미생물 편집기"

#, fuzzy
msgid "MICROBE_CAMERA_TILT_EFFECT"
msgstr "생체 상태창"

msgid "MICROBE_EDITOR"
msgstr "미생물 편집기"

#, fuzzy
msgid "MICROBE_ENZYME_STATISTICS"
msgstr "생체 상태창"

msgid "MICROBE_FREEBUILD_EDITOR"
msgstr "미생물 자유 편집기"

#, fuzzy
msgid "MICROBE_LOADING_TIP_1"
msgstr "편집기에서 취소 버튼을 눌러 실수를 정정 할 수 있습니다"

#, fuzzy
msgid "MICROBE_LOADING_TIP_10"
msgstr "편집기에서 취소 버튼을 눌러 실수를 정정 할 수 있습니다"

#, fuzzy
msgid "MICROBE_LOADING_TIP_11"
msgstr "편집기에서 취소 버튼을 눌러 실수를 정정 할 수 있습니다"

#, fuzzy
msgid "MICROBE_LOADING_TIP_12"
msgstr "편집기에서 취소 버튼을 눌러 실수를 정정 할 수 있습니다"

#, fuzzy
msgid "MICROBE_LOADING_TIP_13"
msgstr "편집기에서 취소 버튼을 눌러 실수를 정정 할 수 있습니다"

#, fuzzy
msgid "MICROBE_LOADING_TIP_14"
msgstr "편집기에서 취소 버튼을 눌러 실수를 정정 할 수 있습니다"

#, fuzzy
msgid "MICROBE_LOADING_TIP_15"
msgstr "편집기에서 취소 버튼을 눌러 실수를 정정 할 수 있습니다"

#, fuzzy
msgid "MICROBE_LOADING_TIP_16"
msgstr "편집기에서 취소 버튼을 눌러 실수를 정정 할 수 있습니다"

#, fuzzy
msgid "MICROBE_LOADING_TIP_17"
msgstr "편집기에서 취소 버튼을 눌러 실수를 정정 할 수 있습니다"

#, fuzzy
msgid "MICROBE_LOADING_TIP_18"
msgstr "편집기에서 취소 버튼을 눌러 실수를 정정 할 수 있습니다"

#, fuzzy
msgid "MICROBE_LOADING_TIP_19"
msgstr "편집기에서 취소 버튼을 눌러 실수를 정정 할 수 있습니다"

#, fuzzy
msgid "MICROBE_LOADING_TIP_2"
msgstr "편집기에서 취소 버튼을 눌러 실수를 정정 할 수 있습니다"

#, fuzzy
msgid "MICROBE_LOADING_TIP_20"
msgstr "편집기에서 취소 버튼을 눌러 실수를 정정 할 수 있습니다"

#, fuzzy
msgid "MICROBE_LOADING_TIP_21"
msgstr "편집기에서 취소 버튼을 눌러 실수를 정정 할 수 있습니다"

#, fuzzy
msgid "MICROBE_LOADING_TIP_22"
msgstr "편집기에서 취소 버튼을 눌러 실수를 정정 할 수 있습니다"

#, fuzzy
msgid "MICROBE_LOADING_TIP_3"
msgstr "편집기에서 취소 버튼을 눌러 실수를 정정 할 수 있습니다"

#, fuzzy
msgid "MICROBE_LOADING_TIP_4"
msgstr "편집기에서 취소 버튼을 눌러 실수를 정정 할 수 있습니다"

#, fuzzy
msgid "MICROBE_LOADING_TIP_5"
msgstr "편집기에서 취소 버튼을 눌러 실수를 정정 할 수 있습니다"

#, fuzzy
msgid "MICROBE_LOADING_TIP_6"
msgstr "편집기에서 취소 버튼을 눌러 실수를 정정 할 수 있습니다"

#, fuzzy
msgid "MICROBE_LOADING_TIP_7"
msgstr "편집기에서 취소 버튼을 눌러 실수를 정정 할 수 있습니다"

#, fuzzy
msgid "MICROBE_LOADING_TIP_8"
msgstr "편집기에서 취소 버튼을 눌러 실수를 정정 할 수 있습니다"

#, fuzzy
msgid "MICROBE_LOADING_TIP_9"
msgstr "편집기에서 취소 버튼을 눌러 실수를 정정 할 수 있습니다"

#, fuzzy
msgid "MICROBE_MEMBRANE_PERCENTAGE_STATISTICS"
msgstr "생체 상태창"

#, fuzzy
msgid "MICROBE_MEMBRANE_STATISTICS"
msgstr "생체 상태창"

#, fuzzy
msgid "MICROBE_ORGANELLE_STATISTICS"
msgstr "생체 상태창"

#, fuzzy
msgid "MICROBE_ORGANELLE_UPGRADES_STATISTICS"
msgstr "생체 상태창"

#, fuzzy
msgid "MICROBE_RIPPLE_EFFECT"
msgstr "생체 상태창"

#, fuzzy
msgid "MICROBE_SPECIES_DETAIL_TEXT"
msgstr ""
"ATP 막대 옆의 생명력 막대를 주시하세요(오른쪽 아래).\n"
"생명력이 모두 떨어지면 세포는 죽게 됩니다.\n"
"ATP가 있다면 재생할 것입니다.\n"
"ATP를 만들기 위하여 충분한 포도당을 수집하세요."

msgid "MICROBE_STAGE"
msgstr "미생물 단계"

#, fuzzy
msgid "MICROBE_STAGE_BECOME_MULTICELLULAR_TEXT"
msgstr ""
"이동하여 포도당 (흰색 구름)을 수집하세요.\n"
"당신의 세포는 살아남기 위한 에너지를 만들기 위해 포도당이 필요합니다.\n"
"선을 따라 움직여 세포 근처의 포도당으로 이동하세요."

#, fuzzy
msgid "MICROBE_STAGE_COLLECT_TEXT"
msgstr ""
"이동하여 포도당 (흰색 구름)을 수집하세요.\n"
"당신의 세포는 살아남기 위한 에너지를 만들기 위해 포도당이 필요합니다.\n"
"선을 따라 움직여 세포 근처의 포도당으로 이동하세요."

#, fuzzy
msgid "MICROBE_STAGE_CONTROL_TEXT"
msgstr ""
"세포 주위에 보이는 키 (화면 중앙)로 세포를 움직이고 마우스로 방향을 조절하세요.\n"
"\n"
"모든 키로 수 초간 움직여서 진행하세요."

#, fuzzy
msgid "MICROBE_STAGE_CONTROL_TEXT_CONTROLLER"
msgstr ""
"세포 주위에 보이는 키 (화면 중앙)로 세포를 움직이고 마우스로 방향을 조절하세요.\n"
"\n"
"모든 키로 수 초간 움직여서 진행하세요."

#, fuzzy
msgid "MICROBE_STAGE_HEALTH_TEXT"
msgstr ""
"ATP 막대 옆의 생명력 막대를 주시하세요(오른쪽 아래).\n"
"생명력이 모두 떨어지면 세포는 죽게 됩니다.\n"
"ATP가 있다면 재생할 것입니다.\n"
"ATP를 만들기 위하여 충분한 포도당을 수집하세요."

#, fuzzy
msgid "MICROBE_STAGE_INITIAL"
msgstr ""
"멀리 떨어진 외계 행성에서, 수 많은 화산 활동과 유성 충돌이 우주에서 새로운 현상을 만들어 냈습니다.\n"
"\n"
"생명.\n"
"\n"
"단순한 미생물이 바다 깊은 곳에 살고 있습니다. 당신은 이 행성에 남은 모든 생물의 마지막 공통 조상(LUCA) 입니다.\n"
"\n"
"이 거친 세계에서 살아남기 위해, 찾을 수 있는 화합물들을 모아 세대별로 진화하여 다른 미생물들과 경쟁해야 합니다."

#, fuzzy
msgid "MICROBE_STAGE_INITIAL_PANSPERMIA"
msgstr ""
"멀리 떨어진 외계 행성에서, 수 많은 화산 활동과 유성 충돌이 우주에서 새로운 현상을 만들어 냈습니다.\n"
"\n"
"생명.\n"
"\n"
"단순한 미생물이 바다 깊은 곳에 살고 있습니다. 당신은 이 행성에 남은 모든 생물의 마지막 공통 조상(LUCA) 입니다.\n"
"\n"
"이 거친 세계에서 살아남기 위해, 찾을 수 있는 화합물들을 모아 세대별로 진화하여 다른 미생물들과 경쟁해야 합니다."

#, fuzzy
msgid "MICROBE_STAGE_INITIAL_POND"
msgstr ""
"멀리 떨어진 외계 행성에서, 수 많은 화산 활동과 유성 충돌이 우주에서 새로운 현상을 만들어 냈습니다.\n"
"\n"
"생명.\n"
"\n"
"단순한 미생물이 바다 깊은 곳에 살고 있습니다. 당신은 이 행성에 남은 모든 생물의 마지막 공통 조상(LUCA) 입니다.\n"
"\n"
"이 거친 세계에서 살아남기 위해, 찾을 수 있는 화합물들을 모아 세대별로 진화하여 다른 미생물들과 경쟁해야 합니다."

#, fuzzy
msgid "MICROBE_STAGE_ORGANELLE_DIVISION"
msgstr "생체 상태창"

#, fuzzy
msgid "MICROBIAL_MASSACRE"
msgstr "미생물 단계"

#, fuzzy
msgid "MICRO_BORG"
msgstr ""
"멀리 떨어진 외계 행성에서, 수 많은 화산 활동과 유성 충돌이 우주에서 새로운 현상을 만들어 냈습니다.\n"
"\n"
"생명.\n"
"\n"
"단순한 미생물이 바다 깊은 곳에 살고 있습니다. 당신은 이 행성에 남은 모든 생물의 마지막 공통 조상(LUCA) 입니다.\n"
"\n"
"이 거친 세계에서 살아남기 위해, 찾을 수 있는 화합물들을 모아 세대별로 진화하여 다른 미생물들과 경쟁해야 합니다."

msgid "MIDDLE_MOUSE"
msgstr "마우스 가운데 버튼"

#, fuzzy
msgid "MIGRATION_FAILED_TO_ADD"
msgstr "자동 진화 실행 실패"

#, fuzzy
msgid "MIGRATION_MANAGER"
msgstr ""
"ATP 막대 옆의 생명력 막대를 주시하세요(오른쪽 아래).\n"
"생명력이 모두 떨어지면 세포는 죽게 됩니다.\n"
"ATP가 있다면 재생할 것입니다.\n"
"ATP를 만들기 위하여 충분한 포도당을 수집하세요."

msgid "MIGRATION_STATUS_DESTINATION_NOT_SELECTED"
msgstr ""

#, fuzzy
msgid "MIGRATION_STATUS_TEXT"
msgstr ""
"ATP 막대 옆의 생명력 막대를 주시하세요(오른쪽 아래).\n"
"생명력이 모두 떨어지면 세포는 죽게 됩니다.\n"
"ATP가 있다면 재생할 것입니다.\n"
"ATP를 만들기 위하여 충분한 포도당을 수집하세요."

#, fuzzy
msgid "MIGRATION_STEP_DESTINATION_EXPLANATION"
msgstr "다음으로 인하여 개체 수가 {0} 에서 {1} 로 변화됨: {2}"

msgid "MIGRATION_STEP_ONLY_ONE_ALLOWED"
msgstr ""

#, fuzzy
msgid "MIGRATION_STEP_POPULATION_EXPLANATION"
msgstr "이 패널은 Auto-Evo가 예측에 사용하는 숫자들을 보여줍니다. 하나의 종이 얻을 수 있는 에너지의 총량과 그 종의 한 개체당 필요한 에너지 비용이 최종 개체수를 결정합니다. Auto-Evo는 현실을 간략화한 모델을 사용하여 하나의 종이 얻을 수 있는 에너지로부터 그 종이 얼마나 잘 기능하고 있는지 계산합니다. 각각의 에너지원에 대해, 종이 해당 에너지원으로부터 얻는 에너지의 양이 표시됩니다. 이에 더하여 해당 에너지원으로부터 얻을 수 있는 에너지의 총량이 표시됩니다. 주어진 에너지의 총량에 비해 해당 종이 얻는 양의 비율은 해당 종의 적합도가 적합도 총량에 비해 얼마나 높은지에 따라 결정됩니다. 적합도는 종이 에너지원을 얼마나 잘 활용할 수 있는지 측정하는 지표입니다."

#, fuzzy
msgid "MIGRATION_STEP_SOURCE_EXPLANATION"
msgstr "(AI 종이 변이하는 속도)"

#, fuzzy
msgid "MIGRATION_TOOLTIP"
msgstr "새로운 키 배치 추가"

msgid "MILLION_ABBREVIATION"
msgstr "{0} 백만"

msgid "MINIMUM_AMOUNT_TO_FIND"
msgstr ""

#, fuzzy
msgid "MINIMUM_VERSION"
msgstr "버전:"

#, fuzzy
msgid "MIN_VISIBLE_DATASET_WARNING"
msgstr "이 저장을 삭제하는 것은 취소할 수 없습니다, 영구적으로 {0} 을 삭제하시겠습니까?"

msgid "MISC"
msgstr "기타"

msgid "MISCELLANEOUS"
msgstr "기타"

msgid "MISCELLANEOUS_3D_STAGE"
msgstr "기타 3D 단계"

#, fuzzy
msgid "MISC_FUN"
msgstr "기타"

#, fuzzy
msgid "MISSING_DESCRIPTION"
msgstr "설명:"

msgid "MISSING_OR_INVALID_REQUIRED_FIELD"
msgstr ""

#, fuzzy
msgid "MISSING_TITLE"
msgstr "번영했습니다!"

msgid "MITOCHONDRION"
msgstr "미토콘드리아"

#, fuzzy
msgid "MITOCHONDRION_DESCRIPTION"
msgstr "세포의 핵심. 미토콘드리온(복수형: 미토콘드리아)는 단백질과 효소로 이루어진 이중막 구조입니다. 진핵 숙주가 사용하기 위해 동화된 원핵 생물입니다. 호기성 호흡을 통해 세포질에서 할 수 있는 것보다 훨씬 더 높은 효율로 포도당을 ATP로 전환 할 수 있습니다. 그러나 산소를 필요로 하며 환경의 산소 수준이 낮으면 ATP 생산 속도가 느려집니다."

#, fuzzy
msgid "MITOCHONDRION_PROCESSES_DESCRIPTION"
msgstr "세포의 핵심. 미토콘드리온(복수형: 미토콘드리아)는 단백질과 효소로 이루어진 이중막 구조입니다. 진핵 숙주가 사용하기 위해 동화된 원핵 생물입니다. 호기성 호흡을 통해 세포질에서 할 수 있는 것보다 훨씬 더 높은 효율로 포도당을 ATP로 전환 할 수 있습니다. 그러나 산소를 필요로 하며 환경의 산소 수준이 낮으면 ATP 생산 속도가 느려집니다."

#, fuzzy
msgid "MIXED_DOT_DOT_DOT"
msgstr "..."

msgid "MODDING_INSTRUCTIONS_ON"
msgstr ""

msgid "MODELS"
msgstr "모델"

msgid "MODE_CAN_BE_CHANGED_IN_OPTIONS"
msgstr ""

msgid "MODIFY"
msgstr ""

#, fuzzy
msgid "MODIFY_ORGANELLE"
msgstr "세포 기관 제거"

msgid "MODIFY_TYPE"
msgstr ""

msgid "MODS"
msgstr ""

msgid "MODS_INSTALLED_BUT_NOT_ENABLED"
msgstr ""

msgid "MOD_ASSEMBLY"
msgstr ""

msgid "MOD_ASSEMBLY_CLASS"
msgstr ""

#, fuzzy
msgid "MOD_ASSEMBLY_CLASS_CREATION_FAILED"
msgstr "자동 진화 실행 실패"

msgid "MOD_ASSEMBLY_CLASS_NOT_FOUND"
msgstr ""

msgid "MOD_ASSEMBLY_INIT_CALL_FAILED"
msgstr ""

msgid "MOD_ASSEMBLY_LOAD_CALL_FAILED_EXCEPTION"
msgstr ""

msgid "MOD_ASSEMBLY_LOAD_EXCEPTION"
msgstr ""

msgid "MOD_ASSEMBLY_UNLOAD_CALL_FAILED"
msgstr ""

msgid "MOD_ASSEMBLY_UNLOAD_CALL_FAILED_EXCEPTION"
msgstr ""

msgid "MOD_AUTHOR"
msgstr ""

msgid "MOD_AUTO_HARMONY"
msgstr ""

#, fuzzy
msgid "MOD_CREATION_FAILED"
msgstr "자동 진화 실행 실패"

#, fuzzy
msgid "MOD_DESCRIPTION"
msgstr "설명:"

#, fuzzy
msgid "MOD_EXTENDED_DESCRIPTION"
msgstr "니트로게나아제는 ATP 형태의 기체 질소와 세포 에너지를 사용하여 세포의 핵심 성장 영양소 인 암모니아를 생성 할 수있는 단백질입니다. 이것은 혐기성 질소 고정이라고하는 과정입니다. 질소 분해 효소가 세포질에 의해 직접 둘러싸이면 주변 유체가 일부 발효를 수행합니다."

#, fuzzy
msgid "MOD_HARMONY_LOAD_FAILED_EXCEPTION"
msgstr "액포는 세포 내부 공간 저장에 사용되는 내부 막질 소기관입니다. 그들은 여러 개의 소낭, 저장을 위해 세포에서 널리 사용되는 작은 막 구조로 구성되어 합쳐졌습니다. 이 물질은 분자, 효소, 고체 및 기타 물질을 포함하는 데 사용되는 물로 채워져 있습니다. 액포의 모양은 유동적이며 세포마다 다를 수 있습니다."

#, fuzzy
msgid "MOD_HARMONY_UNLOAD_FAILED_EXCEPTION"
msgstr "액포는 세포 내부 공간 저장에 사용되는 내부 막질 소기관입니다. 그들은 여러 개의 소낭, 저장을 위해 세포에서 널리 사용되는 작은 막 구조로 구성되어 합쳐졌습니다. 이 물질은 분자, 효소, 고체 및 기타 물질을 포함하는 데 사용되는 물로 채워져 있습니다. 액포의 모양은 유동적이며 세포마다 다를 수 있습니다."

msgid "MOD_HAS_NO_LOADABLE_RESOURCES"
msgstr ""

msgid "MOD_ICON_FILE"
msgstr ""

msgid "MOD_INFO_URL"
msgstr ""

msgid "MOD_INTERNAL_NAME"
msgstr ""

msgid "MOD_LICENSE"
msgstr ""

msgid "MOD_LOAD_ERRORS"
msgstr ""

msgid "MOD_LOAD_ERRORS_OCCURRED"
msgstr ""

#, fuzzy
msgid "MOD_LOAD_OR_UNLOAD_ERRORS_OCCURRED"
msgstr "유효하지 않은 저장을 불러오시겠습니까?"

#, fuzzy
msgid "MOD_LOAD_UNLOAD_CAVEATS"
msgstr "유효하지 않은 저장을 불러오시겠습니까?"

#, fuzzy
msgid "MOD_LOAD_UNLOAD_RESTART"
msgstr "유효하지 않은 저장을 불러오시겠습니까?"

msgid "MOD_MAXIMUM_THRIVE"
msgstr ""

msgid "MOD_MINIMUM_THRIVE"
msgstr ""

#, fuzzy
msgid "MOD_NAME"
msgstr "이름:"

msgid "MOD_PCK_NAME"
msgstr "모드 .pck 파일:"

msgid "MOD_RECOMMENDED_THRIVE"
msgstr ""

msgid "MOD_TO_UPLOAD"
msgstr ""

msgid "MOD_UPLOADER"
msgstr ""

#, fuzzy
msgid "MOD_VERSION"
msgstr "버전:"

msgid "MORE_INFO"
msgstr ""

msgid "MORE_INFO_PROMPT"
msgstr ""

msgid "MOUSE_EDGE_PANNING_OPTION"
msgstr ""

msgid "MOUSE_LOOK_SENSITIVITY"
msgstr ""

msgid "MOUSE_SENSITIVITY_WINDOW_SIZE_ADJUSTMENT"
msgstr ""

#, fuzzy
msgid "MOVE"
msgstr "이동"

msgid "MOVEMENT"
msgstr "이동"

msgid "MOVE_ATTEMPTS_PER_SPECIES"
msgstr "각 종의 이주 시도 횟수"

msgid "MOVE_BACKWARDS"
msgstr "뒤로 이동"

msgid "MOVE_DOWN_OR_CROUCH"
msgstr "아래로 움직이거나 쭈그리기"

msgid "MOVE_FORWARD"
msgstr "앞으로 이동"

#, fuzzy
msgid "MOVE_ITEM_DOWN"
msgstr "육지로 이주"

#, fuzzy
msgid "MOVE_ITEM_UP"
msgstr "오른쪽으로 이동"

msgid "MOVE_LEFT"
msgstr "왼쪽으로 이동"

msgid "MOVE_ORGANELLE"
msgstr "세포 소기관 이동"

msgid "MOVE_RIGHT"
msgstr "오른쪽으로 이동"

msgid "MOVE_TO_ANY_PATCH"
msgstr "아무 지역으로 이주"

msgid "MOVE_TO_LAND"
msgstr "육지로 이주"

#, fuzzy
msgid "MOVE_TO_MACROSCOPIC_TOOLTIP"
msgstr "새로운 키 배치 추가"

msgid "MOVE_TO_MULTICELLULAR_STAGE_TOOLTIP"
msgstr ""

msgid "MOVE_TO_THIS_PATCH"
msgstr "이 지역으로 이주"

msgid "MOVE_UP_OR_JUMP"
msgstr "위로 움직이거나 뛰어오르기"

msgid "MOVING_TO_AWAKENING_PROTOTYPE"
msgstr ""

msgid "MOVING_TO_AWAKENING_PROTOTYPE_TITLE"
msgstr ""

msgid "MOVING_TO_LAND_PROTOTYPE"
msgstr ""

msgid "MOVING_TO_LAND_PROTOTYPE_TITLE"
msgstr ""

msgid "MOVING_TO_SOCIETY_STAGE"
msgstr ""

msgid "MP_COST"
msgstr ""

msgid "MUCILAGE"
msgstr "점액"

#, fuzzy
msgid "MUCILAGE_SYNTHESIS"
msgstr "점액 합성"

#, fuzzy
msgid "MUCOCYST_ACTION_TOOLTIP"
msgstr "새로운 키 배치 추가"

#, fuzzy
msgid "MULTICELLULAR"
msgstr "세포 기관 배치"

msgid "MULTICELLULAR_EDITOR"
msgstr "다세포 편집기"

#, fuzzy
msgid "MULTICELLULAR_FREEBUILD_EDITOR"
msgstr "다세포 편집기"

#, fuzzy
msgid "MULTICELLULAR_LOADING_TIP_1"
msgstr "다세포 편집기"

msgid "MULTICELLULAR_STAGE"
msgstr "다세포 단계"

#, fuzzy
msgid "MULTIPLE_CELLS"
msgstr "세포 기관 배치"

#, fuzzy
msgid "MULTIPLE_METABALLS"
msgstr "세포 기관 배치"

#, fuzzy
msgid "MULTIPLE_ORGANELLES"
msgstr "세포 기관 배치"

msgid "MULTISAMPLE_ANTI_ALIASING"
msgstr "멀티샘플 안티-앨리어싱:"

msgid "MULTITHREADED_SIMULATION_ENABLED"
msgstr ""

#, fuzzy
msgid "MULTITHREADED_SIMULATION_EXPLANATION"
msgstr "다음으로 인하여 개체 수가 {0} 에서 {1} 로 변화됨: {2}"

msgid "MUSEUM_WELCOME_TEXT"
msgstr ""

msgid "MUSIC"
msgstr "음악"

msgid "MUSIC_VOLUME"
msgstr "음악 음량"

msgid "MUTATIONS_PER_SPECIES"
msgstr "각 종의 변이 시도 횟수"

msgid "MUTATION_COST_MULTIPLIER"
msgstr ""

msgid "MUTATION_COST_MULTIPLIER_EXPLANATION"
msgstr ""

msgid "MUTATION_POINTS"
msgstr "변이 점수"

msgid "MUTE"
msgstr "음소거"

msgid "NAME"
msgstr "이름:"

#, fuzzy
msgid "NAME_LABEL_CITY"
msgstr "생태계: {0}"

#, fuzzy
msgid "NAME_LABEL_FLEET"
msgstr "생태계: {0}"

msgid "NAME_LABEL_STRUCTURE_UNFINISHED"
msgstr ""

#, fuzzy
msgid "NATIVE_THREAD_ADVICE_TOOLTIP"
msgstr "저장 및 계속"

msgid "NEGATIVE_ATP_BALANCE"
msgstr "부정적 ATP 균형"

msgid "NEGATIVE_ATP_BALANCE_TEXT"
msgstr ""
"미생물이 생존에 필요한 만큼의 ATP를 생산하지 않습니다!\n"
"계속하시겠습니까?"

msgid "NEW"
msgstr ""

msgid "NEWER_VERSION_LOADING_WARNING"
msgstr ""
"이 저장은 이후 버전 Thrive의 것이며 호환되지 않을 수도 있습니다.\n"
"그래도 불러오시겠습니까?"

msgid "NEWS"
msgstr ""

msgid "NEW_GAME"
msgstr "새 게임"

#, fuzzy
msgid "NEW_GAME_BUTTON_TOOLTIP"
msgstr "새로운 키 배치 추가"

msgid "NEW_GAME_SETTINGS_PERFORMANCE_OPTIONS_INFO"
msgstr ""

#, fuzzy
msgid "NEW_MOD_DEFAULT_DESCRIPTION"
msgstr "화학 세포는 황화수소 화학 합성 이라는 과정을 통해 황화수소, 물 및 기체 이산화탄소를 포도당으로 전환 할 수 있는 단백질을 포함하는 이중 막 구조입니다. 포도당 생산 속도는 이산화탄소의 농도에 따라 달라집니다."

#, fuzzy
msgid "NEW_NAME"
msgstr "새 게임"

#, fuzzy
msgid "NEW_NAME_COLON"
msgstr "속도:"

msgid "NEXT_CAPITAL"
msgstr "다음"

#, fuzzy
msgid "NEXT_EDITOR_TAB"
msgstr "편집기 활성화"

msgid "NITROGEN"
msgstr "질소"

msgid "NITROGENASE"
msgstr "니트로게나아제"

#, fuzzy
msgid "NITROGENASE_DESCRIPTION"
msgstr "니트로게나아제는 ATP 형태의 기체 질소와 세포 에너지를 사용하여 세포의 핵심 성장 영양소 인 암모니아를 생성 할 수있는 단백질입니다. 이것은 혐기성 질소 고정이라고하는 과정입니다. 질소 분해 효소가 세포질에 의해 직접 둘러싸이면 주변 유체가 일부 발효를 수행합니다."

#, fuzzy
msgid "NITROGENASE_PROCESSES_DESCRIPTION"
msgstr "니트로게나아제는 ATP 형태의 기체 질소와 세포 에너지를 사용하여 세포의 핵심 성장 영양소 인 암모니아를 생성 할 수있는 단백질입니다. 이것은 혐기성 질소 고정이라고하는 과정입니다. 질소 분해 효소가 세포질에 의해 직접 둘러싸이면 주변 유체가 일부 발효를 수행합니다."

msgid "NITROPLAST"
msgstr "질소 고정 색소체"

#, fuzzy
msgid "NITROPLAST_DESCRIPTION"
msgstr "질소 고정 색소체는 ATP 형태의 기체 질소와 산소 및 세포 에너지를 사용하여 세포의 핵심 성장 영양소인 암모니아를 생성 할 수 있는 단백질입니다. 이 과정은 호기성 질소 고정 이라고 불립니다."

#, fuzzy
msgid "NITROPLAST_PROCESSES_DESCRIPTION"
msgstr "질소 고정 색소체는 ATP 형태의 기체 질소와 산소 및 세포 에너지를 사용하여 세포의 핵심 성장 영양소인 암모니아를 생성 할 수 있는 단백질입니다. 이 과정은 호기성 질소 고정 이라고 불립니다."

msgid "NONE"
msgstr ""

msgid "NORMAL"
msgstr "보통"

msgid "NORMAL_MEMBRANE_DESCRIPTION"
msgstr "가장 기본적인 형태의 막으로써 피해에 대한 보호 기능이 거의 없습니다. 무너지지 않기 위해선 더 많은 에너지가 필요합니다. 장점은 세포가 더 빠르게 움직이고 영양분을 흡수 할 수 있다는 것입니다."

msgid "NOTHING_HERE"
msgstr "아무것도 없음"

msgid "NOTHING_TO_INTERACT_WITH"
msgstr ""

#, fuzzy
msgid "NOTICE_BINDING_OUT_OF_ATP"
msgstr "결합 모드 켜고 끄기"

msgid "NOTICE_DAMAGED_BY_NO_ATP"
msgstr ""

msgid "NOTICE_ENGULFING_OUT_OF_ATP"
msgstr ""

msgid "NOTICE_ENGULF_DAMAGE_FROM_TOXIN"
msgstr ""

msgid "NOTICE_ENGULF_MISSING_ENZYME"
msgstr ""

msgid "NOTICE_ENGULF_SIZE_TOO_SMALL"
msgstr ""

msgid "NOTICE_ENGULF_STORAGE_FULL"
msgstr ""

msgid "NOTICE_HIT_BY_ATP_TOXIN"
msgstr ""

#, fuzzy
msgid "NOTICE_HIT_BY_BASE_MOVEMENT_TOXIN"
msgstr "기초 이동"

#, fuzzy
msgid "NOTICE_HYDROGEN_SULFIDE_DAMAGE"
msgstr "황화수소"

msgid "NOTICE_NOT_ENOUGH_MUCILAGE"
msgstr ""

msgid "NOTICE_RADIATION_DAMAGE"
msgstr ""

msgid "NOTICE_READY_TO_EDIT"
msgstr ""

msgid "NOT_ADAPTED_TO_CURRENT_PATCH"
msgstr ""

msgid "NOT_STARTED_DOT"
msgstr "시작되지 않음."

#, fuzzy
msgid "NOVEMBER"
msgstr "이동"

msgid "NO_AI"
msgstr ""

msgid "NO_DATA_TO_SHOW"
msgstr ""

msgid "NO_EVENTS_RECORDED"
msgstr ""

#, fuzzy
msgid "NO_FOSSIL_DIRECTORY"
msgstr "저장 폴더 열기"

#, fuzzy
msgid "NO_LONGER_ELIGIBLE_FOR_ACHIEVEMENTS"
msgstr "나가기 확인"

#, fuzzy
msgid "NO_MODS_ENABLED"
msgstr "치트 키 활성화"

#, fuzzy
msgid "NO_ORGANELLE_PROCESSES"
msgstr "세포 기관 배치"

msgid "NO_SAVEGAMES_FOUND"
msgstr ""

#, fuzzy
msgid "NO_SAVE_DIRECTORY"
msgstr "저장 폴더 열기"

#, fuzzy
msgid "NO_SCREENSHOT_DIRECTORY"
msgstr "스크린샷 폴더 열기"

#, fuzzy
msgid "NO_SELECTED_MOD"
msgstr "선택됨:"

#, fuzzy
msgid "NO_SUGGESTION"
msgstr "해상도:"

msgid "NUCLEUS"
msgstr "핵"

msgid "NUCLEUS_DELETE_OPTION_DISABLED_TOOLTIP"
msgstr ""

msgid "NUCLEUS_DESCRIPTION"
msgstr "진핵 세포의 특징. 핵은 소포체와 골지체를 포함합니다. 원핵 세포의 진화는 내부 막의 시스템을 개발하는 것이며, 내부의 다른 원핵 생물을 동화시킴으로써 이루어집니다. 이를 통해 세포 내부에서 발생하는 여러 프로세스를 구분하거나 겹치는 것을 방지 할 수 있습니다. 이것은 그들의 새로운 세포막 기관이 세포질에서 자유롭게 떠 다니는 것보다 훨씬 더 복잡하고 효율적이며 전문화되도록합니다. 그러나 이 일은 세포를 훨씬 더 크게 만들고 유지하기 위해 많은 에너지를 필요로 하게 만듭니다."

msgid "NUCLEUS_SMALL_DESCRIPTION"
msgstr ""
"세포막 기관에 더 복잡한 진화를 허용\n"
"합니다. 유지에 많은 ATP가 필요합니다.\n"
"취소할 수 없는 진화입니다."

msgid "NUMLOCK"
msgstr ""

#, fuzzy
msgid "NUTRIENT_COST_TOOLTIP"
msgstr "새로운 키 배치 추가"

#, fuzzy
msgid "N_A"
msgstr "N/A 변이 점수"

msgid "N_A_MP"
msgstr "N/A 변이 점수"

#, fuzzy
msgid "N_TIMES"
msgstr "마우스 오른쪽 버튼"

msgid "OCTOBER"
msgstr ""

msgid "OFF"
msgstr ""

msgid "OFFICIAL_WEBSITE"
msgstr ""

#, fuzzy
msgid "OFFICIAL_WEBSITE_BUTTON_TOOLTIP"
msgstr "새로운 키 배치 추가"

msgid "OK"
msgstr "확인"

msgid "OLDER_VERSION_LOADING_WARNING"
msgstr ""
"이 저장은 이전 버전 Thrive의 것이며 호환되지 않을 수 있습니다.\n"
"Thrive의 개발은 한참 진행 중 이며 저장 간 호환은 우선적이지 않습니다.\n"
"문제를 보고하더라도, 지금 당장 해결되지 않을 것입니다.\n"
"그래도 불러오시겠습니까?"

#, fuzzy
msgid "OPENGL_MODE_WARNING"
msgstr "GLES2 모드 경고"

#, fuzzy
msgid "OPENGL_MODE_WARNING_EXPLANATION"
msgstr "GLES2를 사용하여 실행중입니다. 이는 실험되지 않았으며 이로 인해 문제가 발생할 수 있습니다. 비디오 카드 드라이버를 업데이트 하거나 AMD 혹은 Nvidia 그래픽을 사용하여 Thrive를 실행해주시기 바랍니다."

#, fuzzy
msgid "OPEN_FOLDER"
msgstr "로그 폴더 열기"

#, fuzzy
msgid "OPEN_FOSSIL_FOLDER"
msgstr "로그 폴더 열기"

msgid "OPEN_FOSSIL_IN_FREEBUILD_WARNING"
msgstr ""

#, fuzzy
msgid "OPEN_GOD_TOOLS"
msgstr "로그 폴더 열기"

msgid "OPEN_HELP_SCREEN"
msgstr "도움말 열기"

#, fuzzy
msgid "OPEN_IN_FREEBUILD"
msgstr "자유 구성"

msgid "OPEN_LOGS_FOLDER"
msgstr "로그 폴더 열기"

msgid "OPEN_MOD_URL"
msgstr ""

#, fuzzy
msgid "OPEN_ORGANELLES_PAGE"
msgstr "세포 소기관 메뉴 열기"

msgid "OPEN_ORGANELLE_MENU"
msgstr "세포 소기관 메뉴 열기"

#, fuzzy
msgid "OPEN_RESEARCH_SCREEN"
msgstr "도움말 열기"

msgid "OPEN_SAVE_DIRECTORY"
msgstr "저장 폴더 열기"

#, fuzzy
msgid "OPEN_SCIENCE_MENU"
msgstr "메뉴 열기"

msgid "OPEN_SCREENSHOT_FOLDER"
msgstr "스크린샷 폴더 열기"

msgid "OPEN_THE_MENU"
msgstr "메뉴 열기"

msgid "OPEN_TRANSLATION_SITE"
msgstr "게임을 번역하는 것을 도와주세요"

msgid "OPERATION_PAUSED_DOT"
msgstr "일시 정지됨."

msgid "OPPORTUNISM_EXPLANATION"
msgstr ""

msgid "OPPORTUNISTIC"
msgstr ""

msgid "OPTIONS"
msgstr "설정"

#, fuzzy
msgid "OPTIONS_BUTTON_TOOLTIP"
msgstr "새로운 키 배치 추가"

msgid "ORGANELLES"
msgstr "세포 기관"

#, fuzzy
msgid "ORGANELLES_BUTTON"
msgstr "세포 기관"

#, fuzzy
msgid "ORGANELLES_WILL_BE_UNLOCKED_NEXT_GENERATION"
msgstr "이것으로 다른 세포를 찌르세요."

#, fuzzy
msgid "ORGANELLE_AXON"
msgstr "세포 기관"

#, fuzzy
msgid "ORGANELLE_AXON_DESCRIPTION"
msgstr "이것으로 다른 세포를 찌르세요."

#, fuzzy
msgid "ORGANELLE_CATEGORY_MACROSCOPIC"
msgstr "세포 기관 배치"

#, fuzzy
msgid "ORGANELLE_CATEGORY_MULTICELLULAR"
msgstr "세포 기관 배치"

#, fuzzy
msgid "ORGANELLE_GROWTH_ORDER_EXPLANATION"
msgstr "(활성화하면 성장 속도를 제한하며, 비활성화하면 성장 속도가 오직 사용할 수 있는 화합물의 양에 영향을 받음)"

#, fuzzy
msgid "ORGANELLE_MYOFIBRIL"
msgstr "포식자 선모"

#, fuzzy
msgid "ORGANELLE_MYOFIBRIL_DESCRIPTION"
msgstr "이것으로 다른 세포를 찌르세요."

msgid "ORGANELLE_PILUS"
msgstr "포식자 선모"

msgid "ORGANELLE_PILUS_DESCRIPTION"
msgstr "이것으로 다른 세포를 찌르세요."

#, fuzzy
msgid "ORGANELLE_PILUS_PROCESSES_DESCRIPTION"
msgstr "이것으로 다른 세포를 찌르세요."

#, fuzzy
msgid "ORGANELLE_PLURAL"
msgstr "포식자 선모"

#, fuzzy
msgid "ORGANELLE_SINGULAR"
msgstr "포식자 선모"

#, fuzzy
msgid "ORGANELLE_SUGGESTION_COLON"
msgstr "세포 기관"

#, fuzzy
msgid "ORGANELLE_SUGGESTION_TOOLTIP"
msgstr "새로운 키 배치 추가"

#, fuzzy
msgid "ORGANELLE_UNLOCKS_ENABLED"
msgstr "세포 기관"

#, fuzzy
msgid "ORGANELLE_UNLOCKS_ENABLED_EXPLANATION"
msgstr "이것으로 다른 세포를 찌르세요."

msgid "ORGANISM_STATISTICS"
msgstr "생체 상태창"

msgid "OR_UNLOCK_CONDITION"
msgstr ""

msgid "OSMOREGULATION"
msgstr "삼투압 조절"

msgid "OSMOREGULATION_COST"
msgstr "삼투압 비용"

#, fuzzy
msgid "OSMOREGULATION_COST_MULTIPLIER"
msgstr "삼투압 비용"

#, fuzzy
msgid "OSMOREGULATION_COST_MULTIPLIER_EXPLANATION"
msgstr "삼투압 비용"

#, fuzzy
msgid "OTHER_COMPOUNDS"
msgstr "화합물"

msgid "OUR_WIKI"
msgstr ""

#, fuzzy
msgid "OUTDATED_ITEM"
msgstr "시작되지 않음."

#, fuzzy
msgid "OUTDATED_NOTICE"
msgstr "시작되지 않음."

msgid "OUTREACH_TEAM"
msgstr ""

msgid "OUTSIDE_CONTRIBUTORS"
msgstr ""

msgid "OVERWRITE_EXISTING_SAVE"
msgstr "저장 덮어쓰기:"

#, fuzzy
msgid "OVERWRITE_EXISTING_SAVE_PROMPT"
msgstr "저장 덮어쓰기:"

#, fuzzy
msgid "OVERWRITE_SPECIES_NAME_CONFIRMATION"
msgstr "이 저장을 삭제하는 것은 취소할 수 없습니다, 영구적으로 이 저장을 삭제하시겠습니까?"

msgid "OXYGEN"
msgstr "산소"

#, fuzzy
msgid "OXYGEN_INHIBITOR_SYNTHESIS"
msgstr "산소 합성"

#, fuzzy
msgid "OXYGEN_RESISTANCE"
msgstr "독소 저항"

#, fuzzy
msgid "OXYGEN_TOLERANCE_TOOLTIP"
msgstr "새로운 키 배치 추가"

#, fuzzy
msgid "OXYTOXISOME_PROCESSES_DESCRIPTION"
msgstr "대사체는 단백질 껍질에 싸인 단백질 집합입니다. 그들은 호기성 호흡이라는 과정을 통해 세포질에서 할 수있는 것보다 훨씬 더 빠른 속도로 포도당을 ATP로 전환 할 수 있습니다. 그러나 이를 위해 산소가 필요하며 산소가 적은 환경에선 ATP 생산 속도가 느려집니다. 대사체가 세포질에 의해 직접 둘러싸이면 주변 유체가 일부 발효를 수행합니다."

msgid "OXYTOXY_NT"
msgstr "OxyToxy NT"

#, fuzzy
msgid "OXYTOXY_SYNTHESIS"
msgstr "산소 합성"

#, fuzzy
msgid "PAGEDOWN"
msgstr "아래쪽으로 시야 이동"

msgid "PAGEUP"
msgstr ""

#, fuzzy
msgid "PAGE_BACK"
msgstr "뒤로가기"

#, fuzzy
msgid "PAGE_FORWARD"
msgstr "앞으로 이동"

#, fuzzy
msgid "PAGE_TITLE"
msgstr "세포 진행률"

msgid "PAN_CAMERA_DOWN"
msgstr "아래쪽으로 시야 이동"

msgid "PAN_CAMERA_LEFT"
msgstr "왼쪽으로 시야 이동"

msgid "PAN_CAMERA_RESET"
msgstr "카메라 초기화"

msgid "PAN_CAMERA_RIGHT"
msgstr "오른쪽으로 시야 이동"

msgid "PAN_CAMERA_UP"
msgstr "위쪽으로 시야 이동"

msgid "PAST_DEVELOPERS"
msgstr ""

#, fuzzy
msgid "PATCHES_NUMBER"
msgstr "동굴"

#, fuzzy
msgid "PATCH_COLON"
msgstr "종:"

#, fuzzy
msgid "PATCH_EXTINCTION_BOX_TEXT"
msgstr "이전에 존재했던 다른 99%의 종처럼, 당신의 종 또한 멸종했습니다. 나머지는 당신의 자리에 들어가 번영을 누리겠지만, 당신은 아닙니다. 당신은 잊혀질 것이고, 진화의 실패한 표상이 될 것입니다."

#, fuzzy
msgid "PATCH_EXTINCTION_CAPITAL"
msgstr "멸종"

msgid "PATCH_MAP"
msgstr "지역 지도"

#, fuzzy
msgid "PATCH_MAP_NAVIGATION_TOOLTIP"
msgstr "새로운 키 배치 추가"

#, fuzzy
msgid "PATCH_NAME"
msgstr "동굴"

#, fuzzy
msgid "PATCH_NOTES_LAST_PLAYED_INFO"
msgstr "세포 진행률"

msgid "PATCH_NOTES_LAST_PLAYED_INFO_PLURAL"
msgstr ""

#, fuzzy
msgid "PATCH_NOTES_TITLE"
msgstr "세포 진행률"

msgid "PATCH_NOTE_BULLET_POINT"
msgstr ""

msgid "PATCH_NOTE_CHANGES_HEADING"
msgstr ""

#, fuzzy
msgid "PATCH_NOTE_LINK_VISIT_TEXT"
msgstr "이전에 존재했던 다른 99%의 종처럼, 당신의 종 또한 멸종했습니다. 나머지는 당신의 자리에 들어가 번영을 누리겠지만, 당신은 아닙니다. 당신은 잊혀질 것이고, 진화의 실패한 표상이 될 것입니다."

#, fuzzy
msgid "PATREON_TOOLTIP"
msgstr "새로운 키 배치 추가"

msgid "PATRONS"
msgstr ""

msgid "PAUSED"
msgstr ""

#, fuzzy
msgid "PAUSE_MENU_RESUME_TOOLTIP"
msgstr "재개"

msgid "PAUSE_PROMPT"
msgstr ""

msgid "PAUSE_TOOLTIP"
msgstr ""

#, fuzzy
msgid "PCK_LOAD_FAILED"
msgstr "불러오기 완료"

#, fuzzy
msgid "PCK_LOAD_FAILED_DOES_NOT_EXIST"
msgstr "불러오기 완료"

msgid "PEACEFUL"
msgstr ""

#, fuzzy
msgid "PENDING_ENDOSYMBIOSIS_EXPLANATION"
msgstr "GLES2를 사용하여 실행중입니다. 이는 실험되지 않았으며 이로 인해 문제가 발생할 수 있습니다. 비디오 카드 드라이버를 업데이트 하거나 AMD 혹은 Nvidia 그래픽을 사용하여 Thrive를 실행해주시기 바랍니다."

msgid "PENDING_ENDOSYMBIOSIS_TITLE"
msgstr ""

msgid "PERCENTAGE_VALUE"
msgstr ""

#, fuzzy
msgid "PERFECT_ADAPTATION_DESCRIPTION"
msgstr "세포의 핵심. 미토콘드리온(복수형: 미토콘드리아)는 단백질과 효소로 이루어진 이중막 구조입니다. 진핵 숙주가 사용하기 위해 동화된 원핵 생물입니다. 호기성 호흡을 통해 세포질에서 할 수 있는 것보다 훨씬 더 높은 효율로 포도당을 ATP로 전환 할 수 있습니다. 그러나 산소를 필요로 하며 환경의 산소 수준이 낮으면 ATP 생산 속도가 느려집니다."

msgid "PERFORMANCE"
msgstr "성능"

msgid "PERFORM_UNBINDING"
msgstr "결합 해제 수행하기"

#, fuzzy
msgid "PER_SECOND_ABBREVIATION"
msgstr "{0} 천"

msgid "PER_SECOND_SLASH"
msgstr "/초"

msgid "PHOSPHATE"
msgstr "인산염"

#, fuzzy
msgid "PHOSPHATES_COST"
msgstr "인산염"

#, fuzzy
msgid "PHOSPHATES_LEVELS"
msgstr "인산염"

msgid "PHOTOSYNTHESIS"
msgstr "광합성"

msgid "PHYSICAL_CONDITIONS"
msgstr "물리적 상태"

msgid "PHYSICAL_RESISTANCE"
msgstr "물리 저항"

msgid "PLACE_ORGANELLE"
msgstr "세포 기관 배치"

msgid "PLANET"
msgstr ""

#, fuzzy
msgid "PLANET_CUSTOMIZER"
msgstr "커서 위치에서:"

#, fuzzy
msgid "PLANET_DETAILS_STRING"
msgstr "로그 폴더 열기"

msgid "PLANET_RANDOM_SEED"
msgstr ""

#, fuzzy
msgid "PLANET_STATISTICS"
msgstr "상태"

#, fuzzy
msgid "PLAYER"
msgstr "플레이어 세포"

msgid "PLAYER_DEATH_POPULATION_PENALTY"
msgstr ""

msgid "PLAYER_DEATH_POPULATION_PENALTY_EXPLANATION"
msgstr "(플레이어가 죽을 때마다 플레이어 종의 개체수가 감소하는 정도)"

msgid "PLAYER_DIED"
msgstr "플레이어 사망함"

#, fuzzy
msgid "PLAYER_DUPLICATE"
msgstr "플레이어 사망함"

#, fuzzy
msgid "PLAYER_EXTINCT"
msgstr "플레이어 사망함"

#, fuzzy
msgid "PLAYER_RELATIVE_MOVEMENT"
msgstr "플레이어 사망함"

#, fuzzy
msgid "PLAYER_RELATIVE_MOVEMENT_TOOLTIP"
msgstr "플레이어 사망함"

msgid "PLAYER_REPRODUCED"
msgstr "플레이어 복제됨"

#, fuzzy
msgid "PLAYER_SPEED"
msgstr "플레이어 사망함"

msgid "PLAYSTATION_3"
msgstr ""

msgid "PLAYSTATION_4"
msgstr ""

msgid "PLAYSTATION_5"
msgstr ""

msgid "PLAY_INTRO_VIDEO"
msgstr "인트로 영상 재생"

msgid "PLAY_MICROBE_INTRO_ON_NEW_GAME"
msgstr "새 게임 시 미생물 인트로 재생"

msgid "PLAY_WITH_CURRENT_SETTING"
msgstr "현재 설정으로 실행"

msgid "POPULATION_CAPITAL"
msgstr "개체수:"

msgid "POPULATION_COLON"
msgstr "개체수:"

msgid "POPULATION_IN_PATCHES"
msgstr "지역 내 개체수:"

#, fuzzy
msgid "POPULATION_IN_PATCH_SHORT"
msgstr "개체수:"

msgid "POSITION_NUMBER"
msgstr ""

msgid "PREDATION_FOOD_SOURCE"
msgstr ""

#, fuzzy
msgid "PREDICTION_DETAILS_OPEN_TOOLTIP"
msgstr "재개"

#, fuzzy
msgid "PRESSURE"
msgstr "압력."

msgid "PRESSURE_SHORT"
msgstr "압력."

#, fuzzy
msgid "PRESSURE_TOLERANCE_TOOLTIP"
msgstr "메뉴로 돌아가기"

msgid "PRESS_KEY_DOT_DOT_DOT"
msgstr "아무 키나 누르시오..."

msgid "PREVIEW_IMAGE_DOES_NOT_EXIST"
msgstr ""

msgid "PREVIEW_IMAGE_IS_TOO_LARGE"
msgstr ""

msgid "PREVIOUS_COLON"
msgstr "이전:"

msgid "PROCESSING_LOADED_OBJECTS"
msgstr "불러온 객체 처리 중"

msgid "PROCESS_ENVIRONMENT_SEPARATOR"
msgstr ""

msgid "PROCESS_PANEL_TITLE"
msgstr "세포 진행률"

#, fuzzy
msgid "PROCESS_SPEED_MODIFIER"
msgstr "세포 진행률"

#, fuzzy
msgid "PROCESS_TOGGLE_TOOLTIP"
msgstr "메뉴로 돌아가기"

msgid "PROGRAMMING_TEAM"
msgstr ""

msgid "PROJECT_MANAGEMENT_TEAM"
msgstr ""

msgid "PROTEINS"
msgstr "단백질"

msgid "PROTOPLASM"
msgstr "원형질"

msgid "PULL_REQUESTS_PROGRAMMING"
msgstr ""

#, fuzzy
msgid "QUADRILLION_ABBREVIATION"
msgstr "{0} 십억"

msgid "QUICK_LOAD"
msgstr "빠른 불러오기"

msgid "QUICK_SAVE"
msgstr "빠른 저장"

msgid "QUIT"
msgstr "종료"

#, fuzzy
msgid "QUIT_BUTTON_TOOLTIP"
msgstr "새로운 키 배치 추가"

#, fuzzy
msgid "QUIT_GAME_WARNING"
msgstr "GLES2 모드 경고"

#, fuzzy
msgid "RADIATION"
msgstr "호흡"

#, fuzzy
msgid "RADIATION_LEVELS"
msgstr "호흡"

#, fuzzy
msgid "RADIOACTIVE_CHUNK"
msgstr "큰 철 덩어리"

#, fuzzy
msgid "RADIOSYNTHESIS"
msgstr "열합성"

msgid "RANDOMIZE_SPECIES_NAME"
msgstr ""

#, fuzzy
msgid "RANDOM_SEED_TOOLTIP"
msgstr "재개"

msgid "RAW"
msgstr ""

#, fuzzy
msgid "RAW_VALUE_COLON"
msgstr "속도:"

msgid "REACH_GENERATION_15_WITH_A_SPECIES"
msgstr ""

msgid "REACH_GENERATION_15_WITH_A_SPECIES_PROGRESS"
msgstr ""

#, fuzzy
msgid "REACH_MULTICELLULAR_STAGE"
msgstr "다세포 단계"

msgid "READING_SAVE_DATA"
msgstr "저장된 데이터 읽는 중"

msgid "READY"
msgstr "준비"

msgid "RECOMMENDED_THRIVE_VERSION"
msgstr ""

#, fuzzy
msgid "REDDIT_TOOLTIP"
msgstr "재개"

msgid "REDO"
msgstr "다시 실행"

msgid "REDO_THE_LAST_ACTION"
msgstr "마지막 활동 되돌리기"

msgid "REFRESH"
msgstr "새로 고침"

#, fuzzy
msgid "REGENERATE_BUTTON"
msgstr "세포 기관"

msgid "REGIONS_NUMBER"
msgstr ""

msgid "RENDER_SCALE"
msgstr ""

msgid "REPORT"
msgstr "보고"

#, fuzzy
msgid "REPORT_BUG"
msgstr "보고"

#, fuzzy
msgid "REPRODUCED"
msgstr "생산"

#, fuzzy
msgid "REPRODUCTION"
msgstr "ATP 생산"

#, fuzzy
msgid "REPRODUCTION_ASEXUAL"
msgstr "ATP 생산"

#, fuzzy
msgid "REPRODUCTION_BUDDING"
msgstr "생산"

#, fuzzy
msgid "REPRODUCTION_COMPOUNDS_MODE"
msgstr "생산"

#, fuzzy
msgid "REPRODUCTION_COMPOUNDS_MODE_EXPLANATION"
msgstr "(번식에 필요한 화합물을 아무 것도 하지 않아도 환경에서 자동으로 수집)"

#, fuzzy
msgid "REPRODUCTION_COMPOUND_HANDLING_TOOLTIP"
msgstr "생산"

#, fuzzy
msgid "REPRODUCTION_METHOD"
msgstr "생산"

#, fuzzy
msgid "REQUIRES_NUCLEUS"
msgstr "핵"

#, fuzzy
msgid "RESEARCH"
msgstr "초기화"

msgid "RESET"
msgstr "초기화"

#, fuzzy
msgid "RESET_ACHIEVEMENTS"
msgstr "이동 속도 향상"

#, fuzzy
msgid "RESET_DEADZONES"
msgstr "기본값으로 초기화하시겠습니까?"

msgid "RESET_DISMISSED_POPUPS"
msgstr ""

msgid "RESET_INPUTS_TO_DEFAULTS"
msgstr "키 입력을 기본값으로 초기화하시겠습니까?"

#, fuzzy
msgid "RESET_ITEM_ORDER_TO_DEFAULT"
msgstr "키 입력을 기본값으로 초기화하시겠습니까?"

#, fuzzy
msgid "RESET_KEYBINDINGS"
msgstr "키 설정 초기화"

msgid "RESET_SETTINGS_TO_DEFAULTS"
msgstr "기본값"

#, fuzzy
msgid "RESET_SHOWN_TUTORIALS"
msgstr "튜토리얼 보기"

#, fuzzy
msgid "RESET_SHOWN_TUTORIALS_TOOLTIP"
msgstr "새로운 키 배치 추가"

msgid "RESET_TO_DEFAULTS"
msgstr "기본값으로 초기화하시겠습니까?"

msgid "RESISTANT_TO_BASIC_ENGULFMENT"
msgstr ""

#, fuzzy
msgid "RESIZE_METABALL_TOOLTIP"
msgstr "재개"

msgid "RESOLUTION"
msgstr "해상도:"

msgid "RESOURCE_ABSORBTION_SPEED"
msgstr "자원 흡수 속도"

#, fuzzy
msgid "RESOURCE_AMOUNT_SHORT"
msgstr "압력."

#, fuzzy
msgid "RESOURCE_ENERGY"
msgstr "소스 코드 보기"

#, fuzzy
msgid "RESOURCE_FOOD"
msgstr "소스 코드 보기"

#, fuzzy
msgid "RESOURCE_ROCK"
msgstr "소스 코드 보기"

#, fuzzy
msgid "RESOURCE_WOOD"
msgstr "소스 코드 보기"

msgid "RESPIRATION"
msgstr "호흡"

msgid "RESPONSIVE"
msgstr ""

msgid "RESTART_REQUIRED"
msgstr ""

msgid "RESUME"
msgstr "재개"

#, fuzzy
msgid "RESUME_TOOLTIP"
msgstr "재개"

msgid "RETURN_TO_MENU"
msgstr "메뉴로 돌아가기"

#, fuzzy
msgid "RETURN_TO_MENU_TOOLTIP"
msgstr "메뉴로 돌아가기"

msgid "RETURN_TO_MENU_WARNING"
msgstr ""
"정말 주 메뉴로 나가시겠어요?\n"
"저장되지 않은 진행 상황을 모두 잃게 됩니다."

#, fuzzy
msgid "REVEAL_ALL_PATCHES"
msgstr "다음 지역으로 퍼짐:"

#, fuzzy
msgid "REVERT_TO_EDITOR"
msgstr "편집기 활성화"

#, fuzzy
msgid "REVERT_TO_EDITOR_EXPLANATION"
msgstr "(활성화하면 성장 속도를 제한하며, 비활성화하면 성장 속도가 오직 사용할 수 있는 화합물의 양에 영향을 받음)"

#, fuzzy
msgid "REVERT_TO_EDITOR_PROMPT"
msgstr "이전 저장을 삭제합니까?"

#, fuzzy
msgid "REVOLUTIONARY_GAMES_SOCIAL_TOOLTIP"
msgstr "새로운 키 배치 추가"

#, fuzzy
msgid "RIGHT_ARROW"
msgstr "마우스 오른쪽 버튼"

msgid "RIGHT_MOUSE"
msgstr "마우스 오른쪽 버튼"

msgid "RIGID"
msgstr ""

msgid "RIGIDITY_MEMBRANE_DESCRIPTION"
msgstr "세포막 강도가 높을수록 피해에 더 견딜 수 있지만, 세포를 더욱 움직이기 힘들게 할 것입니다."

msgid "ROTATE_LEFT"
msgstr "왼쪽으로 회전"

msgid "ROTATE_RIGHT"
msgstr "오른쪽으로 회전"

#, fuzzy
msgid "ROTATION_COLON"
msgstr "다음으로 인하여 개체 수가 {0} 에서 {1} 로 변화됨: {2}"

msgid "RUN_AUTO_EVO_DURING_GAMEPLAY"
msgstr "게임 플레이 중 Auto-Evo 자동 진화 실행"

msgid "RUN_ONE_STEP"
msgstr "한 단계 실행하기"

msgid "RUN_RESULT_BY_SENDING_POPULATION"
msgstr "{0}(으)로 이주: 다음 지역으로부터 {1}개체: {2}"

msgid "RUN_RESULT_GENE_CODE"
msgstr "유전자 코드:"

msgid "RUN_RESULT_NICHE_FILL"
msgstr "생태적 지위를 채우기 위해 등장"

msgid "RUN_RESULT_SELECTION_PRESSURE_SPLIT"
msgstr "서로 다른 자연 선택 압력으로 인해 등장"

msgid "RUN_RESULT_SPLIT_FROM"
msgstr "{0}에서 분화됨"

msgid "RUN_RESULT_SPLIT_OFF_TO"
msgstr "일부 지역의 개체수는 새로운 종 {0}을(를) 형성하기 위해 분화됨:"

msgid "RUN_X_WORLDS"
msgstr ""

#, fuzzy
msgid "RUN_X_WORLDS_TOOLTIP"
msgstr "새로운 키 배치 추가"

msgid "RUSTICYANIN"
msgstr "루스티시아닌"

#, fuzzy
msgid "RUSTICYANIN_DESCRIPTION"
msgstr "루스티시아닌은 가스 상태의 이산화탄소와 산소를 사용하여 산화철을 화학적 상태에서 다른 화학적 상태로 산화시킬 수 있는 단백질입니다. 철 호흡이라고하는 이 과정은 세포가 수확 할 수 있는 에너지를 방출합니다."

#, fuzzy
msgid "RUSTICYANIN_PROCESSES_DESCRIPTION"
msgstr "루스티시아닌은 가스 상태의 이산화탄소와 산소를 사용하여 산화철을 화학적 상태에서 다른 화학적 상태로 산화시킬 수 있는 단백질입니다. 철 호흡이라고하는 이 과정은 세포가 수확 할 수 있는 에너지를 방출합니다."

msgid "SAFE_MODE_EXPLANATION"
msgstr ""
"이전의 실행 실패로 인해 Thrive가 안전 모드로 시작되었습니다.\n"
"\n"
"모드나 동영상 재생기로 인해 발생했을 가능성이 높습니다. 예방적 조치로 활성화된 모드의 불러오기가 생략되거나 동영상 재생이 비활성화되었을 수 있습니다. 이는 Thrive를 재시작할 때까지 유효합니다.\n"
"\n"
"재시작하기 전에 문제를 일으키거나 현재 버전의 Thrive와 호환되지 않을 수 있는 모드를 모두 비활성화해 주세요(문제를 일으킨 주범이 모드였는지 확인하기 위해 지난 실행 시의 로그를 읽어볼 수 있습니다).\n"
"동영상 재생기와 관련된 문제에 대해서는 동영상을 강제로 비활성화하는 실행기 설정을 사용하세요.\n"
"\n"
"시작 문제를 일으키는 원인을 해결하지 않으면 다시 안전 모드에 들어오기 위해 Thrive를 여러 번 재시작하고 오류를 겪어야 할 수도 있습니다."

msgid "SAFE_MODE_TITLE"
msgstr ""

msgid "SAVE"
msgstr "저장"

msgid "SAVE_AND_CONTINUE"
msgstr "저장 및 계속"

msgid "SAVE_AUTOSAVE"
msgstr "자동 저장"

#, fuzzy
msgid "SAVE_CHEATS_USED"
msgstr "사용된 용량:"

msgid "SAVE_DELETE_WARNING"
msgstr "이 저장을 삭제하는 것은 취소할 수 없습니다, 영구적으로 {0} 을 삭제하시겠습니까?"

msgid "SAVE_ERROR_INCLUDE_JSON_DEBUG_NOTE"
msgstr ""

msgid "SAVE_ERROR_TURN_ON_JSON_DEBUG_MODE"
msgstr ""

msgid "SAVE_FAILED"
msgstr "저장 실패"

msgid "SAVE_GAME"
msgstr "저장"

#, fuzzy
msgid "SAVE_GAME_BUTTON_TOOLTIP"
msgstr "새로운 키 배치 추가"

msgid "SAVE_HAS_DIFFERENT_VERSION"
msgstr "다른 버전에서 저장됨"

msgid "SAVE_HAS_DIFFERENT_VERSION_TEXT"
msgstr ""
"현재 세이브 파일 버전이 게임 버전과 일치하지 않습니다.\n"
"메뉴에서 수동으로 세이브를 불러와주시기 바랍니다."

msgid "SAVE_HAS_INVALID_GAME_STATE"
msgstr "저장된 게임 상태가 올바르지 않습니다"

msgid "SAVE_INVALID"
msgstr "부정"

msgid "SAVE_IS_INVALID"
msgstr "올바르지 않은 저장 입니다"

#, fuzzy
msgid "SAVE_IS_UPGRADEABLE_DESCRIPTION"
msgstr "액포는 세포 내부 공간 저장에 사용되는 내부 막질 소기관입니다. 그들은 여러 개의 소낭, 저장을 위해 세포에서 널리 사용되는 작은 막 구조로 구성되어 합쳐졌습니다. 이 물질은 분자, 효소, 고체 및 기타 물질을 포함하는 데 사용되는 물로 채워져 있습니다. 액포의 모양은 유동적이며 세포마다 다를 수 있습니다."

msgid "SAVE_LOAD_ALREADY_LOADED_FREE_FAILURE"
msgstr ""

msgid "SAVE_MANUAL"
msgstr "설명서"

msgid "SAVE_QUICKSAVE"
msgstr "빠른 저장"

msgid "SAVE_SPACE_USED"
msgstr "사용된 용량:"

#, fuzzy
msgid "SAVE_UPGRADE_FAILED"
msgstr "저장 실패"

#, fuzzy
msgid "SAVE_UPGRADE_FAILED_DESCRIPTION"
msgstr "액포는 세포 내부 공간 저장에 사용되는 내부 막질 소기관입니다. 그들은 여러 개의 소낭, 저장을 위해 세포에서 널리 사용되는 작은 막 구조로 구성되어 합쳐졌습니다. 이 물질은 분자, 효소, 고체 및 기타 물질을 포함하는 데 사용되는 물로 채워져 있습니다. 액포의 모양은 유동적이며 세포마다 다를 수 있습니다."

#, fuzzy
msgid "SAVING_DATA_FAILED_DUE_TO"
msgstr "저장 실패! 예외 발생"

#, fuzzy
msgid "SAVING_DOT_DOT_DOT"
msgstr "검색..."

#, fuzzy
msgid "SAVING_FAILED_WITH_EXCEPTION"
msgstr "액포는 세포 내부 공간 저장에 사용되는 내부 막질 소기관입니다. 그들은 여러 개의 소낭, 저장을 위해 세포에서 널리 사용되는 작은 막 구조로 구성되어 합쳐졌습니다. 이 물질은 분자, 효소, 고체 및 기타 물질을 포함하는 데 사용되는 물로 채워져 있습니다. 액포의 모양은 유동적이며 세포마다 다를 수 있습니다."

#, fuzzy
msgid "SAVING_NOT_POSSIBLE"
msgstr "저장 실패! 예외 발생"

msgid "SAVING_SUCCEEDED"
msgstr "저장 성공"

msgid "SCALING_NONE"
msgstr ""

#, fuzzy
msgid "SCALING_ON"
msgstr ""
"{0}에서 충돌이 있습니다.\n"
"{1}에서 입력을 제거하시겠습니까?"

msgid "SCALING_ON_INVERSE"
msgstr ""

#, fuzzy
msgid "SCREEN_EFFECT"
msgstr "외부 효과:"

#, fuzzy
msgid "SCREEN_EFFECT_GAMEBOY"
msgstr "외부 효과:"

#, fuzzy
msgid "SCREEN_EFFECT_GAMEBOY_COLOR"
msgstr "외부 효과:"

msgid "SCREEN_EFFECT_GREYSCALE"
msgstr ""

#, fuzzy
msgid "SCREEN_EFFECT_NONE"
msgstr "능력"

#, fuzzy
msgid "SCREEN_RELATIVE_MOVEMENT"
msgstr "이동 속도 향상"

#, fuzzy
msgid "SCREEN_RELATIVE_MOVEMENT_TOOLTIP"
msgstr "이동 속도 향상"

msgid "SCROLLLOCK"
msgstr ""

msgid "SEARCH_DOT_DOT_DOT"
msgstr "검색..."

msgid "SEARCH_PLACEHOLDER"
msgstr ""

msgid "SEARCH_RADIUS"
msgstr ""

msgid "SEA_FLOOR"
msgstr "해저"

msgid "SECRETE_SLIME"
msgstr "점액 분비"

#, fuzzy
msgid "SECRETE_SLIME_TOOLTIP"
msgstr "점액 분비"

#, fuzzy
msgid "SEED_LABEL"
msgstr "생태계: {0}"

#, fuzzy
msgid "SELECTED"
msgstr "선택됨:"

msgid "SELECTED_COLON"
msgstr "선택됨:"

#, fuzzy
msgid "SELECTED_MOD"
msgstr "선택됨:"

#, fuzzy
msgid "SELECTED_SAVE_IS_INCOMPATIBLE_PROMPT"
msgstr "선택된 저장은 호환되지 않습니다"

#, fuzzy
msgid "SELECTED_SAVE_IS_INCOMPATIBLE_PROTOTYPE_PROMPT"
msgstr "선택된 저장은 호환되지 않습니다"

#, fuzzy
msgid "SELECTED_SAVE_IS_UPGRADEABLE_PROMPT"
msgstr "선택된 저장은 호환되지 않습니다"

msgid "SELECT_A_GENERATION"
msgstr "세대를 선택하세요"

msgid "SELECT_A_PATCH"
msgstr "세부 사항을 표시하려면 지역을 선택하세요"

msgid "SELECT_A_SPECIES"
msgstr "종을 선택하세요"

#, fuzzy
msgid "SELECT_A_TECHNOLOGY"
msgstr "세부 사항을 표시하려면 지역을 선택하세요"

msgid "SELECT_CELL_TYPE_FROM_EDITOR"
msgstr ""

#, fuzzy
msgid "SELECT_ENZYME"
msgstr "선택됨:"

msgid "SELECT_MOVEMENT_MODE_TITLE"
msgstr ""

#, fuzzy
msgid "SELECT_OPTION"
msgstr "선택됨:"

msgid "SELECT_PREVIEW_IMAGE"
msgstr ""

#, fuzzy
msgid "SELECT_SPACE_STRUCTURE_TITLE"
msgstr "구조"

msgid "SELECT_STRUCTURE_POPUP_TITLE"
msgstr ""

msgid "SELECT_TISSUE_TYPE_FROM_EDITOR"
msgstr ""

#, fuzzy
msgid "SELECT_VACUOLE_COMPOUND_COLON"
msgstr "선택됨:"

msgid "SEPTEMBER"
msgstr ""

msgid "SESSILE"
msgstr ""

msgid "SETTING_ONLY_APPLIES_TO_NEW_GAMES"
msgstr ""

msgid "SFX_VOLUME"
msgstr "효과음 음량"

msgid "SHIFT"
msgstr "Shift"

#, fuzzy
msgid "SHOW_ALL_TUTORIALS"
msgstr "튜토리얼 보기"

#, fuzzy
msgid "SHOW_ALL_TUTORIALS_TOOLTIP"
msgstr "새로운 키 배치 추가"

#, fuzzy
msgid "SHOW_DAMAGE_EFFECT"
msgstr "편모는 ATP를 사용하여 세포를 앞으로 나아가게 하는 세포막에서 이어지는 채찍 모양의 단백질 섬유 다발입니다."

msgid "SHOW_HELP"
msgstr "도움말 보기"

#, fuzzy
msgid "SHOW_ITEM_COORDINATES"
msgstr "튜토리얼 보기"

#, fuzzy
msgid "SHOW_MAP"
msgstr "도움말 보기"

#, fuzzy
msgid "SHOW_NEW_PATCH_NOTES"
msgstr "동굴"

#, fuzzy
msgid "SHOW_NEW_PATCH_NOTES_TOOLTIP"
msgstr "동굴"

#, fuzzy
msgid "SHOW_TUTORIALS_IN_NEW_CURRENT_OPTION"
msgstr "튜토리얼 보기(현재 진행중인 게임)"

#, fuzzy
msgid "SHOW_TUTORIALS_IN_NEW_GAMES_OPTION"
msgstr "튜토리얼 보기(새 게임 시작 시)"

#, fuzzy
msgid "SHOW_TUTORIALS_OPTION_TOOLTIP"
msgstr "새로운 키 배치 추가"

#, fuzzy
msgid "SHOW_UNSAVED_PROGRESS_WARNING"
msgstr ""
"저장하지 않은 변경점은 적용되지 않습니다.\n"
"계속하시겠습니까?"

#, fuzzy
msgid "SHOW_UNSAVED_PROGRESS_WARNING_TOOLTIP"
msgstr ""
"저장하지 않은 변경점은 적용되지 않습니다.\n"
"계속하시겠습니까?"

msgid "SHOW_WEB_NEWS_FEED"
msgstr ""

#, fuzzy
msgid "SIDEROPHORE_ACTION_TOOLTIP"
msgstr "새로운 키 배치 추가"

msgid "SIGNALING_AGENT"
msgstr "신호 기관"

#, fuzzy
msgid "SIGNALING_AGENTS_ACTION_TOOLTIP"
msgstr "니트로게나아제는 ATP 형태의 기체 질소와 세포 에너지를 사용하여 세포의 핵심 성장 영양소 인 암모니아를 생성 할 수있는 단백질입니다. 이것은 혐기성 질소 고정이라고하는 과정입니다. 질소 분해 효소가 세포질에 의해 직접 둘러싸이면 주변 유체가 일부 발효를 수행합니다."

#, fuzzy
msgid "SIGNALING_AGENT_DESCRIPTION"
msgstr "니트로게나아제는 ATP 형태의 기체 질소와 세포 에너지를 사용하여 세포의 핵심 성장 영양소 인 암모니아를 생성 할 수있는 단백질입니다. 이것은 혐기성 질소 고정이라고하는 과정입니다. 질소 분해 효소가 세포질에 의해 직접 둘러싸이면 주변 유체가 일부 발효를 수행합니다."

#, fuzzy
msgid "SIGNALING_AGENT_PROCESSES_DESCRIPTION"
msgstr "니트로게나아제는 ATP 형태의 기체 질소와 세포 에너지를 사용하여 세포의 핵심 성장 영양소 인 암모니아를 생성 할 수있는 단백질입니다. 이것은 혐기성 질소 고정이라고하는 과정입니다. 질소 분해 효소가 세포질에 의해 직접 둘러싸이면 주변 유체가 일부 발효를 수행합니다."

#, fuzzy
msgid "SIGNAL_COMMAND_AGGRESSION"
msgstr ""
"{0}에서 충돌이 있습니다.\n"
"{1}에서 입력을 제거하시겠습니까?"

msgid "SIGNAL_COMMAND_FLEE"
msgstr ""

msgid "SIGNAL_COMMAND_FOLLOW"
msgstr ""

msgid "SIGNAL_COMMAND_NONE"
msgstr ""

msgid "SIGNAL_COMMAND_TO_ME"
msgstr ""

#, fuzzy
msgid "SIGNAL_TO_EMIT"
msgstr ""
"{0}에서 충돌이 있습니다.\n"
"{1}에서 입력을 제거하시겠습니까?"

msgid "SILICA"
msgstr "이산화규소"

msgid "SILICA_MEMBRANE_DESCRIPTION"
msgstr "이 세포막은 이산화규소로 이루어진 강력한 벽 입니다. 전반적인 손상에 잘 견딜 수 있으며 물리적 손상에 매우 강합니다. 또한 형태를 유지하는 데 더 적은 에너지가 필요합니다. 그러나 이는 세포 속도를 크게 낮추고 자원을 느리게 흡수합니다."

#, fuzzy
msgid "SIMULATION_CONFIG"
msgstr "삼투압 비용"

#, fuzzy
msgid "SIXTEEN_TIMES"
msgstr "존재하는 종"

msgid "SIZE_COLON"
msgstr "크기:"

msgid "SLIDESHOW"
msgstr ""

msgid "SLIME_JET"
msgstr "점액 분출"

#, fuzzy
msgid "SLIME_JET_DESCRIPTION"
msgstr "끈적끈적한 세포 내부. 세포질은 이온, 단백질 및 세포 내부를 채우는 물에 용해된 기타 물질의 기본 혼합물입니다. 이것의 기능 중 하나는 발효를 통해 포도당을 ATP 에너지로 전환시키는 것 입니다. 세포 소 기관이 부족하고 세포가 더 발전된 신진 대사를 하는 경우, 에너지에 더욱 의존하게 됩니다. 또한 분자를 세포에 저장하고 세포의 크기를 성장시키는 데 사용됩니다."

#, fuzzy
msgid "SLIME_JET_PROCESSES_DESCRIPTION"
msgstr "끈적끈적한 세포 내부. 세포질은 이온, 단백질 및 세포 내부를 채우는 물에 용해된 기타 물질의 기본 혼합물입니다. 이것의 기능 중 하나는 발효를 통해 포도당을 ATP 에너지로 전환시키는 것 입니다. 세포 소 기관이 부족하고 세포가 더 발전된 신진 대사를 하는 경우, 에너지에 더욱 의존하게 됩니다. 또한 분자를 세포에 저장하고 세포의 크기를 성장시키는 데 사용됩니다."

msgid "SMALL_IRON_CHUNK"
msgstr "작은 철 덩어리"

#, fuzzy
msgid "SMALL_PHOSPHATE_CHUNK"
msgstr "작은 철 덩어리"

#, fuzzy
msgid "SMALL_SULFUR_CHUNK"
msgstr "작은 철 덩어리"

msgid "SNOWFLAKE"
msgstr ""

#, fuzzy
msgid "SOCIETY_STAGE"
msgstr "미생물 단계"

msgid "SOUND"
msgstr "소리"

#, fuzzy
msgid "SOUND_TEAM"
msgstr "소리"

msgid "SOUND_TEAM_LEAD"
msgstr ""

msgid "SOUND_TEAM_LEADS"
msgstr ""

msgid "SPACE"
msgstr ""

#, fuzzy
msgid "SPACE_STAGE"
msgstr "미생물 단계"

#, fuzzy
msgid "SPACE_STRUCTURE_HAS_RESOURCES"
msgstr "구조"

#, fuzzy
msgid "SPACE_STRUCTURE_NO_EXTRA_DESCRIPTION"
msgstr "구조"

msgid "SPACE_STRUCTURE_WAITING_CONSTRUCTION"
msgstr ""

msgid "SPAWN_AMMONIA"
msgstr "암모니아 배치"

msgid "SPAWN_ENEMY"
msgstr ""

msgid "SPAWN_ENEMY_CHEAT_FAIL"
msgstr ""

msgid "SPAWN_GLUCOSE"
msgstr "포도당 배치"

msgid "SPAWN_PHOSPHATES"
msgstr "인산염 배치"

msgid "SPECIAL_MOUSE_1"
msgstr "마우스 특수 키 1"

msgid "SPECIAL_MOUSE_2"
msgstr "마우스 특수 키 2"

msgid "SPECIES"
msgstr "종"

msgid "SPECIES_COLON"
msgstr "종:"

#, fuzzy
msgid "SPECIES_DETAIL_TEXT"
msgstr "존재하는 종"

msgid "SPECIES_HAS_A_MUTATION"
msgstr "변이함"

#, fuzzy
msgid "SPECIES_LIST"
msgstr "존재하는 종"

#, fuzzy
msgid "SPECIES_MEMBER_IMPACT_ON_POP"
msgstr "종 명칭..."

#, fuzzy
msgid "SPECIES_MEMBER_IMPACT_ON_POPULATION_EXPLANATION"
msgstr "이 패널은 Auto-Evo가 예측에 사용하는 숫자들을 보여줍니다. 하나의 종이 얻을 수 있는 에너지의 총량과 그 종의 한 개체당 필요한 에너지 비용이 최종 개체수를 결정합니다. Auto-Evo는 현실을 간략화한 모델을 사용하여 하나의 종이 얻을 수 있는 에너지로부터 그 종이 얼마나 잘 기능하고 있는지 계산합니다. 각각의 에너지원에 대해, 종이 해당 에너지원으로부터 얻는 에너지의 양이 표시됩니다. 이에 더하여 해당 에너지원으로부터 얻을 수 있는 에너지의 총량이 표시됩니다. 주어진 에너지의 총량에 비해 해당 종이 얻는 양의 비율은 해당 종의 적합도가 적합도 총량에 비해 얼마나 높은지에 따라 결정됩니다. 적합도는 종이 에너지원을 얼마나 잘 활용할 수 있는지 측정하는 지표입니다."

msgid "SPECIES_NAME_DOT_DOT_DOT"
msgstr "종 명칭..."

#, fuzzy
msgid "SPECIES_NAME_TOO_LONG_POPUP"
msgstr "종 명칭..."

#, fuzzy
msgid "SPECIES_POPULATION"
msgstr "종:"

msgid "SPECIES_PRESENT"
msgstr "존재하는 종"

#, fuzzy
msgid "SPECIES_TO_FIND"
msgstr "종:"

#, fuzzy
msgid "SPECIES_WITH_POPULATION"
msgstr "종:"

msgid "SPEED"
msgstr "속도"

msgid "SPEED_COLON"
msgstr "속도:"

msgid "SPREAD_TO_PATCHES"
msgstr "다음 지역으로 퍼짐:"

msgid "SPRINT"
msgstr ""

#, fuzzy
msgid "SPRINT_ACTION_TOOLTIP"
msgstr "새로운 키 배치 추가"

#, fuzzy
msgid "STAGE_MENU_BUTTON_TOOLTIP"
msgstr "새로운 키 배치 추가"

#, fuzzy
msgid "START"
msgstr "시작하는 중"

msgid "STARTING"
msgstr "시작하는 중"

msgid "START_CALIBRATION"
msgstr ""

#, fuzzy
msgid "START_GAME"
msgstr "저장"

msgid "START_RESEARCH"
msgstr ""

msgid "STATISTICS"
msgstr "상태"

#, fuzzy
msgid "STAT_ATP_PRODUCTION_REDUCTION"
msgstr "ATP 생산이 너무 적음!"

#, fuzzy
msgid "STAT_BASE_MOVEMENT_REDUCTION"
msgstr "기초 이동"

msgid "STAT_DAMAGE"
msgstr ""

msgid "STAT_DAMAGE_PER_OXYGEN"
msgstr ""

msgid "STEAM_CLIENT_INIT_FAILED"
msgstr ""

msgid "STEAM_ERROR_ACCOUNT_DOES_NOT_OWN_PRODUCT"
msgstr ""

msgid "STEAM_ERROR_ACCOUNT_READ_ONLY"
msgstr ""

msgid "STEAM_ERROR_ALREADY_UPLOADED"
msgstr ""

msgid "STEAM_ERROR_BANNED"
msgstr ""

msgid "STEAM_ERROR_CLOUD_LIMIT_EXCEEDED"
msgstr ""

#, fuzzy
msgid "STEAM_ERROR_DUPLICATE_NAME"
msgstr "플레이어 사망함"

msgid "STEAM_ERROR_FILE_NOT_FOUND"
msgstr ""

msgid "STEAM_ERROR_INSUFFICIENT_PRIVILEGE"
msgstr ""

#, fuzzy
msgid "STEAM_ERROR_INVALID_PARAMETER"
msgstr "저장된 게임 상태가 올바르지 않습니다"

#, fuzzy
msgid "STEAM_ERROR_LOCKING_FAILED"
msgstr "저장 실패! 예외 발생"

msgid "STEAM_ERROR_NOT_LOGGED_IN"
msgstr ""

msgid "STEAM_ERROR_TIMEOUT"
msgstr ""

msgid "STEAM_ERROR_UNAVAILABLE"
msgstr ""

msgid "STEAM_ERROR_UNKNOWN"
msgstr ""

#, fuzzy
msgid "STEAM_INIT_FAILED"
msgstr "저장 실패! 예외 발생"

#, fuzzy
msgid "STEAM_INIT_FAILED_DESCRIPTION"
msgstr "액포는 세포 내부 공간 저장에 사용되는 내부 막질 소기관입니다. 그들은 여러 개의 소낭, 저장을 위해 세포에서 널리 사용되는 작은 막 구조로 구성되어 합쳐졌습니다. 이 물질은 분자, 효소, 고체 및 기타 물질을 포함하는 데 사용되는 물로 채워져 있습니다. 액포의 모양은 유동적이며 세포마다 다를 수 있습니다."

#, fuzzy
msgid "STEAM_TOOLTIP"
msgstr "재개"

#, fuzzy
msgid "STEM_CELL_NAME"
msgstr "임의 사용자 이름:"

msgid "STOP"
msgstr ""

msgid "STORAGE"
msgstr "저장소"

#, fuzzy
msgid "STORAGE_COLON"
msgstr "저장소"

msgid "STORAGE_STATISTICS_SECONDS_OF_COMPOUND"
msgstr ""

msgid "STORE_LOGGED_IN_AS"
msgstr ""

#, fuzzy
msgid "STRAIN_BAR_TOOLTIP"
msgstr "새로운 키 배치 추가"

msgid "STRAIN_BAR_VISIBILITY"
msgstr ""

#, fuzzy
msgid "STRATEGY_STAGES"
msgstr "미생물 단계"

msgid "STRICT_NICHE_COMPETITION"
msgstr "엄격한 생태적 지위 경쟁 (적합도 차이가 과장됨)"

msgid "STRUCTURAL"
msgstr "구조의"

msgid "STRUCTURE"
msgstr "구조"

msgid "STRUCTURE_ASCENSION_GATE"
msgstr ""

#, fuzzy
msgid "STRUCTURE_DYSON_SWARM"
msgstr "구조"

msgid "STRUCTURE_HAS_REQUIRED_RESOURCES_TO_BUILD"
msgstr ""

msgid "STRUCTURE_HUNTER_GATHERER_LODGE"
msgstr ""

msgid "STRUCTURE_IN_PROGRESS_CONSTRUCTION"
msgstr ""

msgid "STRUCTURE_REQUIRED_RESOURCES_TO_FINISH"
msgstr ""

msgid "STRUCTURE_SELECTION_MENU_ENTRY"
msgstr ""

msgid "STRUCTURE_SELECTION_MENU_ENTRY_NOT_ENOUGH_RESOURCES"
msgstr ""

msgid "STRUCTURE_SOCIETY_CENTER"
msgstr ""

msgid "STRUCTURE_STEAM_POWERED_FACTORY"
msgstr ""

msgid "SUCCESSFULLY_PERFORM_ENDOSYMBIOSIS"
msgstr ""

msgid "SUCCESSFUL_KILL"
msgstr "처치 성공"

msgid "SUCCESSFUL_SCAVENGE"
msgstr "사냥 성공"

msgid "SUCCESS_BUT_MISSING_ID"
msgstr ""

#, fuzzy
msgid "SUICIDE_BUTTON_TOOLTIP"
msgstr "새로운 키 배치 추가"

msgid "SUNLIGHT"
msgstr "햇빛"

msgid "SUPPORTER_PATRONS"
msgstr ""

msgid "SURVIVAL_TITLE"
msgstr ""

#, fuzzy
msgid "SURVIVE_WITH_A_NUCLEUS"
msgstr "핵"

msgid "SWITCH_TO_FRONT_CAMERA"
msgstr "전방 카메라 보기로 전환"

msgid "SWITCH_TO_RIGHT_CAMERA"
msgstr "우측 카메라 보기로 전환"

msgid "SWITCH_TO_TOP_CAMERA"
msgstr "상향 카메라 보기로 전환"

msgid "SYSREQ"
msgstr ""

#, fuzzy
msgid "TAB_CHANGE_BLOCKED_WHILE_ACTION_IN_PROGRESS"
msgstr "또 다른 동작을 실행할 수 없습니다"

msgid "TAB_SECONDARY_SWITCH_LEFT"
msgstr ""

msgid "TAB_SECONDARY_SWITCH_RIGHT"
msgstr ""

#, fuzzy
msgid "TAB_SWITCH_LEFT"
msgstr "왼쪽으로 회전"

#, fuzzy
msgid "TAB_SWITCH_RIGHT"
msgstr "오른쪽으로 회전"

msgid "TAGS_IS_WHITESPACE"
msgstr ""

msgid "TAKE_SCREENSHOT"
msgstr "스크린샷 촬영"

#, fuzzy
msgid "TARGET_TYPE_COLON"
msgstr "생명력:"

#, fuzzy
msgid "TASTE_THE_SUN"
msgstr "저장 및 계속"

#, fuzzy
msgid "TASTY_RADIATION"
msgstr "호흡"

msgid "TECHNOLOGY_ASCENSION"
msgstr ""

msgid "TECHNOLOGY_HUNTER_GATHERING"
msgstr ""

msgid "TECHNOLOGY_LEVEL_ADVANCED_SPACE"
msgstr ""

msgid "TECHNOLOGY_LEVEL_INDUSTRIAL"
msgstr ""

msgid "TECHNOLOGY_LEVEL_PRE_SOCIETY"
msgstr ""

msgid "TECHNOLOGY_LEVEL_PRIMITIVE"
msgstr ""

msgid "TECHNOLOGY_LEVEL_SCIFI"
msgstr ""

msgid "TECHNOLOGY_LEVEL_SPACE_AGE"
msgstr ""

msgid "TECHNOLOGY_REQUIRED_LEVEL"
msgstr ""

msgid "TECHNOLOGY_ROCKETRY"
msgstr ""

msgid "TECHNOLOGY_SIMPLE_STONE_TOOLS"
msgstr ""

msgid "TECHNOLOGY_SOCIETY_CENTER"
msgstr ""

msgid "TECHNOLOGY_STEAM_POWER"
msgstr ""

msgid "TECHNOLOGY_UNLOCKED_NOTICE"
msgstr ""

msgid "TEMPERATURE"
msgstr "온도"

msgid "TEMPERATURE_SHORT"
msgstr "온도."

#, fuzzy
msgid "TEMPERATURE_TOLERANCE_TOOLTIP"
msgstr "새로운 키 배치 추가"

msgid "TESTING_TEAM"
msgstr ""

msgid "THANKS_FOR_BUYING_THRIVE_2"
msgstr ""

msgid "THANKS_FOR_PLAYING"
msgstr ""

#, fuzzy
msgid "THANK_YOU_TITLE"
msgstr "번영했습니다!"

msgid "THEORY_TEAM"
msgstr ""

msgid "THERMOPLAST"
msgstr "열 세포"

#, fuzzy
msgid "THERMOPLAST_DESCRIPTION"
msgstr "열 세포는 감 열성 안료가 막질 주머니에 함께 쌓여있는 이중 막 구조입니다. 진핵 숙주가 사용하기 위해 동화 된 원핵 생물입니다. 열 세포의 안료는 열 합성 이라는 과정에서 물과 기체 이산화탄소에서 포도당을 생성하기 위해 주변의 열 차이 에너지를 사용할 수 있습니다. 포도당 생산 속도는 이산화탄소 농도와 온도에 따라 달라집니다."

#, fuzzy
msgid "THERMOPLAST_PROCESSES_DESCRIPTION"
msgstr "열 세포는 감 열성 안료가 막질 주머니에 함께 쌓여있는 이중 막 구조입니다. 진핵 숙주가 사용하기 위해 동화 된 원핵 생물입니다. 열 세포의 안료는 열 합성 이라는 과정에서 물과 기체 이산화탄소에서 포도당을 생성하기 위해 주변의 열 차이 에너지를 사용할 수 있습니다. 포도당 생산 속도는 이산화탄소 농도와 온도에 따라 달라집니다."

msgid "THERMOSYNTHASE"
msgstr "열합성 효소"

#, fuzzy
msgid "THERMOSYNTHASE_DESCRIPTION"
msgstr "열 세포는 감 열성 안료가 막질 주머니에 함께 쌓여있는 이중 막 구조입니다. 진핵 숙주가 사용하기 위해 동화 된 원핵 생물입니다. 열 세포의 안료는 열 합성 이라는 과정에서 물과 기체 이산화탄소에서 포도당을 생성하기 위해 주변의 열 차이 에너지를 사용할 수 있습니다. 포도당 생산 속도는 이산화탄소 농도와 온도에 따라 달라집니다."

#, fuzzy
msgid "THERMOSYNTHASE_PROCESSES_DESCRIPTION"
msgstr "열 세포는 감 열성 안료가 막질 주머니에 함께 쌓여있는 이중 막 구조입니다. 진핵 숙주가 사용하기 위해 동화 된 원핵 생물입니다. 열 세포의 안료는 열 합성 이라는 과정에서 물과 기체 이산화탄소에서 포도당을 생성하기 위해 주변의 열 차이 에너지를 사용할 수 있습니다. 포도당 생산 속도는 이산화탄소 농도와 온도에 따라 달라집니다."

msgid "THERMOSYNTHESIS"
msgstr "열합성"

msgid "THE_DISTURBANCE"
msgstr ""

#, fuzzy
msgid "THE_EDITOR"
msgstr "편집기 활성화"

#, fuzzy
msgid "THE_PATCH_MAP_BUTTON"
msgstr "지역 지도"

#, fuzzy
msgid "THE_WORLD_TITLE"
msgstr "번영했습니다!"

msgid "THIS_IS_LOCAL_MOD"
msgstr ""

msgid "THIS_IS_WORKSHOP_MOD"
msgstr ""

msgid "THREADS"
msgstr ""

msgid "THRIVEOPEDIA"
msgstr ""

msgid "THRIVEOPEDIA_CURRENT_WORLD_PAGE_TITLE"
msgstr ""

msgid "THRIVEOPEDIA_EVOLUTIONARY_TREE_PAGE_TITLE"
msgstr ""

msgid "THRIVEOPEDIA_HINT_IN_GAME"
msgstr ""

msgid "THRIVEOPEDIA_HOME_INFO"
msgstr ""

msgid "THRIVEOPEDIA_HOME_PAGE_TITLE"
msgstr ""

msgid "THRIVEOPEDIA_MUSEUM_PAGE_TITLE"
msgstr ""

msgid "THRIVEOPEDIA_PATCH_MAP_PAGE_TITLE"
msgstr ""

msgid "THRIVE_LICENSES"
msgstr ""

#, fuzzy
msgid "THRIVIN_ACHIEVEMENT"
msgstr "기초 이동"

msgid "THYLAKOIDS"
msgstr "틸라코이드"

#, fuzzy
msgid "THYLAKOIDS_DESCRIPTION"
msgstr "틸라코이드는 단백질과 감광성 색소의 집합체입니다. 이 색소는 빛의 에너지를 사용하여 광합성이라는 과정에서 물과 기체 이산화탄소에서 포도당을 생성 할 수 있습니다. 이 색소는 또한 그들에게 독특한 색상을 부여합니다. 포도당 생산 속도는 이산화탄소 농도와 빛의 강도에 따라 달라집니다. 틸라코이드가 세포질에 의해 직접 둘러싸이면 주변 유체가 일부 발효를 수행합니다."

msgid "TIDEPOOL"
msgstr "조수 웅덩이"

msgid "TIMELINE"
msgstr "연대"

msgid "TIMELINE_GLOBAL_FILTER_TOOLTIP"
msgstr ""

msgid "TIMELINE_LOCAL_FILTER_TOOLTIP"
msgstr ""

#, fuzzy
msgid "TIMELINE_NICHE_FILL"
msgstr "유전자 코드:"

#, fuzzy
msgid "TIMELINE_PLAYER_MIGRATED"
msgstr "[b][u]{0}[/u][/b] 개체군의 일부가 {1} 지역으로부터 이 지역으로 이주함"

#, fuzzy
msgid "TIMELINE_PLAYER_MIGRATED_TO"
msgstr "[b][u]{0}[/u][/b] 개체군의 일부가 {1} 지역으로부터 이 지역으로 이주함"

#, fuzzy
msgid "TIMELINE_SELECTION_PRESSURE_SPLIT"
msgstr "퍼뜨리기:"

#, fuzzy
msgid "TIMELINE_SPECIES_BECAME_MULTICELLULAR"
msgstr ""
"이동하여 포도당 (흰색 구름)을 수집하세요.\n"
"당신의 세포는 살아남기 위한 에너지를 만들기 위해 포도당이 필요합니다.\n"
"선을 따라 움직여 세포 근처의 포도당으로 이동하세요."

msgid "TIMELINE_SPECIES_EXTINCT"
msgstr "[b][u]{0}[/u][/b]은(는) 멸종했습니다!"

msgid "TIMELINE_SPECIES_EXTINCT_LOCAL"
msgstr "[b][u]{0}[/u][/b]이(가) 이 지역에서 사라짐"

#, fuzzy
msgid "TIMELINE_SPECIES_FOLLOWED"
msgstr "[b][u]{0}[/u][/b]은(는) 멸종했습니다!"

msgid "TIMELINE_SPECIES_MIGRATED_FROM"
msgstr "[b][u]{0}[/u][/b] 개체군의 일부가 {1} 지역으로부터 이 지역으로 이주함"

msgid "TIMELINE_SPECIES_MIGRATED_TO"
msgstr ""

msgid "TIMELINE_SPECIES_POPULATION_DECREASE"
msgstr "[b][u]{0}[/u][/b] 개체수가 {1}개체로 줄어듦"

msgid "TIMELINE_SPECIES_POPULATION_INCREASE"
msgstr "[b][u]{0}[/u][/b] 개체수가 {1}개체로 늘어남"

msgid "TIME_INDICATOR_TOOLTIP"
msgstr ""

msgid "TIME_OF_DAY"
msgstr ""

#, fuzzy
msgid "TITLE_COLON"
msgstr "크기:"

msgid "TOGGLE_BINDING"
msgstr "결합 모드 켜고 끄기"

#, fuzzy
msgid "TOGGLE_BINDING_TOOLTIP"
msgstr "결합 모드 켜고 끄기"

msgid "TOGGLE_DEBUG_PANEL"
msgstr "디버깅 패널 켜고 끄기"

msgid "TOGGLE_ENGULF"
msgstr "삼키기 전환"

#, fuzzy
msgid "TOGGLE_ENGULF_TOOLTIP"
msgstr "삼키기 전환"

#, fuzzy
msgid "TOGGLE_FAST_MODE"
msgstr "일시 정지"

msgid "TOGGLE_FPS"
msgstr "FPS 표시 전환"

msgid "TOGGLE_FULLSCREEN"
msgstr "전체화면 전환"

#, fuzzy
msgid "TOGGLE_HEAT_VIEW_TOOLTIP"
msgstr "삼키기 전환"

msgid "TOGGLE_HUD_HIDE"
msgstr "HUD 켜고 끄기"

#, fuzzy
msgid "TOGGLE_INVENTORY"
msgstr "결합 모드 켜고 끄기"

msgid "TOGGLE_METRICS"
msgstr "수치 표시 켜고 끄기"

#, fuzzy
msgid "TOGGLE_MUCOCYST_DEFENCE"
msgstr "전체화면 전환"

msgid "TOGGLE_NAVIGATION_TREE"
msgstr ""

msgid "TOGGLE_PAUSE"
msgstr "일시 정지"

msgid "TOGGLE_UNBINDING"
msgstr "결합 해제 켜고 끄기"

msgid "TOLERANCES_TOO_HIGH_PRESSURE"
msgstr ""

msgid "TOLERANCES_TOO_HIGH_TEMPERATURE"
msgstr ""

msgid "TOLERANCES_TOO_LOW_OXYGEN_PROTECTION"
msgstr ""

#, fuzzy
msgid "TOLERANCES_TOO_LOW_PRESSURE"
msgstr "화합물 구름"

msgid "TOLERANCES_TOO_LOW_TEMPERATURE"
msgstr ""

msgid "TOLERANCES_TOO_LOW_UV_PROTECTION"
msgstr ""

msgid "TOLERANCES_UNSUITABLE_DEBUFFS"
msgstr ""

#, fuzzy
msgid "TOLERANCE_DETAIL_TEXT"
msgstr "존재하는 종"

#, fuzzy
msgid "TOLERANCE_FROM_ORGANELLES_TOOLTIP"
msgstr "새로운 키 배치 추가"

msgid "TOLERANCE_RANGE_LABEL"
msgstr ""

msgid "TOOLS"
msgstr "도구"

msgid "TOOL_HAND_AXE"
msgstr ""

msgid "TOO_LARGE_PRESSURE_RANGE"
msgstr ""

msgid "TOO_MANY_RECENT_VERSIONS_TO_SHOW"
msgstr ""

#, fuzzy
msgid "TOTAL_GATHERED_ENERGY_COLON"
msgstr "총 소모 시간:"

msgid "TOTAL_SAVES"
msgstr "총 저장:"

msgid "TOXIN_CHANNEL_INHIBITOR"
msgstr ""

#, fuzzy
msgid "TOXIN_CHANNEL_INHIBITOR_DESCRIPTION"
msgstr "독소 액포는 [thrive:compound type=\"oxytoxy\"][/thrive:compound]의 생산, 저장 및 분비를 위해 특별히 변형된 액포입니다. 독소 액포가 많으면 독소의 분비 속도가 빨라집니다."

#, fuzzy
msgid "TOXIN_COMPOUND"
msgstr "화합물"

#, fuzzy
msgid "TOXIN_CYTOTOXIN"
msgstr "새로운 키 배치 추가"

#, fuzzy
msgid "TOXIN_CYTOTOXIN_DESCRIPTION"
msgstr "독소 액포는 [thrive:compound type=\"oxytoxy\"][/thrive:compound]의 생산, 저장 및 분비를 위해 특별히 변형된 액포입니다. 독소 액포가 많으면 독소의 분비 속도가 빨라집니다."

msgid "TOXIN_FIRE_RATE_TOXICITY_COLON"
msgstr ""

#, fuzzy
msgid "TOXIN_MACROLIDE"
msgstr ""
"독소 \n"
"액포"

#, fuzzy
msgid "TOXIN_MACROLIDE_DESCRIPTION"
msgstr "독소 액포는 [thrive:compound type=\"oxytoxy\"][/thrive:compound]의 생산, 저장 및 분비를 위해 특별히 변형된 액포입니다. 독소 액포가 많으면 독소의 분비 속도가 빨라집니다."

msgid "TOXIN_OXYGEN_METABOLISM_INHIBITOR"
msgstr ""

#, fuzzy
msgid "TOXIN_OXYGEN_METABOLISM_INHIBITOR_DESCRIPTION"
msgstr "대사체는 단백질 껍질에 싸인 단백질 집합입니다. 그들은 호기성 호흡이라는 과정을 통해 세포질에서 할 수있는 것보다 훨씬 더 빠른 속도로 포도당을 ATP로 전환 할 수 있습니다. 그러나 이를 위해 산소가 필요하며 산소가 적은 환경에선 ATP 생산 속도가 느려집니다. 대사체가 세포질에 의해 직접 둘러싸이면 주변 유체가 일부 발효를 수행합니다."

#, fuzzy
msgid "TOXIN_OXYTOXY_DESCRIPTION"
msgstr "독소 액포는 [thrive:compound type=\"oxytoxy\"][/thrive:compound]의 생산, 저장 및 분비를 위해 특별히 변형된 액포입니다. 독소 액포가 많으면 독소의 분비 속도가 빨라집니다."

msgid "TOXIN_PREFER_FIRE_RATE"
msgstr ""

msgid "TOXIN_PREFER_TOXICITY"
msgstr ""

#, fuzzy
msgid "TOXIN_PROPERTIES_HEADING"
msgstr "독소 저항"

msgid "TOXIN_RESISTANCE"
msgstr "독소 저항"

#, fuzzy
msgid "TOXIN_TOXICITY_CUSTOMIZATION_TOOLTIP"
msgstr "다음으로 인하여 개체 수가 {0} 에서 {1} 로 변화됨: {2}"

#, fuzzy
msgid "TOXIN_TYPE_COLON"
msgstr "생명력:"

#, fuzzy
msgid "TOXIN_TYPE_CUSTOMIZATION_EXPLANATION"
msgstr "다음으로 인하여 개체 수가 {0} 에서 {1} 로 변화됨: {2}"

#, fuzzy
msgid "TOXIN_VACUOLE"
msgstr ""
"독소 \n"
"액포"

#, fuzzy
msgid "TOXIN_VACUOLE_DESCRIPTION"
msgstr "독소 액포는 [thrive:compound type=\"oxytoxy\"][/thrive:compound]의 생산, 저장 및 분비를 위해 특별히 변형된 액포입니다. 독소 액포가 많으면 독소의 분비 속도가 빨라집니다."

#, fuzzy
msgid "TOXIN_VACUOLE_PROCESSES_DESCRIPTION"
msgstr "[thrive:compound type=\"atp\"][/thrive:compound]를 [thrive:compound type=\"oxytoxy\"][/thrive:compound]로 변환합니다. 변환 속도는 [thrive:compound type=\"oxygen\"][/thrive:compound]의 농도에 비례합니다. [thrive:input]g_fire_toxin[/thrive:input]를 눌러 독소를 분비할 수 있습니다. [thrive:compound type=\"oxytoxy\"][/thrive:compound] 양이 적다면, 독소를 발사할 수는 있지만 피해량이 적어집니다."

#, fuzzy
msgid "TOXISOME"
msgstr "옥시톡시솜"

#, fuzzy
msgid "TOXISOME_DESCRIPTION"
msgstr "대사체는 단백질 껍질에 싸인 단백질 집합입니다. 그들은 호기성 호흡이라는 과정을 통해 세포질에서 할 수있는 것보다 훨씬 더 빠른 속도로 포도당을 ATP로 전환 할 수 있습니다. 그러나 이를 위해 산소가 필요하며 산소가 적은 환경에선 ATP 생산 속도가 느려집니다. 대사체가 세포질에 의해 직접 둘러싸이면 주변 유체가 일부 발효를 수행합니다."

#, fuzzy
msgid "TRANSLATORS"
msgstr "게임을 번역하는 것을 도와주세요"

#, fuzzy
msgid "TRANSPARENCY"
msgstr "게임을 번역하는 것을 도와주세요"

#, fuzzy
msgid "TRILLION_ABBREVIATION"
msgstr "{0} 십억"

#, fuzzy
msgid "TRY_FOSSILISING_SOME_SPECIES"
msgstr "스크린샷 촬영"

msgid "TRY_MAKING_A_SAVE"
msgstr ""

#, fuzzy
msgid "TRY_TAKING_SOME_SCREENSHOTS"
msgstr "스크린샷 촬영"

#, fuzzy
msgid "TUTORIAL"
msgstr "튜토리얼"

#, fuzzy
msgid "TUTORIAL_MICROBE_EDITOR_ATP_BALANCE_INTRO"
msgstr ""
"미생물 편집기에 어서오세요.\n"
"여기서 게임 시작 이후 또는 편집기에서 마지막으로 있었던 일을 알아볼 수 있습니다. 그 후 당신의 종에 변화를 주세요.\n"
"\n"
"이 탭에선 어떤 종이, 어디서, 얼마나 있는지 알아볼 수 있습니다. 상단에서 환경의 변화 또한 알 수 있습니다.\n"
"\n"
"다음 편집기 탭으로 이동하기 위해, 오른쪽 아래의 다음 버튼을 누르세요."

#, fuzzy
msgid "TUTORIAL_MICROBE_EDITOR_AUTO-EVO_PREDICTION"
msgstr ""
"이 패널은 예상되는 당신의 미래 개체수를 보여줍니다. 이 숫자들은 Auto-Evo의 개체수 시뮬레이션 결과에 따른 것입니다.\n"
"\n"
"이 숫자들은 당신 스스로의 실력은 고려하지 않습니다. 그러니 당신이 편집기에 진입하면 당신이 현재 있는 지역에서는 개체수가 더 많아질 것입니다.\n"
"\n"
"하지만 당신이 직접 개입하지 않더라도 최대한 많은 개체수를 이룰 수 있도록 노력해야 합니다.\n"
"\n"
"이 패널에 있는 물음표 버튼을 눌러 예측의 이유에 대해 더 자세한 정보를 볼 수 있습니다. 계속하려면 해당 버튼을 누르세요."

#, fuzzy
msgid "TUTORIAL_MICROBE_EDITOR_CELL_TEXT"
msgstr ""
"미생물 편집기에 어서오세요.\n"
"여기서 게임 시작 이후 또는 편집기에서 마지막으로 있었던 일을 알아볼 수 있습니다. 그 후 당신의 종에 변화를 주세요.\n"
"\n"
"이 탭에선 어떤 종이, 어디서, 얼마나 있는지 알아볼 수 있습니다. 상단에서 환경의 변화 또한 알 수 있습니다.\n"
"\n"
"다음 편집기 탭으로 이동하기 위해, 오른쪽 아래의 다음 버튼을 누르세요."

#, fuzzy
msgid "TUTORIAL_MICROBE_EDITOR_CHEMORECEPTOR"
msgstr ""
"미생물 편집기에 어서오세요.\n"
"여기서 게임 시작 이후 또는 편집기에서 마지막으로 있었던 일을 알아볼 수 있습니다. 그 후 당신의 종에 변화를 주세요.\n"
"\n"
"이 탭에선 어떤 종이, 어디서, 얼마나 있는지 알아볼 수 있습니다. 상단에서 환경의 변화 또한 알 수 있습니다.\n"
"\n"
"다음 편집기 탭으로 이동하기 위해, 오른쪽 아래의 다음 버튼을 누르세요."

#, fuzzy
msgid "TUTORIAL_MICROBE_EDITOR_COMPOUND_BALANCES"
msgstr ""
"미생물 편집기에 어서오세요.\n"
"여기서 게임 시작 이후 또는 편집기에서 마지막으로 있었던 일을 알아볼 수 있습니다. 그 후 당신의 종에 변화를 주세요.\n"
"\n"
"이 탭에선 어떤 종이, 어디서, 얼마나 있는지 알아볼 수 있습니다. 상단에서 환경의 변화 또한 알 수 있습니다.\n"
"\n"
"다음 편집기 탭으로 이동하기 위해, 오른쪽 아래의 다음 버튼을 누르세요."

#, fuzzy
msgid "TUTORIAL_MICROBE_EDITOR_DIGESTION_STAT"
msgstr ""
"미생물 편집기에 어서오세요.\n"
"여기서 게임 시작 이후 또는 편집기에서 마지막으로 있었던 일을 알아볼 수 있습니다. 그 후 당신의 종에 변화를 주세요.\n"
"\n"
"이 탭에선 어떤 종이, 어디서, 얼마나 있는지 알아볼 수 있습니다. 상단에서 환경의 변화 또한 알 수 있습니다.\n"
"\n"
"다음 편집기 탭으로 이동하기 위해, 오른쪽 아래의 다음 버튼을 누르세요."

#, fuzzy
msgid "TUTORIAL_MICROBE_EDITOR_ENDING_TEXT"
msgstr ""
"이것은 종 편집의 기초 단계입니다. 다른 세포 편집기 탭에서 더 많은 설정을 확인할 수 있습니다.\n"
"\n"
"현재 종 이름을 클릭하고 수정하여 종 이름을 바꿀 수 있습니다.\n"
"\n"
"처음에는 세포를 작게 유지하고 표면을 향하게 해야 합니다.\n"
"\n"
"행운을 빕니다!"

#, fuzzy
msgid "TUTORIAL_MICROBE_EDITOR_FLAGELLUM"
msgstr ""
"미생물 편집기에 어서오세요.\n"
"여기서 게임 시작 이후 또는 편집기에서 마지막으로 있었던 일을 알아볼 수 있습니다. 그 후 당신의 종에 변화를 주세요.\n"
"\n"
"이 탭에선 어떤 종이, 어디서, 얼마나 있는지 알아볼 수 있습니다. 상단에서 환경의 변화 또한 알 수 있습니다.\n"
"\n"
"다음 편집기 탭으로 이동하기 위해, 오른쪽 아래의 다음 버튼을 누르세요."

#, fuzzy
msgid "TUTORIAL_MICROBE_EDITOR_FOOD_CHAIN"
msgstr ""
"이것은 종 편집의 기초 단계입니다. 다른 세포 편집기 탭에서 더 많은 설정을 확인할 수 있습니다.\n"
"\n"
"현재 종 이름을 클릭하고 수정하여 종 이름을 바꿀 수 있습니다.\n"
"\n"
"처음에는 세포를 작게 유지하고 표면을 향하게 해야 합니다.\n"
"\n"
"행운을 빕니다!"

#, fuzzy
msgid "TUTORIAL_MICROBE_EDITOR_MIGRATION"
msgstr ""
"미생물 편집기에 어서오세요.\n"
"여기서 게임 시작 이후 또는 편집기에서 마지막으로 있었던 일을 알아볼 수 있습니다. 그 후 당신의 종에 변화를 주세요.\n"
"\n"
"이 탭에선 어떤 종이, 어디서, 얼마나 있는지 알아볼 수 있습니다. 상단에서 환경의 변화 또한 알 수 있습니다.\n"
"\n"
"다음 편집기 탭으로 이동하기 위해, 오른쪽 아래의 다음 버튼을 누르세요."

#, fuzzy
msgid "TUTORIAL_MICROBE_EDITOR_MODIFY_ORGANELLE"
msgstr ""
"세포 기관 제거 또한 종의 변이이므로 MP를 소모합니다. 마우스 오른쪽 클릭으로 세포 기관을 제거할 수 있습니다.\n"
"편집기에선 실수로 제거하더라도, 변경을 취소할 수 있습니다.\n"
"\n"
"메모: 현재 편집기 세션에서 배치된 세포 기관을 제거하는 것은 무료입니다.\n"
"\n"
"되돌리기 버튼을 눌러 진행하세요."

#, fuzzy
msgid "TUTORIAL_MICROBE_EDITOR_NEGATIVE_ATP_BALANCE"
msgstr ""
"미생물 편집기에 어서오세요.\n"
"여기서 게임 시작 이후 또는 편집기에서 마지막으로 있었던 일을 알아볼 수 있습니다. 그 후 당신의 종에 변화를 주세요.\n"
"\n"
"이 탭에선 어떤 종이, 어디서, 얼마나 있는지 알아볼 수 있습니다. 상단에서 환경의 변화 또한 알 수 있습니다.\n"
"\n"
"다음 편집기 탭으로 이동하기 위해, 오른쪽 아래의 다음 버튼을 누르세요."

#, fuzzy
msgid "TUTORIAL_MICROBE_EDITOR_NO_CHANGES_MADE"
msgstr ""
"이것은 종 편집의 기초 단계입니다. 다른 세포 편집기 탭에서 더 많은 설정을 확인할 수 있습니다.\n"
"\n"
"현재 종 이름을 클릭하고 수정하여 종 이름을 바꿀 수 있습니다.\n"
"\n"
"처음에는 세포를 작게 유지하고 표면을 향하게 해야 합니다.\n"
"\n"
"행운을 빕니다!"

#, fuzzy
msgid "TUTORIAL_MICROBE_EDITOR_OPEN_TOLERANCES"
msgstr ""
"미생물 편집기에 어서오세요.\n"
"여기서 게임 시작 이후 또는 편집기에서 마지막으로 있었던 일을 알아볼 수 있습니다. 그 후 당신의 종에 변화를 주세요.\n"
"\n"
"이 탭에선 어떤 종이, 어디서, 얼마나 있는지 알아볼 수 있습니다. 상단에서 환경의 변화 또한 알 수 있습니다.\n"
"\n"
"다음 편집기 탭으로 이동하기 위해, 오른쪽 아래의 다음 버튼을 누르세요."

#, fuzzy
msgid "TUTORIAL_MICROBE_EDITOR_PATCH_TEXT"
msgstr ""
"미생물 편집기에 어서오세요.\n"
"여기서 게임 시작 이후 또는 편집기에서 마지막으로 있었던 일을 알아볼 수 있습니다. 그 후 당신의 종에 변화를 주세요.\n"
"\n"
"이 탭에선 어떤 종이, 어디서, 얼마나 있는지 알아볼 수 있습니다. 상단에서 환경의 변화 또한 알 수 있습니다.\n"
"\n"
"다음 편집기 탭으로 이동하기 위해, 오른쪽 아래의 다음 버튼을 누르세요."

#, fuzzy
msgid "TUTORIAL_MICROBE_EDITOR_REMOVE_ORGANELLE_TEXT"
msgstr ""
"세포 기관 제거 또한 종의 변이이므로 MP를 소모합니다. 마우스 오른쪽 클릭으로 세포 기관을 제거할 수 있습니다.\n"
"편집기에선 실수로 제거하더라도, 변경을 취소할 수 있습니다.\n"
"\n"
"메모: 현재 편집기 세션에서 배치된 세포 기관을 제거하는 것은 무료입니다.\n"
"\n"
"되돌리기 버튼을 눌러 진행하세요."

#, fuzzy
msgid "TUTORIAL_MICROBE_EDITOR_SELECT_ORGANELLE_TEXT"
msgstr ""
"추가할 세포 기관을 고를 땐, 툴팁의 세포 기관이 어떤 일을 하고 어떤 화합물을 만드는지에 대한 설명에 주목하세요.\n"
"\n"
"또한 오른쪽 상단의 ATP 균형 막대로 세포가 살아남을 수 있는지 주의하세요.\n"
"\n"
"배치하기 전 A 키와 D 키(기본 설정)로 세포 기관을 회전시킬 수 있습니다.\n"
"\n"
"다시 실행 버튼(되돌리기 버튼 근처)을 눌러 진행하세요."

#, fuzzy
msgid "TUTORIAL_MICROBE_EDITOR_STAY_SMALL"
msgstr ""
"이 세포 편집기에서 변이 점수(MP)를 소모하여 당신의 종에 세포 기관을 추가하거나 제거할 수 있습니다.\n"
"\n"
"세포 편집기의 다른 탭에서 당신의 종의 다른 속성 또한 변경할 수 있습니다.\n"
"\n"
"계속하려면, 패널의 왼쪽에 있는 세포 기관 (세포질이 좋겠죠)을 선택하세요. 그리고 화면 중앙에 표시된 세포칸 옆을 마우스 왼쪽 버튼으로 클릭해서 세포 기관을 종에 추가하세요."

#, fuzzy
msgid "TUTORIAL_MICROBE_EDITOR_TOLERANCES_TAB"
msgstr ""
"미생물 편집기에 어서오세요.\n"
"여기서 게임 시작 이후 또는 편집기에서 마지막으로 있었던 일을 알아볼 수 있습니다. 그 후 당신의 종에 변화를 주세요.\n"
"\n"
"이 탭에선 어떤 종이, 어디서, 얼마나 있는지 알아볼 수 있습니다. 상단에서 환경의 변화 또한 알 수 있습니다.\n"
"\n"
"다음 편집기 탭으로 이동하기 위해, 오른쪽 아래의 다음 버튼을 누르세요."

#, fuzzy
msgid "TUTORIAL_MICROBE_STAGE_EDITOR_BUTTON_TUTORIAL"
msgstr ""
"멀리 떨어진 외계 행성에서, 수 많은 화산 활동과 유성 충돌이 우주에서 새로운 현상을 만들어 냈습니다.\n"
"\n"
"생명.\n"
"\n"
"단순한 미생물이 바다 깊은 곳에 살고 있습니다. 당신은 이 행성에 남은 모든 생물의 마지막 공통 조상(LUCA) 입니다.\n"
"\n"
"이 거친 세계에서 살아남기 위해, 찾을 수 있는 화합물들을 모아 세대별로 진화하여 다른 미생물들과 경쟁해야 합니다."

#, fuzzy
msgid "TUTORIAL_MICROBE_STAGE_ENGULFED_TEXT"
msgstr ""
"세포 주위에 보이는 키 (화면 중앙)로 세포를 움직이고 마우스로 방향을 조절하세요.\n"
"\n"
"모든 키로 수 초간 움직여서 진행하세요."

#, fuzzy
msgid "TUTORIAL_MICROBE_STAGE_ENGULFMENT_FULL_TEXT"
msgstr ""
"세포 주위에 보이는 키 (화면 중앙)로 세포를 움직이고 마우스로 방향을 조절하세요.\n"
"\n"
"모든 키로 수 초간 움직여서 진행하세요."

#, fuzzy
msgid "TUTORIAL_MICROBE_STAGE_ENGULFMENT_TEXT"
msgstr ""
"세포 주위에 보이는 키 (화면 중앙)로 세포를 움직이고 마우스로 방향을 조절하세요.\n"
"\n"
"모든 키로 수 초간 움직여서 진행하세요."

#, fuzzy
msgid "TUTORIAL_MICROBE_STAGE_ENVIRONMENT_PANEL"
msgstr ""
"세포 주위에 보이는 키 (화면 중앙)로 세포를 움직이고 마우스로 방향을 조절하세요.\n"
"\n"
"모든 키로 수 초간 움직여서 진행하세요."

#, fuzzy
msgid "TUTORIAL_MICROBE_STAGE_HELP_MENU_AND_ZOOM"
msgstr "W,A,S,D 와 마우스로 이동합니다. 독성 액포가 있다면 E 키로 OxyToxy NT를 발사합니다. G 키로 삼키기 모드로 전환합니다."

#, fuzzy
msgid "TUTORIAL_MICROBE_STAGE_LEAVE_COLONY_TEXT"
msgstr ""
"세포 주위에 보이는 키 (화면 중앙)로 세포를 움직이고 마우스로 방향을 조절하세요.\n"
"\n"
"모든 키로 수 초간 움직여서 진행하세요."

#, fuzzy
msgid "TUTORIAL_MICROBE_STAGE_MEMBER_DIED"
msgstr ""
"세포 주위에 보이는 키 (화면 중앙)로 세포를 움직이고 마우스로 방향을 조절하세요.\n"
"\n"
"모든 키로 수 초간 움직여서 진행하세요."

#, fuzzy
msgid "TUTORIAL_MICROBE_STAGE_OPEN_PROCESS_PANEL"
msgstr ""
"번식하기 위해선 충분한 암모니아와 인산염을 모아 모든 세포 기관을 복제해야 합니다.\n"
"오른쪽 아래의 창에서 얼마나 필요한지 알아보세요."

#, fuzzy
msgid "TUTORIAL_MICROBE_STAGE_PAUSING"
msgstr ""
"세포 주위에 보이는 키 (화면 중앙)로 세포를 움직이고 마우스로 방향을 조절하세요.\n"
"\n"
"모든 키로 수 초간 움직여서 진행하세요."

#, fuzzy
msgid "TUTORIAL_MICROBE_STAGE_PROCESS_PANEL"
msgstr ""
"번식하기 위해선 충분한 암모니아와 인산염을 모아 모든 세포 기관을 복제해야 합니다.\n"
"오른쪽 아래의 창에서 얼마나 필요한지 알아보세요."

#, fuzzy
msgid "TUTORIAL_MICROBE_STAGE_REPRODUCE_TEXT"
msgstr ""
"번식하기 위해선 충분한 암모니아와 인산염을 모아 모든 세포 기관을 복제해야 합니다.\n"
"오른쪽 아래의 창에서 얼마나 필요한지 알아보세요."

#, fuzzy
msgid "TUTORIAL_MICROBE_STAGE_RESOURCE_SPLIT"
msgstr ""
"번식하기 위해선 충분한 암모니아와 인산염을 모아 모든 세포 기관을 복제해야 합니다.\n"
"오른쪽 아래의 창에서 얼마나 필요한지 알아보세요."

#, fuzzy
msgid "TUTORIAL_MICROBE_STAGE_UNBIND_TEXT"
msgstr ""
"세포 주위에 보이는 키 (화면 중앙)로 세포를 움직이고 마우스로 방향을 조절하세요.\n"
"\n"
"모든 키로 수 초간 움직여서 진행하세요."

#, fuzzy
msgid "TUTORIAL_MULTICELLULAR_STAGE_WELCOME"
msgstr "미생물 편집기 불러오는 중"

#, fuzzy
msgid "TUTORIAL_REPLAY_ALL_EXPLANATION"
msgstr "이것으로 다른 세포를 찌르세요."

#, fuzzy
msgid "TUTORIAL_VIEW_NOW"
msgstr "튜토리얼"

msgid "TWO_TIMES"
msgstr ""

#, fuzzy
msgid "TYPE_COLON"
msgstr "생명력:"

msgid "UNAPPLIED_MOD_CHANGES"
msgstr ""

#, fuzzy
msgid "UNAPPLIED_MOD_CHANGES_DESCRIPTION"
msgstr "가장 기본적인 형태의 막으로써 피해에 대한 보호 기능이 거의 없습니다. 무너지지 않기 위해선 더 많은 에너지가 필요합니다. 장점은 세포가 더 빠르게 움직이고 영양분을 흡수 할 수 있다는 것입니다."

msgid "UNBIND_ALL"
msgstr "모두 결합 해제하기"

#, fuzzy
msgid "UNBIND_ALL_TOOLTIP"
msgstr "모두 결합 해제하기"

msgid "UNBIND_HELP_TEXT"
msgstr ""

#, fuzzy
msgid "UNCERTAIN_VERSION_WARNING"
msgstr ""
"이 저장은 이후 버전 Thrive의 것이며 호환되지 않을 수도 있습니다.\n"
"그래도 불러오시겠습니까?"

msgid "UNDERWATERCAVE"
msgstr "수중 동굴"

#, fuzzy
msgid "UNDERWATER_VENT_ERUPTION"
msgstr "수중 동굴"

#, fuzzy
msgid "UNDERWATER_VENT_ERUPTION_IN"
msgstr "수중 동굴"

#, fuzzy
msgid "UNDISCOVERED_ORGANELLES"
msgstr "단절된 세포기관"

msgid "UNDISCOVERED_PATCH"
msgstr ""

msgid "UNDO"
msgstr "실행 취소"

msgid "UNDO_THE_LAST_ACTION"
msgstr "마지막 활동 취소"

#, fuzzy
msgid "UNIT_ACTION_CONSTRUCT"
msgstr "변이 점수"

#, fuzzy
msgid "UNIT_ACTION_MOVE"
msgstr "변이 점수"

msgid "UNIT_ADVANCED_SPACESHIP"
msgstr ""

msgid "UNIT_SIMPLE_ROCKET"
msgstr ""

#, fuzzy
msgid "UNKNOWN"
msgstr "마우스 미확인 키"

#, fuzzy
msgid "UNKNOWN_DISPLAY_DRIVER"
msgstr "능력"

msgid "UNKNOWN_MOUSE"
msgstr "마우스 미확인 키"

#, fuzzy
msgid "UNKNOWN_ORGANELLE_SYMBOL"
msgstr "세포 기관 배치"

#, fuzzy
msgid "UNKNOWN_PATCH"
msgstr "마우스 미확인 키"

#, fuzzy
msgid "UNKNOWN_SHORT"
msgstr "마우스 미확인 키"

#, fuzzy
msgid "UNKNOWN_VERSION"
msgstr "버전:"

#, fuzzy
msgid "UNKNOWN_WORKSHOP_ID"
msgstr "마우스 미확인 키"

#, fuzzy
msgid "UNLIMIT_GROWTH_SPEED"
msgstr "확인"

#, fuzzy
msgid "UNLOCKED_NEW_ORGANELLE"
msgstr "세포 기관 배치"

#, fuzzy
msgid "UNLOCK_ALL_ORGANELLES"
msgstr "세포 기관 배치"

msgid "UNLOCK_CONDITION_ATP_PRODUCTION_ABOVE"
msgstr ""

msgid "UNLOCK_CONDITION_COMPOUND_IS_ABOVE"
msgstr ""

msgid "UNLOCK_CONDITION_COMPOUND_IS_BELOW"
msgstr ""

msgid "UNLOCK_CONDITION_COMPOUND_IS_BETWEEN"
msgstr ""

msgid "UNLOCK_CONDITION_DIGESTED_MICROBES_ABOVE"
msgstr ""

msgid "UNLOCK_CONDITION_ENGULFED_MICROBES_ABOVE"
msgstr ""

msgid "UNLOCK_CONDITION_EXCESS_ATP_ABOVE"
msgstr ""

#, fuzzy
msgid "UNLOCK_CONDITION_PLAYER_DAMAGE_RECEIVED"
msgstr "속도:"

#, fuzzy
msgid "UNLOCK_CONDITION_PLAYER_DAMAGE_RECEIVED_SOURCE"
msgstr "속도:"

msgid "UNLOCK_CONDITION_PLAYER_DEATH_COUNT_ABOVE"
msgstr ""

msgid "UNLOCK_CONDITION_REPRODUCED_WITH"
msgstr ""

msgid "UNLOCK_CONDITION_REPRODUCED_WITH_IN_A_ROW"
msgstr ""

msgid "UNLOCK_CONDITION_REPRODUCE_IN_BIOME"
msgstr ""

#, fuzzy
msgid "UNLOCK_CONDITION_SPEED_BELOW"
msgstr "속도:"

msgid "UNLOCK_WITH_ANY_OF_FOLLOWING"
msgstr ""

msgid "UNSAVED_CHANGE_WARNING"
msgstr ""
"저장하지 않은 변경점은 적용되지 않습니다.\n"
"계속하시겠습니까?"

#, fuzzy
msgid "UNTITLED"
msgstr "생태계: {0}"

msgid "UPGRADE_CILIA_PULL"
msgstr ""

#, fuzzy
msgid "UPGRADE_CILIA_PULL_DESCRIPTION"
msgstr "끈적끈적한 세포 내부. 세포질은 이온, 단백질 및 세포 내부를 채우는 물에 용해된 기타 물질의 기본 혼합물입니다. 이것의 기능 중 하나는 발효를 통해 포도당을 ATP 에너지로 전환시키는 것 입니다. 세포 소 기관이 부족하고 세포가 더 발전된 신진 대사를 하는 경우, 에너지에 더욱 의존하게 됩니다. 또한 분자를 세포에 저장하고 세포의 크기를 성장시키는 데 사용됩니다."

msgid "UPGRADE_COST"
msgstr ""

#, fuzzy
msgid "UPGRADE_DESCRIPTION_NONE"
msgstr "끈적끈적한 세포 내부. 세포질은 이온, 단백질 및 세포 내부를 채우는 물에 용해된 기타 물질의 기본 혼합물입니다. 이것의 기능 중 하나는 발효를 통해 포도당을 ATP 에너지로 전환시키는 것 입니다. 세포 소 기관이 부족하고 세포가 더 발전된 신진 대사를 하는 경우, 에너지에 더욱 의존하게 됩니다. 또한 분자를 세포에 저장하고 세포의 크기를 성장시키는 데 사용됩니다."

msgid "UPGRADE_NAME_NONE"
msgstr ""

#, fuzzy
msgid "UPGRADE_PILUS_INJECTISOME"
msgstr "끈적끈적한 세포 내부. 세포질은 이온, 단백질 및 세포 내부를 채우는 물에 용해된 기타 물질의 기본 혼합물입니다. 이것의 기능 중 하나는 발효를 통해 포도당을 ATP 에너지로 전환시키는 것 입니다. 세포 소 기관이 부족하고 세포가 더 발전된 신진 대사를 하는 경우, 에너지에 더욱 의존하게 됩니다. 또한 분자를 세포에 저장하고 세포의 크기를 성장시키는 데 사용됩니다."

#, fuzzy
msgid "UPGRADE_PILUS_INJECTISOME_DESCRIPTION"
msgstr "끈적끈적한 세포 내부. 세포질은 이온, 단백질 및 세포 내부를 채우는 물에 용해된 기타 물질의 기본 혼합물입니다. 이것의 기능 중 하나는 발효를 통해 포도당을 ATP 에너지로 전환시키는 것 입니다. 세포 소 기관이 부족하고 세포가 더 발전된 신진 대사를 하는 경우, 에너지에 더욱 의존하게 됩니다. 또한 분자를 세포에 저장하고 세포의 크기를 성장시키는 데 사용됩니다."

msgid "UPGRADE_SLIME_JET_MUCOCYST"
msgstr ""

#, fuzzy
msgid "UPGRADE_SLIME_JET_MUCOCYST_DESCRIPTION"
msgstr "끈적끈적한 세포 내부. 세포질은 이온, 단백질 및 세포 내부를 채우는 물에 용해된 기타 물질의 기본 혼합물입니다. 이것의 기능 중 하나는 발효를 통해 포도당을 ATP 에너지로 전환시키는 것 입니다. 세포 소 기관이 부족하고 세포가 더 발전된 신진 대사를 하는 경우, 에너지에 더욱 의존하게 됩니다. 또한 분자를 세포에 저장하고 세포의 크기를 성장시키는 데 사용됩니다."

#, fuzzy
msgid "UPLOAD"
msgstr "불러오기"

#, fuzzy
msgid "UPLOADING_DOT_DOT_DOT"
msgstr "불러오는 중..."

#, fuzzy
msgid "UPLOAD_SUCCEEDED"
msgstr "저장 성공"

msgid "UPSCALE_BILINEAR"
msgstr ""

msgid "UPSCALE_FSR_1"
msgstr ""

msgid "UPSCALE_FSR_22"
msgstr ""

msgid "UPSCALE_METHOD"
msgstr ""

msgid "UPSCALE_SHARPENING_FSR"
msgstr ""

msgid "USED_LIBRARIES_LICENSES"
msgstr ""

msgid "USED_RENDERER_NAME"
msgstr ""

#, fuzzy
msgid "USES_FEATURE"
msgstr "온도"

msgid "USE_AUTO_HARMONY"
msgstr ""

#, fuzzy
msgid "USE_AUTO_HARMONY_TOOLTIP"
msgstr "새로운 키 배치 추가"

msgid "USE_A_CUSTOM_USERNAME"
msgstr "임의 사용자 이름 사용"

msgid "USE_DISK_CACHE"
msgstr ""

msgid "USE_MANUAL_THREAD_COUNT"
msgstr ""

msgid "USE_MANUAL_THREAD_COUNT_NATIVE"
msgstr ""

msgid "USE_VIRTUAL_WINDOW_SIZE"
msgstr ""

#, fuzzy
msgid "UV_PROTECTION"
msgstr "Auto-Evo 예측"

#, fuzzy
msgid "UV_TOLERANCE_TOOLTIP"
msgstr "새로운 키 배치 추가"

msgid "VACUOLE"
msgstr "액포"

msgid "VACUOLE_DESCRIPTION"
msgstr "액포는 세포 내부 공간 저장에 사용되는 내부 막질 소기관입니다. 그들은 여러 개의 소낭, 저장을 위해 세포에서 널리 사용되는 작은 막 구조로 구성되어 합쳐졌습니다. 이 물질은 분자, 효소, 고체 및 기타 물질을 포함하는 데 사용되는 물로 채워져 있습니다. 액포의 모양은 유동적이며 세포마다 다를 수 있습니다."

msgid "VACUOLE_IS_SPECIALIZED"
msgstr ""

#, fuzzy
msgid "VACUOLE_NOT_SPECIALIZED_DESCRIPTION"
msgstr "액포는 세포 내부 공간 저장에 사용되는 내부 막질 소기관입니다. 그들은 여러 개의 소낭, 저장을 위해 세포에서 널리 사용되는 작은 막 구조로 구성되어 합쳐졌습니다. 이 물질은 분자, 효소, 고체 및 기타 물질을 포함하는 데 사용되는 물로 채워져 있습니다. 액포의 모양은 유동적이며 세포마다 다를 수 있습니다."

#, fuzzy
msgid "VACUOLE_PROCESSES_DESCRIPTION"
msgstr "액포는 세포 내부 공간 저장에 사용되는 내부 막질 소기관입니다. 그들은 여러 개의 소낭, 저장을 위해 세포에서 널리 사용되는 작은 막 구조로 구성되어 합쳐졌습니다. 이 물질은 분자, 효소, 고체 및 기타 물질을 포함하는 데 사용되는 물로 채워져 있습니다. 액포의 모양은 유동적이며 세포마다 다를 수 있습니다."

#, fuzzy
msgid "VACUOLE_SPECIALIZED_DESCRIPTION"
msgstr "액포는 세포 내부 공간 저장에 사용되는 내부 막질 소기관입니다. 그들은 여러 개의 소낭, 저장을 위해 세포에서 널리 사용되는 작은 막 구조로 구성되어 합쳐졌습니다. 이 물질은 분자, 효소, 고체 및 기타 물질을 포함하는 데 사용되는 물로 채워져 있습니다. 액포의 모양은 유동적이며 세포마다 다를 수 있습니다."

msgid "VALUE_WITH_UNIT"
msgstr ""

msgid "VENTS_ARE_HOME"
msgstr ""

#, fuzzy
msgid "VERSION_COLON"
msgstr "세대:"

#, fuzzy
msgid "VERTICAL_COLON"
msgstr "세대:"

#, fuzzy
msgid "VERTICAL_WITH_AXIS_NAME_COLON"
msgstr "속도:"

msgid "VIDEO_MEMORY"
msgstr ""

msgid "VIDEO_MEMORY_MIB"
msgstr ""

msgid "VIEWER"
msgstr "뷰어"

msgid "VIEW_ALL"
msgstr ""

#, fuzzy
msgid "VIEW_CELL_PROCESSES"
msgstr "끈적끈적한 세포 내부. 세포질은 이온, 단백질 및 세포 내부를 채우는 물에 용해된 기타 물질의 기본 혼합물입니다. 이것의 기능 중 하나는 발효를 통해 포도당을 ATP 에너지로 전환시키는 것 입니다. 세포 소 기관이 부족하고 세포가 더 발전된 신진 대사를 하는 경우, 에너지에 더욱 의존하게 됩니다. 또한 분자를 세포에 저장하고 세포의 크기를 성장시키는 데 사용됩니다."

#, fuzzy
msgid "VIEW_ONLINE"
msgstr "연대"

#, fuzzy
msgid "VIEW_PATCH_MICHES"
msgstr "동굴"

#, fuzzy
msgid "VIEW_PATCH_NOTES"
msgstr "동굴"

#, fuzzy
msgid "VIEW_PATCH_NOTES_TOOLTIP"
msgstr "동굴"

msgid "VIEW_PENDING_ACTIONS"
msgstr ""

msgid "VIEW_SOURCE_CODE"
msgstr "소스 코드 보기"

msgid "VIEW_TEXT_REPORT"
msgstr ""

msgid "VIP_PATRONS"
msgstr ""

msgid "VISIBLE"
msgstr ""

msgid "VISIBLE_WHEN_CLOSE_TO_FULL"
msgstr ""

msgid "VISIBLE_WHEN_OVER_ZERO"
msgstr ""

msgid "VISIT_SUGGESTIONS_SITE"
msgstr ""

msgid "VOLCANIC_VENT"
msgstr "화산 분출구"

#, fuzzy
msgid "VOLUMEDOWN"
msgstr "효과음 음량"

#, fuzzy
msgid "VOLUMEMUTE"
msgstr "효과음 음량"

#, fuzzy
msgid "VOLUMEUP"
msgstr "효과음 음량"

msgid "VSYNC"
msgstr "수직동기화"

msgid "WAITING_FOR_AUTO_EVO"
msgstr "Auto-evo 대기중:"

msgid "WELCOME_TO_THRIVEOPEDIA"
msgstr ""

msgid "WENT_EXTINCT_FROM_PLANET"
msgstr "행성에서 멸종"

msgid "WENT_EXTINCT_IN"
msgstr "{0}에서 멸종"

msgid "WHEEL_DOWN"
msgstr "휠 아래로"

msgid "WHEEL_LEFT"
msgstr "휠 왼쪽으로"

msgid "WHEEL_RIGHT"
msgstr "휠 오른쪽으로"

msgid "WHEEL_UP"
msgstr "휠 위로"

msgid "WIKI"
msgstr ""

msgid "WIKI_2D"
msgstr ""

msgid "WIKI_3D"
msgstr ""

msgid "WIKI_3D_COMMA_SANDBOX"
msgstr ""

#, fuzzy
msgid "WIKI_3D_COMMA_STRATEGY"
msgstr "화학 세포는 황화수소 화학 합성 이라는 과정을 통해 황화수소, 물 및 기체 이산화탄소를 포도당으로 전환 할 수 있는 단백질을 포함하는 이중 막 구조입니다. 포도당 생산 속도는 이산화탄소의 농도에 따라 달라집니다."

#, fuzzy
msgid "WIKI_3D_COMMA_STRATEGY_COMMA_SPACE"
msgstr "화학 세포는 황화수소 화학 합성 이라는 과정을 통해 황화수소, 물 및 기체 이산화탄소를 포도당으로 전환 할 수 있는 단백질을 포함하는 이중 막 구조입니다. 포도당 생산 속도는 이산화탄소의 농도에 따라 달라집니다."

#, fuzzy
msgid "WIKI_8_BRACKET_16"
msgstr "왼쪽으로 회전"

#, fuzzy
msgid "WIKI_ASCENSION"
msgstr "루스티시아닌은 가스 상태의 이산화탄소와 산소를 사용하여 산화철을 화학적 상태에서 다른 화학적 상태로 산화시킬 수 있는 단백질입니다. 철 호흡이라고하는 이 과정은 세포가 수확 할 수 있는 에너지를 방출합니다."

msgid "WIKI_ASCENSION_CURRENT_DEVELOPMENT"
msgstr ""

#, fuzzy
msgid "WIKI_ASCENSION_FEATURES"
msgstr "외부 효과:"

#, fuzzy
msgid "WIKI_ASCENSION_INTRO"
msgstr "루스티시아닌은 가스 상태의 이산화탄소와 산소를 사용하여 산화철을 화학적 상태에서 다른 화학적 상태로 산화시킬 수 있는 단백질입니다. 철 호흡이라고하는 이 과정은 세포가 수확 할 수 있는 에너지를 방출합니다."

msgid "WIKI_ASCENSION_OVERVIEW"
msgstr ""

#, fuzzy
msgid "WIKI_ASCENSION_TRANSITIONS"
msgstr "종:"

#, fuzzy
msgid "WIKI_ASCENSION_UI"
msgstr "루스티시아닌은 가스 상태의 이산화탄소와 산소를 사용하여 산화철을 화학적 상태에서 다른 화학적 상태로 산화시킬 수 있는 단백질입니다. 철 호흡이라고하는 이 과정은 세포가 수확 할 수 있는 에너지를 방출합니다."

#, fuzzy
msgid "WIKI_AWAKENING_STAGE_CURRENT_DEVELOPMENT"
msgstr "니트로게나아제는 ATP 형태의 기체 질소와 세포 에너지를 사용하여 세포의 핵심 성장 영양소 인 암모니아를 생성 할 수있는 단백질입니다. 이것은 혐기성 질소 고정이라고하는 과정입니다. 질소 분해 효소가 세포질에 의해 직접 둘러싸이면 주변 유체가 일부 발효를 수행합니다."

#, fuzzy
msgid "WIKI_AWAKENING_STAGE_FEATURES"
msgstr "니트로게나아제는 ATP 형태의 기체 질소와 세포 에너지를 사용하여 세포의 핵심 성장 영양소 인 암모니아를 생성 할 수있는 단백질입니다. 이것은 혐기성 질소 고정이라고하는 과정입니다. 질소 분해 효소가 세포질에 의해 직접 둘러싸이면 주변 유체가 일부 발효를 수행합니다."

#, fuzzy
msgid "WIKI_AWAKENING_STAGE_INTRO"
msgstr "결합 기관"

msgid "WIKI_AWAKENING_STAGE_OVERVIEW"
msgstr ""

#, fuzzy
msgid "WIKI_AWAKENING_STAGE_TRANSITIONS"
msgstr "니트로게나아제는 ATP 형태의 기체 질소와 세포 에너지를 사용하여 세포의 핵심 성장 영양소 인 암모니아를 생성 할 수있는 단백질입니다. 이것은 혐기성 질소 고정이라고하는 과정입니다. 질소 분해 효소가 세포질에 의해 직접 둘러싸이면 주변 유체가 일부 발효를 수행합니다."

#, fuzzy
msgid "WIKI_AWAKENING_STAGE_UI"
msgstr "결합 기관"

msgid "WIKI_AWARE_STAGE_CURRENT_DEVELOPMENT"
msgstr ""

#, fuzzy
msgid "WIKI_AWARE_STAGE_FEATURES"
msgstr "미생물 단계"

#, fuzzy
msgid "WIKI_AWARE_STAGE_INTRO"
msgstr "니트로게나아제는 ATP 형태의 기체 질소와 세포 에너지를 사용하여 세포의 핵심 성장 영양소 인 암모니아를 생성 할 수있는 단백질입니다. 이것은 혐기성 질소 고정이라고하는 과정입니다. 질소 분해 효소가 세포질에 의해 직접 둘러싸이면 주변 유체가 일부 발효를 수행합니다."

#, fuzzy
msgid "WIKI_AWARE_STAGE_OVERVIEW"
msgstr "미생물 단계"

#, fuzzy
msgid "WIKI_AWARE_STAGE_TRANSITIONS"
msgstr "니트로게나아제"

#, fuzzy
msgid "WIKI_AWARE_STAGE_UI"
msgstr "미생물 단계"

#, fuzzy
msgid "WIKI_AXON_EFFECTS"
msgstr "외부 효과:"

msgid "WIKI_AXON_INTRO"
msgstr ""

msgid "WIKI_AXON_MODIFICATIONS"
msgstr ""

#, fuzzy
msgid "WIKI_AXON_PROCESSES"
msgstr "세포 기관 배치"

msgid "WIKI_AXON_REQUIREMENTS"
msgstr ""

msgid "WIKI_AXON_SCIENTIFIC_BACKGROUND"
msgstr ""

msgid "WIKI_AXON_STRATEGY"
msgstr ""

msgid "WIKI_AXON_UPGRADES"
msgstr ""

#, fuzzy
msgid "WIKI_BACTERIAL_CHEMOSYNTHESIS_COMMA_GLYCOLYSIS"
msgstr "산소 합성"

#, fuzzy
msgid "WIKI_BINDING_AGENT_EFFECTS"
msgstr "니트로게나아제는 ATP 형태의 기체 질소와 세포 에너지를 사용하여 세포의 핵심 성장 영양소 인 암모니아를 생성 할 수있는 단백질입니다. 이것은 혐기성 질소 고정이라고하는 과정입니다. 질소 분해 효소가 세포질에 의해 직접 둘러싸이면 주변 유체가 일부 발효를 수행합니다."

#, fuzzy
msgid "WIKI_BINDING_AGENT_INTRO"
msgstr "결합 기관"

#, fuzzy
msgid "WIKI_BINDING_AGENT_MODIFICATIONS"
msgstr "니트로게나아제는 ATP 형태의 기체 질소와 세포 에너지를 사용하여 세포의 핵심 성장 영양소 인 암모니아를 생성 할 수있는 단백질입니다. 이것은 혐기성 질소 고정이라고하는 과정입니다. 질소 분해 효소가 세포질에 의해 직접 둘러싸이면 주변 유체가 일부 발효를 수행합니다."

#, fuzzy
msgid "WIKI_BINDING_AGENT_PROCESSES"
msgstr "니트로게나아제는 ATP 형태의 기체 질소와 세포 에너지를 사용하여 세포의 핵심 성장 영양소 인 암모니아를 생성 할 수있는 단백질입니다. 이것은 혐기성 질소 고정이라고하는 과정입니다. 질소 분해 효소가 세포질에 의해 직접 둘러싸이면 주변 유체가 일부 발효를 수행합니다."

#, fuzzy
msgid "WIKI_BINDING_AGENT_REQUIREMENTS"
msgstr "니트로게나아제는 ATP 형태의 기체 질소와 세포 에너지를 사용하여 세포의 핵심 성장 영양소 인 암모니아를 생성 할 수있는 단백질입니다. 이것은 혐기성 질소 고정이라고하는 과정입니다. 질소 분해 효소가 세포질에 의해 직접 둘러싸이면 주변 유체가 일부 발효를 수행합니다."

#, fuzzy
msgid "WIKI_BINDING_AGENT_SCIENTIFIC_BACKGROUND"
msgstr "니트로게나아제는 ATP 형태의 기체 질소와 세포 에너지를 사용하여 세포의 핵심 성장 영양소 인 암모니아를 생성 할 수있는 단백질입니다. 이것은 혐기성 질소 고정이라고하는 과정입니다. 질소 분해 효소가 세포질에 의해 직접 둘러싸이면 주변 유체가 일부 발효를 수행합니다."

#, fuzzy
msgid "WIKI_BINDING_AGENT_STRATEGY"
msgstr "니트로게나아제는 ATP 형태의 기체 질소와 세포 에너지를 사용하여 세포의 핵심 성장 영양소 인 암모니아를 생성 할 수있는 단백질입니다. 이것은 혐기성 질소 고정이라고하는 과정입니다. 질소 분해 효소가 세포질에 의해 직접 둘러싸이면 주변 유체가 일부 발효를 수행합니다."

#, fuzzy
msgid "WIKI_BINDING_AGENT_UPGRADES"
msgstr "니트로게나아제는 ATP 형태의 기체 질소와 세포 에너지를 사용하여 세포의 핵심 성장 영양소 인 암모니아를 생성 할 수있는 단백질입니다. 이것은 혐기성 질소 고정이라고하는 과정입니다. 질소 분해 효소가 세포질에 의해 직접 둘러싸이면 주변 유체가 일부 발효를 수행합니다."

#, fuzzy
msgid "WIKI_BIOLUMINESCENT_VACUOLE_EFFECTS"
msgstr "생물발광 액포"

#, fuzzy
msgid "WIKI_BIOLUMINESCENT_VACUOLE_INTRO"
msgstr "생물발광 액포"

#, fuzzy
msgid "WIKI_BIOLUMINESCENT_VACUOLE_MODIFICATIONS"
msgstr "생물발광 액포"

#, fuzzy
msgid "WIKI_BIOLUMINESCENT_VACUOLE_PROCESSES"
msgstr "생물발광 액포"

#, fuzzy
msgid "WIKI_BIOLUMINESCENT_VACUOLE_REQUIREMENTS"
msgstr "생물발광 액포"

#, fuzzy
msgid "WIKI_BIOLUMINESCENT_VACUOLE_SCIENTIFIC_BACKGROUND"
msgstr "생물발광 액포"

#, fuzzy
msgid "WIKI_BIOLUMINESCENT_VACUOLE_STRATEGY"
msgstr "생물발광 액포"

#, fuzzy
msgid "WIKI_BIOLUMINESCENT_VACUOLE_UPGRADES"
msgstr "생물발광 액포"

msgid "WIKI_BODY_PLAN_EDITOR_COMMA_CELL_EDITOR"
msgstr ""

#, fuzzy
msgid "WIKI_CHEMOPLAST_EFFECTS"
msgstr "화학 세포는 황화수소 화학 합성 이라는 과정을 통해 황화수소, 물 및 기체 이산화탄소를 포도당으로 전환 할 수 있는 단백질을 포함하는 이중 막 구조입니다. 포도당 생산 속도는 이산화탄소의 농도에 따라 달라집니다."

#, fuzzy
msgid "WIKI_CHEMOPLAST_INTRO"
msgstr "화학 세포는 황화수소 화학 합성 이라는 과정을 통해 황화수소, 물 및 기체 이산화탄소를 포도당으로 전환 할 수 있는 단백질을 포함하는 이중 막 구조입니다. 포도당 생산 속도는 이산화탄소의 농도에 따라 달라집니다."

#, fuzzy
msgid "WIKI_CHEMOPLAST_MODIFICATIONS"
msgstr "화학 세포는 황화수소 화학 합성 이라는 과정을 통해 황화수소, 물 및 기체 이산화탄소를 포도당으로 전환 할 수 있는 단백질을 포함하는 이중 막 구조입니다. 포도당 생산 속도는 이산화탄소의 농도에 따라 달라집니다."

#, fuzzy
msgid "WIKI_CHEMOPLAST_PROCESSES"
msgstr "화학 세포는 황화수소 화학 합성 이라는 과정을 통해 황화수소, 물 및 기체 이산화탄소를 포도당으로 전환 할 수 있는 단백질을 포함하는 이중 막 구조입니다. 포도당 생산 속도는 이산화탄소의 농도에 따라 달라집니다."

msgid "WIKI_CHEMOPLAST_REQUIREMENTS"
msgstr ""

#, fuzzy
msgid "WIKI_CHEMOPLAST_SCIENTIFIC_BACKGROUND"
msgstr "화학 세포는 황화수소 화학 합성 이라는 과정을 통해 황화수소, 물 및 기체 이산화탄소를 포도당으로 전환 할 수 있는 단백질을 포함하는 이중 막 구조입니다. 포도당 생산 속도는 이산화탄소의 농도에 따라 달라집니다."

#, fuzzy
msgid "WIKI_CHEMOPLAST_STRATEGY"
msgstr "화학 세포는 황화수소 화학 합성 이라는 과정을 통해 황화수소, 물 및 기체 이산화탄소를 포도당으로 전환 할 수 있는 단백질을 포함하는 이중 막 구조입니다. 포도당 생산 속도는 이산화탄소의 농도에 따라 달라집니다."

#, fuzzy
msgid "WIKI_CHEMOPLAST_UPGRADES"
msgstr "화학 세포는 황화수소 화학 합성 이라는 과정을 통해 황화수소, 물 및 기체 이산화탄소를 포도당으로 전환 할 수 있는 단백질을 포함하는 이중 막 구조입니다. 포도당 생산 속도는 이산화탄소의 농도에 따라 달라집니다."

#, fuzzy
msgid "WIKI_CHEMORECEPTOR_EFFECTS"
msgstr "화학 세포는 황화수소 화학 합성 이라는 과정을 통해 황화수소, 물 및 기체 이산화탄소를 포도당으로 전환 할 수 있는 단백질을 포함하는 이중 막 구조입니다. 포도당 생산 속도는 이산화탄소의 농도에 따라 달라집니다."

#, fuzzy
msgid "WIKI_CHEMORECEPTOR_INTRO"
msgstr "화학 수용체"

#, fuzzy
msgid "WIKI_CHEMORECEPTOR_MODIFICATIONS"
msgstr "화학 세포는 황화수소 화학 합성 이라는 과정을 통해 황화수소, 물 및 기체 이산화탄소를 포도당으로 전환 할 수 있는 단백질을 포함하는 이중 막 구조입니다. 포도당 생산 속도는 이산화탄소의 농도에 따라 달라집니다."

#, fuzzy
msgid "WIKI_CHEMORECEPTOR_PROCESSES"
msgstr "화학 세포는 황화수소 화학 합성 이라는 과정을 통해 황화수소, 물 및 기체 이산화탄소를 포도당으로 전환 할 수 있는 단백질을 포함하는 이중 막 구조입니다. 포도당 생산 속도는 이산화탄소의 농도에 따라 달라집니다."

#, fuzzy
msgid "WIKI_CHEMORECEPTOR_REQUIREMENTS"
msgstr "화학 세포는 황화수소 화학 합성 이라는 과정을 통해 황화수소, 물 및 기체 이산화탄소를 포도당으로 전환 할 수 있는 단백질을 포함하는 이중 막 구조입니다. 포도당 생산 속도는 이산화탄소의 농도에 따라 달라집니다."

#, fuzzy
msgid "WIKI_CHEMORECEPTOR_SCIENTIFIC_BACKGROUND"
msgstr "화학 세포는 황화수소 화학 합성 이라는 과정을 통해 황화수소, 물 및 기체 이산화탄소를 포도당으로 전환 할 수 있는 단백질을 포함하는 이중 막 구조입니다. 포도당 생산 속도는 이산화탄소의 농도에 따라 달라집니다."

#, fuzzy
msgid "WIKI_CHEMORECEPTOR_STRATEGY"
msgstr "화학 세포는 황화수소 화학 합성 이라는 과정을 통해 황화수소, 물 및 기체 이산화탄소를 포도당으로 전환 할 수 있는 단백질을 포함하는 이중 막 구조입니다. 포도당 생산 속도는 이산화탄소의 농도에 따라 달라집니다."

#, fuzzy
msgid "WIKI_CHEMORECEPTOR_UPGRADES"
msgstr "화학 세포는 황화수소 화학 합성 이라는 과정을 통해 황화수소, 물 및 기체 이산화탄소를 포도당으로 전환 할 수 있는 단백질을 포함하는 이중 막 구조입니다. 포도당 생산 속도는 이산화탄소의 농도에 따라 달라집니다."

#, fuzzy
msgid "WIKI_CHEMOSYNTHESIZING_PROTEINS_EFFECTS"
msgstr "화학 단백질"

#, fuzzy
msgid "WIKI_CHEMOSYNTHESIZING_PROTEINS_INTRO"
msgstr "화학 단백질"

#, fuzzy
msgid "WIKI_CHEMOSYNTHESIZING_PROTEINS_MODIFICATIONS"
msgstr "화학 합성 단백질은 황화수소 화학 합성이라는 과정에서 황화수소, 물 및 기체 이산화탄소를 포도당으로 전환 할 수 있는 세포질의 작은 단백질 집합입니다. 포도당 생산 속도는 이산화탄소 농도에 따라 달라집니다. 화학 합성 단백질이 세포질에 의해 직접 둘러싸이면 주변 유체가 일부 발효를 수행합니다."

#, fuzzy
msgid "WIKI_CHEMOSYNTHESIZING_PROTEINS_PROCESSES"
msgstr "화학 합성 단백질은 황화수소 화학 합성이라는 과정에서 황화수소, 물 및 기체 이산화탄소를 포도당으로 전환 할 수 있는 세포질의 작은 단백질 집합입니다. 포도당 생산 속도는 이산화탄소 농도에 따라 달라집니다. 화학 합성 단백질이 세포질에 의해 직접 둘러싸이면 주변 유체가 일부 발효를 수행합니다."

#, fuzzy
msgid "WIKI_CHEMOSYNTHESIZING_PROTEINS_REQUIREMENTS"
msgstr ""
"화학 합성\n"
"단백질"

#, fuzzy
msgid "WIKI_CHEMOSYNTHESIZING_PROTEINS_SCIENTIFIC_BACKGROUND"
msgstr "화학 합성 단백질은 황화수소 화학 합성이라는 과정에서 황화수소, 물 및 기체 이산화탄소를 포도당으로 전환 할 수 있는 세포질의 작은 단백질 집합입니다. 포도당 생산 속도는 이산화탄소 농도에 따라 달라집니다. 화학 합성 단백질이 세포질에 의해 직접 둘러싸이면 주변 유체가 일부 발효를 수행합니다."

#, fuzzy
msgid "WIKI_CHEMOSYNTHESIZING_PROTEINS_STRATEGY"
msgstr "화학 단백질"

#, fuzzy
msgid "WIKI_CHEMOSYNTHESIZING_PROTEINS_UPGRADES"
msgstr "화학 단백질"

#, fuzzy
msgid "WIKI_CHLOROPLAST_EFFECTS"
msgstr "엽록체는 감광성 안료가 막낭에 쌓여있는 이중 막 구조입니다. 진핵 생물이 숙주로써 이용하기 위해 동화된 원핵 생물입니다. 엽록체의 안료는 빛의 에너지를 사용하여 광합성이라고하는 과정을 통해서 물과 기체 이산화탄소로부터 포도당을 생성 할 수 있습니다. 이 안료는 또한 독특한 색상을 제공합니다. 포도당 생산 속도는 이산화탄소 농도와 빛의 강도에 따라 달라집니다."

#, fuzzy
msgid "WIKI_CHLOROPLAST_INTRO"
msgstr "엽록체는 감광성 안료가 막낭에 쌓여있는 이중 막 구조입니다. 진핵 생물이 숙주로써 이용하기 위해 동화된 원핵 생물입니다. 엽록체의 안료는 빛의 에너지를 사용하여 광합성이라고하는 과정을 통해서 물과 기체 이산화탄소로부터 포도당을 생성 할 수 있습니다. 이 안료는 또한 독특한 색상을 제공합니다. 포도당 생산 속도는 이산화탄소 농도와 빛의 강도에 따라 달라집니다."

#, fuzzy
msgid "WIKI_CHLOROPLAST_MODIFICATIONS"
msgstr "엽록체는 감광성 안료가 막낭에 쌓여있는 이중 막 구조입니다. 진핵 생물이 숙주로써 이용하기 위해 동화된 원핵 생물입니다. 엽록체의 안료는 빛의 에너지를 사용하여 광합성이라고하는 과정을 통해서 물과 기체 이산화탄소로부터 포도당을 생성 할 수 있습니다. 이 안료는 또한 독특한 색상을 제공합니다. 포도당 생산 속도는 이산화탄소 농도와 빛의 강도에 따라 달라집니다."

#, fuzzy
msgid "WIKI_CHLOROPLAST_PROCESSES"
msgstr "엽록체는 감광성 안료가 막낭에 쌓여있는 이중 막 구조입니다. 진핵 생물이 숙주로써 이용하기 위해 동화된 원핵 생물입니다. 엽록체의 안료는 빛의 에너지를 사용하여 광합성이라고하는 과정을 통해서 물과 기체 이산화탄소로부터 포도당을 생성 할 수 있습니다. 이 안료는 또한 독특한 색상을 제공합니다. 포도당 생산 속도는 이산화탄소 농도와 빛의 강도에 따라 달라집니다."

msgid "WIKI_CHLOROPLAST_REQUIREMENTS"
msgstr ""

#, fuzzy
msgid "WIKI_CHLOROPLAST_SCIENTIFIC_BACKGROUND"
msgstr "엽록체는 감광성 안료가 막낭에 쌓여있는 이중 막 구조입니다. 진핵 생물이 숙주로써 이용하기 위해 동화된 원핵 생물입니다. 엽록체의 안료는 빛의 에너지를 사용하여 광합성이라고하는 과정을 통해서 물과 기체 이산화탄소로부터 포도당을 생성 할 수 있습니다. 이 안료는 또한 독특한 색상을 제공합니다. 포도당 생산 속도는 이산화탄소 농도와 빛의 강도에 따라 달라집니다."

#, fuzzy
msgid "WIKI_CHLOROPLAST_STRATEGY"
msgstr "엽록체는 감광성 안료가 막낭에 쌓여있는 이중 막 구조입니다. 진핵 생물이 숙주로써 이용하기 위해 동화된 원핵 생물입니다. 엽록체의 안료는 빛의 에너지를 사용하여 광합성이라고하는 과정을 통해서 물과 기체 이산화탄소로부터 포도당을 생성 할 수 있습니다. 이 안료는 또한 독특한 색상을 제공합니다. 포도당 생산 속도는 이산화탄소 농도와 빛의 강도에 따라 달라집니다."

#, fuzzy
msgid "WIKI_CHLOROPLAST_UPGRADES"
msgstr "엽록체는 감광성 안료가 막낭에 쌓여있는 이중 막 구조입니다. 진핵 생물이 숙주로써 이용하기 위해 동화된 원핵 생물입니다. 엽록체의 안료는 빛의 에너지를 사용하여 광합성이라고하는 과정을 통해서 물과 기체 이산화탄소로부터 포도당을 생성 할 수 있습니다. 이 안료는 또한 독특한 색상을 제공합니다. 포도당 생산 속도는 이산화탄소 농도와 빛의 강도에 따라 달라집니다."

#, fuzzy
msgid "WIKI_CHROMATOPHORE_PHOTOSYNTHESIS_COMMA_GLYCOLYSIS"
msgstr "산소 합성"

msgid "WIKI_CILIA_EFFECTS"
msgstr ""

msgid "WIKI_CILIA_INTRO"
msgstr ""

msgid "WIKI_CILIA_MODIFICATIONS"
msgstr ""

#, fuzzy
msgid "WIKI_CILIA_PROCESSES"
msgstr "끈적끈적한 세포 내부. 세포질은 이온, 단백질 및 세포 내부를 채우는 물에 용해된 기타 물질의 기본 혼합물입니다. 이것의 기능 중 하나는 발효를 통해 포도당을 ATP 에너지로 전환시키는 것 입니다. 세포 소 기관이 부족하고 세포가 더 발전된 신진 대사를 하는 경우, 에너지에 더욱 의존하게 됩니다. 또한 분자를 세포에 저장하고 세포의 크기를 성장시키는 데 사용됩니다."

msgid "WIKI_CILIA_REQUIREMENTS"
msgstr ""

msgid "WIKI_CILIA_SCIENTIFIC_BACKGROUND"
msgstr ""

msgid "WIKI_CILIA_STRATEGY"
msgstr ""

msgid "WIKI_CILIA_UPGRADES"
msgstr ""

#, fuzzy
msgid "WIKI_COMPOUNDS_BUTTON"
msgstr "끈적끈적한 세포 내부. 세포질은 이온, 단백질 및 세포 내부를 채우는 물에 용해된 기타 물질의 기본 혼합물입니다. 이것의 기능 중 하나는 발효를 통해 포도당을 ATP 에너지로 전환시키는 것 입니다. 세포 소 기관이 부족하고 세포가 더 발전된 신진 대사를 하는 경우, 에너지에 더욱 의존하게 됩니다. 또한 분자를 세포에 저장하고 세포의 크기를 성장시키는 데 사용됩니다."

#, fuzzy
msgid "WIKI_COMPOUNDS_DEVELOPMENT"
msgstr "화합물:"

#, fuzzy
msgid "WIKI_COMPOUNDS_INTRO"
msgstr "끈적끈적한 세포 내부. 세포질은 이온, 단백질 및 세포 내부를 채우는 물에 용해된 기타 물질의 기본 혼합물입니다. 이것의 기능 중 하나는 발효를 통해 포도당을 ATP 에너지로 전환시키는 것 입니다. 세포 소 기관이 부족하고 세포가 더 발전된 신진 대사를 하는 경우, 에너지에 더욱 의존하게 됩니다. 또한 분자를 세포에 저장하고 세포의 크기를 성장시키는 데 사용됩니다."

msgid "WIKI_COMPOUNDS_TYPES_OF_COMPOUNDS"
msgstr ""

msgid "WIKI_COMPOUND_SYSTEM_DEVELOPMENT_COMPOUNDS_LIST"
msgstr ""

msgid "WIKI_COMPOUND_SYSTEM_DEVELOPMENT_INTRO"
msgstr ""

msgid "WIKI_COMPOUND_SYSTEM_DEVELOPMENT_MICROBE_STAGE"
msgstr ""

msgid "WIKI_COMPOUND_SYSTEM_DEVELOPMENT_OVERVIEW"
msgstr ""

#, fuzzy
msgid "WIKI_CREATURE_EDITOR_COMMA_TECH_EDITOR"
msgstr "미생물 편집기"

#, fuzzy
msgid "WIKI_CYTOPLASM_EFFECTS"
msgstr "끈적끈적한 세포 내부. 세포질은 이온, 단백질 및 세포 내부를 채우는 물에 용해된 기타 물질의 기본 혼합물입니다. 이것의 기능 중 하나는 발효를 통해 포도당을 ATP 에너지로 전환시키는 것 입니다. 세포 소 기관이 부족하고 세포가 더 발전된 신진 대사를 하는 경우, 에너지에 더욱 의존하게 됩니다. 또한 분자를 세포에 저장하고 세포의 크기를 성장시키는 데 사용됩니다."

#, fuzzy
msgid "WIKI_CYTOPLASM_INTRO"
msgstr "끈적끈적한 세포 내부. 세포질은 이온, 단백질 및 세포 내부를 채우는 물에 용해된 기타 물질의 기본 혼합물입니다. 이것의 기능 중 하나는 발효를 통해 포도당을 ATP 에너지로 전환시키는 것 입니다. 세포 소 기관이 부족하고 세포가 더 발전된 신진 대사를 하는 경우, 에너지에 더욱 의존하게 됩니다. 또한 분자를 세포에 저장하고 세포의 크기를 성장시키는 데 사용됩니다."

#, fuzzy
msgid "WIKI_CYTOPLASM_MODIFICATIONS"
msgstr "끈적끈적한 세포 내부. 세포질은 이온, 단백질 및 세포 내부를 채우는 물에 용해된 기타 물질의 기본 혼합물입니다. 이것의 기능 중 하나는 발효를 통해 포도당을 ATP 에너지로 전환시키는 것 입니다. 세포 소 기관이 부족하고 세포가 더 발전된 신진 대사를 하는 경우, 에너지에 더욱 의존하게 됩니다. 또한 분자를 세포에 저장하고 세포의 크기를 성장시키는 데 사용됩니다."

#, fuzzy
msgid "WIKI_CYTOPLASM_PROCESSES"
msgstr "끈적끈적한 세포 내부. 세포질은 이온, 단백질 및 세포 내부를 채우는 물에 용해된 기타 물질의 기본 혼합물입니다. 이것의 기능 중 하나는 발효를 통해 포도당을 ATP 에너지로 전환시키는 것 입니다. 세포 소 기관이 부족하고 세포가 더 발전된 신진 대사를 하는 경우, 에너지에 더욱 의존하게 됩니다. 또한 분자를 세포에 저장하고 세포의 크기를 성장시키는 데 사용됩니다."

msgid "WIKI_CYTOPLASM_REQUIREMENTS"
msgstr ""

msgid "WIKI_CYTOPLASM_SCIENTIFIC_BACKGROUND"
msgstr ""

msgid "WIKI_CYTOPLASM_STRATEGY"
msgstr ""

msgid "WIKI_CYTOPLASM_UPGRADES"
msgstr ""

#, fuzzy
msgid "WIKI_DEVELOPMENT"
msgstr "3차원 이동"

#, fuzzy
msgid "WIKI_DEVELOPMENT_INFO_BUTTON"
msgstr "세포 기관"

#, fuzzy
msgid "WIKI_DEVELOPMENT_ROOT_INTRO"
msgstr "세포 기관"

msgid "WIKI_EDITORS_AND_MUTATIONS_GENERATIONS_AND_EDITOR_SESSIONS"
msgstr ""

#, fuzzy
msgid "WIKI_EDITORS_AND_MUTATIONS_INTRO"
msgstr "미토콘드리아"

msgid "WIKI_EDITORS_AND_MUTATIONS_MUTATIONS_AND_MUTATION_POINTS"
msgstr ""

msgid "WIKI_ENVIRONMENTAL_CONDITIONS_ENVIRONMENTAL_GASSES"
msgstr ""

#, fuzzy
msgid "WIKI_ENVIRONMENTAL_CONDITIONS_INTRO"
msgstr "미토콘드리아"

#, fuzzy
msgid "WIKI_ENVIRONMENTAL_CONDITIONS_PHYSICAL_CONDITIONS"
msgstr "(매 세대마다 환경에 남는 포도당의 비율)"

msgid "WIKI_ENVIRONMENTAL_CONDITIONS_THE_DAY/NIGHT_CYCLE"
msgstr ""

#, fuzzy
msgid "WIKI_FERROPLAST_EFFECTS"
msgstr "열 세포는 감 열성 안료가 막질 주머니에 함께 쌓여있는 이중 막 구조입니다. 진핵 숙주가 사용하기 위해 동화 된 원핵 생물입니다. 열 세포의 안료는 열 합성 이라는 과정에서 물과 기체 이산화탄소에서 포도당을 생성하기 위해 주변의 열 차이 에너지를 사용할 수 있습니다. 포도당 생산 속도는 이산화탄소 농도와 온도에 따라 달라집니다."

#, fuzzy
msgid "WIKI_FERROPLAST_INTRO"
msgstr "열 세포는 감 열성 안료가 막질 주머니에 함께 쌓여있는 이중 막 구조입니다. 진핵 숙주가 사용하기 위해 동화 된 원핵 생물입니다. 열 세포의 안료는 열 합성 이라는 과정에서 물과 기체 이산화탄소에서 포도당을 생성하기 위해 주변의 열 차이 에너지를 사용할 수 있습니다. 포도당 생산 속도는 이산화탄소 농도와 온도에 따라 달라집니다."

#, fuzzy
msgid "WIKI_FERROPLAST_MODIFICATIONS"
msgstr "열 세포는 감 열성 안료가 막질 주머니에 함께 쌓여있는 이중 막 구조입니다. 진핵 숙주가 사용하기 위해 동화 된 원핵 생물입니다. 열 세포의 안료는 열 합성 이라는 과정에서 물과 기체 이산화탄소에서 포도당을 생성하기 위해 주변의 열 차이 에너지를 사용할 수 있습니다. 포도당 생산 속도는 이산화탄소 농도와 온도에 따라 달라집니다."

#, fuzzy
msgid "WIKI_FERROPLAST_PROCESSES"
msgstr "열 세포는 감 열성 안료가 막질 주머니에 함께 쌓여있는 이중 막 구조입니다. 진핵 숙주가 사용하기 위해 동화 된 원핵 생물입니다. 열 세포의 안료는 열 합성 이라는 과정에서 물과 기체 이산화탄소에서 포도당을 생성하기 위해 주변의 열 차이 에너지를 사용할 수 있습니다. 포도당 생산 속도는 이산화탄소 농도와 온도에 따라 달라집니다."

#, fuzzy
msgid "WIKI_FERROPLAST_REQUIREMENTS"
msgstr "질소 고정 색소체"

#, fuzzy
msgid "WIKI_FERROPLAST_SCIENTIFIC_BACKGROUND"
msgstr "열 세포는 감 열성 안료가 막질 주머니에 함께 쌓여있는 이중 막 구조입니다. 진핵 숙주가 사용하기 위해 동화 된 원핵 생물입니다. 열 세포의 안료는 열 합성 이라는 과정에서 물과 기체 이산화탄소에서 포도당을 생성하기 위해 주변의 열 차이 에너지를 사용할 수 있습니다. 포도당 생산 속도는 이산화탄소 농도와 온도에 따라 달라집니다."

#, fuzzy
msgid "WIKI_FERROPLAST_STRATEGY"
msgstr "열 세포는 감 열성 안료가 막질 주머니에 함께 쌓여있는 이중 막 구조입니다. 진핵 숙주가 사용하기 위해 동화 된 원핵 생물입니다. 열 세포의 안료는 열 합성 이라는 과정에서 물과 기체 이산화탄소에서 포도당을 생성하기 위해 주변의 열 차이 에너지를 사용할 수 있습니다. 포도당 생산 속도는 이산화탄소 농도와 온도에 따라 달라집니다."

#, fuzzy
msgid "WIKI_FERROPLAST_UPGRADES"
msgstr "열 세포는 감 열성 안료가 막질 주머니에 함께 쌓여있는 이중 막 구조입니다. 진핵 숙주가 사용하기 위해 동화 된 원핵 생물입니다. 열 세포의 안료는 열 합성 이라는 과정에서 물과 기체 이산화탄소에서 포도당을 생성하기 위해 주변의 열 차이 에너지를 사용할 수 있습니다. 포도당 생산 속도는 이산화탄소 농도와 온도에 따라 달라집니다."

#, fuzzy
msgid "WIKI_FLAGELLUM_EFFECTS"
msgstr "편모는 ATP를 사용하여 세포를 앞으로 나아가게 하는 세포막에서 이어지는 채찍 모양의 단백질 섬유 다발입니다."

#, fuzzy
msgid "WIKI_FLAGELLUM_INTRO"
msgstr "편모는 ATP를 사용하여 세포를 앞으로 나아가게 하는 세포막에서 이어지는 채찍 모양의 단백질 섬유 다발입니다."

#, fuzzy
msgid "WIKI_FLAGELLUM_MODIFICATIONS"
msgstr "편모는 ATP를 사용하여 세포를 앞으로 나아가게 하는 세포막에서 이어지는 채찍 모양의 단백질 섬유 다발입니다."

#, fuzzy
msgid "WIKI_FLAGELLUM_PROCESSES"
msgstr "편모는 ATP를 사용하여 세포를 앞으로 나아가게 하는 세포막에서 이어지는 채찍 모양의 단백질 섬유 다발입니다."

msgid "WIKI_FLAGELLUM_REQUIREMENTS"
msgstr ""

msgid "WIKI_FLAGELLUM_SCIENTIFIC_BACKGROUND"
msgstr ""

msgid "WIKI_FLAGELLUM_STRATEGY"
msgstr ""

msgid "WIKI_FLAGELLUM_UPGRADES"
msgstr ""

#, fuzzy
msgid "WIKI_GLYCOLYSIS_COMMA_ANAEROBIC_NITROGEN_FIXATION"
msgstr "혐기성 질소 고정"

#, fuzzy
msgid "WIKI_HEADING_APPENDICES"
msgstr "니트로게나아제는 ATP 형태의 기체 질소와 세포 에너지를 사용하여 세포의 핵심 성장 영양소 인 암모니아를 생성 할 수있는 단백질입니다. 이것은 혐기성 질소 고정이라고하는 과정입니다. 질소 분해 효소가 세포질에 의해 직접 둘러싸이면 주변 유체가 일부 발효를 수행합니다."

#, fuzzy
msgid "WIKI_HEADING_BASIC_GAME_MECHANICS"
msgstr "니트로게나아제는 ATP 형태의 기체 질소와 세포 에너지를 사용하여 세포의 핵심 성장 영양소 인 암모니아를 생성 할 수있는 단백질입니다. 이것은 혐기성 질소 고정이라고하는 과정입니다. 질소 분해 효소가 세포질에 의해 직접 둘러싸이면 주변 유체가 일부 발효를 수행합니다."

msgid "WIKI_HEADING_COMPOUNDS_LIST"
msgstr ""

#, fuzzy
msgid "WIKI_HEADING_COMPOUND_CLOUDS"
msgstr "화합물"

#, fuzzy
msgid "WIKI_HEADING_CONCEPT_ART"
msgstr "화학 수용체"

#, fuzzy
msgid "WIKI_HEADING_CURRENT_DEVELOPMENT"
msgstr "니트로게나아제는 ATP 형태의 기체 질소와 세포 에너지를 사용하여 세포의 핵심 성장 영양소 인 암모니아를 생성 할 수있는 단백질입니다. 이것은 혐기성 질소 고정이라고하는 과정입니다. 질소 분해 효소가 세포질에 의해 직접 둘러싸이면 주변 유체가 일부 발효를 수행합니다."

msgid "WIKI_HEADING_DEVELOPMENT"
msgstr ""

#, fuzzy
msgid "WIKI_HEADING_EDITOR"
msgstr "결합 기관"

msgid "WIKI_HEADING_EFFECTS"
msgstr ""

#, fuzzy
msgid "WIKI_HEADING_ENVIRONMENTAL_GASSES"
msgstr "니트로게나아제"

#, fuzzy
msgid "WIKI_HEADING_FEATURES"
msgstr "니트로게나아제는 ATP 형태의 기체 질소와 세포 에너지를 사용하여 세포의 핵심 성장 영양소 인 암모니아를 생성 할 수있는 단백질입니다. 이것은 혐기성 질소 고정이라고하는 과정입니다. 질소 분해 효소가 세포질에 의해 직접 둘러싸이면 주변 유체가 일부 발효를 수행합니다."

msgid "WIKI_HEADING_FOG_OF_WAR"
msgstr ""

#, fuzzy
msgid "WIKI_HEADING_GAMEPLAY"
msgstr "게임 플레이 중 Auto-Evo 자동 진화 실행"

#, fuzzy
msgid "WIKI_HEADING_GDD"
msgstr "결합 기관"

#, fuzzy
msgid "WIKI_HEADING_GENERAL_TIPS"
msgstr "니트로게나아제는 ATP 형태의 기체 질소와 세포 에너지를 사용하여 세포의 핵심 성장 영양소 인 암모니아를 생성 할 수있는 단백질입니다. 이것은 혐기성 질소 고정이라고하는 과정입니다. 질소 분해 효소가 세포질에 의해 직접 둘러싸이면 주변 유체가 일부 발효를 수행합니다."

msgid "WIKI_HEADING_GENERATIONS_AND_EDITOR_SESSIONS"
msgstr ""

#, fuzzy
msgid "WIKI_HEADING_MICROBE_PARTS"
msgstr "미생물 단계"

#, fuzzy
msgid "WIKI_HEADING_MICROBE_STAGE"
msgstr "미생물 단계"

#, fuzzy
msgid "WIKI_HEADING_MICROBE_STAGE_TIPS"
msgstr "미생물 단계"

msgid "WIKI_HEADING_MODIFICATIONS"
msgstr ""

#, fuzzy
msgid "WIKI_HEADING_MORE_GAME_INFO"
msgstr "미생물 단계"

msgid "WIKI_HEADING_MUTATIONS_AND_MUTATION_POINTS"
msgstr ""

msgid "WIKI_HEADING_OVERVIEW"
msgstr ""

#, fuzzy
msgid "WIKI_HEADING_PATCHES"
msgstr "니트로게나아제는 ATP 형태의 기체 질소와 세포 에너지를 사용하여 세포의 핵심 성장 영양소 인 암모니아를 생성 할 수있는 단백질입니다. 이것은 혐기성 질소 고정이라고하는 과정입니다. 질소 분해 효소가 세포질에 의해 직접 둘러싸이면 주변 유체가 일부 발효를 수행합니다."

#, fuzzy
msgid "WIKI_HEADING_PHYSICAL_CONDITIONS"
msgstr "물리적 상태"

msgid "WIKI_HEADING_PROCESSES"
msgstr ""

msgid "WIKI_HEADING_REPRODUCTION_IN_THE_MICROBE_STAGE"
msgstr ""

msgid "WIKI_HEADING_REQUIREMENTS"
msgstr ""

msgid "WIKI_HEADING_SCIENTIFIC_BACKGROUND"
msgstr ""

msgid "WIKI_HEADING_STRATEGY"
msgstr ""

msgid "WIKI_HEADING_THE_DAY/NIGHT_CYCLE"
msgstr ""

msgid "WIKI_HEADING_THE_PATCH_MAP"
msgstr ""

#, fuzzy
msgid "WIKI_HEADING_TRANSITIONS"
msgstr "니트로게나아제는 ATP 형태의 기체 질소와 세포 에너지를 사용하여 세포의 핵심 성장 영양소 인 암모니아를 생성 할 수있는 단백질입니다. 이것은 혐기성 질소 고정이라고하는 과정입니다. 질소 분해 효소가 세포질에 의해 직접 둘러싸이면 주변 유체가 일부 발효를 수행합니다."

#, fuzzy
msgid "WIKI_HEADING_TYPES_OF_COMPOUNDS"
msgstr "화합물"

msgid "WIKI_HEADING_UI"
msgstr ""

msgid "WIKI_HEADING_UPGRADES"
msgstr ""

#, fuzzy
msgid "WIKI_HELP_AND_TIPS_BASIC_GAME_MECHANICS"
msgstr "세포 기관 배치"

#, fuzzy
msgid "WIKI_HELP_AND_TIPS_BUTTON"
msgstr "끈적끈적한 세포 내부. 세포질은 이온, 단백질 및 세포 내부를 채우는 물에 용해된 기타 물질의 기본 혼합물입니다. 이것의 기능 중 하나는 발효를 통해 포도당을 ATP 에너지로 전환시키는 것 입니다. 세포 소 기관이 부족하고 세포가 더 발전된 신진 대사를 하는 경우, 에너지에 더욱 의존하게 됩니다. 또한 분자를 세포에 저장하고 세포의 크기를 성장시키는 데 사용됩니다."

#, fuzzy
msgid "WIKI_HELP_AND_TIPS_COMPOUND_CLOUDS"
msgstr "화합물"

msgid "WIKI_HELP_AND_TIPS_GENERAL_TIPS"
msgstr ""

#, fuzzy
msgid "WIKI_HELP_AND_TIPS_INTRO"
msgstr "미토콘드리아"

#, fuzzy
msgid "WIKI_HELP_AND_TIPS_MICROBE_PARTS"
msgstr "미생물 단계"

#, fuzzy
msgid "WIKI_HELP_AND_TIPS_MICROBE_STAGE_TIPS"
msgstr "미생물 단계"

msgid "WIKI_HELP_AND_TIPS_MORE_GAME_INFO"
msgstr ""

#, fuzzy
msgid "WIKI_HYDROGENASE_EFFECTS"
msgstr "니트로게나아제는 ATP 형태의 기체 질소와 세포 에너지를 사용하여 세포의 핵심 성장 영양소 인 암모니아를 생성 할 수있는 단백질입니다. 이것은 혐기성 질소 고정이라고하는 과정입니다. 질소 분해 효소가 세포질에 의해 직접 둘러싸이면 주변 유체가 일부 발효를 수행합니다."

#, fuzzy
msgid "WIKI_HYDROGENASE_INTRO"
msgstr "니트로게나아제는 ATP 형태의 기체 질소와 세포 에너지를 사용하여 세포의 핵심 성장 영양소 인 암모니아를 생성 할 수있는 단백질입니다. 이것은 혐기성 질소 고정이라고하는 과정입니다. 질소 분해 효소가 세포질에 의해 직접 둘러싸이면 주변 유체가 일부 발효를 수행합니다."

#, fuzzy
msgid "WIKI_HYDROGENASE_MODIFICATIONS"
msgstr "니트로게나아제는 ATP 형태의 기체 질소와 세포 에너지를 사용하여 세포의 핵심 성장 영양소 인 암모니아를 생성 할 수있는 단백질입니다. 이것은 혐기성 질소 고정이라고하는 과정입니다. 질소 분해 효소가 세포질에 의해 직접 둘러싸이면 주변 유체가 일부 발효를 수행합니다."

#, fuzzy
msgid "WIKI_HYDROGENASE_PROCESSES"
msgstr "니트로게나아제는 ATP 형태의 기체 질소와 세포 에너지를 사용하여 세포의 핵심 성장 영양소 인 암모니아를 생성 할 수있는 단백질입니다. 이것은 혐기성 질소 고정이라고하는 과정입니다. 질소 분해 효소가 세포질에 의해 직접 둘러싸이면 주변 유체가 일부 발효를 수행합니다."

#, fuzzy
msgid "WIKI_HYDROGENASE_REQUIREMENTS"
msgstr "열 세포는 감 열성 안료가 막질 주머니에 함께 쌓여있는 이중 막 구조입니다. 진핵 숙주가 사용하기 위해 동화 된 원핵 생물입니다. 열 세포의 안료는 열 합성 이라는 과정에서 물과 기체 이산화탄소에서 포도당을 생성하기 위해 주변의 열 차이 에너지를 사용할 수 있습니다. 포도당 생산 속도는 이산화탄소 농도와 온도에 따라 달라집니다."

#, fuzzy
msgid "WIKI_HYDROGENASE_SCIENTIFIC_BACKGROUND"
msgstr "니트로게나아제는 ATP 형태의 기체 질소와 세포 에너지를 사용하여 세포의 핵심 성장 영양소 인 암모니아를 생성 할 수있는 단백질입니다. 이것은 혐기성 질소 고정이라고하는 과정입니다. 질소 분해 효소가 세포질에 의해 직접 둘러싸이면 주변 유체가 일부 발효를 수행합니다."

#, fuzzy
msgid "WIKI_HYDROGENASE_STRATEGY"
msgstr "니트로게나아제는 ATP 형태의 기체 질소와 세포 에너지를 사용하여 세포의 핵심 성장 영양소 인 암모니아를 생성 할 수있는 단백질입니다. 이것은 혐기성 질소 고정이라고하는 과정입니다. 질소 분해 효소가 세포질에 의해 직접 둘러싸이면 주변 유체가 일부 발효를 수행합니다."

#, fuzzy
msgid "WIKI_HYDROGENASE_UPGRADES"
msgstr "니트로게나아제는 ATP 형태의 기체 질소와 세포 에너지를 사용하여 세포의 핵심 성장 영양소 인 암모니아를 생성 할 수있는 단백질입니다. 이것은 혐기성 질소 고정이라고하는 과정입니다. 질소 분해 효소가 세포질에 의해 직접 둘러싸이면 주변 유체가 일부 발효를 수행합니다."

#, fuzzy
msgid "WIKI_HYDROGENOSOME_EFFECTS"
msgstr "니트로게나아제는 ATP 형태의 기체 질소와 세포 에너지를 사용하여 세포의 핵심 성장 영양소 인 암모니아를 생성 할 수있는 단백질입니다. 이것은 혐기성 질소 고정이라고하는 과정입니다. 질소 분해 효소가 세포질에 의해 직접 둘러싸이면 주변 유체가 일부 발효를 수행합니다."

#, fuzzy
msgid "WIKI_HYDROGENOSOME_INTRO"
msgstr "니트로게나아제는 ATP 형태의 기체 질소와 세포 에너지를 사용하여 세포의 핵심 성장 영양소 인 암모니아를 생성 할 수있는 단백질입니다. 이것은 혐기성 질소 고정이라고하는 과정입니다. 질소 분해 효소가 세포질에 의해 직접 둘러싸이면 주변 유체가 일부 발효를 수행합니다."

#, fuzzy
msgid "WIKI_HYDROGENOSOME_MODIFICATIONS"
msgstr "니트로게나아제는 ATP 형태의 기체 질소와 세포 에너지를 사용하여 세포의 핵심 성장 영양소 인 암모니아를 생성 할 수있는 단백질입니다. 이것은 혐기성 질소 고정이라고하는 과정입니다. 질소 분해 효소가 세포질에 의해 직접 둘러싸이면 주변 유체가 일부 발효를 수행합니다."

#, fuzzy
msgid "WIKI_HYDROGENOSOME_PROCESSES"
msgstr "니트로게나아제는 ATP 형태의 기체 질소와 세포 에너지를 사용하여 세포의 핵심 성장 영양소 인 암모니아를 생성 할 수있는 단백질입니다. 이것은 혐기성 질소 고정이라고하는 과정입니다. 질소 분해 효소가 세포질에 의해 직접 둘러싸이면 주변 유체가 일부 발효를 수행합니다."

#, fuzzy
msgid "WIKI_HYDROGENOSOME_REQUIREMENTS"
msgstr "열 세포는 감 열성 안료가 막질 주머니에 함께 쌓여있는 이중 막 구조입니다. 진핵 숙주가 사용하기 위해 동화 된 원핵 생물입니다. 열 세포의 안료는 열 합성 이라는 과정에서 물과 기체 이산화탄소에서 포도당을 생성하기 위해 주변의 열 차이 에너지를 사용할 수 있습니다. 포도당 생산 속도는 이산화탄소 농도와 온도에 따라 달라집니다."

#, fuzzy
msgid "WIKI_HYDROGENOSOME_SCIENTIFIC_BACKGROUND"
msgstr "니트로게나아제는 ATP 형태의 기체 질소와 세포 에너지를 사용하여 세포의 핵심 성장 영양소 인 암모니아를 생성 할 수있는 단백질입니다. 이것은 혐기성 질소 고정이라고하는 과정입니다. 질소 분해 효소가 세포질에 의해 직접 둘러싸이면 주변 유체가 일부 발효를 수행합니다."

#, fuzzy
msgid "WIKI_HYDROGENOSOME_STRATEGY"
msgstr "니트로게나아제는 ATP 형태의 기체 질소와 세포 에너지를 사용하여 세포의 핵심 성장 영양소 인 암모니아를 생성 할 수있는 단백질입니다. 이것은 혐기성 질소 고정이라고하는 과정입니다. 질소 분해 효소가 세포질에 의해 직접 둘러싸이면 주변 유체가 일부 발효를 수행합니다."

#, fuzzy
msgid "WIKI_HYDROGENOSOME_UPGRADES"
msgstr "니트로게나아제는 ATP 형태의 기체 질소와 세포 에너지를 사용하여 세포의 핵심 성장 영양소 인 암모니아를 생성 할 수있는 단백질입니다. 이것은 혐기성 질소 고정이라고하는 과정입니다. 질소 분해 효소가 세포질에 의해 직접 둘러싸이면 주변 유체가 일부 발효를 수행합니다."

#, fuzzy
msgid "WIKI_INDUSTRIAL_STAGE_CURRENT_DEVELOPMENT"
msgstr "니트로게나아제는 ATP 형태의 기체 질소와 세포 에너지를 사용하여 세포의 핵심 성장 영양소 인 암모니아를 생성 할 수있는 단백질입니다. 이것은 혐기성 질소 고정이라고하는 과정입니다. 질소 분해 효소가 세포질에 의해 직접 둘러싸이면 주변 유체가 일부 발효를 수행합니다."

#, fuzzy
msgid "WIKI_INDUSTRIAL_STAGE_FEATURES"
msgstr "니트로게나아제는 ATP 형태의 기체 질소와 세포 에너지를 사용하여 세포의 핵심 성장 영양소 인 암모니아를 생성 할 수있는 단백질입니다. 이것은 혐기성 질소 고정이라고하는 과정입니다. 질소 분해 효소가 세포질에 의해 직접 둘러싸이면 주변 유체가 일부 발효를 수행합니다."

#, fuzzy
msgid "WIKI_INDUSTRIAL_STAGE_INTRO"
msgstr "결합 기관"

msgid "WIKI_INDUSTRIAL_STAGE_OVERVIEW"
msgstr ""

#, fuzzy
msgid "WIKI_INDUSTRIAL_STAGE_TRANSITIONS"
msgstr "(AI 종이 변이하는 속도)"

#, fuzzy
msgid "WIKI_INDUSTRIAL_STAGE_UI"
msgstr "결합 기관"

msgid "WIKI_INJECTISOME_PILUS"
msgstr ""

msgid "WIKI_LYSOSOME_EFFECTS"
msgstr ""

#, fuzzy
msgid "WIKI_LYSOSOME_INTRO"
msgstr "대사체는 단백질 껍질에 싸인 단백질 집합입니다. 그들은 호기성 호흡이라는 과정을 통해 세포질에서 할 수있는 것보다 훨씬 더 빠른 속도로 포도당을 ATP로 전환 할 수 있습니다. 그러나 이를 위해 산소가 필요하며 산소가 적은 환경에선 ATP 생산 속도가 느려집니다. 대사체가 세포질에 의해 직접 둘러싸이면 주변 유체가 일부 발효를 수행합니다."

#, fuzzy
msgid "WIKI_LYSOSOME_MODIFICATIONS"
msgstr "대사체는 단백질 껍질에 싸인 단백질 집합입니다. 그들은 호기성 호흡이라는 과정을 통해 세포질에서 할 수있는 것보다 훨씬 더 빠른 속도로 포도당을 ATP로 전환 할 수 있습니다. 그러나 이를 위해 산소가 필요하며 산소가 적은 환경에선 ATP 생산 속도가 느려집니다. 대사체가 세포질에 의해 직접 둘러싸이면 주변 유체가 일부 발효를 수행합니다."

#, fuzzy
msgid "WIKI_LYSOSOME_PROCESSES"
msgstr "대사체는 단백질 껍질에 싸인 단백질 집합입니다. 그들은 호기성 호흡이라는 과정을 통해 세포질에서 할 수있는 것보다 훨씬 더 빠른 속도로 포도당을 ATP로 전환 할 수 있습니다. 그러나 이를 위해 산소가 필요하며 산소가 적은 환경에선 ATP 생산 속도가 느려집니다. 대사체가 세포질에 의해 직접 둘러싸이면 주변 유체가 일부 발효를 수행합니다."

msgid "WIKI_LYSOSOME_REQUIREMENTS"
msgstr ""

msgid "WIKI_LYSOSOME_SCIENTIFIC_BACKGROUND"
msgstr ""

msgid "WIKI_LYSOSOME_STRATEGY"
msgstr ""

msgid "WIKI_LYSOSOME_UPGRADES"
msgstr ""

#, fuzzy
msgid "WIKI_MACROSCOPIC_STAGE_CONCEPT_ART"
msgstr "다세포 단계"

#, fuzzy
msgid "WIKI_MACROSCOPIC_STAGE_CURRENT_DEVELOPMENT"
msgstr "니트로게나아제는 ATP 형태의 기체 질소와 세포 에너지를 사용하여 세포의 핵심 성장 영양소 인 암모니아를 생성 할 수있는 단백질입니다. 이것은 혐기성 질소 고정이라고하는 과정입니다. 질소 분해 효소가 세포질에 의해 직접 둘러싸이면 주변 유체가 일부 발효를 수행합니다."

#, fuzzy
msgid "WIKI_MACROSCOPIC_STAGE_FEATURES"
msgstr "점액 분출"

#, fuzzy
msgid "WIKI_MACROSCOPIC_STAGE_INTRO"
msgstr ""
"멀리 떨어진 외계 행성에서, 수 많은 화산 활동과 유성 충돌이 우주에서 새로운 현상을 만들어 냈습니다.\n"
"\n"
"생명.\n"
"\n"
"단순한 미생물이 바다 깊은 곳에 살고 있습니다. 당신은 이 행성에 남은 모든 생물의 마지막 공통 조상(LUCA) 입니다.\n"
"\n"
"이 거친 세계에서 살아남기 위해, 찾을 수 있는 화합물들을 모아 세대별로 진화하여 다른 미생물들과 경쟁해야 합니다."

#, fuzzy
msgid "WIKI_MACROSCOPIC_STAGE_OVERVIEW"
msgstr "미생물 단계"

#, fuzzy
msgid "WIKI_MACROSCOPIC_STAGE_TRANSITIONS"
msgstr "니트로게나아제"

#, fuzzy
msgid "WIKI_MACROSCOPIC_STAGE_UI"
msgstr "미생물 단계"

#, fuzzy
msgid "WIKI_MECHANICS"
msgstr "세포 기관 배치"

#, fuzzy
msgid "WIKI_MECHANICS_ROOT_INTRO"
msgstr "세포 기관"

#, fuzzy
msgid "WIKI_MELANOSOME_EFFECTS"
msgstr "대사체는 단백질 껍질에 싸인 단백질 집합입니다. 그들은 호기성 호흡이라는 과정을 통해 세포질에서 할 수있는 것보다 훨씬 더 빠른 속도로 포도당을 ATP로 전환 할 수 있습니다. 그러나 이를 위해 산소가 필요하며 산소가 적은 환경에선 ATP 생산 속도가 느려집니다. 대사체가 세포질에 의해 직접 둘러싸이면 주변 유체가 일부 발효를 수행합니다."

#, fuzzy
msgid "WIKI_MELANOSOME_INTRO"
msgstr "대사체는 단백질 껍질에 싸인 단백질 집합입니다. 그들은 호기성 호흡이라는 과정을 통해 세포질에서 할 수있는 것보다 훨씬 더 빠른 속도로 포도당을 ATP로 전환 할 수 있습니다. 그러나 이를 위해 산소가 필요하며 산소가 적은 환경에선 ATP 생산 속도가 느려집니다. 대사체가 세포질에 의해 직접 둘러싸이면 주변 유체가 일부 발효를 수행합니다."

#, fuzzy
msgid "WIKI_MELANOSOME_MODIFICATIONS"
msgstr "대사체는 단백질 껍질에 싸인 단백질 집합입니다. 그들은 호기성 호흡이라는 과정을 통해 세포질에서 할 수있는 것보다 훨씬 더 빠른 속도로 포도당을 ATP로 전환 할 수 있습니다. 그러나 이를 위해 산소가 필요하며 산소가 적은 환경에선 ATP 생산 속도가 느려집니다. 대사체가 세포질에 의해 직접 둘러싸이면 주변 유체가 일부 발효를 수행합니다."

#, fuzzy
msgid "WIKI_MELANOSOME_PROCESSES"
msgstr "대사체는 단백질 껍질에 싸인 단백질 집합입니다. 그들은 호기성 호흡이라는 과정을 통해 세포질에서 할 수있는 것보다 훨씬 더 빠른 속도로 포도당을 ATP로 전환 할 수 있습니다. 그러나 이를 위해 산소가 필요하며 산소가 적은 환경에선 ATP 생산 속도가 느려집니다. 대사체가 세포질에 의해 직접 둘러싸이면 주변 유체가 일부 발효를 수행합니다."

#, fuzzy
msgid "WIKI_MELANOSOME_REQUIREMENTS"
msgstr "대사체는 단백질 껍질에 싸인 단백질 집합입니다. 그들은 호기성 호흡이라는 과정을 통해 세포질에서 할 수있는 것보다 훨씬 더 빠른 속도로 포도당을 ATP로 전환 할 수 있습니다. 그러나 이를 위해 산소가 필요하며 산소가 적은 환경에선 ATP 생산 속도가 느려집니다. 대사체가 세포질에 의해 직접 둘러싸이면 주변 유체가 일부 발효를 수행합니다."

#, fuzzy
msgid "WIKI_MELANOSOME_SCIENTIFIC_BACKGROUND"
msgstr "대사체는 단백질 껍질에 싸인 단백질 집합입니다. 그들은 호기성 호흡이라는 과정을 통해 세포질에서 할 수있는 것보다 훨씬 더 빠른 속도로 포도당을 ATP로 전환 할 수 있습니다. 그러나 이를 위해 산소가 필요하며 산소가 적은 환경에선 ATP 생산 속도가 느려집니다. 대사체가 세포질에 의해 직접 둘러싸이면 주변 유체가 일부 발효를 수행합니다."

#, fuzzy
msgid "WIKI_MELANOSOME_STRATEGY"
msgstr "대사체는 단백질 껍질에 싸인 단백질 집합입니다. 그들은 호기성 호흡이라는 과정을 통해 세포질에서 할 수있는 것보다 훨씬 더 빠른 속도로 포도당을 ATP로 전환 할 수 있습니다. 그러나 이를 위해 산소가 필요하며 산소가 적은 환경에선 ATP 생산 속도가 느려집니다. 대사체가 세포질에 의해 직접 둘러싸이면 주변 유체가 일부 발효를 수행합니다."

#, fuzzy
msgid "WIKI_MELANOSOME_UPGRADES"
msgstr "대사체는 단백질 껍질에 싸인 단백질 집합입니다. 그들은 호기성 호흡이라는 과정을 통해 세포질에서 할 수있는 것보다 훨씬 더 빠른 속도로 포도당을 ATP로 전환 할 수 있습니다. 그러나 이를 위해 산소가 필요하며 산소가 적은 환경에선 ATP 생산 속도가 느려집니다. 대사체가 세포질에 의해 직접 둘러싸이면 주변 유체가 일부 발효를 수행합니다."

#, fuzzy
msgid "WIKI_METABOLOSOMES_EFFECTS"
msgstr "대사체는 단백질 껍질에 싸인 단백질 집합입니다. 그들은 호기성 호흡이라는 과정을 통해 세포질에서 할 수있는 것보다 훨씬 더 빠른 속도로 포도당을 ATP로 전환 할 수 있습니다. 그러나 이를 위해 산소가 필요하며 산소가 적은 환경에선 ATP 생산 속도가 느려집니다. 대사체가 세포질에 의해 직접 둘러싸이면 주변 유체가 일부 발효를 수행합니다."

#, fuzzy
msgid "WIKI_METABOLOSOMES_INTRO"
msgstr "대사체"

#, fuzzy
msgid "WIKI_METABOLOSOMES_MODIFICATIONS"
msgstr "대사체는 단백질 껍질에 싸인 단백질 집합입니다. 그들은 호기성 호흡이라는 과정을 통해 세포질에서 할 수있는 것보다 훨씬 더 빠른 속도로 포도당을 ATP로 전환 할 수 있습니다. 그러나 이를 위해 산소가 필요하며 산소가 적은 환경에선 ATP 생산 속도가 느려집니다. 대사체가 세포질에 의해 직접 둘러싸이면 주변 유체가 일부 발효를 수행합니다."

#, fuzzy
msgid "WIKI_METABOLOSOMES_PROCESSES"
msgstr "대사체는 단백질 껍질에 싸인 단백질 집합입니다. 그들은 호기성 호흡이라는 과정을 통해 세포질에서 할 수있는 것보다 훨씬 더 빠른 속도로 포도당을 ATP로 전환 할 수 있습니다. 그러나 이를 위해 산소가 필요하며 산소가 적은 환경에선 ATP 생산 속도가 느려집니다. 대사체가 세포질에 의해 직접 둘러싸이면 주변 유체가 일부 발효를 수행합니다."

#, fuzzy
msgid "WIKI_METABOLOSOMES_REQUIREMENTS"
msgstr "대사체는 단백질 껍질에 싸인 단백질 집합입니다. 그들은 호기성 호흡이라는 과정을 통해 세포질에서 할 수있는 것보다 훨씬 더 빠른 속도로 포도당을 ATP로 전환 할 수 있습니다. 그러나 이를 위해 산소가 필요하며 산소가 적은 환경에선 ATP 생산 속도가 느려집니다. 대사체가 세포질에 의해 직접 둘러싸이면 주변 유체가 일부 발효를 수행합니다."

#, fuzzy
msgid "WIKI_METABOLOSOMES_SCIENTIFIC_BACKGROUND"
msgstr "대사체는 단백질 껍질에 싸인 단백질 집합입니다. 그들은 호기성 호흡이라는 과정을 통해 세포질에서 할 수있는 것보다 훨씬 더 빠른 속도로 포도당을 ATP로 전환 할 수 있습니다. 그러나 이를 위해 산소가 필요하며 산소가 적은 환경에선 ATP 생산 속도가 느려집니다. 대사체가 세포질에 의해 직접 둘러싸이면 주변 유체가 일부 발효를 수행합니다."

#, fuzzy
msgid "WIKI_METABOLOSOMES_STRATEGY"
msgstr "대사체는 단백질 껍질에 싸인 단백질 집합입니다. 그들은 호기성 호흡이라는 과정을 통해 세포질에서 할 수있는 것보다 훨씬 더 빠른 속도로 포도당을 ATP로 전환 할 수 있습니다. 그러나 이를 위해 산소가 필요하며 산소가 적은 환경에선 ATP 생산 속도가 느려집니다. 대사체가 세포질에 의해 직접 둘러싸이면 주변 유체가 일부 발효를 수행합니다."

#, fuzzy
msgid "WIKI_METABOLOSOMES_UPGRADES"
msgstr "대사체는 단백질 껍질에 싸인 단백질 집합입니다. 그들은 호기성 호흡이라는 과정을 통해 세포질에서 할 수있는 것보다 훨씬 더 빠른 속도로 포도당을 ATP로 전환 할 수 있습니다. 그러나 이를 위해 산소가 필요하며 산소가 적은 환경에선 ATP 생산 속도가 느려집니다. 대사체가 세포질에 의해 직접 둘러싸이면 주변 유체가 일부 발효를 수행합니다."

#, fuzzy
msgid "WIKI_MICROBE_STAGE_APPENDICES"
msgstr ""
"멀리 떨어진 외계 행성에서, 수 많은 화산 활동과 유성 충돌이 우주에서 새로운 현상을 만들어 냈습니다.\n"
"\n"
"생명.\n"
"\n"
"단순한 미생물이 바다 깊은 곳에 살고 있습니다. 당신은 이 행성에 남은 모든 생물의 마지막 공통 조상(LUCA) 입니다.\n"
"\n"
"이 거친 세계에서 살아남기 위해, 찾을 수 있는 화합물들을 모아 세대별로 진화하여 다른 미생물들과 경쟁해야 합니다."

#, fuzzy
msgid "WIKI_MICROBE_STAGE_BUTTON"
msgstr ""
"멀리 떨어진 외계 행성에서, 수 많은 화산 활동과 유성 충돌이 우주에서 새로운 현상을 만들어 냈습니다.\n"
"\n"
"생명.\n"
"\n"
"단순한 미생물이 바다 깊은 곳에 살고 있습니다. 당신은 이 행성에 남은 모든 생물의 마지막 공통 조상(LUCA) 입니다.\n"
"\n"
"이 거친 세계에서 살아남기 위해, 찾을 수 있는 화합물들을 모아 세대별로 진화하여 다른 미생물들과 경쟁해야 합니다."

#, fuzzy
msgid "WIKI_MICROBE_STAGE_EDITOR"
msgstr "미생물 편집기"

#, fuzzy
msgid "WIKI_MICROBE_STAGE_GAMEPLAY"
msgstr ""
"멀리 떨어진 외계 행성에서, 수 많은 화산 활동과 유성 충돌이 우주에서 새로운 현상을 만들어 냈습니다.\n"
"\n"
"생명.\n"
"\n"
"단순한 미생물이 바다 깊은 곳에 살고 있습니다. 당신은 이 행성에 남은 모든 생물의 마지막 공통 조상(LUCA) 입니다.\n"
"\n"
"이 거친 세계에서 살아남기 위해, 찾을 수 있는 화합물들을 모아 세대별로 진화하여 다른 미생물들과 경쟁해야 합니다."

#, fuzzy
msgid "WIKI_MICROBE_STAGE_GDD"
msgstr "미생물 단계"

#, fuzzy
msgid "WIKI_MICROBE_STAGE_INTRO"
msgstr ""
"멀리 떨어진 외계 행성에서, 수 많은 화산 활동과 유성 충돌이 우주에서 새로운 현상을 만들어 냈습니다.\n"
"\n"
"생명.\n"
"\n"
"단순한 미생물이 바다 깊은 곳에 살고 있습니다. 당신은 이 행성에 남은 모든 생물의 마지막 공통 조상(LUCA) 입니다.\n"
"\n"
"이 거친 세계에서 살아남기 위해, 찾을 수 있는 화합물들을 모아 세대별로 진화하여 다른 미생물들과 경쟁해야 합니다."

#, fuzzy
msgid "WIKI_MITOCHONDRION_EFFECTS"
msgstr "세포의 핵심. 미토콘드리온(복수형: 미토콘드리아)는 단백질과 효소로 이루어진 이중막 구조입니다. 진핵 숙주가 사용하기 위해 동화된 원핵 생물입니다. 호기성 호흡을 통해 세포질에서 할 수 있는 것보다 훨씬 더 높은 효율로 포도당을 ATP로 전환 할 수 있습니다. 그러나 산소를 필요로 하며 환경의 산소 수준이 낮으면 ATP 생산 속도가 느려집니다."

#, fuzzy
msgid "WIKI_MITOCHONDRION_INTRO"
msgstr "미토콘드리아"

#, fuzzy
msgid "WIKI_MITOCHONDRION_MODIFICATIONS"
msgstr "세포의 핵심. 미토콘드리온(복수형: 미토콘드리아)는 단백질과 효소로 이루어진 이중막 구조입니다. 진핵 숙주가 사용하기 위해 동화된 원핵 생물입니다. 호기성 호흡을 통해 세포질에서 할 수 있는 것보다 훨씬 더 높은 효율로 포도당을 ATP로 전환 할 수 있습니다. 그러나 산소를 필요로 하며 환경의 산소 수준이 낮으면 ATP 생산 속도가 느려집니다."

#, fuzzy
msgid "WIKI_MITOCHONDRION_PROCESSES"
msgstr "세포의 핵심. 미토콘드리온(복수형: 미토콘드리아)는 단백질과 효소로 이루어진 이중막 구조입니다. 진핵 숙주가 사용하기 위해 동화된 원핵 생물입니다. 호기성 호흡을 통해 세포질에서 할 수 있는 것보다 훨씬 더 높은 효율로 포도당을 ATP로 전환 할 수 있습니다. 그러나 산소를 필요로 하며 환경의 산소 수준이 낮으면 ATP 생산 속도가 느려집니다."

#, fuzzy
msgid "WIKI_MITOCHONDRION_REQUIREMENTS"
msgstr "세포의 핵심. 미토콘드리온(복수형: 미토콘드리아)는 단백질과 효소로 이루어진 이중막 구조입니다. 진핵 숙주가 사용하기 위해 동화된 원핵 생물입니다. 호기성 호흡을 통해 세포질에서 할 수 있는 것보다 훨씬 더 높은 효율로 포도당을 ATP로 전환 할 수 있습니다. 그러나 산소를 필요로 하며 환경의 산소 수준이 낮으면 ATP 생산 속도가 느려집니다."

#, fuzzy
msgid "WIKI_MITOCHONDRION_SCIENTIFIC_BACKGROUND"
msgstr "세포의 핵심. 미토콘드리온(복수형: 미토콘드리아)는 단백질과 효소로 이루어진 이중막 구조입니다. 진핵 숙주가 사용하기 위해 동화된 원핵 생물입니다. 호기성 호흡을 통해 세포질에서 할 수 있는 것보다 훨씬 더 높은 효율로 포도당을 ATP로 전환 할 수 있습니다. 그러나 산소를 필요로 하며 환경의 산소 수준이 낮으면 ATP 생산 속도가 느려집니다."

#, fuzzy
msgid "WIKI_MITOCHONDRION_STRATEGY"
msgstr "세포의 핵심. 미토콘드리온(복수형: 미토콘드리아)는 단백질과 효소로 이루어진 이중막 구조입니다. 진핵 숙주가 사용하기 위해 동화된 원핵 생물입니다. 호기성 호흡을 통해 세포질에서 할 수 있는 것보다 훨씬 더 높은 효율로 포도당을 ATP로 전환 할 수 있습니다. 그러나 산소를 필요로 하며 환경의 산소 수준이 낮으면 ATP 생산 속도가 느려집니다."

#, fuzzy
msgid "WIKI_MITOCHONDRION_UPGRADES"
msgstr "세포의 핵심. 미토콘드리온(복수형: 미토콘드리아)는 단백질과 효소로 이루어진 이중막 구조입니다. 진핵 숙주가 사용하기 위해 동화된 원핵 생물입니다. 호기성 호흡을 통해 세포질에서 할 수 있는 것보다 훨씬 더 높은 효율로 포도당을 ATP로 전환 할 수 있습니다. 그러나 산소를 필요로 하며 환경의 산소 수준이 낮으면 ATP 생산 속도가 느려집니다."

#, fuzzy
msgid "WIKI_MULTICELLULAR_STAGE_CONCEPT_ART"
msgstr "다세포 단계"

#, fuzzy
msgid "WIKI_MULTICELLULAR_STAGE_CURRENT_DEVELOPMENT"
msgstr "미생물 편집기 불러오는 중"

#, fuzzy
msgid "WIKI_MULTICELLULAR_STAGE_FEATURES"
msgstr "다세포 단계"

#, fuzzy
msgid "WIKI_MULTICELLULAR_STAGE_INTRO"
msgstr "다세포 단계"

#, fuzzy
msgid "WIKI_MULTICELLULAR_STAGE_OVERVIEW"
msgstr "다세포 단계"

#, fuzzy
msgid "WIKI_MULTICELLULAR_STAGE_TRANSITIONS"
msgstr "다세포 단계"

#, fuzzy
msgid "WIKI_MULTICELLULAR_STAGE_UI"
msgstr "다세포 단계"

msgid "WIKI_MYOFIBRIL_EFFECTS"
msgstr ""

msgid "WIKI_MYOFIBRIL_INTRO"
msgstr ""

msgid "WIKI_MYOFIBRIL_MODIFICATIONS"
msgstr ""

#, fuzzy
msgid "WIKI_MYOFIBRIL_PROCESSES"
msgstr "세포 기관 배치"

msgid "WIKI_MYOFIBRIL_REQUIREMENTS"
msgstr ""

msgid "WIKI_MYOFIBRIL_SCIENTIFIC_BACKGROUND"
msgstr ""

msgid "WIKI_MYOFIBRIL_STRATEGY"
msgstr ""

msgid "WIKI_MYOFIBRIL_UPGRADES"
msgstr ""

#, fuzzy
msgid "WIKI_NATION_EDITOR"
msgstr "편집기 활성화"

#, fuzzy
msgid "WIKI_NITROGENASE_EFFECTS"
msgstr "니트로게나아제는 ATP 형태의 기체 질소와 세포 에너지를 사용하여 세포의 핵심 성장 영양소 인 암모니아를 생성 할 수있는 단백질입니다. 이것은 혐기성 질소 고정이라고하는 과정입니다. 질소 분해 효소가 세포질에 의해 직접 둘러싸이면 주변 유체가 일부 발효를 수행합니다."

#, fuzzy
msgid "WIKI_NITROGENASE_INTRO"
msgstr "니트로게나아제는 ATP 형태의 기체 질소와 세포 에너지를 사용하여 세포의 핵심 성장 영양소 인 암모니아를 생성 할 수있는 단백질입니다. 이것은 혐기성 질소 고정이라고하는 과정입니다. 질소 분해 효소가 세포질에 의해 직접 둘러싸이면 주변 유체가 일부 발효를 수행합니다."

#, fuzzy
msgid "WIKI_NITROGENASE_MODIFICATIONS"
msgstr "니트로게나아제는 ATP 형태의 기체 질소와 세포 에너지를 사용하여 세포의 핵심 성장 영양소 인 암모니아를 생성 할 수있는 단백질입니다. 이것은 혐기성 질소 고정이라고하는 과정입니다. 질소 분해 효소가 세포질에 의해 직접 둘러싸이면 주변 유체가 일부 발효를 수행합니다."

#, fuzzy
msgid "WIKI_NITROGENASE_PROCESSES"
msgstr "니트로게나아제는 ATP 형태의 기체 질소와 세포 에너지를 사용하여 세포의 핵심 성장 영양소 인 암모니아를 생성 할 수있는 단백질입니다. 이것은 혐기성 질소 고정이라고하는 과정입니다. 질소 분해 효소가 세포질에 의해 직접 둘러싸이면 주변 유체가 일부 발효를 수행합니다."

msgid "WIKI_NITROGENASE_REQUIREMENTS"
msgstr ""

#, fuzzy
msgid "WIKI_NITROGENASE_SCIENTIFIC_BACKGROUND"
msgstr "니트로게나아제는 ATP 형태의 기체 질소와 세포 에너지를 사용하여 세포의 핵심 성장 영양소 인 암모니아를 생성 할 수있는 단백질입니다. 이것은 혐기성 질소 고정이라고하는 과정입니다. 질소 분해 효소가 세포질에 의해 직접 둘러싸이면 주변 유체가 일부 발효를 수행합니다."

#, fuzzy
msgid "WIKI_NITROGENASE_STRATEGY"
msgstr "니트로게나아제는 ATP 형태의 기체 질소와 세포 에너지를 사용하여 세포의 핵심 성장 영양소 인 암모니아를 생성 할 수있는 단백질입니다. 이것은 혐기성 질소 고정이라고하는 과정입니다. 질소 분해 효소가 세포질에 의해 직접 둘러싸이면 주변 유체가 일부 발효를 수행합니다."

#, fuzzy
msgid "WIKI_NITROGENASE_UPGRADES"
msgstr "니트로게나아제는 ATP 형태의 기체 질소와 세포 에너지를 사용하여 세포의 핵심 성장 영양소 인 암모니아를 생성 할 수있는 단백질입니다. 이것은 혐기성 질소 고정이라고하는 과정입니다. 질소 분해 효소가 세포질에 의해 직접 둘러싸이면 주변 유체가 일부 발효를 수행합니다."

#, fuzzy
msgid "WIKI_NITROPLAST_EFFECTS"
msgstr "질소 고정 색소체"

#, fuzzy
msgid "WIKI_NITROPLAST_INTRO"
msgstr "질소 고정 색소체"

#, fuzzy
msgid "WIKI_NITROPLAST_MODIFICATIONS"
msgstr "질소 고정 색소체는 ATP 형태의 기체 질소와 산소 및 세포 에너지를 사용하여 세포의 핵심 성장 영양소인 암모니아를 생성 할 수 있는 단백질입니다. 이 과정은 호기성 질소 고정 이라고 불립니다."

#, fuzzy
msgid "WIKI_NITROPLAST_PROCESSES"
msgstr "질소 고정 색소체는 ATP 형태의 기체 질소와 산소 및 세포 에너지를 사용하여 세포의 핵심 성장 영양소인 암모니아를 생성 할 수 있는 단백질입니다. 이 과정은 호기성 질소 고정 이라고 불립니다."

#, fuzzy
msgid "WIKI_NITROPLAST_REQUIREMENTS"
msgstr "질소 고정 색소체"

#, fuzzy
msgid "WIKI_NITROPLAST_SCIENTIFIC_BACKGROUND"
msgstr "질소 고정 색소체는 ATP 형태의 기체 질소와 산소 및 세포 에너지를 사용하여 세포의 핵심 성장 영양소인 암모니아를 생성 할 수 있는 단백질입니다. 이 과정은 호기성 질소 고정 이라고 불립니다."

#, fuzzy
msgid "WIKI_NITROPLAST_STRATEGY"
msgstr "질소 고정 색소체"

#, fuzzy
msgid "WIKI_NITROPLAST_UPGRADES"
msgstr "질소 고정 색소체"

msgid "WIKI_NO"
msgstr ""

msgid "WIKI_NONE_COMMA_THIS_IS_THE_LAST_STAGE"
msgstr ""

msgid "WIKI_NUCLEUS_EFFECTS"
msgstr ""

msgid "WIKI_NUCLEUS_INTRO"
msgstr ""

#, fuzzy
msgid "WIKI_NUCLEUS_MODIFICATIONS"
msgstr "진핵 세포의 특징. 핵은 소포체와 골지체를 포함합니다. 원핵 세포의 진화는 내부 막의 시스템을 개발하는 것이며, 내부의 다른 원핵 생물을 동화시킴으로써 이루어집니다. 이를 통해 세포 내부에서 발생하는 여러 프로세스를 구분하거나 겹치는 것을 방지 할 수 있습니다. 이것은 그들의 새로운 세포막 기관이 세포질에서 자유롭게 떠 다니는 것보다 훨씬 더 복잡하고 효율적이며 전문화되도록합니다. 그러나 이 일은 세포를 훨씬 더 크게 만들고 유지하기 위해 많은 에너지를 필요로 하게 만듭니다."

#, fuzzy
msgid "WIKI_NUCLEUS_PROCESSES"
msgstr "세포 기관 배치"

msgid "WIKI_NUCLEUS_REQUIREMENTS"
msgstr ""

msgid "WIKI_NUCLEUS_SCIENTIFIC_BACKGROUND"
msgstr ""

msgid "WIKI_NUCLEUS_STRATEGY"
msgstr ""

msgid "WIKI_NUCLEUS_UPGRADES"
msgstr ""

#, fuzzy
msgid "WIKI_ORGANELLES_ROOT_INTRO"
msgstr "세포 기관"

#, fuzzy
msgid "WIKI_OXYTOXISOME_EFFECTS"
msgstr "원시적인 독소 [thrive:compound type=\"oxytoxy\"][/thrive:compound]의 생성을 담당하는 변형된 대사체."

#, fuzzy
msgid "WIKI_OXYTOXISOME_INTRO"
msgstr "옥시톡시솜"

#, fuzzy
msgid "WIKI_OXYTOXISOME_MODIFICATIONS"
msgstr "원시적인 독소 [thrive:compound type=\"oxytoxy\"][/thrive:compound]의 생성을 담당하는 변형된 대사체."

#, fuzzy
msgid "WIKI_OXYTOXISOME_PROCESSES"
msgstr "대사체는 단백질 껍질에 싸인 단백질 집합입니다. 그들은 호기성 호흡이라는 과정을 통해 세포질에서 할 수있는 것보다 훨씬 더 빠른 속도로 포도당을 ATP로 전환 할 수 있습니다. 그러나 이를 위해 산소가 필요하며 산소가 적은 환경에선 ATP 생산 속도가 느려집니다. 대사체가 세포질에 의해 직접 둘러싸이면 주변 유체가 일부 발효를 수행합니다."

#, fuzzy
msgid "WIKI_OXYTOXISOME_REQUIREMENTS"
msgstr "원시적인 독소 [thrive:compound type=\"oxytoxy\"][/thrive:compound]의 생성을 담당하는 변형된 대사체."

msgid "WIKI_OXYTOXISOME_SCIENTIFIC_BACKGROUND"
msgstr ""

#, fuzzy
msgid "WIKI_OXYTOXISOME_STRATEGY"
msgstr "원시적인 독소 [thrive:compound type=\"oxytoxy\"][/thrive:compound]의 생성을 담당하는 변형된 대사체."

#, fuzzy
msgid "WIKI_OXYTOXISOME_UPGRADES"
msgstr "원시적인 독소 [thrive:compound type=\"oxytoxy\"][/thrive:compound]의 생성을 담당하는 변형된 대사체."

#, fuzzy
msgid "WIKI_OXYTOXY_SYNTHESIS_COMMA_GLYCOLYSIS"
msgstr "산소 합성"

#, fuzzy
msgid "WIKI_PAGE_ASCENSION"
msgstr "루스티시아닌"

#, fuzzy
msgid "WIKI_PAGE_AWAKENING_STAGE"
msgstr "결합 기관"

#, fuzzy
msgid "WIKI_PAGE_AWARE_STAGE"
msgstr "미생물 단계"

msgid "WIKI_PAGE_AXON"
msgstr ""

#, fuzzy
msgid "WIKI_PAGE_BINDING_AGENT"
msgstr "결합 기관"

#, fuzzy
msgid "WIKI_PAGE_BIOLUMINESCENT_VACUOLE"
msgstr "생물발광 액포"

#, fuzzy
msgid "WIKI_PAGE_CHEMOPLAST"
msgstr "화학 기관"

#, fuzzy
msgid "WIKI_PAGE_CHEMORECEPTOR"
msgstr "화학 수용체"

#, fuzzy
msgid "WIKI_PAGE_CHEMOSYNTHESIZING_PROTEINS"
msgstr "화학 단백질"

#, fuzzy
msgid "WIKI_PAGE_CHLOROPLAST"
msgstr "엽록체"

msgid "WIKI_PAGE_CILIA"
msgstr ""

#, fuzzy
msgid "WIKI_PAGE_COMPOUNDS"
msgstr "세포질"

msgid "WIKI_PAGE_COMPOUND_SYSTEM_DEVELOPMENT"
msgstr ""

#, fuzzy
msgid "WIKI_PAGE_CYTOPLASM"
msgstr "세포질"

#, fuzzy
msgid "WIKI_PAGE_DEVELOPMENT_ROOT"
msgstr "세포 기관 배치"

#, fuzzy
msgid "WIKI_PAGE_EDITORS_AND_MUTATIONS"
msgstr "미토콘드리아"

#, fuzzy
msgid "WIKI_PAGE_ENVIRONMENTAL_CONDITIONS"
msgstr "미토콘드리아"

#, fuzzy
msgid "WIKI_PAGE_FERROPLAST"
msgstr "열 세포"

#, fuzzy
msgid "WIKI_PAGE_FLAGELLUM"
msgstr "편모"

#, fuzzy
msgid "WIKI_PAGE_HELP_AND_TIPS"
msgstr "미토콘드리아"

#, fuzzy
msgid "WIKI_PAGE_HYDROGENASE"
msgstr "니트로게나아제"

#, fuzzy
msgid "WIKI_PAGE_HYDROGENOSOME"
msgstr "니트로게나아제"

#, fuzzy
msgid "WIKI_PAGE_INDUSTRIAL_STAGE"
msgstr "결합 기관"

#, fuzzy
msgid "WIKI_PAGE_LYSOSOME"
msgstr "리소좀"

#, fuzzy
msgid "WIKI_PAGE_MACROSCOPIC_STAGE"
msgstr "니트로게나아제"

#, fuzzy
msgid "WIKI_PAGE_MECHANICS_ROOT"
msgstr "세포 기관 배치"

#, fuzzy
msgid "WIKI_PAGE_MELANOSOME"
msgstr "리소좀"

#, fuzzy
msgid "WIKI_PAGE_METABOLOSOMES"
msgstr "대사체"

#, fuzzy
msgid "WIKI_PAGE_MICROBE_STAGE"
msgstr "니트로게나아제"

#, fuzzy
msgid "WIKI_PAGE_MITOCHONDRION"
msgstr "미토콘드리아"

#, fuzzy
msgid "WIKI_PAGE_MULTICELLULAR_STAGE"
msgstr "다세포 단계"

#, fuzzy
msgid "WIKI_PAGE_MYOFIBRIL"
msgstr "포식자 선모"

#, fuzzy
msgid "WIKI_PAGE_NITROGENASE"
msgstr "니트로게나아제"

#, fuzzy
msgid "WIKI_PAGE_NITROPLAST"
msgstr "질소 고정 색소체"

#, fuzzy
msgid "WIKI_PAGE_NUCLEUS"
msgstr "핵"

#, fuzzy
msgid "WIKI_PAGE_ORGANELLES_ROOT"
msgstr "세포 기관 배치"

#, fuzzy
msgid "WIKI_PAGE_OXYTOXISOME"
msgstr "옥시톡시솜"

msgid "WIKI_PAGE_PERFORATOR_PILUS"
msgstr ""

#, fuzzy
msgid "WIKI_PAGE_PROTOPLASM"
msgstr "원형질"

#, fuzzy
msgid "WIKI_PAGE_REPRODUCTION"
msgstr "원형질"

#, fuzzy
msgid "WIKI_PAGE_RUSTICYANIN"
msgstr "루스티시아닌"

#, fuzzy
msgid "WIKI_PAGE_SIGNALING_AGENT"
msgstr "신호 기관"

#, fuzzy
msgid "WIKI_PAGE_SLIME_JET"
msgstr "점액 분출"

#, fuzzy
msgid "WIKI_PAGE_SOCIETY_STAGE"
msgstr "미생물 단계"

#, fuzzy
msgid "WIKI_PAGE_SPACE_STAGE"
msgstr "점액 분출"

#, fuzzy
msgid "WIKI_PAGE_STAGES_ROOT"
msgstr "세포 기관 배치"

#, fuzzy
msgid "WIKI_PAGE_THERMOPLAST"
msgstr "열 세포"

#, fuzzy
msgid "WIKI_PAGE_THERMOSYNTHASE"
msgstr "열합성 효소"

#, fuzzy
msgid "WIKI_PAGE_THE_PATCH_MAP"
msgstr "열 세포"

#, fuzzy
msgid "WIKI_PAGE_THYLAKOIDS"
msgstr "틸라코이드"

#, fuzzy
msgid "WIKI_PAGE_TOXIN_VACUOLE"
msgstr ""
"독소 \n"
"액포"

#, fuzzy
msgid "WIKI_PAGE_VACUOLE"
msgstr ""
"독소 \n"
"액포"

msgid "WIKI_PERFORATOR_PILUS_EFFECTS"
msgstr ""

msgid "WIKI_PERFORATOR_PILUS_INTRO"
msgstr ""

msgid "WIKI_PERFORATOR_PILUS_MODIFICATIONS"
msgstr ""

msgid "WIKI_PERFORATOR_PILUS_PROCESSES"
msgstr ""

msgid "WIKI_PERFORATOR_PILUS_REQUIREMENTS"
msgstr ""

msgid "WIKI_PERFORATOR_PILUS_SCIENTIFIC_BACKGROUND"
msgstr ""

msgid "WIKI_PERFORATOR_PILUS_STRATEGY"
msgstr ""

msgid "WIKI_PERFORATOR_PILUS_UPGRADES"
msgstr ""

#, fuzzy
msgid "WIKI_PROTEIN_RESPIRATION"
msgstr "호흡"

#, fuzzy
msgid "WIKI_PROTOPLASM_EFFECTS"
msgstr "원형질"

#, fuzzy
msgid "WIKI_PROTOPLASM_INTRO"
msgstr "원형질"

msgid "WIKI_PROTOPLASM_MODIFICATIONS"
msgstr ""

#, fuzzy
msgid "WIKI_PROTOPLASM_PROCESSES"
msgstr "끈적끈적한 세포 내부. 세포질은 이온, 단백질 및 세포 내부를 채우는 물에 용해된 기타 물질의 기본 혼합물입니다. 이것의 기능 중 하나는 발효를 통해 포도당을 ATP 에너지로 전환시키는 것 입니다. 세포 소 기관이 부족하고 세포가 더 발전된 신진 대사를 하는 경우, 에너지에 더욱 의존하게 됩니다. 또한 분자를 세포에 저장하고 세포의 크기를 성장시키는 데 사용됩니다."

msgid "WIKI_PROTOPLASM_REQUIREMENTS"
msgstr ""

msgid "WIKI_PROTOPLASM_SCIENTIFIC_BACKGROUND"
msgstr ""

msgid "WIKI_PROTOPLASM_STRATEGY"
msgstr ""

msgid "WIKI_PROTOPLASM_UPGRADES"
msgstr ""

msgid "WIKI_PULLING_CILIA"
msgstr ""

#, fuzzy
msgid "WIKI_REPRODUCTION_BUTTON"
msgstr "원형질"

#, fuzzy
msgid "WIKI_REPRODUCTION_INTRO"
msgstr "원형질"

msgid "WIKI_REPRODUCTION_REPRODUCTION_IN_THE_MICROBE_STAGE"
msgstr ""

msgid "WIKI_ROOT_BODY"
msgstr ""

msgid "WIKI_ROOT_HEADING"
msgstr ""

#, fuzzy
msgid "WIKI_RUSTICYANIN_EFFECTS"
msgstr "루스티시아닌은 가스 상태의 이산화탄소와 산소를 사용하여 산화철을 화학적 상태에서 다른 화학적 상태로 산화시킬 수 있는 단백질입니다. 철 호흡이라고하는 이 과정은 세포가 수확 할 수 있는 에너지를 방출합니다."

#, fuzzy
msgid "WIKI_RUSTICYANIN_INTRO"
msgstr "루스티시아닌은 가스 상태의 이산화탄소와 산소를 사용하여 산화철을 화학적 상태에서 다른 화학적 상태로 산화시킬 수 있는 단백질입니다. 철 호흡이라고하는 이 과정은 세포가 수확 할 수 있는 에너지를 방출합니다."

#, fuzzy
msgid "WIKI_RUSTICYANIN_MODIFICATIONS"
msgstr "루스티시아닌은 가스 상태의 이산화탄소와 산소를 사용하여 산화철을 화학적 상태에서 다른 화학적 상태로 산화시킬 수 있는 단백질입니다. 철 호흡이라고하는 이 과정은 세포가 수확 할 수 있는 에너지를 방출합니다."

#, fuzzy
msgid "WIKI_RUSTICYANIN_PROCESSES"
msgstr "루스티시아닌은 가스 상태의 이산화탄소와 산소를 사용하여 산화철을 화학적 상태에서 다른 화학적 상태로 산화시킬 수 있는 단백질입니다. 철 호흡이라고하는 이 과정은 세포가 수확 할 수 있는 에너지를 방출합니다."

msgid "WIKI_RUSTICYANIN_REQUIREMENTS"
msgstr ""

#, fuzzy
msgid "WIKI_RUSTICYANIN_SCIENTIFIC_BACKGROUND"
msgstr "루스티시아닌은 가스 상태의 이산화탄소와 산소를 사용하여 산화철을 화학적 상태에서 다른 화학적 상태로 산화시킬 수 있는 단백질입니다. 철 호흡이라고하는 이 과정은 세포가 수확 할 수 있는 에너지를 방출합니다."

#, fuzzy
msgid "WIKI_RUSTICYANIN_STRATEGY"
msgstr "루스티시아닌은 가스 상태의 이산화탄소와 산소를 사용하여 산화철을 화학적 상태에서 다른 화학적 상태로 산화시킬 수 있는 단백질입니다. 철 호흡이라고하는 이 과정은 세포가 수확 할 수 있는 에너지를 방출합니다."

#, fuzzy
msgid "WIKI_RUSTICYANIN_UPGRADES"
msgstr "루스티시아닌은 가스 상태의 이산화탄소와 산소를 사용하여 산화철을 화학적 상태에서 다른 화학적 상태로 산화시킬 수 있는 단백질입니다. 철 호흡이라고하는 이 과정은 세포가 수확 할 수 있는 에너지를 방출합니다."

#, fuzzy
msgid "WIKI_SIGNALING_AGENT_EFFECTS"
msgstr "신호 기관"

#, fuzzy
msgid "WIKI_SIGNALING_AGENT_INTRO"
msgstr "신호 기관"

#, fuzzy
msgid "WIKI_SIGNALING_AGENT_MODIFICATIONS"
msgstr "니트로게나아제는 ATP 형태의 기체 질소와 세포 에너지를 사용하여 세포의 핵심 성장 영양소 인 암모니아를 생성 할 수있는 단백질입니다. 이것은 혐기성 질소 고정이라고하는 과정입니다. 질소 분해 효소가 세포질에 의해 직접 둘러싸이면 주변 유체가 일부 발효를 수행합니다."

#, fuzzy
msgid "WIKI_SIGNALING_AGENT_PROCESSES"
msgstr "니트로게나아제는 ATP 형태의 기체 질소와 세포 에너지를 사용하여 세포의 핵심 성장 영양소 인 암모니아를 생성 할 수있는 단백질입니다. 이것은 혐기성 질소 고정이라고하는 과정입니다. 질소 분해 효소가 세포질에 의해 직접 둘러싸이면 주변 유체가 일부 발효를 수행합니다."

#, fuzzy
msgid "WIKI_SIGNALING_AGENT_REQUIREMENTS"
msgstr "니트로게나아제는 ATP 형태의 기체 질소와 세포 에너지를 사용하여 세포의 핵심 성장 영양소 인 암모니아를 생성 할 수있는 단백질입니다. 이것은 혐기성 질소 고정이라고하는 과정입니다. 질소 분해 효소가 세포질에 의해 직접 둘러싸이면 주변 유체가 일부 발효를 수행합니다."

#, fuzzy
msgid "WIKI_SIGNALING_AGENT_SCIENTIFIC_BACKGROUND"
msgstr "니트로게나아제는 ATP 형태의 기체 질소와 세포 에너지를 사용하여 세포의 핵심 성장 영양소 인 암모니아를 생성 할 수있는 단백질입니다. 이것은 혐기성 질소 고정이라고하는 과정입니다. 질소 분해 효소가 세포질에 의해 직접 둘러싸이면 주변 유체가 일부 발효를 수행합니다."

#, fuzzy
msgid "WIKI_SIGNALING_AGENT_STRATEGY"
msgstr "신호 기관"

#, fuzzy
msgid "WIKI_SIGNALING_AGENT_UPGRADES"
msgstr "신호 기관"

#, fuzzy
msgid "WIKI_SLIME_JET_EFFECTS"
msgstr "끈적끈적한 세포 내부. 세포질은 이온, 단백질 및 세포 내부를 채우는 물에 용해된 기타 물질의 기본 혼합물입니다. 이것의 기능 중 하나는 발효를 통해 포도당을 ATP 에너지로 전환시키는 것 입니다. 세포 소 기관이 부족하고 세포가 더 발전된 신진 대사를 하는 경우, 에너지에 더욱 의존하게 됩니다. 또한 분자를 세포에 저장하고 세포의 크기를 성장시키는 데 사용됩니다."

#, fuzzy
msgid "WIKI_SLIME_JET_INTRO"
msgstr "끈적끈적한 세포 내부. 세포질은 이온, 단백질 및 세포 내부를 채우는 물에 용해된 기타 물질의 기본 혼합물입니다. 이것의 기능 중 하나는 발효를 통해 포도당을 ATP 에너지로 전환시키는 것 입니다. 세포 소 기관이 부족하고 세포가 더 발전된 신진 대사를 하는 경우, 에너지에 더욱 의존하게 됩니다. 또한 분자를 세포에 저장하고 세포의 크기를 성장시키는 데 사용됩니다."

#, fuzzy
msgid "WIKI_SLIME_JET_MODIFICATIONS"
msgstr "끈적끈적한 세포 내부. 세포질은 이온, 단백질 및 세포 내부를 채우는 물에 용해된 기타 물질의 기본 혼합물입니다. 이것의 기능 중 하나는 발효를 통해 포도당을 ATP 에너지로 전환시키는 것 입니다. 세포 소 기관이 부족하고 세포가 더 발전된 신진 대사를 하는 경우, 에너지에 더욱 의존하게 됩니다. 또한 분자를 세포에 저장하고 세포의 크기를 성장시키는 데 사용됩니다."

#, fuzzy
msgid "WIKI_SLIME_JET_PROCESSES"
msgstr "끈적끈적한 세포 내부. 세포질은 이온, 단백질 및 세포 내부를 채우는 물에 용해된 기타 물질의 기본 혼합물입니다. 이것의 기능 중 하나는 발효를 통해 포도당을 ATP 에너지로 전환시키는 것 입니다. 세포 소 기관이 부족하고 세포가 더 발전된 신진 대사를 하는 경우, 에너지에 더욱 의존하게 됩니다. 또한 분자를 세포에 저장하고 세포의 크기를 성장시키는 데 사용됩니다."

msgid "WIKI_SLIME_JET_REQUIREMENTS"
msgstr ""

msgid "WIKI_SLIME_JET_SCIENTIFIC_BACKGROUND"
msgstr ""

msgid "WIKI_SLIME_JET_STRATEGY"
msgstr ""

msgid "WIKI_SLIME_JET_UPGRADES"
msgstr ""

msgid "WIKI_SOCIETY_STAGE_CURRENT_DEVELOPMENT"
msgstr ""

#, fuzzy
msgid "WIKI_SOCIETY_STAGE_FEATURES"
msgstr "미생물 단계"

#, fuzzy
msgid "WIKI_SOCIETY_STAGE_INTRO"
msgstr "끈적끈적한 세포 내부. 세포질은 이온, 단백질 및 세포 내부를 채우는 물에 용해된 기타 물질의 기본 혼합물입니다. 이것의 기능 중 하나는 발효를 통해 포도당을 ATP 에너지로 전환시키는 것 입니다. 세포 소 기관이 부족하고 세포가 더 발전된 신진 대사를 하는 경우, 에너지에 더욱 의존하게 됩니다. 또한 분자를 세포에 저장하고 세포의 크기를 성장시키는 데 사용됩니다."

#, fuzzy
msgid "WIKI_SOCIETY_STAGE_OVERVIEW"
msgstr "미생물 단계"

#, fuzzy
msgid "WIKI_SOCIETY_STAGE_TRANSITIONS"
msgstr "미생물 단계"

#, fuzzy
msgid "WIKI_SOCIETY_STAGE_UI"
msgstr "미생물 단계"

msgid "WIKI_SPACE_STAGE_CURRENT_DEVELOPMENT"
msgstr ""

#, fuzzy
msgid "WIKI_SPACE_STAGE_FEATURES"
msgstr "점액 분출"

#, fuzzy
msgid "WIKI_SPACE_STAGE_INTRO"
msgstr "끈적끈적한 세포 내부. 세포질은 이온, 단백질 및 세포 내부를 채우는 물에 용해된 기타 물질의 기본 혼합물입니다. 이것의 기능 중 하나는 발효를 통해 포도당을 ATP 에너지로 전환시키는 것 입니다. 세포 소 기관이 부족하고 세포가 더 발전된 신진 대사를 하는 경우, 에너지에 더욱 의존하게 됩니다. 또한 분자를 세포에 저장하고 세포의 크기를 성장시키는 데 사용됩니다."

#, fuzzy
msgid "WIKI_SPACE_STAGE_OVERVIEW"
msgstr "미생물 단계"

#, fuzzy
msgid "WIKI_SPACE_STAGE_TRANSITIONS"
msgstr "니트로게나아제"

#, fuzzy
msgid "WIKI_SPACE_STAGE_UI"
msgstr "미생물 단계"

#, fuzzy
msgid "WIKI_STAGES_ROOT_INTRO"
msgstr "세포 기관"

msgid "WIKI_TBA"
msgstr ""

msgid "WIKI_TECH_EDITOR_COMMA_NATION_EDITOR_COMMA_SQUAD_EDITOR"
msgstr ""

#, fuzzy
msgid "WIKI_THERMOPLAST_EFFECTS"
msgstr "열 세포는 감 열성 안료가 막질 주머니에 함께 쌓여있는 이중 막 구조입니다. 진핵 숙주가 사용하기 위해 동화 된 원핵 생물입니다. 열 세포의 안료는 열 합성 이라는 과정에서 물과 기체 이산화탄소에서 포도당을 생성하기 위해 주변의 열 차이 에너지를 사용할 수 있습니다. 포도당 생산 속도는 이산화탄소 농도와 온도에 따라 달라집니다."

#, fuzzy
msgid "WIKI_THERMOPLAST_INTRO"
msgstr "열 세포는 감 열성 안료가 막질 주머니에 함께 쌓여있는 이중 막 구조입니다. 진핵 숙주가 사용하기 위해 동화 된 원핵 생물입니다. 열 세포의 안료는 열 합성 이라는 과정에서 물과 기체 이산화탄소에서 포도당을 생성하기 위해 주변의 열 차이 에너지를 사용할 수 있습니다. 포도당 생산 속도는 이산화탄소 농도와 온도에 따라 달라집니다."

#, fuzzy
msgid "WIKI_THERMOPLAST_MODIFICATIONS"
msgstr "열 세포는 감 열성 안료가 막질 주머니에 함께 쌓여있는 이중 막 구조입니다. 진핵 숙주가 사용하기 위해 동화 된 원핵 생물입니다. 열 세포의 안료는 열 합성 이라는 과정에서 물과 기체 이산화탄소에서 포도당을 생성하기 위해 주변의 열 차이 에너지를 사용할 수 있습니다. 포도당 생산 속도는 이산화탄소 농도와 온도에 따라 달라집니다."

#, fuzzy
msgid "WIKI_THERMOPLAST_PROCESSES"
msgstr "열 세포는 감 열성 안료가 막질 주머니에 함께 쌓여있는 이중 막 구조입니다. 진핵 숙주가 사용하기 위해 동화 된 원핵 생물입니다. 열 세포의 안료는 열 합성 이라는 과정에서 물과 기체 이산화탄소에서 포도당을 생성하기 위해 주변의 열 차이 에너지를 사용할 수 있습니다. 포도당 생산 속도는 이산화탄소 농도와 온도에 따라 달라집니다."

msgid "WIKI_THERMOPLAST_REQUIREMENTS"
msgstr ""

#, fuzzy
msgid "WIKI_THERMOPLAST_SCIENTIFIC_BACKGROUND"
msgstr "열 세포는 감 열성 안료가 막질 주머니에 함께 쌓여있는 이중 막 구조입니다. 진핵 숙주가 사용하기 위해 동화 된 원핵 생물입니다. 열 세포의 안료는 열 합성 이라는 과정에서 물과 기체 이산화탄소에서 포도당을 생성하기 위해 주변의 열 차이 에너지를 사용할 수 있습니다. 포도당 생산 속도는 이산화탄소 농도와 온도에 따라 달라집니다."

#, fuzzy
msgid "WIKI_THERMOPLAST_STRATEGY"
msgstr "열 세포는 감 열성 안료가 막질 주머니에 함께 쌓여있는 이중 막 구조입니다. 진핵 숙주가 사용하기 위해 동화 된 원핵 생물입니다. 열 세포의 안료는 열 합성 이라는 과정에서 물과 기체 이산화탄소에서 포도당을 생성하기 위해 주변의 열 차이 에너지를 사용할 수 있습니다. 포도당 생산 속도는 이산화탄소 농도와 온도에 따라 달라집니다."

#, fuzzy
msgid "WIKI_THERMOPLAST_UPGRADES"
msgstr "열 세포는 감 열성 안료가 막질 주머니에 함께 쌓여있는 이중 막 구조입니다. 진핵 숙주가 사용하기 위해 동화 된 원핵 생물입니다. 열 세포의 안료는 열 합성 이라는 과정에서 물과 기체 이산화탄소에서 포도당을 생성하기 위해 주변의 열 차이 에너지를 사용할 수 있습니다. 포도당 생산 속도는 이산화탄소 농도와 온도에 따라 달라집니다."

#, fuzzy
msgid "WIKI_THERMOSYNTHASE_EFFECTS"
msgstr "열합성 효소"

#, fuzzy
msgid "WIKI_THERMOSYNTHASE_INTRO"
msgstr "열합성 효소"

#, fuzzy
msgid "WIKI_THERMOSYNTHASE_MODIFICATIONS"
msgstr "열 세포는 감 열성 안료가 막질 주머니에 함께 쌓여있는 이중 막 구조입니다. 진핵 숙주가 사용하기 위해 동화 된 원핵 생물입니다. 열 세포의 안료는 열 합성 이라는 과정에서 물과 기체 이산화탄소에서 포도당을 생성하기 위해 주변의 열 차이 에너지를 사용할 수 있습니다. 포도당 생산 속도는 이산화탄소 농도와 온도에 따라 달라집니다."

#, fuzzy
msgid "WIKI_THERMOSYNTHASE_PROCESSES"
msgstr "열 세포는 감 열성 안료가 막질 주머니에 함께 쌓여있는 이중 막 구조입니다. 진핵 숙주가 사용하기 위해 동화 된 원핵 생물입니다. 열 세포의 안료는 열 합성 이라는 과정에서 물과 기체 이산화탄소에서 포도당을 생성하기 위해 주변의 열 차이 에너지를 사용할 수 있습니다. 포도당 생산 속도는 이산화탄소 농도와 온도에 따라 달라집니다."

#, fuzzy
msgid "WIKI_THERMOSYNTHASE_REQUIREMENTS"
msgstr "열 세포는 감 열성 안료가 막질 주머니에 함께 쌓여있는 이중 막 구조입니다. 진핵 숙주가 사용하기 위해 동화 된 원핵 생물입니다. 열 세포의 안료는 열 합성 이라는 과정에서 물과 기체 이산화탄소에서 포도당을 생성하기 위해 주변의 열 차이 에너지를 사용할 수 있습니다. 포도당 생산 속도는 이산화탄소 농도와 온도에 따라 달라집니다."

#, fuzzy
msgid "WIKI_THERMOSYNTHASE_SCIENTIFIC_BACKGROUND"
msgstr "열 세포는 감 열성 안료가 막질 주머니에 함께 쌓여있는 이중 막 구조입니다. 진핵 숙주가 사용하기 위해 동화 된 원핵 생물입니다. 열 세포의 안료는 열 합성 이라는 과정에서 물과 기체 이산화탄소에서 포도당을 생성하기 위해 주변의 열 차이 에너지를 사용할 수 있습니다. 포도당 생산 속도는 이산화탄소 농도와 온도에 따라 달라집니다."

#, fuzzy
msgid "WIKI_THERMOSYNTHASE_STRATEGY"
msgstr "열 세포는 감 열성 안료가 막질 주머니에 함께 쌓여있는 이중 막 구조입니다. 진핵 숙주가 사용하기 위해 동화 된 원핵 생물입니다. 열 세포의 안료는 열 합성 이라는 과정에서 물과 기체 이산화탄소에서 포도당을 생성하기 위해 주변의 열 차이 에너지를 사용할 수 있습니다. 포도당 생산 속도는 이산화탄소 농도와 온도에 따라 달라집니다."

#, fuzzy
msgid "WIKI_THERMOSYNTHASE_UPGRADES"
msgstr "열 세포는 감 열성 안료가 막질 주머니에 함께 쌓여있는 이중 막 구조입니다. 진핵 숙주가 사용하기 위해 동화 된 원핵 생물입니다. 열 세포의 안료는 열 합성 이라는 과정에서 물과 기체 이산화탄소에서 포도당을 생성하기 위해 주변의 열 차이 에너지를 사용할 수 있습니다. 포도당 생산 속도는 이산화탄소 농도와 온도에 따라 달라집니다."

msgid "WIKI_THE_PATCH_MAP_FOG_OF_WAR"
msgstr ""

#, fuzzy
msgid "WIKI_THE_PATCH_MAP_INTRO"
msgstr "열 세포는 감 열성 안료가 막질 주머니에 함께 쌓여있는 이중 막 구조입니다. 진핵 숙주가 사용하기 위해 동화 된 원핵 생물입니다. 열 세포의 안료는 열 합성 이라는 과정에서 물과 기체 이산화탄소에서 포도당을 생성하기 위해 주변의 열 차이 에너지를 사용할 수 있습니다. 포도당 생산 속도는 이산화탄소 농도와 온도에 따라 달라집니다."

#, fuzzy
msgid "WIKI_THE_PATCH_MAP_PATCHES"
msgstr "열 세포는 감 열성 안료가 막질 주머니에 함께 쌓여있는 이중 막 구조입니다. 진핵 숙주가 사용하기 위해 동화 된 원핵 생물입니다. 열 세포의 안료는 열 합성 이라는 과정에서 물과 기체 이산화탄소에서 포도당을 생성하기 위해 주변의 열 차이 에너지를 사용할 수 있습니다. 포도당 생산 속도는 이산화탄소 농도와 온도에 따라 달라집니다."

msgid "WIKI_THE_PATCH_MAP_THE_PATCH_MAP"
msgstr ""

#, fuzzy
msgid "WIKI_THYLAKOIDS_EFFECTS"
msgstr "틸라코이드는 단백질과 감광성 색소의 집합체입니다. 이 색소는 빛의 에너지를 사용하여 광합성이라는 과정에서 물과 기체 이산화탄소에서 포도당을 생성 할 수 있습니다. 이 색소는 또한 그들에게 독특한 색상을 부여합니다. 포도당 생산 속도는 이산화탄소 농도와 빛의 강도에 따라 달라집니다. 틸라코이드가 세포질에 의해 직접 둘러싸이면 주변 유체가 일부 발효를 수행합니다."

#, fuzzy
msgid "WIKI_THYLAKOIDS_INTRO"
msgstr "틸라코이드는 단백질과 감광성 색소의 집합체입니다. 이 색소는 빛의 에너지를 사용하여 광합성이라는 과정에서 물과 기체 이산화탄소에서 포도당을 생성 할 수 있습니다. 이 색소는 또한 그들에게 독특한 색상을 부여합니다. 포도당 생산 속도는 이산화탄소 농도와 빛의 강도에 따라 달라집니다. 틸라코이드가 세포질에 의해 직접 둘러싸이면 주변 유체가 일부 발효를 수행합니다."

#, fuzzy
msgid "WIKI_THYLAKOIDS_MODIFICATIONS"
msgstr "틸라코이드는 단백질과 감광성 색소의 집합체입니다. 이 색소는 빛의 에너지를 사용하여 광합성이라는 과정에서 물과 기체 이산화탄소에서 포도당을 생성 할 수 있습니다. 이 색소는 또한 그들에게 독특한 색상을 부여합니다. 포도당 생산 속도는 이산화탄소 농도와 빛의 강도에 따라 달라집니다. 틸라코이드가 세포질에 의해 직접 둘러싸이면 주변 유체가 일부 발효를 수행합니다."

msgid "WIKI_THYLAKOIDS_PROCESSES"
msgstr ""

msgid "WIKI_THYLAKOIDS_REQUIREMENTS"
msgstr ""

#, fuzzy
msgid "WIKI_THYLAKOIDS_SCIENTIFIC_BACKGROUND"
msgstr "틸라코이드는 단백질과 감광성 색소의 집합체입니다. 이 색소는 빛의 에너지를 사용하여 광합성이라는 과정에서 물과 기체 이산화탄소에서 포도당을 생성 할 수 있습니다. 이 색소는 또한 그들에게 독특한 색상을 부여합니다. 포도당 생산 속도는 이산화탄소 농도와 빛의 강도에 따라 달라집니다. 틸라코이드가 세포질에 의해 직접 둘러싸이면 주변 유체가 일부 발효를 수행합니다."

#, fuzzy
msgid "WIKI_THYLAKOIDS_STRATEGY"
msgstr "틸라코이드는 단백질과 감광성 색소의 집합체입니다. 이 색소는 빛의 에너지를 사용하여 광합성이라는 과정에서 물과 기체 이산화탄소에서 포도당을 생성 할 수 있습니다. 이 색소는 또한 그들에게 독특한 색상을 부여합니다. 포도당 생산 속도는 이산화탄소 농도와 빛의 강도에 따라 달라집니다. 틸라코이드가 세포질에 의해 직접 둘러싸이면 주변 유체가 일부 발효를 수행합니다."

#, fuzzy
msgid "WIKI_THYLAKOIDS_UPGRADES"
msgstr "틸라코이드는 단백질과 감광성 색소의 집합체입니다. 이 색소는 빛의 에너지를 사용하여 광합성이라는 과정에서 물과 기체 이산화탄소에서 포도당을 생성 할 수 있습니다. 이 색소는 또한 그들에게 독특한 색상을 부여합니다. 포도당 생산 속도는 이산화탄소 농도와 빛의 강도에 따라 달라집니다. 틸라코이드가 세포질에 의해 직접 둘러싸이면 주변 유체가 일부 발효를 수행합니다."

#, fuzzy
msgid "WIKI_TOXIN_VACUOLE_EFFECTS"
msgstr "독소 액포는 [thrive:compound type=\"oxytoxy\"][/thrive:compound]의 생산, 저장 및 분비를 위해 특별히 변형된 액포입니다. 독소 액포가 많으면 독소의 분비 속도가 빨라집니다."

#, fuzzy
msgid "WIKI_TOXIN_VACUOLE_INTRO"
msgstr ""
"독소 \n"
"액포"

#, fuzzy
msgid "WIKI_TOXIN_VACUOLE_MODIFICATIONS"
msgstr "독소 액포는 [thrive:compound type=\"oxytoxy\"][/thrive:compound]의 생산, 저장 및 분비를 위해 특별히 변형된 액포입니다. 독소 액포가 많으면 독소의 분비 속도가 빨라집니다."

#, fuzzy
msgid "WIKI_TOXIN_VACUOLE_PROCESSES"
msgstr "[thrive:compound type=\"atp\"][/thrive:compound]를 [thrive:compound type=\"oxytoxy\"][/thrive:compound]로 변환합니다. 변환 속도는 [thrive:compound type=\"oxygen\"][/thrive:compound]의 농도에 비례합니다. [thrive:input]g_fire_toxin[/thrive:input]를 눌러 독소를 분비할 수 있습니다. [thrive:compound type=\"oxytoxy\"][/thrive:compound] 양이 적다면, 독소를 발사할 수는 있지만 피해량이 적어집니다."

#, fuzzy
msgid "WIKI_TOXIN_VACUOLE_REQUIREMENTS"
msgstr "독소 액포는 [thrive:compound type=\"oxytoxy\"][/thrive:compound]의 생산, 저장 및 분비를 위해 특별히 변형된 액포입니다. 독소 액포가 많으면 독소의 분비 속도가 빨라집니다."

#, fuzzy
msgid "WIKI_TOXIN_VACUOLE_SCIENTIFIC_BACKGROUND"
msgstr "독소 액포는 [thrive:compound type=\"oxytoxy\"][/thrive:compound]의 생산, 저장 및 분비를 위해 특별히 변형된 액포입니다. 독소 액포가 많으면 독소의 분비 속도가 빨라집니다."

#, fuzzy
msgid "WIKI_TOXIN_VACUOLE_STRATEGY"
msgstr "독소 액포는 [thrive:compound type=\"oxytoxy\"][/thrive:compound]의 생산, 저장 및 분비를 위해 특별히 변형된 액포입니다. 독소 액포가 많으면 독소의 분비 속도가 빨라집니다."

#, fuzzy
msgid "WIKI_TOXIN_VACUOLE_UPGRADES"
msgstr "독소 액포는 [thrive:compound type=\"oxytoxy\"][/thrive:compound]의 생산, 저장 및 분비를 위해 특별히 변형된 액포입니다. 독소 액포가 많으면 독소의 분비 속도가 빨라집니다."

msgid "WIKI_VACUOLE_EFFECTS"
msgstr ""

#, fuzzy
msgid "WIKI_VACUOLE_INTRO"
msgstr "독소 액포는 [thrive:compound type=\"oxytoxy\"][/thrive:compound]의 생산, 저장 및 분비를 위해 특별히 변형된 액포입니다. 독소 액포가 많으면 독소의 분비 속도가 빨라집니다."

#, fuzzy
msgid "WIKI_VACUOLE_MODIFICATIONS"
msgstr "독소 액포는 [thrive:compound type=\"oxytoxy\"][/thrive:compound]의 생산, 저장 및 분비를 위해 특별히 변형된 액포입니다. 독소 액포가 많으면 독소의 분비 속도가 빨라집니다."

#, fuzzy
msgid "WIKI_VACUOLE_PROCESSES"
msgstr "[thrive:compound type=\"atp\"][/thrive:compound]를 [thrive:compound type=\"oxytoxy\"][/thrive:compound]로 변환합니다. 변환 속도는 [thrive:compound type=\"oxygen\"][/thrive:compound]의 농도에 비례합니다. [thrive:input]g_fire_toxin[/thrive:input]를 눌러 독소를 분비할 수 있습니다. [thrive:compound type=\"oxytoxy\"][/thrive:compound] 양이 적다면, 독소를 발사할 수는 있지만 피해량이 적어집니다."

msgid "WIKI_VACUOLE_REQUIREMENTS"
msgstr ""

msgid "WIKI_VACUOLE_SCIENTIFIC_BACKGROUND"
msgstr ""

msgid "WIKI_VACUOLE_STRATEGY"
msgstr ""

msgid "WIKI_VACUOLE_UPGRADES"
msgstr ""

#, fuzzy
msgid "WIKI_YES"
msgstr "세포 기관 배치"

msgid "WILL_YOU_THRIVE"
msgstr "번영하시겠습니까?"

msgid "WINDOWED"
msgstr ""

msgid "WIN_BOX_TITLE"
msgstr "번영했습니다!"

msgid "WIN_TEXT"
msgstr "현재 버전의 Thrive에서 승리하신 것을 축하드립니다! 창이 닫히면 계속 진행하거나, 새로운 세계에서 새로운 시작을 하실 수 있습니다."

#, fuzzy
msgid "WORKSHOP_ITEM_CHANGE_NOTES"
msgstr "번영했습니다!"

#, fuzzy
msgid "WORKSHOP_ITEM_CHANGE_NOTES_TOOLTIP"
msgstr "번영했습니다!"

#, fuzzy
msgid "WORKSHOP_ITEM_DESCRIPTION"
msgstr "엽록체는 감광성 안료가 막낭에 쌓여있는 이중 막 구조입니다. 진핵 생물이 숙주로써 이용하기 위해 동화된 원핵 생물입니다. 엽록체의 안료는 빛의 에너지를 사용하여 광합성이라고하는 과정을 통해서 물과 기체 이산화탄소로부터 포도당을 생성 할 수 있습니다. 이 안료는 또한 독특한 색상을 제공합니다. 포도당 생산 속도는 이산화탄소 농도와 빛의 강도에 따라 달라집니다."

msgid "WORKSHOP_ITEM_PREVIEW"
msgstr ""

msgid "WORKSHOP_ITEM_TAGS"
msgstr ""

#, fuzzy
msgid "WORKSHOP_ITEM_TITLE"
msgstr "번영했습니다!"

msgid "WORKSHOP_ITEM_UPLOAD_SUCCEEDED"
msgstr ""

msgid "WORKSHOP_ITEM_UPLOAD_SUCCEEDED_TOS_REQUIRED"
msgstr ""

msgid "WORKSHOP_TERMS_OF_SERVICE_NOTICE"
msgstr ""

msgid "WORKSHOP_VISIBILITY_TOOLTIP"
msgstr ""

msgid "WORLD"
msgstr ""

#, fuzzy
msgid "WORLD_EXPORT_SUCCESS_MESSAGE"
msgstr "저장 오류"

#, fuzzy
msgid "WORLD_GENERAL_STATISTICS"
msgstr "생체 상태창"

msgid "WORLD_MISC_DETAILS_STRING"
msgstr ""

#, fuzzy
msgid "WORLD_OCEANIC_COVERAGE"
msgstr "이동 속도 향상"

#, fuzzy
msgid "WORLD_OCEANIC_COVERAGE_EXPLANATION"
msgstr ""
"이전의 실행 실패로 인해 Thrive가 안전 모드로 시작되었습니다.\n"
"\n"
"모드나 동영상 재생기로 인해 발생했을 가능성이 높습니다. 예방적 조치로 활성화된 모드의 불러오기가 생략되거나 동영상 재생이 비활성화되었을 수 있습니다. 이는 Thrive를 재시작할 때까지 유효합니다.\n"
"\n"
"재시작하기 전에 문제를 일으키거나 현재 버전의 Thrive와 호환되지 않을 수 있는 모드를 모두 비활성화해 주세요(문제를 일으킨 주범이 모드였는지 확인하기 위해 지난 실행 시의 로그를 읽어볼 수 있습니다).\n"
"동영상 재생기와 관련된 문제에 대해서는 동영상을 강제로 비활성화하는 실행기 설정을 사용하세요.\n"
"\n"
"시작 문제를 일으키는 원인을 해결하지 않으면 다시 안전 모드에 들어오기 위해 Thrive를 여러 번 재시작하고 오류를 겪어야 할 수도 있습니다."

msgid "WORLD_OCEANIC_COVERAGE_LARGE"
msgstr ""

#, fuzzy
msgid "WORLD_OCEANIC_COVERAGE_MEDIUM"
msgstr "이동 속도 향상"

msgid "WORLD_OCEANIC_COVERAGE_SMALL"
msgstr ""

#, fuzzy
msgid "WORLD_RELATIVE_MOVEMENT"
msgstr "이동 속도 향상"

#, fuzzy
msgid "WORLD_SIZE"
msgstr "번영했습니다!"

#, fuzzy
msgid "WORLD_SIZE_EXPLANATION"
msgstr ""
"이전의 실행 실패로 인해 Thrive가 안전 모드로 시작되었습니다.\n"
"\n"
"모드나 동영상 재생기로 인해 발생했을 가능성이 높습니다. 예방적 조치로 활성화된 모드의 불러오기가 생략되거나 동영상 재생이 비활성화되었을 수 있습니다. 이는 Thrive를 재시작할 때까지 유효합니다.\n"
"\n"
"재시작하기 전에 문제를 일으키거나 현재 버전의 Thrive와 호환되지 않을 수 있는 모드를 모두 비활성화해 주세요(문제를 일으킨 주범이 모드였는지 확인하기 위해 지난 실행 시의 로그를 읽어볼 수 있습니다).\n"
"동영상 재생기와 관련된 문제에 대해서는 동영상을 강제로 비활성화하는 실행기 설정을 사용하세요.\n"
"\n"
"시작 문제를 일으키는 원인을 해결하지 않으면 다시 안전 모드에 들어오기 위해 Thrive를 여러 번 재시작하고 오류를 겪어야 할 수도 있습니다."

msgid "WORLD_SIZE_LARGE"
msgstr ""

#, fuzzy
msgid "WORLD_SIZE_MEDIUM"
msgstr "이동 속도 향상"

msgid "WORLD_SIZE_SMALL"
msgstr ""

#, fuzzy
msgid "WORLD_SIZE_TOOLTIP"
msgstr "새로운 키 배치 추가"

#, fuzzy
msgid "WORLD_TEMPERATURE"
msgstr "온도"

#, fuzzy
msgid "WORLD_TEMPERATURE_COLD"
msgstr "온도."

#, fuzzy
msgid "WORLD_TEMPERATURE_EXPLANATION"
msgstr ""
"이전의 실행 실패로 인해 Thrive가 안전 모드로 시작되었습니다.\n"
"\n"
"모드나 동영상 재생기로 인해 발생했을 가능성이 높습니다. 예방적 조치로 활성화된 모드의 불러오기가 생략되거나 동영상 재생이 비활성화되었을 수 있습니다. 이는 Thrive를 재시작할 때까지 유효합니다.\n"
"\n"
"재시작하기 전에 문제를 일으키거나 현재 버전의 Thrive와 호환되지 않을 수 있는 모드를 모두 비활성화해 주세요(문제를 일으킨 주범이 모드였는지 확인하기 위해 지난 실행 시의 로그를 읽어볼 수 있습니다).\n"
"동영상 재생기와 관련된 문제에 대해서는 동영상을 강제로 비활성화하는 실행기 설정을 사용하세요.\n"
"\n"
"시작 문제를 일으키는 원인을 해결하지 않으면 다시 안전 모드에 들어오기 위해 Thrive를 여러 번 재시작하고 오류를 겪어야 할 수도 있습니다."

#, fuzzy
msgid "WORLD_TEMPERATURE_TEMPERATE"
msgstr "온도."

#, fuzzy
msgid "WORLD_TEMPERATURE_WARM"
msgstr "온도."

#, fuzzy
msgid "WORST_PATCH_COLON"
msgstr "종:"

msgid "XBOX360"
msgstr ""

msgid "XBOX_ONE"
msgstr ""

msgid "XBOX_SERIES"
msgstr ""

#, fuzzy
msgid "X_TWITTER_TOOLTIP"
msgstr "새로운 키 배치 추가"

msgid "YEARS"
msgstr "년"

#, fuzzy
msgid "YET_TO_BE_IMPLEMENTED_NOTICE"
msgstr "실행됨."

#, fuzzy
msgid "YOUTUBE_TOOLTIP"
msgstr "재개"

msgid "YOU_CAN_MAKE_PULL_REQUEST"
msgstr ""

msgid "YOU_CAN_SUPPORT_THRIVE_ON_PATREON"
msgstr ""

#, fuzzy
msgid "YUM_EXCLAMATION"
msgstr "휠 아래로"

msgid "ZOOM_IN"
msgstr "확대"

msgid "ZOOM_OUT"
msgstr "축소"

#, fuzzy
#~ msgid "OUTDATED"
#~ msgstr "시작되지 않음."

#, fuzzy
#~ msgid "GENERATE_BUTTON"
#~ msgstr "세대"

#, fuzzy
#~ msgid "CELL_TYPE_BUTTON_ATP_CONSUMPTION"
#~ msgstr "Options 키"

#, fuzzy
#~ msgid "CELL_TYPE_BUTTON_ATP_PRODUCTION"
#~ msgstr "Options 키"

#, fuzzy
#~ msgid "WORLD_SEA_LEVEL"
#~ msgstr "해수면으로부터 {0}-{1}m"

#, fuzzy
#~ msgid "WORLD_SEA_LEVEL_DEEP"
#~ msgstr "해수면으로부터 {0}-{1}m"

#, fuzzy
#~ msgid "WORLD_SEA_LEVEL_MODERATE"
#~ msgstr "이동 속도 향상"

#~ msgid "PASSIVE_REPRODUCTION_PROGRESS_EXPLANATION"
#~ msgstr "(번식에 필요한 화합물을 아무 것도 하지 않아도 환경에서 자동으로 수집)"

#~ msgid "TO_BE_IMPLEMENTED"
#~ msgstr "실행됨."

#, fuzzy
#~ msgid "MICROBE_STAGE_DAY_NIGHT_TEXT"
#~ msgstr ""
#~ "ATP 막대 옆의 생명력 막대를 주시하세요(오른쪽 아래).\n"
#~ "생명력이 모두 떨어지면 세포는 죽게 됩니다.\n"
#~ "ATP가 있다면 재생할 것입니다.\n"
#~ "ATP를 만들기 위하여 충분한 포도당을 수집하세요."

#, fuzzy
#~ msgid "GLOBAL_GLACIATION_EVENT_LOG"
#~ msgstr "다음으로 인하여 개체 수가 {0} 에서 {1} 로 변화됨: {2}"

#~ msgid "IRON_CHEMOLITHOAUTOTROPHY"
#~ msgstr "철 화학합성독립영양"

#~ msgid "PASSIVE_REPRODUCTION_PROGRESS"
#~ msgstr "번식 진도를 자동으로 진전"

#, fuzzy
#~ msgid "MIGRATE"
#~ msgstr "비율"

#, fuzzy
#~ msgid "WIKI_RADIOSYNTHESIS"
#~ msgstr "열합성"

#~ msgid "EASTEREGG_MESSAGE_19"
#~ msgstr "농담 하나, 강섬모충속은 짚신벌레를 사냥하는 섬모충입니다."

#~ msgid "EASTEREGG_MESSAGE_20"
#~ msgstr "농담 하나, 아메바는 사냥에 세포질로 만든 가짜 '다리'를 사용하는데요, 언젠간 Thrive 에서도 보고 싶군요."

#~ msgid "EASTEREGG_MESSAGE_21"
#~ msgstr "팁 하나, 커다란 세포와 박테리아를 조심하지 않으면, 진짜 먹힐 수도 있으며, 당신은 흡수당할 것 입니다."

#~ msgid "EASTEREGG_MESSAGE_22"
#~ msgstr "Thrive의 사운드 팀 리더는 게임에 아직 추가되지 않은 많은 곡을 작성했습니다. Oliver Lugg의 YouTube 채널에서 이 곡들이나 작곡 스트리밍을 감상하세요."

#~ msgid "EASTEREGG_MESSAGE_23"
#~ msgstr "팁 하나, 당신의 세포가 150칸이라면, 큰 철 덩어리를 삼킬 수 있습니다."

#~ msgid "EASTEREGG_MESSAGE_24"
#~ msgstr "Thrive란 외계 행성의 시뮬레이션이란 뜻으로써, 여러분이 발견하는 대부분의 생물들은 여러분 주변에서 진화한 한 두 종의 다른 생물들과 연관이 있을 것이라고 생각됩니다, 맞는지 알아보세요!"

#~ msgid "EASTEREGG_MESSAGE_25"
#~ msgstr "농담 하나, Thrive 팀은 자주 팟캐스트를 합니다, 꼭 확인해 보세요!"

#~ msgid "EASTEREGG_MESSAGE_26"
#~ msgstr "농담 하나, Thrive는 오픈 소스 Godot 엔진으로 제작되었습니다!"

#~ msgid "EASTEREGG_MESSAGE_27"
#~ msgstr "농담 하나, 실행 가능한 수준의 첫 게임 시제품은 우리 놀라운 프로그래머, untrustedlife가 만들었습니다!"

#~ msgid "MICROBE_EDITOR_HELP_MESSAGE_1"
#~ msgstr ""
#~ "원핵 구조체\n"
#~ "\n"
#~ "대사체: 포도당으로부터 ATP 생산\n"
#~ "\n"
#~ "화학 합성 단백질: 포도당의 절반을 황화수소로부터 화학 세포로 생성하고, 해당 과정 또한 수행하며, 세포 1칸을 차지\n"
#~ "\n"
#~ "틸라코이드: 정상적인 엽록체로 1/3의 포도당을 생성하고, 해당 과정 또한 수행하며, 세포 1칸을 차지\n"
#~ "\n"
#~ "루스티시아닌: 철을 ATP로 전환\n"
#~ "\n"
#~ "니트로게나아제: 분자상 질소와 ATP를 혐기성 암모니아로 전환\n"
#~ "\n"
#~ "세포질: 저장 공간을 제공하며 해당 과정을 수행(소량의 ATP를 생성)"

#~ msgid "MICROBE_EDITOR_HELP_MESSAGE_14"
#~ msgstr "삼킴이 완료되면, 삼켜진 물체는 소화되기 위해 세포막 안에 남습니다. 소화할 수 없는 물체는 항상 배출되니, 대사에 필요한 변이를 가지고 있는지 먼저 확인하세요. 효소는 소화를 도우며 리소좀에서 만들어집니다; 소화를 훨씬 효율적으로 만드려면 이 소기관을 진화시키세요."

#~ msgid "MICROBE_EDITOR_HELP_MESSAGE_2"
#~ msgstr ""
#~ "외부 세포 기관\n"
#~ "\n"
#~ "편모: ATP를 소모하여 세포를 더 빠르게 이동\n"
#~ "\n"
#~ "선모: 다른 세포를 찌를 수 있음"

#~ msgid "MICROBE_EDITOR_HELP_MESSAGE_3"
#~ msgstr ""
#~ "세포막 결합 소기관\n"
#~ "\n"
#~ "핵: 헥스 11칸을 차지하며, 세포막 결합 소기관의 진화를 가능하게 하며, 세포 크기를 두 배로 늘리며, 세포가 입는 피해를 50% 감소 (한 번만 진화할 수 있음)\n"
#~ "\n"
#~ "결합 기관: 다른 세포와 결합할 수 있게 함. 다세포 단계로 진행하는 데에 필수적\n"
#~ "\n"
#~ "미토콘드리아: [thrive:compound type=\"glucose\"][/thrive:compound]과 대기 중의 산소로부터 세포질보다 훨씬 효율적으로 [thrive:compound type=\"atp\"][/thrive:compound]를 합성\n"
#~ "\n"
#~ "엽록체: 햇빛과 대기 중의 이산화탄소로부터 [thrive:compound type=\"glucose\"][/thrive:compound]을 합성\n"
#~ "\n"
#~ "열합성 기관: 온도 경사를 사용하여 [thrive:compound type=\"atp\"][/thrive:compound]를 합성\n"
#~ "\n"
#~ "리소좀: 소화 효소를 가지고 있음. 효소는 소화 능률과 속도를 개선함\n"
#~ "\n"
#~ "화학합성 기관: [thrive:compound type=\"hydrogensulfide\"][/thrive:compound]로부터 [thrive:compound type=\"glucose\"][/thrive:compound]를 합성\n"
#~ "\n"
#~ "질소 고정 색소체: [thrive:compound type=\"atp\"][/thrive:compound] 및 대기 중의 질소와 산소로부터 [thrive:compound type=\"ammonia\"][/thrive:compound]를 합성\n"
#~ "\n"
#~ "액포: 수집한 물질을 8단위 저장\n"
#~ "\n"
#~ "독소 액포: 독소([thrive:compound type=\"oxytoxy\"][/thrive:compound])를 생산하며 이를 분비하여 옥시톡시 잔량에 따라 피해를 입힐 수 있게 함\n"
#~ "\n"
#~ "신호 기관: 세포에서 다른 세포가 반응할 수 있는 화합물을 합성할 수 있게 함"

#~ msgid "MICROBE_EDITOR_HELP_MESSAGE_4"
#~ msgstr "각 세대마다, 100 변이 점수(MP)를 사용할 수 있으며, 각각의 변화(또는 변이)는 그에 맞는 MP를 소모합니다. 세포 기관의 추가나 제거는 MP를 소모하지만, 현재 변이 세션에서 배치된 세포 기관의 제거 시 MP를 돌려받을 수 있습니다. 오른쪽-클릭 후 팝업 창의 확인을 통해 세포 기관을 이동하거나 완전히 제거할 수 있습니다. A 키와 D 키로 배치 중인 세포 기관을 회전시킬 수 있습니다."

#~ msgid "MICROBE_EDITOR_HELP_MESSAGE_5"
#~ msgstr "당신이 번식할 때마다, 미생물 편집기에 입장하며, 당신의 종을 변화하여(세포 기관의 추가, 이동, 제거를 통해) 성공적인 종의 종속을 이어갈 수 있습니다. 미생물 단계에서의 편집기 입장은 수백만년 분의 진화에 해당 됩니다."

#~ msgid "MICROBE_STAGE_HELP_MESSAGE_1"
#~ msgstr "[thrive:input]g_move_forward[/thrive:input],[thrive:input]g_move_left[/thrive:input],[thrive:input]g_move_backwards[/thrive:input],[thrive:input]g_move_right[/thrive:input] 와 마우스를 사용하여 이동합니다. 독소 액포가 있다면 [thrive:input]g_fire_toxin[/thrive:input] 를 사용하여 [thrive:compound type=\"oxytoxy\"][/thrive:compound] 를 사용합니다. [thrive:input]g_toggle_engulf[/thrive:input] 를 사용하여 삼킴 모드를 켜고 끕니다. 마우스 휠을 사용하여 확대/축소할 수 있습니다."

#~ msgid "MICROBE_STAGE_HELP_MESSAGE_10"
#~ msgstr "번식하려면 세포 기관을 각각 두개로 나눠야 합니다. 세포 기관을 반으로 나누기 위해 암모니아와 인산염이 필요합니다."

#~ msgid "MICROBE_STAGE_HELP_MESSAGE_11"
#~ msgstr "그러나 300 명의 개체 수로 20 세대 동안 생존했다면 현재 게임에서 승리 한 것으로 간주되며, 승리 후 팝업이 나타나고 원한다면 계속 플레이 할 수 있습니다."

#~ msgid "MICROBE_STAGE_HELP_MESSAGE_12"
#~ msgstr "당신의 경쟁자 또한 당신처럼 진화한다는 것을 명심하십시오. 당신이 편집기에 들어갈 때마다 그들도 진화할 것입니다."

#~ msgid "MICROBE_STAGE_HELP_MESSAGE_13"
#~ msgstr "결합 기관은 당신의 세포가 같은 종의 다른 세포들과 함께 세포 군집을 형성하여 흡수하거나 생산한 물질들을 서로 공유할 수 있게 합니다. [thrive:input]g_toggle_binding[/thrive:input]를 눌러 결합 모드에 진입하세요. 군집을 이루고 있을 때는 세포를 분열시켜 편집기에 진입할 수 없습니다. 편집기에 진입하려면, 필요한 화합물을 모은 다음 [thrive:input]g_unbind_all[/thrive:input]를 눌러 군집을 떠나세요. 커다란 세포 군집은 다세포 생물로 이어질 수 있습니다."

#~ msgid "MICROBE_STAGE_HELP_MESSAGE_15"
#~ msgstr "특히 셀룰로오스와 키틴 세포벽은 먼저 이들을 분해할 수 있는 효소를 가지고 있지 않으면 소화할 수 없습니다."

#~ msgid "MICROBE_STAGE_HELP_MESSAGE_16"
#~ msgstr "하지만, 리소좀은 진핵생물에만 있습니다. 원핵생물은 그런 소기관을 가지고 있지 않으며 음식을 비교적 비효율적으로 소화합니다. 작은 세포들에게는 괜찮지만, 큰 세포들에게 리소좀이 없으면 아주 불리합니다."

#~ msgid "MICROBE_STAGE_HELP_MESSAGE_2"
#~ msgstr "당신의 세포는 에너지원으로써 ATP를 사용하며, 전부 바닥나면 죽게 될 것입니다."

#~ msgid "MICROBE_STAGE_HELP_MESSAGE_3"
#~ msgstr "편집기를 해금하고 복제하려면 암모니아(주황색 구름) 와 인산염(자주색 구름)을 모아야 합니다."

#~ msgid "MICROBE_STAGE_HELP_MESSAGE_4"
#~ msgstr "G 키를 눌러 자신보다 작은 세포나 박테리아 또는 철과 세포 조각들을 삼킬 수 있습니다. 이것은 추가적인 ATP를 소모하며 더 느려지게 만듭니다. G 키를 한번 더 눌러 삼키기를 멈추는 것을 잊지 마십시오."

#~ msgid "MICROBE_STAGE_HELP_MESSAGE_5"
#~ msgstr "삼투압 조절은 ATP를 소모하므로, 당신의 세포가 더 클수록, 미토콘드리아나 대사체나 루스티시아닌(또는 해당을 수행하는 세포질)이 정지해있을 때 ATP 손실을 방지해야 합니다."

#~ msgid "MICROBE_STAGE_HELP_MESSAGE_6"
#~ msgstr "편집기에 있는 수많은 진화 가능한 세포 기관들로, 다양한 종류의 게임 진행 방식을 만들 수 있습니다."

#~ msgid "MICROBE_STAGE_HELP_MESSAGE_7"
#~ msgstr "지금부터 개체 수가 전부 사라지면 멸종하게 됩니다."

#~ msgid "MICROBE_STAGE_HELP_MESSAGE_8"
#~ msgstr ""
#~ "화합물 구름은 다음과 같습니다:\n"
#~ "\n"
#~ "흰색 – 포도당\n"
#~ "노란색 – 황화수소\n"
#~ "주황색 – 암모니아\n"
#~ "자주색 – 인산염\n"
#~ "적갈색 – 철\n"
#~ "\n"
#~ "포도당은 ATP를 생산합니다"

#~ msgid "MICROBE_STAGE_HELP_MESSAGE_9"
#~ msgstr "황화수소는 화학세포와 화학 합성 단백질을 통해 포도당으로 전환될 수 있습니다. 철은 루스티시아닌을 통해 ATP로 전환될 수 있습니다."

#, fuzzy
#~ msgid "WIKI_MACROSCOPIC_STAGE"
#~ msgstr "미생물 단계"

#, fuzzy
#~ msgid "EARLY_MULTICELLULAR"
#~ msgstr "세포 기관 배치"

#, fuzzy
#~ msgid "LOADING_EARLY_MULTICELLULAR_EDITOR"
#~ msgstr "미생물 편집기 불러오는 중"

#, fuzzy
#~ msgid "ERUPTION_IN"
#~ msgstr "생산"

#~ msgid "THE_AMOUNT_OF_GLUCOSE_HAS_BEEN_REDUCED"
#~ msgstr "포도당의 양이 이전 양보다 {0} 만큼 감소되었습니다."

#, fuzzy
#~ msgid "OXYTOXISOME_DESC"
#~ msgstr "원시적인 독소 [thrive:compound type=\"oxytoxy\"][/thrive:compound]의 생성을 담당하는 변형된 대사체."

#~ msgid "THYLAKOID"
#~ msgstr "틸라코이드"

#, fuzzy
#~ msgid "WIKI_CYTOPLASM_GLYCOLYSIS"
#~ msgstr "세포질 해당 작용"

#, fuzzy
#~ msgid "WIKI_AEROBIC_NITROGEN_FIXATION"
#~ msgstr "혐기성 질소 고정"

#, fuzzy
#~ msgid "WIKI_AWAKENING_STAGE"
#~ msgstr "결합 기관"

#, fuzzy
#~ msgid "WIKI_AWARE_STAGE"
#~ msgstr "미생물 단계"

#, fuzzy
#~ msgid "WIKI_GLYCOLYSIS"
#~ msgstr "포도당"

#, fuzzy
#~ msgid "WIKI_INDUSTRIAL_STAGE"
#~ msgstr "결합 기관"

#, fuzzy
#~ msgid "WIKI_IRON_CHEMOLITHOAUTOTROPHY"
#~ msgstr "철 화학합성독립영양"

#, fuzzy
#~ msgid "WIKI_LIPASE"
#~ msgstr "지질 분해 효소"

#, fuzzy
#~ msgid "WIKI_MUCILAGE_SYNTHESIS"
#~ msgstr "점액 합성"

#, fuzzy
#~ msgid "WIKI_MULTICELLULAR_STAGE"
#~ msgstr "다세포 단계"

#, fuzzy
#~ msgid "WIKI_NONE"
#~ msgstr "루스티시아닌은 가스 상태의 이산화탄소와 산소를 사용하여 산화철을 화학적 상태에서 다른 화학적 상태로 산화시킬 수 있는 단백질입니다. 철 호흡이라고하는 이 과정은 세포가 수확 할 수 있는 에너지를 방출합니다."

#, fuzzy
#~ msgid "WIKI_OXYTOXY_SYNTHESIS"
#~ msgstr "산소 합성"

#, fuzzy
#~ msgid "WIKI_PHOTOSYNTHESIS"
#~ msgstr "광합성"

#, fuzzy
#~ msgid "WIKI_RUSTICYANIN"
#~ msgstr "루스티시아닌"

#, fuzzy
#~ msgid "WIKI_SOCIETY_STAGE"
#~ msgstr "미생물 단계"

#, fuzzy
#~ msgid "WIKI_SPACE_STAGE"
#~ msgstr "미생물 단계"

#, fuzzy
#~ msgid "NO"
#~ msgstr "실행 취소"

#, fuzzy
#~ msgid "YES"
#~ msgstr "년"

#, fuzzy
#~ msgid "STAGES_BUTTON"
#~ msgstr "이 저장을 삭제하는 것은 취소할 수 없습니다, 영구적으로 이 저장을 삭제하시겠습니까?"

#, fuzzy
#~ msgid "EDITING"
#~ msgstr "키틴질"

#~ msgid "ALLOW_SPECIES_TO_NOT_MIGRATE"
#~ msgstr "종이 이주하지 않을 수 있도록 허용 (좋은 이주를 찾을 수 없는 경우)"

#~ msgid "BIODIVERSITY_ATTEMPT_FILL_CHANCE"
#~ msgstr "종의 수가 적은 (생물 다양성이 낮은) 지역에서 새로운 종을 생성할 확률"

#~ msgid "BIODIVERSITY_FROM_NEIGHBOUR_PATCH_CHANCE"
#~ msgstr "근처 지역에서 생물 다양성을 늘리기 위해 새로운 종을 생성할 확률"

#~ msgid "BIODIVERSITY_NEARBY_PATCH_IS_FREE_POPULATION"
#~ msgstr "생물 다양성을 증진하는 주변 지역의 종에게 공짜 개체수 제공"

#~ msgid "BIODIVERSITY_SPLIT_IS_MUTATED"
#~ msgstr "생성 시 생물 다양성을 증진하는 종이 변이됨"

#~ msgid "LOW_BIODIVERSITY_LIMIT"
#~ msgstr "지역의 생물 다양성이 낮은 것으로 간주되게 하는 최대 생물종 수"

#~ msgid "MAXIMUM_SPECIES_IN_PATCH"
#~ msgstr "강제 멸종이 일어나기 전에 지역에 존재할 수 있는 최대 종 수"

#~ msgid "NEW_BIODIVERSITY_INCREASING_SPECIES_POPULATION"
#~ msgstr "생물 다양성을 증진하는 종의 최초 개체수"

#~ msgid "PROTECT_MIGRATIONS_FROM_SPECIES_CAP"
#~ msgstr "방금 이주한 개체군을 종 개수 제한으로부터 보호"

#~ msgid "PROTECT_NEW_CELLS_FROM_SPECIES_CAP"
#~ msgstr "방금 생성된 종을 종 개수 제한으로부터 보호"

#~ msgid "REFUND_MIGRATIONS_IN_EXTINCTIONS"
#~ msgstr "목표 지역에서 멸종 시 이주를 다시 지원"

#~ msgid "SPECIES_SPLIT_BY_MUTATION_THRESHOLD_POPULATION_AMOUNT"
#~ msgstr "좋은 변이가 다수 발견되었을 때 종이 분화될 수 있는 최소 개체수"

#~ msgid "SPECIES_SPLIT_BY_MUTATION_THRESHOLD_POPULATION_FRACTION"
#~ msgstr "종의 개체수 중 변이를 통해 새로운 종으로 분화될 수 있는 최소 비율"

#~ msgid "USE_BIODIVERSITY_FORCE_SPLIT"
#~ msgstr "생물 다양성을 증진하는 종의 생성 시 기존 종의 개체수를 빼앗음"

#, fuzzy
#~ msgid "NOT_FOUND_CHUNK"
#~ msgstr "큰 철 덩어리"

#, fuzzy
#~ msgid "DIRECTIONL"
#~ msgstr "설명:"

#, fuzzy
#~ msgid "DIRECTIONR"
#~ msgstr "설명:"

#, fuzzy
#~ msgid "TREBLEDOWN"
#~ msgstr "휠 아래로"

#, fuzzy
#~ msgid "UNKNOWN_ON_WINDOWS"
#~ msgstr "마우스 미확인 키"

#, fuzzy
#~ msgid "TARGET_TIME"
#~ msgstr "생명력:"

#, fuzzy
#~ msgid "ENABLED"
#~ msgstr "편집기 활성화"

#~ msgid "PATCH_MAP_TYPE"
#~ msgstr "지역 지도 종류"

#, fuzzy
#~ msgid "LOOKING_AT"
#~ msgstr "편집기에서 취소 버튼을 눌러 실수를 정정 할 수 있습니다"

#, fuzzy
#~ msgid "BECOME_AWARE"
#~ msgstr "생태계: {0}"

#, fuzzy
#~ msgid "CONFIRM_NORMAL"
#~ msgstr "확인"

#~ msgid "STUFF_AT"
#~ msgstr "{0:F1}, {1:F1}에 위치함:"

#~ msgid "SPECIES_DETAILS"
#~ msgstr "종 세부 사항"

#~ msgid "CURRENT_GENERATION_COLON"
#~ msgstr "현재 세대:"

#, fuzzy
#~ msgid "STATISTICS_BUTTON_TOOLTIP"
#~ msgstr "새로운 키 배치 추가"

#, fuzzy
#~ msgid "MACROSCOPIC_PROTOYPE_WARNING"
#~ msgstr ""
#~ "선택된 저장은 이 버전의 Thrive와 호환되지 않을 것입니다.\n"
#~ "Thrive의 개발은 한참 진행 중 이며 저장 간 호환은 우선적이지 않으므로, 이전 버전의 저장을 변환하는 것은 지원되지 않습니다."

#, fuzzy
#~ msgid "AUTO_GPU_NAME"
#~ msgstr "임의 사용자 이름:"

#, fuzzy
#~ msgid "NOT_RUNNING_DOT"
#~ msgstr "진행 중이 아님."

#, fuzzy
#~ msgid "PATCH_PANGONIAN_VENTS"
#~ msgstr "Pangonian 분출구"

#, fuzzy
#~ msgid "PATCH_PANGONIAN_MESOPELAGIC"
#~ msgstr "Pangonian 중해수층"

#, fuzzy
#~ msgid "PATCH_PANGONIAN_EPIPELAGIC"
#~ msgstr "Pangonian 표해수층"

#, fuzzy
#~ msgid "PATHCH_PANGONIAN_ABYSSOPELAGIC"
#~ msgstr "Pangonian 심해원양성"

#~ msgid "PATCH_PANGONIAN_COAST"
#~ msgstr "Pangonian 연안"

#, fuzzy
#~ msgid "PATCH_PANGONIAN_ESTUARY"
#~ msgstr "Pangonian 어귀"

#~ msgid "PATCH_CAVE"
#~ msgstr "동굴"

#~ msgid "PATCH_ICE_SHELF"
#~ msgstr "빙붕"

#, fuzzy
#~ msgid "PATCH_PANGONIAN_SEAFLOOR"
#~ msgstr "Pangonian 해저"

#~ msgid "LOADING_DOT"
#~ msgstr "불러오는 중..."

#~ msgid "PREVIOUS"
#~ msgstr "이전:"

#~ msgid "RUN_RESULT_POP_IN_PATCHES"
#~ msgstr "주변 개체 수:"

#~ msgid "SAVING"
#~ msgstr "저장 중..."

#~ msgid "OVERWRITE_EXISTING_SAVE_TITLE"
#~ msgstr "덮어쓰겠습니까?"

#~ msgid "TYPE"
#~ msgstr "유형:"

#~ msgid "EDITOR_TUTORIAL_PATCH_TEXT"
#~ msgstr ""
#~ "이것은 파편 지도 입니다.\n"
#~ "미생물이 생존할 수 있는 다양한 파편을 볼 수 있습니다.\n"
#~ "현재 파편은 강조되어 보일 것입니다.\n"
#~ "마우스로 파편을 클릭하면 선택된 파편의 자세한 내용이 오른쪽에 표시됩니다.\n"
#~ "\n"
#~ "현재 파편의 옆의 파편을 선택하면, 오른쪽 버튼을 눌러 그곳으로 이동할 수 있습니다. 이것으로 당신의 개체를 새 파편에 퍼뜨릴 수 있습니다.\n"
#~ "\n"
#~ "파편을 선택하여 진행하세요."

#, fuzzy
#~ msgid "TOTAL_EXTINCTION"
#~ msgstr "다음으로 인하여 개체 수가 {0} 에서 {1} 로 변화됨: {2}"

#, fuzzy
#~ msgid "LOCAL_EXTINCTION"
#~ msgstr "플레이어 사망함"

#, fuzzy
#~ msgid "MARINE_SNOW_FOOD_SOURCE"
#~ msgstr "바다눈"

#~ msgid "Cancel"
#~ msgstr "취소"

#~ msgid "SAVING_ERROR"
#~ msgstr "저장 오류"

#~ msgid "REMOVE_ORGANELLE"
#~ msgstr "세포 기관 제거"

#, fuzzy
#~ msgid "TRY_NEW_GAME"
#~ msgstr "새 게임"

#~ msgid "MICROBE_PATCH_LABEL"
#~ msgstr "파편: {0}"

#, fuzzy
#~ msgid "COLOR"
#~ msgstr "색"

#~ msgid "TURNS"
#~ msgstr "턴"

#~ msgid "INTO"
#~ msgstr "으로"

#~ msgid "OXYTOXY"
#~ msgstr "OxyToxy"

#~ msgid "DOT_CAN_RELEASE"
#~ msgstr ". 방출 가능"

#, fuzzy
#~ msgid "TOXINS_BY_PRESSING_E"
#~ msgstr "눌러 독성 발사"

#~ msgid "CONCENTRATION_OF"
#~ msgstr "농도"

#~ msgid "USES"
#~ msgstr "사용"

#~ msgid "DOT_RATE"
#~ msgstr ". 비율"

#~ msgid "SCALES_WITH_CONCENTRATION_OF"
#~ msgstr "비율과 농도"

#~ msgid "PRODUCES"
#~ msgstr "생산"

#~ msgid "DOT_RATE_SCALES_WITH"
#~ msgstr ". 비율로"

#~ msgid "AND"
#~ msgstr "그리고"

#~ msgid "INTENSITY_OF"
#~ msgstr "강도"

#~ msgid "DOT_RATE_SCALES"
#~ msgstr ". 비율"

#~ msgid "OXYGEN_DOT"
#~ msgstr "산소."

#~ msgid "DOT_RATE_SCALES_WITH_CONCENTRATION_OF"
#~ msgstr ". 비율 및 농도"

#~ msgid "ALSO_TURNS"
#~ msgstr "또 턴"

#~ msgid "INREASE_STORAGE_SPACE"
#~ msgstr "세포의 용량 확장."

#~ msgid "DOT_CAN"
#~ msgstr ". 가능함"

#~ msgid "E_DOT"
#~ msgstr "E 키."

#~ msgid "BIOLUMESCENT_VACUOLE"
#~ msgstr ""
#~ "생물발광\n"
#~ "액포"

#, fuzzy
#~ msgid "END"
#~ msgstr "그리고"

#, fuzzy
#~ msgid "LEFT"
#~ msgstr "왼쪽으로 이동"

#, fuzzy
#~ msgid "RIGHT"
#~ msgstr "빛"

#, fuzzy
#~ msgid "FORWARD"
#~ msgstr "앞으로 이동"

#, fuzzy
#~ msgid "PARENLEFT"
#~ msgstr "왼쪽으로 회전"

#, fuzzy
#~ msgid "PARENRIGHT"
#~ msgstr "오른쪽으로 회전"

#, fuzzy
#~ msgid "COLON"
#~ msgstr "생명력:"

#, fuzzy
#~ msgid "SEMICOLON"
#~ msgstr "크기:"

#, fuzzy
#~ msgid "AT"
#~ msgstr "ATP"

#, fuzzy
#~ msgid "BRACKETRIGHT"
#~ msgstr "오른쪽으로 회전"

#, fuzzy
#~ msgid "QUOTELEFT"
#~ msgstr "왼쪽으로 회전"

#, fuzzy
#~ msgid "BRACELEFT"
#~ msgstr "왼쪽으로 회전"

#, fuzzy
#~ msgid "BRACERIGHT"
#~ msgstr "오른쪽으로 회전"

#, fuzzy
#~ msgid "YEN"
#~ msgstr "산소"

#, fuzzy
#~ msgid "SECTION"
#~ msgstr "설명:"

#, fuzzy
#~ msgid "COPYRIGHT"
#~ msgstr "오른쪽으로 이동"

#, fuzzy
#~ msgid "MU"
#~ msgstr "음소거"

#, fuzzy
#~ msgid "AE"
#~ msgstr "저장"

#, fuzzy
#~ msgid "ETH"
#~ msgstr "생명력"

#, fuzzy
#~ msgid "DIVISION"
#~ msgstr "버전:"

#, fuzzy
#~ msgid "BACKTAB"
#~ msgstr "뒤로가기"

#~ msgid "CARBON"
#~ msgstr "탄소"

#~ msgid "DIOXIDE"
#~ msgstr "이산화물"

#~ msgid "PLASTID"
#~ msgstr "색소체"

#~ msgid "EDITOR_TUTORIAL_CELL_TEXT"
#~ msgstr ""
#~ "이 세포 편집기에서 변이 점수(MP)를 소모하여 당신의 종에 세포 기관을 추가하거나 제거할 수 있습니다.\n"
#~ "\n"
#~ "세포 편집기의 다른 탭에서 당신의 종의 다른 속성 또한 변경할 수 있습니다.\n"
#~ "\n"
#~ "계속하려면, 패널의 왼쪽에 있는 세포 기관 (세포질이 좋겠죠)을 선택하세요. 그리고 화면 중앙에 표시된 세포칸 옆을 마우스 왼쪽 버튼으로 클릭해서 세포 기관을 종에 추가하세요."<|MERGE_RESOLUTION|>--- conflicted
+++ resolved
@@ -7,11 +7,7 @@
 msgstr ""
 "Project-Id-Version: PROJECT VERSION\n"
 "Report-Msgid-Bugs-To: EMAIL@ADDRESS\n"
-<<<<<<< HEAD
-"POT-Creation-Date: 2025-09-20 23:04+0200\n"
-=======
 "POT-Creation-Date: 2025-10-30 12:31+0200\n"
->>>>>>> cc787194
 "PO-Revision-Date: 2025-05-25 15:00+0000\n"
 "Last-Translator: Anonymous <noreply@weblate.org>\n"
 "Language-Team: Korean <https://translate.revolutionarygamesstudio.com/projects/thrive/thrive-game/ko/>\n"
@@ -1552,10 +1548,6 @@
 msgid "CURRENT_DEVELOPERS"
 msgstr ""
 
-#, fuzzy
-msgid "CURRENT_DILUTION_TOOLTIP"
-msgstr "새로운 키 배치 추가"
-
 msgid "CURRENT_LOCATION_CAPITAL"
 msgstr "현재 위치"
 
@@ -2275,14 +2267,6 @@
 
 msgid "EVENT_METEOR_SULFUR"
 msgstr ""
-
-#, fuzzy
-msgid "EVENT_RUNOFF_TOOLTIP"
-msgstr "새로운 키 배치 추가"
-
-#, fuzzy
-msgid "EVENT_UPWELLING_TOOLTIP"
-msgstr "새로운 키 배치 추가"
 
 msgid "EVOLUTIONARY_TREE"
 msgstr "진화 계보"
