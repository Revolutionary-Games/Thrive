# Translations template for PROJECT.
# Copyright (C) 2020 ORGANIZATION
# This file is distributed under the same license as the PROJECT project.
# FIRST AUTHOR <EMAIL@ADDRESS>, 2020.
#
msgid ""
msgstr ""
"Project-Id-Version: PROJECT VERSION\n"
"Report-Msgid-Bugs-To: EMAIL@ADDRESS\n"
<<<<<<< HEAD
"POT-Creation-Date: 2023-07-23 18:41+0200\n"
=======
"POT-Creation-Date: 2023-09-15 19:18+0200\n"
>>>>>>> 5cf509fa
"PO-Revision-Date: 2022-03-22 16:25+0000\n"
"Last-Translator: Henri Hyyryläinen <hhyyrylainen@revolutionarygamesstudio.com>\n"
"Language-Team: Korean <https://translate.revolutionarygamesstudio.com/projects/thrive/thrive-game/ko/>\n"
"Language: ko\n"
"MIME-Version: 1.0\n"
"Content-Type: text/plain; charset=UTF-8\n"
"Content-Transfer-Encoding: 8bit\n"
"Plural-Forms: nplurals=1; plural=0;\n"
"X-Generator: Weblate 4.11.2\n"
"Generated-By: Babel 2.9.0\n"

#: ../src/general/OptionsMenu.tscn:1468
msgid "2D_MOVEMENT_TYPE_SELECTION"
msgstr ""

#: ../simulation_parameters/common/input_options.json:222
msgid "3D_EDITOR"
msgstr "3차원 편집기"

#: ../simulation_parameters/common/input_options.json:194
msgid "3D_MOVEMENT"
msgstr "3차원 이동"

#: ../src/general/OptionsMenu.tscn:1500
msgid "3D_MOVEMENT_TYPE_SELECTION"
msgstr ""

#: ../simulation_parameters/common/input_options.json:37
msgid "ABILITIES"
msgstr "능력"

#: ../src/auto-evo/AutoEvoExploringTool.tscn:421
msgid "ABORT"
msgstr "중지"

#: ../src/auto-evo/AutoEvoRun.cs:124
msgid "ABORTED_DOT"
msgstr "중지됨."

#: ../simulation_parameters/microbe_stage/biomes.json:829
msgid "ABYSSOPELAGIC"
msgstr "심해원양성"

#: ../src/late_multicellular_stage/MulticellularHUD.cs:288
#: ../src/late_multicellular_stage/MulticellularHUD.tscn:1591
msgid "ACTION_AWAKEN"
msgstr ""

#: ../src/late_multicellular_stage/MulticellularHUD.tscn:1586
#, fuzzy
msgid "ACTION_AWAKEN_TOOLTIP"
msgstr "새로운 키 배치 추가"

#: ../src/early_multicellular_stage/editor/EarlyMulticellularEditor.cs:410
#: ../src/general/base_stage/EditorBase.cs:681
#: ../src/late_multicellular_stage/editor/LateMulticellularEditor.cs:464
#: ../src/microbe_stage/editor/CellEditorComponent.GUI.cs:50
msgid "ACTION_BLOCKED_WHILE_ANOTHER_IN_PROGRESS"
msgstr ""

#: ../src/ascension_stage/gui/GodToolsPopup.cs:77
#, fuzzy
msgid "ACTION_DELETE"
msgstr "나가기 확인"

#: ../src/ascension_stage/gui/GodToolsPopup.cs:67
#, fuzzy
msgid "ACTION_DOUBLE_POPULATION"
msgstr "종:"

#: ../src/ascension_stage/gui/GodToolsPopup.cs:64
#, fuzzy
msgid "ACTION_DUPLICATE_UNITS"
msgstr "나가기 확인"

#: ../src/ascension_stage/gui/GodToolsPopup.cs:68
#, fuzzy
msgid "ACTION_HALF_POPULATION"
msgstr "{0} 의 개체수: {1}"

#: ../src/ascension_stage/gui/GodToolsPopup.cs:74
#, fuzzy
msgid "ACTION_TELEPORT"
msgstr "나가기 확인"

#: ../src/microbe_stage/editor/BehaviourEditorSubComponent.tscn:247
msgid "ACTIVE"
msgstr ""

#: ../src/general/OptionsMenu.tscn:1107
#, fuzzy
msgid "ACTIVE_THREAD_COUNT"
msgstr "저장 및 계속"

#: ../src/gui_common/tooltip/ToolTipManager.tscn:259
msgid "ACTIVITY_EXPLANATION"
msgstr ""

#: ../src/modding/NewModGUI.cs:322
#, fuzzy
msgid "ADDITIONAL_VALIDATION_FAILED"
msgstr "자동 진화 실행 실패"

#: ../src/gui_common/tooltip/ToolTipManager.tscn:4090
msgid "ADD_INPUT_BUTTON_TOOLTIP"
msgstr "새로운 키 배치 추가"

#: ../src/general/NewGameSettings.tscn:1182
msgid "ADVANCED_VIEW"
msgstr ""

#: ../src/general/NewGameSettings.tscn:1177
#, fuzzy
msgid "ADVANCED_VIEW_BUTTON_TOOLTIP"
msgstr "새로운 키 배치 추가"

#: ../simulation_parameters/microbe_stage/bio_processes.json:90
msgid "AEROBIC_NITROGEN_FIXING"
msgstr "호기성 질소 고정"

#: ../src/late_multicellular_stage/MulticellularHUD.tscn:1400
#: ../src/microbe_stage/MicrobeStage.tscn:1465
msgid "AGENTS"
msgstr "물질"

#: ../src/microbe_stage/MicrobeHUD.cs:90
#, fuzzy
msgid "AGENTS_COLON"
msgstr "상태:"

#: ../src/microbe_stage/AgentProperties.cs:20
#, fuzzy
msgid "AGENT_NAME"
msgstr "동굴"

#: ../src/gui_common/tooltip/ToolTipManager.tscn:235
msgid "AGGRESSION_EXPLANATION"
msgstr ""

#: ../src/microbe_stage/editor/BehaviourEditorSubComponent.tscn:87
msgid "AGGRESSIVE"
msgstr ""

#: ../src/general/NewGameSettings.tscn:475
#, fuzzy
msgid "AI_MUTATION_RATE"
msgstr "변이 점수"

#: ../src/general/NewGameSettings.tscn:515
msgid "AI_MUTATION_RATE_EXPLANATION"
msgstr "(AI 종이 변이하는 속도)"

#: ../simulation_parameters/common/gallery.json:257
#: ../src/gui_common/art_gallery/GalleryViewer.cs:402
msgid "ALL"
msgstr "모두"

#: ../src/auto-evo/AutoEvoExploringTool.tscn:499
msgid "ALLOW_SPECIES_TO_NOT_MIGRATE"
msgstr "종이 이주하지 않을 수 있도록 허용 (좋은 이주를 찾을 수 없는 경우)"

#: ../src/auto-evo/AutoEvoExploringTool.tscn:492
msgid "ALLOW_SPECIES_TO_NOT_MUTATE"
msgstr "종이 변이하지 않을 수 있도록 허용 (좋은 변이가 발견되지 않는 경우)"

#: ../src/auto-evo/AutoEvoExploringTool.tscn:182
#, fuzzy
msgid "ALL_WORLDS_GENERAL_STATISTICS"
msgstr "생체 상태창"

#: ../src/auto-evo/AutoEvoExploringTool.cs:1001
#, fuzzy
msgid "ALL_WORLDS_STATISTICS"
msgstr "생체 상태창"

#: ../src/space_stage/SpaceStage.cs:410
msgid "ALREADY_ASCENDED"
msgstr ""

#: ../src/engine/input/key_mapping/SpecifiedInputKey.cs:231
msgid "ALT"
msgstr "Alt"

#: ../src/general/OptionsMenu.tscn:754
msgid "AMBIANCE_VOLUME"
msgstr "배경 음량"

#: ../simulation_parameters/microbe_stage/compounds.json:17
#: ../src/late_multicellular_stage/MulticellularHUD.tscn:1177
#: ../src/microbe_stage/gui/PatchDetailsPanel.tscn:678
#: ../src/microbe_stage/MicrobeStage.tscn:1207
msgid "AMMONIA"
msgstr "암모니아"

#: ../src/general/OptionsMenu.tscn:1680
msgid "AMOUNT_OF_AUTOSAVE_TO_KEEP"
msgstr "저장할 수 있는 자동저장 갯수:"

#: ../src/general/OptionsMenu.tscn:1708
msgid "AMOUNT_OF_QUICKSAVE_TO_KEEP"
msgstr "저장할 수 있는 빠른저장 갯수:"

#: ../simulation_parameters/microbe_stage/bio_processes.json:101
msgid "ANAEROBIC_NITROGEN_FIXATION"
msgstr "혐기성 질소 고정"

#: ../src/late_multicellular_stage/editor/MetaballBodyEditorComponent.tscn:501
msgid "APPEARANCE"
msgstr "외관"

#: ../src/engine/input/ControllerDeadzoneConfiguration.tscn:118
#: ../src/modding/ModUploader.tscn:158
msgid "APPLY"
msgstr ""

#: ../src/modding/ModManager.tscn:575
msgid "APPLY_CHANGES"
msgstr ""

#: ../src/gui_common/CreditsScroll.cs:512
msgid "APRIL"
msgstr ""

#: ../src/general/OptionsMenu.tscn:2086
msgid "ARE_YOU_SURE_TO_RESET_ALL_SETTINGS"
msgstr "모든 설정을 기본값으로 초기화하시겠습니까?"

#: ../src/general/OptionsMenu.tscn:2095
msgid "ARE_YOU_SURE_TO_RESET_INPUT_SETTINGS"
msgstr "키 입력을 기본값으로 초기화하시겠습니까?"

#: ../src/gui_common/art_gallery/GalleryDetailsTooltip.tscn:126
#, fuzzy
msgid "ARTIST_COLON"
msgstr "종:"

#: ../src/general/Asset.cs:50
#, fuzzy
msgid "ARTWORK_TITLE"
msgstr "번영했습니다!"

#: ../src/general/Asset.cs:54
msgid "ART_BY"
msgstr ""

#: ../src/general/MainMenu.tscn:520
msgid "ART_GALLERY"
msgstr ""

#: ../src/ascension_stage/gui/AscensionCongratulationsPopup.tscn:9
#, fuzzy
msgid "ASCENSION_CONGRATULATIONS"
msgstr "종:"

#: ../src/ascension_stage/gui/AscensionCongratulationsPopup.cs:10
#: ../src/ascension_stage/gui/AscensionCongratulationsPopup.tscn:11
msgid "ASCENSION_CONGRATULATIONS_CONTENT"
msgstr ""

#: ../src/modding/ModManager.cs:325
msgid "ASSEMBLY_CLASS_REQUIRED"
msgstr ""

#: ../src/modding/ModManager.cs:336
msgid "ASSEMBLY_REQUIRED_WITH_HARMONY"
msgstr ""

#: ../src/general/OptionsMenu.tscn:1121
msgid "ASSUME_HYPERTHREADING"
msgstr ""

#: ../src/gui_common/tooltip/ToolTipManager.tscn:4108
msgid "ASSUME_HYPERTHREADING_TOOLTIP"
msgstr ""

#: ../src/microbe_stage/editor/MicrobeEditorReportComponent.cs:423
#: ../src/microbe_stage/editor/MicrobeEditorReportComponent.tscn:661
#: ../src/microbe_stage/editor/MicrobeEditorReportComponent.tscn:695
#: ../src/microbe_stage/gui/PatchDetailsPanel.tscn:439
msgid "ATMOSPHERIC_GASSES"
msgstr "대기 가스"

#: ../simulation_parameters/microbe_stage/compounds.json:3
msgid "ATP"
msgstr "ATP"

#: ../src/microbe_stage/editor/CellEditorComponent.tscn:1126
msgid "ATP_BALANCE"
msgstr "ATP 균형"

#: ../src/microbe_stage/editor/CellEditorComponent.GUI.cs:311
#: ../src/microbe_stage/editor/CellEditorComponent.GUI.cs:316
msgid "ATP_PRODUCTION"
msgstr "ATP 생산"

#: ../src/microbe_stage/editor/CellEditorComponent.GUI.cs:317
msgid "ATP_PRODUCTION_TOO_LOW"
msgstr "ATP 생산이 너무 적음!"

#: ../src/saving/NewSaveMenu.tscn:146
#, fuzzy
msgid "ATTEMPT_TO_WRITE_SAVE_FAILED"
msgstr "자동 진화 실행 실패"

#: ../src/gui_common/MouseHoverPanel.tscn:46
msgid "AT_CURSOR"
msgstr "커서 위치에서:"

#: ../src/general/OptionsMenu.tscn:871
msgid "AUDIO_OUTPUT_DEVICE"
msgstr ""

#: ../src/gui_common/CreditsScroll.cs:516
msgid "AUGUST"
msgstr ""

#: ../src/general/OptionsMenu.tscn:610 ../src/general/OptionsMenu.tscn:611
#: ../src/general/OptionsMenu.tscn:1485 ../src/general/OptionsMenu.tscn:1486
msgid "AUTO"
msgstr "자동"

#: ../src/microbe_stage/editor/CellEditorComponent.tscn:1545
msgid "AUTO-EVO_EXPLANATION_EXPLANATION"
msgstr "이 패널은 Auto-Evo가 예측에 사용하는 숫자들을 보여줍니다. 하나의 종이 얻을 수 있는 에너지의 총량과 그 종의 한 개체당 필요한 에너지 비용이 최종 개체수를 결정합니다. Auto-Evo는 현실을 간략화한 모델을 사용하여 하나의 종이 얻을 수 있는 에너지로부터 그 종이 얼마나 잘 기능하고 있는지 계산합니다. 각각의 에너지원에 대해, 종이 해당 에너지원으로부터 얻는 에너지의 양이 표시됩니다. 이에 더하여 해당 에너지원으로부터 얻을 수 있는 에너지의 총량이 표시됩니다. 주어진 에너지의 총량에 비해 해당 종이 얻는 양의 비율은 해당 종의 적합도가 적합도 총량에 비해 얼마나 높은지에 따라 결정됩니다. 적합도는 종이 에너지원을 얼마나 잘 활용할 수 있는지 측정하는 지표입니다."

#: ../src/auto-evo/AutoEvoRun.cs:359
msgid "AUTO-EVO_POPULATION_CHANGED_2"
msgstr "다음으로 인하여 {0} 개체수가 {2}에서 {1}(으)로 변함: {3}"

#: ../src/microbe_stage/editor/CellEditorComponent.tscn:1243
#: ../src/microbe_stage/editor/CellEditorComponent.tscn:1500
msgid "AUTO-EVO_PREDICTION"
msgstr "Auto-Evo 예측"

#: ../src/microbe_stage/editor/CellEditorComponent.tscn:1239
msgid "AUTO-EVO_PREDICTION_BOX_DESCRIPTION"
msgstr ""
"이 패널은 Auto-Evo가 예측한 편집되는 종의 개체수를 보여줍니다.\n"
"Auto-Evo는 개체수 시뮬레이션을 구동하며 이는 당신의 개체수에 가해지는 영향 중 (당신 스스로의 실력을 제외한) 나머지 부분을 담당합니다."

#: ../src/auto-evo/AutoEvoRun.cs:139
msgid "AUTO-EVO_STEPS_DONE"
msgstr "{0:F1}% 완료됨. {1:n0}/{2:n0} 단계."

#: ../src/general/OptionsMenu.tscn:1669
msgid "AUTOSAVE_DURING_THE_GAME"
msgstr "진행 중 자동 저장"

#: ../src/microbe_stage/editor/MicrobeEditorReportComponent.tscn:222
msgid "AUTO_EVO"
msgstr "Auto-Evo"

#: ../src/general/MainMenu.tscn:418
#, fuzzy
msgid "AUTO_EVO_EXPLORING_TOOL"
msgstr "실행 상태:"

#: ../src/early_multicellular_stage/editor/EarlyMulticellularEditor.cs:231
#: ../src/late_multicellular_stage/editor/LateMulticellularEditor.cs:255
#: ../src/microbe_stage/editor/MicrobeEditor.cs:198
msgid "AUTO_EVO_FAILED"
msgstr "Auto-evo 실행 실패"

#: ../src/auto-evo/AutoEvoExploringTool.tscn:909
#: ../src/microbe_stage/editor/MicrobeEditorReportComponent.tscn:305
msgid "AUTO_EVO_RESULTS"
msgstr "Auto-evo 결과:"

#: ../src/early_multicellular_stage/editor/EarlyMulticellularEditor.cs:232
#: ../src/late_multicellular_stage/editor/LateMulticellularEditor.cs:256
#: ../src/microbe_stage/editor/MicrobeEditor.cs:199
msgid "AUTO_EVO_RUN_STATUS"
msgstr "실행 상태:"

#: ../src/auto-evo/AutoEvoExploringTool.tscn:332
#, fuzzy
msgid "AUTO_EVO_STATUS_COLON"
msgstr "실행 상태:"

#: ../simulation_parameters/common/input_options.json:28
msgid "AUTO_MOVE_FORWARDS"
msgstr "자동 앞으로 이동"

<<<<<<< HEAD
#: ../src/general/OptionsMenu.cs:1045 ../src/general/OptionsMenu.tscn:364
=======
#: ../src/general/OptionsMenu.cs:1048 ../src/general/OptionsMenu.tscn:364
>>>>>>> 5cf509fa
#, fuzzy
msgid "AUTO_RESOLUTION"
msgstr "해상도:"

#: ../src/industrial_stage/gui/CityScreen.tscn:41
#: ../src/space_stage/gui/PlanetScreen.tscn:38
msgid "AVAILABLE_CONSTRUCTION_PROJECTS"
msgstr ""

#: ../src/modding/ModManager.tscn:123
msgid "AVAILABLE_MODS"
msgstr ""

#: ../simulation_parameters/common/gallery.json:430
msgid "AWAKENING_STAGE"
msgstr ""

#: ../simulation_parameters/common/gallery.json:419
#, fuzzy
msgid "AWARE_STAGE"
msgstr "미생물 단계"

#: ../src/auto-evo/AutoEvoExploringTool.tscn:998
#: ../src/general/MainMenu.tscn:463 ../src/general/MainMenu.tscn:559
#: ../src/general/MainMenu.tscn:615 ../src/general/MainMenu.tscn:938
#: ../src/general/NewGameSettings.tscn:1145
#: ../src/general/OptionsMenu.tscn:2023 ../src/general/PauseMenu.tscn:274
#: ../src/microbe_stage/gui/ExtinctionBox.tscn:76
#: ../src/modding/ModManager.tscn:79 ../src/saving/NewSaveMenu.tscn:122
#: ../src/saving/SaveManagerGUI.tscn:110
msgid "BACK"
msgstr "뒤로"

#: ../src/engine/input/key_mapping/KeyNames.cs:165
#, fuzzy
msgid "BACKSLASH"
msgstr "뒤로가기"

#: ../src/engine/input/key_mapping/KeyNames.cs:167
#, fuzzy
msgid "BACKSPACE"
msgstr "뒤로가기"

#: ../src/gui_common/tooltip/ToolTipManager.tscn:161
#: ../src/gui_common/tooltip/ToolTipManager.tscn:2584
#: ../src/gui_common/tooltip/ToolTipManager.tscn:2755
#: ../src/gui_common/tooltip/ToolTipManager.tscn:2922
#: ../src/gui_common/tooltip/ToolTipManager.tscn:3169
#: ../src/gui_common/tooltip/ToolTipManager.tscn:3414
#: ../src/gui_common/tooltip/ToolTipManager.tscn:3688
#, fuzzy
msgid "BASE_MOBILITY"
msgstr "기동성"

#: ../src/microbe_stage/editor/CellEditorComponent.GUI.cs:371
msgid "BASE_MOVEMENT"
msgstr "기초 이동"

#: ../src/general/NewGameSettings.tscn:1167
msgid "BASIC_VIEW"
msgstr ""

#: ../src/general/NewGameSettings.tscn:1162
#, fuzzy
msgid "BASIC_VIEW_BUTTON_TOOLTIP"
msgstr "새로운 키 배치 추가"

#: ../src/engine/input/key_mapping/KeyNames.cs:184
msgid "BASSBOOST"
msgstr ""

#: ../src/engine/input/key_mapping/KeyNames.cs:186
msgid "BASSDOWN"
msgstr ""

#: ../src/engine/input/key_mapping/KeyNames.cs:185
msgid "BASSUP"
msgstr ""

#: ../simulation_parameters/microbe_stage/biomes.json:583
msgid "BATHYPELAGIC"
msgstr "심해수층"

#: ../src/microbe_stage/MicrobeHUD.cs:545
#: ../src/microbe_stage/MicrobeStage.tscn:1655
msgid "BECOME_MACROSCOPIC"
msgstr ""

#: ../src/microbe_stage/MicrobeHUD.cs:509
#: ../src/microbe_stage/MicrobeStage.tscn:1644
msgid "BECOME_MULTICELLULAR"
msgstr ""

#: ../src/tutorial/microbe_stage/MicrobeTutorialGUI.tscn:131
msgid "BEGIN_THRIVING"
msgstr "Thrive 시작"

#: ../src/early_multicellular_stage/editor/CellBodyPlanEditorComponent.tscn:477
#: ../src/late_multicellular_stage/editor/MetaballBodyEditorComponent.tscn:479
#: ../src/microbe_stage/editor/CellEditorComponent.tscn:685
#, fuzzy
msgid "BEHAVIOUR"
msgstr "행동"

#: ../src/general/BehaviourDictionary.cs:105
#, fuzzy
msgid "BEHAVIOUR_ACTIVITY"
msgstr "행동"

#: ../src/general/BehaviourDictionary.cs:102
#, fuzzy
msgid "BEHAVIOUR_AGGRESSION"
msgstr "행동"

#: ../src/general/BehaviourDictionary.cs:104
#, fuzzy
msgid "BEHAVIOUR_FEAR"
msgstr "행동"

#: ../src/general/BehaviourDictionary.cs:106
#, fuzzy
msgid "BEHAVIOUR_FOCUS"
msgstr "행동"

#: ../src/general/BehaviourDictionary.cs:103
#, fuzzy
msgid "BEHAVIOUR_OPPORTUNISM"
msgstr "행동"

#: ../src/microbe_stage/gui/PatchDetailsPanel.cs:302
msgid "BELOW_SEA_LEVEL"
msgstr "해수면으로부터 {0}-{1}m"

#: ../src/general/MainMenu.tscn:432
msgid "BENCHMARKS"
msgstr ""

#: ../src/benchmark/microbe/MicrobeBenchmark.tscn:155
#, fuzzy
msgid "BENCHMARK_FINISHED"
msgstr "불러오기 완료"

#: ../src/benchmark/microbe/MicrobeBenchmark.tscn:77
msgid "BENCHMARK_PHASE"
msgstr ""

#: ../src/benchmark/microbe/MicrobeBenchmark.tscn:134
msgid "BENCHMARK_RESULTS_COLON"
msgstr ""

#: ../src/microbe_stage/editor/CellEditorComponent.tscn:1328
#, fuzzy
msgid "BEST_PATCH_COLON"
msgstr "종:"

#: ../simulation_parameters/microbe_stage/biomes.json:80
#: ../simulation_parameters/microbe_stage/biomes.json:326
#: ../simulation_parameters/microbe_stage/biomes.json:493
#: ../simulation_parameters/microbe_stage/biomes.json:659
#: ../simulation_parameters/microbe_stage/biomes.json:905
#: ../simulation_parameters/microbe_stage/biomes.json:1151
#: ../simulation_parameters/microbe_stage/biomes.json:1398
#: ../simulation_parameters/microbe_stage/biomes.json:1564
#: ../simulation_parameters/microbe_stage/biomes.json:1750
#: ../simulation_parameters/microbe_stage/biomes.json:1917
#: ../simulation_parameters/microbe_stage/biomes.json:2083
msgid "BIG_IRON_CHUNK"
msgstr "큰 철 덩어리"

#: ../src/general/utils/StringUtils.cs:21
msgid "BILLION_ABBREVIATION"
msgstr "{0} 십억"

#: ../simulation_parameters/microbe_stage/organelles.json:531
#: ../src/gui_common/tooltip/ToolTipManager.tscn:1484
msgid "BINDING_AGENT"
msgstr "결합 기관"

#: ../src/gui_common/tooltip/ToolTipManager.tscn:1486
#, fuzzy
msgid "BINDING_AGENT_DESCRIPTION"
msgstr "니트로게나아제는 ATP 형태의 기체 질소와 세포 에너지를 사용하여 세포의 핵심 성장 영양소 인 암모니아를 생성 할 수있는 단백질입니다. 이것은 혐기성 질소 고정이라고하는 과정입니다. 질소 분해 효소가 세포질에 의해 직접 둘러싸이면 주변 유체가 일부 발효를 수행합니다."

#: ../src/gui_common/tooltip/ToolTipManager.tscn:1485
#, fuzzy
msgid "BINDING_AGENT_PROCESSES_DESCRIPTION"
msgstr "니트로게나아제는 ATP 형태의 기체 질소와 세포 에너지를 사용하여 세포의 핵심 성장 영양소 인 암모니아를 생성 할 수있는 단백질입니다. 이것은 혐기성 질소 고정이라고하는 과정입니다. 질소 분해 효소가 세포질에 의해 직접 둘러싸이면 주변 유체가 일부 발효를 수행합니다."

#: ../src/general/OptionsMenu.tscn:1293 ../src/general/OptionsMenu.tscn:1401
msgid "BIND_AXES_SENSITIVITY"
msgstr ""

#: ../src/auto-evo/AutoEvoExploringTool.tscn:512
msgid "BIODIVERSITY_ATTEMPT_FILL_CHANCE"
msgstr "종의 수가 적은 (생물 다양성이 낮은) 지역에서 새로운 종을 생성할 확률"

#: ../src/auto-evo/AutoEvoExploringTool.tscn:532
msgid "BIODIVERSITY_FROM_NEIGHBOUR_PATCH_CHANCE"
msgstr "근처 지역에서 생물 다양성을 늘리기 위해 새로운 종을 생성할 확률"

#: ../src/auto-evo/AutoEvoExploringTool.tscn:546
msgid "BIODIVERSITY_NEARBY_PATCH_IS_FREE_POPULATION"
msgstr "생물 다양성을 증진하는 주변 지역의 종에게 공짜 개체수 제공"

#: ../src/auto-evo/AutoEvoExploringTool.tscn:553
msgid "BIODIVERSITY_SPLIT_IS_MUTATED"
msgstr "생성 시 생물 다양성을 증진하는 종이 변이됨"

#: ../simulation_parameters/microbe_stage/organelles.json:776
#: ../src/gui_common/tooltip/ToolTipManager.tscn:2422
msgid "BIOLUMINESCENT_VACUOLE"
msgstr "생물발광 액포"

#: ../src/microbe_stage/gui/PatchDetailsPanel.cs:299
msgid "BIOME_LABEL"
msgstr "생태계: {0}"

#: ../src/general/GameProperties.cs:148
msgid "BRAIN_CELL_NAME_DEFAULT"
msgstr ""

#: ../src/microbe_stage/editor/BehaviourEditorSubComponent.tscn:177
msgid "BRAVE"
msgstr ""

#: ../src/modding/ModUploader.tscn:259
msgid "BROWSE"
msgstr ""

#: ../src/modding/ModManager.tscn:507
msgid "BROWSE_WORKSHOP"
msgstr ""

#: ../src/industrial_stage/gui/IndustrialHUD.tscn:15
#, fuzzy
msgid "BUILD_CITY"
msgstr "구조"

#: ../src/industrial_stage/gui/CityScreen.tscn:85
#: ../src/space_stage/gui/PlanetScreen.tscn:88
#, fuzzy
msgid "BUILD_QUEUE"
msgstr "구조"

#: ../src/late_multicellular_stage/MulticellularHUD.tscn:1942
#: ../src/society_stage/gui/SocietyHUD.tscn:129
#, fuzzy
msgid "BUILD_STRUCTURE"
msgstr "구조"

#: ../src/saving/SaveListItem.tscn:222
msgid "BY"
msgstr "요인:"

#: ../src/gui_common/CreditsScroll.tscn:45
msgid "BY_REVOLUTIONARY_GAMES"
msgstr ""

#: ../simulation_parameters/microbe_stage/membranes.json:77
#: ../src/gui_common/tooltip/ToolTipManager.tscn:3386
msgid "CALCIUM_CARBONATE"
msgstr "탄산 칼슘"

#: ../src/gui_common/tooltip/ToolTipManager.tscn:3387
msgid "CALCIUM_CARBONATE_MEMBRANE_DESCRIPTION"
msgstr "이 세포막은 탄산 칼슘으로 만든 강한 껍질을 가지고 있습니다. 손상에 쉽게 저항 할 수 있으며 변형되지 않는 데 더 적은 에너지가 필요합니다. 이 두터운 막의 단점은 세포가 훨씬 느려지고 자원을 흡수하는 데 시간이 걸린다는 것입니다."

#: ../simulation_parameters/common/input_options.json:102
msgid "CAMERA"
msgstr "카메라"

#: ../src/awakening_stage/gui/InteractablePopup.tscn:64
#: ../src/awakening_stage/gui/SelectBuildingPopup.tscn:48
#: ../src/general/OptionsMenu.tscn:2174
#: ../src/gui_common/dialogs/CustomConfirmationDialog.tscn:15
#: ../src/gui_common/dialogs/CustomConfirmationDialog.tscn:76
#: ../src/modding/NewModGUI.tscn:472
#: ../src/space_stage/gui/SpaceConstructionPopup.tscn:48
#: ../src/thriveopedia/fossilisation/FossilisationDialog.tscn:165
msgid "CANCEL"
msgstr "취소"

#: ../src/early_multicellular_stage/editor/CellBodyPlanEditorComponent.tscn:659
#: ../src/late_multicellular_stage/editor/MetaballBodyEditorComponent.tscn:776
#: ../src/microbe_stage/editor/CellEditorComponent.tscn:1422
#, fuzzy
msgid "CANCEL_ACTION_CAPITAL"
msgstr "확인"

#: ../simulation_parameters/common/input_options.json:185
#: ../src/gui_common/tooltip/ToolTipManager.tscn:82
msgid "CANCEL_CURRENT_ACTION"
msgstr "현재 동작 취소"

#: ../src/early_multicellular_stage/editor/CellBodyPlanEditorComponent.tscn:724
#: ../src/late_multicellular_stage/editor/MetaballBodyEditorComponent.tscn:838
msgid "CANNOT_DELETE_USED_CELL_TYPE"
msgstr ""

#: ../src/early_multicellular_stage/editor/CellBodyPlanEditorComponent.tscn:722
#: ../src/late_multicellular_stage/editor/MetaballBodyEditorComponent.tscn:836
msgid "CANNOT_DELETE_USED_CELL_TYPE_TITLE"
msgstr ""

#: ../src/gui_common/tooltip/ToolTipManager.tscn:3093
#: ../src/gui_common/tooltip/ToolTipManager.tscn:3340
#: ../src/gui_common/tooltip/ToolTipManager.tscn:3619
#: ../src/gui_common/tooltip/ToolTipManager.tscn:3893
msgid "CANNOT_ENGULF"
msgstr "삼킬 수 없음"

#: ../src/late_multicellular_stage/editor/MetaballBodyEditorComponent.cs:791
msgid "CANNOT_MOVE_METABALL_TO_DESCENDANT_TREE"
msgstr ""

#: ../src/late_multicellular_stage/editor/MetaballBodyEditorComponent.tscn:843
msgid "CANNOT_REDUCE_BRAIN_POWER_STAGE"
msgstr ""

#: ../src/late_multicellular_stage/editor/MetaballBodyEditorComponent.tscn:841
msgid "CANNOT_REDUCE_BRAIN_POWER_STAGE_TITLE"
msgstr ""

#: ../src/saving/NewSaveMenu.tscn:143
#, fuzzy
msgid "CANNOT_WRITE_SAVE"
msgstr "삼킬 수 없음"

#: ../src/modding/ModLoader.cs:302 ../src/modding/ModLoader.cs:350
msgid "CANT_LOAD_MOD_INFO"
msgstr ""

#: ../src/engine/input/key_mapping/KeyNames.cs:172
msgid "CAPSLOCK"
msgstr ""

#: ../simulation_parameters/microbe_stage/compounds.json:138
#: ../src/microbe_stage/gui/PatchDetailsPanel.tscn:534
msgid "CARBON_DIOXIDE"
msgstr "이산화탄소"

#: ../src/general/base_stage/CreatureStageHUDBase.cs:855
msgid "CATEGORY_AN_ABUNDANCE"
msgstr ""

#: ../src/general/base_stage/CreatureStageHUDBase.cs:859
msgid "CATEGORY_A_FAIR_AMOUNT"
msgstr ""

#: ../src/general/base_stage/CreatureStageHUDBase.cs:863
msgid "CATEGORY_LITTLE"
msgstr ""

#: ../src/general/base_stage/CreatureStageHUDBase.cs:857
msgid "CATEGORY_QUITE_A_BIT"
msgstr ""

#: ../src/general/base_stage/CreatureStageHUDBase.cs:861
msgid "CATEGORY_SOME"
msgstr ""

#: ../src/general/base_stage/CreatureStageHUDBase.cs:865
msgid "CATEGORY_VERY_LITTLE"
msgstr ""

#: ../src/microbe_stage/editor/BehaviourEditorSubComponent.tscn:123
msgid "CAUTIOUS"
msgstr ""

#: ../src/microbe_stage/editor/MicrobeEditorTabButtons.tscn:175
#, fuzzy
msgid "CELL"
msgstr "섬유소"

#: ../src/early_multicellular_stage/editor/CellBodyPlanEditorComponent.tscn:523
#: ../src/late_multicellular_stage/editor/MetaballBodyEditorComponent.tscn:592
#, fuzzy
msgid "CELLS"
msgstr "섬유소"

#: ../simulation_parameters/microbe_stage/enzymes.json:7
msgid "CELLULASE"
msgstr "셀룰로오스 분해 효소"

#: ../src/microbe_stage/editor/upgrades/LysosomeUpgradeGUI.cs:112
#, fuzzy
msgid "CELLULASE_DESCRIPTION"
msgstr "액포는 세포 내부 공간 저장에 사용되는 내부 막질 소기관입니다. 그들은 여러 개의 소낭, 저장을 위해 세포에서 널리 사용되는 작은 막 구조로 구성되어 합쳐졌습니다. 이 물질은 분자, 효소, 고체 및 기타 물질을 포함하는 데 사용되는 물로 채워져 있습니다. 액포의 모양은 유동적이며 세포마다 다를 수 있습니다."

#: ../simulation_parameters/microbe_stage/membranes.json:39
#: ../src/gui_common/tooltip/ToolTipManager.tscn:2892
msgid "CELLULOSE"
msgstr "섬유소"

#: ../src/gui_common/tooltip/ToolTipManager.tscn:2893
msgid "CELLULOSE_MEMBRANE_DESCRIPTION"
msgstr "이 세포막에는 벽이 있어 전반적인 손상, 특히 물리적 손상에 대해 더 나은 보호를 제공합니다. 또한 형태를 유지하는 데 에너지가 덜 들지만 자원을 빠르게 흡수 할 수 없고 속도가 더 느려집니다."

#: ../src/microbe_stage/editor/CellEditorComponent.cs:656
msgid "CELL_TYPE_NAME"
msgstr ""

#: ../src/modding/ModUploader.cs:359 ../src/steam/SteamClient.cs:262
#, fuzzy
msgid "CHANGE_DESCRIPTION_IS_TOO_LONG"
msgstr "설명:"

#: ../src/gui_common/tooltip/ToolTipManager.tscn:98
msgid "CHANGE_THE_SYMMETRY"
msgstr "연대 변경"

#: ../simulation_parameters/common/input_options.json:286
#: ../src/microbe_stage/editor/MicrobeEditorCheatMenu.tscn:15
#: ../src/microbe_stage/MicrobeCheatMenu.tscn:16
msgid "CHEATS"
msgstr "치트"

#: ../src/general/OptionsMenu.tscn:1762
msgid "CHEAT_KEYS_ENABLED"
msgstr "치트 키 활성화"

#: ../simulation_parameters/common/input_options.json:306
msgid "CHEAT_MENU"
msgstr "치트 메뉴"

#: ../src/microbe_stage/HUDBottomBar.tscn:102
#, fuzzy
msgid "CHEMICAL_BUTTON_MICROBE_TOOLTIP"
msgstr "새로운 키 배치 추가"

#: ../simulation_parameters/microbe_stage/organelles.json:366
#: ../src/gui_common/tooltip/ToolTipManager.tscn:1943
msgid "CHEMOPLAST"
msgstr "화학 기관"

#: ../src/gui_common/tooltip/ToolTipManager.tscn:1945
msgid "CHEMOPLAST_DESCRIPTION"
msgstr "화학 세포는 황화수소 화학 합성 이라는 과정을 통해 황화수소, 물 및 기체 이산화탄소를 포도당으로 전환 할 수 있는 단백질을 포함하는 이중 막 구조입니다. 포도당 생산 속도는 이산화탄소의 농도에 따라 달라집니다."

#: ../src/gui_common/tooltip/ToolTipManager.tscn:1944
#, fuzzy
msgid "CHEMOPLAST_PROCESSES_DESCRIPTION"
msgstr "화학 세포는 황화수소 화학 합성 이라는 과정을 통해 황화수소, 물 및 기체 이산화탄소를 포도당으로 전환 할 수 있는 단백질을 포함하는 이중 막 구조입니다. 포도당 생산 속도는 이산화탄소의 농도에 따라 달라집니다."

#: ../simulation_parameters/microbe_stage/organelles.json:694
#: ../src/gui_common/tooltip/ToolTipManager.tscn:1377
msgid "CHEMORECEPTOR"
msgstr "화학 수용체"

#: ../src/gui_common/tooltip/ToolTipManager.tscn:1379
#, fuzzy
msgid "CHEMORECEPTOR_DESCRIPTION"
msgstr "화학 세포는 황화수소 화학 합성 이라는 과정을 통해 황화수소, 물 및 기체 이산화탄소를 포도당으로 전환 할 수 있는 단백질을 포함하는 이중 막 구조입니다. 포도당 생산 속도는 이산화탄소의 농도에 따라 달라집니다."

#: ../src/gui_common/tooltip/ToolTipManager.tscn:1378
#, fuzzy
msgid "CHEMORECEPTOR_PROCESSES_DESCRIPTION"
msgstr "화학 세포는 황화수소 화학 합성 이라는 과정을 통해 황화수소, 물 및 기체 이산화탄소를 포도당으로 전환 할 수 있는 단백질을 포함하는 이중 막 구조입니다. 포도당 생산 속도는 이산화탄소의 농도에 따라 달라집니다."

#: ../simulation_parameters/microbe_stage/organelles.json:164
#: ../src/gui_common/tooltip/ToolTipManager.tscn:582
msgid "CHEMOSYNTHESIZING_PROTEINS"
msgstr "화학 단백질"

#: ../src/gui_common/tooltip/ToolTipManager.tscn:584
msgid "CHEMOSYNTHESIZING_PROTEINS_DESCRIPTION"
msgstr "화학 합성 단백질은 황화수소 화학 합성이라는 과정에서 황화수소, 물 및 기체 이산화탄소를 포도당으로 전환 할 수 있는 세포질의 작은 단백질 집합입니다. 포도당 생산 속도는 이산화탄소 농도에 따라 달라집니다. 화학 합성 단백질이 세포질에 의해 직접 둘러싸이면 주변 유체가 일부 발효를 수행합니다."

#: ../src/gui_common/tooltip/ToolTipManager.tscn:583
#, fuzzy
msgid "CHEMOSYNTHESIZING_PROTEINS_PROCESSES_DESCRIPTION"
msgstr "화학 합성 단백질은 황화수소 화학 합성이라는 과정에서 황화수소, 물 및 기체 이산화탄소를 포도당으로 전환 할 수 있는 세포질의 작은 단백질 집합입니다. 포도당 생산 속도는 이산화탄소 농도에 따라 달라집니다. 화학 합성 단백질이 세포질에 의해 직접 둘러싸이면 주변 유체가 일부 발효를 수행합니다."

#: ../simulation_parameters/microbe_stage/bio_processes.json:70
#: ../simulation_parameters/microbe_stage/bio_processes.json:80
msgid "CHEMO_SYNTHESIS"
msgstr "화학적 합성"

#: ../simulation_parameters/microbe_stage/membranes.json:58
#: ../src/gui_common/tooltip/ToolTipManager.tscn:3139
msgid "CHITIN"
msgstr "키틴질"

#: ../simulation_parameters/microbe_stage/enzymes.json:11
msgid "CHITINASE"
msgstr "키틴 분해 효소"

#: ../src/microbe_stage/editor/upgrades/LysosomeUpgradeGUI.cs:115
#, fuzzy
msgid "CHITINASE_DESCRIPTION"
msgstr "끈적끈적한 세포 내부. 세포질은 이온, 단백질 및 세포 내부를 채우는 물에 용해된 기타 물질의 기본 혼합물입니다. 이것의 기능 중 하나는 발효를 통해 포도당을 ATP 에너지로 전환시키는 것 입니다. 세포 소 기관이 부족하고 세포가 더 발전된 신진 대사를 하는 경우, 에너지에 더욱 의존하게 됩니다. 또한 분자를 세포에 저장하고 세포의 크기를 성장시키는 데 사용됩니다."

#: ../src/gui_common/tooltip/ToolTipManager.tscn:3140
msgid "CHITIN_MEMBRANE_DESCRIPTION"
msgstr "이 세포막에는 벽이 있어 전반적인 손상, 특히 독소에 의한 손상에 대해 더 나은 보호를 제공합니다. 또한 형태를 유지하는 데 드는 에너지가 적지만, 자원을 빠르게 흡수할 수 없고 속도가 더 느려집니다. [b]키틴 소화 효소는 이 벽을 소화할 수 있어[/b] 포식자의 삼킴에 취약하게 만듭니다."

#: ../simulation_parameters/microbe_stage/organelles.json:570
#: ../src/gui_common/tooltip/ToolTipManager.tscn:1750
msgid "CHLOROPLAST"
msgstr "엽록체"

#: ../src/gui_common/tooltip/ToolTipManager.tscn:1752
msgid "CHLOROPLAST_DESCRIPTION"
msgstr "엽록체는 감광성 안료가 막낭에 쌓여있는 이중 막 구조입니다. 진핵 생물이 숙주로써 이용하기 위해 동화된 원핵 생물입니다. 엽록체의 안료는 빛의 에너지를 사용하여 광합성이라고하는 과정을 통해서 물과 기체 이산화탄소로부터 포도당을 생성 할 수 있습니다. 이 안료는 또한 독특한 색상을 제공합니다. 포도당 생산 속도는 이산화탄소 농도와 빛의 강도에 따라 달라집니다."

#: ../src/gui_common/tooltip/ToolTipManager.tscn:1751
#, fuzzy
msgid "CHLOROPLAST_PROCESSES_DESCRIPTION"
msgstr "엽록체는 감광성 안료가 막낭에 쌓여있는 이중 막 구조입니다. 진핵 생물이 숙주로써 이용하기 위해 동화된 원핵 생물입니다. 엽록체의 안료는 빛의 에너지를 사용하여 광합성이라고하는 과정을 통해서 물과 기체 이산화탄소로부터 포도당을 생성 할 수 있습니다. 이 안료는 또한 독특한 색상을 제공합니다. 포도당 생산 속도는 이산화탄소 농도와 빛의 강도에 따라 달라집니다."

#: ../src/saving/NewSaveMenu.cs:98
#, fuzzy
msgid "CHOSEN_FILENAME_ALREADY_EXISTS"
msgstr "선택한 파일명 ({0}) 은 이미 존재합니다. 덮어쓰겠습니까?"

#: ../src/general/OptionsMenu.tscn:444
msgid "CHROMATIC_ABERRATION"
msgstr "색수차:"

#: ../src/gui_common/tooltip/ToolTipManager.tscn:486
#, fuzzy
msgid "CHROMATOPHORE_PROCESSES_DESCRIPTION"
msgstr "화학 합성 단백질은 황화수소 화학 합성이라는 과정에서 황화수소, 물 및 기체 이산화탄소를 포도당으로 전환 할 수 있는 세포질의 작은 단백질 집합입니다. 포도당 생산 속도는 이산화탄소 농도에 따라 달라집니다. 화학 합성 단백질이 세포질에 의해 직접 둘러싸이면 주변 유체가 일부 발효를 수행합니다."

#: ../src/auto-evo/simulation/food_source/ChunkFoodSource.cs:82
#, fuzzy
msgid "CHUNK_FOOD_SOURCE"
msgstr "화합물 구름"

#: ../simulation_parameters/microbe_stage/organelles.json:842
#: ../src/gui_common/tooltip/ToolTipManager.tscn:1437
msgid "CILIA"
msgstr "섬모"

#: ../src/gui_common/tooltip/ToolTipManager.tscn:1439
#, fuzzy
msgid "CILIA_DESCRIPTION"
msgstr "끈적끈적한 세포 내부. 세포질은 이온, 단백질 및 세포 내부를 채우는 물에 용해된 기타 물질의 기본 혼합물입니다. 이것의 기능 중 하나는 발효를 통해 포도당을 ATP 에너지로 전환시키는 것 입니다. 세포 소 기관이 부족하고 세포가 더 발전된 신진 대사를 하는 경우, 에너지에 더욱 의존하게 됩니다. 또한 분자를 세포에 저장하고 세포의 크기를 성장시키는 데 사용됩니다."

#: ../src/gui_common/tooltip/ToolTipManager.tscn:1438
#, fuzzy
msgid "CILIA_PROCESSES_DESCRIPTION"
msgstr "끈적끈적한 세포 내부. 세포질은 이온, 단백질 및 세포 내부를 채우는 물에 용해된 기타 물질의 기본 혼합물입니다. 이것의 기능 중 하나는 발효를 통해 포도당을 ATP 에너지로 전환시키는 것 입니다. 세포 소 기관이 부족하고 세포가 더 발전된 신진 대사를 하는 경우, 에너지에 더욱 의존하게 됩니다. 또한 분자를 세포에 저장하고 세포의 크기를 성장시키는 데 사용됩니다."

#: ../src/industrial_stage/gui/CityScreen.cs:134
#: ../src/industrial_stage/gui/CityScreen.tscn:104
#: ../src/space_stage/gui/PlanetScreen.cs:118
#: ../src/space_stage/gui/PlanetScreen.tscn:115
#, fuzzy
msgid "CITY_SHORT_STATISTICS"
msgstr "생체 상태창"

#: ../src/saving/SaveManagerGUI.tscn:79
msgid "CLEAN_UP_OLD_SAVES"
msgstr "이전 저장 정리"

#: ../src/benchmark/microbe/MicrobeBenchmark.tscn:168
#: ../src/general/HelpScreen.tscn:104 ../src/general/OptionsMenu.tscn:2249
#: ../src/gui_common/art_gallery/GalleryViewer.tscn:123
#: ../src/gui_common/charts/line/LineChart.tscn:261
#: ../src/gui_common/dialogs/LicensesDisplay.tscn:114
#: ../src/microbe_stage/editor/CellEditorComponent.tscn:1554
#: ../src/microbe_stage/ProcessPanel.tscn:74
#: ../src/modding/ModManager.tscn:1001
#: ../src/thriveopedia/Thriveopedia.tscn:315
#: ../src/tutorial/microbe_editor/MicrobeEditorTutorialGUI.tscn:234
msgid "CLOSE"
msgstr "닫기"

#: ../src/general/OptionsMenu.tscn:2104
msgid "CLOSE_OPTIONS"
msgstr "설정을 종료합니까?"

#: ../src/general/OptionsMenu.tscn:1028
msgid "CLOUD_RESOLUTION_DIVISOR"
msgstr "구름 해상도 인자:"

#: ../src/general/OptionsMenu.tscn:978
msgid "CLOUD_SIMULATION_MINIMUM_INTERVAL"
msgstr ""
"최소 구름 시뮬레이션\n"
"간격:"

#: ../simulation_parameters/microbe_stage/biomes.json:1321
msgid "COASTAL"
msgstr "해안"

#: ../src/engine/DebugOverlays.tscn:117
msgid "COLLISION_SHAPE"
msgstr ""

#: ../src/microbe_stage/editor/CellEditorComponent.tscn:905
msgid "COLOUR"
msgstr "색"

#: ../src/general/OptionsMenu.tscn:406
msgid "COLOURBLIND_CORRECTION"
msgstr "색맹 교정:"

#: ../src/gui_common/TweakedColourPicker.cs:396
msgid "COLOUR_PICKER_ADD_PRESET"
msgstr ""

#: ../src/gui_common/TweakedColourPicker.cs:413
#, fuzzy
msgid "COLOUR_PICKER_A_TOOLTIP"
msgstr "새로운 키 배치 추가"

#: ../src/gui_common/TweakedColourPicker.cs:410
#, fuzzy
msgid "COLOUR_PICKER_B_TOOLTIP"
msgstr "새로운 키 배치 추가"

#: ../src/gui_common/TweakedColourPicker.cs:409
#, fuzzy
msgid "COLOUR_PICKER_G_TOOLTIP"
msgstr "새로운 키 배치 추가"

#: ../src/gui_common/TweakedColourPicker.cs:397
#, fuzzy
msgid "COLOUR_PICKER_HSV_BUTTON_TOOLTIP"
msgstr "새로운 키 배치 추가"

#: ../src/gui_common/TweakedColourPicker.cs:402
#, fuzzy
msgid "COLOUR_PICKER_H_TOOLTIP"
msgstr "새로운 키 배치 추가"

#: ../src/gui_common/TweakedColourPicker.cs:395
msgid "COLOUR_PICKER_PICK_COLOUR"
msgstr ""

#: ../src/gui_common/TweakedColourPicker.cs:587
#, fuzzy
msgid "COLOUR_PICKER_PRESET_TOOLTIP"
msgstr "새로운 키 배치 추가"

#: ../src/gui_common/TweakedColourPicker.cs:398
#, fuzzy
msgid "COLOUR_PICKER_RAW_BUTTON_TOOLTIP"
msgstr "새로운 키 배치 추가"

#: ../src/gui_common/TweakedColourPicker.cs:408
#, fuzzy
msgid "COLOUR_PICKER_R_TOOLTIP"
msgstr "새로운 키 배치 추가"

#: ../src/gui_common/TweakedColourPicker.cs:403
#, fuzzy
msgid "COLOUR_PICKER_S_TOOLTIP"
msgstr "새로운 키 배치 추가"

#: ../src/gui_common/TweakedColourPicker.cs:404
#, fuzzy
msgid "COLOUR_PICKER_V_TOOLTIP"
msgstr "새로운 키 배치 추가"

#: ../simulation_parameters/common/input_options.json:87
#, fuzzy
msgid "COMMON_ABILITIES"
msgstr "능력"

#: ../simulation_parameters/common/input_options.json:169
msgid "COMMON_EDITING_AND_STRATEGY"
msgstr ""

#: ../src/general/MainMenu.tscn:675
msgid "COMMUNITY_FORUM"
msgstr ""

#: ../src/general/MainMenu.tscn:670
#, fuzzy
msgid "COMMUNITY_FORUM_BUTTON_TOOLTIP"
msgstr "새로운 키 배치 추가"

#: ../src/general/MainMenu.tscn:717
msgid "COMMUNITY_WIKI"
msgstr ""

#: ../src/general/MainMenu.tscn:712
#, fuzzy
msgid "COMMUNITY_WIKI_BUTTON_TOOLTIP"
msgstr "새로운 키 배치 추가"

#: ../src/general/OptionsMenu.tscn:1992
#, fuzzy
msgid "COMPILED_AT_COLON"
msgstr "화합물:"

#: ../src/late_multicellular_stage/MulticellularHUD.tscn:1027
#: ../src/microbe_stage/editor/MicrobeEditorReportComponent.cs:430
#: ../src/microbe_stage/editor/MicrobeEditorReportComponent.tscn:704
#: ../src/microbe_stage/editor/MicrobeEditorReportComponent.tscn:738
#: ../src/microbe_stage/editor/upgrades/ChemoreceptorUpgradeGUI.tscn:32
#: ../src/microbe_stage/editor/upgrades/ChemoreceptorUpgradeGUI.tscn:33
#: ../src/microbe_stage/gui/PatchDetailsPanel.tscn:603
#: ../src/microbe_stage/MicrobeStage.tscn:1063
msgid "COMPOUNDS"
msgstr "화합물"

#: ../src/microbe_stage/HUDBottomBar.tscn:87
#, fuzzy
msgid "COMPOUNDS_BUTTON_MICROBE_TOOLTIP"
msgstr "새로운 키 배치 추가"

#: ../src/microbe_stage/MicrobeHUD.cs:87
msgid "COMPOUNDS_COLON"
msgstr "화합물:"

#: ../src/microbe_stage/editor/CompoundBalanceDisplay.tscn:22
#, fuzzy
msgid "COMPOUND_BALANCE_TITLE"
msgstr "성분 비율"

#: ../src/general/OptionsMenu.tscn:963
msgid "COMPOUND_CLOUDS"
msgstr "화합물 구름"

#: ../src/general/NewGameSettings.tscn:534
#, fuzzy
msgid "COMPOUND_CLOUD_DENSITY"
msgstr "화합물 구름"

#: ../src/general/NewGameSettings.tscn:574
#, fuzzy
msgid "COMPOUND_CLOUD_DENSITY_EXPLANATION"
msgstr "화합물 구름"

#: ../src/general/IWorldEffect.cs:71 ../src/general/IWorldEffect.cs:95
msgid "COMPOUND_CONCENTRATIONS_DECREASED"
msgstr ""

#: ../src/auto-evo/simulation/food_source/CompoundFoodSource.cs:45
#, fuzzy
msgid "COMPOUND_FOOD_SOURCE"
msgstr "화합물 구름"

#: ../src/microbe_stage/editor/upgrades/ChemoreceptorUpgradeGUI.tscn:38
#, fuzzy
msgid "COMPOUND_TO_FIND"
msgstr "화합물 구름"

#: ../simulation_parameters/common/gallery.json:3
msgid "CONCEPT_ART"
msgstr "콘셉트 아트"

#: ../src/auto-evo/AutoEvoExploringTool.tscn:122
msgid "CONFIG"
msgstr "설정"

#: ../src/general/base_stage/EditorComponentBase.cs:74
msgid "CONFIRM_CAPITAL"
msgstr "확인"

#: ../src/thriveopedia/pages/ThriveopediaMuseumPage.tscn:163
#, fuzzy
msgid "CONFIRM_DELETE"
msgstr "나가기 확인"

#: ../src/auto-evo/AutoEvoExploringTool.tscn:1008
#: ../src/general/PauseMenu.tscn:311
#: ../src/thriveopedia/pages/ThriveopediaMuseumPage.tscn:145
msgid "CONFIRM_EXIT"
msgstr "나가기 확인"

#: ../src/thriveopedia/fossilisation/FossilisationDialog.tscn:194
msgid "CONFIRM_FOSSILISATION_OVERWRITE"
msgstr ""

#: ../src/space_stage/SpaceStage.tscn:220
#, fuzzy
msgid "CONFIRM_MOVE_TO_ASCENSION_STAGE"
msgstr "(AI 종이 변이하는 속도)"

#: ../src/space_stage/SpaceStage.tscn:221
#, fuzzy
msgid "CONFIRM_MOVE_TO_ASCENSION_STAGE_EXPLANATION"
msgstr "(AI 종이 변이하는 속도)"

#: ../src/society_stage/SocietyStage.tscn:85
msgid "CONFIRM_MOVE_TO_INDUSTRIAL_STAGE"
msgstr ""

#: ../src/society_stage/SocietyStage.tscn:86
#, fuzzy
msgid "CONFIRM_MOVE_TO_INDUSTRIAL_STAGE_EXPLANATION"
msgstr "(AI 종이 변이하는 속도)"

#: ../src/industrial_stage/IndustrialStage.tscn:75
#, fuzzy
msgid "CONFIRM_MOVE_TO_SPACE_STAGE"
msgstr "(AI 종이 변이하는 속도)"

#: ../src/industrial_stage/IndustrialStage.tscn:76
#, fuzzy
msgid "CONFIRM_MOVE_TO_SPACE_STAGE_EXPLANATION"
msgstr "(AI 종이 변이하는 속도)"

#: ../src/general/NewGameSettings.cs:404
#: ../src/general/NewGameSettings.tscn:1198
#, fuzzy
msgid "CONFIRM_NEW_GAME_BUTTON_TOOLTIP"
msgstr "새로운 키 배치 추가"

#: ../src/general/NewGameSettings.cs:411
#, fuzzy
msgid "CONFIRM_NEW_GAME_BUTTON_TOOLTIP_DISABLED"
msgstr "새로운 키 배치 추가"

#: ../src/industrial_stage/UnitType.cs:79
msgid "CONSTRUCTION_UNIT_NAME"
msgstr ""

#: ../src/modding/ModUploader.cs:308 ../src/modding/ModUploader.tscn:272
msgid "CONTENT_UPLOADED_FROM"
msgstr ""

#: ../src/tutorial/microbe_stage/MicrobeTutorialGUI.tscn:407
#, fuzzy
msgid "CONTINUE_THRIVING"
msgstr "Thrive 시작"

#: ../src/gui_common/dialogs/StagePrototypeConfirm.tscn:7
msgid "CONTINUE_TO_PROTOTYPES"
msgstr ""

#: ../src/gui_common/dialogs/StagePrototypeConfirm.tscn:6
msgid "CONTINUE_TO_PROTOTYPES_PROMPT"
msgstr ""

#: ../src/engine/input/ControllerDeadzoneConfiguration.tscn:95
msgid "CONTROLLER_AXIS_VISUALIZERS"
msgstr ""

#: ../src/general/OptionsMenu.tscn:1458
msgid "CONTROLLER_DEADZONES"
msgstr ""

#: ../src/engine/input/ControllerDeadzoneConfiguration.tscn:50
msgid "CONTROLLER_DEADZONE_CALIBRATION_EXPLANATION"
msgstr ""
"이 도구는 컨트롤러 축의 데드존을 설정할 수 있게 합니다. 데드존의 크기는 컨트롤러 막대(혹은 아날로그 버튼)가 입력으로 인식되려면 최소한 얼마나 움직여야 하는지를 의미합니다.\n"
"보정을 시작하기 전에 컨트롤러에 있는 모든 컨트롤러 막대를 이리저리 움직인 다음 놓고, 모든 아날로그 버튼(방아쇠 등)을 눌렀다가 놓아 주세요."

#: ../src/engine/input/ControllerAxisVisualizer.tscn:85
#: ../src/engine/input/ControllerAxisVisualizer.tscn:146
msgid "CONTROLLER_DEADZONE_COLON"
msgstr ""

#: ../src/general/OptionsMenu.tscn:592
msgid "CONTROLLER_PROMPT_TYPE_SETTING"
msgstr ""

#: ../src/general/OptionsMenu.tscn:1388
msgid "CONTROLLER_SENSITIVITY"
msgstr ""

#: ../src/gui_common/dialogs/ErrorDialog.tscn:105
msgid "COPY_ERROR_TO_CLIPBOARD"
msgstr "클립보드에 오류 복사"

#: ../src/benchmark/microbe/MicrobeBenchmark.tscn:174
#, fuzzy
msgid "COPY_RESULTS"
msgstr "Auto-evo 결과:"

#: ../src/general/OptionsMenu.tscn:423
msgid "CORRECTION_PROTANOPE"
msgstr ""

#: ../src/general/OptionsMenu.tscn:423
msgid "CORRECTION_TRITANOPE"
msgstr ""

#: ../src/awakening_stage/gui/InventoryScreen.tscn:249
msgid "CRAFTING_CLEAR_INPUTS"
msgstr ""

#: ../src/awakening_stage/gui/InventoryScreen.cs:1158
msgid "CRAFTING_ERROR_INTERNAL_CONSUME_PROBLEM"
msgstr ""

#: ../src/awakening_stage/gui/InventoryScreen.cs:1124
#, fuzzy
msgid "CRAFTING_ERROR_TAKING_ITEMS"
msgstr "번영했습니다!"

#: ../src/awakening_stage/gui/InventoryScreen.tscn:234
msgid "CRAFTING_FILTER_INPUTS"
msgstr ""

#: ../src/awakening_stage/gui/InventoryScreen.tscn:184
msgid "CRAFTING_KNOWN_ITEMS"
msgstr ""

#: ../src/awakening_stage/gui/InventoryScreen.cs:1096
msgid "CRAFTING_NOT_ENOUGH_MATERIAL"
msgstr ""

#: ../src/awakening_stage/gui/InventoryScreen.cs:1083
msgid "CRAFTING_NO_RECIPE_SELECTED"
msgstr ""

#: ../src/awakening_stage/gui/InventoryScreen.cs:1104
msgid "CRAFTING_NO_ROOM_TO_TAKE_CRAFTING_RESULTS"
msgstr ""

#: ../src/awakening_stage/gui/RecipeListItem.cs:110
#: ../src/awakening_stage/gui/RecipeListItem.tscn:61
#, fuzzy
msgid "CRAFTING_RECIPE_DISPLAY"
msgstr "Auto-evo 결과:"

#: ../simulation_parameters/awakening_stage/crafting_recipes.json:3
msgid "CRAFTING_RECIPE_HAND_AXE"
msgstr ""

#: ../src/awakening_stage/gui/InventoryScreen.tscn:280
#, fuzzy
msgid "CRAFTING_RESULTS"
msgstr "Auto-evo 결과:"

#: ../src/awakening_stage/gui/InventoryScreen.cs:1527
#: ../src/awakening_stage/gui/InventoryScreen.tscn:215
msgid "CRAFTING_SELECT_RECIPE_OR_ITEMS_TO_FILTER"
msgstr ""

#: ../src/awakening_stage/gui/InventoryScreen.tscn:293
msgid "CRAFTING_TAKE_ALL"
msgstr ""

#: ../src/awakening_stage/gui/InventoryScreen.tscn:170
#, fuzzy
msgid "CRAFTING_TITLE"
msgstr "번영했습니다!"

#: ../src/modding/NewModGUI.tscn:465
#, fuzzy
msgid "CREATE"
msgstr "로 생성됨:"

#: ../src/saving/SaveListItem.tscn:132
msgid "CREATED_AT"
msgstr "로 생성됨:"

#: ../src/saving/SaveListItem.tscn:241
msgid "CREATED_ON_PLATFORM"
msgstr "생성된 매체:"

#: ../src/gui_common/tooltip/ToolTipManager.tscn:116
msgid "CREATE_A_NEW_MICROBE"
msgstr "새 미생물 생성"

#: ../src/modding/ModUploader.tscn:121
#, fuzzy
msgid "CREATE_NEW"
msgstr "새 저장 생성"

#: ../src/early_multicellular_stage/editor/CellBodyPlanEditorComponent.tscn:728
#, fuzzy
msgid "CREATE_NEW_CELL_TYPE"
msgstr "새 저장 생성"

#: ../src/early_multicellular_stage/editor/CellBodyPlanEditorComponent.tscn:744
#, fuzzy
msgid "CREATE_NEW_CELL_TYPE_DESCRIPTION"
msgstr "화학 세포는 황화수소 화학 합성 이라는 과정을 통해 황화수소, 물 및 기체 이산화탄소를 포도당으로 전환 할 수 있는 단백질을 포함하는 이중 막 구조입니다. 포도당 생산 속도는 이산화탄소의 농도에 따라 달라집니다."

#: ../src/modding/NewModGUI.tscn:33
#, fuzzy
msgid "CREATE_NEW_MOD"
msgstr "새 미생물 생성"

#: ../src/saving/NewSaveMenu.tscn:30
msgid "CREATE_NEW_SAVE"
msgstr "새 저장 생성"

#: ../src/late_multicellular_stage/editor/MetaballBodyEditorComponent.tscn:847
#, fuzzy
msgid "CREATE_NEW_TISSUE_TYPE"
msgstr "새 저장 생성"

#: ../src/late_multicellular_stage/editor/MetaballBodyEditorComponent.tscn:862
#, fuzzy
msgid "CREATE_NEW_TISSUE_TYPE_DESCRIPTION"
msgstr "화학 세포는 황화수소 화학 합성 이라는 과정을 통해 황화수소, 물 및 기체 이산화탄소를 포도당으로 전환 할 수 있는 단백질을 포함하는 이중 막 구조입니다. 포도당 생산 속도는 이산화탄소의 농도에 따라 달라집니다."

#: ../src/modding/ModUploader.cs:493
#, fuzzy
msgid "CREATING_DOT_DOT_DOT"
msgstr "검색..."

#: ../src/saving/InProgressLoad.cs:107
msgid "CREATING_OBJECTS_FROM_SAVE"
msgstr "저장된 객체 생성 중"

#: ../src/general/MainMenu.tscn:356
msgid "CREDITS"
msgstr "크레딧"

#: ../src/engine/input/key_mapping/SpecifiedInputKey.cs:229
msgid "CTRL"
msgstr "CTRL"

#: ../src/gui_common/CreditsScroll.cs:281
msgid "CURRENT_DEVELOPERS"
msgstr ""

#: ../src/microbe_stage/gui/PatchDetailsPanel.tscn:157
msgid "CURRENT_LOCATION_CAPITAL"
msgstr "현재 위치"

#: ../src/society_stage/gui/ResearchScreen.cs:38
#: ../src/society_stage/gui/ResearchScreen.tscn:39
#, fuzzy
msgid "CURRENT_RESEARCH_NONE"
msgstr "능력"

#: ../src/society_stage/gui/ResearchScreen.cs:44
#, fuzzy
msgid "CURRENT_RESEARCH_PROGRESS"
msgstr "도움말 열기"

#: ../src/auto-evo/AutoEvoExploringTool.tscn:269
msgid "CURRENT_WORLD"
msgstr ""

#: ../src/auto-evo/AutoEvoExploringTool.cs:959
#, fuzzy
msgid "CURRENT_WORLD_STATISTICS"
msgstr "생체 상태창"

#: ../src/general/OptionsMenu.tscn:1781
msgid "CUSTOM_USERNAME"
msgstr "임의 사용자 이름:"

#: ../simulation_parameters/microbe_stage/organelles.json:601
#: ../src/gui_common/tooltip/ToolTipManager.tscn:285
msgid "CYTOPLASM"
msgstr "세포질"

#: ../src/gui_common/tooltip/ToolTipManager.tscn:287
msgid "CYTOPLASM_DESCRIPTION"
msgstr "끈적끈적한 세포 내부. 세포질은 이온, 단백질 및 세포 내부를 채우는 물에 용해된 기타 물질의 기본 혼합물입니다. 이것의 기능 중 하나는 발효를 통해 포도당을 ATP 에너지로 전환시키는 것 입니다. 세포 소 기관이 부족하고 세포가 더 발전된 신진 대사를 하는 경우, 에너지에 더욱 의존하게 됩니다. 또한 분자를 세포에 저장하고 세포의 크기를 성장시키는 데 사용됩니다."

#: ../simulation_parameters/microbe_stage/bio_processes.json:22
msgid "CYTOPLASM_GLYCOLYSIS"
msgstr "세포질 해당 작용"

#: ../src/gui_common/tooltip/ToolTipManager.tscn:286
#, fuzzy
msgid "CYTOPLASM_PROCESSES_DESCRIPTION"
msgstr "끈적끈적한 세포 내부. 세포질은 이온, 단백질 및 세포 내부를 채우는 물에 용해된 기타 물질의 기본 혼합물입니다. 이것의 기능 중 하나는 발효를 통해 포도당을 ATP 에너지로 전환시키는 것 입니다. 세포 소 기관이 부족하고 세포가 더 발전된 신진 대사를 하는 경우, 에너지에 더욱 의존하게 됩니다. 또한 분자를 세포에 저장하고 세포의 크기를 성장시키는 데 사용됩니다."

#: ../src/general/NewGameSettings.tscn:945
msgid "DAY_LENGTH"
msgstr ""

#: ../src/general/NewGameSettings.tscn:988
msgid "DAY_LENGTH_EXPLANATION"
msgstr "(게임 시간으로 하루의 길이가 현실 시간으로 몇 초인지)"

#: ../src/general/NewGameSettings.tscn:916
msgid "DAY_NIGHT_CYCLE_ENABLED"
msgstr ""

#: ../src/general/NewGameSettings.tscn:925
msgid "DAY_NIGHT_CYCLE_ENABLED_EXPLANATION"
msgstr ""

#: ../src/engine/input/ControllerDeadzoneConfiguration.cs:217
msgid "DEADZONE_CALIBRATION_FINISHED"
msgstr "데드존 보정이 끝났습니다. 새로운 데드존은 아래의 축 설정값 표시기에 표시됩니다."

#: ../src/engine/input/ControllerDeadzoneConfiguration.cs:182
#, fuzzy
msgid "DEADZONE_CALIBRATION_INPROGRESS"
msgstr "게임을 번역하는 것을 도와주세요"

#: ../src/engine/input/ControllerDeadzoneConfiguration.cs:203
msgid "DEADZONE_CALIBRATION_IS_RESET"
msgstr ""

#: ../src/engine/input/ControllerDeadzoneConfiguration.tscn:15
#, fuzzy
msgid "DEADZONE_CONFIGURATION"
msgstr "이 저장을 삭제하는 것은 취소할 수 없습니다, 영구적으로 이 저장을 삭제하시겠습니까?"

#: ../src/microbe_stage/Microbe.Contact.cs:984
msgid "DEATH"
msgstr ""

#: ../src/engine/DebugOverlays.Inspector.cs:24
#: ../src/engine/DebugOverlays.tscn:181
msgid "DEBUG_COORDINATES"
msgstr ""

#: ../src/engine/DebugOverlays.tscn:88
msgid "DEBUG_PANEL"
msgstr ""

#: ../src/gui_common/CreditsScroll.cs:520
msgid "DECEMBER"
msgstr ""

<<<<<<< HEAD
#: ../src/general/OptionsMenu.cs:1511
=======
#: ../src/general/OptionsMenu.cs:1514
>>>>>>> 5cf509fa
msgid "DEFAULT_AUDIO_OUTPUT_DEVICE"
msgstr ""

#: ../src/early_multicellular_stage/editor/CellBodyPlanEditorComponent.tscn:554
#: ../src/late_multicellular_stage/editor/MetaballBodyEditorComponent.tscn:623
#: ../src/microbe_stage/editor/OrganellePopupMenu.tscn:191
msgid "DELETE"
msgstr ""

#: ../src/saving/SaveManagerGUI.cs:264
#, fuzzy
msgid "DELETE_ALL_OLD_SAVE_WARNING_2"
msgstr ""
"모든 이전 자동 저장과 빠른 저장을 삭제하는 것은 취소할 수 없습니다, 아래의 저장을 영구적으로 삭제하시겠습니까?\n"
" - {0} 자동 저장\n"
" - {1} 빠른 저장"

#: ../src/thriveopedia/pages/ThriveopediaMuseumPage.tscn:164
#, fuzzy
msgid "DELETE_FOSSIL_CONFIRMATION"
msgstr "이 저장을 삭제하는 것은 취소할 수 없습니다, 영구적으로 이 저장을 삭제하시겠습니까?"

#: ../src/saving/SaveManagerGUI.tscn:190
#, fuzzy
msgid "DELETE_OLD_SAVES_PROMPT"
msgstr "이전 저장을 삭제합니까?"

#: ../simulation_parameters/common/input_options.json:155
msgid "DELETE_ORGANELLE"
msgstr "세포 소기관 삭제"

#: ../src/saving/SaveListItem.tscn:283
msgid "DELETE_SAVE_CONFIRMATION"
msgstr "이 저장을 삭제하는 것은 취소할 수 없습니다, 영구적으로 이 저장을 삭제하시겠습니까?"

#: ../src/saving/SaveManagerGUI.tscn:71
msgid "DELETE_SELECTED"
msgstr "선택된 파일 삭제"

#: ../src/saving/SaveManagerGUI.tscn:183
#, fuzzy
msgid "DELETE_SELECTED_SAVES_PROMPT"
msgstr "선택된 저장을 삭제합니까?"

#: ../src/saving/SaveManagerGUI.cs:254
msgid "DELETE_SELECTED_SAVE_WARNING"
msgstr "이 저장을 삭제하는 것은 취소할 수 없습니다, 영구적으로 저장 {0} 개를 삭제하시겠습니까?"

#: ../src/saving/SaveList.tscn:71 ../src/saving/SaveListItem.tscn:282
#, fuzzy
msgid "DELETE_THIS_SAVE_PROMPT"
msgstr "이 저장을 삭제합니까?"

#: ../src/space_stage/gui/SpaceHUD.tscn:53
#, fuzzy
msgid "DESCEND_BUTTON"
msgstr "이 저장을 삭제하는 것은 취소할 수 없습니다, 영구적으로 이 저장을 삭제하시겠습니까?"

#: ../src/ascension_stage/gui/DescendConfirmationDialog.tscn:11
#, fuzzy
msgid "DESCEND_CONFIRMATION"
msgstr "이 저장을 삭제하는 것은 취소할 수 없습니다, 영구적으로 이 저장을 삭제하시겠습니까?"

#: ../src/ascension_stage/gui/DescendConfirmationDialog.tscn:12
#, fuzzy
msgid "DESCEND_CONFIRMATION_EXPLANATION"
msgstr "다음으로 인하여 개체 수가 {0} 에서 {1} 로 변화됨: {2}"

#: ../src/saving/SaveListItem.tscn:170
msgid "DESCRIPTION"
msgstr "설명:"

#: ../src/gui_common/art_gallery/GalleryDetailsTooltip.tscn:99
#, fuzzy
msgid "DESCRIPTION_COLON"
msgstr "설명:"

#: ../src/modding/ModUploader.cs:353
#, fuzzy
msgid "DESCRIPTION_TOO_LONG"
msgstr "설명:"

#: ../src/microbe_stage/MicrobeCheatMenu.tscn:106
msgid "DESPAWN_ENTITIES"
msgstr ""

#: ../src/general/OptionsMenu.tscn:1090
#, fuzzy
msgid "DETECTED_CPU_COUNT"
msgstr "선택됨:"

#: ../src/gui_common/VersionNumber.cs:38
msgid "DEVBUILD_VERSION_INFO"
msgstr ""

#: ../src/gui_common/CreditsScroll.tscn:60
msgid "DEVELOPERS"
msgstr ""

#: ../src/general/MainMenu.tscn:689
msgid "DEVELOPMENT_FORUM"
msgstr ""

#: ../src/general/MainMenu.tscn:684
#, fuzzy
msgid "DEVELOPMENT_FORUM_BUTTON_TOOLTIP"
msgstr "새로운 키 배치 추가"

#: ../src/gui_common/CreditsScroll.tscn:52
msgid "DEVELOPMENT_SUPPORTED_BY"
msgstr ""

#: ../src/general/MainMenu.tscn:703
msgid "DEVELOPMENT_WIKI"
msgstr ""

#: ../src/general/MainMenu.tscn:698
#, fuzzy
msgid "DEVELOPMENT_WIKI_BUTTON_TOOLTIP"
msgstr "새로운 키 배치 추가"

#: ../src/microbe_stage/MicrobeHUD.cs:246
msgid "DEVOURED"
msgstr ""

#: ../src/gui_common/CreditsScroll.cs:507
msgid "DEV_BUILD_PATRONS"
msgstr ""

#: ../src/general/NewGameSettings.tscn:303
#: ../src/thriveopedia/pages/ThriveopediaCurrentWorldPage.tscn:35
msgid "DIFFICULTY"
msgstr ""

#: ../src/general/WorldGenerationSettings.cs:141
#: ../src/thriveopedia/pages/ThriveopediaCurrentWorldPage.tscn:50
msgid "DIFFICULTY_DETAILS_STRING"
msgstr ""

#: ../src/general/NewGameSettings.tscn:127
#: ../src/general/NewGameSettings.tscn:375
msgid "DIFFICULTY_PRESET"
msgstr ""

#: ../simulation_parameters/common/difficulty_presets.json:42
#: ../src/general/WorldGenerationSettings.cs:139
msgid "DIFFICULTY_PRESET_CUSTOM"
msgstr "직접 설정"

#: ../simulation_parameters/common/difficulty_presets.json:3
msgid "DIFFICULTY_PRESET_EASY"
msgstr "쉬움"

#: ../simulation_parameters/common/difficulty_presets.json:29
msgid "DIFFICULTY_PRESET_HARD"
msgstr "어려움"

#: ../simulation_parameters/common/difficulty_presets.json:16
msgid "DIFFICULTY_PRESET_NORMAL"
msgstr "보통"

#: ../src/gui_common/tooltip/ToolTipManager.tscn:2468
msgid "DIGESTION_EFFICIENCY"
msgstr ""

#: ../src/microbe_stage/editor/CellEditorComponent.tscn:1059
#, fuzzy
msgid "DIGESTION_EFFICIENCY_COLON"
msgstr "설명:"

#: ../src/gui_common/tooltip/ToolTipManager.tscn:2460
#, fuzzy
msgid "DIGESTION_SPEED"
msgstr "자원 흡수 속도"

#: ../src/microbe_stage/editor/CellEditorComponent.tscn:1049
#, fuzzy
msgid "DIGESTION_SPEED_COLON"
msgstr "속도:"

#: ../src/microbe_stage/editor/CellEditorComponent.GUI.cs:158
msgid "DIGESTION_SPEED_VALUE"
msgstr ""

#: ../src/engine/input/key_mapping/KeyNames.cs:179
#, fuzzy
msgid "DIRECTIONL"
msgstr "설명:"

#: ../src/engine/input/key_mapping/KeyNames.cs:180
#, fuzzy
msgid "DIRECTIONR"
msgstr "설명:"

#: ../src/general/OptionsMenu.tscn:336 ../src/general/OptionsMenu.tscn:337
msgid "DISABLED"
msgstr ""

#: ../src/modding/ModManager.tscn:215
msgid "DISABLE_ALL"
msgstr ""

#: ../src/general/OptionsMenu.tscn:2157
msgid "DISCARD_AND_CONTINUE"
msgstr "취소 및 계속"

#: ../src/modding/ModManager.tscn:588
#, fuzzy
msgid "DISCARD_CHANGES"
msgstr "취소 및 계속"

#: ../src/early_multicellular_stage/editor/CellBodyPlanEditorComponent.tscn:714
#, fuzzy
msgid "DISCONNECTED_CELLS"
msgstr "단절된 세포기관"

#: ../src/early_multicellular_stage/editor/CellBodyPlanEditorComponent.tscn:716
#, fuzzy
msgid "DISCONNECTED_CELLS_TEXT"
msgstr ""
"연결되지 않은 세포 기관이 배치되어 있습니다.\n"
"배치된 모든 세포 기관을 서로 연결하거나 변경을 취소하세요."

#: ../src/late_multicellular_stage/editor/MetaballBodyEditorComponent.tscn:831
#, fuzzy
msgid "DISCONNECTED_METABALLS"
msgstr "단절된 세포기관"

#: ../src/late_multicellular_stage/editor/MetaballBodyEditorComponent.tscn:833
#, fuzzy
msgid "DISCONNECTED_METABALLS_TEXT"
msgstr ""
"연결되지 않은 세포 기관이 배치되어 있습니다.\n"
"배치된 모든 세포 기관을 서로 연결하거나 변경을 취소하세요."

#: ../src/microbe_stage/editor/CellEditorComponent.tscn:1483
msgid "DISCONNECTED_ORGANELLES"
msgstr "단절된 세포기관"

#: ../src/microbe_stage/editor/CellEditorComponent.tscn:1485
msgid "DISCONNECTED_ORGANELLES_TEXT"
msgstr ""
"연결되지 않은 세포 기관이 배치되어 있습니다.\n"
"배치된 모든 세포 기관을 서로 연결하거나 변경을 취소하세요."

#: ../src/general/MainMenu.tscn:861
#, fuzzy
msgid "DISCORD_TOOLTIP"
msgstr "새로운 키 배치 추가"

#: ../src/general/OptionsMenu.tscn:1856
#, fuzzy
msgid "DISMISSED_POPUPS_COLON"
msgstr "속도:"

#: ../src/general/OptionsMenu.tscn:1854 ../src/general/OptionsMenu.tscn:1863
#, fuzzy
msgid "DISMISSED_POPUPS_EXPLANATION"
msgstr "다음으로 인하여 개체 수가 {0} 에서 {1} 로 변화됨: {2}"

#: ../src/gui_common/dialogs/PermanentlyDismissibleDialog.cs:30
msgid "DISMISS_INFORMATION_PERMANENTLY"
msgstr ""

#: ../src/gui_common/dialogs/PermanentlyDismissibleDialog.cs:33
msgid "DISMISS_WARNING_PERMANENTLY"
msgstr ""

#: ../src/general/OptionsMenu.tscn:481
msgid "DISPLAY_3D_MENU_BACKGROUNDS"
msgstr ""

#: ../src/general/OptionsMenu.tscn:625
#, fuzzy
msgid "DISPLAY_ABILITIES_BAR"
msgstr "능력"

#: ../src/general/OptionsMenu.tscn:472
msgid "DISPLAY_BACKGROUND_PARTICLES"
msgstr ""

#: ../src/general/OptionsMenu.tscn:642
#, fuzzy
msgid "DISPLAY_PART_NAMES"
msgstr "능력"

#: ../src/auto-evo/simulation/food_source/EnvironmentalFoodSource.cs:41
msgid "DISSOLVED_COMPOUND_FOOD_SOURCE"
msgstr ""

#: ../src/modding/ModManager.cs:969
msgid "DOES_NOT_USE_FEATURE"
msgstr ""

#: ../src/gui_common/CreditsScroll.cs:354
#, fuzzy
msgid "DONATIONS"
msgstr "설정"

#: ../src/saving/SaveListItem.tscn:139 ../src/saving/SaveListItem.tscn:158
#: ../src/saving/SaveListItem.tscn:177 ../src/saving/SaveListItem.tscn:200
#: ../src/saving/SaveListItem.tscn:229 ../src/saving/SaveListItem.tscn:248
msgid "DOT_DOT_DOT"
msgstr "..."

#: ../simulation_parameters/microbe_stage/membranes.json:21
#: ../src/gui_common/tooltip/ToolTipManager.tscn:2725
msgid "DOUBLE"
msgstr "이중"

#: ../src/gui_common/art_gallery/GalleryDetailsTooltip.tscn:54
msgid "DOUBLE_CLICK_TO_VIEW_IN_FULLSCREEN"
msgstr ""

#: ../src/gui_common/tooltip/ToolTipManager.tscn:2726
msgid "DOUBLE_MEMBRANE_DESCRIPTION"
msgstr "두 개의 층이있는 막으로써 피해로부터 더 잘 보호되고 무너지지 않는데 더 적은 에너지를 사용합니다. 그러나 세포의 속도와 자원 흡수 또한 더욱 느려집니다 ."

#: ../src/engine/DebugOverlays.tscn:138
msgid "DUMP_SCENE_TREE"
msgstr ""

#: ../src/early_multicellular_stage/editor/CellBodyPlanEditorComponent.tscn:562
#: ../src/late_multicellular_stage/editor/MetaballBodyEditorComponent.tscn:631
#, fuzzy
msgid "DUPLICATE_TYPE"
msgstr "플레이어 사망함"

#: ../src/thriveopedia/fossilisation/FossilisedSpeciesInformation.cs:23
#, fuzzy
msgid "EARLY_MULTICELLULAR"
msgstr "세포 기관 배치"

#: ../simulation_parameters/common/help_texts.json:145
msgid "EASTEREGG_MESSAGE_1"
msgstr "농담 하나, 강섬모충속과 짚신벌레속은 수십 년 간 연구된 포식자와 피식자 관계의 교과서입니다, 당신은 강섬모충속입니까 아니면 짚신벌레속입니까? 사냥꾼입니까 아니면 사냥감입니까?"

#: ../simulation_parameters/common/help_texts.json:172
msgid "EASTEREGG_MESSAGE_10"
msgstr "으후루꾸꾸루후으!!"

#: ../simulation_parameters/common/help_texts.json:175
msgid "EASTEREGG_MESSAGE_11"
msgstr "꿀꺽꿀꺽."

#: ../simulation_parameters/common/help_texts.json:178
msgid "EASTEREGG_MESSAGE_12"
msgstr "저 파란 세포 봐봐."

#: ../simulation_parameters/common/help_texts.json:181
msgid "EASTEREGG_MESSAGE_13"
msgstr "팁 하나, 생물군계는 배경만 다른게 아니라, 화합물 또한 생물군계 별로 비율이 다를 수 있습니다."

#: ../simulation_parameters/common/help_texts.json:184
msgid "EASTEREGG_MESSAGE_14"
msgstr "팁 하나, 편모가 많을 수록, 더 빨리 가지, 부릉 부릉, ATP도 더 많이 쓰지"

#: ../simulation_parameters/common/help_texts.json:187
msgid "EASTEREGG_MESSAGE_15"
msgstr "팁 하나, 철이나 다른 덩어리들을 보면 삼키[지] 않을 수 없죠."

#: ../simulation_parameters/common/help_texts.json:190
msgid "EASTEREGG_MESSAGE_16"
msgstr "팁 하나, 핵을 추가하려면 준비부터 하세요. 비싸니까요! 유지비와 선행비가요."

#: ../simulation_parameters/common/help_texts.json:193
msgid "EASTEREGG_MESSAGE_17"
msgstr "농담 하나, 지구에는 8000 종이 넘는 섬모충이 있다는 것을 아시나요?"

#: ../simulation_parameters/common/help_texts.json:196
msgid "EASTEREGG_MESSAGE_18"
msgstr "농담 하나, 나팔벌레는 스스로 섬모로 급류를 만들어 먹이를 일종의 나팔과 같은 입으로 잡을 수 있는 섬모충입니다."

#: ../simulation_parameters/common/help_texts.json:199
msgid "EASTEREGG_MESSAGE_19"
msgstr "농담 하나, 강섬모충속은 짚신벌레를 사냥하는 섬모충입니다."

#: ../simulation_parameters/common/help_texts.json:148
msgid "EASTEREGG_MESSAGE_2"
msgstr "팁 하나, 당신이 충분히 빠르다면 독소를 이용하여 다른 독소를 멀리 떨어 뜨릴 수 있습니다."

#: ../simulation_parameters/common/help_texts.json:202
msgid "EASTEREGG_MESSAGE_20"
msgstr "농담 하나, 아메바는 사냥에 세포질로 만든 가짜 '다리'를 사용하는데요, 언젠간 Thrive 에서도 보고 싶군요."

#: ../simulation_parameters/common/help_texts.json:205
msgid "EASTEREGG_MESSAGE_21"
msgstr "팁 하나, 커다란 세포와 박테리아를 조심하지 않으면, 진짜 먹힐 수도 있으며, 당신은 흡수당할 것 입니다."

#: ../simulation_parameters/common/help_texts.json:208
msgid "EASTEREGG_MESSAGE_22"
msgstr "Thrive의 사운드 팀 리더는 게임에 아직 추가되지 않은 많은 곡을 작성했습니다. Oliver Lugg의 YouTube 채널에서 이 곡들이나 작곡 스트리밍을 감상하세요."

#: ../simulation_parameters/common/help_texts.json:211
msgid "EASTEREGG_MESSAGE_23"
msgstr "팁 하나, 당신의 세포가 150칸이라면, 큰 철 덩어리를 삼킬 수 있습니다."

#: ../simulation_parameters/common/help_texts.json:214
msgid "EASTEREGG_MESSAGE_24"
msgstr "Thrive란 외계 행성의 시뮬레이션이란 뜻으로써, 여러분이 발견하는 대부분의 생물들은 여러분 주변에서 진화한 한 두 종의 다른 생물들과 연관이 있을 것이라고 생각됩니다, 맞는지 알아보세요!"

#: ../simulation_parameters/common/help_texts.json:217
msgid "EASTEREGG_MESSAGE_25"
msgstr "농담 하나, Thrive 팀은 자주 팟캐스트를 합니다, 꼭 확인해 보세요!"

#: ../simulation_parameters/common/help_texts.json:220
msgid "EASTEREGG_MESSAGE_26"
msgstr "농담 하나, Thrive는 오픈 소스 Godot 엔진으로 제작되었습니다!"

#: ../simulation_parameters/common/help_texts.json:223
msgid "EASTEREGG_MESSAGE_27"
msgstr "농담 하나, 실행 가능한 수준의 첫 게임 시제품은 우리 놀라운 프로그래머, untrustedlife가 만들었습니다!"

#: ../simulation_parameters/common/help_texts.json:151
msgid "EASTEREGG_MESSAGE_3"
msgstr "팁 하나, 삼투압 조절은 세포 한 칸에 초당 1의 ATP를 소모하며, 빈 세포질은 초당 5 ATP를 생산하므로, 삼투압 조절 중 ATP를 잃고 있다면 빈 세포질을 추가하거나 세포 기관을 제거하면 됩니다."

#: ../simulation_parameters/common/help_texts.json:154
msgid "EASTEREGG_MESSAGE_4"
msgstr "농담 하나, 현실에서 원핵 생물은 세포 기관처럼 행동하는 생체 구획이 있으며, 다면 세포라 불립니다."

#: ../simulation_parameters/common/help_texts.json:157
msgid "EASTEREGG_MESSAGE_5"
msgstr "농담 하나, 대사체는 다면 세포라 불립니다."

#: ../simulation_parameters/common/help_texts.json:160
msgid "EASTEREGG_MESSAGE_6"
msgstr "팁 하나, 가끔은 다른 세포로부터 도망치는 것이 가장 좋을 때도 있습니다."

#: ../simulation_parameters/common/help_texts.json:163
msgid "EASTEREGG_MESSAGE_7"
msgstr "팁 하나, 당신 크기의 절반 정도인 세포가 있다면, 삼킬 수 있습니다."

#: ../simulation_parameters/common/help_texts.json:166
msgid "EASTEREGG_MESSAGE_8"
msgstr "팁 하나, 박테리아는 보이는 것보다 더 강할 수 있으며, 보이기에는 작지만, 몇몇은 당신에게 파고들어 그대로 죽일 수도 있습니다!"

#: ../simulation_parameters/common/help_texts.json:169
msgid "EASTEREGG_MESSAGE_9"
msgstr "팁 하나, 다른 종들이 그랬던 것 처럼, 조심하지 않는다면 당신의 손으로 멸종을 초래할 수 도 있습니다."

#: ../src/general/NewGameSettings.tscn:1122
#, fuzzy
msgid "EASTER_EGGS"
msgstr "농담 하나, 강섬모충속과 짚신벌레속은 수십 년 간 연구된 포식자와 피식자 관계의 교과서입니다, 당신은 강섬모충속입니까 아니면 짚신벌레속입니까? 사냥꾼입니까 아니면 사냥감입니까?"

#: ../src/general/NewGameSettings.tscn:1130
msgid "EASTER_EGGS_EXPLANATION"
msgstr "(게임 안에서 무작위로 생성되는 비밀)"

#: ../src/general/OptionsMenu.tscn:1545
#, fuzzy
msgid "EDGE_PAN_SPEED"
msgstr "자원 흡수 속도"

#: ../simulation_parameters/common/input_options.json:119
#: ../src/microbe_stage/editor/MicrobeEditorTabButtons.tscn:154
msgid "EDITOR"
msgstr "편집기"

#: ../src/microbe_stage/MicrobeStage.tscn:1823
#, fuzzy
msgid "EDITOR_BUTTON_TOOLTIP"
msgstr "새로운 키 배치 추가"

#: ../src/tutorial/microbe_editor/MicrobeEditorTutorialGUI.tscn:46
#, fuzzy
msgid "EDITOR_TUTORIAL_EDITOR_TEXT"
msgstr ""
"미생물 편집기에 어서오세요.\n"
"여기서 게임 시작 이후 또는 편집기에서 마지막으로 있었던 일을 알아볼 수 있습니다. 그 후 당신의 종에 변화를 주세요.\n"
"\n"
"이 탭에선 어떤 종이, 어디서, 얼마나 있는지 알아볼 수 있습니다. 상단에서 환경의 변화 또한 알 수 있습니다.\n"
"\n"
"다음 편집기 탭으로 이동하기 위해, 오른쪽 아래의 다음 버튼을 누르세요."

#: ../src/general/OptionsMenu.tscn:337
#, fuzzy
msgid "EIGHT_TIMES"
msgstr "마우스 오른쪽 버튼"

#: ../src/modding/ModManager.tscn:197
#, fuzzy
msgid "ENABLED_MODS"
msgstr "편집기 활성화"

#: ../src/modding/ModManager.tscn:566
#, fuzzy
msgid "ENABLE_ALL_COMPATIBLE"
msgstr "선택된 저장은 호환되지 않습니다"

#: ../simulation_parameters/common/input_options.json:290
msgid "ENABLE_EDITOR"
msgstr "편집기 활성화"

#: ../src/general/OptionsMenu.tscn:633
#, fuzzy
msgid "ENABLE_GUI_LIGHT_EFFECTS"
msgstr "외부 효과:"

#: ../src/microbe_stage/editor/CellEditorComponent.GUI.cs:382
msgid "ENERGY_BALANCE_TOOLTIP_CONSUMPTION"
msgstr ""

#: ../src/microbe_stage/editor/CellEditorComponent.GUI.cs:345
msgid "ENERGY_BALANCE_TOOLTIP_PRODUCTION"
msgstr ""

#: ../src/microbe_stage/editor/CellEditorComponent.cs:2396
msgid "ENERGY_IN_PATCH_FOR"
msgstr ""

#: ../src/microbe_stage/editor/CellEditorComponent.cs:2407
msgid "ENERGY_SOURCES"
msgstr ""

#: ../src/microbe_stage/editor/CellEditorComponent.cs:2400
msgid "ENERGY_SUMMARY_LINE"
msgstr ""

#: ../src/modding/ModUploader.tscn:128
#, fuzzy
msgid "ENTER_EXISTING_ID"
msgstr "저장 덮어쓰기:"

#: ../src/modding/ModUploader.tscn:138
msgid "ENTER_EXISTING_WORKSHOP_ID"
msgstr ""

#: ../src/engine/DebugOverlays.tscn:124
#, fuzzy
msgid "ENTITY_LABEL"
msgstr "생태계: {0}"

#: ../src/late_multicellular_stage/MulticellularHUD.tscn:561
#: ../src/microbe_stage/MicrobeStage.tscn:600
msgid "ENVIRONMENT"
msgstr "환경"

#: ../src/general/NewGameSettings.tscn:652
msgid "ENVIRONMENTAL_GLUCOSE_RETENTION"
msgstr ""

#: ../src/general/NewGameSettings.tscn:691
msgid "ENVIRONMENTAL_GLUCOSE_RETENTION_EXPLANATION"
msgstr "(매 세대마다 환경에 남는 포도당의 비율)"

#: ../src/microbe_stage/HUDBottomBar.tscn:73
#, fuzzy
msgid "ENVIRONMENT_BUTTON_MICROBE_TOOLTIP"
msgstr "새로운 키 배치 추가"

#: ../simulation_parameters/microbe_stage/biomes.json:3
msgid "EPIPELAGIC"
msgstr "표해수층"

#: ../src/awakening_stage/EquipmentCategory.cs:9
msgid "EQUIPMENT_TYPE_AXE"
msgstr ""

#: ../src/general/OptionsMenu.tscn:2185 ../src/general/OptionsMenu.tscn:2193
msgid "ERROR"
msgstr "오류"

#: ../src/modding/ModManager.cs:1014
#, fuzzy
msgid "ERROR_CREATING_FOLDER"
msgstr "저장 오류"

#: ../src/modding/ModManager.cs:1023
msgid "ERROR_CREATING_INFO_FILE"
msgstr ""

#: ../src/general/OptionsMenu.tscn:2195
msgid "ERROR_FAILED_TO_SAVE_NEW_SETTINGS"
msgstr "오류: 새로운 설정을 설정 파일에 저장하는 데 실패하였습니다."

#: ../src/general/ThriveNewsFeed.cs:97
#, fuzzy
msgid "ERROR_FETCHING_EXPLANATION"
msgstr "(게임 안에서 무작위로 생성되는 비밀)"

#: ../src/general/ThriveNewsFeed.cs:96
#, fuzzy
msgid "ERROR_FETCHING_NEWS"
msgstr "저장 오류"

#: ../src/saving/InProgressLoad.cs:206
msgid "ERROR_LOADING"
msgstr "불러오기 오류"

#: ../src/saving/InProgressSave.cs:247
msgid "ERROR_SAVING"
msgstr "저장 오류"

#: ../src/engine/input/key_mapping/KeyNames.cs:166
msgid "ESCAPE"
msgstr ""

#: ../src/microbe_stage/Microbe.Contact.cs:1250
msgid "ESCAPE_ENGULFING"
msgstr "삼키기 탈출"

#: ../simulation_parameters/microbe_stage/biomes.json:1840
msgid "ESTUARY"
msgstr "어귀"

#: ../src/auto-evo/AutoEvoExploringTool.tscn:957
msgid "EVOLUTIONARY_TREE"
msgstr "진화 계보"

#: ../src/thriveopedia/pages/ThriveopediaEvolutionaryTreePage.tscn:70
#, fuzzy
msgid "EVOLUTIONARY_TREE_DISABLED_LABEL"
msgstr "새로운 키 배치 추가"

#: ../src/general/OptionsMenu.tscn:1964
#, fuzzy
msgid "EXACT_VERSION_COLON"
msgstr "세대:"

#: ../src/general/OptionsMenu.tscn:1962 ../src/general/OptionsMenu.tscn:1973
#, fuzzy
msgid "EXACT_VERSION_TOOLTIP"
msgstr "새로운 키 배치 추가"

#: ../src/saving/InProgressLoad.cs:171
#, fuzzy
msgid "EXCEPTION_HAPPENED_PROCESSING_SAVE"
msgstr "불러온 객체를 처리하는 중 예기치 못한 일이 발생했습니다"

#: ../src/saving/InProgressLoad.cs:116
#, fuzzy
msgid "EXCEPTION_HAPPENED_WHILE_LOADING"
msgstr "저장된 데이터를 불러오는 중 예기치 못한 일이 발생했습니다"

#: ../src/industrial_stage/gui/CityScreen.tscn:64
#: ../src/space_stage/gui/PlanetScreen.tscn:65
#, fuzzy
msgid "EXISTING_BUILDINGS"
msgstr "저장 덮어쓰기:"

#: ../src/general/PauseMenu.tscn:239
msgid "EXIT"
msgstr "종료"

#: ../src/general/MainMenu.tscn:365
msgid "EXIT_TO_LAUNCHER"
msgstr ""

#: ../src/auto-evo/AutoEvoExploringTool.tscn:446
msgid "EXPORT_ALL_WORLDS"
msgstr ""

#: ../src/auto-evo/AutoEvoExploringTool.tscn:444
#, fuzzy
msgid "EXPORT_ALL_WORLDS_TOOLTIP"
msgstr "새로운 키 배치 추가"

#: ../src/auto-evo/AutoEvoExploringTool.tscn:1013
msgid "EXPORT_SUCCESS"
msgstr ""

#: ../src/microbe_stage/editor/CellEditorComponent.tscn:762
msgid "EXTERNAL"
msgstr "외부의"

#: ../src/microbe_stage/editor/MicrobeEditorReportComponent.tscn:323
msgid "EXTERNAL_EFFECTS"
msgstr "외부 효과:"

#: ../src/microbe_stage/gui/ExtinctionBox.tscn:134
msgid "EXTINCTION_BOX_TEXT"
msgstr "이전에 존재했던 다른 99%의 종처럼, 당신의 종 또한 멸종했습니다. 나머지는 당신의 자리에 들어가 번영을 누리겠지만, 당신은 아닙니다. 당신은 잊혀질 것이고, 진화의 실패한 표상이 될 것입니다."

#: ../src/microbe_stage/gui/ExtinctionBox.tscn:125
msgid "EXTINCTION_CAPITAL"
msgstr "멸종"

#: ../src/microbe_stage/editor/MicrobeEditorReportComponent.cs:438
#: ../src/microbe_stage/editor/MicrobeEditorReportComponent.cs:449
msgid "EXTINCT_FROM_PATCH"
msgstr "지역에서 멸종"

#: ../src/microbe_stage/editor/MicrobeEditorReportComponent.cs:437
#: ../src/microbe_stage/editor/MicrobeEditorReportComponent.cs:450
#, fuzzy
msgid "EXTINCT_FROM_THE_PLANET"
msgstr "이전에 존재했던 다른 99%의 종처럼, 당신의 종 또한 멸종했습니다. 나머지는 당신의 자리에 들어가 번영을 누리겠지만, 당신은 아닙니다. 당신은 잊혀질 것이고, 진화의 실패한 표상이 될 것입니다."

#: ../src/general/base_stage/CreatureStageBase.cs:395
msgid "EXTINCT_IN_PATCH"
msgstr "지역에서 멸종"

#: ../src/microbe_stage/editor/SpeciesPopulationDatasetsLegend.cs:23
#, fuzzy
msgid "EXTINCT_SPECIES"
msgstr "멸종"

#: ../src/general/MainMenu.tscn:348
msgid "EXTRAS"
msgstr "추가요소"

#: ../src/saving/NewSaveMenu.tscn:69
msgid "EXTRA_OPTIONS"
msgstr "추가 설정"

#: ../src/general/MainMenu.tscn:873
#, fuzzy
msgid "FACEBOOK_TOOLTIP"
msgstr "새로운 키 배치 추가"

#: ../src/microbe_stage/editor/CellEditorComponent.tscn:1309
#, fuzzy
msgid "FAILED"
msgstr "저장 실패"

#: ../src/saving/SaveList.tscn:137 ../src/saving/SaveManagerGUI.tscn:207
#, fuzzy
msgid "FAILED_SAVE_DELETION"
msgstr "오류: 새로운 설정을 설정 파일에 저장하는 데 실패하였습니다."

#: ../src/saving/SaveList.tscn:139 ../src/saving/SaveManagerGUI.tscn:209
#, fuzzy
msgid "FAILED_SAVE_DELETION_DESCRIPTION"
msgstr "액포는 세포 내부 공간 저장에 사용되는 내부 막질 소기관입니다. 그들은 여러 개의 소낭, 저장을 위해 세포에서 널리 사용되는 작은 막 구조로 구성되어 합쳐졌습니다. 이 물질은 분자, 효소, 고체 및 기타 물질을 포함하는 데 사용되는 물로 채워져 있습니다. 액포의 모양은 유동적이며 세포마다 다를 수 있습니다."

#: ../src/microbe_stage/editor/BehaviourEditorSubComponent.tscn:194
msgid "FEARFUL"
msgstr ""

#: ../src/gui_common/tooltip/ToolTipManager.tscn:251
msgid "FEAR_EXPLANATION"
msgstr ""

#: ../src/general/utils/TranslationHelper.cs:81
msgid "FEATURE_DISABLED"
msgstr ""

#: ../src/general/utils/TranslationHelper.cs:80
#, fuzzy
msgid "FEATURE_ENABLED"
msgstr "치트 키 활성화"

#: ../src/gui_common/CreditsScroll.cs:510
#, fuzzy
msgid "FEBRUARY"
msgstr "어귀"

#: ../src/general/ThriveNewsFeed.cs:183
msgid "FEED_ITEM_CONTENT_PARSING_FAILED"
msgstr ""

#: ../src/general/ThriveNewsFeed.cs:166 ../src/general/ThriveNewsFeed.cs:191
msgid "FEED_ITEM_MISSING_CONTENT"
msgstr ""

#: ../src/general/ThriveNewsFeed.cs:227
msgid "FEED_ITEM_PUBLISHED_AT"
msgstr ""

#: ../src/general/ThriveNewsFeed.cs:233
msgid "FEED_ITEM_TRUNCATED_NOTICE"
msgstr ""

#: ../src/gui_common/art_gallery/GalleryViewer.tscn:72
msgid "FILTER_ITEMS_BY_CATEGORY_COLON"
msgstr ""

#: ../src/microbe_stage/editor/MicrobeEditorPatchMap.tscn:144
#: ../src/microbe_stage/gui/PatchExtinctionBox.tscn:164
#: ../src/thriveopedia/pages/ThriveopediaPatchMapPage.tscn:79
msgid "FIND_CURRENT_PATCH"
msgstr ""

#: ../src/auto-evo/AutoEvoRun.cs:127
msgid "FINISHED_DOT"
msgstr "완료됨."

#: ../src/gui_common/tooltip/ToolTipManager.tscn:87
msgid "FINISH_EDITING_AND_RETURN_TO_ENVIRONMENT"
msgstr "편집을 종료하고 환경으로 돌아가기"

#: ../src/auto-evo/AutoEvoExploringTool.tscn:363
msgid "FINISH_ONE_GENERATION"
msgstr "한 세대 끝내기"

#: ../src/auto-evo/AutoEvoExploringTool.cs:683
msgid "FINISH_X_GENERATIONS"
msgstr "{0}세대 끝내기"

#: ../simulation_parameters/common/input_options.json:41
#: ../src/late_multicellular_stage/MulticellularHUD.tscn:1967
#: ../src/microbe_stage/MicrobeStage.tscn:1995
msgid "FIRE_TOXIN"
msgstr "독소 공격"

#: ../simulation_parameters/microbe_stage/organelles.json:400
#: ../src/gui_common/tooltip/ToolTipManager.tscn:1102
msgid "FLAGELLUM"
msgstr "편모"

#: ../src/gui_common/tooltip/ToolTipManager.tscn:1104
msgid "FLAGELLUM_DESCRIPTION"
msgstr "편모는 ATP를 사용하여 세포를 앞으로 나아가게 하는 세포막에서 이어지는 채찍 모양의 단백질 섬유 다발입니다."

#: ../src/gui_common/tooltip/ToolTipManager.tscn:1103
#, fuzzy
msgid "FLAGELLUM_PROCESSES_DESCRIPTION"
msgstr "편모는 ATP를 사용하여 세포를 앞으로 나아가게 하는 세포막에서 이어지는 채찍 모양의 단백질 섬유 다발입니다."

#: ../src/space_stage/SpaceFleet.cs:86
#, fuzzy
msgid "FLEET_NAME_FROM_PLACE"
msgstr "행성에서 멸종"

#: ../src/space_stage/gui/SpaceFleetInfoPopup.tscn:38
msgid "FLEET_UNITS"
msgstr ""

#: ../src/microbe_stage/MicrobeHUD.cs:89
#, fuzzy
msgid "FLOATING_CHUNKS_COLON"
msgstr "다음으로 인하여 개체 수가 {0} 에서 {1} 로 변화됨: {2}"

#: ../simulation_parameters/microbe_stage/biomes.json:26
#: ../simulation_parameters/microbe_stage/biomes.json:192
#: ../simulation_parameters/microbe_stage/biomes.json:439
#: ../simulation_parameters/microbe_stage/biomes.json:605
#: ../simulation_parameters/microbe_stage/biomes.json:851
#: ../simulation_parameters/microbe_stage/biomes.json:1097
#: ../simulation_parameters/microbe_stage/biomes.json:1344
#: ../simulation_parameters/microbe_stage/biomes.json:1510
#: ../simulation_parameters/microbe_stage/biomes.json:1677
#: ../simulation_parameters/microbe_stage/biomes.json:1863
#: ../simulation_parameters/microbe_stage/biomes.json:2029
msgid "FLOATING_HAZARD"
msgstr "부동 위험"

#: ../src/microbe_stage/editor/CellEditorComponent.tscn:859
msgid "FLUID"
msgstr ""

#: ../src/microbe_stage/editor/CellEditorComponent.tscn:839
msgid "FLUIDITY_RIGIDITY"
msgstr "유동성 / 강도"

#: ../src/microbe_stage/editor/BehaviourEditorSubComponent.tscn:300
msgid "FOCUSED"
msgstr ""

#: ../src/gui_common/tooltip/ToolTipManager.tscn:267
msgid "FOCUS_EXPLANATION"
msgstr ""

#: ../src/microbe_stage/editor/MicrobeEditorReportComponent.tscn:237
msgid "FOOD_CHAIN"
msgstr "먹이 사슬"

#: ../src/microbe_stage/editor/CellEditorComponent.cs:2413
msgid "FOOD_SOURCE_ENERGY_INFO"
msgstr ""

#: ../src/modding/ModUploader.tscn:286
msgid "FORGET_MOD_DETAILS"
msgstr ""

#: ../src/modding/ModUploader.tscn:284
#, fuzzy
msgid "FORGET_MOD_DETAILS_TOOLTIP"
msgstr "재개"

#: ../src/modding/ModUploader.cs:691 ../src/modding/NewModGUI.cs:336
#, fuzzy
msgid "FORM_ERROR_MESSAGE"
msgstr "저장 오류"

#: ../src/thriveopedia/fossilisation/FossilisationDialog.tscn:36
#, fuzzy
msgid "FOSSILISATION"
msgstr "개체수:"

#: ../src/thriveopedia/fossilisation/FossilisationDialog.tscn:146
#, fuzzy
msgid "FOSSILISATION_EXPLANATION"
msgstr "다음으로 인하여 개체 수가 {0} 에서 {1} 로 변화됨: {2}"

#: ../src/thriveopedia/fossilisation/FossilisationDialog.tscn:202
#, fuzzy
msgid "FOSSILISATION_FAILED"
msgstr "개체수:"

#: ../src/thriveopedia/fossilisation/FossilisationDialog.tscn:204
#, fuzzy
msgid "FOSSILISATION_FAILED_DESCRIPTION"
msgstr "액포는 세포 내부 공간 저장에 사용되는 내부 막질 소기관입니다. 그들은 여러 개의 소낭, 저장을 위해 세포에서 널리 사용되는 작은 막 구조로 구성되어 합쳐졌습니다. 이 물질은 분자, 효소, 고체 및 기타 물질을 포함하는 데 사용되는 물로 채워져 있습니다. 액포의 모양은 유동적이며 세포마다 다를 수 있습니다."

#: ../src/microbe_stage/MicrobeHUD.cs:221
#: ../src/thriveopedia/fossilisation/FossilisationButton.tscn:15
msgid "FOSSILISATION_HINT"
msgstr ""

#: ../src/microbe_stage/MicrobeHUD.cs:220
msgid "FOSSILISATION_HINT_ALREADY_FOSSILISED"
msgstr ""

#: ../src/gui_common/SpeciesDetailsPanelWithFossilisation.tscn:30
#: ../src/thriveopedia/fossilisation/FossilisationDialog.tscn:180
msgid "FOSSILISE"
msgstr ""

#: ../src/thriveopedia/pages/ThriveopediaMuseumPage.tscn:172
#, fuzzy
msgid "FOSSIL_DELETION_FAILED"
msgstr "자동 진화 실행 실패"

#: ../src/thriveopedia/pages/ThriveopediaMuseumPage.tscn:174
#, fuzzy
msgid "FOSSIL_DELETION_FAILED_DESCRIPTION"
msgstr "액포는 세포 내부 공간 저장에 사용되는 내부 막질 소기관입니다. 그들은 여러 개의 소낭, 저장을 위해 세포에서 널리 사용되는 작은 막 구조로 구성되어 합쳐졌습니다. 이 물질은 분자, 효소, 고체 및 기타 물질을 포함하는 데 사용되는 물로 채워져 있습니다. 액포의 모양은 유동적이며 세포마다 다를 수 있습니다."

#: ../src/general/OptionsMenu.tscn:337
msgid "FOUR_TIMES"
msgstr ""

#: ../src/benchmark/microbe/MicrobeBenchmark.cs:183
#: ../src/engine/DebugOverlays.FPSCounter.cs:18
#: ../src/engine/DebugOverlays.PerformanceMetrics.cs:68
#: ../src/engine/DebugOverlays.tscn:66 ../src/engine/PerformanceMetrics.tscn:59
#, fuzzy
msgid "FPS"
msgstr "최대 FPS:"

#: ../src/engine/DebugOverlays.tscn:103
msgid "FPS_DISPLAY"
msgstr ""

#: ../src/engine/DebugOverlays.PerformanceMetrics.cs:69
#, fuzzy
msgid "FRAME_DURATION"
msgstr "호흡"

#: ../src/microbe_stage/editor/MutationPointsBar.cs:48
msgid "FREEBUILDING"
msgstr "자유 구성"

#: ../src/general/NewGameSettings.tscn:763
msgid "FREE_GLUCOSE_CLOUD"
msgstr ""

#: ../src/general/NewGameSettings.tscn:771
msgid "FREE_GLUCOSE_CLOUD_EXPLANATION"
msgstr ""

#: ../src/general/OptionsMenu.tscn:290
msgid "FULLSCREEN"
msgstr "전체화면"

#: ../src/modding/ModManager.tscn:595
msgid "FULL_MOD_INFO"
msgstr ""

#: ../src/gui_common/art_gallery/GalleryViewer.tscn:24
msgid "GALLERY_VIEWER"
msgstr ""

#: ../src/gui_common/CreditsScroll.cs:502
msgid "GAME_DESIGN_TEAM"
msgstr ""

#: ../simulation_parameters/common/gallery.json:86
msgid "GENERAL"
msgstr "일반"

#: ../src/auto-evo/AutoEvoExploringTool.tscn:760
msgid "GENERATIONS"
msgstr "세대"

#: ../src/microbe_stage/editor/CellEditorComponent.tscn:1081
msgid "GENERATION_COLON"
msgstr "세대:"

#: ../src/general/MainMenu.tscn:825
#, fuzzy
msgid "GITHUB_TOOLTIP"
msgstr "새로운 키 배치 추가"

<<<<<<< HEAD
#: ../src/general/OptionsMenu.cs:1059
=======
#: ../src/general/OptionsMenu.cs:1062
>>>>>>> 5cf509fa
msgid "GLES2"
msgstr ""

#: ../src/general/MainMenu.tscn:957
msgid "GLES2_MODE_WARNING"
msgstr "GLES2 모드 경고"

#: ../src/general/MainMenu.tscn:959
msgid "GLES2_MODE_WARNING_TEXT"
msgstr "GLES2를 사용하여 실행중입니다. 이는 실험되지 않았으며 이로 인해 문제가 발생할 수 있습니다. 비디오 카드 드라이버를 업데이트 하거나 AMD 혹은 Nvidia 그래픽을 사용하여 Thrive를 실행해주시기 바랍니다."

<<<<<<< HEAD
#: ../src/general/OptionsMenu.cs:1064
=======
#: ../src/general/OptionsMenu.cs:1067
>>>>>>> 5cf509fa
msgid "GLES3"
msgstr ""

#: ../src/microbe_stage/editor/MicrobeEditorReportComponent.tscn:432
msgid "GLOBAL_INITIAL_LETTER"
msgstr ""

#: ../src/auto-evo/RunResults.cs:969
msgid "GLOBAL_TIMELINE_SPECIES_MIGRATED_TO"
msgstr ""

#: ../simulation_parameters/microbe_stage/compounds.json:62
#: ../src/late_multicellular_stage/MulticellularHUD.tscn:1125
#: ../src/microbe_stage/gui/PatchDetailsPanel.tscn:713
#: ../src/microbe_stage/MicrobeStage.tscn:1161
msgid "GLUCOSE"
msgstr "포도당"

#: ../src/general/IWorldEffect.cs:90
msgid "GLUCOSE_CONCENTRATIONS_DRASTICALLY_DROPPED"
msgstr ""

#: ../simulation_parameters/microbe_stage/bio_processes.json:13
msgid "GLYCOLYSIS"
msgstr "포도당"

#: ../src/microbe_stage/MicrobeCheatMenu.tscn:44
msgid "GODMODE"
msgstr ""

#: ../src/ascension_stage/gui/GodToolsPopup.tscn:16
#, fuzzy
msgid "GOD_TOOLS_TITLE"
msgstr "새로운 키 배치 추가"

#: ../simulation_parameters/microbe_stage/biomes.json:104
#: ../simulation_parameters/microbe_stage/biomes.json:350
#: ../simulation_parameters/microbe_stage/biomes.json:517
#: ../simulation_parameters/microbe_stage/biomes.json:763
#: ../simulation_parameters/microbe_stage/biomes.json:1009
#: ../simulation_parameters/microbe_stage/biomes.json:1255
#: ../simulation_parameters/microbe_stage/biomes.json:1422
#: ../simulation_parameters/microbe_stage/biomes.json:1588
#: ../simulation_parameters/microbe_stage/biomes.json:1774
#: ../simulation_parameters/microbe_stage/biomes.json:1941
#: ../simulation_parameters/microbe_stage/biomes.json:2187
msgid "GOOGLY_EYE_CELL"
msgstr "만화 눈 세포"

#: ../src/tutorial/microbe_editor/MicrobeEditorTutorialGUI.tscn:163
msgid "GOT_IT"
msgstr "알겠습니다"

#: ../src/gui_common/dialogs/LicensesDisplay.cs:67
msgid "GPL_LICENSE_HEADING"
msgstr ""

#: ../src/general/OptionsMenu.tscn:491
#, fuzzy
msgid "GPU_NAME"
msgstr "동굴"

#: ../src/general/OptionsMenu.tscn:177
msgid "GRAPHICS"
msgstr "그래픽"

#: ../src/gui_common/CreditsScroll.cs:499
#, fuzzy
msgid "GRAPHICS_TEAM"
msgstr "그래픽"

#: ../src/general/OptionsMenu.tscn:575
msgid "GUI"
msgstr ""

#: ../src/gui_common/tooltip/ToolTipManager.tscn:4102
#, fuzzy
msgid "GUI_LIGHT_EFFECTS_OPTION_DESCRIPTION"
msgstr "세포의 핵심. 미토콘드리온(복수형: 미토콘드리아)는 단백질과 효소로 이루어진 이중막 구조입니다. 진핵 숙주가 사용하기 위해 동화된 원핵 생물입니다. 호기성 호흡을 통해 세포질에서 할 수 있는 것보다 훨씬 더 높은 효율로 포도당을 ATP로 전환 할 수 있습니다. 그러나 산소를 필요로 하며 환경의 산소 수준이 낮으면 ATP 생산 속도가 느려집니다."

#: ../simulation_parameters/common/input_options.json:261
#, fuzzy
msgid "GUI_TAB_NAVIGATION"
msgstr "{0} 천"

#: ../src/general/OptionsMenu.tscn:824
msgid "GUI_VOLUME"
msgstr "GUI 음량"

#: ../src/gui_common/tooltip/ToolTipManager.tscn:196
#: ../src/gui_common/tooltip/ToolTipManager.tscn:2687
#: ../src/gui_common/tooltip/ToolTipManager.tscn:2855
#: ../src/gui_common/tooltip/ToolTipManager.tscn:3025
#: ../src/gui_common/tooltip/ToolTipManager.tscn:3272
#: ../src/gui_common/tooltip/ToolTipManager.tscn:3517
#: ../src/gui_common/tooltip/ToolTipManager.tscn:3791
msgid "HEALTH"
msgstr "생명력"

#: ../src/general/PauseMenu.tscn:208
msgid "HELP"
msgstr "도움말"

#: ../src/general/PauseMenu.tscn:207 ../src/microbe_stage/HUDBottomBar.tscn:140
#, fuzzy
msgid "HELP_BUTTON_TOOLTIP"
msgstr "새로운 키 배치 추가"

#: ../src/general/OptionsMenu.tscn:985 ../src/general/OptionsMenu.tscn:1035
msgid "HIGHER_VALUES_INCREASE_PERFORMANCE"
msgstr "(높은 값일수록 더 나은 성능)"

#: ../src/general/OptionsMenu.tscn:321 ../src/general/OptionsMenu.tscn:1193
msgid "HIGHER_VALUES_WORSEN_PERFORMANCE"
msgstr "(값이 커질수록 성능이 저하됩니다)"

#: ../simulation_parameters/common/input_options.json:226
msgid "HOLD_FOR_PAN_OR_ROTATE_MODE"
msgstr "눌러서 패닝 및 회전 모드 전환"

#: ../simulation_parameters/common/input_options.json:53
msgid "HOLD_PACK_COMMANDS_MENU"
msgstr "눌러서 무리 명령 메뉴를 보이기"

#: ../simulation_parameters/common/input_options.json:214
msgid "HOLD_TO_SHOW_CURSOR"
msgstr "눌러서 커서 보이기"

#: ../src/late_multicellular_stage/MulticellularHUD.tscn:498
msgid "HOLD_TO_SHOW_CURSOR_ADVICE_TEXT"
msgstr ""

#: ../src/ascension_stage/AscensionCeremony.tscn:231
#, fuzzy
msgid "HOLD_TO_SKIP_CREDITS"
msgstr "눌러서 커서 보이기"

#: ../src/thriveopedia/Thriveopedia.tscn:270
msgid "HOME"
msgstr ""

#: ../src/general/OptionsMenu.tscn:1305 ../src/general/OptionsMenu.tscn:1413
#, fuzzy
msgid "HORIZONTAL_COLON"
msgstr "세대:"

#: ../src/engine/input/ControllerAxisVisualizer.cs:167
#: ../src/engine/input/ControllerAxisVisualizer.tscn:47
msgid "HORIZONTAL_WITH_AXIS_NAME_COLON"
msgstr ""

#: ../src/microbe_stage/editor/CellEditorComponent.tscn:1031
msgid "HP_COLON"
msgstr "생명력:"

#: ../src/gui_common/TweakedColourPicker.tscn:47
msgid "HSV"
msgstr ""

#: ../src/microbe_stage/gui/HUDMessages.cs:49
msgid "HUD_MESSAGE_MULTIPLE"
msgstr ""

#: ../simulation_parameters/microbe_stage/compounds.json:47
#: ../src/late_multicellular_stage/MulticellularHUD.tscn:1281
#: ../src/microbe_stage/gui/PatchDetailsPanel.tscn:643
#: ../src/microbe_stage/MicrobeStage.tscn:1308
msgid "HYDROGEN_SULFIDE"
msgstr "황화수소"

#: ../src/engine/input/key_mapping/KeyNames.cs:177
msgid "HYPERL"
msgstr ""

#: ../src/engine/input/key_mapping/KeyNames.cs:178
msgid "HYPERR"
msgstr ""

#: ../simulation_parameters/microbe_stage/biomes.json:1731
msgid "ICESHARD"
msgstr "빙상"

#: ../simulation_parameters/microbe_stage/biomes.json:1654
msgid "ICESHELF"
msgstr "빙붕"

#: ../src/modding/ModUploader.cs:450
msgid "ID_IS_NOT_A_NUMBER"
msgstr ""

#: ../src/modding/ModUploader.tscn:152
msgid "ID_NUMBER"
msgstr ""

#: ../src/general/NewGameSettings.tscn:1101
#, fuzzy
msgid "INCLUDE_MULTICELLULAR_PROTOTYPE"
msgstr "세포 기관 배치"

#: ../src/general/NewGameSettings.tscn:1109
msgid "INCLUDE_MULTICELLULAR_PROTOTYPE_EXPLANATION"
msgstr ""

#: ../simulation_parameters/common/gallery.json:458
msgid "INDUSTRIAL_STAGE"
msgstr ""

#: ../src/microbe_stage/MicrobeCheatMenu.tscn:37
#, fuzzy
msgid "INFINITE_COMPOUNDS"
msgstr "화합물"

#: ../src/microbe_stage/editor/MicrobeEditorCheatMenu.tscn:30
msgid "INFINITE_MP"
msgstr ""

#: ../src/microbe_stage/MicrobeStage.tscn:1404
msgid "INGESTED_MATTER"
msgstr ""

#: ../src/auto-evo/AutoEvoExploringTool.tscn:289
#, fuzzy
msgid "INIT_NEW_WORLD_TOOLTIP"
msgstr "새로운 키 배치 추가"

#: ../src/general/OptionsMenu.tscn:210
msgid "INPUTS"
msgstr "입력"

#: ../simulation_parameters/common/input_options.json:91
#, fuzzy
msgid "INPUT_NAME_BUILD_STRUCTURE"
msgstr "한 세대 끝내기"

#: ../simulation_parameters/common/input_options.json:73
#, fuzzy
msgid "INPUT_NAME_INTERACTION"
msgstr "한 세대 끝내기"

#: ../simulation_parameters/common/input_options.json:77
#, fuzzy
msgid "INPUT_NAME_OPEN_INVENTORY"
msgstr "한 세대 끝내기"

#: ../src/gui_common/charts/line/LineChart.tscn:219
msgid "INSPECT"
msgstr ""

#: ../src/engine/DebugOverlays.tscn:131 ../src/engine/DebugOverlays.tscn:166
msgid "INSPECTOR"
msgstr ""

#: ../src/awakening_stage/InteractionType.cs:32
#, fuzzy
msgid "INTERACTION_ACTIVATE_ASCENSION"
msgstr "변이 점수"

#: ../src/space_stage/structure_components/AscensionComponent.cs:33
#, fuzzy
msgid "INTERACTION_ACTIVATE_ASCENSION_MISSING_ENERGY"
msgstr "변이 점수"

#: ../src/awakening_stage/InteractionType.cs:17
#, fuzzy
msgid "INTERACTION_CONSTRUCT"
msgstr "변이 점수"

#: ../src/late_multicellular_stage/MulticellularCreature.cs:463
msgid "INTERACTION_CONSTRUCT_MISSING_DEPOSITED_MATERIALS"
msgstr ""

#: ../src/awakening_stage/InteractionType.cs:8
#, fuzzy
msgid "INTERACTION_CRAFT"
msgstr "변이 점수"

#: ../src/awakening_stage/InteractionType.cs:14
#, fuzzy
msgid "INTERACTION_DEPOSIT_RESOURCES"
msgstr "변이 점수"

#: ../src/late_multicellular_stage/MulticellularCreature.cs:453
msgid "INTERACTION_DEPOSIT_RESOURCES_NO_SUITABLE_RESOURCES"
msgstr ""

#: ../src/awakening_stage/InteractionType.cs:20
#, fuzzy
msgid "INTERACTION_DESTROY"
msgstr "변이 점수"

#: ../src/awakening_stage/InteractionType.cs:26
#, fuzzy
msgid "INTERACTION_FOUND_SETTLEMENT"
msgstr "변이 점수"

#: ../src/awakening_stage/InteractionType.cs:11
#, fuzzy
msgid "INTERACTION_HARVEST"
msgstr "변이 점수"

#: ../src/late_multicellular_stage/MulticellularCreature.cs:439
msgid "INTERACTION_HARVEST_CANNOT_MISSING_TOOL"
msgstr ""

#: ../src/awakening_stage/InteractionType.cs:5
msgid "INTERACTION_PICK_UP"
msgstr ""

#: ../src/late_multicellular_stage/MulticellularCreature.cs:416
msgid "INTERACTION_PICK_UP_CANNOT_FULL"
msgstr ""

#: ../src/late_multicellular_stage/editor/MetaballBodyEditorComponent.tscn:458
#, fuzzy
msgid "INTERNALS"
msgstr "외부의"

#: ../src/modding/NewModGUI.cs:297
msgid "INTERNAL_NAME_IN_USE"
msgstr ""

#: ../src/modding/NewModGUI.cs:285
msgid "INTERNAL_NAME_REQUIRED"
msgstr ""

#: ../src/modding/NewModGUI.cs:291
msgid "INTERNAL_NAME_REQUIRES_CAPITAL"
msgstr ""

#: ../src/gui_common/charts/line/LineChart.cs:694
#, fuzzy
msgid "INVALID_DATA_TO_PLOT"
msgstr "유효하지 않은 저장을 불러오시겠습니까?"

#: ../src/modding/ModManager.cs:299
msgid "INVALID_ICON_PATH"
msgstr ""

#: ../src/saving/NewSaveMenu.cs:215
#, fuzzy
msgid "INVALID_SAVE_NAME_POPUP"
msgstr "유효하지 않은 저장을 불러오시겠습니까?"

#: ../src/microbe_stage/editor/EditorComponentBottomLeftButtons.cs:288
#: ../src/thriveopedia/fossilisation/FossilisationDialog.cs:156
msgid "INVALID_SPECIES_NAME_POPUP"
msgstr ""

#: ../src/modding/ModUploader.cs:375
#, fuzzy
msgid "INVALID_TAG"
msgstr "유효하지 않은 저장을 불러오시겠습니까?"

#: ../src/modding/NewModGUI.cs:270
msgid "INVALID_URL_FORMAT"
msgstr ""

#: ../src/modding/ModManager.cs:313
msgid "INVALID_URL_SCHEME"
msgstr ""

#: ../src/awakening_stage/gui/InventoryScreen.tscn:78
msgid "INVENTORY_ITEMS_ON_GROUND"
msgstr ""

#: ../src/awakening_stage/gui/InventoryScreen.tscn:104
#, fuzzy
msgid "INVENTORY_TITLE"
msgstr "번영했습니다!"

#: ../src/awakening_stage/gui/InventoryScreen.tscn:153
msgid "INVENTORY_TOGGLE_CRAFTING"
msgstr ""

#: ../src/awakening_stage/gui/InventoryScreen.tscn:147
msgid "INVENTORY_TOGGLE_GROUND"
msgstr ""

#: ../src/general/OptionsMenu.tscn:1317 ../src/general/OptionsMenu.tscn:1338
#: ../src/general/OptionsMenu.tscn:1425 ../src/general/OptionsMenu.tscn:1447
msgid "INVERTED"
msgstr ""

#: ../src/saving/SaveHelper.cs:539
msgid "IN_PROTOTYPE"
msgstr ""

#: ../simulation_parameters/microbe_stage/compounds.json:109
#: ../src/late_multicellular_stage/MulticellularHUD.tscn:1333
#: ../src/microbe_stage/gui/PatchDetailsPanel.tscn:784
#: ../src/microbe_stage/MicrobeStage.tscn:1354
msgid "IRON"
msgstr "철"

#: ../simulation_parameters/microbe_stage/bio_processes.json:131
msgid "IRON_CHEMOLITHOAUTOTROPHY"
msgstr "철 화학합성독립영양"

#: ../src/general/MainMenu.tscn:801
#, fuzzy
msgid "ITCH_TOOLTIP"
msgstr "새로운 키 배치 추가"

#: ../src/gui_common/CreditsScroll.cs:509
msgid "JANUARY"
msgstr ""

#: ../src/general/OptionsMenu.tscn:1889
msgid "JSON_DEBUG_MODE"
msgstr ""

#: ../src/general/OptionsMenu.tscn:1905
msgid "JSON_DEBUG_MODE_ALWAYS"
msgstr ""

#: ../src/general/OptionsMenu.tscn:1904 ../src/general/OptionsMenu.tscn:1905
msgid "JSON_DEBUG_MODE_AUTO"
msgstr ""

#: ../src/general/OptionsMenu.tscn:1905
msgid "JSON_DEBUG_MODE_NEVER"
msgstr ""

#: ../src/gui_common/CreditsScroll.cs:515
msgid "JULY"
msgstr ""

#: ../src/gui_common/CreditsScroll.cs:514
msgid "JUNE"
msgstr ""

#: ../src/engine/input/key_mapping/KeyNames.cs:141
#, fuzzy
msgid "KEY_BACK"
msgstr "뒤로가기"

#: ../src/engine/input/key_mapping/InputGroupList.cs:158
msgid "KEY_BINDING_CHANGE_CONFLICT"
msgstr ""
"{0}에서 충돌이 있습니다.\n"
"{1}에서 입력을 제거하시겠습니까?"

#: ../src/engine/input/key_mapping/KeyNames.cs:132
msgid "KEY_CLEAR"
msgstr ""

#: ../src/engine/input/key_mapping/KeyNames.cs:130
msgid "KEY_DELETE"
msgstr ""

#: ../src/engine/input/key_mapping/KeyNames.cs:138
#, fuzzy
msgid "KEY_DOWN"
msgstr "휠 아래로"

#: ../src/engine/input/key_mapping/KeyNames.cs:134
msgid "KEY_END"
msgstr ""

#: ../src/engine/input/key_mapping/KeyNames.cs:128
msgid "KEY_ENTER"
msgstr ""

#: ../src/engine/input/key_mapping/KeyNames.cs:148
msgid "KEY_FAVORITES"
msgstr ""

#: ../src/engine/input/key_mapping/KeyNames.cs:126
#, fuzzy
msgid "KEY_FORWARD"
msgstr "앞으로 이동"

#: ../src/engine/input/key_mapping/KeyNames.cs:140
#, fuzzy
msgid "KEY_HELP"
msgstr "도움말"

#: ../src/engine/input/key_mapping/KeyNames.cs:133
msgid "KEY_HOME"
msgstr ""

#: ../src/engine/input/key_mapping/KeyNames.cs:147
msgid "KEY_HOMEPAGE"
msgstr ""

#: ../src/engine/input/key_mapping/KeyNames.cs:129
msgid "KEY_INSERT"
msgstr ""

#: ../src/engine/input/key_mapping/KeyNames.cs:135
#, fuzzy
msgid "KEY_LEFT"
msgstr "왼쪽으로 이동"

#: ../src/engine/input/key_mapping/KeyNames.cs:139
msgid "KEY_MENU"
msgstr ""

#: ../src/engine/input/key_mapping/KeyNames.cs:146
msgid "KEY_OPENURL"
msgstr ""

#: ../src/engine/input/key_mapping/KeyNames.cs:131
msgid "KEY_PAUSE"
msgstr ""

#: ../src/engine/input/key_mapping/KeyNames.cs:149
msgid "KEY_PRINT"
msgstr ""

#: ../src/engine/input/key_mapping/KeyNames.cs:143
#, fuzzy
msgid "KEY_REFRESH"
msgstr "새로 고침"

#: ../src/engine/input/key_mapping/KeyNames.cs:137
#, fuzzy
msgid "KEY_RIGHT"
msgstr "오른쪽으로 이동"

#: ../src/engine/input/key_mapping/KeyNames.cs:144
msgid "KEY_SEARCH"
msgstr ""

#: ../src/engine/input/key_mapping/KeyNames.cs:145
msgid "KEY_STANDBY"
msgstr ""

#: ../src/engine/input/key_mapping/KeyNames.cs:142
msgid "KEY_STOP"
msgstr ""

#: ../src/engine/input/key_mapping/KeyNames.cs:127
msgid "KEY_TAB"
msgstr ""

#: ../src/engine/input/key_mapping/KeyNames.cs:136
msgid "KEY_UP"
msgstr ""

#: ../src/general/utils/StringUtils.cs:37
msgid "KILO_ABBREVIATION"
msgstr "{0} 천"

#: ../src/engine/input/key_mapping/KeyNames.cs:217
msgid "KP0"
msgstr ""

#: ../src/engine/input/key_mapping/KeyNames.cs:218
msgid "KP1"
msgstr ""

#: ../src/engine/input/key_mapping/KeyNames.cs:219
msgid "KP2"
msgstr ""

#: ../src/engine/input/key_mapping/KeyNames.cs:220
msgid "KP3"
msgstr ""

#: ../src/engine/input/key_mapping/KeyNames.cs:221
msgid "KP4"
msgstr ""

#: ../src/engine/input/key_mapping/KeyNames.cs:222
msgid "KP5"
msgstr ""

#: ../src/engine/input/key_mapping/KeyNames.cs:223
msgid "KP6"
msgstr ""

#: ../src/engine/input/key_mapping/KeyNames.cs:224
msgid "KP7"
msgstr ""

#: ../src/engine/input/key_mapping/KeyNames.cs:225
msgid "KP8"
msgstr ""

#: ../src/engine/input/key_mapping/KeyNames.cs:226
msgid "KP9"
msgstr ""

#: ../src/engine/input/key_mapping/KeyNames.cs:216
msgid "KPADD"
msgstr ""

#: ../src/engine/input/key_mapping/KeyNames.cs:213
msgid "KPDIVIDE"
msgstr ""

#: ../src/engine/input/key_mapping/KeyNames.cs:168
msgid "KPENTER"
msgstr ""

#: ../src/engine/input/key_mapping/KeyNames.cs:212
msgid "KPMULTIPLY"
msgstr ""

#: ../src/engine/input/key_mapping/KeyNames.cs:215
msgid "KPPERIOD"
msgstr ""

#: ../src/engine/input/key_mapping/KeyNames.cs:214
msgid "KPSUBTRACT"
msgstr ""

#: ../src/general/OptionsMenu.tscn:900
msgid "LANGUAGE"
msgstr "언어:"

<<<<<<< HEAD
#: ../src/general/OptionsMenu.cs:1562
=======
#: ../src/general/OptionsMenu.cs:1565
>>>>>>> 5cf509fa
#, fuzzy
msgid "LANGUAGE_TRANSLATION_PROGRESS"
msgstr "게임을 번역하는 것을 도와주세요"

<<<<<<< HEAD
#: ../src/general/OptionsMenu.cs:1558
msgid "LANGUAGE_TRANSLATION_PROGRESS_LOW"
msgstr ""

#: ../src/general/OptionsMenu.cs:1554
=======
#: ../src/general/OptionsMenu.cs:1561
msgid "LANGUAGE_TRANSLATION_PROGRESS_LOW"
msgstr ""

#: ../src/general/OptionsMenu.cs:1557
>>>>>>> 5cf509fa
msgid "LANGUAGE_TRANSLATION_PROGRESS_REALLY_LOW"
msgstr ""

#: ../src/microbe_stage/editor/CellEditorComponent.cs:1339
msgid "LAST_ORGANELLE_DELETE_OPTION_DISABLED_TOOLTIP"
msgstr ""

#: ../src/thriveopedia/fossilisation/FossilisedSpeciesInformation.cs:26
#, fuzzy
msgid "LATE_MULTICELLULAR"
msgstr "세포 기관 배치"

#: ../src/engine/input/key_mapping/KeyNames.cs:196
msgid "LAUNCH0"
msgstr ""

#: ../src/engine/input/key_mapping/KeyNames.cs:197
msgid "LAUNCH1"
msgstr ""

#: ../src/engine/input/key_mapping/KeyNames.cs:198
msgid "LAUNCH2"
msgstr ""

#: ../src/engine/input/key_mapping/KeyNames.cs:199
msgid "LAUNCH3"
msgstr ""

#: ../src/engine/input/key_mapping/KeyNames.cs:200
msgid "LAUNCH4"
msgstr ""

#: ../src/engine/input/key_mapping/KeyNames.cs:201
msgid "LAUNCH5"
msgstr ""

#: ../src/engine/input/key_mapping/KeyNames.cs:202
msgid "LAUNCH6"
msgstr ""

#: ../src/engine/input/key_mapping/KeyNames.cs:203
msgid "LAUNCH7"
msgstr ""

#: ../src/engine/input/key_mapping/KeyNames.cs:204
msgid "LAUNCH8"
msgstr ""

#: ../src/engine/input/key_mapping/KeyNames.cs:205
msgid "LAUNCH9"
msgstr ""

#: ../src/engine/input/key_mapping/KeyNames.cs:206
msgid "LAUNCHA"
msgstr ""

#: ../src/engine/input/key_mapping/KeyNames.cs:207
msgid "LAUNCHB"
msgstr ""

#: ../src/engine/input/key_mapping/KeyNames.cs:208
msgid "LAUNCHC"
msgstr ""

#: ../src/engine/input/key_mapping/KeyNames.cs:209
msgid "LAUNCHD"
msgstr ""

#: ../src/engine/input/key_mapping/KeyNames.cs:210
msgid "LAUNCHE"
msgstr ""

#: ../src/engine/input/key_mapping/KeyNames.cs:211
msgid "LAUNCHF"
msgstr ""

#: ../src/engine/input/key_mapping/KeyNames.cs:194
msgid "LAUNCHMAIL"
msgstr ""

#: ../src/engine/input/key_mapping/KeyNames.cs:195
msgid "LAUNCHMEDIA"
msgstr ""

#: ../src/general/NewGameSettings.tscn:155
#: ../src/general/NewGameSettings.tscn:854
msgid "LAWK_ONLY"
msgstr ""

#: ../src/general/NewGameSettings.tscn:162
#: ../src/general/NewGameSettings.tscn:862
msgid "LAWK_ONLY_EXPLANATION"
msgstr "(기관과 능력을 우리에게 알려진 생명(LAWK)으로 제한)"

#: ../src/gui_common/CreditsScroll.cs:243
msgid "LEAD_ARTIST"
msgstr ""

#: ../src/gui_common/CreditsScroll.cs:244
msgid "LEAD_ARTISTS"
msgstr ""

#: ../src/gui_common/CreditsScroll.cs:225
msgid "LEAD_DEVELOPERS"
msgstr ""

#: ../src/gui_common/CreditsScroll.cs:261
msgid "LEAD_GAME_DESIGNER"
msgstr ""

#: ../src/gui_common/CreditsScroll.cs:262
msgid "LEAD_GAME_DESIGNERS"
msgstr ""

#: ../src/gui_common/CreditsScroll.cs:256
msgid "LEAD_OUTREACH_PEOPLE"
msgstr ""

#: ../src/gui_common/CreditsScroll.cs:255
msgid "LEAD_OUTREACH_PERSON"
msgstr ""

#: ../src/gui_common/CreditsScroll.cs:231
msgid "LEAD_PROGRAMMER"
msgstr ""

#: ../src/gui_common/CreditsScroll.cs:232
msgid "LEAD_PROGRAMMERS"
msgstr ""

#: ../src/gui_common/CreditsScroll.cs:273
msgid "LEAD_PROJECT_MANAGER"
msgstr ""

#: ../src/gui_common/CreditsScroll.cs:274
msgid "LEAD_PROJECT_MANAGERS"
msgstr ""

#: ../src/gui_common/CreditsScroll.cs:267
msgid "LEAD_TESTER"
msgstr ""

#: ../src/gui_common/CreditsScroll.cs:268
msgid "LEAD_TESTERS"
msgstr ""

#: ../src/gui_common/CreditsScroll.cs:237
msgid "LEAD_THEORIST"
msgstr ""

#: ../src/gui_common/CreditsScroll.cs:238
msgid "LEAD_THEORISTS"
msgstr ""

#: ../src/modding/ModManager.tscn:185
#, fuzzy
msgid "LEFT_ARROW"
msgstr "마우스 왼쪽 버튼"

#: ../src/engine/input/key_mapping/SpecifiedInputKey.cs:244
msgid "LEFT_MOUSE"
msgstr "마우스 왼쪽 버튼"

#: ../src/general/MainMenu.tscn:530
msgid "LICENSES"
msgstr ""

#: ../src/gui_common/dialogs/LicensesDisplay.tscn:94
msgid "LICENSES_COVERING_THRIVE"
msgstr ""

#: ../src/general/NewGameSettings.tscn:181
#: ../src/general/NewGameSettings.tscn:881
msgid "LIFE_ORIGIN"
msgstr ""

#: ../src/general/NewGameSettings.tscn:190
#: ../src/general/NewGameSettings.tscn:890
msgid "LIFE_ORIGIN_EXPLANATION"
msgstr ""

#: ../src/general/NewGameSettings.tscn:208
#: ../src/general/NewGameSettings.tscn:901
#: ../src/general/WorldGenerationSettings.cs:48
msgid "LIFE_ORIGIN_PANSPERMIA"
msgstr ""

#: ../src/general/NewGameSettings.tscn:208
#: ../src/general/NewGameSettings.tscn:901
#: ../src/general/WorldGenerationSettings.cs:45
msgid "LIFE_ORIGIN_POND"
msgstr ""

#: ../src/general/NewGameSettings.tscn:205
#: ../src/general/NewGameSettings.tscn:898
#, fuzzy
msgid "LIFE_ORIGIN_TOOLTIP"
msgstr "새로운 키 배치 추가"

#: ../src/general/NewGameSettings.tscn:207
#: ../src/general/NewGameSettings.tscn:208
#: ../src/general/NewGameSettings.tscn:900
#: ../src/general/NewGameSettings.tscn:901
#: ../src/general/WorldGenerationSettings.cs:42
msgid "LIFE_ORIGIN_VENTS"
msgstr ""

#: ../src/late_multicellular_stage/MulticellularHUD.tscn:885
#: ../src/microbe_stage/MicrobeStage.tscn:924
msgid "LIGHT"
msgstr "빛"

#: ../src/microbe_stage/editor/CellEditorComponent.tscn:533
msgid "LIGHT_LEVEL_AVERAGE"
msgstr ""

#: ../src/microbe_stage/editor/CellEditorComponent.tscn:470
#, fuzzy
msgid "LIGHT_LEVEL_CURRENT"
msgstr "휠 오른쪽으로"

#: ../src/microbe_stage/editor/CellEditorComponent.tscn:491
msgid "LIGHT_LEVEL_DAY"
msgstr ""

#: ../src/microbe_stage/gui/PatchDetailsPanel.cs:317
msgid "LIGHT_LEVEL_LABEL_AT_NOON"
msgstr ""

#: ../src/microbe_stage/editor/CellEditorComponent.tscn:512
#, fuzzy
msgid "LIGHT_LEVEL_NIGHT"
msgstr "휠 오른쪽으로"

#: ../src/microbe_stage/gui/PatchDetailsPanel.tscn:384
#, fuzzy
msgid "LIGHT_MAX"
msgstr "빛"

#: ../src/general/OptionsMenu.tscn:1210
#, fuzzy
msgid "LIMIT_EXTREME"
msgstr "추가요소"

#: ../src/general/NewGameSettings.tscn:805
#, fuzzy
msgid "LIMIT_GROWTH_RATE"
msgstr "확인"

#: ../src/general/NewGameSettings.tscn:813
msgid "LIMIT_GROWTH_RATE_EXPLANATION"
msgstr "(활성화하면 성장 속도를 제한하며, 비활성화하면 성장 속도가 오직 사용할 수 있는 화합물의 양에 영향을 받음)"

#: ../src/general/OptionsMenu.tscn:1210
msgid "LIMIT_HUGE"
msgstr ""

#: ../src/general/OptionsMenu.tscn:1210
msgid "LIMIT_LARGE"
msgstr ""

#: ../src/general/OptionsMenu.tscn:1210
#, fuzzy
msgid "LIMIT_NORMAL"
msgstr "확인"

#: ../src/general/OptionsMenu.tscn:1210
msgid "LIMIT_SMALL"
msgstr ""

#: ../src/general/OptionsMenu.tscn:1209 ../src/general/OptionsMenu.tscn:1210
msgid "LIMIT_TINY"
msgstr ""

#: ../src/general/OptionsMenu.tscn:1210
msgid "LIMIT_VERY_LARGE"
msgstr ""

#: ../src/general/OptionsMenu.tscn:1210
msgid "LIMIT_VERY_SMALL"
msgstr ""

#: ../src/microbe_stage/editor/upgrades/ChemoreceptorUpgradeGUI.tscn:109
#, fuzzy
msgid "LINE_COLOUR"
msgstr "색"

#: ../simulation_parameters/microbe_stage/enzymes.json:3
msgid "LIPASE"
msgstr "지질 분해 효소"

#: ../src/microbe_stage/editor/upgrades/LysosomeUpgradeGUI.cs:109
#, fuzzy
msgid "LIPASE_DESCRIPTION"
msgstr "끈적끈적한 세포 내부. 세포질은 이온, 단백질 및 세포 내부를 채우는 물에 용해된 기타 물질의 기본 혼합물입니다. 이것의 기능 중 하나는 발효를 통해 포도당을 ATP 에너지로 전환시키는 것 입니다. 세포 소 기관이 부족하고 세포가 더 발전된 신진 대사를 하는 경우, 에너지에 더욱 의존하게 됩니다. 또한 분자를 세포에 저장하고 세포의 크기를 성장시키는 데 사용됩니다."

#: ../src/saving/SaveListItem.tscn:275 ../src/saving/SaveManagerGUI.tscn:51
msgid "LOAD"
msgstr "불러오기"

#: ../src/engine/LoadingScreen.cs:69 ../src/engine/LoadingScreen.tscn:162
msgid "LOADING"
msgstr "불러오는 중"

#: ../src/gui_common/ThriveFeedDisplayer.tscn:45 ../src/saving/SaveList.tscn:60
#: ../src/saving/SaveListItem.tscn:105
#, fuzzy
msgid "LOADING_DOT_DOT_DOT"
msgstr "불러오는 중..."

#: ../src/early_multicellular_stage/editor/EarlyMulticellularEditor.cs:92
#, fuzzy
msgid "LOADING_EARLY_MULTICELLULAR_EDITOR"
msgstr "미생물 편집기 불러오는 중"

#: ../src/saving/InProgressLoad.cs:78 ../src/saving/InProgressLoad.cs:105
#: ../src/saving/InProgressLoad.cs:154
msgid "LOADING_GAME"
msgstr "게임 불러오는 중"

#: ../src/microbe_stage/editor/MicrobeEditor.cs:67
msgid "LOADING_MICROBE_EDITOR"
msgstr "미생물 편집기 불러오는 중"

#: ../src/late_multicellular_stage/editor/LateMulticellularEditor.cs:108
#, fuzzy
msgid "LOADING_MULTICELLULAR_EDITOR"
msgstr "미생물 편집기 불러오는 중"

#: ../simulation_parameters/common/help_texts.json:131
#: ../simulation_parameters/common/help_texts.json:138
msgid "LOADING_TIP"
msgstr "편집기에서 취소 버튼을 눌러 실수를 정정 할 수 있습니다"

#: ../src/saving/InProgressLoad.cs:177
msgid "LOAD_FINISHED"
msgstr "불러오기 완료"

#: ../src/general/MainMenu.tscn:315 ../src/general/PauseMenu.tscn:192
#: ../src/microbe_stage/gui/ExtinctionBox.tscn:146
msgid "LOAD_GAME"
msgstr "불러오기"

#: ../src/general/MainMenu.tscn:313 ../src/general/PauseMenu.tscn:191
#, fuzzy
msgid "LOAD_GAME_BUTTON_TOOLTIP"
msgstr "새로운 키 배치 추가"

#: ../src/saving/SaveList.tscn:130
#, fuzzy
msgid "LOAD_INCOMPATIBLE_PROTOTYPE_WARNING"
msgstr ""
"선택된 저장은 이 버전의 Thrive와 호환되지 않을 것입니다.\n"
"Thrive의 개발은 한참 진행 중 이며 저장 간 호환은 우선적이지 않으므로, 이전 버전의 저장을 변환하는 것은 지원되지 않습니다."

#: ../src/saving/SaveList.tscn:78 ../src/saving/SaveList.tscn:86
#, fuzzy
msgid "LOAD_INCOMPATIBLE_SAVE_PROMPT"
msgstr "호환되지 않는 저장을 불러옵니까?"

#: ../src/saving/SaveList.tscn:104
msgid "LOAD_INCOMPATIBLE_SAVE_WARNING"
msgstr ""
"선택된 저장은 이 버전의 Thrive와 호환되지 않을 것입니다.\n"
"Thrive의 개발은 한참 진행 중 이며 저장 간 호환은 우선적이지 않으므로, 이전 버전의 저장을 변환하는 것은 지원되지 않습니다."

#: ../src/saving/SaveList.tscn:94
#, fuzzy
msgid "LOAD_INVALID_SAVE_PROMPT"
msgstr "유효하지 않은 저장을 불러오시겠습니까?"

#: ../src/saving/SaveList.tscn:95
msgid "LOAD_INVALID_SAVE_WARNING"
msgstr ""
"이 파일로부터 저장 정보를 불러올 수 없습니다.\n"
"변형되었거나 현재 버전의 Thrive에서 불러올 수 없는 형식의 저장입니다.\n"
"그래도 저장을 불러오시겠습니까?"

#: ../src/microbe_stage/editor/MicrobeEditorReportComponent.tscn:446
msgid "LOCAL_INITIAL_LETTER"
msgstr ""

#: ../src/auto-evo/AutoEvoExploringTool.tscn:566
msgid "LOW_BIODIVERSITY_LIMIT"
msgstr "지역의 생물 다양성이 낮은 것으로 간주되게 하는 최대 생물종 수"

#: ../simulation_parameters/microbe_stage/organelles.json:891
#: ../src/gui_common/tooltip/ToolTipManager.tscn:2444
msgid "LYSOSOME"
msgstr "리소좀"

#: ../src/gui_common/tooltip/ToolTipManager.tscn:2446
#, fuzzy
msgid "LYSOSOME_DESCRIPTION"
msgstr "대사체는 단백질 껍질에 싸인 단백질 집합입니다. 그들은 호기성 호흡이라는 과정을 통해 세포질에서 할 수있는 것보다 훨씬 더 빠른 속도로 포도당을 ATP로 전환 할 수 있습니다. 그러나 이를 위해 산소가 필요하며 산소가 적은 환경에선 ATP 생산 속도가 느려집니다. 대사체가 세포질에 의해 직접 둘러싸이면 주변 유체가 일부 발효를 수행합니다."

#: ../src/gui_common/tooltip/ToolTipManager.tscn:2445
#, fuzzy
msgid "LYSOSOME_PROCESSES_DESCRIPTION"
msgstr "대사체는 단백질 껍질에 싸인 단백질 집합입니다. 그들은 호기성 호흡이라는 과정을 통해 세포질에서 할 수있는 것보다 훨씬 더 빠른 속도로 포도당을 ATP로 전환 할 수 있습니다. 그러나 이를 위해 산소가 필요하며 산소가 적은 환경에선 ATP 생산 속도가 느려집니다. 대사체가 세포질에 의해 직접 둘러싸이면 주변 유체가 일부 발효를 수행합니다."

#: ../src/auto-evo/AutoEvoExploringTool.tscn:130
msgid "MAP"
msgstr "지도"

#: ../src/gui_common/CreditsScroll.cs:511
msgid "MARCH"
msgstr ""

#: ../simulation_parameters/microbe_stage/biomes.json:246
#: ../simulation_parameters/microbe_stage/biomes.json:683
#: ../simulation_parameters/microbe_stage/biomes.json:929
#: ../simulation_parameters/microbe_stage/biomes.json:1175
#: ../simulation_parameters/microbe_stage/biomes.json:2107
msgid "MARINE_SNOW"
msgstr "바다눈"

#: ../src/general/OptionsMenu.tscn:668
msgid "MASTER_VOLUME"
msgstr "주 음량"

#: ../src/auto-evo/AutoEvoExploringTool.tscn:584
msgid "MAXIMUM_SPECIES_IN_PATCH"
msgstr "강제 멸종이 일어나기 전에 지역에 존재할 수 있는 최대 종 수"

#: ../src/general/OptionsMenu.tscn:375
msgid "MAX_FPS"
msgstr "최대 FPS:"

#: ../src/general/OptionsMenu.tscn:390
#, fuzzy
msgid "MAX_FPS_NO_LIMIT"
msgstr "최대 FPS:"

#: ../src/general/OptionsMenu.tscn:1186
msgid "MAX_SPAWNED_ENTITIES"
msgstr ""

#: ../src/gui_common/charts/line/LineChart.cs:1294
#: ../src/gui_common/charts/line/LineChart.cs:1387
#, fuzzy
msgid "MAX_VISIBLE_DATASET_WARNING"
msgstr "이 저장을 삭제하는 것은 취소할 수 없습니다, 영구적으로 {0} 을 삭제하시겠습니까?"

#: ../src/gui_common/CreditsScroll.cs:513
msgid "MAY"
msgstr ""

#: ../src/engine/input/key_mapping/KeyNames.cs:192
msgid "MEDIANEXT"
msgstr ""

#: ../src/engine/input/key_mapping/KeyNames.cs:189
msgid "MEDIAPLAY"
msgstr ""

#: ../src/engine/input/key_mapping/KeyNames.cs:191
#, fuzzy
msgid "MEDIAPREVIOUS"
msgstr "이전:"

#: ../src/engine/input/key_mapping/KeyNames.cs:193
msgid "MEDIARECORD"
msgstr ""

#: ../src/engine/input/key_mapping/KeyNames.cs:190
msgid "MEDIASTOP"
msgstr ""

#: ../src/auto-evo/EvolutionaryTree.cs:403
#: ../src/microbe_stage/editor/MicrobeEditorReportComponent.cs:166
#: ../src/microbe_stage/editor/TimelineTab.cs:232
msgid "MEGA_YEARS"
msgstr "백만 년"

#: ../src/microbe_stage/editor/CellEditorComponent.tscn:663
#, fuzzy
msgid "MEMBRANE"
msgstr "세포막 유형"

#: ../src/gui_common/tooltip/ToolTipManager.tscn:131
msgid "MEMBRANE_RIGIDITY"
msgstr "세포막 강도"

#: ../src/microbe_stage/editor/CellEditorComponent.tscn:821
msgid "MEMBRANE_TYPES"
msgstr "세포막 유형"

#: ../simulation_parameters/common/gallery.json:268
msgid "MENU"
msgstr "메뉴"

#: ../simulation_parameters/microbe_stage/biomes.json:1075
msgid "MESOPELAGIC"
msgstr "중해수층"

#: ../simulation_parameters/microbe_stage/organelles.json:263
#: ../src/gui_common/tooltip/ToolTipManager.tscn:384
msgid "METABOLOSOMES"
msgstr "대사체"

#: ../src/gui_common/tooltip/ToolTipManager.tscn:386
msgid "METABOLOSOMES_DESCRIPTION"
msgstr "대사체는 단백질 껍질에 싸인 단백질 집합입니다. 그들은 호기성 호흡이라는 과정을 통해 세포질에서 할 수있는 것보다 훨씬 더 빠른 속도로 포도당을 ATP로 전환 할 수 있습니다. 그러나 이를 위해 산소가 필요하며 산소가 적은 환경에선 ATP 생산 속도가 느려집니다. 대사체가 세포질에 의해 직접 둘러싸이면 주변 유체가 일부 발효를 수행합니다."

#: ../src/gui_common/tooltip/ToolTipManager.tscn:385
#, fuzzy
msgid "METABOLOSOMES_PROCESSES_DESCRIPTION"
msgstr "대사체는 단백질 껍질에 싸인 단백질 집합입니다. 그들은 호기성 호흡이라는 과정을 통해 세포질에서 할 수있는 것보다 훨씬 더 빠른 속도로 포도당을 ATP로 전환 할 수 있습니다. 그러나 이를 위해 산소가 필요하며 산소가 적은 환경에선 ATP 생산 속도가 느려집니다. 대사체가 세포질에 의해 직접 둘러싸이면 주변 유체가 일부 발효를 수행합니다."

#: ../src/engine/DebugOverlays.tscn:37 ../src/engine/DebugOverlays.tscn:110
#: ../src/engine/PerformanceMetrics.tscn:30
#, fuzzy
msgid "METRICS"
msgstr "FPS 표시 전환"

#: ../src/engine/DebugOverlays.PerformanceMetrics.cs:86
#: ../src/engine/DebugOverlays.tscn:83 ../src/engine/PerformanceMetrics.tscn:76
msgid "METRICS_CONTENT"
msgstr ""

#: ../src/engine/DebugOverlays.PerformanceMetrics.cs:78
#: ../src/saving/SaveManagerGUI.cs:139
msgid "MIB_VALUE"
msgstr ""

#: ../src/thriveopedia/fossilisation/FossilisedSpeciesInformation.cs:20
#, fuzzy
msgid "MICROBE"
msgstr ""
"멀리 떨어진 외계 행성에서, 수 많은 화산 활동과 유성 충돌이 우주에서 새로운 현상을 만들어 냈습니다.\n"
"\n"
"생명.\n"
"\n"
"단순한 미생물이 바다 깊은 곳에 살고 있습니다. 당신은 이 행성에 남은 모든 생물의 마지막 공통 조상(LUCA) 입니다.\n"
"\n"
"이 거친 세계에서 살아남기 위해, 찾을 수 있는 화합물들을 모아 세대별로 진화하여 다른 미생물들과 경쟁해야 합니다."

#: ../src/benchmark/microbe/MicrobeBenchmark.tscn:108
#, fuzzy
msgid "MICROBES_COUNT"
msgstr ""
"멀리 떨어진 외계 행성에서, 수 많은 화산 활동과 유성 충돌이 우주에서 새로운 현상을 만들어 냈습니다.\n"
"\n"
"생명.\n"
"\n"
"단순한 미생물이 바다 깊은 곳에 살고 있습니다. 당신은 이 행성에 남은 모든 생물의 마지막 공통 조상(LUCA) 입니다.\n"
"\n"
"이 거친 세계에서 살아남기 위해, 찾을 수 있는 화합물들을 모아 세대별로 진화하여 다른 미생물들과 경쟁해야 합니다."

#: ../src/benchmark/microbe/MicrobeBenchmark.tscn:34
#: ../src/general/MainMenu.tscn:589
#, fuzzy
msgid "MICROBE_BENCHMARK"
msgstr "미생물 편집기"

#: ../simulation_parameters/common/gallery.json:332
msgid "MICROBE_EDITOR"
msgstr "미생물 편집기"

#: ../simulation_parameters/common/help_texts.json:74
msgid "MICROBE_EDITOR_HELP_MESSAGE_1"
msgstr ""
"원핵 구조체\n"
"\n"
"대사체: 포도당으로부터 ATP 생산\n"
"\n"
"화학 합성 단백질: 포도당의 절반을 황화수소로부터 화학 세포로 생성하고, 해당 과정 또한 수행하며, 세포 1칸을 차지\n"
"\n"
"틸라코이드: 정상적인 엽록체로 1/3의 포도당을 생성하고, 해당 과정 또한 수행하며, 세포 1칸을 차지\n"
"\n"
"루스티시아닌: 철을 ATP로 전환\n"
"\n"
"니트로게나아제: 분자상 질소와 ATP를 혐기성 암모니아로 전환\n"
"\n"
"세포질: 저장 공간을 제공하며 해당 과정을 수행(소량의 ATP를 생성)"

#: ../simulation_parameters/common/help_texts.json:22
msgid "MICROBE_EDITOR_HELP_MESSAGE_14"
msgstr "삼킴이 완료되면, 삼켜진 물체는 소화되기 위해 세포막 안에 남습니다. 소화할 수 없는 물체는 항상 배출되니, 대사에 필요한 변이를 가지고 있는지 먼저 확인하세요. 효소는 소화를 도우며 리소좀에서 만들어집니다; 소화를 훨씬 효율적으로 만드려면 이 소기관을 진화시키세요."

#: ../simulation_parameters/common/help_texts.json:78
msgid "MICROBE_EDITOR_HELP_MESSAGE_2"
msgstr ""
"외부 세포 기관\n"
"\n"
"편모: ATP를 소모하여 세포를 더 빠르게 이동\n"
"\n"
"선모: 다른 세포를 찌를 수 있음"

#: ../simulation_parameters/common/help_texts.json:82
msgid "MICROBE_EDITOR_HELP_MESSAGE_3"
msgstr ""
"세포막 결합 소기관\n"
"\n"
"핵: 헥스 11칸을 차지하며, 세포막 결합 소기관의 진화를 가능하게 하며, 세포 크기를 두 배로 늘리며, 세포가 입는 피해를 50% 감소 (한 번만 진화할 수 있음)\n"
"\n"
"결합 기관: 다른 세포와 결합할 수 있게 함. 다세포 단계로 진행하는 데에 필수적\n"
"\n"
"미토콘드리아: [thrive:compound type=\"glucose\"][/thrive:compound]과 대기 중의 산소로부터 세포질보다 훨씬 효율적으로 [thrive:compound type=\"atp\"][/thrive:compound]를 합성\n"
"\n"
"엽록체: 햇빛과 대기 중의 이산화탄소로부터 [thrive:compound type=\"glucose\"][/thrive:compound]을 합성\n"
"\n"
"열합성 기관: 온도 경사를 사용하여 [thrive:compound type=\"atp\"][/thrive:compound]를 합성\n"
"\n"
"리소좀: 소화 효소를 가지고 있음. 효소는 소화 능률과 속도를 개선함\n"
"\n"
"화학합성 기관: [thrive:compound type=\"hydrogensulfide\"][/thrive:compound]로부터 [thrive:compound type=\"glucose\"][/thrive:compound]를 합성\n"
"\n"
"질소 고정 색소체: [thrive:compound type=\"atp\"][/thrive:compound] 및 대기 중의 질소와 산소로부터 [thrive:compound type=\"ammonia\"][/thrive:compound]를 합성\n"
"\n"
"액포: 수집한 물질을 8단위 저장\n"
"\n"
"독소 액포: 독소([thrive:compound type=\"oxytoxy\"][/thrive:compound])를 생산하며 이를 분비하여 옥시톡시 잔량에 따라 피해를 입힐 수 있게 함\n"
"\n"
"신호 기관: 세포에서 다른 세포가 반응할 수 있는 화합물을 합성할 수 있게 함"

#: ../simulation_parameters/common/help_texts.json:86
msgid "MICROBE_EDITOR_HELP_MESSAGE_4"
msgstr "각 세대마다, 100 변이 점수(MP)를 사용할 수 있으며, 각각의 변화(또는 변이)는 그에 맞는 MP를 소모합니다. 세포 기관의 추가나 제거는 MP를 소모하지만, 현재 변이 세션에서 배치된 세포 기관의 제거 시 MP를 돌려받을 수 있습니다. 오른쪽-클릭 후 팝업 창의 확인을 통해 세포 기관을 이동하거나 완전히 제거할 수 있습니다. A 키와 D 키로 배치 중인 세포 기관을 회전시킬 수 있습니다."

#: ../simulation_parameters/common/help_texts.json:90
msgid "MICROBE_EDITOR_HELP_MESSAGE_5"
msgstr "당신이 번식할 때마다, 미생물 편집기에 입장하며, 당신의 종을 변화하여(세포 기관의 추가, 이동, 제거를 통해) 성공적인 종의 종속을 이어갈 수 있습니다. 미생물 단계에서의 편집기 입장은 수백만년 분의 진화에 해당 됩니다."

#: ../src/general/MainMenu.tscn:407
msgid "MICROBE_FREEBUILD_EDITOR"
msgstr "미생물 자유 편집기"

#: ../src/auto-evo/AutoEvoExploringTool.cs:973
#: ../src/auto-evo/AutoEvoExploringTool.cs:1017
#, fuzzy
msgid "MICROBE_ORGANELLE_STATISTICS"
msgstr "생체 상태창"

#: ../src/microbe_stage/MicrobeSpecies.cs:227
#, fuzzy
msgid "MICROBE_SPECIES_DETAIL_TEXT"
msgstr ""
"ATP 막대 옆의 생명력 막대를 주시하세요(오른쪽 아래).\n"
"생명력이 모두 떨어지면 세포는 죽게 됩니다.\n"
"ATP가 있다면 재생할 것입니다.\n"
"ATP를 만들기 위하여 충분한 포도당을 수집하세요."

#: ../simulation_parameters/common/gallery.json:6
#: ../simulation_parameters/common/gallery.json:141
#: ../simulation_parameters/common/gallery.json:291
msgid "MICROBE_STAGE"
msgstr "미생물 단계"

#: ../src/tutorial/microbe_stage/MicrobeTutorialGUI.tscn:208
msgid "MICROBE_STAGE_COLLECT_TEXT"
msgstr ""
"이동하여 포도당 (흰색 구름)을 수집하세요.\n"
"당신의 세포는 살아남기 위한 에너지를 만들기 위해 포도당이 필요합니다.\n"
"선을 따라 움직여 세포 근처의 포도당으로 이동하세요."

#: ../src/tutorial/microbe_stage/MicrobeTutorialGUI.tscn:148
msgid "MICROBE_STAGE_CONTROL_TEXT"
msgstr ""
"세포 주위에 보이는 키 (화면 중앙)로 세포를 움직이고 마우스로 방향을 조절하세요.\n"
"\n"
"모든 키로 수 초간 움직여서 진행하세요."

#: ../src/tutorial/microbe_stage/MicrobeTutorialGUI.tscn:149
#, fuzzy
msgid "MICROBE_STAGE_CONTROL_TEXT_CONTROLLER"
msgstr ""
"세포 주위에 보이는 키 (화면 중앙)로 세포를 움직이고 마우스로 방향을 조절하세요.\n"
"\n"
"모든 키로 수 초간 움직여서 진행하세요."

#: ../src/tutorial/microbe_stage/MicrobeTutorialGUI.tscn:219
#, fuzzy
msgid "MICROBE_STAGE_DAY_NIGHT_TEXT"
msgstr ""
"ATP 막대 옆의 생명력 막대를 주시하세요(오른쪽 아래).\n"
"생명력이 모두 떨어지면 세포는 죽게 됩니다.\n"
"ATP가 있다면 재생할 것입니다.\n"
"ATP를 만들기 위하여 충분한 포도당을 수집하세요."

#: ../src/tutorial/microbe_stage/MicrobeTutorialGUI.tscn:230
msgid "MICROBE_STAGE_HEALTH_TEXT"
msgstr ""
"ATP 막대 옆의 생명력 막대를 주시하세요(오른쪽 아래).\n"
"생명력이 모두 떨어지면 세포는 죽게 됩니다.\n"
"ATP가 있다면 재생할 것입니다.\n"
"ATP를 만들기 위하여 충분한 포도당을 수집하세요."

#: ../simulation_parameters/common/help_texts.json:6
#: ../simulation_parameters/common/help_texts.json:97
msgid "MICROBE_STAGE_HELP_MESSAGE_1"
msgstr "[thrive:input]g_move_forward[/thrive:input],[thrive:input]g_move_left[/thrive:input],[thrive:input]g_move_backwards[/thrive:input],[thrive:input]g_move_right[/thrive:input] 와 마우스를 사용하여 이동합니다. 독소 액포가 있다면 [thrive:input]g_fire_toxin[/thrive:input] 를 사용하여 [thrive:compound type=\"oxytoxy\"][/thrive:compound] 를 사용합니다. [thrive:input]g_toggle_engulf[/thrive:input] 를 사용하여 삼킴 모드를 켜고 끕니다. 마우스 휠을 사용하여 확대/축소할 수 있습니다."

#: ../simulation_parameters/common/help_texts.json:50
#: ../simulation_parameters/common/help_texts.json:121
msgid "MICROBE_STAGE_HELP_MESSAGE_10"
msgstr "번식하려면 세포 기관을 각각 두개로 나눠야 합니다. 세포 기관을 반으로 나누기 위해 암모니아와 인산염이 필요합니다."

#: ../simulation_parameters/common/help_texts.json:58
msgid "MICROBE_STAGE_HELP_MESSAGE_11"
msgstr "그러나 300 명의 개체 수로 20 세대 동안 생존했다면 현재 게임에서 승리 한 것으로 간주되며, 승리 후 팝업이 나타나고 원한다면 계속 플레이 할 수 있습니다."

#: ../simulation_parameters/common/help_texts.json:62
#: ../simulation_parameters/common/help_texts.json:124
msgid "MICROBE_STAGE_HELP_MESSAGE_12"
msgstr "당신의 경쟁자 또한 당신처럼 진화한다는 것을 명심하십시오. 당신이 편집기에 들어갈 때마다 그들도 진화할 것입니다."

#: ../simulation_parameters/common/help_texts.json:66
msgid "MICROBE_STAGE_HELP_MESSAGE_13"
msgstr "결합 기관은 당신의 세포가 같은 종의 다른 세포들과 함께 세포 군집을 형성하여 흡수하거나 생산한 물질들을 서로 공유할 수 있게 합니다. [thrive:input]g_toggle_binding[/thrive:input]를 눌러 결합 모드에 진입하세요. 군집을 이루고 있을 때는 세포를 분열시켜 편집기에 진입할 수 없습니다. 편집기에 진입하려면, 필요한 화합물을 모은 다음 [thrive:input]g_unbind_all[/thrive:input]를 눌러 군집을 떠나세요. 커다란 세포 군집은 다세포 생물로 이어질 수 있습니다."

#: ../simulation_parameters/common/help_texts.json:30
msgid "MICROBE_STAGE_HELP_MESSAGE_15"
msgstr "특히 셀룰로오스와 키틴 세포벽은 먼저 이들을 분해할 수 있는 효소를 가지고 있지 않으면 소화할 수 없습니다."

#: ../simulation_parameters/common/help_texts.json:26
msgid "MICROBE_STAGE_HELP_MESSAGE_16"
msgstr "하지만, 리소좀은 진핵생물에만 있습니다. 원핵생물은 그런 소기관을 가지고 있지 않으며 음식을 비교적 비효율적으로 소화합니다. 작은 세포들에게는 괜찮지만, 큰 세포들에게 리소좀이 없으면 아주 불리합니다."

#: ../simulation_parameters/common/help_texts.json:10
#: ../simulation_parameters/common/help_texts.json:100
msgid "MICROBE_STAGE_HELP_MESSAGE_2"
msgstr "당신의 세포는 에너지원으로써 ATP를 사용하며, 전부 바닥나면 죽게 될 것입니다."

#: ../simulation_parameters/common/help_texts.json:14
#: ../simulation_parameters/common/help_texts.json:103
msgid "MICROBE_STAGE_HELP_MESSAGE_3"
msgstr "편집기를 해금하고 복제하려면 암모니아(주황색 구름) 와 인산염(자주색 구름)을 모아야 합니다."

#: ../simulation_parameters/common/help_texts.json:18
#: ../simulation_parameters/common/help_texts.json:106
msgid "MICROBE_STAGE_HELP_MESSAGE_4"
msgstr "G 키를 눌러 자신보다 작은 세포나 박테리아 또는 철과 세포 조각들을 삼킬 수 있습니다. 이것은 추가적인 ATP를 소모하며 더 느려지게 만듭니다. G 키를 한번 더 눌러 삼키기를 멈추는 것을 잊지 마십시오."

#: ../simulation_parameters/common/help_texts.json:34
#: ../simulation_parameters/common/help_texts.json:109
msgid "MICROBE_STAGE_HELP_MESSAGE_5"
msgstr "삼투압 조절은 ATP를 소모하므로, 당신의 세포가 더 클수록, 미토콘드리아나 대사체나 루스티시아닌(또는 해당을 수행하는 세포질)이 정지해있을 때 ATP 손실을 방지해야 합니다."

#: ../simulation_parameters/common/help_texts.json:38
#: ../simulation_parameters/common/help_texts.json:112
msgid "MICROBE_STAGE_HELP_MESSAGE_6"
msgstr "편집기에 있는 수많은 진화 가능한 세포 기관들로, 다양한 종류의 게임 진행 방식을 만들 수 있습니다."

#: ../simulation_parameters/common/help_texts.json:54
#: ../simulation_parameters/common/help_texts.json:115
msgid "MICROBE_STAGE_HELP_MESSAGE_7"
msgstr "지금부터 개체 수가 전부 사라지면 멸종하게 됩니다."

#: ../simulation_parameters/common/help_texts.json:42
msgid "MICROBE_STAGE_HELP_MESSAGE_8"
msgstr ""
"화합물 구름은 다음과 같습니다:\n"
"\n"
"흰색 – 포도당\n"
"노란색 – 황화수소\n"
"주황색 – 암모니아\n"
"자주색 – 인산염\n"
"적갈색 – 철\n"
"\n"
"포도당은 ATP를 생산합니다"

#: ../simulation_parameters/common/help_texts.json:46
#: ../simulation_parameters/common/help_texts.json:118
msgid "MICROBE_STAGE_HELP_MESSAGE_9"
msgstr "황화수소는 화학세포와 화학 합성 단백질을 통해 포도당으로 전환될 수 있습니다. 철은 루스티시아닌을 통해 ATP로 전환될 수 있습니다."

#: ../src/tutorial/microbe_stage/MicrobeTutorialGUI.tscn:65
msgid "MICROBE_STAGE_INITIAL"
msgstr ""
"멀리 떨어진 외계 행성에서, 수 많은 화산 활동과 유성 충돌이 우주에서 새로운 현상을 만들어 냈습니다.\n"
"\n"
"생명.\n"
"\n"
"단순한 미생물이 바다 깊은 곳에 살고 있습니다. 당신은 이 행성에 남은 모든 생물의 마지막 공통 조상(LUCA) 입니다.\n"
"\n"
"이 거친 세계에서 살아남기 위해, 찾을 수 있는 화합물들을 모아 세대별로 진화하여 다른 미생물들과 경쟁해야 합니다."

#: ../src/engine/input/key_mapping/SpecifiedInputKey.cs:246
msgid "MIDDLE_MOUSE"
msgstr "마우스 가운데 버튼"

#: ../src/general/utils/StringUtils.cs:29
msgid "MILLION_ABBREVIATION"
msgstr "{0} 백만"

#: ../src/microbe_stage/editor/upgrades/ChemoreceptorUpgradeGUI.tscn:87
msgid "MINIMUM_AMOUNT_TO_FIND"
msgstr ""

#: ../src/modding/ModManager.tscn:417
#, fuzzy
msgid "MINIMUM_VERSION"
msgstr "버전:"

#: ../src/gui_common/charts/line/LineChart.cs:1300
#: ../src/gui_common/charts/line/LineChart.cs:1392
#, fuzzy
msgid "MIN_VISIBLE_DATASET_WARNING"
msgstr "이 저장을 삭제하는 것은 취소할 수 없습니다, 영구적으로 {0} 을 삭제하시겠습니까?"

#: ../src/general/NewGameSettings.tscn:323 ../src/general/OptionsMenu.tscn:221
msgid "MISC"
msgstr "기타"

#: ../simulation_parameters/common/input_options.json:318
#: ../src/thriveopedia/pages/ThriveopediaCurrentWorldPage.tscn:91
msgid "MISCELLANEOUS"
msgstr "기타"

#: ../simulation_parameters/common/input_options.json:210
msgid "MISCELLANEOUS_3D_STAGE"
msgstr "기타 3D 단계"

#: ../src/general/OptionsMenu.tscn:1917
#, fuzzy
msgid "MISC_FUN"
msgstr "기타"

#: ../src/modding/ModUploader.cs:345
#, fuzzy
msgid "MISSING_DESCRIPTION"
msgstr "설명:"

#: ../src/modding/NewModGUI.cs:312
msgid "MISSING_OR_INVALID_REQUIRED_FIELD"
msgstr ""

#: ../src/modding/ModUploader.cs:339
#, fuzzy
msgid "MISSING_TITLE"
msgstr "번영했습니다!"

#: ../simulation_parameters/microbe_stage/organelles.json:464
#: ../src/gui_common/tooltip/ToolTipManager.tscn:1665
msgid "MITOCHONDRION"
msgstr "미토콘드리아"

#: ../src/gui_common/tooltip/ToolTipManager.tscn:1667
msgid "MITOCHONDRION_DESCRIPTION"
msgstr "세포의 핵심. 미토콘드리온(복수형: 미토콘드리아)는 단백질과 효소로 이루어진 이중막 구조입니다. 진핵 숙주가 사용하기 위해 동화된 원핵 생물입니다. 호기성 호흡을 통해 세포질에서 할 수 있는 것보다 훨씬 더 높은 효율로 포도당을 ATP로 전환 할 수 있습니다. 그러나 산소를 필요로 하며 환경의 산소 수준이 낮으면 ATP 생산 속도가 느려집니다."

#: ../src/gui_common/tooltip/ToolTipManager.tscn:1666
#, fuzzy
msgid "MITOCHONDRION_PROCESSES_DESCRIPTION"
msgstr "세포의 핵심. 미토콘드리온(복수형: 미토콘드리아)는 단백질과 효소로 이루어진 이중막 구조입니다. 진핵 숙주가 사용하기 위해 동화된 원핵 생물입니다. 호기성 호흡을 통해 세포질에서 할 수 있는 것보다 훨씬 더 높은 효율로 포도당을 ATP로 전환 할 수 있습니다. 그러나 산소를 필요로 하며 환경의 산소 수준이 낮으면 ATP 생산 속도가 느려집니다."

#: ../src/microbe_stage/editor/CellEditorComponent.GUI.cs:172
#, fuzzy
msgid "MIXED_DOT_DOT_DOT"
msgstr "..."

#: ../src/modding/NewModGUI.tscn:67
msgid "MODDING_INSTRUCTIONS_ON"
msgstr ""

#: ../simulation_parameters/common/gallery.json:138
msgid "MODELS"
msgstr "모델"

#: ../src/microbe_stage/editor/OrganellePopupMenu.tscn:324
msgid "MODIFY"
msgstr ""

#: ../src/microbe_stage/editor/upgrades/OrganelleUpgradeGUI.tscn:20
#, fuzzy
msgid "MODIFY_ORGANELLE"
msgstr "세포 기관 제거"

#: ../src/early_multicellular_stage/editor/CellBodyPlanEditorComponent.tscn:540
#: ../src/late_multicellular_stage/editor/MetaballBodyEditorComponent.tscn:609
msgid "MODIFY_TYPE"
msgstr ""

#: ../src/general/MainMenu.tscn:507
msgid "MODS"
msgstr ""

#: ../src/general/MainMenu.tscn:971
msgid "MODS_INSTALLED_BUT_NOT_ENABLED"
msgstr ""

#: ../src/modding/ModManager.tscn:937 ../src/modding/NewModGUI.tscn:394
msgid "MOD_ASSEMBLY"
msgstr ""

#: ../src/modding/ModManager.tscn:959 ../src/modding/NewModGUI.tscn:417
msgid "MOD_ASSEMBLY_CLASS"
msgstr ""

#: ../src/modding/ModLoader.cs:450
msgid "MOD_ASSEMBLY_CLASS_NOT_FOUND"
msgstr ""

#: ../src/modding/ModLoader.cs:461
msgid "MOD_ASSEMBLY_INIT_CALL_FAILED"
msgstr ""

#: ../src/modding/ModLoader.cs:475
msgid "MOD_ASSEMBLY_LOAD_CALL_FAILED_EXCEPTION"
msgstr ""

#: ../src/modding/ModLoader.cs:324
msgid "MOD_ASSEMBLY_LOAD_EXCEPTION"
msgstr ""

#: ../src/modding/ModLoader.cs:363
msgid "MOD_ASSEMBLY_UNLOAD_CALL_FAILED"
msgstr ""

#: ../src/modding/ModLoader.cs:369
msgid "MOD_ASSEMBLY_UNLOAD_CALL_FAILED_EXCEPTION"
msgstr ""

#: ../src/modding/ModManager.tscn:286 ../src/modding/ModManager.tscn:679
#: ../src/modding/NewModGUI.tscn:140
msgid "MOD_AUTHOR"
msgstr ""

#: ../src/modding/ModManager.tscn:981
msgid "MOD_AUTO_HARMONY"
msgstr ""

#: ../src/modding/ModManager.tscn:1008
#, fuzzy
msgid "MOD_CREATION_FAILED"
msgstr "자동 진화 실행 실패"

#: ../src/modding/ModManager.tscn:444 ../src/modding/ModManager.tscn:723
#: ../src/modding/NewModGUI.tscn:186
#, fuzzy
msgid "MOD_DESCRIPTION"
msgstr "설명:"

#: ../src/modding/ModManager.tscn:745 ../src/modding/NewModGUI.tscn:209
#, fuzzy
msgid "MOD_EXTENDED_DESCRIPTION"
msgstr "니트로게나아제는 ATP 형태의 기체 질소와 세포 에너지를 사용하여 세포의 핵심 성장 영양소 인 암모니아를 생성 할 수있는 단백질입니다. 이것은 혐기성 질소 고정이라고하는 과정입니다. 질소 분해 효소가 세포질에 의해 직접 둘러싸이면 주변 유체가 일부 발효를 수행합니다."

#: ../src/modding/ModLoader.cs:498
#, fuzzy
msgid "MOD_HARMONY_LOAD_FAILED_EXCEPTION"
msgstr "액포는 세포 내부 공간 저장에 사용되는 내부 막질 소기관입니다. 그들은 여러 개의 소낭, 저장을 위해 세포에서 널리 사용되는 작은 막 구조로 구성되어 합쳐졌습니다. 이 물질은 분자, 효소, 고체 및 기타 물질을 포함하는 데 사용되는 물로 채워져 있습니다. 액포의 모양은 유동적이며 세포마다 다를 수 있습니다."

#: ../src/modding/ModLoader.cs:519
#, fuzzy
msgid "MOD_HARMONY_UNLOAD_FAILED_EXCEPTION"
msgstr "액포는 세포 내부 공간 저장에 사용되는 내부 막질 소기관입니다. 그들은 여러 개의 소낭, 저장을 위해 세포에서 널리 사용되는 작은 막 구조로 구성되어 합쳐졌습니다. 이 물질은 분자, 효소, 고체 및 기타 물질을 포함하는 데 사용되는 물로 채워져 있습니다. 액포의 모양은 유동적이며 세포마다 다를 수 있습니다."

#: ../src/modding/ModLoader.cs:339
msgid "MOD_HAS_NO_LOADABLE_RESOURCES"
msgstr ""

#: ../src/modding/ModManager.tscn:783 ../src/modding/NewModGUI.tscn:233
msgid "MOD_ICON_FILE"
msgstr ""

#: ../src/modding/ModManager.tscn:805 ../src/modding/NewModGUI.tscn:256
msgid "MOD_INFO_URL"
msgstr ""

#: ../src/modding/ModManager.tscn:658 ../src/modding/NewModGUI.tscn:94
msgid "MOD_INTERNAL_NAME"
msgstr ""

#: ../src/modding/ModManager.tscn:827 ../src/modding/NewModGUI.tscn:279
msgid "MOD_LICENSE"
msgstr ""

#: ../src/general/MainMenu.tscn:985
msgid "MOD_LOAD_ERRORS"
msgstr ""

#: ../src/general/MainMenu.tscn:986
msgid "MOD_LOAD_ERRORS_OCCURRED"
msgstr ""

#: ../src/modding/ModManager.tscn:1017
#, fuzzy
msgid "MOD_LOAD_OR_UNLOAD_ERRORS_OCCURRED"
msgstr "유효하지 않은 저장을 불러오시겠습니까?"

#: ../src/modding/ModManager.tscn:539
#, fuzzy
msgid "MOD_LOAD_UNLOAD_CAVEATS"
msgstr "유효하지 않은 저장을 불러오시겠습니까?"

#: ../src/modding/ModManager.tscn:1024
#, fuzzy
msgid "MOD_LOAD_UNLOAD_RESTART"
msgstr "유효하지 않은 저장을 불러오시겠습니까?"

#: ../src/modding/ModManager.tscn:893 ../src/modding/NewModGUI.tscn:348
msgid "MOD_MAXIMUM_THRIVE"
msgstr ""

#: ../src/modding/ModManager.tscn:871 ../src/modding/NewModGUI.tscn:325
msgid "MOD_MINIMUM_THRIVE"
msgstr ""

#: ../src/modding/ModManager.tscn:636 ../src/modding/NewModGUI.tscn:117
#, fuzzy
msgid "MOD_NAME"
msgstr "이름:"

#: ../src/modding/ModManager.tscn:915 ../src/modding/NewModGUI.tscn:371
msgid "MOD_PCK_NAME"
msgstr "모드 .pck 파일:"

#: ../src/modding/ModManager.tscn:849 ../src/modding/NewModGUI.tscn:302
msgid "MOD_RECOMMENDED_THRIVE"
msgstr ""

#: ../src/modding/ModUploader.tscn:84
msgid "MOD_TO_UPLOAD"
msgstr ""

#: ../src/modding/ModUploader.tscn:44 ../src/modding/ModUploader.tscn:307
msgid "MOD_UPLOADER"
msgstr ""

#: ../src/modding/ModManager.tscn:317 ../src/modding/ModManager.tscn:701
#: ../src/modding/NewModGUI.tscn:163
#, fuzzy
msgid "MOD_VERSION"
msgstr "버전:"

#: ../src/modding/ModManager.tscn:476
msgid "MORE_INFO"
msgstr ""

#: ../src/general/OptionsMenu.tscn:1535
msgid "MOUSE_EDGE_PANNING_OPTION"
msgstr ""

#: ../src/general/OptionsMenu.tscn:1272
msgid "MOUSE_LOOK_SENSITIVITY"
msgstr ""

#: ../src/general/OptionsMenu.tscn:1344
msgid "MOUSE_SENSITIVITY_WINDOW_SIZE_ADJUSTMENT"
msgstr ""

#: ../src/microbe_stage/editor/OrganellePopupMenu.tscn:257
#, fuzzy
msgid "MOVE"
msgstr "이동"

#: ../simulation_parameters/common/input_options.json:8
#: ../src/late_multicellular_stage/editor/MetaballBodyEditorComponent.tscn:524
msgid "MOVEMENT"
msgstr "이동"

#: ../src/auto-evo/AutoEvoExploringTool.tscn:602
msgid "MOVE_ATTEMPTS_PER_SPECIES"
msgstr "각 종의 이주 시도 횟수"

#: ../simulation_parameters/common/input_options.json:24
msgid "MOVE_BACKWARDS"
msgstr "뒤로 이동"

#: ../simulation_parameters/common/input_options.json:202
msgid "MOVE_DOWN_OR_CROUCH"
msgstr "아래로 움직이거나 쭈그리기"

#: ../simulation_parameters/common/input_options.json:20
msgid "MOVE_FORWARD"
msgstr "앞으로 이동"

#: ../simulation_parameters/common/input_options.json:12
msgid "MOVE_LEFT"
msgstr "왼쪽으로 이동"

#: ../simulation_parameters/common/input_options.json:159
msgid "MOVE_ORGANELLE"
msgstr "세포 소기관 이동"

#: ../simulation_parameters/common/input_options.json:16
msgid "MOVE_RIGHT"
msgstr "오른쪽으로 이동"

#: ../src/microbe_stage/editor/MicrobeEditorCheatMenu.tscn:37
msgid "MOVE_TO_ANY_PATCH"
msgstr "아무 지역으로 이주"

#: ../src/late_multicellular_stage/MulticellularHUD.tscn:1571
msgid "MOVE_TO_LAND"
msgstr "육지로 이주"

#: ../src/microbe_stage/MicrobeStage.tscn:1640
msgid "MOVE_TO_MULTICELLULAR_STAGE_TOOLTIP"
msgstr ""

#: ../src/microbe_stage/gui/PatchDetailsPanel.tscn:927
msgid "MOVE_TO_THIS_PATCH"
msgstr "이 지역으로 이주"

#: ../simulation_parameters/common/input_options.json:198
msgid "MOVE_UP_OR_JUMP"
msgstr "위로 움직이거나 뛰어오르기"

#: ../src/late_multicellular_stage/MulticellularHUD.tscn:2027
msgid "MOVING_TO_AWAKENING_PROTOTYPE"
msgstr ""

#: ../src/late_multicellular_stage/MulticellularHUD.tscn:2026
msgid "MOVING_TO_AWAKENING_PROTOTYPE_TITLE"
msgstr ""

#: ../src/late_multicellular_stage/MulticellularHUD.tscn:2022
msgid "MOVING_TO_LAND_PROTOTYPE"
msgstr ""

#: ../src/late_multicellular_stage/MulticellularHUD.tscn:2021
msgid "MOVING_TO_LAND_PROTOTYPE_TITLE"
msgstr ""

#: ../src/late_multicellular_stage/MulticellularStage.cs:584
msgid "MOVING_TO_SOCIETY_STAGE"
msgstr ""

#: ../src/early_multicellular_stage/editor/CellPopupMenu.cs:75
#: ../src/early_multicellular_stage/editor/CellPopupMenu.cs:91
#: ../src/late_multicellular_stage/editor/MetaballPopupMenu.cs:75
#: ../src/late_multicellular_stage/editor/MetaballPopupMenu.cs:92
#: ../src/microbe_stage/editor/OrganellePopupMenu.cs:81
#: ../src/microbe_stage/editor/OrganellePopupMenu.cs:101
msgid "MP_COST"
msgstr ""

#: ../simulation_parameters/microbe_stage/compounds.json:92
#: ../src/late_multicellular_stage/MulticellularHUD.tscn:1511
#: ../src/microbe_stage/MicrobeStage.tscn:1570
msgid "MUCILAGE"
msgstr "점액"

#: ../simulation_parameters/microbe_stage/bio_processes.json:61
msgid "MUCILAGE_SYNTHESIS"
msgstr "점액 합성"

#: ../simulation_parameters/common/gallery.json:408
msgid "MULTICELLULAR_EDITOR"
msgstr "다세포 편집기"

#: ../simulation_parameters/common/gallery.json:61
#: ../simulation_parameters/common/gallery.json:367
msgid "MULTICELLULAR_STAGE"
msgstr "다세포 단계"

#: ../src/early_multicellular_stage/editor/CellPopupMenu.cs:58
#, fuzzy
msgid "MULTIPLE_CELLS"
msgstr "세포 기관 배치"

#: ../src/late_multicellular_stage/editor/MetaballPopupMenu.cs:58
#, fuzzy
msgid "MULTIPLE_METABALLS"
msgstr "세포 기관 배치"

#: ../src/microbe_stage/editor/OrganellePopupMenu.cs:62
#, fuzzy
msgid "MULTIPLE_ORGANELLES"
msgstr "세포 기관 배치"

#: ../src/general/OptionsMenu.tscn:314
msgid "MULTISAMPLE_ANTI_ALIASING"
msgstr "멀티샘플 안티-앨리어싱:"

#: ../src/thriveopedia/pages/ThriveopediaMuseumPage.tscn:135
msgid "MUSEUM_WELCOME_TEXT"
msgstr ""

#: ../simulation_parameters/common/gallery.json:254
msgid "MUSIC"
msgstr "음악"

#: ../src/general/OptionsMenu.tscn:719
msgid "MUSIC_VOLUME"
msgstr "음악 음량"

#: ../src/auto-evo/AutoEvoExploringTool.tscn:620
msgid "MUTATIONS_PER_SPECIES"
msgstr "각 종의 변이 시도 횟수"

#: ../src/general/NewGameSettings.tscn:416
msgid "MUTATION_COST_MULTIPLIER"
msgstr ""

#: ../src/general/NewGameSettings.tscn:456
msgid "MUTATION_COST_MULTIPLIER_EXPLANATION"
msgstr ""

#: ../src/microbe_stage/editor/MutationPointsBar.tscn:150
msgid "MUTATION_POINTS"
msgstr "변이 점수"

#: ../src/general/OptionsMenu.tscn:697 ../src/general/OptionsMenu.tscn:748
#: ../src/general/OptionsMenu.tscn:783 ../src/general/OptionsMenu.tscn:818
#: ../src/general/OptionsMenu.tscn:853
msgid "MUTE"
msgstr "음소거"

#: ../src/saving/NewSaveMenu.tscn:47
msgid "NAME"
msgstr "이름:"

#: ../src/industrial_stage/gui/CityNameLabel.cs:56
#, fuzzy
msgid "NAME_LABEL_CITY"
msgstr "생태계: {0}"

#: ../src/space_stage/gui/FleetNameLabel.cs:61
#: ../src/space_stage/SpaceFleet.cs:38
#, fuzzy
msgid "NAME_LABEL_FLEET"
msgstr "생태계: {0}"

#: ../src/space_stage/gui/SpaceStructureNameLabel.cs:57
msgid "NAME_LABEL_STRUCTURE_UNFINISHED"
msgstr ""

#: ../src/microbe_stage/editor/CellEditorComponent.tscn:1476
msgid "NEGATIVE_ATP_BALANCE"
msgstr "부정적 ATP 균형"

#: ../src/microbe_stage/editor/CellEditorComponent.tscn:1477
msgid "NEGATIVE_ATP_BALANCE_TEXT"
msgstr ""
"미생물이 생존에 필요한 만큼의 ATP를 생산하지 않습니다!\n"
"계속하시겠습니까?"

#: ../src/modding/ModManager.tscn:523
msgid "NEW"
msgstr ""

#: ../src/saving/SaveList.tscn:79
msgid "NEWER_VERSION_LOADING_WARNING"
msgstr ""
"이 저장은 이후 버전 Thrive의 것이며 호환되지 않을 수도 있습니다.\n"
"그래도 불러오시겠습니까?"

#: ../src/gui_common/ThriveFeedDisplayer.tscn:25
msgid "NEWS"
msgstr ""

#: ../src/auto-evo/AutoEvoExploringTool.tscn:638
msgid "NEW_BIODIVERSITY_INCREASING_SPECIES_POPULATION"
msgstr "생물 다양성을 증진하는 종의 최초 개체수"

#: ../src/general/MainMenu.tscn:303
msgid "NEW_GAME"
msgstr "새 게임"

#: ../src/general/MainMenu.tscn:298
#, fuzzy
msgid "NEW_GAME_BUTTON_TOOLTIP"
msgstr "새로운 키 배치 추가"

#: ../src/general/NewGameSettings.tscn:285
msgid "NEW_GAME_SETTINGS_PERFORMANCE_OPTIONS_INFO"
msgstr ""

#: ../src/modding/NewModGUI.cs:211
#, fuzzy
msgid "NEW_MOD_DEFAULT_DESCRIPTION"
msgstr "화학 세포는 황화수소 화학 합성 이라는 과정을 통해 황화수소, 물 및 기체 이산화탄소를 포도당으로 전환 할 수 있는 단백질을 포함하는 이중 막 구조입니다. 포도당 생산 속도는 이산화탄소의 농도에 따라 달라집니다."

#: ../src/early_multicellular_stage/editor/CellBodyPlanEditorComponent.tscn:765
#: ../src/late_multicellular_stage/editor/MetaballBodyEditorComponent.tscn:882
#, fuzzy
msgid "NEW_NAME"
msgstr "새 게임"

#: ../src/early_multicellular_stage/editor/CellBodyPlanEditorComponent.tscn:758
#: ../src/late_multicellular_stage/editor/MetaballBodyEditorComponent.tscn:875
#, fuzzy
msgid "NEW_NAME_COLON"
msgstr "속도:"

#: ../src/early_multicellular_stage/editor/CellBodyPlanEditorComponent.tscn:673
#: ../src/late_multicellular_stage/editor/MetaballBodyEditorComponent.tscn:790
#: ../src/microbe_stage/editor/CellEditorComponent.tscn:1438
#: ../src/microbe_stage/editor/MicrobeEditorPatchMap.tscn:188
#: ../src/microbe_stage/editor/MicrobeEditorReportComponent.tscn:770
msgid "NEXT_CAPITAL"
msgstr "다음"

#: ../src/gui_common/tooltip/ToolTipManager.tscn:92
#, fuzzy
msgid "NEXT_EDITOR_TAB"
msgstr "편집기 활성화"

#: ../simulation_parameters/microbe_stage/compounds.json:152
#: ../src/microbe_stage/gui/PatchDetailsPanel.tscn:507
msgid "NITROGEN"
msgstr "질소"

#: ../simulation_parameters/microbe_stage/organelles.json:100
#: ../src/gui_common/tooltip/ToolTipManager.tscn:781
msgid "NITROGENASE"
msgstr "니트로게나아제"

#: ../src/gui_common/tooltip/ToolTipManager.tscn:783
msgid "NITROGENASE_DESCRIPTION"
msgstr "니트로게나아제는 ATP 형태의 기체 질소와 세포 에너지를 사용하여 세포의 핵심 성장 영양소 인 암모니아를 생성 할 수있는 단백질입니다. 이것은 혐기성 질소 고정이라고하는 과정입니다. 질소 분해 효소가 세포질에 의해 직접 둘러싸이면 주변 유체가 일부 발효를 수행합니다."

#: ../src/gui_common/tooltip/ToolTipManager.tscn:782
#, fuzzy
msgid "NITROGENASE_PROCESSES_DESCRIPTION"
msgstr "니트로게나아제는 ATP 형태의 기체 질소와 세포 에너지를 사용하여 세포의 핵심 성장 영양소 인 암모니아를 생성 할 수있는 단백질입니다. 이것은 혐기성 질소 고정이라고하는 과정입니다. 질소 분해 효소가 세포질에 의해 직접 둘러싸이면 주변 유체가 일부 발효를 수행합니다."

#: ../simulation_parameters/microbe_stage/organelles.json:298
#: ../src/gui_common/tooltip/ToolTipManager.tscn:2028
msgid "NITROGEN_FIXING_PLASTID"
msgstr "질소 고정 색소체"

#: ../src/gui_common/tooltip/ToolTipManager.tscn:2030
msgid "NITROGEN_FIXING_PLASTID_DESCRIPTION"
msgstr "질소 고정 색소체는 ATP 형태의 기체 질소와 산소 및 세포 에너지를 사용하여 세포의 핵심 성장 영양소인 암모니아를 생성 할 수 있는 단백질입니다. 이 과정은 호기성 질소 고정 이라고 불립니다."

#: ../src/gui_common/tooltip/ToolTipManager.tscn:2029
#, fuzzy
msgid "NITROGEN_FIXING_PLASTID_PROCESSES_DESCRIPTION"
msgstr "질소 고정 색소체는 ATP 형태의 기체 질소와 산소 및 세포 에너지를 사용하여 세포의 핵심 성장 영양소인 암모니아를 생성 할 수 있는 단백질입니다. 이 과정은 호기성 질소 고정 이라고 불립니다."

#: ../src/general/OptionsMenu.tscn:422 ../src/general/OptionsMenu.tscn:423
msgid "NONE"
msgstr ""

#: ../simulation_parameters/microbe_stage/membranes.json:3
#: ../src/gui_common/tooltip/ToolTipManager.tscn:2554
msgid "NORMAL"
msgstr "보통"

#: ../src/gui_common/tooltip/ToolTipManager.tscn:2555
msgid "NORMAL_MEMBRANE_DESCRIPTION"
msgstr "가장 기본적인 형태의 막으로써 피해에 대한 보호 기능이 거의 없습니다. 무너지지 않기 위해선 더 많은 에너지가 필요합니다. 장점은 세포가 더 빠르게 움직이고 영양분을 흡수 할 수 있다는 것입니다."

#: ../src/gui_common/MouseHoverPanel.tscn:72
msgid "NOTHING_HERE"
msgstr "아무것도 없음"

#: ../src/late_multicellular_stage/MulticellularStage.cs:503
msgid "NOTHING_TO_INTERACT_WITH"
msgstr ""

#: ../src/microbe_stage/Microbe.Contact.cs:388
msgid "NOTICE_DAMAGED_BY_NO_ATP"
msgstr ""

#: ../src/microbe_stage/Microbe.Interior.cs:1601
msgid "NOTICE_ENGULF_DAMAGE_FROM_TOXIN"
msgstr ""

#: ../src/microbe_stage/Microbe.Interior.cs:1547
msgid "NOTICE_ENGULF_MISSING_ENZYME"
msgstr ""

#: ../src/microbe_stage/Microbe.Contact.cs:1818
msgid "NOTICE_ENGULF_SIZE_TOO_SMALL"
msgstr ""

#: ../src/microbe_stage/Microbe.Contact.cs:1813
msgid "NOTICE_ENGULF_STORAGE_FULL"
msgstr ""

#: ../src/general/base_stage/CreatureStageHUDBase.cs:500
msgid "NOTICE_READY_TO_EDIT"
msgstr ""

#: ../src/auto-evo/simulation/food_source/ChunkFoodSource.cs:84
#, fuzzy
msgid "NOT_FOUND_CHUNK"
msgstr "큰 철 덩어리"

#: ../src/auto-evo/AutoEvoRun.cs:130
msgid "NOT_STARTED_DOT"
msgstr "시작되지 않음."

#: ../src/gui_common/CreditsScroll.cs:519
#, fuzzy
msgid "NOVEMBER"
msgstr "이동"

#: ../src/microbe_stage/MicrobeCheatMenu.tscn:51
msgid "NO_AI"
msgstr ""

#: ../src/gui_common/charts/line/LineChart.cs:690
#: ../src/microbe_stage/editor/CellEditorComponent.cs:2428
msgid "NO_DATA_TO_SHOW"
msgstr ""

#: ../src/microbe_stage/editor/TimelineTab.cs:289
msgid "NO_EVENTS_RECORDED"
msgstr ""

#: ../src/thriveopedia/pages/ThriveopediaMuseumPage.tscn:153
#, fuzzy
msgid "NO_FOSSIL_DIRECTORY"
msgstr "저장 폴더 열기"

#: ../src/general/MainMenu.tscn:969
#, fuzzy
msgid "NO_MODS_ENABLED"
msgstr "치트 키 활성화"

#: ../src/gui_common/tooltip/ToolTipManager.tscn:1854
#: ../src/microbe_stage/editor/tooltips/SelectionMenuToolTip.cs:201
#, fuzzy
msgid "NO_ORGANELLE_PROCESSES"
msgstr "세포 기관 배치"

#: ../src/saving/SaveList.tscn:52
msgid "NO_SAVEGAMES_FOUND"
msgstr ""

#: ../src/saving/SaveManagerGUI.tscn:197
#, fuzzy
msgid "NO_SAVE_DIRECTORY"
msgstr "저장 폴더 열기"

#: ../src/general/OptionsMenu.tscn:2203
#, fuzzy
msgid "NO_SCREENSHOT_DIRECTORY"
msgstr "스크린샷 폴더 열기"

#: ../src/modding/ModManager.cs:715
#, fuzzy
msgid "NO_SELECTED_MOD"
msgstr "선택됨:"

#: ../simulation_parameters/microbe_stage/organelles.json:668
#: ../src/gui_common/tooltip/ToolTipManager.tscn:1568
msgid "NUCLEUS"
msgstr "핵"

#: ../src/microbe_stage/editor/CellEditorComponent.cs:1337
msgid "NUCLEUS_DELETE_OPTION_DISABLED_TOOLTIP"
msgstr ""

#: ../src/gui_common/tooltip/ToolTipManager.tscn:1570
msgid "NUCLEUS_DESCRIPTION"
msgstr "진핵 세포의 특징. 핵은 소포체와 골지체를 포함합니다. 원핵 세포의 진화는 내부 막의 시스템을 개발하는 것이며, 내부의 다른 원핵 생물을 동화시킴으로써 이루어집니다. 이를 통해 세포 내부에서 발생하는 여러 프로세스를 구분하거나 겹치는 것을 방지 할 수 있습니다. 이것은 그들의 새로운 세포막 기관이 세포질에서 자유롭게 떠 다니는 것보다 훨씬 더 복잡하고 효율적이며 전문화되도록합니다. 그러나 이 일은 세포를 훨씬 더 크게 만들고 유지하기 위해 많은 에너지를 필요로 하게 만듭니다."

#: ../src/gui_common/tooltip/ToolTipManager.tscn:1569
msgid "NUCLEUS_SMALL_DESCRIPTION"
msgstr ""
"세포막 기관에 더 복잡한 진화를 허용\n"
"합니다. 유지에 많은 ATP가 필요합니다.\n"
"취소할 수 없는 진화입니다."

#: ../src/engine/input/key_mapping/KeyNames.cs:173
msgid "NUMLOCK"
msgstr ""

#: ../src/gui_common/art_gallery/GalleryDetailsTooltip.cs:26
#: ../src/gui_common/art_gallery/GalleryDetailsTooltip.cs:36
#: ../src/gui_common/art_gallery/GalleryDetailsTooltip.cs:46
#: ../src/microbe_stage/AgentProjectile.cs:26
#: ../src/microbe_stage/editor/CellEditorComponent.cs:2286
#: ../src/microbe_stage/editor/CellEditorComponent.cs:2296
#: ../src/microbe_stage/editor/MicrobePartSelection.tscn:140
#: ../src/microbe_stage/MicrobeHUD.cs:380
#, fuzzy
msgid "N_A"
msgstr "N/A 변이 점수"

#: ../src/microbe_stage/editor/tooltips/SelectionMenuToolTip.tscn:94
msgid "N_A_MP"
msgstr "N/A 변이 점수"

#: ../src/microbe_stage/MicrobeHUD.cs:428
#, fuzzy
msgid "N_TIMES"
msgstr "마우스 오른쪽 버튼"

#: ../src/gui_common/CreditsScroll.cs:518
msgid "OCTOBER"
msgstr ""

#: ../src/general/MainMenu.tscn:661
msgid "OFFICIAL_WEBSITE"
msgstr ""

#: ../src/general/MainMenu.tscn:652
#, fuzzy
msgid "OFFICIAL_WEBSITE_BUTTON_TOOLTIP"
msgstr "새로운 키 배치 추가"

#: ../src/gui_common/dialogs/CustomConfirmationDialog.tscn:14
#: ../src/gui_common/dialogs/CustomConfirmationDialog.tscn:89
#: ../src/gui_common/dialogs/ErrorDialog.tscn:114
#: ../src/modding/ModUploader.tscn:356
msgid "OK"
msgstr "확인"

#: ../src/saving/SaveList.tscn:87
msgid "OLDER_VERSION_LOADING_WARNING"
msgstr ""
"이 저장은 이전 버전 Thrive의 것이며 호환되지 않을 수 있습니다.\n"
"Thrive의 개발은 한참 진행 중 이며 저장 간 호환은 우선적이지 않습니다.\n"
"문제를 보고하더라도, 지금 당장 해결되지 않을 것입니다.\n"
"그래도 불러오시겠습니까?"

#: ../src/modding/ModManager.tscn:154
#, fuzzy
msgid "OPEN_FOLDER"
msgstr "로그 폴더 열기"

#: ../src/thriveopedia/pages/ThriveopediaMuseumPage.tscn:88
#, fuzzy
msgid "OPEN_FOSSIL_FOLDER"
msgstr "로그 폴더 열기"

#: ../src/thriveopedia/pages/ThriveopediaMuseumPage.cs:144
msgid "OPEN_FOSSIL_IN_FREEBUILD_WARNING"
msgstr ""

#: ../src/industrial_stage/gui/StrategicUnitScreen.cs:134
#: ../src/space_stage/gui/PlanetScreen.tscn:108
#, fuzzy
msgid "OPEN_GOD_TOOLS"
msgstr "로그 폴더 열기"

#: ../src/gui_common/tooltip/ToolTipManager.tscn:54
msgid "OPEN_HELP_SCREEN"
msgstr "도움말 열기"

#: ../src/thriveopedia/pages/ThriveopediaMuseumPage.tscn:119
#, fuzzy
msgid "OPEN_IN_FREEBUILD"
msgstr "자유 구성"

#: ../src/general/OptionsMenu.tscn:1816
msgid "OPEN_LOGS_FOLDER"
msgstr "로그 폴더 열기"

#: ../src/modding/ModManager.tscn:484
msgid "OPEN_MOD_URL"
msgstr ""

#: ../simulation_parameters/common/input_options.json:177
msgid "OPEN_ORGANELLE_MENU"
msgstr "세포 소기관 메뉴 열기"

#: ../src/society_stage/gui/SocietyHUD.tscn:139
#, fuzzy
msgid "OPEN_RESEARCH_SCREEN"
msgstr "도움말 열기"

#: ../src/saving/SaveManagerGUI.tscn:90
msgid "OPEN_SAVE_DIRECTORY"
msgstr "저장 폴더 열기"

#: ../simulation_parameters/common/input_options.json:250
#, fuzzy
msgid "OPEN_SCIENCE_MENU"
msgstr "메뉴 열기"

#: ../src/general/OptionsMenu.tscn:1808
msgid "OPEN_SCREENSHOT_FOLDER"
msgstr "스크린샷 폴더 열기"

#: ../src/gui_common/tooltip/ToolTipManager.tscn:48
msgid "OPEN_THE_MENU"
msgstr "메뉴 열기"

#: ../src/general/OptionsMenu.tscn:937
msgid "OPEN_TRANSLATION_SITE"
msgstr "게임을 번역하는 것을 도와주세요"

#: ../src/auto-evo/AutoEvoRun.cs:140
msgid "OPERATION_PAUSED_DOT"
msgstr "일시 정지됨."

#: ../src/gui_common/tooltip/ToolTipManager.tscn:243
msgid "OPPORTUNISM_EXPLANATION"
msgstr ""

#: ../src/microbe_stage/editor/BehaviourEditorSubComponent.tscn:141
msgid "OPPORTUNISTIC"
msgstr ""

#: ../src/general/MainMenu.tscn:324 ../src/general/PauseMenu.tscn:223
msgid "OPTIONS"
msgstr "설정"

#: ../src/general/MainMenu.tscn:322 ../src/general/PauseMenu.tscn:222
#, fuzzy
msgid "OPTIONS_BUTTON_TOOLTIP"
msgstr "새로운 키 배치 추가"

#: ../src/microbe_stage/editor/CellEditorComponent.tscn:771
msgid "ORGANELLES"
msgstr "세포 기관"

#: ../simulation_parameters/microbe_stage/organelles.json:918
#: ../src/gui_common/tooltip/ToolTipManager.tscn:2502
#, fuzzy
msgid "ORGANELLE_AXON"
msgstr "세포 기관"

#: ../src/gui_common/tooltip/ToolTipManager.tscn:2503
#, fuzzy
msgid "ORGANELLE_AXON_DESCRIPTION"
msgstr "이것으로 다른 세포를 찌르세요."

#: ../src/microbe_stage/editor/CellEditorComponent.tscn:780
#, fuzzy
msgid "ORGANELLE_CATEGORY_MULTICELLULAR"
msgstr "세포 기관 배치"

#: ../simulation_parameters/microbe_stage/organelles.json:960
#: ../src/gui_common/tooltip/ToolTipManager.tscn:2526
#, fuzzy
msgid "ORGANELLE_MYOFIBRIL"
msgstr "포식자 선모"

#: ../src/gui_common/tooltip/ToolTipManager.tscn:2527
#, fuzzy
msgid "ORGANELLE_MYOFIBRIL_DESCRIPTION"
msgstr "이것으로 다른 세포를 찌르세요."

#: ../simulation_parameters/microbe_stage/organelles.json:23
#: ../src/gui_common/tooltip/ToolTipManager.tscn:1317
msgid "ORGANELLE_PILUS"
msgstr "포식자 선모"

#: ../src/gui_common/tooltip/ToolTipManager.tscn:1319
msgid "ORGANELLE_PILUS_DESCRIPTION"
msgstr "이것으로 다른 세포를 찌르세요."

#: ../src/gui_common/tooltip/ToolTipManager.tscn:1318
#, fuzzy
msgid "ORGANELLE_PILUS_PROCESSES_DESCRIPTION"
msgstr "이것으로 다른 세포를 찌르세요."

#: ../src/microbe_stage/editor/CellEditorComponent.tscn:973
msgid "ORGANISM_STATISTICS"
msgstr "생체 상태창"

#: ../src/microbe_stage/editor/CellEditorComponent.GUI.cs:365
msgid "OSMOREGULATION"
msgstr "삼투압 조절"

#: ../src/gui_common/tooltip/ToolTipManager.tscn:342
#: ../src/gui_common/tooltip/ToolTipManager.tscn:445
#: ../src/gui_common/tooltip/ToolTipManager.tscn:542
#: ../src/gui_common/tooltip/ToolTipManager.tscn:644
#: ../src/gui_common/tooltip/ToolTipManager.tscn:741
#: ../src/gui_common/tooltip/ToolTipManager.tscn:838
#: ../src/gui_common/tooltip/ToolTipManager.tscn:936
#: ../src/gui_common/tooltip/ToolTipManager.tscn:1048
#: ../src/gui_common/tooltip/ToolTipManager.tscn:1197
#: ../src/gui_common/tooltip/ToolTipManager.tscn:1285
#: ../src/gui_common/tooltip/ToolTipManager.tscn:1337
#: ../src/gui_common/tooltip/ToolTipManager.tscn:1397
#: ../src/gui_common/tooltip/ToolTipManager.tscn:1452
#: ../src/gui_common/tooltip/ToolTipManager.tscn:1536
#: ../src/gui_common/tooltip/ToolTipManager.tscn:1625
#: ../src/gui_common/tooltip/ToolTipManager.tscn:1718
#: ../src/gui_common/tooltip/ToolTipManager.tscn:1803
#: ../src/gui_common/tooltip/ToolTipManager.tscn:1903
#: ../src/gui_common/tooltip/ToolTipManager.tscn:1996
#: ../src/gui_common/tooltip/ToolTipManager.tscn:2086
#: ../src/gui_common/tooltip/ToolTipManager.tscn:2185
#: ../src/gui_common/tooltip/ToolTipManager.tscn:2283
#: ../src/gui_common/tooltip/ToolTipManager.tscn:2381
#: ../src/gui_common/tooltip/ToolTipManager.tscn:2487
#: ../src/gui_common/tooltip/ToolTipManager.tscn:2619
#: ../src/gui_common/tooltip/ToolTipManager.tscn:2789
#: ../src/gui_common/tooltip/ToolTipManager.tscn:2957
#: ../src/gui_common/tooltip/ToolTipManager.tscn:3204
#: ../src/gui_common/tooltip/ToolTipManager.tscn:3449
#: ../src/gui_common/tooltip/ToolTipManager.tscn:3723
msgid "OSMOREGULATION_COST"
msgstr "삼투압 비용"

#: ../src/general/NewGameSettings.tscn:710
#, fuzzy
msgid "OSMOREGULATION_COST_MULTIPLIER"
msgstr "삼투압 비용"

#: ../src/general/NewGameSettings.tscn:750
#, fuzzy
msgid "OSMOREGULATION_COST_MULTIPLIER_EXPLANATION"
msgstr "삼투압 비용"

#: ../src/modding/NewModGUI.tscn:74
msgid "OUR_WIKI"
msgstr ""

#: ../src/gui_common/CreditsScroll.cs:501
msgid "OUTREACH_TEAM"
msgstr ""

#: ../src/gui_common/CreditsScroll.cs:313
msgid "OUTSIDE_CONTRIBUTORS"
msgstr ""

#: ../src/saving/NewSaveMenu.tscn:91
msgid "OVERWRITE_EXISTING_SAVE"
msgstr "저장 덮어쓰기:"

#: ../src/saving/NewSaveMenu.tscn:139
#, fuzzy
msgid "OVERWRITE_EXISTING_SAVE_PROMPT"
msgstr "저장 덮어쓰기:"

#: ../src/thriveopedia/fossilisation/FossilisationDialog.cs:186
#, fuzzy
msgid "OVERWRITE_SPECIES_NAME_CONFIRMATION"
msgstr "이 저장을 삭제하는 것은 취소할 수 없습니다, 영구적으로 이 저장을 삭제하시겠습니까?"

#: ../simulation_parameters/microbe_stage/compounds.json:124
#: ../src/microbe_stage/gui/PatchDetailsPanel.tscn:480
msgid "OXYGEN"
msgstr "산소"

#: ../simulation_parameters/microbe_stage/organelles.json:200
#: ../src/gui_common/tooltip/ToolTipManager.tscn:879
msgid "OXYTOXISOME"
msgstr "옥시톡시솜"

#: ../src/gui_common/tooltip/ToolTipManager.tscn:881
msgid "OXYTOXISOME_DESC"
msgstr "원시적인 독소 [thrive:compound type=\"oxytoxy\"][/thrive:compound]의 생성을 담당하는 변형된 대사체."

#: ../src/gui_common/tooltip/ToolTipManager.tscn:880
#, fuzzy
msgid "OXYTOXISOME_PROCESSES_DESCRIPTION"
msgstr "대사체는 단백질 껍질에 싸인 단백질 집합입니다. 그들은 호기성 호흡이라는 과정을 통해 세포질에서 할 수있는 것보다 훨씬 더 빠른 속도로 포도당을 ATP로 전환 할 수 있습니다. 그러나 이를 위해 산소가 필요하며 산소가 적은 환경에선 ATP 생산 속도가 느려집니다. 대사체가 세포질에 의해 직접 둘러싸이면 주변 유체가 일부 발효를 수행합니다."

#: ../simulation_parameters/microbe_stage/compounds.json:77
#: ../src/late_multicellular_stage/MulticellularHUD.tscn:1460
#: ../src/microbe_stage/MicrobeStage.tscn:1522
msgid "OXYTOXY_NT"
msgstr "OxyToxy NT"

#: ../simulation_parameters/microbe_stage/bio_processes.json:41
#: ../simulation_parameters/microbe_stage/bio_processes.json:51
msgid "OXYTOXY_SYNTHESIS"
msgstr "산소 합성"

#: ../src/engine/input/key_mapping/KeyNames.cs:171
#, fuzzy
msgid "PAGEDOWN"
msgstr "아래쪽으로 시야 이동"

#: ../src/engine/input/key_mapping/KeyNames.cs:170
msgid "PAGEUP"
msgstr ""

#: ../src/thriveopedia/Thriveopedia.tscn:232
#, fuzzy
msgid "PAGE_BACK"
msgstr "뒤로가기"

#: ../src/thriveopedia/Thriveopedia.tscn:251
#, fuzzy
msgid "PAGE_FORWARD"
msgstr "앞으로 이동"

#: ../src/thriveopedia/Thriveopedia.tscn:294
#, fuzzy
msgid "PAGE_TITLE"
msgstr "세포 진행률"

#: ../simulation_parameters/common/input_options.json:151
msgid "PAN_CAMERA_DOWN"
msgstr "아래쪽으로 시야 이동"

#: ../simulation_parameters/common/input_options.json:139
msgid "PAN_CAMERA_LEFT"
msgstr "왼쪽으로 시야 이동"

#: ../simulation_parameters/common/input_options.json:181
msgid "PAN_CAMERA_RESET"
msgstr "카메라 초기화"

#: ../simulation_parameters/common/input_options.json:143
msgid "PAN_CAMERA_RIGHT"
msgstr "오른쪽으로 시야 이동"

#: ../simulation_parameters/common/input_options.json:147
msgid "PAN_CAMERA_UP"
msgstr "위쪽으로 시야 이동"

#: ../src/general/NewGameSettings.tscn:784
msgid "PASSIVE_REPRODUCTION_PROGRESS"
msgstr "번식 진도를 자동으로 진전"

#: ../src/general/NewGameSettings.tscn:792
msgid "PASSIVE_REPRODUCTION_PROGRESS_EXPLANATION"
msgstr "(번식에 필요한 화합물을 아무 것도 하지 않아도 환경에서 자동으로 수집)"

#: ../src/gui_common/CreditsScroll.cs:297
msgid "PAST_DEVELOPERS"
msgstr ""

#: ../src/microbe_stage/gui/PatchExtinctionBox.tscn:86
#, fuzzy
msgid "PATCH_EXTINCTION_BOX_TEXT"
msgstr "이전에 존재했던 다른 99%의 종처럼, 당신의 종 또한 멸종했습니다. 나머지는 당신의 자리에 들어가 번영을 누리겠지만, 당신은 아닙니다. 당신은 잊혀질 것이고, 진화의 실패한 표상이 될 것입니다."

#: ../src/microbe_stage/gui/PatchExtinctionBox.tscn:77
#, fuzzy
msgid "PATCH_EXTINCTION_CAPITAL"
msgstr "멸종"

#: ../src/microbe_stage/editor/MicrobeEditorTabButtons.tscn:133
msgid "PATCH_MAP"
msgstr "지역 지도"

#: ../src/gui_common/tooltip/ToolTipManager.tscn:4137
#, fuzzy
msgid "PATCH_MAP_NAVIGATION_TOOLTIP"
msgstr "새로운 키 배치 추가"

#: ../src/microbe_stage/PatchMapGenerator.cs:811
#, fuzzy
msgid "PATCH_NAME"
msgstr "동굴"

#: ../src/gui_common/PatchNotesDisplayer.cs:114
#: ../src/gui_common/PatchNotesDisplayer.tscn:47
#, fuzzy
msgid "PATCH_NOTES_LAST_PLAYED_INFO"
msgstr "세포 진행률"

#: ../src/gui_common/PatchNotesDisplayer.cs:119
msgid "PATCH_NOTES_LAST_PLAYED_INFO_PLURAL"
msgstr ""

#: ../src/general/OptionsMenu.tscn:2213
#: ../src/gui_common/PatchNotesDisplayer.tscn:26
#, fuzzy
msgid "PATCH_NOTES_TITLE"
msgstr "세포 진행률"

#: ../src/gui_common/PatchNotesList.cs:247
msgid "PATCH_NOTE_BULLET_POINT"
msgstr ""

#: ../src/gui_common/PatchNotesList.cs:246
msgid "PATCH_NOTE_CHANGES_HEADING"
msgstr ""

#: ../src/gui_common/PatchNotesList.cs:248
#, fuzzy
msgid "PATCH_NOTE_LINK_VISIT_TEXT"
msgstr "이전에 존재했던 다른 99%의 종처럼, 당신의 종 또한 멸종했습니다. 나머지는 당신의 자리에 들어가 번영을 누리겠지만, 당신은 아닙니다. 당신은 잊혀질 것이고, 진화의 실패한 표상이 될 것입니다."

#: ../src/general/MainMenu.tscn:813
#, fuzzy
msgid "PATREON_TOOLTIP"
msgstr "새로운 키 배치 추가"

#: ../src/gui_common/CreditsScroll.cs:331
msgid "PATRONS"
msgstr ""

#: ../src/microbe_stage/PausePrompt.tscn:23
msgid "PAUSED"
msgstr ""

#: ../src/general/PauseMenu.tscn:175
#, fuzzy
msgid "PAUSE_MENU_RESUME_TOOLTIP"
msgstr "재개"

#: ../src/microbe_stage/MicrobeHUD.cs:73
msgid "PAUSE_PROMPT"
msgstr ""

#: ../src/microbe_stage/HUDBottomBar.tscn:64
msgid "PAUSE_TOOLTIP"
msgstr ""

#: ../src/modding/ModLoader.cs:538
#, fuzzy
msgid "PCK_LOAD_FAILED"
msgstr "불러오기 완료"

#: ../src/modding/ModLoader.cs:530
#, fuzzy
msgid "PCK_LOAD_FAILED_DOES_NOT_EXIST"
msgstr "불러오기 완료"

#: ../src/microbe_stage/editor/BehaviourEditorSubComponent.tscn:70
msgid "PEACEFUL"
msgstr ""

#: ../src/general/base_stage/CreatureStageHUDBase.cs:616
#: ../src/general/IWorldEffect.cs:72 ../src/general/IWorldEffect.cs:96
#: ../src/general/NewGameSettings.cs:765
#: ../src/general/WorldGenerationSettings.cs:147
#: ../src/gui_common/CompoundAmount.cs:177
#: ../src/microbe_stage/editor/CellEditorComponent.GUI.cs:166
#: ../src/microbe_stage/editor/CellEditorComponent.GUI.cs:192
#: ../src/microbe_stage/editor/MicrobeEditorReportComponent.cs:179
#: ../src/microbe_stage/editor/MicrobeEditorReportComponent.cs:402
#: ../src/microbe_stage/gui/PatchDetailsPanel.cs:305
#: ../src/microbe_stage/MicrobeHUD.cs:252
#: ../src/society_stage/gui/ResearchScreen.cs:46
msgid "PERCENTAGE_VALUE"
msgstr ""

#: ../src/general/OptionsMenu.tscn:199
msgid "PERFORMANCE"
msgstr "성능"

#: ../simulation_parameters/common/input_options.json:69
msgid "PERFORM_UNBINDING"
msgstr "결합 해제 수행하기"

#: ../src/gui_common/ChemicalEquation.cs:141
#: ../src/gui_common/ChemicalEquation.cs:199
msgid "PER_SECOND_SLASH"
msgstr "/초"

#: ../simulation_parameters/microbe_stage/compounds.json:32
#: ../src/late_multicellular_stage/MulticellularHUD.tscn:1229
#: ../src/microbe_stage/gui/PatchDetailsPanel.tscn:749
#: ../src/microbe_stage/MicrobeStage.tscn:1256
msgid "PHOSPHATE"
msgstr "인산염"

#: ../simulation_parameters/microbe_stage/bio_processes.json:31
#: ../simulation_parameters/microbe_stage/bio_processes.json:121
msgid "PHOTOSYNTHESIS"
msgstr "광합성"

#: ../src/microbe_stage/editor/MicrobeEditorReportComponent.tscn:561
#: ../src/microbe_stage/gui/PatchDetailsPanel.tscn:239
msgid "PHYSICAL_CONDITIONS"
msgstr "물리적 상태"

#: ../src/gui_common/tooltip/ToolTipManager.tscn:3059
#: ../src/gui_common/tooltip/ToolTipManager.tscn:3551
#: ../src/gui_common/tooltip/ToolTipManager.tscn:3825
msgid "PHYSICAL_RESISTANCE"
msgstr "물리 저항"

#: ../simulation_parameters/common/input_options.json:173
msgid "PLACE_ORGANELLE"
msgstr "세포 기관 배치"

#: ../src/general/NewGameSettings.tscn:313
#: ../src/thriveopedia/pages/ThriveopediaCurrentWorldPage.tscn:63
msgid "PLANET"
msgstr ""

#: ../src/general/WorldGenerationSettings.cs:159
#: ../src/thriveopedia/pages/ThriveopediaCurrentWorldPage.tscn:78
#, fuzzy
msgid "PLANET_DETAILS_STRING"
msgstr "로그 폴더 열기"

#: ../src/general/NewGameSettings.tscn:1067
msgid "PLANET_GENERATION_TEASER"
msgstr ""

#: ../src/general/NewGameSettings.tscn:223
#: ../src/general/NewGameSettings.tscn:1001
msgid "PLANET_RANDOM_SEED"
msgstr ""

#: ../src/microbe_stage/MicrobeHUD.cs:403
#, fuzzy
msgid "PLAYER"
msgstr "플레이어 세포"

#: ../src/general/NewGameSettings.tscn:593
msgid "PLAYER_DEATH_POPULATION_PENALTY"
msgstr ""

#: ../src/general/NewGameSettings.tscn:633
msgid "PLAYER_DEATH_POPULATION_PENALTY_EXPLANATION"
msgstr "(플레이어가 죽을 때마다 플레이어 종의 개체수가 감소하는 정도)"

#: ../src/general/base_stage/CreatureStageBase.cs:339
msgid "PLAYER_DIED"
msgstr "플레이어 사망함"

#: ../src/microbe_stage/MicrobeCheatMenu.tscn:86
#, fuzzy
msgid "PLAYER_DUPLICATE"
msgstr "플레이어 사망함"

#: ../src/saving/SaveHelper.cs:520
#, fuzzy
msgid "PLAYER_EXTINCT"
msgstr "플레이어 사망함"

#: ../src/general/OptionsMenu.tscn:1486
#, fuzzy
msgid "PLAYER_RELATIVE_MOVEMENT"
msgstr "플레이어 사망함"

#: ../src/general/base_stage/CreatureStageBase.cs:283
msgid "PLAYER_REPRODUCED"
msgstr "플레이어 복제됨"

#: ../src/microbe_stage/MicrobeCheatMenu.tscn:65
#, fuzzy
msgid "PLAYER_SPEED"
msgstr "플레이어 사망함"

#: ../src/general/OptionsMenu.tscn:611
msgid "PLAYSTATION_3"
msgstr ""

#: ../src/general/OptionsMenu.tscn:611
msgid "PLAYSTATION_4"
msgstr ""

#: ../src/general/OptionsMenu.tscn:611
msgid "PLAYSTATION_5"
msgstr ""

#: ../src/general/OptionsMenu.tscn:1645
msgid "PLAY_INTRO_VIDEO"
msgstr "인트로 영상 재생"

#: ../src/general/OptionsMenu.tscn:1653
msgid "PLAY_MICROBE_INTRO_ON_NEW_GAME"
msgstr "새 게임 시 미생물 인트로 재생"

#: ../src/auto-evo/AutoEvoExploringTool.tscn:433
msgid "PLAY_WITH_CURRENT_SETTING"
msgstr "현재 설정으로 실행"

#: ../src/late_multicellular_stage/MulticellularHUD.tscn:1611
#: ../src/microbe_stage/MicrobeStage.tscn:1675
#: ../src/society_stage/gui/SocietyHUD.tscn:214
msgid "POPULATION_CAPITAL"
msgstr "개체수:"

#: ../src/auto-evo/RunResults.cs:622
msgid "POPULATION_COLON"
msgstr "개체수:"

#: ../src/auto-evo/RunResults.cs:747
msgid "POPULATION_IN_PATCHES"
msgstr "지역 내 개체수:"

#: ../src/microbe_stage/editor/CellEditorComponent.cs:2277
#, fuzzy
msgid "POPULATION_IN_PATCH_SHORT"
msgstr "개체수:"

#: ../src/auto-evo/simulation/food_source/HeterotrophicFoodSource.cs:91
msgid "PREDATION_FOOD_SOURCE"
msgstr ""

#: ../src/microbe_stage/editor/CellEditorComponent.tscn:1251
#, fuzzy
msgid "PREDICTION_DETAILS_OPEN_TOOLTIP"
msgstr "재개"

#: ../src/microbe_stage/gui/PatchDetailsPanel.tscn:316
#, fuzzy
msgid "PRESSURE"
msgstr "압력."

#: ../src/late_multicellular_stage/MulticellularHUD.tscn:940
#: ../src/microbe_stage/MicrobeStage.tscn:979
msgid "PRESSURE_SHORT"
msgstr "압력."

#: ../src/engine/input/key_mapping/InputEventItem.cs:441
msgid "PRESS_KEY_DOT_DOT_DOT"
msgstr "아무 키나 누르시오..."

#: ../src/modding/ModUploader.cs:388
msgid "PREVIEW_IMAGE_DOES_NOT_EXIST"
msgstr ""

#: ../src/modding/ModUploader.cs:395
msgid "PREVIEW_IMAGE_IS_TOO_LARGE"
msgstr ""

#: ../src/auto-evo/RunResults.cs:637
msgid "PREVIOUS_COLON"
msgstr "이전:"

#: ../src/saving/InProgressLoad.cs:156
msgid "PROCESSING_LOADED_OBJECTS"
msgstr "불러온 객체 처리 중"

#: ../src/gui_common/ChemicalEquation.cs:323
msgid "PROCESS_ENVIRONMENT_SEPARATOR"
msgstr ""

#: ../src/microbe_stage/ProcessPanel.tscn:17
msgid "PROCESS_PANEL_TITLE"
msgstr "세포 진행률"

#: ../src/gui_common/CreditsScroll.cs:497
msgid "PROGRAMMING_TEAM"
msgstr ""

#: ../src/gui_common/CreditsScroll.cs:504
msgid "PROJECT_MANAGEMENT_TEAM"
msgstr ""

#: ../src/auto-evo/AutoEvoExploringTool.tscn:652
msgid "PROTECT_MIGRATIONS_FROM_SPECIES_CAP"
msgstr "방금 이주한 개체군을 종 개수 제한으로부터 보호"

#: ../src/auto-evo/AutoEvoExploringTool.tscn:659
msgid "PROTECT_NEW_CELLS_FROM_SPECIES_CAP"
msgstr "방금 생성된 종을 종 개수 제한으로부터 보호"

#: ../src/microbe_stage/editor/CellEditorComponent.tscn:753
msgid "PROTEINS"
msgstr "단백질"

#: ../simulation_parameters/microbe_stage/organelles.json:132
msgid "PROTOPLASM"
msgstr "원형질"

#: ../src/gui_common/CreditsScroll.cs:505
msgid "PULL_REQUESTS_PROGRAMMING"
msgstr ""

#: ../simulation_parameters/common/input_options.json:342
msgid "QUICK_LOAD"
msgstr "빠른 불러오기"

#: ../simulation_parameters/common/input_options.json:338
msgid "QUICK_SAVE"
msgstr "빠른 저장"

#: ../src/general/MainMenu.tscn:377
msgid "QUIT"
msgstr "종료"

#: ../src/general/MainMenu.tscn:363 ../src/general/MainMenu.tscn:372
#: ../src/general/PauseMenu.tscn:238
#, fuzzy
msgid "QUIT_BUTTON_TOOLTIP"
msgstr "새로운 키 배치 추가"

#: ../src/general/PauseMenu.cs:418
#, fuzzy
msgid "QUIT_GAME_WARNING"
msgstr "GLES2 모드 경고"

#: ../src/gui_common/tooltip/ToolTipManager.tscn:121
msgid "RANDOMIZE_SPECIES_NAME"
msgstr ""

#: ../src/general/NewGameSettings.tscn:242
#: ../src/general/NewGameSettings.tscn:1014
#, fuzzy
msgid "RANDOM_SEED_TOOLTIP"
msgstr "재개"

#: ../src/gui_common/TweakedColourPicker.tscn:69
msgid "RAW"
msgstr ""

#: ../src/engine/input/ControllerAxisVisualizer.tscn:58
#: ../src/engine/input/ControllerAxisVisualizer.tscn:119
#, fuzzy
msgid "RAW_VALUE_COLON"
msgstr "속도:"

#: ../src/saving/InProgressLoad.cs:80
msgid "READING_SAVE_DATA"
msgstr "저장된 데이터 읽는 중"

#: ../src/auto-evo/AutoEvoExploringTool.cs:823
#: ../src/auto-evo/AutoEvoExploringTool.tscn:340
msgid "READY"
msgstr "준비"

#: ../src/modding/ModManager.tscn:373
msgid "RECOMMENDED_THRIVE_VERSION"
msgstr ""

#: ../src/general/MainMenu.tscn:849
#, fuzzy
msgid "REDDIT_TOOLTIP"
msgstr "재개"

#: ../simulation_parameters/common/input_options.json:135
msgid "REDO"
msgstr "다시 실행"

#: ../src/gui_common/tooltip/ToolTipManager.tscn:110
msgid "REDO_THE_LAST_ACTION"
msgstr "마지막 활동 되돌리기"

#: ../src/modding/ModManager.tscn:146 ../src/saving/SaveManagerGUI.tscn:63
msgid "REFRESH"
msgstr "새로 고침"

#: ../src/auto-evo/AutoEvoExploringTool.tscn:666
msgid "REFUND_MIGRATIONS_IN_EXTINCTIONS"
msgstr "목표 지역에서 멸종 시 이주를 다시 지원"

#: ../src/auto-evo/AutoEvoExploringTool.tscn:138
#: ../src/microbe_stage/editor/MicrobeEditorTabButtons.tscn:112
msgid "REPORT"
msgstr "보고"

#: ../src/general/MainMenu.tscn:730 ../src/general/PauseMenu.tscn:215
#, fuzzy
msgid "REPORT_BUG"
msgstr "보고"

#: ../src/microbe_stage/Microbe.Interior.cs:1166
#, fuzzy
msgid "REPRODUCED"
msgstr "생산"

#: ../src/early_multicellular_stage/editor/CellBodyPlanEditorComponent.tscn:456
#: ../src/late_multicellular_stage/editor/MetaballBodyEditorComponent.tscn:546
#, fuzzy
msgid "REPRODUCTION"
msgstr "ATP 생산"

#: ../src/late_multicellular_stage/editor/MetaballBodyEditorComponent.tscn:688
#: ../src/late_multicellular_stage/editor/MetaballBodyEditorComponent.tscn:689
#, fuzzy
msgid "REPRODUCTION_ASEXUAL"
msgstr "ATP 생산"

#: ../src/early_multicellular_stage/editor/CellBodyPlanEditorComponent.tscn:619
#: ../src/early_multicellular_stage/editor/CellBodyPlanEditorComponent.tscn:620
#, fuzzy
msgid "REPRODUCTION_BUDDING"
msgstr "생산"

#: ../src/early_multicellular_stage/editor/CellBodyPlanEditorComponent.tscn:606
#: ../src/late_multicellular_stage/editor/MetaballBodyEditorComponent.tscn:675
#, fuzzy
msgid "REPRODUCTION_METHOD"
msgstr "생산"

#: ../src/microbe_stage/editor/tooltips/SelectionMenuToolTip.tscn:119
#, fuzzy
msgid "REQUIRES_NUCLEUS"
msgstr "핵"

#: ../src/society_stage/gui/ResearchScreen.tscn:16
#, fuzzy
msgid "RESEARCH"
msgstr "초기화"

#: ../src/general/OptionsMenu.tscn:918 ../src/general/OptionsMenu.tscn:2034
msgid "RESET"
msgstr "초기화"

#: ../src/engine/input/ControllerDeadzoneConfiguration.tscn:79
#, fuzzy
msgid "RESET_DEADZONES"
msgstr "기본값으로 초기화하시겠습니까?"

#: ../src/general/OptionsMenu.tscn:1879
msgid "RESET_DISMISSED_POPUPS"
msgstr ""

#: ../src/general/OptionsMenu.tscn:2094
msgid "RESET_INPUTS_TO_DEFAULTS"
msgstr "키 입력을 기본값으로 초기화하시겠습니까?"

#: ../src/general/OptionsMenu.tscn:1604
#, fuzzy
msgid "RESET_KEYBINDINGS"
msgstr "키 설정 초기화"

#: ../src/general/OptionsMenu.tscn:2074
msgid "RESET_SETTINGS_TO_DEFAULTS"
msgstr "기본값"

#: ../src/general/OptionsMenu.tscn:2085
msgid "RESET_TO_DEFAULTS"
msgstr "기본값으로 초기화하시겠습니까?"

#: ../src/gui_common/tooltip/ToolTipManager.tscn:3125
#: ../src/gui_common/tooltip/ToolTipManager.tscn:3372
msgid "RESISTANT_TO_BASIC_ENGULFMENT"
msgstr ""

#: ../src/general/OptionsMenu.tscn:351
msgid "RESOLUTION"
msgstr "해상도:"

#: ../src/gui_common/tooltip/ToolTipManager.tscn:2653
#: ../src/gui_common/tooltip/ToolTipManager.tscn:2822
#: ../src/gui_common/tooltip/ToolTipManager.tscn:2991
#: ../src/gui_common/tooltip/ToolTipManager.tscn:3238
#: ../src/gui_common/tooltip/ToolTipManager.tscn:3483
#: ../src/gui_common/tooltip/ToolTipManager.tscn:3757
msgid "RESOURCE_ABSORBTION_SPEED"
msgstr "자원 흡수 속도"

#: ../src/awakening_stage/PlacedStructure.cs:72
#: ../src/space_stage/PlacedSpaceStructure.cs:72
#, fuzzy
msgid "RESOURCE_AMOUNT_SHORT"
msgstr "압력."

#: ../simulation_parameters/awakening_stage/world_resources.json:18
#, fuzzy
msgid "RESOURCE_ENERGY"
msgstr "소스 코드 보기"

#: ../simulation_parameters/awakening_stage/world_resources.json:13
#, fuzzy
msgid "RESOURCE_FOOD"
msgstr "소스 코드 보기"

#: ../simulation_parameters/awakening_stage/world_resources.json:3
#, fuzzy
msgid "RESOURCE_ROCK"
msgstr "소스 코드 보기"

#: ../simulation_parameters/awakening_stage/world_resources.json:8
#, fuzzy
msgid "RESOURCE_WOOD"
msgstr "소스 코드 보기"

#: ../simulation_parameters/microbe_stage/bio_processes.json:3
#: ../simulation_parameters/microbe_stage/bio_processes.json:111
msgid "RESPIRATION"
msgstr "호흡"

#: ../src/microbe_stage/editor/BehaviourEditorSubComponent.tscn:283
msgid "RESPONSIVE"
msgstr ""

#: ../src/modding/ModManager.tscn:1022
msgid "RESTART_REQUIRED"
msgstr ""

#: ../src/general/PauseMenu.tscn:176
msgid "RESUME"
msgstr "재개"

#: ../src/microbe_stage/HUDBottomBar.tscn:65
#, fuzzy
msgid "RESUME_TOOLTIP"
msgstr "재개"

#: ../src/general/PauseMenu.tscn:231
#: ../src/microbe_stage/gui/ExtinctionBox.tscn:155
msgid "RETURN_TO_MENU"
msgstr "메뉴로 돌아가기"

#: ../src/general/PauseMenu.tscn:230
#, fuzzy
msgid "RETURN_TO_MENU_TOOLTIP"
msgstr "메뉴로 돌아가기"

#: ../src/auto-evo/AutoEvoExploringTool.tscn:1009
#: ../src/general/PauseMenu.cs:399
msgid "RETURN_TO_MENU_WARNING"
msgstr ""
"정말 주 메뉴로 나가시겠어요?\n"
"저장되지 않은 진행 상황을 모두 잃게 됩니다."

#: ../src/general/MainMenu.tscn:776
#, fuzzy
msgid "REVOLUTIONARY_GAMES_SOCIAL_TOOLTIP"
msgstr "새로운 키 배치 추가"

#: ../src/modding/ModManager.tscn:172
#, fuzzy
msgid "RIGHT_ARROW"
msgstr "마우스 오른쪽 버튼"

#: ../src/engine/input/key_mapping/SpecifiedInputKey.cs:245
msgid "RIGHT_MOUSE"
msgstr "마우스 오른쪽 버튼"

#: ../src/microbe_stage/editor/CellEditorComponent.tscn:872
msgid "RIGID"
msgstr ""

#: ../src/gui_common/tooltip/ToolTipManager.tscn:132
msgid "RIGIDITY_MEMBRANE_DESCRIPTION"
msgstr "세포막 강도가 높을수록 피해에 더 견딜 수 있지만, 세포를 더욱 움직이기 힘들게 할 것입니다."

#: ../simulation_parameters/common/input_options.json:127
msgid "ROTATE_LEFT"
msgstr "왼쪽으로 회전"

#: ../simulation_parameters/common/input_options.json:123
msgid "ROTATE_RIGHT"
msgstr "오른쪽으로 회전"

#: ../src/microbe_stage/editor/CellEditorComponent.tscn:1025
#, fuzzy
msgid "ROTATION_COLON"
msgstr "다음으로 인하여 개체 수가 {0} 에서 {1} 로 변화됨: {2}"

#: ../src/general/OptionsMenu.tscn:1070
msgid "RUN_AUTO_EVO_DURING_GAMEPLAY"
msgstr "게임 플레이 중 Auto-Evo 자동 진화 실행"

#: ../src/auto-evo/AutoEvoExploringTool.tscn:356
msgid "RUN_ONE_STEP"
msgstr "한 단계 실행하기"

#: ../src/auto-evo/RunResults.cs:728
msgid "RUN_RESULT_BY_SENDING_POPULATION"
msgstr "{0}(으)로 이주: 다음 지역으로부터 {1}개체: {2}"

#: ../src/auto-evo/RunResults.cs:709
msgid "RUN_RESULT_GENE_CODE"
msgstr "유전자 코드:"

#: ../src/auto-evo/RunResults.cs:668
msgid "RUN_RESULT_NICHE_FILL"
msgstr "생태적 지위를 채우기 위해 등장"

#: ../src/auto-evo/RunResults.cs:671
msgid "RUN_RESULT_SELECTION_PRESSURE_SPLIT"
msgstr "서로 다른 자연 선택 압력으로 인해 등장"

#: ../src/auto-evo/RunResults.cs:655
msgid "RUN_RESULT_SPLIT_FROM"
msgstr "{0}에서 분화됨"

#: ../src/auto-evo/RunResults.cs:688
msgid "RUN_RESULT_SPLIT_OFF_TO"
msgstr "일부 지역의 개체수는 새로운 종 {0}을(를) 형성하기 위해 분화됨:"

#: ../src/auto-evo/AutoEvoExploringTool.cs:699
msgid "RUN_X_WORLDS"
msgstr ""

#: ../src/auto-evo/AutoEvoExploringTool.tscn:408
#, fuzzy
msgid "RUN_X_WORLDS_TOOLTIP"
msgstr "새로운 키 배치 추가"

#: ../simulation_parameters/microbe_stage/enzymes.json:15
#: ../simulation_parameters/microbe_stage/organelles.json:68
#: ../src/gui_common/tooltip/ToolTipManager.tscn:684
msgid "RUSTICYANIN"
msgstr "루스티시아닌"

#: ../src/gui_common/tooltip/ToolTipManager.tscn:686
msgid "RUSTICYANIN_DESCRIPTION"
msgstr "루스티시아닌은 가스 상태의 이산화탄소와 산소를 사용하여 산화철을 화학적 상태에서 다른 화학적 상태로 산화시킬 수 있는 단백질입니다. 철 호흡이라고하는 이 과정은 세포가 수확 할 수 있는 에너지를 방출합니다."

#: ../src/gui_common/tooltip/ToolTipManager.tscn:685
#, fuzzy
msgid "RUSTICYANIN_PROCESSES_DESCRIPTION"
msgstr "루스티시아닌은 가스 상태의 이산화탄소와 산소를 사용하여 산화철을 화학적 상태에서 다른 화학적 상태로 산화시킬 수 있는 단백질입니다. 철 호흡이라고하는 이 과정은 세포가 수확 할 수 있는 에너지를 방출합니다."

#: ../src/general/MainMenu.tscn:981
msgid "SAFE_MODE_EXPLANATION"
msgstr ""
"이전의 실행 실패로 인해 Thrive가 안전 모드로 시작되었습니다.\n"
"\n"
"모드나 동영상 재생기로 인해 발생했을 가능성이 높습니다. 예방적 조치로 활성화된 모드의 불러오기가 생략되거나 동영상 재생이 비활성화되었을 수 있습니다. 이는 Thrive를 재시작할 때까지 유효합니다.\n"
"\n"
"재시작하기 전에 문제를 일으키거나 현재 버전의 Thrive와 호환되지 않을 수 있는 모드를 모두 비활성화해 주세요(문제를 일으킨 주범이 모드였는지 확인하기 위해 지난 실행 시의 로그를 읽어볼 수 있습니다).\n"
"동영상 재생기와 관련된 문제에 대해서는 동영상을 강제로 비활성화하는 실행기 설정을 사용하세요.\n"
"\n"
"시작 문제를 일으키는 원인을 해결하지 않으면 다시 안전 모드에 들어오기 위해 Thrive를 여러 번 재시작하고 오류를 겪어야 할 수도 있습니다."

#: ../src/general/MainMenu.tscn:979
msgid "SAFE_MODE_TITLE"
msgstr ""

#: ../src/general/OptionsMenu.tscn:2048 ../src/saving/NewSaveMenu.tscn:80
msgid "SAVE"
msgstr "저장"

#: ../src/general/OptionsMenu.tscn:2147
msgid "SAVE_AND_CONTINUE"
msgstr "저장 및 계속"

#: ../src/saving/SaveInformation.cs:22
msgid "SAVE_AUTOSAVE"
msgstr "자동 저장"

#: ../src/saving/SaveList.cs:248
msgid "SAVE_DELETE_WARNING"
msgstr "이 저장을 삭제하는 것은 취소할 수 없습니다, 영구적으로 {0} 을 삭제하시겠습니까?"

#: ../src/saving/SaveStatusOverlay.cs:175
#: ../src/saving/SaveStatusOverlay.tscn:118
msgid "SAVE_ERROR_INCLUDE_JSON_DEBUG_NOTE"
msgstr ""

#: ../src/saving/SaveStatusOverlay.cs:182
msgid "SAVE_ERROR_TURN_ON_JSON_DEBUG_MODE"
msgstr ""

#: ../src/saving/InProgressSave.cs:246
msgid "SAVE_FAILED"
msgstr "저장 실패"

#: ../src/general/PauseMenu.tscn:184
msgid "SAVE_GAME"
msgstr "저장"

#: ../src/general/PauseMenu.tscn:183
#, fuzzy
msgid "SAVE_GAME_BUTTON_TOOLTIP"
msgstr "새로운 키 배치 추가"

#: ../src/gui_common/QuickLoadHandler.tscn:22
msgid "SAVE_HAS_DIFFERENT_VERSION"
msgstr "다른 버전에서 저장됨"

#: ../src/gui_common/QuickLoadHandler.tscn:20
msgid "SAVE_HAS_DIFFERENT_VERSION_TEXT"
msgstr ""
"현재 세이브 파일 버전이 게임 버전과 일치하지 않습니다.\n"
"메뉴에서 수동으로 세이브를 불러와주시기 바랍니다."

#: ../src/saving/InProgressLoad.cs:143
msgid "SAVE_HAS_INVALID_GAME_STATE"
msgstr "저장된 게임 상태가 올바르지 않습니다"

#: ../src/saving/SaveInformation.cs:34
msgid "SAVE_INVALID"
msgstr "부정"

#: ../src/saving/InProgressLoad.cs:142
msgid "SAVE_IS_INVALID"
msgstr "올바르지 않은 저장 입니다"

#: ../src/saving/SaveList.tscn:114
#, fuzzy
msgid "SAVE_IS_UPGRADEABLE_DESCRIPTION"
msgstr "액포는 세포 내부 공간 저장에 사용되는 내부 막질 소기관입니다. 그들은 여러 개의 소낭, 저장을 위해 세포에서 널리 사용되는 작은 막 구조로 구성되어 합쳐졌습니다. 이 물질은 분자, 효소, 고체 및 기타 물질을 포함하는 데 사용되는 물로 채워져 있습니다. 액포의 모양은 유동적이며 세포마다 다를 수 있습니다."

#: ../src/saving/InProgressLoad.cs:244
msgid "SAVE_LOAD_ALREADY_LOADED_FREE_FAILURE"
msgstr ""

#: ../src/saving/SaveInformation.cs:16
msgid "SAVE_MANUAL"
msgstr "설명서"

#: ../src/saving/SaveInformation.cs:28
msgid "SAVE_QUICKSAVE"
msgstr "빠른 저장"

#: ../src/saving/SaveManagerGUI.tscn:142
msgid "SAVE_SPACE_USED"
msgstr "사용된 용량:"

#: ../src/saving/SaveList.tscn:120
#, fuzzy
msgid "SAVE_UPGRADE_FAILED"
msgstr "저장 실패"

#: ../src/saving/SaveList.tscn:121
#, fuzzy
msgid "SAVE_UPGRADE_FAILED_DESCRIPTION"
msgstr "액포는 세포 내부 공간 저장에 사용되는 내부 막질 소기관입니다. 그들은 여러 개의 소낭, 저장을 위해 세포에서 널리 사용되는 작은 막 구조로 구성되어 합쳐졌습니다. 이 물질은 분자, 효소, 고체 및 기타 물질을 포함하는 데 사용되는 물로 채워져 있습니다. 액포의 모양은 유동적이며 세포마다 다를 수 있습니다."

#: ../src/modding/ModUploader.cs:677
#, fuzzy
msgid "SAVING_DATA_FAILED_DUE_TO"
msgstr "저장 실패! 예외 발생"

#: ../src/saving/InProgressSave.cs:207
#, fuzzy
msgid "SAVING_DOT_DOT_DOT"
msgstr "검색..."

#: ../src/saving/SaveHelper.cs:510 ../src/saving/SaveHelper.cs:561
#, fuzzy
msgid "SAVING_FAILED_WITH_EXCEPTION"
msgstr "액포는 세포 내부 공간 저장에 사용되는 내부 막질 소기관입니다. 그들은 여러 개의 소낭, 저장을 위해 세포에서 널리 사용되는 작은 막 구조로 구성되어 합쳐졌습니다. 이 물질은 분자, 효소, 고체 및 기타 물질을 포함하는 데 사용되는 물로 채워져 있습니다. 액포의 모양은 유동적이며 세포마다 다를 수 있습니다."

#: ../src/saving/SaveHelper.cs:519 ../src/saving/SaveHelper.cs:538
#, fuzzy
msgid "SAVING_NOT_POSSIBLE"
msgstr "저장 실패! 예외 발생"

#: ../src/saving/SaveHelper.cs:551
msgid "SAVING_SUCCEEDED"
msgstr "저장 성공"

#: ../src/general/OptionsMenu.tscn:1356 ../src/general/OptionsMenu.tscn:1357
msgid "SCALING_NONE"
msgstr ""

#: ../src/general/OptionsMenu.tscn:1357
#, fuzzy
msgid "SCALING_ON"
msgstr ""
"{0}에서 충돌이 있습니다.\n"
"{1}에서 입력을 제거하시겠습니까?"

#: ../src/general/OptionsMenu.tscn:1357
msgid "SCALING_ON_INVERSE"
msgstr ""

#: ../src/general/OptionsMenu.tscn:1928
#, fuzzy
msgid "SCREEN_EFFECT"
msgstr "외부 효과:"

#: ../simulation_parameters/common/screen_effects.json:13
#, fuzzy
msgid "SCREEN_EFFECT_GAMEBOY"
msgstr "외부 효과:"

#: ../simulation_parameters/common/screen_effects.json:18
#, fuzzy
msgid "SCREEN_EFFECT_GAMEBOY_COLOR"
msgstr "외부 효과:"

#: ../simulation_parameters/common/screen_effects.json:8
msgid "SCREEN_EFFECT_GREYSCALE"
msgstr ""

#: ../simulation_parameters/common/screen_effects.json:3
#, fuzzy
msgid "SCREEN_EFFECT_NONE"
msgstr "능력"

#: ../src/general/OptionsMenu.tscn:1486 ../src/general/OptionsMenu.tscn:1519
#: ../src/general/OptionsMenu.tscn:1520
#, fuzzy
msgid "SCREEN_RELATIVE_MOVEMENT"
msgstr "이동 속도 향상"

#: ../src/engine/input/key_mapping/KeyNames.cs:174
msgid "SCROLLLOCK"
msgstr ""

#: ../src/microbe_stage/editor/CellEditorComponent.tscn:737
msgid "SEARCH_DOT_DOT_DOT"
msgstr "검색..."

#: ../src/microbe_stage/editor/upgrades/ChemoreceptorUpgradeGUI.tscn:65
msgid "SEARCH_RADIUS"
msgstr ""

#: ../simulation_parameters/microbe_stage/biomes.json:2007
msgid "SEA_FLOOR"
msgstr "해저"

#: ../simulation_parameters/common/input_options.json:45
#: ../src/late_multicellular_stage/MulticellularHUD.tscn:1990
#: ../src/microbe_stage/MicrobeStage.tscn:2040
msgid "SECRETE_SLIME"
msgstr "점액 분비"

#: ../src/microbe_stage/editor/MicrobeEditorPatchMap.tscn:153
#: ../src/microbe_stage/editor/PatchMapEditorComponent.cs:272
#: ../src/thriveopedia/pages/ThriveopediaPatchMapPage.cs:127
#: ../src/thriveopedia/pages/ThriveopediaPatchMapPage.tscn:88
#, fuzzy
msgid "SEED_LABEL"
msgstr "생태계: {0}"

#: ../src/saving/SaveManagerGUI.tscn:162
msgid "SELECTED_COLON"
msgstr "선택됨:"

#: ../src/modding/ModManager.tscn:252
#, fuzzy
msgid "SELECTED_MOD"
msgstr "선택됨:"

#: ../src/saving/SaveList.tscn:102
#, fuzzy
msgid "SELECTED_SAVE_IS_INCOMPATIBLE_PROMPT"
msgstr "선택된 저장은 호환되지 않습니다"

#: ../src/saving/SaveList.tscn:128
#, fuzzy
msgid "SELECTED_SAVE_IS_INCOMPATIBLE_PROTOTYPE_PROMPT"
msgstr "선택된 저장은 호환되지 않습니다"

#: ../src/saving/SaveList.tscn:113
#, fuzzy
msgid "SELECTED_SAVE_IS_UPGRADEABLE_PROMPT"
msgstr "선택된 저장은 호환되지 않습니다"

#: ../src/auto-evo/AutoEvoExploringTool.tscn:767
msgid "SELECT_A_GENERATION"
msgstr "세대를 선택하세요"

#: ../src/microbe_stage/gui/PatchDetailsPanel.tscn:122
msgid "SELECT_A_PATCH"
msgstr "세부 사항을 표시하려면 지역을 선택하세요"

#: ../src/auto-evo/AutoEvoExploringTool.tscn:808
msgid "SELECT_A_SPECIES"
msgstr "종을 선택하세요"

#: ../src/society_stage/gui/TechWebGUI.cs:134
#: ../src/society_stage/gui/TechWebGUI.tscn:56
#, fuzzy
msgid "SELECT_A_TECHNOLOGY"
msgstr "세부 사항을 표시하려면 지역을 선택하세요"

#: ../src/early_multicellular_stage/editor/EarlyMulticellularEditor.tscn:75
msgid "SELECT_CELL_TYPE_FROM_EDITOR"
msgstr ""

#: ../src/microbe_stage/editor/upgrades/LysosomeUpgradeGUI.tscn:22
#, fuzzy
msgid "SELECT_ENZYME"
msgstr "선택됨:"

#: ../src/gui_common/RadialMenu.cs:67
#, fuzzy
msgid "SELECT_OPTION"
msgstr "선택됨:"

#: ../src/modding/ModUploader.tscn:326
msgid "SELECT_PREVIEW_IMAGE"
msgstr ""

#: ../src/space_stage/gui/SpaceConstructionPopup.tscn:20
#, fuzzy
msgid "SELECT_SPACE_STRUCTURE_TITLE"
msgstr "구조"

#: ../src/awakening_stage/gui/SelectBuildingPopup.tscn:20
msgid "SELECT_STRUCTURE_POPUP_TITLE"
msgstr ""

#: ../src/late_multicellular_stage/editor/LateMulticellularEditor.tscn:84
msgid "SELECT_TISSUE_TYPE_FROM_EDITOR"
msgstr ""

#: ../src/microbe_stage/editor/upgrades/VacuoleUpgradeGUI.tscn:41
#, fuzzy
msgid "SELECT_VACUOLE_COMPOUND_COLON"
msgstr "선택됨:"

#: ../src/gui_common/CreditsScroll.cs:517
msgid "SEPTEMBER"
msgstr ""

#: ../src/microbe_stage/editor/BehaviourEditorSubComponent.tscn:230
msgid "SESSILE"
msgstr ""

#: ../src/gui_common/tooltip/ToolTipManager.tscn:4096
msgid "SETTING_ONLY_APPLIES_TO_NEW_GAMES"
msgstr ""

#: ../src/general/OptionsMenu.tscn:789
msgid "SFX_VOLUME"
msgstr "효과음 음량"

#: ../src/engine/input/key_mapping/SpecifiedInputKey.cs:233
msgid "SHIFT"
msgstr "Shift"

#: ../simulation_parameters/common/input_options.json:350
msgid "SHOW_HELP"
msgstr "도움말 보기"

#: ../src/general/OptionsMenu.tscn:1833
#, fuzzy
msgid "SHOW_NEW_PATCH_NOTES"
msgstr "동굴"

#: ../src/general/OptionsMenu.tscn:1831
#, fuzzy
msgid "SHOW_NEW_PATCH_NOTES_TOOLTIP"
msgstr "동굴"

#: ../src/tutorial/microbe_stage/MicrobeTutorialGUI.tscn:114
#, fuzzy
msgid "SHOW_TUTORIALS"
msgstr "튜토리얼 보기"

#: ../src/general/OptionsMenu.tscn:1743
#, fuzzy
msgid "SHOW_TUTORIALS_IN_NEW_CURRENT_OPTION"
msgstr "튜토리얼 보기(현재 진행중인 게임)"

#: ../src/general/OptionsMenu.tscn:1735
#, fuzzy
msgid "SHOW_TUTORIALS_IN_NEW_GAMES_OPTION"
msgstr "튜토리얼 보기(새 게임 시작 시)"

#: ../src/general/OptionsMenu.tscn:1750
#, fuzzy
msgid "SHOW_UNSAVED_PROGRESS_WARNING"
msgstr ""
"저장하지 않은 변경점은 적용되지 않습니다.\n"
"계속하시겠습니까?"

#: ../src/gui_common/tooltip/ToolTipManager.tscn:4113
#, fuzzy
msgid "SHOW_UNSAVED_PROGRESS_WARNING_TOOLTIP"
msgstr ""
"저장하지 않은 변경점은 적용되지 않습니다.\n"
"계속하시겠습니까?"

#: ../src/general/OptionsMenu.tscn:1824
msgid "SHOW_WEB_NEWS_FEED"
msgstr ""

#: ../simulation_parameters/microbe_stage/organelles.json:753
#: ../src/gui_common/tooltip/ToolTipManager.tscn:2323
msgid "SIGNALING_AGENT"
msgstr "신호 기관"

#: ../src/gui_common/tooltip/ToolTipManager.tscn:2325
#, fuzzy
msgid "SIGNALING_AGENT_DESCRIPTION"
msgstr "니트로게나아제는 ATP 형태의 기체 질소와 세포 에너지를 사용하여 세포의 핵심 성장 영양소 인 암모니아를 생성 할 수있는 단백질입니다. 이것은 혐기성 질소 고정이라고하는 과정입니다. 질소 분해 효소가 세포질에 의해 직접 둘러싸이면 주변 유체가 일부 발효를 수행합니다."

#: ../src/gui_common/tooltip/ToolTipManager.tscn:2324
#, fuzzy
msgid "SIGNALING_AGENT_PROCESSES_DESCRIPTION"
msgstr "니트로게나아제는 ATP 형태의 기체 질소와 세포 에너지를 사용하여 세포의 핵심 성장 영양소 인 암모니아를 생성 할 수있는 단백질입니다. 이것은 혐기성 질소 고정이라고하는 과정입니다. 질소 분해 효소가 세포질에 의해 직접 둘러싸이면 주변 유체가 일부 발효를 수행합니다."

#: ../src/microbe_stage/MicrobeHUD.cs:147
#, fuzzy
msgid "SIGNAL_COMMAND_AGGRESSION"
msgstr ""
"{0}에서 충돌이 있습니다.\n"
"{1}에서 입력을 제거하시겠습니까?"

#: ../src/microbe_stage/MicrobeHUD.cs:146
msgid "SIGNAL_COMMAND_FLEE"
msgstr ""

#: ../src/microbe_stage/MicrobeHUD.cs:144
msgid "SIGNAL_COMMAND_FOLLOW"
msgstr ""

#: ../src/microbe_stage/MicrobeHUD.cs:143
msgid "SIGNAL_COMMAND_NONE"
msgstr ""

#: ../src/microbe_stage/MicrobeHUD.cs:145
msgid "SIGNAL_COMMAND_TO_ME"
msgstr ""

#: ../src/microbe_stage/MicrobeHUD.cs:150
#, fuzzy
msgid "SIGNAL_TO_EMIT"
msgstr ""
"{0}에서 충돌이 있습니다.\n"
"{1}에서 입력을 제거하시겠습니까?"

#: ../simulation_parameters/microbe_stage/membranes.json:95
#: ../src/gui_common/tooltip/ToolTipManager.tscn:3658
msgid "SILICA"
msgstr "이산화규소"

#: ../src/gui_common/tooltip/ToolTipManager.tscn:3659
msgid "SILICA_MEMBRANE_DESCRIPTION"
msgstr "이 세포막은 이산화규소로 이루어진 강력한 벽 입니다. 전반적인 손상에 잘 견딜 수 있으며 물리적 손상에 매우 강합니다. 또한 형태를 유지하는 데 더 적은 에너지가 필요합니다. 그러나 이는 세포 속도를 크게 낮추고 자원을 느리게 흡수합니다."

#: ../src/general/OptionsMenu.tscn:337
msgid "SIXTEEN_TIMES"
msgstr ""

#: ../src/microbe_stage/editor/CellEditorComponent.tscn:1037
msgid "SIZE_COLON"
msgstr "크기:"

#: ../src/gui_common/art_gallery/GalleryViewer.tscn:130
#: ../src/gui_common/art_gallery/SlideScreen.tscn:179
msgid "SLIDESHOW"
msgstr ""

#: ../simulation_parameters/microbe_stage/organelles.json:727
#: ../src/gui_common/tooltip/ToolTipManager.tscn:1237
msgid "SLIME_JET"
msgstr "점액 분출"

#: ../src/gui_common/tooltip/ToolTipManager.tscn:1239
#, fuzzy
msgid "SLIME_JET_DESCRIPTION"
msgstr "끈적끈적한 세포 내부. 세포질은 이온, 단백질 및 세포 내부를 채우는 물에 용해된 기타 물질의 기본 혼합물입니다. 이것의 기능 중 하나는 발효를 통해 포도당을 ATP 에너지로 전환시키는 것 입니다. 세포 소 기관이 부족하고 세포가 더 발전된 신진 대사를 하는 경우, 에너지에 더욱 의존하게 됩니다. 또한 분자를 세포에 저장하고 세포의 크기를 성장시키는 데 사용됩니다."

#: ../src/gui_common/tooltip/ToolTipManager.tscn:1238
#, fuzzy
msgid "SLIME_JET_PROCESSES_DESCRIPTION"
msgstr "끈적끈적한 세포 내부. 세포질은 이온, 단백질 및 세포 내부를 채우는 물에 용해된 기타 물질의 기본 혼합물입니다. 이것의 기능 중 하나는 발효를 통해 포도당을 ATP 에너지로 전환시키는 것 입니다. 세포 소 기관이 부족하고 세포가 더 발전된 신진 대사를 하는 경우, 에너지에 더욱 의존하게 됩니다. 또한 분자를 세포에 저장하고 세포의 크기를 성장시키는 데 사용됩니다."

#: ../simulation_parameters/microbe_stage/biomes.json:44
#: ../simulation_parameters/microbe_stage/biomes.json:210
#: ../simulation_parameters/microbe_stage/biomes.json:457
#: ../simulation_parameters/microbe_stage/biomes.json:623
#: ../simulation_parameters/microbe_stage/biomes.json:869
#: ../simulation_parameters/microbe_stage/biomes.json:1115
#: ../simulation_parameters/microbe_stage/biomes.json:1362
#: ../simulation_parameters/microbe_stage/biomes.json:1528
#: ../simulation_parameters/microbe_stage/biomes.json:1695
#: ../simulation_parameters/microbe_stage/biomes.json:1881
#: ../simulation_parameters/microbe_stage/biomes.json:2047
msgid "SMALL_IRON_CHUNK"
msgstr "작은 철 덩어리"

#: ../simulation_parameters/common/gallery.json:441
#, fuzzy
msgid "SOCIETY_STAGE"
msgstr "미생물 단계"

#: ../src/general/OptionsMenu.tscn:188
msgid "SOUND"
msgstr "소리"

#: ../src/gui_common/CreditsScroll.cs:500
#, fuzzy
msgid "SOUND_TEAM"
msgstr "소리"

#: ../src/gui_common/CreditsScroll.cs:249
msgid "SOUND_TEAM_LEAD"
msgstr ""

#: ../src/gui_common/CreditsScroll.cs:250
msgid "SOUND_TEAM_LEADS"
msgstr ""

#: ../src/engine/input/key_mapping/KeyNames.cs:164
msgid "SPACE"
msgstr ""

#: ../simulation_parameters/common/gallery.json:469
#, fuzzy
msgid "SPACE_STAGE"
msgstr "미생물 단계"

#: ../src/space_stage/PlacedSpaceStructure.cs:69
#, fuzzy
msgid "SPACE_STRUCTURE_HAS_RESOURCES"
msgstr "구조"

#: ../src/space_stage/PlacedSpaceStructure.cs:65
#, fuzzy
msgid "SPACE_STRUCTURE_NO_EXTRA_DESCRIPTION"
msgstr "구조"

#: ../src/space_stage/PlacedSpaceStructure.cs:74
msgid "SPACE_STRUCTURE_WAITING_CONSTRUCTION"
msgstr ""

#: ../simulation_parameters/common/input_options.json:298
msgid "SPAWN_AMMONIA"
msgstr "암모니아 배치"

#: ../src/microbe_stage/MicrobeCheatMenu.tscn:96
msgid "SPAWN_ENEMY"
msgstr ""

#: ../src/microbe_stage/MicrobeStage.cs:793
msgid "SPAWN_ENEMY_CHEAT_FAIL"
msgstr ""

#: ../simulation_parameters/common/input_options.json:294
msgid "SPAWN_GLUCOSE"
msgstr "포도당 배치"

#: ../simulation_parameters/common/input_options.json:302
msgid "SPAWN_PHOSPHATES"
msgstr "인산염 배치"

#: ../src/engine/input/key_mapping/SpecifiedInputKey.cs:251
msgid "SPECIAL_MOUSE_1"
msgstr "마우스 특수 키 1"

#: ../src/engine/input/key_mapping/SpecifiedInputKey.cs:252
msgid "SPECIAL_MOUSE_2"
msgstr "마우스 특수 키 2"

#: ../src/auto-evo/AutoEvoExploringTool.tscn:801
#: ../src/microbe_stage/editor/upgrades/ChemoreceptorUpgradeGUI.tscn:33
msgid "SPECIES"
msgstr "종"

#: ../src/microbe_stage/MicrobeHUD.cs:88
msgid "SPECIES_COLON"
msgstr "종:"

#: ../src/general/Species.cs:290
#, fuzzy
msgid "SPECIES_DETAIL_TEXT"
msgstr "존재하는 종"

#: ../src/auto-evo/RunResults.cs:704
msgid "SPECIES_HAS_A_MUTATION"
msgstr "변이함"

#: ../src/microbe_stage/editor/MicrobeEditorReportComponent.cs:426
#, fuzzy
msgid "SPECIES_LIST"
msgstr "존재하는 종"

#: ../src/microbe_stage/editor/EditorComponentBottomLeftButtons.tscn:170
#: ../src/thriveopedia/fossilisation/FossilisationDialog.tscn:105
msgid "SPECIES_NAME_DOT_DOT_DOT"
msgstr "종 명칭..."

#: ../src/microbe_stage/editor/EditorComponentBottomLeftButtons.cs:284
#, fuzzy
msgid "SPECIES_NAME_TOO_LONG_POPUP"
msgstr "종 명칭..."

#: ../src/microbe_stage/editor/MicrobeEditorReportComponent.tscn:523
#: ../src/microbe_stage/editor/MicrobeEditorReportComponent.tscn:551
#, fuzzy
msgid "SPECIES_POPULATION"
msgstr "종:"

#: ../src/microbe_stage/gui/PatchDetailsPanel.tscn:863
msgid "SPECIES_PRESENT"
msgstr "존재하는 종"

#: ../src/auto-evo/AutoEvoExploringTool.tscn:686
msgid "SPECIES_SPLIT_BY_MUTATION_THRESHOLD_POPULATION_AMOUNT"
msgstr "좋은 변이가 다수 발견되었을 때 종이 분화될 수 있는 최소 개체수"

#: ../src/auto-evo/AutoEvoExploringTool.tscn:706
msgid "SPECIES_SPLIT_BY_MUTATION_THRESHOLD_POPULATION_FRACTION"
msgstr "종의 개체수 중 변이를 통해 새로운 종으로 분화될 수 있는 최소 비율"

#: ../src/microbe_stage/editor/upgrades/ChemoreceptorUpgradeGUI.tscn:48
#, fuzzy
msgid "SPECIES_TO_FIND"
msgstr "종:"

#: ../src/microbe_stage/gui/PatchDetailsPanel.cs:346
#, fuzzy
msgid "SPECIES_WITH_POPULATION"
msgstr "종:"

#: ../src/gui_common/tooltip/ToolTipManager.tscn:1121
msgid "SPEED"
msgstr "속도"

#: ../src/microbe_stage/editor/CellEditorComponent.tscn:1019
msgid "SPEED_COLON"
msgstr "속도:"

#: ../src/auto-evo/RunResults.cs:720
msgid "SPREAD_TO_PATCHES"
msgstr "다음 지역으로 퍼짐:"

#: ../src/microbe_stage/HUDBottomBar.tscn:49
#, fuzzy
msgid "STAGE_MENU_BUTTON_TOOLTIP"
msgstr "새로운 키 배치 추가"

#: ../src/auto-evo/AutoEvoRun.cs:143
msgid "STARTING"
msgstr "시작하는 중"

#: ../src/engine/input/ControllerDeadzoneConfiguration.tscn:67
msgid "START_CALIBRATION"
msgstr ""

#: ../src/general/NewGameSettings.tscn:1201
#, fuzzy
msgid "START_GAME"
msgstr "저장"

#: ../src/society_stage/gui/TechWebGUI.tscn:80
msgid "START_RESEARCH"
msgstr ""

#: ../src/microbe_stage/editor/EditorCommonBottomLeftButtons.tscn:58
#: ../src/microbe_stage/editor/MicrobeEditorReportComponent.tscn:514
#: ../src/microbe_stage/HUDBottomBar.tscn:115
msgid "STATISTICS"
msgstr "상태"

#: ../src/steam/SteamClient.cs:68 ../src/steam/SteamClient.cs:75
msgid "STEAM_CLIENT_INIT_FAILED"
msgstr ""

#: ../src/steam/SteamClient.cs:550
msgid "STEAM_ERROR_ACCOUNT_DOES_NOT_OWN_PRODUCT"
msgstr ""

#: ../src/steam/SteamClient.cs:548
msgid "STEAM_ERROR_ACCOUNT_READ_ONLY"
msgstr ""

#: ../src/steam/SteamClient.cs:544
msgid "STEAM_ERROR_ALREADY_UPLOADED"
msgstr ""

#: ../src/steam/SteamClient.cs:530
msgid "STEAM_ERROR_BANNED"
msgstr ""

#: ../src/steam/SteamClient.cs:540
msgid "STEAM_ERROR_CLOUD_LIMIT_EXCEEDED"
msgstr ""

#: ../src/steam/SteamClient.cs:546
#, fuzzy
msgid "STEAM_ERROR_DUPLICATE_NAME"
msgstr "플레이어 사망함"

#: ../src/steam/SteamClient.cs:542
msgid "STEAM_ERROR_FILE_NOT_FOUND"
msgstr ""

#: ../src/steam/SteamClient.cs:528
msgid "STEAM_ERROR_INSUFFICIENT_PRIVILEGE"
msgstr ""

#: ../src/steam/SteamClient.cs:538
#, fuzzy
msgid "STEAM_ERROR_INVALID_PARAMETER"
msgstr "저장된 게임 상태가 올바르지 않습니다"

#: ../src/steam/SteamClient.cs:552
#, fuzzy
msgid "STEAM_ERROR_LOCKING_FAILED"
msgstr "저장 실패! 예외 발생"

#: ../src/steam/SteamClient.cs:534
msgid "STEAM_ERROR_NOT_LOGGED_IN"
msgstr ""

#: ../src/steam/SteamClient.cs:532
msgid "STEAM_ERROR_TIMEOUT"
msgstr ""

#: ../src/steam/SteamClient.cs:536
msgid "STEAM_ERROR_UNAVAILABLE"
msgstr ""

#: ../src/steam/SteamClient.cs:554
msgid "STEAM_ERROR_UNKNOWN"
msgstr ""

#: ../src/general/MainMenu.tscn:1002
#, fuzzy
msgid "STEAM_INIT_FAILED"
msgstr "저장 실패! 예외 발생"

#: ../src/general/MainMenu.tscn:1004
#, fuzzy
msgid "STEAM_INIT_FAILED_DESCRIPTION"
msgstr "액포는 세포 내부 공간 저장에 사용되는 내부 막질 소기관입니다. 그들은 여러 개의 소낭, 저장을 위해 세포에서 널리 사용되는 작은 막 구조로 구성되어 합쳐졌습니다. 이 물질은 분자, 효소, 고체 및 기타 물질을 포함하는 데 사용되는 물로 채워져 있습니다. 액포의 모양은 유동적이며 세포마다 다를 수 있습니다."

#: ../src/general/MainMenu.tscn:789
#, fuzzy
msgid "STEAM_TOOLTIP"
msgstr "재개"

#: ../src/early_multicellular_stage/CellType.cs:40
#, fuzzy
msgid "STEM_CELL_NAME"
msgstr "임의 사용자 이름:"

#: ../src/gui_common/PlaybackControls.tscn:107
msgid "STOP"
msgstr ""

#: ../src/gui_common/tooltip/ToolTipManager.tscn:304
#: ../src/gui_common/tooltip/ToolTipManager.tscn:407
#: ../src/gui_common/tooltip/ToolTipManager.tscn:504
#: ../src/gui_common/tooltip/ToolTipManager.tscn:606
#: ../src/gui_common/tooltip/ToolTipManager.tscn:703
#: ../src/gui_common/tooltip/ToolTipManager.tscn:800
#: ../src/gui_common/tooltip/ToolTipManager.tscn:898
#: ../src/gui_common/tooltip/ToolTipManager.tscn:1010
#: ../src/gui_common/tooltip/ToolTipManager.tscn:1159
#: ../src/gui_common/tooltip/ToolTipManager.tscn:1249
#: ../src/gui_common/tooltip/ToolTipManager.tscn:1498
#: ../src/gui_common/tooltip/ToolTipManager.tscn:1587
#: ../src/gui_common/tooltip/ToolTipManager.tscn:1680
#: ../src/gui_common/tooltip/ToolTipManager.tscn:1765
#: ../src/gui_common/tooltip/ToolTipManager.tscn:1865
#: ../src/gui_common/tooltip/ToolTipManager.tscn:1958
#: ../src/gui_common/tooltip/ToolTipManager.tscn:2048
#: ../src/gui_common/tooltip/ToolTipManager.tscn:2147
#: ../src/gui_common/tooltip/ToolTipManager.tscn:2245
#: ../src/gui_common/tooltip/ToolTipManager.tscn:2343
#: ../src/gui_common/tooltip/ToolTipManager.tscn:2477
msgid "STORAGE"
msgstr "저장소"

#: ../src/microbe_stage/editor/CellEditorComponent.tscn:1043
#, fuzzy
msgid "STORAGE_COLON"
msgstr "저장소"

<<<<<<< HEAD
#: ../src/general/MainMenu.cs:595
=======
#: ../src/general/MainMenu.cs:620
>>>>>>> 5cf509fa
msgid "STORE_LOGGED_IN_AS"
msgstr ""

#: ../simulation_parameters/common/input_options.json:246
#, fuzzy
msgid "STRATEGY_STAGES"
msgstr "미생물 단계"

#: ../src/auto-evo/AutoEvoExploringTool.tscn:673
msgid "STRICT_NICHE_COMPETITION"
msgstr "엄격한 생태적 지위 경쟁 (적합도 차이가 과장됨)"

#: ../src/microbe_stage/editor/CellEditorComponent.tscn:744
msgid "STRUCTURAL"
msgstr "구조의"

#: ../src/early_multicellular_stage/editor/CellBodyPlanEditorComponent.tscn:435
#: ../src/late_multicellular_stage/editor/MetaballBodyEditorComponent.tscn:436
#: ../src/microbe_stage/editor/CellEditorComponent.tscn:641
msgid "STRUCTURE"
msgstr "구조"

#: ../simulation_parameters/space_stage/space_structures.json:26
msgid "STRUCTURE_ASCENSION_GATE"
msgstr ""

#: ../simulation_parameters/space_stage/space_structures.json:3
#, fuzzy
msgid "STRUCTURE_DYSON_SWARM"
msgstr "구조"

#: ../src/awakening_stage/PlacedStructure.cs:69
msgid "STRUCTURE_HAS_REQUIRED_RESOURCES_TO_BUILD"
msgstr ""

#: ../simulation_parameters/awakening_stage/structures.json:50
msgid "STRUCTURE_HUNTER_GATHERER_LODGE"
msgstr ""

#: ../src/awakening_stage/PlacedStructure.cs:42
#: ../src/space_stage/PlacedSpaceStructure.cs:53
msgid "STRUCTURE_IN_PROGRESS_CONSTRUCTION"
msgstr ""

#: ../src/awakening_stage/PlacedStructure.cs:74
msgid "STRUCTURE_REQUIRED_RESOURCES_TO_FINISH"
msgstr ""

#: ../src/awakening_stage/gui/SelectBuildingPopup.cs:103
#: ../src/space_stage/gui/SpaceConstructionPopup.cs:95
msgid "STRUCTURE_SELECTION_MENU_ENTRY"
msgstr ""

#: ../src/awakening_stage/gui/SelectBuildingPopup.cs:98
#: ../src/space_stage/gui/SpaceConstructionPopup.cs:90
msgid "STRUCTURE_SELECTION_MENU_ENTRY_NOT_ENOUGH_RESOURCES"
msgstr ""

#: ../simulation_parameters/awakening_stage/structures.json:3
msgid "STRUCTURE_SOCIETY_CENTER"
msgstr ""

#: ../simulation_parameters/awakening_stage/structures.json:92
msgid "STRUCTURE_STEAM_POWERED_FACTORY"
msgstr ""

#: ../src/microbe_stage/Microbe.Contact.cs:803
msgid "SUCCESSFUL_KILL"
msgstr "처치 성공"

#: ../src/microbe_stage/Microbe.Contact.cs:796
msgid "SUCCESSFUL_SCAVENGE"
msgstr "사냥 성공"

#: ../src/modding/ModUploader.cs:507
msgid "SUCCESS_BUT_MISSING_ID"
msgstr ""

#: ../src/microbe_stage/HUDBottomBar.tscn:152
#, fuzzy
msgid "SUICIDE_BUTTON_TOOLTIP"
msgstr "새로운 키 배치 추가"

#: ../simulation_parameters/microbe_stage/compounds.json:166
#: ../src/gui_common/tooltip/ToolTipManager.tscn:4128
#: ../src/microbe_stage/editor/CellEditorComponent.tscn:443
#: ../src/microbe_stage/editor/MicrobeEditorReportComponent.tscn:651
#: ../src/microbe_stage/gui/PatchDetailsPanel.tscn:344
msgid "SUNLIGHT"
msgstr "햇빛"

#: ../src/engine/input/key_mapping/KeyNames.cs:175
msgid "SUPERL"
msgstr ""

#: ../src/engine/input/key_mapping/KeyNames.cs:176
msgid "SUPERR"
msgstr ""

#: ../src/gui_common/CreditsScroll.cs:508
msgid "SUPPORTER_PATRONS"
msgstr ""

#: ../simulation_parameters/common/input_options.json:230
msgid "SWITCH_TO_FRONT_CAMERA"
msgstr "전방 카메라 보기로 전환"

#: ../simulation_parameters/common/input_options.json:234
msgid "SWITCH_TO_RIGHT_CAMERA"
msgstr "우측 카메라 보기로 전환"

#: ../simulation_parameters/common/input_options.json:238
msgid "SWITCH_TO_TOP_CAMERA"
msgstr "상향 카메라 보기로 전환"

#: ../src/engine/input/key_mapping/KeyNames.cs:169
msgid "SYSREQ"
msgstr ""

#: ../simulation_parameters/common/input_options.json:273
msgid "TAB_SECONDARY_SWITCH_LEFT"
msgstr ""

#: ../simulation_parameters/common/input_options.json:277
msgid "TAB_SECONDARY_SWITCH_RIGHT"
msgstr ""

#: ../simulation_parameters/common/input_options.json:265
#, fuzzy
msgid "TAB_SWITCH_LEFT"
msgstr "왼쪽으로 회전"

#: ../simulation_parameters/common/input_options.json:269
#, fuzzy
msgid "TAB_SWITCH_RIGHT"
msgstr "오른쪽으로 회전"

#: ../src/modding/ModUploader.cs:367
msgid "TAGS_IS_WHITESPACE"
msgstr ""

#: ../simulation_parameters/common/input_options.json:346
msgid "TAKE_SCREENSHOT"
msgstr "스크린샷 촬영"

#: ../src/microbe_stage/editor/upgrades/ChemoreceptorUpgradeGUI.tscn:26
#, fuzzy
msgid "TARGET_TYPE_COLON"
msgstr "생명력:"

#: ../simulation_parameters/awakening_stage/technologies.json:52
msgid "TECHNOLOGY_ASCENSION"
msgstr ""

#: ../simulation_parameters/awakening_stage/technologies.json:21
msgid "TECHNOLOGY_HUNTER_GATHERING"
msgstr ""

#: ../src/awakening_stage/ResearchLevel.cs:36
msgid "TECHNOLOGY_LEVEL_ADVANCED_SPACE"
msgstr ""

#: ../src/awakening_stage/ResearchLevel.cs:24
msgid "TECHNOLOGY_LEVEL_INDUSTRIAL"
msgstr ""

#: ../src/awakening_stage/ResearchLevel.cs:12
msgid "TECHNOLOGY_LEVEL_PRE_SOCIETY"
msgstr ""

#: ../src/awakening_stage/ResearchLevel.cs:18
msgid "TECHNOLOGY_LEVEL_PRIMITIVE"
msgstr ""

#: ../src/awakening_stage/ResearchLevel.cs:42
msgid "TECHNOLOGY_LEVEL_SCIFI"
msgstr ""

#: ../src/awakening_stage/ResearchLevel.cs:30
msgid "TECHNOLOGY_LEVEL_SPACE_AGE"
msgstr ""

#: ../src/society_stage/gui/TechWebGUI.cs:148
msgid "TECHNOLOGY_REQUIRED_LEVEL"
msgstr ""

#: ../simulation_parameters/awakening_stage/technologies.json:41
msgid "TECHNOLOGY_ROCKETRY"
msgstr ""

#: ../simulation_parameters/awakening_stage/technologies.json:3
msgid "TECHNOLOGY_SIMPLE_STONE_TOOLS"
msgstr ""

#: ../simulation_parameters/awakening_stage/technologies.json:12
msgid "TECHNOLOGY_SOCIETY_CENTER"
msgstr ""

#: ../simulation_parameters/awakening_stage/technologies.json:30
msgid "TECHNOLOGY_STEAM_POWER"
msgstr ""

#: ../src/general/base_stage/StrategyStageBase.cs:184
#: ../src/late_multicellular_stage/MulticellularStage.cs:828
msgid "TECHNOLOGY_UNLOCKED_NOTICE"
msgstr ""

#: ../simulation_parameters/microbe_stage/compounds.json:180
#: ../src/gui_common/tooltip/ToolTipManager.tscn:4123
#: ../src/microbe_stage/editor/MicrobeEditorReportComponent.cs:290
#: ../src/microbe_stage/editor/MicrobeEditorReportComponent.tscn:640
#: ../src/microbe_stage/gui/PatchDetailsPanel.tscn:280
msgid "TEMPERATURE"
msgstr "온도"

#: ../src/late_multicellular_stage/MulticellularHUD.tscn:829
#: ../src/microbe_stage/MicrobeStage.tscn:868
msgid "TEMPERATURE_SHORT"
msgstr "온도."

#: ../src/gui_common/CreditsScroll.cs:503
msgid "TESTING_TEAM"
msgstr ""

#: ../src/general/MainMenu.cs:252 ../src/general/MainMenu.tscn:994
msgid "THANKS_FOR_BUYING_THRIVE"
msgstr ""

#: ../src/gui_common/CreditsScroll.cs:488
msgid "THANKS_FOR_PLAYING"
msgstr ""

#: ../src/general/MainMenu.tscn:992
#, fuzzy
msgid "THANK_YOU_TITLE"
msgstr "번영했습니다!"

#: ../src/gui_common/CreditsScroll.cs:498
msgid "THEORY_TEAM"
msgstr ""

#: ../simulation_parameters/microbe_stage/organelles.json:811
#: ../src/gui_common/tooltip/ToolTipManager.tscn:1835
msgid "THERMOPLAST"
msgstr "열 세포"

#: ../src/gui_common/tooltip/ToolTipManager.tscn:1837
msgid "THERMOPLAST_DESCRIPTION"
msgstr "열 세포는 감 열성 안료가 막질 주머니에 함께 쌓여있는 이중 막 구조입니다. 진핵 숙주가 사용하기 위해 동화 된 원핵 생물입니다. 열 세포의 안료는 열 합성 이라는 과정에서 물과 기체 이산화탄소에서 포도당을 생성하기 위해 주변의 열 차이 에너지를 사용할 수 있습니다. 포도당 생산 속도는 이산화탄소 농도와 온도에 따라 달라집니다."

#: ../src/gui_common/tooltip/ToolTipManager.tscn:1836
#, fuzzy
msgid "THERMOPLAST_PROCESSES_DESCRIPTION"
msgstr "열 세포는 감 열성 안료가 막질 주머니에 함께 쌓여있는 이중 막 구조입니다. 진핵 숙주가 사용하기 위해 동화 된 원핵 생물입니다. 열 세포의 안료는 열 합성 이라는 과정에서 물과 기체 이산화탄소에서 포도당을 생성하기 위해 주변의 열 차이 에너지를 사용할 수 있습니다. 포도당 생산 속도는 이산화탄소 농도와 온도에 따라 달라집니다."

#: ../simulation_parameters/microbe_stage/organelles.json:330
#: ../src/gui_common/tooltip/ToolTipManager.tscn:977
msgid "THERMOSYNTHASE"
msgstr "열합성 효소"

#: ../src/gui_common/tooltip/ToolTipManager.tscn:979
#, fuzzy
msgid "THERMOSYNTHASE_DESCRIPTION"
msgstr "열 세포는 감 열성 안료가 막질 주머니에 함께 쌓여있는 이중 막 구조입니다. 진핵 숙주가 사용하기 위해 동화 된 원핵 생물입니다. 열 세포의 안료는 열 합성 이라는 과정에서 물과 기체 이산화탄소에서 포도당을 생성하기 위해 주변의 열 차이 에너지를 사용할 수 있습니다. 포도당 생산 속도는 이산화탄소 농도와 온도에 따라 달라집니다."

#: ../src/gui_common/tooltip/ToolTipManager.tscn:978
#, fuzzy
msgid "THERMOSYNTHASE_PROCESSES_DESCRIPTION"
msgstr "열 세포는 감 열성 안료가 막질 주머니에 함께 쌓여있는 이중 막 구조입니다. 진핵 숙주가 사용하기 위해 동화 된 원핵 생물입니다. 열 세포의 안료는 열 합성 이라는 과정에서 물과 기체 이산화탄소에서 포도당을 생성하기 위해 주변의 열 차이 에너지를 사용할 수 있습니다. 포도당 생산 속도는 이산화탄소 농도와 온도에 따라 달라집니다."

#: ../simulation_parameters/microbe_stage/bio_processes.json:142
#: ../simulation_parameters/microbe_stage/bio_processes.json:151
msgid "THERMOSYNTHESIS"
msgstr "열합성"

#: ../src/microbe_stage/editor/MicrobeEditorReportComponent.cs:182
msgid "THE_AMOUNT_OF_GLUCOSE_HAS_BEEN_REDUCED"
msgstr "포도당의 양이 이전 양보다 {0} 만큼 감소되었습니다."

#: ../src/thriveopedia/pages/ThriveopediaHomePage.tscn:47
msgid "THE_DISTURBANCE"
msgstr ""

#: ../src/modding/ModManager.cs:957
msgid "THIS_IS_LOCAL_MOD"
msgstr ""

#: ../src/modding/ModManager.cs:956
msgid "THIS_IS_WORKSHOP_MOD"
msgstr ""

#: ../src/general/OptionsMenu.tscn:1139
msgid "THREADS"
msgstr ""

#: ../src/general/MainMenu.tscn:494 ../src/general/PauseMenu.tscn:200
msgid "THRIVEOPEDIA"
msgstr ""

#: ../src/thriveopedia/pages/ThriveopediaCurrentWorldPage.cs:24
msgid "THRIVEOPEDIA_CURRENT_WORLD_PAGE_TITLE"
msgstr ""

#: ../src/thriveopedia/pages/ThriveopediaEvolutionaryTreePage.cs:37
msgid "THRIVEOPEDIA_EVOLUTIONARY_TREE_PAGE_TITLE"
msgstr ""

#: ../src/general/PauseMenu.tscn:199
msgid "THRIVEOPEDIA_HINT_IN_GAME"
msgstr ""

#: ../src/thriveopedia/pages/ThriveopediaHomePage.tscn:40
msgid "THRIVEOPEDIA_HOME_INFO"
msgstr ""

#: ../src/thriveopedia/pages/ThriveopediaHomePage.cs:9
msgid "THRIVEOPEDIA_HOME_PAGE_TITLE"
msgstr ""

#: ../src/thriveopedia/pages/ThriveopediaMuseumPage.cs:48
msgid "THRIVEOPEDIA_MUSEUM_PAGE_TITLE"
msgstr ""

#: ../src/thriveopedia/pages/ThriveopediaPatchMapPage.cs:32
msgid "THRIVEOPEDIA_PATCH_MAP_PAGE_TITLE"
msgstr ""

#: ../src/gui_common/dialogs/LicensesDisplay.tscn:31
msgid "THRIVE_LICENSES"
msgstr ""

#: ../src/gui_common/tooltip/ToolTipManager.tscn:485
msgid "THYLAKOID"
msgstr "틸라코이드"

#: ../simulation_parameters/microbe_stage/organelles.json:232
msgid "THYLAKOIDS"
msgstr "틸라코이드"

#: ../src/gui_common/tooltip/ToolTipManager.tscn:487
msgid "THYLAKOIDS_DESCRIPTION"
msgstr "틸라코이드는 단백질과 감광성 색소의 집합체입니다. 이 색소는 빛의 에너지를 사용하여 광합성이라는 과정에서 물과 기체 이산화탄소에서 포도당을 생성 할 수 있습니다. 이 색소는 또한 그들에게 독특한 색상을 부여합니다. 포도당 생산 속도는 이산화탄소 농도와 빛의 강도에 따라 달라집니다. 틸라코이드가 세포질에 의해 직접 둘러싸이면 주변 유체가 일부 발효를 수행합니다."

#: ../simulation_parameters/microbe_stage/biomes.json:416
msgid "TIDEPOOL"
msgstr "조수 웅덩이"

#: ../src/microbe_stage/editor/MicrobeEditorReportComponent.tscn:251
msgid "TIMELINE"
msgstr "연대"

#: ../src/microbe_stage/editor/MicrobeEditorReportComponent.tscn:426
msgid "TIMELINE_GLOBAL_FILTER_TOOLTIP"
msgstr ""

#: ../src/microbe_stage/editor/MicrobeEditorReportComponent.tscn:439
msgid "TIMELINE_LOCAL_FILTER_TOOLTIP"
msgstr ""

#: ../src/auto-evo/RunResults.cs:994
#, fuzzy
msgid "TIMELINE_NICHE_FILL"
msgstr "유전자 코드:"

#: ../src/auto-evo/RunResults.cs:1000
#, fuzzy
msgid "TIMELINE_SELECTION_PRESSURE_SPLIT"
msgstr "퍼뜨리기:"

#: ../src/auto-evo/RunResults.cs:916
msgid "TIMELINE_SPECIES_EXTINCT"
msgstr "[b][u]{0}[/u][/b]은(는) 멸종했습니다!"

#: ../src/auto-evo/RunResults.cs:940
msgid "TIMELINE_SPECIES_EXTINCT_LOCAL"
msgstr "[b][u]{0}[/u][/b]이(가) 이 지역에서 사라짐"

#: ../src/auto-evo/RunResults.cs:964
msgid "TIMELINE_SPECIES_MIGRATED_FROM"
msgstr "[b][u]{0}[/u][/b] 개체군의 일부가 {1} 지역으로부터 이 지역으로 이주함"

#: ../src/auto-evo/RunResults.cs:975
msgid "TIMELINE_SPECIES_MIGRATED_TO"
msgstr ""

#: ../src/auto-evo/RunResults.cs:932 ../src/auto-evo/RunResults.cs:954
msgid "TIMELINE_SPECIES_POPULATION_DECREASE"
msgstr "[b][u]{0}[/u][/b] 개체수가 {1}개체로 줄어듦"

#: ../src/auto-evo/RunResults.cs:926 ../src/auto-evo/RunResults.cs:948
msgid "TIMELINE_SPECIES_POPULATION_INCREASE"
msgstr "[b][u]{0}[/u][/b] 개체수가 {1}개체로 늘어남"

#: ../src/microbe_stage/editor/MicrobeEditorReportComponent.cs:173
msgid "TIME_INDICATOR_TOOLTIP"
msgstr ""

#: ../src/gui_common/art_gallery/GalleryDetailsTooltip.tscn:72
#, fuzzy
msgid "TITLE_COLON"
msgstr "크기:"

#: ../simulation_parameters/common/input_options.json:57
#: ../src/microbe_stage/MicrobeStage.tscn:2006
msgid "TOGGLE_BINDING"
msgstr "결합 모드 켜고 끄기"

#: ../simulation_parameters/common/input_options.json:326
msgid "TOGGLE_DEBUG_PANEL"
msgstr "디버깅 패널 켜고 끄기"

#: ../simulation_parameters/common/input_options.json:49
#: ../src/late_multicellular_stage/MulticellularHUD.tscn:1917
#: ../src/late_multicellular_stage/MulticellularHUD.tscn:1953
#: ../src/microbe_stage/MicrobeStage.tscn:1982
msgid "TOGGLE_ENGULF"
msgstr "삼키기 전환"

#: ../simulation_parameters/common/input_options.json:330
msgid "TOGGLE_FPS"
msgstr "FPS 표시 전환"

#: ../simulation_parameters/common/input_options.json:354
msgid "TOGGLE_FULLSCREEN"
msgstr "전체화면 전환"

#: ../simulation_parameters/common/input_options.json:358
msgid "TOGGLE_HUD_HIDE"
msgstr "HUD 켜고 끄기"

#: ../src/late_multicellular_stage/MulticellularHUD.tscn:1931
#, fuzzy
msgid "TOGGLE_INVENTORY"
msgstr "결합 모드 켜고 끄기"

#: ../simulation_parameters/common/input_options.json:334
msgid "TOGGLE_METRICS"
msgstr "수치 표시 켜고 끄기"

#: ../src/thriveopedia/Thriveopedia.tscn:198
msgid "TOGGLE_NAVIGATION_TREE"
msgstr ""

#: ../simulation_parameters/common/input_options.json:322
msgid "TOGGLE_PAUSE"
msgstr "일시 정지"

#: ../simulation_parameters/common/input_options.json:61
msgid "TOGGLE_UNBINDING"
msgstr "결합 해제 켜고 끄기"

#: ../src/general/MainMenu.tscn:332
msgid "TOOLS"
msgstr "도구"

#: ../simulation_parameters/awakening_stage/equipment.json:3
msgid "TOOL_HAND_AXE"
msgstr ""

#: ../src/microbe_stage/editor/CellEditorComponent.tscn:1315
#, fuzzy
msgid "TOTAL_POPULATION_COLON"
msgstr "다음으로 인하여 개체 수가 {0} 에서 {1} 로 변화됨: {2}"

#: ../src/saving/SaveManagerGUI.tscn:122
msgid "TOTAL_SAVES"
msgstr "총 저장:"

#: ../src/gui_common/tooltip/ToolTipManager.tscn:3306
#: ../src/gui_common/tooltip/ToolTipManager.tscn:3585
#: ../src/gui_common/tooltip/ToolTipManager.tscn:3859
msgid "TOXIN_RESISTANCE"
msgstr "독소 저항"

#: ../simulation_parameters/microbe_stage/organelles.json:500
#: ../src/gui_common/tooltip/ToolTipManager.tscn:2225
msgid "TOXIN_VACUOLE"
msgstr ""
"독소 \n"
"액포"

#: ../src/gui_common/tooltip/ToolTipManager.tscn:2227
msgid "TOXIN_VACUOLE_DESCRIPTION"
msgstr "독소 액포는 [thrive:compound type=\"oxytoxy\"][/thrive:compound]의 생산, 저장 및 분비를 위해 특별히 변형된 액포입니다. 독소 액포가 많으면 독소의 분비 속도가 빨라집니다."

#: ../src/gui_common/tooltip/ToolTipManager.tscn:2226
msgid "TOXIN_VACUOLE_PROCESSES_DESCRIPTION"
msgstr "[thrive:compound type=\"atp\"][/thrive:compound]를 [thrive:compound type=\"oxytoxy\"][/thrive:compound]로 변환합니다. 변환 속도는 [thrive:compound type=\"oxygen\"][/thrive:compound]의 농도에 비례합니다. [thrive:input]g_fire_toxin[/thrive:input]를 눌러 독소를 분비할 수 있습니다. [thrive:compound type=\"oxytoxy\"][/thrive:compound] 양이 적다면, 독소를 발사할 수는 있지만 피해량이 적어집니다."

#: ../src/gui_common/tooltip/ToolTipManager.tscn:2423
msgid "TO_BE_IMPLEMENTED"
msgstr "실행됨."

#: ../src/gui_common/CreditsScroll.cs:377
#, fuzzy
msgid "TRANSLATORS"
msgstr "게임을 번역하는 것을 도와주세요"

#: ../src/engine/DebugOverlays.tscn:149
#, fuzzy
msgid "TRANSPARENCY"
msgstr "게임을 번역하는 것을 도와주세요"

#: ../src/engine/input/key_mapping/KeyNames.cs:188
#, fuzzy
msgid "TREBLEDOWN"
msgstr "휠 아래로"

#: ../src/engine/input/key_mapping/KeyNames.cs:187
msgid "TREBLEUP"
msgstr ""

#: ../src/thriveopedia/pages/ThriveopediaMuseumPage.tscn:155
#, fuzzy
msgid "TRY_FOSSILISING_SOME_SPECIES"
msgstr "스크린샷 촬영"

#: ../src/saving/SaveManagerGUI.tscn:199
msgid "TRY_MAKING_A_SAVE"
msgstr ""

#: ../src/general/OptionsMenu.tscn:2205
#, fuzzy
msgid "TRY_TAKING_SOME_SCREENSHOTS"
msgstr "스크린샷 촬영"

#: ../src/gui_common/dialogs/TutorialDialog.tscn:17
#: ../src/tutorial/microbe_editor/MicrobeEditorTutorialGUI.tscn:126
#: ../src/tutorial/microbe_editor/MicrobeEditorTutorialGUI.tscn:197
#: ../src/tutorial/microbe_stage/MicrobeTutorialGUI.tscn:64
#: ../src/tutorial/microbe_stage/MicrobeTutorialGUI.tscn:290
#, fuzzy
msgid "TUTORIAL"
msgstr "튜토리얼"

#: ../src/tutorial/microbe_stage/MicrobeTutorialGUI.tscn:384
#, fuzzy
msgid "TUTORIAL_EARLY_MULTICELLULAR_STAGE_WELCOME"
msgstr "미생물 편집기 불러오는 중"

#: ../src/tutorial/microbe_editor/MicrobeEditorTutorialGUI.tscn:180
msgid "TUTORIAL_MICROBE_EDITOR_AUTO-EVO_PREDICTION"
msgstr ""
"이 패널은 예상되는 당신의 미래 개체수를 보여줍니다. 이 숫자들은 Auto-Evo의 개체수 시뮬레이션 결과에 따른 것입니다.\n"
"\n"
"이 숫자들은 당신 스스로의 실력은 고려하지 않습니다. 그러니 당신이 편집기에 진입하면 당신이 현재 있는 지역에서는 개체수가 더 많아질 것입니다.\n"
"\n"
"하지만 당신이 직접 개입하지 않더라도 최대한 많은 개체수를 이룰 수 있도록 노력해야 합니다.\n"
"\n"
"이 패널에 있는 물음표 버튼을 눌러 예측의 이유에 대해 더 자세한 정보를 볼 수 있습니다. 계속하려면 해당 버튼을 누르세요."

#: ../src/tutorial/microbe_editor/MicrobeEditorTutorialGUI.tscn:73
#, fuzzy
msgid "TUTORIAL_MICROBE_EDITOR_CELL_TEXT"
msgstr ""
"미생물 편집기에 어서오세요.\n"
"여기서 게임 시작 이후 또는 편집기에서 마지막으로 있었던 일을 알아볼 수 있습니다. 그 후 당신의 종에 변화를 주세요.\n"
"\n"
"이 탭에선 어떤 종이, 어디서, 얼마나 있는지 알아볼 수 있습니다. 상단에서 환경의 변화 또한 알 수 있습니다.\n"
"\n"
"다음 편집기 탭으로 이동하기 위해, 오른쪽 아래의 다음 버튼을 누르세요."

#: ../src/tutorial/microbe_editor/MicrobeEditorTutorialGUI.tscn:127
#, fuzzy
msgid "TUTORIAL_MICROBE_EDITOR_ENDING_TEXT"
msgstr ""
"이것은 종 편집의 기초 단계입니다. 다른 세포 편집기 탭에서 더 많은 설정을 확인할 수 있습니다.\n"
"\n"
"현재 종 이름을 클릭하고 수정하여 종 이름을 바꿀 수 있습니다.\n"
"\n"
"처음에는 세포를 작게 유지하고 표면을 향하게 해야 합니다.\n"
"\n"
"행운을 빕니다!"

#: ../src/tutorial/microbe_editor/MicrobeEditorTutorialGUI.tscn:60
#, fuzzy
msgid "TUTORIAL_MICROBE_EDITOR_PATCH_TEXT"
msgstr ""
"미생물 편집기에 어서오세요.\n"
"여기서 게임 시작 이후 또는 편집기에서 마지막으로 있었던 일을 알아볼 수 있습니다. 그 후 당신의 종에 변화를 주세요.\n"
"\n"
"이 탭에선 어떤 종이, 어디서, 얼마나 있는지 알아볼 수 있습니다. 상단에서 환경의 변화 또한 알 수 있습니다.\n"
"\n"
"다음 편집기 탭으로 이동하기 위해, 오른쪽 아래의 다음 버튼을 누르세요."

#: ../src/tutorial/microbe_editor/MicrobeEditorTutorialGUI.tscn:88
#, fuzzy
msgid "TUTORIAL_MICROBE_EDITOR_REMOVE_ORGANELLE_TEXT"
msgstr ""
"세포 기관 제거 또한 종의 변이이므로 MP를 소모합니다. 마우스 오른쪽 클릭으로 세포 기관을 제거할 수 있습니다.\n"
"편집기에선 실수로 제거하더라도, 변경을 취소할 수 있습니다.\n"
"\n"
"메모: 현재 편집기 세션에서 배치된 세포 기관을 제거하는 것은 무료입니다.\n"
"\n"
"되돌리기 버튼을 눌러 진행하세요."

#: ../src/tutorial/microbe_editor/MicrobeEditorTutorialGUI.tscn:106
#, fuzzy
msgid "TUTORIAL_MICROBE_EDITOR_SELECT_ORGANELLE_TEXT"
msgstr ""
"추가할 세포 기관을 고를 땐, 툴팁의 세포 기관이 어떤 일을 하고 어떤 화합물을 만드는지에 대한 설명에 주목하세요.\n"
"\n"
"또한 오른쪽 상단의 ATP 균형 막대로 세포가 살아남을 수 있는지 주의하세요.\n"
"\n"
"배치하기 전 A 키와 D 키(기본 설정)로 세포 기관을 회전시킬 수 있습니다.\n"
"\n"
"다시 실행 버튼(되돌리기 버튼 근처)을 눌러 진행하세요."

#: ../src/tutorial/microbe_editor/MicrobeEditorTutorialGUI.tscn:198
#, fuzzy
msgid "TUTORIAL_MICROBE_EDITOR_STAY_SMALL"
msgstr ""
"이 세포 편집기에서 변이 점수(MP)를 소모하여 당신의 종에 세포 기관을 추가하거나 제거할 수 있습니다.\n"
"\n"
"세포 편집기의 다른 탭에서 당신의 종의 다른 속성 또한 변경할 수 있습니다.\n"
"\n"
"계속하려면, 패널의 왼쪽에 있는 세포 기관 (세포질이 좋겠죠)을 선택하세요. 그리고 화면 중앙에 표시된 세포칸 옆을 마우스 왼쪽 버튼으로 클릭해서 세포 기관을 종에 추가하세요."

#: ../src/tutorial/microbe_stage/MicrobeTutorialGUI.tscn:262
#, fuzzy
msgid "TUTORIAL_MICROBE_STAGE_EDITOR_BUTTON_TUTORIAL"
msgstr ""
"멀리 떨어진 외계 행성에서, 수 많은 화산 활동과 유성 충돌이 우주에서 새로운 현상을 만들어 냈습니다.\n"
"\n"
"생명.\n"
"\n"
"단순한 미생물이 바다 깊은 곳에 살고 있습니다. 당신은 이 행성에 남은 모든 생물의 마지막 공통 조상(LUCA) 입니다.\n"
"\n"
"이 거친 세계에서 살아남기 위해, 찾을 수 있는 화합물들을 모아 세대별로 진화하여 다른 미생물들과 경쟁해야 합니다."

#: ../src/tutorial/microbe_stage/MicrobeTutorialGUI.tscn:362
#, fuzzy
msgid "TUTORIAL_MICROBE_STAGE_ENGULFED_TEXT"
msgstr ""
"세포 주위에 보이는 키 (화면 중앙)로 세포를 움직이고 마우스로 방향을 조절하세요.\n"
"\n"
"모든 키로 수 초간 움직여서 진행하세요."

#: ../src/tutorial/microbe_stage/MicrobeTutorialGUI.tscn:338
#, fuzzy
msgid "TUTORIAL_MICROBE_STAGE_ENGULFMENT_FULL_TEXT"
msgstr ""
"세포 주위에 보이는 키 (화면 중앙)로 세포를 움직이고 마우스로 방향을 조절하세요.\n"
"\n"
"모든 키로 수 초간 움직여서 진행하세요."

#: ../src/tutorial/microbe_stage/MicrobeTutorialGUI.tscn:349
#, fuzzy
msgid "TUTORIAL_MICROBE_STAGE_ENGULFMENT_TEXT"
msgstr ""
"세포 주위에 보이는 키 (화면 중앙)로 세포를 움직이고 마우스로 방향을 조절하세요.\n"
"\n"
"모든 키로 수 초간 움직여서 진행하세요."

#: ../src/tutorial/microbe_stage/MicrobeTutorialGUI.tscn:291
#, fuzzy
msgid "TUTORIAL_MICROBE_STAGE_HELP_MENU_AND_ZOOM"
msgstr "W,A,S,D 와 마우스로 이동합니다. 독성 액포가 있다면 E 키로 OxyToxy NT를 발사합니다. G 키로 삼키기 모드로 전환합니다."

#: ../src/tutorial/microbe_stage/MicrobeTutorialGUI.tscn:374
#, fuzzy
msgid "TUTORIAL_MICROBE_STAGE_LEAVE_COLONY_TEXT"
msgstr ""
"세포 주위에 보이는 키 (화면 중앙)로 세포를 움직이고 마우스로 방향을 조절하세요.\n"
"\n"
"모든 키로 수 초간 움직여서 진행하세요."

#: ../src/tutorial/microbe_stage/MicrobeTutorialGUI.tscn:242
#, fuzzy
msgid "TUTORIAL_MICROBE_STAGE_REPRODUCE_TEXT"
msgstr ""
"번식하기 위해선 충분한 암모니아와 인산염을 모아 모든 세포 기관을 복제해야 합니다.\n"
"오른쪽 아래의 창에서 얼마나 필요한지 알아보세요."

#: ../src/tutorial/microbe_stage/MicrobeTutorialGUI.tscn:274
#, fuzzy
msgid "TUTORIAL_MICROBE_STAGE_UNBIND_TEXT"
msgstr ""
"세포 주위에 보이는 키 (화면 중앙)로 세포를 움직이고 마우스로 방향을 조절하세요.\n"
"\n"
"모든 키로 수 초간 움직여서 진행하세요."

#: ../src/tutorial/microbe_stage/MicrobeTutorialGUI.tscn:327
#, fuzzy
msgid "TUTORIAL_VIEW_NOW"
msgstr "튜토리얼"

#: ../src/general/MainMenu.tscn:885
#, fuzzy
msgid "TWITTER_TOOLTIP"
msgstr "새로운 키 배치 추가"

#: ../src/general/OptionsMenu.tscn:337
msgid "TWO_TIMES"
msgstr ""

#: ../src/saving/SaveListItem.tscn:151
#, fuzzy
msgid "TYPE_COLON"
msgstr "생명력:"

#: ../src/modding/ModManager.tscn:586
msgid "UNAPPLIED_MOD_CHANGES"
msgstr ""

#: ../src/modding/ModManager.tscn:587
#, fuzzy
msgid "UNAPPLIED_MOD_CHANGES_DESCRIPTION"
msgstr "가장 기본적인 형태의 막으로써 피해에 대한 보호 기능이 거의 없습니다. 무너지지 않기 위해선 더 많은 에너지가 필요합니다. 장점은 세포가 더 빠르게 움직이고 영양분을 흡수 할 수 있다는 것입니다."

#: ../simulation_parameters/common/input_options.json:65
#: ../src/microbe_stage/MicrobeStage.tscn:2018
msgid "UNBIND_ALL"
msgstr "모두 결합 해제하기"

#: ../src/microbe_stage/PlayerMicrobeInput.cs:165
msgid "UNBIND_HELP_TEXT"
msgstr ""

<<<<<<< HEAD
#: ../src/general/OptionsMenu.cs:1623
=======
#: ../src/general/OptionsMenu.cs:1626
>>>>>>> 5cf509fa
#, fuzzy
msgid "UNCERTAIN_VERSION_WARNING"
msgstr ""
"이 저장은 이후 버전 Thrive의 것이며 호환되지 않을 수도 있습니다.\n"
"그래도 불러오시겠습니까?"

#: ../simulation_parameters/microbe_stage/biomes.json:1488
msgid "UNDERWATERCAVE"
msgstr "수중 동굴"

#: ../simulation_parameters/common/input_options.json:131
msgid "UNDO"
msgstr "실행 취소"

#: ../src/gui_common/tooltip/ToolTipManager.tscn:104
msgid "UNDO_THE_LAST_ACTION"
msgstr "마지막 활동 취소"

#: ../src/industrial_stage/gui/StrategicUnitScreen.cs:123
#, fuzzy
msgid "UNIT_ACTION_CONSTRUCT"
msgstr "변이 점수"

#: ../src/industrial_stage/gui/StrategicUnitScreen.cs:112
#, fuzzy
msgid "UNIT_ACTION_MOVE"
msgstr "변이 점수"

#: ../simulation_parameters/industrial_stage/units.json:3
msgid "UNIT_SIMPLE_ROCKET"
msgstr ""

#: ../src/engine/input/key_mapping/KeyNames.cs:227
#, fuzzy
msgid "UNKNOWN"
msgstr "마우스 미확인 키"

<<<<<<< HEAD
#: ../src/general/OptionsMenu.cs:1069
=======
#: ../src/general/OptionsMenu.cs:1072
>>>>>>> 5cf509fa
#, fuzzy
msgid "UNKNOWN_DISPLAY_DRIVER"
msgstr "능력"

#: ../src/engine/input/key_mapping/SpecifiedInputKey.cs:253
msgid "UNKNOWN_MOUSE"
msgstr "마우스 미확인 키"

#: ../src/engine/DebugOverlays.PerformanceMetrics.cs:92
#, fuzzy
msgid "UNKNOWN_ON_WINDOWS"
msgstr "마우스 미확인 키"

<<<<<<< HEAD
#: ../src/general/OptionsMenu.cs:1630
=======
#: ../src/general/OptionsMenu.cs:1633
>>>>>>> 5cf509fa
#, fuzzy
msgid "UNKNOWN_VERSION"
msgstr "버전:"

#: ../src/modding/ModUploader.tscn:109
#, fuzzy
msgid "UNKNOWN_WORKSHOP_ID"
msgstr "마우스 미확인 키"

#: ../src/general/OptionsMenu.tscn:2124
msgid "UNSAVED_CHANGE_WARNING"
msgstr ""
"저장하지 않은 변경점은 적용되지 않습니다.\n"
"계속하시겠습니까?"

#: ../src/gui_common/art_gallery/GalleryViewer.cs:311
#, fuzzy
msgid "UNTITLED"
msgstr "생태계: {0}"

#: ../simulation_parameters/microbe_stage/organelles.json:856
msgid "UPGRADE_CILIA_PULL"
msgstr ""

#: ../simulation_parameters/microbe_stage/organelles.json:857
#, fuzzy
msgid "UPGRADE_CILIA_PULL_DESCRIPTION"
msgstr "끈적끈적한 세포 내부. 세포질은 이온, 단백질 및 세포 내부를 채우는 물에 용해된 기타 물질의 기본 혼합물입니다. 이것의 기능 중 하나는 발효를 통해 포도당을 ATP 에너지로 전환시키는 것 입니다. 세포 소 기관이 부족하고 세포가 더 발전된 신진 대사를 하는 경우, 에너지에 더욱 의존하게 됩니다. 또한 분자를 세포에 저장하고 세포의 크기를 성장시키는 데 사용됩니다."

#: ../simulation_parameters/microbe_stage/organelles.json:31
#: ../simulation_parameters/microbe_stage/organelles.json:853
#, fuzzy
msgid "UPGRADE_DESCRIPTION_NONE"
msgstr "끈적끈적한 세포 내부. 세포질은 이온, 단백질 및 세포 내부를 채우는 물에 용해된 기타 물질의 기본 혼합물입니다. 이것의 기능 중 하나는 발효를 통해 포도당을 ATP 에너지로 전환시키는 것 입니다. 세포 소 기관이 부족하고 세포가 더 발전된 신진 대사를 하는 경우, 에너지에 더욱 의존하게 됩니다. 또한 분자를 세포에 저장하고 세포의 크기를 성장시키는 데 사용됩니다."

#: ../simulation_parameters/microbe_stage/organelles.json:30
#: ../simulation_parameters/microbe_stage/organelles.json:852
msgid "UPGRADE_NAME_NONE"
msgstr ""

#: ../simulation_parameters/microbe_stage/organelles.json:34
#, fuzzy
msgid "UPGRADE_PILUS_INJECTISOME"
msgstr "끈적끈적한 세포 내부. 세포질은 이온, 단백질 및 세포 내부를 채우는 물에 용해된 기타 물질의 기본 혼합물입니다. 이것의 기능 중 하나는 발효를 통해 포도당을 ATP 에너지로 전환시키는 것 입니다. 세포 소 기관이 부족하고 세포가 더 발전된 신진 대사를 하는 경우, 에너지에 더욱 의존하게 됩니다. 또한 분자를 세포에 저장하고 세포의 크기를 성장시키는 데 사용됩니다."

#: ../simulation_parameters/microbe_stage/organelles.json:35
#, fuzzy
msgid "UPGRADE_PILUS_INJECTISOME_DESCRIPTION"
msgstr "끈적끈적한 세포 내부. 세포질은 이온, 단백질 및 세포 내부를 채우는 물에 용해된 기타 물질의 기본 혼합물입니다. 이것의 기능 중 하나는 발효를 통해 포도당을 ATP 에너지로 전환시키는 것 입니다. 세포 소 기관이 부족하고 세포가 더 발전된 신진 대사를 하는 경우, 에너지에 더욱 의존하게 됩니다. 또한 분자를 세포에 저장하고 세포의 크기를 성장시키는 데 사용됩니다."

#: ../src/modding/ModManager.tscn:515 ../src/modding/ModUploader.tscn:45
#, fuzzy
msgid "UPLOAD"
msgstr "불러오기"

#: ../src/modding/ModUploader.cs:552
#, fuzzy
msgid "UPLOADING_DOT_DOT_DOT"
msgstr "불러오는 중..."

#: ../src/modding/ModUploader.tscn:335
#, fuzzy
msgid "UPLOAD_SUCCEEDED"
msgstr "저장 성공"

#: ../src/gui_common/CreditsScroll.cs:391
msgid "USED_LIBRARIES_LICENSES"
msgstr ""

#: ../src/general/OptionsMenu.tscn:521
msgid "USED_RENDERER_NAME"
msgstr ""

#: ../src/modding/ModManager.cs:968
#, fuzzy
msgid "USES_FEATURE"
msgstr "온도"

#: ../src/modding/NewModGUI.tscn:441
msgid "USE_AUTO_HARMONY"
msgstr ""

#: ../src/modding/NewModGUI.tscn:439
#, fuzzy
msgid "USE_AUTO_HARMONY_TOOLTIP"
msgstr "새로운 키 배치 추가"

#: ../src/general/OptionsMenu.tscn:1770
msgid "USE_A_CUSTOM_USERNAME"
msgstr "임의 사용자 이름 사용"

#: ../src/auto-evo/AutoEvoExploringTool.tscn:718
msgid "USE_BIODIVERSITY_FORCE_SPLIT"
msgstr "생물 다양성을 증진하는 종의 생성 시 기존 종의 개체수를 빼앗음"

#: ../src/general/OptionsMenu.tscn:1129
msgid "USE_MANUAL_THREAD_COUNT"
msgstr ""

#: ../src/general/OptionsMenu.tscn:1371
msgid "USE_VIRTUAL_WINDOW_SIZE"
msgstr ""

#: ../simulation_parameters/microbe_stage/organelles.json:429
#: ../src/gui_common/tooltip/ToolTipManager.tscn:2127
msgid "VACUOLE"
msgstr "액포"

#: ../src/gui_common/tooltip/ToolTipManager.tscn:2129
msgid "VACUOLE_DESCRIPTION"
msgstr "액포는 세포 내부 공간 저장에 사용되는 내부 막질 소기관입니다. 그들은 여러 개의 소낭, 저장을 위해 세포에서 널리 사용되는 작은 막 구조로 구성되어 합쳐졌습니다. 이 물질은 분자, 효소, 고체 및 기타 물질을 포함하는 데 사용되는 물로 채워져 있습니다. 액포의 모양은 유동적이며 세포마다 다를 수 있습니다."

#: ../src/microbe_stage/editor/upgrades/VacuoleUpgradeGUI.tscn:24
msgid "VACUOLE_IS_SPECIALIZED"
msgstr ""

#: ../src/microbe_stage/editor/upgrades/VacuoleUpgradeGUI.cs:128
#, fuzzy
msgid "VACUOLE_NOT_SPECIALIZED_DESCRIPTION"
msgstr "액포는 세포 내부 공간 저장에 사용되는 내부 막질 소기관입니다. 그들은 여러 개의 소낭, 저장을 위해 세포에서 널리 사용되는 작은 막 구조로 구성되어 합쳐졌습니다. 이 물질은 분자, 효소, 고체 및 기타 물질을 포함하는 데 사용되는 물로 채워져 있습니다. 액포의 모양은 유동적이며 세포마다 다를 수 있습니다."

#: ../src/gui_common/tooltip/ToolTipManager.tscn:2128
#, fuzzy
msgid "VACUOLE_PROCESSES_DESCRIPTION"
msgstr "액포는 세포 내부 공간 저장에 사용되는 내부 막질 소기관입니다. 그들은 여러 개의 소낭, 저장을 위해 세포에서 널리 사용되는 작은 막 구조로 구성되어 합쳐졌습니다. 이 물질은 분자, 효소, 고체 및 기타 물질을 포함하는 데 사용되는 물로 채워져 있습니다. 액포의 모양은 유동적이며 세포마다 다를 수 있습니다."

#: ../src/microbe_stage/editor/upgrades/VacuoleUpgradeGUI.cs:133
#, fuzzy
msgid "VACUOLE_SPECIALIZED_DESCRIPTION"
msgstr "액포는 세포 내부 공간 저장에 사용되는 내부 막질 소기관입니다. 그들은 여러 개의 소낭, 저장을 위해 세포에서 널리 사용되는 작은 막 구조로 구성되어 합쳐졌습니다. 이 물질은 분자, 효소, 고체 및 기타 물질을 포함하는 데 사용되는 물로 채워져 있습니다. 액포의 모양은 유동적이며 세포마다 다를 수 있습니다."

#: ../src/general/base_stage/CreatureStageHUDBase.cs:617
#: ../src/gui_common/CompoundAmount.cs:173
#: ../src/microbe_stage/gui/PatchDetailsPanel.cs:306
msgid "VALUE_WITH_UNIT"
msgstr ""

#: ../src/saving/SaveListItem.tscn:193
#, fuzzy
msgid "VERSION_COLON"
msgstr "세대:"

#: ../src/general/OptionsMenu.tscn:1323 ../src/general/OptionsMenu.tscn:1431
#, fuzzy
msgid "VERTICAL_COLON"
msgstr "세대:"

#: ../src/engine/input/ControllerAxisVisualizer.cs:173
#: ../src/engine/input/ControllerAxisVisualizer.tscn:108
#, fuzzy
msgid "VERTICAL_WITH_AXIS_NAME_COLON"
msgstr "속도:"

#: ../src/general/OptionsMenu.tscn:548
msgid "VIDEO_MEMORY"
msgstr ""

<<<<<<< HEAD
#: ../src/general/OptionsMenu.cs:1078 ../src/general/OptionsMenu.tscn:561
=======
#: ../src/general/OptionsMenu.cs:1081 ../src/general/OptionsMenu.tscn:561
>>>>>>> 5cf509fa
msgid "VIDEO_MEMORY_MIB"
msgstr ""

#: ../src/auto-evo/AutoEvoExploringTool.tscn:146
msgid "VIEWER"
msgstr "뷰어"

#: ../src/gui_common/PatchNotesDisplayer.tscn:63
#: ../src/gui_common/PatchNotesDisplayer.tscn:72
msgid "VIEW_ALL"
msgstr ""

#: ../src/general/OptionsMenu.tscn:1842
#, fuzzy
msgid "VIEW_PATCH_NOTES"
msgstr "동굴"

#: ../src/general/OptionsMenu.tscn:1839
#, fuzzy
msgid "VIEW_PATCH_NOTES_TOOLTIP"
msgstr "동굴"

#: ../src/general/MainMenu.tscn:340
msgid "VIEW_SOURCE_CODE"
msgstr "소스 코드 보기"

#: ../src/gui_common/CreditsScroll.cs:506
msgid "VIP_PATRONS"
msgstr ""

#: ../src/modding/ModUploader.tscn:209
msgid "VISIBLE"
msgstr ""

#: ../src/general/MainMenu.tscn:543 ../src/general/MainMenu.tscn:748
msgid "VISIT_SUGGESTIONS_SITE"
msgstr ""

#: ../simulation_parameters/microbe_stage/biomes.json:170
msgid "VOLCANIC_VENT"
msgstr "화산 분출구"

#: ../src/engine/input/key_mapping/KeyNames.cs:181
#, fuzzy
msgid "VOLUMEDOWN"
msgstr "효과음 음량"

#: ../src/engine/input/key_mapping/KeyNames.cs:182
#, fuzzy
msgid "VOLUMEMUTE"
msgstr "효과음 음량"

#: ../src/engine/input/key_mapping/KeyNames.cs:183
#, fuzzy
msgid "VOLUMEUP"
msgstr "효과음 음량"

#: ../src/general/OptionsMenu.tscn:282
msgid "VSYNC"
msgstr "수직동기화"

#: ../src/general/base_stage/EditorBase.cs:250
msgid "WAITING_FOR_AUTO_EVO"
msgstr "Auto-evo 대기중:"

#: ../src/thriveopedia/pages/ThriveopediaHomePage.tscn:22
msgid "WELCOME_TO_THRIVEOPEDIA"
msgstr ""

#: ../src/auto-evo/RunResults.cs:862
msgid "WENT_EXTINCT_FROM_PLANET"
msgstr "행성에서 멸종"

#: ../src/auto-evo/RunResults.cs:631
msgid "WENT_EXTINCT_IN"
msgstr "{0}에서 멸종"

#: ../src/engine/input/key_mapping/SpecifiedInputKey.cs:248
msgid "WHEEL_DOWN"
msgstr "휠 아래로"

#: ../src/engine/input/key_mapping/SpecifiedInputKey.cs:249
msgid "WHEEL_LEFT"
msgstr "휠 왼쪽으로"

#: ../src/engine/input/key_mapping/SpecifiedInputKey.cs:250
msgid "WHEEL_RIGHT"
msgstr "휠 오른쪽으로"

#: ../src/engine/input/key_mapping/SpecifiedInputKey.cs:247
msgid "WHEEL_UP"
msgstr "휠 위로"

#: ../src/gui_common/tooltip/ToolTipManager.tscn:69
msgid "WILL_YOU_THRIVE"
msgstr "번영하시겠습니까?"

#: ../src/microbe_stage/gui/WinBox.tscn:82
msgid "WIN_BOX_TITLE"
msgstr "번영했습니다!"

#: ../src/microbe_stage/gui/WinBox.tscn:91
msgid "WIN_TEXT"
msgstr "현재 버전의 Thrive에서 승리하신 것을 축하드립니다! 창이 닫히면 계속 진행하거나, 새로운 세계에서 새로운 시작을 하실 수 있습니다."

#: ../src/modding/ModUploader.tscn:294
#, fuzzy
msgid "WORKSHOP_ITEM_CHANGE_NOTES"
msgstr "번영했습니다!"

#: ../src/modding/ModUploader.tscn:292 ../src/modding/ModUploader.tscn:301
#, fuzzy
msgid "WORKSHOP_ITEM_CHANGE_NOTES_TOOLTIP"
msgstr "번영했습니다!"

#: ../src/modding/ModUploader.tscn:186
#, fuzzy
msgid "WORKSHOP_ITEM_DESCRIPTION"
msgstr "엽록체는 감광성 안료가 막낭에 쌓여있는 이중 막 구조입니다. 진핵 생물이 숙주로써 이용하기 위해 동화된 원핵 생물입니다. 엽록체의 안료는 빛의 에너지를 사용하여 광합성이라고하는 과정을 통해서 물과 기체 이산화탄소로부터 포도당을 생성 할 수 있습니다. 이 안료는 또한 독특한 색상을 제공합니다. 포도당 생산 속도는 이산화탄소 농도와 빛의 강도에 따라 달라집니다."

#: ../src/modding/ModUploader.tscn:233
msgid "WORKSHOP_ITEM_PREVIEW"
msgstr ""

#: ../src/modding/ModUploader.tscn:215
msgid "WORKSHOP_ITEM_TAGS"
msgstr ""

#: ../src/modding/ModUploader.tscn:168
#, fuzzy
msgid "WORKSHOP_ITEM_TITLE"
msgstr "번영했습니다!"

#: ../src/modding/ModUploader.cs:593
msgid "WORKSHOP_ITEM_UPLOAD_SUCCEEDED"
msgstr ""

#: ../src/modding/ModUploader.cs:589
msgid "WORKSHOP_ITEM_UPLOAD_SUCCEEDED_TOS_REQUIRED"
msgstr ""

#: ../src/modding/ModUploader.cs:653
msgid "WORKSHOP_TERMS_OF_SERVICE_NOTICE"
msgstr ""

#: ../src/modding/ModUploader.tscn:208
msgid "WORKSHOP_VISIBILITY_TOOLTIP"
msgstr ""

#: ../src/auto-evo/AutoEvoExploringTool.tscn:114
msgid "WORLD"
msgstr ""

#: ../src/auto-evo/AutoEvoExploringTool.Export.cs:33
#, fuzzy
msgid "WORLD_EXPORT_SUCCESS_MESSAGE"
msgstr "저장 오류"

#: ../src/auto-evo/AutoEvoExploringTool.tscn:226
#, fuzzy
msgid "WORLD_GENERAL_STATISTICS"
msgstr "생체 상태창"

#: ../src/general/WorldGenerationSettings.cs:172
#: ../src/thriveopedia/pages/ThriveopediaCurrentWorldPage.tscn:106
msgid "WORLD_MISC_DETAILS_STRING"
msgstr ""

#: ../src/general/OptionsMenu.tscn:1520
#, fuzzy
msgid "WORLD_RELATIVE_MOVEMENT"
msgstr "이동 속도 향상"

#: ../src/microbe_stage/editor/CellEditorComponent.tscn:1353
#, fuzzy
msgid "WORST_PATCH_COLON"
msgstr "종:"

#: ../src/general/OptionsMenu.tscn:611
msgid "XBOX360"
msgstr ""

#: ../src/general/OptionsMenu.tscn:611
msgid "XBOX_ONE"
msgstr ""

#: ../src/general/OptionsMenu.tscn:611
msgid "XBOX_SERIES"
msgstr ""

#: ../src/microbe_stage/editor/MicrobeEditorReportComponent.cs:420
#: ../src/microbe_stage/editor/MicrobeEditorReportComponent.cs:421
#: ../src/microbe_stage/editor/MicrobeEditorReportComponent.cs:423
#: ../src/microbe_stage/editor/MicrobeEditorReportComponent.cs:426
#: ../src/microbe_stage/editor/MicrobeEditorReportComponent.cs:430
msgid "YEARS"
msgstr "년"

#: ../src/general/MainMenu.tscn:837
#, fuzzy
msgid "YOUTUBE_TOOLTIP"
msgstr "재개"

#: ../src/gui_common/CreditsScroll.cs:316
msgid "YOU_CAN_MAKE_PULL_REQUEST"
msgstr ""

#: ../src/gui_common/CreditsScroll.cs:337
msgid "YOU_CAN_SUPPORT_THRIVE_ON_PATREON"
msgstr ""

#: ../simulation_parameters/common/input_options.json:110
msgid "ZOOM_IN"
msgstr "확대"

#: ../simulation_parameters/common/input_options.json:106
msgid "ZOOM_OUT"
msgstr "축소"

#, fuzzy
#~ msgid "ENABLED"
#~ msgstr "편집기 활성화"

#~ msgid "PATCH_MAP_TYPE"
#~ msgstr "지역 지도 종류"

#, fuzzy
#~ msgid "LOOKING_AT"
#~ msgstr "편집기에서 취소 버튼을 눌러 실수를 정정 할 수 있습니다"

#, fuzzy
#~ msgid "SPECIES_N_TIMES"
#~ msgstr "존재하는 종"

#, fuzzy
#~ msgid "BECOME_AWARE"
#~ msgstr "생태계: {0}"

#, fuzzy
#~ msgid "CONFIRM_NORMAL"
#~ msgstr "확인"

#~ msgid "STUFF_AT"
#~ msgstr "{0:F1}, {1:F1}에 위치함:"

#~ msgid "SPECIES_DETAILS"
#~ msgstr "종 세부 사항"

#~ msgid "CURRENT_GENERATION_COLON"
#~ msgstr "현재 세대:"

#~ msgid "TOTAL_TIME_USED_COLON"
#~ msgstr "총 소모 시간:"

#, fuzzy
#~ msgid "STATISTICS_BUTTON_TOOLTIP"
#~ msgstr "새로운 키 배치 추가"

#, fuzzy
#~ msgid "MACROSCOPIC_PROTOYPE_WARNING"
#~ msgstr ""
#~ "선택된 저장은 이 버전의 Thrive와 호환되지 않을 것입니다.\n"
#~ "Thrive의 개발은 한참 진행 중 이며 저장 간 호환은 우선적이지 않으므로, 이전 버전의 저장을 변환하는 것은 지원되지 않습니다."

#, fuzzy
#~ msgid "AUTO_GPU_NAME"
#~ msgstr "임의 사용자 이름:"

#, fuzzy
#~ msgid "DISPLAY_DRIVER_NAME"
#~ msgstr "능력"

#, fuzzy
#~ msgid "NOT_RUNNING_DOT"
#~ msgstr "진행 중이 아님."

#, fuzzy
#~ msgid "PATCH_PANGONIAN_VENTS"
#~ msgstr "Pangonian 분출구"

#, fuzzy
#~ msgid "PATCH_PANGONIAN_MESOPELAGIC"
#~ msgstr "Pangonian 중해수층"

#, fuzzy
#~ msgid "PATCH_PANGONIAN_EPIPELAGIC"
#~ msgstr "Pangonian 표해수층"

#, fuzzy
#~ msgid "PATHCH_PANGONIAN_ABYSSOPELAGIC"
#~ msgstr "Pangonian 심해원양성"

#~ msgid "PATCH_PANGONIAN_COAST"
#~ msgstr "Pangonian 연안"

#, fuzzy
#~ msgid "PATCH_PANGONIAN_ESTUARY"
#~ msgstr "Pangonian 어귀"

#~ msgid "PATCH_CAVE"
#~ msgstr "동굴"

#~ msgid "PATCH_ICE_SHELF"
#~ msgstr "빙붕"

#, fuzzy
#~ msgid "PATCH_PANGONIAN_SEAFLOOR"
#~ msgstr "Pangonian 해저"

#~ msgid "LOADING_DOT"
#~ msgstr "불러오는 중..."

#~ msgid "PREVIOUS"
#~ msgstr "이전:"

#~ msgid "RUN_RESULT_POP_IN_PATCHES"
#~ msgstr "주변 개체 수:"

#~ msgid "SAVING"
#~ msgstr "저장 중..."

#~ msgid "OVERWRITE_EXISTING_SAVE_TITLE"
#~ msgstr "덮어쓰겠습니까?"

#~ msgid "TYPE"
#~ msgstr "유형:"

#~ msgid "VERSION"
#~ msgstr "버전:"

#~ msgid "EDITOR_TUTORIAL_PATCH_TEXT"
#~ msgstr ""
#~ "이것은 파편 지도 입니다.\n"
#~ "미생물이 생존할 수 있는 다양한 파편을 볼 수 있습니다.\n"
#~ "현재 파편은 강조되어 보일 것입니다.\n"
#~ "마우스로 파편을 클릭하면 선택된 파편의 자세한 내용이 오른쪽에 표시됩니다.\n"
#~ "\n"
#~ "현재 파편의 옆의 파편을 선택하면, 오른쪽 버튼을 눌러 그곳으로 이동할 수 있습니다. 이것으로 당신의 개체를 새 파편에 퍼뜨릴 수 있습니다.\n"
#~ "\n"
#~ "파편을 선택하여 진행하세요."

#~ msgid "EDITOR_TUTORIAL_CELL_TEXT"
#~ msgstr ""
#~ "이 세포 편집기에서 변이 점수(MP)를 소모하여 당신의 종에 세포 기관을 추가하거나 제거할 수 있습니다.\n"
#~ "\n"
#~ "세포 편집기의 다른 탭에서 당신의 종의 다른 속성 또한 변경할 수 있습니다.\n"
#~ "\n"
#~ "계속하려면, 패널의 왼쪽에 있는 세포 기관 (세포질이 좋겠죠)을 선택하세요. 그리고 화면 중앙에 표시된 세포칸 옆을 마우스 왼쪽 버튼으로 클릭해서 세포 기관을 종에 추가하세요."

#, fuzzy
#~ msgid "TOTAL_EXTINCTION"
#~ msgstr "다음으로 인하여 개체 수가 {0} 에서 {1} 로 변화됨: {2}"

#, fuzzy
#~ msgid "LOCAL_EXTINCTION"
#~ msgstr "플레이어 사망함"

#, fuzzy
#~ msgid "MARINE_SNOW_FOOD_SOURCE"
#~ msgstr "바다눈"

#~ msgid "Cancel"
#~ msgstr "취소"

#~ msgid "SAVING_ERROR"
#~ msgstr "저장 오류"

#~ msgid "REMOVE_ORGANELLE"
#~ msgstr "세포 기관 제거"

#, fuzzy
#~ msgid "TRY_NEW_GAME"
#~ msgstr "새 게임"

#~ msgid "MICROBE_PATCH_LABEL"
#~ msgstr "파편: {0}"

#, fuzzy
#~ msgid "COLOR"
#~ msgstr "색"

#~ msgid "TURNS"
#~ msgstr "턴"

#~ msgid "INTO"
#~ msgstr "으로"

#~ msgid "OXYTOXY"
#~ msgstr "OxyToxy"

#~ msgid "DOT_CAN_RELEASE"
#~ msgstr ". 방출 가능"

#, fuzzy
#~ msgid "TOXINS_BY_PRESSING_E"
#~ msgstr "눌러 독성 발사"

#~ msgid "CONCENTRATION_OF"
#~ msgstr "농도"

#~ msgid "USES"
#~ msgstr "사용"

#~ msgid "DOT_RATE"
#~ msgstr ". 비율"

#~ msgid "SCALES_WITH_CONCENTRATION_OF"
#~ msgstr "비율과 농도"

#~ msgid "PRODUCES"
#~ msgstr "생산"

#~ msgid "DOT_RATE_SCALES_WITH"
#~ msgstr ". 비율로"

#~ msgid "AND"
#~ msgstr "그리고"

#~ msgid "INTENSITY_OF"
#~ msgstr "강도"

#~ msgid "DOT_RATE_SCALES"
#~ msgstr ". 비율"

#~ msgid "OXYGEN_DOT"
#~ msgstr "산소."

#~ msgid "DOT_RATE_SCALES_WITH_CONCENTRATION_OF"
#~ msgstr ". 비율 및 농도"

#~ msgid "ALSO_TURNS"
#~ msgstr "또 턴"

#~ msgid "INREASE_STORAGE_SPACE"
#~ msgstr "세포의 용량 확장."

#~ msgid "DOT_CAN"
#~ msgstr ". 가능함"

#~ msgid "E_DOT"
#~ msgstr "E 키."

#~ msgid "RATE"
#~ msgstr "비율"

#~ msgid "CHEMOSYNTHESIZING_PROTEINS_TWO_LINES"
#~ msgstr ""
#~ "화학 합성\n"
#~ "단백질"

#~ msgid "BIOLUMESCENT_VACUOLE"
#~ msgstr ""
#~ "생물발광\n"
#~ "액포"

#, fuzzy
#~ msgid "END"
#~ msgstr "그리고"

#, fuzzy
#~ msgid "LEFT"
#~ msgstr "왼쪽으로 이동"

#, fuzzy
#~ msgid "RIGHT"
#~ msgstr "빛"

#, fuzzy
#~ msgid "FORWARD"
#~ msgstr "앞으로 이동"

#, fuzzy
#~ msgid "PARENLEFT"
#~ msgstr "왼쪽으로 회전"

#, fuzzy
#~ msgid "PARENRIGHT"
#~ msgstr "오른쪽으로 회전"

#, fuzzy
#~ msgid "COLON"
#~ msgstr "생명력:"

#, fuzzy
#~ msgid "SEMICOLON"
#~ msgstr "크기:"

#, fuzzy
#~ msgid "QUESTION"
#~ msgstr "해상도:"

#, fuzzy
#~ msgid "AT"
#~ msgstr "ATP"

#, fuzzy
#~ msgid "BRACKETLEFT"
#~ msgstr "왼쪽으로 회전"

#, fuzzy
#~ msgid "BRACKETRIGHT"
#~ msgstr "오른쪽으로 회전"

#, fuzzy
#~ msgid "QUOTELEFT"
#~ msgstr "왼쪽으로 회전"

#, fuzzy
#~ msgid "BRACELEFT"
#~ msgstr "왼쪽으로 회전"

#, fuzzy
#~ msgid "BRACERIGHT"
#~ msgstr "오른쪽으로 회전"

#, fuzzy
#~ msgid "EXCLAMDOWN"
#~ msgstr "휠 아래로"

#, fuzzy
#~ msgid "YEN"
#~ msgstr "산소"

#, fuzzy
#~ msgid "SECTION"
#~ msgstr "설명:"

#, fuzzy
#~ msgid "COPYRIGHT"
#~ msgstr "오른쪽으로 이동"

#, fuzzy
#~ msgid "MU"
#~ msgstr "음소거"

#, fuzzy
#~ msgid "AE"
#~ msgstr "저장"

#, fuzzy
#~ msgid "ETH"
#~ msgstr "생명력"

#, fuzzy
#~ msgid "DIVISION"
#~ msgstr "버전:"

#, fuzzy
#~ msgid "BACKTAB"
#~ msgstr "뒤로가기"

#~ msgid "CARBON"
#~ msgstr "탄소"

#~ msgid "DIOXIDE"
#~ msgstr "이산화물"

#~ msgid "PLASTID"
#~ msgstr "색소체"<|MERGE_RESOLUTION|>--- conflicted
+++ resolved
@@ -7,11 +7,7 @@
 msgstr ""
 "Project-Id-Version: PROJECT VERSION\n"
 "Report-Msgid-Bugs-To: EMAIL@ADDRESS\n"
-<<<<<<< HEAD
-"POT-Creation-Date: 2023-07-23 18:41+0200\n"
-=======
 "POT-Creation-Date: 2023-09-15 19:18+0200\n"
->>>>>>> 5cf509fa
 "PO-Revision-Date: 2022-03-22 16:25+0000\n"
 "Last-Translator: Henri Hyyryläinen <hhyyrylainen@revolutionarygamesstudio.com>\n"
 "Language-Team: Korean <https://translate.revolutionarygamesstudio.com/projects/thrive/thrive-game/ko/>\n"
@@ -395,11 +391,7 @@
 msgid "AUTO_MOVE_FORWARDS"
 msgstr "자동 앞으로 이동"
 
-<<<<<<< HEAD
-#: ../src/general/OptionsMenu.cs:1045 ../src/general/OptionsMenu.tscn:364
-=======
 #: ../src/general/OptionsMenu.cs:1048 ../src/general/OptionsMenu.tscn:364
->>>>>>> 5cf509fa
 #, fuzzy
 msgid "AUTO_RESOLUTION"
 msgstr "해상도:"
@@ -429,7 +421,7 @@
 #: ../src/general/OptionsMenu.tscn:2023 ../src/general/PauseMenu.tscn:274
 #: ../src/microbe_stage/gui/ExtinctionBox.tscn:76
 #: ../src/modding/ModManager.tscn:79 ../src/saving/NewSaveMenu.tscn:122
-#: ../src/saving/SaveManagerGUI.tscn:110
+#: ../src/saving/SaveManagerGUI.tscn:115
 msgid "BACK"
 msgstr "뒤로"
 
@@ -952,7 +944,7 @@
 msgid "CITY_SHORT_STATISTICS"
 msgstr "생체 상태창"
 
-#: ../src/saving/SaveManagerGUI.tscn:79
+#: ../src/saving/SaveManagerGUI.tscn:84
 msgid "CLEAN_UP_OLD_SAVES"
 msgstr "이전 저장 정리"
 
@@ -1505,11 +1497,7 @@
 msgid "DECEMBER"
 msgstr ""
 
-<<<<<<< HEAD
-#: ../src/general/OptionsMenu.cs:1511
-=======
 #: ../src/general/OptionsMenu.cs:1514
->>>>>>> 5cf509fa
 msgid "DEFAULT_AUDIO_OUTPUT_DEVICE"
 msgstr ""
 
@@ -1519,7 +1507,7 @@
 msgid "DELETE"
 msgstr ""
 
-#: ../src/saving/SaveManagerGUI.cs:264
+#: ../src/saving/SaveManagerGUI.cs:257
 #, fuzzy
 msgid "DELETE_ALL_OLD_SAVE_WARNING_2"
 msgstr ""
@@ -1532,7 +1520,7 @@
 msgid "DELETE_FOSSIL_CONFIRMATION"
 msgstr "이 저장을 삭제하는 것은 취소할 수 없습니다, 영구적으로 이 저장을 삭제하시겠습니까?"
 
-#: ../src/saving/SaveManagerGUI.tscn:190
+#: ../src/saving/SaveManagerGUI.tscn:195
 #, fuzzy
 msgid "DELETE_OLD_SAVES_PROMPT"
 msgstr "이전 저장을 삭제합니까?"
@@ -1545,20 +1533,20 @@
 msgid "DELETE_SAVE_CONFIRMATION"
 msgstr "이 저장을 삭제하는 것은 취소할 수 없습니다, 영구적으로 이 저장을 삭제하시겠습니까?"
 
-#: ../src/saving/SaveManagerGUI.tscn:71
+#: ../src/saving/SaveManagerGUI.tscn:76
 msgid "DELETE_SELECTED"
 msgstr "선택된 파일 삭제"
 
-#: ../src/saving/SaveManagerGUI.tscn:183
+#: ../src/saving/SaveManagerGUI.tscn:188
 #, fuzzy
 msgid "DELETE_SELECTED_SAVES_PROMPT"
 msgstr "선택된 저장을 삭제합니까?"
 
-#: ../src/saving/SaveManagerGUI.cs:254
+#: ../src/saving/SaveManagerGUI.cs:247
 msgid "DELETE_SELECTED_SAVE_WARNING"
 msgstr "이 저장을 삭제하는 것은 취소할 수 없습니다, 영구적으로 저장 {0} 개를 삭제하시겠습니까?"
 
-#: ../src/saving/SaveList.tscn:71 ../src/saving/SaveListItem.tscn:282
+#: ../src/saving/SaveList.tscn:70 ../src/saving/SaveListItem.tscn:282
 #, fuzzy
 msgid "DELETE_THIS_SAVE_PROMPT"
 msgstr "이 저장을 삭제합니까?"
@@ -2226,16 +2214,6 @@
 #, fuzzy
 msgid "FAILED"
 msgstr "저장 실패"
-
-#: ../src/saving/SaveList.tscn:137 ../src/saving/SaveManagerGUI.tscn:207
-#, fuzzy
-msgid "FAILED_SAVE_DELETION"
-msgstr "오류: 새로운 설정을 설정 파일에 저장하는 데 실패하였습니다."
-
-#: ../src/saving/SaveList.tscn:139 ../src/saving/SaveManagerGUI.tscn:209
-#, fuzzy
-msgid "FAILED_SAVE_DELETION_DESCRIPTION"
-msgstr "액포는 세포 내부 공간 저장에 사용되는 내부 막질 소기관입니다. 그들은 여러 개의 소낭, 저장을 위해 세포에서 널리 사용되는 작은 막 구조로 구성되어 합쳐졌습니다. 이 물질은 분자, 효소, 고체 및 기타 물질을 포함하는 데 사용되는 물로 채워져 있습니다. 액포의 모양은 유동적이며 세포마다 다를 수 있습니다."
 
 #: ../src/microbe_stage/editor/BehaviourEditorSubComponent.tscn:194
 msgid "FEARFUL"
@@ -2497,11 +2475,7 @@
 msgid "GITHUB_TOOLTIP"
 msgstr "새로운 키 배치 추가"
 
-<<<<<<< HEAD
-#: ../src/general/OptionsMenu.cs:1059
-=======
 #: ../src/general/OptionsMenu.cs:1062
->>>>>>> 5cf509fa
 msgid "GLES2"
 msgstr ""
 
@@ -2513,11 +2487,7 @@
 msgid "GLES2_MODE_WARNING_TEXT"
 msgstr "GLES2를 사용하여 실행중입니다. 이는 실험되지 않았으며 이로 인해 문제가 발생할 수 있습니다. 비디오 카드 드라이버를 업데이트 하거나 AMD 혹은 Nvidia 그래픽을 사용하여 Thrive를 실행해주시기 바랍니다."
 
-<<<<<<< HEAD
-#: ../src/general/OptionsMenu.cs:1064
-=======
 #: ../src/general/OptionsMenu.cs:1067
->>>>>>> 5cf509fa
 msgid "GLES3"
 msgstr ""
 
@@ -2901,7 +2871,7 @@
 msgid "INVERTED"
 msgstr ""
 
-#: ../src/saving/SaveHelper.cs:539
+#: ../src/saving/SaveHelper.cs:521
 msgid "IN_PROTOTYPE"
 msgstr ""
 
@@ -3130,28 +3100,16 @@
 msgid "LANGUAGE"
 msgstr "언어:"
 
-<<<<<<< HEAD
-#: ../src/general/OptionsMenu.cs:1562
-=======
 #: ../src/general/OptionsMenu.cs:1565
->>>>>>> 5cf509fa
 #, fuzzy
 msgid "LANGUAGE_TRANSLATION_PROGRESS"
 msgstr "게임을 번역하는 것을 도와주세요"
 
-<<<<<<< HEAD
-#: ../src/general/OptionsMenu.cs:1558
-msgid "LANGUAGE_TRANSLATION_PROGRESS_LOW"
-msgstr ""
-
-#: ../src/general/OptionsMenu.cs:1554
-=======
 #: ../src/general/OptionsMenu.cs:1561
 msgid "LANGUAGE_TRANSLATION_PROGRESS_LOW"
 msgstr ""
 
 #: ../src/general/OptionsMenu.cs:1557
->>>>>>> 5cf509fa
 msgid "LANGUAGE_TRANSLATION_PROGRESS_REALLY_LOW"
 msgstr ""
 
@@ -3448,7 +3406,7 @@
 msgid "LIPASE_DESCRIPTION"
 msgstr "끈적끈적한 세포 내부. 세포질은 이온, 단백질 및 세포 내부를 채우는 물에 용해된 기타 물질의 기본 혼합물입니다. 이것의 기능 중 하나는 발효를 통해 포도당을 ATP 에너지로 전환시키는 것 입니다. 세포 소 기관이 부족하고 세포가 더 발전된 신진 대사를 하는 경우, 에너지에 더욱 의존하게 됩니다. 또한 분자를 세포에 저장하고 세포의 크기를 성장시키는 데 사용됩니다."
 
-#: ../src/saving/SaveListItem.tscn:275 ../src/saving/SaveManagerGUI.tscn:51
+#: ../src/saving/SaveListItem.tscn:275 ../src/saving/SaveManagerGUI.tscn:56
 msgid "LOAD"
 msgstr "불러오기"
 
@@ -3456,7 +3414,7 @@
 msgid "LOADING"
 msgstr "불러오는 중"
 
-#: ../src/gui_common/ThriveFeedDisplayer.tscn:45 ../src/saving/SaveList.tscn:60
+#: ../src/gui_common/ThriveFeedDisplayer.tscn:45 ../src/saving/SaveList.tscn:59
 #: ../src/saving/SaveListItem.tscn:105
 #, fuzzy
 msgid "LOADING_DOT_DOT_DOT"
@@ -3500,30 +3458,30 @@
 msgid "LOAD_GAME_BUTTON_TOOLTIP"
 msgstr "새로운 키 배치 추가"
 
-#: ../src/saving/SaveList.tscn:130
+#: ../src/saving/SaveList.tscn:129
 #, fuzzy
 msgid "LOAD_INCOMPATIBLE_PROTOTYPE_WARNING"
 msgstr ""
 "선택된 저장은 이 버전의 Thrive와 호환되지 않을 것입니다.\n"
 "Thrive의 개발은 한참 진행 중 이며 저장 간 호환은 우선적이지 않으므로, 이전 버전의 저장을 변환하는 것은 지원되지 않습니다."
 
-#: ../src/saving/SaveList.tscn:78 ../src/saving/SaveList.tscn:86
+#: ../src/saving/SaveList.tscn:77 ../src/saving/SaveList.tscn:85
 #, fuzzy
 msgid "LOAD_INCOMPATIBLE_SAVE_PROMPT"
 msgstr "호환되지 않는 저장을 불러옵니까?"
 
-#: ../src/saving/SaveList.tscn:104
+#: ../src/saving/SaveList.tscn:103
 msgid "LOAD_INCOMPATIBLE_SAVE_WARNING"
 msgstr ""
 "선택된 저장은 이 버전의 Thrive와 호환되지 않을 것입니다.\n"
 "Thrive의 개발은 한참 진행 중 이며 저장 간 호환은 우선적이지 않으므로, 이전 버전의 저장을 변환하는 것은 지원되지 않습니다."
 
-#: ../src/saving/SaveList.tscn:94
+#: ../src/saving/SaveList.tscn:93
 #, fuzzy
 msgid "LOAD_INVALID_SAVE_PROMPT"
 msgstr "유효하지 않은 저장을 불러오시겠습니까?"
 
-#: ../src/saving/SaveList.tscn:95
+#: ../src/saving/SaveList.tscn:94
 msgid "LOAD_INVALID_SAVE_WARNING"
 msgstr ""
 "이 파일로부터 저장 정보를 불러올 수 없습니다.\n"
@@ -3674,7 +3632,7 @@
 msgstr ""
 
 #: ../src/engine/DebugOverlays.PerformanceMetrics.cs:78
-#: ../src/saving/SaveManagerGUI.cs:139
+#: ../src/saving/SaveManagerGUI.cs:133
 msgid "MIB_VALUE"
 msgstr ""
 
@@ -4388,7 +4346,7 @@
 msgid "NEW"
 msgstr ""
 
-#: ../src/saving/SaveList.tscn:79
+#: ../src/saving/SaveList.tscn:78
 msgid "NEWER_VERSION_LOADING_WARNING"
 msgstr ""
 "이 저장은 이후 버전 Thrive의 것이며 호환되지 않을 수도 있습니다.\n"
@@ -4566,11 +4524,11 @@
 msgid "NO_ORGANELLE_PROCESSES"
 msgstr "세포 기관 배치"
 
-#: ../src/saving/SaveList.tscn:52
+#: ../src/saving/SaveList.tscn:51
 msgid "NO_SAVEGAMES_FOUND"
 msgstr ""
 
-#: ../src/saving/SaveManagerGUI.tscn:197
+#: ../src/saving/SaveManagerGUI.tscn:202
 #, fuzzy
 msgid "NO_SAVE_DIRECTORY"
 msgstr "저장 폴더 열기"
@@ -4650,7 +4608,7 @@
 msgid "OK"
 msgstr "확인"
 
-#: ../src/saving/SaveList.tscn:87
+#: ../src/saving/SaveList.tscn:86
 msgid "OLDER_VERSION_LOADING_WARNING"
 msgstr ""
 "이 저장은 이전 버전 Thrive의 것이며 호환되지 않을 수 있습니다.\n"
@@ -4704,7 +4662,7 @@
 msgid "OPEN_RESEARCH_SCREEN"
 msgstr "도움말 열기"
 
-#: ../src/saving/SaveManagerGUI.tscn:90
+#: ../src/saving/SaveManagerGUI.tscn:95
 msgid "OPEN_SAVE_DIRECTORY"
 msgstr "저장 폴더 열기"
 
@@ -5144,7 +5102,7 @@
 msgid "PLAYER_DUPLICATE"
 msgstr "플레이어 사망함"
 
-#: ../src/saving/SaveHelper.cs:520
+#: ../src/saving/SaveHelper.cs:502
 #, fuzzy
 msgid "PLAYER_EXTINCT"
 msgstr "플레이어 사망함"
@@ -5350,7 +5308,7 @@
 msgid "REDO_THE_LAST_ACTION"
 msgstr "마지막 활동 되돌리기"
 
-#: ../src/modding/ModManager.tscn:146 ../src/saving/SaveManagerGUI.tscn:63
+#: ../src/modding/ModManager.tscn:146 ../src/saving/SaveManagerGUI.tscn:68
 msgid "REFRESH"
 msgstr "새로 고침"
 
@@ -5639,7 +5597,7 @@
 msgid "SAVE_AUTOSAVE"
 msgstr "자동 저장"
 
-#: ../src/saving/SaveList.cs:248
+#: ../src/saving/SaveList.cs:242
 msgid "SAVE_DELETE_WARNING"
 msgstr "이 저장을 삭제하는 것은 취소할 수 없습니다, 영구적으로 {0} 을 삭제하시겠습니까?"
 
@@ -5687,7 +5645,7 @@
 msgid "SAVE_IS_INVALID"
 msgstr "올바르지 않은 저장 입니다"
 
-#: ../src/saving/SaveList.tscn:114
+#: ../src/saving/SaveList.tscn:113
 #, fuzzy
 msgid "SAVE_IS_UPGRADEABLE_DESCRIPTION"
 msgstr "액포는 세포 내부 공간 저장에 사용되는 내부 막질 소기관입니다. 그들은 여러 개의 소낭, 저장을 위해 세포에서 널리 사용되는 작은 막 구조로 구성되어 합쳐졌습니다. 이 물질은 분자, 효소, 고체 및 기타 물질을 포함하는 데 사용되는 물로 채워져 있습니다. 액포의 모양은 유동적이며 세포마다 다를 수 있습니다."
@@ -5704,16 +5662,16 @@
 msgid "SAVE_QUICKSAVE"
 msgstr "빠른 저장"
 
-#: ../src/saving/SaveManagerGUI.tscn:142
+#: ../src/saving/SaveManagerGUI.tscn:147
 msgid "SAVE_SPACE_USED"
 msgstr "사용된 용량:"
 
-#: ../src/saving/SaveList.tscn:120
+#: ../src/saving/SaveList.tscn:119
 #, fuzzy
 msgid "SAVE_UPGRADE_FAILED"
 msgstr "저장 실패"
 
-#: ../src/saving/SaveList.tscn:121
+#: ../src/saving/SaveList.tscn:120
 #, fuzzy
 msgid "SAVE_UPGRADE_FAILED_DESCRIPTION"
 msgstr "액포는 세포 내부 공간 저장에 사용되는 내부 막질 소기관입니다. 그들은 여러 개의 소낭, 저장을 위해 세포에서 널리 사용되는 작은 막 구조로 구성되어 합쳐졌습니다. 이 물질은 분자, 효소, 고체 및 기타 물질을 포함하는 데 사용되는 물로 채워져 있습니다. 액포의 모양은 유동적이며 세포마다 다를 수 있습니다."
@@ -5728,17 +5686,17 @@
 msgid "SAVING_DOT_DOT_DOT"
 msgstr "검색..."
 
-#: ../src/saving/SaveHelper.cs:510 ../src/saving/SaveHelper.cs:561
+#: ../src/saving/SaveHelper.cs:492 ../src/saving/SaveHelper.cs:543
 #, fuzzy
 msgid "SAVING_FAILED_WITH_EXCEPTION"
 msgstr "액포는 세포 내부 공간 저장에 사용되는 내부 막질 소기관입니다. 그들은 여러 개의 소낭, 저장을 위해 세포에서 널리 사용되는 작은 막 구조로 구성되어 합쳐졌습니다. 이 물질은 분자, 효소, 고체 및 기타 물질을 포함하는 데 사용되는 물로 채워져 있습니다. 액포의 모양은 유동적이며 세포마다 다를 수 있습니다."
 
-#: ../src/saving/SaveHelper.cs:519 ../src/saving/SaveHelper.cs:538
+#: ../src/saving/SaveHelper.cs:501 ../src/saving/SaveHelper.cs:520
 #, fuzzy
 msgid "SAVING_NOT_POSSIBLE"
 msgstr "저장 실패! 예외 발생"
 
-#: ../src/saving/SaveHelper.cs:551
+#: ../src/saving/SaveHelper.cs:533
 msgid "SAVING_SUCCEEDED"
 msgstr "저장 성공"
 
@@ -5817,7 +5775,7 @@
 msgid "SEED_LABEL"
 msgstr "생태계: {0}"
 
-#: ../src/saving/SaveManagerGUI.tscn:162
+#: ../src/saving/SaveManagerGUI.tscn:167
 msgid "SELECTED_COLON"
 msgstr "선택됨:"
 
@@ -5826,17 +5784,17 @@
 msgid "SELECTED_MOD"
 msgstr "선택됨:"
 
-#: ../src/saving/SaveList.tscn:102
+#: ../src/saving/SaveList.tscn:101
 #, fuzzy
 msgid "SELECTED_SAVE_IS_INCOMPATIBLE_PROMPT"
 msgstr "선택된 저장은 호환되지 않습니다"
 
-#: ../src/saving/SaveList.tscn:128
+#: ../src/saving/SaveList.tscn:127
 #, fuzzy
 msgid "SELECTED_SAVE_IS_INCOMPATIBLE_PROTOTYPE_PROMPT"
 msgstr "선택된 저장은 호환되지 않습니다"
 
-#: ../src/saving/SaveList.tscn:113
+#: ../src/saving/SaveList.tscn:112
 #, fuzzy
 msgid "SELECTED_SAVE_IS_UPGRADEABLE_PROMPT"
 msgstr "선택된 저장은 호환되지 않습니다"
@@ -6348,11 +6306,7 @@
 msgid "STORAGE_COLON"
 msgstr "저장소"
 
-<<<<<<< HEAD
-#: ../src/general/MainMenu.cs:595
-=======
 #: ../src/general/MainMenu.cs:620
->>>>>>> 5cf509fa
 msgid "STORE_LOGGED_IN_AS"
 msgstr ""
 
@@ -6817,7 +6771,7 @@
 msgid "TOTAL_POPULATION_COLON"
 msgstr "다음으로 인하여 개체 수가 {0} 에서 {1} 로 변화됨: {2}"
 
-#: ../src/saving/SaveManagerGUI.tscn:122
+#: ../src/saving/SaveManagerGUI.tscn:127
 msgid "TOTAL_SAVES"
 msgstr "총 저장:"
 
@@ -6870,7 +6824,7 @@
 msgid "TRY_FOSSILISING_SOME_SPECIES"
 msgstr "스크린샷 촬영"
 
-#: ../src/saving/SaveManagerGUI.tscn:199
+#: ../src/saving/SaveManagerGUI.tscn:204
 msgid "TRY_MAKING_A_SAVE"
 msgstr ""
 
@@ -7072,11 +7026,7 @@
 msgid "UNBIND_HELP_TEXT"
 msgstr ""
 
-<<<<<<< HEAD
-#: ../src/general/OptionsMenu.cs:1623
-=======
 #: ../src/general/OptionsMenu.cs:1626
->>>>>>> 5cf509fa
 #, fuzzy
 msgid "UNCERTAIN_VERSION_WARNING"
 msgstr ""
@@ -7114,11 +7064,7 @@
 msgid "UNKNOWN"
 msgstr "마우스 미확인 키"
 
-<<<<<<< HEAD
-#: ../src/general/OptionsMenu.cs:1069
-=======
 #: ../src/general/OptionsMenu.cs:1072
->>>>>>> 5cf509fa
 #, fuzzy
 msgid "UNKNOWN_DISPLAY_DRIVER"
 msgstr "능력"
@@ -7132,11 +7078,7 @@
 msgid "UNKNOWN_ON_WINDOWS"
 msgstr "마우스 미확인 키"
 
-<<<<<<< HEAD
-#: ../src/general/OptionsMenu.cs:1630
-=======
 #: ../src/general/OptionsMenu.cs:1633
->>>>>>> 5cf509fa
 #, fuzzy
 msgid "UNKNOWN_VERSION"
 msgstr "버전:"
@@ -7294,11 +7236,7 @@
 msgid "VIDEO_MEMORY"
 msgstr ""
 
-<<<<<<< HEAD
-#: ../src/general/OptionsMenu.cs:1078 ../src/general/OptionsMenu.tscn:561
-=======
 #: ../src/general/OptionsMenu.cs:1081 ../src/general/OptionsMenu.tscn:561
->>>>>>> 5cf509fa
 msgid "VIDEO_MEMORY_MIB"
 msgstr ""
 
