# Translations template for PROJECT.
# Copyright (C) 2020 ORGANIZATION
# This file is distributed under the same license as the PROJECT project.
# FIRST AUTHOR <EMAIL@ADDRESS>, 2020.
#
msgid ""
msgstr ""
"Project-Id-Version: PROJECT VERSION\n"
"Report-Msgid-Bugs-To: EMAIL@ADDRESS\n"
<<<<<<< HEAD
"POT-Creation-Date: 2025-03-09 17:04-0300\n"
=======
"POT-Creation-Date: 2025-03-09 11:58-0300\n"
>>>>>>> 9d0b1b56
"PO-Revision-Date: 2025-02-06 13:29+0000\n"
"Last-Translator: Anonymous <noreply@weblate.org>\n"
"Language-Team: Korean <https://translate.revolutionarygamesstudio.com/projects/thrive/thrive-game/ko/>\n"
"Language: ko\n"
"MIME-Version: 1.0\n"
"Content-Type: text/plain; charset=UTF-8\n"
"Content-Transfer-Encoding: 8bit\n"
"Plural-Forms: nplurals=1; plural=0;\n"
"X-Generator: Weblate 5.7.2\n"
"Generated-By: Babel 2.9.0\n"

msgid "2D_MOVEMENT_TYPE_SELECTION"
msgstr "2차원 움직임 방식:"

msgid "3D_EDITOR"
msgstr "3차원 편집기"

msgid "3D_MOVEMENT"
msgstr "3차원 이동"

msgid "3D_MOVEMENT_TYPE_SELECTION"
msgstr "3차원 움직임 방식:"

msgid "ABILITIES"
msgstr "능력"

msgid "ABORT"
msgstr "중지"

msgid "ABORTED_DOT"
msgstr "중지됨."

#, fuzzy
msgid "ABSORBERS_COUNT"
msgstr ""
"멀리 떨어진 외계 행성에서, 수 많은 화산 활동과 유성 충돌이 우주에서 새로운 현상을 만들어 냈습니다.\n"
"\n"
"생명.\n"
"\n"
"단순한 미생물이 바다 깊은 곳에 살고 있습니다. 당신은 이 행성에 남은 모든 생물의 마지막 공통 조상(LUCA) 입니다.\n"
"\n"
"이 거친 세계에서 살아남기 위해, 찾을 수 있는 화합물들을 모아 세대별로 진화하여 다른 미생물들과 경쟁해야 합니다."

msgid "ABYSSOPELAGIC"
msgstr "심해원양성"

msgid "ACCEPT"
msgstr "확인하기"

msgid "ACTION_AWAKEN"
msgstr "의식 정도 ({0:F1} / {1:F1})"

#, fuzzy
msgid "ACTION_AWAKEN_TOOLTIP"
msgstr "새로운 키 배치 추가"

msgid "ACTION_BLOCKED_WHILE_ANOTHER_IN_PROGRESS"
msgstr "또 다른 동작을 실행할 수 없습니다"

#, fuzzy
msgid "ACTION_DELETE"
msgstr "나가기 확인"

#, fuzzy
msgid "ACTION_DOUBLE_POPULATION"
msgstr "종:"

#, fuzzy
msgid "ACTION_DUPLICATE_UNITS"
msgstr "나가기 확인"

#, fuzzy
msgid "ACTION_HALF_POPULATION"
msgstr "{0} 의 개체수: {1}"

#, fuzzy
msgid "ACTION_TELEPORT"
msgstr "나가기 확인"

msgid "ACTIVE"
msgstr "활발함"

#, fuzzy
msgid "ACTIVE_THREAD_COUNT"
msgstr "저장 및 계속"

msgid "ACTIVITY_EXPLANATION"
msgstr ""
"활발한 미생물들은 아무 일이 일어나지 않아도 계속해서 움직일 것 입니다.\n"
"소극적인 미생물들은 환경에 변화가 생길 때까지 기다릴 것 입니다."

#, fuzzy
msgid "ADDITIONAL_VALIDATION_FAILED"
msgstr "자동 진화 실행 실패"

msgid "ADD_INPUT_BUTTON_TOOLTIP"
msgstr "새로운 키 배치 추가"

msgid "ADVANCED_VIEW"
msgstr "발전된"

#, fuzzy
msgid "ADVANCED_VIEW_BUTTON_TOOLTIP"
msgstr "새로운 키 배치 추가"

#, fuzzy
msgid "AEROBIC_NITROGEN_FIXATION"
msgstr "혐기성 질소 고정"

msgid "AEROBIC_NITROGEN_FIXING"
msgstr "호기성 질소 고정"

#, fuzzy
msgid "AEROBIC_RESPIRATION"
msgstr "호흡"

msgid "AGENTS"
msgstr "물질"

#, fuzzy
msgid "AGENTS_COLON"
msgstr "상태:"

#, fuzzy
msgid "AGENT_NAME"
msgstr "동굴"

msgid "AGGRESSION_EXPLANATION"
msgstr ""
"공격적인 미생물들은 먼 거리에 있는 사냥감도 쫓으려 할 것이며,\n"
"포식자에게 공격을 받을 시 맞서 싸울 것 입니다.\n"
"평화로운 미생물들은 멀리 있는 자들에겐 신경을 쓰지 않을 것이며,\n"
"포식자들에게 독을 자주 사용하지 않을 것 입니다."

msgid "AGGRESSIVE"
msgstr "공격적인"

#, fuzzy
msgid "AI_MUTATION_RATE"
msgstr "변이 점수"

msgid "AI_MUTATION_RATE_EXPLANATION"
msgstr "(AI 종이 변이하는 속도)"

msgid "ALL"
msgstr "모두"

#, fuzzy
msgid "ALLOW_SPECIES_SWITCH_ON_EXTINCTION"
msgstr "종이 변이하지 않을 수 있도록 허용 (좋은 변이가 발견되지 않는 경우)"

#, fuzzy
msgid "ALLOW_SPECIES_SWITCH_ON_EXTINCTION_EXPLANATION"
msgstr "다음으로 인하여 개체 수가 {0} 에서 {1} 로 변화됨: {2}"

#, fuzzy
msgid "ALL_WORLDS_GENERAL_STATISTICS"
msgstr "생체 상태창"

#, fuzzy
msgid "ALL_WORLDS_STATISTICS"
msgstr "생체 상태창"

msgid "ALREADY_ASCENDED"
msgstr "당신은 이미 초월했습니다"

msgid "ALT"
msgstr "Alt"

msgid "ALWAYS_VISIBLE"
msgstr "언제나 보임"

msgid "AMBIANCE_VOLUME"
msgstr "배경 음량"

msgid "AMMONIA"
msgstr "암모니아"

#, fuzzy
msgid "AMMONIA_COST"
msgstr "암모니아"

msgid "AMOUNT_OF_AUTOSAVE_TO_KEEP"
msgstr "저장할 수 있는 자동저장 갯수:"

msgid "AMOUNT_OF_QUICKSAVE_TO_KEEP"
msgstr "저장할 수 있는 빠른저장 갯수:"

msgid "ANAEROBIC_NITROGEN_FIXATION"
msgstr "혐기성 질소 고정"

#, fuzzy
msgid "AND_UNLOCK_CONDITION"
msgstr "물리적 상태"

msgid "ANISOTROPIC_FILTERING"
msgstr ""

msgid "APPEARANCE"
msgstr "외관"

msgid "APPLY"
msgstr "적용하기"

msgid "APPLY_CHANGES"
msgstr "변경 사항 적용하기"

msgid "APRIL"
msgstr "4월"

msgid "ARE_YOU_SURE_TO_RESET_ALL_SETTINGS"
msgstr "모든 설정을 기본값으로 초기화하시겠습니까?"

msgid "ARE_YOU_SURE_TO_RESET_INPUT_SETTINGS"
msgstr "키 입력을 기본값으로 초기화하시겠습니까?"

#, fuzzy
msgid "ARTIST_COLON"
msgstr "종:"

#, fuzzy
msgid "ARTWORK_TITLE"
msgstr "번영했습니다!"

msgid "ART_BY"
msgstr "{0} 의 작품"

msgid "ART_GALLERY"
msgstr "작품 전시관"

#, fuzzy
msgid "ASCENSION_CONGRATULATIONS"
msgstr "종:"

msgid "ASCENSION_CONGRATULATIONS_CONTENT"
msgstr ""
"당신은 초월을 하여 게임을 완료했습니다. 게임의 끝까지 오신 걸 축하 드립니다!\n"
"\n"
"원하신다면 방금 잠금 해제한 신 도구들과 함께 이 공간에서 우주 단계를 계속 진행하셔도 됩니다.\n"
"\n"
"이 게임에서 다시 미생물 단계로 돌아가 추가 보너스와 함께 처음부터 진행하는 것도 가능합니다.\n"
"\n"
"이 게임에서 초월한 총 횟수:{0}"

#, fuzzy
msgid "ASCENSION_STAGE"
msgstr "버전:"

msgid "ASSEMBLY_CLASS_REQUIRED"
msgstr "어셈블리가 특정 될 경우엔 모드 어셈블리 클래스가 필요합니다"

msgid "ASSEMBLY_REQUIRED_WITH_HARMONY"
msgstr "자동 하모니가 활성화 되었을 때엔 모드 어셈블리가 필요합니다"

msgid "ASSUME_HYPERTHREADING"
msgstr ""

msgid "ASSUME_HYPERTHREADING_TOOLTIP"
msgstr ""

msgid "ATMOSPHERIC_GASSES"
msgstr "대기 가스"

msgid "ATP"
msgstr "ATP"

msgid "ATP_BALANCE"
msgstr "ATP 균형"

#, fuzzy
msgid "ATP_BALANCE_TOOLTIP"
msgstr "새로운 키 배치 추가"

#, fuzzy
msgid "ATP_BALANCE_TOOLTIP_MULTICELLULAR"
msgstr "새로운 키 배치 추가"

msgid "ATP_BALANCE_WITHOUT_EXTERNAL_RESOURCES"
msgstr "외부 자원 없이"

msgid "ATP_BALANCE_WITHOUT_GLUCOSE"
msgstr "포도당 없이"

#, fuzzy
msgid "ATP_BALANCE_WITHOUT_HYDROGEN_SULFIDE"
msgstr "황화수소"

#, fuzzy
msgid "ATP_BALANCE_WITHOUT_IRON"
msgstr "ATP 균형"

msgid "ATP_BALANCE_WITH_ALL_COMPOUNDS"
msgstr "필요한 모든 물질들이 있을 시"

msgid "ATP_PRODUCTION"
msgstr "ATP 생산"

msgid "ATP_PRODUCTION_TOO_LOW"
msgstr "ATP 생산이 너무 적음!"

#, fuzzy
msgid "ATTEMPT_TO_WRITE_SAVE_FAILED"
msgstr "자동 진화 실행 실패"

msgid "AT_CURSOR"
msgstr "커서 위치에서:"

msgid "AUDIO_OUTPUT_DEVICE"
msgstr "오디오 출력 기기:"

msgid "AUGUST"
msgstr "8월"

msgid "AUTO"
msgstr "자동"

msgid "AUTO-EVO_EXPLANATION_EXPLANATION"
msgstr "이 패널은 Auto-Evo가 예측에 사용하는 숫자들을 보여줍니다. 하나의 종이 얻을 수 있는 에너지의 총량과 그 종의 한 개체당 필요한 에너지 비용이 최종 개체수를 결정합니다. Auto-Evo는 현실을 간략화한 모델을 사용하여 하나의 종이 얻을 수 있는 에너지로부터 그 종이 얼마나 잘 기능하고 있는지 계산합니다. 각각의 에너지원에 대해, 종이 해당 에너지원으로부터 얻는 에너지의 양이 표시됩니다. 이에 더하여 해당 에너지원으로부터 얻을 수 있는 에너지의 총량이 표시됩니다. 주어진 에너지의 총량에 비해 해당 종이 얻는 양의 비율은 해당 종의 적합도가 적합도 총량에 비해 얼마나 높은지에 따라 결정됩니다. 적합도는 종이 에너지원을 얼마나 잘 활용할 수 있는지 측정하는 지표입니다."

msgid "AUTO-EVO_POPULATION_CHANGED_2"
msgstr "다음으로 인하여 {0} 개체수가 {2}에서 {1}(으)로 변함: {3}"

msgid "AUTO-EVO_PREDICTION"
msgstr "Auto-Evo 예측"

msgid "AUTO-EVO_PREDICTION_BOX_DESCRIPTION"
msgstr ""
"이 패널은 Auto-Evo가 예측한 편집되는 종의 개체수를 보여줍니다.\n"
"Auto-Evo는 개체수 시뮬레이션을 구동하며 이는 당신의 개체수에 가해지는 영향 중 (당신 스스로의 실력을 제외한) 나머지 부분을 담당합니다."

msgid "AUTO-EVO_STEPS_DONE"
msgstr "{0:F1}% 완료됨. {1:n0}/{2:n0} 단계."

msgid "AUTO-EVO_STRENGHT_MULTIPLIER"
msgstr ""

#, fuzzy
msgid "AUTO-EVO_STRENGHT_MULTIPLIER_EXPLANATION"
msgstr "삼투압 비용"

msgid "AUTOSAVE_DURING_THE_GAME"
msgstr "진행 중 자동 저장"

msgid "AUTO_EVO"
msgstr "Auto-Evo"

#, fuzzy
msgid "AUTO_EVO_EXPLORING_TOOL"
msgstr "실행 상태:"

msgid "AUTO_EVO_FAILED"
msgstr "Auto-evo 실행 실패"

msgid "AUTO_EVO_MISSING_RESULT_DATA_OBJECT"
msgstr "Auto-evo 결과 중 빠진 것들이 있습니다. 만일 오래된 저장된 게임을 불러온 것 이라면 결과 중 몇 개가 빠진 것 입니다. 만일 아니라면 버그를 신고해주시고, 게임 로그 파일을 저희에게 보내주십시오."

msgid "AUTO_EVO_RESULTS"
msgstr "Auto-evo 결과:"

#, fuzzy
msgid "AUTO_EVO_RESULTS_GLOBAL_TITLE"
msgstr "Auto-evo 결과:"

#, fuzzy
msgid "AUTO_EVO_RESULTS_PATCH_TITLE"
msgstr "Auto-evo 결과:"

msgid "AUTO_EVO_RUN_STATUS"
msgstr "실행 상태:"

#, fuzzy
msgid "AUTO_EVO_STATUS_COLON"
msgstr "실행 상태:"

msgid "AUTO_MOVE_FORWARDS"
msgstr "자동 앞으로 이동"

#, fuzzy
msgid "AUTO_RESOLUTION"
msgstr "해상도:"

msgid "AVAILABLE_CONSTRUCTION_PROJECTS"
msgstr "사용 가능한 건설 프로젝트"

msgid "AVAILABLE_MODS"
msgstr "사용 가능한 모드"

msgid "AWAKENING_STAGE"
msgstr "의식 단계"

#, fuzzy
msgid "AWARE_STAGE"
msgstr "미생물 단계"

msgid "BACK"
msgstr "뒤로"

msgid "BACKGROUND_BLUR"
msgstr "배경 흐림 처리:"

#, fuzzy
msgid "BACKSLASH"
msgstr "뒤로가기"

#, fuzzy
msgid "BACKSPACE"
msgstr "뒤로가기"

#, fuzzy
msgid "BACTERIAL_THERMOSYNTHESIS"
msgstr "열합성"

msgid "BALANCE_DISPLAY_AT_DAY_ALWAYS"
msgstr "낮 기준으로 계산하기"

msgid "BALANCE_DISPLAY_AT_DAY_ALWAYS_TOOLTIP"
msgstr "체크할 시 패널에 적힌 숫자들이 낮을 기준으로 계산 될 것 입니다"

msgid "BALANCE_DISPLAY_WHILE_MOVING"
msgstr "움직임 비용 포함하기"

#, fuzzy
msgid "BALANCE_DISPLAY_WHILE_MOVING_TOOLTIP"
msgstr "새로운 키 배치 추가"

#, fuzzy
msgid "BASE_MOBILITY"
msgstr "기동성"

msgid "BASE_MOVEMENT"
msgstr "기초 이동"

msgid "BASIC_VIEW"
msgstr "기본"

#, fuzzy
msgid "BASIC_VIEW_BUTTON_TOOLTIP"
msgstr "새로운 키 배치 추가"

msgid "BATHYPELAGIC"
msgstr "심해수층"

msgid "BECOME_MACROSCOPIC"
msgstr "거시 생물로 변화하기 ({0}/{1})"

msgid "BECOME_MULTICELLULAR"
msgstr "다세포 생물로 변화하기 ({0}/{1})"

msgid "BEGIN_THRIVING"
msgstr "Thrive 시작"

#, fuzzy
msgid "BEHAVIOUR"
msgstr "행동"

#, fuzzy
msgid "BEHAVIOUR_ACTIVITY"
msgstr "행동"

#, fuzzy
msgid "BEHAVIOUR_AGGRESSION"
msgstr "행동"

#, fuzzy
msgid "BEHAVIOUR_FEAR"
msgstr "행동"

#, fuzzy
msgid "BEHAVIOUR_FOCUS"
msgstr "행동"

#, fuzzy
msgid "BEHAVIOUR_OPPORTUNISM"
msgstr "행동"

msgid "BELOW_SEA_LEVEL"
msgstr "해수면으로부터 {0}-{1}m"

msgid "BENCHMARKS"
msgstr "기준"

#, fuzzy
msgid "BENCHMARK_FINISHED"
msgstr "불러오기 완료"

msgid "BENCHMARK_PHASE"
msgstr "기준 단계:"

msgid "BENCHMARK_RESULTS_COLON"
msgstr "결과:"

#, fuzzy
msgid "BEST_PATCH_COLON"
msgstr "종:"

msgid "BIG_IRON_CHUNK"
msgstr "큰 철 덩어리"

#, fuzzy
msgid "BIG_PHOSPHATE_CHUNK"
msgstr "큰 철 덩어리"

msgid "BILLION_ABBREVIATION"
msgstr "{0} 십억"

msgid "BINDING_AGENT"
msgstr "결합 기관"

#, fuzzy
msgid "BINDING_AGENT_DESCRIPTION"
msgstr "니트로게나아제는 ATP 형태의 기체 질소와 세포 에너지를 사용하여 세포의 핵심 성장 영양소 인 암모니아를 생성 할 수있는 단백질입니다. 이것은 혐기성 질소 고정이라고하는 과정입니다. 질소 분해 효소가 세포질에 의해 직접 둘러싸이면 주변 유체가 일부 발효를 수행합니다."

#, fuzzy
msgid "BINDING_AGENT_PROCESSES_DESCRIPTION"
msgstr "니트로게나아제는 ATP 형태의 기체 질소와 세포 에너지를 사용하여 세포의 핵심 성장 영양소 인 암모니아를 생성 할 수있는 단백질입니다. 이것은 혐기성 질소 고정이라고하는 과정입니다. 질소 분해 효소가 세포질에 의해 직접 둘러싸이면 주변 유체가 일부 발효를 수행합니다."

msgid "BIND_AXES_SENSITIVITY"
msgstr ""

msgid "BIOLUMINESCENT_VACUOLE"
msgstr "생물발광 액포"

msgid "BIOME_LABEL"
msgstr "생태계: {0}"

#, fuzzy
msgid "BLOOM_RENDER_EFFECT"
msgstr "외부 효과:"

#, fuzzy
msgid "BLUESKY_TOOLTIP"
msgstr "재개"

msgid "BRAIN_CELL_NAME_DEFAULT"
msgstr "뉴런"

msgid "BRAVE"
msgstr "용감한"

msgid "BROWSE"
msgstr "검색하기"

msgid "BROWSE_WORKSHOP"
msgstr "창작마당 검색하기"

#, fuzzy
msgid "BUILD_CITY"
msgstr "구조"

#, fuzzy
msgid "BUILD_QUEUE"
msgstr "구조"

#, fuzzy
msgid "BUILD_STRUCTURE"
msgstr "구조"

msgid "BY"
msgstr "요인:"

msgid "BY_REVOLUTIONARY_GAMES"
msgstr "Revolutionary Games Studio 제작"

msgid "CACHE_DISK_MAX_TIME"
msgstr ""

msgid "CACHE_MEMORY_MAX_ITEMS"
msgstr ""

msgid "CACHE_TIME_MEMORY"
msgstr ""

msgid "CACHE_TIME_MEMORY_ONLY"
msgstr ""

#, fuzzy
msgid "CACHING_TITLE"
msgstr "번영했습니다!"

msgid "CALCIUM_CARBONATE"
msgstr "탄산 칼슘"

msgid "CALCIUM_CARBONATE_MEMBRANE_DESCRIPTION"
msgstr "이 세포막은 탄산 칼슘으로 만든 강한 껍질을 가지고 있습니다. 손상에 쉽게 저항 할 수 있으며 변형되지 않는 데 더 적은 에너지가 필요합니다. 이 두터운 막의 단점은 세포가 훨씬 느려지고 자원을 흡수하는 데 시간이 걸린다는 것입니다."

msgid "CAMERA"
msgstr "카메라"

msgid "CANCEL"
msgstr "취소"

#, fuzzy
msgid "CANCEL_ACTION_CAPITAL"
msgstr "확인"

msgid "CANCEL_CURRENT_ACTION"
msgstr "현재 동작 취소"

msgid "CANNOT_DELETE_USED_CELL_TYPE"
msgstr "현재 당신의 신체 체제에 사용 중인 세포 종류는 삭제 될 수 없습니다"

msgid "CANNOT_DELETE_USED_CELL_TYPE_TITLE"
msgstr "이미 사용한 세포 종류는 삭제 불가함"

msgid "CANNOT_ENGULF"
msgstr "삼킬 수 없음"

msgid "CANNOT_MOVE_METABALL_TO_DESCENDANT_TREE"
msgstr ""

msgid "CANNOT_REDUCE_BRAIN_POWER_STAGE"
msgstr "현재 단계에 머무르기에는 뇌의 힘이 부족합니다. 현재로서 이전 단계로 돌아가는 것은 허용되지 않기 때문에, 계속 진행하기 위해선 뇌의 힘을 늘려주십시오."

msgid "CANNOT_REDUCE_BRAIN_POWER_STAGE_TITLE"
msgstr "뇌의 힘을 줄여 이전 단계로 돌아가는 것은 불가함"

#, fuzzy
msgid "CANNOT_WRITE_SAVE"
msgstr "삼킬 수 없음"

msgid "CANT_LOAD_MOD_INFO"
msgstr "모드 {0}의 정보 불러오기 실패"

msgid "CAPSLOCK"
msgstr "캡스 락"

msgid "CARBON_DIOXIDE"
msgstr "이산화탄소"

msgid "CATEGORY_AN_ABUNDANCE"
msgstr "풍부함"

msgid "CATEGORY_A_FAIR_AMOUNT"
msgstr "적당한 양"

msgid "CATEGORY_LITTLE"
msgstr "적음"

msgid "CATEGORY_QUITE_A_BIT"
msgstr "조금 많음"

msgid "CATEGORY_SOME"
msgstr "조금"

msgid "CATEGORY_VERY_LITTLE"
msgstr "아주 적음"

msgid "CAUTIOUS"
msgstr "경고"

#, fuzzy
msgid "CELL"
msgstr "섬유소"

#, fuzzy
msgid "CELLS"
msgstr "섬유소"

msgid "CELLULASE"
msgstr "셀룰로오스 분해 효소"

#, fuzzy
msgid "CELLULASE_DESCRIPTION"
msgstr "액포는 세포 내부 공간 저장에 사용되는 내부 막질 소기관입니다. 그들은 여러 개의 소낭, 저장을 위해 세포에서 널리 사용되는 작은 막 구조로 구성되어 합쳐졌습니다. 이 물질은 분자, 효소, 고체 및 기타 물질을 포함하는 데 사용되는 물로 채워져 있습니다. 액포의 모양은 유동적이며 세포마다 다를 수 있습니다."

msgid "CELLULOSE"
msgstr "섬유소"

msgid "CELLULOSE_MEMBRANE_DESCRIPTION"
msgstr "이 세포막에는 벽이 있어 전반적인 손상, 특히 물리적 손상에 대해 더 나은 보호를 제공합니다. 또한 형태를 유지하는 데 에너지가 덜 들지만 자원을 빠르게 흡수 할 수 없고 속도가 더 느려집니다."

#, fuzzy
msgid "CELL_STAT_ROTATION_TOOLTIP"
msgstr "재개"

#, fuzzy
msgid "CELL_STAT_SPEED_TOOLTIP"
msgstr "재개"

#, fuzzy
msgid "CELL_TYPE_BUTTON_ATP_CONSUMPTION"
msgstr "Options 키"

#, fuzzy
msgid "CELL_TYPE_BUTTON_ATP_PRODUCTION"
msgstr "Options 키"

msgid "CELL_TYPE_NAME"
msgstr "세포 종류 이름"

#, fuzzy
msgid "CHANGE_DESCRIPTION_IS_TOO_LONG"
msgstr "설명:"

msgid "CHANGE_THE_SYMMETRY"
msgstr "연대 변경"

#, fuzzy
msgid "CHANNEL_INHIBITOR_TOXIN_SYNTHESIS"
msgstr "독소 액포는 [thrive:compound type=\"oxytoxy\"][/thrive:compound]의 생산, 저장 및 분비를 위해 특별히 변형된 액포입니다. 독소 액포가 많으면 독소의 분비 속도가 빨라집니다."

msgid "CHEATS"
msgstr "치트"

msgid "CHEAT_KEYS_ENABLED"
msgstr "치트 키 활성화"

msgid "CHEAT_MENU"
msgstr "치트 메뉴"

#, fuzzy
msgid "CHEMICAL_BUTTON_MICROBE_TOOLTIP"
msgstr "새로운 키 배치 추가"

msgid "CHEMOPLAST"
msgstr "화학 기관"

msgid "CHEMOPLAST_DESCRIPTION"
msgstr "화학 세포는 황화수소 화학 합성 이라는 과정을 통해 황화수소, 물 및 기체 이산화탄소를 포도당으로 전환 할 수 있는 단백질을 포함하는 이중 막 구조입니다. 포도당 생산 속도는 이산화탄소의 농도에 따라 달라집니다."

#, fuzzy
msgid "CHEMOPLAST_PROCESSES_DESCRIPTION"
msgstr "화학 세포는 황화수소 화학 합성 이라는 과정을 통해 황화수소, 물 및 기체 이산화탄소를 포도당으로 전환 할 수 있는 단백질을 포함하는 이중 막 구조입니다. 포도당 생산 속도는 이산화탄소의 농도에 따라 달라집니다."

msgid "CHEMORECEPTOR"
msgstr "화학 수용체"

#, fuzzy
msgid "CHEMORECEPTOR_DESCRIPTION"
msgstr "화학 세포는 황화수소 화학 합성 이라는 과정을 통해 황화수소, 물 및 기체 이산화탄소를 포도당으로 전환 할 수 있는 단백질을 포함하는 이중 막 구조입니다. 포도당 생산 속도는 이산화탄소의 농도에 따라 달라집니다."

#, fuzzy
msgid "CHEMORECEPTOR_MINIMUM_AMOUNT_TOOLTIP"
msgstr "화학 수용체"

#, fuzzy
msgid "CHEMORECEPTOR_PROCESSES_DESCRIPTION"
msgstr "화학 세포는 황화수소 화학 합성 이라는 과정을 통해 황화수소, 물 및 기체 이산화탄소를 포도당으로 전환 할 수 있는 단백질을 포함하는 이중 막 구조입니다. 포도당 생산 속도는 이산화탄소의 농도에 따라 달라집니다."

#, fuzzy
msgid "CHEMORECEPTOR_SEARCH_RADIUS_TOOLTIP"
msgstr "화학 세포는 황화수소 화학 합성 이라는 과정을 통해 황화수소, 물 및 기체 이산화탄소를 포도당으로 전환 할 수 있는 단백질을 포함하는 이중 막 구조입니다. 포도당 생산 속도는 이산화탄소의 농도에 따라 달라집니다."

#, fuzzy
msgid "CHEMOSYNTHESIS"
msgstr "화학적 합성"

msgid "CHEMOSYNTHESIZING_PROTEINS"
msgstr "화학 단백질"

msgid "CHEMOSYNTHESIZING_PROTEINS_DESCRIPTION"
msgstr "화학 합성 단백질은 황화수소 화학 합성이라는 과정에서 황화수소, 물 및 기체 이산화탄소를 포도당으로 전환 할 수 있는 세포질의 작은 단백질 집합입니다. 포도당 생산 속도는 이산화탄소 농도에 따라 달라집니다. 화학 합성 단백질이 세포질에 의해 직접 둘러싸이면 주변 유체가 일부 발효를 수행합니다."

#, fuzzy
msgid "CHEMOSYNTHESIZING_PROTEINS_PROCESSES_DESCRIPTION"
msgstr "화학 합성 단백질은 황화수소 화학 합성이라는 과정에서 황화수소, 물 및 기체 이산화탄소를 포도당으로 전환 할 수 있는 세포질의 작은 단백질 집합입니다. 포도당 생산 속도는 이산화탄소 농도에 따라 달라집니다. 화학 합성 단백질이 세포질에 의해 직접 둘러싸이면 주변 유체가 일부 발효를 수행합니다."

msgid "CHEMO_SYNTHESIS"
msgstr "화학적 합성"

msgid "CHITIN"
msgstr "키틴질"

msgid "CHITINASE"
msgstr "키틴 분해 효소"

#, fuzzy
msgid "CHITINASE_DESCRIPTION"
msgstr "끈적끈적한 세포 내부. 세포질은 이온, 단백질 및 세포 내부를 채우는 물에 용해된 기타 물질의 기본 혼합물입니다. 이것의 기능 중 하나는 발효를 통해 포도당을 ATP 에너지로 전환시키는 것 입니다. 세포 소 기관이 부족하고 세포가 더 발전된 신진 대사를 하는 경우, 에너지에 더욱 의존하게 됩니다. 또한 분자를 세포에 저장하고 세포의 크기를 성장시키는 데 사용됩니다."

msgid "CHITIN_MEMBRANE_DESCRIPTION"
msgstr "이 세포막에는 벽이 있어 전반적인 손상, 특히 독소에 의한 손상에 대해 더 나은 보호를 제공합니다. 또한 형태를 유지하는 데 드는 에너지가 적지만, 자원을 빠르게 흡수할 수 없고 속도가 더 느려집니다. [b]키틴 소화 효소는 이 벽을 소화할 수 있어[/b] 포식자의 삼킴에 취약하게 만듭니다."

msgid "CHLOROPLAST"
msgstr "엽록체"

msgid "CHLOROPLAST_DESCRIPTION"
msgstr "엽록체는 감광성 안료가 막낭에 쌓여있는 이중 막 구조입니다. 진핵 생물이 숙주로써 이용하기 위해 동화된 원핵 생물입니다. 엽록체의 안료는 빛의 에너지를 사용하여 광합성이라고하는 과정을 통해서 물과 기체 이산화탄소로부터 포도당을 생성 할 수 있습니다. 이 안료는 또한 독특한 색상을 제공합니다. 포도당 생산 속도는 이산화탄소 농도와 빛의 강도에 따라 달라집니다."

#, fuzzy
msgid "CHLOROPLAST_PROCESSES_DESCRIPTION"
msgstr "엽록체는 감광성 안료가 막낭에 쌓여있는 이중 막 구조입니다. 진핵 생물이 숙주로써 이용하기 위해 동화된 원핵 생물입니다. 엽록체의 안료는 빛의 에너지를 사용하여 광합성이라고하는 과정을 통해서 물과 기체 이산화탄소로부터 포도당을 생성 할 수 있습니다. 이 안료는 또한 독특한 색상을 제공합니다. 포도당 생산 속도는 이산화탄소 농도와 빛의 강도에 따라 달라집니다."

#, fuzzy
msgid "CHOSEN_FILENAME_ALREADY_EXISTS"
msgstr "선택한 파일명 ({0}) 은 이미 존재합니다. 덮어쓰겠습니까?"

msgid "CHROMATIC_ABERRATION"
msgstr "색수차:"

#, fuzzy
msgid "CHROMATOPHORE_PROCESSES_DESCRIPTION"
msgstr "화학 합성 단백질은 황화수소 화학 합성이라는 과정에서 황화수소, 물 및 기체 이산화탄소를 포도당으로 전환 할 수 있는 세포질의 작은 단백질 집합입니다. 포도당 생산 속도는 이산화탄소 농도에 따라 달라집니다. 화학 합성 단백질이 세포질에 의해 직접 둘러싸이면 주변 유체가 일부 발효를 수행합니다."

msgid "CHUNK_CELL_CORPSE_PART"
msgstr "죽은 세포 덩어리"

#, fuzzy
msgid "CHUNK_FOOD_SOURCE"
msgstr "화합물 구름"

msgid "CILIA"
msgstr "섬모"

#, fuzzy
msgid "CILIA_DESCRIPTION"
msgstr "끈적끈적한 세포 내부. 세포질은 이온, 단백질 및 세포 내부를 채우는 물에 용해된 기타 물질의 기본 혼합물입니다. 이것의 기능 중 하나는 발효를 통해 포도당을 ATP 에너지로 전환시키는 것 입니다. 세포 소 기관이 부족하고 세포가 더 발전된 신진 대사를 하는 경우, 에너지에 더욱 의존하게 됩니다. 또한 분자를 세포에 저장하고 세포의 크기를 성장시키는 데 사용됩니다."

#, fuzzy
msgid "CILIA_PROCESSES_DESCRIPTION"
msgstr "끈적끈적한 세포 내부. 세포질은 이온, 단백질 및 세포 내부를 채우는 물에 용해된 기타 물질의 기본 혼합물입니다. 이것의 기능 중 하나는 발효를 통해 포도당을 ATP 에너지로 전환시키는 것 입니다. 세포 소 기관이 부족하고 세포가 더 발전된 신진 대사를 하는 경우, 에너지에 더욱 의존하게 됩니다. 또한 분자를 세포에 저장하고 세포의 크기를 성장시키는 데 사용됩니다."

#, fuzzy
msgid "CITY_SHORT_STATISTICS"
msgstr "생체 상태창"

msgid "CLEAN_UP_OLD_SAVES"
msgstr "이전 저장 정리"

msgid "CLEAR_CACHE"
msgstr "캐시 초기화하기"

msgid "CLOSE"
msgstr "닫기"

msgid "CLOSE_OPTIONS"
msgstr "설정을 종료합니까?"

msgid "CLOSTRIDIAL_FERMENTATION"
msgstr ""

#, fuzzy
msgid "CLOUD_BENCHMARK"
msgstr "미생물 편집기"

msgid "CLOUD_RESOLUTION_DIVISOR"
msgstr "구름 해상도 인자:"

msgid "CLOUD_SIMULATION_MINIMUM_INTERVAL"
msgstr ""
"최소 구름 시뮬레이션\n"
"간격:"

#, fuzzy
msgid "CLOUD_SIMULATION_MULTIPLIER"
msgstr "삼투압 비용"

msgid "COASTAL"
msgstr "해안"

msgid "COLLISION_SHAPE"
msgstr ""

msgid "COLOUR"
msgstr "색"

msgid "COLOURBLIND_CORRECTION"
msgstr "색맹 교정:"

msgid "COLOUR_PICKER_ADD_PRESET"
msgstr "현재 색상을 프리셋으로 설정하기"

#, fuzzy
msgid "COLOUR_PICKER_A_TOOLTIP"
msgstr "새로운 키 배치 추가"

#, fuzzy
msgid "COLOUR_PICKER_B_TOOLTIP"
msgstr "새로운 키 배치 추가"

#, fuzzy
msgid "COLOUR_PICKER_G_TOOLTIP"
msgstr "새로운 키 배치 추가"

#, fuzzy
msgid "COLOUR_PICKER_HSV_BUTTON_TOOLTIP"
msgstr "새로운 키 배치 추가"

#, fuzzy
msgid "COLOUR_PICKER_H_TOOLTIP"
msgstr "새로운 키 배치 추가"

msgid "COLOUR_PICKER_PICK_COLOUR"
msgstr ""

#, fuzzy
msgid "COLOUR_PICKER_PRESET_TOOLTIP"
msgstr "새로운 키 배치 추가"

#, fuzzy
msgid "COLOUR_PICKER_RAW_BUTTON_TOOLTIP"
msgstr "새로운 키 배치 추가"

#, fuzzy
msgid "COLOUR_PICKER_R_TOOLTIP"
msgstr "새로운 키 배치 추가"

#, fuzzy
msgid "COLOUR_PICKER_S_TOOLTIP"
msgstr "새로운 키 배치 추가"

#, fuzzy
msgid "COLOUR_PICKER_V_TOOLTIP"
msgstr "새로운 키 배치 추가"

#, fuzzy
msgid "COMMON_ABILITIES"
msgstr "능력"

msgid "COMMON_EDITING_AND_STRATEGY"
msgstr ""

msgid "COMMUNITY_FORUM"
msgstr "커뮤니티 포럼"

#, fuzzy
msgid "COMMUNITY_FORUM_BUTTON_TOOLTIP"
msgstr "새로운 키 배치 추가"

msgid "COMMUNITY_WIKI"
msgstr "커뮤니티 위키"

#, fuzzy
msgid "COMMUNITY_WIKI_BUTTON_TOOLTIP"
msgstr "새로운 키 배치 추가"

#, fuzzy
msgid "COMPILED_AT_COLON"
msgstr "화합물:"

#, fuzzy
msgid "COMPLETE_ACTION"
msgstr "화합물:"

msgid "COMPOUNDS"
msgstr "화합물"

#, fuzzy
msgid "COMPOUNDS_AT_EQUILIBRIUM"
msgstr "화합물 구름"

#, fuzzy
msgid "COMPOUNDS_AT_MAX_SPEED"
msgstr "화합물 구름"

#, fuzzy
msgid "COMPOUNDS_BUTTON_MICROBE_TOOLTIP"
msgstr "새로운 키 배치 추가"

msgid "COMPOUNDS_COLON"
msgstr "화합물:"

#, fuzzy
msgid "COMPOUND_BALANCE_FILL_TIME"
msgstr "성분 비율"

#, fuzzy
msgid "COMPOUND_BALANCE_FILL_TIME_TOO_LONG"
msgstr "성분 비율"

#, fuzzy
msgid "COMPOUND_BALANCE_MODE_TOOLTIP"
msgstr "새로운 키 배치 추가"

#, fuzzy
msgid "COMPOUND_BALANCE_TITLE"
msgstr "성분 비율"

#, fuzzy
msgid "COMPOUND_BALANCE_TOOLTIP"
msgstr "새로운 키 배치 추가"

msgid "COMPOUND_CLOUDS"
msgstr "화합물 구름"

#, fuzzy
msgid "COMPOUND_CLOUD_BENCHMARK"
msgstr "화합물 구름"

#, fuzzy
msgid "COMPOUND_CLOUD_DENSITY"
msgstr "화합물 구름"

#, fuzzy
msgid "COMPOUND_CLOUD_DENSITY_EXPLANATION"
msgstr "화합물 구름"

msgid "COMPOUND_CONCENTRATIONS_DECREASED"
msgstr "{0}의 농도가 {1}만큼 줄었습니다"

#, fuzzy
msgid "COMPOUND_FOOD_SOURCE"
msgstr "화합물 구름"

#, fuzzy
msgid "COMPOUND_HANDLE_KEEP"
msgstr "성분 비율"

#, fuzzy
msgid "COMPOUND_HANDLE_SPLIT_SISTER"
msgstr "성분 비율"

#, fuzzy
msgid "COMPOUND_HANDLE_TOP_UP"
msgstr "새로운 키 배치 추가"

#, fuzzy
msgid "COMPOUND_HANDLE_TOP_UP_ON_CHANGE"
msgstr "화합물 구름"

#, fuzzy
msgid "COMPOUND_STORAGE_AMOUNT_DOES_NOT_LAST_NIGHT"
msgstr "성분 비율"

msgid "COMPOUND_STORAGE_NOT_ENOUGH_GENERATED_DURING_DAY"
msgstr "{1} [thrive:compound type=\"{0}\"][/thrive:compound] 만이 낮 동안 생성될 수 있으나 밤을 보내기 위해선 {2}가 필요합니다."

#, fuzzy
msgid "COMPOUND_STORAGE_NOT_ENOUGH_SPACE"
msgstr "화합물 구름"

#, fuzzy
msgid "COMPOUND_STORAGE_STATS_TITLE"
msgstr "성분 비율"

#, fuzzy
msgid "COMPOUND_STORAGE_STATS_TOOLTIP"
msgstr "성분 비율"

#, fuzzy
msgid "COMPOUND_TO_FIND"
msgstr "화합물 구름"

msgid "CONCEPT_ART"
msgstr "콘셉트 아트"

msgid "CONFIG"
msgstr "설정"

msgid "CONFIRM_CAPITAL"
msgstr "확인"

#, fuzzy
msgid "CONFIRM_DELETE"
msgstr "나가기 확인"

msgid "CONFIRM_EXIT"
msgstr "나가기 확인"

msgid "CONFIRM_FOSSILISATION_OVERWRITE"
msgstr "덮어쓰기 확인하기"

#, fuzzy
msgid "CONFIRM_MOVE_TO_ASCENSION_STAGE"
msgstr "(AI 종이 변이하는 속도)"

#, fuzzy
msgid "CONFIRM_MOVE_TO_ASCENSION_STAGE_EXPLANATION"
msgstr "(AI 종이 변이하는 속도)"

msgid "CONFIRM_MOVE_TO_INDUSTRIAL_STAGE"
msgstr "산업 단계로 넘어가기?"

#, fuzzy
msgid "CONFIRM_MOVE_TO_INDUSTRIAL_STAGE_EXPLANATION"
msgstr "(AI 종이 변이하는 속도)"

#, fuzzy
msgid "CONFIRM_MOVE_TO_SPACE_STAGE"
msgstr "(AI 종이 변이하는 속도)"

#, fuzzy
msgid "CONFIRM_MOVE_TO_SPACE_STAGE_EXPLANATION"
msgstr "(AI 종이 변이하는 속도)"

#, fuzzy
msgid "CONFIRM_NEW_GAME_BUTTON_TOOLTIP"
msgstr "새로운 키 배치 추가"

#, fuzzy
msgid "CONFIRM_NEW_GAME_BUTTON_TOOLTIP_DISABLED"
msgstr "새로운 키 배치 추가"

msgid "CONSTRUCTION_UNIT_NAME"
msgstr "개체 수: {0}"

msgid "CONTENT_UPLOADED_FROM"
msgstr "워크샵 콘텐츠가 이 폴더에서 업로드 됩니다: {0}"

#, fuzzy
msgid "CONTINUE"
msgstr "Thrive 시작"

#, fuzzy
msgid "CONTINUE_AS_SPECIES"
msgstr "종을 선택하세요"

#, fuzzy
msgid "CONTINUE_THRIVING"
msgstr "Thrive 시작"

msgid "CONTINUE_TO_PROTOTYPES"
msgstr ""
"당신은 Thrive의 \"완성 된\" 부분의 끝에 도달하였습니다.\n"
"만약 원하신다면, 현재 게임에 포함 된 다음 단계들의 초기 버전들로 이어갈 수 있습니다. 이 단계들은 미완성 된 부분이 많고, 임시방편 그래픽을 사용하며, 매우 허술합니다. 이 단계들은 이 게임의 미래 가능성과 길을 터기 위해, 그리고 단계 사이들이 어떤 식으로 연결 될 지에 대한 저희의 시각을 보이기 위해 게임의 한 부분으로 추가되었습니다.\n"
"\n"
"당신은 대부분의 초기 버전들에서 게임 저장을 하지 못할 것이며, 계속 진행하다가 다시 돌아오더라도 저장은 되지 않을 것입니다. 이 단계로 다시 돌아오고 싶다면 진행 전 저장을 해주십시오.\n"
"\n"
"컨트롤러에 대한 지원은 초기 단계들에선 매우 허술할 것 입니다. 진행하길 택하신다면, 다음부터 나올 단계들은 초기 단계라는 것을 이해해주시고, 미완성 되어져 있다고 불평하지는 말아주십시오."

msgid "CONTINUE_TO_PROTOTYPES_PROMPT"
msgstr ""

msgid "CONTROLLER_ANY_DEVICE"
msgstr "아무 기기"

msgid "CONTROLLER_AXIS_L2"
msgstr "L2"

msgid "CONTROLLER_AXIS_LEFT_TRIGGER"
msgstr ""

msgid "CONTROLLER_AXIS_LEFT_X"
msgstr ""

msgid "CONTROLLER_AXIS_LEFT_Y"
msgstr ""

#, fuzzy
msgid "CONTROLLER_AXIS_NEGATIVE_DIRECTION"
msgstr "질소 고정 색소체는 ATP 형태의 기체 질소와 산소 및 세포 에너지를 사용하여 세포의 핵심 성장 영양소인 암모니아를 생성 할 수 있는 단백질입니다. 이 과정은 호기성 질소 고정 이라고 불립니다."

#, fuzzy
msgid "CONTROLLER_AXIS_POSITIVE_DIRECTION"
msgstr "질소 고정 색소체는 ATP 형태의 기체 질소와 산소 및 세포 에너지를 사용하여 세포의 핵심 성장 영양소인 암모니아를 생성 할 수 있는 단백질입니다. 이 과정은 호기성 질소 고정 이라고 불립니다."

msgid "CONTROLLER_AXIS_R2"
msgstr "R2"

msgid "CONTROLLER_AXIS_RIGHT_TRIGGER"
msgstr ""

msgid "CONTROLLER_AXIS_RIGHT_X"
msgstr ""

msgid "CONTROLLER_AXIS_RIGHT_Y"
msgstr ""

msgid "CONTROLLER_AXIS_VISUALIZERS"
msgstr ""

msgid "CONTROLLER_BUTTON_DPAD_DOWN"
msgstr "십자 패드 아래 키"

msgid "CONTROLLER_BUTTON_DPAD_LEFT"
msgstr "십자 패드 왼쪽 키"

msgid "CONTROLLER_BUTTON_DPAD_RIGHT"
msgstr "십자 패드 오른쪽 키"

msgid "CONTROLLER_BUTTON_DPAD_UP"
msgstr "십자 패드 위쪽 키"

msgid "CONTROLLER_BUTTON_LEFT_SHOULDER"
msgstr ""

msgid "CONTROLLER_BUTTON_LEFT_STICK"
msgstr "좌측 스틱 누르기"

msgid "CONTROLLER_BUTTON_MISC1"
msgstr ""

msgid "CONTROLLER_BUTTON_PADDLE1"
msgstr ""

msgid "CONTROLLER_BUTTON_PADDLE2"
msgstr ""

msgid "CONTROLLER_BUTTON_PADDLE3"
msgstr ""

msgid "CONTROLLER_BUTTON_PADDLE4"
msgstr ""

msgid "CONTROLLER_BUTTON_PS3_SELECT"
msgstr "Select 버튼"

msgid "CONTROLLER_BUTTON_PS3_START"
msgstr "Start 버튼"

msgid "CONTROLLER_BUTTON_PS_CIRCLE"
msgstr "십자 패드 동그라미 키"

msgid "CONTROLLER_BUTTON_PS_CROSS"
msgstr "십자 패드 X자 키"

msgid "CONTROLLER_BUTTON_PS_L1"
msgstr "L1"

msgid "CONTROLLER_BUTTON_PS_L3"
msgstr "L3"

msgid "CONTROLLER_BUTTON_PS_OPTIONS"
msgstr "Options 키"

msgid "CONTROLLER_BUTTON_PS_R1"
msgstr "R1"

msgid "CONTROLLER_BUTTON_PS_R3"
msgstr "R3"

msgid "CONTROLLER_BUTTON_PS_SHARE"
msgstr "Share 키"

msgid "CONTROLLER_BUTTON_PS_SONY_BUTTON"
msgstr ""

msgid "CONTROLLER_BUTTON_PS_SQUARE"
msgstr ""

msgid "CONTROLLER_BUTTON_PS_TRIANGLE"
msgstr ""

msgid "CONTROLLER_BUTTON_RIGHT_SHOULDER"
msgstr ""

msgid "CONTROLLER_BUTTON_RIGHT_STICK"
msgstr ""

msgid "CONTROLLER_BUTTON_TOUCH_PAD"
msgstr ""

msgid "CONTROLLER_BUTTON_UNKNOWN"
msgstr ""

msgid "CONTROLLER_BUTTON_XBOX_A"
msgstr ""

msgid "CONTROLLER_BUTTON_XBOX_B"
msgstr ""

msgid "CONTROLLER_BUTTON_XBOX_BACK"
msgstr ""

msgid "CONTROLLER_BUTTON_XBOX_GUIDE"
msgstr ""

msgid "CONTROLLER_BUTTON_XBOX_START"
msgstr ""

msgid "CONTROLLER_BUTTON_XBOX_X"
msgstr ""

msgid "CONTROLLER_BUTTON_XBOX_Y"
msgstr ""

msgid "CONTROLLER_DEADZONES"
msgstr ""

msgid "CONTROLLER_DEADZONE_CALIBRATION_EXPLANATION"
msgstr ""
"이 도구는 컨트롤러 축의 데드존을 설정할 수 있게 합니다. 데드존의 크기는 컨트롤러 막대(혹은 아날로그 버튼)가 입력으로 인식되려면 최소한 얼마나 움직여야 하는지를 의미합니다.\n"
"보정을 시작하기 전에 컨트롤러에 있는 모든 컨트롤러 막대를 이리저리 움직인 다음 놓고, 모든 아날로그 버튼(방아쇠 등)을 눌렀다가 놓아 주세요."

msgid "CONTROLLER_DEADZONE_COLON"
msgstr ""

msgid "CONTROLLER_PROMPT_TYPE_SETTING"
msgstr ""

msgid "CONTROLLER_SENSITIVITY"
msgstr ""

msgid "CONTROLLER_UNKNOWN_AXIS"
msgstr ""

msgid "COPY_ERROR_TO_CLIPBOARD"
msgstr "클립보드에 오류 복사"

#, fuzzy
msgid "COPY_RESULTS"
msgstr "Auto-evo 결과:"

msgid "CORRECTION_PROTANOPE"
msgstr ""

msgid "CORRECTION_TRITANOPE"
msgstr ""

msgid "CPU_THREADS"
msgstr ""

msgid "CRAFTING_CLEAR_INPUTS"
msgstr ""

msgid "CRAFTING_ERROR_INTERNAL_CONSUME_PROBLEM"
msgstr ""

#, fuzzy
msgid "CRAFTING_ERROR_TAKING_ITEMS"
msgstr "번영했습니다!"

msgid "CRAFTING_FILTER_INPUTS"
msgstr ""

msgid "CRAFTING_KNOWN_ITEMS"
msgstr ""

msgid "CRAFTING_NOT_ENOUGH_MATERIAL"
msgstr ""

msgid "CRAFTING_NO_RECIPE_SELECTED"
msgstr ""

msgid "CRAFTING_NO_ROOM_TO_TAKE_CRAFTING_RESULTS"
msgstr ""

#, fuzzy
msgid "CRAFTING_RECIPE_DISPLAY"
msgstr "Auto-evo 결과:"

msgid "CRAFTING_RECIPE_HAND_AXE"
msgstr ""

#, fuzzy
msgid "CRAFTING_RESULTS"
msgstr "Auto-evo 결과:"

msgid "CRAFTING_SELECT_RECIPE_OR_ITEMS_TO_FILTER"
msgstr ""

msgid "CRAFTING_TAKE_ALL"
msgstr ""

#, fuzzy
msgid "CRAFTING_TITLE"
msgstr "번영했습니다!"

#, fuzzy
msgid "CREATE"
msgstr "로 생성됨:"

msgid "CREATED_AT"
msgstr "로 생성됨:"

msgid "CREATED_ON_PLATFORM"
msgstr "생성된 매체:"

msgid "CREATE_A_NEW_MICROBE"
msgstr "새 미생물 생성"

#, fuzzy
msgid "CREATE_NEW"
msgstr "새 저장 생성"

#, fuzzy
msgid "CREATE_NEW_CELL_TYPE"
msgstr "새 저장 생성"

#, fuzzy
msgid "CREATE_NEW_CELL_TYPE_DESCRIPTION"
msgstr "화학 세포는 황화수소 화학 합성 이라는 과정을 통해 황화수소, 물 및 기체 이산화탄소를 포도당으로 전환 할 수 있는 단백질을 포함하는 이중 막 구조입니다. 포도당 생산 속도는 이산화탄소의 농도에 따라 달라집니다."

#, fuzzy
msgid "CREATE_NEW_MOD"
msgstr "새 미생물 생성"

msgid "CREATE_NEW_SAVE"
msgstr "새 저장 생성"

#, fuzzy
msgid "CREATE_NEW_TISSUE_TYPE"
msgstr "새 저장 생성"

#, fuzzy
msgid "CREATE_NEW_TISSUE_TYPE_DESCRIPTION"
msgstr "화학 세포는 황화수소 화학 합성 이라는 과정을 통해 황화수소, 물 및 기체 이산화탄소를 포도당으로 전환 할 수 있는 단백질을 포함하는 이중 막 구조입니다. 포도당 생산 속도는 이산화탄소의 농도에 따라 달라집니다."

#, fuzzy
msgid "CREATING_DOT_DOT_DOT"
msgstr "검색..."

msgid "CREATING_OBJECTS_FROM_SAVE"
msgstr "저장된 객체 생성 중"

msgid "CREDITS"
msgstr "크레딧"

msgid "CTRL"
msgstr "CTRL"

#, fuzzy
msgid "CURRENT_CACHE_SIZE"
msgstr "능력"

#, fuzzy
msgid "CURRENT_CACHE_SIZE_TOOLTIP"
msgstr "점액 분비"

msgid "CURRENT_DEVELOPERS"
msgstr ""

msgid "CURRENT_LOCATION_CAPITAL"
msgstr "현재 위치"

#, fuzzy
msgid "CURRENT_RESEARCH_NONE"
msgstr "능력"

#, fuzzy
msgid "CURRENT_RESEARCH_PROGRESS"
msgstr "도움말 열기"

msgid "CURRENT_WORLD"
msgstr ""

#, fuzzy
msgid "CURRENT_WORLD_STATISTICS"
msgstr "생체 상태창"

msgid "CUSTOM_USERNAME"
msgstr "임의 사용자 이름:"

msgid "CYTOPLASM"
msgstr "세포질"

msgid "CYTOPLASM_DESCRIPTION"
msgstr "끈적끈적한 세포 내부. 세포질은 이온, 단백질 및 세포 내부를 채우는 물에 용해된 기타 물질의 기본 혼합물입니다. 이것의 기능 중 하나는 발효를 통해 포도당을 ATP 에너지로 전환시키는 것 입니다. 세포 소 기관이 부족하고 세포가 더 발전된 신진 대사를 하는 경우, 에너지에 더욱 의존하게 됩니다. 또한 분자를 세포에 저장하고 세포의 크기를 성장시키는 데 사용됩니다."

msgid "CYTOPLASM_GLYCOLYSIS"
msgstr "세포질 해당 작용"

#, fuzzy
msgid "CYTOPLASM_PROCESSES_DESCRIPTION"
msgstr "끈적끈적한 세포 내부. 세포질은 이온, 단백질 및 세포 내부를 채우는 물에 용해된 기타 물질의 기본 혼합물입니다. 이것의 기능 중 하나는 발효를 통해 포도당을 ATP 에너지로 전환시키는 것 입니다. 세포 소 기관이 부족하고 세포가 더 발전된 신진 대사를 하는 경우, 에너지에 더욱 의존하게 됩니다. 또한 분자를 세포에 저장하고 세포의 크기를 성장시키는 데 사용됩니다."

#, fuzzy
msgid "CYTOTOXIN_SYNTHESIS"
msgstr "산소 합성"

#, fuzzy
msgid "DAMAGE_SOURCE_RADIATION"
msgstr "(AI 종이 변이하는 속도)"

msgid "DAY_LENGTH"
msgstr ""

msgid "DAY_LENGTH_EXPLANATION"
msgstr "(게임 시간으로 하루의 길이가 현실 시간으로 몇 초인지)"

msgid "DAY_NIGHT_CYCLE_ENABLED"
msgstr ""

#, fuzzy
msgid "DAY_NIGHT_CYCLE_ENABLED_EXPLANATION_2"
msgstr "이것으로 다른 세포를 찌르세요."

msgid "DEADZONE_CALIBRATION_FINISHED"
msgstr "데드존 보정이 끝났습니다. 새로운 데드존은 아래의 축 설정값 표시기에 표시됩니다."

#, fuzzy
msgid "DEADZONE_CALIBRATION_INPROGRESS"
msgstr "게임을 번역하는 것을 도와주세요"

msgid "DEADZONE_CALIBRATION_IS_RESET"
msgstr ""

#, fuzzy
msgid "DEADZONE_CONFIGURATION"
msgstr "이 저장을 삭제하는 것은 취소할 수 없습니다, 영구적으로 이 저장을 삭제하시겠습니까?"

msgid "DEATH"
msgstr "죽음"

msgid "DEBUG_COORDINATES"
msgstr ""

msgid "DEBUG_DRAW_NOT_AVAILABLE"
msgstr ""

#, fuzzy
msgid "DEBUG_HEAT_AT_CURSOR"
msgstr "커서 위치에서:"

msgid "DEBUG_PANEL"
msgstr "디버그 패널"

msgid "DECEMBER"
msgstr "12월"

#, fuzzy
msgid "DECREASE_ITEM_SIZE"
msgstr "점액 분비"

msgid "DEFAULT_AUDIO_OUTPUT_DEVICE"
msgstr "기본 출력 기기"

msgid "DELETE"
msgstr "삭제하기"

#, fuzzy
msgid "DELETE_ALL_OLD_SAVE_WARNING_2"
msgstr ""
"모든 이전 자동 저장과 빠른 저장을 삭제하는 것은 취소할 수 없습니다, 아래의 저장을 영구적으로 삭제하시겠습니까?\n"
" - {0} 자동 저장\n"
" - {1} 빠른 저장"

#, fuzzy
msgid "DELETE_FOSSIL_CONFIRMATION"
msgstr "이 저장을 삭제하는 것은 취소할 수 없습니다, 영구적으로 이 저장을 삭제하시겠습니까?"

#, fuzzy
msgid "DELETE_OLD_SAVES_PROMPT"
msgstr "이전 저장을 삭제합니까?"

msgid "DELETE_ORGANELLE"
msgstr "세포 소기관 삭제"

msgid "DELETE_SAVE_CONFIRMATION"
msgstr "이 저장을 삭제하는 것은 취소할 수 없습니다, 영구적으로 이 저장을 삭제하시겠습니까?"

msgid "DELETE_SELECTED"
msgstr "선택된 파일 삭제"

#, fuzzy
msgid "DELETE_SELECTED_SAVES_PROMPT"
msgstr "선택된 저장을 삭제합니까?"

msgid "DELETE_SELECTED_SAVE_WARNING"
msgstr "이 저장을 삭제하는 것은 취소할 수 없습니다, 영구적으로 저장 {0} 개를 삭제하시겠습니까?"

#, fuzzy
msgid "DELETE_THIS_SAVE_PROMPT"
msgstr "이 저장을 삭제합니까?"

#, fuzzy
msgid "DESCEND_BUTTON"
msgstr "이 저장을 삭제하는 것은 취소할 수 없습니다, 영구적으로 이 저장을 삭제하시겠습니까?"

#, fuzzy
msgid "DESCEND_CONFIRMATION"
msgstr "이 저장을 삭제하는 것은 취소할 수 없습니다, 영구적으로 이 저장을 삭제하시겠습니까?"

#, fuzzy
msgid "DESCEND_CONFIRMATION_EXPLANATION"
msgstr "다음으로 인하여 개체 수가 {0} 에서 {1} 로 변화됨: {2}"

msgid "DESCRIPTION"
msgstr "설명:"

#, fuzzy
msgid "DESCRIPTION_COLON"
msgstr "설명:"

#, fuzzy
msgid "DESCRIPTION_TOO_LONG"
msgstr "설명:"

msgid "DESPAWN_ENTITIES"
msgstr "모든 엔티티 없애기"

#, fuzzy
msgid "DETECTED_CPU_COUNT"
msgstr "선택됨:"

msgid "DEVBUILD_VERSION_INFO"
msgstr ""

msgid "DEVELOPERS"
msgstr "개발자들"

msgid "DEVELOPMENT_FORUM"
msgstr "개발 포럼"

#, fuzzy
msgid "DEVELOPMENT_FORUM_BUTTON_TOOLTIP"
msgstr "새로운 키 배치 추가"

msgid "DEVELOPMENT_SUPPORTED_BY"
msgstr ""

msgid "DEVELOPMENT_WIKI"
msgstr "개발 위키"

#, fuzzy
msgid "DEVELOPMENT_WIKI_BUTTON_TOOLTIP"
msgstr "새로운 키 배치 추가"

msgid "DEVOURED"
msgstr ""

msgid "DEV_BUILD_PATRONS"
msgstr ""

msgid "DIFFICULTY"
msgstr "난이도"

msgid "DIFFICULTY_DETAILS_STRING"
msgstr ""

msgid "DIFFICULTY_PRESET"
msgstr "난이도 프리셋"

msgid "DIFFICULTY_PRESET_CUSTOM"
msgstr "직접 설정"

msgid "DIFFICULTY_PRESET_EASY"
msgstr "쉬움"

msgid "DIFFICULTY_PRESET_HARD"
msgstr "어려움"

msgid "DIFFICULTY_PRESET_NORMAL"
msgstr "보통"

msgid "DIGESTION_EFFICIENCY"
msgstr "소화 효율"

#, fuzzy
msgid "DIGESTION_EFFICIENCY_COLON"
msgstr "설명:"

#, fuzzy
msgid "DIGESTION_SPEED"
msgstr "자원 흡수 속도"

#, fuzzy
msgid "DIGESTION_SPEED_COLON"
msgstr "속도:"

msgid "DIGESTION_SPEED_VALUE"
msgstr "{0}/초당"

msgid "DISABLED"
msgstr "비활성화됨"

msgid "DISABLE_ALL"
msgstr "모두 비활성화하기"

msgid "DISCARD_AND_CONTINUE"
msgstr "취소 및 계속"

#, fuzzy
msgid "DISCARD_CHANGES"
msgstr "취소 및 계속"

#, fuzzy
msgid "DISCARD_MIGRATION"
msgstr "취소 및 계속"

#, fuzzy
msgid "DISCONNECTED_CELLS"
msgstr "단절된 세포기관"

#, fuzzy
msgid "DISCONNECTED_CELLS_TEXT"
msgstr ""
"연결되지 않은 세포 기관이 배치되어 있습니다.\n"
"배치된 모든 세포 기관을 서로 연결하거나 변경을 취소하세요."

#, fuzzy
msgid "DISCONNECTED_METABALLS"
msgstr "단절된 세포기관"

#, fuzzy
msgid "DISCONNECTED_METABALLS_TEXT"
msgstr ""
"연결되지 않은 세포 기관이 배치되어 있습니다.\n"
"배치된 모든 세포 기관을 서로 연결하거나 변경을 취소하세요."

msgid "DISCONNECTED_ORGANELLES"
msgstr "단절된 세포기관"

msgid "DISCONNECTED_ORGANELLES_TEXT"
msgstr ""
"연결되지 않은 세포 기관이 배치되어 있습니다.\n"
"배치된 모든 세포 기관을 서로 연결하거나 변경을 취소하세요."

#, fuzzy
msgid "DISCORD_TOOLTIP"
msgstr "새로운 키 배치 추가"

#, fuzzy
msgid "DISK_CACHE_TOOLTIP"
msgstr "새로운 키 배치 추가"

#, fuzzy
msgid "DISMISSED_POPUPS_COLON"
msgstr "속도:"

#, fuzzy
msgid "DISMISSED_POPUPS_EXPLANATION"
msgstr "다음으로 인하여 개체 수가 {0} 에서 {1} 로 변화됨: {2}"

msgid "DISMISS_INFORMATION_PERMANENTLY"
msgstr "다시 보지 않기"

msgid "DISMISS_WARNING_PERMANENTLY"
msgstr "다시 경고하지 않기"

msgid "DISPLAY_3D_MENU_BACKGROUNDS"
msgstr ""

#, fuzzy
msgid "DISPLAY_ABILITIES_BAR"
msgstr "능력"

msgid "DISPLAY_BACKGROUND_DISTORTION_EFFECT"
msgstr ""

msgid "DISPLAY_BACKGROUND_PARTICLES"
msgstr "배경 효과 입자 보이기"

#, fuzzy
msgid "DISPLAY_DRIVER_OPENGL"
msgstr "능력"

#, fuzzy
msgid "DISPLAY_DRIVER_VULKAN"
msgstr "능력"

#, fuzzy
msgid "DISPLAY_MODE"
msgstr "능력"

#, fuzzy
msgid "DISPLAY_PART_NAMES"
msgstr "능력"

msgid "DISSOLVED_COMPOUND_FOOD_SOURCE"
msgstr ""

msgid "DOES_NOT_USE_FEATURE"
msgstr ""

#, fuzzy
msgid "DONATIONS"
msgstr "설정"

msgid "DOT_DOT_DOT"
msgstr "..."

msgid "DOUBLE"
msgstr "이중"

msgid "DOUBLE_CLICK_TO_VIEW_IN_FULLSCREEN"
msgstr ""

msgid "DOUBLE_MEMBRANE_DESCRIPTION"
msgstr "두 개의 층이있는 막으로써 피해로부터 더 잘 보호되고 무너지지 않는데 더 적은 에너지를 사용합니다. 그러나 세포의 속도와 자원 흡수 또한 더욱 느려집니다 ."

#, fuzzy
msgid "DOUBLE_SPEED_TOGGLE_TOOLTIP"
msgstr "재개"

msgid "DRAG_TO_REORDER_ITEMS_WITH_MOUSE"
msgstr ""

msgid "DUMP_SCENE_TREE"
msgstr ""

#, fuzzy
msgid "DUPLICATE_TYPE"
msgstr "플레이어 사망함"

msgid "EASTEREGG_MESSAGE_1"
msgstr "농담 하나, 강섬모충속과 짚신벌레속은 수십 년 간 연구된 포식자와 피식자 관계의 교과서입니다, 당신은 강섬모충속입니까 아니면 짚신벌레속입니까? 사냥꾼입니까 아니면 사냥감입니까?"

msgid "EASTEREGG_MESSAGE_10"
msgstr "으후루꾸꾸루후으!!"

msgid "EASTEREGG_MESSAGE_11"
msgstr "꿀꺽꿀꺽."

msgid "EASTEREGG_MESSAGE_12"
msgstr "저 파란 세포 봐봐."

msgid "EASTEREGG_MESSAGE_13"
msgstr "팁 하나, 생물군계는 배경만 다른게 아니라, 화합물 또한 생물군계 별로 비율이 다를 수 있습니다."

msgid "EASTEREGG_MESSAGE_14"
msgstr "팁 하나, 편모가 많을 수록, 더 빨리 가지, 부릉 부릉, ATP도 더 많이 쓰지"

msgid "EASTEREGG_MESSAGE_15"
msgstr "팁 하나, 철이나 다른 덩어리들을 보면 삼키[지] 않을 수 없죠."

msgid "EASTEREGG_MESSAGE_16"
msgstr "팁 하나, 핵을 추가하려면 준비부터 하세요. 비싸니까요! 유지비와 선행비가요."

msgid "EASTEREGG_MESSAGE_17"
msgstr "농담 하나, 지구에는 8000 종이 넘는 섬모충이 있다는 것을 아시나요?"

msgid "EASTEREGG_MESSAGE_18"
msgstr "농담 하나, 나팔벌레는 스스로 섬모로 급류를 만들어 먹이를 일종의 나팔과 같은 입으로 잡을 수 있는 섬모충입니다."

msgid "EASTEREGG_MESSAGE_2"
msgstr "팁 하나, 당신이 충분히 빠르다면 독소를 이용하여 다른 독소를 멀리 떨어 뜨릴 수 있습니다."

msgid "EASTEREGG_MESSAGE_3"
msgstr "팁 하나, 삼투압 조절은 세포 한 칸에 초당 1의 ATP를 소모하며, 빈 세포질은 초당 5 ATP를 생산하므로, 삼투압 조절 중 ATP를 잃고 있다면 빈 세포질을 추가하거나 세포 기관을 제거하면 됩니다."

msgid "EASTEREGG_MESSAGE_4"
msgstr "농담 하나, 현실에서 원핵 생물은 세포 기관처럼 행동하는 생체 구획이 있으며, 다면 세포라 불립니다."

msgid "EASTEREGG_MESSAGE_5"
msgstr "농담 하나, 대사체는 다면 세포라 불립니다."

msgid "EASTEREGG_MESSAGE_6"
msgstr "팁 하나, 가끔은 다른 세포로부터 도망치는 것이 가장 좋을 때도 있습니다."

msgid "EASTEREGG_MESSAGE_7"
msgstr "팁 하나, 당신 크기의 절반 정도인 세포가 있다면, 삼킬 수 있습니다."

msgid "EASTEREGG_MESSAGE_8"
msgstr "팁 하나, 박테리아는 보이는 것보다 더 강할 수 있으며, 보이기에는 작지만, 몇몇은 당신에게 파고들어 그대로 죽일 수도 있습니다!"

msgid "EASTEREGG_MESSAGE_9"
msgstr "팁 하나, 다른 종들이 그랬던 것 처럼, 조심하지 않는다면 당신의 손으로 멸종을 초래할 수 도 있습니다."

#, fuzzy
msgid "EASTER_EGGS"
msgstr "농담 하나, 강섬모충속과 짚신벌레속은 수십 년 간 연구된 포식자와 피식자 관계의 교과서입니다, 당신은 강섬모충속입니까 아니면 짚신벌레속입니까? 사냥꾼입니까 아니면 사냥감입니까?"

msgid "EASTER_EGGS_EXPLANATION"
msgstr "(게임 안에서 무작위로 생성되는 비밀)"

#, fuzzy
msgid "EASTER_EGG_BANANA_BIOME"
msgstr "(게임 안에서 무작위로 생성되는 비밀)"

#, fuzzy
msgid "EDGE_PAN_SPEED"
msgstr "자원 흡수 속도"

#, fuzzy
msgid "EDITING_TITLE"
msgstr "번영했습니다!"

msgid "EDITOR"
msgstr "편집기"

#, fuzzy
msgid "EDITORS_AND_MUTATIONS_BUTTON"
msgstr "변이함"

#, fuzzy
msgid "EDITOR_BUTTON_TOOLTIP"
msgstr "새로운 키 배치 추가"

#, fuzzy
msgid "EDITOR_TUTORIAL_EARLY_GOAL"
msgstr ""
"이 세포 편집기에서 변이 점수(MP)를 소모하여 당신의 종에 세포 기관을 추가하거나 제거할 수 있습니다.\n"
"\n"
"세포 편집기의 다른 탭에서 당신의 종의 다른 속성 또한 변경할 수 있습니다.\n"
"\n"
"계속하려면, 패널의 왼쪽에 있는 세포 기관 (세포질이 좋겠죠)을 선택하세요. 그리고 화면 중앙에 표시된 세포칸 옆을 마우스 왼쪽 버튼으로 클릭해서 세포 기관을 종에 추가하세요."

#, fuzzy
msgid "EDITOR_TUTORIAL_EDITOR_TEXT"
msgstr ""
"미생물 편집기에 어서오세요.\n"
"여기서 게임 시작 이후 또는 편집기에서 마지막으로 있었던 일을 알아볼 수 있습니다. 그 후 당신의 종에 변화를 주세요.\n"
"\n"
"이 탭에선 어떤 종이, 어디서, 얼마나 있는지 알아볼 수 있습니다. 상단에서 환경의 변화 또한 알 수 있습니다.\n"
"\n"
"다음 편집기 탭으로 이동하기 위해, 오른쪽 아래의 다음 버튼을 누르세요."

#, fuzzy
msgid "EDITOR_TUTORIAL_MICROBE_EDITOR_NUCLEUS"
msgstr ""
"미생물 편집기에 어서오세요.\n"
"여기서 게임 시작 이후 또는 편집기에서 마지막으로 있었던 일을 알아볼 수 있습니다. 그 후 당신의 종에 변화를 주세요.\n"
"\n"
"이 탭에선 어떤 종이, 어디서, 얼마나 있는지 알아볼 수 있습니다. 상단에서 환경의 변화 또한 알 수 있습니다.\n"
"\n"
"다음 편집기 탭으로 이동하기 위해, 오른쪽 아래의 다음 버튼을 누르세요."

msgid "EFFECTIVE_VALUE"
msgstr ""

#, fuzzy
msgid "EIGHT_TIMES"
msgstr "마우스 오른쪽 버튼"

#, fuzzy
msgid "EJECT_ENGULFED"
msgstr "삼킬 수 없음"

#, fuzzy
msgid "EJECT_ENGULFED_TOOLTIP"
msgstr "삼킬 수 없음"

#, fuzzy
msgid "EMITTERS_COUNT"
msgstr ""
"멀리 떨어진 외계 행성에서, 수 많은 화산 활동과 유성 충돌이 우주에서 새로운 현상을 만들어 냈습니다.\n"
"\n"
"생명.\n"
"\n"
"단순한 미생물이 바다 깊은 곳에 살고 있습니다. 당신은 이 행성에 남은 모든 생물의 마지막 공통 조상(LUCA) 입니다.\n"
"\n"
"이 거친 세계에서 살아남기 위해, 찾을 수 있는 화합물들을 모아 세대별로 진화하여 다른 미생물들과 경쟁해야 합니다."

#, fuzzy
msgid "ENABLED_MODS"
msgstr "편집기 활성화"

#, fuzzy
msgid "ENABLE_ALL_COMPATIBLE"
msgstr "선택된 저장은 호환되지 않습니다"

msgid "ENABLE_EDITOR"
msgstr "편집기 활성화"

#, fuzzy
msgid "ENABLE_GUI_LIGHT_EFFECTS"
msgstr "외부 효과:"

msgid "ENDOSYMBIONT_ENGULFED_ALREADY_DONE"
msgstr ""

msgid "ENDOSYMBIONT_ENGULFED_PROGRESS"
msgstr ""

msgid "ENDOSYMBIONT_TYPE_ALREADY_PRESENT"
msgstr ""

#, fuzzy
msgid "ENDOSYMBIOSIS_AVAILABLE_ORGANELLES"
msgstr "세포 기관 배치"

msgid "ENDOSYMBIOSIS_BUTTON"
msgstr ""

#, fuzzy
msgid "ENDOSYMBIOSIS_CANCEL_TOOLTIP"
msgstr "모두 결합 해제하기"

#, fuzzy
msgid "ENDOSYMBIOSIS_COMPLETE_TOOLTIP"
msgstr "재개"

#, fuzzy
msgid "ENDOSYMBIOSIS_EXPLANATION"
msgstr "다음으로 인하여 개체 수가 {0} 에서 {1} 로 변화됨: {2}"

msgid "ENDOSYMBIOSIS_NOTHING_ENGULFED"
msgstr ""

#, fuzzy
msgid "ENDOSYMBIOSIS_NO_CANDIDATE_ORGANELLES"
msgstr "단절된 세포기관"

#, fuzzy
msgid "ENDOSYMBIOSIS_PROGRESSING_EXPLANATION"
msgstr "다음으로 인하여 개체 수가 {0} 에서 {1} 로 변화됨: {2}"

msgid "ENDOSYMBIOSIS_PROKARYOTIC_LIMIT_EXPLANATION"
msgstr ""

#, fuzzy
msgid "ENDOSYMBIOSIS_SINGLE_SPECIES_PROGRESS_DESCRIPTION"
msgstr "화학 합성 단백질은 황화수소 화학 합성이라는 과정에서 황화수소, 물 및 기체 이산화탄소를 포도당으로 전환 할 수 있는 세포질의 작은 단백질 집합입니다. 포도당 생산 속도는 이산화탄소 농도에 따라 달라집니다. 화학 합성 단백질이 세포질에 의해 직접 둘러싸이면 주변 유체가 일부 발효를 수행합니다."

#, fuzzy
msgid "ENDOSYMBIOSIS_START_TOOLTIP"
msgstr "새로운 키 배치 추가"

#, fuzzy
msgid "ENDOSYMBIOSIS_TITLE"
msgstr "번영했습니다!"

msgid "ENERGY_BALANCE_REQUIRED_COMPOUND_LINE"
msgstr ""

msgid "ENERGY_BALANCE_TOOLTIP_CONSUMPTION"
msgstr ""

msgid "ENERGY_BALANCE_TOOLTIP_PRODUCTION"
msgstr ""

msgid "ENERGY_BALANCE_TOOLTIP_PRODUCTION_WITH_REQUIREMENT"
msgstr ""

msgid "ENERGY_IN_PATCH_FOR"
msgstr ""

#, fuzzy
msgid "ENERGY_IN_PATCH_SHORT"
msgstr "개체수:"

msgid "ENERGY_SOURCES"
msgstr ""

msgid "ENERGY_SUMMARY_LINE"
msgstr ""

msgid "ENGULF_NO_ATP_DAMAGE_MESSAGE"
msgstr ""

#, fuzzy
msgid "ENTER_EXISTING_ID"
msgstr "저장 덮어쓰기:"

msgid "ENTER_EXISTING_WORKSHOP_ID"
msgstr ""

#, fuzzy
msgid "ENTITY_LABEL"
msgstr "생태계: {0}"

msgid "ENVIRONMENT"
msgstr "환경"

#, fuzzy
msgid "ENVIRONMENTAL_CONDITIONS_BUTTON"
msgstr "(매 세대마다 환경에 남는 포도당의 비율)"

msgid "ENVIRONMENTAL_GLUCOSE_RETENTION"
msgstr ""

msgid "ENVIRONMENTAL_GLUCOSE_RETENTION_EXPLANATION"
msgstr "(매 세대마다 환경에 남는 포도당의 비율)"

#, fuzzy
msgid "ENVIRONMENT_BUTTON_MICROBE_TOOLTIP"
msgstr "새로운 키 배치 추가"

#, fuzzy
msgid "ENVIRONMENT_TOLERANCE"
msgstr "환경"

msgid "EPIPELAGIC"
msgstr "표해수층"

msgid "EQUIPMENT_TYPE_AXE"
msgstr ""

msgid "ERROR"
msgstr "오류"

#, fuzzy
msgid "ERROR_CREATING_FOLDER"
msgstr "저장 오류"

msgid "ERROR_CREATING_INFO_FILE"
msgstr ""

msgid "ERROR_FAILED_TO_SAVE_NEW_SETTINGS"
msgstr "오류: 새로운 설정을 설정 파일에 저장하는 데 실패하였습니다."

#, fuzzy
msgid "ERROR_FETCHING_EXPLANATION"
msgstr "(게임 안에서 무작위로 생성되는 비밀)"

#, fuzzy
msgid "ERROR_FETCHING_NEWS"
msgstr "저장 오류"

msgid "ERROR_LOADING"
msgstr "불러오기 오류"

msgid "ERROR_SAVING"
msgstr "저장 오류"

#, fuzzy
msgid "ERROR_UPLOADING_EXCEPTION"
msgstr "불러오기 오류"

msgid "ESCAPE"
msgstr ""

msgid "ESCAPE_ENGULFING"
msgstr "삼키기 탈출"

msgid "ESTUARY"
msgstr "어귀"

#, fuzzy
msgid "EVENT_ERUPTION_TOOLTIP"
msgstr "새로운 키 배치 추가"

msgid "EVOLUTIONARY_TREE"
msgstr "진화 계보"

#, fuzzy
msgid "EVOLUTIONARY_TREE_BUILD_FAILED"
msgstr "새로운 키 배치 추가"

#, fuzzy
msgid "EXACT_VERSION_COLON"
msgstr "세대:"

#, fuzzy
msgid "EXACT_VERSION_TOOLTIP"
msgstr "새로운 키 배치 추가"

#, fuzzy
msgid "EXCEPTION_HAPPENED_PROCESSING_SAVE"
msgstr "불러온 객체를 처리하는 중 예기치 못한 일이 발생했습니다"

#, fuzzy
msgid "EXCEPTION_HAPPENED_WHILE_LOADING"
msgstr "저장된 데이터를 불러오는 중 예기치 못한 일이 발생했습니다"

#, fuzzy
msgid "EXCLUSIVE_FULLSCREEN"
msgstr "전체화면 전환"

#, fuzzy
msgid "EXISTING_BUILDINGS"
msgstr "저장 덮어쓰기:"

msgid "EXIT"
msgstr "종료"

#, fuzzy
msgid "EXIT_EDITOR"
msgstr "편집기 활성화"

msgid "EXIT_TO_LAUNCHER"
msgstr ""

msgid "EXPERIMENTAL_FEATURES"
msgstr ""

#, fuzzy
msgid "EXPERIMENTAL_FEATURES_EXPLANATION"
msgstr "(AI 종이 변이하는 속도)"

#, fuzzy
msgid "EXPERIMENTAL_FEATURES_WARNING"
msgstr "(AI 종이 변이하는 속도)"

msgid "EXPORT_ALL_WORLDS"
msgstr ""

#, fuzzy
msgid "EXPORT_ALL_WORLDS_TOOLTIP"
msgstr "새로운 키 배치 추가"

msgid "EXPORT_SUCCESS"
msgstr ""

msgid "EXTERNAL"
msgstr "외부의"

msgid "EXTERNAL_EFFECTS"
msgstr "외부 효과:"

msgid "EXTINCTION_BOX_TEXT"
msgstr "이전에 존재했던 다른 99%의 종처럼, 당신의 종 또한 멸종했습니다. 나머지는 당신의 자리에 들어가 번영을 누리겠지만, 당신은 아닙니다. 당신은 잊혀질 것이고, 진화의 실패한 표상이 될 것입니다."

msgid "EXTINCTION_CAPITAL"
msgstr "멸종"

msgid "EXTINCT_FROM_PATCH"
msgstr "지역에서 멸종"

#, fuzzy
msgid "EXTINCT_FROM_THE_PLANET"
msgstr "이전에 존재했던 다른 99%의 종처럼, 당신의 종 또한 멸종했습니다. 나머지는 당신의 자리에 들어가 번영을 누리겠지만, 당신은 아닙니다. 당신은 잊혀질 것이고, 진화의 실패한 표상이 될 것입니다."

msgid "EXTINCT_IN_PATCH"
msgstr "지역에서 멸종"

#, fuzzy
msgid "EXTINCT_SPECIES"
msgstr "멸종"

msgid "EXTRAS"
msgstr "추가요소"

msgid "EXTRA_OPTIONS"
msgstr "추가 설정"

#, fuzzy
msgid "FACEBOOK_TOOLTIP"
msgstr "새로운 키 배치 추가"

#, fuzzy
msgid "FAILED"
msgstr "저장 실패"

#, fuzzy
msgid "FAILED_ONE_OR_MORE_SAVE_DELETION_DESCRIPTION"
msgstr "화학 세포는 황화수소 화학 합성 이라는 과정을 통해 황화수소, 물 및 기체 이산화탄소를 포도당으로 전환 할 수 있는 단백질을 포함하는 이중 막 구조입니다. 포도당 생산 속도는 이산화탄소의 농도에 따라 달라집니다."

#, fuzzy
msgid "FAILED_SAVE_DELETION"
msgstr "오류: 새로운 설정을 설정 파일에 저장하는 데 실패하였습니다."

#, fuzzy
msgid "FAILED_SAVE_DELETION_DESCRIPTION"
msgstr "액포는 세포 내부 공간 저장에 사용되는 내부 막질 소기관입니다. 그들은 여러 개의 소낭, 저장을 위해 세포에서 널리 사용되는 작은 막 구조로 구성되어 합쳐졌습니다. 이 물질은 분자, 효소, 고체 및 기타 물질을 포함하는 데 사용되는 물로 채워져 있습니다. 액포의 모양은 유동적이며 세포마다 다를 수 있습니다."

msgid "FEARFUL"
msgstr ""

msgid "FEAR_EXPLANATION"
msgstr ""

msgid "FEATURE_DISABLED"
msgstr ""

#, fuzzy
msgid "FEATURE_ENABLED"
msgstr "치트 키 활성화"

#, fuzzy
msgid "FEBRUARY"
msgstr "어귀"

msgid "FEED_ITEM_CONTENT_PARSING_FAILED"
msgstr ""

msgid "FEED_ITEM_MISSING_CONTENT"
msgstr ""

msgid "FEED_ITEM_PUBLISHED_AT"
msgstr ""

msgid "FEED_ITEM_TRUNCATED_NOTICE"
msgstr ""

#, fuzzy
msgid "FERROPLAST"
msgstr "열 세포"

#, fuzzy
msgid "FERROPLAST_DESCRIPTION"
msgstr "열 세포는 감 열성 안료가 막질 주머니에 함께 쌓여있는 이중 막 구조입니다. 진핵 숙주가 사용하기 위해 동화 된 원핵 생물입니다. 열 세포의 안료는 열 합성 이라는 과정에서 물과 기체 이산화탄소에서 포도당을 생성하기 위해 주변의 열 차이 에너지를 사용할 수 있습니다. 포도당 생산 속도는 이산화탄소 농도와 온도에 따라 달라집니다."

#, fuzzy
msgid "FERROPLAST_PROCESSES_DESCRIPTION"
msgstr "열 세포는 감 열성 안료가 막질 주머니에 함께 쌓여있는 이중 막 구조입니다. 진핵 숙주가 사용하기 위해 동화 된 원핵 생물입니다. 열 세포의 안료는 열 합성 이라는 과정에서 물과 기체 이산화탄소에서 포도당을 생성하기 위해 주변의 열 차이 에너지를 사용할 수 있습니다. 포도당 생산 속도는 이산화탄소 농도와 온도에 따라 달라집니다."

msgid "FILTER_ITEMS_BY_CATEGORY_COLON"
msgstr ""

msgid "FIND_CURRENT_PATCH"
msgstr ""

msgid "FINISHED_DOT"
msgstr "완료됨."

msgid "FINISH_EDITING_AND_RETURN_TO_ENVIRONMENT"
msgstr "편집을 종료하고 환경으로 돌아가기"

msgid "FINISH_ONE_GENERATION"
msgstr "한 세대 끝내기"

msgid "FINISH_X_GENERATIONS"
msgstr "{0}세대 끝내기"

msgid "FIRE_TOXIN"
msgstr "독소 공격"

#, fuzzy
msgid "FIRE_TOXIN_TOOLTIP"
msgstr "새로운 키 배치 추가"

msgid "FLAGELLUM"
msgstr "편모"

msgid "FLAGELLUM_DESCRIPTION"
msgstr "편모는 ATP를 사용하여 세포를 앞으로 나아가게 하는 세포막에서 이어지는 채찍 모양의 단백질 섬유 다발입니다."

#, fuzzy
msgid "FLAGELLUM_LENGTH_DESCRIPTION"
msgstr "편모는 ATP를 사용하여 세포를 앞으로 나아가게 하는 세포막에서 이어지는 채찍 모양의 단백질 섬유 다발입니다."

#, fuzzy
msgid "FLAGELLUM_PROCESSES_DESCRIPTION"
msgstr "편모는 ATP를 사용하여 세포를 앞으로 나아가게 하는 세포막에서 이어지는 채찍 모양의 단백질 섬유 다발입니다."

#, fuzzy
msgid "FLEET_NAME_FROM_PLACE"
msgstr "행성에서 멸종"

msgid "FLEET_UNITS"
msgstr ""

#, fuzzy
msgid "FLOATING_CHUNKS_COLON"
msgstr "다음으로 인하여 개체 수가 {0} 에서 {1} 로 변화됨: {2}"

msgid "FLOATING_HAZARD"
msgstr "부동 위험"

msgid "FLUID"
msgstr ""

msgid "FLUIDITY_RIGIDITY"
msgstr "유동성 / 강도"

msgid "FOCUSED"
msgstr ""

msgid "FOCUS_EXPLANATION"
msgstr ""

msgid "FOG_OF_WAR_DISABLED"
msgstr ""

#, fuzzy
msgid "FOG_OF_WAR_DISABLED_DESCRIPTION"
msgstr "액포는 세포 내부 공간 저장에 사용되는 내부 막질 소기관입니다. 그들은 여러 개의 소낭, 저장을 위해 세포에서 널리 사용되는 작은 막 구조로 구성되어 합쳐졌습니다. 이 물질은 분자, 효소, 고체 및 기타 물질을 포함하는 데 사용되는 물로 채워져 있습니다. 액포의 모양은 유동적이며 세포마다 다를 수 있습니다."

msgid "FOG_OF_WAR_INTENSE"
msgstr ""

#, fuzzy
msgid "FOG_OF_WAR_INTENSE_DESCRIPTION"
msgstr "니트로게나아제는 ATP 형태의 기체 질소와 세포 에너지를 사용하여 세포의 핵심 성장 영양소 인 암모니아를 생성 할 수있는 단백질입니다. 이것은 혐기성 질소 고정이라고하는 과정입니다. 질소 분해 효소가 세포질에 의해 직접 둘러싸이면 주변 유체가 일부 발효를 수행합니다."

msgid "FOG_OF_WAR_MODE"
msgstr ""

msgid "FOG_OF_WAR_REGULAR"
msgstr ""

#, fuzzy
msgid "FOG_OF_WAR_REGULAR_DESCRIPTION"
msgstr "이것으로 다른 세포를 찌르세요."

msgid "FOOD_CHAIN"
msgstr "먹이 사슬"

msgid "FOOD_SOURCE_ENERGY_INFO"
msgstr ""

msgid "FORGET_MOD_DETAILS"
msgstr ""

#, fuzzy
msgid "FORGET_MOD_DETAILS_TOOLTIP"
msgstr "재개"

#, fuzzy
msgid "FORM_ERROR_MESSAGE"
msgstr "저장 오류"

#, fuzzy
msgid "FOSSILISATION"
msgstr "개체수:"

#, fuzzy
msgid "FOSSILISATION_EXPLANATION"
msgstr "다음으로 인하여 개체 수가 {0} 에서 {1} 로 변화됨: {2}"

#, fuzzy
msgid "FOSSILISATION_FAILED"
msgstr "개체수:"

#, fuzzy
msgid "FOSSILISATION_FAILED_DESCRIPTION"
msgstr "액포는 세포 내부 공간 저장에 사용되는 내부 막질 소기관입니다. 그들은 여러 개의 소낭, 저장을 위해 세포에서 널리 사용되는 작은 막 구조로 구성되어 합쳐졌습니다. 이 물질은 분자, 효소, 고체 및 기타 물질을 포함하는 데 사용되는 물로 채워져 있습니다. 액포의 모양은 유동적이며 세포마다 다를 수 있습니다."

msgid "FOSSILISATION_HINT"
msgstr ""

msgid "FOSSILISATION_HINT_ALREADY_FOSSILISED"
msgstr ""

msgid "FOSSILISE"
msgstr ""

#, fuzzy
msgid "FOSSIL_DELETION_FAILED"
msgstr "자동 진화 실행 실패"

#, fuzzy
msgid "FOSSIL_DELETION_FAILED_DESCRIPTION"
msgstr "액포는 세포 내부 공간 저장에 사용되는 내부 막질 소기관입니다. 그들은 여러 개의 소낭, 저장을 위해 세포에서 널리 사용되는 작은 막 구조로 구성되어 합쳐졌습니다. 이 물질은 분자, 효소, 고체 및 기타 물질을 포함하는 데 사용되는 물로 채워져 있습니다. 액포의 모양은 유동적이며 세포마다 다를 수 있습니다."

msgid "FOUR_TIMES"
msgstr ""

#, fuzzy
msgid "FPS"
msgstr "최대 FPS:"

msgid "FPS_DISPLAY"
msgstr ""

#, fuzzy
msgid "FRAME_DURATION"
msgstr "호흡"

msgid "FREEBUILDING"
msgstr "자유 구성"

msgid "FREE_GLUCOSE_CLOUD"
msgstr ""

msgid "FREE_GLUCOSE_CLOUD_EXPLANATION"
msgstr ""

msgid "FULLSCREEN"
msgstr "전체화면"

msgid "FULL_MOD_INFO"
msgstr ""

msgid "GALLERY_VIEWER"
msgstr ""

#, fuzzy
msgid "GAMEPLAY_BASICS_TITLE"
msgstr "세포 진행률"

msgid "GAME_DESIGN_TEAM"
msgstr ""

#, fuzzy
msgid "GAME_SYSTEMS_TITLE"
msgstr "세포 진행률"

#, fuzzy
msgid "GATHERED_ENERGY_TOOLTIP"
msgstr "새로운 키 배치 추가"

msgid "GENERAL"
msgstr "일반"

#, fuzzy
msgid "GENERAL_LOADING_TIP_1"
msgstr "편집기에서 취소 버튼을 눌러 실수를 정정 할 수 있습니다"

#, fuzzy
msgid "GENERAL_LOADING_TIP_2"
msgstr "편집기에서 취소 버튼을 눌러 실수를 정정 할 수 있습니다"

#, fuzzy
msgid "GENERAL_LOADING_TIP_3"
msgstr "편집기에서 취소 버튼을 눌러 실수를 정정 할 수 있습니다"

#, fuzzy
msgid "GENERAL_LOADING_TIP_4"
msgstr "편집기에서 취소 버튼을 눌러 실수를 정정 할 수 있습니다"

#, fuzzy
msgid "GENERAL_LOADING_TIP_5"
msgstr "편집기에서 취소 버튼을 눌러 실수를 정정 할 수 있습니다"

#, fuzzy
msgid "GENERAL_LOADING_TIP_6"
msgstr "편집기에서 취소 버튼을 눌러 실수를 정정 할 수 있습니다"

#, fuzzy
msgid "GENERAL_LOADING_TIP_7"
msgstr "편집기에서 취소 버튼을 눌러 실수를 정정 할 수 있습니다"

msgid "GENERATIONS"
msgstr "세대"

msgid "GENERATION_COLON"
msgstr "세대:"

#, fuzzy
msgid "GITHUB_TOOLTIP"
msgstr "새로운 키 배치 추가"

msgid "GLES3"
msgstr ""

msgid "GLOBAL_INITIAL_LETTER"
msgstr ""

#, fuzzy
msgid "GLOBAL_POPULATION_COLON"
msgstr "다음으로 인하여 개체 수가 {0} 에서 {1} 로 변화됨: {2}"

msgid "GLOBAL_TIMELINE_SPECIES_MIGRATED_TO"
msgstr ""

msgid "GLUCOSE"
msgstr "포도당"

msgid "GLUCOSE_CONCENTRATIONS_DRASTICALLY_DROPPED"
msgstr ""

msgid "GLYCOLYSIS"
msgstr "포도당"

msgid "GODMODE"
msgstr ""

#, fuzzy
msgid "GOD_TOOLS_TITLE"
msgstr "새로운 키 배치 추가"

msgid "GOOGLY_EYE_CELL"
msgstr "만화 눈 세포"

msgid "GOT_IT"
msgstr "알겠습니다"

msgid "GPL_LICENSE_HEADING"
msgstr ""

#, fuzzy
msgid "GPU_NAME"
msgstr "동굴"

msgid "GRAPHICS"
msgstr "그래픽"

#, fuzzy
msgid "GRAPHICS_TEAM"
msgstr "그래픽"

#, fuzzy
msgid "GROWTH_ORDER"
msgstr "확인"

msgid "GUI"
msgstr ""

#, fuzzy
msgid "GUI_LIGHT_EFFECTS_OPTION_DESCRIPTION"
msgstr "세포의 핵심. 미토콘드리온(복수형: 미토콘드리아)는 단백질과 효소로 이루어진 이중막 구조입니다. 진핵 숙주가 사용하기 위해 동화된 원핵 생물입니다. 호기성 호흡을 통해 세포질에서 할 수 있는 것보다 훨씬 더 높은 효율로 포도당을 ATP로 전환 할 수 있습니다. 그러나 산소를 필요로 하며 환경의 산소 수준이 낮으면 ATP 생산 속도가 느려집니다."

#, fuzzy
msgid "GUI_TAB_NAVIGATION"
msgstr "{0} 천"

msgid "GUI_VOLUME"
msgstr "GUI 음량"

msgid "HEALTH"
msgstr "생명력"

msgid "HEALTH_MODIFIER"
msgstr ""

#, fuzzy
msgid "HEAT_ACCUMULATION_BAR_TOOLTIP"
msgstr "새로운 키 배치 추가"

msgid "HELP"
msgstr "도움말"

#, fuzzy
msgid "HELP_BUTTON_TOOLTIP"
msgstr "새로운 키 배치 추가"

msgid "HIGHER_VALUES_INCREASE_PERFORMANCE"
msgstr "(높은 값일수록 더 나은 성능)"

msgid "HIGHER_VALUES_WORSEN_PERFORMANCE"
msgstr "(값이 커질수록 성능이 저하됩니다)"

msgid "HOLD_FOR_PAN_OR_ROTATE_MODE"
msgstr "눌러서 패닝 및 회전 모드 전환"

#, fuzzy
msgid "HOLD_FOR_PAN_WITH_MOUSE"
msgstr "눌러서 패닝 및 회전 모드 전환"

msgid "HOLD_PACK_COMMANDS_MENU"
msgstr "눌러서 무리 명령 메뉴를 보이기"

msgid "HOLD_TO_SHOW_CURSOR"
msgstr "눌러서 커서 보이기"

msgid "HOLD_TO_SHOW_CURSOR_ADVICE_TEXT"
msgstr ""

#, fuzzy
msgid "HOLD_TO_SKIP_CREDITS"
msgstr "눌러서 커서 보이기"

msgid "HOME"
msgstr ""

#, fuzzy
msgid "HORIZONTAL_COLON"
msgstr "세대:"

msgid "HORIZONTAL_WITH_AXIS_NAME_COLON"
msgstr ""

msgid "HP_COLON"
msgstr "생명력:"

msgid "HSV"
msgstr ""

msgid "HUD_MESSAGE_MULTIPLE"
msgstr ""

#, fuzzy
msgid "HYDROGENASE"
msgstr "황화수소"

#, fuzzy
msgid "HYDROGENASE_DESCRIPTION"
msgstr "니트로게나아제는 ATP 형태의 기체 질소와 세포 에너지를 사용하여 세포의 핵심 성장 영양소 인 암모니아를 생성 할 수있는 단백질입니다. 이것은 혐기성 질소 고정이라고하는 과정입니다. 질소 분해 효소가 세포질에 의해 직접 둘러싸이면 주변 유체가 일부 발효를 수행합니다."

#, fuzzy
msgid "HYDROGENASE_PROCESSES_DESCRIPTION"
msgstr "니트로게나아제는 ATP 형태의 기체 질소와 세포 에너지를 사용하여 세포의 핵심 성장 영양소 인 암모니아를 생성 할 수있는 단백질입니다. 이것은 혐기성 질소 고정이라고하는 과정입니다. 질소 분해 효소가 세포질에 의해 직접 둘러싸이면 주변 유체가 일부 발효를 수행합니다."

msgid "HYDROGEN_SULFIDE"
msgstr "황화수소"

#, fuzzy
msgid "ICESHARD"
msgstr "빙상"

msgid "ICESHELF"
msgstr "빙붕"

msgid "ICE_CHUNK_BIG"
msgstr ""

msgid "ICE_CHUNK_SMALL"
msgstr ""

msgid "ID_IS_NOT_A_NUMBER"
msgstr ""

msgid "ID_NUMBER"
msgstr ""

#, fuzzy
msgid "IMAGE_FILE_TYPES"
msgstr "세포막 유형"

#, fuzzy
msgid "INCLUDE_MULTICELLULAR_PROTOTYPE"
msgstr "세포 기관 배치"

msgid "INCLUDE_MULTICELLULAR_PROTOTYPE_EXPLANATION"
msgstr ""

#, fuzzy
msgid "INCREASE_ITEM_SIZE"
msgstr "새 저장 생성"

#, fuzzy
msgid "INDICATOR_SPECIES_IS_NEW"
msgstr "멸종"

#, fuzzy
msgid "INDICATOR_SPECIES_MUTATED"
msgstr "종이 변이하지 않을 수 있도록 허용 (좋은 변이가 발견되지 않는 경우)"

msgid "INDUSTRIAL_STAGE"
msgstr ""

#, fuzzy
msgid "INFINITE_COMPOUNDS"
msgstr "화합물"

msgid "INFINITE_MP"
msgstr ""

#, fuzzy
msgid "INFO_BOX_COST"
msgstr "번영했습니다!"

#, fuzzy
msgid "INFO_BOX_EDITORS"
msgstr "번영했습니다!"

msgid "INFO_BOX_ENZYMES"
msgstr ""

#, fuzzy
msgid "INFO_BOX_GAMEPLAY_TYPE"
msgstr "삼투압 비용"

#, fuzzy
msgid "INFO_BOX_INTERNAL_NAME"
msgstr "번영했습니다!"

msgid "INFO_BOX_MASS"
msgstr ""

#, fuzzy
msgid "INFO_BOX_NEXT_STAGE"
msgstr "번영했습니다!"

#, fuzzy
msgid "INFO_BOX_OSMOREGULATION_COST"
msgstr "삼투압 비용"

#, fuzzy
msgid "INFO_BOX_PREVIOUS_STAGE"
msgstr "세포 기관 배치"

#, fuzzy
msgid "INFO_BOX_PROCESSES"
msgstr "세포 기관 배치"

#, fuzzy
msgid "INFO_BOX_REQUIRES_NUCLEUS"
msgstr "핵"

#, fuzzy
msgid "INFO_BOX_SIZE"
msgstr "번영했습니다!"

#, fuzzy
msgid "INFO_BOX_STORAGE"
msgstr "번영했습니다!"

#, fuzzy
msgid "INFO_BOX_UNIQUE"
msgstr "번영했습니다!"

msgid "INFO_BOX_UPGRADES"
msgstr ""

msgid "INGESTED_MATTER"
msgstr ""

#, fuzzy
msgid "INIT_NEW_WORLD_TOOLTIP"
msgstr "새로운 키 배치 추가"

msgid "INPUTS"
msgstr "입력"

#, fuzzy
msgid "INPUT_NAME_BUILD_STRUCTURE"
msgstr "한 세대 끝내기"

#, fuzzy
msgid "INPUT_NAME_INTERACTION"
msgstr "한 세대 끝내기"

#, fuzzy
msgid "INPUT_NAME_OPEN_INVENTORY"
msgstr "한 세대 끝내기"

msgid "INSPECT"
msgstr ""

msgid "INSPECTOR"
msgstr ""

#, fuzzy
msgid "INSTAGRAM_TOOLTIP"
msgstr "재개"

#, fuzzy
msgid "INTERACTION_ACTIVATE_ASCENSION"
msgstr "변이 점수"

#, fuzzy
msgid "INTERACTION_ACTIVATE_ASCENSION_MISSING_ENERGY"
msgstr "변이 점수"

#, fuzzy
msgid "INTERACTION_CONSTRUCT"
msgstr "변이 점수"

msgid "INTERACTION_CONSTRUCT_MISSING_DEPOSITED_MATERIALS"
msgstr ""

#, fuzzy
msgid "INTERACTION_CRAFT"
msgstr "변이 점수"

#, fuzzy
msgid "INTERACTION_DEPOSIT_RESOURCES"
msgstr "변이 점수"

msgid "INTERACTION_DEPOSIT_RESOURCES_NO_SUITABLE_RESOURCES"
msgstr ""

#, fuzzy
msgid "INTERACTION_DESTROY"
msgstr "변이 점수"

#, fuzzy
msgid "INTERACTION_FOUND_SETTLEMENT"
msgstr "변이 점수"

#, fuzzy
msgid "INTERACTION_HARVEST"
msgstr "변이 점수"

msgid "INTERACTION_HARVEST_CANNOT_MISSING_TOOL"
msgstr ""

msgid "INTERACTION_PICK_UP"
msgstr ""

msgid "INTERACTION_PICK_UP_CANNOT_FULL"
msgstr ""

#, fuzzy
msgid "INTERNALS"
msgstr "외부의"

msgid "INTERNAL_NAME_IN_USE"
msgstr ""

msgid "INTERNAL_NAME_REQUIRED"
msgstr ""

msgid "INTERNAL_NAME_REQUIRES_CAPITAL"
msgstr ""

#, fuzzy
msgid "INVALID_DATA_TO_PLOT"
msgstr "유효하지 않은 저장을 불러오시겠습니까?"

msgid "INVALID_ICON_PATH"
msgstr ""

#, fuzzy
msgid "INVALID_SAVE_NAME_POPUP"
msgstr "유효하지 않은 저장을 불러오시겠습니까?"

msgid "INVALID_SPECIES_NAME_POPUP"
msgstr ""

#, fuzzy
msgid "INVALID_TAG"
msgstr "유효하지 않은 저장을 불러오시겠습니까?"

msgid "INVALID_URL_FORMAT"
msgstr ""

msgid "INVALID_URL_SCHEME"
msgstr ""

msgid "INVENTORY_ITEMS_ON_GROUND"
msgstr ""

#, fuzzy
msgid "INVENTORY_TITLE"
msgstr "번영했습니다!"

msgid "INVENTORY_TOGGLE_CRAFTING"
msgstr ""

msgid "INVENTORY_TOGGLE_GROUND"
msgstr ""

msgid "INVERTED"
msgstr ""

msgid "IN_PROTOTYPE"
msgstr ""

msgid "IRON"
msgstr "철"

msgid "IRON_CHEMOLITHOAUTOTROPHY"
msgstr "철 화학합성독립영양"

#, fuzzy
msgid "ITCH_TOOLTIP"
msgstr "새로운 키 배치 추가"

msgid "ITEM_AT_2D_COORDINATES"
msgstr ""

#, fuzzy
msgid "ITEM_NAME_SEPARATOR"
msgstr "한 세대 끝내기"

msgid "JANUARY"
msgstr ""

msgid "JSON_DEBUG_MODE"
msgstr ""

msgid "JSON_DEBUG_MODE_ALWAYS"
msgstr ""

msgid "JSON_DEBUG_MODE_AUTO"
msgstr ""

msgid "JSON_DEBUG_MODE_NEVER"
msgstr ""

msgid "JULY"
msgstr ""

msgid "JUNE"
msgstr ""

#, fuzzy
msgid "KEEP_CURRENT_SHORT"
msgstr "온도."

#, fuzzy
msgid "KEEP_CURRENT_TOLERANCE_FLEXIBILITY_TOOLTIP"
msgstr "새로운 키 배치 추가"

#, fuzzy
msgid "KEEP_MIGRATION"
msgstr "호흡"

#, fuzzy
msgid "KEY_BACK"
msgstr "뒤로가기"

#, fuzzy
msgid "KEY_BACKTAB"
msgstr "뒤로가기"

msgid "KEY_BINDING_CHANGE_CONFLICT"
msgstr ""
"{0}에서 충돌이 있습니다.\n"
"{1}에서 입력을 제거하시겠습니까?"

msgid "KEY_BRING_UP_KEYBOARD"
msgstr ""

msgid "KEY_CLEAR"
msgstr ""

msgid "KEY_DELETE"
msgstr ""

#, fuzzy
msgid "KEY_DOWN"
msgstr "휠 아래로"

msgid "KEY_END"
msgstr ""

msgid "KEY_ENTER"
msgstr ""

msgid "KEY_FAVORITES"
msgstr ""

#, fuzzy
msgid "KEY_FORWARD"
msgstr "앞으로 이동"

#, fuzzy
msgid "KEY_GLOBE"
msgstr "왼쪽으로 이동"

#, fuzzy
msgid "KEY_HELP"
msgstr "도움말"

msgid "KEY_HOME"
msgstr ""

msgid "KEY_HOMEPAGE"
msgstr ""

#, fuzzy
msgid "KEY_HYPER"
msgstr "도움말"

msgid "KEY_INSERT"
msgstr ""

msgid "KEY_JIS_EISU"
msgstr ""

msgid "KEY_JIS_KANA"
msgstr ""

#, fuzzy
msgid "KEY_LEFT"
msgstr "왼쪽으로 이동"

msgid "KEY_MENU"
msgstr ""

#, fuzzy
msgid "KEY_META"
msgstr "왼쪽으로 이동"

msgid "KEY_OPENURL"
msgstr ""

msgid "KEY_PAUSE"
msgstr ""

msgid "KEY_PRINT"
msgstr ""

#, fuzzy
msgid "KEY_REFRESH"
msgstr "새로 고침"

#, fuzzy
msgid "KEY_RIGHT"
msgstr "오른쪽으로 이동"

msgid "KEY_SEARCH"
msgstr ""

msgid "KEY_STANDBY"
msgstr ""

msgid "KEY_STOP"
msgstr ""

msgid "KEY_TAB"
msgstr ""

msgid "KEY_UP"
msgstr ""

msgid "KILO_ABBREVIATION"
msgstr "{0} 천"

msgid "KP0"
msgstr ""

msgid "KP1"
msgstr ""

msgid "KP2"
msgstr ""

msgid "KP3"
msgstr ""

msgid "KP4"
msgstr ""

msgid "KP5"
msgstr ""

msgid "KP6"
msgstr ""

msgid "KP7"
msgstr ""

msgid "KP8"
msgstr ""

msgid "KP9"
msgstr ""

msgid "KPADD"
msgstr ""

msgid "KPDIVIDE"
msgstr ""

msgid "KPENTER"
msgstr ""

msgid "KPMULTIPLY"
msgstr ""

msgid "KPPERIOD"
msgstr ""

msgid "KPSUBTRACT"
msgstr ""

msgid "LANGUAGE"
msgstr "언어:"

#, fuzzy
msgid "LANGUAGE_TRANSLATION_PROGRESS"
msgstr "게임을 번역하는 것을 도와주세요"

msgid "LANGUAGE_TRANSLATION_PROGRESS_LOW"
msgstr ""

msgid "LANGUAGE_TRANSLATION_PROGRESS_REALLY_LOW"
msgstr ""

#, fuzzy
msgid "LARGE_SULFUR_CHUNK"
msgstr "작은 철 덩어리"

msgid "LAST_ORGANELLE_DELETE_OPTION_DISABLED_TOOLTIP"
msgstr ""

msgid "LAUNCH0"
msgstr ""

msgid "LAUNCH1"
msgstr ""

msgid "LAUNCH2"
msgstr ""

msgid "LAUNCH3"
msgstr ""

msgid "LAUNCH4"
msgstr ""

msgid "LAUNCH5"
msgstr ""

msgid "LAUNCH6"
msgstr ""

msgid "LAUNCH7"
msgstr ""

msgid "LAUNCH8"
msgstr ""

msgid "LAUNCH9"
msgstr ""

msgid "LAUNCHA"
msgstr ""

msgid "LAUNCHB"
msgstr ""

msgid "LAUNCHC"
msgstr ""

msgid "LAUNCHD"
msgstr ""

msgid "LAUNCHE"
msgstr ""

msgid "LAUNCHF"
msgstr ""

msgid "LAUNCHMAIL"
msgstr ""

msgid "LAUNCHMEDIA"
msgstr ""

msgid "LAWK_ONLY"
msgstr ""

msgid "LAWK_ONLY_EXPLANATION"
msgstr "(기관과 능력을 우리에게 알려진 생명(LAWK)으로 제한)"

msgid "LEAD_ARTIST"
msgstr ""

msgid "LEAD_ARTISTS"
msgstr ""

msgid "LEAD_DEVELOPERS"
msgstr ""

msgid "LEAD_GAME_DESIGNER"
msgstr ""

msgid "LEAD_GAME_DESIGNERS"
msgstr ""

msgid "LEAD_OUTREACH_PEOPLE"
msgstr ""

msgid "LEAD_OUTREACH_PERSON"
msgstr ""

msgid "LEAD_PROGRAMMER"
msgstr ""

msgid "LEAD_PROGRAMMERS"
msgstr ""

msgid "LEAD_PROJECT_MANAGER"
msgstr ""

msgid "LEAD_PROJECT_MANAGERS"
msgstr ""

msgid "LEAD_TESTER"
msgstr ""

msgid "LEAD_TESTERS"
msgstr ""

msgid "LEAD_THEORIST"
msgstr ""

msgid "LEAD_THEORISTS"
msgstr ""

#, fuzzy
msgid "LEFT_ARROW"
msgstr "마우스 왼쪽 버튼"

msgid "LEFT_MOUSE"
msgstr "마우스 왼쪽 버튼"

msgid "LICENSES"
msgstr ""

msgid "LICENSES_COVERING_THRIVE"
msgstr ""

msgid "LIFE_ORIGIN"
msgstr ""

msgid "LIFE_ORIGIN_EXPLANATION"
msgstr ""

msgid "LIFE_ORIGIN_PANSPERMIA"
msgstr ""

msgid "LIFE_ORIGIN_POND"
msgstr ""

#, fuzzy
msgid "LIFE_ORIGIN_TOOLTIP"
msgstr "새로운 키 배치 추가"

msgid "LIFE_ORIGIN_VENTS"
msgstr ""

msgid "LIGHT"
msgstr "빛"

msgid "LIGHT_LEVEL_AVERAGE"
msgstr ""

#, fuzzy
msgid "LIGHT_LEVEL_CURRENT"
msgstr "휠 오른쪽으로"

msgid "LIGHT_LEVEL_DAY"
msgstr ""

msgid "LIGHT_LEVEL_LABEL_AT_NOON"
msgstr ""

#, fuzzy
msgid "LIGHT_LEVEL_NIGHT"
msgstr "휠 오른쪽으로"

#, fuzzy
msgid "LIGHT_MAX"
msgstr "빛"

#, fuzzy
msgid "LIMIT_EXTREME"
msgstr "추가요소"

#, fuzzy
msgid "LIMIT_GROWTH_RATE"
msgstr "확인"

msgid "LIMIT_GROWTH_RATE_EXPLANATION"
msgstr "(활성화하면 성장 속도를 제한하며, 비활성화하면 성장 속도가 오직 사용할 수 있는 화합물의 양에 영향을 받음)"

msgid "LIMIT_HUGE"
msgstr ""

msgid "LIMIT_LARGE"
msgstr ""

#, fuzzy
msgid "LIMIT_NORMAL"
msgstr "확인"

msgid "LIMIT_SMALL"
msgstr ""

msgid "LIMIT_TINY"
msgstr ""

msgid "LIMIT_VERY_LARGE"
msgstr ""

msgid "LIMIT_VERY_SMALL"
msgstr ""

#, fuzzy
msgid "LINE_COLOUR"
msgstr "색"

#, fuzzy
msgid "LINKS_TITLE"
msgstr "번영했습니다!"

msgid "LIPASE"
msgstr "지질 분해 효소"

#, fuzzy
msgid "LIPASE_DESCRIPTION"
msgstr "끈적끈적한 세포 내부. 세포질은 이온, 단백질 및 세포 내부를 채우는 물에 용해된 기타 물질의 기본 혼합물입니다. 이것의 기능 중 하나는 발효를 통해 포도당을 ATP 에너지로 전환시키는 것 입니다. 세포 소 기관이 부족하고 세포가 더 발전된 신진 대사를 하는 경우, 에너지에 더욱 의존하게 됩니다. 또한 분자를 세포에 저장하고 세포의 크기를 성장시키는 데 사용됩니다."

msgid "LOAD"
msgstr "불러오기"

msgid "LOADING"
msgstr "불러오는 중"

#, fuzzy
msgid "LOADING_DOT_DOT_DOT"
msgstr "불러오는 중..."

msgid "LOADING_GAME"
msgstr "게임 불러오는 중"

#, fuzzy
msgid "LOADING_MACROSCOPIC_EDITOR"
msgstr "미생물 편집기 불러오는 중"

msgid "LOADING_MICROBE_EDITOR"
msgstr "미생물 편집기 불러오는 중"

#, fuzzy
msgid "LOADING_MULTICELLULAR_EDITOR"
msgstr "미생물 편집기 불러오는 중"

msgid "LOAD_FINISHED"
msgstr "불러오기 완료"

msgid "LOAD_GAME"
msgstr "불러오기"

#, fuzzy
msgid "LOAD_GAME_BUTTON_TOOLTIP"
msgstr "새로운 키 배치 추가"

#, fuzzy
msgid "LOAD_INCOMPATIBLE_PROTOTYPE_WARNING"
msgstr ""
"선택된 저장은 이 버전의 Thrive와 호환되지 않을 것입니다.\n"
"Thrive의 개발은 한참 진행 중 이며 저장 간 호환은 우선적이지 않으므로, 이전 버전의 저장을 변환하는 것은 지원되지 않습니다."

#, fuzzy
msgid "LOAD_INCOMPATIBLE_SAVE_PROMPT"
msgstr "호환되지 않는 저장을 불러옵니까?"

msgid "LOAD_INCOMPATIBLE_SAVE_WARNING"
msgstr ""
"선택된 저장은 이 버전의 Thrive와 호환되지 않을 것입니다.\n"
"Thrive의 개발은 한참 진행 중 이며 저장 간 호환은 우선적이지 않으므로, 이전 버전의 저장을 변환하는 것은 지원되지 않습니다."

#, fuzzy
msgid "LOAD_INVALID_SAVE_PROMPT"
msgstr "유효하지 않은 저장을 불러오시겠습니까?"

msgid "LOAD_INVALID_SAVE_WARNING"
msgstr ""
"이 파일로부터 저장 정보를 불러올 수 없습니다.\n"
"변형되었거나 현재 버전의 Thrive에서 불러올 수 없는 형식의 저장입니다.\n"
"그래도 저장을 불러오시겠습니까?"

msgid "LOCAL_INITIAL_LETTER"
msgstr ""

msgid "LOCK_DAY_NIGHT_CYCLE"
msgstr ""

#, fuzzy
msgid "LOW_MENU_PERFORMANCE"
msgstr "성능"

#, fuzzy
msgid "LOW_MENU_PERFORMANCE_DESCRIPTION"
msgstr "대사체는 단백질 껍질에 싸인 단백질 집합입니다. 그들은 호기성 호흡이라는 과정을 통해 세포질에서 할 수있는 것보다 훨씬 더 빠른 속도로 포도당을 ATP로 전환 할 수 있습니다. 그러나 이를 위해 산소가 필요하며 산소가 적은 환경에선 ATP 생산 속도가 느려집니다. 대사체가 세포질에 의해 직접 둘러싸이면 주변 유체가 일부 발효를 수행합니다."

#, fuzzy
msgid "LOW_QUALITY_BACKGROUND_BLUR"
msgstr "배경 흐림 처리:"

#, fuzzy
msgid "LOW_QUALITY_BACKGROUND_BLUR_TOOLTIP"
msgstr "배경 흐림 처리:"

msgid "LYSOSOME"
msgstr "리소좀"

#, fuzzy
msgid "LYSOSOME_DESCRIPTION"
msgstr "대사체는 단백질 껍질에 싸인 단백질 집합입니다. 그들은 호기성 호흡이라는 과정을 통해 세포질에서 할 수있는 것보다 훨씬 더 빠른 속도로 포도당을 ATP로 전환 할 수 있습니다. 그러나 이를 위해 산소가 필요하며 산소가 적은 환경에선 ATP 생산 속도가 느려집니다. 대사체가 세포질에 의해 직접 둘러싸이면 주변 유체가 일부 발효를 수행합니다."

#, fuzzy
msgid "LYSOSOME_PROCESSES_DESCRIPTION"
msgstr "대사체는 단백질 껍질에 싸인 단백질 집합입니다. 그들은 호기성 호흡이라는 과정을 통해 세포질에서 할 수있는 것보다 훨씬 더 빠른 속도로 포도당을 ATP로 전환 할 수 있습니다. 그러나 이를 위해 산소가 필요하며 산소가 적은 환경에선 ATP 생산 속도가 느려집니다. 대사체가 세포질에 의해 직접 둘러싸이면 주변 유체가 일부 발효를 수행합니다."

#, fuzzy
msgid "MACROLIDE_SYNTHESIS"
msgstr "점액 합성"

msgid "MACROSCOPIC"
msgstr ""

#, fuzzy
msgid "MACROSCOPIC_STAGE"
msgstr "미생물 단계"

msgid "MANUALLY_SET_TIME"
msgstr ""

msgid "MAP"
msgstr "지도"

msgid "MARCH"
msgstr ""

msgid "MARINE_SNOW"
msgstr "바다눈"

msgid "MASTER_VOLUME"
msgstr "주 음량"

#, fuzzy
msgid "MASTODON_TOOLTIP"
msgstr "새로운 키 배치 추가"

#, fuzzy
msgid "MAX_CACHE_SIZE_TOOLTIP"
msgstr "점액 분비"

msgid "MAX_FPS"
msgstr "최대 FPS:"

#, fuzzy
msgid "MAX_FPS_NO_LIMIT"
msgstr "최대 FPS:"

#, fuzzy
msgid "MAX_SIZE_COLON"
msgstr "크기:"

msgid "MAX_SPAWNED_ENTITIES"
msgstr ""

#, fuzzy
msgid "MAX_VISIBLE_DATASET_WARNING"
msgstr "이 저장을 삭제하는 것은 취소할 수 없습니다, 영구적으로 {0} 을 삭제하시겠습니까?"

msgid "MAY"
msgstr ""

#, fuzzy
msgid "MECHANICS_BUTTON"
msgstr "이 저장을 삭제하는 것은 취소할 수 없습니다, 영구적으로 이 저장을 삭제하시겠습니까?"

msgid "MEDIANEXT"
msgstr ""

msgid "MEDIAPLAY"
msgstr ""

#, fuzzy
msgid "MEDIAPREVIOUS"
msgstr "이전:"

msgid "MEDIARECORD"
msgstr ""

msgid "MEDIASTOP"
msgstr ""

#, fuzzy
msgid "MEDIUM_SULFUR_CHUNK"
msgstr "작은 철 덩어리"

msgid "MEGA_YEARS"
msgstr "백만 년"

#, fuzzy
msgid "MELANOSOME"
msgstr "대사체"

#, fuzzy
msgid "MELANOSOME_DESCRIPTION"
msgstr "대사체는 단백질 껍질에 싸인 단백질 집합입니다. 그들은 호기성 호흡이라는 과정을 통해 세포질에서 할 수있는 것보다 훨씬 더 빠른 속도로 포도당을 ATP로 전환 할 수 있습니다. 그러나 이를 위해 산소가 필요하며 산소가 적은 환경에선 ATP 생산 속도가 느려집니다. 대사체가 세포질에 의해 직접 둘러싸이면 주변 유체가 일부 발효를 수행합니다."

#, fuzzy
msgid "MELANOSOME_PROCESSES_DESCRIPTION"
msgstr "대사체는 단백질 껍질에 싸인 단백질 집합입니다. 그들은 호기성 호흡이라는 과정을 통해 세포질에서 할 수있는 것보다 훨씬 더 빠른 속도로 포도당을 ATP로 전환 할 수 있습니다. 그러나 이를 위해 산소가 필요하며 산소가 적은 환경에선 ATP 생산 속도가 느려집니다. 대사체가 세포질에 의해 직접 둘러싸이면 주변 유체가 일부 발효를 수행합니다."

#, fuzzy
msgid "MEMBRANE"
msgstr "세포막 유형"

msgid "MEMBRANE_RIGIDITY"
msgstr "세포막 강도"

msgid "MEMBRANE_TYPES"
msgstr "세포막 유형"

msgid "MENU"
msgstr "메뉴"

msgid "MESOPELAGIC"
msgstr "중해수층"

msgid "METABOLOSOMES"
msgstr "대사체"

msgid "METABOLOSOMES_DESCRIPTION"
msgstr "대사체는 단백질 껍질에 싸인 단백질 집합입니다. 그들은 호기성 호흡이라는 과정을 통해 세포질에서 할 수있는 것보다 훨씬 더 빠른 속도로 포도당을 ATP로 전환 할 수 있습니다. 그러나 이를 위해 산소가 필요하며 산소가 적은 환경에선 ATP 생산 속도가 느려집니다. 대사체가 세포질에 의해 직접 둘러싸이면 주변 유체가 일부 발효를 수행합니다."

#, fuzzy
msgid "METABOLOSOMES_PROCESSES_DESCRIPTION"
msgstr "대사체는 단백질 껍질에 싸인 단백질 집합입니다. 그들은 호기성 호흡이라는 과정을 통해 세포질에서 할 수있는 것보다 훨씬 더 빠른 속도로 포도당을 ATP로 전환 할 수 있습니다. 그러나 이를 위해 산소가 필요하며 산소가 적은 환경에선 ATP 생산 속도가 느려집니다. 대사체가 세포질에 의해 직접 둘러싸이면 주변 유체가 일부 발효를 수행합니다."

#, fuzzy
msgid "META_THREADS_TOOLTIP"
msgstr "새로운 키 배치 추가"

#, fuzzy
msgid "METRICS"
msgstr "FPS 표시 전환"

msgid "METRICS_CONTENT"
msgstr ""

msgid "MIB_VALUE"
msgstr ""

msgid "MICHE"
msgstr ""

#, fuzzy
msgid "MICHES_FOR_PATCH"
msgstr "지역에서 멸종"

#, fuzzy
msgid "MICHE_AVOID_PREDATION_SELECTION_PRESSURE"
msgstr "퍼뜨리기:"

msgid "MICHE_CHUNK_PRESSURE"
msgstr ""

#, fuzzy
msgid "MICHE_COMPOUND_CLOUD_PRESSURE"
msgstr "화합물 구름"

msgid "MICHE_COMPOUND_EFFICIENCY_PRESSURE"
msgstr ""

#, fuzzy
msgid "MICHE_DETAIL_TEXT"
msgstr "존재하는 종"

msgid "MICHE_ENVIRONMENTAL_COMPOUND_PRESSURE"
msgstr ""

#, fuzzy
msgid "MICHE_ENVIRONMENTAL_TOLERANCE"
msgstr "환경"

msgid "MICHE_MAINTAIN_COMPOUND_PRESSURE"
msgstr ""

msgid "MICHE_METABOLIC_STABILITY_PRESSURE"
msgstr ""

msgid "MICHE_NO_OP_PRESSURE"
msgstr ""

msgid "MICHE_PREDATION_EFFECTIVENESS_PRESSURE"
msgstr ""

msgid "MICHE_PREDATOR_ROOT_PRESSURE"
msgstr ""

msgid "MICHE_ROOT_PRESSURE"
msgstr ""

msgid "MICHE_TREE"
msgstr ""

#, fuzzy
msgid "MICROBE"
msgstr ""
"멀리 떨어진 외계 행성에서, 수 많은 화산 활동과 유성 충돌이 우주에서 새로운 현상을 만들어 냈습니다.\n"
"\n"
"생명.\n"
"\n"
"단순한 미생물이 바다 깊은 곳에 살고 있습니다. 당신은 이 행성에 남은 모든 생물의 마지막 공통 조상(LUCA) 입니다.\n"
"\n"
"이 거친 세계에서 살아남기 위해, 찾을 수 있는 화합물들을 모아 세대별로 진화하여 다른 미생물들과 경쟁해야 합니다."

#, fuzzy
msgid "MICROBES_COUNT"
msgstr ""
"멀리 떨어진 외계 행성에서, 수 많은 화산 활동과 유성 충돌이 우주에서 새로운 현상을 만들어 냈습니다.\n"
"\n"
"생명.\n"
"\n"
"단순한 미생물이 바다 깊은 곳에 살고 있습니다. 당신은 이 행성에 남은 모든 생물의 마지막 공통 조상(LUCA) 입니다.\n"
"\n"
"이 거친 세계에서 살아남기 위해, 찾을 수 있는 화합물들을 모아 세대별로 진화하여 다른 미생물들과 경쟁해야 합니다."

#, fuzzy
msgid "MICROBE_BENCHMARK"
msgstr "미생물 편집기"

msgid "MICROBE_EDITOR"
msgstr "미생물 편집기"

#, fuzzy
msgid "MICROBE_ENZYME_STATISTICS"
msgstr "생체 상태창"

msgid "MICROBE_FREEBUILD_EDITOR"
msgstr "미생물 자유 편집기"

#, fuzzy
msgid "MICROBE_LOADING_TIP_1"
msgstr "편집기에서 취소 버튼을 눌러 실수를 정정 할 수 있습니다"

#, fuzzy
msgid "MICROBE_LOADING_TIP_10"
msgstr "편집기에서 취소 버튼을 눌러 실수를 정정 할 수 있습니다"

#, fuzzy
msgid "MICROBE_LOADING_TIP_11"
msgstr "편집기에서 취소 버튼을 눌러 실수를 정정 할 수 있습니다"

#, fuzzy
msgid "MICROBE_LOADING_TIP_12"
msgstr "편집기에서 취소 버튼을 눌러 실수를 정정 할 수 있습니다"

#, fuzzy
msgid "MICROBE_LOADING_TIP_13"
msgstr "편집기에서 취소 버튼을 눌러 실수를 정정 할 수 있습니다"

#, fuzzy
msgid "MICROBE_LOADING_TIP_14"
msgstr "편집기에서 취소 버튼을 눌러 실수를 정정 할 수 있습니다"

#, fuzzy
msgid "MICROBE_LOADING_TIP_15"
msgstr "편집기에서 취소 버튼을 눌러 실수를 정정 할 수 있습니다"

#, fuzzy
msgid "MICROBE_LOADING_TIP_16"
msgstr "편집기에서 취소 버튼을 눌러 실수를 정정 할 수 있습니다"

#, fuzzy
msgid "MICROBE_LOADING_TIP_17"
msgstr "편집기에서 취소 버튼을 눌러 실수를 정정 할 수 있습니다"

#, fuzzy
msgid "MICROBE_LOADING_TIP_18"
msgstr "편집기에서 취소 버튼을 눌러 실수를 정정 할 수 있습니다"

#, fuzzy
msgid "MICROBE_LOADING_TIP_19"
msgstr "편집기에서 취소 버튼을 눌러 실수를 정정 할 수 있습니다"

#, fuzzy
msgid "MICROBE_LOADING_TIP_2"
msgstr "편집기에서 취소 버튼을 눌러 실수를 정정 할 수 있습니다"

#, fuzzy
msgid "MICROBE_LOADING_TIP_20"
msgstr "편집기에서 취소 버튼을 눌러 실수를 정정 할 수 있습니다"

#, fuzzy
msgid "MICROBE_LOADING_TIP_21"
msgstr "편집기에서 취소 버튼을 눌러 실수를 정정 할 수 있습니다"

#, fuzzy
msgid "MICROBE_LOADING_TIP_22"
msgstr "편집기에서 취소 버튼을 눌러 실수를 정정 할 수 있습니다"

#, fuzzy
msgid "MICROBE_LOADING_TIP_3"
msgstr "편집기에서 취소 버튼을 눌러 실수를 정정 할 수 있습니다"

#, fuzzy
msgid "MICROBE_LOADING_TIP_4"
msgstr "편집기에서 취소 버튼을 눌러 실수를 정정 할 수 있습니다"

#, fuzzy
msgid "MICROBE_LOADING_TIP_5"
msgstr "편집기에서 취소 버튼을 눌러 실수를 정정 할 수 있습니다"

#, fuzzy
msgid "MICROBE_LOADING_TIP_6"
msgstr "편집기에서 취소 버튼을 눌러 실수를 정정 할 수 있습니다"

#, fuzzy
msgid "MICROBE_LOADING_TIP_7"
msgstr "편집기에서 취소 버튼을 눌러 실수를 정정 할 수 있습니다"

#, fuzzy
msgid "MICROBE_LOADING_TIP_8"
msgstr "편집기에서 취소 버튼을 눌러 실수를 정정 할 수 있습니다"

#, fuzzy
msgid "MICROBE_LOADING_TIP_9"
msgstr "편집기에서 취소 버튼을 눌러 실수를 정정 할 수 있습니다"

#, fuzzy
msgid "MICROBE_MEMBRANE_PERCENTAGE_STATISTICS"
msgstr "생체 상태창"

#, fuzzy
msgid "MICROBE_MEMBRANE_STATISTICS"
msgstr "생체 상태창"

#, fuzzy
msgid "MICROBE_ORGANELLE_STATISTICS"
msgstr "생체 상태창"

#, fuzzy
msgid "MICROBE_ORGANELLE_UPGRADES_STATISTICS"
msgstr "생체 상태창"

#, fuzzy
msgid "MICROBE_SPECIES_DETAIL_TEXT"
msgstr ""
"ATP 막대 옆의 생명력 막대를 주시하세요(오른쪽 아래).\n"
"생명력이 모두 떨어지면 세포는 죽게 됩니다.\n"
"ATP가 있다면 재생할 것입니다.\n"
"ATP를 만들기 위하여 충분한 포도당을 수집하세요."

msgid "MICROBE_STAGE"
msgstr "미생물 단계"

#, fuzzy
msgid "MICROBE_STAGE_BECOME_MULTICELLULAR_TEXT"
msgstr ""
"이동하여 포도당 (흰색 구름)을 수집하세요.\n"
"당신의 세포는 살아남기 위한 에너지를 만들기 위해 포도당이 필요합니다.\n"
"선을 따라 움직여 세포 근처의 포도당으로 이동하세요."

msgid "MICROBE_STAGE_COLLECT_TEXT"
msgstr ""
"이동하여 포도당 (흰색 구름)을 수집하세요.\n"
"당신의 세포는 살아남기 위한 에너지를 만들기 위해 포도당이 필요합니다.\n"
"선을 따라 움직여 세포 근처의 포도당으로 이동하세요."

msgid "MICROBE_STAGE_CONTROL_TEXT"
msgstr ""
"세포 주위에 보이는 키 (화면 중앙)로 세포를 움직이고 마우스로 방향을 조절하세요.\n"
"\n"
"모든 키로 수 초간 움직여서 진행하세요."

#, fuzzy
msgid "MICROBE_STAGE_CONTROL_TEXT_CONTROLLER"
msgstr ""
"세포 주위에 보이는 키 (화면 중앙)로 세포를 움직이고 마우스로 방향을 조절하세요.\n"
"\n"
"모든 키로 수 초간 움직여서 진행하세요."

#, fuzzy
msgid "MICROBE_STAGE_DAY_NIGHT_TEXT"
msgstr ""
"ATP 막대 옆의 생명력 막대를 주시하세요(오른쪽 아래).\n"
"생명력이 모두 떨어지면 세포는 죽게 됩니다.\n"
"ATP가 있다면 재생할 것입니다.\n"
"ATP를 만들기 위하여 충분한 포도당을 수집하세요."

msgid "MICROBE_STAGE_HEALTH_TEXT"
msgstr ""
"ATP 막대 옆의 생명력 막대를 주시하세요(오른쪽 아래).\n"
"생명력이 모두 떨어지면 세포는 죽게 됩니다.\n"
"ATP가 있다면 재생할 것입니다.\n"
"ATP를 만들기 위하여 충분한 포도당을 수집하세요."

msgid "MICROBE_STAGE_INITIAL"
msgstr ""
"멀리 떨어진 외계 행성에서, 수 많은 화산 활동과 유성 충돌이 우주에서 새로운 현상을 만들어 냈습니다.\n"
"\n"
"생명.\n"
"\n"
"단순한 미생물이 바다 깊은 곳에 살고 있습니다. 당신은 이 행성에 남은 모든 생물의 마지막 공통 조상(LUCA) 입니다.\n"
"\n"
"이 거친 세계에서 살아남기 위해, 찾을 수 있는 화합물들을 모아 세대별로 진화하여 다른 미생물들과 경쟁해야 합니다."

#, fuzzy
msgid "MICROBE_STAGE_INITIAL_PANSPERMIA"
msgstr ""
"멀리 떨어진 외계 행성에서, 수 많은 화산 활동과 유성 충돌이 우주에서 새로운 현상을 만들어 냈습니다.\n"
"\n"
"생명.\n"
"\n"
"단순한 미생물이 바다 깊은 곳에 살고 있습니다. 당신은 이 행성에 남은 모든 생물의 마지막 공통 조상(LUCA) 입니다.\n"
"\n"
"이 거친 세계에서 살아남기 위해, 찾을 수 있는 화합물들을 모아 세대별로 진화하여 다른 미생물들과 경쟁해야 합니다."

#, fuzzy
msgid "MICROBE_STAGE_INITIAL_POND"
msgstr ""
"멀리 떨어진 외계 행성에서, 수 많은 화산 활동과 유성 충돌이 우주에서 새로운 현상을 만들어 냈습니다.\n"
"\n"
"생명.\n"
"\n"
"단순한 미생물이 바다 깊은 곳에 살고 있습니다. 당신은 이 행성에 남은 모든 생물의 마지막 공통 조상(LUCA) 입니다.\n"
"\n"
"이 거친 세계에서 살아남기 위해, 찾을 수 있는 화합물들을 모아 세대별로 진화하여 다른 미생물들과 경쟁해야 합니다."

#, fuzzy
msgid "MICROBE_STAGE_ORGANELLE_DIVISION"
msgstr "생체 상태창"

msgid "MIDDLE_MOUSE"
msgstr "마우스 가운데 버튼"

#, fuzzy
msgid "MIGRATION_FAILED_TO_ADD"
msgstr "자동 진화 실행 실패"

#, fuzzy
msgid "MIGRATION_MANAGER"
msgstr ""
"ATP 막대 옆의 생명력 막대를 주시하세요(오른쪽 아래).\n"
"생명력이 모두 떨어지면 세포는 죽게 됩니다.\n"
"ATP가 있다면 재생할 것입니다.\n"
"ATP를 만들기 위하여 충분한 포도당을 수집하세요."

msgid "MIGRATION_STATUS_DESTINATION_NOT_SELECTED"
msgstr ""

#, fuzzy
msgid "MIGRATION_STATUS_TEXT"
msgstr ""
"ATP 막대 옆의 생명력 막대를 주시하세요(오른쪽 아래).\n"
"생명력이 모두 떨어지면 세포는 죽게 됩니다.\n"
"ATP가 있다면 재생할 것입니다.\n"
"ATP를 만들기 위하여 충분한 포도당을 수집하세요."

#, fuzzy
msgid "MIGRATION_STEP_DESTINATION_EXPLANATION"
msgstr "다음으로 인하여 개체 수가 {0} 에서 {1} 로 변화됨: {2}"

msgid "MIGRATION_STEP_ONLY_ONE_ALLOWED"
msgstr ""

#, fuzzy
msgid "MIGRATION_STEP_POPULATION_EXPLANATION"
msgstr "이 패널은 Auto-Evo가 예측에 사용하는 숫자들을 보여줍니다. 하나의 종이 얻을 수 있는 에너지의 총량과 그 종의 한 개체당 필요한 에너지 비용이 최종 개체수를 결정합니다. Auto-Evo는 현실을 간략화한 모델을 사용하여 하나의 종이 얻을 수 있는 에너지로부터 그 종이 얼마나 잘 기능하고 있는지 계산합니다. 각각의 에너지원에 대해, 종이 해당 에너지원으로부터 얻는 에너지의 양이 표시됩니다. 이에 더하여 해당 에너지원으로부터 얻을 수 있는 에너지의 총량이 표시됩니다. 주어진 에너지의 총량에 비해 해당 종이 얻는 양의 비율은 해당 종의 적합도가 적합도 총량에 비해 얼마나 높은지에 따라 결정됩니다. 적합도는 종이 에너지원을 얼마나 잘 활용할 수 있는지 측정하는 지표입니다."

#, fuzzy
msgid "MIGRATION_STEP_SOURCE_EXPLANATION"
msgstr "(AI 종이 변이하는 속도)"

#, fuzzy
msgid "MIGRATION_TOOLTIP"
msgstr "새로운 키 배치 추가"

msgid "MILLION_ABBREVIATION"
msgstr "{0} 백만"

msgid "MINIMUM_AMOUNT_TO_FIND"
msgstr ""

#, fuzzy
msgid "MINIMUM_VERSION"
msgstr "버전:"

#, fuzzy
msgid "MIN_VISIBLE_DATASET_WARNING"
msgstr "이 저장을 삭제하는 것은 취소할 수 없습니다, 영구적으로 {0} 을 삭제하시겠습니까?"

msgid "MISC"
msgstr "기타"

msgid "MISCELLANEOUS"
msgstr "기타"

msgid "MISCELLANEOUS_3D_STAGE"
msgstr "기타 3D 단계"

#, fuzzy
msgid "MISC_FUN"
msgstr "기타"

#, fuzzy
msgid "MISSING_DESCRIPTION"
msgstr "설명:"

msgid "MISSING_OR_INVALID_REQUIRED_FIELD"
msgstr ""

#, fuzzy
msgid "MISSING_TITLE"
msgstr "번영했습니다!"

msgid "MITOCHONDRION"
msgstr "미토콘드리아"

msgid "MITOCHONDRION_DESCRIPTION"
msgstr "세포의 핵심. 미토콘드리온(복수형: 미토콘드리아)는 단백질과 효소로 이루어진 이중막 구조입니다. 진핵 숙주가 사용하기 위해 동화된 원핵 생물입니다. 호기성 호흡을 통해 세포질에서 할 수 있는 것보다 훨씬 더 높은 효율로 포도당을 ATP로 전환 할 수 있습니다. 그러나 산소를 필요로 하며 환경의 산소 수준이 낮으면 ATP 생산 속도가 느려집니다."

#, fuzzy
msgid "MITOCHONDRION_PROCESSES_DESCRIPTION"
msgstr "세포의 핵심. 미토콘드리온(복수형: 미토콘드리아)는 단백질과 효소로 이루어진 이중막 구조입니다. 진핵 숙주가 사용하기 위해 동화된 원핵 생물입니다. 호기성 호흡을 통해 세포질에서 할 수 있는 것보다 훨씬 더 높은 효율로 포도당을 ATP로 전환 할 수 있습니다. 그러나 산소를 필요로 하며 환경의 산소 수준이 낮으면 ATP 생산 속도가 느려집니다."

#, fuzzy
msgid "MIXED_DOT_DOT_DOT"
msgstr "..."

msgid "MODDING_INSTRUCTIONS_ON"
msgstr ""

msgid "MODELS"
msgstr "모델"

msgid "MODIFY"
msgstr ""

#, fuzzy
msgid "MODIFY_ORGANELLE"
msgstr "세포 기관 제거"

msgid "MODIFY_TYPE"
msgstr ""

msgid "MODS"
msgstr ""

msgid "MODS_INSTALLED_BUT_NOT_ENABLED"
msgstr ""

msgid "MOD_ASSEMBLY"
msgstr ""

msgid "MOD_ASSEMBLY_CLASS"
msgstr ""

#, fuzzy
msgid "MOD_ASSEMBLY_CLASS_CREATION_FAILED"
msgstr "자동 진화 실행 실패"

msgid "MOD_ASSEMBLY_CLASS_NOT_FOUND"
msgstr ""

msgid "MOD_ASSEMBLY_INIT_CALL_FAILED"
msgstr ""

msgid "MOD_ASSEMBLY_LOAD_CALL_FAILED_EXCEPTION"
msgstr ""

msgid "MOD_ASSEMBLY_LOAD_EXCEPTION"
msgstr ""

msgid "MOD_ASSEMBLY_UNLOAD_CALL_FAILED"
msgstr ""

msgid "MOD_ASSEMBLY_UNLOAD_CALL_FAILED_EXCEPTION"
msgstr ""

msgid "MOD_AUTHOR"
msgstr ""

msgid "MOD_AUTO_HARMONY"
msgstr ""

#, fuzzy
msgid "MOD_CREATION_FAILED"
msgstr "자동 진화 실행 실패"

#, fuzzy
msgid "MOD_DESCRIPTION"
msgstr "설명:"

#, fuzzy
msgid "MOD_EXTENDED_DESCRIPTION"
msgstr "니트로게나아제는 ATP 형태의 기체 질소와 세포 에너지를 사용하여 세포의 핵심 성장 영양소 인 암모니아를 생성 할 수있는 단백질입니다. 이것은 혐기성 질소 고정이라고하는 과정입니다. 질소 분해 효소가 세포질에 의해 직접 둘러싸이면 주변 유체가 일부 발효를 수행합니다."

#, fuzzy
msgid "MOD_HARMONY_LOAD_FAILED_EXCEPTION"
msgstr "액포는 세포 내부 공간 저장에 사용되는 내부 막질 소기관입니다. 그들은 여러 개의 소낭, 저장을 위해 세포에서 널리 사용되는 작은 막 구조로 구성되어 합쳐졌습니다. 이 물질은 분자, 효소, 고체 및 기타 물질을 포함하는 데 사용되는 물로 채워져 있습니다. 액포의 모양은 유동적이며 세포마다 다를 수 있습니다."

#, fuzzy
msgid "MOD_HARMONY_UNLOAD_FAILED_EXCEPTION"
msgstr "액포는 세포 내부 공간 저장에 사용되는 내부 막질 소기관입니다. 그들은 여러 개의 소낭, 저장을 위해 세포에서 널리 사용되는 작은 막 구조로 구성되어 합쳐졌습니다. 이 물질은 분자, 효소, 고체 및 기타 물질을 포함하는 데 사용되는 물로 채워져 있습니다. 액포의 모양은 유동적이며 세포마다 다를 수 있습니다."

msgid "MOD_HAS_NO_LOADABLE_RESOURCES"
msgstr ""

msgid "MOD_ICON_FILE"
msgstr ""

msgid "MOD_INFO_URL"
msgstr ""

msgid "MOD_INTERNAL_NAME"
msgstr ""

msgid "MOD_LICENSE"
msgstr ""

msgid "MOD_LOAD_ERRORS"
msgstr ""

msgid "MOD_LOAD_ERRORS_OCCURRED"
msgstr ""

#, fuzzy
msgid "MOD_LOAD_OR_UNLOAD_ERRORS_OCCURRED"
msgstr "유효하지 않은 저장을 불러오시겠습니까?"

#, fuzzy
msgid "MOD_LOAD_UNLOAD_CAVEATS"
msgstr "유효하지 않은 저장을 불러오시겠습니까?"

#, fuzzy
msgid "MOD_LOAD_UNLOAD_RESTART"
msgstr "유효하지 않은 저장을 불러오시겠습니까?"

msgid "MOD_MAXIMUM_THRIVE"
msgstr ""

msgid "MOD_MINIMUM_THRIVE"
msgstr ""

#, fuzzy
msgid "MOD_NAME"
msgstr "이름:"

msgid "MOD_PCK_NAME"
msgstr "모드 .pck 파일:"

msgid "MOD_RECOMMENDED_THRIVE"
msgstr ""

msgid "MOD_TO_UPLOAD"
msgstr ""

msgid "MOD_UPLOADER"
msgstr ""

#, fuzzy
msgid "MOD_VERSION"
msgstr "버전:"

msgid "MORE_INFO"
msgstr ""

msgid "MORE_INFO_PROMPT"
msgstr ""

msgid "MOUSE_EDGE_PANNING_OPTION"
msgstr ""

msgid "MOUSE_LOOK_SENSITIVITY"
msgstr ""

msgid "MOUSE_SENSITIVITY_WINDOW_SIZE_ADJUSTMENT"
msgstr ""

#, fuzzy
msgid "MOVE"
msgstr "이동"

msgid "MOVEMENT"
msgstr "이동"

msgid "MOVE_ATTEMPTS_PER_SPECIES"
msgstr "각 종의 이주 시도 횟수"

msgid "MOVE_BACKWARDS"
msgstr "뒤로 이동"

msgid "MOVE_DOWN_OR_CROUCH"
msgstr "아래로 움직이거나 쭈그리기"

msgid "MOVE_FORWARD"
msgstr "앞으로 이동"

#, fuzzy
msgid "MOVE_ITEM_DOWN"
msgstr "육지로 이주"

#, fuzzy
msgid "MOVE_ITEM_UP"
msgstr "오른쪽으로 이동"

msgid "MOVE_LEFT"
msgstr "왼쪽으로 이동"

msgid "MOVE_ORGANELLE"
msgstr "세포 소기관 이동"

msgid "MOVE_RIGHT"
msgstr "오른쪽으로 이동"

msgid "MOVE_TO_ANY_PATCH"
msgstr "아무 지역으로 이주"

msgid "MOVE_TO_LAND"
msgstr "육지로 이주"

#, fuzzy
msgid "MOVE_TO_MACROSCOPIC_TOOLTIP"
msgstr "새로운 키 배치 추가"

msgid "MOVE_TO_MULTICELLULAR_STAGE_TOOLTIP"
msgstr ""

msgid "MOVE_TO_THIS_PATCH"
msgstr "이 지역으로 이주"

msgid "MOVE_UP_OR_JUMP"
msgstr "위로 움직이거나 뛰어오르기"

msgid "MOVING_TO_AWAKENING_PROTOTYPE"
msgstr ""

msgid "MOVING_TO_AWAKENING_PROTOTYPE_TITLE"
msgstr ""

msgid "MOVING_TO_LAND_PROTOTYPE"
msgstr ""

msgid "MOVING_TO_LAND_PROTOTYPE_TITLE"
msgstr ""

msgid "MOVING_TO_SOCIETY_STAGE"
msgstr ""

msgid "MP_COST"
msgstr ""

msgid "MUCILAGE"
msgstr "점액"

#, fuzzy
msgid "MUCILAGE_SYNTHESIS"
msgstr "점액 합성"

#, fuzzy
msgid "MUCOCYST_ACTION_TOOLTIP"
msgstr "새로운 키 배치 추가"

#, fuzzy
msgid "MULTICELLULAR"
msgstr "세포 기관 배치"

msgid "MULTICELLULAR_EDITOR"
msgstr "다세포 편집기"

#, fuzzy
msgid "MULTICELLULAR_FREEBUILD_EDITOR"
msgstr "다세포 편집기"

#, fuzzy
msgid "MULTICELLULAR_LOADING_TIP_1"
msgstr "다세포 편집기"

msgid "MULTICELLULAR_STAGE"
msgstr "다세포 단계"

#, fuzzy
msgid "MULTIPLE_CELLS"
msgstr "세포 기관 배치"

#, fuzzy
msgid "MULTIPLE_METABALLS"
msgstr "세포 기관 배치"

#, fuzzy
msgid "MULTIPLE_ORGANELLES"
msgstr "세포 기관 배치"

msgid "MULTISAMPLE_ANTI_ALIASING"
msgstr "멀티샘플 안티-앨리어싱:"

msgid "MULTITHREADED_SIMULATION_ENABLED"
msgstr ""

#, fuzzy
msgid "MULTITHREADED_SIMULATION_EXPLANATION"
msgstr "다음으로 인하여 개체 수가 {0} 에서 {1} 로 변화됨: {2}"

msgid "MUSEUM_WELCOME_TEXT"
msgstr ""

msgid "MUSIC"
msgstr "음악"

msgid "MUSIC_VOLUME"
msgstr "음악 음량"

msgid "MUTATIONS_PER_SPECIES"
msgstr "각 종의 변이 시도 횟수"

msgid "MUTATION_COST_MULTIPLIER"
msgstr ""

msgid "MUTATION_COST_MULTIPLIER_EXPLANATION"
msgstr ""

msgid "MUTATION_POINTS"
msgstr "변이 점수"

msgid "MUTE"
msgstr "음소거"

msgid "NAME"
msgstr "이름:"

#, fuzzy
msgid "NAME_LABEL_CITY"
msgstr "생태계: {0}"

#, fuzzy
msgid "NAME_LABEL_FLEET"
msgstr "생태계: {0}"

msgid "NAME_LABEL_STRUCTURE_UNFINISHED"
msgstr ""

#, fuzzy
msgid "NATIVE_THREAD_ADVICE_TOOLTIP"
msgstr "저장 및 계속"

msgid "NEGATIVE_ATP_BALANCE"
msgstr "부정적 ATP 균형"

msgid "NEGATIVE_ATP_BALANCE_TEXT"
msgstr ""
"미생물이 생존에 필요한 만큼의 ATP를 생산하지 않습니다!\n"
"계속하시겠습니까?"

msgid "NEW"
msgstr ""

msgid "NEWER_VERSION_LOADING_WARNING"
msgstr ""
"이 저장은 이후 버전 Thrive의 것이며 호환되지 않을 수도 있습니다.\n"
"그래도 불러오시겠습니까?"

msgid "NEWS"
msgstr ""

msgid "NEW_GAME"
msgstr "새 게임"

#, fuzzy
msgid "NEW_GAME_BUTTON_TOOLTIP"
msgstr "새로운 키 배치 추가"

msgid "NEW_GAME_SETTINGS_PERFORMANCE_OPTIONS_INFO"
msgstr ""

#, fuzzy
msgid "NEW_MOD_DEFAULT_DESCRIPTION"
msgstr "화학 세포는 황화수소 화학 합성 이라는 과정을 통해 황화수소, 물 및 기체 이산화탄소를 포도당으로 전환 할 수 있는 단백질을 포함하는 이중 막 구조입니다. 포도당 생산 속도는 이산화탄소의 농도에 따라 달라집니다."

#, fuzzy
msgid "NEW_NAME"
msgstr "새 게임"

#, fuzzy
msgid "NEW_NAME_COLON"
msgstr "속도:"

msgid "NEXT_CAPITAL"
msgstr "다음"

#, fuzzy
msgid "NEXT_EDITOR_TAB"
msgstr "편집기 활성화"

msgid "NITROGEN"
msgstr "질소"

msgid "NITROGENASE"
msgstr "니트로게나아제"

msgid "NITROGENASE_DESCRIPTION"
msgstr "니트로게나아제는 ATP 형태의 기체 질소와 세포 에너지를 사용하여 세포의 핵심 성장 영양소 인 암모니아를 생성 할 수있는 단백질입니다. 이것은 혐기성 질소 고정이라고하는 과정입니다. 질소 분해 효소가 세포질에 의해 직접 둘러싸이면 주변 유체가 일부 발효를 수행합니다."

#, fuzzy
msgid "NITROGENASE_PROCESSES_DESCRIPTION"
msgstr "니트로게나아제는 ATP 형태의 기체 질소와 세포 에너지를 사용하여 세포의 핵심 성장 영양소 인 암모니아를 생성 할 수있는 단백질입니다. 이것은 혐기성 질소 고정이라고하는 과정입니다. 질소 분해 효소가 세포질에 의해 직접 둘러싸이면 주변 유체가 일부 발효를 수행합니다."

msgid "NITROPLAST"
msgstr "질소 고정 색소체"

msgid "NITROPLAST_DESCRIPTION"
msgstr "질소 고정 색소체는 ATP 형태의 기체 질소와 산소 및 세포 에너지를 사용하여 세포의 핵심 성장 영양소인 암모니아를 생성 할 수 있는 단백질입니다. 이 과정은 호기성 질소 고정 이라고 불립니다."

#, fuzzy
msgid "NITROPLAST_PROCESSES_DESCRIPTION"
msgstr "질소 고정 색소체는 ATP 형태의 기체 질소와 산소 및 세포 에너지를 사용하여 세포의 핵심 성장 영양소인 암모니아를 생성 할 수 있는 단백질입니다. 이 과정은 호기성 질소 고정 이라고 불립니다."

msgid "NONE"
msgstr ""

msgid "NORMAL"
msgstr "보통"

msgid "NORMAL_MEMBRANE_DESCRIPTION"
msgstr "가장 기본적인 형태의 막으로써 피해에 대한 보호 기능이 거의 없습니다. 무너지지 않기 위해선 더 많은 에너지가 필요합니다. 장점은 세포가 더 빠르게 움직이고 영양분을 흡수 할 수 있다는 것입니다."

msgid "NOTHING_HERE"
msgstr "아무것도 없음"

msgid "NOTHING_TO_INTERACT_WITH"
msgstr ""

msgid "NOTICE_DAMAGED_BY_NO_ATP"
msgstr ""

msgid "NOTICE_ENGULF_DAMAGE_FROM_TOXIN"
msgstr ""

msgid "NOTICE_ENGULF_MISSING_ENZYME"
msgstr ""

msgid "NOTICE_ENGULF_SIZE_TOO_SMALL"
msgstr ""

msgid "NOTICE_ENGULF_STORAGE_FULL"
msgstr ""

msgid "NOTICE_HIT_BY_ATP_TOXIN"
msgstr ""

#, fuzzy
msgid "NOTICE_HIT_BY_BASE_MOVEMENT_TOXIN"
msgstr "기초 이동"

msgid "NOTICE_RADIATION_DAMAGE"
msgstr ""

msgid "NOTICE_READY_TO_EDIT"
msgstr ""

msgid "NOT_ADAPTED_TO_CURRENT_PATCH"
msgstr ""

msgid "NOT_STARTED_DOT"
msgstr "시작되지 않음."

#, fuzzy
msgid "NOVEMBER"
msgstr "이동"

msgid "NO_AI"
msgstr ""

msgid "NO_DATA_TO_SHOW"
msgstr ""

msgid "NO_EVENTS_RECORDED"
msgstr ""

#, fuzzy
msgid "NO_FOSSIL_DIRECTORY"
msgstr "저장 폴더 열기"

#, fuzzy
msgid "NO_MODS_ENABLED"
msgstr "치트 키 활성화"

#, fuzzy
msgid "NO_ORGANELLE_PROCESSES"
msgstr "세포 기관 배치"

msgid "NO_SAVEGAMES_FOUND"
msgstr ""

#, fuzzy
msgid "NO_SAVE_DIRECTORY"
msgstr "저장 폴더 열기"

#, fuzzy
msgid "NO_SCREENSHOT_DIRECTORY"
msgstr "스크린샷 폴더 열기"

#, fuzzy
msgid "NO_SELECTED_MOD"
msgstr "선택됨:"

#, fuzzy
msgid "NO_SUGGESTION"
msgstr "해상도:"

msgid "NUCLEUS"
msgstr "핵"

msgid "NUCLEUS_DELETE_OPTION_DISABLED_TOOLTIP"
msgstr ""

msgid "NUCLEUS_DESCRIPTION"
msgstr "진핵 세포의 특징. 핵은 소포체와 골지체를 포함합니다. 원핵 세포의 진화는 내부 막의 시스템을 개발하는 것이며, 내부의 다른 원핵 생물을 동화시킴으로써 이루어집니다. 이를 통해 세포 내부에서 발생하는 여러 프로세스를 구분하거나 겹치는 것을 방지 할 수 있습니다. 이것은 그들의 새로운 세포막 기관이 세포질에서 자유롭게 떠 다니는 것보다 훨씬 더 복잡하고 효율적이며 전문화되도록합니다. 그러나 이 일은 세포를 훨씬 더 크게 만들고 유지하기 위해 많은 에너지를 필요로 하게 만듭니다."

msgid "NUCLEUS_SMALL_DESCRIPTION"
msgstr ""
"세포막 기관에 더 복잡한 진화를 허용\n"
"합니다. 유지에 많은 ATP가 필요합니다.\n"
"취소할 수 없는 진화입니다."

msgid "NUMLOCK"
msgstr ""

#, fuzzy
msgid "NUTRIENT_COST_TOOLTIP"
msgstr "새로운 키 배치 추가"

#, fuzzy
msgid "N_A"
msgstr "N/A 변이 점수"

msgid "N_A_MP"
msgstr "N/A 변이 점수"

#, fuzzy
msgid "N_TIMES"
msgstr "마우스 오른쪽 버튼"

msgid "OCTOBER"
msgstr ""

msgid "OFF"
msgstr ""

msgid "OFFICIAL_WEBSITE"
msgstr ""

#, fuzzy
msgid "OFFICIAL_WEBSITE_BUTTON_TOOLTIP"
msgstr "새로운 키 배치 추가"

msgid "OK"
msgstr "확인"

msgid "OLDER_VERSION_LOADING_WARNING"
msgstr ""
"이 저장은 이전 버전 Thrive의 것이며 호환되지 않을 수 있습니다.\n"
"Thrive의 개발은 한참 진행 중 이며 저장 간 호환은 우선적이지 않습니다.\n"
"문제를 보고하더라도, 지금 당장 해결되지 않을 것입니다.\n"
"그래도 불러오시겠습니까?"

#, fuzzy
msgid "OPENGL_MODE_WARNING"
msgstr "GLES2 모드 경고"

#, fuzzy
msgid "OPENGL_MODE_WARNING_EXPLANATION"
msgstr "GLES2를 사용하여 실행중입니다. 이는 실험되지 않았으며 이로 인해 문제가 발생할 수 있습니다. 비디오 카드 드라이버를 업데이트 하거나 AMD 혹은 Nvidia 그래픽을 사용하여 Thrive를 실행해주시기 바랍니다."

#, fuzzy
msgid "OPEN_FOLDER"
msgstr "로그 폴더 열기"

#, fuzzy
msgid "OPEN_FOSSIL_FOLDER"
msgstr "로그 폴더 열기"

msgid "OPEN_FOSSIL_IN_FREEBUILD_WARNING"
msgstr ""

#, fuzzy
msgid "OPEN_GOD_TOOLS"
msgstr "로그 폴더 열기"

msgid "OPEN_HELP_SCREEN"
msgstr "도움말 열기"

#, fuzzy
msgid "OPEN_IN_FREEBUILD"
msgstr "자유 구성"

msgid "OPEN_LOGS_FOLDER"
msgstr "로그 폴더 열기"

msgid "OPEN_MOD_URL"
msgstr ""

#, fuzzy
msgid "OPEN_ORGANELLES_PAGE"
msgstr "세포 소기관 메뉴 열기"

msgid "OPEN_ORGANELLE_MENU"
msgstr "세포 소기관 메뉴 열기"

#, fuzzy
msgid "OPEN_RESEARCH_SCREEN"
msgstr "도움말 열기"

msgid "OPEN_SAVE_DIRECTORY"
msgstr "저장 폴더 열기"

#, fuzzy
msgid "OPEN_SCIENCE_MENU"
msgstr "메뉴 열기"

msgid "OPEN_SCREENSHOT_FOLDER"
msgstr "스크린샷 폴더 열기"

msgid "OPEN_THE_MENU"
msgstr "메뉴 열기"

msgid "OPEN_TRANSLATION_SITE"
msgstr "게임을 번역하는 것을 도와주세요"

msgid "OPERATION_PAUSED_DOT"
msgstr "일시 정지됨."

msgid "OPPORTUNISM_EXPLANATION"
msgstr ""

msgid "OPPORTUNISTIC"
msgstr ""

msgid "OPTIONS"
msgstr "설정"

#, fuzzy
msgid "OPTIONS_BUTTON_TOOLTIP"
msgstr "새로운 키 배치 추가"

msgid "ORGANELLES"
msgstr "세포 기관"

#, fuzzy
msgid "ORGANELLES_BUTTON"
msgstr "세포 기관"

#, fuzzy
msgid "ORGANELLES_WILL_BE_UNLOCKED_NEXT_GENERATION"
msgstr "이것으로 다른 세포를 찌르세요."

#, fuzzy
msgid "ORGANELLE_AXON"
msgstr "세포 기관"

#, fuzzy
msgid "ORGANELLE_AXON_DESCRIPTION"
msgstr "이것으로 다른 세포를 찌르세요."

#, fuzzy
msgid "ORGANELLE_CATEGORY_MACROSCOPIC"
msgstr "세포 기관 배치"

#, fuzzy
msgid "ORGANELLE_CATEGORY_MULTICELLULAR"
msgstr "세포 기관 배치"

#, fuzzy
msgid "ORGANELLE_GROWTH_ORDER_EXPLANATION"
msgstr "(활성화하면 성장 속도를 제한하며, 비활성화하면 성장 속도가 오직 사용할 수 있는 화합물의 양에 영향을 받음)"

#, fuzzy
msgid "ORGANELLE_MYOFIBRIL"
msgstr "포식자 선모"

#, fuzzy
msgid "ORGANELLE_MYOFIBRIL_DESCRIPTION"
msgstr "이것으로 다른 세포를 찌르세요."

msgid "ORGANELLE_PILUS"
msgstr "포식자 선모"

msgid "ORGANELLE_PILUS_DESCRIPTION"
msgstr "이것으로 다른 세포를 찌르세요."

#, fuzzy
msgid "ORGANELLE_PILUS_PROCESSES_DESCRIPTION"
msgstr "이것으로 다른 세포를 찌르세요."

#, fuzzy
msgid "ORGANELLE_PLURAL"
msgstr "포식자 선모"

#, fuzzy
msgid "ORGANELLE_SINGULAR"
msgstr "포식자 선모"

#, fuzzy
msgid "ORGANELLE_SUGGESTION_COLON"
msgstr "세포 기관"

#, fuzzy
msgid "ORGANELLE_SUGGESTION_TOOLTIP"
msgstr "새로운 키 배치 추가"

#, fuzzy
msgid "ORGANELLE_UNLOCKS_ENABLED"
msgstr "세포 기관"

#, fuzzy
msgid "ORGANELLE_UNLOCKS_ENABLED_EXPLANATION"
msgstr "이것으로 다른 세포를 찌르세요."

msgid "ORGANISM_STATISTICS"
msgstr "생체 상태창"

msgid "OR_UNLOCK_CONDITION"
msgstr ""

msgid "OSMOREGULATION"
msgstr "삼투압 조절"

msgid "OSMOREGULATION_COST"
msgstr "삼투압 비용"

#, fuzzy
msgid "OSMOREGULATION_COST_MULTIPLIER"
msgstr "삼투압 비용"

#, fuzzy
msgid "OSMOREGULATION_COST_MULTIPLIER_EXPLANATION"
msgstr "삼투압 비용"

#, fuzzy
msgid "OTHER_COMPOUNDS"
msgstr "화합물"

msgid "OUR_WIKI"
msgstr ""

#, fuzzy
msgid "OUTDATED_NOTICE"
msgstr "시작되지 않음."

msgid "OUTREACH_TEAM"
msgstr ""

msgid "OUTSIDE_CONTRIBUTORS"
msgstr ""

msgid "OVERWRITE_EXISTING_SAVE"
msgstr "저장 덮어쓰기:"

#, fuzzy
msgid "OVERWRITE_EXISTING_SAVE_PROMPT"
msgstr "저장 덮어쓰기:"

#, fuzzy
msgid "OVERWRITE_SPECIES_NAME_CONFIRMATION"
msgstr "이 저장을 삭제하는 것은 취소할 수 없습니다, 영구적으로 이 저장을 삭제하시겠습니까?"

msgid "OXYGEN"
msgstr "산소"

#, fuzzy
msgid "OXYGEN_INHIBITOR_SYNTHESIS"
msgstr "산소 합성"

#, fuzzy
msgid "OXYGEN_RESISTANCE"
msgstr "독소 저항"

#, fuzzy
msgid "OXYGEN_TOLERANCE_TOOLTIP"
msgstr "새로운 키 배치 추가"

#, fuzzy
msgid "OXYTOXISOME_PROCESSES_DESCRIPTION"
msgstr "대사체는 단백질 껍질에 싸인 단백질 집합입니다. 그들은 호기성 호흡이라는 과정을 통해 세포질에서 할 수있는 것보다 훨씬 더 빠른 속도로 포도당을 ATP로 전환 할 수 있습니다. 그러나 이를 위해 산소가 필요하며 산소가 적은 환경에선 ATP 생산 속도가 느려집니다. 대사체가 세포질에 의해 직접 둘러싸이면 주변 유체가 일부 발효를 수행합니다."

msgid "OXYTOXY_NT"
msgstr "OxyToxy NT"

#, fuzzy
msgid "OXYTOXY_SYNTHESIS"
msgstr "산소 합성"

#, fuzzy
msgid "PAGEDOWN"
msgstr "아래쪽으로 시야 이동"

msgid "PAGEUP"
msgstr ""

#, fuzzy
msgid "PAGE_BACK"
msgstr "뒤로가기"

#, fuzzy
msgid "PAGE_FORWARD"
msgstr "앞으로 이동"

#, fuzzy
msgid "PAGE_TITLE"
msgstr "세포 진행률"

msgid "PAN_CAMERA_DOWN"
msgstr "아래쪽으로 시야 이동"

msgid "PAN_CAMERA_LEFT"
msgstr "왼쪽으로 시야 이동"

msgid "PAN_CAMERA_RESET"
msgstr "카메라 초기화"

msgid "PAN_CAMERA_RIGHT"
msgstr "오른쪽으로 시야 이동"

msgid "PAN_CAMERA_UP"
msgstr "위쪽으로 시야 이동"

msgid "PASSIVE_REPRODUCTION_PROGRESS_EXPLANATION"
msgstr "(번식에 필요한 화합물을 아무 것도 하지 않아도 환경에서 자동으로 수집)"

msgid "PAST_DEVELOPERS"
msgstr ""

#, fuzzy
msgid "PATCH_COLON"
msgstr "종:"

#, fuzzy
msgid "PATCH_EXTINCTION_BOX_TEXT"
msgstr "이전에 존재했던 다른 99%의 종처럼, 당신의 종 또한 멸종했습니다. 나머지는 당신의 자리에 들어가 번영을 누리겠지만, 당신은 아닙니다. 당신은 잊혀질 것이고, 진화의 실패한 표상이 될 것입니다."

#, fuzzy
msgid "PATCH_EXTINCTION_CAPITAL"
msgstr "멸종"

msgid "PATCH_MAP"
msgstr "지역 지도"

#, fuzzy
msgid "PATCH_MAP_NAVIGATION_TOOLTIP"
msgstr "새로운 키 배치 추가"

#, fuzzy
msgid "PATCH_NAME"
msgstr "동굴"

#, fuzzy
msgid "PATCH_NOTES_LAST_PLAYED_INFO"
msgstr "세포 진행률"

msgid "PATCH_NOTES_LAST_PLAYED_INFO_PLURAL"
msgstr ""

#, fuzzy
msgid "PATCH_NOTES_TITLE"
msgstr "세포 진행률"

msgid "PATCH_NOTE_BULLET_POINT"
msgstr ""

msgid "PATCH_NOTE_CHANGES_HEADING"
msgstr ""

#, fuzzy
msgid "PATCH_NOTE_LINK_VISIT_TEXT"
msgstr "이전에 존재했던 다른 99%의 종처럼, 당신의 종 또한 멸종했습니다. 나머지는 당신의 자리에 들어가 번영을 누리겠지만, 당신은 아닙니다. 당신은 잊혀질 것이고, 진화의 실패한 표상이 될 것입니다."

#, fuzzy
msgid "PATREON_TOOLTIP"
msgstr "새로운 키 배치 추가"

msgid "PATRONS"
msgstr ""

msgid "PAUSED"
msgstr ""

#, fuzzy
msgid "PAUSE_MENU_RESUME_TOOLTIP"
msgstr "재개"

msgid "PAUSE_PROMPT"
msgstr ""

msgid "PAUSE_TOOLTIP"
msgstr ""

#, fuzzy
msgid "PCK_LOAD_FAILED"
msgstr "불러오기 완료"

#, fuzzy
msgid "PCK_LOAD_FAILED_DOES_NOT_EXIST"
msgstr "불러오기 완료"

msgid "PEACEFUL"
msgstr ""

#, fuzzy
msgid "PENDING_ENDOSYMBIOSIS_EXPLANATION"
msgstr "GLES2를 사용하여 실행중입니다. 이는 실험되지 않았으며 이로 인해 문제가 발생할 수 있습니다. 비디오 카드 드라이버를 업데이트 하거나 AMD 혹은 Nvidia 그래픽을 사용하여 Thrive를 실행해주시기 바랍니다."

msgid "PENDING_ENDOSYMBIOSIS_TITLE"
msgstr ""

msgid "PERCENTAGE_VALUE"
msgstr ""

#, fuzzy
msgid "PERFECT_ADAPTATION_DESCRIPTION"
msgstr "세포의 핵심. 미토콘드리온(복수형: 미토콘드리아)는 단백질과 효소로 이루어진 이중막 구조입니다. 진핵 숙주가 사용하기 위해 동화된 원핵 생물입니다. 호기성 호흡을 통해 세포질에서 할 수 있는 것보다 훨씬 더 높은 효율로 포도당을 ATP로 전환 할 수 있습니다. 그러나 산소를 필요로 하며 환경의 산소 수준이 낮으면 ATP 생산 속도가 느려집니다."

msgid "PERFORMANCE"
msgstr "성능"

msgid "PERFORM_UNBINDING"
msgstr "결합 해제 수행하기"

#, fuzzy
msgid "PER_SECOND_ABBREVIATION"
msgstr "{0} 천"

msgid "PER_SECOND_SLASH"
msgstr "/초"

msgid "PHOSPHATE"
msgstr "인산염"

#, fuzzy
msgid "PHOSPHATES_COST"
msgstr "인산염"

msgid "PHOTOSYNTHESIS"
msgstr "광합성"

msgid "PHYSICAL_CONDITIONS"
msgstr "물리적 상태"

msgid "PHYSICAL_RESISTANCE"
msgstr "물리 저항"

msgid "PLACE_ORGANELLE"
msgstr "세포 기관 배치"

msgid "PLANET"
msgstr ""

#, fuzzy
msgid "PLANET_DETAILS_STRING"
msgstr "로그 폴더 열기"

msgid "PLANET_GENERATION_TEASER"
msgstr ""

msgid "PLANET_RANDOM_SEED"
msgstr ""

#, fuzzy
msgid "PLAYER"
msgstr "플레이어 세포"

msgid "PLAYER_DEATH_POPULATION_PENALTY"
msgstr ""

msgid "PLAYER_DEATH_POPULATION_PENALTY_EXPLANATION"
msgstr "(플레이어가 죽을 때마다 플레이어 종의 개체수가 감소하는 정도)"

msgid "PLAYER_DIED"
msgstr "플레이어 사망함"

#, fuzzy
msgid "PLAYER_DUPLICATE"
msgstr "플레이어 사망함"

#, fuzzy
msgid "PLAYER_EXTINCT"
msgstr "플레이어 사망함"

#, fuzzy
msgid "PLAYER_RELATIVE_MOVEMENT"
msgstr "플레이어 사망함"

msgid "PLAYER_REPRODUCED"
msgstr "플레이어 복제됨"

#, fuzzy
msgid "PLAYER_SPEED"
msgstr "플레이어 사망함"

msgid "PLAYSTATION_3"
msgstr ""

msgid "PLAYSTATION_4"
msgstr ""

msgid "PLAYSTATION_5"
msgstr ""

msgid "PLAY_INTRO_VIDEO"
msgstr "인트로 영상 재생"

msgid "PLAY_MICROBE_INTRO_ON_NEW_GAME"
msgstr "새 게임 시 미생물 인트로 재생"

msgid "PLAY_WITH_CURRENT_SETTING"
msgstr "현재 설정으로 실행"

msgid "POPULATION_CAPITAL"
msgstr "개체수:"

msgid "POPULATION_COLON"
msgstr "개체수:"

msgid "POPULATION_IN_PATCHES"
msgstr "지역 내 개체수:"

#, fuzzy
msgid "POPULATION_IN_PATCH_SHORT"
msgstr "개체수:"

msgid "POSITION_NUMBER"
msgstr ""

msgid "PREDATION_FOOD_SOURCE"
msgstr ""

#, fuzzy
msgid "PREDICTION_DETAILS_OPEN_TOOLTIP"
msgstr "재개"

#, fuzzy
msgid "PRESSURE"
msgstr "압력."

msgid "PRESSURE_SHORT"
msgstr "압력."

#, fuzzy
msgid "PRESSURE_TOLERANCE_TOOLTIP"
msgstr "메뉴로 돌아가기"

msgid "PRESS_KEY_DOT_DOT_DOT"
msgstr "아무 키나 누르시오..."

msgid "PREVIEW_IMAGE_DOES_NOT_EXIST"
msgstr ""

msgid "PREVIEW_IMAGE_IS_TOO_LARGE"
msgstr ""

msgid "PREVIOUS_COLON"
msgstr "이전:"

msgid "PROCESSING_LOADED_OBJECTS"
msgstr "불러온 객체 처리 중"

msgid "PROCESS_ENVIRONMENT_SEPARATOR"
msgstr ""

msgid "PROCESS_PANEL_TITLE"
msgstr "세포 진행률"

#, fuzzy
msgid "PROCESS_SPEED_MODIFIER"
msgstr "세포 진행률"

msgid "PROGRAMMING_TEAM"
msgstr ""

msgid "PROJECT_MANAGEMENT_TEAM"
msgstr ""

msgid "PROTEINS"
msgstr "단백질"

msgid "PROTOPLASM"
msgstr "원형질"

msgid "PULL_REQUESTS_PROGRAMMING"
msgstr ""

msgid "QUICK_LOAD"
msgstr "빠른 불러오기"

msgid "QUICK_SAVE"
msgstr "빠른 저장"

msgid "QUIT"
msgstr "종료"

#, fuzzy
msgid "QUIT_BUTTON_TOOLTIP"
msgstr "새로운 키 배치 추가"

#, fuzzy
msgid "QUIT_GAME_WARNING"
msgstr "GLES2 모드 경고"

#, fuzzy
msgid "RADIATION"
msgstr "호흡"

#, fuzzy
msgid "RADIOACTIVE_CHUNK"
msgstr "큰 철 덩어리"

#, fuzzy
msgid "RADIOSYNTHESIS"
msgstr "열합성"

msgid "RANDOMIZE_SPECIES_NAME"
msgstr ""

#, fuzzy
msgid "RANDOM_SEED_TOOLTIP"
msgstr "재개"

msgid "RAW"
msgstr ""

#, fuzzy
msgid "RAW_VALUE_COLON"
msgstr "속도:"

msgid "READING_SAVE_DATA"
msgstr "저장된 데이터 읽는 중"

msgid "READY"
msgstr "준비"

msgid "RECOMMENDED_THRIVE_VERSION"
msgstr ""

#, fuzzy
msgid "REDDIT_TOOLTIP"
msgstr "재개"

msgid "REDO"
msgstr "다시 실행"

msgid "REDO_THE_LAST_ACTION"
msgstr "마지막 활동 되돌리기"

msgid "REFRESH"
msgstr "새로 고침"

msgid "REPORT"
msgstr "보고"

#, fuzzy
msgid "REPORT_BUG"
msgstr "보고"

#, fuzzy
msgid "REPRODUCED"
msgstr "생산"

#, fuzzy
msgid "REPRODUCTION"
msgstr "ATP 생산"

#, fuzzy
msgid "REPRODUCTION_ASEXUAL"
msgstr "ATP 생산"

#, fuzzy
msgid "REPRODUCTION_BUDDING"
msgstr "생산"

#, fuzzy
msgid "REPRODUCTION_COMPOUNDS_MODE"
msgstr "생산"

#, fuzzy
msgid "REPRODUCTION_COMPOUNDS_MODE_EXPLANATION"
msgstr "(번식에 필요한 화합물을 아무 것도 하지 않아도 환경에서 자동으로 수집)"

#, fuzzy
msgid "REPRODUCTION_COMPOUND_HANDLING_TOOLTIP"
msgstr "생산"

#, fuzzy
msgid "REPRODUCTION_METHOD"
msgstr "생산"

#, fuzzy
msgid "REQUIRES_NUCLEUS"
msgstr "핵"

#, fuzzy
msgid "RESEARCH"
msgstr "초기화"

msgid "RESET"
msgstr "초기화"

#, fuzzy
msgid "RESET_DEADZONES"
msgstr "기본값으로 초기화하시겠습니까?"

msgid "RESET_DISMISSED_POPUPS"
msgstr ""

msgid "RESET_INPUTS_TO_DEFAULTS"
msgstr "키 입력을 기본값으로 초기화하시겠습니까?"

#, fuzzy
msgid "RESET_ITEM_ORDER_TO_DEFAULT"
msgstr "키 입력을 기본값으로 초기화하시겠습니까?"

#, fuzzy
msgid "RESET_KEYBINDINGS"
msgstr "키 설정 초기화"

msgid "RESET_SETTINGS_TO_DEFAULTS"
msgstr "기본값"

msgid "RESET_TO_DEFAULTS"
msgstr "기본값으로 초기화하시겠습니까?"

msgid "RESISTANT_TO_BASIC_ENGULFMENT"
msgstr ""

#, fuzzy
msgid "RESIZE_METABALL_TOOLTIP"
msgstr "재개"

msgid "RESOLUTION"
msgstr "해상도:"

msgid "RESOURCE_ABSORBTION_SPEED"
msgstr "자원 흡수 속도"

#, fuzzy
msgid "RESOURCE_AMOUNT_SHORT"
msgstr "압력."

#, fuzzy
msgid "RESOURCE_ENERGY"
msgstr "소스 코드 보기"

#, fuzzy
msgid "RESOURCE_FOOD"
msgstr "소스 코드 보기"

#, fuzzy
msgid "RESOURCE_ROCK"
msgstr "소스 코드 보기"

#, fuzzy
msgid "RESOURCE_WOOD"
msgstr "소스 코드 보기"

msgid "RESPIRATION"
msgstr "호흡"

msgid "RESPONSIVE"
msgstr ""

msgid "RESTART_REQUIRED"
msgstr ""

msgid "RESUME"
msgstr "재개"

#, fuzzy
msgid "RESUME_TOOLTIP"
msgstr "재개"

msgid "RETURN_TO_MENU"
msgstr "메뉴로 돌아가기"

#, fuzzy
msgid "RETURN_TO_MENU_TOOLTIP"
msgstr "메뉴로 돌아가기"

msgid "RETURN_TO_MENU_WARNING"
msgstr ""
"정말 주 메뉴로 나가시겠어요?\n"
"저장되지 않은 진행 상황을 모두 잃게 됩니다."

#, fuzzy
msgid "REVEAL_ALL_PATCHES"
msgstr "다음 지역으로 퍼짐:"

#, fuzzy
msgid "REVOLUTIONARY_GAMES_SOCIAL_TOOLTIP"
msgstr "새로운 키 배치 추가"

#, fuzzy
msgid "RIGHT_ARROW"
msgstr "마우스 오른쪽 버튼"

msgid "RIGHT_MOUSE"
msgstr "마우스 오른쪽 버튼"

msgid "RIGID"
msgstr ""

msgid "RIGIDITY_MEMBRANE_DESCRIPTION"
msgstr "세포막 강도가 높을수록 피해에 더 견딜 수 있지만, 세포를 더욱 움직이기 힘들게 할 것입니다."

msgid "ROTATE_LEFT"
msgstr "왼쪽으로 회전"

msgid "ROTATE_RIGHT"
msgstr "오른쪽으로 회전"

#, fuzzy
msgid "ROTATION_COLON"
msgstr "다음으로 인하여 개체 수가 {0} 에서 {1} 로 변화됨: {2}"

msgid "RUN_AUTO_EVO_DURING_GAMEPLAY"
msgstr "게임 플레이 중 Auto-Evo 자동 진화 실행"

msgid "RUN_ONE_STEP"
msgstr "한 단계 실행하기"

msgid "RUN_RESULT_BY_SENDING_POPULATION"
msgstr "{0}(으)로 이주: 다음 지역으로부터 {1}개체: {2}"

msgid "RUN_RESULT_GENE_CODE"
msgstr "유전자 코드:"

msgid "RUN_RESULT_NICHE_FILL"
msgstr "생태적 지위를 채우기 위해 등장"

msgid "RUN_RESULT_SELECTION_PRESSURE_SPLIT"
msgstr "서로 다른 자연 선택 압력으로 인해 등장"

msgid "RUN_RESULT_SPLIT_FROM"
msgstr "{0}에서 분화됨"

msgid "RUN_RESULT_SPLIT_OFF_TO"
msgstr "일부 지역의 개체수는 새로운 종 {0}을(를) 형성하기 위해 분화됨:"

msgid "RUN_X_WORLDS"
msgstr ""

#, fuzzy
msgid "RUN_X_WORLDS_TOOLTIP"
msgstr "새로운 키 배치 추가"

msgid "RUSTICYANIN"
msgstr "루스티시아닌"

#, fuzzy
msgid "RUSTICYANIN_DESCRIPTION"
msgstr "루스티시아닌은 가스 상태의 이산화탄소와 산소를 사용하여 산화철을 화학적 상태에서 다른 화학적 상태로 산화시킬 수 있는 단백질입니다. 철 호흡이라고하는 이 과정은 세포가 수확 할 수 있는 에너지를 방출합니다."

#, fuzzy
msgid "RUSTICYANIN_PROCESSES_DESCRIPTION"
msgstr "루스티시아닌은 가스 상태의 이산화탄소와 산소를 사용하여 산화철을 화학적 상태에서 다른 화학적 상태로 산화시킬 수 있는 단백질입니다. 철 호흡이라고하는 이 과정은 세포가 수확 할 수 있는 에너지를 방출합니다."

msgid "SAFE_MODE_EXPLANATION"
msgstr ""
"이전의 실행 실패로 인해 Thrive가 안전 모드로 시작되었습니다.\n"
"\n"
"모드나 동영상 재생기로 인해 발생했을 가능성이 높습니다. 예방적 조치로 활성화된 모드의 불러오기가 생략되거나 동영상 재생이 비활성화되었을 수 있습니다. 이는 Thrive를 재시작할 때까지 유효합니다.\n"
"\n"
"재시작하기 전에 문제를 일으키거나 현재 버전의 Thrive와 호환되지 않을 수 있는 모드를 모두 비활성화해 주세요(문제를 일으킨 주범이 모드였는지 확인하기 위해 지난 실행 시의 로그를 읽어볼 수 있습니다).\n"
"동영상 재생기와 관련된 문제에 대해서는 동영상을 강제로 비활성화하는 실행기 설정을 사용하세요.\n"
"\n"
"시작 문제를 일으키는 원인을 해결하지 않으면 다시 안전 모드에 들어오기 위해 Thrive를 여러 번 재시작하고 오류를 겪어야 할 수도 있습니다."

msgid "SAFE_MODE_TITLE"
msgstr ""

msgid "SAVE"
msgstr "저장"

msgid "SAVE_AND_CONTINUE"
msgstr "저장 및 계속"

msgid "SAVE_AUTOSAVE"
msgstr "자동 저장"

msgid "SAVE_DELETE_WARNING"
msgstr "이 저장을 삭제하는 것은 취소할 수 없습니다, 영구적으로 {0} 을 삭제하시겠습니까?"

msgid "SAVE_ERROR_INCLUDE_JSON_DEBUG_NOTE"
msgstr ""

msgid "SAVE_ERROR_TURN_ON_JSON_DEBUG_MODE"
msgstr ""

msgid "SAVE_FAILED"
msgstr "저장 실패"

msgid "SAVE_GAME"
msgstr "저장"

#, fuzzy
msgid "SAVE_GAME_BUTTON_TOOLTIP"
msgstr "새로운 키 배치 추가"

msgid "SAVE_HAS_DIFFERENT_VERSION"
msgstr "다른 버전에서 저장됨"

msgid "SAVE_HAS_DIFFERENT_VERSION_TEXT"
msgstr ""
"현재 세이브 파일 버전이 게임 버전과 일치하지 않습니다.\n"
"메뉴에서 수동으로 세이브를 불러와주시기 바랍니다."

msgid "SAVE_HAS_INVALID_GAME_STATE"
msgstr "저장된 게임 상태가 올바르지 않습니다"

msgid "SAVE_INVALID"
msgstr "부정"

msgid "SAVE_IS_INVALID"
msgstr "올바르지 않은 저장 입니다"

#, fuzzy
msgid "SAVE_IS_UPGRADEABLE_DESCRIPTION"
msgstr "액포는 세포 내부 공간 저장에 사용되는 내부 막질 소기관입니다. 그들은 여러 개의 소낭, 저장을 위해 세포에서 널리 사용되는 작은 막 구조로 구성되어 합쳐졌습니다. 이 물질은 분자, 효소, 고체 및 기타 물질을 포함하는 데 사용되는 물로 채워져 있습니다. 액포의 모양은 유동적이며 세포마다 다를 수 있습니다."

msgid "SAVE_LOAD_ALREADY_LOADED_FREE_FAILURE"
msgstr ""

msgid "SAVE_MANUAL"
msgstr "설명서"

msgid "SAVE_QUICKSAVE"
msgstr "빠른 저장"

msgid "SAVE_SPACE_USED"
msgstr "사용된 용량:"

#, fuzzy
msgid "SAVE_UPGRADE_FAILED"
msgstr "저장 실패"

#, fuzzy
msgid "SAVE_UPGRADE_FAILED_DESCRIPTION"
msgstr "액포는 세포 내부 공간 저장에 사용되는 내부 막질 소기관입니다. 그들은 여러 개의 소낭, 저장을 위해 세포에서 널리 사용되는 작은 막 구조로 구성되어 합쳐졌습니다. 이 물질은 분자, 효소, 고체 및 기타 물질을 포함하는 데 사용되는 물로 채워져 있습니다. 액포의 모양은 유동적이며 세포마다 다를 수 있습니다."

#, fuzzy
msgid "SAVING_DATA_FAILED_DUE_TO"
msgstr "저장 실패! 예외 발생"

#, fuzzy
msgid "SAVING_DOT_DOT_DOT"
msgstr "검색..."

#, fuzzy
msgid "SAVING_FAILED_WITH_EXCEPTION"
msgstr "액포는 세포 내부 공간 저장에 사용되는 내부 막질 소기관입니다. 그들은 여러 개의 소낭, 저장을 위해 세포에서 널리 사용되는 작은 막 구조로 구성되어 합쳐졌습니다. 이 물질은 분자, 효소, 고체 및 기타 물질을 포함하는 데 사용되는 물로 채워져 있습니다. 액포의 모양은 유동적이며 세포마다 다를 수 있습니다."

#, fuzzy
msgid "SAVING_NOT_POSSIBLE"
msgstr "저장 실패! 예외 발생"

msgid "SAVING_SUCCEEDED"
msgstr "저장 성공"

msgid "SCALING_NONE"
msgstr ""

#, fuzzy
msgid "SCALING_ON"
msgstr ""
"{0}에서 충돌이 있습니다.\n"
"{1}에서 입력을 제거하시겠습니까?"

msgid "SCALING_ON_INVERSE"
msgstr ""

#, fuzzy
msgid "SCREEN_EFFECT"
msgstr "외부 효과:"

#, fuzzy
msgid "SCREEN_EFFECT_GAMEBOY"
msgstr "외부 효과:"

#, fuzzy
msgid "SCREEN_EFFECT_GAMEBOY_COLOR"
msgstr "외부 효과:"

msgid "SCREEN_EFFECT_GREYSCALE"
msgstr ""

#, fuzzy
msgid "SCREEN_EFFECT_NONE"
msgstr "능력"

#, fuzzy
msgid "SCREEN_RELATIVE_MOVEMENT"
msgstr "이동 속도 향상"

msgid "SCROLLLOCK"
msgstr ""

msgid "SEARCH_DOT_DOT_DOT"
msgstr "검색..."

msgid "SEARCH_PLACEHOLDER"
msgstr ""

msgid "SEARCH_RADIUS"
msgstr ""

msgid "SEA_FLOOR"
msgstr "해저"

msgid "SECRETE_SLIME"
msgstr "점액 분비"

#, fuzzy
msgid "SECRETE_SLIME_TOOLTIP"
msgstr "점액 분비"

#, fuzzy
msgid "SEED_LABEL"
msgstr "생태계: {0}"

msgid "SELECTED_COLON"
msgstr "선택됨:"

#, fuzzy
msgid "SELECTED_MOD"
msgstr "선택됨:"

#, fuzzy
msgid "SELECTED_SAVE_IS_INCOMPATIBLE_PROMPT"
msgstr "선택된 저장은 호환되지 않습니다"

#, fuzzy
msgid "SELECTED_SAVE_IS_INCOMPATIBLE_PROTOTYPE_PROMPT"
msgstr "선택된 저장은 호환되지 않습니다"

#, fuzzy
msgid "SELECTED_SAVE_IS_UPGRADEABLE_PROMPT"
msgstr "선택된 저장은 호환되지 않습니다"

msgid "SELECT_A_GENERATION"
msgstr "세대를 선택하세요"

msgid "SELECT_A_PATCH"
msgstr "세부 사항을 표시하려면 지역을 선택하세요"

msgid "SELECT_A_SPECIES"
msgstr "종을 선택하세요"

#, fuzzy
msgid "SELECT_A_TECHNOLOGY"
msgstr "세부 사항을 표시하려면 지역을 선택하세요"

msgid "SELECT_CELL_TYPE_FROM_EDITOR"
msgstr ""

#, fuzzy
msgid "SELECT_ENZYME"
msgstr "선택됨:"

#, fuzzy
msgid "SELECT_OPTION"
msgstr "선택됨:"

msgid "SELECT_PREVIEW_IMAGE"
msgstr ""

#, fuzzy
msgid "SELECT_SPACE_STRUCTURE_TITLE"
msgstr "구조"

msgid "SELECT_STRUCTURE_POPUP_TITLE"
msgstr ""

msgid "SELECT_TISSUE_TYPE_FROM_EDITOR"
msgstr ""

#, fuzzy
msgid "SELECT_VACUOLE_COMPOUND_COLON"
msgstr "선택됨:"

msgid "SEPTEMBER"
msgstr ""

msgid "SESSILE"
msgstr ""

msgid "SETTING_ONLY_APPLIES_TO_NEW_GAMES"
msgstr ""

msgid "SFX_VOLUME"
msgstr "효과음 음량"

msgid "SHIFT"
msgstr "Shift"

#, fuzzy
msgid "SHOW_DAMAGE_EFFECT"
msgstr "편모는 ATP를 사용하여 세포를 앞으로 나아가게 하는 세포막에서 이어지는 채찍 모양의 단백질 섬유 다발입니다."

msgid "SHOW_HELP"
msgstr "도움말 보기"

#, fuzzy
msgid "SHOW_ITEM_COORDINATES"
msgstr "튜토리얼 보기"

#, fuzzy
msgid "SHOW_NEW_PATCH_NOTES"
msgstr "동굴"

#, fuzzy
msgid "SHOW_NEW_PATCH_NOTES_TOOLTIP"
msgstr "동굴"

#, fuzzy
msgid "SHOW_TUTORIALS"
msgstr "튜토리얼 보기"

#, fuzzy
msgid "SHOW_TUTORIALS_IN_NEW_CURRENT_OPTION"
msgstr "튜토리얼 보기(현재 진행중인 게임)"

#, fuzzy
msgid "SHOW_TUTORIALS_IN_NEW_GAMES_OPTION"
msgstr "튜토리얼 보기(새 게임 시작 시)"

#, fuzzy
msgid "SHOW_UNSAVED_PROGRESS_WARNING"
msgstr ""
"저장하지 않은 변경점은 적용되지 않습니다.\n"
"계속하시겠습니까?"

#, fuzzy
msgid "SHOW_UNSAVED_PROGRESS_WARNING_TOOLTIP"
msgstr ""
"저장하지 않은 변경점은 적용되지 않습니다.\n"
"계속하시겠습니까?"

msgid "SHOW_WEB_NEWS_FEED"
msgstr ""

#, fuzzy
msgid "SIDEROPHORE_ACTION_TOOLTIP"
msgstr "새로운 키 배치 추가"

msgid "SIGNALING_AGENT"
msgstr "신호 기관"

#, fuzzy
msgid "SIGNALING_AGENTS_ACTION_TOOLTIP"
msgstr "니트로게나아제는 ATP 형태의 기체 질소와 세포 에너지를 사용하여 세포의 핵심 성장 영양소 인 암모니아를 생성 할 수있는 단백질입니다. 이것은 혐기성 질소 고정이라고하는 과정입니다. 질소 분해 효소가 세포질에 의해 직접 둘러싸이면 주변 유체가 일부 발효를 수행합니다."

#, fuzzy
msgid "SIGNALING_AGENT_DESCRIPTION"
msgstr "니트로게나아제는 ATP 형태의 기체 질소와 세포 에너지를 사용하여 세포의 핵심 성장 영양소 인 암모니아를 생성 할 수있는 단백질입니다. 이것은 혐기성 질소 고정이라고하는 과정입니다. 질소 분해 효소가 세포질에 의해 직접 둘러싸이면 주변 유체가 일부 발효를 수행합니다."

#, fuzzy
msgid "SIGNALING_AGENT_PROCESSES_DESCRIPTION"
msgstr "니트로게나아제는 ATP 형태의 기체 질소와 세포 에너지를 사용하여 세포의 핵심 성장 영양소 인 암모니아를 생성 할 수있는 단백질입니다. 이것은 혐기성 질소 고정이라고하는 과정입니다. 질소 분해 효소가 세포질에 의해 직접 둘러싸이면 주변 유체가 일부 발효를 수행합니다."

#, fuzzy
msgid "SIGNAL_COMMAND_AGGRESSION"
msgstr ""
"{0}에서 충돌이 있습니다.\n"
"{1}에서 입력을 제거하시겠습니까?"

msgid "SIGNAL_COMMAND_FLEE"
msgstr ""

msgid "SIGNAL_COMMAND_FOLLOW"
msgstr ""

msgid "SIGNAL_COMMAND_NONE"
msgstr ""

msgid "SIGNAL_COMMAND_TO_ME"
msgstr ""

#, fuzzy
msgid "SIGNAL_TO_EMIT"
msgstr ""
"{0}에서 충돌이 있습니다.\n"
"{1}에서 입력을 제거하시겠습니까?"

msgid "SILICA"
msgstr "이산화규소"

msgid "SILICA_MEMBRANE_DESCRIPTION"
msgstr "이 세포막은 이산화규소로 이루어진 강력한 벽 입니다. 전반적인 손상에 잘 견딜 수 있으며 물리적 손상에 매우 강합니다. 또한 형태를 유지하는 데 더 적은 에너지가 필요합니다. 그러나 이는 세포 속도를 크게 낮추고 자원을 느리게 흡수합니다."

#, fuzzy
msgid "SIXTEEN_TIMES"
msgstr "존재하는 종"

msgid "SIZE_COLON"
msgstr "크기:"

msgid "SLIDESHOW"
msgstr ""

msgid "SLIME_JET"
msgstr "점액 분출"

#, fuzzy
msgid "SLIME_JET_DESCRIPTION"
msgstr "끈적끈적한 세포 내부. 세포질은 이온, 단백질 및 세포 내부를 채우는 물에 용해된 기타 물질의 기본 혼합물입니다. 이것의 기능 중 하나는 발효를 통해 포도당을 ATP 에너지로 전환시키는 것 입니다. 세포 소 기관이 부족하고 세포가 더 발전된 신진 대사를 하는 경우, 에너지에 더욱 의존하게 됩니다. 또한 분자를 세포에 저장하고 세포의 크기를 성장시키는 데 사용됩니다."

#, fuzzy
msgid "SLIME_JET_PROCESSES_DESCRIPTION"
msgstr "끈적끈적한 세포 내부. 세포질은 이온, 단백질 및 세포 내부를 채우는 물에 용해된 기타 물질의 기본 혼합물입니다. 이것의 기능 중 하나는 발효를 통해 포도당을 ATP 에너지로 전환시키는 것 입니다. 세포 소 기관이 부족하고 세포가 더 발전된 신진 대사를 하는 경우, 에너지에 더욱 의존하게 됩니다. 또한 분자를 세포에 저장하고 세포의 크기를 성장시키는 데 사용됩니다."

msgid "SMALL_IRON_CHUNK"
msgstr "작은 철 덩어리"

#, fuzzy
msgid "SMALL_PHOSPHATE_CHUNK"
msgstr "작은 철 덩어리"

#, fuzzy
msgid "SMALL_SULFUR_CHUNK"
msgstr "작은 철 덩어리"

msgid "SNOWFLAKE"
msgstr ""

#, fuzzy
msgid "SOCIETY_STAGE"
msgstr "미생물 단계"

msgid "SOUND"
msgstr "소리"

#, fuzzy
msgid "SOUND_TEAM"
msgstr "소리"

msgid "SOUND_TEAM_LEAD"
msgstr ""

msgid "SOUND_TEAM_LEADS"
msgstr ""

msgid "SPACE"
msgstr ""

#, fuzzy
msgid "SPACE_STAGE"
msgstr "미생물 단계"

#, fuzzy
msgid "SPACE_STRUCTURE_HAS_RESOURCES"
msgstr "구조"

#, fuzzy
msgid "SPACE_STRUCTURE_NO_EXTRA_DESCRIPTION"
msgstr "구조"

msgid "SPACE_STRUCTURE_WAITING_CONSTRUCTION"
msgstr ""

msgid "SPAWN_AMMONIA"
msgstr "암모니아 배치"

msgid "SPAWN_ENEMY"
msgstr ""

msgid "SPAWN_ENEMY_CHEAT_FAIL"
msgstr ""

msgid "SPAWN_GLUCOSE"
msgstr "포도당 배치"

msgid "SPAWN_PHOSPHATES"
msgstr "인산염 배치"

msgid "SPECIAL_MOUSE_1"
msgstr "마우스 특수 키 1"

msgid "SPECIAL_MOUSE_2"
msgstr "마우스 특수 키 2"

msgid "SPECIES"
msgstr "종"

msgid "SPECIES_COLON"
msgstr "종:"

#, fuzzy
msgid "SPECIES_DETAIL_TEXT"
msgstr "존재하는 종"

msgid "SPECIES_HAS_A_MUTATION"
msgstr "변이함"

#, fuzzy
msgid "SPECIES_LIST"
msgstr "존재하는 종"

msgid "SPECIES_NAME_DOT_DOT_DOT"
msgstr "종 명칭..."

#, fuzzy
msgid "SPECIES_NAME_TOO_LONG_POPUP"
msgstr "종 명칭..."

#, fuzzy
msgid "SPECIES_POPULATION"
msgstr "종:"

msgid "SPECIES_PRESENT"
msgstr "존재하는 종"

#, fuzzy
msgid "SPECIES_TO_FIND"
msgstr "종:"

#, fuzzy
msgid "SPECIES_WITH_POPULATION"
msgstr "종:"

msgid "SPEED"
msgstr "속도"

msgid "SPEED_COLON"
msgstr "속도:"

msgid "SPREAD_TO_PATCHES"
msgstr "다음 지역으로 퍼짐:"

msgid "SPRINT"
msgstr ""

#, fuzzy
msgid "SPRINT_ACTION_TOOLTIP"
msgstr "새로운 키 배치 추가"

#, fuzzy
msgid "STAGE_MENU_BUTTON_TOOLTIP"
msgstr "새로운 키 배치 추가"

#, fuzzy
msgid "START"
msgstr "시작하는 중"

msgid "STARTING"
msgstr "시작하는 중"

msgid "START_CALIBRATION"
msgstr ""

#, fuzzy
msgid "START_GAME"
msgstr "저장"

msgid "START_RESEARCH"
msgstr ""

msgid "STATISTICS"
msgstr "상태"

#, fuzzy
msgid "STAT_ATP_PRODUCTION_REDUCTION"
msgstr "ATP 생산이 너무 적음!"

#, fuzzy
msgid "STAT_BASE_MOVEMENT_REDUCTION"
msgstr "기초 이동"

msgid "STAT_DAMAGE"
msgstr ""

msgid "STAT_DAMAGE_PER_OXYGEN"
msgstr ""

msgid "STEAM_CLIENT_INIT_FAILED"
msgstr ""

msgid "STEAM_ERROR_ACCOUNT_DOES_NOT_OWN_PRODUCT"
msgstr ""

msgid "STEAM_ERROR_ACCOUNT_READ_ONLY"
msgstr ""

msgid "STEAM_ERROR_ALREADY_UPLOADED"
msgstr ""

msgid "STEAM_ERROR_BANNED"
msgstr ""

msgid "STEAM_ERROR_CLOUD_LIMIT_EXCEEDED"
msgstr ""

#, fuzzy
msgid "STEAM_ERROR_DUPLICATE_NAME"
msgstr "플레이어 사망함"

msgid "STEAM_ERROR_FILE_NOT_FOUND"
msgstr ""

msgid "STEAM_ERROR_INSUFFICIENT_PRIVILEGE"
msgstr ""

#, fuzzy
msgid "STEAM_ERROR_INVALID_PARAMETER"
msgstr "저장된 게임 상태가 올바르지 않습니다"

#, fuzzy
msgid "STEAM_ERROR_LOCKING_FAILED"
msgstr "저장 실패! 예외 발생"

msgid "STEAM_ERROR_NOT_LOGGED_IN"
msgstr ""

msgid "STEAM_ERROR_TIMEOUT"
msgstr ""

msgid "STEAM_ERROR_UNAVAILABLE"
msgstr ""

msgid "STEAM_ERROR_UNKNOWN"
msgstr ""

#, fuzzy
msgid "STEAM_INIT_FAILED"
msgstr "저장 실패! 예외 발생"

#, fuzzy
msgid "STEAM_INIT_FAILED_DESCRIPTION"
msgstr "액포는 세포 내부 공간 저장에 사용되는 내부 막질 소기관입니다. 그들은 여러 개의 소낭, 저장을 위해 세포에서 널리 사용되는 작은 막 구조로 구성되어 합쳐졌습니다. 이 물질은 분자, 효소, 고체 및 기타 물질을 포함하는 데 사용되는 물로 채워져 있습니다. 액포의 모양은 유동적이며 세포마다 다를 수 있습니다."

#, fuzzy
msgid "STEAM_TOOLTIP"
msgstr "재개"

#, fuzzy
msgid "STEM_CELL_NAME"
msgstr "임의 사용자 이름:"

msgid "STOP"
msgstr ""

msgid "STORAGE"
msgstr "저장소"

#, fuzzy
msgid "STORAGE_COLON"
msgstr "저장소"

msgid "STORAGE_STATISTICS_SECONDS_OF_COMPOUND"
msgstr ""

msgid "STORE_LOGGED_IN_AS"
msgstr ""

msgid "STRAIN_BAR_VISIBILITY"
msgstr ""

#, fuzzy
msgid "STRATEGY_STAGES"
msgstr "미생물 단계"

msgid "STRICT_NICHE_COMPETITION"
msgstr "엄격한 생태적 지위 경쟁 (적합도 차이가 과장됨)"

msgid "STRUCTURAL"
msgstr "구조의"

msgid "STRUCTURE"
msgstr "구조"

msgid "STRUCTURE_ASCENSION_GATE"
msgstr ""

#, fuzzy
msgid "STRUCTURE_DYSON_SWARM"
msgstr "구조"

msgid "STRUCTURE_HAS_REQUIRED_RESOURCES_TO_BUILD"
msgstr ""

msgid "STRUCTURE_HUNTER_GATHERER_LODGE"
msgstr ""

msgid "STRUCTURE_IN_PROGRESS_CONSTRUCTION"
msgstr ""

msgid "STRUCTURE_REQUIRED_RESOURCES_TO_FINISH"
msgstr ""

msgid "STRUCTURE_SELECTION_MENU_ENTRY"
msgstr ""

msgid "STRUCTURE_SELECTION_MENU_ENTRY_NOT_ENOUGH_RESOURCES"
msgstr ""

msgid "STRUCTURE_SOCIETY_CENTER"
msgstr ""

msgid "STRUCTURE_STEAM_POWERED_FACTORY"
msgstr ""

msgid "SUCCESSFUL_KILL"
msgstr "처치 성공"

msgid "SUCCESSFUL_SCAVENGE"
msgstr "사냥 성공"

msgid "SUCCESS_BUT_MISSING_ID"
msgstr ""

#, fuzzy
msgid "SUICIDE_BUTTON_TOOLTIP"
msgstr "새로운 키 배치 추가"

msgid "SUNLIGHT"
msgstr "햇빛"

msgid "SUPPORTER_PATRONS"
msgstr ""

msgid "SURVIVAL_TITLE"
msgstr ""

msgid "SWITCH_TO_FRONT_CAMERA"
msgstr "전방 카메라 보기로 전환"

msgid "SWITCH_TO_RIGHT_CAMERA"
msgstr "우측 카메라 보기로 전환"

msgid "SWITCH_TO_TOP_CAMERA"
msgstr "상향 카메라 보기로 전환"

msgid "SYSREQ"
msgstr ""

msgid "TAB_SECONDARY_SWITCH_LEFT"
msgstr ""

msgid "TAB_SECONDARY_SWITCH_RIGHT"
msgstr ""

#, fuzzy
msgid "TAB_SWITCH_LEFT"
msgstr "왼쪽으로 회전"

#, fuzzy
msgid "TAB_SWITCH_RIGHT"
msgstr "오른쪽으로 회전"

msgid "TAGS_IS_WHITESPACE"
msgstr ""

msgid "TAKE_SCREENSHOT"
msgstr "스크린샷 촬영"

#, fuzzy
msgid "TARGET_TYPE_COLON"
msgstr "생명력:"

msgid "TECHNOLOGY_ASCENSION"
msgstr ""

msgid "TECHNOLOGY_HUNTER_GATHERING"
msgstr ""

msgid "TECHNOLOGY_LEVEL_ADVANCED_SPACE"
msgstr ""

msgid "TECHNOLOGY_LEVEL_INDUSTRIAL"
msgstr ""

msgid "TECHNOLOGY_LEVEL_PRE_SOCIETY"
msgstr ""

msgid "TECHNOLOGY_LEVEL_PRIMITIVE"
msgstr ""

msgid "TECHNOLOGY_LEVEL_SCIFI"
msgstr ""

msgid "TECHNOLOGY_LEVEL_SPACE_AGE"
msgstr ""

msgid "TECHNOLOGY_REQUIRED_LEVEL"
msgstr ""

msgid "TECHNOLOGY_ROCKETRY"
msgstr ""

msgid "TECHNOLOGY_SIMPLE_STONE_TOOLS"
msgstr ""

msgid "TECHNOLOGY_SOCIETY_CENTER"
msgstr ""

msgid "TECHNOLOGY_STEAM_POWER"
msgstr ""

msgid "TECHNOLOGY_UNLOCKED_NOTICE"
msgstr ""

msgid "TEMPERATURE"
msgstr "온도"

msgid "TEMPERATURE_SHORT"
msgstr "온도."

#, fuzzy
msgid "TEMPERATURE_TOLERANCE_TOOLTIP"
msgstr "새로운 키 배치 추가"

msgid "TESTING_TEAM"
msgstr ""

msgid "THANKS_FOR_BUYING_THRIVE_2"
msgstr ""

msgid "THANKS_FOR_PLAYING"
msgstr ""

#, fuzzy
msgid "THANK_YOU_TITLE"
msgstr "번영했습니다!"

msgid "THEORY_TEAM"
msgstr ""

msgid "THERMOPLAST"
msgstr "열 세포"

#, fuzzy
msgid "THERMOPLAST_DESCRIPTION"
msgstr "열 세포는 감 열성 안료가 막질 주머니에 함께 쌓여있는 이중 막 구조입니다. 진핵 숙주가 사용하기 위해 동화 된 원핵 생물입니다. 열 세포의 안료는 열 합성 이라는 과정에서 물과 기체 이산화탄소에서 포도당을 생성하기 위해 주변의 열 차이 에너지를 사용할 수 있습니다. 포도당 생산 속도는 이산화탄소 농도와 온도에 따라 달라집니다."

#, fuzzy
msgid "THERMOPLAST_PROCESSES_DESCRIPTION"
msgstr "열 세포는 감 열성 안료가 막질 주머니에 함께 쌓여있는 이중 막 구조입니다. 진핵 숙주가 사용하기 위해 동화 된 원핵 생물입니다. 열 세포의 안료는 열 합성 이라는 과정에서 물과 기체 이산화탄소에서 포도당을 생성하기 위해 주변의 열 차이 에너지를 사용할 수 있습니다. 포도당 생산 속도는 이산화탄소 농도와 온도에 따라 달라집니다."

msgid "THERMOSYNTHASE"
msgstr "열합성 효소"

#, fuzzy
msgid "THERMOSYNTHASE_DESCRIPTION"
msgstr "열 세포는 감 열성 안료가 막질 주머니에 함께 쌓여있는 이중 막 구조입니다. 진핵 숙주가 사용하기 위해 동화 된 원핵 생물입니다. 열 세포의 안료는 열 합성 이라는 과정에서 물과 기체 이산화탄소에서 포도당을 생성하기 위해 주변의 열 차이 에너지를 사용할 수 있습니다. 포도당 생산 속도는 이산화탄소 농도와 온도에 따라 달라집니다."

#, fuzzy
msgid "THERMOSYNTHASE_PROCESSES_DESCRIPTION"
msgstr "열 세포는 감 열성 안료가 막질 주머니에 함께 쌓여있는 이중 막 구조입니다. 진핵 숙주가 사용하기 위해 동화 된 원핵 생물입니다. 열 세포의 안료는 열 합성 이라는 과정에서 물과 기체 이산화탄소에서 포도당을 생성하기 위해 주변의 열 차이 에너지를 사용할 수 있습니다. 포도당 생산 속도는 이산화탄소 농도와 온도에 따라 달라집니다."

msgid "THERMOSYNTHESIS"
msgstr "열합성"

msgid "THE_DISTURBANCE"
msgstr ""

#, fuzzy
msgid "THE_PATCH_MAP_BUTTON"
msgstr "지역 지도"

#, fuzzy
msgid "THE_WORLD_TITLE"
msgstr "번영했습니다!"

msgid "THIS_IS_LOCAL_MOD"
msgstr ""

msgid "THIS_IS_WORKSHOP_MOD"
msgstr ""

msgid "THREADS"
msgstr ""

msgid "THRIVEOPEDIA"
msgstr ""

msgid "THRIVEOPEDIA_CURRENT_WORLD_PAGE_TITLE"
msgstr ""

msgid "THRIVEOPEDIA_EVOLUTIONARY_TREE_PAGE_TITLE"
msgstr ""

msgid "THRIVEOPEDIA_HINT_IN_GAME"
msgstr ""

msgid "THRIVEOPEDIA_HOME_INFO"
msgstr ""

msgid "THRIVEOPEDIA_HOME_PAGE_TITLE"
msgstr ""

msgid "THRIVEOPEDIA_MUSEUM_PAGE_TITLE"
msgstr ""

msgid "THRIVEOPEDIA_PATCH_MAP_PAGE_TITLE"
msgstr ""

msgid "THRIVE_LICENSES"
msgstr ""

msgid "THYLAKOIDS"
msgstr "틸라코이드"

msgid "THYLAKOIDS_DESCRIPTION"
msgstr "틸라코이드는 단백질과 감광성 색소의 집합체입니다. 이 색소는 빛의 에너지를 사용하여 광합성이라는 과정에서 물과 기체 이산화탄소에서 포도당을 생성 할 수 있습니다. 이 색소는 또한 그들에게 독특한 색상을 부여합니다. 포도당 생산 속도는 이산화탄소 농도와 빛의 강도에 따라 달라집니다. 틸라코이드가 세포질에 의해 직접 둘러싸이면 주변 유체가 일부 발효를 수행합니다."

msgid "TIDEPOOL"
msgstr "조수 웅덩이"

msgid "TIMELINE"
msgstr "연대"

msgid "TIMELINE_GLOBAL_FILTER_TOOLTIP"
msgstr ""

msgid "TIMELINE_LOCAL_FILTER_TOOLTIP"
msgstr ""

#, fuzzy
msgid "TIMELINE_NICHE_FILL"
msgstr "유전자 코드:"

#, fuzzy
msgid "TIMELINE_SELECTION_PRESSURE_SPLIT"
msgstr "퍼뜨리기:"

#, fuzzy
msgid "TIMELINE_SPECIES_BECAME_MULTICELLULAR"
msgstr ""
"이동하여 포도당 (흰색 구름)을 수집하세요.\n"
"당신의 세포는 살아남기 위한 에너지를 만들기 위해 포도당이 필요합니다.\n"
"선을 따라 움직여 세포 근처의 포도당으로 이동하세요."

msgid "TIMELINE_SPECIES_EXTINCT"
msgstr "[b][u]{0}[/u][/b]은(는) 멸종했습니다!"

msgid "TIMELINE_SPECIES_EXTINCT_LOCAL"
msgstr "[b][u]{0}[/u][/b]이(가) 이 지역에서 사라짐"

msgid "TIMELINE_SPECIES_MIGRATED_FROM"
msgstr "[b][u]{0}[/u][/b] 개체군의 일부가 {1} 지역으로부터 이 지역으로 이주함"

msgid "TIMELINE_SPECIES_MIGRATED_TO"
msgstr ""

msgid "TIMELINE_SPECIES_POPULATION_DECREASE"
msgstr "[b][u]{0}[/u][/b] 개체수가 {1}개체로 줄어듦"

msgid "TIMELINE_SPECIES_POPULATION_INCREASE"
msgstr "[b][u]{0}[/u][/b] 개체수가 {1}개체로 늘어남"

msgid "TIME_INDICATOR_TOOLTIP"
msgstr ""

msgid "TIME_OF_DAY"
msgstr ""

#, fuzzy
msgid "TITLE_COLON"
msgstr "크기:"

msgid "TOGGLE_BINDING"
msgstr "결합 모드 켜고 끄기"

#, fuzzy
msgid "TOGGLE_BINDING_TOOLTIP"
msgstr "결합 모드 켜고 끄기"

msgid "TOGGLE_DEBUG_PANEL"
msgstr "디버깅 패널 켜고 끄기"

msgid "TOGGLE_ENGULF"
msgstr "삼키기 전환"

#, fuzzy
msgid "TOGGLE_ENGULF_TOOLTIP"
msgstr "삼키기 전환"

#, fuzzy
msgid "TOGGLE_FAST_MODE"
msgstr "일시 정지"

msgid "TOGGLE_FPS"
msgstr "FPS 표시 전환"

msgid "TOGGLE_FULLSCREEN"
msgstr "전체화면 전환"

#, fuzzy
msgid "TOGGLE_HEAT_VIEW_TOOLTIP"
msgstr "삼키기 전환"

msgid "TOGGLE_HUD_HIDE"
msgstr "HUD 켜고 끄기"

#, fuzzy
msgid "TOGGLE_INVENTORY"
msgstr "결합 모드 켜고 끄기"

msgid "TOGGLE_METRICS"
msgstr "수치 표시 켜고 끄기"

#, fuzzy
msgid "TOGGLE_MUCOCYST_DEFENCE"
msgstr "전체화면 전환"

msgid "TOGGLE_NAVIGATION_TREE"
msgstr ""

msgid "TOGGLE_PAUSE"
msgstr "일시 정지"

msgid "TOGGLE_UNBINDING"
msgstr "결합 해제 켜고 끄기"

msgid "TOLERANCES_TOO_HIGH_PRESSURE"
msgstr ""

msgid "TOLERANCES_TOO_HIGH_TEMPERATURE"
msgstr ""

msgid "TOLERANCES_TOO_LOW_OXYGEN_PROTECTION"
msgstr ""

#, fuzzy
msgid "TOLERANCES_TOO_LOW_PRESSURE"
msgstr "화합물 구름"

msgid "TOLERANCES_TOO_LOW_TEMPERATURE"
msgstr ""

msgid "TOLERANCES_TOO_LOW_UV_PROTECTION"
msgstr ""

msgid "TOLERANCES_UNSUITABLE_DEBUFFS"
msgstr ""

#, fuzzy
msgid "TOLERANCE_FROM_ORGANELLES_TOOLTIP"
msgstr "새로운 키 배치 추가"

msgid "TOLERANCE_RANGE_LABEL"
msgstr ""

msgid "TOOLS"
msgstr "도구"

msgid "TOOL_HAND_AXE"
msgstr ""

msgid "TOO_LARGE_PRESSURE_RANGE"
msgstr ""

msgid "TOO_MANY_RECENT_VERSIONS_TO_SHOW"
msgstr ""

#, fuzzy
msgid "TOTAL_GATHERED_ENERGY_COLON"
msgstr "총 소모 시간:"

msgid "TOTAL_SAVES"
msgstr "총 저장:"

msgid "TOXIN_CHANNEL_INHIBITOR"
msgstr ""

#, fuzzy
msgid "TOXIN_CHANNEL_INHIBITOR_DESCRIPTION"
msgstr "독소 액포는 [thrive:compound type=\"oxytoxy\"][/thrive:compound]의 생산, 저장 및 분비를 위해 특별히 변형된 액포입니다. 독소 액포가 많으면 독소의 분비 속도가 빨라집니다."

#, fuzzy
msgid "TOXIN_COMPOUND"
msgstr "화합물"

#, fuzzy
msgid "TOXIN_CYTOTOXIN"
msgstr "새로운 키 배치 추가"

#, fuzzy
msgid "TOXIN_CYTOTOXIN_DESCRIPTION"
msgstr "독소 액포는 [thrive:compound type=\"oxytoxy\"][/thrive:compound]의 생산, 저장 및 분비를 위해 특별히 변형된 액포입니다. 독소 액포가 많으면 독소의 분비 속도가 빨라집니다."

msgid "TOXIN_FIRE_RATE_TOXICITY_COLON"
msgstr ""

#, fuzzy
msgid "TOXIN_MACROLIDE"
msgstr ""
"독소 \n"
"액포"

#, fuzzy
msgid "TOXIN_MACROLIDE_DESCRIPTION"
msgstr "독소 액포는 [thrive:compound type=\"oxytoxy\"][/thrive:compound]의 생산, 저장 및 분비를 위해 특별히 변형된 액포입니다. 독소 액포가 많으면 독소의 분비 속도가 빨라집니다."

msgid "TOXIN_OXYGEN_METABOLISM_INHIBITOR"
msgstr ""

#, fuzzy
msgid "TOXIN_OXYGEN_METABOLISM_INHIBITOR_DESCRIPTION"
msgstr "대사체는 단백질 껍질에 싸인 단백질 집합입니다. 그들은 호기성 호흡이라는 과정을 통해 세포질에서 할 수있는 것보다 훨씬 더 빠른 속도로 포도당을 ATP로 전환 할 수 있습니다. 그러나 이를 위해 산소가 필요하며 산소가 적은 환경에선 ATP 생산 속도가 느려집니다. 대사체가 세포질에 의해 직접 둘러싸이면 주변 유체가 일부 발효를 수행합니다."

#, fuzzy
msgid "TOXIN_OXYTOXY_DESCRIPTION"
msgstr "독소 액포는 [thrive:compound type=\"oxytoxy\"][/thrive:compound]의 생산, 저장 및 분비를 위해 특별히 변형된 액포입니다. 독소 액포가 많으면 독소의 분비 속도가 빨라집니다."

msgid "TOXIN_PREFER_FIRE_RATE"
msgstr ""

msgid "TOXIN_PREFER_TOXICITY"
msgstr ""

#, fuzzy
msgid "TOXIN_PROPERTIES_HEADING"
msgstr "독소 저항"

msgid "TOXIN_RESISTANCE"
msgstr "독소 저항"

#, fuzzy
msgid "TOXIN_TOXICITY_CUSTOMIZATION_TOOLTIP"
msgstr "다음으로 인하여 개체 수가 {0} 에서 {1} 로 변화됨: {2}"

#, fuzzy
msgid "TOXIN_TYPE_COLON"
msgstr "생명력:"

#, fuzzy
msgid "TOXIN_TYPE_CUSTOMIZATION_EXPLANATION"
msgstr "다음으로 인하여 개체 수가 {0} 에서 {1} 로 변화됨: {2}"

#, fuzzy
msgid "TOXIN_VACUOLE"
msgstr ""
"독소 \n"
"액포"

#, fuzzy
msgid "TOXIN_VACUOLE_DESCRIPTION"
msgstr "독소 액포는 [thrive:compound type=\"oxytoxy\"][/thrive:compound]의 생산, 저장 및 분비를 위해 특별히 변형된 액포입니다. 독소 액포가 많으면 독소의 분비 속도가 빨라집니다."

msgid "TOXIN_VACUOLE_PROCESSES_DESCRIPTION"
msgstr "[thrive:compound type=\"atp\"][/thrive:compound]를 [thrive:compound type=\"oxytoxy\"][/thrive:compound]로 변환합니다. 변환 속도는 [thrive:compound type=\"oxygen\"][/thrive:compound]의 농도에 비례합니다. [thrive:input]g_fire_toxin[/thrive:input]를 눌러 독소를 분비할 수 있습니다. [thrive:compound type=\"oxytoxy\"][/thrive:compound] 양이 적다면, 독소를 발사할 수는 있지만 피해량이 적어집니다."

#, fuzzy
msgid "TOXISOME"
msgstr "옥시톡시솜"

#, fuzzy
msgid "TOXISOME_DESCRIPTION"
msgstr "대사체는 단백질 껍질에 싸인 단백질 집합입니다. 그들은 호기성 호흡이라는 과정을 통해 세포질에서 할 수있는 것보다 훨씬 더 빠른 속도로 포도당을 ATP로 전환 할 수 있습니다. 그러나 이를 위해 산소가 필요하며 산소가 적은 환경에선 ATP 생산 속도가 느려집니다. 대사체가 세포질에 의해 직접 둘러싸이면 주변 유체가 일부 발효를 수행합니다."

msgid "TO_BE_IMPLEMENTED"
msgstr "실행됨."

#, fuzzy
msgid "TRANSLATORS"
msgstr "게임을 번역하는 것을 도와주세요"

#, fuzzy
msgid "TRANSPARENCY"
msgstr "게임을 번역하는 것을 도와주세요"

#, fuzzy
msgid "TRY_FOSSILISING_SOME_SPECIES"
msgstr "스크린샷 촬영"

msgid "TRY_MAKING_A_SAVE"
msgstr ""

#, fuzzy
msgid "TRY_TAKING_SOME_SCREENSHOTS"
msgstr "스크린샷 촬영"

#, fuzzy
msgid "TUTORIAL"
msgstr "튜토리얼"

#, fuzzy
msgid "TUTORIAL_MICROBE_EDITOR_ATP_BALANCE_INTRO"
msgstr ""
"미생물 편집기에 어서오세요.\n"
"여기서 게임 시작 이후 또는 편집기에서 마지막으로 있었던 일을 알아볼 수 있습니다. 그 후 당신의 종에 변화를 주세요.\n"
"\n"
"이 탭에선 어떤 종이, 어디서, 얼마나 있는지 알아볼 수 있습니다. 상단에서 환경의 변화 또한 알 수 있습니다.\n"
"\n"
"다음 편집기 탭으로 이동하기 위해, 오른쪽 아래의 다음 버튼을 누르세요."

msgid "TUTORIAL_MICROBE_EDITOR_AUTO-EVO_PREDICTION"
msgstr ""
"이 패널은 예상되는 당신의 미래 개체수를 보여줍니다. 이 숫자들은 Auto-Evo의 개체수 시뮬레이션 결과에 따른 것입니다.\n"
"\n"
"이 숫자들은 당신 스스로의 실력은 고려하지 않습니다. 그러니 당신이 편집기에 진입하면 당신이 현재 있는 지역에서는 개체수가 더 많아질 것입니다.\n"
"\n"
"하지만 당신이 직접 개입하지 않더라도 최대한 많은 개체수를 이룰 수 있도록 노력해야 합니다.\n"
"\n"
"이 패널에 있는 물음표 버튼을 눌러 예측의 이유에 대해 더 자세한 정보를 볼 수 있습니다. 계속하려면 해당 버튼을 누르세요."

#, fuzzy
msgid "TUTORIAL_MICROBE_EDITOR_CELL_TEXT"
msgstr ""
"미생물 편집기에 어서오세요.\n"
"여기서 게임 시작 이후 또는 편집기에서 마지막으로 있었던 일을 알아볼 수 있습니다. 그 후 당신의 종에 변화를 주세요.\n"
"\n"
"이 탭에선 어떤 종이, 어디서, 얼마나 있는지 알아볼 수 있습니다. 상단에서 환경의 변화 또한 알 수 있습니다.\n"
"\n"
"다음 편집기 탭으로 이동하기 위해, 오른쪽 아래의 다음 버튼을 누르세요."

#, fuzzy
msgid "TUTORIAL_MICROBE_EDITOR_CHEMORECEPTOR"
msgstr ""
"미생물 편집기에 어서오세요.\n"
"여기서 게임 시작 이후 또는 편집기에서 마지막으로 있었던 일을 알아볼 수 있습니다. 그 후 당신의 종에 변화를 주세요.\n"
"\n"
"이 탭에선 어떤 종이, 어디서, 얼마나 있는지 알아볼 수 있습니다. 상단에서 환경의 변화 또한 알 수 있습니다.\n"
"\n"
"다음 편집기 탭으로 이동하기 위해, 오른쪽 아래의 다음 버튼을 누르세요."

#, fuzzy
msgid "TUTORIAL_MICROBE_EDITOR_ENDING_TEXT"
msgstr ""
"이것은 종 편집의 기초 단계입니다. 다른 세포 편집기 탭에서 더 많은 설정을 확인할 수 있습니다.\n"
"\n"
"현재 종 이름을 클릭하고 수정하여 종 이름을 바꿀 수 있습니다.\n"
"\n"
"처음에는 세포를 작게 유지하고 표면을 향하게 해야 합니다.\n"
"\n"
"행운을 빕니다!"

#, fuzzy
msgid "TUTORIAL_MICROBE_EDITOR_FLAGELLUM"
msgstr ""
"미생물 편집기에 어서오세요.\n"
"여기서 게임 시작 이후 또는 편집기에서 마지막으로 있었던 일을 알아볼 수 있습니다. 그 후 당신의 종에 변화를 주세요.\n"
"\n"
"이 탭에선 어떤 종이, 어디서, 얼마나 있는지 알아볼 수 있습니다. 상단에서 환경의 변화 또한 알 수 있습니다.\n"
"\n"
"다음 편집기 탭으로 이동하기 위해, 오른쪽 아래의 다음 버튼을 누르세요."

#, fuzzy
msgid "TUTORIAL_MICROBE_EDITOR_MODIFY_ORGANELLE"
msgstr ""
"세포 기관 제거 또한 종의 변이이므로 MP를 소모합니다. 마우스 오른쪽 클릭으로 세포 기관을 제거할 수 있습니다.\n"
"편집기에선 실수로 제거하더라도, 변경을 취소할 수 있습니다.\n"
"\n"
"메모: 현재 편집기 세션에서 배치된 세포 기관을 제거하는 것은 무료입니다.\n"
"\n"
"되돌리기 버튼을 눌러 진행하세요."

#, fuzzy
msgid "TUTORIAL_MICROBE_EDITOR_NEGATIVE_ATP_BALANCE"
msgstr ""
"미생물 편집기에 어서오세요.\n"
"여기서 게임 시작 이후 또는 편집기에서 마지막으로 있었던 일을 알아볼 수 있습니다. 그 후 당신의 종에 변화를 주세요.\n"
"\n"
"이 탭에선 어떤 종이, 어디서, 얼마나 있는지 알아볼 수 있습니다. 상단에서 환경의 변화 또한 알 수 있습니다.\n"
"\n"
"다음 편집기 탭으로 이동하기 위해, 오른쪽 아래의 다음 버튼을 누르세요."

#, fuzzy
msgid "TUTORIAL_MICROBE_EDITOR_NO_CHANGES_MADE"
msgstr ""
"이것은 종 편집의 기초 단계입니다. 다른 세포 편집기 탭에서 더 많은 설정을 확인할 수 있습니다.\n"
"\n"
"현재 종 이름을 클릭하고 수정하여 종 이름을 바꿀 수 있습니다.\n"
"\n"
"처음에는 세포를 작게 유지하고 표면을 향하게 해야 합니다.\n"
"\n"
"행운을 빕니다!"

#, fuzzy
msgid "TUTORIAL_MICROBE_EDITOR_OPEN_TOLERANCES"
msgstr ""
"미생물 편집기에 어서오세요.\n"
"여기서 게임 시작 이후 또는 편집기에서 마지막으로 있었던 일을 알아볼 수 있습니다. 그 후 당신의 종에 변화를 주세요.\n"
"\n"
"이 탭에선 어떤 종이, 어디서, 얼마나 있는지 알아볼 수 있습니다. 상단에서 환경의 변화 또한 알 수 있습니다.\n"
"\n"
"다음 편집기 탭으로 이동하기 위해, 오른쪽 아래의 다음 버튼을 누르세요."

#, fuzzy
msgid "TUTORIAL_MICROBE_EDITOR_PATCH_TEXT"
msgstr ""
"미생물 편집기에 어서오세요.\n"
"여기서 게임 시작 이후 또는 편집기에서 마지막으로 있었던 일을 알아볼 수 있습니다. 그 후 당신의 종에 변화를 주세요.\n"
"\n"
"이 탭에선 어떤 종이, 어디서, 얼마나 있는지 알아볼 수 있습니다. 상단에서 환경의 변화 또한 알 수 있습니다.\n"
"\n"
"다음 편집기 탭으로 이동하기 위해, 오른쪽 아래의 다음 버튼을 누르세요."

#, fuzzy
msgid "TUTORIAL_MICROBE_EDITOR_REMOVE_ORGANELLE_TEXT"
msgstr ""
"세포 기관 제거 또한 종의 변이이므로 MP를 소모합니다. 마우스 오른쪽 클릭으로 세포 기관을 제거할 수 있습니다.\n"
"편집기에선 실수로 제거하더라도, 변경을 취소할 수 있습니다.\n"
"\n"
"메모: 현재 편집기 세션에서 배치된 세포 기관을 제거하는 것은 무료입니다.\n"
"\n"
"되돌리기 버튼을 눌러 진행하세요."

#, fuzzy
msgid "TUTORIAL_MICROBE_EDITOR_SELECT_ORGANELLE_TEXT"
msgstr ""
"추가할 세포 기관을 고를 땐, 툴팁의 세포 기관이 어떤 일을 하고 어떤 화합물을 만드는지에 대한 설명에 주목하세요.\n"
"\n"
"또한 오른쪽 상단의 ATP 균형 막대로 세포가 살아남을 수 있는지 주의하세요.\n"
"\n"
"배치하기 전 A 키와 D 키(기본 설정)로 세포 기관을 회전시킬 수 있습니다.\n"
"\n"
"다시 실행 버튼(되돌리기 버튼 근처)을 눌러 진행하세요."

#, fuzzy
msgid "TUTORIAL_MICROBE_EDITOR_STAY_SMALL"
msgstr ""
"이 세포 편집기에서 변이 점수(MP)를 소모하여 당신의 종에 세포 기관을 추가하거나 제거할 수 있습니다.\n"
"\n"
"세포 편집기의 다른 탭에서 당신의 종의 다른 속성 또한 변경할 수 있습니다.\n"
"\n"
"계속하려면, 패널의 왼쪽에 있는 세포 기관 (세포질이 좋겠죠)을 선택하세요. 그리고 화면 중앙에 표시된 세포칸 옆을 마우스 왼쪽 버튼으로 클릭해서 세포 기관을 종에 추가하세요."

#, fuzzy
msgid "TUTORIAL_MICROBE_EDITOR_TOLERANCES_TAB"
msgstr ""
"미생물 편집기에 어서오세요.\n"
"여기서 게임 시작 이후 또는 편집기에서 마지막으로 있었던 일을 알아볼 수 있습니다. 그 후 당신의 종에 변화를 주세요.\n"
"\n"
"이 탭에선 어떤 종이, 어디서, 얼마나 있는지 알아볼 수 있습니다. 상단에서 환경의 변화 또한 알 수 있습니다.\n"
"\n"
"다음 편집기 탭으로 이동하기 위해, 오른쪽 아래의 다음 버튼을 누르세요."

#, fuzzy
msgid "TUTORIAL_MICROBE_STAGE_EDITOR_BUTTON_TUTORIAL"
msgstr ""
"멀리 떨어진 외계 행성에서, 수 많은 화산 활동과 유성 충돌이 우주에서 새로운 현상을 만들어 냈습니다.\n"
"\n"
"생명.\n"
"\n"
"단순한 미생물이 바다 깊은 곳에 살고 있습니다. 당신은 이 행성에 남은 모든 생물의 마지막 공통 조상(LUCA) 입니다.\n"
"\n"
"이 거친 세계에서 살아남기 위해, 찾을 수 있는 화합물들을 모아 세대별로 진화하여 다른 미생물들과 경쟁해야 합니다."

#, fuzzy
msgid "TUTORIAL_MICROBE_STAGE_ENGULFED_TEXT"
msgstr ""
"세포 주위에 보이는 키 (화면 중앙)로 세포를 움직이고 마우스로 방향을 조절하세요.\n"
"\n"
"모든 키로 수 초간 움직여서 진행하세요."

#, fuzzy
msgid "TUTORIAL_MICROBE_STAGE_ENGULFMENT_FULL_TEXT"
msgstr ""
"세포 주위에 보이는 키 (화면 중앙)로 세포를 움직이고 마우스로 방향을 조절하세요.\n"
"\n"
"모든 키로 수 초간 움직여서 진행하세요."

#, fuzzy
msgid "TUTORIAL_MICROBE_STAGE_ENGULFMENT_TEXT"
msgstr ""
"세포 주위에 보이는 키 (화면 중앙)로 세포를 움직이고 마우스로 방향을 조절하세요.\n"
"\n"
"모든 키로 수 초간 움직여서 진행하세요."

#, fuzzy
msgid "TUTORIAL_MICROBE_STAGE_HELP_MENU_AND_ZOOM"
msgstr "W,A,S,D 와 마우스로 이동합니다. 독성 액포가 있다면 E 키로 OxyToxy NT를 발사합니다. G 키로 삼키기 모드로 전환합니다."

#, fuzzy
msgid "TUTORIAL_MICROBE_STAGE_LEAVE_COLONY_TEXT"
msgstr ""
"세포 주위에 보이는 키 (화면 중앙)로 세포를 움직이고 마우스로 방향을 조절하세요.\n"
"\n"
"모든 키로 수 초간 움직여서 진행하세요."

#, fuzzy
msgid "TUTORIAL_MICROBE_STAGE_REPRODUCE_TEXT"
msgstr ""
"번식하기 위해선 충분한 암모니아와 인산염을 모아 모든 세포 기관을 복제해야 합니다.\n"
"오른쪽 아래의 창에서 얼마나 필요한지 알아보세요."

#, fuzzy
msgid "TUTORIAL_MICROBE_STAGE_UNBIND_TEXT"
msgstr ""
"세포 주위에 보이는 키 (화면 중앙)로 세포를 움직이고 마우스로 방향을 조절하세요.\n"
"\n"
"모든 키로 수 초간 움직여서 진행하세요."

#, fuzzy
msgid "TUTORIAL_MULTICELLULAR_STAGE_WELCOME"
msgstr "미생물 편집기 불러오는 중"

#, fuzzy
msgid "TUTORIAL_VIEW_NOW"
msgstr "튜토리얼"

msgid "TWO_TIMES"
msgstr ""

#, fuzzy
msgid "TYPE_COLON"
msgstr "생명력:"

msgid "UNAPPLIED_MOD_CHANGES"
msgstr ""

#, fuzzy
msgid "UNAPPLIED_MOD_CHANGES_DESCRIPTION"
msgstr "가장 기본적인 형태의 막으로써 피해에 대한 보호 기능이 거의 없습니다. 무너지지 않기 위해선 더 많은 에너지가 필요합니다. 장점은 세포가 더 빠르게 움직이고 영양분을 흡수 할 수 있다는 것입니다."

msgid "UNBIND_ALL"
msgstr "모두 결합 해제하기"

#, fuzzy
msgid "UNBIND_ALL_TOOLTIP"
msgstr "모두 결합 해제하기"

msgid "UNBIND_HELP_TEXT"
msgstr ""

#, fuzzy
msgid "UNCERTAIN_VERSION_WARNING"
msgstr ""
"이 저장은 이후 버전 Thrive의 것이며 호환되지 않을 수도 있습니다.\n"
"그래도 불러오시겠습니까?"

msgid "UNDERWATERCAVE"
msgstr "수중 동굴"

#, fuzzy
msgid "UNDERWATER_VENT_ERUPTION"
msgstr "수중 동굴"

#, fuzzy
msgid "UNDERWATER_VENT_ERUPTION_IN"
msgstr "수중 동굴"

#, fuzzy
msgid "UNDISCOVERED_ORGANELLES"
msgstr "단절된 세포기관"

msgid "UNDISCOVERED_PATCH"
msgstr ""

msgid "UNDO"
msgstr "실행 취소"

msgid "UNDO_THE_LAST_ACTION"
msgstr "마지막 활동 취소"

#, fuzzy
msgid "UNIT_ACTION_CONSTRUCT"
msgstr "변이 점수"

#, fuzzy
msgid "UNIT_ACTION_MOVE"
msgstr "변이 점수"

msgid "UNIT_ADVANCED_SPACESHIP"
msgstr ""

msgid "UNIT_SIMPLE_ROCKET"
msgstr ""

#, fuzzy
msgid "UNKNOWN"
msgstr "마우스 미확인 키"

#, fuzzy
msgid "UNKNOWN_DISPLAY_DRIVER"
msgstr "능력"

msgid "UNKNOWN_MOUSE"
msgstr "마우스 미확인 키"

#, fuzzy
msgid "UNKNOWN_ORGANELLE_SYMBOL"
msgstr "세포 기관 배치"

#, fuzzy
msgid "UNKNOWN_PATCH"
msgstr "마우스 미확인 키"

#, fuzzy
msgid "UNKNOWN_SHORT"
msgstr "마우스 미확인 키"

#, fuzzy
msgid "UNKNOWN_VERSION"
msgstr "버전:"

#, fuzzy
msgid "UNKNOWN_WORKSHOP_ID"
msgstr "마우스 미확인 키"

#, fuzzy
msgid "UNLIMIT_GROWTH_SPEED"
msgstr "확인"

#, fuzzy
msgid "UNLOCKED_NEW_ORGANELLE"
msgstr "세포 기관 배치"

#, fuzzy
msgid "UNLOCK_ALL_ORGANELLES"
msgstr "세포 기관 배치"

msgid "UNLOCK_CONDITION_ATP_PRODUCTION_ABOVE"
msgstr ""

msgid "UNLOCK_CONDITION_COMPOUND_IS_ABOVE"
msgstr ""

msgid "UNLOCK_CONDITION_COMPOUND_IS_BELOW"
msgstr ""

msgid "UNLOCK_CONDITION_COMPOUND_IS_BETWEEN"
msgstr ""

msgid "UNLOCK_CONDITION_DIGESTED_MICROBES_ABOVE"
msgstr ""

msgid "UNLOCK_CONDITION_ENGULFED_MICROBES_ABOVE"
msgstr ""

msgid "UNLOCK_CONDITION_EXCESS_ATP_ABOVE"
msgstr ""

#, fuzzy
msgid "UNLOCK_CONDITION_PLAYER_DAMAGE_RECEIVED"
msgstr "속도:"

#, fuzzy
msgid "UNLOCK_CONDITION_PLAYER_DAMAGE_RECEIVED_SOURCE"
msgstr "속도:"

msgid "UNLOCK_CONDITION_PLAYER_DEATH_COUNT_ABOVE"
msgstr ""

msgid "UNLOCK_CONDITION_REPRODUCED_WITH"
msgstr ""

msgid "UNLOCK_CONDITION_REPRODUCED_WITH_IN_A_ROW"
msgstr ""

msgid "UNLOCK_CONDITION_REPRODUCE_IN_BIOME"
msgstr ""

#, fuzzy
msgid "UNLOCK_CONDITION_SPEED_BELOW"
msgstr "속도:"

msgid "UNLOCK_WITH_ANY_OF_FOLLOWING"
msgstr ""

msgid "UNSAVED_CHANGE_WARNING"
msgstr ""
"저장하지 않은 변경점은 적용되지 않습니다.\n"
"계속하시겠습니까?"

#, fuzzy
msgid "UNTITLED"
msgstr "생태계: {0}"

msgid "UPGRADE_CILIA_PULL"
msgstr ""

#, fuzzy
msgid "UPGRADE_CILIA_PULL_DESCRIPTION"
msgstr "끈적끈적한 세포 내부. 세포질은 이온, 단백질 및 세포 내부를 채우는 물에 용해된 기타 물질의 기본 혼합물입니다. 이것의 기능 중 하나는 발효를 통해 포도당을 ATP 에너지로 전환시키는 것 입니다. 세포 소 기관이 부족하고 세포가 더 발전된 신진 대사를 하는 경우, 에너지에 더욱 의존하게 됩니다. 또한 분자를 세포에 저장하고 세포의 크기를 성장시키는 데 사용됩니다."

msgid "UPGRADE_COST"
msgstr ""

#, fuzzy
msgid "UPGRADE_DESCRIPTION_NONE"
msgstr "끈적끈적한 세포 내부. 세포질은 이온, 단백질 및 세포 내부를 채우는 물에 용해된 기타 물질의 기본 혼합물입니다. 이것의 기능 중 하나는 발효를 통해 포도당을 ATP 에너지로 전환시키는 것 입니다. 세포 소 기관이 부족하고 세포가 더 발전된 신진 대사를 하는 경우, 에너지에 더욱 의존하게 됩니다. 또한 분자를 세포에 저장하고 세포의 크기를 성장시키는 데 사용됩니다."

msgid "UPGRADE_NAME_NONE"
msgstr ""

#, fuzzy
msgid "UPGRADE_PILUS_INJECTISOME"
msgstr "끈적끈적한 세포 내부. 세포질은 이온, 단백질 및 세포 내부를 채우는 물에 용해된 기타 물질의 기본 혼합물입니다. 이것의 기능 중 하나는 발효를 통해 포도당을 ATP 에너지로 전환시키는 것 입니다. 세포 소 기관이 부족하고 세포가 더 발전된 신진 대사를 하는 경우, 에너지에 더욱 의존하게 됩니다. 또한 분자를 세포에 저장하고 세포의 크기를 성장시키는 데 사용됩니다."

#, fuzzy
msgid "UPGRADE_PILUS_INJECTISOME_DESCRIPTION"
msgstr "끈적끈적한 세포 내부. 세포질은 이온, 단백질 및 세포 내부를 채우는 물에 용해된 기타 물질의 기본 혼합물입니다. 이것의 기능 중 하나는 발효를 통해 포도당을 ATP 에너지로 전환시키는 것 입니다. 세포 소 기관이 부족하고 세포가 더 발전된 신진 대사를 하는 경우, 에너지에 더욱 의존하게 됩니다. 또한 분자를 세포에 저장하고 세포의 크기를 성장시키는 데 사용됩니다."

msgid "UPGRADE_SLIME_JET_MUCOCYST"
msgstr ""

#, fuzzy
msgid "UPGRADE_SLIME_JET_MUCOCYST_DESCRIPTION"
msgstr "끈적끈적한 세포 내부. 세포질은 이온, 단백질 및 세포 내부를 채우는 물에 용해된 기타 물질의 기본 혼합물입니다. 이것의 기능 중 하나는 발효를 통해 포도당을 ATP 에너지로 전환시키는 것 입니다. 세포 소 기관이 부족하고 세포가 더 발전된 신진 대사를 하는 경우, 에너지에 더욱 의존하게 됩니다. 또한 분자를 세포에 저장하고 세포의 크기를 성장시키는 데 사용됩니다."

#, fuzzy
msgid "UPLOAD"
msgstr "불러오기"

#, fuzzy
msgid "UPLOADING_DOT_DOT_DOT"
msgstr "불러오는 중..."

#, fuzzy
msgid "UPLOAD_SUCCEEDED"
msgstr "저장 성공"

msgid "USED_LIBRARIES_LICENSES"
msgstr ""

msgid "USED_RENDERER_NAME"
msgstr ""

#, fuzzy
msgid "USES_FEATURE"
msgstr "온도"

msgid "USE_AUTO_HARMONY"
msgstr ""

#, fuzzy
msgid "USE_AUTO_HARMONY_TOOLTIP"
msgstr "새로운 키 배치 추가"

msgid "USE_A_CUSTOM_USERNAME"
msgstr "임의 사용자 이름 사용"

msgid "USE_DISK_CACHE"
msgstr ""

msgid "USE_MANUAL_THREAD_COUNT"
msgstr ""

msgid "USE_MANUAL_THREAD_COUNT_NATIVE"
msgstr ""

msgid "USE_VIRTUAL_WINDOW_SIZE"
msgstr ""

#, fuzzy
msgid "UV_PROTECTION"
msgstr "Auto-Evo 예측"

#, fuzzy
msgid "UV_TOLERANCE_TOOLTIP"
msgstr "새로운 키 배치 추가"

msgid "VACUOLE"
msgstr "액포"

msgid "VACUOLE_DESCRIPTION"
msgstr "액포는 세포 내부 공간 저장에 사용되는 내부 막질 소기관입니다. 그들은 여러 개의 소낭, 저장을 위해 세포에서 널리 사용되는 작은 막 구조로 구성되어 합쳐졌습니다. 이 물질은 분자, 효소, 고체 및 기타 물질을 포함하는 데 사용되는 물로 채워져 있습니다. 액포의 모양은 유동적이며 세포마다 다를 수 있습니다."

msgid "VACUOLE_IS_SPECIALIZED"
msgstr ""

#, fuzzy
msgid "VACUOLE_NOT_SPECIALIZED_DESCRIPTION"
msgstr "액포는 세포 내부 공간 저장에 사용되는 내부 막질 소기관입니다. 그들은 여러 개의 소낭, 저장을 위해 세포에서 널리 사용되는 작은 막 구조로 구성되어 합쳐졌습니다. 이 물질은 분자, 효소, 고체 및 기타 물질을 포함하는 데 사용되는 물로 채워져 있습니다. 액포의 모양은 유동적이며 세포마다 다를 수 있습니다."

#, fuzzy
msgid "VACUOLE_PROCESSES_DESCRIPTION"
msgstr "액포는 세포 내부 공간 저장에 사용되는 내부 막질 소기관입니다. 그들은 여러 개의 소낭, 저장을 위해 세포에서 널리 사용되는 작은 막 구조로 구성되어 합쳐졌습니다. 이 물질은 분자, 효소, 고체 및 기타 물질을 포함하는 데 사용되는 물로 채워져 있습니다. 액포의 모양은 유동적이며 세포마다 다를 수 있습니다."

#, fuzzy
msgid "VACUOLE_SPECIALIZED_DESCRIPTION"
msgstr "액포는 세포 내부 공간 저장에 사용되는 내부 막질 소기관입니다. 그들은 여러 개의 소낭, 저장을 위해 세포에서 널리 사용되는 작은 막 구조로 구성되어 합쳐졌습니다. 이 물질은 분자, 효소, 고체 및 기타 물질을 포함하는 데 사용되는 물로 채워져 있습니다. 액포의 모양은 유동적이며 세포마다 다를 수 있습니다."

msgid "VALUE_WITH_UNIT"
msgstr ""

#, fuzzy
msgid "VERSION_COLON"
msgstr "세대:"

#, fuzzy
msgid "VERTICAL_COLON"
msgstr "세대:"

#, fuzzy
msgid "VERTICAL_WITH_AXIS_NAME_COLON"
msgstr "속도:"

msgid "VIDEO_MEMORY"
msgstr ""

msgid "VIDEO_MEMORY_MIB"
msgstr ""

msgid "VIEWER"
msgstr "뷰어"

msgid "VIEW_ALL"
msgstr ""

#, fuzzy
msgid "VIEW_CELL_PROCESSES"
msgstr "끈적끈적한 세포 내부. 세포질은 이온, 단백질 및 세포 내부를 채우는 물에 용해된 기타 물질의 기본 혼합물입니다. 이것의 기능 중 하나는 발효를 통해 포도당을 ATP 에너지로 전환시키는 것 입니다. 세포 소 기관이 부족하고 세포가 더 발전된 신진 대사를 하는 경우, 에너지에 더욱 의존하게 됩니다. 또한 분자를 세포에 저장하고 세포의 크기를 성장시키는 데 사용됩니다."

#, fuzzy
msgid "VIEW_ONLINE"
msgstr "연대"

#, fuzzy
msgid "VIEW_PATCH_MICHES"
msgstr "동굴"

#, fuzzy
msgid "VIEW_PATCH_NOTES"
msgstr "동굴"

#, fuzzy
msgid "VIEW_PATCH_NOTES_TOOLTIP"
msgstr "동굴"

msgid "VIEW_PENDING_ACTIONS"
msgstr ""

msgid "VIEW_SOURCE_CODE"
msgstr "소스 코드 보기"

msgid "VIP_PATRONS"
msgstr ""

msgid "VISIBLE"
msgstr ""

msgid "VISIBLE_WHEN_CLOSE_TO_FULL"
msgstr ""

msgid "VISIBLE_WHEN_OVER_ZERO"
msgstr ""

msgid "VISIT_SUGGESTIONS_SITE"
msgstr ""

msgid "VOLCANIC_VENT"
msgstr "화산 분출구"

#, fuzzy
msgid "VOLUMEDOWN"
msgstr "효과음 음량"

#, fuzzy
msgid "VOLUMEMUTE"
msgstr "효과음 음량"

#, fuzzy
msgid "VOLUMEUP"
msgstr "효과음 음량"

msgid "VSYNC"
msgstr "수직동기화"

msgid "WAITING_FOR_AUTO_EVO"
msgstr "Auto-evo 대기중:"

msgid "WELCOME_TO_THRIVEOPEDIA"
msgstr ""

msgid "WENT_EXTINCT_FROM_PLANET"
msgstr "행성에서 멸종"

msgid "WENT_EXTINCT_IN"
msgstr "{0}에서 멸종"

msgid "WHEEL_DOWN"
msgstr "휠 아래로"

msgid "WHEEL_LEFT"
msgstr "휠 왼쪽으로"

msgid "WHEEL_RIGHT"
msgstr "휠 오른쪽으로"

msgid "WHEEL_UP"
msgstr "휠 위로"

msgid "WIKI"
msgstr ""

msgid "WIKI_2D"
msgstr ""

msgid "WIKI_3D"
msgstr ""

msgid "WIKI_3D_COMMA_SANDBOX"
msgstr ""

#, fuzzy
msgid "WIKI_3D_COMMA_STRATEGY"
msgstr "화학 세포는 황화수소 화학 합성 이라는 과정을 통해 황화수소, 물 및 기체 이산화탄소를 포도당으로 전환 할 수 있는 단백질을 포함하는 이중 막 구조입니다. 포도당 생산 속도는 이산화탄소의 농도에 따라 달라집니다."

#, fuzzy
msgid "WIKI_3D_COMMA_STRATEGY_COMMA_SPACE"
msgstr "화학 세포는 황화수소 화학 합성 이라는 과정을 통해 황화수소, 물 및 기체 이산화탄소를 포도당으로 전환 할 수 있는 단백질을 포함하는 이중 막 구조입니다. 포도당 생산 속도는 이산화탄소의 농도에 따라 달라집니다."

#, fuzzy
msgid "WIKI_8_BRACKET_16"
msgstr "왼쪽으로 회전"

#, fuzzy
msgid "WIKI_ASCENSION"
msgstr "루스티시아닌은 가스 상태의 이산화탄소와 산소를 사용하여 산화철을 화학적 상태에서 다른 화학적 상태로 산화시킬 수 있는 단백질입니다. 철 호흡이라고하는 이 과정은 세포가 수확 할 수 있는 에너지를 방출합니다."

msgid "WIKI_ASCENSION_CURRENT_DEVELOPMENT"
msgstr ""

#, fuzzy
msgid "WIKI_ASCENSION_FEATURES"
msgstr "외부 효과:"

#, fuzzy
msgid "WIKI_ASCENSION_INTRO"
msgstr "루스티시아닌은 가스 상태의 이산화탄소와 산소를 사용하여 산화철을 화학적 상태에서 다른 화학적 상태로 산화시킬 수 있는 단백질입니다. 철 호흡이라고하는 이 과정은 세포가 수확 할 수 있는 에너지를 방출합니다."

msgid "WIKI_ASCENSION_OVERVIEW"
msgstr ""

#, fuzzy
msgid "WIKI_ASCENSION_TRANSITIONS"
msgstr "종:"

#, fuzzy
msgid "WIKI_ASCENSION_UI"
msgstr "루스티시아닌은 가스 상태의 이산화탄소와 산소를 사용하여 산화철을 화학적 상태에서 다른 화학적 상태로 산화시킬 수 있는 단백질입니다. 철 호흡이라고하는 이 과정은 세포가 수확 할 수 있는 에너지를 방출합니다."

#, fuzzy
msgid "WIKI_AWAKENING_STAGE_CURRENT_DEVELOPMENT"
msgstr "니트로게나아제는 ATP 형태의 기체 질소와 세포 에너지를 사용하여 세포의 핵심 성장 영양소 인 암모니아를 생성 할 수있는 단백질입니다. 이것은 혐기성 질소 고정이라고하는 과정입니다. 질소 분해 효소가 세포질에 의해 직접 둘러싸이면 주변 유체가 일부 발효를 수행합니다."

#, fuzzy
msgid "WIKI_AWAKENING_STAGE_FEATURES"
msgstr "니트로게나아제는 ATP 형태의 기체 질소와 세포 에너지를 사용하여 세포의 핵심 성장 영양소 인 암모니아를 생성 할 수있는 단백질입니다. 이것은 혐기성 질소 고정이라고하는 과정입니다. 질소 분해 효소가 세포질에 의해 직접 둘러싸이면 주변 유체가 일부 발효를 수행합니다."

#, fuzzy
msgid "WIKI_AWAKENING_STAGE_INTRO"
msgstr "결합 기관"

msgid "WIKI_AWAKENING_STAGE_OVERVIEW"
msgstr ""

#, fuzzy
msgid "WIKI_AWAKENING_STAGE_TRANSITIONS"
msgstr "니트로게나아제는 ATP 형태의 기체 질소와 세포 에너지를 사용하여 세포의 핵심 성장 영양소 인 암모니아를 생성 할 수있는 단백질입니다. 이것은 혐기성 질소 고정이라고하는 과정입니다. 질소 분해 효소가 세포질에 의해 직접 둘러싸이면 주변 유체가 일부 발효를 수행합니다."

#, fuzzy
msgid "WIKI_AWAKENING_STAGE_UI"
msgstr "결합 기관"

msgid "WIKI_AWARE_STAGE_CURRENT_DEVELOPMENT"
msgstr ""

#, fuzzy
msgid "WIKI_AWARE_STAGE_FEATURES"
msgstr "미생물 단계"

#, fuzzy
msgid "WIKI_AWARE_STAGE_INTRO"
msgstr "니트로게나아제는 ATP 형태의 기체 질소와 세포 에너지를 사용하여 세포의 핵심 성장 영양소 인 암모니아를 생성 할 수있는 단백질입니다. 이것은 혐기성 질소 고정이라고하는 과정입니다. 질소 분해 효소가 세포질에 의해 직접 둘러싸이면 주변 유체가 일부 발효를 수행합니다."

#, fuzzy
msgid "WIKI_AWARE_STAGE_OVERVIEW"
msgstr "미생물 단계"

#, fuzzy
msgid "WIKI_AWARE_STAGE_TRANSITIONS"
msgstr "니트로게나아제"

#, fuzzy
msgid "WIKI_AWARE_STAGE_UI"
msgstr "미생물 단계"

#, fuzzy
msgid "WIKI_AXON_EFFECTS"
msgstr "외부 효과:"

msgid "WIKI_AXON_INTRO"
msgstr ""

msgid "WIKI_AXON_MODIFICATIONS"
msgstr ""

#, fuzzy
msgid "WIKI_AXON_PROCESSES"
msgstr "세포 기관 배치"

msgid "WIKI_AXON_REQUIREMENTS"
msgstr ""

msgid "WIKI_AXON_SCIENTIFIC_BACKGROUND"
msgstr ""

msgid "WIKI_AXON_STRATEGY"
msgstr ""

msgid "WIKI_AXON_UPGRADES"
msgstr ""

#, fuzzy
msgid "WIKI_BACTERIAL_CHEMOSYNTHESIS_COMMA_GLYCOLYSIS"
msgstr "산소 합성"

#, fuzzy
msgid "WIKI_BINDING_AGENT_EFFECTS"
msgstr "니트로게나아제는 ATP 형태의 기체 질소와 세포 에너지를 사용하여 세포의 핵심 성장 영양소 인 암모니아를 생성 할 수있는 단백질입니다. 이것은 혐기성 질소 고정이라고하는 과정입니다. 질소 분해 효소가 세포질에 의해 직접 둘러싸이면 주변 유체가 일부 발효를 수행합니다."

#, fuzzy
msgid "WIKI_BINDING_AGENT_INTRO"
msgstr "결합 기관"

#, fuzzy
msgid "WIKI_BINDING_AGENT_MODIFICATIONS"
msgstr "니트로게나아제는 ATP 형태의 기체 질소와 세포 에너지를 사용하여 세포의 핵심 성장 영양소 인 암모니아를 생성 할 수있는 단백질입니다. 이것은 혐기성 질소 고정이라고하는 과정입니다. 질소 분해 효소가 세포질에 의해 직접 둘러싸이면 주변 유체가 일부 발효를 수행합니다."

#, fuzzy
msgid "WIKI_BINDING_AGENT_PROCESSES"
msgstr "니트로게나아제는 ATP 형태의 기체 질소와 세포 에너지를 사용하여 세포의 핵심 성장 영양소 인 암모니아를 생성 할 수있는 단백질입니다. 이것은 혐기성 질소 고정이라고하는 과정입니다. 질소 분해 효소가 세포질에 의해 직접 둘러싸이면 주변 유체가 일부 발효를 수행합니다."

#, fuzzy
msgid "WIKI_BINDING_AGENT_REQUIREMENTS"
msgstr "니트로게나아제는 ATP 형태의 기체 질소와 세포 에너지를 사용하여 세포의 핵심 성장 영양소 인 암모니아를 생성 할 수있는 단백질입니다. 이것은 혐기성 질소 고정이라고하는 과정입니다. 질소 분해 효소가 세포질에 의해 직접 둘러싸이면 주변 유체가 일부 발효를 수행합니다."

#, fuzzy
msgid "WIKI_BINDING_AGENT_SCIENTIFIC_BACKGROUND"
msgstr "니트로게나아제는 ATP 형태의 기체 질소와 세포 에너지를 사용하여 세포의 핵심 성장 영양소 인 암모니아를 생성 할 수있는 단백질입니다. 이것은 혐기성 질소 고정이라고하는 과정입니다. 질소 분해 효소가 세포질에 의해 직접 둘러싸이면 주변 유체가 일부 발효를 수행합니다."

#, fuzzy
msgid "WIKI_BINDING_AGENT_STRATEGY"
msgstr "니트로게나아제는 ATP 형태의 기체 질소와 세포 에너지를 사용하여 세포의 핵심 성장 영양소 인 암모니아를 생성 할 수있는 단백질입니다. 이것은 혐기성 질소 고정이라고하는 과정입니다. 질소 분해 효소가 세포질에 의해 직접 둘러싸이면 주변 유체가 일부 발효를 수행합니다."

#, fuzzy
msgid "WIKI_BINDING_AGENT_UPGRADES"
msgstr "니트로게나아제는 ATP 형태의 기체 질소와 세포 에너지를 사용하여 세포의 핵심 성장 영양소 인 암모니아를 생성 할 수있는 단백질입니다. 이것은 혐기성 질소 고정이라고하는 과정입니다. 질소 분해 효소가 세포질에 의해 직접 둘러싸이면 주변 유체가 일부 발효를 수행합니다."

#, fuzzy
msgid "WIKI_BIOLUMINESCENT_VACUOLE_EFFECTS"
msgstr "생물발광 액포"

#, fuzzy
msgid "WIKI_BIOLUMINESCENT_VACUOLE_INTRO"
msgstr "생물발광 액포"

#, fuzzy
msgid "WIKI_BIOLUMINESCENT_VACUOLE_MODIFICATIONS"
msgstr "생물발광 액포"

#, fuzzy
msgid "WIKI_BIOLUMINESCENT_VACUOLE_PROCESSES"
msgstr "생물발광 액포"

#, fuzzy
msgid "WIKI_BIOLUMINESCENT_VACUOLE_REQUIREMENTS"
msgstr "생물발광 액포"

#, fuzzy
msgid "WIKI_BIOLUMINESCENT_VACUOLE_SCIENTIFIC_BACKGROUND"
msgstr "생물발광 액포"

#, fuzzy
msgid "WIKI_BIOLUMINESCENT_VACUOLE_STRATEGY"
msgstr "생물발광 액포"

#, fuzzy
msgid "WIKI_BIOLUMINESCENT_VACUOLE_UPGRADES"
msgstr "생물발광 액포"

msgid "WIKI_BODY_PLAN_EDITOR_COMMA_CELL_EDITOR"
msgstr ""

#, fuzzy
msgid "WIKI_CHEMOPLAST_EFFECTS"
msgstr "화학 세포는 황화수소 화학 합성 이라는 과정을 통해 황화수소, 물 및 기체 이산화탄소를 포도당으로 전환 할 수 있는 단백질을 포함하는 이중 막 구조입니다. 포도당 생산 속도는 이산화탄소의 농도에 따라 달라집니다."

#, fuzzy
msgid "WIKI_CHEMOPLAST_INTRO"
msgstr "화학 세포는 황화수소 화학 합성 이라는 과정을 통해 황화수소, 물 및 기체 이산화탄소를 포도당으로 전환 할 수 있는 단백질을 포함하는 이중 막 구조입니다. 포도당 생산 속도는 이산화탄소의 농도에 따라 달라집니다."

#, fuzzy
msgid "WIKI_CHEMOPLAST_MODIFICATIONS"
msgstr "화학 세포는 황화수소 화학 합성 이라는 과정을 통해 황화수소, 물 및 기체 이산화탄소를 포도당으로 전환 할 수 있는 단백질을 포함하는 이중 막 구조입니다. 포도당 생산 속도는 이산화탄소의 농도에 따라 달라집니다."

#, fuzzy
msgid "WIKI_CHEMOPLAST_PROCESSES"
msgstr "화학 세포는 황화수소 화학 합성 이라는 과정을 통해 황화수소, 물 및 기체 이산화탄소를 포도당으로 전환 할 수 있는 단백질을 포함하는 이중 막 구조입니다. 포도당 생산 속도는 이산화탄소의 농도에 따라 달라집니다."

msgid "WIKI_CHEMOPLAST_REQUIREMENTS"
msgstr ""

#, fuzzy
msgid "WIKI_CHEMOPLAST_SCIENTIFIC_BACKGROUND"
msgstr "화학 세포는 황화수소 화학 합성 이라는 과정을 통해 황화수소, 물 및 기체 이산화탄소를 포도당으로 전환 할 수 있는 단백질을 포함하는 이중 막 구조입니다. 포도당 생산 속도는 이산화탄소의 농도에 따라 달라집니다."

#, fuzzy
msgid "WIKI_CHEMOPLAST_STRATEGY"
msgstr "화학 세포는 황화수소 화학 합성 이라는 과정을 통해 황화수소, 물 및 기체 이산화탄소를 포도당으로 전환 할 수 있는 단백질을 포함하는 이중 막 구조입니다. 포도당 생산 속도는 이산화탄소의 농도에 따라 달라집니다."

#, fuzzy
msgid "WIKI_CHEMOPLAST_UPGRADES"
msgstr "화학 세포는 황화수소 화학 합성 이라는 과정을 통해 황화수소, 물 및 기체 이산화탄소를 포도당으로 전환 할 수 있는 단백질을 포함하는 이중 막 구조입니다. 포도당 생산 속도는 이산화탄소의 농도에 따라 달라집니다."

#, fuzzy
msgid "WIKI_CHEMORECEPTOR_EFFECTS"
msgstr "화학 세포는 황화수소 화학 합성 이라는 과정을 통해 황화수소, 물 및 기체 이산화탄소를 포도당으로 전환 할 수 있는 단백질을 포함하는 이중 막 구조입니다. 포도당 생산 속도는 이산화탄소의 농도에 따라 달라집니다."

#, fuzzy
msgid "WIKI_CHEMORECEPTOR_INTRO"
msgstr "화학 수용체"

#, fuzzy
msgid "WIKI_CHEMORECEPTOR_MODIFICATIONS"
msgstr "화학 세포는 황화수소 화학 합성 이라는 과정을 통해 황화수소, 물 및 기체 이산화탄소를 포도당으로 전환 할 수 있는 단백질을 포함하는 이중 막 구조입니다. 포도당 생산 속도는 이산화탄소의 농도에 따라 달라집니다."

#, fuzzy
msgid "WIKI_CHEMORECEPTOR_PROCESSES"
msgstr "화학 세포는 황화수소 화학 합성 이라는 과정을 통해 황화수소, 물 및 기체 이산화탄소를 포도당으로 전환 할 수 있는 단백질을 포함하는 이중 막 구조입니다. 포도당 생산 속도는 이산화탄소의 농도에 따라 달라집니다."

#, fuzzy
msgid "WIKI_CHEMORECEPTOR_REQUIREMENTS"
msgstr "화학 세포는 황화수소 화학 합성 이라는 과정을 통해 황화수소, 물 및 기체 이산화탄소를 포도당으로 전환 할 수 있는 단백질을 포함하는 이중 막 구조입니다. 포도당 생산 속도는 이산화탄소의 농도에 따라 달라집니다."

#, fuzzy
msgid "WIKI_CHEMORECEPTOR_SCIENTIFIC_BACKGROUND"
msgstr "화학 세포는 황화수소 화학 합성 이라는 과정을 통해 황화수소, 물 및 기체 이산화탄소를 포도당으로 전환 할 수 있는 단백질을 포함하는 이중 막 구조입니다. 포도당 생산 속도는 이산화탄소의 농도에 따라 달라집니다."

#, fuzzy
msgid "WIKI_CHEMORECEPTOR_STRATEGY"
msgstr "화학 세포는 황화수소 화학 합성 이라는 과정을 통해 황화수소, 물 및 기체 이산화탄소를 포도당으로 전환 할 수 있는 단백질을 포함하는 이중 막 구조입니다. 포도당 생산 속도는 이산화탄소의 농도에 따라 달라집니다."

#, fuzzy
msgid "WIKI_CHEMORECEPTOR_UPGRADES"
msgstr "화학 세포는 황화수소 화학 합성 이라는 과정을 통해 황화수소, 물 및 기체 이산화탄소를 포도당으로 전환 할 수 있는 단백질을 포함하는 이중 막 구조입니다. 포도당 생산 속도는 이산화탄소의 농도에 따라 달라집니다."

#, fuzzy
msgid "WIKI_CHEMOSYNTHESIZING_PROTEINS_EFFECTS"
msgstr "화학 단백질"

#, fuzzy
msgid "WIKI_CHEMOSYNTHESIZING_PROTEINS_INTRO"
msgstr "화학 단백질"

#, fuzzy
msgid "WIKI_CHEMOSYNTHESIZING_PROTEINS_MODIFICATIONS"
msgstr "화학 합성 단백질은 황화수소 화학 합성이라는 과정에서 황화수소, 물 및 기체 이산화탄소를 포도당으로 전환 할 수 있는 세포질의 작은 단백질 집합입니다. 포도당 생산 속도는 이산화탄소 농도에 따라 달라집니다. 화학 합성 단백질이 세포질에 의해 직접 둘러싸이면 주변 유체가 일부 발효를 수행합니다."

#, fuzzy
msgid "WIKI_CHEMOSYNTHESIZING_PROTEINS_PROCESSES"
msgstr "화학 합성 단백질은 황화수소 화학 합성이라는 과정에서 황화수소, 물 및 기체 이산화탄소를 포도당으로 전환 할 수 있는 세포질의 작은 단백질 집합입니다. 포도당 생산 속도는 이산화탄소 농도에 따라 달라집니다. 화학 합성 단백질이 세포질에 의해 직접 둘러싸이면 주변 유체가 일부 발효를 수행합니다."

#, fuzzy
msgid "WIKI_CHEMOSYNTHESIZING_PROTEINS_REQUIREMENTS"
msgstr ""
"화학 합성\n"
"단백질"

#, fuzzy
msgid "WIKI_CHEMOSYNTHESIZING_PROTEINS_SCIENTIFIC_BACKGROUND"
msgstr "화학 합성 단백질은 황화수소 화학 합성이라는 과정에서 황화수소, 물 및 기체 이산화탄소를 포도당으로 전환 할 수 있는 세포질의 작은 단백질 집합입니다. 포도당 생산 속도는 이산화탄소 농도에 따라 달라집니다. 화학 합성 단백질이 세포질에 의해 직접 둘러싸이면 주변 유체가 일부 발효를 수행합니다."

#, fuzzy
msgid "WIKI_CHEMOSYNTHESIZING_PROTEINS_STRATEGY"
msgstr "화학 단백질"

#, fuzzy
msgid "WIKI_CHEMOSYNTHESIZING_PROTEINS_UPGRADES"
msgstr "화학 단백질"

#, fuzzy
msgid "WIKI_CHLOROPLAST_EFFECTS"
msgstr "엽록체는 감광성 안료가 막낭에 쌓여있는 이중 막 구조입니다. 진핵 생물이 숙주로써 이용하기 위해 동화된 원핵 생물입니다. 엽록체의 안료는 빛의 에너지를 사용하여 광합성이라고하는 과정을 통해서 물과 기체 이산화탄소로부터 포도당을 생성 할 수 있습니다. 이 안료는 또한 독특한 색상을 제공합니다. 포도당 생산 속도는 이산화탄소 농도와 빛의 강도에 따라 달라집니다."

#, fuzzy
msgid "WIKI_CHLOROPLAST_INTRO"
msgstr "엽록체는 감광성 안료가 막낭에 쌓여있는 이중 막 구조입니다. 진핵 생물이 숙주로써 이용하기 위해 동화된 원핵 생물입니다. 엽록체의 안료는 빛의 에너지를 사용하여 광합성이라고하는 과정을 통해서 물과 기체 이산화탄소로부터 포도당을 생성 할 수 있습니다. 이 안료는 또한 독특한 색상을 제공합니다. 포도당 생산 속도는 이산화탄소 농도와 빛의 강도에 따라 달라집니다."

#, fuzzy
msgid "WIKI_CHLOROPLAST_MODIFICATIONS"
msgstr "엽록체는 감광성 안료가 막낭에 쌓여있는 이중 막 구조입니다. 진핵 생물이 숙주로써 이용하기 위해 동화된 원핵 생물입니다. 엽록체의 안료는 빛의 에너지를 사용하여 광합성이라고하는 과정을 통해서 물과 기체 이산화탄소로부터 포도당을 생성 할 수 있습니다. 이 안료는 또한 독특한 색상을 제공합니다. 포도당 생산 속도는 이산화탄소 농도와 빛의 강도에 따라 달라집니다."

#, fuzzy
msgid "WIKI_CHLOROPLAST_PROCESSES"
msgstr "엽록체는 감광성 안료가 막낭에 쌓여있는 이중 막 구조입니다. 진핵 생물이 숙주로써 이용하기 위해 동화된 원핵 생물입니다. 엽록체의 안료는 빛의 에너지를 사용하여 광합성이라고하는 과정을 통해서 물과 기체 이산화탄소로부터 포도당을 생성 할 수 있습니다. 이 안료는 또한 독특한 색상을 제공합니다. 포도당 생산 속도는 이산화탄소 농도와 빛의 강도에 따라 달라집니다."

msgid "WIKI_CHLOROPLAST_REQUIREMENTS"
msgstr ""

#, fuzzy
msgid "WIKI_CHLOROPLAST_SCIENTIFIC_BACKGROUND"
msgstr "엽록체는 감광성 안료가 막낭에 쌓여있는 이중 막 구조입니다. 진핵 생물이 숙주로써 이용하기 위해 동화된 원핵 생물입니다. 엽록체의 안료는 빛의 에너지를 사용하여 광합성이라고하는 과정을 통해서 물과 기체 이산화탄소로부터 포도당을 생성 할 수 있습니다. 이 안료는 또한 독특한 색상을 제공합니다. 포도당 생산 속도는 이산화탄소 농도와 빛의 강도에 따라 달라집니다."

#, fuzzy
msgid "WIKI_CHLOROPLAST_STRATEGY"
msgstr "엽록체는 감광성 안료가 막낭에 쌓여있는 이중 막 구조입니다. 진핵 생물이 숙주로써 이용하기 위해 동화된 원핵 생물입니다. 엽록체의 안료는 빛의 에너지를 사용하여 광합성이라고하는 과정을 통해서 물과 기체 이산화탄소로부터 포도당을 생성 할 수 있습니다. 이 안료는 또한 독특한 색상을 제공합니다. 포도당 생산 속도는 이산화탄소 농도와 빛의 강도에 따라 달라집니다."

#, fuzzy
msgid "WIKI_CHLOROPLAST_UPGRADES"
msgstr "엽록체는 감광성 안료가 막낭에 쌓여있는 이중 막 구조입니다. 진핵 생물이 숙주로써 이용하기 위해 동화된 원핵 생물입니다. 엽록체의 안료는 빛의 에너지를 사용하여 광합성이라고하는 과정을 통해서 물과 기체 이산화탄소로부터 포도당을 생성 할 수 있습니다. 이 안료는 또한 독특한 색상을 제공합니다. 포도당 생산 속도는 이산화탄소 농도와 빛의 강도에 따라 달라집니다."

#, fuzzy
msgid "WIKI_CHROMATOPHORE_PHOTOSYNTHESIS_COMMA_GLYCOLYSIS"
msgstr "산소 합성"

msgid "WIKI_CILIA_EFFECTS"
msgstr ""

msgid "WIKI_CILIA_INTRO"
msgstr ""

msgid "WIKI_CILIA_MODIFICATIONS"
msgstr ""

#, fuzzy
msgid "WIKI_CILIA_PROCESSES"
msgstr "끈적끈적한 세포 내부. 세포질은 이온, 단백질 및 세포 내부를 채우는 물에 용해된 기타 물질의 기본 혼합물입니다. 이것의 기능 중 하나는 발효를 통해 포도당을 ATP 에너지로 전환시키는 것 입니다. 세포 소 기관이 부족하고 세포가 더 발전된 신진 대사를 하는 경우, 에너지에 더욱 의존하게 됩니다. 또한 분자를 세포에 저장하고 세포의 크기를 성장시키는 데 사용됩니다."

msgid "WIKI_CILIA_REQUIREMENTS"
msgstr ""

msgid "WIKI_CILIA_SCIENTIFIC_BACKGROUND"
msgstr ""

msgid "WIKI_CILIA_STRATEGY"
msgstr ""

msgid "WIKI_CILIA_UPGRADES"
msgstr ""

#, fuzzy
msgid "WIKI_COMPOUNDS_BUTTON"
msgstr "끈적끈적한 세포 내부. 세포질은 이온, 단백질 및 세포 내부를 채우는 물에 용해된 기타 물질의 기본 혼합물입니다. 이것의 기능 중 하나는 발효를 통해 포도당을 ATP 에너지로 전환시키는 것 입니다. 세포 소 기관이 부족하고 세포가 더 발전된 신진 대사를 하는 경우, 에너지에 더욱 의존하게 됩니다. 또한 분자를 세포에 저장하고 세포의 크기를 성장시키는 데 사용됩니다."

#, fuzzy
msgid "WIKI_COMPOUNDS_DEVELOPMENT"
msgstr "화합물:"

#, fuzzy
msgid "WIKI_COMPOUNDS_INTRO"
msgstr "끈적끈적한 세포 내부. 세포질은 이온, 단백질 및 세포 내부를 채우는 물에 용해된 기타 물질의 기본 혼합물입니다. 이것의 기능 중 하나는 발효를 통해 포도당을 ATP 에너지로 전환시키는 것 입니다. 세포 소 기관이 부족하고 세포가 더 발전된 신진 대사를 하는 경우, 에너지에 더욱 의존하게 됩니다. 또한 분자를 세포에 저장하고 세포의 크기를 성장시키는 데 사용됩니다."

msgid "WIKI_COMPOUNDS_TYPES_OF_COMPOUNDS"
msgstr ""

msgid "WIKI_COMPOUND_SYSTEM_DEVELOPMENT_COMPOUNDS_LIST"
msgstr ""

msgid "WIKI_COMPOUND_SYSTEM_DEVELOPMENT_INTRO"
msgstr ""

msgid "WIKI_COMPOUND_SYSTEM_DEVELOPMENT_MICROBE_STAGE"
msgstr ""

msgid "WIKI_COMPOUND_SYSTEM_DEVELOPMENT_OVERVIEW"
msgstr ""

#, fuzzy
msgid "WIKI_CYTOPLASM_EFFECTS"
msgstr "끈적끈적한 세포 내부. 세포질은 이온, 단백질 및 세포 내부를 채우는 물에 용해된 기타 물질의 기본 혼합물입니다. 이것의 기능 중 하나는 발효를 통해 포도당을 ATP 에너지로 전환시키는 것 입니다. 세포 소 기관이 부족하고 세포가 더 발전된 신진 대사를 하는 경우, 에너지에 더욱 의존하게 됩니다. 또한 분자를 세포에 저장하고 세포의 크기를 성장시키는 데 사용됩니다."

#, fuzzy
msgid "WIKI_CYTOPLASM_INTRO"
msgstr "끈적끈적한 세포 내부. 세포질은 이온, 단백질 및 세포 내부를 채우는 물에 용해된 기타 물질의 기본 혼합물입니다. 이것의 기능 중 하나는 발효를 통해 포도당을 ATP 에너지로 전환시키는 것 입니다. 세포 소 기관이 부족하고 세포가 더 발전된 신진 대사를 하는 경우, 에너지에 더욱 의존하게 됩니다. 또한 분자를 세포에 저장하고 세포의 크기를 성장시키는 데 사용됩니다."

#, fuzzy
msgid "WIKI_CYTOPLASM_MODIFICATIONS"
msgstr "끈적끈적한 세포 내부. 세포질은 이온, 단백질 및 세포 내부를 채우는 물에 용해된 기타 물질의 기본 혼합물입니다. 이것의 기능 중 하나는 발효를 통해 포도당을 ATP 에너지로 전환시키는 것 입니다. 세포 소 기관이 부족하고 세포가 더 발전된 신진 대사를 하는 경우, 에너지에 더욱 의존하게 됩니다. 또한 분자를 세포에 저장하고 세포의 크기를 성장시키는 데 사용됩니다."

#, fuzzy
msgid "WIKI_CYTOPLASM_PROCESSES"
msgstr "끈적끈적한 세포 내부. 세포질은 이온, 단백질 및 세포 내부를 채우는 물에 용해된 기타 물질의 기본 혼합물입니다. 이것의 기능 중 하나는 발효를 통해 포도당을 ATP 에너지로 전환시키는 것 입니다. 세포 소 기관이 부족하고 세포가 더 발전된 신진 대사를 하는 경우, 에너지에 더욱 의존하게 됩니다. 또한 분자를 세포에 저장하고 세포의 크기를 성장시키는 데 사용됩니다."

msgid "WIKI_CYTOPLASM_REQUIREMENTS"
msgstr ""

msgid "WIKI_CYTOPLASM_SCIENTIFIC_BACKGROUND"
msgstr ""

msgid "WIKI_CYTOPLASM_STRATEGY"
msgstr ""

msgid "WIKI_CYTOPLASM_UPGRADES"
msgstr ""

#, fuzzy
msgid "WIKI_DEVELOPMENT"
msgstr "3차원 이동"

#, fuzzy
msgid "WIKI_DEVELOPMENT_INFO_BUTTON"
msgstr "세포 기관"

#, fuzzy
msgid "WIKI_DEVELOPMENT_ROOT_INTRO"
msgstr "세포 기관"

msgid "WIKI_EDITORS_AND_MUTATIONS_GENERATIONS_AND_EDITOR_SESSIONS"
msgstr ""

#, fuzzy
msgid "WIKI_EDITORS_AND_MUTATIONS_INTRO"
msgstr "미토콘드리아"

msgid "WIKI_EDITORS_AND_MUTATIONS_MUTATIONS_AND_MUTATION_POINTS"
msgstr ""

msgid "WIKI_ENVIRONMENTAL_CONDITIONS_ENVIRONMENTAL_GASSES"
msgstr ""

#, fuzzy
msgid "WIKI_ENVIRONMENTAL_CONDITIONS_INTRO"
msgstr "미토콘드리아"

#, fuzzy
msgid "WIKI_ENVIRONMENTAL_CONDITIONS_PHYSICAL_CONDITIONS"
msgstr "(매 세대마다 환경에 남는 포도당의 비율)"

msgid "WIKI_ENVIRONMENTAL_CONDITIONS_THE_DAY/NIGHT_CYCLE"
msgstr ""

#, fuzzy
msgid "WIKI_FERROPLAST_EFFECTS"
msgstr "열 세포는 감 열성 안료가 막질 주머니에 함께 쌓여있는 이중 막 구조입니다. 진핵 숙주가 사용하기 위해 동화 된 원핵 생물입니다. 열 세포의 안료는 열 합성 이라는 과정에서 물과 기체 이산화탄소에서 포도당을 생성하기 위해 주변의 열 차이 에너지를 사용할 수 있습니다. 포도당 생산 속도는 이산화탄소 농도와 온도에 따라 달라집니다."

#, fuzzy
msgid "WIKI_FERROPLAST_INTRO"
msgstr "열 세포는 감 열성 안료가 막질 주머니에 함께 쌓여있는 이중 막 구조입니다. 진핵 숙주가 사용하기 위해 동화 된 원핵 생물입니다. 열 세포의 안료는 열 합성 이라는 과정에서 물과 기체 이산화탄소에서 포도당을 생성하기 위해 주변의 열 차이 에너지를 사용할 수 있습니다. 포도당 생산 속도는 이산화탄소 농도와 온도에 따라 달라집니다."

#, fuzzy
msgid "WIKI_FERROPLAST_MODIFICATIONS"
msgstr "열 세포는 감 열성 안료가 막질 주머니에 함께 쌓여있는 이중 막 구조입니다. 진핵 숙주가 사용하기 위해 동화 된 원핵 생물입니다. 열 세포의 안료는 열 합성 이라는 과정에서 물과 기체 이산화탄소에서 포도당을 생성하기 위해 주변의 열 차이 에너지를 사용할 수 있습니다. 포도당 생산 속도는 이산화탄소 농도와 온도에 따라 달라집니다."

#, fuzzy
msgid "WIKI_FERROPLAST_PROCESSES"
msgstr "열 세포는 감 열성 안료가 막질 주머니에 함께 쌓여있는 이중 막 구조입니다. 진핵 숙주가 사용하기 위해 동화 된 원핵 생물입니다. 열 세포의 안료는 열 합성 이라는 과정에서 물과 기체 이산화탄소에서 포도당을 생성하기 위해 주변의 열 차이 에너지를 사용할 수 있습니다. 포도당 생산 속도는 이산화탄소 농도와 온도에 따라 달라집니다."

#, fuzzy
msgid "WIKI_FERROPLAST_REQUIREMENTS"
msgstr "질소 고정 색소체"

#, fuzzy
msgid "WIKI_FERROPLAST_SCIENTIFIC_BACKGROUND"
msgstr "열 세포는 감 열성 안료가 막질 주머니에 함께 쌓여있는 이중 막 구조입니다. 진핵 숙주가 사용하기 위해 동화 된 원핵 생물입니다. 열 세포의 안료는 열 합성 이라는 과정에서 물과 기체 이산화탄소에서 포도당을 생성하기 위해 주변의 열 차이 에너지를 사용할 수 있습니다. 포도당 생산 속도는 이산화탄소 농도와 온도에 따라 달라집니다."

#, fuzzy
msgid "WIKI_FERROPLAST_STRATEGY"
msgstr "열 세포는 감 열성 안료가 막질 주머니에 함께 쌓여있는 이중 막 구조입니다. 진핵 숙주가 사용하기 위해 동화 된 원핵 생물입니다. 열 세포의 안료는 열 합성 이라는 과정에서 물과 기체 이산화탄소에서 포도당을 생성하기 위해 주변의 열 차이 에너지를 사용할 수 있습니다. 포도당 생산 속도는 이산화탄소 농도와 온도에 따라 달라집니다."

#, fuzzy
msgid "WIKI_FERROPLAST_UPGRADES"
msgstr "열 세포는 감 열성 안료가 막질 주머니에 함께 쌓여있는 이중 막 구조입니다. 진핵 숙주가 사용하기 위해 동화 된 원핵 생물입니다. 열 세포의 안료는 열 합성 이라는 과정에서 물과 기체 이산화탄소에서 포도당을 생성하기 위해 주변의 열 차이 에너지를 사용할 수 있습니다. 포도당 생산 속도는 이산화탄소 농도와 온도에 따라 달라집니다."

#, fuzzy
msgid "WIKI_FLAGELLUM_EFFECTS"
msgstr "편모는 ATP를 사용하여 세포를 앞으로 나아가게 하는 세포막에서 이어지는 채찍 모양의 단백질 섬유 다발입니다."

#, fuzzy
msgid "WIKI_FLAGELLUM_INTRO"
msgstr "편모는 ATP를 사용하여 세포를 앞으로 나아가게 하는 세포막에서 이어지는 채찍 모양의 단백질 섬유 다발입니다."

#, fuzzy
msgid "WIKI_FLAGELLUM_MODIFICATIONS"
msgstr "편모는 ATP를 사용하여 세포를 앞으로 나아가게 하는 세포막에서 이어지는 채찍 모양의 단백질 섬유 다발입니다."

#, fuzzy
msgid "WIKI_FLAGELLUM_PROCESSES"
msgstr "편모는 ATP를 사용하여 세포를 앞으로 나아가게 하는 세포막에서 이어지는 채찍 모양의 단백질 섬유 다발입니다."

msgid "WIKI_FLAGELLUM_REQUIREMENTS"
msgstr ""

msgid "WIKI_FLAGELLUM_SCIENTIFIC_BACKGROUND"
msgstr ""

msgid "WIKI_FLAGELLUM_STRATEGY"
msgstr ""

msgid "WIKI_FLAGELLUM_UPGRADES"
msgstr ""

#, fuzzy
msgid "WIKI_GLYCOLYSIS_COMMA_ANAEROBIC_NITROGEN_FIXATION"
msgstr "혐기성 질소 고정"

#, fuzzy
msgid "WIKI_HEADING_APPENDICES"
msgstr "니트로게나아제는 ATP 형태의 기체 질소와 세포 에너지를 사용하여 세포의 핵심 성장 영양소 인 암모니아를 생성 할 수있는 단백질입니다. 이것은 혐기성 질소 고정이라고하는 과정입니다. 질소 분해 효소가 세포질에 의해 직접 둘러싸이면 주변 유체가 일부 발효를 수행합니다."

#, fuzzy
msgid "WIKI_HEADING_BASIC_GAME_MECHANICS"
msgstr "니트로게나아제는 ATP 형태의 기체 질소와 세포 에너지를 사용하여 세포의 핵심 성장 영양소 인 암모니아를 생성 할 수있는 단백질입니다. 이것은 혐기성 질소 고정이라고하는 과정입니다. 질소 분해 효소가 세포질에 의해 직접 둘러싸이면 주변 유체가 일부 발효를 수행합니다."

msgid "WIKI_HEADING_COMPOUNDS_LIST"
msgstr ""

#, fuzzy
msgid "WIKI_HEADING_COMPOUND_CLOUDS"
msgstr "화합물"

#, fuzzy
msgid "WIKI_HEADING_CONCEPT_ART"
msgstr "화학 수용체"

#, fuzzy
msgid "WIKI_HEADING_CURRENT_DEVELOPMENT"
msgstr "니트로게나아제는 ATP 형태의 기체 질소와 세포 에너지를 사용하여 세포의 핵심 성장 영양소 인 암모니아를 생성 할 수있는 단백질입니다. 이것은 혐기성 질소 고정이라고하는 과정입니다. 질소 분해 효소가 세포질에 의해 직접 둘러싸이면 주변 유체가 일부 발효를 수행합니다."

msgid "WIKI_HEADING_DEVELOPMENT"
msgstr ""

#, fuzzy
msgid "WIKI_HEADING_EDITOR"
msgstr "결합 기관"

msgid "WIKI_HEADING_EFFECTS"
msgstr ""

#, fuzzy
msgid "WIKI_HEADING_ENVIRONMENTAL_GASSES"
msgstr "니트로게나아제"

#, fuzzy
msgid "WIKI_HEADING_FEATURES"
msgstr "니트로게나아제는 ATP 형태의 기체 질소와 세포 에너지를 사용하여 세포의 핵심 성장 영양소 인 암모니아를 생성 할 수있는 단백질입니다. 이것은 혐기성 질소 고정이라고하는 과정입니다. 질소 분해 효소가 세포질에 의해 직접 둘러싸이면 주변 유체가 일부 발효를 수행합니다."

msgid "WIKI_HEADING_FOG_OF_WAR"
msgstr ""

#, fuzzy
msgid "WIKI_HEADING_GAMEPLAY"
msgstr "게임 플레이 중 Auto-Evo 자동 진화 실행"

#, fuzzy
msgid "WIKI_HEADING_GDD"
msgstr "결합 기관"

#, fuzzy
msgid "WIKI_HEADING_GENERAL_TIPS"
msgstr "니트로게나아제는 ATP 형태의 기체 질소와 세포 에너지를 사용하여 세포의 핵심 성장 영양소 인 암모니아를 생성 할 수있는 단백질입니다. 이것은 혐기성 질소 고정이라고하는 과정입니다. 질소 분해 효소가 세포질에 의해 직접 둘러싸이면 주변 유체가 일부 발효를 수행합니다."

msgid "WIKI_HEADING_GENERATIONS_AND_EDITOR_SESSIONS"
msgstr ""

#, fuzzy
msgid "WIKI_HEADING_MICROBE_PARTS"
msgstr "미생물 단계"

#, fuzzy
msgid "WIKI_HEADING_MICROBE_STAGE"
msgstr "미생물 단계"

#, fuzzy
msgid "WIKI_HEADING_MICROBE_STAGE_TIPS"
msgstr "미생물 단계"

msgid "WIKI_HEADING_MODIFICATIONS"
msgstr ""

#, fuzzy
msgid "WIKI_HEADING_MORE_GAME_INFO"
msgstr "미생물 단계"

msgid "WIKI_HEADING_MUTATIONS_AND_MUTATION_POINTS"
msgstr ""

msgid "WIKI_HEADING_OVERVIEW"
msgstr ""

#, fuzzy
msgid "WIKI_HEADING_PATCHES"
msgstr "니트로게나아제는 ATP 형태의 기체 질소와 세포 에너지를 사용하여 세포의 핵심 성장 영양소 인 암모니아를 생성 할 수있는 단백질입니다. 이것은 혐기성 질소 고정이라고하는 과정입니다. 질소 분해 효소가 세포질에 의해 직접 둘러싸이면 주변 유체가 일부 발효를 수행합니다."

#, fuzzy
msgid "WIKI_HEADING_PHYSICAL_CONDITIONS"
msgstr "물리적 상태"

msgid "WIKI_HEADING_PROCESSES"
msgstr ""

msgid "WIKI_HEADING_REPRODUCTION_IN_THE_MICROBE_STAGE"
msgstr ""

msgid "WIKI_HEADING_REQUIREMENTS"
msgstr ""

msgid "WIKI_HEADING_SCIENTIFIC_BACKGROUND"
msgstr ""

msgid "WIKI_HEADING_STRATEGY"
msgstr ""

msgid "WIKI_HEADING_THE_DAY/NIGHT_CYCLE"
msgstr ""

msgid "WIKI_HEADING_THE_PATCH_MAP"
msgstr ""

#, fuzzy
msgid "WIKI_HEADING_TRANSITIONS"
msgstr "니트로게나아제는 ATP 형태의 기체 질소와 세포 에너지를 사용하여 세포의 핵심 성장 영양소 인 암모니아를 생성 할 수있는 단백질입니다. 이것은 혐기성 질소 고정이라고하는 과정입니다. 질소 분해 효소가 세포질에 의해 직접 둘러싸이면 주변 유체가 일부 발효를 수행합니다."

#, fuzzy
msgid "WIKI_HEADING_TYPES_OF_COMPOUNDS"
msgstr "화합물"

msgid "WIKI_HEADING_UI"
msgstr ""

msgid "WIKI_HEADING_UPGRADES"
msgstr ""

#, fuzzy
msgid "WIKI_HELP_AND_TIPS_BASIC_GAME_MECHANICS"
msgstr "세포 기관 배치"

#, fuzzy
msgid "WIKI_HELP_AND_TIPS_BUTTON"
msgstr "끈적끈적한 세포 내부. 세포질은 이온, 단백질 및 세포 내부를 채우는 물에 용해된 기타 물질의 기본 혼합물입니다. 이것의 기능 중 하나는 발효를 통해 포도당을 ATP 에너지로 전환시키는 것 입니다. 세포 소 기관이 부족하고 세포가 더 발전된 신진 대사를 하는 경우, 에너지에 더욱 의존하게 됩니다. 또한 분자를 세포에 저장하고 세포의 크기를 성장시키는 데 사용됩니다."

#, fuzzy
msgid "WIKI_HELP_AND_TIPS_COMPOUND_CLOUDS"
msgstr "화합물"

msgid "WIKI_HELP_AND_TIPS_GENERAL_TIPS"
msgstr ""

#, fuzzy
msgid "WIKI_HELP_AND_TIPS_INTRO"
msgstr "미토콘드리아"

#, fuzzy
msgid "WIKI_HELP_AND_TIPS_MICROBE_PARTS"
msgstr "미생물 단계"

#, fuzzy
msgid "WIKI_HELP_AND_TIPS_MICROBE_STAGE_TIPS"
msgstr "미생물 단계"

msgid "WIKI_HELP_AND_TIPS_MORE_GAME_INFO"
msgstr ""

#, fuzzy
msgid "WIKI_HYDROGENASE_EFFECTS"
msgstr "니트로게나아제는 ATP 형태의 기체 질소와 세포 에너지를 사용하여 세포의 핵심 성장 영양소 인 암모니아를 생성 할 수있는 단백질입니다. 이것은 혐기성 질소 고정이라고하는 과정입니다. 질소 분해 효소가 세포질에 의해 직접 둘러싸이면 주변 유체가 일부 발효를 수행합니다."

#, fuzzy
msgid "WIKI_HYDROGENASE_INTRO"
msgstr "니트로게나아제는 ATP 형태의 기체 질소와 세포 에너지를 사용하여 세포의 핵심 성장 영양소 인 암모니아를 생성 할 수있는 단백질입니다. 이것은 혐기성 질소 고정이라고하는 과정입니다. 질소 분해 효소가 세포질에 의해 직접 둘러싸이면 주변 유체가 일부 발효를 수행합니다."

#, fuzzy
msgid "WIKI_HYDROGENASE_MODIFICATIONS"
msgstr "니트로게나아제는 ATP 형태의 기체 질소와 세포 에너지를 사용하여 세포의 핵심 성장 영양소 인 암모니아를 생성 할 수있는 단백질입니다. 이것은 혐기성 질소 고정이라고하는 과정입니다. 질소 분해 효소가 세포질에 의해 직접 둘러싸이면 주변 유체가 일부 발효를 수행합니다."

#, fuzzy
msgid "WIKI_HYDROGENASE_PROCESSES"
msgstr "니트로게나아제는 ATP 형태의 기체 질소와 세포 에너지를 사용하여 세포의 핵심 성장 영양소 인 암모니아를 생성 할 수있는 단백질입니다. 이것은 혐기성 질소 고정이라고하는 과정입니다. 질소 분해 효소가 세포질에 의해 직접 둘러싸이면 주변 유체가 일부 발효를 수행합니다."

#, fuzzy
msgid "WIKI_HYDROGENASE_REQUIREMENTS"
msgstr "열 세포는 감 열성 안료가 막질 주머니에 함께 쌓여있는 이중 막 구조입니다. 진핵 숙주가 사용하기 위해 동화 된 원핵 생물입니다. 열 세포의 안료는 열 합성 이라는 과정에서 물과 기체 이산화탄소에서 포도당을 생성하기 위해 주변의 열 차이 에너지를 사용할 수 있습니다. 포도당 생산 속도는 이산화탄소 농도와 온도에 따라 달라집니다."

#, fuzzy
msgid "WIKI_HYDROGENASE_SCIENTIFIC_BACKGROUND"
msgstr "니트로게나아제는 ATP 형태의 기체 질소와 세포 에너지를 사용하여 세포의 핵심 성장 영양소 인 암모니아를 생성 할 수있는 단백질입니다. 이것은 혐기성 질소 고정이라고하는 과정입니다. 질소 분해 효소가 세포질에 의해 직접 둘러싸이면 주변 유체가 일부 발효를 수행합니다."

#, fuzzy
msgid "WIKI_HYDROGENASE_STRATEGY"
msgstr "니트로게나아제는 ATP 형태의 기체 질소와 세포 에너지를 사용하여 세포의 핵심 성장 영양소 인 암모니아를 생성 할 수있는 단백질입니다. 이것은 혐기성 질소 고정이라고하는 과정입니다. 질소 분해 효소가 세포질에 의해 직접 둘러싸이면 주변 유체가 일부 발효를 수행합니다."

#, fuzzy
msgid "WIKI_HYDROGENASE_UPGRADES"
msgstr "니트로게나아제는 ATP 형태의 기체 질소와 세포 에너지를 사용하여 세포의 핵심 성장 영양소 인 암모니아를 생성 할 수있는 단백질입니다. 이것은 혐기성 질소 고정이라고하는 과정입니다. 질소 분해 효소가 세포질에 의해 직접 둘러싸이면 주변 유체가 일부 발효를 수행합니다."

#, fuzzy
msgid "WIKI_INDUSTRIAL_STAGE_CURRENT_DEVELOPMENT"
msgstr "니트로게나아제는 ATP 형태의 기체 질소와 세포 에너지를 사용하여 세포의 핵심 성장 영양소 인 암모니아를 생성 할 수있는 단백질입니다. 이것은 혐기성 질소 고정이라고하는 과정입니다. 질소 분해 효소가 세포질에 의해 직접 둘러싸이면 주변 유체가 일부 발효를 수행합니다."

#, fuzzy
msgid "WIKI_INDUSTRIAL_STAGE_FEATURES"
msgstr "니트로게나아제는 ATP 형태의 기체 질소와 세포 에너지를 사용하여 세포의 핵심 성장 영양소 인 암모니아를 생성 할 수있는 단백질입니다. 이것은 혐기성 질소 고정이라고하는 과정입니다. 질소 분해 효소가 세포질에 의해 직접 둘러싸이면 주변 유체가 일부 발효를 수행합니다."

#, fuzzy
msgid "WIKI_INDUSTRIAL_STAGE_INTRO"
msgstr "결합 기관"

msgid "WIKI_INDUSTRIAL_STAGE_OVERVIEW"
msgstr ""

#, fuzzy
msgid "WIKI_INDUSTRIAL_STAGE_TRANSITIONS"
msgstr "(AI 종이 변이하는 속도)"

#, fuzzy
msgid "WIKI_INDUSTRIAL_STAGE_UI"
msgstr "결합 기관"

msgid "WIKI_INJECTISOME_PILUS"
msgstr ""

msgid "WIKI_LYSOSOME_EFFECTS"
msgstr ""

#, fuzzy
msgid "WIKI_LYSOSOME_INTRO"
msgstr "대사체는 단백질 껍질에 싸인 단백질 집합입니다. 그들은 호기성 호흡이라는 과정을 통해 세포질에서 할 수있는 것보다 훨씬 더 빠른 속도로 포도당을 ATP로 전환 할 수 있습니다. 그러나 이를 위해 산소가 필요하며 산소가 적은 환경에선 ATP 생산 속도가 느려집니다. 대사체가 세포질에 의해 직접 둘러싸이면 주변 유체가 일부 발효를 수행합니다."

#, fuzzy
msgid "WIKI_LYSOSOME_MODIFICATIONS"
msgstr "대사체는 단백질 껍질에 싸인 단백질 집합입니다. 그들은 호기성 호흡이라는 과정을 통해 세포질에서 할 수있는 것보다 훨씬 더 빠른 속도로 포도당을 ATP로 전환 할 수 있습니다. 그러나 이를 위해 산소가 필요하며 산소가 적은 환경에선 ATP 생산 속도가 느려집니다. 대사체가 세포질에 의해 직접 둘러싸이면 주변 유체가 일부 발효를 수행합니다."

#, fuzzy
msgid "WIKI_LYSOSOME_PROCESSES"
msgstr "대사체는 단백질 껍질에 싸인 단백질 집합입니다. 그들은 호기성 호흡이라는 과정을 통해 세포질에서 할 수있는 것보다 훨씬 더 빠른 속도로 포도당을 ATP로 전환 할 수 있습니다. 그러나 이를 위해 산소가 필요하며 산소가 적은 환경에선 ATP 생산 속도가 느려집니다. 대사체가 세포질에 의해 직접 둘러싸이면 주변 유체가 일부 발효를 수행합니다."

msgid "WIKI_LYSOSOME_REQUIREMENTS"
msgstr ""

msgid "WIKI_LYSOSOME_SCIENTIFIC_BACKGROUND"
msgstr ""

msgid "WIKI_LYSOSOME_STRATEGY"
msgstr ""

msgid "WIKI_LYSOSOME_UPGRADES"
msgstr ""

#, fuzzy
msgid "WIKI_MACROSCOPIC_STAGE_CONCEPT_ART"
msgstr "다세포 단계"

#, fuzzy
msgid "WIKI_MACROSCOPIC_STAGE_CURRENT_DEVELOPMENT"
msgstr "니트로게나아제는 ATP 형태의 기체 질소와 세포 에너지를 사용하여 세포의 핵심 성장 영양소 인 암모니아를 생성 할 수있는 단백질입니다. 이것은 혐기성 질소 고정이라고하는 과정입니다. 질소 분해 효소가 세포질에 의해 직접 둘러싸이면 주변 유체가 일부 발효를 수행합니다."

#, fuzzy
msgid "WIKI_MACROSCOPIC_STAGE_FEATURES"
msgstr "점액 분출"

#, fuzzy
msgid "WIKI_MACROSCOPIC_STAGE_INTRO"
msgstr ""
"멀리 떨어진 외계 행성에서, 수 많은 화산 활동과 유성 충돌이 우주에서 새로운 현상을 만들어 냈습니다.\n"
"\n"
"생명.\n"
"\n"
"단순한 미생물이 바다 깊은 곳에 살고 있습니다. 당신은 이 행성에 남은 모든 생물의 마지막 공통 조상(LUCA) 입니다.\n"
"\n"
"이 거친 세계에서 살아남기 위해, 찾을 수 있는 화합물들을 모아 세대별로 진화하여 다른 미생물들과 경쟁해야 합니다."

#, fuzzy
msgid "WIKI_MACROSCOPIC_STAGE_OVERVIEW"
msgstr "미생물 단계"

#, fuzzy
msgid "WIKI_MACROSCOPIC_STAGE_TRANSITIONS"
msgstr "니트로게나아제"

#, fuzzy
msgid "WIKI_MACROSCOPIC_STAGE_UI"
msgstr "미생물 단계"

#, fuzzy
msgid "WIKI_MECHANICS"
msgstr "세포 기관 배치"

#, fuzzy
msgid "WIKI_MECHANICS_ROOT_INTRO"
msgstr "세포 기관"

#, fuzzy
msgid "WIKI_MELANOSOME_EFFECTS"
msgstr "대사체는 단백질 껍질에 싸인 단백질 집합입니다. 그들은 호기성 호흡이라는 과정을 통해 세포질에서 할 수있는 것보다 훨씬 더 빠른 속도로 포도당을 ATP로 전환 할 수 있습니다. 그러나 이를 위해 산소가 필요하며 산소가 적은 환경에선 ATP 생산 속도가 느려집니다. 대사체가 세포질에 의해 직접 둘러싸이면 주변 유체가 일부 발효를 수행합니다."

#, fuzzy
msgid "WIKI_MELANOSOME_INTRO"
msgstr "대사체는 단백질 껍질에 싸인 단백질 집합입니다. 그들은 호기성 호흡이라는 과정을 통해 세포질에서 할 수있는 것보다 훨씬 더 빠른 속도로 포도당을 ATP로 전환 할 수 있습니다. 그러나 이를 위해 산소가 필요하며 산소가 적은 환경에선 ATP 생산 속도가 느려집니다. 대사체가 세포질에 의해 직접 둘러싸이면 주변 유체가 일부 발효를 수행합니다."

#, fuzzy
msgid "WIKI_MELANOSOME_MODIFICATIONS"
msgstr "대사체는 단백질 껍질에 싸인 단백질 집합입니다. 그들은 호기성 호흡이라는 과정을 통해 세포질에서 할 수있는 것보다 훨씬 더 빠른 속도로 포도당을 ATP로 전환 할 수 있습니다. 그러나 이를 위해 산소가 필요하며 산소가 적은 환경에선 ATP 생산 속도가 느려집니다. 대사체가 세포질에 의해 직접 둘러싸이면 주변 유체가 일부 발효를 수행합니다."

#, fuzzy
msgid "WIKI_MELANOSOME_PROCESSES"
msgstr "대사체는 단백질 껍질에 싸인 단백질 집합입니다. 그들은 호기성 호흡이라는 과정을 통해 세포질에서 할 수있는 것보다 훨씬 더 빠른 속도로 포도당을 ATP로 전환 할 수 있습니다. 그러나 이를 위해 산소가 필요하며 산소가 적은 환경에선 ATP 생산 속도가 느려집니다. 대사체가 세포질에 의해 직접 둘러싸이면 주변 유체가 일부 발효를 수행합니다."

#, fuzzy
msgid "WIKI_MELANOSOME_REQUIREMENTS"
msgstr "대사체는 단백질 껍질에 싸인 단백질 집합입니다. 그들은 호기성 호흡이라는 과정을 통해 세포질에서 할 수있는 것보다 훨씬 더 빠른 속도로 포도당을 ATP로 전환 할 수 있습니다. 그러나 이를 위해 산소가 필요하며 산소가 적은 환경에선 ATP 생산 속도가 느려집니다. 대사체가 세포질에 의해 직접 둘러싸이면 주변 유체가 일부 발효를 수행합니다."

#, fuzzy
msgid "WIKI_MELANOSOME_SCIENTIFIC_BACKGROUND"
msgstr "대사체는 단백질 껍질에 싸인 단백질 집합입니다. 그들은 호기성 호흡이라는 과정을 통해 세포질에서 할 수있는 것보다 훨씬 더 빠른 속도로 포도당을 ATP로 전환 할 수 있습니다. 그러나 이를 위해 산소가 필요하며 산소가 적은 환경에선 ATP 생산 속도가 느려집니다. 대사체가 세포질에 의해 직접 둘러싸이면 주변 유체가 일부 발효를 수행합니다."

#, fuzzy
msgid "WIKI_MELANOSOME_STRATEGY"
msgstr "대사체는 단백질 껍질에 싸인 단백질 집합입니다. 그들은 호기성 호흡이라는 과정을 통해 세포질에서 할 수있는 것보다 훨씬 더 빠른 속도로 포도당을 ATP로 전환 할 수 있습니다. 그러나 이를 위해 산소가 필요하며 산소가 적은 환경에선 ATP 생산 속도가 느려집니다. 대사체가 세포질에 의해 직접 둘러싸이면 주변 유체가 일부 발효를 수행합니다."

#, fuzzy
msgid "WIKI_MELANOSOME_UPGRADES"
msgstr "대사체는 단백질 껍질에 싸인 단백질 집합입니다. 그들은 호기성 호흡이라는 과정을 통해 세포질에서 할 수있는 것보다 훨씬 더 빠른 속도로 포도당을 ATP로 전환 할 수 있습니다. 그러나 이를 위해 산소가 필요하며 산소가 적은 환경에선 ATP 생산 속도가 느려집니다. 대사체가 세포질에 의해 직접 둘러싸이면 주변 유체가 일부 발효를 수행합니다."

#, fuzzy
msgid "WIKI_METABOLOSOMES_EFFECTS"
msgstr "대사체는 단백질 껍질에 싸인 단백질 집합입니다. 그들은 호기성 호흡이라는 과정을 통해 세포질에서 할 수있는 것보다 훨씬 더 빠른 속도로 포도당을 ATP로 전환 할 수 있습니다. 그러나 이를 위해 산소가 필요하며 산소가 적은 환경에선 ATP 생산 속도가 느려집니다. 대사체가 세포질에 의해 직접 둘러싸이면 주변 유체가 일부 발효를 수행합니다."

#, fuzzy
msgid "WIKI_METABOLOSOMES_INTRO"
msgstr "대사체"

#, fuzzy
msgid "WIKI_METABOLOSOMES_MODIFICATIONS"
msgstr "대사체는 단백질 껍질에 싸인 단백질 집합입니다. 그들은 호기성 호흡이라는 과정을 통해 세포질에서 할 수있는 것보다 훨씬 더 빠른 속도로 포도당을 ATP로 전환 할 수 있습니다. 그러나 이를 위해 산소가 필요하며 산소가 적은 환경에선 ATP 생산 속도가 느려집니다. 대사체가 세포질에 의해 직접 둘러싸이면 주변 유체가 일부 발효를 수행합니다."

#, fuzzy
msgid "WIKI_METABOLOSOMES_PROCESSES"
msgstr "대사체는 단백질 껍질에 싸인 단백질 집합입니다. 그들은 호기성 호흡이라는 과정을 통해 세포질에서 할 수있는 것보다 훨씬 더 빠른 속도로 포도당을 ATP로 전환 할 수 있습니다. 그러나 이를 위해 산소가 필요하며 산소가 적은 환경에선 ATP 생산 속도가 느려집니다. 대사체가 세포질에 의해 직접 둘러싸이면 주변 유체가 일부 발효를 수행합니다."

#, fuzzy
msgid "WIKI_METABOLOSOMES_REQUIREMENTS"
msgstr "대사체는 단백질 껍질에 싸인 단백질 집합입니다. 그들은 호기성 호흡이라는 과정을 통해 세포질에서 할 수있는 것보다 훨씬 더 빠른 속도로 포도당을 ATP로 전환 할 수 있습니다. 그러나 이를 위해 산소가 필요하며 산소가 적은 환경에선 ATP 생산 속도가 느려집니다. 대사체가 세포질에 의해 직접 둘러싸이면 주변 유체가 일부 발효를 수행합니다."

#, fuzzy
msgid "WIKI_METABOLOSOMES_SCIENTIFIC_BACKGROUND"
msgstr "대사체는 단백질 껍질에 싸인 단백질 집합입니다. 그들은 호기성 호흡이라는 과정을 통해 세포질에서 할 수있는 것보다 훨씬 더 빠른 속도로 포도당을 ATP로 전환 할 수 있습니다. 그러나 이를 위해 산소가 필요하며 산소가 적은 환경에선 ATP 생산 속도가 느려집니다. 대사체가 세포질에 의해 직접 둘러싸이면 주변 유체가 일부 발효를 수행합니다."

#, fuzzy
msgid "WIKI_METABOLOSOMES_STRATEGY"
msgstr "대사체는 단백질 껍질에 싸인 단백질 집합입니다. 그들은 호기성 호흡이라는 과정을 통해 세포질에서 할 수있는 것보다 훨씬 더 빠른 속도로 포도당을 ATP로 전환 할 수 있습니다. 그러나 이를 위해 산소가 필요하며 산소가 적은 환경에선 ATP 생산 속도가 느려집니다. 대사체가 세포질에 의해 직접 둘러싸이면 주변 유체가 일부 발효를 수행합니다."

#, fuzzy
msgid "WIKI_METABOLOSOMES_UPGRADES"
msgstr "대사체는 단백질 껍질에 싸인 단백질 집합입니다. 그들은 호기성 호흡이라는 과정을 통해 세포질에서 할 수있는 것보다 훨씬 더 빠른 속도로 포도당을 ATP로 전환 할 수 있습니다. 그러나 이를 위해 산소가 필요하며 산소가 적은 환경에선 ATP 생산 속도가 느려집니다. 대사체가 세포질에 의해 직접 둘러싸이면 주변 유체가 일부 발효를 수행합니다."

#, fuzzy
msgid "WIKI_MICROBE_STAGE_APPENDICES"
msgstr ""
"멀리 떨어진 외계 행성에서, 수 많은 화산 활동과 유성 충돌이 우주에서 새로운 현상을 만들어 냈습니다.\n"
"\n"
"생명.\n"
"\n"
"단순한 미생물이 바다 깊은 곳에 살고 있습니다. 당신은 이 행성에 남은 모든 생물의 마지막 공통 조상(LUCA) 입니다.\n"
"\n"
"이 거친 세계에서 살아남기 위해, 찾을 수 있는 화합물들을 모아 세대별로 진화하여 다른 미생물들과 경쟁해야 합니다."

#, fuzzy
msgid "WIKI_MICROBE_STAGE_BUTTON"
msgstr ""
"멀리 떨어진 외계 행성에서, 수 많은 화산 활동과 유성 충돌이 우주에서 새로운 현상을 만들어 냈습니다.\n"
"\n"
"생명.\n"
"\n"
"단순한 미생물이 바다 깊은 곳에 살고 있습니다. 당신은 이 행성에 남은 모든 생물의 마지막 공통 조상(LUCA) 입니다.\n"
"\n"
"이 거친 세계에서 살아남기 위해, 찾을 수 있는 화합물들을 모아 세대별로 진화하여 다른 미생물들과 경쟁해야 합니다."

#, fuzzy
msgid "WIKI_MICROBE_STAGE_EDITOR"
msgstr "미생물 편집기"

#, fuzzy
msgid "WIKI_MICROBE_STAGE_GAMEPLAY"
msgstr ""
"멀리 떨어진 외계 행성에서, 수 많은 화산 활동과 유성 충돌이 우주에서 새로운 현상을 만들어 냈습니다.\n"
"\n"
"생명.\n"
"\n"
"단순한 미생물이 바다 깊은 곳에 살고 있습니다. 당신은 이 행성에 남은 모든 생물의 마지막 공통 조상(LUCA) 입니다.\n"
"\n"
"이 거친 세계에서 살아남기 위해, 찾을 수 있는 화합물들을 모아 세대별로 진화하여 다른 미생물들과 경쟁해야 합니다."

#, fuzzy
msgid "WIKI_MICROBE_STAGE_GDD"
msgstr "미생물 단계"

#, fuzzy
msgid "WIKI_MICROBE_STAGE_INTRO"
msgstr ""
"멀리 떨어진 외계 행성에서, 수 많은 화산 활동과 유성 충돌이 우주에서 새로운 현상을 만들어 냈습니다.\n"
"\n"
"생명.\n"
"\n"
"단순한 미생물이 바다 깊은 곳에 살고 있습니다. 당신은 이 행성에 남은 모든 생물의 마지막 공통 조상(LUCA) 입니다.\n"
"\n"
"이 거친 세계에서 살아남기 위해, 찾을 수 있는 화합물들을 모아 세대별로 진화하여 다른 미생물들과 경쟁해야 합니다."

#, fuzzy
msgid "WIKI_MITOCHONDRION_EFFECTS"
msgstr "세포의 핵심. 미토콘드리온(복수형: 미토콘드리아)는 단백질과 효소로 이루어진 이중막 구조입니다. 진핵 숙주가 사용하기 위해 동화된 원핵 생물입니다. 호기성 호흡을 통해 세포질에서 할 수 있는 것보다 훨씬 더 높은 효율로 포도당을 ATP로 전환 할 수 있습니다. 그러나 산소를 필요로 하며 환경의 산소 수준이 낮으면 ATP 생산 속도가 느려집니다."

#, fuzzy
msgid "WIKI_MITOCHONDRION_INTRO"
msgstr "미토콘드리아"

#, fuzzy
msgid "WIKI_MITOCHONDRION_MODIFICATIONS"
msgstr "세포의 핵심. 미토콘드리온(복수형: 미토콘드리아)는 단백질과 효소로 이루어진 이중막 구조입니다. 진핵 숙주가 사용하기 위해 동화된 원핵 생물입니다. 호기성 호흡을 통해 세포질에서 할 수 있는 것보다 훨씬 더 높은 효율로 포도당을 ATP로 전환 할 수 있습니다. 그러나 산소를 필요로 하며 환경의 산소 수준이 낮으면 ATP 생산 속도가 느려집니다."

#, fuzzy
msgid "WIKI_MITOCHONDRION_PROCESSES"
msgstr "세포의 핵심. 미토콘드리온(복수형: 미토콘드리아)는 단백질과 효소로 이루어진 이중막 구조입니다. 진핵 숙주가 사용하기 위해 동화된 원핵 생물입니다. 호기성 호흡을 통해 세포질에서 할 수 있는 것보다 훨씬 더 높은 효율로 포도당을 ATP로 전환 할 수 있습니다. 그러나 산소를 필요로 하며 환경의 산소 수준이 낮으면 ATP 생산 속도가 느려집니다."

#, fuzzy
msgid "WIKI_MITOCHONDRION_REQUIREMENTS"
msgstr "세포의 핵심. 미토콘드리온(복수형: 미토콘드리아)는 단백질과 효소로 이루어진 이중막 구조입니다. 진핵 숙주가 사용하기 위해 동화된 원핵 생물입니다. 호기성 호흡을 통해 세포질에서 할 수 있는 것보다 훨씬 더 높은 효율로 포도당을 ATP로 전환 할 수 있습니다. 그러나 산소를 필요로 하며 환경의 산소 수준이 낮으면 ATP 생산 속도가 느려집니다."

#, fuzzy
msgid "WIKI_MITOCHONDRION_SCIENTIFIC_BACKGROUND"
msgstr "세포의 핵심. 미토콘드리온(복수형: 미토콘드리아)는 단백질과 효소로 이루어진 이중막 구조입니다. 진핵 숙주가 사용하기 위해 동화된 원핵 생물입니다. 호기성 호흡을 통해 세포질에서 할 수 있는 것보다 훨씬 더 높은 효율로 포도당을 ATP로 전환 할 수 있습니다. 그러나 산소를 필요로 하며 환경의 산소 수준이 낮으면 ATP 생산 속도가 느려집니다."

#, fuzzy
msgid "WIKI_MITOCHONDRION_STRATEGY"
msgstr "세포의 핵심. 미토콘드리온(복수형: 미토콘드리아)는 단백질과 효소로 이루어진 이중막 구조입니다. 진핵 숙주가 사용하기 위해 동화된 원핵 생물입니다. 호기성 호흡을 통해 세포질에서 할 수 있는 것보다 훨씬 더 높은 효율로 포도당을 ATP로 전환 할 수 있습니다. 그러나 산소를 필요로 하며 환경의 산소 수준이 낮으면 ATP 생산 속도가 느려집니다."

#, fuzzy
msgid "WIKI_MITOCHONDRION_UPGRADES"
msgstr "세포의 핵심. 미토콘드리온(복수형: 미토콘드리아)는 단백질과 효소로 이루어진 이중막 구조입니다. 진핵 숙주가 사용하기 위해 동화된 원핵 생물입니다. 호기성 호흡을 통해 세포질에서 할 수 있는 것보다 훨씬 더 높은 효율로 포도당을 ATP로 전환 할 수 있습니다. 그러나 산소를 필요로 하며 환경의 산소 수준이 낮으면 ATP 생산 속도가 느려집니다."

#, fuzzy
msgid "WIKI_MULTICELLULAR_STAGE_CONCEPT_ART"
msgstr "다세포 단계"

#, fuzzy
msgid "WIKI_MULTICELLULAR_STAGE_CURRENT_DEVELOPMENT"
msgstr "미생물 편집기 불러오는 중"

#, fuzzy
msgid "WIKI_MULTICELLULAR_STAGE_FEATURES"
msgstr "다세포 단계"

#, fuzzy
msgid "WIKI_MULTICELLULAR_STAGE_INTRO"
msgstr "다세포 단계"

#, fuzzy
msgid "WIKI_MULTICELLULAR_STAGE_OVERVIEW"
msgstr "다세포 단계"

#, fuzzy
msgid "WIKI_MULTICELLULAR_STAGE_TRANSITIONS"
msgstr "다세포 단계"

#, fuzzy
msgid "WIKI_MULTICELLULAR_STAGE_UI"
msgstr "다세포 단계"

msgid "WIKI_MYOFIBRIL_EFFECTS"
msgstr ""

msgid "WIKI_MYOFIBRIL_INTRO"
msgstr ""

msgid "WIKI_MYOFIBRIL_MODIFICATIONS"
msgstr ""

#, fuzzy
msgid "WIKI_MYOFIBRIL_PROCESSES"
msgstr "세포 기관 배치"

msgid "WIKI_MYOFIBRIL_REQUIREMENTS"
msgstr ""

msgid "WIKI_MYOFIBRIL_SCIENTIFIC_BACKGROUND"
msgstr ""

msgid "WIKI_MYOFIBRIL_STRATEGY"
msgstr ""

msgid "WIKI_MYOFIBRIL_UPGRADES"
msgstr ""

#, fuzzy
msgid "WIKI_NATION_EDITOR"
msgstr "편집기 활성화"

#, fuzzy
msgid "WIKI_NITROGENASE_EFFECTS"
msgstr "니트로게나아제는 ATP 형태의 기체 질소와 세포 에너지를 사용하여 세포의 핵심 성장 영양소 인 암모니아를 생성 할 수있는 단백질입니다. 이것은 혐기성 질소 고정이라고하는 과정입니다. 질소 분해 효소가 세포질에 의해 직접 둘러싸이면 주변 유체가 일부 발효를 수행합니다."

#, fuzzy
msgid "WIKI_NITROGENASE_INTRO"
msgstr "니트로게나아제는 ATP 형태의 기체 질소와 세포 에너지를 사용하여 세포의 핵심 성장 영양소 인 암모니아를 생성 할 수있는 단백질입니다. 이것은 혐기성 질소 고정이라고하는 과정입니다. 질소 분해 효소가 세포질에 의해 직접 둘러싸이면 주변 유체가 일부 발효를 수행합니다."

#, fuzzy
msgid "WIKI_NITROGENASE_MODIFICATIONS"
msgstr "니트로게나아제는 ATP 형태의 기체 질소와 세포 에너지를 사용하여 세포의 핵심 성장 영양소 인 암모니아를 생성 할 수있는 단백질입니다. 이것은 혐기성 질소 고정이라고하는 과정입니다. 질소 분해 효소가 세포질에 의해 직접 둘러싸이면 주변 유체가 일부 발효를 수행합니다."

#, fuzzy
msgid "WIKI_NITROGENASE_PROCESSES"
msgstr "니트로게나아제는 ATP 형태의 기체 질소와 세포 에너지를 사용하여 세포의 핵심 성장 영양소 인 암모니아를 생성 할 수있는 단백질입니다. 이것은 혐기성 질소 고정이라고하는 과정입니다. 질소 분해 효소가 세포질에 의해 직접 둘러싸이면 주변 유체가 일부 발효를 수행합니다."

msgid "WIKI_NITROGENASE_REQUIREMENTS"
msgstr ""

#, fuzzy
msgid "WIKI_NITROGENASE_SCIENTIFIC_BACKGROUND"
msgstr "니트로게나아제는 ATP 형태의 기체 질소와 세포 에너지를 사용하여 세포의 핵심 성장 영양소 인 암모니아를 생성 할 수있는 단백질입니다. 이것은 혐기성 질소 고정이라고하는 과정입니다. 질소 분해 효소가 세포질에 의해 직접 둘러싸이면 주변 유체가 일부 발효를 수행합니다."

#, fuzzy
msgid "WIKI_NITROGENASE_STRATEGY"
msgstr "니트로게나아제는 ATP 형태의 기체 질소와 세포 에너지를 사용하여 세포의 핵심 성장 영양소 인 암모니아를 생성 할 수있는 단백질입니다. 이것은 혐기성 질소 고정이라고하는 과정입니다. 질소 분해 효소가 세포질에 의해 직접 둘러싸이면 주변 유체가 일부 발효를 수행합니다."

#, fuzzy
msgid "WIKI_NITROGENASE_UPGRADES"
msgstr "니트로게나아제는 ATP 형태의 기체 질소와 세포 에너지를 사용하여 세포의 핵심 성장 영양소 인 암모니아를 생성 할 수있는 단백질입니다. 이것은 혐기성 질소 고정이라고하는 과정입니다. 질소 분해 효소가 세포질에 의해 직접 둘러싸이면 주변 유체가 일부 발효를 수행합니다."

#, fuzzy
msgid "WIKI_NITROPLAST_EFFECTS"
msgstr "질소 고정 색소체"

#, fuzzy
msgid "WIKI_NITROPLAST_INTRO"
msgstr "질소 고정 색소체"

#, fuzzy
msgid "WIKI_NITROPLAST_MODIFICATIONS"
msgstr "질소 고정 색소체는 ATP 형태의 기체 질소와 산소 및 세포 에너지를 사용하여 세포의 핵심 성장 영양소인 암모니아를 생성 할 수 있는 단백질입니다. 이 과정은 호기성 질소 고정 이라고 불립니다."

#, fuzzy
msgid "WIKI_NITROPLAST_PROCESSES"
msgstr "질소 고정 색소체는 ATP 형태의 기체 질소와 산소 및 세포 에너지를 사용하여 세포의 핵심 성장 영양소인 암모니아를 생성 할 수 있는 단백질입니다. 이 과정은 호기성 질소 고정 이라고 불립니다."

#, fuzzy
msgid "WIKI_NITROPLAST_REQUIREMENTS"
msgstr "질소 고정 색소체"

#, fuzzy
msgid "WIKI_NITROPLAST_SCIENTIFIC_BACKGROUND"
msgstr "질소 고정 색소체는 ATP 형태의 기체 질소와 산소 및 세포 에너지를 사용하여 세포의 핵심 성장 영양소인 암모니아를 생성 할 수 있는 단백질입니다. 이 과정은 호기성 질소 고정 이라고 불립니다."

#, fuzzy
msgid "WIKI_NITROPLAST_STRATEGY"
msgstr "질소 고정 색소체"

#, fuzzy
msgid "WIKI_NITROPLAST_UPGRADES"
msgstr "질소 고정 색소체"

msgid "WIKI_NO"
msgstr ""

msgid "WIKI_NONE_COMMA_THIS_IS_THE_LAST_STAGE"
msgstr ""

msgid "WIKI_NUCLEUS_EFFECTS"
msgstr ""

msgid "WIKI_NUCLEUS_INTRO"
msgstr ""

#, fuzzy
msgid "WIKI_NUCLEUS_MODIFICATIONS"
msgstr "진핵 세포의 특징. 핵은 소포체와 골지체를 포함합니다. 원핵 세포의 진화는 내부 막의 시스템을 개발하는 것이며, 내부의 다른 원핵 생물을 동화시킴으로써 이루어집니다. 이를 통해 세포 내부에서 발생하는 여러 프로세스를 구분하거나 겹치는 것을 방지 할 수 있습니다. 이것은 그들의 새로운 세포막 기관이 세포질에서 자유롭게 떠 다니는 것보다 훨씬 더 복잡하고 효율적이며 전문화되도록합니다. 그러나 이 일은 세포를 훨씬 더 크게 만들고 유지하기 위해 많은 에너지를 필요로 하게 만듭니다."

#, fuzzy
msgid "WIKI_NUCLEUS_PROCESSES"
msgstr "세포 기관 배치"

msgid "WIKI_NUCLEUS_REQUIREMENTS"
msgstr ""

msgid "WIKI_NUCLEUS_SCIENTIFIC_BACKGROUND"
msgstr ""

msgid "WIKI_NUCLEUS_STRATEGY"
msgstr ""

msgid "WIKI_NUCLEUS_UPGRADES"
msgstr ""

#, fuzzy
msgid "WIKI_ORGANELLES_ROOT_INTRO"
msgstr "세포 기관"

#, fuzzy
msgid "WIKI_OXYTOXISOME_EFFECTS"
msgstr "원시적인 독소 [thrive:compound type=\"oxytoxy\"][/thrive:compound]의 생성을 담당하는 변형된 대사체."

#, fuzzy
msgid "WIKI_OXYTOXISOME_INTRO"
msgstr "옥시톡시솜"

#, fuzzy
msgid "WIKI_OXYTOXISOME_MODIFICATIONS"
msgstr "원시적인 독소 [thrive:compound type=\"oxytoxy\"][/thrive:compound]의 생성을 담당하는 변형된 대사체."

#, fuzzy
msgid "WIKI_OXYTOXISOME_PROCESSES"
msgstr "대사체는 단백질 껍질에 싸인 단백질 집합입니다. 그들은 호기성 호흡이라는 과정을 통해 세포질에서 할 수있는 것보다 훨씬 더 빠른 속도로 포도당을 ATP로 전환 할 수 있습니다. 그러나 이를 위해 산소가 필요하며 산소가 적은 환경에선 ATP 생산 속도가 느려집니다. 대사체가 세포질에 의해 직접 둘러싸이면 주변 유체가 일부 발효를 수행합니다."

#, fuzzy
msgid "WIKI_OXYTOXISOME_REQUIREMENTS"
msgstr "원시적인 독소 [thrive:compound type=\"oxytoxy\"][/thrive:compound]의 생성을 담당하는 변형된 대사체."

msgid "WIKI_OXYTOXISOME_SCIENTIFIC_BACKGROUND"
msgstr ""

#, fuzzy
msgid "WIKI_OXYTOXISOME_STRATEGY"
msgstr "원시적인 독소 [thrive:compound type=\"oxytoxy\"][/thrive:compound]의 생성을 담당하는 변형된 대사체."

#, fuzzy
msgid "WIKI_OXYTOXISOME_UPGRADES"
msgstr "원시적인 독소 [thrive:compound type=\"oxytoxy\"][/thrive:compound]의 생성을 담당하는 변형된 대사체."

#, fuzzy
msgid "WIKI_OXYTOXY_SYNTHESIS_COMMA_GLYCOLYSIS"
msgstr "산소 합성"

#, fuzzy
msgid "WIKI_PAGE_ASCENSION"
msgstr "루스티시아닌"

#, fuzzy
msgid "WIKI_PAGE_AWAKENING_STAGE"
msgstr "결합 기관"

#, fuzzy
msgid "WIKI_PAGE_AWARE_STAGE"
msgstr "미생물 단계"

msgid "WIKI_PAGE_AXON"
msgstr ""

#, fuzzy
msgid "WIKI_PAGE_BINDING_AGENT"
msgstr "결합 기관"

#, fuzzy
msgid "WIKI_PAGE_BIOLUMINESCENT_VACUOLE"
msgstr "생물발광 액포"

#, fuzzy
msgid "WIKI_PAGE_CHEMOPLAST"
msgstr "화학 기관"

#, fuzzy
msgid "WIKI_PAGE_CHEMORECEPTOR"
msgstr "화학 수용체"

#, fuzzy
msgid "WIKI_PAGE_CHEMOSYNTHESIZING_PROTEINS"
msgstr "화학 단백질"

#, fuzzy
msgid "WIKI_PAGE_CHLOROPLAST"
msgstr "엽록체"

msgid "WIKI_PAGE_CILIA"
msgstr ""

#, fuzzy
msgid "WIKI_PAGE_COMPOUNDS"
msgstr "세포질"

msgid "WIKI_PAGE_COMPOUND_SYSTEM_DEVELOPMENT"
msgstr ""

#, fuzzy
msgid "WIKI_PAGE_CYTOPLASM"
msgstr "세포질"

#, fuzzy
msgid "WIKI_PAGE_DEVELOPMENT_ROOT"
msgstr "세포 기관 배치"

#, fuzzy
msgid "WIKI_PAGE_EDITORS_AND_MUTATIONS"
msgstr "미토콘드리아"

#, fuzzy
msgid "WIKI_PAGE_ENVIRONMENTAL_CONDITIONS"
msgstr "미토콘드리아"

#, fuzzy
msgid "WIKI_PAGE_FERROPLAST"
msgstr "열 세포"

#, fuzzy
msgid "WIKI_PAGE_FLAGELLUM"
msgstr "편모"

#, fuzzy
msgid "WIKI_PAGE_HELP_AND_TIPS"
msgstr "미토콘드리아"

#, fuzzy
msgid "WIKI_PAGE_HYDROGENASE"
msgstr "니트로게나아제"

#, fuzzy
msgid "WIKI_PAGE_INDUSTRIAL_STAGE"
msgstr "결합 기관"

#, fuzzy
msgid "WIKI_PAGE_LYSOSOME"
msgstr "리소좀"

#, fuzzy
msgid "WIKI_PAGE_MACROSCOPIC_STAGE"
msgstr "니트로게나아제"

#, fuzzy
msgid "WIKI_PAGE_MECHANICS_ROOT"
msgstr "세포 기관 배치"

#, fuzzy
msgid "WIKI_PAGE_MELANOSOME"
msgstr "리소좀"

#, fuzzy
msgid "WIKI_PAGE_METABOLOSOMES"
msgstr "대사체"

#, fuzzy
msgid "WIKI_PAGE_MICROBE_STAGE"
msgstr "니트로게나아제"

#, fuzzy
msgid "WIKI_PAGE_MITOCHONDRION"
msgstr "미토콘드리아"

#, fuzzy
msgid "WIKI_PAGE_MULTICELLULAR_STAGE"
msgstr "다세포 단계"

#, fuzzy
msgid "WIKI_PAGE_MYOFIBRIL"
msgstr "포식자 선모"

#, fuzzy
msgid "WIKI_PAGE_NITROGENASE"
msgstr "니트로게나아제"

#, fuzzy
msgid "WIKI_PAGE_NITROPLAST"
msgstr "질소 고정 색소체"

#, fuzzy
msgid "WIKI_PAGE_NUCLEUS"
msgstr "핵"

#, fuzzy
msgid "WIKI_PAGE_ORGANELLES_ROOT"
msgstr "세포 기관 배치"

#, fuzzy
msgid "WIKI_PAGE_OXYTOXISOME"
msgstr "옥시톡시솜"

msgid "WIKI_PAGE_PERFORATOR_PILUS"
msgstr ""

#, fuzzy
msgid "WIKI_PAGE_PROTOPLASM"
msgstr "원형질"

#, fuzzy
msgid "WIKI_PAGE_REPRODUCTION"
msgstr "원형질"

#, fuzzy
msgid "WIKI_PAGE_RUSTICYANIN"
msgstr "루스티시아닌"

#, fuzzy
msgid "WIKI_PAGE_SIGNALING_AGENT"
msgstr "신호 기관"

#, fuzzy
msgid "WIKI_PAGE_SLIME_JET"
msgstr "점액 분출"

#, fuzzy
msgid "WIKI_PAGE_SOCIETY_STAGE"
msgstr "미생물 단계"

#, fuzzy
msgid "WIKI_PAGE_SPACE_STAGE"
msgstr "점액 분출"

#, fuzzy
msgid "WIKI_PAGE_STAGES_ROOT"
msgstr "세포 기관 배치"

#, fuzzy
msgid "WIKI_PAGE_THERMOPLAST"
msgstr "열 세포"

#, fuzzy
msgid "WIKI_PAGE_THERMOSYNTHASE"
msgstr "열합성 효소"

#, fuzzy
msgid "WIKI_PAGE_THE_PATCH_MAP"
msgstr "열 세포"

#, fuzzy
msgid "WIKI_PAGE_THYLAKOIDS"
msgstr "틸라코이드"

#, fuzzy
msgid "WIKI_PAGE_TOXIN_VACUOLE"
msgstr ""
"독소 \n"
"액포"

#, fuzzy
msgid "WIKI_PAGE_VACUOLE"
msgstr ""
"독소 \n"
"액포"

msgid "WIKI_PERFORATOR_PILUS_EFFECTS"
msgstr ""

msgid "WIKI_PERFORATOR_PILUS_INTRO"
msgstr ""

msgid "WIKI_PERFORATOR_PILUS_MODIFICATIONS"
msgstr ""

msgid "WIKI_PERFORATOR_PILUS_PROCESSES"
msgstr ""

msgid "WIKI_PERFORATOR_PILUS_REQUIREMENTS"
msgstr ""

msgid "WIKI_PERFORATOR_PILUS_SCIENTIFIC_BACKGROUND"
msgstr ""

msgid "WIKI_PERFORATOR_PILUS_STRATEGY"
msgstr ""

msgid "WIKI_PERFORATOR_PILUS_UPGRADES"
msgstr ""

#, fuzzy
msgid "WIKI_PROTEIN_RESPIRATION"
msgstr "호흡"

#, fuzzy
msgid "WIKI_PROTOPLASM_EFFECTS"
msgstr "원형질"

#, fuzzy
msgid "WIKI_PROTOPLASM_INTRO"
msgstr "원형질"

msgid "WIKI_PROTOPLASM_MODIFICATIONS"
msgstr ""

#, fuzzy
msgid "WIKI_PROTOPLASM_PROCESSES"
msgstr "끈적끈적한 세포 내부. 세포질은 이온, 단백질 및 세포 내부를 채우는 물에 용해된 기타 물질의 기본 혼합물입니다. 이것의 기능 중 하나는 발효를 통해 포도당을 ATP 에너지로 전환시키는 것 입니다. 세포 소 기관이 부족하고 세포가 더 발전된 신진 대사를 하는 경우, 에너지에 더욱 의존하게 됩니다. 또한 분자를 세포에 저장하고 세포의 크기를 성장시키는 데 사용됩니다."

msgid "WIKI_PROTOPLASM_REQUIREMENTS"
msgstr ""

msgid "WIKI_PROTOPLASM_SCIENTIFIC_BACKGROUND"
msgstr ""

msgid "WIKI_PROTOPLASM_STRATEGY"
msgstr ""

msgid "WIKI_PROTOPLASM_UPGRADES"
msgstr ""

msgid "WIKI_PULLING_CILIA"
msgstr ""

#, fuzzy
msgid "WIKI_REPRODUCTION_BUTTON"
msgstr "원형질"

#, fuzzy
msgid "WIKI_REPRODUCTION_INTRO"
msgstr "원형질"

msgid "WIKI_REPRODUCTION_REPRODUCTION_IN_THE_MICROBE_STAGE"
msgstr ""

msgid "WIKI_ROOT_BODY"
msgstr ""

msgid "WIKI_ROOT_HEADING"
msgstr ""

#, fuzzy
msgid "WIKI_RUSTICYANIN_EFFECTS"
msgstr "루스티시아닌은 가스 상태의 이산화탄소와 산소를 사용하여 산화철을 화학적 상태에서 다른 화학적 상태로 산화시킬 수 있는 단백질입니다. 철 호흡이라고하는 이 과정은 세포가 수확 할 수 있는 에너지를 방출합니다."

#, fuzzy
msgid "WIKI_RUSTICYANIN_INTRO"
msgstr "루스티시아닌은 가스 상태의 이산화탄소와 산소를 사용하여 산화철을 화학적 상태에서 다른 화학적 상태로 산화시킬 수 있는 단백질입니다. 철 호흡이라고하는 이 과정은 세포가 수확 할 수 있는 에너지를 방출합니다."

#, fuzzy
msgid "WIKI_RUSTICYANIN_MODIFICATIONS"
msgstr "루스티시아닌은 가스 상태의 이산화탄소와 산소를 사용하여 산화철을 화학적 상태에서 다른 화학적 상태로 산화시킬 수 있는 단백질입니다. 철 호흡이라고하는 이 과정은 세포가 수확 할 수 있는 에너지를 방출합니다."

#, fuzzy
msgid "WIKI_RUSTICYANIN_PROCESSES"
msgstr "루스티시아닌은 가스 상태의 이산화탄소와 산소를 사용하여 산화철을 화학적 상태에서 다른 화학적 상태로 산화시킬 수 있는 단백질입니다. 철 호흡이라고하는 이 과정은 세포가 수확 할 수 있는 에너지를 방출합니다."

msgid "WIKI_RUSTICYANIN_REQUIREMENTS"
msgstr ""

#, fuzzy
msgid "WIKI_RUSTICYANIN_SCIENTIFIC_BACKGROUND"
msgstr "루스티시아닌은 가스 상태의 이산화탄소와 산소를 사용하여 산화철을 화학적 상태에서 다른 화학적 상태로 산화시킬 수 있는 단백질입니다. 철 호흡이라고하는 이 과정은 세포가 수확 할 수 있는 에너지를 방출합니다."

#, fuzzy
msgid "WIKI_RUSTICYANIN_STRATEGY"
msgstr "루스티시아닌은 가스 상태의 이산화탄소와 산소를 사용하여 산화철을 화학적 상태에서 다른 화학적 상태로 산화시킬 수 있는 단백질입니다. 철 호흡이라고하는 이 과정은 세포가 수확 할 수 있는 에너지를 방출합니다."

#, fuzzy
msgid "WIKI_RUSTICYANIN_UPGRADES"
msgstr "루스티시아닌은 가스 상태의 이산화탄소와 산소를 사용하여 산화철을 화학적 상태에서 다른 화학적 상태로 산화시킬 수 있는 단백질입니다. 철 호흡이라고하는 이 과정은 세포가 수확 할 수 있는 에너지를 방출합니다."

#, fuzzy
msgid "WIKI_SIGNALING_AGENT_EFFECTS"
msgstr "신호 기관"

#, fuzzy
msgid "WIKI_SIGNALING_AGENT_INTRO"
msgstr "신호 기관"

#, fuzzy
msgid "WIKI_SIGNALING_AGENT_MODIFICATIONS"
msgstr "니트로게나아제는 ATP 형태의 기체 질소와 세포 에너지를 사용하여 세포의 핵심 성장 영양소 인 암모니아를 생성 할 수있는 단백질입니다. 이것은 혐기성 질소 고정이라고하는 과정입니다. 질소 분해 효소가 세포질에 의해 직접 둘러싸이면 주변 유체가 일부 발효를 수행합니다."

#, fuzzy
msgid "WIKI_SIGNALING_AGENT_PROCESSES"
msgstr "니트로게나아제는 ATP 형태의 기체 질소와 세포 에너지를 사용하여 세포의 핵심 성장 영양소 인 암모니아를 생성 할 수있는 단백질입니다. 이것은 혐기성 질소 고정이라고하는 과정입니다. 질소 분해 효소가 세포질에 의해 직접 둘러싸이면 주변 유체가 일부 발효를 수행합니다."

#, fuzzy
msgid "WIKI_SIGNALING_AGENT_REQUIREMENTS"
msgstr "니트로게나아제는 ATP 형태의 기체 질소와 세포 에너지를 사용하여 세포의 핵심 성장 영양소 인 암모니아를 생성 할 수있는 단백질입니다. 이것은 혐기성 질소 고정이라고하는 과정입니다. 질소 분해 효소가 세포질에 의해 직접 둘러싸이면 주변 유체가 일부 발효를 수행합니다."

#, fuzzy
msgid "WIKI_SIGNALING_AGENT_SCIENTIFIC_BACKGROUND"
msgstr "니트로게나아제는 ATP 형태의 기체 질소와 세포 에너지를 사용하여 세포의 핵심 성장 영양소 인 암모니아를 생성 할 수있는 단백질입니다. 이것은 혐기성 질소 고정이라고하는 과정입니다. 질소 분해 효소가 세포질에 의해 직접 둘러싸이면 주변 유체가 일부 발효를 수행합니다."

#, fuzzy
msgid "WIKI_SIGNALING_AGENT_STRATEGY"
msgstr "신호 기관"

#, fuzzy
msgid "WIKI_SIGNALING_AGENT_UPGRADES"
msgstr "신호 기관"

#, fuzzy
msgid "WIKI_SLIME_JET_EFFECTS"
msgstr "끈적끈적한 세포 내부. 세포질은 이온, 단백질 및 세포 내부를 채우는 물에 용해된 기타 물질의 기본 혼합물입니다. 이것의 기능 중 하나는 발효를 통해 포도당을 ATP 에너지로 전환시키는 것 입니다. 세포 소 기관이 부족하고 세포가 더 발전된 신진 대사를 하는 경우, 에너지에 더욱 의존하게 됩니다. 또한 분자를 세포에 저장하고 세포의 크기를 성장시키는 데 사용됩니다."

#, fuzzy
msgid "WIKI_SLIME_JET_INTRO"
msgstr "끈적끈적한 세포 내부. 세포질은 이온, 단백질 및 세포 내부를 채우는 물에 용해된 기타 물질의 기본 혼합물입니다. 이것의 기능 중 하나는 발효를 통해 포도당을 ATP 에너지로 전환시키는 것 입니다. 세포 소 기관이 부족하고 세포가 더 발전된 신진 대사를 하는 경우, 에너지에 더욱 의존하게 됩니다. 또한 분자를 세포에 저장하고 세포의 크기를 성장시키는 데 사용됩니다."

#, fuzzy
msgid "WIKI_SLIME_JET_MODIFICATIONS"
msgstr "끈적끈적한 세포 내부. 세포질은 이온, 단백질 및 세포 내부를 채우는 물에 용해된 기타 물질의 기본 혼합물입니다. 이것의 기능 중 하나는 발효를 통해 포도당을 ATP 에너지로 전환시키는 것 입니다. 세포 소 기관이 부족하고 세포가 더 발전된 신진 대사를 하는 경우, 에너지에 더욱 의존하게 됩니다. 또한 분자를 세포에 저장하고 세포의 크기를 성장시키는 데 사용됩니다."

#, fuzzy
msgid "WIKI_SLIME_JET_PROCESSES"
msgstr "끈적끈적한 세포 내부. 세포질은 이온, 단백질 및 세포 내부를 채우는 물에 용해된 기타 물질의 기본 혼합물입니다. 이것의 기능 중 하나는 발효를 통해 포도당을 ATP 에너지로 전환시키는 것 입니다. 세포 소 기관이 부족하고 세포가 더 발전된 신진 대사를 하는 경우, 에너지에 더욱 의존하게 됩니다. 또한 분자를 세포에 저장하고 세포의 크기를 성장시키는 데 사용됩니다."

msgid "WIKI_SLIME_JET_REQUIREMENTS"
msgstr ""

msgid "WIKI_SLIME_JET_SCIENTIFIC_BACKGROUND"
msgstr ""

msgid "WIKI_SLIME_JET_STRATEGY"
msgstr ""

msgid "WIKI_SLIME_JET_UPGRADES"
msgstr ""

msgid "WIKI_SOCIETY_STAGE_CURRENT_DEVELOPMENT"
msgstr ""

#, fuzzy
msgid "WIKI_SOCIETY_STAGE_FEATURES"
msgstr "미생물 단계"

#, fuzzy
msgid "WIKI_SOCIETY_STAGE_INTRO"
msgstr "끈적끈적한 세포 내부. 세포질은 이온, 단백질 및 세포 내부를 채우는 물에 용해된 기타 물질의 기본 혼합물입니다. 이것의 기능 중 하나는 발효를 통해 포도당을 ATP 에너지로 전환시키는 것 입니다. 세포 소 기관이 부족하고 세포가 더 발전된 신진 대사를 하는 경우, 에너지에 더욱 의존하게 됩니다. 또한 분자를 세포에 저장하고 세포의 크기를 성장시키는 데 사용됩니다."

#, fuzzy
msgid "WIKI_SOCIETY_STAGE_OVERVIEW"
msgstr "미생물 단계"

#, fuzzy
msgid "WIKI_SOCIETY_STAGE_TRANSITIONS"
msgstr "미생물 단계"

#, fuzzy
msgid "WIKI_SOCIETY_STAGE_UI"
msgstr "미생물 단계"

msgid "WIKI_SPACE_STAGE_CURRENT_DEVELOPMENT"
msgstr ""

#, fuzzy
msgid "WIKI_SPACE_STAGE_FEATURES"
msgstr "점액 분출"

#, fuzzy
msgid "WIKI_SPACE_STAGE_INTRO"
msgstr "끈적끈적한 세포 내부. 세포질은 이온, 단백질 및 세포 내부를 채우는 물에 용해된 기타 물질의 기본 혼합물입니다. 이것의 기능 중 하나는 발효를 통해 포도당을 ATP 에너지로 전환시키는 것 입니다. 세포 소 기관이 부족하고 세포가 더 발전된 신진 대사를 하는 경우, 에너지에 더욱 의존하게 됩니다. 또한 분자를 세포에 저장하고 세포의 크기를 성장시키는 데 사용됩니다."

#, fuzzy
msgid "WIKI_SPACE_STAGE_OVERVIEW"
msgstr "미생물 단계"

#, fuzzy
msgid "WIKI_SPACE_STAGE_TRANSITIONS"
msgstr "니트로게나아제"

#, fuzzy
msgid "WIKI_SPACE_STAGE_UI"
msgstr "미생물 단계"

#, fuzzy
msgid "WIKI_STAGES_ROOT_INTRO"
msgstr "세포 기관"

msgid "WIKI_TBA"
msgstr ""

#, fuzzy
msgid "WIKI_THERMOPLAST_EFFECTS"
msgstr "열 세포는 감 열성 안료가 막질 주머니에 함께 쌓여있는 이중 막 구조입니다. 진핵 숙주가 사용하기 위해 동화 된 원핵 생물입니다. 열 세포의 안료는 열 합성 이라는 과정에서 물과 기체 이산화탄소에서 포도당을 생성하기 위해 주변의 열 차이 에너지를 사용할 수 있습니다. 포도당 생산 속도는 이산화탄소 농도와 온도에 따라 달라집니다."

#, fuzzy
msgid "WIKI_THERMOPLAST_INTRO"
msgstr "열 세포는 감 열성 안료가 막질 주머니에 함께 쌓여있는 이중 막 구조입니다. 진핵 숙주가 사용하기 위해 동화 된 원핵 생물입니다. 열 세포의 안료는 열 합성 이라는 과정에서 물과 기체 이산화탄소에서 포도당을 생성하기 위해 주변의 열 차이 에너지를 사용할 수 있습니다. 포도당 생산 속도는 이산화탄소 농도와 온도에 따라 달라집니다."

#, fuzzy
msgid "WIKI_THERMOPLAST_MODIFICATIONS"
msgstr "열 세포는 감 열성 안료가 막질 주머니에 함께 쌓여있는 이중 막 구조입니다. 진핵 숙주가 사용하기 위해 동화 된 원핵 생물입니다. 열 세포의 안료는 열 합성 이라는 과정에서 물과 기체 이산화탄소에서 포도당을 생성하기 위해 주변의 열 차이 에너지를 사용할 수 있습니다. 포도당 생산 속도는 이산화탄소 농도와 온도에 따라 달라집니다."

#, fuzzy
msgid "WIKI_THERMOPLAST_PROCESSES"
msgstr "열 세포는 감 열성 안료가 막질 주머니에 함께 쌓여있는 이중 막 구조입니다. 진핵 숙주가 사용하기 위해 동화 된 원핵 생물입니다. 열 세포의 안료는 열 합성 이라는 과정에서 물과 기체 이산화탄소에서 포도당을 생성하기 위해 주변의 열 차이 에너지를 사용할 수 있습니다. 포도당 생산 속도는 이산화탄소 농도와 온도에 따라 달라집니다."

msgid "WIKI_THERMOPLAST_REQUIREMENTS"
msgstr ""

#, fuzzy
msgid "WIKI_THERMOPLAST_SCIENTIFIC_BACKGROUND"
msgstr "열 세포는 감 열성 안료가 막질 주머니에 함께 쌓여있는 이중 막 구조입니다. 진핵 숙주가 사용하기 위해 동화 된 원핵 생물입니다. 열 세포의 안료는 열 합성 이라는 과정에서 물과 기체 이산화탄소에서 포도당을 생성하기 위해 주변의 열 차이 에너지를 사용할 수 있습니다. 포도당 생산 속도는 이산화탄소 농도와 온도에 따라 달라집니다."

#, fuzzy
msgid "WIKI_THERMOPLAST_STRATEGY"
msgstr "열 세포는 감 열성 안료가 막질 주머니에 함께 쌓여있는 이중 막 구조입니다. 진핵 숙주가 사용하기 위해 동화 된 원핵 생물입니다. 열 세포의 안료는 열 합성 이라는 과정에서 물과 기체 이산화탄소에서 포도당을 생성하기 위해 주변의 열 차이 에너지를 사용할 수 있습니다. 포도당 생산 속도는 이산화탄소 농도와 온도에 따라 달라집니다."

#, fuzzy
msgid "WIKI_THERMOPLAST_UPGRADES"
msgstr "열 세포는 감 열성 안료가 막질 주머니에 함께 쌓여있는 이중 막 구조입니다. 진핵 숙주가 사용하기 위해 동화 된 원핵 생물입니다. 열 세포의 안료는 열 합성 이라는 과정에서 물과 기체 이산화탄소에서 포도당을 생성하기 위해 주변의 열 차이 에너지를 사용할 수 있습니다. 포도당 생산 속도는 이산화탄소 농도와 온도에 따라 달라집니다."

#, fuzzy
msgid "WIKI_THERMOSYNTHASE_EFFECTS"
msgstr "열합성 효소"

#, fuzzy
msgid "WIKI_THERMOSYNTHASE_INTRO"
msgstr "열합성 효소"

#, fuzzy
msgid "WIKI_THERMOSYNTHASE_MODIFICATIONS"
msgstr "열 세포는 감 열성 안료가 막질 주머니에 함께 쌓여있는 이중 막 구조입니다. 진핵 숙주가 사용하기 위해 동화 된 원핵 생물입니다. 열 세포의 안료는 열 합성 이라는 과정에서 물과 기체 이산화탄소에서 포도당을 생성하기 위해 주변의 열 차이 에너지를 사용할 수 있습니다. 포도당 생산 속도는 이산화탄소 농도와 온도에 따라 달라집니다."

#, fuzzy
msgid "WIKI_THERMOSYNTHASE_PROCESSES"
msgstr "열 세포는 감 열성 안료가 막질 주머니에 함께 쌓여있는 이중 막 구조입니다. 진핵 숙주가 사용하기 위해 동화 된 원핵 생물입니다. 열 세포의 안료는 열 합성 이라는 과정에서 물과 기체 이산화탄소에서 포도당을 생성하기 위해 주변의 열 차이 에너지를 사용할 수 있습니다. 포도당 생산 속도는 이산화탄소 농도와 온도에 따라 달라집니다."

#, fuzzy
msgid "WIKI_THERMOSYNTHASE_REQUIREMENTS"
msgstr "열 세포는 감 열성 안료가 막질 주머니에 함께 쌓여있는 이중 막 구조입니다. 진핵 숙주가 사용하기 위해 동화 된 원핵 생물입니다. 열 세포의 안료는 열 합성 이라는 과정에서 물과 기체 이산화탄소에서 포도당을 생성하기 위해 주변의 열 차이 에너지를 사용할 수 있습니다. 포도당 생산 속도는 이산화탄소 농도와 온도에 따라 달라집니다."

#, fuzzy
msgid "WIKI_THERMOSYNTHASE_SCIENTIFIC_BACKGROUND"
msgstr "열 세포는 감 열성 안료가 막질 주머니에 함께 쌓여있는 이중 막 구조입니다. 진핵 숙주가 사용하기 위해 동화 된 원핵 생물입니다. 열 세포의 안료는 열 합성 이라는 과정에서 물과 기체 이산화탄소에서 포도당을 생성하기 위해 주변의 열 차이 에너지를 사용할 수 있습니다. 포도당 생산 속도는 이산화탄소 농도와 온도에 따라 달라집니다."

#, fuzzy
msgid "WIKI_THERMOSYNTHASE_STRATEGY"
msgstr "열 세포는 감 열성 안료가 막질 주머니에 함께 쌓여있는 이중 막 구조입니다. 진핵 숙주가 사용하기 위해 동화 된 원핵 생물입니다. 열 세포의 안료는 열 합성 이라는 과정에서 물과 기체 이산화탄소에서 포도당을 생성하기 위해 주변의 열 차이 에너지를 사용할 수 있습니다. 포도당 생산 속도는 이산화탄소 농도와 온도에 따라 달라집니다."

#, fuzzy
msgid "WIKI_THERMOSYNTHASE_UPGRADES"
msgstr "열 세포는 감 열성 안료가 막질 주머니에 함께 쌓여있는 이중 막 구조입니다. 진핵 숙주가 사용하기 위해 동화 된 원핵 생물입니다. 열 세포의 안료는 열 합성 이라는 과정에서 물과 기체 이산화탄소에서 포도당을 생성하기 위해 주변의 열 차이 에너지를 사용할 수 있습니다. 포도당 생산 속도는 이산화탄소 농도와 온도에 따라 달라집니다."

msgid "WIKI_THE_PATCH_MAP_FOG_OF_WAR"
msgstr ""

#, fuzzy
msgid "WIKI_THE_PATCH_MAP_INTRO"
msgstr "열 세포는 감 열성 안료가 막질 주머니에 함께 쌓여있는 이중 막 구조입니다. 진핵 숙주가 사용하기 위해 동화 된 원핵 생물입니다. 열 세포의 안료는 열 합성 이라는 과정에서 물과 기체 이산화탄소에서 포도당을 생성하기 위해 주변의 열 차이 에너지를 사용할 수 있습니다. 포도당 생산 속도는 이산화탄소 농도와 온도에 따라 달라집니다."

#, fuzzy
msgid "WIKI_THE_PATCH_MAP_PATCHES"
msgstr "열 세포는 감 열성 안료가 막질 주머니에 함께 쌓여있는 이중 막 구조입니다. 진핵 숙주가 사용하기 위해 동화 된 원핵 생물입니다. 열 세포의 안료는 열 합성 이라는 과정에서 물과 기체 이산화탄소에서 포도당을 생성하기 위해 주변의 열 차이 에너지를 사용할 수 있습니다. 포도당 생산 속도는 이산화탄소 농도와 온도에 따라 달라집니다."

msgid "WIKI_THE_PATCH_MAP_THE_PATCH_MAP"
msgstr ""

#, fuzzy
msgid "WIKI_THYLAKOIDS_EFFECTS"
msgstr "틸라코이드는 단백질과 감광성 색소의 집합체입니다. 이 색소는 빛의 에너지를 사용하여 광합성이라는 과정에서 물과 기체 이산화탄소에서 포도당을 생성 할 수 있습니다. 이 색소는 또한 그들에게 독특한 색상을 부여합니다. 포도당 생산 속도는 이산화탄소 농도와 빛의 강도에 따라 달라집니다. 틸라코이드가 세포질에 의해 직접 둘러싸이면 주변 유체가 일부 발효를 수행합니다."

#, fuzzy
msgid "WIKI_THYLAKOIDS_INTRO"
msgstr "틸라코이드는 단백질과 감광성 색소의 집합체입니다. 이 색소는 빛의 에너지를 사용하여 광합성이라는 과정에서 물과 기체 이산화탄소에서 포도당을 생성 할 수 있습니다. 이 색소는 또한 그들에게 독특한 색상을 부여합니다. 포도당 생산 속도는 이산화탄소 농도와 빛의 강도에 따라 달라집니다. 틸라코이드가 세포질에 의해 직접 둘러싸이면 주변 유체가 일부 발효를 수행합니다."

#, fuzzy
msgid "WIKI_THYLAKOIDS_MODIFICATIONS"
msgstr "틸라코이드는 단백질과 감광성 색소의 집합체입니다. 이 색소는 빛의 에너지를 사용하여 광합성이라는 과정에서 물과 기체 이산화탄소에서 포도당을 생성 할 수 있습니다. 이 색소는 또한 그들에게 독특한 색상을 부여합니다. 포도당 생산 속도는 이산화탄소 농도와 빛의 강도에 따라 달라집니다. 틸라코이드가 세포질에 의해 직접 둘러싸이면 주변 유체가 일부 발효를 수행합니다."

msgid "WIKI_THYLAKOIDS_PROCESSES"
msgstr ""

msgid "WIKI_THYLAKOIDS_REQUIREMENTS"
msgstr ""

#, fuzzy
msgid "WIKI_THYLAKOIDS_SCIENTIFIC_BACKGROUND"
msgstr "틸라코이드는 단백질과 감광성 색소의 집합체입니다. 이 색소는 빛의 에너지를 사용하여 광합성이라는 과정에서 물과 기체 이산화탄소에서 포도당을 생성 할 수 있습니다. 이 색소는 또한 그들에게 독특한 색상을 부여합니다. 포도당 생산 속도는 이산화탄소 농도와 빛의 강도에 따라 달라집니다. 틸라코이드가 세포질에 의해 직접 둘러싸이면 주변 유체가 일부 발효를 수행합니다."

#, fuzzy
msgid "WIKI_THYLAKOIDS_STRATEGY"
msgstr "틸라코이드는 단백질과 감광성 색소의 집합체입니다. 이 색소는 빛의 에너지를 사용하여 광합성이라는 과정에서 물과 기체 이산화탄소에서 포도당을 생성 할 수 있습니다. 이 색소는 또한 그들에게 독특한 색상을 부여합니다. 포도당 생산 속도는 이산화탄소 농도와 빛의 강도에 따라 달라집니다. 틸라코이드가 세포질에 의해 직접 둘러싸이면 주변 유체가 일부 발효를 수행합니다."

#, fuzzy
msgid "WIKI_THYLAKOIDS_UPGRADES"
msgstr "틸라코이드는 단백질과 감광성 색소의 집합체입니다. 이 색소는 빛의 에너지를 사용하여 광합성이라는 과정에서 물과 기체 이산화탄소에서 포도당을 생성 할 수 있습니다. 이 색소는 또한 그들에게 독특한 색상을 부여합니다. 포도당 생산 속도는 이산화탄소 농도와 빛의 강도에 따라 달라집니다. 틸라코이드가 세포질에 의해 직접 둘러싸이면 주변 유체가 일부 발효를 수행합니다."

#, fuzzy
msgid "WIKI_TOXIN_VACUOLE_EFFECTS"
msgstr "독소 액포는 [thrive:compound type=\"oxytoxy\"][/thrive:compound]의 생산, 저장 및 분비를 위해 특별히 변형된 액포입니다. 독소 액포가 많으면 독소의 분비 속도가 빨라집니다."

#, fuzzy
msgid "WIKI_TOXIN_VACUOLE_INTRO"
msgstr ""
"독소 \n"
"액포"

#, fuzzy
msgid "WIKI_TOXIN_VACUOLE_MODIFICATIONS"
msgstr "독소 액포는 [thrive:compound type=\"oxytoxy\"][/thrive:compound]의 생산, 저장 및 분비를 위해 특별히 변형된 액포입니다. 독소 액포가 많으면 독소의 분비 속도가 빨라집니다."

#, fuzzy
msgid "WIKI_TOXIN_VACUOLE_PROCESSES"
msgstr "[thrive:compound type=\"atp\"][/thrive:compound]를 [thrive:compound type=\"oxytoxy\"][/thrive:compound]로 변환합니다. 변환 속도는 [thrive:compound type=\"oxygen\"][/thrive:compound]의 농도에 비례합니다. [thrive:input]g_fire_toxin[/thrive:input]를 눌러 독소를 분비할 수 있습니다. [thrive:compound type=\"oxytoxy\"][/thrive:compound] 양이 적다면, 독소를 발사할 수는 있지만 피해량이 적어집니다."

#, fuzzy
msgid "WIKI_TOXIN_VACUOLE_REQUIREMENTS"
msgstr "독소 액포는 [thrive:compound type=\"oxytoxy\"][/thrive:compound]의 생산, 저장 및 분비를 위해 특별히 변형된 액포입니다. 독소 액포가 많으면 독소의 분비 속도가 빨라집니다."

#, fuzzy
msgid "WIKI_TOXIN_VACUOLE_SCIENTIFIC_BACKGROUND"
msgstr "독소 액포는 [thrive:compound type=\"oxytoxy\"][/thrive:compound]의 생산, 저장 및 분비를 위해 특별히 변형된 액포입니다. 독소 액포가 많으면 독소의 분비 속도가 빨라집니다."

#, fuzzy
msgid "WIKI_TOXIN_VACUOLE_STRATEGY"
msgstr "독소 액포는 [thrive:compound type=\"oxytoxy\"][/thrive:compound]의 생산, 저장 및 분비를 위해 특별히 변형된 액포입니다. 독소 액포가 많으면 독소의 분비 속도가 빨라집니다."

#, fuzzy
msgid "WIKI_TOXIN_VACUOLE_UPGRADES"
msgstr "독소 액포는 [thrive:compound type=\"oxytoxy\"][/thrive:compound]의 생산, 저장 및 분비를 위해 특별히 변형된 액포입니다. 독소 액포가 많으면 독소의 분비 속도가 빨라집니다."

msgid "WIKI_VACUOLE_EFFECTS"
msgstr ""

#, fuzzy
msgid "WIKI_VACUOLE_INTRO"
msgstr "독소 액포는 [thrive:compound type=\"oxytoxy\"][/thrive:compound]의 생산, 저장 및 분비를 위해 특별히 변형된 액포입니다. 독소 액포가 많으면 독소의 분비 속도가 빨라집니다."

#, fuzzy
msgid "WIKI_VACUOLE_MODIFICATIONS"
msgstr "독소 액포는 [thrive:compound type=\"oxytoxy\"][/thrive:compound]의 생산, 저장 및 분비를 위해 특별히 변형된 액포입니다. 독소 액포가 많으면 독소의 분비 속도가 빨라집니다."

#, fuzzy
msgid "WIKI_VACUOLE_PROCESSES"
msgstr "[thrive:compound type=\"atp\"][/thrive:compound]를 [thrive:compound type=\"oxytoxy\"][/thrive:compound]로 변환합니다. 변환 속도는 [thrive:compound type=\"oxygen\"][/thrive:compound]의 농도에 비례합니다. [thrive:input]g_fire_toxin[/thrive:input]를 눌러 독소를 분비할 수 있습니다. [thrive:compound type=\"oxytoxy\"][/thrive:compound] 양이 적다면, 독소를 발사할 수는 있지만 피해량이 적어집니다."

msgid "WIKI_VACUOLE_REQUIREMENTS"
msgstr ""

msgid "WIKI_VACUOLE_SCIENTIFIC_BACKGROUND"
msgstr ""

msgid "WIKI_VACUOLE_STRATEGY"
msgstr ""

msgid "WIKI_VACUOLE_UPGRADES"
msgstr ""

#, fuzzy
msgid "WIKI_YES"
msgstr "세포 기관 배치"

msgid "WILL_YOU_THRIVE"
msgstr "번영하시겠습니까?"

msgid "WINDOWED"
msgstr ""

msgid "WIN_BOX_TITLE"
msgstr "번영했습니다!"

msgid "WIN_TEXT"
msgstr "현재 버전의 Thrive에서 승리하신 것을 축하드립니다! 창이 닫히면 계속 진행하거나, 새로운 세계에서 새로운 시작을 하실 수 있습니다."

#, fuzzy
msgid "WORKSHOP_ITEM_CHANGE_NOTES"
msgstr "번영했습니다!"

#, fuzzy
msgid "WORKSHOP_ITEM_CHANGE_NOTES_TOOLTIP"
msgstr "번영했습니다!"

#, fuzzy
msgid "WORKSHOP_ITEM_DESCRIPTION"
msgstr "엽록체는 감광성 안료가 막낭에 쌓여있는 이중 막 구조입니다. 진핵 생물이 숙주로써 이용하기 위해 동화된 원핵 생물입니다. 엽록체의 안료는 빛의 에너지를 사용하여 광합성이라고하는 과정을 통해서 물과 기체 이산화탄소로부터 포도당을 생성 할 수 있습니다. 이 안료는 또한 독특한 색상을 제공합니다. 포도당 생산 속도는 이산화탄소 농도와 빛의 강도에 따라 달라집니다."

msgid "WORKSHOP_ITEM_PREVIEW"
msgstr ""

msgid "WORKSHOP_ITEM_TAGS"
msgstr ""

#, fuzzy
msgid "WORKSHOP_ITEM_TITLE"
msgstr "번영했습니다!"

msgid "WORKSHOP_ITEM_UPLOAD_SUCCEEDED"
msgstr ""

msgid "WORKSHOP_ITEM_UPLOAD_SUCCEEDED_TOS_REQUIRED"
msgstr ""

msgid "WORKSHOP_TERMS_OF_SERVICE_NOTICE"
msgstr ""

msgid "WORKSHOP_VISIBILITY_TOOLTIP"
msgstr ""

msgid "WORLD"
msgstr ""

#, fuzzy
msgid "WORLD_EXPORT_SUCCESS_MESSAGE"
msgstr "저장 오류"

#, fuzzy
msgid "WORLD_GENERAL_STATISTICS"
msgstr "생체 상태창"

msgid "WORLD_MISC_DETAILS_STRING"
msgstr ""

#, fuzzy
msgid "WORLD_RELATIVE_MOVEMENT"
msgstr "이동 속도 향상"

#, fuzzy
msgid "WORLD_SIZE"
msgstr "번영했습니다!"

#, fuzzy
msgid "WORLD_SIZE_EXPLANATION"
msgstr ""
"이전의 실행 실패로 인해 Thrive가 안전 모드로 시작되었습니다.\n"
"\n"
"모드나 동영상 재생기로 인해 발생했을 가능성이 높습니다. 예방적 조치로 활성화된 모드의 불러오기가 생략되거나 동영상 재생이 비활성화되었을 수 있습니다. 이는 Thrive를 재시작할 때까지 유효합니다.\n"
"\n"
"재시작하기 전에 문제를 일으키거나 현재 버전의 Thrive와 호환되지 않을 수 있는 모드를 모두 비활성화해 주세요(문제를 일으킨 주범이 모드였는지 확인하기 위해 지난 실행 시의 로그를 읽어볼 수 있습니다).\n"
"동영상 재생기와 관련된 문제에 대해서는 동영상을 강제로 비활성화하는 실행기 설정을 사용하세요.\n"
"\n"
"시작 문제를 일으키는 원인을 해결하지 않으면 다시 안전 모드에 들어오기 위해 Thrive를 여러 번 재시작하고 오류를 겪어야 할 수도 있습니다."

msgid "WORLD_SIZE_LARGE"
msgstr ""

#, fuzzy
msgid "WORLD_SIZE_MEDIUM"
msgstr "이동 속도 향상"

msgid "WORLD_SIZE_SMALL"
msgstr ""

#, fuzzy
msgid "WORLD_SIZE_TOOLTIP"
msgstr "새로운 키 배치 추가"

#, fuzzy
msgid "WORST_PATCH_COLON"
msgstr "종:"

msgid "XBOX360"
msgstr ""

msgid "XBOX_ONE"
msgstr ""

msgid "XBOX_SERIES"
msgstr ""

#, fuzzy
msgid "X_TWITTER_TOOLTIP"
msgstr "새로운 키 배치 추가"

msgid "YEARS"
msgstr "년"

#, fuzzy
msgid "YET_TO_BE_IMPLEMENTED_NOTICE"
msgstr "실행됨."

#, fuzzy
msgid "YOUTUBE_TOOLTIP"
msgstr "재개"

msgid "YOU_CAN_MAKE_PULL_REQUEST"
msgstr ""

msgid "YOU_CAN_SUPPORT_THRIVE_ON_PATREON"
msgstr ""

msgid "ZOOM_IN"
msgstr "확대"

msgid "ZOOM_OUT"
msgstr "축소"

#~ msgid "PASSIVE_REPRODUCTION_PROGRESS"
#~ msgstr "번식 진도를 자동으로 진전"

#, fuzzy
#~ msgid "MIGRATE"
#~ msgstr "비율"

#, fuzzy
#~ msgid "WIKI_RADIOSYNTHESIS"
#~ msgstr "열합성"

#~ msgid "EASTEREGG_MESSAGE_19"
#~ msgstr "농담 하나, 강섬모충속은 짚신벌레를 사냥하는 섬모충입니다."

#~ msgid "EASTEREGG_MESSAGE_20"
#~ msgstr "농담 하나, 아메바는 사냥에 세포질로 만든 가짜 '다리'를 사용하는데요, 언젠간 Thrive 에서도 보고 싶군요."

#~ msgid "EASTEREGG_MESSAGE_21"
#~ msgstr "팁 하나, 커다란 세포와 박테리아를 조심하지 않으면, 진짜 먹힐 수도 있으며, 당신은 흡수당할 것 입니다."

#~ msgid "EASTEREGG_MESSAGE_22"
#~ msgstr "Thrive의 사운드 팀 리더는 게임에 아직 추가되지 않은 많은 곡을 작성했습니다. Oliver Lugg의 YouTube 채널에서 이 곡들이나 작곡 스트리밍을 감상하세요."

#~ msgid "EASTEREGG_MESSAGE_23"
#~ msgstr "팁 하나, 당신의 세포가 150칸이라면, 큰 철 덩어리를 삼킬 수 있습니다."

#~ msgid "EASTEREGG_MESSAGE_24"
#~ msgstr "Thrive란 외계 행성의 시뮬레이션이란 뜻으로써, 여러분이 발견하는 대부분의 생물들은 여러분 주변에서 진화한 한 두 종의 다른 생물들과 연관이 있을 것이라고 생각됩니다, 맞는지 알아보세요!"

#~ msgid "EASTEREGG_MESSAGE_25"
#~ msgstr "농담 하나, Thrive 팀은 자주 팟캐스트를 합니다, 꼭 확인해 보세요!"

#~ msgid "EASTEREGG_MESSAGE_26"
#~ msgstr "농담 하나, Thrive는 오픈 소스 Godot 엔진으로 제작되었습니다!"

#~ msgid "EASTEREGG_MESSAGE_27"
#~ msgstr "농담 하나, 실행 가능한 수준의 첫 게임 시제품은 우리 놀라운 프로그래머, untrustedlife가 만들었습니다!"

#~ msgid "MICROBE_EDITOR_HELP_MESSAGE_1"
#~ msgstr ""
#~ "원핵 구조체\n"
#~ "\n"
#~ "대사체: 포도당으로부터 ATP 생산\n"
#~ "\n"
#~ "화학 합성 단백질: 포도당의 절반을 황화수소로부터 화학 세포로 생성하고, 해당 과정 또한 수행하며, 세포 1칸을 차지\n"
#~ "\n"
#~ "틸라코이드: 정상적인 엽록체로 1/3의 포도당을 생성하고, 해당 과정 또한 수행하며, 세포 1칸을 차지\n"
#~ "\n"
#~ "루스티시아닌: 철을 ATP로 전환\n"
#~ "\n"
#~ "니트로게나아제: 분자상 질소와 ATP를 혐기성 암모니아로 전환\n"
#~ "\n"
#~ "세포질: 저장 공간을 제공하며 해당 과정을 수행(소량의 ATP를 생성)"

#~ msgid "MICROBE_EDITOR_HELP_MESSAGE_14"
#~ msgstr "삼킴이 완료되면, 삼켜진 물체는 소화되기 위해 세포막 안에 남습니다. 소화할 수 없는 물체는 항상 배출되니, 대사에 필요한 변이를 가지고 있는지 먼저 확인하세요. 효소는 소화를 도우며 리소좀에서 만들어집니다; 소화를 훨씬 효율적으로 만드려면 이 소기관을 진화시키세요."

#~ msgid "MICROBE_EDITOR_HELP_MESSAGE_2"
#~ msgstr ""
#~ "외부 세포 기관\n"
#~ "\n"
#~ "편모: ATP를 소모하여 세포를 더 빠르게 이동\n"
#~ "\n"
#~ "선모: 다른 세포를 찌를 수 있음"

#~ msgid "MICROBE_EDITOR_HELP_MESSAGE_3"
#~ msgstr ""
#~ "세포막 결합 소기관\n"
#~ "\n"
#~ "핵: 헥스 11칸을 차지하며, 세포막 결합 소기관의 진화를 가능하게 하며, 세포 크기를 두 배로 늘리며, 세포가 입는 피해를 50% 감소 (한 번만 진화할 수 있음)\n"
#~ "\n"
#~ "결합 기관: 다른 세포와 결합할 수 있게 함. 다세포 단계로 진행하는 데에 필수적\n"
#~ "\n"
#~ "미토콘드리아: [thrive:compound type=\"glucose\"][/thrive:compound]과 대기 중의 산소로부터 세포질보다 훨씬 효율적으로 [thrive:compound type=\"atp\"][/thrive:compound]를 합성\n"
#~ "\n"
#~ "엽록체: 햇빛과 대기 중의 이산화탄소로부터 [thrive:compound type=\"glucose\"][/thrive:compound]을 합성\n"
#~ "\n"
#~ "열합성 기관: 온도 경사를 사용하여 [thrive:compound type=\"atp\"][/thrive:compound]를 합성\n"
#~ "\n"
#~ "리소좀: 소화 효소를 가지고 있음. 효소는 소화 능률과 속도를 개선함\n"
#~ "\n"
#~ "화학합성 기관: [thrive:compound type=\"hydrogensulfide\"][/thrive:compound]로부터 [thrive:compound type=\"glucose\"][/thrive:compound]를 합성\n"
#~ "\n"
#~ "질소 고정 색소체: [thrive:compound type=\"atp\"][/thrive:compound] 및 대기 중의 질소와 산소로부터 [thrive:compound type=\"ammonia\"][/thrive:compound]를 합성\n"
#~ "\n"
#~ "액포: 수집한 물질을 8단위 저장\n"
#~ "\n"
#~ "독소 액포: 독소([thrive:compound type=\"oxytoxy\"][/thrive:compound])를 생산하며 이를 분비하여 옥시톡시 잔량에 따라 피해를 입힐 수 있게 함\n"
#~ "\n"
#~ "신호 기관: 세포에서 다른 세포가 반응할 수 있는 화합물을 합성할 수 있게 함"

#~ msgid "MICROBE_EDITOR_HELP_MESSAGE_4"
#~ msgstr "각 세대마다, 100 변이 점수(MP)를 사용할 수 있으며, 각각의 변화(또는 변이)는 그에 맞는 MP를 소모합니다. 세포 기관의 추가나 제거는 MP를 소모하지만, 현재 변이 세션에서 배치된 세포 기관의 제거 시 MP를 돌려받을 수 있습니다. 오른쪽-클릭 후 팝업 창의 확인을 통해 세포 기관을 이동하거나 완전히 제거할 수 있습니다. A 키와 D 키로 배치 중인 세포 기관을 회전시킬 수 있습니다."

#~ msgid "MICROBE_EDITOR_HELP_MESSAGE_5"
#~ msgstr "당신이 번식할 때마다, 미생물 편집기에 입장하며, 당신의 종을 변화하여(세포 기관의 추가, 이동, 제거를 통해) 성공적인 종의 종속을 이어갈 수 있습니다. 미생물 단계에서의 편집기 입장은 수백만년 분의 진화에 해당 됩니다."

#~ msgid "MICROBE_STAGE_HELP_MESSAGE_1"
#~ msgstr "[thrive:input]g_move_forward[/thrive:input],[thrive:input]g_move_left[/thrive:input],[thrive:input]g_move_backwards[/thrive:input],[thrive:input]g_move_right[/thrive:input] 와 마우스를 사용하여 이동합니다. 독소 액포가 있다면 [thrive:input]g_fire_toxin[/thrive:input] 를 사용하여 [thrive:compound type=\"oxytoxy\"][/thrive:compound] 를 사용합니다. [thrive:input]g_toggle_engulf[/thrive:input] 를 사용하여 삼킴 모드를 켜고 끕니다. 마우스 휠을 사용하여 확대/축소할 수 있습니다."

#~ msgid "MICROBE_STAGE_HELP_MESSAGE_10"
#~ msgstr "번식하려면 세포 기관을 각각 두개로 나눠야 합니다. 세포 기관을 반으로 나누기 위해 암모니아와 인산염이 필요합니다."

#~ msgid "MICROBE_STAGE_HELP_MESSAGE_11"
#~ msgstr "그러나 300 명의 개체 수로 20 세대 동안 생존했다면 현재 게임에서 승리 한 것으로 간주되며, 승리 후 팝업이 나타나고 원한다면 계속 플레이 할 수 있습니다."

#~ msgid "MICROBE_STAGE_HELP_MESSAGE_12"
#~ msgstr "당신의 경쟁자 또한 당신처럼 진화한다는 것을 명심하십시오. 당신이 편집기에 들어갈 때마다 그들도 진화할 것입니다."

#~ msgid "MICROBE_STAGE_HELP_MESSAGE_13"
#~ msgstr "결합 기관은 당신의 세포가 같은 종의 다른 세포들과 함께 세포 군집을 형성하여 흡수하거나 생산한 물질들을 서로 공유할 수 있게 합니다. [thrive:input]g_toggle_binding[/thrive:input]를 눌러 결합 모드에 진입하세요. 군집을 이루고 있을 때는 세포를 분열시켜 편집기에 진입할 수 없습니다. 편집기에 진입하려면, 필요한 화합물을 모은 다음 [thrive:input]g_unbind_all[/thrive:input]를 눌러 군집을 떠나세요. 커다란 세포 군집은 다세포 생물로 이어질 수 있습니다."

#~ msgid "MICROBE_STAGE_HELP_MESSAGE_15"
#~ msgstr "특히 셀룰로오스와 키틴 세포벽은 먼저 이들을 분해할 수 있는 효소를 가지고 있지 않으면 소화할 수 없습니다."

#~ msgid "MICROBE_STAGE_HELP_MESSAGE_16"
#~ msgstr "하지만, 리소좀은 진핵생물에만 있습니다. 원핵생물은 그런 소기관을 가지고 있지 않으며 음식을 비교적 비효율적으로 소화합니다. 작은 세포들에게는 괜찮지만, 큰 세포들에게 리소좀이 없으면 아주 불리합니다."

#~ msgid "MICROBE_STAGE_HELP_MESSAGE_2"
#~ msgstr "당신의 세포는 에너지원으로써 ATP를 사용하며, 전부 바닥나면 죽게 될 것입니다."

#~ msgid "MICROBE_STAGE_HELP_MESSAGE_3"
#~ msgstr "편집기를 해금하고 복제하려면 암모니아(주황색 구름) 와 인산염(자주색 구름)을 모아야 합니다."

#~ msgid "MICROBE_STAGE_HELP_MESSAGE_4"
#~ msgstr "G 키를 눌러 자신보다 작은 세포나 박테리아 또는 철과 세포 조각들을 삼킬 수 있습니다. 이것은 추가적인 ATP를 소모하며 더 느려지게 만듭니다. G 키를 한번 더 눌러 삼키기를 멈추는 것을 잊지 마십시오."

#~ msgid "MICROBE_STAGE_HELP_MESSAGE_5"
#~ msgstr "삼투압 조절은 ATP를 소모하므로, 당신의 세포가 더 클수록, 미토콘드리아나 대사체나 루스티시아닌(또는 해당을 수행하는 세포질)이 정지해있을 때 ATP 손실을 방지해야 합니다."

#~ msgid "MICROBE_STAGE_HELP_MESSAGE_6"
#~ msgstr "편집기에 있는 수많은 진화 가능한 세포 기관들로, 다양한 종류의 게임 진행 방식을 만들 수 있습니다."

#~ msgid "MICROBE_STAGE_HELP_MESSAGE_7"
#~ msgstr "지금부터 개체 수가 전부 사라지면 멸종하게 됩니다."

#~ msgid "MICROBE_STAGE_HELP_MESSAGE_8"
#~ msgstr ""
#~ "화합물 구름은 다음과 같습니다:\n"
#~ "\n"
#~ "흰색 – 포도당\n"
#~ "노란색 – 황화수소\n"
#~ "주황색 – 암모니아\n"
#~ "자주색 – 인산염\n"
#~ "적갈색 – 철\n"
#~ "\n"
#~ "포도당은 ATP를 생산합니다"

#~ msgid "MICROBE_STAGE_HELP_MESSAGE_9"
#~ msgstr "황화수소는 화학세포와 화학 합성 단백질을 통해 포도당으로 전환될 수 있습니다. 철은 루스티시아닌을 통해 ATP로 전환될 수 있습니다."

#, fuzzy
#~ msgid "WIKI_MACROSCOPIC_STAGE"
#~ msgstr "미생물 단계"

#, fuzzy
#~ msgid "EARLY_MULTICELLULAR"
#~ msgstr "세포 기관 배치"

#, fuzzy
#~ msgid "LOADING_EARLY_MULTICELLULAR_EDITOR"
#~ msgstr "미생물 편집기 불러오는 중"

#, fuzzy
#~ msgid "ERUPTION_IN"
#~ msgstr "생산"

#, fuzzy
#~ msgid "EVENT_TOOLTIP_ERUPTION"
#~ msgstr "수중 동굴"

#~ msgid "THE_AMOUNT_OF_GLUCOSE_HAS_BEEN_REDUCED"
#~ msgstr "포도당의 양이 이전 양보다 {0} 만큼 감소되었습니다."

#, fuzzy
#~ msgid "OXYTOXISOME_DESC"
#~ msgstr "원시적인 독소 [thrive:compound type=\"oxytoxy\"][/thrive:compound]의 생성을 담당하는 변형된 대사체."

#~ msgid "THYLAKOID"
#~ msgstr "틸라코이드"

#, fuzzy
#~ msgid "WIKI_CYTOPLASM_GLYCOLYSIS"
#~ msgstr "세포질 해당 작용"

#, fuzzy
#~ msgid "WIKI_AEROBIC_NITROGEN_FIXATION"
#~ msgstr "혐기성 질소 고정"

#, fuzzy
#~ msgid "WIKI_AWAKENING_STAGE"
#~ msgstr "결합 기관"

#, fuzzy
#~ msgid "WIKI_AWARE_STAGE"
#~ msgstr "미생물 단계"

#, fuzzy
#~ msgid "WIKI_CHEMOSYNTHESIS"
#~ msgstr "화학적 합성"

#, fuzzy
#~ msgid "WIKI_GLYCOLYSIS"
#~ msgstr "포도당"

#, fuzzy
#~ msgid "WIKI_INDUSTRIAL_STAGE"
#~ msgstr "결합 기관"

#, fuzzy
#~ msgid "WIKI_IRON_CHEMOLITHOAUTOTROPHY"
#~ msgstr "철 화학합성독립영양"

#, fuzzy
#~ msgid "WIKI_LIPASE"
#~ msgstr "지질 분해 효소"

#, fuzzy
#~ msgid "WIKI_MICROBE_EDITOR"
#~ msgstr "미생물 편집기"

#, fuzzy
#~ msgid "WIKI_MUCILAGE_SYNTHESIS"
#~ msgstr "점액 합성"

#, fuzzy
#~ msgid "WIKI_MULTICELLULAR_STAGE"
#~ msgstr "다세포 단계"

#, fuzzy
#~ msgid "WIKI_NONE"
#~ msgstr "루스티시아닌은 가스 상태의 이산화탄소와 산소를 사용하여 산화철을 화학적 상태에서 다른 화학적 상태로 산화시킬 수 있는 단백질입니다. 철 호흡이라고하는 이 과정은 세포가 수확 할 수 있는 에너지를 방출합니다."

#, fuzzy
#~ msgid "WIKI_OXYTOXY_SYNTHESIS"
#~ msgstr "산소 합성"

#, fuzzy
#~ msgid "WIKI_PHOTOSYNTHESIS"
#~ msgstr "광합성"

#, fuzzy
#~ msgid "WIKI_RUSTICYANIN"
#~ msgstr "루스티시아닌"

#, fuzzy
#~ msgid "WIKI_SOCIETY_STAGE"
#~ msgstr "미생물 단계"

#, fuzzy
#~ msgid "WIKI_SPACE_STAGE"
#~ msgstr "미생물 단계"

#, fuzzy
#~ msgid "NO"
#~ msgstr "실행 취소"

#, fuzzy
#~ msgid "YES"
#~ msgstr "년"

#, fuzzy
#~ msgid "STAGES_BUTTON"
#~ msgstr "이 저장을 삭제하는 것은 취소할 수 없습니다, 영구적으로 이 저장을 삭제하시겠습니까?"

#, fuzzy
#~ msgid "EDITING"
#~ msgstr "키틴질"

#~ msgid "ALLOW_SPECIES_TO_NOT_MIGRATE"
#~ msgstr "종이 이주하지 않을 수 있도록 허용 (좋은 이주를 찾을 수 없는 경우)"

#~ msgid "BIODIVERSITY_ATTEMPT_FILL_CHANCE"
#~ msgstr "종의 수가 적은 (생물 다양성이 낮은) 지역에서 새로운 종을 생성할 확률"

#~ msgid "BIODIVERSITY_FROM_NEIGHBOUR_PATCH_CHANCE"
#~ msgstr "근처 지역에서 생물 다양성을 늘리기 위해 새로운 종을 생성할 확률"

#~ msgid "BIODIVERSITY_NEARBY_PATCH_IS_FREE_POPULATION"
#~ msgstr "생물 다양성을 증진하는 주변 지역의 종에게 공짜 개체수 제공"

#~ msgid "BIODIVERSITY_SPLIT_IS_MUTATED"
#~ msgstr "생성 시 생물 다양성을 증진하는 종이 변이됨"

#~ msgid "LOW_BIODIVERSITY_LIMIT"
#~ msgstr "지역의 생물 다양성이 낮은 것으로 간주되게 하는 최대 생물종 수"

#~ msgid "MAXIMUM_SPECIES_IN_PATCH"
#~ msgstr "강제 멸종이 일어나기 전에 지역에 존재할 수 있는 최대 종 수"

#~ msgid "NEW_BIODIVERSITY_INCREASING_SPECIES_POPULATION"
#~ msgstr "생물 다양성을 증진하는 종의 최초 개체수"

#~ msgid "PROTECT_MIGRATIONS_FROM_SPECIES_CAP"
#~ msgstr "방금 이주한 개체군을 종 개수 제한으로부터 보호"

#~ msgid "PROTECT_NEW_CELLS_FROM_SPECIES_CAP"
#~ msgstr "방금 생성된 종을 종 개수 제한으로부터 보호"

#~ msgid "REFUND_MIGRATIONS_IN_EXTINCTIONS"
#~ msgstr "목표 지역에서 멸종 시 이주를 다시 지원"

#~ msgid "SPECIES_SPLIT_BY_MUTATION_THRESHOLD_POPULATION_AMOUNT"
#~ msgstr "좋은 변이가 다수 발견되었을 때 종이 분화될 수 있는 최소 개체수"

#~ msgid "SPECIES_SPLIT_BY_MUTATION_THRESHOLD_POPULATION_FRACTION"
#~ msgstr "종의 개체수 중 변이를 통해 새로운 종으로 분화될 수 있는 최소 비율"

#~ msgid "USE_BIODIVERSITY_FORCE_SPLIT"
#~ msgstr "생물 다양성을 증진하는 종의 생성 시 기존 종의 개체수를 빼앗음"

#, fuzzy
#~ msgid "NOT_FOUND_CHUNK"
#~ msgstr "큰 철 덩어리"

#, fuzzy
#~ msgid "DIRECTIONL"
#~ msgstr "설명:"

#, fuzzy
#~ msgid "DIRECTIONR"
#~ msgstr "설명:"

#, fuzzy
#~ msgid "TREBLEDOWN"
#~ msgstr "휠 아래로"

#, fuzzy
#~ msgid "UNKNOWN_ON_WINDOWS"
#~ msgstr "마우스 미확인 키"

#, fuzzy
#~ msgid "TARGET_TIME"
#~ msgstr "생명력:"

#, fuzzy
#~ msgid "ENABLED"
#~ msgstr "편집기 활성화"

#~ msgid "PATCH_MAP_TYPE"
#~ msgstr "지역 지도 종류"

#, fuzzy
#~ msgid "LOOKING_AT"
#~ msgstr "편집기에서 취소 버튼을 눌러 실수를 정정 할 수 있습니다"

#, fuzzy
#~ msgid "BECOME_AWARE"
#~ msgstr "생태계: {0}"

#, fuzzy
#~ msgid "CONFIRM_NORMAL"
#~ msgstr "확인"

#~ msgid "STUFF_AT"
#~ msgstr "{0:F1}, {1:F1}에 위치함:"

#~ msgid "SPECIES_DETAILS"
#~ msgstr "종 세부 사항"

#~ msgid "CURRENT_GENERATION_COLON"
#~ msgstr "현재 세대:"

#, fuzzy
#~ msgid "STATISTICS_BUTTON_TOOLTIP"
#~ msgstr "새로운 키 배치 추가"

#, fuzzy
#~ msgid "MACROSCOPIC_PROTOYPE_WARNING"
#~ msgstr ""
#~ "선택된 저장은 이 버전의 Thrive와 호환되지 않을 것입니다.\n"
#~ "Thrive의 개발은 한참 진행 중 이며 저장 간 호환은 우선적이지 않으므로, 이전 버전의 저장을 변환하는 것은 지원되지 않습니다."

#, fuzzy
#~ msgid "AUTO_GPU_NAME"
#~ msgstr "임의 사용자 이름:"

#, fuzzy
#~ msgid "NOT_RUNNING_DOT"
#~ msgstr "진행 중이 아님."

#, fuzzy
#~ msgid "PATCH_PANGONIAN_VENTS"
#~ msgstr "Pangonian 분출구"

#, fuzzy
#~ msgid "PATCH_PANGONIAN_MESOPELAGIC"
#~ msgstr "Pangonian 중해수층"

#, fuzzy
#~ msgid "PATCH_PANGONIAN_EPIPELAGIC"
#~ msgstr "Pangonian 표해수층"

#, fuzzy
#~ msgid "PATHCH_PANGONIAN_ABYSSOPELAGIC"
#~ msgstr "Pangonian 심해원양성"

#~ msgid "PATCH_PANGONIAN_COAST"
#~ msgstr "Pangonian 연안"

#, fuzzy
#~ msgid "PATCH_PANGONIAN_ESTUARY"
#~ msgstr "Pangonian 어귀"

#~ msgid "PATCH_CAVE"
#~ msgstr "동굴"

#~ msgid "PATCH_ICE_SHELF"
#~ msgstr "빙붕"

#, fuzzy
#~ msgid "PATCH_PANGONIAN_SEAFLOOR"
#~ msgstr "Pangonian 해저"

#~ msgid "LOADING_DOT"
#~ msgstr "불러오는 중..."

#~ msgid "PREVIOUS"
#~ msgstr "이전:"

#~ msgid "RUN_RESULT_POP_IN_PATCHES"
#~ msgstr "주변 개체 수:"

#~ msgid "SAVING"
#~ msgstr "저장 중..."

#~ msgid "OVERWRITE_EXISTING_SAVE_TITLE"
#~ msgstr "덮어쓰겠습니까?"

#~ msgid "TYPE"
#~ msgstr "유형:"

#~ msgid "EDITOR_TUTORIAL_PATCH_TEXT"
#~ msgstr ""
#~ "이것은 파편 지도 입니다.\n"
#~ "미생물이 생존할 수 있는 다양한 파편을 볼 수 있습니다.\n"
#~ "현재 파편은 강조되어 보일 것입니다.\n"
#~ "마우스로 파편을 클릭하면 선택된 파편의 자세한 내용이 오른쪽에 표시됩니다.\n"
#~ "\n"
#~ "현재 파편의 옆의 파편을 선택하면, 오른쪽 버튼을 눌러 그곳으로 이동할 수 있습니다. 이것으로 당신의 개체를 새 파편에 퍼뜨릴 수 있습니다.\n"
#~ "\n"
#~ "파편을 선택하여 진행하세요."

#, fuzzy
#~ msgid "TOTAL_EXTINCTION"
#~ msgstr "다음으로 인하여 개체 수가 {0} 에서 {1} 로 변화됨: {2}"

#, fuzzy
#~ msgid "LOCAL_EXTINCTION"
#~ msgstr "플레이어 사망함"

#, fuzzy
#~ msgid "MARINE_SNOW_FOOD_SOURCE"
#~ msgstr "바다눈"

#~ msgid "Cancel"
#~ msgstr "취소"

#~ msgid "SAVING_ERROR"
#~ msgstr "저장 오류"

#~ msgid "REMOVE_ORGANELLE"
#~ msgstr "세포 기관 제거"

#, fuzzy
#~ msgid "TRY_NEW_GAME"
#~ msgstr "새 게임"

#~ msgid "MICROBE_PATCH_LABEL"
#~ msgstr "파편: {0}"

#, fuzzy
#~ msgid "COLOR"
#~ msgstr "색"

#~ msgid "TURNS"
#~ msgstr "턴"

#~ msgid "INTO"
#~ msgstr "으로"

#~ msgid "OXYTOXY"
#~ msgstr "OxyToxy"

#~ msgid "DOT_CAN_RELEASE"
#~ msgstr ". 방출 가능"

#, fuzzy
#~ msgid "TOXINS_BY_PRESSING_E"
#~ msgstr "눌러 독성 발사"

#~ msgid "CONCENTRATION_OF"
#~ msgstr "농도"

#~ msgid "USES"
#~ msgstr "사용"

#~ msgid "DOT_RATE"
#~ msgstr ". 비율"

#~ msgid "SCALES_WITH_CONCENTRATION_OF"
#~ msgstr "비율과 농도"

#~ msgid "PRODUCES"
#~ msgstr "생산"

#~ msgid "DOT_RATE_SCALES_WITH"
#~ msgstr ". 비율로"

#~ msgid "AND"
#~ msgstr "그리고"

#~ msgid "INTENSITY_OF"
#~ msgstr "강도"

#~ msgid "DOT_RATE_SCALES"
#~ msgstr ". 비율"

#~ msgid "OXYGEN_DOT"
#~ msgstr "산소."

#~ msgid "DOT_RATE_SCALES_WITH_CONCENTRATION_OF"
#~ msgstr ". 비율 및 농도"

#~ msgid "ALSO_TURNS"
#~ msgstr "또 턴"

#~ msgid "INREASE_STORAGE_SPACE"
#~ msgstr "세포의 용량 확장."

#~ msgid "DOT_CAN"
#~ msgstr ". 가능함"

#~ msgid "E_DOT"
#~ msgstr "E 키."

#~ msgid "BIOLUMESCENT_VACUOLE"
#~ msgstr ""
#~ "생물발광\n"
#~ "액포"

#, fuzzy
#~ msgid "END"
#~ msgstr "그리고"

#, fuzzy
#~ msgid "LEFT"
#~ msgstr "왼쪽으로 이동"

#, fuzzy
#~ msgid "RIGHT"
#~ msgstr "빛"

#, fuzzy
#~ msgid "FORWARD"
#~ msgstr "앞으로 이동"

#, fuzzy
#~ msgid "PARENLEFT"
#~ msgstr "왼쪽으로 회전"

#, fuzzy
#~ msgid "PARENRIGHT"
#~ msgstr "오른쪽으로 회전"

#, fuzzy
#~ msgid "COLON"
#~ msgstr "생명력:"

#, fuzzy
#~ msgid "SEMICOLON"
#~ msgstr "크기:"

#, fuzzy
#~ msgid "AT"
#~ msgstr "ATP"

#, fuzzy
#~ msgid "BRACKETRIGHT"
#~ msgstr "오른쪽으로 회전"

#, fuzzy
#~ msgid "QUOTELEFT"
#~ msgstr "왼쪽으로 회전"

#, fuzzy
#~ msgid "BRACELEFT"
#~ msgstr "왼쪽으로 회전"

#, fuzzy
#~ msgid "BRACERIGHT"
#~ msgstr "오른쪽으로 회전"

#, fuzzy
#~ msgid "EXCLAMDOWN"
#~ msgstr "휠 아래로"

#, fuzzy
#~ msgid "YEN"
#~ msgstr "산소"

#, fuzzy
#~ msgid "SECTION"
#~ msgstr "설명:"

#, fuzzy
#~ msgid "COPYRIGHT"
#~ msgstr "오른쪽으로 이동"

#, fuzzy
#~ msgid "MU"
#~ msgstr "음소거"

#, fuzzy
#~ msgid "AE"
#~ msgstr "저장"

#, fuzzy
#~ msgid "ETH"
#~ msgstr "생명력"

#, fuzzy
#~ msgid "DIVISION"
#~ msgstr "버전:"

#, fuzzy
#~ msgid "BACKTAB"
#~ msgstr "뒤로가기"

#~ msgid "CARBON"
#~ msgstr "탄소"

#~ msgid "DIOXIDE"
#~ msgstr "이산화물"

#~ msgid "PLASTID"
#~ msgstr "색소체"

#~ msgid "EDITOR_TUTORIAL_CELL_TEXT"
#~ msgstr ""
#~ "이 세포 편집기에서 변이 점수(MP)를 소모하여 당신의 종에 세포 기관을 추가하거나 제거할 수 있습니다.\n"
#~ "\n"
#~ "세포 편집기의 다른 탭에서 당신의 종의 다른 속성 또한 변경할 수 있습니다.\n"
#~ "\n"
#~ "계속하려면, 패널의 왼쪽에 있는 세포 기관 (세포질이 좋겠죠)을 선택하세요. 그리고 화면 중앙에 표시된 세포칸 옆을 마우스 왼쪽 버튼으로 클릭해서 세포 기관을 종에 추가하세요."<|MERGE_RESOLUTION|>--- conflicted
+++ resolved
@@ -7,11 +7,7 @@
 msgstr ""
 "Project-Id-Version: PROJECT VERSION\n"
 "Report-Msgid-Bugs-To: EMAIL@ADDRESS\n"
-<<<<<<< HEAD
-"POT-Creation-Date: 2025-03-09 17:04-0300\n"
-=======
 "POT-Creation-Date: 2025-03-09 11:58-0300\n"
->>>>>>> 9d0b1b56
 "PO-Revision-Date: 2025-02-06 13:29+0000\n"
 "Last-Translator: Anonymous <noreply@weblate.org>\n"
 "Language-Team: Korean <https://translate.revolutionarygamesstudio.com/projects/thrive/thrive-game/ko/>\n"
@@ -207,9 +203,6 @@
 msgid "AND_UNLOCK_CONDITION"
 msgstr "물리적 상태"
 
-msgid "ANISOTROPIC_FILTERING"
-msgstr ""
-
 msgid "APPEARANCE"
 msgstr "외관"
 
@@ -5573,10 +5566,6 @@
 
 msgid "SILICA_MEMBRANE_DESCRIPTION"
 msgstr "이 세포막은 이산화규소로 이루어진 강력한 벽 입니다. 전반적인 손상에 잘 견딜 수 있으며 물리적 손상에 매우 강합니다. 또한 형태를 유지하는 데 더 적은 에너지가 필요합니다. 그러나 이는 세포 속도를 크게 낮추고 자원을 느리게 흡수합니다."
-
-#, fuzzy
-msgid "SIXTEEN_TIMES"
-msgstr "존재하는 종"
 
 msgid "SIZE_COLON"
 msgstr "크기:"
@@ -9165,6 +9154,10 @@
 #~ msgstr "편집기에서 취소 버튼을 눌러 실수를 정정 할 수 있습니다"
 
 #, fuzzy
+#~ msgid "SPECIES_N_TIMES"
+#~ msgstr "존재하는 종"
+
+#, fuzzy
 #~ msgid "BECOME_AWARE"
 #~ msgstr "생태계: {0}"
 
