--- conflicted
+++ resolved
@@ -7,11 +7,7 @@
 msgstr ""
 "Project-Id-Version: PROJECT VERSION\n"
 "Report-Msgid-Bugs-To: EMAIL@ADDRESS\n"
-<<<<<<< HEAD
-"POT-Creation-Date: 2024-01-15 00:33+0000\n"
-=======
-"POT-Creation-Date: 2024-01-16 11:50+0200\n"
->>>>>>> 5bb18fae
+"POT-Creation-Date: 2024-01-16 21:56+0000\n"
 "PO-Revision-Date: 2022-03-22 16:25+0000\n"
 "Last-Translator: Henri Hyyryläinen <hhyyrylainen@revolutionarygamesstudio.com>\n"
 "Language-Team: Korean <https://translate.revolutionarygamesstudio.com/projects/thrive/thrive-game/ko/>\n"
@@ -3987,10 +3983,6 @@
 msgid "QUIT_BUTTON_TOOLTIP"
 msgstr "새로운 키 배치 추가"
 
-<<<<<<< HEAD
-#: ../src/general/PauseMenu.cs:426
-=======
->>>>>>> 5bb18fae
 #, fuzzy
 msgid "QUIT_GAME_WARNING"
 msgstr "GLES2 모드 경고"
@@ -4144,11 +4136,6 @@
 msgid "RETURN_TO_MENU_TOOLTIP"
 msgstr "메뉴로 돌아가기"
 
-<<<<<<< HEAD
-#: ../src/auto-evo/AutoEvoExploringTool.tscn:1009
-#: ../src/general/PauseMenu.cs:407
-=======
->>>>>>> 5bb18fae
 msgid "RETURN_TO_MENU_WARNING"
 msgstr ""
 "정말 주 메뉴로 나가시겠어요?\n"
@@ -4774,10 +4761,6 @@
 msgid "STORAGE_COLON"
 msgstr "저장소"
 
-<<<<<<< HEAD
-#: ../src/general/MainMenu.cs:669
-=======
->>>>>>> 5bb18fae
 msgid "STORE_LOGGED_IN_AS"
 msgstr ""
 
@@ -4937,10 +4920,6 @@
 msgid "TESTING_TEAM"
 msgstr ""
 
-<<<<<<< HEAD
-#: ../src/general/MainMenu.cs:277 ../src/general/MainMenu.tscn:1004
-=======
->>>>>>> 5bb18fae
 msgid "THANKS_FOR_BUYING_THRIVE"
 msgstr ""
 
@@ -6017,244 +5996,24 @@
 msgid "WIKI_FLAGELLUM_UPGRADES"
 msgstr ""
 
-<<<<<<< HEAD
-#: ../simulation_parameters/common/wiki.json:36
-#: ../simulation_parameters/common/wiki.json:75
-#: ../simulation_parameters/common/wiki.json:114
-#: ../simulation_parameters/common/wiki.json:153
-#: ../simulation_parameters/common/wiki.json:192
-#: ../simulation_parameters/common/wiki.json:231
-#: ../simulation_parameters/common/wiki.json:270
-#: ../simulation_parameters/common/wiki.json:309
-#: ../simulation_parameters/common/wiki.json:348
-#: ../simulation_parameters/common/wiki.json:387
-#: ../simulation_parameters/common/wiki.json:426
-#: ../simulation_parameters/common/wiki.json:465
-#: ../simulation_parameters/common/wiki.json:504
-#: ../simulation_parameters/common/wiki.json:543
-#: ../simulation_parameters/common/wiki.json:582
-#: ../simulation_parameters/common/wiki.json:621
-#: ../simulation_parameters/common/wiki.json:660
-#: ../simulation_parameters/common/wiki.json:699
-#: ../simulation_parameters/common/wiki.json:738
-#: ../simulation_parameters/common/wiki.json:777
-#: ../simulation_parameters/common/wiki.json:816
-#: ../simulation_parameters/common/wiki.json:855
-#: ../simulation_parameters/common/wiki.json:894
-#: ../simulation_parameters/common/wiki.json:933
-#: ../simulation_parameters/common/wiki.json:972
-#: ../simulation_parameters/common/wiki.json:1011
-#: ../simulation_parameters/common/wiki.json:1050
-#: ../simulation_parameters/common/wiki.json:1089
 msgid "WIKI_HEADING_EFFECTS"
 msgstr ""
 
-#: ../simulation_parameters/common/wiki.json:32
-#: ../simulation_parameters/common/wiki.json:71
-#: ../simulation_parameters/common/wiki.json:110
-#: ../simulation_parameters/common/wiki.json:149
-#: ../simulation_parameters/common/wiki.json:188
-#: ../simulation_parameters/common/wiki.json:227
-#: ../simulation_parameters/common/wiki.json:266
-#: ../simulation_parameters/common/wiki.json:305
-#: ../simulation_parameters/common/wiki.json:344
-#: ../simulation_parameters/common/wiki.json:383
-#: ../simulation_parameters/common/wiki.json:422
-#: ../simulation_parameters/common/wiki.json:461
-#: ../simulation_parameters/common/wiki.json:500
-#: ../simulation_parameters/common/wiki.json:539
-#: ../simulation_parameters/common/wiki.json:578
-#: ../simulation_parameters/common/wiki.json:617
-#: ../simulation_parameters/common/wiki.json:656
-#: ../simulation_parameters/common/wiki.json:695
-#: ../simulation_parameters/common/wiki.json:734
-#: ../simulation_parameters/common/wiki.json:773
-#: ../simulation_parameters/common/wiki.json:812
-#: ../simulation_parameters/common/wiki.json:851
-#: ../simulation_parameters/common/wiki.json:890
-#: ../simulation_parameters/common/wiki.json:929
-#: ../simulation_parameters/common/wiki.json:968
-#: ../simulation_parameters/common/wiki.json:1007
-#: ../simulation_parameters/common/wiki.json:1046
-#: ../simulation_parameters/common/wiki.json:1085
 msgid "WIKI_HEADING_MODIFICATIONS"
 msgstr ""
 
-#: ../simulation_parameters/common/wiki.json:28
-#: ../simulation_parameters/common/wiki.json:67
-#: ../simulation_parameters/common/wiki.json:106
-#: ../simulation_parameters/common/wiki.json:145
-#: ../simulation_parameters/common/wiki.json:184
-#: ../simulation_parameters/common/wiki.json:223
-#: ../simulation_parameters/common/wiki.json:262
-#: ../simulation_parameters/common/wiki.json:301
-#: ../simulation_parameters/common/wiki.json:340
-#: ../simulation_parameters/common/wiki.json:379
-#: ../simulation_parameters/common/wiki.json:418
-#: ../simulation_parameters/common/wiki.json:457
-#: ../simulation_parameters/common/wiki.json:496
-#: ../simulation_parameters/common/wiki.json:535
-#: ../simulation_parameters/common/wiki.json:574
-#: ../simulation_parameters/common/wiki.json:613
-#: ../simulation_parameters/common/wiki.json:652
-#: ../simulation_parameters/common/wiki.json:691
-#: ../simulation_parameters/common/wiki.json:730
-#: ../simulation_parameters/common/wiki.json:769
-#: ../simulation_parameters/common/wiki.json:808
-#: ../simulation_parameters/common/wiki.json:847
-#: ../simulation_parameters/common/wiki.json:886
-#: ../simulation_parameters/common/wiki.json:925
-#: ../simulation_parameters/common/wiki.json:964
-#: ../simulation_parameters/common/wiki.json:1003
-#: ../simulation_parameters/common/wiki.json:1042
-#: ../simulation_parameters/common/wiki.json:1081
 msgid "WIKI_HEADING_PROCESSES"
 msgstr ""
 
-#: ../simulation_parameters/common/wiki.json:24
-#: ../simulation_parameters/common/wiki.json:63
-#: ../simulation_parameters/common/wiki.json:102
-#: ../simulation_parameters/common/wiki.json:141
-#: ../simulation_parameters/common/wiki.json:180
-#: ../simulation_parameters/common/wiki.json:219
-#: ../simulation_parameters/common/wiki.json:258
-#: ../simulation_parameters/common/wiki.json:297
-#: ../simulation_parameters/common/wiki.json:336
-#: ../simulation_parameters/common/wiki.json:375
-#: ../simulation_parameters/common/wiki.json:414
-#: ../simulation_parameters/common/wiki.json:453
-#: ../simulation_parameters/common/wiki.json:492
-#: ../simulation_parameters/common/wiki.json:531
-#: ../simulation_parameters/common/wiki.json:570
-#: ../simulation_parameters/common/wiki.json:609
-#: ../simulation_parameters/common/wiki.json:648
-#: ../simulation_parameters/common/wiki.json:687
-#: ../simulation_parameters/common/wiki.json:726
-#: ../simulation_parameters/common/wiki.json:765
-#: ../simulation_parameters/common/wiki.json:804
-#: ../simulation_parameters/common/wiki.json:843
-#: ../simulation_parameters/common/wiki.json:882
-#: ../simulation_parameters/common/wiki.json:921
-#: ../simulation_parameters/common/wiki.json:960
-#: ../simulation_parameters/common/wiki.json:999
-#: ../simulation_parameters/common/wiki.json:1038
-#: ../simulation_parameters/common/wiki.json:1077
 msgid "WIKI_HEADING_REQUIREMENTS"
 msgstr ""
 
-#: ../simulation_parameters/common/wiki.json:48
-#: ../simulation_parameters/common/wiki.json:87
-#: ../simulation_parameters/common/wiki.json:126
-#: ../simulation_parameters/common/wiki.json:165
-#: ../simulation_parameters/common/wiki.json:204
-#: ../simulation_parameters/common/wiki.json:243
-#: ../simulation_parameters/common/wiki.json:282
-#: ../simulation_parameters/common/wiki.json:321
-#: ../simulation_parameters/common/wiki.json:360
-#: ../simulation_parameters/common/wiki.json:399
-#: ../simulation_parameters/common/wiki.json:438
-#: ../simulation_parameters/common/wiki.json:477
-#: ../simulation_parameters/common/wiki.json:516
-#: ../simulation_parameters/common/wiki.json:555
-#: ../simulation_parameters/common/wiki.json:594
-#: ../simulation_parameters/common/wiki.json:633
-#: ../simulation_parameters/common/wiki.json:672
-#: ../simulation_parameters/common/wiki.json:711
-#: ../simulation_parameters/common/wiki.json:750
-#: ../simulation_parameters/common/wiki.json:789
-#: ../simulation_parameters/common/wiki.json:828
-#: ../simulation_parameters/common/wiki.json:867
-#: ../simulation_parameters/common/wiki.json:906
-#: ../simulation_parameters/common/wiki.json:945
-#: ../simulation_parameters/common/wiki.json:984
-#: ../simulation_parameters/common/wiki.json:1023
-#: ../simulation_parameters/common/wiki.json:1062
-#: ../simulation_parameters/common/wiki.json:1101
 msgid "WIKI_HEADING_SCIENTIFIC_BACKGROUND"
 msgstr ""
 
-#: ../simulation_parameters/common/wiki.json:44
-#: ../simulation_parameters/common/wiki.json:83
-#: ../simulation_parameters/common/wiki.json:122
-#: ../simulation_parameters/common/wiki.json:161
-#: ../simulation_parameters/common/wiki.json:200
-#: ../simulation_parameters/common/wiki.json:239
-#: ../simulation_parameters/common/wiki.json:278
-#: ../simulation_parameters/common/wiki.json:317
-#: ../simulation_parameters/common/wiki.json:356
-#: ../simulation_parameters/common/wiki.json:395
-#: ../simulation_parameters/common/wiki.json:434
-#: ../simulation_parameters/common/wiki.json:473
-#: ../simulation_parameters/common/wiki.json:512
-#: ../simulation_parameters/common/wiki.json:551
-#: ../simulation_parameters/common/wiki.json:590
-#: ../simulation_parameters/common/wiki.json:629
-#: ../simulation_parameters/common/wiki.json:668
-#: ../simulation_parameters/common/wiki.json:707
-#: ../simulation_parameters/common/wiki.json:746
-#: ../simulation_parameters/common/wiki.json:785
-#: ../simulation_parameters/common/wiki.json:824
-#: ../simulation_parameters/common/wiki.json:863
-#: ../simulation_parameters/common/wiki.json:902
-#: ../simulation_parameters/common/wiki.json:941
-#: ../simulation_parameters/common/wiki.json:980
-#: ../simulation_parameters/common/wiki.json:1019
-#: ../simulation_parameters/common/wiki.json:1058
-#: ../simulation_parameters/common/wiki.json:1097
 msgid "WIKI_HEADING_STRATEGY"
 msgstr ""
 
-#: ../simulation_parameters/common/wiki.json:40
-#: ../simulation_parameters/common/wiki.json:79
-#: ../simulation_parameters/common/wiki.json:118
-#: ../simulation_parameters/common/wiki.json:157
-#: ../simulation_parameters/common/wiki.json:196
-#: ../simulation_parameters/common/wiki.json:235
-#: ../simulation_parameters/common/wiki.json:274
-#: ../simulation_parameters/common/wiki.json:313
-#: ../simulation_parameters/common/wiki.json:352
-#: ../simulation_parameters/common/wiki.json:391
-#: ../simulation_parameters/common/wiki.json:430
-#: ../simulation_parameters/common/wiki.json:469
-#: ../simulation_parameters/common/wiki.json:508
-#: ../simulation_parameters/common/wiki.json:547
-#: ../simulation_parameters/common/wiki.json:586
-#: ../simulation_parameters/common/wiki.json:625
-#: ../simulation_parameters/common/wiki.json:664
-#: ../simulation_parameters/common/wiki.json:703
-#: ../simulation_parameters/common/wiki.json:742
-#: ../simulation_parameters/common/wiki.json:781
-#: ../simulation_parameters/common/wiki.json:820
-#: ../simulation_parameters/common/wiki.json:859
-#: ../simulation_parameters/common/wiki.json:898
-#: ../simulation_parameters/common/wiki.json:937
-#: ../simulation_parameters/common/wiki.json:976
-#: ../simulation_parameters/common/wiki.json:1015
-#: ../simulation_parameters/common/wiki.json:1054
-#: ../simulation_parameters/common/wiki.json:1093
-=======
-msgid "WIKI_HEADING_AEROBIC_CELLULAR_RESPIRATION_(GLUCOSE_->_ATP)"
-msgstr ""
-
-msgid "WIKI_HEADING_EFFECTS"
-msgstr ""
-
-msgid "WIKI_HEADING_MODIFICATIONS"
-msgstr ""
-
-msgid "WIKI_HEADING_PROCESSES"
-msgstr ""
-
-msgid "WIKI_HEADING_REQUIREMENTS"
-msgstr ""
-
-msgid "WIKI_HEADING_SCIENTIFIC_BACKGROUND"
-msgstr ""
-
-msgid "WIKI_HEADING_STRATEGY"
-msgstr ""
-
->>>>>>> 5bb18fae
 msgid "WIKI_HEADING_UPGRADES"
 msgstr ""
 
@@ -6285,13 +6044,6 @@
 msgid "WIKI_LYSOSOME_UPGRADES"
 msgstr ""
 
-<<<<<<< HEAD
-#: ../simulation_parameters/common/wiki.json:466
-=======
-msgid "WIKI_METABOLOSOMES_AEROBIC_CELLULAR_RESPIRATION_(GLUCOSE_->_ATP)"
-msgstr ""
-
->>>>>>> 5bb18fae
 #, fuzzy
 msgid "WIKI_METABOLOSOMES_EFFECTS"
 msgstr "대사체는 단백질 껍질에 싸인 단백질 집합입니다. 그들은 호기성 호흡이라는 과정을 통해 세포질에서 할 수있는 것보다 훨씬 더 빠른 속도로 포도당을 ATP로 전환 할 수 있습니다. 그러나 이를 위해 산소가 필요하며 산소가 적은 환경에선 ATP 생산 속도가 느려집니다. 대사체가 세포질에 의해 직접 둘러싸이면 주변 유체가 일부 발효를 수행합니다."
@@ -6324,309 +6076,149 @@
 msgid "WIKI_METABOLOSOMES_UPGRADES"
 msgstr "대사체는 단백질 껍질에 싸인 단백질 집합입니다. 그들은 호기성 호흡이라는 과정을 통해 세포질에서 할 수있는 것보다 훨씬 더 빠른 속도로 포도당을 ATP로 전환 할 수 있습니다. 그러나 이를 위해 산소가 필요하며 산소가 적은 환경에선 ATP 생산 속도가 느려집니다. 대사체가 세포질에 의해 직접 둘러싸이면 주변 유체가 일부 발효를 수행합니다."
 
-<<<<<<< HEAD
-#: ../simulation_parameters/common/wiki.json:505
-=======
->>>>>>> 5bb18fae
 #, fuzzy
 msgid "WIKI_MITOCHONDRION_EFFECTS"
 msgstr "세포의 핵심. 미토콘드리온(복수형: 미토콘드리아)는 단백질과 효소로 이루어진 이중막 구조입니다. 진핵 숙주가 사용하기 위해 동화된 원핵 생물입니다. 호기성 호흡을 통해 세포질에서 할 수 있는 것보다 훨씬 더 높은 효율로 포도당을 ATP로 전환 할 수 있습니다. 그러나 산소를 필요로 하며 환경의 산소 수준이 낮으면 ATP 생산 속도가 느려집니다."
 
-<<<<<<< HEAD
-#: ../simulation_parameters/common/wiki.json:489
-=======
->>>>>>> 5bb18fae
 #, fuzzy
 msgid "WIKI_MITOCHONDRION_INTRO"
 msgstr "미토콘드리아"
 
-<<<<<<< HEAD
-#: ../simulation_parameters/common/wiki.json:501
-=======
->>>>>>> 5bb18fae
 #, fuzzy
 msgid "WIKI_MITOCHONDRION_MODIFICATIONS"
 msgstr "세포의 핵심. 미토콘드리온(복수형: 미토콘드리아)는 단백질과 효소로 이루어진 이중막 구조입니다. 진핵 숙주가 사용하기 위해 동화된 원핵 생물입니다. 호기성 호흡을 통해 세포질에서 할 수 있는 것보다 훨씬 더 높은 효율로 포도당을 ATP로 전환 할 수 있습니다. 그러나 산소를 필요로 하며 환경의 산소 수준이 낮으면 ATP 생산 속도가 느려집니다."
 
-<<<<<<< HEAD
-#: ../simulation_parameters/common/wiki.json:497
-=======
->>>>>>> 5bb18fae
 #, fuzzy
 msgid "WIKI_MITOCHONDRION_PROCESSES"
 msgstr "세포의 핵심. 미토콘드리온(복수형: 미토콘드리아)는 단백질과 효소로 이루어진 이중막 구조입니다. 진핵 숙주가 사용하기 위해 동화된 원핵 생물입니다. 호기성 호흡을 통해 세포질에서 할 수 있는 것보다 훨씬 더 높은 효율로 포도당을 ATP로 전환 할 수 있습니다. 그러나 산소를 필요로 하며 환경의 산소 수준이 낮으면 ATP 생산 속도가 느려집니다."
 
-<<<<<<< HEAD
-#: ../simulation_parameters/common/wiki.json:493
-=======
->>>>>>> 5bb18fae
 #, fuzzy
 msgid "WIKI_MITOCHONDRION_REQUIREMENTS"
 msgstr "세포의 핵심. 미토콘드리온(복수형: 미토콘드리아)는 단백질과 효소로 이루어진 이중막 구조입니다. 진핵 숙주가 사용하기 위해 동화된 원핵 생물입니다. 호기성 호흡을 통해 세포질에서 할 수 있는 것보다 훨씬 더 높은 효율로 포도당을 ATP로 전환 할 수 있습니다. 그러나 산소를 필요로 하며 환경의 산소 수준이 낮으면 ATP 생산 속도가 느려집니다."
 
-<<<<<<< HEAD
-#: ../simulation_parameters/common/wiki.json:517
-=======
->>>>>>> 5bb18fae
 #, fuzzy
 msgid "WIKI_MITOCHONDRION_SCIENTIFIC_BACKGROUND"
 msgstr "세포의 핵심. 미토콘드리온(복수형: 미토콘드리아)는 단백질과 효소로 이루어진 이중막 구조입니다. 진핵 숙주가 사용하기 위해 동화된 원핵 생물입니다. 호기성 호흡을 통해 세포질에서 할 수 있는 것보다 훨씬 더 높은 효율로 포도당을 ATP로 전환 할 수 있습니다. 그러나 산소를 필요로 하며 환경의 산소 수준이 낮으면 ATP 생산 속도가 느려집니다."
 
-<<<<<<< HEAD
-#: ../simulation_parameters/common/wiki.json:513
-=======
->>>>>>> 5bb18fae
 #, fuzzy
 msgid "WIKI_MITOCHONDRION_STRATEGY"
 msgstr "세포의 핵심. 미토콘드리온(복수형: 미토콘드리아)는 단백질과 효소로 이루어진 이중막 구조입니다. 진핵 숙주가 사용하기 위해 동화된 원핵 생물입니다. 호기성 호흡을 통해 세포질에서 할 수 있는 것보다 훨씬 더 높은 효율로 포도당을 ATP로 전환 할 수 있습니다. 그러나 산소를 필요로 하며 환경의 산소 수준이 낮으면 ATP 생산 속도가 느려집니다."
 
-<<<<<<< HEAD
-#: ../simulation_parameters/common/wiki.json:509
-=======
->>>>>>> 5bb18fae
 #, fuzzy
 msgid "WIKI_MITOCHONDRION_UPGRADES"
 msgstr "세포의 핵심. 미토콘드리온(복수형: 미토콘드리아)는 단백질과 효소로 이루어진 이중막 구조입니다. 진핵 숙주가 사용하기 위해 동화된 원핵 생물입니다. 호기성 호흡을 통해 세포질에서 할 수 있는 것보다 훨씬 더 높은 효율로 포도당을 ATP로 전환 할 수 있습니다. 그러나 산소를 필요로 하며 환경의 산소 수준이 낮으면 ATP 생산 속도가 느려집니다."
 
-<<<<<<< HEAD
-#: ../simulation_parameters/common/wiki.json:544
 msgid "WIKI_MYOFIBRIL_EFFECTS"
 msgstr ""
 
-#: ../simulation_parameters/common/wiki.json:528
 msgid "WIKI_MYOFIBRIL_INTRO"
 msgstr ""
 
-#: ../simulation_parameters/common/wiki.json:540
 msgid "WIKI_MYOFIBRIL_MODIFICATIONS"
 msgstr ""
 
-#: ../simulation_parameters/common/wiki.json:536
-=======
-msgid "WIKI_MYOFIBRIL_EFFECTS"
-msgstr ""
-
-msgid "WIKI_MYOFIBRIL_INTRO"
-msgstr ""
-
-msgid "WIKI_MYOFIBRIL_MODIFICATIONS"
-msgstr ""
-
->>>>>>> 5bb18fae
 #, fuzzy
 msgid "WIKI_MYOFIBRIL_PROCESSES"
 msgstr "세포 기관 배치"
 
-<<<<<<< HEAD
-#: ../simulation_parameters/common/wiki.json:532
 msgid "WIKI_MYOFIBRIL_REQUIREMENTS"
 msgstr ""
 
-#: ../simulation_parameters/common/wiki.json:556
 msgid "WIKI_MYOFIBRIL_SCIENTIFIC_BACKGROUND"
 msgstr ""
 
-#: ../simulation_parameters/common/wiki.json:552
 msgid "WIKI_MYOFIBRIL_STRATEGY"
 msgstr ""
 
-#: ../simulation_parameters/common/wiki.json:548
 msgid "WIKI_MYOFIBRIL_UPGRADES"
 msgstr ""
 
-#: ../simulation_parameters/common/wiki.json:622
-=======
-msgid "WIKI_MYOFIBRIL_REQUIREMENTS"
-msgstr ""
-
-msgid "WIKI_MYOFIBRIL_SCIENTIFIC_BACKGROUND"
-msgstr ""
-
-msgid "WIKI_MYOFIBRIL_STRATEGY"
-msgstr ""
-
-msgid "WIKI_MYOFIBRIL_UPGRADES"
-msgstr ""
-
->>>>>>> 5bb18fae
 #, fuzzy
 msgid "WIKI_NITROGEN-FIXING_PLASTID_EFFECTS"
 msgstr "질소 고정 색소체"
 
-<<<<<<< HEAD
-#: ../simulation_parameters/common/wiki.json:606
-=======
->>>>>>> 5bb18fae
 #, fuzzy
 msgid "WIKI_NITROGEN-FIXING_PLASTID_INTRO"
 msgstr "질소 고정 색소체"
 
-<<<<<<< HEAD
-#: ../simulation_parameters/common/wiki.json:618
-=======
->>>>>>> 5bb18fae
 #, fuzzy
 msgid "WIKI_NITROGEN-FIXING_PLASTID_MODIFICATIONS"
 msgstr "질소 고정 색소체는 ATP 형태의 기체 질소와 산소 및 세포 에너지를 사용하여 세포의 핵심 성장 영양소인 암모니아를 생성 할 수 있는 단백질입니다. 이 과정은 호기성 질소 고정 이라고 불립니다."
 
-<<<<<<< HEAD
-#: ../simulation_parameters/common/wiki.json:614
-=======
->>>>>>> 5bb18fae
 #, fuzzy
 msgid "WIKI_NITROGEN-FIXING_PLASTID_PROCESSES"
 msgstr "질소 고정 색소체는 ATP 형태의 기체 질소와 산소 및 세포 에너지를 사용하여 세포의 핵심 성장 영양소인 암모니아를 생성 할 수 있는 단백질입니다. 이 과정은 호기성 질소 고정 이라고 불립니다."
 
-<<<<<<< HEAD
-#: ../simulation_parameters/common/wiki.json:610
-=======
->>>>>>> 5bb18fae
 #, fuzzy
 msgid "WIKI_NITROGEN-FIXING_PLASTID_REQUIREMENTS"
 msgstr "질소 고정 색소체"
 
-<<<<<<< HEAD
-#: ../simulation_parameters/common/wiki.json:634
-=======
->>>>>>> 5bb18fae
 #, fuzzy
 msgid "WIKI_NITROGEN-FIXING_PLASTID_SCIENTIFIC_BACKGROUND"
 msgstr "질소 고정 색소체는 ATP 형태의 기체 질소와 산소 및 세포 에너지를 사용하여 세포의 핵심 성장 영양소인 암모니아를 생성 할 수 있는 단백질입니다. 이 과정은 호기성 질소 고정 이라고 불립니다."
 
-<<<<<<< HEAD
-#: ../simulation_parameters/common/wiki.json:630
-=======
->>>>>>> 5bb18fae
 #, fuzzy
 msgid "WIKI_NITROGEN-FIXING_PLASTID_STRATEGY"
 msgstr "질소 고정 색소체"
 
-<<<<<<< HEAD
-#: ../simulation_parameters/common/wiki.json:626
-=======
->>>>>>> 5bb18fae
 #, fuzzy
 msgid "WIKI_NITROGEN-FIXING_PLASTID_UPGRADES"
 msgstr "질소 고정 색소체"
 
-<<<<<<< HEAD
-#: ../simulation_parameters/common/wiki.json:583
-=======
->>>>>>> 5bb18fae
 #, fuzzy
 msgid "WIKI_NITROGENASE_EFFECTS"
 msgstr "니트로게나아제는 ATP 형태의 기체 질소와 세포 에너지를 사용하여 세포의 핵심 성장 영양소 인 암모니아를 생성 할 수있는 단백질입니다. 이것은 혐기성 질소 고정이라고하는 과정입니다. 질소 분해 효소가 세포질에 의해 직접 둘러싸이면 주변 유체가 일부 발효를 수행합니다."
 
-<<<<<<< HEAD
-#: ../simulation_parameters/common/wiki.json:567
-=======
->>>>>>> 5bb18fae
 #, fuzzy
 msgid "WIKI_NITROGENASE_INTRO"
 msgstr "니트로게나아제는 ATP 형태의 기체 질소와 세포 에너지를 사용하여 세포의 핵심 성장 영양소 인 암모니아를 생성 할 수있는 단백질입니다. 이것은 혐기성 질소 고정이라고하는 과정입니다. 질소 분해 효소가 세포질에 의해 직접 둘러싸이면 주변 유체가 일부 발효를 수행합니다."
 
-<<<<<<< HEAD
-#: ../simulation_parameters/common/wiki.json:579
-=======
->>>>>>> 5bb18fae
 #, fuzzy
 msgid "WIKI_NITROGENASE_MODIFICATIONS"
 msgstr "니트로게나아제는 ATP 형태의 기체 질소와 세포 에너지를 사용하여 세포의 핵심 성장 영양소 인 암모니아를 생성 할 수있는 단백질입니다. 이것은 혐기성 질소 고정이라고하는 과정입니다. 질소 분해 효소가 세포질에 의해 직접 둘러싸이면 주변 유체가 일부 발효를 수행합니다."
 
-<<<<<<< HEAD
-#: ../simulation_parameters/common/wiki.json:575
-=======
->>>>>>> 5bb18fae
 #, fuzzy
 msgid "WIKI_NITROGENASE_PROCESSES"
 msgstr "니트로게나아제는 ATP 형태의 기체 질소와 세포 에너지를 사용하여 세포의 핵심 성장 영양소 인 암모니아를 생성 할 수있는 단백질입니다. 이것은 혐기성 질소 고정이라고하는 과정입니다. 질소 분해 효소가 세포질에 의해 직접 둘러싸이면 주변 유체가 일부 발효를 수행합니다."
 
-<<<<<<< HEAD
-#: ../simulation_parameters/common/wiki.json:571
 msgid "WIKI_NITROGENASE_REQUIREMENTS"
 msgstr ""
 
-#: ../simulation_parameters/common/wiki.json:595
-=======
-msgid "WIKI_NITROGENASE_REQUIREMENTS"
-msgstr ""
-
->>>>>>> 5bb18fae
 #, fuzzy
 msgid "WIKI_NITROGENASE_SCIENTIFIC_BACKGROUND"
 msgstr "니트로게나아제는 ATP 형태의 기체 질소와 세포 에너지를 사용하여 세포의 핵심 성장 영양소 인 암모니아를 생성 할 수있는 단백질입니다. 이것은 혐기성 질소 고정이라고하는 과정입니다. 질소 분해 효소가 세포질에 의해 직접 둘러싸이면 주변 유체가 일부 발효를 수행합니다."
 
-<<<<<<< HEAD
-#: ../simulation_parameters/common/wiki.json:591
-=======
->>>>>>> 5bb18fae
 #, fuzzy
 msgid "WIKI_NITROGENASE_STRATEGY"
 msgstr "니트로게나아제는 ATP 형태의 기체 질소와 세포 에너지를 사용하여 세포의 핵심 성장 영양소 인 암모니아를 생성 할 수있는 단백질입니다. 이것은 혐기성 질소 고정이라고하는 과정입니다. 질소 분해 효소가 세포질에 의해 직접 둘러싸이면 주변 유체가 일부 발효를 수행합니다."
 
-<<<<<<< HEAD
-#: ../simulation_parameters/common/wiki.json:587
-=======
->>>>>>> 5bb18fae
 #, fuzzy
 msgid "WIKI_NITROGENASE_UPGRADES"
 msgstr "니트로게나아제는 ATP 형태의 기체 질소와 세포 에너지를 사용하여 세포의 핵심 성장 영양소 인 암모니아를 생성 할 수있는 단백질입니다. 이것은 혐기성 질소 고정이라고하는 과정입니다. 질소 분해 효소가 세포질에 의해 직접 둘러싸이면 주변 유체가 일부 발효를 수행합니다."
 
-<<<<<<< HEAD
-#: ../simulation_parameters/common/wiki.json:661
 msgid "WIKI_NUCLEUS_EFFECTS"
 msgstr ""
 
-#: ../simulation_parameters/common/wiki.json:645
 msgid "WIKI_NUCLEUS_INTRO"
 msgstr ""
 
-#: ../simulation_parameters/common/wiki.json:657
-=======
-msgid "WIKI_NUCLEUS_EFFECTS"
-msgstr ""
-
-msgid "WIKI_NUCLEUS_INTRO"
-msgstr ""
-
->>>>>>> 5bb18fae
 #, fuzzy
 msgid "WIKI_NUCLEUS_MODIFICATIONS"
 msgstr "진핵 세포의 특징. 핵은 소포체와 골지체를 포함합니다. 원핵 세포의 진화는 내부 막의 시스템을 개발하는 것이며, 내부의 다른 원핵 생물을 동화시킴으로써 이루어집니다. 이를 통해 세포 내부에서 발생하는 여러 프로세스를 구분하거나 겹치는 것을 방지 할 수 있습니다. 이것은 그들의 새로운 세포막 기관이 세포질에서 자유롭게 떠 다니는 것보다 훨씬 더 복잡하고 효율적이며 전문화되도록합니다. 그러나 이 일은 세포를 훨씬 더 크게 만들고 유지하기 위해 많은 에너지를 필요로 하게 만듭니다."
 
-<<<<<<< HEAD
-#: ../simulation_parameters/common/wiki.json:653
-=======
->>>>>>> 5bb18fae
 #, fuzzy
 msgid "WIKI_NUCLEUS_PROCESSES"
 msgstr "세포 기관 배치"
 
-<<<<<<< HEAD
-#: ../simulation_parameters/common/wiki.json:649
 msgid "WIKI_NUCLEUS_REQUIREMENTS"
 msgstr ""
 
-#: ../simulation_parameters/common/wiki.json:673
 msgid "WIKI_NUCLEUS_SCIENTIFIC_BACKGROUND"
 msgstr ""
 
-#: ../simulation_parameters/common/wiki.json:669
 msgid "WIKI_NUCLEUS_STRATEGY"
 msgstr ""
 
-#: ../simulation_parameters/common/wiki.json:665
-=======
-msgid "WIKI_NUCLEUS_REQUIREMENTS"
-msgstr ""
-
-msgid "WIKI_NUCLEUS_SCIENTIFIC_BACKGROUND"
-msgstr ""
-
-msgid "WIKI_NUCLEUS_STRATEGY"
-msgstr ""
-
->>>>>>> 5bb18fae
 msgid "WIKI_NUCLEUS_UPGRADES"
 msgstr ""
 
@@ -6634,65 +6226,33 @@
 msgid "WIKI_ORGANELLES_ROOT_INTRO"
 msgstr "세포 기관"
 
-<<<<<<< HEAD
-#: ../simulation_parameters/common/wiki.json:700
-=======
->>>>>>> 5bb18fae
 #, fuzzy
 msgid "WIKI_OXYTOXISOME_EFFECTS"
 msgstr "원시적인 독소 [thrive:compound type=\"oxytoxy\"][/thrive:compound]의 생성을 담당하는 변형된 대사체."
 
-<<<<<<< HEAD
-#: ../simulation_parameters/common/wiki.json:684
-=======
->>>>>>> 5bb18fae
 #, fuzzy
 msgid "WIKI_OXYTOXISOME_INTRO"
 msgstr "옥시톡시솜"
 
-<<<<<<< HEAD
-#: ../simulation_parameters/common/wiki.json:696
-=======
->>>>>>> 5bb18fae
 #, fuzzy
 msgid "WIKI_OXYTOXISOME_MODIFICATIONS"
 msgstr "원시적인 독소 [thrive:compound type=\"oxytoxy\"][/thrive:compound]의 생성을 담당하는 변형된 대사체."
 
-<<<<<<< HEAD
-#: ../simulation_parameters/common/wiki.json:692
-=======
->>>>>>> 5bb18fae
 #, fuzzy
 msgid "WIKI_OXYTOXISOME_PROCESSES"
 msgstr "대사체는 단백질 껍질에 싸인 단백질 집합입니다. 그들은 호기성 호흡이라는 과정을 통해 세포질에서 할 수있는 것보다 훨씬 더 빠른 속도로 포도당을 ATP로 전환 할 수 있습니다. 그러나 이를 위해 산소가 필요하며 산소가 적은 환경에선 ATP 생산 속도가 느려집니다. 대사체가 세포질에 의해 직접 둘러싸이면 주변 유체가 일부 발효를 수행합니다."
 
-<<<<<<< HEAD
-#: ../simulation_parameters/common/wiki.json:688
-=======
->>>>>>> 5bb18fae
 #, fuzzy
 msgid "WIKI_OXYTOXISOME_REQUIREMENTS"
 msgstr "원시적인 독소 [thrive:compound type=\"oxytoxy\"][/thrive:compound]의 생성을 담당하는 변형된 대사체."
 
-<<<<<<< HEAD
-#: ../simulation_parameters/common/wiki.json:712
 msgid "WIKI_OXYTOXISOME_SCIENTIFIC_BACKGROUND"
 msgstr ""
 
-#: ../simulation_parameters/common/wiki.json:708
-=======
-msgid "WIKI_OXYTOXISOME_SCIENTIFIC_BACKGROUND"
-msgstr ""
-
->>>>>>> 5bb18fae
 #, fuzzy
 msgid "WIKI_OXYTOXISOME_STRATEGY"
 msgstr "원시적인 독소 [thrive:compound type=\"oxytoxy\"][/thrive:compound]의 생성을 담당하는 변형된 대사체."
 
-<<<<<<< HEAD
-#: ../simulation_parameters/common/wiki.json:704
-=======
->>>>>>> 5bb18fae
 #, fuzzy
 msgid "WIKI_OXYTOXISOME_UPGRADES"
 msgstr "원시적인 독소 [thrive:compound type=\"oxytoxy\"][/thrive:compound]의 생성을 담당하는 변형된 대사체."
@@ -6743,42 +6303,22 @@
 msgid "WIKI_PAGE_METABOLOSOMES"
 msgstr "대사체"
 
-<<<<<<< HEAD
-#: ../simulation_parameters/common/wiki.json:483
-=======
->>>>>>> 5bb18fae
 #, fuzzy
 msgid "WIKI_PAGE_MITOCHONDRION"
 msgstr "미토콘드리아"
 
-<<<<<<< HEAD
-#: ../simulation_parameters/common/wiki.json:522
-=======
->>>>>>> 5bb18fae
 #, fuzzy
 msgid "WIKI_PAGE_MYOFIBRIL"
 msgstr "포식자 선모"
 
-<<<<<<< HEAD
-#: ../simulation_parameters/common/wiki.json:600
-=======
->>>>>>> 5bb18fae
 #, fuzzy
 msgid "WIKI_PAGE_NITROGEN-FIXING_PLASTID"
 msgstr "질소 고정 색소체"
 
-<<<<<<< HEAD
-#: ../simulation_parameters/common/wiki.json:561
-=======
->>>>>>> 5bb18fae
 #, fuzzy
 msgid "WIKI_PAGE_NITROGENASE"
 msgstr "니트로게나아제"
 
-<<<<<<< HEAD
-#: ../simulation_parameters/common/wiki.json:639
-=======
->>>>>>> 5bb18fae
 #, fuzzy
 msgid "WIKI_PAGE_NUCLEUS"
 msgstr "핵"
@@ -6787,209 +6327,101 @@
 msgid "WIKI_PAGE_ORGANELLES_ROOT"
 msgstr "세포 기관 배치"
 
-<<<<<<< HEAD
-#: ../simulation_parameters/common/wiki.json:678
-=======
->>>>>>> 5bb18fae
 #, fuzzy
 msgid "WIKI_PAGE_OXYTOXISOME"
 msgstr "옥시톡시솜"
 
-<<<<<<< HEAD
-#: ../simulation_parameters/common/wiki.json:717
 msgid "WIKI_PAGE_PERFORATOR_PILUS"
 msgstr ""
 
-#: ../simulation_parameters/common/wiki.json:756
-=======
-msgid "WIKI_PAGE_PERFORATOR_PILUS"
-msgstr ""
-
->>>>>>> 5bb18fae
 #, fuzzy
 msgid "WIKI_PAGE_PROTOPLASM"
 msgstr "원형질"
 
-<<<<<<< HEAD
-#: ../simulation_parameters/common/wiki.json:795
-=======
->>>>>>> 5bb18fae
 #, fuzzy
 msgid "WIKI_PAGE_RUSTICYANIN"
 msgstr "루스티시아닌"
 
-<<<<<<< HEAD
-#: ../simulation_parameters/common/wiki.json:834
-=======
->>>>>>> 5bb18fae
 #, fuzzy
 msgid "WIKI_PAGE_SIGNALING_AGENT"
 msgstr "신호 기관"
 
-<<<<<<< HEAD
-#: ../simulation_parameters/common/wiki.json:873
-=======
->>>>>>> 5bb18fae
 #, fuzzy
 msgid "WIKI_PAGE_SLIME_JET"
 msgstr "점액 분출"
 
-<<<<<<< HEAD
-#: ../simulation_parameters/common/wiki.json:912
-=======
->>>>>>> 5bb18fae
 #, fuzzy
 msgid "WIKI_PAGE_THERMOPLAST"
 msgstr "열 세포"
 
-<<<<<<< HEAD
-#: ../simulation_parameters/common/wiki.json:951
-=======
->>>>>>> 5bb18fae
 #, fuzzy
 msgid "WIKI_PAGE_THERMOSYNTHASE"
 msgstr "열합성 효소"
 
-<<<<<<< HEAD
-#: ../simulation_parameters/common/wiki.json:990
-=======
->>>>>>> 5bb18fae
 #, fuzzy
 msgid "WIKI_PAGE_THYLAKOIDS"
 msgstr "틸라코이드"
 
-<<<<<<< HEAD
-#: ../simulation_parameters/common/wiki.json:1029
-=======
->>>>>>> 5bb18fae
 #, fuzzy
 msgid "WIKI_PAGE_TOXIN_VACUOLE"
 msgstr ""
 "독소 \n"
 "액포"
 
-<<<<<<< HEAD
-#: ../simulation_parameters/common/wiki.json:1068
-=======
->>>>>>> 5bb18fae
 #, fuzzy
 msgid "WIKI_PAGE_VACUOLE"
 msgstr ""
 "독소 \n"
 "액포"
 
-<<<<<<< HEAD
-#: ../simulation_parameters/common/wiki.json:739
 msgid "WIKI_PERFORATOR_PILUS_EFFECTS"
 msgstr ""
 
-#: ../simulation_parameters/common/wiki.json:723
 msgid "WIKI_PERFORATOR_PILUS_INTRO"
 msgstr ""
 
-#: ../simulation_parameters/common/wiki.json:735
 msgid "WIKI_PERFORATOR_PILUS_MODIFICATIONS"
 msgstr ""
 
-#: ../simulation_parameters/common/wiki.json:731
 msgid "WIKI_PERFORATOR_PILUS_PROCESSES"
 msgstr ""
 
-#: ../simulation_parameters/common/wiki.json:727
 msgid "WIKI_PERFORATOR_PILUS_REQUIREMENTS"
 msgstr ""
 
-#: ../simulation_parameters/common/wiki.json:751
 msgid "WIKI_PERFORATOR_PILUS_SCIENTIFIC_BACKGROUND"
 msgstr ""
 
-#: ../simulation_parameters/common/wiki.json:747
 msgid "WIKI_PERFORATOR_PILUS_STRATEGY"
 msgstr ""
 
-#: ../simulation_parameters/common/wiki.json:743
 msgid "WIKI_PERFORATOR_PILUS_UPGRADES"
 msgstr ""
 
-#: ../simulation_parameters/common/wiki.json:778
-=======
-msgid "WIKI_PERFORATOR_PILUS_EFFECTS"
-msgstr ""
-
-msgid "WIKI_PERFORATOR_PILUS_INTRO"
-msgstr ""
-
-msgid "WIKI_PERFORATOR_PILUS_MODIFICATIONS"
-msgstr ""
-
-msgid "WIKI_PERFORATOR_PILUS_PROCESSES"
-msgstr ""
-
-msgid "WIKI_PERFORATOR_PILUS_REQUIREMENTS"
-msgstr ""
-
-msgid "WIKI_PERFORATOR_PILUS_SCIENTIFIC_BACKGROUND"
-msgstr ""
-
-msgid "WIKI_PERFORATOR_PILUS_STRATEGY"
-msgstr ""
-
-msgid "WIKI_PERFORATOR_PILUS_UPGRADES"
-msgstr ""
-
->>>>>>> 5bb18fae
 #, fuzzy
 msgid "WIKI_PROTOPLASM_EFFECTS"
 msgstr "원형질"
 
-<<<<<<< HEAD
-#: ../simulation_parameters/common/wiki.json:762
-=======
->>>>>>> 5bb18fae
 #, fuzzy
 msgid "WIKI_PROTOPLASM_INTRO"
 msgstr "원형질"
 
-<<<<<<< HEAD
-#: ../simulation_parameters/common/wiki.json:774
 msgid "WIKI_PROTOPLASM_MODIFICATIONS"
 msgstr ""
 
-#: ../simulation_parameters/common/wiki.json:770
-=======
-msgid "WIKI_PROTOPLASM_MODIFICATIONS"
-msgstr ""
-
->>>>>>> 5bb18fae
 #, fuzzy
 msgid "WIKI_PROTOPLASM_PROCESSES"
 msgstr "끈적끈적한 세포 내부. 세포질은 이온, 단백질 및 세포 내부를 채우는 물에 용해된 기타 물질의 기본 혼합물입니다. 이것의 기능 중 하나는 발효를 통해 포도당을 ATP 에너지로 전환시키는 것 입니다. 세포 소 기관이 부족하고 세포가 더 발전된 신진 대사를 하는 경우, 에너지에 더욱 의존하게 됩니다. 또한 분자를 세포에 저장하고 세포의 크기를 성장시키는 데 사용됩니다."
 
-<<<<<<< HEAD
-#: ../simulation_parameters/common/wiki.json:766
 msgid "WIKI_PROTOPLASM_REQUIREMENTS"
 msgstr ""
 
-#: ../simulation_parameters/common/wiki.json:790
 msgid "WIKI_PROTOPLASM_SCIENTIFIC_BACKGROUND"
 msgstr ""
 
-#: ../simulation_parameters/common/wiki.json:786
 msgid "WIKI_PROTOPLASM_STRATEGY"
 msgstr ""
 
-#: ../simulation_parameters/common/wiki.json:782
-=======
-msgid "WIKI_PROTOPLASM_REQUIREMENTS"
-msgstr ""
-
-msgid "WIKI_PROTOPLASM_SCIENTIFIC_BACKGROUND"
-msgstr ""
-
-msgid "WIKI_PROTOPLASM_STRATEGY"
-msgstr ""
-
->>>>>>> 5bb18fae
 msgid "WIKI_PROTOPLASM_UPGRADES"
 msgstr ""
 
@@ -6999,504 +6431,248 @@
 msgid "WIKI_ROOT_HEADING"
 msgstr ""
 
-<<<<<<< HEAD
-#: ../simulation_parameters/common/wiki.json:817
-=======
->>>>>>> 5bb18fae
 #, fuzzy
 msgid "WIKI_RUSTICYANIN_EFFECTS"
 msgstr "루스티시아닌은 가스 상태의 이산화탄소와 산소를 사용하여 산화철을 화학적 상태에서 다른 화학적 상태로 산화시킬 수 있는 단백질입니다. 철 호흡이라고하는 이 과정은 세포가 수확 할 수 있는 에너지를 방출합니다."
 
-<<<<<<< HEAD
-#: ../simulation_parameters/common/wiki.json:801
-=======
->>>>>>> 5bb18fae
 #, fuzzy
 msgid "WIKI_RUSTICYANIN_INTRO"
 msgstr "루스티시아닌은 가스 상태의 이산화탄소와 산소를 사용하여 산화철을 화학적 상태에서 다른 화학적 상태로 산화시킬 수 있는 단백질입니다. 철 호흡이라고하는 이 과정은 세포가 수확 할 수 있는 에너지를 방출합니다."
 
-<<<<<<< HEAD
-#: ../simulation_parameters/common/wiki.json:813
-=======
->>>>>>> 5bb18fae
 #, fuzzy
 msgid "WIKI_RUSTICYANIN_MODIFICATIONS"
 msgstr "루스티시아닌은 가스 상태의 이산화탄소와 산소를 사용하여 산화철을 화학적 상태에서 다른 화학적 상태로 산화시킬 수 있는 단백질입니다. 철 호흡이라고하는 이 과정은 세포가 수확 할 수 있는 에너지를 방출합니다."
 
-<<<<<<< HEAD
-#: ../simulation_parameters/common/wiki.json:809
-=======
->>>>>>> 5bb18fae
 #, fuzzy
 msgid "WIKI_RUSTICYANIN_PROCESSES"
 msgstr "루스티시아닌은 가스 상태의 이산화탄소와 산소를 사용하여 산화철을 화학적 상태에서 다른 화학적 상태로 산화시킬 수 있는 단백질입니다. 철 호흡이라고하는 이 과정은 세포가 수확 할 수 있는 에너지를 방출합니다."
 
-<<<<<<< HEAD
-#: ../simulation_parameters/common/wiki.json:805
 msgid "WIKI_RUSTICYANIN_REQUIREMENTS"
 msgstr ""
 
-#: ../simulation_parameters/common/wiki.json:829
-=======
-msgid "WIKI_RUSTICYANIN_REQUIREMENTS"
-msgstr ""
-
->>>>>>> 5bb18fae
 #, fuzzy
 msgid "WIKI_RUSTICYANIN_SCIENTIFIC_BACKGROUND"
 msgstr "루스티시아닌은 가스 상태의 이산화탄소와 산소를 사용하여 산화철을 화학적 상태에서 다른 화학적 상태로 산화시킬 수 있는 단백질입니다. 철 호흡이라고하는 이 과정은 세포가 수확 할 수 있는 에너지를 방출합니다."
 
-<<<<<<< HEAD
-#: ../simulation_parameters/common/wiki.json:825
-=======
->>>>>>> 5bb18fae
 #, fuzzy
 msgid "WIKI_RUSTICYANIN_STRATEGY"
 msgstr "루스티시아닌은 가스 상태의 이산화탄소와 산소를 사용하여 산화철을 화학적 상태에서 다른 화학적 상태로 산화시킬 수 있는 단백질입니다. 철 호흡이라고하는 이 과정은 세포가 수확 할 수 있는 에너지를 방출합니다."
 
-<<<<<<< HEAD
-#: ../simulation_parameters/common/wiki.json:821
-=======
->>>>>>> 5bb18fae
 #, fuzzy
 msgid "WIKI_RUSTICYANIN_UPGRADES"
 msgstr "루스티시아닌은 가스 상태의 이산화탄소와 산소를 사용하여 산화철을 화학적 상태에서 다른 화학적 상태로 산화시킬 수 있는 단백질입니다. 철 호흡이라고하는 이 과정은 세포가 수확 할 수 있는 에너지를 방출합니다."
 
-<<<<<<< HEAD
-#: ../simulation_parameters/common/wiki.json:856
-=======
->>>>>>> 5bb18fae
 #, fuzzy
 msgid "WIKI_SIGNALING_AGENT_EFFECTS"
 msgstr "신호 기관"
 
-<<<<<<< HEAD
-#: ../simulation_parameters/common/wiki.json:840
-=======
->>>>>>> 5bb18fae
 #, fuzzy
 msgid "WIKI_SIGNALING_AGENT_INTRO"
 msgstr "신호 기관"
 
-<<<<<<< HEAD
-#: ../simulation_parameters/common/wiki.json:852
-=======
->>>>>>> 5bb18fae
 #, fuzzy
 msgid "WIKI_SIGNALING_AGENT_MODIFICATIONS"
 msgstr "니트로게나아제는 ATP 형태의 기체 질소와 세포 에너지를 사용하여 세포의 핵심 성장 영양소 인 암모니아를 생성 할 수있는 단백질입니다. 이것은 혐기성 질소 고정이라고하는 과정입니다. 질소 분해 효소가 세포질에 의해 직접 둘러싸이면 주변 유체가 일부 발효를 수행합니다."
 
-<<<<<<< HEAD
-#: ../simulation_parameters/common/wiki.json:848
-=======
->>>>>>> 5bb18fae
 #, fuzzy
 msgid "WIKI_SIGNALING_AGENT_PROCESSES"
 msgstr "니트로게나아제는 ATP 형태의 기체 질소와 세포 에너지를 사용하여 세포의 핵심 성장 영양소 인 암모니아를 생성 할 수있는 단백질입니다. 이것은 혐기성 질소 고정이라고하는 과정입니다. 질소 분해 효소가 세포질에 의해 직접 둘러싸이면 주변 유체가 일부 발효를 수행합니다."
 
-<<<<<<< HEAD
-#: ../simulation_parameters/common/wiki.json:844
-=======
->>>>>>> 5bb18fae
 #, fuzzy
 msgid "WIKI_SIGNALING_AGENT_REQUIREMENTS"
 msgstr "니트로게나아제는 ATP 형태의 기체 질소와 세포 에너지를 사용하여 세포의 핵심 성장 영양소 인 암모니아를 생성 할 수있는 단백질입니다. 이것은 혐기성 질소 고정이라고하는 과정입니다. 질소 분해 효소가 세포질에 의해 직접 둘러싸이면 주변 유체가 일부 발효를 수행합니다."
 
-<<<<<<< HEAD
-#: ../simulation_parameters/common/wiki.json:868
-=======
->>>>>>> 5bb18fae
 #, fuzzy
 msgid "WIKI_SIGNALING_AGENT_SCIENTIFIC_BACKGROUND"
 msgstr "니트로게나아제는 ATP 형태의 기체 질소와 세포 에너지를 사용하여 세포의 핵심 성장 영양소 인 암모니아를 생성 할 수있는 단백질입니다. 이것은 혐기성 질소 고정이라고하는 과정입니다. 질소 분해 효소가 세포질에 의해 직접 둘러싸이면 주변 유체가 일부 발효를 수행합니다."
 
-<<<<<<< HEAD
-#: ../simulation_parameters/common/wiki.json:864
-=======
->>>>>>> 5bb18fae
 #, fuzzy
 msgid "WIKI_SIGNALING_AGENT_STRATEGY"
 msgstr "신호 기관"
 
-<<<<<<< HEAD
-#: ../simulation_parameters/common/wiki.json:860
-=======
->>>>>>> 5bb18fae
 #, fuzzy
 msgid "WIKI_SIGNALING_AGENT_UPGRADES"
 msgstr "신호 기관"
 
-<<<<<<< HEAD
-#: ../simulation_parameters/common/wiki.json:895
-=======
->>>>>>> 5bb18fae
 #, fuzzy
 msgid "WIKI_SLIME_JET_EFFECTS"
 msgstr "끈적끈적한 세포 내부. 세포질은 이온, 단백질 및 세포 내부를 채우는 물에 용해된 기타 물질의 기본 혼합물입니다. 이것의 기능 중 하나는 발효를 통해 포도당을 ATP 에너지로 전환시키는 것 입니다. 세포 소 기관이 부족하고 세포가 더 발전된 신진 대사를 하는 경우, 에너지에 더욱 의존하게 됩니다. 또한 분자를 세포에 저장하고 세포의 크기를 성장시키는 데 사용됩니다."
 
-<<<<<<< HEAD
-#: ../simulation_parameters/common/wiki.json:879
-=======
->>>>>>> 5bb18fae
 #, fuzzy
 msgid "WIKI_SLIME_JET_INTRO"
 msgstr "끈적끈적한 세포 내부. 세포질은 이온, 단백질 및 세포 내부를 채우는 물에 용해된 기타 물질의 기본 혼합물입니다. 이것의 기능 중 하나는 발효를 통해 포도당을 ATP 에너지로 전환시키는 것 입니다. 세포 소 기관이 부족하고 세포가 더 발전된 신진 대사를 하는 경우, 에너지에 더욱 의존하게 됩니다. 또한 분자를 세포에 저장하고 세포의 크기를 성장시키는 데 사용됩니다."
 
-<<<<<<< HEAD
-#: ../simulation_parameters/common/wiki.json:891
-=======
->>>>>>> 5bb18fae
 #, fuzzy
 msgid "WIKI_SLIME_JET_MODIFICATIONS"
 msgstr "끈적끈적한 세포 내부. 세포질은 이온, 단백질 및 세포 내부를 채우는 물에 용해된 기타 물질의 기본 혼합물입니다. 이것의 기능 중 하나는 발효를 통해 포도당을 ATP 에너지로 전환시키는 것 입니다. 세포 소 기관이 부족하고 세포가 더 발전된 신진 대사를 하는 경우, 에너지에 더욱 의존하게 됩니다. 또한 분자를 세포에 저장하고 세포의 크기를 성장시키는 데 사용됩니다."
 
-<<<<<<< HEAD
-#: ../simulation_parameters/common/wiki.json:887
-=======
->>>>>>> 5bb18fae
 #, fuzzy
 msgid "WIKI_SLIME_JET_PROCESSES"
 msgstr "끈적끈적한 세포 내부. 세포질은 이온, 단백질 및 세포 내부를 채우는 물에 용해된 기타 물질의 기본 혼합물입니다. 이것의 기능 중 하나는 발효를 통해 포도당을 ATP 에너지로 전환시키는 것 입니다. 세포 소 기관이 부족하고 세포가 더 발전된 신진 대사를 하는 경우, 에너지에 더욱 의존하게 됩니다. 또한 분자를 세포에 저장하고 세포의 크기를 성장시키는 데 사용됩니다."
 
-<<<<<<< HEAD
-#: ../simulation_parameters/common/wiki.json:883
 msgid "WIKI_SLIME_JET_REQUIREMENTS"
 msgstr ""
 
-#: ../simulation_parameters/common/wiki.json:907
 msgid "WIKI_SLIME_JET_SCIENTIFIC_BACKGROUND"
 msgstr ""
 
-#: ../simulation_parameters/common/wiki.json:903
 msgid "WIKI_SLIME_JET_STRATEGY"
 msgstr ""
 
-#: ../simulation_parameters/common/wiki.json:899
 msgid "WIKI_SLIME_JET_UPGRADES"
 msgstr ""
 
-#: ../simulation_parameters/common/wiki.json:934
-=======
-msgid "WIKI_SLIME_JET_REQUIREMENTS"
-msgstr ""
-
-msgid "WIKI_SLIME_JET_SCIENTIFIC_BACKGROUND"
-msgstr ""
-
-msgid "WIKI_SLIME_JET_STRATEGY"
-msgstr ""
-
-msgid "WIKI_SLIME_JET_UPGRADES"
-msgstr ""
-
->>>>>>> 5bb18fae
 #, fuzzy
 msgid "WIKI_THERMOPLAST_EFFECTS"
 msgstr "열 세포는 감 열성 안료가 막질 주머니에 함께 쌓여있는 이중 막 구조입니다. 진핵 숙주가 사용하기 위해 동화 된 원핵 생물입니다. 열 세포의 안료는 열 합성 이라는 과정에서 물과 기체 이산화탄소에서 포도당을 생성하기 위해 주변의 열 차이 에너지를 사용할 수 있습니다. 포도당 생산 속도는 이산화탄소 농도와 온도에 따라 달라집니다."
 
-<<<<<<< HEAD
-#: ../simulation_parameters/common/wiki.json:918
-=======
->>>>>>> 5bb18fae
 #, fuzzy
 msgid "WIKI_THERMOPLAST_INTRO"
 msgstr "열 세포는 감 열성 안료가 막질 주머니에 함께 쌓여있는 이중 막 구조입니다. 진핵 숙주가 사용하기 위해 동화 된 원핵 생물입니다. 열 세포의 안료는 열 합성 이라는 과정에서 물과 기체 이산화탄소에서 포도당을 생성하기 위해 주변의 열 차이 에너지를 사용할 수 있습니다. 포도당 생산 속도는 이산화탄소 농도와 온도에 따라 달라집니다."
 
-<<<<<<< HEAD
-#: ../simulation_parameters/common/wiki.json:930
-=======
->>>>>>> 5bb18fae
 #, fuzzy
 msgid "WIKI_THERMOPLAST_MODIFICATIONS"
 msgstr "열 세포는 감 열성 안료가 막질 주머니에 함께 쌓여있는 이중 막 구조입니다. 진핵 숙주가 사용하기 위해 동화 된 원핵 생물입니다. 열 세포의 안료는 열 합성 이라는 과정에서 물과 기체 이산화탄소에서 포도당을 생성하기 위해 주변의 열 차이 에너지를 사용할 수 있습니다. 포도당 생산 속도는 이산화탄소 농도와 온도에 따라 달라집니다."
 
-<<<<<<< HEAD
-#: ../simulation_parameters/common/wiki.json:926
-=======
->>>>>>> 5bb18fae
 #, fuzzy
 msgid "WIKI_THERMOPLAST_PROCESSES"
 msgstr "열 세포는 감 열성 안료가 막질 주머니에 함께 쌓여있는 이중 막 구조입니다. 진핵 숙주가 사용하기 위해 동화 된 원핵 생물입니다. 열 세포의 안료는 열 합성 이라는 과정에서 물과 기체 이산화탄소에서 포도당을 생성하기 위해 주변의 열 차이 에너지를 사용할 수 있습니다. 포도당 생산 속도는 이산화탄소 농도와 온도에 따라 달라집니다."
 
-<<<<<<< HEAD
-#: ../simulation_parameters/common/wiki.json:922
 msgid "WIKI_THERMOPLAST_REQUIREMENTS"
 msgstr ""
 
-#: ../simulation_parameters/common/wiki.json:946
-=======
-msgid "WIKI_THERMOPLAST_REQUIREMENTS"
-msgstr ""
-
->>>>>>> 5bb18fae
 #, fuzzy
 msgid "WIKI_THERMOPLAST_SCIENTIFIC_BACKGROUND"
 msgstr "열 세포는 감 열성 안료가 막질 주머니에 함께 쌓여있는 이중 막 구조입니다. 진핵 숙주가 사용하기 위해 동화 된 원핵 생물입니다. 열 세포의 안료는 열 합성 이라는 과정에서 물과 기체 이산화탄소에서 포도당을 생성하기 위해 주변의 열 차이 에너지를 사용할 수 있습니다. 포도당 생산 속도는 이산화탄소 농도와 온도에 따라 달라집니다."
 
-<<<<<<< HEAD
-#: ../simulation_parameters/common/wiki.json:942
-=======
->>>>>>> 5bb18fae
 #, fuzzy
 msgid "WIKI_THERMOPLAST_STRATEGY"
 msgstr "열 세포는 감 열성 안료가 막질 주머니에 함께 쌓여있는 이중 막 구조입니다. 진핵 숙주가 사용하기 위해 동화 된 원핵 생물입니다. 열 세포의 안료는 열 합성 이라는 과정에서 물과 기체 이산화탄소에서 포도당을 생성하기 위해 주변의 열 차이 에너지를 사용할 수 있습니다. 포도당 생산 속도는 이산화탄소 농도와 온도에 따라 달라집니다."
 
-<<<<<<< HEAD
-#: ../simulation_parameters/common/wiki.json:938
-=======
->>>>>>> 5bb18fae
 #, fuzzy
 msgid "WIKI_THERMOPLAST_UPGRADES"
 msgstr "열 세포는 감 열성 안료가 막질 주머니에 함께 쌓여있는 이중 막 구조입니다. 진핵 숙주가 사용하기 위해 동화 된 원핵 생물입니다. 열 세포의 안료는 열 합성 이라는 과정에서 물과 기체 이산화탄소에서 포도당을 생성하기 위해 주변의 열 차이 에너지를 사용할 수 있습니다. 포도당 생산 속도는 이산화탄소 농도와 온도에 따라 달라집니다."
 
-<<<<<<< HEAD
-#: ../simulation_parameters/common/wiki.json:973
-=======
->>>>>>> 5bb18fae
 #, fuzzy
 msgid "WIKI_THERMOSYNTHASE_EFFECTS"
 msgstr "열합성 효소"
 
-<<<<<<< HEAD
-#: ../simulation_parameters/common/wiki.json:957
-=======
->>>>>>> 5bb18fae
 #, fuzzy
 msgid "WIKI_THERMOSYNTHASE_INTRO"
 msgstr "열합성 효소"
 
-<<<<<<< HEAD
-#: ../simulation_parameters/common/wiki.json:969
-=======
->>>>>>> 5bb18fae
 #, fuzzy
 msgid "WIKI_THERMOSYNTHASE_MODIFICATIONS"
 msgstr "열 세포는 감 열성 안료가 막질 주머니에 함께 쌓여있는 이중 막 구조입니다. 진핵 숙주가 사용하기 위해 동화 된 원핵 생물입니다. 열 세포의 안료는 열 합성 이라는 과정에서 물과 기체 이산화탄소에서 포도당을 생성하기 위해 주변의 열 차이 에너지를 사용할 수 있습니다. 포도당 생산 속도는 이산화탄소 농도와 온도에 따라 달라집니다."
 
-<<<<<<< HEAD
-#: ../simulation_parameters/common/wiki.json:965
-=======
->>>>>>> 5bb18fae
 #, fuzzy
 msgid "WIKI_THERMOSYNTHASE_PROCESSES"
 msgstr "열 세포는 감 열성 안료가 막질 주머니에 함께 쌓여있는 이중 막 구조입니다. 진핵 숙주가 사용하기 위해 동화 된 원핵 생물입니다. 열 세포의 안료는 열 합성 이라는 과정에서 물과 기체 이산화탄소에서 포도당을 생성하기 위해 주변의 열 차이 에너지를 사용할 수 있습니다. 포도당 생산 속도는 이산화탄소 농도와 온도에 따라 달라집니다."
 
-<<<<<<< HEAD
-#: ../simulation_parameters/common/wiki.json:961
-=======
->>>>>>> 5bb18fae
 #, fuzzy
 msgid "WIKI_THERMOSYNTHASE_REQUIREMENTS"
 msgstr "열 세포는 감 열성 안료가 막질 주머니에 함께 쌓여있는 이중 막 구조입니다. 진핵 숙주가 사용하기 위해 동화 된 원핵 생물입니다. 열 세포의 안료는 열 합성 이라는 과정에서 물과 기체 이산화탄소에서 포도당을 생성하기 위해 주변의 열 차이 에너지를 사용할 수 있습니다. 포도당 생산 속도는 이산화탄소 농도와 온도에 따라 달라집니다."
 
-<<<<<<< HEAD
-#: ../simulation_parameters/common/wiki.json:985
-=======
->>>>>>> 5bb18fae
 #, fuzzy
 msgid "WIKI_THERMOSYNTHASE_SCIENTIFIC_BACKGROUND"
 msgstr "열 세포는 감 열성 안료가 막질 주머니에 함께 쌓여있는 이중 막 구조입니다. 진핵 숙주가 사용하기 위해 동화 된 원핵 생물입니다. 열 세포의 안료는 열 합성 이라는 과정에서 물과 기체 이산화탄소에서 포도당을 생성하기 위해 주변의 열 차이 에너지를 사용할 수 있습니다. 포도당 생산 속도는 이산화탄소 농도와 온도에 따라 달라집니다."
 
-<<<<<<< HEAD
-#: ../simulation_parameters/common/wiki.json:981
-=======
->>>>>>> 5bb18fae
 #, fuzzy
 msgid "WIKI_THERMOSYNTHASE_STRATEGY"
 msgstr "열 세포는 감 열성 안료가 막질 주머니에 함께 쌓여있는 이중 막 구조입니다. 진핵 숙주가 사용하기 위해 동화 된 원핵 생물입니다. 열 세포의 안료는 열 합성 이라는 과정에서 물과 기체 이산화탄소에서 포도당을 생성하기 위해 주변의 열 차이 에너지를 사용할 수 있습니다. 포도당 생산 속도는 이산화탄소 농도와 온도에 따라 달라집니다."
 
-<<<<<<< HEAD
-#: ../simulation_parameters/common/wiki.json:977
-=======
->>>>>>> 5bb18fae
 #, fuzzy
 msgid "WIKI_THERMOSYNTHASE_UPGRADES"
 msgstr "열 세포는 감 열성 안료가 막질 주머니에 함께 쌓여있는 이중 막 구조입니다. 진핵 숙주가 사용하기 위해 동화 된 원핵 생물입니다. 열 세포의 안료는 열 합성 이라는 과정에서 물과 기체 이산화탄소에서 포도당을 생성하기 위해 주변의 열 차이 에너지를 사용할 수 있습니다. 포도당 생산 속도는 이산화탄소 농도와 온도에 따라 달라집니다."
 
-<<<<<<< HEAD
-#: ../simulation_parameters/common/wiki.json:1012
-=======
->>>>>>> 5bb18fae
 #, fuzzy
 msgid "WIKI_THYLAKOIDS_EFFECTS"
 msgstr "틸라코이드는 단백질과 감광성 색소의 집합체입니다. 이 색소는 빛의 에너지를 사용하여 광합성이라는 과정에서 물과 기체 이산화탄소에서 포도당을 생성 할 수 있습니다. 이 색소는 또한 그들에게 독특한 색상을 부여합니다. 포도당 생산 속도는 이산화탄소 농도와 빛의 강도에 따라 달라집니다. 틸라코이드가 세포질에 의해 직접 둘러싸이면 주변 유체가 일부 발효를 수행합니다."
 
-<<<<<<< HEAD
-#: ../simulation_parameters/common/wiki.json:996
-=======
->>>>>>> 5bb18fae
 #, fuzzy
 msgid "WIKI_THYLAKOIDS_INTRO"
 msgstr "틸라코이드는 단백질과 감광성 색소의 집합체입니다. 이 색소는 빛의 에너지를 사용하여 광합성이라는 과정에서 물과 기체 이산화탄소에서 포도당을 생성 할 수 있습니다. 이 색소는 또한 그들에게 독특한 색상을 부여합니다. 포도당 생산 속도는 이산화탄소 농도와 빛의 강도에 따라 달라집니다. 틸라코이드가 세포질에 의해 직접 둘러싸이면 주변 유체가 일부 발효를 수행합니다."
 
-<<<<<<< HEAD
-#: ../simulation_parameters/common/wiki.json:1008
-=======
->>>>>>> 5bb18fae
 #, fuzzy
 msgid "WIKI_THYLAKOIDS_MODIFICATIONS"
 msgstr "틸라코이드는 단백질과 감광성 색소의 집합체입니다. 이 색소는 빛의 에너지를 사용하여 광합성이라는 과정에서 물과 기체 이산화탄소에서 포도당을 생성 할 수 있습니다. 이 색소는 또한 그들에게 독특한 색상을 부여합니다. 포도당 생산 속도는 이산화탄소 농도와 빛의 강도에 따라 달라집니다. 틸라코이드가 세포질에 의해 직접 둘러싸이면 주변 유체가 일부 발효를 수행합니다."
 
-<<<<<<< HEAD
-#: ../simulation_parameters/common/wiki.json:1004
 msgid "WIKI_THYLAKOIDS_PROCESSES"
 msgstr ""
 
-#: ../simulation_parameters/common/wiki.json:1000
 msgid "WIKI_THYLAKOIDS_REQUIREMENTS"
 msgstr ""
 
-#: ../simulation_parameters/common/wiki.json:1024
-=======
-msgid "WIKI_THYLAKOIDS_PROCESSES"
-msgstr ""
-
-msgid "WIKI_THYLAKOIDS_REQUIREMENTS"
-msgstr ""
-
->>>>>>> 5bb18fae
 #, fuzzy
 msgid "WIKI_THYLAKOIDS_SCIENTIFIC_BACKGROUND"
 msgstr "틸라코이드는 단백질과 감광성 색소의 집합체입니다. 이 색소는 빛의 에너지를 사용하여 광합성이라는 과정에서 물과 기체 이산화탄소에서 포도당을 생성 할 수 있습니다. 이 색소는 또한 그들에게 독특한 색상을 부여합니다. 포도당 생산 속도는 이산화탄소 농도와 빛의 강도에 따라 달라집니다. 틸라코이드가 세포질에 의해 직접 둘러싸이면 주변 유체가 일부 발효를 수행합니다."
 
-<<<<<<< HEAD
-#: ../simulation_parameters/common/wiki.json:1020
-=======
->>>>>>> 5bb18fae
 #, fuzzy
 msgid "WIKI_THYLAKOIDS_STRATEGY"
 msgstr "틸라코이드는 단백질과 감광성 색소의 집합체입니다. 이 색소는 빛의 에너지를 사용하여 광합성이라는 과정에서 물과 기체 이산화탄소에서 포도당을 생성 할 수 있습니다. 이 색소는 또한 그들에게 독특한 색상을 부여합니다. 포도당 생산 속도는 이산화탄소 농도와 빛의 강도에 따라 달라집니다. 틸라코이드가 세포질에 의해 직접 둘러싸이면 주변 유체가 일부 발효를 수행합니다."
 
-<<<<<<< HEAD
-#: ../simulation_parameters/common/wiki.json:1016
-=======
->>>>>>> 5bb18fae
 #, fuzzy
 msgid "WIKI_THYLAKOIDS_UPGRADES"
 msgstr "틸라코이드는 단백질과 감광성 색소의 집합체입니다. 이 색소는 빛의 에너지를 사용하여 광합성이라는 과정에서 물과 기체 이산화탄소에서 포도당을 생성 할 수 있습니다. 이 색소는 또한 그들에게 독특한 색상을 부여합니다. 포도당 생산 속도는 이산화탄소 농도와 빛의 강도에 따라 달라집니다. 틸라코이드가 세포질에 의해 직접 둘러싸이면 주변 유체가 일부 발효를 수행합니다."
 
-<<<<<<< HEAD
-#: ../simulation_parameters/common/wiki.json:1051
-=======
->>>>>>> 5bb18fae
 #, fuzzy
 msgid "WIKI_TOXIN_VACUOLE_EFFECTS"
 msgstr "독소 액포는 [thrive:compound type=\"oxytoxy\"][/thrive:compound]의 생산, 저장 및 분비를 위해 특별히 변형된 액포입니다. 독소 액포가 많으면 독소의 분비 속도가 빨라집니다."
 
-<<<<<<< HEAD
-#: ../simulation_parameters/common/wiki.json:1035
-=======
->>>>>>> 5bb18fae
 #, fuzzy
 msgid "WIKI_TOXIN_VACUOLE_INTRO"
 msgstr ""
 "독소 \n"
 "액포"
 
-<<<<<<< HEAD
-#: ../simulation_parameters/common/wiki.json:1047
-=======
->>>>>>> 5bb18fae
 #, fuzzy
 msgid "WIKI_TOXIN_VACUOLE_MODIFICATIONS"
 msgstr "독소 액포는 [thrive:compound type=\"oxytoxy\"][/thrive:compound]의 생산, 저장 및 분비를 위해 특별히 변형된 액포입니다. 독소 액포가 많으면 독소의 분비 속도가 빨라집니다."
 
-<<<<<<< HEAD
-#: ../simulation_parameters/common/wiki.json:1043
-=======
->>>>>>> 5bb18fae
 #, fuzzy
 msgid "WIKI_TOXIN_VACUOLE_PROCESSES"
 msgstr "[thrive:compound type=\"atp\"][/thrive:compound]를 [thrive:compound type=\"oxytoxy\"][/thrive:compound]로 변환합니다. 변환 속도는 [thrive:compound type=\"oxygen\"][/thrive:compound]의 농도에 비례합니다. [thrive:input]g_fire_toxin[/thrive:input]를 눌러 독소를 분비할 수 있습니다. [thrive:compound type=\"oxytoxy\"][/thrive:compound] 양이 적다면, 독소를 발사할 수는 있지만 피해량이 적어집니다."
 
-<<<<<<< HEAD
-#: ../simulation_parameters/common/wiki.json:1039
-=======
->>>>>>> 5bb18fae
 #, fuzzy
 msgid "WIKI_TOXIN_VACUOLE_REQUIREMENTS"
 msgstr "독소 액포는 [thrive:compound type=\"oxytoxy\"][/thrive:compound]의 생산, 저장 및 분비를 위해 특별히 변형된 액포입니다. 독소 액포가 많으면 독소의 분비 속도가 빨라집니다."
 
-<<<<<<< HEAD
-#: ../simulation_parameters/common/wiki.json:1063
-=======
->>>>>>> 5bb18fae
 #, fuzzy
 msgid "WIKI_TOXIN_VACUOLE_SCIENTIFIC_BACKGROUND"
 msgstr "독소 액포는 [thrive:compound type=\"oxytoxy\"][/thrive:compound]의 생산, 저장 및 분비를 위해 특별히 변형된 액포입니다. 독소 액포가 많으면 독소의 분비 속도가 빨라집니다."
 
-<<<<<<< HEAD
-#: ../simulation_parameters/common/wiki.json:1059
-=======
->>>>>>> 5bb18fae
 #, fuzzy
 msgid "WIKI_TOXIN_VACUOLE_STRATEGY"
 msgstr "독소 액포는 [thrive:compound type=\"oxytoxy\"][/thrive:compound]의 생산, 저장 및 분비를 위해 특별히 변형된 액포입니다. 독소 액포가 많으면 독소의 분비 속도가 빨라집니다."
 
-<<<<<<< HEAD
-#: ../simulation_parameters/common/wiki.json:1055
-=======
->>>>>>> 5bb18fae
 #, fuzzy
 msgid "WIKI_TOXIN_VACUOLE_UPGRADES"
 msgstr "독소 액포는 [thrive:compound type=\"oxytoxy\"][/thrive:compound]의 생산, 저장 및 분비를 위해 특별히 변형된 액포입니다. 독소 액포가 많으면 독소의 분비 속도가 빨라집니다."
 
-<<<<<<< HEAD
-#: ../simulation_parameters/common/wiki.json:1090
 msgid "WIKI_VACUOLE_EFFECTS"
 msgstr ""
 
-#: ../simulation_parameters/common/wiki.json:1074
-=======
-msgid "WIKI_VACUOLE_EFFECTS"
-msgstr ""
-
->>>>>>> 5bb18fae
 #, fuzzy
 msgid "WIKI_VACUOLE_INTRO"
 msgstr "독소 액포는 [thrive:compound type=\"oxytoxy\"][/thrive:compound]의 생산, 저장 및 분비를 위해 특별히 변형된 액포입니다. 독소 액포가 많으면 독소의 분비 속도가 빨라집니다."
 
-<<<<<<< HEAD
-#: ../simulation_parameters/common/wiki.json:1086
-=======
->>>>>>> 5bb18fae
 #, fuzzy
 msgid "WIKI_VACUOLE_MODIFICATIONS"
 msgstr "독소 액포는 [thrive:compound type=\"oxytoxy\"][/thrive:compound]의 생산, 저장 및 분비를 위해 특별히 변형된 액포입니다. 독소 액포가 많으면 독소의 분비 속도가 빨라집니다."
 
-<<<<<<< HEAD
-#: ../simulation_parameters/common/wiki.json:1082
-=======
->>>>>>> 5bb18fae
 #, fuzzy
 msgid "WIKI_VACUOLE_PROCESSES"
 msgstr "[thrive:compound type=\"atp\"][/thrive:compound]를 [thrive:compound type=\"oxytoxy\"][/thrive:compound]로 변환합니다. 변환 속도는 [thrive:compound type=\"oxygen\"][/thrive:compound]의 농도에 비례합니다. [thrive:input]g_fire_toxin[/thrive:input]를 눌러 독소를 분비할 수 있습니다. [thrive:compound type=\"oxytoxy\"][/thrive:compound] 양이 적다면, 독소를 발사할 수는 있지만 피해량이 적어집니다."
 
-<<<<<<< HEAD
-#: ../simulation_parameters/common/wiki.json:1078
 msgid "WIKI_VACUOLE_REQUIREMENTS"
 msgstr ""
 
-#: ../simulation_parameters/common/wiki.json:1102
 msgid "WIKI_VACUOLE_SCIENTIFIC_BACKGROUND"
 msgstr ""
 
-#: ../simulation_parameters/common/wiki.json:1098
 msgid "WIKI_VACUOLE_STRATEGY"
 msgstr ""
 
-#: ../simulation_parameters/common/wiki.json:1094
-=======
-msgid "WIKI_VACUOLE_REQUIREMENTS"
-msgstr ""
-
-msgid "WIKI_VACUOLE_SCIENTIFIC_BACKGROUND"
-msgstr ""
-
-msgid "WIKI_VACUOLE_STRATEGY"
-msgstr ""
-
->>>>>>> 5bb18fae
 msgid "WIKI_VACUOLE_UPGRADES"
 msgstr ""
 
