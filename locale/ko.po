--- conflicted
+++ resolved
@@ -7,11 +7,7 @@
 msgstr ""
 "Project-Id-Version: PROJECT VERSION\n"
 "Report-Msgid-Bugs-To: EMAIL@ADDRESS\n"
-<<<<<<< HEAD
-"POT-Creation-Date: 2025-07-21 15:54+0300\n"
-=======
-"POT-Creation-Date: 2025-08-21 15:14+0300\n"
->>>>>>> 98cb2c80
+"POT-Creation-Date: 2025-08-25 19:09+0300\n"
 "PO-Revision-Date: 2025-05-25 15:00+0000\n"
 "Last-Translator: Anonymous <noreply@weblate.org>\n"
 "Language-Team: Korean <https://translate.revolutionarygamesstudio.com/projects/thrive/thrive-game/ko/>\n"
@@ -9450,10 +9446,6 @@
 msgstr "축소"
 
 #, fuzzy
-<<<<<<< HEAD
-#~ msgid "TEMPERATURE_SESSILITY_PRESSURE_DESCRIPTION"
-#~ msgstr "열 세포는 감 열성 안료가 막질 주머니에 함께 쌓여있는 이중 막 구조입니다. 진핵 숙주가 사용하기 위해 동화 된 원핵 생물입니다. 열 세포의 안료는 열 합성 이라는 과정에서 물과 기체 이산화탄소에서 포도당을 생성하기 위해 주변의 열 차이 에너지를 사용할 수 있습니다. 포도당 생산 속도는 이산화탄소 농도와 온도에 따라 달라집니다."
-=======
 #~ msgid "CELL_TYPE_BUTTON_ATP_CONSUMPTION"
 #~ msgstr "Options 키"
 
@@ -9472,7 +9464,6 @@
 #, fuzzy
 #~ msgid "WORLD_SEA_LEVEL_MODERATE"
 #~ msgstr "이동 속도 향상"
->>>>>>> 98cb2c80
 
 #~ msgid "PASSIVE_REPRODUCTION_PROGRESS_EXPLANATION"
 #~ msgstr "(번식에 필요한 화합물을 아무 것도 하지 않아도 환경에서 자동으로 수집)"
