--- conflicted
+++ resolved
@@ -7,11 +7,7 @@
 msgstr ""
 "Project-Id-Version: PROJECT VERSION\n"
 "Report-Msgid-Bugs-To: EMAIL@ADDRESS\n"
-<<<<<<< HEAD
-"POT-Creation-Date: 2024-04-08 17:20+0200\n"
-=======
 "POT-Creation-Date: 2024-04-05 10:10+0300\n"
->>>>>>> 888843c9
 "PO-Revision-Date: 2022-03-22 16:25+0000\n"
 "Last-Translator: Henri Hyyryläinen <hhyyrylainen@revolutionarygamesstudio.com>\n"
 "Language-Team: Korean <https://translate.revolutionarygamesstudio.com/projects/thrive/thrive-game/ko/>\n"
@@ -695,9 +691,8 @@
 msgid "COLOURBLIND_CORRECTION"
 msgstr "색맹 교정:"
 
-#, fuzzy
 msgid "COLOUR_PICKER_ADD_PRESET"
-msgstr "새로운 키 배치 추가"
+msgstr ""
 
 #, fuzzy
 msgid "COLOUR_PICKER_A_TOOLTIP"
@@ -712,6 +707,10 @@
 msgstr "새로운 키 배치 추가"
 
 #, fuzzy
+msgid "COLOUR_PICKER_HSV_BUTTON_TOOLTIP"
+msgstr "새로운 키 배치 추가"
+
+#, fuzzy
 msgid "COLOUR_PICKER_H_TOOLTIP"
 msgstr "새로운 키 배치 추가"
 
@@ -720,6 +719,10 @@
 
 #, fuzzy
 msgid "COLOUR_PICKER_PRESET_TOOLTIP"
+msgstr "새로운 키 배치 추가"
+
+#, fuzzy
+msgid "COLOUR_PICKER_RAW_BUTTON_TOOLTIP"
 msgstr "새로운 키 배치 추가"
 
 #, fuzzy
@@ -2109,6 +2112,9 @@
 
 msgid "HP_COLON"
 msgstr "생명력:"
+
+msgid "HSV"
+msgstr ""
 
 msgid "HUD_MESSAGE_MULTIPLE"
 msgstr ""
@@ -4191,6 +4197,9 @@
 msgid "RANDOM_SEED_TOOLTIP"
 msgstr "재개"
 
+msgid "RAW"
+msgstr ""
+
 #, fuzzy
 msgid "RAW_VALUE_COLON"
 msgstr "속도:"
@@ -6946,14 +6955,6 @@
 
 msgid "ZOOM_OUT"
 msgstr "축소"
-
-#, fuzzy
-#~ msgid "COLOUR_PICKER_HSV_BUTTON_TOOLTIP"
-#~ msgstr "새로운 키 배치 추가"
-
-#, fuzzy
-#~ msgid "COLOUR_PICKER_RAW_BUTTON_TOOLTIP"
-#~ msgstr "새로운 키 배치 추가"
 
 #, fuzzy
 #~ msgid "DIRECTIONL"
