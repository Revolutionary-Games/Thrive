--- conflicted
+++ resolved
@@ -7,11 +7,7 @@
 msgstr ""
 "Project-Id-Version: PROJECT VERSION\n"
 "Report-Msgid-Bugs-To: EMAIL@ADDRESS\n"
-<<<<<<< HEAD
-"POT-Creation-Date: 2025-09-13 14:35+0200\n"
-=======
 "POT-Creation-Date: 2025-09-12 09:19+0300\n"
->>>>>>> f532dcdb
 "PO-Revision-Date: 2025-05-25 15:00+0000\n"
 "Last-Translator: Anonymous <noreply@weblate.org>\n"
 "Language-Team: Korean <https://translate.revolutionarygamesstudio.com/projects/thrive/thrive-game/ko/>\n"
@@ -2043,6 +2039,9 @@
 msgid "EDIT_MICROBE_FIRST_TIME"
 msgstr "미생물 단계"
 
+msgid "EFFECTIVE_VALUE"
+msgstr ""
+
 #, fuzzy
 msgid "EIGHT_TIMES"
 msgstr "마우스 오른쪽 버튼"
@@ -3151,6 +3150,14 @@
 
 msgid "JUNE"
 msgstr ""
+
+#, fuzzy
+msgid "KEEP_CURRENT_SHORT"
+msgstr "온도."
+
+#, fuzzy
+msgid "KEEP_CURRENT_TOLERANCE_FLEXIBILITY_TOOLTIP"
+msgstr "새로운 키 배치 추가"
 
 #, fuzzy
 msgid "KEEP_MIGRATION"
@@ -4246,9 +4253,6 @@
 msgid "MODE_CAN_BE_CHANGED_IN_OPTIONS"
 msgstr ""
 
-msgid "MODIFIER"
-msgstr ""
-
 msgid "MODIFY"
 msgstr ""
 
@@ -4788,9 +4792,6 @@
 #, fuzzy
 msgid "OFFICIAL_WEBSITE_BUTTON_TOOLTIP"
 msgstr "새로운 키 배치 추가"
-
-msgid "OFFSET"
-msgstr ""
 
 msgid "OK"
 msgstr "확인"
@@ -6748,12 +6749,11 @@
 msgid "TOOL_HAND_AXE"
 msgstr ""
 
+msgid "TOO_LARGE_PRESSURE_RANGE"
+msgstr ""
+
 msgid "TOO_MANY_RECENT_VERSIONS_TO_SHOW"
 msgstr ""
-
-#, fuzzy
-msgid "TOTAL"
-msgstr "총 저장:"
 
 #, fuzzy
 msgid "TOTAL_GATHERED_ENERGY_COLON"
@@ -6762,10 +6762,6 @@
 msgid "TOTAL_SAVES"
 msgstr "총 저장:"
 
-#, fuzzy
-msgid "TOTAL_VALUE"
-msgstr "총 저장:"
-
 msgid "TOXIN_CHANNEL_INHIBITOR"
 msgstr ""
 
@@ -9546,21 +9542,6 @@
 
 msgid "ZOOM_OUT"
 msgstr "축소"
-
-msgid "—"
-msgstr ""
-
-#, fuzzy
-#~ msgid "ADDITIONAL_RESISTANCE"
-#~ msgstr "독소 저항"
-
-#, fuzzy
-#~ msgid "KEEP_CURRENT_SHORT"
-#~ msgstr "온도."
-
-#, fuzzy
-#~ msgid "KEEP_CURRENT_TOLERANCE_FLEXIBILITY_TOOLTIP"
-#~ msgstr "새로운 키 배치 추가"
 
 #, fuzzy
 #~ msgid "GENERATE_BUTTON"
