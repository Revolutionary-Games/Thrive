# Translations template for PROJECT.
# Copyright (C) 2020 ORGANIZATION
# This file is distributed under the same license as the PROJECT project.
# FIRST AUTHOR <EMAIL@ADDRESS>, 2020.
#
msgid ""
msgstr ""
"Project-Id-Version: PROJECT VERSION\n"
"Report-Msgid-Bugs-To: EMAIL@ADDRESS\n"
"POT-Creation-Date: 2020-12-31 14:12+0200\n"
"PO-Revision-Date: 2021-01-02 09:17+0000\n"
"Last-Translator: 0nmyhead <jg020135@naver.com>\n"
"Language-Team: Korean <https://translate.revolutionarygamesstudio.com/"
"projects/thrive/thrive-game/ko/>\n"
"Language: ko\n"
"MIME-Version: 1.0\n"
"Content-Type: text/plain; charset=UTF-8\n"
"Content-Transfer-Encoding: 8bit\n"
"Plural-Forms: nplurals=1; plural=0;\n"
"X-Generator: Weblate 4.3.2\n"
"Generated-By: Babel 2.9.0\n"

#: ../simulation_parameters/common/help_texts.json:4
#: ../simulation_parameters/common/help_texts.json:29
msgid "MICROBE_STAGE_HELP_MESSAGE_1"
msgstr ""
"W,A,S,D 와 마우스로 이동합니다. 독성 액포가 있다면 E 키로 OxyToxy NT를 발사"
"합니다. G 키로 삼키기 모드로 전환합니다."

#: ../simulation_parameters/common/help_texts.json:5
#: ../simulation_parameters/common/help_texts.json:30
msgid "MICROBE_STAGE_HELP_MESSAGE_2"
msgstr ""
"당신의 세포는 에너지원으로써 ATP를 사용하며, 전부 바닥나면 죽게 될 것입니"
"다."

#: ../simulation_parameters/common/help_texts.json:6
#: ../simulation_parameters/common/help_texts.json:31
msgid "MICROBE_STAGE_HELP_MESSAGE_3"
msgstr ""
"편집기를 해금하고 복제하려면 암모니아(주황색 구름) 와 인산염(자주색 구름)"
"을 모아야 합니다."

#: ../simulation_parameters/common/help_texts.json:7
#: ../simulation_parameters/common/help_texts.json:32
msgid "MICROBE_STAGE_HELP_MESSAGE_4"
msgstr ""
"G 키를 눌러 자신보다 작은 세포나 박테리아 또는 철과 세포 조각들을 삼킬 수 "
"있습니다. 이것은 추가적인 ATP를 소모하며 더 느려지게 만듭니다. G 키를 한번 "
"더 눌러 삼키기를 멈추는 것을 잊지 마십시오."

#: ../simulation_parameters/common/help_texts.json:8
#: ../simulation_parameters/common/help_texts.json:33
msgid "MICROBE_STAGE_HELP_MESSAGE_5"
msgstr ""
"삼투압 조절은 ATP를 소모하므로, 당신의 세포가 더 클수록, 미토콘드리아나 대"
"사체나 루스티시아닌(또는 해당을 수행하는 세포질)이 정지해있을 때 ATP 손실"
"을 방지해야 합니다."

#: ../simulation_parameters/common/help_texts.json:9
#: ../simulation_parameters/common/help_texts.json:34
msgid "MICROBE_STAGE_HELP_MESSAGE_6"
msgstr ""
"편집기에 있는 수많은 진화 가능한 세포 기관들로, 다양한 종류의 게임 진행 방"
"식을 만들 수 있습니다."

#: ../simulation_parameters/common/help_texts.json:10
#: ../simulation_parameters/common/help_texts.json:35
msgid "MICROBE_STAGE_HELP_MESSAGE_7"
msgstr "지금부터 개체 수가 전부 사라지면 멸종하게 됩니다."

#: ../simulation_parameters/common/help_texts.json:11
msgid "MICROBE_STAGE_HELP_MESSAGE_8"
msgstr ""
"화합물 구름은 다음과 같습니다:\n"
"\n"
"흰색 – 포도당\n"
"노란색 – 황화수소\n"
"주황색 – 암모니아\n"
"자주색 – 인산염\n"
"적갈색 – 철\n"
"\n"
"포도당은 ATP를 생산합니다"

#: ../simulation_parameters/common/help_texts.json:12
#: ../simulation_parameters/common/help_texts.json:36
msgid "MICROBE_STAGE_HELP_MESSAGE_9"
msgstr ""
"황화수소는 화학세포와 화학 합성 단백질을 통해 포도당으로 전환될 수 있습니"
"다. 철은 루스티시아닌을 통해 ATP로 전환될 수 있습니다."

#: ../simulation_parameters/common/help_texts.json:13
#: ../simulation_parameters/common/help_texts.json:37
msgid "MICROBE_STAGE_HELP_MESSAGE_10"
msgstr ""
"번식하려면 세포 기관을 각각 두개로 나눠야 합니다. 세포 기관을 반으로 나누"
"기 위해 암모니아와 인산염이 필요합니다."

#: ../simulation_parameters/common/help_texts.json:14
msgid "MICROBE_STAGE_HELP_MESSAGE_11"
msgstr ""
"그러나 300 명의 개체 수로 20 세대 동안 생존했다면 현재 게임에서 승리 한 것"
"으로 간주되며, 승리 후 팝업이 나타나고 원한다면 계속 플레이 할 수 있습니다."

#: ../simulation_parameters/common/help_texts.json:15
#: ../simulation_parameters/common/help_texts.json:38
msgid "MICROBE_STAGE_HELP_MESSAGE_12"
msgstr ""
"당신의 경쟁자 또한 당신처럼 진화한다는 것을 명심하십시오. 당신이 편집기에 "
"들어갈 때마다 그들도 진화할 것입니다."

#: ../simulation_parameters/common/help_texts.json:20
msgid "MICROBE_EDITOR_HELP_MESSAGE_1"
msgstr ""
"원핵 구조체\n"
"\n"
"대사체: 포도당으로부터 ATP 생산\n"
"\n"
"화학 합성 단백질: 포도당의 절반을 황화수소로부터 화학 세포로 생성하고, 해"
"당 과정 또한 수행하며, 세포 1칸을 차지\n"
"\n"
"틸라코이드: 정상적인 엽록체로 1/3의 포도당을 생성하고, 해당 과정 또한 수행"
"하며, 세포 1칸을 차지\n"
"\n"
"루스티시아닌: 철을 ATP로 전환\n"
"\n"
"니트로게나아제: 분자상 질소와 ATP를 혐기성 암모니아로 전환\n"
"\n"
"세포질: 저장 공간을 제공하며 해당 과정을 수행(소량의 ATP를 생성)"

#: ../simulation_parameters/common/help_texts.json:21
msgid "MICROBE_EDITOR_HELP_MESSAGE_2"
msgstr ""
"외부 세포 기관\n"
"\n"
"편모: ATP를 소모하여 세포를 더 빠르게 이동\n"
"\n"
"선모: 다른 세포를 찌를 수 있음"

#: ../simulation_parameters/common/help_texts.json:22
msgid "MICROBE_EDITOR_HELP_MESSAGE_3"
msgstr ""
"세포 소 기관\n"
"\n"
"핵: 세포 11칸을 차지하며 세포 소 기관의 진화를 가능하게 함. 또한 세포 크기"
"를 두 배로 늘림. (한 번만 진화 할 수 있음)\n"
"\n"
"미토콘드리아: 포도당과 대기 중 산소로 ATP를 생성. 세포질보다 더욱 효율적\n"
"\n"
"엽록체: 햇빛과 대기 중 이산화탄소로 포도당을 생성\n"
"\n"
"화학세포: 황화수소로 포도당을 생성\n"
"\n"
"질소 고정 색소체: ATP와 대기 중 질소와 산소로 암모니아를 생성\n"
"\n"
"액포: 화합물 15개 저장\n"
"\n"
"독성 액포: 독소 생성 (OxyToxy NT라 불림)"

#: ../simulation_parameters/common/help_texts.json:23
msgid "MICROBE_EDITOR_HELP_MESSAGE_4"
msgstr ""
"각 세대마다, 100 변이 점수(MP)를 사용할 수 있으며, 각각의 변화(또는 변이)"
"는 그에 맞는 MP를 소모합니다. 세포 기관의 추가나 제거는 MP를 소모하지만, 현"
"재 변이 세션에서 배치된 세포 기관의 제거 시 MP를 돌려받을 수 있습니다. 오른"
"쪽-클릭으로 세포 기관을 제거할 수 있습니다. A 키와 D 키로 세포 기관을 회전"
"시킬 수 있습니다."

#: ../simulation_parameters/common/help_texts.json:24
msgid "MICROBE_EDITOR_HELP_MESSAGE_5"
msgstr ""
"당신이 번식할 때마다, 미생물 편집기에 입장하며, 당신의 종을 변화하여(세포 "
"기관의 추가, 이동, 제거를 통해) 성공적인 종의 종속을 이어갈 수 있습니다. 미"
"생물 단계에서의 편집기 입장은 수백만년 분의 진화에 해당 됩니다."

#: ../simulation_parameters/common/help_texts.json:43
msgid "LOADING_TIP"
msgstr "편집기에서 취소 버튼을 눌러 실수를 정정 할 수 있습니다"

#: ../simulation_parameters/common/help_texts.json:48
msgid "EASTEREGG_MESSAGE_1"
msgstr ""
"농담 하나, 강섬모충속과 짚신벌레속은 수십 년 간 연구된 포식자와 피식자 관계"
"의 교과서입니다, 당신은 강섬모충속입니까 아니면 짚신벌레속입니까? 사냥꾼입"
"니까 아니면 사냥감입니까?"

#: ../simulation_parameters/common/help_texts.json:49
msgid "EASTEREGG_MESSAGE_2"
msgstr ""
"팁 하나, 당신이 충분히 빠르다면 독소를 이용하여 다른 독소를 멀리 떨어 뜨릴 "
"수 있습니다."

#: ../simulation_parameters/common/help_texts.json:50
msgid "EASTEREGG_MESSAGE_3"
msgstr ""
"팁 하나, 삼투압 조절은 세포 한 칸에 초당 1의 ATP를 소모하며, 빈 세포질은 초"
"당 5 ATP를 생산하므로, 삼투압 조절 중 ATP를 잃고 있다면 빈 세포질을 추가하"
"거나 세포 기관을 제거하면 됩니다."

#: ../simulation_parameters/common/help_texts.json:51
msgid "EASTEREGG_MESSAGE_4"
msgstr ""
"농담 하나, 현실에서 원핵 생물은 세포 기관처럼 행동하는 생체 구획이 있으며, "
"다면 세포라 불립니다."

#: ../simulation_parameters/common/help_texts.json:52
msgid "EASTEREGG_MESSAGE_5"
msgstr "농담 하나, 대사체는 다면 세포라 불립니다."

#: ../simulation_parameters/common/help_texts.json:53
msgid "EASTEREGG_MESSAGE_6"
msgstr ""
"팁 하나, 가끔은 다른 세포로부터 도망치는 것이 가장 좋을 때도 있습니다."

#: ../simulation_parameters/common/help_texts.json:54
msgid "EASTEREGG_MESSAGE_7"
msgstr "팁 하나, 당신의 절반만한 세포가 있다면, 삼킬 수 있습니다."

#: ../simulation_parameters/common/help_texts.json:55
msgid "EASTEREGG_MESSAGE_8"
msgstr ""
"팁 하나, 박테리아는 등장 시보다 더 강해질 수 있으며, 조그맣게 보이지만, 당"
"신에게 파고들어 그대로 죽일 수도 있습니다!"

#: ../simulation_parameters/common/help_texts.json:56
msgid "EASTEREGG_MESSAGE_9"
msgstr ""
"팁 하나, 당신이 조심하지 않는다면 사냥으로 다른 종을 멸종시킬 수 있으며, 다"
"른 종들도 사냥으로 멸종 당할 수 있습니다."

#: ../simulation_parameters/common/help_texts.json:57
msgid "EASTEREGG_MESSAGE_10"
msgstr "으후루꾸꾸루후으!!"

#: ../simulation_parameters/common/help_texts.json:58
msgid "EASTEREGG_MESSAGE_11"
msgstr "꿀꺽꿀꺽."

#: ../simulation_parameters/common/help_texts.json:59
msgid "EASTEREGG_MESSAGE_12"
msgstr "저 파란 세포 봐봐."

#: ../simulation_parameters/common/help_texts.json:60
msgid "EASTEREGG_MESSAGE_13"
msgstr ""
"팁 하나, 생물군계는 배경만 다른게 아니라, 화합물 또한 생물군계 별로 비율이 "
"다를 수 있습니다."

#: ../simulation_parameters/common/help_texts.json:61
msgid "EASTEREGG_MESSAGE_14"
msgstr ""
"팁 하나, 편모가 많을 수록, 더 빨리 가지, 부릉 부릉, ATP도 더 많이 쓰지"

#: ../simulation_parameters/common/help_texts.json:62
msgid "EASTEREGG_MESSAGE_15"
msgstr "팁 하나, 철이나 다른 덩어리들을 보면 삼키[지] 않을 수 없죠."

#: ../simulation_parameters/common/help_texts.json:63
msgid "EASTEREGG_MESSAGE_16"
msgstr ""
"팁 하나, 핵을 추가하려면 준비부터 하세요. 비싸니까요! 유지비와 선행비가 듭"
"니다."

#: ../simulation_parameters/common/help_texts.json:64
msgid "EASTEREGG_MESSAGE_17"
msgstr "농담 하나, 지구에는 8000 종이 넘는 섬모충이 있다는 것을 아시나요?"

#: ../simulation_parameters/common/help_texts.json:65
msgid "EASTEREGG_MESSAGE_18"
msgstr ""
"농담 하나, 나팔벌레는 스스로 섬모로 급류를 만들어 먹이를 일종의 나팔과 같"
"은 입으로 잡을 수 있는 섬모충입니다."

#: ../simulation_parameters/common/help_texts.json:66
msgid "EASTEREGG_MESSAGE_19"
msgstr "농담 하나, 강섬모충속은 짚신벌레를 사냥하는 섬모충입니다."

#: ../simulation_parameters/common/help_texts.json:67
msgid "EASTEREGG_MESSAGE_20"
msgstr ""
"농담 하나, 아메바는 사냥과 채집에 세포질로 만든 가짜 '다리'를 사용하며, 언"
"젠간 Thrive 에서도 보고 싶군요."

#: ../simulation_parameters/common/help_texts.json:68
msgid "EASTEREGG_MESSAGE_21"
msgstr ""
"팁 하나, 커다란 세포와 박테리아를 조심하지 않으면, 진짜 먹힐 수도 있으며, "
"당신은 흡수당할 것 입니다."

#: ../simulation_parameters/common/help_texts.json:69
msgid "EASTEREGG_MESSAGE_22"
msgstr ""
"Thrive의 사운드 팀 리더는 게임에 아직 추가되지 않은 많은 곡을 작성했습니"
"다. Oliver Lugg의 YouTube 채널에서 이 곡들이나 작곡 스트리밍을 감상하세요."

#: ../simulation_parameters/common/help_texts.json:70
msgid "EASTEREGG_MESSAGE_23"
msgstr "팁 하나, 당신의 세포가 150칸이라면, 큰 철 덩어리를 삼킬 수 있습니다."

#: ../simulation_parameters/common/help_texts.json:71
msgid "EASTEREGG_MESSAGE_24"
msgstr ""
"Thrive란 외계 행성의 시뮬레이션이란 뜻으로써, 여러분이 발견하는 대부분의 생"
"물들은 여러분 주변에서 진화한 한 두 종의 다른 생물들과 연관이 있을 것이라"
"고 생각됩니다, 맞는지 알아보세요!"

#: ../simulation_parameters/common/help_texts.json:72
msgid "EASTEREGG_MESSAGE_25"
msgstr "농담 하나, Thrive 팀은 자주 팟캐스트를 합니다, 꼭 확인해 보세요!"

#: ../simulation_parameters/common/help_texts.json:73
msgid "EASTEREGG_MESSAGE_26"
msgstr "농담 하나, Thrive는 오픈 소스 Godot 엔진으로 제작되었습니다!"

#: ../simulation_parameters/common/help_texts.json:74
msgid "EASTEREGG_MESSAGE_27"
msgstr ""
"농담 하나, 실행 가능한 수준의 첫 게임 시제품은 우리 놀라운 프로그래머, "
"untrustedlife가 만들었습니다!"

#: ../simulation_parameters/common/input_options.json:6
msgid "MOVEMENT"
msgstr "이동"

#: ../simulation_parameters/common/input_options.json:10
msgid "MOVE_LEFT"
msgstr "왼쪽으로 이동"

#: ../simulation_parameters/common/input_options.json:14
msgid "MOVE_RIGHT"
msgstr "오른쪽으로 이동"

#: ../simulation_parameters/common/input_options.json:18
msgid "MOVE_FORWARD"
msgstr "앞으로 이동"

#: ../simulation_parameters/common/input_options.json:22
msgid "MOVE_BACKWARDS"
msgstr "뒤로 이동"

#: ../simulation_parameters/common/input_options.json:26
msgid "AUTO_MOVE_FORWARDS"
msgstr "자동 앞으로 이동"

#: ../simulation_parameters/common/input_options.json:34
msgid "ABILITIES"
msgstr "능력"

#: ../simulation_parameters/common/input_options.json:38
msgid "FIRE_TOXIN"
msgstr "독소 공격"

#: ../simulation_parameters/common/input_options.json:42
msgid "TOGGLE_ENGULF"
msgstr "삼키기 전환"

#: ../simulation_parameters/common/input_options.json:51
msgid "CAMERA"
msgstr "카메라"

#: ../simulation_parameters/common/input_options.json:55
msgid "ZOOM_OUT"
msgstr "축소"

#: ../simulation_parameters/common/input_options.json:59
msgid "ZOOM_IN"
msgstr "확대"

#: ../simulation_parameters/common/input_options.json:67
#: ../src/microbe_stage/editor/MicrobeEditor.tscn:975
msgid "EDITOR"
msgstr "편집기"

#: ../simulation_parameters/common/input_options.json:71
msgid "ROTATE_RIGHT"
msgstr "오른쪽으로 회전"

#: ../simulation_parameters/common/input_options.json:75
msgid "ROTATE_LEFT"
msgstr "왼쪽으로 회전"

#: ../simulation_parameters/common/input_options.json:79
msgid "UNDO"
msgstr "실행 취소"

#: ../simulation_parameters/common/input_options.json:83
msgid "REDO"
msgstr "다시 실행"

#: ../simulation_parameters/common/input_options.json:87
msgid "PLACE_ORGANELLE"
msgstr "세포 기관 배치"

#: ../simulation_parameters/common/input_options.json:91
msgid "REMOVE_ORGANELLE"
msgstr "세포 기관 제거"

#: ../simulation_parameters/common/input_options.json:95
msgid "PAN_CAMERA_LEFT"
msgstr "왼쪽으로 시야 이동"

#: ../simulation_parameters/common/input_options.json:99
msgid "PAN_CAMERA_RIGHT"
msgstr "오른쪽으로 시야 이동"

#: ../simulation_parameters/common/input_options.json:103
msgid "PAN_CAMERA_UP"
msgstr "위쪽으로 시야 이동"

#: ../simulation_parameters/common/input_options.json:107
msgid "PAN_CAMERA_DOWN"
msgstr "아래쪽으로 시야 이동"

#: ../simulation_parameters/common/input_options.json:111
msgid "PAN_CAMERA_RESET"
msgstr "카메라 초기화"

#: ../simulation_parameters/common/input_options.json:119
msgid "CHEATS"
msgstr "치트"

#: ../simulation_parameters/common/input_options.json:123
msgid "ENABLE_EDITOR"
msgstr "편집기 활성화"

#: ../simulation_parameters/common/input_options.json:127
msgid "SPAWN_GLUCOSE"
msgstr "포도당 배치"

#: ../simulation_parameters/common/input_options.json:131
msgid "SPAWN_AMMONIA"
msgstr "암모니아 배치"

#: ../simulation_parameters/common/input_options.json:135
msgid "SPAWN_PHOSPHATES"
msgstr "인산염 배치"

#: ../simulation_parameters/common/input_options.json:144
msgid "MISCELLANEOUS"
msgstr "기타"

#: ../simulation_parameters/common/input_options.json:148
msgid "TOGGLE_FPS"
msgstr "FPS 표시 전환"

#: ../simulation_parameters/common/input_options.json:152
msgid "QUICK_SAVE"
msgstr "빠른 저장"

#: ../simulation_parameters/common/input_options.json:156
msgid "QUICK_LOAD"
msgstr "빠른 불러오기"

#: ../simulation_parameters/common/input_options.json:160
msgid "TAKE_SCREENSHOT"
msgstr "스크린샷 촬영"

#: ../simulation_parameters/common/input_options.json:164
msgid "SHOW_HELP"
msgstr "도움말 보기"

#: ../simulation_parameters/microbe_stage/bio_processes.json:3
#: ../simulation_parameters/microbe_stage/bio_processes.json:102
msgid "RESPIRATION"
msgstr "호흡"

#: ../simulation_parameters/microbe_stage/bio_processes.json:13
msgid "GLYCOLYSIS"
msgstr "포도당"

#: ../simulation_parameters/microbe_stage/bio_processes.json:22
msgid "CYTOPLASM_GLYCOLYSIS"
msgstr "세포질 해당 작용"

#: ../simulation_parameters/microbe_stage/bio_processes.json:31
#: ../simulation_parameters/microbe_stage/bio_processes.json:112
msgid "PHOTOSYNTHESIS"
msgstr "광합성"

#: ../simulation_parameters/microbe_stage/bio_processes.json:41
#: ../simulation_parameters/microbe_stage/bio_processes.json:51
msgid "OXYTOXY_SYNTHESIS"
msgstr "산소 합성"

#: ../simulation_parameters/microbe_stage/bio_processes.json:61
#: ../simulation_parameters/microbe_stage/bio_processes.json:71
msgid "CHEMO_SYNTHESIS"
msgstr "화학적 합성"

#: ../simulation_parameters/microbe_stage/bio_processes.json:81
msgid "AEROBIC_NITROGEN_FIXING"
msgstr "호기성 질소 고정"

#: ../simulation_parameters/microbe_stage/bio_processes.json:92
msgid "ANAEROBIC_NITROGEN_FIXATION"
msgstr "혐기성 질소 고정"

#: ../simulation_parameters/microbe_stage/bio_processes.json:122
msgid "IRON_CHEMOLITHOAUTOTROPHY"
msgstr "철 화학합성독립영양"

#: ../simulation_parameters/microbe_stage/biomes.json:3
msgid "EPIPELAGIC"
msgstr "표해수층"

#: ../simulation_parameters/microbe_stage/biomes.json:25
#: ../simulation_parameters/microbe_stage/biomes.json:153
#: ../simulation_parameters/microbe_stage/biomes.json:365
#: ../simulation_parameters/microbe_stage/biomes.json:497
#: ../simulation_parameters/microbe_stage/biomes.json:705
#: ../simulation_parameters/microbe_stage/biomes.json:917
#: ../simulation_parameters/microbe_stage/biomes.json:1129
#: ../simulation_parameters/microbe_stage/biomes.json:1257
#: ../simulation_parameters/microbe_stage/biomes.json:1389
#: ../simulation_parameters/microbe_stage/biomes.json:1539
#: ../simulation_parameters/microbe_stage/biomes.json:1671
msgid "FLOATING_HAZARD"
msgstr "부동 위험"

#: ../simulation_parameters/microbe_stage/biomes.json:42
#: ../simulation_parameters/microbe_stage/biomes.json:170
#: ../simulation_parameters/microbe_stage/biomes.json:382
#: ../simulation_parameters/microbe_stage/biomes.json:514
#: ../simulation_parameters/microbe_stage/biomes.json:722
#: ../simulation_parameters/microbe_stage/biomes.json:934
#: ../simulation_parameters/microbe_stage/biomes.json:1146
#: ../simulation_parameters/microbe_stage/biomes.json:1274
#: ../simulation_parameters/microbe_stage/biomes.json:1406
#: ../simulation_parameters/microbe_stage/biomes.json:1556
#: ../simulation_parameters/microbe_stage/biomes.json:1688
msgid "SMALL_IRON_CHUNK"
msgstr "작은 철 덩어리"

#: ../simulation_parameters/microbe_stage/biomes.json:77
#: ../simulation_parameters/microbe_stage/biomes.json:285
#: ../simulation_parameters/microbe_stage/biomes.json:417
#: ../simulation_parameters/microbe_stage/biomes.json:549
#: ../simulation_parameters/microbe_stage/biomes.json:757
#: ../simulation_parameters/microbe_stage/biomes.json:969
#: ../simulation_parameters/microbe_stage/biomes.json:1181
#: ../simulation_parameters/microbe_stage/biomes.json:1309
#: ../simulation_parameters/microbe_stage/biomes.json:1459
#: ../simulation_parameters/microbe_stage/biomes.json:1591
#: ../simulation_parameters/microbe_stage/biomes.json:1723
msgid "BIG_IRON_CHUNK"
msgstr "큰 철 덩어리"

#: ../simulation_parameters/microbe_stage/biomes.json:146
msgid "VOLCANIC_VENT"
msgstr "화산 분출구"

#: ../simulation_parameters/microbe_stage/biomes.json:205
#: ../simulation_parameters/microbe_stage/biomes.json:572
#: ../simulation_parameters/microbe_stage/biomes.json:780
#: ../simulation_parameters/microbe_stage/biomes.json:992
#: ../simulation_parameters/microbe_stage/biomes.json:1746
msgid "MARINE_SNOW"
msgstr "바다눈"

#: ../simulation_parameters/microbe_stage/biomes.json:354
msgid "TIDEPOOL"
msgstr "조수 웅덩이"

#: ../simulation_parameters/microbe_stage/biomes.json:486
msgid "BATHYPELAGIC"
msgstr "심해수층"

#: ../simulation_parameters/microbe_stage/biomes.json:698
msgid "ABYSSOPELAGIC"
msgstr "심해원양성"

#: ../simulation_parameters/microbe_stage/biomes.json:906
msgid "MESOPELAGIC"
msgstr "중해수층"

#: ../simulation_parameters/microbe_stage/biomes.json:1118
msgid "COASTAL"
msgstr "해안"

#: ../simulation_parameters/microbe_stage/biomes.json:1250
msgid "UNDERWATERCAVE"
msgstr "수중 동굴"

#: ../simulation_parameters/microbe_stage/biomes.json:1378
msgid "ICESHELF"
msgstr "빙붕"

#: ../simulation_parameters/microbe_stage/biomes.json:1441
msgid "ICESHARD"
msgstr "빙상"

#: ../simulation_parameters/microbe_stage/biomes.json:1528
msgid "ESTUARY"
msgstr "어귀"

#: ../simulation_parameters/microbe_stage/biomes.json:1660
msgid "SEA_FLOOR"
msgstr "해저"

#: ../simulation_parameters/microbe_stage/compounds.json:3
#: ../src/gui_common/tooltip/ToolTipManager.tscn:464
#: ../src/gui_common/tooltip/ToolTipManager.tscn:716
#: ../src/gui_common/tooltip/ToolTipManager.tscn:1400
#: ../src/gui_common/tooltip/ToolTipManager.tscn:1648
#: ../src/gui_common/tooltip/ToolTipManager.tscn:1940
#: ../src/gui_common/tooltip/ToolTipManager.tscn:2227
#: ../src/gui_common/tooltip/ToolTipManager.tscn:2526
#: ../src/gui_common/tooltip/ToolTipManager.tscn:3288
#: ../src/gui_common/tooltip/ToolTipManager.tscn:4426
#: ../src/gui_common/tooltip/ToolTipManager.tscn:4944
msgid "ATP"
msgstr "ATP"

#: ../simulation_parameters/microbe_stage/compounds.json:15
#: ../src/gui_common/tooltip/ToolTipManager.tscn:1965
#: ../src/gui_common/tooltip/ToolTipManager.tscn:4451
#: ../src/microbe_stage/MicrobeStage.tscn:1178
msgid "AMMONIA"
msgstr "암모니아"

#: ../simulation_parameters/microbe_stage/compounds.json:27
#: ../src/microbe_stage/MicrobeStage.tscn:1232
msgid "PHOSPHATE"
msgstr "인산염"

#: ../simulation_parameters/microbe_stage/compounds.json:39
#: ../src/gui_common/tooltip/ToolTipManager.tscn:1284
#: ../src/gui_common/tooltip/ToolTipManager.tscn:4142
#: ../src/microbe_stage/MicrobeStage.tscn:1286
msgid "HYDROGEN_SULFIDE"
msgstr "황화수소"

#: ../simulation_parameters/microbe_stage/compounds.json:51
#: ../src/gui_common/tooltip/ToolTipManager.tscn:439
#: ../src/gui_common/tooltip/ToolTipManager.tscn:691
#: ../src/gui_common/tooltip/ToolTipManager.tscn:984
#: ../src/gui_common/tooltip/ToolTipManager.tscn:1309
#: ../src/gui_common/tooltip/ToolTipManager.tscn:1370
#: ../src/gui_common/tooltip/ToolTipManager.tscn:3263
#: ../src/gui_common/tooltip/ToolTipManager.tscn:3550
#: ../src/gui_common/tooltip/ToolTipManager.tscn:3850
#: ../src/gui_common/tooltip/ToolTipManager.tscn:4167
#: ../src/microbe_stage/MicrobeStage.tscn:1124
msgid "GLUCOSE"
msgstr "포도당"

#: ../simulation_parameters/microbe_stage/compounds.json:63
#: ../src/microbe_stage/MicrobeStage.tscn:1447
msgid "OXYTOXY_NT"
msgstr "OxyToxy NT"

#: ../simulation_parameters/microbe_stage/compounds.json:75
#: ../src/gui_common/tooltip/ToolTipManager.tscn:1623
#: ../src/microbe_stage/MicrobeStage.tscn:1340
msgid "IRON"
msgstr "철"

#: ../simulation_parameters/microbe_stage/compounds.json:87
#: ../src/gui_common/tooltip/ToolTipManager.tscn:1716
#: ../src/gui_common/tooltip/ToolTipManager.tscn:2302
#: ../src/gui_common/tooltip/ToolTipManager.tscn:3326
#: ../src/gui_common/tooltip/ToolTipManager.tscn:4519
#: ../src/gui_common/tooltip/ToolTipManager.tscn:5035
msgid "OXYGEN"
msgstr "산소"

#: ../simulation_parameters/microbe_stage/compounds.json:99
#: ../src/gui_common/tooltip/ToolTipManager.tscn:1022
#: ../src/gui_common/tooltip/ToolTipManager.tscn:1345
#: ../src/gui_common/tooltip/ToolTipManager.tscn:1686
#: ../src/gui_common/tooltip/ToolTipManager.tscn:3588
#: ../src/gui_common/tooltip/ToolTipManager.tscn:3888
#: ../src/gui_common/tooltip/ToolTipManager.tscn:4202
msgid "CARBON_DIOXIDE"
msgstr "이산화탄소"

#: ../simulation_parameters/microbe_stage/compounds.json:111
#: ../src/gui_common/tooltip/ToolTipManager.tscn:2003
#: ../src/gui_common/tooltip/ToolTipManager.tscn:4489
msgid "NITROGEN"
msgstr "질소"

#: ../simulation_parameters/microbe_stage/compounds.json:123
msgid "SUNLIGHT"
msgstr "햇빛"

#: ../simulation_parameters/microbe_stage/organelles.json:23
#: ../src/gui_common/tooltip/ToolTipManager.tscn:2711
#: ../src/gui_common/tooltip/ToolTipManager.tscn:2775
#: ../src/microbe_stage/editor/MicrobeEditor.tscn:2435
msgid "PREDATORY_PILUS"
msgstr "포식자 선모"

#: ../simulation_parameters/microbe_stage/organelles.json:52
#: ../src/gui_common/tooltip/ToolTipManager.tscn:1525
#: ../src/gui_common/tooltip/ToolTipManager.tscn:1589
#: ../src/microbe_stage/editor/MicrobeEditor.tscn:2087
msgid "RUSTICYANIN"
msgstr "루스티시아닌"

#: ../simulation_parameters/microbe_stage/organelles.json:85
#: ../src/gui_common/tooltip/ToolTipManager.tscn:1842
#: ../src/gui_common/tooltip/ToolTipManager.tscn:1906
#: ../src/microbe_stage/editor/MicrobeEditor.tscn:2152
msgid "NITROGENASE"
msgstr "니트로게나아제"

#: ../simulation_parameters/microbe_stage/organelles.json:117
msgid "PROTOPLASM"
msgstr "원형질"

#: ../simulation_parameters/microbe_stage/organelles.json:147
#: ../src/gui_common/tooltip/ToolTipManager.tscn:1186
#: ../src/gui_common/tooltip/ToolTipManager.tscn:1250
msgid "CHEMOSYNTHESIZING_PROTEINS"
msgstr "화학 단백질"

#: ../simulation_parameters/microbe_stage/organelles.json:184
#: ../src/gui_common/tooltip/ToolTipManager.tscn:2129
#: ../src/gui_common/tooltip/ToolTipManager.tscn:2193
#: ../src/microbe_stage/editor/MicrobeEditor.tscn:2217
msgid "OXYTOXISOME"
msgstr "옥시톡시솜"

#: ../simulation_parameters/microbe_stage/organelles.json:217
#: ../src/gui_common/tooltip/ToolTipManager.tscn:950
msgid "THYLAKOIDS"
msgstr "틸라코이드"

#: ../simulation_parameters/microbe_stage/organelles.json:249
#: ../src/gui_common/tooltip/ToolTipManager.tscn:593
#: ../src/gui_common/tooltip/ToolTipManager.tscn:657
#: ../src/microbe_stage/editor/MicrobeEditor.tscn:1890
msgid "METABOLOSOMES"
msgstr "대사체"

#: ../simulation_parameters/microbe_stage/organelles.json:285
#: ../src/gui_common/tooltip/ToolTipManager.tscn:4328
#: ../src/gui_common/tooltip/ToolTipManager.tscn:4392
#: ../src/microbe_stage/editor/MicrobeEditor.tscn:2983
msgid "NITROGEN_FIXING_PLASTID"
msgstr "질소 고정 색소체"

#: ../simulation_parameters/microbe_stage/organelles.json:321
#: ../src/gui_common/tooltip/ToolTipManager.tscn:4044
#: ../src/gui_common/tooltip/ToolTipManager.tscn:4108
#: ../src/microbe_stage/editor/MicrobeEditor.tscn:2915
msgid "CHEMOPLAST"
msgstr "화학 기관"

#: ../simulation_parameters/microbe_stage/organelles.json:351
#: ../src/gui_common/tooltip/ToolTipManager.tscn:2428
#: ../src/gui_common/tooltip/ToolTipManager.tscn:2492
#: ../src/microbe_stage/editor/MicrobeEditor.tscn:2371
msgid "FLAGELLUM"
msgstr "편모"

#: ../simulation_parameters/microbe_stage/organelles.json:378
#: ../src/gui_common/tooltip/ToolTipManager.tscn:4645
#: ../src/gui_common/tooltip/ToolTipManager.tscn:4709
#: ../src/microbe_stage/editor/MicrobeEditor.tscn:3050
msgid "VACUOLE"
msgstr "액포"

#: ../simulation_parameters/microbe_stage/organelles.json:411
#: ../src/gui_common/tooltip/ToolTipManager.tscn:3165
#: ../src/gui_common/tooltip/ToolTipManager.tscn:3229
#: ../src/microbe_stage/editor/MicrobeEditor.tscn:2719
msgid "MITOCHONDRION"
msgstr "미토콘드리아"

#: ../simulation_parameters/microbe_stage/organelles.json:444
#: ../src/gui_common/tooltip/ToolTipManager.tscn:4846
#: ../src/gui_common/tooltip/ToolTipManager.tscn:4910
#: ../src/microbe_stage/editor/MicrobeEditor.tscn:3117
msgid "TOXIN_VACUOLE"
msgstr "독성 액포"

#: ../simulation_parameters/microbe_stage/organelles.json:484
#: ../src/gui_common/tooltip/ToolTipManager.tscn:3452
#: ../src/gui_common/tooltip/ToolTipManager.tscn:3516
#: ../src/microbe_stage/editor/MicrobeEditor.tscn:2784
msgid "CHLOROPLAST"
msgstr "엽록체"

#: ../simulation_parameters/microbe_stage/organelles.json:513
#: ../src/gui_common/tooltip/ToolTipManager.tscn:341
#: ../src/gui_common/tooltip/ToolTipManager.tscn:405
#: ../src/microbe_stage/editor/MicrobeEditor.tscn:1732
msgid "CYTOPLASM"
msgstr "세포질"

#: ../simulation_parameters/microbe_stage/organelles.json:578
#: ../src/gui_common/tooltip/ToolTipManager.tscn:2963
#: ../src/gui_common/tooltip/ToolTipManager.tscn:3027
#: ../src/microbe_stage/editor/MicrobeEditor.tscn:2654
msgid "NUCLEUS"
msgstr "핵"

#: ../src/auto-evo/AutoEvoRun.cs:112
msgid "ABORTED"
msgstr "취소됨."

#: ../src/auto-evo/AutoEvoRun.cs:115
msgid "FINISHED"
msgstr "완료됨."

#: ../src/auto-evo/AutoEvoRun.cs:118
msgid "NOT_RUNNING"
msgstr "진행 중이 아님."

#: ../src/auto-evo/AutoEvoRun.cs:128
msgid "AUTOEVO_STEPS_DONE"
msgstr "{0:F1}% 완료됨. {1:n0}/{2:n0} 단계."

#: ../src/auto-evo/AutoEvoRun.cs:132
msgid "STARTING"
msgstr "시작"

#: ../src/auto-evo/AutoEvoRun.cs:273
msgid "AUTOEVO_POPULATION_CHANGED"
msgstr "다음으로 인하여 개체 수가 {0} 에서 {1} 로 변화됨: {2}"

#: ../src/auto-evo/RunResults.cs:218
msgid "POPULATION"
msgstr "개체수:"

#: ../src/auto-evo/RunResults.cs:232
msgid "PREVIOUS"
msgstr "이전:"

#: ../src/auto-evo/RunResults.cs:248
msgid "RUNRESULT_HAS_A_MUTATION"
msgstr "변이 소유"

#: ../src/auto-evo/RunResults.cs:253
msgid "RUNRESULT_GENE_CODE"
msgstr "유전자 코드:"

#: ../src/auto-evo/RunResults.cs:264
msgid "RUNRESULT_SPREAD_TO_PATCHES"
msgstr "퍼뜨리기:"

#: ../src/auto-evo/RunResults.cs:273
msgid "RUNRESULT_BY_SENDING_POPULATION"
msgstr "{0} 으로의: {1} 개체 전송: {2} 로부터"

#: ../src/auto-evo/RunResults.cs:291
msgid "RUNRESULT_POP_IN_PATCHES"
msgstr "주변 개체 수:"

#: ../src/engine/LoadingScreen.cs:60 ../src/engine/LoadingScreen.tscn:125
msgid "LOADING"
msgstr "불러오는 중"

#: ../src/engine/input/key_mapping/InputEventItem.cs:299
msgid "PRESS_KEY_DOT_DOT_DOT"
msgstr "아무 키나 누르시오..."

#: ../src/engine/input/key_mapping/InputGroupList.cs:135
msgid "KEY_BINDING_CHANGE_CONFLICT"
msgstr ""
"{0}에서 충돌이 있습니다.\n"
"{1}에서 입력을 제거하시겠습니까?"

#: ../src/engine/input/key_mapping/SpecifiedInputKey.cs:52
msgid "CTRL"
msgstr "CTRL"

#: ../src/engine/input/key_mapping/SpecifiedInputKey.cs:54
msgid "ALT"
msgstr "Alt"

#: ../src/engine/input/key_mapping/SpecifiedInputKey.cs:56
msgid "SHIFT"
msgstr "Shift"

#: ../src/engine/input/key_mapping/SpecifiedInputKey.cs:68
msgid "LEFT_MOUSE"
msgstr "마우스 왼쪽 버튼"

#: ../src/engine/input/key_mapping/SpecifiedInputKey.cs:69
msgid "RIGHT_MOUSE"
msgstr "마우스 오른쪽 버튼"

#: ../src/engine/input/key_mapping/SpecifiedInputKey.cs:70
msgid "MIDDLE_MOUSE"
msgstr "마우스 가운데 버튼"

#: ../src/engine/input/key_mapping/SpecifiedInputKey.cs:71
msgid "WHEEL_UP"
msgstr "휠 위로"

#: ../src/engine/input/key_mapping/SpecifiedInputKey.cs:72
msgid "WHEEL_DOWN"
msgstr "휠 아래로"

#: ../src/engine/input/key_mapping/SpecifiedInputKey.cs:73
msgid "WHEEL_LEFT"
msgstr "휠 왼쪽으로"

#: ../src/engine/input/key_mapping/SpecifiedInputKey.cs:74
msgid "WHEEL_RIGHT"
msgstr "휠 오른쪽으로"

#: ../src/engine/input/key_mapping/SpecifiedInputKey.cs:75
msgid "SPECIAL_MOUSE_1"
msgstr "마우스 특수 키 1"

#: ../src/engine/input/key_mapping/SpecifiedInputKey.cs:76
msgid "SPECIAL_MOUSE_2"
msgstr "마우스 특수 키 2"

#: ../src/engine/input/key_mapping/SpecifiedInputKey.cs:77
msgid "UNKNOWN_MOUSE"
msgstr "마우스 미확인 키"

#: ../src/general/HelpScreen.tscn:102
#: ../src/microbe_stage/ProcessPanel.tscn:70
msgid "CLOSE"
msgstr "닫기"

#: ../src/general/OptionsMenu.tscn:129
msgid "GRAPHICS"
msgstr "그래픽"

#: ../src/general/OptionsMenu.tscn:141
msgid "SOUND"
msgstr "소리"

#: ../src/general/OptionsMenu.tscn:153
msgid "PERFORMANCE"
msgstr "성능"

#: ../src/general/OptionsMenu.tscn:165
msgid "INPUTS"
msgstr "입력"

#: ../src/general/OptionsMenu.tscn:177
msgid "MISC"
msgstr "기타"

#: ../src/general/OptionsMenu.tscn:216
msgid "VSYNC"
msgstr "수직동기화"

#: ../src/general/OptionsMenu.tscn:224
msgid "FULLSCREEN"
msgstr "전체화면"

#: ../src/general/OptionsMenu.tscn:246
msgid "MULTISAMPLE_ANTI_ALIASING"
msgstr "멀티샘플 안티-앨리어싱:"

#: ../src/general/OptionsMenu.tscn:253
msgid "HIGHER_VALUES_WORSEN_PERFORMANCE"
msgstr "(값이 커질수록 성능이 저하됩니다)"

#: ../src/general/OptionsMenu.tscn:283
msgid "RESOLUTION"
msgstr "해상도:"

#: ../src/general/OptionsMenu.tscn:296
msgid "AUTO"
msgstr "자동"

#: ../src/general/OptionsMenu.tscn:306
msgid "MAX_FPS"
msgstr "최대 FPS:"

#: ../src/general/OptionsMenu.tscn:332
msgid "COLOURBLIND_CORRECTION"
msgstr "색맹 교정:"

#: ../src/general/OptionsMenu.tscn:364
msgid "CHROMATIC_ABERRATION"
msgstr "색수차:"

#: ../src/general/OptionsMenu.tscn:405
msgid "MASTER_VOLUME"
msgstr "주 음량"

#: ../src/general/OptionsMenu.tscn:432 ../src/general/OptionsMenu.tscn:473
#: ../src/general/OptionsMenu.tscn:506 ../src/general/OptionsMenu.tscn:539
#: ../src/general/OptionsMenu.tscn:572
msgid "MUTE"
msgstr "음소거"

#: ../src/general/OptionsMenu.tscn:446
msgid "MUSIC_VOLUME"
msgstr "음악 음량"

#: ../src/general/OptionsMenu.tscn:479
msgid "AMBIANCE_VOLUME"
msgstr "배경 음량"

#: ../src/general/OptionsMenu.tscn:512
msgid "SFX_VOLUME"
msgstr "효과음 음량"

#: ../src/general/OptionsMenu.tscn:545
msgid "GUI_VOLUME"
msgstr "GUI 음량"

#: ../src/general/OptionsMenu.tscn:590
msgid "LANGUAGE"
msgstr "언어:"

#: ../src/general/OptionsMenu.tscn:605 ../src/general/OptionsMenu.tscn:982
msgid "RESET"
msgstr "초기화"

#: ../src/general/OptionsMenu.tscn:628
msgid "COMPOUND_CLOUDS"
msgstr "화합물 구름"

#: ../src/general/OptionsMenu.tscn:643
msgid "CLOUD_SIMULATION_MINIMUM_INTERVAL"
msgstr ""
"최소 구름 시뮬레이션\n"
"간격:"

#: ../src/general/OptionsMenu.tscn:650 ../src/general/OptionsMenu.tscn:694
msgid "HIGHER_VALUES_INCREASE_PERFORMANCE"
msgstr "(높은 값일수록 더 나은 성능)"

#: ../src/general/OptionsMenu.tscn:687
msgid "CLOUD_RESOLUTION_DIVISOR"
msgstr "구름 해상도 인자:"

#: ../src/general/OptionsMenu.tscn:729
msgid "RUN_AUTO_EVO_DURING_GAMEPLAY"
msgstr "게임 플레이 중 자동 진화 실행"

#: ../src/general/OptionsMenu.tscn:795
msgid "RESET_INPUTS"
msgstr "키 설정 초기화"

#: ../src/general/OptionsMenu.tscn:818
msgid "PLAY_INTRO_VIDEO"
msgstr "인트로 영상 재생"

#: ../src/general/OptionsMenu.tscn:827
msgid "PLAY_MICROBE_INTRO_ON_NEW_GAME"
msgstr "새 게임 시 미생물 인트로 재생"

#: ../src/general/OptionsMenu.tscn:836
msgid "AUTOSAVE_DURING_THE_GAME"
msgstr "진행 중 자동 저장"

#: ../src/general/OptionsMenu.tscn:847
msgid "AMOUNT_OF_AUTOSAVE_TO_KEEP"
msgstr "저장할 수 있는 자동저장 갯수:"

#: ../src/general/OptionsMenu.tscn:875
msgid "AMOUNT_OF_QUICKSAVE_TO_KEEP"
msgstr "저장할 수 있는 빠른저장 갯수:"

#: ../src/general/OptionsMenu.tscn:901
msgid "SHOW_TUTORIALS_IN_NEW_GAMES_OPTION"
msgstr "튜토리얼 보기(새 게임 시작 시)"

#: ../src/general/OptionsMenu.tscn:909
msgid "SHOW_TUTORIALS_IN_NEW_CURRENT_OPTION"
msgstr "튜토리얼 보기(현재 진행중인 게임)"

#: ../src/general/OptionsMenu.tscn:925
msgid "CHEAT_KEYS_ENABLED"
msgstr "치트 키 활성화"

#: ../src/general/OptionsMenu.tscn:937
msgid "USE_A_CUSTOM_USERNAME"
msgstr "임의 사용자 이름 사용"

#: ../src/general/OptionsMenu.tscn:948
msgid "CUSTOM_USERNAME"
msgstr "임의 사용자 이름:"

#: ../src/general/OptionsMenu.tscn:972 ../src/general/PauseMenu.tscn:133
#: ../src/gui_common/MainMenu.tscn:319 ../src/saving/NewSaveMenu.tscn:109
#: ../src/saving/SaveManagerGUI.tscn:112
msgid "BACK"
msgstr "뒤로가기"

#: ../src/general/OptionsMenu.tscn:993 ../src/saving/NewSaveMenu.tscn:73
msgid "SAVE"
msgstr "저장"

#: ../src/general/OptionsMenu.tscn:1009
msgid "RESET_SETTINGS_TO_DEFAULTS"
msgstr "기본값"

#: ../src/general/OptionsMenu.tscn:1021
msgid "RESET_TO_DEFAULTS"
msgstr "기본값으로 초기화하시겠습니까?"

#: ../src/general/OptionsMenu.tscn:1022
msgid "ARE_YOU_SURE_TO_RESET_ALL_SETTINGS"
msgstr "모든 설정을 기본값으로 초기화하시겠습니까?"

#: ../src/general/OptionsMenu.tscn:1031
msgid "RESET_INPUTS_TO_DEFAULTS"
msgstr "키 입력을 기본값으로 초기화하시겠습니까?"

#: ../src/general/OptionsMenu.tscn:1032
msgid "ARE_YOU_SURE_TO_RESET_INPUT_SETTINGS"
msgstr "키 입력을 기본값으로 초기화하시겠습니까?"

#: ../src/general/OptionsMenu.tscn:1041
msgid "CLOSE_OPTIONS"
msgstr "설정을 종료합니까?"

<<<<<<< HEAD
#: ../src/general/OptionsMenu.tscn:970
msgid "OPEN_SCREENSHOT_FOLDER"
msgstr "스크린 샷 폴더 열기"

#: ../src/general/OptionsMenu.tscn:974
=======
#: ../src/general/OptionsMenu.tscn:1065
>>>>>>> bba7b333
msgid "UNSAVED_CHANGE_WARNING"
msgstr ""
"저장하지 않은 변경점은 적용되지 않습니다.\n"
"계속하시겠습니까?"

<<<<<<< HEAD

#: ../src/general/OptionsMenu.tscn:1005
=======
#: ../src/general/OptionsMenu.tscn:1096
>>>>>>> bba7b333
msgid "SAVE_AND_CONTINUE"
msgstr "저장 및 계속"

#: ../src/general/OptionsMenu.tscn:1105
msgid "DISCARD_AND_CONTINUE"
msgstr "취소 및 계속"

#: ../src/general/OptionsMenu.tscn:1121
msgid "CANCEL"
msgstr "취소"

#: ../src/general/OptionsMenu.tscn:1132 ../src/general/OptionsMenu.tscn:1153
msgid "ERROR"
msgstr "오류"

#: ../src/general/OptionsMenu.tscn:1133 ../src/general/OptionsMenu.tscn:1154
msgid "ERROR_FAILED_TO_SAVE_NEW_SETTINGS"
msgstr "오류: 새로운 설정을 설정 파일에 저장하는 데 실패하였습니다."

#: ../src/general/PauseMenu.tscn:57
msgid "RESUME"
msgstr "재개"

#: ../src/general/PauseMenu.tscn:64
msgid "SAVE_GAME"
msgstr "저장"

#: ../src/general/PauseMenu.tscn:71 ../src/gui_common/MainMenu.tscn:163
msgid "LOAD_GAME"
msgstr "불러오기"

#: ../src/general/PauseMenu.tscn:79
#: ../src/microbe_stage/editor/MicrobeEditor.tscn:4221
msgid "STATISTICS"
msgstr "상태"

#: ../src/general/PauseMenu.tscn:86
msgid "HELP"
msgstr "도움말"

#: ../src/general/PauseMenu.tscn:93 ../src/gui_common/MainMenu.tscn:175
msgid "OPTIONS"
msgstr "설정"

#: ../src/general/PauseMenu.tscn:100
msgid "RETURN_TO_MENU"
msgstr "메뉴로 돌아가기"

#: ../src/general/PauseMenu.tscn:107
msgid "EXIT"
msgstr "종료"

#: ../src/gui_common/ChemicalEquation.cs:144
#: ../src/gui_common/tooltip/microbe_editor/SelectionMenuToolTip.cs:222
msgid "PER_SECOND_SLASH"
msgstr "/초"

#: ../src/gui_common/MainMenu.cs:329
msgid "OK"
msgstr "확인"

#: ../src/gui_common/MainMenu.cs:330
msgid "Cancel"
msgstr "취소"

#: ../src/gui_common/MainMenu.tscn:148
msgid "NEW_GAME"
msgstr "새 게임"

#: ../src/gui_common/MainMenu.tscn:187
msgid "TOOLS"
msgstr "도구"

#: ../src/gui_common/MainMenu.tscn:199
msgid "VIEW_SOURCE_CODE"
msgstr "소스 코드 보기"

#: ../src/gui_common/MainMenu.tscn:211
msgid "EXTRAS"
msgstr "추가요소"

#: ../src/gui_common/MainMenu.tscn:223
msgid "CREDITS"
msgstr "크레딧"

#: ../src/gui_common/MainMenu.tscn:235
msgid "QUIT"
msgstr "종료"

#: ../src/gui_common/MainMenu.tscn:258
msgid "MICROBE_FREEBUILD_EDITOR"
msgstr "미생물 자유 편집기"

#: ../src/gui_common/MainMenu.tscn:358
msgid "GLES2_MODE_WARNING"
msgstr "GLES2 모드 경고"

#: ../src/gui_common/MainMenu.tscn:359
msgid "GLES2_MODE_WARNING_TEXT"
msgstr ""
"GLES2를 사용하여 실행중입니다. 이는 실험되지 않았으며 이로 인해 문제가 발생"
"할 수 있습니다. 비디오 카드 드라이버를 업데이트 하거나 AMD 혹은 Nvidia 그래"
"픽을 사용하여 Thrive를 실행해주시기 바랍니다."

#: ../src/gui_common/QuickLoadHandler.tscn:18
msgid "SAVE_HAS_DIFFERENT_VERSION"
msgstr "다른 버전에서 저장됨"

#: ../src/gui_common/QuickLoadHandler.tscn:19
msgid "SAVE_HAS_DIFFERENT_VERSION_TEXT"
msgstr ""
"현재 세이브 파일 버전이 게임 버전과 일치하지 않습니다.\n"
"메뉴에서 수동으로 세이브를 불러와주시기 바랍니다."

#: ../src/gui_common/tooltip/ToolTipManager.tscn:79
msgid "OPEN_THE_MENU"
msgstr "메뉴 열기"

#: ../src/gui_common/tooltip/ToolTipManager.tscn:85
msgid "OPEN_HELP_SCREEN"
msgstr "도움말 열기"

#: ../src/gui_common/tooltip/ToolTipManager.tscn:93
msgid "WILL_YOU_THRIVE"
msgstr "번영하시겠습니까?"

#: ../src/gui_common/tooltip/ToolTipManager.tscn:101
msgid "FINISH_EDITING_AND_RETURN_TO_ENVIRONMENT"
msgstr "편집을 종료하고 환경으로 돌아가기"

#: ../src/gui_common/tooltip/ToolTipManager.tscn:107
msgid "CHANGE_THE_SYMMETRY"
msgstr "연대 변경"

#: ../src/gui_common/tooltip/ToolTipManager.tscn:113
msgid "UNDO_THE_LAST_ACTION"
msgstr "마지막 활동 취소"

#: ../src/gui_common/tooltip/ToolTipManager.tscn:119
msgid "REDO_THE_LAST_ACTION"
msgstr "마지막 활동 되돌리기"

#: ../src/gui_common/tooltip/ToolTipManager.tscn:125
msgid "CREATE_A_NEW_MICROBE"
msgstr "새 미생물 생성"

#: ../src/gui_common/tooltip/ToolTipManager.tscn:145
#: ../src/gui_common/tooltip/ToolTipManager.tscn:208
msgid "MEMBRANE_RIGIDITY"
msgstr "세포막 강도"

#: ../src/gui_common/tooltip/ToolTipManager.tscn:245
#: ../src/gui_common/tooltip/ToolTipManager.tscn:5393
#: ../src/gui_common/tooltip/ToolTipManager.tscn:5653
#: ../src/gui_common/tooltip/ToolTipManager.tscn:5909
#: ../src/gui_common/tooltip/ToolTipManager.tscn:6236
#: ../src/gui_common/tooltip/ToolTipManager.tscn:6563
#: ../src/gui_common/tooltip/ToolTipManager.tscn:6924
msgid "MOBILITY"
msgstr "기동성"

#: ../src/gui_common/tooltip/ToolTipManager.tscn:280
#: ../src/gui_common/tooltip/ToolTipManager.tscn:5496
#: ../src/gui_common/tooltip/ToolTipManager.tscn:5753
#: ../src/gui_common/tooltip/ToolTipManager.tscn:6012
#: ../src/gui_common/tooltip/ToolTipManager.tscn:6339
#: ../src/gui_common/tooltip/ToolTipManager.tscn:6666
#: ../src/gui_common/tooltip/ToolTipManager.tscn:7027
msgid "HEALTH"
msgstr "생명력"

#: ../src/gui_common/tooltip/ToolTipManager.tscn:320
msgid "RIGIDITY_MEMBRANE_DESCRIPTION"
msgstr ""
"세포막 강도가 높을수록 피해에 더 견딜 수 있지만, 세포를 더욱 움직이기 힘들"
"게 할 것입니다."

#: ../src/gui_common/tooltip/ToolTipManager.tscn:432
#: ../src/gui_common/tooltip/ToolTipManager.tscn:684
#: ../src/gui_common/tooltip/ToolTipManager.tscn:1277
#: ../src/gui_common/tooltip/ToolTipManager.tscn:1616
#: ../src/gui_common/tooltip/ToolTipManager.tscn:1933
#: ../src/gui_common/tooltip/ToolTipManager.tscn:2220
#: ../src/gui_common/tooltip/ToolTipManager.tscn:3256
#: ../src/gui_common/tooltip/ToolTipManager.tscn:4135
#: ../src/gui_common/tooltip/ToolTipManager.tscn:4419
#: ../src/gui_common/tooltip/ToolTipManager.tscn:4937
msgid "TURNS"
msgstr "턴"

#: ../src/gui_common/tooltip/ToolTipManager.tscn:457
#: ../src/gui_common/tooltip/ToolTipManager.tscn:709
#: ../src/gui_common/tooltip/ToolTipManager.tscn:1302
#: ../src/gui_common/tooltip/ToolTipManager.tscn:1393
#: ../src/gui_common/tooltip/ToolTipManager.tscn:1641
#: ../src/gui_common/tooltip/ToolTipManager.tscn:1958
#: ../src/gui_common/tooltip/ToolTipManager.tscn:2245
#: ../src/gui_common/tooltip/ToolTipManager.tscn:3281
#: ../src/gui_common/tooltip/ToolTipManager.tscn:4160
#: ../src/gui_common/tooltip/ToolTipManager.tscn:4444
#: ../src/gui_common/tooltip/ToolTipManager.tscn:4962
msgid "INTO"
msgstr "으로"

#: ../src/gui_common/tooltip/ToolTipManager.tscn:497
#: ../src/gui_common/tooltip/ToolTipManager.tscn:790
#: ../src/gui_common/tooltip/ToolTipManager.tscn:1090
#: ../src/gui_common/tooltip/ToolTipManager.tscn:1429
#: ../src/gui_common/tooltip/ToolTipManager.tscn:1746
#: ../src/gui_common/tooltip/ToolTipManager.tscn:2033
#: ../src/gui_common/tooltip/ToolTipManager.tscn:2332
#: ../src/gui_common/tooltip/ToolTipManager.tscn:2615
#: ../src/gui_common/tooltip/ToolTipManager.tscn:3069
#: ../src/gui_common/tooltip/ToolTipManager.tscn:3356
#: ../src/gui_common/tooltip/ToolTipManager.tscn:3656
#: ../src/gui_common/tooltip/ToolTipManager.tscn:3948
#: ../src/gui_common/tooltip/ToolTipManager.tscn:4232
#: ../src/gui_common/tooltip/ToolTipManager.tscn:4549
#: ../src/gui_common/tooltip/ToolTipManager.tscn:4750
#: ../src/gui_common/tooltip/ToolTipManager.tscn:5065
msgid "STORAGE"
msgstr "저장소"

#: ../src/gui_common/tooltip/ToolTipManager.tscn:535
#: ../src/gui_common/tooltip/ToolTipManager.tscn:828
#: ../src/gui_common/tooltip/ToolTipManager.tscn:1128
#: ../src/gui_common/tooltip/ToolTipManager.tscn:1467
#: ../src/gui_common/tooltip/ToolTipManager.tscn:1784
#: ../src/gui_common/tooltip/ToolTipManager.tscn:2071
#: ../src/gui_common/tooltip/ToolTipManager.tscn:2370
#: ../src/gui_common/tooltip/ToolTipManager.tscn:2653
#: ../src/gui_common/tooltip/ToolTipManager.tscn:3107
#: ../src/gui_common/tooltip/ToolTipManager.tscn:3394
#: ../src/gui_common/tooltip/ToolTipManager.tscn:3694
#: ../src/gui_common/tooltip/ToolTipManager.tscn:3986
#: ../src/gui_common/tooltip/ToolTipManager.tscn:4270
#: ../src/gui_common/tooltip/ToolTipManager.tscn:4587
#: ../src/gui_common/tooltip/ToolTipManager.tscn:4788
#: ../src/gui_common/tooltip/ToolTipManager.tscn:5103
#: ../src/gui_common/tooltip/ToolTipManager.tscn:5428
#: ../src/gui_common/tooltip/ToolTipManager.tscn:5687
#: ../src/gui_common/tooltip/ToolTipManager.tscn:5944
#: ../src/gui_common/tooltip/ToolTipManager.tscn:6271
#: ../src/gui_common/tooltip/ToolTipManager.tscn:6598
#: ../src/gui_common/tooltip/ToolTipManager.tscn:6959
msgid "OSMOREGULATION_COST"
msgstr "삼투압 비용"

#: ../src/gui_common/tooltip/ToolTipManager.tscn:577
msgid "CYTOPLASM_DESCRIPTION"
msgstr ""
"끈적끈적한 세포 내부. 세포질은 이온, 단백질 및 세포 내부를 채우는 물에 용해"
"된 기타 물질의 기본 혼합물입니다. 이것의 기능 중 하나는 발효를 통해 포도당"
"을 ATP 에너지로 전환시키는 것 입니다. 세포 소 기관이 부족하고 세포가 더 발"
"전된 신진 대사를 하는 경우, 에너지에 더욱 의존하게 됩니다. 또한 분자를 세포"
"에 저장하고 세포의 크기를 성장시키는 데 사용됩니다."

#: ../src/gui_common/tooltip/ToolTipManager.tscn:737
#: ../src/gui_common/tooltip/ToolTipManager.tscn:1666
msgid "DOT_RATE_SCALES"
msgstr ". 비율"

#: ../src/gui_common/tooltip/ToolTipManager.tscn:750
#: ../src/gui_common/tooltip/ToolTipManager.tscn:1679
msgid "WITH_CONCENTRATION_OF"
msgstr "농도"

#: ../src/gui_common/tooltip/ToolTipManager.tscn:757
msgid "OXYGEN_DOT"
msgstr "산소."

#: ../src/gui_common/tooltip/ToolTipManager.tscn:870
msgid "METABOLOSOMES_DESCRIPTION"
msgstr ""
"대사체는 단백질 껍질에 싸인 단백질 집합입니다. 그들은 호기성 호흡이라는 과"
"정을 통해 세포질에서 할 수있는 것보다 훨씬 더 빠른 속도로 포도당을 ATP로 전"
"환 할 수 있습니다. 그러나 이를 위해 산소가 필요하며 산소가 적은 환경에선 "
"ATP 생산 속도가 느려집니다. 대사체가 세포질에 의해 직접 둘러싸이면 주변 유"
"체가 일부 발효를 수행합니다."

#: ../src/gui_common/tooltip/ToolTipManager.tscn:886
#: ../src/microbe_stage/editor/MicrobeEditor.tscn:1955
msgid "THYLAKOID"
msgstr "틸라코이드"

#: ../src/gui_common/tooltip/ToolTipManager.tscn:977
#: ../src/gui_common/tooltip/ToolTipManager.tscn:3543
#: ../src/gui_common/tooltip/ToolTipManager.tscn:3843
msgid "PRODUCES"
msgstr "생산"

#: ../src/gui_common/tooltip/ToolTipManager.tscn:1002
#: ../src/gui_common/tooltip/ToolTipManager.tscn:3568
#: ../src/gui_common/tooltip/ToolTipManager.tscn:3868
msgid "DOT_RATE_SCALES_WITH"
msgstr ". 비율로"

#: ../src/gui_common/tooltip/ToolTipManager.tscn:1015
#: ../src/gui_common/tooltip/ToolTipManager.tscn:2295
#: ../src/gui_common/tooltip/ToolTipManager.tscn:3581
#: ../src/gui_common/tooltip/ToolTipManager.tscn:3881
msgid "CONCENTRATION_OF"
msgstr "농도"

#: ../src/gui_common/tooltip/ToolTipManager.tscn:1040
#: ../src/gui_common/tooltip/ToolTipManager.tscn:1709
#: ../src/gui_common/tooltip/ToolTipManager.tscn:3606
#: ../src/gui_common/tooltip/ToolTipManager.tscn:3906
#: ../src/gui_common/tooltip/ToolTipManager.tscn:4512
msgid "AND"
msgstr "그리고"

#: ../src/gui_common/tooltip/ToolTipManager.tscn:1053
#: ../src/gui_common/tooltip/ToolTipManager.tscn:3619
msgid "INTENSITY_OF"
msgstr "강도"

#: ../src/gui_common/tooltip/ToolTipManager.tscn:1060
#: ../src/gui_common/tooltip/ToolTipManager.tscn:3626
#: ../src/microbe_stage/MicrobeStage.tscn:902
msgid "LIGHT"
msgstr "빛"

#: ../src/gui_common/tooltip/ToolTipManager.tscn:1170
msgid "THYLAKOIDS_DESCRIPTION"
msgstr ""
"틸라코이드는 단백질과 감광성 색소의 집합체입니다. 이 색소는 빛의 에너지를 "
"사용하여 광합성이라는 과정에서 물과 기체 이산화탄소에서 포도당을 생성 할 "
"수 있습니다. 이 색소는 또한 그들에게 독특한 색상을 부여합니다. 포도당 생산 "
"속도는 이산화탄소 농도와 빛의 강도에 따라 달라집니다. 틸라코이드가 세포질"
"에 의해 직접 둘러싸이면 주변 유체가 일부 발효를 수행합니다."

#: ../src/gui_common/tooltip/ToolTipManager.tscn:1332
#: ../src/gui_common/tooltip/ToolTipManager.tscn:4190
msgid "DOT_RATE_SCALES_WITH_CONCENTRATION_OF"
msgstr ". 비율 및 농도"

#: ../src/gui_common/tooltip/ToolTipManager.tscn:1363
msgid "ALSO_TURNS"
msgstr "또 턴"

#: ../src/gui_common/tooltip/ToolTipManager.tscn:1509
msgid "CHEMOSYNTHESIZING_PROTEINS_DESCRIPTION"
msgstr ""
"화학 합성 단백질은 황화수소 화학 합성이라는 과정에서 황화수소, 물 및 기체 "
"이산화탄소를 포도당으로 전환 할 수 있는 세포질의 작은 단백질 집합입니다. 포"
"도당 생산 속도는 이산화탄소 농도에 따라 달라집니다. 화학 합성 단백질이 세포"
"질에 의해 직접 둘러싸이면 주변 유체가 일부 발효를 수행합니다."

#: ../src/gui_common/tooltip/ToolTipManager.tscn:1826
msgid "RUSTICYANIN_DESCRIPTION"
msgstr ""
"루스티시아닌은 가스 상태의 이산화탄소와 산소를 사용하여 산화철을 화학적 상"
"태에서 다른 화학적 상태로 산화시킬 수 있는 단백질입니다. 철 호흡이라고하는 "
"이 과정은 세포가 수확 할 수 있는 에너지를 방출합니다."

#: ../src/gui_common/tooltip/ToolTipManager.tscn:1983
#: ../src/gui_common/tooltip/ToolTipManager.tscn:3306
#: ../src/gui_common/tooltip/ToolTipManager.tscn:4469
msgid "DOT_RATE"
msgstr ". 비율"

#: ../src/gui_common/tooltip/ToolTipManager.tscn:1996
#: ../src/gui_common/tooltip/ToolTipManager.tscn:3319
#: ../src/gui_common/tooltip/ToolTipManager.tscn:4482
#: ../src/gui_common/tooltip/ToolTipManager.tscn:5028
msgid "SCALES_WITH_CONCENTRATION_OF"
msgstr "비율과 농도"

#: ../src/gui_common/tooltip/ToolTipManager.tscn:2113
msgid "NITROGENASE_DESCRIPTION"
msgstr ""
"니트로게나아제는 ATP 형태의 기체 질소와 세포 에너지를 사용하여 세포의 핵심 "
"성장 영양소 인 암모니아를 생성 할 수있는 단백질입니다. 이것은 혐기성 질소 "
"고정이라고하는 과정입니다. 질소 분해 효소가 세포질에 의해 직접 둘러싸이면 "
"주변 유체가 일부 발효를 수행합니다."

#: ../src/gui_common/tooltip/ToolTipManager.tscn:2252
#: ../src/gui_common/tooltip/ToolTipManager.tscn:4969
msgid "OXYTOXY"
msgstr "OxyToxy"

#: ../src/gui_common/tooltip/ToolTipManager.tscn:2270
msgid "DOT_CAN_RELEASE"
msgstr ". 방출 가능"

#: ../src/gui_common/tooltip/ToolTipManager.tscn:2282
msgid "TOXINS_BY_PRESSING_E"
msgstr ""

#: ../src/gui_common/tooltip/ToolTipManager.tscn:2412
msgid "OXYTOXISOME_DESC"
msgstr "원시 형태의 독성 물질 OxyToxy NT의 생성을 담당하는 변형된 대사체."

#: ../src/gui_common/tooltip/ToolTipManager.tscn:2519
msgid "USES"
msgstr "사용"

#: ../src/gui_common/tooltip/ToolTipManager.tscn:2544
msgid "TO_INCREASE_THE_MOVEMENT"
msgstr "이동 속도 향상"

#: ../src/gui_common/tooltip/ToolTipManager.tscn:2556
msgid "SPEED_OF_THE_CELL"
msgstr "세포의 속도."

#: ../src/gui_common/tooltip/ToolTipManager.tscn:2577
msgid "SPEED"
msgstr "속도"

#: ../src/gui_common/tooltip/ToolTipManager.tscn:2695
msgid "FLAGELLUM_DESCRIPTION"
msgstr ""
"편모는 ATP를 사용하여 세포를 앞으로 나아가게 하는 세포막에서 이어지는 채찍 "
"모양의 단백질 섬유 다발입니다."

#: ../src/gui_common/tooltip/ToolTipManager.tscn:2821
msgid "PREDATORY_PILUS_DESCRIPTION"
msgstr "이것으로 다른 세포를 찌르세요."

#: ../src/gui_common/tooltip/ToolTipManager.tscn:2837
#: ../src/gui_common/tooltip/ToolTipManager.tscn:2901
#: ../src/microbe_stage/editor/MicrobeEditor.tscn:2499
msgid "CILIA"
msgstr "섬모"

#: ../src/gui_common/tooltip/ToolTipManager.tscn:2947
#: ../src/gui_common/tooltip/ToolTipManager.tscn:5271
msgid "TO_BE_IMPLEMENTED"
msgstr "실행됨."

#: ../src/gui_common/tooltip/ToolTipManager.tscn:3048
msgid "NUCLEUS_SMALL_DESCRIPTION"
msgstr ""
"세포막 기관에 더 복잡한 진화를 허용\n"
"합니다. 유지에 많은 ATP가 필요합니다.\n"
"취소할 수 없는 진화입니다."

#: ../src/gui_common/tooltip/ToolTipManager.tscn:3149
msgid "NUCLEUS_DESCRIPTION"
msgstr ""
"진핵 세포의 특징. 핵은 소포체와 골지체를 포함합니다. 원핵 세포의 진화는 내"
"부 막의 시스템을 개발하는 것이며, 내부의 다른 원핵 생물을 동화시킴으로써 이"
"루어집니다. 이를 통해 세포 내부에서 발생하는 여러 프로세스를 구분하거나 겹"
"치는 것을 방지 할 수 있습니다. 이것은 그들의 새로운 세포막 기관이 세포질에"
"서 자유롭게 떠 다니는 것보다 훨씬 더 복잡하고 효율적이며 전문화되도록합니"
"다. 그러나 이 일은 세포를 훨씬 더 크게 만들고 유지하기 위해 많은 에너지를 "
"필요로 하게 만듭니다."

#: ../src/gui_common/tooltip/ToolTipManager.tscn:3436
msgid "MITOCHONDRION_DESCRIPTION"
msgstr ""
"세포의 핵심. 미토콘드리온(복수형: 미토콘드리아)는 단백질과 효소로 이루어진 "
"이중막 구조입니다. 진핵 숙주가 사용하기 위해 동화된 원핵 생물입니다. 호기"
"성 호흡을 통해 세포질에서 할 수 있는 것보다 훨씬 더 높은 효율로 포도당을 "
"ATP로 전환 할 수 있습니다. 그러나 산소를 필요로 하며 환경의 산소 수준이 낮"
"으면 ATP 생산 속도가 느려집니다."

#: ../src/gui_common/tooltip/ToolTipManager.tscn:3736
msgid "CHLOROPLAST_DESCRIPTION"
msgstr ""
"엽록체는 감광성 안료가 막낭에 쌓여있는 이중 막 구조입니다. 진핵 생물이 숙주"
"로써 이용하기 위해 동화된 원핵 생물입니다. 엽록체의 안료는 빛의 에너지를 사"
"용하여 광합성이라고하는 과정을 통해서 물과 기체 이산화탄소로부터 포도당을 "
"생성 할 수 있습니다. 이 안료는 또한 독특한 색상을 제공합니다. 포도당 생산 "
"속도는 이산화탄소 농도와 빛의 강도에 따라 달라집니다."

#: ../src/gui_common/tooltip/ToolTipManager.tscn:3752
#: ../src/gui_common/tooltip/ToolTipManager.tscn:3816
#: ../src/microbe_stage/editor/MicrobeEditor.tscn:2849
msgid "THERMOPLAST"
msgstr "열 세포"

#: ../src/gui_common/tooltip/ToolTipManager.tscn:3918
msgid "TEMPERATURE"
msgstr "온도"

#: ../src/gui_common/tooltip/ToolTipManager.tscn:4028
msgid "THERMOPLAST_DESCRIPTION"
msgstr ""
"열 세포는 감 열성 안료가 막질 주머니에 함께 쌓여있는 이중 막 구조입니다. 진"
"핵 숙주가 사용하기 위해 동화 된 원핵 생물입니다. 열 세포의 안료는 열 합성 "
"이라는 과정에서 물과 기체 이산화탄소에서 포도당을 생성하기 위해 주변의 열 "
"차이 에너지를 사용할 수 있습니다. 포도당 생산 속도는 이산화탄소 농도와 온도"
"에 따라 달라집니다."

#: ../src/gui_common/tooltip/ToolTipManager.tscn:4312
msgid "CHEMOPLAST_DESCRIPTION"
msgstr ""
"화학 세포는 황화수소 화학 합성 이라는 과정을 통해 황화수소, 물 및 기체 이산"
"화탄소를 포도당으로 전환 할 수 있는 단백질을 포함하는 이중 막 구조입니다. "
"포도당 생산 속도는 물과 이산화탄소의 농도에 따라 달라집니다."

#: ../src/gui_common/tooltip/ToolTipManager.tscn:4629
msgid "NITROGEN_FIXING_PLASTID_DESCRIPTION"
msgstr ""
"질소 고정 색소체는 ATP 형태의 기체 질소와 산소 및 세포 에너지를 사용하여 세"
"포의 핵심 성장 영양소인 암모니아를 생성 할 수 있는 단백질입니다. 이 과정은 "
"호기성 질소 고정 이라고 불립니다."

#: ../src/gui_common/tooltip/ToolTipManager.tscn:4730
msgid "INREASE_STORAGE_SPACE"
msgstr "세포의 용량 확장."

#: ../src/gui_common/tooltip/ToolTipManager.tscn:4830
msgid "VACUOLE_DESCRIPTION"
msgstr ""
"액포는 세포 내부 공간 저장에 사용되는 내부 막질 소기관입니다. 그들은 여러 "
"개의 소낭, 저장을 위해 세포에서 널리 사용되는 작은 막 구조로 구성되어 합쳐"
"졌습니다. 이 물질은 분자, 효소, 고체 및 기타 물질을 포함하는 데 사용되는 물"
"로 채워져 있습니다. 액포의 모양은 유동적이며 세포마다 다를 수 있습니다."

#: ../src/gui_common/tooltip/ToolTipManager.tscn:4987
msgid "DOT_CAN"
msgstr ". 가능함"

#: ../src/gui_common/tooltip/ToolTipManager.tscn:5000
msgid "RELEASE_TOXINS_BY_PRESSING"
msgstr "눌러 독성 발사"

#: ../src/gui_common/tooltip/ToolTipManager.tscn:5007
msgid "E_DOT"
msgstr "E 키."

#: ../src/gui_common/tooltip/ToolTipManager.tscn:5015
msgid "RATE"
msgstr "비율"

#: ../src/gui_common/tooltip/ToolTipManager.tscn:5145
msgid "TOXIN_VACUOLE_DESCRIPTION"
msgstr ""
"독성 액포는 OxyToxy 독소의 특정 생산, 저장 및 분비를 위해 수정 된 액포입니"
"다. 독성 액포가 많을 수록 독소의 방출 속도를 증가시킬 수 있습니다."

#: ../src/gui_common/tooltip/ToolTipManager.tscn:5161
#: ../src/gui_common/tooltip/ToolTipManager.tscn:5225
msgid "BIOLUMINESCENT_VACUOLE"
msgstr "생물발광 액포"

#: ../src/gui_common/tooltip/ToolTipManager.tscn:5292
#: ../src/gui_common/tooltip/ToolTipManager.tscn:5356
#: ../src/microbe_stage/editor/MicrobeEditor.tscn:3371
msgid "NORMAL"
msgstr "보통"

#: ../src/gui_common/tooltip/ToolTipManager.tscn:5462
#: ../src/gui_common/tooltip/ToolTipManager.tscn:5720
#: ../src/gui_common/tooltip/ToolTipManager.tscn:5978
#: ../src/gui_common/tooltip/ToolTipManager.tscn:6305
#: ../src/gui_common/tooltip/ToolTipManager.tscn:6632
#: ../src/gui_common/tooltip/ToolTipManager.tscn:6993
msgid "RESOURCE_ABSORBTION_SPEED"
msgstr "자원 흡수 속도"

#: ../src/gui_common/tooltip/ToolTipManager.tscn:5536
msgid "NORMAL_MEMBRANE_DESCRIPTION"
msgstr ""
"가장 기본적인 형태의 막으로써 피해에 대한 보호 기능이 거의 없습니다. 무너지"
"지 않기 위해선 더 많은 에너지가 필요합니다. 장점은 세포가 더 빠르게 움직이"
"고 영양분을 흡수 할 수 있다는 것입니다."

#: ../src/gui_common/tooltip/ToolTipManager.tscn:5552
#: ../src/gui_common/tooltip/ToolTipManager.tscn:5616
#: ../src/microbe_stage/editor/MicrobeEditor.tscn:3441
msgid "DOUBLE"
msgstr "이중"

#: ../src/gui_common/tooltip/ToolTipManager.tscn:5792
msgid "DOUBLE_MEMBRANE_DESCRIPTION"
msgstr ""
"두 개의 층이있는 막으로써 피해로부터 더 잘 보호되고 무너지지 않는데 더 적"
"은 에너지를 사용합니다. 그러나 세포의 속도와 자원 흡수 또한 더욱 느려집니"
"다 ."

#: ../src/gui_common/tooltip/ToolTipManager.tscn:5808
#: ../src/gui_common/tooltip/ToolTipManager.tscn:5872
#: ../src/microbe_stage/editor/MicrobeEditor.tscn:3511
msgid "CELLULOSE"
msgstr "섬유소"

#: ../src/gui_common/tooltip/ToolTipManager.tscn:6046
#: ../src/gui_common/tooltip/ToolTipManager.tscn:6700
#: ../src/gui_common/tooltip/ToolTipManager.tscn:7061
msgid "PHYSICAL_RESISTANCE"
msgstr "물리 저항"

#: ../src/gui_common/tooltip/ToolTipManager.tscn:6080
#: ../src/gui_common/tooltip/ToolTipManager.tscn:6407
#: ../src/gui_common/tooltip/ToolTipManager.tscn:6768
#: ../src/gui_common/tooltip/ToolTipManager.tscn:7129
msgid "CANNOT_ENGULF"
msgstr "삼킬 수 없음"

#: ../src/gui_common/tooltip/ToolTipManager.tscn:6119
msgid "CELLULOSE_MEMBRANE_DESCRIPTION"
msgstr ""
"이 세포막에는 벽이 있어 전반적인 손상, 특히 물리적 손상에 대해 더 나은 보호"
"를 제공합니다. 또한 형태를 유지하는 데 에너지가 덜 들지만 자원을 빠르게 흡"
"수 할 수 없고 속도가 더 느려집니다."

#: ../src/gui_common/tooltip/ToolTipManager.tscn:6135
#: ../src/gui_common/tooltip/ToolTipManager.tscn:6199
#: ../src/microbe_stage/editor/MicrobeEditor.tscn:3581
msgid "CHITIN"
msgstr "키틴질"

#: ../src/gui_common/tooltip/ToolTipManager.tscn:6373
#: ../src/gui_common/tooltip/ToolTipManager.tscn:6734
#: ../src/gui_common/tooltip/ToolTipManager.tscn:7095
msgid "TOXIN_RESISTANCE"
msgstr "독성 저항"

#: ../src/gui_common/tooltip/ToolTipManager.tscn:6446
msgid "CHITIN_MEMBRANE_DESCRIPTION"
msgstr ""
"이 세포막에는 벽이 있어 전반적인 손상, 특히 중독성 손상에 대해 더 나은 보호"
"를 제공합니다. 또한 형태를 유지하는 데 에너지가 덜 들지만 자원을 빠르게 흡"
"수 할 수 없고 속도가 더 느려집니다."

#: ../src/gui_common/tooltip/ToolTipManager.tscn:6462
#: ../src/gui_common/tooltip/ToolTipManager.tscn:6526
#: ../src/microbe_stage/editor/MicrobeEditor.tscn:3656
msgid "CALCIUM_CARBONATE"
msgstr "탄산 칼슘"

#: ../src/gui_common/tooltip/ToolTipManager.tscn:6807
msgid "CALCIUM_CARBONATE_MEMBRANE_DESCRIPTION"
msgstr ""
"이 세포막은 탄산 칼슘으로 만든 강한 껍질을 가지고 있습니다. 손상에 쉽게 저"
"항 할 수 있으며 변형되지 않는 데 더 적은 에너지가 필요합니다. 이 두터운 막"
"의 단점은 세포가 훨씬 느려지고 자원을 흡수하는 데 시간이 걸린다는 것입니다."

#: ../src/gui_common/tooltip/ToolTipManager.tscn:6823
#: ../src/gui_common/tooltip/ToolTipManager.tscn:6887
#: ../src/microbe_stage/editor/MicrobeEditor.tscn:3728
msgid "SILICA"
msgstr "이산화규소"

#: ../src/gui_common/tooltip/ToolTipManager.tscn:7168
msgid "SILICA_MEMBRANE_DESCRIPTION"
msgstr ""
"이 세포막은 이산화규소로 이루어진 강력한 벽 입니다. 전반적인 손상에 잘 견"
"딜 수 있으며 물리적 손상에 매우 강합니다. 또한 형태를 유지하는 데 더 적은 "
"에너지가 필요합니다. 그러나 이는 세포 속도를 크게 낮추고 자원을 느리게 흡수"
"합니다."

#: ../src/gui_common/tooltip/ToolTipManager.tscn:7288
msgid "ADD_INPUT_BUTTON_TOOLTIP"
msgstr "새로운 키 배치 추가"

#: ../src/microbe_stage/Microbe.cs:1170
msgid "SUCCESSFUL_SCAVENGE"
msgstr "사냥 성공"

#: ../src/microbe_stage/Microbe.cs:1177
msgid "SUCCESSFUL_KILL"
msgstr "처치 성공"

#: ../src/microbe_stage/Microbe.cs:1571
msgid "ESCAPE_ENGULFING"
msgstr "삼키기 탈출"

#: ../src/microbe_stage/MicrobeHUD.cs:461
msgid "MICROBE_PATCH_LABEL"
msgstr "파편: {0}"

#: ../src/microbe_stage/MicrobeHUD.cs:637
msgid "STUFF_AT"
msgstr "{0:F1}, {1:F1}에 위치함:"

#: ../src/microbe_stage/MicrobeStage.cs:452
msgid "PLAYER_REPRODUCED"
msgstr "플레이어 복제됨"

#: ../src/microbe_stage/MicrobeStage.cs:564
msgid "PLAYER_DIED"
msgstr "플레이어 사망함"

#: ../src/microbe_stage/MicrobeStage.tscn:418
msgid "AT_CURSOR"
msgstr "커서 위치에서:"

#: ../src/microbe_stage/MicrobeStage.tscn:442
msgid "NOTHING_HERE"
msgstr "아무것도 없음"

#: ../src/microbe_stage/MicrobeStage.tscn:466
msgid "COMPOUNDS_COLON"
msgstr "화합물:"

#: ../src/microbe_stage/MicrobeStage.tscn:504
msgid "SPECIES_COLON"
msgstr "종:"

#: ../src/microbe_stage/MicrobeStage.tscn:585
msgid "ENVIRONMENT"
msgstr "환경"

#: ../src/microbe_stage/MicrobeStage.tscn:846
msgid "TEMPERATURE_SHORT"
msgstr "온도."

#: ../src/microbe_stage/MicrobeStage.tscn:957
msgid "PRESSURE_SHORT"
msgstr "압력."

#: ../src/microbe_stage/MicrobeStage.tscn:1033
#: ../src/microbe_stage/editor/MicrobeEditor.tscn:4823
msgid "COMPOUNDS"
msgstr "화합물"

#: ../src/microbe_stage/MicrobeStage.tscn:1393
msgid "AGENTS"
msgstr "물질"

#: ../src/microbe_stage/MicrobeStage.tscn:1654
msgid "POPULATION_CAPITAL"
msgstr "개체수:"

#: ../src/microbe_stage/PatchMapGenerator.cs:16
#, fuzzy
msgid "PATCH_PANGONIAN_VENTS"
msgstr "Pangonian 분출구"

#: ../src/microbe_stage/PatchMapGenerator.cs:24
#, fuzzy
msgid "PATCH_PANGONIAN_MESOPELAGIC"
msgstr "Pangonian 중해수층"

#: ../src/microbe_stage/PatchMapGenerator.cs:31
#, fuzzy
msgid "PATCH_PANGONIAN_EPIPELAGIC"
msgstr "Pangonian 표해수층"

#: ../src/microbe_stage/PatchMapGenerator.cs:38
#, fuzzy
msgid "PATCH_PANGONIAN_TIDEPOOL"
msgstr "Pangonian 웅덩이"

#: ../src/microbe_stage/PatchMapGenerator.cs:45
#, fuzzy
msgid "PATCH_PANGONIAN_BATHYPELAGIC"
msgstr "Pangonian 심해수층"

#: ../src/microbe_stage/PatchMapGenerator.cs:52
#, fuzzy
msgid "PATHCH_PANGONIAN_ABYSSOPELAGIC"
msgstr "Pangonian 심해원양성"

#: ../src/microbe_stage/PatchMapGenerator.cs:59
#, fuzzy
msgid "PATCH_PANGONIAN_COAST"
msgstr "Pangonian 해안"

#: ../src/microbe_stage/PatchMapGenerator.cs:66
#, fuzzy
msgid "PATCH_PANGONIAN_ESTUARY"
msgstr "Pangonian 어귀"

#: ../src/microbe_stage/PatchMapGenerator.cs:73
msgid "PATCH_CAVE"
msgstr "동굴"

#: ../src/microbe_stage/PatchMapGenerator.cs:80
msgid "PATCH_ICE_SHELF"
msgstr "빙붕"

#: ../src/microbe_stage/PatchMapGenerator.cs:87
#, fuzzy
msgid "PATCH_PANGONIAN_SEAFLOOR"
msgstr "Pangonian 해저"

#: ../src/microbe_stage/ProcessPanel.tscn:15
msgid "PROCESS_PANEL_TITLE"
msgstr "세포 진행률"

#: ../src/microbe_stage/editor/CompoundBalanceDisplay.tscn:17
#, fuzzy
msgid "COMPOUND_BALANCE_TITLE"
msgstr "성분 비율"

#: ../src/microbe_stage/editor/MicrobeEditor.cs:517
#: ../src/microbe_stage/editor/MicrobeEditor.cs:1085
msgid "LOADING_MICROBE_EDITOR"
msgstr "미생물 편집기 불러오는 중"

#: ../src/microbe_stage/editor/MicrobeEditor.cs:519
msgid "WAITING_FOR_AUTO_EVO"
msgstr "자동 진화 대기중:"

#: ../src/microbe_stage/editor/MicrobeEditor.cs:1905
msgid "AUTO_EVO_FAILED"
msgstr "자동 진화 실행 실패"

#: ../src/microbe_stage/editor/MicrobeEditor.cs:1906
msgid "AUTO_EVO_RUN_STATUS"
msgstr "실행 상태:"

#: ../src/microbe_stage/editor/MicrobeEditor.tscn:933
msgid "REPORT"
msgstr "보고"

#: ../src/microbe_stage/editor/MicrobeEditor.tscn:954
msgid "PATCH_MAP"
msgstr "파편 지도"

#: ../src/microbe_stage/editor/MicrobeEditor.tscn:1031
msgid "ORGANISM_STATISTICS"
msgstr "생체 상태창"

#: ../src/microbe_stage/editor/MicrobeEditor.tscn:1077
msgid "SPEED_COLON"
msgstr "속도:"

#: ../src/microbe_stage/editor/MicrobeEditor.tscn:1107
msgid "HP_COLON"
msgstr "생명력:"

#: ../src/microbe_stage/editor/MicrobeEditor.tscn:1137
msgid "SIZE_COLON"
msgstr "크기:"

#: ../src/microbe_stage/editor/MicrobeEditor.tscn:1158
msgid "GENERATION_COLON"
msgstr "세대:"

#: ../src/microbe_stage/editor/MicrobeEditor.tscn:1200
msgid "ATP_BALANCE"
msgstr "ATP 균형"

#: ../src/microbe_stage/editor/MicrobeEditor.tscn:1392
msgid "MUTATION_POINTS"
msgstr "변이 점수"

#: ../src/microbe_stage/editor/MicrobeEditor.tscn:1480
msgid "STRUCTURE"
msgstr "구조"

#: ../src/microbe_stage/editor/MicrobeEditor.tscn:1503
msgid "APPEARANCE"
msgstr "외관"

#: ../src/microbe_stage/editor/MicrobeEditor.tscn:1526
msgid "BEHAVIOR"
msgstr "행동"

#: ../src/microbe_stage/editor/MicrobeEditor.tscn:1577
msgid "SEARCH_DOT_DOT_DOT"
msgstr "검색..."

#: ../src/microbe_stage/editor/MicrobeEditor.tscn:1637
msgid "STRUCTURAL"
msgstr "구조의"

#: ../src/microbe_stage/editor/MicrobeEditor.tscn:1799
msgid "PROTEINS"
msgstr "단백질"

#: ../src/microbe_stage/editor/MicrobeEditor.tscn:2022
msgid "CHEMOSYNTHESIZING_PROTEINS_TWO_LINES"
msgstr ""
"화학 합성\n"
"단백질"

#: ../src/microbe_stage/editor/MicrobeEditor.tscn:2281
msgid "EXTERNAL"
msgstr "외부의"

#: ../src/microbe_stage/editor/MicrobeEditor.tscn:2563
msgid "ORGANELLES"
msgstr "세포 기관"

#: ../src/microbe_stage/editor/MicrobeEditor.tscn:3143
msgid "N_A_MP"
msgstr "N/A 변이 점수"

#: ../src/microbe_stage/editor/MicrobeEditor.tscn:3181
msgid "BIOLUMESCENT_VACUOLE"
msgstr ""
"생물발광\n"
"액포"

#: ../src/microbe_stage/editor/MicrobeEditor.tscn:3278
msgid "MEMBRANE_TYPES"
msgstr "세포막 유형"

#: ../src/microbe_stage/editor/MicrobeEditor.tscn:3751
msgid "FLUIDITY_RIGIDITY"
msgstr "유동성 / 강도"

#: ../src/microbe_stage/editor/MicrobeEditor.tscn:3789
msgid "COLOUR"
msgstr "색"

#: ../src/microbe_stage/editor/MicrobeEditor.tscn:3934
msgid "SPECIES_NAME_DOT_DOT_DOT"
msgstr "종 명칭..."

#: ../src/microbe_stage/editor/MicrobeEditor.tscn:3961
msgid "CONFIRM_CAPITAL"
msgstr "확인"

#: ../src/microbe_stage/editor/MicrobeEditor.tscn:3970
msgid "NEGATIVE_ATP_BALANCE"
msgstr "부정적 ATP 균형"

#: ../src/microbe_stage/editor/MicrobeEditor.tscn:3971
msgid "NEGATIVE_ATP_BALANCE_TEXT"
msgstr ""
"미생물이 생존에 필요한 만큼의 ATP를 생산하지 않습니다!\n"
"계속하시겠습니까?"

#: ../src/microbe_stage/editor/MicrobeEditor.tscn:3979
msgid "DISCONNECTED_ORGANELLES"
msgstr "단절된 세포기관"

#: ../src/microbe_stage/editor/MicrobeEditor.tscn:3980
msgid "DISCONNECTED_ORGANELLES_TEXT"
msgstr ""
"연결되지 않은 세포 기관이 배치되어 있습니다.\n"
"배치된 모든 세포 기관을 서로 연결하거나 변경을 취소하세요."

#: ../src/microbe_stage/editor/MicrobeEditor.tscn:4046
msgid "PATCH_NAME"
msgstr "파편 이름"

#: ../src/microbe_stage/editor/MicrobeEditor.tscn:4080
msgid "AUTO_EVO"
msgstr "자동 진화"

#: ../src/microbe_stage/editor/MicrobeEditor.tscn:4094
msgid "FOOD_CHAIN"
msgstr "먹이 사슬"

#: ../src/microbe_stage/editor/MicrobeEditor.tscn:4108
msgid "TIMELINE"
msgstr "연대"

#: ../src/microbe_stage/editor/MicrobeEditor.tscn:4161
msgid "AUTO_EVO_RESULTS"
msgstr "자동 진화 결과:"

#: ../src/microbe_stage/editor/MicrobeEditor.tscn:4180
msgid "EXTERNAL_EFFECTS"
msgstr "외부 효과:"

#: ../src/microbe_stage/editor/MicrobeEditor.tscn:4246
#: ../src/microbe_stage/editor/MicrobeEditor.tscn:5168
msgid "NEXT_CAPITAL"
msgstr "다음"

#: ../src/microbe_stage/editor/MicrobeEditor.tscn:4360
msgid "SELECT_A_PATCH"
msgstr "세부 사항을 표시할 파편을 선택하십시오"

#: ../src/microbe_stage/editor/MicrobeEditor.tscn:4395
msgid "CURRENT_LOCATION_CAPITAL"
msgstr "현재 위치"

#: ../src/microbe_stage/editor/MicrobeEditor.tscn:4475
msgid "PHYSICAL_CONDITIONS"
msgstr "물리적 상태"

#: ../src/microbe_stage/editor/MicrobeEditor.tscn:4658
msgid "ATMOSPHERIC_GASSES"
msgstr "대기 가스"

#: ../src/microbe_stage/editor/MicrobeEditor.tscn:5083
msgid "SPECIES_PRESENT"
msgstr "존재하는 종"

#: ../src/microbe_stage/editor/MicrobeEditor.tscn:5141
msgid "MOVE_TO_THIS_PATCH"
msgstr "해당 파편으로 이동"

#: ../src/microbe_stage/editor/MicrobeEditorGUI.cs:555
msgid "FREEBUILDING"
msgstr "자유 구성"

#: ../src/microbe_stage/editor/MicrobeEditorGUI.cs:609
msgid "THE_AMOUNT_OF_GLUCOSE_HAS_BEEN_REDUCED"
msgstr "포도당의 양이 이전 양보다 {0} 만큼 감소되었습니다."

#: ../src/microbe_stage/editor/MicrobeEditorGUI.cs:616
msgid "MEGA_YEARS"
msgstr "백만년"

#: ../src/microbe_stage/editor/MicrobeEditorGUI.cs:620
msgid "YEARS"
msgstr "년"

#: ../src/microbe_stage/editor/MicrobeEditorGUI.cs:668
#: ../src/microbe_stage/editor/MicrobeEditorGUI.cs:673
msgid "ATP_PRODUCTION"
msgstr "ATP 생산"

#: ../src/microbe_stage/editor/MicrobeEditorGUI.cs:674
msgid "ATP_PRODUCTION_TOO_LOW"
msgstr "ATP 생산이 너무 적음!"

#: ../src/microbe_stage/editor/MicrobeEditorGUI.cs:721
msgid "OSMOREGULATION"
msgstr "삼투압 조절"

#: ../src/microbe_stage/editor/MicrobeEditorGUI.cs:727
msgid "BASE_MOVEMENT"
msgstr "기초 이동"

#: ../src/microbe_stage/editor/MicrobeEditorGUI.cs:1485
msgid "BIOME_LABEL"
msgstr "생태계: {0}"

#: ../src/microbe_stage/editor/MicrobeEditorGUI.cs:1490
msgid "BELOW_SEA_LEVEL"
msgstr "해수면으로부터 {0}-{1}m"

#: ../src/microbe_stage/editor/MicrobeEditorGUI.cs:1530
msgid "WITH_POPULATION"
msgstr "{0} 의 개체수: {1}"

#: ../src/microbe_stage/gui/ExtinctionBox.tscn:55
msgid "EXTINCTION_CAPITAL"
msgstr "멸종"

#: ../src/microbe_stage/gui/ExtinctionBox.tscn:64
msgid "EXTINCTION_BOX_TEXT"
msgstr ""
"이전에 존재했던 다른 99%의 종처럼, 당신의 종 또한 멸종했습니다. 나머지는 당"
"신의 자리에 들어가 번영을 누리겠지만, 당신은 아닙니다. 당신은 잊혀질 것이"
"고, 진화의 실패한 표상이 될 것입니다."

#: ../src/microbe_stage/gui/WinBox.tscn:54
msgid "WIN_BOX_TITLE"
msgstr "번영했습니다!"

#: ../src/microbe_stage/gui/WinBox.tscn:63
msgid "WIN_TEXT"
msgstr ""
"현재 버전의 Thrive에서 승리하신 것을 축하드립니다! 창이 닫히면 계속 진행하"
"거나, 새로운 세계에서 새로운 시작을 하실 수 있습니다."

#: ../src/saving/InProgressLoad.cs:74 ../src/saving/InProgressLoad.cs:93
#: ../src/saving/InProgressLoad.cs:138
msgid "LOADING_GAME"
msgstr "게임 불러오는 중"

#: ../src/saving/InProgressLoad.cs:76
msgid "READING_SAVE_DATA"
msgstr "저장된 데이터 읽는 중"

#: ../src/saving/InProgressLoad.cs:95
msgid "CREATING_OBJECTS_FROM_SAVE"
msgstr "저장된 객체 생성 중"

#: ../src/saving/InProgressLoad.cs:102
msgid "AN_EXCEPTION_HAPPENED_WHILE_LOADING"
msgstr "저장된 데이터를 불러오는 중 예기치 못한 일이 발생했습니다"

#: ../src/saving/InProgressLoad.cs:126
msgid "SAVE_IS_INVALID"
msgstr "올바르지 않은 저장 입니다"

#: ../src/saving/InProgressLoad.cs:127
msgid "SAVE_HAS_INVALID_GAME_STATE"
msgstr "저장된 게임 상태가 올바르지 않습니다"

#: ../src/saving/InProgressLoad.cs:140
msgid "PROCESSING_LOADED_OBJECTS"
msgstr "불러온 객체 처리 중"

#: ../src/saving/InProgressLoad.cs:153
msgid "AN_EXCEPTION_HAPPENED_WHILE_PROCESSING"
msgstr "불러온 객체를 처리하는 중 예기치 못한 일이 발생했습니다"

#: ../src/saving/InProgressLoad.cs:159
msgid "LOAD_FINISHED"
msgstr "불러오기 완료"

#: ../src/saving/InProgressLoad.cs:182
msgid "ERROR_LOADING"
msgstr "불러오기 오류"

#: ../src/saving/InProgressSave.cs:161
msgid "SAVING"
msgstr "저장 중..."

#: ../src/saving/InProgressSave.cs:191
msgid "SAVE_FAILED"
msgstr "저장 실패"

#: ../src/saving/InProgressSave.cs:192
msgid "ERROR_SAVING"
msgstr "저장 오류"

#: ../src/saving/NewSaveMenu.cs:61
msgid "THE_CHOSEN_FILENAME_ALREADY_EXISTS"
msgstr "선택한 파일명 ({0}) 은 이미 존재합니다. 덮어쓰겠습니까?"

#: ../src/saving/NewSaveMenu.tscn:29
msgid "CREATE_NEW_SAVE"
msgstr "새 저장 생성"

#: ../src/saving/NewSaveMenu.tscn:46
msgid "NAME"
msgstr "이름:"

#: ../src/saving/NewSaveMenu.tscn:66
msgid "EXTRA_OPTIONS"
msgstr "추가 설정"

#: ../src/saving/NewSaveMenu.tscn:84
msgid "OVERWRITE_EXISTING_SAVE"
msgstr "저장 덮어쓰기:"

#: ../src/saving/NewSaveMenu.tscn:118
msgid "OVERWRITE_EXISTING_SAVE_TITLE"
msgstr "덮어쓰겠습니까?"

#: ../src/saving/SaveHelper.cs:373
msgid "SAVING_SUCCEEDED"
msgstr "저장 성공"

#: ../src/saving/SaveHelper.cs:377
msgid "SAVING_FAILED"
msgstr "저장 실패! 예외 발생"

#: ../src/saving/SaveInformation.cs:16
msgid "SAVE_MANUAL"
msgstr "설명서"

#: ../src/saving/SaveInformation.cs:22
msgid "SAVE_AUTOSAVE"
msgstr "자동 저장"

#: ../src/saving/SaveInformation.cs:28
msgid "SAVE_QUICKSAVE"
msgstr "빠른 저장"

#: ../src/saving/SaveInformation.cs:34
msgid "SAVE_INVALID"
msgstr "부정"

#: ../src/saving/SaveList.cs:173
msgid "SAVE_DELETE_WARNING"
msgstr ""
"이 저장을 삭제하는 것은 취소할 수 없습니다, 영구적으로 {0} 을 삭제하시겠습"
"니까?"

#: ../src/saving/SaveList.tscn:46 ../src/saving/SaveListItem.tscn:103
msgid "LOADING_DOT"
msgstr "불러오는 중..."

#: ../src/saving/SaveList.tscn:59 ../src/saving/SaveListItem.tscn:280
msgid "DELETE_THIS_SAVE"
msgstr "이 저장을 삭제합니까?"

#: ../src/saving/SaveList.tscn:68 ../src/saving/SaveList.tscn:78
msgid "LOAD_INCOMPATIBLE_SAVE"
msgstr "호환되지 않는 저장을 불러옵니까?"

#: ../src/saving/SaveList.tscn:69
msgid "NEWER_VERSION_LOADING_WARNING"
msgstr ""
"이 저장은 이후 버전 Thrive의 것이며 호환되지 않을 수도 있습니다.\n"
"그래도 불러오시겠습니까?"

#: ../src/saving/SaveList.tscn:79
msgid "OLDER_VERSION_LOADING_WARNING"
msgstr ""
"이 저장은 이전 버전 Thrive의 것이며 호환되지 않을 수 있습니다.\n"
"Thrive의 개발은 한참 진행 중 이며 저장 간 호환은 우선적이지 않습니다.\n"
"문제를 보고하더라도, 지금 당장 해결되지 않을 것입니다.\n"
"그래도 불러오시겠습니까?"

#: ../src/saving/SaveList.tscn:88
msgid "LOAD_INVALID_SAVE"
msgstr "유효하지 않은 저장을 불러오시겠습니까?"

#: ../src/saving/SaveList.tscn:89
msgid "LOAD_INVALID_SAVE_WARNING"
msgstr ""
"이 파일로부터 저장 정보를 불러올 수 없습니다.\n"
"변형되었거나 현재 버전의 Thrive에서 불러올 수 없는 형식의 저장입니다.\n"
"그래도 저장을 불러오시겠습니까?"

#: ../src/saving/SaveList.tscn:97
msgid "SELECTED_SAVE_IS_INCOMPATIBLE"
msgstr "선택된 저장은 호환되지 않습니다"

#: ../src/saving/SaveList.tscn:99
msgid "LOAD_INCOMPATIBLE_SAVE_WARNING"
msgstr ""
"선택된 저장은 이 버전의 Thrive와 호환되지 않을 것입니다.\n"
"Thrive의 개발은 한참 진행 중 이며 저장 간 호환은 우선적이지 않으므로, 이전 "
"버전의 저장을 변환하는 것은 지원되지 않습니다."

#: ../src/saving/SaveListItem.tscn:129
msgid "CREATED_AT"
msgstr "로 생성됨:"

#: ../src/saving/SaveListItem.tscn:136 ../src/saving/SaveListItem.tscn:155
#: ../src/saving/SaveListItem.tscn:174 ../src/saving/SaveListItem.tscn:197
#: ../src/saving/SaveListItem.tscn:226 ../src/saving/SaveListItem.tscn:245
msgid "DOT_DOT_DOT"
msgstr "..."

#: ../src/saving/SaveListItem.tscn:148
msgid "TYPE"
msgstr "유형:"

#: ../src/saving/SaveListItem.tscn:167
msgid "DESCRIPTION"
msgstr "설명:"

#: ../src/saving/SaveListItem.tscn:190
msgid "VERSION"
msgstr "버전:"

#: ../src/saving/SaveListItem.tscn:219
msgid "BY"
msgstr "요인:"

#: ../src/saving/SaveListItem.tscn:238
msgid "CREATED_ON_PLATFORM"
msgstr "생성된 매체:"

#: ../src/saving/SaveListItem.tscn:270 ../src/saving/SaveManagerGUI.tscn:53
msgid "LOAD"
msgstr "불러오기"

#: ../src/saving/SaveListItem.tscn:281
msgid "DELETE_SAVE_CONFIRMATION"
msgstr ""
"이 저장을 삭제하는 것은 취소할 수 없습니다, 영구적으로 이 저장을 삭제하시겠"
"습니까?"

#: ../src/saving/SaveManagerGUI.cs:208
msgid "DELETE_SELECTED_SAVE_WARNING"
msgstr ""
"이 저장을 삭제하는 것은 취소할 수 없습니다, 영구적으로 저장 {0} 개를 삭제하"
"시겠습니까?"

#: ../src/saving/SaveManagerGUI.cs:220
msgid "DELETE_ALL_OLD_SAVE_WARNING"
msgstr ""
"모든 이전 자동 저장과 빠른 저장을 삭제하는 것은 취소할 수 없습니다, 아래의 "
"저장을 영구적으로 삭제하시겠습니까?\n"
" - {0} 자동 저장\n"
" - {1} 빠른 저장"

#: ../src/saving/SaveManagerGUI.tscn:65
msgid "REFRESH"
msgstr "새로 고침"

#: ../src/saving/SaveManagerGUI.tscn:73
msgid "DELETE_SELECTED"
msgstr "선택된 파일 삭제"

#: ../src/saving/SaveManagerGUI.tscn:81
msgid "CLEAN_UP_OLD_SAVES"
msgstr "이전 저장 정리"

#: ../src/saving/SaveManagerGUI.tscn:92
msgid "OPEN_SAVE_DIRECTORY"
msgstr "저장 폴더 열기"

#: ../src/saving/SaveManagerGUI.tscn:124
msgid "TOTAL_SAVES"
msgstr "총 저장:"

#: ../src/saving/SaveManagerGUI.tscn:144
msgid "SAVE_SPACE_USED"
msgstr "사용된 용량:"

#: ../src/saving/SaveManagerGUI.tscn:164
msgid "SELECTED_COLON"
msgstr "선택됨:"

#: ../src/saving/SaveManagerGUI.tscn:181
msgid "DELETE_SELECTED_SAVES"
msgstr "선택된 저장을 삭제합니까?"

#: ../src/saving/SaveManagerGUI.tscn:191
msgid "DELETE_OLD_SAVES"
msgstr "이전 저장을 삭제합니까?"

#: ../src/saving/SaveStatusOverlay.tscn:120
msgid "SAVING_ERROR"
msgstr "저장 오류"

#: ../src/saving/SaveStatusOverlay.tscn:180
msgid "COPY_ERROR_TO_CLIPBOARD"
msgstr "클립보드에 오류 복사"

#: ../src/tutorial/microbe_editor/MicrobeEditorTutorialGUI.tscn:36
#: ../src/tutorial/microbe_editor/MicrobeEditorTutorialGUI.tscn:73
#: ../src/tutorial/microbe_editor/MicrobeEditorTutorialGUI.tscn:110
#: ../src/tutorial/microbe_editor/MicrobeEditorTutorialGUI.tscn:144
#: ../src/tutorial/microbe_editor/MicrobeEditorTutorialGUI.tscn:181
#: ../src/tutorial/microbe_editor/MicrobeEditorTutorialGUI.tscn:215
#: ../src/tutorial/microbe_stage/MicrobeTutorialGUI.tscn:41
#: ../src/tutorial/microbe_stage/MicrobeTutorialGUI.tscn:125
#: ../src/tutorial/microbe_stage/MicrobeTutorialGUI.tscn:208
#: ../src/tutorial/microbe_stage/MicrobeTutorialGUI.tscn:243
#: ../src/tutorial/microbe_stage/MicrobeTutorialGUI.tscn:278
msgid "TUTORIAL"
msgstr "튜토리얼"

#: ../src/tutorial/microbe_editor/MicrobeEditorTutorialGUI.tscn:60
msgid "EDITOR_TUTORIAL_EDITOR_TEXT"
msgstr ""
"미생물 편집기에 어서오세요.\n"
"여기서 게임 시작 이후 또는 편집기에서 마지막으로 있었던 일을 알아볼 수 있습"
"니다. 그 후 당신의 종에 변화를 주세요.\n"
"\n"
"이 탭에선 어떤 종이, 어디서, 얼마나 있는지 알아볼 수 있습니다. 상단에서 환"
"경의 변화 또한 알 수 있습니다.\n"
"\n"
"다음 편집기 탭으로 이동하기 위해, 오른쪽 아래의 다음 버튼을 누르세요."

#: ../src/tutorial/microbe_editor/MicrobeEditorTutorialGUI.tscn:97
msgid "EDITOR_TUTORIAL_PATCH_TEXT"
msgstr ""
"이것은 파편 지도 입니다.\n"
"미생물이 생존할 수 있는 다양한 파편을 볼 수 있습니다.\n"
"현재 파편은 강조되어 보일 것입니다.\n"
"마우스로 파편을 클릭하면 선택된 파편의 자세한 내용이 오른쪽에 표시됩니다.\n"
"\n"
"현재 파편의 옆의 파편을 선택하면, 오른쪽 버튼을 눌러 그곳으로 이동할 수 있"
"습니다. 이것으로 당신의 개체를 새 파편에 퍼뜨릴 수 있습니다.\n"
"\n"
"파편을 선택하여 진행하세요."

#: ../src/tutorial/microbe_editor/MicrobeEditorTutorialGUI.tscn:131
msgid "EDITOR_TUTORIAL_CELL_TEXT"
msgstr ""
"이 세포 편집기에서 변이 점수(MP)를 소모하여 당신의 종에 세포 기관을 추가하"
"거나 제거할 수 있습니다.\n"
"\n"
"세포 편집기의 다른 탭에서 당신의 종의 다른 속성 또한 변경할 수 있습니다.\n"
"\n"
"계속하려면, 패널의 왼쪽에 있는 세포 기관 (세포질이 좋겠죠)을 선택하세요. 그"
"리고 화면 중앙에 표시된 세포칸 옆을 마우스 왼쪽 버튼으로 클릭해서 세포 기관"
"을 종에 추가하세요."

#: ../src/tutorial/microbe_editor/MicrobeEditorTutorialGUI.tscn:165
msgid "EDITOR_TUTORIAL_REMOVE_ORGANELLE_TEXT"
msgstr ""
"세포 기관 제거 또한 종의 변이이므로 MP를 소모합니다. 마우스 오른쪽 클릭으"
"로 세포 기관을 제거할 수 있습니다.\n"
"편집기에선 실수로 제거하더라도, 변경을 취소할 수 있습니다.\n"
"\n"
"메모: 현재 편집기 세션에서 배치된 세포 기관을 제거하는 것은 무료입니다.\n"
"\n"
"되돌리기 버튼을 눌러 진행하세요."

#: ../src/tutorial/microbe_editor/MicrobeEditorTutorialGUI.tscn:202
msgid "EDITOR_TUTORIAL_SELECT_ORGANELLE_TEXT"
msgstr ""
"추가할 세포 기관을 고를 땐, 툴팁의 세포 기관이 어떤 일을 하고 어떤 화합물"
"을 만드는지에 대한 설명에 주목하세요.\n"
"\n"
"또한 오른쪽 상단의 ATP 균형 막대로 세포가 살아남을 수 있는지 주의하세요.\n"
"\n"
"배치하기 전 A 키와 D 키(기본 설정)로 세포 기관을 회전시킬 수 있습니다.\n"
"\n"
"다시 실행 버튼(되돌리기 버튼 근처)을 눌러 진행하세요."

#: ../src/tutorial/microbe_editor/MicrobeEditorTutorialGUI.tscn:245
msgid "EDITOR_TUTORIAL_ENDING_TEXT"
msgstr ""
"이것은 종 편집의 기초 단계입니다. 다른 세포 편집기 탭에서 더 많은 설정을 확"
"인할 수 있습니다.\n"
"\n"
"현재 종 이름을 클릭하고 수정하여 종 이름을 바꿀 수 있습니다.\n"
"\n"
"처음에는 세포를 작게 유지하고 표면을 향하게 해야 합니다.\n"
"\n"
"행운을 빕니다!"

#: ../src/tutorial/microbe_editor/MicrobeEditorTutorialGUI.tscn:261
msgid "GOT_IT"
msgstr "알겠습니다"

#: ../src/tutorial/microbe_stage/MicrobeTutorialGUI.tscn:72
msgid "MICROBE_STAGE_INITIAL"
msgstr ""
"멀리 떨어진 외계 행성에서, 수 많은 화산 활동과 유성 충돌이 우주에서 새로운 "
"현상을 만들어 냈습니다.\n"
"\n"
"생명.\n"
"\n"
"단순한 미생물이 바다 깊은 곳에 살고 있습니다. 당신은 이 행성에 남은 모든 생"
"물의 마지막 공통 조상(LUCA) 입니다.\n"
"\n"
"이 거친 세계에서 살아남기 위해, 찾을 수 있는 화합물들을 모아 세대별로 진화"
"하여 다른 미생물들과 경쟁해야 합니다."

#: ../src/tutorial/microbe_stage/MicrobeTutorialGUI.tscn:96
msgid "SHOW_TUTORIALS"
msgstr "튜토리얼 보기"

#: ../src/tutorial/microbe_stage/MicrobeTutorialGUI.tscn:104
msgid "BEGIN_THRIVING"
msgstr "Thrive 시작"

#: ../src/tutorial/microbe_stage/MicrobeTutorialGUI.tscn:146
msgid "MICROBE_STAGE_CONTROL_TEXT"
msgstr ""
"세포 주위에 보이는 키 (화면 중앙)로 세포를 움직이고 마우스로 방향을 조절하"
"세요.\n"
"\n"
"모든 키로 수 초간 움직여서 진행하세요."

#: ../src/tutorial/microbe_stage/MicrobeTutorialGUI.tscn:229
msgid "MICROBE_STAGE_COLLECT_TEXT"
msgstr ""
"이동하여 포도당 (흰색 구름)을 수집하세요.\n"
"당신의 세포는 살아남기 위한 에너지를 만들기 위해 포도당이 필요합니다.\n"
"선을 따라 움직여 세포 근처의 포도당으로 이동하세요."

#: ../src/tutorial/microbe_stage/MicrobeTutorialGUI.tscn:264
msgid "MICROBE_STAGE_HEALTH_TEXT"
msgstr ""
"ATP 막대 옆의 생명력 막대를 주시하세요(오른쪽 아래).\n"
"생명력이 모두 떨어지면 세포는 죽게 됩니다.\n"
"ATP가 있다면 재생할 것입니다.\n"
"ATP를 만들기 위하여 충분한 포도당을 수집하세요."

#: ../src/tutorial/microbe_stage/MicrobeTutorialGUI.tscn:299
msgid "MICROBE_STAGE_REPRODUCE_TEXT"
msgstr ""
"번식하기 위해선 충분한 암모니아와 인산염을 모아 모든 세포 기관을 복제해야 "
"합니다.\n"
"오른쪽 아래의 창에서 얼마나 필요한지 알아보세요."

#~ msgid "CARBON"
#~ msgstr "탄소"

#~ msgid "DIOXIDE"
#~ msgstr "이산화물"

#~ msgid "PLASTID"
#~ msgstr "색소체"<|MERGE_RESOLUTION|>--- conflicted
+++ resolved
@@ -1110,26 +1110,16 @@
 msgid "CLOSE_OPTIONS"
 msgstr "설정을 종료합니까?"
 
-<<<<<<< HEAD
 #: ../src/general/OptionsMenu.tscn:970
 msgid "OPEN_SCREENSHOT_FOLDER"
 msgstr "스크린 샷 폴더 열기"
 
-#: ../src/general/OptionsMenu.tscn:974
-=======
-#: ../src/general/OptionsMenu.tscn:1065
->>>>>>> bba7b333
 msgid "UNSAVED_CHANGE_WARNING"
 msgstr ""
 "저장하지 않은 변경점은 적용되지 않습니다.\n"
 "계속하시겠습니까?"
 
-<<<<<<< HEAD
-
-#: ../src/general/OptionsMenu.tscn:1005
-=======
 #: ../src/general/OptionsMenu.tscn:1096
->>>>>>> bba7b333
 msgid "SAVE_AND_CONTINUE"
 msgstr "저장 및 계속"
 
