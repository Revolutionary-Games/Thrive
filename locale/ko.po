--- conflicted
+++ resolved
@@ -7,11 +7,7 @@
 msgstr ""
 "Project-Id-Version: PROJECT VERSION\n"
 "Report-Msgid-Bugs-To: EMAIL@ADDRESS\n"
-<<<<<<< HEAD
-"POT-Creation-Date: 2024-08-17 17:51-0500\n"
-=======
-"POT-Creation-Date: 2024-08-17 13:26+0200\n"
->>>>>>> 9083d43e
+"POT-Creation-Date: 2024-08-20 15:20+0300\n"
 "PO-Revision-Date: 2024-06-07 07:01+0000\n"
 "Last-Translator: Anonymous <noreply@weblate.org>\n"
 "Language-Team: Korean <https://translate.revolutionarygamesstudio.com/projects/thrive/thrive-game/ko/>\n"
@@ -3097,48 +3093,40 @@
 msgid "MICHE_AVOID_PREDATION_SELECTION_PRESSURE"
 msgstr "퍼뜨리기:"
 
-#, fuzzy
 msgid "MICHE_CHUNK_PRESSURE"
-msgstr "압력."
+msgstr ""
 
 #, fuzzy
 msgid "MICHE_COMPOUND_CLOUD_PRESSURE"
 msgstr "화합물 구름"
 
-#, fuzzy
 msgid "MICHE_COMPOUND_EFFICIENCY_PRESSURE"
-msgstr "화합물 구름"
+msgstr ""
 
 #, fuzzy
 msgid "MICHE_DETAIL_TEXT"
 msgstr "존재하는 종"
 
-#, fuzzy
 msgid "MICHE_ENVIRONMENTAL_COMPOUND_PRESSURE"
-msgstr "화합물 구름"
-
-#, fuzzy
+msgstr ""
+
 msgid "MICHE_MAINTAIN_COMPOUND_PRESSURE"
-msgstr "화합물 구름"
+msgstr ""
 
 msgid "MICHE_METABOLIC_STABILITY_PRESSURE"
 msgstr ""
 
-#, fuzzy
 msgid "MICHE_NO_OP_PRESSURE"
-msgstr "압력."
-
-#, fuzzy
+msgstr ""
+
 msgid "MICHE_PREDATION_EFFECTIVENESS_PRESSURE"
-msgstr "퍼뜨리기:"
-
-#, fuzzy
+msgstr ""
+
 msgid "MICHE_PREDATOR_ROOT_PRESSURE"
-msgstr "압력."
-
-#, fuzzy
+msgstr ""
+
 msgid "MICHE_ROOT_PRESSURE"
-msgstr "압력."
+msgstr ""
 
 msgid "MICHE_TREE"
 msgstr ""
@@ -4715,17 +4703,8 @@
 "\n"
 "시작 문제를 일으키는 원인을 해결하지 않으면 다시 안전 모드에 들어오기 위해 Thrive를 여러 번 재시작하고 오류를 겪어야 할 수도 있습니다."
 
-#, fuzzy
 msgid "SAFE_MODE_TITLE"
 msgstr ""
-"이전의 실행 실패로 인해 Thrive가 안전 모드로 시작되었습니다.\n"
-"\n"
-"모드나 동영상 재생기로 인해 발생했을 가능성이 높습니다. 예방적 조치로 활성화된 모드의 불러오기가 생략되거나 동영상 재생이 비활성화되었을 수 있습니다. 이는 Thrive를 재시작할 때까지 유효합니다.\n"
-"\n"
-"재시작하기 전에 문제를 일으키거나 현재 버전의 Thrive와 호환되지 않을 수 있는 모드를 모두 비활성화해 주세요(문제를 일으킨 주범이 모드였는지 확인하기 위해 지난 실행 시의 로그를 읽어볼 수 있습니다).\n"
-"동영상 재생기와 관련된 문제에 대해서는 동영상을 강제로 비활성화하는 실행기 설정을 사용하세요.\n"
-"\n"
-"시작 문제를 일으키는 원인을 해결하지 않으면 다시 안전 모드에 들어오기 위해 Thrive를 여러 번 재시작하고 오류를 겪어야 할 수도 있습니다."
 
 msgid "SAVE"
 msgstr "저장"
@@ -7384,18 +7363,6 @@
 #, fuzzy
 #~ msgid "NOT_FOUND_CHUNK"
 #~ msgstr "큰 철 덩어리"
-
-#, fuzzy
-#~ msgid "COMPOUND_CLOUD_PRESSURE"
-#~ msgstr "화합물 구름"
-
-#, fuzzy
-#~ msgid "STORAGE_PRESSURE"
-#~ msgstr "압력."
-
-#, fuzzy
-#~ msgid "PATCH"
-#~ msgstr "지역 지도"
 
 #, fuzzy
 #~ msgid "DIRECTIONL"
