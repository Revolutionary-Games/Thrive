# Translations template for PROJECT.
# Copyright (C) 2020 ORGANIZATION
# This file is distributed under the same license as the PROJECT project.
# FIRST AUTHOR <EMAIL@ADDRESS>, 2020.
#
msgid ""
msgstr ""
"Project-Id-Version: PROJECT VERSION\n"
"Report-Msgid-Bugs-To: EMAIL@ADDRESS\n"
<<<<<<< HEAD
"POT-Creation-Date: 2025-07-29 14:51+0300\n"
=======
"POT-Creation-Date: 2025-07-31 15:38+0300\n"
>>>>>>> 013f5021
"PO-Revision-Date: 2025-05-25 15:00+0000\n"
"Last-Translator: Anonymous <noreply@weblate.org>\n"
"Language-Team: Korean <https://translate.revolutionarygamesstudio.com/projects/thrive/thrive-game/ko/>\n"
"Language: ko\n"
"MIME-Version: 1.0\n"
"Content-Type: text/plain; charset=UTF-8\n"
"Content-Transfer-Encoding: 8bit\n"
"Plural-Forms: nplurals=1; plural=0;\n"
"X-Generator: Weblate 5.11.4\n"
"Generated-By: Babel 2.9.0\n"

msgid "2D_MOVEMENT_TYPE_SELECTION"
msgstr "2차원 움직임 방식:"

msgid "3D_EDITOR"
msgstr "3차원 편집기"

msgid "3D_MOVEMENT"
msgstr "3차원 이동"

msgid "3D_MOVEMENT_TYPE_SELECTION"
msgstr "3차원 움직임 방식:"

msgid "ABILITIES"
msgstr "능력"

msgid "ABORT"
msgstr "중지"

msgid "ABORTED_DOT"
msgstr "중지됨."

#, fuzzy
msgid "ABSORBERS_COUNT"
msgstr ""
"멀리 떨어진 외계 행성에서, 수 많은 화산 활동과 유성 충돌이 우주에서 새로운 현상을 만들어 냈습니다.\n"
"\n"
"생명.\n"
"\n"
"단순한 미생물이 바다 깊은 곳에 살고 있습니다. 당신은 이 행성에 남은 모든 생물의 마지막 공통 조상(LUCA) 입니다.\n"
"\n"
"이 거친 세계에서 살아남기 위해, 찾을 수 있는 화합물들을 모아 세대별로 진화하여 다른 미생물들과 경쟁해야 합니다."

msgid "ABYSSOPELAGIC"
msgstr "심해원양성"

msgid "ACCEPT"
msgstr "확인하기"

#, fuzzy
msgid "ACHIEVEMENTS"
msgstr "기초 이동"

msgid "ACHIEVEMENTS_TOTAL"
msgstr ""

msgid "ACHIEVEMENT_ACHIEVED"
msgstr ""

msgid "ACHIEVEMENT_LOCKED"
msgstr ""

msgid "ACTION_AWAKEN"
msgstr "의식 정도 ({0:F1} / {1:F1})"

#, fuzzy
msgid "ACTION_AWAKEN_TOOLTIP"
msgstr "새로운 키 배치 추가"

msgid "ACTION_BLOCKED_WHILE_ANOTHER_IN_PROGRESS"
msgstr "또 다른 동작을 실행할 수 없습니다"

#, fuzzy
msgid "ACTION_DELETE"
msgstr "나가기 확인"

#, fuzzy
msgid "ACTION_DOUBLE_POPULATION"
msgstr "종:"

#, fuzzy
msgid "ACTION_DUPLICATE_UNITS"
msgstr "나가기 확인"

#, fuzzy
msgid "ACTION_HALF_POPULATION"
msgstr "{0} 의 개체수: {1}"

#, fuzzy
msgid "ACTION_TELEPORT"
msgstr "나가기 확인"

msgid "ACTIVE"
msgstr "활발함"

#, fuzzy
msgid "ACTIVE_THREAD_COUNT"
msgstr "저장 및 계속"

msgid "ACTIVITY_EXPLANATION"
msgstr ""
"활발한 미생물들은 아무 일이 일어나지 않아도 계속해서 움직일 것 입니다.\n"
"소극적인 미생물들은 환경에 변화가 생길 때까지 기다릴 것 입니다."

#, fuzzy
msgid "ADDITIONAL_VALIDATION_FAILED"
msgstr "자동 진화 실행 실패"

msgid "ADD_INPUT_BUTTON_TOOLTIP"
msgstr "새로운 키 배치 추가"

msgid "ADVANCED_VIEW"
msgstr "발전된"

#, fuzzy
msgid "ADVANCED_VIEW_BUTTON_TOOLTIP"
msgstr "새로운 키 배치 추가"

#, fuzzy
msgid "AEROBIC_NITROGEN_FIXATION"
msgstr "혐기성 질소 고정"

msgid "AEROBIC_NITROGEN_FIXING"
msgstr "호기성 질소 고정"

#, fuzzy
msgid "AEROBIC_RESPIRATION"
msgstr "호흡"

msgid "AGENTS"
msgstr "물질"

#, fuzzy
msgid "AGENTS_COLON"
msgstr "상태:"

#, fuzzy
msgid "AGENT_NAME"
msgstr "동굴"

msgid "AGGRESSION_EXPLANATION"
msgstr ""
"공격적인 미생물들은 먼 거리에 있는 사냥감도 쫓으려 할 것이며,\n"
"포식자에게 공격을 받을 시 맞서 싸울 것 입니다.\n"
"평화로운 미생물들은 멀리 있는 자들에겐 신경을 쓰지 않을 것이며,\n"
"포식자들에게 독을 자주 사용하지 않을 것 입니다."

msgid "AGGRESSIVE"
msgstr "공격적인"

#, fuzzy
msgid "AI_MUTATION_RATE"
msgstr "변이 점수"

msgid "AI_MUTATION_RATE_EXPLANATION"
msgstr "(AI 종이 변이하는 속도)"

msgid "ALL"
msgstr "모두"

#, fuzzy
msgid "ALLOW_SPECIES_SWITCH_ON_EXTINCTION"
msgstr "종이 변이하지 않을 수 있도록 허용 (좋은 변이가 발견되지 않는 경우)"

#, fuzzy
msgid "ALLOW_SPECIES_SWITCH_ON_EXTINCTION_EXPLANATION"
msgstr "다음으로 인하여 개체 수가 {0} 에서 {1} 로 변화됨: {2}"

#, fuzzy
msgid "ALL_WORLDS_GENERAL_STATISTICS"
msgstr "생체 상태창"

#, fuzzy
msgid "ALL_WORLDS_STATISTICS"
msgstr "생체 상태창"

msgid "ALREADY_ASCENDED"
msgstr "당신은 이미 초월했습니다"

msgid "ALT"
msgstr "Alt"

msgid "ALWAYS_VISIBLE"
msgstr "언제나 보임"

msgid "AMBIANCE_VOLUME"
msgstr "배경 음량"

msgid "AMMONIA"
msgstr "암모니아"

#, fuzzy
msgid "AMMONIA_COST"
msgstr "암모니아"

msgid "AMOUNT_OF_AUTOSAVE_TO_KEEP"
msgstr "저장할 수 있는 자동저장 갯수:"

msgid "AMOUNT_OF_QUICKSAVE_TO_KEEP"
msgstr "저장할 수 있는 빠른저장 갯수:"

msgid "ANAEROBIC_NITROGEN_FIXATION"
msgstr "혐기성 질소 고정"

#, fuzzy
msgid "AND_UNLOCK_CONDITION"
msgstr "물리적 상태"

msgid "ANISOTROPIC_FILTERING"
msgstr ""

msgid "ANTIALIASING_MSAA_TAA"
msgstr ""

#, fuzzy
msgid "ANTI_ALIASING_FXAA"
msgstr "멀티샘플 안티-앨리어싱:"

#, fuzzy
msgid "ANTI_ALIASING_MODE"
msgstr "멀티샘플 안티-앨리어싱:"

#, fuzzy
msgid "ANTI_ALIASING_MSAA"
msgstr "멀티샘플 안티-앨리어싱:"

#, fuzzy
msgid "ANTI_ALIASING_TAA"
msgstr "멀티샘플 안티-앨리어싱:"

msgid "APPEARANCE"
msgstr "외관"

msgid "APPLY"
msgstr "적용하기"

msgid "APPLY_CHANGES"
msgstr "변경 사항 적용하기"

msgid "APRIL"
msgstr "4월"

msgid "ARE_YOU_SURE_TO_RESET_ALL_SETTINGS"
msgstr "모든 설정을 기본값으로 초기화하시겠습니까?"

msgid "ARE_YOU_SURE_TO_RESET_INPUT_SETTINGS"
msgstr "키 입력을 기본값으로 초기화하시겠습니까?"

#, fuzzy
msgid "ARTIST_COLON"
msgstr "종:"

#, fuzzy
msgid "ARTWORK_TITLE"
msgstr "번영했습니다!"

msgid "ART_BY"
msgstr "{0} 의 작품"

msgid "ART_GALLERY"
msgstr "작품 전시관"

#, fuzzy
msgid "ASCENSION_CONGRATULATIONS"
msgstr "종:"

msgid "ASCENSION_CONGRATULATIONS_CONTENT"
msgstr ""
"당신은 초월을 하여 게임을 완료했습니다. 게임의 끝까지 오신 걸 축하 드립니다!\n"
"\n"
"원하신다면 방금 잠금 해제한 신 도구들과 함께 이 공간에서 우주 단계를 계속 진행하셔도 됩니다.\n"
"\n"
"이 게임에서 다시 미생물 단계로 돌아가 추가 보너스와 함께 처음부터 진행하는 것도 가능합니다.\n"
"\n"
"이 게임에서 초월한 총 횟수:{0}"

#, fuzzy
msgid "ASCENSION_STAGE"
msgstr "버전:"

msgid "ASSEMBLY_CLASS_REQUIRED"
msgstr "어셈블리가 특정 될 경우엔 모드 어셈블리 클래스가 필요합니다"

msgid "ASSEMBLY_REQUIRED_WITH_HARMONY"
msgstr "자동 하모니가 활성화 되었을 때엔 모드 어셈블리가 필요합니다"

msgid "ASSUME_HYPERTHREADING"
msgstr ""

msgid "ASSUME_HYPERTHREADING_TOOLTIP"
msgstr ""

msgid "ATMOSPHERIC_GASSES"
msgstr "대기 가스"

msgid "ATP"
msgstr "ATP"

msgid "ATP_BALANCE"
msgstr "ATP 균형"

#, fuzzy
msgid "ATP_BALANCE_TOOLTIP"
msgstr "새로운 키 배치 추가"

#, fuzzy
msgid "ATP_BALANCE_TOOLTIP_MULTICELLULAR"
msgstr "새로운 키 배치 추가"

msgid "ATP_BALANCE_WITHOUT_EXTERNAL_RESOURCES"
msgstr "외부 자원 없이"

msgid "ATP_BALANCE_WITHOUT_GLUCOSE"
msgstr "포도당 없이"

#, fuzzy
msgid "ATP_BALANCE_WITHOUT_HYDROGEN_SULFIDE"
msgstr "황화수소"

#, fuzzy
msgid "ATP_BALANCE_WITHOUT_IRON"
msgstr "ATP 균형"

msgid "ATP_BALANCE_WITH_ALL_COMPOUNDS"
msgstr "필요한 모든 물질들이 있을 시"

msgid "ATP_PRODUCTION"
msgstr "ATP 생산"

msgid "ATP_PRODUCTION_TOO_LOW"
msgstr "ATP 생산이 너무 적음!"

#, fuzzy
msgid "ATTEMPT_TO_WRITE_SAVE_FAILED"
msgstr "자동 진화 실행 실패"

msgid "AT_CURSOR"
msgstr "커서 위치에서:"

msgid "AUDIO_OUTPUT_DEVICE"
msgstr "오디오 출력 기기:"

msgid "AUGUST"
msgstr "8월"

msgid "AUTO"
msgstr "자동"

#, fuzzy
msgid "AUTO-EVO_EXPLANATION_EXPLANATION"
msgstr "이 패널은 Auto-Evo가 예측에 사용하는 숫자들을 보여줍니다. 하나의 종이 얻을 수 있는 에너지의 총량과 그 종의 한 개체당 필요한 에너지 비용이 최종 개체수를 결정합니다. Auto-Evo는 현실을 간략화한 모델을 사용하여 하나의 종이 얻을 수 있는 에너지로부터 그 종이 얼마나 잘 기능하고 있는지 계산합니다. 각각의 에너지원에 대해, 종이 해당 에너지원으로부터 얻는 에너지의 양이 표시됩니다. 이에 더하여 해당 에너지원으로부터 얻을 수 있는 에너지의 총량이 표시됩니다. 주어진 에너지의 총량에 비해 해당 종이 얻는 양의 비율은 해당 종의 적합도가 적합도 총량에 비해 얼마나 높은지에 따라 결정됩니다. 적합도는 종이 에너지원을 얼마나 잘 활용할 수 있는지 측정하는 지표입니다."

msgid "AUTO-EVO_POPULATION_CHANGED_2"
msgstr "다음으로 인하여 {0} 개체수가 {2}에서 {1}(으)로 변함: {3}"

msgid "AUTO-EVO_PREDICTION"
msgstr "Auto-Evo 예측"

msgid "AUTO-EVO_PREDICTION_BOX_DESCRIPTION"
msgstr ""
"이 패널은 Auto-Evo가 예측한 편집되는 종의 개체수를 보여줍니다.\n"
"Auto-Evo는 개체수 시뮬레이션을 구동하며 이는 당신의 개체수에 가해지는 영향 중 (당신 스스로의 실력을 제외한) 나머지 부분을 담당합니다."

#, fuzzy
msgid "AUTO-EVO_RESULTS_TITLE"
msgstr "Auto-evo 결과:"

msgid "AUTO-EVO_STEPS_DONE"
msgstr "{0:F1}% 완료됨. {1:n0}/{2:n0} 단계."

msgid "AUTO-EVO_STRENGHT_MULTIPLIER"
msgstr ""

#, fuzzy
msgid "AUTO-EVO_STRENGHT_MULTIPLIER_EXPLANATION"
msgstr "삼투압 비용"

msgid "AUTOSAVE_DURING_THE_GAME"
msgstr "진행 중 자동 저장"

msgid "AUTO_EVO"
msgstr "Auto-Evo"

#, fuzzy
msgid "AUTO_EVO_EXPLORER_TOOL_BUTTON"
msgstr "실행 상태:"

#, fuzzy
msgid "AUTO_EVO_EXPLORING_TOOL"
msgstr "실행 상태:"

msgid "AUTO_EVO_FAILED"
msgstr "Auto-evo 실행 실패"

msgid "AUTO_EVO_MISSING_RESULT_DATA_OBJECT"
msgstr "Auto-evo 결과 중 빠진 것들이 있습니다. 만일 오래된 저장된 게임을 불러온 것 이라면 결과 중 몇 개가 빠진 것 입니다. 만일 아니라면 버그를 신고해주시고, 게임 로그 파일을 저희에게 보내주십시오."

msgid "AUTO_EVO_RESULTS"
msgstr "Auto-evo 결과:"

#, fuzzy
msgid "AUTO_EVO_RESULTS_GLOBAL_TITLE"
msgstr "Auto-evo 결과:"

#, fuzzy
msgid "AUTO_EVO_RESULTS_PATCH_TITLE"
msgstr "Auto-evo 결과:"

msgid "AUTO_EVO_RUN_STATUS"
msgstr "실행 상태:"

#, fuzzy
msgid "AUTO_EVO_STATUS_COLON"
msgstr "실행 상태:"

msgid "AUTO_MOVE_FORWARDS"
msgstr "자동 앞으로 이동"

#, fuzzy
msgid "AUTO_RESOLUTION"
msgstr "해상도:"

msgid "AVAILABLE_CONSTRUCTION_PROJECTS"
msgstr "사용 가능한 건설 프로젝트"

msgid "AVAILABLE_MODS"
msgstr "사용 가능한 모드"

msgid "AWAKENING_STAGE"
msgstr "의식 단계"

#, fuzzy
msgid "AWARE_STAGE"
msgstr "미생물 단계"

msgid "BACK"
msgstr "뒤로"

msgid "BACKGROUND_BLUR"
msgstr "배경 흐림 처리:"

#, fuzzy
msgid "BACKSLASH"
msgstr "뒤로가기"

#, fuzzy
msgid "BACKSPACE"
msgstr "뒤로가기"

msgid "BACK_TO_SETTINGS"
msgstr ""

#, fuzzy
msgid "BACTERIAL_THERMOSYNTHESIS"
msgstr "열합성"

msgid "BALANCE_DISPLAY_AT_DAY_ALWAYS"
msgstr "낮 기준으로 계산하기"

msgid "BALANCE_DISPLAY_AT_DAY_ALWAYS_TOOLTIP"
msgstr "체크할 시 패널에 적힌 숫자들이 낮을 기준으로 계산 될 것 입니다"

msgid "BALANCE_DISPLAY_WHILE_MOVING"
msgstr "움직임 비용 포함하기"

#, fuzzy
msgid "BALANCE_DISPLAY_WHILE_MOVING_TOOLTIP"
msgstr "새로운 키 배치 추가"

#, fuzzy
msgid "BASE_MOBILITY"
msgstr "기동성"

msgid "BASE_MOVEMENT"
msgstr "기초 이동"

msgid "BASIC_VIEW"
msgstr "기본"

#, fuzzy
msgid "BASIC_VIEW_BUTTON_TOOLTIP"
msgstr "새로운 키 배치 추가"

msgid "BATHYPELAGIC"
msgstr "심해수층"

msgid "BECOME_MACROSCOPIC"
msgstr "거시 생물로 변화하기 ({0}/{1})"

msgid "BECOME_MULTICELLULAR"
msgstr "다세포 생물로 변화하기 ({0}/{1})"

msgid "BEGIN_THRIVING"
msgstr "Thrive 시작"

#, fuzzy
msgid "BEHAVIOUR"
msgstr "행동"

#, fuzzy
msgid "BEHAVIOUR_ACTIVITY"
msgstr "행동"

#, fuzzy
msgid "BEHAVIOUR_AGGRESSION"
msgstr "행동"

#, fuzzy
msgid "BEHAVIOUR_FEAR"
msgstr "행동"

#, fuzzy
msgid "BEHAVIOUR_FOCUS"
msgstr "행동"

#, fuzzy
msgid "BEHAVIOUR_OPPORTUNISM"
msgstr "행동"

msgid "BELOW_SEA_LEVEL"
msgstr "해수면으로부터 {0}-{1}m"

msgid "BENCHMARKS"
msgstr "기준"

#, fuzzy
msgid "BENCHMARK_FINISHED"
msgstr "불러오기 완료"

msgid "BENCHMARK_PHASE"
msgstr "기준 단계:"

msgid "BENCHMARK_RESULTS_COLON"
msgstr "결과:"

#, fuzzy
msgid "BEST_PATCH_COLON"
msgstr "종:"

msgid "BIG_IRON_CHUNK"
msgstr "큰 철 덩어리"

#, fuzzy
msgid "BIG_PHOSPHATE_CHUNK"
msgstr "큰 철 덩어리"

msgid "BILLION_ABBREVIATION"
msgstr "{0} 십억"

msgid "BINDING_AGENT"
msgstr "결합 기관"

#, fuzzy
msgid "BINDING_AGENT_DESCRIPTION"
msgstr "니트로게나아제는 ATP 형태의 기체 질소와 세포 에너지를 사용하여 세포의 핵심 성장 영양소 인 암모니아를 생성 할 수있는 단백질입니다. 이것은 혐기성 질소 고정이라고하는 과정입니다. 질소 분해 효소가 세포질에 의해 직접 둘러싸이면 주변 유체가 일부 발효를 수행합니다."

#, fuzzy
msgid "BINDING_AGENT_PROCESSES_DESCRIPTION"
msgstr "니트로게나아제는 ATP 형태의 기체 질소와 세포 에너지를 사용하여 세포의 핵심 성장 영양소 인 암모니아를 생성 할 수있는 단백질입니다. 이것은 혐기성 질소 고정이라고하는 과정입니다. 질소 분해 효소가 세포질에 의해 직접 둘러싸이면 주변 유체가 일부 발효를 수행합니다."

msgid "BIND_AXES_SENSITIVITY"
msgstr ""

msgid "BIOLUMINESCENT_VACUOLE"
msgstr "생물발광 액포"

#, fuzzy
msgid "BIOLUMINESCENT_VACUOLE_DESCRIPTION"
msgstr "생물발광 액포"

#, fuzzy
msgid "BIOLUMINESCENT_VACUOLE_PROCESSES_DESCRIPTION"
msgstr "[thrive:compound type=\"atp\"][/thrive:compound]를 [thrive:compound type=\"oxytoxy\"][/thrive:compound]로 변환합니다. 변환 속도는 [thrive:compound type=\"oxygen\"][/thrive:compound]의 농도에 비례합니다. [thrive:input]g_fire_toxin[/thrive:input]를 눌러 독소를 분비할 수 있습니다. [thrive:compound type=\"oxytoxy\"][/thrive:compound] 양이 적다면, 독소를 발사할 수는 있지만 피해량이 적어집니다."

msgid "BIOME_LABEL"
msgstr "생태계: {0}"

#, fuzzy
msgid "BLOOM_RENDER_EFFECT"
msgstr "외부 효과:"

#, fuzzy
msgid "BLUESKY_TOOLTIP"
msgstr "재개"

msgid "BRAIN_CELL_NAME_DEFAULT"
msgstr "뉴런"

msgid "BRAVE"
msgstr "용감한"

msgid "BROWSE"
msgstr "검색하기"

msgid "BROWSE_WORKSHOP"
msgstr "창작마당 검색하기"

#, fuzzy
msgid "BUILD_CITY"
msgstr "구조"

#, fuzzy
msgid "BUILD_QUEUE"
msgstr "구조"

#, fuzzy
msgid "BUILD_STRUCTURE"
msgstr "구조"

msgid "BY"
msgstr "요인:"

msgid "BY_REVOLUTIONARY_GAMES"
msgstr "Revolutionary Games Studio 제작"

msgid "CACHE_DISK_MAX_TIME"
msgstr ""

msgid "CACHE_MEMORY_MAX_ITEMS"
msgstr ""

msgid "CACHE_TIME_MEMORY"
msgstr ""

msgid "CACHE_TIME_MEMORY_ONLY"
msgstr ""

#, fuzzy
msgid "CACHING_TITLE"
msgstr "번영했습니다!"

msgid "CALCIUM_CARBONATE"
msgstr "탄산 칼슘"

msgid "CALCIUM_CARBONATE_MEMBRANE_DESCRIPTION"
msgstr "이 세포막은 탄산 칼슘으로 만든 강한 껍질을 가지고 있습니다. 손상에 쉽게 저항 할 수 있으며 변형되지 않는 데 더 적은 에너지가 필요합니다. 이 두터운 막의 단점은 세포가 훨씬 느려지고 자원을 흡수하는 데 시간이 걸린다는 것입니다."

msgid "CAMERA"
msgstr "카메라"

msgid "CANCEL"
msgstr "취소"

#, fuzzy
msgid "CANCEL_ACTION_CAPITAL"
msgstr "확인"

msgid "CANCEL_CURRENT_ACTION"
msgstr "현재 동작 취소"

msgid "CANNOT_DELETE_USED_CELL_TYPE"
msgstr "현재 당신의 신체 체제에 사용 중인 세포 종류는 삭제 될 수 없습니다"

msgid "CANNOT_DELETE_USED_CELL_TYPE_TITLE"
msgstr "이미 사용한 세포 종류는 삭제 불가함"

msgid "CANNOT_ENGULF"
msgstr "삼킬 수 없음"

msgid "CANNOT_MOVE_METABALL_TO_DESCENDANT_TREE"
msgstr ""

msgid "CANNOT_REDUCE_BRAIN_POWER_STAGE"
msgstr "현재 단계에 머무르기에는 뇌의 힘이 부족합니다. 현재로서 이전 단계로 돌아가는 것은 허용되지 않기 때문에, 계속 진행하기 위해선 뇌의 힘을 늘려주십시오."

msgid "CANNOT_REDUCE_BRAIN_POWER_STAGE_TITLE"
msgstr "뇌의 힘을 줄여 이전 단계로 돌아가는 것은 불가함"

#, fuzzy
msgid "CANNOT_WRITE_SAVE"
msgstr "삼킬 수 없음"

msgid "CANT_LOAD_MOD_INFO"
msgstr "모드 {0}의 정보 불러오기 실패"

msgid "CAPSLOCK"
msgstr "캡스 락"

msgid "CARBON_DIOXIDE"
msgstr "이산화탄소"

msgid "CATEGORY_AN_ABUNDANCE"
msgstr "풍부함"

msgid "CATEGORY_A_FAIR_AMOUNT"
msgstr "적당한 양"

msgid "CATEGORY_LITTLE"
msgstr "적음"

msgid "CATEGORY_QUITE_A_BIT"
msgstr "조금 많음"

msgid "CATEGORY_SOME"
msgstr "조금"

msgid "CATEGORY_VERY_LITTLE"
msgstr "아주 적음"

msgid "CAUTIOUS"
msgstr "경고"

#, fuzzy
msgid "CELL"
msgstr "섬유소"

#, fuzzy
msgid "CELLS"
msgstr "섬유소"

msgid "CELLULASE"
msgstr "셀룰로오스 분해 효소"

#, fuzzy
msgid "CELLULASE_DESCRIPTION"
msgstr "액포는 세포 내부 공간 저장에 사용되는 내부 막질 소기관입니다. 그들은 여러 개의 소낭, 저장을 위해 세포에서 널리 사용되는 작은 막 구조로 구성되어 합쳐졌습니다. 이 물질은 분자, 효소, 고체 및 기타 물질을 포함하는 데 사용되는 물로 채워져 있습니다. 액포의 모양은 유동적이며 세포마다 다를 수 있습니다."

msgid "CELLULOSE"
msgstr "섬유소"

#, fuzzy
msgid "CELLULOSE_MEMBRANE_DESCRIPTION"
msgstr "이 세포막에는 벽이 있어 전반적인 손상, 특히 물리적 손상에 대해 더 나은 보호를 제공합니다. 또한 형태를 유지하는 데 에너지가 덜 들지만 자원을 빠르게 흡수 할 수 없고 속도가 더 느려집니다."

#, fuzzy
msgid "CELL_STAT_ROTATION_TOOLTIP"
msgstr "재개"

#, fuzzy
msgid "CELL_STAT_SPEED_TOOLTIP"
msgstr "재개"

#, fuzzy
msgid "CELL_STAT_STORAGE_TOOLTIP"
msgstr "재개"

msgid "CELL_TYPE_NAME"
msgstr "세포 종류 이름"

#, fuzzy
msgid "CHANGE_DESCRIPTION_IS_TOO_LONG"
msgstr "설명:"

msgid "CHANGE_THE_SYMMETRY"
msgstr "연대 변경"

#, fuzzy
msgid "CHANNEL_INHIBITOR_TOXIN_SYNTHESIS"
msgstr "독소 액포는 [thrive:compound type=\"oxytoxy\"][/thrive:compound]의 생산, 저장 및 분비를 위해 특별히 변형된 액포입니다. 독소 액포가 많으면 독소의 분비 속도가 빨라집니다."

msgid "CHEATS"
msgstr "치트"

msgid "CHEAT_KEYS_ENABLED"
msgstr "치트 키 활성화"

msgid "CHEAT_MENU"
msgstr "치트 메뉴"

#, fuzzy
msgid "CHEMICAL_BUTTON_MICROBE_TOOLTIP"
msgstr "새로운 키 배치 추가"

msgid "CHEMOPLAST"
msgstr "화학 기관"

#, fuzzy
msgid "CHEMOPLAST_DESCRIPTION"
msgstr "화학 세포는 황화수소 화학 합성 이라는 과정을 통해 황화수소, 물 및 기체 이산화탄소를 포도당으로 전환 할 수 있는 단백질을 포함하는 이중 막 구조입니다. 포도당 생산 속도는 이산화탄소의 농도에 따라 달라집니다."

#, fuzzy
msgid "CHEMOPLAST_PROCESSES_DESCRIPTION"
msgstr "화학 세포는 황화수소 화학 합성 이라는 과정을 통해 황화수소, 물 및 기체 이산화탄소를 포도당으로 전환 할 수 있는 단백질을 포함하는 이중 막 구조입니다. 포도당 생산 속도는 이산화탄소의 농도에 따라 달라집니다."

msgid "CHEMORECEPTOR"
msgstr "화학 수용체"

#, fuzzy
msgid "CHEMORECEPTOR_DESCRIPTION"
msgstr "화학 세포는 황화수소 화학 합성 이라는 과정을 통해 황화수소, 물 및 기체 이산화탄소를 포도당으로 전환 할 수 있는 단백질을 포함하는 이중 막 구조입니다. 포도당 생산 속도는 이산화탄소의 농도에 따라 달라집니다."

#, fuzzy
msgid "CHEMORECEPTOR_MINIMUM_AMOUNT_TOOLTIP"
msgstr "화학 수용체"

#, fuzzy
msgid "CHEMORECEPTOR_PROCESSES_DESCRIPTION"
msgstr "화학 세포는 황화수소 화학 합성 이라는 과정을 통해 황화수소, 물 및 기체 이산화탄소를 포도당으로 전환 할 수 있는 단백질을 포함하는 이중 막 구조입니다. 포도당 생산 속도는 이산화탄소의 농도에 따라 달라집니다."

#, fuzzy
msgid "CHEMORECEPTOR_SEARCH_RADIUS_TOOLTIP"
msgstr "화학 세포는 황화수소 화학 합성 이라는 과정을 통해 황화수소, 물 및 기체 이산화탄소를 포도당으로 전환 할 수 있는 단백질을 포함하는 이중 막 구조입니다. 포도당 생산 속도는 이산화탄소의 농도에 따라 달라집니다."

#, fuzzy
msgid "CHEMOSYNTHESIS"
msgstr "화학적 합성"

msgid "CHEMOSYNTHESIZING_PROTEINS"
msgstr "화학 단백질"

#, fuzzy
msgid "CHEMOSYNTHESIZING_PROTEINS_DESCRIPTION"
msgstr "화학 합성 단백질은 황화수소 화학 합성이라는 과정에서 황화수소, 물 및 기체 이산화탄소를 포도당으로 전환 할 수 있는 세포질의 작은 단백질 집합입니다. 포도당 생산 속도는 이산화탄소 농도에 따라 달라집니다. 화학 합성 단백질이 세포질에 의해 직접 둘러싸이면 주변 유체가 일부 발효를 수행합니다."

#, fuzzy
msgid "CHEMOSYNTHESIZING_PROTEINS_PROCESSES_DESCRIPTION"
msgstr "화학 합성 단백질은 황화수소 화학 합성이라는 과정에서 황화수소, 물 및 기체 이산화탄소를 포도당으로 전환 할 수 있는 세포질의 작은 단백질 집합입니다. 포도당 생산 속도는 이산화탄소 농도에 따라 달라집니다. 화학 합성 단백질이 세포질에 의해 직접 둘러싸이면 주변 유체가 일부 발효를 수행합니다."

msgid "CHEMO_SYNTHESIS"
msgstr "화학적 합성"

msgid "CHITIN"
msgstr "키틴질"

msgid "CHITINASE"
msgstr "키틴 분해 효소"

#, fuzzy
msgid "CHITINASE_DESCRIPTION"
msgstr "끈적끈적한 세포 내부. 세포질은 이온, 단백질 및 세포 내부를 채우는 물에 용해된 기타 물질의 기본 혼합물입니다. 이것의 기능 중 하나는 발효를 통해 포도당을 ATP 에너지로 전환시키는 것 입니다. 세포 소 기관이 부족하고 세포가 더 발전된 신진 대사를 하는 경우, 에너지에 더욱 의존하게 됩니다. 또한 분자를 세포에 저장하고 세포의 크기를 성장시키는 데 사용됩니다."

msgid "CHITIN_MEMBRANE_DESCRIPTION"
msgstr "이 세포막에는 벽이 있어 전반적인 손상, 특히 독소에 의한 손상에 대해 더 나은 보호를 제공합니다. 또한 형태를 유지하는 데 드는 에너지가 적지만, 자원을 빠르게 흡수할 수 없고 속도가 더 느려집니다. [b]키틴 소화 효소는 이 벽을 소화할 수 있어[/b] 포식자의 삼킴에 취약하게 만듭니다."

msgid "CHLOROPLAST"
msgstr "엽록체"

#, fuzzy
msgid "CHLOROPLAST_DESCRIPTION"
msgstr "엽록체는 감광성 안료가 막낭에 쌓여있는 이중 막 구조입니다. 진핵 생물이 숙주로써 이용하기 위해 동화된 원핵 생물입니다. 엽록체의 안료는 빛의 에너지를 사용하여 광합성이라고하는 과정을 통해서 물과 기체 이산화탄소로부터 포도당을 생성 할 수 있습니다. 이 안료는 또한 독특한 색상을 제공합니다. 포도당 생산 속도는 이산화탄소 농도와 빛의 강도에 따라 달라집니다."

#, fuzzy
msgid "CHLOROPLAST_PROCESSES_DESCRIPTION"
msgstr "엽록체는 감광성 안료가 막낭에 쌓여있는 이중 막 구조입니다. 진핵 생물이 숙주로써 이용하기 위해 동화된 원핵 생물입니다. 엽록체의 안료는 빛의 에너지를 사용하여 광합성이라고하는 과정을 통해서 물과 기체 이산화탄소로부터 포도당을 생성 할 수 있습니다. 이 안료는 또한 독특한 색상을 제공합니다. 포도당 생산 속도는 이산화탄소 농도와 빛의 강도에 따라 달라집니다."

#, fuzzy
msgid "CHOSEN_FILENAME_ALREADY_EXISTS"
msgstr "선택한 파일명 ({0}) 은 이미 존재합니다. 덮어쓰겠습니까?"

msgid "CHROMATIC_ABERRATION"
msgstr "색수차:"

#, fuzzy
msgid "CHROMATOPHORE_PROCESSES_DESCRIPTION"
msgstr "화학 합성 단백질은 황화수소 화학 합성이라는 과정에서 황화수소, 물 및 기체 이산화탄소를 포도당으로 전환 할 수 있는 세포질의 작은 단백질 집합입니다. 포도당 생산 속도는 이산화탄소 농도에 따라 달라집니다. 화학 합성 단백질이 세포질에 의해 직접 둘러싸이면 주변 유체가 일부 발효를 수행합니다."

msgid "CHUNK_CELL_CORPSE_PART"
msgstr "죽은 세포 덩어리"

#, fuzzy
msgid "CHUNK_FOOD_SOURCE"
msgstr "화합물 구름"

msgid "CILIA"
msgstr "섬모"

#, fuzzy
msgid "CILIA_DESCRIPTION"
msgstr "끈적끈적한 세포 내부. 세포질은 이온, 단백질 및 세포 내부를 채우는 물에 용해된 기타 물질의 기본 혼합물입니다. 이것의 기능 중 하나는 발효를 통해 포도당을 ATP 에너지로 전환시키는 것 입니다. 세포 소 기관이 부족하고 세포가 더 발전된 신진 대사를 하는 경우, 에너지에 더욱 의존하게 됩니다. 또한 분자를 세포에 저장하고 세포의 크기를 성장시키는 데 사용됩니다."

#, fuzzy
msgid "CILIA_PROCESSES_DESCRIPTION"
msgstr "끈적끈적한 세포 내부. 세포질은 이온, 단백질 및 세포 내부를 채우는 물에 용해된 기타 물질의 기본 혼합물입니다. 이것의 기능 중 하나는 발효를 통해 포도당을 ATP 에너지로 전환시키는 것 입니다. 세포 소 기관이 부족하고 세포가 더 발전된 신진 대사를 하는 경우, 에너지에 더욱 의존하게 됩니다. 또한 분자를 세포에 저장하고 세포의 크기를 성장시키는 데 사용됩니다."

#, fuzzy
msgid "CITY_SHORT_STATISTICS"
msgstr "생체 상태창"

msgid "CLEAN_UP_OLD_SAVES"
msgstr "이전 저장 정리"

msgid "CLEAR_CACHE"
msgstr "캐시 초기화하기"

#, fuzzy
msgid "CLICK_TO_SELECT"
msgstr "선택된 파일 삭제"

msgid "CLIMATE_INSTABILITY"
msgstr ""

#, fuzzy
msgid "CLIMATE_INSTABILITY_EXPLANATION"
msgstr ""
"활발한 미생물들은 아무 일이 일어나지 않아도 계속해서 움직일 것 입니다.\n"
"소극적인 미생물들은 환경에 변화가 생길 때까지 기다릴 것 입니다."

msgid "CLIMATE_STABILITY_AVERAGE"
msgstr ""

msgid "CLIMATE_STABILITY_STABLE"
msgstr ""

msgid "CLIMATE_STABILITY_UNSTABLE"
msgstr ""

msgid "CLOSE"
msgstr "닫기"

msgid "CLOSE_OPTIONS"
msgstr "설정을 종료합니까?"

msgid "CLOSTRIDIAL_FERMENTATION"
msgstr ""

#, fuzzy
msgid "CLOUD_BENCHMARK"
msgstr "미생물 편집기"

msgid "CLOUD_RESOLUTION_DIVISOR"
msgstr "구름 해상도 인자:"

msgid "CLOUD_SIMULATION_MINIMUM_INTERVAL"
msgstr ""
"최소 구름 시뮬레이션\n"
"간격:"

#, fuzzy
msgid "CLOUD_SIMULATION_MULTIPLIER"
msgstr "삼투압 비용"

msgid "COASTAL"
msgstr "해안"

msgid "COLLISION_SHAPE"
msgstr ""

msgid "COLOUR"
msgstr "색"

msgid "COLOURBLIND_CORRECTION"
msgstr "색맹 교정:"

msgid "COLOUR_PICKER_ADD_PRESET"
msgstr "현재 색상을 프리셋으로 설정하기"

#, fuzzy
msgid "COLOUR_PICKER_A_TOOLTIP"
msgstr "새로운 키 배치 추가"

#, fuzzy
msgid "COLOUR_PICKER_B_TOOLTIP"
msgstr "새로운 키 배치 추가"

#, fuzzy
msgid "COLOUR_PICKER_G_TOOLTIP"
msgstr "새로운 키 배치 추가"

#, fuzzy
msgid "COLOUR_PICKER_HSV_BUTTON_TOOLTIP"
msgstr "새로운 키 배치 추가"

#, fuzzy
msgid "COLOUR_PICKER_H_TOOLTIP"
msgstr "새로운 키 배치 추가"

msgid "COLOUR_PICKER_PICK_COLOUR"
msgstr ""

#, fuzzy
msgid "COLOUR_PICKER_PRESET_TOOLTIP"
msgstr "새로운 키 배치 추가"

#, fuzzy
msgid "COLOUR_PICKER_RAW_BUTTON_TOOLTIP"
msgstr "새로운 키 배치 추가"

#, fuzzy
msgid "COLOUR_PICKER_R_TOOLTIP"
msgstr "새로운 키 배치 추가"

#, fuzzy
msgid "COLOUR_PICKER_S_TOOLTIP"
msgstr "새로운 키 배치 추가"

#, fuzzy
msgid "COLOUR_PICKER_V_TOOLTIP"
msgstr "새로운 키 배치 추가"

#, fuzzy
msgid "COMMON_ABILITIES"
msgstr "능력"

msgid "COMMON_EDITING_AND_STRATEGY"
msgstr ""

msgid "COMMUNITY_FORUM"
msgstr "커뮤니티 포럼"

#, fuzzy
msgid "COMMUNITY_FORUM_BUTTON_TOOLTIP"
msgstr "새로운 키 배치 추가"

msgid "COMMUNITY_WIKI"
msgstr "커뮤니티 위키"

#, fuzzy
msgid "COMMUNITY_WIKI_BUTTON_TOOLTIP"
msgstr "새로운 키 배치 추가"

#, fuzzy
msgid "COMPILED_AT_COLON"
msgstr "화합물:"

#, fuzzy
msgid "COMPLETE_ACTION"
msgstr "화합물:"

msgid "COMPOUNDS"
msgstr "화합물"

#, fuzzy
msgid "COMPOUNDS_AT_EQUILIBRIUM"
msgstr "화합물 구름"

#, fuzzy
msgid "COMPOUNDS_AT_MAX_SPEED"
msgstr "화합물 구름"

#, fuzzy
msgid "COMPOUNDS_BUTTON_MICROBE_TOOLTIP"
msgstr "새로운 키 배치 추가"

msgid "COMPOUNDS_COLON"
msgstr "화합물:"

#, fuzzy
msgid "COMPOUND_BALANCE_FILL_TIME"
msgstr "성분 비율"

#, fuzzy
msgid "COMPOUND_BALANCE_FILL_TIME_TOO_LONG"
msgstr "성분 비율"

#, fuzzy
msgid "COMPOUND_BALANCE_MODE_TOOLTIP"
msgstr "새로운 키 배치 추가"

#, fuzzy
msgid "COMPOUND_BALANCE_TITLE"
msgstr "성분 비율"

#, fuzzy
msgid "COMPOUND_BALANCE_TOOLTIP"
msgstr "새로운 키 배치 추가"

msgid "COMPOUND_CLOUDS"
msgstr "화합물 구름"

#, fuzzy
msgid "COMPOUND_CLOUD_BENCHMARK"
msgstr "화합물 구름"

#, fuzzy
msgid "COMPOUND_CLOUD_DENSITY"
msgstr "화합물 구름"

#, fuzzy
msgid "COMPOUND_CLOUD_DENSITY_EXPLANATION"
msgstr "화합물 구름"

msgid "COMPOUND_CONCENTRATIONS_DECREASED"
msgstr "{0}의 농도가 {1}만큼 줄었습니다"

#, fuzzy
msgid "COMPOUND_FOOD_SOURCE"
msgstr "화합물 구름"

#, fuzzy
msgid "COMPOUND_HANDLE_KEEP"
msgstr "성분 비율"

#, fuzzy
msgid "COMPOUND_HANDLE_SPLIT_SISTER"
msgstr "성분 비율"

#, fuzzy
msgid "COMPOUND_HANDLE_TOP_UP"
msgstr "새로운 키 배치 추가"

#, fuzzy
msgid "COMPOUND_HANDLE_TOP_UP_ON_CHANGE"
msgstr "화합물 구름"

#, fuzzy
msgid "COMPOUND_STORAGE_AMOUNT_DOES_NOT_LAST_NIGHT"
msgstr "성분 비율"

msgid "COMPOUND_STORAGE_NOT_ENOUGH_GENERATED_DURING_DAY"
msgstr "{1} [thrive:compound type=\"{0}\"][/thrive:compound] 만이 낮 동안 생성될 수 있으나 밤을 보내기 위해선 {2}가 필요합니다."

#, fuzzy
msgid "COMPOUND_STORAGE_NOT_ENOUGH_SPACE"
msgstr "화합물 구름"

#, fuzzy
msgid "COMPOUND_STORAGE_STATS_TITLE"
msgstr "성분 비율"

#, fuzzy
msgid "COMPOUND_STORAGE_STATS_TOOLTIP"
msgstr "성분 비율"

#, fuzzy
msgid "COMPOUND_TO_FIND"
msgstr "화합물 구름"

msgid "CONCEPT_ART"
msgstr "콘셉트 아트"

msgid "CONFIG"
msgstr "설정"

msgid "CONFIRM_CAPITAL"
msgstr "확인"

#, fuzzy
msgid "CONFIRM_DELETE"
msgstr "나가기 확인"

msgid "CONFIRM_EXIT"
msgstr "나가기 확인"

msgid "CONFIRM_FOSSILISATION_OVERWRITE"
msgstr "덮어쓰기 확인하기"

#, fuzzy
msgid "CONFIRM_MOVE_TO_ASCENSION_STAGE"
msgstr "(AI 종이 변이하는 속도)"

#, fuzzy
msgid "CONFIRM_MOVE_TO_ASCENSION_STAGE_EXPLANATION"
msgstr "(AI 종이 변이하는 속도)"

msgid "CONFIRM_MOVE_TO_INDUSTRIAL_STAGE"
msgstr "산업 단계로 넘어가기?"

#, fuzzy
msgid "CONFIRM_MOVE_TO_INDUSTRIAL_STAGE_EXPLANATION"
msgstr "(AI 종이 변이하는 속도)"

#, fuzzy
msgid "CONFIRM_MOVE_TO_SPACE_STAGE"
msgstr "(AI 종이 변이하는 속도)"

#, fuzzy
msgid "CONFIRM_MOVE_TO_SPACE_STAGE_EXPLANATION"
msgstr "(AI 종이 변이하는 속도)"

#, fuzzy
msgid "CONFIRM_NEW_GAME_BUTTON_TOOLTIP"
msgstr "새로운 키 배치 추가"

#, fuzzy
msgid "CONFIRM_NEW_GAME_BUTTON_TOOLTIP_DISABLED"
msgstr "새로운 키 배치 추가"

#, fuzzy
msgid "CONFIRM_RESET_ACHIEVEMENTS"
msgstr "나가기 확인"

#, fuzzy
msgid "CONFIRM_RESET_ACHIEVEMENTS_DESCRIPTION"
msgstr "니트로게나아제는 ATP 형태의 기체 질소와 세포 에너지를 사용하여 세포의 핵심 성장 영양소 인 암모니아를 생성 할 수있는 단백질입니다. 이것은 혐기성 질소 고정이라고하는 과정입니다. 질소 분해 효소가 세포질에 의해 직접 둘러싸이면 주변 유체가 일부 발효를 수행합니다."

msgid "CONSTRUCTION_UNIT_NAME"
msgstr "개체 수: {0}"

msgid "CONTENT_UPLOADED_FROM"
msgstr "워크샵 콘텐츠가 이 폴더에서 업로드 됩니다: {0}"

#, fuzzy
msgid "CONTINUE"
msgstr "Thrive 시작"

#, fuzzy
msgid "CONTINUE_AS_SPECIES"
msgstr "종을 선택하세요"

#, fuzzy
msgid "CONTINUE_THRIVING"
msgstr "Thrive 시작"

#, fuzzy
msgid "CONTINUE_TO_PROTOTYPES"
msgstr ""
"당신은 Thrive의 \"완성 된\" 부분의 끝에 도달하였습니다.\n"
"만약 원하신다면, 현재 게임에 포함 된 다음 단계들의 초기 버전들로 이어갈 수 있습니다. 이 단계들은 미완성 된 부분이 많고, 임시방편 그래픽을 사용하며, 매우 허술합니다. 이 단계들은 이 게임의 미래 가능성과 길을 터기 위해, 그리고 단계 사이들이 어떤 식으로 연결 될 지에 대한 저희의 시각을 보이기 위해 게임의 한 부분으로 추가되었습니다.\n"
"\n"
"당신은 대부분의 초기 버전들에서 게임 저장을 하지 못할 것이며, 계속 진행하다가 다시 돌아오더라도 저장은 되지 않을 것입니다. 이 단계로 다시 돌아오고 싶다면 진행 전 저장을 해주십시오.\n"
"\n"
"컨트롤러에 대한 지원은 초기 단계들에선 매우 허술할 것 입니다. 진행하길 택하신다면, 다음부터 나올 단계들은 초기 단계라는 것을 이해해주시고, 미완성 되어져 있다고 불평하지는 말아주십시오."

msgid "CONTINUE_TO_PROTOTYPES_PROMPT"
msgstr ""

msgid "CONTROLLER_ANY_DEVICE"
msgstr "아무 기기"

msgid "CONTROLLER_AXIS_L2"
msgstr "L2"

msgid "CONTROLLER_AXIS_LEFT_TRIGGER"
msgstr ""

msgid "CONTROLLER_AXIS_LEFT_X"
msgstr ""

msgid "CONTROLLER_AXIS_LEFT_Y"
msgstr ""

#, fuzzy
msgid "CONTROLLER_AXIS_NEGATIVE_DIRECTION"
msgstr "질소 고정 색소체는 ATP 형태의 기체 질소와 산소 및 세포 에너지를 사용하여 세포의 핵심 성장 영양소인 암모니아를 생성 할 수 있는 단백질입니다. 이 과정은 호기성 질소 고정 이라고 불립니다."

#, fuzzy
msgid "CONTROLLER_AXIS_POSITIVE_DIRECTION"
msgstr "질소 고정 색소체는 ATP 형태의 기체 질소와 산소 및 세포 에너지를 사용하여 세포의 핵심 성장 영양소인 암모니아를 생성 할 수 있는 단백질입니다. 이 과정은 호기성 질소 고정 이라고 불립니다."

msgid "CONTROLLER_AXIS_R2"
msgstr "R2"

msgid "CONTROLLER_AXIS_RIGHT_TRIGGER"
msgstr ""

msgid "CONTROLLER_AXIS_RIGHT_X"
msgstr ""

msgid "CONTROLLER_AXIS_RIGHT_Y"
msgstr ""

msgid "CONTROLLER_AXIS_VISUALIZERS"
msgstr ""

msgid "CONTROLLER_BUTTON_DPAD_DOWN"
msgstr "십자 패드 아래 키"

msgid "CONTROLLER_BUTTON_DPAD_LEFT"
msgstr "십자 패드 왼쪽 키"

msgid "CONTROLLER_BUTTON_DPAD_RIGHT"
msgstr "십자 패드 오른쪽 키"

msgid "CONTROLLER_BUTTON_DPAD_UP"
msgstr "십자 패드 위쪽 키"

msgid "CONTROLLER_BUTTON_LEFT_SHOULDER"
msgstr ""

msgid "CONTROLLER_BUTTON_LEFT_STICK"
msgstr "좌측 스틱 누르기"

msgid "CONTROLLER_BUTTON_MISC1"
msgstr ""

msgid "CONTROLLER_BUTTON_PADDLE1"
msgstr ""

msgid "CONTROLLER_BUTTON_PADDLE2"
msgstr ""

msgid "CONTROLLER_BUTTON_PADDLE3"
msgstr ""

msgid "CONTROLLER_BUTTON_PADDLE4"
msgstr ""

msgid "CONTROLLER_BUTTON_PS3_SELECT"
msgstr "Select 버튼"

msgid "CONTROLLER_BUTTON_PS3_START"
msgstr "Start 버튼"

msgid "CONTROLLER_BUTTON_PS_CIRCLE"
msgstr "십자 패드 동그라미 키"

msgid "CONTROLLER_BUTTON_PS_CROSS"
msgstr "십자 패드 X자 키"

msgid "CONTROLLER_BUTTON_PS_L1"
msgstr "L1"

msgid "CONTROLLER_BUTTON_PS_L3"
msgstr "L3"

msgid "CONTROLLER_BUTTON_PS_OPTIONS"
msgstr "Options 키"

msgid "CONTROLLER_BUTTON_PS_R1"
msgstr "R1"

msgid "CONTROLLER_BUTTON_PS_R3"
msgstr "R3"

msgid "CONTROLLER_BUTTON_PS_SHARE"
msgstr "Share 키"

msgid "CONTROLLER_BUTTON_PS_SONY_BUTTON"
msgstr ""

msgid "CONTROLLER_BUTTON_PS_SQUARE"
msgstr ""

msgid "CONTROLLER_BUTTON_PS_TRIANGLE"
msgstr ""

msgid "CONTROLLER_BUTTON_RIGHT_SHOULDER"
msgstr ""

msgid "CONTROLLER_BUTTON_RIGHT_STICK"
msgstr ""

msgid "CONTROLLER_BUTTON_TOUCH_PAD"
msgstr ""

msgid "CONTROLLER_BUTTON_UNKNOWN"
msgstr ""

msgid "CONTROLLER_BUTTON_XBOX_A"
msgstr ""

msgid "CONTROLLER_BUTTON_XBOX_B"
msgstr ""

msgid "CONTROLLER_BUTTON_XBOX_BACK"
msgstr ""

msgid "CONTROLLER_BUTTON_XBOX_GUIDE"
msgstr ""

msgid "CONTROLLER_BUTTON_XBOX_START"
msgstr ""

msgid "CONTROLLER_BUTTON_XBOX_X"
msgstr ""

msgid "CONTROLLER_BUTTON_XBOX_Y"
msgstr ""

msgid "CONTROLLER_DEADZONES"
msgstr ""

msgid "CONTROLLER_DEADZONE_CALIBRATION_EXPLANATION"
msgstr ""
"이 도구는 컨트롤러 축의 데드존을 설정할 수 있게 합니다. 데드존의 크기는 컨트롤러 막대(혹은 아날로그 버튼)가 입력으로 인식되려면 최소한 얼마나 움직여야 하는지를 의미합니다.\n"
"보정을 시작하기 전에 컨트롤러에 있는 모든 컨트롤러 막대를 이리저리 움직인 다음 놓고, 모든 아날로그 버튼(방아쇠 등)을 눌렀다가 놓아 주세요."

msgid "CONTROLLER_DEADZONE_COLON"
msgstr ""

msgid "CONTROLLER_PROMPT_TYPE_SETTING"
msgstr ""

msgid "CONTROLLER_SENSITIVITY"
msgstr ""

msgid "CONTROLLER_UNKNOWN_AXIS"
msgstr ""

msgid "COPY_ERROR_TO_CLIPBOARD"
msgstr "클립보드에 오류 복사"

#, fuzzy
msgid "COPY_RESULTS"
msgstr "Auto-evo 결과:"

msgid "CORRECTION_PROTANOPE"
msgstr ""

msgid "CORRECTION_TRITANOPE"
msgstr ""

msgid "CPU_THREADS"
msgstr ""

msgid "CRAFTING_CLEAR_INPUTS"
msgstr ""

msgid "CRAFTING_ERROR_INTERNAL_CONSUME_PROBLEM"
msgstr ""

#, fuzzy
msgid "CRAFTING_ERROR_TAKING_ITEMS"
msgstr "번영했습니다!"

msgid "CRAFTING_FILTER_INPUTS"
msgstr ""

msgid "CRAFTING_KNOWN_ITEMS"
msgstr ""

msgid "CRAFTING_NOT_ENOUGH_MATERIAL"
msgstr ""

msgid "CRAFTING_NO_RECIPE_SELECTED"
msgstr ""

msgid "CRAFTING_NO_ROOM_TO_TAKE_CRAFTING_RESULTS"
msgstr ""

#, fuzzy
msgid "CRAFTING_RECIPE_DISPLAY"
msgstr "Auto-evo 결과:"

msgid "CRAFTING_RECIPE_HAND_AXE"
msgstr ""

#, fuzzy
msgid "CRAFTING_RESULTS"
msgstr "Auto-evo 결과:"

msgid "CRAFTING_SELECT_RECIPE_OR_ITEMS_TO_FILTER"
msgstr ""

msgid "CRAFTING_TAKE_ALL"
msgstr ""

#, fuzzy
msgid "CRAFTING_TITLE"
msgstr "번영했습니다!"

#, fuzzy
msgid "CREATE"
msgstr "로 생성됨:"

msgid "CREATED_AT"
msgstr "로 생성됨:"

msgid "CREATED_ON_PLATFORM"
msgstr "생성된 매체:"

msgid "CREATE_A_NEW_MICROBE"
msgstr "새 미생물 생성"

#, fuzzy
msgid "CREATE_NEW"
msgstr "새 저장 생성"

#, fuzzy
msgid "CREATE_NEW_CELL_TYPE"
msgstr "새 저장 생성"

#, fuzzy
msgid "CREATE_NEW_CELL_TYPE_DESCRIPTION"
msgstr "화학 세포는 황화수소 화학 합성 이라는 과정을 통해 황화수소, 물 및 기체 이산화탄소를 포도당으로 전환 할 수 있는 단백질을 포함하는 이중 막 구조입니다. 포도당 생산 속도는 이산화탄소의 농도에 따라 달라집니다."

#, fuzzy
msgid "CREATE_NEW_MOD"
msgstr "새 미생물 생성"

msgid "CREATE_NEW_SAVE"
msgstr "새 저장 생성"

#, fuzzy
msgid "CREATE_NEW_TISSUE_TYPE"
msgstr "새 저장 생성"

#, fuzzy
msgid "CREATE_NEW_TISSUE_TYPE_DESCRIPTION"
msgstr "화학 세포는 황화수소 화학 합성 이라는 과정을 통해 황화수소, 물 및 기체 이산화탄소를 포도당으로 전환 할 수 있는 단백질을 포함하는 이중 막 구조입니다. 포도당 생산 속도는 이산화탄소의 농도에 따라 달라집니다."

#, fuzzy
msgid "CREATING_DOT_DOT_DOT"
msgstr "검색..."

msgid "CREATING_OBJECTS_FROM_SAVE"
msgstr "저장된 객체 생성 중"

msgid "CREDITS"
msgstr "크레딧"

msgid "CTRL"
msgstr "CTRL"

#, fuzzy
msgid "CURRENT_CACHE_SIZE"
msgstr "능력"

#, fuzzy
msgid "CURRENT_CACHE_SIZE_TOOLTIP"
msgstr "점액 분비"

msgid "CURRENT_DEVELOPERS"
msgstr ""

msgid "CURRENT_LOCATION_CAPITAL"
msgstr "현재 위치"

#, fuzzy
msgid "CURRENT_RESEARCH_NONE"
msgstr "능력"

#, fuzzy
msgid "CURRENT_RESEARCH_PROGRESS"
msgstr "도움말 열기"

msgid "CURRENT_WORLD"
msgstr ""

#, fuzzy
msgid "CURRENT_WORLD_STATISTICS"
msgstr "생체 상태창"

msgid "CUSTOM_USERNAME"
msgstr "임의 사용자 이름:"

msgid "CYTOPLASM"
msgstr "세포질"

#, fuzzy
msgid "CYTOPLASM_DESCRIPTION"
msgstr "끈적끈적한 세포 내부. 세포질은 이온, 단백질 및 세포 내부를 채우는 물에 용해된 기타 물질의 기본 혼합물입니다. 이것의 기능 중 하나는 발효를 통해 포도당을 ATP 에너지로 전환시키는 것 입니다. 세포 소 기관이 부족하고 세포가 더 발전된 신진 대사를 하는 경우, 에너지에 더욱 의존하게 됩니다. 또한 분자를 세포에 저장하고 세포의 크기를 성장시키는 데 사용됩니다."

msgid "CYTOPLASM_GLYCOLYSIS"
msgstr "세포질 해당 작용"

#, fuzzy
msgid "CYTOPLASM_PROCESSES_DESCRIPTION"
msgstr "끈적끈적한 세포 내부. 세포질은 이온, 단백질 및 세포 내부를 채우는 물에 용해된 기타 물질의 기본 혼합물입니다. 이것의 기능 중 하나는 발효를 통해 포도당을 ATP 에너지로 전환시키는 것 입니다. 세포 소 기관이 부족하고 세포가 더 발전된 신진 대사를 하는 경우, 에너지에 더욱 의존하게 됩니다. 또한 분자를 세포에 저장하고 세포의 크기를 성장시키는 데 사용됩니다."

#, fuzzy
msgid "CYTOTOXIN_SYNTHESIS"
msgstr "산소 합성"

#, fuzzy
msgid "DAMAGE_SOURCE_RADIATION"
msgstr "(AI 종이 변이하는 속도)"

msgid "DAY_LENGTH"
msgstr ""

msgid "DAY_LENGTH_EXPLANATION"
msgstr "(게임 시간으로 하루의 길이가 현실 시간으로 몇 초인지)"

msgid "DAY_NIGHT_CYCLE_ENABLED"
msgstr ""

#, fuzzy
msgid "DAY_NIGHT_CYCLE_ENABLED_EXPLANATION_2"
msgstr "이것으로 다른 세포를 찌르세요."

msgid "DEADZONE_CALIBRATION_FINISHED"
msgstr "데드존 보정이 끝났습니다. 새로운 데드존은 아래의 축 설정값 표시기에 표시됩니다."

#, fuzzy
msgid "DEADZONE_CALIBRATION_INPROGRESS"
msgstr "게임을 번역하는 것을 도와주세요"

msgid "DEADZONE_CALIBRATION_IS_RESET"
msgstr ""

#, fuzzy
msgid "DEADZONE_CONFIGURATION"
msgstr "이 저장을 삭제하는 것은 취소할 수 없습니다, 영구적으로 이 저장을 삭제하시겠습니까?"

msgid "DEATH"
msgstr "죽음"

msgid "DEBUG_COORDINATES"
msgstr ""

msgid "DEBUG_DRAW_NOT_AVAILABLE"
msgstr ""

#, fuzzy
msgid "DEBUG_HEAT_AT_CURSOR"
msgstr "커서 위치에서:"

msgid "DEBUG_PANEL"
msgstr "디버그 패널"

msgid "DECEMBER"
msgstr "12월"

#, fuzzy
msgid "DECREASE_ITEM_SIZE"
msgstr "점액 분비"

msgid "DEFAULT_AUDIO_OUTPUT_DEVICE"
msgstr "기본 출력 기기"

msgid "DELETE"
msgstr "삭제하기"

#, fuzzy
msgid "DELETE_ALL_OLD_SAVE_WARNING_2"
msgstr ""
"모든 이전 자동 저장과 빠른 저장을 삭제하는 것은 취소할 수 없습니다, 아래의 저장을 영구적으로 삭제하시겠습니까?\n"
" - {0} 자동 저장\n"
" - {1} 빠른 저장"

#, fuzzy
msgid "DELETE_FOSSIL_CONFIRMATION"
msgstr "이 저장을 삭제하는 것은 취소할 수 없습니다, 영구적으로 이 저장을 삭제하시겠습니까?"

#, fuzzy
msgid "DELETE_OLD_SAVES_PROMPT"
msgstr "이전 저장을 삭제합니까?"

msgid "DELETE_ORGANELLE"
msgstr "세포 소기관 삭제"

msgid "DELETE_SAVE_CONFIRMATION"
msgstr "이 저장을 삭제하는 것은 취소할 수 없습니다, 영구적으로 이 저장을 삭제하시겠습니까?"

msgid "DELETE_SELECTED"
msgstr "선택된 파일 삭제"

#, fuzzy
msgid "DELETE_SELECTED_SAVES_PROMPT"
msgstr "선택된 저장을 삭제합니까?"

msgid "DELETE_SELECTED_SAVE_WARNING"
msgstr "이 저장을 삭제하는 것은 취소할 수 없습니다, 영구적으로 저장 {0} 개를 삭제하시겠습니까?"

#, fuzzy
msgid "DELETE_THIS_SAVE_PROMPT"
msgstr "이 저장을 삭제합니까?"

#, fuzzy
msgid "DESCEND_BUTTON"
msgstr "이 저장을 삭제하는 것은 취소할 수 없습니다, 영구적으로 이 저장을 삭제하시겠습니까?"

#, fuzzy
msgid "DESCEND_CONFIRMATION"
msgstr "이 저장을 삭제하는 것은 취소할 수 없습니다, 영구적으로 이 저장을 삭제하시겠습니까?"

#, fuzzy
msgid "DESCEND_CONFIRMATION_EXPLANATION"
msgstr "다음으로 인하여 개체 수가 {0} 에서 {1} 로 변화됨: {2}"

msgid "DESCRIPTION"
msgstr "설명:"

#, fuzzy
msgid "DESCRIPTION_COLON"
msgstr "설명:"

#, fuzzy
msgid "DESCRIPTION_TOO_LONG"
msgstr "설명:"

msgid "DESPAWN_ENTITIES"
msgstr "모든 엔티티 없애기"

#, fuzzy
msgid "DETECTED_CPU_COUNT"
msgstr "선택됨:"

msgid "DEVBUILD_VERSION_INFO"
msgstr ""

msgid "DEVELOPERS"
msgstr "개발자들"

msgid "DEVELOPMENT_FORUM"
msgstr "개발 포럼"

#, fuzzy
msgid "DEVELOPMENT_FORUM_BUTTON_TOOLTIP"
msgstr "새로운 키 배치 추가"

msgid "DEVELOPMENT_SUPPORTED_BY"
msgstr ""

msgid "DEVELOPMENT_WIKI"
msgstr "개발 위키"

#, fuzzy
msgid "DEVELOPMENT_WIKI_BUTTON_TOOLTIP"
msgstr "새로운 키 배치 추가"

msgid "DEVOURED"
msgstr ""

msgid "DEV_BUILD_PATRONS"
msgstr ""

msgid "DIFFICULTY"
msgstr "난이도"

msgid "DIFFICULTY_DETAILS_STRING"
msgstr ""

msgid "DIFFICULTY_PRESET"
msgstr "난이도 프리셋"

msgid "DIFFICULTY_PRESET_CUSTOM"
msgstr "직접 설정"

msgid "DIFFICULTY_PRESET_EASY"
msgstr "쉬움"

msgid "DIFFICULTY_PRESET_HARD"
msgstr "어려움"

msgid "DIFFICULTY_PRESET_NORMAL"
msgstr "보통"

msgid "DIGESTION_EFFICIENCY"
msgstr "소화 효율"

#, fuzzy
msgid "DIGESTION_EFFICIENCY_COLON"
msgstr "설명:"

#, fuzzy
msgid "DIGESTION_SPEED"
msgstr "자원 흡수 속도"

#, fuzzy
msgid "DIGESTION_SPEED_COLON"
msgstr "속도:"

msgid "DIGESTION_SPEED_VALUE"
msgstr "{0}/초당"

msgid "DISABLED"
msgstr "비활성화됨"

msgid "DISABLE_ALL"
msgstr "모두 비활성화하기"

msgid "DISCARD_AND_CONTINUE"
msgstr "취소 및 계속"

#, fuzzy
msgid "DISCARD_CHANGES"
msgstr "취소 및 계속"

#, fuzzy
msgid "DISCARD_MIGRATION"
msgstr "취소 및 계속"

#, fuzzy
msgid "DISCONNECTED_CELLS"
msgstr "단절된 세포기관"

#, fuzzy
msgid "DISCONNECTED_CELLS_TEXT"
msgstr ""
"연결되지 않은 세포 기관이 배치되어 있습니다.\n"
"배치된 모든 세포 기관을 서로 연결하거나 변경을 취소하세요."

#, fuzzy
msgid "DISCONNECTED_METABALLS"
msgstr "단절된 세포기관"

#, fuzzy
msgid "DISCONNECTED_METABALLS_TEXT"
msgstr ""
"연결되지 않은 세포 기관이 배치되어 있습니다.\n"
"배치된 모든 세포 기관을 서로 연결하거나 변경을 취소하세요."

msgid "DISCONNECTED_ORGANELLES"
msgstr "단절된 세포기관"

msgid "DISCONNECTED_ORGANELLES_TEXT"
msgstr ""
"연결되지 않은 세포 기관이 배치되어 있습니다.\n"
"배치된 모든 세포 기관을 서로 연결하거나 변경을 취소하세요."

#, fuzzy
msgid "DISCORD_TOOLTIP"
msgstr "새로운 키 배치 추가"

#, fuzzy
msgid "DISK_CACHE_TOOLTIP"
msgstr "새로운 키 배치 추가"

#, fuzzy
msgid "DISMISSED_POPUPS_COLON"
msgstr "속도:"

#, fuzzy
msgid "DISMISSED_POPUPS_EXPLANATION"
msgstr "다음으로 인하여 개체 수가 {0} 에서 {1} 로 변화됨: {2}"

msgid "DISMISS_INFORMATION_PERMANENTLY"
msgstr "다시 보지 않기"

msgid "DISMISS_WARNING_PERMANENTLY"
msgstr "다시 경고하지 않기"

msgid "DISPLAY_3D_MENU_BACKGROUNDS"
msgstr ""

#, fuzzy
msgid "DISPLAY_ABILITIES_BAR"
msgstr "능력"

msgid "DISPLAY_BACKGROUND_DISTORTION_EFFECT"
msgstr ""

msgid "DISPLAY_BACKGROUND_PARTICLES"
msgstr "배경 효과 입자 보이기"

#, fuzzy
msgid "DISPLAY_DRIVER_OPENGL"
msgstr "능력"

#, fuzzy
msgid "DISPLAY_DRIVER_VULKAN"
msgstr "능력"

#, fuzzy
msgid "DISPLAY_MODE"
msgstr "능력"

#, fuzzy
msgid "DISPLAY_PART_NAMES"
msgstr "능력"

msgid "DISSOLVED_COMPOUND_FOOD_SOURCE"
msgstr ""

msgid "DOES_NOT_USE_FEATURE"
msgstr ""

#, fuzzy
msgid "DONATIONS"
msgstr "설정"

msgid "DOT_DOT_DOT"
msgstr "..."

msgid "DOUBLE"
msgstr "이중"

msgid "DOUBLE_CLICK_TO_VIEW_IN_FULLSCREEN"
msgstr ""

msgid "DOUBLE_MEMBRANE_DESCRIPTION"
msgstr "두 개의 층이있는 막으로써 피해로부터 더 잘 보호되고 무너지지 않는데 더 적은 에너지를 사용합니다. 그러나 세포의 속도와 자원 흡수 또한 더욱 느려집니다 ."

#, fuzzy
msgid "DOUBLE_SPEED_TOGGLE_TOOLTIP"
msgstr "재개"

msgid "DRAG_TO_REORDER_ITEMS_WITH_MOUSE"
msgstr ""

msgid "DUMP_SCENE_TREE"
msgstr ""

#, fuzzy
msgid "DUPLICATE_TYPE"
msgstr "플레이어 사망함"

msgid "EASTEREGG_MESSAGE_1"
msgstr "농담 하나, 강섬모충속과 짚신벌레속은 수십 년 간 연구된 포식자와 피식자 관계의 교과서입니다, 당신은 강섬모충속입니까 아니면 짚신벌레속입니까? 사냥꾼입니까 아니면 사냥감입니까?"

msgid "EASTEREGG_MESSAGE_10"
msgstr "으후루꾸꾸루후으!!"

msgid "EASTEREGG_MESSAGE_11"
msgstr "꿀꺽꿀꺽."

msgid "EASTEREGG_MESSAGE_12"
msgstr "저 파란 세포 봐봐."

msgid "EASTEREGG_MESSAGE_13"
msgstr "팁 하나, 생물군계는 배경만 다른게 아니라, 화합물 또한 생물군계 별로 비율이 다를 수 있습니다."

msgid "EASTEREGG_MESSAGE_14"
msgstr "팁 하나, 편모가 많을 수록, 더 빨리 가지, 부릉 부릉, ATP도 더 많이 쓰지"

msgid "EASTEREGG_MESSAGE_15"
msgstr "팁 하나, 철이나 다른 덩어리들을 보면 삼키[지] 않을 수 없죠."

msgid "EASTEREGG_MESSAGE_16"
msgstr "팁 하나, 핵을 추가하려면 준비부터 하세요. 비싸니까요! 유지비와 선행비가요."

msgid "EASTEREGG_MESSAGE_17"
msgstr "농담 하나, 지구에는 8000 종이 넘는 섬모충이 있다는 것을 아시나요?"

msgid "EASTEREGG_MESSAGE_18"
msgstr "농담 하나, 나팔벌레는 스스로 섬모로 급류를 만들어 먹이를 일종의 나팔과 같은 입으로 잡을 수 있는 섬모충입니다."

msgid "EASTEREGG_MESSAGE_2"
msgstr "팁 하나, 당신이 충분히 빠르다면 독소를 이용하여 다른 독소를 멀리 떨어 뜨릴 수 있습니다."

msgid "EASTEREGG_MESSAGE_3"
msgstr "팁 하나, 삼투압 조절은 세포 한 칸에 초당 1의 ATP를 소모하며, 빈 세포질은 초당 5 ATP를 생산하므로, 삼투압 조절 중 ATP를 잃고 있다면 빈 세포질을 추가하거나 세포 기관을 제거하면 됩니다."

msgid "EASTEREGG_MESSAGE_4"
msgstr "농담 하나, 현실에서 원핵 생물은 세포 기관처럼 행동하는 생체 구획이 있으며, 다면 세포라 불립니다."

msgid "EASTEREGG_MESSAGE_5"
msgstr "농담 하나, 대사체는 다면 세포라 불립니다."

msgid "EASTEREGG_MESSAGE_6"
msgstr "팁 하나, 가끔은 다른 세포로부터 도망치는 것이 가장 좋을 때도 있습니다."

msgid "EASTEREGG_MESSAGE_7"
msgstr "팁 하나, 당신 크기의 절반 정도인 세포가 있다면, 삼킬 수 있습니다."

msgid "EASTEREGG_MESSAGE_8"
msgstr "팁 하나, 박테리아는 보이는 것보다 더 강할 수 있으며, 보이기에는 작지만, 몇몇은 당신에게 파고들어 그대로 죽일 수도 있습니다!"

msgid "EASTEREGG_MESSAGE_9"
msgstr "팁 하나, 다른 종들이 그랬던 것 처럼, 조심하지 않는다면 당신의 손으로 멸종을 초래할 수 도 있습니다."

#, fuzzy
msgid "EASTER_EGGS"
msgstr "농담 하나, 강섬모충속과 짚신벌레속은 수십 년 간 연구된 포식자와 피식자 관계의 교과서입니다, 당신은 강섬모충속입니까 아니면 짚신벌레속입니까? 사냥꾼입니까 아니면 사냥감입니까?"

msgid "EASTER_EGGS_EXPLANATION"
msgstr "(게임 안에서 무작위로 생성되는 비밀)"

#, fuzzy
msgid "EASTER_EGG_BANANA_BIOME"
msgstr "(게임 안에서 무작위로 생성되는 비밀)"

#, fuzzy
msgid "EDGE_PAN_SPEED"
msgstr "자원 흡수 속도"

#, fuzzy
msgid "EDITING_TITLE"
msgstr "번영했습니다!"

msgid "EDITOR"
msgstr "편집기"

#, fuzzy
msgid "EDITORS_AND_MUTATIONS_BUTTON"
msgstr "변이함"

#, fuzzy
msgid "EDITOR_BUTTON_TOOLTIP"
msgstr "새로운 키 배치 추가"

#, fuzzy
msgid "EDITOR_TUTORIAL_EARLY_GOAL"
msgstr ""
"이 세포 편집기에서 변이 점수(MP)를 소모하여 당신의 종에 세포 기관을 추가하거나 제거할 수 있습니다.\n"
"\n"
"세포 편집기의 다른 탭에서 당신의 종의 다른 속성 또한 변경할 수 있습니다.\n"
"\n"
"계속하려면, 패널의 왼쪽에 있는 세포 기관 (세포질이 좋겠죠)을 선택하세요. 그리고 화면 중앙에 표시된 세포칸 옆을 마우스 왼쪽 버튼으로 클릭해서 세포 기관을 종에 추가하세요."

#, fuzzy
msgid "EDITOR_TUTORIAL_EDITOR_TEXT"
msgstr ""
"미생물 편집기에 어서오세요.\n"
"여기서 게임 시작 이후 또는 편집기에서 마지막으로 있었던 일을 알아볼 수 있습니다. 그 후 당신의 종에 변화를 주세요.\n"
"\n"
"이 탭에선 어떤 종이, 어디서, 얼마나 있는지 알아볼 수 있습니다. 상단에서 환경의 변화 또한 알 수 있습니다.\n"
"\n"
"다음 편집기 탭으로 이동하기 위해, 오른쪽 아래의 다음 버튼을 누르세요."

#, fuzzy
msgid "EDITOR_TUTORIAL_MICROBE_EDITOR_NUCLEUS"
msgstr ""
"미생물 편집기에 어서오세요.\n"
"여기서 게임 시작 이후 또는 편집기에서 마지막으로 있었던 일을 알아볼 수 있습니다. 그 후 당신의 종에 변화를 주세요.\n"
"\n"
"이 탭에선 어떤 종이, 어디서, 얼마나 있는지 알아볼 수 있습니다. 상단에서 환경의 변화 또한 알 수 있습니다.\n"
"\n"
"다음 편집기 탭으로 이동하기 위해, 오른쪽 아래의 다음 버튼을 누르세요."

msgid "EFFECTIVE_VALUE"
msgstr ""

#, fuzzy
msgid "EIGHT_TIMES"
msgstr "마우스 오른쪽 버튼"

#, fuzzy
msgid "EJECT_ENGULFED"
msgstr "삼킬 수 없음"

#, fuzzy
msgid "EJECT_ENGULFED_TOOLTIP"
msgstr "삼킬 수 없음"

#, fuzzy
msgid "EMITTERS_COUNT"
msgstr ""
"멀리 떨어진 외계 행성에서, 수 많은 화산 활동과 유성 충돌이 우주에서 새로운 현상을 만들어 냈습니다.\n"
"\n"
"생명.\n"
"\n"
"단순한 미생물이 바다 깊은 곳에 살고 있습니다. 당신은 이 행성에 남은 모든 생물의 마지막 공통 조상(LUCA) 입니다.\n"
"\n"
"이 거친 세계에서 살아남기 위해, 찾을 수 있는 화합물들을 모아 세대별로 진화하여 다른 미생물들과 경쟁해야 합니다."

#, fuzzy
msgid "ENABLED_MODS"
msgstr "편집기 활성화"

#, fuzzy
msgid "ENABLE_ALL_COMPATIBLE"
msgstr "선택된 저장은 호환되지 않습니다"

msgid "ENABLE_EDITOR"
msgstr "편집기 활성화"

#, fuzzy
msgid "ENABLE_GUI_LIGHT_EFFECTS"
msgstr "외부 효과:"

msgid "ENDOSYMBIONT_ENGULFED_ALREADY_DONE"
msgstr ""

msgid "ENDOSYMBIONT_ENGULFED_PROGRESS"
msgstr ""

msgid "ENDOSYMBIONT_TYPE_ALREADY_PRESENT"
msgstr ""

#, fuzzy
msgid "ENDOSYMBIOSIS_AVAILABLE_ORGANELLES"
msgstr "세포 기관 배치"

msgid "ENDOSYMBIOSIS_BUTTON"
msgstr ""

#, fuzzy
msgid "ENDOSYMBIOSIS_CANCEL_TOOLTIP"
msgstr "모두 결합 해제하기"

#, fuzzy
msgid "ENDOSYMBIOSIS_COMPLETE_TOOLTIP"
msgstr "재개"

#, fuzzy
msgid "ENDOSYMBIOSIS_EXPLANATION"
msgstr "다음으로 인하여 개체 수가 {0} 에서 {1} 로 변화됨: {2}"

msgid "ENDOSYMBIOSIS_NOTHING_ENGULFED"
msgstr ""

#, fuzzy
msgid "ENDOSYMBIOSIS_NO_CANDIDATE_ORGANELLES"
msgstr "단절된 세포기관"

#, fuzzy
msgid "ENDOSYMBIOSIS_PROGRESSING_EXPLANATION"
msgstr "다음으로 인하여 개체 수가 {0} 에서 {1} 로 변화됨: {2}"

msgid "ENDOSYMBIOSIS_PROKARYOTIC_LIMIT_EXPLANATION"
msgstr ""

#, fuzzy
msgid "ENDOSYMBIOSIS_SINGLE_SPECIES_PROGRESS_DESCRIPTION"
msgstr "화학 합성 단백질은 황화수소 화학 합성이라는 과정에서 황화수소, 물 및 기체 이산화탄소를 포도당으로 전환 할 수 있는 세포질의 작은 단백질 집합입니다. 포도당 생산 속도는 이산화탄소 농도에 따라 달라집니다. 화학 합성 단백질이 세포질에 의해 직접 둘러싸이면 주변 유체가 일부 발효를 수행합니다."

#, fuzzy
msgid "ENDOSYMBIOSIS_START_TOOLTIP"
msgstr "새로운 키 배치 추가"

#, fuzzy
msgid "ENDOSYMBIOSIS_TITLE"
msgstr "번영했습니다!"

msgid "ENERGY_BALANCE_REQUIRED_COMPOUND_LINE"
msgstr ""

msgid "ENERGY_BALANCE_TOOLTIP_CONSUMPTION"
msgstr ""

msgid "ENERGY_BALANCE_TOOLTIP_PRODUCTION"
msgstr ""

msgid "ENERGY_BALANCE_TOOLTIP_PRODUCTION_WITH_REQUIREMENT"
msgstr ""

msgid "ENERGY_IN_PATCH_FOR"
msgstr ""

#, fuzzy
msgid "ENERGY_IN_PATCH_SHORT"
msgstr "개체수:"

msgid "ENERGY_SOURCES"
msgstr ""

msgid "ENERGY_SUMMARY_LINE"
msgstr ""

msgid "ENGULF_NO_ATP_DAMAGE_MESSAGE"
msgstr ""

#, fuzzy
msgid "ENTER_EXISTING_ID"
msgstr "저장 덮어쓰기:"

msgid "ENTER_EXISTING_WORKSHOP_ID"
msgstr ""

#, fuzzy
msgid "ENTITY_LABEL"
msgstr "생태계: {0}"

msgid "ENVIRONMENT"
msgstr "환경"

#, fuzzy
msgid "ENVIRONMENTAL_CONDITIONS_BUTTON"
msgstr "(매 세대마다 환경에 남는 포도당의 비율)"

msgid "ENVIRONMENTAL_GLUCOSE_RETENTION"
msgstr ""

msgid "ENVIRONMENTAL_GLUCOSE_RETENTION_EXPLANATION"
msgstr "(매 세대마다 환경에 남는 포도당의 비율)"

#, fuzzy
msgid "ENVIRONMENT_BUTTON_MICROBE_TOOLTIP"
msgstr "새로운 키 배치 추가"

#, fuzzy
msgid "ENVIRONMENT_TOLERANCE"
msgstr "환경"

msgid "EPIPELAGIC"
msgstr "표해수층"

msgid "EQUIPMENT_TYPE_AXE"
msgstr ""

msgid "ERROR"
msgstr "오류"

#, fuzzy
msgid "ERROR_CREATING_FOLDER"
msgstr "저장 오류"

msgid "ERROR_CREATING_INFO_FILE"
msgstr ""

msgid "ERROR_FAILED_TO_SAVE_NEW_SETTINGS"
msgstr "오류: 새로운 설정을 설정 파일에 저장하는 데 실패하였습니다."

#, fuzzy
msgid "ERROR_FETCHING_EXPLANATION"
msgstr "(게임 안에서 무작위로 생성되는 비밀)"

#, fuzzy
msgid "ERROR_FETCHING_NEWS"
msgstr "저장 오류"

msgid "ERROR_LOADING"
msgstr "불러오기 오류"

msgid "ERROR_SAVING"
msgstr "저장 오류"

#, fuzzy
msgid "ERROR_UPLOADING_EXCEPTION"
msgstr "불러오기 오류"

msgid "ESCAPE"
msgstr ""

msgid "ESCAPE_ENGULFING"
msgstr "삼키기 탈출"

msgid "ESTUARY"
msgstr "어귀"

#, fuzzy
msgid "EVENT_ERUPTION_TOOLTIP"
msgstr "새로운 키 배치 추가"

msgid "EVENT_METEOR_GLUCOSE"
msgstr ""

#, fuzzy
msgid "EVENT_METEOR_IRON"
msgstr "수중 동굴"

#, fuzzy
msgid "EVENT_METEOR_PHOSPHATES"
msgstr "인산염 배치"

#, fuzzy
msgid "EVENT_METEOR_PLAIN"
msgstr "새로운 키 배치 추가"

msgid "EVENT_METEOR_RADIOACTIVE"
msgstr ""

msgid "EVENT_METEOR_SULFUR"
msgstr ""

msgid "EVOLUTIONARY_TREE"
msgstr "진화 계보"

#, fuzzy
msgid "EVOLUTIONARY_TREE_BUILD_FAILED"
msgstr "새로운 키 배치 추가"

#, fuzzy
msgid "EXACT_VERSION_COLON"
msgstr "세대:"

#, fuzzy
msgid "EXACT_VERSION_TOOLTIP"
msgstr "새로운 키 배치 추가"

#, fuzzy
msgid "EXCEPTION_HAPPENED_PROCESSING_SAVE"
msgstr "불러온 객체를 처리하는 중 예기치 못한 일이 발생했습니다"

#, fuzzy
msgid "EXCEPTION_HAPPENED_WHILE_LOADING"
msgstr "저장된 데이터를 불러오는 중 예기치 못한 일이 발생했습니다"

#, fuzzy
msgid "EXCLUSIVE_FULLSCREEN"
msgstr "전체화면 전환"

#, fuzzy
msgid "EXISTING_BUILDINGS"
msgstr "저장 덮어쓰기:"

msgid "EXIT"
msgstr "종료"

#, fuzzy
msgid "EXIT_EDITOR"
msgstr "편집기 활성화"

msgid "EXIT_TO_LAUNCHER"
msgstr ""

msgid "EXPERIMENTAL_FEATURES"
msgstr ""

#, fuzzy
msgid "EXPERIMENTAL_FEATURES_EXPLANATION"
msgstr "(AI 종이 변이하는 속도)"

#, fuzzy
msgid "EXPERIMENTAL_FEATURES_WARNING"
msgstr "(AI 종이 변이하는 속도)"

msgid "EXPORT_ALL_WORLDS"
msgstr ""

#, fuzzy
msgid "EXPORT_ALL_WORLDS_TOOLTIP"
msgstr "새로운 키 배치 추가"

msgid "EXPORT_SUCCESS"
msgstr ""

msgid "EXTERNAL"
msgstr "외부의"

msgid "EXTERNAL_EFFECTS"
msgstr "외부 효과:"

msgid "EXTINCTION_BOX_TEXT"
msgstr "이전에 존재했던 다른 99%의 종처럼, 당신의 종 또한 멸종했습니다. 나머지는 당신의 자리에 들어가 번영을 누리겠지만, 당신은 아닙니다. 당신은 잊혀질 것이고, 진화의 실패한 표상이 될 것입니다."

msgid "EXTINCTION_CAPITAL"
msgstr "멸종"

msgid "EXTINCT_FROM_PATCH"
msgstr "지역에서 멸종"

#, fuzzy
msgid "EXTINCT_FROM_THE_PLANET"
msgstr "이전에 존재했던 다른 99%의 종처럼, 당신의 종 또한 멸종했습니다. 나머지는 당신의 자리에 들어가 번영을 누리겠지만, 당신은 아닙니다. 당신은 잊혀질 것이고, 진화의 실패한 표상이 될 것입니다."

msgid "EXTINCT_IN_PATCH"
msgstr "지역에서 멸종"

#, fuzzy
msgid "EXTINCT_SPECIES"
msgstr "멸종"

msgid "EXTRAS"
msgstr "추가요소"

msgid "EXTRA_OPTIONS"
msgstr "추가 설정"

#, fuzzy
msgid "FACEBOOK_TOOLTIP"
msgstr "새로운 키 배치 추가"

#, fuzzy
msgid "FAILED"
msgstr "저장 실패"

#, fuzzy
msgid "FAILED_ONE_OR_MORE_SAVE_DELETION_DESCRIPTION"
msgstr "화학 세포는 황화수소 화학 합성 이라는 과정을 통해 황화수소, 물 및 기체 이산화탄소를 포도당으로 전환 할 수 있는 단백질을 포함하는 이중 막 구조입니다. 포도당 생산 속도는 이산화탄소의 농도에 따라 달라집니다."

#, fuzzy
msgid "FAILED_SAVE_DELETION"
msgstr "오류: 새로운 설정을 설정 파일에 저장하는 데 실패하였습니다."

#, fuzzy
msgid "FAILED_SAVE_DELETION_DESCRIPTION"
msgstr "액포는 세포 내부 공간 저장에 사용되는 내부 막질 소기관입니다. 그들은 여러 개의 소낭, 저장을 위해 세포에서 널리 사용되는 작은 막 구조로 구성되어 합쳐졌습니다. 이 물질은 분자, 효소, 고체 및 기타 물질을 포함하는 데 사용되는 물로 채워져 있습니다. 액포의 모양은 유동적이며 세포마다 다를 수 있습니다."

msgid "FEARFUL"
msgstr ""

msgid "FEAR_EXPLANATION"
msgstr ""

msgid "FEATURE_DISABLED"
msgstr ""

#, fuzzy
msgid "FEATURE_ENABLED"
msgstr "치트 키 활성화"

#, fuzzy
msgid "FEBRUARY"
msgstr "어귀"

msgid "FEED_ITEM_CONTENT_PARSING_FAILED"
msgstr ""

msgid "FEED_ITEM_MISSING_CONTENT"
msgstr ""

msgid "FEED_ITEM_PUBLISHED_AT"
msgstr ""

msgid "FEED_ITEM_TRUNCATED_NOTICE"
msgstr ""

#, fuzzy
msgid "FERROPLAST"
msgstr "열 세포"

#, fuzzy
msgid "FERROPLAST_DESCRIPTION"
msgstr "열 세포는 감 열성 안료가 막질 주머니에 함께 쌓여있는 이중 막 구조입니다. 진핵 숙주가 사용하기 위해 동화 된 원핵 생물입니다. 열 세포의 안료는 열 합성 이라는 과정에서 물과 기체 이산화탄소에서 포도당을 생성하기 위해 주변의 열 차이 에너지를 사용할 수 있습니다. 포도당 생산 속도는 이산화탄소 농도와 온도에 따라 달라집니다."

#, fuzzy
msgid "FERROPLAST_PROCESSES_DESCRIPTION"
msgstr "열 세포는 감 열성 안료가 막질 주머니에 함께 쌓여있는 이중 막 구조입니다. 진핵 숙주가 사용하기 위해 동화 된 원핵 생물입니다. 열 세포의 안료는 열 합성 이라는 과정에서 물과 기체 이산화탄소에서 포도당을 생성하기 위해 주변의 열 차이 에너지를 사용할 수 있습니다. 포도당 생산 속도는 이산화탄소 농도와 온도에 따라 달라집니다."

msgid "FILTER_ITEMS_BY_CATEGORY_COLON"
msgstr ""

msgid "FIND_CURRENT_PATCH"
msgstr ""

msgid "FINISHED_DOT"
msgstr "완료됨."

msgid "FINISH_EDITING_AND_RETURN_TO_ENVIRONMENT"
msgstr "편집을 종료하고 환경으로 돌아가기"

msgid "FINISH_ONE_GENERATION"
msgstr "한 세대 끝내기"

msgid "FINISH_X_GENERATIONS"
msgstr "{0}세대 끝내기"

msgid "FIRE_TOXIN"
msgstr "독소 공격"

#, fuzzy
msgid "FIRE_TOXIN_TOOLTIP"
msgstr "새로운 키 배치 추가"

msgid "FLAGELLUM"
msgstr "편모"

msgid "FLAGELLUM_DESCRIPTION"
msgstr "편모는 ATP를 사용하여 세포를 앞으로 나아가게 하는 세포막에서 이어지는 채찍 모양의 단백질 섬유 다발입니다."

#, fuzzy
msgid "FLAGELLUM_LENGTH_DESCRIPTION"
msgstr "편모는 ATP를 사용하여 세포를 앞으로 나아가게 하는 세포막에서 이어지는 채찍 모양의 단백질 섬유 다발입니다."

#, fuzzy
msgid "FLAGELLUM_PROCESSES_DESCRIPTION"
msgstr "편모는 ATP를 사용하여 세포를 앞으로 나아가게 하는 세포막에서 이어지는 채찍 모양의 단백질 섬유 다발입니다."

#, fuzzy
msgid "FLEET_NAME_FROM_PLACE"
msgstr "행성에서 멸종"

msgid "FLEET_UNITS"
msgstr ""

#, fuzzy
msgid "FLOATING_CHUNKS_COLON"
msgstr "다음으로 인하여 개체 수가 {0} 에서 {1} 로 변화됨: {2}"

msgid "FLOATING_HAZARD"
msgstr "부동 위험"

msgid "FLUID"
msgstr ""

msgid "FLUIDITY_RIGIDITY"
msgstr "유동성 / 강도"

msgid "FOCUSED"
msgstr ""

msgid "FOCUS_EXPLANATION"
msgstr ""

msgid "FOG_OF_WAR_DISABLED"
msgstr ""

#, fuzzy
msgid "FOG_OF_WAR_DISABLED_DESCRIPTION"
msgstr "액포는 세포 내부 공간 저장에 사용되는 내부 막질 소기관입니다. 그들은 여러 개의 소낭, 저장을 위해 세포에서 널리 사용되는 작은 막 구조로 구성되어 합쳐졌습니다. 이 물질은 분자, 효소, 고체 및 기타 물질을 포함하는 데 사용되는 물로 채워져 있습니다. 액포의 모양은 유동적이며 세포마다 다를 수 있습니다."

msgid "FOG_OF_WAR_INTENSE"
msgstr ""

#, fuzzy
msgid "FOG_OF_WAR_INTENSE_DESCRIPTION"
msgstr "니트로게나아제는 ATP 형태의 기체 질소와 세포 에너지를 사용하여 세포의 핵심 성장 영양소 인 암모니아를 생성 할 수있는 단백질입니다. 이것은 혐기성 질소 고정이라고하는 과정입니다. 질소 분해 효소가 세포질에 의해 직접 둘러싸이면 주변 유체가 일부 발효를 수행합니다."

msgid "FOG_OF_WAR_MODE"
msgstr ""

msgid "FOG_OF_WAR_REGULAR"
msgstr ""

#, fuzzy
msgid "FOG_OF_WAR_REGULAR_DESCRIPTION"
msgstr "이것으로 다른 세포를 찌르세요."

msgid "FOOD_CHAIN"
msgstr "먹이 사슬"

msgid "FOOD_SOURCE_ENERGY_INFO"
msgstr ""

msgid "FORGET_MOD_DETAILS"
msgstr ""

#, fuzzy
msgid "FORGET_MOD_DETAILS_TOOLTIP"
msgstr "재개"

#, fuzzy
msgid "FORM_ERROR_MESSAGE"
msgstr "저장 오류"

#, fuzzy
msgid "FOSSILISATION"
msgstr "개체수:"

#, fuzzy
msgid "FOSSILISATION_EXPLANATION"
msgstr "다음으로 인하여 개체 수가 {0} 에서 {1} 로 변화됨: {2}"

#, fuzzy
msgid "FOSSILISATION_FAILED"
msgstr "개체수:"

#, fuzzy
msgid "FOSSILISATION_FAILED_DESCRIPTION"
msgstr "액포는 세포 내부 공간 저장에 사용되는 내부 막질 소기관입니다. 그들은 여러 개의 소낭, 저장을 위해 세포에서 널리 사용되는 작은 막 구조로 구성되어 합쳐졌습니다. 이 물질은 분자, 효소, 고체 및 기타 물질을 포함하는 데 사용되는 물로 채워져 있습니다. 액포의 모양은 유동적이며 세포마다 다를 수 있습니다."

msgid "FOSSILISATION_HINT"
msgstr ""

msgid "FOSSILISATION_HINT_ALREADY_FOSSILISED"
msgstr ""

msgid "FOSSILISE"
msgstr ""

#, fuzzy
msgid "FOSSIL_DELETION_FAILED"
msgstr "자동 진화 실행 실패"

#, fuzzy
msgid "FOSSIL_DELETION_FAILED_DESCRIPTION"
msgstr "액포는 세포 내부 공간 저장에 사용되는 내부 막질 소기관입니다. 그들은 여러 개의 소낭, 저장을 위해 세포에서 널리 사용되는 작은 막 구조로 구성되어 합쳐졌습니다. 이 물질은 분자, 효소, 고체 및 기타 물질을 포함하는 데 사용되는 물로 채워져 있습니다. 액포의 모양은 유동적이며 세포마다 다를 수 있습니다."

msgid "FOUR_TIMES"
msgstr ""

#, fuzzy
msgid "FPS"
msgstr "최대 FPS:"

msgid "FPS_DISPLAY"
msgstr ""

#, fuzzy
msgid "FRAME_DURATION"
msgstr "호흡"

msgid "FREEBUILDING"
msgstr "자유 구성"

msgid "FREE_GLUCOSE_CLOUD"
msgstr ""

msgid "FREE_GLUCOSE_CLOUD_EXPLANATION"
msgstr ""

msgid "FULLSCREEN"
msgstr "전체화면"

msgid "FULL_MOD_INFO"
msgstr ""

msgid "GALLERY_VIEWER"
msgstr ""

#, fuzzy
msgid "GAMEPLAY_BASICS_TITLE"
msgstr "세포 진행률"

msgid "GAME_DESIGN_TEAM"
msgstr ""

#, fuzzy
msgid "GAME_SYSTEMS_TITLE"
msgstr "세포 진행률"

#, fuzzy
msgid "GATHERED_ENERGY_TOOLTIP"
msgstr "새로운 키 배치 추가"

msgid "GENERAL"
msgstr "일반"

#, fuzzy
msgid "GENERAL_LOADING_TIP_1"
msgstr "편집기에서 취소 버튼을 눌러 실수를 정정 할 수 있습니다"

#, fuzzy
msgid "GENERAL_LOADING_TIP_2"
msgstr "편집기에서 취소 버튼을 눌러 실수를 정정 할 수 있습니다"

#, fuzzy
msgid "GENERAL_LOADING_TIP_3"
msgstr "편집기에서 취소 버튼을 눌러 실수를 정정 할 수 있습니다"

#, fuzzy
msgid "GENERAL_LOADING_TIP_4"
msgstr "편집기에서 취소 버튼을 눌러 실수를 정정 할 수 있습니다"

#, fuzzy
msgid "GENERAL_LOADING_TIP_5"
msgstr "편집기에서 취소 버튼을 눌러 실수를 정정 할 수 있습니다"

#, fuzzy
msgid "GENERAL_LOADING_TIP_6"
msgstr "편집기에서 취소 버튼을 눌러 실수를 정정 할 수 있습니다"

#, fuzzy
msgid "GENERAL_LOADING_TIP_7"
msgstr "편집기에서 취소 버튼을 눌러 실수를 정정 할 수 있습니다"

#, fuzzy
msgid "GENERATE_BUTTON"
msgstr "세대"

msgid "GENERATIONS"
msgstr "세대"

msgid "GENERATION_COLON"
msgstr "세대:"

msgid "GEOLOGICAL_ACTIVITY"
msgstr ""

msgid "GEOLOGICAL_ACTIVITY_ACTIVE"
msgstr ""

msgid "GEOLOGICAL_ACTIVITY_AVERAGE"
msgstr ""

msgid "GEOLOGICAL_ACTIVITY_DORMANT"
msgstr ""

#, fuzzy
msgid "GEOLOGICAL_ACTIVITY_EXPLANATION"
msgstr ""
"활발한 미생물들은 아무 일이 일어나지 않아도 계속해서 움직일 것 입니다.\n"
"소극적인 미생물들은 환경에 변화가 생길 때까지 기다릴 것 입니다."

#, fuzzy
msgid "GITHUB_TOOLTIP"
msgstr "새로운 키 배치 추가"

msgid "GLES3"
msgstr ""

msgid "GLOBAL_GLACIATION_END_EVENT_LOG"
msgstr ""

#, fuzzy
msgid "GLOBAL_GLACIATION_EVENT"
msgstr "다음으로 인하여 개체 수가 {0} 에서 {1} 로 변화됨: {2}"

#, fuzzy
msgid "GLOBAL_GLACIATION_EVENT_TOOLTIP"
msgstr "새로운 키 배치 추가"

msgid "GLOBAL_GLACIATION_EVENT_WARNING_LOG_PLURAL"
msgstr ""

msgid "GLOBAL_GLACIATION_EVENT_WARNING_LOG_SINGULAR"
msgstr ""

msgid "GLOBAL_GLACIATION_START_EVENT_LOG"
msgstr ""

msgid "GLOBAL_INITIAL_LETTER"
msgstr ""

#, fuzzy
msgid "GLOBAL_POPULATION_COLON"
msgstr "다음으로 인하여 개체 수가 {0} 에서 {1} 로 변화됨: {2}"

msgid "GLOBAL_TIMELINE_SPECIES_MIGRATED_TO"
msgstr ""

msgid "GLUCOSE"
msgstr "포도당"

msgid "GLUCOSE_CONCENTRATIONS_DRASTICALLY_DROPPED"
msgstr ""

msgid "GLYCOLYSIS"
msgstr "포도당"

msgid "GODMODE"
msgstr ""

#, fuzzy
msgid "GOD_TOOLS_TITLE"
msgstr "새로운 키 배치 추가"

msgid "GOOGLY_EYE_CELL"
msgstr "만화 눈 세포"

msgid "GOT_IT"
msgstr "알겠습니다"

msgid "GPL_LICENSE_HEADING"
msgstr ""

#, fuzzy
msgid "GPU_NAME"
msgstr "동굴"

msgid "GRAPHICS"
msgstr "그래픽"

#, fuzzy
msgid "GRAPHICS_TEAM"
msgstr "그래픽"

#, fuzzy
msgid "GROWTH_ORDER"
msgstr "확인"

msgid "GUI"
msgstr ""

#, fuzzy
msgid "GUI_LIGHT_EFFECTS_OPTION_DESCRIPTION"
msgstr "세포의 핵심. 미토콘드리온(복수형: 미토콘드리아)는 단백질과 효소로 이루어진 이중막 구조입니다. 진핵 숙주가 사용하기 위해 동화된 원핵 생물입니다. 호기성 호흡을 통해 세포질에서 할 수 있는 것보다 훨씬 더 높은 효율로 포도당을 ATP로 전환 할 수 있습니다. 그러나 산소를 필요로 하며 환경의 산소 수준이 낮으면 ATP 생산 속도가 느려집니다."

#, fuzzy
msgid "GUI_TAB_NAVIGATION"
msgstr "{0} 천"

msgid "GUI_VOLUME"
msgstr "GUI 음량"

msgid "HEALTH"
msgstr "생명력"

msgid "HEALTH_MODIFIER"
msgstr ""

#, fuzzy
msgid "HEAT_ACCUMULATION_BAR_TOOLTIP"
msgstr "새로운 키 배치 추가"

msgid "HELP"
msgstr "도움말"

#, fuzzy
msgid "HELP_BUTTON_TOOLTIP"
msgstr "새로운 키 배치 추가"

msgid "HIGHER_VALUES_INCREASE_PERFORMANCE"
msgstr "(높은 값일수록 더 나은 성능)"

msgid "HIGHER_VALUES_WORSEN_PERFORMANCE"
msgstr "(값이 커질수록 성능이 저하됩니다)"

msgid "HOLD_FOR_PAN_OR_ROTATE_MODE"
msgstr "눌러서 패닝 및 회전 모드 전환"

#, fuzzy
msgid "HOLD_FOR_PAN_WITH_MOUSE"
msgstr "눌러서 패닝 및 회전 모드 전환"

msgid "HOLD_PACK_COMMANDS_MENU"
msgstr "눌러서 무리 명령 메뉴를 보이기"

msgid "HOLD_TO_SHOW_CURSOR"
msgstr "눌러서 커서 보이기"

msgid "HOLD_TO_SHOW_CURSOR_ADVICE_TEXT"
msgstr ""

#, fuzzy
msgid "HOLD_TO_SKIP_CREDITS"
msgstr "눌러서 커서 보이기"

msgid "HOME"
msgstr ""

#, fuzzy
msgid "HORIZONTAL_COLON"
msgstr "세대:"

msgid "HORIZONTAL_WITH_AXIS_NAME_COLON"
msgstr ""

msgid "HP_COLON"
msgstr "생명력:"

msgid "HSV"
msgstr ""

msgid "HUD_MESSAGE_MULTIPLE"
msgstr ""

#, fuzzy
msgid "HYDROGENASE"
msgstr "황화수소"

#, fuzzy
msgid "HYDROGENASE_DESCRIPTION"
msgstr "니트로게나아제는 ATP 형태의 기체 질소와 세포 에너지를 사용하여 세포의 핵심 성장 영양소 인 암모니아를 생성 할 수있는 단백질입니다. 이것은 혐기성 질소 고정이라고하는 과정입니다. 질소 분해 효소가 세포질에 의해 직접 둘러싸이면 주변 유체가 일부 발효를 수행합니다."

#, fuzzy
msgid "HYDROGENASE_PROCESSES_DESCRIPTION"
msgstr "니트로게나아제는 ATP 형태의 기체 질소와 세포 에너지를 사용하여 세포의 핵심 성장 영양소 인 암모니아를 생성 할 수있는 단백질입니다. 이것은 혐기성 질소 고정이라고하는 과정입니다. 질소 분해 효소가 세포질에 의해 직접 둘러싸이면 주변 유체가 일부 발효를 수행합니다."

#, fuzzy
msgid "HYDROGENOSOME"
msgstr "황화수소"

#, fuzzy
msgid "HYDROGENOSOME_DESCRIPTION"
msgstr "니트로게나아제는 ATP 형태의 기체 질소와 세포 에너지를 사용하여 세포의 핵심 성장 영양소 인 암모니아를 생성 할 수있는 단백질입니다. 이것은 혐기성 질소 고정이라고하는 과정입니다. 질소 분해 효소가 세포질에 의해 직접 둘러싸이면 주변 유체가 일부 발효를 수행합니다."

#, fuzzy
msgid "HYDROGENOSOME_PROCESSES_DESCRIPTION"
msgstr "니트로게나아제는 ATP 형태의 기체 질소와 세포 에너지를 사용하여 세포의 핵심 성장 영양소 인 암모니아를 생성 할 수있는 단백질입니다. 이것은 혐기성 질소 고정이라고하는 과정입니다. 질소 분해 효소가 세포질에 의해 직접 둘러싸이면 주변 유체가 일부 발효를 수행합니다."

msgid "HYDROGEN_SULFIDE"
msgstr "황화수소"

#, fuzzy
msgid "ICESHARD"
msgstr "빙상"

msgid "ICESHELF"
msgstr "빙붕"

msgid "ICE_CHUNK_BIG"
msgstr ""

msgid "ICE_CHUNK_SMALL"
msgstr ""

msgid "ID_IS_NOT_A_NUMBER"
msgstr ""

msgid "ID_NUMBER"
msgstr ""

msgid "IF_FALLBACK_RENDERER_USED_ALL_NOT_AVAILABLE"
msgstr ""

#, fuzzy
msgid "IMAGE_FILE_TYPES"
msgstr "세포막 유형"

#, fuzzy
msgid "INCLUDE_MULTICELLULAR_PROTOTYPE"
msgstr "세포 기관 배치"

msgid "INCLUDE_MULTICELLULAR_PROTOTYPE_EXPLANATION"
msgstr ""

#, fuzzy
msgid "INCREASE_ITEM_SIZE"
msgstr "새 저장 생성"

#, fuzzy
msgid "INDICATOR_SPECIES_IS_NEW"
msgstr "멸종"

#, fuzzy
msgid "INDICATOR_SPECIES_MUTATED"
msgstr "종이 변이하지 않을 수 있도록 허용 (좋은 변이가 발견되지 않는 경우)"

msgid "INDUSTRIAL_STAGE"
msgstr ""

#, fuzzy
msgid "INFINITE_COMPOUNDS"
msgstr "화합물"

msgid "INFINITE_MP"
msgstr ""

#, fuzzy
msgid "INFO_BOX_COST"
msgstr "번영했습니다!"

#, fuzzy
msgid "INFO_BOX_EDITORS"
msgstr "번영했습니다!"

msgid "INFO_BOX_ENZYMES"
msgstr ""

#, fuzzy
msgid "INFO_BOX_GAMEPLAY_TYPE"
msgstr "삼투압 비용"

#, fuzzy
msgid "INFO_BOX_INTERNAL_NAME"
msgstr "번영했습니다!"

msgid "INFO_BOX_MASS"
msgstr ""

#, fuzzy
msgid "INFO_BOX_NEXT_STAGE"
msgstr "번영했습니다!"

#, fuzzy
msgid "INFO_BOX_OSMOREGULATION_COST"
msgstr "삼투압 비용"

#, fuzzy
msgid "INFO_BOX_PREVIOUS_STAGE"
msgstr "세포 기관 배치"

#, fuzzy
msgid "INFO_BOX_PROCESSES"
msgstr "세포 기관 배치"

#, fuzzy
msgid "INFO_BOX_REQUIRES_NUCLEUS"
msgstr "핵"

#, fuzzy
msgid "INFO_BOX_SIZE"
msgstr "번영했습니다!"

#, fuzzy
msgid "INFO_BOX_STORAGE"
msgstr "번영했습니다!"

#, fuzzy
msgid "INFO_BOX_UNIQUE"
msgstr "번영했습니다!"

msgid "INFO_BOX_UPGRADES"
msgstr ""

msgid "INGESTED_MATTER"
msgstr ""

#, fuzzy
msgid "INIT_NEW_WORLD_TOOLTIP"
msgstr "새로운 키 배치 추가"

msgid "INPUTS"
msgstr "입력"

#, fuzzy
msgid "INPUT_NAME_BUILD_STRUCTURE"
msgstr "한 세대 끝내기"

#, fuzzy
msgid "INPUT_NAME_INTERACTION"
msgstr "한 세대 끝내기"

#, fuzzy
msgid "INPUT_NAME_OPEN_INVENTORY"
msgstr "한 세대 끝내기"

msgid "INSPECT"
msgstr ""

msgid "INSPECTOR"
msgstr ""

#, fuzzy
msgid "INSTAGRAM_TOOLTIP"
msgstr "재개"

#, fuzzy
msgid "INTERACTION_ACTIVATE_ASCENSION"
msgstr "변이 점수"

#, fuzzy
msgid "INTERACTION_ACTIVATE_ASCENSION_MISSING_ENERGY"
msgstr "변이 점수"

#, fuzzy
msgid "INTERACTION_CONSTRUCT"
msgstr "변이 점수"

msgid "INTERACTION_CONSTRUCT_MISSING_DEPOSITED_MATERIALS"
msgstr ""

#, fuzzy
msgid "INTERACTION_CRAFT"
msgstr "변이 점수"

#, fuzzy
msgid "INTERACTION_DEPOSIT_RESOURCES"
msgstr "변이 점수"

msgid "INTERACTION_DEPOSIT_RESOURCES_NO_SUITABLE_RESOURCES"
msgstr ""

#, fuzzy
msgid "INTERACTION_DESTROY"
msgstr "변이 점수"

#, fuzzy
msgid "INTERACTION_FOUND_SETTLEMENT"
msgstr "변이 점수"

#, fuzzy
msgid "INTERACTION_HARVEST"
msgstr "변이 점수"

msgid "INTERACTION_HARVEST_CANNOT_MISSING_TOOL"
msgstr ""

msgid "INTERACTION_PICK_UP"
msgstr ""

msgid "INTERACTION_PICK_UP_CANNOT_FULL"
msgstr ""

#, fuzzy
msgid "INTERNALS"
msgstr "외부의"

msgid "INTERNAL_NAME_IN_USE"
msgstr ""

msgid "INTERNAL_NAME_REQUIRED"
msgstr ""

msgid "INTERNAL_NAME_REQUIRES_CAPITAL"
msgstr ""

#, fuzzy
msgid "INVALID_DATA_TO_PLOT"
msgstr "유효하지 않은 저장을 불러오시겠습니까?"

msgid "INVALID_ICON_PATH"
msgstr ""

#, fuzzy
msgid "INVALID_SAVE_NAME_POPUP"
msgstr "유효하지 않은 저장을 불러오시겠습니까?"

msgid "INVALID_SPECIES_NAME_POPUP"
msgstr ""

#, fuzzy
msgid "INVALID_TAG"
msgstr "유효하지 않은 저장을 불러오시겠습니까?"

msgid "INVALID_URL_FORMAT"
msgstr ""

msgid "INVALID_URL_SCHEME"
msgstr ""

msgid "INVENTORY_ITEMS_ON_GROUND"
msgstr ""

#, fuzzy
msgid "INVENTORY_TITLE"
msgstr "번영했습니다!"

msgid "INVENTORY_TOGGLE_CRAFTING"
msgstr ""

msgid "INVENTORY_TOGGLE_GROUND"
msgstr ""

msgid "INVERTED"
msgstr ""

msgid "IN_PROTOTYPE"
msgstr ""

msgid "IRON"
msgstr "철"

#, fuzzy
msgid "IRON_OXIDATION"
msgstr "설정"

#, fuzzy
msgid "ITCH_TOOLTIP"
msgstr "새로운 키 배치 추가"

msgid "ITEM_AT_2D_COORDINATES"
msgstr ""

#, fuzzy
msgid "ITEM_NAME_SEPARATOR"
msgstr "한 세대 끝내기"

msgid "JANUARY"
msgstr ""

msgid "JSON_DEBUG_MODE"
msgstr ""

msgid "JSON_DEBUG_MODE_ALWAYS"
msgstr ""

msgid "JSON_DEBUG_MODE_AUTO"
msgstr ""

msgid "JSON_DEBUG_MODE_NEVER"
msgstr ""

msgid "JULY"
msgstr ""

msgid "JUNE"
msgstr ""

#, fuzzy
msgid "KEEP_CURRENT_SHORT"
msgstr "온도."

#, fuzzy
msgid "KEEP_CURRENT_TOLERANCE_FLEXIBILITY_TOOLTIP"
msgstr "새로운 키 배치 추가"

#, fuzzy
msgid "KEEP_MIGRATION"
msgstr "호흡"

#, fuzzy
msgid "KEY_BACK"
msgstr "뒤로가기"

#, fuzzy
msgid "KEY_BACKTAB"
msgstr "뒤로가기"

msgid "KEY_BINDING_CHANGE_CONFLICT"
msgstr ""
"{0}에서 충돌이 있습니다.\n"
"{1}에서 입력을 제거하시겠습니까?"

msgid "KEY_BRING_UP_KEYBOARD"
msgstr ""

msgid "KEY_CLEAR"
msgstr ""

msgid "KEY_DELETE"
msgstr ""

#, fuzzy
msgid "KEY_DOWN"
msgstr "휠 아래로"

msgid "KEY_END"
msgstr ""

msgid "KEY_ENTER"
msgstr ""

msgid "KEY_FAVORITES"
msgstr ""

#, fuzzy
msgid "KEY_FORWARD"
msgstr "앞으로 이동"

#, fuzzy
msgid "KEY_GLOBE"
msgstr "왼쪽으로 이동"

#, fuzzy
msgid "KEY_HELP"
msgstr "도움말"

msgid "KEY_HOME"
msgstr ""

msgid "KEY_HOMEPAGE"
msgstr ""

#, fuzzy
msgid "KEY_HYPER"
msgstr "도움말"

msgid "KEY_INSERT"
msgstr ""

msgid "KEY_JIS_EISU"
msgstr ""

msgid "KEY_JIS_KANA"
msgstr ""

#, fuzzy
msgid "KEY_LEFT"
msgstr "왼쪽으로 이동"

msgid "KEY_MENU"
msgstr ""

#, fuzzy
msgid "KEY_META"
msgstr "왼쪽으로 이동"

msgid "KEY_OPENURL"
msgstr ""

msgid "KEY_PAUSE"
msgstr ""

msgid "KEY_PRINT"
msgstr ""

#, fuzzy
msgid "KEY_REFRESH"
msgstr "새로 고침"

#, fuzzy
msgid "KEY_RIGHT"
msgstr "오른쪽으로 이동"

msgid "KEY_SEARCH"
msgstr ""

msgid "KEY_STANDBY"
msgstr ""

msgid "KEY_STOP"
msgstr ""

msgid "KEY_TAB"
msgstr ""

msgid "KEY_UP"
msgstr ""

#, fuzzy
msgid "KILL_50_MICROBES"
msgstr "니트로게나아제"

#, fuzzy
msgid "KILL_MICROBES_PROGRESS"
msgstr "미생물 편집기"

msgid "KILO_ABBREVIATION"
msgstr "{0} 천"

msgid "KP0"
msgstr ""

msgid "KP1"
msgstr ""

msgid "KP2"
msgstr ""

msgid "KP3"
msgstr ""

msgid "KP4"
msgstr ""

msgid "KP5"
msgstr ""

msgid "KP6"
msgstr ""

msgid "KP7"
msgstr ""

msgid "KP8"
msgstr ""

msgid "KP9"
msgstr ""

msgid "KPADD"
msgstr ""

msgid "KPDIVIDE"
msgstr ""

msgid "KPENTER"
msgstr ""

msgid "KPMULTIPLY"
msgstr ""

msgid "KPPERIOD"
msgstr ""

msgid "KPSUBTRACT"
msgstr ""

msgid "LANGUAGE"
msgstr "언어:"

#, fuzzy
msgid "LANGUAGE_TRANSLATION_PROGRESS"
msgstr "게임을 번역하는 것을 도와주세요"

msgid "LANGUAGE_TRANSLATION_PROGRESS_LOW"
msgstr ""

msgid "LANGUAGE_TRANSLATION_PROGRESS_REALLY_LOW"
msgstr ""

#, fuzzy
msgid "LARGE_SULFUR_CHUNK"
msgstr "작은 철 덩어리"

msgid "LAST_ORGANELLE_DELETE_OPTION_DISABLED_TOOLTIP"
msgstr ""

msgid "LAUNCH0"
msgstr ""

msgid "LAUNCH1"
msgstr ""

msgid "LAUNCH2"
msgstr ""

msgid "LAUNCH3"
msgstr ""

msgid "LAUNCH4"
msgstr ""

msgid "LAUNCH5"
msgstr ""

msgid "LAUNCH6"
msgstr ""

msgid "LAUNCH7"
msgstr ""

msgid "LAUNCH8"
msgstr ""

msgid "LAUNCH9"
msgstr ""

msgid "LAUNCHA"
msgstr ""

msgid "LAUNCHB"
msgstr ""

msgid "LAUNCHC"
msgstr ""

msgid "LAUNCHD"
msgstr ""

msgid "LAUNCHE"
msgstr ""

msgid "LAUNCHF"
msgstr ""

msgid "LAUNCHMAIL"
msgstr ""

msgid "LAUNCHMEDIA"
msgstr ""

msgid "LAWK_ONLY"
msgstr ""

msgid "LAWK_ONLY_EXPLANATION"
msgstr "(기관과 능력을 우리에게 알려진 생명(LAWK)으로 제한)"

msgid "LEAD_ARTIST"
msgstr ""

msgid "LEAD_ARTISTS"
msgstr ""

msgid "LEAD_DEVELOPERS"
msgstr ""

msgid "LEAD_GAME_DESIGNER"
msgstr ""

msgid "LEAD_GAME_DESIGNERS"
msgstr ""

msgid "LEAD_OUTREACH_PEOPLE"
msgstr ""

msgid "LEAD_OUTREACH_PERSON"
msgstr ""

msgid "LEAD_PROGRAMMER"
msgstr ""

msgid "LEAD_PROGRAMMERS"
msgstr ""

msgid "LEAD_PROJECT_MANAGER"
msgstr ""

msgid "LEAD_PROJECT_MANAGERS"
msgstr ""

msgid "LEAD_TESTER"
msgstr ""

msgid "LEAD_TESTERS"
msgstr ""

msgid "LEAD_THEORIST"
msgstr ""

msgid "LEAD_THEORISTS"
msgstr ""

#, fuzzy
msgid "LEFT_ARROW"
msgstr "마우스 왼쪽 버튼"

msgid "LEFT_MOUSE"
msgstr "마우스 왼쪽 버튼"

msgid "LICENSES"
msgstr ""

msgid "LICENSES_COVERING_THRIVE"
msgstr ""

msgid "LIFE_ORIGIN"
msgstr ""

msgid "LIFE_ORIGIN_EXPLANATION"
msgstr ""

msgid "LIFE_ORIGIN_PANSPERMIA"
msgstr ""

msgid "LIFE_ORIGIN_POND"
msgstr ""

#, fuzzy
msgid "LIFE_ORIGIN_TOOLTIP"
msgstr "새로운 키 배치 추가"

msgid "LIFE_ORIGIN_VENTS"
msgstr ""

msgid "LIGHT"
msgstr "빛"

msgid "LIGHT_LEVEL_AVERAGE"
msgstr ""

#, fuzzy
msgid "LIGHT_LEVEL_CURRENT"
msgstr "휠 오른쪽으로"

msgid "LIGHT_LEVEL_DAY"
msgstr ""

msgid "LIGHT_LEVEL_LABEL_AT_NOON"
msgstr ""

#, fuzzy
msgid "LIGHT_LEVEL_NIGHT"
msgstr "휠 오른쪽으로"

#, fuzzy
msgid "LIGHT_MAX"
msgstr "빛"

#, fuzzy
msgid "LIMIT_EXTREME"
msgstr "추가요소"

#, fuzzy
msgid "LIMIT_GROWTH_RATE"
msgstr "확인"

msgid "LIMIT_GROWTH_RATE_EXPLANATION"
msgstr "(활성화하면 성장 속도를 제한하며, 비활성화하면 성장 속도가 오직 사용할 수 있는 화합물의 양에 영향을 받음)"

msgid "LIMIT_HUGE"
msgstr ""

msgid "LIMIT_LARGE"
msgstr ""

#, fuzzy
msgid "LIMIT_NORMAL"
msgstr "확인"

msgid "LIMIT_SMALL"
msgstr ""

msgid "LIMIT_TINY"
msgstr ""

msgid "LIMIT_VERY_LARGE"
msgstr ""

msgid "LIMIT_VERY_SMALL"
msgstr ""

#, fuzzy
msgid "LINE_COLOUR"
msgstr "색"

#, fuzzy
msgid "LINKS_TITLE"
msgstr "번영했습니다!"

msgid "LIPASE"
msgstr "지질 분해 효소"

#, fuzzy
msgid "LIPASE_DESCRIPTION"
msgstr "끈적끈적한 세포 내부. 세포질은 이온, 단백질 및 세포 내부를 채우는 물에 용해된 기타 물질의 기본 혼합물입니다. 이것의 기능 중 하나는 발효를 통해 포도당을 ATP 에너지로 전환시키는 것 입니다. 세포 소 기관이 부족하고 세포가 더 발전된 신진 대사를 하는 경우, 에너지에 더욱 의존하게 됩니다. 또한 분자를 세포에 저장하고 세포의 크기를 성장시키는 데 사용됩니다."

msgid "LOAD"
msgstr "불러오기"

msgid "LOADING"
msgstr "불러오는 중"

#, fuzzy
msgid "LOADING_DOT_DOT_DOT"
msgstr "불러오는 중..."

msgid "LOADING_GAME"
msgstr "게임 불러오는 중"

#, fuzzy
msgid "LOADING_GRAPHICS_SHADERS"
msgstr "게임 불러오는 중"

#, fuzzy
msgid "LOADING_MACROSCOPIC_EDITOR"
msgstr "미생물 편집기 불러오는 중"

msgid "LOADING_MICROBE_EDITOR"
msgstr "미생물 편집기 불러오는 중"

#, fuzzy
msgid "LOADING_MICROBE_STAGE"
msgstr "미생물 단계"

#, fuzzy
msgid "LOADING_MULTICELLULAR_EDITOR"
msgstr "미생물 편집기 불러오는 중"

#, fuzzy
msgid "LOADING_MULTICELLULAR_STAGE"
msgstr "미생물 편집기 불러오는 중"

#, fuzzy
msgid "LOADING_STAGE"
msgstr "게임 불러오는 중"

#, fuzzy
msgid "LOADING_STAGE_ASSETS"
msgstr "게임 불러오는 중"

msgid "LOAD_FINISHED"
msgstr "불러오기 완료"

msgid "LOAD_GAME"
msgstr "불러오기"

#, fuzzy
msgid "LOAD_GAME_BUTTON_TOOLTIP"
msgstr "새로운 키 배치 추가"

#, fuzzy
msgid "LOAD_INCOMPATIBLE_PROTOTYPE_WARNING"
msgstr ""
"선택된 저장은 이 버전의 Thrive와 호환되지 않을 것입니다.\n"
"Thrive의 개발은 한참 진행 중 이며 저장 간 호환은 우선적이지 않으므로, 이전 버전의 저장을 변환하는 것은 지원되지 않습니다."

#, fuzzy
msgid "LOAD_INCOMPATIBLE_SAVE_PROMPT"
msgstr "호환되지 않는 저장을 불러옵니까?"

msgid "LOAD_INCOMPATIBLE_SAVE_WARNING"
msgstr ""
"선택된 저장은 이 버전의 Thrive와 호환되지 않을 것입니다.\n"
"Thrive의 개발은 한참 진행 중 이며 저장 간 호환은 우선적이지 않으므로, 이전 버전의 저장을 변환하는 것은 지원되지 않습니다."

#, fuzzy
msgid "LOAD_INVALID_SAVE_PROMPT"
msgstr "유효하지 않은 저장을 불러오시겠습니까?"

msgid "LOAD_INVALID_SAVE_WARNING"
msgstr ""
"이 파일로부터 저장 정보를 불러올 수 없습니다.\n"
"변형되었거나 현재 버전의 Thrive에서 불러올 수 없는 형식의 저장입니다.\n"
"그래도 저장을 불러오시겠습니까?"

msgid "LOCAL_INITIAL_LETTER"
msgstr ""

msgid "LOCK_DAY_NIGHT_CYCLE"
msgstr ""

#, fuzzy
msgid "LOWER_SCALE_INCREASES_PERFORMANCE"
msgstr "(높은 값일수록 더 나은 성능)"

msgid "LOWER_VALUE_MAKES_SHARPER_IMAGE"
msgstr ""

#, fuzzy
msgid "LOW_MENU_PERFORMANCE"
msgstr "성능"

#, fuzzy
msgid "LOW_MENU_PERFORMANCE_DESCRIPTION"
msgstr "대사체는 단백질 껍질에 싸인 단백질 집합입니다. 그들은 호기성 호흡이라는 과정을 통해 세포질에서 할 수있는 것보다 훨씬 더 빠른 속도로 포도당을 ATP로 전환 할 수 있습니다. 그러나 이를 위해 산소가 필요하며 산소가 적은 환경에선 ATP 생산 속도가 느려집니다. 대사체가 세포질에 의해 직접 둘러싸이면 주변 유체가 일부 발효를 수행합니다."

#, fuzzy
msgid "LOW_QUALITY_BACKGROUND_BLUR"
msgstr "배경 흐림 처리:"

#, fuzzy
msgid "LOW_QUALITY_BACKGROUND_BLUR_TOOLTIP"
msgstr "배경 흐림 처리:"

msgid "LUCIFERASE"
msgstr ""

#, fuzzy
msgid "LUCIFERASE_SYNTHESIS"
msgstr "점액 합성"

msgid "LYSOSOME"
msgstr "리소좀"

#, fuzzy
msgid "LYSOSOME_DESCRIPTION"
msgstr "대사체는 단백질 껍질에 싸인 단백질 집합입니다. 그들은 호기성 호흡이라는 과정을 통해 세포질에서 할 수있는 것보다 훨씬 더 빠른 속도로 포도당을 ATP로 전환 할 수 있습니다. 그러나 이를 위해 산소가 필요하며 산소가 적은 환경에선 ATP 생산 속도가 느려집니다. 대사체가 세포질에 의해 직접 둘러싸이면 주변 유체가 일부 발효를 수행합니다."

#, fuzzy
msgid "LYSOSOME_PROCESSES_DESCRIPTION"
msgstr "대사체는 단백질 껍질에 싸인 단백질 집합입니다. 그들은 호기성 호흡이라는 과정을 통해 세포질에서 할 수있는 것보다 훨씬 더 빠른 속도로 포도당을 ATP로 전환 할 수 있습니다. 그러나 이를 위해 산소가 필요하며 산소가 적은 환경에선 ATP 생산 속도가 느려집니다. 대사체가 세포질에 의해 직접 둘러싸이면 주변 유체가 일부 발효를 수행합니다."

#, fuzzy
msgid "MACROLIDE_SYNTHESIS"
msgstr "점액 합성"

msgid "MACROSCOPIC"
msgstr ""

#, fuzzy
msgid "MACROSCOPIC_STAGE"
msgstr "미생물 단계"

msgid "MANUALLY_SET_TIME"
msgstr ""

msgid "MAP"
msgstr "지도"

msgid "MARCH"
msgstr ""

msgid "MARINE_SNOW"
msgstr "바다눈"

msgid "MASTER_VOLUME"
msgstr "주 음량"

#, fuzzy
msgid "MASTODON_TOOLTIP"
msgstr "새로운 키 배치 추가"

#, fuzzy
msgid "MAX_CACHE_SIZE_TOOLTIP"
msgstr "점액 분비"

msgid "MAX_FPS"
msgstr "최대 FPS:"

#, fuzzy
msgid "MAX_FPS_NO_LIMIT"
msgstr "최대 FPS:"

#, fuzzy
msgid "MAX_SIZE_COLON"
msgstr "크기:"

msgid "MAX_SPAWNED_ENTITIES"
msgstr ""

#, fuzzy
msgid "MAX_VISIBLE_DATASET_WARNING"
msgstr "이 저장을 삭제하는 것은 취소할 수 없습니다, 영구적으로 {0} 을 삭제하시겠습니까?"

msgid "MAY"
msgstr ""

#, fuzzy
msgid "MECHANICS_BUTTON"
msgstr "이 저장을 삭제하는 것은 취소할 수 없습니다, 영구적으로 이 저장을 삭제하시겠습니까?"

msgid "MEDIANEXT"
msgstr ""

msgid "MEDIAPLAY"
msgstr ""

#, fuzzy
msgid "MEDIAPREVIOUS"
msgstr "이전:"

msgid "MEDIARECORD"
msgstr ""

msgid "MEDIASTOP"
msgstr ""

#, fuzzy
msgid "MEDIUM_SULFUR_CHUNK"
msgstr "작은 철 덩어리"

msgid "MEGA_YEARS"
msgstr "백만 년"

#, fuzzy
msgid "MELANOSOME"
msgstr "대사체"

#, fuzzy
msgid "MELANOSOME_DESCRIPTION"
msgstr "대사체는 단백질 껍질에 싸인 단백질 집합입니다. 그들은 호기성 호흡이라는 과정을 통해 세포질에서 할 수있는 것보다 훨씬 더 빠른 속도로 포도당을 ATP로 전환 할 수 있습니다. 그러나 이를 위해 산소가 필요하며 산소가 적은 환경에선 ATP 생산 속도가 느려집니다. 대사체가 세포질에 의해 직접 둘러싸이면 주변 유체가 일부 발효를 수행합니다."

#, fuzzy
msgid "MELANOSOME_PROCESSES_DESCRIPTION"
msgstr "대사체는 단백질 껍질에 싸인 단백질 집합입니다. 그들은 호기성 호흡이라는 과정을 통해 세포질에서 할 수있는 것보다 훨씬 더 빠른 속도로 포도당을 ATP로 전환 할 수 있습니다. 그러나 이를 위해 산소가 필요하며 산소가 적은 환경에선 ATP 생산 속도가 느려집니다. 대사체가 세포질에 의해 직접 둘러싸이면 주변 유체가 일부 발효를 수행합니다."

#, fuzzy
msgid "MEMBRANE"
msgstr "세포막 유형"

msgid "MEMBRANE_RIGIDITY"
msgstr "세포막 강도"

msgid "MEMBRANE_TYPES"
msgstr "세포막 유형"

msgid "MENU"
msgstr "메뉴"

msgid "MESOPELAGIC"
msgstr "중해수층"

msgid "METABOLOSOMES"
msgstr "대사체"

#, fuzzy
msgid "METABOLOSOMES_DESCRIPTION"
msgstr "대사체는 단백질 껍질에 싸인 단백질 집합입니다. 그들은 호기성 호흡이라는 과정을 통해 세포질에서 할 수있는 것보다 훨씬 더 빠른 속도로 포도당을 ATP로 전환 할 수 있습니다. 그러나 이를 위해 산소가 필요하며 산소가 적은 환경에선 ATP 생산 속도가 느려집니다. 대사체가 세포질에 의해 직접 둘러싸이면 주변 유체가 일부 발효를 수행합니다."

#, fuzzy
msgid "METABOLOSOMES_PROCESSES_DESCRIPTION"
msgstr "대사체는 단백질 껍질에 싸인 단백질 집합입니다. 그들은 호기성 호흡이라는 과정을 통해 세포질에서 할 수있는 것보다 훨씬 더 빠른 속도로 포도당을 ATP로 전환 할 수 있습니다. 그러나 이를 위해 산소가 필요하며 산소가 적은 환경에선 ATP 생산 속도가 느려집니다. 대사체가 세포질에 의해 직접 둘러싸이면 주변 유체가 일부 발효를 수행합니다."

#, fuzzy
msgid "META_THREADS_TOOLTIP"
msgstr "새로운 키 배치 추가"

msgid "METEOR_IMPACT_EVENT"
msgstr ""

msgid "METEOR_STRIKE_START_EVENT_LOG_PLURAL"
msgstr ""

msgid "METEOR_STRIKE_START_EVENT_LOG_SINGULAR"
msgstr ""

#, fuzzy
msgid "METRICS"
msgstr "FPS 표시 전환"

msgid "METRICS_CONTENT"
msgstr ""

msgid "MIB_VALUE"
msgstr ""

msgid "MICHE"
msgstr ""

#, fuzzy
msgid "MICHES_FOR_PATCH"
msgstr "지역에서 멸종"

#, fuzzy
msgid "MICHE_AVOID_PREDATION_SELECTION_PRESSURE"
msgstr "퍼뜨리기:"

msgid "MICHE_CHUNK_PRESSURE"
msgstr ""

#, fuzzy
msgid "MICHE_COMPOUND_CLOUD_PRESSURE"
msgstr "화합물 구름"

msgid "MICHE_COMPOUND_EFFICIENCY_PRESSURE"
msgstr ""

#, fuzzy
msgid "MICHE_DETAIL_TEXT"
msgstr "존재하는 종"

msgid "MICHE_ENVIRONMENTAL_COMPOUND_PRESSURE"
msgstr ""

#, fuzzy
msgid "MICHE_ENVIRONMENTAL_TOLERANCE"
msgstr "환경"

msgid "MICHE_MAINTAIN_COMPOUND_PRESSURE"
msgstr ""

msgid "MICHE_METABOLIC_STABILITY_PRESSURE"
msgstr ""

msgid "MICHE_NO_OP_PRESSURE"
msgstr ""

msgid "MICHE_PREDATION_EFFECTIVENESS_PRESSURE"
msgstr ""

msgid "MICHE_PREDATOR_ROOT_PRESSURE"
msgstr ""

msgid "MICHE_ROOT_PRESSURE"
msgstr ""

msgid "MICHE_TREE"
msgstr ""

#, fuzzy
msgid "MICROBE"
msgstr ""
"멀리 떨어진 외계 행성에서, 수 많은 화산 활동과 유성 충돌이 우주에서 새로운 현상을 만들어 냈습니다.\n"
"\n"
"생명.\n"
"\n"
"단순한 미생물이 바다 깊은 곳에 살고 있습니다. 당신은 이 행성에 남은 모든 생물의 마지막 공통 조상(LUCA) 입니다.\n"
"\n"
"이 거친 세계에서 살아남기 위해, 찾을 수 있는 화합물들을 모아 세대별로 진화하여 다른 미생물들과 경쟁해야 합니다."

#, fuzzy
msgid "MICROBES_COUNT"
msgstr ""
"멀리 떨어진 외계 행성에서, 수 많은 화산 활동과 유성 충돌이 우주에서 새로운 현상을 만들어 냈습니다.\n"
"\n"
"생명.\n"
"\n"
"단순한 미생물이 바다 깊은 곳에 살고 있습니다. 당신은 이 행성에 남은 모든 생물의 마지막 공통 조상(LUCA) 입니다.\n"
"\n"
"이 거친 세계에서 살아남기 위해, 찾을 수 있는 화합물들을 모아 세대별로 진화하여 다른 미생물들과 경쟁해야 합니다."

#, fuzzy
msgid "MICROBE_BENCHMARK"
msgstr "미생물 편집기"

#, fuzzy
msgid "MICROBE_CAMERA_TILT_EFFECT"
msgstr "생체 상태창"

msgid "MICROBE_EDITOR"
msgstr "미생물 편집기"

#, fuzzy
msgid "MICROBE_ENZYME_STATISTICS"
msgstr "생체 상태창"

msgid "MICROBE_FREEBUILD_EDITOR"
msgstr "미생물 자유 편집기"

#, fuzzy
msgid "MICROBE_LOADING_TIP_1"
msgstr "편집기에서 취소 버튼을 눌러 실수를 정정 할 수 있습니다"

#, fuzzy
msgid "MICROBE_LOADING_TIP_10"
msgstr "편집기에서 취소 버튼을 눌러 실수를 정정 할 수 있습니다"

#, fuzzy
msgid "MICROBE_LOADING_TIP_11"
msgstr "편집기에서 취소 버튼을 눌러 실수를 정정 할 수 있습니다"

#, fuzzy
msgid "MICROBE_LOADING_TIP_12"
msgstr "편집기에서 취소 버튼을 눌러 실수를 정정 할 수 있습니다"

#, fuzzy
msgid "MICROBE_LOADING_TIP_13"
msgstr "편집기에서 취소 버튼을 눌러 실수를 정정 할 수 있습니다"

#, fuzzy
msgid "MICROBE_LOADING_TIP_14"
msgstr "편집기에서 취소 버튼을 눌러 실수를 정정 할 수 있습니다"

#, fuzzy
msgid "MICROBE_LOADING_TIP_15"
msgstr "편집기에서 취소 버튼을 눌러 실수를 정정 할 수 있습니다"

#, fuzzy
msgid "MICROBE_LOADING_TIP_16"
msgstr "편집기에서 취소 버튼을 눌러 실수를 정정 할 수 있습니다"

#, fuzzy
msgid "MICROBE_LOADING_TIP_17"
msgstr "편집기에서 취소 버튼을 눌러 실수를 정정 할 수 있습니다"

#, fuzzy
msgid "MICROBE_LOADING_TIP_18"
msgstr "편집기에서 취소 버튼을 눌러 실수를 정정 할 수 있습니다"

#, fuzzy
msgid "MICROBE_LOADING_TIP_19"
msgstr "편집기에서 취소 버튼을 눌러 실수를 정정 할 수 있습니다"

#, fuzzy
msgid "MICROBE_LOADING_TIP_2"
msgstr "편집기에서 취소 버튼을 눌러 실수를 정정 할 수 있습니다"

#, fuzzy
msgid "MICROBE_LOADING_TIP_20"
msgstr "편집기에서 취소 버튼을 눌러 실수를 정정 할 수 있습니다"

#, fuzzy
msgid "MICROBE_LOADING_TIP_21"
msgstr "편집기에서 취소 버튼을 눌러 실수를 정정 할 수 있습니다"

#, fuzzy
msgid "MICROBE_LOADING_TIP_22"
msgstr "편집기에서 취소 버튼을 눌러 실수를 정정 할 수 있습니다"

#, fuzzy
msgid "MICROBE_LOADING_TIP_3"
msgstr "편집기에서 취소 버튼을 눌러 실수를 정정 할 수 있습니다"

#, fuzzy
msgid "MICROBE_LOADING_TIP_4"
msgstr "편집기에서 취소 버튼을 눌러 실수를 정정 할 수 있습니다"

#, fuzzy
msgid "MICROBE_LOADING_TIP_5"
msgstr "편집기에서 취소 버튼을 눌러 실수를 정정 할 수 있습니다"

#, fuzzy
msgid "MICROBE_LOADING_TIP_6"
msgstr "편집기에서 취소 버튼을 눌러 실수를 정정 할 수 있습니다"

#, fuzzy
msgid "MICROBE_LOADING_TIP_7"
msgstr "편집기에서 취소 버튼을 눌러 실수를 정정 할 수 있습니다"

#, fuzzy
msgid "MICROBE_LOADING_TIP_8"
msgstr "편집기에서 취소 버튼을 눌러 실수를 정정 할 수 있습니다"

#, fuzzy
msgid "MICROBE_LOADING_TIP_9"
msgstr "편집기에서 취소 버튼을 눌러 실수를 정정 할 수 있습니다"

#, fuzzy
msgid "MICROBE_MEMBRANE_PERCENTAGE_STATISTICS"
msgstr "생체 상태창"

#, fuzzy
msgid "MICROBE_MEMBRANE_STATISTICS"
msgstr "생체 상태창"

#, fuzzy
msgid "MICROBE_ORGANELLE_STATISTICS"
msgstr "생체 상태창"

#, fuzzy
msgid "MICROBE_ORGANELLE_UPGRADES_STATISTICS"
msgstr "생체 상태창"

#, fuzzy
msgid "MICROBE_RIPPLE_EFFECT"
msgstr "생체 상태창"

#, fuzzy
msgid "MICROBE_SPECIES_DETAIL_TEXT"
msgstr ""
"ATP 막대 옆의 생명력 막대를 주시하세요(오른쪽 아래).\n"
"생명력이 모두 떨어지면 세포는 죽게 됩니다.\n"
"ATP가 있다면 재생할 것입니다.\n"
"ATP를 만들기 위하여 충분한 포도당을 수집하세요."

msgid "MICROBE_STAGE"
msgstr "미생물 단계"

#, fuzzy
msgid "MICROBE_STAGE_BECOME_MULTICELLULAR_TEXT"
msgstr ""
"이동하여 포도당 (흰색 구름)을 수집하세요.\n"
"당신의 세포는 살아남기 위한 에너지를 만들기 위해 포도당이 필요합니다.\n"
"선을 따라 움직여 세포 근처의 포도당으로 이동하세요."

#, fuzzy
msgid "MICROBE_STAGE_COLLECT_TEXT"
msgstr ""
"이동하여 포도당 (흰색 구름)을 수집하세요.\n"
"당신의 세포는 살아남기 위한 에너지를 만들기 위해 포도당이 필요합니다.\n"
"선을 따라 움직여 세포 근처의 포도당으로 이동하세요."

#, fuzzy
msgid "MICROBE_STAGE_CONTROL_TEXT"
msgstr ""
"세포 주위에 보이는 키 (화면 중앙)로 세포를 움직이고 마우스로 방향을 조절하세요.\n"
"\n"
"모든 키로 수 초간 움직여서 진행하세요."

#, fuzzy
msgid "MICROBE_STAGE_CONTROL_TEXT_CONTROLLER"
msgstr ""
"세포 주위에 보이는 키 (화면 중앙)로 세포를 움직이고 마우스로 방향을 조절하세요.\n"
"\n"
"모든 키로 수 초간 움직여서 진행하세요."

#, fuzzy
msgid "MICROBE_STAGE_HEALTH_TEXT"
msgstr ""
"ATP 막대 옆의 생명력 막대를 주시하세요(오른쪽 아래).\n"
"생명력이 모두 떨어지면 세포는 죽게 됩니다.\n"
"ATP가 있다면 재생할 것입니다.\n"
"ATP를 만들기 위하여 충분한 포도당을 수집하세요."

#, fuzzy
msgid "MICROBE_STAGE_INITIAL"
msgstr ""
"멀리 떨어진 외계 행성에서, 수 많은 화산 활동과 유성 충돌이 우주에서 새로운 현상을 만들어 냈습니다.\n"
"\n"
"생명.\n"
"\n"
"단순한 미생물이 바다 깊은 곳에 살고 있습니다. 당신은 이 행성에 남은 모든 생물의 마지막 공통 조상(LUCA) 입니다.\n"
"\n"
"이 거친 세계에서 살아남기 위해, 찾을 수 있는 화합물들을 모아 세대별로 진화하여 다른 미생물들과 경쟁해야 합니다."

#, fuzzy
msgid "MICROBE_STAGE_INITIAL_PANSPERMIA"
msgstr ""
"멀리 떨어진 외계 행성에서, 수 많은 화산 활동과 유성 충돌이 우주에서 새로운 현상을 만들어 냈습니다.\n"
"\n"
"생명.\n"
"\n"
"단순한 미생물이 바다 깊은 곳에 살고 있습니다. 당신은 이 행성에 남은 모든 생물의 마지막 공통 조상(LUCA) 입니다.\n"
"\n"
"이 거친 세계에서 살아남기 위해, 찾을 수 있는 화합물들을 모아 세대별로 진화하여 다른 미생물들과 경쟁해야 합니다."

#, fuzzy
msgid "MICROBE_STAGE_INITIAL_POND"
msgstr ""
"멀리 떨어진 외계 행성에서, 수 많은 화산 활동과 유성 충돌이 우주에서 새로운 현상을 만들어 냈습니다.\n"
"\n"
"생명.\n"
"\n"
"단순한 미생물이 바다 깊은 곳에 살고 있습니다. 당신은 이 행성에 남은 모든 생물의 마지막 공통 조상(LUCA) 입니다.\n"
"\n"
"이 거친 세계에서 살아남기 위해, 찾을 수 있는 화합물들을 모아 세대별로 진화하여 다른 미생물들과 경쟁해야 합니다."

#, fuzzy
msgid "MICROBE_STAGE_ORGANELLE_DIVISION"
msgstr "생체 상태창"

#, fuzzy
msgid "MICROBIAL_MASSACRE"
msgstr "미생물 단계"

msgid "MIDDLE_MOUSE"
msgstr "마우스 가운데 버튼"

#, fuzzy
msgid "MIGRATION_FAILED_TO_ADD"
msgstr "자동 진화 실행 실패"

#, fuzzy
msgid "MIGRATION_MANAGER"
msgstr ""
"ATP 막대 옆의 생명력 막대를 주시하세요(오른쪽 아래).\n"
"생명력이 모두 떨어지면 세포는 죽게 됩니다.\n"
"ATP가 있다면 재생할 것입니다.\n"
"ATP를 만들기 위하여 충분한 포도당을 수집하세요."

msgid "MIGRATION_STATUS_DESTINATION_NOT_SELECTED"
msgstr ""

#, fuzzy
msgid "MIGRATION_STATUS_TEXT"
msgstr ""
"ATP 막대 옆의 생명력 막대를 주시하세요(오른쪽 아래).\n"
"생명력이 모두 떨어지면 세포는 죽게 됩니다.\n"
"ATP가 있다면 재생할 것입니다.\n"
"ATP를 만들기 위하여 충분한 포도당을 수집하세요."

#, fuzzy
msgid "MIGRATION_STEP_DESTINATION_EXPLANATION"
msgstr "다음으로 인하여 개체 수가 {0} 에서 {1} 로 변화됨: {2}"

msgid "MIGRATION_STEP_ONLY_ONE_ALLOWED"
msgstr ""

#, fuzzy
msgid "MIGRATION_STEP_POPULATION_EXPLANATION"
msgstr "이 패널은 Auto-Evo가 예측에 사용하는 숫자들을 보여줍니다. 하나의 종이 얻을 수 있는 에너지의 총량과 그 종의 한 개체당 필요한 에너지 비용이 최종 개체수를 결정합니다. Auto-Evo는 현실을 간략화한 모델을 사용하여 하나의 종이 얻을 수 있는 에너지로부터 그 종이 얼마나 잘 기능하고 있는지 계산합니다. 각각의 에너지원에 대해, 종이 해당 에너지원으로부터 얻는 에너지의 양이 표시됩니다. 이에 더하여 해당 에너지원으로부터 얻을 수 있는 에너지의 총량이 표시됩니다. 주어진 에너지의 총량에 비해 해당 종이 얻는 양의 비율은 해당 종의 적합도가 적합도 총량에 비해 얼마나 높은지에 따라 결정됩니다. 적합도는 종이 에너지원을 얼마나 잘 활용할 수 있는지 측정하는 지표입니다."

#, fuzzy
msgid "MIGRATION_STEP_SOURCE_EXPLANATION"
msgstr "(AI 종이 변이하는 속도)"

#, fuzzy
msgid "MIGRATION_TOOLTIP"
msgstr "새로운 키 배치 추가"

msgid "MILLION_ABBREVIATION"
msgstr "{0} 백만"

msgid "MINIMUM_AMOUNT_TO_FIND"
msgstr ""

#, fuzzy
msgid "MINIMUM_VERSION"
msgstr "버전:"

#, fuzzy
msgid "MIN_VISIBLE_DATASET_WARNING"
msgstr "이 저장을 삭제하는 것은 취소할 수 없습니다, 영구적으로 {0} 을 삭제하시겠습니까?"

msgid "MISC"
msgstr "기타"

msgid "MISCELLANEOUS"
msgstr "기타"

msgid "MISCELLANEOUS_3D_STAGE"
msgstr "기타 3D 단계"

#, fuzzy
msgid "MISC_FUN"
msgstr "기타"

#, fuzzy
msgid "MISSING_DESCRIPTION"
msgstr "설명:"

msgid "MISSING_OR_INVALID_REQUIRED_FIELD"
msgstr ""

#, fuzzy
msgid "MISSING_TITLE"
msgstr "번영했습니다!"

msgid "MITOCHONDRION"
msgstr "미토콘드리아"

#, fuzzy
msgid "MITOCHONDRION_DESCRIPTION"
msgstr "세포의 핵심. 미토콘드리온(복수형: 미토콘드리아)는 단백질과 효소로 이루어진 이중막 구조입니다. 진핵 숙주가 사용하기 위해 동화된 원핵 생물입니다. 호기성 호흡을 통해 세포질에서 할 수 있는 것보다 훨씬 더 높은 효율로 포도당을 ATP로 전환 할 수 있습니다. 그러나 산소를 필요로 하며 환경의 산소 수준이 낮으면 ATP 생산 속도가 느려집니다."

#, fuzzy
msgid "MITOCHONDRION_PROCESSES_DESCRIPTION"
msgstr "세포의 핵심. 미토콘드리온(복수형: 미토콘드리아)는 단백질과 효소로 이루어진 이중막 구조입니다. 진핵 숙주가 사용하기 위해 동화된 원핵 생물입니다. 호기성 호흡을 통해 세포질에서 할 수 있는 것보다 훨씬 더 높은 효율로 포도당을 ATP로 전환 할 수 있습니다. 그러나 산소를 필요로 하며 환경의 산소 수준이 낮으면 ATP 생산 속도가 느려집니다."

#, fuzzy
msgid "MIXED_DOT_DOT_DOT"
msgstr "..."

msgid "MODDING_INSTRUCTIONS_ON"
msgstr ""

msgid "MODELS"
msgstr "모델"

msgid "MODE_CAN_BE_CHANGED_IN_OPTIONS"
msgstr ""

msgid "MODIFY"
msgstr ""

#, fuzzy
msgid "MODIFY_ORGANELLE"
msgstr "세포 기관 제거"

msgid "MODIFY_TYPE"
msgstr ""

msgid "MODS"
msgstr ""

msgid "MODS_INSTALLED_BUT_NOT_ENABLED"
msgstr ""

msgid "MOD_ASSEMBLY"
msgstr ""

msgid "MOD_ASSEMBLY_CLASS"
msgstr ""

#, fuzzy
msgid "MOD_ASSEMBLY_CLASS_CREATION_FAILED"
msgstr "자동 진화 실행 실패"

msgid "MOD_ASSEMBLY_CLASS_NOT_FOUND"
msgstr ""

msgid "MOD_ASSEMBLY_INIT_CALL_FAILED"
msgstr ""

msgid "MOD_ASSEMBLY_LOAD_CALL_FAILED_EXCEPTION"
msgstr ""

msgid "MOD_ASSEMBLY_LOAD_EXCEPTION"
msgstr ""

msgid "MOD_ASSEMBLY_UNLOAD_CALL_FAILED"
msgstr ""

msgid "MOD_ASSEMBLY_UNLOAD_CALL_FAILED_EXCEPTION"
msgstr ""

msgid "MOD_AUTHOR"
msgstr ""

msgid "MOD_AUTO_HARMONY"
msgstr ""

#, fuzzy
msgid "MOD_CREATION_FAILED"
msgstr "자동 진화 실행 실패"

#, fuzzy
msgid "MOD_DESCRIPTION"
msgstr "설명:"

#, fuzzy
msgid "MOD_EXTENDED_DESCRIPTION"
msgstr "니트로게나아제는 ATP 형태의 기체 질소와 세포 에너지를 사용하여 세포의 핵심 성장 영양소 인 암모니아를 생성 할 수있는 단백질입니다. 이것은 혐기성 질소 고정이라고하는 과정입니다. 질소 분해 효소가 세포질에 의해 직접 둘러싸이면 주변 유체가 일부 발효를 수행합니다."

#, fuzzy
msgid "MOD_HARMONY_LOAD_FAILED_EXCEPTION"
msgstr "액포는 세포 내부 공간 저장에 사용되는 내부 막질 소기관입니다. 그들은 여러 개의 소낭, 저장을 위해 세포에서 널리 사용되는 작은 막 구조로 구성되어 합쳐졌습니다. 이 물질은 분자, 효소, 고체 및 기타 물질을 포함하는 데 사용되는 물로 채워져 있습니다. 액포의 모양은 유동적이며 세포마다 다를 수 있습니다."

#, fuzzy
msgid "MOD_HARMONY_UNLOAD_FAILED_EXCEPTION"
msgstr "액포는 세포 내부 공간 저장에 사용되는 내부 막질 소기관입니다. 그들은 여러 개의 소낭, 저장을 위해 세포에서 널리 사용되는 작은 막 구조로 구성되어 합쳐졌습니다. 이 물질은 분자, 효소, 고체 및 기타 물질을 포함하는 데 사용되는 물로 채워져 있습니다. 액포의 모양은 유동적이며 세포마다 다를 수 있습니다."

msgid "MOD_HAS_NO_LOADABLE_RESOURCES"
msgstr ""

msgid "MOD_ICON_FILE"
msgstr ""

msgid "MOD_INFO_URL"
msgstr ""

msgid "MOD_INTERNAL_NAME"
msgstr ""

msgid "MOD_LICENSE"
msgstr ""

msgid "MOD_LOAD_ERRORS"
msgstr ""

msgid "MOD_LOAD_ERRORS_OCCURRED"
msgstr ""

#, fuzzy
msgid "MOD_LOAD_OR_UNLOAD_ERRORS_OCCURRED"
msgstr "유효하지 않은 저장을 불러오시겠습니까?"

#, fuzzy
msgid "MOD_LOAD_UNLOAD_CAVEATS"
msgstr "유효하지 않은 저장을 불러오시겠습니까?"

#, fuzzy
msgid "MOD_LOAD_UNLOAD_RESTART"
msgstr "유효하지 않은 저장을 불러오시겠습니까?"

msgid "MOD_MAXIMUM_THRIVE"
msgstr ""

msgid "MOD_MINIMUM_THRIVE"
msgstr ""

#, fuzzy
msgid "MOD_NAME"
msgstr "이름:"

msgid "MOD_PCK_NAME"
msgstr "모드 .pck 파일:"

msgid "MOD_RECOMMENDED_THRIVE"
msgstr ""

msgid "MOD_TO_UPLOAD"
msgstr ""

msgid "MOD_UPLOADER"
msgstr ""

#, fuzzy
msgid "MOD_VERSION"
msgstr "버전:"

msgid "MORE_INFO"
msgstr ""

msgid "MORE_INFO_PROMPT"
msgstr ""

msgid "MOUSE_EDGE_PANNING_OPTION"
msgstr ""

msgid "MOUSE_LOOK_SENSITIVITY"
msgstr ""

msgid "MOUSE_SENSITIVITY_WINDOW_SIZE_ADJUSTMENT"
msgstr ""

#, fuzzy
msgid "MOVE"
msgstr "이동"

msgid "MOVEMENT"
msgstr "이동"

msgid "MOVE_ATTEMPTS_PER_SPECIES"
msgstr "각 종의 이주 시도 횟수"

msgid "MOVE_BACKWARDS"
msgstr "뒤로 이동"

msgid "MOVE_DOWN_OR_CROUCH"
msgstr "아래로 움직이거나 쭈그리기"

msgid "MOVE_FORWARD"
msgstr "앞으로 이동"

#, fuzzy
msgid "MOVE_ITEM_DOWN"
msgstr "육지로 이주"

#, fuzzy
msgid "MOVE_ITEM_UP"
msgstr "오른쪽으로 이동"

msgid "MOVE_LEFT"
msgstr "왼쪽으로 이동"

msgid "MOVE_ORGANELLE"
msgstr "세포 소기관 이동"

msgid "MOVE_RIGHT"
msgstr "오른쪽으로 이동"

msgid "MOVE_TO_ANY_PATCH"
msgstr "아무 지역으로 이주"

msgid "MOVE_TO_LAND"
msgstr "육지로 이주"

#, fuzzy
msgid "MOVE_TO_MACROSCOPIC_TOOLTIP"
msgstr "새로운 키 배치 추가"

msgid "MOVE_TO_MULTICELLULAR_STAGE_TOOLTIP"
msgstr ""

msgid "MOVE_TO_THIS_PATCH"
msgstr "이 지역으로 이주"

msgid "MOVE_UP_OR_JUMP"
msgstr "위로 움직이거나 뛰어오르기"

msgid "MOVING_TO_AWAKENING_PROTOTYPE"
msgstr ""

msgid "MOVING_TO_AWAKENING_PROTOTYPE_TITLE"
msgstr ""

msgid "MOVING_TO_LAND_PROTOTYPE"
msgstr ""

msgid "MOVING_TO_LAND_PROTOTYPE_TITLE"
msgstr ""

msgid "MOVING_TO_SOCIETY_STAGE"
msgstr ""

msgid "MP_COST"
msgstr ""

msgid "MUCILAGE"
msgstr "점액"

#, fuzzy
msgid "MUCILAGE_SYNTHESIS"
msgstr "점액 합성"

#, fuzzy
msgid "MUCOCYST_ACTION_TOOLTIP"
msgstr "새로운 키 배치 추가"

#, fuzzy
msgid "MULTICELLULAR"
msgstr "세포 기관 배치"

msgid "MULTICELLULAR_EDITOR"
msgstr "다세포 편집기"

#, fuzzy
msgid "MULTICELLULAR_FREEBUILD_EDITOR"
msgstr "다세포 편집기"

#, fuzzy
msgid "MULTICELLULAR_LOADING_TIP_1"
msgstr "다세포 편집기"

msgid "MULTICELLULAR_STAGE"
msgstr "다세포 단계"

#, fuzzy
msgid "MULTIPLE_CELLS"
msgstr "세포 기관 배치"

#, fuzzy
msgid "MULTIPLE_METABALLS"
msgstr "세포 기관 배치"

#, fuzzy
msgid "MULTIPLE_ORGANELLES"
msgstr "세포 기관 배치"

msgid "MULTISAMPLE_ANTI_ALIASING"
msgstr "멀티샘플 안티-앨리어싱:"

msgid "MULTITHREADED_SIMULATION_ENABLED"
msgstr ""

#, fuzzy
msgid "MULTITHREADED_SIMULATION_EXPLANATION"
msgstr "다음으로 인하여 개체 수가 {0} 에서 {1} 로 변화됨: {2}"

msgid "MUSEUM_WELCOME_TEXT"
msgstr ""

msgid "MUSIC"
msgstr "음악"

msgid "MUSIC_VOLUME"
msgstr "음악 음량"

msgid "MUTATIONS_PER_SPECIES"
msgstr "각 종의 변이 시도 횟수"

msgid "MUTATION_COST_MULTIPLIER"
msgstr ""

msgid "MUTATION_COST_MULTIPLIER_EXPLANATION"
msgstr ""

msgid "MUTATION_POINTS"
msgstr "변이 점수"

msgid "MUTE"
msgstr "음소거"

msgid "NAME"
msgstr "이름:"

#, fuzzy
msgid "NAME_LABEL_CITY"
msgstr "생태계: {0}"

#, fuzzy
msgid "NAME_LABEL_FLEET"
msgstr "생태계: {0}"

msgid "NAME_LABEL_STRUCTURE_UNFINISHED"
msgstr ""

#, fuzzy
msgid "NATIVE_THREAD_ADVICE_TOOLTIP"
msgstr "저장 및 계속"

msgid "NEGATIVE_ATP_BALANCE"
msgstr "부정적 ATP 균형"

msgid "NEGATIVE_ATP_BALANCE_TEXT"
msgstr ""
"미생물이 생존에 필요한 만큼의 ATP를 생산하지 않습니다!\n"
"계속하시겠습니까?"

msgid "NEW"
msgstr ""

msgid "NEWER_VERSION_LOADING_WARNING"
msgstr ""
"이 저장은 이후 버전 Thrive의 것이며 호환되지 않을 수도 있습니다.\n"
"그래도 불러오시겠습니까?"

msgid "NEWS"
msgstr ""

msgid "NEW_GAME"
msgstr "새 게임"

#, fuzzy
msgid "NEW_GAME_BUTTON_TOOLTIP"
msgstr "새로운 키 배치 추가"

msgid "NEW_GAME_SETTINGS_PERFORMANCE_OPTIONS_INFO"
msgstr ""

#, fuzzy
msgid "NEW_MOD_DEFAULT_DESCRIPTION"
msgstr "화학 세포는 황화수소 화학 합성 이라는 과정을 통해 황화수소, 물 및 기체 이산화탄소를 포도당으로 전환 할 수 있는 단백질을 포함하는 이중 막 구조입니다. 포도당 생산 속도는 이산화탄소의 농도에 따라 달라집니다."

#, fuzzy
msgid "NEW_NAME"
msgstr "새 게임"

#, fuzzy
msgid "NEW_NAME_COLON"
msgstr "속도:"

msgid "NEXT_CAPITAL"
msgstr "다음"

#, fuzzy
msgid "NEXT_EDITOR_TAB"
msgstr "편집기 활성화"

msgid "NITROGEN"
msgstr "질소"

msgid "NITROGENASE"
msgstr "니트로게나아제"

#, fuzzy
msgid "NITROGENASE_DESCRIPTION"
msgstr "니트로게나아제는 ATP 형태의 기체 질소와 세포 에너지를 사용하여 세포의 핵심 성장 영양소 인 암모니아를 생성 할 수있는 단백질입니다. 이것은 혐기성 질소 고정이라고하는 과정입니다. 질소 분해 효소가 세포질에 의해 직접 둘러싸이면 주변 유체가 일부 발효를 수행합니다."

#, fuzzy
msgid "NITROGENASE_PROCESSES_DESCRIPTION"
msgstr "니트로게나아제는 ATP 형태의 기체 질소와 세포 에너지를 사용하여 세포의 핵심 성장 영양소 인 암모니아를 생성 할 수있는 단백질입니다. 이것은 혐기성 질소 고정이라고하는 과정입니다. 질소 분해 효소가 세포질에 의해 직접 둘러싸이면 주변 유체가 일부 발효를 수행합니다."

msgid "NITROPLAST"
msgstr "질소 고정 색소체"

#, fuzzy
msgid "NITROPLAST_DESCRIPTION"
msgstr "질소 고정 색소체는 ATP 형태의 기체 질소와 산소 및 세포 에너지를 사용하여 세포의 핵심 성장 영양소인 암모니아를 생성 할 수 있는 단백질입니다. 이 과정은 호기성 질소 고정 이라고 불립니다."

#, fuzzy
msgid "NITROPLAST_PROCESSES_DESCRIPTION"
msgstr "질소 고정 색소체는 ATP 형태의 기체 질소와 산소 및 세포 에너지를 사용하여 세포의 핵심 성장 영양소인 암모니아를 생성 할 수 있는 단백질입니다. 이 과정은 호기성 질소 고정 이라고 불립니다."

msgid "NONE"
msgstr ""

msgid "NORMAL"
msgstr "보통"

msgid "NORMAL_MEMBRANE_DESCRIPTION"
msgstr "가장 기본적인 형태의 막으로써 피해에 대한 보호 기능이 거의 없습니다. 무너지지 않기 위해선 더 많은 에너지가 필요합니다. 장점은 세포가 더 빠르게 움직이고 영양분을 흡수 할 수 있다는 것입니다."

msgid "NOTHING_HERE"
msgstr "아무것도 없음"

msgid "NOTHING_TO_INTERACT_WITH"
msgstr ""

#, fuzzy
msgid "NOTICE_BINDING_OUT_OF_ATP"
msgstr "결합 모드 켜고 끄기"

msgid "NOTICE_DAMAGED_BY_NO_ATP"
msgstr ""

msgid "NOTICE_ENGULFING_OUT_OF_ATP"
msgstr ""

msgid "NOTICE_ENGULF_DAMAGE_FROM_TOXIN"
msgstr ""

msgid "NOTICE_ENGULF_MISSING_ENZYME"
msgstr ""

msgid "NOTICE_ENGULF_SIZE_TOO_SMALL"
msgstr ""

msgid "NOTICE_ENGULF_STORAGE_FULL"
msgstr ""

msgid "NOTICE_HIT_BY_ATP_TOXIN"
msgstr ""

#, fuzzy
msgid "NOTICE_HIT_BY_BASE_MOVEMENT_TOXIN"
msgstr "기초 이동"

msgid "NOTICE_NOT_ENOUGH_MUCILAGE"
msgstr ""

msgid "NOTICE_RADIATION_DAMAGE"
msgstr ""

msgid "NOTICE_READY_TO_EDIT"
msgstr ""

msgid "NOT_ADAPTED_TO_CURRENT_PATCH"
msgstr ""

msgid "NOT_STARTED_DOT"
msgstr "시작되지 않음."

#, fuzzy
msgid "NOVEMBER"
msgstr "이동"

msgid "NO_AI"
msgstr ""

msgid "NO_DATA_TO_SHOW"
msgstr ""

msgid "NO_EVENTS_RECORDED"
msgstr ""

#, fuzzy
msgid "NO_FOSSIL_DIRECTORY"
msgstr "저장 폴더 열기"

#, fuzzy
msgid "NO_MODS_ENABLED"
msgstr "치트 키 활성화"

#, fuzzy
msgid "NO_ORGANELLE_PROCESSES"
msgstr "세포 기관 배치"

msgid "NO_SAVEGAMES_FOUND"
msgstr ""

#, fuzzy
msgid "NO_SAVE_DIRECTORY"
msgstr "저장 폴더 열기"

#, fuzzy
msgid "NO_SCREENSHOT_DIRECTORY"
msgstr "스크린샷 폴더 열기"

#, fuzzy
msgid "NO_SELECTED_MOD"
msgstr "선택됨:"

#, fuzzy
msgid "NO_SUGGESTION"
msgstr "해상도:"

msgid "NUCLEUS"
msgstr "핵"

msgid "NUCLEUS_DELETE_OPTION_DISABLED_TOOLTIP"
msgstr ""

msgid "NUCLEUS_DESCRIPTION"
msgstr "진핵 세포의 특징. 핵은 소포체와 골지체를 포함합니다. 원핵 세포의 진화는 내부 막의 시스템을 개발하는 것이며, 내부의 다른 원핵 생물을 동화시킴으로써 이루어집니다. 이를 통해 세포 내부에서 발생하는 여러 프로세스를 구분하거나 겹치는 것을 방지 할 수 있습니다. 이것은 그들의 새로운 세포막 기관이 세포질에서 자유롭게 떠 다니는 것보다 훨씬 더 복잡하고 효율적이며 전문화되도록합니다. 그러나 이 일은 세포를 훨씬 더 크게 만들고 유지하기 위해 많은 에너지를 필요로 하게 만듭니다."

msgid "NUCLEUS_SMALL_DESCRIPTION"
msgstr ""
"세포막 기관에 더 복잡한 진화를 허용\n"
"합니다. 유지에 많은 ATP가 필요합니다.\n"
"취소할 수 없는 진화입니다."

msgid "NUMLOCK"
msgstr ""

#, fuzzy
msgid "NUTRIENT_COST_TOOLTIP"
msgstr "새로운 키 배치 추가"

#, fuzzy
msgid "N_A"
msgstr "N/A 변이 점수"

msgid "N_A_MP"
msgstr "N/A 변이 점수"

#, fuzzy
msgid "N_TIMES"
msgstr "마우스 오른쪽 버튼"

msgid "OCTOBER"
msgstr ""

msgid "OFF"
msgstr ""

msgid "OFFICIAL_WEBSITE"
msgstr ""

#, fuzzy
msgid "OFFICIAL_WEBSITE_BUTTON_TOOLTIP"
msgstr "새로운 키 배치 추가"

msgid "OK"
msgstr "확인"

msgid "OLDER_VERSION_LOADING_WARNING"
msgstr ""
"이 저장은 이전 버전 Thrive의 것이며 호환되지 않을 수 있습니다.\n"
"Thrive의 개발은 한참 진행 중 이며 저장 간 호환은 우선적이지 않습니다.\n"
"문제를 보고하더라도, 지금 당장 해결되지 않을 것입니다.\n"
"그래도 불러오시겠습니까?"

#, fuzzy
msgid "OPENGL_MODE_WARNING"
msgstr "GLES2 모드 경고"

#, fuzzy
msgid "OPENGL_MODE_WARNING_EXPLANATION"
msgstr "GLES2를 사용하여 실행중입니다. 이는 실험되지 않았으며 이로 인해 문제가 발생할 수 있습니다. 비디오 카드 드라이버를 업데이트 하거나 AMD 혹은 Nvidia 그래픽을 사용하여 Thrive를 실행해주시기 바랍니다."

#, fuzzy
msgid "OPEN_FOLDER"
msgstr "로그 폴더 열기"

#, fuzzy
msgid "OPEN_FOSSIL_FOLDER"
msgstr "로그 폴더 열기"

msgid "OPEN_FOSSIL_IN_FREEBUILD_WARNING"
msgstr ""

#, fuzzy
msgid "OPEN_GOD_TOOLS"
msgstr "로그 폴더 열기"

msgid "OPEN_HELP_SCREEN"
msgstr "도움말 열기"

#, fuzzy
msgid "OPEN_IN_FREEBUILD"
msgstr "자유 구성"

msgid "OPEN_LOGS_FOLDER"
msgstr "로그 폴더 열기"

msgid "OPEN_MOD_URL"
msgstr ""

#, fuzzy
msgid "OPEN_ORGANELLES_PAGE"
msgstr "세포 소기관 메뉴 열기"

msgid "OPEN_ORGANELLE_MENU"
msgstr "세포 소기관 메뉴 열기"

#, fuzzy
msgid "OPEN_RESEARCH_SCREEN"
msgstr "도움말 열기"

msgid "OPEN_SAVE_DIRECTORY"
msgstr "저장 폴더 열기"

#, fuzzy
msgid "OPEN_SCIENCE_MENU"
msgstr "메뉴 열기"

msgid "OPEN_SCREENSHOT_FOLDER"
msgstr "스크린샷 폴더 열기"

msgid "OPEN_THE_MENU"
msgstr "메뉴 열기"

msgid "OPEN_TRANSLATION_SITE"
msgstr "게임을 번역하는 것을 도와주세요"

msgid "OPERATION_PAUSED_DOT"
msgstr "일시 정지됨."

msgid "OPPORTUNISM_EXPLANATION"
msgstr ""

msgid "OPPORTUNISTIC"
msgstr ""

msgid "OPTIONS"
msgstr "설정"

#, fuzzy
msgid "OPTIONS_BUTTON_TOOLTIP"
msgstr "새로운 키 배치 추가"

msgid "ORGANELLES"
msgstr "세포 기관"

#, fuzzy
msgid "ORGANELLES_BUTTON"
msgstr "세포 기관"

#, fuzzy
msgid "ORGANELLES_WILL_BE_UNLOCKED_NEXT_GENERATION"
msgstr "이것으로 다른 세포를 찌르세요."

#, fuzzy
msgid "ORGANELLE_AXON"
msgstr "세포 기관"

#, fuzzy
msgid "ORGANELLE_AXON_DESCRIPTION"
msgstr "이것으로 다른 세포를 찌르세요."

#, fuzzy
msgid "ORGANELLE_CATEGORY_MACROSCOPIC"
msgstr "세포 기관 배치"

#, fuzzy
msgid "ORGANELLE_CATEGORY_MULTICELLULAR"
msgstr "세포 기관 배치"

#, fuzzy
msgid "ORGANELLE_GROWTH_ORDER_EXPLANATION"
msgstr "(활성화하면 성장 속도를 제한하며, 비활성화하면 성장 속도가 오직 사용할 수 있는 화합물의 양에 영향을 받음)"

#, fuzzy
msgid "ORGANELLE_MYOFIBRIL"
msgstr "포식자 선모"

#, fuzzy
msgid "ORGANELLE_MYOFIBRIL_DESCRIPTION"
msgstr "이것으로 다른 세포를 찌르세요."

msgid "ORGANELLE_PILUS"
msgstr "포식자 선모"

msgid "ORGANELLE_PILUS_DESCRIPTION"
msgstr "이것으로 다른 세포를 찌르세요."

#, fuzzy
msgid "ORGANELLE_PILUS_PROCESSES_DESCRIPTION"
msgstr "이것으로 다른 세포를 찌르세요."

#, fuzzy
msgid "ORGANELLE_PLURAL"
msgstr "포식자 선모"

#, fuzzy
msgid "ORGANELLE_SINGULAR"
msgstr "포식자 선모"

#, fuzzy
msgid "ORGANELLE_SUGGESTION_COLON"
msgstr "세포 기관"

#, fuzzy
msgid "ORGANELLE_SUGGESTION_TOOLTIP"
msgstr "새로운 키 배치 추가"

#, fuzzy
msgid "ORGANELLE_UNLOCKS_ENABLED"
msgstr "세포 기관"

#, fuzzy
msgid "ORGANELLE_UNLOCKS_ENABLED_EXPLANATION"
msgstr "이것으로 다른 세포를 찌르세요."

msgid "ORGANISM_STATISTICS"
msgstr "생체 상태창"

msgid "OR_UNLOCK_CONDITION"
msgstr ""

msgid "OSMOREGULATION"
msgstr "삼투압 조절"

msgid "OSMOREGULATION_COST"
msgstr "삼투압 비용"

#, fuzzy
msgid "OSMOREGULATION_COST_MULTIPLIER"
msgstr "삼투압 비용"

#, fuzzy
msgid "OSMOREGULATION_COST_MULTIPLIER_EXPLANATION"
msgstr "삼투압 비용"

#, fuzzy
msgid "OTHER_COMPOUNDS"
msgstr "화합물"

msgid "OUR_WIKI"
msgstr ""

#, fuzzy
msgid "OUTDATED_NOTICE"
msgstr "시작되지 않음."

msgid "OUTREACH_TEAM"
msgstr ""

msgid "OUTSIDE_CONTRIBUTORS"
msgstr ""

msgid "OVERWRITE_EXISTING_SAVE"
msgstr "저장 덮어쓰기:"

#, fuzzy
msgid "OVERWRITE_EXISTING_SAVE_PROMPT"
msgstr "저장 덮어쓰기:"

#, fuzzy
msgid "OVERWRITE_SPECIES_NAME_CONFIRMATION"
msgstr "이 저장을 삭제하는 것은 취소할 수 없습니다, 영구적으로 이 저장을 삭제하시겠습니까?"

msgid "OXYGEN"
msgstr "산소"

#, fuzzy
msgid "OXYGEN_INHIBITOR_SYNTHESIS"
msgstr "산소 합성"

#, fuzzy
msgid "OXYGEN_RESISTANCE"
msgstr "독소 저항"

#, fuzzy
msgid "OXYGEN_TOLERANCE_TOOLTIP"
msgstr "새로운 키 배치 추가"

#, fuzzy
msgid "OXYTOXISOME_PROCESSES_DESCRIPTION"
msgstr "대사체는 단백질 껍질에 싸인 단백질 집합입니다. 그들은 호기성 호흡이라는 과정을 통해 세포질에서 할 수있는 것보다 훨씬 더 빠른 속도로 포도당을 ATP로 전환 할 수 있습니다. 그러나 이를 위해 산소가 필요하며 산소가 적은 환경에선 ATP 생산 속도가 느려집니다. 대사체가 세포질에 의해 직접 둘러싸이면 주변 유체가 일부 발효를 수행합니다."

msgid "OXYTOXY_NT"
msgstr "OxyToxy NT"

#, fuzzy
msgid "OXYTOXY_SYNTHESIS"
msgstr "산소 합성"

#, fuzzy
msgid "PAGEDOWN"
msgstr "아래쪽으로 시야 이동"

msgid "PAGEUP"
msgstr ""

#, fuzzy
msgid "PAGE_BACK"
msgstr "뒤로가기"

#, fuzzy
msgid "PAGE_FORWARD"
msgstr "앞으로 이동"

#, fuzzy
msgid "PAGE_TITLE"
msgstr "세포 진행률"

msgid "PAN_CAMERA_DOWN"
msgstr "아래쪽으로 시야 이동"

msgid "PAN_CAMERA_LEFT"
msgstr "왼쪽으로 시야 이동"

msgid "PAN_CAMERA_RESET"
msgstr "카메라 초기화"

msgid "PAN_CAMERA_RIGHT"
msgstr "오른쪽으로 시야 이동"

msgid "PAN_CAMERA_UP"
msgstr "위쪽으로 시야 이동"

msgid "PAST_DEVELOPERS"
msgstr ""

#, fuzzy
msgid "PATCH_COLON"
msgstr "종:"

#, fuzzy
msgid "PATCH_EXTINCTION_BOX_TEXT"
msgstr "이전에 존재했던 다른 99%의 종처럼, 당신의 종 또한 멸종했습니다. 나머지는 당신의 자리에 들어가 번영을 누리겠지만, 당신은 아닙니다. 당신은 잊혀질 것이고, 진화의 실패한 표상이 될 것입니다."

#, fuzzy
msgid "PATCH_EXTINCTION_CAPITAL"
msgstr "멸종"

msgid "PATCH_MAP"
msgstr "지역 지도"

#, fuzzy
msgid "PATCH_MAP_NAVIGATION_TOOLTIP"
msgstr "새로운 키 배치 추가"

#, fuzzy
msgid "PATCH_NAME"
msgstr "동굴"

#, fuzzy
msgid "PATCH_NOTES_LAST_PLAYED_INFO"
msgstr "세포 진행률"

msgid "PATCH_NOTES_LAST_PLAYED_INFO_PLURAL"
msgstr ""

#, fuzzy
msgid "PATCH_NOTES_TITLE"
msgstr "세포 진행률"

msgid "PATCH_NOTE_BULLET_POINT"
msgstr ""

msgid "PATCH_NOTE_CHANGES_HEADING"
msgstr ""

#, fuzzy
msgid "PATCH_NOTE_LINK_VISIT_TEXT"
msgstr "이전에 존재했던 다른 99%의 종처럼, 당신의 종 또한 멸종했습니다. 나머지는 당신의 자리에 들어가 번영을 누리겠지만, 당신은 아닙니다. 당신은 잊혀질 것이고, 진화의 실패한 표상이 될 것입니다."

#, fuzzy
msgid "PATREON_TOOLTIP"
msgstr "새로운 키 배치 추가"

msgid "PATRONS"
msgstr ""

msgid "PAUSED"
msgstr ""

#, fuzzy
msgid "PAUSE_MENU_RESUME_TOOLTIP"
msgstr "재개"

msgid "PAUSE_PROMPT"
msgstr ""

msgid "PAUSE_TOOLTIP"
msgstr ""

#, fuzzy
msgid "PCK_LOAD_FAILED"
msgstr "불러오기 완료"

#, fuzzy
msgid "PCK_LOAD_FAILED_DOES_NOT_EXIST"
msgstr "불러오기 완료"

msgid "PEACEFUL"
msgstr ""

#, fuzzy
msgid "PENDING_ENDOSYMBIOSIS_EXPLANATION"
msgstr "GLES2를 사용하여 실행중입니다. 이는 실험되지 않았으며 이로 인해 문제가 발생할 수 있습니다. 비디오 카드 드라이버를 업데이트 하거나 AMD 혹은 Nvidia 그래픽을 사용하여 Thrive를 실행해주시기 바랍니다."

msgid "PENDING_ENDOSYMBIOSIS_TITLE"
msgstr ""

msgid "PERCENTAGE_VALUE"
msgstr ""

#, fuzzy
msgid "PERFECT_ADAPTATION_DESCRIPTION"
msgstr "세포의 핵심. 미토콘드리온(복수형: 미토콘드리아)는 단백질과 효소로 이루어진 이중막 구조입니다. 진핵 숙주가 사용하기 위해 동화된 원핵 생물입니다. 호기성 호흡을 통해 세포질에서 할 수 있는 것보다 훨씬 더 높은 효율로 포도당을 ATP로 전환 할 수 있습니다. 그러나 산소를 필요로 하며 환경의 산소 수준이 낮으면 ATP 생산 속도가 느려집니다."

msgid "PERFORMANCE"
msgstr "성능"

msgid "PERFORM_UNBINDING"
msgstr "결합 해제 수행하기"

#, fuzzy
msgid "PER_SECOND_ABBREVIATION"
msgstr "{0} 천"

msgid "PER_SECOND_SLASH"
msgstr "/초"

msgid "PHOSPHATE"
msgstr "인산염"

#, fuzzy
msgid "PHOSPHATES_COST"
msgstr "인산염"

msgid "PHOTOSYNTHESIS"
msgstr "광합성"

msgid "PHYSICAL_CONDITIONS"
msgstr "물리적 상태"

msgid "PHYSICAL_RESISTANCE"
msgstr "물리 저항"

msgid "PLACE_ORGANELLE"
msgstr "세포 기관 배치"

msgid "PLANET"
msgstr ""

#, fuzzy
msgid "PLANET_CUSTOMIZER"
msgstr "커서 위치에서:"

#, fuzzy
msgid "PLANET_DETAILS_STRING"
msgstr "로그 폴더 열기"

msgid "PLANET_RANDOM_SEED"
msgstr ""

#, fuzzy
msgid "PLAYER"
msgstr "플레이어 세포"

msgid "PLAYER_DEATH_POPULATION_PENALTY"
msgstr ""

msgid "PLAYER_DEATH_POPULATION_PENALTY_EXPLANATION"
msgstr "(플레이어가 죽을 때마다 플레이어 종의 개체수가 감소하는 정도)"

msgid "PLAYER_DIED"
msgstr "플레이어 사망함"

#, fuzzy
msgid "PLAYER_DUPLICATE"
msgstr "플레이어 사망함"

#, fuzzy
msgid "PLAYER_EXTINCT"
msgstr "플레이어 사망함"

#, fuzzy
msgid "PLAYER_RELATIVE_MOVEMENT"
msgstr "플레이어 사망함"

#, fuzzy
msgid "PLAYER_RELATIVE_MOVEMENT_TOOLTIP"
msgstr "플레이어 사망함"

msgid "PLAYER_REPRODUCED"
msgstr "플레이어 복제됨"

#, fuzzy
msgid "PLAYER_SPEED"
msgstr "플레이어 사망함"

msgid "PLAYSTATION_3"
msgstr ""

msgid "PLAYSTATION_4"
msgstr ""

msgid "PLAYSTATION_5"
msgstr ""

msgid "PLAY_INTRO_VIDEO"
msgstr "인트로 영상 재생"

msgid "PLAY_MICROBE_INTRO_ON_NEW_GAME"
msgstr "새 게임 시 미생물 인트로 재생"

msgid "PLAY_WITH_CURRENT_SETTING"
msgstr "현재 설정으로 실행"

msgid "POPULATION_CAPITAL"
msgstr "개체수:"

msgid "POPULATION_COLON"
msgstr "개체수:"

msgid "POPULATION_IN_PATCHES"
msgstr "지역 내 개체수:"

#, fuzzy
msgid "POPULATION_IN_PATCH_SHORT"
msgstr "개체수:"

msgid "POSITION_NUMBER"
msgstr ""

msgid "PREDATION_FOOD_SOURCE"
msgstr ""

#, fuzzy
msgid "PREDICTION_DETAILS_OPEN_TOOLTIP"
msgstr "재개"

#, fuzzy
msgid "PRESSURE"
msgstr "압력."

msgid "PRESSURE_SHORT"
msgstr "압력."

#, fuzzy
msgid "PRESSURE_TOLERANCE_TOOLTIP"
msgstr "메뉴로 돌아가기"

msgid "PRESS_KEY_DOT_DOT_DOT"
msgstr "아무 키나 누르시오..."

msgid "PREVIEW_IMAGE_DOES_NOT_EXIST"
msgstr ""

msgid "PREVIEW_IMAGE_IS_TOO_LARGE"
msgstr ""

msgid "PREVIOUS_COLON"
msgstr "이전:"

msgid "PROCESSING_LOADED_OBJECTS"
msgstr "불러온 객체 처리 중"

msgid "PROCESS_ENVIRONMENT_SEPARATOR"
msgstr ""

msgid "PROCESS_PANEL_TITLE"
msgstr "세포 진행률"

#, fuzzy
msgid "PROCESS_SPEED_MODIFIER"
msgstr "세포 진행률"

#, fuzzy
msgid "PROCESS_TOGGLE_TOOLTIP"
msgstr "메뉴로 돌아가기"

msgid "PROGRAMMING_TEAM"
msgstr ""

msgid "PROJECT_MANAGEMENT_TEAM"
msgstr ""

msgid "PROTEINS"
msgstr "단백질"

msgid "PROTOPLASM"
msgstr "원형질"

msgid "PULL_REQUESTS_PROGRAMMING"
msgstr ""

#, fuzzy
msgid "QUADRILLION_ABBREVIATION"
msgstr "{0} 십억"

msgid "QUICK_LOAD"
msgstr "빠른 불러오기"

msgid "QUICK_SAVE"
msgstr "빠른 저장"

msgid "QUIT"
msgstr "종료"

#, fuzzy
msgid "QUIT_BUTTON_TOOLTIP"
msgstr "새로운 키 배치 추가"

#, fuzzy
msgid "QUIT_GAME_WARNING"
msgstr "GLES2 모드 경고"

#, fuzzy
msgid "RADIATION"
msgstr "호흡"

#, fuzzy
msgid "RADIOACTIVE_CHUNK"
msgstr "큰 철 덩어리"

#, fuzzy
msgid "RADIOSYNTHESIS"
msgstr "열합성"

msgid "RANDOMIZE_SPECIES_NAME"
msgstr ""

#, fuzzy
msgid "RANDOM_SEED_TOOLTIP"
msgstr "재개"

msgid "RAW"
msgstr ""

#, fuzzy
msgid "RAW_VALUE_COLON"
msgstr "속도:"

msgid "READING_SAVE_DATA"
msgstr "저장된 데이터 읽는 중"

msgid "READY"
msgstr "준비"

msgid "RECOMMENDED_THRIVE_VERSION"
msgstr ""

#, fuzzy
msgid "REDDIT_TOOLTIP"
msgstr "재개"

msgid "REDO"
msgstr "다시 실행"

msgid "REDO_THE_LAST_ACTION"
msgstr "마지막 활동 되돌리기"

msgid "REFRESH"
msgstr "새로 고침"

#, fuzzy
msgid "REGENERATE_BUTTON"
msgstr "세포 기관"

msgid "RENDER_SCALE"
msgstr ""

msgid "REPORT"
msgstr "보고"

#, fuzzy
msgid "REPORT_BUG"
msgstr "보고"

#, fuzzy
msgid "REPRODUCED"
msgstr "생산"

#, fuzzy
msgid "REPRODUCTION"
msgstr "ATP 생산"

#, fuzzy
msgid "REPRODUCTION_ASEXUAL"
msgstr "ATP 생산"

#, fuzzy
msgid "REPRODUCTION_BUDDING"
msgstr "생산"

#, fuzzy
msgid "REPRODUCTION_COMPOUNDS_MODE"
msgstr "생산"

#, fuzzy
msgid "REPRODUCTION_COMPOUNDS_MODE_EXPLANATION"
msgstr "(번식에 필요한 화합물을 아무 것도 하지 않아도 환경에서 자동으로 수집)"

#, fuzzy
msgid "REPRODUCTION_COMPOUND_HANDLING_TOOLTIP"
msgstr "생산"

#, fuzzy
msgid "REPRODUCTION_METHOD"
msgstr "생산"

#, fuzzy
msgid "REQUIRES_NUCLEUS"
msgstr "핵"

#, fuzzy
msgid "RESEARCH"
msgstr "초기화"

msgid "RESET"
msgstr "초기화"

#, fuzzy
msgid "RESET_ACHIEVEMENTS"
msgstr "이동 속도 향상"

#, fuzzy
msgid "RESET_DEADZONES"
msgstr "기본값으로 초기화하시겠습니까?"

msgid "RESET_DISMISSED_POPUPS"
msgstr ""

msgid "RESET_INPUTS_TO_DEFAULTS"
msgstr "키 입력을 기본값으로 초기화하시겠습니까?"

#, fuzzy
msgid "RESET_ITEM_ORDER_TO_DEFAULT"
msgstr "키 입력을 기본값으로 초기화하시겠습니까?"

#, fuzzy
msgid "RESET_KEYBINDINGS"
msgstr "키 설정 초기화"

msgid "RESET_SETTINGS_TO_DEFAULTS"
msgstr "기본값"

#, fuzzy
msgid "RESET_SHOWN_TUTORIALS"
msgstr "튜토리얼 보기"

#, fuzzy
msgid "RESET_SHOWN_TUTORIALS_TOOLTIP"
msgstr "새로운 키 배치 추가"

msgid "RESET_TO_DEFAULTS"
msgstr "기본값으로 초기화하시겠습니까?"

msgid "RESISTANT_TO_BASIC_ENGULFMENT"
msgstr ""

#, fuzzy
msgid "RESIZE_METABALL_TOOLTIP"
msgstr "재개"

msgid "RESOLUTION"
msgstr "해상도:"

msgid "RESOURCE_ABSORBTION_SPEED"
msgstr "자원 흡수 속도"

#, fuzzy
msgid "RESOURCE_AMOUNT_SHORT"
msgstr "압력."

#, fuzzy
msgid "RESOURCE_ENERGY"
msgstr "소스 코드 보기"

#, fuzzy
msgid "RESOURCE_FOOD"
msgstr "소스 코드 보기"

#, fuzzy
msgid "RESOURCE_ROCK"
msgstr "소스 코드 보기"

#, fuzzy
msgid "RESOURCE_WOOD"
msgstr "소스 코드 보기"

msgid "RESPIRATION"
msgstr "호흡"

msgid "RESPONSIVE"
msgstr ""

msgid "RESTART_REQUIRED"
msgstr ""

msgid "RESUME"
msgstr "재개"

#, fuzzy
msgid "RESUME_TOOLTIP"
msgstr "재개"

msgid "RETURN_TO_MENU"
msgstr "메뉴로 돌아가기"

#, fuzzy
msgid "RETURN_TO_MENU_TOOLTIP"
msgstr "메뉴로 돌아가기"

msgid "RETURN_TO_MENU_WARNING"
msgstr ""
"정말 주 메뉴로 나가시겠어요?\n"
"저장되지 않은 진행 상황을 모두 잃게 됩니다."

#, fuzzy
msgid "REVEAL_ALL_PATCHES"
msgstr "다음 지역으로 퍼짐:"

#, fuzzy
msgid "REVOLUTIONARY_GAMES_SOCIAL_TOOLTIP"
msgstr "새로운 키 배치 추가"

#, fuzzy
msgid "RIGHT_ARROW"
msgstr "마우스 오른쪽 버튼"

msgid "RIGHT_MOUSE"
msgstr "마우스 오른쪽 버튼"

msgid "RIGID"
msgstr ""

msgid "RIGIDITY_MEMBRANE_DESCRIPTION"
msgstr "세포막 강도가 높을수록 피해에 더 견딜 수 있지만, 세포를 더욱 움직이기 힘들게 할 것입니다."

msgid "ROTATE_LEFT"
msgstr "왼쪽으로 회전"

msgid "ROTATE_RIGHT"
msgstr "오른쪽으로 회전"

#, fuzzy
msgid "ROTATION_COLON"
msgstr "다음으로 인하여 개체 수가 {0} 에서 {1} 로 변화됨: {2}"

msgid "RUN_AUTO_EVO_DURING_GAMEPLAY"
msgstr "게임 플레이 중 Auto-Evo 자동 진화 실행"

msgid "RUN_ONE_STEP"
msgstr "한 단계 실행하기"

msgid "RUN_RESULT_BY_SENDING_POPULATION"
msgstr "{0}(으)로 이주: 다음 지역으로부터 {1}개체: {2}"

msgid "RUN_RESULT_GENE_CODE"
msgstr "유전자 코드:"

msgid "RUN_RESULT_NICHE_FILL"
msgstr "생태적 지위를 채우기 위해 등장"

msgid "RUN_RESULT_SELECTION_PRESSURE_SPLIT"
msgstr "서로 다른 자연 선택 압력으로 인해 등장"

msgid "RUN_RESULT_SPLIT_FROM"
msgstr "{0}에서 분화됨"

msgid "RUN_RESULT_SPLIT_OFF_TO"
msgstr "일부 지역의 개체수는 새로운 종 {0}을(를) 형성하기 위해 분화됨:"

msgid "RUN_X_WORLDS"
msgstr ""

#, fuzzy
msgid "RUN_X_WORLDS_TOOLTIP"
msgstr "새로운 키 배치 추가"

msgid "RUSTICYANIN"
msgstr "루스티시아닌"

#, fuzzy
msgid "RUSTICYANIN_DESCRIPTION"
msgstr "루스티시아닌은 가스 상태의 이산화탄소와 산소를 사용하여 산화철을 화학적 상태에서 다른 화학적 상태로 산화시킬 수 있는 단백질입니다. 철 호흡이라고하는 이 과정은 세포가 수확 할 수 있는 에너지를 방출합니다."

#, fuzzy
msgid "RUSTICYANIN_PROCESSES_DESCRIPTION"
msgstr "루스티시아닌은 가스 상태의 이산화탄소와 산소를 사용하여 산화철을 화학적 상태에서 다른 화학적 상태로 산화시킬 수 있는 단백질입니다. 철 호흡이라고하는 이 과정은 세포가 수확 할 수 있는 에너지를 방출합니다."

msgid "SAFE_MODE_EXPLANATION"
msgstr ""
"이전의 실행 실패로 인해 Thrive가 안전 모드로 시작되었습니다.\n"
"\n"
"모드나 동영상 재생기로 인해 발생했을 가능성이 높습니다. 예방적 조치로 활성화된 모드의 불러오기가 생략되거나 동영상 재생이 비활성화되었을 수 있습니다. 이는 Thrive를 재시작할 때까지 유효합니다.\n"
"\n"
"재시작하기 전에 문제를 일으키거나 현재 버전의 Thrive와 호환되지 않을 수 있는 모드를 모두 비활성화해 주세요(문제를 일으킨 주범이 모드였는지 확인하기 위해 지난 실행 시의 로그를 읽어볼 수 있습니다).\n"
"동영상 재생기와 관련된 문제에 대해서는 동영상을 강제로 비활성화하는 실행기 설정을 사용하세요.\n"
"\n"
"시작 문제를 일으키는 원인을 해결하지 않으면 다시 안전 모드에 들어오기 위해 Thrive를 여러 번 재시작하고 오류를 겪어야 할 수도 있습니다."

msgid "SAFE_MODE_TITLE"
msgstr ""

msgid "SAVE"
msgstr "저장"

msgid "SAVE_AND_CONTINUE"
msgstr "저장 및 계속"

msgid "SAVE_AUTOSAVE"
msgstr "자동 저장"

msgid "SAVE_DELETE_WARNING"
msgstr "이 저장을 삭제하는 것은 취소할 수 없습니다, 영구적으로 {0} 을 삭제하시겠습니까?"

msgid "SAVE_ERROR_INCLUDE_JSON_DEBUG_NOTE"
msgstr ""

msgid "SAVE_ERROR_TURN_ON_JSON_DEBUG_MODE"
msgstr ""

msgid "SAVE_FAILED"
msgstr "저장 실패"

msgid "SAVE_GAME"
msgstr "저장"

#, fuzzy
msgid "SAVE_GAME_BUTTON_TOOLTIP"
msgstr "새로운 키 배치 추가"

msgid "SAVE_HAS_DIFFERENT_VERSION"
msgstr "다른 버전에서 저장됨"

msgid "SAVE_HAS_DIFFERENT_VERSION_TEXT"
msgstr ""
"현재 세이브 파일 버전이 게임 버전과 일치하지 않습니다.\n"
"메뉴에서 수동으로 세이브를 불러와주시기 바랍니다."

msgid "SAVE_HAS_INVALID_GAME_STATE"
msgstr "저장된 게임 상태가 올바르지 않습니다"

msgid "SAVE_INVALID"
msgstr "부정"

msgid "SAVE_IS_INVALID"
msgstr "올바르지 않은 저장 입니다"

#, fuzzy
msgid "SAVE_IS_UPGRADEABLE_DESCRIPTION"
msgstr "액포는 세포 내부 공간 저장에 사용되는 내부 막질 소기관입니다. 그들은 여러 개의 소낭, 저장을 위해 세포에서 널리 사용되는 작은 막 구조로 구성되어 합쳐졌습니다. 이 물질은 분자, 효소, 고체 및 기타 물질을 포함하는 데 사용되는 물로 채워져 있습니다. 액포의 모양은 유동적이며 세포마다 다를 수 있습니다."

msgid "SAVE_LOAD_ALREADY_LOADED_FREE_FAILURE"
msgstr ""

msgid "SAVE_MANUAL"
msgstr "설명서"

msgid "SAVE_QUICKSAVE"
msgstr "빠른 저장"

msgid "SAVE_SPACE_USED"
msgstr "사용된 용량:"

#, fuzzy
msgid "SAVE_UPGRADE_FAILED"
msgstr "저장 실패"

#, fuzzy
msgid "SAVE_UPGRADE_FAILED_DESCRIPTION"
msgstr "액포는 세포 내부 공간 저장에 사용되는 내부 막질 소기관입니다. 그들은 여러 개의 소낭, 저장을 위해 세포에서 널리 사용되는 작은 막 구조로 구성되어 합쳐졌습니다. 이 물질은 분자, 효소, 고체 및 기타 물질을 포함하는 데 사용되는 물로 채워져 있습니다. 액포의 모양은 유동적이며 세포마다 다를 수 있습니다."

#, fuzzy
msgid "SAVING_DATA_FAILED_DUE_TO"
msgstr "저장 실패! 예외 발생"

#, fuzzy
msgid "SAVING_DOT_DOT_DOT"
msgstr "검색..."

#, fuzzy
msgid "SAVING_FAILED_WITH_EXCEPTION"
msgstr "액포는 세포 내부 공간 저장에 사용되는 내부 막질 소기관입니다. 그들은 여러 개의 소낭, 저장을 위해 세포에서 널리 사용되는 작은 막 구조로 구성되어 합쳐졌습니다. 이 물질은 분자, 효소, 고체 및 기타 물질을 포함하는 데 사용되는 물로 채워져 있습니다. 액포의 모양은 유동적이며 세포마다 다를 수 있습니다."

#, fuzzy
msgid "SAVING_NOT_POSSIBLE"
msgstr "저장 실패! 예외 발생"

msgid "SAVING_SUCCEEDED"
msgstr "저장 성공"

msgid "SCALING_NONE"
msgstr ""

#, fuzzy
msgid "SCALING_ON"
msgstr ""
"{0}에서 충돌이 있습니다.\n"
"{1}에서 입력을 제거하시겠습니까?"

msgid "SCALING_ON_INVERSE"
msgstr ""

#, fuzzy
msgid "SCREEN_EFFECT"
msgstr "외부 효과:"

#, fuzzy
msgid "SCREEN_EFFECT_GAMEBOY"
msgstr "외부 효과:"

#, fuzzy
msgid "SCREEN_EFFECT_GAMEBOY_COLOR"
msgstr "외부 효과:"

msgid "SCREEN_EFFECT_GREYSCALE"
msgstr ""

#, fuzzy
msgid "SCREEN_EFFECT_NONE"
msgstr "능력"

#, fuzzy
msgid "SCREEN_RELATIVE_MOVEMENT"
msgstr "이동 속도 향상"

#, fuzzy
msgid "SCREEN_RELATIVE_MOVEMENT_TOOLTIP"
msgstr "이동 속도 향상"

msgid "SCROLLLOCK"
msgstr ""

msgid "SEARCH_DOT_DOT_DOT"
msgstr "검색..."

msgid "SEARCH_PLACEHOLDER"
msgstr ""

msgid "SEARCH_RADIUS"
msgstr ""

msgid "SEA_FLOOR"
msgstr "해저"

msgid "SECRETE_SLIME"
msgstr "점액 분비"

#, fuzzy
msgid "SECRETE_SLIME_TOOLTIP"
msgstr "점액 분비"

#, fuzzy
msgid "SEED_LABEL"
msgstr "생태계: {0}"

#, fuzzy
msgid "SELECTED"
msgstr "선택됨:"

msgid "SELECTED_COLON"
msgstr "선택됨:"

#, fuzzy
msgid "SELECTED_MOD"
msgstr "선택됨:"

#, fuzzy
msgid "SELECTED_SAVE_IS_INCOMPATIBLE_PROMPT"
msgstr "선택된 저장은 호환되지 않습니다"

#, fuzzy
msgid "SELECTED_SAVE_IS_INCOMPATIBLE_PROTOTYPE_PROMPT"
msgstr "선택된 저장은 호환되지 않습니다"

#, fuzzy
msgid "SELECTED_SAVE_IS_UPGRADEABLE_PROMPT"
msgstr "선택된 저장은 호환되지 않습니다"

msgid "SELECT_A_GENERATION"
msgstr "세대를 선택하세요"

msgid "SELECT_A_PATCH"
msgstr "세부 사항을 표시하려면 지역을 선택하세요"

msgid "SELECT_A_SPECIES"
msgstr "종을 선택하세요"

#, fuzzy
msgid "SELECT_A_TECHNOLOGY"
msgstr "세부 사항을 표시하려면 지역을 선택하세요"

msgid "SELECT_CELL_TYPE_FROM_EDITOR"
msgstr ""

#, fuzzy
msgid "SELECT_ENZYME"
msgstr "선택됨:"

msgid "SELECT_MOVEMENT_MODE_TITLE"
msgstr ""

#, fuzzy
msgid "SELECT_OPTION"
msgstr "선택됨:"

msgid "SELECT_PREVIEW_IMAGE"
msgstr ""

#, fuzzy
msgid "SELECT_SPACE_STRUCTURE_TITLE"
msgstr "구조"

msgid "SELECT_STRUCTURE_POPUP_TITLE"
msgstr ""

msgid "SELECT_TISSUE_TYPE_FROM_EDITOR"
msgstr ""

#, fuzzy
msgid "SELECT_VACUOLE_COMPOUND_COLON"
msgstr "선택됨:"

msgid "SEPTEMBER"
msgstr ""

msgid "SESSILE"
msgstr ""

msgid "SETTING_ONLY_APPLIES_TO_NEW_GAMES"
msgstr ""

msgid "SFX_VOLUME"
msgstr "효과음 음량"

msgid "SHIFT"
msgstr "Shift"

#, fuzzy
msgid "SHOW_ALL_TUTORIALS"
msgstr "튜토리얼 보기"

#, fuzzy
msgid "SHOW_ALL_TUTORIALS_TOOLTIP"
msgstr "새로운 키 배치 추가"

#, fuzzy
msgid "SHOW_DAMAGE_EFFECT"
msgstr "편모는 ATP를 사용하여 세포를 앞으로 나아가게 하는 세포막에서 이어지는 채찍 모양의 단백질 섬유 다발입니다."

msgid "SHOW_HELP"
msgstr "도움말 보기"

#, fuzzy
msgid "SHOW_ITEM_COORDINATES"
msgstr "튜토리얼 보기"

#, fuzzy
msgid "SHOW_NEW_PATCH_NOTES"
msgstr "동굴"

#, fuzzy
msgid "SHOW_NEW_PATCH_NOTES_TOOLTIP"
msgstr "동굴"

#, fuzzy
msgid "SHOW_TUTORIALS_IN_NEW_CURRENT_OPTION"
msgstr "튜토리얼 보기(현재 진행중인 게임)"

#, fuzzy
msgid "SHOW_TUTORIALS_IN_NEW_GAMES_OPTION"
msgstr "튜토리얼 보기(새 게임 시작 시)"

#, fuzzy
msgid "SHOW_TUTORIALS_OPTION_TOOLTIP"
msgstr "새로운 키 배치 추가"

#, fuzzy
msgid "SHOW_UNSAVED_PROGRESS_WARNING"
msgstr ""
"저장하지 않은 변경점은 적용되지 않습니다.\n"
"계속하시겠습니까?"

#, fuzzy
msgid "SHOW_UNSAVED_PROGRESS_WARNING_TOOLTIP"
msgstr ""
"저장하지 않은 변경점은 적용되지 않습니다.\n"
"계속하시겠습니까?"

msgid "SHOW_WEB_NEWS_FEED"
msgstr ""

#, fuzzy
msgid "SIDEROPHORE_ACTION_TOOLTIP"
msgstr "새로운 키 배치 추가"

msgid "SIGNALING_AGENT"
msgstr "신호 기관"

#, fuzzy
msgid "SIGNALING_AGENTS_ACTION_TOOLTIP"
msgstr "니트로게나아제는 ATP 형태의 기체 질소와 세포 에너지를 사용하여 세포의 핵심 성장 영양소 인 암모니아를 생성 할 수있는 단백질입니다. 이것은 혐기성 질소 고정이라고하는 과정입니다. 질소 분해 효소가 세포질에 의해 직접 둘러싸이면 주변 유체가 일부 발효를 수행합니다."

#, fuzzy
msgid "SIGNALING_AGENT_DESCRIPTION"
msgstr "니트로게나아제는 ATP 형태의 기체 질소와 세포 에너지를 사용하여 세포의 핵심 성장 영양소 인 암모니아를 생성 할 수있는 단백질입니다. 이것은 혐기성 질소 고정이라고하는 과정입니다. 질소 분해 효소가 세포질에 의해 직접 둘러싸이면 주변 유체가 일부 발효를 수행합니다."

#, fuzzy
msgid "SIGNALING_AGENT_PROCESSES_DESCRIPTION"
msgstr "니트로게나아제는 ATP 형태의 기체 질소와 세포 에너지를 사용하여 세포의 핵심 성장 영양소 인 암모니아를 생성 할 수있는 단백질입니다. 이것은 혐기성 질소 고정이라고하는 과정입니다. 질소 분해 효소가 세포질에 의해 직접 둘러싸이면 주변 유체가 일부 발효를 수행합니다."

#, fuzzy
msgid "SIGNAL_COMMAND_AGGRESSION"
msgstr ""
"{0}에서 충돌이 있습니다.\n"
"{1}에서 입력을 제거하시겠습니까?"

msgid "SIGNAL_COMMAND_FLEE"
msgstr ""

msgid "SIGNAL_COMMAND_FOLLOW"
msgstr ""

msgid "SIGNAL_COMMAND_NONE"
msgstr ""

msgid "SIGNAL_COMMAND_TO_ME"
msgstr ""

#, fuzzy
msgid "SIGNAL_TO_EMIT"
msgstr ""
"{0}에서 충돌이 있습니다.\n"
"{1}에서 입력을 제거하시겠습니까?"

msgid "SILICA"
msgstr "이산화규소"

msgid "SILICA_MEMBRANE_DESCRIPTION"
msgstr "이 세포막은 이산화규소로 이루어진 강력한 벽 입니다. 전반적인 손상에 잘 견딜 수 있으며 물리적 손상에 매우 강합니다. 또한 형태를 유지하는 데 더 적은 에너지가 필요합니다. 그러나 이는 세포 속도를 크게 낮추고 자원을 느리게 흡수합니다."

#, fuzzy
msgid "SIMULATION_CONFIG"
msgstr "삼투압 비용"

#, fuzzy
msgid "SIXTEEN_TIMES"
msgstr "존재하는 종"

msgid "SIZE_COLON"
msgstr "크기:"

msgid "SLIDESHOW"
msgstr ""

msgid "SLIME_JET"
msgstr "점액 분출"

#, fuzzy
msgid "SLIME_JET_DESCRIPTION"
msgstr "끈적끈적한 세포 내부. 세포질은 이온, 단백질 및 세포 내부를 채우는 물에 용해된 기타 물질의 기본 혼합물입니다. 이것의 기능 중 하나는 발효를 통해 포도당을 ATP 에너지로 전환시키는 것 입니다. 세포 소 기관이 부족하고 세포가 더 발전된 신진 대사를 하는 경우, 에너지에 더욱 의존하게 됩니다. 또한 분자를 세포에 저장하고 세포의 크기를 성장시키는 데 사용됩니다."

#, fuzzy
msgid "SLIME_JET_PROCESSES_DESCRIPTION"
msgstr "끈적끈적한 세포 내부. 세포질은 이온, 단백질 및 세포 내부를 채우는 물에 용해된 기타 물질의 기본 혼합물입니다. 이것의 기능 중 하나는 발효를 통해 포도당을 ATP 에너지로 전환시키는 것 입니다. 세포 소 기관이 부족하고 세포가 더 발전된 신진 대사를 하는 경우, 에너지에 더욱 의존하게 됩니다. 또한 분자를 세포에 저장하고 세포의 크기를 성장시키는 데 사용됩니다."

msgid "SMALL_IRON_CHUNK"
msgstr "작은 철 덩어리"

#, fuzzy
msgid "SMALL_PHOSPHATE_CHUNK"
msgstr "작은 철 덩어리"

#, fuzzy
msgid "SMALL_SULFUR_CHUNK"
msgstr "작은 철 덩어리"

msgid "SNOWFLAKE"
msgstr ""

#, fuzzy
msgid "SOCIETY_STAGE"
msgstr "미생물 단계"

msgid "SOUND"
msgstr "소리"

#, fuzzy
msgid "SOUND_TEAM"
msgstr "소리"

msgid "SOUND_TEAM_LEAD"
msgstr ""

msgid "SOUND_TEAM_LEADS"
msgstr ""

msgid "SPACE"
msgstr ""

#, fuzzy
msgid "SPACE_STAGE"
msgstr "미생물 단계"

#, fuzzy
msgid "SPACE_STRUCTURE_HAS_RESOURCES"
msgstr "구조"

#, fuzzy
msgid "SPACE_STRUCTURE_NO_EXTRA_DESCRIPTION"
msgstr "구조"

msgid "SPACE_STRUCTURE_WAITING_CONSTRUCTION"
msgstr ""

msgid "SPAWN_AMMONIA"
msgstr "암모니아 배치"

msgid "SPAWN_ENEMY"
msgstr ""

msgid "SPAWN_ENEMY_CHEAT_FAIL"
msgstr ""

msgid "SPAWN_GLUCOSE"
msgstr "포도당 배치"

msgid "SPAWN_PHOSPHATES"
msgstr "인산염 배치"

msgid "SPECIAL_MOUSE_1"
msgstr "마우스 특수 키 1"

msgid "SPECIAL_MOUSE_2"
msgstr "마우스 특수 키 2"

msgid "SPECIES"
msgstr "종"

msgid "SPECIES_COLON"
msgstr "종:"

#, fuzzy
msgid "SPECIES_DETAIL_TEXT"
msgstr "존재하는 종"

msgid "SPECIES_HAS_A_MUTATION"
msgstr "변이함"

#, fuzzy
msgid "SPECIES_LIST"
msgstr "존재하는 종"

#, fuzzy
msgid "SPECIES_MEMBER_IMPACT_ON_POP"
msgstr "종 명칭..."

#, fuzzy
msgid "SPECIES_MEMBER_IMPACT_ON_POPULATION_EXPLANATION"
msgstr "이 패널은 Auto-Evo가 예측에 사용하는 숫자들을 보여줍니다. 하나의 종이 얻을 수 있는 에너지의 총량과 그 종의 한 개체당 필요한 에너지 비용이 최종 개체수를 결정합니다. Auto-Evo는 현실을 간략화한 모델을 사용하여 하나의 종이 얻을 수 있는 에너지로부터 그 종이 얼마나 잘 기능하고 있는지 계산합니다. 각각의 에너지원에 대해, 종이 해당 에너지원으로부터 얻는 에너지의 양이 표시됩니다. 이에 더하여 해당 에너지원으로부터 얻을 수 있는 에너지의 총량이 표시됩니다. 주어진 에너지의 총량에 비해 해당 종이 얻는 양의 비율은 해당 종의 적합도가 적합도 총량에 비해 얼마나 높은지에 따라 결정됩니다. 적합도는 종이 에너지원을 얼마나 잘 활용할 수 있는지 측정하는 지표입니다."

msgid "SPECIES_NAME_DOT_DOT_DOT"
msgstr "종 명칭..."

#, fuzzy
msgid "SPECIES_NAME_TOO_LONG_POPUP"
msgstr "종 명칭..."

#, fuzzy
msgid "SPECIES_POPULATION"
msgstr "종:"

msgid "SPECIES_PRESENT"
msgstr "존재하는 종"

#, fuzzy
msgid "SPECIES_TO_FIND"
msgstr "종:"

#, fuzzy
msgid "SPECIES_WITH_POPULATION"
msgstr "종:"

msgid "SPEED"
msgstr "속도"

msgid "SPEED_COLON"
msgstr "속도:"

msgid "SPREAD_TO_PATCHES"
msgstr "다음 지역으로 퍼짐:"

msgid "SPRINT"
msgstr ""

#, fuzzy
msgid "SPRINT_ACTION_TOOLTIP"
msgstr "새로운 키 배치 추가"

#, fuzzy
msgid "STAGE_MENU_BUTTON_TOOLTIP"
msgstr "새로운 키 배치 추가"

#, fuzzy
msgid "START"
msgstr "시작하는 중"

msgid "STARTING"
msgstr "시작하는 중"

msgid "START_CALIBRATION"
msgstr ""

#, fuzzy
msgid "START_GAME"
msgstr "저장"

msgid "START_RESEARCH"
msgstr ""

msgid "STATISTICS"
msgstr "상태"

#, fuzzy
msgid "STAT_ATP_PRODUCTION_REDUCTION"
msgstr "ATP 생산이 너무 적음!"

#, fuzzy
msgid "STAT_BASE_MOVEMENT_REDUCTION"
msgstr "기초 이동"

msgid "STAT_DAMAGE"
msgstr ""

msgid "STAT_DAMAGE_PER_OXYGEN"
msgstr ""

msgid "STEAM_CLIENT_INIT_FAILED"
msgstr ""

msgid "STEAM_ERROR_ACCOUNT_DOES_NOT_OWN_PRODUCT"
msgstr ""

msgid "STEAM_ERROR_ACCOUNT_READ_ONLY"
msgstr ""

msgid "STEAM_ERROR_ALREADY_UPLOADED"
msgstr ""

msgid "STEAM_ERROR_BANNED"
msgstr ""

msgid "STEAM_ERROR_CLOUD_LIMIT_EXCEEDED"
msgstr ""

#, fuzzy
msgid "STEAM_ERROR_DUPLICATE_NAME"
msgstr "플레이어 사망함"

msgid "STEAM_ERROR_FILE_NOT_FOUND"
msgstr ""

msgid "STEAM_ERROR_INSUFFICIENT_PRIVILEGE"
msgstr ""

#, fuzzy
msgid "STEAM_ERROR_INVALID_PARAMETER"
msgstr "저장된 게임 상태가 올바르지 않습니다"

#, fuzzy
msgid "STEAM_ERROR_LOCKING_FAILED"
msgstr "저장 실패! 예외 발생"

msgid "STEAM_ERROR_NOT_LOGGED_IN"
msgstr ""

msgid "STEAM_ERROR_TIMEOUT"
msgstr ""

msgid "STEAM_ERROR_UNAVAILABLE"
msgstr ""

msgid "STEAM_ERROR_UNKNOWN"
msgstr ""

#, fuzzy
msgid "STEAM_INIT_FAILED"
msgstr "저장 실패! 예외 발생"

#, fuzzy
msgid "STEAM_INIT_FAILED_DESCRIPTION"
msgstr "액포는 세포 내부 공간 저장에 사용되는 내부 막질 소기관입니다. 그들은 여러 개의 소낭, 저장을 위해 세포에서 널리 사용되는 작은 막 구조로 구성되어 합쳐졌습니다. 이 물질은 분자, 효소, 고체 및 기타 물질을 포함하는 데 사용되는 물로 채워져 있습니다. 액포의 모양은 유동적이며 세포마다 다를 수 있습니다."

#, fuzzy
msgid "STEAM_TOOLTIP"
msgstr "재개"

#, fuzzy
msgid "STEM_CELL_NAME"
msgstr "임의 사용자 이름:"

msgid "STOP"
msgstr ""

msgid "STORAGE"
msgstr "저장소"

#, fuzzy
msgid "STORAGE_COLON"
msgstr "저장소"

msgid "STORAGE_STATISTICS_SECONDS_OF_COMPOUND"
msgstr ""

msgid "STORE_LOGGED_IN_AS"
msgstr ""

#, fuzzy
msgid "STRAIN_BAR_TOOLTIP"
msgstr "새로운 키 배치 추가"

msgid "STRAIN_BAR_VISIBILITY"
msgstr ""

#, fuzzy
msgid "STRATEGY_STAGES"
msgstr "미생물 단계"

msgid "STRICT_NICHE_COMPETITION"
msgstr "엄격한 생태적 지위 경쟁 (적합도 차이가 과장됨)"

msgid "STRUCTURAL"
msgstr "구조의"

msgid "STRUCTURE"
msgstr "구조"

msgid "STRUCTURE_ASCENSION_GATE"
msgstr ""

#, fuzzy
msgid "STRUCTURE_DYSON_SWARM"
msgstr "구조"

msgid "STRUCTURE_HAS_REQUIRED_RESOURCES_TO_BUILD"
msgstr ""

msgid "STRUCTURE_HUNTER_GATHERER_LODGE"
msgstr ""

msgid "STRUCTURE_IN_PROGRESS_CONSTRUCTION"
msgstr ""

msgid "STRUCTURE_REQUIRED_RESOURCES_TO_FINISH"
msgstr ""

msgid "STRUCTURE_SELECTION_MENU_ENTRY"
msgstr ""

msgid "STRUCTURE_SELECTION_MENU_ENTRY_NOT_ENOUGH_RESOURCES"
msgstr ""

msgid "STRUCTURE_SOCIETY_CENTER"
msgstr ""

msgid "STRUCTURE_STEAM_POWERED_FACTORY"
msgstr ""

msgid "SUCCESSFUL_KILL"
msgstr "처치 성공"

msgid "SUCCESSFUL_SCAVENGE"
msgstr "사냥 성공"

msgid "SUCCESS_BUT_MISSING_ID"
msgstr ""

#, fuzzy
msgid "SUICIDE_BUTTON_TOOLTIP"
msgstr "새로운 키 배치 추가"

msgid "SUNLIGHT"
msgstr "햇빛"

msgid "SUPPORTER_PATRONS"
msgstr ""

msgid "SURVIVAL_TITLE"
msgstr ""

msgid "SWITCH_TO_FRONT_CAMERA"
msgstr "전방 카메라 보기로 전환"

msgid "SWITCH_TO_RIGHT_CAMERA"
msgstr "우측 카메라 보기로 전환"

msgid "SWITCH_TO_TOP_CAMERA"
msgstr "상향 카메라 보기로 전환"

msgid "SYSREQ"
msgstr ""

#, fuzzy
msgid "TAB_CHANGE_BLOCKED_WHILE_ACTION_IN_PROGRESS"
msgstr "또 다른 동작을 실행할 수 없습니다"

msgid "TAB_SECONDARY_SWITCH_LEFT"
msgstr ""

msgid "TAB_SECONDARY_SWITCH_RIGHT"
msgstr ""

#, fuzzy
msgid "TAB_SWITCH_LEFT"
msgstr "왼쪽으로 회전"

#, fuzzy
msgid "TAB_SWITCH_RIGHT"
msgstr "오른쪽으로 회전"

msgid "TAGS_IS_WHITESPACE"
msgstr ""

msgid "TAKE_SCREENSHOT"
msgstr "스크린샷 촬영"

#, fuzzy
msgid "TARGET_TYPE_COLON"
msgstr "생명력:"

msgid "TECHNOLOGY_ASCENSION"
msgstr ""

msgid "TECHNOLOGY_HUNTER_GATHERING"
msgstr ""

msgid "TECHNOLOGY_LEVEL_ADVANCED_SPACE"
msgstr ""

msgid "TECHNOLOGY_LEVEL_INDUSTRIAL"
msgstr ""

msgid "TECHNOLOGY_LEVEL_PRE_SOCIETY"
msgstr ""

msgid "TECHNOLOGY_LEVEL_PRIMITIVE"
msgstr ""

msgid "TECHNOLOGY_LEVEL_SCIFI"
msgstr ""

msgid "TECHNOLOGY_LEVEL_SPACE_AGE"
msgstr ""

msgid "TECHNOLOGY_REQUIRED_LEVEL"
msgstr ""

msgid "TECHNOLOGY_ROCKETRY"
msgstr ""

msgid "TECHNOLOGY_SIMPLE_STONE_TOOLS"
msgstr ""

msgid "TECHNOLOGY_SOCIETY_CENTER"
msgstr ""

msgid "TECHNOLOGY_STEAM_POWER"
msgstr ""

msgid "TECHNOLOGY_UNLOCKED_NOTICE"
msgstr ""

msgid "TEMPERATURE"
msgstr "온도"

msgid "TEMPERATURE_SHORT"
msgstr "온도."

#, fuzzy
msgid "TEMPERATURE_TOLERANCE_TOOLTIP"
msgstr "새로운 키 배치 추가"

msgid "TESTING_TEAM"
msgstr ""

msgid "THANKS_FOR_BUYING_THRIVE_2"
msgstr ""

msgid "THANKS_FOR_PLAYING"
msgstr ""

#, fuzzy
msgid "THANK_YOU_TITLE"
msgstr "번영했습니다!"

msgid "THEORY_TEAM"
msgstr ""

msgid "THERMOPLAST"
msgstr "열 세포"

#, fuzzy
msgid "THERMOPLAST_DESCRIPTION"
msgstr "열 세포는 감 열성 안료가 막질 주머니에 함께 쌓여있는 이중 막 구조입니다. 진핵 숙주가 사용하기 위해 동화 된 원핵 생물입니다. 열 세포의 안료는 열 합성 이라는 과정에서 물과 기체 이산화탄소에서 포도당을 생성하기 위해 주변의 열 차이 에너지를 사용할 수 있습니다. 포도당 생산 속도는 이산화탄소 농도와 온도에 따라 달라집니다."

#, fuzzy
msgid "THERMOPLAST_PROCESSES_DESCRIPTION"
msgstr "열 세포는 감 열성 안료가 막질 주머니에 함께 쌓여있는 이중 막 구조입니다. 진핵 숙주가 사용하기 위해 동화 된 원핵 생물입니다. 열 세포의 안료는 열 합성 이라는 과정에서 물과 기체 이산화탄소에서 포도당을 생성하기 위해 주변의 열 차이 에너지를 사용할 수 있습니다. 포도당 생산 속도는 이산화탄소 농도와 온도에 따라 달라집니다."

msgid "THERMOSYNTHASE"
msgstr "열합성 효소"

#, fuzzy
msgid "THERMOSYNTHASE_DESCRIPTION"
msgstr "열 세포는 감 열성 안료가 막질 주머니에 함께 쌓여있는 이중 막 구조입니다. 진핵 숙주가 사용하기 위해 동화 된 원핵 생물입니다. 열 세포의 안료는 열 합성 이라는 과정에서 물과 기체 이산화탄소에서 포도당을 생성하기 위해 주변의 열 차이 에너지를 사용할 수 있습니다. 포도당 생산 속도는 이산화탄소 농도와 온도에 따라 달라집니다."

#, fuzzy
msgid "THERMOSYNTHASE_PROCESSES_DESCRIPTION"
msgstr "열 세포는 감 열성 안료가 막질 주머니에 함께 쌓여있는 이중 막 구조입니다. 진핵 숙주가 사용하기 위해 동화 된 원핵 생물입니다. 열 세포의 안료는 열 합성 이라는 과정에서 물과 기체 이산화탄소에서 포도당을 생성하기 위해 주변의 열 차이 에너지를 사용할 수 있습니다. 포도당 생산 속도는 이산화탄소 농도와 온도에 따라 달라집니다."

msgid "THERMOSYNTHESIS"
msgstr "열합성"

msgid "THE_DISTURBANCE"
msgstr ""

#, fuzzy
msgid "THE_PATCH_MAP_BUTTON"
msgstr "지역 지도"

#, fuzzy
msgid "THE_WORLD_TITLE"
msgstr "번영했습니다!"

msgid "THIS_IS_LOCAL_MOD"
msgstr ""

msgid "THIS_IS_WORKSHOP_MOD"
msgstr ""

msgid "THREADS"
msgstr ""

msgid "THRIVEOPEDIA"
msgstr ""

msgid "THRIVEOPEDIA_CURRENT_WORLD_PAGE_TITLE"
msgstr ""

msgid "THRIVEOPEDIA_EVOLUTIONARY_TREE_PAGE_TITLE"
msgstr ""

msgid "THRIVEOPEDIA_HINT_IN_GAME"
msgstr ""

msgid "THRIVEOPEDIA_HOME_INFO"
msgstr ""

msgid "THRIVEOPEDIA_HOME_PAGE_TITLE"
msgstr ""

msgid "THRIVEOPEDIA_MUSEUM_PAGE_TITLE"
msgstr ""

msgid "THRIVEOPEDIA_PATCH_MAP_PAGE_TITLE"
msgstr ""

msgid "THRIVE_LICENSES"
msgstr ""

msgid "THYLAKOIDS"
msgstr "틸라코이드"

#, fuzzy
msgid "THYLAKOIDS_DESCRIPTION"
msgstr "틸라코이드는 단백질과 감광성 색소의 집합체입니다. 이 색소는 빛의 에너지를 사용하여 광합성이라는 과정에서 물과 기체 이산화탄소에서 포도당을 생성 할 수 있습니다. 이 색소는 또한 그들에게 독특한 색상을 부여합니다. 포도당 생산 속도는 이산화탄소 농도와 빛의 강도에 따라 달라집니다. 틸라코이드가 세포질에 의해 직접 둘러싸이면 주변 유체가 일부 발효를 수행합니다."

msgid "TIDEPOOL"
msgstr "조수 웅덩이"

msgid "TIMELINE"
msgstr "연대"

msgid "TIMELINE_GLOBAL_FILTER_TOOLTIP"
msgstr ""

msgid "TIMELINE_LOCAL_FILTER_TOOLTIP"
msgstr ""

#, fuzzy
msgid "TIMELINE_NICHE_FILL"
msgstr "유전자 코드:"

#, fuzzy
msgid "TIMELINE_PLAYER_MIGRATED"
msgstr "[b][u]{0}[/u][/b] 개체군의 일부가 {1} 지역으로부터 이 지역으로 이주함"

#, fuzzy
msgid "TIMELINE_PLAYER_MIGRATED_TO"
msgstr "[b][u]{0}[/u][/b] 개체군의 일부가 {1} 지역으로부터 이 지역으로 이주함"

#, fuzzy
msgid "TIMELINE_SELECTION_PRESSURE_SPLIT"
msgstr "퍼뜨리기:"

#, fuzzy
msgid "TIMELINE_SPECIES_BECAME_MULTICELLULAR"
msgstr ""
"이동하여 포도당 (흰색 구름)을 수집하세요.\n"
"당신의 세포는 살아남기 위한 에너지를 만들기 위해 포도당이 필요합니다.\n"
"선을 따라 움직여 세포 근처의 포도당으로 이동하세요."

msgid "TIMELINE_SPECIES_EXTINCT"
msgstr "[b][u]{0}[/u][/b]은(는) 멸종했습니다!"

msgid "TIMELINE_SPECIES_EXTINCT_LOCAL"
msgstr "[b][u]{0}[/u][/b]이(가) 이 지역에서 사라짐"

#, fuzzy
msgid "TIMELINE_SPECIES_FOLLOWED"
msgstr "[b][u]{0}[/u][/b]은(는) 멸종했습니다!"

msgid "TIMELINE_SPECIES_MIGRATED_FROM"
msgstr "[b][u]{0}[/u][/b] 개체군의 일부가 {1} 지역으로부터 이 지역으로 이주함"

msgid "TIMELINE_SPECIES_MIGRATED_TO"
msgstr ""

msgid "TIMELINE_SPECIES_POPULATION_DECREASE"
msgstr "[b][u]{0}[/u][/b] 개체수가 {1}개체로 줄어듦"

msgid "TIMELINE_SPECIES_POPULATION_INCREASE"
msgstr "[b][u]{0}[/u][/b] 개체수가 {1}개체로 늘어남"

msgid "TIME_INDICATOR_TOOLTIP"
msgstr ""

msgid "TIME_OF_DAY"
msgstr ""

#, fuzzy
msgid "TITLE_COLON"
msgstr "크기:"

msgid "TOGGLE_BINDING"
msgstr "결합 모드 켜고 끄기"

#, fuzzy
msgid "TOGGLE_BINDING_TOOLTIP"
msgstr "결합 모드 켜고 끄기"

msgid "TOGGLE_DEBUG_PANEL"
msgstr "디버깅 패널 켜고 끄기"

msgid "TOGGLE_ENGULF"
msgstr "삼키기 전환"

#, fuzzy
msgid "TOGGLE_ENGULF_TOOLTIP"
msgstr "삼키기 전환"

#, fuzzy
msgid "TOGGLE_FAST_MODE"
msgstr "일시 정지"

msgid "TOGGLE_FPS"
msgstr "FPS 표시 전환"

msgid "TOGGLE_FULLSCREEN"
msgstr "전체화면 전환"

#, fuzzy
msgid "TOGGLE_HEAT_VIEW_TOOLTIP"
msgstr "삼키기 전환"

msgid "TOGGLE_HUD_HIDE"
msgstr "HUD 켜고 끄기"

#, fuzzy
msgid "TOGGLE_INVENTORY"
msgstr "결합 모드 켜고 끄기"

msgid "TOGGLE_METRICS"
msgstr "수치 표시 켜고 끄기"

#, fuzzy
msgid "TOGGLE_MUCOCYST_DEFENCE"
msgstr "전체화면 전환"

msgid "TOGGLE_NAVIGATION_TREE"
msgstr ""

msgid "TOGGLE_PAUSE"
msgstr "일시 정지"

msgid "TOGGLE_UNBINDING"
msgstr "결합 해제 켜고 끄기"

msgid "TOLERANCES_TOO_HIGH_PRESSURE"
msgstr ""

msgid "TOLERANCES_TOO_HIGH_TEMPERATURE"
msgstr ""

msgid "TOLERANCES_TOO_LOW_OXYGEN_PROTECTION"
msgstr ""

#, fuzzy
msgid "TOLERANCES_TOO_LOW_PRESSURE"
msgstr "화합물 구름"

msgid "TOLERANCES_TOO_LOW_TEMPERATURE"
msgstr ""

msgid "TOLERANCES_TOO_LOW_UV_PROTECTION"
msgstr ""

msgid "TOLERANCES_UNSUITABLE_DEBUFFS"
msgstr ""

#, fuzzy
msgid "TOLERANCE_FROM_ORGANELLES_TOOLTIP"
msgstr "새로운 키 배치 추가"

msgid "TOLERANCE_RANGE_LABEL"
msgstr ""

msgid "TOOLS"
msgstr "도구"

msgid "TOOL_HAND_AXE"
msgstr ""

msgid "TOO_LARGE_PRESSURE_RANGE"
msgstr ""

msgid "TOO_MANY_RECENT_VERSIONS_TO_SHOW"
msgstr ""

#, fuzzy
msgid "TOTAL_GATHERED_ENERGY_COLON"
msgstr "총 소모 시간:"

msgid "TOTAL_SAVES"
msgstr "총 저장:"

msgid "TOXIN_CHANNEL_INHIBITOR"
msgstr ""

#, fuzzy
msgid "TOXIN_CHANNEL_INHIBITOR_DESCRIPTION"
msgstr "독소 액포는 [thrive:compound type=\"oxytoxy\"][/thrive:compound]의 생산, 저장 및 분비를 위해 특별히 변형된 액포입니다. 독소 액포가 많으면 독소의 분비 속도가 빨라집니다."

#, fuzzy
msgid "TOXIN_COMPOUND"
msgstr "화합물"

#, fuzzy
msgid "TOXIN_CYTOTOXIN"
msgstr "새로운 키 배치 추가"

#, fuzzy
msgid "TOXIN_CYTOTOXIN_DESCRIPTION"
msgstr "독소 액포는 [thrive:compound type=\"oxytoxy\"][/thrive:compound]의 생산, 저장 및 분비를 위해 특별히 변형된 액포입니다. 독소 액포가 많으면 독소의 분비 속도가 빨라집니다."

msgid "TOXIN_FIRE_RATE_TOXICITY_COLON"
msgstr ""

#, fuzzy
msgid "TOXIN_MACROLIDE"
msgstr ""
"독소 \n"
"액포"

#, fuzzy
msgid "TOXIN_MACROLIDE_DESCRIPTION"
msgstr "독소 액포는 [thrive:compound type=\"oxytoxy\"][/thrive:compound]의 생산, 저장 및 분비를 위해 특별히 변형된 액포입니다. 독소 액포가 많으면 독소의 분비 속도가 빨라집니다."

msgid "TOXIN_OXYGEN_METABOLISM_INHIBITOR"
msgstr ""

#, fuzzy
msgid "TOXIN_OXYGEN_METABOLISM_INHIBITOR_DESCRIPTION"
msgstr "대사체는 단백질 껍질에 싸인 단백질 집합입니다. 그들은 호기성 호흡이라는 과정을 통해 세포질에서 할 수있는 것보다 훨씬 더 빠른 속도로 포도당을 ATP로 전환 할 수 있습니다. 그러나 이를 위해 산소가 필요하며 산소가 적은 환경에선 ATP 생산 속도가 느려집니다. 대사체가 세포질에 의해 직접 둘러싸이면 주변 유체가 일부 발효를 수행합니다."

#, fuzzy
msgid "TOXIN_OXYTOXY_DESCRIPTION"
msgstr "독소 액포는 [thrive:compound type=\"oxytoxy\"][/thrive:compound]의 생산, 저장 및 분비를 위해 특별히 변형된 액포입니다. 독소 액포가 많으면 독소의 분비 속도가 빨라집니다."

msgid "TOXIN_PREFER_FIRE_RATE"
msgstr ""

msgid "TOXIN_PREFER_TOXICITY"
msgstr ""

#, fuzzy
msgid "TOXIN_PROPERTIES_HEADING"
msgstr "독소 저항"

msgid "TOXIN_RESISTANCE"
msgstr "독소 저항"

#, fuzzy
msgid "TOXIN_TOXICITY_CUSTOMIZATION_TOOLTIP"
msgstr "다음으로 인하여 개체 수가 {0} 에서 {1} 로 변화됨: {2}"

#, fuzzy
msgid "TOXIN_TYPE_COLON"
msgstr "생명력:"

#, fuzzy
msgid "TOXIN_TYPE_CUSTOMIZATION_EXPLANATION"
msgstr "다음으로 인하여 개체 수가 {0} 에서 {1} 로 변화됨: {2}"

#, fuzzy
msgid "TOXIN_VACUOLE"
msgstr ""
"독소 \n"
"액포"

#, fuzzy
msgid "TOXIN_VACUOLE_DESCRIPTION"
msgstr "독소 액포는 [thrive:compound type=\"oxytoxy\"][/thrive:compound]의 생산, 저장 및 분비를 위해 특별히 변형된 액포입니다. 독소 액포가 많으면 독소의 분비 속도가 빨라집니다."

#, fuzzy
msgid "TOXIN_VACUOLE_PROCESSES_DESCRIPTION"
msgstr "[thrive:compound type=\"atp\"][/thrive:compound]를 [thrive:compound type=\"oxytoxy\"][/thrive:compound]로 변환합니다. 변환 속도는 [thrive:compound type=\"oxygen\"][/thrive:compound]의 농도에 비례합니다. [thrive:input]g_fire_toxin[/thrive:input]를 눌러 독소를 분비할 수 있습니다. [thrive:compound type=\"oxytoxy\"][/thrive:compound] 양이 적다면, 독소를 발사할 수는 있지만 피해량이 적어집니다."

#, fuzzy
msgid "TOXISOME"
msgstr "옥시톡시솜"

#, fuzzy
msgid "TOXISOME_DESCRIPTION"
msgstr "대사체는 단백질 껍질에 싸인 단백질 집합입니다. 그들은 호기성 호흡이라는 과정을 통해 세포질에서 할 수있는 것보다 훨씬 더 빠른 속도로 포도당을 ATP로 전환 할 수 있습니다. 그러나 이를 위해 산소가 필요하며 산소가 적은 환경에선 ATP 생산 속도가 느려집니다. 대사체가 세포질에 의해 직접 둘러싸이면 주변 유체가 일부 발효를 수행합니다."

#, fuzzy
msgid "TRANSLATORS"
msgstr "게임을 번역하는 것을 도와주세요"

#, fuzzy
msgid "TRANSPARENCY"
msgstr "게임을 번역하는 것을 도와주세요"

#, fuzzy
msgid "TRILLION_ABBREVIATION"
msgstr "{0} 십억"

#, fuzzy
msgid "TRY_FOSSILISING_SOME_SPECIES"
msgstr "스크린샷 촬영"

msgid "TRY_MAKING_A_SAVE"
msgstr ""

#, fuzzy
msgid "TRY_TAKING_SOME_SCREENSHOTS"
msgstr "스크린샷 촬영"

#, fuzzy
msgid "TUTORIAL"
msgstr "튜토리얼"

#, fuzzy
msgid "TUTORIAL_ALL_NOT_ENABLED_EXPLANATION"
msgstr "이것으로 다른 세포를 찌르세요."

#, fuzzy
msgid "TUTORIAL_MICROBE_EDITOR_ATP_BALANCE_INTRO"
msgstr ""
"미생물 편집기에 어서오세요.\n"
"여기서 게임 시작 이후 또는 편집기에서 마지막으로 있었던 일을 알아볼 수 있습니다. 그 후 당신의 종에 변화를 주세요.\n"
"\n"
"이 탭에선 어떤 종이, 어디서, 얼마나 있는지 알아볼 수 있습니다. 상단에서 환경의 변화 또한 알 수 있습니다.\n"
"\n"
"다음 편집기 탭으로 이동하기 위해, 오른쪽 아래의 다음 버튼을 누르세요."

#, fuzzy
msgid "TUTORIAL_MICROBE_EDITOR_AUTO-EVO_PREDICTION"
msgstr ""
"이 패널은 예상되는 당신의 미래 개체수를 보여줍니다. 이 숫자들은 Auto-Evo의 개체수 시뮬레이션 결과에 따른 것입니다.\n"
"\n"
"이 숫자들은 당신 스스로의 실력은 고려하지 않습니다. 그러니 당신이 편집기에 진입하면 당신이 현재 있는 지역에서는 개체수가 더 많아질 것입니다.\n"
"\n"
"하지만 당신이 직접 개입하지 않더라도 최대한 많은 개체수를 이룰 수 있도록 노력해야 합니다.\n"
"\n"
"이 패널에 있는 물음표 버튼을 눌러 예측의 이유에 대해 더 자세한 정보를 볼 수 있습니다. 계속하려면 해당 버튼을 누르세요."

#, fuzzy
msgid "TUTORIAL_MICROBE_EDITOR_CELL_TEXT"
msgstr ""
"미생물 편집기에 어서오세요.\n"
"여기서 게임 시작 이후 또는 편집기에서 마지막으로 있었던 일을 알아볼 수 있습니다. 그 후 당신의 종에 변화를 주세요.\n"
"\n"
"이 탭에선 어떤 종이, 어디서, 얼마나 있는지 알아볼 수 있습니다. 상단에서 환경의 변화 또한 알 수 있습니다.\n"
"\n"
"다음 편집기 탭으로 이동하기 위해, 오른쪽 아래의 다음 버튼을 누르세요."

#, fuzzy
msgid "TUTORIAL_MICROBE_EDITOR_CHEMORECEPTOR"
msgstr ""
"미생물 편집기에 어서오세요.\n"
"여기서 게임 시작 이후 또는 편집기에서 마지막으로 있었던 일을 알아볼 수 있습니다. 그 후 당신의 종에 변화를 주세요.\n"
"\n"
"이 탭에선 어떤 종이, 어디서, 얼마나 있는지 알아볼 수 있습니다. 상단에서 환경의 변화 또한 알 수 있습니다.\n"
"\n"
"다음 편집기 탭으로 이동하기 위해, 오른쪽 아래의 다음 버튼을 누르세요."

#, fuzzy
msgid "TUTORIAL_MICROBE_EDITOR_COMPOUND_BALANCES"
msgstr ""
"미생물 편집기에 어서오세요.\n"
"여기서 게임 시작 이후 또는 편집기에서 마지막으로 있었던 일을 알아볼 수 있습니다. 그 후 당신의 종에 변화를 주세요.\n"
"\n"
"이 탭에선 어떤 종이, 어디서, 얼마나 있는지 알아볼 수 있습니다. 상단에서 환경의 변화 또한 알 수 있습니다.\n"
"\n"
"다음 편집기 탭으로 이동하기 위해, 오른쪽 아래의 다음 버튼을 누르세요."

#, fuzzy
msgid "TUTORIAL_MICROBE_EDITOR_DIGESTION_STAT"
msgstr ""
"미생물 편집기에 어서오세요.\n"
"여기서 게임 시작 이후 또는 편집기에서 마지막으로 있었던 일을 알아볼 수 있습니다. 그 후 당신의 종에 변화를 주세요.\n"
"\n"
"이 탭에선 어떤 종이, 어디서, 얼마나 있는지 알아볼 수 있습니다. 상단에서 환경의 변화 또한 알 수 있습니다.\n"
"\n"
"다음 편집기 탭으로 이동하기 위해, 오른쪽 아래의 다음 버튼을 누르세요."

#, fuzzy
msgid "TUTORIAL_MICROBE_EDITOR_ENDING_TEXT"
msgstr ""
"이것은 종 편집의 기초 단계입니다. 다른 세포 편집기 탭에서 더 많은 설정을 확인할 수 있습니다.\n"
"\n"
"현재 종 이름을 클릭하고 수정하여 종 이름을 바꿀 수 있습니다.\n"
"\n"
"처음에는 세포를 작게 유지하고 표면을 향하게 해야 합니다.\n"
"\n"
"행운을 빕니다!"

#, fuzzy
msgid "TUTORIAL_MICROBE_EDITOR_FLAGELLUM"
msgstr ""
"미생물 편집기에 어서오세요.\n"
"여기서 게임 시작 이후 또는 편집기에서 마지막으로 있었던 일을 알아볼 수 있습니다. 그 후 당신의 종에 변화를 주세요.\n"
"\n"
"이 탭에선 어떤 종이, 어디서, 얼마나 있는지 알아볼 수 있습니다. 상단에서 환경의 변화 또한 알 수 있습니다.\n"
"\n"
"다음 편집기 탭으로 이동하기 위해, 오른쪽 아래의 다음 버튼을 누르세요."

#, fuzzy
msgid "TUTORIAL_MICROBE_EDITOR_FOOD_CHAIN"
msgstr ""
"이것은 종 편집의 기초 단계입니다. 다른 세포 편집기 탭에서 더 많은 설정을 확인할 수 있습니다.\n"
"\n"
"현재 종 이름을 클릭하고 수정하여 종 이름을 바꿀 수 있습니다.\n"
"\n"
"처음에는 세포를 작게 유지하고 표면을 향하게 해야 합니다.\n"
"\n"
"행운을 빕니다!"

#, fuzzy
msgid "TUTORIAL_MICROBE_EDITOR_MIGRATION"
msgstr ""
"미생물 편집기에 어서오세요.\n"
"여기서 게임 시작 이후 또는 편집기에서 마지막으로 있었던 일을 알아볼 수 있습니다. 그 후 당신의 종에 변화를 주세요.\n"
"\n"
"이 탭에선 어떤 종이, 어디서, 얼마나 있는지 알아볼 수 있습니다. 상단에서 환경의 변화 또한 알 수 있습니다.\n"
"\n"
"다음 편집기 탭으로 이동하기 위해, 오른쪽 아래의 다음 버튼을 누르세요."

#, fuzzy
msgid "TUTORIAL_MICROBE_EDITOR_MODIFY_ORGANELLE"
msgstr ""
"세포 기관 제거 또한 종의 변이이므로 MP를 소모합니다. 마우스 오른쪽 클릭으로 세포 기관을 제거할 수 있습니다.\n"
"편집기에선 실수로 제거하더라도, 변경을 취소할 수 있습니다.\n"
"\n"
"메모: 현재 편집기 세션에서 배치된 세포 기관을 제거하는 것은 무료입니다.\n"
"\n"
"되돌리기 버튼을 눌러 진행하세요."

#, fuzzy
msgid "TUTORIAL_MICROBE_EDITOR_NEGATIVE_ATP_BALANCE"
msgstr ""
"미생물 편집기에 어서오세요.\n"
"여기서 게임 시작 이후 또는 편집기에서 마지막으로 있었던 일을 알아볼 수 있습니다. 그 후 당신의 종에 변화를 주세요.\n"
"\n"
"이 탭에선 어떤 종이, 어디서, 얼마나 있는지 알아볼 수 있습니다. 상단에서 환경의 변화 또한 알 수 있습니다.\n"
"\n"
"다음 편집기 탭으로 이동하기 위해, 오른쪽 아래의 다음 버튼을 누르세요."

#, fuzzy
msgid "TUTORIAL_MICROBE_EDITOR_NO_CHANGES_MADE"
msgstr ""
"이것은 종 편집의 기초 단계입니다. 다른 세포 편집기 탭에서 더 많은 설정을 확인할 수 있습니다.\n"
"\n"
"현재 종 이름을 클릭하고 수정하여 종 이름을 바꿀 수 있습니다.\n"
"\n"
"처음에는 세포를 작게 유지하고 표면을 향하게 해야 합니다.\n"
"\n"
"행운을 빕니다!"

#, fuzzy
msgid "TUTORIAL_MICROBE_EDITOR_OPEN_TOLERANCES"
msgstr ""
"미생물 편집기에 어서오세요.\n"
"여기서 게임 시작 이후 또는 편집기에서 마지막으로 있었던 일을 알아볼 수 있습니다. 그 후 당신의 종에 변화를 주세요.\n"
"\n"
"이 탭에선 어떤 종이, 어디서, 얼마나 있는지 알아볼 수 있습니다. 상단에서 환경의 변화 또한 알 수 있습니다.\n"
"\n"
"다음 편집기 탭으로 이동하기 위해, 오른쪽 아래의 다음 버튼을 누르세요."

#, fuzzy
msgid "TUTORIAL_MICROBE_EDITOR_PATCH_TEXT"
msgstr ""
"미생물 편집기에 어서오세요.\n"
"여기서 게임 시작 이후 또는 편집기에서 마지막으로 있었던 일을 알아볼 수 있습니다. 그 후 당신의 종에 변화를 주세요.\n"
"\n"
"이 탭에선 어떤 종이, 어디서, 얼마나 있는지 알아볼 수 있습니다. 상단에서 환경의 변화 또한 알 수 있습니다.\n"
"\n"
"다음 편집기 탭으로 이동하기 위해, 오른쪽 아래의 다음 버튼을 누르세요."

#, fuzzy
msgid "TUTORIAL_MICROBE_EDITOR_REMOVE_ORGANELLE_TEXT"
msgstr ""
"세포 기관 제거 또한 종의 변이이므로 MP를 소모합니다. 마우스 오른쪽 클릭으로 세포 기관을 제거할 수 있습니다.\n"
"편집기에선 실수로 제거하더라도, 변경을 취소할 수 있습니다.\n"
"\n"
"메모: 현재 편집기 세션에서 배치된 세포 기관을 제거하는 것은 무료입니다.\n"
"\n"
"되돌리기 버튼을 눌러 진행하세요."

#, fuzzy
msgid "TUTORIAL_MICROBE_EDITOR_SELECT_ORGANELLE_TEXT"
msgstr ""
"추가할 세포 기관을 고를 땐, 툴팁의 세포 기관이 어떤 일을 하고 어떤 화합물을 만드는지에 대한 설명에 주목하세요.\n"
"\n"
"또한 오른쪽 상단의 ATP 균형 막대로 세포가 살아남을 수 있는지 주의하세요.\n"
"\n"
"배치하기 전 A 키와 D 키(기본 설정)로 세포 기관을 회전시킬 수 있습니다.\n"
"\n"
"다시 실행 버튼(되돌리기 버튼 근처)을 눌러 진행하세요."

#, fuzzy
msgid "TUTORIAL_MICROBE_EDITOR_STAY_SMALL"
msgstr ""
"이 세포 편집기에서 변이 점수(MP)를 소모하여 당신의 종에 세포 기관을 추가하거나 제거할 수 있습니다.\n"
"\n"
"세포 편집기의 다른 탭에서 당신의 종의 다른 속성 또한 변경할 수 있습니다.\n"
"\n"
"계속하려면, 패널의 왼쪽에 있는 세포 기관 (세포질이 좋겠죠)을 선택하세요. 그리고 화면 중앙에 표시된 세포칸 옆을 마우스 왼쪽 버튼으로 클릭해서 세포 기관을 종에 추가하세요."

#, fuzzy
msgid "TUTORIAL_MICROBE_EDITOR_TOLERANCES_TAB"
msgstr ""
"미생물 편집기에 어서오세요.\n"
"여기서 게임 시작 이후 또는 편집기에서 마지막으로 있었던 일을 알아볼 수 있습니다. 그 후 당신의 종에 변화를 주세요.\n"
"\n"
"이 탭에선 어떤 종이, 어디서, 얼마나 있는지 알아볼 수 있습니다. 상단에서 환경의 변화 또한 알 수 있습니다.\n"
"\n"
"다음 편집기 탭으로 이동하기 위해, 오른쪽 아래의 다음 버튼을 누르세요."

#, fuzzy
msgid "TUTORIAL_MICROBE_STAGE_EDITOR_BUTTON_TUTORIAL"
msgstr ""
"멀리 떨어진 외계 행성에서, 수 많은 화산 활동과 유성 충돌이 우주에서 새로운 현상을 만들어 냈습니다.\n"
"\n"
"생명.\n"
"\n"
"단순한 미생물이 바다 깊은 곳에 살고 있습니다. 당신은 이 행성에 남은 모든 생물의 마지막 공통 조상(LUCA) 입니다.\n"
"\n"
"이 거친 세계에서 살아남기 위해, 찾을 수 있는 화합물들을 모아 세대별로 진화하여 다른 미생물들과 경쟁해야 합니다."

#, fuzzy
msgid "TUTORIAL_MICROBE_STAGE_ENGULFED_TEXT"
msgstr ""
"세포 주위에 보이는 키 (화면 중앙)로 세포를 움직이고 마우스로 방향을 조절하세요.\n"
"\n"
"모든 키로 수 초간 움직여서 진행하세요."

#, fuzzy
msgid "TUTORIAL_MICROBE_STAGE_ENGULFMENT_FULL_TEXT"
msgstr ""
"세포 주위에 보이는 키 (화면 중앙)로 세포를 움직이고 마우스로 방향을 조절하세요.\n"
"\n"
"모든 키로 수 초간 움직여서 진행하세요."

#, fuzzy
msgid "TUTORIAL_MICROBE_STAGE_ENGULFMENT_TEXT"
msgstr ""
"세포 주위에 보이는 키 (화면 중앙)로 세포를 움직이고 마우스로 방향을 조절하세요.\n"
"\n"
"모든 키로 수 초간 움직여서 진행하세요."

#, fuzzy
msgid "TUTORIAL_MICROBE_STAGE_ENVIRONMENT_PANEL"
msgstr ""
"세포 주위에 보이는 키 (화면 중앙)로 세포를 움직이고 마우스로 방향을 조절하세요.\n"
"\n"
"모든 키로 수 초간 움직여서 진행하세요."

#, fuzzy
msgid "TUTORIAL_MICROBE_STAGE_HELP_MENU_AND_ZOOM"
msgstr "W,A,S,D 와 마우스로 이동합니다. 독성 액포가 있다면 E 키로 OxyToxy NT를 발사합니다. G 키로 삼키기 모드로 전환합니다."

#, fuzzy
msgid "TUTORIAL_MICROBE_STAGE_LEAVE_COLONY_TEXT"
msgstr ""
"세포 주위에 보이는 키 (화면 중앙)로 세포를 움직이고 마우스로 방향을 조절하세요.\n"
"\n"
"모든 키로 수 초간 움직여서 진행하세요."

#, fuzzy
msgid "TUTORIAL_MICROBE_STAGE_MEMBER_DIED"
msgstr ""
"세포 주위에 보이는 키 (화면 중앙)로 세포를 움직이고 마우스로 방향을 조절하세요.\n"
"\n"
"모든 키로 수 초간 움직여서 진행하세요."

#, fuzzy
msgid "TUTORIAL_MICROBE_STAGE_OPEN_PROCESS_PANEL"
msgstr ""
"번식하기 위해선 충분한 암모니아와 인산염을 모아 모든 세포 기관을 복제해야 합니다.\n"
"오른쪽 아래의 창에서 얼마나 필요한지 알아보세요."

#, fuzzy
msgid "TUTORIAL_MICROBE_STAGE_PAUSING"
msgstr ""
"세포 주위에 보이는 키 (화면 중앙)로 세포를 움직이고 마우스로 방향을 조절하세요.\n"
"\n"
"모든 키로 수 초간 움직여서 진행하세요."

#, fuzzy
msgid "TUTORIAL_MICROBE_STAGE_PROCESS_PANEL"
msgstr ""
"번식하기 위해선 충분한 암모니아와 인산염을 모아 모든 세포 기관을 복제해야 합니다.\n"
"오른쪽 아래의 창에서 얼마나 필요한지 알아보세요."

#, fuzzy
msgid "TUTORIAL_MICROBE_STAGE_REPRODUCE_TEXT"
msgstr ""
"번식하기 위해선 충분한 암모니아와 인산염을 모아 모든 세포 기관을 복제해야 합니다.\n"
"오른쪽 아래의 창에서 얼마나 필요한지 알아보세요."

#, fuzzy
msgid "TUTORIAL_MICROBE_STAGE_RESOURCE_SPLIT"
msgstr ""
"번식하기 위해선 충분한 암모니아와 인산염을 모아 모든 세포 기관을 복제해야 합니다.\n"
"오른쪽 아래의 창에서 얼마나 필요한지 알아보세요."

#, fuzzy
msgid "TUTORIAL_MICROBE_STAGE_UNBIND_TEXT"
msgstr ""
"세포 주위에 보이는 키 (화면 중앙)로 세포를 움직이고 마우스로 방향을 조절하세요.\n"
"\n"
"모든 키로 수 초간 움직여서 진행하세요."

#, fuzzy
msgid "TUTORIAL_MULTICELLULAR_STAGE_WELCOME"
msgstr "미생물 편집기 불러오는 중"

#, fuzzy
msgid "TUTORIAL_VIEW_NOW"
msgstr "튜토리얼"

msgid "TWO_TIMES"
msgstr ""

#, fuzzy
msgid "TYPE_COLON"
msgstr "생명력:"

msgid "UNAPPLIED_MOD_CHANGES"
msgstr ""

#, fuzzy
msgid "UNAPPLIED_MOD_CHANGES_DESCRIPTION"
msgstr "가장 기본적인 형태의 막으로써 피해에 대한 보호 기능이 거의 없습니다. 무너지지 않기 위해선 더 많은 에너지가 필요합니다. 장점은 세포가 더 빠르게 움직이고 영양분을 흡수 할 수 있다는 것입니다."

msgid "UNBIND_ALL"
msgstr "모두 결합 해제하기"

#, fuzzy
msgid "UNBIND_ALL_TOOLTIP"
msgstr "모두 결합 해제하기"

msgid "UNBIND_HELP_TEXT"
msgstr ""

#, fuzzy
msgid "UNCERTAIN_VERSION_WARNING"
msgstr ""
"이 저장은 이후 버전 Thrive의 것이며 호환되지 않을 수도 있습니다.\n"
"그래도 불러오시겠습니까?"

msgid "UNDERWATERCAVE"
msgstr "수중 동굴"

#, fuzzy
msgid "UNDERWATER_VENT_ERUPTION"
msgstr "수중 동굴"

#, fuzzy
msgid "UNDERWATER_VENT_ERUPTION_IN"
msgstr "수중 동굴"

#, fuzzy
msgid "UNDISCOVERED_ORGANELLES"
msgstr "단절된 세포기관"

msgid "UNDISCOVERED_PATCH"
msgstr ""

msgid "UNDO"
msgstr "실행 취소"

msgid "UNDO_THE_LAST_ACTION"
msgstr "마지막 활동 취소"

#, fuzzy
msgid "UNIT_ACTION_CONSTRUCT"
msgstr "변이 점수"

#, fuzzy
msgid "UNIT_ACTION_MOVE"
msgstr "변이 점수"

msgid "UNIT_ADVANCED_SPACESHIP"
msgstr ""

msgid "UNIT_SIMPLE_ROCKET"
msgstr ""

#, fuzzy
msgid "UNKNOWN"
msgstr "마우스 미확인 키"

#, fuzzy
msgid "UNKNOWN_DISPLAY_DRIVER"
msgstr "능력"

msgid "UNKNOWN_MOUSE"
msgstr "마우스 미확인 키"

#, fuzzy
msgid "UNKNOWN_ORGANELLE_SYMBOL"
msgstr "세포 기관 배치"

#, fuzzy
msgid "UNKNOWN_PATCH"
msgstr "마우스 미확인 키"

#, fuzzy
msgid "UNKNOWN_SHORT"
msgstr "마우스 미확인 키"

#, fuzzy
msgid "UNKNOWN_VERSION"
msgstr "버전:"

#, fuzzy
msgid "UNKNOWN_WORKSHOP_ID"
msgstr "마우스 미확인 키"

#, fuzzy
msgid "UNLIMIT_GROWTH_SPEED"
msgstr "확인"

#, fuzzy
msgid "UNLOCKED_NEW_ORGANELLE"
msgstr "세포 기관 배치"

#, fuzzy
msgid "UNLOCK_ALL_ORGANELLES"
msgstr "세포 기관 배치"

msgid "UNLOCK_CONDITION_ATP_PRODUCTION_ABOVE"
msgstr ""

msgid "UNLOCK_CONDITION_COMPOUND_IS_ABOVE"
msgstr ""

msgid "UNLOCK_CONDITION_COMPOUND_IS_BELOW"
msgstr ""

msgid "UNLOCK_CONDITION_COMPOUND_IS_BETWEEN"
msgstr ""

msgid "UNLOCK_CONDITION_DIGESTED_MICROBES_ABOVE"
msgstr ""

msgid "UNLOCK_CONDITION_ENGULFED_MICROBES_ABOVE"
msgstr ""

msgid "UNLOCK_CONDITION_EXCESS_ATP_ABOVE"
msgstr ""

#, fuzzy
msgid "UNLOCK_CONDITION_PLAYER_DAMAGE_RECEIVED"
msgstr "속도:"

#, fuzzy
msgid "UNLOCK_CONDITION_PLAYER_DAMAGE_RECEIVED_SOURCE"
msgstr "속도:"

msgid "UNLOCK_CONDITION_PLAYER_DEATH_COUNT_ABOVE"
msgstr ""

msgid "UNLOCK_CONDITION_REPRODUCED_WITH"
msgstr ""

msgid "UNLOCK_CONDITION_REPRODUCED_WITH_IN_A_ROW"
msgstr ""

msgid "UNLOCK_CONDITION_REPRODUCE_IN_BIOME"
msgstr ""

#, fuzzy
msgid "UNLOCK_CONDITION_SPEED_BELOW"
msgstr "속도:"

msgid "UNLOCK_WITH_ANY_OF_FOLLOWING"
msgstr ""

msgid "UNSAVED_CHANGE_WARNING"
msgstr ""
"저장하지 않은 변경점은 적용되지 않습니다.\n"
"계속하시겠습니까?"

#, fuzzy
msgid "UNTITLED"
msgstr "생태계: {0}"

msgid "UPGRADE_CILIA_PULL"
msgstr ""

#, fuzzy
msgid "UPGRADE_CILIA_PULL_DESCRIPTION"
msgstr "끈적끈적한 세포 내부. 세포질은 이온, 단백질 및 세포 내부를 채우는 물에 용해된 기타 물질의 기본 혼합물입니다. 이것의 기능 중 하나는 발효를 통해 포도당을 ATP 에너지로 전환시키는 것 입니다. 세포 소 기관이 부족하고 세포가 더 발전된 신진 대사를 하는 경우, 에너지에 더욱 의존하게 됩니다. 또한 분자를 세포에 저장하고 세포의 크기를 성장시키는 데 사용됩니다."

msgid "UPGRADE_COST"
msgstr ""

#, fuzzy
msgid "UPGRADE_DESCRIPTION_NONE"
msgstr "끈적끈적한 세포 내부. 세포질은 이온, 단백질 및 세포 내부를 채우는 물에 용해된 기타 물질의 기본 혼합물입니다. 이것의 기능 중 하나는 발효를 통해 포도당을 ATP 에너지로 전환시키는 것 입니다. 세포 소 기관이 부족하고 세포가 더 발전된 신진 대사를 하는 경우, 에너지에 더욱 의존하게 됩니다. 또한 분자를 세포에 저장하고 세포의 크기를 성장시키는 데 사용됩니다."

msgid "UPGRADE_NAME_NONE"
msgstr ""

#, fuzzy
msgid "UPGRADE_PILUS_INJECTISOME"
msgstr "끈적끈적한 세포 내부. 세포질은 이온, 단백질 및 세포 내부를 채우는 물에 용해된 기타 물질의 기본 혼합물입니다. 이것의 기능 중 하나는 발효를 통해 포도당을 ATP 에너지로 전환시키는 것 입니다. 세포 소 기관이 부족하고 세포가 더 발전된 신진 대사를 하는 경우, 에너지에 더욱 의존하게 됩니다. 또한 분자를 세포에 저장하고 세포의 크기를 성장시키는 데 사용됩니다."

#, fuzzy
msgid "UPGRADE_PILUS_INJECTISOME_DESCRIPTION"
msgstr "끈적끈적한 세포 내부. 세포질은 이온, 단백질 및 세포 내부를 채우는 물에 용해된 기타 물질의 기본 혼합물입니다. 이것의 기능 중 하나는 발효를 통해 포도당을 ATP 에너지로 전환시키는 것 입니다. 세포 소 기관이 부족하고 세포가 더 발전된 신진 대사를 하는 경우, 에너지에 더욱 의존하게 됩니다. 또한 분자를 세포에 저장하고 세포의 크기를 성장시키는 데 사용됩니다."

msgid "UPGRADE_SLIME_JET_MUCOCYST"
msgstr ""

#, fuzzy
msgid "UPGRADE_SLIME_JET_MUCOCYST_DESCRIPTION"
msgstr "끈적끈적한 세포 내부. 세포질은 이온, 단백질 및 세포 내부를 채우는 물에 용해된 기타 물질의 기본 혼합물입니다. 이것의 기능 중 하나는 발효를 통해 포도당을 ATP 에너지로 전환시키는 것 입니다. 세포 소 기관이 부족하고 세포가 더 발전된 신진 대사를 하는 경우, 에너지에 더욱 의존하게 됩니다. 또한 분자를 세포에 저장하고 세포의 크기를 성장시키는 데 사용됩니다."

#, fuzzy
msgid "UPLOAD"
msgstr "불러오기"

#, fuzzy
msgid "UPLOADING_DOT_DOT_DOT"
msgstr "불러오는 중..."

#, fuzzy
msgid "UPLOAD_SUCCEEDED"
msgstr "저장 성공"

msgid "UPSCALE_BILINEAR"
msgstr ""

msgid "UPSCALE_FSR_1"
msgstr ""

msgid "UPSCALE_FSR_22"
msgstr ""

msgid "UPSCALE_METHOD"
msgstr ""

msgid "UPSCALE_SHARPENING_FSR"
msgstr ""

msgid "USED_LIBRARIES_LICENSES"
msgstr ""

msgid "USED_RENDERER_NAME"
msgstr ""

#, fuzzy
msgid "USES_FEATURE"
msgstr "온도"

msgid "USE_AUTO_HARMONY"
msgstr ""

#, fuzzy
msgid "USE_AUTO_HARMONY_TOOLTIP"
msgstr "새로운 키 배치 추가"

msgid "USE_A_CUSTOM_USERNAME"
msgstr "임의 사용자 이름 사용"

msgid "USE_DISK_CACHE"
msgstr ""

msgid "USE_MANUAL_THREAD_COUNT"
msgstr ""

msgid "USE_MANUAL_THREAD_COUNT_NATIVE"
msgstr ""

msgid "USE_VIRTUAL_WINDOW_SIZE"
msgstr ""

#, fuzzy
msgid "UV_PROTECTION"
msgstr "Auto-Evo 예측"

#, fuzzy
msgid "UV_TOLERANCE_TOOLTIP"
msgstr "새로운 키 배치 추가"

msgid "VACUOLE"
msgstr "액포"

msgid "VACUOLE_DESCRIPTION"
msgstr "액포는 세포 내부 공간 저장에 사용되는 내부 막질 소기관입니다. 그들은 여러 개의 소낭, 저장을 위해 세포에서 널리 사용되는 작은 막 구조로 구성되어 합쳐졌습니다. 이 물질은 분자, 효소, 고체 및 기타 물질을 포함하는 데 사용되는 물로 채워져 있습니다. 액포의 모양은 유동적이며 세포마다 다를 수 있습니다."

msgid "VACUOLE_IS_SPECIALIZED"
msgstr ""

#, fuzzy
msgid "VACUOLE_NOT_SPECIALIZED_DESCRIPTION"
msgstr "액포는 세포 내부 공간 저장에 사용되는 내부 막질 소기관입니다. 그들은 여러 개의 소낭, 저장을 위해 세포에서 널리 사용되는 작은 막 구조로 구성되어 합쳐졌습니다. 이 물질은 분자, 효소, 고체 및 기타 물질을 포함하는 데 사용되는 물로 채워져 있습니다. 액포의 모양은 유동적이며 세포마다 다를 수 있습니다."

#, fuzzy
msgid "VACUOLE_PROCESSES_DESCRIPTION"
msgstr "액포는 세포 내부 공간 저장에 사용되는 내부 막질 소기관입니다. 그들은 여러 개의 소낭, 저장을 위해 세포에서 널리 사용되는 작은 막 구조로 구성되어 합쳐졌습니다. 이 물질은 분자, 효소, 고체 및 기타 물질을 포함하는 데 사용되는 물로 채워져 있습니다. 액포의 모양은 유동적이며 세포마다 다를 수 있습니다."

#, fuzzy
msgid "VACUOLE_SPECIALIZED_DESCRIPTION"
msgstr "액포는 세포 내부 공간 저장에 사용되는 내부 막질 소기관입니다. 그들은 여러 개의 소낭, 저장을 위해 세포에서 널리 사용되는 작은 막 구조로 구성되어 합쳐졌습니다. 이 물질은 분자, 효소, 고체 및 기타 물질을 포함하는 데 사용되는 물로 채워져 있습니다. 액포의 모양은 유동적이며 세포마다 다를 수 있습니다."

msgid "VALUE_WITH_UNIT"
msgstr ""

#, fuzzy
msgid "VERSION_COLON"
msgstr "세대:"

#, fuzzy
msgid "VERTICAL_COLON"
msgstr "세대:"

#, fuzzy
msgid "VERTICAL_WITH_AXIS_NAME_COLON"
msgstr "속도:"

msgid "VIDEO_MEMORY"
msgstr ""

msgid "VIDEO_MEMORY_MIB"
msgstr ""

msgid "VIEWER"
msgstr "뷰어"

msgid "VIEW_ALL"
msgstr ""

#, fuzzy
msgid "VIEW_CELL_PROCESSES"
msgstr "끈적끈적한 세포 내부. 세포질은 이온, 단백질 및 세포 내부를 채우는 물에 용해된 기타 물질의 기본 혼합물입니다. 이것의 기능 중 하나는 발효를 통해 포도당을 ATP 에너지로 전환시키는 것 입니다. 세포 소 기관이 부족하고 세포가 더 발전된 신진 대사를 하는 경우, 에너지에 더욱 의존하게 됩니다. 또한 분자를 세포에 저장하고 세포의 크기를 성장시키는 데 사용됩니다."

#, fuzzy
msgid "VIEW_ONLINE"
msgstr "연대"

#, fuzzy
msgid "VIEW_PATCH_MICHES"
msgstr "동굴"

#, fuzzy
msgid "VIEW_PATCH_NOTES"
msgstr "동굴"

#, fuzzy
msgid "VIEW_PATCH_NOTES_TOOLTIP"
msgstr "동굴"

msgid "VIEW_PENDING_ACTIONS"
msgstr ""

msgid "VIEW_SOURCE_CODE"
msgstr "소스 코드 보기"

msgid "VIEW_TEXT_REPORT"
msgstr ""

msgid "VIP_PATRONS"
msgstr ""

msgid "VISIBLE"
msgstr ""

msgid "VISIBLE_WHEN_CLOSE_TO_FULL"
msgstr ""

msgid "VISIBLE_WHEN_OVER_ZERO"
msgstr ""

msgid "VISIT_SUGGESTIONS_SITE"
msgstr ""

msgid "VOLCANIC_VENT"
msgstr "화산 분출구"

#, fuzzy
msgid "VOLUMEDOWN"
msgstr "효과음 음량"

#, fuzzy
msgid "VOLUMEMUTE"
msgstr "효과음 음량"

#, fuzzy
msgid "VOLUMEUP"
msgstr "효과음 음량"

msgid "VSYNC"
msgstr "수직동기화"

msgid "WAITING_FOR_AUTO_EVO"
msgstr "Auto-evo 대기중:"

msgid "WELCOME_TO_THRIVEOPEDIA"
msgstr ""

msgid "WENT_EXTINCT_FROM_PLANET"
msgstr "행성에서 멸종"

msgid "WENT_EXTINCT_IN"
msgstr "{0}에서 멸종"

msgid "WHEEL_DOWN"
msgstr "휠 아래로"

msgid "WHEEL_LEFT"
msgstr "휠 왼쪽으로"

msgid "WHEEL_RIGHT"
msgstr "휠 오른쪽으로"

msgid "WHEEL_UP"
msgstr "휠 위로"

msgid "WIKI"
msgstr ""

msgid "WIKI_2D"
msgstr ""

msgid "WIKI_3D"
msgstr ""

msgid "WIKI_3D_COMMA_SANDBOX"
msgstr ""

#, fuzzy
msgid "WIKI_3D_COMMA_STRATEGY"
msgstr "화학 세포는 황화수소 화학 합성 이라는 과정을 통해 황화수소, 물 및 기체 이산화탄소를 포도당으로 전환 할 수 있는 단백질을 포함하는 이중 막 구조입니다. 포도당 생산 속도는 이산화탄소의 농도에 따라 달라집니다."

#, fuzzy
msgid "WIKI_3D_COMMA_STRATEGY_COMMA_SPACE"
msgstr "화학 세포는 황화수소 화학 합성 이라는 과정을 통해 황화수소, 물 및 기체 이산화탄소를 포도당으로 전환 할 수 있는 단백질을 포함하는 이중 막 구조입니다. 포도당 생산 속도는 이산화탄소의 농도에 따라 달라집니다."

#, fuzzy
msgid "WIKI_8_BRACKET_16"
msgstr "왼쪽으로 회전"

#, fuzzy
msgid "WIKI_ASCENSION"
msgstr "루스티시아닌은 가스 상태의 이산화탄소와 산소를 사용하여 산화철을 화학적 상태에서 다른 화학적 상태로 산화시킬 수 있는 단백질입니다. 철 호흡이라고하는 이 과정은 세포가 수확 할 수 있는 에너지를 방출합니다."

msgid "WIKI_ASCENSION_CURRENT_DEVELOPMENT"
msgstr ""

#, fuzzy
msgid "WIKI_ASCENSION_FEATURES"
msgstr "외부 효과:"

#, fuzzy
msgid "WIKI_ASCENSION_INTRO"
msgstr "루스티시아닌은 가스 상태의 이산화탄소와 산소를 사용하여 산화철을 화학적 상태에서 다른 화학적 상태로 산화시킬 수 있는 단백질입니다. 철 호흡이라고하는 이 과정은 세포가 수확 할 수 있는 에너지를 방출합니다."

msgid "WIKI_ASCENSION_OVERVIEW"
msgstr ""

#, fuzzy
msgid "WIKI_ASCENSION_TRANSITIONS"
msgstr "종:"

#, fuzzy
msgid "WIKI_ASCENSION_UI"
msgstr "루스티시아닌은 가스 상태의 이산화탄소와 산소를 사용하여 산화철을 화학적 상태에서 다른 화학적 상태로 산화시킬 수 있는 단백질입니다. 철 호흡이라고하는 이 과정은 세포가 수확 할 수 있는 에너지를 방출합니다."

#, fuzzy
msgid "WIKI_AWAKENING_STAGE_CURRENT_DEVELOPMENT"
msgstr "니트로게나아제는 ATP 형태의 기체 질소와 세포 에너지를 사용하여 세포의 핵심 성장 영양소 인 암모니아를 생성 할 수있는 단백질입니다. 이것은 혐기성 질소 고정이라고하는 과정입니다. 질소 분해 효소가 세포질에 의해 직접 둘러싸이면 주변 유체가 일부 발효를 수행합니다."

#, fuzzy
msgid "WIKI_AWAKENING_STAGE_FEATURES"
msgstr "니트로게나아제는 ATP 형태의 기체 질소와 세포 에너지를 사용하여 세포의 핵심 성장 영양소 인 암모니아를 생성 할 수있는 단백질입니다. 이것은 혐기성 질소 고정이라고하는 과정입니다. 질소 분해 효소가 세포질에 의해 직접 둘러싸이면 주변 유체가 일부 발효를 수행합니다."

#, fuzzy
msgid "WIKI_AWAKENING_STAGE_INTRO"
msgstr "결합 기관"

msgid "WIKI_AWAKENING_STAGE_OVERVIEW"
msgstr ""

#, fuzzy
msgid "WIKI_AWAKENING_STAGE_TRANSITIONS"
msgstr "니트로게나아제는 ATP 형태의 기체 질소와 세포 에너지를 사용하여 세포의 핵심 성장 영양소 인 암모니아를 생성 할 수있는 단백질입니다. 이것은 혐기성 질소 고정이라고하는 과정입니다. 질소 분해 효소가 세포질에 의해 직접 둘러싸이면 주변 유체가 일부 발효를 수행합니다."

#, fuzzy
msgid "WIKI_AWAKENING_STAGE_UI"
msgstr "결합 기관"

msgid "WIKI_AWARE_STAGE_CURRENT_DEVELOPMENT"
msgstr ""

#, fuzzy
msgid "WIKI_AWARE_STAGE_FEATURES"
msgstr "미생물 단계"

#, fuzzy
msgid "WIKI_AWARE_STAGE_INTRO"
msgstr "니트로게나아제는 ATP 형태의 기체 질소와 세포 에너지를 사용하여 세포의 핵심 성장 영양소 인 암모니아를 생성 할 수있는 단백질입니다. 이것은 혐기성 질소 고정이라고하는 과정입니다. 질소 분해 효소가 세포질에 의해 직접 둘러싸이면 주변 유체가 일부 발효를 수행합니다."

#, fuzzy
msgid "WIKI_AWARE_STAGE_OVERVIEW"
msgstr "미생물 단계"

#, fuzzy
msgid "WIKI_AWARE_STAGE_TRANSITIONS"
msgstr "니트로게나아제"

#, fuzzy
msgid "WIKI_AWARE_STAGE_UI"
msgstr "미생물 단계"

#, fuzzy
msgid "WIKI_AXON_EFFECTS"
msgstr "외부 효과:"

msgid "WIKI_AXON_INTRO"
msgstr ""

msgid "WIKI_AXON_MODIFICATIONS"
msgstr ""

#, fuzzy
msgid "WIKI_AXON_PROCESSES"
msgstr "세포 기관 배치"

msgid "WIKI_AXON_REQUIREMENTS"
msgstr ""

msgid "WIKI_AXON_SCIENTIFIC_BACKGROUND"
msgstr ""

msgid "WIKI_AXON_STRATEGY"
msgstr ""

msgid "WIKI_AXON_UPGRADES"
msgstr ""

#, fuzzy
msgid "WIKI_BACTERIAL_CHEMOSYNTHESIS_COMMA_GLYCOLYSIS"
msgstr "산소 합성"

#, fuzzy
msgid "WIKI_BINDING_AGENT_EFFECTS"
msgstr "니트로게나아제는 ATP 형태의 기체 질소와 세포 에너지를 사용하여 세포의 핵심 성장 영양소 인 암모니아를 생성 할 수있는 단백질입니다. 이것은 혐기성 질소 고정이라고하는 과정입니다. 질소 분해 효소가 세포질에 의해 직접 둘러싸이면 주변 유체가 일부 발효를 수행합니다."

#, fuzzy
msgid "WIKI_BINDING_AGENT_INTRO"
msgstr "결합 기관"

#, fuzzy
msgid "WIKI_BINDING_AGENT_MODIFICATIONS"
msgstr "니트로게나아제는 ATP 형태의 기체 질소와 세포 에너지를 사용하여 세포의 핵심 성장 영양소 인 암모니아를 생성 할 수있는 단백질입니다. 이것은 혐기성 질소 고정이라고하는 과정입니다. 질소 분해 효소가 세포질에 의해 직접 둘러싸이면 주변 유체가 일부 발효를 수행합니다."

#, fuzzy
msgid "WIKI_BINDING_AGENT_PROCESSES"
msgstr "니트로게나아제는 ATP 형태의 기체 질소와 세포 에너지를 사용하여 세포의 핵심 성장 영양소 인 암모니아를 생성 할 수있는 단백질입니다. 이것은 혐기성 질소 고정이라고하는 과정입니다. 질소 분해 효소가 세포질에 의해 직접 둘러싸이면 주변 유체가 일부 발효를 수행합니다."

#, fuzzy
msgid "WIKI_BINDING_AGENT_REQUIREMENTS"
msgstr "니트로게나아제는 ATP 형태의 기체 질소와 세포 에너지를 사용하여 세포의 핵심 성장 영양소 인 암모니아를 생성 할 수있는 단백질입니다. 이것은 혐기성 질소 고정이라고하는 과정입니다. 질소 분해 효소가 세포질에 의해 직접 둘러싸이면 주변 유체가 일부 발효를 수행합니다."

#, fuzzy
msgid "WIKI_BINDING_AGENT_SCIENTIFIC_BACKGROUND"
msgstr "니트로게나아제는 ATP 형태의 기체 질소와 세포 에너지를 사용하여 세포의 핵심 성장 영양소 인 암모니아를 생성 할 수있는 단백질입니다. 이것은 혐기성 질소 고정이라고하는 과정입니다. 질소 분해 효소가 세포질에 의해 직접 둘러싸이면 주변 유체가 일부 발효를 수행합니다."

#, fuzzy
msgid "WIKI_BINDING_AGENT_STRATEGY"
msgstr "니트로게나아제는 ATP 형태의 기체 질소와 세포 에너지를 사용하여 세포의 핵심 성장 영양소 인 암모니아를 생성 할 수있는 단백질입니다. 이것은 혐기성 질소 고정이라고하는 과정입니다. 질소 분해 효소가 세포질에 의해 직접 둘러싸이면 주변 유체가 일부 발효를 수행합니다."

#, fuzzy
msgid "WIKI_BINDING_AGENT_UPGRADES"
msgstr "니트로게나아제는 ATP 형태의 기체 질소와 세포 에너지를 사용하여 세포의 핵심 성장 영양소 인 암모니아를 생성 할 수있는 단백질입니다. 이것은 혐기성 질소 고정이라고하는 과정입니다. 질소 분해 효소가 세포질에 의해 직접 둘러싸이면 주변 유체가 일부 발효를 수행합니다."

#, fuzzy
msgid "WIKI_BIOLUMINESCENT_VACUOLE_EFFECTS"
msgstr "생물발광 액포"

#, fuzzy
msgid "WIKI_BIOLUMINESCENT_VACUOLE_INTRO"
msgstr "생물발광 액포"

#, fuzzy
msgid "WIKI_BIOLUMINESCENT_VACUOLE_MODIFICATIONS"
msgstr "생물발광 액포"

#, fuzzy
msgid "WIKI_BIOLUMINESCENT_VACUOLE_PROCESSES"
msgstr "생물발광 액포"

#, fuzzy
msgid "WIKI_BIOLUMINESCENT_VACUOLE_REQUIREMENTS"
msgstr "생물발광 액포"

#, fuzzy
msgid "WIKI_BIOLUMINESCENT_VACUOLE_SCIENTIFIC_BACKGROUND"
msgstr "생물발광 액포"

#, fuzzy
msgid "WIKI_BIOLUMINESCENT_VACUOLE_STRATEGY"
msgstr "생물발광 액포"

#, fuzzy
msgid "WIKI_BIOLUMINESCENT_VACUOLE_UPGRADES"
msgstr "생물발광 액포"

msgid "WIKI_BODY_PLAN_EDITOR_COMMA_CELL_EDITOR"
msgstr ""

#, fuzzy
msgid "WIKI_CHEMOPLAST_EFFECTS"
msgstr "화학 세포는 황화수소 화학 합성 이라는 과정을 통해 황화수소, 물 및 기체 이산화탄소를 포도당으로 전환 할 수 있는 단백질을 포함하는 이중 막 구조입니다. 포도당 생산 속도는 이산화탄소의 농도에 따라 달라집니다."

#, fuzzy
msgid "WIKI_CHEMOPLAST_INTRO"
msgstr "화학 세포는 황화수소 화학 합성 이라는 과정을 통해 황화수소, 물 및 기체 이산화탄소를 포도당으로 전환 할 수 있는 단백질을 포함하는 이중 막 구조입니다. 포도당 생산 속도는 이산화탄소의 농도에 따라 달라집니다."

#, fuzzy
msgid "WIKI_CHEMOPLAST_MODIFICATIONS"
msgstr "화학 세포는 황화수소 화학 합성 이라는 과정을 통해 황화수소, 물 및 기체 이산화탄소를 포도당으로 전환 할 수 있는 단백질을 포함하는 이중 막 구조입니다. 포도당 생산 속도는 이산화탄소의 농도에 따라 달라집니다."

#, fuzzy
msgid "WIKI_CHEMOPLAST_PROCESSES"
msgstr "화학 세포는 황화수소 화학 합성 이라는 과정을 통해 황화수소, 물 및 기체 이산화탄소를 포도당으로 전환 할 수 있는 단백질을 포함하는 이중 막 구조입니다. 포도당 생산 속도는 이산화탄소의 농도에 따라 달라집니다."

msgid "WIKI_CHEMOPLAST_REQUIREMENTS"
msgstr ""

#, fuzzy
msgid "WIKI_CHEMOPLAST_SCIENTIFIC_BACKGROUND"
msgstr "화학 세포는 황화수소 화학 합성 이라는 과정을 통해 황화수소, 물 및 기체 이산화탄소를 포도당으로 전환 할 수 있는 단백질을 포함하는 이중 막 구조입니다. 포도당 생산 속도는 이산화탄소의 농도에 따라 달라집니다."

#, fuzzy
msgid "WIKI_CHEMOPLAST_STRATEGY"
msgstr "화학 세포는 황화수소 화학 합성 이라는 과정을 통해 황화수소, 물 및 기체 이산화탄소를 포도당으로 전환 할 수 있는 단백질을 포함하는 이중 막 구조입니다. 포도당 생산 속도는 이산화탄소의 농도에 따라 달라집니다."

#, fuzzy
msgid "WIKI_CHEMOPLAST_UPGRADES"
msgstr "화학 세포는 황화수소 화학 합성 이라는 과정을 통해 황화수소, 물 및 기체 이산화탄소를 포도당으로 전환 할 수 있는 단백질을 포함하는 이중 막 구조입니다. 포도당 생산 속도는 이산화탄소의 농도에 따라 달라집니다."

#, fuzzy
msgid "WIKI_CHEMORECEPTOR_EFFECTS"
msgstr "화학 세포는 황화수소 화학 합성 이라는 과정을 통해 황화수소, 물 및 기체 이산화탄소를 포도당으로 전환 할 수 있는 단백질을 포함하는 이중 막 구조입니다. 포도당 생산 속도는 이산화탄소의 농도에 따라 달라집니다."

#, fuzzy
msgid "WIKI_CHEMORECEPTOR_INTRO"
msgstr "화학 수용체"

#, fuzzy
msgid "WIKI_CHEMORECEPTOR_MODIFICATIONS"
msgstr "화학 세포는 황화수소 화학 합성 이라는 과정을 통해 황화수소, 물 및 기체 이산화탄소를 포도당으로 전환 할 수 있는 단백질을 포함하는 이중 막 구조입니다. 포도당 생산 속도는 이산화탄소의 농도에 따라 달라집니다."

#, fuzzy
msgid "WIKI_CHEMORECEPTOR_PROCESSES"
msgstr "화학 세포는 황화수소 화학 합성 이라는 과정을 통해 황화수소, 물 및 기체 이산화탄소를 포도당으로 전환 할 수 있는 단백질을 포함하는 이중 막 구조입니다. 포도당 생산 속도는 이산화탄소의 농도에 따라 달라집니다."

#, fuzzy
msgid "WIKI_CHEMORECEPTOR_REQUIREMENTS"
msgstr "화학 세포는 황화수소 화학 합성 이라는 과정을 통해 황화수소, 물 및 기체 이산화탄소를 포도당으로 전환 할 수 있는 단백질을 포함하는 이중 막 구조입니다. 포도당 생산 속도는 이산화탄소의 농도에 따라 달라집니다."

#, fuzzy
msgid "WIKI_CHEMORECEPTOR_SCIENTIFIC_BACKGROUND"
msgstr "화학 세포는 황화수소 화학 합성 이라는 과정을 통해 황화수소, 물 및 기체 이산화탄소를 포도당으로 전환 할 수 있는 단백질을 포함하는 이중 막 구조입니다. 포도당 생산 속도는 이산화탄소의 농도에 따라 달라집니다."

#, fuzzy
msgid "WIKI_CHEMORECEPTOR_STRATEGY"
msgstr "화학 세포는 황화수소 화학 합성 이라는 과정을 통해 황화수소, 물 및 기체 이산화탄소를 포도당으로 전환 할 수 있는 단백질을 포함하는 이중 막 구조입니다. 포도당 생산 속도는 이산화탄소의 농도에 따라 달라집니다."

#, fuzzy
msgid "WIKI_CHEMORECEPTOR_UPGRADES"
msgstr "화학 세포는 황화수소 화학 합성 이라는 과정을 통해 황화수소, 물 및 기체 이산화탄소를 포도당으로 전환 할 수 있는 단백질을 포함하는 이중 막 구조입니다. 포도당 생산 속도는 이산화탄소의 농도에 따라 달라집니다."

#, fuzzy
msgid "WIKI_CHEMOSYNTHESIZING_PROTEINS_EFFECTS"
msgstr "화학 단백질"

#, fuzzy
msgid "WIKI_CHEMOSYNTHESIZING_PROTEINS_INTRO"
msgstr "화학 단백질"

#, fuzzy
msgid "WIKI_CHEMOSYNTHESIZING_PROTEINS_MODIFICATIONS"
msgstr "화학 합성 단백질은 황화수소 화학 합성이라는 과정에서 황화수소, 물 및 기체 이산화탄소를 포도당으로 전환 할 수 있는 세포질의 작은 단백질 집합입니다. 포도당 생산 속도는 이산화탄소 농도에 따라 달라집니다. 화학 합성 단백질이 세포질에 의해 직접 둘러싸이면 주변 유체가 일부 발효를 수행합니다."

#, fuzzy
msgid "WIKI_CHEMOSYNTHESIZING_PROTEINS_PROCESSES"
msgstr "화학 합성 단백질은 황화수소 화학 합성이라는 과정에서 황화수소, 물 및 기체 이산화탄소를 포도당으로 전환 할 수 있는 세포질의 작은 단백질 집합입니다. 포도당 생산 속도는 이산화탄소 농도에 따라 달라집니다. 화학 합성 단백질이 세포질에 의해 직접 둘러싸이면 주변 유체가 일부 발효를 수행합니다."

#, fuzzy
msgid "WIKI_CHEMOSYNTHESIZING_PROTEINS_REQUIREMENTS"
msgstr ""
"화학 합성\n"
"단백질"

#, fuzzy
msgid "WIKI_CHEMOSYNTHESIZING_PROTEINS_SCIENTIFIC_BACKGROUND"
msgstr "화학 합성 단백질은 황화수소 화학 합성이라는 과정에서 황화수소, 물 및 기체 이산화탄소를 포도당으로 전환 할 수 있는 세포질의 작은 단백질 집합입니다. 포도당 생산 속도는 이산화탄소 농도에 따라 달라집니다. 화학 합성 단백질이 세포질에 의해 직접 둘러싸이면 주변 유체가 일부 발효를 수행합니다."

#, fuzzy
msgid "WIKI_CHEMOSYNTHESIZING_PROTEINS_STRATEGY"
msgstr "화학 단백질"

#, fuzzy
msgid "WIKI_CHEMOSYNTHESIZING_PROTEINS_UPGRADES"
msgstr "화학 단백질"

#, fuzzy
msgid "WIKI_CHLOROPLAST_EFFECTS"
msgstr "엽록체는 감광성 안료가 막낭에 쌓여있는 이중 막 구조입니다. 진핵 생물이 숙주로써 이용하기 위해 동화된 원핵 생물입니다. 엽록체의 안료는 빛의 에너지를 사용하여 광합성이라고하는 과정을 통해서 물과 기체 이산화탄소로부터 포도당을 생성 할 수 있습니다. 이 안료는 또한 독특한 색상을 제공합니다. 포도당 생산 속도는 이산화탄소 농도와 빛의 강도에 따라 달라집니다."

#, fuzzy
msgid "WIKI_CHLOROPLAST_INTRO"
msgstr "엽록체는 감광성 안료가 막낭에 쌓여있는 이중 막 구조입니다. 진핵 생물이 숙주로써 이용하기 위해 동화된 원핵 생물입니다. 엽록체의 안료는 빛의 에너지를 사용하여 광합성이라고하는 과정을 통해서 물과 기체 이산화탄소로부터 포도당을 생성 할 수 있습니다. 이 안료는 또한 독특한 색상을 제공합니다. 포도당 생산 속도는 이산화탄소 농도와 빛의 강도에 따라 달라집니다."

#, fuzzy
msgid "WIKI_CHLOROPLAST_MODIFICATIONS"
msgstr "엽록체는 감광성 안료가 막낭에 쌓여있는 이중 막 구조입니다. 진핵 생물이 숙주로써 이용하기 위해 동화된 원핵 생물입니다. 엽록체의 안료는 빛의 에너지를 사용하여 광합성이라고하는 과정을 통해서 물과 기체 이산화탄소로부터 포도당을 생성 할 수 있습니다. 이 안료는 또한 독특한 색상을 제공합니다. 포도당 생산 속도는 이산화탄소 농도와 빛의 강도에 따라 달라집니다."

#, fuzzy
msgid "WIKI_CHLOROPLAST_PROCESSES"
msgstr "엽록체는 감광성 안료가 막낭에 쌓여있는 이중 막 구조입니다. 진핵 생물이 숙주로써 이용하기 위해 동화된 원핵 생물입니다. 엽록체의 안료는 빛의 에너지를 사용하여 광합성이라고하는 과정을 통해서 물과 기체 이산화탄소로부터 포도당을 생성 할 수 있습니다. 이 안료는 또한 독특한 색상을 제공합니다. 포도당 생산 속도는 이산화탄소 농도와 빛의 강도에 따라 달라집니다."

msgid "WIKI_CHLOROPLAST_REQUIREMENTS"
msgstr ""

#, fuzzy
msgid "WIKI_CHLOROPLAST_SCIENTIFIC_BACKGROUND"
msgstr "엽록체는 감광성 안료가 막낭에 쌓여있는 이중 막 구조입니다. 진핵 생물이 숙주로써 이용하기 위해 동화된 원핵 생물입니다. 엽록체의 안료는 빛의 에너지를 사용하여 광합성이라고하는 과정을 통해서 물과 기체 이산화탄소로부터 포도당을 생성 할 수 있습니다. 이 안료는 또한 독특한 색상을 제공합니다. 포도당 생산 속도는 이산화탄소 농도와 빛의 강도에 따라 달라집니다."

#, fuzzy
msgid "WIKI_CHLOROPLAST_STRATEGY"
msgstr "엽록체는 감광성 안료가 막낭에 쌓여있는 이중 막 구조입니다. 진핵 생물이 숙주로써 이용하기 위해 동화된 원핵 생물입니다. 엽록체의 안료는 빛의 에너지를 사용하여 광합성이라고하는 과정을 통해서 물과 기체 이산화탄소로부터 포도당을 생성 할 수 있습니다. 이 안료는 또한 독특한 색상을 제공합니다. 포도당 생산 속도는 이산화탄소 농도와 빛의 강도에 따라 달라집니다."

#, fuzzy
msgid "WIKI_CHLOROPLAST_UPGRADES"
msgstr "엽록체는 감광성 안료가 막낭에 쌓여있는 이중 막 구조입니다. 진핵 생물이 숙주로써 이용하기 위해 동화된 원핵 생물입니다. 엽록체의 안료는 빛의 에너지를 사용하여 광합성이라고하는 과정을 통해서 물과 기체 이산화탄소로부터 포도당을 생성 할 수 있습니다. 이 안료는 또한 독특한 색상을 제공합니다. 포도당 생산 속도는 이산화탄소 농도와 빛의 강도에 따라 달라집니다."

#, fuzzy
msgid "WIKI_CHROMATOPHORE_PHOTOSYNTHESIS_COMMA_GLYCOLYSIS"
msgstr "산소 합성"

msgid "WIKI_CILIA_EFFECTS"
msgstr ""

msgid "WIKI_CILIA_INTRO"
msgstr ""

msgid "WIKI_CILIA_MODIFICATIONS"
msgstr ""

#, fuzzy
msgid "WIKI_CILIA_PROCESSES"
msgstr "끈적끈적한 세포 내부. 세포질은 이온, 단백질 및 세포 내부를 채우는 물에 용해된 기타 물질의 기본 혼합물입니다. 이것의 기능 중 하나는 발효를 통해 포도당을 ATP 에너지로 전환시키는 것 입니다. 세포 소 기관이 부족하고 세포가 더 발전된 신진 대사를 하는 경우, 에너지에 더욱 의존하게 됩니다. 또한 분자를 세포에 저장하고 세포의 크기를 성장시키는 데 사용됩니다."

msgid "WIKI_CILIA_REQUIREMENTS"
msgstr ""

msgid "WIKI_CILIA_SCIENTIFIC_BACKGROUND"
msgstr ""

msgid "WIKI_CILIA_STRATEGY"
msgstr ""

msgid "WIKI_CILIA_UPGRADES"
msgstr ""

#, fuzzy
msgid "WIKI_COMPOUNDS_BUTTON"
msgstr "끈적끈적한 세포 내부. 세포질은 이온, 단백질 및 세포 내부를 채우는 물에 용해된 기타 물질의 기본 혼합물입니다. 이것의 기능 중 하나는 발효를 통해 포도당을 ATP 에너지로 전환시키는 것 입니다. 세포 소 기관이 부족하고 세포가 더 발전된 신진 대사를 하는 경우, 에너지에 더욱 의존하게 됩니다. 또한 분자를 세포에 저장하고 세포의 크기를 성장시키는 데 사용됩니다."

#, fuzzy
msgid "WIKI_COMPOUNDS_DEVELOPMENT"
msgstr "화합물:"

#, fuzzy
msgid "WIKI_COMPOUNDS_INTRO"
msgstr "끈적끈적한 세포 내부. 세포질은 이온, 단백질 및 세포 내부를 채우는 물에 용해된 기타 물질의 기본 혼합물입니다. 이것의 기능 중 하나는 발효를 통해 포도당을 ATP 에너지로 전환시키는 것 입니다. 세포 소 기관이 부족하고 세포가 더 발전된 신진 대사를 하는 경우, 에너지에 더욱 의존하게 됩니다. 또한 분자를 세포에 저장하고 세포의 크기를 성장시키는 데 사용됩니다."

msgid "WIKI_COMPOUNDS_TYPES_OF_COMPOUNDS"
msgstr ""

msgid "WIKI_COMPOUND_SYSTEM_DEVELOPMENT_COMPOUNDS_LIST"
msgstr ""

msgid "WIKI_COMPOUND_SYSTEM_DEVELOPMENT_INTRO"
msgstr ""

msgid "WIKI_COMPOUND_SYSTEM_DEVELOPMENT_MICROBE_STAGE"
msgstr ""

msgid "WIKI_COMPOUND_SYSTEM_DEVELOPMENT_OVERVIEW"
msgstr ""

#, fuzzy
msgid "WIKI_CREATURE_EDITOR_COMMA_TECH_EDITOR"
msgstr "미생물 편집기"

#, fuzzy
msgid "WIKI_CYTOPLASM_EFFECTS"
msgstr "끈적끈적한 세포 내부. 세포질은 이온, 단백질 및 세포 내부를 채우는 물에 용해된 기타 물질의 기본 혼합물입니다. 이것의 기능 중 하나는 발효를 통해 포도당을 ATP 에너지로 전환시키는 것 입니다. 세포 소 기관이 부족하고 세포가 더 발전된 신진 대사를 하는 경우, 에너지에 더욱 의존하게 됩니다. 또한 분자를 세포에 저장하고 세포의 크기를 성장시키는 데 사용됩니다."

#, fuzzy
msgid "WIKI_CYTOPLASM_INTRO"
msgstr "끈적끈적한 세포 내부. 세포질은 이온, 단백질 및 세포 내부를 채우는 물에 용해된 기타 물질의 기본 혼합물입니다. 이것의 기능 중 하나는 발효를 통해 포도당을 ATP 에너지로 전환시키는 것 입니다. 세포 소 기관이 부족하고 세포가 더 발전된 신진 대사를 하는 경우, 에너지에 더욱 의존하게 됩니다. 또한 분자를 세포에 저장하고 세포의 크기를 성장시키는 데 사용됩니다."

#, fuzzy
msgid "WIKI_CYTOPLASM_MODIFICATIONS"
msgstr "끈적끈적한 세포 내부. 세포질은 이온, 단백질 및 세포 내부를 채우는 물에 용해된 기타 물질의 기본 혼합물입니다. 이것의 기능 중 하나는 발효를 통해 포도당을 ATP 에너지로 전환시키는 것 입니다. 세포 소 기관이 부족하고 세포가 더 발전된 신진 대사를 하는 경우, 에너지에 더욱 의존하게 됩니다. 또한 분자를 세포에 저장하고 세포의 크기를 성장시키는 데 사용됩니다."

#, fuzzy
msgid "WIKI_CYTOPLASM_PROCESSES"
msgstr "끈적끈적한 세포 내부. 세포질은 이온, 단백질 및 세포 내부를 채우는 물에 용해된 기타 물질의 기본 혼합물입니다. 이것의 기능 중 하나는 발효를 통해 포도당을 ATP 에너지로 전환시키는 것 입니다. 세포 소 기관이 부족하고 세포가 더 발전된 신진 대사를 하는 경우, 에너지에 더욱 의존하게 됩니다. 또한 분자를 세포에 저장하고 세포의 크기를 성장시키는 데 사용됩니다."

msgid "WIKI_CYTOPLASM_REQUIREMENTS"
msgstr ""

msgid "WIKI_CYTOPLASM_SCIENTIFIC_BACKGROUND"
msgstr ""

msgid "WIKI_CYTOPLASM_STRATEGY"
msgstr ""

msgid "WIKI_CYTOPLASM_UPGRADES"
msgstr ""

#, fuzzy
msgid "WIKI_DEVELOPMENT"
msgstr "3차원 이동"

#, fuzzy
msgid "WIKI_DEVELOPMENT_INFO_BUTTON"
msgstr "세포 기관"

#, fuzzy
msgid "WIKI_DEVELOPMENT_ROOT_INTRO"
msgstr "세포 기관"

msgid "WIKI_EDITORS_AND_MUTATIONS_GENERATIONS_AND_EDITOR_SESSIONS"
msgstr ""

#, fuzzy
msgid "WIKI_EDITORS_AND_MUTATIONS_INTRO"
msgstr "미토콘드리아"

msgid "WIKI_EDITORS_AND_MUTATIONS_MUTATIONS_AND_MUTATION_POINTS"
msgstr ""

msgid "WIKI_ENVIRONMENTAL_CONDITIONS_ENVIRONMENTAL_GASSES"
msgstr ""

#, fuzzy
msgid "WIKI_ENVIRONMENTAL_CONDITIONS_INTRO"
msgstr "미토콘드리아"

#, fuzzy
msgid "WIKI_ENVIRONMENTAL_CONDITIONS_PHYSICAL_CONDITIONS"
msgstr "(매 세대마다 환경에 남는 포도당의 비율)"

msgid "WIKI_ENVIRONMENTAL_CONDITIONS_THE_DAY/NIGHT_CYCLE"
msgstr ""

#, fuzzy
msgid "WIKI_FERROPLAST_EFFECTS"
msgstr "열 세포는 감 열성 안료가 막질 주머니에 함께 쌓여있는 이중 막 구조입니다. 진핵 숙주가 사용하기 위해 동화 된 원핵 생물입니다. 열 세포의 안료는 열 합성 이라는 과정에서 물과 기체 이산화탄소에서 포도당을 생성하기 위해 주변의 열 차이 에너지를 사용할 수 있습니다. 포도당 생산 속도는 이산화탄소 농도와 온도에 따라 달라집니다."

#, fuzzy
msgid "WIKI_FERROPLAST_INTRO"
msgstr "열 세포는 감 열성 안료가 막질 주머니에 함께 쌓여있는 이중 막 구조입니다. 진핵 숙주가 사용하기 위해 동화 된 원핵 생물입니다. 열 세포의 안료는 열 합성 이라는 과정에서 물과 기체 이산화탄소에서 포도당을 생성하기 위해 주변의 열 차이 에너지를 사용할 수 있습니다. 포도당 생산 속도는 이산화탄소 농도와 온도에 따라 달라집니다."

#, fuzzy
msgid "WIKI_FERROPLAST_MODIFICATIONS"
msgstr "열 세포는 감 열성 안료가 막질 주머니에 함께 쌓여있는 이중 막 구조입니다. 진핵 숙주가 사용하기 위해 동화 된 원핵 생물입니다. 열 세포의 안료는 열 합성 이라는 과정에서 물과 기체 이산화탄소에서 포도당을 생성하기 위해 주변의 열 차이 에너지를 사용할 수 있습니다. 포도당 생산 속도는 이산화탄소 농도와 온도에 따라 달라집니다."

#, fuzzy
msgid "WIKI_FERROPLAST_PROCESSES"
msgstr "열 세포는 감 열성 안료가 막질 주머니에 함께 쌓여있는 이중 막 구조입니다. 진핵 숙주가 사용하기 위해 동화 된 원핵 생물입니다. 열 세포의 안료는 열 합성 이라는 과정에서 물과 기체 이산화탄소에서 포도당을 생성하기 위해 주변의 열 차이 에너지를 사용할 수 있습니다. 포도당 생산 속도는 이산화탄소 농도와 온도에 따라 달라집니다."

#, fuzzy
msgid "WIKI_FERROPLAST_REQUIREMENTS"
msgstr "질소 고정 색소체"

#, fuzzy
msgid "WIKI_FERROPLAST_SCIENTIFIC_BACKGROUND"
msgstr "열 세포는 감 열성 안료가 막질 주머니에 함께 쌓여있는 이중 막 구조입니다. 진핵 숙주가 사용하기 위해 동화 된 원핵 생물입니다. 열 세포의 안료는 열 합성 이라는 과정에서 물과 기체 이산화탄소에서 포도당을 생성하기 위해 주변의 열 차이 에너지를 사용할 수 있습니다. 포도당 생산 속도는 이산화탄소 농도와 온도에 따라 달라집니다."

#, fuzzy
msgid "WIKI_FERROPLAST_STRATEGY"
msgstr "열 세포는 감 열성 안료가 막질 주머니에 함께 쌓여있는 이중 막 구조입니다. 진핵 숙주가 사용하기 위해 동화 된 원핵 생물입니다. 열 세포의 안료는 열 합성 이라는 과정에서 물과 기체 이산화탄소에서 포도당을 생성하기 위해 주변의 열 차이 에너지를 사용할 수 있습니다. 포도당 생산 속도는 이산화탄소 농도와 온도에 따라 달라집니다."

#, fuzzy
msgid "WIKI_FERROPLAST_UPGRADES"
msgstr "열 세포는 감 열성 안료가 막질 주머니에 함께 쌓여있는 이중 막 구조입니다. 진핵 숙주가 사용하기 위해 동화 된 원핵 생물입니다. 열 세포의 안료는 열 합성 이라는 과정에서 물과 기체 이산화탄소에서 포도당을 생성하기 위해 주변의 열 차이 에너지를 사용할 수 있습니다. 포도당 생산 속도는 이산화탄소 농도와 온도에 따라 달라집니다."

#, fuzzy
msgid "WIKI_FLAGELLUM_EFFECTS"
msgstr "편모는 ATP를 사용하여 세포를 앞으로 나아가게 하는 세포막에서 이어지는 채찍 모양의 단백질 섬유 다발입니다."

#, fuzzy
msgid "WIKI_FLAGELLUM_INTRO"
msgstr "편모는 ATP를 사용하여 세포를 앞으로 나아가게 하는 세포막에서 이어지는 채찍 모양의 단백질 섬유 다발입니다."

#, fuzzy
msgid "WIKI_FLAGELLUM_MODIFICATIONS"
msgstr "편모는 ATP를 사용하여 세포를 앞으로 나아가게 하는 세포막에서 이어지는 채찍 모양의 단백질 섬유 다발입니다."

#, fuzzy
msgid "WIKI_FLAGELLUM_PROCESSES"
msgstr "편모는 ATP를 사용하여 세포를 앞으로 나아가게 하는 세포막에서 이어지는 채찍 모양의 단백질 섬유 다발입니다."

msgid "WIKI_FLAGELLUM_REQUIREMENTS"
msgstr ""

msgid "WIKI_FLAGELLUM_SCIENTIFIC_BACKGROUND"
msgstr ""

msgid "WIKI_FLAGELLUM_STRATEGY"
msgstr ""

msgid "WIKI_FLAGELLUM_UPGRADES"
msgstr ""

#, fuzzy
msgid "WIKI_GLYCOLYSIS_COMMA_ANAEROBIC_NITROGEN_FIXATION"
msgstr "혐기성 질소 고정"

#, fuzzy
msgid "WIKI_HEADING_APPENDICES"
msgstr "니트로게나아제는 ATP 형태의 기체 질소와 세포 에너지를 사용하여 세포의 핵심 성장 영양소 인 암모니아를 생성 할 수있는 단백질입니다. 이것은 혐기성 질소 고정이라고하는 과정입니다. 질소 분해 효소가 세포질에 의해 직접 둘러싸이면 주변 유체가 일부 발효를 수행합니다."

#, fuzzy
msgid "WIKI_HEADING_BASIC_GAME_MECHANICS"
msgstr "니트로게나아제는 ATP 형태의 기체 질소와 세포 에너지를 사용하여 세포의 핵심 성장 영양소 인 암모니아를 생성 할 수있는 단백질입니다. 이것은 혐기성 질소 고정이라고하는 과정입니다. 질소 분해 효소가 세포질에 의해 직접 둘러싸이면 주변 유체가 일부 발효를 수행합니다."

msgid "WIKI_HEADING_COMPOUNDS_LIST"
msgstr ""

#, fuzzy
msgid "WIKI_HEADING_COMPOUND_CLOUDS"
msgstr "화합물"

#, fuzzy
msgid "WIKI_HEADING_CONCEPT_ART"
msgstr "화학 수용체"

#, fuzzy
msgid "WIKI_HEADING_CURRENT_DEVELOPMENT"
msgstr "니트로게나아제는 ATP 형태의 기체 질소와 세포 에너지를 사용하여 세포의 핵심 성장 영양소 인 암모니아를 생성 할 수있는 단백질입니다. 이것은 혐기성 질소 고정이라고하는 과정입니다. 질소 분해 효소가 세포질에 의해 직접 둘러싸이면 주변 유체가 일부 발효를 수행합니다."

msgid "WIKI_HEADING_DEVELOPMENT"
msgstr ""

#, fuzzy
msgid "WIKI_HEADING_EDITOR"
msgstr "결합 기관"

msgid "WIKI_HEADING_EFFECTS"
msgstr ""

#, fuzzy
msgid "WIKI_HEADING_ENVIRONMENTAL_GASSES"
msgstr "니트로게나아제"

#, fuzzy
msgid "WIKI_HEADING_FEATURES"
msgstr "니트로게나아제는 ATP 형태의 기체 질소와 세포 에너지를 사용하여 세포의 핵심 성장 영양소 인 암모니아를 생성 할 수있는 단백질입니다. 이것은 혐기성 질소 고정이라고하는 과정입니다. 질소 분해 효소가 세포질에 의해 직접 둘러싸이면 주변 유체가 일부 발효를 수행합니다."

msgid "WIKI_HEADING_FOG_OF_WAR"
msgstr ""

#, fuzzy
msgid "WIKI_HEADING_GAMEPLAY"
msgstr "게임 플레이 중 Auto-Evo 자동 진화 실행"

#, fuzzy
msgid "WIKI_HEADING_GDD"
msgstr "결합 기관"

#, fuzzy
msgid "WIKI_HEADING_GENERAL_TIPS"
msgstr "니트로게나아제는 ATP 형태의 기체 질소와 세포 에너지를 사용하여 세포의 핵심 성장 영양소 인 암모니아를 생성 할 수있는 단백질입니다. 이것은 혐기성 질소 고정이라고하는 과정입니다. 질소 분해 효소가 세포질에 의해 직접 둘러싸이면 주변 유체가 일부 발효를 수행합니다."

msgid "WIKI_HEADING_GENERATIONS_AND_EDITOR_SESSIONS"
msgstr ""

#, fuzzy
msgid "WIKI_HEADING_MICROBE_PARTS"
msgstr "미생물 단계"

#, fuzzy
msgid "WIKI_HEADING_MICROBE_STAGE"
msgstr "미생물 단계"

#, fuzzy
msgid "WIKI_HEADING_MICROBE_STAGE_TIPS"
msgstr "미생물 단계"

msgid "WIKI_HEADING_MODIFICATIONS"
msgstr ""

#, fuzzy
msgid "WIKI_HEADING_MORE_GAME_INFO"
msgstr "미생물 단계"

msgid "WIKI_HEADING_MUTATIONS_AND_MUTATION_POINTS"
msgstr ""

msgid "WIKI_HEADING_OVERVIEW"
msgstr ""

#, fuzzy
msgid "WIKI_HEADING_PATCHES"
msgstr "니트로게나아제는 ATP 형태의 기체 질소와 세포 에너지를 사용하여 세포의 핵심 성장 영양소 인 암모니아를 생성 할 수있는 단백질입니다. 이것은 혐기성 질소 고정이라고하는 과정입니다. 질소 분해 효소가 세포질에 의해 직접 둘러싸이면 주변 유체가 일부 발효를 수행합니다."

#, fuzzy
msgid "WIKI_HEADING_PHYSICAL_CONDITIONS"
msgstr "물리적 상태"

msgid "WIKI_HEADING_PROCESSES"
msgstr ""

msgid "WIKI_HEADING_REPRODUCTION_IN_THE_MICROBE_STAGE"
msgstr ""

msgid "WIKI_HEADING_REQUIREMENTS"
msgstr ""

msgid "WIKI_HEADING_SCIENTIFIC_BACKGROUND"
msgstr ""

msgid "WIKI_HEADING_STRATEGY"
msgstr ""

msgid "WIKI_HEADING_THE_DAY/NIGHT_CYCLE"
msgstr ""

msgid "WIKI_HEADING_THE_PATCH_MAP"
msgstr ""

#, fuzzy
msgid "WIKI_HEADING_TRANSITIONS"
msgstr "니트로게나아제는 ATP 형태의 기체 질소와 세포 에너지를 사용하여 세포의 핵심 성장 영양소 인 암모니아를 생성 할 수있는 단백질입니다. 이것은 혐기성 질소 고정이라고하는 과정입니다. 질소 분해 효소가 세포질에 의해 직접 둘러싸이면 주변 유체가 일부 발효를 수행합니다."

#, fuzzy
msgid "WIKI_HEADING_TYPES_OF_COMPOUNDS"
msgstr "화합물"

msgid "WIKI_HEADING_UI"
msgstr ""

msgid "WIKI_HEADING_UPGRADES"
msgstr ""

#, fuzzy
msgid "WIKI_HELP_AND_TIPS_BASIC_GAME_MECHANICS"
msgstr "세포 기관 배치"

#, fuzzy
msgid "WIKI_HELP_AND_TIPS_BUTTON"
msgstr "끈적끈적한 세포 내부. 세포질은 이온, 단백질 및 세포 내부를 채우는 물에 용해된 기타 물질의 기본 혼합물입니다. 이것의 기능 중 하나는 발효를 통해 포도당을 ATP 에너지로 전환시키는 것 입니다. 세포 소 기관이 부족하고 세포가 더 발전된 신진 대사를 하는 경우, 에너지에 더욱 의존하게 됩니다. 또한 분자를 세포에 저장하고 세포의 크기를 성장시키는 데 사용됩니다."

#, fuzzy
msgid "WIKI_HELP_AND_TIPS_COMPOUND_CLOUDS"
msgstr "화합물"

msgid "WIKI_HELP_AND_TIPS_GENERAL_TIPS"
msgstr ""

#, fuzzy
msgid "WIKI_HELP_AND_TIPS_INTRO"
msgstr "미토콘드리아"

#, fuzzy
msgid "WIKI_HELP_AND_TIPS_MICROBE_PARTS"
msgstr "미생물 단계"

#, fuzzy
msgid "WIKI_HELP_AND_TIPS_MICROBE_STAGE_TIPS"
msgstr "미생물 단계"

msgid "WIKI_HELP_AND_TIPS_MORE_GAME_INFO"
msgstr ""

#, fuzzy
msgid "WIKI_HYDROGENASE_EFFECTS"
msgstr "니트로게나아제는 ATP 형태의 기체 질소와 세포 에너지를 사용하여 세포의 핵심 성장 영양소 인 암모니아를 생성 할 수있는 단백질입니다. 이것은 혐기성 질소 고정이라고하는 과정입니다. 질소 분해 효소가 세포질에 의해 직접 둘러싸이면 주변 유체가 일부 발효를 수행합니다."

#, fuzzy
msgid "WIKI_HYDROGENASE_INTRO"
msgstr "니트로게나아제는 ATP 형태의 기체 질소와 세포 에너지를 사용하여 세포의 핵심 성장 영양소 인 암모니아를 생성 할 수있는 단백질입니다. 이것은 혐기성 질소 고정이라고하는 과정입니다. 질소 분해 효소가 세포질에 의해 직접 둘러싸이면 주변 유체가 일부 발효를 수행합니다."

#, fuzzy
msgid "WIKI_HYDROGENASE_MODIFICATIONS"
msgstr "니트로게나아제는 ATP 형태의 기체 질소와 세포 에너지를 사용하여 세포의 핵심 성장 영양소 인 암모니아를 생성 할 수있는 단백질입니다. 이것은 혐기성 질소 고정이라고하는 과정입니다. 질소 분해 효소가 세포질에 의해 직접 둘러싸이면 주변 유체가 일부 발효를 수행합니다."

#, fuzzy
msgid "WIKI_HYDROGENASE_PROCESSES"
msgstr "니트로게나아제는 ATP 형태의 기체 질소와 세포 에너지를 사용하여 세포의 핵심 성장 영양소 인 암모니아를 생성 할 수있는 단백질입니다. 이것은 혐기성 질소 고정이라고하는 과정입니다. 질소 분해 효소가 세포질에 의해 직접 둘러싸이면 주변 유체가 일부 발효를 수행합니다."

#, fuzzy
msgid "WIKI_HYDROGENASE_REQUIREMENTS"
msgstr "열 세포는 감 열성 안료가 막질 주머니에 함께 쌓여있는 이중 막 구조입니다. 진핵 숙주가 사용하기 위해 동화 된 원핵 생물입니다. 열 세포의 안료는 열 합성 이라는 과정에서 물과 기체 이산화탄소에서 포도당을 생성하기 위해 주변의 열 차이 에너지를 사용할 수 있습니다. 포도당 생산 속도는 이산화탄소 농도와 온도에 따라 달라집니다."

#, fuzzy
msgid "WIKI_HYDROGENASE_SCIENTIFIC_BACKGROUND"
msgstr "니트로게나아제는 ATP 형태의 기체 질소와 세포 에너지를 사용하여 세포의 핵심 성장 영양소 인 암모니아를 생성 할 수있는 단백질입니다. 이것은 혐기성 질소 고정이라고하는 과정입니다. 질소 분해 효소가 세포질에 의해 직접 둘러싸이면 주변 유체가 일부 발효를 수행합니다."

#, fuzzy
msgid "WIKI_HYDROGENASE_STRATEGY"
msgstr "니트로게나아제는 ATP 형태의 기체 질소와 세포 에너지를 사용하여 세포의 핵심 성장 영양소 인 암모니아를 생성 할 수있는 단백질입니다. 이것은 혐기성 질소 고정이라고하는 과정입니다. 질소 분해 효소가 세포질에 의해 직접 둘러싸이면 주변 유체가 일부 발효를 수행합니다."

#, fuzzy
msgid "WIKI_HYDROGENASE_UPGRADES"
msgstr "니트로게나아제는 ATP 형태의 기체 질소와 세포 에너지를 사용하여 세포의 핵심 성장 영양소 인 암모니아를 생성 할 수있는 단백질입니다. 이것은 혐기성 질소 고정이라고하는 과정입니다. 질소 분해 효소가 세포질에 의해 직접 둘러싸이면 주변 유체가 일부 발효를 수행합니다."

#, fuzzy
msgid "WIKI_HYDROGENOSOME_EFFECTS"
msgstr "니트로게나아제는 ATP 형태의 기체 질소와 세포 에너지를 사용하여 세포의 핵심 성장 영양소 인 암모니아를 생성 할 수있는 단백질입니다. 이것은 혐기성 질소 고정이라고하는 과정입니다. 질소 분해 효소가 세포질에 의해 직접 둘러싸이면 주변 유체가 일부 발효를 수행합니다."

#, fuzzy
msgid "WIKI_HYDROGENOSOME_INTRO"
msgstr "니트로게나아제는 ATP 형태의 기체 질소와 세포 에너지를 사용하여 세포의 핵심 성장 영양소 인 암모니아를 생성 할 수있는 단백질입니다. 이것은 혐기성 질소 고정이라고하는 과정입니다. 질소 분해 효소가 세포질에 의해 직접 둘러싸이면 주변 유체가 일부 발효를 수행합니다."

#, fuzzy
msgid "WIKI_HYDROGENOSOME_MODIFICATIONS"
msgstr "니트로게나아제는 ATP 형태의 기체 질소와 세포 에너지를 사용하여 세포의 핵심 성장 영양소 인 암모니아를 생성 할 수있는 단백질입니다. 이것은 혐기성 질소 고정이라고하는 과정입니다. 질소 분해 효소가 세포질에 의해 직접 둘러싸이면 주변 유체가 일부 발효를 수행합니다."

#, fuzzy
msgid "WIKI_HYDROGENOSOME_PROCESSES"
msgstr "니트로게나아제는 ATP 형태의 기체 질소와 세포 에너지를 사용하여 세포의 핵심 성장 영양소 인 암모니아를 생성 할 수있는 단백질입니다. 이것은 혐기성 질소 고정이라고하는 과정입니다. 질소 분해 효소가 세포질에 의해 직접 둘러싸이면 주변 유체가 일부 발효를 수행합니다."

#, fuzzy
msgid "WIKI_HYDROGENOSOME_REQUIREMENTS"
msgstr "열 세포는 감 열성 안료가 막질 주머니에 함께 쌓여있는 이중 막 구조입니다. 진핵 숙주가 사용하기 위해 동화 된 원핵 생물입니다. 열 세포의 안료는 열 합성 이라는 과정에서 물과 기체 이산화탄소에서 포도당을 생성하기 위해 주변의 열 차이 에너지를 사용할 수 있습니다. 포도당 생산 속도는 이산화탄소 농도와 온도에 따라 달라집니다."

#, fuzzy
msgid "WIKI_HYDROGENOSOME_SCIENTIFIC_BACKGROUND"
msgstr "니트로게나아제는 ATP 형태의 기체 질소와 세포 에너지를 사용하여 세포의 핵심 성장 영양소 인 암모니아를 생성 할 수있는 단백질입니다. 이것은 혐기성 질소 고정이라고하는 과정입니다. 질소 분해 효소가 세포질에 의해 직접 둘러싸이면 주변 유체가 일부 발효를 수행합니다."

#, fuzzy
msgid "WIKI_HYDROGENOSOME_STRATEGY"
msgstr "니트로게나아제는 ATP 형태의 기체 질소와 세포 에너지를 사용하여 세포의 핵심 성장 영양소 인 암모니아를 생성 할 수있는 단백질입니다. 이것은 혐기성 질소 고정이라고하는 과정입니다. 질소 분해 효소가 세포질에 의해 직접 둘러싸이면 주변 유체가 일부 발효를 수행합니다."

#, fuzzy
msgid "WIKI_HYDROGENOSOME_UPGRADES"
msgstr "니트로게나아제는 ATP 형태의 기체 질소와 세포 에너지를 사용하여 세포의 핵심 성장 영양소 인 암모니아를 생성 할 수있는 단백질입니다. 이것은 혐기성 질소 고정이라고하는 과정입니다. 질소 분해 효소가 세포질에 의해 직접 둘러싸이면 주변 유체가 일부 발효를 수행합니다."

#, fuzzy
msgid "WIKI_INDUSTRIAL_STAGE_CURRENT_DEVELOPMENT"
msgstr "니트로게나아제는 ATP 형태의 기체 질소와 세포 에너지를 사용하여 세포의 핵심 성장 영양소 인 암모니아를 생성 할 수있는 단백질입니다. 이것은 혐기성 질소 고정이라고하는 과정입니다. 질소 분해 효소가 세포질에 의해 직접 둘러싸이면 주변 유체가 일부 발효를 수행합니다."

#, fuzzy
msgid "WIKI_INDUSTRIAL_STAGE_FEATURES"
msgstr "니트로게나아제는 ATP 형태의 기체 질소와 세포 에너지를 사용하여 세포의 핵심 성장 영양소 인 암모니아를 생성 할 수있는 단백질입니다. 이것은 혐기성 질소 고정이라고하는 과정입니다. 질소 분해 효소가 세포질에 의해 직접 둘러싸이면 주변 유체가 일부 발효를 수행합니다."

#, fuzzy
msgid "WIKI_INDUSTRIAL_STAGE_INTRO"
msgstr "결합 기관"

msgid "WIKI_INDUSTRIAL_STAGE_OVERVIEW"
msgstr ""

#, fuzzy
msgid "WIKI_INDUSTRIAL_STAGE_TRANSITIONS"
msgstr "(AI 종이 변이하는 속도)"

#, fuzzy
msgid "WIKI_INDUSTRIAL_STAGE_UI"
msgstr "결합 기관"

msgid "WIKI_INJECTISOME_PILUS"
msgstr ""

msgid "WIKI_LYSOSOME_EFFECTS"
msgstr ""

#, fuzzy
msgid "WIKI_LYSOSOME_INTRO"
msgstr "대사체는 단백질 껍질에 싸인 단백질 집합입니다. 그들은 호기성 호흡이라는 과정을 통해 세포질에서 할 수있는 것보다 훨씬 더 빠른 속도로 포도당을 ATP로 전환 할 수 있습니다. 그러나 이를 위해 산소가 필요하며 산소가 적은 환경에선 ATP 생산 속도가 느려집니다. 대사체가 세포질에 의해 직접 둘러싸이면 주변 유체가 일부 발효를 수행합니다."

#, fuzzy
msgid "WIKI_LYSOSOME_MODIFICATIONS"
msgstr "대사체는 단백질 껍질에 싸인 단백질 집합입니다. 그들은 호기성 호흡이라는 과정을 통해 세포질에서 할 수있는 것보다 훨씬 더 빠른 속도로 포도당을 ATP로 전환 할 수 있습니다. 그러나 이를 위해 산소가 필요하며 산소가 적은 환경에선 ATP 생산 속도가 느려집니다. 대사체가 세포질에 의해 직접 둘러싸이면 주변 유체가 일부 발효를 수행합니다."

#, fuzzy
msgid "WIKI_LYSOSOME_PROCESSES"
msgstr "대사체는 단백질 껍질에 싸인 단백질 집합입니다. 그들은 호기성 호흡이라는 과정을 통해 세포질에서 할 수있는 것보다 훨씬 더 빠른 속도로 포도당을 ATP로 전환 할 수 있습니다. 그러나 이를 위해 산소가 필요하며 산소가 적은 환경에선 ATP 생산 속도가 느려집니다. 대사체가 세포질에 의해 직접 둘러싸이면 주변 유체가 일부 발효를 수행합니다."

msgid "WIKI_LYSOSOME_REQUIREMENTS"
msgstr ""

msgid "WIKI_LYSOSOME_SCIENTIFIC_BACKGROUND"
msgstr ""

msgid "WIKI_LYSOSOME_STRATEGY"
msgstr ""

msgid "WIKI_LYSOSOME_UPGRADES"
msgstr ""

#, fuzzy
msgid "WIKI_MACROSCOPIC_STAGE_CONCEPT_ART"
msgstr "다세포 단계"

#, fuzzy
msgid "WIKI_MACROSCOPIC_STAGE_CURRENT_DEVELOPMENT"
msgstr "니트로게나아제는 ATP 형태의 기체 질소와 세포 에너지를 사용하여 세포의 핵심 성장 영양소 인 암모니아를 생성 할 수있는 단백질입니다. 이것은 혐기성 질소 고정이라고하는 과정입니다. 질소 분해 효소가 세포질에 의해 직접 둘러싸이면 주변 유체가 일부 발효를 수행합니다."

#, fuzzy
msgid "WIKI_MACROSCOPIC_STAGE_FEATURES"
msgstr "점액 분출"

#, fuzzy
msgid "WIKI_MACROSCOPIC_STAGE_INTRO"
msgstr ""
"멀리 떨어진 외계 행성에서, 수 많은 화산 활동과 유성 충돌이 우주에서 새로운 현상을 만들어 냈습니다.\n"
"\n"
"생명.\n"
"\n"
"단순한 미생물이 바다 깊은 곳에 살고 있습니다. 당신은 이 행성에 남은 모든 생물의 마지막 공통 조상(LUCA) 입니다.\n"
"\n"
"이 거친 세계에서 살아남기 위해, 찾을 수 있는 화합물들을 모아 세대별로 진화하여 다른 미생물들과 경쟁해야 합니다."

#, fuzzy
msgid "WIKI_MACROSCOPIC_STAGE_OVERVIEW"
msgstr "미생물 단계"

#, fuzzy
msgid "WIKI_MACROSCOPIC_STAGE_TRANSITIONS"
msgstr "니트로게나아제"

#, fuzzy
msgid "WIKI_MACROSCOPIC_STAGE_UI"
msgstr "미생물 단계"

#, fuzzy
msgid "WIKI_MECHANICS"
msgstr "세포 기관 배치"

#, fuzzy
msgid "WIKI_MECHANICS_ROOT_INTRO"
msgstr "세포 기관"

#, fuzzy
msgid "WIKI_MELANOSOME_EFFECTS"
msgstr "대사체는 단백질 껍질에 싸인 단백질 집합입니다. 그들은 호기성 호흡이라는 과정을 통해 세포질에서 할 수있는 것보다 훨씬 더 빠른 속도로 포도당을 ATP로 전환 할 수 있습니다. 그러나 이를 위해 산소가 필요하며 산소가 적은 환경에선 ATP 생산 속도가 느려집니다. 대사체가 세포질에 의해 직접 둘러싸이면 주변 유체가 일부 발효를 수행합니다."

#, fuzzy
msgid "WIKI_MELANOSOME_INTRO"
msgstr "대사체는 단백질 껍질에 싸인 단백질 집합입니다. 그들은 호기성 호흡이라는 과정을 통해 세포질에서 할 수있는 것보다 훨씬 더 빠른 속도로 포도당을 ATP로 전환 할 수 있습니다. 그러나 이를 위해 산소가 필요하며 산소가 적은 환경에선 ATP 생산 속도가 느려집니다. 대사체가 세포질에 의해 직접 둘러싸이면 주변 유체가 일부 발효를 수행합니다."

#, fuzzy
msgid "WIKI_MELANOSOME_MODIFICATIONS"
msgstr "대사체는 단백질 껍질에 싸인 단백질 집합입니다. 그들은 호기성 호흡이라는 과정을 통해 세포질에서 할 수있는 것보다 훨씬 더 빠른 속도로 포도당을 ATP로 전환 할 수 있습니다. 그러나 이를 위해 산소가 필요하며 산소가 적은 환경에선 ATP 생산 속도가 느려집니다. 대사체가 세포질에 의해 직접 둘러싸이면 주변 유체가 일부 발효를 수행합니다."

#, fuzzy
msgid "WIKI_MELANOSOME_PROCESSES"
msgstr "대사체는 단백질 껍질에 싸인 단백질 집합입니다. 그들은 호기성 호흡이라는 과정을 통해 세포질에서 할 수있는 것보다 훨씬 더 빠른 속도로 포도당을 ATP로 전환 할 수 있습니다. 그러나 이를 위해 산소가 필요하며 산소가 적은 환경에선 ATP 생산 속도가 느려집니다. 대사체가 세포질에 의해 직접 둘러싸이면 주변 유체가 일부 발효를 수행합니다."

#, fuzzy
msgid "WIKI_MELANOSOME_REQUIREMENTS"
msgstr "대사체는 단백질 껍질에 싸인 단백질 집합입니다. 그들은 호기성 호흡이라는 과정을 통해 세포질에서 할 수있는 것보다 훨씬 더 빠른 속도로 포도당을 ATP로 전환 할 수 있습니다. 그러나 이를 위해 산소가 필요하며 산소가 적은 환경에선 ATP 생산 속도가 느려집니다. 대사체가 세포질에 의해 직접 둘러싸이면 주변 유체가 일부 발효를 수행합니다."

#, fuzzy
msgid "WIKI_MELANOSOME_SCIENTIFIC_BACKGROUND"
msgstr "대사체는 단백질 껍질에 싸인 단백질 집합입니다. 그들은 호기성 호흡이라는 과정을 통해 세포질에서 할 수있는 것보다 훨씬 더 빠른 속도로 포도당을 ATP로 전환 할 수 있습니다. 그러나 이를 위해 산소가 필요하며 산소가 적은 환경에선 ATP 생산 속도가 느려집니다. 대사체가 세포질에 의해 직접 둘러싸이면 주변 유체가 일부 발효를 수행합니다."

#, fuzzy
msgid "WIKI_MELANOSOME_STRATEGY"
msgstr "대사체는 단백질 껍질에 싸인 단백질 집합입니다. 그들은 호기성 호흡이라는 과정을 통해 세포질에서 할 수있는 것보다 훨씬 더 빠른 속도로 포도당을 ATP로 전환 할 수 있습니다. 그러나 이를 위해 산소가 필요하며 산소가 적은 환경에선 ATP 생산 속도가 느려집니다. 대사체가 세포질에 의해 직접 둘러싸이면 주변 유체가 일부 발효를 수행합니다."

#, fuzzy
msgid "WIKI_MELANOSOME_UPGRADES"
msgstr "대사체는 단백질 껍질에 싸인 단백질 집합입니다. 그들은 호기성 호흡이라는 과정을 통해 세포질에서 할 수있는 것보다 훨씬 더 빠른 속도로 포도당을 ATP로 전환 할 수 있습니다. 그러나 이를 위해 산소가 필요하며 산소가 적은 환경에선 ATP 생산 속도가 느려집니다. 대사체가 세포질에 의해 직접 둘러싸이면 주변 유체가 일부 발효를 수행합니다."

#, fuzzy
msgid "WIKI_METABOLOSOMES_EFFECTS"
msgstr "대사체는 단백질 껍질에 싸인 단백질 집합입니다. 그들은 호기성 호흡이라는 과정을 통해 세포질에서 할 수있는 것보다 훨씬 더 빠른 속도로 포도당을 ATP로 전환 할 수 있습니다. 그러나 이를 위해 산소가 필요하며 산소가 적은 환경에선 ATP 생산 속도가 느려집니다. 대사체가 세포질에 의해 직접 둘러싸이면 주변 유체가 일부 발효를 수행합니다."

#, fuzzy
msgid "WIKI_METABOLOSOMES_INTRO"
msgstr "대사체"

#, fuzzy
msgid "WIKI_METABOLOSOMES_MODIFICATIONS"
msgstr "대사체는 단백질 껍질에 싸인 단백질 집합입니다. 그들은 호기성 호흡이라는 과정을 통해 세포질에서 할 수있는 것보다 훨씬 더 빠른 속도로 포도당을 ATP로 전환 할 수 있습니다. 그러나 이를 위해 산소가 필요하며 산소가 적은 환경에선 ATP 생산 속도가 느려집니다. 대사체가 세포질에 의해 직접 둘러싸이면 주변 유체가 일부 발효를 수행합니다."

#, fuzzy
msgid "WIKI_METABOLOSOMES_PROCESSES"
msgstr "대사체는 단백질 껍질에 싸인 단백질 집합입니다. 그들은 호기성 호흡이라는 과정을 통해 세포질에서 할 수있는 것보다 훨씬 더 빠른 속도로 포도당을 ATP로 전환 할 수 있습니다. 그러나 이를 위해 산소가 필요하며 산소가 적은 환경에선 ATP 생산 속도가 느려집니다. 대사체가 세포질에 의해 직접 둘러싸이면 주변 유체가 일부 발효를 수행합니다."

#, fuzzy
msgid "WIKI_METABOLOSOMES_REQUIREMENTS"
msgstr "대사체는 단백질 껍질에 싸인 단백질 집합입니다. 그들은 호기성 호흡이라는 과정을 통해 세포질에서 할 수있는 것보다 훨씬 더 빠른 속도로 포도당을 ATP로 전환 할 수 있습니다. 그러나 이를 위해 산소가 필요하며 산소가 적은 환경에선 ATP 생산 속도가 느려집니다. 대사체가 세포질에 의해 직접 둘러싸이면 주변 유체가 일부 발효를 수행합니다."

#, fuzzy
msgid "WIKI_METABOLOSOMES_SCIENTIFIC_BACKGROUND"
msgstr "대사체는 단백질 껍질에 싸인 단백질 집합입니다. 그들은 호기성 호흡이라는 과정을 통해 세포질에서 할 수있는 것보다 훨씬 더 빠른 속도로 포도당을 ATP로 전환 할 수 있습니다. 그러나 이를 위해 산소가 필요하며 산소가 적은 환경에선 ATP 생산 속도가 느려집니다. 대사체가 세포질에 의해 직접 둘러싸이면 주변 유체가 일부 발효를 수행합니다."

#, fuzzy
msgid "WIKI_METABOLOSOMES_STRATEGY"
msgstr "대사체는 단백질 껍질에 싸인 단백질 집합입니다. 그들은 호기성 호흡이라는 과정을 통해 세포질에서 할 수있는 것보다 훨씬 더 빠른 속도로 포도당을 ATP로 전환 할 수 있습니다. 그러나 이를 위해 산소가 필요하며 산소가 적은 환경에선 ATP 생산 속도가 느려집니다. 대사체가 세포질에 의해 직접 둘러싸이면 주변 유체가 일부 발효를 수행합니다."

#, fuzzy
msgid "WIKI_METABOLOSOMES_UPGRADES"
msgstr "대사체는 단백질 껍질에 싸인 단백질 집합입니다. 그들은 호기성 호흡이라는 과정을 통해 세포질에서 할 수있는 것보다 훨씬 더 빠른 속도로 포도당을 ATP로 전환 할 수 있습니다. 그러나 이를 위해 산소가 필요하며 산소가 적은 환경에선 ATP 생산 속도가 느려집니다. 대사체가 세포질에 의해 직접 둘러싸이면 주변 유체가 일부 발효를 수행합니다."

#, fuzzy
msgid "WIKI_MICROBE_STAGE_APPENDICES"
msgstr ""
"멀리 떨어진 외계 행성에서, 수 많은 화산 활동과 유성 충돌이 우주에서 새로운 현상을 만들어 냈습니다.\n"
"\n"
"생명.\n"
"\n"
"단순한 미생물이 바다 깊은 곳에 살고 있습니다. 당신은 이 행성에 남은 모든 생물의 마지막 공통 조상(LUCA) 입니다.\n"
"\n"
"이 거친 세계에서 살아남기 위해, 찾을 수 있는 화합물들을 모아 세대별로 진화하여 다른 미생물들과 경쟁해야 합니다."

#, fuzzy
msgid "WIKI_MICROBE_STAGE_BUTTON"
msgstr ""
"멀리 떨어진 외계 행성에서, 수 많은 화산 활동과 유성 충돌이 우주에서 새로운 현상을 만들어 냈습니다.\n"
"\n"
"생명.\n"
"\n"
"단순한 미생물이 바다 깊은 곳에 살고 있습니다. 당신은 이 행성에 남은 모든 생물의 마지막 공통 조상(LUCA) 입니다.\n"
"\n"
"이 거친 세계에서 살아남기 위해, 찾을 수 있는 화합물들을 모아 세대별로 진화하여 다른 미생물들과 경쟁해야 합니다."

#, fuzzy
msgid "WIKI_MICROBE_STAGE_EDITOR"
msgstr "미생물 편집기"

#, fuzzy
msgid "WIKI_MICROBE_STAGE_GAMEPLAY"
msgstr ""
"멀리 떨어진 외계 행성에서, 수 많은 화산 활동과 유성 충돌이 우주에서 새로운 현상을 만들어 냈습니다.\n"
"\n"
"생명.\n"
"\n"
"단순한 미생물이 바다 깊은 곳에 살고 있습니다. 당신은 이 행성에 남은 모든 생물의 마지막 공통 조상(LUCA) 입니다.\n"
"\n"
"이 거친 세계에서 살아남기 위해, 찾을 수 있는 화합물들을 모아 세대별로 진화하여 다른 미생물들과 경쟁해야 합니다."

#, fuzzy
msgid "WIKI_MICROBE_STAGE_GDD"
msgstr "미생물 단계"

#, fuzzy
msgid "WIKI_MICROBE_STAGE_INTRO"
msgstr ""
"멀리 떨어진 외계 행성에서, 수 많은 화산 활동과 유성 충돌이 우주에서 새로운 현상을 만들어 냈습니다.\n"
"\n"
"생명.\n"
"\n"
"단순한 미생물이 바다 깊은 곳에 살고 있습니다. 당신은 이 행성에 남은 모든 생물의 마지막 공통 조상(LUCA) 입니다.\n"
"\n"
"이 거친 세계에서 살아남기 위해, 찾을 수 있는 화합물들을 모아 세대별로 진화하여 다른 미생물들과 경쟁해야 합니다."

#, fuzzy
msgid "WIKI_MITOCHONDRION_EFFECTS"
msgstr "세포의 핵심. 미토콘드리온(복수형: 미토콘드리아)는 단백질과 효소로 이루어진 이중막 구조입니다. 진핵 숙주가 사용하기 위해 동화된 원핵 생물입니다. 호기성 호흡을 통해 세포질에서 할 수 있는 것보다 훨씬 더 높은 효율로 포도당을 ATP로 전환 할 수 있습니다. 그러나 산소를 필요로 하며 환경의 산소 수준이 낮으면 ATP 생산 속도가 느려집니다."

#, fuzzy
msgid "WIKI_MITOCHONDRION_INTRO"
msgstr "미토콘드리아"

#, fuzzy
msgid "WIKI_MITOCHONDRION_MODIFICATIONS"
msgstr "세포의 핵심. 미토콘드리온(복수형: 미토콘드리아)는 단백질과 효소로 이루어진 이중막 구조입니다. 진핵 숙주가 사용하기 위해 동화된 원핵 생물입니다. 호기성 호흡을 통해 세포질에서 할 수 있는 것보다 훨씬 더 높은 효율로 포도당을 ATP로 전환 할 수 있습니다. 그러나 산소를 필요로 하며 환경의 산소 수준이 낮으면 ATP 생산 속도가 느려집니다."

#, fuzzy
msgid "WIKI_MITOCHONDRION_PROCESSES"
msgstr "세포의 핵심. 미토콘드리온(복수형: 미토콘드리아)는 단백질과 효소로 이루어진 이중막 구조입니다. 진핵 숙주가 사용하기 위해 동화된 원핵 생물입니다. 호기성 호흡을 통해 세포질에서 할 수 있는 것보다 훨씬 더 높은 효율로 포도당을 ATP로 전환 할 수 있습니다. 그러나 산소를 필요로 하며 환경의 산소 수준이 낮으면 ATP 생산 속도가 느려집니다."

#, fuzzy
msgid "WIKI_MITOCHONDRION_REQUIREMENTS"
msgstr "세포의 핵심. 미토콘드리온(복수형: 미토콘드리아)는 단백질과 효소로 이루어진 이중막 구조입니다. 진핵 숙주가 사용하기 위해 동화된 원핵 생물입니다. 호기성 호흡을 통해 세포질에서 할 수 있는 것보다 훨씬 더 높은 효율로 포도당을 ATP로 전환 할 수 있습니다. 그러나 산소를 필요로 하며 환경의 산소 수준이 낮으면 ATP 생산 속도가 느려집니다."

#, fuzzy
msgid "WIKI_MITOCHONDRION_SCIENTIFIC_BACKGROUND"
msgstr "세포의 핵심. 미토콘드리온(복수형: 미토콘드리아)는 단백질과 효소로 이루어진 이중막 구조입니다. 진핵 숙주가 사용하기 위해 동화된 원핵 생물입니다. 호기성 호흡을 통해 세포질에서 할 수 있는 것보다 훨씬 더 높은 효율로 포도당을 ATP로 전환 할 수 있습니다. 그러나 산소를 필요로 하며 환경의 산소 수준이 낮으면 ATP 생산 속도가 느려집니다."

#, fuzzy
msgid "WIKI_MITOCHONDRION_STRATEGY"
msgstr "세포의 핵심. 미토콘드리온(복수형: 미토콘드리아)는 단백질과 효소로 이루어진 이중막 구조입니다. 진핵 숙주가 사용하기 위해 동화된 원핵 생물입니다. 호기성 호흡을 통해 세포질에서 할 수 있는 것보다 훨씬 더 높은 효율로 포도당을 ATP로 전환 할 수 있습니다. 그러나 산소를 필요로 하며 환경의 산소 수준이 낮으면 ATP 생산 속도가 느려집니다."

#, fuzzy
msgid "WIKI_MITOCHONDRION_UPGRADES"
msgstr "세포의 핵심. 미토콘드리온(복수형: 미토콘드리아)는 단백질과 효소로 이루어진 이중막 구조입니다. 진핵 숙주가 사용하기 위해 동화된 원핵 생물입니다. 호기성 호흡을 통해 세포질에서 할 수 있는 것보다 훨씬 더 높은 효율로 포도당을 ATP로 전환 할 수 있습니다. 그러나 산소를 필요로 하며 환경의 산소 수준이 낮으면 ATP 생산 속도가 느려집니다."

#, fuzzy
msgid "WIKI_MULTICELLULAR_STAGE_CONCEPT_ART"
msgstr "다세포 단계"

#, fuzzy
msgid "WIKI_MULTICELLULAR_STAGE_CURRENT_DEVELOPMENT"
msgstr "미생물 편집기 불러오는 중"

#, fuzzy
msgid "WIKI_MULTICELLULAR_STAGE_FEATURES"
msgstr "다세포 단계"

#, fuzzy
msgid "WIKI_MULTICELLULAR_STAGE_INTRO"
msgstr "다세포 단계"

#, fuzzy
msgid "WIKI_MULTICELLULAR_STAGE_OVERVIEW"
msgstr "다세포 단계"

#, fuzzy
msgid "WIKI_MULTICELLULAR_STAGE_TRANSITIONS"
msgstr "다세포 단계"

#, fuzzy
msgid "WIKI_MULTICELLULAR_STAGE_UI"
msgstr "다세포 단계"

msgid "WIKI_MYOFIBRIL_EFFECTS"
msgstr ""

msgid "WIKI_MYOFIBRIL_INTRO"
msgstr ""

msgid "WIKI_MYOFIBRIL_MODIFICATIONS"
msgstr ""

#, fuzzy
msgid "WIKI_MYOFIBRIL_PROCESSES"
msgstr "세포 기관 배치"

msgid "WIKI_MYOFIBRIL_REQUIREMENTS"
msgstr ""

msgid "WIKI_MYOFIBRIL_SCIENTIFIC_BACKGROUND"
msgstr ""

msgid "WIKI_MYOFIBRIL_STRATEGY"
msgstr ""

msgid "WIKI_MYOFIBRIL_UPGRADES"
msgstr ""

#, fuzzy
msgid "WIKI_NATION_EDITOR"
msgstr "편집기 활성화"

#, fuzzy
msgid "WIKI_NITROGENASE_EFFECTS"
msgstr "니트로게나아제는 ATP 형태의 기체 질소와 세포 에너지를 사용하여 세포의 핵심 성장 영양소 인 암모니아를 생성 할 수있는 단백질입니다. 이것은 혐기성 질소 고정이라고하는 과정입니다. 질소 분해 효소가 세포질에 의해 직접 둘러싸이면 주변 유체가 일부 발효를 수행합니다."

#, fuzzy
msgid "WIKI_NITROGENASE_INTRO"
msgstr "니트로게나아제는 ATP 형태의 기체 질소와 세포 에너지를 사용하여 세포의 핵심 성장 영양소 인 암모니아를 생성 할 수있는 단백질입니다. 이것은 혐기성 질소 고정이라고하는 과정입니다. 질소 분해 효소가 세포질에 의해 직접 둘러싸이면 주변 유체가 일부 발효를 수행합니다."

#, fuzzy
msgid "WIKI_NITROGENASE_MODIFICATIONS"
msgstr "니트로게나아제는 ATP 형태의 기체 질소와 세포 에너지를 사용하여 세포의 핵심 성장 영양소 인 암모니아를 생성 할 수있는 단백질입니다. 이것은 혐기성 질소 고정이라고하는 과정입니다. 질소 분해 효소가 세포질에 의해 직접 둘러싸이면 주변 유체가 일부 발효를 수행합니다."

#, fuzzy
msgid "WIKI_NITROGENASE_PROCESSES"
msgstr "니트로게나아제는 ATP 형태의 기체 질소와 세포 에너지를 사용하여 세포의 핵심 성장 영양소 인 암모니아를 생성 할 수있는 단백질입니다. 이것은 혐기성 질소 고정이라고하는 과정입니다. 질소 분해 효소가 세포질에 의해 직접 둘러싸이면 주변 유체가 일부 발효를 수행합니다."

msgid "WIKI_NITROGENASE_REQUIREMENTS"
msgstr ""

#, fuzzy
msgid "WIKI_NITROGENASE_SCIENTIFIC_BACKGROUND"
msgstr "니트로게나아제는 ATP 형태의 기체 질소와 세포 에너지를 사용하여 세포의 핵심 성장 영양소 인 암모니아를 생성 할 수있는 단백질입니다. 이것은 혐기성 질소 고정이라고하는 과정입니다. 질소 분해 효소가 세포질에 의해 직접 둘러싸이면 주변 유체가 일부 발효를 수행합니다."

#, fuzzy
msgid "WIKI_NITROGENASE_STRATEGY"
msgstr "니트로게나아제는 ATP 형태의 기체 질소와 세포 에너지를 사용하여 세포의 핵심 성장 영양소 인 암모니아를 생성 할 수있는 단백질입니다. 이것은 혐기성 질소 고정이라고하는 과정입니다. 질소 분해 효소가 세포질에 의해 직접 둘러싸이면 주변 유체가 일부 발효를 수행합니다."

#, fuzzy
msgid "WIKI_NITROGENASE_UPGRADES"
msgstr "니트로게나아제는 ATP 형태의 기체 질소와 세포 에너지를 사용하여 세포의 핵심 성장 영양소 인 암모니아를 생성 할 수있는 단백질입니다. 이것은 혐기성 질소 고정이라고하는 과정입니다. 질소 분해 효소가 세포질에 의해 직접 둘러싸이면 주변 유체가 일부 발효를 수행합니다."

#, fuzzy
msgid "WIKI_NITROPLAST_EFFECTS"
msgstr "질소 고정 색소체"

#, fuzzy
msgid "WIKI_NITROPLAST_INTRO"
msgstr "질소 고정 색소체"

#, fuzzy
msgid "WIKI_NITROPLAST_MODIFICATIONS"
msgstr "질소 고정 색소체는 ATP 형태의 기체 질소와 산소 및 세포 에너지를 사용하여 세포의 핵심 성장 영양소인 암모니아를 생성 할 수 있는 단백질입니다. 이 과정은 호기성 질소 고정 이라고 불립니다."

#, fuzzy
msgid "WIKI_NITROPLAST_PROCESSES"
msgstr "질소 고정 색소체는 ATP 형태의 기체 질소와 산소 및 세포 에너지를 사용하여 세포의 핵심 성장 영양소인 암모니아를 생성 할 수 있는 단백질입니다. 이 과정은 호기성 질소 고정 이라고 불립니다."

#, fuzzy
msgid "WIKI_NITROPLAST_REQUIREMENTS"
msgstr "질소 고정 색소체"

#, fuzzy
msgid "WIKI_NITROPLAST_SCIENTIFIC_BACKGROUND"
msgstr "질소 고정 색소체는 ATP 형태의 기체 질소와 산소 및 세포 에너지를 사용하여 세포의 핵심 성장 영양소인 암모니아를 생성 할 수 있는 단백질입니다. 이 과정은 호기성 질소 고정 이라고 불립니다."

#, fuzzy
msgid "WIKI_NITROPLAST_STRATEGY"
msgstr "질소 고정 색소체"

#, fuzzy
msgid "WIKI_NITROPLAST_UPGRADES"
msgstr "질소 고정 색소체"

msgid "WIKI_NO"
msgstr ""

msgid "WIKI_NONE_COMMA_THIS_IS_THE_LAST_STAGE"
msgstr ""

msgid "WIKI_NUCLEUS_EFFECTS"
msgstr ""

msgid "WIKI_NUCLEUS_INTRO"
msgstr ""

#, fuzzy
msgid "WIKI_NUCLEUS_MODIFICATIONS"
msgstr "진핵 세포의 특징. 핵은 소포체와 골지체를 포함합니다. 원핵 세포의 진화는 내부 막의 시스템을 개발하는 것이며, 내부의 다른 원핵 생물을 동화시킴으로써 이루어집니다. 이를 통해 세포 내부에서 발생하는 여러 프로세스를 구분하거나 겹치는 것을 방지 할 수 있습니다. 이것은 그들의 새로운 세포막 기관이 세포질에서 자유롭게 떠 다니는 것보다 훨씬 더 복잡하고 효율적이며 전문화되도록합니다. 그러나 이 일은 세포를 훨씬 더 크게 만들고 유지하기 위해 많은 에너지를 필요로 하게 만듭니다."

#, fuzzy
msgid "WIKI_NUCLEUS_PROCESSES"
msgstr "세포 기관 배치"

msgid "WIKI_NUCLEUS_REQUIREMENTS"
msgstr ""

msgid "WIKI_NUCLEUS_SCIENTIFIC_BACKGROUND"
msgstr ""

msgid "WIKI_NUCLEUS_STRATEGY"
msgstr ""

msgid "WIKI_NUCLEUS_UPGRADES"
msgstr ""

#, fuzzy
msgid "WIKI_ORGANELLES_ROOT_INTRO"
msgstr "세포 기관"

#, fuzzy
msgid "WIKI_OXYTOXISOME_EFFECTS"
msgstr "원시적인 독소 [thrive:compound type=\"oxytoxy\"][/thrive:compound]의 생성을 담당하는 변형된 대사체."

#, fuzzy
msgid "WIKI_OXYTOXISOME_INTRO"
msgstr "옥시톡시솜"

#, fuzzy
msgid "WIKI_OXYTOXISOME_MODIFICATIONS"
msgstr "원시적인 독소 [thrive:compound type=\"oxytoxy\"][/thrive:compound]의 생성을 담당하는 변형된 대사체."

#, fuzzy
msgid "WIKI_OXYTOXISOME_PROCESSES"
msgstr "대사체는 단백질 껍질에 싸인 단백질 집합입니다. 그들은 호기성 호흡이라는 과정을 통해 세포질에서 할 수있는 것보다 훨씬 더 빠른 속도로 포도당을 ATP로 전환 할 수 있습니다. 그러나 이를 위해 산소가 필요하며 산소가 적은 환경에선 ATP 생산 속도가 느려집니다. 대사체가 세포질에 의해 직접 둘러싸이면 주변 유체가 일부 발효를 수행합니다."

#, fuzzy
msgid "WIKI_OXYTOXISOME_REQUIREMENTS"
msgstr "원시적인 독소 [thrive:compound type=\"oxytoxy\"][/thrive:compound]의 생성을 담당하는 변형된 대사체."

msgid "WIKI_OXYTOXISOME_SCIENTIFIC_BACKGROUND"
msgstr ""

#, fuzzy
msgid "WIKI_OXYTOXISOME_STRATEGY"
msgstr "원시적인 독소 [thrive:compound type=\"oxytoxy\"][/thrive:compound]의 생성을 담당하는 변형된 대사체."

#, fuzzy
msgid "WIKI_OXYTOXISOME_UPGRADES"
msgstr "원시적인 독소 [thrive:compound type=\"oxytoxy\"][/thrive:compound]의 생성을 담당하는 변형된 대사체."

#, fuzzy
msgid "WIKI_OXYTOXY_SYNTHESIS_COMMA_GLYCOLYSIS"
msgstr "산소 합성"

#, fuzzy
msgid "WIKI_PAGE_ASCENSION"
msgstr "루스티시아닌"

#, fuzzy
msgid "WIKI_PAGE_AWAKENING_STAGE"
msgstr "결합 기관"

#, fuzzy
msgid "WIKI_PAGE_AWARE_STAGE"
msgstr "미생물 단계"

msgid "WIKI_PAGE_AXON"
msgstr ""

#, fuzzy
msgid "WIKI_PAGE_BINDING_AGENT"
msgstr "결합 기관"

#, fuzzy
msgid "WIKI_PAGE_BIOLUMINESCENT_VACUOLE"
msgstr "생물발광 액포"

#, fuzzy
msgid "WIKI_PAGE_CHEMOPLAST"
msgstr "화학 기관"

#, fuzzy
msgid "WIKI_PAGE_CHEMORECEPTOR"
msgstr "화학 수용체"

#, fuzzy
msgid "WIKI_PAGE_CHEMOSYNTHESIZING_PROTEINS"
msgstr "화학 단백질"

#, fuzzy
msgid "WIKI_PAGE_CHLOROPLAST"
msgstr "엽록체"

msgid "WIKI_PAGE_CILIA"
msgstr ""

#, fuzzy
msgid "WIKI_PAGE_COMPOUNDS"
msgstr "세포질"

msgid "WIKI_PAGE_COMPOUND_SYSTEM_DEVELOPMENT"
msgstr ""

#, fuzzy
msgid "WIKI_PAGE_CYTOPLASM"
msgstr "세포질"

#, fuzzy
msgid "WIKI_PAGE_DEVELOPMENT_ROOT"
msgstr "세포 기관 배치"

#, fuzzy
msgid "WIKI_PAGE_EDITORS_AND_MUTATIONS"
msgstr "미토콘드리아"

#, fuzzy
msgid "WIKI_PAGE_ENVIRONMENTAL_CONDITIONS"
msgstr "미토콘드리아"

#, fuzzy
msgid "WIKI_PAGE_FERROPLAST"
msgstr "열 세포"

#, fuzzy
msgid "WIKI_PAGE_FLAGELLUM"
msgstr "편모"

#, fuzzy
msgid "WIKI_PAGE_HELP_AND_TIPS"
msgstr "미토콘드리아"

#, fuzzy
msgid "WIKI_PAGE_HYDROGENASE"
msgstr "니트로게나아제"

#, fuzzy
msgid "WIKI_PAGE_HYDROGENOSOME"
msgstr "니트로게나아제"

#, fuzzy
msgid "WIKI_PAGE_INDUSTRIAL_STAGE"
msgstr "결합 기관"

#, fuzzy
msgid "WIKI_PAGE_LYSOSOME"
msgstr "리소좀"

#, fuzzy
msgid "WIKI_PAGE_MACROSCOPIC_STAGE"
msgstr "니트로게나아제"

#, fuzzy
msgid "WIKI_PAGE_MECHANICS_ROOT"
msgstr "세포 기관 배치"

#, fuzzy
msgid "WIKI_PAGE_MELANOSOME"
msgstr "리소좀"

#, fuzzy
msgid "WIKI_PAGE_METABOLOSOMES"
msgstr "대사체"

#, fuzzy
msgid "WIKI_PAGE_MICROBE_STAGE"
msgstr "니트로게나아제"

#, fuzzy
msgid "WIKI_PAGE_MITOCHONDRION"
msgstr "미토콘드리아"

#, fuzzy
msgid "WIKI_PAGE_MULTICELLULAR_STAGE"
msgstr "다세포 단계"

#, fuzzy
msgid "WIKI_PAGE_MYOFIBRIL"
msgstr "포식자 선모"

#, fuzzy
msgid "WIKI_PAGE_NITROGENASE"
msgstr "니트로게나아제"

#, fuzzy
msgid "WIKI_PAGE_NITROPLAST"
msgstr "질소 고정 색소체"

#, fuzzy
msgid "WIKI_PAGE_NUCLEUS"
msgstr "핵"

#, fuzzy
msgid "WIKI_PAGE_ORGANELLES_ROOT"
msgstr "세포 기관 배치"

#, fuzzy
msgid "WIKI_PAGE_OXYTOXISOME"
msgstr "옥시톡시솜"

msgid "WIKI_PAGE_PERFORATOR_PILUS"
msgstr ""

#, fuzzy
msgid "WIKI_PAGE_PROTOPLASM"
msgstr "원형질"

#, fuzzy
msgid "WIKI_PAGE_REPRODUCTION"
msgstr "원형질"

#, fuzzy
msgid "WIKI_PAGE_RUSTICYANIN"
msgstr "루스티시아닌"

#, fuzzy
msgid "WIKI_PAGE_SIGNALING_AGENT"
msgstr "신호 기관"

#, fuzzy
msgid "WIKI_PAGE_SLIME_JET"
msgstr "점액 분출"

#, fuzzy
msgid "WIKI_PAGE_SOCIETY_STAGE"
msgstr "미생물 단계"

#, fuzzy
msgid "WIKI_PAGE_SPACE_STAGE"
msgstr "점액 분출"

#, fuzzy
msgid "WIKI_PAGE_STAGES_ROOT"
msgstr "세포 기관 배치"

#, fuzzy
msgid "WIKI_PAGE_THERMOPLAST"
msgstr "열 세포"

#, fuzzy
msgid "WIKI_PAGE_THERMOSYNTHASE"
msgstr "열합성 효소"

#, fuzzy
msgid "WIKI_PAGE_THE_PATCH_MAP"
msgstr "열 세포"

#, fuzzy
msgid "WIKI_PAGE_THYLAKOIDS"
msgstr "틸라코이드"

#, fuzzy
msgid "WIKI_PAGE_TOXIN_VACUOLE"
msgstr ""
"독소 \n"
"액포"

#, fuzzy
msgid "WIKI_PAGE_VACUOLE"
msgstr ""
"독소 \n"
"액포"

msgid "WIKI_PERFORATOR_PILUS_EFFECTS"
msgstr ""

msgid "WIKI_PERFORATOR_PILUS_INTRO"
msgstr ""

msgid "WIKI_PERFORATOR_PILUS_MODIFICATIONS"
msgstr ""

msgid "WIKI_PERFORATOR_PILUS_PROCESSES"
msgstr ""

msgid "WIKI_PERFORATOR_PILUS_REQUIREMENTS"
msgstr ""

msgid "WIKI_PERFORATOR_PILUS_SCIENTIFIC_BACKGROUND"
msgstr ""

msgid "WIKI_PERFORATOR_PILUS_STRATEGY"
msgstr ""

msgid "WIKI_PERFORATOR_PILUS_UPGRADES"
msgstr ""

#, fuzzy
msgid "WIKI_PROTEIN_RESPIRATION"
msgstr "호흡"

#, fuzzy
msgid "WIKI_PROTOPLASM_EFFECTS"
msgstr "원형질"

#, fuzzy
msgid "WIKI_PROTOPLASM_INTRO"
msgstr "원형질"

msgid "WIKI_PROTOPLASM_MODIFICATIONS"
msgstr ""

#, fuzzy
msgid "WIKI_PROTOPLASM_PROCESSES"
msgstr "끈적끈적한 세포 내부. 세포질은 이온, 단백질 및 세포 내부를 채우는 물에 용해된 기타 물질의 기본 혼합물입니다. 이것의 기능 중 하나는 발효를 통해 포도당을 ATP 에너지로 전환시키는 것 입니다. 세포 소 기관이 부족하고 세포가 더 발전된 신진 대사를 하는 경우, 에너지에 더욱 의존하게 됩니다. 또한 분자를 세포에 저장하고 세포의 크기를 성장시키는 데 사용됩니다."

msgid "WIKI_PROTOPLASM_REQUIREMENTS"
msgstr ""

msgid "WIKI_PROTOPLASM_SCIENTIFIC_BACKGROUND"
msgstr ""

msgid "WIKI_PROTOPLASM_STRATEGY"
msgstr ""

msgid "WIKI_PROTOPLASM_UPGRADES"
msgstr ""

msgid "WIKI_PULLING_CILIA"
msgstr ""

#, fuzzy
msgid "WIKI_REPRODUCTION_BUTTON"
msgstr "원형질"

#, fuzzy
msgid "WIKI_REPRODUCTION_INTRO"
msgstr "원형질"

msgid "WIKI_REPRODUCTION_REPRODUCTION_IN_THE_MICROBE_STAGE"
msgstr ""

msgid "WIKI_ROOT_BODY"
msgstr ""

msgid "WIKI_ROOT_HEADING"
msgstr ""

#, fuzzy
msgid "WIKI_RUSTICYANIN_EFFECTS"
msgstr "루스티시아닌은 가스 상태의 이산화탄소와 산소를 사용하여 산화철을 화학적 상태에서 다른 화학적 상태로 산화시킬 수 있는 단백질입니다. 철 호흡이라고하는 이 과정은 세포가 수확 할 수 있는 에너지를 방출합니다."

#, fuzzy
msgid "WIKI_RUSTICYANIN_INTRO"
msgstr "루스티시아닌은 가스 상태의 이산화탄소와 산소를 사용하여 산화철을 화학적 상태에서 다른 화학적 상태로 산화시킬 수 있는 단백질입니다. 철 호흡이라고하는 이 과정은 세포가 수확 할 수 있는 에너지를 방출합니다."

#, fuzzy
msgid "WIKI_RUSTICYANIN_MODIFICATIONS"
msgstr "루스티시아닌은 가스 상태의 이산화탄소와 산소를 사용하여 산화철을 화학적 상태에서 다른 화학적 상태로 산화시킬 수 있는 단백질입니다. 철 호흡이라고하는 이 과정은 세포가 수확 할 수 있는 에너지를 방출합니다."

#, fuzzy
msgid "WIKI_RUSTICYANIN_PROCESSES"
msgstr "루스티시아닌은 가스 상태의 이산화탄소와 산소를 사용하여 산화철을 화학적 상태에서 다른 화학적 상태로 산화시킬 수 있는 단백질입니다. 철 호흡이라고하는 이 과정은 세포가 수확 할 수 있는 에너지를 방출합니다."

msgid "WIKI_RUSTICYANIN_REQUIREMENTS"
msgstr ""

#, fuzzy
msgid "WIKI_RUSTICYANIN_SCIENTIFIC_BACKGROUND"
msgstr "루스티시아닌은 가스 상태의 이산화탄소와 산소를 사용하여 산화철을 화학적 상태에서 다른 화학적 상태로 산화시킬 수 있는 단백질입니다. 철 호흡이라고하는 이 과정은 세포가 수확 할 수 있는 에너지를 방출합니다."

#, fuzzy
msgid "WIKI_RUSTICYANIN_STRATEGY"
msgstr "루스티시아닌은 가스 상태의 이산화탄소와 산소를 사용하여 산화철을 화학적 상태에서 다른 화학적 상태로 산화시킬 수 있는 단백질입니다. 철 호흡이라고하는 이 과정은 세포가 수확 할 수 있는 에너지를 방출합니다."

#, fuzzy
msgid "WIKI_RUSTICYANIN_UPGRADES"
msgstr "루스티시아닌은 가스 상태의 이산화탄소와 산소를 사용하여 산화철을 화학적 상태에서 다른 화학적 상태로 산화시킬 수 있는 단백질입니다. 철 호흡이라고하는 이 과정은 세포가 수확 할 수 있는 에너지를 방출합니다."

#, fuzzy
msgid "WIKI_SIGNALING_AGENT_EFFECTS"
msgstr "신호 기관"

#, fuzzy
msgid "WIKI_SIGNALING_AGENT_INTRO"
msgstr "신호 기관"

#, fuzzy
msgid "WIKI_SIGNALING_AGENT_MODIFICATIONS"
msgstr "니트로게나아제는 ATP 형태의 기체 질소와 세포 에너지를 사용하여 세포의 핵심 성장 영양소 인 암모니아를 생성 할 수있는 단백질입니다. 이것은 혐기성 질소 고정이라고하는 과정입니다. 질소 분해 효소가 세포질에 의해 직접 둘러싸이면 주변 유체가 일부 발효를 수행합니다."

#, fuzzy
msgid "WIKI_SIGNALING_AGENT_PROCESSES"
msgstr "니트로게나아제는 ATP 형태의 기체 질소와 세포 에너지를 사용하여 세포의 핵심 성장 영양소 인 암모니아를 생성 할 수있는 단백질입니다. 이것은 혐기성 질소 고정이라고하는 과정입니다. 질소 분해 효소가 세포질에 의해 직접 둘러싸이면 주변 유체가 일부 발효를 수행합니다."

#, fuzzy
msgid "WIKI_SIGNALING_AGENT_REQUIREMENTS"
msgstr "니트로게나아제는 ATP 형태의 기체 질소와 세포 에너지를 사용하여 세포의 핵심 성장 영양소 인 암모니아를 생성 할 수있는 단백질입니다. 이것은 혐기성 질소 고정이라고하는 과정입니다. 질소 분해 효소가 세포질에 의해 직접 둘러싸이면 주변 유체가 일부 발효를 수행합니다."

#, fuzzy
msgid "WIKI_SIGNALING_AGENT_SCIENTIFIC_BACKGROUND"
msgstr "니트로게나아제는 ATP 형태의 기체 질소와 세포 에너지를 사용하여 세포의 핵심 성장 영양소 인 암모니아를 생성 할 수있는 단백질입니다. 이것은 혐기성 질소 고정이라고하는 과정입니다. 질소 분해 효소가 세포질에 의해 직접 둘러싸이면 주변 유체가 일부 발효를 수행합니다."

#, fuzzy
msgid "WIKI_SIGNALING_AGENT_STRATEGY"
msgstr "신호 기관"

#, fuzzy
msgid "WIKI_SIGNALING_AGENT_UPGRADES"
msgstr "신호 기관"

#, fuzzy
msgid "WIKI_SLIME_JET_EFFECTS"
msgstr "끈적끈적한 세포 내부. 세포질은 이온, 단백질 및 세포 내부를 채우는 물에 용해된 기타 물질의 기본 혼합물입니다. 이것의 기능 중 하나는 발효를 통해 포도당을 ATP 에너지로 전환시키는 것 입니다. 세포 소 기관이 부족하고 세포가 더 발전된 신진 대사를 하는 경우, 에너지에 더욱 의존하게 됩니다. 또한 분자를 세포에 저장하고 세포의 크기를 성장시키는 데 사용됩니다."

#, fuzzy
msgid "WIKI_SLIME_JET_INTRO"
msgstr "끈적끈적한 세포 내부. 세포질은 이온, 단백질 및 세포 내부를 채우는 물에 용해된 기타 물질의 기본 혼합물입니다. 이것의 기능 중 하나는 발효를 통해 포도당을 ATP 에너지로 전환시키는 것 입니다. 세포 소 기관이 부족하고 세포가 더 발전된 신진 대사를 하는 경우, 에너지에 더욱 의존하게 됩니다. 또한 분자를 세포에 저장하고 세포의 크기를 성장시키는 데 사용됩니다."

#, fuzzy
msgid "WIKI_SLIME_JET_MODIFICATIONS"
msgstr "끈적끈적한 세포 내부. 세포질은 이온, 단백질 및 세포 내부를 채우는 물에 용해된 기타 물질의 기본 혼합물입니다. 이것의 기능 중 하나는 발효를 통해 포도당을 ATP 에너지로 전환시키는 것 입니다. 세포 소 기관이 부족하고 세포가 더 발전된 신진 대사를 하는 경우, 에너지에 더욱 의존하게 됩니다. 또한 분자를 세포에 저장하고 세포의 크기를 성장시키는 데 사용됩니다."

#, fuzzy
msgid "WIKI_SLIME_JET_PROCESSES"
msgstr "끈적끈적한 세포 내부. 세포질은 이온, 단백질 및 세포 내부를 채우는 물에 용해된 기타 물질의 기본 혼합물입니다. 이것의 기능 중 하나는 발효를 통해 포도당을 ATP 에너지로 전환시키는 것 입니다. 세포 소 기관이 부족하고 세포가 더 발전된 신진 대사를 하는 경우, 에너지에 더욱 의존하게 됩니다. 또한 분자를 세포에 저장하고 세포의 크기를 성장시키는 데 사용됩니다."

msgid "WIKI_SLIME_JET_REQUIREMENTS"
msgstr ""

msgid "WIKI_SLIME_JET_SCIENTIFIC_BACKGROUND"
msgstr ""

msgid "WIKI_SLIME_JET_STRATEGY"
msgstr ""

msgid "WIKI_SLIME_JET_UPGRADES"
msgstr ""

msgid "WIKI_SOCIETY_STAGE_CURRENT_DEVELOPMENT"
msgstr ""

#, fuzzy
msgid "WIKI_SOCIETY_STAGE_FEATURES"
msgstr "미생물 단계"

#, fuzzy
msgid "WIKI_SOCIETY_STAGE_INTRO"
msgstr "끈적끈적한 세포 내부. 세포질은 이온, 단백질 및 세포 내부를 채우는 물에 용해된 기타 물질의 기본 혼합물입니다. 이것의 기능 중 하나는 발효를 통해 포도당을 ATP 에너지로 전환시키는 것 입니다. 세포 소 기관이 부족하고 세포가 더 발전된 신진 대사를 하는 경우, 에너지에 더욱 의존하게 됩니다. 또한 분자를 세포에 저장하고 세포의 크기를 성장시키는 데 사용됩니다."

#, fuzzy
msgid "WIKI_SOCIETY_STAGE_OVERVIEW"
msgstr "미생물 단계"

#, fuzzy
msgid "WIKI_SOCIETY_STAGE_TRANSITIONS"
msgstr "미생물 단계"

#, fuzzy
msgid "WIKI_SOCIETY_STAGE_UI"
msgstr "미생물 단계"

msgid "WIKI_SPACE_STAGE_CURRENT_DEVELOPMENT"
msgstr ""

#, fuzzy
msgid "WIKI_SPACE_STAGE_FEATURES"
msgstr "점액 분출"

#, fuzzy
msgid "WIKI_SPACE_STAGE_INTRO"
msgstr "끈적끈적한 세포 내부. 세포질은 이온, 단백질 및 세포 내부를 채우는 물에 용해된 기타 물질의 기본 혼합물입니다. 이것의 기능 중 하나는 발효를 통해 포도당을 ATP 에너지로 전환시키는 것 입니다. 세포 소 기관이 부족하고 세포가 더 발전된 신진 대사를 하는 경우, 에너지에 더욱 의존하게 됩니다. 또한 분자를 세포에 저장하고 세포의 크기를 성장시키는 데 사용됩니다."

#, fuzzy
msgid "WIKI_SPACE_STAGE_OVERVIEW"
msgstr "미생물 단계"

#, fuzzy
msgid "WIKI_SPACE_STAGE_TRANSITIONS"
msgstr "니트로게나아제"

#, fuzzy
msgid "WIKI_SPACE_STAGE_UI"
msgstr "미생물 단계"

#, fuzzy
msgid "WIKI_STAGES_ROOT_INTRO"
msgstr "세포 기관"

msgid "WIKI_TBA"
msgstr ""

msgid "WIKI_TECH_EDITOR_COMMA_NATION_EDITOR_COMMA_SQUAD_EDITOR"
msgstr ""

#, fuzzy
msgid "WIKI_THERMOPLAST_EFFECTS"
msgstr "열 세포는 감 열성 안료가 막질 주머니에 함께 쌓여있는 이중 막 구조입니다. 진핵 숙주가 사용하기 위해 동화 된 원핵 생물입니다. 열 세포의 안료는 열 합성 이라는 과정에서 물과 기체 이산화탄소에서 포도당을 생성하기 위해 주변의 열 차이 에너지를 사용할 수 있습니다. 포도당 생산 속도는 이산화탄소 농도와 온도에 따라 달라집니다."

#, fuzzy
msgid "WIKI_THERMOPLAST_INTRO"
msgstr "열 세포는 감 열성 안료가 막질 주머니에 함께 쌓여있는 이중 막 구조입니다. 진핵 숙주가 사용하기 위해 동화 된 원핵 생물입니다. 열 세포의 안료는 열 합성 이라는 과정에서 물과 기체 이산화탄소에서 포도당을 생성하기 위해 주변의 열 차이 에너지를 사용할 수 있습니다. 포도당 생산 속도는 이산화탄소 농도와 온도에 따라 달라집니다."

#, fuzzy
msgid "WIKI_THERMOPLAST_MODIFICATIONS"
msgstr "열 세포는 감 열성 안료가 막질 주머니에 함께 쌓여있는 이중 막 구조입니다. 진핵 숙주가 사용하기 위해 동화 된 원핵 생물입니다. 열 세포의 안료는 열 합성 이라는 과정에서 물과 기체 이산화탄소에서 포도당을 생성하기 위해 주변의 열 차이 에너지를 사용할 수 있습니다. 포도당 생산 속도는 이산화탄소 농도와 온도에 따라 달라집니다."

#, fuzzy
msgid "WIKI_THERMOPLAST_PROCESSES"
msgstr "열 세포는 감 열성 안료가 막질 주머니에 함께 쌓여있는 이중 막 구조입니다. 진핵 숙주가 사용하기 위해 동화 된 원핵 생물입니다. 열 세포의 안료는 열 합성 이라는 과정에서 물과 기체 이산화탄소에서 포도당을 생성하기 위해 주변의 열 차이 에너지를 사용할 수 있습니다. 포도당 생산 속도는 이산화탄소 농도와 온도에 따라 달라집니다."

msgid "WIKI_THERMOPLAST_REQUIREMENTS"
msgstr ""

#, fuzzy
msgid "WIKI_THERMOPLAST_SCIENTIFIC_BACKGROUND"
msgstr "열 세포는 감 열성 안료가 막질 주머니에 함께 쌓여있는 이중 막 구조입니다. 진핵 숙주가 사용하기 위해 동화 된 원핵 생물입니다. 열 세포의 안료는 열 합성 이라는 과정에서 물과 기체 이산화탄소에서 포도당을 생성하기 위해 주변의 열 차이 에너지를 사용할 수 있습니다. 포도당 생산 속도는 이산화탄소 농도와 온도에 따라 달라집니다."

#, fuzzy
msgid "WIKI_THERMOPLAST_STRATEGY"
msgstr "열 세포는 감 열성 안료가 막질 주머니에 함께 쌓여있는 이중 막 구조입니다. 진핵 숙주가 사용하기 위해 동화 된 원핵 생물입니다. 열 세포의 안료는 열 합성 이라는 과정에서 물과 기체 이산화탄소에서 포도당을 생성하기 위해 주변의 열 차이 에너지를 사용할 수 있습니다. 포도당 생산 속도는 이산화탄소 농도와 온도에 따라 달라집니다."

#, fuzzy
msgid "WIKI_THERMOPLAST_UPGRADES"
msgstr "열 세포는 감 열성 안료가 막질 주머니에 함께 쌓여있는 이중 막 구조입니다. 진핵 숙주가 사용하기 위해 동화 된 원핵 생물입니다. 열 세포의 안료는 열 합성 이라는 과정에서 물과 기체 이산화탄소에서 포도당을 생성하기 위해 주변의 열 차이 에너지를 사용할 수 있습니다. 포도당 생산 속도는 이산화탄소 농도와 온도에 따라 달라집니다."

#, fuzzy
msgid "WIKI_THERMOSYNTHASE_EFFECTS"
msgstr "열합성 효소"

#, fuzzy
msgid "WIKI_THERMOSYNTHASE_INTRO"
msgstr "열합성 효소"

#, fuzzy
msgid "WIKI_THERMOSYNTHASE_MODIFICATIONS"
msgstr "열 세포는 감 열성 안료가 막질 주머니에 함께 쌓여있는 이중 막 구조입니다. 진핵 숙주가 사용하기 위해 동화 된 원핵 생물입니다. 열 세포의 안료는 열 합성 이라는 과정에서 물과 기체 이산화탄소에서 포도당을 생성하기 위해 주변의 열 차이 에너지를 사용할 수 있습니다. 포도당 생산 속도는 이산화탄소 농도와 온도에 따라 달라집니다."

#, fuzzy
msgid "WIKI_THERMOSYNTHASE_PROCESSES"
msgstr "열 세포는 감 열성 안료가 막질 주머니에 함께 쌓여있는 이중 막 구조입니다. 진핵 숙주가 사용하기 위해 동화 된 원핵 생물입니다. 열 세포의 안료는 열 합성 이라는 과정에서 물과 기체 이산화탄소에서 포도당을 생성하기 위해 주변의 열 차이 에너지를 사용할 수 있습니다. 포도당 생산 속도는 이산화탄소 농도와 온도에 따라 달라집니다."

#, fuzzy
msgid "WIKI_THERMOSYNTHASE_REQUIREMENTS"
msgstr "열 세포는 감 열성 안료가 막질 주머니에 함께 쌓여있는 이중 막 구조입니다. 진핵 숙주가 사용하기 위해 동화 된 원핵 생물입니다. 열 세포의 안료는 열 합성 이라는 과정에서 물과 기체 이산화탄소에서 포도당을 생성하기 위해 주변의 열 차이 에너지를 사용할 수 있습니다. 포도당 생산 속도는 이산화탄소 농도와 온도에 따라 달라집니다."

#, fuzzy
msgid "WIKI_THERMOSYNTHASE_SCIENTIFIC_BACKGROUND"
msgstr "열 세포는 감 열성 안료가 막질 주머니에 함께 쌓여있는 이중 막 구조입니다. 진핵 숙주가 사용하기 위해 동화 된 원핵 생물입니다. 열 세포의 안료는 열 합성 이라는 과정에서 물과 기체 이산화탄소에서 포도당을 생성하기 위해 주변의 열 차이 에너지를 사용할 수 있습니다. 포도당 생산 속도는 이산화탄소 농도와 온도에 따라 달라집니다."

#, fuzzy
msgid "WIKI_THERMOSYNTHASE_STRATEGY"
msgstr "열 세포는 감 열성 안료가 막질 주머니에 함께 쌓여있는 이중 막 구조입니다. 진핵 숙주가 사용하기 위해 동화 된 원핵 생물입니다. 열 세포의 안료는 열 합성 이라는 과정에서 물과 기체 이산화탄소에서 포도당을 생성하기 위해 주변의 열 차이 에너지를 사용할 수 있습니다. 포도당 생산 속도는 이산화탄소 농도와 온도에 따라 달라집니다."

#, fuzzy
msgid "WIKI_THERMOSYNTHASE_UPGRADES"
msgstr "열 세포는 감 열성 안료가 막질 주머니에 함께 쌓여있는 이중 막 구조입니다. 진핵 숙주가 사용하기 위해 동화 된 원핵 생물입니다. 열 세포의 안료는 열 합성 이라는 과정에서 물과 기체 이산화탄소에서 포도당을 생성하기 위해 주변의 열 차이 에너지를 사용할 수 있습니다. 포도당 생산 속도는 이산화탄소 농도와 온도에 따라 달라집니다."

msgid "WIKI_THE_PATCH_MAP_FOG_OF_WAR"
msgstr ""

#, fuzzy
msgid "WIKI_THE_PATCH_MAP_INTRO"
msgstr "열 세포는 감 열성 안료가 막질 주머니에 함께 쌓여있는 이중 막 구조입니다. 진핵 숙주가 사용하기 위해 동화 된 원핵 생물입니다. 열 세포의 안료는 열 합성 이라는 과정에서 물과 기체 이산화탄소에서 포도당을 생성하기 위해 주변의 열 차이 에너지를 사용할 수 있습니다. 포도당 생산 속도는 이산화탄소 농도와 온도에 따라 달라집니다."

#, fuzzy
msgid "WIKI_THE_PATCH_MAP_PATCHES"
msgstr "열 세포는 감 열성 안료가 막질 주머니에 함께 쌓여있는 이중 막 구조입니다. 진핵 숙주가 사용하기 위해 동화 된 원핵 생물입니다. 열 세포의 안료는 열 합성 이라는 과정에서 물과 기체 이산화탄소에서 포도당을 생성하기 위해 주변의 열 차이 에너지를 사용할 수 있습니다. 포도당 생산 속도는 이산화탄소 농도와 온도에 따라 달라집니다."

msgid "WIKI_THE_PATCH_MAP_THE_PATCH_MAP"
msgstr ""

#, fuzzy
msgid "WIKI_THYLAKOIDS_EFFECTS"
msgstr "틸라코이드는 단백질과 감광성 색소의 집합체입니다. 이 색소는 빛의 에너지를 사용하여 광합성이라는 과정에서 물과 기체 이산화탄소에서 포도당을 생성 할 수 있습니다. 이 색소는 또한 그들에게 독특한 색상을 부여합니다. 포도당 생산 속도는 이산화탄소 농도와 빛의 강도에 따라 달라집니다. 틸라코이드가 세포질에 의해 직접 둘러싸이면 주변 유체가 일부 발효를 수행합니다."

#, fuzzy
msgid "WIKI_THYLAKOIDS_INTRO"
msgstr "틸라코이드는 단백질과 감광성 색소의 집합체입니다. 이 색소는 빛의 에너지를 사용하여 광합성이라는 과정에서 물과 기체 이산화탄소에서 포도당을 생성 할 수 있습니다. 이 색소는 또한 그들에게 독특한 색상을 부여합니다. 포도당 생산 속도는 이산화탄소 농도와 빛의 강도에 따라 달라집니다. 틸라코이드가 세포질에 의해 직접 둘러싸이면 주변 유체가 일부 발효를 수행합니다."

#, fuzzy
msgid "WIKI_THYLAKOIDS_MODIFICATIONS"
msgstr "틸라코이드는 단백질과 감광성 색소의 집합체입니다. 이 색소는 빛의 에너지를 사용하여 광합성이라는 과정에서 물과 기체 이산화탄소에서 포도당을 생성 할 수 있습니다. 이 색소는 또한 그들에게 독특한 색상을 부여합니다. 포도당 생산 속도는 이산화탄소 농도와 빛의 강도에 따라 달라집니다. 틸라코이드가 세포질에 의해 직접 둘러싸이면 주변 유체가 일부 발효를 수행합니다."

msgid "WIKI_THYLAKOIDS_PROCESSES"
msgstr ""

msgid "WIKI_THYLAKOIDS_REQUIREMENTS"
msgstr ""

#, fuzzy
msgid "WIKI_THYLAKOIDS_SCIENTIFIC_BACKGROUND"
msgstr "틸라코이드는 단백질과 감광성 색소의 집합체입니다. 이 색소는 빛의 에너지를 사용하여 광합성이라는 과정에서 물과 기체 이산화탄소에서 포도당을 생성 할 수 있습니다. 이 색소는 또한 그들에게 독특한 색상을 부여합니다. 포도당 생산 속도는 이산화탄소 농도와 빛의 강도에 따라 달라집니다. 틸라코이드가 세포질에 의해 직접 둘러싸이면 주변 유체가 일부 발효를 수행합니다."

#, fuzzy
msgid "WIKI_THYLAKOIDS_STRATEGY"
msgstr "틸라코이드는 단백질과 감광성 색소의 집합체입니다. 이 색소는 빛의 에너지를 사용하여 광합성이라는 과정에서 물과 기체 이산화탄소에서 포도당을 생성 할 수 있습니다. 이 색소는 또한 그들에게 독특한 색상을 부여합니다. 포도당 생산 속도는 이산화탄소 농도와 빛의 강도에 따라 달라집니다. 틸라코이드가 세포질에 의해 직접 둘러싸이면 주변 유체가 일부 발효를 수행합니다."

#, fuzzy
msgid "WIKI_THYLAKOIDS_UPGRADES"
msgstr "틸라코이드는 단백질과 감광성 색소의 집합체입니다. 이 색소는 빛의 에너지를 사용하여 광합성이라는 과정에서 물과 기체 이산화탄소에서 포도당을 생성 할 수 있습니다. 이 색소는 또한 그들에게 독특한 색상을 부여합니다. 포도당 생산 속도는 이산화탄소 농도와 빛의 강도에 따라 달라집니다. 틸라코이드가 세포질에 의해 직접 둘러싸이면 주변 유체가 일부 발효를 수행합니다."

#, fuzzy
msgid "WIKI_TOXIN_VACUOLE_EFFECTS"
msgstr "독소 액포는 [thrive:compound type=\"oxytoxy\"][/thrive:compound]의 생산, 저장 및 분비를 위해 특별히 변형된 액포입니다. 독소 액포가 많으면 독소의 분비 속도가 빨라집니다."

#, fuzzy
msgid "WIKI_TOXIN_VACUOLE_INTRO"
msgstr ""
"독소 \n"
"액포"

#, fuzzy
msgid "WIKI_TOXIN_VACUOLE_MODIFICATIONS"
msgstr "독소 액포는 [thrive:compound type=\"oxytoxy\"][/thrive:compound]의 생산, 저장 및 분비를 위해 특별히 변형된 액포입니다. 독소 액포가 많으면 독소의 분비 속도가 빨라집니다."

#, fuzzy
msgid "WIKI_TOXIN_VACUOLE_PROCESSES"
msgstr "[thrive:compound type=\"atp\"][/thrive:compound]를 [thrive:compound type=\"oxytoxy\"][/thrive:compound]로 변환합니다. 변환 속도는 [thrive:compound type=\"oxygen\"][/thrive:compound]의 농도에 비례합니다. [thrive:input]g_fire_toxin[/thrive:input]를 눌러 독소를 분비할 수 있습니다. [thrive:compound type=\"oxytoxy\"][/thrive:compound] 양이 적다면, 독소를 발사할 수는 있지만 피해량이 적어집니다."

#, fuzzy
msgid "WIKI_TOXIN_VACUOLE_REQUIREMENTS"
msgstr "독소 액포는 [thrive:compound type=\"oxytoxy\"][/thrive:compound]의 생산, 저장 및 분비를 위해 특별히 변형된 액포입니다. 독소 액포가 많으면 독소의 분비 속도가 빨라집니다."

#, fuzzy
msgid "WIKI_TOXIN_VACUOLE_SCIENTIFIC_BACKGROUND"
msgstr "독소 액포는 [thrive:compound type=\"oxytoxy\"][/thrive:compound]의 생산, 저장 및 분비를 위해 특별히 변형된 액포입니다. 독소 액포가 많으면 독소의 분비 속도가 빨라집니다."

#, fuzzy
msgid "WIKI_TOXIN_VACUOLE_STRATEGY"
msgstr "독소 액포는 [thrive:compound type=\"oxytoxy\"][/thrive:compound]의 생산, 저장 및 분비를 위해 특별히 변형된 액포입니다. 독소 액포가 많으면 독소의 분비 속도가 빨라집니다."

#, fuzzy
msgid "WIKI_TOXIN_VACUOLE_UPGRADES"
msgstr "독소 액포는 [thrive:compound type=\"oxytoxy\"][/thrive:compound]의 생산, 저장 및 분비를 위해 특별히 변형된 액포입니다. 독소 액포가 많으면 독소의 분비 속도가 빨라집니다."

msgid "WIKI_VACUOLE_EFFECTS"
msgstr ""

#, fuzzy
msgid "WIKI_VACUOLE_INTRO"
msgstr "독소 액포는 [thrive:compound type=\"oxytoxy\"][/thrive:compound]의 생산, 저장 및 분비를 위해 특별히 변형된 액포입니다. 독소 액포가 많으면 독소의 분비 속도가 빨라집니다."

#, fuzzy
msgid "WIKI_VACUOLE_MODIFICATIONS"
msgstr "독소 액포는 [thrive:compound type=\"oxytoxy\"][/thrive:compound]의 생산, 저장 및 분비를 위해 특별히 변형된 액포입니다. 독소 액포가 많으면 독소의 분비 속도가 빨라집니다."

#, fuzzy
msgid "WIKI_VACUOLE_PROCESSES"
msgstr "[thrive:compound type=\"atp\"][/thrive:compound]를 [thrive:compound type=\"oxytoxy\"][/thrive:compound]로 변환합니다. 변환 속도는 [thrive:compound type=\"oxygen\"][/thrive:compound]의 농도에 비례합니다. [thrive:input]g_fire_toxin[/thrive:input]를 눌러 독소를 분비할 수 있습니다. [thrive:compound type=\"oxytoxy\"][/thrive:compound] 양이 적다면, 독소를 발사할 수는 있지만 피해량이 적어집니다."

msgid "WIKI_VACUOLE_REQUIREMENTS"
msgstr ""

msgid "WIKI_VACUOLE_SCIENTIFIC_BACKGROUND"
msgstr ""

msgid "WIKI_VACUOLE_STRATEGY"
msgstr ""

msgid "WIKI_VACUOLE_UPGRADES"
msgstr ""

#, fuzzy
msgid "WIKI_YES"
msgstr "세포 기관 배치"

msgid "WILL_YOU_THRIVE"
msgstr "번영하시겠습니까?"

msgid "WINDOWED"
msgstr ""

msgid "WIN_BOX_TITLE"
msgstr "번영했습니다!"

msgid "WIN_TEXT"
msgstr "현재 버전의 Thrive에서 승리하신 것을 축하드립니다! 창이 닫히면 계속 진행하거나, 새로운 세계에서 새로운 시작을 하실 수 있습니다."

#, fuzzy
msgid "WORKSHOP_ITEM_CHANGE_NOTES"
msgstr "번영했습니다!"

#, fuzzy
msgid "WORKSHOP_ITEM_CHANGE_NOTES_TOOLTIP"
msgstr "번영했습니다!"

#, fuzzy
msgid "WORKSHOP_ITEM_DESCRIPTION"
msgstr "엽록체는 감광성 안료가 막낭에 쌓여있는 이중 막 구조입니다. 진핵 생물이 숙주로써 이용하기 위해 동화된 원핵 생물입니다. 엽록체의 안료는 빛의 에너지를 사용하여 광합성이라고하는 과정을 통해서 물과 기체 이산화탄소로부터 포도당을 생성 할 수 있습니다. 이 안료는 또한 독특한 색상을 제공합니다. 포도당 생산 속도는 이산화탄소 농도와 빛의 강도에 따라 달라집니다."

msgid "WORKSHOP_ITEM_PREVIEW"
msgstr ""

msgid "WORKSHOP_ITEM_TAGS"
msgstr ""

#, fuzzy
msgid "WORKSHOP_ITEM_TITLE"
msgstr "번영했습니다!"

msgid "WORKSHOP_ITEM_UPLOAD_SUCCEEDED"
msgstr ""

msgid "WORKSHOP_ITEM_UPLOAD_SUCCEEDED_TOS_REQUIRED"
msgstr ""

msgid "WORKSHOP_TERMS_OF_SERVICE_NOTICE"
msgstr ""

msgid "WORKSHOP_VISIBILITY_TOOLTIP"
msgstr ""

msgid "WORLD"
msgstr ""

#, fuzzy
msgid "WORLD_EXPORT_SUCCESS_MESSAGE"
msgstr "저장 오류"

#, fuzzy
msgid "WORLD_GENERAL_STATISTICS"
msgstr "생체 상태창"

msgid "WORLD_MISC_DETAILS_STRING"
msgstr ""

#, fuzzy
msgid "WORLD_OCEANIC_COVERAGE"
msgstr "이동 속도 향상"

#, fuzzy
msgid "WORLD_OCEANIC_COVERAGE_EXPLANATION"
msgstr ""
"이전의 실행 실패로 인해 Thrive가 안전 모드로 시작되었습니다.\n"
"\n"
"모드나 동영상 재생기로 인해 발생했을 가능성이 높습니다. 예방적 조치로 활성화된 모드의 불러오기가 생략되거나 동영상 재생이 비활성화되었을 수 있습니다. 이는 Thrive를 재시작할 때까지 유효합니다.\n"
"\n"
"재시작하기 전에 문제를 일으키거나 현재 버전의 Thrive와 호환되지 않을 수 있는 모드를 모두 비활성화해 주세요(문제를 일으킨 주범이 모드였는지 확인하기 위해 지난 실행 시의 로그를 읽어볼 수 있습니다).\n"
"동영상 재생기와 관련된 문제에 대해서는 동영상을 강제로 비활성화하는 실행기 설정을 사용하세요.\n"
"\n"
"시작 문제를 일으키는 원인을 해결하지 않으면 다시 안전 모드에 들어오기 위해 Thrive를 여러 번 재시작하고 오류를 겪어야 할 수도 있습니다."

msgid "WORLD_OCEANIC_COVERAGE_LARGE"
msgstr ""

#, fuzzy
msgid "WORLD_OCEANIC_COVERAGE_MEDIUM"
msgstr "이동 속도 향상"

msgid "WORLD_OCEANIC_COVERAGE_SMALL"
msgstr ""

#, fuzzy
msgid "WORLD_RELATIVE_MOVEMENT"
msgstr "이동 속도 향상"

#, fuzzy
msgid "WORLD_SIZE"
msgstr "번영했습니다!"

#, fuzzy
msgid "WORLD_SIZE_EXPLANATION"
msgstr ""
"이전의 실행 실패로 인해 Thrive가 안전 모드로 시작되었습니다.\n"
"\n"
"모드나 동영상 재생기로 인해 발생했을 가능성이 높습니다. 예방적 조치로 활성화된 모드의 불러오기가 생략되거나 동영상 재생이 비활성화되었을 수 있습니다. 이는 Thrive를 재시작할 때까지 유효합니다.\n"
"\n"
"재시작하기 전에 문제를 일으키거나 현재 버전의 Thrive와 호환되지 않을 수 있는 모드를 모두 비활성화해 주세요(문제를 일으킨 주범이 모드였는지 확인하기 위해 지난 실행 시의 로그를 읽어볼 수 있습니다).\n"
"동영상 재생기와 관련된 문제에 대해서는 동영상을 강제로 비활성화하는 실행기 설정을 사용하세요.\n"
"\n"
"시작 문제를 일으키는 원인을 해결하지 않으면 다시 안전 모드에 들어오기 위해 Thrive를 여러 번 재시작하고 오류를 겪어야 할 수도 있습니다."

msgid "WORLD_SIZE_LARGE"
msgstr ""

#, fuzzy
msgid "WORLD_SIZE_MEDIUM"
msgstr "이동 속도 향상"

msgid "WORLD_SIZE_SMALL"
msgstr ""

#, fuzzy
msgid "WORLD_SIZE_TOOLTIP"
msgstr "새로운 키 배치 추가"

#, fuzzy
msgid "WORLD_TEMPERATURE"
msgstr "온도"

#, fuzzy
msgid "WORLD_TEMPERATURE_COLD"
msgstr "온도."

#, fuzzy
msgid "WORLD_TEMPERATURE_EXPLANATION"
msgstr ""
"이전의 실행 실패로 인해 Thrive가 안전 모드로 시작되었습니다.\n"
"\n"
"모드나 동영상 재생기로 인해 발생했을 가능성이 높습니다. 예방적 조치로 활성화된 모드의 불러오기가 생략되거나 동영상 재생이 비활성화되었을 수 있습니다. 이는 Thrive를 재시작할 때까지 유효합니다.\n"
"\n"
"재시작하기 전에 문제를 일으키거나 현재 버전의 Thrive와 호환되지 않을 수 있는 모드를 모두 비활성화해 주세요(문제를 일으킨 주범이 모드였는지 확인하기 위해 지난 실행 시의 로그를 읽어볼 수 있습니다).\n"
"동영상 재생기와 관련된 문제에 대해서는 동영상을 강제로 비활성화하는 실행기 설정을 사용하세요.\n"
"\n"
"시작 문제를 일으키는 원인을 해결하지 않으면 다시 안전 모드에 들어오기 위해 Thrive를 여러 번 재시작하고 오류를 겪어야 할 수도 있습니다."

#, fuzzy
msgid "WORLD_TEMPERATURE_TEMPERATE"
msgstr "온도."

#, fuzzy
msgid "WORLD_TEMPERATURE_WARM"
msgstr "온도."

#, fuzzy
msgid "WORST_PATCH_COLON"
msgstr "종:"

msgid "XBOX360"
msgstr ""

msgid "XBOX_ONE"
msgstr ""

msgid "XBOX_SERIES"
msgstr ""

#, fuzzy
msgid "X_TWITTER_TOOLTIP"
msgstr "새로운 키 배치 추가"

msgid "YEARS"
msgstr "년"

#, fuzzy
msgid "YET_TO_BE_IMPLEMENTED_NOTICE"
msgstr "실행됨."

#, fuzzy
msgid "YOUTUBE_TOOLTIP"
msgstr "재개"

msgid "YOU_CAN_MAKE_PULL_REQUEST"
msgstr ""

msgid "YOU_CAN_SUPPORT_THRIVE_ON_PATREON"
msgstr ""

msgid "ZOOM_IN"
msgstr "확대"

msgid "ZOOM_OUT"
msgstr "축소"

#, fuzzy
<<<<<<< HEAD
#~ msgid "CELL_TYPE_BUTTON_ATP_CONSUMPTION"
#~ msgstr "Options 키"

#, fuzzy
#~ msgid "CELL_TYPE_BUTTON_ATP_PRODUCTION"
#~ msgstr "Options 키"
=======
#~ msgid "WORLD_SEA_LEVEL"
#~ msgstr "해수면으로부터 {0}-{1}m"

#, fuzzy
#~ msgid "WORLD_SEA_LEVEL_DEEP"
#~ msgstr "해수면으로부터 {0}-{1}m"

#, fuzzy
#~ msgid "WORLD_SEA_LEVEL_MODERATE"
#~ msgstr "이동 속도 향상"
>>>>>>> 013f5021

#~ msgid "PASSIVE_REPRODUCTION_PROGRESS_EXPLANATION"
#~ msgstr "(번식에 필요한 화합물을 아무 것도 하지 않아도 환경에서 자동으로 수집)"

#~ msgid "TO_BE_IMPLEMENTED"
#~ msgstr "실행됨."

#, fuzzy
#~ msgid "MICROBE_STAGE_DAY_NIGHT_TEXT"
#~ msgstr ""
#~ "ATP 막대 옆의 생명력 막대를 주시하세요(오른쪽 아래).\n"
#~ "생명력이 모두 떨어지면 세포는 죽게 됩니다.\n"
#~ "ATP가 있다면 재생할 것입니다.\n"
#~ "ATP를 만들기 위하여 충분한 포도당을 수집하세요."

#, fuzzy
#~ msgid "GLOBAL_GLACIATION_EVENT_LOG"
#~ msgstr "다음으로 인하여 개체 수가 {0} 에서 {1} 로 변화됨: {2}"

#~ msgid "IRON_CHEMOLITHOAUTOTROPHY"
#~ msgstr "철 화학합성독립영양"

#~ msgid "PASSIVE_REPRODUCTION_PROGRESS"
#~ msgstr "번식 진도를 자동으로 진전"

#, fuzzy
#~ msgid "MIGRATE"
#~ msgstr "비율"

#, fuzzy
#~ msgid "WIKI_RADIOSYNTHESIS"
#~ msgstr "열합성"

#~ msgid "EASTEREGG_MESSAGE_19"
#~ msgstr "농담 하나, 강섬모충속은 짚신벌레를 사냥하는 섬모충입니다."

#~ msgid "EASTEREGG_MESSAGE_20"
#~ msgstr "농담 하나, 아메바는 사냥에 세포질로 만든 가짜 '다리'를 사용하는데요, 언젠간 Thrive 에서도 보고 싶군요."

#~ msgid "EASTEREGG_MESSAGE_21"
#~ msgstr "팁 하나, 커다란 세포와 박테리아를 조심하지 않으면, 진짜 먹힐 수도 있으며, 당신은 흡수당할 것 입니다."

#~ msgid "EASTEREGG_MESSAGE_22"
#~ msgstr "Thrive의 사운드 팀 리더는 게임에 아직 추가되지 않은 많은 곡을 작성했습니다. Oliver Lugg의 YouTube 채널에서 이 곡들이나 작곡 스트리밍을 감상하세요."

#~ msgid "EASTEREGG_MESSAGE_23"
#~ msgstr "팁 하나, 당신의 세포가 150칸이라면, 큰 철 덩어리를 삼킬 수 있습니다."

#~ msgid "EASTEREGG_MESSAGE_24"
#~ msgstr "Thrive란 외계 행성의 시뮬레이션이란 뜻으로써, 여러분이 발견하는 대부분의 생물들은 여러분 주변에서 진화한 한 두 종의 다른 생물들과 연관이 있을 것이라고 생각됩니다, 맞는지 알아보세요!"

#~ msgid "EASTEREGG_MESSAGE_25"
#~ msgstr "농담 하나, Thrive 팀은 자주 팟캐스트를 합니다, 꼭 확인해 보세요!"

#~ msgid "EASTEREGG_MESSAGE_26"
#~ msgstr "농담 하나, Thrive는 오픈 소스 Godot 엔진으로 제작되었습니다!"

#~ msgid "EASTEREGG_MESSAGE_27"
#~ msgstr "농담 하나, 실행 가능한 수준의 첫 게임 시제품은 우리 놀라운 프로그래머, untrustedlife가 만들었습니다!"

#~ msgid "MICROBE_EDITOR_HELP_MESSAGE_1"
#~ msgstr ""
#~ "원핵 구조체\n"
#~ "\n"
#~ "대사체: 포도당으로부터 ATP 생산\n"
#~ "\n"
#~ "화학 합성 단백질: 포도당의 절반을 황화수소로부터 화학 세포로 생성하고, 해당 과정 또한 수행하며, 세포 1칸을 차지\n"
#~ "\n"
#~ "틸라코이드: 정상적인 엽록체로 1/3의 포도당을 생성하고, 해당 과정 또한 수행하며, 세포 1칸을 차지\n"
#~ "\n"
#~ "루스티시아닌: 철을 ATP로 전환\n"
#~ "\n"
#~ "니트로게나아제: 분자상 질소와 ATP를 혐기성 암모니아로 전환\n"
#~ "\n"
#~ "세포질: 저장 공간을 제공하며 해당 과정을 수행(소량의 ATP를 생성)"

#~ msgid "MICROBE_EDITOR_HELP_MESSAGE_14"
#~ msgstr "삼킴이 완료되면, 삼켜진 물체는 소화되기 위해 세포막 안에 남습니다. 소화할 수 없는 물체는 항상 배출되니, 대사에 필요한 변이를 가지고 있는지 먼저 확인하세요. 효소는 소화를 도우며 리소좀에서 만들어집니다; 소화를 훨씬 효율적으로 만드려면 이 소기관을 진화시키세요."

#~ msgid "MICROBE_EDITOR_HELP_MESSAGE_2"
#~ msgstr ""
#~ "외부 세포 기관\n"
#~ "\n"
#~ "편모: ATP를 소모하여 세포를 더 빠르게 이동\n"
#~ "\n"
#~ "선모: 다른 세포를 찌를 수 있음"

#~ msgid "MICROBE_EDITOR_HELP_MESSAGE_3"
#~ msgstr ""
#~ "세포막 결합 소기관\n"
#~ "\n"
#~ "핵: 헥스 11칸을 차지하며, 세포막 결합 소기관의 진화를 가능하게 하며, 세포 크기를 두 배로 늘리며, 세포가 입는 피해를 50% 감소 (한 번만 진화할 수 있음)\n"
#~ "\n"
#~ "결합 기관: 다른 세포와 결합할 수 있게 함. 다세포 단계로 진행하는 데에 필수적\n"
#~ "\n"
#~ "미토콘드리아: [thrive:compound type=\"glucose\"][/thrive:compound]과 대기 중의 산소로부터 세포질보다 훨씬 효율적으로 [thrive:compound type=\"atp\"][/thrive:compound]를 합성\n"
#~ "\n"
#~ "엽록체: 햇빛과 대기 중의 이산화탄소로부터 [thrive:compound type=\"glucose\"][/thrive:compound]을 합성\n"
#~ "\n"
#~ "열합성 기관: 온도 경사를 사용하여 [thrive:compound type=\"atp\"][/thrive:compound]를 합성\n"
#~ "\n"
#~ "리소좀: 소화 효소를 가지고 있음. 효소는 소화 능률과 속도를 개선함\n"
#~ "\n"
#~ "화학합성 기관: [thrive:compound type=\"hydrogensulfide\"][/thrive:compound]로부터 [thrive:compound type=\"glucose\"][/thrive:compound]를 합성\n"
#~ "\n"
#~ "질소 고정 색소체: [thrive:compound type=\"atp\"][/thrive:compound] 및 대기 중의 질소와 산소로부터 [thrive:compound type=\"ammonia\"][/thrive:compound]를 합성\n"
#~ "\n"
#~ "액포: 수집한 물질을 8단위 저장\n"
#~ "\n"
#~ "독소 액포: 독소([thrive:compound type=\"oxytoxy\"][/thrive:compound])를 생산하며 이를 분비하여 옥시톡시 잔량에 따라 피해를 입힐 수 있게 함\n"
#~ "\n"
#~ "신호 기관: 세포에서 다른 세포가 반응할 수 있는 화합물을 합성할 수 있게 함"

#~ msgid "MICROBE_EDITOR_HELP_MESSAGE_4"
#~ msgstr "각 세대마다, 100 변이 점수(MP)를 사용할 수 있으며, 각각의 변화(또는 변이)는 그에 맞는 MP를 소모합니다. 세포 기관의 추가나 제거는 MP를 소모하지만, 현재 변이 세션에서 배치된 세포 기관의 제거 시 MP를 돌려받을 수 있습니다. 오른쪽-클릭 후 팝업 창의 확인을 통해 세포 기관을 이동하거나 완전히 제거할 수 있습니다. A 키와 D 키로 배치 중인 세포 기관을 회전시킬 수 있습니다."

#~ msgid "MICROBE_EDITOR_HELP_MESSAGE_5"
#~ msgstr "당신이 번식할 때마다, 미생물 편집기에 입장하며, 당신의 종을 변화하여(세포 기관의 추가, 이동, 제거를 통해) 성공적인 종의 종속을 이어갈 수 있습니다. 미생물 단계에서의 편집기 입장은 수백만년 분의 진화에 해당 됩니다."

#~ msgid "MICROBE_STAGE_HELP_MESSAGE_1"
#~ msgstr "[thrive:input]g_move_forward[/thrive:input],[thrive:input]g_move_left[/thrive:input],[thrive:input]g_move_backwards[/thrive:input],[thrive:input]g_move_right[/thrive:input] 와 마우스를 사용하여 이동합니다. 독소 액포가 있다면 [thrive:input]g_fire_toxin[/thrive:input] 를 사용하여 [thrive:compound type=\"oxytoxy\"][/thrive:compound] 를 사용합니다. [thrive:input]g_toggle_engulf[/thrive:input] 를 사용하여 삼킴 모드를 켜고 끕니다. 마우스 휠을 사용하여 확대/축소할 수 있습니다."

#~ msgid "MICROBE_STAGE_HELP_MESSAGE_10"
#~ msgstr "번식하려면 세포 기관을 각각 두개로 나눠야 합니다. 세포 기관을 반으로 나누기 위해 암모니아와 인산염이 필요합니다."

#~ msgid "MICROBE_STAGE_HELP_MESSAGE_11"
#~ msgstr "그러나 300 명의 개체 수로 20 세대 동안 생존했다면 현재 게임에서 승리 한 것으로 간주되며, 승리 후 팝업이 나타나고 원한다면 계속 플레이 할 수 있습니다."

#~ msgid "MICROBE_STAGE_HELP_MESSAGE_12"
#~ msgstr "당신의 경쟁자 또한 당신처럼 진화한다는 것을 명심하십시오. 당신이 편집기에 들어갈 때마다 그들도 진화할 것입니다."

#~ msgid "MICROBE_STAGE_HELP_MESSAGE_13"
#~ msgstr "결합 기관은 당신의 세포가 같은 종의 다른 세포들과 함께 세포 군집을 형성하여 흡수하거나 생산한 물질들을 서로 공유할 수 있게 합니다. [thrive:input]g_toggle_binding[/thrive:input]를 눌러 결합 모드에 진입하세요. 군집을 이루고 있을 때는 세포를 분열시켜 편집기에 진입할 수 없습니다. 편집기에 진입하려면, 필요한 화합물을 모은 다음 [thrive:input]g_unbind_all[/thrive:input]를 눌러 군집을 떠나세요. 커다란 세포 군집은 다세포 생물로 이어질 수 있습니다."

#~ msgid "MICROBE_STAGE_HELP_MESSAGE_15"
#~ msgstr "특히 셀룰로오스와 키틴 세포벽은 먼저 이들을 분해할 수 있는 효소를 가지고 있지 않으면 소화할 수 없습니다."

#~ msgid "MICROBE_STAGE_HELP_MESSAGE_16"
#~ msgstr "하지만, 리소좀은 진핵생물에만 있습니다. 원핵생물은 그런 소기관을 가지고 있지 않으며 음식을 비교적 비효율적으로 소화합니다. 작은 세포들에게는 괜찮지만, 큰 세포들에게 리소좀이 없으면 아주 불리합니다."

#~ msgid "MICROBE_STAGE_HELP_MESSAGE_2"
#~ msgstr "당신의 세포는 에너지원으로써 ATP를 사용하며, 전부 바닥나면 죽게 될 것입니다."

#~ msgid "MICROBE_STAGE_HELP_MESSAGE_3"
#~ msgstr "편집기를 해금하고 복제하려면 암모니아(주황색 구름) 와 인산염(자주색 구름)을 모아야 합니다."

#~ msgid "MICROBE_STAGE_HELP_MESSAGE_4"
#~ msgstr "G 키를 눌러 자신보다 작은 세포나 박테리아 또는 철과 세포 조각들을 삼킬 수 있습니다. 이것은 추가적인 ATP를 소모하며 더 느려지게 만듭니다. G 키를 한번 더 눌러 삼키기를 멈추는 것을 잊지 마십시오."

#~ msgid "MICROBE_STAGE_HELP_MESSAGE_5"
#~ msgstr "삼투압 조절은 ATP를 소모하므로, 당신의 세포가 더 클수록, 미토콘드리아나 대사체나 루스티시아닌(또는 해당을 수행하는 세포질)이 정지해있을 때 ATP 손실을 방지해야 합니다."

#~ msgid "MICROBE_STAGE_HELP_MESSAGE_6"
#~ msgstr "편집기에 있는 수많은 진화 가능한 세포 기관들로, 다양한 종류의 게임 진행 방식을 만들 수 있습니다."

#~ msgid "MICROBE_STAGE_HELP_MESSAGE_7"
#~ msgstr "지금부터 개체 수가 전부 사라지면 멸종하게 됩니다."

#~ msgid "MICROBE_STAGE_HELP_MESSAGE_8"
#~ msgstr ""
#~ "화합물 구름은 다음과 같습니다:\n"
#~ "\n"
#~ "흰색 – 포도당\n"
#~ "노란색 – 황화수소\n"
#~ "주황색 – 암모니아\n"
#~ "자주색 – 인산염\n"
#~ "적갈색 – 철\n"
#~ "\n"
#~ "포도당은 ATP를 생산합니다"

#~ msgid "MICROBE_STAGE_HELP_MESSAGE_9"
#~ msgstr "황화수소는 화학세포와 화학 합성 단백질을 통해 포도당으로 전환될 수 있습니다. 철은 루스티시아닌을 통해 ATP로 전환될 수 있습니다."

#, fuzzy
#~ msgid "WIKI_MACROSCOPIC_STAGE"
#~ msgstr "미생물 단계"

#, fuzzy
#~ msgid "EARLY_MULTICELLULAR"
#~ msgstr "세포 기관 배치"

#, fuzzy
#~ msgid "LOADING_EARLY_MULTICELLULAR_EDITOR"
#~ msgstr "미생물 편집기 불러오는 중"

#, fuzzy
#~ msgid "ERUPTION_IN"
#~ msgstr "생산"

#~ msgid "THE_AMOUNT_OF_GLUCOSE_HAS_BEEN_REDUCED"
#~ msgstr "포도당의 양이 이전 양보다 {0} 만큼 감소되었습니다."

#, fuzzy
#~ msgid "OXYTOXISOME_DESC"
#~ msgstr "원시적인 독소 [thrive:compound type=\"oxytoxy\"][/thrive:compound]의 생성을 담당하는 변형된 대사체."

#~ msgid "THYLAKOID"
#~ msgstr "틸라코이드"

#, fuzzy
#~ msgid "WIKI_CYTOPLASM_GLYCOLYSIS"
#~ msgstr "세포질 해당 작용"

#, fuzzy
#~ msgid "WIKI_AEROBIC_NITROGEN_FIXATION"
#~ msgstr "혐기성 질소 고정"

#, fuzzy
#~ msgid "WIKI_AWAKENING_STAGE"
#~ msgstr "결합 기관"

#, fuzzy
#~ msgid "WIKI_AWARE_STAGE"
#~ msgstr "미생물 단계"

#, fuzzy
#~ msgid "WIKI_CHEMOSYNTHESIS"
#~ msgstr "화학적 합성"

#, fuzzy
#~ msgid "WIKI_GLYCOLYSIS"
#~ msgstr "포도당"

#, fuzzy
#~ msgid "WIKI_INDUSTRIAL_STAGE"
#~ msgstr "결합 기관"

#, fuzzy
#~ msgid "WIKI_IRON_CHEMOLITHOAUTOTROPHY"
#~ msgstr "철 화학합성독립영양"

#, fuzzy
#~ msgid "WIKI_LIPASE"
#~ msgstr "지질 분해 효소"

#, fuzzy
#~ msgid "WIKI_MUCILAGE_SYNTHESIS"
#~ msgstr "점액 합성"

#, fuzzy
#~ msgid "WIKI_MULTICELLULAR_STAGE"
#~ msgstr "다세포 단계"

#, fuzzy
#~ msgid "WIKI_NONE"
#~ msgstr "루스티시아닌은 가스 상태의 이산화탄소와 산소를 사용하여 산화철을 화학적 상태에서 다른 화학적 상태로 산화시킬 수 있는 단백질입니다. 철 호흡이라고하는 이 과정은 세포가 수확 할 수 있는 에너지를 방출합니다."

#, fuzzy
#~ msgid "WIKI_OXYTOXY_SYNTHESIS"
#~ msgstr "산소 합성"

#, fuzzy
#~ msgid "WIKI_PHOTOSYNTHESIS"
#~ msgstr "광합성"

#, fuzzy
#~ msgid "WIKI_RUSTICYANIN"
#~ msgstr "루스티시아닌"

#, fuzzy
#~ msgid "WIKI_SOCIETY_STAGE"
#~ msgstr "미생물 단계"

#, fuzzy
#~ msgid "WIKI_SPACE_STAGE"
#~ msgstr "미생물 단계"

#, fuzzy
#~ msgid "NO"
#~ msgstr "실행 취소"

#, fuzzy
#~ msgid "YES"
#~ msgstr "년"

#, fuzzy
#~ msgid "STAGES_BUTTON"
#~ msgstr "이 저장을 삭제하는 것은 취소할 수 없습니다, 영구적으로 이 저장을 삭제하시겠습니까?"

#, fuzzy
#~ msgid "EDITING"
#~ msgstr "키틴질"

#~ msgid "ALLOW_SPECIES_TO_NOT_MIGRATE"
#~ msgstr "종이 이주하지 않을 수 있도록 허용 (좋은 이주를 찾을 수 없는 경우)"

#~ msgid "BIODIVERSITY_ATTEMPT_FILL_CHANCE"
#~ msgstr "종의 수가 적은 (생물 다양성이 낮은) 지역에서 새로운 종을 생성할 확률"

#~ msgid "BIODIVERSITY_FROM_NEIGHBOUR_PATCH_CHANCE"
#~ msgstr "근처 지역에서 생물 다양성을 늘리기 위해 새로운 종을 생성할 확률"

#~ msgid "BIODIVERSITY_NEARBY_PATCH_IS_FREE_POPULATION"
#~ msgstr "생물 다양성을 증진하는 주변 지역의 종에게 공짜 개체수 제공"

#~ msgid "BIODIVERSITY_SPLIT_IS_MUTATED"
#~ msgstr "생성 시 생물 다양성을 증진하는 종이 변이됨"

#~ msgid "LOW_BIODIVERSITY_LIMIT"
#~ msgstr "지역의 생물 다양성이 낮은 것으로 간주되게 하는 최대 생물종 수"

#~ msgid "MAXIMUM_SPECIES_IN_PATCH"
#~ msgstr "강제 멸종이 일어나기 전에 지역에 존재할 수 있는 최대 종 수"

#~ msgid "NEW_BIODIVERSITY_INCREASING_SPECIES_POPULATION"
#~ msgstr "생물 다양성을 증진하는 종의 최초 개체수"

#~ msgid "PROTECT_MIGRATIONS_FROM_SPECIES_CAP"
#~ msgstr "방금 이주한 개체군을 종 개수 제한으로부터 보호"

#~ msgid "PROTECT_NEW_CELLS_FROM_SPECIES_CAP"
#~ msgstr "방금 생성된 종을 종 개수 제한으로부터 보호"

#~ msgid "REFUND_MIGRATIONS_IN_EXTINCTIONS"
#~ msgstr "목표 지역에서 멸종 시 이주를 다시 지원"

#~ msgid "SPECIES_SPLIT_BY_MUTATION_THRESHOLD_POPULATION_AMOUNT"
#~ msgstr "좋은 변이가 다수 발견되었을 때 종이 분화될 수 있는 최소 개체수"

#~ msgid "SPECIES_SPLIT_BY_MUTATION_THRESHOLD_POPULATION_FRACTION"
#~ msgstr "종의 개체수 중 변이를 통해 새로운 종으로 분화될 수 있는 최소 비율"

#~ msgid "USE_BIODIVERSITY_FORCE_SPLIT"
#~ msgstr "생물 다양성을 증진하는 종의 생성 시 기존 종의 개체수를 빼앗음"

#, fuzzy
#~ msgid "NOT_FOUND_CHUNK"
#~ msgstr "큰 철 덩어리"

#, fuzzy
#~ msgid "DIRECTIONL"
#~ msgstr "설명:"

#, fuzzy
#~ msgid "DIRECTIONR"
#~ msgstr "설명:"

#, fuzzy
#~ msgid "TREBLEDOWN"
#~ msgstr "휠 아래로"

#, fuzzy
#~ msgid "UNKNOWN_ON_WINDOWS"
#~ msgstr "마우스 미확인 키"

#, fuzzy
#~ msgid "TARGET_TIME"
#~ msgstr "생명력:"

#, fuzzy
#~ msgid "ENABLED"
#~ msgstr "편집기 활성화"

#~ msgid "PATCH_MAP_TYPE"
#~ msgstr "지역 지도 종류"

#, fuzzy
#~ msgid "LOOKING_AT"
#~ msgstr "편집기에서 취소 버튼을 눌러 실수를 정정 할 수 있습니다"

#, fuzzy
#~ msgid "BECOME_AWARE"
#~ msgstr "생태계: {0}"

#, fuzzy
#~ msgid "CONFIRM_NORMAL"
#~ msgstr "확인"

#~ msgid "STUFF_AT"
#~ msgstr "{0:F1}, {1:F1}에 위치함:"

#~ msgid "SPECIES_DETAILS"
#~ msgstr "종 세부 사항"

#~ msgid "CURRENT_GENERATION_COLON"
#~ msgstr "현재 세대:"

#, fuzzy
#~ msgid "STATISTICS_BUTTON_TOOLTIP"
#~ msgstr "새로운 키 배치 추가"

#, fuzzy
#~ msgid "MACROSCOPIC_PROTOYPE_WARNING"
#~ msgstr ""
#~ "선택된 저장은 이 버전의 Thrive와 호환되지 않을 것입니다.\n"
#~ "Thrive의 개발은 한참 진행 중 이며 저장 간 호환은 우선적이지 않으므로, 이전 버전의 저장을 변환하는 것은 지원되지 않습니다."

#, fuzzy
#~ msgid "AUTO_GPU_NAME"
#~ msgstr "임의 사용자 이름:"

#, fuzzy
#~ msgid "NOT_RUNNING_DOT"
#~ msgstr "진행 중이 아님."

#, fuzzy
#~ msgid "PATCH_PANGONIAN_VENTS"
#~ msgstr "Pangonian 분출구"

#, fuzzy
#~ msgid "PATCH_PANGONIAN_MESOPELAGIC"
#~ msgstr "Pangonian 중해수층"

#, fuzzy
#~ msgid "PATCH_PANGONIAN_EPIPELAGIC"
#~ msgstr "Pangonian 표해수층"

#, fuzzy
#~ msgid "PATHCH_PANGONIAN_ABYSSOPELAGIC"
#~ msgstr "Pangonian 심해원양성"

#~ msgid "PATCH_PANGONIAN_COAST"
#~ msgstr "Pangonian 연안"

#, fuzzy
#~ msgid "PATCH_PANGONIAN_ESTUARY"
#~ msgstr "Pangonian 어귀"

#~ msgid "PATCH_CAVE"
#~ msgstr "동굴"

#~ msgid "PATCH_ICE_SHELF"
#~ msgstr "빙붕"

#, fuzzy
#~ msgid "PATCH_PANGONIAN_SEAFLOOR"
#~ msgstr "Pangonian 해저"

#~ msgid "LOADING_DOT"
#~ msgstr "불러오는 중..."

#~ msgid "PREVIOUS"
#~ msgstr "이전:"

#~ msgid "RUN_RESULT_POP_IN_PATCHES"
#~ msgstr "주변 개체 수:"

#~ msgid "SAVING"
#~ msgstr "저장 중..."

#~ msgid "OVERWRITE_EXISTING_SAVE_TITLE"
#~ msgstr "덮어쓰겠습니까?"

#~ msgid "TYPE"
#~ msgstr "유형:"

#~ msgid "EDITOR_TUTORIAL_PATCH_TEXT"
#~ msgstr ""
#~ "이것은 파편 지도 입니다.\n"
#~ "미생물이 생존할 수 있는 다양한 파편을 볼 수 있습니다.\n"
#~ "현재 파편은 강조되어 보일 것입니다.\n"
#~ "마우스로 파편을 클릭하면 선택된 파편의 자세한 내용이 오른쪽에 표시됩니다.\n"
#~ "\n"
#~ "현재 파편의 옆의 파편을 선택하면, 오른쪽 버튼을 눌러 그곳으로 이동할 수 있습니다. 이것으로 당신의 개체를 새 파편에 퍼뜨릴 수 있습니다.\n"
#~ "\n"
#~ "파편을 선택하여 진행하세요."

#, fuzzy
#~ msgid "TOTAL_EXTINCTION"
#~ msgstr "다음으로 인하여 개체 수가 {0} 에서 {1} 로 변화됨: {2}"

#, fuzzy
#~ msgid "LOCAL_EXTINCTION"
#~ msgstr "플레이어 사망함"

#, fuzzy
#~ msgid "MARINE_SNOW_FOOD_SOURCE"
#~ msgstr "바다눈"

#~ msgid "Cancel"
#~ msgstr "취소"

#~ msgid "SAVING_ERROR"
#~ msgstr "저장 오류"

#~ msgid "REMOVE_ORGANELLE"
#~ msgstr "세포 기관 제거"

#, fuzzy
#~ msgid "TRY_NEW_GAME"
#~ msgstr "새 게임"

#~ msgid "MICROBE_PATCH_LABEL"
#~ msgstr "파편: {0}"

#, fuzzy
#~ msgid "COLOR"
#~ msgstr "색"

#~ msgid "TURNS"
#~ msgstr "턴"

#~ msgid "INTO"
#~ msgstr "으로"

#~ msgid "OXYTOXY"
#~ msgstr "OxyToxy"

#~ msgid "DOT_CAN_RELEASE"
#~ msgstr ". 방출 가능"

#, fuzzy
#~ msgid "TOXINS_BY_PRESSING_E"
#~ msgstr "눌러 독성 발사"

#~ msgid "CONCENTRATION_OF"
#~ msgstr "농도"

#~ msgid "USES"
#~ msgstr "사용"

#~ msgid "DOT_RATE"
#~ msgstr ". 비율"

#~ msgid "SCALES_WITH_CONCENTRATION_OF"
#~ msgstr "비율과 농도"

#~ msgid "PRODUCES"
#~ msgstr "생산"

#~ msgid "DOT_RATE_SCALES_WITH"
#~ msgstr ". 비율로"

#~ msgid "AND"
#~ msgstr "그리고"

#~ msgid "INTENSITY_OF"
#~ msgstr "강도"

#~ msgid "DOT_RATE_SCALES"
#~ msgstr ". 비율"

#~ msgid "OXYGEN_DOT"
#~ msgstr "산소."

#~ msgid "DOT_RATE_SCALES_WITH_CONCENTRATION_OF"
#~ msgstr ". 비율 및 농도"

#~ msgid "ALSO_TURNS"
#~ msgstr "또 턴"

#~ msgid "INREASE_STORAGE_SPACE"
#~ msgstr "세포의 용량 확장."

#~ msgid "DOT_CAN"
#~ msgstr ". 가능함"

#~ msgid "E_DOT"
#~ msgstr "E 키."

#~ msgid "BIOLUMESCENT_VACUOLE"
#~ msgstr ""
#~ "생물발광\n"
#~ "액포"

#, fuzzy
#~ msgid "END"
#~ msgstr "그리고"

#, fuzzy
#~ msgid "LEFT"
#~ msgstr "왼쪽으로 이동"

#, fuzzy
#~ msgid "RIGHT"
#~ msgstr "빛"

#, fuzzy
#~ msgid "FORWARD"
#~ msgstr "앞으로 이동"

#, fuzzy
#~ msgid "PARENLEFT"
#~ msgstr "왼쪽으로 회전"

#, fuzzy
#~ msgid "PARENRIGHT"
#~ msgstr "오른쪽으로 회전"

#, fuzzy
#~ msgid "COLON"
#~ msgstr "생명력:"

#, fuzzy
#~ msgid "SEMICOLON"
#~ msgstr "크기:"

#, fuzzy
#~ msgid "AT"
#~ msgstr "ATP"

#, fuzzy
#~ msgid "BRACKETRIGHT"
#~ msgstr "오른쪽으로 회전"

#, fuzzy
#~ msgid "QUOTELEFT"
#~ msgstr "왼쪽으로 회전"

#, fuzzy
#~ msgid "BRACELEFT"
#~ msgstr "왼쪽으로 회전"

#, fuzzy
#~ msgid "BRACERIGHT"
#~ msgstr "오른쪽으로 회전"

#, fuzzy
#~ msgid "EXCLAMDOWN"
#~ msgstr "휠 아래로"

#, fuzzy
#~ msgid "YEN"
#~ msgstr "산소"

#, fuzzy
#~ msgid "SECTION"
#~ msgstr "설명:"

#, fuzzy
#~ msgid "COPYRIGHT"
#~ msgstr "오른쪽으로 이동"

#, fuzzy
#~ msgid "MU"
#~ msgstr "음소거"

#, fuzzy
#~ msgid "AE"
#~ msgstr "저장"

#, fuzzy
#~ msgid "ETH"
#~ msgstr "생명력"

#, fuzzy
#~ msgid "DIVISION"
#~ msgstr "버전:"

#, fuzzy
#~ msgid "BACKTAB"
#~ msgstr "뒤로가기"

#~ msgid "CARBON"
#~ msgstr "탄소"

#~ msgid "DIOXIDE"
#~ msgstr "이산화물"

#~ msgid "PLASTID"
#~ msgstr "색소체"

#~ msgid "EDITOR_TUTORIAL_CELL_TEXT"
#~ msgstr ""
#~ "이 세포 편집기에서 변이 점수(MP)를 소모하여 당신의 종에 세포 기관을 추가하거나 제거할 수 있습니다.\n"
#~ "\n"
#~ "세포 편집기의 다른 탭에서 당신의 종의 다른 속성 또한 변경할 수 있습니다.\n"
#~ "\n"
#~ "계속하려면, 패널의 왼쪽에 있는 세포 기관 (세포질이 좋겠죠)을 선택하세요. 그리고 화면 중앙에 표시된 세포칸 옆을 마우스 왼쪽 버튼으로 클릭해서 세포 기관을 종에 추가하세요."<|MERGE_RESOLUTION|>--- conflicted
+++ resolved
@@ -7,11 +7,7 @@
 msgstr ""
 "Project-Id-Version: PROJECT VERSION\n"
 "Report-Msgid-Bugs-To: EMAIL@ADDRESS\n"
-<<<<<<< HEAD
-"POT-Creation-Date: 2025-07-29 14:51+0300\n"
-=======
-"POT-Creation-Date: 2025-07-31 15:38+0300\n"
->>>>>>> 013f5021
+"POT-Creation-Date: 2025-08-01 11:41+0300\n"
 "PO-Revision-Date: 2025-05-25 15:00+0000\n"
 "Last-Translator: Anonymous <noreply@weblate.org>\n"
 "Language-Team: Korean <https://translate.revolutionarygamesstudio.com/projects/thrive/thrive-game/ko/>\n"
@@ -9341,14 +9337,14 @@
 msgstr "축소"
 
 #, fuzzy
-<<<<<<< HEAD
 #~ msgid "CELL_TYPE_BUTTON_ATP_CONSUMPTION"
 #~ msgstr "Options 키"
 
 #, fuzzy
 #~ msgid "CELL_TYPE_BUTTON_ATP_PRODUCTION"
 #~ msgstr "Options 키"
-=======
+
+#, fuzzy
 #~ msgid "WORLD_SEA_LEVEL"
 #~ msgstr "해수면으로부터 {0}-{1}m"
 
@@ -9359,7 +9355,6 @@
 #, fuzzy
 #~ msgid "WORLD_SEA_LEVEL_MODERATE"
 #~ msgstr "이동 속도 향상"
->>>>>>> 013f5021
 
 #~ msgid "PASSIVE_REPRODUCTION_PROGRESS_EXPLANATION"
 #~ msgstr "(번식에 필요한 화합물을 아무 것도 하지 않아도 환경에서 자동으로 수집)"
