--- conflicted
+++ resolved
@@ -7,11 +7,7 @@
 msgstr ""
 "Project-Id-Version: PROJECT VERSION\n"
 "Report-Msgid-Bugs-To: EMAIL@ADDRESS\n"
-<<<<<<< HEAD
-"POT-Creation-Date: 2024-06-22 13:23+0200\n"
-=======
-"POT-Creation-Date: 2024-09-13 13:45+0300\n"
->>>>>>> 69622fd6
+"POT-Creation-Date: 2024-09-16 15:39+0300\n"
 "PO-Revision-Date: YEAR-MO-DA HO:MI+ZONE\n"
 "Last-Translator: Automatically generated\n"
 "Language-Team: none\n"
@@ -3352,7 +3348,7 @@
 
 #, fuzzy
 msgid "NATION_EDITOR"
-msgstr "Word wakker ({0:F1}/{1:F1})"
+msgstr "3D redakteurder"
 
 #, fuzzy
 msgid "NATIVE_THREAD_ADVICE_TOOLTIP"
@@ -4575,11 +4571,6 @@
 msgid "SPREAD_TO_PATCHES"
 msgstr ""
 
-<<<<<<< HEAD
-msgid "STAGES"
-msgstr ""
-
-=======
 msgid "SPRINT"
 msgstr ""
 
@@ -4587,7 +4578,9 @@
 msgid "SPRINT_ACTION_TOOLTIP"
 msgstr "Beweeg na die wakker stadium. Besikbaar na jy genoeg brain krag het (tiepe selle met \"axons\")."
 
->>>>>>> 69622fd6
+msgid "STAGES"
+msgstr ""
+
 msgid "STAGE_MENU_BUTTON_TOOLTIP"
 msgstr ""
 
@@ -5857,8 +5850,9 @@
 msgid "WIKI_HEADING_DEVELOPMENT"
 msgstr ""
 
+#, fuzzy
 msgid "WIKI_HEADING_EDITOR"
-msgstr ""
+msgstr "3D redakteurder"
 
 msgid "WIKI_HEADING_EFFECTS"
 msgstr ""
