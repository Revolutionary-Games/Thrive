--- conflicted
+++ resolved
@@ -7,11 +7,7 @@
 msgstr ""
 "Project-Id-Version: PROJECT VERSION\n"
 "Report-Msgid-Bugs-To: EMAIL@ADDRESS\n"
-<<<<<<< HEAD
-"POT-Creation-Date: 2024-08-24 12:23+0200\n"
-=======
 "POT-Creation-Date: 2024-08-24 12:56+0300\n"
->>>>>>> dc7bb148
 "PO-Revision-Date: YEAR-MO-DA HO:MI+ZONE\n"
 "Last-Translator: Automatically generated\n"
 "Language-Team: none\n"
@@ -3953,10 +3949,6 @@
 msgid "RESISTANT_TO_BASIC_ENGULFMENT"
 msgstr ""
 
-#, fuzzy
-msgid "RESIZE_METABALL_TOOLTIP"
-msgstr "Beweeg na die wakker stadium. Besikbaar na jy genoeg brain krag het (tiepe selle met \"axons\")."
-
 msgid "RESOLUTION"
 msgstr ""
 
