# Translations template for PROJECT.
# Copyright (C) 2021 ORGANIZATION
# This file is distributed under the same license as the PROJECT project.
# FIRST AUTHOR <EMAIL@ADDRESS>, 2021.
#
msgid ""
msgstr ""
"Project-Id-Version: PROJECT VERSION\n"
"Report-Msgid-Bugs-To: EMAIL@ADDRESS\n"
<<<<<<< HEAD
"POT-Creation-Date: 2025-08-27 21:03+0200\n"
=======
"POT-Creation-Date: 2025-08-25 19:09+0300\n"
>>>>>>> 2128ea0d
"PO-Revision-Date: YEAR-MO-DA HO:MI+ZONE\n"
"Last-Translator: Automatically generated\n"
"Language-Team: none\n"
"Language: af\n"
"MIME-Version: 1.0\n"
"Content-Type: text/plain; charset=UTF-8\n"
"Content-Transfer-Encoding: 8bit\n"
"Generated-By: Babel 2.9.1\n"

msgid "2D_MOVEMENT_TYPE_SELECTION"
msgstr "2D bewegings styl:"

msgid "3D_EDITOR"
msgstr "3D redakteurder"

msgid "3D_MOVEMENT"
msgstr "3D beweging"

msgid "3D_MOVEMENT_TYPE_SELECTION"
msgstr "3D bewegings styl:"

msgid "ABILITIES"
msgstr ""

msgid "ABORT"
msgstr "gee op"

msgid "ABORTED_DOT"
msgstr "op ge gee."

msgid "ABSORBERS_COUNT"
msgstr ""

msgid "ABYSSOPELAGIC"
msgstr "Abissale vlakte(niks nie)"

msgid "ACCEPT"
msgstr "aanvaar"

msgid "ACHIEVEMENTS"
msgstr ""

msgid "ACHIEVEMENTS_TOTAL"
msgstr ""

msgid "ACHIEVEMENT_ACHIEVED"
msgstr ""

msgid "ACHIEVEMENT_LOCKED"
msgstr ""

msgid "ACTION_AWAKEN"
msgstr "Word wakker ({0:F1}/{1:F1})"

msgid "ACTION_AWAKEN_TOOLTIP"
msgstr "Beweeg na die wakker stadium. Besikbaar na jy genoeg brain krag het (tiepe selle met \"axons\")."

msgid "ACTION_BLOCKED_WHILE_ANOTHER_IN_PROGRESS"
msgstr "Aksie is geblock terwyl ander aksies aan die gang is"

msgid "ACTION_DELETE"
msgstr ""

msgid "ACTION_DOUBLE_POPULATION"
msgstr ""

msgid "ACTION_DUPLICATE_UNITS"
msgstr ""

msgid "ACTION_HALF_POPULATION"
msgstr ""

msgid "ACTION_TELEPORT"
msgstr ""

msgid "ACTIVE"
msgstr "Aktief"

msgid "ACTIVE_THREAD_COUNT"
msgstr ""

msgid "ACTIVITY_EXPLANATION"
msgstr ""

msgid "ADDITIONAL_VALIDATION_FAILED"
msgstr ""

msgid "ADD_INPUT_BUTTON_TOOLTIP"
msgstr ""

msgid "ADVANCED_VIEW"
msgstr ""

msgid "ADVANCED_VIEW_BUTTON_TOOLTIP"
msgstr ""

#, fuzzy
msgid "AEROBIC_NITROGEN_FIXATION"
msgstr "3D redakteurder"

msgid "AEROBIC_NITROGEN_FIXING"
msgstr ""

#, fuzzy
msgid "AEROBIC_RESPIRATION"
msgstr "3D redakteurder"

msgid "AGENTS"
msgstr ""

msgid "AGENTS_COLON"
msgstr ""

msgid "AGENT_NAME"
msgstr ""

msgid "AGGRESSION_EXPLANATION"
msgstr ""

msgid "AGGRESSIVE"
msgstr ""

msgid "AI_MUTATION_RATE"
msgstr ""

msgid "AI_MUTATION_RATE_EXPLANATION"
msgstr ""

msgid "ALL"
msgstr ""

msgid "ALLOW_SPECIES_SWITCH_ON_EXTINCTION"
msgstr ""

msgid "ALLOW_SPECIES_SWITCH_ON_EXTINCTION_EXPLANATION"
msgstr ""

msgid "ALL_WORLDS_GENERAL_STATISTICS"
msgstr ""

msgid "ALL_WORLDS_STATISTICS"
msgstr ""

msgid "ALREADY_ASCENDED"
msgstr ""

msgid "ALT"
msgstr ""

msgid "ALWAYS_VISIBLE"
msgstr "Altyd sigbaar"

msgid "AMBIANCE_VOLUME"
msgstr ""

msgid "AMMONIA"
msgstr ""

msgid "AMMONIA_COST"
msgstr ""

msgid "AMMONIA_LEVELS"
msgstr ""

msgid "AMOUNT_OF_AUTOSAVE_TO_KEEP"
msgstr ""

msgid "AMOUNT_OF_QUICKSAVE_TO_KEEP"
msgstr ""

msgid "ANAEROBIC_NITROGEN_FIXATION"
msgstr ""

msgid "AND_UNLOCK_CONDITION"
msgstr "en"

msgid "ANISOTROPIC_FILTERING"
msgstr ""

msgid "ANTIALIASING_MSAA_TAA"
msgstr ""

msgid "ANTI_ALIASING_FXAA"
msgstr ""

msgid "ANTI_ALIASING_MODE"
msgstr ""

msgid "ANTI_ALIASING_MSAA"
msgstr ""

msgid "ANTI_ALIASING_TAA"
msgstr ""

msgid "APPEARANCE"
msgstr ""

msgid "APPLY"
msgstr ""

msgid "APPLY_CHANGES"
msgstr ""

msgid "APRIL"
msgstr ""

msgid "ARE_YOU_SURE_TO_RESET_ALL_SETTINGS"
msgstr ""

msgid "ARE_YOU_SURE_TO_RESET_INPUT_SETTINGS"
msgstr ""

msgid "ARTIST_COLON"
msgstr ""

msgid "ARTWORK_TITLE"
msgstr ""

msgid "ART_BY"
msgstr ""

msgid "ART_GALLERY"
msgstr ""

msgid "ASCENSION_CONGRATULATIONS"
msgstr ""

msgid "ASCENSION_CONGRATULATIONS_CONTENT"
msgstr ""

#, fuzzy
msgid "ASCENSION_STAGE"
msgstr "3D redakteurder"

msgid "ASSEMBLY_CLASS_REQUIRED"
msgstr ""

msgid "ASSEMBLY_REQUIRED_WITH_HARMONY"
msgstr ""

msgid "ASSUME_HYPERTHREADING"
msgstr ""

msgid "ASSUME_HYPERTHREADING_TOOLTIP"
msgstr ""

msgid "ATMOSPHERIC_GASSES"
msgstr ""

msgid "ATP"
msgstr ""

msgid "ATP_BALANCE"
msgstr ""

#, fuzzy
msgid "ATP_BALANCE_TOOLTIP"
msgstr "Beweeg na die wakker stadium. Besikbaar na jy genoeg brain krag het (tiepe selle met \"axons\")."

#, fuzzy
msgid "ATP_BALANCE_TOOLTIP_MULTICELLULAR"
msgstr "Beweeg na die wakker stadium. Besikbaar na jy genoeg brain krag het (tiepe selle met \"axons\")."

msgid "ATP_BALANCE_WITHOUT_EXTERNAL_RESOURCES"
msgstr ""

msgid "ATP_BALANCE_WITHOUT_GLUCOSE"
msgstr ""

msgid "ATP_BALANCE_WITHOUT_HYDROGEN_SULFIDE"
msgstr ""

msgid "ATP_BALANCE_WITHOUT_IRON"
msgstr ""

msgid "ATP_BALANCE_WITH_ALL_COMPOUNDS"
msgstr ""

msgid "ATP_PRODUCTION"
msgstr ""

msgid "ATP_PRODUCTION_TOO_LOW"
msgstr ""

msgid "ATTEMPT_TO_WRITE_SAVE_FAILED"
msgstr ""

msgid "AT_CURSOR"
msgstr ""

msgid "AUDIO_OUTPUT_DEVICE"
msgstr ""

msgid "AUGUST"
msgstr ""

msgid "AUTO"
msgstr ""

msgid "AUTO-EVO_EXPLANATION_EXPLANATION"
msgstr ""

msgid "AUTO-EVO_POPULATION_CHANGED_2"
msgstr ""

msgid "AUTO-EVO_PREDICTION"
msgstr ""

msgid "AUTO-EVO_PREDICTION_BOX_DESCRIPTION"
msgstr ""

msgid "AUTO-EVO_RESULTS_TITLE"
msgstr ""

msgid "AUTO-EVO_STEPS_DONE"
msgstr ""

msgid "AUTO-EVO_STRENGHT_MULTIPLIER"
msgstr ""

msgid "AUTO-EVO_STRENGHT_MULTIPLIER_EXPLANATION"
msgstr ""

msgid "AUTOSAVE_DURING_THE_GAME"
msgstr ""

msgid "AUTO_EVO"
msgstr ""

msgid "AUTO_EVO_EXPLORER_TOOL_BUTTON"
msgstr ""

msgid "AUTO_EVO_EXPLORING_TOOL"
msgstr ""

msgid "AUTO_EVO_FAILED"
msgstr ""

msgid "AUTO_EVO_MISSING_RESULT_DATA_OBJECT"
msgstr ""

msgid "AUTO_EVO_RESULTS"
msgstr ""

msgid "AUTO_EVO_RESULTS_GLOBAL_TITLE"
msgstr ""

msgid "AUTO_EVO_RESULTS_PATCH_TITLE"
msgstr ""

msgid "AUTO_EVO_RUN_STATUS"
msgstr ""

msgid "AUTO_EVO_STATUS_COLON"
msgstr ""

msgid "AUTO_MOVE_FORWARDS"
msgstr ""

msgid "AUTO_RESOLUTION"
msgstr ""

msgid "AVAILABLE_CONSTRUCTION_PROJECTS"
msgstr ""

msgid "AVAILABLE_MODS"
msgstr ""

msgid "AVERAGE_SURFACE_CARBON_DIOXIDE_LEVEL"
msgstr ""

msgid "AVERAGE_SURFACE_LIGHT_LEVEL"
msgstr ""

msgid "AVERAGE_SURFACE_NITROGEN_LEVEL"
msgstr ""

msgid "AVERAGE_SURFACE_OTHER_LEVEL"
msgstr ""

msgid "AVERAGE_SURFACE_OXYGEN_LEVEL"
msgstr ""

msgid "AWAKENING_STAGE"
msgstr ""

msgid "AWARE_STAGE"
msgstr ""

msgid "BACK"
msgstr ""

msgid "BACKGROUND_BLUR"
msgstr ""

msgid "BACKSLASH"
msgstr ""

msgid "BACKSPACE"
msgstr ""

msgid "BACK_TO_SETTINGS"
msgstr ""

#, fuzzy
msgid "BACTERIAL_THERMOSYNTHESIS"
msgstr "3D redakteurder"

msgid "BALANCE_DISPLAY_AT_DAY_ALWAYS"
msgstr ""

msgid "BALANCE_DISPLAY_AT_DAY_ALWAYS_TOOLTIP"
msgstr ""

msgid "BALANCE_DISPLAY_WHILE_MOVING"
msgstr ""

msgid "BALANCE_DISPLAY_WHILE_MOVING_TOOLTIP"
msgstr ""

msgid "BASE_MOBILITY"
msgstr ""

msgid "BASE_MOVEMENT"
msgstr ""

msgid "BASIC_VIEW"
msgstr ""

msgid "BASIC_VIEW_BUTTON_TOOLTIP"
msgstr ""

msgid "BATHYPELAGIC"
msgstr ""

msgid "BECOME_MACROSCOPIC"
msgstr ""

msgid "BECOME_MULTICELLULAR"
msgstr ""

msgid "BEGIN_THRIVING"
msgstr ""

msgid "BEHAVIOUR"
msgstr ""

msgid "BEHAVIOUR_ACTIVITY"
msgstr ""

msgid "BEHAVIOUR_AGGRESSION"
msgstr ""

msgid "BEHAVIOUR_FEAR"
msgstr ""

msgid "BEHAVIOUR_FOCUS"
msgstr ""

msgid "BEHAVIOUR_OPPORTUNISM"
msgstr ""

msgid "BELOW_SEA_LEVEL"
msgstr ""

msgid "BENCHMARKS"
msgstr ""

msgid "BENCHMARK_FINISHED"
msgstr ""

msgid "BENCHMARK_PHASE"
msgstr ""

msgid "BENCHMARK_RESULTS_COLON"
msgstr ""

msgid "BEST_PATCH_COLON"
msgstr ""

msgid "BETTER_TOGETHER"
msgstr ""

msgid "BEYOND_THE_CELL"
msgstr ""

msgid "BIG_IRON_CHUNK"
msgstr ""

msgid "BIG_PHOSPHATE_CHUNK"
msgstr ""

msgid "BILLION_ABBREVIATION"
msgstr ""

msgid "BINDING_AGENT"
msgstr ""

msgid "BINDING_AGENT_DESCRIPTION"
msgstr ""

msgid "BINDING_AGENT_PROCESSES_DESCRIPTION"
msgstr ""

msgid "BIND_AXES_SENSITIVITY"
msgstr ""

msgid "BIOLUMINESCENT_VACUOLE"
msgstr ""

msgid "BIOLUMINESCENT_VACUOLE_DESCRIPTION"
msgstr ""

msgid "BIOLUMINESCENT_VACUOLE_PROCESSES_DESCRIPTION"
msgstr ""

msgid "BIOME_LABEL"
msgstr ""

msgid "BLOOM_RENDER_EFFECT"
msgstr ""

#, fuzzy
msgid "BLUESKY_TOOLTIP"
msgstr "Beweeg na die wakker stadium. Besikbaar na jy genoeg brain krag het (tiepe selle met \"axons\")."

msgid "BRAIN_CELL_NAME_DEFAULT"
msgstr ""

msgid "BRAVE"
msgstr ""

msgid "BROWSE"
msgstr ""

msgid "BROWSE_WORKSHOP"
msgstr ""

msgid "BUILD_CITY"
msgstr ""

msgid "BUILD_QUEUE"
msgstr ""

msgid "BUILD_STRUCTURE"
msgstr ""

msgid "BY"
msgstr ""

msgid "BY_REVOLUTIONARY_GAMES"
msgstr ""

msgid "CACHE_DISK_MAX_TIME"
msgstr ""

msgid "CACHE_MEMORY_MAX_ITEMS"
msgstr ""

msgid "CACHE_TIME_MEMORY"
msgstr ""

msgid "CACHE_TIME_MEMORY_ONLY"
msgstr ""

msgid "CACHING_TITLE"
msgstr ""

msgid "CALCIUM_CARBONATE"
msgstr ""

msgid "CALCIUM_CARBONATE_MEMBRANE_DESCRIPTION"
msgstr ""

msgid "CAMERA"
msgstr ""

msgid "CANCEL"
msgstr ""

msgid "CANCEL_ACTION_CAPITAL"
msgstr ""

msgid "CANCEL_CURRENT_ACTION"
msgstr ""

msgid "CANNOT_DELETE_USED_CELL_TYPE"
msgstr ""

msgid "CANNOT_DELETE_USED_CELL_TYPE_TITLE"
msgstr ""

msgid "CANNOT_ENGULF"
msgstr ""

msgid "CANNOT_IMPROVE_PERFECTION"
msgstr ""

msgid "CANNOT_MOVE_METABALL_TO_DESCENDANT_TREE"
msgstr ""

msgid "CANNOT_REDUCE_BRAIN_POWER_STAGE"
msgstr ""

msgid "CANNOT_REDUCE_BRAIN_POWER_STAGE_TITLE"
msgstr ""

msgid "CANNOT_WRITE_SAVE"
msgstr ""

msgid "CANT_LOAD_MOD_INFO"
msgstr ""

msgid "CAPSLOCK"
msgstr ""

msgid "CARBON_DIOXIDE"
msgstr ""

msgid "CATEGORY_AN_ABUNDANCE"
msgstr ""

msgid "CATEGORY_A_FAIR_AMOUNT"
msgstr ""

msgid "CATEGORY_LITTLE"
msgstr ""

msgid "CATEGORY_QUITE_A_BIT"
msgstr ""

msgid "CATEGORY_SOME"
msgstr ""

msgid "CATEGORY_VERY_LITTLE"
msgstr ""

msgid "CAUTIOUS"
msgstr ""

msgid "CELL"
msgstr ""

msgid "CELLS"
msgstr ""

msgid "CELLULASE"
msgstr ""

msgid "CELLULASE_DESCRIPTION"
msgstr ""

msgid "CELLULOSE"
msgstr ""

msgid "CELLULOSE_MEMBRANE_DESCRIPTION"
msgstr ""

#, fuzzy
msgid "CELL_STAT_ROTATION_TOOLTIP"
msgstr "Beweeg na die wakker stadium. Besikbaar na jy genoeg brain krag het (tiepe selle met \"axons\")."

#, fuzzy
msgid "CELL_STAT_SPEED_TOOLTIP"
msgstr "Beweeg na die wakker stadium. Besikbaar na jy genoeg brain krag het (tiepe selle met \"axons\")."

#, fuzzy
msgid "CELL_STAT_STORAGE_TOOLTIP"
msgstr "Beweeg na die wakker stadium. Besikbaar na jy genoeg brain krag het (tiepe selle met \"axons\")."

msgid "CELL_TYPE_NAME"
msgstr ""

msgid "CHANGE_DESCRIPTION_IS_TOO_LONG"
msgstr ""

msgid "CHANGE_THE_SYMMETRY"
msgstr ""

msgid "CHANNEL_INHIBITOR_TOXIN_SYNTHESIS"
msgstr ""

msgid "CHEATS"
msgstr ""

msgid "CHEATS_USED_NOTICE"
msgstr ""

msgid "CHEAT_KEYS_ENABLED"
msgstr ""

msgid "CHEAT_MENU"
msgstr ""

msgid "CHEMICAL_BUTTON_MICROBE_TOOLTIP"
msgstr ""

msgid "CHEMOPLAST"
msgstr ""

msgid "CHEMOPLAST_DESCRIPTION"
msgstr ""

msgid "CHEMOPLAST_PROCESSES_DESCRIPTION"
msgstr ""

msgid "CHEMORECEPTOR"
msgstr ""

msgid "CHEMORECEPTOR_DESCRIPTION"
msgstr ""

msgid "CHEMORECEPTOR_MINIMUM_AMOUNT_TOOLTIP"
msgstr ""

msgid "CHEMORECEPTOR_PROCESSES_DESCRIPTION"
msgstr ""

msgid "CHEMORECEPTOR_SEARCH_RADIUS_TOOLTIP"
msgstr ""

#, fuzzy
msgid "CHEMOSYNTHESIS"
msgstr "3D redakteurder"

msgid "CHEMOSYNTHESIZING_PROTEINS"
msgstr ""

msgid "CHEMOSYNTHESIZING_PROTEINS_DESCRIPTION"
msgstr ""

msgid "CHEMOSYNTHESIZING_PROTEINS_PROCESSES_DESCRIPTION"
msgstr ""

msgid "CHEMO_SYNTHESIS"
msgstr ""

msgid "CHITIN"
msgstr ""

msgid "CHITINASE"
msgstr ""

msgid "CHITINASE_DESCRIPTION"
msgstr ""

msgid "CHITIN_MEMBRANE_DESCRIPTION"
msgstr ""

msgid "CHLOROPLAST"
msgstr ""

msgid "CHLOROPLAST_DESCRIPTION"
msgstr ""

msgid "CHLOROPLAST_PROCESSES_DESCRIPTION"
msgstr ""

msgid "CHOSEN_FILENAME_ALREADY_EXISTS"
msgstr ""

msgid "CHROMATIC_ABERRATION"
msgstr ""

msgid "CHROMATOPHORE_PROCESSES_DESCRIPTION"
msgstr ""

msgid "CHUNK_CELL_CORPSE_PART"
msgstr ""

msgid "CHUNK_FOOD_SOURCE"
msgstr ""

msgid "CILIA"
msgstr ""

msgid "CILIA_DESCRIPTION"
msgstr ""

msgid "CILIA_PROCESSES_DESCRIPTION"
msgstr ""

msgid "CITY_SHORT_STATISTICS"
msgstr ""

msgid "CLEAN_UP_OLD_SAVES"
msgstr ""

msgid "CLEAR_CACHE"
msgstr ""

msgid "CLICK_TO_SELECT"
msgstr ""

msgid "CLIMATE_INSTABILITY"
msgstr ""

msgid "CLIMATE_INSTABILITY_EXPLANATION"
msgstr ""

msgid "CLIMATE_STABILITY_AVERAGE"
msgstr ""

msgid "CLIMATE_STABILITY_STABLE"
msgstr ""

msgid "CLIMATE_STABILITY_UNSTABLE"
msgstr ""

msgid "CLOSE"
msgstr ""

msgid "CLOSE_OPTIONS"
msgstr ""

msgid "CLOSTRIDIAL_FERMENTATION"
msgstr ""

msgid "CLOUD_BENCHMARK"
msgstr ""

msgid "CLOUD_RESOLUTION_DIVISOR"
msgstr ""

msgid "CLOUD_SIMULATION_MINIMUM_INTERVAL"
msgstr ""

msgid "CLOUD_SIMULATION_MULTIPLIER"
msgstr ""

msgid "COASTAL"
msgstr ""

msgid "COLLISION_SHAPE"
msgstr ""

msgid "COLOUR"
msgstr ""

msgid "COLOURBLIND_CORRECTION"
msgstr ""

msgid "COLOUR_PICKER_ADD_PRESET"
msgstr ""

msgid "COLOUR_PICKER_A_TOOLTIP"
msgstr ""

msgid "COLOUR_PICKER_B_TOOLTIP"
msgstr ""

msgid "COLOUR_PICKER_G_TOOLTIP"
msgstr ""

msgid "COLOUR_PICKER_HSV_BUTTON_TOOLTIP"
msgstr ""

msgid "COLOUR_PICKER_H_TOOLTIP"
msgstr ""

msgid "COLOUR_PICKER_PICK_COLOUR"
msgstr ""

msgid "COLOUR_PICKER_PRESET_TOOLTIP"
msgstr ""

msgid "COLOUR_PICKER_RAW_BUTTON_TOOLTIP"
msgstr ""

msgid "COLOUR_PICKER_R_TOOLTIP"
msgstr ""

msgid "COLOUR_PICKER_S_TOOLTIP"
msgstr ""

msgid "COLOUR_PICKER_V_TOOLTIP"
msgstr ""

msgid "COMMON_ABILITIES"
msgstr ""

msgid "COMMON_EDITING_AND_STRATEGY"
msgstr ""

msgid "COMMUNITY_FORUM"
msgstr ""

msgid "COMMUNITY_FORUM_BUTTON_TOOLTIP"
msgstr ""

msgid "COMMUNITY_WIKI"
msgstr ""

msgid "COMMUNITY_WIKI_BUTTON_TOOLTIP"
msgstr ""

msgid "COMPILED_AT_COLON"
msgstr ""

msgid "COMPLETE_ACTION"
msgstr ""

msgid "COMPOUNDS"
msgstr ""

msgid "COMPOUNDS_AT_EQUILIBRIUM"
msgstr ""

msgid "COMPOUNDS_AT_MAX_SPEED"
msgstr ""

msgid "COMPOUNDS_BUTTON_MICROBE_TOOLTIP"
msgstr ""

msgid "COMPOUNDS_COLON"
msgstr ""

msgid "COMPOUND_BALANCE_FILL_TIME"
msgstr ""

msgid "COMPOUND_BALANCE_FILL_TIME_TOO_LONG"
msgstr ""

#, fuzzy
msgid "COMPOUND_BALANCE_MODE_TOOLTIP"
msgstr "Beweeg na die wakker stadium. Besikbaar na jy genoeg brain krag het (tiepe selle met \"axons\")."

msgid "COMPOUND_BALANCE_TITLE"
msgstr ""

#, fuzzy
msgid "COMPOUND_BALANCE_TOOLTIP"
msgstr "Beweeg na die wakker stadium. Besikbaar na jy genoeg brain krag het (tiepe selle met \"axons\")."

msgid "COMPOUND_CLOUDS"
msgstr ""

msgid "COMPOUND_CLOUD_BENCHMARK"
msgstr ""

msgid "COMPOUND_CLOUD_DENSITY"
msgstr ""

msgid "COMPOUND_CLOUD_DENSITY_EXPLANATION"
msgstr ""

msgid "COMPOUND_CONCENTRATIONS_DECREASED"
msgstr ""

msgid "COMPOUND_FOOD_SOURCE"
msgstr ""

#, fuzzy
msgid "COMPOUND_HANDLE_KEEP"
msgstr "Beweeg na die wakker stadium. Besikbaar na jy genoeg brain krag het (tiepe selle met \"axons\")."

#, fuzzy
msgid "COMPOUND_HANDLE_SPLIT_SISTER"
msgstr "Beweeg na die wakker stadium. Besikbaar na jy genoeg brain krag het (tiepe selle met \"axons\")."

#, fuzzy
msgid "COMPOUND_HANDLE_TOP_UP"
msgstr "Beweeg na die wakker stadium. Besikbaar na jy genoeg brain krag het (tiepe selle met \"axons\")."

msgid "COMPOUND_HANDLE_TOP_UP_ON_CHANGE"
msgstr ""

#, fuzzy
msgid "COMPOUND_LEVEL_AVERAGE"
msgstr "Beweeg na die wakker stadium. Besikbaar na jy genoeg brain krag het (tiepe selle met \"axons\")."

#, fuzzy
msgid "COMPOUND_LEVEL_HIGH"
msgstr "Beweeg na die wakker stadium. Besikbaar na jy genoeg brain krag het (tiepe selle met \"axons\")."

#, fuzzy
msgid "COMPOUND_LEVEL_LOW"
msgstr "Beweeg na die wakker stadium. Besikbaar na jy genoeg brain krag het (tiepe selle met \"axons\")."

msgid "COMPOUND_LEVEL_VERY_HIGH"
msgstr ""

#, fuzzy
msgid "COMPOUND_LEVEL_VERY_LOW"
msgstr "Beweeg na die wakker stadium. Besikbaar na jy genoeg brain krag het (tiepe selle met \"axons\")."

msgid "COMPOUND_STORAGE_AMOUNT_DOES_NOT_LAST_NIGHT"
msgstr ""

msgid "COMPOUND_STORAGE_NOT_ENOUGH_GENERATED_DURING_DAY"
msgstr ""

msgid "COMPOUND_STORAGE_NOT_ENOUGH_SPACE"
msgstr ""

msgid "COMPOUND_STORAGE_STATS_TITLE"
msgstr ""

#, fuzzy
msgid "COMPOUND_STORAGE_STATS_TOOLTIP"
msgstr "Beweeg na die wakker stadium. Besikbaar na jy genoeg brain krag het (tiepe selle met \"axons\")."

msgid "COMPOUND_TO_FIND"
msgstr ""

msgid "CONCEPT_ART"
msgstr ""

msgid "CONFIG"
msgstr ""

msgid "CONFIRM_CAPITAL"
msgstr ""

msgid "CONFIRM_DELETE"
msgstr ""

msgid "CONFIRM_EXIT"
msgstr ""

msgid "CONFIRM_FOSSILISATION_OVERWRITE"
msgstr ""

msgid "CONFIRM_MOVE_TO_ASCENSION_STAGE"
msgstr ""

msgid "CONFIRM_MOVE_TO_ASCENSION_STAGE_EXPLANATION"
msgstr ""

msgid "CONFIRM_MOVE_TO_INDUSTRIAL_STAGE"
msgstr ""

msgid "CONFIRM_MOVE_TO_INDUSTRIAL_STAGE_EXPLANATION"
msgstr ""

msgid "CONFIRM_MOVE_TO_SPACE_STAGE"
msgstr ""

msgid "CONFIRM_MOVE_TO_SPACE_STAGE_EXPLANATION"
msgstr ""

msgid "CONFIRM_NEW_GAME_BUTTON_TOOLTIP"
msgstr ""

msgid "CONFIRM_NEW_GAME_BUTTON_TOOLTIP_DISABLED"
msgstr ""

msgid "CONFIRM_RESET_ACHIEVEMENTS"
msgstr ""

msgid "CONFIRM_RESET_ACHIEVEMENTS_DESCRIPTION"
msgstr ""

msgid "CONSTRUCTION_UNIT_NAME"
msgstr ""

msgid "CONTENT_UPLOADED_FROM"
msgstr ""

msgid "CONTINUE"
msgstr ""

msgid "CONTINUE_AS_SPECIES"
msgstr ""

msgid "CONTINUE_THRIVING"
msgstr ""

msgid "CONTINUE_TO_PROTOTYPES"
msgstr ""

msgid "CONTINUE_TO_PROTOTYPES_PROMPT"
msgstr ""

msgid "CONTROLLER_ANY_DEVICE"
msgstr ""

msgid "CONTROLLER_AXIS_L2"
msgstr ""

msgid "CONTROLLER_AXIS_LEFT_TRIGGER"
msgstr ""

msgid "CONTROLLER_AXIS_LEFT_X"
msgstr ""

msgid "CONTROLLER_AXIS_LEFT_Y"
msgstr ""

msgid "CONTROLLER_AXIS_NEGATIVE_DIRECTION"
msgstr ""

msgid "CONTROLLER_AXIS_POSITIVE_DIRECTION"
msgstr ""

msgid "CONTROLLER_AXIS_R2"
msgstr ""

msgid "CONTROLLER_AXIS_RIGHT_TRIGGER"
msgstr ""

msgid "CONTROLLER_AXIS_RIGHT_X"
msgstr ""

msgid "CONTROLLER_AXIS_RIGHT_Y"
msgstr ""

msgid "CONTROLLER_AXIS_VISUALIZERS"
msgstr ""

msgid "CONTROLLER_BUTTON_DPAD_DOWN"
msgstr ""

msgid "CONTROLLER_BUTTON_DPAD_LEFT"
msgstr ""

msgid "CONTROLLER_BUTTON_DPAD_RIGHT"
msgstr ""

msgid "CONTROLLER_BUTTON_DPAD_UP"
msgstr ""

msgid "CONTROLLER_BUTTON_LEFT_SHOULDER"
msgstr ""

msgid "CONTROLLER_BUTTON_LEFT_STICK"
msgstr ""

msgid "CONTROLLER_BUTTON_MISC1"
msgstr ""

msgid "CONTROLLER_BUTTON_PADDLE1"
msgstr ""

msgid "CONTROLLER_BUTTON_PADDLE2"
msgstr ""

msgid "CONTROLLER_BUTTON_PADDLE3"
msgstr ""

msgid "CONTROLLER_BUTTON_PADDLE4"
msgstr ""

msgid "CONTROLLER_BUTTON_PS3_SELECT"
msgstr ""

msgid "CONTROLLER_BUTTON_PS3_START"
msgstr ""

msgid "CONTROLLER_BUTTON_PS_CIRCLE"
msgstr ""

msgid "CONTROLLER_BUTTON_PS_CROSS"
msgstr ""

msgid "CONTROLLER_BUTTON_PS_L1"
msgstr ""

msgid "CONTROLLER_BUTTON_PS_L3"
msgstr ""

msgid "CONTROLLER_BUTTON_PS_OPTIONS"
msgstr ""

msgid "CONTROLLER_BUTTON_PS_R1"
msgstr ""

msgid "CONTROLLER_BUTTON_PS_R3"
msgstr ""

msgid "CONTROLLER_BUTTON_PS_SHARE"
msgstr ""

msgid "CONTROLLER_BUTTON_PS_SONY_BUTTON"
msgstr ""

msgid "CONTROLLER_BUTTON_PS_SQUARE"
msgstr ""

msgid "CONTROLLER_BUTTON_PS_TRIANGLE"
msgstr ""

msgid "CONTROLLER_BUTTON_RIGHT_SHOULDER"
msgstr ""

msgid "CONTROLLER_BUTTON_RIGHT_STICK"
msgstr ""

msgid "CONTROLLER_BUTTON_TOUCH_PAD"
msgstr ""

msgid "CONTROLLER_BUTTON_UNKNOWN"
msgstr ""

msgid "CONTROLLER_BUTTON_XBOX_A"
msgstr ""

msgid "CONTROLLER_BUTTON_XBOX_B"
msgstr ""

msgid "CONTROLLER_BUTTON_XBOX_BACK"
msgstr ""

msgid "CONTROLLER_BUTTON_XBOX_GUIDE"
msgstr ""

msgid "CONTROLLER_BUTTON_XBOX_START"
msgstr ""

msgid "CONTROLLER_BUTTON_XBOX_X"
msgstr ""

msgid "CONTROLLER_BUTTON_XBOX_Y"
msgstr ""

msgid "CONTROLLER_DEADZONES"
msgstr ""

msgid "CONTROLLER_DEADZONE_CALIBRATION_EXPLANATION"
msgstr ""

msgid "CONTROLLER_DEADZONE_COLON"
msgstr ""

msgid "CONTROLLER_PROMPT_TYPE_SETTING"
msgstr ""

msgid "CONTROLLER_SENSITIVITY"
msgstr ""

msgid "CONTROLLER_UNKNOWN_AXIS"
msgstr ""

msgid "COPY_ERROR_TO_CLIPBOARD"
msgstr ""

msgid "COPY_RESULTS"
msgstr ""

msgid "CORRECTION_PROTANOPE"
msgstr ""

msgid "CORRECTION_TRITANOPE"
msgstr ""

msgid "CPU_POWER_NOT_ENOUGH_FOR_SPEED_MODE"
msgstr ""

msgid "CPU_THREADS"
msgstr ""

msgid "CRAFTING_CLEAR_INPUTS"
msgstr ""

msgid "CRAFTING_ERROR_INTERNAL_CONSUME_PROBLEM"
msgstr ""

msgid "CRAFTING_ERROR_TAKING_ITEMS"
msgstr ""

msgid "CRAFTING_FILTER_INPUTS"
msgstr ""

msgid "CRAFTING_KNOWN_ITEMS"
msgstr ""

msgid "CRAFTING_NOT_ENOUGH_MATERIAL"
msgstr ""

msgid "CRAFTING_NO_RECIPE_SELECTED"
msgstr ""

msgid "CRAFTING_NO_ROOM_TO_TAKE_CRAFTING_RESULTS"
msgstr ""

msgid "CRAFTING_RECIPE_DISPLAY"
msgstr ""

msgid "CRAFTING_RECIPE_HAND_AXE"
msgstr ""

msgid "CRAFTING_RESULTS"
msgstr ""

msgid "CRAFTING_SELECT_RECIPE_OR_ITEMS_TO_FILTER"
msgstr ""

msgid "CRAFTING_TAKE_ALL"
msgstr ""

msgid "CRAFTING_TITLE"
msgstr ""

msgid "CREATE"
msgstr ""

msgid "CREATED_AT"
msgstr ""

msgid "CREATED_ON_PLATFORM"
msgstr ""

msgid "CREATE_A_NEW_MICROBE"
msgstr ""

msgid "CREATE_NEW"
msgstr ""

msgid "CREATE_NEW_CELL_TYPE"
msgstr ""

msgid "CREATE_NEW_CELL_TYPE_DESCRIPTION"
msgstr ""

msgid "CREATE_NEW_MOD"
msgstr ""

msgid "CREATE_NEW_SAVE"
msgstr ""

msgid "CREATE_NEW_TISSUE_TYPE"
msgstr ""

msgid "CREATE_NEW_TISSUE_TYPE_DESCRIPTION"
msgstr ""

msgid "CREATING_DOT_DOT_DOT"
msgstr ""

msgid "CREATING_OBJECTS_FROM_SAVE"
msgstr ""

msgid "CREDITS"
msgstr ""

msgid "CTRL"
msgstr ""

msgid "CURRENT_CACHE_SIZE"
msgstr ""

#, fuzzy
msgid "CURRENT_CACHE_SIZE_TOOLTIP"
msgstr "Beweeg na die wakker stadium. Besikbaar na jy genoeg brain krag het (tiepe selle met \"axons\")."

msgid "CURRENT_DEVELOPERS"
msgstr ""

msgid "CURRENT_LOCATION_CAPITAL"
msgstr ""

msgid "CURRENT_RESEARCH_NONE"
msgstr ""

msgid "CURRENT_RESEARCH_PROGRESS"
msgstr ""

msgid "CURRENT_WORLD"
msgstr ""

msgid "CURRENT_WORLD_STATISTICS"
msgstr ""

msgid "CUSTOM_USERNAME"
msgstr ""

msgid "CYTOPLASM"
msgstr ""

msgid "CYTOPLASM_DESCRIPTION"
msgstr ""

msgid "CYTOPLASM_GLYCOLYSIS"
msgstr ""

msgid "CYTOPLASM_PROCESSES_DESCRIPTION"
msgstr ""

#, fuzzy
msgid "CYTOTOXIN_SYNTHESIS"
msgstr "3D redakteurder"

msgid "DAMAGE_SOURCE_RADIATION"
msgstr ""

msgid "DAY_LENGTH"
msgstr ""

msgid "DAY_LENGTH_EXPLANATION"
msgstr ""

msgid "DAY_NIGHT_CYCLE_ENABLED"
msgstr ""

msgid "DAY_NIGHT_CYCLE_ENABLED_EXPLANATION_2"
msgstr ""

msgid "DEADZONE_CALIBRATION_FINISHED"
msgstr ""

msgid "DEADZONE_CALIBRATION_INPROGRESS"
msgstr ""

msgid "DEADZONE_CALIBRATION_IS_RESET"
msgstr ""

msgid "DEADZONE_CONFIGURATION"
msgstr ""

msgid "DEATH"
msgstr ""

msgid "DEBUG_COORDINATES"
msgstr ""

msgid "DEBUG_DRAW_NOT_AVAILABLE"
msgstr ""

msgid "DEBUG_HEAT_AT_CURSOR"
msgstr ""

msgid "DEBUG_PANEL"
msgstr ""

msgid "DECEMBER"
msgstr ""

msgid "DECREASE_ITEM_SIZE"
msgstr ""

msgid "DEFAULT_AUDIO_OUTPUT_DEVICE"
msgstr ""

msgid "DELETE"
msgstr ""

msgid "DELETE_ALL_OLD_SAVE_WARNING_2"
msgstr ""

msgid "DELETE_FOSSIL_CONFIRMATION"
msgstr ""

msgid "DELETE_OLD_SAVES_PROMPT"
msgstr ""

msgid "DELETE_ORGANELLE"
msgstr ""

msgid "DELETE_SAVE_CONFIRMATION"
msgstr ""

msgid "DELETE_SELECTED"
msgstr ""

msgid "DELETE_SELECTED_SAVES_PROMPT"
msgstr ""

msgid "DELETE_SELECTED_SAVE_WARNING"
msgstr ""

msgid "DELETE_THIS_SAVE_PROMPT"
msgstr ""

msgid "DESCEND_BUTTON"
msgstr ""

msgid "DESCEND_CONFIRMATION"
msgstr ""

msgid "DESCEND_CONFIRMATION_EXPLANATION"
msgstr ""

msgid "DESCRIPTION"
msgstr ""

msgid "DESCRIPTION_COLON"
msgstr ""

msgid "DESCRIPTION_TOO_LONG"
msgstr ""

msgid "DESPAWN_ENTITIES"
msgstr ""

msgid "DETECTED_CPU_COUNT"
msgstr ""

msgid "DEVBUILD_VERSION_INFO"
msgstr ""

msgid "DEVELOPERS"
msgstr ""

msgid "DEVELOPMENT_FORUM"
msgstr ""

msgid "DEVELOPMENT_FORUM_BUTTON_TOOLTIP"
msgstr ""

msgid "DEVELOPMENT_SUPPORTED_BY"
msgstr ""

msgid "DEVELOPMENT_WIKI"
msgstr ""

msgid "DEVELOPMENT_WIKI_BUTTON_TOOLTIP"
msgstr ""

msgid "DEVOURED"
msgstr ""

msgid "DEV_BUILD_PATRONS"
msgstr ""

msgid "DIFFICULTY"
msgstr ""

msgid "DIFFICULTY_DETAILS_STRING"
msgstr ""

msgid "DIFFICULTY_PRESET"
msgstr ""

msgid "DIFFICULTY_PRESET_CUSTOM"
msgstr ""

msgid "DIFFICULTY_PRESET_EASY"
msgstr ""

msgid "DIFFICULTY_PRESET_HARD"
msgstr ""

msgid "DIFFICULTY_PRESET_NORMAL"
msgstr ""

msgid "DIGESTION_EFFICIENCY"
msgstr ""

msgid "DIGESTION_EFFICIENCY_COLON"
msgstr ""

msgid "DIGESTION_SPEED"
msgstr ""

msgid "DIGESTION_SPEED_COLON"
msgstr ""

msgid "DIGESTION_SPEED_VALUE"
msgstr ""

msgid "DISABLED"
msgstr ""

msgid "DISABLE_ALL"
msgstr ""

msgid "DISCARD_AND_CONTINUE"
msgstr ""

msgid "DISCARD_CHANGES"
msgstr ""

msgid "DISCARD_MIGRATION"
msgstr ""

msgid "DISCONNECTED_CELLS"
msgstr ""

msgid "DISCONNECTED_CELLS_TEXT"
msgstr ""

msgid "DISCONNECTED_METABALLS"
msgstr ""

msgid "DISCONNECTED_METABALLS_TEXT"
msgstr ""

msgid "DISCONNECTED_ORGANELLES"
msgstr ""

msgid "DISCONNECTED_ORGANELLES_TEXT"
msgstr ""

msgid "DISCORD_TOOLTIP"
msgstr ""

#, fuzzy
msgid "DISK_CACHE_TOOLTIP"
msgstr "Beweeg na die wakker stadium. Besikbaar na jy genoeg brain krag het (tiepe selle met \"axons\")."

msgid "DISMISSED_POPUPS_COLON"
msgstr ""

msgid "DISMISSED_POPUPS_EXPLANATION"
msgstr ""

msgid "DISMISS_INFORMATION_PERMANENTLY"
msgstr ""

msgid "DISMISS_WARNING_PERMANENTLY"
msgstr ""

msgid "DISPLAY_3D_MENU_BACKGROUNDS"
msgstr ""

msgid "DISPLAY_ABILITIES_BAR"
msgstr ""

msgid "DISPLAY_BACKGROUND_DISTORTION_EFFECT"
msgstr ""

msgid "DISPLAY_BACKGROUND_PARTICLES"
msgstr ""

msgid "DISPLAY_DRIVER_OPENGL"
msgstr ""

msgid "DISPLAY_DRIVER_VULKAN"
msgstr ""

msgid "DISPLAY_MODE"
msgstr ""

msgid "DISPLAY_PART_NAMES"
msgstr ""

msgid "DISSOLVED_COMPOUND_FOOD_SOURCE"
msgstr ""

msgid "DOES_NOT_USE_FEATURE"
msgstr ""

msgid "DONATIONS"
msgstr ""

msgid "DOT_DOT_DOT"
msgstr ""

msgid "DOUBLE"
msgstr ""

msgid "DOUBLE_CLICK_TO_VIEW_IN_FULLSCREEN"
msgstr ""

msgid "DOUBLE_MEMBRANE_DESCRIPTION"
msgstr ""

#, fuzzy
msgid "DOUBLE_SPEED_TOGGLE_TOOLTIP"
msgstr "Beweeg na die wakker stadium. Besikbaar na jy genoeg brain krag het (tiepe selle met \"axons\")."

msgid "DRAG_TO_REORDER_ITEMS_WITH_MOUSE"
msgstr ""

msgid "DUMP_SCENE_TREE"
msgstr ""

msgid "DUPLICATE_TYPE"
msgstr ""

msgid "EASTEREGG_MESSAGE_1"
msgstr ""

msgid "EASTEREGG_MESSAGE_10"
msgstr ""

msgid "EASTEREGG_MESSAGE_11"
msgstr ""

msgid "EASTEREGG_MESSAGE_12"
msgstr ""

msgid "EASTEREGG_MESSAGE_13"
msgstr ""

msgid "EASTEREGG_MESSAGE_14"
msgstr ""

msgid "EASTEREGG_MESSAGE_15"
msgstr ""

msgid "EASTEREGG_MESSAGE_16"
msgstr ""

msgid "EASTEREGG_MESSAGE_17"
msgstr ""

msgid "EASTEREGG_MESSAGE_18"
msgstr ""

msgid "EASTEREGG_MESSAGE_2"
msgstr ""

msgid "EASTEREGG_MESSAGE_3"
msgstr ""

msgid "EASTEREGG_MESSAGE_4"
msgstr ""

msgid "EASTEREGG_MESSAGE_5"
msgstr ""

msgid "EASTEREGG_MESSAGE_6"
msgstr ""

msgid "EASTEREGG_MESSAGE_7"
msgstr ""

msgid "EASTEREGG_MESSAGE_8"
msgstr ""

msgid "EASTEREGG_MESSAGE_9"
msgstr ""

msgid "EASTER_EGGS"
msgstr ""

msgid "EASTER_EGGS_EXPLANATION"
msgstr ""

msgid "EASTER_EGG_BANANA_BIOME"
msgstr ""

msgid "EDGE_PAN_SPEED"
msgstr ""

msgid "EDITING_TITLE"
msgstr ""

msgid "EDITOR"
msgstr ""

msgid "EDITORS_AND_MUTATIONS_BUTTON"
msgstr ""

msgid "EDITOR_BUTTON_TOOLTIP"
msgstr ""

msgid "EDITOR_TUTORIAL_EARLY_GOAL"
msgstr ""

msgid "EDITOR_TUTORIAL_EDITOR_TEXT"
msgstr ""

#, fuzzy
msgid "EDITOR_TUTORIAL_MICROBE_EDITOR_BINDING_AGENTS"
msgstr "3D redakteurder"

#, fuzzy
msgid "EDITOR_TUTORIAL_MICROBE_EDITOR_NUCLEUS"
msgstr "3D redakteurder"

#, fuzzy
msgid "EDIT_MICROBE_FIRST_TIME"
msgstr "3D redakteurder"

msgid "EFFECTIVE_VALUE"
msgstr ""

msgid "EIGHT_TIMES"
msgstr ""

msgid "EJECT_ENGULFED"
msgstr ""

#, fuzzy
msgid "EJECT_ENGULFED_TOOLTIP"
msgstr "Beweeg na die wakker stadium. Besikbaar na jy genoeg brain krag het (tiepe selle met \"axons\")."

msgid "EMITTERS_COUNT"
msgstr ""

msgid "ENABLED_MODS"
msgstr ""

msgid "ENABLE_ALL_COMPATIBLE"
msgstr ""

msgid "ENABLE_EDITOR"
msgstr ""

msgid "ENABLE_GUI_LIGHT_EFFECTS"
msgstr ""

msgid "ENDOSYMBIONT_ENGULFED_ALREADY_DONE"
msgstr ""

msgid "ENDOSYMBIONT_ENGULFED_PROGRESS"
msgstr ""

msgid "ENDOSYMBIONT_TYPE_ALREADY_PRESENT"
msgstr ""

msgid "ENDOSYMBIOSIS_AVAILABLE_ORGANELLES"
msgstr ""

msgid "ENDOSYMBIOSIS_BUTTON"
msgstr ""

#, fuzzy
msgid "ENDOSYMBIOSIS_CANCEL_TOOLTIP"
msgstr "Beweeg na die wakker stadium. Besikbaar na jy genoeg brain krag het (tiepe selle met \"axons\")."

msgid "ENDOSYMBIOSIS_COMPLETE_TOOLTIP"
msgstr ""

msgid "ENDOSYMBIOSIS_EXPLANATION"
msgstr ""

msgid "ENDOSYMBIOSIS_NOTHING_ENGULFED"
msgstr ""

msgid "ENDOSYMBIOSIS_NO_CANDIDATE_ORGANELLES"
msgstr ""

msgid "ENDOSYMBIOSIS_PROGRESSING_EXPLANATION"
msgstr ""

msgid "ENDOSYMBIOSIS_PROKARYOTIC_LIMIT_EXPLANATION"
msgstr ""

msgid "ENDOSYMBIOSIS_SINGLE_SPECIES_PROGRESS_DESCRIPTION"
msgstr ""

msgid "ENDOSYMBIOSIS_START_TOOLTIP"
msgstr ""

msgid "ENDOSYMBIOSIS_TITLE"
msgstr ""

msgid "ENERGY_BALANCE_REQUIRED_COMPOUND_LINE"
msgstr ""

msgid "ENERGY_BALANCE_TOOLTIP_CONSUMPTION"
msgstr ""

msgid "ENERGY_BALANCE_TOOLTIP_PRODUCTION"
msgstr ""

msgid "ENERGY_BALANCE_TOOLTIP_PRODUCTION_WITH_REQUIREMENT"
msgstr ""

msgid "ENERGY_IN_PATCH_FOR"
msgstr ""

msgid "ENERGY_IN_PATCH_SHORT"
msgstr ""

msgid "ENERGY_SOURCES"
msgstr ""

msgid "ENERGY_SUMMARY_LINE"
msgstr ""

msgid "ENGULF_CELL_OR_CHUNK"
msgstr ""

msgid "ENGULF_NO_ATP_DAMAGE_MESSAGE"
msgstr ""

msgid "ENTER_EXISTING_ID"
msgstr ""

msgid "ENTER_EXISTING_WORKSHOP_ID"
msgstr ""

msgid "ENTITY_LABEL"
msgstr ""

msgid "ENVIRONMENT"
msgstr ""

msgid "ENVIRONMENTAL_CONDITIONS_BUTTON"
msgstr ""

msgid "ENVIRONMENTAL_GLUCOSE_RETENTION"
msgstr ""

msgid "ENVIRONMENTAL_GLUCOSE_RETENTION_EXPLANATION"
msgstr ""

msgid "ENVIRONMENT_BUTTON_MICROBE_TOOLTIP"
msgstr ""

msgid "ENVIRONMENT_TOLERANCE"
msgstr ""

msgid "EPIPELAGIC"
msgstr ""

msgid "EQUIPMENT_TYPE_AXE"
msgstr ""

msgid "ERROR"
msgstr ""

msgid "ERROR_CREATING_FOLDER"
msgstr ""

msgid "ERROR_CREATING_INFO_FILE"
msgstr ""

msgid "ERROR_FAILED_TO_SAVE_NEW_SETTINGS"
msgstr ""

msgid "ERROR_FETCHING_EXPLANATION"
msgstr ""

msgid "ERROR_FETCHING_NEWS"
msgstr ""

msgid "ERROR_LOADING"
msgstr ""

msgid "ERROR_SAVING"
msgstr ""

msgid "ERROR_UPLOADING_EXCEPTION"
msgstr ""

msgid "ESCAPE"
msgstr ""

msgid "ESCAPE_ENGULFING"
msgstr ""

msgid "ESTUARY"
msgstr ""

#, fuzzy
msgid "EVENT_ERUPTION_TOOLTIP"
msgstr "Beweeg na die wakker stadium. Besikbaar na jy genoeg brain krag het (tiepe selle met \"axons\")."

msgid "EVENT_METEOR_GLUCOSE"
msgstr ""

msgid "EVENT_METEOR_IRON"
msgstr ""

msgid "EVENT_METEOR_PHOSPHATES"
msgstr ""

#, fuzzy
msgid "EVENT_METEOR_PLAIN"
msgstr "Beweeg na die wakker stadium. Besikbaar na jy genoeg brain krag het (tiepe selle met \"axons\")."

msgid "EVENT_METEOR_RADIOACTIVE"
msgstr ""

msgid "EVENT_METEOR_SULFUR"
msgstr ""

msgid "EVOLUTIONARY_TREE"
msgstr ""

msgid "EVOLUTIONARY_TREE_BUILD_FAILED"
msgstr ""

msgid "EXACT_VERSION_COLON"
msgstr ""

msgid "EXACT_VERSION_TOOLTIP"
msgstr ""

msgid "EXCEPTION_HAPPENED_PROCESSING_SAVE"
msgstr ""

msgid "EXCEPTION_HAPPENED_WHILE_LOADING"
msgstr ""

msgid "EXCLUSIVE_FULLSCREEN"
msgstr ""

msgid "EXISTING_BUILDINGS"
msgstr ""

msgid "EXIT"
msgstr ""

#, fuzzy
msgid "EXIT_EDITOR"
msgstr "3D redakteurder"

msgid "EXIT_TO_LAUNCHER"
msgstr ""

msgid "EXPERIMENTAL_FEATURES"
msgstr ""

msgid "EXPERIMENTAL_FEATURES_EXPLANATION"
msgstr ""

msgid "EXPERIMENTAL_FEATURES_WARNING"
msgstr ""

msgid "EXPORT_ALL_WORLDS"
msgstr ""

msgid "EXPORT_ALL_WORLDS_TOOLTIP"
msgstr ""

msgid "EXPORT_SUCCESS"
msgstr ""

msgid "EXTERNAL"
msgstr ""

msgid "EXTERNAL_EFFECTS"
msgstr ""

msgid "EXTINCTION_BOX_TEXT"
msgstr ""

msgid "EXTINCTION_CAPITAL"
msgstr ""

msgid "EXTINCT_FROM_PATCH"
msgstr ""

msgid "EXTINCT_FROM_THE_PLANET"
msgstr ""

msgid "EXTINCT_IN_PATCH"
msgstr ""

msgid "EXTINCT_SPECIES"
msgstr ""

msgid "EXTRAS"
msgstr ""

msgid "EXTRA_OPTIONS"
msgstr ""

msgid "FACEBOOK_TOOLTIP"
msgstr ""

msgid "FAILED"
msgstr ""

msgid "FAILED_ONE_OR_MORE_SAVE_DELETION_DESCRIPTION"
msgstr ""

msgid "FAILED_SAVE_DELETION"
msgstr ""

msgid "FAILED_SAVE_DELETION_DESCRIPTION"
msgstr ""

msgid "FEARFUL"
msgstr ""

msgid "FEAR_EXPLANATION"
msgstr ""

msgid "FEATURE_DISABLED"
msgstr ""

msgid "FEATURE_ENABLED"
msgstr ""

msgid "FEBRUARY"
msgstr ""

msgid "FEED_ITEM_CONTENT_PARSING_FAILED"
msgstr ""

msgid "FEED_ITEM_MISSING_CONTENT"
msgstr ""

msgid "FEED_ITEM_PUBLISHED_AT"
msgstr ""

msgid "FEED_ITEM_TRUNCATED_NOTICE"
msgstr ""

msgid "FERROPLAST"
msgstr ""

msgid "FERROPLAST_DESCRIPTION"
msgstr ""

msgid "FERROPLAST_PROCESSES_DESCRIPTION"
msgstr ""

msgid "FILTER_ITEMS_BY_CATEGORY_COLON"
msgstr ""

msgid "FIND_CURRENT_PATCH"
msgstr ""

msgid "FINISHED_DOT"
msgstr ""

msgid "FINISH_EDITING_AND_RETURN_TO_ENVIRONMENT"
msgstr ""

msgid "FINISH_ONE_GENERATION"
msgstr ""

msgid "FINISH_X_GENERATIONS"
msgstr ""

msgid "FIRE_TOXIN"
msgstr ""

msgid "FIRE_TOXIN_TOOLTIP"
msgstr ""

msgid "FLAGELLUM"
msgstr ""

msgid "FLAGELLUM_DESCRIPTION"
msgstr ""

msgid "FLAGELLUM_LENGTH_DESCRIPTION"
msgstr ""

msgid "FLAGELLUM_PROCESSES_DESCRIPTION"
msgstr ""

msgid "FLEET_NAME_FROM_PLACE"
msgstr ""

msgid "FLEET_UNITS"
msgstr ""

msgid "FLOATING_CHUNKS_COLON"
msgstr ""

msgid "FLOATING_HAZARD"
msgstr ""

msgid "FLUID"
msgstr ""

msgid "FLUIDITY_RIGIDITY"
msgstr ""

msgid "FOCUSED"
msgstr ""

msgid "FOCUS_EXPLANATION"
msgstr ""

msgid "FOG_OF_WAR_DISABLED"
msgstr ""

msgid "FOG_OF_WAR_DISABLED_DESCRIPTION"
msgstr ""

msgid "FOG_OF_WAR_INTENSE"
msgstr ""

msgid "FOG_OF_WAR_INTENSE_DESCRIPTION"
msgstr ""

msgid "FOG_OF_WAR_MODE"
msgstr ""

msgid "FOG_OF_WAR_REGULAR"
msgstr ""

msgid "FOG_OF_WAR_REGULAR_DESCRIPTION"
msgstr ""

msgid "FOOD_CHAIN"
msgstr ""

msgid "FOOD_SOURCE_ENERGY_INFO"
msgstr ""

msgid "FORGET_MOD_DETAILS"
msgstr ""

msgid "FORGET_MOD_DETAILS_TOOLTIP"
msgstr ""

msgid "FORM_CELL_COLONY"
msgstr ""

msgid "FORM_ERROR_MESSAGE"
msgstr ""

msgid "FOSSILISATION"
msgstr ""

msgid "FOSSILISATION_EXPLANATION"
msgstr ""

msgid "FOSSILISATION_FAILED"
msgstr ""

msgid "FOSSILISATION_FAILED_DESCRIPTION"
msgstr ""

msgid "FOSSILISATION_HINT"
msgstr ""

msgid "FOSSILISATION_HINT_ALREADY_FOSSILISED"
msgstr ""

msgid "FOSSILISE"
msgstr ""

msgid "FOSSIL_DELETION_FAILED"
msgstr ""

msgid "FOSSIL_DELETION_FAILED_DESCRIPTION"
msgstr ""

msgid "FOUR_TIMES"
msgstr ""

msgid "FPS"
msgstr ""

msgid "FPS_DISPLAY"
msgstr ""

msgid "FRAME_DURATION"
msgstr ""

msgid "FREEBUILDING"
msgstr ""

msgid "FREE_GLUCOSE_CLOUD"
msgstr ""

msgid "FREE_GLUCOSE_CLOUD_EXPLANATION"
msgstr ""

msgid "FULLSCREEN"
msgstr ""

msgid "FULL_MOD_INFO"
msgstr ""

msgid "GALLERY_VIEWER"
msgstr ""

msgid "GAMEPLAY_BASICS_TITLE"
msgstr ""

msgid "GAME_DESIGN_TEAM"
msgstr ""

msgid "GAME_SYSTEMS_TITLE"
msgstr ""

#, fuzzy
msgid "GATHERED_ENERGY_TOOLTIP"
msgstr "Beweeg na die wakker stadium. Besikbaar na jy genoeg brain krag het (tiepe selle met \"axons\")."

msgid "GENERAL"
msgstr ""

msgid "GENERAL_LOADING_TIP_1"
msgstr ""

msgid "GENERAL_LOADING_TIP_2"
msgstr ""

msgid "GENERAL_LOADING_TIP_3"
msgstr ""

msgid "GENERAL_LOADING_TIP_4"
msgstr ""

msgid "GENERAL_LOADING_TIP_5"
msgstr ""

msgid "GENERAL_LOADING_TIP_6"
msgstr ""

msgid "GENERAL_LOADING_TIP_7"
msgstr ""

msgid "GENERATE_POSITIVE_GLUCOSE_PHOTOSYNTHESIS"
msgstr ""

msgid "GENERATIONS"
msgstr ""

msgid "GENERATION_COLON"
msgstr ""

msgid "GEOLOGICAL_ACTIVITY"
msgstr ""

msgid "GEOLOGICAL_ACTIVITY_ACTIVE"
msgstr ""

msgid "GEOLOGICAL_ACTIVITY_AVERAGE"
msgstr ""

msgid "GEOLOGICAL_ACTIVITY_DORMANT"
msgstr ""

msgid "GEOLOGICAL_ACTIVITY_EXPLANATION"
msgstr ""

msgid "GITHUB_TOOLTIP"
msgstr ""

msgid "GLES3"
msgstr ""

msgid "GLOBAL_GLACIATION_END_EVENT_LOG"
msgstr ""

#, fuzzy
msgid "GLOBAL_GLACIATION_EVENT"
msgstr "Beweeg na die wakker stadium. Besikbaar na jy genoeg brain krag het (tiepe selle met \"axons\")."

#, fuzzy
msgid "GLOBAL_GLACIATION_EVENT_TOOLTIP"
msgstr "Beweeg na die wakker stadium. Besikbaar na jy genoeg brain krag het (tiepe selle met \"axons\")."

msgid "GLOBAL_GLACIATION_EVENT_WARNING_LOG_PLURAL"
msgstr ""

msgid "GLOBAL_GLACIATION_EVENT_WARNING_LOG_SINGULAR"
msgstr ""

msgid "GLOBAL_GLACIATION_START_EVENT_LOG"
msgstr ""

msgid "GLOBAL_INITIAL_LETTER"
msgstr ""

#, fuzzy
msgid "GLOBAL_POPULATION_COLON"
msgstr "Beweeg na die wakker stadium. Besikbaar na jy genoeg brain krag het (tiepe selle met \"axons\")."

msgid "GLOBAL_TIMELINE_SPECIES_MIGRATED_TO"
msgstr ""

msgid "GLUCOSE"
msgstr ""

msgid "GLUCOSE_CONCENTRATIONS_DRASTICALLY_DROPPED"
msgstr ""

#, fuzzy
msgid "GLUCOSE_LEVEL"
msgstr "Beweeg na die wakker stadium. Besikbaar na jy genoeg brain krag het (tiepe selle met \"axons\")."

msgid "GLYCOLYSIS"
msgstr ""

msgid "GODMODE"
msgstr ""

msgid "GOD_TOOLS_TITLE"
msgstr ""

msgid "GOING_NUCLEAR"
msgstr ""

msgid "GOOGLY_EYE_CELL"
msgstr ""

msgid "GOT_IT"
msgstr ""

msgid "GPL_LICENSE_HEADING"
msgstr ""

msgid "GPU_NAME"
msgstr ""

msgid "GRAPHICS"
msgstr ""

msgid "GRAPHICS_TEAM"
msgstr ""

msgid "GROWTH_ORDER"
msgstr ""

msgid "GUI"
msgstr ""

msgid "GUI_LIGHT_EFFECTS_OPTION_DESCRIPTION"
msgstr ""

msgid "GUI_TAB_NAVIGATION"
msgstr ""

msgid "GUI_VOLUME"
msgstr ""

msgid "HEALTH"
msgstr ""

msgid "HEALTH_MODIFIER"
msgstr ""

#, fuzzy
msgid "HEAT_ACCUMULATION_BAR_TOOLTIP"
msgstr "Beweeg na die wakker stadium. Besikbaar na jy genoeg brain krag het (tiepe selle met \"axons\")."

msgid "HELP"
msgstr ""

msgid "HELP_BUTTON_TOOLTIP"
msgstr ""

msgid "HIGHER_VALUES_INCREASE_PERFORMANCE"
msgstr ""

msgid "HIGHER_VALUES_WORSEN_PERFORMANCE"
msgstr ""

msgid "HOLD_FOR_PAN_OR_ROTATE_MODE"
msgstr ""

msgid "HOLD_FOR_PAN_WITH_MOUSE"
msgstr ""

msgid "HOLD_PACK_COMMANDS_MENU"
msgstr ""

msgid "HOLD_TO_SHOW_CURSOR"
msgstr ""

msgid "HOLD_TO_SHOW_CURSOR_ADVICE_TEXT"
msgstr ""

msgid "HOLD_TO_SKIP_CREDITS"
msgstr ""

msgid "HOME"
msgstr ""

msgid "HORIZONTAL_COLON"
msgstr ""

msgid "HORIZONTAL_WITH_AXIS_NAME_COLON"
msgstr ""

msgid "HP_COLON"
msgstr ""

msgid "HSV"
msgstr ""

msgid "HUD_MESSAGE_MULTIPLE"
msgstr ""

msgid "HYDROGENASE"
msgstr ""

msgid "HYDROGENASE_DESCRIPTION"
msgstr ""

msgid "HYDROGENASE_PROCESSES_DESCRIPTION"
msgstr ""

msgid "HYDROGENOSOME"
msgstr ""

#, fuzzy
msgid "HYDROGENOSOME_DESCRIPTION"
msgstr "3D redakteurder"

#, fuzzy
msgid "HYDROGENOSOME_PROCESSES_DESCRIPTION"
msgstr "3D redakteurder"

msgid "HYDROGEN_SULFIDE"
msgstr ""

#, fuzzy
msgid "HYDROGEN_SULFIDE_LEVELS"
msgstr "Beweeg na die wakker stadium. Besikbaar na jy genoeg brain krag het (tiepe selle met \"axons\")."

msgid "ICESHARD"
msgstr ""

msgid "ICESHELF"
msgstr ""

msgid "ICE_CHUNK_BIG"
msgstr ""

msgid "ICE_CHUNK_SMALL"
msgstr ""

msgid "ID_IS_NOT_A_NUMBER"
msgstr ""

msgid "ID_NUMBER"
msgstr ""

msgid "IF_FALLBACK_RENDERER_USED_ALL_NOT_AVAILABLE"
msgstr ""

msgid "IMAGE_FILE_TYPES"
msgstr ""

msgid "INCLUDE_MULTICELLULAR_PROTOTYPE"
msgstr ""

msgid "INCLUDE_MULTICELLULAR_PROTOTYPE_EXPLANATION"
msgstr ""

msgid "INCREASE_ITEM_SIZE"
msgstr ""

msgid "INDICATOR_SPECIES_IS_NEW"
msgstr ""

msgid "INDICATOR_SPECIES_MUTATED"
msgstr ""

msgid "INDUSTRIAL_STAGE"
msgstr ""

msgid "INFINITE_COMPOUNDS"
msgstr ""

msgid "INFINITE_MP"
msgstr ""

msgid "INFO_BOX_COST"
msgstr ""

msgid "INFO_BOX_EDITORS"
msgstr ""

msgid "INFO_BOX_ENZYMES"
msgstr ""

msgid "INFO_BOX_GAMEPLAY_TYPE"
msgstr ""

msgid "INFO_BOX_INTERNAL_NAME"
msgstr ""

msgid "INFO_BOX_MASS"
msgstr ""

msgid "INFO_BOX_NEXT_STAGE"
msgstr ""

msgid "INFO_BOX_OSMOREGULATION_COST"
msgstr ""

msgid "INFO_BOX_PREVIOUS_STAGE"
msgstr ""

msgid "INFO_BOX_PROCESSES"
msgstr ""

msgid "INFO_BOX_REQUIRES_NUCLEUS"
msgstr ""

msgid "INFO_BOX_SIZE"
msgstr ""

msgid "INFO_BOX_STORAGE"
msgstr ""

msgid "INFO_BOX_UNIQUE"
msgstr ""

msgid "INFO_BOX_UPGRADES"
msgstr ""

msgid "INGESTED_MATTER"
msgstr ""

msgid "INIT_NEW_WORLD_TOOLTIP"
msgstr ""

msgid "INPUTS"
msgstr ""

msgid "INPUT_NAME_BUILD_STRUCTURE"
msgstr ""

msgid "INPUT_NAME_INTERACTION"
msgstr ""

msgid "INPUT_NAME_OPEN_INVENTORY"
msgstr ""

msgid "INSPECT"
msgstr ""

msgid "INSPECTOR"
msgstr ""

#, fuzzy
msgid "INSTAGRAM_TOOLTIP"
msgstr "Beweeg na die wakker stadium. Besikbaar na jy genoeg brain krag het (tiepe selle met \"axons\")."

msgid "INTERACTION_ACTIVATE_ASCENSION"
msgstr ""

msgid "INTERACTION_ACTIVATE_ASCENSION_MISSING_ENERGY"
msgstr ""

msgid "INTERACTION_CONSTRUCT"
msgstr ""

msgid "INTERACTION_CONSTRUCT_MISSING_DEPOSITED_MATERIALS"
msgstr ""

msgid "INTERACTION_CRAFT"
msgstr ""

msgid "INTERACTION_DEPOSIT_RESOURCES"
msgstr ""

msgid "INTERACTION_DEPOSIT_RESOURCES_NO_SUITABLE_RESOURCES"
msgstr ""

msgid "INTERACTION_DESTROY"
msgstr ""

msgid "INTERACTION_FOUND_SETTLEMENT"
msgstr ""

msgid "INTERACTION_HARVEST"
msgstr ""

msgid "INTERACTION_HARVEST_CANNOT_MISSING_TOOL"
msgstr ""

msgid "INTERACTION_PICK_UP"
msgstr ""

msgid "INTERACTION_PICK_UP_CANNOT_FULL"
msgstr ""

msgid "INTERNALS"
msgstr ""

msgid "INTERNAL_NAME_IN_USE"
msgstr ""

msgid "INTERNAL_NAME_REQUIRED"
msgstr ""

msgid "INTERNAL_NAME_REQUIRES_CAPITAL"
msgstr ""

msgid "INVALID_DATA_TO_PLOT"
msgstr ""

msgid "INVALID_ICON_PATH"
msgstr ""

msgid "INVALID_SAVE_NAME_POPUP"
msgstr ""

msgid "INVALID_SPECIES_NAME_POPUP"
msgstr ""

msgid "INVALID_TAG"
msgstr ""

msgid "INVALID_URL_FORMAT"
msgstr ""

msgid "INVALID_URL_SCHEME"
msgstr ""

msgid "INVENTORY_ITEMS_ON_GROUND"
msgstr ""

msgid "INVENTORY_TITLE"
msgstr ""

msgid "INVENTORY_TOGGLE_CRAFTING"
msgstr ""

msgid "INVENTORY_TOGGLE_GROUND"
msgstr ""

msgid "INVERTED"
msgstr ""

msgid "IN_PROTOTYPE"
msgstr ""

msgid "IRON"
msgstr ""

msgid "IRON_LEVELS"
msgstr ""

msgid "IRON_OXIDATION"
msgstr ""

msgid "ITCH_TOOLTIP"
msgstr ""

msgid "ITEM_AT_2D_COORDINATES"
msgstr ""

msgid "ITEM_NAME_SEPARATOR"
msgstr ""

msgid "JANUARY"
msgstr ""

msgid "JSON_DEBUG_MODE"
msgstr ""

msgid "JSON_DEBUG_MODE_ALWAYS"
msgstr ""

msgid "JSON_DEBUG_MODE_AUTO"
msgstr ""

msgid "JSON_DEBUG_MODE_NEVER"
msgstr ""

msgid "JULY"
msgstr ""

msgid "JUNE"
msgstr ""

msgid "KEEP_CURRENT_SHORT"
msgstr ""

#, fuzzy
msgid "KEEP_CURRENT_TOLERANCE_FLEXIBILITY_TOOLTIP"
msgstr "Beweeg na die wakker stadium. Besikbaar na jy genoeg brain krag het (tiepe selle met \"axons\")."

msgid "KEEP_MIGRATION"
msgstr ""

msgid "KEY_BACK"
msgstr ""

msgid "KEY_BACKTAB"
msgstr ""

msgid "KEY_BINDING_CHANGE_CONFLICT"
msgstr ""

msgid "KEY_BRING_UP_KEYBOARD"
msgstr ""

msgid "KEY_CLEAR"
msgstr ""

msgid "KEY_DELETE"
msgstr ""

msgid "KEY_DOWN"
msgstr ""

msgid "KEY_END"
msgstr ""

msgid "KEY_ENTER"
msgstr ""

msgid "KEY_FAVORITES"
msgstr ""

msgid "KEY_FORWARD"
msgstr ""

msgid "KEY_GLOBE"
msgstr ""

msgid "KEY_HELP"
msgstr ""

msgid "KEY_HOME"
msgstr ""

msgid "KEY_HOMEPAGE"
msgstr ""

msgid "KEY_HYPER"
msgstr ""

msgid "KEY_INSERT"
msgstr ""

msgid "KEY_JIS_EISU"
msgstr ""

msgid "KEY_JIS_KANA"
msgstr ""

msgid "KEY_LEFT"
msgstr ""

msgid "KEY_MENU"
msgstr ""

msgid "KEY_META"
msgstr ""

msgid "KEY_OPENURL"
msgstr ""

msgid "KEY_PAUSE"
msgstr ""

msgid "KEY_PRINT"
msgstr ""

msgid "KEY_REFRESH"
msgstr ""

msgid "KEY_RIGHT"
msgstr ""

msgid "KEY_SEARCH"
msgstr ""

msgid "KEY_STANDBY"
msgstr ""

msgid "KEY_STOP"
msgstr ""

msgid "KEY_TAB"
msgstr ""

msgid "KEY_UP"
msgstr ""

#, fuzzy
msgid "KILL_50_MICROBES"
msgstr "3D redakteurder"

#, fuzzy
msgid "KILL_MICROBES_PROGRESS"
msgstr "3D redakteurder"

msgid "KILO_ABBREVIATION"
msgstr ""

msgid "KP0"
msgstr ""

msgid "KP1"
msgstr ""

msgid "KP2"
msgstr ""

msgid "KP3"
msgstr ""

msgid "KP4"
msgstr ""

msgid "KP5"
msgstr ""

msgid "KP6"
msgstr ""

msgid "KP7"
msgstr ""

msgid "KP8"
msgstr ""

msgid "KP9"
msgstr ""

msgid "KPADD"
msgstr ""

msgid "KPDIVIDE"
msgstr ""

msgid "KPENTER"
msgstr ""

msgid "KPMULTIPLY"
msgstr ""

msgid "KPPERIOD"
msgstr ""

msgid "KPSUBTRACT"
msgstr ""

msgid "LANGUAGE"
msgstr ""

msgid "LANGUAGE_TRANSLATION_PROGRESS"
msgstr ""

msgid "LANGUAGE_TRANSLATION_PROGRESS_LOW"
msgstr ""

msgid "LANGUAGE_TRANSLATION_PROGRESS_REALLY_LOW"
msgstr ""

msgid "LARGE_SULFUR_CHUNK"
msgstr ""

msgid "LAST_ORGANELLE_DELETE_OPTION_DISABLED_TOOLTIP"
msgstr ""

msgid "LAUNCH0"
msgstr ""

msgid "LAUNCH1"
msgstr ""

msgid "LAUNCH2"
msgstr ""

msgid "LAUNCH3"
msgstr ""

msgid "LAUNCH4"
msgstr ""

msgid "LAUNCH5"
msgstr ""

msgid "LAUNCH6"
msgstr ""

msgid "LAUNCH7"
msgstr ""

msgid "LAUNCH8"
msgstr ""

msgid "LAUNCH9"
msgstr ""

msgid "LAUNCHA"
msgstr ""

msgid "LAUNCHB"
msgstr ""

msgid "LAUNCHC"
msgstr ""

msgid "LAUNCHD"
msgstr ""

msgid "LAUNCHE"
msgstr ""

msgid "LAUNCHF"
msgstr ""

msgid "LAUNCHMAIL"
msgstr ""

msgid "LAUNCHMEDIA"
msgstr ""

msgid "LAWK_ONLY"
msgstr ""

msgid "LAWK_ONLY_EXPLANATION"
msgstr ""

msgid "LEAD_ARTIST"
msgstr ""

msgid "LEAD_ARTISTS"
msgstr ""

msgid "LEAD_DEVELOPERS"
msgstr ""

msgid "LEAD_GAME_DESIGNER"
msgstr ""

msgid "LEAD_GAME_DESIGNERS"
msgstr ""

msgid "LEAD_OUTREACH_PEOPLE"
msgstr ""

msgid "LEAD_OUTREACH_PERSON"
msgstr ""

msgid "LEAD_PROGRAMMER"
msgstr ""

msgid "LEAD_PROGRAMMERS"
msgstr ""

msgid "LEAD_PROJECT_MANAGER"
msgstr ""

msgid "LEAD_PROJECT_MANAGERS"
msgstr ""

msgid "LEAD_TESTER"
msgstr ""

msgid "LEAD_TESTERS"
msgstr ""

msgid "LEAD_THEORIST"
msgstr ""

msgid "LEAD_THEORISTS"
msgstr ""

msgid "LEFT_ARROW"
msgstr ""

msgid "LEFT_MOUSE"
msgstr ""

msgid "LICENSES"
msgstr ""

msgid "LICENSES_COVERING_THRIVE"
msgstr ""

msgid "LIFE_ORIGIN"
msgstr ""

msgid "LIFE_ORIGIN_EXPLANATION"
msgstr ""

msgid "LIFE_ORIGIN_PANSPERMIA"
msgstr ""

msgid "LIFE_ORIGIN_POND"
msgstr ""

msgid "LIFE_ORIGIN_TOOLTIP"
msgstr ""

msgid "LIFE_ORIGIN_VENTS"
msgstr ""

msgid "LIGHT"
msgstr ""

msgid "LIGHT_LEVEL_AVERAGE"
msgstr ""

msgid "LIGHT_LEVEL_CURRENT"
msgstr ""

msgid "LIGHT_LEVEL_DAY"
msgstr ""

msgid "LIGHT_LEVEL_LABEL_AT_NOON"
msgstr ""

msgid "LIGHT_LEVEL_NIGHT"
msgstr ""

msgid "LIGHT_MAX"
msgstr ""

msgid "LIMIT_EXTREME"
msgstr ""

msgid "LIMIT_GROWTH_RATE"
msgstr ""

msgid "LIMIT_GROWTH_RATE_EXPLANATION"
msgstr ""

msgid "LIMIT_HUGE"
msgstr ""

msgid "LIMIT_LARGE"
msgstr ""

msgid "LIMIT_NORMAL"
msgstr ""

msgid "LIMIT_SMALL"
msgstr ""

msgid "LIMIT_TINY"
msgstr ""

msgid "LIMIT_VERY_LARGE"
msgstr ""

msgid "LIMIT_VERY_SMALL"
msgstr ""

msgid "LINE_COLOUR"
msgstr ""

msgid "LINKS_TITLE"
msgstr ""

msgid "LIPASE"
msgstr ""

msgid "LIPASE_DESCRIPTION"
msgstr ""

msgid "LOAD"
msgstr ""

msgid "LOADING"
msgstr ""

msgid "LOADING_DOT_DOT_DOT"
msgstr ""

msgid "LOADING_GAME"
msgstr ""

msgid "LOADING_GRAPHICS_SHADERS"
msgstr ""

msgid "LOADING_MACROSCOPIC_EDITOR"
msgstr ""

msgid "LOADING_MICROBE_EDITOR"
msgstr ""

#, fuzzy
msgid "LOADING_MICROBE_STAGE"
msgstr "3D redakteurder"

msgid "LOADING_MULTICELLULAR_EDITOR"
msgstr ""

#, fuzzy
msgid "LOADING_MULTICELLULAR_STAGE"
msgstr "3D redakteurder"

#, fuzzy
msgid "LOADING_STAGE"
msgstr "3D redakteurder"

msgid "LOADING_STAGE_ASSETS"
msgstr ""

msgid "LOAD_FINISHED"
msgstr ""

msgid "LOAD_GAME"
msgstr ""

msgid "LOAD_GAME_BUTTON_TOOLTIP"
msgstr ""

msgid "LOAD_INCOMPATIBLE_PROTOTYPE_WARNING"
msgstr ""

msgid "LOAD_INCOMPATIBLE_SAVE_PROMPT"
msgstr ""

msgid "LOAD_INCOMPATIBLE_SAVE_WARNING"
msgstr ""

msgid "LOAD_INVALID_SAVE_PROMPT"
msgstr ""

msgid "LOAD_INVALID_SAVE_WARNING"
msgstr ""

msgid "LOCAL_INITIAL_LETTER"
msgstr ""

msgid "LOCK_DAY_NIGHT_CYCLE"
msgstr ""

msgid "LOWER_SCALE_INCREASES_PERFORMANCE"
msgstr ""

msgid "LOWER_VALUE_MAKES_SHARPER_IMAGE"
msgstr ""

msgid "LOW_MENU_PERFORMANCE"
msgstr ""

msgid "LOW_MENU_PERFORMANCE_DESCRIPTION"
msgstr ""

msgid "LOW_QUALITY_BACKGROUND_BLUR"
msgstr ""

msgid "LOW_QUALITY_BACKGROUND_BLUR_TOOLTIP"
msgstr ""

msgid "LUCIFERASE"
msgstr ""

#, fuzzy
msgid "LUCIFERASE_SYNTHESIS"
msgstr "3D redakteurder"

msgid "LYSOSOME"
msgstr ""

msgid "LYSOSOME_DESCRIPTION"
msgstr ""

msgid "LYSOSOME_PROCESSES_DESCRIPTION"
msgstr ""

#, fuzzy
msgid "MACROLIDE_SYNTHESIS"
msgstr "3D redakteurder"

msgid "MACROSCOPIC"
msgstr ""

#, fuzzy
msgid "MACROSCOPIC_STAGE"
msgstr "3D redakteurder"

msgid "MAKE_CELL_THAT_EATS_RADIATION"
msgstr ""

#, fuzzy
msgid "MAKE_CELL_USE_CHEMOSYNTHESIS"
msgstr "3D redakteurder"

#, fuzzy
msgid "MAKE_NO_CHANGES_IN_EDITOR"
msgstr "3D redakteurder"

msgid "MANUALLY_SET_TIME"
msgstr ""

msgid "MAP"
msgstr ""

msgid "MARCH"
msgstr ""

msgid "MARINE_SNOW"
msgstr ""

msgid "MASTER_VOLUME"
msgstr ""

#, fuzzy
msgid "MASTODON_TOOLTIP"
msgstr "Beweeg na die wakker stadium. Besikbaar na jy genoeg brain krag het (tiepe selle met \"axons\")."

#, fuzzy
msgid "MAX_CACHE_SIZE_TOOLTIP"
msgstr "Beweeg na die wakker stadium. Besikbaar na jy genoeg brain krag het (tiepe selle met \"axons\")."

msgid "MAX_FPS"
msgstr ""

msgid "MAX_FPS_NO_LIMIT"
msgstr ""

msgid "MAX_SIZE_COLON"
msgstr ""

msgid "MAX_SPAWNED_ENTITIES"
msgstr ""

msgid "MAX_VISIBLE_DATASET_WARNING"
msgstr ""

msgid "MAY"
msgstr ""

msgid "MECHANICS_BUTTON"
msgstr ""

msgid "MEDIANEXT"
msgstr ""

msgid "MEDIAPLAY"
msgstr ""

msgid "MEDIAPREVIOUS"
msgstr ""

msgid "MEDIARECORD"
msgstr ""

msgid "MEDIASTOP"
msgstr ""

msgid "MEDIUM_SULFUR_CHUNK"
msgstr ""

msgid "MEGA_YEARS"
msgstr ""

msgid "MELANOSOME"
msgstr ""

msgid "MELANOSOME_DESCRIPTION"
msgstr ""

msgid "MELANOSOME_PROCESSES_DESCRIPTION"
msgstr ""

msgid "MEMBRANE"
msgstr ""

msgid "MEMBRANE_RIGIDITY"
msgstr ""

msgid "MEMBRANE_TYPES"
msgstr ""

msgid "MENU"
msgstr ""

msgid "MESOPELAGIC"
msgstr ""

msgid "METABOLOSOMES"
msgstr ""

msgid "METABOLOSOMES_DESCRIPTION"
msgstr ""

msgid "METABOLOSOMES_PROCESSES_DESCRIPTION"
msgstr ""

#, fuzzy
msgid "META_THREADS_TOOLTIP"
msgstr "Beweeg na die wakker stadium. Besikbaar na jy genoeg brain krag het (tiepe selle met \"axons\")."

msgid "METEOR_IMPACT_EVENT"
msgstr ""

msgid "METEOR_STRIKE_START_EVENT_LOG_PLURAL"
msgstr ""

msgid "METEOR_STRIKE_START_EVENT_LOG_SINGULAR"
msgstr ""

msgid "METRICS"
msgstr ""

msgid "METRICS_CONTENT"
msgstr ""

msgid "MIB_VALUE"
msgstr ""

msgid "MICHE"
msgstr ""

msgid "MICHES_FOR_PATCH"
msgstr ""

msgid "MICHE_AVOID_PREDATION_SELECTION_PRESSURE"
msgstr ""

msgid "MICHE_CHUNK_PRESSURE"
msgstr ""

msgid "MICHE_COMPOUND_CLOUD_PRESSURE"
msgstr ""

msgid "MICHE_COMPOUND_EFFICIENCY_PRESSURE"
msgstr ""

msgid "MICHE_DETAIL_TEXT"
msgstr ""

msgid "MICHE_ENVIRONMENTAL_COMPOUND_PRESSURE"
msgstr ""

#, fuzzy
msgid "MICHE_ENVIRONMENTAL_TOLERANCE"
msgstr "3D redakteurder"

msgid "MICHE_MAINTAIN_COMPOUND_PRESSURE"
msgstr ""

msgid "MICHE_METABOLIC_STABILITY_PRESSURE"
msgstr ""

msgid "MICHE_NO_OP_PRESSURE"
msgstr ""

msgid "MICHE_PREDATION_EFFECTIVENESS_PRESSURE"
msgstr ""

msgid "MICHE_PREDATOR_ROOT_PRESSURE"
msgstr ""

msgid "MICHE_ROOT_PRESSURE"
msgstr ""

msgid "MICHE_TEMPERATURE_SESSILITY_PRESSURE"
msgstr ""

msgid "MICHE_TREE"
msgstr ""

msgid "MICROBE"
msgstr ""

msgid "MICROBES_COUNT"
msgstr ""

msgid "MICROBE_BENCHMARK"
msgstr ""

msgid "MICROBE_CAMERA_TILT_EFFECT"
msgstr ""

msgid "MICROBE_EDITOR"
msgstr ""

msgid "MICROBE_ENZYME_STATISTICS"
msgstr ""

msgid "MICROBE_FREEBUILD_EDITOR"
msgstr ""

msgid "MICROBE_LOADING_TIP_1"
msgstr ""

msgid "MICROBE_LOADING_TIP_10"
msgstr ""

msgid "MICROBE_LOADING_TIP_11"
msgstr ""

msgid "MICROBE_LOADING_TIP_12"
msgstr ""

msgid "MICROBE_LOADING_TIP_13"
msgstr ""

msgid "MICROBE_LOADING_TIP_14"
msgstr ""

msgid "MICROBE_LOADING_TIP_15"
msgstr ""

msgid "MICROBE_LOADING_TIP_16"
msgstr ""

msgid "MICROBE_LOADING_TIP_17"
msgstr ""

msgid "MICROBE_LOADING_TIP_18"
msgstr ""

msgid "MICROBE_LOADING_TIP_19"
msgstr ""

msgid "MICROBE_LOADING_TIP_2"
msgstr ""

msgid "MICROBE_LOADING_TIP_20"
msgstr ""

msgid "MICROBE_LOADING_TIP_21"
msgstr ""

msgid "MICROBE_LOADING_TIP_22"
msgstr ""

msgid "MICROBE_LOADING_TIP_3"
msgstr ""

msgid "MICROBE_LOADING_TIP_4"
msgstr ""

msgid "MICROBE_LOADING_TIP_5"
msgstr ""

msgid "MICROBE_LOADING_TIP_6"
msgstr ""

msgid "MICROBE_LOADING_TIP_7"
msgstr ""

msgid "MICROBE_LOADING_TIP_8"
msgstr ""

msgid "MICROBE_LOADING_TIP_9"
msgstr ""

msgid "MICROBE_MEMBRANE_PERCENTAGE_STATISTICS"
msgstr ""

msgid "MICROBE_MEMBRANE_STATISTICS"
msgstr ""

msgid "MICROBE_ORGANELLE_STATISTICS"
msgstr ""

msgid "MICROBE_ORGANELLE_UPGRADES_STATISTICS"
msgstr ""

msgid "MICROBE_RIPPLE_EFFECT"
msgstr ""

msgid "MICROBE_SPECIES_DETAIL_TEXT"
msgstr ""

msgid "MICROBE_STAGE"
msgstr ""

msgid "MICROBE_STAGE_BECOME_MULTICELLULAR_TEXT"
msgstr ""

msgid "MICROBE_STAGE_COLLECT_TEXT"
msgstr ""

msgid "MICROBE_STAGE_CONTROL_TEXT"
msgstr ""

msgid "MICROBE_STAGE_CONTROL_TEXT_CONTROLLER"
msgstr ""

msgid "MICROBE_STAGE_HEALTH_TEXT"
msgstr ""

msgid "MICROBE_STAGE_INITIAL"
msgstr ""

msgid "MICROBE_STAGE_INITIAL_PANSPERMIA"
msgstr ""

msgid "MICROBE_STAGE_INITIAL_POND"
msgstr ""

msgid "MICROBE_STAGE_ORGANELLE_DIVISION"
msgstr ""

msgid "MICROBIAL_MASSACRE"
msgstr ""

msgid "MICRO_BORG"
msgstr ""

msgid "MIDDLE_MOUSE"
msgstr ""

msgid "MIGRATION_FAILED_TO_ADD"
msgstr ""

#, fuzzy
msgid "MIGRATION_MANAGER"
msgstr "Word wakker ({0:F1}/{1:F1})"

msgid "MIGRATION_STATUS_DESTINATION_NOT_SELECTED"
msgstr ""

msgid "MIGRATION_STATUS_TEXT"
msgstr ""

msgid "MIGRATION_STEP_DESTINATION_EXPLANATION"
msgstr ""

msgid "MIGRATION_STEP_ONLY_ONE_ALLOWED"
msgstr ""

msgid "MIGRATION_STEP_POPULATION_EXPLANATION"
msgstr ""

msgid "MIGRATION_STEP_SOURCE_EXPLANATION"
msgstr ""

#, fuzzy
msgid "MIGRATION_TOOLTIP"
msgstr "Beweeg na die wakker stadium. Besikbaar na jy genoeg brain krag het (tiepe selle met \"axons\")."

msgid "MILLION_ABBREVIATION"
msgstr ""

msgid "MINIMUM_AMOUNT_TO_FIND"
msgstr ""

msgid "MINIMUM_VERSION"
msgstr ""

msgid "MIN_VISIBLE_DATASET_WARNING"
msgstr ""

msgid "MISC"
msgstr ""

msgid "MISCELLANEOUS"
msgstr ""

msgid "MISCELLANEOUS_3D_STAGE"
msgstr ""

msgid "MISC_FUN"
msgstr ""

msgid "MISSING_DESCRIPTION"
msgstr ""

msgid "MISSING_OR_INVALID_REQUIRED_FIELD"
msgstr ""

msgid "MISSING_TITLE"
msgstr ""

msgid "MITOCHONDRION"
msgstr ""

msgid "MITOCHONDRION_DESCRIPTION"
msgstr ""

msgid "MITOCHONDRION_PROCESSES_DESCRIPTION"
msgstr ""

msgid "MIXED_DOT_DOT_DOT"
msgstr ""

msgid "MODDING_INSTRUCTIONS_ON"
msgstr ""

msgid "MODELS"
msgstr ""

msgid "MODE_CAN_BE_CHANGED_IN_OPTIONS"
msgstr ""

msgid "MODIFY"
msgstr ""

msgid "MODIFY_ORGANELLE"
msgstr ""

msgid "MODIFY_TYPE"
msgstr ""

msgid "MODS"
msgstr ""

msgid "MODS_INSTALLED_BUT_NOT_ENABLED"
msgstr ""

msgid "MOD_ASSEMBLY"
msgstr ""

msgid "MOD_ASSEMBLY_CLASS"
msgstr ""

msgid "MOD_ASSEMBLY_CLASS_CREATION_FAILED"
msgstr ""

msgid "MOD_ASSEMBLY_CLASS_NOT_FOUND"
msgstr ""

msgid "MOD_ASSEMBLY_INIT_CALL_FAILED"
msgstr ""

msgid "MOD_ASSEMBLY_LOAD_CALL_FAILED_EXCEPTION"
msgstr ""

msgid "MOD_ASSEMBLY_LOAD_EXCEPTION"
msgstr ""

msgid "MOD_ASSEMBLY_UNLOAD_CALL_FAILED"
msgstr ""

msgid "MOD_ASSEMBLY_UNLOAD_CALL_FAILED_EXCEPTION"
msgstr ""

msgid "MOD_AUTHOR"
msgstr ""

msgid "MOD_AUTO_HARMONY"
msgstr ""

msgid "MOD_CREATION_FAILED"
msgstr ""

msgid "MOD_DESCRIPTION"
msgstr ""

msgid "MOD_EXTENDED_DESCRIPTION"
msgstr ""

msgid "MOD_HARMONY_LOAD_FAILED_EXCEPTION"
msgstr ""

msgid "MOD_HARMONY_UNLOAD_FAILED_EXCEPTION"
msgstr ""

msgid "MOD_HAS_NO_LOADABLE_RESOURCES"
msgstr ""

msgid "MOD_ICON_FILE"
msgstr ""

msgid "MOD_INFO_URL"
msgstr ""

msgid "MOD_INTERNAL_NAME"
msgstr ""

msgid "MOD_LICENSE"
msgstr ""

msgid "MOD_LOAD_ERRORS"
msgstr ""

msgid "MOD_LOAD_ERRORS_OCCURRED"
msgstr ""

msgid "MOD_LOAD_OR_UNLOAD_ERRORS_OCCURRED"
msgstr ""

msgid "MOD_LOAD_UNLOAD_CAVEATS"
msgstr ""

msgid "MOD_LOAD_UNLOAD_RESTART"
msgstr ""

msgid "MOD_MAXIMUM_THRIVE"
msgstr ""

msgid "MOD_MINIMUM_THRIVE"
msgstr ""

msgid "MOD_NAME"
msgstr ""

msgid "MOD_PCK_NAME"
msgstr ""

msgid "MOD_RECOMMENDED_THRIVE"
msgstr ""

msgid "MOD_TO_UPLOAD"
msgstr ""

msgid "MOD_UPLOADER"
msgstr ""

msgid "MOD_VERSION"
msgstr ""

msgid "MORE_INFO"
msgstr ""

msgid "MORE_INFO_PROMPT"
msgstr ""

msgid "MOUSE_EDGE_PANNING_OPTION"
msgstr ""

msgid "MOUSE_LOOK_SENSITIVITY"
msgstr ""

msgid "MOUSE_SENSITIVITY_WINDOW_SIZE_ADJUSTMENT"
msgstr ""

msgid "MOVE"
msgstr ""

msgid "MOVEMENT"
msgstr ""

msgid "MOVE_ATTEMPTS_PER_SPECIES"
msgstr ""

msgid "MOVE_BACKWARDS"
msgstr ""

msgid "MOVE_DOWN_OR_CROUCH"
msgstr ""

msgid "MOVE_FORWARD"
msgstr ""

msgid "MOVE_ITEM_DOWN"
msgstr ""

msgid "MOVE_ITEM_UP"
msgstr ""

msgid "MOVE_LEFT"
msgstr ""

msgid "MOVE_ORGANELLE"
msgstr ""

msgid "MOVE_RIGHT"
msgstr ""

msgid "MOVE_TO_ANY_PATCH"
msgstr ""

msgid "MOVE_TO_LAND"
msgstr ""

msgid "MOVE_TO_MACROSCOPIC_TOOLTIP"
msgstr ""

msgid "MOVE_TO_MULTICELLULAR_STAGE_TOOLTIP"
msgstr ""

msgid "MOVE_TO_THIS_PATCH"
msgstr ""

msgid "MOVE_UP_OR_JUMP"
msgstr ""

msgid "MOVING_TO_AWAKENING_PROTOTYPE"
msgstr ""

msgid "MOVING_TO_AWAKENING_PROTOTYPE_TITLE"
msgstr ""

msgid "MOVING_TO_LAND_PROTOTYPE"
msgstr ""

msgid "MOVING_TO_LAND_PROTOTYPE_TITLE"
msgstr ""

msgid "MOVING_TO_SOCIETY_STAGE"
msgstr ""

msgid "MP_COST"
msgstr ""

msgid "MUCILAGE"
msgstr ""

msgid "MUCILAGE_SYNTHESIS"
msgstr ""

#, fuzzy
msgid "MUCOCYST_ACTION_TOOLTIP"
msgstr "Beweeg na die wakker stadium. Besikbaar na jy genoeg brain krag het (tiepe selle met \"axons\")."

msgid "MULTICELLULAR"
msgstr ""

msgid "MULTICELLULAR_EDITOR"
msgstr ""

msgid "MULTICELLULAR_FREEBUILD_EDITOR"
msgstr ""

msgid "MULTICELLULAR_LOADING_TIP_1"
msgstr ""

msgid "MULTICELLULAR_STAGE"
msgstr ""

msgid "MULTIPLE_CELLS"
msgstr ""

msgid "MULTIPLE_METABALLS"
msgstr ""

msgid "MULTIPLE_ORGANELLES"
msgstr ""

msgid "MULTISAMPLE_ANTI_ALIASING"
msgstr ""

msgid "MULTITHREADED_SIMULATION_ENABLED"
msgstr ""

msgid "MULTITHREADED_SIMULATION_EXPLANATION"
msgstr ""

msgid "MUSEUM_WELCOME_TEXT"
msgstr ""

msgid "MUSIC"
msgstr ""

msgid "MUSIC_VOLUME"
msgstr ""

msgid "MUTATIONS_PER_SPECIES"
msgstr ""

msgid "MUTATION_COST_MULTIPLIER"
msgstr ""

msgid "MUTATION_COST_MULTIPLIER_EXPLANATION"
msgstr ""

msgid "MUTATION_POINTS"
msgstr ""

msgid "MUTE"
msgstr ""

msgid "NAME"
msgstr ""

msgid "NAME_LABEL_CITY"
msgstr ""

msgid "NAME_LABEL_FLEET"
msgstr ""

msgid "NAME_LABEL_STRUCTURE_UNFINISHED"
msgstr ""

#, fuzzy
msgid "NATIVE_THREAD_ADVICE_TOOLTIP"
msgstr "Beweeg na die wakker stadium. Besikbaar na jy genoeg brain krag het (tiepe selle met \"axons\")."

msgid "NEGATIVE_ATP_BALANCE"
msgstr ""

msgid "NEGATIVE_ATP_BALANCE_TEXT"
msgstr ""

msgid "NEW"
msgstr ""

msgid "NEWER_VERSION_LOADING_WARNING"
msgstr ""

msgid "NEWS"
msgstr ""

msgid "NEW_GAME"
msgstr ""

msgid "NEW_GAME_BUTTON_TOOLTIP"
msgstr ""

msgid "NEW_GAME_SETTINGS_PERFORMANCE_OPTIONS_INFO"
msgstr ""

msgid "NEW_MOD_DEFAULT_DESCRIPTION"
msgstr ""

msgid "NEW_NAME"
msgstr ""

msgid "NEW_NAME_COLON"
msgstr ""

msgid "NEXT_CAPITAL"
msgstr ""

msgid "NEXT_EDITOR_TAB"
msgstr ""

msgid "NITROGEN"
msgstr ""

msgid "NITROGENASE"
msgstr ""

msgid "NITROGENASE_DESCRIPTION"
msgstr ""

msgid "NITROGENASE_PROCESSES_DESCRIPTION"
msgstr ""

msgid "NITROPLAST"
msgstr ""

msgid "NITROPLAST_DESCRIPTION"
msgstr ""

msgid "NITROPLAST_PROCESSES_DESCRIPTION"
msgstr ""

msgid "NONE"
msgstr ""

msgid "NORMAL"
msgstr ""

msgid "NORMAL_MEMBRANE_DESCRIPTION"
msgstr ""

msgid "NOTHING_HERE"
msgstr ""

msgid "NOTHING_TO_INTERACT_WITH"
msgstr ""

msgid "NOTICE_BINDING_OUT_OF_ATP"
msgstr ""

msgid "NOTICE_DAMAGED_BY_NO_ATP"
msgstr ""

msgid "NOTICE_ENGULFING_OUT_OF_ATP"
msgstr ""

msgid "NOTICE_ENGULF_DAMAGE_FROM_TOXIN"
msgstr ""

msgid "NOTICE_ENGULF_MISSING_ENZYME"
msgstr ""

msgid "NOTICE_ENGULF_SIZE_TOO_SMALL"
msgstr ""

msgid "NOTICE_ENGULF_STORAGE_FULL"
msgstr ""

msgid "NOTICE_HIT_BY_ATP_TOXIN"
msgstr ""

msgid "NOTICE_HIT_BY_BASE_MOVEMENT_TOXIN"
msgstr ""

msgid "NOTICE_NOT_ENOUGH_MUCILAGE"
msgstr ""

msgid "NOTICE_RADIATION_DAMAGE"
msgstr ""

msgid "NOTICE_READY_TO_EDIT"
msgstr ""

msgid "NOT_ADAPTED_TO_CURRENT_PATCH"
msgstr ""

msgid "NOT_STARTED_DOT"
msgstr ""

msgid "NOVEMBER"
msgstr ""

msgid "NO_AI"
msgstr ""

msgid "NO_DATA_TO_SHOW"
msgstr ""

msgid "NO_EVENTS_RECORDED"
msgstr ""

msgid "NO_FOSSIL_DIRECTORY"
msgstr ""

msgid "NO_LONGER_ELIGIBLE_FOR_ACHIEVEMENTS"
msgstr ""

msgid "NO_MODS_ENABLED"
msgstr ""

msgid "NO_ORGANELLE_PROCESSES"
msgstr ""

msgid "NO_SAVEGAMES_FOUND"
msgstr ""

msgid "NO_SAVE_DIRECTORY"
msgstr ""

msgid "NO_SCREENSHOT_DIRECTORY"
msgstr ""

msgid "NO_SELECTED_MOD"
msgstr ""

#, fuzzy
msgid "NO_SUGGESTION"
msgstr "Beweeg na die wakker stadium. Besikbaar na jy genoeg brain krag het (tiepe selle met \"axons\")."

msgid "NUCLEUS"
msgstr ""

msgid "NUCLEUS_DELETE_OPTION_DISABLED_TOOLTIP"
msgstr ""

msgid "NUCLEUS_DESCRIPTION"
msgstr ""

msgid "NUCLEUS_SMALL_DESCRIPTION"
msgstr ""

msgid "NUMLOCK"
msgstr ""

#, fuzzy
msgid "NUTRIENT_COST_TOOLTIP"
msgstr "Beweeg na die wakker stadium. Besikbaar na jy genoeg brain krag het (tiepe selle met \"axons\")."

msgid "N_A"
msgstr ""

msgid "N_A_MP"
msgstr ""

msgid "N_TIMES"
msgstr ""

msgid "OCTOBER"
msgstr ""

msgid "OFF"
msgstr ""

msgid "OFFICIAL_WEBSITE"
msgstr ""

msgid "OFFICIAL_WEBSITE_BUTTON_TOOLTIP"
msgstr ""

msgid "OK"
msgstr ""

msgid "OLDER_VERSION_LOADING_WARNING"
msgstr ""

msgid "OPENGL_MODE_WARNING"
msgstr ""

msgid "OPENGL_MODE_WARNING_EXPLANATION"
msgstr ""

msgid "OPEN_FOLDER"
msgstr ""

msgid "OPEN_FOSSIL_FOLDER"
msgstr ""

msgid "OPEN_FOSSIL_IN_FREEBUILD_WARNING"
msgstr ""

msgid "OPEN_GOD_TOOLS"
msgstr ""

msgid "OPEN_HELP_SCREEN"
msgstr ""

msgid "OPEN_IN_FREEBUILD"
msgstr ""

msgid "OPEN_LOGS_FOLDER"
msgstr ""

msgid "OPEN_MOD_URL"
msgstr ""

msgid "OPEN_ORGANELLES_PAGE"
msgstr ""

msgid "OPEN_ORGANELLE_MENU"
msgstr ""

msgid "OPEN_RESEARCH_SCREEN"
msgstr ""

msgid "OPEN_SAVE_DIRECTORY"
msgstr ""

msgid "OPEN_SCIENCE_MENU"
msgstr ""

msgid "OPEN_SCREENSHOT_FOLDER"
msgstr ""

msgid "OPEN_THE_MENU"
msgstr ""

msgid "OPEN_TRANSLATION_SITE"
msgstr ""

msgid "OPERATION_PAUSED_DOT"
msgstr ""

msgid "OPPORTUNISM_EXPLANATION"
msgstr ""

msgid "OPPORTUNISTIC"
msgstr ""

msgid "OPTIONS"
msgstr ""

msgid "OPTIONS_BUTTON_TOOLTIP"
msgstr ""

msgid "ORGANELLES"
msgstr ""

msgid "ORGANELLES_BUTTON"
msgstr ""

msgid "ORGANELLES_WILL_BE_UNLOCKED_NEXT_GENERATION"
msgstr ""

msgid "ORGANELLE_AXON"
msgstr ""

msgid "ORGANELLE_AXON_DESCRIPTION"
msgstr ""

msgid "ORGANELLE_CATEGORY_MACROSCOPIC"
msgstr ""

msgid "ORGANELLE_CATEGORY_MULTICELLULAR"
msgstr ""

msgid "ORGANELLE_GROWTH_ORDER_EXPLANATION"
msgstr ""

msgid "ORGANELLE_MYOFIBRIL"
msgstr ""

msgid "ORGANELLE_MYOFIBRIL_DESCRIPTION"
msgstr ""

msgid "ORGANELLE_PILUS"
msgstr ""

msgid "ORGANELLE_PILUS_DESCRIPTION"
msgstr ""

msgid "ORGANELLE_PILUS_PROCESSES_DESCRIPTION"
msgstr ""

msgid "ORGANELLE_PLURAL"
msgstr ""

msgid "ORGANELLE_SINGULAR"
msgstr ""

#, fuzzy
msgid "ORGANELLE_SUGGESTION_COLON"
msgstr "Beweeg na die wakker stadium. Besikbaar na jy genoeg brain krag het (tiepe selle met \"axons\")."

#, fuzzy
msgid "ORGANELLE_SUGGESTION_TOOLTIP"
msgstr "Beweeg na die wakker stadium. Besikbaar na jy genoeg brain krag het (tiepe selle met \"axons\")."

msgid "ORGANELLE_UNLOCKS_ENABLED"
msgstr ""

msgid "ORGANELLE_UNLOCKS_ENABLED_EXPLANATION"
msgstr ""

msgid "ORGANISM_STATISTICS"
msgstr ""

msgid "OR_UNLOCK_CONDITION"
msgstr ""

msgid "OSMOREGULATION"
msgstr ""

msgid "OSMOREGULATION_COST"
msgstr ""

msgid "OSMOREGULATION_COST_MULTIPLIER"
msgstr ""

msgid "OSMOREGULATION_COST_MULTIPLIER_EXPLANATION"
msgstr ""

msgid "OTHER_COMPOUNDS"
msgstr ""

msgid "OUR_WIKI"
msgstr ""

msgid "OUTDATED_NOTICE"
msgstr ""

msgid "OUTREACH_TEAM"
msgstr ""

msgid "OUTSIDE_CONTRIBUTORS"
msgstr ""

msgid "OVERWRITE_EXISTING_SAVE"
msgstr ""

msgid "OVERWRITE_EXISTING_SAVE_PROMPT"
msgstr ""

msgid "OVERWRITE_SPECIES_NAME_CONFIRMATION"
msgstr ""

msgid "OXYGEN"
msgstr ""

msgid "OXYGEN_INHIBITOR_SYNTHESIS"
msgstr ""

msgid "OXYGEN_RESISTANCE"
msgstr ""

#, fuzzy
msgid "OXYGEN_TOLERANCE_TOOLTIP"
msgstr "Beweeg na die wakker stadium. Besikbaar na jy genoeg brain krag het (tiepe selle met \"axons\")."

msgid "OXYTOXISOME_PROCESSES_DESCRIPTION"
msgstr ""

msgid "OXYTOXY_NT"
msgstr ""

msgid "OXYTOXY_SYNTHESIS"
msgstr ""

msgid "PAGEDOWN"
msgstr ""

msgid "PAGEUP"
msgstr ""

msgid "PAGE_BACK"
msgstr ""

msgid "PAGE_FORWARD"
msgstr ""

msgid "PAGE_TITLE"
msgstr ""

msgid "PAN_CAMERA_DOWN"
msgstr ""

msgid "PAN_CAMERA_LEFT"
msgstr ""

msgid "PAN_CAMERA_RESET"
msgstr ""

msgid "PAN_CAMERA_RIGHT"
msgstr ""

msgid "PAN_CAMERA_UP"
msgstr ""

msgid "PAST_DEVELOPERS"
msgstr ""

msgid "PATCHES_NUMBER"
msgstr ""

msgid "PATCH_COLON"
msgstr ""

msgid "PATCH_EXTINCTION_BOX_TEXT"
msgstr ""

msgid "PATCH_EXTINCTION_CAPITAL"
msgstr ""

msgid "PATCH_MAP"
msgstr ""

msgid "PATCH_MAP_NAVIGATION_TOOLTIP"
msgstr ""

msgid "PATCH_NAME"
msgstr ""

msgid "PATCH_NOTES_LAST_PLAYED_INFO"
msgstr ""

msgid "PATCH_NOTES_LAST_PLAYED_INFO_PLURAL"
msgstr ""

msgid "PATCH_NOTES_TITLE"
msgstr ""

msgid "PATCH_NOTE_BULLET_POINT"
msgstr ""

msgid "PATCH_NOTE_CHANGES_HEADING"
msgstr ""

msgid "PATCH_NOTE_LINK_VISIT_TEXT"
msgstr ""

msgid "PATREON_TOOLTIP"
msgstr ""

msgid "PATRONS"
msgstr ""

msgid "PAUSED"
msgstr ""

msgid "PAUSE_MENU_RESUME_TOOLTIP"
msgstr ""

msgid "PAUSE_PROMPT"
msgstr ""

msgid "PAUSE_TOOLTIP"
msgstr ""

msgid "PCK_LOAD_FAILED"
msgstr ""

msgid "PCK_LOAD_FAILED_DOES_NOT_EXIST"
msgstr ""

msgid "PEACEFUL"
msgstr ""

msgid "PENDING_ENDOSYMBIOSIS_EXPLANATION"
msgstr ""

msgid "PENDING_ENDOSYMBIOSIS_TITLE"
msgstr ""

msgid "PERCENTAGE_VALUE"
msgstr ""

msgid "PERFECT_ADAPTATION_DESCRIPTION"
msgstr ""

msgid "PERFORMANCE"
msgstr ""

msgid "PERFORM_UNBINDING"
msgstr ""

msgid "PER_SECOND_ABBREVIATION"
msgstr ""

msgid "PER_SECOND_SLASH"
msgstr ""

msgid "PHOSPHATE"
msgstr ""

msgid "PHOSPHATES_COST"
msgstr ""

msgid "PHOSPHATES_LEVELS"
msgstr ""

msgid "PHOTOSYNTHESIS"
msgstr ""

msgid "PHYSICAL_CONDITIONS"
msgstr ""

msgid "PHYSICAL_RESISTANCE"
msgstr ""

msgid "PLACE_ORGANELLE"
msgstr ""

msgid "PLANET"
msgstr ""

msgid "PLANET_CUSTOMIZER"
msgstr ""

msgid "PLANET_DETAILS_STRING"
msgstr ""

msgid "PLANET_RANDOM_SEED"
msgstr ""

msgid "PLANET_STATISTICS"
msgstr ""

msgid "PLAYER"
msgstr ""

msgid "PLAYER_DEATH_POPULATION_PENALTY"
msgstr ""

msgid "PLAYER_DEATH_POPULATION_PENALTY_EXPLANATION"
msgstr ""

msgid "PLAYER_DIED"
msgstr ""

msgid "PLAYER_DUPLICATE"
msgstr ""

msgid "PLAYER_EXTINCT"
msgstr ""

msgid "PLAYER_RELATIVE_MOVEMENT"
msgstr ""

#, fuzzy
msgid "PLAYER_RELATIVE_MOVEMENT_TOOLTIP"
msgstr "Beweeg na die wakker stadium. Besikbaar na jy genoeg brain krag het (tiepe selle met \"axons\")."

msgid "PLAYER_REPRODUCED"
msgstr ""

msgid "PLAYER_SPEED"
msgstr ""

msgid "PLAYSTATION_3"
msgstr ""

msgid "PLAYSTATION_4"
msgstr ""

msgid "PLAYSTATION_5"
msgstr ""

msgid "PLAY_INTRO_VIDEO"
msgstr ""

msgid "PLAY_MICROBE_INTRO_ON_NEW_GAME"
msgstr ""

msgid "PLAY_WITH_CURRENT_SETTING"
msgstr ""

msgid "POPULATION_CAPITAL"
msgstr ""

msgid "POPULATION_COLON"
msgstr ""

msgid "POPULATION_IN_PATCHES"
msgstr ""

msgid "POPULATION_IN_PATCH_SHORT"
msgstr ""

msgid "POSITION_NUMBER"
msgstr ""

msgid "PREDATION_FOOD_SOURCE"
msgstr ""

msgid "PREDICTION_DETAILS_OPEN_TOOLTIP"
msgstr ""

msgid "PRESSURE"
msgstr ""

msgid "PRESSURE_SHORT"
msgstr ""

#, fuzzy
msgid "PRESSURE_TOLERANCE_TOOLTIP"
msgstr "Beweeg na die wakker stadium. Besikbaar na jy genoeg brain krag het (tiepe selle met \"axons\")."

msgid "PRESS_KEY_DOT_DOT_DOT"
msgstr ""

msgid "PREVIEW_IMAGE_DOES_NOT_EXIST"
msgstr ""

msgid "PREVIEW_IMAGE_IS_TOO_LARGE"
msgstr ""

msgid "PREVIOUS_COLON"
msgstr ""

msgid "PROCESSING_LOADED_OBJECTS"
msgstr ""

msgid "PROCESS_ENVIRONMENT_SEPARATOR"
msgstr ""

msgid "PROCESS_PANEL_TITLE"
msgstr ""

msgid "PROCESS_SPEED_MODIFIER"
msgstr ""

#, fuzzy
msgid "PROCESS_TOGGLE_TOOLTIP"
msgstr "Beweeg na die wakker stadium. Besikbaar na jy genoeg brain krag het (tiepe selle met \"axons\")."

msgid "PROGRAMMING_TEAM"
msgstr ""

msgid "PROJECT_MANAGEMENT_TEAM"
msgstr ""

msgid "PROTEINS"
msgstr ""

msgid "PROTOPLASM"
msgstr ""

msgid "PULL_REQUESTS_PROGRAMMING"
msgstr ""

msgid "QUADRILLION_ABBREVIATION"
msgstr ""

msgid "QUICK_LOAD"
msgstr ""

msgid "QUICK_SAVE"
msgstr ""

msgid "QUIT"
msgstr ""

msgid "QUIT_BUTTON_TOOLTIP"
msgstr ""

msgid "QUIT_GAME_WARNING"
msgstr ""

msgid "RADIATION"
msgstr ""

msgid "RADIATION_LEVELS"
msgstr ""

msgid "RADIOACTIVE_CHUNK"
msgstr ""

#, fuzzy
msgid "RADIOSYNTHESIS"
msgstr "3D redakteurder"

msgid "RANDOMIZE_SPECIES_NAME"
msgstr ""

msgid "RANDOM_SEED_TOOLTIP"
msgstr ""

msgid "RAW"
msgstr ""

msgid "RAW_VALUE_COLON"
msgstr ""

msgid "REACH_GENERATION_15_WITH_A_SPECIES"
msgstr ""

msgid "REACH_GENERATION_15_WITH_A_SPECIES_PROGRESS"
msgstr ""

#, fuzzy
msgid "REACH_MULTICELLULAR_STAGE"
msgstr "3D redakteurder"

msgid "READING_SAVE_DATA"
msgstr ""

msgid "READY"
msgstr ""

msgid "RECOMMENDED_THRIVE_VERSION"
msgstr ""

msgid "REDDIT_TOOLTIP"
msgstr ""

msgid "REDO"
msgstr ""

msgid "REDO_THE_LAST_ACTION"
msgstr ""

msgid "REFRESH"
msgstr ""

msgid "REGENERATE_BUTTON"
msgstr ""

msgid "REGIONS_NUMBER"
msgstr ""

msgid "RENDER_SCALE"
msgstr ""

msgid "REPORT"
msgstr ""

msgid "REPORT_BUG"
msgstr ""

msgid "REPRODUCED"
msgstr ""

msgid "REPRODUCTION"
msgstr ""

msgid "REPRODUCTION_ASEXUAL"
msgstr ""

msgid "REPRODUCTION_BUDDING"
msgstr ""

#, fuzzy
msgid "REPRODUCTION_COMPOUNDS_MODE"
msgstr "3D redakteurder"

msgid "REPRODUCTION_COMPOUNDS_MODE_EXPLANATION"
msgstr ""

#, fuzzy
msgid "REPRODUCTION_COMPOUND_HANDLING_TOOLTIP"
msgstr "3D redakteurder"

msgid "REPRODUCTION_METHOD"
msgstr ""

msgid "REQUIRES_NUCLEUS"
msgstr ""

msgid "RESEARCH"
msgstr ""

msgid "RESET"
msgstr ""

msgid "RESET_ACHIEVEMENTS"
msgstr ""

msgid "RESET_DEADZONES"
msgstr ""

msgid "RESET_DISMISSED_POPUPS"
msgstr ""

msgid "RESET_INPUTS_TO_DEFAULTS"
msgstr ""

msgid "RESET_ITEM_ORDER_TO_DEFAULT"
msgstr ""

msgid "RESET_KEYBINDINGS"
msgstr ""

msgid "RESET_SETTINGS_TO_DEFAULTS"
msgstr ""

msgid "RESET_SHOWN_TUTORIALS"
msgstr ""

#, fuzzy
msgid "RESET_SHOWN_TUTORIALS_TOOLTIP"
msgstr "Beweeg na die wakker stadium. Besikbaar na jy genoeg brain krag het (tiepe selle met \"axons\")."

msgid "RESET_TO_DEFAULTS"
msgstr ""

msgid "RESISTANT_TO_BASIC_ENGULFMENT"
msgstr ""

#, fuzzy
msgid "RESIZE_METABALL_TOOLTIP"
msgstr "Beweeg na die wakker stadium. Besikbaar na jy genoeg brain krag het (tiepe selle met \"axons\")."

msgid "RESOLUTION"
msgstr ""

msgid "RESOURCE_ABSORBTION_SPEED"
msgstr ""

msgid "RESOURCE_AMOUNT_SHORT"
msgstr ""

msgid "RESOURCE_ENERGY"
msgstr ""

msgid "RESOURCE_FOOD"
msgstr ""

msgid "RESOURCE_ROCK"
msgstr ""

msgid "RESOURCE_WOOD"
msgstr ""

msgid "RESPIRATION"
msgstr ""

msgid "RESPONSIVE"
msgstr ""

msgid "RESTART_REQUIRED"
msgstr ""

msgid "RESUME"
msgstr ""

msgid "RESUME_TOOLTIP"
msgstr ""

msgid "RETURN_TO_MENU"
msgstr ""

msgid "RETURN_TO_MENU_TOOLTIP"
msgstr ""

msgid "RETURN_TO_MENU_WARNING"
msgstr ""

msgid "REVEAL_ALL_PATCHES"
msgstr ""

msgid "REVOLUTIONARY_GAMES_SOCIAL_TOOLTIP"
msgstr ""

msgid "RIGHT_ARROW"
msgstr ""

msgid "RIGHT_MOUSE"
msgstr ""

msgid "RIGID"
msgstr ""

msgid "RIGIDITY_MEMBRANE_DESCRIPTION"
msgstr ""

msgid "ROTATE_LEFT"
msgstr ""

msgid "ROTATE_RIGHT"
msgstr ""

msgid "ROTATION_COLON"
msgstr ""

msgid "RUN_AUTO_EVO_DURING_GAMEPLAY"
msgstr ""

msgid "RUN_ONE_STEP"
msgstr ""

msgid "RUN_RESULT_BY_SENDING_POPULATION"
msgstr ""

msgid "RUN_RESULT_GENE_CODE"
msgstr ""

msgid "RUN_RESULT_NICHE_FILL"
msgstr ""

msgid "RUN_RESULT_SELECTION_PRESSURE_SPLIT"
msgstr ""

msgid "RUN_RESULT_SPLIT_FROM"
msgstr ""

msgid "RUN_RESULT_SPLIT_OFF_TO"
msgstr ""

msgid "RUN_X_WORLDS"
msgstr ""

msgid "RUN_X_WORLDS_TOOLTIP"
msgstr ""

msgid "RUSTICYANIN"
msgstr ""

msgid "RUSTICYANIN_DESCRIPTION"
msgstr ""

msgid "RUSTICYANIN_PROCESSES_DESCRIPTION"
msgstr ""

msgid "SAFE_MODE_EXPLANATION"
msgstr ""

msgid "SAFE_MODE_TITLE"
msgstr ""

msgid "SAVE"
msgstr ""

msgid "SAVE_AND_CONTINUE"
msgstr ""

msgid "SAVE_AUTOSAVE"
msgstr ""

msgid "SAVE_CHEATS_USED"
msgstr ""

msgid "SAVE_DELETE_WARNING"
msgstr ""

msgid "SAVE_ERROR_INCLUDE_JSON_DEBUG_NOTE"
msgstr ""

msgid "SAVE_ERROR_TURN_ON_JSON_DEBUG_MODE"
msgstr ""

msgid "SAVE_FAILED"
msgstr ""

msgid "SAVE_GAME"
msgstr ""

msgid "SAVE_GAME_BUTTON_TOOLTIP"
msgstr ""

msgid "SAVE_HAS_DIFFERENT_VERSION"
msgstr ""

msgid "SAVE_HAS_DIFFERENT_VERSION_TEXT"
msgstr ""

msgid "SAVE_HAS_INVALID_GAME_STATE"
msgstr ""

msgid "SAVE_INVALID"
msgstr ""

msgid "SAVE_IS_INVALID"
msgstr ""

msgid "SAVE_IS_UPGRADEABLE_DESCRIPTION"
msgstr ""

msgid "SAVE_LOAD_ALREADY_LOADED_FREE_FAILURE"
msgstr ""

msgid "SAVE_MANUAL"
msgstr ""

msgid "SAVE_QUICKSAVE"
msgstr ""

msgid "SAVE_SPACE_USED"
msgstr ""

msgid "SAVE_UPGRADE_FAILED"
msgstr ""

msgid "SAVE_UPGRADE_FAILED_DESCRIPTION"
msgstr ""

msgid "SAVING_DATA_FAILED_DUE_TO"
msgstr ""

msgid "SAVING_DOT_DOT_DOT"
msgstr ""

msgid "SAVING_FAILED_WITH_EXCEPTION"
msgstr ""

msgid "SAVING_NOT_POSSIBLE"
msgstr ""

msgid "SAVING_SUCCEEDED"
msgstr ""

msgid "SCALING_NONE"
msgstr ""

msgid "SCALING_ON"
msgstr ""

msgid "SCALING_ON_INVERSE"
msgstr ""

msgid "SCREEN_EFFECT"
msgstr ""

msgid "SCREEN_EFFECT_GAMEBOY"
msgstr ""

msgid "SCREEN_EFFECT_GAMEBOY_COLOR"
msgstr ""

msgid "SCREEN_EFFECT_GREYSCALE"
msgstr ""

msgid "SCREEN_EFFECT_NONE"
msgstr ""

msgid "SCREEN_RELATIVE_MOVEMENT"
msgstr ""

#, fuzzy
msgid "SCREEN_RELATIVE_MOVEMENT_TOOLTIP"
msgstr "Beweeg na die wakker stadium. Besikbaar na jy genoeg brain krag het (tiepe selle met \"axons\")."

msgid "SCROLLLOCK"
msgstr ""

msgid "SEARCH_DOT_DOT_DOT"
msgstr ""

msgid "SEARCH_PLACEHOLDER"
msgstr ""

msgid "SEARCH_RADIUS"
msgstr ""

msgid "SEA_FLOOR"
msgstr ""

msgid "SECRETE_SLIME"
msgstr ""

msgid "SECRETE_SLIME_TOOLTIP"
msgstr ""

msgid "SEED_LABEL"
msgstr ""

msgid "SELECTED"
msgstr ""

msgid "SELECTED_COLON"
msgstr ""

msgid "SELECTED_MOD"
msgstr ""

msgid "SELECTED_SAVE_IS_INCOMPATIBLE_PROMPT"
msgstr ""

msgid "SELECTED_SAVE_IS_INCOMPATIBLE_PROTOTYPE_PROMPT"
msgstr ""

msgid "SELECTED_SAVE_IS_UPGRADEABLE_PROMPT"
msgstr ""

msgid "SELECT_A_GENERATION"
msgstr ""

msgid "SELECT_A_PATCH"
msgstr ""

msgid "SELECT_A_SPECIES"
msgstr ""

msgid "SELECT_A_TECHNOLOGY"
msgstr ""

msgid "SELECT_CELL_TYPE_FROM_EDITOR"
msgstr ""

msgid "SELECT_ENZYME"
msgstr ""

msgid "SELECT_MOVEMENT_MODE_TITLE"
msgstr ""

msgid "SELECT_OPTION"
msgstr ""

msgid "SELECT_PREVIEW_IMAGE"
msgstr ""

msgid "SELECT_SPACE_STRUCTURE_TITLE"
msgstr ""

msgid "SELECT_STRUCTURE_POPUP_TITLE"
msgstr ""

msgid "SELECT_TISSUE_TYPE_FROM_EDITOR"
msgstr ""

msgid "SELECT_VACUOLE_COMPOUND_COLON"
msgstr ""

msgid "SEPTEMBER"
msgstr ""

msgid "SESSILE"
msgstr ""

msgid "SETTING_ONLY_APPLIES_TO_NEW_GAMES"
msgstr ""

msgid "SFX_VOLUME"
msgstr ""

msgid "SHIFT"
msgstr ""

msgid "SHOW_ALL_TUTORIALS"
msgstr ""

#, fuzzy
msgid "SHOW_ALL_TUTORIALS_TOOLTIP"
msgstr "Beweeg na die wakker stadium. Besikbaar na jy genoeg brain krag het (tiepe selle met \"axons\")."

msgid "SHOW_DAMAGE_EFFECT"
msgstr ""

msgid "SHOW_HELP"
msgstr ""

msgid "SHOW_ITEM_COORDINATES"
msgstr ""

msgid "SHOW_MAP"
msgstr ""

msgid "SHOW_NEW_PATCH_NOTES"
msgstr ""

msgid "SHOW_NEW_PATCH_NOTES_TOOLTIP"
msgstr ""

msgid "SHOW_TUTORIALS_IN_NEW_CURRENT_OPTION"
msgstr ""

msgid "SHOW_TUTORIALS_IN_NEW_GAMES_OPTION"
msgstr ""

#, fuzzy
msgid "SHOW_TUTORIALS_OPTION_TOOLTIP"
msgstr "Beweeg na die wakker stadium. Besikbaar na jy genoeg brain krag het (tiepe selle met \"axons\")."

msgid "SHOW_UNSAVED_PROGRESS_WARNING"
msgstr ""

msgid "SHOW_UNSAVED_PROGRESS_WARNING_TOOLTIP"
msgstr ""

msgid "SHOW_WEB_NEWS_FEED"
msgstr ""

#, fuzzy
msgid "SIDEROPHORE_ACTION_TOOLTIP"
msgstr "Beweeg na die wakker stadium. Besikbaar na jy genoeg brain krag het (tiepe selle met \"axons\")."

msgid "SIGNALING_AGENT"
msgstr ""

msgid "SIGNALING_AGENTS_ACTION_TOOLTIP"
msgstr ""

msgid "SIGNALING_AGENT_DESCRIPTION"
msgstr ""

msgid "SIGNALING_AGENT_PROCESSES_DESCRIPTION"
msgstr ""

msgid "SIGNAL_COMMAND_AGGRESSION"
msgstr ""

msgid "SIGNAL_COMMAND_FLEE"
msgstr ""

msgid "SIGNAL_COMMAND_FOLLOW"
msgstr ""

msgid "SIGNAL_COMMAND_NONE"
msgstr ""

msgid "SIGNAL_COMMAND_TO_ME"
msgstr ""

msgid "SIGNAL_TO_EMIT"
msgstr ""

msgid "SILICA"
msgstr ""

msgid "SILICA_MEMBRANE_DESCRIPTION"
msgstr ""

msgid "SIMULATION_CONFIG"
msgstr ""

msgid "SIXTEEN_TIMES"
msgstr ""

msgid "SIZE_COLON"
msgstr ""

msgid "SLIDESHOW"
msgstr ""

msgid "SLIME_JET"
msgstr ""

msgid "SLIME_JET_DESCRIPTION"
msgstr ""

msgid "SLIME_JET_PROCESSES_DESCRIPTION"
msgstr ""

msgid "SMALL_IRON_CHUNK"
msgstr ""

msgid "SMALL_PHOSPHATE_CHUNK"
msgstr ""

msgid "SMALL_SULFUR_CHUNK"
msgstr ""

msgid "SNOWFLAKE"
msgstr ""

msgid "SOCIETY_STAGE"
msgstr ""

msgid "SOUND"
msgstr ""

msgid "SOUND_TEAM"
msgstr ""

msgid "SOUND_TEAM_LEAD"
msgstr ""

msgid "SOUND_TEAM_LEADS"
msgstr ""

msgid "SPACE"
msgstr ""

msgid "SPACE_STAGE"
msgstr ""

msgid "SPACE_STRUCTURE_HAS_RESOURCES"
msgstr ""

msgid "SPACE_STRUCTURE_NO_EXTRA_DESCRIPTION"
msgstr ""

msgid "SPACE_STRUCTURE_WAITING_CONSTRUCTION"
msgstr ""

msgid "SPAWN_AMMONIA"
msgstr ""

msgid "SPAWN_ENEMY"
msgstr ""

msgid "SPAWN_ENEMY_CHEAT_FAIL"
msgstr ""

msgid "SPAWN_GLUCOSE"
msgstr ""

msgid "SPAWN_PHOSPHATES"
msgstr ""

msgid "SPECIAL_MOUSE_1"
msgstr ""

msgid "SPECIAL_MOUSE_2"
msgstr ""

msgid "SPECIES"
msgstr ""

msgid "SPECIES_COLON"
msgstr ""

msgid "SPECIES_DETAIL_TEXT"
msgstr ""

msgid "SPECIES_HAS_A_MUTATION"
msgstr ""

msgid "SPECIES_LIST"
msgstr ""

msgid "SPECIES_MEMBER_IMPACT_ON_POP"
msgstr ""

msgid "SPECIES_MEMBER_IMPACT_ON_POPULATION_EXPLANATION"
msgstr ""

msgid "SPECIES_NAME_DOT_DOT_DOT"
msgstr ""

msgid "SPECIES_NAME_TOO_LONG_POPUP"
msgstr ""

msgid "SPECIES_POPULATION"
msgstr ""

msgid "SPECIES_PRESENT"
msgstr ""

msgid "SPECIES_TO_FIND"
msgstr ""

msgid "SPECIES_WITH_POPULATION"
msgstr ""

msgid "SPEED"
msgstr ""

msgid "SPEED_COLON"
msgstr ""

msgid "SPREAD_TO_PATCHES"
msgstr ""

msgid "SPRINT"
msgstr ""

#, fuzzy
msgid "SPRINT_ACTION_TOOLTIP"
msgstr "Beweeg na die wakker stadium. Besikbaar na jy genoeg brain krag het (tiepe selle met \"axons\")."

msgid "STAGE_MENU_BUTTON_TOOLTIP"
msgstr ""

msgid "START"
msgstr ""

msgid "STARTING"
msgstr ""

msgid "START_CALIBRATION"
msgstr ""

msgid "START_GAME"
msgstr ""

msgid "START_RESEARCH"
msgstr ""

msgid "STATISTICS"
msgstr ""

msgid "STAT_ATP_PRODUCTION_REDUCTION"
msgstr ""

msgid "STAT_BASE_MOVEMENT_REDUCTION"
msgstr ""

msgid "STAT_DAMAGE"
msgstr ""

msgid "STAT_DAMAGE_PER_OXYGEN"
msgstr ""

msgid "STEAM_CLIENT_INIT_FAILED"
msgstr ""

msgid "STEAM_ERROR_ACCOUNT_DOES_NOT_OWN_PRODUCT"
msgstr ""

msgid "STEAM_ERROR_ACCOUNT_READ_ONLY"
msgstr ""

msgid "STEAM_ERROR_ALREADY_UPLOADED"
msgstr ""

msgid "STEAM_ERROR_BANNED"
msgstr ""

msgid "STEAM_ERROR_CLOUD_LIMIT_EXCEEDED"
msgstr ""

msgid "STEAM_ERROR_DUPLICATE_NAME"
msgstr ""

msgid "STEAM_ERROR_FILE_NOT_FOUND"
msgstr ""

msgid "STEAM_ERROR_INSUFFICIENT_PRIVILEGE"
msgstr ""

msgid "STEAM_ERROR_INVALID_PARAMETER"
msgstr ""

msgid "STEAM_ERROR_LOCKING_FAILED"
msgstr ""

msgid "STEAM_ERROR_NOT_LOGGED_IN"
msgstr ""

msgid "STEAM_ERROR_TIMEOUT"
msgstr ""

msgid "STEAM_ERROR_UNAVAILABLE"
msgstr ""

msgid "STEAM_ERROR_UNKNOWN"
msgstr ""

msgid "STEAM_INIT_FAILED"
msgstr ""

msgid "STEAM_INIT_FAILED_DESCRIPTION"
msgstr ""

msgid "STEAM_TOOLTIP"
msgstr ""

msgid "STEM_CELL_NAME"
msgstr ""

msgid "STOP"
msgstr ""

msgid "STORAGE"
msgstr ""

msgid "STORAGE_COLON"
msgstr ""

msgid "STORAGE_STATISTICS_SECONDS_OF_COMPOUND"
msgstr ""

msgid "STORE_LOGGED_IN_AS"
msgstr ""

#, fuzzy
msgid "STRAIN_BAR_TOOLTIP"
msgstr "Beweeg na die wakker stadium. Besikbaar na jy genoeg brain krag het (tiepe selle met \"axons\")."

msgid "STRAIN_BAR_VISIBILITY"
msgstr ""

msgid "STRATEGY_STAGES"
msgstr ""

msgid "STRICT_NICHE_COMPETITION"
msgstr ""

msgid "STRUCTURAL"
msgstr ""

msgid "STRUCTURE"
msgstr ""

msgid "STRUCTURE_ASCENSION_GATE"
msgstr ""

msgid "STRUCTURE_DYSON_SWARM"
msgstr ""

msgid "STRUCTURE_HAS_REQUIRED_RESOURCES_TO_BUILD"
msgstr ""

msgid "STRUCTURE_HUNTER_GATHERER_LODGE"
msgstr ""

msgid "STRUCTURE_IN_PROGRESS_CONSTRUCTION"
msgstr ""

msgid "STRUCTURE_REQUIRED_RESOURCES_TO_FINISH"
msgstr ""

msgid "STRUCTURE_SELECTION_MENU_ENTRY"
msgstr ""

msgid "STRUCTURE_SELECTION_MENU_ENTRY_NOT_ENOUGH_RESOURCES"
msgstr ""

msgid "STRUCTURE_SOCIETY_CENTER"
msgstr ""

msgid "STRUCTURE_STEAM_POWERED_FACTORY"
msgstr ""

msgid "SUCCESSFULLY_PERFORM_ENDOSYMBIOSIS"
msgstr ""

msgid "SUCCESSFUL_KILL"
msgstr ""

msgid "SUCCESSFUL_SCAVENGE"
msgstr ""

msgid "SUCCESS_BUT_MISSING_ID"
msgstr ""

msgid "SUICIDE_BUTTON_TOOLTIP"
msgstr ""

msgid "SUNLIGHT"
msgstr ""

msgid "SUPPORTER_PATRONS"
msgstr ""

msgid "SURVIVAL_TITLE"
msgstr ""

msgid "SURVIVE_WITH_A_NUCLEUS"
msgstr ""

msgid "SWITCH_TO_FRONT_CAMERA"
msgstr ""

msgid "SWITCH_TO_RIGHT_CAMERA"
msgstr ""

msgid "SWITCH_TO_TOP_CAMERA"
msgstr ""

msgid "SYSREQ"
msgstr ""

#, fuzzy
msgid "TAB_CHANGE_BLOCKED_WHILE_ACTION_IN_PROGRESS"
msgstr "Aksie is geblock terwyl ander aksies aan die gang is"

msgid "TAB_SECONDARY_SWITCH_LEFT"
msgstr ""

msgid "TAB_SECONDARY_SWITCH_RIGHT"
msgstr ""

msgid "TAB_SWITCH_LEFT"
msgstr ""

msgid "TAB_SWITCH_RIGHT"
msgstr ""

msgid "TAGS_IS_WHITESPACE"
msgstr ""

msgid "TAKE_SCREENSHOT"
msgstr ""

msgid "TARGET_TYPE_COLON"
msgstr ""

msgid "TASTE_THE_SUN"
msgstr ""

msgid "TASTY_RADIATION"
msgstr ""

msgid "TECHNOLOGY_ASCENSION"
msgstr ""

msgid "TECHNOLOGY_HUNTER_GATHERING"
msgstr ""

msgid "TECHNOLOGY_LEVEL_ADVANCED_SPACE"
msgstr ""

msgid "TECHNOLOGY_LEVEL_INDUSTRIAL"
msgstr ""

msgid "TECHNOLOGY_LEVEL_PRE_SOCIETY"
msgstr ""

msgid "TECHNOLOGY_LEVEL_PRIMITIVE"
msgstr ""

msgid "TECHNOLOGY_LEVEL_SCIFI"
msgstr ""

msgid "TECHNOLOGY_LEVEL_SPACE_AGE"
msgstr ""

msgid "TECHNOLOGY_REQUIRED_LEVEL"
msgstr ""

msgid "TECHNOLOGY_ROCKETRY"
msgstr ""

msgid "TECHNOLOGY_SIMPLE_STONE_TOOLS"
msgstr ""

msgid "TECHNOLOGY_SOCIETY_CENTER"
msgstr ""

msgid "TECHNOLOGY_STEAM_POWER"
msgstr ""

msgid "TECHNOLOGY_UNLOCKED_NOTICE"
msgstr ""

msgid "TEMPERATURE"
msgstr ""

msgid "TEMPERATURE_SHORT"
msgstr ""

#, fuzzy
msgid "TEMPERATURE_TOLERANCE_TOOLTIP"
msgstr "Beweeg na die wakker stadium. Besikbaar na jy genoeg brain krag het (tiepe selle met \"axons\")."

msgid "TESTING_TEAM"
msgstr ""

msgid "THANKS_FOR_BUYING_THRIVE_2"
msgstr ""

msgid "THANKS_FOR_PLAYING"
msgstr ""

msgid "THANK_YOU_TITLE"
msgstr ""

msgid "THEORY_TEAM"
msgstr ""

msgid "THERMOPLAST"
msgstr ""

msgid "THERMOPLAST_DESCRIPTION"
msgstr ""

msgid "THERMOPLAST_PROCESSES_DESCRIPTION"
msgstr ""

msgid "THERMOSYNTHASE"
msgstr ""

msgid "THERMOSYNTHASE_DESCRIPTION"
msgstr ""

msgid "THERMOSYNTHASE_PROCESSES_DESCRIPTION"
msgstr ""

msgid "THERMOSYNTHESIS"
msgstr ""

msgid "THE_DISTURBANCE"
msgstr ""

#, fuzzy
msgid "THE_EDITOR"
msgstr "3D redakteurder"

msgid "THE_PATCH_MAP_BUTTON"
msgstr ""

msgid "THE_WORLD_TITLE"
msgstr ""

msgid "THIS_IS_LOCAL_MOD"
msgstr ""

msgid "THIS_IS_WORKSHOP_MOD"
msgstr ""

msgid "THREADS"
msgstr ""

msgid "THRIVEOPEDIA"
msgstr ""

msgid "THRIVEOPEDIA_CURRENT_WORLD_PAGE_TITLE"
msgstr ""

msgid "THRIVEOPEDIA_EVOLUTIONARY_TREE_PAGE_TITLE"
msgstr ""

msgid "THRIVEOPEDIA_HINT_IN_GAME"
msgstr ""

msgid "THRIVEOPEDIA_HOME_INFO"
msgstr ""

msgid "THRIVEOPEDIA_HOME_PAGE_TITLE"
msgstr ""

msgid "THRIVEOPEDIA_MUSEUM_PAGE_TITLE"
msgstr ""

msgid "THRIVEOPEDIA_PATCH_MAP_PAGE_TITLE"
msgstr ""

msgid "THRIVE_LICENSES"
msgstr ""

msgid "THRIVIN_ACHIEVEMENT"
msgstr ""

msgid "THYLAKOIDS"
msgstr ""

msgid "THYLAKOIDS_DESCRIPTION"
msgstr ""

msgid "TIDEPOOL"
msgstr ""

msgid "TIMELINE"
msgstr ""

msgid "TIMELINE_GLOBAL_FILTER_TOOLTIP"
msgstr ""

msgid "TIMELINE_LOCAL_FILTER_TOOLTIP"
msgstr ""

msgid "TIMELINE_NICHE_FILL"
msgstr ""

msgid "TIMELINE_PLAYER_MIGRATED"
msgstr ""

msgid "TIMELINE_PLAYER_MIGRATED_TO"
msgstr ""

msgid "TIMELINE_SELECTION_PRESSURE_SPLIT"
msgstr ""

msgid "TIMELINE_SPECIES_BECAME_MULTICELLULAR"
msgstr ""

msgid "TIMELINE_SPECIES_EXTINCT"
msgstr ""

msgid "TIMELINE_SPECIES_EXTINCT_LOCAL"
msgstr ""

msgid "TIMELINE_SPECIES_FOLLOWED"
msgstr ""

msgid "TIMELINE_SPECIES_MIGRATED_FROM"
msgstr ""

msgid "TIMELINE_SPECIES_MIGRATED_TO"
msgstr ""

msgid "TIMELINE_SPECIES_POPULATION_DECREASE"
msgstr ""

msgid "TIMELINE_SPECIES_POPULATION_INCREASE"
msgstr ""

msgid "TIME_INDICATOR_TOOLTIP"
msgstr ""

msgid "TIME_OF_DAY"
msgstr ""

msgid "TITLE_COLON"
msgstr ""

msgid "TOGGLE_BINDING"
msgstr ""

msgid "TOGGLE_BINDING_TOOLTIP"
msgstr ""

msgid "TOGGLE_DEBUG_PANEL"
msgstr ""

msgid "TOGGLE_ENGULF"
msgstr ""

#, fuzzy
msgid "TOGGLE_ENGULF_TOOLTIP"
msgstr "Beweeg na die wakker stadium. Besikbaar na jy genoeg brain krag het (tiepe selle met \"axons\")."

msgid "TOGGLE_FAST_MODE"
msgstr ""

msgid "TOGGLE_FPS"
msgstr ""

msgid "TOGGLE_FULLSCREEN"
msgstr ""

#, fuzzy
msgid "TOGGLE_HEAT_VIEW_TOOLTIP"
msgstr "Beweeg na die wakker stadium. Besikbaar na jy genoeg brain krag het (tiepe selle met \"axons\")."

msgid "TOGGLE_HUD_HIDE"
msgstr ""

msgid "TOGGLE_INVENTORY"
msgstr ""

msgid "TOGGLE_METRICS"
msgstr ""

msgid "TOGGLE_MUCOCYST_DEFENCE"
msgstr ""

msgid "TOGGLE_NAVIGATION_TREE"
msgstr ""

msgid "TOGGLE_PAUSE"
msgstr ""

msgid "TOGGLE_UNBINDING"
msgstr ""

msgid "TOLERANCES_TOO_HIGH_PRESSURE"
msgstr ""

msgid "TOLERANCES_TOO_HIGH_TEMPERATURE"
msgstr ""

msgid "TOLERANCES_TOO_LOW_OXYGEN_PROTECTION"
msgstr ""

msgid "TOLERANCES_TOO_LOW_PRESSURE"
msgstr ""

msgid "TOLERANCES_TOO_LOW_TEMPERATURE"
msgstr ""

msgid "TOLERANCES_TOO_LOW_UV_PROTECTION"
msgstr ""

msgid "TOLERANCES_UNSUITABLE_DEBUFFS"
msgstr ""

#, fuzzy
msgid "TOLERANCE_FROM_ORGANELLES_TOOLTIP"
msgstr "Beweeg na die wakker stadium. Besikbaar na jy genoeg brain krag het (tiepe selle met \"axons\")."

msgid "TOLERANCE_RANGE_LABEL"
msgstr ""

msgid "TOOLS"
msgstr ""

msgid "TOOL_HAND_AXE"
msgstr ""

msgid "TOO_LARGE_PRESSURE_RANGE"
msgstr ""

msgid "TOO_MANY_RECENT_VERSIONS_TO_SHOW"
msgstr ""

msgid "TOTAL_GATHERED_ENERGY_COLON"
msgstr ""

msgid "TOTAL_SAVES"
msgstr ""

msgid "TOXIN_CHANNEL_INHIBITOR"
msgstr ""

msgid "TOXIN_CHANNEL_INHIBITOR_DESCRIPTION"
msgstr ""

msgid "TOXIN_COMPOUND"
msgstr ""

msgid "TOXIN_CYTOTOXIN"
msgstr ""

msgid "TOXIN_CYTOTOXIN_DESCRIPTION"
msgstr ""

msgid "TOXIN_FIRE_RATE_TOXICITY_COLON"
msgstr ""

msgid "TOXIN_MACROLIDE"
msgstr ""

msgid "TOXIN_MACROLIDE_DESCRIPTION"
msgstr ""

msgid "TOXIN_OXYGEN_METABOLISM_INHIBITOR"
msgstr ""

msgid "TOXIN_OXYGEN_METABOLISM_INHIBITOR_DESCRIPTION"
msgstr ""

msgid "TOXIN_OXYTOXY_DESCRIPTION"
msgstr ""

msgid "TOXIN_PREFER_FIRE_RATE"
msgstr ""

msgid "TOXIN_PREFER_TOXICITY"
msgstr ""

msgid "TOXIN_PROPERTIES_HEADING"
msgstr ""

msgid "TOXIN_RESISTANCE"
msgstr ""

#, fuzzy
msgid "TOXIN_TOXICITY_CUSTOMIZATION_TOOLTIP"
msgstr "Beweeg na die wakker stadium. Besikbaar na jy genoeg brain krag het (tiepe selle met \"axons\")."

msgid "TOXIN_TYPE_COLON"
msgstr ""

msgid "TOXIN_TYPE_CUSTOMIZATION_EXPLANATION"
msgstr ""

msgid "TOXIN_VACUOLE"
msgstr ""

msgid "TOXIN_VACUOLE_DESCRIPTION"
msgstr ""

msgid "TOXIN_VACUOLE_PROCESSES_DESCRIPTION"
msgstr ""

msgid "TOXISOME"
msgstr ""

msgid "TOXISOME_DESCRIPTION"
msgstr ""

msgid "TRANSLATORS"
msgstr ""

msgid "TRANSPARENCY"
msgstr ""

msgid "TRILLION_ABBREVIATION"
msgstr ""

msgid "TRY_FOSSILISING_SOME_SPECIES"
msgstr ""

msgid "TRY_MAKING_A_SAVE"
msgstr ""

msgid "TRY_TAKING_SOME_SCREENSHOTS"
msgstr ""

msgid "TUTORIAL"
msgstr ""

msgid "TUTORIAL_MICROBE_EDITOR_ATP_BALANCE_INTRO"
msgstr ""

msgid "TUTORIAL_MICROBE_EDITOR_AUTO-EVO_PREDICTION"
msgstr ""

msgid "TUTORIAL_MICROBE_EDITOR_CELL_TEXT"
msgstr ""

msgid "TUTORIAL_MICROBE_EDITOR_CHEMORECEPTOR"
msgstr ""

#, fuzzy
msgid "TUTORIAL_MICROBE_EDITOR_COMPOUND_BALANCES"
msgstr "3D redakteurder"

#, fuzzy
msgid "TUTORIAL_MICROBE_EDITOR_DIGESTION_STAT"
msgstr "3D redakteurder"

msgid "TUTORIAL_MICROBE_EDITOR_ENDING_TEXT"
msgstr ""

msgid "TUTORIAL_MICROBE_EDITOR_FLAGELLUM"
msgstr ""

#, fuzzy
msgid "TUTORIAL_MICROBE_EDITOR_FOOD_CHAIN"
msgstr "3D redakteurder"

#, fuzzy
msgid "TUTORIAL_MICROBE_EDITOR_MIGRATION"
msgstr "3D redakteurder"

msgid "TUTORIAL_MICROBE_EDITOR_MODIFY_ORGANELLE"
msgstr ""

msgid "TUTORIAL_MICROBE_EDITOR_NEGATIVE_ATP_BALANCE"
msgstr ""

msgid "TUTORIAL_MICROBE_EDITOR_NO_CHANGES_MADE"
msgstr ""

#, fuzzy
msgid "TUTORIAL_MICROBE_EDITOR_OPEN_TOLERANCES"
msgstr "3D redakteurder"

msgid "TUTORIAL_MICROBE_EDITOR_PATCH_TEXT"
msgstr ""

msgid "TUTORIAL_MICROBE_EDITOR_REMOVE_ORGANELLE_TEXT"
msgstr ""

msgid "TUTORIAL_MICROBE_EDITOR_SELECT_ORGANELLE_TEXT"
msgstr ""

msgid "TUTORIAL_MICROBE_EDITOR_STAY_SMALL"
msgstr ""

msgid "TUTORIAL_MICROBE_EDITOR_TOLERANCES_TAB"
msgstr ""

msgid "TUTORIAL_MICROBE_STAGE_EDITOR_BUTTON_TUTORIAL"
msgstr ""

msgid "TUTORIAL_MICROBE_STAGE_ENGULFED_TEXT"
msgstr ""

msgid "TUTORIAL_MICROBE_STAGE_ENGULFMENT_FULL_TEXT"
msgstr ""

msgid "TUTORIAL_MICROBE_STAGE_ENGULFMENT_TEXT"
msgstr ""

#, fuzzy
msgid "TUTORIAL_MICROBE_STAGE_ENVIRONMENT_PANEL"
msgstr "3D redakteurder"

msgid "TUTORIAL_MICROBE_STAGE_HELP_MENU_AND_ZOOM"
msgstr ""

msgid "TUTORIAL_MICROBE_STAGE_LEAVE_COLONY_TEXT"
msgstr ""

#, fuzzy
msgid "TUTORIAL_MICROBE_STAGE_MEMBER_DIED"
msgstr "3D redakteurder"

#, fuzzy
msgid "TUTORIAL_MICROBE_STAGE_OPEN_PROCESS_PANEL"
msgstr "3D redakteurder"

#, fuzzy
msgid "TUTORIAL_MICROBE_STAGE_PAUSING"
msgstr "3D redakteurder"

#, fuzzy
msgid "TUTORIAL_MICROBE_STAGE_PROCESS_PANEL"
msgstr "3D redakteurder"

msgid "TUTORIAL_MICROBE_STAGE_REPRODUCE_TEXT"
msgstr ""

#, fuzzy
msgid "TUTORIAL_MICROBE_STAGE_RESOURCE_SPLIT"
msgstr "3D redakteurder"

msgid "TUTORIAL_MICROBE_STAGE_UNBIND_TEXT"
msgstr ""

msgid "TUTORIAL_MULTICELLULAR_STAGE_WELCOME"
msgstr ""

msgid "TUTORIAL_REPLAY_ALL_EXPLANATION"
msgstr ""

msgid "TUTORIAL_VIEW_NOW"
msgstr ""

msgid "TWO_TIMES"
msgstr ""

msgid "TYPE_COLON"
msgstr ""

msgid "UNAPPLIED_MOD_CHANGES"
msgstr ""

msgid "UNAPPLIED_MOD_CHANGES_DESCRIPTION"
msgstr ""

msgid "UNBIND_ALL"
msgstr ""

#, fuzzy
msgid "UNBIND_ALL_TOOLTIP"
msgstr "Beweeg na die wakker stadium. Besikbaar na jy genoeg brain krag het (tiepe selle met \"axons\")."

msgid "UNBIND_HELP_TEXT"
msgstr ""

msgid "UNCERTAIN_VERSION_WARNING"
msgstr ""

msgid "UNDERWATERCAVE"
msgstr ""

msgid "UNDERWATER_VENT_ERUPTION"
msgstr ""

msgid "UNDERWATER_VENT_ERUPTION_IN"
msgstr ""

msgid "UNDISCOVERED_ORGANELLES"
msgstr ""

msgid "UNDISCOVERED_PATCH"
msgstr ""

msgid "UNDO"
msgstr ""

msgid "UNDO_THE_LAST_ACTION"
msgstr ""

msgid "UNIT_ACTION_CONSTRUCT"
msgstr ""

msgid "UNIT_ACTION_MOVE"
msgstr ""

msgid "UNIT_ADVANCED_SPACESHIP"
msgstr ""

msgid "UNIT_SIMPLE_ROCKET"
msgstr ""

msgid "UNKNOWN"
msgstr ""

msgid "UNKNOWN_DISPLAY_DRIVER"
msgstr ""

msgid "UNKNOWN_MOUSE"
msgstr ""

msgid "UNKNOWN_ORGANELLE_SYMBOL"
msgstr ""

msgid "UNKNOWN_PATCH"
msgstr ""

msgid "UNKNOWN_SHORT"
msgstr ""

msgid "UNKNOWN_VERSION"
msgstr ""

msgid "UNKNOWN_WORKSHOP_ID"
msgstr ""

msgid "UNLIMIT_GROWTH_SPEED"
msgstr ""

msgid "UNLOCKED_NEW_ORGANELLE"
msgstr ""

msgid "UNLOCK_ALL_ORGANELLES"
msgstr ""

msgid "UNLOCK_CONDITION_ATP_PRODUCTION_ABOVE"
msgstr ""

msgid "UNLOCK_CONDITION_COMPOUND_IS_ABOVE"
msgstr ""

msgid "UNLOCK_CONDITION_COMPOUND_IS_BELOW"
msgstr ""

msgid "UNLOCK_CONDITION_COMPOUND_IS_BETWEEN"
msgstr ""

msgid "UNLOCK_CONDITION_DIGESTED_MICROBES_ABOVE"
msgstr ""

msgid "UNLOCK_CONDITION_ENGULFED_MICROBES_ABOVE"
msgstr ""

msgid "UNLOCK_CONDITION_EXCESS_ATP_ABOVE"
msgstr ""

msgid "UNLOCK_CONDITION_PLAYER_DAMAGE_RECEIVED"
msgstr ""

msgid "UNLOCK_CONDITION_PLAYER_DAMAGE_RECEIVED_SOURCE"
msgstr ""

msgid "UNLOCK_CONDITION_PLAYER_DEATH_COUNT_ABOVE"
msgstr ""

msgid "UNLOCK_CONDITION_REPRODUCED_WITH"
msgstr ""

msgid "UNLOCK_CONDITION_REPRODUCED_WITH_IN_A_ROW"
msgstr ""

msgid "UNLOCK_CONDITION_REPRODUCE_IN_BIOME"
msgstr ""

msgid "UNLOCK_CONDITION_SPEED_BELOW"
msgstr ""

msgid "UNLOCK_WITH_ANY_OF_FOLLOWING"
msgstr ""

msgid "UNSAVED_CHANGE_WARNING"
msgstr ""

msgid "UNTITLED"
msgstr ""

msgid "UPGRADE_CILIA_PULL"
msgstr ""

msgid "UPGRADE_CILIA_PULL_DESCRIPTION"
msgstr ""

msgid "UPGRADE_COST"
msgstr ""

msgid "UPGRADE_DESCRIPTION_NONE"
msgstr ""

msgid "UPGRADE_NAME_NONE"
msgstr ""

msgid "UPGRADE_PILUS_INJECTISOME"
msgstr ""

msgid "UPGRADE_PILUS_INJECTISOME_DESCRIPTION"
msgstr ""

msgid "UPGRADE_SLIME_JET_MUCOCYST"
msgstr ""

msgid "UPGRADE_SLIME_JET_MUCOCYST_DESCRIPTION"
msgstr ""

msgid "UPLOAD"
msgstr ""

msgid "UPLOADING_DOT_DOT_DOT"
msgstr ""

msgid "UPLOAD_SUCCEEDED"
msgstr ""

msgid "UPSCALE_BILINEAR"
msgstr ""

msgid "UPSCALE_FSR_1"
msgstr ""

msgid "UPSCALE_FSR_22"
msgstr ""

msgid "UPSCALE_METHOD"
msgstr ""

msgid "UPSCALE_SHARPENING_FSR"
msgstr ""

msgid "USED_LIBRARIES_LICENSES"
msgstr ""

msgid "USED_RENDERER_NAME"
msgstr ""

msgid "USES_FEATURE"
msgstr ""

msgid "USE_AUTO_HARMONY"
msgstr ""

msgid "USE_AUTO_HARMONY_TOOLTIP"
msgstr ""

msgid "USE_A_CUSTOM_USERNAME"
msgstr ""

msgid "USE_DISK_CACHE"
msgstr ""

msgid "USE_MANUAL_THREAD_COUNT"
msgstr ""

msgid "USE_MANUAL_THREAD_COUNT_NATIVE"
msgstr ""

msgid "USE_VIRTUAL_WINDOW_SIZE"
msgstr ""

msgid "UV_PROTECTION"
msgstr ""

#, fuzzy
msgid "UV_TOLERANCE_TOOLTIP"
msgstr "Beweeg na die wakker stadium. Besikbaar na jy genoeg brain krag het (tiepe selle met \"axons\")."

msgid "VACUOLE"
msgstr ""

msgid "VACUOLE_DESCRIPTION"
msgstr ""

msgid "VACUOLE_IS_SPECIALIZED"
msgstr ""

msgid "VACUOLE_NOT_SPECIALIZED_DESCRIPTION"
msgstr ""

msgid "VACUOLE_PROCESSES_DESCRIPTION"
msgstr ""

msgid "VACUOLE_SPECIALIZED_DESCRIPTION"
msgstr ""

msgid "VALUE_WITH_UNIT"
msgstr ""

msgid "VENTS_ARE_HOME"
msgstr ""

msgid "VERSION_COLON"
msgstr ""

msgid "VERTICAL_COLON"
msgstr ""

msgid "VERTICAL_WITH_AXIS_NAME_COLON"
msgstr ""

msgid "VIDEO_MEMORY"
msgstr ""

msgid "VIDEO_MEMORY_MIB"
msgstr ""

msgid "VIEWER"
msgstr ""

msgid "VIEW_ALL"
msgstr ""

msgid "VIEW_CELL_PROCESSES"
msgstr ""

msgid "VIEW_ONLINE"
msgstr ""

msgid "VIEW_PATCH_MICHES"
msgstr ""

msgid "VIEW_PATCH_NOTES"
msgstr ""

msgid "VIEW_PATCH_NOTES_TOOLTIP"
msgstr ""

msgid "VIEW_PENDING_ACTIONS"
msgstr ""

msgid "VIEW_SOURCE_CODE"
msgstr ""

msgid "VIEW_TEXT_REPORT"
msgstr ""

msgid "VIP_PATRONS"
msgstr ""

msgid "VISIBLE"
msgstr ""

msgid "VISIBLE_WHEN_CLOSE_TO_FULL"
msgstr ""

msgid "VISIBLE_WHEN_OVER_ZERO"
msgstr ""

msgid "VISIT_SUGGESTIONS_SITE"
msgstr ""

msgid "VOLCANIC_VENT"
msgstr ""

msgid "VOLUMEDOWN"
msgstr ""

msgid "VOLUMEMUTE"
msgstr ""

msgid "VOLUMEUP"
msgstr ""

msgid "VSYNC"
msgstr ""

msgid "WAITING_FOR_AUTO_EVO"
msgstr ""

msgid "WELCOME_TO_THRIVEOPEDIA"
msgstr ""

msgid "WENT_EXTINCT_FROM_PLANET"
msgstr ""

msgid "WENT_EXTINCT_IN"
msgstr ""

msgid "WHEEL_DOWN"
msgstr ""

msgid "WHEEL_LEFT"
msgstr ""

msgid "WHEEL_RIGHT"
msgstr ""

msgid "WHEEL_UP"
msgstr ""

msgid "WIKI"
msgstr ""

msgid "WIKI_2D"
msgstr ""

msgid "WIKI_3D"
msgstr ""

msgid "WIKI_3D_COMMA_SANDBOX"
msgstr ""

msgid "WIKI_3D_COMMA_STRATEGY"
msgstr ""

msgid "WIKI_3D_COMMA_STRATEGY_COMMA_SPACE"
msgstr ""

msgid "WIKI_8_BRACKET_16"
msgstr ""

#, fuzzy
msgid "WIKI_ASCENSION"
msgstr "3D redakteurder"

#, fuzzy
msgid "WIKI_ASCENSION_CURRENT_DEVELOPMENT"
msgstr "3D beweging"

msgid "WIKI_ASCENSION_FEATURES"
msgstr ""

#, fuzzy
msgid "WIKI_ASCENSION_INTRO"
msgstr "3D redakteurder"

msgid "WIKI_ASCENSION_OVERVIEW"
msgstr ""

msgid "WIKI_ASCENSION_TRANSITIONS"
msgstr ""

msgid "WIKI_ASCENSION_UI"
msgstr ""

msgid "WIKI_AWAKENING_STAGE_CURRENT_DEVELOPMENT"
msgstr ""

msgid "WIKI_AWAKENING_STAGE_FEATURES"
msgstr ""

#, fuzzy
msgid "WIKI_AWAKENING_STAGE_INTRO"
msgstr "3D redakteurder"

msgid "WIKI_AWAKENING_STAGE_OVERVIEW"
msgstr ""

msgid "WIKI_AWAKENING_STAGE_TRANSITIONS"
msgstr ""

msgid "WIKI_AWAKENING_STAGE_UI"
msgstr ""

#, fuzzy
msgid "WIKI_AWARE_STAGE_CURRENT_DEVELOPMENT"
msgstr "3D beweging"

msgid "WIKI_AWARE_STAGE_FEATURES"
msgstr ""

msgid "WIKI_AWARE_STAGE_INTRO"
msgstr ""

msgid "WIKI_AWARE_STAGE_OVERVIEW"
msgstr ""

msgid "WIKI_AWARE_STAGE_TRANSITIONS"
msgstr ""

msgid "WIKI_AWARE_STAGE_UI"
msgstr ""

msgid "WIKI_AXON_EFFECTS"
msgstr ""

#, fuzzy
msgid "WIKI_AXON_INTRO"
msgstr "3D redakteurder"

msgid "WIKI_AXON_MODIFICATIONS"
msgstr ""

msgid "WIKI_AXON_PROCESSES"
msgstr ""

msgid "WIKI_AXON_REQUIREMENTS"
msgstr ""

msgid "WIKI_AXON_SCIENTIFIC_BACKGROUND"
msgstr ""

msgid "WIKI_AXON_STRATEGY"
msgstr ""

msgid "WIKI_AXON_UPGRADES"
msgstr ""

msgid "WIKI_BACTERIAL_CHEMOSYNTHESIS_COMMA_GLYCOLYSIS"
msgstr ""

msgid "WIKI_BINDING_AGENT_EFFECTS"
msgstr ""

#, fuzzy
msgid "WIKI_BINDING_AGENT_INTRO"
msgstr "3D redakteurder"

msgid "WIKI_BINDING_AGENT_MODIFICATIONS"
msgstr ""

msgid "WIKI_BINDING_AGENT_PROCESSES"
msgstr ""

msgid "WIKI_BINDING_AGENT_REQUIREMENTS"
msgstr ""

msgid "WIKI_BINDING_AGENT_SCIENTIFIC_BACKGROUND"
msgstr ""

msgid "WIKI_BINDING_AGENT_STRATEGY"
msgstr ""

msgid "WIKI_BINDING_AGENT_UPGRADES"
msgstr ""

msgid "WIKI_BIOLUMINESCENT_VACUOLE_EFFECTS"
msgstr ""

msgid "WIKI_BIOLUMINESCENT_VACUOLE_INTRO"
msgstr ""

msgid "WIKI_BIOLUMINESCENT_VACUOLE_MODIFICATIONS"
msgstr ""

msgid "WIKI_BIOLUMINESCENT_VACUOLE_PROCESSES"
msgstr ""

msgid "WIKI_BIOLUMINESCENT_VACUOLE_REQUIREMENTS"
msgstr ""

msgid "WIKI_BIOLUMINESCENT_VACUOLE_SCIENTIFIC_BACKGROUND"
msgstr ""

msgid "WIKI_BIOLUMINESCENT_VACUOLE_STRATEGY"
msgstr ""

msgid "WIKI_BIOLUMINESCENT_VACUOLE_UPGRADES"
msgstr ""

msgid "WIKI_BODY_PLAN_EDITOR_COMMA_CELL_EDITOR"
msgstr ""

msgid "WIKI_CHEMOPLAST_EFFECTS"
msgstr ""

#, fuzzy
msgid "WIKI_CHEMOPLAST_INTRO"
msgstr "3D redakteurder"

msgid "WIKI_CHEMOPLAST_MODIFICATIONS"
msgstr ""

msgid "WIKI_CHEMOPLAST_PROCESSES"
msgstr ""

msgid "WIKI_CHEMOPLAST_REQUIREMENTS"
msgstr ""

msgid "WIKI_CHEMOPLAST_SCIENTIFIC_BACKGROUND"
msgstr ""

msgid "WIKI_CHEMOPLAST_STRATEGY"
msgstr ""

msgid "WIKI_CHEMOPLAST_UPGRADES"
msgstr ""

msgid "WIKI_CHEMORECEPTOR_EFFECTS"
msgstr ""

msgid "WIKI_CHEMORECEPTOR_INTRO"
msgstr ""

msgid "WIKI_CHEMORECEPTOR_MODIFICATIONS"
msgstr ""

msgid "WIKI_CHEMORECEPTOR_PROCESSES"
msgstr ""

msgid "WIKI_CHEMORECEPTOR_REQUIREMENTS"
msgstr ""

msgid "WIKI_CHEMORECEPTOR_SCIENTIFIC_BACKGROUND"
msgstr ""

msgid "WIKI_CHEMORECEPTOR_STRATEGY"
msgstr ""

msgid "WIKI_CHEMORECEPTOR_UPGRADES"
msgstr ""

msgid "WIKI_CHEMOSYNTHESIZING_PROTEINS_EFFECTS"
msgstr ""

msgid "WIKI_CHEMOSYNTHESIZING_PROTEINS_INTRO"
msgstr ""

msgid "WIKI_CHEMOSYNTHESIZING_PROTEINS_MODIFICATIONS"
msgstr ""

msgid "WIKI_CHEMOSYNTHESIZING_PROTEINS_PROCESSES"
msgstr ""

msgid "WIKI_CHEMOSYNTHESIZING_PROTEINS_REQUIREMENTS"
msgstr ""

msgid "WIKI_CHEMOSYNTHESIZING_PROTEINS_SCIENTIFIC_BACKGROUND"
msgstr ""

msgid "WIKI_CHEMOSYNTHESIZING_PROTEINS_STRATEGY"
msgstr ""

msgid "WIKI_CHEMOSYNTHESIZING_PROTEINS_UPGRADES"
msgstr ""

msgid "WIKI_CHLOROPLAST_EFFECTS"
msgstr ""

msgid "WIKI_CHLOROPLAST_INTRO"
msgstr ""

msgid "WIKI_CHLOROPLAST_MODIFICATIONS"
msgstr ""

msgid "WIKI_CHLOROPLAST_PROCESSES"
msgstr ""

msgid "WIKI_CHLOROPLAST_REQUIREMENTS"
msgstr ""

msgid "WIKI_CHLOROPLAST_SCIENTIFIC_BACKGROUND"
msgstr ""

msgid "WIKI_CHLOROPLAST_STRATEGY"
msgstr ""

msgid "WIKI_CHLOROPLAST_UPGRADES"
msgstr ""

msgid "WIKI_CHROMATOPHORE_PHOTOSYNTHESIS_COMMA_GLYCOLYSIS"
msgstr ""

msgid "WIKI_CILIA_EFFECTS"
msgstr ""

msgid "WIKI_CILIA_INTRO"
msgstr ""

msgid "WIKI_CILIA_MODIFICATIONS"
msgstr ""

msgid "WIKI_CILIA_PROCESSES"
msgstr ""

msgid "WIKI_CILIA_REQUIREMENTS"
msgstr ""

msgid "WIKI_CILIA_SCIENTIFIC_BACKGROUND"
msgstr ""

msgid "WIKI_CILIA_STRATEGY"
msgstr ""

msgid "WIKI_CILIA_UPGRADES"
msgstr ""

msgid "WIKI_COMPOUNDS_BUTTON"
msgstr ""

#, fuzzy
msgid "WIKI_COMPOUNDS_DEVELOPMENT"
msgstr "3D beweging"

msgid "WIKI_COMPOUNDS_INTRO"
msgstr ""

msgid "WIKI_COMPOUNDS_TYPES_OF_COMPOUNDS"
msgstr ""

msgid "WIKI_COMPOUND_SYSTEM_DEVELOPMENT_COMPOUNDS_LIST"
msgstr ""

msgid "WIKI_COMPOUND_SYSTEM_DEVELOPMENT_INTRO"
msgstr ""

msgid "WIKI_COMPOUND_SYSTEM_DEVELOPMENT_MICROBE_STAGE"
msgstr ""

msgid "WIKI_COMPOUND_SYSTEM_DEVELOPMENT_OVERVIEW"
msgstr ""

#, fuzzy
msgid "WIKI_CREATURE_EDITOR_COMMA_TECH_EDITOR"
msgstr "3D redakteurder"

msgid "WIKI_CYTOPLASM_EFFECTS"
msgstr ""

msgid "WIKI_CYTOPLASM_INTRO"
msgstr ""

msgid "WIKI_CYTOPLASM_MODIFICATIONS"
msgstr ""

msgid "WIKI_CYTOPLASM_PROCESSES"
msgstr ""

msgid "WIKI_CYTOPLASM_REQUIREMENTS"
msgstr ""

msgid "WIKI_CYTOPLASM_SCIENTIFIC_BACKGROUND"
msgstr ""

msgid "WIKI_CYTOPLASM_STRATEGY"
msgstr ""

msgid "WIKI_CYTOPLASM_UPGRADES"
msgstr ""

#, fuzzy
msgid "WIKI_DEVELOPMENT"
msgstr "3D beweging"

msgid "WIKI_DEVELOPMENT_INFO_BUTTON"
msgstr ""

msgid "WIKI_DEVELOPMENT_ROOT_INTRO"
msgstr ""

msgid "WIKI_EDITORS_AND_MUTATIONS_GENERATIONS_AND_EDITOR_SESSIONS"
msgstr ""

msgid "WIKI_EDITORS_AND_MUTATIONS_INTRO"
msgstr ""

msgid "WIKI_EDITORS_AND_MUTATIONS_MUTATIONS_AND_MUTATION_POINTS"
msgstr ""

msgid "WIKI_ENVIRONMENTAL_CONDITIONS_ENVIRONMENTAL_GASSES"
msgstr ""

msgid "WIKI_ENVIRONMENTAL_CONDITIONS_INTRO"
msgstr ""

msgid "WIKI_ENVIRONMENTAL_CONDITIONS_PHYSICAL_CONDITIONS"
msgstr ""

msgid "WIKI_ENVIRONMENTAL_CONDITIONS_THE_DAY/NIGHT_CYCLE"
msgstr ""

#, fuzzy
msgid "WIKI_FERROPLAST_EFFECTS"
msgstr "3D redakteurder"

#, fuzzy
msgid "WIKI_FERROPLAST_INTRO"
msgstr "3D redakteurder"

#, fuzzy
msgid "WIKI_FERROPLAST_MODIFICATIONS"
msgstr "3D redakteurder"

#, fuzzy
msgid "WIKI_FERROPLAST_PROCESSES"
msgstr "3D redakteurder"

#, fuzzy
msgid "WIKI_FERROPLAST_REQUIREMENTS"
msgstr "3D redakteurder"

#, fuzzy
msgid "WIKI_FERROPLAST_SCIENTIFIC_BACKGROUND"
msgstr "3D redakteurder"

#, fuzzy
msgid "WIKI_FERROPLAST_STRATEGY"
msgstr "3D redakteurder"

#, fuzzy
msgid "WIKI_FERROPLAST_UPGRADES"
msgstr "3D redakteurder"

msgid "WIKI_FLAGELLUM_EFFECTS"
msgstr ""

msgid "WIKI_FLAGELLUM_INTRO"
msgstr ""

msgid "WIKI_FLAGELLUM_MODIFICATIONS"
msgstr ""

msgid "WIKI_FLAGELLUM_PROCESSES"
msgstr ""

msgid "WIKI_FLAGELLUM_REQUIREMENTS"
msgstr ""

msgid "WIKI_FLAGELLUM_SCIENTIFIC_BACKGROUND"
msgstr ""

msgid "WIKI_FLAGELLUM_STRATEGY"
msgstr ""

msgid "WIKI_FLAGELLUM_UPGRADES"
msgstr ""

msgid "WIKI_GLYCOLYSIS_COMMA_ANAEROBIC_NITROGEN_FIXATION"
msgstr ""

#, fuzzy
msgid "WIKI_HEADING_APPENDICES"
msgstr "3D redakteurder"

#, fuzzy
msgid "WIKI_HEADING_BASIC_GAME_MECHANICS"
msgstr "3D redakteurder"

#, fuzzy
msgid "WIKI_HEADING_COMPOUNDS_LIST"
msgstr "3D redakteurder"

#, fuzzy
msgid "WIKI_HEADING_COMPOUND_CLOUDS"
msgstr "3D redakteurder"

msgid "WIKI_HEADING_CONCEPT_ART"
msgstr ""

msgid "WIKI_HEADING_CURRENT_DEVELOPMENT"
msgstr ""

#, fuzzy
msgid "WIKI_HEADING_DEVELOPMENT"
msgstr "3D beweging"

#, fuzzy
msgid "WIKI_HEADING_EDITOR"
msgstr "3D redakteurder"

#, fuzzy
msgid "WIKI_HEADING_EFFECTS"
msgstr "3D redakteurder"

#, fuzzy
msgid "WIKI_HEADING_ENVIRONMENTAL_GASSES"
msgstr "3D redakteurder"

msgid "WIKI_HEADING_FEATURES"
msgstr ""

#, fuzzy
msgid "WIKI_HEADING_FOG_OF_WAR"
msgstr "3D redakteurder"

#, fuzzy
msgid "WIKI_HEADING_GAMEPLAY"
msgstr "3D redakteurder"

#, fuzzy
msgid "WIKI_HEADING_GDD"
msgstr "3D redakteurder"

#, fuzzy
msgid "WIKI_HEADING_GENERAL_TIPS"
msgstr "3D redakteurder"

#, fuzzy
msgid "WIKI_HEADING_GENERATIONS_AND_EDITOR_SESSIONS"
msgstr "3D redakteurder"

#, fuzzy
msgid "WIKI_HEADING_MICROBE_PARTS"
msgstr "3D redakteurder"

#, fuzzy
msgid "WIKI_HEADING_MICROBE_STAGE"
msgstr "3D redakteurder"

#, fuzzy
msgid "WIKI_HEADING_MICROBE_STAGE_TIPS"
msgstr "3D redakteurder"

#, fuzzy
msgid "WIKI_HEADING_MODIFICATIONS"
msgstr "3D redakteurder"

#, fuzzy
msgid "WIKI_HEADING_MORE_GAME_INFO"
msgstr "3D redakteurder"

msgid "WIKI_HEADING_MUTATIONS_AND_MUTATION_POINTS"
msgstr ""

msgid "WIKI_HEADING_OVERVIEW"
msgstr ""

#, fuzzy
msgid "WIKI_HEADING_PATCHES"
msgstr "3D redakteurder"

#, fuzzy
msgid "WIKI_HEADING_PHYSICAL_CONDITIONS"
msgstr "3D redakteurder"

#, fuzzy
msgid "WIKI_HEADING_PROCESSES"
msgstr "3D redakteurder"

msgid "WIKI_HEADING_REPRODUCTION_IN_THE_MICROBE_STAGE"
msgstr ""

#, fuzzy
msgid "WIKI_HEADING_REQUIREMENTS"
msgstr "3D redakteurder"

#, fuzzy
msgid "WIKI_HEADING_SCIENTIFIC_BACKGROUND"
msgstr "3D redakteurder"

#, fuzzy
msgid "WIKI_HEADING_STRATEGY"
msgstr "3D redakteurder"

#, fuzzy
msgid "WIKI_HEADING_THE_DAY/NIGHT_CYCLE"
msgstr "3D redakteurder"

#, fuzzy
msgid "WIKI_HEADING_THE_PATCH_MAP"
msgstr "3D redakteurder"

msgid "WIKI_HEADING_TRANSITIONS"
msgstr ""

#, fuzzy
msgid "WIKI_HEADING_TYPES_OF_COMPOUNDS"
msgstr "3D redakteurder"

msgid "WIKI_HEADING_UI"
msgstr ""

#, fuzzy
msgid "WIKI_HEADING_UPGRADES"
msgstr "3D redakteurder"

#, fuzzy
msgid "WIKI_HELP_AND_TIPS_BASIC_GAME_MECHANICS"
msgstr "3D redakteurder"

msgid "WIKI_HELP_AND_TIPS_BUTTON"
msgstr ""

#, fuzzy
msgid "WIKI_HELP_AND_TIPS_COMPOUND_CLOUDS"
msgstr "3D redakteurder"

#, fuzzy
msgid "WIKI_HELP_AND_TIPS_GENERAL_TIPS"
msgstr "3D redakteurder"

#, fuzzy
msgid "WIKI_HELP_AND_TIPS_INTRO"
msgstr "3D redakteurder"

#, fuzzy
msgid "WIKI_HELP_AND_TIPS_MICROBE_PARTS"
msgstr "3D redakteurder"

#, fuzzy
msgid "WIKI_HELP_AND_TIPS_MICROBE_STAGE_TIPS"
msgstr "3D redakteurder"

#, fuzzy
msgid "WIKI_HELP_AND_TIPS_MORE_GAME_INFO"
msgstr "3D redakteurder"

#, fuzzy
msgid "WIKI_HYDROGENASE_EFFECTS"
msgstr "3D redakteurder"

#, fuzzy
msgid "WIKI_HYDROGENASE_INTRO"
msgstr "3D redakteurder"

#, fuzzy
msgid "WIKI_HYDROGENASE_MODIFICATIONS"
msgstr "3D redakteurder"

#, fuzzy
msgid "WIKI_HYDROGENASE_PROCESSES"
msgstr "3D redakteurder"

#, fuzzy
msgid "WIKI_HYDROGENASE_REQUIREMENTS"
msgstr "3D redakteurder"

#, fuzzy
msgid "WIKI_HYDROGENASE_SCIENTIFIC_BACKGROUND"
msgstr "3D redakteurder"

#, fuzzy
msgid "WIKI_HYDROGENASE_STRATEGY"
msgstr "3D redakteurder"

#, fuzzy
msgid "WIKI_HYDROGENASE_UPGRADES"
msgstr "3D redakteurder"

#, fuzzy
msgid "WIKI_HYDROGENOSOME_EFFECTS"
msgstr "3D redakteurder"

#, fuzzy
msgid "WIKI_HYDROGENOSOME_INTRO"
msgstr "3D redakteurder"

#, fuzzy
msgid "WIKI_HYDROGENOSOME_MODIFICATIONS"
msgstr "3D redakteurder"

#, fuzzy
msgid "WIKI_HYDROGENOSOME_PROCESSES"
msgstr "3D redakteurder"

#, fuzzy
msgid "WIKI_HYDROGENOSOME_REQUIREMENTS"
msgstr "3D redakteurder"

#, fuzzy
msgid "WIKI_HYDROGENOSOME_SCIENTIFIC_BACKGROUND"
msgstr "3D redakteurder"

#, fuzzy
msgid "WIKI_HYDROGENOSOME_STRATEGY"
msgstr "3D redakteurder"

#, fuzzy
msgid "WIKI_HYDROGENOSOME_UPGRADES"
msgstr "3D redakteurder"

msgid "WIKI_INDUSTRIAL_STAGE_CURRENT_DEVELOPMENT"
msgstr ""

msgid "WIKI_INDUSTRIAL_STAGE_FEATURES"
msgstr ""

msgid "WIKI_INDUSTRIAL_STAGE_INTRO"
msgstr ""

msgid "WIKI_INDUSTRIAL_STAGE_OVERVIEW"
msgstr ""

msgid "WIKI_INDUSTRIAL_STAGE_TRANSITIONS"
msgstr ""

msgid "WIKI_INDUSTRIAL_STAGE_UI"
msgstr ""

msgid "WIKI_INJECTISOME_PILUS"
msgstr ""

msgid "WIKI_LYSOSOME_EFFECTS"
msgstr ""

#, fuzzy
msgid "WIKI_LYSOSOME_INTRO"
msgstr "3D beweging"

msgid "WIKI_LYSOSOME_MODIFICATIONS"
msgstr ""

msgid "WIKI_LYSOSOME_PROCESSES"
msgstr ""

msgid "WIKI_LYSOSOME_REQUIREMENTS"
msgstr ""

msgid "WIKI_LYSOSOME_SCIENTIFIC_BACKGROUND"
msgstr ""

msgid "WIKI_LYSOSOME_STRATEGY"
msgstr ""

msgid "WIKI_LYSOSOME_UPGRADES"
msgstr ""

#, fuzzy
msgid "WIKI_MACROSCOPIC_STAGE_CONCEPT_ART"
msgstr "3D redakteurder"

#, fuzzy
msgid "WIKI_MACROSCOPIC_STAGE_CURRENT_DEVELOPMENT"
msgstr "3D beweging"

#, fuzzy
msgid "WIKI_MACROSCOPIC_STAGE_FEATURES"
msgstr "3D redakteurder"

#, fuzzy
msgid "WIKI_MACROSCOPIC_STAGE_INTRO"
msgstr "3D redakteurder"

#, fuzzy
msgid "WIKI_MACROSCOPIC_STAGE_OVERVIEW"
msgstr "3D redakteurder"

#, fuzzy
msgid "WIKI_MACROSCOPIC_STAGE_TRANSITIONS"
msgstr "3D redakteurder"

#, fuzzy
msgid "WIKI_MACROSCOPIC_STAGE_UI"
msgstr "3D redakteurder"

msgid "WIKI_MECHANICS"
msgstr ""

msgid "WIKI_MECHANICS_ROOT_INTRO"
msgstr ""

#, fuzzy
msgid "WIKI_MELANOSOME_EFFECTS"
msgstr "3D redakteurder"

#, fuzzy
msgid "WIKI_MELANOSOME_INTRO"
msgstr "3D beweging"

#, fuzzy
msgid "WIKI_MELANOSOME_MODIFICATIONS"
msgstr "3D redakteurder"

#, fuzzy
msgid "WIKI_MELANOSOME_PROCESSES"
msgstr "3D redakteurder"

#, fuzzy
msgid "WIKI_MELANOSOME_REQUIREMENTS"
msgstr "3D redakteurder"

#, fuzzy
msgid "WIKI_MELANOSOME_SCIENTIFIC_BACKGROUND"
msgstr "3D redakteurder"

#, fuzzy
msgid "WIKI_MELANOSOME_STRATEGY"
msgstr "3D redakteurder"

#, fuzzy
msgid "WIKI_MELANOSOME_UPGRADES"
msgstr "3D redakteurder"

msgid "WIKI_METABOLOSOMES_EFFECTS"
msgstr ""

#, fuzzy
msgid "WIKI_METABOLOSOMES_INTRO"
msgstr "3D beweging"

msgid "WIKI_METABOLOSOMES_MODIFICATIONS"
msgstr ""

msgid "WIKI_METABOLOSOMES_PROCESSES"
msgstr ""

msgid "WIKI_METABOLOSOMES_REQUIREMENTS"
msgstr ""

msgid "WIKI_METABOLOSOMES_SCIENTIFIC_BACKGROUND"
msgstr ""

msgid "WIKI_METABOLOSOMES_STRATEGY"
msgstr ""

msgid "WIKI_METABOLOSOMES_UPGRADES"
msgstr ""

#, fuzzy
msgid "WIKI_MICROBE_STAGE_APPENDICES"
msgstr "3D redakteurder"

msgid "WIKI_MICROBE_STAGE_BUTTON"
msgstr ""

#, fuzzy
msgid "WIKI_MICROBE_STAGE_EDITOR"
msgstr "3D redakteurder"

#, fuzzy
msgid "WIKI_MICROBE_STAGE_GAMEPLAY"
msgstr "3D redakteurder"

#, fuzzy
msgid "WIKI_MICROBE_STAGE_GDD"
msgstr "3D redakteurder"

#, fuzzy
msgid "WIKI_MICROBE_STAGE_INTRO"
msgstr "3D redakteurder"

msgid "WIKI_MITOCHONDRION_EFFECTS"
msgstr ""

#, fuzzy
msgid "WIKI_MITOCHONDRION_INTRO"
msgstr "3D redakteurder"

msgid "WIKI_MITOCHONDRION_MODIFICATIONS"
msgstr ""

msgid "WIKI_MITOCHONDRION_PROCESSES"
msgstr ""

msgid "WIKI_MITOCHONDRION_REQUIREMENTS"
msgstr ""

msgid "WIKI_MITOCHONDRION_SCIENTIFIC_BACKGROUND"
msgstr ""

msgid "WIKI_MITOCHONDRION_STRATEGY"
msgstr ""

msgid "WIKI_MITOCHONDRION_UPGRADES"
msgstr ""

msgid "WIKI_MULTICELLULAR_STAGE_CONCEPT_ART"
msgstr ""

msgid "WIKI_MULTICELLULAR_STAGE_CURRENT_DEVELOPMENT"
msgstr ""

msgid "WIKI_MULTICELLULAR_STAGE_FEATURES"
msgstr ""

msgid "WIKI_MULTICELLULAR_STAGE_INTRO"
msgstr ""

msgid "WIKI_MULTICELLULAR_STAGE_OVERVIEW"
msgstr ""

msgid "WIKI_MULTICELLULAR_STAGE_TRANSITIONS"
msgstr ""

msgid "WIKI_MULTICELLULAR_STAGE_UI"
msgstr ""

msgid "WIKI_MYOFIBRIL_EFFECTS"
msgstr ""

#, fuzzy
msgid "WIKI_MYOFIBRIL_INTRO"
msgstr "3D redakteurder"

msgid "WIKI_MYOFIBRIL_MODIFICATIONS"
msgstr ""

msgid "WIKI_MYOFIBRIL_PROCESSES"
msgstr ""

msgid "WIKI_MYOFIBRIL_REQUIREMENTS"
msgstr ""

msgid "WIKI_MYOFIBRIL_SCIENTIFIC_BACKGROUND"
msgstr ""

msgid "WIKI_MYOFIBRIL_STRATEGY"
msgstr ""

msgid "WIKI_MYOFIBRIL_UPGRADES"
msgstr ""

#, fuzzy
msgid "WIKI_NATION_EDITOR"
msgstr "3D redakteurder"

msgid "WIKI_NITROGENASE_EFFECTS"
msgstr ""

#, fuzzy
msgid "WIKI_NITROGENASE_INTRO"
msgstr "3D redakteurder"

msgid "WIKI_NITROGENASE_MODIFICATIONS"
msgstr ""

msgid "WIKI_NITROGENASE_PROCESSES"
msgstr ""

msgid "WIKI_NITROGENASE_REQUIREMENTS"
msgstr ""

msgid "WIKI_NITROGENASE_SCIENTIFIC_BACKGROUND"
msgstr ""

msgid "WIKI_NITROGENASE_STRATEGY"
msgstr ""

msgid "WIKI_NITROGENASE_UPGRADES"
msgstr ""

msgid "WIKI_NITROPLAST_EFFECTS"
msgstr ""

msgid "WIKI_NITROPLAST_INTRO"
msgstr ""

msgid "WIKI_NITROPLAST_MODIFICATIONS"
msgstr ""

msgid "WIKI_NITROPLAST_PROCESSES"
msgstr ""

msgid "WIKI_NITROPLAST_REQUIREMENTS"
msgstr ""

msgid "WIKI_NITROPLAST_SCIENTIFIC_BACKGROUND"
msgstr ""

msgid "WIKI_NITROPLAST_STRATEGY"
msgstr ""

msgid "WIKI_NITROPLAST_UPGRADES"
msgstr ""

msgid "WIKI_NO"
msgstr ""

msgid "WIKI_NONE_COMMA_THIS_IS_THE_LAST_STAGE"
msgstr ""

msgid "WIKI_NUCLEUS_EFFECTS"
msgstr ""

msgid "WIKI_NUCLEUS_INTRO"
msgstr ""

msgid "WIKI_NUCLEUS_MODIFICATIONS"
msgstr ""

msgid "WIKI_NUCLEUS_PROCESSES"
msgstr ""

msgid "WIKI_NUCLEUS_REQUIREMENTS"
msgstr ""

msgid "WIKI_NUCLEUS_SCIENTIFIC_BACKGROUND"
msgstr ""

msgid "WIKI_NUCLEUS_STRATEGY"
msgstr ""

msgid "WIKI_NUCLEUS_UPGRADES"
msgstr ""

msgid "WIKI_ORGANELLES_ROOT_INTRO"
msgstr ""

msgid "WIKI_OXYTOXISOME_EFFECTS"
msgstr ""

msgid "WIKI_OXYTOXISOME_INTRO"
msgstr ""

msgid "WIKI_OXYTOXISOME_MODIFICATIONS"
msgstr ""

msgid "WIKI_OXYTOXISOME_PROCESSES"
msgstr ""

msgid "WIKI_OXYTOXISOME_REQUIREMENTS"
msgstr ""

msgid "WIKI_OXYTOXISOME_SCIENTIFIC_BACKGROUND"
msgstr ""

msgid "WIKI_OXYTOXISOME_STRATEGY"
msgstr ""

msgid "WIKI_OXYTOXISOME_UPGRADES"
msgstr ""

msgid "WIKI_OXYTOXY_SYNTHESIS_COMMA_GLYCOLYSIS"
msgstr ""

msgid "WIKI_PAGE_ASCENSION"
msgstr ""

msgid "WIKI_PAGE_AWAKENING_STAGE"
msgstr ""

msgid "WIKI_PAGE_AWARE_STAGE"
msgstr ""

msgid "WIKI_PAGE_AXON"
msgstr ""

#, fuzzy
msgid "WIKI_PAGE_BINDING_AGENT"
msgstr "3D redakteurder"

msgid "WIKI_PAGE_BIOLUMINESCENT_VACUOLE"
msgstr ""

msgid "WIKI_PAGE_CHEMOPLAST"
msgstr ""

msgid "WIKI_PAGE_CHEMORECEPTOR"
msgstr ""

msgid "WIKI_PAGE_CHEMOSYNTHESIZING_PROTEINS"
msgstr ""

msgid "WIKI_PAGE_CHLOROPLAST"
msgstr ""

msgid "WIKI_PAGE_CILIA"
msgstr ""

msgid "WIKI_PAGE_COMPOUNDS"
msgstr ""

#, fuzzy
msgid "WIKI_PAGE_COMPOUND_SYSTEM_DEVELOPMENT"
msgstr "3D beweging"

msgid "WIKI_PAGE_CYTOPLASM"
msgstr ""

msgid "WIKI_PAGE_DEVELOPMENT_ROOT"
msgstr ""

msgid "WIKI_PAGE_EDITORS_AND_MUTATIONS"
msgstr ""

msgid "WIKI_PAGE_ENVIRONMENTAL_CONDITIONS"
msgstr ""

#, fuzzy
msgid "WIKI_PAGE_FERROPLAST"
msgstr "3D redakteurder"

msgid "WIKI_PAGE_FLAGELLUM"
msgstr ""

#, fuzzy
msgid "WIKI_PAGE_HELP_AND_TIPS"
msgstr "3D redakteurder"

#, fuzzy
msgid "WIKI_PAGE_HYDROGENASE"
msgstr "3D redakteurder"

#, fuzzy
msgid "WIKI_PAGE_HYDROGENOSOME"
msgstr "3D redakteurder"

msgid "WIKI_PAGE_INDUSTRIAL_STAGE"
msgstr ""

msgid "WIKI_PAGE_LYSOSOME"
msgstr ""

#, fuzzy
msgid "WIKI_PAGE_MACROSCOPIC_STAGE"
msgstr "3D redakteurder"

msgid "WIKI_PAGE_MECHANICS_ROOT"
msgstr ""

#, fuzzy
msgid "WIKI_PAGE_MELANOSOME"
msgstr "3D redakteurder"

msgid "WIKI_PAGE_METABOLOSOMES"
msgstr ""

#, fuzzy
msgid "WIKI_PAGE_MICROBE_STAGE"
msgstr "3D redakteurder"

msgid "WIKI_PAGE_MITOCHONDRION"
msgstr ""

msgid "WIKI_PAGE_MULTICELLULAR_STAGE"
msgstr ""

msgid "WIKI_PAGE_MYOFIBRIL"
msgstr ""

msgid "WIKI_PAGE_NITROGENASE"
msgstr ""

msgid "WIKI_PAGE_NITROPLAST"
msgstr ""

msgid "WIKI_PAGE_NUCLEUS"
msgstr ""

msgid "WIKI_PAGE_ORGANELLES_ROOT"
msgstr ""

msgid "WIKI_PAGE_OXYTOXISOME"
msgstr ""

msgid "WIKI_PAGE_PERFORATOR_PILUS"
msgstr ""

msgid "WIKI_PAGE_PROTOPLASM"
msgstr ""

msgid "WIKI_PAGE_REPRODUCTION"
msgstr ""

msgid "WIKI_PAGE_RUSTICYANIN"
msgstr ""

msgid "WIKI_PAGE_SIGNALING_AGENT"
msgstr ""

msgid "WIKI_PAGE_SLIME_JET"
msgstr ""

msgid "WIKI_PAGE_SOCIETY_STAGE"
msgstr ""

msgid "WIKI_PAGE_SPACE_STAGE"
msgstr ""

msgid "WIKI_PAGE_STAGES_ROOT"
msgstr ""

msgid "WIKI_PAGE_THERMOPLAST"
msgstr ""

msgid "WIKI_PAGE_THERMOSYNTHASE"
msgstr ""

msgid "WIKI_PAGE_THE_PATCH_MAP"
msgstr ""

msgid "WIKI_PAGE_THYLAKOIDS"
msgstr ""

msgid "WIKI_PAGE_TOXIN_VACUOLE"
msgstr ""

msgid "WIKI_PAGE_VACUOLE"
msgstr ""

msgid "WIKI_PERFORATOR_PILUS_EFFECTS"
msgstr ""

msgid "WIKI_PERFORATOR_PILUS_INTRO"
msgstr ""

msgid "WIKI_PERFORATOR_PILUS_MODIFICATIONS"
msgstr ""

msgid "WIKI_PERFORATOR_PILUS_PROCESSES"
msgstr ""

msgid "WIKI_PERFORATOR_PILUS_REQUIREMENTS"
msgstr ""

msgid "WIKI_PERFORATOR_PILUS_SCIENTIFIC_BACKGROUND"
msgstr ""

msgid "WIKI_PERFORATOR_PILUS_STRATEGY"
msgstr ""

msgid "WIKI_PERFORATOR_PILUS_UPGRADES"
msgstr ""

#, fuzzy
msgid "WIKI_PROTEIN_RESPIRATION"
msgstr "3D redakteurder"

msgid "WIKI_PROTOPLASM_EFFECTS"
msgstr ""

msgid "WIKI_PROTOPLASM_INTRO"
msgstr ""

msgid "WIKI_PROTOPLASM_MODIFICATIONS"
msgstr ""

msgid "WIKI_PROTOPLASM_PROCESSES"
msgstr ""

msgid "WIKI_PROTOPLASM_REQUIREMENTS"
msgstr ""

msgid "WIKI_PROTOPLASM_SCIENTIFIC_BACKGROUND"
msgstr ""

msgid "WIKI_PROTOPLASM_STRATEGY"
msgstr ""

msgid "WIKI_PROTOPLASM_UPGRADES"
msgstr ""

msgid "WIKI_PULLING_CILIA"
msgstr ""

msgid "WIKI_REPRODUCTION_BUTTON"
msgstr ""

#, fuzzy
msgid "WIKI_REPRODUCTION_INTRO"
msgstr "3D redakteurder"

msgid "WIKI_REPRODUCTION_REPRODUCTION_IN_THE_MICROBE_STAGE"
msgstr ""

msgid "WIKI_ROOT_BODY"
msgstr ""

msgid "WIKI_ROOT_HEADING"
msgstr ""

msgid "WIKI_RUSTICYANIN_EFFECTS"
msgstr ""

msgid "WIKI_RUSTICYANIN_INTRO"
msgstr ""

msgid "WIKI_RUSTICYANIN_MODIFICATIONS"
msgstr ""

msgid "WIKI_RUSTICYANIN_PROCESSES"
msgstr ""

msgid "WIKI_RUSTICYANIN_REQUIREMENTS"
msgstr ""

msgid "WIKI_RUSTICYANIN_SCIENTIFIC_BACKGROUND"
msgstr ""

msgid "WIKI_RUSTICYANIN_STRATEGY"
msgstr ""

msgid "WIKI_RUSTICYANIN_UPGRADES"
msgstr ""

msgid "WIKI_SIGNALING_AGENT_EFFECTS"
msgstr ""

#, fuzzy
msgid "WIKI_SIGNALING_AGENT_INTRO"
msgstr "3D redakteurder"

msgid "WIKI_SIGNALING_AGENT_MODIFICATIONS"
msgstr ""

msgid "WIKI_SIGNALING_AGENT_PROCESSES"
msgstr ""

msgid "WIKI_SIGNALING_AGENT_REQUIREMENTS"
msgstr ""

msgid "WIKI_SIGNALING_AGENT_SCIENTIFIC_BACKGROUND"
msgstr ""

msgid "WIKI_SIGNALING_AGENT_STRATEGY"
msgstr ""

msgid "WIKI_SIGNALING_AGENT_UPGRADES"
msgstr ""

msgid "WIKI_SLIME_JET_EFFECTS"
msgstr ""

#, fuzzy
msgid "WIKI_SLIME_JET_INTRO"
msgstr "3D redakteurder"

msgid "WIKI_SLIME_JET_MODIFICATIONS"
msgstr ""

msgid "WIKI_SLIME_JET_PROCESSES"
msgstr ""

msgid "WIKI_SLIME_JET_REQUIREMENTS"
msgstr ""

msgid "WIKI_SLIME_JET_SCIENTIFIC_BACKGROUND"
msgstr ""

msgid "WIKI_SLIME_JET_STRATEGY"
msgstr ""

msgid "WIKI_SLIME_JET_UPGRADES"
msgstr ""

msgid "WIKI_SOCIETY_STAGE_CURRENT_DEVELOPMENT"
msgstr ""

msgid "WIKI_SOCIETY_STAGE_FEATURES"
msgstr ""

msgid "WIKI_SOCIETY_STAGE_INTRO"
msgstr ""

msgid "WIKI_SOCIETY_STAGE_OVERVIEW"
msgstr ""

msgid "WIKI_SOCIETY_STAGE_TRANSITIONS"
msgstr ""

msgid "WIKI_SOCIETY_STAGE_UI"
msgstr ""

#, fuzzy
msgid "WIKI_SPACE_STAGE_CURRENT_DEVELOPMENT"
msgstr "3D beweging"

msgid "WIKI_SPACE_STAGE_FEATURES"
msgstr ""

msgid "WIKI_SPACE_STAGE_INTRO"
msgstr ""

msgid "WIKI_SPACE_STAGE_OVERVIEW"
msgstr ""

msgid "WIKI_SPACE_STAGE_TRANSITIONS"
msgstr ""

msgid "WIKI_SPACE_STAGE_UI"
msgstr ""

msgid "WIKI_STAGES_ROOT_INTRO"
msgstr ""

msgid "WIKI_TBA"
msgstr ""

msgid "WIKI_TECH_EDITOR_COMMA_NATION_EDITOR_COMMA_SQUAD_EDITOR"
msgstr ""

msgid "WIKI_THERMOPLAST_EFFECTS"
msgstr ""

msgid "WIKI_THERMOPLAST_INTRO"
msgstr ""

msgid "WIKI_THERMOPLAST_MODIFICATIONS"
msgstr ""

msgid "WIKI_THERMOPLAST_PROCESSES"
msgstr ""

msgid "WIKI_THERMOPLAST_REQUIREMENTS"
msgstr ""

msgid "WIKI_THERMOPLAST_SCIENTIFIC_BACKGROUND"
msgstr ""

msgid "WIKI_THERMOPLAST_STRATEGY"
msgstr ""

msgid "WIKI_THERMOPLAST_UPGRADES"
msgstr ""

msgid "WIKI_THERMOSYNTHASE_EFFECTS"
msgstr ""

msgid "WIKI_THERMOSYNTHASE_INTRO"
msgstr ""

msgid "WIKI_THERMOSYNTHASE_MODIFICATIONS"
msgstr ""

msgid "WIKI_THERMOSYNTHASE_PROCESSES"
msgstr ""

msgid "WIKI_THERMOSYNTHASE_REQUIREMENTS"
msgstr ""

msgid "WIKI_THERMOSYNTHASE_SCIENTIFIC_BACKGROUND"
msgstr ""

msgid "WIKI_THERMOSYNTHASE_STRATEGY"
msgstr ""

msgid "WIKI_THERMOSYNTHASE_UPGRADES"
msgstr ""

msgid "WIKI_THE_PATCH_MAP_FOG_OF_WAR"
msgstr ""

msgid "WIKI_THE_PATCH_MAP_INTRO"
msgstr ""

msgid "WIKI_THE_PATCH_MAP_PATCHES"
msgstr ""

msgid "WIKI_THE_PATCH_MAP_THE_PATCH_MAP"
msgstr ""

msgid "WIKI_THYLAKOIDS_EFFECTS"
msgstr ""

#, fuzzy
msgid "WIKI_THYLAKOIDS_INTRO"
msgstr "3D redakteurder"

msgid "WIKI_THYLAKOIDS_MODIFICATIONS"
msgstr ""

msgid "WIKI_THYLAKOIDS_PROCESSES"
msgstr ""

msgid "WIKI_THYLAKOIDS_REQUIREMENTS"
msgstr ""

msgid "WIKI_THYLAKOIDS_SCIENTIFIC_BACKGROUND"
msgstr ""

msgid "WIKI_THYLAKOIDS_STRATEGY"
msgstr ""

msgid "WIKI_THYLAKOIDS_UPGRADES"
msgstr ""

msgid "WIKI_TOXIN_VACUOLE_EFFECTS"
msgstr ""

#, fuzzy
msgid "WIKI_TOXIN_VACUOLE_INTRO"
msgstr "3D redakteurder"

msgid "WIKI_TOXIN_VACUOLE_MODIFICATIONS"
msgstr ""

msgid "WIKI_TOXIN_VACUOLE_PROCESSES"
msgstr ""

msgid "WIKI_TOXIN_VACUOLE_REQUIREMENTS"
msgstr ""

msgid "WIKI_TOXIN_VACUOLE_SCIENTIFIC_BACKGROUND"
msgstr ""

msgid "WIKI_TOXIN_VACUOLE_STRATEGY"
msgstr ""

msgid "WIKI_TOXIN_VACUOLE_UPGRADES"
msgstr ""

msgid "WIKI_VACUOLE_EFFECTS"
msgstr ""

#, fuzzy
msgid "WIKI_VACUOLE_INTRO"
msgstr "3D redakteurder"

msgid "WIKI_VACUOLE_MODIFICATIONS"
msgstr ""

msgid "WIKI_VACUOLE_PROCESSES"
msgstr ""

msgid "WIKI_VACUOLE_REQUIREMENTS"
msgstr ""

msgid "WIKI_VACUOLE_SCIENTIFIC_BACKGROUND"
msgstr ""

msgid "WIKI_VACUOLE_STRATEGY"
msgstr ""

msgid "WIKI_VACUOLE_UPGRADES"
msgstr ""

msgid "WIKI_YES"
msgstr ""

msgid "WILL_YOU_THRIVE"
msgstr ""

msgid "WINDOWED"
msgstr ""

msgid "WIN_BOX_TITLE"
msgstr ""

msgid "WIN_TEXT"
msgstr ""

msgid "WORKSHOP_ITEM_CHANGE_NOTES"
msgstr ""

msgid "WORKSHOP_ITEM_CHANGE_NOTES_TOOLTIP"
msgstr ""

msgid "WORKSHOP_ITEM_DESCRIPTION"
msgstr ""

msgid "WORKSHOP_ITEM_PREVIEW"
msgstr ""

msgid "WORKSHOP_ITEM_TAGS"
msgstr ""

msgid "WORKSHOP_ITEM_TITLE"
msgstr ""

msgid "WORKSHOP_ITEM_UPLOAD_SUCCEEDED"
msgstr ""

msgid "WORKSHOP_ITEM_UPLOAD_SUCCEEDED_TOS_REQUIRED"
msgstr ""

msgid "WORKSHOP_TERMS_OF_SERVICE_NOTICE"
msgstr ""

msgid "WORKSHOP_VISIBILITY_TOOLTIP"
msgstr ""

msgid "WORLD"
msgstr ""

msgid "WORLD_EXPORT_SUCCESS_MESSAGE"
msgstr ""

msgid "WORLD_GENERAL_STATISTICS"
msgstr ""

msgid "WORLD_MISC_DETAILS_STRING"
msgstr ""

msgid "WORLD_OCEANIC_COVERAGE"
msgstr ""

msgid "WORLD_OCEANIC_COVERAGE_EXPLANATION"
msgstr ""

msgid "WORLD_OCEANIC_COVERAGE_LARGE"
msgstr ""

msgid "WORLD_OCEANIC_COVERAGE_MEDIUM"
msgstr ""

msgid "WORLD_OCEANIC_COVERAGE_SMALL"
msgstr ""

msgid "WORLD_RELATIVE_MOVEMENT"
msgstr ""

msgid "WORLD_SIZE"
msgstr ""

msgid "WORLD_SIZE_EXPLANATION"
msgstr ""

msgid "WORLD_SIZE_LARGE"
msgstr ""

msgid "WORLD_SIZE_MEDIUM"
msgstr ""

msgid "WORLD_SIZE_SMALL"
msgstr ""

#, fuzzy
msgid "WORLD_SIZE_TOOLTIP"
msgstr "Beweeg na die wakker stadium. Besikbaar na jy genoeg brain krag het (tiepe selle met \"axons\")."

msgid "WORLD_TEMPERATURE"
msgstr ""

msgid "WORLD_TEMPERATURE_COLD"
msgstr ""

msgid "WORLD_TEMPERATURE_EXPLANATION"
msgstr ""

#, fuzzy
msgid "WORLD_TEMPERATURE_TEMPERATE"
msgstr "Beweeg na die wakker stadium. Besikbaar na jy genoeg brain krag het (tiepe selle met \"axons\")."

msgid "WORLD_TEMPERATURE_WARM"
msgstr ""

msgid "WORST_PATCH_COLON"
msgstr ""

msgid "XBOX360"
msgstr ""

msgid "XBOX_ONE"
msgstr ""

msgid "XBOX_SERIES"
msgstr ""

#, fuzzy
msgid "X_TWITTER_TOOLTIP"
msgstr "Beweeg na die wakker stadium. Besikbaar na jy genoeg brain krag het (tiepe selle met \"axons\")."

msgid "YEARS"
msgstr ""

msgid "YET_TO_BE_IMPLEMENTED_NOTICE"
msgstr ""

msgid "YOUTUBE_TOOLTIP"
msgstr ""

msgid "YOU_CAN_MAKE_PULL_REQUEST"
msgstr ""

msgid "YOU_CAN_SUPPORT_THRIVE_ON_PATREON"
msgstr ""

msgid "YUM_EXCLAMATION"
msgstr ""

msgid "ZOOM_IN"
msgstr ""

msgid "ZOOM_OUT"
msgstr ""

#, fuzzy
#~ msgid "GLOBAL_GLACIATION_EVENT_LOG"
#~ msgstr "Beweeg na die wakker stadium. Besikbaar na jy genoeg brain krag het (tiepe selle met \"axons\")."

#, fuzzy
#~ msgid "WIKI_RADIOSYNTHESIS"
#~ msgstr "3D redakteurder"

#, fuzzy
#~ msgid "WIKI_MACROSCOPIC_STAGE"
#~ msgstr "3D redakteurder"<|MERGE_RESOLUTION|>--- conflicted
+++ resolved
@@ -7,11 +7,7 @@
 msgstr ""
 "Project-Id-Version: PROJECT VERSION\n"
 "Report-Msgid-Bugs-To: EMAIL@ADDRESS\n"
-<<<<<<< HEAD
-"POT-Creation-Date: 2025-08-27 21:03+0200\n"
-=======
-"POT-Creation-Date: 2025-08-25 19:09+0300\n"
->>>>>>> 2128ea0d
+"POT-Creation-Date: 2025-08-29 14:14+0300\n"
 "PO-Revision-Date: YEAR-MO-DA HO:MI+ZONE\n"
 "Last-Translator: Automatically generated\n"
 "Language-Team: none\n"
@@ -2486,9 +2482,8 @@
 msgid "HYDROGEN_SULFIDE"
 msgstr ""
 
-#, fuzzy
 msgid "HYDROGEN_SULFIDE_LEVELS"
-msgstr "Beweeg na die wakker stadium. Besikbaar na jy genoeg brain krag het (tiepe selle met \"axons\")."
+msgstr ""
 
 msgid "ICESHARD"
 msgstr ""
