--- conflicted
+++ resolved
@@ -7,13 +7,8 @@
 msgstr ""
 "Project-Id-Version: PROJECT VERSION\n"
 "Report-Msgid-Bugs-To: EMAIL@ADDRESS\n"
-<<<<<<< HEAD
-"POT-Creation-Date: 2025-03-18 21:56+0100\n"
-"PO-Revision-Date: 2025-03-12 14:39+0000\n"
-=======
 "POT-Creation-Date: 2025-03-27 09:59+0200\n"
 "PO-Revision-Date: 2025-03-20 20:10+0000\n"
->>>>>>> 4c6b8478
 "Last-Translator: Anonymous <noreply@weblate.org>\n"
 "Language-Team: Chinese (Traditional Han script) <https://translate.revolutionarygamesstudio.com/projects/thrive/thrive-game/zh_Hant/>\n"
 "Language: zh_TW\n"
@@ -1983,29 +1978,6 @@
 "區域事件：噴發\n"
 "產生額外的硫化氫與二氧化碳"
 
-msgid "EVENT_METEOR_GLUCOSE"
-msgstr ""
-
-#, fuzzy
-msgid "EVENT_METEOR_IRON"
-msgstr "{0}：+{1} ATP"
-
-#, fuzzy
-msgid "EVENT_METEOR_PHOSPHATES"
-msgstr "生成磷酸鹽"
-
-#, fuzzy
-msgid "EVENT_METEOR_PLAIN"
-msgstr ""
-"區域事件：噴發\n"
-"產生額外的硫化氫與二氧化碳"
-
-msgid "EVENT_METEOR_RADIOACTIVE"
-msgstr ""
-
-msgid "EVENT_METEOR_SULFUR"
-msgstr ""
-
 msgid "EVOLUTIONARY_TREE"
 msgstr "演化樹"
 
@@ -2361,27 +2333,14 @@
 msgstr "全域物種量："
 
 #, fuzzy
-<<<<<<< HEAD
-msgid "GLOBAL_GLACIATION_EVENT_LOG"
-msgstr "全域物種量："
-
-#, fuzzy
 msgid "GLOBAL_GLACIATION_EVENT_TOOLTIP"
 msgstr "進入覺醒階段。達到一定腦力（具有軸突的組織）後開放。"
 
-#, fuzzy
-msgid "GLOBAL_GLACIATION_EVENT_WARNING_LOG"
-msgstr "全域物種量："
-=======
-msgid "GLOBAL_GLACIATION_EVENT_TOOLTIP"
-msgstr "進入覺醒階段。達到一定腦力（具有軸突的組織）後開放。"
-
 msgid "GLOBAL_GLACIATION_EVENT_WARNING_LOG_PLURAL"
 msgstr ""
 
 msgid "GLOBAL_GLACIATION_EVENT_WARNING_LOG_SINGULAR"
 msgstr ""
->>>>>>> 4c6b8478
 
 msgid "GLOBAL_GLACIATION_START_EVENT_LOG"
 msgstr ""
@@ -3334,16 +3293,6 @@
 
 msgid "META_THREADS_TOOLTIP"
 msgstr "造訪我們的 Threads 檔案"
-
-msgid "METEOR_IMPACT_EVENT"
-msgstr ""
-
-#, fuzzy
-msgid "METEOR_IMPACT_EVENT_LOG"
-msgstr "全域物種量："
-
-msgid "METEOR_STRIKE_START_EVENT_LOG"
-msgstr ""
 
 msgid "METRICS"
 msgstr "性能指標"
@@ -8907,22 +8856,6 @@
 msgstr "縮小"
 
 #, fuzzy
-<<<<<<< HEAD
-#~ msgid "GLUCOSE_METEOR"
-#~ msgstr "葡萄糖"
-
-#, fuzzy
-#~ msgid "IRON_METEOR"
-#~ msgstr "環境"
-
-#, fuzzy
-#~ msgid "PHOSPHATE_METEOR"
-#~ msgstr "磷酸鹽"
-
-#, fuzzy
-#~ msgid "RADIOACTIVE_METEOR"
-#~ msgstr "放射性岩塊"
-=======
 #~ msgid "MICROBE_STAGE_DAY_NIGHT_TEXT"
 #~ msgstr ""
 #~ "留意環境面板上的[b]光照強度[/b]是否有下降。\n"
@@ -8934,7 +8867,6 @@
 #, fuzzy
 #~ msgid "GLOBAL_GLACIATION_EVENT_LOG"
 #~ msgstr "全域物種量："
->>>>>>> 4c6b8478
 
 #~ msgid "IRON_CHEMOLITHOAUTOTROPHY"
 #~ msgstr "鐵化能自養"
@@ -9125,6 +9057,10 @@
 #, fuzzy
 #~ msgid "ERUPTION_IN"
 #~ msgstr "出芽生殖"
+
+#, fuzzy
+#~ msgid "EVENT_TOOLTIP_ERUPTION"
+#~ msgstr "{0}：+{1} ATP"
 
 #~ msgid "THE_AMOUNT_OF_GLUCOSE_HAS_BEEN_REDUCED"
 #~ msgstr "環境葡萄糖量已減少至先前的 {0}。"
