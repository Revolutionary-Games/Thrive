# Translations template for PROJECT.
# Copyright (C) 2020 ORGANIZATION
# This file is distributed under the same license as the PROJECT project.
# FIRST AUTHOR <EMAIL@ADDRESS>, 2020.
#
msgid ""
msgstr ""
"Project-Id-Version: PROJECT VERSION\n"
"Report-Msgid-Bugs-To: EMAIL@ADDRESS\n"
<<<<<<< HEAD
"POT-Creation-Date: 2025-02-10 10:08+0100\n"
=======
"POT-Creation-Date: 2025-02-10 07:04+0000\n"
>>>>>>> 4e8298e8
"PO-Revision-Date: 2025-02-06 13:29+0000\n"
"Last-Translator: Anonymous <noreply@weblate.org>\n"
"Language-Team: Chinese (Traditional Han script) <https://translate."
"revolutionarygamesstudio.com/projects/thrive/thrive-game/zh_Hant/>\n"
"Language: zh_TW\n"
"MIME-Version: 1.0\n"
"Content-Type: text/plain; charset=UTF-8\n"
"Content-Transfer-Encoding: 8bit\n"
"Plural-Forms: nplurals=1; plural=0;\n"
"X-Generator: Weblate 5.7.2\n"
"Generated-By: Babel 2.8.0\n"

msgid "2D_MOVEMENT_TYPE_SELECTION"
msgstr "2D 動作樣式："

msgid "3D_EDITOR"
msgstr "3D 編輯器"

msgid "3D_MOVEMENT"
msgstr "3D 移動"

msgid "3D_MOVEMENT_TYPE_SELECTION"
msgstr "3D 動作樣式："

msgid "ABILITIES"
msgstr "能力"

msgid "ABORT"
msgstr "中止"

msgid "ABORTED_DOT"
msgstr "已中止。"

msgid "ABSORBERS_COUNT"
msgstr "吸收器："

msgid "ABYSSOPELAGIC"
msgstr "深海帶"

msgid "ACCEPT"
msgstr "接受"

msgid "ACTION_AWAKEN"
msgstr "覺醒（{0:F1}／{1:F1}）"

msgid "ACTION_AWAKEN_TOOLTIP"
msgstr "進入覺醒階段。達到一定腦力（具有軸突的組織）後開放。"

msgid "ACTION_BLOCKED_WHILE_ANOTHER_IN_PROGRESS"
msgstr "正在進行其他操作"

msgid "ACTION_DELETE"
msgstr "刪除"

msgid "ACTION_DOUBLE_POPULATION"
msgstr "物種量加倍"

msgid "ACTION_DUPLICATE_UNITS"
msgstr "複製單元"

msgid "ACTION_HALF_POPULATION"
msgstr "物種量減半"

msgid "ACTION_TELEPORT"
msgstr "傳送"

msgid "ACTIVE"
msgstr "活躍"

msgid "ACTIVE_THREAD_COUNT"
msgstr "當前執行緒："

msgid "ACTIVITY_EXPLANATION"
msgstr ""
"活躍型微生物在周圍無事發生時會四處移動。\n"
"沉著型微生物將靜止不動，等待環境變化後才行動。"

msgid "ADDITIONAL_VALIDATION_FAILED"
msgstr "額外驗證檢測到了一個問題：{0}"

msgid "ADD_INPUT_BUTTON_TOOLTIP"
msgstr "新增按鍵綁定"

msgid "ADVANCED_VIEW"
msgstr "進階"

msgid "ADVANCED_VIEW_BUTTON_TOOLTIP"
msgstr "開啟進階選單"

msgid "AEROBIC_NITROGEN_FIXATION"
msgstr "有氧固氮"

msgid "AEROBIC_NITROGEN_FIXING"
msgstr "有氧固氮"

msgid "AEROBIC_RESPIRATION"
msgstr "有氧呼吸"

msgid "AGENTS"
msgstr "劑"

msgid "AGENTS_COLON"
msgstr "作用劑："

msgid "AGENT_NAME"
msgstr "{0} 作用劑"

msgid "AGGRESSION_EXPLANATION"
msgstr ""
"激進型微生物會在更遠的距離追捕獵物，\n"
"並且在受到攻擊時更有可能與掠食者作鬥爭。\n"
"和平型微生物不會在意更遠距離的其它微生物，\n"
"並且不太可能使用毒素來對付掠食者。"

msgid "AGGRESSIVE"
msgstr "激進"

msgid "AI_MUTATION_RATE"
msgstr "AI 突變率"

msgid "AI_MUTATION_RATE_EXPLANATION"
msgstr "（AI 物種突變的速度）"

msgid "ALL"
msgstr "全部"

msgid "ALLOW_SPECIES_SWITCH_ON_EXTINCTION"
msgstr "允許在滅絕後切換到其他相關物種"

msgid "ALLOW_SPECIES_SWITCH_ON_EXTINCTION_EXPLANATION"
msgstr "（允許在滅絕後以不同物種繼續進行遊戲，而非結束遊戲）"

msgid "ALL_WORLDS_GENERAL_STATISTICS"
msgstr "全世界的生物統計"

msgid "ALL_WORLDS_STATISTICS"
msgstr ""
"[b]世代：[/b]\n"
"{0}\n"
"[b]總物種數：[/b]\n"
"平均值 {1}；標準差 {2}\n"
"[b]現存物種數：[/b]\n"
"平均值 {3}；標準差 {4}\n"
"[b]各區域物種數：[/b]\n"
"平均值 {5}；標準差 {6}\n"
"[b]各區域總物種量：[/b]\n"
"平均值 {7}；標準差 {8}\n"
"[b]微生物平均大小：[/b]\n"
"平均值 {9}；標準差 {10}\n"
"\n"
"[b]一般細胞器資料：[/b]"

msgid "ALREADY_ASCENDED"
msgstr "您已經飛昇了"

msgid "ALT"
msgstr "Alt"

msgid "ALWAYS_VISIBLE"
msgstr "總是可見"

msgid "AMBIANCE_VOLUME"
msgstr "環境音量"

msgid "AMMONIA"
msgstr "氨"

#, fuzzy
msgid "AMMONIA_COST"
msgstr "氨"

msgid "AMOUNT_OF_AUTOSAVE_TO_KEEP"
msgstr "保留的自動存檔數量："

msgid "AMOUNT_OF_QUICKSAVE_TO_KEEP"
msgstr "保留的快速存檔數量："

msgid "ANAEROBIC_NITROGEN_FIXATION"
msgstr "厭氧固氮"

msgid "AND_UNLOCK_CONDITION"
msgstr "且"

msgid "APPEARANCE"
msgstr "外觀"

msgid "APPLY"
msgstr "套用"

msgid "APPLY_CHANGES"
msgstr "套用變更"

msgid "APRIL"
msgstr "四月"

msgid "ARE_YOU_SURE_TO_RESET_ALL_SETTINGS"
msgstr "您確定要將所有設定重設為預設值嗎？"

msgid "ARE_YOU_SURE_TO_RESET_INPUT_SETTINGS"
msgstr "您確定要將輸入設定重設為預設值嗎？"

msgid "ARTIST_COLON"
msgstr "美術："

msgid "ARTWORK_TITLE"
msgstr "《{0}》—{1}"

msgid "ART_BY"
msgstr "由 {0} 創作"

msgid "ART_GALLERY"
msgstr "藝術畫廊"

msgid "ASCENSION_CONGRATULATIONS"
msgstr "恭喜！"

msgid "ASCENSION_CONGRATULATIONS_CONTENT"
msgstr ""
"您已經飛昇並完成了遊戲。恭喜您到達遊戲終點！\n"
"\n"
"您可以繼續在太空階段中使用解鎖的上帝工具在沙盒中遊玩。\n"
"\n"
"您也可以下凡並在本存檔中回到微生物階段，並在額外的加成下再次遊玩遊戲。\n"
"\n"
"本存檔中飛昇的總次數：{0}"

msgid "ASCENSION_STAGE"
msgstr "飛昇階段"

msgid "ASSEMBLY_CLASS_REQUIRED"
msgstr "指定模組 assembly 時需要模組 assembly class"

msgid "ASSEMBLY_REQUIRED_WITH_HARMONY"
msgstr "啟用自動 Harmony 時需要模組 assembly"

msgid "ASSUME_HYPERTHREADING"
msgstr "假設 CPU 已啟用超執行緒"

msgid "ASSUME_HYPERTHREADING_TOOLTIP"
msgstr ""
"遊戲無法自動檢測是否啟用超執行緒。\n"
"這會影響預設的執行緒數，因為超執行緒的速度不如真實的 CPU 核心。"

msgid "ATMOSPHERIC_GASSES"
msgstr "大氣氣體"

msgid "ATP"
msgstr "三磷酸腺苷（ATP）"

msgid "ATP_BALANCE"
msgstr "ATP 平衡"

msgid "ATP_BALANCE_TOOLTIP"
msgstr ""
"本節顯示目前細胞的總 ATP（能量）平衡。\n"
"為了生存，平衡需要為正。對於固著細胞來說，它們可能在排除移動因素的情況下認為"
"平衡為正。\n"
"下方的下拉選單可用來檢查如果細胞缺乏可用於製造 ATP 的資源時會發生什麼情況。\n"
"例如，某些細胞只有在同時擁有多種化合物類型來製造 ATP 時，才能維持 ATP 正平"
"衡。\n"
"這些類型的細胞更難操作，因為它們需要同時儲存多種化合物類型才能生存。"

msgid "ATP_BALANCE_WITHOUT_EXTERNAL_RESOURCES"
msgstr "無外部資源"

msgid "ATP_BALANCE_WITHOUT_GLUCOSE"
msgstr "無葡萄糖"

msgid "ATP_BALANCE_WITHOUT_HYDROGEN_SULFIDE"
msgstr "無硫化氫"

msgid "ATP_BALANCE_WITHOUT_IRON"
msgstr "無鐵"

msgid "ATP_BALANCE_WITH_ALL_COMPOUNDS"
msgstr "擁有所有必需的化合物"

msgid "ATP_PRODUCTION"
msgstr "ATP 生產"

msgid "ATP_PRODUCTION_TOO_LOW"
msgstr "ATP 產量過低！"

msgid "ATTEMPT_TO_WRITE_SAVE_FAILED"
msgstr ""
"嘗試寫入此存檔失敗。存檔名稱可能過長，或者您可能沒有存檔資料夾的寫入權限。"

msgid "AT_CURSOR"
msgstr "滑鼠指標處："

msgid "AUDIO_OUTPUT_DEVICE"
msgstr "音訊輸出設備："

msgid "AUGUST"
msgstr "八月"

msgid "AUTO"
msgstr "自動"

msgid "AUTO-EVO_EXPLANATION_EXPLANATION"
msgstr ""
"此面板顯示 Auto-Evo 預測所依據的數字。一個物種能夠捕獲的總能量以及該物種每個"
"個體的成本決定了最終的物種量。Auto-Evo 使用簡化的現實模型，根據物種能夠收集的"
"能量來計算它們的表現。對於每種食物來源，它顯示了該物種從其獲得的能量以及該食"
"物來源所能提供的總能量。物種從總能量中獲得的分數取決於適應度與總適應度相比的"
"大小。適應性是衡量物種利用食物來源能力的指標。"

msgid "AUTO-EVO_POPULATION_CHANGED_2"
msgstr "{0} 在 {2}的物種量變化了 {1}，原因：{3}"

msgid "AUTO-EVO_PREDICTION"
msgstr "Auto-Evo 預測"

msgid "AUTO-EVO_PREDICTION_BOX_DESCRIPTION"
msgstr ""
"此面板顯示了 Auto-Evo 對已編輯物種的的預期物種量。\n"
"Auto-Evo 運行的物種量模擬（以及玩家自己的表現）是影響物種量的另一因素。"

msgid "AUTO-EVO_STEPS_DONE"
msgstr "已完成 {0:F1}%。{1:n0}/{2:n0} 步。"

msgid "AUTO-EVO_STRENGHT_MULTIPLIER"
msgstr "玩家的 Auto-Evo 強度"

msgid "AUTO-EVO_STRENGHT_MULTIPLIER_EXPLANATION"
msgstr "（適用於玩家物種的 Auto-Evo 物種量變化百分比）"

msgid "AUTOSAVE_DURING_THE_GAME"
msgstr "遊戲中自動存檔"

msgid "AUTO_EVO"
msgstr "Auto-Evo"

msgid "AUTO_EVO_EXPLORING_TOOL"
msgstr "Auto-Evo 探索工具"

msgid "AUTO_EVO_FAILED"
msgstr "Auto-Evo 運行失敗"

msgid "AUTO_EVO_MISSING_RESULT_DATA_OBJECT"
msgstr ""
"Auto-Evo 結果缺失。如果您載入了較舊的存檔，則可能會缺失。如果您並非載入較舊的"
"存檔，請將此作為錯誤回報給我們，並將您的遊戲記錄檔發送給我們。"

msgid "AUTO_EVO_RESULTS"
msgstr "Auto-Evo 結果："

msgid "AUTO_EVO_RESULTS_GLOBAL_TITLE"
msgstr "全域結果"

msgid "AUTO_EVO_RESULTS_PATCH_TITLE"
msgstr "選擇的區域結果"

msgid "AUTO_EVO_RUN_STATUS"
msgstr "運行狀態："

msgid "AUTO_EVO_STATUS_COLON"
msgstr "Auto-Evo 狀態："

msgid "AUTO_MOVE_FORWARDS"
msgstr "自動向前移動"

msgid "AUTO_RESOLUTION"
msgstr "自動（{0}x{1}）"

msgid "AVAILABLE_CONSTRUCTION_PROJECTS"
msgstr "可用的建造項目"

msgid "AVAILABLE_MODS"
msgstr "可用模組"

msgid "AWAKENING_STAGE"
msgstr "覺醒階段"

msgid "AWARE_STAGE"
msgstr "意識階段"

msgid "BACK"
msgstr "返回"

msgid "BACKGROUND_BLUR"
msgstr "背景模糊："

msgid "BACKSLASH"
msgstr "\\"

msgid "BACKSPACE"
msgstr "Backspace"

msgid "BACTERIAL_THERMOSYNTHESIS"
msgstr "細菌熱合成"

msgid "BALANCE_DISPLAY_AT_DAY_ALWAYS"
msgstr "如同白天一樣計算"

msgid "BALANCE_DISPLAY_AT_DAY_ALWAYS_TOOLTIP"
msgstr "選中後，將按白天計算此面板中的數值"

msgid "BALANCE_DISPLAY_WHILE_MOVING"
msgstr "包含移動成本"

msgid "BALANCE_DISPLAY_WHILE_MOVING_TOOLTIP"
msgstr "選中後，將假設細胞不斷移動並計算此面板中的平衡與其他數值"

msgid "BASE_MOBILITY"
msgstr "基礎移動能力"

msgid "BASE_MOVEMENT"
msgstr "基礎移動"

msgid "BASIC_VIEW"
msgstr "基礎"

msgid "BASIC_VIEW_BUTTON_TOOLTIP"
msgstr "返回基本設定"

msgid "BATHYPELAGIC"
msgstr "半深海帶"

msgid "BECOME_MACROSCOPIC"
msgstr "成為宏觀生物（{0}／{1}）"

msgid "BECOME_MULTICELLULAR"
msgstr "成為多細胞生物（{0}／{1}）"

msgid "BEGIN_THRIVING"
msgstr "開始遊戲"

msgid "BEHAVIOUR"
msgstr "行為"

msgid "BEHAVIOUR_ACTIVITY"
msgstr "活性"

msgid "BEHAVIOUR_AGGRESSION"
msgstr "攻擊性"

msgid "BEHAVIOUR_FEAR"
msgstr "恐懼"

msgid "BEHAVIOUR_FOCUS"
msgstr "專注度"

msgid "BEHAVIOUR_OPPORTUNISM"
msgstr "投機性"

msgid "BELOW_SEA_LEVEL"
msgstr "低於海平面 {0}-{1} 米"

msgid "BENCHMARKS"
msgstr "基準測試"

msgid "BENCHMARK_FINISHED"
msgstr "基準測試已完成"

msgid "BENCHMARK_PHASE"
msgstr "基準測試階段："

msgid "BENCHMARK_RESULTS_COLON"
msgstr "結果："

msgid "BEST_PATCH_COLON"
msgstr "最佳區域："

msgid "BIG_IRON_CHUNK"
msgstr "大鐵塊"

msgid "BIG_PHOSPHATE_CHUNK"
msgstr "大磷酸鹽塊"

msgid "BILLION_ABBREVIATION"
msgstr "{0}E+9"

msgid "BINDING_AGENT"
msgstr "連接器"

msgid "BINDING_AGENT_DESCRIPTION"
msgstr ""
"允許與其他細胞結合。這是邁向多細胞的第一步。當您的細胞是群落的一部分時，化合"
"物在細胞之間共享。當您作為群落的一部分時，您無法進入編輯器，因此您需要在收集"
"到足夠的化合物後離開細胞群以進行分裂。"

msgid "BINDING_AGENT_PROCESSES_DESCRIPTION"
msgstr ""
"按下[thrive:input]g_toggle_binding[/thrive:input]切換結合模式。在結合模式下，"
"您可以透過接觸同物種的細胞讓其成為您群體中的一員。要離開群落，請按[thrive:"
"input]g_unbind_all[/thrive:input]。您無法在與其他細胞結合時進入編輯器。"

msgid "BIND_AXES_SENSITIVITY"
msgstr "綁定座標軸"

msgid "BIOLUMINESCENT_VACUOLE"
msgstr "生物發光液泡"

msgid "BIOME_LABEL"
msgstr "生物群系：{0}"

msgid "BLOOM_RENDER_EFFECT"
msgstr "光暈效果："

msgid "BRAIN_CELL_NAME_DEFAULT"
msgstr "神經元"

msgid "BRAVE"
msgstr "勇敢"

msgid "BROWSE"
msgstr "瀏覽"

msgid "BROWSE_WORKSHOP"
msgstr "瀏覽工作坊"

msgid "BUILD_CITY"
msgstr "建造城市"

msgid "BUILD_QUEUE"
msgstr "建造佇列"

msgid "BUILD_STRUCTURE"
msgstr "建造結構"

msgid "BY"
msgstr "創建者："

msgid "BY_REVOLUTIONARY_GAMES"
msgstr "由 Revolutionary Games Studio 製作"

msgid "CACHE_DISK_MAX_TIME"
msgstr "項目刪除前保留在磁碟上的最長時間"

msgid "CACHE_MEMORY_MAX_ITEMS"
msgstr "記憶體中保留的最大快取項目量"

msgid "CACHE_TIME_MEMORY"
msgstr "快取項目在記憶體中保留多長時間"

msgid "CACHE_TIME_MEMORY_ONLY"
msgstr "僅使用記憶體快取時的快取時間"

msgid "CACHING_TITLE"
msgstr "快取"

msgid "CALCIUM_CARBONATE"
msgstr "碳酸鈣"

msgid "CALCIUM_CARBONATE_MEMBRANE_DESCRIPTION"
msgstr ""
"這種膜具有由碳酸鈣構成的堅固外殼。它可以輕鬆地抵禦破壞，並且花費較少的能量維"
"持外形。擁有如此沉重外殼的缺點是細胞的速度大幅下降，並且需要一段時間來吸收資"
"源。"

msgid "CAMERA"
msgstr "視角"

msgid "CANCEL"
msgstr "取消"

msgid "CANCEL_ACTION_CAPITAL"
msgstr "取消操作"

msgid "CANCEL_CURRENT_ACTION"
msgstr "取消當前操作"

msgid "CANNOT_DELETE_USED_CELL_TYPE"
msgstr "在軀體設計中正被使用的細胞類型無法被刪除"

msgid "CANNOT_DELETE_USED_CELL_TYPE_TITLE"
msgstr "無法刪除已使用的細胞類型"

msgid "CANNOT_ENGULF"
msgstr "無法吞噬"

msgid "CANNOT_MOVE_METABALL_TO_DESCENDANT_TREE"
msgstr "無法將元球移到其子代樹中"

msgid "CANNOT_REDUCE_BRAIN_POWER_STAGE"
msgstr ""
"大腦能力無法滿足當前階段的腦力需求。目前不允許返回先前的階段，請增加您的腦力"
"以繼續遊戲。"

msgid "CANNOT_REDUCE_BRAIN_POWER_STAGE_TITLE"
msgstr "無法透過降低腦力退回先前階段"

msgid "CANNOT_WRITE_SAVE"
msgstr "無法寫入存檔"

msgid "CANT_LOAD_MOD_INFO"
msgstr "無法載入 {0} 的模組資訊"

msgid "CAPSLOCK"
msgstr "Caps Lock"

msgid "CARBON_DIOXIDE"
msgstr "二氧化碳"

msgid "CATEGORY_AN_ABUNDANCE"
msgstr "充裕"

msgid "CATEGORY_A_FAIR_AMOUNT"
msgstr "較多"

msgid "CATEGORY_LITTLE"
msgstr "少"

msgid "CATEGORY_QUITE_A_BIT"
msgstr "不少"

msgid "CATEGORY_SOME"
msgstr "中等"

msgid "CATEGORY_VERY_LITTLE"
msgstr "很少"

msgid "CAUTIOUS"
msgstr "謹慎"

msgid "CELL"
msgstr "細胞"

msgid "CELLS"
msgstr "細胞"

msgid "CELLULASE"
msgstr "纖維素酶"

msgid "CELLULASE_DESCRIPTION"
msgstr "纖維素酶使細胞能夠分解纖維素膜。每次添加都會增加其有效性。"

msgid "CELLULOSE"
msgstr "纖維素"

msgid "CELLULOSE_MEMBRANE_DESCRIPTION"
msgstr ""
"這種細胞膜有一層額外的細胞壁，這意味著它對整體傷害有更好的保護，特別是對物理"
"的傷害。它保持形態所需的能量也較少，但速度較慢且無法快速吸收資源。[b]纖維素酶"
"可以消化這堵牆[/b]，使其容易被掠食者吞噬。"

msgid "CELL_STAT_ROTATION_TOOLTIP"
msgstr ""
"細胞的旋轉速率。較大的細胞旋轉較慢，但可以添加纖毛來補償。\n"
"細胞器的放置位置會影響旋轉，離中心越遠的細胞器對旋轉的影響越大。"

msgid "CELL_STAT_SPEED_TOOLTIP"
msgstr ""
"細胞的速度。請注意，由於計算演算法的限制，該值為近似值。\n"
"例如，當修改鞭毛長度時，速度值可能無法完全反映實際情況，並且可能與遊戲中的實"
"際表現不完全一致。\n"
"這是一個已知問題，但由於其優先級低於其他許多問題與新功能，因此尚未修復。"

msgid "CELL_TYPE_NAME"
msgstr "細胞類型名稱"

msgid "CHANGE_DESCRIPTION_IS_TOO_LONG"
msgstr "更新註記過長"

msgid "CHANGE_THE_SYMMETRY"
msgstr "改變對稱"

msgid "CHANNEL_INHIBITOR_TOXIN_SYNTHESIS"
msgstr "通道抑制劑合成"

msgid "CHEATS"
msgstr "作弊"

msgid "CHEAT_KEYS_ENABLED"
msgstr "啟用作弊鍵"

msgid "CHEAT_MENU"
msgstr "作弊選單"

msgid "CHEMICAL_BUTTON_MICROBE_TOOLTIP"
msgstr "顯示／隱藏細胞代謝過程"

msgid "CHEMOPLAST"
msgstr "化能體"

msgid "CHEMOPLAST_DESCRIPTION"
msgstr ""
"化能體是一種雙層膜結構，能夠將[thrive:compound type=\"hydrogensulfide\"][/"
"thrive:compound]、氣態[thrive:compound type=\"carbondioxide\"][/thrive:"
"compound] 與水轉化為[thrive:compound type=\"glucose\"][/thrive:compound]，此"
"過程被稱為[b]硫化氫化能合成[/b]。其[thrive:compound type=\"glucose\"][/"
"thrive:compound] 生產速率與[thrive:compound type=\"carbondioxide\"][/thrive:"
"compound] 的濃度成正比。"

msgid "CHEMOPLAST_PROCESSES_DESCRIPTION"
msgstr ""
"將[thrive:compound type=\"hydrogensulfide\"][/thrive:compound] 轉化為[thrive:"
"compound type=\"glucose\"][/thrive:compound]。速率與[thrive:compound "
"type=\"carbondioxide\"][/thrive:compound] 的濃度成正比。"

msgid "CHEMORECEPTOR"
msgstr "化學感受器"

msgid "CHEMORECEPTOR_DESCRIPTION"
msgstr ""
"所有細胞只能透過化學感受來「看」。這就是細胞獲取周圍環境資訊的方式。添加這種"
"細胞器代表著演化出更精細的化學感受。由於即使在細胞階段玩家也能獲得視覺，這將"
"表現為一條指向螢幕可見區域外的線，顯示玩家尚未看到的附近化合物。"

msgid "CHEMORECEPTOR_MINIMUM_AMOUNT_TOOLTIP"
msgstr ""
"設定化合物檢測閾值。較低的數值可能會指向非常微弱的化合物痕跡，但這些痕跡可能"
"不具有實際用途。\n"
"一種策略是增加搜尋半徑與最低濃度，從而檢測到最近且濃度足夠的雲團。\n"
"化學感受器會嗅探化合物雲中的個別點，而非單個雲團的總濃度。"

msgid "CHEMORECEPTOR_PROCESSES_DESCRIPTION"
msgstr ""
"化學感受器可以探測更遠距離的化合物或其他細胞。放置後進行修改以選擇化合物類型"
"與引導線顏色。"

msgid "CHEMORECEPTOR_SEARCH_RADIUS_TOOLTIP"
msgstr ""
"設定此化學感受器搜尋目標物的最大距離。\n"
"例如，對於移動速度較慢的細胞，可以降低搜尋距離，以避免指向可能在細胞抵達前就"
"消失的資源。\n"
"相對地，增加搜尋距離可以讓化學感受器指向更遠的目標物，但這些目標物可能在細胞"
"到達前變得難以取得或已經消失。"

msgid "CHEMOSYNTHESIS"
msgstr "化能合成"

msgid "CHEMOSYNTHESIZING_PROTEINS"
msgstr "化能合成蛋白"

msgid "CHEMOSYNTHESIZING_PROTEINS_DESCRIPTION"
msgstr ""
"化能合成蛋白是細胞質中的小蛋白質叢，能夠將[thrive:compound "
"type=\"hydrogensulfide\"][/thrive:compound]、氣態[thrive:compound "
"type=\"carbondioxide\"][/thrive:compound] 與水轉化為[thrive:compound "
"type=\"glucose\"][/thrive:compound]，此過程被稱為[b]硫化氫化能合成[/b]。其"
"[thrive:compound type=\"glucose\"][/thrive:compound] 生產速率與[thrive:"
"compound type=\"carbondioxide\"][/thrive:compound] 的濃度成正比。由於化能合成"
"蛋白直接懸浮在細胞質中，周圍的細胞質也能進行一些[b]糖解[/b]。"

msgid "CHEMOSYNTHESIZING_PROTEINS_PROCESSES_DESCRIPTION"
msgstr ""
"將[thrive:compound type=\"hydrogensulfide\"][/thrive:compound] 轉化為[thrive:"
"compound type=\"glucose\"][/thrive:compound]。速率與[thrive:compound "
"type=\"carbondioxide\"][/thrive:compound] 的濃度成正比。同時也將[thrive:"
"compound type=\"glucose\"][/thrive:compound] 轉化為[thrive:compound "
"type=\"atp\"][/thrive:compound]。"

msgid "CHEMO_SYNTHESIS"
msgstr "化能合成"

msgid "CHITIN"
msgstr "幾丁質"

msgid "CHITINASE"
msgstr "幾丁質酶"

msgid "CHITINASE_DESCRIPTION"
msgstr "幾丁質酶使細胞能夠分解幾丁質膜。每次添加都會增加其有效性。"

msgid "CHITIN_MEMBRANE_DESCRIPTION"
msgstr ""
"這種細胞膜有一層額外的細胞壁，這意味著它對整體傷害有更好的保護，特別是對毒素"
"的傷害。它保持形態所需的能量也較少，但速度較慢且無法快速吸收資源。[b]幾丁質酶"
"可以消化這堵牆[/b]，使其容易被掠食者吞噬。"

msgid "CHLOROPLAST"
msgstr "葉綠體"

msgid "CHLOROPLAST_DESCRIPTION"
msgstr ""
"葉綠體是一種雙層膜結構，包含在膜囊中堆疊起來的光敏色素。它是一種被其真核宿主"
"同化的原核生物。葉綠體中的色素能夠透過[b]光合作用[/b]從氣態二氧化碳與水中生產"
"[thrive:compound type=\"glucose\"][/thrive:compound]。這些色素也是賦予其獨特"
"顏色的原因。其[thrive:compound type=\"glucose\"][/thrive:compound] 生產速率與"
"[thrive:compound type=\"carbondioxide\"][/thrive:compound] 的濃度和[thrive:"
"compound type=\"sunlight\"][/thrive:compound] 的強度成正比。"

msgid "CHLOROPLAST_PROCESSES_DESCRIPTION"
msgstr ""
"生產[thrive:compound type=\"glucose\"][/thrive:compound]。速率與[thrive:"
"compound type=\"carbondioxide\"][/thrive:compound] 的濃度和[thrive:compound "
"type=\"sunlight\"][/thrive:compound] 的強度成正比。"

msgid "CHOSEN_FILENAME_ALREADY_EXISTS"
msgstr "目標檔案名稱（{0}）已存在。是否要覆蓋？"

msgid "CHROMATIC_ABERRATION"
msgstr "色差："

msgid "CHROMATOPHORE_PROCESSES_DESCRIPTION"
msgstr ""
"生產[thrive:compound type=\"glucose\"][/thrive:compound]。速率與[thrive:"
"compound type=\"carbondioxide\"][/thrive:compound] 的濃度和[thrive:compound "
"type=\"sunlight\"][/thrive:compound] 的強度成正比。"

msgid "CHUNK_CELL_CORPSE_PART"
msgstr "細胞碎塊"

msgid "CHUNK_FOOD_SOURCE"
msgstr "{0}消耗"

msgid "CILIA"
msgstr "纖毛"

msgid "CILIA_DESCRIPTION"
msgstr "纖毛與鞭毛相似，但它們不提供定向推力，而是提供旋轉力來幫助細胞轉動。"

msgid "CILIA_PROCESSES_DESCRIPTION"
msgstr "增加大體型細胞的轉向速度。"

msgid "CITY_SHORT_STATISTICS"
msgstr "人口：{0} 食物：{1} 科學：{2}"

msgid "CLEAN_UP_OLD_SAVES"
msgstr "清除舊存檔"

msgid "CLEAR_CACHE"
msgstr "清除快取"

msgid "CLOSE"
msgstr "關閉"

msgid "CLOSE_OPTIONS"
msgstr "關閉選項選單？"

msgid "CLOSTRIDIAL_FERMENTATION"
msgstr "梭菌發酵"

msgid "CLOUD_BENCHMARK"
msgstr "雲性能基準測試"

msgid "CLOUD_RESOLUTION_DIVISOR"
msgstr "雲解析度因數："

msgid "CLOUD_SIMULATION_MINIMUM_INTERVAL"
msgstr "雲模擬最小時間間隔："

msgid "CLOUD_SIMULATION_MULTIPLIER"
msgstr "模擬倍率："

msgid "COASTAL"
msgstr "海岸"

msgid "COLLISION_SHAPE"
msgstr "生成具有碰撞形狀的實體"

msgid "COLOUR"
msgstr "顏色"

msgid "COLOURBLIND_CORRECTION"
msgstr "色盲修正："

msgid "COLOUR_PICKER_ADD_PRESET"
msgstr "將當前顏色加入預設"

msgid "COLOUR_PICKER_A_TOOLTIP"
msgstr "顏色的 Alpha 通道值（不透明度）"

msgid "COLOUR_PICKER_B_TOOLTIP"
msgstr "顏色的藍色通道值"

msgid "COLOUR_PICKER_G_TOOLTIP"
msgstr "顏色的綠色通道值"

msgid "COLOUR_PICKER_HSV_BUTTON_TOOLTIP"
msgstr ""
"切換 HSV（色相、飽和度、明度）模式。\n"
"在原始模式下無法啟用。"

msgid "COLOUR_PICKER_H_TOOLTIP"
msgstr "色相值，決定色彩"

msgid "COLOUR_PICKER_PICK_COLOUR"
msgstr "從遊戲視窗內選取顏色"

msgid "COLOUR_PICKER_PRESET_TOOLTIP"
msgstr ""
"顏色：{0}\n"
"滑鼠左鍵：使用此預設\n"
"滑鼠右鍵：刪除此預設"

msgid "COLOUR_PICKER_RAW_BUTTON_TOOLTIP"
msgstr ""
"切換原始模式。\n"
"在原始模式下，您可以使紅、綠、藍\n"
"顏色值超過 1.0。\n"
"在 HSV 模式下無法啟用。"

msgid "COLOUR_PICKER_R_TOOLTIP"
msgstr "顏色的紅色通道值"

msgid "COLOUR_PICKER_S_TOOLTIP"
msgstr "飽和度值，決定飽和度"

msgid "COLOUR_PICKER_V_TOOLTIP"
msgstr "明度值，決定明度"

msgid "COMMON_ABILITIES"
msgstr "共同能力"

msgid "COMMON_EDITING_AND_STRATEGY"
msgstr "通用編輯器與策略階段"

msgid "COMMUNITY_FORUM"
msgstr "社群論壇"

msgid "COMMUNITY_FORUM_BUTTON_TOOLTIP"
msgstr "在我們的社群論壇上加入 Thrive 社群"

msgid "COMMUNITY_WIKI"
msgstr "社群 Wiki"

msgid "COMMUNITY_WIKI_BUTTON_TOOLTIP"
msgstr "造訪我們的社群 Wiki"

msgid "COMPILED_AT_COLON"
msgstr "建置於："

msgid "COMPLETE_ACTION"
msgstr "完成"

msgid "COMPOUNDS"
msgstr "化合物"

msgid "COMPOUNDS_AT_EQUILIBRIUM"
msgstr "靜平衡"

msgid "COMPOUNDS_AT_MAX_SPEED"
msgstr "最大速率時平衡"

msgid "COMPOUNDS_BUTTON_MICROBE_TOOLTIP"
msgstr "顯示／隱藏化合物"

msgid "COMPOUNDS_COLON"
msgstr "化合物："

msgid "COMPOUND_BALANCE_FILL_TIME"
msgstr "（在 {0} 秒內填滿儲存空間）"

msgid "COMPOUND_BALANCE_FILL_TIME_TOO_LONG"
msgstr "（在 {0} 秒內填滿儲存空間，這比有效日光時間長 {1} 秒）"

msgid "COMPOUND_BALANCE_MODE_TOOLTIP"
msgstr ""
"計算化合物平衡的模式，例如最大速率假設所有代謝都以最大速率運作\n"
"而靜平衡計算的代謝速率僅與非負 ATP 平衡相同。"

msgid "COMPOUND_BALANCE_TITLE"
msgstr "化合物平衡"

msgid "COMPOUND_BALANCE_TOOLTIP"
msgstr ""
"本節顯示每種化合物的總平衡（生產 - 消耗）。\n"
"例如，為了製造植物細胞，需要相當程度的葡萄糖平衡。"

msgid "COMPOUND_CLOUDS"
msgstr "化合物雲"

msgid "COMPOUND_CLOUD_BENCHMARK"
msgstr "化合物雲性能基準測試"

msgid "COMPOUND_CLOUD_DENSITY"
msgstr "化合物雲密度"

msgid "COMPOUND_CLOUD_DENSITY_EXPLANATION"
msgstr "（環境中化合物雲的密度）"

msgid "COMPOUND_CONCENTRATIONS_DECREASED"
msgstr "{0}的濃度降低了 {1}"

msgid "COMPOUND_FOOD_SOURCE"
msgstr "{0}消耗"

msgid "COMPOUND_HANDLE_KEEP"
msgstr "保留全部"

msgid "COMPOUND_HANDLE_SPLIT_SISTER"
msgstr "均分至姊妹細胞"

msgid "COMPOUND_HANDLE_TOP_UP"
msgstr "始終補充至初始值"

msgid "COMPOUND_HANDLE_TOP_UP_ON_CHANGE"
msgstr "區域更改時補充"

msgid "COMPOUND_STORAGE_AMOUNT_DOES_NOT_LAST_NIGHT"
msgstr "（不足以維持 {0} 秒長的夜晚）"

msgid "COMPOUND_STORAGE_NOT_ENOUGH_GENERATED_DURING_DAY"
msgstr ""
"白天只能產生 {1} [thrive:compound type=\"{0}\"][/thrive:compound]，但要在夜間"
"生存則需要 {2}。"

msgid "COMPOUND_STORAGE_NOT_ENOUGH_SPACE"
msgstr ""
"夜晚持續 {2} 秒，但沒有足夠的[thrive:compound type=\"{0}\"][/thrive:"
"compound] 儲存空間，其僅能容納 {1} 秒的化合物。"

msgid "COMPOUND_STORAGE_STATS_TITLE"
msgstr "儲存容量"

msgid "COMPOUND_STORAGE_STATS_TOOLTIP"
msgstr ""
"本節顯示從最大儲存量開始時，細胞需要多長時間才能用完每種化合物。\n"
"這些數字總是以夜晚環境計算，可用於檢查細胞是否有足夠的儲存空間\n"
"為了度過整個夜晚。關閉移動成本核取方塊可以得出生存所需的最低數值\n"
"整夜保持靜止以節省能量。"

msgid "COMPOUND_TO_FIND"
msgstr "要尋找的化合物："

msgid "CONCEPT_ART"
msgstr "概念美術"

msgid "CONFIG"
msgstr "設定"

msgid "CONFIRM_CAPITAL"
msgstr "確認"

msgid "CONFIRM_DELETE"
msgstr "確認刪除"

msgid "CONFIRM_EXIT"
msgstr "確認退出"

msgid "CONFIRM_FOSSILISATION_OVERWRITE"
msgstr "確認覆蓋"

msgid "CONFIRM_MOVE_TO_ASCENSION_STAGE"
msgstr "進入飛昇階段？"

msgid "CONFIRM_MOVE_TO_ASCENSION_STAGE_EXPLANATION"
msgstr ""
"您現在可以透過啟動飛昇之門來飛昇並進入飛昇階段。\n"
"\n"
"這將以一些新的上帝工具的形式解鎖無盡的力量，並能在本存檔中使用。\n"
"\n"
"飛昇也同樣意味著您通關了遊戲，但您可以繼續遊玩。確定飛昇？"

msgid "CONFIRM_MOVE_TO_INDUSTRIAL_STAGE"
msgstr "進入工業階段？"

msgid "CONFIRM_MOVE_TO_INDUSTRIAL_STAGE_EXPLANATION"
msgstr "透過建造工廠，您將進入工業階段。繼續進入下一階段？"

msgid "CONFIRM_MOVE_TO_SPACE_STAGE"
msgstr "進入太空階段？"

msgid "CONFIRM_MOVE_TO_SPACE_STAGE_EXPLANATION"
msgstr ""
"您現在可以透過發射您的第一艘太空船進入太空階段。\n"
"\n"
"目前在原型中您無法返回您的星球，但最終的計劃是允許在太空階段順利地放大與縮小"
"行星。\n"
"\n"
"取消發射將摧毀太空船單位。發射太空船？"

msgid "CONFIRM_NEW_GAME_BUTTON_TOOLTIP"
msgstr "以當前設定進入遊戲"

msgid "CONFIRM_NEW_GAME_BUTTON_TOOLTIP_DISABLED"
msgstr "部分設定無效"

msgid "CONSTRUCTION_UNIT_NAME"
msgstr "單位：{0}"

msgid "CONTENT_UPLOADED_FROM"
msgstr "工作坊內容將從以下資料夾上傳：{0}"

msgid "CONTINUE"
msgstr "繼續遊戲"

msgid "CONTINUE_AS_SPECIES"
msgstr ""
"[center]遊戲尚未結束。您可以切換到物種量為 {1} 的物種 {0} 並[b]繼續遊戲[/b]。"
"[/center]"

msgid "CONTINUE_THRIVING"
msgstr "繼續遊戲"

msgid "CONTINUE_TO_PROTOTYPES"
msgstr ""
"您已經到達 Thrive「已完成」部分的結尾。\n"
"如果您願意，您可以繼續研究遊戲中包含的後期階段原型。這些可能非常不完整，使用"
"佔位符圖形，並且總體上非常粗糙。這些是包含在遊戲內的一部分，以展示遊戲未來的"
"潛在方向以及我們對各個階段如何連接的整體願景。\n"
"\n"
"在大多數原型中，如果繼續或繼續後返回，您將無法保存。如果您想返回此階段，請在"
"繼續之前進行保存。\n"
"\n"
"原型中對控制器支援也不如先前階段完整。如果您選擇繼續，請理解後期階段只是原"
"型，請不要抱怨它們有多不完整。"

msgid "CONTINUE_TO_PROTOTYPES_PROMPT"
msgstr "進入開發中的階段原型？"

msgid "CONTROLLER_ANY_DEVICE"
msgstr "任何裝置"

msgid "CONTROLLER_AXIS_L2"
msgstr "L2"

msgid "CONTROLLER_AXIS_LEFT_TRIGGER"
msgstr "LT"

msgid "CONTROLLER_AXIS_LEFT_X"
msgstr "左搖桿水平"

msgid "CONTROLLER_AXIS_LEFT_Y"
msgstr "左搖桿垂直"

msgid "CONTROLLER_AXIS_NEGATIVE_DIRECTION"
msgstr "負方向"

msgid "CONTROLLER_AXIS_POSITIVE_DIRECTION"
msgstr "正方向"

msgid "CONTROLLER_AXIS_R2"
msgstr "R2"

msgid "CONTROLLER_AXIS_RIGHT_TRIGGER"
msgstr "RT"

msgid "CONTROLLER_AXIS_RIGHT_X"
msgstr "右搖桿水平"

msgid "CONTROLLER_AXIS_RIGHT_Y"
msgstr "右搖桿垂直"

msgid "CONTROLLER_AXIS_VISUALIZERS"
msgstr "控制器軸視覺化："

msgid "CONTROLLER_BUTTON_DPAD_DOWN"
msgstr "方向鍵下"

msgid "CONTROLLER_BUTTON_DPAD_LEFT"
msgstr "方向鍵左"

msgid "CONTROLLER_BUTTON_DPAD_RIGHT"
msgstr "方向鍵右"

msgid "CONTROLLER_BUTTON_DPAD_UP"
msgstr "方向鍵上"

msgid "CONTROLLER_BUTTON_LEFT_SHOULDER"
msgstr "LB"

msgid "CONTROLLER_BUTTON_LEFT_STICK"
msgstr "左搖桿點擊"

msgid "CONTROLLER_BUTTON_MISC1"
msgstr "多功能按鈕"

msgid "CONTROLLER_BUTTON_PADDLE1"
msgstr "Paddle 鍵 1"

msgid "CONTROLLER_BUTTON_PADDLE2"
msgstr "Paddle 鍵 2"

msgid "CONTROLLER_BUTTON_PADDLE3"
msgstr "Paddle 鍵 3"

msgid "CONTROLLER_BUTTON_PADDLE4"
msgstr "Paddle 鍵 4"

msgid "CONTROLLER_BUTTON_PS3_SELECT"
msgstr "選擇"

msgid "CONTROLLER_BUTTON_PS3_START"
msgstr "開始"

msgid "CONTROLLER_BUTTON_PS_CIRCLE"
msgstr "○"

msgid "CONTROLLER_BUTTON_PS_CROSS"
msgstr "╳"

msgid "CONTROLLER_BUTTON_PS_L1"
msgstr "L1"

msgid "CONTROLLER_BUTTON_PS_L3"
msgstr "L3"

msgid "CONTROLLER_BUTTON_PS_OPTIONS"
msgstr "OPTIONS 按鈕"

msgid "CONTROLLER_BUTTON_PS_R1"
msgstr "R1"

msgid "CONTROLLER_BUTTON_PS_R3"
msgstr "R3"

msgid "CONTROLLER_BUTTON_PS_SHARE"
msgstr "SHARE 按鈕"

msgid "CONTROLLER_BUTTON_PS_SONY_BUTTON"
msgstr "PS 按鈕"

msgid "CONTROLLER_BUTTON_PS_SQUARE"
msgstr "□"

msgid "CONTROLLER_BUTTON_PS_TRIANGLE"
msgstr "△"

msgid "CONTROLLER_BUTTON_RIGHT_SHOULDER"
msgstr "RB"

msgid "CONTROLLER_BUTTON_RIGHT_STICK"
msgstr "右搖桿點擊"

msgid "CONTROLLER_BUTTON_TOUCH_PAD"
msgstr "觸控板"

msgid "CONTROLLER_BUTTON_UNKNOWN"
msgstr "未知按鈕"

msgid "CONTROLLER_BUTTON_XBOX_A"
msgstr "A"

msgid "CONTROLLER_BUTTON_XBOX_B"
msgstr "B"

msgid "CONTROLLER_BUTTON_XBOX_BACK"
msgstr "視圖按鈕（Back）"

msgid "CONTROLLER_BUTTON_XBOX_GUIDE"
msgstr "Xbox 按鈕（Guide）"

msgid "CONTROLLER_BUTTON_XBOX_START"
msgstr "選項按鈕（Start）"

msgid "CONTROLLER_BUTTON_XBOX_X"
msgstr "X"

msgid "CONTROLLER_BUTTON_XBOX_Y"
msgstr "Y"

msgid "CONTROLLER_DEADZONES"
msgstr "控制器死區"

msgid "CONTROLLER_DEADZONE_CALIBRATION_EXPLANATION"
msgstr ""
"此工具允許設定控制器軸死區。 死區大小控制在檢測到移動之前搖桿（或類比按鈕）需"
"要移動多少。\n"
"在開始校準之前，請移開所有控制器搖桿並鬆開它們，並且按下與鬆開控制器上的任何"
"類比按鈕（例如觸發器）。"

msgid "CONTROLLER_DEADZONE_COLON"
msgstr "死區："

msgid "CONTROLLER_PROMPT_TYPE_SETTING"
msgstr "控制器按鈕提示類型："

msgid "CONTROLLER_SENSITIVITY"
msgstr "控制器靈敏度"

msgid "CONTROLLER_UNKNOWN_AXIS"
msgstr "未知軸"

msgid "COPY_ERROR_TO_CLIPBOARD"
msgstr "將錯誤複製到剪貼簿"

msgid "COPY_RESULTS"
msgstr "複製結果"

msgid "CORRECTION_PROTANOPE"
msgstr "紅綠色盲"

msgid "CORRECTION_TRITANOPE"
msgstr "藍黃色盲"

msgid "CPU_THREADS"
msgstr "執行緒"

msgid "CRAFTING_CLEAR_INPUTS"
msgstr "清除選中的輸入"

msgid "CRAFTING_ERROR_INTERNAL_CONSUME_PROBLEM"
msgstr "錯誤：消耗合成物品時發生內部錯誤"

msgid "CRAFTING_ERROR_TAKING_ITEMS"
msgstr "找不到製作原料"

msgid "CRAFTING_FILTER_INPUTS"
msgstr "輸入材料"

msgid "CRAFTING_KNOWN_ITEMS"
msgstr "已知製作配方"

msgid "CRAFTING_NOT_ENOUGH_MATERIAL"
msgstr "沒有足夠的 {0} 以製作配方"

msgid "CRAFTING_NO_RECIPE_SELECTED"
msgstr "請先選擇一種製作配方"

msgid "CRAFTING_NO_ROOM_TO_TAKE_CRAFTING_RESULTS"
msgstr "沒有足夠空間存放所有的製作產物"

msgid "CRAFTING_RECIPE_DISPLAY"
msgstr "{0}（{1}）"

msgid "CRAFTING_RECIPE_HAND_AXE"
msgstr "石製手斧"

msgid "CRAFTING_RESULTS"
msgstr "製作產物"

msgid "CRAFTING_SELECT_RECIPE_OR_ITEMS_TO_FILTER"
msgstr "選擇一種製作配方或添加物品到過濾器中"

msgid "CRAFTING_TAKE_ALL"
msgstr "拿走全部"

msgid "CRAFTING_TITLE"
msgstr "製作"

msgid "CREATE"
msgstr "創建"

msgid "CREATED_AT"
msgstr "建立於："

msgid "CREATED_ON_PLATFORM"
msgstr "創建平台："

msgid "CREATE_A_NEW_MICROBE"
msgstr "創造一種新微生物"

msgid "CREATE_NEW"
msgstr "新創建"

msgid "CREATE_NEW_CELL_TYPE"
msgstr "創建新細胞類型"

msgid "CREATE_NEW_CELL_TYPE_DESCRIPTION"
msgstr ""
"您可以透過複製現有細胞類型並為其指定新名稱來建立新的細胞類型。可以修改細胞類"
"型以使其專門用於不同的職責。修改細胞類型時，所有該類型的已放置的細胞都會被更"
"新。"

msgid "CREATE_NEW_MOD"
msgstr "創建新模組"

msgid "CREATE_NEW_SAVE"
msgstr "創建新存檔"

msgid "CREATE_NEW_TISSUE_TYPE"
msgstr "創建新組織類型"

msgid "CREATE_NEW_TISSUE_TYPE_DESCRIPTION"
msgstr ""
"您可以透過複製現有組織類型並為其指定新名稱來建立新的組織類型。可以使用細胞編"
"輯器修改組織類型，使它們用於不同的職責。"

msgid "CREATING_DOT_DOT_DOT"
msgstr "創建中…"

msgid "CREATING_OBJECTS_FROM_SAVE"
msgstr "從存檔中創建物件"

msgid "CREDITS"
msgstr "製作人員"

msgid "CTRL"
msgstr "CTRL"

msgid "CURRENT_CACHE_SIZE"
msgstr "目前大小："

msgid "CURRENT_CACHE_SIZE_TOOLTIP"
msgstr ""
"目前儲存在磁碟上的所有快取項目的大小。可以隨時安全清除，\n"
"但是當下次需要快取中的項目時，需要更長的時間才能產生。"

msgid "CURRENT_DEVELOPERS"
msgstr "當前開發人員"

msgid "CURRENT_LOCATION_CAPITAL"
msgstr "當前位置"

msgid "CURRENT_RESEARCH_NONE"
msgstr "未研究任何內容"

msgid "CURRENT_RESEARCH_PROGRESS"
msgstr "目前正在研究：{0}（{1}）"

msgid "CURRENT_WORLD"
msgstr "當前世界"

msgid "CURRENT_WORLD_STATISTICS"
msgstr ""
"[b]世代：[/b]\n"
"  {0}\n"
"[b]總區域數：[/b]\n"
"  {1}\n"
"[b]總 Auto-Evo 模擬時間：[/b]\n"
"  {2}\n"
"[b]總物種數：[/b]\n"
"  {3}\n"
"[b]現存物種數：[/b]\n"
"  {4}\n"
"[b]各區域物種數：[/b]\n"
"  平均值 {5}；標準差 {6}\n"
"[b]總物種量：[/b]\n"
"  {7}\n"
"[b]優勢物種：[/b]\n"
"  {8}\n"
"[b]基本微生物物種資料：[/b]\n"
"  平均大小：{9}\n"
"\n"
"[b]一般細胞器資料：[/b]"

msgid "CUSTOM_USERNAME"
msgstr "自訂使用者名稱："

msgid "CYTOPLASM"
msgstr "細胞質"

msgid "CYTOPLASM_DESCRIPTION"
msgstr ""
"細胞的黏稠內臟。細胞質是溶解在水中的離子、蛋白質與其他物質的基本混合物，充滿"
"細胞內部。它的其中一个功能是[b]糖解[/b]，將[thrive:compound type=\"glucose\"]"
"[/thrive:compound] 轉化為[thrive:compound type=\"atp\"][/thrive:compound]。對"
"於缺少細胞器而不能進行更高級代謝活動的細胞而言就是它們能量的來源。它也用於在"
"細胞中儲存分子並增加細胞的大小。"

msgid "CYTOPLASM_GLYCOLYSIS"
msgstr "細胞質糖解"

msgid "CYTOPLASM_PROCESSES_DESCRIPTION"
msgstr ""
"將[thrive:compound type=\"glucose\"][/thrive:compound] 轉化為[thrive:"
"compound type=\"atp\"][/thrive:compound]。"

msgid "CYTOTOXIN_SYNTHESIS"
msgstr "細胞毒素合成"

msgid "DAMAGE_SOURCE_RADIATION"
msgstr "輻射"

msgid "DAY_LENGTH"
msgstr "一日時長"

msgid "DAY_LENGTH_EXPLANATION"
msgstr "（遊戲內一日在現實中對應的秒數）"

msgid "DAY_NIGHT_CYCLE_ENABLED"
msgstr "啟用晝夜循環"

msgid "DAY_NIGHT_CYCLE_ENABLED_EXPLANATION_2"
msgstr "（光合作用在夜間無效，需要更好的事先計劃）"

msgid "DEADZONE_CALIBRATION_FINISHED"
msgstr "死區校準完成。新的死區顯示在軸值顯示器的下方。"

msgid "DEADZONE_CALIBRATION_INPROGRESS"
msgstr "死區校準正在進行中。請不要觸摸控制器上的任何按鈕或搖桿並等待數秒。"

msgid "DEADZONE_CALIBRATION_IS_RESET"
msgstr "死區校準已重置"

msgid "DEADZONE_CONFIGURATION"
msgstr "死區設定"

msgid "DEATH"
msgstr "死亡"

msgid "DEBUG_COORDINATES"
msgstr ""
"位置座標：{0}\n"
"朝向座標：{1}"

msgid "DEBUG_DRAW_NOT_AVAILABLE"
msgstr "物理偵錯繪製在此構建類型中不可用"

msgid "DEBUG_HEAT_AT_CURSOR"
msgstr "熱值：{0}"

msgid "DEBUG_PANEL"
msgstr "除錯面板"

msgid "DECEMBER"
msgstr "十二月"

msgid "DECREASE_ITEM_SIZE"
msgstr "縮小物件"

msgid "DEFAULT_AUDIO_OUTPUT_DEVICE"
msgstr "預設輸出設備"

msgid "DELETE"
msgstr "刪除"

msgid "DELETE_ALL_OLD_SAVE_WARNING_2"
msgstr ""
"刪除所有自動與快速存檔將無法撤消，確定要永久刪除這些存檔嗎？\n"
" - {0} 個自動存檔\n"
" - {1} 個快速存檔\n"
" - {2} 個備份存檔"

msgid "DELETE_FOSSIL_CONFIRMATION"
msgstr "刪除此化石將無法撤消，確定要永久刪除嗎？"

msgid "DELETE_OLD_SAVES_PROMPT"
msgstr "刪除舊存檔？"

msgid "DELETE_ORGANELLE"
msgstr "刪除細胞器"

msgid "DELETE_SAVE_CONFIRMATION"
msgstr "刪除此存檔將無法撤消，確定要永久刪除嗎？"

msgid "DELETE_SELECTED"
msgstr "刪除選取的"

msgid "DELETE_SELECTED_SAVES_PROMPT"
msgstr "刪除選取的存檔？"

msgid "DELETE_SELECTED_SAVE_WARNING"
msgstr "刪除被選取的存檔將無法撤消，確定要永久刪除 {0} 個存檔嗎？"

msgid "DELETE_THIS_SAVE_PROMPT"
msgstr "刪除此存檔?"

msgid "DESCEND_BUTTON"
msgstr "下凡"

msgid "DESCEND_CONFIRMATION"
msgstr "您確定要下凡嗎？"

msgid "DESCEND_CONFIRMATION_EXPLANATION"
msgstr ""
"下凡會結束您已飛昇的狀態並讓您回到微生物階段。從那裡您可以在本存檔中再次從頭"
"開始玩一遍遊戲。\n"
"\n"
"您在新的遊玩過程中會獲得一項下凡的加成。在未來版本中您將可以自己選擇一項加"
"成，但現在它將固定為滲透調節成本 -20％。\n"
"\n"
"一旦您確定要下凡，您可以編輯遊戲設定，比如說選擇一個新的世界種子來在一張新的"
"地圖上游玩或停用「僅限已知生命形式」選項等等。"

msgid "DESCRIPTION"
msgstr "描述："

msgid "DESCRIPTION_COLON"
msgstr "描述："

msgid "DESCRIPTION_TOO_LONG"
msgstr "描述過長"

msgid "DESPAWN_ENTITIES"
msgstr "刪除所有實體"

msgid "DETECTED_CPU_COUNT"
msgstr "檢測到的 CPU 數量："

msgid "DEVBUILD_VERSION_INFO"
msgstr ""
"開發構建 {0}\n"
"在 {2} 上的分支 {1}\n"
"{3}"

msgid "DEVELOPERS"
msgstr "開發人員"

msgid "DEVELOPMENT_FORUM"
msgstr "開發論壇"

msgid "DEVELOPMENT_FORUM_BUTTON_TOOLTIP"
msgstr "在我們的開發論壇上查看開發更新"

msgid "DEVELOPMENT_SUPPORTED_BY"
msgstr "由 Revolutionary Games Studio 支援的開發"

msgid "DEVELOPMENT_WIKI"
msgstr "開發者 Wiki"

msgid "DEVELOPMENT_WIKI_BUTTON_TOOLTIP"
msgstr "查看我們的開發者 Wiki"

msgid "DEVOURED"
msgstr "被吞噬"

msgid "DEV_BUILD_PATRONS"
msgstr "Devbuilds 支持者"

msgid "DIFFICULTY"
msgstr "難度"

msgid "DIFFICULTY_DETAILS_STRING"
msgstr ""
"預設難度：{0}\n"
"突變成本倍率：{1}\n"
"AI 突變率：{2}\n"
"化合物雲密度：{3}\n"
"玩家死亡物種量懲罰：{4}\n"
"環境葡萄糖保留：{5}\n"
"滲透調節成本倍率：{6}\n"
"離開編輯器時額外的葡萄糖雲：{7}\n"
"被動獲得繁殖進度：{8}\n"
"限制生長化合物使用：{9}"

msgid "DIFFICULTY_PRESET"
msgstr "難度預設"

msgid "DIFFICULTY_PRESET_CUSTOM"
msgstr "自訂"

msgid "DIFFICULTY_PRESET_EASY"
msgstr "簡單"

msgid "DIFFICULTY_PRESET_HARD"
msgstr "困難"

msgid "DIFFICULTY_PRESET_NORMAL"
msgstr "普通"

msgid "DIGESTION_EFFICIENCY"
msgstr "消化效率"

msgid "DIGESTION_EFFICIENCY_COLON"
msgstr "消化效率："

msgid "DIGESTION_SPEED"
msgstr "消化速度"

msgid "DIGESTION_SPEED_COLON"
msgstr "消化速度："

msgid "DIGESTION_SPEED_VALUE"
msgstr "{0}/s"

msgid "DISABLED"
msgstr "已停用"

msgid "DISABLE_ALL"
msgstr "停用所有"

msgid "DISCARD_AND_CONTINUE"
msgstr "放棄並繼續"

msgid "DISCARD_CHANGES"
msgstr "放棄變更"

msgid "DISCARD_MIGRATION"
msgstr "放棄遷移"

msgid "DISCONNECTED_CELLS"
msgstr "未連接的細胞"

msgid "DISCONNECTED_CELLS_TEXT"
msgstr ""
"有一些細胞沒有連接到其它細胞上。\n"
"請將所有細胞相連以繼續。"

msgid "DISCONNECTED_METABALLS"
msgstr "未連接的元球"

msgid "DISCONNECTED_METABALLS_TEXT"
msgstr ""
"有一些元球沒有連接到其它元球上。\n"
"請將所有放置的元球與其他元球相連以繼續。"

msgid "DISCONNECTED_ORGANELLES"
msgstr "未連接的細胞器"

msgid "DISCONNECTED_ORGANELLES_TEXT"
msgstr ""
"有一些細胞器沒有連接到其它細胞器上。\n"
"請將所有放置的細胞器相連或撤銷您的變更。"

msgid "DISCORD_TOOLTIP"
msgstr "加入我們的社群 Discord 伺服器"

msgid "DISK_CACHE_TOOLTIP"
msgstr ""
"啟用後，一些高時間成本的生成資料將寫入磁碟，以便再次需要時更快載入。\n"
"如果停用，則僅使用記憶體快取。"

msgid "DISMISSED_POPUPS_COLON"
msgstr "被禁用的彈出視窗："

msgid "DISMISSED_POPUPS_EXPLANATION"
msgstr ""
"這顯示有多少彈出視窗已被使用者永久禁用。\n"
"如果某些實際需要的彈出視窗被禁用，則可以使用旁邊的按鈕使所有被禁用的彈出視窗"
"再次出現。"

msgid "DISMISS_INFORMATION_PERMANENTLY"
msgstr "不再顯示"

msgid "DISMISS_WARNING_PERMANENTLY"
msgstr "不再警告"

msgid "DISPLAY_3D_MENU_BACKGROUNDS"
msgstr "顯示 3D 選單背景"

msgid "DISPLAY_ABILITIES_BAR"
msgstr "顯示能力欄"

msgid "DISPLAY_BACKGROUND_DISTORTION_EFFECT"
msgstr "微生物背景扭曲"

msgid "DISPLAY_BACKGROUND_PARTICLES"
msgstr "顯示背景粒子"

msgid "DISPLAY_DRIVER_OPENGL"
msgstr "OpenGL"

msgid "DISPLAY_DRIVER_VULKAN"
msgstr "Vulkan"

msgid "DISPLAY_PART_NAMES"
msgstr "顯示細胞器選擇按鈕名稱"

msgid "DISSOLVED_COMPOUND_FOOD_SOURCE"
msgstr "均勻分佈{0}的環境食物來源"

msgid "DOES_NOT_USE_FEATURE"
msgstr "否"

msgid "DONATIONS"
msgstr "捐款"

msgid "DOT_DOT_DOT"
msgstr "…"

msgid "DOUBLE"
msgstr "雙層"

msgid "DOUBLE_CLICK_TO_VIEW_IN_FULLSCREEN"
msgstr "雙擊即可全螢幕檢視"

msgid "DOUBLE_MEMBRANE_DESCRIPTION"
msgstr ""
"有兩層的細胞膜，對傷害有更好的防護能力，並且花費更少能量來維持外型。然而，它"
"會減慢細胞的移動速度並降低其吸收資源的速率。"

msgid "DRAG_TO_REORDER_ITEMS_WITH_MOUSE"
msgstr "用滑鼠拖曳以重新排序"

msgid "DUMP_SCENE_TREE"
msgstr "傾印 SceneTree"

msgid "DUPLICATE_TYPE"
msgstr "複製類型"

msgid "EASTEREGG_MESSAGE_1"
msgstr ""
"小知識：櫛毛蟲與草履蟲被當做教科書級的掠食者與獵物關係研究了幾十年。您是櫛毛"
"蟲，還是草履蟲？掠食者，還是獵物？"

msgid "EASTEREGG_MESSAGE_10"
msgstr "扭來扭去！！"

msgid "EASTEREGG_MESSAGE_11"
msgstr "熔煉金屬。"

msgid "EASTEREGG_MESSAGE_12"
msgstr "儘管那些藍色細胞。"

msgid "EASTEREGG_MESSAGE_13"
msgstr ""
"小提示：生物群系不僅僅是背景圖不同，不同生物群系的化合物有時會以不同的速率產"
"生。"

msgid "EASTEREGG_MESSAGE_14"
msgstr "小提示：鞭毛越多移動越快，但也會消耗更多的 ATP"

msgid "EASTEREGG_MESSAGE_15"
msgstr "小提示：您可以吞下大塊的細胞、鐵或其他東西。"

msgid "EASTEREGG_MESSAGE_16"
msgstr "小提示：演化細胞核前請做好準備。這東西很貴！無論是維護或前期成本方面。"

msgid "EASTEREGG_MESSAGE_17"
msgstr "小知識：您知道地球上有超過 8000 種纖毛蟲嗎？"

msgid "EASTEREGG_MESSAGE_18"
msgstr ""
"小知識：喇叭屬是一種纖毛蟲，它們可以伸展自身並用一種喇叭狀的嘴捕捉獵物，透過"
"纖毛產生水流來吸引獵物。"

msgid "EASTEREGG_MESSAGE_2"
msgstr "小提示：如果您反應夠快，您可以用自己的毒素將其它毒素推開。"

msgid "EASTEREGG_MESSAGE_3"
msgstr ""
"小提示：每格細胞的滲透調節每秒消耗 1 個 ATP，每個空的細胞質每秒生產 5 個 "
"ATP，這意味著如果您因滲透調節損失 ATP 的話，只需添加幾個空的細胞質或移除一些"
"細胞器即可。"

msgid "EASTEREGG_MESSAGE_4"
msgstr ""
"小知識：現實中原核生物有一種叫生物隔間（Biocompartments ）的結構，它的作用類"
"似細胞器，實際上也被稱為多面體細胞器（Polyhedral organelles）。"

msgid "EASTEREGG_MESSAGE_5"
msgstr "小知識：代謝體就是所謂的多面體細胞器。"

msgid "EASTEREGG_MESSAGE_6"
msgstr "小提示：有時逃跑是最佳選擇。"

msgid "EASTEREGG_MESSAGE_7"
msgstr "小提示：如果一個細胞的大小約為您的一半，您就可以吞噬它。"

msgid "EASTEREGG_MESSAGE_8"
msgstr ""
"小提示：細菌可能比它們看起來更強大，它們也許體型很小，但其中一些可以鑽進您的"
"體內並殺死您！"

msgid "EASTEREGG_MESSAGE_9"
msgstr "小提示：您可以捕獵其他物種到直到滅絕，它們也可能被其他物種捕獵到滅絕。"

msgid "EASTER_EGGS"
msgstr "包含彩蛋"

msgid "EASTER_EGGS_EXPLANATION"
msgstr "（遊戲中隨機產生的彩蛋）"

msgid "EASTER_EGG_BANANA_BIOME"
msgstr "香蕉生物群系"

msgid "EDGE_PAN_SPEED"
msgstr "平移速度："

msgid "EDITING_TITLE"
msgstr "編輯"

msgid "EDITOR"
msgstr "編輯器"

msgid "EDITORS_AND_MUTATIONS_BUTTON"
msgstr "編輯器與突變"

msgid "EDITOR_BUTTON_TOOLTIP"
msgstr "進入編輯器並修改您的物種"

msgid "EDITOR_TUTORIAL_EDITOR_TEXT"
msgstr ""
"歡迎來到[b]微生物編輯器[/b]。\n"
"\n"
"在這裡，您可以回顧自前幾代發生的事情。並對您的物種進行修改。\n"
"\n"
"此分頁提供當前區域中的變化列表。嘗試探索您可以使用的各種工具，以了解有關您世"
"界中事件的更多資訊！\n"
"\n"
"準備好後，按右下角的「下一頁」按鈕繼續。"

msgid "EIGHT_TIMES"
msgstr "8x"

msgid "EJECT_ENGULFED"
msgstr "吐出已吞噬的物體"

msgid "EJECT_ENGULFED_TOOLTIP"
msgstr "吐出已吞噬的物體"

msgid "EMITTERS_COUNT"
msgstr "發射器："

msgid "ENABLED_MODS"
msgstr "啟用模組"

msgid "ENABLE_ALL_COMPATIBLE"
msgstr "啟用所有相容的模組"

msgid "ENABLE_EDITOR"
msgstr "啟用編輯器"

msgid "ENABLE_GUI_LIGHT_EFFECTS"
msgstr "啟用 GUI 燈光效果"

msgid "ENDOSYMBIONT_ENGULFED_ALREADY_DONE"
msgstr "內共生已經在編輯器中完成"

msgid "ENDOSYMBIONT_ENGULFED_PROGRESS"
msgstr ""
"將內共生目標轉變為臨時細胞器，如果您將其提交給編輯器，將會增加內共生進度"

msgid "ENDOSYMBIONT_TYPE_ALREADY_PRESENT"
msgstr "內共生型態已存在，進入編輯器以推進內共生進度"

msgid "ENDOSYMBIOSIS_AVAILABLE_ORGANELLES"
msgstr "轉化可用的細胞器成為"

msgid "ENDOSYMBIOSIS_BUTTON"
msgstr "內共生"

msgid "ENDOSYMBIOSIS_CANCEL_TOOLTIP"
msgstr "取消此內共生過程。這會失去該內共生體目前的所有進度！"

msgid "ENDOSYMBIOSIS_COMPLETE_TOOLTIP"
msgstr "完成此內共生過程並將其放置為細胞器"

msgid "ENDOSYMBIOSIS_EXPLANATION"
msgstr ""
"內共生是將另一個物種轉變為內共生體（以共生關係生活在另一個物種體內的物種）的"
"過程。這將解鎖創建的細胞器並提供該細胞器的免費副本。下方顯示吞噬後可以轉化為"
"細胞器的可行候選者。這個過程需要多久取決於候選細胞器是否適合內共生（顯示在每"
"種候選細胞器下方）。"

msgid "ENDOSYMBIOSIS_NOTHING_ENGULFED"
msgstr "目前還沒有吞噬過適合轉化為內共生體的物種"

msgid "ENDOSYMBIOSIS_NO_CANDIDATE_ORGANELLES"
msgstr "該物種無法轉化為任何有效的細胞器"

msgid "ENDOSYMBIOSIS_PROGRESSING_EXPLANATION"
msgstr ""
"為了進行內共生過程，目標物種需要被吞噬，將其轉變成一種臨時細胞器（一次只能存"
"在一個）。然後，一旦您將臨時細胞器提交給編輯器，進度就會被儲存。"

msgid "ENDOSYMBIOSIS_PROKARYOTIC_LIMIT_EXPLANATION"
msgstr "原核生物最多可以有一種內共生體"

msgid "ENDOSYMBIOSIS_SINGLE_SPECIES_PROGRESS_DESCRIPTION"
msgstr "以該物種作為臨時細胞器生存到下次編輯以增加進度"

msgid "ENDOSYMBIOSIS_START_TOOLTIP"
msgstr "開始該物種的內共生（選擇目標細胞器類型後可用）"

msgid "ENDOSYMBIOSIS_TITLE"
msgstr "內共生"

msgid "ENERGY_BALANCE_REQUIRED_COMPOUND_LINE"
msgstr "- {0}：{1} /s"

msgid "ENERGY_BALANCE_TOOLTIP_CONSUMPTION"
msgstr "{0}：-{1} ATP"

msgid "ENERGY_BALANCE_TOOLTIP_PRODUCTION"
msgstr "{0}：+{1} ATP"

msgid "ENERGY_BALANCE_TOOLTIP_PRODUCTION_WITH_REQUIREMENT"
msgstr ""
"{0}：+{1} ATP\n"
"消耗時：\n"
"{2}"

msgid "ENERGY_IN_PATCH_FOR"
msgstr "{1} 在 {0}的能量"

msgid "ENERGY_IN_PATCH_SHORT"
msgstr "{0}，{1}"

msgid "ENERGY_SOURCES"
msgstr "能量來源："

msgid "ENERGY_SUMMARY_LINE"
msgstr "收集的總能量為 {0}，個體成本為 {1}，未修正前的物種量為 {2}"

msgid "ENGULF_NO_ATP_DAMAGE_MESSAGE"
msgstr "因無 ATP 進入吞噬模式而受損"

msgid "ENTER_EXISTING_ID"
msgstr "輸入已有 ID"

msgid "ENTER_EXISTING_WORKSHOP_ID"
msgstr "輸入已有的工作坊 ID"

msgid "ENTITY_LABEL"
msgstr "實體標籤"

msgid "ENVIRONMENT"
msgstr "環境"

msgid "ENVIRONMENTAL_CONDITIONS_BUTTON"
msgstr "環境條件"

msgid "ENVIRONMENTAL_GLUCOSE_RETENTION"
msgstr "環境葡萄糖保留度"

msgid "ENVIRONMENTAL_GLUCOSE_RETENTION_EXPLANATION"
msgstr "（每一代保留的環境葡萄糖比例）"

msgid "ENVIRONMENT_BUTTON_MICROBE_TOOLTIP"
msgstr "顯示／隱藏環境"

msgid "ENVIRONMENT_TOLERANCE"
msgstr "耐受"

msgid "EPIPELAGIC"
msgstr "表層帶"

msgid "EQUIPMENT_TYPE_AXE"
msgstr "斧頭"

msgid "ERROR"
msgstr "錯誤"

msgid "ERROR_CREATING_FOLDER"
msgstr "創建模組資料夾時發生錯誤"

msgid "ERROR_CREATING_INFO_FILE"
msgstr "創建模組資訊檔案時發生錯誤"

msgid "ERROR_FAILED_TO_SAVE_NEW_SETTINGS"
msgstr "錯誤：無法將新設定儲存到設定檔。"

msgid "ERROR_FETCHING_EXPLANATION"
msgstr "由於以下錯誤，載入新聞失敗：{0}"

msgid "ERROR_FETCHING_NEWS"
msgstr "載入新聞發生錯誤"

msgid "ERROR_LOADING"
msgstr "載入時發生錯誤"

msgid "ERROR_SAVING"
msgstr "存檔時發生錯誤"

msgid "ERROR_UPLOADING_EXCEPTION"
msgstr "發生錯誤：{0}"

msgid "ESCAPE"
msgstr "Esc"

msgid "ESCAPE_ENGULFING"
msgstr "逃離吞噬"

msgid "ESTUARY"
msgstr "河口灣"

msgid "EVENT_ERUPTION_TOOLTIP"
msgstr ""
"區域事件：噴發\n"
"產生額外的硫化氫與二氧化碳"

msgid "EVOLUTIONARY_TREE"
msgstr "演化樹"

msgid "EVOLUTIONARY_TREE_BUILD_FAILED"
msgstr ""
"構建演化樹失敗。\n"
"\n"
"請通知開發團隊並提供遊戲記錄檔。"

msgid "EXACT_VERSION_COLON"
msgstr "詳細的 Thrive 版本："

msgid "EXACT_VERSION_TOOLTIP"
msgstr "這是編譯此版本 Thrive 的確切程式碼提交"

msgid "EXCEPTION_HAPPENED_PROCESSING_SAVE"
msgstr "處理載入的物件時發生異常"

msgid "EXCEPTION_HAPPENED_WHILE_LOADING"
msgstr "載入存檔資料時發生異常"

msgid "EXISTING_BUILDINGS"
msgstr "建築"

msgid "EXIT"
msgstr "退出"

msgid "EXIT_EDITOR"
msgstr "退出編輯器"

msgid "EXIT_TO_LAUNCHER"
msgstr "退出至啟動器"

msgid "EXPERIMENTAL_FEATURES"
msgstr "實驗性功能"

msgid "EXPERIMENTAL_FEATURES_EXPLANATION"
msgstr ""
"（啟用遊戲中尚未完善的額外功能，如果您使用這些功能，請分享您對這些功能的任何"
"反饋）"

msgid "EXPERIMENTAL_FEATURES_WARNING"
msgstr ""
"（警告：實驗性功能可能會破壞遊戲平衡與其他方面，因此僅建議經驗豐富的 Thrive "
"玩家使用。如果您回報任何錯誤，則需要在回報前說明實驗性功能已啟用。）"

msgid "EXPORT_ALL_WORLDS"
msgstr "匯出所有世界"

msgid "EXPORT_ALL_WORLDS_TOOLTIP"
msgstr "以逗號分隔值（csv）格式匯出所有世界的數據"

msgid "EXPORT_SUCCESS"
msgstr "匯出成功"

msgid "EXTERNAL"
msgstr "外部"

msgid "EXTERNAL_EFFECTS"
msgstr "外部影響："

msgid "EXTINCTION_BOX_TEXT"
msgstr ""
"就像曾經存在過的 99% 物種一樣，您的物種已經滅絕了。其他物種將取代您的生態棲位"
"並蓬勃發展，但那不會是您。作為演化過程中失敗的實驗品，您將被遺忘。"

msgid "EXTINCTION_CAPITAL"
msgstr "滅絕"

msgid "EXTINCT_FROM_PATCH"
msgstr "在這個區域滅絕了"

msgid "EXTINCT_FROM_THE_PLANET"
msgstr "在這個星球滅絕了"

msgid "EXTINCT_IN_PATCH"
msgstr "在這個區域滅絕了"

msgid "EXTINCT_SPECIES"
msgstr "已滅絕物種"

msgid "EXTRAS"
msgstr "額外內容"

msgid "EXTRA_OPTIONS"
msgstr "額外選項"

msgid "FACEBOOK_TOOLTIP"
msgstr "造訪我們的 Facebook 頁面"

msgid "FAILED"
msgstr "失敗"

msgid "FAILED_ONE_OR_MORE_SAVE_DELETION_DESCRIPTION"
msgstr "錯誤：無法刪除一個或多個存檔。"

msgid "FAILED_SAVE_DELETION"
msgstr "錯誤：存檔刪除失敗"

msgid "FAILED_SAVE_DELETION_DESCRIPTION"
msgstr "無法刪除存檔。"

msgid "FEARFUL"
msgstr "膽小"

msgid "FEAR_EXPLANATION"
msgstr ""
"膽小型微生物會逃到更遠的地方\n"
"並且總體上更有可能逃離掠食者。\n"
"勇敢型微生物則不會被靠近的掠食者嚇到\n"
"而且更有可能反擊。"

msgid "FEATURE_DISABLED"
msgstr "已停用"

msgid "FEATURE_ENABLED"
msgstr "已啟用"

msgid "FEBRUARY"
msgstr "二月"

msgid "FEED_ITEM_CONTENT_PARSING_FAILED"
msgstr "解析此摘要項目的內容失敗。"

msgid "FEED_ITEM_MISSING_CONTENT"
msgstr "此摘要項目缺少內容。"

msgid "FEED_ITEM_PUBLISHED_AT"
msgstr "發布於 {0}"

msgid "FEED_ITEM_TRUNCATED_NOTICE"
msgstr "本篇因篇幅過長被刪節，詳情請閱讀原文。{0}"

msgid "FERROPLAST"
msgstr "鐵能體"

msgid "FERROPLAST_DESCRIPTION"
msgstr ""
"一個金屬發電廠。鐵能體是一種充滿蛋白質與酶的雙層膜結構。它是一種已被其真核宿"
"主同化的原核生物。它能夠將[thrive:compound type=\"iron\"][/thrive:compound] "
"從一種化學狀態氧化為另一種化學狀態，其效率比鐵氧化藍蛋白更高。此過程被稱為[b]"
"鐵呼吸[/b]，釋放能量，然後細胞可以收集這些能量。然而，它需要[thrive:compound "
"type=\"carbondioxide\"][/thrive:compound] 才能發揮作用，並且較低的環境濃度會"
"降低其[thrive:compound type=\"atp\"][/thrive:compound] 生產速率。"

msgid "FERROPLAST_PROCESSES_DESCRIPTION"
msgstr ""
"將[thrive:compound type=\"iron\"][/thrive:compound] 轉化為[thrive:compound "
"type=\"atp\"][/thrive:compound]。速率與[thrive:compound "
"type=\"carbondioxide\"][/thrive:compound] 的濃度成正比。"

msgid "FILTER_ITEMS_BY_CATEGORY_COLON"
msgstr "按類別過濾項目："

msgid "FIND_CURRENT_PATCH"
msgstr "回到當前區域"

msgid "FINISHED_DOT"
msgstr "已完成。"

msgid "FINISH_EDITING_AND_RETURN_TO_ENVIRONMENT"
msgstr "完成編輯並返回環境"

msgid "FINISH_ONE_GENERATION"
msgstr "完成一世代"

msgid "FINISH_X_GENERATIONS"
msgstr "完成 {0} 世代"

msgid "FIRE_TOXIN"
msgstr "發射毒素"

msgid "FIRE_TOXIN_TOOLTIP"
msgstr "發射毒素對命中的細胞造成傷害"

msgid "FLAGELLUM"
msgstr "鞭毛"

msgid "FLAGELLUM_DESCRIPTION"
msgstr ""
"鞭毛是一種從細胞膜延伸出的鞭狀蛋白纖維束，利用[thrive:compound type=\"atp\"]"
"[/thrive:compound] 使細胞向某個方向波動並推動細胞。鞭毛的位置決定了它為細胞運"
"動提供推力的方向。推力方向與鞭毛指向的方向相反，例如位於細胞左側的鞭毛在向右"
"移動時提供推力。"

msgid "FLAGELLUM_LENGTH_DESCRIPTION"
msgstr "鞭毛長度。越長的鞭毛會產生越大的推力，但會消耗更多的 ATP。"

msgid "FLAGELLUM_PROCESSES_DESCRIPTION"
msgstr ""
"使用[thrive:compound type=\"atp\"][/thrive:compound] 來提高細胞的移動速度。"

msgid "FLEET_NAME_FROM_PLACE"
msgstr "{0} 艦隊"

msgid "FLEET_UNITS"
msgstr "艦隊單位"

msgid "FLOATING_CHUNKS_COLON"
msgstr "漂浮的碎塊："

msgid "FLOATING_HAZARD"
msgstr "漂浮有害物"

msgid "FLUID"
msgstr "流體"

msgid "FLUIDITY_RIGIDITY"
msgstr "流動性／剛性"

msgid "FOCUSED"
msgstr "專注"

msgid "FOCUS_EXPLANATION"
msgstr ""
"專注型微生物會在更遠的距離追擊獵物或物質塊\n"
"並且對物質塊更有渴求。\n"
"應變型微生物將更快地轉向新目標。"

msgid "FOG_OF_WAR_DISABLED"
msgstr "戰爭迷霧已停用"

msgid "FOG_OF_WAR_DISABLED_DESCRIPTION"
msgstr "（所有區域將會被揭曉）"

msgid "FOG_OF_WAR_INTENSE"
msgstr "強烈戰爭迷霧"

msgid "FOG_OF_WAR_INTENSE_DESCRIPTION"
msgstr "（只有玩家去過的區域才會被揭曉）"

msgid "FOG_OF_WAR_MODE"
msgstr "戰爭迷霧模式"

msgid "FOG_OF_WAR_REGULAR"
msgstr "常規戰爭迷霧"

msgid "FOG_OF_WAR_REGULAR_DESCRIPTION"
msgstr "（玩家去過的區域與相鄰的區域將會被揭曉）"

msgid "FOOD_CHAIN"
msgstr "食物鏈"

msgid "FOOD_SOURCE_ENERGY_INFO"
msgstr "{0}能量：{1}（適應性：{2}）總可用能量：{3}（總適應性：{4}）"

msgid "FORGET_MOD_DETAILS"
msgstr "刪除本機資料"

msgid "FORGET_MOD_DETAILS_TOOLTIP"
msgstr ""
"刪除有關此項目的本機資料。在您輸入了錯誤的 ID 或想要將其他項目上傳到新版本時"
"非常有用。"

msgid "FORM_ERROR_MESSAGE"
msgstr "錯誤：{0}"

msgid "FOSSILISATION"
msgstr "化石化"

msgid "FOSSILISATION_EXPLANATION"
msgstr ""
"將該物種化石化並保存在博物館中。您可以從 Thrive 百科查看博物館，或在自由建造"
"編輯器中載入化石物種。"

msgid "FOSSILISATION_FAILED"
msgstr "化石化失敗"

msgid "FOSSILISATION_FAILED_DESCRIPTION"
msgstr "化石檔案無法寫入"

msgid "FOSSILISATION_HINT"
msgstr "將該物種化石化"

msgid "FOSSILISATION_HINT_ALREADY_FOSSILISED"
msgstr "將該物種化石化（已化石化）"

msgid "FOSSILISE"
msgstr "化石化"

msgid "FOSSIL_DELETION_FAILED"
msgstr "化石刪除失敗"

msgid "FOSSIL_DELETION_FAILED_DESCRIPTION"
msgstr "化石檔案無法刪除"

msgid "FOUR_TIMES"
msgstr "4x"

msgid "FPS"
msgstr "FPS：{0}"

msgid "FPS_DISPLAY"
msgstr "FPS 顯示"

msgid "FRAME_DURATION"
msgstr "影格時長：{0}"

msgid "FREEBUILDING"
msgstr "自由編輯器"

msgid "FREE_GLUCOSE_CLOUD"
msgstr "離開編輯器時生成額外的葡萄糖雲"

msgid "FREE_GLUCOSE_CLOUD_EXPLANATION"
msgstr "（每代開始時在玩家旁生成葡萄糖雲）"

msgid "FULLSCREEN"
msgstr "全螢幕"

msgid "FULL_MOD_INFO"
msgstr "完整模組資訊"

msgid "GALLERY_VIEWER"
msgstr "畫廊檢視器"

msgid "GAMEPLAY_BASICS_TITLE"
msgstr "基本遊戲系統"

msgid "GAME_DESIGN_TEAM"
msgstr "遊戲設計團隊"

msgid "GAME_SYSTEMS_TITLE"
msgstr "遊戲系統"

msgid "GATHERED_ENERGY_TOOLTIP"
msgstr ""
"顯示您的物種在所有區域中收集的總預測能量以及由此計算的物種量（在括號內）。\n"
"先前的能量：{0}"

msgid "GENERAL"
msgstr "一般"

msgid "GENERAL_LOADING_TIP_1"
msgstr "在編輯器中點擊撤消按鈕以糾正錯誤"

msgid "GENERAL_LOADING_TIP_2"
msgstr "小心更大的生物。它們會吃掉您，而且被消化的過程可不好受！"

msgid "GENERAL_LOADING_TIP_3"
msgstr ""
"反覆捕獵同一物種時要小心，因為您可能會將它們捕獵至滅絕。其他物種也可以做到這"
"一點。"

msgid "GENERAL_LOADING_TIP_4"
msgstr "有時逃跑就是最好的選擇。"

msgid "GENERAL_LOADING_TIP_5"
msgstr ""
"當 Auto-Evo 預測您的物種量會下降時，您仍然可以透過良好的表現來提高物種量。"

msgid "GENERAL_LOADING_TIP_6"
msgstr "別忘了，您可以使用螢幕右上角的面板查看遊標下的內容。"

msgid "GENERAL_LOADING_TIP_7"
msgstr "如果您的物種量降至零，您就會滅絕。"

msgid "GENERATIONS"
msgstr "世代"

msgid "GENERATION_COLON"
msgstr "世代："

msgid "GITHUB_TOOLTIP"
msgstr "訪問我們的 GitHub 儲存庫"

msgid "GLES3"
msgstr "GLES3"

msgid "GLOBAL_INITIAL_LETTER"
msgstr "G"

msgid "GLOBAL_POPULATION_COLON"
msgstr "全域物種量："

msgid "GLOBAL_TIMELINE_SPECIES_MIGRATED_TO"
msgstr "[b][u]{0}[/u][/b] 種群的一部分從 {2}遷移到 {1}"

msgid "GLUCOSE"
msgstr "葡萄糖"

msgid "GLUCOSE_CONCENTRATIONS_DRASTICALLY_DROPPED"
msgstr "葡萄糖濃度急劇下降！"

msgid "GLYCOLYSIS"
msgstr "糖解"

msgid "GODMODE"
msgstr "上帝模式"

msgid "GOD_TOOLS_TITLE"
msgstr "上帝工具"

msgid "GOOGLY_EYE_CELL"
msgstr "彎曲眼球細胞"

msgid "GOT_IT"
msgstr "知道了"

msgid "GPL_LICENSE_HEADING"
msgstr "GPL 授權條款如下："

msgid "GPU_NAME"
msgstr "GPU："

msgid "GRAPHICS"
msgstr "圖形"

msgid "GRAPHICS_TEAM"
msgstr "圖形團隊"

msgid "GROWTH_ORDER"
msgstr "生長順序"

msgid "GUI"
msgstr "GUI"

msgid "GUI_LIGHT_EFFECTS_OPTION_DESCRIPTION"
msgstr ""
"啟用 GUI 的燈光閃爍效果（例如編輯器中的按鈕閃爍）。\n"
"\n"
"如果您遇到編輯器按鈕部分消失的問題，\n"
"可以嘗試停用此功能，看看問題是否消失。"

msgid "GUI_TAB_NAVIGATION"
msgstr "使用者介面分頁引導"

msgid "GUI_VOLUME"
msgstr "GUI 音量"

msgid "HEALTH"
msgstr "生命值"

msgid "HEAT_ACCUMULATION_BAR_TOOLTIP"
msgstr ""
"此數值條顯示您的細胞當前溫度。黃色指標代表有效的能量生產範圍。\n"
"白色垂直條顯示環境溫度，數值條將會向該方向變化。\n"
"當能量正在生產時，數值條下方的指標會改變顏色。"

msgid "HELP"
msgstr "幫助"

msgid "HELP_BUTTON_TOOLTIP"
msgstr "如何遊玩"

msgid "HIGHER_VALUES_INCREASE_PERFORMANCE"
msgstr "（較高的值可提高性能）"

msgid "HIGHER_VALUES_WORSEN_PERFORMANCE"
msgstr "（較高的值會影響性能）"

msgid "HOLD_FOR_PAN_OR_ROTATE_MODE"
msgstr "按住以在平移與旋轉模式間切換"

msgid "HOLD_FOR_PAN_WITH_MOUSE"
msgstr "按住滑鼠平移"

msgid "HOLD_PACK_COMMANDS_MENU"
msgstr "按住以顯示群體命令選單"

msgid "HOLD_TO_SHOW_CURSOR"
msgstr "按住以顯示游標"

msgid "HOLD_TO_SHOW_CURSOR_ADVICE_TEXT"
msgstr "按住[thrive:input]g_free_cursor[/thrive:input]以顯示遊標"

msgid "HOLD_TO_SKIP_CREDITS"
msgstr "長按以跳過"

msgid "HOME"
msgstr "首頁"

msgid "HORIZONTAL_COLON"
msgstr "水平："

msgid "HORIZONTAL_WITH_AXIS_NAME_COLON"
msgstr "水平（軸：{0}）"

msgid "HP_COLON"
msgstr "生命值："

msgid "HSV"
msgstr "HSV"

msgid "HUD_MESSAGE_MULTIPLE"
msgstr "{0}（x{1}）"

msgid "HYDROGENASE"
msgstr "氫化酶"

msgid "HYDROGENASE_DESCRIPTION"
msgstr ""
"使用氫從[thrive:compound type=\\\"glucose\\\"][/thrive:compound] 獲取能量。在"
"低[thrive:compound type=\\\"oxygen\\\"][/thrive:compound] 含量下比代謝體更有"
"效。缺氧環境中的許多生物將其作為主要能量來源。"

msgid "HYDROGENASE_PROCESSES_DESCRIPTION"
msgstr ""
"將[thrive:compound type=\\\"glucose\\\"][/thrive:compound] 轉化為[thrive:"
"compound type=\\\"atp\\\"][/thrive:compound]。"

msgid "HYDROGEN_SULFIDE"
msgstr "硫化氫"

msgid "ICESHARD"
msgstr "小型冰礫"

msgid "ICESHELF"
msgstr "冰棚"

msgid "ICE_CHUNK_BIG"
msgstr "大型冰塊"

msgid "ICE_CHUNK_SMALL"
msgstr "小型冰塊"

msgid "ID_IS_NOT_A_NUMBER"
msgstr "ID 無效"

msgid "ID_NUMBER"
msgstr "ID 號碼"

msgid "IMAGE_FILE_TYPES"
msgstr "支援的圖像檔案"

msgid "INCLUDE_MULTICELLULAR_PROTOTYPE"
msgstr "包括後期階段原型"

msgid "INCLUDE_MULTICELLULAR_PROTOTYPE_EXPLANATION"
msgstr "（進入下一階段後，某些功能可能無法使用）"

msgid "INCREASE_ITEM_SIZE"
msgstr "放大物件"

msgid "INDICATOR_SPECIES_IS_NEW"
msgstr "表示此物種是該區域或世界的新物種"

msgid "INDICATOR_SPECIES_MUTATED"
msgstr "表示此物種在本次 Auto-Evo 週期中發生了突變"

msgid "INDUSTRIAL_STAGE"
msgstr "工業階段"

msgid "INFINITE_COMPOUNDS"
msgstr "無限化合物"

msgid "INFINITE_MP"
msgstr "無限突變點數"

msgid "INFO_BOX_COST"
msgstr "基本成本（突變點數）"

msgid "INFO_BOX_EDITORS"
msgstr "編輯器"

msgid "INFO_BOX_ENZYMES"
msgstr "酶"

msgid "INFO_BOX_GAMEPLAY_TYPE"
msgstr "遊戲類型"

msgid "INFO_BOX_INTERNAL_NAME"
msgstr "內部名稱"

msgid "INFO_BOX_MASS"
msgstr "質量"

msgid "INFO_BOX_NEXT_STAGE"
msgstr "下一階段"

msgid "INFO_BOX_OSMOREGULATION_COST"
msgstr "滲透調節成本"

msgid "INFO_BOX_PREVIOUS_STAGE"
msgstr "上一階段"

msgid "INFO_BOX_PROCESSES"
msgstr "代謝過程"

msgid "INFO_BOX_REQUIRES_NUCLEUS"
msgstr "需要細胞核"

msgid "INFO_BOX_SIZE"
msgstr "大小（六邊形）"

msgid "INFO_BOX_STORAGE"
msgstr "儲存空間"

msgid "INFO_BOX_UNIQUE"
msgstr "獨特"

msgid "INFO_BOX_UPGRADES"
msgstr "升級"

msgid "INGESTED_MATTER"
msgstr "已攝入物質"

msgid "INIT_NEW_WORLD_TOOLTIP"
msgstr "創建新世界"

msgid "INPUTS"
msgstr "輸入"

msgid "INPUT_NAME_BUILD_STRUCTURE"
msgstr "建造一個結構"

msgid "INPUT_NAME_INTERACTION"
msgstr "與物件交互"

msgid "INPUT_NAME_OPEN_INVENTORY"
msgstr "切換物品欄"

msgid "INSPECT"
msgstr "檢查"

msgid "INSPECTOR"
msgstr "檢查器"

msgid "INTERACTION_ACTIVATE_ASCENSION"
msgstr "啟動飛昇之門"

msgid "INTERACTION_ACTIVATE_ASCENSION_MISSING_ENERGY"
msgstr "啟動飛昇之門（缺少能量）"

msgid "INTERACTION_CONSTRUCT"
msgstr "完成建造"

msgid "INTERACTION_CONSTRUCT_MISSING_DEPOSITED_MATERIALS"
msgstr "完成建造（缺少所需材料）"

msgid "INTERACTION_CRAFT"
msgstr "製造…"

msgid "INTERACTION_DEPOSIT_RESOURCES"
msgstr "存放材料"

msgid "INTERACTION_DEPOSIT_RESOURCES_NO_SUITABLE_RESOURCES"
msgstr "存放材料（沒有符合的攜帶物品）"

msgid "INTERACTION_DESTROY"
msgstr "摧毀"

msgid "INTERACTION_FOUND_SETTLEMENT"
msgstr "成立一個聚落"

msgid "INTERACTION_HARVEST"
msgstr "收獲"

msgid "INTERACTION_HARVEST_CANNOT_MISSING_TOOL"
msgstr "收穫（缺少工具：{0}）"

msgid "INTERACTION_PICK_UP"
msgstr "撿起"

msgid "INTERACTION_PICK_UP_CANNOT_FULL"
msgstr "撿起（物品欄已滿）"

msgid "INTERNALS"
msgstr "內部"

msgid "INTERNAL_NAME_IN_USE"
msgstr "已存在內部名稱相同的模組"

msgid "INTERNAL_NAME_REQUIRED"
msgstr "需要內部名稱"

msgid "INTERNAL_NAME_REQUIRES_CAPITAL"
msgstr "內部名稱應以大寫字母開頭"

msgid "INVALID_DATA_TO_PLOT"
msgstr "繪製數據無效"

msgid "INVALID_ICON_PATH"
msgstr "模組圖示路徑無效"

msgid "INVALID_SAVE_NAME_POPUP"
msgstr "存檔名稱不得包含特殊字元（<>:\"/\\|?*）"

msgid "INVALID_SPECIES_NAME_POPUP"
msgstr "物種名稱必須符合二名法（屬名與種小名）！"

msgid "INVALID_TAG"
msgstr "指定的標籤「{0}」無效"

msgid "INVALID_URL_FORMAT"
msgstr "URL 格式無效"

msgid "INVALID_URL_SCHEME"
msgstr "URL scheme 無效"

msgid "INVENTORY_ITEMS_ON_GROUND"
msgstr "地面上的物品"

msgid "INVENTORY_TITLE"
msgstr "物品欄"

msgid "INVENTORY_TOGGLE_CRAFTING"
msgstr "製作"

msgid "INVENTORY_TOGGLE_GROUND"
msgstr "地面"

msgid "INVERTED"
msgstr "已反轉"

msgid "IN_PROTOTYPE"
msgstr ""
"您正在玩的是遊戲中包含的後期階段原型。\n"
"這些內容可能很不完整，使用佔位圖形，一般來說很粗糙，\n"
"並且無可玩性。因此目前無法進行此類保存。\n"
"原型的某些部分可能允許有限的保存。"

msgid "IRON"
msgstr "鐵"

msgid "IRON_CHEMOLITHOAUTOTROPHY"
msgstr "鐵化能自養"

msgid "ITCH_TOOLTIP"
msgstr "造訪我們的 Itch.io 頁面"

msgid "ITEM_AT_2D_COORDINATES"
msgstr "{0} at ({1}, {2})"

msgid "ITEM_NAME_SEPARATOR"
msgstr ":"

msgid "JANUARY"
msgstr "一月"

msgid "JSON_DEBUG_MODE"
msgstr "JSON 除錯模式："

msgid "JSON_DEBUG_MODE_ALWAYS"
msgstr "總是"

msgid "JSON_DEBUG_MODE_AUTO"
msgstr "自動"

msgid "JSON_DEBUG_MODE_NEVER"
msgstr "從不"

msgid "JULY"
msgstr "七月"

msgid "JUNE"
msgstr "六月"

msgid "KEEP_MIGRATION"
msgstr "保留遷移"

msgid "KEY_BACK"
msgstr "Back"

msgid "KEY_BACKTAB"
msgstr "Backtab"

msgid "KEY_BINDING_CHANGE_CONFLICT"
msgstr ""
"與 {0} 發生衝突。\n"
"您想移除 {1} 的輸入嗎？"

msgid "KEY_BRING_UP_KEYBOARD"
msgstr "開啟鍵盤"

msgid "KEY_CLEAR"
msgstr "Clear"

msgid "KEY_DELETE"
msgstr "Delete"

msgid "KEY_DOWN"
msgstr "↓"

msgid "KEY_END"
msgstr "End"

msgid "KEY_ENTER"
msgstr "Enter"

msgid "KEY_FAVORITES"
msgstr "收藏夾"

msgid "KEY_FORWARD"
msgstr "前進"

msgid "KEY_GLOBE"
msgstr "Fn"

msgid "KEY_HELP"
msgstr "幫助"

msgid "KEY_HOME"
msgstr "Home"

msgid "KEY_HOMEPAGE"
msgstr "首頁"

msgid "KEY_HYPER"
msgstr "Hyper"

msgid "KEY_INSERT"
msgstr "Insert"

msgid "KEY_JIS_EISU"
msgstr "英数"

msgid "KEY_JIS_KANA"
msgstr "かな"

msgid "KEY_LEFT"
msgstr "←"

msgid "KEY_MENU"
msgstr "選單"

msgid "KEY_META"
msgstr "Meta"

msgid "KEY_OPENURL"
msgstr "開啟網址"

msgid "KEY_PAUSE"
msgstr "Pause"

msgid "KEY_PRINT"
msgstr "Print Screen"

msgid "KEY_REFRESH"
msgstr "重新整理"

msgid "KEY_RIGHT"
msgstr "→"

msgid "KEY_SEARCH"
msgstr "搜尋"

msgid "KEY_STANDBY"
msgstr "待機"

msgid "KEY_STOP"
msgstr "停止"

msgid "KEY_TAB"
msgstr "Tab"

msgid "KEY_UP"
msgstr "↑"

msgid "KILO_ABBREVIATION"
msgstr "{0}E+3"

msgid "KP0"
msgstr "Num 0"

msgid "KP1"
msgstr "Num 1"

msgid "KP2"
msgstr "Num 2"

msgid "KP3"
msgstr "Num 3"

msgid "KP4"
msgstr "Num 4"

msgid "KP5"
msgstr "Num 5"

msgid "KP6"
msgstr "Num 6"

msgid "KP7"
msgstr "Num 7"

msgid "KP8"
msgstr "Num 8"

msgid "KP9"
msgstr "Num 9"

msgid "KPADD"
msgstr "Num +"

msgid "KPDIVIDE"
msgstr "Num /"

msgid "KPENTER"
msgstr "Num Enter"

msgid "KPMULTIPLY"
msgstr "Num *"

msgid "KPPERIOD"
msgstr "Num ."

msgid "KPSUBTRACT"
msgstr "Num -"

msgid "LANGUAGE"
msgstr "語言："

msgid "LANGUAGE_TRANSLATION_PROGRESS"
msgstr "此語言已翻譯完成 {0}%"

msgid "LANGUAGE_TRANSLATION_PROGRESS_LOW"
msgstr "此語言仍在翻譯中（已完成 {0}%）"

msgid "LANGUAGE_TRANSLATION_PROGRESS_REALLY_LOW"
msgstr "此翻譯非常不完整（已完成 {0}%）請幫助我們！"

msgid "LAST_ORGANELLE_DELETE_OPTION_DISABLED_TOOLTIP"
msgstr "無法刪除唯一的細胞器"

msgid "LAUNCH0"
msgstr "Launch 0"

msgid "LAUNCH1"
msgstr "Launch 1"

msgid "LAUNCH2"
msgstr "Launch 2"

msgid "LAUNCH3"
msgstr "Launch 3"

msgid "LAUNCH4"
msgstr "Launch 4"

msgid "LAUNCH5"
msgstr "Launch 5"

msgid "LAUNCH6"
msgstr "Launch 6"

msgid "LAUNCH7"
msgstr "Launch 7"

msgid "LAUNCH8"
msgstr "Launch 8"

msgid "LAUNCH9"
msgstr "Launch 9"

msgid "LAUNCHA"
msgstr "Launch A"

msgid "LAUNCHB"
msgstr "Launch B"

msgid "LAUNCHC"
msgstr "Launch C"

msgid "LAUNCHD"
msgstr "Launch D"

msgid "LAUNCHE"
msgstr "Launch E"

msgid "LAUNCHF"
msgstr "Launch F"

msgid "LAUNCHMAIL"
msgstr "郵件"

msgid "LAUNCHMEDIA"
msgstr "媒體"

msgid "LAWK_ONLY"
msgstr "僅限已知生命形式"

msgid "LAWK_ONLY_EXPLANATION"
msgstr "（僅限於生物學上已知的生物組件與能力）"

msgid "LEAD_ARTIST"
msgstr "首席畫師"

msgid "LEAD_ARTISTS"
msgstr "首席畫師"

msgid "LEAD_DEVELOPERS"
msgstr "首席開發人員"

msgid "LEAD_GAME_DESIGNER"
msgstr "首席遊戲設計師"

msgid "LEAD_GAME_DESIGNERS"
msgstr "首席遊戲設計師"

msgid "LEAD_OUTREACH_PEOPLE"
msgstr "首席推廣負責人"

msgid "LEAD_OUTREACH_PERSON"
msgstr "首席推廣負責人"

msgid "LEAD_PROGRAMMER"
msgstr "首席工程師"

msgid "LEAD_PROGRAMMERS"
msgstr "首席工程師"

msgid "LEAD_PROJECT_MANAGER"
msgstr "首席專案經理"

msgid "LEAD_PROJECT_MANAGERS"
msgstr "首席專案經理"

msgid "LEAD_TESTER"
msgstr "首席測試員"

msgid "LEAD_TESTERS"
msgstr "首席測試員"

msgid "LEAD_THEORIST"
msgstr "首席理論家"

msgid "LEAD_THEORISTS"
msgstr "首席理論家"

msgid "LEFT_ARROW"
msgstr "←"

msgid "LEFT_MOUSE"
msgstr "滑鼠左鍵"

msgid "LICENSES"
msgstr "授權條款"

msgid "LICENSES_COVERING_THRIVE"
msgstr "此處顯示了涵蓋 Thrive 各部分內容的授權條款"

msgid "LIFE_ORIGIN"
msgstr "生命起源"

msgid "LIFE_ORIGIN_EXPLANATION"
msgstr "（起始位置）"

msgid "LIFE_ORIGIN_PANSPERMIA"
msgstr "胚種論（隨機）"

msgid "LIFE_ORIGIN_POND"
msgstr "溫暖的小水域"

msgid "LIFE_ORIGIN_TOOLTIP"
msgstr "如果啟用僅限已知生命形式，某些選項將不可用"

msgid "LIFE_ORIGIN_VENTS"
msgstr "海底熱泉"

msgid "LIGHT"
msgstr "光"

msgid "LIGHT_LEVEL_AVERAGE"
msgstr "平均"

msgid "LIGHT_LEVEL_CURRENT"
msgstr "當前"

msgid "LIGHT_LEVEL_DAY"
msgstr "白天"

msgid "LIGHT_LEVEL_LABEL_AT_NOON"
msgstr "{0} 正午"

msgid "LIGHT_LEVEL_NIGHT"
msgstr "夜晚"

msgid "LIGHT_MAX"
msgstr "最大光照"

msgid "LIMIT_EXTREME"
msgstr "極端"

msgid "LIMIT_GROWTH_RATE"
msgstr "限制生長化合物使用"

msgid "LIMIT_GROWTH_RATE_EXPLANATION"
msgstr "（啟用時會限制生長速度，如果停用則生長速度僅受可用化合物量影響）"

msgid "LIMIT_HUGE"
msgstr "極多"

msgid "LIMIT_LARGE"
msgstr "較多"

msgid "LIMIT_NORMAL"
msgstr "一般"

msgid "LIMIT_SMALL"
msgstr "較少"

msgid "LIMIT_TINY"
msgstr "極少"

msgid "LIMIT_VERY_LARGE"
msgstr "多"

msgid "LIMIT_VERY_SMALL"
msgstr "少"

msgid "LINE_COLOUR"
msgstr "線條顏色："

msgid "LINKS_TITLE"
msgstr "連結"

msgid "LIPASE"
msgstr "脂肪酶"

msgid "LIPASE_DESCRIPTION"
msgstr ""
"脂肪酶使細胞能夠分解大多數類型的膜。您的細胞能在沒有溶酶體的情況下產生一些這"
"種酶，但透過選擇這種類型，您將提高其效率。"

msgid "LOAD"
msgstr "載入"

msgid "LOADING"
msgstr "載入中"

msgid "LOADING_DOT_DOT_DOT"
msgstr "載入中…"

msgid "LOADING_GAME"
msgstr "載入遊戲中"

msgid "LOADING_MACROSCOPIC_EDITOR"
msgstr "載入宏觀生物編輯器中"

msgid "LOADING_MICROBE_EDITOR"
msgstr "載入微生物編輯器中"

msgid "LOADING_MULTICELLULAR_EDITOR"
msgstr "載入多細胞編輯器中"

msgid "LOAD_FINISHED"
msgstr "載入完成"

msgid "LOAD_GAME"
msgstr "載入遊戲"

msgid "LOAD_GAME_BUTTON_TOOLTIP"
msgstr "載入先前儲存的遊戲"

msgid "LOAD_INCOMPATIBLE_PROTOTYPE_WARNING"
msgstr ""
"要載入的所選存檔是在不同 Thrive 版本的原型中創建的存檔。\n"
"因為原型存檔不可升級，因此無法載入此存檔。\n"
"維護原型存檔的相容性將是一個很大的負擔，因為許多事物經常被重製，編寫存檔升級"
"將大大減慢原型開發的速度。"

msgid "LOAD_INCOMPATIBLE_SAVE_PROMPT"
msgstr "載入不相容的存檔？"

msgid "LOAD_INCOMPATIBLE_SAVE_WARNING"
msgstr ""
"選取的存檔已知與此版本的 Thrive 不相容。\n"
"並且沒有適用的存檔更新器。\n"
"由於 Thrive 仍處於早期開發，存檔相容性並非高優先級目標，因此沒有適用於所有版"
"本的存檔升級器。"

msgid "LOAD_INVALID_SAVE_PROMPT"
msgstr "載入無效的存檔？"

msgid "LOAD_INVALID_SAVE_WARNING"
msgstr ""
"無法從此檔案載入存檔資訊。\n"
"此存檔很可能已損壞，或來自此版本的 Thrive 無法識別的新格式。\n"
"您仍然想嘗試載入此存檔嗎？"

msgid "LOCAL_INITIAL_LETTER"
msgstr "L"

msgid "LOCK_DAY_NIGHT_CYCLE"
msgstr "鎖定晝夜循環"

msgid "LOW_MENU_PERFORMANCE"
msgstr "偵測到性能低下"

msgid "LOW_MENU_PERFORMANCE_DESCRIPTION"
msgstr ""
"您的平均 FPS 非常低。\n"
"3D 選單背景已啟用，這會佔用大量系統資源。停用該選項可能會極大地提高性能。\n"
"您現在希望這樣做嗎？"

msgid "LYSOSOME"
msgstr "溶酶體"

msgid "LYSOSOME_DESCRIPTION"
msgstr ""
"溶酶體是一種有膜細胞器，含有可以分解各種生物分子的水解酶。溶酶體可讓細胞消化"
"經由內吞作用攝取的物質，並在稱為[b]自噬[/b]的過程中清除細胞的廢物。"

msgid "LYSOSOME_PROCESSES_DESCRIPTION"
msgstr ""
"含有消化酶。可以進行修改以改變其所含酶的類型。每個溶酶體一次只能利用一種酶。"
"酶加速並提高消化效率。"

msgid "MACROLIDE_SYNTHESIS"
msgstr "巨環內酯合成"

msgid "MACROSCOPIC"
msgstr "宏觀生物"

msgid "MACROSCOPIC_STAGE"
msgstr "宏觀生物階段"

msgid "MANUALLY_SET_TIME"
msgstr "手動設定時間"

msgid "MAP"
msgstr "地圖"

msgid "MARCH"
msgstr "三月"

msgid "MARINE_SNOW"
msgstr "海洋雪"

msgid "MASTER_VOLUME"
msgstr "主音量"

msgid "MAX_CACHE_SIZE_TOOLTIP"
msgstr "磁碟快取應佔用的最大大小（如果快取變得太大，項目將自動刪除）"

msgid "MAX_FPS"
msgstr "最大 FPS："

msgid "MAX_FPS_NO_LIMIT"
msgstr "無限"

msgid "MAX_SIZE_COLON"
msgstr "最大大小："

msgid "MAX_SPAWNED_ENTITIES"
msgstr "實體數量上限："

msgid "MAX_VISIBLE_DATASET_WARNING"
msgstr "不允許顯示超過 {0} 個資料集！"

msgid "MAY"
msgstr "五月"

msgid "MECHANICS_BUTTON"
msgstr "機制"

msgid "MEDIANEXT"
msgstr "Media Next"

msgid "MEDIAPLAY"
msgstr "Media Play"

msgid "MEDIAPREVIOUS"
msgstr "Media Prev"

msgid "MEDIARECORD"
msgstr "Media Rec"

msgid "MEDIASTOP"
msgstr "Media Stop"

msgid "MEDIUM_SULFUR_CHUNK"
msgstr "中硫磺塊"

msgid "MEGA_YEARS"
msgstr "百萬年"

msgid "MELANOSOME"
msgstr "黑色素體"

msgid "MELANOSOME_DESCRIPTION"
msgstr ""
"黑色素體是一種含有黑色素的有膜細胞器，可以吸收放射性物質發射的高能量電磁波，"
"並透過稱為[b]放射合成[/b]的代謝過程將其轉化為可用能量。吸收輻射的色素也有助於"
"保護細胞更敏感的部分，從而提高整體抵抗輻射的能力。"

msgid "MELANOSOME_PROCESSES_DESCRIPTION"
msgstr ""
"當靠近高放射性岩塊時，將[thrive:compound type=\"radiation\"][/thrive:"
"compound] 轉化為[thrive:compound type=\"atp\"][/thrive:compound]，同時提供抗"
"輻射能力"

msgid "MEMBRANE"
msgstr "細胞膜"

msgid "MEMBRANE_RIGIDITY"
msgstr "細胞膜剛性"

msgid "MEMBRANE_TYPES"
msgstr "細胞膜類型"

msgid "MENU"
msgstr "選單"

msgid "MESOPELAGIC"
msgstr "中層帶"

msgid "METABOLOSOMES"
msgstr "代謝體"

msgid "METABOLOSOMES_DESCRIPTION"
msgstr ""
"代謝體是包裹在蛋白質殼中的蛋白質叢。它們能夠將[thrive:compound "
"type=\"glucose\"][/thrive:compound] 轉化為[thrive:compound type=\"atp\"][/"
"thrive:compound]，其速度比在細胞質中快得多，此過程被稱為[b]有氧呼吸[/b]。然"
"而，它需要[thrive:compound type=\"oxygen\"][/thrive:compound] 才能發揮作用，"
"低含量的[thrive:compound type=\"oxygen\"][/thrive:compound] 會降低其[thrive:"
"compound type=\"atp\"][/thrive:compound] 生產速度。由於代謝體直接懸浮在細胞質"
"中，周圍的細胞質也能進行一些[b]糖解[/b]。"

msgid "METABOLOSOMES_PROCESSES_DESCRIPTION"
msgstr ""
"將[thrive:compound type=\"glucose\"][/thrive:compound] 轉化為[thrive:"
"compound type=\"atp\"][/thrive:compound]。速率與[thrive:compound "
"type=\"oxygen\"][/thrive:compound] 的濃度成正比。"

msgid "METRICS"
msgstr "性能指標"

msgid "METRICS_CONTENT"
msgstr ""
"處理時間：{0} s\n"
"物理時間：{1} s\n"
"實體：{2}（權重：{3}）\n"
"生成：{4} 銷毀：{5}\n"
"已用節點數：{6}\n"
"已用記憶體：{7}\n"
"GPU 記憶體：{8}\n"
"渲染物件：{9}\n"
"渲染命令調用：{10}\n"
"渲染基元：{11}\n"
"獨立節點：{12}\n"
"音訊延遲：{13} ms\n"
"總執行緒數：{14}\n"
"總 CPU 時間：\n"
"{15}"

msgid "MIB_VALUE"
msgstr "{0} MiB"

msgid "MICHE"
msgstr "演化食源"

msgid "MICHES_FOR_PATCH"
msgstr "區域 {0}的演化食源"

msgid "MICHE_AVOID_PREDATION_SELECTION_PRESSURE"
msgstr "避免捕食選擇壓力"

msgid "MICHE_CHUNK_PRESSURE"
msgstr "營養物碎塊壓力"

msgid "MICHE_COMPOUND_CLOUD_PRESSURE"
msgstr "化合物雲壓力"

msgid "MICHE_COMPOUND_EFFICIENCY_PRESSURE"
msgstr "化合物轉化效率壓力"

msgid "MICHE_DETAIL_TEXT"
msgstr ""
"[b]選擇壓力[/b]\n"
"  {0}\n"
"[b]能量[/b]\n"
"  {1}\n"
"[b]適應分數[/b]\n"
"  {2}"

msgid "MICHE_ENVIRONMENTAL_COMPOUND_PRESSURE"
msgstr "環境化合物壓力"

msgid "MICHE_MAINTAIN_COMPOUND_PRESSURE"
msgstr "維持化合物壓力"

msgid "MICHE_METABOLIC_STABILITY_PRESSURE"
msgstr "代謝穩定壓力"

msgid "MICHE_NO_OP_PRESSURE"
msgstr "無操作壓力"

msgid "MICHE_PREDATION_EFFECTIVENESS_PRESSURE"
msgstr "捕食效率壓力"

msgid "MICHE_PREDATOR_ROOT_PRESSURE"
msgstr "掠食者根源壓力"

msgid "MICHE_ROOT_PRESSURE"
msgstr "根源壓力"

msgid "MICHE_TREE"
msgstr "演化食源樹狀圖"

msgid "MICROBE"
msgstr "微生物"

msgid "MICROBES_COUNT"
msgstr "微生物數量："

msgid "MICROBE_BENCHMARK"
msgstr "微生物性能基準測試"

msgid "MICROBE_EDITOR"
msgstr "微生物編輯器"

msgid "MICROBE_ENZYME_STATISTICS"
msgstr "[b]酶資料：[/b]"

msgid "MICROBE_FREEBUILD_EDITOR"
msgstr "微生物階段自由編輯器"

msgid "MICROBE_LOADING_TIP_1"
msgstr ""
"每個網格的細胞質每秒需要消耗 1 [thrive:compound type=\"atp\"][/thrive:"
"compound] 來維持，但它能夠生產 3 [thrive:compound type=\"atp\"][/thrive:"
"compound]。如果您有點缺乏[thrive:compound type=\"atp\"][/thrive:compound]，請"
"嘗試加入幾個細胞質或移除一些細胞器。"

msgid "MICROBE_LOADING_TIP_10"
msgstr ""
"您的細胞使用[thrive:compound type=\"atp\"][/thrive:compound] 作為能量來源。如"
"果用完了，您就會死。"

msgid "MICROBE_LOADING_TIP_11"
msgstr ""
"要解鎖編輯器並繁殖，您需要存活足夠長的時間。收集[thrive:compound "
"type=\"ammonia\"][/thrive:compound]（橙色雲）與[thrive:compound "
"type=\"phosphates\"][/thrive:compound]（紫色雲）可加速生長。"

msgid "MICROBE_LOADING_TIP_12"
msgstr ""
"您可以透過按下[thrive:input]g_toggle_engulf[/thrive:input]吞噬比您小的物體並"
"以它們為食。這會花費額外的[thrive:compound type=\"atp\"][/thrive:compound] 並"
"減慢您的速度。別忘了再次按下[thrive:input]g_toggle_engulf[/thrive:input]以停"
"止吞噬。"

msgid "MICROBE_LOADING_TIP_13"
msgstr ""
"您的細胞越大，您維持生命所需的[thrive:compound type=\"atp\"][/thrive:"
"compound] 生產部件就越多。代謝體、鐵氧化藍蛋白、氫化酶甚至細胞質都會生產"
"[thrive:compound type=\"atp\"][/thrive:compound]。"

msgid "MICROBE_LOADING_TIP_14"
msgstr "編輯器中有許多細胞器可供您演化，從而允許您實現多種不同的遊戲風格。"

msgid "MICROBE_LOADING_TIP_15"
msgstr "每個物種可用的資源都是有限的，因此增加細胞的大小也會減少最大物種量。"

#, fuzzy
msgid "MICROBE_LOADING_TIP_16"
msgstr "在編輯器中點擊撤消按鈕以糾正錯誤"

#, fuzzy
msgid "MICROBE_LOADING_TIP_17"
msgstr "在編輯器中點擊撤消按鈕以糾正錯誤"

#, fuzzy
msgid "MICROBE_LOADING_TIP_18"
msgstr "在編輯器中點擊撤消按鈕以糾正錯誤"

#, fuzzy
msgid "MICROBE_LOADING_TIP_19"
msgstr "在編輯器中點擊撤消按鈕以糾正錯誤"

#, fuzzy
msgid "MICROBE_LOADING_TIP_2"
msgstr "在編輯器中點擊撤消按鈕以糾正錯誤"

#, fuzzy
msgid "MICROBE_LOADING_TIP_20"
msgstr "在編輯器中點擊撤消按鈕以糾正錯誤"

#, fuzzy
msgid "MICROBE_LOADING_TIP_21"
msgstr "在編輯器中點擊撤消按鈕以糾正錯誤"

#, fuzzy
msgid "MICROBE_LOADING_TIP_22"
msgstr "在編輯器中點擊撤消按鈕以糾正錯誤"

#, fuzzy
msgid "MICROBE_LOADING_TIP_3"
msgstr "在編輯器中點擊撤消按鈕以糾正錯誤"

#, fuzzy
msgid "MICROBE_LOADING_TIP_4"
msgstr "在編輯器中點擊撤消按鈕以糾正錯誤"

#, fuzzy
msgid "MICROBE_LOADING_TIP_5"
msgstr "在編輯器中點擊撤消按鈕以糾正錯誤"

#, fuzzy
msgid "MICROBE_LOADING_TIP_6"
msgstr "在編輯器中點擊撤消按鈕以糾正錯誤"

#, fuzzy
msgid "MICROBE_LOADING_TIP_7"
msgstr "在編輯器中點擊撤消按鈕以糾正錯誤"

#, fuzzy
msgid "MICROBE_LOADING_TIP_8"
msgstr "在編輯器中點擊撤消按鈕以糾正錯誤"

#, fuzzy
msgid "MICROBE_LOADING_TIP_9"
msgstr "在編輯器中點擊撤消按鈕以糾正錯誤"

msgid "MICROBE_MEMBRANE_PERCENTAGE_STATISTICS"
msgstr "{0}：在 {1} 個物種中發現"

msgid "MICROBE_MEMBRANE_STATISTICS"
msgstr "[b]細胞膜資料：[/b]"

msgid "MICROBE_ORGANELLE_STATISTICS"
msgstr "  {0}：存在於 {1} 個物種中，平均每個物種為 {2} 個"

msgid "MICROBE_ORGANELLE_UPGRADES_STATISTICS"
msgstr "[b]細胞器升級資料：[/b]"

msgid "MICROBE_SPECIES_DETAIL_TEXT"
msgstr ""
"[b]階段[/b]\n"
"  微生物\n"
"[b]膜類型[/b]\n"
"  {0}\n"
"[b]膜剛性[/b]\n"
"  {1}\n"
"[b]基本速度[/b]\n"
"   {2}\n"
"[b]基本轉動速度[/b]\n"
"  {3}\n"
"[b]基本六邊形網格大小[/b]\n"
"  {4}"

msgid "MICROBE_STAGE"
msgstr "微生物階段"

msgid "MICROBE_STAGE_BECOME_MULTICELLULAR_TEXT"
msgstr ""
"您已經解鎖了成為[b]多細胞生物[/b]的能力。這是您演化之旅的下一步。\n"
"\n"
"若要繼續，請按下「成為多細胞」按鈕。"

msgid "MICROBE_STAGE_COLLECT_TEXT"
msgstr ""
"透過在[thrive:compound type=\"glucose\"][/thrive:compound]（白雲）上移動來收"
"集它們。\n"
"\n"
"您的細胞需要[thrive:compound type=\"glucose\"][/thrive:compound] 才能生產"
"[thrive:compound type=\"atp\"][/thrive:compound]（能量）來維持生命。\n"
"\n"
"跟隨顯示的線尋找附近的[thrive:compound type=\"glucose\"][/thrive:compound]。"

msgid "MICROBE_STAGE_CONTROL_TEXT"
msgstr ""
"要控制細胞，請使用在細胞附近（螢幕中央）顯示的按鍵與滑鼠來控制細胞方向。\n"
"\n"
"移動模式可以在選項選單中變更。\n"
"\n"
"請花幾秒時間嘗試所有按鍵以繼續。"

msgid "MICROBE_STAGE_CONTROL_TEXT_CONTROLLER"
msgstr ""
"請使用在細胞周圍顯示的按鍵控制您的細胞，並使用滑鼠控制細胞朝向。\n"
"警告：控制器輸入是實驗性的，並不完全可用（若無觸控板），也預期會出現錯誤\n"
"嘗試所有按鍵幾秒鐘以繼續。"

msgid "MICROBE_STAGE_DAY_NIGHT_TEXT"
msgstr ""
"留意環境面板上的[b]光照強度[/b]是否有下降。\n"
"\n"
"隨著環境變暗，夜晚將來臨。\n"
"光合作用在夜間無效。\n"
"因此，請確保您有足夠的能量儲存 [thrive:icon]StorageIcon[/thrive:icon] 來度過"
"夜晚。"

msgid "MICROBE_STAGE_HEALTH_TEXT"
msgstr ""
"密切關注[thrive:compound type=\"atp\"][/thrive:compound] 欄旁的生命值（右下"
"方）。\n"
"如果您的細胞耗盡了生命值，它就會死亡。\n"
"當您擁有[thrive:compound type=\"atp\"][/thrive:compound] 時，您的生命值就會恢"
"復。\n"
"請確保收集足夠的[thrive:compound type=\"glucose\"][/thrive:compound] 來生產"
"[thrive:compound type=\"atp\"][/thrive:compound]。"

msgid "MICROBE_STAGE_INITIAL"
msgstr ""
"在一顆遙遠的外星球上，萬古的火山活動與流星撞擊導致了宇宙中一種新現象的發"
"展。\n"
"\n"
"生命。\n"
"\n"
"簡單的微生物居住在海洋深處。您是這個星球上最近普適共同祖先（LUCA）。\n"
"\n"
"為了在這個充滿敵意的世界中生存，您需要收集任何您能找到的化合物，並在多世代中"
"不斷演化來與其他微生物競爭。"

msgid "MICROBE_STAGE_INITIAL_PANSPERMIA"
msgstr ""
"在一顆遙遠的外星球上，一顆流星在經過遙遠的天文距離後撞擊星球，並攜帶著星球上"
"新現象發展所需的種子。\n"
"\n"
"生命。\n"
"\n"
"簡單的微生物居住在海洋深處。您是這個星球上最近普適共同祖先（LUCA）。\n"
"\n"
"為了在這個充滿敵意的世界中生存，您需要收集任何您能找到的化合物，並在多世代中"
"不斷演化來與其他微生物競爭。"

msgid "MICROBE_STAGE_INITIAL_POND"
msgstr ""
"在一顆遙遠的外星球上，經過數億年的化學演化，形成了自我複製的分子，導致了宇宙"
"中一種新現象的發展。\n"
"\n"
"生命。\n"
"\n"
"簡單的微生物居住在海洋深處。您是這個星球上最近普適共同祖先（LUCA）。\n"
"\n"
"為了在這個充滿敵意的世界中生存，您需要收集任何您能找到的化合物，並在多世代中"
"不斷演化來與其他微生物競爭。"

msgid "MICROBE_STAGE_ORGANELLE_DIVISION"
msgstr ""
"您的一個細胞器已分裂。\n"
"\n"
"當您獲得化合物時，您的細胞會使用一些化合物進行繁殖。\n"
"\n"
"有了足夠的化合物，細胞器就會開始分裂與複製。一旦所有細胞器分裂完成，您的細胞"
"就可以繁殖並進入編輯器。"

msgid "MIDDLE_MOUSE"
msgstr "滑鼠中鍵"

msgid "MIGRATE"
msgstr "遷移"

msgid "MIGRATION_FAILED_TO_ADD"
msgstr "錯誤：遷移失敗，請檢查遷移參數"

msgid "MIGRATION_STATUS_DESTINATION_NOT_SELECTED"
msgstr "將種群從 {0}遷移到…"

msgid "MIGRATION_STATUS_TEXT"
msgstr "將 {2} 單位的種群從 {0}遷移到 {1}"

msgid "MIGRATION_STEP_DESTINATION_EXPLANATION"
msgstr "選擇與來源區域相連的目標區域進行遷移"

msgid "MIGRATION_STEP_ONLY_ONE_ALLOWED"
msgstr ""
"每次編輯器會話只能執行一次遷移。您可以查看下方已佇列的遷移並保留它或取消它以"
"建立不同的遷移"

msgid "MIGRATION_STEP_POPULATION_EXPLANATION"
msgstr "選擇要從來源區域遷移到目標區域的物種量"

msgid "MIGRATION_STEP_SOURCE_EXPLANATION"
msgstr "選擇目前包含您的物種的區域作為遷移來源"

msgid "MIGRATION_TOOLTIP"
msgstr "在區域之間遷移您的物種，而不移動您所在的區域"

msgid "MILLION_ABBREVIATION"
msgstr "{0}E+6"

msgid "MINIMUM_AMOUNT_TO_FIND"
msgstr "最小檢測量："

msgid "MINIMUM_VERSION"
msgstr "最低："

msgid "MIN_VISIBLE_DATASET_WARNING"
msgstr "不允許顯示少於 {0} 個資料集！"

msgid "MISC"
msgstr "雜項"

msgid "MISCELLANEOUS"
msgstr "雜項"

msgid "MISCELLANEOUS_3D_STAGE"
msgstr "3D 階段雜項"

msgid "MISC_FUN"
msgstr "樂趣雜項"

msgid "MISSING_DESCRIPTION"
msgstr "缺少描述"

msgid "MISSING_OR_INVALID_REQUIRED_FIELD"
msgstr "必填欄位缺失或格式無效：{0}"

msgid "MISSING_TITLE"
msgstr "缺少標題"

msgid "MITOCHONDRION"
msgstr "粒線體"

msgid "MITOCHONDRION_DESCRIPTION"
msgstr ""
"細胞的發電廠。粒線體是一種充滿蛋白質與酶的雙層膜結構。它是一種被其真核宿主同"
"化的原核生物。它能夠將[thrive:compound type=\"glucose\"][/thrive:compound] 轉"
"化為[thrive:compound type=\"atp\"][/thrive:compound]，此過程被稱為[b]有氧呼吸"
"[/b]，效率比在細胞質中高得多。然而，它需要[thrive:compound type=\"oxygen\"][/"
"thrive:compound] 才能發揮作用，環境中低含量的[thrive:compound "
"type=\"oxygen\"][/thrive:compound] 會降低其[thrive:compound type=\"atp\"][/"
"thrive:compound] 生產速率。"

msgid "MITOCHONDRION_PROCESSES_DESCRIPTION"
msgstr ""
"將[thrive:compound type=\"glucose\"][/thrive:compound] 轉化為[thrive:"
"compound type=\"atp\"][/thrive:compound]。速率與[thrive:compound "
"type=\"oxygen\"][/thrive:compound] 的濃度成正比。"

msgid "MIXED_DOT_DOT_DOT"
msgstr "已混合…"

msgid "MODDING_INSTRUCTIONS_ON"
msgstr "模組製作說明在"

msgid "MODELS"
msgstr "模型"

msgid "MODIFY"
msgstr "修改"

msgid "MODIFY_ORGANELLE"
msgstr "修改細胞器"

msgid "MODIFY_TYPE"
msgstr "修改類型"

msgid "MODS"
msgstr "模組"

msgid "MODS_INSTALLED_BUT_NOT_ENABLED"
msgstr ""
"檢測到已安裝的模組，但沒有啟用的模組。\n"
"\n"
"模組在安裝後需要被啟用。在額外內容中使用模組按鈕存取模組管理器。"

msgid "MOD_ASSEMBLY"
msgstr "模組 Assembly："

msgid "MOD_ASSEMBLY_CLASS"
msgstr "模組 Assembly 主類別："

msgid "MOD_ASSEMBLY_CLASS_CREATION_FAILED"
msgstr "{0}：模組程式集類別實例化失敗"

msgid "MOD_ASSEMBLY_CLASS_NOT_FOUND"
msgstr "{0}：在模組程式集中找不到指定的模組類 「{1}」"

msgid "MOD_ASSEMBLY_INIT_CALL_FAILED"
msgstr "{0}：模組程式集初始化方法呼叫失敗"

msgid "MOD_ASSEMBLY_LOAD_CALL_FAILED_EXCEPTION"
msgstr "{0}：模組程式集初始化方法呼叫失敗，出現異常：{1}"

msgid "MOD_ASSEMBLY_LOAD_EXCEPTION"
msgstr "{0}：程式集載入失敗，出現異常：{1}"

msgid "MOD_ASSEMBLY_UNLOAD_CALL_FAILED"
msgstr "{0}：模組程式集卸載方法呼叫失敗"

msgid "MOD_ASSEMBLY_UNLOAD_CALL_FAILED_EXCEPTION"
msgstr "{0}：模組程式集卸載方法呼叫失敗，出現異常：{1}"

msgid "MOD_AUTHOR"
msgstr "模組作者："

msgid "MOD_AUTO_HARMONY"
msgstr "使用自動 Harmony："

msgid "MOD_CREATION_FAILED"
msgstr "模組創建失敗"

msgid "MOD_DESCRIPTION"
msgstr "模組描述："

msgid "MOD_EXTENDED_DESCRIPTION"
msgstr "模組詳細說明："

msgid "MOD_HARMONY_LOAD_FAILED_EXCEPTION"
msgstr "{0}：模組的 Harmony 載入失敗，出現異常：{1}"

msgid "MOD_HARMONY_UNLOAD_FAILED_EXCEPTION"
msgstr "{0}：模組的 Harmony 卸載失敗，出現異常：{1}"

msgid "MOD_HAS_NO_LOADABLE_RESOURCES"
msgstr "{0}：沒有可載入的資源"

msgid "MOD_ICON_FILE"
msgstr "圖示檔案："

msgid "MOD_INFO_URL"
msgstr "模組資訊網址："

msgid "MOD_INTERNAL_NAME"
msgstr "內部（資料夾）名稱："

msgid "MOD_LICENSE"
msgstr "模組授權條款："

msgid "MOD_LOAD_ERRORS"
msgstr "模組載入錯誤"

msgid "MOD_LOAD_ERRORS_OCCURRED"
msgstr "載入一個或多個模組時發生錯誤。記錄檔可能包含附加資訊。"

msgid "MOD_LOAD_OR_UNLOAD_ERRORS_OCCURRED"
msgstr "載入或卸載一個或多個模組時發生錯誤。記錄檔可能包含附加資訊。"

msgid "MOD_LOAD_UNLOAD_CAVEATS"
msgstr ""
"注意：許多模組需要重新啟動遊戲才能正確載入或卸載。僅載入您信任的模組，因為它"
"們可能包含可執行程式碼。"

msgid "MOD_LOAD_UNLOAD_RESTART"
msgstr "一個或多個模組需要重新啟動遊戲才能正確載入或卸載"

msgid "MOD_MAXIMUM_THRIVE"
msgstr "支援的最高 Thrive 版本："

msgid "MOD_MINIMUM_THRIVE"
msgstr "要求的最低 Thrive 版本："

msgid "MOD_NAME"
msgstr "模組名稱："

msgid "MOD_PCK_NAME"
msgstr "模組 .pck 檔案："

msgid "MOD_RECOMMENDED_THRIVE"
msgstr "推薦的 Thrive 版本："

msgid "MOD_TO_UPLOAD"
msgstr "將上傳的模組："

msgid "MOD_UPLOADER"
msgstr "模組上傳工具"

msgid "MOD_VERSION"
msgstr "模組版本："

msgid "MORE_INFO"
msgstr "顯示更多資訊"

msgid "MORE_INFO_PROMPT"
msgstr "按[thrive:input]help[/thrive:input]在 Thrive 百科中查看更多資訊。"

msgid "MOUSE_EDGE_PANNING_OPTION"
msgstr "當遊標位於螢幕邊緣時平移畫面"

msgid "MOUSE_LOOK_SENSITIVITY"
msgstr "滑鼠靈敏度"

msgid "MOUSE_SENSITIVITY_WINDOW_SIZE_ADJUSTMENT"
msgstr "滑鼠靈敏度隨視窗大小縮放"

msgid "MOVE"
msgstr "移動"

msgid "MOVEMENT"
msgstr "移動"

msgid "MOVE_ATTEMPTS_PER_SPECIES"
msgstr "每個物種的遷徙嘗試次數"

msgid "MOVE_BACKWARDS"
msgstr "後退"

msgid "MOVE_DOWN_OR_CROUCH"
msgstr "向下移動或蹲下"

msgid "MOVE_FORWARD"
msgstr "前進"

msgid "MOVE_ITEM_DOWN"
msgstr "向下移動此項目"

msgid "MOVE_ITEM_UP"
msgstr "向上移動此項目"

msgid "MOVE_LEFT"
msgstr "左移"

msgid "MOVE_ORGANELLE"
msgstr "移動細胞器"

msgid "MOVE_RIGHT"
msgstr "右移"

msgid "MOVE_TO_ANY_PATCH"
msgstr "移動至任何區域"

msgid "MOVE_TO_LAND"
msgstr "移動至陸地"

msgid "MOVE_TO_MACROSCOPIC_TOOLTIP"
msgstr "進入後期多細胞階段（宏觀）。細胞群達到一定大小後即可解鎖。"

msgid "MOVE_TO_MULTICELLULAR_STAGE_TOOLTIP"
msgstr "進入遊戲的下一階段（早期多細胞）。細胞群達到一定大小後即可解鎖。"

msgid "MOVE_TO_THIS_PATCH"
msgstr "移動至此區域"

msgid "MOVE_UP_OR_JUMP"
msgstr "向上移動或跳躍"

msgid "MOVING_TO_AWAKENING_PROTOTYPE"
msgstr ""
"您將要進入覺醒階段。這麼做之後您將無法回到先前階段。\n"
"\n"
"如果您仍然是海洋生物，您將永遠被困在那裡並無法完成遊戲。\n"
"\n"
"因此，如果您尚未成為陸地生物，請謹慎選擇。"

msgid "MOVING_TO_AWAKENING_PROTOTYPE_TITLE"
msgstr "進入覺醒階段？"

msgid "MOVING_TO_LAND_PROTOTYPE"
msgstr ""
"您即將登陸並成為陸地生物。這允許您在遊戲中進入後續階段。一旦您登上陸地您便再"
"也無法回到海洋中生存。\n"
"\n"
"目前遊戲中由海洋到陸地的轉變比計劃中要加入的內容唐突許多。\n"
"\n"
"我們計劃將生物生存環境向陸地的轉變做成循序漸進的，而非突然的。"

msgid "MOVING_TO_LAND_PROTOTYPE_TITLE"
msgstr "移動至陸地？"

msgid "MOVING_TO_SOCIETY_STAGE"
msgstr "社會化中…"

msgid "MP_COST"
msgstr "{0} 突變點數"

msgid "MUCILAGE"
msgstr "黏液"

msgid "MUCILAGE_SYNTHESIS"
msgstr "黏液合成"

msgid "MUCOCYST_ACTION_TOOLTIP"
msgstr "創造護盾"

msgid "MULTICELLULAR"
msgstr "多細胞生物"

msgid "MULTICELLULAR_EDITOR"
msgstr "多細胞編輯器"

msgid "MULTICELLULAR_FREEBUILD_EDITOR"
msgstr "多細胞自由編輯器"

msgid "MULTICELLULAR_LOADING_TIP_1"
msgstr ""
"雖然您的細胞共享化合物，但每個細胞都需要生產自己的[thrive:compound "
"type=\"atp\"][/thrive:compound]。任何耗盡能量的細胞將會死亡。"

msgid "MULTICELLULAR_STAGE"
msgstr "多細胞階段"

msgid "MULTIPLE_CELLS"
msgstr "多個細胞"

msgid "MULTIPLE_METABALLS"
msgstr "多個元球"

msgid "MULTIPLE_ORGANELLES"
msgstr "多個細胞器"

msgid "MULTISAMPLE_ANTI_ALIASING"
msgstr "多重採樣抗鋸齒："

msgid "MULTITHREADED_SIMULATION_ENABLED"
msgstr "使用多執行緒運行遊戲模擬"

msgid "MULTITHREADED_SIMULATION_EXPLANATION"
msgstr ""
"（當啟用多個執行緒用於執行核心遊戲邏輯更新時，可能會因後台執行緒數量較少而降"
"低效能）"

msgid "MUSEUM_WELCOME_TEXT"
msgstr ""
"歡迎來到博物館！在這裡，您可以欣賞您在所有遊戲過程中化石化的許多物種。您甚至"
"可以透過在自由編輯器中開啟它們來作為一個物種進行遊戲。\n"
"\n"
"若要讓遊戲中的物種變成化石，請按暫停按鈕。然後在螢幕上選擇一種微生物將其化石"
"化。"

msgid "MUSIC"
msgstr "音樂"

msgid "MUSIC_VOLUME"
msgstr "音樂音量"

msgid "MUTATIONS_PER_SPECIES"
msgstr "每個物種的突變嘗試次數"

msgid "MUTATION_COST_MULTIPLIER"
msgstr "突變成本倍率"

msgid "MUTATION_COST_MULTIPLIER_EXPLANATION"
msgstr "（編輯器中細胞器、膜與其他項目的成本）"

msgid "MUTATION_POINTS"
msgstr "突變點數"

msgid "MUTE"
msgstr "靜音"

msgid "NAME"
msgstr "名稱："

msgid "NAME_LABEL_CITY"
msgstr "{0}（{1}）"

msgid "NAME_LABEL_FLEET"
msgstr "{0}（戰力：{1}）"

msgid "NAME_LABEL_STRUCTURE_UNFINISHED"
msgstr "{0}（未完成）"

msgid "NATIVE_THREAD_ADVICE_TOOLTIP"
msgstr ""
"本機執行緒用於與託管執行緒不同的任務。\n"
"多核心 CPU 上的更多執行緒通常會將效能提高到極限\n"
"太多的總執行緒數將會降低效能。"

msgid "NEGATIVE_ATP_BALANCE"
msgstr "ATP 負平衡"

msgid "NEGATIVE_ATP_BALANCE_TEXT"
msgstr ""
"您的微生物無法生產足夠的 ATP 來維持生存！\n"
"您確定要繼續嗎？"

msgid "NEW"
msgstr "新增"

msgid "NEWER_VERSION_LOADING_WARNING"
msgstr ""
"此存檔來自較新版本的 Thrive 並且很可能不相容。\n"
"您仍然想嘗試載入此存檔嗎？"

msgid "NEWS"
msgstr "新聞"

msgid "NEW_GAME"
msgstr "新遊戲"

msgid "NEW_GAME_BUTTON_TOOLTIP"
msgstr "開始新遊戲"

msgid "NEW_GAME_SETTINGS_PERFORMANCE_OPTIONS_INFO"
msgstr ""
"注意：您可以隨時在[color=#3796e1][url=thrive://GUI/OptionsMenu/Performance]選"
"項選單[/url][/color]中更改與效能相關的選項以提高遊戲性能"

msgid "NEW_MOD_DEFAULT_DESCRIPTION"
msgstr "我令人驚嘆的模組"

msgid "NEW_NAME"
msgstr "新名稱"

msgid "NEW_NAME_COLON"
msgstr "新名稱："

msgid "NEXT_CAPITAL"
msgstr "下一頁"

msgid "NEXT_EDITOR_TAB"
msgstr "進入下一個編輯器分頁"

msgid "NITROGEN"
msgstr "氮"

msgid "NITROGENASE"
msgstr "固氮酶"

msgid "NITROGENASE_DESCRIPTION"
msgstr ""
"固氮酶是一種蛋白質，能夠利用氣態[thrive:compound type=\"nitrogen\"][/thrive:"
"compound] 與[thrive:compound type=\"atp\"][/thrive:compound] 形式的細胞能量來"
"生產[thrive:compound type=\"ammonia\"][/thrive:compound]，細胞生長的關鍵營養"
"物質。此過程被稱為[b]厭氧固氮[/b]。由於固氮酶直接懸浮在細胞質中，周圍的細胞質"
"也能進行一些[b]糖解[/b]。"

msgid "NITROGENASE_PROCESSES_DESCRIPTION"
msgstr ""
"將[thrive:compound type=\"atp\"][/thrive:compound] 轉化為[thrive:compound "
"type=\"ammonia\"][/thrive:compound]。速率與[thrive:compound "
"type=\"nitrogen\"][/thrive:compound] 的濃度成正比。"

msgid "NITROPLAST"
msgstr "固氮體"

msgid "NITROPLAST_DESCRIPTION"
msgstr ""
"固氮體是一種能夠使用氣態[thrive:compound type=\"nitrogen\"][/thrive:"
"compound]、[thrive:compound type=\"oxygen\"][/thrive:compound] 與[thrive:"
"compound type=\"atp\"][/thrive:compound] 生產[thrive:compound "
"type=\"ammonia\"][/thrive:compound]，細胞生長的關鍵營養物質。此過程被稱為[b]"
"有氧固氮[/b]。"

msgid "NITROPLAST_PROCESSES_DESCRIPTION"
msgstr ""
"將[thrive:compound type=\"atp\"][/thrive:compound] 轉化為[thrive:compound "
"type=\"ammonia\"][/thrive:compound]。速率與[thrive:compound "
"type=\"nitrogen\"][/thrive:compound] 和[thrive:compound type=\"oxygen\"][/"
"thrive:compound] 的濃度成正比。"

msgid "NONE"
msgstr "無"

msgid "NORMAL"
msgstr "單層"

msgid "NORMAL_MEMBRANE_DESCRIPTION"
msgstr ""
"最基本的細胞膜形式，它幾乎沒有抵抗傷害的能力。同時還需要更多的能量才能維持外"
"型。優點是它可以讓細胞更迅速地移動並吸收營養。"

msgid "NOTHING_HERE"
msgstr "這裡什麼都沒有"

msgid "NOTHING_TO_INTERACT_WITH"
msgstr "沒有可以互動的物件"

msgid "NOTICE_DAMAGED_BY_NO_ATP"
msgstr "因 ATP 耗盡而損傷"

msgid "NOTICE_ENGULF_DAMAGE_FROM_TOXIN"
msgstr "因攝入物質中的毒素而損傷"

msgid "NOTICE_ENGULF_MISSING_ENZYME"
msgstr "缺少 {0} 來吞噬目標"

msgid "NOTICE_ENGULF_SIZE_TOO_SMALL"
msgstr "目前細胞大小不足以吞噬目標"

msgid "NOTICE_ENGULF_STORAGE_FULL"
msgstr "沒有足夠的儲存空間以攝入被吞噬的目標"

msgid "NOTICE_HIT_BY_ATP_TOXIN"
msgstr "ATP 生產受毒素抑制"

msgid "NOTICE_HIT_BY_BASE_MOVEMENT_TOXIN"
msgstr "基礎移動速度因毒素而降低"

msgid "NOTICE_RADIATION_DAMAGE"
msgstr "過量輻射損傷"

msgid "NOTICE_READY_TO_EDIT"
msgstr "可以進入編輯器了"

msgid "NOT_STARTED_DOT"
msgstr "尚未開始。"

msgid "NOVEMBER"
msgstr "十一月"

msgid "NO_AI"
msgstr "無 AI"

msgid "NO_DATA_TO_SHOW"
msgstr "無資料可顯示"

msgid "NO_EVENTS_RECORDED"
msgstr "無事件記錄"

msgid "NO_FOSSIL_DIRECTORY"
msgstr "找不到化石目錄"

msgid "NO_MODS_ENABLED"
msgstr "未啟用任何模組"

msgid "NO_ORGANELLE_PROCESSES"
msgstr "無代謝過程"

msgid "NO_SAVEGAMES_FOUND"
msgstr "未找到存檔"

msgid "NO_SAVE_DIRECTORY"
msgstr "找不到存檔目錄"

msgid "NO_SCREENSHOT_DIRECTORY"
msgstr "找不到截圖目錄"

msgid "NO_SELECTED_MOD"
msgstr "無選取模組"

msgid "NO_SUGGESTION"
msgstr "無"

msgid "NUCLEUS"
msgstr "細胞核"

msgid "NUCLEUS_DELETE_OPTION_DISABLED_TOOLTIP"
msgstr ""
"無法刪除細胞核，因為這是不可逆的演化。\n"
"然而，如果是在本次編輯中放置的，仍然允許撤消或重做。"

msgid "NUCLEUS_DESCRIPTION"
msgstr ""
"真核細胞的決定性特徵。細胞核也包括內質網與高基氏體。這是原核細胞演化出內膜系"
"統的過程，透過同化自身內部的另一種原核生物來完成。這使它們能在細胞內完成不同"
"的代謝過程，並防止它們互相重疊干擾。這使得它們的新有膜細胞器比自由漂浮在細胞"
"質中的細胞器更加複雜、高效與專門化。然而，這麼做的代價是使細胞變得更大並且需"
"要大量的細胞能量來維護。"

msgid "NUCLEUS_SMALL_DESCRIPTION"
msgstr ""
"允許演化出更複雜的有膜細胞器，並將受到的傷害減少 50%。需要花費大量 ATP 來維"
"護。這是一種不可逆的演化。"

msgid "NUMLOCK"
msgstr "Num Lock"

msgid "N_A"
msgstr "N/A"

msgid "N_A_MP"
msgstr "N/A 變異點"

msgid "N_TIMES"
msgstr "x{0}"

msgid "OCTOBER"
msgstr "十月"

msgid "OFF"
msgstr "關"

msgid "OFFICIAL_WEBSITE"
msgstr "官方網站"

msgid "OFFICIAL_WEBSITE_BUTTON_TOOLTIP"
msgstr "造訪 Revolutionary Games 官方網站"

msgid "OK"
msgstr "確認"

msgid "OLDER_VERSION_LOADING_WARNING"
msgstr ""
"此存檔來自舊版本的 Thrive 並且可能不相容。\n"
"由於 Thrive 目前還處於開發早期，存檔相容性並不是優先考慮的問題。\n"
"您可以回報遇到的任何問題，但它們不是目前的最高優先事項。\n"
"您仍然想嘗試載入此存檔嗎？"

msgid "OPENGL_MODE_WARNING"
msgstr "OpenGL 模式警告"

msgid "OPENGL_MODE_WARNING_EXPLANATION"
msgstr ""
"您正在使用 OpenGL 運行 Thrive。這未經嚴格測試並且很可能導致問題。確保您使用的"
"是足夠新的 GPU 或整合式顯示卡，並嘗試更新您的視訊驅動程式。對於筆記型電腦，您"
"可能需要強制使用專用 AMD 或 Nvidia 顯示卡而非整合式顯示卡來運行 Thrive。"

msgid "OPEN_FOLDER"
msgstr "開啟資料夾"

msgid "OPEN_FOSSIL_FOLDER"
msgstr "開啟化石資料夾"

msgid "OPEN_FOSSIL_IN_FREEBUILD_WARNING"
msgstr ""
"您確定要使用此物種開始新遊戲嗎？\n"
"您將遺失所有未儲存的進度。"

msgid "OPEN_GOD_TOOLS"
msgstr "上帝工具"

msgid "OPEN_HELP_SCREEN"
msgstr "開啟幫助界面"

msgid "OPEN_IN_FREEBUILD"
msgstr "在自由編輯器中開啟"

msgid "OPEN_LOGS_FOLDER"
msgstr "開啟記錄檔資料夾"

msgid "OPEN_MOD_URL"
msgstr "開啟資訊網址"

msgid "OPEN_ORGANELLES_PAGE"
msgstr "開啟細胞器頁面"

msgid "OPEN_ORGANELLE_MENU"
msgstr "開啟細胞器選單"

msgid "OPEN_RESEARCH_SCREEN"
msgstr "開啟研究頁面"

msgid "OPEN_SAVE_DIRECTORY"
msgstr "開啟存檔目錄"

msgid "OPEN_SCIENCE_MENU"
msgstr "開啟科研選單"

msgid "OPEN_SCREENSHOT_FOLDER"
msgstr "開啟截圖資料夾"

msgid "OPEN_THE_MENU"
msgstr "開啟主選單"

msgid "OPEN_TRANSLATION_SITE"
msgstr "幫助翻譯此遊戲"

msgid "OPERATION_PAUSED_DOT"
msgstr "暫停中。"

msgid "OPPORTUNISM_EXPLANATION"
msgstr ""
"投機型微生物會與競爭對手爭奪物質塊\n"
"並且會在獵物過大無法吞噬的情況下使用毒素攻擊。\n"
"謹慎型微生物則不會為了物質塊而將自己置於危險之中。"

msgid "OPPORTUNISTIC"
msgstr "投機"

msgid "OPTIONS"
msgstr "選項"

msgid "OPTIONS_BUTTON_TOOLTIP"
msgstr "更改您的設定"

msgid "ORGANELLES"
msgstr "細胞器"

msgid "ORGANELLES_BUTTON"
msgstr "細胞器"

msgid "ORGANELLES_WILL_BE_UNLOCKED_NEXT_GENERATION"
msgstr ""
"進入編輯器時，每代僅檢查一次解鎖條件。部分細胞器也可以透過內共生來解鎖。"

msgid "ORGANELLE_AXON"
msgstr "軸突"

msgid "ORGANELLE_AXON_DESCRIPTION"
msgstr ""
"軸突是神經元用來相互連結與溝通的神經纖維。放置這種細胞器會將該細胞類型轉變為"
"腦組織。"

msgid "ORGANELLE_CATEGORY_MACROSCOPIC"
msgstr "宏觀"

msgid "ORGANELLE_CATEGORY_MULTICELLULAR"
msgstr "多細胞生物"

msgid "ORGANELLE_GROWTH_ORDER_EXPLANATION"
msgstr ""
"此分頁允許設定細胞器生長的順序。這對於在生長過程中 ATP 生產不穩定的細胞非常重"
"要。生長順序也會對生物代謝的運作順序造成影響。建議僅在完成結構編輯後進行修"
"改，因為可以如同結構編輯一樣取消此處所做的變更。"

msgid "ORGANELLE_MYOFIBRIL"
msgstr "肌原纖維"

msgid "ORGANELLE_MYOFIBRIL_DESCRIPTION"
msgstr "允許創建肌肉細胞。在目前遊戲原型中可以提高生物的速度。"

msgid "ORGANELLE_PILUS"
msgstr "掠食性菌毛"

msgid "ORGANELLE_PILUS_DESCRIPTION"
msgstr ""
"菌毛存在於許多微生物的表面，類似於細毛。一個微生物表面可能存在數十至數百個菌"
"毛，並用於多種目的之一，包括在捕食中的作用。病原微生物利用菌毛提高毒性，或者"
"附著並結合宿主組織，或者穿透外膜侵入細胞質。有許多相似的菌毛存在，但在演化上"
"並不相關，而是趨同演化的結果。單一生物體可能具有表達多種類型菌毛的能力，並且"
"表面上存在的菌毛通常會不斷被改變與替換。"

msgid "ORGANELLE_PILUS_PROCESSES_DESCRIPTION"
msgstr "可用於刺傷其他細胞或防禦其毒素。"

msgid "ORGANELLE_PLURAL"
msgstr "{0}細胞器"

msgid "ORGANELLE_SINGULAR"
msgstr "{0}細胞器"

msgid "ORGANELLE_SUGGESTION_COLON"
msgstr "細胞器建議："

msgid "ORGANELLE_SUGGESTION_TOOLTIP"
msgstr ""
"此指示器顯示了一個建議添加到細胞中的細胞器。\n"
"該建議由 Auto-Evo 計算，基於添加哪個細胞器能帶來最大的能量收益。\n"
"有時，可能沒有單一的最佳細胞器可供添加，但進行包含多個細胞器的大規模調整，從"
"長遠來看可能仍然是有益的。\n"
"此外，移除現有的細胞器通常也是一種有效的策略。"

msgid "ORGANELLE_UNLOCKS_ENABLED"
msgstr "啟用細胞器解鎖"

msgid "ORGANELLE_UNLOCKS_ENABLED_EXPLANATION"
msgstr "（某些細胞器需要滿足特定解鎖條件才能放置）"

msgid "ORGANISM_STATISTICS"
msgstr "生物統計"

msgid "OR_UNLOCK_CONDITION"
msgstr "或"

msgid "OSMOREGULATION"
msgstr "滲透調節"

msgid "OSMOREGULATION_COST"
msgstr "滲透調節成本"

msgid "OSMOREGULATION_COST_MULTIPLIER"
msgstr "滲透調節成本倍率"

msgid "OSMOREGULATION_COST_MULTIPLIER_EXPLANATION"
msgstr "（玩家物種滲透調節的成本）"

msgid "OTHER_COMPOUNDS"
msgstr "其他"

msgid "OUR_WIKI"
msgstr "我們的 Wiki"

msgid "OUTDATED_NOTICE"
msgstr ""
"此頁面或章節包含過時的資訊。當計劃在編寫完成後發生更改時通常會發生這種情況。"

msgid "OUTREACH_TEAM"
msgstr "推廣團隊"

msgid "OUTSIDE_CONTRIBUTORS"
msgstr "外部貢獻者"

msgid "OVERWRITE_EXISTING_SAVE"
msgstr "覆蓋現有存檔："

msgid "OVERWRITE_EXISTING_SAVE_PROMPT"
msgstr "覆蓋現有存檔？"

msgid "OVERWRITE_SPECIES_NAME_CONFIRMATION"
msgstr ""
"具有此名稱的化石物種已經存在。\n"
"您確定要覆蓋它嗎？"

msgid "OXYGEN"
msgstr "氧"

msgid "OXYGEN_INHIBITOR_SYNTHESIS"
msgstr "氧抑制劑合成"

msgid "OXYTOXISOME_PROCESSES_DESCRIPTION"
msgstr ""
"將[thrive:compound type=\"atp\"][/thrive:compound] 轉化為[thrive:compound "
"type=\"oxytoxy\"][/thrive:compound]。速率與[thrive:compound type=\"oxygen\"]"
"[/thrive:compound] 的濃度成正比。可以透過按下[thrive:input]g_fire_toxin[/"
"thrive:input]釋放毒素。當[thrive:compound type=\"oxytoxy\"][/thrive:"
"compound] 儲量較低時仍然可以釋放，但傷害會降低。"

msgid "OXYTOXY_NT"
msgstr "氧化毒素"

msgid "OXYTOXY_SYNTHESIS"
msgstr "氧化毒素合成"

msgid "PAGEDOWN"
msgstr "Page Down"

msgid "PAGEUP"
msgstr "Page Up"

msgid "PAGE_BACK"
msgstr "返回"

msgid "PAGE_FORWARD"
msgstr "前進"

msgid "PAGE_TITLE"
msgstr "頁面標題"

msgid "PAN_CAMERA_DOWN"
msgstr "向下平移"

msgid "PAN_CAMERA_LEFT"
msgstr "向左平移"

msgid "PAN_CAMERA_RESET"
msgstr "重置視角"

msgid "PAN_CAMERA_RIGHT"
msgstr "向右平移"

msgid "PAN_CAMERA_UP"
msgstr "向上平移"

msgid "PASSIVE_REPRODUCTION_PROGRESS"
msgstr "被動獲得繁殖進度"

msgid "PASSIVE_REPRODUCTION_PROGRESS_EXPLANATION"
msgstr "（被動地從環境中獲得繁殖所需的化合物）"

msgid "PAST_DEVELOPERS"
msgstr "過去的開發人員"

msgid "PATCH_COLON"
msgstr "區域："

msgid "PATCH_EXTINCTION_BOX_TEXT"
msgstr ""
"您的物種已經在這片區域滅絕了。\n"
"但這還沒結束，您仍然可以選擇新的區域繼續遊玩！"

msgid "PATCH_EXTINCTION_CAPITAL"
msgstr "區域滅絕"

msgid "PATCH_MAP"
msgstr "區域地圖"

msgid "PATCH_MAP_NAVIGATION_TOOLTIP"
msgstr "點擊、拖曳與縮放以四處移動"

msgid "PATCH_NAME"
msgstr "{0} {1}"

msgid "PATCH_NOTES_LAST_PLAYED_INFO"
msgstr "您上次遊玩 Thrive 的版本是 {0}，在此之後又發布了一個新版本"

msgid "PATCH_NOTES_LAST_PLAYED_INFO_PLURAL"
msgstr "您上次遊玩 Thrive 的版本是 {0}，在此之後已經發布了 {1} 個新版本"

msgid "PATCH_NOTES_TITLE"
msgstr "更新說明"

msgid "PATCH_NOTE_BULLET_POINT"
msgstr "—{0}"

msgid "PATCH_NOTE_CHANGES_HEADING"
msgstr "變更："

msgid "PATCH_NOTE_LINK_VISIT_TEXT"
msgstr ""
"在 [color=#3796e1][url={0}]GitHub[/url][/color] 上查看此版本的完整詳細資訊"

msgid "PATREON_TOOLTIP"
msgstr "造訪我們的 Patreon 頁面"

msgid "PATRONS"
msgstr "贊助者"

msgid "PAUSED"
msgstr "暫停中"

msgid "PAUSE_MENU_RESUME_TOOLTIP"
msgstr "返回遊戲"

msgid "PAUSE_PROMPT"
msgstr "[center]按[thrive:input]g_pause[/thrive:input]解除暫停[/center]"

msgid "PAUSE_TOOLTIP"
msgstr "暫停遊戲"

msgid "PCK_LOAD_FAILED"
msgstr "載入 pck 檔案（{0}）失敗"

msgid "PCK_LOAD_FAILED_DOES_NOT_EXIST"
msgstr "由於檔案不存在，載入 pck 檔案（{0}）失敗"

msgid "PEACEFUL"
msgstr "和平"

msgid "PENDING_ENDOSYMBIOSIS_EXPLANATION"
msgstr ""
"有一個完整的內共生過程，可以透過將其作為細胞器來完成。建議盡快這樣做，在此之"
"前，內共生無法取得進一步的進展。現在查看內共生進度？"

msgid "PENDING_ENDOSYMBIOSIS_TITLE"
msgstr "等待內共生過程完成"

msgid "PERCENTAGE_VALUE"
msgstr "{0}%"

msgid "PERFORMANCE"
msgstr "性能"

msgid "PERFORM_UNBINDING"
msgstr "取消結合"

msgid "PER_SECOND_ABBREVIATION"
msgstr "/s"

msgid "PER_SECOND_SLASH"
msgstr "/s"

msgid "PHOSPHATE"
msgstr "磷酸鹽"

#, fuzzy
msgid "PHOSPHATES_COST"
msgstr "磷酸鹽"

msgid "PHOTOSYNTHESIS"
msgstr "光合作用"

msgid "PHYSICAL_CONDITIONS"
msgstr "物理條件"

msgid "PHYSICAL_RESISTANCE"
msgstr "物理抗性"

msgid "PLACE_ORGANELLE"
msgstr "放置細胞器（或其他可放置的物件）"

msgid "PLANET"
msgstr "星球"

msgid "PLANET_DETAILS_STRING"
msgstr ""
"僅限已知生命形式：{0}\n"
"生命起源：{1}\n"
"晝夜循環：{2}\n"
"一日時長：{3} 秒\n"
"星球隨機種子：{4}"

msgid "PLANET_GENERATION_TEASER"
msgstr "敬請期待行星生成功能！"

msgid "PLANET_RANDOM_SEED"
msgstr "星球隨機種子"

msgid "PLAYER"
msgstr "玩家"

msgid "PLAYER_DEATH_POPULATION_PENALTY"
msgstr "玩家死亡物種量懲罰"

msgid "PLAYER_DEATH_POPULATION_PENALTY_EXPLANATION"
msgstr "（當玩家死亡時玩家物種量減少的係數）"

msgid "PLAYER_DIED"
msgstr "玩家死亡"

msgid "PLAYER_DUPLICATE"
msgstr "玩家分裂"

msgid "PLAYER_EXTINCT"
msgstr "玩家已滅絕"

msgid "PLAYER_RELATIVE_MOVEMENT"
msgstr "相對於玩家"

msgid "PLAYER_REPRODUCED"
msgstr "玩家繁殖"

msgid "PLAYER_SPEED"
msgstr ""
"玩家\n"
"速度"

msgid "PLAYSTATION_3"
msgstr "PlayStation 3"

msgid "PLAYSTATION_4"
msgstr "PlayStation 4"

msgid "PLAYSTATION_5"
msgstr "PlayStation 5"

msgid "PLAY_INTRO_VIDEO"
msgstr "播放開場動畫"

msgid "PLAY_MICROBE_INTRO_ON_NEW_GAME"
msgstr "在開始新遊戲時播放微生物開場動畫"

msgid "PLAY_WITH_CURRENT_SETTING"
msgstr "使用當前設定"

msgid "POPULATION_CAPITAL"
msgstr "物種量："

msgid "POPULATION_COLON"
msgstr "物種量："

msgid "POPULATION_IN_PATCHES"
msgstr "區域中的物種量："

msgid "POPULATION_IN_PATCH_SHORT"
msgstr "{0}（{1}）"

msgid "POSITION_NUMBER"
msgstr "{0}."

msgid "PREDATION_FOOD_SOURCE"
msgstr "捕食 {0}"

msgid "PREDICTION_DETAILS_OPEN_TOOLTIP"
msgstr "查看預測背後的詳細資訊"

msgid "PRESSURE"
msgstr "壓力"

msgid "PRESSURE_SHORT"
msgstr "壓力"

msgid "PRESS_KEY_DOT_DOT_DOT"
msgstr "按下按鍵…"

msgid "PREVIEW_IMAGE_DOES_NOT_EXIST"
msgstr "預覽圖像不存在"

msgid "PREVIEW_IMAGE_IS_TOO_LARGE"
msgstr "預覽圖像檔案過大"

msgid "PREVIOUS_COLON"
msgstr "之前："

msgid "PROCESSING_LOADED_OBJECTS"
msgstr "處理載入的物件中"

msgid "PROCESS_ENVIRONMENT_SEPARATOR"
msgstr "@"

msgid "PROCESS_PANEL_TITLE"
msgstr "细胞代謝過程"

msgid "PROGRAMMING_TEAM"
msgstr "程式設計團隊"

msgid "PROJECT_MANAGEMENT_TEAM"
msgstr "專案管理團隊"

msgid "PROTEINS"
msgstr "蛋白質"

msgid "PROTOPLASM"
msgstr "原生質"

msgid "PULL_REQUESTS_PROGRAMMING"
msgstr "PR／程式設計"

msgid "QUICK_LOAD"
msgstr "快速讀檔"

msgid "QUICK_SAVE"
msgstr "快速存檔"

msgid "QUIT"
msgstr "退出"

msgid "QUIT_BUTTON_TOOLTIP"
msgstr "退出遊戲"

msgid "QUIT_GAME_WARNING"
msgstr ""
"您確定要退出遊戲嗎？\n"
"您將遺失所有未儲存的進度。"

msgid "RADIATION"
msgstr "輻射"

msgid "RADIOACTIVE_CHUNK"
msgstr "放射性岩塊"

msgid "RADIOSYNTHESIS"
msgstr "放射合成"

msgid "RANDOMIZE_SPECIES_NAME"
msgstr "隨機化物種名稱"

msgid "RANDOM_SEED_TOOLTIP"
msgstr "用來生成世界的隨機數，必須為正整數"

msgid "RAW"
msgstr "原始"

msgid "RAW_VALUE_COLON"
msgstr "原始值："

msgid "READING_SAVE_DATA"
msgstr "讀取存檔資料中"

msgid "READY"
msgstr "已就緒"

msgid "RECOMMENDED_THRIVE_VERSION"
msgstr "推薦的 Thrive 版本："

msgid "REDDIT_TOOLTIP"
msgstr "造訪我們的 subreddit 頁面"

msgid "REDO"
msgstr "重做"

msgid "REDO_THE_LAST_ACTION"
msgstr "重做上一個動作"

msgid "REFRESH"
msgstr "重新整理"

msgid "REPORT"
msgstr "回報"

msgid "REPORT_BUG"
msgstr "回報錯誤"

msgid "REPRODUCED"
msgstr "繁殖"

msgid "REPRODUCTION"
msgstr "繁殖"

msgid "REPRODUCTION_ASEXUAL"
msgstr "無性繁殖"

msgid "REPRODUCTION_BUDDING"
msgstr "出芽生殖"

msgid "REPRODUCTION_COMPOUNDS_MODE"
msgstr "退出編輯器時的化合物："

msgid "REPRODUCTION_COMPOUNDS_MODE_EXPLANATION"
msgstr "（從編輯器返回遊戲時如何處理玩家儲存的化合物）"

msgid "REPRODUCTION_COMPOUND_HANDLING_TOOLTIP"
msgstr ""
"設定進入編輯器時對儲存化合物的處理方式。\n"
"「均分至姊妹細胞」將在退出編輯器時得到一半儲存的化合物。\n"
"「保留全部」是按原樣保留所有儲存的化合物的自私選擇。\n"
"「始終補充至初始值」 會將所有化合物補充到細胞最初生成時的量。\n"
"「區域更改時補充」 僅在切換區域時將化合物補充到初始值。"

msgid "REPRODUCTION_METHOD"
msgstr "繁殖："

msgid "REQUIRES_NUCLEUS"
msgstr "需要細胞核"

msgid "RESEARCH"
msgstr "研究"

msgid "RESET"
msgstr "重置"

msgid "RESET_DEADZONES"
msgstr "重置死區"

msgid "RESET_DISMISSED_POPUPS"
msgstr "重置已關閉的彈出視窗"

msgid "RESET_INPUTS_TO_DEFAULTS"
msgstr "將輸入重設為預設值？"

msgid "RESET_ITEM_ORDER_TO_DEFAULT"
msgstr "將項目順序重設為預設值"

msgid "RESET_KEYBINDINGS"
msgstr "重置按鍵綁定"

msgid "RESET_SETTINGS_TO_DEFAULTS"
msgstr "預設"

msgid "RESET_TO_DEFAULTS"
msgstr "重置為預設值？"

msgid "RESISTANT_TO_BASIC_ENGULFMENT"
msgstr "抵抗基本吞噬"

msgid "RESIZE_METABALL_TOOLTIP"
msgstr "設定要放置的元球大小。或者使用快捷鍵進行更改。"

msgid "RESOLUTION"
msgstr "解析度："

msgid "RESOURCE_ABSORBTION_SPEED"
msgstr "物質吸收速度"

msgid "RESOURCE_AMOUNT_SHORT"
msgstr "{0}：{1}"

msgid "RESOURCE_ENERGY"
msgstr "能量"

msgid "RESOURCE_FOOD"
msgstr "食物"

msgid "RESOURCE_ROCK"
msgstr "石材"

msgid "RESOURCE_WOOD"
msgstr "木材"

msgid "RESPIRATION"
msgstr "有氧呼吸"

msgid "RESPONSIVE"
msgstr "應變"

msgid "RESTART_REQUIRED"
msgstr "需要重新啟動"

msgid "RESUME"
msgstr "繼續"

msgid "RESUME_TOOLTIP"
msgstr "繼續遊戲"

msgid "RETURN_TO_MENU"
msgstr "返回主選單"

msgid "RETURN_TO_MENU_TOOLTIP"
msgstr "退出至主選單"

msgid "RETURN_TO_MENU_WARNING"
msgstr ""
"您確定要退出至主選單嗎？\n"
"您將遺失所有未儲存的進度。"

msgid "REVEAL_ALL_PATCHES"
msgstr "揭曉所有區域"

msgid "REVOLUTIONARY_GAMES_SOCIAL_TOOLTIP"
msgstr "造訪 Revolutionary Games 官方網站"

msgid "RIGHT_ARROW"
msgstr "→"

msgid "RIGHT_MOUSE"
msgstr "滑鼠右鍵"

msgid "RIGID"
msgstr "剛體"

msgid "RIGIDITY_MEMBRANE_DESCRIPTION"
msgstr "更堅硬的膜有助於抵抗損傷，但會使細胞更難移動。"

msgid "ROTATE_LEFT"
msgstr "向左旋轉"

msgid "ROTATE_RIGHT"
msgstr "向右旋轉"

msgid "ROTATION_COLON"
msgstr "旋轉："

msgid "RUN_AUTO_EVO_DURING_GAMEPLAY"
msgstr "在遊戲過程中運行 Auto-Evo"

msgid "RUN_ONE_STEP"
msgstr "運行一步"

msgid "RUN_RESULT_BY_SENDING_POPULATION"
msgstr "{0}：來自 {2}，數量 {1}"

msgid "RUN_RESULT_GENE_CODE"
msgstr "遺傳密碼："

msgid "RUN_RESULT_NICHE_FILL"
msgstr "為了填補生態棲位"

msgid "RUN_RESULT_SELECTION_PRESSURE_SPLIT"
msgstr "由於不同的演化壓力而出現"

msgid "RUN_RESULT_SPLIT_FROM"
msgstr "來自 {0} 的分支"

msgid "RUN_RESULT_SPLIT_OFF_TO"
msgstr "某些區域中的種群分支形成新物種 {0}："

msgid "RUN_X_WORLDS"
msgstr "運行 {0} 個世界"

msgid "RUN_X_WORLDS_TOOLTIP"
msgstr "運行一定數量的世界，每個世界運行的代數由上方的顯示框決定。"

msgid "RUSTICYANIN"
msgstr "鐵氧化藍蛋白"

msgid "RUSTICYANIN_DESCRIPTION"
msgstr ""
"鐵氧化藍蛋白是一種蛋白質，能夠利用[thrive:compound type=\"carbondioxide\"][/"
"thrive:compound] 氧化[thrive:compound type=\"iron\"][/thrive:compound]。此過"
"程被稱為[b]鐵呼吸[/b]，釋放能量，然後細胞可以收集這些能量。"

msgid "RUSTICYANIN_PROCESSES_DESCRIPTION"
msgstr ""
"將[thrive:compound type=\"iron\"][/thrive:compound] 轉化為[thrive:compound "
"type=\"atp\"][/thrive:compound]。速率與[thrive:compound "
"type=\"carbondioxide\"][/thrive:compound] 的濃度成正比。"

msgid "SAFE_MODE_EXPLANATION"
msgstr ""
"由於先前的啟動失敗，Thrive 已在安全模式下啟動。\n"
"\n"
"這可能是由模組或視訊播放器引起的。作為預防措施，已啟用的模組載入可能被跳過且"
"／或視訊播放可能被停用。直到 Thrive 重新啟動為止將一直生效。\n"
"\n"
"重新啟動之前，請停用任何可能有問題或與此版本 Thrive 不相容的模組（您可以閱讀"
"先前啟動的記錄檔，查看某些模組是否是可能的罪魁禍首）。\n"
"對於視訊播放器相關的問題，請使用啟動器選項強制停用影片。\n"
"\n"
"如果您不解決導致啟動失敗的問題，您將需要多次重新啟動並崩潰 Thrive 才能返回安"
"全模式。"

msgid "SAFE_MODE_TITLE"
msgstr "Thrive 以安全模式啟動"

msgid "SAVE"
msgstr "儲存"

msgid "SAVE_AND_CONTINUE"
msgstr "保存並繼續"

msgid "SAVE_AUTOSAVE"
msgstr "自動存檔"

msgid "SAVE_DELETE_WARNING"
msgstr "刪除的存檔無法復原，您確定要永久刪除 {0} 嗎？"

msgid "SAVE_ERROR_INCLUDE_JSON_DEBUG_NOTE"
msgstr ""
"回報存檔錯誤時，請包含[color=#3796e1][url={2}]記錄檔資料夾[/url][/color]中的 "
"[color=#3796e1][url={0}]{1}[/url][/color]，因為這是 Thrive 開發人員找出存檔錯"
"誤的關鍵資訊。如果沒有該檔案，診斷與解決此問題將非常困難。"

msgid "SAVE_ERROR_TURN_ON_JSON_DEBUG_MODE"
msgstr ""
"在回報此存檔錯誤之前，請確保 JSON 偵錯模式未停用。自動 JSON 偵錯模式應在"
"[color=#3796e1][url={1}]記錄檔資料夾[/url][/color]中建立一個名為 {0} 的額外檔"
"案。該文件包含供 Thrive 開發人員確定存檔錯誤的關鍵資訊。"

msgid "SAVE_FAILED"
msgstr "存檔失敗"

msgid "SAVE_GAME"
msgstr "保存遊戲"

msgid "SAVE_GAME_BUTTON_TOOLTIP"
msgstr "開啟存檔選單來保存遊戲"

msgid "SAVE_HAS_DIFFERENT_VERSION"
msgstr "存檔版本不同"

msgid "SAVE_HAS_DIFFERENT_VERSION_TEXT"
msgstr ""
"您嘗試載入的存檔版本與遊戲版本不匹配。\n"
"請透過選單手動載入存檔。"

msgid "SAVE_HAS_INVALID_GAME_STATE"
msgstr "存檔具有無效的遊戲狀態場景"

msgid "SAVE_INVALID"
msgstr "無效"

msgid "SAVE_IS_INVALID"
msgstr "存檔無效"

msgid "SAVE_IS_UPGRADEABLE_DESCRIPTION"
msgstr ""
"所選存檔來自舊版本的 Thrive，但可以更新至新版本。\n"
"如果尚未創建，遊戲會在更新之前建立備份檔案。\n"
"如果您跳過更新，遊戲會嘗試直接載入存檔。\n"
"要更新此存檔嗎？"

msgid "SAVE_LOAD_ALREADY_LOADED_FREE_FAILURE"
msgstr "。無法釋放已載入的資源：{0}"

msgid "SAVE_MANUAL"
msgstr "手動"

msgid "SAVE_QUICKSAVE"
msgstr "快速存檔"

msgid "SAVE_SPACE_USED"
msgstr "已使用空間："

msgid "SAVE_UPGRADE_FAILED"
msgstr "存檔更新失敗"

msgid "SAVE_UPGRADE_FAILED_DESCRIPTION"
msgstr "由於以下錯誤，更新此存檔失敗："

msgid "SAVING_DATA_FAILED_DUE_TO"
msgstr "由於以下錯誤，保存資訊失敗：{0}"

msgid "SAVING_DOT_DOT_DOT"
msgstr "保存中…"

msgid "SAVING_FAILED_WITH_EXCEPTION"
msgstr "保存失敗！發生錯誤"

msgid "SAVING_NOT_POSSIBLE"
msgstr "目前無法保存，原因如下："

msgid "SAVING_SUCCEEDED"
msgstr "保存成功"

msgid "SCALING_NONE"
msgstr "無"

msgid "SCALING_ON"
msgstr "成正比"

msgid "SCALING_ON_INVERSE"
msgstr "成反比"

msgid "SCREEN_EFFECT"
msgstr "畫面效果"

msgid "SCREEN_EFFECT_GAMEBOY"
msgstr "GB 調色板"

msgid "SCREEN_EFFECT_GAMEBOY_COLOR"
msgstr "GB 彩色圖形"

msgid "SCREEN_EFFECT_GREYSCALE"
msgstr "灰階"

msgid "SCREEN_EFFECT_NONE"
msgstr "無"

msgid "SCREEN_RELATIVE_MOVEMENT"
msgstr "相對於螢幕"

msgid "SCROLLLOCK"
msgstr "Scroll Lock"

msgid "SEARCH_DOT_DOT_DOT"
msgstr "搜尋…"

msgid "SEARCH_PLACEHOLDER"
msgstr "搜尋…"

msgid "SEARCH_RADIUS"
msgstr "搜尋半徑："

msgid "SEA_FLOOR"
msgstr "海床"

msgid "SECRETE_SLIME"
msgstr "分泌黏液"

msgid "SECRETE_SLIME_TOOLTIP"
msgstr "噴射黏液以提高速度並減緩困在黏液中細胞的速度"

msgid "SEED_LABEL"
msgstr "星球種子：{0}"

msgid "SELECTED_COLON"
msgstr "已選取："

msgid "SELECTED_MOD"
msgstr "已選取模組："

msgid "SELECTED_SAVE_IS_INCOMPATIBLE_PROMPT"
msgstr "所選存檔不相容"

msgid "SELECTED_SAVE_IS_INCOMPATIBLE_PROTOTYPE_PROMPT"
msgstr "所選存檔來自不相容的原型"

msgid "SELECTED_SAVE_IS_UPGRADEABLE_PROMPT"
msgstr "所選存檔可更新"

msgid "SELECT_A_GENERATION"
msgstr "選取一個世代"

msgid "SELECT_A_PATCH"
msgstr "選擇一個區域以在此處顯示詳細資訊"

msgid "SELECT_A_SPECIES"
msgstr "選擇一個物種"

msgid "SELECT_A_TECHNOLOGY"
msgstr "從科技網上選擇一項科技"

msgid "SELECT_CELL_TYPE_FROM_EDITOR"
msgstr "從編輯器分頁中選擇要在此處編輯的細胞類型"

msgid "SELECT_ENZYME"
msgstr "選擇酶："

msgid "SELECT_OPTION"
msgstr "選取一個選項"

msgid "SELECT_PREVIEW_IMAGE"
msgstr "選擇預覽圖像"

msgid "SELECT_SPACE_STRUCTURE_TITLE"
msgstr "選擇要建造的結構"

msgid "SELECT_STRUCTURE_POPUP_TITLE"
msgstr "選擇要放置的結構"

msgid "SELECT_TISSUE_TYPE_FROM_EDITOR"
msgstr "從編輯器分頁中選擇要在此處編輯的組織類型"

msgid "SELECT_VACUOLE_COMPOUND_COLON"
msgstr "選擇該液泡儲存的化合物："

msgid "SEPTEMBER"
msgstr "九月"

msgid "SESSILE"
msgstr "沉着"

msgid "SETTING_ONLY_APPLIES_TO_NEW_GAMES"
msgstr "該值僅適用於更改此選項後開始的新遊戲"

msgid "SFX_VOLUME"
msgstr "音效音量"

msgid "SHIFT"
msgstr "Shift"

msgid "SHOW_DAMAGE_EFFECT"
msgstr "在螢幕上顯示傷害效果"

msgid "SHOW_HELP"
msgstr "顯示幫助"

msgid "SHOW_ITEM_COORDINATES"
msgstr "顯示座標"

msgid "SHOW_NEW_PATCH_NOTES"
msgstr "自動顯示新更新說明"

msgid "SHOW_NEW_PATCH_NOTES_TOOLTIP"
msgstr "在主選單中自動顯示新 Thrive 版本的更新說明"

msgid "SHOW_TUTORIALS"
msgstr "顯示教學"

msgid "SHOW_TUTORIALS_IN_NEW_CURRENT_OPTION"
msgstr "顯示教學（在當前遊戲中）"

msgid "SHOW_TUTORIALS_IN_NEW_GAMES_OPTION"
msgstr "顯示教學（在新遊戲中）"

msgid "SHOW_UNSAVED_PROGRESS_WARNING"
msgstr "顯示未儲存進度警告"

msgid "SHOW_UNSAVED_PROGRESS_WARNING_TOOLTIP"
msgstr "當玩家嘗試退出遊戲時啟用／停用未儲存進度警告彈出視窗。"

msgid "SHOW_WEB_NEWS_FEED"
msgstr "顯示 Thrive 新聞（從網路下載）"

msgid "SIDEROPHORE_ACTION_TOOLTIP"
msgstr "發射嗜鐵素"

msgid "SIGNALING_AGENT"
msgstr "信號劑"

msgid "SIGNALING_AGENTS_ACTION_TOOLTIP"
msgstr "按住按鍵可顯示群體命令選單以命令其他細胞"

msgid "SIGNALING_AGENT_DESCRIPTION"
msgstr ""
"信號劑允許細胞產生其他細胞可以反應的化學物質。信號化學物質可用於吸引其他細胞"
"或警告它們有危險以使它們逃跑。"

msgid "SIGNALING_AGENT_PROCESSES_DESCRIPTION"
msgstr ""
"按住[thrive:input]g_pack_commands[/thrive:input]開啟一個用以向您的物種的其他"
"成員發出命令的選單。"

msgid "SIGNAL_COMMAND_AGGRESSION"
msgstr "變得更激進"

msgid "SIGNAL_COMMAND_FLEE"
msgstr "逃跑"

msgid "SIGNAL_COMMAND_FOLLOW"
msgstr "跟隨我"

msgid "SIGNAL_COMMAND_NONE"
msgstr "無命令"

msgid "SIGNAL_COMMAND_TO_ME"
msgstr "向我移動"

msgid "SIGNAL_TO_EMIT"
msgstr "要發出的信號"

msgid "SILICA"
msgstr "二氧化矽"

msgid "SILICA_MEMBRANE_DESCRIPTION"
msgstr ""
"這種細胞膜具有堅固的二氧化矽壁。它可以很好地抵抗整體傷害，且對物理傷害的抵抗"
"力非常強。並花費較少的能量維持外形。然而，它會大大減慢細胞的速度，細胞吸收資"
"源的速度也會降低。"

msgid "SIZE_COLON"
msgstr "大小："

msgid "SLIDESHOW"
msgstr "幻燈片"

msgid "SLIME_JET"
msgstr "黏液噴嘴"

msgid "SLIME_JET_DESCRIPTION"
msgstr ""
"許多生物體會產生多醣體黏液狀物質，黏液就是其中一種。雖然許多物種使用黏液進行"
"移動，但某些類型的細菌會以高壓發射這些物質。這些黏液噴嘴就像火箭引擎一樣，以"
"令人難以置信的速度推動細胞前進。黏液還可以用來阻礙掠食者，將它們困在只有擁有"
"黏液噴嘴的生物才能自由移動的物質中。"

msgid "SLIME_JET_PROCESSES_DESCRIPTION"
msgstr ""
"將[thrive:compound type=\"glucose\"][/thrive:compound] 轉化為[thrive:"
"compound type=\"mucilage\"][/thrive:compound]。按下[thrive:"
"input]g_secrete_slime[/thrive:input]釋放儲存的[thrive:compound "
"type=\"mucilage\"][/thrive:compound]，提高該細胞的速度並減慢掠食者的速度。"

msgid "SMALL_IRON_CHUNK"
msgstr "小鐵塊"

msgid "SMALL_PHOSPHATE_CHUNK"
msgstr "小磷酸鹽塊"

msgid "SMALL_SULFUR_CHUNK"
msgstr "小硫磺塊"

msgid "SNOWFLAKE"
msgstr "雪花"

msgid "SOCIETY_STAGE"
msgstr "社會階段"

msgid "SOUND"
msgstr "音效"

msgid "SOUND_TEAM"
msgstr "音效團隊"

msgid "SOUND_TEAM_LEAD"
msgstr "音效團隊負責人"

msgid "SOUND_TEAM_LEADS"
msgstr "音效團隊負責人"

msgid "SPACE"
msgstr "Space"

msgid "SPACE_STAGE"
msgstr "太空階段"

msgid "SPACE_STRUCTURE_HAS_RESOURCES"
msgstr "結構正在等待施工隊建造"

msgid "SPACE_STRUCTURE_NO_EXTRA_DESCRIPTION"
msgstr "沒有可用的額外資訊"

msgid "SPACE_STRUCTURE_WAITING_CONSTRUCTION"
msgstr "結構正在等待施工隊與資源：{0}"

msgid "SPAWN_AMMONIA"
msgstr "生成氨"

msgid "SPAWN_ENEMY"
msgstr "生成敵人"

msgid "SPAWN_ENEMY_CHEAT_FAIL"
msgstr "無法使用生成敵人作弊，因為這個區域沒有任何敵對物種"

msgid "SPAWN_GLUCOSE"
msgstr "生成葡萄糖"

msgid "SPAWN_PHOSPHATES"
msgstr "生成磷酸鹽"

msgid "SPECIAL_MOUSE_1"
msgstr "滑鼠側鍵 1"

msgid "SPECIAL_MOUSE_2"
msgstr "滑鼠側鍵 2"

msgid "SPECIES"
msgstr "物種"

msgid "SPECIES_COLON"
msgstr "物種："

msgid "SPECIES_DETAIL_TEXT"
msgstr ""
"[b]物種[/b]\n"
"  {0}：{1}\n"
"[b]世代[/b]\n"
"  {2}\n"
"[b]物種量[/b]\n"
"  {3}\n"
"[b]顏色[/b]\n"
"  #{4}\n"
"[b]行為[/b]\n"
"  {5}"

msgid "SPECIES_HAS_A_MUTATION"
msgstr "發生突變"

msgid "SPECIES_LIST"
msgstr "物種列表"

msgid "SPECIES_NAME_DOT_DOT_DOT"
msgstr "物種名稱…"

msgid "SPECIES_NAME_TOO_LONG_POPUP"
msgstr "物種名稱過長！"

msgid "SPECIES_POPULATION"
msgstr "物種量"

msgid "SPECIES_PRESENT"
msgstr "存在的物種"

msgid "SPECIES_TO_FIND"
msgstr "尋找物種："

msgid "SPECIES_WITH_POPULATION"
msgstr "{0} 的物種量：{1}"

msgid "SPEED"
msgstr "速度"

msgid "SPEED_COLON"
msgstr "速度："

msgid "SPREAD_TO_PATCHES"
msgstr "擴散到區域："

msgid "SPRINT"
msgstr "衝刺"

msgid "SPRINT_ACTION_TOOLTIP"
msgstr ""
"切換衝刺模式。衝刺時細胞移動得更快，但會消耗更多的 ATP，隨著壓力增加會消耗更"
"多的 ATP。"

msgid "STAGE_MENU_BUTTON_TOOLTIP"
msgstr "暫停選單"

msgid "START"
msgstr "開始"

msgid "STARTING"
msgstr "啟動中"

msgid "START_CALIBRATION"
msgstr "開始校準"

msgid "START_GAME"
msgstr "開始遊戲"

msgid "START_RESEARCH"
msgstr "開始研究"

msgid "STATISTICS"
msgstr "統計數據"

msgid "STAT_ATP_PRODUCTION_REDUCTION"
msgstr "ATP 產量懲罰"

msgid "STAT_BASE_MOVEMENT_REDUCTION"
msgstr "基礎移動降低"

msgid "STAT_DAMAGE"
msgstr "傷害"

msgid "STAT_DAMAGE_PER_OXYGEN"
msgstr "每個耗氧細胞器的損傷等級"

msgid "STEAM_CLIENT_INIT_FAILED"
msgstr "Steam 客戶端程式庫初始化失敗"

msgid "STEAM_ERROR_ACCOUNT_DOES_NOT_OWN_PRODUCT"
msgstr "您的 Steam 帳戶沒有 Thrive 授權"

msgid "STEAM_ERROR_ACCOUNT_READ_ONLY"
msgstr "由於最近的帳戶變更，您的 Steam 帳戶目前處於唯讀模式"

msgid "STEAM_ERROR_ALREADY_UPLOADED"
msgstr "Steam 回報該檔案已上傳，請重新整理"

msgid "STEAM_ERROR_BANNED"
msgstr "您的 Steam 帳戶被禁止上傳內容"

msgid "STEAM_ERROR_CLOUD_LIMIT_EXCEEDED"
msgstr "超出 Steam 雲端儲存配額或檔案大小限制"

msgid "STEAM_ERROR_DUPLICATE_NAME"
msgstr "Steam 回報名稱重複錯誤"

msgid "STEAM_ERROR_FILE_NOT_FOUND"
msgstr "檔案未找到"

msgid "STEAM_ERROR_INSUFFICIENT_PRIVILEGE"
msgstr "您的 Steam 帳戶目前無法上傳內容。請聯絡 Steam 客服。"

msgid "STEAM_ERROR_INVALID_PARAMETER"
msgstr "傳遞給 Steam 的參數無效"

msgid "STEAM_ERROR_LOCKING_FAILED"
msgstr "Steam 獲取 UGC lock 失敗"

msgid "STEAM_ERROR_NOT_LOGGED_IN"
msgstr "未登入 Steam"

msgid "STEAM_ERROR_TIMEOUT"
msgstr "Steam 操作超時，請重試"

msgid "STEAM_ERROR_UNAVAILABLE"
msgstr "Steam 目前不可用，請重試"

msgid "STEAM_ERROR_UNKNOWN"
msgstr "發生了未知的 Steam 錯誤"

msgid "STEAM_INIT_FAILED"
msgstr "Steam 初始化失敗"

msgid "STEAM_INIT_FAILED_DESCRIPTION"
msgstr ""
"Steam 客戶端程式庫初始化失敗。Steam 功能將無法使用。\n"
"請確保您正在執行 Steam 並使用正確的帳戶登入。如果此錯誤沒有消失，請透過 "
"Steam 執行遊戲。"

msgid "STEAM_TOOLTIP"
msgstr "造訪我們的 Steam 頁面"

msgid "STEM_CELL_NAME"
msgstr "幹細胞"

msgid "STOP"
msgstr "停止"

msgid "STORAGE"
msgstr "儲存空間"

msgid "STORAGE_COLON"
msgstr "儲存空間："

msgid "STORAGE_STATISTICS_SECONDS_OF_COMPOUND"
msgstr "秒數"

msgid "STORE_LOGGED_IN_AS"
msgstr "登入身分：{0}"

msgid "STRAIN_BAR_VISIBILITY"
msgstr "壓力值條可見性"

msgid "STRATEGY_STAGES"
msgstr "策略階段"

msgid "STRICT_NICHE_COMPETITION"
msgstr "嚴峻的生態棲位競爭（適應性差異被放大）"

msgid "STRUCTURAL"
msgstr "結構性"

msgid "STRUCTURE"
msgstr "結構"

msgid "STRUCTURE_ASCENSION_GATE"
msgstr "飛昇之門"

msgid "STRUCTURE_DYSON_SWARM"
msgstr "戴森雲"

msgid "STRUCTURE_HAS_REQUIRED_RESOURCES_TO_BUILD"
msgstr "施工所需材料已存放"

msgid "STRUCTURE_HUNTER_GATHERER_LODGE"
msgstr "狩獵採集者小屋"

msgid "STRUCTURE_IN_PROGRESS_CONSTRUCTION"
msgstr "建造中：{0}"

msgid "STRUCTURE_REQUIRED_RESOURCES_TO_FINISH"
msgstr "完成建築所需材料：{0}"

msgid "STRUCTURE_SELECTION_MENU_ENTRY"
msgstr "{0}（初始成本：{1}，總成本：{2}）"

msgid "STRUCTURE_SELECTION_MENU_ENTRY_NOT_ENOUGH_RESOURCES"
msgstr "{0}（不足：{1}，總成本：{2}）"

msgid "STRUCTURE_SOCIETY_CENTER"
msgstr "社會中心"

msgid "STRUCTURE_STEAM_POWERED_FACTORY"
msgstr "蒸汽動力工廠"

msgid "SUCCESSFUL_KILL"
msgstr "成功殺死"

msgid "SUCCESSFUL_SCAVENGE"
msgstr "成功覓食"

msgid "SUCCESS_BUT_MISSING_ID"
msgstr "結果顯示成功但無回傳 ID"

msgid "SUICIDE_BUTTON_TOOLTIP"
msgstr "自殺"

msgid "SUNLIGHT"
msgstr "日光"

msgid "SUPPORTER_PATRONS"
msgstr "支持者"

msgid "SURVIVAL_TITLE"
msgstr "生存"

msgid "SWITCH_TO_FRONT_CAMERA"
msgstr "切換至前視圖"

msgid "SWITCH_TO_RIGHT_CAMERA"
msgstr "切換至右視圖"

msgid "SWITCH_TO_TOP_CAMERA"
msgstr "切換至俯視圖"

msgid "SYSREQ"
msgstr "SysRq"

msgid "TAB_SECONDARY_SWITCH_LEFT"
msgstr "向左切換二級分頁"

msgid "TAB_SECONDARY_SWITCH_RIGHT"
msgstr "向右切換二級分頁"

msgid "TAB_SWITCH_LEFT"
msgstr "向左切換分頁"

msgid "TAB_SWITCH_RIGHT"
msgstr "向右切換分頁"

msgid "TAGS_IS_WHITESPACE"
msgstr "標籤僅包含空格"

msgid "TAKE_SCREENSHOT"
msgstr "截圖"

msgid "TARGET_TYPE_COLON"
msgstr "目標類型："

msgid "TECHNOLOGY_ASCENSION"
msgstr "飛昇"

msgid "TECHNOLOGY_HUNTER_GATHERING"
msgstr "狩獵採集"

msgid "TECHNOLOGY_LEVEL_ADVANCED_SPACE"
msgstr "先進太空"

msgid "TECHNOLOGY_LEVEL_INDUSTRIAL"
msgstr "工業"

msgid "TECHNOLOGY_LEVEL_PRE_SOCIETY"
msgstr "前社會"

msgid "TECHNOLOGY_LEVEL_PRIMITIVE"
msgstr "原始"

msgid "TECHNOLOGY_LEVEL_SCIFI"
msgstr "近未來"

msgid "TECHNOLOGY_LEVEL_SPACE_AGE"
msgstr "太空"

msgid "TECHNOLOGY_REQUIRED_LEVEL"
msgstr "需要科技等級：{0}"

msgid "TECHNOLOGY_ROCKETRY"
msgstr "火箭學"

msgid "TECHNOLOGY_SIMPLE_STONE_TOOLS"
msgstr "簡易石器"

msgid "TECHNOLOGY_SOCIETY_CENTER"
msgstr "建造社會中心"

msgid "TECHNOLOGY_STEAM_POWER"
msgstr "蒸氣動力"

msgid "TECHNOLOGY_UNLOCKED_NOTICE"
msgstr "已解鎖科技：{0}"

msgid "TEMPERATURE"
msgstr "溫度"

msgid "TEMPERATURE_SHORT"
msgstr "溫度"

msgid "TESTING_TEAM"
msgstr "測試團隊"

#, fuzzy
msgid "THANKS_FOR_BUYING_THRIVE_2"
msgstr ""
"感謝您購買此 Thrive 發行來支持 Thrive 開發！\n"
"\n"
"如果您尚未購買此遊戲，請從[color=#3796e1][url={0}]此處[/url][/color]購買遊戲"
"或查看我們的[color=#3796e1][url=https ://revolutionarygamesstudio.com/"
"releases/]網站[/url][/color]。\n"
"\n"
"如果您想在 Thrive 啟動之前看到 Thrive 啟動器，您可以使用主選單中的按鈕退出到"
"啟動器，然後在啟動器選項中停用無縫模式。"

msgid "THANKS_FOR_PLAYING"
msgstr ""
"感謝您的遊玩！\n"
"\n"
"如果您喜歡這款遊戲，請記得也向您的朋友們推薦。"

msgid "THANK_YOU_TITLE"
msgstr "感謝您"

msgid "THEORY_TEAM"
msgstr "理論團隊"

msgid "THERMOPLAST"
msgstr "熱能體"

#, fuzzy
msgid "THERMOPLAST_DESCRIPTION"
msgstr ""
"熱能體是一種雙層膜結構，包含在膜囊中堆疊在一起的熱敏色素。它是一種被其真核宿"
"主同化的原核生物。熱能體中的色素能夠利用周圍環境的熱能梯度產生能量，從水中生"
"產[thrive:compound type=\"atp\"][/thrive:compound]，此過程被稱為[b]熱合成[/"
"b]。其[thrive:compound type=\"atp\"][/thrive:compound] 生產速率與[thrive:"
"compound type=\"temperature\"][/thrive:compound] 成正比。"

#, fuzzy
msgid "THERMOPLAST_PROCESSES_DESCRIPTION"
msgstr ""
"利用溫度梯度生產[thrive:compound type=\"atp\"][/thrive:compound]。速率與"
"[thrive:compound type=\"temperature\"][/thrive:compound] 成正比。"

msgid "THERMOSYNTHASE"
msgstr "熱合成酶"

#, fuzzy
msgid "THERMOSYNTHASE_DESCRIPTION"
msgstr ""
"熱合成酶是一種利用熱對流改變其形式的蛋白質，使其在受熱時折疊並與 ADP 結合，然"
"後在降溫時展開並生成[thrive:compound type=\"atp\"][/thrive:compound]，此過程"
"被稱為[b]熱合成[/b]。其[thrive:compound type=\"atp\"][/thrive:compound] 生產"
"速率與[thrive:compound type=\"temperature\"][/thrive:compound] 成正比。"

#, fuzzy
msgid "THERMOSYNTHASE_PROCESSES_DESCRIPTION"
msgstr ""
"利用溫度梯度生產[thrive:compound type=\"atp\"][/thrive:compound]。速率與"
"[thrive:compound type=\"temperature\"][/thrive:compound] 成正比。"

msgid "THERMOSYNTHESIS"
msgstr "熱合成"

msgid "THE_DISTURBANCE"
msgstr "干擾"

msgid "THE_PATCH_MAP_BUTTON"
msgstr "區域地圖"

msgid "THE_WORLD_TITLE"
msgstr "世界"

msgid "THIS_IS_LOCAL_MOD"
msgstr "此模組來自本地安裝"

msgid "THIS_IS_WORKSHOP_MOD"
msgstr "此模組來自 Steam 工作坊"

msgid "THREADS"
msgstr "執行緒："

msgid "THRIVEOPEDIA"
msgstr "Thrive 百科"

msgid "THRIVEOPEDIA_CURRENT_WORLD_PAGE_TITLE"
msgstr "當前世界"

msgid "THRIVEOPEDIA_EVOLUTIONARY_TREE_PAGE_TITLE"
msgstr "演化樹"

msgid "THRIVEOPEDIA_HINT_IN_GAME"
msgstr "開啟 Thrive 百科"

msgid "THRIVEOPEDIA_HOME_INFO"
msgstr ""
"Thrive 百科是 Thrive 內容的首要資料庫與資訊儲存室。在這裡您可以找到有關遊戲、"
"當前世界或 Thrive 開發計畫的任何問題的答案。\n"
"\n"
"目前 Thrive 百科的內容較少，但您仍可以使用頁面樹與導航按鈕瀏覽多個頁面。請注"
"意，只有在透過遊戲內暫停選單開啟 Thrive 百科時，才會顯示與正在進行的特定遊戲"
"場景相關的頁面。\n"
"\n"
"您可以在以下網站找到有關本遊戲的更多資訊。\n"
"\n"
"[color=#3796e1][url=https://revolutionarygamesstudio.com/]官方網站[/url][/"
"color]\n"
"[color=#3796e1][url=https://wiki.revolutionarygamesstudio.com/wiki/Main_Page]"
"開發者 Wiki[/url][/color]\n"
"[color=#3796e1][url=https://thrive.fandom.com/wiki/Thrive_Wiki]社群 Wiki[/"
"url][/color]"

msgid "THRIVEOPEDIA_HOME_PAGE_TITLE"
msgstr "首頁"

msgid "THRIVEOPEDIA_MUSEUM_PAGE_TITLE"
msgstr "博物館"

msgid "THRIVEOPEDIA_PATCH_MAP_PAGE_TITLE"
msgstr "區域地圖"

msgid "THRIVE_LICENSES"
msgstr "Thrive 授權條款"

msgid "THYLAKOIDS"
msgstr "類囊體"

msgid "THYLAKOIDS_DESCRIPTION"
msgstr ""
"類囊體是蛋白質與光敏色素的集合體。這些色素能夠利用[thrive:compound "
"type=\"sunlight\"][/thrive:compound] 的能量從水與氣態[thrive:compound "
"type=\"carbondioxide\"][/thrive:compound] 中生產[thrive:compound "
"type=\"glucose\"][/thrive:compound]，此過程被稱為[b]光合作用[/b]。這些色素也"
"賦予了它們獨特的顏色。其[thrive:compound type=\"glucose\"][/thrive:compound] "
"生產速率與[thrive:compound type=\"carbondioxide\"][/thrive:compound] 的濃度和"
"[thrive:compound type=\"sunlight\"][/thrive:compound] 的強度成正比。由於類囊"
"體直接懸浮在細胞質中，周圍的細胞質也能進行一些[b]糖解[/b]。"

msgid "TIDEPOOL"
msgstr "潮池"

msgid "TIMELINE"
msgstr "時間軸"

msgid "TIMELINE_GLOBAL_FILTER_TOOLTIP"
msgstr "顯示全域事件"

msgid "TIMELINE_LOCAL_FILTER_TOOLTIP"
msgstr "顯示本地事件"

msgid "TIMELINE_NICHE_FILL"
msgstr ""
"[b][u]{0}[/u][/b] 從 [b][u]{1}[/u][/b] 中分支出來，作為一個新物種來填補生態棲"
"位"

msgid "TIMELINE_SELECTION_PRESSURE_SPLIT"
msgstr ""
"[b][u]{0}[/u][/b] 從 [b][u]{1}[/u][/b] 中分支出來，成為了一個新物種，原因是演"
"化壓力"

msgid "TIMELINE_SPECIES_BECAME_MULTICELLULAR"
msgstr "[b][u]{0}[/u][/b] 成為多細胞生物"

msgid "TIMELINE_SPECIES_EXTINCT"
msgstr "[b][u]{0}[/u][/b] 滅絕了！"

msgid "TIMELINE_SPECIES_EXTINCT_LOCAL"
msgstr "[b][u]{0}[/u][/b] 已從此區域中消失"

msgid "TIMELINE_SPECIES_MIGRATED_FROM"
msgstr "部分 [b][u]{0}[/u][/b] 種群從 {1}遷移到此區域"

msgid "TIMELINE_SPECIES_MIGRATED_TO"
msgstr "部分 [b][u]{0}[/u][/b] 種群已遷移至 {1}"

msgid "TIMELINE_SPECIES_POPULATION_DECREASE"
msgstr "[b][u]{0}[/u][/b] 的物種量減少至 {1}"

msgid "TIMELINE_SPECIES_POPULATION_INCREASE"
msgstr "[b][u]{0}[/u][/b] 的物種量增加至 {1}"

msgid "TIME_INDICATOR_TOOLTIP"
msgstr "已經過時間：{0:#,#} 年"

msgid "TIME_OF_DAY"
msgstr "時間"

msgid "TITLE_COLON"
msgstr "標題："

msgid "TOGGLE_BINDING"
msgstr "切換結合模式"

msgid "TOGGLE_BINDING_TOOLTIP"
msgstr "切換結合模式。觸碰其他細胞以建立群落。"

msgid "TOGGLE_DEBUG_PANEL"
msgstr "切換除錯選單"

msgid "TOGGLE_ENGULF"
msgstr "切換吞噬模式"

msgid "TOGGLE_ENGULF_TOOLTIP"
msgstr ""
"切換吞噬模式以吞噬各種碎塊\n"
"以及較小的生物體，讓活躍時能有更多的 ATP 使用"

msgid "TOGGLE_FPS"
msgstr "切換 FPS 顯示"

msgid "TOGGLE_FULLSCREEN"
msgstr "切換全螢幕"

#, fuzzy
msgid "TOGGLE_HEAT_VIEW_TOOLTIP"
msgstr ""
"切換吞噬模式以吞噬各種碎塊\n"
"以及較小的生物體，讓活躍時能有更多的 ATP 使用"

msgid "TOGGLE_HUD_HIDE"
msgstr "切換 HUD"

msgid "TOGGLE_INVENTORY"
msgstr "切換物品欄"

msgid "TOGGLE_METRICS"
msgstr "切換指標顯示"

msgid "TOGGLE_MUCOCYST_DEFENCE"
msgstr "切換黏液囊護盾"

msgid "TOGGLE_NAVIGATION_TREE"
msgstr "切換導航樹"

msgid "TOGGLE_PAUSE"
msgstr "暫停"

msgid "TOGGLE_UNBINDING"
msgstr "切換解散模式"

msgid "TOOLS"
msgstr "工具"

msgid "TOOL_HAND_AXE"
msgstr "手斧"

msgid "TOO_MANY_RECENT_VERSIONS_TO_SHOW"
msgstr "未顯示所有最近版本，因為版本過多"

msgid "TOTAL_GATHERED_ENERGY_COLON"
msgstr "已收集能量："

msgid "TOTAL_SAVES"
msgstr "總存檔數："

msgid "TOXIN_CHANNEL_INHIBITOR"
msgstr "通道抑制劑"

msgid "TOXIN_CHANNEL_INHIBITOR_DESCRIPTION"
msgstr ""
"抑制受影響細胞的 ATP 生產，有效防止它們快速移動，並可能導致 ATP 產量不高的細"
"胞死亡。"

msgid "TOXIN_COMPOUND"
msgstr "毒素"

msgid "TOXIN_CYTOTOXIN"
msgstr "細胞毒素"

msgid "TOXIN_CYTOTOXIN_DESCRIPTION"
msgstr "一種簡單的毒素，對沒有特化細胞膜的細胞相當有效。"

msgid "TOXIN_FIRE_RATE_TOXICITY_COLON"
msgstr "射速與毒性："

msgid "TOXIN_MACROLIDE"
msgstr "巨環內酯"

msgid "TOXIN_MACROLIDE_DESCRIPTION"
msgstr "毒素會大幅降低基礎移動速度，使簡單的細胞基本上無法移動。"

msgid "TOXIN_OXYGEN_METABOLISM_INHIBITOR"
msgstr "氰化物"

msgid "TOXIN_OXYGEN_METABOLISM_INHIBITOR_DESCRIPTION"
msgstr "氰化物針對氧代謝過程，對氧代謝細胞非常有效。"

msgid "TOXIN_OXYTOXY_DESCRIPTION"
msgstr "基於氧的毒素會導致細胞損傷。對利用氧氣進行代謝的物種效果較差。"

msgid "TOXIN_PREFER_FIRE_RATE"
msgstr "射速"

msgid "TOXIN_PREFER_TOXICITY"
msgstr "毒性"

msgid "TOXIN_PROPERTIES_HEADING"
msgstr "毒素對目標的影響"

msgid "TOXIN_RESISTANCE"
msgstr "毒素抗性"

msgid "TOXIN_TOXICITY_CUSTOMIZATION_TOOLTIP"
msgstr ""
"毒素可以自訂以造成更多的傷害但發射速度更慢，\n"
"或發射速度更快但每次射擊造成的傷害更少。\n"
"所有毒素細胞器的平均毒性決定了總發射速度與傷害修正值。\n"
"只有當毒素細胞器是唯一的時候，此處顯示的傷害值才完全準確。\n"
"或者所有細胞器都被修改為具有相同的毒性。"

msgid "TOXIN_TYPE_COLON"
msgstr "毒素類型："

msgid "TOXIN_TYPE_CUSTOMIZATION_EXPLANATION"
msgstr ""
"不同類型的毒素具有不同的作用，對某些類型的細胞更有效。對於具有多種不同毒素類"
"型的細胞，它們按順序使用，而不是一次全部發射。"

msgid "TOXIN_VACUOLE"
msgstr "毒素液泡"

msgid "TOXIN_VACUOLE_DESCRIPTION"
msgstr ""
"毒素液泡是為了專門生產、儲存與分泌[thrive:compound type=\"oxytoxy\"][/thrive:"
"compound] 而經過修飾的液泡。更多的毒素液泡能增加釋放毒素的速度。可以修改以切"
"換生成的毒素類型來獲得其他效果。"

msgid "TOXIN_VACUOLE_PROCESSES_DESCRIPTION"
msgstr ""
"將[thrive:compound type=\"atp\"][/thrive:compound] 轉化為[thrive:compound "
"type=\"oxytoxy\"][/thrive:compound]。速率與[thrive:compound type=\"oxygen\"]"
"[/thrive:compound] 的濃度成正比。可以透過按下[thrive:input]g_fire_toxin[/"
"thrive:input]釋放毒素。當[thrive:compound type=\"oxytoxy\"][/thrive:"
"compound] 儲量較低時仍然可以釋放，但傷害會降低。"

msgid "TOXISOME"
msgstr "毒素體"

msgid "TOXISOME_DESCRIPTION"
msgstr ""
"一種修改過的代謝體，負責產生原始形式的有毒物質[thrive:compound type=\\"
"\"oxytoxy\\\"][/thrive:compound]。可以修改以切換生成的毒素類型以獲得其他效"
"果。"

msgid "TO_BE_IMPLEMENTED"
msgstr "等待實現。"

msgid "TRANSLATORS"
msgstr "翻譯人員"

msgid "TRANSPARENCY"
msgstr "透明度"

msgid "TRY_FOSSILISING_SOME_SPECIES"
msgstr "嘗試將一些物種變成化石！"

msgid "TRY_MAKING_A_SAVE"
msgstr "嘗試存個檔吧！"

msgid "TRY_TAKING_SOME_SCREENSHOTS"
msgstr "嘗試截一些圖吧！"

msgid "TUTORIAL"
msgstr "教學"

msgid "TUTORIAL_MICROBE_EDITOR_ATP_BALANCE_INTRO"
msgstr ""
"右側的 ATP 生產欄顯示您細胞生產的[thrive:compound type=\"atp\"][/thrive:"
"compound] 與消耗的比例。如果頂欄比底欄短，則表示您沒有生產足夠的[thrive:"
"compound type=\"atp\"][/thrive:compound]。\n"
"\n"
"底欄包含[b]滲透調節[/b] [thrive:icon]OsmoIcon[/thrive:icon] 成本與[b]移動[/"
"b] [thrive:icon]MovementIcon[/thrive:icon] 成本。\n"
"[b]滲透調節[/b] [thrive:icon]OsmoIcon[/thrive:icon] 是[u]維持生命的基本成本[/"
"u]。您添加的每個部件都會增加此成本。\n"
"\n"
"如果您的[thrive:compound type=\"atp\"][/thrive:compound] 平衡為負，請務必增加"
"[thrive:compound type=\"atp\"][/thrive:compound] 產量或增加[b]儲存空間[/b] "
"[thrive:icon]StorageIcon[/thrive:icon] 以允許突發移動。"

msgid "TUTORIAL_MICROBE_EDITOR_AUTO-EVO_PREDICTION"
msgstr ""
"此面板顯示了您未來收集總能量（以及括號中的物種量）的預測。這些數字來自 "
"[b]Auto-Evo[/b] 的模擬。\n"
"\n"
"他們不會考慮您的個人表現。因此在當前的區域中，最終的數字將與僅來自 Auto-Evo "
"的數字不同。每次您的細胞死亡，您的物種量就會減少，每次您進入編輯器，您的物種"
"量就會增加。\n"
"\n"
"但即使您沒有直接參與，您也應該嘗試維持這些數字。\n"
"\n"
"您可以[b]按下面板中的問號按鈕查看預測背後的更多詳細資訊。按下按鈕以繼續。[/b]"

msgid "TUTORIAL_MICROBE_EDITOR_CELL_TEXT"
msgstr ""
"這是細胞編輯器，您可以透過花費[b]突變點數[/b]（MP）[thrive:icon]MP[/thrive:"
"icon] 來演化您的物種。每一代您都會有[b]100 MP[/b] [thrive:icon]MP[/thrive:"
"icon] 可以花費，所以不必費心保留！\n"
"\n"
"螢幕中央的六邊形是您的[b]細胞[/b]，它由單一細胞質組成。\n"
"\n"
"要繼續，請從左側面板中選擇一個組件。然後左鍵單擊六邊形網格旁邊來放置它。您可"
"以使用[thrive:input]e_rotate_left[/thrive:input]與[thrive:"
"input]e_rotate_right[/thrive:input]旋轉部件。"

msgid "TUTORIAL_MICROBE_EDITOR_CHEMORECEPTOR"
msgstr ""
"您可以為細胞添加[b]化學感受器[/b]細胞器。\n"
"\n"
"化學感受器表現為您的物種感知化合物的能力。\n"
"\n"
"放置化學感受器將允許您探測諸如[thrive:compound type=\"glucose\"][/thrive:"
"compound] 之類的化合物，並引導您找到它們。它也可用於探測其他物種的細胞。"

msgid "TUTORIAL_MICROBE_EDITOR_ENDING_TEXT"
msgstr ""
"這些是編輯物種的基礎操作。最後，您可以透過點擊左下角的名稱並編輯文字來重新命"
"名您的物種。\n"
"\n"
"嘗試探索[b]突變點數 [thrive:icon]MP[/thrive:icon] 欄[/b]下的其他分頁，以了解"
"如何自訂細胞。\n"
"\n"
"為了在這個嚴酷的世界中生存，您需要找到可靠的[thrive:compound type=\"atp\"][/"
"thrive:compound] 來源，因為天然[thrive:compound type=\"glucose\"][/thrive:"
"compound] 將[b]迅速減少[/b]。\n"
"\n"
"祝您好運！"

msgid "TUTORIAL_MICROBE_EDITOR_FLAGELLUM"
msgstr ""
"[b]鞭毛[/b]將微生物推向與其放置方向相反的方向。\n"
"\n"
"將鞭毛放在向前箭頭的另一側能推動微生物前進。\n"
"\n"
"鞭毛需要消耗大量的[thrive:compound type=\"atp\"][/thrive:compound]，因此對小"
"細胞來說不太友好。\n"
"\n"
"另一種稍微提高[b]移動速度[/b] [thrive:icon]MovementIcon[/thrive:icon] 的方法"
"是在[u]細胞膜分頁[/u]中增加細胞膜的流動性。"

msgid "TUTORIAL_MICROBE_EDITOR_MODIFY_ORGANELLE"
msgstr ""
"您可以[b]修改[/b]這個細胞器。這將為細胞器解鎖[b]新功能[/b]或[b]升級[/b]。\n"
"\n"
"為此，請右鍵單擊細胞器以顯示[b]細胞器彈出式選單[/b]，然後按「修改」按鈕。\n"
"\n"
"修改細胞器以繼續。"

msgid "TUTORIAL_MICROBE_EDITOR_NEGATIVE_ATP_BALANCE"
msgstr ""
"您的[thrive:compound type=\"atp\"][/thrive:compound] 平衡為負。\n"
"\n"
"當進行所有代謝並移動時，您的細胞將耗盡[thrive:compound type=\"atp\"][/thrive:"
"compound] 並死亡。\n"
"\n"
"調節[thrive:compound type=\"atp\"][/thrive:compound] 生產的方法有很多。您可以"
"透過加入生產[thrive:compound type=\"atp\"][/thrive:compound] 的細胞器來增加，"
"例如[b]代謝體[/b]。一些[b]細胞膜[/b]還會為您提供滲透調節 [thrive:"
"icon]OsmoIcon[/thrive:icon] 增益。\n"
"\n"
"或者，您也可以移除不需要或多餘的細胞器。"

msgid "TUTORIAL_MICROBE_EDITOR_NO_CHANGES_MADE"
msgstr ""
"您還沒有對您的物種做出任何改變。\n"
"\n"
"一旦您離開編輯器，[u]您將無法編輯您的物種直到下次繁殖[/u]。\n"
"為了在遊戲中取得進展，您需要演化與適應，因此建議在每次編輯器循環中編輯您的物"
"種。"

msgid "TUTORIAL_MICROBE_EDITOR_PATCH_TEXT"
msgstr ""
"這是[b]區域地圖[/b]。\n"
"\n"
"每個圖示代表一個您可以居住的獨特環境，右側的面板描述目前所選區域的條件。\n"
"\n"
"如果您選擇一個與您佔用的區域相連的區域，該區域會以閃爍的綠色邊框突出顯示，您"
"可以按右側的「移動至此區域」按鈕遷移到該區域。\n"
"\n"
"嘗試選擇一個區域以繼續。"

msgid "TUTORIAL_MICROBE_EDITOR_REMOVE_ORGANELLE_TEXT"
msgstr ""
"刪除細胞器也算是一種突變，因此會消耗[b]突變點數[/b] [thrive:icon]MP[/thrive:"
"icon]，[u]除非這些細胞器是在當次編輯器會話中添加的[/u]。\n"
"\n"
"您可以右鍵單擊細胞器以顯示[b]細胞器選單[/b]並選擇刪除選項將其移除。\n"
"\n"
"如果您犯了錯誤，您可以撤銷編輯器中所做的任何變更。\n"
"\n"
"點擊撤銷按鈕以繼續。"

msgid "TUTORIAL_MICROBE_EDITOR_SELECT_ORGANELLE_TEXT"
msgstr ""
"在選單中選擇細胞器時，[u]請務必注意彈出的提示[/u]以了解它們的用途。如果您不考"
"慮細胞器的功能[u]可能會變得弊大於利[/u]。\n"
"\n"
"每個部件都需要維護（稱為[b]滲透調節[/b] [thrive:icon]OsmoIcon[/thrive:"
"icon]），並且運行某些[b]代謝過程[/b]需要某些化合物才能發揮作用。\n"
"\n"
"此外，您添加的部件越多，您繁殖所需的化合物就越多。\n"
"\n"
"按下重做按鈕（位於撤銷按鈕旁）以繼續。"

msgid "TUTORIAL_MICROBE_EDITOR_STAY_SMALL"
msgstr ""
"您應該專注於[b]特化[/b]，依靠一種或兩種[thrive:compound type=\"atp\"][/"
"thrive:compound] 來源，這樣您就不需要擁有所有資源以產生足夠的能量來生存。\n"
"\n"
"另外，請仔細考慮添加細胞器是否真正有益，您並不總是需要更改已經有效的部件，因"
"為每個細胞器都需要[thrive:compound type=\"atp\"][/thrive:compound] 來維護 "
"[thrive:icon]OsmoIcon[/thrive:icon]，並且需要更多資源來分裂。\n"
"\n"
"一種可能的策略是保持單一網格的細胞質，並在獲得[b]光合作用[/b]細胞器之前前往表"
"層區域。"

msgid "TUTORIAL_MICROBE_STAGE_EDITOR_BUTTON_TUTORIAL"
msgstr ""
"您已經存活了足夠久以讓您的細胞進行分裂。\n"
"\n"
"每次您分裂細胞時，您都會進入編輯器。\n"
"\n"
"要進入編輯器，請按下右下角閃爍的編輯器按鈕。"

msgid "TUTORIAL_MICROBE_STAGE_ENGULFED_TEXT"
msgstr ""
"您的細胞已被吞噬並正在被消化。進度顯示在您的生命值欄上。一旦完成或達到最大時"
"間限制，您的細胞就會死亡。\n"
"\n"
"您可以使用自殺按鈕跳過並重生，但請記住您總是有機會逃脫的！"

msgid "TUTORIAL_MICROBE_STAGE_ENGULFMENT_FULL_TEXT"
msgstr ""
"您的細胞對於一次可吞噬的物體容量是有限的。此限制基於細胞大小；較小的細胞容量"
"較小。\n"
"\n"
"當細胞充滿時，就無法吞噬更多的東西。要繼續吞噬，請等待一個或多個攝入的物體被"
"完全消化。"

msgid "TUTORIAL_MICROBE_STAGE_ENGULFMENT_TEXT"
msgstr ""
"在吞噬模式下透過在物體上移動來吞噬它們。按下[thrive:input]g_toggle_engulf[/"
"thrive:input]切換吞噬模式。\n"
"\n"
"一旦物體被拉進去即可停止吞噬。\n"
"\n"
"沿著您細胞上出現的路線前往附近的可吞噬物體。"

msgid "TUTORIAL_MICROBE_STAGE_HELP_MENU_AND_ZOOM"
msgstr ""
"遇到困難？請查看幫助選單。您可以使用左下角的問號按鈕開啟它。\n"
"\n"
"還有一點提示：您可以使用滾輪縮小畫面。"

msgid "TUTORIAL_MICROBE_STAGE_LEAVE_COLONY_TEXT"
msgstr ""
"您已經收集足夠的[thrive:compound type=\"ammonia\"][/thrive:compound] 與"
"[thrive:compound type=\"phosphates\"][/thrive:compound]。然而，由於您處於非多"
"細胞生物群體中，因此無法進行繁殖。\n"
"\n"
"除非您成為多細胞生物，否則您需要離開群體才能進入編輯器。\n"
"按下[thrive:input]g_unbind_all[/thrive:input]離開細胞群體以進行繁殖。"

msgid "TUTORIAL_MICROBE_STAGE_REPRODUCE_TEXT"
msgstr ""
"為了繁殖，您必須複製您的細胞器。當細胞存活時，這種情況會逐漸發生，但您可以透"
"過收集[thrive:compound type=\"ammonia\"][/thrive:compound] 與[thrive:"
"compound type=\"phosphates\"][/thrive:compound] 來加速這個過程。\n"
"\n"
"右下角的欄位顯示您的進度。當細胞準備好繁殖時，它們會變成白色。"

msgid "TUTORIAL_MICROBE_STAGE_UNBIND_TEXT"
msgstr ""
"您已進入解散模式。在此模式下，您可以點擊群落成員來解除連接。\n"
"\n"
"要完全離開群落，您可以點擊自己的細胞或按[thrive:input]g_unbind_all[/thrive:"
"input]鍵。"

msgid "TUTORIAL_MULTICELLULAR_STAGE_WELCOME"
msgstr ""
"歡迎來到多細胞階段！\n"
"\n"
"您已經成功地引導您的物種度過了單細胞階段。\n"
"\n"
"本階段遊戲玩法遵循微生物階段的核心機制。您仍然需要繼續培養您的生物以繁殖並進"
"入編輯器。\n"
"\n"
"然而，您現在可以在編輯器中設計細胞群落佈局，並且可以分化細胞使其專門用於各種"
"職責。請記住，群落成員不能共享[thrive:compound type=\"atp\"][/thrive:"
"compound]。\n"
"\n"
"如果您使用出芽生殖（預設繁殖方式），您首先會控制一個牙體，並生長細胞佈局的其"
"餘部分。"

msgid "TUTORIAL_VIEW_NOW"
msgstr "現在查看"

msgid "TWITTER_TOOLTIP"
msgstr "造訪我們的 Twitter"

msgid "TWO_TIMES"
msgstr "2x"

msgid "TYPE_COLON"
msgstr "類型："

msgid "UNAPPLIED_MOD_CHANGES"
msgstr "有未套用的更改"

msgid "UNAPPLIED_MOD_CHANGES_DESCRIPTION"
msgstr "您需要套用變更來載入或卸載任何模組。"

msgid "UNBIND_ALL"
msgstr "解散所有"

msgid "UNBIND_ALL_TOOLTIP"
msgstr "解散群落中的所有細胞"

msgid "UNBIND_HELP_TEXT"
msgstr "解散模式"

msgid "UNCERTAIN_VERSION_WARNING"
msgstr "這是一個除錯版本，以下資訊可能不是最新的"

msgid "UNDERWATERCAVE"
msgstr "水下洞穴"

msgid "UNDERWATER_VENT_ERUPTION"
msgstr "海底熱泉噴發"

msgid "UNDERWATER_VENT_ERUPTION_IN"
msgstr "噴發於 {0}"

msgid "UNDISCOVERED_ORGANELLES"
msgstr "未發現"

msgid "UNDISCOVERED_PATCH"
msgstr "未發現區域"

msgid "UNDO"
msgstr "撤銷"

msgid "UNDO_THE_LAST_ACTION"
msgstr "撤銷上一個操作"

msgid "UNIT_ACTION_CONSTRUCT"
msgstr "建造"

msgid "UNIT_ACTION_MOVE"
msgstr "移動"

msgid "UNIT_ADVANCED_SPACESHIP"
msgstr "先進太空船"

msgid "UNIT_SIMPLE_ROCKET"
msgstr "簡易火箭"

msgid "UNKNOWN"
msgstr "未知"

msgid "UNKNOWN_DISPLAY_DRIVER"
msgstr "未知"

msgid "UNKNOWN_MOUSE"
msgstr "未知滑鼠鍵"

msgid "UNKNOWN_ORGANELLE_SYMBOL"
msgstr "?"

msgid "UNKNOWN_PATCH"
msgstr "未知區域"

msgid "UNKNOWN_SHORT"
msgstr "?"

msgid "UNKNOWN_VERSION"
msgstr "未知版本"

msgid "UNKNOWN_WORKSHOP_ID"
msgstr "此模組的工作坊 ID 未知"

msgid "UNLIMIT_GROWTH_SPEED"
msgstr "無限生長速度"

msgid "UNLOCKED_NEW_ORGANELLE"
msgstr "新"

msgid "UNLOCK_ALL_ORGANELLES"
msgstr "解鎖所有細胞器"

msgid "UNLOCK_CONDITION_ATP_PRODUCTION_ABOVE"
msgstr "[thrive:compound type=\"atp\"][/thrive:compound] 產量達到 {0}"

msgid "UNLOCK_CONDITION_COMPOUND_IS_ABOVE"
msgstr "區域中的[thrive:compound type=\"{0}\"][/thrive:compound] 多於 {1}"

msgid "UNLOCK_CONDITION_COMPOUND_IS_BELOW"
msgstr "區域中的[thrive:compound type=\"{0}\"][/thrive:compound] 少於 {1}"

msgid "UNLOCK_CONDITION_COMPOUND_IS_BETWEEN"
msgstr ""
"區域中的[thrive:compound type=\"{0}\"][/thrive:compound] 介於 {1} 到 {2} 之間"

msgid "UNLOCK_CONDITION_DIGESTED_MICROBES_ABOVE"
msgstr "消化 {0} 個微生物（目前為 {1}）"

msgid "UNLOCK_CONDITION_ENGULFED_MICROBES_ABOVE"
msgstr "吞噬 {0} 個微生物（目前為 {1}）"

msgid "UNLOCK_CONDITION_EXCESS_ATP_ABOVE"
msgstr "多餘的[thrive:compound type=\"atp\"][/thrive:compound] 達到 {0}"

msgid "UNLOCK_CONDITION_PLAYER_DAMAGE_RECEIVED"
msgstr "接受傷害達到 {0}（目前為 {1}）"

msgid "UNLOCK_CONDITION_PLAYER_DAMAGE_RECEIVED_SOURCE"
msgstr "來自{1}的傷害達到 {0}（目前為 {2}）"

msgid "UNLOCK_CONDITION_PLAYER_DEATH_COUNT_ABOVE"
msgstr "死亡次數達到 {0}（目前為 {1}）"

msgid "UNLOCK_CONDITION_REPRODUCED_WITH"
msgstr "生物在任意 {2} 代內，至少包含 {1} 個{0}（目前為 {3}）"

msgid "UNLOCK_CONDITION_REPRODUCED_WITH_IN_A_ROW"
msgstr "生物在連續 {2} 代內，至少包含 {1} 個{0}（目前為 {3}）"

msgid "UNLOCK_CONDITION_REPRODUCE_IN_BIOME"
msgstr "在 {0} 生物群系中繁殖"

msgid "UNLOCK_CONDITION_SPEED_BELOW"
msgstr "速度低於 {0}"

msgid "UNLOCK_WITH_ANY_OF_FOLLOWING"
msgstr "[b]{0}[/b]解鎖時"

msgid "UNSAVED_CHANGE_WARNING"
msgstr ""
"未儲存的變更將被丟棄。\n"
"您想繼續嗎？"

msgid "UNTITLED"
msgstr "無標題"

msgid "UPGRADE_CILIA_PULL"
msgstr "捕食纖毛"

msgid "UPGRADE_CILIA_PULL_DESCRIPTION"
msgstr ""
"當處於吞噬模式（[thrive:input]g_toggle_engulf[/thrive:input]）時，這種類型的"
"纖毛會在水中引起渦流，從而吸引附近的物體。對於捕捉獵物很有用。"

msgid "UPGRADE_COST"
msgstr "{0}（{1} 突變點數）"

msgid "UPGRADE_DESCRIPTION_NONE"
msgstr "預設未升級狀態"

msgid "UPGRADE_NAME_NONE"
msgstr "無升級"

msgid "UPGRADE_PILUS_INJECTISOME"
msgstr "注射性菌毛"

msgid "UPGRADE_PILUS_INJECTISOME_DESCRIPTION"
msgstr "將菌毛變為毒刺，刺穿其他細胞時造成毒素損傷"

msgid "UPGRADE_SLIME_JET_MUCOCYST"
msgstr "黏液囊"

msgid "UPGRADE_SLIME_JET_MUCOCYST_DESCRIPTION"
msgstr ""
"將黏液射流變成黏液囊，在細胞周圍形成黏液保護膜。活化後，它可以暫時免疫所有傷"
"害。"

msgid "UPLOAD"
msgstr "上傳"

msgid "UPLOADING_DOT_DOT_DOT"
msgstr "上傳中…"

msgid "UPLOAD_SUCCEEDED"
msgstr "上傳成功"

msgid "USED_LIBRARIES_LICENSES"
msgstr "授權條款與使用的程式庫"

msgid "USED_RENDERER_NAME"
msgstr "使用的渲染器："

msgid "USES_FEATURE"
msgstr "是"

msgid "USE_AUTO_HARMONY"
msgstr "使用自動 Harmony 載入"

msgid "USE_AUTO_HARMONY_TOOLTIP"
msgstr "自動從 Assembly 載入 Harmony 補丁（不需要指定模組類別）"

msgid "USE_A_CUSTOM_USERNAME"
msgstr "使用自訂使用者名稱"

msgid "USE_DISK_CACHE"
msgstr "使用磁碟快取"

msgid "USE_MANUAL_THREAD_COUNT"
msgstr "手動設定後台執行緒數"

msgid "USE_MANUAL_THREAD_COUNT_NATIVE"
msgstr "手動設定本機端執行器執行緒數"

msgid "USE_VIRTUAL_WINDOW_SIZE"
msgstr "使用虛擬視窗大小"

msgid "VACUOLE"
msgstr "液泡"

msgid "VACUOLE_DESCRIPTION"
msgstr ""
"液泡是細胞內用來儲存的內部有膜細胞器。它們由多個融合在一起的囊泡（廣泛用於細"
"胞儲存的較小膜結構）組成。它充滿了水，用於容納分子、酶、固體與其他物質。它們"
"的形狀不固定，並且在細胞之間可能有所不同。"

msgid "VACUOLE_IS_SPECIALIZED"
msgstr "特化型液泡"

msgid "VACUOLE_NOT_SPECIALIZED_DESCRIPTION"
msgstr "液泡將儲存 {0} 單位的所有化合物"

msgid "VACUOLE_PROCESSES_DESCRIPTION"
msgstr "增加細胞的儲存空間。"

msgid "VACUOLE_SPECIALIZED_DESCRIPTION"
msgstr "液泡將儲存 {0} 單位的所選化合物"

msgid "VALUE_WITH_UNIT"
msgstr "{0} {1}"

msgid "VERSION_COLON"
msgstr "版本："

msgid "VERTICAL_COLON"
msgstr "垂直："

msgid "VERTICAL_WITH_AXIS_NAME_COLON"
msgstr "垂直（軸：{0}）"

msgid "VIDEO_MEMORY"
msgstr "目前使用的視訊記憶體："

msgid "VIDEO_MEMORY_MIB"
msgstr "{0} MiB"

msgid "VIEWER"
msgstr "檢視器"

msgid "VIEW_ALL"
msgstr "查看所有"

msgid "VIEW_CELL_PROCESSES"
msgstr "查看細胞代謝過程"

msgid "VIEW_ONLINE"
msgstr "在網路上查看"

msgid "VIEW_PATCH_MICHES"
msgstr "查看演化食源"

msgid "VIEW_PATCH_NOTES"
msgstr "查看更新說明"

msgid "VIEW_PATCH_NOTES_TOOLTIP"
msgstr "查看最新或所有 Thrive 更新說明"

msgid "VIEW_PENDING_ACTIONS"
msgstr "現在查看"

msgid "VIEW_SOURCE_CODE"
msgstr "查看原始碼"

msgid "VIP_PATRONS"
msgstr "VIP 支持者"

msgid "VISIBLE"
msgstr "可見"

msgid "VISIBLE_WHEN_CLOSE_TO_FULL"
msgstr "幾乎滿時可見"

msgid "VISIBLE_WHEN_OVER_ZERO"
msgstr "大於零時可見"

msgid "VISIT_SUGGESTIONS_SITE"
msgstr "建議一項新功能"

msgid "VOLCANIC_VENT"
msgstr "海底熱泉"

msgid "VOLUMEDOWN"
msgstr "Volume Down"

msgid "VOLUMEMUTE"
msgstr "Volume Mute"

msgid "VOLUMEUP"
msgstr "Volume Up"

msgid "VSYNC"
msgstr "垂直同步"

msgid "WAITING_FOR_AUTO_EVO"
msgstr "等待 Auto-Evo："

msgid "WELCOME_TO_THRIVEOPEDIA"
msgstr "歡迎來到 Thrive 百科"

msgid "WENT_EXTINCT_FROM_PLANET"
msgstr "在這個星球滅絕了"

msgid "WENT_EXTINCT_IN"
msgstr "在 {0}滅絕了"

msgid "WHEEL_DOWN"
msgstr "滾輪向下"

msgid "WHEEL_LEFT"
msgstr "滾輪向左"

msgid "WHEEL_RIGHT"
msgstr "滾輪向右"

msgid "WHEEL_UP"
msgstr "滾輪向上"

msgid "WIKI"
msgstr "Wiki"

msgid "WIKI_2D"
msgstr "2D"

msgid "WIKI_3D"
msgstr "3D"

msgid "WIKI_3D_COMMA_SANDBOX"
msgstr "3D、沙盒"

msgid "WIKI_3D_COMMA_STRATEGY"
msgstr "3D、策略"

msgid "WIKI_3D_COMMA_STRATEGY_COMMA_SPACE"
msgstr "3D、策略、太空"

msgid "WIKI_8_BRACKET_16"
msgstr "8 (16)"

msgid "WIKI_ASCENSION"
msgstr "飛昇"

msgid "WIKI_ASCENSION_CURRENT_DEVELOPMENT"
msgstr "飛昇開發尚未開始。"

msgid "WIKI_ASCENSION_FEATURES"
msgstr "即將推出。"

msgid "WIKI_ASCENSION_INTRO"
msgstr ""
"簡介：這是遊戲末期，您可以作為一個觀察者縮放星系，塑造與觀察您想要的東西。這"
"是一段漫長的旅程，而您值得。"

msgid "WIKI_ASCENSION_OVERVIEW"
msgstr ""
"飛昇是 Thrive 中的關鍵概念，類似其他遊戲中的「遊戲通關」。在這種狀態下，知性"
"生物透過飛昇之門轉化為能量體形式，從而獲得神一般的力量，利用宇宙本身的能量"
"（本質上是免費創造奇蹟）。\n"
"\n"
"飛昇的作用是，只要您完成上帝工具研究，就會有一個新的「上帝工具」面板，可以在"
"遊戲中的任何地方使用，讓您可以改變任何您想要的東西。從創造整個行星系到最小的"
"細菌，從摧毀整個文明到擁有其成員之一，一切皆有可能。"

msgid "WIKI_ASCENSION_TRANSITIONS"
msgstr ""
"一旦您的種族通過飛昇之門，您就會進入飛昇。我們希望在進入飛昇階段的過場動畫之"
"後顯示遊戲製作人員名單。播放完畢後玩家就會回到遊戲的飛昇階段，並附上一條祝賀"
"訊息。為了使其成為遊戲的最後一個門檻，飛昇之門將需要大量的研究（包括上面提到"
"的上帝工具）與大量的能量，相當於多個恆星的能量來創造與運作。在玩家獲得無限力"
"量並可以消滅相互競爭的星際帝國之前，其他潛在的敵對物種將有最後的機會攻擊玩"
"家。"

msgid "WIKI_ASCENSION_UI"
msgstr "即將推出。"

msgid "WIKI_AWAKENING_STAGE_CURRENT_DEVELOPMENT"
msgstr "覺醒階段開發尚未開始。"

msgid "WIKI_AWAKENING_STAGE_FEATURES"
msgstr "即將推出。"

msgid "WIKI_AWAKENING_STAGE_INTRO"
msgstr ""
"簡介：您從一個開始發現工具用途的生物開始，必須迅速進步才能生存並超越競爭對"
"手。本階段將於您建造第一個社會中心後結束。"

msgid "WIKI_AWAKENING_STAGE_OVERVIEW"
msgstr "即將推出。"

msgid "WIKI_AWAKENING_STAGE_TRANSITIONS"
msgstr ""
"在玩家物種達到智慧水平時，覺醒階段就會開始。然而，這個階段開始時變化並不大，"
"除了玩家物種的演化終止之外。由於時間尺度大幅縮短，只能再發生細微的演化。策略"
"模式仍然被鎖定，國家編輯器被鎖定，社會中心尚不存在。最初的轉變主要是象徵性的"
"（除了物種編輯能力大幅降低外），真正的變化是逐漸發生的。\n"
"\n"
"雖然研究網在此階段已啟用，但在發現「紀錄保存」之前無法查看。「互動」會被自動"
"發現。研究網中的可研究技術目前還不能直接進行研究。取而代之的是，玩家執行的行"
"為（例如與環境互動或進行溝通）現在可以為發現新技術或發明提供進展，這在本質上"
"推動了技術的發展，這是因為已經發現了「互動」。例如，使用環境中的物體作為工具"
"（如利用世界各地發現的原材料進行製作），就有機會發現「發明工具」（進度應該是"
"保證的，而不是讓玩家完全隨機探索）。當「製作」技術解鎖後，科技編輯器也會解"
"鎖。「工具」技術解鎖後，玩家可以在「技術編輯器」中製作標記為「工具」的技術物"
"品，並讓玩家物種的成員裝備這些工具。\n"
"\n"
"「語言」發明允許玩家可以指定物種成員進行更具體的任務。這一功能建立在早期階段"
"的「群體命令」之上（這在微生物階段是信號傳遞的媒介）。每當分配（或執行）任務"
"時，「合作」的進度就會推進（進度不應依賴隨機性，但可以存在提前解鎖的可能"
"性）。「合作」技術在「語言」基礎上進一步拓展，讓物種成員（在此階段已經足夠進"
"步到可稱為「部落成員」）可以通過自己的行為來發現新技術。在此之前，只有玩家控"
"制的生物體才能發現新技術。這使玩家可以更加專注於管理其逐漸興起的部落。\n"
"\n"
"此時策略模式仍然被鎖定，但玩家可以使用「群體命令」來分配物種成員進行各種任務"
"（最重要的是資源與食物的收集），這是通過發現「合作」發明所實現的。當玩家分配"
"了資源收集者並建造了結構物時，便會解鎖「集體住宅」技術，允許建造「社會中心」"
"建築，從而建立聚落。\n"
"\n"
"當玩家建造了第一個「社會中心」時，本階段結束。此時玩家的視角將轉變為「策略模"
"式」，從而顯示階段之間的變化以及遊戲向策略階段的轉變。"

msgid "WIKI_AWAKENING_STAGE_UI"
msgstr "即將推出。"

msgid "WIKI_AWARE_STAGE_CURRENT_DEVELOPMENT"
msgstr ""
"意識階段及後續階段的原型開發已經開始。目前原型比多細胞階段原型粗糙得多，還無"
"法達到我們想要的成品遊戲的品質。"

msgid "WIKI_AWARE_STAGE_FEATURES"
msgstr "即將推出。"

msgid "WIKI_AWARE_STAGE_INTRO"
msgstr ""
"意識階段從玩家控制剛發育出神經系統並獲得知覺的物種開始。他們將經歷一代又一代"
"的演化，直到演化出完全的智力或智慧。"

msgid "WIKI_AWARE_STAGE_OVERVIEW"
msgstr ""
"意識階段是遊戲中最大、最重要的「動物」階段。為了進入意識階段，您的多細胞物種"
"必須達到中等程度的智力。在遊戲的本階段，演化得以展現其完全的繁榮，而生物群系"
"將變得至關重要。當玩家開始使用工具時，將進入覺醒階段。"

msgid "WIKI_AWARE_STAGE_TRANSITIONS"
msgstr ""
"當玩家發育出中樞神經系統與大腦並且他們的物種開始意識到周圍環境時，本階段開"
"始。\n"
"\n"
"當玩家將其物種的大腦容量提高到足以產生智慧並獲得開發與使用工具的能力時，本階"
"段結束。"

msgid "WIKI_AWARE_STAGE_UI"
msgstr "即將推出。"

msgid "WIKI_AXON_EFFECTS"
msgstr ""
"對於包含[b]軸突[/b]的多細胞生物中的每個細胞，該生物體的腦力與該細胞的體積成比"
"例地增加。具有[b]軸突[/b]的細胞將被分類為腦組織類型。\n"
"\n"
"當腦力達到 [b]+0.5[/b] 時，玩家進入意識階段。當腦力達到 [b]+5.0[/b] 時，玩家"
"進入覺醒階段。"

msgid "WIKI_AXON_INTRO"
msgstr ""
"神經元之間的神經纖維，在多細胞階段可用。需要增加生物體的腦力以進入到之後的階"
"段。"

msgid "WIKI_AXON_MODIFICATIONS"
msgstr "無修改。"

msgid "WIKI_AXON_PROCESSES"
msgstr "無代謝過程。"

msgid "WIKI_AXON_REQUIREMENTS"
msgstr "僅從多細胞階段開始可用。"

msgid "WIKI_AXON_SCIENTIFIC_BACKGROUND"
msgstr "待定"

msgid "WIKI_AXON_STRATEGY"
msgstr ""
"添加[b]軸突[/b]對於進入之後的階段至關重要。我們建議在多細胞生物的多種細胞類型"
"中添加一個[b]軸突[/b]，但添加多個是多餘的。目前，更多的[b]軸突[/b]並不會提供"
"額外的好處。"

msgid "WIKI_AXON_UPGRADES"
msgstr "無升級。"

msgid "WIKI_BACTERIAL_CHEMOSYNTHESIS_COMMA_GLYCOLYSIS"
msgstr "細菌化能合成、糖解"

msgid "WIKI_BINDING_AGENT_EFFECTS"
msgstr ""
"具有[b]連接器[/b]的細胞（或含有具有[b]連接器[/b]的細胞的群落）可以進入結合模"
"式。在結合模式下，每個細胞消耗額外的 [b]+2[/b] [thrive:compound type=\"atp\"]"
"[/thrive:compound]。結合模式會在與同物種的細胞接觸，將細胞加入群落後停用。也"
"可以手動停用結合模式。\n"
"\n"
"群落中的細胞共享資源，將資源平均分配給所有細胞。群落也受惠於滲透調節成本的降"
"低—每個細胞的滲透調節成本降低的比率與群落成員總數成反比。"

msgid "WIKI_BINDING_AGENT_INTRO"
msgstr ""
"讓細胞加入同物種的其他細胞形成細胞群落。一旦結合在一個群落中，細胞就會作為一"
"個整體移動並共享化合物。在進入編輯器與分裂之前，細胞必須從群落解散。\n"
"\n"
"細胞群落是邁向多細胞生物的第一步，因此[b]連接器[/b]對於進入下一階段至關重要。"

msgid "WIKI_BINDING_AGENT_MODIFICATIONS"
msgstr "無修改。"

msgid "WIKI_BINDING_AGENT_PROCESSES"
msgstr "無代謝過程。"

msgid "WIKI_BINDING_AGENT_REQUIREMENTS"
msgstr ""
"細胞必須有[b][color=#3796e1][url=thriveopedia:nucleus]細胞核[/url][/color][/"
"b]才能演化出[b]連接器[/b]。\n"
"\n"
"如果在遊戲設定中啟用了細胞器升級，則對於[i]玩家細胞[/i]，以下條件[i]兩者[/i]"
"皆必須為真：\n"
"\n"
"[indent]—   包含[b][color=#3796e1][url=thriveopedia:nucleus]細胞核[/url][/"
"color][/b]至少 [b]5[/b] 代。[/indent]\n"
"[indent]—   [thrive:compound type=\"atp\"][/thrive:compound] 平衡至少為 "
"[b]+15[/b]。[/indent]"

msgid "WIKI_BINDING_AGENT_SCIENTIFIC_BACKGROUND"
msgstr "待定"

msgid "WIKI_BINDING_AGENT_STRATEGY"
msgstr ""
"形成群落的能力非常強大，尤其是對於使用[b]光合作用[/b]的生物來說。群落中每增加"
"一個細胞都會降低整體滲透調節成本，這意味著更高的能量效率。因此，進行光合作用"
"的物種會更快地製造[thrive:compound type=\"glucose\"][/thrive:compound]，而捕"
"食性群落能夠在兩餐之間生存更長時間。\n"
"\n"
"然而，追上同類細胞進行連接可能很困難，因此使用[b][color=#3796e1]"
"[url=thriveopedia:signalingAgent]信號劑[/url][/color][/b]呼叫盟友到您所在的位"
"置可能會富有成效。\n"
"\n"
"細胞在群落中無法分裂，因此您必須在進入編輯器之前解散。\n"
"\n"
"雖然群落可以無限生長，但您僅需要五個細胞即可進入下一階段。請留意環境 UI 中編"
"輯器按鈕上方的成為多細胞生物按鈕。"

msgid "WIKI_BINDING_AGENT_UPGRADES"
msgstr "無升級。"

msgid "WIKI_BIOLUMINESCENT_VACUOLE_EFFECTS"
msgstr "無效果。等待實現。"

msgid "WIKI_BIOLUMINESCENT_VACUOLE_INTRO"
msgstr "創造光。尚未在 Thrive 中實現。"

msgid "WIKI_BIOLUMINESCENT_VACUOLE_MODIFICATIONS"
msgstr "無修改。等待實現。"

msgid "WIKI_BIOLUMINESCENT_VACUOLE_PROCESSES"
msgstr "無代謝過程。等待實現。"

msgid "WIKI_BIOLUMINESCENT_VACUOLE_REQUIREMENTS"
msgstr "無法加入到細胞中。等待實現。"

msgid "WIKI_BIOLUMINESCENT_VACUOLE_SCIENTIFIC_BACKGROUND"
msgstr ""
"許多真實的生物體都會發光，包括一些細菌與原生生物。在生物體內以化學方式產生光"
"的行為有很多用途，包括吸引配偶、與同物種的成員交流以及吸引或排斥其他物種。微"
"小藻類的生物發光可以產生藻華，以藍綠色的光芒照亮大片海洋區域。\n"
"\n"
"目前，我們尚未就生物發光的遊戲內功能達成一致。儘管這將是一種很好的裝飾效果，"
"甚至可以在黑暗環境中為玩家提供幫助，但基於生物發光的有用遊戲機制很難具體制"
"定。[b][color=#3796e1][url=thriveopedia:signalingAgent]信號劑[/url][/color][/"
"b]已經涵蓋了物種內通信，任何其他用途似乎都難以證明其產生不可避免的[thrive:"
"compound type=\"atp\"][/thrive:compound] 成本合理性。\n"
"\n"
"它可以採取[b]生物發光液泡[/b]或更具體的細胞器的形式。一個真實的例子是 "
"[color=#3796e1][url=https://en.wikipedia.org/wiki/Scintillon]Scintillon[/url]"
"[/color]。\n"
"\n"
"如果您對包含[b]生物發光液泡[/b]有強烈的感覺，或者對有價值的遊戲內功能有建議，"
"請前往我們的[color=#3796e1][url=https://suggestions.revolutionarygamesstudio."
"com/]建議板[/url][/color]。"

msgid "WIKI_BIOLUMINESCENT_VACUOLE_STRATEGY"
msgstr "遊戲中不可用。等待實現。"

msgid "WIKI_BIOLUMINESCENT_VACUOLE_UPGRADES"
msgstr "無升級。等待實現。"

msgid "WIKI_BODY_PLAN_EDITOR_COMMA_CELL_EDITOR"
msgstr "軀體設計編輯器、細胞編輯器"

msgid "WIKI_CHEMOPLAST_EFFECTS"
msgstr "無效果。"

msgid "WIKI_CHEMOPLAST_INTRO"
msgstr ""
"一種用於進行[b]化能合成[/b]的真核細胞器，使用環境中的[thrive:compound "
"type=\"carbondioxide\"][/thrive:compound] 將[thrive:compound "
"type=\"hydrogensulfide\"][/thrive:compound] 轉化為[thrive:compound "
"type=\"glucose\"][/thrive:compound]。它能比[b][color=#3796e1]"
"[url=thriveopedia:chemoSynthesizingProteins]化能合成蛋白[/url][/color][/b]更"
"有效地進行此代謝。"

msgid "WIKI_CHEMOPLAST_MODIFICATIONS"
msgstr "無修改。"

msgid "WIKI_CHEMOPLAST_PROCESSES"
msgstr ""
"[b]化能合成[/b]：[thrive:compound type=\"hydrogensulfide\"][/thrive:"
"compound] + [thrive:compound type=\"carbondioxide\"][/thrive:compound] → "
"[thrive:compound type=\"glucose\"][/thrive:compound]\n"
"\n"
"一種[thrive:compound type=\"glucose\"][/thrive:compound] 合成方法。需要"
"[thrive:compound type=\"hydrogensulfide\"][/thrive:compound]，反應速率與環境"
"中[thrive:compound type=\"carbondioxide\"][/thrive:compound] 的濃度成正比。它"
"優於[b][color=#3796e1][url=thriveopedia:chemoSynthesizingProteins]化能合成蛋"
"白[/url][/color][/b]中進行的類似代謝。"

msgid "WIKI_CHEMOPLAST_REQUIREMENTS"
msgstr ""
"細胞必須有[b][color=#3796e1][url=thriveopedia:nucleus]細胞核[/url][/color][/"
"b]才能演化出[b]化能體[/b]。"

msgid "WIKI_CHEMOPLAST_SCIENTIFIC_BACKGROUND"
msgstr "待定"

msgid "WIKI_CHEMOPLAST_STRATEGY"
msgstr ""
"與[b][color=#3796e1][url=thriveopedia:chemoSynthesizingProteins]化能合成蛋白"
"[/url][/color][/b]一樣，此細胞器使細胞能夠在某些區域中獲得豐富的[thrive:"
"compound type=\"hydrogensulfide\"][/thrive:compound]。隨著環境中[thrive:"
"compound type=\"glucose\"][/thrive:compound] 的濃度在整個遊戲過程中衰減，建議"
"尋找其他能量來源，如果您待在海底熱泉，[thrive:compound "
"type=\"hydrogensulfide\"][/thrive:compound] 可能很適合您的細胞。\n"
"\n"
"我們建議在演化[b][color=#3796e1][url=thriveopedia:nucleus]細胞核[/url][/"
"color][/b]後，將[b][color=#3796e1][url=thriveopedia:"
"chemoSynthesizingProteins]化能合成蛋白[/url][/color][/b]替換為[b]化能體[/b]，"
"因為後者效率較高。"

msgid "WIKI_CHEMOPLAST_UPGRADES"
msgstr "無升級。"

msgid "WIKI_CHEMORECEPTOR_EFFECTS"
msgstr ""
"對於附著在玩家細胞上的每個[b]化學感受器[/b]：\n"
"\n"
"[indent]—   如果設定為探測特定化合物，玩家會看到一個指向該化合物最近的雲的視"
"覺指示器。雲必須位於搜尋半徑內，且密度大於最小密度。[/indent]\n"
"[indent]—   如果設定為探測特定物種，玩家會看到指向該物種最近的細胞的視覺指示"
"器。細胞必須在搜尋半徑內。[/indent]\n"
"\n"
"同時，非玩家細胞更有可能轉向為其[b]化學感受器[/b]指定探測化合物與／或物種。"

msgid "WIKI_CHEMORECEPTOR_INTRO"
msgstr ""
"代表細胞探測環境中化合物的能力的外部細胞器。 [b]化學感受器[/b]可以自訂為探測"
"特定化合物，甚至特定物種的細胞。"

msgid "WIKI_CHEMORECEPTOR_MODIFICATIONS"
msgstr ""
"修改[b]化學感受器[/b]以選擇要搜尋的化合物，或要探測的物種。設定搜尋半徑、線條"
"顏色，如果搜尋化合物，則要設定探測的最小化合物密度。"

msgid "WIKI_CHEMORECEPTOR_PROCESSES"
msgstr "無代謝過程。"

msgid "WIKI_CHEMORECEPTOR_REQUIREMENTS"
msgstr "無要求"

msgid "WIKI_CHEMORECEPTOR_SCIENTIFIC_BACKGROUND"
msgstr "待定"

msgid "WIKI_CHEMORECEPTOR_STRATEGY"
msgstr ""
"[b]化學感受器[/b]在早期遊戲中作為尋找[thrive:compound type=\"glucose\"][/"
"thrive:compound] 的方法很有價值。在遊戲的後期，它們可能對於尋找[thrive:"
"compound type=\"phosphates\"][/thrive:compound] 最有用，因為這是細胞唯一無法"
"自行產生的化合物。\n"
"\n"
"我們建議將搜尋半徑設為最大，並將最小密度設定在其範圍中間的某個位置。這樣，您"
"發現的化合物雲將會更加豐裕，因此值得花費能量來收集它們。\n"
"\n"
"注意其他細胞中的[b]化學感受器[/b]，無論是您自己的物種還是其他物種。具有[b]化"
"學感受器[/b]的非玩家細胞會尋找它們的目標化合物，環境中過多的化學感受器可能會"
"導致該化合物突然枯竭。如果您自己的物種發展出[b]化學感受器[/b]並在物種量上爆"
"增，您可能必須在搜索便利性與環境中化合物的大量減少之間取得平衡。"

msgid "WIKI_CHEMORECEPTOR_UPGRADES"
msgstr "無升級。"

msgid "WIKI_CHEMOSYNTHESIZING_PROTEINS_EFFECTS"
msgstr "無特殊效果。"

msgid "WIKI_CHEMOSYNTHESIZING_PROTEINS_INTRO"
msgstr ""
"[b][color=#3796e1][url=thriveopedia:cytoplasm]細胞質[/url][/color][/b]中的小"
"簇蛋白質可將[thrive:compound type=\"hydrogensulfide\"][/thrive:compound]、氣"
"態[thrive:compound type=\"carbondioxide\"][/thrive:compound] 與水轉化為"
"[thrive:compound type=\"glucose\"][/thrive:compound]，此過程被稱為[b]細菌化能"
"合成[/b]。其[thrive:compound type=\"glucose\"][/thrive:compound] 生產速率與"
"[thrive:compound type=\"carbondioxide\"][/thrive:compound] 的濃度成正比。"

msgid "WIKI_CHEMOSYNTHESIZING_PROTEINS_MODIFICATIONS"
msgstr "無修改。"

msgid "WIKI_CHEMOSYNTHESIZING_PROTEINS_PROCESSES"
msgstr ""
"[b]細菌化能合成[/b]：[thrive:compound type=\"hydrogensulfide\"][/thrive:"
"compound] + [thrive:compound type=\"carbondioxide\"][/thrive:compound] → "
"[thrive:compound type=\"glucose\"][/thrive:compound]\n"
"\n"
"將[thrive:compound type=\"hydrogensulfide\"][/thrive:compound] 轉化為[thrive:"
"compound type=\"glucose\"][/thrive:compound]。速率與環境中[thrive:compound "
"type=\"carbondioxide\"][/thrive:compound] 的濃度成正比。\n"
"\n"
"[b]糖解[/b]：[b][/b][thrive:compound type=\"glucose\"][/thrive:compound] → "
"[thrive:compound type=\"atp\"][/thrive:compound]\n"
"\n"
"由於[b]化能合成蛋白[/b]懸浮在[b][color=#3796e1][url=thriveopedia:cytoplasm]細"
"胞質[/url][/color][/b]中，它們也能進行一些[b]糖解[/b]。"

msgid "WIKI_CHEMOSYNTHESIZING_PROTEINS_REQUIREMENTS"
msgstr "無要求。"

msgid "WIKI_CHEMOSYNTHESIZING_PROTEINS_SCIENTIFIC_BACKGROUND"
msgstr "待定"

msgid "WIKI_CHEMOSYNTHESIZING_PROTEINS_STRATEGY"
msgstr ""
"透過[b]化能合成蛋白[/b]，細胞可以獲得海底熱泉中最豐富、最可靠的能源之一，"
"[thrive:compound type=\"hydrogensulfide\"][/thrive:compound]。這可以被儲存並"
"穩定地加工成[thrive:compound type=\"glucose\"][/thrive:compound]，從而可以一"
"次儲存更多的能量。\n"
"\n"
"為了建構有效的化能合成細菌，您只需要足夠的[b]化能合成蛋白[/b]即可在細胞內生產"
"淨增加的[thrive:compound type=\"glucose\"][/thrive:compound]。一種很好的開局"
"方法是在第一代中放置兩個[b]化能合成蛋白[/b]，然後是[b][color=#3796e1]"
"[url=thriveopedia:metabolosome]代謝體[/url][/color][/b]以及您希望在後一代中提"
"供力量的任何部分。從那時起，通常安全的做法是僅在每兩個其他部件放置一個額外的"
"[b]化能合成蛋白[/b]。\n"
"\n"
"但要小心，因為[thrive:compound type=\"hydrogensulfide\"][/thrive:compound] 僅"
"存在於世界上少數幾個生物群系中。不斷發展自己依賴它作為主要能量來源，將有效地"
"阻止您安全地前往許多其他環境。"

msgid "WIKI_CHEMOSYNTHESIZING_PROTEINS_UPGRADES"
msgstr "無升級。"

msgid "WIKI_CHLOROPLAST_EFFECTS"
msgstr "無效果。"

msgid "WIKI_CHLOROPLAST_INTRO"
msgstr ""
"它充滿了一種稱為葉綠素的綠色色素，利用從[thrive:compound type=\"sunlight\"][/"
"thrive:compound] 中收集的能量從水中生產[thrive:compound type=\"glucose\"][/"
"thrive:compound] 與氣態[thrive:compound type=\"carbondioxide\"][/thrive:"
"compound]。這個過程稱為[b]光合作用[/b]。\n"
"\n"
"由於[b]光合作用[/b]需要[thrive:compound type=\"sunlight\"][/thrive:compound] "
"才能運作，因此它只在表層區域中有效。\n"
"\n"
"此細胞器為[b][color=#3796e1][url=thriveopedia:chromatophore]類囊體[/url][/"
"color][/b]的真核對應版本。"

msgid "WIKI_CHLOROPLAST_MODIFICATIONS"
msgstr "無修改。"

msgid "WIKI_CHLOROPLAST_PROCESSES"
msgstr ""
"[b]光合作用[/b]：[thrive:compound type=\"sunlight\"][/thrive:compound] + "
"[thrive:compound type=\"carbondioxide\"][/thrive:compound] → [thrive:"
"compound type=\"glucose\"][/thrive:compound] + [thrive:compound "
"type=\"oxygen\"][/thrive:compound]\n"
"\n"
"[b][color=#3796e1][url=thriveopedia:chromatophore]類囊體[/url][/color][/b]中"
"[b]色素細胞光合作用[/b]的完整版本。可以讓您更有效地品嘗日光！與原核版本相似，"
"[b]葉綠體[/b]僅在有光區域中進行[b]光合作用[/b]；細胞離表層越近，這種代謝就越"
"有效。"

msgid "WIKI_CHLOROPLAST_REQUIREMENTS"
msgstr ""
"細胞必須有[b][color=#3796e1][url=thriveopedia:nucleus]細胞核[/url][/color][/"
"b]才能演化出[b]葉綠體[/b]。\n"
"\n"
"如果在遊戲設定中啟用了細胞器解鎖，則[i]玩家細胞[/i]必須滿足以下條件：\n"
"\n"
"[indent]—   至少連續 [b]7[/b] 代中包含 [b]5[/b] 個[b][color=#3796e1]"
"[url=thriveopedia:chromatophore]類囊體[/url][/color][/b]。[/indent]"

msgid "WIKI_CHLOROPLAST_SCIENTIFIC_BACKGROUND"
msgstr "待定"

msgid "WIKI_CHLOROPLAST_STRATEGY"
msgstr ""
"[b]葉綠體[/b]是除[color=#3796e1][url=thriveopedia:nucleus]細胞核[/url][/"
"color]之外最大的細胞器，具有較高的滲透調節成本與重量。\n"
"\n"
"當啟用日／夜循環時，需要大量的[thrive:compound type=\"glucose\"][/thrive:"
"compound] 儲存空間來度過夜晚。這可以由[b][color=#3796e1][url=thriveopedia:"
"vacuole]液泡[/url][/color][/b]提供。有關作為光合生物生存的更多建議，請參閱[b]"
"[color=#3796e1][url=thriveopedia:chromatophore]類囊體[/url][/color][/b]的策略"
"部分。"

msgid "WIKI_CHLOROPLAST_UPGRADES"
msgstr "無升級。"

msgid "WIKI_CHROMATOPHORE_PHOTOSYNTHESIS_COMMA_GLYCOLYSIS"
msgstr "色素細胞光合作用、糖解"

msgid "WIKI_CILIA_EFFECTS"
msgstr ""
"每個六邊形網格的[b]纖毛[/b]都會增加細胞的旋轉速度，消耗[thrive:compound "
"type=\"atp\"][/thrive:compound] 以換取額外的機動性。強度取決於細胞器的位置—那"
"些距離細胞中心較遠的細胞器會產生更大的轉動慣量，因此轉速會有更大的增加。"

msgid "WIKI_CILIA_INTRO"
msgstr ""
"細胞外部的小毛髮，使用[thrive:compound type=\"atp\"][/thrive:compound] 來提高"
"細胞旋轉速度。可以升級以產生吸引獵物細胞與其他物體的水流。"

msgid "WIKI_CILIA_MODIFICATIONS"
msgstr "無修改。"

msgid "WIKI_CILIA_PROCESSES"
msgstr "無代謝過程。"

msgid "WIKI_CILIA_REQUIREMENTS"
msgstr ""
"細胞必須有[b][color=#3796e1][url=thriveopedia:nucleus]細胞核[/url][/color][/"
"b]才能演化出[b]纖毛[/b]。"

msgid "WIKI_CILIA_SCIENTIFIC_BACKGROUND"
msgstr ""
"與[b][color=#3796e1][url=thriveopedia:flagellum]鞭毛[/url][/color][/b]類似，"
"[b]纖毛[/b]是提供定向推力的細毛，但它們以不同的方式移動，並且還具有其他好處。"
"許多生物體利用[b]纖毛[/b]來實現感官目的，它們也可以在較大的生物體中搬運營養物"
"質。\n"
"\n"
"在現實中，[b]纖毛[/b]通常出現在整個細胞的外部，而不是單一叢。具有這種外表的細"
"胞稱為纖毛蟲。\n"
"\n"
"閱讀更多關於該生物體的資訊 [color=#3796e1][url=https://en.wikipedia.org/wiki/"
"Cilium]Wikipedia 頁面[/url][/color]"

msgid "WIKI_CILIA_STRATEGY"
msgstr ""
"[b]纖毛[/b]對於大型細胞至關重要，尤其是那些依賴掠食的細胞。如果沒有它們，大型"
"細胞有時會受到極其緩慢的轉動速度的困擾。我們建議在演化[b][color=#3796e1]"
"[url=thriveopedia:nucleus]細胞核[/url][/color][/b]後儘快添加[b]纖毛[/b]以抵消"
"該關鍵細胞器的巨大尺寸，並且將它們放置在盡可能遠離細胞中心的位置，以最大限度"
"地提高轉動能力。"

msgid "WIKI_CILIA_UPGRADES"
msgstr ""
"[b]捕食纖毛[/b]\n"
"\n"
"需要 [b]25[/b] 突變點數，修改[b]纖毛[/b]將其轉變為[b]捕食纖毛[/b]。除了細胞器"
"的常規作用外，[b]捕食纖毛[/b]會產生漩渦來吸引小細胞與碎塊，例如漂浮的細胞器。"

msgid "WIKI_COMPOUNDS_BUTTON"
msgstr "化合物"

msgid "WIKI_COMPOUNDS_DEVELOPMENT"
msgstr ""
"有關化合物的實現與理論的資訊，請查看[color=#3796e1][url=thriveopedia:"
"CompoundSystemDevelopment]化合物系統開發[/url][/color]。"

msgid "WIKI_COMPOUNDS_INTRO"
msgstr ""
"對於前幾個階段，Thrive 中的主要資源是[b]化合物[/b]。化合物在代謝過程中用於生"
"產其他化合物或以其他方式消耗。"

msgid "WIKI_COMPOUNDS_TYPES_OF_COMPOUNDS"
msgstr ""
"Thrive 中有許多不同的[b]化合物[/b]。\n"
"\n"
"[b][u]雲狀化合物[/u][/b]\n"
"\n"
"這些化合物在[b]環境[/b]中產生的雲中生成。\n"
"\n"
"[indent]—   [thrive:compound type=\"glucose\"][/thrive:compound][/indent]\n"
"[indent]—   [thrive:compound type=\"iron\"][/thrive:compound]（也從[b]碎塊[/"
"b]中散發出）[/indent]\n"
"[indent]—   [thrive:compound type=\"hydrogensulfide\"][/thrive:compound][/"
"indent]\n"
"[indent]—   [thrive:compound type=\"ammonia\"][/thrive:compound][/indent]\n"
"[indent]—   [thrive:compound type=\"phosphates\"][/thrive:compound][/"
"indent]\n"
"\n"
"[b][u]環境氣體[/u][/b]\n"
"\n"
"這些化合物不會在環境中以雲的形式生成，而是存在於整個區域中並影響某些代謝。這"
"些化合物在區域中的含量總和為 100%。要了解有關氣體的更多資訊，請參閱"
"[color=#3796e1][url=thriveopedia:EnvironmentalConditions]環境條件[/url][/"
"color]。\n"
"\n"
"[indent]—   [thrive:compound type=\"oxygen\"][/thrive:compound][/indent]\n"
"[indent]—   [thrive:compound type=\"nitrogen\"][/thrive:compound][/indent]\n"
"[indent]—   [thrive:compound type=\"carbondioxide\"][/thrive:compound][/"
"indent]\n"
"\n"
"[b][u]浮動塊化合物[/u][/b]\n"
"\n"
"這些化合物存在於一些漂浮的礦物塊中。\n"
"\n"
"[indent]—   [thrive:compound type=\"iron\"][/thrive:compound][/indent]\n"
"[indent]—   [thrive:compound type=\"hydrogensulfide\"][/thrive:compound][/"
"indent]\n"
"[indent]—   [thrive:compound type=\"phosphates\"][/thrive:compound][/"
"indent]\n"
"\n"
"[b][u]作用劑[/u][/b]\n"
"\n"
"這些化合物由特殊的[color=#3796e1][url=thriveopedia:OrganellesRoot]細胞器[/"
"url][/color]生產，並且具有特殊用途。\n"
"\n"
"[indent]—   [thrive:compound type=\"oxytoxy\"][/thrive:compound][/indent]\n"
"[indent]—   [thrive:compound type=\"mucilage\"][/thrive:compound][/indent]\n"
"\n"
"[b][u]ATP[/u][/b]\n"
"\n"
"[thrive:compound type=\"atp\"][/thrive:compound] 主要透過[thrive:compound "
"type=\"glucose\"][/thrive:compound] 轉化，是維持生物存活所需的化合物。"

msgid "WIKI_COMPOUND_SYSTEM_DEVELOPMENT_COMPOUNDS_LIST"
msgstr ""
"有關微生物階段中化合物的完整列表，請查看微生物階段附錄頁面上的化合物表。"

msgid "WIKI_COMPOUND_SYSTEM_DEVELOPMENT_INTRO"
msgstr ""
"化合物系統是整個遊戲模擬的基礎遊戲機制之一，適用於從細胞內平衡到星際貿易的任"
"何內容。"

msgid "WIKI_COMPOUND_SYSTEM_DEVELOPMENT_MICROBE_STAGE"
msgstr ""
"[indent]—   化合物是構成世界與生物體的材料。包括元素化合物（如碳）、自然資源"
"（鹽、水）、有機化合物（氨基酸）以及有機聚合物（蛋白質）。[/indent]\n"
"[indent]—   之後會有由其他化合物組合而成的複合材料（骨骼、肌肉）。[/indent]\n"
"[indent]—   最終產品包括像細胞膜這樣的結構，它們可以被視為化合物。另一個重要"
"的最終產品是能量。[/indent]\n"
"[indent]—   化合物在環境中以多種狀態存在：[/indent]\n"
"\n"
"[indent]—   沒有化合物會進入或離開整個生態系統。[/indent]\n"
"[indent]—   化合物可以改變形式（例如將水分解成氫與氧）[/indent]\n"
"[indent]—   化合物雲基於環境資源的網格表示。它們的濃度可以變化，濃度越高，雲"
"的顏色就越濃。[/indent]\n"
"\n"
"[b][u]細胞器[/u][/b]\n"
"\n"
"[indent]—   這是大多數代謝過程進行的地方。一些代謝需要特定的細胞器。它們可以"
"根據細胞器的品質而有所不同。[/indent]\n"
"[indent]—   在之後的階段，這會是器官、工坊／工廠與城市。[/indent]\n"
"\n"
"[b][u]收集與儲存[/u][/b]\n"
"\n"
"[indent]—   系統中的化合物量以摩爾為單位進行衡量[/indent]\n"
"[indent]—   每種化合物都有一定的重量，這會影響它在細胞中佔據的儲存空間。[/"
"indent]\n"
"[indent]—   如果微生物有空間儲存化合物，當微生物游過它們時會自動被微生物吸"
"收。這些化合物將被儲存在細胞質或液泡中。[/indent]\n"
"[indent]—   液泡可以被指定為僅儲存特定的化合物。[/indent]\n"
"\n"
"[b][u]優先級系統[/u][/b]\n"
"\n"
"由於儲存是通用的，必須考慮優先級來決定儲存哪些化合物，以及在儲存空間滿時先排"
"出哪些化合物。\n"
"\n"
"[b][u]代謝過程[/u][/b]\n"
"\n"
"[indent]—   這些過程控制化合物如何相互轉換，以及進行轉換所需的條件。如果一個"
"生物無法進行某種代謝，它可能無法獲得該代謝的產物，必須透過其他方式（如進食）"
"獲取，或者根本無法獲取（例如，吃犀牛角不會讓您長出犀牛角）。[/indent]\n"
"[indent]—   生物能夠進行的代謝及其效率決定了生物的特徵、物種以及它在食物鏈中"
"的位置。[/indent]\n"
"[indent]—   並非所有代謝在一開始都可用，玩家需要獲得某些細胞器才能解鎖它們。"
"[/indent]\n"
"\n"
"[b][u]作用劑[/u][/b]\n"
"\n"
"[indent]—   作用劑是具有強大效果的特殊化合物，為了簡單起見，大多數作用劑都是"
"由相同的成分製成。將輸入化合物轉化為作用劑是通過高爾基體與內質網進行的，無論"
"是否進行這個任務，這些結構都會以固定的速率消耗 ATP。[/indent]\n"
"[indent]—   更多詳細資訊請參閱作用劑頁面。[/indent]\n"
"\n"
"[b][u]生物體[/u][/b]\n"
"\n"
"[indent]—   生物體是物種的個體，無論是細胞、植物還是動物。[/indent]\n"
"[indent]—   每個生物體都有特定的細胞器／器官，能夠執行特定的代謝，儲存特定的"
"化合物，並將其他化合物視為廢棄物。[/indent]\n"
"[indent]—   每個生物體都不斷執行它能夠進行的代謝，以生產所需的化合物。[/"
"indent]\n"
"[indent]—   對於一個物種來說，某種化合物可能是營養物，但對於另一個物種則不"
"是。[/indent]\n"
"\n"
"[b][u]實現[/u][/b]\n"
"\n"
"[indent]—   在更新方法開始時，每種代謝會計算其成本，成本函數是需求、供給與先"
"前化合物成本的函數。[/indent]\n"
"\n"
"在目前的實現中，該函數為：\n"
"\n"
"[code]P = √(D / (S + 1)) * COMPOUND_PRICE_MOMENTUM + oldP * (1 - "
"COMPOUND_PRICE_MOMENTUM))[/code]\n"
"\n"
"其中：\n"
"[code]P[/code] 為成本\n"
"[code]D[/code] 為需求\n"
"[code]S[/code] 為供給\n"
"[code]oldP[/code] 為先前成本\n"
"[code]COMPOUND_PRICE_MOMENTUM[/code] 為介於 0 到 1 之間的常數\n"
"\n"
"\n"
"如果需要，函數也會執行檢查以將值從 0 提高到一個小的正數。\n"
"\n"
"[indent]—   完成後，如果化合物被標記為「有用」（這是在化合物表上完成的），則"
"根據化合物的供給情況進行一定幅度的成本膨脹。這是為了讓代謝系統知道它想生產哪"
"些化合物（否則所有成本都會下降到 0，這樣就沒意思了）。[/indent]\n"
"\n"
"在當前的實現中，成本膨脹函數為：\n"
"\n"
"[code]PI = IMPORTANT_COMPOUND_BIAS / (S + 1)[/code]\n"
"\n"
"其中：\n"
"[code]PI[/code] 為成本膨脹\n"
"[code]S[/code] 為供給\n"
"[code]IMPORTANT_COMPOUND_BIAS[/code] 為任意常數\n"
"\n"
"\n"
"值得注意的是，對於第一個成本方程式，使用的舊成本是非膨脹成本。\n"
"如果最終成本低於某個較小的數字，則價格將四捨五入為零（然後會被丟棄）。\n"
"\n"
"[indent]—   完成所有化合物的計算後，代謝系統需要確定每種代謝的期望速率。[/"
"indent]\n"
"[indent]—   該速率可能超過該代謝的最大容量。[/indent]\n"
"[indent]—   該速率透過對化合物成本進行簡單預測來計算，透過在每種化合物上重複"
"第一階段的計算，但假設供給量增加一個單位，並假設成本與供給量呈線性關係。[/"
"indent]\n"
"[indent]—   如果第一階段中化合物的成本為 0，則假設該化合物的成本始終為 0，無"
"論供給量如何變化。[/indent]\n"
"[indent]—   最後，如果線性化會使其成本為負，則假設任何供給的成本為 0（即函數"
"的最小值為 0）。[/indent]\n"
"[indent]—   以下是其中一個函數的範例，在 Google Drive 中製作，相當於 MS "
"Paint：[/indent]\n"
"\n"
"[indent]—   接下來代謝系統只需計算出所有輸入化合物成本總和等於所有輸出化合物"
"成本總和的速率，即為期望速率。[/indent]\n"
"[indent]—   如果所有輸出化合物的成本均為 0，則期望速率設為 0。[/indent]\n"
"[indent]—   一個代謝的範例如下：[/indent]\n"
"\n"
"※為了考慮儲存空間，進行了類似的計算，但將化合物的成本乘以一個返回 0.0 到 1.0 "
"之間的值的函數，具體取決於可用空間及代謝的化合物大小與數量。\n"
"\n"
"在目前的實現中，該函數為：\n"
"\n"
"[code]M = 2.0 * (1.0 - sigmoid(RS / (AS + 1.0) * STORAGE_SPACE_MULTIPLIER));"
"[/code]\n"
"\n"
"其中：\n"
"[code]M[/code] 為介於 0 到 1 之間的乘數\n"
"[code]RS[/code] 為化合物所需的空間（體積 × 生成量 ÷ 代謝量）\n"
"[code]AS[/code] 為可用儲存空間\n"
"[code]STORAGE_SPACE_MULTIPLIER[/code] 為任意常數（目前為 2.0）\n"
"\n"
"[indent]—   然後，僅當這樣做會降低速率時，才會考慮儲存空間以期望速率的最小值"
"將輸入轉換為輸出，否則不考慮空間（這是為了避免代謝系統為了獲取空間而破壞化合"
"物，應該由化合物清除代碼處理此問題），並且基於代謝的最大容量運作（假設有足夠"
"的輸入與儲存空間）。[/indent]\n"
"\n"
"[indent]—   得到期望速率後，代謝系統必須確定化合物的需求。[/indent]\n"
"[indent]—   化合物的需求等於所有代謝產生的需求總和，該需求由以下方程式定義："
"[/indent]\n"
"\n"
"[code]D = DR * IN * soft(PC * IN)[/code]\n"
"\n"
"其中：\n"
"[code]D[/code] 為代謝產生的需求\n"
"[code]DR[/code] 為代謝的期望速率（不考慮容量、輸入或儲存空間的限制）\n"
"[code]IN[/code] 為代謝所需的輸入量（也就是以正常速率運行代謝所花費的輸入"
"量）\n"
"[code]PC[/code] 為代謝的最大容量\n"
"[code]soft(x)[/code] 為連續單調遞增函數，當 x = 0 時值為 0，當 x ⟶ ∞ 時值為 "
"1\n"
"\n"
"在目前的實現中，該函數為：\n"
"\n"
"[code]soft(x) = 2 * sigmoid(x * PROCESS_CAPACITY_DEMAND_MULTIPLIER) - 1[/"
"code]\n"
"\n"
"其中 [code]PROCESS_CAPACITY_DEMAND_MULTIPLIER[/code] 為任意常數\n"
"\n"
"[indent]—   需要注意的是，速率為 2 * x 的代謝 A ⟶ B ，與速率為 x 的代謝 2 * "
"A ⟶ 2 * B 完全相同。[/indent]\n"
"[indent]—   同樣重要的是，最大容量為 0 的代謝不會對系統產生任何影響。[/"
"indent]\n"
"[indent]—   就是這樣！:D[/indent]"

msgid "WIKI_COMPOUND_SYSTEM_DEVELOPMENT_OVERVIEW"
msgstr ""
"[indent]—   在 Thrive 中，構成物質的存在稱為化合物，可以將其視為資源。它們並"
"不限於兩個或多個元素結合在一起的「化合物」的科學定義。資源意義上的化合物可以"
"是元素（如氧）、化合物（如氨）或其他物質（化學劑或毒素）。[/indent]\n"
"\n"
"[indent]—   基本上遊戲中的所有事物都是由某種化合物組成的。化合物系統的目的是"
"追蹤生物體是由什麼組成的，追蹤生物體吃了什麼，將其轉化成什麼，以及它排出了哪"
"些廢物。其他一切都是環境的一部分，可供其他生物體使用。[/indent]"

msgid "WIKI_CYTOPLASM_EFFECTS"
msgstr ""
"任何其他細胞器都可以取代[b]細胞質[/b]，而無需額外的突變點數（僅消耗該細胞器本"
"身的成本）。"

msgid "WIKI_CYTOPLASM_INTRO"
msgstr ""
"細胞的黏稠內臟。[b]細胞質[/b]是溶解在水中的離子、蛋白質與其他物質的基本混合"
"物，充滿在細胞內部。\n"
"\n"
"它其中一個功能是[b]細胞質糖解[/b]，將[thrive:compound type=\"glucose\"][/"
"thrive:compound] 轉化為[thrive:compound type=\"atp\"][/thrive:compound]。對於"
"缺少細胞器而不能進行更高級代謝活動的細胞而言就是它們能量的來源。它也用於在細"
"胞中儲存化合物並增加細胞的大小。"

msgid "WIKI_CYTOPLASM_MODIFICATIONS"
msgstr "無修改。"

msgid "WIKI_CYTOPLASM_PROCESSES"
msgstr ""
"[b]細胞質糖解[/b]：[thrive:compound type=\"glucose\"][/thrive:compound] → "
"[thrive:compound type=\"atp\"][/thrive:compound]\n"
"\n"
"遊戲中第一種可用的能量生產方法。它的效率低於其他細胞器中的[b]糖解[/b]（例如"
"[b][color=#3796e1][url=thriveopedia:metabolosome]代謝體[/url][/color][/b]），"
"但它只需要穩定的[thrive:compound type=\"glucose\"][/thrive:compound] 來源，並"
"且不會因環境因素而改變速度。"

msgid "WIKI_CYTOPLASM_REQUIREMENTS"
msgstr "無要求。"

msgid "WIKI_CYTOPLASM_SCIENTIFIC_BACKGROUND"
msgstr ""
"從技術上講，[b]細胞質[/b]不是細胞器；它是除細胞核與細胞膜之外的細胞所有成分的"
"組合。在 Thrive 中，我們將[b]細胞質[/b]製作成了細胞器充當空白空間，儘管如此，"
"它仍有助於調整細胞的形狀與大小。在任何情況下，[b]細胞質[/b]都可以被認為是細胞"
"膜的填充物，細胞的其餘成分漂浮在背景液體中。\n"
"\n"
"[b]細胞質[/b]的主要成分是細胞質液。細胞質含有將營養物質分散到整個細胞的液體—"
"大致類似宏觀生物體中的血液—與維持細胞結構的細胞骨架。許多代謝過程發生在細胞質"
"中，例如參與滲透調節與透過化學信號進行內部交流。\n"
"\n"
"閱讀更多關於該細胞器的資訊 [color=#3796e1][url=https://en.wikipedia.org/wiki/"
"Cytoplasm]Wikipedia 頁面[/url][/color]。"

msgid "WIKI_CYTOPLASM_STRATEGY"
msgstr ""
"如果您可以持續從環境中的雲中收集[thrive:compound type=\"glucose\"][/thrive:"
"compound]，每個[b]細胞質[/b]都會產生淨正能量（以[thrive:compound "
"type=\"atp\"][/thrive:compound] 的形式）。因此，這種細胞器是在大多數環境下輕"
"鬆產生能量的可靠選擇。事實上，起始細胞（LUCA） 是單一的[b]細胞質[/b]。\n"
"\n"
"然而，還有更強大的[thrive:compound type=\"atp\"][/thrive:compound] 生產方法可"
"用。隨著遊戲的進行，我們建議根據環境條件投資更專門的細胞器，特別是因為"
"[thrive:compound type=\"glucose\"][/thrive:compound] 的濃度會隨著時間的推移而"
"降低。例如，如果目前區域有大量[thrive:compound type=\"oxygen\"][/thrive:"
"compound]，則[b][color=#3796e1][url=thriveopedia:metabolosome]代謝體[/url][/"
"color][/b]相當有效，而[b][color=#3796e1][url=thriveopedia:thermosynthase]熱合"
"成酶[/url][/color][/b]在高[thrive:compound type=\"temperature\"][/thrive:"
"compound] 的區域中相當強大。\n"
"\n"
"添加更多的[b]細胞質[/b]也是增加細胞大小最有效的方法之一。增加的尺寸可以增加您"
"的生命值並阻止較小的細胞吞噬您，但代價是速度與機動性。"

msgid "WIKI_CYTOPLASM_UPGRADES"
msgstr "無升級。"

msgid "WIKI_DEVELOPMENT"
msgstr "開發"

msgid "WIKI_DEVELOPMENT_INFO_BUTTON"
msgstr "開發詳情"

msgid "WIKI_DEVELOPMENT_ROOT_INTRO"
msgstr "這些是與 Thrive 開發相關的頁面，包含有關理論與實現的資訊"

msgid "WIKI_EDITORS_AND_MUTATIONS_GENERATIONS_AND_EDITOR_SESSIONS"
msgstr ""
"每當您在 Thrive 中進入一次[b]編輯器[/b]，您就前進了一個[b]世代[/b]。然後，您"
"可以查看統計數據、更改位置或對您的物種進行其他更改。這稱為[b]編輯器會話[/b]。"

msgid "WIKI_EDITORS_AND_MUTATIONS_INTRO"
msgstr ""
"Thrive 的主要遊戲內容圍繞著[color=#3796e1][url=thriveopedia:Reproduction]繁殖"
"[/url][/color]與編輯您的物種。每次繁殖時，您都可以根據您的階段存取各種[b]編輯"
"器[/b]。您將能夠對您的物種進行改變或[b]突變[/b]。"

msgid "WIKI_EDITORS_AND_MUTATIONS_MUTATIONS_AND_MUTATION_POINTS"
msgstr ""
"您對您的物種所做的每次修改都是[b]突變[/b]。這包括放置細胞器、升級它們[u]甚至"
"是移除它們[/u]。\n"
"\n"
"您對您的物種所做的每次突變都會花費您的[b]突變點數[/b] [thrive:icon]MP[/"
"thrive:icon]，或稱為 [b]MP[/b]。每次編輯器會話始終只能獲得 [b]100[/b] 突變點"
"數。 [u]它們不會結轉或累積[/u]。"

msgid "WIKI_ENVIRONMENTAL_CONDITIONS_ENVIRONMENTAL_GASSES"
msgstr ""
"這些是[color=#3796e1][url=thriveopedia:Compounds]化合物[/url][/color]，僅以百"
"分比形式存在於環境中。同樣，它們會改變某些[b]代謝過程[/b]進行的[b]速率[/b]。"
"它們影響大多數細胞器。"

msgid "WIKI_ENVIRONMENTAL_CONDITIONS_INTRO"
msgstr ""
"Thrive 中有許多[b]環境條件[/b]。這些會影響某些細胞器的代謝過程，例如[thrive:"
"compound type=\"sunlight\"][/thrive:compound] 影響[color=#3796e1]"
"[url=thriveopedia:chloroplast]葉綠體[/url][/color]中的[b]光合作用[/b]。"

msgid "WIKI_ENVIRONMENTAL_CONDITIONS_PHYSICAL_CONDITIONS"
msgstr ""
"影響細胞器代謝的三個主要條件：\n"
"\n"
"[indent]—   [thrive:compound type=\"sunlight\"][/thrive:compound][/indent]\n"
"[indent]—   [b]壓力[/b][/indent]\n"
"[indent]—   [thrive:compound type=\"temperature\"][/thrive:compound][/"
"indent]\n"
"\n"
"目前只有[thrive:compound type=\"sunlight\"][/thrive:compound] 與[thrive:"
"compound type=\"temperature\"][/thrive:compound] 有實際影響：\n"
"\n"
"[indent]—   [thrive:compound type=\"sunlight\"][/thrive:compound] 影響"
"[color=#3796e1][url=thriveopedia:chloroplast]葉綠體[/url][/color]與"
"[color=#3796e1][url=thriveopedia:chromatophore]類囊體[/url][/color].[/"
"indent]\n"
"[indent]—   [thrive:compound type=\"temperature\"][/thrive:compound] 影響"
"[color=#3796e1][url=thriveopedia:thermoplast]熱能體[/url][/color]與"
"[color=#3796e1][url=thriveopedia:thermosynthase]熱合成酶[/url][/color].[/"
"indent]\n"
"\n"
"這些條件的處理方式與[color=#3796e1][url=thriveopedia:Compounds]化合物[/url][/"
"color]類似，但對於每個區域來說更加獨特，並且不會呈現為化合物雲。"

msgid "WIKI_ENVIRONMENTAL_CONDITIONS_THE_DAY/NIGHT_CYCLE"
msgstr ""
"[b]晝夜循環[/b]是可以在新遊戲選單中啟用的設定。啟用晝夜循環後，區域的[thrive:"
"compound type=\"sunlight\"][/thrive:compound] 會在設定的時間內於 [b]0[/b] 到 "
"[b]100[/b] [b]%[/b] 之間循環（也可以在設定中變更）。\n"
"\n"
"這會導致[b]光合作用[/b]變得更加不可靠且更難生存。利用[thrive:compound "
"type=\"sunlight\"][/thrive:compound] 的自養生物需要演化出[b]儲存[/b]能力（例"
"如[color=#3796e1][url=thriveopedia:vacuole]液泡[/url][/color]）以度過夜晚。"

msgid "WIKI_FERROPLAST_EFFECTS"
msgstr "無效果。"

msgid "WIKI_FERROPLAST_INTRO"
msgstr ""
"一個金屬發電廠。[b]鐵能體[/b]使用[thrive:compound type=\"iron\"][/thrive:"
"compound] 與[thrive:compound type=\"carbondioxide\"][/thrive:compound] 來生產"
"[thrive:compound type=\"atp\"][/thrive:compound]，此過程被稱為[b]鐵化能自養[/"
"b]。這涉及氧化[thrive:compound type=\"iron\"][/thrive:compound]，將其從一種化"
"學狀態轉變為另一種化學狀態。此效應與[thrive:compound type=\"carbondioxide\"]"
"[/thrive:compound] 的濃度成正比，因此環境中較低的[thrive:compound "
"type=\"carbondioxide\"][/thrive:compound] 濃度會降低其[thrive:compound "
"type=\"atp\"][/thrive:compound] 生產速率。\n"
"\n"
"[b]鐵能體[/b]是一種充滿蛋白質與酶的雙層膜結構。它是一種已被其真核宿主同化的原"
"核生物。其效率比[b][color=#3796e1][url=thriveopedia:rusticyanin]鐵氧化藍蛋白"
"[/url][/color][/b]更高。"

msgid "WIKI_FERROPLAST_MODIFICATIONS"
msgstr "無修改。"

msgid "WIKI_FERROPLAST_PROCESSES"
msgstr ""
"[b]鐵化能自養[/b]：[thrive:compound type=\"iron\"][/thrive:compound] + "
"[thrive:compound type=\"carbondioxide\"][/thrive:compound] → [thrive:"
"compound type=\"atp\"][/thrive:compound]\n"
"\n"
"一種無需[thrive:compound type=\"glucose\"][/thrive:compound] 產生能量的方法。"
"消耗[thrive:compound type=\"iron\"][/thrive:compound] 並與環境[thrive:"
"compound type=\"carbondioxide\"][/thrive:compound] 的濃度成正比。"

msgid "WIKI_FERROPLAST_REQUIREMENTS"
msgstr ""
"細胞必須擁有[b][color=#3796e1][url=thriveopedia:nucleus]細胞核[/url][/color]"
"[/b]才能演化[b]鐵能體[/b]。\n"
"\n"
"如果在遊戲設定中啟用了細胞器升級，則[i]玩家細胞[/i]必須滿足以下條件：\n"
"\n"
"[indent]—   至少連續 [b]6[/b] 代中包含[b][color=#3796e1][url=thriveopedia:"
"rusticyanin]鐵氧化藍蛋白[/url][/color][/b]。[/indent]"

msgid "WIKI_FERROPLAST_SCIENTIFIC_BACKGROUND"
msgstr ""
"[b]鐵能體[/b]尚未在現實生活中被發現，但基於內共生演化與[b][color=#3796e1]"
"[url=thriveopedia:rusticyanin]鐵氧化藍蛋白[/url][/color][/b]的能量生產能力，"
"理論上是完全可能的（例如[b][color=#3796e1][url=thriveopedia:mitochondrion]粒"
"線體[/url][/color][/b]）。"

msgid "WIKI_FERROPLAST_STRATEGY"
msgstr ""
"在含有大量[thrive:compound type=\"iron\"][/thrive:compound] 與高濃度[thrive:"
"compound type=\"carbondioxide\"][/thrive:compound] 的環境中，[b]鐵能體[/b]是"
"優秀的主要或次要能量來源。請注意，隨著遊戲的進行，兩種化合物的濃度都會降低，"
"因此我們建議在您的細胞開始掙扎之前使用其他的能量來源。\n"
"\n"
"我們也建議在演化[b][color=#3796e1][url=thriveopedia:nucleus]細胞核[/url][/"
"color][/b]後，將[b][color=#3796e1][url=thriveopedia:rusticyanin]鐵氧化藍蛋白"
"[/url][/color][/b]替換為[b]鐵能體[/b]以獲得更高的效率。"

msgid "WIKI_FERROPLAST_UPGRADES"
msgstr "無升級。"

msgid "WIKI_FLAGELLUM_EFFECTS"
msgstr ""
"每個[b]鞭毛[/b]提供與其方向相反的方向的定向推力。它們也在接近完全相反的方向上"
"提供部分推力（準確地說，是那些與完全相反的向量的分量（內積）為正的方向）。每"
"當[b]鞭毛[/b]處於活動狀態時，它就會消耗[thrive:compound type=\"atp\"][/"
"thrive:compound]。"

msgid "WIKI_FLAGELLUM_INTRO"
msgstr ""
"細胞外部的毛髮狀細絲，使用[thrive:compound type=\"atp\"][/thrive:compound] 來"
"增加細胞在單一方向上的移動速度。推力的施加方向與[b]鞭毛[/b]的方向相反。"

msgid "WIKI_FLAGELLUM_MODIFICATIONS"
msgstr "無修改。"

msgid "WIKI_FLAGELLUM_PROCESSES"
msgstr "無代謝過程。"

msgid "WIKI_FLAGELLUM_REQUIREMENTS"
msgstr ""
"如果在遊戲設定中啟用了細胞器升級，則[i]玩家細胞[/i]必須滿足以下條件中的[i]至"
"少一個[/i]：\n"
"\n"
"[indent]—   速度低於 [b]15[/b]。[/indent]\n"
"[indent]—   生產至少 [b]+15[/b] [thrive:compound type=\"atp\"][/thrive:"
"compound][/indent]"

msgid "WIKI_FLAGELLUM_SCIENTIFIC_BACKGROUND"
msgstr "待定"

msgid "WIKI_FLAGELLUM_STRATEGY"
msgstr ""
"速度對於掠食者與獵物都很重要，因此[b]鞭毛[/b]是微生物環境中常見的景象。除非您"
"的細胞主要是固定不動的，否則我們建議至少添加一些[b]鞭毛[/b]來幫助您追逐與逃離"
"其他細胞，特別是為了抵消演化[b][color=#3796e1][url=thriveopedia:nucleus]細胞"
"核[/url][/color][/b]後的速度下降。\n"
"\n"
"注意您的細胞的[thrive:compound type=\"atp\"][/thrive:compound] 平衡。如果您只"
"在短時間內移動，並且在忽略[b]鞭毛[/b]引起的消耗時生產足夠的[thrive:compound "
"type=\"atp\"][/thrive:compound] 來維持自己，那麼細胞就有可能在整體負平衡下生"
"存。"

msgid "WIKI_FLAGELLUM_UPGRADES"
msgstr "無升級。"

msgid "WIKI_GLYCOLYSIS_COMMA_ANAEROBIC_NITROGEN_FIXATION"
msgstr "糖解、厭氧固氮"

msgid "WIKI_HEADING_APPENDICES"
msgstr "附錄"

msgid "WIKI_HEADING_BASIC_GAME_MECHANICS"
msgstr "基本遊戲機制"

msgid "WIKI_HEADING_COMPOUNDS_LIST"
msgstr "化合物列表"

msgid "WIKI_HEADING_COMPOUND_CLOUDS"
msgstr "化合物雲"

msgid "WIKI_HEADING_CONCEPT_ART"
msgstr "藝術概念"

msgid "WIKI_HEADING_CURRENT_DEVELOPMENT"
msgstr "目前的開發"

msgid "WIKI_HEADING_DEVELOPMENT"
msgstr "開發"

msgid "WIKI_HEADING_EDITOR"
msgstr "編輯器"

msgid "WIKI_HEADING_EFFECTS"
msgstr "效果"

msgid "WIKI_HEADING_ENVIRONMENTAL_GASSES"
msgstr "環境氣體"

msgid "WIKI_HEADING_FEATURES"
msgstr "特色"

msgid "WIKI_HEADING_FOG_OF_WAR"
msgstr "戰爭迷霧"

msgid "WIKI_HEADING_GAMEPLAY"
msgstr "遊戲玩法"

msgid "WIKI_HEADING_GDD"
msgstr "遊戲設計方案"

msgid "WIKI_HEADING_GENERAL_TIPS"
msgstr "一般提示"

msgid "WIKI_HEADING_GENERATIONS_AND_EDITOR_SESSIONS"
msgstr "世代與編輯器會話"

msgid "WIKI_HEADING_MICROBE_PARTS"
msgstr "微生物組件"

msgid "WIKI_HEADING_MICROBE_STAGE"
msgstr "微生物階段"

msgid "WIKI_HEADING_MICROBE_STAGE_TIPS"
msgstr "微生物階段提示"

msgid "WIKI_HEADING_MODIFICATIONS"
msgstr "修改選項"

msgid "WIKI_HEADING_MORE_GAME_INFO"
msgstr "更多遊戲資訊"

msgid "WIKI_HEADING_MUTATIONS_AND_MUTATION_POINTS"
msgstr "突變與突變點數"

msgid "WIKI_HEADING_OVERVIEW"
msgstr "概觀"

msgid "WIKI_HEADING_PATCHES"
msgstr "區域"

msgid "WIKI_HEADING_PHYSICAL_CONDITIONS"
msgstr "物理條件"

msgid "WIKI_HEADING_PROCESSES"
msgstr "代謝過程"

msgid "WIKI_HEADING_REPRODUCTION_IN_THE_MICROBE_STAGE"
msgstr "微生物階段的繁殖"

msgid "WIKI_HEADING_REQUIREMENTS"
msgstr "解鎖條件"

msgid "WIKI_HEADING_SCIENTIFIC_BACKGROUND"
msgstr "科學背景"

msgid "WIKI_HEADING_STRATEGY"
msgstr "策略"

msgid "WIKI_HEADING_THE_DAY/NIGHT_CYCLE"
msgstr "晝夜循環"

msgid "WIKI_HEADING_THE_PATCH_MAP"
msgstr "區域地圖"

msgid "WIKI_HEADING_TRANSITIONS"
msgstr "階段過渡"

msgid "WIKI_HEADING_TYPES_OF_COMPOUNDS"
msgstr "化合物類型"

msgid "WIKI_HEADING_UI"
msgstr "使用者介面"

msgid "WIKI_HEADING_UPGRADES"
msgstr "升級"

#, fuzzy
msgid "WIKI_HELP_AND_TIPS_BASIC_GAME_MECHANICS"
msgstr "遊戲機制"

msgid "WIKI_HELP_AND_TIPS_BUTTON"
msgstr "幫助與提示"

msgid "WIKI_HELP_AND_TIPS_COMPOUND_CLOUDS"
msgstr ""
"這些是有用的化學物質，可以在區域中以化合物雲的形式產生。\n"
"\n"
"白 – [thrive:compound type=\"glucose\"][/thrive:compound]\n"
"\n"
"黃 – [thrive:compound type=\"hydrogensulfide\"][/thrive:compound]\n"
"\n"
"橘 – [thrive:compound type=\"ammonia\"][/thrive:compound]\n"
"\n"
"紫 – [thrive:compound type=\"phosphates\"][/thrive:compound]\n"
"\n"
"紅 – [thrive:compound type=\"iron\"][/thrive:compound]"

msgid "WIKI_HELP_AND_TIPS_GENERAL_TIPS"
msgstr ""

msgid "WIKI_HELP_AND_TIPS_INTRO"
msgstr "此頁面包含一些基本的遊戲資訊與遊玩 Thrive 的一般提示。"

#, fuzzy
msgid "WIKI_HELP_AND_TIPS_MICROBE_PARTS"
msgstr "微生物階段"

#, fuzzy
msgid "WIKI_HELP_AND_TIPS_MICROBE_STAGE_TIPS"
msgstr "微生物階段"

msgid "WIKI_HELP_AND_TIPS_MORE_GAME_INFO"
msgstr ""

msgid "WIKI_HYDROGENASE_EFFECTS"
msgstr "無效果。"

msgid "WIKI_HYDROGENASE_INTRO"
msgstr ""
"[b]氫化酶[/b]進行[b]梭菌發酵[/b]，這是[b]無氧呼吸[/b]的一種形式。它將[thrive:"
"compound type=\"glucose\"][/thrive:compound] 轉化為[thrive:compound "
"type=\"atp\"][/thrive:compound]。它是玩家擁有的第一個葡萄糖處理部件，也是目前"
"唯一的無氧葡萄糖燃燒部件。"

msgid "WIKI_HYDROGENASE_MODIFICATIONS"
msgstr "無修改。"

msgid "WIKI_HYDROGENASE_PROCESSES"
msgstr ""
"[b]梭菌發酵[/b]：[thrive:compound type=\"glucose\"][/thrive:compound] → "
"[thrive:compound type=\"atp\"][/thrive:compound]\n"
"\n"
"一種能量生產方法，不需要[thrive:compound type=\"oxygen\"][/thrive:compound]，"
"但存在氧時，其效率不如[b][color=#3796e1][url=thriveopedia:metabolosome]代謝體"
"[/url][/color][/b]。需要穩定[thrive:compound type=\"glucose\"][/thrive:"
"compound] 流入。"

msgid "WIKI_HYDROGENASE_REQUIREMENTS"
msgstr "起始部件，無要求。"

msgid "WIKI_HYDROGENASE_SCIENTIFIC_BACKGROUND"
msgstr ""
"梭菌發酵存在於梭菌中，這是依據其代謝過程進行劃分的一類多樣且定義鬆散的原核生"
"物群。它常用於生化、食品與生質燃料製造，以及廢水處理與土壤復育工作。雖然在不"
"同細菌群中，梭菌發酵的表現有所不同，但其一般公式為：\n"
"\n"
"C6​H12​O6​→2C2​H5​OH+2CO2​+2H2​\n"
"\n"
"即葡萄糖被轉化為兩個乙醇分子、兩個二氧化碳分子與兩個氫氣分子。葡萄糖透過受質"
"階層磷酸化分解，並且與其他發酵方法一樣，即使在厭氧條件下也可以維持糖解作用的"
"重要反應。發酵可能是地球上非常古老的代謝策略。儘管氫化酶在梭菌發酵中起到廢物"
"管理與氫氣生產的作用，但技術上來說，它並不是該過程的關鍵酶。其他酶，如丙酮"
"酸：鐵氧還蛋白氧化還原酶（POR），在厭氧發酵中發揮更獨特與核心的作用；然而，由"
"於這些酶在遊戲中相對較難表現，因此選擇了更熟悉的酶與易於管理的名稱。"

msgid "WIKI_HYDROGENASE_STRATEGY"
msgstr ""
"作為起始部件，氫化酶將成為無氧環境中基本的葡萄糖處理部件，使玩家能夠利用最初"
"豐富的葡萄糖雲。它們持續產生能量，不依賴於任何大氣化合物，使其成為低能量原核"
"生物的用途廣泛且重要的組成部分。希望利用葡萄糖的玩家通常應該適應梭菌發酵的使"
"用。\n"
"\n"
"最終，氫化酶可能會被代謝體取代。由於其有氧性質，代謝體比氫化酶更高效，並且利"
"用氧氣是成為真核生物並最終成為多細胞生物的重要一步。\n"
"\n"
"需要注意的是，當您的世界變得富含氧氣時，可能需要替換氫化酶。如果過度使用氫化"
"酶，當世界氧氣增加時，可能會導致幾代生物需要不斷刪除與更換部件。因此，將氫化"
"酶與其他代謝方式（例如化能合成）搭配使用，或維持相對低能量的生物體可能是一種"
"有益的策略。隨著世界氧氣增加，氫化酶可能更適合於較深的、含氧量較低的區域。"

msgid "WIKI_HYDROGENASE_UPGRADES"
msgstr "無升級。"

msgid "WIKI_INDUSTRIAL_STAGE_CURRENT_DEVELOPMENT"
msgstr ""
"此階段尚未開始開發。當[color=#3796e1][url=thriveopedia:society_stage]社會階段"
"[/url][/color]開始製作後，該階段的遊戲玩法與理論設計將變得相關。"

msgid "WIKI_INDUSTRIAL_STAGE_FEATURES"
msgstr "即將推出。"

msgid "WIKI_INDUSTRIAL_STAGE_INTRO"
msgstr ""
"工業階段是 Thrive 七個遊戲階段中的第六個，緊接在[color=#3796e1]"
"[url=thriveopedia:society_stage]社會階段[/url][/color]之後，從工業機械的發明"
"開始。此時科技與文化已高度發展，文明高度依賴機械來維持運作。整個星球大部分地"
"區已被探索並有人居住，使您幾乎可以在任何地方進行交流或發動戰爭。外交與領導能"
"力比以往任何時候都更為重要。\n"
"\n"
"技術進步的速度正在迅速加速，複雜的機械從原本需要數百年才能發明的情況，縮短到"
"僅需數十年。新的動力載具、醫療方法、工業機械不斷湧現，甚至包括大規模毀滅性武"
"器等新型武器也開始出現。\n"
"\n"
"工業階段的終點是太空旅行技術的誕生，接下來便進入了[color=#3796e1]"
"[url=thriveopedia:space_stage]太空階段[/url][/color]。第一枚進入太空的火箭宣"
"告著工業階段的結束，但早期的[color=#3796e1][url=thriveopedia:space_stage]太空"
"階段[/url][/color]在許多方面仍與工業階段非常相似。"

msgid "WIKI_INDUSTRIAL_STAGE_OVERVIEW"
msgstr ""
"工業階段將主要圍繞人口發展。人口將急劇增長，經濟將蓬勃發展。戰爭將變得更大且"
"更加血腥。消費與污染也將隨之上升。這一切都是玩家物種在世界上人口增長的結果。"
"這一增長將由醫學、農業、衛生、物流、冷藏與運輸的進步帶來。這些進步將導致人口"
"激增，進而催化工業革命，而工業革命將帶來新的軍事、科學、經濟與政治改革。"

msgid "WIKI_INDUSTRIAL_STAGE_TRANSITIONS"
msgstr ""
"當玩家的國家發現蒸汽動力技術（並製造出第一台工業機械）時，工業階段正式開始。"
"隨後，裝配線大幅提升生產與製造的效率，鐵路促進了貿易與運輸的速度，農業工程改"
"進了農作物的生長與產量。新的軍事技術引領了戰爭方式的變革。\n"
"\n"
"工業階段的特色正是這個過程—革命。它帶來了社會各個層面的變革，並且隨著時間的推"
"移，可能會徹底改變新興國家之間的競爭態勢。\n"
"\n"
"當玩家首次到達太空時，本階段結束。"

msgid "WIKI_INDUSTRIAL_STAGE_UI"
msgstr "即將推出。"

msgid "WIKI_INJECTISOME_PILUS"
msgstr "注射性菌毛"

msgid "WIKI_LYSOSOME_EFFECTS"
msgstr ""
"為[b]溶酶體[/b]配備[b]幾丁質酶[/b]或[b]纖維素酶[/b]，使細胞能夠分別消化具有"
"[b]幾丁質膜[/b]或[b]纖維素膜[/b]的其他細胞。無法消化的細胞—那些不具備所需酵素"
"的細胞—會立即被排出。\n"
"\n"
"除了基本屬性外，每個[b]溶酶體[/b]還貢獻：\n"
"\n"
"[indent]—   [b]+0.05[/b] 消化速度。被吞噬的物質會被更快消化。[/indent]\n"
"[indent]—   [b]+4.5%[/b] 所選酶的消化效率。吞噬擁有該酵素對應細胞膜的細胞在被"
"消化時會產生更多的化合物。[/indent]"

msgid "WIKI_LYSOSOME_INTRO"
msgstr ""
"含有消化酶。可以進行修改以改變其所含酶的類型。每個[b]溶酶體[/b]一次只能利用一"
"種酶。酶加速並提高消化效率。\n"
"\n"
"[b]溶酶體[/b]是一種有膜細胞器，含有可以分解各種有機分子的水解酶。[b]溶酶體[/"
"b]可讓細胞消化經由胞吞作用攝取的物質，並在稱為自噬的過程中清除細胞的廢物。"

msgid "WIKI_LYSOSOME_MODIFICATIONS"
msgstr ""
"修改[b]溶酶體[/b]以選擇其包含的酶。預設情況下，它包含針對[b]單層膜[/b]與[b]雙"
"層膜[/b]的[b]脂肪酶[/b]。\n"
"\n"
"[b]溶酶體[/b]可以包含以下之一：\n"
"\n"
"[indent]—   [b]幾丁質酶[/b]，其目標是[b]幾丁質膜[/b]。[/indent]\n"
"[indent]—   [b]纖維素酶[/b]，其目標是[b]纖維素膜[/b]。[/indent]"

msgid "WIKI_LYSOSOME_PROCESSES"
msgstr "無代謝過程。"

msgid "WIKI_LYSOSOME_REQUIREMENTS"
msgstr ""
"細胞必須有[b][color=#3796e1][url=thriveopedia:nucleus]細胞核[/url][/color][/"
"b]才能演化出[b]溶酶體[/b]。\n"
"\n"
"如果在遊戲設定中啟用了細胞器升級，則[i]玩家細胞[/i]必須滿足以下條件中的[i]至"
"少一個[/i]：\n"
"\n"
"[indent]—   到目前為止，在整個遊戲中至少吞噬了 [b]20[/b] 個細胞。[/indent]\n"
"[indent]—   到目前為止，在整個遊戲中至少消化了 [b]10[/b] 個細胞。[/indent]"

msgid "WIKI_LYSOSOME_SCIENTIFIC_BACKGROUND"
msgstr "待定"

msgid "WIKI_LYSOSOME_STRATEGY"
msgstr ""
"對於吞噬獵物的細胞，通常建議演化至少兩種[b]溶酶體[/b]，設定一種使用[b]幾丁質"
"酶[/b]，一種使用[b]纖維素酶[/b]。這樣，您的細胞就可以消化更多類型的獵物，否則"
"這些獵物將堅不可摧。\n"
"\n"
"增加更多的[b]溶酶體[/b]以及酶的種類也是個好主意。提高消化速度可以防止攝入物質"
"儲存空間不足的問題，提高消化效率使掠食作為一種策略更加可行。"

msgid "WIKI_LYSOSOME_UPGRADES"
msgstr "無升級。"

msgid "WIKI_MACROSCOPIC_STAGE_CONCEPT_ART"
msgstr ""
"[indent]—   [color=#3796e1][url=https://wiki.revolutionarygamesstudio.com/"
"images/thumb/9/9f/Multieditorconcept.jpeg/120px-Multieditorconcept.jpeg]編輯"
"器概念[/url][/color] \t\t\t[/indent]\n"
"[indent]—   [color=#3796e1][url=https://wiki.revolutionarygamesstudio.com/"
"images/thumb/9/92/Multicolorconcept.png/120px-Multicolorconcept.png]地形色彩"
"概念[/url][/color] \t\t\t[/indent]"

msgid "WIKI_MACROSCOPIC_STAGE_CURRENT_DEVELOPMENT"
msgstr "宏觀生物階段的原型開發已經開始。"

msgid "WIKI_MACROSCOPIC_STAGE_FEATURES"
msgstr ""
"在這個階段，玩家仍然可以編輯細胞類型，但不再將它們放置在細胞的結構圖中，而是"
"將細胞類型作為組織塊，放置在完全三維的宏觀身體結構編輯器中。該編輯器基於放置"
"與編輯表示物種結構的元球。\n"
"\n"
"玩家將成為一個宏觀生物。這改變了遊戲的規模，使微生物不再可見，玩家轉而雕塑組"
"織，而不是放置單個細胞。\n"
"\n"
"關於宏觀階段的遊戲設計方案有一個單獨的頁面，詳細描述了該階段的機制。"

msgid "WIKI_MACROSCOPIC_STAGE_INTRO"
msgstr ""
"在宏觀生物階段，您的細胞群體將轉變為存在於三維環境中的多種組織類型的集合。當"
"您的生物首次發展出一定程度的感知能力時，本階段結束。"

msgid "WIKI_MACROSCOPIC_STAGE_OVERVIEW"
msgstr ""
"海洋中的生命蓬勃發展，展現出極大的多樣性。對玩家來說，世界突然變得更加廣"
"闊。\n"
"\n"
"玩家現在將操控一個由組織構成的真正生物。這個階段的規模從厘米級開始，並逐漸向"
"上延伸。在此階段，單一細胞不再可見或被模擬。"

msgid "WIKI_MACROSCOPIC_STAGE_TRANSITIONS"
msgstr ""
"當多細胞的細胞群體長得足夠大，可以轉變為組織集合時，本階段開始。目前計劃在大"
"約 20 個細胞大小時發生。\n"
"\n"
"當玩家的物種演化出一個足夠複雜的神經系統時，本階段結束。"

msgid "WIKI_MACROSCOPIC_STAGE_UI"
msgstr "尚未有任何討論。"

msgid "WIKI_MECHANICS"
msgstr "遊戲機制"

msgid "WIKI_MECHANICS_ROOT_INTRO"
msgstr ""
"這些是多個階段或編輯器共享的各種概念。\n"
"\n"
"以下頁面解釋了各種機制。請隨意瀏覽頁面以獲取遊戲提示與幫助。"

#, fuzzy
msgid "WIKI_MELANOSOME_EFFECTS"
msgstr ""
"為[b]溶酶體[/b]配備[b]幾丁質酶[/b]或[b]纖維素酶[/b]，使細胞能夠分別消化具有"
"[b]幾丁質膜[/b]或[b]纖維素膜[/b]的其他細胞。無法消化的細胞—那些不具備所需酵素"
"的細胞—會立即被排出。\n"
"\n"
"除了基本屬性外，每個[b]溶酶體[/b]還貢獻：\n"
"\n"
"[indent]—   [b]+0.05[/b] 消化速度。被吞噬的物質會被更快消化。[/indent]\n"
"[indent]—   [b]+4.5%[/b] 所選酶的消化效率。吞噬擁有該酵素對應細胞膜的細胞在被"
"消化時會產生更多的化合物。[/indent]"

#, fuzzy
msgid "WIKI_MELANOSOME_INTRO"
msgstr ""
"含有消化酶。可以進行修改以改變其所含酶的類型。每個[b]溶酶體[/b]一次只能利用一"
"種酶。酶加速並提高消化效率。\n"
"\n"
"[b]溶酶體[/b]是一種有膜細胞器，含有可以分解各種有機分子的水解酶。[b]溶酶體[/"
"b]可讓細胞消化經由胞吞作用攝取的物質，並在稱為自噬的過程中清除細胞的廢物。"

#, fuzzy
msgid "WIKI_MELANOSOME_MODIFICATIONS"
msgstr ""
"修改[b]溶酶體[/b]以選擇其包含的酶。預設情況下，它包含針對[b]單層膜[/b]與[b]雙"
"層膜[/b]的[b]脂肪酶[/b]。\n"
"\n"
"[b]溶酶體[/b]可以包含以下之一：\n"
"\n"
"[indent]—   [b]幾丁質酶[/b]，其目標是[b]幾丁質膜[/b]。[/indent]\n"
"[indent]—   [b]纖維素酶[/b]，其目標是[b]纖維素膜[/b]。[/indent]"

#, fuzzy
msgid "WIKI_MELANOSOME_PROCESSES"
msgstr "無代謝過程。"

#, fuzzy
msgid "WIKI_MELANOSOME_REQUIREMENTS"
msgstr ""
"細胞必須有[b][color=#3796e1][url=thriveopedia:nucleus]細胞核[/url][/color][/"
"b]才能演化出[b]溶酶體[/b]。\n"
"\n"
"如果在遊戲設定中啟用了細胞器升級，則[i]玩家細胞[/i]必須滿足以下條件中的[i]至"
"少一個[/i]：\n"
"\n"
"[indent]—   到目前為止，在整個遊戲中至少吞噬了 [b]20[/b] 個細胞。[/indent]\n"
"[indent]—   到目前為止，在整個遊戲中至少消化了 [b]10[/b] 個細胞。[/indent]"

#, fuzzy
msgid "WIKI_MELANOSOME_SCIENTIFIC_BACKGROUND"
msgstr "待定"

#, fuzzy
msgid "WIKI_MELANOSOME_STRATEGY"
msgstr ""
"對於吞噬獵物的細胞，通常建議演化至少兩種[b]溶酶體[/b]，設定一種使用[b]幾丁質"
"酶[/b]，一種使用[b]纖維素酶[/b]。這樣，您的細胞就可以消化更多類型的獵物，否則"
"這些獵物將堅不可摧。\n"
"\n"
"增加更多的[b]溶酶體[/b]以及酶的種類也是個好主意。提高消化速度可以防止攝入物質"
"儲存空間不足的問題，提高消化效率使掠食作為一種策略更加可行。"

#, fuzzy
msgid "WIKI_MELANOSOME_UPGRADES"
msgstr "無升級。"

msgid "WIKI_METABOLOSOMES_EFFECTS"
msgstr "無效果。"

msgid "WIKI_METABOLOSOMES_INTRO"
msgstr ""
"[b]代謝體[/b]執行[b]蛋白質呼吸[/b]，這是一種等級次於[b][color=#3796e1]"
"[url=thriveopedia:mitochondrion]粒線體[/url][/color][/b]的[b]有氧呼吸[/b]形"
"式。它使用[thrive:compound type=\"oxygen\"][/thrive:compound] 將[thrive:"
"compound type=\"glucose\"][/thrive:compound] 轉化為[thrive:compound "
"type=\"atp\"][/thrive:compound]。"

msgid "WIKI_METABOLOSOMES_MODIFICATIONS"
msgstr "無修改。"

msgid "WIKI_METABOLOSOMES_PROCESSES"
msgstr ""
"[b]蛋白質呼吸[/b]：[thrive:compound type=\"glucose\"][/thrive:compound] + "
"[thrive:compound type=\"oxygen\"][/thrive:compound] → [thrive:compound "
"type=\"atp\"][/thrive:compound] + [thrive:compound type=\"carbondioxide\"][/"
"thrive:compound]\n"
"\n"
"一種能量生產方法，優於[b][color=#3796e1][url=thriveopedia:cytoplasm]細胞質[/"
"url][/color][/b]，但次於[b][color=#3796e1][url=thriveopedia:mitochondrion]粒"
"線體[/url][/color][/b]。需要穩定[thrive:compound type=\"glucose\"][/thrive:"
"compound] 流入。速率與環境中[thrive:compound type=\"oxygen\"][/thrive:"
"compound] 的濃度成正比。"

msgid "WIKI_METABOLOSOMES_REQUIREMENTS"
msgstr "無要求"

msgid "WIKI_METABOLOSOMES_SCIENTIFIC_BACKGROUND"
msgstr ""
"與真核生物不同，原核生物細胞器沒有膜。作為替代，像細菌這樣的原核生物是用蛋白"
"質建造隔間的。[b]代謝體[/b]就是這種隔間的一個例子，正式名稱為細菌微區室"
"（BMC）。細菌微區室由大約 100-200 nm 的多面體蛋白質殼組成，看起來類似於病毒衣"
"殼。構成外殼的蛋白質通常具有（半透性）孔，允許不同的化合物（基質與產物）進出"
"細胞器。他們將參與特定代謝過程的酶與蛋白質集中在一處，以確保其成功。蛋白質殼"
"還可作為物理屏障，使細菌微區室能夠進行代謝反應，產生有毒或不穩定的中間化合"
"物。\n"
"\n"
"[b]代謝體[/b]是細菌微區室的分解代謝類型，參與不同碳源（如甘油與胺基酸）的降"
"解。沒有明確的證據顯示分解[thrive:compound type=\"glucose\"][/thrive:"
"compound] 的過程發生在代謝體中，但是假設它可以這樣做並不是沒有道理的。在原核"
"生物與真核生物中，分解葡萄糖獲取能量的實際過程都分成數個步驟進行。唯一的區別"
"在於一些酶的定位與組織位置。\n"
"\n"
"閱讀更多關於該細胞器的資訊 [color=#3796e1][url=https://en.wikipedia.org/wiki/"
"Bacterial_microcompartment#Metabolosomes%3A_aldehyde_oxidation]Wikipedia 頁面"
"[/url][/color]。"

msgid "WIKI_METABOLOSOMES_STRATEGY"
msgstr ""
"在許多方面，[b]代謝體[/b]是[b][color=#3796e1][url=thriveopedia:cytoplasm]細胞"
"質[/url][/color][/b]的延伸。適用於起始細胞（LUCA）的遊戲玩法很可能適用於由[b]"
"代謝體[/b]構成的細胞—只需從環境中收集[thrive:compound type=\"glucose\"][/"
"thrive:compound]。不同之處在於效率更高，可以支援更多具有更廣泛功能的細胞器，"
"例如[b][color=#3796e1][url=thriveopedia:pilus]掠食性菌毛[/url][/color][/b]或"
"[b][color=#3796e1][url=thriveopedia:flagellum]鞭毛[/url][/color][/b]。\n"
"\n"
"然而，環境中的自然[thrive:compound type=\"glucose\"][/thrive:compound] 濃度會"
"隨著遊戲的進行而降低，因此建議稍後切換到新的食物來源。\n"
"\n"
"一旦細胞演化出[b][color=#3796e1][url=thriveopedia:nucleus]細胞核[/url][/"
"color][/b]，建議將[b]代謝體[/b]替換為真核版本的[b][color=#3796e1]"
"[url=thriveopedia:mitochondrion]粒線體[/url][/color][/b]細胞器，因為它們效率"
"更高。"

msgid "WIKI_METABOLOSOMES_UPGRADES"
msgstr "無升級。"

msgid "WIKI_MICROBE_STAGE_APPENDICES"
msgstr "微生物階段附錄中收集了一些表格與其他事物"

msgid "WIKI_MICROBE_STAGE_BUTTON"
msgstr "微生物階段"

msgid "WIKI_MICROBE_STAGE_EDITOR"
msgstr ""
"編輯器是微生物階段的戰略部分，玩家在繁殖時可以進入編輯器。在此編輯器中，玩家"
"可以透過從可用的蛋白質或細胞器清單中選擇部件，將它們放置到自己的細胞上，以演"
"化其物種。每一代，玩家會獲得 100 突變點數（MP），作為購買這些部件的貨幣。編輯"
"器目前分為三個不同的視窗：報告頁面、區域地圖，最後是編輯器本身。\n"
"\n"
"[b][u]報告[/u][/b]\n"
"\n"
"報告選單是玩家進入編輯器後看到的第一個頁面。該頁面描述了進入編輯器之前發生的"
"所有環境變化，如物種量變化、化合物濃度等。報告中提供的資訊可能會有幫助，但並"
"不是在遊戲中大放異彩的必要條件，因此玩家無需費力分析其內容。\n"
"\n"
"[b][u]區域地圖[/u][/b]\n"
"\n"
"玩家將進入的第二個頁面是區域地圖。該選單顯示的是類似於世界地圖的內容，地圖上"
"的區域代表玩家可以探索的生物群系，這些區域之間由線條連接，這些線條代表可通行"
"的路徑。玩家可以選擇每個可見的區域，顯示該生物群系的環境統計數據，如化合物濃"
"度、存在的物種等。如果選中的區域通過路徑與玩家所佔據的區域相連，玩家可以在離"
"開編輯器後選擇在選中的區域內進行遊戲。打算遷移到新環境的玩家應該仔細檢查區"
"域，確保自己已經做好應對即將到來挑戰的準備。\n"
"\n"
"以下是目前遊戲中各種區域類型的完整列表：\n"
"\n"
"[indent]—   深海帶[/indent]\n"
"[indent]—   半深海帶[/indent]\n"
"[indent]—   中層帶[/indent]\n"
"[indent]—   表層帶[/indent]\n"
"[indent]—   海床[/indent]\n"
"[indent]—   潮池[/indent]\n"
"[indent]—   河口灣[/indent]\n"
"[indent]—   熱泉[/indent]\n"
"[indent]—   海岸[/indent]\n"
"[indent]—   冰棚[/indent]\n"
"[indent]—   洞穴[/indent]\n"
"\n"
"[b][u]生物群系[/u][/b]\n"
"\n"
"[i]主要文章：<a href=\"/wiki/Microbe_Biomes\" title=\"Microbe Biomes\">微生物"
"生物群系</a>[/i]\n"
"\n"
"每個區域代表一個特定的生物群系。生物群系定義了該區域的物理屬性，如溫度、壓力"
"與光照水平。\n"
"\n"
"[b][u]細胞編輯器[/u][/b]\n"
"\n"
"編輯器頁面是玩家可以逐步自訂細胞的地方。大部分編輯器被六邊形網格佔據，玩家當"
"前的細胞位於網格的中心。網格左側是部件列表，玩家可以從中選擇部件放置到細胞"
"上，或者更改其他屬性，如顏色或細胞膜類型。右上角顯示了細胞的統計數據，包括"
"[thrive:compound type=\"atp\"][/thrive:compound] 平衡條，顯示玩家的[thrive:"
"compound type=\"atp\"][/thrive:compound] 生產量與消耗量。玩家應確保紅條比綠條"
"短，否則他們將會因自己的設計錯誤而過早滅亡。右下角是 Auto-Evo 預測面板，其中"
"詳細說明了他們的物種根據 Auto-Evo 算法預測物種在變更後的表現。最後，編輯器的"
"左上角包含用於在頁面之間切換的標籤，以及顯示當前 MP 量的 MP 條。\n"
"\n"
"玩家可以在任何已佔用的六邊形網格旁邊放置新的部件，或直接覆蓋掉已存在的細胞"
"質。如果玩家希望刪除細胞的某些部分，可以右鍵點擊已放置的部件，每次刪除將花費 "
"10 MP。或者，玩家可以使用編輯器畫面底部的箭頭按鈕來撤銷或重做先前的操作，該功"
"能僅適用於當前編輯器會話中所做的變更。中間的按鈕是對稱模式鍵，點擊後將改變玩"
"家當前的對稱模式。除了三個例外（細胞核、連接器與細胞最後一個六邊形）外，所有"
"部件都可以刪除。不過，這些部件仍然可以移動，因此如果您不喜歡它們的位置，也不"
"用太過擔心！\n"
"\n"
"細胞編輯器包含三個不同的分頁，每個分頁都有不同的功能。\n"
"\n"
"結構分頁包含所有玩家可以選擇的部件，如蛋白質、細胞器與菌毛等細胞外結構。玩家"
"必須點擊所需的部件圖示來選擇它，然後在網格中的位置點擊以將部件放置到生物體"
"中。結構分頁分為三類：[b]原核結構[/b]、[b]外部細胞器[/b]與[b]內部細胞器[/b]。"
"內部細胞器在玩家演化出細胞核之前無法使用。玩家還可以自由修改、刪除或重新定位"
"已放置的部件。\n"
"\n"
"細胞膜分頁提供了自訂細胞膜的選項。在這裡，玩家將看到一系列代表不同細胞膜與細"
"胞壁種類的按鈕，每種類型都有其獨特的統計數據與能力。玩家只需確保擁有足夠的 "
"MP，然後點擊所需的類型即可選擇細胞膜類型。玩家還可以調整流動性與剛性，每次更"
"改需要消耗 2 MP。細胞流動性越強，速度越快但越脆弱；剛性越強，細胞越堅固但速度"
"越慢。在細胞膜分頁的底部是色輪，允許玩家選擇細胞的顏色。這個功能完全是裝飾性"
"的，不需要消耗任何 MP。\n"
"\n"
"行為分頁為玩家提供了一系列的行為尺度與滑桿以供調整。調整這些滑桿可以控制玩家"
"物種的 AI 如何回應周圍世界，但目前不會影響玩家本身。每個滑桿代表一種性格尺度"
"的兩個極端，其位置決定物種在態度上的傾向。\n"
"\n"
"目前的性格尺度如下：\n"
"\n"
"[indent]—   和平／激進：決定物種對其他物種的敵意或冷漠程度。[/indent]\n"
"[indent]—   謹慎／投機：決定物種為潛在利益冒險的意願。[/indent]\n"
"[indent]—   勇敢／膽小：決定物種在感知到威脅時的逃避意願，以及這些威脅的程"
"度。[/indent]\n"
"[indent]—   沉著／活躍：決定物種在沒有刺激的情況下移動的意願。[/indent]\n"
"[indent]—   應變／專注：決定物種在追求目標時放棄的速度。[/indent]"

msgid "WIKI_MICROBE_STAGE_GAMEPLAY"
msgstr ""
"微生物階段發生在一個從 2D 角度觀看的 3D 環境中，就像是透過顯微鏡觀看。在這"
"裡，玩家需要操控他們的細胞進入色彩鮮豔的化合物雲中，以維持並生長細胞，直到它"
"們能夠繁殖。遊戲開始時，沒有掠食者，唯一的危險是飢餓與偶爾出現的毒素。然而，"
"隨著玩家繁殖，新的競爭物種會從玩家的物種中分化出來，並逐漸成為一個越來越危險"
"的障礙，需要玩家克服。一開始，玩家只是一個微小的細胞，僅能攝取[thrive:"
"compound type=\"glucose\"][/thrive:compound]、[thrive:compound "
"type=\"ammonia\"][/thrive:compound] 與[thrive:compound type=\"phosphates\"][/"
"thrive:compound]，但每次繁殖後，玩家可以任意調整他們的細胞，這會給玩家帶來新"
"的能力與選擇。然而，這是有代價的，隨著玩家細胞變得更大、更複雜，它將需要更多"
"的食物來維持。玩家必須謹慎確保細胞始終可持續，否則很快就會餓死。此外，從玩家"
"物種衍生出的物種會繼承玩家的適應特徵，因此玩家必須謹慎選擇何時開發武器等功"
"能。\n"
"\n"
"[b][u]控制[/u][/b]\n"
"\n"
"微生物階段使用鍵盤與滑鼠進行遊戲。細胞始終面向滑鼠遊標的位置，而 WASD 鍵將沿"
"著相對於遊標位置的方向推動細胞。例如，按下 W 鍵會讓細胞向滑鼠遊標方向前進，而"
"按下 S 鍵會讓細胞向後移動遠離滑鼠遊標。這些控制方式使玩家可以策略性地移動細"
"胞，以躲避毒素射彈或定位自己捕捉盡可能多的獵物細胞。滑鼠也用於與螢幕上的各種 "
"UI 元素進行互動。\n"
"\n"
"按下 G 鍵將啟用吞噬模式。在這個模式下，細胞會開始閃爍藍色覆蓋層，並對接觸到的"
"比自己小的細胞造成傷害。所有細胞都擁有這種能力，無論適應性如何，因此，如果玩"
"家沒有任何防禦，最好避免接近比自己大的細胞。\n"
"\n"
"按下 E 鍵將從您的細胞發射毒素彈，前提是您的細胞擁有毒素生成部件。\n"
"\n"
"使用滑鼠滾輪，玩家可以調整視野範圍。這對於導航周圍的環境或仔細觀察細胞非常有"
"用。\n"
"\n"
"按下 X 鍵將啟用自動移動，讓玩家自動向前移動。這使玩家在不需要精細控制時無需持"
"續按住移動鍵。玩家仍然可以在此狀態下使用滑鼠進行轉向，並且可以隨時按任意移動"
"鍵取消自動移動。\n"
"\n"
"[b][u]環境[/u][/b]\n"
"\n"
"這些是與當前區域的氣候有關的獨特參數，對細胞產生被動影響。\n"
"\n"
"[indent]—   [b]溫度：[/b]目前環境中的熱量測量值。溫度目前對細胞沒有直接影響，"
"但需要使用熱能體產生能量。[/indent]\n"
"\n"
"[indent]—   [b]壓力：[/b]環境中因深度而產生的壓碎力。壓力目前在遊戲中對細胞沒"
"有影響。[/indent]\n"
"\n"
"[indent]—   [b]光照：[/b]到達環境的光量。光照度對光合作用的發揮至關重要，因此"
"光合作用的生物應確保它們居住的環境有足夠的光來支持它們。50% 的光照度及以上對"
"光合作用生物來說是一個非常合適的家。[/indent]\n"
"\n"
"這些是存在於區域內但在遊戲世界中沒有實體的氣體。這些元素對細胞的各種代謝過程"
"產生被動影響，並且可能是某些蛋白質與細胞器運作所必需的。\n"
"\n"
"[b][thrive:compound type=\"oxygen\"][/thrive:compound]：[/b]有氧呼吸的重要氣"
"體，[b]氧[/b]被[b][color=#3796e1][url=thriveopedia:metabolosome]代謝體[/url]"
"[/color][/b]等部件用來運作其功能。區域中的[b]氧[/b]越多，這些部件的表現越好。"
"目前，[b]氧[/b]對細胞沒有任何影響。在所有區域中的起始濃度為 0%，會隨著光合作"
"用頻率增加而增加，並隨著呼吸作用的頻率、有氧固[thrive:compound "
"type=\"nitrogen\"][/thrive:compound] 與一些毒素合成的頻率增加而降低。\n"
"\n"
"[b][thrive:compound type=\"nitrogen\"][/thrive:compound]：[/b]細胞合成"
"[thrive:compound type=\"ammonia\"][/thrive:compound] 時用於固[b]氮[/b]的氣"
"體。目前，[b]氮[/b]對細胞沒有任何影響。濃度會隨著固[b]氮[/b]的頻率增加而降"
"低。\n"
"\n"
"[b][thrive:compound type=\"carbondioxide\"][/thrive:compound]：[/b]化能合成與"
"光合作用的重要氣體。目前，[b]二氧化碳[/b]在不同區域中的起始濃度為 8% 至 30%。"
"濃度會隨光合作用與[thrive:compound type=\"iron\"][/thrive:compound] 或"
"[thrive:compound type=\"hydrogensulfide\"][/thrive:compound] 化能合成的頻率增"
"加而降低，並隨著呼吸作用的頻率增加而升高。\n"
"\n"
"微生物階段中存在多種化合物。以下是所有化合物及其用途的列表。\n"
"\n"
"[b][thrive:compound type=\"glucose\"][/thrive:compound]：[/b]細胞的主要"
"[thrive:compound type=\"atp\"][/thrive:compound] 儲存與玩家的初始食物來源。"
"[b]葡萄糖[/b]被多種細胞器與蛋白質消耗以生產[thrive:compound type=\"atp\"][/"
"thrive:compound]，其中最值得注意的是[b][color=#3796e1][url=thriveopedia:"
"metabolosome]代謝體[/url][/color][/b]與[b][color=#3796e1][url=thriveopedia:"
"mitochondrion]粒線體[/url][/color][/b]，因為它們專門用於[b]葡萄糖[/b]。當玩家"
"死亡時，它們將會以細胞內儲存的[b]葡萄糖[/b]重新生成，使它們可以在不擔心飢餓的"
"情況下輕鬆恢復遊戲。如果玩家依賴環境中容易獲得的[b]葡萄糖[/b]，則必須小心，因"
"為隨著每一代，環境中可用的[b]葡萄糖[/b]總量會減少。[b]葡萄糖[/b]雲呈白色。\n"
"\n"
"[b][thrive:compound type=\"ammonia\"][/thrive:compound]：[/b]細胞繁殖所需的化"
"合物。[b]氨[/b]被用來生長並複製細胞內的蛋白質與細胞器，並且可以在環境中隨處找"
"到。像[b][color=#3796e1][url=thriveopedia:nitrogenase]固氮酶[/url][/color][/"
"b]與[b][color=#3796e1][url=thriveopedia:nitrogenfixingplastid]固氮體[/url][/"
"color][/b]這樣的部件可以從[thrive:compound type=\"atp\"][/thrive:compound] 與"
"[thrive:compound type=\"nitrogen\"][/thrive:compound] 中製造[b]氨[/b]，這樣可"
"以節省玩家在環境中主動尋找的時間。[b]氨[/b]雲呈橙色。\n"
"\n"
"[b][thrive:compound type=\"phosphates\"][/thrive:compound]：[/b]與[thrive:"
"compound type=\"ammonia\"][/thrive:compound] 的用途相同，[b]磷酸鹽[/b]也是繁"
"殖所需的化合物。然而，與[thrive:compound type=\"ammonia\"][/thrive:compound] "
"不同的是，沒有合成[b]磷酸鹽[/b]的方法，因此它只能從環境或捕食中獲得。[b]磷酸"
"鹽[/b]雲呈紫色。[b]磷酸鹽[/b]結晶呈藍色或藍綠色。\n"
"\n"
"[b][thrive:compound type=\"hydrogensulfide\"][/thrive:compound]：[/b]細胞的另"
"一種[thrive:compound type=\"glucose\"][/thrive:compound] 來源，可以在少數區域"
"內大量發現。如果玩家打算使用[b]硫化氫[/b]作為能量來源，必須確保它們居住的區域"
"含有這種化合物。只有當玩家擁有[b][color=#3796e1][url=thriveopedia:"
"chemoSynthesizingProteins]化能合成蛋白[/url][/color][/b]時，[b]硫化氫[/b]才可"
"用，否則玩家無法吸收該化合物，並且已儲存在細胞內的化合物將很快被排出。\n"
"\n"
"[b][thrive:compound type=\"iron\"][/thrive:compound]：[/b]另一種[thrive:"
"compound type=\"atp\"][/thrive:compound] 來源，[b]鐵[/b]是一種相對罕見的資"
"源，在世界的大多數區域內都能發現，儘管並不是所有區域都有。與任何其他化合物不"
"同，[b]鐵[/b]不僅存在於化合物雲中，也可以以大小不一的塊狀形式出現，當它們漂移"
"時會形成[b]鐵[/b]雲。只有當細胞擁有[b][color=#3796e1][url=thriveopedia:"
"rusticyanin]鐵氧化藍蛋白[/url][/color][/b]時，[b]鐵[/b]才能被利用。[b]鐵[/b]"
"雲呈棕色。這些塊狀物可以被吞噬，成為[b]鐵[/b]的重要來源。"

msgid "WIKI_MICROBE_STAGE_GDD"
msgstr ""
"微生物階段有一個包含更多細節的單獨的遊戲設計方案：微生物階段遊戲設計方案"

msgid "WIKI_MICROBE_STAGE_INTRO"
msgstr ""
"上一階段：沒有更早的階段。\n"
"\n"
"下一階段：[color=#3796e1][url=thriveopedia:multicellular_stage]多細胞階段[/"
"url][/color]\n"
"\n"
"微生物階段是遊戲的第一個階段。該階段從世界上最早出現的物種開始，它們剛從生命"
"的原始起源中誕生，探索營養豐富的海底熱泉。在這裡，玩家扮演一個微小的原核細胞"
"質團塊，它是其物種中為數不多的個體之一。此時，玩家必須完全依賴尋找散落的"
"[thrive:compound type=\"glucose\"][/thrive:compound] 來生存，因為他們尚未擁有"
"處理其他營養物質的能力，並且需要尋找[thrive:compound type=\"phosphates\"][/"
"thrive:compound] 與[thrive:compound type=\"ammonia\"][/thrive:compound] 來成"
"長壯大，以準備進行繁殖。一旦玩家達到足夠的大小，他們將能夠進行繁殖，並帶領玩"
"家進入微生物編輯器。隨著遊戲的進行，玩家將逐漸改造自己的細胞，以更好地在一個"
"每一代都逐漸變得更加嚴酷的世界中生存，並與由玩家物種演化而來的新物種競爭。"

msgid "WIKI_MITOCHONDRION_EFFECTS"
msgstr "無效果。"

msgid "WIKI_MITOCHONDRION_INTRO"
msgstr ""
"細胞的發電廠。[b]粒線體[/b]進行[b]有氧呼吸[/b]，使用[thrive:compound "
"type=\"oxygen\"][/thrive:compound] 將[thrive:compound type=\"glucose\"][/"
"thrive:compound] 轉化為[thrive:compound type=\"atp\"][/thrive:compound]。[b]"
"粒線體[/b]能比其他細胞器（例如[b][color=#3796e1][url=thriveopedia:"
"metabolosome]代謝體[/url][/color][/b]）更有效地執行此功能。"

msgid "WIKI_MITOCHONDRION_MODIFICATIONS"
msgstr "無修改。"

msgid "WIKI_MITOCHONDRION_PROCESSES"
msgstr ""
"[b]有氧呼吸[/b]：[thrive:compound type=\"glucose\"][/thrive:compound] + "
"[thrive:compound type=\"oxygen\"][/thrive:compound] → [thrive:compound "
"type=\"atp\"][/thrive:compound] + [thrive:compound type=\"carbondioxide\"][/"
"thrive:compound]\n"
"\n"
"能量產生的主要方法之一，優於[b][color=#3796e1][url=thriveopedia:metabolosome]"
"代謝體[/url][/color][/b]。需要穩定[thrive:compound type=\"glucose\"][/thrive:"
"compound] 流入。速率與環境中[thrive:compound type=\"oxygen\"][/thrive:"
"compound] 的濃度成正比。"

msgid "WIKI_MITOCHONDRION_REQUIREMENTS"
msgstr ""
"細胞必須有[b][color=#3796e1][url=thriveopedia:nucleus]細胞核[/url][/color][/"
"b]才能演化出[b]粒線體[/b]。\n"
"\n"
"如果在遊戲設定中啟用了細胞器升級，則對於[i]玩家細胞[/i]，以下條件[i]兩者[/i]"
"皆必須為真：\n"
"\n"
"[indent]—   至少連續 [b]7[/b] 代中包含[b][color=#3796e1][url=thriveopedia:"
"metabolosome]代謝體[/url][/color][/b]。[/indent]\n"
"[indent]—   生產至少 [b]+20[/b] [thrive:compound type=\"atp\"][/thrive:"
"compound]。[/indent]"

msgid "WIKI_MITOCHONDRION_SCIENTIFIC_BACKGROUND"
msgstr ""
"粒線體是雙層（具有內膜與外膜）細胞器，通過稱為氧化磷酸化的過程生產 ATP。在此"
"過程中，營養物質（如葡萄糖與脂類）分解產生的能量用於在內膜上形成質子濃度梯"
"度，然後將 ADP 轉化為 ATP。\n"
"\n"
"雖然在遊戲中，粒線體被描繪成香腸狀的細胞器，但它們的形狀與大小實際上非常靈"
"活。根據細胞的需求，粒線體會不斷地融合與分裂。它們甚至可以與細胞內的其他粒線"
"體形成大型網絡。這些動態特性對於調節代謝與粒線體品質控制（以及其他功能）非常"
"重要，因為粒線體的形狀會極大地影響其功能。\n"
"\n"
"粒線體與大多數細胞器的區別之一是它含有自己的 DNA。由於粒線體最初是由宿主細胞"
"獲得的獨立生物體，因此它的基質（內膜內部）中含有 DNA 質粒。隨著時間的推移，粒"
"線體變得越來越依賴宿主細胞，失去了獨立生存的能力。\n"
"\n"
"儘管粒線體因作為細胞的能量工廠而聞名，但它實際上不僅僅是提供能量。它是計畫性"
"細胞死亡、細胞訊號傳導以及磷脂等各種分子合成的關鍵部分。目前，研究人員正試圖"
"理解這些過程，並試圖發現粒線體的新功能。"

msgid "WIKI_MITOCHONDRION_STRATEGY"
msgstr ""
"在[thrive:compound type=\"glucose\"][/thrive:compound] 豐富的環境中，[b]粒線"
"體[/b]確實是細胞的動力來源。請注意，[thrive:compound type=\"glucose\"][/"
"thrive:compound] 濃度會隨著遊戲的進行而降低，因此我們建議如果可能的話可以改用"
"替代的能量來源。\n"
"\n"
"我們也建議在演化[b][color=#3796e1][url=thriveopedia:nucleus]細胞核[/url][/"
"color][/b]後用[b]粒線體[/b]替換[b][color=#3796e1][url=thriveopedia:"
"metabolosome]代謝體[/url][/color][/b]以換取更高的效率。"

msgid "WIKI_MITOCHONDRION_UPGRADES"
msgstr "無升級。"

msgid "WIKI_MULTICELLULAR_STAGE_CONCEPT_ART"
msgstr ""
"[indent]—   [color=#3796e1][url=https://wiki.revolutionarygamesstudio.com/"
"images/thumb/7/75/Multiperceptionconcept.jpg/120px-Multiperceptionconcept."
"jpg]感知概念[/url][/color] \t\t\t[/indent]\n"
"[indent]—   [color=#3796e1][url=https://wiki.revolutionarygamesstudio.com/"
"images/thumb/9/9f/Multieditorconcept.jpeg/120px-Multieditorconcept.jpeg]編輯"
"器概念[/url][/color] \t\t\t[/indent]"

msgid "WIKI_MULTICELLULAR_STAGE_CURRENT_DEVELOPMENT"
msgstr ""
"多細胞階段的原型開發已經開始。早期多細胞階段大多是可玩的。後期多細胞階段更多"
"是實驗中的原型。"

msgid "WIKI_MULTICELLULAR_STAGE_FEATURES"
msgstr ""
"這個階段的初始遊戲玩法與微生物階段非常相似。遊戲仍然是在 2D 平面上與其他細胞"
"互動，但不同的是玩家現在將控制一個不斷成長的細胞群落。與微生物階段末期的不同"
"之處在於，群落不能再解散，而是作為一個永久結合在一起的單一生物體運作。這是多"
"細胞階段的早期部分，仍然使用微生物環境，並且玩家可以與微生物進行互動。\n"
"\n"
"在編輯器中，玩家現在可以創建與編輯細胞類型，並且對這些細胞的結構與細胞器進行"
"更改。對群落中某一細胞類型所做的任何更改將自動應用到該類型的所有其他細胞。通"
"過使用不同的細胞類型，玩家可以讓群落中的不同細胞專精於不同功能，這將讓它們比"
"單細胞生物擁有更大的優勢。\n"
"\n"
"在多細胞階段的後期，玩家將變成一個宏觀生物。遊戲的規模將會改變，微生物將不再"
"可見，玩家會從放置單個細胞轉變為塑造組織。\n"
"\n"
"多細胞階段遊戲設計方案有一個單獨的頁面，更詳細地描述該階段的機制。"

msgid "WIKI_MULTICELLULAR_STAGE_INTRO"
msgstr ""
"在多細胞階段，您的群落將變得更加複雜與專門化，並經歷向 3D 環境的轉變，直到它"
"成為宏觀的多細胞生物。當您的生物首次發展出一定程度的感知能力時，本階段結束。"

msgid "WIKI_MULTICELLULAR_STAGE_OVERVIEW"
msgstr ""
"海洋中的生命繁衍生息。會有很多多樣性。對玩家來說，世界突然變得更大了。\n"
"\n"
"玩家現在將控制形成更大生物體的細胞群落。規模將逐漸增大。"

msgid "WIKI_MULTICELLULAR_STAGE_TRANSITIONS"
msgstr ""
"當細胞透過使用連接器（黏附蛋白）結合在一起並且細胞無法再解除結合（它們實際上"
"成為單一生物體）時，本階段開始。多細胞的轉變需要有足夠大的細胞群落才能存在作"
"為先決條件。\n"
"\n"
"當玩家的物種演化出神經系統時，本階段結束。"

msgid "WIKI_MULTICELLULAR_STAGE_UI"
msgstr "尚未討論。"

msgid "WIKI_MYOFIBRIL_EFFECTS"
msgstr ""
"對於包含[b]肌原纖維[/b]的多細胞生物中的每個細胞，該生物的運動速度與該細胞的體"
"積成比例地增加。具有[b]肌原纖維[/b]的細胞將被分類為肌肉組織類型。"

msgid "WIKI_MYOFIBRIL_INTRO"
msgstr ""
"由長纖維組成的細胞器，它們聚集在一起在生物體內產生肌肉組織，在多細胞階段可"
"用。提高生物體的速度。"

msgid "WIKI_MYOFIBRIL_MODIFICATIONS"
msgstr "無修改。"

msgid "WIKI_MYOFIBRIL_PROCESSES"
msgstr "無代謝過程。"

msgid "WIKI_MYOFIBRIL_REQUIREMENTS"
msgstr "僅從多細胞階段開始可用。"

msgid "WIKI_MYOFIBRIL_SCIENTIFIC_BACKGROUND"
msgstr "待定"

msgid "WIKI_MYOFIBRIL_STRATEGY"
msgstr ""
"我們建議在多細胞生物的多種細胞類型中添加一個[b]肌原纖維[/b]，但添加多個是多餘"
"的。目前，更多的[b]肌原纖維[/b]並不會提供額外的好處。"

msgid "WIKI_MYOFIBRIL_UPGRADES"
msgstr "無升級"

msgid "WIKI_NATION_EDITOR"
msgstr "國家編輯器"

msgid "WIKI_NITROGENASE_EFFECTS"
msgstr "無效果。"

msgid "WIKI_NITROGENASE_INTRO"
msgstr ""
"進行[b]厭氧固氮[/b]，消耗氣態[thrive:compound type=\"nitrogen\"][/thrive:"
"compound] 與[thrive:compound type=\"atp\"][/thrive:compound] 生產[thrive:"
"compound type=\"ammonia\"][/thrive:compound]，產生細胞繁殖生長所需的成分之"
"一。效率低於真核版本的[b][color=#3796e1][url=thriveopedia:"
"nitrogenfixingplastid]固氮體[/url][/color][/b]。\n"
"\n"
"也會進行一些[b]糖解[/b]，消耗[thrive:compound type=\"glucose\"][/thrive:"
"compound] 生產[thrive:compound type=\"atp\"][/thrive:compound]。"

msgid "WIKI_NITROGENASE_MODIFICATIONS"
msgstr "無修改。"

msgid "WIKI_NITROGENASE_PROCESSES"
msgstr ""
"[b]厭氧固氮[/b]：[thrive:compound type=\"atp\"][/thrive:compound] + [thrive:"
"compound type=\"nitrogen\"][/thrive:compound] → [thrive:compound "
"type=\"ammonia\"][/thrive:compound]\n"
"\n"
"透過消耗能量將大氣中的[thrive:compound type=\"nitrogen\"][/thrive:compound] "
"轉化為[thrive:compound type=\"ammonia\"][/thrive:compound]。速率與環境中"
"[thrive:compound type=\"nitrogen\"][/thrive:compound] 的濃度成正比。效率低於"
"[b][color=#3796e1][url=thriveopedia:nitrogenfixingplastid]固氮體[/url][/"
"color][/b]中的同種代謝。\n"
"\n"
"[b]糖解[/b]\n"
"\n"
"與許多原核細胞器一樣，[b]固氮酶[/b]周圍的[b][color=#3796e1][url=thriveopedia:"
"cytoplasm]細胞質[/url][/color][/b]會進行效率較低的[b]糖解[/b]，將[thrive:"
"compound type=\"glucose\"][/thrive:compound] 轉化為[thrive:compound "
"type=\"atp\"][/thrive:compound]。"

msgid "WIKI_NITROGENASE_REQUIREMENTS"
msgstr ""
"如果在遊戲設定中啟用了細胞器升級，則[i]玩家細胞[/i]必須滿足以下條件：\n"
"\n"
"[indent]—   位於少於 [b]13[/b] [thrive:compound type=\"ammonia\"][/thrive:"
"compound] 的區域中。[/indent]"

msgid "WIKI_NITROGENASE_SCIENTIFIC_BACKGROUND"
msgstr "待定"

msgid "WIKI_NITROGENASE_STRATEGY"
msgstr ""
"[b]固氮酶[/b]生產的[thrive:compound type=\"ammonia\"][/thrive:compound] 有助"
"於儲存用於繁殖的資源。因此，具有[b]固氮酶[/b]的細胞只需要從環境中找到[thrive:"
"compound type=\"phosphates\"][/thrive:compound]，就能以比基本速率更快的速率繁"
"殖（如果在當前遊戲選項中停用了被動繁殖進度，則基本速率為零）。一種好的策略是"
"尋找[thrive:compound type=\"phosphates\"][/thrive:compound] 塊來吞噬或停留在"
"附近。\n"
"\n"
"由於[b]厭氧固氮[/b]消耗[thrive:compound type=\"atp\"][/thrive:compound]，您應"
"該在將此細胞器添加到您的細胞之前檢查是否有多餘的[thrive:compound "
"type=\"atp\"][/thrive:compound] 可用。 [b]固氮酶[/b]進行的少量[b]糖解[/b]不足"
"以抵銷其自身的滲透調節成本。"

msgid "WIKI_NITROGENASE_UPGRADES"
msgstr "無升級。"

msgid "WIKI_NITROPLAST_EFFECTS"
msgstr "無效果。"

msgid "WIKI_NITROPLAST_INTRO"
msgstr ""
"進行[b]厭氧固氮[/b]，消耗氣態[thrive:compound type=\"nitrogen\"][/thrive:"
"compound] 與[thrive:compound type=\"atp\"][/thrive:compound] 生產[thrive:"
"compound type=\"ammonia\"][/thrive:compound]，產生細胞繁殖生長所需的成分之"
"一。效率高於原核版本的[b][color=#3796e1][url=thriveopedia:nitrogenase]固氮酶"
"[/url][/color][/b]。"

msgid "WIKI_NITROPLAST_MODIFICATIONS"
msgstr "無修改。"

msgid "WIKI_NITROPLAST_PROCESSES"
msgstr ""
"[b]有氧固氮[/b]\n"
"\n"
"透過消耗能量將大氣中的[thrive:compound type=\"nitrogen\"][/thrive:compound] "
"轉化為[thrive:compound type=\"ammonia\"][/thrive:compound]。速率與環境中"
"[thrive:compound type=\"nitrogen\"][/thrive:compound] 和[thrive:compound "
"type=\"oxygen\"][/thrive:compound] 的濃度成正比。效率高於[b][color=#3796e1]"
"[url=thriveopedia:nitrogenase]固氮酶[/url][/color][/b]中的同種代謝。"

msgid "WIKI_NITROPLAST_REQUIREMENTS"
msgstr ""
"細胞必須有[b][color=#3796e1][url=thriveopedia:nucleus]細胞核[/url][/color][/"
"b]才能演化出[b]固氮體[/b]。"

msgid "WIKI_NITROPLAST_SCIENTIFIC_BACKGROUND"
msgstr ""
"固氮體已被證明是從真核細胞的內共生體演化而來的。\n"
"\n"
"[color=#3796e1][url=https://en.wikipedia.org/wiki/Nitroplast]https://en."
"wikipedia.org/wiki/Nitroplast[/url][/color]\n"
"\n"
"https://www.science.org/doi/10.1126/science.ado8571"

msgid "WIKI_NITROPLAST_STRATEGY"
msgstr ""
"我們建議您在演化[b][color=#3796e1][url=thriveopedia:nucleus]細胞核[/url][/"
"color][/b]後用[b]固氮體[/b]取代[b][color=#3796e1][url=thriveopedia:"
"nitrogenase]固氮酶[/url][/color][/b]，因為後者可以更有效地產生繁殖所需的資"
"源。\n"
"\n"
"與[b][color=#3796e1][url=thriveopedia:nitrogenase]固氮酶[/url][/color][/b]一"
"樣，如果您有多餘的[thrive:compound type=\"atp\"][/thrive:compound]，[b]固氮體"
"[/b]是明智的選擇。自行生產繁殖所需資源可以讓您消除限制傳代的因素。"

msgid "WIKI_NITROPLAST_UPGRADES"
msgstr "無升級。"

msgid "WIKI_NO"
msgstr "否"

msgid "WIKI_NONE_COMMA_THIS_IS_THE_LAST_STAGE"
msgstr "無，這是最後一個階段"

msgid "WIKI_NUCLEUS_EFFECTS"
msgstr ""
"一旦細胞演化出[b]細胞核[/b]，它就獲得了演化許多先前鎖定的其他細胞器的能力。\n"
"\n"
"具有[b]細胞核[/b]的細胞受到的任何來源的傷害都會減少 [b]50%[/b]，除了因耗盡"
"[thrive:compound type=\"atp\"][/thrive:compound] 而導致的飢餓。\n"
"\n"
"一個細胞最多只能有一個[b]細胞核[/b]，且演化後無法移除。"

msgid "WIKI_NUCLEUS_INTRO"
msgstr ""
"最大的細胞器與真核細胞的定義特徵。讓細胞能演化出具有更強大作用的高級有膜細胞"
"器，例如[b][color=#3796e1][url=thriveopedia:mitochondrion]粒線體[/url][/"
"color][/b]與[b][color=#3796e1][url=thriveopedia:lysosome]溶酶體[/url][/color]"
"[/b]。\n"
"\n"
"由於其巨大的尺寸與滲透調節成本，需要大量的[thrive:compound type=\"atp\"][/"
"thrive:compound] 來維護。一旦細胞獲得細胞核，它就不能在後代中被移除。\n"
"\n"
"也可以將除飢餓以外的任何來源造成的傷害減少 [b]50%[/b]。"

msgid "WIKI_NUCLEUS_MODIFICATIONS"
msgstr "無修改。"

msgid "WIKI_NUCLEUS_PROCESSES"
msgstr "無代謝過程。"

msgid "WIKI_NUCLEUS_REQUIREMENTS"
msgstr "無要求，除了需要大量的額外空間來容納它。"

msgid "WIKI_NUCLEUS_SCIENTIFIC_BACKGROUND"
msgstr "待定"

msgid "WIKI_NUCLEUS_STRATEGY"
msgstr ""
"在將[b]細胞核[/b]添加到細胞之前請仔細考慮。它們的維護成本很高，並且會大幅降低"
"您的細胞速度，因此請確保您擁有充足的[thrive:compound type=\"atp\"][/thrive:"
"compound] 正平衡，並且能夠負擔一兩世代更平靜的生活方式。我們建議加入[b]"
"[color=#3796e1][url=thriveopedia:cilia]纖毛[/url][/color][/b]與[b]"
"[color=#3796e1][url=thriveopedia:flagellum]鞭毛[/url][/color][/b]以在後代中恢"
"復一些機動性。\n"
"\n"
"但好處是顯而易見的。真核生物（具有[b]細胞核[/b]的細胞）比原核生物（沒有細胞核"
"的細胞）可以獲得更多功能的升級。\n"
"\n"
"[b]細胞核[/b]解鎖的細胞器提供強大的新能力，例如[b][color=#3796e1]"
"[url=thriveopedia:signalingAgent]信號劑[/url][/color][/b]與[b][color=#3796e1]"
"[url=thriveopedia:bindingAgent]連接器[/url][/color][/b]，或對現有功能的重大升"
"級，例如[b][color=#3796e1][url=thriveopedia:mitochondrion]粒線體[/url][/"
"color][/b]與[b][color=#3796e1][url=thriveopedia:thermoplast]熱能體[/url][/"
"color][/b]。我們建議在添加[b]細胞核[/b]後用更有效率的真核細胞器替換原核細胞"
"器，以提高[thrive:compound type=\"atp\"][/thrive:compound] 產量並更好地維持細"
"胞。"

msgid "WIKI_NUCLEUS_UPGRADES"
msgstr "無升級。"

msgid "WIKI_ORGANELLES_ROOT_INTRO"
msgstr ""
"細胞器是單細胞生物的「器官」。在 Thrive 中，它們是細胞的建構組件，控制其內部"
"代謝過程與能力。\n"
"\n"
"每次繁殖時，您都可以使用微生物編輯器來添加、移動、修改或移除細胞內的細胞器。"
"幾乎所有這些行為都會消耗突變點數。細胞器排列成六邊形網格，形成由細胞膜包裹的"
"連續形狀，每種細胞器具有獨特的網格外型。外部細胞器會附著在細胞膜的外部，因此"
"對於許多細胞器來說，放置方向很重要。\n"
"\n"
"當您編輯細胞時，其他物種也會改變它們的細胞器佈局。他們可以獲得所有相同的能"
"力。\n"
"\n"
"從下面的清單中選擇一種細胞器以了解更多資訊。"

msgid "WIKI_OXYTOXISOME_EFFECTS"
msgstr ""
"如果細胞至少有一個[b]毒素體[/b]或[b][color=#3796e1][url=thriveopedia:oxytoxy]"
"毒素液泡[/url][/color][/b]，它可以發射毒素彈，排出儲存的[thrive:compound "
"type=\"oxytoxy\"][/thrive:compound] 來做這件事。這些彈體會損害其他物種的細"
"胞，但不會傷害發射者同物種的成員。\n"
"\n"
"傷害與發射的[thrive:compound type=\"oxytoxy\"][/thrive:compound] 量成正比。"

msgid "WIKI_OXYTOXISOME_INTRO"
msgstr ""
"修改過的[b][color=#3796e1][url=thriveopedia:metabolosome]代謝體[/url][/color]"
"[/b]，生產[thrive:compound type=\"oxytoxy\"][/thrive:compound]，可以作為發射"
"毒素彈的部件。[b][color=#3796e1][url=thriveopedia:oxytoxy]毒素液泡[/url][/"
"color][/b]的次級版本。"

msgid "WIKI_OXYTOXISOME_MODIFICATIONS"
msgstr "無修改。"

msgid "WIKI_OXYTOXISOME_PROCESSES"
msgstr ""
"[b]氧化毒素合成[/b]：[thrive:compound type=\"atp\"][/thrive:compound] + "
"[thrive:compound type=\"oxygen\"][/thrive:compound] → [thrive:compound "
"type=\"oxytoxy\"][/thrive:compound]\n"
"\n"
"生產[thrive:compound type=\"oxytoxy\"][/thrive:compound]，效率比[b]"
"[color=#3796e1][url=thriveopedia:oxytoxy]毒素液泡[/url][/color][/b]低。速率與"
"環境中[thrive:compound type=\"oxygen\"][/thrive:compound] 的濃度成正比。\n"
"\n"
"[b]糖解[/b]：[thrive:compound type=\"glucose\"][/thrive:compound] → [thrive:"
"compound type=\"atp\"][/thrive:compound]\n"
"\n"
"與許多原核細胞器一樣，[b]毒素體[/b]周圍的[b][color=#3796e1][url=thriveopedia:"
"cytoplasm]細胞質[/url][/color][/b]會進行效率較低的[b]糖解[/b]，將[thrive:"
"compound type=\"glucose\"][/thrive:compound] 轉化為[thrive:compound "
"type=\"atp\"][/thrive:compound]。"

msgid "WIKI_OXYTOXISOME_REQUIREMENTS"
msgstr ""
"如果在遊戲設定中啟用了細胞器升級，則[i]玩家細胞[/i]必須滿足以下條件：\n"
"\n"
"[indent]—   到目前為止，在整個遊戲中至少吞噬了 [b]5[/b] 個細胞。[/indent]"

msgid "WIKI_OXYTOXISOME_SCIENTIFIC_BACKGROUND"
msgstr "待定"

msgid "WIKI_OXYTOXISOME_STRATEGY"
msgstr ""
"毒素是細胞戰鬥中的寶貴武器。它們是目前遊戲中唯一的遠程攻擊方法，吞噬與[b]"
"[color=#3796e1][url=thriveopedia:pilus]掠食性菌毛[/url][/color][/b]更類似於近"
"戰武器。\n"
"\n"
"[b]毒素體[/b]及其真核版本[b][color=#3796e1][url=thriveopedia:oxytoxy]毒素液泡"
"[/url][/color][/b]也可做為防禦目的。吞噬另一個具有這些細胞器的細胞的生物會在"
"獵物消化時受到傷害，這可以對更大的掠食者起到威懾作用。"

msgid "WIKI_OXYTOXISOME_UPGRADES"
msgstr "無升級。"

msgid "WIKI_OXYTOXY_SYNTHESIS_COMMA_GLYCOLYSIS"
msgstr "氧化毒素合成、糖解"

msgid "WIKI_PAGE_ASCENSION"
msgstr "飛昇"

msgid "WIKI_PAGE_AWAKENING_STAGE"
msgstr "覺醒階段"

msgid "WIKI_PAGE_AWARE_STAGE"
msgstr "意識階段"

msgid "WIKI_PAGE_AXON"
msgstr "軸突"

msgid "WIKI_PAGE_BINDING_AGENT"
msgstr "連接器"

msgid "WIKI_PAGE_BIOLUMINESCENT_VACUOLE"
msgstr "生物發光液泡"

msgid "WIKI_PAGE_CHEMOPLAST"
msgstr "化能體"

msgid "WIKI_PAGE_CHEMORECEPTOR"
msgstr "化學感受器"

msgid "WIKI_PAGE_CHEMOSYNTHESIZING_PROTEINS"
msgstr "化能合成蛋白"

msgid "WIKI_PAGE_CHLOROPLAST"
msgstr "葉綠體"

msgid "WIKI_PAGE_CILIA"
msgstr "纖毛"

msgid "WIKI_PAGE_COMPOUNDS"
msgstr "化合物"

msgid "WIKI_PAGE_COMPOUND_SYSTEM_DEVELOPMENT"
msgstr "化合物系統開發"

msgid "WIKI_PAGE_CYTOPLASM"
msgstr "細胞質"

msgid "WIKI_PAGE_DEVELOPMENT_ROOT"
msgstr "開發"

msgid "WIKI_PAGE_EDITORS_AND_MUTATIONS"
msgstr "編輯器與突變"

msgid "WIKI_PAGE_ENVIRONMENTAL_CONDITIONS"
msgstr "環境條件"

msgid "WIKI_PAGE_FERROPLAST"
msgstr "鐵能體"

msgid "WIKI_PAGE_FLAGELLUM"
msgstr "鞭毛"

msgid "WIKI_PAGE_HELP_AND_TIPS"
msgstr "幫助與提示"

msgid "WIKI_PAGE_HYDROGENASE"
msgstr "氫化酶"

msgid "WIKI_PAGE_INDUSTRIAL_STAGE"
msgstr "工業階段"

msgid "WIKI_PAGE_LYSOSOME"
msgstr "溶酶體"

msgid "WIKI_PAGE_MACROSCOPIC_STAGE"
msgstr "宏觀生物階段"

msgid "WIKI_PAGE_MECHANICS_ROOT"
msgstr "遊戲機制"

#, fuzzy
msgid "WIKI_PAGE_MELANOSOME"
msgstr "溶酶體"

msgid "WIKI_PAGE_METABOLOSOMES"
msgstr "代謝體"

msgid "WIKI_PAGE_MICROBE_STAGE"
msgstr "微生物階段"

msgid "WIKI_PAGE_MITOCHONDRION"
msgstr "粒線體"

msgid "WIKI_PAGE_MULTICELLULAR_STAGE"
msgstr "多細胞階段"

msgid "WIKI_PAGE_MYOFIBRIL"
msgstr "肌原纖維"

msgid "WIKI_PAGE_NITROGENASE"
msgstr "固氮酶"

msgid "WIKI_PAGE_NITROPLAST"
msgstr "固氮體"

msgid "WIKI_PAGE_NUCLEUS"
msgstr "細胞核"

msgid "WIKI_PAGE_ORGANELLES_ROOT"
msgstr "細胞器"

msgid "WIKI_PAGE_OXYTOXISOME"
msgstr "氧化毒酶體"

msgid "WIKI_PAGE_PERFORATOR_PILUS"
msgstr "掠食性菌毛"

msgid "WIKI_PAGE_PROTOPLASM"
msgstr "原生質"

msgid "WIKI_PAGE_REPRODUCTION"
msgstr "繁殖"

msgid "WIKI_PAGE_RUSTICYANIN"
msgstr "鐵氧化藍蛋白"

msgid "WIKI_PAGE_SIGNALING_AGENT"
msgstr "信號劑"

msgid "WIKI_PAGE_SLIME_JET"
msgstr "黏液噴嘴"

msgid "WIKI_PAGE_SOCIETY_STAGE"
msgstr "社會階段"

msgid "WIKI_PAGE_SPACE_STAGE"
msgstr "太空階段"

msgid "WIKI_PAGE_STAGES_ROOT"
msgstr "階段"

msgid "WIKI_PAGE_THERMOPLAST"
msgstr "熱能體"

msgid "WIKI_PAGE_THERMOSYNTHASE"
msgstr "熱合成酶"

msgid "WIKI_PAGE_THE_PATCH_MAP"
msgstr "區域地圖"

msgid "WIKI_PAGE_THYLAKOIDS"
msgstr "類囊體"

msgid "WIKI_PAGE_TOXIN_VACUOLE"
msgstr "毒素液泡"

msgid "WIKI_PAGE_VACUOLE"
msgstr "液泡"

msgid "WIKI_PERFORATOR_PILUS_EFFECTS"
msgstr ""
"如果一個細胞有[b]掠食性菌毛[/b]，其他物種的細胞與其接觸就會受到嚴重傷害。如果"
"兩個細胞都有[b]掠食性菌毛[/b]，它們可能會阻擋彼此的攻擊。\n"
"\n"
"[b]掠食性菌毛[/b]也能阻擋毒素彈。請參閱[b][color=#3796e1][url=thriveopedia:"
"oxytoxyProteins]氧化毒酶體[/url][/color][/b]與[b][color=#3796e1]"
"[url=thriveopedia:oxytoxy]毒素液泡[/url][/color][/b]。"

msgid "WIKI_PERFORATOR_PILUS_INTRO"
msgstr ""
"用於刺傷其他細胞的戰鬥細胞器。受到[b]掠食性菌毛[/b]攻擊的細胞會損失大量生命"
"值。\n"
"\n"
"也可以透過格擋毒素彈來防禦毒素。"

msgid "WIKI_PERFORATOR_PILUS_MODIFICATIONS"
msgstr "無修改。"

msgid "WIKI_PERFORATOR_PILUS_PROCESSES"
msgstr "無代謝過程。"

msgid "WIKI_PERFORATOR_PILUS_REQUIREMENTS"
msgstr ""
"如果在遊戲設定中啟用了細胞器升級，則[i]玩家細胞[/i]必須滿足以下條件中的[i]至"
"少一個[/i]：\n"
"\n"
"[indent]—   在所有世代中至少吞噬了 [b]5[/b] 個細胞。[/indent]\n"
"[indent]—   在所有世代中至少死亡了 [b]5[/b] 次。[/indent]"

msgid "WIKI_PERFORATOR_PILUS_SCIENTIFIC_BACKGROUND"
msgstr ""
"菌毛存在於許多微生物的表面，類似於細毛。一個微生物表面可能存在數十至數百個菌"
"毛，並用於多種目的之一，包括在捕食中的作用。病原微生物利用菌毛提高毒性，或者"
"附著並結合宿主組織，或者穿透外膜侵入細胞質。有許多相似的菌毛存在，但在演化上"
"並不相關，而是趨同演化的結果。單一生物體可能具有表達多種類型菌毛的能力，並且"
"表面上存在的菌毛通常會不斷被改變與替換。\n"
"\n"
"閱讀更多關於此細胞器的資訊 [color=#3796e1][url=https://en.wikipedia.org/wiki/"
"Pilus]Wikipedia 頁面[/url][/color]。"

msgid "WIKI_PERFORATOR_PILUS_STRATEGY"
msgstr ""
"帶有[b]掠食性菌毛[/b]的細胞能成為高效的掠食者，可以傷害任何細胞，甚至是那些具"
"有抗毒素或抗吞噬膜的細胞。但必須小心放置它們，並且需要戰鬥技巧。\n"
"\n"
"[b]掠食性菌毛[/b]也可以對獵物有強大的嚇阻作用。尖刺球不太可能被視為一頓簡單的"
"飯菜。"

msgid "WIKI_PERFORATOR_PILUS_UPGRADES"
msgstr ""
"[b]注射性菌毛[/b]\n"
"\n"
"需要 [b]25[/b] 突變點數，修改[b]掠食性菌毛[/b]將其轉變為[b]注射性菌毛[/b]。當"
"它們攻擊敵方細胞時，同時也會造成毒素傷害。降低毒素傷害的細胞膜類型也可以降低"
"[b]注射性菌毛[/b]造成的傷害。"

msgid "WIKI_PROTEIN_RESPIRATION"
msgstr "蛋白質呼吸"

msgid "WIKI_PROTOPLASM_EFFECTS"
msgstr "無效果。"

msgid "WIKI_PROTOPLASM_INTRO"
msgstr ""
"[b][color=#3796e1][url=thriveopedia:cytoplasm]細胞質[/url][/color][/b]的顯著"
"增強版本，旨在增強非玩家物種的儲存能力。無法添加到玩家細胞中，但可能存在於玩"
"家從環境中化石化的細胞中。\n"
"\n"
"視覺上匹配[b][color=#3796e1][url=thriveopedia:cytoplasm]細胞質[/url][/color]"
"[/b]並繼承了它的許多特徵。"

msgid "WIKI_PROTOPLASM_MODIFICATIONS"
msgstr "無修改。"

msgid "WIKI_PROTOPLASM_PROCESSES"
msgstr ""
"[b]糖解[/b]：[thrive:compound type=\"glucose\"][/thrive:compound] → [thrive:"
"compound type=\"atp\"][/thrive:compound]\n"
"\n"
"不同輸入／輸出速率的[b]細胞質糖解[/b]的增強版本。"

msgid "WIKI_PROTOPLASM_REQUIREMENTS"
msgstr "玩家無法演化[b]原生質[/b]。非玩家物種則無限制。"

msgid "WIKI_PROTOPLASM_SCIENTIFIC_BACKGROUND"
msgstr ""
"在某些地方，[b]原生質[/b]是[b][color=#3796e1][url=thriveopedia:cytoplasm]細胞"
"質[/url][/color][/b]的別名，儘管它也可以指細胞的所有內容物，包括細胞核與周圍"
"結構。\n"
"\n"
"閱讀更多關於該細胞器的資訊 [color=#3796e1][url=https://en.wikipedia.org/wiki/"
"Protoplasm]Wikipedia 頁面[/url][/color]。"

msgid "WIKI_PROTOPLASM_STRATEGY"
msgstr ""
"在常規遊戲中不可能使用[b]原生質[/b]。玩家只有在自由建構模式下開啟在先前的遊戲"
"中化石化的非玩家物種，且該物種恰好演化了這種細胞器時才能使用它。\n"
"\n"
"當它確實出現時，[b]原生質[/b]在策略上等同於[b][color=#3796e1]"
"[url=thriveopedia:cytoplasm]細胞質[/url][/color][/b]，但顯著增加儲存空間與較"
"慢的[thrive:compound type=\"atp\"][/thrive:compound] 生產。具有[b]原生質[/b]"
"的細胞通常可以存活更長時間，而無需尋找化合物雲或消化獵物。"

msgid "WIKI_PROTOPLASM_UPGRADES"
msgstr "無升級。"

msgid "WIKI_PULLING_CILIA"
msgstr "捕食纖毛"

msgid "WIKI_REPRODUCTION_BUTTON"
msgstr "繁殖"

msgid "WIKI_REPRODUCTION_INTRO"
msgstr ""
"為了在 Thrive 中取得發展，您需要在[b]編輯器[/b]中演化您的物種並防止滅絕。為"
"此，您需要進行[b]繁殖[/b]。"

msgid "WIKI_REPRODUCTION_REPRODUCTION_IN_THE_MICROBE_STAGE"
msgstr ""
"要在[color=#3796e1][url=thriveopedia:microbe_stage]微生物階段[/url][/color]中"
"進行繁殖，您必須收集一定數量的繁殖[color=#3796e1][url=thriveopedia:Compounds]"
"化合物[/url][/color]。即[thrive:compound type=\"ammonia\"][/thrive:compound] "
"與[thrive:compound type=\"phosphates\"][/thrive:compound]。您會被動地吸收這些"
"化合物，吸收速度取決於您的細胞膜。\n"
"\n"
"[b][u]細胞器增殖[/u][/b]\n"
"\n"
"隨著細胞的成長，部分化合物將被保留用於繁殖。當達到特定數量的化合物時，您的細"
"胞器就會開始[b]複製[/b]。[thrive:compound type=\"ammonia\"][/thrive:"
"compound] 與[thrive:compound type=\"phosphates\"][/thrive:compound] 的所需量"
"取決於每個細胞器。每個細胞器都有一個[b]繁殖成本[/b]，決定它[b]複製[/b]所需的"
"化合物數量。一旦所有細胞器都複製完成，您就可以[b]繁殖[/b]並進入編輯器。"

msgid "WIKI_ROOT_BODY"
msgstr ""
"歡迎來到遊戲中的 Thrive 百科。在這裡您可以找到有關遊戲概念的詳細資訊，包括攻"
"略到支撐遊戲機制的科學理論。\n"
"\n"
"本節中的大多數頁面都是根據[color=#3796e1][url=https://wiki."
"revolutionarygamesstudio.com/]線上開發者 Wiki[/url][/color] 上的英文內容自動"
"生成並由社群翻譯的。如果您想協助撰寫與維護 Wiki 內容，請考慮[color=#3796e1]"
"[url=https://revolutionarygamesstudio.com/get-involved/]加入團隊[/url][/"
"color]。\n"
"\n"
"請參閱下方連結以了解一些主要的遊戲概念。"

msgid "WIKI_ROOT_HEADING"
msgstr "遊戲內 Thrive 百科"

msgid "WIKI_RUSTICYANIN_EFFECTS"
msgstr ""
"不斷演化的[b]鐵氧化藍蛋白[/b]為細胞配備了同名的酶。這允許細胞消化環境中的"
"[thrive:compound type=\"iron\"][/thrive:compound] 塊。"

msgid "WIKI_RUSTICYANIN_INTRO"
msgstr ""
"透過[b]鐵化能自養[/b]代謝將[thrive:compound type=\"iron\"][/thrive:compound] "
"轉化為[thrive:compound type=\"atp\"][/thrive:compound]。反應速率與環境中"
"[thrive:compound type=\"carbondioxide\"][/thrive:compound] 的濃度成正比。"

msgid "WIKI_RUSTICYANIN_MODIFICATIONS"
msgstr "無修改。"

msgid "WIKI_RUSTICYANIN_PROCESSES"
msgstr ""
"[b]鐵化能自養[/b]：[thrive:compound type=\"iron\"][/thrive:compound] + "
"[thrive:compound type=\"carbondioxide\"][/thrive:compound] → [thrive:"
"compound type=\"atp\"][/thrive:compound]\n"
"\n"
"一種產生能量的方法，無須[thrive:compound type=\"glucose\"][/thrive:"
"compound]。消耗[thrive:compound type=\"iron\"][/thrive:compound] 並與環境中"
"[thrive:compound type=\"carbondioxide\"][/thrive:compound] 的濃度成正比。"

msgid "WIKI_RUSTICYANIN_REQUIREMENTS"
msgstr "無要求。"

msgid "WIKI_RUSTICYANIN_SCIENTIFIC_BACKGROUND"
msgstr ""
"[b]鐵氧化藍蛋白[/b]存在於一些細菌與古菌的細胞膜中。它從[b]鐵[/b]轉移電子，並"
"利用電子將離子泵入細胞中，以幫助製造新的 [b]ATP[/b] 分子。\n"
"\n"
"[color=#3796e1][url=https://en.wikipedia.org/wiki/Rusticyanin]https://en."
"wikipedia.org/wiki/Rusticyanin[/url][/color]"

msgid "WIKI_RUSTICYANIN_STRATEGY"
msgstr ""
"[thrive:compound type=\"iron\"][/thrive:compound] 是一種有價值的替代資源，可"
"以取代[thrive:compound type=\"glucose\"][/thrive:compound]，因為它在環境中的"
"衰變速度要慢得多。以鐵為食的細胞很可能在[thrive:compound type=\"iron\"][/"
"thrive:compound] 豐富的區域中享受豐富的營養。\n"
"\n"
"攝取[thrive:compound type=\"iron\"][/thrive:compound] 塊可能很誘人，但通常情"
"況下，靠近更大的塊可以獲得更多的[thrive:compound type=\"iron\"][/thrive:"
"compound]，因為它會產生更多雲狀化合物。然而，吞下[thrive:compound "
"type=\"iron\"][/thrive:compound] 塊可以讓您攜帶更多的[thrive:compound "
"type=\"iron\"][/thrive:compound] 以進行長途旅行。"

msgid "WIKI_RUSTICYANIN_UPGRADES"
msgstr "無升級。"

msgid "WIKI_SIGNALING_AGENT_EFFECTS"
msgstr ""
"如果玩家細胞有[b]信號劑[/b]，玩家可以按快捷鍵（預設為 [b]V[/b]）開啟命令面板"
"並向同物種的所有成員發出命令。直到選擇新命令為止每個命令都會持續存在。選項"
"有：\n"
"\n"
"[indent]—   無命令。[/indent]\n"
"[indent]—   移動到玩家處。玩家種族的非玩家細胞蜂擁而至玩家細胞。[/indent]\n"
"[indent]—   跟隨玩家。玩家種族的非玩家細胞向玩家細胞移動，但保持一定距離。[/"
"indent]\n"
"[indent]—   遠離玩家。玩家種族的非玩家細胞會遠離玩家細胞。[/indent]\n"
"[indent]—   變得好鬥。玩家物種的非玩家細胞變得更有可能攻擊與追逐周圍的其他細"
"胞。[/indent]\n"
"\n"
"在撰寫本文時，具有[b]信號劑[/b]的非玩家細胞將不會使用它們。"

msgid "WIKI_SIGNALING_AGENT_INTRO"
msgstr "允許透過水中的化學訊號向同物種的其他成員發送簡單的命令。"

msgid "WIKI_SIGNALING_AGENT_MODIFICATIONS"
msgstr "無代謝過程。"

msgid "WIKI_SIGNALING_AGENT_PROCESSES"
msgstr "無代謝過程。"

msgid "WIKI_SIGNALING_AGENT_REQUIREMENTS"
msgstr ""
"細胞必須有[b][color=#3796e1][url=thriveopedia:nucleus]細胞核[/url][/color][/"
"b]才能演化出[b]信號劑[/b]。"

msgid "WIKI_SIGNALING_AGENT_SCIENTIFIC_BACKGROUND"
msgstr "待定"

msgid "WIKI_SIGNALING_AGENT_STRATEGY"
msgstr ""
"雖然不是必需的，但如果您希望成為多細胞生物並進入多細胞階段，[b]信號劑[/b]是一"
"個不錯的選擇。透過發出「向我移動」命令，您可以快速召集其他細胞進行連接，前提"
"是您還擁有[b][color=#3796e1][url=thriveopedia:bindingAgent]連接器[/url][/"
"color][/b]。\n"
"\n"
"或者，透過在「跟隨我」與「變得更激進」命令之間切換，您可以建立一支私人軍隊來"
"保護自己免受掠食者的侵害。"

msgid "WIKI_SIGNALING_AGENT_UPGRADES"
msgstr "無升級。"

msgid "WIKI_SLIME_JET_EFFECTS"
msgstr ""
"使細胞能夠噴射[thrive:compound type=\"mucilage\"][/thrive:compound] 以推動自"
"己。噴射[thrive:compound type=\"mucilage\"][/thrive:compound] 可在短時間內大"
"幅提高速度。根據可用的[thrive:compound type=\"mucilage\"][/thrive:compound] "
"量，爆發可以持續更長時間。\n"
"\n"
"任何沒有[b]黏液噴嘴[/b]的細胞進入[thrive:compound type=\"mucilage\"][/thrive:"
"compound] 區域將會減慢速度。"

msgid "WIKI_SLIME_JET_INTRO"
msgstr ""
"由[thrive:compound type=\"glucose\"][/thrive:compound] 合成一種名為[thrive:"
"compound type=\"mucilage\"][/thrive:compound] 的黏性聚合物。允許細胞噴射"
"[thrive:compound type=\"mucilage\"][/thrive:compound] 以推動自身，同時減慢進"
"入排出物質的生物的速度。\n"
"\n"
"與[b][color=#3796e1][url=thriveopedia:flagellum]鞭毛[/url][/color][/b]相比，"
"它提供更快的加速度，有助於躲避掠食者或追上獵物。"

msgid "WIKI_SLIME_JET_MODIFICATIONS"
msgstr "無修改。"

msgid "WIKI_SLIME_JET_PROCESSES"
msgstr ""
"[b]黏液合成[/b]：[thrive:compound type=\"glucose\"][/thrive:compound] → "
"[thrive:compound type=\"mucilage\"][/thrive:compound]\n"
"\n"
"增加[thrive:compound type=\"mucilage\"][/thrive:compound] 以進行噴射推進。"

msgid "WIKI_SLIME_JET_REQUIREMENTS"
msgstr "無要求。"

msgid "WIKI_SLIME_JET_SCIENTIFIC_BACKGROUND"
msgstr "待定"

msgid "WIKI_SLIME_JET_STRATEGY"
msgstr ""
"當試圖追上獵物或躲避掠食者時，獲得瞬間提升速度的能力被證明是有用的，更重要的"
"是，噴出的[thrive:compound type=\"mucilage\"][/thrive:compound] 可以降低進入"
"的掠食者的速度。總推力、[thrive:compound type=\"mucilage\"][/thrive:"
"compound] 儲存量與最大噴射持續時間，都與細胞上的[b]黏液噴嘴[/b]數量相關。\n"
"\n"
"同樣重要的是要注意，此細胞器使用[thrive:compound type=\"glucose\"][/thrive:"
"compound] 而非[thrive:compound type=\"atp\"][/thrive:compound]，所以添加此細"
"胞器時一定要檢查細胞的化合物平衡。"

msgid "WIKI_SLIME_JET_UPGRADES"
msgstr "無升級。"

msgid "WIKI_SOCIETY_STAGE_CURRENT_DEVELOPMENT"
msgstr ""
"此階段尚未開始開發。近年來，這一階段的理論與遊戲玩法討論並不多。一旦我們達到"
"社會階段的正式開發，將會恢復討論。"

msgid "WIKI_SOCIETY_STAGE_FEATURES"
msgstr "即將推出。"

msgid "WIKI_SOCIETY_STAGE_INTRO"
msgstr ""
"簡介：在這個階段中，您將發展與擴展您的第一個聚落，並建立更多的聚落。這個階段"
"讓人聯想到中世紀。當您的科技發展到足夠先進的程度時，本階段結束。\n"
"\n"
"社會階段是 Thrive 的七個遊戲階段之一。在經歷了[color=#3796e1]"
"[url=thriveopedia:awakening_stage]覺醒階段[/url][/color]並發展後，您的智慧物"
"種開始形成更大的群體或社會。此時，策略模式成為遊戲的主要焦點，而非生物模式"
"（儘管玩家仍然可以隨時使用生物模式，這是較低優先實現的功能）。同時，國家編輯"
"器也會解鎖供玩家使用。最後，玩家的物種可以開始建立社會中心來形成聚落。\n"
"\n"
"在整個社會階段中，主要目標之一是發展越來越先進的科技。因此，當您的物種發展出"
"足夠先進的科技進入[color=#3796e1][url=thriveopedia:industrial_stage]工業階段"
"[/url][/color]時，社會階段結束。"

msgid "WIKI_SOCIETY_STAGE_OVERVIEW"
msgstr ""
"社會階段標誌著玩家的物種從簡單的部落到先進文明的轉變。社會階段的特色在於某些"
"技術的出現，這些技術使研究網絡的查看與投資、政府政策的實施、宗教的出現以及更"
"大規模衝突的開始成為可能。在這個階段，國家編輯器變得越來越重要，科技編輯器與"
"隊伍編輯器也是如此。儘管玩家可以自由切換至以個體生物的視角來進行遊戲，但所有"
"重要的事件與決策都發生在更大的範圍內，並且需要管理越來越多的人口。玩家必須在"
"滿足人民需求與平衡國家利益之間做出抉擇，以帶領他們的文明向前發展。\n"
"\n"
"由於在後期階段維持生物模式的運作將是非常繁重的工作，因此確保這一模式正常運作"
"並不是當前的優先事項。畢竟，策略模式是本階段最重要、最有目的的玩法，也是推進"
"文明所必須的。此外，也曾討論過，在這個階段單個個體的影響已經變得微乎其微，因"
"此允許玩家在生物模式中四處遊走雖然不錯，但需要付出很大的努力才能對遊戲玩法產"
"生很小的影響。"

msgid "WIKI_SOCIETY_STAGE_TRANSITIONS"
msgstr ""
"社會階段在您建造第一個社會中心（聚落）後開始。集體住宅可以形成社會中心。社會"
"中心建築作為聚落的核心樞紐，聚落是一群建築，它們會像一個集體運作，並自動生成"
"一個名稱。新的統計數據將出現在該聚落上，如幸福度、健康度與穩定度。遊戲的控制"
"將切換到策略模式，並解鎖國家編輯器。這允許玩家最終從他們正在扮演的個體視角脫"
"離，並轉而以即時戰略遊戲視角來控制物種。玩家可以向部落的不同單位發號施令，並"
"且可以同時控制多個單位。現在可以指定物種成員來填充這些聚落，這意味著他們將作"
"為一個可控單位消失，成為該聚落人口中的一個數字。預設情況下，人口將被分配為勞"
"工。雖然將單位編入聚落會削弱他們在戰場上的許多能力，但它開闢了一系列全新的機"
"會，並減輕了同時控制太多單位的負擔。現在，勞工、工匠或其他人口類型的標籤變得"
"重要，因為電腦現在將該類型的所有成員視為一個整體。例如，勞工在聚落中進行可用"
"的體力勞動，工匠則進行選定的製作任務。可以向人口徵收稅款，它們受人口增長的影"
"響，並在需要操作員的建築中用來僱用人員。他們本質上只是螢幕上的數字。除了隨機"
"在聚落周圍走動以使其看起來比較熱鬧之外，他們的模型不再重要。這也是為什麼生物"
"模式不再重要的部分原因（但計劃仍然可用，儘管優先級較低）。玩家可以選擇一個部"
"落成員並開始以生物模式進行遊戲，並獲得與之前相同的所有能力。\n"
"\n"
"儘管如此，現在居住在這些聚落中的人口成員隨時可以部署，這會將他們從聚落中移"
"出，重新成為遊戲中的一個單位。建立新聚落就是以這種方式進行的。單位，特別是勞"
"工，必須從一個聚落中部署出來，然後前往新地點，建造一個新的社會中心與支援建"
"築，以啟動新的聚落。用來建造聚落的勞工可以用來填充人口，讓聚落順利運行。需要"
"注意的是，只有勞工才能建造建築。\n"
"\n"
"社會傳統解鎖了自動文化生成，使藝術在您的國家誕生。社會進步將逐漸解鎖國家編輯"
"器的更多功能。\n"
"\n"
"相反，在整個進步過程中，玩家物種的其他部落也會開始出現。每一個從玩家物種中產"
"生的部落，將會帶走一部分該物種的人口，因此從同一物種中形成的部落數量有限。其"
"他物種也可能獲得智慧，並開始形成部落。這種情況發生的頻率需要根據實際情況進行"
"調整以確保現實，因為時間尺度意味著多個物種基本上必須在非常短的時間內幾乎同時"
"變得智慧，才能在玩家行星的整體演化過程中成為一部分。如果一個物種進步得更快，"
"它們可以在幾萬年內迅速用技術消滅其他競爭對手。只有玩家組建的部落，以及後來的"
"國家，將由玩家控制。其他國家將是 AI 國家，並將成為玩家在漫長歷史中競爭的來"
"源。它們仍然屬於與玩家相同的物種，但無法控制，甚至可能與玩家敵對。它們將發現"
"自己的科技，形成自己的社會中心，並走向自己的文明之路。\n"
"\n"
"當玩家解鎖並建造第一台工業機械後，本階段結束。"

msgid "WIKI_SOCIETY_STAGE_UI"
msgstr "即將推出。"

msgid "WIKI_SPACE_STAGE_CURRENT_DEVELOPMENT"
msgstr "太空階段開發尚未開始。"

msgid "WIKI_SPACE_STAGE_FEATURES"
msgstr "即將推出。"

msgid "WIKI_SPACE_STAGE_INTRO"
msgstr ""
"簡介：在這個階段，玩家將探索宇宙並擁有重大的技術進步。\n"
"\n"
"太空階段是 Thrive 中的倒數第二個階段。當[color=#3796e1][url=thriveopedia:"
"industrial_stage]工業階段[/url][/color]的國家先進到足以建造太空船後，他們就可"
"以開始向星空擴張。此時，玩家已經進入太空階段。\n"
"\n"
"玩家的種族已經研究了許多不同的技術，但在這個階段，科幻（scifi）技術將開始出"
"現。玩家的種族可能會遇到其他星球上的生命並與之互動，並開始向宇宙擴展。追求進"
"一步的技術進步最終將解鎖上帝工具與[color=#3796e1][url=thriveopedia:"
"ascension_stage]飛昇[/url][/color]。一些玩家可能不喜歡在一個以科學為基礎的遊"
"戲中出現科幻技術，因此我們將加入一個隔斷點，玩家可以選擇不推進科幻技術，但代"
"價是無法到達[color=#3796e1][url=thriveopedia:ascension_stage]飛昇[/url][/"
"color]。這基本上會將玩家鎖定在早期太空階段。"

msgid "WIKI_SPACE_STAGE_OVERVIEW"
msgstr ""
"早期太空階段從玩家物種的首次太空飛行開始。此階段主要側重於發展太空飛行技術並"
"探索玩家所在的太陽系。早期太空階段的遊戲玩法包括發射首顆衛星以及首次嘗試登陸"
"母星的衛星。除此之外，這個階段的遊戲玩法與工業階段相似，但玩家現在可以縮放視"
"角至整個行星系，不僅可以管理行星上的發展，還能指揮自己的太空船。\n"
"\n"
"早期太空階段的另一個主要目標是統一玩家的母星，因為如果沒有統一，其他國家會持"
"續干擾並攻擊玩家。當母星隨時都有可能陷入全球混亂時，要維持一個太空帝國將變得"
"更加困難（甚至可能無法做到）。\n"
"\n"
"後期太空階段是玩家有能力探索其他行星系的時候。透過發明超光速（FTL）旅行的方"
"法，Thrive 成為了科幻（科學假說）遊戲。在這個階段中，玩家可以選擇關閉科幻元"
"素，這樣遊戲的最終目標僅是探索鄰近恆星系統。如果啟用了科幻元素，玩家就能夠殖"
"民許多恆星系統，建立一個跨越星系的太空帝國，進入太空階段的最終部分。此時，玩"
"家將與其他太空帝國互動，發展非常先進的科技與太空艦隊。為了防止玩家因為需要管"
"理大量行星而超載，遊戲會簡化行星管理系統。這個階段的最終目標是建造多個大型工"
"程項目，例如戴森球，最終則是建造飛昇之門，這個項目需要大量的能量與時間來啟"
"動。由於飛昇能賦予首個達成的帝國無盡的力量，玩家需要在建造飛昇之門的過程中抵"
"禦其他帝國的進攻。\n"
"\n"
"由於 Thrive 是一款以科學為基礎的遊戲，因此遊戲中納入的科幻元素將考慮其實用性"
"並儘量符合現實（基於當前被認為可能實現的技術進行推測）。遊戲會盡可能只選擇那"
"些為了實現太空階段後半部分所必須的科幻技術。例如，超光速（FTL）旅行技術是不可"
"或缺的，但其他如目前認為不可能存在的奇異武器、能源或材料等則可以被排除，而不"
"會影響到關於星系帝國發展的遊戲計劃。這將減少遊戲中需要引入的科幻元素，使其更"
"為合理。"

msgid "WIKI_SPACE_STAGE_TRANSITIONS"
msgstr ""
"當玩家首次帶著原始火箭到達太空時，本階段開始。\n"
"\n"
"當玩家消耗大量資源與研究建造並驅動飛昇之門時，本階段結束。"

msgid "WIKI_SPACE_STAGE_UI"
msgstr "即將推出。"

msgid "WIKI_STAGES_ROOT_INTRO"
msgstr ""
"這些是遊戲中的所有階段。總共有 8 個階段，每個階段的遊戲玩法都略有不同。\n"
"\n"
"當您在 Thrive 中發展時，您將經歷各個階段，最終讓您達到飛昇。\n"
"\n"
"您將以一個單細胞生物開始遊戲，接著演化出器官與組織，然後變得有智慧，並建立一"
"個征服太空的社會。"

msgid "WIKI_TBA"
msgstr "待定"

msgid "WIKI_THERMOPLAST_EFFECTS"
msgstr "無效果。"

msgid "WIKI_THERMOPLAST_INTRO"
msgstr ""
"利用環境中的[thrive:compound type=\"temperature\"][/thrive:compound] 梯度以"
"[thrive:compound type=\"atp\"][/thrive:compound] 的形式提取能量。效率高於原核"
"版本的[b][color=#3796e1][url=thriveopedia:thermosynthase]熱合成酶[/url][/"
"color][/b]。\n"
"\n"
"現實中未發現的推測細胞器。在開啟僅限已知生命形式選項的遊戲中不可用。"

msgid "WIKI_THERMOPLAST_MODIFICATIONS"
msgstr "無修改。"

msgid "WIKI_THERMOPLAST_PROCESSES"
msgstr ""
"[b]熱合成[/b]：[thrive:compound type=\"temperature\"][/thrive:compound] → "
"[thrive:compound type=\"atp\"][/thrive:compound]\n"
"\n"
"利用周圍環境[thrive:compound type=\"temperature\"][/thrive:compound] 被動生成"
"能量。效率高於[b][color=#3796e1][url=thriveopedia:thermosynthase]熱合成酶[/"
"url][/color][/b]中的[b]細菌熱合成[/b]。"

msgid "WIKI_THERMOPLAST_REQUIREMENTS"
msgstr ""
"[b]熱能體[/b]僅出現在關閉僅限已知生命形式選項的遊戲中。\n"
"\n"
"如果在遊戲設定中啟用了細胞器解鎖，則[i]玩家細胞[/i]必須滿足以下條件：\n"
"\n"
"[indent]—   至少連續 [b]5[/b] 代中包含 [b]3[/b] 個[b][color=#3796e1]"
"[url=thriveopedia:thermosynthase]熱合成酶[/url][/color][/b]。[/indent]"

msgid "WIKI_THERMOPLAST_SCIENTIFIC_BACKGROUND"
msgstr "待定"

msgid "WIKI_THERMOPLAST_STRATEGY"
msgstr ""
"由於[b]熱合成[/b]除了環境[thrive:compound type=\"temperature\"][/thrive:"
"compound] 以外不需要任何輸入，因此它本質上是免費能量。此外，[b]熱能體[/b]比其"
"前身[b][color=#3796e1][url=thriveopedia:thermosynthase]熱合成酶[/url][/color]"
"[/b]更高效，這使得它們可以說是遊戲中最簡單的能量產生方法，前提是您願意留在海"
"底熱泉等炎熱地區。\n"
"\n"
"啟用細胞器解鎖後，需要在細胞中使用[b][color=#3796e1][url=thriveopedia:"
"thermosynthase]熱合成酶[/url][/color][/b]進行多次繁殖，意味著玩家演化[b]熱能"
"體[/b]時，他們可能已經非常專注於[b]熱合成[/b]以獲得[b]熱能體[/b]。"

msgid "WIKI_THERMOPLAST_UPGRADES"
msgstr "無升級。"

msgid "WIKI_THERMOSYNTHASE_EFFECTS"
msgstr "無效果。"

msgid "WIKI_THERMOSYNTHASE_INTRO"
msgstr ""
"利用環境中的[thrive:compound type=\"temperature\"][/thrive:compound] 梯度以"
"[thrive:compound type=\"atp\"][/thrive:compound] 的形式提取能量。效率低於真核"
"版本的[b][color=#3796e1][url=thriveopedia:thermoplast]熱能體[/url][/color][/"
"b]。\n"
"\n"
"現實中未發現的推測細胞器。在開啟僅限已知生命形式選項的遊戲中不可用。"

msgid "WIKI_THERMOSYNTHASE_MODIFICATIONS"
msgstr "無修改。"

msgid "WIKI_THERMOSYNTHASE_PROCESSES"
msgstr ""
"[b]細菌熱合成[/b]：[thrive:compound type=\"temperature\"][/thrive:compound] "
"→ [thrive:compound type=\"atp\"][/thrive:compound]\n"
"\n"
"利用周圍環境[thrive:compound type=\"temperature\"][/thrive:compound] 被動生成"
"能量。效率低於[b][color=#3796e1][url=thriveopedia:thermoplast]熱能體[/url][/"
"color][/b]中的[b]熱合成[/b]。"

msgid "WIKI_THERMOSYNTHASE_REQUIREMENTS"
msgstr ""
"[b]熱能體[/b]僅出現在關閉僅限已知生命形式選項的遊戲中。\n"
"\n"
"如果在遊戲設定中啟用了細胞器解鎖，則[i]玩家細胞[/i]必須滿足以下條件：\n"
"\n"
"[indent]—   位於至少 [b]+50 °C[/b] [thrive:compound type=\"temperature\"][/"
"thrive:compound] 的區域。[/indent]"

msgid "WIKI_THERMOSYNTHASE_SCIENTIFIC_BACKGROUND"
msgstr "待定"

msgid "WIKI_THERMOSYNTHASE_STRATEGY"
msgstr ""
"在目前遊戲中，[b]熱合成酶[/b]本質上是免費能量。它沒有真正的缺點，只要您滿足於"
"留在炎熱區域中即可。 [b]細菌熱合成[/b]在大約 [b]+23 °C[/b] [thrive:compound "
"type=\"temperature\"][/thrive:compound] 的區域中保持平衡，並且在海底熱泉中更"
"強大，其溫度為 [b]+98 °C[/b] [thrive:compound type=\"temperature\"][/thrive:"
"compound]。\n"
"\n"
"更高效的是[b][color=#3796e1][url=thriveopedia:thermoplast]熱能體[/url][/"
"color][/b]，一旦細胞演化出[b][color=#3796e1][url=thriveopedia:nucleus]細胞核"
"[/url][/color][/b]就可用。與所有原核細胞器與真核細胞器一樣，我們建議在盡可能"
"的情況下將[b]熱合成酶[/b]替換為[b][color=#3796e1][url=thriveopedia:"
"thermoplast]熱能體[/url][/color][/b]。"

msgid "WIKI_THERMOSYNTHASE_UPGRADES"
msgstr "無升級。"

msgid "WIKI_THE_PATCH_MAP_FOG_OF_WAR"
msgstr ""
"戰爭迷霧是一個可以啟用的遊戲設定，它限制了玩家可以預覽的區域。\n"
"\n"
"當設定為[b]常規[/b]時，只有玩家曾經造訪過的區域以及任何相鄰的區域才會可見。雖"
"然與[i]那些[/i]相鄰的區域在地圖上可見，但它們的類型、[color=#3796e1]"
"[url=thriveopedia:Compounds]化合物資訊[/url][/color]與[color=#3796e1]"
"[url=thriveopedia:EnvironmentalConditions]環境條件[/url][/color]將被隱藏。\n"
"\n"
"當設定為[b]強烈[/b]時，[b]只有[/b]玩家曾經造訪過的區域可見。相鄰的區域將可"
"見，但類型與化合物資訊將被隱藏"

msgid "WIKI_THE_PATCH_MAP_INTRO"
msgstr ""
"您的物種所居住的星球是一個擁有許多不同環境與生物群系的廣闊地方。在"
"[color=#3796e1][url=thriveopedia:microbe_stage]微生物階段[/url][/color]中，這"
"透過[b]區域地圖[/b]中的[b]區域[/b]與[b]地域[/b]表示。"

msgid "WIKI_THE_PATCH_MAP_PATCHES"
msgstr ""
"[b]區域[/b]代表具有不同環境的獨特生物群落。每個區域都有不同的[color=#3796e1]"
"[url=thriveopedia:EnvironmentalConditions]環境條件[/url][/color]與"
"[color=#3796e1][url=thriveopedia:Compounds]化合物[/url][/color]，這會影響[b]"
"代謝過程[/b]的運作與效率。在每次[color=#3796e1][url=thriveopedia:"
"EditorsAndMutations]編輯器會話[/url][/color]期間，您可以移動到任何相鄰的區域"
"或其中包含您的物種的任何區域。\n"
"\n"
"區域還包含其他物種的種群，它們可以在區域之間遷移並作為玩家的競爭者。在區域之"
"間移動時，請務必檢查捕食者與獵物。"

msgid "WIKI_THE_PATCH_MAP_THE_PATCH_MAP"
msgstr ""
"[b]區域地圖[/b]代表您的星球。它由[b]區域[/b]與[b]地域[/b]組成（如下所述）。每"
"個區域包含多個連接的（或相鄰的）區域並連接到其他地域。"

msgid "WIKI_THYLAKOIDS_EFFECTS"
msgstr "無特殊效果。"

msgid "WIKI_THYLAKOIDS_INTRO"
msgstr ""
"小叢蛋白質與光敏綠色色素。色素利用來自[thrive:compound type=\"sunlight\"][/"
"thrive:compound] 的能量將水與氣態[thrive:compound type=\"carbondioxide\"][/"
"thrive:compound] 轉化為[thrive:compound type=\"glucose\"][/thrive:compound]，"
"此過程被稱為[b]色素細胞光合作用[/b]。由於[thrive:compound type=\"glucose\"][/"
"thrive:compound] 的生產速率與[thrive:compound type=\"sunlight\"][/thrive:"
"compound] 的強度成正比，[b]類囊體[/b]僅對靠近表層的區域有效。\n"
"\n"
"[b][color=#3796e1][url=thriveopedia:chloroplast]葉綠體[/url][/color][/b]的原"
"核形式，一種執行完全版[b]光合作用[/b]的細胞器。"

msgid "WIKI_THYLAKOIDS_MODIFICATIONS"
msgstr "無修改"

msgid "WIKI_THYLAKOIDS_PROCESSES"
msgstr ""
"[b]色素細胞光合作用[/b]：[thrive:compound type=\"sunlight\"][/thrive:"
"compound] + [thrive:compound type=\"carbondioxide\"][/thrive:compound] → "
"[thrive:compound type=\"glucose\"][/thrive:compound] + [thrive:compound "
"type=\"oxygen\"][/thrive:compound]\n"
"\n"
"現在您可以食用[thrive:compound type=\"sunlight\"][/thrive:compound]。品嘗日"
"光。注意[b]類囊體[/b]無法在黑暗區域中進行[b]色素細胞光合作用[/b]，且細胞越靠"
"近表層，此代謝過程就越有效。\n"
"\n"
"[b]糖解[/b]：[thrive:compound type=\"glucose\"][/thrive:compound] → [thrive:"
"compound type=\"atp\"][/thrive:compound]\n"
"\n"
"由於[b]類囊體[/b]直接懸浮在[b][color=#3796e1][url=thriveopedia:cytoplasm]細胞"
"質[/url][/color][/b]中，周圍的液體也能進行一些[b]糖解[/b]。"

msgid "WIKI_THYLAKOIDS_REQUIREMENTS"
msgstr ""
"如果在遊戲設定中啟用了細胞器升級，則[i]玩家細胞[/i]必須滿足以下條件：\n"
"\n"
"[indent]—   位於至少 [b]20%[/b] [thrive:compound type=\"sunlight\"][/thrive:"
"compound] 的區域中。[/indent]"

msgid "WIKI_THYLAKOIDS_SCIENTIFIC_BACKGROUND"
msgstr "待定"

msgid "WIKI_THYLAKOIDS_STRATEGY"
msgstr ""
"在[thrive:compound type=\"sunlight\"][/thrive:compound] 等級較高的區域中，帶"
"有[b]類囊體[/b]的單一網格是一個自我維持的能源工廠。透過[b]色素細胞光合作用[/"
"b]，然後[b]糖解[/b]，它們實質上產生免費能量。\n"
"\n"
"但它們僅在表層區域（例如表層帶或潮池）中可行。在過渡到這種能源產生方法之前，"
"確保您目前生活在有效的地區至關重要。一旦確立條件，建構一個有效的光合作用器就"
"像確保細胞中有正淨[thrive:compound type=\"glucose\"][/thrive:compound] 生產與"
"足夠的能量來維持它一樣簡單。此外，細胞的大部分能量消耗來自於移動，因此靜止可"
"以大幅增加[thrive:compound type=\"glucose\"][/thrive:compound] 的淨產量。\n"
"\n"
"如果在遊戲設定中啟用了晝夜循環，那麼建立有效的光合作用細胞可能會具有挑戰性。"
"放置盡可能多的光合作用部件，以確保最大程度地生產[thrive:compound "
"type=\"glucose\"][/thrive:compound]，以及具有適當存儲空間的部件（例如[b]"
"[color=#3796e1][url=thriveopedia:vacuole]液泡[/url][/color][/b]）為將到來的夜"
"晚建立儲存空間。我們建議您在夜晚靜止以消耗更少的能量，或者如果您有其他能量的"
"來源，則可以追逐獵物。我們還建議在早晨光照強度開始上升時進行繁殖，因為繁殖後"
"您的[thrive:compound type=\"glucose\"][/thrive:compound] 儲存量將減半。"

msgid "WIKI_THYLAKOIDS_UPGRADES"
msgstr "無升級。"

msgid "WIKI_TOXIN_VACUOLE_EFFECTS"
msgstr ""
"如果細胞至少有一個[b][color=#3796e1][url=thriveopedia:oxytoxyProteins]氧化毒"
"酶體[/url][/color][/b]或[b]毒素液泡[/b]，它可以發射毒素彈，排出儲存的[thrive:"
"compound type=\"oxytoxy\"][/thrive:compound] 來做這件事。這些彈體會損害其他物"
"種的細胞，但不會傷害發射者同物種的成員。\n"
"\n"
"傷害與發射的[thrive:compound type=\"oxytoxy\"][/thrive:compound] 量成正比。"

msgid "WIKI_TOXIN_VACUOLE_INTRO"
msgstr ""
"修改過的[b][color=#3796e1][url=thriveopedia:vacuole]液泡[/url][/color][/b]，"
"生產[thrive:compound type=\"oxytoxy\"][/thrive:compound]，可以作為發射毒素彈"
"的部件。[b][color=#3796e1][url=thriveopedia:oxytoxyProteins]氧化毒酶體[/url]"
"[/color][/b]的高級版本。"

msgid "WIKI_TOXIN_VACUOLE_MODIFICATIONS"
msgstr "無修改。"

msgid "WIKI_TOXIN_VACUOLE_PROCESSES"
msgstr ""
"[b]氧化毒素合成[/b]：[thrive:compound type=\"atp\"][/thrive:compound] + "
"[thrive:compound type=\"oxygen\"][/thrive:compound] → [thrive:compound "
"type=\"oxytoxy\"][/thrive:compound]\n"
"\n"
"生產[thrive:compound type=\"oxytoxy\"][/thrive:compound]，效率比[b]"
"[color=#3796e1][url=thriveopedia:oxytoxyProteins]氧化毒酶體[/url][/color][/b]"
"高。速率與環境中[thrive:compound type=\"oxygen\"][/thrive:compound] 的濃度成"
"正比。"

msgid "WIKI_TOXIN_VACUOLE_REQUIREMENTS"
msgstr ""
"細胞必須有[b][color=#3796e1][url=thriveopedia:nucleus]細胞核[/url][/color][/"
"b]才能演化出[b]毒素液泡[/b]。\n"
"\n"
"如果在遊戲設定中啟用了細胞器升級，則對於[i]玩家細胞[/i]，以下條件[i]兩者[/i]"
"皆必須為真：\n"
"\n"
"[indent]—   到目前為止，在整個遊戲中至少吞噬了 [b]10[/b] 個細胞。[/indent]\n"
"[indent]—   至少連續 [b]5[/b] 代中包含 [b]1[/b] 個[b][color=#3796e1]"
"[url=thriveopedia:oxytoxyProteins]氧化毒酶體[/url][/color][/b]。[/indent]"

msgid "WIKI_TOXIN_VACUOLE_SCIENTIFIC_BACKGROUND"
msgstr "待定"

msgid "WIKI_TOXIN_VACUOLE_STRATEGY"
msgstr ""
"與[b][color=#3796e1][url=thriveopedia:oxytoxyProteins]氧化毒酶體[/url][/"
"color][/b]類似，但有更高的[thrive:compound type=\"oxytoxy\"][/thrive:"
"compound] 生產效率，沒有[b]糖解[/b]產生代謝化合物的好處。"

msgid "WIKI_TOXIN_VACUOLE_UPGRADES"
msgstr "無升級。"

msgid "WIKI_VACUOLE_EFFECTS"
msgstr "無效果。"

msgid "WIKI_VACUOLE_INTRO"
msgstr ""
"儲存化合物的密度比[b][color=#3796e1][url=thriveopedia:cytoplasm]細胞質[/url]"
"[/color][/b]高的真核細胞器。可以特化以進一步增加儲存空間。"

msgid "WIKI_VACUOLE_MODIFICATIONS"
msgstr ""
"可以選擇修改[b]液泡[/b]以設定特定化合物的特化（[thrive:compound "
"type=\"oxytoxy\"][/thrive:compound] 除外）。\n"
"\n"
"預設情況下，[b]液泡[/b]儲存 [b]8[/b] 單位的所有化合物。透過特化，[b]液泡[/b]"
"儲存 [b]16[/b] 單位的單一化合物與 [b]0[/b] 單位的其他所有化合物。"

msgid "WIKI_VACUOLE_PROCESSES"
msgstr "無代謝過程"

msgid "WIKI_VACUOLE_REQUIREMENTS"
msgstr ""
"細胞必須有[b][color=#3796e1][url=thriveopedia:nucleus]細胞核[/url][/color][/"
"b]才能演化出[b]液泡[/b]。"

msgid "WIKI_VACUOLE_SCIENTIFIC_BACKGROUND"
msgstr "待定"

msgid "WIKI_VACUOLE_STRATEGY"
msgstr ""
"雖然額外的儲存空間在任何情況下都很有用，但[b]液泡[/b]對於使用[b]光合作用[/b]"
"的生物體（具有[b][color=#3796e1][url=thriveopedia:chromatophore]類囊體[/url]"
"[/color][/b]或[b][color=#3796e1][url=thriveopedia:chloroplast]葉綠體[/url][/"
"color][/b]的細胞）特別有用。如果在遊戲設定中啟用了晝／夜循環，光合作用細胞必"
"須有足夠的空間來儲存它們過夜所需的[thrive:compound type=\"glucose\"][/thrive:"
"compound]。"

msgid "WIKI_VACUOLE_UPGRADES"
msgstr "無升級。"

msgid "WIKI_YES"
msgstr "是"

msgid "WILL_YOU_THRIVE"
msgstr "您能發展繁榮（Thrive）嗎？"

msgid "WIN_BOX_TITLE"
msgstr "您已發展繁榮（Thrived）！"

msgid "WIN_TEXT"
msgstr ""
"恭喜您贏得了此版本的 Thrive！如果您願意，您可以在該訊息消失後繼續遊玩，或在新"
"世界中開始新遊戲。您還可以添加連接器來建立細胞群落並嘗試後期遊戲原型。"

msgid "WORKSHOP_ITEM_CHANGE_NOTES"
msgstr "項目更新註記"

msgid "WORKSHOP_ITEM_CHANGE_NOTES_TOOLTIP"
msgstr "顯示該版本該項目在 Steam 工作坊上的更新註記（可選）"

msgid "WORKSHOP_ITEM_DESCRIPTION"
msgstr "項目描述："

msgid "WORKSHOP_ITEM_PREVIEW"
msgstr "項目預覽圖："

msgid "WORKSHOP_ITEM_TAGS"
msgstr "項目標籤（逗號「,」 分隔）："

msgid "WORKSHOP_ITEM_TITLE"
msgstr "項目標題："

msgid "WORKSHOP_ITEM_UPLOAD_SUCCEEDED"
msgstr "項目已成功上傳至 Steam 工作坊"

msgid "WORKSHOP_ITEM_UPLOAD_SUCCEEDED_TOS_REQUIRED"
msgstr ""
"項目已成功上傳至 Steam 工作坊，但您需要在其變得可見之前先接受工作坊"
"[color=#3796e1][url=https://steamcommunity.com/sharedfiles/"
"workshoplegalagreement]服務條款[/url][/color]"

msgid "WORKSHOP_TERMS_OF_SERVICE_NOTICE"
msgstr ""
"提交此項目即表示您同意 Steam 工作坊的[color=#3796e1][url=https://"
"steamcommunity.com/sharedfiles/workshoplegalagreement]服務條款[/url][/color]"

msgid "WORKSHOP_VISIBILITY_TOOLTIP"
msgstr "一旦一個項目被設為可見，它將對所有人可見"

msgid "WORLD"
msgstr "世界"

msgid "WORLD_EXPORT_SUCCESS_MESSAGE"
msgstr "該世界的資料已成功匯出至 {0}"

msgid "WORLD_GENERAL_STATISTICS"
msgstr "當前世界的統計數據"

msgid "WORLD_MISC_DETAILS_STRING"
msgstr ""
"包含後期階段原型：{0}\n"
"包含彩蛋：{1}"

msgid "WORLD_RELATIVE_MOVEMENT"
msgstr "相對於世界"

msgid "WORST_PATCH_COLON"
msgstr "最差區域："

msgid "XBOX360"
msgstr "Xbox 360"

msgid "XBOX_ONE"
msgstr "Xbox One"

msgid "XBOX_SERIES"
msgstr "Xbox Series X"

msgid "YEARS"
msgstr "年"

msgid "YET_TO_BE_IMPLEMENTED_NOTICE"
msgstr "此頁面的內容尚未完全在遊戲中實現，並且可能會發生變化。"

msgid "YOUTUBE_TOOLTIP"
msgstr "造訪我們的 YouTube 頻道"

msgid "YOU_CAN_MAKE_PULL_REQUEST"
msgstr ""
"Thrive 是一個開源專案。\n"
"您可以貢獻 PR 而無需向團隊申請。"

msgid "YOU_CAN_SUPPORT_THRIVE_ON_PATREON"
msgstr "您可以在 Patreon 上支持 Thrive 的未來發展。"

msgid "ZOOM_IN"
msgstr "放大"

msgid "ZOOM_OUT"
msgstr "縮小"

#~ msgid "THANKS_FOR_BUYING_THRIVE"
#~ msgstr ""
#~ "感謝您購買此 Thrive 發行來支持 Thrive 開發！\n"
#~ "\n"
#~ "如果您尚未購買此遊戲，請從[color=#3796e1][url={0}]此處[/url][/color]購買遊"
#~ "戲或查看我們的[color=#3796e1][url=https ://revolutionarygamesstudio.com/"
#~ "releases/]網站[/url][/color]。\n"
#~ "\n"
#~ "如果您想在 Thrive 啟動之前看到 Thrive 啟動器，您可以使用主選單中的按鈕退出"
#~ "到啟動器，然後在啟動器選項中停用無縫模式。"

#, fuzzy
#~ msgid "WIKI_RADIOSYNTHESIS"
#~ msgstr "熱合成"

#~ msgid "EASTEREGG_MESSAGE_19"
#~ msgstr "小知識：櫛毛蟲是一種纖毛蟲，它們會捕食草履蟲。"

#~ msgid "EASTEREGG_MESSAGE_20"
#~ msgstr ""
#~ "小知識：變形蟲使用被稱為偽足的細胞質構成的「腿」捕食獵物，我們希望總有一天"
#~ "能在 Thrive 中做出這種效果。"

#~ msgid "EASTEREGG_MESSAGE_21"
#~ msgstr ""
#~ "小提示：小心較大的細胞與大型細菌，它們會吃掉您，被消化可不是什麼有趣的事。"

#~ msgid "EASTEREGG_MESSAGE_22"
#~ msgstr ""
#~ "Thrive 的聲音團隊製作了許多尚未加入遊戲中的歌曲。您可以在他們的 YouTube 頻"
#~ "道 Oliver Lugg 上聽他們的音樂，或觀看他們直播作曲。"

#~ msgid "EASTEREGG_MESSAGE_23"
#~ msgstr ""
#~ "小提示：如果您的細胞大小超過 150 個六邊形網格，您就可以吞噬大型鐵塊。"

#~ msgid "EASTEREGG_MESSAGE_24"
#~ msgstr ""
#~ "Thrive 是對外星球生物演化的模擬，因此您遇上的生物都會與之前遇到的物種相"
#~ "關，看看您是否能識別它們！"

#~ msgid "EASTEREGG_MESSAGE_25"
#~ msgstr "小知識：Thrive 團隊經常製作播客，您應該查看一下！"

#~ msgid "EASTEREGG_MESSAGE_26"
#~ msgstr "小知識：Thrive 是用開源遊戲引擎 Godot 製作的！"

#~ msgid "EASTEREGG_MESSAGE_27"
#~ msgstr ""
#~ "小知識：最初可玩的遊戲原型是由我們了不起的程式設計師 untrustedlife 製作"
#~ "的！"

#~ msgid "MICROBE_EDITOR_HELP_MESSAGE_1"
#~ msgstr ""
#~ "原核結構\n"
#~ "\n"
#~ "細胞質：具有儲存空間並進行糖解作用（用[thrive:compound type=\"glucose\"][/"
#~ "thrive:compound] 生產少量[thrive:compound type=\"atp\"][/thrive:"
#~ "compound]）\n"
#~ "\n"
#~ "代謝體：用[thrive:compound type=\"glucose\"][/thrive:compound] 生產"
#~ "[thrive:compound type=\"atp\"][/thrive:compound]\n"
#~ "\n"
#~ "類囊體：生產的[thrive:compound type=\"glucose\"][/thrive:compound] 量是正"
#~ "常葉綠體的 1/3，但能同時進行糖解，佔用 1 六邊形網格\n"
#~ "\n"
#~ "化能合成蛋白：從[thrive:compound type=\"hydrogensulfide\"][/thrive:"
#~ "compound] 生產[thrive:compound type=\"glucose\"][/thrive:compound] 的速率"
#~ "是化能體的一半，但能同時進行糖解，佔用 1 六邊形網格\n"
#~ "\n"
#~ "鐵氧化藍蛋白：將[thrive:compound type=\"iron\"][/thrive:compound] 轉化為"
#~ "[thrive:compound type=\"atp\"][/thrive:compound]\n"
#~ "\n"
#~ "固氮酶：在無氧環境下將大氣中的氮與[thrive:compound type=\"atp\"][/thrive:"
#~ "compound] 轉化為[thrive:compound type=\"ammonia\"][/thrive:compound]\n"
#~ "\n"
#~ "氧化毒酶體：將[thrive:compound type=\"atp\"][/thrive:compound] 轉化為"
#~ "[thrive:compound type=\"oxytoxy\"][/thrive:compound]\n"
#~ "\n"
#~ "熱合成酶：利用溫度梯度生產[thrive:compound type=\"atp\"][/thrive:compound]"

#~ msgid "MICROBE_EDITOR_HELP_MESSAGE_14"
#~ msgstr ""
#~ "一旦吞噬完成，任何被吞噬的物體都會在細胞膜內被消化。無法消化的物體將會被排"
#~ "出，因此請確保您擁有能夠處理它們的必要突變。由溶酶體提供的酶有助於消化；演"
#~ "化該細胞器能使消化更有效。"

#~ msgid "MICROBE_EDITOR_HELP_MESSAGE_2"
#~ msgstr ""
#~ "外部細胞器\n"
#~ "\n"
#~ "鞭毛：透過消耗[thrive:compound type=\"atp\"][/thrive:compound] 加速細胞移"
#~ "動速度\n"
#~ "\n"
#~ "菌毛：可用於刺傷其他細胞或防禦其毒素\n"
#~ "\n"
#~ "化學感受器：允許從更遠的地方探測化合物\n"
#~ "\n"
#~ "黏液噴嘴：允許噴射[thrive:compound type=\"mucilage\"][/thrive:compound]"
#~ "（由[thrive:compound type=\"glucose\"][/thrive:compound] 轉化而來）來加速"
#~ "您的細胞\n"
#~ "\n"
#~ "纖毛：增加細胞轉動速度"

#~ msgid "MICROBE_EDITOR_HELP_MESSAGE_3"
#~ msgstr ""
#~ "有膜細胞器\n"
#~ "\n"
#~ "細胞核：佔用 11 個六邊形網格並允許您演化有膜細胞器，使您的細胞大小翻倍的同"
#~ "時減少 50% 所受傷害（只能被演化一次）\n"
#~ "\n"
#~ "連接器：允許與其它細胞連接在一起。進入多細胞階段需要此細胞器。\n"
#~ "\n"
#~ "粒線體：用[thrive:compound type=\"glucose\"][/thrive:compound] 與氧氣生產"
#~ "[thrive:compound type=\"atp\"][/thrive:compound]，比細胞質更高效\n"
#~ "\n"
#~ "葉綠體：用日光與二氧化碳生產[thrive:compound type=\"glucose\"][/thrive:"
#~ "compound]\n"
#~ "\n"
#~ "熱能體：使用溫度梯度生產[thrive:compound type=\"atp\"][/thrive:compound]\n"
#~ "\n"
#~ "溶酶體：含有消化酶。酶可以加速並提高消化效率\n"
#~ "\n"
#~ "化能體：用[thrive:compound type=\"hydrogensulfide\"][/thrive:compound] 生"
#~ "產[thrive:compound type=\"glucose\"][/thrive:compound]\n"
#~ "\n"
#~ "鐵能體：將[thrive:compound type=\"iron\"][/thrive:compound] 轉化為[thrive:"
#~ "compound type=\"atp\"][/thrive:compound]，比鐵氧化藍蛋白更高效\n"
#~ "\n"
#~ "固氮體：用[thrive:compound type=\"atp\"][/thrive:compound]、氮氣與氧氣生產"
#~ "[thrive:compound type=\"ammonia\"][/thrive:compound]\n"
#~ "\n"
#~ "液泡：儲存 8 單位的化合物\n"
#~ "\n"
#~ "毒素液泡：生產毒素（[thrive:compound type=\"oxytoxy\"][/thrive:compound]）"
#~ "並釋放它，根據可用的氧化毒素量造成傷害\n"
#~ "\n"
#~ "信號劑：讓細胞產生化學物質以通知其他細胞"

#~ msgid "MICROBE_EDITOR_HELP_MESSAGE_4"
#~ msgstr ""
#~ "每一代，您都有 100 突變點數（MP）可供花費，每次變化（或突變）都會花費一定"
#~ "數量的 MP。添加與移除細胞器會消耗 MP。然而，移除當前編輯器中放置的細胞器會"
#~ "退還該細胞器的 MP。您可以透過右鍵單擊細胞器並從彈出式選單中選擇適當的操作"
#~ "來移動或完全刪除細胞器。您可以在放置細胞器時使用[thrive:"
#~ "input]e_rotate_left[/thrive:input]與[thrive:input]e_rotate_right[/thrive:"
#~ "input]旋轉它們。"

#~ msgid "MICROBE_EDITOR_HELP_MESSAGE_5"
#~ msgstr ""
#~ "每次繁殖時，您都會進入微生物編輯器，在這裡您可以對物種進行更改（透過添加、"
#~ "移動或刪除細胞器）以強化物種的生存力。每次訪問微生物階段的編輯器都代表了 "
#~ "[thrive:constant]EDITOR_TIME_JUMP_MILLION_YEARS[/thrive:constant] 百萬年的"
#~ "演化。"

#~ msgid "MICROBE_STAGE_HELP_MESSAGE_1"
#~ msgstr ""
#~ "用[thrive:input]g_move_forward[/thrive:input]、[thrive:input]g_move_left[/"
#~ "thrive:input]、[thrive:input]g_move_backwards[/thrive:input]、[thrive:"
#~ "input]g_move_right[/thrive:input]與滑鼠移動。如果您有毒素液泡，可以按"
#~ "[thrive:input]g_fire_toxin[/thrive:input]發射[thrive:compound "
#~ "type=\"oxytoxy\"][/thrive:compound]。按下[thrive:input]g_toggle_engulf[/"
#~ "thrive:input]可切換吞噬模式。您可以使用滑鼠滾輪進行縮放。"

#~ msgid "MICROBE_STAGE_HELP_MESSAGE_10"
#~ msgstr ""
#~ "細胞分裂時您需要複製所有的細胞器。細胞器需要[thrive:compound "
#~ "type=\"ammonia\"][/thrive:compound]、[thrive:compound type=\"phosphates\"]"
#~ "[/thrive:compound]，以及充足的時間進行複製。"

#~ msgid "MICROBE_STAGE_HELP_MESSAGE_11"
#~ msgstr ""
#~ "但是，如果您成功以至少 300 的種群數量生存了 20 代，您將被視為贏得當前遊"
#~ "戲。獲勝後，您會看到一個彈出視窗，可以按照您的意願選擇繼續遊玩。"

#~ msgid "MICROBE_STAGE_HELP_MESSAGE_12"
#~ msgstr ""
#~ "保持警惕，因為您的競爭對手也在與您一起演化。每次您進入編輯器時，它們也會發"
#~ "生變化。"

#~ msgid "MICROBE_STAGE_HELP_MESSAGE_13"
#~ msgstr ""
#~ "連接器可讓您的細胞與其他同類細胞建立一個細胞群落，其中細胞共享它們彼此吸收"
#~ "與產生的化合物。按[thrive:input]g_toggle_binding[/thrive:input]進入結合模"
#~ "式。在群體中時，您無法分裂細胞並進入編輯器。若要進入編輯器，請收集所需的化"
#~ "合物並按下[thrive:input]g_unbind_all[/thrive:input]離開群落。大型細胞群落"
#~ "是成為多細胞生物的途徑。"

#~ msgid "MICROBE_STAGE_HELP_MESSAGE_15"
#~ msgstr "尤其是纖維素與幾丁質細胞壁，如果沒有對應的酶將其分解就無法被消化。"

#~ msgid "MICROBE_STAGE_HELP_MESSAGE_16"
#~ msgstr ""
#~ "然而，溶酶體僅存在於真核生物中。原核生物沒有這種細胞器，這使其消化相對低"
#~ "效。這對於小型細胞而言無傷大雅，但對大型細胞來說，沒有溶酶體將使它們處於極"
#~ "大的劣勢之中。"

#~ msgid "MICROBE_STAGE_HELP_MESSAGE_2"
#~ msgstr ""
#~ "您的細胞使用[thrive:compound type=\"atp\"][/thrive:compound] 作為能量來"
#~ "源，如果耗盡，您將會死亡。"

#~ msgid "MICROBE_STAGE_HELP_MESSAGE_3"
#~ msgstr ""
#~ "要解鎖細胞編輯器並進行繁殖，您需要存活足夠久。收集[thrive:compound "
#~ "type=\"ammonia\"][/thrive:compound]（橙色雲）與[thrive:compound "
#~ "type=\"phosphates\"][/thrive:compound]（紫色雲）能加速生長。"

#~ msgid "MICROBE_STAGE_HELP_MESSAGE_4"
#~ msgstr ""
#~ "您可以透過按[thrive:input]g_toggle_engulf[/thrive:input]來吞噬比您小的細"
#~ "胞、細菌、鐵塊與細胞碎塊。這會花費額外的[thrive:compound type=\"atp\"][/"
#~ "thrive:compound] 並且減慢您的移動速度。不要忘記再按[thrive:"
#~ "input]g_toggle_engulf[/thrive:input]以停止吞噬。"

#~ msgid "MICROBE_STAGE_HELP_MESSAGE_5"
#~ msgstr ""
#~ "滲透調節會消耗[thrive:compound type=\"atp\"][/thrive:compound]，這意味著您"
#~ "的細胞越大，您需要的粒線體、代謝體或鐵氧化藍蛋白（或細胞質，能進行糖解）就"
#~ "越多。否則您在靜止不動時都會損失[thrive:compound type=\"atp\"][/thrive:"
#~ "compound]。"

#~ msgid "MICROBE_STAGE_HELP_MESSAGE_6"
#~ msgstr "編輯器中有許多細胞器可供您演化，提供多種不同的遊戲玩法。"

#~ msgid "MICROBE_STAGE_HELP_MESSAGE_7"
#~ msgstr "如果您的種群數量減少到零，您就會滅絕。"

#~ msgid "MICROBE_STAGE_HELP_MESSAGE_8"
#~ msgstr ""
#~ "各種化合物雲是：\n"
#~ "\n"
#~ "白色 - [thrive:compound type=\"glucose\"][/thrive:compound]\n"
#~ "黄色 - [thrive:compound type=\"hydrogensulfide\"][/thrive:compound]\n"
#~ "橙色 - [thrive:compound type=\"ammonia\"][/thrive:compound]\n"
#~ "紫色 - [thrive:compound type=\"phosphates\"][/thrive:compound]\n"
#~ "銹棕色 - [thrive:compound type=\"iron\"][/thrive:compound]\n"
#~ "\n"
#~ "[thrive:compound type=\"glucose\"][/thrive:compound] 用於製造[thrive:"
#~ "compound type=\"atp\"][/thrive:compound]。"

#~ msgid "MICROBE_STAGE_HELP_MESSAGE_9"
#~ msgstr ""
#~ "[thrive:compound type=\"hydrogensulfide\"][/thrive:compound] 可以透過化能"
#~ "體與化能合成蛋白轉化為[thrive:compound type=\"glucose\"][/thrive:"
#~ "compound]。[thrive:compound type=\"iron\"][/thrive:compound] 可以透過鐵氧"
#~ "化藍蛋白轉化為[thrive:compound type=\"atp\"][/thrive:compound]。"

#, fuzzy
#~ msgid "WIKI_MACROSCOPIC_STAGE"
#~ msgstr "微生物階段"

#~ msgid "WIKI_2D_BRACKET_EARLY_COMMA_3D_BRACKET_LATE"
#~ msgstr "2D（前期）、3D（後期）"

#~ msgid "EARLY_MULTICELLULAR"
#~ msgstr "多細胞生物"

#~ msgid "LOADING_EARLY_MULTICELLULAR_EDITOR"
#~ msgstr "載入早期多細胞編輯器中"

#, fuzzy
#~ msgid "ERUPTION_IN"
#~ msgstr "出芽生殖"

#, fuzzy
#~ msgid "EVENT_TOOLTIP_ERUPTION"
#~ msgstr "{0}：+{1} ATP"

#~ msgid "THE_AMOUNT_OF_GLUCOSE_HAS_BEEN_REDUCED"
#~ msgstr "環境葡萄糖量已減少至先前的 {0}。"

#, fuzzy
#~ msgid "WIKI_CYTOPLASM_GLYCOLYSIS"
#~ msgstr "細胞質糖解"

#, fuzzy
#~ msgid "WIKI_AEROBIC_NITROGEN_FIXATION"
#~ msgstr "厭氧固氮"

#, fuzzy
#~ msgid "WIKI_AWAKENING_STAGE"
#~ msgstr "覺醒階段"

#, fuzzy
#~ msgid "WIKI_AWARE_STAGE"
#~ msgstr "意識階段"

#, fuzzy
#~ msgid "WIKI_CHEMOSYNTHESIS"
#~ msgstr "化能合成"

#, fuzzy
#~ msgid "WIKI_GLYCOLYSIS"
#~ msgstr "糖解"

#, fuzzy
#~ msgid "WIKI_INDUSTRIAL_STAGE"
#~ msgstr "工業階段"

#, fuzzy
#~ msgid "WIKI_IRON_CHEMOLITHOAUTOTROPHY"
#~ msgstr "鐵化能自養"

#, fuzzy
#~ msgid "WIKI_LIPASE"
#~ msgstr "脂肪酶"

#, fuzzy
#~ msgid "WIKI_MICROBE_EDITOR"
#~ msgstr "微生物編輯器"

#, fuzzy
#~ msgid "WIKI_MUCILAGE_SYNTHESIS"
#~ msgstr "黏液合成"

#, fuzzy
#~ msgid "WIKI_MULTICELLULAR_STAGE"
#~ msgstr "多細胞階段"

#, fuzzy
#~ msgid "WIKI_NONE"
#~ msgstr ""
#~ "神經元之間的神經纖維，在多細胞階段可用。需要增加生物體的腦力以進入到之後的"
#~ "階段。"

#, fuzzy
#~ msgid "WIKI_OXYTOXY_SYNTHESIS"
#~ msgstr "氧化毒素合成"

#, fuzzy
#~ msgid "WIKI_PHOTOSYNTHESIS"
#~ msgstr "光合作用"

#, fuzzy
#~ msgid "WIKI_RUSTICYANIN"
#~ msgstr "鐵硫菌藍蛋白"

#, fuzzy
#~ msgid "WIKI_SOCIETY_STAGE"
#~ msgstr "社會階段"

#, fuzzy
#~ msgid "WIKI_SPACE_STAGE"
#~ msgstr "太空階段"

#, fuzzy
#~ msgid "NO"
#~ msgstr "無"

#, fuzzy
#~ msgid "YES"
#~ msgstr "年"

#, fuzzy
#~ msgid "STAGES_BUTTON"
#~ msgstr "下凡"

#, fuzzy
#~ msgid "EDITING"
#~ msgstr "幾丁質"

#~ msgid "UNKNOWN_ON_WINDOWS"
#~ msgstr "在 Windows 上未知"

#~ msgid "GLES2"
#~ msgstr "GLES2"

#~ msgid "SIXTEEN_TIMES"
#~ msgstr "16x"

#~ msgid "WIKI_HEADING_AEROBIC_CELLULAR_RESPIRATION_(GLUCOSE_->_ATP)"
#~ msgstr "有氧呼吸作用（葡萄糖 -> ATP）"

#~ msgid "WIKI_METABOLOSOMES_AEROBIC_CELLULAR_RESPIRATION_(GLUCOSE_->_ATP)"
#~ msgstr ""
#~ "在原核生物和真核生物中，葡萄糖分解為能量的實際過程都分為幾個步驟進行。唯一"
#~ "的區別在於一些酶的位置和組織。以下是各種反應的摘要，包括分子的全名和化學"
#~ "式/縮寫。\n"
#~ "\n"
#~ "<br>[b]糖解（Glycolysis）：[/b]糖解分為多個步驟，由 10 種不同的酶催化，產"
#~ "生 11 種中間化合物。最終結果是一個葡萄糖分子產生兩個丙酮酸分子、兩個 ATP "
#~ "分子和兩個 NADH 分子（隨後轉化為 4-5 個 ATP 分子）。糖解作用發生在真核生物"
#~ "和原核生物的細胞質中。\n"
#~ "\n"
#~ "淨反應如下：\n"
#~ "\n"
#~ "[i]葡萄糖 + 2 ADP + 2 NAD+ + 2 Pi → 2 丙酮酸 + 2 ATP + 2 NADH + 2 水[/i]\n"
#~ "\n"
#~ "<br>\n"
#~ "\n"
#~ "如果您想了解有關糖解的更多資訊，請訪問<a rel=\"nofollow\" "
#~ "class=\"external free\" href=\"https://www.tuscany-diet.net/2018/02/06/"
#~ "glycolysis/\">https://www.tuscany-diet.net/2018/02/06/glycolysis/</a>。\n"
#~ "\n"
#~ "[b]丙酮酸脫羧（Linker reaction）：[/b]\n"
#~ "\n"
#~ "此反應將糖解作用與 ATP 生產中的下一個主要反應循環聯繫起來：克雷布斯循環，"
#~ "也稱為三羧酸循環或檸檬酸循環。\n"
#~ "\n"
#~ "[i]2 丙酮酸 + 2 CoA + 2 NAD+ + 2 Pi → 2 乙醯輔酶A + 2 NADH + 2 CO2[/i]\n"
#~ "\n"
#~ "[b]三羧酸循環 （Krebs cycle）：[/b]\n"
#~ "\n"
#~ "[i]2 乙醯輔酶A + 6 NAD+ + 2 FAD + 2 GDP + 2 Pi + 4 H2O → 2 CoA + 6 NADH + "
#~ "6 FADH2 + 4 H+ + 2 GTP + 4 CO2[/i]\n"
#~ "\n"
#~ "[b]電子傳遞鏈和氧化磷酸化（Electron transport chain and oxidative "
#~ "phosphorylation）：[/b]\n"
#~ "\n"
#~ "10 NADH + 10 H+ + 2 FADH2 + 2 GTP + 6 O2 -> 25 ATP + 3 ATP + 2 ATP\n"
#~ "\n"
#~ "請記住，糖解作用也會產生 2 個 ATP。這使得[b]產生的 ATP 總量達到 32。[/b]\n"
#~ "\n"
#~ "然而，由於電子傳遞鏈泵送穿過粒線體膜的氫離子量存在差異，不同物種和組織之間"
#~ "的最大 ATP 數量實際上可能有所不同。換句話說，每個 NADH 和 FADH2 分子產生"
#~ "的 ATP 量取決於物種。通常認為的總量在 36-38 個 ATP 分子之間。\n"
#~ "\n"
#~ "[b]縮寫：[/b]\n"
#~ "\n"
#~ "ATP：三磷酸腺苷（Adenosin TriPhosphate）\n"
#~ "\n"
#~ "ADP：二磷酸腺苷（Adenosine DiPhosphate）\n"
#~ "\n"
#~ "NAD+：菸鹼醯胺腺嘌呤二核苷酸（Nicotinamide Adenine Dinucleotide）\n"
#~ "\n"
#~ "NADH：菸鹼醯胺腺嘌呤二核苷酸（水合態）（Nicotinamide Adenine Dinucleotide "
#~ "(Hydrated)）\n"
#~ "\n"
#~ "FAD：黃素腺嘌呤二核苷酸（Flavin Adenine Dinucleotide）\n"
#~ "\n"
#~ "FADH2：黃素腺嘌呤二核苷酸（水合態）（Flavin Adenine Dinucleotide "
#~ "(Hydrated)）\n"
#~ "\n"
#~ "GTP：三磷酸鳥苷（Guanosine TriPhosphate）\n"
#~ "\n"
#~ "GDP：二磷酸鳥苷（Guanosine DiPhosphate）\n"
#~ "\n"
#~ "Pi：無機磷酸鹽（inorganic Phosphate）\n"
#~ "\n"
#~ "CoA：輔酶A（Coenzyme A）\n"
#~ "\n"
#~ "CO2：二氧化碳（Carbon Dioxide）"

#~ msgid "EVOLUTIONARY_TREE_DISABLED_LABEL"
#~ msgstr ""
#~ "無法在 0.6.0 版本之前開始的存檔中或在 0.6.1 版本之前開始的自由構建存檔中顯"
#~ "示。\n"
#~ "\n"
#~ "如果以上原因都不適用，則為發生錯誤。請通知開發團隊並提供遊戲紀錄檔。"

#, fuzzy
#~ msgid "TARGET_TIME"
#~ msgstr "生命值："

#, fuzzy
#~ msgid "BUILD_SPACE_STRUCTURE"
#~ msgstr "結構"

#, fuzzy
#~ msgid "ENABLED"
#~ msgstr "啟用MODs"

#, fuzzy
#~ msgid "PATCH_MAP_TYPE"
#~ msgstr "區域地圖"

#, fuzzy
#~ msgid "PATCH_MAP_TYPE_EXPLANATION"
#~ msgstr ""
#~ "活潑型細胞在周圍沒啥事的時候會四處亂跑。\n"
#~ "沉著型微生物將靜止不動，等待環境變化後才行動。"

#, fuzzy
#~ msgid "LOOKING_AT"
#~ msgstr "在編輯器中點擊撤消按鈕以糾正錯誤"

#~ msgid "SPECIES_N_TIMES"
#~ msgstr "{0} (x{1})"

#, fuzzy
#~ msgid "BECOME_AWARE"
#~ msgstr "生物群系：{0}"

#, fuzzy
#~ msgid "CONFIRM_NORMAL"
#~ msgstr "確認"

#~ msgid "STUFF_AT"
#~ msgstr "在{0:F1}, {1:F1}的東西："

#, fuzzy
#~ msgid "SPECIES_DETAILS"
#~ msgstr "物種列表"

#, fuzzy
#~ msgid "CURRENT_GENERATION_COLON"
#~ msgstr "世代："

#, fuzzy
#~ msgid "STATISTICS_BUTTON_TOOLTIP"
#~ msgstr "自殺"

#, fuzzy
#~ msgid "MACROSCOPIC_PROTOYPE_WARNING"
#~ msgstr ""
#~ "選取的存檔已知會跟這個版本的Thrive不兼容。\n"
#~ "而且也沒有適用的存檔更新器。\n"
#~ "由於Thrive尚在早期開發中，存檔兼容性並不是首要目標。目前的存檔轉換器也不能"
#~ "支持所有版本的存檔。"

#, fuzzy
#~ msgid "AUTO_GPU_NAME"
#~ msgstr "自定義用戶名："

#, fuzzy
#~ msgid "NOT_RUNNING_DOT"
#~ msgstr "沒有運行。"

#~ msgid "PATCH_PANGONIAN_VENTS"
#~ msgstr "遠古熱泉"

#~ msgid "PATCH_PANGONIAN_MESOPELAGIC"
#~ msgstr "遠古中層帶"

#~ msgid "PATCH_PANGONIAN_EPIPELAGIC"
#~ msgstr "遠古上遠洋帶"

#~ msgid "PATCH_PANGONIAN_TIDEPOOL"
#~ msgstr "遠古潮池"

#~ msgid "PATHCH_PANGONIAN_ABYSSOPELAGIC"
#~ msgstr "遠古深海帶"

#~ msgid "PATCH_PANGONIAN_COAST"
#~ msgstr "遠古海岸"

#~ msgid "PATCH_PANGONIAN_ESTUARY"
#~ msgstr "遠古河口"

#~ msgid "PATCH_CAVE"
#~ msgstr "洞穴"

#~ msgid "PATCH_ICE_SHELF"
#~ msgstr "冰架"

#~ msgid "PATCH_PANGONIAN_SEAFLOOR"
#~ msgstr "遠古海床"

#~ msgid "LOADING_DOT"
#~ msgstr "加載中..."

#~ msgid "PREVIOUS"
#~ msgstr "先前："

#~ msgid "RUN_RESULT_POP_IN_PATCHES"
#~ msgstr "區域中的人口："

#~ msgid "SAVING"
#~ msgstr "存檔中..."

#~ msgid "OVERWRITE_EXISTING_SAVE_TITLE"
#~ msgstr "覆寫現有的存檔？"

#~ msgid "SAVING_FAILED"
#~ msgstr "存檔失敗！發生了一個異常"

#~ msgid "TYPE"
#~ msgstr "類型："

#~ msgid "EDITOR_TUTORIAL_PATCH_TEXT"
#~ msgstr ""
#~ "這裡是地區地圖。\n"
#~ "在這裡你可以看見微生物可以生存的不同地區。\n"
#~ "你目前的地區會被高光顯示。\n"
#~ "你可以點擊這些地區並從屏幕右方看見它們的詳細資料。\n"
#~ "\n"
#~ "如果你選擇一個緊接著你目前位置的地區，你可以通過屏幕右邊的按鈕來移動到那個"
#~ "地區。這將允許你的生物散播到新的地區。\n"
#~ "\n"
#~ "選擇一個地區以繼續。"

#~ msgid "EDITOR_TUTORIAL_CELL_TEXT"
#~ msgstr ""
#~ "這裡是你的細胞編輯器，你可以在這通過花費變異點來添加或移除細胞器。\n"
#~ "\n"
#~ "你還可以在細胞編輯器裡修改你的物種的其它屬性。\n"
#~ "\n"
#~ "想要繼續的話，從左側面板選中一個細胞器（細胞質是個好選擇）。然後再點擊右側"
#~ "面板中央附近的六角格以將此細胞器放入你的物種中。"

#~ msgid "VIEW_NOW"
#~ msgstr "現在就去看看"

#, fuzzy
#~ msgid "TOTAL_EXTINCTION"
#~ msgstr "原{0}人口變動了{1}，原因：{2}"

#, fuzzy
#~ msgid "LOCAL_EXTINCTION"
#~ msgstr "玩家死亡"

#, fuzzy
#~ msgid "MARINE_SNOW_FOOD_SOURCE"
#~ msgstr "海洋雪(有機物碎屑)"

#~ msgid "Cancel"
#~ msgstr "取消"

#~ msgid "SAVING_ERROR"
#~ msgstr "保存錯誤"

#~ msgid "REMOVE_ORGANELLE"
#~ msgstr "移除細胞器"

#, fuzzy
#~ msgid "TRY_NEW_GAME"
#~ msgstr "新遊戲"

#, fuzzy
#~ msgid "COLOR"
#~ msgstr "顏色"

#~ msgid "TURNS"
#~ msgstr "回合"

#~ msgid "INTO"
#~ msgstr "轉換成"

#~ msgid "OXYTOXY"
#~ msgstr "氧化毒素"

#, fuzzy
#~ msgid "TOXINS_BY_PRESSING_E"
#~ msgstr "抗毒素"

#~ msgid "CONCENTRATION_OF"
#~ msgstr "濃度"

#, fuzzy
#~ msgid "SCALES_WITH_CONCENTRATION_OF"
#~ msgstr "速率取決於濃度"

#~ msgid "PRODUCES"
#~ msgstr "產生"

#~ msgid "DOT_RATE_SCALES_WITH"
#~ msgstr ". 產出速率取決於"

#~ msgid "AND"
#~ msgstr "和"

#~ msgid "INTENSITY_OF"
#~ msgstr "強度"

#~ msgid "OXYGEN_DOT"
#~ msgstr "氧。"

#, fuzzy
#~ msgid "ALSO_TURNS"
#~ msgstr "同時轉"

#, fuzzy
#~ msgid "END"
#~ msgstr "和"

#, fuzzy
#~ msgid "LEFT"
#~ msgstr "左移"

#, fuzzy
#~ msgid "RIGHT"
#~ msgstr "光"

#, fuzzy
#~ msgid "FORWARD"
#~ msgstr "前進"

#, fuzzy
#~ msgid "PARENLEFT"
#~ msgstr "向左旋轉"

#, fuzzy
#~ msgid "PARENRIGHT"
#~ msgstr "向右旋轉"

#, fuzzy
#~ msgid "COLON"
#~ msgstr "生命值："

#, fuzzy
#~ msgid "SEMICOLON"
#~ msgstr "大小："

#, fuzzy
#~ msgid "AT"
#~ msgstr "ATP"

#, fuzzy
#~ msgid "BRACKETRIGHT"
#~ msgstr "向右旋轉"

#, fuzzy
#~ msgid "QUOTELEFT"
#~ msgstr "向左旋轉"

#, fuzzy
#~ msgid "BRACELEFT"
#~ msgstr "向左旋轉"

#, fuzzy
#~ msgid "BRACERIGHT"
#~ msgstr "向右旋轉"

#, fuzzy
#~ msgid "EXCLAMDOWN"
#~ msgstr "向下滾輪"

#, fuzzy
#~ msgid "YEN"
#~ msgstr "氧"

#, fuzzy
#~ msgid "SECTION"
#~ msgstr "關閉選項菜單？"

#, fuzzy
#~ msgid "COPYRIGHT"
#~ msgstr "右移"

#, fuzzy
#~ msgid "MU"
#~ msgstr "靜音"

#, fuzzy
#~ msgid "AE"
#~ msgstr "存檔"

#, fuzzy
#~ msgid "ETH"
#~ msgstr "生命值"

#, fuzzy
#~ msgid "BACKTAB"
#~ msgstr "返回"

#~ msgid "CARBON"
#~ msgstr "碳"

#, fuzzy
#~ msgid "DIOXIDE"
#~ msgstr "化碳"

#~ msgid "PLASTID"
#~ msgstr "膠體"

#, fuzzy
#~ msgid "QUESTION"
#~ msgstr "解析度："

#, fuzzy
#~ msgid "WIKI_THERMOSYNTHESIS"
#~ msgstr "熱合成"<|MERGE_RESOLUTION|>--- conflicted
+++ resolved
@@ -7,11 +7,7 @@
 msgstr ""
 "Project-Id-Version: PROJECT VERSION\n"
 "Report-Msgid-Bugs-To: EMAIL@ADDRESS\n"
-<<<<<<< HEAD
-"POT-Creation-Date: 2025-02-10 10:08+0100\n"
-=======
 "POT-Creation-Date: 2025-02-10 07:04+0000\n"
->>>>>>> 4e8298e8
 "PO-Revision-Date: 2025-02-06 13:29+0000\n"
 "Last-Translator: Anonymous <noreply@weblate.org>\n"
 "Language-Team: Chinese (Traditional Han script) <https://translate."
@@ -177,10 +173,6 @@
 msgstr "環境音量"
 
 msgid "AMMONIA"
-msgstr "氨"
-
-#, fuzzy
-msgid "AMMONIA_COST"
 msgstr "氨"
 
 msgid "AMOUNT_OF_AUTOSAVE_TO_KEEP"
@@ -4638,10 +4630,6 @@
 msgstr "/s"
 
 msgid "PHOSPHATE"
-msgstr "磷酸鹽"
-
-#, fuzzy
-msgid "PHOSPHATES_COST"
 msgstr "磷酸鹽"
 
 msgid "PHOTOSYNTHESIS"
