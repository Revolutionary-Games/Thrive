# Translations template for PROJECT.
# Copyright (C) 2020 ORGANIZATION
# This file is distributed under the same license as the PROJECT project.
# FIRST AUTHOR <EMAIL@ADDRESS>, 2020.
#
msgid ""
msgstr ""
"Project-Id-Version: PROJECT VERSION\n"
"Report-Msgid-Bugs-To: EMAIL@ADDRESS\n"
<<<<<<< HEAD
"POT-Creation-Date: 2024-01-15 00:33+0000\n"
=======
"POT-Creation-Date: 2024-01-16 11:50+0200\n"
>>>>>>> 5bb18fae
"PO-Revision-Date: 2024-01-11 07:19+0000\n"
"Last-Translator: William <William.berger@outlook.be>\n"
"Language-Team: Dutch (Belgium) <https://translate.revolutionarygamesstudio.com/projects/thrive/thrive-game/nl_BE/>\n"
"Language: nl_BE\n"
"MIME-Version: 1.0\n"
"Content-Type: text/plain; charset=UTF-8\n"
"Content-Transfer-Encoding: 8bit\n"
"Plural-Forms: nplurals=2; plural=n != 1;\n"
"X-Generator: Weblate 5.3.1\n"
"Generated-By: Babel 2.9.0\n"

msgid "2D_MOVEMENT_TYPE_SELECTION"
msgstr "2D bewegingsstijl:"

msgid "3D_EDITOR"
msgstr "3D Bewerker"

msgid "3D_MOVEMENT"
msgstr "3D beweging"

msgid "3D_MOVEMENT_TYPE_SELECTION"
msgstr "3D bewegingsstijl:"

msgid "ABILITIES"
msgstr "Vaardigheden"

msgid "ABORT"
msgstr "Stop"

msgid "ABORTED_DOT"
msgstr "Gestopt."

msgid "ABYSSOPELAGIC"
msgstr "Abyssopelagisch"

msgid "ACTION_AWAKEN"
msgstr "Ontwaak ({0:F1} / {1:F1})"

msgid "ACTION_AWAKEN_TOOLTIP"
msgstr "Ga door naar de Ontwaakfase. Beschikbaar wanneer u genoeg breinkracht hebt (weefseltype met axonen)."

msgid "ACTION_BLOCKED_WHILE_ANOTHER_IN_PROGRESS"
msgstr "Actie geblokkeerd tijdens dat er een andere aan het verwerken is"

msgid "ACTION_DELETE"
msgstr "Verwijder"

msgid "ACTION_DOUBLE_POPULATION"
msgstr "Verdubbel Bevolkingsaantal"

msgid "ACTION_DUPLICATE_UNITS"
msgstr "Dupliceer Eenheden"

msgid "ACTION_HALF_POPULATION"
msgstr "Halveer Bevolkingsaantal"

msgid "ACTION_TELEPORT"
msgstr "Teleporteer"

msgid "ACTIVE"
msgstr "Actief"

msgid "ACTIVE_THREAD_COUNT"
msgstr "Huidige discussies:"

msgid "ACTIVITY_EXPLANATION"
msgstr ""
"Actieve microben rennen en tuimelen als er niets interessants gebeurt.\n"
"Sessiele microben zullen stationair zijn en wachten tot de omgeving verandert voordat ze handelen."

msgid "ADDITIONAL_VALIDATION_FAILED"
msgstr "Bijkomende controles detecteerden een probleem: {0}"

msgid "ADD_INPUT_BUTTON_TOOLTIP"
msgstr "Voeg een nieuwe sneltoets toe"

msgid "ADVANCED_VIEW"
msgstr "Uitgebreid"

msgid "ADVANCED_VIEW_BUTTON_TOOLTIP"
msgstr "Open de weergave voor uitgebreide instellingen"

msgid "AEROBIC_NITROGEN_FIXING"
msgstr "Aerobe Stikstoffixatie"

msgid "AGENTS"
msgstr "Middelen"

msgid "AGENTS_COLON"
msgstr "Stoffen:"

msgid "AGENT_NAME"
msgstr "{0} Stof"

msgid "AGGRESSION_EXPLANATION"
msgstr ""
"Agressieve microben zullen prooien over grotere afstanden achtervolgen\n"
"en hebben meer kans om roofdieren te bestrijden wanneer ze worden aangevallen.\n"
"Vreedzame microben zullen anderen over grotere afstanden niet betrekken\n"
"en zullen minder snel gifstoffen tegen roofdieren te gebruiken."

msgid "AGGRESSIVE"
msgstr "Agresief"

msgid "AI_MUTATION_RATE"
msgstr "Mutatiesnelheid van de AI"

msgid "AI_MUTATION_RATE_EXPLANATION"
msgstr "(snelheid dat AI soorten muteren)"

msgid "ALL"
msgstr "Alle"

msgid "ALLOW_SPECIES_TO_NOT_MIGRATE"
msgstr ""

msgid "ALLOW_SPECIES_TO_NOT_MUTATE"
msgstr "Sta soorten toe niet te muteren (als geen goede mutatie gevonden wordt)"

#, fuzzy
msgid "ALL_WORLDS_GENERAL_STATISTICS"
msgstr "Organismestatistieken"

msgid "ALL_WORLDS_STATISTICS"
msgstr ""
"[b]Generaties:[/b]\n"
"  {0}\n"
"[b]Totale Aantal Soorten:[/b]\n"
"  Gemiddeld {1}; Standaard Afwijking {2}\n"
"[b]Soorten Nog In Leven:[/b]\n"
"  Gemiddeld {3}; Standaard Afwijking {4}\n"
"[b]Soorten Per Gebied:[/b]\n"
"  Gemiddeld {5}; Standaard Afwijking {6}\n"
"[b]Totale Bevolking Per Gebied:[/b]\n"
"  Gemiddeld {7}; Standaard Afwijking {8}\n"
"[b]Gemiddelde Grootte Van Zeshoek Van Microbiële Soorten:[/b]\n"
"  Gemiddeld {9}; Standaard Afwijking {10}\n"
"[b]Generieke Gegevens Van Organellen:[/b]"

msgid "ALREADY_ASCENDED"
msgstr "Jij bent al verheven"

msgid "ALT"
msgstr "Alt"

msgid "AMBIANCE_VOLUME"
msgstr "Sfeer volume"

msgid "AMMONIA"
msgstr "Ammoniak"

msgid "AMOUNT_OF_AUTOSAVE_TO_KEEP"
msgstr "Hoeveelheid automatisch opgeslagen bestanden om bij te houden:"

msgid "AMOUNT_OF_QUICKSAVE_TO_KEEP"
msgstr "Hoeveelheid snel opgeslagen bestanden om bij te houden:"

msgid "ANAEROBIC_NITROGEN_FIXATION"
msgstr "Anaerobe Stikstoffixatie"

#, fuzzy
msgid "AND_UNLOCK_CONDITION"
msgstr "Fysieke Omstandigheden"

msgid "APPEARANCE"
msgstr "Uiterlijk"

msgid "APPLY"
msgstr "Toepassen"

msgid "APPLY_CHANGES"
msgstr "Pas aanpassingen toe"

msgid "APRIL"
msgstr "April"

msgid "ARE_YOU_SURE_TO_RESET_ALL_SETTINGS"
msgstr "Ben je zeker dat je ALLE instellingen wilt resetten naar de standaardwaarden?"

msgid "ARE_YOU_SURE_TO_RESET_INPUT_SETTINGS"
msgstr "Bent u zeker dat u de invoersinstellingen wilt resetten naar de standaardwaarden?"

msgid "ARTIST_COLON"
msgstr "Kunstenaar:"

msgid "ARTWORK_TITLE"
msgstr "\"{0}\" - {1}"

msgid "ART_BY"
msgstr "Kunst door {0}"

msgid "ART_GALLERY"
msgstr "Kunst galerij"

msgid "ASCENSION_CONGRATULATIONS"
msgstr "Gefeliciteerd!"

msgid "ASCENSION_CONGRATULATIONS_CONTENT"
msgstr ""
"Jij bent verheven en je hebt het spel voltooid. Gefeliciteerd met het einde van het spel te bereiken!\n"
"\n"
"Je mag in de Ruimtefase blijven spelen met ontgrendelde Goddelijke Gereedschappen om in de zandbak aan te rommelen.\n"
"\n"
"Het is ook mogelijk om in dit spelverloop terug af te dalen naar de Microbenfase en met extra voordelen opnieuw door alle fasen te gaan.\n"
"\n"
"Totaal aantal keren verheven in dit opslagbestand: {0}"

msgid "ASSEMBLY_CLASS_REQUIRED"
msgstr "Mod assembly class is vereist wanneer assembly is gespecifieerd"

#, fuzzy
msgid "ASSEMBLY_REQUIRED_WITH_HARMONY"
msgstr "Mod assembly class is vereist wanneer assembly is gespecifieerd"

msgid "ASSUME_HYPERTHREADING"
msgstr "Ga er van uit dat de CPU hyperthreading heeft ingeschakeld"

msgid "ASSUME_HYPERTHREADING_TOOLTIP"
msgstr ""
"Het kan niet automatisch worden gedetecteerd of hyperthreading is ingeschakeld of niet.\n"
"Dit heeft invloed op het standaard aantal threads, aangezien hyperthreading-threads niet zo snel zijn als echte CPU-cores."

msgid "ATMOSPHERIC_GASSES"
msgstr "Atmosferische Gassen"

msgid "ATP"
msgstr "ATP"

msgid "ATP_BALANCE"
msgstr "ATP Balans"

msgid "ATP_PRODUCTION"
msgstr "ATP Productie"

msgid "ATP_PRODUCTION_TOO_LOW"
msgstr "ATP PRODUCTIE TE LAAG!"

#, fuzzy
msgid "ATTEMPT_TO_WRITE_SAVE_FAILED"
msgstr "Auto-evo mislukt"

msgid "AT_CURSOR"
msgstr "Bij cursor:"

msgid "AUDIO_OUTPUT_DEVICE"
msgstr "Audio-uitvoerapparaat:"

msgid "AUGUST"
msgstr "Augustus"

msgid "AUTO"
msgstr "Auto"

msgid "AUTO-EVO_EXPLANATION_EXPLANATION"
msgstr "Dit paneel toont de waarden die de auto-evo voorspelling gebruikt. De totale energie die een soort kan verzamelen en de kosten per individu van de soort bepalen de uiteindelijke bevolkingsaantal. Auto-evo gebruikt een versimpeld beeld van de werkelijkheid om te berekenen hoe goed een soort presteert op basis van de energie die ze kunnen verzamelen. Voor elke voedselbron wordt er getoond hoeveel energie een soort daar van krijgt. Verder wordt de totale hoeveelheid energie die van die bron beschikbaar is getoond. Het deel dat de soort uit de totale energie krijgt is gebaseerd op hoe groot de geschiktheid is in vergelijking tot de totale geschiktheid. Geschiktheid is een metriek die toont hoe goed een soort die voedselbron kan gebruiken."

msgid "AUTO-EVO_POPULATION_CHANGED_2"
msgstr "{0} bevolkingsaantal veranderd met {1} in: {2}vanwege: {3}"

msgid "AUTO-EVO_PREDICTION"
msgstr "Auto-Evo voorspelling"

msgid "AUTO-EVO_PREDICTION_BOX_DESCRIPTION"
msgstr ""
"Dit paneel toont de verwachte populatie van auto-evo voor de bewerkte soort.\n"
"Auto-evo voert de populatiesimulatie uit die het andere deel is (naast uw eigen prestaties) dat uw populatie beïnvloedt."

msgid "AUTO-EVO_STEPS_DONE"
msgstr "{0:F1}% klaar. {1:n0}/{2:n0} stappen."

msgid "AUTOSAVE_DURING_THE_GAME"
msgstr "Automatisch opslaan tijdens het spelen"

msgid "AUTO_EVO"
msgstr "Auto-Evo"

#, fuzzy
msgid "AUTO_EVO_EXPLORING_TOOL"
msgstr "loopstatus:"

msgid "AUTO_EVO_FAILED"
msgstr "Auto-evo mislukt"

msgid "AUTO_EVO_RESULTS"
msgstr "Auto-evo resultaten:"

msgid "AUTO_EVO_RUN_STATUS"
msgstr "loopstatus:"

#, fuzzy
msgid "AUTO_EVO_STATUS_COLON"
msgstr "loopstatus:"

msgid "AUTO_MOVE_FORWARDS"
msgstr "Beweeg automatisch naar voor"

#, fuzzy
msgid "AUTO_RESOLUTION"
msgstr "Resolutie:"

msgid "AVAILABLE_CONSTRUCTION_PROJECTS"
msgstr "Beschikbare Bouwprojecten"

msgid "AVAILABLE_MODS"
msgstr "Beschikbare mods"

msgid "AWAKENING_STAGE"
msgstr "Ontwaakfase"

msgid "AWARE_STAGE"
msgstr "Bewustzijnsfase"

msgid "BACK"
msgstr "Terug"

msgid "BACKSLASH"
msgstr "Terug"

msgid "BACKSPACE"
msgstr "Terug"

#, fuzzy
msgid "BASE_MOBILITY"
msgstr "Mobiliteit"

msgid "BASE_MOVEMENT"
msgstr "Basisbeweging"

msgid "BASIC_VIEW"
msgstr "Basis"

msgid "BASIC_VIEW_BUTTON_TOOLTIP"
msgstr "Ga terug naar basisinstellingenweergave"

msgid "BASSBOOST"
msgstr "Bassboost(toets)"

msgid "BASSDOWN"
msgstr "Bass omlaag"

msgid "BASSUP"
msgstr "Bass omhoog"

msgid "BATHYPELAGIC"
msgstr "Bathypelagisch"

msgid "BECOME_MACROSCOPIC"
msgstr "Word Macroscopisch ({0}/{1})"

msgid "BECOME_MULTICELLULAR"
msgstr "Word Meercellig ({0}/{1})"

msgid "BEGIN_THRIVING"
msgstr "Begin met Thriving"

msgid "BEHAVIOUR"
msgstr "Gedrag"

#, fuzzy
msgid "BEHAVIOUR_ACTIVITY"
msgstr "Gedrag"

msgid "BEHAVIOUR_AGGRESSION"
msgstr "Agressie"

msgid "BEHAVIOUR_FEAR"
msgstr "Angst"

msgid "BEHAVIOUR_FOCUS"
msgstr "Focus"

msgid "BEHAVIOUR_OPPORTUNISM"
msgstr "Opportunisme"

msgid "BELOW_SEA_LEVEL"
msgstr "{0}-{1}m onder zeeniveau"

msgid "BENCHMARKS"
msgstr "Prestatietests"

#, fuzzy
msgid "BENCHMARK_FINISHED"
msgstr "Laden voltooid"

msgid "BENCHMARK_PHASE"
msgstr "Prestatietestfase:"

msgid "BENCHMARK_RESULTS_COLON"
msgstr "Resultaten:"

msgid "BEST_PATCH_COLON"
msgstr "Beste Zone:"

msgid "BIG_IRON_CHUNK"
msgstr "Groot Brok Ijzer"

msgid "BILLION_ABBREVIATION"
msgstr "{0} B"

msgid "BINDING_AGENT"
msgstr "Bindmiddel"

msgid "BINDING_AGENT_DESCRIPTION"
msgstr "Maakt binding met andere cellen mogelijk. Dit is de eerste stap naar meercelligheid. Wanneer uw cel deel uitmaakt van een kolonie, worden verbindingen tussen cellen gedeeld. Je kunt de editor niet openen als je deel uitmaakt van een kolonie, dus je moet de binding opheffen als je eenmaal genoeg verbindingen hebt verzameld om je cel te verdelen."

msgid "BINDING_AGENT_PROCESSES_DESCRIPTION"
msgstr "Druk [thrive:input]g_toggle_binding[/thrive:input] om verbindingsmodus te schakelen. In verbindingsmodus kan jij jezelf verbinden met andere cellen van uw soort door tegen ze aan te bewegen. Om een kolonie te verlaten druk [thrive:input]g_unbind_all[/thrive:input]. Jij kan niet de bewerker binnenkomen terwijl jij verbonden bent met andere cellen."

msgid "BIND_AXES_SENSITIVITY"
msgstr "Bind assen bij elkaar"

msgid "BIODIVERSITY_ATTEMPT_FILL_CHANCE"
msgstr "Kans in elk gebied met een paar soorten (lage biodiversiteit) om nieuwe soorten te maken"

msgid "BIODIVERSITY_FROM_NEIGHBOUR_PATCH_CHANCE"
msgstr "Kans om een nieuwe soort te maken om de biodiversiteit te vergroten vanuit een naburig gebied"

msgid "BIODIVERSITY_NEARBY_PATCH_IS_FREE_POPULATION"
msgstr "Soort die de biodiversiteit vergroot van omliggende gebied krijgt gratis een bevolkingsaantal"

msgid "BIODIVERSITY_SPLIT_IS_MUTATED"
msgstr "Soort die de Biodiversiteit vergroot is gemuteerd tijdens creatie"

msgid "BIOLUMINESCENT_VACUOLE"
msgstr "Bioluminescente Vacuole"

msgid "BIOME_LABEL"
msgstr "Bioom: {0}"

msgid "BRAIN_CELL_NAME_DEFAULT"
msgstr "Zenuwcel"

msgid "BRAVE"
msgstr "Dapper"

msgid "BROWSE"
msgstr "Bladeren"

msgid "BROWSE_WORKSHOP"
msgstr "Bladeren door Workshop"

msgid "BUILD_CITY"
msgstr "Bouw een Stad"

msgid "BUILD_QUEUE"
msgstr "Bouw Wachtrij"

msgid "BUILD_STRUCTURE"
msgstr "Bouw een Bouwwerk"

msgid "BY"
msgstr "Door:"

msgid "BY_REVOLUTIONARY_GAMES"
msgstr "Door Revolutionary Games Studio"

msgid "CALCIUM_CARBONATE"
msgstr "Calciumcarbonaat"

msgid "CALCIUM_CARBONATE_MEMBRANE_DESCRIPTION"
msgstr "Dit membraan heeft een sterke schelp gemaakt van calciumcarbonaat. Het kan gemakkelijk schade weerstaan en vereist minder energie om niet te vervormen. De nadelen van het hebben van zo een zware schelp is dat de cel veel langzamer is en lang doet over het absorberen van stoffen."

msgid "CAMERA"
msgstr "Camera"

msgid "CANCEL"
msgstr "Annuleer"

msgid "CANCEL_ACTION_CAPITAL"
msgstr "ANNULEER ACTIE"

msgid "CANCEL_CURRENT_ACTION"
msgstr "Annuleer huidige actie"

msgid "CANNOT_DELETE_USED_CELL_TYPE"
msgstr "Een celtype dat momenteel gebruikt wordt in uw bouwplan kan niet verwijderd worden"

msgid "CANNOT_DELETE_USED_CELL_TYPE_TITLE"
msgstr "Kan Gebruikte Celtype Niet Verwijderen"

msgid "CANNOT_ENGULF"
msgstr "Kan niet verzwelgen"

msgid "CANNOT_MOVE_METABALL_TO_DESCENDANT_TREE"
msgstr "Kan een metabal niet verplaatsen naar de afstammelingenboom"

msgid "CANNOT_REDUCE_BRAIN_POWER_STAGE"
msgstr "De hoeveelheid breinkracht is nu te laag om in de huidige fase te blijven. Het is niet toegestaan om naar andere fases terug te gaan, gelieve kan jij uw breinkracht vergroten om verder te gaan."

msgid "CANNOT_REDUCE_BRAIN_POWER_STAGE_TITLE"
msgstr ""

#, fuzzy
msgid "CANNOT_WRITE_SAVE"
msgstr "Kan niet verzwelgen"

msgid "CANT_LOAD_MOD_INFO"
msgstr "Kan mod info niet laden voor {0}"

msgid "CAPSLOCK"
msgstr "Caps Lock(toets)"

msgid "CARBON_DIOXIDE"
msgstr "Koolstofdioxide"

msgid "CATEGORY_AN_ABUNDANCE"
msgstr "een overvloed"

msgid "CATEGORY_A_FAIR_AMOUNT"
msgstr "een degelijke hoeveelheid"

msgid "CATEGORY_LITTLE"
msgstr "klein"

msgid "CATEGORY_QUITE_A_BIT"
msgstr "redelijk wat"

msgid "CATEGORY_SOME"
msgstr "een beetje"

msgid "CATEGORY_VERY_LITTLE"
msgstr "heel weinig"

msgid "CAUTIOUS"
msgstr "Voorzichtig"

msgid "CELL"
msgstr "Cel"

msgid "CELLS"
msgstr "Cellen"

msgid "CELLULASE"
msgstr "Cellulase"

#, fuzzy
msgid "CELLULASE_DESCRIPTION"
msgstr "De vacuole is een intern membraanorganel dat gebruikt wordt voor opslag in de cel. Ze bestaan uit meerdere vesikels, kleinere membraanstructuren vaak gebruikt in cellen voor opslag, die samengesmolten zijn. Het is gevuld met water dat gebruikt wordt om moleculen, enzymen, vaste stoffen en andere substanties op te slaan. Hun vorm is veranderlijk en kan variëren tussen cellen."

msgid "CELLULOSE"
msgstr "Cellulose"

msgid "CELLULOSE_MEMBRANE_DESCRIPTION"
msgstr "Dit membraan heeft een celwand, wat resulteert in een betere bescherming tegen algemene schade en vooral tegen fysieke schade. Het kost ook minder energie om zijn vorm te behouden, maar kan stoffen niet snel absorberen en is langzamer.[b]Cellulase kan deze celwand verteren[/b] waardoor het kwetsbaar is voor verzwelging door roofdieren."

msgid "CELL_TYPE_NAME"
msgstr "Celtypenaam"

msgid "CHANGE_DESCRIPTION_IS_TOO_LONG"
msgstr "Veranderingsnotities zijn te lang"

msgid "CHANGE_THE_SYMMETRY"
msgstr "Verander de symmetrie"

msgid "CHEATS"
msgstr "Cheats"

msgid "CHEAT_KEYS_ENABLED"
msgstr "Cheattoetsen ingeschakeld"

msgid "CHEAT_MENU"
msgstr "Cheat menu"

msgid "CHEMICAL_BUTTON_MICROBE_TOOLTIP"
msgstr "Toon / verberg celprocessen"

msgid "CHEMOPLAST"
msgstr "Chemoplast"

msgid "CHEMOPLAST_DESCRIPTION"
msgstr "De chemoplast is een door twee membranen omsloten structuur die eiwitten die in staat zijn om [thrive:compound type=\"hydrogensulfide\"][/thrive:compound], water en gasvormig [thrive:compound type=\"carbondioxide\"][/thrive:compound] in [thrive:compound type=\"glucose\"][/thrive:compound] om te zetten bevat. Dit proces heet [b]waterstofsulfide chemosynthese[/b]. De snelheid van de [thrive:compound type=\"glucose\"][/thrive:compound] productie hangt af van de [thrive:compound type=\"carbondioxide\"][/thrive:compound] concentratie."

msgid "CHEMOPLAST_PROCESSES_DESCRIPTION"
msgstr "Verandert [thrive:compound type=\"hydrogensulfide\"][/thrive:compound] in [thrive:compound type=\"glucose\"][/thrive:compound]. Snelheid schaalt met de concentratie van [thrive:compound type=\"carbondioxide\"][/thrive:compound]."

msgid "CHEMORECEPTOR"
msgstr "Chemoreceptor"

#, fuzzy
msgid "CHEMORECEPTOR_DESCRIPTION"
msgstr "De chemoplast is een door twee membranen omsloten celorganel die proteïnen die in staat zijn om waterstofsulfide, water en koolstofdioxide in glucose om te zetten bevat. Dit proces heet chemosynthese. De snelheid van de glucoseproductie hangt af van de koolstofdioxide concentratie."

#, fuzzy
msgid "CHEMORECEPTOR_PROCESSES_DESCRIPTION"
msgstr "Verandert [thrive:compound type=\"hydrogensulfide\"][/thrive:compound] in [thrive:compound type=\"glucose\"][/thrive:compound]. Ratio schaalt met concentratie van [thrive:compound type=\"carbondioxide\"][/thrive:compound]."

msgid "CHEMOSYNTHESIZING_PROTEINS"
msgstr "Chemosynthetiserende Eiwitten"

msgid "CHEMOSYNTHESIZING_PROTEINS_DESCRIPTION"
msgstr "Chemosynthetiserende eiwitten zijn kleine clusters van eiwitten in het cytoplasma die [thrive:compound type=\"hydrogensulfide\"][/thrive:compound], gasvormig [thrive:compound type=\"carbondioxide\"][/thrive:compound] en water kunnen omzetten in [thrive:compound type=\"glucose\"][/thrive:compound] via een proces dat men [b]waterstofsulfide chemosynthese[/b] noemt. De snelheid van de [thrive:compound type=\"glucose\"][/thrive:compound] productie schaalt in verband met de concentratie van [thrive:compound type=\"carbondioxide\"][/thrive:compound]. Doordat chemosynthetiserende eiwitten als een suspensie zitten in het cytoplasma, voert de omliggende vloeistof [b]glycolyse[/b] uit."

msgid "CHEMOSYNTHESIZING_PROTEINS_PROCESSES_DESCRIPTION"
msgstr "Verandert [thrive:compound type=\"hydrogensulfide\"][/thrive:compound] in [thrive:compound type=\"glucose\"][/thrive:compound]. Ratio schaalt met concentratie van [thrive:compound type=\"carbondioxide\"][/thrive:compound]. Verandert ook [thrive:compound type=\"glucose\"][/thrive:compound] in [thrive:compound type=\"atp\"][/thrive:compound]."

msgid "CHEMO_SYNTHESIS"
msgstr "Chemosynthese"

msgid "CHITIN"
msgstr "Chitine"

msgid "CHITINASE"
msgstr "Chitinase"

#, fuzzy
msgid "CHITINASE_DESCRIPTION"
msgstr "Het kleverige binnenste van een cel. Het cytoplasma is het basismengsel van ionen, proteïnen en andere in water opgeloste stoffen die de binnenkant van de cel vullen. Een van de functies die het vervult is glycolyse, de omzetting van glucose in ATP-energie. Voor cellen zonder organellen die zorgen voor een geavanceerder metabolisme, is dit waar ze op vertrouwen voor energie. Het wordt ook gebruikt om moleculen in de cel op te slaan en om de cel te vergroten."

msgid "CHITIN_MEMBRANE_DESCRIPTION"
msgstr "Dit membraan heeft een celwand, wat betekend dat het betere bescherming heeft tegen algemene schade en vooral tegen schade van gifstoffen. Het kost ook minder energie om zijn vorm te behouden, maar het is langzamer en kan stoffen niet snel absorberen. [b] Chitinase kan deze celwand verteren[/b] dat maakt het kwetsbaar voor verzwelging door roofdieren."

msgid "CHLOROPLAST"
msgstr "Chloroplast"

msgid "CHLOROPLAST_DESCRIPTION"
msgstr "De chloroplast is een door twee membranen omsloten structuur dat lichtgevoelige pigmenten bevat, op elkaar gestapeld in een membraanzak. Het is een prokaryoot die door zijn eukaryotische gastheer geabsorbeerd is voor diens gebruik. De pigmenten in de chloroplast zijn in staat om lichtenergie te gebruiken om [thrive:compound type=\"glucose\"][/thrive:compound] uit gasvormige [thrive:compound type=\"carbondioxide\"][/thrive:compound] en water te produceren in een proces dat [b]fotosynthese[/b] heet. Deze pigmenten zijn ook wat het zijn opmerkelijke kleur geeft. De snelheid van de productie van [thrive:compound type=\"glucose\"][/thrive:compound] schaalt met de [thrive:compound type=\"carbondioxide\"][/thrive:compound] concentratie en de intensiteit van [thrive:compound type=\"sunlight\"][/thrive:compound]."

msgid "CHLOROPLAST_PROCESSES_DESCRIPTION"
msgstr "Produceert [thrive:compound type=\"glucose\"][/thrive:compound]. Snelheid schaalt met de concentratie van [thrive:compound type=\"carbondioxide\"][/thrive:compound] en intensiteit van [thrive:compound type=\"sunlight\"][/thrive:compound]."

#, fuzzy
msgid "CHOSEN_FILENAME_ALREADY_EXISTS"
msgstr "De gekozen bestandsnaam ({0}) bestaat al. Wil je dit overschrijven?"

msgid "CHROMATIC_ABERRATION"
msgstr "Chromatische aberratie:"

msgid "CHROMATOPHORE_PROCESSES_DESCRIPTION"
msgstr "Produceert [thrive:compound type=\"glucose\"][/thrive:compound]. Snelheid schaalt met concentratie van [thrive:compound type=\"carbondioxide\"][/thrive:compound] en de intensiteit van [thrive:compound type=\"sunlight\"][/thrive:compound]."

msgid "CHUNK_CELL_CORPSE_PART"
msgstr "Celkarkas Deel"

#, fuzzy
msgid "CHUNK_FOOD_SOURCE"
msgstr "Wolken met chemische stoffen"

msgid "CILIA"
msgstr "Trilharen"

#, fuzzy
msgid "CILIA_DESCRIPTION"
msgstr "Het kleverige binnenste van een cel. Het cytoplasma is het basismengsel van ionen, proteïnen en andere in water opgeloste stoffen die de binnenkant van de cel vullen. Een van de functies die het vervult is glycolyse, de omzetting van glucose in ATP-energie. Voor cellen zonder organellen die zorgen voor een geavanceerder metabolisme, is dit waar ze op vertrouwen voor energie. Het wordt ook gebruikt om moleculen in de cel op te slaan en om de cel te vergroten."

#, fuzzy
msgid "CILIA_PROCESSES_DESCRIPTION"
msgstr "Verandert [thrive:compound type=\"glucose\"][/thrive:compound] in [thrive:compound type=\"atp\"][/thrive:compound]."

#, fuzzy
msgid "CITY_SHORT_STATISTICS"
msgstr "Organismestatistieken"

msgid "CLEAN_UP_OLD_SAVES"
msgstr "Ruim Oude Opgeslagen Bestanden Op"

msgid "CLOSE"
msgstr "Sluit"

msgid "CLOSE_OPTIONS"
msgstr "Opties sluiten?"

msgid "CLOUD_RESOLUTION_DIVISOR"
msgstr "Wolk resolutie deler:"

msgid "CLOUD_SIMULATION_MINIMUM_INTERVAL"
msgstr "Wolk simulatie minimum interval:"

msgid "COASTAL"
msgstr "Kust"

msgid "COLLISION_SHAPE"
msgstr ""

msgid "COLOUR"
msgstr "Kleur"

msgid "COLOURBLIND_CORRECTION"
msgstr "Kleurenblindheid correctie:"

msgid "COLOUR_PICKER_ADD_PRESET"
msgstr "Huidige kleur toevoegen als voorinstelling"

msgid "COLOUR_PICKER_A_TOOLTIP"
msgstr "Alfa kanaalwaarde van de kleur"

msgid "COLOUR_PICKER_B_TOOLTIP"
msgstr "Blauwe kanaalwaarde van de kleur"

msgid "COLOUR_PICKER_G_TOOLTIP"
msgstr "Groene kanaalwaarde van de kleur"

msgid "COLOUR_PICKER_HSV_BUTTON_TOOLTIP"
msgstr ""
"Schakel de KVW (Kleurtoon, Verzadiging, Waarde) modus in of uit.\n"
"Kan niet worden ingeschakeld in de onbewerkte modus."

msgid "COLOUR_PICKER_H_TOOLTIP"
msgstr "Tintwaarde, kleurgedeelte"

msgid "COLOUR_PICKER_PICK_COLOUR"
msgstr "Kies een kleur uit het spelvenster"

msgid "COLOUR_PICKER_PRESET_TOOLTIP"
msgstr ""
"Kleur: {0}\n"
"Linkse muisknop: Gebruik deze voorinstelling\n"
"Rechtse muisknop: Verwijder deze voorinstelling"

msgid "COLOUR_PICKER_RAW_BUTTON_TOOLTIP"
msgstr ""
"Schakel de onbewerkte modus in of uit.\n"
"In de onbewerkte modus kunt u de R, G, B\n"
"kleurwaarden invullen die verder gaan dan 1.0.\n"
"Kan niet worden ingeschakeld in KVW modus."

msgid "COLOUR_PICKER_R_TOOLTIP"
msgstr "Rode kanaalwaarde van de kleur"

msgid "COLOUR_PICKER_S_TOOLTIP"
msgstr "Verzadigingswaarde, de hoeveelheid grijs in een bepaalde kleur"

msgid "COLOUR_PICKER_V_TOOLTIP"
msgstr "Waarde (helderheid) waarde, helderheid of intensiteit van de kleur"

#, fuzzy
msgid "COMMON_ABILITIES"
msgstr "Vaardigheden"

msgid "COMMON_EDITING_AND_STRATEGY"
msgstr "Algemene Bewerker En Strategiefasen"

msgid "COMMUNITY_FORUM"
msgstr "Gemeenschapsforum"

#, fuzzy
msgid "COMMUNITY_FORUM_BUTTON_TOOLTIP"
msgstr "Voeg een nieuwe sneltoets toe"

#, fuzzy
msgid "COMMUNITY_WIKI"
msgstr "onze Wiki"

#, fuzzy
msgid "COMMUNITY_WIKI_BUTTON_TOOLTIP"
msgstr "Zelfmoord"

#, fuzzy
msgid "COMPILED_AT_COLON"
msgstr "Chemische verbindingen:"

msgid "COMPOUNDS"
msgstr "Chemische verbindingen"

#, fuzzy
msgid "COMPOUNDS_BUTTON_MICROBE_TOOLTIP"
msgstr "Toon / verstop omgeving en verbindingen"

msgid "COMPOUNDS_COLON"
msgstr "Chemische verbindingen:"

msgid "COMPOUND_BALANCE_TITLE"
msgstr "Balansen van de Chemische Verbindingen"

msgid "COMPOUND_CLOUDS"
msgstr "Wolken met chemische stoffen"

#, fuzzy
msgid "COMPOUND_CLOUD_DENSITY"
msgstr "Wolken met chemische stoffen"

#, fuzzy
msgid "COMPOUND_CLOUD_DENSITY_EXPLANATION"
msgstr ""
"Opportunistische microben zullen concurreren met rivalen om brokken\n"
"en zullen proberen prooien op te sporen met gifstoffen als ze hen niet kunnen verzwelgen.\n"
"Voorzichtige microben brengen zichzelf minder in gevaar door brokken."

msgid "COMPOUND_CONCENTRATIONS_DECREASED"
msgstr ""

#, fuzzy
msgid "COMPOUND_FOOD_SOURCE"
msgstr "Wolken met chemische stoffen"

#, fuzzy
msgid "COMPOUND_TO_FIND"
msgstr "Wolken met chemische stoffen"

msgid "CONCEPT_ART"
msgstr "Conceptkunst"

msgid "CONFIG"
msgstr "Config"

msgid "CONFIRM_CAPITAL"
msgstr "BEVESTIGEN"

#, fuzzy
msgid "CONFIRM_DELETE"
msgstr "Bevestig Stoppen"

msgid "CONFIRM_EXIT"
msgstr "Bevestig Stoppen"

msgid "CONFIRM_FOSSILISATION_OVERWRITE"
msgstr "Bevestig Overschrijven"

#, fuzzy
msgid "CONFIRM_MOVE_TO_ASCENSION_STAGE"
msgstr "{0} bevolking veranderd met {1} door: {2}"

#, fuzzy
msgid "CONFIRM_MOVE_TO_ASCENSION_STAGE_EXPLANATION"
msgstr "{0} bevolking veranderd met {1} door: {2}"

msgid "CONFIRM_MOVE_TO_INDUSTRIAL_STAGE"
msgstr "Ga naar Industriële Fase?"

#, fuzzy
msgid "CONFIRM_MOVE_TO_INDUSTRIAL_STAGE_EXPLANATION"
msgstr "{0} bevolking veranderd met {1} door: {2}"

#, fuzzy
msgid "CONFIRM_MOVE_TO_SPACE_STAGE"
msgstr "{0} bevolking veranderd met {1} door: {2}"

#, fuzzy
msgid "CONFIRM_MOVE_TO_SPACE_STAGE_EXPLANATION"
msgstr "{0} bevolking veranderd met {1} door: {2}"

#, fuzzy
msgid "CONFIRM_NEW_GAME_BUTTON_TOOLTIP"
msgstr "Pauze menu"

#, fuzzy
msgid "CONFIRM_NEW_GAME_BUTTON_TOOLTIP_DISABLED"
msgstr "Pauze menu"

#, fuzzy
msgid "CONSTRUCTION_UNIT_NAME"
msgstr "Tritanope (Blauw-Geel)"

msgid "CONTENT_UPLOADED_FROM"
msgstr "Workshop inhoud zal geüpload worden van de map:{0}"

#, fuzzy
msgid "CONTINUE_THRIVING"
msgstr "Begin met Thriving"

#, fuzzy
msgid "CONTINUE_TO_PROTOTYPES"
msgstr "Protanope (Rood-Groen)"

msgid "CONTINUE_TO_PROTOTYPES_PROMPT"
msgstr "Doorgaan naar de faseprototypen?"

msgid "CONTROLLER_AXIS_VISUALIZERS"
msgstr ""

msgid "CONTROLLER_DEADZONES"
msgstr ""

#, fuzzy
msgid "CONTROLLER_DEADZONE_CALIBRATION_EXPLANATION"
msgstr "{0} bevolking veranderd met {1} door: {2}"

msgid "CONTROLLER_DEADZONE_COLON"
msgstr ""

msgid "CONTROLLER_PROMPT_TYPE_SETTING"
msgstr ""

msgid "CONTROLLER_SENSITIVITY"
msgstr ""

msgid "COPY_ERROR_TO_CLIPBOARD"
msgstr "Kopieer Fout Naar Het Klembord"

#, fuzzy
msgid "COPY_RESULTS"
msgstr "Auto-evo resultaten:"

msgid "CORRECTION_PROTANOPE"
msgstr "Protanope (Rood-Groen)"

msgid "CORRECTION_TRITANOPE"
msgstr "Tritanope (Blauw-Geel)"

msgid "CRAFTING_CLEAR_INPUTS"
msgstr ""

msgid "CRAFTING_ERROR_INTERNAL_CONSUME_PROBLEM"
msgstr ""

#, fuzzy
msgid "CRAFTING_ERROR_TAKING_ITEMS"
msgstr "Titel is vermist"

msgid "CRAFTING_FILTER_INPUTS"
msgstr ""

msgid "CRAFTING_KNOWN_ITEMS"
msgstr ""

msgid "CRAFTING_NOT_ENOUGH_MATERIAL"
msgstr ""

msgid "CRAFTING_NO_RECIPE_SELECTED"
msgstr ""

msgid "CRAFTING_NO_ROOM_TO_TAKE_CRAFTING_RESULTS"
msgstr ""

#, fuzzy
msgid "CRAFTING_RECIPE_DISPLAY"
msgstr "Auto-evo resultaten:"

msgid "CRAFTING_RECIPE_HAND_AXE"
msgstr ""

#, fuzzy
msgid "CRAFTING_RESULTS"
msgstr "Auto-evo resultaten:"

msgid "CRAFTING_SELECT_RECIPE_OR_ITEMS_TO_FILTER"
msgstr ""

msgid "CRAFTING_TAKE_ALL"
msgstr ""

#, fuzzy
msgid "CRAFTING_TITLE"
msgstr "Titel is vermist"

msgid "CREATE"
msgstr "Maak"

msgid "CREATED_AT"
msgstr "Gemaakt op:"

msgid "CREATED_ON_PLATFORM"
msgstr "Gemaakt op Platform:"

msgid "CREATE_A_NEW_MICROBE"
msgstr "Maak een nieuwe microbe"

msgid "CREATE_NEW"
msgstr "Maak Nieuw"

#, fuzzy
msgid "CREATE_NEW_CELL_TYPE"
msgstr "Maak een nieuw opslagen bestand"

#, fuzzy
msgid "CREATE_NEW_CELL_TYPE_DESCRIPTION"
msgstr "Mijn SuperSaaie Mod"

msgid "CREATE_NEW_MOD"
msgstr "Maak een Nieuwe Mod"

msgid "CREATE_NEW_SAVE"
msgstr "Maak een Nieuw Opslagbestand"

#, fuzzy
msgid "CREATE_NEW_TISSUE_TYPE"
msgstr "Maak een nieuw opslagen bestand"

#, fuzzy
msgid "CREATE_NEW_TISSUE_TYPE_DESCRIPTION"
msgstr "Mijn SuperSaaie Mod"

msgid "CREATING_DOT_DOT_DOT"
msgstr "Aan het maken..."

msgid "CREATING_OBJECTS_FROM_SAVE"
msgstr "Maak objecten vanuit het opslagbestand"

msgid "CREDITS"
msgstr "Dank"

msgid "CTRL"
msgstr "CTRL"

msgid "CURRENT_DEVELOPERS"
msgstr "Huidige Ontwikkelaars"

msgid "CURRENT_LOCATION_CAPITAL"
msgstr "HUIDIGE LOCATIE"

#, fuzzy
msgid "CURRENT_RESEARCH_NONE"
msgstr "Toon vaardigheden balk"

#, fuzzy
msgid "CURRENT_RESEARCH_PROGRESS"
msgstr "Open help-scherm"

#, fuzzy
msgid "CURRENT_WORLD"
msgstr "Huidige Ontwikkelaars"

#, fuzzy
msgid "CURRENT_WORLD_STATISTICS"
msgstr "Organismestatistieken"

msgid "CUSTOM_USERNAME"
msgstr "Aangepaste gebruikersnaam:"

msgid "CYTOPLASM"
msgstr "Cytoplasma"

msgid "CYTOPLASM_DESCRIPTION"
msgstr "Het kleverige binnenste van een cel. Het cytoplasma is het basismengsel van ionen, proteïnen en andere in water opgeloste stoffen die de binnenkant van de cel vullen. Een van de functies die het vervult is glycolyse, de omzetting van glucose in ATP-energie. Voor cellen zonder organellen die zorgen voor een geavanceerder metabolisme, is dit waar ze op vertrouwen voor energie. Het wordt ook gebruikt om moleculen in de cel op te slaan en om de cel te vergroten."

msgid "CYTOPLASM_GLYCOLYSIS"
msgstr "Cytoplasma Glycolyse"

msgid "CYTOPLASM_PROCESSES_DESCRIPTION"
msgstr "Verandert [thrive:compound type=\"glucose\"][/thrive:compound] in [thrive:compound type=\"atp\"][/thrive:compound]."

msgid "DAY_LENGTH"
msgstr ""

#, fuzzy
msgid "DAY_LENGTH_EXPLANATION"
msgstr ""
"Angstige microben zullen over grotere afstanden vluchten\n"
"en hebben meer kans om te vluchten voor roofdieren in het algemeen.\n"
"Dappere microben worden niet geïntimideerd door nabijgelegen roofdieren\n"
"en zullen waarschijnlijk terug aanvallen."

msgid "DAY_NIGHT_CYCLE_ENABLED"
msgstr ""

msgid "DAY_NIGHT_CYCLE_ENABLED_EXPLANATION"
msgstr ""

#, fuzzy
msgid "DEADZONE_CALIBRATION_FINISHED"
msgstr "Bijkomende controles detecteerden een probleem: {0}"

#, fuzzy
msgid "DEADZONE_CALIBRATION_INPROGRESS"
msgstr "Deze taal is {0}% volledig"

msgid "DEADZONE_CALIBRATION_IS_RESET"
msgstr ""

#, fuzzy
msgid "DEADZONE_CONFIGURATION"
msgstr "Het verwijderen van dit opgeslagen bestand kan niet ongedaan worden gemaakt. Weet je zeker dat je dit definitief wilt verwijderen?"

msgid "DEATH"
msgstr "Dood"

msgid "DEBUG_COORDINATES"
msgstr ""

msgid "DEBUG_DRAW_NOT_AVAILABLE"
msgstr ""

msgid "DEBUG_PANEL"
msgstr ""

msgid "DECEMBER"
msgstr "December"

msgid "DEFAULT_AUDIO_OUTPUT_DEVICE"
msgstr "Standaard uitvoer apparaat"

msgid "DELETE"
msgstr "Verwijder"

#, fuzzy
msgid "DELETE_ALL_OLD_SAVE_WARNING_2"
msgstr ""
"Het verwijderen van alle automatisch en snel opgeslagen bestanden kan niet ongedaan worden gemaakt. Ben je zeker dat je het volgende definitief wilt verwijderen?\n"
" - {0} Automatisch opgeslagen bestand(en)\n"
" - {1} Snel opgeslagen bestand(en)"

#, fuzzy
msgid "DELETE_FOSSIL_CONFIRMATION"
msgstr "Het verwijderen van dit opgeslagen bestand kan niet ongedaan worden gemaakt. Weet je zeker dat je dit definitief wilt verwijderen?"

#, fuzzy
msgid "DELETE_OLD_SAVES_PROMPT"
msgstr "Verwijder oude opgeslagen bestanden?"

msgid "DELETE_ORGANELLE"
msgstr "Organel verwijderen"

msgid "DELETE_SAVE_CONFIRMATION"
msgstr "Het verwijderen van dit opgeslagen bestand kan niet ongedaan worden gemaakt. Weet je zeker dat je dit definitief wilt verwijderen?"

msgid "DELETE_SELECTED"
msgstr "Verwijder het geselecteerde"

#, fuzzy
msgid "DELETE_SELECTED_SAVES_PROMPT"
msgstr "Verwijder geselecteerde opgeslagen bestand(en)?"

msgid "DELETE_SELECTED_SAVE_WARNING"
msgstr "Het verwijderen van het/de geselecteerde opgeslagen bestand(en) kan niet ongedaan worden gemaakt. Ben je zeker dat je {0} opgeslagen bestand(en) definitief wilt verwijderen?"

#, fuzzy
msgid "DELETE_THIS_SAVE_PROMPT"
msgstr "Dit opgeslagen bestand verwijderen?"

#, fuzzy
msgid "DESCEND_BUTTON"
msgstr "Het verwijderen van dit opgeslagen bestand kan niet ongedaan worden gemaakt. Weet je zeker dat je dit definitief wilt verwijderen?"

#, fuzzy
msgid "DESCEND_CONFIRMATION"
msgstr "Het verwijderen van dit opgeslagen bestand kan niet ongedaan worden gemaakt. Weet je zeker dat je dit definitief wilt verwijderen?"

#, fuzzy
msgid "DESCEND_CONFIRMATION_EXPLANATION"
msgstr ""
"Agressieve microben zullen prooien over grotere afstanden achtervolgen\n"
"en hebben meer kans om roofdieren te bestrijden wanneer ze worden aangevallen.\n"
"Vreedzame microben zullen anderen over grotere afstanden niet betrekken\n"
"en zullen minder snel gifstoffen tegen roofdieren te gebruiken."

msgid "DESCRIPTION"
msgstr "Omschrijving:"

#, fuzzy
msgid "DESCRIPTION_COLON"
msgstr "Omschrijving is te lang"

msgid "DESCRIPTION_TOO_LONG"
msgstr "Omschrijving is te lang"

#, fuzzy
msgid "DESPAWN_ENTITIES"
msgstr "Vijand spawnen"

msgid "DETECTED_CPU_COUNT"
msgstr "Gedetecteerde CPU hoeveelheid:"

#, fuzzy
msgid "DEVBUILD_VERSION_INFO"
msgstr "Devbuilds Supporters"

msgid "DEVELOPERS"
msgstr "Ontwikkelaars"

#, fuzzy
msgid "DEVELOPMENT_FORUM"
msgstr "Ontwikkeling ondersteund door Revolutionary Games Studio ry"

#, fuzzy
msgid "DEVELOPMENT_FORUM_BUTTON_TOOLTIP"
msgstr "Voeg een nieuwe sneltoets toe"

msgid "DEVELOPMENT_SUPPORTED_BY"
msgstr "Ontwikkeling ondersteund door Revolutionary Games Studio ry"

#, fuzzy
msgid "DEVELOPMENT_WIKI"
msgstr "Ontwikkelaars"

#, fuzzy
msgid "DEVELOPMENT_WIKI_BUTTON_TOOLTIP"
msgstr "Help"

msgid "DEVOURED"
msgstr ""

msgid "DEV_BUILD_PATRONS"
msgstr "Devbuilds Supporters"

msgid "DIFFICULTY"
msgstr ""

#, fuzzy
msgid "DIFFICULTY_DETAILS_STRING"
msgstr "Aangepast"

msgid "DIFFICULTY_PRESET"
msgstr ""

msgid "DIFFICULTY_PRESET_CUSTOM"
msgstr "Aangepast"

msgid "DIFFICULTY_PRESET_EASY"
msgstr "Makkelijk"

msgid "DIFFICULTY_PRESET_HARD"
msgstr "Moeilijk"

msgid "DIFFICULTY_PRESET_NORMAL"
msgstr "Normaal"

msgid "DIGESTION_EFFICIENCY"
msgstr ""

#, fuzzy
msgid "DIGESTION_EFFICIENCY_COLON"
msgstr "Omschrijving is te lang"

#, fuzzy
msgid "DIGESTION_SPEED"
msgstr "Grondstofabsorbtiesnelheid"

#, fuzzy
msgid "DIGESTION_SPEED_COLON"
msgstr "Snelheid:"

msgid "DIGESTION_SPEED_VALUE"
msgstr ""

msgid "DIRECTIONL"
msgstr "Links"

msgid "DIRECTIONR"
msgstr "Rechts"

msgid "DISABLED"
msgstr "Uitgeschakeld"

msgid "DISABLE_ALL"
msgstr "Alles uitschakelen"

msgid "DISCARD_AND_CONTINUE"
msgstr "Verwijderen en doorgaan"

msgid "DISCARD_CHANGES"
msgstr "Aanpassing verwijderen"

#, fuzzy
msgid "DISCONNECTED_CELLS"
msgstr "Niet-geconnecteerde Organellen"

#, fuzzy
msgid "DISCONNECTED_CELLS_TEXT"
msgstr ""
"Er zijn geplaatste organellen die niet geconnecteerd zijn met de rest.\n"
"Connecteer a.u.b. alle geplaatste organellen met elkaar of maak aanpassingen ongedaan."

#, fuzzy
msgid "DISCONNECTED_METABALLS"
msgstr "Niet-geconnecteerde Organellen"

#, fuzzy
msgid "DISCONNECTED_METABALLS_TEXT"
msgstr ""
"Er zijn geplaatste organellen die niet geconnecteerd zijn met de rest.\n"
"Connecteer a.u.b. alle geplaatste organellen met elkaar of maak aanpassingen ongedaan."

msgid "DISCONNECTED_ORGANELLES"
msgstr "Niet-geconnecteerde Organellen"

msgid "DISCONNECTED_ORGANELLES_TEXT"
msgstr ""
"Er zijn geplaatste organellen die niet geconnecteerd zijn met de rest.\n"
"Connecteer a.u.b. alle geplaatste organellen met elkaar of maak aanpassingen ongedaan."

#, fuzzy
msgid "DISCORD_TOOLTIP"
msgstr "Voeg een nieuwe sneltoets toe"

#, fuzzy
msgid "DISMISSED_POPUPS_COLON"
msgstr "Snelheid:"

#, fuzzy
msgid "DISMISSED_POPUPS_EXPLANATION"
msgstr ""
"Gefocuste microben zullen over grotere afstanden naar brokken of prooien zoeken\n"
"en misschien veel ambitieuzer over brokken zijn.\n"
"Responsieve microben zullen sneller overschakelen naar nieuwe doelen."

msgid "DISMISS_INFORMATION_PERMANENTLY"
msgstr ""

msgid "DISMISS_WARNING_PERMANENTLY"
msgstr ""

msgid "DISPLAY_3D_MENU_BACKGROUNDS"
msgstr ""

msgid "DISPLAY_ABILITIES_BAR"
msgstr "Toon vaardigheden balk"

msgid "DISPLAY_BACKGROUND_PARTICLES"
msgstr ""

#, fuzzy
msgid "DISPLAY_PART_NAMES"
msgstr "Toon vaardigheden balk"

msgid "DISSOLVED_COMPOUND_FOOD_SOURCE"
msgstr ""

msgid "DOES_NOT_USE_FEATURE"
msgstr ""

msgid "DONATIONS"
msgstr "Donaties"

msgid "DOT_DOT_DOT"
msgstr "..."

msgid "DOUBLE"
msgstr "Dubbel"

msgid "DOUBLE_CLICK_TO_VIEW_IN_FULLSCREEN"
msgstr ""

msgid "DOUBLE_MEMBRANE_DESCRIPTION"
msgstr "Een membraan met twee lagen, heft een betere bescherming tegen schade en heeft minder energie nodig om zijn vorm te behouden. Daar komt tegenin dat het de cel vertraagt en de snelheid waarmee het grondstoffen absorbeert verkleint."

msgid "DUMP_SCENE_TREE"
msgstr ""

#, fuzzy
msgid "DUPLICATE_TYPE"
msgstr "Duplicaat speler"

#, fuzzy
msgid "EARLY_MULTICELLULAR"
msgstr "Organel plaatsen"

msgid "EASTEREGG_MESSAGE_1"
msgstr "Leuk weetje, het Didinium en het pantoffeldiertje zijn een schoolvoorbeeld van een roofdier prooi relatie die voor tientallen jaren is bestudeerd. Ben jij het Didinium of het pantoffeldiertje? Roofdier of prooi?"

msgid "EASTEREGG_MESSAGE_10"
msgstr "WIEBELIGE DINGEN!!"

msgid "EASTEREGG_MESSAGE_11"
msgstr "Smeltal het meltal."

msgid "EASTEREGG_MESSAGE_12"
msgstr "Die blauwe cellen echter."

msgid "EASTEREGG_MESSAGE_13"
msgstr "Hier is een tip, biomen zijn meer dan gewoon andere achtergronden, de chemische stoffen in verschillende biomen verschijnen ook soms met verschillende snelheden."

msgid "EASTEREGG_MESSAGE_14"
msgstr "Hier is een tip, des te meer flagella je hebt, des te sneller je gaat, vroem vroem, maar het kost ook meer ATP"

msgid "EASTEREGG_MESSAGE_15"
msgstr "Hier is een tip, je kan brokken,ijzer of andere dingen verzwelgen."

msgid "EASTEREGG_MESSAGE_16"
msgstr "Hier is een tip, bereid je voor voordat je een celkern toevoegt. Die dingen zijn duur! In zowel onderhoud als kosten vooraf."

msgid "EASTEREGG_MESSAGE_17"
msgstr "Leuk Weetje, wist je dat er meer dan 8000 soorten van ciliaat bestaan op aarde?"

msgid "EASTEREGG_MESSAGE_18"
msgstr "Leuk Weetje, de Stentor is een ciliaat die zichzelf kan uitrekken en prooi kan vangen in een trompetachtige mond die prooien naar zich toe trekt door waterstromen te creëren met trilharen."

msgid "EASTEREGG_MESSAGE_19"
msgstr "Leuk Weetje, Het Didinium is een trilhaardiertje dat op pantoffeldiertjes jaagt."

msgid "EASTEREGG_MESSAGE_2"
msgstr "Hier is een tip, gifstoffen kunnen gebruikt worden om andere gifstoffen van je weg te duwen als je snel genoeg bent."

msgid "EASTEREGG_MESSAGE_20"
msgstr "Leuk weetje, De Amoeben jagen en vangen prooien met 'beentjes' gemaakt van cytoplasma genaamd pseudopodia, uiteindelijk willen we die in Thrive."

msgid "EASTEREGG_MESSAGE_21"
msgstr "Hier is een tip, Pas op voor grotere cellen en grote bacteriën, het is niet leuk om verteerd te worden, en ze zullen je opeten."

msgid "EASTEREGG_MESSAGE_22"
msgstr "Thrive's hoofd van het geluidsteam heeft veel liedjes gemaakt die nog niet zijn toegevoegd aan het spel. Je kan ze beluisteren of je kan streams bekijken waar hij liedjes componeert op zijn Youtube kanaal, Oliver Lugg."

msgid "EASTEREGG_MESSAGE_23"
msgstr "Hier is een tip, als je cel 150 zeshoeken groot is, kan je grote brokken ijzer omsluiten."

msgid "EASTEREGG_MESSAGE_24"
msgstr "Het is de bedoeling dat Thrive een simulatie is van een buitenaardse planeet, het is daardoor logisch dat de meeste schepels die je vind verwant zullen zijn met één of twee andere soorten door de evolutie die rondom je gebeurt, kijk maar of je ze kan identificeren!"

msgid "EASTEREGG_MESSAGE_25"
msgstr "Leuk Weetje, Het Thrive team doet af en toe aan podcasts, je moet ze maar eens bekijken!"

msgid "EASTEREGG_MESSAGE_26"
msgstr "Leuk Weetje, Thrive is gemaakt met de open source Godot engine!"

msgid "EASTEREGG_MESSAGE_27"
msgstr "Leuk Weetje, Een van de eerste speelbare game-play prototypes was gemaakt door onze geweldige programmeur, untrustedlife!"

msgid "EASTEREGG_MESSAGE_3"
msgstr "Hier is een tip, osmoregulatie kost 1 ATP per seconde per zeshoek dat je cel heeft. Elke lege zeshoek van cytoplasma genereerd nog 5 ATP per seconde , wat betekend dat als je ATP aan het verliezen bent door osmoregulatie, je gewoon een aantal lege zeshoeken cytoplasma kan toevoegen of enkele organellen verwijderen."

msgid "EASTEREGG_MESSAGE_4"
msgstr "Leuk weetje, in het echte leven hebben prokaryoten iets dat biocampartimenten wordt genoemd en die werken zoals organellen. Ze worden in feite polyhedrale organellen genoemd."

msgid "EASTEREGG_MESSAGE_5"
msgstr "Leuk weetje, het metabolosoom is een veelvlakkig organel."

msgid "EASTEREGG_MESSAGE_6"
msgstr "Hier is een tip, soms is het beter om gewoon weg te gaan van andere cellen."

msgid "EASTEREGG_MESSAGE_7"
msgstr "Hier is een tip, als een cel ongeveer half zo groot is als jezelf, dat is wanneer je ze kan omsluiten."

msgid "EASTEREGG_MESSAGE_8"
msgstr "Hier is een tip, bacteriën kunnen sterker zijn dan ze lijken, ze lijken misschien klein, maar sommigen van hen kunnen zich in je nestellen en je op die manier doden!"

msgid "EASTEREGG_MESSAGE_9"
msgstr "Hier is een tip, je kan andere soorten uitroeien als je niet voorzichtig genoeg bent. Ook andere soorten kunnen dit doen."

#, fuzzy
msgid "EASTER_EGGS"
msgstr "Leuk weetje, het Didinium en het pantoffeldiertje zijn een schoolvoorbeeld van een roofdier prooi relatie die voor tientallen jaren is bestudeerd. Ben jij het Didinium of het pantoffeldiertje? Roofdier of prooi?"

#, fuzzy
msgid "EASTER_EGGS_EXPLANATION"
msgstr ""
"Angstige microben zullen over grotere afstanden vluchten\n"
"en hebben meer kans om te vluchten voor roofdieren in het algemeen.\n"
"Dappere microben worden niet geïntimideerd door nabijgelegen roofdieren\n"
"en zullen waarschijnlijk terug aanvallen."

#, fuzzy
msgid "EDGE_PAN_SPEED"
msgstr "Grondstofabsorbtiesnelheid"

msgid "EDITOR"
msgstr "Editor"

#, fuzzy
msgid "EDITOR_BUTTON_TOOLTIP"
msgstr "Voeg een nieuwe sneltoets toe"

#, fuzzy
msgid "EDITOR_TUTORIAL_EDITOR_TEXT"
msgstr ""
"Welkom bij de Microbe Editor.\n"
"Hier kan je zien wat er is gebeurd sinds het begin van het spel of wanneer je het laatste in de editor was. Dan kan je hier ook aanpassingen maken aan je soort.\n"
"\n"
"In dit tabblad kan je een verslag zien van welke soorten er bestaan, waar en wat hun populaties zijn. Je kan ook omgevingsveranderingen zien bovenaan.\n"
"\n"
"Om naar het volgende tabblad te gaan druk je op de volgende knop rechts onder."

msgid "EIGHT_TIMES"
msgstr "8x"

msgid "ENABLED_MODS"
msgstr "Schakel mods in"

msgid "ENABLE_ALL_COMPATIBLE"
msgstr "Activeer alle compatibele mods"

msgid "ENABLE_EDITOR"
msgstr "Schakel de editor in"

msgid "ENABLE_GUI_LIGHT_EFFECTS"
msgstr "Activeer GUI licht effecten"

msgid "ENERGY_BALANCE_TOOLTIP_CONSUMPTION"
msgstr "{0}: -{1} ATP"

msgid "ENERGY_BALANCE_TOOLTIP_PRODUCTION"
msgstr "{0}: +{1} ATP"

msgid "ENERGY_IN_PATCH_FOR"
msgstr ""

#, fuzzy
msgid "ENERGY_IN_PATCH_SHORT"
msgstr "{0} ({1})"

msgid "ENERGY_SOURCES"
msgstr ""

msgid "ENERGY_SUMMARY_LINE"
msgstr ""

msgid "ENTER_EXISTING_ID"
msgstr "Geef bestaand ID in"

msgid "ENTER_EXISTING_WORKSHOP_ID"
msgstr "Geef bestaand Workshop ID in"

#, fuzzy
msgid "ENTITY_LABEL"
msgstr "Bioom: {0}"

msgid "ENVIRONMENT"
msgstr "Omgeving"

msgid "ENVIRONMENTAL_GLUCOSE_RETENTION"
msgstr ""

#, fuzzy
msgid "ENVIRONMENTAL_GLUCOSE_RETENTION_EXPLANATION"
msgstr "{0} bevolking veranderd met {1} door: {2}"

#, fuzzy
msgid "ENVIRONMENT_BUTTON_MICROBE_TOOLTIP"
msgstr "Toon / verstop omgeving en verbindingen"

msgid "EPIPELAGIC"
msgstr "Epipelagisch"

msgid "EQUIPMENT_TYPE_AXE"
msgstr ""

msgid "ERROR"
msgstr "Fout"

msgid "ERROR_CREATING_FOLDER"
msgstr "Fout bij het creëren van de map voor de mod"

msgid "ERROR_CREATING_INFO_FILE"
msgstr "Error bij het maken van het bestand voor de mod info"

msgid "ERROR_FAILED_TO_SAVE_NEW_SETTINGS"
msgstr "Fout: Het opslaan van nieuwe instellingen in het configuratiebestand is mislukt."

#, fuzzy
msgid "ERROR_FETCHING_EXPLANATION"
msgstr ""
"Angstige microben zullen over grotere afstanden vluchten\n"
"en hebben meer kans om te vluchten voor roofdieren in het algemeen.\n"
"Dappere microben worden niet geïntimideerd door nabijgelegen roofdieren\n"
"en zullen waarschijnlijk terug aanvallen."

#, fuzzy
msgid "ERROR_FETCHING_NEWS"
msgstr "Error bij het maken van het bestand voor de mod info"

msgid "ERROR_LOADING"
msgstr "Fout bij het laden"

msgid "ERROR_SAVING"
msgstr "Fout bij het opslaan"

msgid "ESCAPE"
msgstr "Esc(toets)"

msgid "ESCAPE_ENGULFING"
msgstr "ontsnap omsluiting"

msgid "ESTUARY"
msgstr "Estuarium"

#, fuzzy
msgid "EVOLUTIONARY_TREE"
msgstr "Door Revolutionary Games Studio"

#, fuzzy
msgid "EVOLUTIONARY_TREE_BUILD_FAILED"
msgstr "Door Revolutionary Games Studio"

#, fuzzy
msgid "EXACT_VERSION_COLON"
msgstr "Generatie:"

#, fuzzy
msgid "EXACT_VERSION_TOOLTIP"
msgstr "Zelfmoord"

#, fuzzy
msgid "EXCEPTION_HAPPENED_PROCESSING_SAVE"
msgstr "Een uitzondering is opgetreden tijdens het verwerken van geladen objecten"

#, fuzzy
msgid "EXCEPTION_HAPPENED_WHILE_LOADING"
msgstr "Een uitzondering is opgetreden tijdens het laden van de opgeslagen gegevens"

#, fuzzy
msgid "EXISTING_BUILDINGS"
msgstr "Geef bestaand ID in"

msgid "EXIT"
msgstr "Verlaten"

#, fuzzy
msgid "EXIT_TO_LAUNCHER"
msgstr "Launch E(toets)"

msgid "EXPORT_ALL_WORLDS"
msgstr ""

#, fuzzy
msgid "EXPORT_ALL_WORLDS_TOOLTIP"
msgstr "Voeg een nieuwe sneltoets toe"

msgid "EXPORT_SUCCESS"
msgstr ""

msgid "EXTERNAL"
msgstr "Extern"

msgid "EXTERNAL_EFFECTS"
msgstr "Externe effecten:"

msgid "EXTINCTION_BOX_TEXT"
msgstr "Net zoals 99% van alle soorten die hebben bestaan is je soort uitgestorven. Anderen zullen je niche vullen en overwinnen, maar dat zal jij niet zijn. Je zal vergeten worden, een gefaald experiment in de evolutie."

msgid "EXTINCTION_CAPITAL"
msgstr "UITSTERVEN"

#, fuzzy
msgid "EXTINCT_FROM_PATCH"
msgstr "stierf uit op de planeet"

#, fuzzy
msgid "EXTINCT_FROM_THE_PLANET"
msgstr "stierf uit op de planeet"

#, fuzzy
msgid "EXTINCT_IN_PATCH"
msgstr "stierf uit op de planeet"

#, fuzzy
msgid "EXTINCT_SPECIES"
msgstr "UITSTERVEN"

msgid "EXTRAS"
msgstr "Extra's"

msgid "EXTRA_OPTIONS"
msgstr "Extra opties"

#, fuzzy
msgid "FACEBOOK_TOOLTIP"
msgstr "Pauzeer het spel"

msgid "FAILED"
msgstr "Mislukt"

#, fuzzy
msgid "FAILED_ONE_OR_MORE_SAVE_DELETION_DESCRIPTION"
msgstr "Mijn SuperSaaie Mod"

#, fuzzy
msgid "FAILED_SAVE_DELETION"
msgstr "Fout: Het opslaan van nieuwe instellingen in het configuratiebestand is mislukt."

#, fuzzy
msgid "FAILED_SAVE_DELETION_DESCRIPTION"
msgstr "Het upgraden van de geselecteerde save is gefaald door de volgende error:"

msgid "FEARFUL"
msgstr "Angstig"

msgid "FEAR_EXPLANATION"
msgstr ""
"Angstige microben zullen over grotere afstanden vluchten\n"
"en hebben meer kans om te vluchten voor roofdieren in het algemeen.\n"
"Dappere microben worden niet geïntimideerd door nabijgelegen roofdieren\n"
"en zullen waarschijnlijk terug aanvallen."

#, fuzzy
msgid "FEATURE_DISABLED"
msgstr "Uitgeschakeld"

#, fuzzy
msgid "FEATURE_ENABLED"
msgstr "Cheattoetsen ingeschakeld"

msgid "FEBRUARY"
msgstr "Februari"

#, fuzzy
msgid "FEED_ITEM_CONTENT_PARSING_FAILED"
msgstr "Initialisatie van Steam-clientbibliotheek mislukt"

msgid "FEED_ITEM_MISSING_CONTENT"
msgstr ""

msgid "FEED_ITEM_PUBLISHED_AT"
msgstr ""

msgid "FEED_ITEM_TRUNCATED_NOTICE"
msgstr ""

msgid "FILTER_ITEMS_BY_CATEGORY_COLON"
msgstr ""

#, fuzzy
msgid "FIND_CURRENT_PATCH"
msgstr "Ongeldige mod icoon map"

#, fuzzy
msgid "FINISHED_DOT"
msgstr "Voltooid."

msgid "FINISH_EDITING_AND_RETURN_TO_ENVIRONMENT"
msgstr "Beëindig het bewerken en keer terug naar de omgeving"

#, fuzzy
msgid "FINISH_ONE_GENERATION"
msgstr "met concentratie van"

#, fuzzy
msgid "FINISH_X_GENERATIONS"
msgstr "met concentratie van"

msgid "FIRE_TOXIN"
msgstr "Vergif vuren"

#, fuzzy
msgid "FIRE_TOXIN_TOOLTIP"
msgstr "Zelfmoord"

msgid "FLAGELLUM"
msgstr "Flagellum"

msgid "FLAGELLUM_DESCRIPTION"
msgstr "Het flagellum (meervoud: flagella) is een zweepachtige bundel van proteïne vezels, dat vasthangt aan het celmembraan, die ATP gebruikt om golven te vormen en zo de cel voort te stuwen in een bepaalde richting. De positie van het flagellum bepaalt de richting waarin het stuwkracht levert voor de cel. De stuwrichting is tegengesteld aan de richting waarin de flagellum wijst, bijvoorbeeld een flagellum die aan de linkerkant van een cel is geplaatst, geeft stuwkracht wanneer hij naar rechts beweegt."

msgid "FLAGELLUM_PROCESSES_DESCRIPTION"
msgstr "Gebruikt [thrive:compound type=\"atp\"][/thrive:compound] om de snelheid van de cell te verhogen."

#, fuzzy
msgid "FLEET_NAME_FROM_PLACE"
msgstr "stierf uit op de planeet"

msgid "FLEET_UNITS"
msgstr ""

#, fuzzy
msgid "FLOATING_CHUNKS_COLON"
msgstr "Totale populatie:"

msgid "FLOATING_HAZARD"
msgstr "Drijvend Gevaar"

msgid "FLUID"
msgstr ""

msgid "FLUIDITY_RIGIDITY"
msgstr "Vloeibaarheid / Stijfheid"

msgid "FOCUSED"
msgstr "Gefocused"

msgid "FOCUS_EXPLANATION"
msgstr ""
"Gefocuste microben zullen over grotere afstanden naar brokken of prooien zoeken\n"
"en misschien veel ambitieuzer over brokken zijn.\n"
"Responsieve microben zullen sneller overschakelen naar nieuwe doelen."

#, fuzzy
msgid "FOG_OF_WAR_DISABLED"
msgstr "Uitgeschakeld"

#, fuzzy
msgid "FOG_OF_WAR_DISABLED_DESCRIPTION"
msgstr "Het upgraden van de geselecteerde save is gefaald door de volgende error:"

msgid "FOG_OF_WAR_INTENSE"
msgstr ""

#, fuzzy
msgid "FOG_OF_WAR_INTENSE_DESCRIPTION"
msgstr "Nitrogenase is een proteïne dat stikstof en cellulaire energie in de vorm van ATP kan gebruiken om ammoniak, een belangrijke stof voor de groei van cellen, aan te maken. Dit proces noemt men Anaërobe stikstoffixatie. Doordat nitrogenase als een suspensie in het cytoplasma zit, voert de omliggende vloeistof glycolyse uit."

msgid "FOG_OF_WAR_MODE"
msgstr ""

msgid "FOG_OF_WAR_REGULAR"
msgstr ""

#, fuzzy
msgid "FOG_OF_WAR_REGULAR_DESCRIPTION"
msgstr "Steek hiermee andere cellen."

msgid "FOOD_CHAIN"
msgstr "Voedselketen"

msgid "FOOD_SOURCE_ENERGY_INFO"
msgstr ""

msgid "FORGET_MOD_DETAILS"
msgstr "Verwijder lokale Data"

msgid "FORGET_MOD_DETAILS_TOOLTIP"
msgstr "Verwijder lokale gegevens met betrekking tot dit item. Handig als je de verkeerde ID hebt ingevoerd of een nieuwe versie naar een ander item wilt uploaden."

msgid "FORM_ERROR_MESSAGE"
msgstr "Error: {0}"

#, fuzzy
msgid "FOSSILISATION"
msgstr "bevolking:"

#, fuzzy
msgid "FOSSILISATION_EXPLANATION"
msgstr ""
"Agressieve microben zullen prooien over grotere afstanden achtervolgen\n"
"en hebben meer kans om roofdieren te bestrijden wanneer ze worden aangevallen.\n"
"Vreedzame microben zullen anderen over grotere afstanden niet betrekken\n"
"en zullen minder snel gifstoffen tegen roofdieren te gebruiken."

#, fuzzy
msgid "FOSSILISATION_FAILED"
msgstr "bevolking:"

#, fuzzy
msgid "FOSSILISATION_FAILED_DESCRIPTION"
msgstr "Het upgraden van de geselecteerde save is gefaald door de volgende error:"

msgid "FOSSILISATION_HINT"
msgstr ""

msgid "FOSSILISATION_HINT_ALREADY_FOSSILISED"
msgstr ""

#, fuzzy
msgid "FOSSILISE"
msgstr "Zittend"

#, fuzzy
msgid "FOSSIL_DELETION_FAILED"
msgstr "Mod creatie gefaald"

#, fuzzy
msgid "FOSSIL_DELETION_FAILED_DESCRIPTION"
msgstr "Het upgraden van de geselecteerde save is gefaald door de volgende error:"

msgid "FOUR_TIMES"
msgstr "4x"

#, fuzzy
msgid "FPS"
msgstr "Max FPS:"

#, fuzzy
msgid "FPS_DISPLAY"
msgstr "Media Play(toets)"

#, fuzzy
msgid "FRAME_DURATION"
msgstr "Aërobe Ademhaling"

msgid "FREEBUILDING"
msgstr "Vrij bouwen"

msgid "FREE_GLUCOSE_CLOUD"
msgstr ""

#, fuzzy
msgid "FREE_GLUCOSE_CLOUD_EXPLANATION"
msgstr ""
"Gefocuste microben zullen over grotere afstanden naar brokken of prooien zoeken\n"
"en misschien veel ambitieuzer over brokken zijn.\n"
"Responsieve microben zullen sneller overschakelen naar nieuwe doelen."

msgid "FULLSCREEN"
msgstr "Volledig scherm"

msgid "FULL_MOD_INFO"
msgstr "Volledige mod info"

msgid "GALLERY_VIEWER"
msgstr ""

msgid "GAME_DESIGN_TEAM"
msgstr "Game-ontwerpteam"

#, fuzzy
msgid "GATHERED_ENERGY_TOOLTIP"
msgstr "Pauzeer het spel"

msgid "GENERAL"
msgstr "Algemeen"

#, fuzzy
msgid "GENERATIONS"
msgstr "Generatie:"

msgid "GENERATION_COLON"
msgstr "Generatie:"

#, fuzzy
msgid "GITHUB_TOOLTIP"
msgstr "Zelfmoord"

msgid "GLES2"
msgstr ""

msgid "GLES2_MODE_WARNING"
msgstr "GLES2 Moduswaarschuwing"

msgid "GLES2_MODE_WARNING_TEXT"
msgstr "Je gebruikt GLES2 om Thrive uit te voeren. Dit is ernstig ongetest en zal waarschijnlijk problemen veroorzaken. Probeer je video drivers te updaten en/of gebruik te maken van AMD of Nvidia graphics om Thrive uit te voeren."

msgid "GLES3"
msgstr ""

msgid "GLOBAL_INITIAL_LETTER"
msgstr ""

msgid "GLOBAL_TIMELINE_SPECIES_MIGRATED_TO"
msgstr ""

msgid "GLUCOSE"
msgstr "Glucose"

msgid "GLUCOSE_CONCENTRATIONS_DRASTICALLY_DROPPED"
msgstr ""

msgid "GLYCOLYSIS"
msgstr "Glycolyse"

msgid "GODMODE"
msgstr "God modus"

#, fuzzy
msgid "GOD_TOOLS_TITLE"
msgstr "Voeg een nieuwe sneltoets toe"

#, fuzzy
msgid "GOOGLY_EYE_CELL"
msgstr "Spelerscel"

msgid "GOT_IT"
msgstr "Begrepen"

msgid "GPL_LICENSE_HEADING"
msgstr "GPL licentie tekst volgt:"

#, fuzzy
msgid "GPU_NAME"
msgstr "Grot"

msgid "GRAPHICS"
msgstr "Graphics"

msgid "GRAPHICS_TEAM"
msgstr "Grafisch Team"

msgid "GUI"
msgstr ""

msgid "GUI_LIGHT_EFFECTS_OPTION_DESCRIPTION"
msgstr ""
"Schakelt de lichtflitsende effecten op GUI's in (bijv. Editor knop flits).\n"
"\n"
"Als u een bug ervaart waarbij delen van de editor knop verdwijnen,\n"
"kunt u proberen dit uit te schakelen om te zien of het probleem is verdwenen."

#, fuzzy
msgid "GUI_TAB_NAVIGATION"
msgstr "{0} K"

msgid "GUI_VOLUME"
msgstr "GUI volume"

msgid "HEALTH"
msgstr "Gezondheid"

msgid "HELP"
msgstr "Help"

msgid "HELP_BUTTON_TOOLTIP"
msgstr "Help"

msgid "HIGHER_VALUES_INCREASE_PERFORMANCE"
msgstr "(hogere waarden verslechteren prestaties)"

msgid "HIGHER_VALUES_WORSEN_PERFORMANCE"
msgstr "(hogere waarden verslechteren prestaties)"

msgid "HOLD_FOR_PAN_OR_ROTATE_MODE"
msgstr ""

msgid "HOLD_FOR_PAN_WITH_MOUSE"
msgstr ""

msgid "HOLD_PACK_COMMANDS_MENU"
msgstr ""

msgid "HOLD_TO_SHOW_CURSOR"
msgstr ""

msgid "HOLD_TO_SHOW_CURSOR_ADVICE_TEXT"
msgstr ""

msgid "HOLD_TO_SKIP_CREDITS"
msgstr ""

#, fuzzy
msgid "HOME"
msgstr "Home"

#, fuzzy
msgid "HORIZONTAL_COLON"
msgstr "Generatie:"

msgid "HORIZONTAL_WITH_AXIS_NAME_COLON"
msgstr ""

msgid "HP_COLON"
msgstr "HP:"

msgid "HSV"
msgstr "HSV"

msgid "HUD_MESSAGE_MULTIPLE"
msgstr ""

msgid "HYDROGEN_SULFIDE"
msgstr "Waterstofsulfide"

msgid "HYPERL"
msgstr "Hyper Left(toets)"

msgid "HYPERR"
msgstr "Hyper Right(toets)"

msgid "ICESHARD"
msgstr "Ijs Scherf"

msgid "ICESHELF"
msgstr "Ijsplateau"

msgid "ID_IS_NOT_A_NUMBER"
msgstr "ID is geen geldig nummer"

msgid "ID_NUMBER"
msgstr "ID nummer"

#, fuzzy
msgid "INCLUDE_MULTICELLULAR_PROTOTYPE"
msgstr "Organel plaatsen"

msgid "INCLUDE_MULTICELLULAR_PROTOTYPE_EXPLANATION"
msgstr ""

msgid "INDUSTRIAL_STAGE"
msgstr ""

msgid "INFINITE_COMPOUNDS"
msgstr "Oneindige verbindingen"

msgid "INFINITE_MP"
msgstr "Oneindige MP"

msgid "INFO_BOX_COST"
msgstr "Basis Kost (MP)"

msgid "INFO_BOX_ENZYMES"
msgstr ""

#, fuzzy
msgid "INFO_BOX_INTERNAL_NAME"
msgstr "Interne (folder) Naam:"

msgid "INFO_BOX_MASS"
msgstr ""

#, fuzzy
msgid "INFO_BOX_OSMOREGULATION_COST"
msgstr "Osmoregulatiekosten"

#, fuzzy
msgid "INFO_BOX_PROCESSES"
msgstr "Geen processen"

#, fuzzy
msgid "INFO_BOX_REQUIRES_NUCLEUS"
msgstr "Nucleus"

msgid "INFO_BOX_SIZE"
msgstr "Grootte (Zeshoeken)"

msgid "INFO_BOX_STORAGE"
msgstr "Opslag"

msgid "INFO_BOX_UNIQUE"
msgstr "Uniek"

msgid "INFO_BOX_UPGRADES"
msgstr "Upgrades"

msgid "INGESTED_MATTER"
msgstr ""

#, fuzzy
msgid "INIT_NEW_WORLD_TOOLTIP"
msgstr "Voeg een nieuwe sneltoets toe"

msgid "INPUTS"
msgstr "Invoer"

#, fuzzy
msgid "INPUT_NAME_BUILD_STRUCTURE"
msgstr "met concentratie van"

#, fuzzy
msgid "INPUT_NAME_INTERACTION"
msgstr "met concentratie van"

#, fuzzy
msgid "INPUT_NAME_OPEN_INVENTORY"
msgstr "met concentratie van"

msgid "INSPECT"
msgstr ""

msgid "INSPECTOR"
msgstr ""

#, fuzzy
msgid "INTERACTION_ACTIVATE_ASCENSION"
msgstr "Mutatiepunten"

#, fuzzy
msgid "INTERACTION_ACTIVATE_ASCENSION_MISSING_ENERGY"
msgstr "Mutatiepunten"

#, fuzzy
msgid "INTERACTION_CONSTRUCT"
msgstr "Mutatiepunten"

msgid "INTERACTION_CONSTRUCT_MISSING_DEPOSITED_MATERIALS"
msgstr ""

#, fuzzy
msgid "INTERACTION_CRAFT"
msgstr "Mutatiepunten"

#, fuzzy
msgid "INTERACTION_DEPOSIT_RESOURCES"
msgstr "Mutatiepunten"

msgid "INTERACTION_DEPOSIT_RESOURCES_NO_SUITABLE_RESOURCES"
msgstr ""

#, fuzzy
msgid "INTERACTION_DESTROY"
msgstr "Mutatiepunten"

#, fuzzy
msgid "INTERACTION_FOUND_SETTLEMENT"
msgstr "Mutatiepunten"

#, fuzzy
msgid "INTERACTION_HARVEST"
msgstr "Mutatiepunten"

msgid "INTERACTION_HARVEST_CANNOT_MISSING_TOOL"
msgstr ""

msgid "INTERACTION_PICK_UP"
msgstr ""

msgid "INTERACTION_PICK_UP_CANNOT_FULL"
msgstr ""

#, fuzzy
msgid "INTERNALS"
msgstr "Extern"

msgid "INTERNAL_NAME_IN_USE"
msgstr "Er is al een mod met die gegeven interne naam"

msgid "INTERNAL_NAME_REQUIRED"
msgstr "Interne naam is vereist"

msgid "INTERNAL_NAME_REQUIRES_CAPITAL"
msgstr "Interne naam moet beginnen met een hoofdletter"

#, fuzzy
msgid "INVALID_DATA_TO_PLOT"
msgstr "Ongeldige mod icoon map"

msgid "INVALID_ICON_PATH"
msgstr "Ongeldige mod icoon map"

msgid "INVALID_SAVE_NAME_POPUP"
msgstr "Save naam mag geen speciale tekens bevatten (<>:\"/\\|?*)"

msgid "INVALID_SPECIES_NAME_POPUP"
msgstr "Soortnaam moet voldoen aan het binominale naamgevingssysteem (Genus en Epithet)!"

msgid "INVALID_TAG"
msgstr "Ongeldige tag \"{0}\" opgegeven"

msgid "INVALID_URL_FORMAT"
msgstr "Ongeldig URL formaat"

msgid "INVALID_URL_SCHEME"
msgstr "ongeldig URL schema"

msgid "INVENTORY_ITEMS_ON_GROUND"
msgstr ""

#, fuzzy
msgid "INVENTORY_TITLE"
msgstr "\"{0}\" - {1}"

msgid "INVENTORY_TOGGLE_CRAFTING"
msgstr ""

msgid "INVENTORY_TOGGLE_GROUND"
msgstr ""

msgid "INVERTED"
msgstr ""

#, fuzzy
msgid "IN_PROTOTYPE"
msgstr "Protanope (Rood-Groen)"

msgid "IRON"
msgstr "Ijzer"

msgid "IRON_CHEMOLITHOAUTOTROPHY"
msgstr "Ijzer Chemolithoautotrofie"

#, fuzzy
msgid "ITCH_TOOLTIP"
msgstr "Zelfmoord"

msgid "JANUARY"
msgstr "Januari"

msgid "JSON_DEBUG_MODE"
msgstr "JSON debug modus:"

msgid "JSON_DEBUG_MODE_ALWAYS"
msgstr "Altijd"

msgid "JSON_DEBUG_MODE_AUTO"
msgstr "Automatisch"

msgid "JSON_DEBUG_MODE_NEVER"
msgstr "Nooit"

msgid "JULY"
msgstr "Juli"

msgid "JUNE"
msgstr "Juni"

msgid "KEY_BACK"
msgstr "Terug"

msgid "KEY_BINDING_CHANGE_CONFLICT"
msgstr ""
"Er is een conflict met {0}.\n"
"Will je invoer verwijderen van {1}?"

msgid "KEY_CLEAR"
msgstr "Clear(toets)"

msgid "KEY_DELETE"
msgstr "Delete"

msgid "KEY_DOWN"
msgstr "Onder"

msgid "KEY_END"
msgstr "End"

msgid "KEY_ENTER"
msgstr "Enter"

msgid "KEY_FAVORITES"
msgstr "Favorieten(toets)"

msgid "KEY_FORWARD"
msgstr "Beweeg naar voor"

msgid "KEY_HELP"
msgstr "Help"

msgid "KEY_HOME"
msgstr "Home"

msgid "KEY_HOMEPAGE"
msgstr "Homepage(toets)"

msgid "KEY_INSERT"
msgstr "Insert"

msgid "KEY_LEFT"
msgstr "Links"

msgid "KEY_MENU"
msgstr "Menu(toets)"

msgid "KEY_OPENURL"
msgstr "Open URL(toets)"

msgid "KEY_PAUSE"
msgstr "Pauzeer"

msgid "KEY_PRINT"
msgstr "Print Screen(toets)"

msgid "KEY_REFRESH"
msgstr "Vernieuwen"

msgid "KEY_RIGHT"
msgstr "Rechts"

msgid "KEY_SEARCH"
msgstr "Zoek(toets)"

msgid "KEY_STANDBY"
msgstr "Standby(toets)"

msgid "KEY_STOP"
msgstr "Stop(toets)"

msgid "KEY_TAB"
msgstr "Tab"

msgid "KEY_UP"
msgstr "Boven"

msgid "KILO_ABBREVIATION"
msgstr "{0} K"

msgid "KP0"
msgstr "Num 0(toets)"

msgid "KP1"
msgstr "Num 1(toets)"

msgid "KP2"
msgstr "Num 2(toets)"

msgid "KP3"
msgstr "Num 3(toets)"

msgid "KP4"
msgstr "Num 4(toets)"

msgid "KP5"
msgstr "Num 5(toets)"

msgid "KP6"
msgstr "Num 6(toets)"

msgid "KP7"
msgstr "Num 7(toets)"

msgid "KP8"
msgstr "Num 8(toets)"

msgid "KP9"
msgstr "Num 9(toets)"

msgid "KPADD"
msgstr "Num +(toets)"

msgid "KPDIVIDE"
msgstr "Num /(toets)"

msgid "KPENTER"
msgstr "Num Enter(toets)"

msgid "KPMULTIPLY"
msgstr "Num *(toets)"

msgid "KPPERIOD"
msgstr "Num .(toets)."

msgid "KPSUBTRACT"
msgstr "Num -(toets)"

msgid "LANGUAGE"
msgstr "Taal:"

msgid "LANGUAGE_TRANSLATION_PROGRESS"
msgstr "Deze taal is {0}% volledig"

msgid "LANGUAGE_TRANSLATION_PROGRESS_LOW"
msgstr "Aan deze taal wordt nog gewerkt ({0}% voltooid)"

msgid "LANGUAGE_TRANSLATION_PROGRESS_REALLY_LOW"
msgstr "Deze vertaling is erg onvolledig ({0}% klaar) help ons alstublieft!"

msgid "LAST_ORGANELLE_DELETE_OPTION_DISABLED_TOOLTIP"
msgstr ""

#, fuzzy
msgid "LATE_MULTICELLULAR"
msgstr "Organel plaatsen"

msgid "LAUNCH0"
msgstr "Launch 0(toets)"

msgid "LAUNCH1"
msgstr "Launch 1(toets)"

msgid "LAUNCH2"
msgstr "Launch 2 (toets)"

msgid "LAUNCH3"
msgstr "Launch 3(toets)"

msgid "LAUNCH4"
msgstr "Launch 4(toets)"

msgid "LAUNCH5"
msgstr "Launch 5(toets)"

msgid "LAUNCH6"
msgstr "Launch 6(toets)"

msgid "LAUNCH7"
msgstr "Launch 7(toets)"

msgid "LAUNCH8"
msgstr "Launch 8(toets)"

msgid "LAUNCH9"
msgstr "Launch 9(toets)"

msgid "LAUNCHA"
msgstr "Launch A(toets)"

msgid "LAUNCHB"
msgstr "Launch B(toets)"

msgid "LAUNCHC"
msgstr "Launch C(toets)"

msgid "LAUNCHD"
msgstr "Launch D(toets)"

msgid "LAUNCHE"
msgstr "Launch E(toets)"

msgid "LAUNCHF"
msgstr "Launch F(toets)"

msgid "LAUNCHMAIL"
msgstr "Mail(toets)"

msgid "LAUNCHMEDIA"
msgstr "Media(toets)"

msgid "LAWK_ONLY"
msgstr ""

#, fuzzy
msgid "LAWK_ONLY_EXPLANATION"
msgstr ""
"Angstige microben zullen over grotere afstanden vluchten\n"
"en hebben meer kans om te vluchten voor roofdieren in het algemeen.\n"
"Dappere microben worden niet geïntimideerd door nabijgelegen roofdieren\n"
"en zullen waarschijnlijk terug aanvallen."

msgid "LEAD_ARTIST"
msgstr "Hoofdartiest"

msgid "LEAD_ARTISTS"
msgstr "Hoofdartiesten"

msgid "LEAD_DEVELOPERS"
msgstr "Hoofdontwikkelaars"

msgid "LEAD_GAME_DESIGNER"
msgstr "Hoofdspelontwerper"

msgid "LEAD_GAME_DESIGNERS"
msgstr "Hoofdspelontwerpers"

msgid "LEAD_OUTREACH_PEOPLE"
msgstr "Leidinggevende personen"

msgid "LEAD_OUTREACH_PERSON"
msgstr "Leidinggevende persoon"

msgid "LEAD_PROGRAMMER"
msgstr "Hoofdprogrammeur"

msgid "LEAD_PROGRAMMERS"
msgstr "Hoofdprogrammeurs"

msgid "LEAD_PROJECT_MANAGER"
msgstr "Hoofd projectmanager"

msgid "LEAD_PROJECT_MANAGERS"
msgstr "Hoofd projectmanagers"

msgid "LEAD_TESTER"
msgstr "Hoofd Tester"

msgid "LEAD_TESTERS"
msgstr "Hoofd Testers"

msgid "LEAD_THEORIST"
msgstr "hoofdtheoreticus"

msgid "LEAD_THEORISTS"
msgstr "hoofdtheoretici"

msgid "LEFT_ARROW"
msgstr "←"

msgid "LEFT_MOUSE"
msgstr "Linker muis"

msgid "LICENSES"
msgstr "Licenties"

msgid "LICENSES_COVERING_THRIVE"
msgstr "Licenties die delen van Thrive dekken worden hier getoond"

msgid "LIFE_ORIGIN"
msgstr ""

#, fuzzy
msgid "LIFE_ORIGIN_EXPLANATION"
msgstr ""
"Angstige microben zullen over grotere afstanden vluchten\n"
"en hebben meer kans om te vluchten voor roofdieren in het algemeen.\n"
"Dappere microben worden niet geïntimideerd door nabijgelegen roofdieren\n"
"en zullen waarschijnlijk terug aanvallen."

msgid "LIFE_ORIGIN_PANSPERMIA"
msgstr ""

msgid "LIFE_ORIGIN_POND"
msgstr ""

#, fuzzy
msgid "LIFE_ORIGIN_TOOLTIP"
msgstr "Zelfmoord"

msgid "LIFE_ORIGIN_VENTS"
msgstr ""

msgid "LIGHT"
msgstr "Licht"

msgid "LIGHT_LEVEL_AVERAGE"
msgstr ""

#, fuzzy
msgid "LIGHT_LEVEL_CURRENT"
msgstr "Wiel naar rechts"

msgid "LIGHT_LEVEL_DAY"
msgstr ""

msgid "LIGHT_LEVEL_LABEL_AT_NOON"
msgstr ""

#, fuzzy
msgid "LIGHT_LEVEL_NIGHT"
msgstr "Wiel naar rechts"

#, fuzzy
msgid "LIGHT_MAX"
msgstr "Licht"

#, fuzzy
msgid "LIMIT_EXTREME"
msgstr "Extra's"

#, fuzzy
msgid "LIMIT_GROWTH_RATE"
msgstr "BEVESTIGEN"

#, fuzzy
msgid "LIMIT_GROWTH_RATE_EXPLANATION"
msgstr "{0} bevolking veranderd met {1} door: {2}"

msgid "LIMIT_HUGE"
msgstr ""

msgid "LIMIT_LARGE"
msgstr ""

#, fuzzy
msgid "LIMIT_NORMAL"
msgstr "BEVESTIGEN"

msgid "LIMIT_SMALL"
msgstr ""

msgid "LIMIT_TINY"
msgstr ""

msgid "LIMIT_VERY_LARGE"
msgstr ""

msgid "LIMIT_VERY_SMALL"
msgstr ""

#, fuzzy
msgid "LINE_COLOUR"
msgstr "Kleur"

msgid "LIPASE"
msgstr ""

#, fuzzy
msgid "LIPASE_DESCRIPTION"
msgstr "Het kleverige binnenste van een cel. Het cytoplasma is het basismengsel van ionen, proteïnen en andere in water opgeloste stoffen die de binnenkant van de cel vullen. Een van de functies die het vervult is glycolyse, de omzetting van glucose in ATP-energie. Voor cellen zonder organellen die zorgen voor een geavanceerder metabolisme, is dit waar ze op vertrouwen voor energie. Het wordt ook gebruikt om moleculen in de cel op te slaan en om de cel te vergroten."

msgid "LOAD"
msgstr "Laden"

msgid "LOADING"
msgstr "Laden"

msgid "LOADING_DOT_DOT_DOT"
msgstr "Laden..."

#, fuzzy
msgid "LOADING_EARLY_MULTICELLULAR_EDITOR"
msgstr "Microbe editor laden"

msgid "LOADING_GAME"
msgstr "Spel laden"

msgid "LOADING_MICROBE_EDITOR"
msgstr "Microbe editor laden"

#, fuzzy
msgid "LOADING_MULTICELLULAR_EDITOR"
msgstr "Microbe editor laden"

msgid "LOADING_TIP"
msgstr "Druk op de \"ongedaan maken\" knop in de \"editor\" om een fout te corrigeren"

msgid "LOAD_FINISHED"
msgstr "Laden voltooid"

msgid "LOAD_GAME"
msgstr "Spel Laden"

#, fuzzy
msgid "LOAD_GAME_BUTTON_TOOLTIP"
msgstr "Pauze menu"

#, fuzzy
msgid "LOAD_INCOMPATIBLE_PROTOTYPE_WARNING"
msgstr ""
"De geselecteerde save die moet worden geladen is niet compatibel met deze versie van Thrive.\n"
"En er is geen save-upgrade om deze save te upgraden.\n"
"Aangezien Thrive nog in een vroeg stadium van ontwikkeling is, heeft compatibiliteit van het opslaan geen hoge prioriteit, daarom zijn er geen upgraders voor alle versies."

#, fuzzy
msgid "LOAD_INCOMPATIBLE_SAVE_PROMPT"
msgstr "Niet-compatibel opgeslagen bestand laden?"

msgid "LOAD_INCOMPATIBLE_SAVE_WARNING"
msgstr ""
"De geselecteerde save die moet worden geladen is niet compatibel met deze versie van Thrive.\n"
"En er is geen save-upgrade om deze save te upgraden.\n"
"Aangezien Thrive nog in een vroeg stadium van ontwikkeling is, heeft compatibiliteit van het opslaan geen hoge prioriteit, daarom zijn er geen upgraders voor alle versies."

#, fuzzy
msgid "LOAD_INVALID_SAVE_PROMPT"
msgstr "Ongeldig opgeslagen bestand laden?"

msgid "LOAD_INVALID_SAVE_WARNING"
msgstr ""
"Opgeslagen informatie kon niet worden geladen van dit bestand.\n"
"Dit opgeslagen bestand is hoogstwaarschijnlijk corrupt of van een nieuwer formaat dat niet wordt begrepen door deze versie van Thrive.\n"
"Wil je toch proberen om het opgeslagen bestand te laden?"

msgid "LOCAL_INITIAL_LETTER"
msgstr ""

msgid "LOCK_DAY_NIGHT_CYCYLE"
msgstr ""

msgid "LOW_BIODIVERSITY_LIMIT"
msgstr ""

#, fuzzy
msgid "LOW_MENU_PERFORMANCE"
msgstr "Prestaties"

#, fuzzy
msgid "LOW_MENU_PERFORMANCE_DESCRIPTION"
msgstr "verandert [thrive:compound type=\"atp\"][/thrive:compound] in [thrive:compound type=\"oxytoxy\"][/thrive:compound]. Ratio schaalt met concentratie van [thrive:compound type=\"oxygen\"][/thrive:compound]. Kan gif afvuren door te drukken op [thrive:input]g_fire_toxin[/thrive:input]."

#, fuzzy
msgid "LYSOSOME"
msgstr "Oxytoxisoom"

#, fuzzy
msgid "LYSOSOME_DESCRIPTION"
msgstr "Metabolosomen zijn clusters van proteïnen verpakt in eiwitomhulsels. Ze zijn in staat om veel sneller glucose om te zetten in ATP dan cytoplasma, dit door middel van een proces genaamd aerobe respiratie. Het heeft echter wel zuurstof nodig om te functioneren en lagere zuurstofniveaus in de omgeving vertragen dus de ATP-productie. Omdat de metabolosomen direct in het cytoplasma zijn gesuspendeerd, voert de omringende vloeistof enige glycolyse uit."

#, fuzzy
msgid "LYSOSOME_PROCESSES_DESCRIPTION"
msgstr "verandert [thrive:compound type=\"atp\"][/thrive:compound] in [thrive:compound type=\"oxytoxy\"][/thrive:compound]. Ratio schaalt met concentratie van [thrive:compound type=\"oxygen\"][/thrive:compound]. Kan gif afvuren door te drukken op [thrive:input]g_fire_toxin[/thrive:input]."

msgid "MANUALLY_SET_TIME"
msgstr ""

#, fuzzy
msgid "MAP"
msgstr "ATP"

msgid "MARCH"
msgstr "Maart"

msgid "MARINE_SNOW"
msgstr "Mariene sneeuw"

msgid "MASTER_VOLUME"
msgstr "Meester volume"

#, fuzzy
msgid "MAXIMUM_SPECIES_IN_PATCH"
msgstr "stierf uit op de planeet"

msgid "MAX_FPS"
msgstr "Max FPS:"

#, fuzzy
msgid "MAX_FPS_NO_LIMIT"
msgstr "Max FPS:"

msgid "MAX_SPAWNED_ENTITIES"
msgstr ""

msgid "MAX_VISIBLE_DATASET_WARNING"
msgstr "Niet toegestaan om meer dan {0} datasets te tonen!"

msgid "MAY"
msgstr "Mei"

msgid "MEDIANEXT"
msgstr "Media volgende(toets)"

msgid "MEDIAPLAY"
msgstr "Media Play(toets)"

msgid "MEDIAPREVIOUS"
msgstr "Media terug(toets)"

msgid "MEDIARECORD"
msgstr "Media Rec(toets)"

msgid "MEDIASTOP"
msgstr "Media Stop(toets)"

msgid "MEGA_YEARS"
msgstr "myr"

msgid "MEMBRANE"
msgstr "Membraan"

msgid "MEMBRANE_RIGIDITY"
msgstr "Stijfheid van het Membraan"

msgid "MEMBRANE_TYPES"
msgstr "Membraantypes"

msgid "MENU"
msgstr "Menu"

msgid "MESOPELAGIC"
msgstr "Mesopelagisch"

msgid "METABOLOSOMES"
msgstr "Metabolosomen"

msgid "METABOLOSOMES_DESCRIPTION"
msgstr "Metabolosomen zijn clusters van proteïnen verpakt in eiwitomhulsels. Ze zijn in staat om veel sneller glucose om te zetten in ATP dan cytoplasma, dit door middel van een proces genaamd aerobe respiratie. Het heeft echter wel zuurstof nodig om te functioneren en lagere zuurstofniveaus in de omgeving vertragen dus de ATP-productie. Omdat de metabolosomen direct in het cytoplasma zijn gesuspendeerd, voert de omringende vloeistof enige glycolyse uit."

msgid "METABOLOSOMES_PROCESSES_DESCRIPTION"
msgstr "Verandert [thrive:compound type=\"glucose\"][/thrive:compound] in [thrive:compound type=\"atp\"][/thrive:compound]. Ratio schaalt met concentratie van [thrive:compound type=\"oxygen\"][/thrive:compound]."

#, fuzzy
msgid "METRICS"
msgstr "Schakel FPS weergave"

msgid "METRICS_CONTENT"
msgstr ""

msgid "MIB_VALUE"
msgstr ""

#, fuzzy
msgid "MICROBE"
msgstr "Microbestadium"

#, fuzzy
msgid "MICROBES_COUNT"
msgstr "Microbestadium"

#, fuzzy
msgid "MICROBE_BENCHMARK"
msgstr "Microbebewerker"

msgid "MICROBE_EDITOR"
msgstr "Microbebewerker"

msgid "MICROBE_EDITOR_HELP_MESSAGE_1"
msgstr ""
"Prokaryotische Structuren\n"
"\n"
"Metabolosomen: Produceren [thrive:compound type=\"atp\"][/thrive:compound] van [thrive:compound type=\"glucose\"][/thrive:compound].\n"
"\n"
"Chemosynthetiserende Proteïnes: Produceren half het aantal [thrive:compound type=\"glucose\"][/thrive:compound] uit [thrive:compound type=\"hydrogen sulfide\"][/thrive:compound] als een chemoplast, maar voert ook glycolyse uit, neemt 1 zeshoek in.\n"
"\n"
"Thylakoïden: Produceren 1/3de van het aantal [thrive:compound type=\"glucose\"][/thrive:compound] dat een normale chloroplast produceert, maar voert ook glycolyse uit, en neemt 1 zeshoek in.\n"
"\n"
"Rusticyanine: Zet [thrive:compound type=\"iron\"][/thrive:compound] om in [thrive:compound type=\"atp\"][/thrive:compound]\n"
"\n"
"Nitrogenase: zet atmosferische stikstof en [thrive:compound type=\"atp\"][/thrive:compound] om in [thrive:compound type=\"ammonia\"][/thrive:compound] anaëroob.\n"
"\n"
"Cytoplasma: Heeft opslagruimte en voert glycolise uit (produceert kleine hoeveelheden aan [thrive:compound type=\"atp\"][/thrive:compound])"

msgid "MICROBE_EDITOR_HELP_MESSAGE_14"
msgstr "Zodra fagocytose klaar is zullen alle gevangen objecten in het celmembraan gehouden worden om verteerd te worden. Onverteerbare objecten zullen altijd uitgescheiden worden, dus zorg ervoor dat je de mutaties hebt die nodig zijn om ze te kunnen verwerken. Enzymen helpen bij de vertering en worden geleverd door het lysozoom. Het is sterk aangeraden om dit organen te evolueren om vertering stukken efficiënter te maken."

msgid "MICROBE_EDITOR_HELP_MESSAGE_2"
msgstr ""
"Externe Organellen\n"
"\n"
"Flagellum: Laat je cell sneller bewegen door het verbruiken van [thrive:compound type=\"atp\"][/thrive:compound]\n"
"\n"
"Pilus: Kan gebruikt worden om andere cellen te steken"

msgid "MICROBE_EDITOR_HELP_MESSAGE_3"
msgstr ""
"Membraangebonden Organellen\n"
"\n"
"Nucleus: Neemt 11 zeshoeken in en laat evolutie van membraangebonden organellen toe, verdubbeld ook de grootte van uw cel en deelt de schade die genomen is door de helft (Kan maar één keer ontwikkeld worden)\n"
"\n"
"Bindmiddel: Laat binding met andere cellen. Nodig om verder te ontwikkelen naar de Meercellige Fase.\n"
"\n"
"Mitochondrium: Produceert [thrive:compound type=\"atp\"][/thrive:compound] uit [thrive:compound type=\"glucose\"][/thrive:compound] en atmosferische O2 veel efficiënter dan cytoplasma\n"
"\n"
"Chloroplast: Maakt [thrive:compound type=\"glucose\"][/thrive:compound] uit zonlicht en atmosferische CO2\n"
"\n"
"Chemoplast: Maakt [thrive:compound type=\"glucose\"][/thrive:compound] uit [thrive:compound type=\"hydrogensulfide\"][/thrive:compound]\n"
"\n"
"Stikstoffixerende plastide: Maakt [thrive:compound type=\"ammonia\"][/thrive:compound] van[thrive:compound type=\"atp\"][/thrive:compound], atmosferische Stikstof en Zuurstof\n"
"\n"
"Vacuole: Slaat 8 opgenomen stoffen op\n"
"\n"
"Gifstoffenvacuolen: Produceert gifstoffen (genaamd [thrive:compound type=\"oxytoxy\"][/thrive:compound]) en staat u toe om het vrij te laten, dat geeft schade op basis van de hoeveelheid zuurtoxine die beschikbaar is\n"
"\n"
"Signaalmiddel: Sta cellen toe om chemische stoffen te maken waar andere cellen op reageren"

msgid "MICROBE_EDITOR_HELP_MESSAGE_4"
msgstr "Elke generatie heb je 100 mutatiepunten (MP) om uit te geven, en elke verandering (of mutatie) zal een bepaalde hoeveelheid MP kosten. Het toevoegen en verwijderen van organellen kost MP, maar het verwijderen van organellen die geplaatst werden in de huidige mutatiesessie betalen MP terug voor dat organel. Je kan een organel verplaatsen of volledig verwijderen door erop te klikken met de rechtermuisknop en de passende actie te kiezen uit het pop-up menu. Je kan je organellen tijdens het plaatsen roteren met [thrive:input]e_rotate_left[/thrive:input] en [thrive:input]e_rotate_right[/thrive:input]."

msgid "MICROBE_EDITOR_HELP_MESSAGE_5"
msgstr "Elke keer dat je reproduceert kom je in de microbe \"editor\" waar je aanpassingen aan je soort kan maken (door het toevoegen, verplaatsen en verwijderen van organellen) om je soort succesvoller te maken. Elk bezoek aan de \"editor\" in de microbe-fase weerspiegelt [thrive:constant]EDITOR_TIME_JUMP_MILLION_YEARS[/thrive:constant] miljoen jaar van evolutie."

msgid "MICROBE_FREEBUILD_EDITOR"
msgstr "Microbe Vrij Bouwen in de \"Editor\""

msgid "MICROBE_ORGANELLE_STATISTICS"
msgstr "  {0}: Gevonden in {1} soort(en), gemiddeld {2} per soort"

#, fuzzy
msgid "MICROBE_SPECIES_DETAIL_TEXT"
msgstr ""
"Houd je gezondheidsbalk naast de ATP-balk (rechtsonder) in de gaten.\n"
"Je cel sterft als hij geen gezondheid meer heeft.\n"
"Je regenereert gezondheid terwijl je ATP hebt.\n"
"Zorg ervoor dat u voldoende glucose verzamelt om ATP te produceren."

msgid "MICROBE_STAGE"
msgstr "Microbestadium"

#, fuzzy
msgid "MICROBE_STAGE_BECOME_MULTICELLULAR_TEXT"
msgstr ""
"Verzamel glucose (witte wolken) door eroverheen te bewegen.\n"
"Je cel heeft glucose nodig om energie te produceren en in leven te blijven.\n"
"Volg de lijn van uw cel naar de nabijgelegen glucose."

msgid "MICROBE_STAGE_COLLECT_TEXT"
msgstr ""
"Verzamel glucose (witte wolken) door eroverheen te bewegen.\n"
"Je cel heeft glucose nodig om energie te produceren en in leven te blijven.\n"
"Volg de lijn van uw cel naar de nabijgelegen glucose."

msgid "MICROBE_STAGE_CONTROL_TEXT"
msgstr ""
"Om uw cel te besturen, gebruikt u de toetsen die in de buurt van uw cel worden weergegeven (midden van het scherm) en de muis om de richting van de cel te regelen.\n"
"\n"
"Probeer alle toetsen een paar seconden om door te gaan."

#, fuzzy
msgid "MICROBE_STAGE_CONTROL_TEXT_CONTROLLER"
msgstr ""
"Om uw cel te besturen, gebruikt u de toetsen die in de buurt van uw cel worden weergegeven (midden van het scherm) en de muis om de richting van de cel te regelen.\n"
"\n"
"Probeer alle toetsen een paar seconden om door te gaan."

#, fuzzy
msgid "MICROBE_STAGE_DAY_NIGHT_TEXT"
msgstr ""
"Houd je gezondheidsbalk naast de ATP-balk (rechtsonder) in de gaten.\n"
"Je cel sterft als hij geen gezondheid meer heeft.\n"
"Je regenereert gezondheid terwijl je ATP hebt.\n"
"Zorg ervoor dat u voldoende glucose verzamelt om ATP te produceren."

msgid "MICROBE_STAGE_HEALTH_TEXT"
msgstr ""
"Houd je gezondheidsbalk naast de ATP-balk (rechtsonder) in de gaten.\n"
"Je cel sterft als hij geen gezondheid meer heeft.\n"
"Je regenereert gezondheid terwijl je ATP hebt.\n"
"Zorg ervoor dat u voldoende glucose verzamelt om ATP te produceren."

msgid "MICROBE_STAGE_HELP_MESSAGE_1"
msgstr "[thrive:input]g_move_forward[/thrive:input],[thrive:input]g_move_left[/thrive:input],[thrive:input]g_move_backwards[/thrive:input],[thrive:input]g_move_right[/thrive:input] en de muis om te bewegen. [thrive:input]g_fire_toxin[/thrive:input] om [thrive:compound type=\"oxytoxy\"][/thrive:compound] te schieten als je een gifstoffenvacuole hebt. [thrive:input]g_toggle_engulf[/thrive:input] om de omsluitmodus aan te zetten. Je kan in en uit zoomen met het muiswiel."

msgid "MICROBE_STAGE_HELP_MESSAGE_10"
msgstr "Om voort te planten moet je al jouw celorganellen in twee splitsen. Celorganellen hebben [thrive:compound type=\"ammonia\"][/thrive:compound] en [thrive:compound type=\"phosphates\"][/thrive:compound] nodig om in twee te kunnen splitsen."

msgid "MICROBE_STAGE_HELP_MESSAGE_11"
msgstr "Maar als je overleeft voor twintig generaties met een bevolkingsaantal van 300, wordt je geacht het huidige spel te hebben gewonnen, nadat je gewonnen hebt krijg je een pop-up en kan je verder spelen als je dat wenst."

msgid "MICROBE_STAGE_HELP_MESSAGE_12"
msgstr "Wees voorzichtig, want je concurrenten zijn samen met jouw aan het evolueren. Elke keer dat je de bewerker gebruikt, evolueren ze ook."

msgid "MICROBE_STAGE_HELP_MESSAGE_13"
msgstr "Het bindmiddel maakt het mogelijk om een celkolonie bouwen met cellen van dezelfde soort waar zij geabsorbeerde en geproduceerde stoffen onder elkaar verdelen. Je kunt bindingsmodus starten door op [thrive:input]g_toggle_binding[/thrive:input] te drukken. Terwijl je in een celkolonie zit kan jouw cel zich niet verdelen en niet de bewerker binnenkomen. Om de bewerker te openen, verzamel jij de noodzakelijke stoffen en verlaat de kolonie door op [thrive:input]g_unbind_all[/thrive:input] te drukken. Grote celkolonies zijn de weg naar meercelligheid."

msgid "MICROBE_STAGE_HELP_MESSAGE_15"
msgstr "Celwanden die uit chitine en cellulose bestaan kunnen niet verteerd worden zonder de vereiste enzym te hebben die hun eerst kan afbreken."

msgid "MICROBE_STAGE_HELP_MESSAGE_16"
msgstr "Lysosomen zijn echter enkel beschikbaar voor eukaryoten. Prokaryoten hebben zo'n organel niet, en dus verloopt de vertering nogal sloom. Voor kleine cellen is dat geen probleem, maar het is als grotere cel zeer nadelig om geen lysosomen te hebben."

msgid "MICROBE_STAGE_HELP_MESSAGE_2"
msgstr "Uw cel gebruikt [thrive:compound type=\"atp\"][/thrive:compound] als zijn energiebron, als deze op geraakt zal je sterven."

msgid "MICROBE_STAGE_HELP_MESSAGE_3"
msgstr "Om de bewerker te gebruiken en voort te planten, moet jij lang genoeg levend blijven. [thrive:compound type=\"ammonia\"][/thrive:compound] (oranje wolk) en [thrive:compound type=\"phosphates\"][/thrive:compound] (paarse wolk) verzamelen versnelt de groei."

msgid "MICROBE_STAGE_HELP_MESSAGE_4"
msgstr "Je kan ook cellen, bacteriën, ijzerbrokken en cel brokken omsluiten die kleiner zijn dan jezelf door [thrive:input]g_toggle_engulf[/thrive:input] te drukken. Dit zal extra [thrive:compound type=\"atp\"][/thrive:compound] kosten en zal je vertragen. Vergeet niet om een tweede keer op [thrive:input]g_toggle_engulf[/thrive:input] te drukken om de omsluitmodus te stoppen."

msgid "MICROBE_STAGE_HELP_MESSAGE_5"
msgstr "Osmoregulatie kost [thrive:compound type=\"atp\"][/thrive:compound], wat betekend dat des te groter je cel is, des te meer mitochondriën, metabolosomen of rusticyanine (of cytoplasme, die glycolyse uitvoert) je nodig hebt om het verlies van [thrive:compound type=\"atp\"][/thrive:compound] wanneer je stilstaat te verkomen."

msgid "MICROBE_STAGE_HELP_MESSAGE_6"
msgstr "Er zijn vele organellen in de bewerker die je kan ontwikkelen, waardoor je een brede waaier aan verschillende speelstijlen kunt gebruiken."

msgid "MICROBE_STAGE_HELP_MESSAGE_7"
msgstr "Voorlopig, als je populatie naar nul zakt zal je uitsterven."

msgid "MICROBE_STAGE_HELP_MESSAGE_8"
msgstr ""
"De verschillende stofwolken zijn:\n"
"\n"
"Wit – [thrive:compound type=\"glucose\"][/thrive:compound]\n"
"Geel – [thrive:compound type=\"hydrogensulfide\"][/thrive:compound]\n"
"Oranje – [thrive:compound type=\"ammonia\"][/thrive:compound]\n"
"Paars – [thrive:compound type=\"phosphates\"][/thrive:compound]\n"
"Roest bruin – [thrive:compound type=\"iron\"][/thrive:compound]\n"
"\n"
"[thrive:compound type=\"glucose\"][/thrive:compound] maakt [thrive:compound type=\"atp\"][/thrive:compound]."

msgid "MICROBE_STAGE_HELP_MESSAGE_9"
msgstr "[thrive:compound type=\"hydrogensulfide\"][/thrive:compound] kan omgezet worden in [thrive:compound type=\"glucose\"][/thrive:compound] door middel van chemoplasten en chemosynthese proteïnes. [thrive:compound type=\"iron\"][/thrive:compound] kan door middel van rusticyanine omgezet worden in [thrive:compound type=\"atp\"][/thrive:compound]."

msgid "MICROBE_STAGE_INITIAL"
msgstr ""
"Op een verre buitenaardse planeet hebben eeuwenlange vulkanische activiteit en meteoorinslagen geleid tot de ontwikkeling van een nieuw fenomeen in het universum.\n"
"\n"
"Leven.\n"
"\n"
"Eenvoudige microben leven in de diepe delen van de oceaan. Jij bent de laatste universele gemeenschappelijke voorouder (LUCA) op deze planeet.\n"
"\n"
"Om te overleven in deze vijandige wereld, moet je alle verbindingen die je kunt vinden verzamelen en elke generatie evolueren om te concurreren met de andere soorten microben."

msgid "MICROBE_STAGE_ORGANELLE_DIVISION"
msgstr ""
"Één van jouw organellen heeft zich verdeeld.\n"
"\n"
"Terwijl jij stoffen verdient, jouw cel gebruikt een beetje voor voortplanting.\n"
"\n"
"Met genoeg stoffen, organellen zullen zich verdelen en verdubbelen. Wanneer al de organellen zich hebben verdeeld, kan jouw cel voortplanten en de bewerker binnenkomen."

msgid "MIDDLE_MOUSE"
msgstr "Midden muis"

msgid "MILLION_ABBREVIATION"
msgstr "{0} M"

msgid "MINIMUM_AMOUNT_TO_FIND"
msgstr "Minimum Hoeveelheid om te Detecteren:"

msgid "MINIMUM_VERSION"
msgstr "Minimum:"

msgid "MIN_VISIBLE_DATASET_WARNING"
msgstr "Niet toegestaan om minder dan {0} dataset(s) te tonen!"

msgid "MISC"
msgstr "Allerlei"

msgid "MISCELLANEOUS"
msgstr "Allerlei"

#, fuzzy
msgid "MISCELLANEOUS_3D_STAGE"
msgstr "Varia"

msgid "MISC_FUN"
msgstr "Allerlei Plezier"

msgid "MISSING_DESCRIPTION"
msgstr "Omschrijving ontbreekt"

msgid "MISSING_OR_INVALID_REQUIRED_FIELD"
msgstr "Ontbrekende of ongeldige indeling van een verplicht veld: {0}"

msgid "MISSING_TITLE"
msgstr "Titel is vermist"

msgid "MITOCHONDRION"
msgstr "Mitochondrion"

msgid "MITOCHONDRION_DESCRIPTION"
msgstr "De krachtcentrale van de cel. Het mitochondrium (meervoud: mitochondria) is een door twee membranen omsloten celorganel dat met eiwitten en enzymen gevuld is. Het is een prokaryoot die werd geabsorbeerd door zijn eukaryotische gastheer voor gebruik. Het is in staat om [thrive:compound type=\"glucose\"][/thrive:compound] in [thrive:compound type=\"atp\"][/thrive:compound] om te zetten aan een veel grotere doelmatigheid dan in het cytoplasma mogelijk is, in een proces dat [b]celademhaling[/b] heet. Hier komt tegenover dat het [thrive:compound type=\"oxygen\"][/thrive:compound] nodig heeft om te kunnen werken en dat een lager level van [thrive:compound type=\"oxygen\"][/thrive:compound] de [thrive:compound type=\"atp\"][/thrive:compound] productie vertraagt."

msgid "MITOCHONDRION_PROCESSES_DESCRIPTION"
msgstr "Verandert [thrive:compound type=\"glucose\"][/thrive:compound] in [thrive:compound type=\"atp\"][/thrive:compound]. Snelheid schaalt met de concentratie van [thrive:compound type=\"oxygen\"][/thrive:compound]."

msgid "MIXED_DOT_DOT_DOT"
msgstr "Gemengd..."

msgid "MODDING_INSTRUCTIONS_ON"
msgstr "Modding instructies zijn beschikbaar op"

msgid "MODELS"
msgstr "Modellen"

msgid "MODIFY"
msgstr "Pas aan"

msgid "MODIFY_ORGANELLE"
msgstr "Pas Organel Aan"

msgid "MODIFY_TYPE"
msgstr "Pas Type aan"

msgid "MODS"
msgstr "Mods"

msgid "MODS_INSTALLED_BUT_NOT_ENABLED"
msgstr ""
"Geïnstalleerde mods zijn gedetecteerd, maar er zijn geen mods aangezet.\n"
"\n"
"Mods moeten worden aangezet na het installeren. Bezoek de modbeheerder door op de mods-knop in het extras menu te klikken."

msgid "MOD_ASSEMBLY"
msgstr "Mod Assembly:"

msgid "MOD_ASSEMBLY_CLASS"
msgstr "Hoofdklasse van de Mod Assembly:"

msgid "MOD_ASSEMBLY_CLASS_NOT_FOUND"
msgstr "{0}: Gespecificeerde mod klasse \"{1}\" niet gevonden in de mods assembly"

msgid "MOD_ASSEMBLY_INIT_CALL_FAILED"
msgstr "{0}: Oproep van de initialisatiefunctie van de mods assembly mislukte"

msgid "MOD_ASSEMBLY_LOAD_CALL_FAILED_EXCEPTION"
msgstr "{0}: Oproep van de initialisatiefunctie van de mods assembly mislukte met een uitzondering: {1}"

msgid "MOD_ASSEMBLY_LOAD_EXCEPTION"
msgstr "{0}: laden van assembly mislukte met een uitzondering: {1}"

msgid "MOD_ASSEMBLY_UNLOAD_CALL_FAILED"
msgstr "{0}: oproep van de ontlaadfunctie van de mods assembly mislukte"

msgid "MOD_ASSEMBLY_UNLOAD_CALL_FAILED_EXCEPTION"
msgstr "{0}: oproep van de ontlaadfunctie van de mods assembly mislukte met een uitzondering: {1}"

msgid "MOD_AUTHOR"
msgstr "Auteur van de mod:"

msgid "MOD_AUTO_HARMONY"
msgstr "Gebruikt Auto Harmony:"

msgid "MOD_CREATION_FAILED"
msgstr "Mod creatie gefaald"

msgid "MOD_DESCRIPTION"
msgstr "Mod Omschrijving:"

msgid "MOD_EXTENDED_DESCRIPTION"
msgstr "Mod lange omschrijving:"

msgid "MOD_HARMONY_LOAD_FAILED_EXCEPTION"
msgstr "{0}: mods Harmony laden mislukte met een uitzondering: {1}"

msgid "MOD_HARMONY_UNLOAD_FAILED_EXCEPTION"
msgstr "{0}: mods Harmony ontladen mislukte met een uitzondering: {1}"

msgid "MOD_HAS_NO_LOADABLE_RESOURCES"
msgstr "{0}: heeft geen laadbare bronnen"

msgid "MOD_ICON_FILE"
msgstr "Icoon Bestand:"

msgid "MOD_INFO_URL"
msgstr "Mod info URL:"

msgid "MOD_INTERNAL_NAME"
msgstr "Interne (folder) Naam:"

msgid "MOD_LICENSE"
msgstr "Mod Licentie:"

msgid "MOD_LOAD_ERRORS"
msgstr "Errors tijdens het laden van mods"

msgid "MOD_LOAD_ERRORS_OCCURRED"
msgstr "Er zijn fouten opgetreden bij het laden van 1 of meer mods. Logs kunnen meer informatie bevatten."

msgid "MOD_LOAD_OR_UNLOAD_ERRORS_OCCURRED"
msgstr "Er zijn errors opgetreden bij het laden en ontladen van 1 of meerdere mods. Logs bevatten mogelijk meer informatie."

msgid "MOD_LOAD_UNLOAD_CAVEATS"
msgstr "Waarschuwing: Veel mods vereisen de game om opnieuw op te starten om tegoei te kunnen laden of ontladen. Laad enkel mods die je kan vertrouwen aangezien ze uitvoerbare code kunnen bevatten."

msgid "MOD_LOAD_UNLOAD_RESTART"
msgstr "1 of meerdere mods vereisen een game restart om fantsoenlijk te laden of ontladen"

msgid "MOD_MAXIMUM_THRIVE"
msgstr "Maximaal ondersteunde Thrive versie:"

msgid "MOD_MINIMUM_THRIVE"
msgstr "Minimaal vereiste Thrive versie:"

msgid "MOD_NAME"
msgstr "Mod Naam:"

msgid "MOD_PCK_NAME"
msgstr "Mod .pck bestand:"

msgid "MOD_RECOMMENDED_THRIVE"
msgstr "Aangeraden Thrive versie:"

msgid "MOD_TO_UPLOAD"
msgstr "Mod om te uploaden:"

msgid "MOD_UPLOADER"
msgstr "Mod Uploader"

msgid "MOD_VERSION"
msgstr "Mod Versie:"

msgid "MORE_INFO"
msgstr "Toon meer info"

msgid "MOUSE_EDGE_PANNING_OPTION"
msgstr "Verschuif strategische weergave wanneer muis aan de schermrand is"

msgid "MOUSE_LOOK_SENSITIVITY"
msgstr "Muis kijkgevoeligheid"

msgid "MOUSE_SENSITIVITY_WINDOW_SIZE_ADJUSTMENT"
msgstr "Muisgevoeligheid schalen door vensterformaat"

msgid "MOVE"
msgstr "Verplaats"

msgid "MOVEMENT"
msgstr "Beweging"

msgid "MOVE_ATTEMPTS_PER_SPECIES"
msgstr "Pogingen om te verhuizen per soort"

msgid "MOVE_BACKWARDS"
msgstr "Beweeg naar achter"

msgid "MOVE_DOWN_OR_CROUCH"
msgstr "Beweeg omlaag of bukken"

msgid "MOVE_FORWARD"
msgstr "Beweeg naar voor"

msgid "MOVE_LEFT"
msgstr "Beweeg naar links"

msgid "MOVE_ORGANELLE"
msgstr "Organel verplaatsen"

msgid "MOVE_RIGHT"
msgstr "Beweeg naar rechts"

msgid "MOVE_TO_ANY_PATCH"
msgstr "Ga naar een Willekeurig Gebied"

msgid "MOVE_TO_LAND"
msgstr "Ga naar Land"

msgid "MOVE_TO_MACROSCOPIC_TOOLTIP"
msgstr "Ga over naar de late meercellige fase (macroscopisch). Beschikbaar wanneer jouw celkolonie groot genoeg is."

msgid "MOVE_TO_MULTICELLULAR_STAGE_TOOLTIP"
msgstr "Ga naar de volgende fase van het spel (vroege meercelligheid). Beschikbaar wanneer jouw celkolonie groot genoeg is."

msgid "MOVE_TO_THIS_PATCH"
msgstr "Ga naar deze plek"

msgid "MOVE_UP_OR_JUMP"
msgstr ""

msgid "MOVING_TO_AWAKENING_PROTOTYPE"
msgstr ""
"Jij gaat zo dadelijk naar de Ontwaakfase overgaan. Als je doorgaat, kun je niet meer terug.\n"
"\n"
"Als je momenteel onderwater bent, zul je daar permanent vast komen en kun je niet het spel afmaken.\n"
"\n"
"Wees dus zeer voorzichtig als je nog niet naar het land bent verhuisd."

msgid "MOVING_TO_AWAKENING_PROTOTYPE_TITLE"
msgstr "Overgang naar Ontwaakfase?"

msgid "MOVING_TO_LAND_PROTOTYPE"
msgstr ""
"Jij gaat zo dadelijk naar het land verplaatsen. Dit is noodzakelijk om later in het spel verder te gaan. Wanneer je op land gaat kun je niet meer teruggaan.\n"
"\n"
"Momenteel is deze transitie naar land veel meer plotseling dan het is gepland zodra het fatsoenlijk is toegevoegd.\n"
"\n"
"Het plan is om het verhuizen naar land geleidelijk te laten verlopen en geen abrupte verandering te laten zijn."

msgid "MOVING_TO_LAND_PROTOTYPE_TITLE"
msgstr "Verplaatsen naar Land?"

msgid "MOVING_TO_SOCIETY_STAGE"
msgstr "Transformeren naar een maatschappij..."

msgid "MP_COST"
msgstr "{0} MP"

msgid "MUCILAGE"
msgstr ""

#, fuzzy
msgid "MUCILAGE_SYNTHESIS"
msgstr "Chemosynthese"

msgid "MULTICELLULAR_EDITOR"
msgstr "Meercellige bewerker"

msgid "MULTICELLULAR_FREEBUILD_EDITOR"
msgstr "Meercellige Vrijelijke Bewerker"

msgid "MULTICELLULAR_STAGE"
msgstr "Meercellige Fase"

msgid "MULTIPLE_CELLS"
msgstr "Meerdere Cellen"

msgid "MULTIPLE_METABALLS"
msgstr "Meerdere Metaballen"

msgid "MULTIPLE_ORGANELLES"
msgstr "Meerdere Organellen"

msgid "MULTISAMPLE_ANTI_ALIASING"
msgstr "Multisample anti-aliasing:"

msgid "MUSEUM_WELCOME_TEXT"
msgstr ""
"Welkom in het museum! Jij kan hier de vele soorten die jij hebt laten fossiliseren over al jouw vele spellen bewonderen! Jij kan eens als de soort spelen door het in de vrijelijke bewerker te openen!\n"
"\n"
"Om een soort te fossiliseren in het spel, druk het pauzeknopje. Selecteer dan een microbe op uw scherm om het te fossiliseren."

msgid "MUSIC"
msgstr "Muziek"

msgid "MUSIC_VOLUME"
msgstr "Muziek volume"

msgid "MUTATIONS_PER_SPECIES"
msgstr "Mutatiepogingen per soort"

msgid "MUTATION_COST_MULTIPLIER"
msgstr "Vermenigvuldiger voor mutatiekost"

msgid "MUTATION_COST_MULTIPLIER_EXPLANATION"
msgstr "(kost van organellen, membranen en andere items in de bewerker)"

msgid "MUTATION_POINTS"
msgstr "Mutatiepunten"

msgid "MUTE"
msgstr "Dempen"

msgid "NAME"
msgstr "Naam:"

msgid "NAME_LABEL_CITY"
msgstr "{0} ({1})"

msgid "NAME_LABEL_FLEET"
msgstr "{0} (KRT: {1})"

msgid "NAME_LABEL_STRUCTURE_UNFINISHED"
msgstr "{0} (U)"

msgid "NATIVE_THREAD_ADVICE_TOOLTIP"
msgstr ""
"Oorspronkelijke discussies worden gebruikt voor andere doelen dan onderhouden discussies.\n"
"Meer discussies aan CPUs met veel kernen vergroten algemeen prestatie tot een limiet\n"
"te veel totale discussies gaan prestatie verslechten."

msgid "NEGATIVE_ATP_BALANCE"
msgstr "Negatieve ATP Balans"

msgid "NEGATIVE_ATP_BALANCE_TEXT"
msgstr ""
"Jouw microbe maakt niet genoeg ATP aan het te laten overleven!\n"
"Wil je verder gaan?"

msgid "NEW"
msgstr "Nieuw"

msgid "NEWER_VERSION_LOADING_WARNING"
msgstr ""
"Dit opgeslagen bestand is van een nieuwere versie van Thrive en is waarschijnlijk niet-compatibel.\n"
"Wil je toch proberen het opgeslagen bestand te laden?"

msgid "NEWS"
msgstr "NIEUWS"

msgid "NEW_BIODIVERSITY_INCREASING_SPECIES_POPULATION"
msgstr "Startpopulatie voor soorten die de biodiversiteit vergroten"

msgid "NEW_GAME"
msgstr "Nieuw Spel"

msgid "NEW_GAME_BUTTON_TOOLTIP"
msgstr "Start een nieuw spel"

msgid "NEW_GAME_SETTINGS_PERFORMANCE_OPTIONS_INFO"
msgstr "Opmerking: U kunt de prestatieverwante opties veranderen te allen tijde in het [color=#3796e1][url=thrive://GUI/OptionsMenu/Performance]options menu[/url][/color] om spelprestatie te verbeteren"

msgid "NEW_MOD_DEFAULT_DESCRIPTION"
msgstr "Mijn SuperSaaie Mod"

msgid "NEW_NAME"
msgstr "Nieuwe Naam"

msgid "NEW_NAME_COLON"
msgstr "Nieuwe Naam:"

msgid "NEXT_CAPITAL"
msgstr "VOLGENDE"

msgid "NEXT_EDITOR_TAB"
msgstr "Ga naar het volgende bewerkertabblad"

msgid "NITROGEN"
msgstr "Stikstof"

msgid "NITROGENASE"
msgstr "Stikstofase"

msgid "NITROGENASE_DESCRIPTION"
msgstr "Nitrogenase is een eiwit dat [thrive:compound type=\"nitrogen\"][/thrive:compound] en celenergie in de vorm van [thrive:compound type=\"atp\"][/thrive:compound] kan gebruiken om [thrive:compound type=\"ammonia\"][/thrive:compound] aan te maken, een belangrijke voedingsstof voor de groei van cellen. Dit proces noemt men [b]anaerobe waterstoffixatie[/b]. Omdat nitrogenase een suspensie in de cytoplasma is, voert de omliggende vloeistof [b]glycolyse[/b] uit."

msgid "NITROGENASE_PROCESSES_DESCRIPTION"
msgstr "Verandert [thrive:compound type=\"atp\"][/thrive:compound] in [thrive:compound type=\"ammonia\"][/thrive:compound]. Ratio schaalt met concentratie van [thrive:compound type=\"nitrogen\"][/thrive:compound]."

msgid "NITROGEN_FIXING_PLASTID"
msgstr "Stikstoffixerende Plastide"

msgid "NITROGEN_FIXING_PLASTID_DESCRIPTION"
msgstr "Het Stikstoffixerende Plastide is een eiwit dat gasvormig [thrive:compound type=\"nitrogen\"][/thrive:compound], [thrive:compound type=\"oxygen\"][/thrive:compound] en [thrive:compound type=\"atp\"][/thrive:compound] kan gebruiken om [thrive:compound type=\"ammonia\"][/thrive:compound] te produceren. Dit is een belangrijke voedingsstof voor de groei van cellen. Dit proces noemt men [b]aerobe stikstoffixatie[/b]."

msgid "NITROGEN_FIXING_PLASTID_PROCESSES_DESCRIPTION"
msgstr "Verandert [thrive:compound type=\"atp\"][/thrive:compound] in [thrive:compound type=\"ammonia\"][/thrive:compound]. Ratio schaalt met concentratie van [thrive:compound type=\"nitrogen\"][/thrive:compound] and [thrive:compound type=\"oxygen\"][/thrive:compound]."

msgid "NONE"
msgstr "Geen"

msgid "NORMAL"
msgstr "Normaal"

msgid "NORMAL_MEMBRANE_DESCRIPTION"
msgstr "De simpelste membraanvorm, het heeft weinig bescherming tegen schade. Het heeft ook meer energie nodig om zijn vorm niet te verliezen. Het voordeel is dat het de cel toelaat om te bewegen en om voedingsstoffen sneller te absorberen."

msgid "NOTHING_HERE"
msgstr "Hier is niets"

msgid "NOTHING_TO_INTERACT_WITH"
msgstr "Niets om te interageren"

msgid "NOTICE_DAMAGED_BY_NO_ATP"
msgstr "Beschadigd door een gebrek aan ATP"

msgid "NOTICE_ENGULF_DAMAGE_FROM_TOXIN"
msgstr "Beschadigd door gifstoffen in opgeslokte materie"

msgid "NOTICE_ENGULF_MISSING_ENZYME"
msgstr "Mist {0} om doelwit op te slokken"

msgid "NOTICE_ENGULF_SIZE_TOO_SMALL"
msgstr "Grootte van huidige cel is te klein om doelwit op te slokken"

msgid "NOTICE_ENGULF_STORAGE_FULL"
msgstr "Niet genoeg plaats in opslag voor ingeslikte materie om doelwit op te slokken"

msgid "NOTICE_READY_TO_EDIT"
msgstr "Bewerker is nu klaar om er in te gaan"

msgid "NOT_FOUND_CHUNK"
msgstr "Fout: brokstuk niet gevonden"

#, fuzzy
msgid "NOT_STARTED_DOT"
msgstr "Onvoltooid."

msgid "NOVEMBER"
msgstr "November"

msgid "NO_AI"
msgstr "Geen AI"

msgid "NO_DATA_TO_SHOW"
msgstr "Geen data om te tonen"

msgid "NO_EVENTS_RECORDED"
msgstr "Geen gebeurtenissen opgenomen"

msgid "NO_FOSSIL_DIRECTORY"
msgstr "Geen map van fossielen gevonden"

msgid "NO_MODS_ENABLED"
msgstr "Mods Uitgeschakeld"

msgid "NO_ORGANELLE_PROCESSES"
msgstr "Geen processen"

msgid "NO_SAVEGAMES_FOUND"
msgstr "Geen Opslagbestanden Gevonden"

msgid "NO_SAVE_DIRECTORY"
msgstr "Geen map voor opslagbestanden gevonden"

msgid "NO_SCREENSHOT_DIRECTORY"
msgstr "Geen schermopnamenmap gevonden"

msgid "NO_SELECTED_MOD"
msgstr "Geen geselecteerde mod"

msgid "NUCLEUS"
msgstr "Nucleus"

msgid "NUCLEUS_DELETE_OPTION_DISABLED_TOOLTIP"
msgstr ""

msgid "NUCLEUS_DESCRIPTION"
msgstr "Het belangrijkste kenmerk van eukaryotische cellen. De celkern bevat ook het golgi-apparaat en het endoplasmatisch reticulum. Het is een aanpassing van prokaryotische cellen om een systeem van interne membranen te ontwikkelen, wat bereikt werd door een andere prokaryoot te absorberen. Dit liet hen toe om de verschillende processen die binnen in de cel gebeurden op te splitsen, of om hen af te sluiten, en om ervoor te zorgen dat ze niet konden overlappen. Dit zorgt ervoor dat hun nieuwe membraangebonden organellen veel complexer, efficiënter en gespecialiseerder kan zijn dan als ze vrij in het cytoplasma ronddreven. Dit komt wel met de prijs dat het veel van de cel zijn energie opneemt en dat de cel veel groter moet zijn."

msgid "NUCLEUS_SMALL_DESCRIPTION"
msgstr "Maakt de evolutie mogelijk van complexere, membraangebonden organellen. Kost veel ATP om te behouden. Dit is een onomkeerbare evolutie."

msgid "NUMLOCK"
msgstr "Num Lock(toets)"

msgid "N_A"
msgstr "N/A"

msgid "N_A_MP"
msgstr "N/A MP"

#, fuzzy
msgid "N_TIMES"
msgstr "2x"

msgid "OCTOBER"
msgstr "Oktober"

msgid "OFFICIAL_WEBSITE"
msgstr ""

#, fuzzy
msgid "OFFICIAL_WEBSITE_BUTTON_TOOLTIP"
msgstr "Zelfmoord"

msgid "OK"
msgstr "OK"

msgid "OLDER_VERSION_LOADING_WARNING"
msgstr ""
"Dit opgeslagen bestand is van een oudere versie van Thrive en kan niet-compatibel zijn.\n"
"Aangezien Thrive momenteel in een vroeg stadium van zijn ontwikkeling is. Is opslagcompatibiliteit geen prioriteit.\n"
"Je kan alle problemen die je tegenkomt melden, maar ze zijn momenteel niet de hoogste prioriteit.\n"
"Wil je toch proberen om het opgeslagen bestand te laden?"

msgid "OPEN_FOLDER"
msgstr "Open Map"

#, fuzzy
msgid "OPEN_FOSSIL_FOLDER"
msgstr "Open Logs Map"

msgid "OPEN_FOSSIL_IN_FREEBUILD_WARNING"
msgstr ""

#, fuzzy
msgid "OPEN_GOD_TOOLS"
msgstr "Open Info URL"

msgid "OPEN_HELP_SCREEN"
msgstr "Open help-scherm"

#, fuzzy
msgid "OPEN_IN_FREEBUILD"
msgstr "Vrij bouwen"

msgid "OPEN_LOGS_FOLDER"
msgstr "Open Logs Map"

msgid "OPEN_MOD_URL"
msgstr "Open Info URL"

#, fuzzy
msgid "OPEN_ORGANELLES_PAGE"
msgstr "Open Organel menu"

msgid "OPEN_ORGANELLE_MENU"
msgstr "Open Organel menu"

#, fuzzy
msgid "OPEN_RESEARCH_SCREEN"
msgstr "Open help-scherm"

msgid "OPEN_SAVE_DIRECTORY"
msgstr "Open adresboek van opgeslagen bestanden"

#, fuzzy
msgid "OPEN_SCIENCE_MENU"
msgstr "Open het menu"

msgid "OPEN_SCREENSHOT_FOLDER"
msgstr "Open Schermopnamenfolder"

msgid "OPEN_THE_MENU"
msgstr "Open het menu"

msgid "OPEN_TRANSLATION_SITE"
msgstr "Help met het spel te vertalen"

#, fuzzy
msgid "OPERATION_PAUSED_DOT"
msgstr "Pauzeer het spel"

msgid "OPPORTUNISM_EXPLANATION"
msgstr ""
"Opportunistische microben zullen concurreren met rivalen om brokken\n"
"en zullen proberen prooien op te sporen met gifstoffen als ze hen niet kunnen verzwelgen.\n"
"Voorzichtige microben brengen zichzelf minder in gevaar door brokken."

msgid "OPPORTUNISTIC"
msgstr "Opportunistisch"

msgid "OPTIONS"
msgstr "Opties"

#, fuzzy
msgid "OPTIONS_BUTTON_TOOLTIP"
msgstr "Help"

msgid "ORGANELLES"
msgstr "Organellen"

#, fuzzy
msgid "ORGANELLE_AXON"
msgstr "Organellen"

#, fuzzy
msgid "ORGANELLE_AXON_DESCRIPTION"
msgstr "Steek hiermee andere cellen."

#, fuzzy
msgid "ORGANELLE_CATEGORY_MULTICELLULAR"
msgstr "Organel plaatsen"

#, fuzzy
msgid "ORGANELLE_MYOFIBRIL"
msgstr "Roofzuchtige Pilus"

#, fuzzy
msgid "ORGANELLE_MYOFIBRIL_DESCRIPTION"
msgstr "Steek hiermee andere cellen."

msgid "ORGANELLE_PILUS"
msgstr "Roofzuchtige Pilus"

msgid "ORGANELLE_PILUS_DESCRIPTION"
msgstr "Steek hiermee andere cellen."

#, fuzzy
msgid "ORGANELLE_PILUS_PROCESSES_DESCRIPTION"
msgstr "Steek hiermee andere cellen."

#, fuzzy
msgid "ORGANELLE_PLURAL"
msgstr "Roofzuchtige Pilus"

#, fuzzy
msgid "ORGANELLE_SINGULAR"
msgstr "Roofzuchtige Pilus"

#, fuzzy
msgid "ORGANELLE_UNLOCKS_ENABLED"
msgstr ""
"Geïnstalleerde mods zijn gedetecteerd, maar er zijn geen mods aangezet.\n"
"\n"
"Mods moeten worden aangezet na het installeren. Bezoek de modbeheerder door op de mods-knop in het extras menu te klikken."

#, fuzzy
msgid "ORGANELLE_UNLOCKS_ENABLED_EXPLANATION"
msgstr ""
"Gefocuste microben zullen over grotere afstanden naar brokken of prooien zoeken\n"
"en misschien veel ambitieuzer over brokken zijn.\n"
"Responsieve microben zullen sneller overschakelen naar nieuwe doelen."

msgid "ORGANISM_STATISTICS"
msgstr "Organismestatistieken"

msgid "OR_UNLOCK_CONDITION"
msgstr ""

msgid "OSMOREGULATION"
msgstr "Osmoregulatie"

msgid "OSMOREGULATION_COST"
msgstr "Osmoregulatiekosten"

#, fuzzy
msgid "OSMOREGULATION_COST_MULTIPLIER"
msgstr "Osmoregulatiekosten"

#, fuzzy
msgid "OSMOREGULATION_COST_MULTIPLIER_EXPLANATION"
msgstr "Osmoregulatiekosten"

msgid "OUR_WIKI"
msgstr "onze Wiki"

msgid "OUTREACH_TEAM"
msgstr "Outreach-team"

msgid "OUTSIDE_CONTRIBUTORS"
msgstr "Externe bijdragers"

msgid "OVERWRITE_EXISTING_SAVE"
msgstr "Bestaande opgeslagen bestand overschrijven:"

#, fuzzy
msgid "OVERWRITE_EXISTING_SAVE_PROMPT"
msgstr "Bestaande opgeslagen bestand overschrijven:"

#, fuzzy
msgid "OVERWRITE_SPECIES_NAME_CONFIRMATION"
msgstr "Het verwijderen van dit opgeslagen bestand kan niet ongedaan worden gemaakt. Weet je zeker dat je dit definitief wilt verwijderen?"

msgid "OXYGEN"
msgstr "Zuurstof"

msgid "OXYTOXISOME"
msgstr "Oxytoxisoom"

msgid "OXYTOXISOME_DESC"
msgstr "Een gemodificeerd metabolosoom dat verantwoordelijk is voor de productie van een primitieve vorm van het giftige middel OxyToxy NT."

msgid "OXYTOXISOME_PROCESSES_DESCRIPTION"
msgstr "verandert [thrive:compound type=\"atp\"][/thrive:compound] in [thrive:compound type=\"oxytoxy\"][/thrive:compound]. Ratio schaalt met concentratie van [thrive:compound type=\"oxygen\"][/thrive:compound]. Kan gif afvuren door te drukken op [thrive:input]g_fire_toxin[/thrive:input]."

msgid "OXYTOXY_NT"
msgstr "OxyToxy NT"

msgid "OXYTOXY_SYNTHESIS"
msgstr "OxyToxy Synthese"

msgid "PAGEDOWN"
msgstr "Page Down"

msgid "PAGEUP"
msgstr "Page Up(toets)"

#, fuzzy
msgid "PAGE_BACK"
msgstr "Terug"

#, fuzzy
msgid "PAGE_FORWARD"
msgstr "Beweeg naar voor"

#, fuzzy
msgid "PAGE_TITLE"
msgstr "Verwijder lokale Data"

msgid "PAN_CAMERA_DOWN"
msgstr "Beweeg camera naar beneden"

msgid "PAN_CAMERA_LEFT"
msgstr "Beweeg camera naar links"

msgid "PAN_CAMERA_RESET"
msgstr "Camera resetten"

msgid "PAN_CAMERA_RIGHT"
msgstr "Beweeg camera naar rechts"

msgid "PAN_CAMERA_UP"
msgstr "Beweeg camera naar boven"

#, fuzzy
msgid "PASSIVE_REPRODUCTION_PROGRESS"
msgstr "{0} bevolking veranderd met {1} door: {2}"

#, fuzzy
msgid "PASSIVE_REPRODUCTION_PROGRESS_EXPLANATION"
msgstr "{0} bevolking veranderd met {1} door: {2}"

msgid "PAST_DEVELOPERS"
msgstr "Eerdere ontwikkelaars"

msgid "PATCH_EXTINCTION_BOX_TEXT"
msgstr ""
"Uw soort is uitgestorven in dit gebied.\n"
"Maar het is nog niet voorbij, je kunt nog altijd een nieuw gebied kiezen om in te spelen!"

#, fuzzy
msgid "PATCH_EXTINCTION_CAPITAL"
msgstr "UITSTERVEN"

msgid "PATCH_MAP"
msgstr "Kaart met plekken"

#, fuzzy
msgid "PATCH_MAP_NAVIGATION_TOOLTIP"
msgstr "Zelfmoord"

#, fuzzy
msgid "PATCH_NAME"
msgstr "Grot"

#, fuzzy
msgid "PATCH_NOTES_LAST_PLAYED_INFO"
msgstr "Verwijder lokale Data"

msgid "PATCH_NOTES_LAST_PLAYED_INFO_PLURAL"
msgstr ""

#, fuzzy
msgid "PATCH_NOTES_TITLE"
msgstr "Verwijder lokale Data"

msgid "PATCH_NOTE_BULLET_POINT"
msgstr ""

msgid "PATCH_NOTE_CHANGES_HEADING"
msgstr ""

#, fuzzy
msgid "PATCH_NOTE_LINK_VISIT_TEXT"
msgstr "Net zoals 99% van alle soorten die hebben bestaan is je soort uitgestorven. Anderen zullen je niche vullen en overwinnen, maar dat zal jij niet zijn. Je zal vergeten worden, een gefaald experiment in de evolutie."

#, fuzzy
msgid "PATREON_TOOLTIP"
msgstr "Pauzeer het spel"

msgid "PATRONS"
msgstr "Patrons"

msgid "PAUSED"
msgstr ""

#, fuzzy
msgid "PAUSE_MENU_RESUME_TOOLTIP"
msgstr "Hervat het spel"

msgid "PAUSE_PROMPT"
msgstr ""

msgid "PAUSE_TOOLTIP"
msgstr "Pauzeer het spel"

msgid "PCK_LOAD_FAILED"
msgstr "Laden van pck bestand ({0}) gefaald"

#, fuzzy
msgid "PCK_LOAD_FAILED_DOES_NOT_EXIST"
msgstr "Laden van pck bestand ({0}) gefaald"

msgid "PEACEFUL"
msgstr "Vreedzaam"

msgid "PERCENTAGE_VALUE"
msgstr "{0}%"

msgid "PERFORMANCE"
msgstr "Prestaties"

msgid "PERFORM_UNBINDING"
msgstr "Start ontbinden"

msgid "PER_SECOND_SLASH"
msgstr "/seconde"

msgid "PHOSPHATE"
msgstr "Fosfaat"

msgid "PHOTOSYNTHESIS"
msgstr "Fotosynthese"

msgid "PHYSICAL_CONDITIONS"
msgstr "Fysieke Omstandigheden"

msgid "PHYSICAL_RESISTANCE"
msgstr "Fysieke Weerstand"

msgid "PLACE_ORGANELLE"
msgstr "Organel plaatsen"

msgid "PLANET"
msgstr ""

#, fuzzy
msgid "PLANET_DETAILS_STRING"
msgstr "Open Logs Folder"

msgid "PLANET_GENERATION_TEASER"
msgstr ""

msgid "PLANET_RANDOM_SEED"
msgstr ""

#, fuzzy
msgid "PLAYER"
msgstr "Spelerscel"

msgid "PLAYER_DEATH_POPULATION_PENALTY"
msgstr ""

#, fuzzy
msgid "PLAYER_DEATH_POPULATION_PENALTY_EXPLANATION"
msgstr "{0} bevolking veranderd met {1} door: {2}"

msgid "PLAYER_DIED"
msgstr "speler stierf"

msgid "PLAYER_DUPLICATE"
msgstr "Duplicaat speler"

msgid "PLAYER_EXTINCT"
msgstr "Speler is uitgestorven"

#, fuzzy
msgid "PLAYER_RELATIVE_MOVEMENT"
msgstr "Speler is uitgestorven"

msgid "PLAYER_REPRODUCED"
msgstr "speler reproduceerde"

msgid "PLAYER_SPEED"
msgstr ""
"Speler\n"
"Snelheid"

msgid "PLAYSTATION_3"
msgstr ""

msgid "PLAYSTATION_4"
msgstr ""

msgid "PLAYSTATION_5"
msgstr ""

msgid "PLAY_INTRO_VIDEO"
msgstr "Speel intro video"

msgid "PLAY_MICROBE_INTRO_ON_NEW_GAME"
msgstr "Speel microbe intro bij nieuw spel"

msgid "PLAY_WITH_CURRENT_SETTING"
msgstr ""

msgid "POPULATION_CAPITAL"
msgstr "BEVOLKING:"

#, fuzzy
msgid "POPULATION_COLON"
msgstr "Totale populatie:"

#, fuzzy
msgid "POPULATION_IN_PATCHES"
msgstr "{0} ({1})"

msgid "POPULATION_IN_PATCH_SHORT"
msgstr "{0} ({1})"

msgid "PREDATION_FOOD_SOURCE"
msgstr ""

#, fuzzy
msgid "PREDICTION_DETAILS_OPEN_TOOLTIP"
msgstr "Verwijder lokale gegevens met betrekking tot dit item. Handig als je de verkeerde ID hebt ingevoerd of een nieuwe versie naar een ander item wilt uploaden."

msgid "PRESSURE"
msgstr "Druk"

msgid "PRESSURE_SHORT"
msgstr "Druk."

msgid "PRESS_KEY_DOT_DOT_DOT"
msgstr "Druk een toets..."

msgid "PREVIEW_IMAGE_DOES_NOT_EXIST"
msgstr "Voorbeeld foto bestaat niet"

msgid "PREVIEW_IMAGE_IS_TOO_LARGE"
msgstr "Voorbeeld foto bestand is te groot"

#, fuzzy
msgid "PREVIOUS_COLON"
msgstr "Soorten:"

msgid "PROCESSING_LOADED_OBJECTS"
msgstr "Verwerken van geladen objecten"

msgid "PROCESS_ENVIRONMENT_SEPARATOR"
msgstr "@"

msgid "PROCESS_PANEL_TITLE"
msgstr "Celprocessen"

msgid "PROGRAMMING_TEAM"
msgstr "Programmeerteam"

msgid "PROJECT_MANAGEMENT_TEAM"
msgstr "Project Management Team"

msgid "PROTECT_MIGRATIONS_FROM_SPECIES_CAP"
msgstr ""

msgid "PROTECT_NEW_CELLS_FROM_SPECIES_CAP"
msgstr ""

msgid "PROTEINS"
msgstr "Proteïnen"

msgid "PROTOPLASM"
msgstr "Protoplasma"

msgid "PULL_REQUESTS_PROGRAMMING"
msgstr "Pull-verzoeken / programmering"

msgid "QUICK_LOAD"
msgstr "Snel laden"

msgid "QUICK_SAVE"
msgstr "Snel opslaan"

msgid "QUIT"
msgstr "Stoppen"

#, fuzzy
msgid "QUIT_BUTTON_TOOLTIP"
msgstr "Zelfmoord"

<<<<<<< HEAD
#: ../src/general/PauseMenu.cs:426
=======
>>>>>>> 5bb18fae
msgid "QUIT_GAME_WARNING"
msgstr ""
"Ben je zeker dat je het spel wilt verlaten?\n"
"Je verliest alle niet opgeslagen voortgang."

msgid "RANDOMIZE_SPECIES_NAME"
msgstr "Kies willekeurige soort naam"

#, fuzzy
msgid "RANDOM_SEED_TOOLTIP"
msgstr "Pauzeer het spel"

msgid "RAW"
msgstr "Raw"

#, fuzzy
msgid "RAW_VALUE_COLON"
msgstr "Snelheid:"

msgid "READING_SAVE_DATA"
msgstr "Opgeslagen gegevens lezen"

#, fuzzy
msgid "READY"
msgstr "Threads:"

msgid "RECOMMENDED_THRIVE_VERSION"
msgstr "Aangeraden Thrive:"

#, fuzzy
msgid "REDDIT_TOOLTIP"
msgstr "Hervat het spel"

msgid "REDO"
msgstr "Opniew doen"

msgid "REDO_THE_LAST_ACTION"
msgstr "Voer de laatste actie opnieuw uit"

msgid "REFRESH"
msgstr "Vernieuwen"

msgid "REFUND_MIGRATIONS_IN_EXTINCTIONS"
msgstr ""

msgid "REPORT"
msgstr "Rapport"

#, fuzzy
msgid "REPORT_BUG"
msgstr "Rapport"

msgid "REPRODUCED"
msgstr "gereproduceerd"

#, fuzzy
msgid "REPRODUCTION"
msgstr "ATP Productie"

#, fuzzy
msgid "REPRODUCTION_ASEXUAL"
msgstr "ATP Productie"

#, fuzzy
msgid "REPRODUCTION_BUDDING"
msgstr "gereproduceerd"

#, fuzzy
msgid "REPRODUCTION_METHOD"
msgstr "gereproduceerd"

#, fuzzy
msgid "REQUIRES_NUCLEUS"
msgstr "Nucleus"

#, fuzzy
msgid "RESEARCH"
msgstr "Zoek(toets)"

msgid "RESET"
msgstr "Resetten"

#, fuzzy
msgid "RESET_DEADZONES"
msgstr "Standaardinstellingen herstellen?"

msgid "RESET_DISMISSED_POPUPS"
msgstr ""

msgid "RESET_INPUTS_TO_DEFAULTS"
msgstr "Invoer resetten naar standaardwaarden?"

#, fuzzy
msgid "RESET_KEYBINDINGS"
msgstr "Reset Invoer"

msgid "RESET_SETTINGS_TO_DEFAULTS"
msgstr "Standaardwaarden"

msgid "RESET_TO_DEFAULTS"
msgstr "Standaardinstellingen herstellen?"

msgid "RESISTANT_TO_BASIC_ENGULFMENT"
msgstr ""

msgid "RESOLUTION"
msgstr "Resolutie:"

msgid "RESOURCE_ABSORBTION_SPEED"
msgstr "Grondstofabsorbtiesnelheid"

#, fuzzy
msgid "RESOURCE_AMOUNT_SHORT"
msgstr "Druk."

#, fuzzy
msgid "RESOURCE_ENERGY"
msgstr "Bekijk de broncode"

#, fuzzy
msgid "RESOURCE_FOOD"
msgstr "Bekijk de broncode"

#, fuzzy
msgid "RESOURCE_ROCK"
msgstr "Bekijk de broncode"

#, fuzzy
msgid "RESOURCE_WOOD"
msgstr "Bekijk de broncode"

msgid "RESPIRATION"
msgstr "Aërobe Ademhaling"

msgid "RESPONSIVE"
msgstr "Snel reagerend"

msgid "RESTART_REQUIRED"
msgstr "Herstart vereist"

msgid "RESUME"
msgstr "Hervat"

msgid "RESUME_TOOLTIP"
msgstr "Hervat het spel"

msgid "RETURN_TO_MENU"
msgstr "Ga terug naar het menu"

#, fuzzy
msgid "RETURN_TO_MENU_TOOLTIP"
msgstr "Ga terug naar het menu"

<<<<<<< HEAD
#: ../src/auto-evo/AutoEvoExploringTool.tscn:1009
#: ../src/general/PauseMenu.cs:407
=======
>>>>>>> 5bb18fae
msgid "RETURN_TO_MENU_WARNING"
msgstr ""
"Ben je zeker dat terug wilt naar het hoofd menu?\n"
"Je verliest alle niet opgeslagen voortgang."

#, fuzzy
msgid "REVEAL_ALL_PATCHES"
msgstr "verspreid naar gebieden:"

#, fuzzy
msgid "REVOLUTIONARY_GAMES_SOCIAL_TOOLTIP"
msgstr "Door Revolutionary Games Studio"

msgid "RIGHT_ARROW"
msgstr "→"

msgid "RIGHT_MOUSE"
msgstr "Rechter muis"

msgid "RIGID"
msgstr ""

msgid "RIGIDITY_MEMBRANE_DESCRIPTION"
msgstr "Een stijvere membraan is beter bestand tegen schade, maar zal het voor de cel moeilijker maken om te bewegen."

msgid "ROTATE_LEFT"
msgstr "Draaien naar links"

msgid "ROTATE_RIGHT"
msgstr "Draaien naar rechts"

#, fuzzy
msgid "ROTATION_COLON"
msgstr "Totale populatie:"

msgid "RUN_AUTO_EVO_DURING_GAMEPLAY"
msgstr "Gebruik auto-evo tijdens gameplay"

msgid "RUN_ONE_STEP"
msgstr ""

msgid "RUN_RESULT_BY_SENDING_POPULATION"
msgstr "{0} door het versturen van: {1} bevolking van gebied: {2}"

msgid "RUN_RESULT_GENE_CODE"
msgstr "gen code:"

msgid "RUN_RESULT_NICHE_FILL"
msgstr "Ontstaan om een niche te vullen"

msgid "RUN_RESULT_SELECTION_PRESSURE_SPLIT"
msgstr "ontstaan door verschillende selectiedruk"

msgid "RUN_RESULT_SPLIT_FROM"
msgstr "splits van {0}"

msgid "RUN_RESULT_SPLIT_OFF_TO"
msgstr "Populatie in sommige gebieden afgesplitst om nieuwe soorten te vormen {0}:"

msgid "RUN_X_WORLDS"
msgstr ""

#, fuzzy
msgid "RUN_X_WORLDS_TOOLTIP"
msgstr "Voeg een nieuwe sneltoets toe"

msgid "RUSTICYANIN"
msgstr "Rusticyanine"

msgid "RUSTICYANIN_DESCRIPTION"
msgstr "Rusticyanine is een proteïne dat koolstofdioxide en zuurstof kan gebruiken om ijzer te oxideren van een chemische staat naar een andere. Dit proces, dat men ijzer respiratie noemt, geeft energie vrij dat de cel dan kan opnemen."

msgid "RUSTICYANIN_PROCESSES_DESCRIPTION"
msgstr "Verandert [thrive:compound type=\"iron\"][/thrive:compound] in [thrive:compound type=\"atp\"][/thrive:compound]. Ratio schaalt met concentratie van [thrive:compound type=\"carbondioxide\"][/thrive:compound] en [thrive:compound type=\"oxygen\"][/thrive:compound]."

#, fuzzy
msgid "SAFE_MODE_EXPLANATION"
msgstr ""
"Angstige microben zullen over grotere afstanden vluchten\n"
"en hebben meer kans om te vluchten voor roofdieren in het algemeen.\n"
"Dappere microben worden niet geïntimideerd door nabijgelegen roofdieren\n"
"en zullen waarschijnlijk terug aanvallen."

#, fuzzy
msgid "SAFE_MODE_TITLE"
msgstr "Verwijder lokale Data"

msgid "SAVE"
msgstr "Opslaan"

msgid "SAVE_AND_CONTINUE"
msgstr "Opslaan en doorgaan"

msgid "SAVE_AUTOSAVE"
msgstr "Automatisch opslaan"

msgid "SAVE_DELETE_WARNING"
msgstr "Het verwijderen van dit opgeslagen bestand kan niet ongedaan worden gemaakt. Weet je zeker dat je {0} definitief wilt verwijderen?"

msgid "SAVE_ERROR_INCLUDE_JSON_DEBUG_NOTE"
msgstr ""

#, fuzzy
msgid "SAVE_ERROR_TURN_ON_JSON_DEBUG_MODE"
msgstr "JSON debug modus:"

msgid "SAVE_FAILED"
msgstr "Opslaan mislukt"

msgid "SAVE_GAME"
msgstr "Spel Opslaan"

#, fuzzy
msgid "SAVE_GAME_BUTTON_TOOLTIP"
msgstr "Pauze menu"

msgid "SAVE_HAS_DIFFERENT_VERSION"
msgstr "Het opgeslagen bestand heeft een andere versie"

msgid "SAVE_HAS_DIFFERENT_VERSION_TEXT"
msgstr ""
"De versie van het opgeslagen bestand dat je probeert te laden komt niet overeen met versie van het spel dat je gebruikt.\n"
"Laad het opgeslagen bestand handmatig via het menu."

msgid "SAVE_HAS_INVALID_GAME_STATE"
msgstr "Opgeslagen bestand heeft ongeldige \"game state scene\""

msgid "SAVE_INVALID"
msgstr "Ongeldig"

msgid "SAVE_IS_INVALID"
msgstr "Opgeslagen bestand is ongeldig"

msgid "SAVE_IS_UPGRADEABLE_DESCRIPTION"
msgstr ""
"De geselecteerde save is van een oudere versie van Thrive maar kan worden geüpgraded.\n"
"Een backup bestand zal worden gemaakt voor de upgrade als deze nog niet is gemaakt.\n"
"Als je upgraden skipt, wordt geprobeerd de save normaal te laden.\n"
"Probeer deze save te upgraden?"

msgid "SAVE_LOAD_ALREADY_LOADED_FREE_FAILURE"
msgstr ". Kan reeds geladen bronnen niet vrijmaken: {0}"

msgid "SAVE_MANUAL"
msgstr "Handmatig"

msgid "SAVE_QUICKSAVE"
msgstr "Snel opslaan"

msgid "SAVE_SPACE_USED"
msgstr "Gebruikte ruimte:"

msgid "SAVE_UPGRADE_FAILED"
msgstr "Het upgraden van de save is mislukt"

msgid "SAVE_UPGRADE_FAILED_DESCRIPTION"
msgstr "Het upgraden van de geselecteerde save is gefaald door de volgende error:"

msgid "SAVING_DATA_FAILED_DUE_TO"
msgstr "Opslaan van informatie mislukt door uitzondering: {0}"

#, fuzzy
msgid "SAVING_DOT_DOT_DOT"
msgstr "aan het maken..."

#, fuzzy
msgid "SAVING_FAILED_WITH_EXCEPTION"
msgstr ""
"Het upgraden van de geselecteerde save is gefaald door de volgende error:\n"
"{0}"

msgid "SAVING_NOT_POSSIBLE"
msgstr "Opslaan is momenteel niet mogelijk door:"

msgid "SAVING_SUCCEEDED"
msgstr "Opslaan geslaagd"

msgid "SCALING_NONE"
msgstr ""

#, fuzzy
msgid "SCALING_ON"
msgstr "Verbindings agent"

msgid "SCALING_ON_INVERSE"
msgstr ""

#, fuzzy
msgid "SCREEN_EFFECT"
msgstr "Externe effecten:"

#, fuzzy
msgid "SCREEN_EFFECT_GAMEBOY"
msgstr "Externe effecten:"

#, fuzzy
msgid "SCREEN_EFFECT_GAMEBOY_COLOR"
msgstr "Externe effecten:"

msgid "SCREEN_EFFECT_GREYSCALE"
msgstr ""

#, fuzzy
msgid "SCREEN_EFFECT_NONE"
msgstr "Toon vaardigheden balk"

#, fuzzy
msgid "SCREEN_RELATIVE_MOVEMENT"
msgstr "voor het verhogen van de"

msgid "SCROLLLOCK"
msgstr "Scroll Lock(toets)"

msgid "SEARCH_DOT_DOT_DOT"
msgstr "Zoeken..."

msgid "SEARCH_PLACEHOLDER"
msgstr ""

msgid "SEARCH_RADIUS"
msgstr ""

msgid "SEA_FLOOR"
msgstr "Zeebodem"

msgid "SECRETE_SLIME"
msgstr ""

#, fuzzy
msgid "SECRETE_SLIME_TOOLTIP"
msgstr "Hervat het spel"

#, fuzzy
msgid "SEED_LABEL"
msgstr "Bioom: {0}"

msgid "SELECTED_COLON"
msgstr "Geselecteerd:"

msgid "SELECTED_MOD"
msgstr "Geselecteerde mod:"

#, fuzzy
msgid "SELECTED_SAVE_IS_INCOMPATIBLE_PROMPT"
msgstr "Geselecteerde opgeslagen bestand is niet-compatibel"

msgid "SELECTED_SAVE_IS_INCOMPATIBLE_PROTOTYPE_PROMPT"
msgstr "Geselecteerd opgeslagen bestand is een niet-compatibel prototype"

#, fuzzy
msgid "SELECTED_SAVE_IS_UPGRADEABLE_PROMPT"
msgstr "Geselecteerde opgeslagen bestand is upgrade baar"

#, fuzzy
msgid "SELECT_A_GENERATION"
msgstr "Geselecteerd:"

msgid "SELECT_A_PATCH"
msgstr "Kies een plek om de details hier te zien"

#, fuzzy
msgid "SELECT_A_SPECIES"
msgstr "Kies een plek om de details hier te zien"

#, fuzzy
msgid "SELECT_A_TECHNOLOGY"
msgstr "Kies een plek om de details hier te zien"

msgid "SELECT_CELL_TYPE_FROM_EDITOR"
msgstr ""

#, fuzzy
msgid "SELECT_ENZYME"
msgstr "Geselecteerde mod:"

#, fuzzy
msgid "SELECT_OPTION"
msgstr "Geselecteerd:"

msgid "SELECT_PREVIEW_IMAGE"
msgstr "Selecteer voorbeeldafbeelding"

#, fuzzy
msgid "SELECT_SPACE_STRUCTURE_TITLE"
msgstr "Structuur"

msgid "SELECT_STRUCTURE_POPUP_TITLE"
msgstr ""

msgid "SELECT_TISSUE_TYPE_FROM_EDITOR"
msgstr ""

#, fuzzy
msgid "SELECT_VACUOLE_COMPOUND_COLON"
msgstr "Geselecteerd:"

msgid "SEPTEMBER"
msgstr "September"

msgid "SESSILE"
msgstr "Zittend"

msgid "SETTING_ONLY_APPLIES_TO_NEW_GAMES"
msgstr "Deze waarde is alleen van toepassing op nieuwe games die zijn gestart nadat deze optie is gewijzigd"

msgid "SFX_VOLUME"
msgstr "Volume Geluidseffecten"

msgid "SHIFT"
msgstr "Shift"

msgid "SHOW_HELP"
msgstr "Laat hulp zien"

#, fuzzy
msgid "SHOW_NEW_PATCH_NOTES"
msgstr "Grot"

#, fuzzy
msgid "SHOW_NEW_PATCH_NOTES_TOOLTIP"
msgstr "Grot"

#, fuzzy
msgid "SHOW_TUTORIALS"
msgstr "Toon tutorials"

#, fuzzy
msgid "SHOW_TUTORIALS_IN_NEW_CURRENT_OPTION"
msgstr "Laat instructies zien (in huidig spel)"

#, fuzzy
msgid "SHOW_TUTORIALS_IN_NEW_GAMES_OPTION"
msgstr "Laat instructies zien (in nieuwe spellen)"

msgid "SHOW_UNSAVED_PROGRESS_WARNING"
msgstr "Toon niet opgeslagen voortgang waarschuwing"

msgid "SHOW_UNSAVED_PROGRESS_WARNING_TOOLTIP"
msgstr "Zet aan / uit de waarschuwing voor niet opgeslagen voortgang wanner de speler het spel probeert te verlaten."

msgid "SHOW_WEB_NEWS_FEED"
msgstr ""

#, fuzzy
msgid "SIGNALING_AGENT"
msgstr "Verbindings agent"

#, fuzzy
msgid "SIGNALING_AGENTS_ACTION_TOOLTIP"
msgstr "Maakt binding met andere cellen mogelijk. Dit is de eerste stap naar meercelligheid. Wanneer uw cel deel uitmaakt van een kolonie, worden verbindingen tussen cellen gedeeld. Je kunt de editor niet openen als je deel uitmaakt van een kolonie, dus je moet de binding opheffen als je eenmaal genoeg verbindingen hebt verzameld om je cel te verdelen."

#, fuzzy
msgid "SIGNALING_AGENT_DESCRIPTION"
msgstr "Maakt binding met andere cellen mogelijk. Dit is de eerste stap naar meercelligheid. Wanneer uw cel deel uitmaakt van een kolonie, worden verbindingen tussen cellen gedeeld. Je kunt de editor niet openen als je deel uitmaakt van een kolonie, dus je moet de binding opheffen als je eenmaal genoeg verbindingen hebt verzameld om je cel te verdelen."

#, fuzzy
msgid "SIGNALING_AGENT_PROCESSES_DESCRIPTION"
msgstr "Druk [thrive:input]g_toggle_binding[/thrive:input] om verbinding modus te togglen. In verbinding modus kan je jezelf verbinden met andere cellen door tegen ze aan te bewegen. Om een kolonie te verlaten druk [thrive:input]g_unbind_all[/thrive:input]."

#, fuzzy
msgid "SIGNAL_COMMAND_AGGRESSION"
msgstr "Verbindings agent"

msgid "SIGNAL_COMMAND_FLEE"
msgstr ""

msgid "SIGNAL_COMMAND_FOLLOW"
msgstr ""

msgid "SIGNAL_COMMAND_NONE"
msgstr ""

msgid "SIGNAL_COMMAND_TO_ME"
msgstr ""

#, fuzzy
msgid "SIGNAL_TO_EMIT"
msgstr "Verbindings agent"

msgid "SILICA"
msgstr "Siliciumdioxide"

msgid "SILICA_MEMBRANE_DESCRIPTION"
msgstr "Dit membraan heeft een sterke wand van siliciumdioxide. Het kan algemene schade goed weerstaan en is zeer resistent tegen fysieke schade. Het heeft ook minder energie nodig om zijn vorm te behouden. Echter, het vertraagt de cel met een grote factor en de cel absorbeert stoffen minder snel."

msgid "SIXTEEN_TIMES"
msgstr "16x"

msgid "SIZE_COLON"
msgstr "Grootte:"

msgid "SLIDESHOW"
msgstr ""

msgid "SLIME_JET"
msgstr ""

#, fuzzy
msgid "SLIME_JET_DESCRIPTION"
msgstr "Het kleverige binnenste van een cel. Het cytoplasma is het basismengsel van ionen, proteïnen en andere in water opgeloste stoffen die de binnenkant van de cel vullen. Een van de functies die het vervult is glycolyse, de omzetting van glucose in ATP-energie. Voor cellen zonder organellen die zorgen voor een geavanceerder metabolisme, is dit waar ze op vertrouwen voor energie. Het wordt ook gebruikt om moleculen in de cel op te slaan en om de cel te vergroten."

#, fuzzy
msgid "SLIME_JET_PROCESSES_DESCRIPTION"
msgstr "Verandert [thrive:compound type=\"glucose\"][/thrive:compound] in [thrive:compound type=\"atp\"][/thrive:compound]."

msgid "SMALL_IRON_CHUNK"
msgstr "Klein Brok Ijzer"

#, fuzzy
msgid "SOCIETY_STAGE"
msgstr "Microbestadium"

msgid "SOUND"
msgstr "Geluid"

msgid "SOUND_TEAM"
msgstr "Geluids Team"

msgid "SOUND_TEAM_LEAD"
msgstr "Teamleider geluid"

msgid "SOUND_TEAM_LEADS"
msgstr "Teamleiders geluid"

msgid "SPACE"
msgstr "Space(toets)"

#, fuzzy
msgid "SPACE_STAGE"
msgstr "Microbestadium"

#, fuzzy
msgid "SPACE_STRUCTURE_HAS_RESOURCES"
msgstr "Structuur"

#, fuzzy
msgid "SPACE_STRUCTURE_NO_EXTRA_DESCRIPTION"
msgstr "Structuur"

msgid "SPACE_STRUCTURE_WAITING_CONSTRUCTION"
msgstr ""

msgid "SPAWN_AMMONIA"
msgstr "Ammoniak spawnen"

msgid "SPAWN_ENEMY"
msgstr "Vijand spawnen"

msgid "SPAWN_ENEMY_CHEAT_FAIL"
msgstr "Kan geen cheat voor spawn-vijand gebruiken omdat deze patch geen vijandige soorten bevat"

msgid "SPAWN_GLUCOSE"
msgstr "Glucose spawnen"

msgid "SPAWN_PHOSPHATES"
msgstr "Fosfaat spawnen"

msgid "SPECIAL_MOUSE_1"
msgstr "Muis Speciaal 1"

msgid "SPECIAL_MOUSE_2"
msgstr "Muis speciaal 2"

#, fuzzy
msgid "SPECIES"
msgstr "Soortenlijst"

msgid "SPECIES_COLON"
msgstr "Soorten:"

#, fuzzy
msgid "SPECIES_DETAIL_TEXT"
msgstr "{0} (x{1})"

#, fuzzy
msgid "SPECIES_HAS_A_MUTATION"
msgstr "heeft een mutatie"

msgid "SPECIES_LIST"
msgstr "Soortenlijst"

msgid "SPECIES_NAME_DOT_DOT_DOT"
msgstr "Soortnaam..."

msgid "SPECIES_NAME_TOO_LONG_POPUP"
msgstr "Soortnaam is te lang!"

msgid "SPECIES_POPULATION"
msgstr "Soortenpopulatie"

msgid "SPECIES_PRESENT"
msgstr "Soorten aanwezig"

msgid "SPECIES_SPLIT_BY_MUTATION_THRESHOLD_POPULATION_AMOUNT"
msgstr ""

msgid "SPECIES_SPLIT_BY_MUTATION_THRESHOLD_POPULATION_FRACTION"
msgstr ""

#, fuzzy
msgid "SPECIES_TO_FIND"
msgstr "Soorten:"

#, fuzzy
msgid "SPECIES_WITH_POPULATION"
msgstr "Soortenpopulatie"

msgid "SPEED"
msgstr "Snelheid"

msgid "SPEED_COLON"
msgstr "Snelheid:"

#, fuzzy
msgid "SPREAD_TO_PATCHES"
msgstr "verspreid naar gebieden:"

msgid "STAGE_MENU_BUTTON_TOOLTIP"
msgstr "Pauze menu"

msgid "STARTING"
msgstr "Startend"

msgid "START_CALIBRATION"
msgstr ""

#, fuzzy
msgid "START_GAME"
msgstr "Spel Opslaan"

#, fuzzy
msgid "START_RESEARCH"
msgstr "Herstart vereist"

msgid "STATISTICS"
msgstr "Statistieken"

msgid "STEAM_CLIENT_INIT_FAILED"
msgstr "Initialisatie van Steam-clientbibliotheek mislukt"

msgid "STEAM_ERROR_ACCOUNT_DOES_NOT_OWN_PRODUCT"
msgstr "Je Steam-account heeft geen licentie voor Thrive"

msgid "STEAM_ERROR_ACCOUNT_READ_ONLY"
msgstr "Je Steam-account bevindt zich momenteel in de modus Alleen-lezen vanwege een recente accountwijziging"

msgid "STEAM_ERROR_ALREADY_UPLOADED"
msgstr "Steam heeft het bestand al als geüpload gemeld, ververs alstublieft"

msgid "STEAM_ERROR_BANNED"
msgstr "Je Steam-account mag geen inhoud uploaden"

msgid "STEAM_ERROR_CLOUD_LIMIT_EXCEEDED"
msgstr "Opslagquotum voor Steam-cloud of limiet voor bestandsgrootte overschreden"

msgid "STEAM_ERROR_DUPLICATE_NAME"
msgstr "Steam heeft een dubbelle naam error gerapporteerd"

msgid "STEAM_ERROR_FILE_NOT_FOUND"
msgstr "Bestand niet gevonden"

msgid "STEAM_ERROR_INSUFFICIENT_PRIVILEGE"
msgstr "Je Steam-account is momenteel beperkt in het uploaden van inhoud. Neem contact op met Steam-ondersteuning."

msgid "STEAM_ERROR_INVALID_PARAMETER"
msgstr "Incorrecte parameter doorgegeven aan Steam"

msgid "STEAM_ERROR_LOCKING_FAILED"
msgstr "Steam is gefaald in het bemachtigen van een UGC lock"

msgid "STEAM_ERROR_NOT_LOGGED_IN"
msgstr "Niet ingelogd op Steam"

msgid "STEAM_ERROR_TIMEOUT"
msgstr "Er is een time-out opgetreden voor de Steam operatie, probeer het opnieuw"

msgid "STEAM_ERROR_UNAVAILABLE"
msgstr "Steam is momenteel niet beschikbaar, probeer het opnieuw"

msgid "STEAM_ERROR_UNKNOWN"
msgstr "Er is een onbekende Steam-fout opgetreden"

#, fuzzy
msgid "STEAM_INIT_FAILED"
msgstr "Initialisatie van Steam-clientbibliotheek mislukt"

#, fuzzy
msgid "STEAM_INIT_FAILED_DESCRIPTION"
msgstr "Het upgraden van de geselecteerde save is gefaald door de volgende error:"

#, fuzzy
msgid "STEAM_TOOLTIP"
msgstr "Pauzeer het spel"

#, fuzzy
msgid "STEM_CELL_NAME"
msgstr "Aangepaste gebruikersnaam:"

#, fuzzy
msgid "STOP"
msgstr "Stop(toets)"

msgid "STORAGE"
msgstr "Opslag"

#, fuzzy
msgid "STORAGE_COLON"
msgstr "Opslag"

<<<<<<< HEAD
#: ../src/general/MainMenu.cs:669
=======
>>>>>>> 5bb18fae
msgid "STORE_LOGGED_IN_AS"
msgstr "Ingelogd als : {0}"

#, fuzzy
msgid "STRATEGY_STAGES"
msgstr "Microbestadium"

msgid "STRICT_NICHE_COMPETITION"
msgstr ""

msgid "STRUCTURAL"
msgstr "Structureel"

msgid "STRUCTURE"
msgstr "Structuur"

msgid "STRUCTURE_ASCENSION_GATE"
msgstr ""

#, fuzzy
msgid "STRUCTURE_DYSON_SWARM"
msgstr "Structuur"

msgid "STRUCTURE_HAS_REQUIRED_RESOURCES_TO_BUILD"
msgstr ""

msgid "STRUCTURE_HUNTER_GATHERER_LODGE"
msgstr ""

msgid "STRUCTURE_IN_PROGRESS_CONSTRUCTION"
msgstr ""

msgid "STRUCTURE_REQUIRED_RESOURCES_TO_FINISH"
msgstr ""

msgid "STRUCTURE_SELECTION_MENU_ENTRY"
msgstr ""

msgid "STRUCTURE_SELECTION_MENU_ENTRY_NOT_ENOUGH_RESOURCES"
msgstr ""

msgid "STRUCTURE_SOCIETY_CENTER"
msgstr ""

msgid "STRUCTURE_STEAM_POWERED_FACTORY"
msgstr ""

msgid "SUCCESSFUL_KILL"
msgstr "succesvolle moord"

msgid "SUCCESSFUL_SCAVENGE"
msgstr "succesvolle doorzoeking"

msgid "SUCCESS_BUT_MISSING_ID"
msgstr ""

msgid "SUICIDE_BUTTON_TOOLTIP"
msgstr "Zelfmoord"

msgid "SUNLIGHT"
msgstr "Zonlicht"

msgid "SUPERL"
msgstr "Super Left(toets)"

msgid "SUPERR"
msgstr "Super Right(toets)"

msgid "SUPPORTER_PATRONS"
msgstr "Supporters"

msgid "SWITCH_TO_FRONT_CAMERA"
msgstr ""

msgid "SWITCH_TO_RIGHT_CAMERA"
msgstr ""

msgid "SWITCH_TO_TOP_CAMERA"
msgstr ""

msgid "SYSREQ"
msgstr "SysRq(toets)"

msgid "TAB_SECONDARY_SWITCH_LEFT"
msgstr ""

msgid "TAB_SECONDARY_SWITCH_RIGHT"
msgstr ""

#, fuzzy
msgid "TAB_SWITCH_LEFT"
msgstr "Draaien naar links"

#, fuzzy
msgid "TAB_SWITCH_RIGHT"
msgstr "Draaien naar rechts"

msgid "TAGS_IS_WHITESPACE"
msgstr "Tags bevatten enkel spaties"

msgid "TAKE_SCREENSHOT"
msgstr "Neem een schermopname"

#, fuzzy
msgid "TARGET_TYPE_COLON"
msgstr "HP:"

msgid "TECHNOLOGY_ASCENSION"
msgstr ""

msgid "TECHNOLOGY_HUNTER_GATHERING"
msgstr ""

msgid "TECHNOLOGY_LEVEL_ADVANCED_SPACE"
msgstr ""

msgid "TECHNOLOGY_LEVEL_INDUSTRIAL"
msgstr ""

msgid "TECHNOLOGY_LEVEL_PRE_SOCIETY"
msgstr ""

msgid "TECHNOLOGY_LEVEL_PRIMITIVE"
msgstr ""

msgid "TECHNOLOGY_LEVEL_SCIFI"
msgstr ""

msgid "TECHNOLOGY_LEVEL_SPACE_AGE"
msgstr ""

msgid "TECHNOLOGY_REQUIRED_LEVEL"
msgstr ""

msgid "TECHNOLOGY_ROCKETRY"
msgstr ""

msgid "TECHNOLOGY_SIMPLE_STONE_TOOLS"
msgstr ""

msgid "TECHNOLOGY_SOCIETY_CENTER"
msgstr ""

msgid "TECHNOLOGY_STEAM_POWER"
msgstr ""

msgid "TECHNOLOGY_UNLOCKED_NOTICE"
msgstr ""

msgid "TEMPERATURE"
msgstr "Temperatuur"

msgid "TEMPERATURE_SHORT"
msgstr "Temp."

msgid "TESTING_TEAM"
msgstr "Testing Team"

<<<<<<< HEAD
#: ../src/general/MainMenu.cs:277 ../src/general/MainMenu.tscn:1004
=======
>>>>>>> 5bb18fae
#, fuzzy
msgid "THANKS_FOR_BUYING_THRIVE"
msgstr ""
"Bedankt voor het spelen!\n"
"\n"
"Als je het spel leuk vond, vertel je vrienden dan over ons."

msgid "THANKS_FOR_PLAYING"
msgstr ""
"Bedankt voor het spelen!\n"
"\n"
"Als je het spel leuk vond, vertel je vrienden dan over ons."

msgid "THANK_YOU_TITLE"
msgstr "Dank U Wel"

msgid "THEORY_TEAM"
msgstr "Theorie Team"

msgid "THERMOPLAST"
msgstr "Thermoplast"

msgid "THERMOPLAST_DESCRIPTION"
msgstr "De thermoplast is een door twee membranen omsloten celorganel dat warmtegevoelige pigmenten bevat, op elkaar gestapeld in een membraanzak. Het is een prokaryoot die door zijn eukaryotische gastheer geabsorbeerd is voor diens gebruik. De pigmenten in de thermoplast zijn in staat om de energie van hitteverschillen in de omgeving te gebruiken om glucose uit water en gasvormige koolstofdioxide te produceren in een proces dat thermosyntese heet. De snelheid van de glucoseproductie hangt af van de koolstofdioxideconcentratie en de temperatuur."

msgid "THERMOPLAST_PROCESSES_DESCRIPTION"
msgstr "Produceert [thrive:compound type=\"atp\"][/thrive:compound] met gebruik van de temperatuurgradiënt. Snelheid schaalt met [thrive:compound type=\"temperature\"][/thrive:compound]."

#, fuzzy
msgid "THERMOSYNTHASE"
msgstr "Chemosynthese"

#, fuzzy
msgid "THERMOSYNTHASE_DESCRIPTION"
msgstr "De thermoplast is een door twee membranen omsloten celorganel dat warmtegevoelige pigmenten bevat, op elkaar gestapeld in een membraanzak. Het is een prokaryoot die door zijn eukaryotische gastheer geabsorbeerd is voor diens gebruik. De pigmenten in de thermoplast zijn in staat om de energie van hitteverschillen in de omgeving te gebruiken om glucose uit water en gasvormige koolstofdioxide te produceren in een proces dat thermosyntese heet. De snelheid van de glucoseproductie hangt af van de koolstofdioxideconcentratie en de temperatuur."

#, fuzzy
msgid "THERMOSYNTHASE_PROCESSES_DESCRIPTION"
msgstr "Produceert [thrive:compound type=\"glucose\"][/thrive:compound]. Ratio schaalt met concentratie van [thrive:compound type=\"carbondioxide\"][/thrive:compound] en temperatuur."

#, fuzzy
msgid "THERMOSYNTHESIS"
msgstr "Chemosynthese"

msgid "THE_AMOUNT_OF_GLUCOSE_HAS_BEEN_REDUCED"
msgstr "De hoeveelheid glucose is teruggebracht tot {0} van de vorige hoeveelheid."

msgid "THE_DISTURBANCE"
msgstr ""

msgid "THIS_IS_LOCAL_MOD"
msgstr "Dit is een lokaal geïnstalleerde mod"

msgid "THIS_IS_WORKSHOP_MOD"
msgstr "Deze mod is gedownload van de Steam Workshop"

msgid "THREADS"
msgstr "Threads:"

msgid "THRIVEOPEDIA"
msgstr ""

msgid "THRIVEOPEDIA_CURRENT_WORLD_PAGE_TITLE"
msgstr ""

msgid "THRIVEOPEDIA_EVOLUTIONARY_TREE_PAGE_TITLE"
msgstr ""

msgid "THRIVEOPEDIA_HINT_IN_GAME"
msgstr ""

msgid "THRIVEOPEDIA_HOME_INFO"
msgstr ""

msgid "THRIVEOPEDIA_HOME_PAGE_TITLE"
msgstr ""

msgid "THRIVEOPEDIA_MUSEUM_PAGE_TITLE"
msgstr ""

msgid "THRIVEOPEDIA_PATCH_MAP_PAGE_TITLE"
msgstr ""

msgid "THRIVE_LICENSES"
msgstr "Thrive Licenties"

msgid "THYLAKOID"
msgstr "Thylakoïde"

msgid "THYLAKOIDS"
msgstr "Thylakoïden"

msgid "THYLAKOIDS_DESCRIPTION"
msgstr "Thylakoïden zijn clusters van proteïnen en fotosensitieve pigmenten. De pigmenten kunnen lichtenergie gebruiken om glucose te produceren uit water en koolstofdioxide in een proces dat men fotosynthese noemt. Deze pigmenten zorgen ook voor hun opvallende kleur. De snelheid van hun glucoseproductie staat in verband met de concentratie van koolstofdioxide en de lichtintensiteit. Doordat de thylakoïden als een suspensie zitten in het cytoplasma, voert de omliggende vloeistof glycolyse uit."

msgid "TIDEPOOL"
msgstr "Getijdenpoel"

msgid "TIMELINE"
msgstr "Tijdlijn"

msgid "TIMELINE_GLOBAL_FILTER_TOOLTIP"
msgstr ""

msgid "TIMELINE_LOCAL_FILTER_TOOLTIP"
msgstr ""

#, fuzzy
msgid "TIMELINE_NICHE_FILL"
msgstr "Ontstaan om een niche te vullen"

#, fuzzy
msgid "TIMELINE_SELECTION_PRESSURE_SPLIT"
msgstr "ontstaan door verschillende selectiedruk"

#, fuzzy
msgid "TIMELINE_SPECIES_BECAME_MULTICELLULAR"
msgstr ""
"Verzamel glucose (witte wolken) door eroverheen te bewegen.\n"
"Je cel heeft glucose nodig om energie te produceren en in leven te blijven.\n"
"Volg de lijn van uw cel naar de nabijgelegen glucose."

msgid "TIMELINE_SPECIES_EXTINCT"
msgstr ""

msgid "TIMELINE_SPECIES_EXTINCT_LOCAL"
msgstr ""

msgid "TIMELINE_SPECIES_MIGRATED_FROM"
msgstr ""

msgid "TIMELINE_SPECIES_MIGRATED_TO"
msgstr ""

#, fuzzy
msgid "TIMELINE_SPECIES_POPULATION_DECREASE"
msgstr "Soortenpopulatie"

#, fuzzy
msgid "TIMELINE_SPECIES_POPULATION_INCREASE"
msgstr "Soortenpopulatie"

msgid "TIME_INDICATOR_TOOLTIP"
msgstr ""

msgid "TIME_OF_DAY"
msgstr ""

#, fuzzy
msgid "TITLE_COLON"
msgstr "Grootte:"

msgid "TOGGLE_BINDING"
msgstr "Schakel verbinden"

#, fuzzy
msgid "TOGGLE_BINDING_TOOLTIP"
msgstr "Schakel verbinden"

#, fuzzy
msgid "TOGGLE_DEBUG_PANEL"
msgstr "Schakel verzwelg"

msgid "TOGGLE_ENGULF"
msgstr "Schakel verzwelg"

#, fuzzy
msgid "TOGGLE_ENGULF_TOOLTIP"
msgstr "Schakel verzwelg"

msgid "TOGGLE_FPS"
msgstr "Schakel FPS weergave"

msgid "TOGGLE_FULLSCREEN"
msgstr "Volledig scherm schakelen"

msgid "TOGGLE_HUD_HIDE"
msgstr "Schakel HUD"

#, fuzzy
msgid "TOGGLE_INVENTORY"
msgstr "Schakel verbinden"

#, fuzzy
msgid "TOGGLE_METRICS"
msgstr "Schakel FPS weergave"

msgid "TOGGLE_NAVIGATION_TREE"
msgstr ""

msgid "TOGGLE_PAUSE"
msgstr ""

msgid "TOGGLE_UNBINDING"
msgstr "Schakel ontbinding"

msgid "TOOLS"
msgstr "Hulpmiddelen"

msgid "TOOL_HAND_AXE"
msgstr ""

#, fuzzy
msgid "TOTAL_GATHERED_ENERGY_COLON"
msgstr "Soorten:"

msgid "TOTAL_SAVES"
msgstr "Totaal aantal opgeslagen bestanden:"

msgid "TOXIN_RESISTANCE"
msgstr "Toxine-resistentie"

msgid "TOXIN_VACUOLE"
msgstr ""
"Toxine\n"
"Vacuole"

msgid "TOXIN_VACUOLE_DESCRIPTION"
msgstr "De gifstoffenvacuole is een vacuole die speciaal aangepast is voor de specifieke productie, opslag en afscheiding van oxytoxy gifstoffen. Meer gifstoffenvacuolen zullen de snelheid waarmee gifstoffen worden vrijgelaten kunnen vergroten."

msgid "TOXIN_VACUOLE_PROCESSES_DESCRIPTION"
msgstr "Verandert [thrive:compound type=\"atp\"][/thrive:compound] in [thrive:compound type=\"oxytoxy\"][/thrive:compound]. Snelheid schaalt met de concentratie van [thrive:compound type=\"oxygen\"][/thrive:compound]. Kan gifstoffen afvuren door op [thrive:input]g_fire_toxin[/thrive:input] te drukken. Wanneer de hoeveelheid van [thrive:compound type=\"oxytoxy\"][/thrive:compound] laag is, is afvuren nog altijd mogelijk maar het zal minder schade doen."

msgid "TO_BE_IMPLEMENTED"
msgstr "Moet nog toegevoegd worden."

msgid "TRANSLATORS"
msgstr "Vertalers"

#, fuzzy
msgid "TRANSPARENCY"
msgstr "Vertalers"

msgid "TREBLEDOWN"
msgstr "Treble omlaag"

msgid "TREBLEUP"
msgstr "Treble Omhoog"

#, fuzzy
msgid "TRY_FOSSILISING_SOME_SPECIES"
msgstr "Probeer wat screenshots te pakken!"

msgid "TRY_MAKING_A_SAVE"
msgstr "Probeer een opslagbestand te maken!"

msgid "TRY_TAKING_SOME_SCREENSHOTS"
msgstr "Probeer wat schermopnamen te nemen!"

#, fuzzy
msgid "TUTORIAL"
msgstr "Tutorial"

#, fuzzy
msgid "TUTORIAL_EARLY_MULTICELLULAR_STAGE_WELCOME"
msgstr "Microbe editor laden"

#, fuzzy
msgid "TUTORIAL_MICROBE_EDITOR_ATP_BALANCE_INTRO"
msgstr ""
"Welkom bij de Microbe Editor.\n"
"Hier kan je zien wat er is gebeurd sinds het begin van het spel of wanneer je het laatste in de editor was. Dan kan je hier ook aanpassingen maken aan je soort.\n"
"\n"
"In dit tabblad kan je een verslag zien van welke soorten er bestaan, waar en wat hun populaties zijn. Je kan ook omgevingsveranderingen zien bovenaan.\n"
"\n"
"Om naar het volgende tabblad te gaan druk je op de volgende knop rechts onder."

#, fuzzy
msgid "TUTORIAL_MICROBE_EDITOR_AUTO-EVO_PREDICTION"
msgstr ""
"Dit paneel toont een voorspelling van uw toekomstige populatie.\n"
"\n"
"Deze nummers zijn van de populatie simulatie van auto-evo.\n"
"\n"
"Ze nemen je persoonlijke prestatie niet in acht. Dus in je huidige omgeving ga je beter presteren wanneer je de editor binnengaat.\n"
"\n"
"Maar je zou beter je populatie hoog houden ook al ben je niet direct betrokken."

#, fuzzy
msgid "TUTORIAL_MICROBE_EDITOR_CELL_TEXT"
msgstr ""
"Welkom bij de Microbe Editor.\n"
"Hier kan je zien wat er is gebeurd sinds het begin van het spel of wanneer je het laatste in de editor was. Dan kan je hier ook aanpassingen maken aan je soort.\n"
"\n"
"In dit tabblad kan je een verslag zien van welke soorten er bestaan, waar en wat hun populaties zijn. Je kan ook omgevingsveranderingen zien bovenaan.\n"
"\n"
"Om naar het volgende tabblad te gaan druk je op de volgende knop rechts onder."

#, fuzzy
msgid "TUTORIAL_MICROBE_EDITOR_CHEMORECEPTOR"
msgstr ""
"Welkom bij de Microbe Editor.\n"
"Hier kan je zien wat er is gebeurd sinds het begin van het spel of wanneer je het laatste in de editor was. Dan kan je hier ook aanpassingen maken aan je soort.\n"
"\n"
"In dit tabblad kan je een verslag zien van welke soorten er bestaan, waar en wat hun populaties zijn. Je kan ook omgevingsveranderingen zien bovenaan.\n"
"\n"
"Om naar het volgende tabblad te gaan druk je op de volgende knop rechts onder."

#, fuzzy
msgid "TUTORIAL_MICROBE_EDITOR_ENDING_TEXT"
msgstr ""
"Dat zijn de basisprincipes van het bewerken van je soort. U kunt de andere tabbladen van de celeditor controleren voor nog meer opties.\n"
"\n"
"U kunt uw soort hernoemen door op uw huidige soortnaam te klikken en de tekst te bewerken.\n"
"\n"
"In eerste instantie moet u uw cel klein houden en naar de oppervlakte zones gaan.\n"
"\n"
"Veel geluk!"

#, fuzzy
msgid "TUTORIAL_MICROBE_EDITOR_FLAGELLUM"
msgstr ""
"Welkom bij de Microbe Editor.\n"
"Hier kan je zien wat er is gebeurd sinds het begin van het spel of wanneer je het laatste in de editor was. Dan kan je hier ook aanpassingen maken aan je soort.\n"
"\n"
"In dit tabblad kan je een verslag zien van welke soorten er bestaan, waar en wat hun populaties zijn. Je kan ook omgevingsveranderingen zien bovenaan.\n"
"\n"
"Om naar het volgende tabblad te gaan druk je op de volgende knop rechts onder."

#, fuzzy
msgid "TUTORIAL_MICROBE_EDITOR_MODIFY_ORGANELLE"
msgstr ""
"Het verwijderen van organellen kost ook MP, want het is een mutatie aan je soort, tenzij ze geplaatst zijn tijden de huidige sessie. \n"
"\n"
"Je kan klikken met je rechtermuisknop op organellen om het menu te openen en de vewijder optie te selecteren.\n"
"\n"
"Als je een fout maakt kan je eender welke wijziging ongedaan maken in de editor.\n"
"\n"
"Klik de \"ongedaan maken\" knop om verder te gaan."

#, fuzzy
msgid "TUTORIAL_MICROBE_EDITOR_NEGATIVE_ATP_BALANCE"
msgstr ""
"Welkom bij de Microbe Editor.\n"
"Hier kan je zien wat er is gebeurd sinds het begin van het spel of wanneer je het laatste in de editor was. Dan kan je hier ook aanpassingen maken aan je soort.\n"
"\n"
"In dit tabblad kan je een verslag zien van welke soorten er bestaan, waar en wat hun populaties zijn. Je kan ook omgevingsveranderingen zien bovenaan.\n"
"\n"
"Om naar het volgende tabblad te gaan druk je op de volgende knop rechts onder."

msgid "TUTORIAL_MICROBE_EDITOR_NO_CHANGES_MADE"
msgstr ""
"Jij hebt geen verandering gemaakt in uw soort!\n"
"[u]Het gaat niet meer mogelijk zijn om uw soort te bewerken tot de volgende keer je voortplant[/u], wanneer je de bewerker verlaat.\n"
"Om in het spel verder te gaan zal je moeten evolueren en adapteren, dus het is aangeraden om uw soort bewerken in de meeste bewerkingscycli."

#, fuzzy
msgid "TUTORIAL_MICROBE_EDITOR_PATCH_TEXT"
msgstr ""
"Welkom bij de Microbe Editor.\n"
"Hier kan je zien wat er is gebeurd sinds het begin van het spel of wanneer je het laatste in de editor was. Dan kan je hier ook aanpassingen maken aan je soort.\n"
"\n"
"In dit tabblad kan je een verslag zien van welke soorten er bestaan, waar en wat hun populaties zijn. Je kan ook omgevingsveranderingen zien bovenaan.\n"
"\n"
"Om naar het volgende tabblad te gaan druk je op de volgende knop rechts onder."

#, fuzzy
msgid "TUTORIAL_MICROBE_EDITOR_REMOVE_ORGANELLE_TEXT"
msgstr ""
"Het verwijderen van organellen kost ook MP, want het is een mutatie aan je soort, tenzij ze geplaatst zijn tijden de huidige sessie. \n"
"\n"
"Je kan klikken met je rechtermuisknop op organellen om het menu te openen en de vewijder optie te selecteren.\n"
"\n"
"Als je een fout maakt kan je eender welke wijziging ongedaan maken in de editor.\n"
"\n"
"Klik de \"ongedaan maken\" knop om verder te gaan."

#, fuzzy
msgid "TUTORIAL_MICROBE_EDITOR_SELECT_ORGANELLE_TEXT"
msgstr ""
"wanneer je selecteerd welk organel je wilt toevoegen, hou dan rekening met de gegeven info van de organellen voor welke processen ze uitvoeren en welke chemische verbindingen ze gebruiken en produceren.\n"
"\n"
"Hou ook je aandacht bij de ATP balansbalk bovenaan rechts om zeker te zijn dat je cel kan overleven.\n"
"\n"
"Je kan organellen roteren met A en D (Standaardtoetsen) voordat je ze plaatst.\n"
"\n"
"Druk op de \"opnieuw\" knop (dicht bij de \"ongedaan maken\" knop) om verder te gaan."

#, fuzzy
msgid "TUTORIAL_MICROBE_EDITOR_STAY_SMALL"
msgstr ""
"U moet zich concentreren op een of twee energiebronnen, zodat u niet alle middelen hoeft te hebben om voldoende ATP te genereren om te overleven.\n"
"\n"
"Overweeg ook zorgvuldig of het toevoegen van een organel gunstig is, vaak is het een goede keuze om geen wijzigingen aan te brengen, omdat elk onderdeel ATP kost om te onderhouden en er meer middelen nodig zijn om te verdelen.\n"
"\n"
"Een mogelijke strategie is om een enkele hex van cytoplasma te blijven en eerst naar de oppervlakte zones te gaan voordat je fotosynthese-organellen krijgt."

#, fuzzy
msgid "TUTORIAL_MICROBE_STAGE_EDITOR_BUTTON_TUTORIAL"
msgstr ""
"Je hebt genoeg middelen verzameld om je cel te laten delen.\n"
"\n"
"U bent nu klaar om uw soort te bewerken.\n"
"\n"
"Om de editor te openen, drukt u op de knipperende editor-knop rechtsonder."

msgid "TUTORIAL_MICROBE_STAGE_ENGULFED_TEXT"
msgstr ""
"Jouw cel is verzwolgen en wordt verteerd. jij kan de progressie op jouw gezondheidsbalk zien. Uw cel zal dood zijn wanneer het eindigt of een maximumtijdslimiet is bereikt.\n"
"\n"
"Jij kunt de sterfknop gebruiken om dit over te slaan en dan te respawnen. Hou er rekening mee dat er altijd een kans is dat je ontsnapt!"

#, fuzzy
msgid "TUTORIAL_MICROBE_STAGE_ENGULFMENT_FULL_TEXT"
msgstr ""
"U bent in de ontbind-modus gekomen. In deze modus kun je op kolonieleden klikken om ze te ontbinden.\n"
"\n"
"Om de kolonie helemaal te verlaten kun je op je eigen cel klikken of op de unbind all-toets drukken."

#, fuzzy
msgid "TUTORIAL_MICROBE_STAGE_ENGULFMENT_TEXT"
msgstr ""
"U bent in de ontbind-modus gekomen. In deze modus kun je op kolonieleden klikken om ze te ontbinden.\n"
"\n"
"Om de kolonie helemaal te verlaten kun je op je eigen cel klikken of op de unbind all-toets drukken."

#, fuzzy
msgid "TUTORIAL_MICROBE_STAGE_HELP_MENU_AND_ZOOM"
msgstr ""
"Als je nog steeds worstelt met de werking van het spel. Kijk dan in het helpmenu. Je kunt het openen met de vraagtekenknop linksonder.\n"
"\n"
"Nog een tip: je zoomt uit met het scrollwiel."

#, fuzzy
msgid "TUTORIAL_MICROBE_STAGE_LEAVE_COLONY_TEXT"
msgstr ""
"U bent in de ontbind-modus gekomen. In deze modus kun je op kolonieleden klikken om ze te ontbinden.\n"
"\n"
"Om de kolonie helemaal te verlaten kun je op je eigen cel klikken of op de unbind all-toets drukken."

#, fuzzy
msgid "TUTORIAL_MICROBE_STAGE_REPRODUCE_TEXT"
msgstr ""
"Om te reproduceren moet je al je organellen dupliceren door voldoende ammoniak en fosfaten te verzamelen.\n"
"Kijk naar de indicator rechtsonder om te zien hoeveel je nog nodig hebt."

#, fuzzy
msgid "TUTORIAL_MICROBE_STAGE_UNBIND_TEXT"
msgstr ""
"U bent in de ontbind-modus gekomen. In deze modus kun je op kolonieleden klikken om ze te ontbinden.\n"
"\n"
"Om de kolonie helemaal te verlaten kun je op je eigen cel klikken of op de unbind all-toets drukken."

#, fuzzy
msgid "TUTORIAL_VIEW_NOW"
msgstr "Tutorial"

#, fuzzy
msgid "TWITTER_TOOLTIP"
msgstr "Help"

msgid "TWO_TIMES"
msgstr "2x"

#, fuzzy
msgid "TYPE_COLON"
msgstr "HP:"

msgid "UNAPPLIED_MOD_CHANGES"
msgstr "Er zijn niet toegepaste aanpassingen"

msgid "UNAPPLIED_MOD_CHANGES_DESCRIPTION"
msgstr "Je moet je aanpassingen toepassen om mods te laden of te ontladen."

msgid "UNBIND_ALL"
msgstr "Ontbind alles"

#, fuzzy
msgid "UNBIND_ALL_TOOLTIP"
msgstr "Ontbind alles"

msgid "UNBIND_HELP_TEXT"
msgstr "Ontbind modus"

#, fuzzy
msgid "UNCERTAIN_VERSION_WARNING"
msgstr ""
"Dit opgeslagen bestand is van een nieuwere versie van Thrive en is waarschijnlijk niet-compatibel.\n"
"Wil je toch proberen het opgeslagen bestand te laden?"

msgid "UNDERWATERCAVE"
msgstr "Onderwatergrot"

#, fuzzy
msgid "UNDISCOVERED_ORGANELLES"
msgstr "Niet-geconnecteerde Organellen"

#, fuzzy
msgid "UNDISCOVERED_PATCH"
msgstr "Ongeldige mod icoon map"

msgid "UNDO"
msgstr "Ongedaan maken"

msgid "UNDO_THE_LAST_ACTION"
msgstr "Maak de laatste handeling ongedaan"

#, fuzzy
msgid "UNIT_ACTION_CONSTRUCT"
msgstr "Mutatiepunten"

#, fuzzy
msgid "UNIT_ACTION_MOVE"
msgstr "Mutatiepunten"

msgid "UNIT_SIMPLE_ROCKET"
msgstr ""

msgid "UNKNOWN"
msgstr "Onbekend"

#, fuzzy
msgid "UNKNOWN_DISPLAY_DRIVER"
msgstr "Toon vaardigheden balk"

msgid "UNKNOWN_MOUSE"
msgstr "Onbekende muis"

#, fuzzy
msgid "UNKNOWN_ON_WINDOWS"
msgstr "Onbekende Workshop ID voor deze mod"

#, fuzzy
msgid "UNKNOWN_ORGANELLE_SYMBOL"
msgstr "Organel plaatsen"

#, fuzzy
msgid "UNKNOWN_PATCH"
msgstr "Onbekend"

#, fuzzy
msgid "UNKNOWN_SHORT"
msgstr "Onbekend"

#, fuzzy
msgid "UNKNOWN_VERSION"
msgstr "Mod Versie:"

msgid "UNKNOWN_WORKSHOP_ID"
msgstr "Onbekende Workshop ID voor deze mod"

#, fuzzy
msgid "UNLOCKED_NEW_ORGANELLE"
msgstr "Organel plaatsen"

#, fuzzy
msgid "UNLOCK_ALL_ORGANELLES"
msgstr "Meerdere Organellen"

msgid "UNLOCK_CONDITION_ATP_PRODUCTION_ABOVE"
msgstr ""

msgid "UNLOCK_CONDITION_COMPOUND_IS_ABOVE"
msgstr ""

msgid "UNLOCK_CONDITION_COMPOUND_IS_BELOW"
msgstr ""

msgid "UNLOCK_CONDITION_COMPOUND_IS_BETWEEN"
msgstr ""

msgid "UNLOCK_CONDITION_DIGESTED_MICROBES_ABOVE"
msgstr ""

msgid "UNLOCK_CONDITION_ENGULFED_MICROBES_ABOVE"
msgstr ""

msgid "UNLOCK_CONDITION_EXCESS_ATP_ABOVE"
msgstr ""

msgid "UNLOCK_CONDITION_PLAYER_DEATH_COUNT_ABOVE"
msgstr ""

msgid "UNLOCK_CONDITION_REPRODUCED_WITH"
msgstr ""

msgid "UNLOCK_CONDITION_REPRODUCED_WITH_IN_A_ROW"
msgstr ""

msgid "UNLOCK_CONDITION_REPRODUCE_IN_BIOME"
msgstr ""

#, fuzzy
msgid "UNLOCK_CONDITION_SPEED_BELOW"
msgstr "Snelheid:"

msgid "UNLOCK_WITH_ANY_OF_FOLLOWING"
msgstr ""

msgid "UNSAVED_CHANGE_WARNING"
msgstr ""
"Je hebt niet-opgeslagen wijzigingen die verwijderd zullen worden.\n"
"Wens je verder te gaan?"

msgid "UNTITLED"
msgstr "Naamloos"

msgid "UPGRADE_CILIA_PULL"
msgstr ""

#, fuzzy
msgid "UPGRADE_CILIA_PULL_DESCRIPTION"
msgstr "Het kleverige binnenste van een cel. Het cytoplasma is het basismengsel van ionen, proteïnen en andere in water opgeloste stoffen die de binnenkant van de cel vullen. Een van de functies die het vervult is glycolyse, de omzetting van glucose in ATP-energie. Voor cellen zonder organellen die zorgen voor een geavanceerder metabolisme, is dit waar ze op vertrouwen voor energie. Het wordt ook gebruikt om moleculen in de cel op te slaan en om de cel te vergroten."

#, fuzzy
msgid "UPGRADE_DESCRIPTION_NONE"
msgstr "Het kleverige binnenste van een cel. Het cytoplasma is het basismengsel van ionen, proteïnen en andere in water opgeloste stoffen die de binnenkant van de cel vullen. Een van de functies die het vervult is glycolyse, de omzetting van glucose in ATP-energie. Voor cellen zonder organellen die zorgen voor een geavanceerder metabolisme, is dit waar ze op vertrouwen voor energie. Het wordt ook gebruikt om moleculen in de cel op te slaan en om de cel te vergroten."

msgid "UPGRADE_NAME_NONE"
msgstr ""

#, fuzzy
msgid "UPGRADE_PILUS_INJECTISOME"
msgstr "Het kleverige binnenste van een cel. Het cytoplasma is het basismengsel van ionen, proteïnen en andere in water opgeloste stoffen die de binnenkant van de cel vullen. Een van de functies die het vervult is glycolyse, de omzetting van glucose in ATP-energie. Voor cellen zonder organellen die zorgen voor een geavanceerder metabolisme, is dit waar ze op vertrouwen voor energie. Het wordt ook gebruikt om moleculen in de cel op te slaan en om de cel te vergroten."

#, fuzzy
msgid "UPGRADE_PILUS_INJECTISOME_DESCRIPTION"
msgstr "Het kleverige binnenste van een cel. Het cytoplasma is het basismengsel van ionen, proteïnen en andere in water opgeloste stoffen die de binnenkant van de cel vullen. Een van de functies die het vervult is glycolyse, de omzetting van glucose in ATP-energie. Voor cellen zonder organellen die zorgen voor een geavanceerder metabolisme, is dit waar ze op vertrouwen voor energie. Het wordt ook gebruikt om moleculen in de cel op te slaan en om de cel te vergroten."

msgid "UPLOAD"
msgstr "Upload"

msgid "UPLOADING_DOT_DOT_DOT"
msgstr "Uploaden..."

msgid "UPLOAD_SUCCEEDED"
msgstr "Upload geslaagd"

msgid "USED_LIBRARIES_LICENSES"
msgstr "Licenties en gebruikte bibliotheken"

msgid "USED_RENDERER_NAME"
msgstr ""

#, fuzzy
msgid "USES_FEATURE"
msgstr "Temperatuur"

msgid "USE_AUTO_HARMONY"
msgstr ""

#, fuzzy
msgid "USE_AUTO_HARMONY_TOOLTIP"
msgstr "Zelfmoord"

msgid "USE_A_CUSTOM_USERNAME"
msgstr "Gebruik een gebruikersnaam naar keuze"

msgid "USE_BIODIVERSITY_FORCE_SPLIT"
msgstr ""

msgid "USE_MANUAL_THREAD_COUNT"
msgstr "Handmatig aantal achtergrondthreads instellen"

#, fuzzy
msgid "USE_MANUAL_THREAD_COUNT_NATIVE"
msgstr "Handmatig aantal achtergrondthreads instellen"

msgid "USE_VIRTUAL_WINDOW_SIZE"
msgstr ""

msgid "VACUOLE"
msgstr "Vacuole"

msgid "VACUOLE_DESCRIPTION"
msgstr "De vacuole is een intern membraanorganel dat gebruikt wordt voor opslag in de cel. Ze bestaan uit meerdere vesikels, kleinere membraanstructuren vaak gebruikt in cellen voor opslag, die samengesmolten zijn. Het is gevuld met water dat gebruikt wordt om moleculen, enzymen, vaste stoffen en andere substanties op te slaan. Hun vorm is veranderlijk en kan variëren tussen cellen."

msgid "VACUOLE_IS_SPECIALIZED"
msgstr ""

msgid "VACUOLE_NOT_SPECIALIZED_DESCRIPTION"
msgstr "De vacuole zal {0} eenheden van alle stoffen opslaan"

msgid "VACUOLE_PROCESSES_DESCRIPTION"
msgstr "Vergroot de opslagruimte van de cel."

msgid "VACUOLE_SPECIALIZED_DESCRIPTION"
msgstr "De vacuole zal {0} eenheden van de geselecteerde stof opslaan"

msgid "VALUE_WITH_UNIT"
msgstr ""

#, fuzzy
msgid "VERSION_COLON"
msgstr "Generatie:"

#, fuzzy
msgid "VERTICAL_COLON"
msgstr "Generatie:"

msgid "VERTICAL_WITH_AXIS_NAME_COLON"
msgstr "Verticaal (As: {0})"

msgid "VIDEO_MEMORY"
msgstr ""

msgid "VIDEO_MEMORY_MIB"
msgstr "{0} MiB"

msgid "VIEWER"
msgstr "Kijker"

#, fuzzy
msgid "VIEW_ALL"
msgstr "Alles uitschakelen"

#, fuzzy
msgid "VIEW_ONLINE"
msgstr "Alles uitschakelen"

#, fuzzy
msgid "VIEW_PATCH_NOTES"
msgstr "Grot"

#, fuzzy
msgid "VIEW_PATCH_NOTES_TOOLTIP"
msgstr "Grot"

msgid "VIEW_SOURCE_CODE"
msgstr "Bekijk de broncode"

msgid "VIP_PATRONS"
msgstr "VIP Ondersteuners"

msgid "VISIBLE"
msgstr "Zichtbaar"

msgid "VISIT_SUGGESTIONS_SITE"
msgstr "Stel een Eigenschap Voor"

msgid "VOLCANIC_VENT"
msgstr "Vulkanische opening"

msgid "VOLUMEDOWN"
msgstr "Volume omlaag"

msgid "VOLUMEMUTE"
msgstr "Volume uit"

msgid "VOLUMEUP"
msgstr "Volume omhoog"

msgid "VSYNC"
msgstr "VSync"

msgid "WAITING_FOR_AUTO_EVO"
msgstr "Wachten voor auto-evo:"

msgid "WELCOME_TO_THRIVEOPEDIA"
msgstr "Welkom bij de Thriveopedie"

msgid "WENT_EXTINCT_FROM_PLANET"
msgstr "stierf uit op de planeet"

msgid "WENT_EXTINCT_IN"
msgstr "stierf uit in {0}"

msgid "WHEEL_DOWN"
msgstr "Wiel naar beneden"

msgid "WHEEL_LEFT"
msgstr "Wiel naar links"

msgid "WHEEL_RIGHT"
msgstr "Wiel naar rechts"

msgid "WHEEL_UP"
msgstr "Wiel naar boven"

#, fuzzy
msgid "WIKI"
msgstr "onze Wiki"

#, fuzzy
msgid "WIKI_AXON_EFFECTS"
msgstr "Externe effecten:"

msgid "WIKI_AXON_INTRO"
msgstr ""

msgid "WIKI_AXON_MODIFICATIONS"
msgstr ""

#, fuzzy
msgid "WIKI_AXON_PROCESSES"
msgstr "Geen processen"

msgid "WIKI_AXON_REQUIREMENTS"
msgstr ""

msgid "WIKI_AXON_SCIENTIFIC_BACKGROUND"
msgstr ""

msgid "WIKI_AXON_STRATEGY"
msgstr ""

msgid "WIKI_AXON_UPGRADES"
msgstr ""

#, fuzzy
msgid "WIKI_BINDING_AGENT_EFFECTS"
msgstr "Maakt binding met andere cellen mogelijk. Dit is de eerste stap naar meercelligheid. Wanneer uw cel deel uitmaakt van een kolonie, worden verbindingen tussen cellen gedeeld. Je kunt de editor niet openen als je deel uitmaakt van een kolonie, dus je moet de binding opheffen als je eenmaal genoeg verbindingen hebt verzameld om je cel te verdelen."

#, fuzzy
msgid "WIKI_BINDING_AGENT_INTRO"
msgstr "Verbindings agent"

#, fuzzy
msgid "WIKI_BINDING_AGENT_MODIFICATIONS"
msgstr "Maakt binding met andere cellen mogelijk. Dit is de eerste stap naar meercelligheid. Wanneer uw cel deel uitmaakt van een kolonie, worden verbindingen tussen cellen gedeeld. Je kunt de editor niet openen als je deel uitmaakt van een kolonie, dus je moet de binding opheffen als je eenmaal genoeg verbindingen hebt verzameld om je cel te verdelen."

#, fuzzy
msgid "WIKI_BINDING_AGENT_PROCESSES"
msgstr "Druk [thrive:input]g_toggle_binding[/thrive:input] om verbinding modus te togglen. In verbinding modus kan je jezelf verbinden met andere cellen door tegen ze aan te bewegen. Om een kolonie te verlaten druk [thrive:input]g_unbind_all[/thrive:input]."

#, fuzzy
msgid "WIKI_BINDING_AGENT_REQUIREMENTS"
msgstr "Maakt binding met andere cellen mogelijk. Dit is de eerste stap naar meercelligheid. Wanneer uw cel deel uitmaakt van een kolonie, worden verbindingen tussen cellen gedeeld. Je kunt de editor niet openen als je deel uitmaakt van een kolonie, dus je moet de binding opheffen als je eenmaal genoeg verbindingen hebt verzameld om je cel te verdelen."

#, fuzzy
msgid "WIKI_BINDING_AGENT_SCIENTIFIC_BACKGROUND"
msgstr "Maakt binding met andere cellen mogelijk. Dit is de eerste stap naar meercelligheid. Wanneer uw cel deel uitmaakt van een kolonie, worden verbindingen tussen cellen gedeeld. Je kunt de editor niet openen als je deel uitmaakt van een kolonie, dus je moet de binding opheffen als je eenmaal genoeg verbindingen hebt verzameld om je cel te verdelen."

#, fuzzy
msgid "WIKI_BINDING_AGENT_STRATEGY"
msgstr "Maakt binding met andere cellen mogelijk. Dit is de eerste stap naar meercelligheid. Wanneer uw cel deel uitmaakt van een kolonie, worden verbindingen tussen cellen gedeeld. Je kunt de editor niet openen als je deel uitmaakt van een kolonie, dus je moet de binding opheffen als je eenmaal genoeg verbindingen hebt verzameld om je cel te verdelen."

#, fuzzy
msgid "WIKI_BINDING_AGENT_UPGRADES"
msgstr "Maakt binding met andere cellen mogelijk. Dit is de eerste stap naar meercelligheid. Wanneer uw cel deel uitmaakt van een kolonie, worden verbindingen tussen cellen gedeeld. Je kunt de editor niet openen als je deel uitmaakt van een kolonie, dus je moet de binding opheffen als je eenmaal genoeg verbindingen hebt verzameld om je cel te verdelen."

#, fuzzy
msgid "WIKI_BIOLUMINESCENT_VACUOLE_EFFECTS"
msgstr "Bioluminescente Vacuole"

#, fuzzy
msgid "WIKI_BIOLUMINESCENT_VACUOLE_INTRO"
msgstr "Bioluminescente Vacuole"

#, fuzzy
msgid "WIKI_BIOLUMINESCENT_VACUOLE_MODIFICATIONS"
msgstr "Bioluminescente Vacuole"

#, fuzzy
msgid "WIKI_BIOLUMINESCENT_VACUOLE_PROCESSES"
msgstr "Bioluminescente Vacuole"

#, fuzzy
msgid "WIKI_BIOLUMINESCENT_VACUOLE_REQUIREMENTS"
msgstr "Bioluminescente Vacuole"

#, fuzzy
msgid "WIKI_BIOLUMINESCENT_VACUOLE_SCIENTIFIC_BACKGROUND"
msgstr "Bioluminescente Vacuole"

#, fuzzy
msgid "WIKI_BIOLUMINESCENT_VACUOLE_STRATEGY"
msgstr "Bioluminescente Vacuole"

#, fuzzy
msgid "WIKI_BIOLUMINESCENT_VACUOLE_UPGRADES"
msgstr "Bioluminescente Vacuole"

#, fuzzy
msgid "WIKI_CHEMOPLAST_EFFECTS"
msgstr "De chemoplast is een door twee membranen omsloten celorganel die proteïnen die in staat zijn om waterstofsulfide, water en koolstofdioxide in glucose om te zetten bevat. Dit proces heet chemosynthese. De snelheid van de glucoseproductie hangt af van de koolstofdioxide concentratie."

#, fuzzy
msgid "WIKI_CHEMOPLAST_INTRO"
msgstr "De chemoplast is een door twee membranen omsloten celorganel die proteïnen die in staat zijn om waterstofsulfide, water en koolstofdioxide in glucose om te zetten bevat. Dit proces heet chemosynthese. De snelheid van de glucoseproductie hangt af van de koolstofdioxide concentratie."

#, fuzzy
msgid "WIKI_CHEMOPLAST_MODIFICATIONS"
msgstr "De chemoplast is een door twee membranen omsloten celorganel die proteïnen die in staat zijn om waterstofsulfide, water en koolstofdioxide in glucose om te zetten bevat. Dit proces heet chemosynthese. De snelheid van de glucoseproductie hangt af van de koolstofdioxide concentratie."

#, fuzzy
msgid "WIKI_CHEMOPLAST_PROCESSES"
msgstr "Verandert [thrive:compound type=\"hydrogensulfide\"][/thrive:compound] in [thrive:compound type=\"glucose\"][/thrive:compound]. Ratio schaalt met concentratie van [thrive:compound type=\"carbondioxide\"][/thrive:compound]."

msgid "WIKI_CHEMOPLAST_REQUIREMENTS"
msgstr ""

#, fuzzy
msgid "WIKI_CHEMOPLAST_SCIENTIFIC_BACKGROUND"
msgstr "De chemoplast is een door twee membranen omsloten celorganel die proteïnen die in staat zijn om waterstofsulfide, water en koolstofdioxide in glucose om te zetten bevat. Dit proces heet chemosynthese. De snelheid van de glucoseproductie hangt af van de koolstofdioxide concentratie."

#, fuzzy
msgid "WIKI_CHEMOPLAST_STRATEGY"
msgstr "De chemoplast is een door twee membranen omsloten celorganel die proteïnen die in staat zijn om waterstofsulfide, water en koolstofdioxide in glucose om te zetten bevat. Dit proces heet chemosynthese. De snelheid van de glucoseproductie hangt af van de koolstofdioxide concentratie."

#, fuzzy
msgid "WIKI_CHEMOPLAST_UPGRADES"
msgstr "De chemoplast is een door twee membranen omsloten celorganel die proteïnen die in staat zijn om waterstofsulfide, water en koolstofdioxide in glucose om te zetten bevat. Dit proces heet chemosynthese. De snelheid van de glucoseproductie hangt af van de koolstofdioxide concentratie."

#, fuzzy
msgid "WIKI_CHEMORECEPTOR_EFFECTS"
msgstr "De chemoplast is een door twee membranen omsloten celorganel die proteïnen die in staat zijn om waterstofsulfide, water en koolstofdioxide in glucose om te zetten bevat. Dit proces heet chemosynthese. De snelheid van de glucoseproductie hangt af van de koolstofdioxide concentratie."

#, fuzzy
msgid "WIKI_CHEMORECEPTOR_INTRO"
msgstr "chemoplastische"

#, fuzzy
msgid "WIKI_CHEMORECEPTOR_MODIFICATIONS"
msgstr "De chemoplast is een door twee membranen omsloten celorganel die proteïnen die in staat zijn om waterstofsulfide, water en koolstofdioxide in glucose om te zetten bevat. Dit proces heet chemosynthese. De snelheid van de glucoseproductie hangt af van de koolstofdioxide concentratie."

#, fuzzy
msgid "WIKI_CHEMORECEPTOR_PROCESSES"
msgstr "Verandert [thrive:compound type=\"hydrogensulfide\"][/thrive:compound] in [thrive:compound type=\"glucose\"][/thrive:compound]. Ratio schaalt met concentratie van [thrive:compound type=\"carbondioxide\"][/thrive:compound]."

#, fuzzy
msgid "WIKI_CHEMORECEPTOR_REQUIREMENTS"
msgstr "De chemoplast is een door twee membranen omsloten celorganel die proteïnen die in staat zijn om waterstofsulfide, water en koolstofdioxide in glucose om te zetten bevat. Dit proces heet chemosynthese. De snelheid van de glucoseproductie hangt af van de koolstofdioxide concentratie."

#, fuzzy
msgid "WIKI_CHEMORECEPTOR_SCIENTIFIC_BACKGROUND"
msgstr "De chemoplast is een door twee membranen omsloten celorganel die proteïnen die in staat zijn om waterstofsulfide, water en koolstofdioxide in glucose om te zetten bevat. Dit proces heet chemosynthese. De snelheid van de glucoseproductie hangt af van de koolstofdioxide concentratie."

#, fuzzy
msgid "WIKI_CHEMORECEPTOR_STRATEGY"
msgstr "De chemoplast is een door twee membranen omsloten celorganel die proteïnen die in staat zijn om waterstofsulfide, water en koolstofdioxide in glucose om te zetten bevat. Dit proces heet chemosynthese. De snelheid van de glucoseproductie hangt af van de koolstofdioxide concentratie."

#, fuzzy
msgid "WIKI_CHEMORECEPTOR_UPGRADES"
msgstr "De chemoplast is een door twee membranen omsloten celorganel die proteïnen die in staat zijn om waterstofsulfide, water en koolstofdioxide in glucose om te zetten bevat. Dit proces heet chemosynthese. De snelheid van de glucoseproductie hangt af van de koolstofdioxide concentratie."

#, fuzzy
msgid "WIKI_CHEMOSYNTHESIZING_PROTEINS_EFFECTS"
msgstr "Chemosynthetiserende Proteïnes"

#, fuzzy
msgid "WIKI_CHEMOSYNTHESIZING_PROTEINS_INTRO"
msgstr "Chemosynthetiserende Proteïnes"

#, fuzzy
msgid "WIKI_CHEMOSYNTHESIZING_PROTEINS_MODIFICATIONS"
msgstr "Chemosynthetiserende proteïnen zijn kleine clusters van proteïnen in het cytoplasma die waterstofsulfide, water en koolstofdioxide kunnen omzetten in glucose via een proces dat men waterstofsulfide chemosynthese noemt. De snelheid van de glucoseproductie staat in verband met de concentratie van koolstofdioxide. Doordat chemosynthetiserende proteïnen als een suspensie zitten in het cytoplasma, voert de omliggende vloeistof glycolyse uit."

#, fuzzy
msgid "WIKI_CHEMOSYNTHESIZING_PROTEINS_PROCESSES"
msgstr "Verandert [thrive:compound type=\"hydrogensulfide\"][/thrive:compound] in [thrive:compound type=\"glucose\"][/thrive:compound]. Ratio schaalt met concentratie van [thrive:compound type=\"carbondioxide\"][/thrive:compound]. Verandert ook [thrive:compound type=\"glucose\"][/thrive:compound] in [thrive:compound type=\"atp\"][/thrive:compound]."

#, fuzzy
msgid "WIKI_CHEMOSYNTHESIZING_PROTEINS_REQUIREMENTS"
msgstr ""
"Chemosynth-\n"
"etiserende Proteïnen"

#, fuzzy
msgid "WIKI_CHEMOSYNTHESIZING_PROTEINS_SCIENTIFIC_BACKGROUND"
msgstr "Chemosynthetiserende proteïnen zijn kleine clusters van proteïnen in het cytoplasma die waterstofsulfide, water en koolstofdioxide kunnen omzetten in glucose via een proces dat men waterstofsulfide chemosynthese noemt. De snelheid van de glucoseproductie staat in verband met de concentratie van koolstofdioxide. Doordat chemosynthetiserende proteïnen als een suspensie zitten in het cytoplasma, voert de omliggende vloeistof glycolyse uit."

#, fuzzy
msgid "WIKI_CHEMOSYNTHESIZING_PROTEINS_STRATEGY"
msgstr "Chemosynthetiserende Proteïnes"

#, fuzzy
msgid "WIKI_CHEMOSYNTHESIZING_PROTEINS_UPGRADES"
msgstr "Chemosynthetiserende Proteïnes"

#, fuzzy
msgid "WIKI_CHLOROPLAST_EFFECTS"
msgstr "De choloroplast is een door twee membranen omsloten celorganel dat lichtgevoelige pigmenten bevat, op elkaar gestapeld in een membraanzak. Het is een prokaryoot die door zijn eukaryotische gastheer geabsorbeerd is voor diens gebruik. De pigmenten in de chloroplast zijn in staat om lichtenergie te gebruiken om glucose uit water en gasvormige koolstofdioxide te produceren in een proces dat fotosynthese heet. Deze pigmenten zijn ook wat het zijn opmerkelijke kleur geeft. De snelheid van de glucoseproductie hangt af van de koolstofdioxideconcentratie en de lichtintensiteit."

#, fuzzy
msgid "WIKI_CHLOROPLAST_INTRO"
msgstr "De choloroplast is een door twee membranen omsloten celorganel dat lichtgevoelige pigmenten bevat, op elkaar gestapeld in een membraanzak. Het is een prokaryoot die door zijn eukaryotische gastheer geabsorbeerd is voor diens gebruik. De pigmenten in de chloroplast zijn in staat om lichtenergie te gebruiken om glucose uit water en gasvormige koolstofdioxide te produceren in een proces dat fotosynthese heet. Deze pigmenten zijn ook wat het zijn opmerkelijke kleur geeft. De snelheid van de glucoseproductie hangt af van de koolstofdioxideconcentratie en de lichtintensiteit."

#, fuzzy
msgid "WIKI_CHLOROPLAST_MODIFICATIONS"
msgstr "De choloroplast is een door twee membranen omsloten celorganel dat lichtgevoelige pigmenten bevat, op elkaar gestapeld in een membraanzak. Het is een prokaryoot die door zijn eukaryotische gastheer geabsorbeerd is voor diens gebruik. De pigmenten in de chloroplast zijn in staat om lichtenergie te gebruiken om glucose uit water en gasvormige koolstofdioxide te produceren in een proces dat fotosynthese heet. Deze pigmenten zijn ook wat het zijn opmerkelijke kleur geeft. De snelheid van de glucoseproductie hangt af van de koolstofdioxideconcentratie en de lichtintensiteit."

#, fuzzy
msgid "WIKI_CHLOROPLAST_PROCESSES"
msgstr "Produceert [thrive:compound type=\"glucose\"][/thrive:compound]. Ratio schaalt met concentratie van [thrive:compound type=\"carbondioxide\"][/thrive:compound] en intensiteit van [thrive:compound type=\"sunlight\"][/thrive:compound]."

msgid "WIKI_CHLOROPLAST_REQUIREMENTS"
msgstr ""

#, fuzzy
msgid "WIKI_CHLOROPLAST_SCIENTIFIC_BACKGROUND"
msgstr "De choloroplast is een door twee membranen omsloten celorganel dat lichtgevoelige pigmenten bevat, op elkaar gestapeld in een membraanzak. Het is een prokaryoot die door zijn eukaryotische gastheer geabsorbeerd is voor diens gebruik. De pigmenten in de chloroplast zijn in staat om lichtenergie te gebruiken om glucose uit water en gasvormige koolstofdioxide te produceren in een proces dat fotosynthese heet. Deze pigmenten zijn ook wat het zijn opmerkelijke kleur geeft. De snelheid van de glucoseproductie hangt af van de koolstofdioxideconcentratie en de lichtintensiteit."

#, fuzzy
msgid "WIKI_CHLOROPLAST_STRATEGY"
msgstr "De choloroplast is een door twee membranen omsloten celorganel dat lichtgevoelige pigmenten bevat, op elkaar gestapeld in een membraanzak. Het is een prokaryoot die door zijn eukaryotische gastheer geabsorbeerd is voor diens gebruik. De pigmenten in de chloroplast zijn in staat om lichtenergie te gebruiken om glucose uit water en gasvormige koolstofdioxide te produceren in een proces dat fotosynthese heet. Deze pigmenten zijn ook wat het zijn opmerkelijke kleur geeft. De snelheid van de glucoseproductie hangt af van de koolstofdioxideconcentratie en de lichtintensiteit."

#, fuzzy
msgid "WIKI_CHLOROPLAST_UPGRADES"
msgstr "De choloroplast is een door twee membranen omsloten celorganel dat lichtgevoelige pigmenten bevat, op elkaar gestapeld in een membraanzak. Het is een prokaryoot die door zijn eukaryotische gastheer geabsorbeerd is voor diens gebruik. De pigmenten in de chloroplast zijn in staat om lichtenergie te gebruiken om glucose uit water en gasvormige koolstofdioxide te produceren in een proces dat fotosynthese heet. Deze pigmenten zijn ook wat het zijn opmerkelijke kleur geeft. De snelheid van de glucoseproductie hangt af van de koolstofdioxideconcentratie en de lichtintensiteit."

msgid "WIKI_CILIA_EFFECTS"
msgstr ""

msgid "WIKI_CILIA_INTRO"
msgstr ""

msgid "WIKI_CILIA_MODIFICATIONS"
msgstr ""

#, fuzzy
msgid "WIKI_CILIA_PROCESSES"
msgstr "Verandert [thrive:compound type=\"glucose\"][/thrive:compound] in [thrive:compound type=\"atp\"][/thrive:compound]."

msgid "WIKI_CILIA_REQUIREMENTS"
msgstr ""

msgid "WIKI_CILIA_SCIENTIFIC_BACKGROUND"
msgstr ""

msgid "WIKI_CILIA_STRATEGY"
msgstr ""

msgid "WIKI_CILIA_UPGRADES"
msgstr ""

#, fuzzy
msgid "WIKI_CYTOPLASM_EFFECTS"
msgstr "Het kleverige binnenste van een cel. Het cytoplasma is het basismengsel van ionen, proteïnen en andere in water opgeloste stoffen die de binnenkant van de cel vullen. Een van de functies die het vervult is glycolyse, de omzetting van glucose in ATP-energie. Voor cellen zonder organellen die zorgen voor een geavanceerder metabolisme, is dit waar ze op vertrouwen voor energie. Het wordt ook gebruikt om moleculen in de cel op te slaan en om de cel te vergroten."

#, fuzzy
msgid "WIKI_CYTOPLASM_INTRO"
msgstr "Het kleverige binnenste van een cel. Het cytoplasma is het basismengsel van ionen, proteïnen en andere in water opgeloste stoffen die de binnenkant van de cel vullen. Een van de functies die het vervult is glycolyse, de omzetting van glucose in ATP-energie. Voor cellen zonder organellen die zorgen voor een geavanceerder metabolisme, is dit waar ze op vertrouwen voor energie. Het wordt ook gebruikt om moleculen in de cel op te slaan en om de cel te vergroten."

#, fuzzy
msgid "WIKI_CYTOPLASM_MODIFICATIONS"
msgstr "Het kleverige binnenste van een cel. Het cytoplasma is het basismengsel van ionen, proteïnen en andere in water opgeloste stoffen die de binnenkant van de cel vullen. Een van de functies die het vervult is glycolyse, de omzetting van glucose in ATP-energie. Voor cellen zonder organellen die zorgen voor een geavanceerder metabolisme, is dit waar ze op vertrouwen voor energie. Het wordt ook gebruikt om moleculen in de cel op te slaan en om de cel te vergroten."

#, fuzzy
msgid "WIKI_CYTOPLASM_PROCESSES"
msgstr "Verandert [thrive:compound type=\"glucose\"][/thrive:compound] in [thrive:compound type=\"atp\"][/thrive:compound]."

msgid "WIKI_CYTOPLASM_REQUIREMENTS"
msgstr ""

msgid "WIKI_CYTOPLASM_SCIENTIFIC_BACKGROUND"
msgstr ""

msgid "WIKI_CYTOPLASM_STRATEGY"
msgstr ""

msgid "WIKI_CYTOPLASM_UPGRADES"
msgstr "Geen upgrades."

#, fuzzy
msgid "WIKI_FLAGELLUM_EFFECTS"
msgstr "Het flagellum (meervoud: flagella) is een zweepachtige bundel van proteïne vezels, dat vasthangt aan het celmembraan, die ATP gebruikt om golven te vormen en zo de cel voort te stuwen in een bepaalde richting. De positie van het flagellum bepaalt de richting waarin het stuwkracht levert voor de cel. De stuwrichting is tegengesteld aan de richting waarin de flagellum wijst, bijvoorbeeld een flagellum die aan de linkerkant van een cel is geplaatst, geeft stuwkracht wanneer hij naar rechts beweegt."

#, fuzzy
msgid "WIKI_FLAGELLUM_INTRO"
msgstr "Het flagellum (meervoud: flagella) is een zweepachtige bundel van proteïne vezels, dat vasthangt aan het celmembraan, die ATP gebruikt om golven te vormen en zo de cel voort te stuwen in een bepaalde richting. De positie van het flagellum bepaalt de richting waarin het stuwkracht levert voor de cel. De stuwrichting is tegengesteld aan de richting waarin de flagellum wijst, bijvoorbeeld een flagellum die aan de linkerkant van een cel is geplaatst, geeft stuwkracht wanneer hij naar rechts beweegt."

#, fuzzy
msgid "WIKI_FLAGELLUM_MODIFICATIONS"
msgstr "Het flagellum (meervoud: flagella) is een zweepachtige bundel van proteïne vezels, dat vasthangt aan het celmembraan, die ATP gebruikt om golven te vormen en zo de cel voort te stuwen in een bepaalde richting. De positie van het flagellum bepaalt de richting waarin het stuwkracht levert voor de cel. De stuwrichting is tegengesteld aan de richting waarin de flagellum wijst, bijvoorbeeld een flagellum die aan de linkerkant van een cel is geplaatst, geeft stuwkracht wanneer hij naar rechts beweegt."

#, fuzzy
msgid "WIKI_FLAGELLUM_PROCESSES"
msgstr "Gebruikt [thrive:compound type=\"atp\"][/thrive:compound] om de snelheid van de cell te verhogen."

msgid "WIKI_FLAGELLUM_REQUIREMENTS"
msgstr ""

msgid "WIKI_FLAGELLUM_SCIENTIFIC_BACKGROUND"
msgstr ""

msgid "WIKI_FLAGELLUM_STRATEGY"
msgstr ""

msgid "WIKI_FLAGELLUM_UPGRADES"
msgstr ""

<<<<<<< HEAD
#: ../simulation_parameters/common/wiki.json:36
#: ../simulation_parameters/common/wiki.json:75
#: ../simulation_parameters/common/wiki.json:114
#: ../simulation_parameters/common/wiki.json:153
#: ../simulation_parameters/common/wiki.json:192
#: ../simulation_parameters/common/wiki.json:231
#: ../simulation_parameters/common/wiki.json:270
#: ../simulation_parameters/common/wiki.json:309
#: ../simulation_parameters/common/wiki.json:348
#: ../simulation_parameters/common/wiki.json:387
#: ../simulation_parameters/common/wiki.json:426
#: ../simulation_parameters/common/wiki.json:465
#: ../simulation_parameters/common/wiki.json:504
#: ../simulation_parameters/common/wiki.json:543
#: ../simulation_parameters/common/wiki.json:582
#: ../simulation_parameters/common/wiki.json:621
#: ../simulation_parameters/common/wiki.json:660
#: ../simulation_parameters/common/wiki.json:699
#: ../simulation_parameters/common/wiki.json:738
#: ../simulation_parameters/common/wiki.json:777
#: ../simulation_parameters/common/wiki.json:816
#: ../simulation_parameters/common/wiki.json:855
#: ../simulation_parameters/common/wiki.json:894
#: ../simulation_parameters/common/wiki.json:933
#: ../simulation_parameters/common/wiki.json:972
#: ../simulation_parameters/common/wiki.json:1011
#: ../simulation_parameters/common/wiki.json:1050
#: ../simulation_parameters/common/wiki.json:1089
msgid "WIKI_HEADING_EFFECTS"
msgstr ""

#: ../simulation_parameters/common/wiki.json:32
#: ../simulation_parameters/common/wiki.json:71
#: ../simulation_parameters/common/wiki.json:110
#: ../simulation_parameters/common/wiki.json:149
#: ../simulation_parameters/common/wiki.json:188
#: ../simulation_parameters/common/wiki.json:227
#: ../simulation_parameters/common/wiki.json:266
#: ../simulation_parameters/common/wiki.json:305
#: ../simulation_parameters/common/wiki.json:344
#: ../simulation_parameters/common/wiki.json:383
#: ../simulation_parameters/common/wiki.json:422
#: ../simulation_parameters/common/wiki.json:461
#: ../simulation_parameters/common/wiki.json:500
#: ../simulation_parameters/common/wiki.json:539
#: ../simulation_parameters/common/wiki.json:578
#: ../simulation_parameters/common/wiki.json:617
#: ../simulation_parameters/common/wiki.json:656
#: ../simulation_parameters/common/wiki.json:695
#: ../simulation_parameters/common/wiki.json:734
#: ../simulation_parameters/common/wiki.json:773
#: ../simulation_parameters/common/wiki.json:812
#: ../simulation_parameters/common/wiki.json:851
#: ../simulation_parameters/common/wiki.json:890
#: ../simulation_parameters/common/wiki.json:929
#: ../simulation_parameters/common/wiki.json:968
#: ../simulation_parameters/common/wiki.json:1007
#: ../simulation_parameters/common/wiki.json:1046
#: ../simulation_parameters/common/wiki.json:1085
msgid "WIKI_HEADING_MODIFICATIONS"
msgstr ""

#: ../simulation_parameters/common/wiki.json:28
#: ../simulation_parameters/common/wiki.json:67
#: ../simulation_parameters/common/wiki.json:106
#: ../simulation_parameters/common/wiki.json:145
#: ../simulation_parameters/common/wiki.json:184
#: ../simulation_parameters/common/wiki.json:223
#: ../simulation_parameters/common/wiki.json:262
#: ../simulation_parameters/common/wiki.json:301
#: ../simulation_parameters/common/wiki.json:340
#: ../simulation_parameters/common/wiki.json:379
#: ../simulation_parameters/common/wiki.json:418
#: ../simulation_parameters/common/wiki.json:457
#: ../simulation_parameters/common/wiki.json:496
#: ../simulation_parameters/common/wiki.json:535
#: ../simulation_parameters/common/wiki.json:574
#: ../simulation_parameters/common/wiki.json:613
#: ../simulation_parameters/common/wiki.json:652
#: ../simulation_parameters/common/wiki.json:691
#: ../simulation_parameters/common/wiki.json:730
#: ../simulation_parameters/common/wiki.json:769
#: ../simulation_parameters/common/wiki.json:808
#: ../simulation_parameters/common/wiki.json:847
#: ../simulation_parameters/common/wiki.json:886
#: ../simulation_parameters/common/wiki.json:925
#: ../simulation_parameters/common/wiki.json:964
#: ../simulation_parameters/common/wiki.json:1003
#: ../simulation_parameters/common/wiki.json:1042
#: ../simulation_parameters/common/wiki.json:1081
msgid "WIKI_HEADING_PROCESSES"
msgstr ""

#: ../simulation_parameters/common/wiki.json:24
#: ../simulation_parameters/common/wiki.json:63
#: ../simulation_parameters/common/wiki.json:102
#: ../simulation_parameters/common/wiki.json:141
#: ../simulation_parameters/common/wiki.json:180
#: ../simulation_parameters/common/wiki.json:219
#: ../simulation_parameters/common/wiki.json:258
#: ../simulation_parameters/common/wiki.json:297
#: ../simulation_parameters/common/wiki.json:336
#: ../simulation_parameters/common/wiki.json:375
#: ../simulation_parameters/common/wiki.json:414
#: ../simulation_parameters/common/wiki.json:453
#: ../simulation_parameters/common/wiki.json:492
#: ../simulation_parameters/common/wiki.json:531
#: ../simulation_parameters/common/wiki.json:570
#: ../simulation_parameters/common/wiki.json:609
#: ../simulation_parameters/common/wiki.json:648
#: ../simulation_parameters/common/wiki.json:687
#: ../simulation_parameters/common/wiki.json:726
#: ../simulation_parameters/common/wiki.json:765
#: ../simulation_parameters/common/wiki.json:804
#: ../simulation_parameters/common/wiki.json:843
#: ../simulation_parameters/common/wiki.json:882
#: ../simulation_parameters/common/wiki.json:921
#: ../simulation_parameters/common/wiki.json:960
#: ../simulation_parameters/common/wiki.json:999
#: ../simulation_parameters/common/wiki.json:1038
#: ../simulation_parameters/common/wiki.json:1077
=======
msgid "WIKI_HEADING_AEROBIC_CELLULAR_RESPIRATION_(GLUCOSE_->_ATP)"
msgstr "Aerobe celademhaling (glucose -> ATP)"

msgid "WIKI_HEADING_EFFECTS"
msgstr "Effecten"

msgid "WIKI_HEADING_MODIFICATIONS"
msgstr "Aanpassingen"

msgid "WIKI_HEADING_PROCESSES"
msgstr "Processen"

>>>>>>> 5bb18fae
msgid "WIKI_HEADING_REQUIREMENTS"
msgstr "Voorwaarden"

<<<<<<< HEAD
#: ../simulation_parameters/common/wiki.json:48
#: ../simulation_parameters/common/wiki.json:87
#: ../simulation_parameters/common/wiki.json:126
#: ../simulation_parameters/common/wiki.json:165
#: ../simulation_parameters/common/wiki.json:204
#: ../simulation_parameters/common/wiki.json:243
#: ../simulation_parameters/common/wiki.json:282
#: ../simulation_parameters/common/wiki.json:321
#: ../simulation_parameters/common/wiki.json:360
#: ../simulation_parameters/common/wiki.json:399
#: ../simulation_parameters/common/wiki.json:438
#: ../simulation_parameters/common/wiki.json:477
#: ../simulation_parameters/common/wiki.json:516
#: ../simulation_parameters/common/wiki.json:555
#: ../simulation_parameters/common/wiki.json:594
#: ../simulation_parameters/common/wiki.json:633
#: ../simulation_parameters/common/wiki.json:672
#: ../simulation_parameters/common/wiki.json:711
#: ../simulation_parameters/common/wiki.json:750
#: ../simulation_parameters/common/wiki.json:789
#: ../simulation_parameters/common/wiki.json:828
#: ../simulation_parameters/common/wiki.json:867
#: ../simulation_parameters/common/wiki.json:906
#: ../simulation_parameters/common/wiki.json:945
#: ../simulation_parameters/common/wiki.json:984
#: ../simulation_parameters/common/wiki.json:1023
#: ../simulation_parameters/common/wiki.json:1062
#: ../simulation_parameters/common/wiki.json:1101
msgid "WIKI_HEADING_SCIENTIFIC_BACKGROUND"
msgstr ""

#: ../simulation_parameters/common/wiki.json:44
#: ../simulation_parameters/common/wiki.json:83
#: ../simulation_parameters/common/wiki.json:122
#: ../simulation_parameters/common/wiki.json:161
#: ../simulation_parameters/common/wiki.json:200
#: ../simulation_parameters/common/wiki.json:239
#: ../simulation_parameters/common/wiki.json:278
#: ../simulation_parameters/common/wiki.json:317
#: ../simulation_parameters/common/wiki.json:356
#: ../simulation_parameters/common/wiki.json:395
#: ../simulation_parameters/common/wiki.json:434
#: ../simulation_parameters/common/wiki.json:473
#: ../simulation_parameters/common/wiki.json:512
#: ../simulation_parameters/common/wiki.json:551
#: ../simulation_parameters/common/wiki.json:590
#: ../simulation_parameters/common/wiki.json:629
#: ../simulation_parameters/common/wiki.json:668
#: ../simulation_parameters/common/wiki.json:707
#: ../simulation_parameters/common/wiki.json:746
#: ../simulation_parameters/common/wiki.json:785
#: ../simulation_parameters/common/wiki.json:824
#: ../simulation_parameters/common/wiki.json:863
#: ../simulation_parameters/common/wiki.json:902
#: ../simulation_parameters/common/wiki.json:941
#: ../simulation_parameters/common/wiki.json:980
#: ../simulation_parameters/common/wiki.json:1019
#: ../simulation_parameters/common/wiki.json:1058
#: ../simulation_parameters/common/wiki.json:1097
msgid "WIKI_HEADING_STRATEGY"
msgstr ""

#: ../simulation_parameters/common/wiki.json:40
#: ../simulation_parameters/common/wiki.json:79
#: ../simulation_parameters/common/wiki.json:118
#: ../simulation_parameters/common/wiki.json:157
#: ../simulation_parameters/common/wiki.json:196
#: ../simulation_parameters/common/wiki.json:235
#: ../simulation_parameters/common/wiki.json:274
#: ../simulation_parameters/common/wiki.json:313
#: ../simulation_parameters/common/wiki.json:352
#: ../simulation_parameters/common/wiki.json:391
#: ../simulation_parameters/common/wiki.json:430
#: ../simulation_parameters/common/wiki.json:469
#: ../simulation_parameters/common/wiki.json:508
#: ../simulation_parameters/common/wiki.json:547
#: ../simulation_parameters/common/wiki.json:586
#: ../simulation_parameters/common/wiki.json:625
#: ../simulation_parameters/common/wiki.json:664
#: ../simulation_parameters/common/wiki.json:703
#: ../simulation_parameters/common/wiki.json:742
#: ../simulation_parameters/common/wiki.json:781
#: ../simulation_parameters/common/wiki.json:820
#: ../simulation_parameters/common/wiki.json:859
#: ../simulation_parameters/common/wiki.json:898
#: ../simulation_parameters/common/wiki.json:937
#: ../simulation_parameters/common/wiki.json:976
#: ../simulation_parameters/common/wiki.json:1015
#: ../simulation_parameters/common/wiki.json:1054
#: ../simulation_parameters/common/wiki.json:1093
=======
msgid "WIKI_HEADING_SCIENTIFIC_BACKGROUND"
msgstr "Wetenschappelijk Achtergrond"

msgid "WIKI_HEADING_STRATEGY"
msgstr "Strategie"

>>>>>>> 5bb18fae
msgid "WIKI_HEADING_UPGRADES"
msgstr "Upgrades"

msgid "WIKI_LYSOSOME_EFFECTS"
msgstr ""

#, fuzzy
msgid "WIKI_LYSOSOME_INTRO"
msgstr "Metabolosomen zijn clusters van proteïnen verpakt in eiwitomhulsels. Ze zijn in staat om veel sneller glucose om te zetten in ATP dan cytoplasma, dit door middel van een proces genaamd aerobe respiratie. Het heeft echter wel zuurstof nodig om te functioneren en lagere zuurstofniveaus in de omgeving vertragen dus de ATP-productie. Omdat de metabolosomen direct in het cytoplasma zijn gesuspendeerd, voert de omringende vloeistof enige glycolyse uit."

msgid "WIKI_LYSOSOME_MODIFICATIONS"
msgstr ""
"Verander de lysosoom om de eiwit erin te selecteren. Lysosomen hebben standaard [b]lipase[/b], die een enkele of dubbele membraan als doelwit hebben.\n"
"\n"
"Een lysosoom kan anders ook [b]chitinase[/b] bevatten, die membranen van chitine als doelwit hebben, of [b]cellulase[/b], die membranen van cellulose als doelwit hebben."

msgid "WIKI_LYSOSOME_PROCESSES"
msgstr "Geen processen."

msgid "WIKI_LYSOSOME_REQUIREMENTS"
msgstr "Een cel heeft een nucleus nodig om lysosomen te evolueren."

msgid "WIKI_LYSOSOME_SCIENTIFIC_BACKGROUND"
msgstr ""

msgid "WIKI_LYSOSOME_STRATEGY"
msgstr ""

msgid "WIKI_LYSOSOME_UPGRADES"
msgstr "Geen upgrades."

<<<<<<< HEAD
#: ../simulation_parameters/common/wiki.json:466
=======
msgid "WIKI_METABOLOSOMES_AEROBIC_CELLULAR_RESPIRATION_(GLUCOSE_->_ATP)"
msgstr ""
"Het werkelijk proces van het afbreken van glucose voor energie gebeurt in meerdere stappen in prokaryoten als in eukaryoten. Het enige verschil is waar sommige enzymen zich bevinden en hoe ze zijn georganiseerd. Hieronder is er een samenvatting van de verschillende reacties met de volledige namen van de moleculen en de chemische formules/afkortingen.\n"
"\n"
"<br>[b]Glycolyse:[/b]Glycolyse gebeurt in verschillende stappen, gekatalyseerd door 10 verschillende enzymen met 11 tussenverbindingen . Het eindresultaat is dat één glucose wekt twee moleculen pyruvaat, twee ATP moleculen en twee NADH moleculen op (die later worden omgezet in 4-5 ATP moleculen). Glycolyse gebeurt in het cytoplasma van zowel eukaryoten als prokaryoten\n"
"\n"
"De netto reactie ziet er zo uit:\n"
"\n"
"[i]Glucose + 2 ADP + 2 NAD+ + 2 Pi → 2 pyruvaat + 2 ATP + 2 NADH + 2 water[/i]\n"
"\n"
"<br>\n"
"\n"
"Als je meer over glycolyse wilt weten, ga dan naar <a rel=\"nofollow\" class=\"external free\" href=\"https://www.tuscany-diet.net/2018/02/06/glycolysis/\">https://www.tuscany-diet.net/2018/02/06/glycolysis/</a>.\n"
"\n"
"[b]Verbindingsreactie:[/b]\n"
"\n"
"Deze reactie verbindt de glycolyse met de volgende grote reactiecyclus bij de productie van ATP: de krebscyclus of de citroenzuurcyclus.\n"
"\n"
"[i]2 Pyruvaat + 2 CoA + 2 NAD+ + 2 Pi → 2 acetyl-CoA + 2 NADH + 2 CO2[/i]\n"
"\n"
"[b]Krebscyclus:[/b]\n"
"\n"
"[i]2 acetyl-CoA + 6 NAD+ + 2 FAD + 2 GDP + 2 Pi + 4 H2O → 2 CoA + 6 NADH + 6 FADH2 + 4 H+ + 2 GTP + 4 CO2[/i]\n"
"\n"
"[b]Elektronentransportketen en oxidatieve fosforylering:[/b]\n"
"\n"
"10 NADH + 10 H+ + 2 FADH2 + 2 GTP + 6 O2 -&gt; 25ATP + 3ATP + 2ATP\n"
"\n"
"Herinner dat er ook 2 ATP geproduceerd wordt door glycolyse. Dit brengt [b]de totale hoeveelheid geproduceerd ATP naar 32.[/b]\n"
"\n"
"Maar de werkelijk maximaal hoeveelheid van mogelijke ATP verschilt tussen soorten en weefsels als gevolg van verschillen in de hoeveelheid van waterstofatomen die door de elektronentransportketen door het mitochondriale membraan worden gepompt. M.a.w., de hoeveelheid ATP die per NADH en FADH2 molecuul wordt opgewekt hangt af van de soort. Het totale hoeveelheid wordt meestal vermeld als tussen 36-38 ATP.\n"
"\n"
"[b]Afkortingen:[/b]\n"
"\n"
"ATP: Adenosinetrifosfaat\n"
"\n"
"ADP: Adenosinedifosfaat\n"
"\n"
"NAD+: Nicotinamide-adenine-dinucleotide\n"
"\n"
"NADH: Nicotinamide-adenine-dinucleotide (gehydrateerd)\n"
"\n"
"FAD: Flavine-adenine-dinucleotide\n"
"\n"
"FADH2: Flavine-adenine-dinucleotide (gehydrateerd)\n"
"\n"
"GTP: Guanosinetrifosfaat\n"
"\n"
"BBP: Guanosinedifosfaat\n"
"\n"
"Pi: Anorganisch Fosfaat\n"
"\n"
"CoA: Co-enzym A\n"
"\n"
"CO2: Koolstofdioxide"

>>>>>>> 5bb18fae
#, fuzzy
msgid "WIKI_METABOLOSOMES_EFFECTS"
msgstr "Metabolosomen zijn clusters van proteïnen verpakt in eiwitomhulsels. Ze zijn in staat om veel sneller glucose om te zetten in ATP dan cytoplasma, dit door middel van een proces genaamd aerobe respiratie. Het heeft echter wel zuurstof nodig om te functioneren en lagere zuurstofniveaus in de omgeving vertragen dus de ATP-productie. Omdat de metabolosomen direct in het cytoplasma zijn gesuspendeerd, voert de omringende vloeistof enige glycolyse uit."

#, fuzzy
msgid "WIKI_METABOLOSOMES_INTRO"
msgstr "Metabolosomen"

#, fuzzy
msgid "WIKI_METABOLOSOMES_MODIFICATIONS"
msgstr "Metabolosomen zijn clusters van proteïnen verpakt in eiwitomhulsels. Ze zijn in staat om veel sneller glucose om te zetten in ATP dan cytoplasma, dit door middel van een proces genaamd aerobe respiratie. Het heeft echter wel zuurstof nodig om te functioneren en lagere zuurstofniveaus in de omgeving vertragen dus de ATP-productie. Omdat de metabolosomen direct in het cytoplasma zijn gesuspendeerd, voert de omringende vloeistof enige glycolyse uit."

#, fuzzy
msgid "WIKI_METABOLOSOMES_PROCESSES"
msgstr "Verandert [thrive:compound type=\"glucose\"][/thrive:compound] in [thrive:compound type=\"atp\"][/thrive:compound]. Ratio schaalt met concentratie van [thrive:compound type=\"oxygen\"][/thrive:compound]."

#, fuzzy
msgid "WIKI_METABOLOSOMES_REQUIREMENTS"
msgstr "Metabolosomen zijn clusters van proteïnen verpakt in eiwitomhulsels. Ze zijn in staat om veel sneller glucose om te zetten in ATP dan cytoplasma, dit door middel van een proces genaamd aerobe respiratie. Het heeft echter wel zuurstof nodig om te functioneren en lagere zuurstofniveaus in de omgeving vertragen dus de ATP-productie. Omdat de metabolosomen direct in het cytoplasma zijn gesuspendeerd, voert de omringende vloeistof enige glycolyse uit."

#, fuzzy
msgid "WIKI_METABOLOSOMES_SCIENTIFIC_BACKGROUND"
msgstr "Metabolosomen zijn clusters van proteïnen verpakt in eiwitomhulsels. Ze zijn in staat om veel sneller glucose om te zetten in ATP dan cytoplasma, dit door middel van een proces genaamd aerobe respiratie. Het heeft echter wel zuurstof nodig om te functioneren en lagere zuurstofniveaus in de omgeving vertragen dus de ATP-productie. Omdat de metabolosomen direct in het cytoplasma zijn gesuspendeerd, voert de omringende vloeistof enige glycolyse uit."

#, fuzzy
msgid "WIKI_METABOLOSOMES_STRATEGY"
msgstr "Metabolosomen zijn clusters van proteïnen verpakt in eiwitomhulsels. Ze zijn in staat om veel sneller glucose om te zetten in ATP dan cytoplasma, dit door middel van een proces genaamd aerobe respiratie. Het heeft echter wel zuurstof nodig om te functioneren en lagere zuurstofniveaus in de omgeving vertragen dus de ATP-productie. Omdat de metabolosomen direct in het cytoplasma zijn gesuspendeerd, voert de omringende vloeistof enige glycolyse uit."

msgid "WIKI_METABOLOSOMES_UPGRADES"
msgstr "Geen upgrades."

<<<<<<< HEAD
#: ../simulation_parameters/common/wiki.json:505
#, fuzzy
=======
>>>>>>> 5bb18fae
msgid "WIKI_MITOCHONDRION_EFFECTS"
msgstr "Geen gevolgen."

<<<<<<< HEAD
#: ../simulation_parameters/common/wiki.json:489
#, fuzzy
=======
>>>>>>> 5bb18fae
msgid "WIKI_MITOCHONDRION_INTRO"
msgstr "De krachtcentrale van de cel. Mitochondriën (of mitochondria) doen aan [b]Aerobe Dissimilatie[/b], of het omzetten van [thrive:compound type=\"glucose\"][/thrive:compound] in [thrive:compound type=\"atp\"][/thrive:compound] met gebruik van [thrive:compound type=\"oxygen\"][/thrive:compound]. Mitochondriën doen deze functie meer doeltreffend dan andere organellen zoals <a href=\"/wiki/Metabolosomes\" title=\"Metabolosomes\">Metabolosomen</a>."

<<<<<<< HEAD
#: ../simulation_parameters/common/wiki.json:501
#, fuzzy
=======
>>>>>>> 5bb18fae
msgid "WIKI_MITOCHONDRION_MODIFICATIONS"
msgstr "Geen aanpassingen."

<<<<<<< HEAD
#: ../simulation_parameters/common/wiki.json:497
#, fuzzy
=======
>>>>>>> 5bb18fae
msgid "WIKI_MITOCHONDRION_PROCESSES"
msgstr ""
"[b]Aerobe Celademhaling[/b]: [thrive:compound type=\"glucose\"][/thrive:compound] → [thrive:compound type=\"atp\"][/thrive:compound] @ [thrive:compound type=\"oxygen\"][/thrive:compound]\n"
"\n"
"Aerobe Celademhaling is een van de hoofdmethodes van energieopwekking. Het heeft een constante inbreng van glucose nodig maar schaalt met de hoeveelheid van zuurstof in de omgeving."

<<<<<<< HEAD
#: ../simulation_parameters/common/wiki.json:493
#, fuzzy
=======
>>>>>>> 5bb18fae
msgid "WIKI_MITOCHONDRION_REQUIREMENTS"
msgstr "Een cel moet een <a href=\"/wiki/Nucleus\" title=\"Nucleus\">Nucleus</a> hebben om Mitochondriën te evolueren."

<<<<<<< HEAD
#: ../simulation_parameters/common/wiki.json:517
=======
>>>>>>> 5bb18fae
#, fuzzy
msgid "WIKI_MITOCHONDRION_SCIENTIFIC_BACKGROUND"
msgstr "De krachtcentrale van de cel. Het mitochondrium (meervoud: mitochondria) is een door twee membranen omsloten celorganel dat met proteïnen en enzymen gevuld is. Het is een prokaryoot die werd geabsorbeerd door zijn eukaryotische gastheer voor het gebruik. Het is in staat om glucose in ATP om te zetten aan een veel grotere efficiëntie dan in het cytoplasma mogelijk is, in een proces dat celademhaling heet. Hier komt tegenover dat het zuurstof nodig heeft om te kunnen werken en dat een lager zuurstoflevel de ATP-productie vertraagt."

<<<<<<< HEAD
#: ../simulation_parameters/common/wiki.json:513
=======
>>>>>>> 5bb18fae
#, fuzzy
msgid "WIKI_MITOCHONDRION_STRATEGY"
msgstr "De krachtcentrale van de cel. Het mitochondrium (meervoud: mitochondria) is een door twee membranen omsloten celorganel dat met proteïnen en enzymen gevuld is. Het is een prokaryoot die werd geabsorbeerd door zijn eukaryotische gastheer voor het gebruik. Het is in staat om glucose in ATP om te zetten aan een veel grotere efficiëntie dan in het cytoplasma mogelijk is, in een proces dat celademhaling heet. Hier komt tegenover dat het zuurstof nodig heeft om te kunnen werken en dat een lager zuurstoflevel de ATP-productie vertraagt."

<<<<<<< HEAD
#: ../simulation_parameters/common/wiki.json:509
#, fuzzy
=======
>>>>>>> 5bb18fae
msgid "WIKI_MITOCHONDRION_UPGRADES"
msgstr "Geen upgrades."

<<<<<<< HEAD
#: ../simulation_parameters/common/wiki.json:544
msgid "WIKI_MYOFIBRIL_EFFECTS"
msgstr ""

#: ../simulation_parameters/common/wiki.json:528
msgid "WIKI_MYOFIBRIL_INTRO"
msgstr ""

#: ../simulation_parameters/common/wiki.json:540
msgid "WIKI_MYOFIBRIL_MODIFICATIONS"
msgstr ""

#: ../simulation_parameters/common/wiki.json:536
=======
msgid "WIKI_MYOFIBRIL_EFFECTS"
msgstr ""

msgid "WIKI_MYOFIBRIL_INTRO"
msgstr ""

msgid "WIKI_MYOFIBRIL_MODIFICATIONS"
msgstr ""

>>>>>>> 5bb18fae
#, fuzzy
msgid "WIKI_MYOFIBRIL_PROCESSES"
msgstr "Geen processen"

<<<<<<< HEAD
#: ../simulation_parameters/common/wiki.json:532
msgid "WIKI_MYOFIBRIL_REQUIREMENTS"
msgstr ""

#: ../simulation_parameters/common/wiki.json:556
msgid "WIKI_MYOFIBRIL_SCIENTIFIC_BACKGROUND"
msgstr ""

#: ../simulation_parameters/common/wiki.json:552
msgid "WIKI_MYOFIBRIL_STRATEGY"
msgstr ""

#: ../simulation_parameters/common/wiki.json:548
msgid "WIKI_MYOFIBRIL_UPGRADES"
msgstr ""

#: ../simulation_parameters/common/wiki.json:622
=======
msgid "WIKI_MYOFIBRIL_REQUIREMENTS"
msgstr ""

msgid "WIKI_MYOFIBRIL_SCIENTIFIC_BACKGROUND"
msgstr ""

msgid "WIKI_MYOFIBRIL_STRATEGY"
msgstr ""

msgid "WIKI_MYOFIBRIL_UPGRADES"
msgstr ""

>>>>>>> 5bb18fae
#, fuzzy
msgid "WIKI_NITROGEN-FIXING_PLASTID_EFFECTS"
msgstr "Stikstoffixerende Plastide"

<<<<<<< HEAD
#: ../simulation_parameters/common/wiki.json:606
=======
>>>>>>> 5bb18fae
#, fuzzy
msgid "WIKI_NITROGEN-FIXING_PLASTID_INTRO"
msgstr "Stikstoffixerende Plastide"

<<<<<<< HEAD
#: ../simulation_parameters/common/wiki.json:618
=======
>>>>>>> 5bb18fae
#, fuzzy
msgid "WIKI_NITROGEN-FIXING_PLASTID_MODIFICATIONS"
msgstr "De stikstoffixerende plastide is een proteïne dat gasvormige stikstof en zuurstof en cellulaire energie in de vorm van ATP kan gebruiken om ammoniak te produceren, een belangrijke voedingsstof voor de groei van cellen. Dit proces noemt men aërobe stikstoffixatie."

<<<<<<< HEAD
#: ../simulation_parameters/common/wiki.json:614
=======
>>>>>>> 5bb18fae
#, fuzzy
msgid "WIKI_NITROGEN-FIXING_PLASTID_PROCESSES"
msgstr "Verandert [thrive:compound type=\"atp\"][/thrive:compound] in [thrive:compound type=\"ammonia\"][/thrive:compound]. Ratio schaalt met concentratie van [thrive:compound type=\"nitrogen\"][/thrive:compound] and [thrive:compound type=\"oxygen\"][/thrive:compound]."

<<<<<<< HEAD
#: ../simulation_parameters/common/wiki.json:610
=======
>>>>>>> 5bb18fae
#, fuzzy
msgid "WIKI_NITROGEN-FIXING_PLASTID_REQUIREMENTS"
msgstr "Stikstoffixerende Plastide"

<<<<<<< HEAD
#: ../simulation_parameters/common/wiki.json:634
=======
>>>>>>> 5bb18fae
#, fuzzy
msgid "WIKI_NITROGEN-FIXING_PLASTID_SCIENTIFIC_BACKGROUND"
msgstr "De stikstoffixerende plastide is een proteïne dat gasvormige stikstof en zuurstof en cellulaire energie in de vorm van ATP kan gebruiken om ammoniak te produceren, een belangrijke voedingsstof voor de groei van cellen. Dit proces noemt men aërobe stikstoffixatie."

<<<<<<< HEAD
#: ../simulation_parameters/common/wiki.json:630
=======
>>>>>>> 5bb18fae
#, fuzzy
msgid "WIKI_NITROGEN-FIXING_PLASTID_STRATEGY"
msgstr "Stikstoffixerende Plastide"

<<<<<<< HEAD
#: ../simulation_parameters/common/wiki.json:626
=======
>>>>>>> 5bb18fae
#, fuzzy
msgid "WIKI_NITROGEN-FIXING_PLASTID_UPGRADES"
msgstr "Stikstoffixerende Plastide"

<<<<<<< HEAD
#: ../simulation_parameters/common/wiki.json:583
=======
>>>>>>> 5bb18fae
#, fuzzy
msgid "WIKI_NITROGENASE_EFFECTS"
msgstr "Nitrogenase is een proteïne dat stikstof en cellulaire energie in de vorm van ATP kan gebruiken om ammoniak, een belangrijke stof voor de groei van cellen, aan te maken. Dit proces noemt men Anaërobe stikstoffixatie. Doordat nitrogenase als een suspensie in het cytoplasma zit, voert de omliggende vloeistof glycolyse uit."

<<<<<<< HEAD
#: ../simulation_parameters/common/wiki.json:567
=======
>>>>>>> 5bb18fae
#, fuzzy
msgid "WIKI_NITROGENASE_INTRO"
msgstr "Nitrogenase is een proteïne dat stikstof en cellulaire energie in de vorm van ATP kan gebruiken om ammoniak, een belangrijke stof voor de groei van cellen, aan te maken. Dit proces noemt men Anaërobe stikstoffixatie. Doordat nitrogenase als een suspensie in het cytoplasma zit, voert de omliggende vloeistof glycolyse uit."

<<<<<<< HEAD
#: ../simulation_parameters/common/wiki.json:579
=======
>>>>>>> 5bb18fae
#, fuzzy
msgid "WIKI_NITROGENASE_MODIFICATIONS"
msgstr "Nitrogenase is een proteïne dat stikstof en cellulaire energie in de vorm van ATP kan gebruiken om ammoniak, een belangrijke stof voor de groei van cellen, aan te maken. Dit proces noemt men Anaërobe stikstoffixatie. Doordat nitrogenase als een suspensie in het cytoplasma zit, voert de omliggende vloeistof glycolyse uit."

<<<<<<< HEAD
#: ../simulation_parameters/common/wiki.json:575
=======
>>>>>>> 5bb18fae
#, fuzzy
msgid "WIKI_NITROGENASE_PROCESSES"
msgstr "Verandert [thrive:compound type=\"atp\"][/thrive:compound] in [thrive:compound type=\"ammonia\"][/thrive:compound]. Ratio schaalt met concentratie van [thrive:compound type=\"nitrogen\"][/thrive:compound]."

<<<<<<< HEAD
#: ../simulation_parameters/common/wiki.json:571
msgid "WIKI_NITROGENASE_REQUIREMENTS"
msgstr ""

#: ../simulation_parameters/common/wiki.json:595
=======
msgid "WIKI_NITROGENASE_REQUIREMENTS"
msgstr ""

>>>>>>> 5bb18fae
#, fuzzy
msgid "WIKI_NITROGENASE_SCIENTIFIC_BACKGROUND"
msgstr "Nitrogenase is een proteïne dat stikstof en cellulaire energie in de vorm van ATP kan gebruiken om ammoniak, een belangrijke stof voor de groei van cellen, aan te maken. Dit proces noemt men Anaërobe stikstoffixatie. Doordat nitrogenase als een suspensie in het cytoplasma zit, voert de omliggende vloeistof glycolyse uit."

<<<<<<< HEAD
#: ../simulation_parameters/common/wiki.json:591
=======
>>>>>>> 5bb18fae
#, fuzzy
msgid "WIKI_NITROGENASE_STRATEGY"
msgstr "Nitrogenase is een proteïne dat stikstof en cellulaire energie in de vorm van ATP kan gebruiken om ammoniak, een belangrijke stof voor de groei van cellen, aan te maken. Dit proces noemt men Anaërobe stikstoffixatie. Doordat nitrogenase als een suspensie in het cytoplasma zit, voert de omliggende vloeistof glycolyse uit."

<<<<<<< HEAD
#: ../simulation_parameters/common/wiki.json:587
=======
>>>>>>> 5bb18fae
#, fuzzy
msgid "WIKI_NITROGENASE_UPGRADES"
msgstr "Nitrogenase is een proteïne dat stikstof en cellulaire energie in de vorm van ATP kan gebruiken om ammoniak, een belangrijke stof voor de groei van cellen, aan te maken. Dit proces noemt men Anaërobe stikstoffixatie. Doordat nitrogenase als een suspensie in het cytoplasma zit, voert de omliggende vloeistof glycolyse uit."

<<<<<<< HEAD
#: ../simulation_parameters/common/wiki.json:661
msgid "WIKI_NUCLEUS_EFFECTS"
msgstr ""

#: ../simulation_parameters/common/wiki.json:645
msgid "WIKI_NUCLEUS_INTRO"
msgstr ""

#: ../simulation_parameters/common/wiki.json:657
=======
msgid "WIKI_NUCLEUS_EFFECTS"
msgstr ""

msgid "WIKI_NUCLEUS_INTRO"
msgstr ""

>>>>>>> 5bb18fae
#, fuzzy
msgid "WIKI_NUCLEUS_MODIFICATIONS"
msgstr "Het belangrijkste kenmerk van eukaryotische cellen. De celkern bevat ook het golgi-apparaat en het endoplasmatisch reticulum. Het is een aanpassing van prokaryotische cellen om een systeem van interne membranen te ontwikkelen, wat bereikt werd door een andere prokaryoot te absorberen. Dit liet hen toe om de verschillende processen die binnen in de cel gebeurden op te splitsen, of om hen af te sluiten, en om ervoor te zorgen dat ze niet konden overlappen. Dit zorgt ervoor dat hun nieuwe membraangebonden organellen veel complexer, efficiënter en gespecialiseerder kan zijn dan als ze vrij in het cytoplasma ronddreven. Dit komt wel met de prijs dat het veel van de cel zijn energie opneemt en dat de cel veel groter moet zijn."

<<<<<<< HEAD
#: ../simulation_parameters/common/wiki.json:653
=======
>>>>>>> 5bb18fae
#, fuzzy
msgid "WIKI_NUCLEUS_PROCESSES"
msgstr "Geen processen"

<<<<<<< HEAD
#: ../simulation_parameters/common/wiki.json:649
msgid "WIKI_NUCLEUS_REQUIREMENTS"
msgstr ""

#: ../simulation_parameters/common/wiki.json:673
msgid "WIKI_NUCLEUS_SCIENTIFIC_BACKGROUND"
msgstr ""

#: ../simulation_parameters/common/wiki.json:669
msgid "WIKI_NUCLEUS_STRATEGY"
msgstr ""

#: ../simulation_parameters/common/wiki.json:665
=======
msgid "WIKI_NUCLEUS_REQUIREMENTS"
msgstr ""

msgid "WIKI_NUCLEUS_SCIENTIFIC_BACKGROUND"
msgstr ""

msgid "WIKI_NUCLEUS_STRATEGY"
msgstr ""

>>>>>>> 5bb18fae
msgid "WIKI_NUCLEUS_UPGRADES"
msgstr ""

msgid "WIKI_ORGANELLES_ROOT_INTRO"
msgstr ""
"Organellen zijn de \"organen\" van eencelligen. Ze zijn de bouwstenen van uw cel die de interne processen en vaardigheden bepalen in Thrive.\n"
"\n"
"Elke keer dat jij voortplant, jij kan organellen in jouw cel toevoegen, bewegen, aanpassen of verwijderen met de microbenbewerker. Bijna al deze acties kosten mutatiepunten. Organellen zijn geregeld in een zeshoekig raster, die een doorlopende vorm vormen die gewikkeld zijn door het celmembraan, en elke organel heeft een karakteristieke zeshoekige voetafdruk. Externe organellen hechten zichzelf aan de membraans buitenkant, dus voor veel van hen, oriëntatie of plaatsing maakt wel uit.\n"
"\n"
"Tijdens dat je jouw cel bewerkt zullen andere soorten hun organelopmaak veranderen. Ze hebben toegang tot dezelfde krachten en vaardigheden.\n"
"\n"
"Kies een organel van de lijst hieronder om meer te leren."

<<<<<<< HEAD
#: ../simulation_parameters/common/wiki.json:700
=======
>>>>>>> 5bb18fae
#, fuzzy
msgid "WIKI_OXYTOXISOME_EFFECTS"
msgstr "Een gemodificeerd metabolosoom dat verantwoordelijk is voor de productie van een primitieve vorm van het giftige middel OxyToxy NT."

<<<<<<< HEAD
#: ../simulation_parameters/common/wiki.json:684
=======
>>>>>>> 5bb18fae
#, fuzzy
msgid "WIKI_OXYTOXISOME_INTRO"
msgstr "Oxytoxisoom"

<<<<<<< HEAD
#: ../simulation_parameters/common/wiki.json:696
=======
>>>>>>> 5bb18fae
#, fuzzy
msgid "WIKI_OXYTOXISOME_MODIFICATIONS"
msgstr "Een gemodificeerd metabolosoom dat verantwoordelijk is voor de productie van een primitieve vorm van het giftige middel OxyToxy NT."

<<<<<<< HEAD
#: ../simulation_parameters/common/wiki.json:692
=======
>>>>>>> 5bb18fae
#, fuzzy
msgid "WIKI_OXYTOXISOME_PROCESSES"
msgstr "verandert [thrive:compound type=\"atp\"][/thrive:compound] in [thrive:compound type=\"oxytoxy\"][/thrive:compound]. Ratio schaalt met concentratie van [thrive:compound type=\"oxygen\"][/thrive:compound]. Kan gif afvuren door te drukken op [thrive:input]g_fire_toxin[/thrive:input]."

<<<<<<< HEAD
#: ../simulation_parameters/common/wiki.json:688
=======
>>>>>>> 5bb18fae
#, fuzzy
msgid "WIKI_OXYTOXISOME_REQUIREMENTS"
msgstr "Een gemodificeerd metabolosoom dat verantwoordelijk is voor de productie van een primitieve vorm van het giftige middel OxyToxy NT."

<<<<<<< HEAD
#: ../simulation_parameters/common/wiki.json:712
msgid "WIKI_OXYTOXISOME_SCIENTIFIC_BACKGROUND"
msgstr ""

#: ../simulation_parameters/common/wiki.json:708
=======
msgid "WIKI_OXYTOXISOME_SCIENTIFIC_BACKGROUND"
msgstr ""

>>>>>>> 5bb18fae
#, fuzzy
msgid "WIKI_OXYTOXISOME_STRATEGY"
msgstr "Een gemodificeerd metabolosoom dat verantwoordelijk is voor de productie van een primitieve vorm van het giftige middel OxyToxy NT."

<<<<<<< HEAD
#: ../simulation_parameters/common/wiki.json:704
=======
>>>>>>> 5bb18fae
#, fuzzy
msgid "WIKI_OXYTOXISOME_UPGRADES"
msgstr "Een gemodificeerd metabolosoom dat verantwoordelijk is voor de productie van een primitieve vorm van het giftige middel OxyToxy NT."

msgid "WIKI_PAGE_AXON"
msgstr "Axon"

msgid "WIKI_PAGE_BINDING_AGENT"
msgstr "Bindmiddel"

msgid "WIKI_PAGE_BIOLUMINESCENT_VACUOLE"
msgstr "Bioluminescente Vacuole"

msgid "WIKI_PAGE_CHEMOPLAST"
msgstr "Chemoplast"

msgid "WIKI_PAGE_CHEMORECEPTOR"
msgstr "Chemoreceptor"

msgid "WIKI_PAGE_CHEMOSYNTHESIZING_PROTEINS"
msgstr "Chemosynthetiserende Eiwitten"

msgid "WIKI_PAGE_CHLOROPLAST"
msgstr "Chloroplast"

msgid "WIKI_PAGE_CILIA"
msgstr "Trilharen"

msgid "WIKI_PAGE_CYTOPLASM"
msgstr "Cytoplasma"

msgid "WIKI_PAGE_FLAGELLUM"
msgstr "Zweephaar"

msgid "WIKI_PAGE_LYSOSOME"
msgstr "Lysosoom"

msgid "WIKI_PAGE_METABOLOSOMES"
msgstr "Metabolosomen"

<<<<<<< HEAD
#: ../simulation_parameters/common/wiki.json:483
#, fuzzy
=======
>>>>>>> 5bb18fae
msgid "WIKI_PAGE_MITOCHONDRION"
msgstr "Mitochondrium"

<<<<<<< HEAD
#: ../simulation_parameters/common/wiki.json:522
#, fuzzy
=======
>>>>>>> 5bb18fae
msgid "WIKI_PAGE_MYOFIBRIL"
msgstr "Myofibril"

<<<<<<< HEAD
#: ../simulation_parameters/common/wiki.json:600
#, fuzzy
msgid "WIKI_PAGE_NITROGEN-FIXING_PLASTID"
msgstr "Stikstoffixerende Plastide"

#: ../simulation_parameters/common/wiki.json:561
#, fuzzy
=======
msgid "WIKI_PAGE_NITROGEN-FIXING_PLASTID"
msgstr "Stikstoffixerende Plastide"

>>>>>>> 5bb18fae
msgid "WIKI_PAGE_NITROGENASE"
msgstr "Stikstofase"

<<<<<<< HEAD
#: ../simulation_parameters/common/wiki.json:639
#, fuzzy
=======
>>>>>>> 5bb18fae
msgid "WIKI_PAGE_NUCLEUS"
msgstr "Nucleus"

msgid "WIKI_PAGE_ORGANELLES_ROOT"
msgstr "Organellen"

<<<<<<< HEAD
#: ../simulation_parameters/common/wiki.json:678
=======
>>>>>>> 5bb18fae
#, fuzzy
msgid "WIKI_PAGE_OXYTOXISOME"
msgstr "Oxytoxisoom"

<<<<<<< HEAD
#: ../simulation_parameters/common/wiki.json:717
=======
>>>>>>> 5bb18fae
msgid "WIKI_PAGE_PERFORATOR_PILUS"
msgstr "Penetrerende Pilus"

<<<<<<< HEAD
#: ../simulation_parameters/common/wiki.json:756
#, fuzzy
msgid "WIKI_PAGE_PROTOPLASM"
msgstr "Protoplasma"

#: ../simulation_parameters/common/wiki.json:795
#, fuzzy
msgid "WIKI_PAGE_RUSTICYANIN"
msgstr "Rusticyanine"

#: ../simulation_parameters/common/wiki.json:834
#, fuzzy
=======
msgid "WIKI_PAGE_PROTOPLASM"
msgstr "Protoplasma"

msgid "WIKI_PAGE_RUSTICYANIN"
msgstr "Rusticyanine"

>>>>>>> 5bb18fae
msgid "WIKI_PAGE_SIGNALING_AGENT"
msgstr "Signaalmiddel"

<<<<<<< HEAD
#: ../simulation_parameters/common/wiki.json:873
=======
>>>>>>> 5bb18fae
msgid "WIKI_PAGE_SLIME_JET"
msgstr "Slijmspuwer"

<<<<<<< HEAD
#: ../simulation_parameters/common/wiki.json:912
#, fuzzy
msgid "WIKI_PAGE_THERMOPLAST"
msgstr "Thermoplast"

#: ../simulation_parameters/common/wiki.json:951
=======
msgid "WIKI_PAGE_THERMOPLAST"
msgstr "Thermoplast"

>>>>>>> 5bb18fae
#, fuzzy
msgid "WIKI_PAGE_THERMOSYNTHASE"
msgstr "Chemosynthese"

<<<<<<< HEAD
#: ../simulation_parameters/common/wiki.json:990
=======
>>>>>>> 5bb18fae
#, fuzzy
msgid "WIKI_PAGE_THYLAKOIDS"
msgstr "Thylakoïden"

<<<<<<< HEAD
#: ../simulation_parameters/common/wiki.json:1029
#, fuzzy
=======
>>>>>>> 5bb18fae
msgid "WIKI_PAGE_TOXIN_VACUOLE"
msgstr "Gifstoffenvacuole"

<<<<<<< HEAD
#: ../simulation_parameters/common/wiki.json:1068
#, fuzzy
=======
>>>>>>> 5bb18fae
msgid "WIKI_PAGE_VACUOLE"
msgstr "Vacuole"

<<<<<<< HEAD
#: ../simulation_parameters/common/wiki.json:739
msgid "WIKI_PERFORATOR_PILUS_EFFECTS"
msgstr ""

#: ../simulation_parameters/common/wiki.json:723
msgid "WIKI_PERFORATOR_PILUS_INTRO"
msgstr ""

#: ../simulation_parameters/common/wiki.json:735
msgid "WIKI_PERFORATOR_PILUS_MODIFICATIONS"
msgstr ""

#: ../simulation_parameters/common/wiki.json:731
msgid "WIKI_PERFORATOR_PILUS_PROCESSES"
msgstr ""

#: ../simulation_parameters/common/wiki.json:727
msgid "WIKI_PERFORATOR_PILUS_REQUIREMENTS"
msgstr ""

#: ../simulation_parameters/common/wiki.json:751
msgid "WIKI_PERFORATOR_PILUS_SCIENTIFIC_BACKGROUND"
msgstr ""

#: ../simulation_parameters/common/wiki.json:747
msgid "WIKI_PERFORATOR_PILUS_STRATEGY"
msgstr ""

#: ../simulation_parameters/common/wiki.json:743
msgid "WIKI_PERFORATOR_PILUS_UPGRADES"
msgstr ""

#: ../simulation_parameters/common/wiki.json:778
=======
msgid "WIKI_PERFORATOR_PILUS_EFFECTS"
msgstr ""

msgid "WIKI_PERFORATOR_PILUS_INTRO"
msgstr ""

msgid "WIKI_PERFORATOR_PILUS_MODIFICATIONS"
msgstr ""

msgid "WIKI_PERFORATOR_PILUS_PROCESSES"
msgstr ""

msgid "WIKI_PERFORATOR_PILUS_REQUIREMENTS"
msgstr ""

msgid "WIKI_PERFORATOR_PILUS_SCIENTIFIC_BACKGROUND"
msgstr ""

msgid "WIKI_PERFORATOR_PILUS_STRATEGY"
msgstr ""

msgid "WIKI_PERFORATOR_PILUS_UPGRADES"
msgstr ""

>>>>>>> 5bb18fae
#, fuzzy
msgid "WIKI_PROTOPLASM_EFFECTS"
msgstr "Protoplasma"

<<<<<<< HEAD
#: ../simulation_parameters/common/wiki.json:762
=======
>>>>>>> 5bb18fae
#, fuzzy
msgid "WIKI_PROTOPLASM_INTRO"
msgstr "Protoplasma"

<<<<<<< HEAD
#: ../simulation_parameters/common/wiki.json:774
msgid "WIKI_PROTOPLASM_MODIFICATIONS"
msgstr ""

#: ../simulation_parameters/common/wiki.json:770
=======
msgid "WIKI_PROTOPLASM_MODIFICATIONS"
msgstr ""

>>>>>>> 5bb18fae
#, fuzzy
msgid "WIKI_PROTOPLASM_PROCESSES"
msgstr "Verandert [thrive:compound type=\"glucose\"][/thrive:compound] in [thrive:compound type=\"atp\"][/thrive:compound]."

<<<<<<< HEAD
#: ../simulation_parameters/common/wiki.json:766
msgid "WIKI_PROTOPLASM_REQUIREMENTS"
msgstr ""

#: ../simulation_parameters/common/wiki.json:790
msgid "WIKI_PROTOPLASM_SCIENTIFIC_BACKGROUND"
msgstr ""

#: ../simulation_parameters/common/wiki.json:786
msgid "WIKI_PROTOPLASM_STRATEGY"
msgstr ""

#: ../simulation_parameters/common/wiki.json:782
=======
msgid "WIKI_PROTOPLASM_REQUIREMENTS"
msgstr ""

msgid "WIKI_PROTOPLASM_SCIENTIFIC_BACKGROUND"
msgstr ""

msgid "WIKI_PROTOPLASM_STRATEGY"
msgstr ""

>>>>>>> 5bb18fae
msgid "WIKI_PROTOPLASM_UPGRADES"
msgstr ""

msgid "WIKI_ROOT_BODY"
msgstr ""
"Welkom bij de Thrive wiki in het spel. Hier vind je gedetailleerde informatie over spelconcepten, van strategiestappenplannen tot de wetenschappelijke theorie die de spelmechanismen onderbouwen.\n"
"\n"
"Meeste pagina's in deze sectie zijn automatische gegenereerd van de Engelse inhoud op de [color=#3796e1][url=https://wiki.revolutionarygamesstudio.com/]online development wiki[/url][/color] en vertaald door de gemeenschap van Thrive. Als je zou willen helpen om de wiki's inhoud te schrijven en onderhouden en als je jezelf het acht [color=#3796e1][url=https://revolutionarygamesstudio.com/get-involved/]joining the team[/url][/color].\n"
"\n"
"Zie de onderstaande links voor een paar van de belangrijkste spelconcepten."

msgid "WIKI_ROOT_HEADING"
msgstr "Thrive Wiki In Het Spel"

<<<<<<< HEAD
#: ../simulation_parameters/common/wiki.json:817
=======
>>>>>>> 5bb18fae
#, fuzzy
msgid "WIKI_RUSTICYANIN_EFFECTS"
msgstr "Rusticyanine is een proteïne dat koolstofdioxide en zuurstof kan gebruiken om ijzer te oxideren van een chemische staat naar een andere. Dit proces, dat men ijzer respiratie noemt, geeft energie vrij dat de cel dan kan opnemen."

<<<<<<< HEAD
#: ../simulation_parameters/common/wiki.json:801
=======
>>>>>>> 5bb18fae
#, fuzzy
msgid "WIKI_RUSTICYANIN_INTRO"
msgstr "Rusticyanine is een proteïne dat koolstofdioxide en zuurstof kan gebruiken om ijzer te oxideren van een chemische staat naar een andere. Dit proces, dat men ijzer respiratie noemt, geeft energie vrij dat de cel dan kan opnemen."

<<<<<<< HEAD
#: ../simulation_parameters/common/wiki.json:813
=======
>>>>>>> 5bb18fae
#, fuzzy
msgid "WIKI_RUSTICYANIN_MODIFICATIONS"
msgstr "Rusticyanine is een proteïne dat koolstofdioxide en zuurstof kan gebruiken om ijzer te oxideren van een chemische staat naar een andere. Dit proces, dat men ijzer respiratie noemt, geeft energie vrij dat de cel dan kan opnemen."

<<<<<<< HEAD
#: ../simulation_parameters/common/wiki.json:809
=======
>>>>>>> 5bb18fae
#, fuzzy
msgid "WIKI_RUSTICYANIN_PROCESSES"
msgstr "Verandert [thrive:compound type=\"iron\"][/thrive:compound] in [thrive:compound type=\"atp\"][/thrive:compound]. Ratio schaalt met concentratie van [thrive:compound type=\"carbondioxide\"][/thrive:compound] en [thrive:compound type=\"oxygen\"][/thrive:compound]."

<<<<<<< HEAD
#: ../simulation_parameters/common/wiki.json:805
msgid "WIKI_RUSTICYANIN_REQUIREMENTS"
msgstr ""

#: ../simulation_parameters/common/wiki.json:829
=======
msgid "WIKI_RUSTICYANIN_REQUIREMENTS"
msgstr ""

>>>>>>> 5bb18fae
#, fuzzy
msgid "WIKI_RUSTICYANIN_SCIENTIFIC_BACKGROUND"
msgstr "Rusticyanine is een proteïne dat koolstofdioxide en zuurstof kan gebruiken om ijzer te oxideren van een chemische staat naar een andere. Dit proces, dat men ijzer respiratie noemt, geeft energie vrij dat de cel dan kan opnemen."

<<<<<<< HEAD
#: ../simulation_parameters/common/wiki.json:825
=======
>>>>>>> 5bb18fae
#, fuzzy
msgid "WIKI_RUSTICYANIN_STRATEGY"
msgstr "Rusticyanine is een proteïne dat koolstofdioxide en zuurstof kan gebruiken om ijzer te oxideren van een chemische staat naar een andere. Dit proces, dat men ijzer respiratie noemt, geeft energie vrij dat de cel dan kan opnemen."

<<<<<<< HEAD
#: ../simulation_parameters/common/wiki.json:821
=======
>>>>>>> 5bb18fae
#, fuzzy
msgid "WIKI_RUSTICYANIN_UPGRADES"
msgstr "Rusticyanine is een proteïne dat koolstofdioxide en zuurstof kan gebruiken om ijzer te oxideren van een chemische staat naar een andere. Dit proces, dat men ijzer respiratie noemt, geeft energie vrij dat de cel dan kan opnemen."

<<<<<<< HEAD
#: ../simulation_parameters/common/wiki.json:856
=======
>>>>>>> 5bb18fae
#, fuzzy
msgid "WIKI_SIGNALING_AGENT_EFFECTS"
msgstr "Verbindings agent"

<<<<<<< HEAD
#: ../simulation_parameters/common/wiki.json:840
=======
>>>>>>> 5bb18fae
#, fuzzy
msgid "WIKI_SIGNALING_AGENT_INTRO"
msgstr "Verbindings agent"

<<<<<<< HEAD
#: ../simulation_parameters/common/wiki.json:852
=======
>>>>>>> 5bb18fae
#, fuzzy
msgid "WIKI_SIGNALING_AGENT_MODIFICATIONS"
msgstr "Maakt binding met andere cellen mogelijk. Dit is de eerste stap naar meercelligheid. Wanneer uw cel deel uitmaakt van een kolonie, worden verbindingen tussen cellen gedeeld. Je kunt de editor niet openen als je deel uitmaakt van een kolonie, dus je moet de binding opheffen als je eenmaal genoeg verbindingen hebt verzameld om je cel te verdelen."

<<<<<<< HEAD
#: ../simulation_parameters/common/wiki.json:848
=======
>>>>>>> 5bb18fae
#, fuzzy
msgid "WIKI_SIGNALING_AGENT_PROCESSES"
msgstr "Druk [thrive:input]g_toggle_binding[/thrive:input] om verbinding modus te togglen. In verbinding modus kan je jezelf verbinden met andere cellen door tegen ze aan te bewegen. Om een kolonie te verlaten druk [thrive:input]g_unbind_all[/thrive:input]."

<<<<<<< HEAD
#: ../simulation_parameters/common/wiki.json:844
=======
>>>>>>> 5bb18fae
#, fuzzy
msgid "WIKI_SIGNALING_AGENT_REQUIREMENTS"
msgstr "Maakt binding met andere cellen mogelijk. Dit is de eerste stap naar meercelligheid. Wanneer uw cel deel uitmaakt van een kolonie, worden verbindingen tussen cellen gedeeld. Je kunt de editor niet openen als je deel uitmaakt van een kolonie, dus je moet de binding opheffen als je eenmaal genoeg verbindingen hebt verzameld om je cel te verdelen."

<<<<<<< HEAD
#: ../simulation_parameters/common/wiki.json:868
=======
>>>>>>> 5bb18fae
#, fuzzy
msgid "WIKI_SIGNALING_AGENT_SCIENTIFIC_BACKGROUND"
msgstr "Maakt binding met andere cellen mogelijk. Dit is de eerste stap naar meercelligheid. Wanneer uw cel deel uitmaakt van een kolonie, worden verbindingen tussen cellen gedeeld. Je kunt de editor niet openen als je deel uitmaakt van een kolonie, dus je moet de binding opheffen als je eenmaal genoeg verbindingen hebt verzameld om je cel te verdelen."

<<<<<<< HEAD
#: ../simulation_parameters/common/wiki.json:864
=======
>>>>>>> 5bb18fae
#, fuzzy
msgid "WIKI_SIGNALING_AGENT_STRATEGY"
msgstr "Verbindings agent"

<<<<<<< HEAD
#: ../simulation_parameters/common/wiki.json:860
=======
>>>>>>> 5bb18fae
#, fuzzy
msgid "WIKI_SIGNALING_AGENT_UPGRADES"
msgstr "Verbindings agent"

<<<<<<< HEAD
#: ../simulation_parameters/common/wiki.json:895
=======
>>>>>>> 5bb18fae
#, fuzzy
msgid "WIKI_SLIME_JET_EFFECTS"
msgstr "Het kleverige binnenste van een cel. Het cytoplasma is het basismengsel van ionen, proteïnen en andere in water opgeloste stoffen die de binnenkant van de cel vullen. Een van de functies die het vervult is glycolyse, de omzetting van glucose in ATP-energie. Voor cellen zonder organellen die zorgen voor een geavanceerder metabolisme, is dit waar ze op vertrouwen voor energie. Het wordt ook gebruikt om moleculen in de cel op te slaan en om de cel te vergroten."

<<<<<<< HEAD
#: ../simulation_parameters/common/wiki.json:879
=======
>>>>>>> 5bb18fae
#, fuzzy
msgid "WIKI_SLIME_JET_INTRO"
msgstr "Het kleverige binnenste van een cel. Het cytoplasma is het basismengsel van ionen, proteïnen en andere in water opgeloste stoffen die de binnenkant van de cel vullen. Een van de functies die het vervult is glycolyse, de omzetting van glucose in ATP-energie. Voor cellen zonder organellen die zorgen voor een geavanceerder metabolisme, is dit waar ze op vertrouwen voor energie. Het wordt ook gebruikt om moleculen in de cel op te slaan en om de cel te vergroten."

<<<<<<< HEAD
#: ../simulation_parameters/common/wiki.json:891
=======
>>>>>>> 5bb18fae
#, fuzzy
msgid "WIKI_SLIME_JET_MODIFICATIONS"
msgstr "Het kleverige binnenste van een cel. Het cytoplasma is het basismengsel van ionen, proteïnen en andere in water opgeloste stoffen die de binnenkant van de cel vullen. Een van de functies die het vervult is glycolyse, de omzetting van glucose in ATP-energie. Voor cellen zonder organellen die zorgen voor een geavanceerder metabolisme, is dit waar ze op vertrouwen voor energie. Het wordt ook gebruikt om moleculen in de cel op te slaan en om de cel te vergroten."

<<<<<<< HEAD
#: ../simulation_parameters/common/wiki.json:887
=======
>>>>>>> 5bb18fae
#, fuzzy
msgid "WIKI_SLIME_JET_PROCESSES"
msgstr "Verandert [thrive:compound type=\"glucose\"][/thrive:compound] in [thrive:compound type=\"atp\"][/thrive:compound]."

<<<<<<< HEAD
#: ../simulation_parameters/common/wiki.json:883
msgid "WIKI_SLIME_JET_REQUIREMENTS"
msgstr ""

#: ../simulation_parameters/common/wiki.json:907
msgid "WIKI_SLIME_JET_SCIENTIFIC_BACKGROUND"
msgstr ""

#: ../simulation_parameters/common/wiki.json:903
msgid "WIKI_SLIME_JET_STRATEGY"
msgstr ""

#: ../simulation_parameters/common/wiki.json:899
msgid "WIKI_SLIME_JET_UPGRADES"
msgstr ""

#: ../simulation_parameters/common/wiki.json:934
=======
msgid "WIKI_SLIME_JET_REQUIREMENTS"
msgstr ""

msgid "WIKI_SLIME_JET_SCIENTIFIC_BACKGROUND"
msgstr ""

msgid "WIKI_SLIME_JET_STRATEGY"
msgstr ""

msgid "WIKI_SLIME_JET_UPGRADES"
msgstr ""

>>>>>>> 5bb18fae
#, fuzzy
msgid "WIKI_THERMOPLAST_EFFECTS"
msgstr "De thermoplast is een door twee membranen omsloten celorganel dat warmtegevoelige pigmenten bevat, op elkaar gestapeld in een membraanzak. Het is een prokaryoot die door zijn eukaryotische gastheer geabsorbeerd is voor diens gebruik. De pigmenten in de thermoplast zijn in staat om de energie van hitteverschillen in de omgeving te gebruiken om glucose uit water en gasvormige koolstofdioxide te produceren in een proces dat thermosyntese heet. De snelheid van de glucoseproductie hangt af van de koolstofdioxideconcentratie en de temperatuur."

<<<<<<< HEAD
#: ../simulation_parameters/common/wiki.json:918
=======
>>>>>>> 5bb18fae
#, fuzzy
msgid "WIKI_THERMOPLAST_INTRO"
msgstr "De thermoplast is een door twee membranen omsloten celorganel dat warmtegevoelige pigmenten bevat, op elkaar gestapeld in een membraanzak. Het is een prokaryoot die door zijn eukaryotische gastheer geabsorbeerd is voor diens gebruik. De pigmenten in de thermoplast zijn in staat om de energie van hitteverschillen in de omgeving te gebruiken om glucose uit water en gasvormige koolstofdioxide te produceren in een proces dat thermosyntese heet. De snelheid van de glucoseproductie hangt af van de koolstofdioxideconcentratie en de temperatuur."

<<<<<<< HEAD
#: ../simulation_parameters/common/wiki.json:930
=======
>>>>>>> 5bb18fae
#, fuzzy
msgid "WIKI_THERMOPLAST_MODIFICATIONS"
msgstr "De thermoplast is een door twee membranen omsloten celorganel dat warmtegevoelige pigmenten bevat, op elkaar gestapeld in een membraanzak. Het is een prokaryoot die door zijn eukaryotische gastheer geabsorbeerd is voor diens gebruik. De pigmenten in de thermoplast zijn in staat om de energie van hitteverschillen in de omgeving te gebruiken om glucose uit water en gasvormige koolstofdioxide te produceren in een proces dat thermosyntese heet. De snelheid van de glucoseproductie hangt af van de koolstofdioxideconcentratie en de temperatuur."

<<<<<<< HEAD
#: ../simulation_parameters/common/wiki.json:926
=======
>>>>>>> 5bb18fae
#, fuzzy
msgid "WIKI_THERMOPLAST_PROCESSES"
msgstr "Produceert [thrive:compound type=\"glucose\"][/thrive:compound]. Ratio schaalt met concentratie van [thrive:compound type=\"carbondioxide\"][/thrive:compound] en temperatuur."

<<<<<<< HEAD
#: ../simulation_parameters/common/wiki.json:922
msgid "WIKI_THERMOPLAST_REQUIREMENTS"
msgstr ""

#: ../simulation_parameters/common/wiki.json:946
=======
msgid "WIKI_THERMOPLAST_REQUIREMENTS"
msgstr ""

>>>>>>> 5bb18fae
#, fuzzy
msgid "WIKI_THERMOPLAST_SCIENTIFIC_BACKGROUND"
msgstr "De thermoplast is een door twee membranen omsloten celorganel dat warmtegevoelige pigmenten bevat, op elkaar gestapeld in een membraanzak. Het is een prokaryoot die door zijn eukaryotische gastheer geabsorbeerd is voor diens gebruik. De pigmenten in de thermoplast zijn in staat om de energie van hitteverschillen in de omgeving te gebruiken om glucose uit water en gasvormige koolstofdioxide te produceren in een proces dat thermosyntese heet. De snelheid van de glucoseproductie hangt af van de koolstofdioxideconcentratie en de temperatuur."

<<<<<<< HEAD
#: ../simulation_parameters/common/wiki.json:942
=======
>>>>>>> 5bb18fae
#, fuzzy
msgid "WIKI_THERMOPLAST_STRATEGY"
msgstr "De thermoplast is een door twee membranen omsloten celorganel dat warmtegevoelige pigmenten bevat, op elkaar gestapeld in een membraanzak. Het is een prokaryoot die door zijn eukaryotische gastheer geabsorbeerd is voor diens gebruik. De pigmenten in de thermoplast zijn in staat om de energie van hitteverschillen in de omgeving te gebruiken om glucose uit water en gasvormige koolstofdioxide te produceren in een proces dat thermosyntese heet. De snelheid van de glucoseproductie hangt af van de koolstofdioxideconcentratie en de temperatuur."

<<<<<<< HEAD
#: ../simulation_parameters/common/wiki.json:938
=======
>>>>>>> 5bb18fae
#, fuzzy
msgid "WIKI_THERMOPLAST_UPGRADES"
msgstr "De thermoplast is een door twee membranen omsloten celorganel dat warmtegevoelige pigmenten bevat, op elkaar gestapeld in een membraanzak. Het is een prokaryoot die door zijn eukaryotische gastheer geabsorbeerd is voor diens gebruik. De pigmenten in de thermoplast zijn in staat om de energie van hitteverschillen in de omgeving te gebruiken om glucose uit water en gasvormige koolstofdioxide te produceren in een proces dat thermosyntese heet. De snelheid van de glucoseproductie hangt af van de koolstofdioxideconcentratie en de temperatuur."

<<<<<<< HEAD
#: ../simulation_parameters/common/wiki.json:973
=======
>>>>>>> 5bb18fae
#, fuzzy
msgid "WIKI_THERMOSYNTHASE_EFFECTS"
msgstr "Chemosynthese"

<<<<<<< HEAD
#: ../simulation_parameters/common/wiki.json:957
=======
>>>>>>> 5bb18fae
#, fuzzy
msgid "WIKI_THERMOSYNTHASE_INTRO"
msgstr "Chemosynthese"

<<<<<<< HEAD
#: ../simulation_parameters/common/wiki.json:969
=======
>>>>>>> 5bb18fae
#, fuzzy
msgid "WIKI_THERMOSYNTHASE_MODIFICATIONS"
msgstr "De thermoplast is een door twee membranen omsloten celorganel dat warmtegevoelige pigmenten bevat, op elkaar gestapeld in een membraanzak. Het is een prokaryoot die door zijn eukaryotische gastheer geabsorbeerd is voor diens gebruik. De pigmenten in de thermoplast zijn in staat om de energie van hitteverschillen in de omgeving te gebruiken om glucose uit water en gasvormige koolstofdioxide te produceren in een proces dat thermosyntese heet. De snelheid van de glucoseproductie hangt af van de koolstofdioxideconcentratie en de temperatuur."

<<<<<<< HEAD
#: ../simulation_parameters/common/wiki.json:965
=======
>>>>>>> 5bb18fae
#, fuzzy
msgid "WIKI_THERMOSYNTHASE_PROCESSES"
msgstr "Produceert [thrive:compound type=\"glucose\"][/thrive:compound]. Ratio schaalt met concentratie van [thrive:compound type=\"carbondioxide\"][/thrive:compound] en temperatuur."

<<<<<<< HEAD
#: ../simulation_parameters/common/wiki.json:961
=======
>>>>>>> 5bb18fae
#, fuzzy
msgid "WIKI_THERMOSYNTHASE_REQUIREMENTS"
msgstr "De thermoplast is een door twee membranen omsloten celorganel dat warmtegevoelige pigmenten bevat, op elkaar gestapeld in een membraanzak. Het is een prokaryoot die door zijn eukaryotische gastheer geabsorbeerd is voor diens gebruik. De pigmenten in de thermoplast zijn in staat om de energie van hitteverschillen in de omgeving te gebruiken om glucose uit water en gasvormige koolstofdioxide te produceren in een proces dat thermosyntese heet. De snelheid van de glucoseproductie hangt af van de koolstofdioxideconcentratie en de temperatuur."

<<<<<<< HEAD
#: ../simulation_parameters/common/wiki.json:985
=======
>>>>>>> 5bb18fae
#, fuzzy
msgid "WIKI_THERMOSYNTHASE_SCIENTIFIC_BACKGROUND"
msgstr "De thermoplast is een door twee membranen omsloten celorganel dat warmtegevoelige pigmenten bevat, op elkaar gestapeld in een membraanzak. Het is een prokaryoot die door zijn eukaryotische gastheer geabsorbeerd is voor diens gebruik. De pigmenten in de thermoplast zijn in staat om de energie van hitteverschillen in de omgeving te gebruiken om glucose uit water en gasvormige koolstofdioxide te produceren in een proces dat thermosyntese heet. De snelheid van de glucoseproductie hangt af van de koolstofdioxideconcentratie en de temperatuur."

<<<<<<< HEAD
#: ../simulation_parameters/common/wiki.json:981
=======
>>>>>>> 5bb18fae
#, fuzzy
msgid "WIKI_THERMOSYNTHASE_STRATEGY"
msgstr "De thermoplast is een door twee membranen omsloten celorganel dat warmtegevoelige pigmenten bevat, op elkaar gestapeld in een membraanzak. Het is een prokaryoot die door zijn eukaryotische gastheer geabsorbeerd is voor diens gebruik. De pigmenten in de thermoplast zijn in staat om de energie van hitteverschillen in de omgeving te gebruiken om glucose uit water en gasvormige koolstofdioxide te produceren in een proces dat thermosyntese heet. De snelheid van de glucoseproductie hangt af van de koolstofdioxideconcentratie en de temperatuur."

<<<<<<< HEAD
#: ../simulation_parameters/common/wiki.json:977
=======
>>>>>>> 5bb18fae
#, fuzzy
msgid "WIKI_THERMOSYNTHASE_UPGRADES"
msgstr "De thermoplast is een door twee membranen omsloten celorganel dat warmtegevoelige pigmenten bevat, op elkaar gestapeld in een membraanzak. Het is een prokaryoot die door zijn eukaryotische gastheer geabsorbeerd is voor diens gebruik. De pigmenten in de thermoplast zijn in staat om de energie van hitteverschillen in de omgeving te gebruiken om glucose uit water en gasvormige koolstofdioxide te produceren in een proces dat thermosyntese heet. De snelheid van de glucoseproductie hangt af van de koolstofdioxideconcentratie en de temperatuur."

<<<<<<< HEAD
#: ../simulation_parameters/common/wiki.json:1012
#, fuzzy
=======
>>>>>>> 5bb18fae
msgid "WIKI_THYLAKOIDS_EFFECTS"
msgstr "Geen speciale effecten."

<<<<<<< HEAD
#: ../simulation_parameters/common/wiki.json:996
=======
>>>>>>> 5bb18fae
#, fuzzy
msgid "WIKI_THYLAKOIDS_INTRO"
msgstr "Thylakoïden zijn clusters van eiwitten en fotosensitieve pigmenten. De pigmenten kunnen [b]zonlicht[/b] gebruiken om [b]glucose[/b] te produceren uit water en gasvormige [b]koolstofdioxide[/b] in een proces dat men [b]fotosynthese[/b] noemt. Deze pigmenten zorgen ook voor hun opvallende kleur. De snelheid van hun [b]glucose[/b] productie staat in verband met de concentratie van [b]koolstofdioxide[/b] en de lichtintensiteit. Doordat de thylakoïden als een suspensie zitten in het cytoplasma, voert de omliggende vloeistof [b]glycolyse[/b] uit."

<<<<<<< HEAD
#: ../simulation_parameters/common/wiki.json:1008
#, fuzzy
=======
>>>>>>> 5bb18fae
msgid "WIKI_THYLAKOIDS_MODIFICATIONS"
msgstr "Geen aanpassingen"

<<<<<<< HEAD
#: ../simulation_parameters/common/wiki.json:1004
=======
>>>>>>> 5bb18fae
msgid "WIKI_THYLAKOIDS_PROCESSES"
msgstr ""
"[b]Fotosynthese door Chromatoforen:[/b] [b]Zonlicht + Koolstofdioxide[/b] → [b]Glucose + Zuurstof[/b]\n"
"\n"
"[b]Glycolyse:[/b] [thrive:compound type=\"glucose\"][/thrive:compound] → [thrive:compound type=\"atp\"][/thrive:compound]"

<<<<<<< HEAD
#: ../simulation_parameters/common/wiki.json:1000
=======
>>>>>>> 5bb18fae
msgid "WIKI_THYLAKOIDS_REQUIREMENTS"
msgstr "Geen vereisten"

<<<<<<< HEAD
#: ../simulation_parameters/common/wiki.json:1024
=======
>>>>>>> 5bb18fae
#, fuzzy
msgid "WIKI_THYLAKOIDS_SCIENTIFIC_BACKGROUND"
msgstr "Thylakoïden zijn clusters van proteïnen en fotosensitieve pigmenten. De pigmenten kunnen lichtenergie gebruiken om glucose te produceren uit water en koolstofdioxide in een proces dat men fotosynthese noemt. Deze pigmenten zorgen ook voor hun opvallende kleur. De snelheid van hun glucoseproductie staat in verband met de concentratie van koolstofdioxide en de lichtintensiteit. Doordat de thylakoïden als een suspensie zitten in het cytoplasma, voert de omliggende vloeistof glycolyse uit."

<<<<<<< HEAD
#: ../simulation_parameters/common/wiki.json:1020
#, fuzzy
=======
>>>>>>> 5bb18fae
msgid "WIKI_THYLAKOIDS_STRATEGY"
msgstr ""
"Thylakoïden hebben licht nodig (gemeten in lux) om glucose te genereren, en dus zijn alleen toegankelijk in wateroppervlakkige gebieden zoals de fotische zone of getijdenpoelen. Dus het is heel belangrijk dat de speler garandeert dat zij in een vatbaar gebied leven voordat ze op fotosynthese terugvallen. Wanneer je gevestigd bent is het bouwen van een effectieve autotroof zo simple als verzekeren dat er een netto positieve glucose productie in de cel is en genoeg energie is om het te behouden. Als het eruit ziet dat je misschien niet genoeg glucose gaat maken om levend te blijven, word niet bang! veel van een cel haar energieverbruik is van het bewegen en dat is ter keuze voor een cel dat geen voedsel moet vinden dus stilzitten kan de netto glucose productie vergroten.\n"
"\n"
"Het bouwen van een effectieve autotroof kan uitdagend zijn als er een dag-/nachtcyclus aanwezig is. Plaats zo veel mogelijk fotosynthetiserende organellen die je kan kopen om een maximale glucose productie te verzekeren, en een tamelijke hoeveelheid organellen die de opslagruimte vergroten om meer glucose op te slaan voor de komende nacht. Als uw glucoseopslagen laag zijn, wordt het sterk aangeraden om stil te zitten om veel minder energie te verbruiken of je kan prooisoorten achtervolgen als je een mixotrofische opstelling hebt.\n"
"\n"
"Wanneer nacht eraan komt, ga je waarschijnlijk een enge hoeveelheid energie verbruiken omdat je geen glucose niet meer produceert. Word niet bang! Zit stil om energie te behouden en wacht tot dat het ochtend is.\n"
"\n"
"Het wordt sterk aangeraden dat je rond de ochtend voortplant wanneer lux niveaus beginnen te stijgen, omdat na dat je voortplant zal jouw glucoseopslag halveren en dat kan leiden tot uw dood in het midden van de nacht."

<<<<<<< HEAD
#: ../simulation_parameters/common/wiki.json:1016
#, fuzzy
=======
>>>>>>> 5bb18fae
msgid "WIKI_THYLAKOIDS_UPGRADES"
msgstr "Geen upgrades."

<<<<<<< HEAD
#: ../simulation_parameters/common/wiki.json:1051
=======
>>>>>>> 5bb18fae
#, fuzzy
msgid "WIKI_TOXIN_VACUOLE_EFFECTS"
msgstr "De gifstofvacuole is een vacuole die speciaal aangepast is voor de specifieke productie, opslag en afscheiding van oxytoxy gifstoffen. Meer gifstofvacuole's zullen de snelheid waarmee gifstoffen vrijgelaten mee kunnen worden vergroten."

<<<<<<< HEAD
#: ../simulation_parameters/common/wiki.json:1035
=======
>>>>>>> 5bb18fae
#, fuzzy
msgid "WIKI_TOXIN_VACUOLE_INTRO"
msgstr ""
"Toxine\n"
"Vacuole"

<<<<<<< HEAD
#: ../simulation_parameters/common/wiki.json:1047
=======
>>>>>>> 5bb18fae
#, fuzzy
msgid "WIKI_TOXIN_VACUOLE_MODIFICATIONS"
msgstr "De gifstofvacuole is een vacuole die speciaal aangepast is voor de specifieke productie, opslag en afscheiding van oxytoxy gifstoffen. Meer gifstofvacuole's zullen de snelheid waarmee gifstoffen vrijgelaten mee kunnen worden vergroten."

<<<<<<< HEAD
#: ../simulation_parameters/common/wiki.json:1043
=======
>>>>>>> 5bb18fae
#, fuzzy
msgid "WIKI_TOXIN_VACUOLE_PROCESSES"
msgstr "Verandert [thrive:compound type=\"atp\"][/thrive:compound] in [thrive:compound type=\"oxytoxy\"][/thrive:compound]. Ratio schaalt met de concentratie van [thrive:compound type=\"oxygen\"][/thrive:compound]. Kan gif afvuren met [thrive:input]g_fire_toxin[/thrive:input]."

<<<<<<< HEAD
#: ../simulation_parameters/common/wiki.json:1039
=======
>>>>>>> 5bb18fae
#, fuzzy
msgid "WIKI_TOXIN_VACUOLE_REQUIREMENTS"
msgstr "De gifstofvacuole is een vacuole die speciaal aangepast is voor de specifieke productie, opslag en afscheiding van oxytoxy gifstoffen. Meer gifstofvacuole's zullen de snelheid waarmee gifstoffen vrijgelaten mee kunnen worden vergroten."

<<<<<<< HEAD
#: ../simulation_parameters/common/wiki.json:1063
=======
>>>>>>> 5bb18fae
#, fuzzy
msgid "WIKI_TOXIN_VACUOLE_SCIENTIFIC_BACKGROUND"
msgstr "De gifstofvacuole is een vacuole die speciaal aangepast is voor de specifieke productie, opslag en afscheiding van oxytoxy gifstoffen. Meer gifstofvacuole's zullen de snelheid waarmee gifstoffen vrijgelaten mee kunnen worden vergroten."

<<<<<<< HEAD
#: ../simulation_parameters/common/wiki.json:1059
=======
>>>>>>> 5bb18fae
#, fuzzy
msgid "WIKI_TOXIN_VACUOLE_STRATEGY"
msgstr "De gifstofvacuole is een vacuole die speciaal aangepast is voor de specifieke productie, opslag en afscheiding van oxytoxy gifstoffen. Meer gifstofvacuole's zullen de snelheid waarmee gifstoffen vrijgelaten mee kunnen worden vergroten."

<<<<<<< HEAD
#: ../simulation_parameters/common/wiki.json:1055
=======
>>>>>>> 5bb18fae
#, fuzzy
msgid "WIKI_TOXIN_VACUOLE_UPGRADES"
msgstr "De gifstofvacuole is een vacuole die speciaal aangepast is voor de specifieke productie, opslag en afscheiding van oxytoxy gifstoffen. Meer gifstofvacuole's zullen de snelheid waarmee gifstoffen vrijgelaten mee kunnen worden vergroten."

<<<<<<< HEAD
#: ../simulation_parameters/common/wiki.json:1090
msgid "WIKI_VACUOLE_EFFECTS"
msgstr ""

#: ../simulation_parameters/common/wiki.json:1074
=======
msgid "WIKI_VACUOLE_EFFECTS"
msgstr ""

>>>>>>> 5bb18fae
#, fuzzy
msgid "WIKI_VACUOLE_INTRO"
msgstr "De gifstofvacuole is een vacuole die speciaal aangepast is voor de specifieke productie, opslag en afscheiding van oxytoxy gifstoffen. Meer gifstofvacuole's zullen de snelheid waarmee gifstoffen vrijgelaten mee kunnen worden vergroten."

<<<<<<< HEAD
#: ../simulation_parameters/common/wiki.json:1086
=======
>>>>>>> 5bb18fae
#, fuzzy
msgid "WIKI_VACUOLE_MODIFICATIONS"
msgstr "De gifstofvacuole is een vacuole die speciaal aangepast is voor de specifieke productie, opslag en afscheiding van oxytoxy gifstoffen. Meer gifstofvacuole's zullen de snelheid waarmee gifstoffen vrijgelaten mee kunnen worden vergroten."

<<<<<<< HEAD
#: ../simulation_parameters/common/wiki.json:1082
=======
>>>>>>> 5bb18fae
#, fuzzy
msgid "WIKI_VACUOLE_PROCESSES"
msgstr "Verandert [thrive:compound type=\"atp\"][/thrive:compound] in [thrive:compound type=\"oxytoxy\"][/thrive:compound]. Ratio schaalt met de concentratie van [thrive:compound type=\"oxygen\"][/thrive:compound]. Kan gif afvuren met [thrive:input]g_fire_toxin[/thrive:input]."

<<<<<<< HEAD
#: ../simulation_parameters/common/wiki.json:1078
msgid "WIKI_VACUOLE_REQUIREMENTS"
msgstr ""

#: ../simulation_parameters/common/wiki.json:1102
msgid "WIKI_VACUOLE_SCIENTIFIC_BACKGROUND"
msgstr ""

#: ../simulation_parameters/common/wiki.json:1098
msgid "WIKI_VACUOLE_STRATEGY"
msgstr ""

#: ../simulation_parameters/common/wiki.json:1094
=======
msgid "WIKI_VACUOLE_REQUIREMENTS"
msgstr ""

msgid "WIKI_VACUOLE_SCIENTIFIC_BACKGROUND"
msgstr ""

msgid "WIKI_VACUOLE_STRATEGY"
msgstr ""

>>>>>>> 5bb18fae
msgid "WIKI_VACUOLE_UPGRADES"
msgstr ""

msgid "WILL_YOU_THRIVE"
msgstr "Zal je overwinnen?"

msgid "WIN_BOX_TITLE"
msgstr "JE HEBT OVERWONNEN!"

msgid "WIN_TEXT"
msgstr "Proficiat, je hebt deze versie van Thrive gewonnen! Je mag verder spelen nadat dit scherm is gesloten als je dat wenst, of een nieuw spel beginnen in een nieuwe wereld. Jij mag ook bindmiddelen toevoegen om een celkolonie te bouwen en de latere spelprototypen te proberen."

msgid "WORKSHOP_ITEM_CHANGE_NOTES"
msgstr "Item veranderings notities"

msgid "WORKSHOP_ITEM_CHANGE_NOTES_TOOLTIP"
msgstr "Verander notities om te laten zien op de Steam Workshop voor deze versie van het item (optioneel)"

msgid "WORKSHOP_ITEM_DESCRIPTION"
msgstr "Item omschrijving:"

msgid "WORKSHOP_ITEM_PREVIEW"
msgstr "Voorbeeldafbeelding item:"

msgid "WORKSHOP_ITEM_TAGS"
msgstr "Item Tags (komma \",\" gescheiden):"

msgid "WORKSHOP_ITEM_TITLE"
msgstr "Item titel:"

msgid "WORKSHOP_ITEM_UPLOAD_SUCCEEDED"
msgstr "Item uploaden naar de Steam Workshop is gelukt"

msgid "WORKSHOP_ITEM_UPLOAD_SUCCEEDED_TOS_REQUIRED"
msgstr "Het uploaden van items naar de Steam Workshop is gelukt, maar je moet de Workshop [color=#3796e1][url=https://steamcommunity.com/sharedfiles/workshoplegalagreement]servicevoorwaarden[/url][/color] accepteren voor het zichtbaar is"

msgid "WORKSHOP_TERMS_OF_SERVICE_NOTICE"
msgstr "Door dit item in te dienen, ga je akkoord met de [color=#3796e1][url=https://steamcommunity.com/sharedfiles/workshoplegalagreement]servicevoorwaarden[/url][/color] van Steam Workshop"

msgid "WORKSHOP_VISIBILITY_TOOLTIP"
msgstr "Zodra een item zichtbaar is gemaakt, is het voor iedereen zichtbaar"

msgid "WORLD"
msgstr "Wereld"

msgid "WORLD_EXPORT_SUCCESS_MESSAGE"
msgstr "Wereldgegevens zijn geëxporteerd naar {0} met succes"

msgid "WORLD_GENERAL_STATISTICS"
msgstr "Generieke Statistieken van Huidige Wereld"

msgid "WORLD_MISC_DETAILS_STRING"
msgstr ""
"Doe latere faseprototypen erbij: {0}\n"
"Doe Paaseieren erbij: {1}"

msgid "WORLD_RELATIVE_MOVEMENT"
msgstr "Relatief aan de wereld"

msgid "WORST_PATCH_COLON"
msgstr "Slechtste Zone:"

msgid "XBOX360"
msgstr "Xbox 360"

msgid "XBOX_ONE"
msgstr "Xbox One"

msgid "XBOX_SERIES"
msgstr "Xbox Series X"

msgid "YEARS"
msgstr "jaren"

msgid "YOUTUBE_TOOLTIP"
msgstr "Bezoek ons YouTube kanaal"

msgid "YOU_CAN_MAKE_PULL_REQUEST"
msgstr ""
"Thrive is een open source-project.\n"
"Je kunt een pull-verzoek indienen zonder je aan te melden bij het team."

msgid "YOU_CAN_SUPPORT_THRIVE_ON_PATREON"
msgstr "U kunt de toekomstige ontwikkeling van Thrive op Patreon ondersteunen."

msgid "ZOOM_IN"
msgstr "Inzoomen"

msgid "ZOOM_OUT"
msgstr "Uitzoomen"

#, fuzzy
#~ msgid "QUESTION"
#~ msgstr "Resolutie:"

#, fuzzy
#~ msgid "TARGET_TIME"
#~ msgstr "HP:"

#, fuzzy
#~ msgid "ENABLED"
#~ msgstr "Schakel mods in"

#, fuzzy
#~ msgid "PATCH_MAP_TYPE"
#~ msgstr "Kaart met plekken"

#, fuzzy
#~ msgid "PATCH_MAP_TYPE_EXPLANATION"
#~ msgstr ""
#~ "Actieve microben rennen en tuimelen als er niets interessants gebeurt.\n"
#~ "Sessiele microben zullen stationair zijn en wachten tot de omgeving verandert voordat ze handelen."

#, fuzzy
#~ msgid "LOOKING_AT"
#~ msgstr "Druk op de \"ongedaan maken\" knop in de \"editor\" om een fout te corrigeren"

#~ msgid "SPECIES_N_TIMES"
#~ msgstr "{0} (x{1})"

#, fuzzy
#~ msgid "BECOME_AWARE"
#~ msgstr "Bioom: {0}"

#, fuzzy
#~ msgid "CONFIRM_NORMAL"
#~ msgstr "BEVESTIGEN"

#~ msgid "STUFF_AT"
#~ msgstr "Spullen bij {0:F1}, {1:F1}:"

#, fuzzy
#~ msgid "SPECIES_DETAILS"
#~ msgstr "Soortenlijst"

#, fuzzy
#~ msgid "CURRENT_GENERATION_COLON"
#~ msgstr "Generatie:"

#, fuzzy
#~ msgid "STATISTICS_BUTTON_TOOLTIP"
#~ msgstr "Zelfmoord"

#, fuzzy
#~ msgid "MACROSCOPIC_PROTOYPE_WARNING"
#~ msgstr ""
#~ "De geselecteerde save die moet worden geladen is niet compatibel met deze versie van Thrive.\n"
#~ "En er is geen save-upgrade om deze save te upgraden.\n"
#~ "Aangezien Thrive nog in een vroeg stadium van ontwikkeling is, heeft compatibiliteit van het opslaan geen hoge prioriteit, daarom zijn er geen upgraders voor alle versies."

#, fuzzy
#~ msgid "AUTO_GPU_NAME"
#~ msgstr "Aangepaste gebruikersnaam:"

#, fuzzy
#~ msgid "DISPLAY_DRIVER_NAME"
#~ msgstr "Toon vaardigheden balk"

#, fuzzy
#~ msgid "NOT_RUNNING_DOT"
#~ msgstr "Niet actief."

#~ msgid "PATCH_PANGONIAN_VENTS"
#~ msgstr "Pangonische luchtopeningen"

#~ msgid "PATCH_PANGONIAN_MESOPELAGIC"
#~ msgstr "Pangonische mesopelagische zone"

#~ msgid "PATCH_PANGONIAN_EPIPELAGIC"
#~ msgstr "Pangonische epipelagische zone"

#~ msgid "PATHCH_PANGONIAN_ABYSSOPELAGIC"
#~ msgstr "Pangonische abyssopelagische zone"

#~ msgid "PATCH_PANGONIAN_COAST"
#~ msgstr "Pangonische kust"

#~ msgid "PATCH_PANGONIAN_ESTUARY"
#~ msgstr "Pangonische zeearm"

#~ msgid "PATCH_CAVE"
#~ msgstr "Grot"

#~ msgid "PATCH_ICE_SHELF"
#~ msgstr "Ijsplank"

#~ msgid "PATCH_PANGONIAN_SEAFLOOR"
#~ msgstr "Pangonische zeebodem"

#~ msgid "LOADING_DOT"
#~ msgstr "Laden..."

#~ msgid "PREVIOUS"
#~ msgstr "vorige:"

#~ msgid "RUN_RESULT_POP_IN_PATCHES"
#~ msgstr "bevolking in gebieden:"

#~ msgid "SAVING"
#~ msgstr "Opslaan..."

#~ msgid "OVERWRITE_EXISTING_SAVE_TITLE"
#~ msgstr "Bestaande opgeslagen bestand overschrijven?"

#~ msgid "SAVING_FAILED"
#~ msgstr "Opslaan mislukt! Een uitzondering is opgetreden"

#~ msgid "TYPE"
#~ msgstr "Type:"

#~ msgid "VERSION"
#~ msgstr "Versie:"

#~ msgid "EDITOR_TUTORIAL_PATCH_TEXT"
#~ msgstr ""
#~ "Dit is de kaart van de plekken.\n"
#~ "Hier kan je de verschillende plekken zien waar je microben kunnen leven.\n"
#~ "Je huidige plek is gemarkeerd.\n"
#~ "Je kan op de plekken klikken met je muis om ze te selecteren om zo hun details te zien aan de rechterzijde.\n"
#~ "\n"
#~ "Als je een plek selecteerd die aangrenst aan de plek waarin je jezelf momenteel bevindt, dan kan je op de knop aan de rechterkant klikken om daarheen te verhuizen. Dit laat toe om je populatie te verspreiden naar nieuwe plekken.\n"
#~ "\n"
#~ "Selecteer een plek om verder te gaan."

#~ msgid "EDITOR_TUTORIAL_CELL_TEXT"
#~ msgstr ""
#~ "Dit is de cel editor waar je organellen kan toevoegen aan of verwijderen van je soort door mutatiepunten (MP) te besteden.\n"
#~ "\n"
#~ "Je kan ook andere eigenschappen van je soort aanpassen in de andere tabbladen van de cel editor.\n"
#~ "\n"
#~ "Om verder te gaan selecteer je een organel van het paneel aan de linkerkant (cytoplasma is een goede keuze). Klik dan met de linkermuisknop naast de zeshoek die getoond is in het midden van het scherm om dat organel toe te voegen aan je soort."

#~ msgid "VIEW_NOW"
#~ msgstr "Kijk nu"

#, fuzzy
#~ msgid "TOTAL_EXTINCTION"
#~ msgstr "stierf uit in {0}"

#, fuzzy
#~ msgid "LOCAL_EXTINCTION"
#~ msgstr "Speler is uitgestorven"

#, fuzzy
#~ msgid "MARINE_SNOW_FOOD_SOURCE"
#~ msgstr "Mariene sneeuw"

#~ msgid "Cancel"
#~ msgstr "Annuleren"

#~ msgid "SAVING_ERROR"
#~ msgstr "Fout bij het opslaan"

#~ msgid "REMOVE_ORGANELLE"
#~ msgstr "Organel verwijderen"

#, fuzzy
#~ msgid "TRY_NEW_GAME"
#~ msgstr "Nieuw Spel"

#~ msgid "MICROBE_PATCH_LABEL"
#~ msgstr "Plek: {0}"

#, fuzzy
#~ msgid "COLOR"
#~ msgstr "Kleur"

#~ msgid "TURNS"
#~ msgstr "Bochten"

#~ msgid "INTO"
#~ msgstr "in"

#~ msgid "OXYTOXY"
#~ msgstr "OxyToxy"

#~ msgid "DOT_CAN_RELEASE"
#~ msgstr ". Kan vrijgeven"

#~ msgid "TOXINS_BY_PRESSING_E"
#~ msgstr "gifstoffen door E te drukken. Staat in verband met"

#~ msgid "CONCENTRATION_OF"
#~ msgstr "concentratie van"

#~ msgid "USES"
#~ msgstr "Toepassingen"

#~ msgid "DOT_RATE"
#~ msgstr ". Staat"

#~ msgid "SCALES_WITH_CONCENTRATION_OF"
#~ msgstr "in verband met concentratie van"

#~ msgid "PRODUCES"
#~ msgstr "Produceert"

#~ msgid "DOT_RATE_SCALES_WITH"
#~ msgstr ". Staat in verband met"

#~ msgid "AND"
#~ msgstr "en"

#~ msgid "INTENSITY_OF"
#~ msgstr "intensiteit van"

#~ msgid "DOT_RATE_SCALES"
#~ msgstr ". Beoordeel schalen"

#~ msgid "OXYGEN_DOT"
#~ msgstr "Zuurstof."

#~ msgid "DOT_RATE_SCALES_WITH_CONCENTRATION_OF"
#~ msgstr ". Staat in verband met de concentratie van"

#~ msgid "ALSO_TURNS"
#~ msgstr "Ook bochten"

#~ msgid "INREASE_STORAGE_SPACE"
#~ msgstr "Vergroot de opslagruimte van de cel."

#~ msgid "DOT_CAN"
#~ msgstr ". Kan"

#~ msgid "RELEASE_TOXINS_BY_PRESSING"
#~ msgstr "Laat gifstoffen los door te drukken"

#~ msgid "E_DOT"
#~ msgstr "E."

#~ msgid "RATE"
#~ msgstr "Beoordeel"

#~ msgid "BIOLUMESCENT_VACUOLE"
#~ msgstr ""
#~ "Bioluminescente\n"
#~ "Vacuole"

#, fuzzy
#~ msgid "END"
#~ msgstr "en"

#, fuzzy
#~ msgid "LEFT"
#~ msgstr "Beweeg naar links"

#, fuzzy
#~ msgid "RIGHT"
#~ msgstr "Licht"

#, fuzzy
#~ msgid "FORWARD"
#~ msgstr "Beweeg naar voor"

#, fuzzy
#~ msgid "PARENLEFT"
#~ msgstr "Draaien naar links"

#, fuzzy
#~ msgid "PARENRIGHT"
#~ msgstr "Draaien naar rechts"

#, fuzzy
#~ msgid "COLON"
#~ msgstr "HP:"

#, fuzzy
#~ msgid "SEMICOLON"
#~ msgstr "Grootte:"

#, fuzzy
#~ msgid "AT"
#~ msgstr "ATP"

#, fuzzy
#~ msgid "BRACKETLEFT"
#~ msgstr "Draaien naar links"

#, fuzzy
#~ msgid "BRACKETRIGHT"
#~ msgstr "Draaien naar rechts"

#, fuzzy
#~ msgid "QUOTELEFT"
#~ msgstr "Draaien naar links"

#, fuzzy
#~ msgid "BRACELEFT"
#~ msgstr "Draaien naar links"

#, fuzzy
#~ msgid "BRACERIGHT"
#~ msgstr "Draaien naar rechts"

#, fuzzy
#~ msgid "EXCLAMDOWN"
#~ msgstr "Wiel naar beneden"

#, fuzzy
#~ msgid "YEN"
#~ msgstr "Zuurstof"

#, fuzzy
#~ msgid "SECTION"
#~ msgstr "Omschrijving:"

#, fuzzy
#~ msgid "COPYRIGHT"
#~ msgstr "Beweeg naar rechts"

#, fuzzy
#~ msgid "MU"
#~ msgstr "Dempen"

#, fuzzy
#~ msgid "AE"
#~ msgstr "Opslaan"

#, fuzzy
#~ msgid "ETH"
#~ msgstr "Gezondheid"

#, fuzzy
#~ msgid "DIVISION"
#~ msgstr "Versie:"

#, fuzzy
#~ msgid "BACKTAB"
#~ msgstr "Terug"

#, fuzzy
#~ msgid "TOTAL_TIME_USED_COLON"
#~ msgstr "Soorten:"<|MERGE_RESOLUTION|>--- conflicted
+++ resolved
@@ -7,11 +7,7 @@
 msgstr ""
 "Project-Id-Version: PROJECT VERSION\n"
 "Report-Msgid-Bugs-To: EMAIL@ADDRESS\n"
-<<<<<<< HEAD
-"POT-Creation-Date: 2024-01-15 00:33+0000\n"
-=======
-"POT-Creation-Date: 2024-01-16 11:50+0200\n"
->>>>>>> 5bb18fae
+"POT-Creation-Date: 2024-01-16 21:56+0000\n"
 "PO-Revision-Date: 2024-01-11 07:19+0000\n"
 "Last-Translator: William <William.berger@outlook.be>\n"
 "Language-Team: Dutch (Belgium) <https://translate.revolutionarygamesstudio.com/projects/thrive/thrive-game/nl_BE/>\n"
@@ -3980,10 +3976,6 @@
 msgid "QUIT_BUTTON_TOOLTIP"
 msgstr "Zelfmoord"
 
-<<<<<<< HEAD
-#: ../src/general/PauseMenu.cs:426
-=======
->>>>>>> 5bb18fae
 msgid "QUIT_GAME_WARNING"
 msgstr ""
 "Ben je zeker dat je het spel wilt verlaten?\n"
@@ -4137,11 +4129,6 @@
 msgid "RETURN_TO_MENU_TOOLTIP"
 msgstr "Ga terug naar het menu"
 
-<<<<<<< HEAD
-#: ../src/auto-evo/AutoEvoExploringTool.tscn:1009
-#: ../src/general/PauseMenu.cs:407
-=======
->>>>>>> 5bb18fae
 msgid "RETURN_TO_MENU_WARNING"
 msgstr ""
 "Ben je zeker dat terug wilt naar het hoofd menu?\n"
@@ -4751,10 +4738,6 @@
 msgid "STORAGE_COLON"
 msgstr "Opslag"
 
-<<<<<<< HEAD
-#: ../src/general/MainMenu.cs:669
-=======
->>>>>>> 5bb18fae
 msgid "STORE_LOGGED_IN_AS"
 msgstr "Ingelogd als : {0}"
 
@@ -4913,10 +4896,6 @@
 msgid "TESTING_TEAM"
 msgstr "Testing Team"
 
-<<<<<<< HEAD
-#: ../src/general/MainMenu.cs:277 ../src/general/MainMenu.tscn:1004
-=======
->>>>>>> 5bb18fae
 #, fuzzy
 msgid "THANKS_FOR_BUYING_THRIVE"
 msgstr ""
@@ -5989,132 +5968,6 @@
 msgid "WIKI_FLAGELLUM_UPGRADES"
 msgstr ""
 
-<<<<<<< HEAD
-#: ../simulation_parameters/common/wiki.json:36
-#: ../simulation_parameters/common/wiki.json:75
-#: ../simulation_parameters/common/wiki.json:114
-#: ../simulation_parameters/common/wiki.json:153
-#: ../simulation_parameters/common/wiki.json:192
-#: ../simulation_parameters/common/wiki.json:231
-#: ../simulation_parameters/common/wiki.json:270
-#: ../simulation_parameters/common/wiki.json:309
-#: ../simulation_parameters/common/wiki.json:348
-#: ../simulation_parameters/common/wiki.json:387
-#: ../simulation_parameters/common/wiki.json:426
-#: ../simulation_parameters/common/wiki.json:465
-#: ../simulation_parameters/common/wiki.json:504
-#: ../simulation_parameters/common/wiki.json:543
-#: ../simulation_parameters/common/wiki.json:582
-#: ../simulation_parameters/common/wiki.json:621
-#: ../simulation_parameters/common/wiki.json:660
-#: ../simulation_parameters/common/wiki.json:699
-#: ../simulation_parameters/common/wiki.json:738
-#: ../simulation_parameters/common/wiki.json:777
-#: ../simulation_parameters/common/wiki.json:816
-#: ../simulation_parameters/common/wiki.json:855
-#: ../simulation_parameters/common/wiki.json:894
-#: ../simulation_parameters/common/wiki.json:933
-#: ../simulation_parameters/common/wiki.json:972
-#: ../simulation_parameters/common/wiki.json:1011
-#: ../simulation_parameters/common/wiki.json:1050
-#: ../simulation_parameters/common/wiki.json:1089
-msgid "WIKI_HEADING_EFFECTS"
-msgstr ""
-
-#: ../simulation_parameters/common/wiki.json:32
-#: ../simulation_parameters/common/wiki.json:71
-#: ../simulation_parameters/common/wiki.json:110
-#: ../simulation_parameters/common/wiki.json:149
-#: ../simulation_parameters/common/wiki.json:188
-#: ../simulation_parameters/common/wiki.json:227
-#: ../simulation_parameters/common/wiki.json:266
-#: ../simulation_parameters/common/wiki.json:305
-#: ../simulation_parameters/common/wiki.json:344
-#: ../simulation_parameters/common/wiki.json:383
-#: ../simulation_parameters/common/wiki.json:422
-#: ../simulation_parameters/common/wiki.json:461
-#: ../simulation_parameters/common/wiki.json:500
-#: ../simulation_parameters/common/wiki.json:539
-#: ../simulation_parameters/common/wiki.json:578
-#: ../simulation_parameters/common/wiki.json:617
-#: ../simulation_parameters/common/wiki.json:656
-#: ../simulation_parameters/common/wiki.json:695
-#: ../simulation_parameters/common/wiki.json:734
-#: ../simulation_parameters/common/wiki.json:773
-#: ../simulation_parameters/common/wiki.json:812
-#: ../simulation_parameters/common/wiki.json:851
-#: ../simulation_parameters/common/wiki.json:890
-#: ../simulation_parameters/common/wiki.json:929
-#: ../simulation_parameters/common/wiki.json:968
-#: ../simulation_parameters/common/wiki.json:1007
-#: ../simulation_parameters/common/wiki.json:1046
-#: ../simulation_parameters/common/wiki.json:1085
-msgid "WIKI_HEADING_MODIFICATIONS"
-msgstr ""
-
-#: ../simulation_parameters/common/wiki.json:28
-#: ../simulation_parameters/common/wiki.json:67
-#: ../simulation_parameters/common/wiki.json:106
-#: ../simulation_parameters/common/wiki.json:145
-#: ../simulation_parameters/common/wiki.json:184
-#: ../simulation_parameters/common/wiki.json:223
-#: ../simulation_parameters/common/wiki.json:262
-#: ../simulation_parameters/common/wiki.json:301
-#: ../simulation_parameters/common/wiki.json:340
-#: ../simulation_parameters/common/wiki.json:379
-#: ../simulation_parameters/common/wiki.json:418
-#: ../simulation_parameters/common/wiki.json:457
-#: ../simulation_parameters/common/wiki.json:496
-#: ../simulation_parameters/common/wiki.json:535
-#: ../simulation_parameters/common/wiki.json:574
-#: ../simulation_parameters/common/wiki.json:613
-#: ../simulation_parameters/common/wiki.json:652
-#: ../simulation_parameters/common/wiki.json:691
-#: ../simulation_parameters/common/wiki.json:730
-#: ../simulation_parameters/common/wiki.json:769
-#: ../simulation_parameters/common/wiki.json:808
-#: ../simulation_parameters/common/wiki.json:847
-#: ../simulation_parameters/common/wiki.json:886
-#: ../simulation_parameters/common/wiki.json:925
-#: ../simulation_parameters/common/wiki.json:964
-#: ../simulation_parameters/common/wiki.json:1003
-#: ../simulation_parameters/common/wiki.json:1042
-#: ../simulation_parameters/common/wiki.json:1081
-msgid "WIKI_HEADING_PROCESSES"
-msgstr ""
-
-#: ../simulation_parameters/common/wiki.json:24
-#: ../simulation_parameters/common/wiki.json:63
-#: ../simulation_parameters/common/wiki.json:102
-#: ../simulation_parameters/common/wiki.json:141
-#: ../simulation_parameters/common/wiki.json:180
-#: ../simulation_parameters/common/wiki.json:219
-#: ../simulation_parameters/common/wiki.json:258
-#: ../simulation_parameters/common/wiki.json:297
-#: ../simulation_parameters/common/wiki.json:336
-#: ../simulation_parameters/common/wiki.json:375
-#: ../simulation_parameters/common/wiki.json:414
-#: ../simulation_parameters/common/wiki.json:453
-#: ../simulation_parameters/common/wiki.json:492
-#: ../simulation_parameters/common/wiki.json:531
-#: ../simulation_parameters/common/wiki.json:570
-#: ../simulation_parameters/common/wiki.json:609
-#: ../simulation_parameters/common/wiki.json:648
-#: ../simulation_parameters/common/wiki.json:687
-#: ../simulation_parameters/common/wiki.json:726
-#: ../simulation_parameters/common/wiki.json:765
-#: ../simulation_parameters/common/wiki.json:804
-#: ../simulation_parameters/common/wiki.json:843
-#: ../simulation_parameters/common/wiki.json:882
-#: ../simulation_parameters/common/wiki.json:921
-#: ../simulation_parameters/common/wiki.json:960
-#: ../simulation_parameters/common/wiki.json:999
-#: ../simulation_parameters/common/wiki.json:1038
-#: ../simulation_parameters/common/wiki.json:1077
-=======
-msgid "WIKI_HEADING_AEROBIC_CELLULAR_RESPIRATION_(GLUCOSE_->_ATP)"
-msgstr "Aerobe celademhaling (glucose -> ATP)"
-
 msgid "WIKI_HEADING_EFFECTS"
 msgstr "Effecten"
 
@@ -6124,109 +5977,15 @@
 msgid "WIKI_HEADING_PROCESSES"
 msgstr "Processen"
 
->>>>>>> 5bb18fae
 msgid "WIKI_HEADING_REQUIREMENTS"
 msgstr "Voorwaarden"
 
-<<<<<<< HEAD
-#: ../simulation_parameters/common/wiki.json:48
-#: ../simulation_parameters/common/wiki.json:87
-#: ../simulation_parameters/common/wiki.json:126
-#: ../simulation_parameters/common/wiki.json:165
-#: ../simulation_parameters/common/wiki.json:204
-#: ../simulation_parameters/common/wiki.json:243
-#: ../simulation_parameters/common/wiki.json:282
-#: ../simulation_parameters/common/wiki.json:321
-#: ../simulation_parameters/common/wiki.json:360
-#: ../simulation_parameters/common/wiki.json:399
-#: ../simulation_parameters/common/wiki.json:438
-#: ../simulation_parameters/common/wiki.json:477
-#: ../simulation_parameters/common/wiki.json:516
-#: ../simulation_parameters/common/wiki.json:555
-#: ../simulation_parameters/common/wiki.json:594
-#: ../simulation_parameters/common/wiki.json:633
-#: ../simulation_parameters/common/wiki.json:672
-#: ../simulation_parameters/common/wiki.json:711
-#: ../simulation_parameters/common/wiki.json:750
-#: ../simulation_parameters/common/wiki.json:789
-#: ../simulation_parameters/common/wiki.json:828
-#: ../simulation_parameters/common/wiki.json:867
-#: ../simulation_parameters/common/wiki.json:906
-#: ../simulation_parameters/common/wiki.json:945
-#: ../simulation_parameters/common/wiki.json:984
-#: ../simulation_parameters/common/wiki.json:1023
-#: ../simulation_parameters/common/wiki.json:1062
-#: ../simulation_parameters/common/wiki.json:1101
-msgid "WIKI_HEADING_SCIENTIFIC_BACKGROUND"
-msgstr ""
-
-#: ../simulation_parameters/common/wiki.json:44
-#: ../simulation_parameters/common/wiki.json:83
-#: ../simulation_parameters/common/wiki.json:122
-#: ../simulation_parameters/common/wiki.json:161
-#: ../simulation_parameters/common/wiki.json:200
-#: ../simulation_parameters/common/wiki.json:239
-#: ../simulation_parameters/common/wiki.json:278
-#: ../simulation_parameters/common/wiki.json:317
-#: ../simulation_parameters/common/wiki.json:356
-#: ../simulation_parameters/common/wiki.json:395
-#: ../simulation_parameters/common/wiki.json:434
-#: ../simulation_parameters/common/wiki.json:473
-#: ../simulation_parameters/common/wiki.json:512
-#: ../simulation_parameters/common/wiki.json:551
-#: ../simulation_parameters/common/wiki.json:590
-#: ../simulation_parameters/common/wiki.json:629
-#: ../simulation_parameters/common/wiki.json:668
-#: ../simulation_parameters/common/wiki.json:707
-#: ../simulation_parameters/common/wiki.json:746
-#: ../simulation_parameters/common/wiki.json:785
-#: ../simulation_parameters/common/wiki.json:824
-#: ../simulation_parameters/common/wiki.json:863
-#: ../simulation_parameters/common/wiki.json:902
-#: ../simulation_parameters/common/wiki.json:941
-#: ../simulation_parameters/common/wiki.json:980
-#: ../simulation_parameters/common/wiki.json:1019
-#: ../simulation_parameters/common/wiki.json:1058
-#: ../simulation_parameters/common/wiki.json:1097
-msgid "WIKI_HEADING_STRATEGY"
-msgstr ""
-
-#: ../simulation_parameters/common/wiki.json:40
-#: ../simulation_parameters/common/wiki.json:79
-#: ../simulation_parameters/common/wiki.json:118
-#: ../simulation_parameters/common/wiki.json:157
-#: ../simulation_parameters/common/wiki.json:196
-#: ../simulation_parameters/common/wiki.json:235
-#: ../simulation_parameters/common/wiki.json:274
-#: ../simulation_parameters/common/wiki.json:313
-#: ../simulation_parameters/common/wiki.json:352
-#: ../simulation_parameters/common/wiki.json:391
-#: ../simulation_parameters/common/wiki.json:430
-#: ../simulation_parameters/common/wiki.json:469
-#: ../simulation_parameters/common/wiki.json:508
-#: ../simulation_parameters/common/wiki.json:547
-#: ../simulation_parameters/common/wiki.json:586
-#: ../simulation_parameters/common/wiki.json:625
-#: ../simulation_parameters/common/wiki.json:664
-#: ../simulation_parameters/common/wiki.json:703
-#: ../simulation_parameters/common/wiki.json:742
-#: ../simulation_parameters/common/wiki.json:781
-#: ../simulation_parameters/common/wiki.json:820
-#: ../simulation_parameters/common/wiki.json:859
-#: ../simulation_parameters/common/wiki.json:898
-#: ../simulation_parameters/common/wiki.json:937
-#: ../simulation_parameters/common/wiki.json:976
-#: ../simulation_parameters/common/wiki.json:1015
-#: ../simulation_parameters/common/wiki.json:1054
-#: ../simulation_parameters/common/wiki.json:1093
-=======
 msgid "WIKI_HEADING_SCIENTIFIC_BACKGROUND"
 msgstr "Wetenschappelijk Achtergrond"
 
 msgid "WIKI_HEADING_STRATEGY"
 msgstr "Strategie"
 
->>>>>>> 5bb18fae
 msgid "WIKI_HEADING_UPGRADES"
 msgstr "Upgrades"
 
@@ -6258,66 +6017,6 @@
 msgid "WIKI_LYSOSOME_UPGRADES"
 msgstr "Geen upgrades."
 
-<<<<<<< HEAD
-#: ../simulation_parameters/common/wiki.json:466
-=======
-msgid "WIKI_METABOLOSOMES_AEROBIC_CELLULAR_RESPIRATION_(GLUCOSE_->_ATP)"
-msgstr ""
-"Het werkelijk proces van het afbreken van glucose voor energie gebeurt in meerdere stappen in prokaryoten als in eukaryoten. Het enige verschil is waar sommige enzymen zich bevinden en hoe ze zijn georganiseerd. Hieronder is er een samenvatting van de verschillende reacties met de volledige namen van de moleculen en de chemische formules/afkortingen.\n"
-"\n"
-"<br>[b]Glycolyse:[/b]Glycolyse gebeurt in verschillende stappen, gekatalyseerd door 10 verschillende enzymen met 11 tussenverbindingen . Het eindresultaat is dat één glucose wekt twee moleculen pyruvaat, twee ATP moleculen en twee NADH moleculen op (die later worden omgezet in 4-5 ATP moleculen). Glycolyse gebeurt in het cytoplasma van zowel eukaryoten als prokaryoten\n"
-"\n"
-"De netto reactie ziet er zo uit:\n"
-"\n"
-"[i]Glucose + 2 ADP + 2 NAD+ + 2 Pi → 2 pyruvaat + 2 ATP + 2 NADH + 2 water[/i]\n"
-"\n"
-"<br>\n"
-"\n"
-"Als je meer over glycolyse wilt weten, ga dan naar <a rel=\"nofollow\" class=\"external free\" href=\"https://www.tuscany-diet.net/2018/02/06/glycolysis/\">https://www.tuscany-diet.net/2018/02/06/glycolysis/</a>.\n"
-"\n"
-"[b]Verbindingsreactie:[/b]\n"
-"\n"
-"Deze reactie verbindt de glycolyse met de volgende grote reactiecyclus bij de productie van ATP: de krebscyclus of de citroenzuurcyclus.\n"
-"\n"
-"[i]2 Pyruvaat + 2 CoA + 2 NAD+ + 2 Pi → 2 acetyl-CoA + 2 NADH + 2 CO2[/i]\n"
-"\n"
-"[b]Krebscyclus:[/b]\n"
-"\n"
-"[i]2 acetyl-CoA + 6 NAD+ + 2 FAD + 2 GDP + 2 Pi + 4 H2O → 2 CoA + 6 NADH + 6 FADH2 + 4 H+ + 2 GTP + 4 CO2[/i]\n"
-"\n"
-"[b]Elektronentransportketen en oxidatieve fosforylering:[/b]\n"
-"\n"
-"10 NADH + 10 H+ + 2 FADH2 + 2 GTP + 6 O2 -&gt; 25ATP + 3ATP + 2ATP\n"
-"\n"
-"Herinner dat er ook 2 ATP geproduceerd wordt door glycolyse. Dit brengt [b]de totale hoeveelheid geproduceerd ATP naar 32.[/b]\n"
-"\n"
-"Maar de werkelijk maximaal hoeveelheid van mogelijke ATP verschilt tussen soorten en weefsels als gevolg van verschillen in de hoeveelheid van waterstofatomen die door de elektronentransportketen door het mitochondriale membraan worden gepompt. M.a.w., de hoeveelheid ATP die per NADH en FADH2 molecuul wordt opgewekt hangt af van de soort. Het totale hoeveelheid wordt meestal vermeld als tussen 36-38 ATP.\n"
-"\n"
-"[b]Afkortingen:[/b]\n"
-"\n"
-"ATP: Adenosinetrifosfaat\n"
-"\n"
-"ADP: Adenosinedifosfaat\n"
-"\n"
-"NAD+: Nicotinamide-adenine-dinucleotide\n"
-"\n"
-"NADH: Nicotinamide-adenine-dinucleotide (gehydrateerd)\n"
-"\n"
-"FAD: Flavine-adenine-dinucleotide\n"
-"\n"
-"FADH2: Flavine-adenine-dinucleotide (gehydrateerd)\n"
-"\n"
-"GTP: Guanosinetrifosfaat\n"
-"\n"
-"BBP: Guanosinedifosfaat\n"
-"\n"
-"Pi: Anorganisch Fosfaat\n"
-"\n"
-"CoA: Co-enzym A\n"
-"\n"
-"CO2: Koolstofdioxide"
-
->>>>>>> 5bb18fae
 #, fuzzy
 msgid "WIKI_METABOLOSOMES_EFFECTS"
 msgstr "Metabolosomen zijn clusters van proteïnen verpakt in eiwitomhulsels. Ze zijn in staat om veel sneller glucose om te zetten in ATP dan cytoplasma, dit door middel van een proces genaamd aerobe respiratie. Het heeft echter wel zuurstof nodig om te functioneren en lagere zuurstofniveaus in de omgeving vertragen dus de ATP-productie. Omdat de metabolosomen direct in het cytoplasma zijn gesuspendeerd, voert de omringende vloeistof enige glycolyse uit."
@@ -6349,312 +6048,146 @@
 msgid "WIKI_METABOLOSOMES_UPGRADES"
 msgstr "Geen upgrades."
 
-<<<<<<< HEAD
-#: ../simulation_parameters/common/wiki.json:505
-#, fuzzy
-=======
->>>>>>> 5bb18fae
 msgid "WIKI_MITOCHONDRION_EFFECTS"
 msgstr "Geen gevolgen."
 
-<<<<<<< HEAD
-#: ../simulation_parameters/common/wiki.json:489
-#, fuzzy
-=======
->>>>>>> 5bb18fae
 msgid "WIKI_MITOCHONDRION_INTRO"
 msgstr "De krachtcentrale van de cel. Mitochondriën (of mitochondria) doen aan [b]Aerobe Dissimilatie[/b], of het omzetten van [thrive:compound type=\"glucose\"][/thrive:compound] in [thrive:compound type=\"atp\"][/thrive:compound] met gebruik van [thrive:compound type=\"oxygen\"][/thrive:compound]. Mitochondriën doen deze functie meer doeltreffend dan andere organellen zoals <a href=\"/wiki/Metabolosomes\" title=\"Metabolosomes\">Metabolosomen</a>."
 
-<<<<<<< HEAD
-#: ../simulation_parameters/common/wiki.json:501
-#, fuzzy
-=======
->>>>>>> 5bb18fae
 msgid "WIKI_MITOCHONDRION_MODIFICATIONS"
 msgstr "Geen aanpassingen."
 
-<<<<<<< HEAD
-#: ../simulation_parameters/common/wiki.json:497
-#, fuzzy
-=======
->>>>>>> 5bb18fae
 msgid "WIKI_MITOCHONDRION_PROCESSES"
 msgstr ""
 "[b]Aerobe Celademhaling[/b]: [thrive:compound type=\"glucose\"][/thrive:compound] → [thrive:compound type=\"atp\"][/thrive:compound] @ [thrive:compound type=\"oxygen\"][/thrive:compound]\n"
 "\n"
 "Aerobe Celademhaling is een van de hoofdmethodes van energieopwekking. Het heeft een constante inbreng van glucose nodig maar schaalt met de hoeveelheid van zuurstof in de omgeving."
 
-<<<<<<< HEAD
-#: ../simulation_parameters/common/wiki.json:493
-#, fuzzy
-=======
->>>>>>> 5bb18fae
 msgid "WIKI_MITOCHONDRION_REQUIREMENTS"
 msgstr "Een cel moet een <a href=\"/wiki/Nucleus\" title=\"Nucleus\">Nucleus</a> hebben om Mitochondriën te evolueren."
 
-<<<<<<< HEAD
-#: ../simulation_parameters/common/wiki.json:517
-=======
->>>>>>> 5bb18fae
 #, fuzzy
 msgid "WIKI_MITOCHONDRION_SCIENTIFIC_BACKGROUND"
 msgstr "De krachtcentrale van de cel. Het mitochondrium (meervoud: mitochondria) is een door twee membranen omsloten celorganel dat met proteïnen en enzymen gevuld is. Het is een prokaryoot die werd geabsorbeerd door zijn eukaryotische gastheer voor het gebruik. Het is in staat om glucose in ATP om te zetten aan een veel grotere efficiëntie dan in het cytoplasma mogelijk is, in een proces dat celademhaling heet. Hier komt tegenover dat het zuurstof nodig heeft om te kunnen werken en dat een lager zuurstoflevel de ATP-productie vertraagt."
 
-<<<<<<< HEAD
-#: ../simulation_parameters/common/wiki.json:513
-=======
->>>>>>> 5bb18fae
 #, fuzzy
 msgid "WIKI_MITOCHONDRION_STRATEGY"
 msgstr "De krachtcentrale van de cel. Het mitochondrium (meervoud: mitochondria) is een door twee membranen omsloten celorganel dat met proteïnen en enzymen gevuld is. Het is een prokaryoot die werd geabsorbeerd door zijn eukaryotische gastheer voor het gebruik. Het is in staat om glucose in ATP om te zetten aan een veel grotere efficiëntie dan in het cytoplasma mogelijk is, in een proces dat celademhaling heet. Hier komt tegenover dat het zuurstof nodig heeft om te kunnen werken en dat een lager zuurstoflevel de ATP-productie vertraagt."
 
-<<<<<<< HEAD
-#: ../simulation_parameters/common/wiki.json:509
-#, fuzzy
-=======
->>>>>>> 5bb18fae
 msgid "WIKI_MITOCHONDRION_UPGRADES"
 msgstr "Geen upgrades."
 
-<<<<<<< HEAD
-#: ../simulation_parameters/common/wiki.json:544
 msgid "WIKI_MYOFIBRIL_EFFECTS"
 msgstr ""
 
-#: ../simulation_parameters/common/wiki.json:528
 msgid "WIKI_MYOFIBRIL_INTRO"
 msgstr ""
 
-#: ../simulation_parameters/common/wiki.json:540
 msgid "WIKI_MYOFIBRIL_MODIFICATIONS"
 msgstr ""
 
-#: ../simulation_parameters/common/wiki.json:536
-=======
-msgid "WIKI_MYOFIBRIL_EFFECTS"
-msgstr ""
-
-msgid "WIKI_MYOFIBRIL_INTRO"
-msgstr ""
-
-msgid "WIKI_MYOFIBRIL_MODIFICATIONS"
-msgstr ""
-
->>>>>>> 5bb18fae
 #, fuzzy
 msgid "WIKI_MYOFIBRIL_PROCESSES"
 msgstr "Geen processen"
 
-<<<<<<< HEAD
-#: ../simulation_parameters/common/wiki.json:532
 msgid "WIKI_MYOFIBRIL_REQUIREMENTS"
 msgstr ""
 
-#: ../simulation_parameters/common/wiki.json:556
 msgid "WIKI_MYOFIBRIL_SCIENTIFIC_BACKGROUND"
 msgstr ""
 
-#: ../simulation_parameters/common/wiki.json:552
 msgid "WIKI_MYOFIBRIL_STRATEGY"
 msgstr ""
 
-#: ../simulation_parameters/common/wiki.json:548
 msgid "WIKI_MYOFIBRIL_UPGRADES"
 msgstr ""
 
-#: ../simulation_parameters/common/wiki.json:622
-=======
-msgid "WIKI_MYOFIBRIL_REQUIREMENTS"
-msgstr ""
-
-msgid "WIKI_MYOFIBRIL_SCIENTIFIC_BACKGROUND"
-msgstr ""
-
-msgid "WIKI_MYOFIBRIL_STRATEGY"
-msgstr ""
-
-msgid "WIKI_MYOFIBRIL_UPGRADES"
-msgstr ""
-
->>>>>>> 5bb18fae
 #, fuzzy
 msgid "WIKI_NITROGEN-FIXING_PLASTID_EFFECTS"
 msgstr "Stikstoffixerende Plastide"
 
-<<<<<<< HEAD
-#: ../simulation_parameters/common/wiki.json:606
-=======
->>>>>>> 5bb18fae
 #, fuzzy
 msgid "WIKI_NITROGEN-FIXING_PLASTID_INTRO"
 msgstr "Stikstoffixerende Plastide"
 
-<<<<<<< HEAD
-#: ../simulation_parameters/common/wiki.json:618
-=======
->>>>>>> 5bb18fae
 #, fuzzy
 msgid "WIKI_NITROGEN-FIXING_PLASTID_MODIFICATIONS"
 msgstr "De stikstoffixerende plastide is een proteïne dat gasvormige stikstof en zuurstof en cellulaire energie in de vorm van ATP kan gebruiken om ammoniak te produceren, een belangrijke voedingsstof voor de groei van cellen. Dit proces noemt men aërobe stikstoffixatie."
 
-<<<<<<< HEAD
-#: ../simulation_parameters/common/wiki.json:614
-=======
->>>>>>> 5bb18fae
 #, fuzzy
 msgid "WIKI_NITROGEN-FIXING_PLASTID_PROCESSES"
 msgstr "Verandert [thrive:compound type=\"atp\"][/thrive:compound] in [thrive:compound type=\"ammonia\"][/thrive:compound]. Ratio schaalt met concentratie van [thrive:compound type=\"nitrogen\"][/thrive:compound] and [thrive:compound type=\"oxygen\"][/thrive:compound]."
 
-<<<<<<< HEAD
-#: ../simulation_parameters/common/wiki.json:610
-=======
->>>>>>> 5bb18fae
 #, fuzzy
 msgid "WIKI_NITROGEN-FIXING_PLASTID_REQUIREMENTS"
 msgstr "Stikstoffixerende Plastide"
 
-<<<<<<< HEAD
-#: ../simulation_parameters/common/wiki.json:634
-=======
->>>>>>> 5bb18fae
 #, fuzzy
 msgid "WIKI_NITROGEN-FIXING_PLASTID_SCIENTIFIC_BACKGROUND"
 msgstr "De stikstoffixerende plastide is een proteïne dat gasvormige stikstof en zuurstof en cellulaire energie in de vorm van ATP kan gebruiken om ammoniak te produceren, een belangrijke voedingsstof voor de groei van cellen. Dit proces noemt men aërobe stikstoffixatie."
 
-<<<<<<< HEAD
-#: ../simulation_parameters/common/wiki.json:630
-=======
->>>>>>> 5bb18fae
 #, fuzzy
 msgid "WIKI_NITROGEN-FIXING_PLASTID_STRATEGY"
 msgstr "Stikstoffixerende Plastide"
 
-<<<<<<< HEAD
-#: ../simulation_parameters/common/wiki.json:626
-=======
->>>>>>> 5bb18fae
 #, fuzzy
 msgid "WIKI_NITROGEN-FIXING_PLASTID_UPGRADES"
 msgstr "Stikstoffixerende Plastide"
 
-<<<<<<< HEAD
-#: ../simulation_parameters/common/wiki.json:583
-=======
->>>>>>> 5bb18fae
 #, fuzzy
 msgid "WIKI_NITROGENASE_EFFECTS"
 msgstr "Nitrogenase is een proteïne dat stikstof en cellulaire energie in de vorm van ATP kan gebruiken om ammoniak, een belangrijke stof voor de groei van cellen, aan te maken. Dit proces noemt men Anaërobe stikstoffixatie. Doordat nitrogenase als een suspensie in het cytoplasma zit, voert de omliggende vloeistof glycolyse uit."
 
-<<<<<<< HEAD
-#: ../simulation_parameters/common/wiki.json:567
-=======
->>>>>>> 5bb18fae
 #, fuzzy
 msgid "WIKI_NITROGENASE_INTRO"
 msgstr "Nitrogenase is een proteïne dat stikstof en cellulaire energie in de vorm van ATP kan gebruiken om ammoniak, een belangrijke stof voor de groei van cellen, aan te maken. Dit proces noemt men Anaërobe stikstoffixatie. Doordat nitrogenase als een suspensie in het cytoplasma zit, voert de omliggende vloeistof glycolyse uit."
 
-<<<<<<< HEAD
-#: ../simulation_parameters/common/wiki.json:579
-=======
->>>>>>> 5bb18fae
 #, fuzzy
 msgid "WIKI_NITROGENASE_MODIFICATIONS"
 msgstr "Nitrogenase is een proteïne dat stikstof en cellulaire energie in de vorm van ATP kan gebruiken om ammoniak, een belangrijke stof voor de groei van cellen, aan te maken. Dit proces noemt men Anaërobe stikstoffixatie. Doordat nitrogenase als een suspensie in het cytoplasma zit, voert de omliggende vloeistof glycolyse uit."
 
-<<<<<<< HEAD
-#: ../simulation_parameters/common/wiki.json:575
-=======
->>>>>>> 5bb18fae
 #, fuzzy
 msgid "WIKI_NITROGENASE_PROCESSES"
 msgstr "Verandert [thrive:compound type=\"atp\"][/thrive:compound] in [thrive:compound type=\"ammonia\"][/thrive:compound]. Ratio schaalt met concentratie van [thrive:compound type=\"nitrogen\"][/thrive:compound]."
 
-<<<<<<< HEAD
-#: ../simulation_parameters/common/wiki.json:571
 msgid "WIKI_NITROGENASE_REQUIREMENTS"
 msgstr ""
 
-#: ../simulation_parameters/common/wiki.json:595
-=======
-msgid "WIKI_NITROGENASE_REQUIREMENTS"
-msgstr ""
-
->>>>>>> 5bb18fae
 #, fuzzy
 msgid "WIKI_NITROGENASE_SCIENTIFIC_BACKGROUND"
 msgstr "Nitrogenase is een proteïne dat stikstof en cellulaire energie in de vorm van ATP kan gebruiken om ammoniak, een belangrijke stof voor de groei van cellen, aan te maken. Dit proces noemt men Anaërobe stikstoffixatie. Doordat nitrogenase als een suspensie in het cytoplasma zit, voert de omliggende vloeistof glycolyse uit."
 
-<<<<<<< HEAD
-#: ../simulation_parameters/common/wiki.json:591
-=======
->>>>>>> 5bb18fae
 #, fuzzy
 msgid "WIKI_NITROGENASE_STRATEGY"
 msgstr "Nitrogenase is een proteïne dat stikstof en cellulaire energie in de vorm van ATP kan gebruiken om ammoniak, een belangrijke stof voor de groei van cellen, aan te maken. Dit proces noemt men Anaërobe stikstoffixatie. Doordat nitrogenase als een suspensie in het cytoplasma zit, voert de omliggende vloeistof glycolyse uit."
 
-<<<<<<< HEAD
-#: ../simulation_parameters/common/wiki.json:587
-=======
->>>>>>> 5bb18fae
 #, fuzzy
 msgid "WIKI_NITROGENASE_UPGRADES"
 msgstr "Nitrogenase is een proteïne dat stikstof en cellulaire energie in de vorm van ATP kan gebruiken om ammoniak, een belangrijke stof voor de groei van cellen, aan te maken. Dit proces noemt men Anaërobe stikstoffixatie. Doordat nitrogenase als een suspensie in het cytoplasma zit, voert de omliggende vloeistof glycolyse uit."
 
-<<<<<<< HEAD
-#: ../simulation_parameters/common/wiki.json:661
 msgid "WIKI_NUCLEUS_EFFECTS"
 msgstr ""
 
-#: ../simulation_parameters/common/wiki.json:645
 msgid "WIKI_NUCLEUS_INTRO"
 msgstr ""
 
-#: ../simulation_parameters/common/wiki.json:657
-=======
-msgid "WIKI_NUCLEUS_EFFECTS"
-msgstr ""
-
-msgid "WIKI_NUCLEUS_INTRO"
-msgstr ""
-
->>>>>>> 5bb18fae
 #, fuzzy
 msgid "WIKI_NUCLEUS_MODIFICATIONS"
 msgstr "Het belangrijkste kenmerk van eukaryotische cellen. De celkern bevat ook het golgi-apparaat en het endoplasmatisch reticulum. Het is een aanpassing van prokaryotische cellen om een systeem van interne membranen te ontwikkelen, wat bereikt werd door een andere prokaryoot te absorberen. Dit liet hen toe om de verschillende processen die binnen in de cel gebeurden op te splitsen, of om hen af te sluiten, en om ervoor te zorgen dat ze niet konden overlappen. Dit zorgt ervoor dat hun nieuwe membraangebonden organellen veel complexer, efficiënter en gespecialiseerder kan zijn dan als ze vrij in het cytoplasma ronddreven. Dit komt wel met de prijs dat het veel van de cel zijn energie opneemt en dat de cel veel groter moet zijn."
 
-<<<<<<< HEAD
-#: ../simulation_parameters/common/wiki.json:653
-=======
->>>>>>> 5bb18fae
 #, fuzzy
 msgid "WIKI_NUCLEUS_PROCESSES"
 msgstr "Geen processen"
 
-<<<<<<< HEAD
-#: ../simulation_parameters/common/wiki.json:649
 msgid "WIKI_NUCLEUS_REQUIREMENTS"
 msgstr ""
 
-#: ../simulation_parameters/common/wiki.json:673
 msgid "WIKI_NUCLEUS_SCIENTIFIC_BACKGROUND"
 msgstr ""
 
-#: ../simulation_parameters/common/wiki.json:669
 msgid "WIKI_NUCLEUS_STRATEGY"
 msgstr ""
 
-#: ../simulation_parameters/common/wiki.json:665
-=======
-msgid "WIKI_NUCLEUS_REQUIREMENTS"
-msgstr ""
-
-msgid "WIKI_NUCLEUS_SCIENTIFIC_BACKGROUND"
-msgstr ""
-
-msgid "WIKI_NUCLEUS_STRATEGY"
-msgstr ""
-
->>>>>>> 5bb18fae
 msgid "WIKI_NUCLEUS_UPGRADES"
 msgstr ""
 
@@ -6668,65 +6201,33 @@
 "\n"
 "Kies een organel van de lijst hieronder om meer te leren."
 
-<<<<<<< HEAD
-#: ../simulation_parameters/common/wiki.json:700
-=======
->>>>>>> 5bb18fae
 #, fuzzy
 msgid "WIKI_OXYTOXISOME_EFFECTS"
 msgstr "Een gemodificeerd metabolosoom dat verantwoordelijk is voor de productie van een primitieve vorm van het giftige middel OxyToxy NT."
 
-<<<<<<< HEAD
-#: ../simulation_parameters/common/wiki.json:684
-=======
->>>>>>> 5bb18fae
 #, fuzzy
 msgid "WIKI_OXYTOXISOME_INTRO"
 msgstr "Oxytoxisoom"
 
-<<<<<<< HEAD
-#: ../simulation_parameters/common/wiki.json:696
-=======
->>>>>>> 5bb18fae
 #, fuzzy
 msgid "WIKI_OXYTOXISOME_MODIFICATIONS"
 msgstr "Een gemodificeerd metabolosoom dat verantwoordelijk is voor de productie van een primitieve vorm van het giftige middel OxyToxy NT."
 
-<<<<<<< HEAD
-#: ../simulation_parameters/common/wiki.json:692
-=======
->>>>>>> 5bb18fae
 #, fuzzy
 msgid "WIKI_OXYTOXISOME_PROCESSES"
 msgstr "verandert [thrive:compound type=\"atp\"][/thrive:compound] in [thrive:compound type=\"oxytoxy\"][/thrive:compound]. Ratio schaalt met concentratie van [thrive:compound type=\"oxygen\"][/thrive:compound]. Kan gif afvuren door te drukken op [thrive:input]g_fire_toxin[/thrive:input]."
 
-<<<<<<< HEAD
-#: ../simulation_parameters/common/wiki.json:688
-=======
->>>>>>> 5bb18fae
 #, fuzzy
 msgid "WIKI_OXYTOXISOME_REQUIREMENTS"
 msgstr "Een gemodificeerd metabolosoom dat verantwoordelijk is voor de productie van een primitieve vorm van het giftige middel OxyToxy NT."
 
-<<<<<<< HEAD
-#: ../simulation_parameters/common/wiki.json:712
 msgid "WIKI_OXYTOXISOME_SCIENTIFIC_BACKGROUND"
 msgstr ""
 
-#: ../simulation_parameters/common/wiki.json:708
-=======
-msgid "WIKI_OXYTOXISOME_SCIENTIFIC_BACKGROUND"
-msgstr ""
-
->>>>>>> 5bb18fae
 #, fuzzy
 msgid "WIKI_OXYTOXISOME_STRATEGY"
 msgstr "Een gemodificeerd metabolosoom dat verantwoordelijk is voor de productie van een primitieve vorm van het giftige middel OxyToxy NT."
 
-<<<<<<< HEAD
-#: ../simulation_parameters/common/wiki.json:704
-=======
->>>>>>> 5bb18fae
 #, fuzzy
 msgid "WIKI_OXYTOXISOME_UPGRADES"
 msgstr "Een gemodificeerd metabolosoom dat verantwoordelijk is voor de productie van een primitieve vorm van het giftige middel OxyToxy NT."
@@ -6767,247 +6268,108 @@
 msgid "WIKI_PAGE_METABOLOSOMES"
 msgstr "Metabolosomen"
 
-<<<<<<< HEAD
-#: ../simulation_parameters/common/wiki.json:483
-#, fuzzy
-=======
->>>>>>> 5bb18fae
 msgid "WIKI_PAGE_MITOCHONDRION"
 msgstr "Mitochondrium"
 
-<<<<<<< HEAD
-#: ../simulation_parameters/common/wiki.json:522
-#, fuzzy
-=======
->>>>>>> 5bb18fae
 msgid "WIKI_PAGE_MYOFIBRIL"
 msgstr "Myofibril"
 
-<<<<<<< HEAD
-#: ../simulation_parameters/common/wiki.json:600
-#, fuzzy
 msgid "WIKI_PAGE_NITROGEN-FIXING_PLASTID"
 msgstr "Stikstoffixerende Plastide"
 
-#: ../simulation_parameters/common/wiki.json:561
-#, fuzzy
-=======
-msgid "WIKI_PAGE_NITROGEN-FIXING_PLASTID"
-msgstr "Stikstoffixerende Plastide"
-
->>>>>>> 5bb18fae
 msgid "WIKI_PAGE_NITROGENASE"
 msgstr "Stikstofase"
 
-<<<<<<< HEAD
-#: ../simulation_parameters/common/wiki.json:639
-#, fuzzy
-=======
->>>>>>> 5bb18fae
 msgid "WIKI_PAGE_NUCLEUS"
 msgstr "Nucleus"
 
 msgid "WIKI_PAGE_ORGANELLES_ROOT"
 msgstr "Organellen"
 
-<<<<<<< HEAD
-#: ../simulation_parameters/common/wiki.json:678
-=======
->>>>>>> 5bb18fae
 #, fuzzy
 msgid "WIKI_PAGE_OXYTOXISOME"
 msgstr "Oxytoxisoom"
 
-<<<<<<< HEAD
-#: ../simulation_parameters/common/wiki.json:717
-=======
->>>>>>> 5bb18fae
 msgid "WIKI_PAGE_PERFORATOR_PILUS"
 msgstr "Penetrerende Pilus"
 
-<<<<<<< HEAD
-#: ../simulation_parameters/common/wiki.json:756
-#, fuzzy
 msgid "WIKI_PAGE_PROTOPLASM"
 msgstr "Protoplasma"
 
-#: ../simulation_parameters/common/wiki.json:795
-#, fuzzy
 msgid "WIKI_PAGE_RUSTICYANIN"
 msgstr "Rusticyanine"
 
-#: ../simulation_parameters/common/wiki.json:834
-#, fuzzy
-=======
-msgid "WIKI_PAGE_PROTOPLASM"
-msgstr "Protoplasma"
-
-msgid "WIKI_PAGE_RUSTICYANIN"
-msgstr "Rusticyanine"
-
->>>>>>> 5bb18fae
 msgid "WIKI_PAGE_SIGNALING_AGENT"
 msgstr "Signaalmiddel"
 
-<<<<<<< HEAD
-#: ../simulation_parameters/common/wiki.json:873
-=======
->>>>>>> 5bb18fae
 msgid "WIKI_PAGE_SLIME_JET"
 msgstr "Slijmspuwer"
 
-<<<<<<< HEAD
-#: ../simulation_parameters/common/wiki.json:912
-#, fuzzy
 msgid "WIKI_PAGE_THERMOPLAST"
 msgstr "Thermoplast"
 
-#: ../simulation_parameters/common/wiki.json:951
-=======
-msgid "WIKI_PAGE_THERMOPLAST"
-msgstr "Thermoplast"
-
->>>>>>> 5bb18fae
 #, fuzzy
 msgid "WIKI_PAGE_THERMOSYNTHASE"
 msgstr "Chemosynthese"
 
-<<<<<<< HEAD
-#: ../simulation_parameters/common/wiki.json:990
-=======
->>>>>>> 5bb18fae
 #, fuzzy
 msgid "WIKI_PAGE_THYLAKOIDS"
 msgstr "Thylakoïden"
 
-<<<<<<< HEAD
-#: ../simulation_parameters/common/wiki.json:1029
-#, fuzzy
-=======
->>>>>>> 5bb18fae
 msgid "WIKI_PAGE_TOXIN_VACUOLE"
 msgstr "Gifstoffenvacuole"
 
-<<<<<<< HEAD
-#: ../simulation_parameters/common/wiki.json:1068
-#, fuzzy
-=======
->>>>>>> 5bb18fae
 msgid "WIKI_PAGE_VACUOLE"
 msgstr "Vacuole"
 
-<<<<<<< HEAD
-#: ../simulation_parameters/common/wiki.json:739
 msgid "WIKI_PERFORATOR_PILUS_EFFECTS"
 msgstr ""
 
-#: ../simulation_parameters/common/wiki.json:723
 msgid "WIKI_PERFORATOR_PILUS_INTRO"
 msgstr ""
 
-#: ../simulation_parameters/common/wiki.json:735
 msgid "WIKI_PERFORATOR_PILUS_MODIFICATIONS"
 msgstr ""
 
-#: ../simulation_parameters/common/wiki.json:731
 msgid "WIKI_PERFORATOR_PILUS_PROCESSES"
 msgstr ""
 
-#: ../simulation_parameters/common/wiki.json:727
 msgid "WIKI_PERFORATOR_PILUS_REQUIREMENTS"
 msgstr ""
 
-#: ../simulation_parameters/common/wiki.json:751
 msgid "WIKI_PERFORATOR_PILUS_SCIENTIFIC_BACKGROUND"
 msgstr ""
 
-#: ../simulation_parameters/common/wiki.json:747
 msgid "WIKI_PERFORATOR_PILUS_STRATEGY"
 msgstr ""
 
-#: ../simulation_parameters/common/wiki.json:743
 msgid "WIKI_PERFORATOR_PILUS_UPGRADES"
 msgstr ""
 
-#: ../simulation_parameters/common/wiki.json:778
-=======
-msgid "WIKI_PERFORATOR_PILUS_EFFECTS"
-msgstr ""
-
-msgid "WIKI_PERFORATOR_PILUS_INTRO"
-msgstr ""
-
-msgid "WIKI_PERFORATOR_PILUS_MODIFICATIONS"
-msgstr ""
-
-msgid "WIKI_PERFORATOR_PILUS_PROCESSES"
-msgstr ""
-
-msgid "WIKI_PERFORATOR_PILUS_REQUIREMENTS"
-msgstr ""
-
-msgid "WIKI_PERFORATOR_PILUS_SCIENTIFIC_BACKGROUND"
-msgstr ""
-
-msgid "WIKI_PERFORATOR_PILUS_STRATEGY"
-msgstr ""
-
-msgid "WIKI_PERFORATOR_PILUS_UPGRADES"
-msgstr ""
-
->>>>>>> 5bb18fae
 #, fuzzy
 msgid "WIKI_PROTOPLASM_EFFECTS"
 msgstr "Protoplasma"
 
-<<<<<<< HEAD
-#: ../simulation_parameters/common/wiki.json:762
-=======
->>>>>>> 5bb18fae
 #, fuzzy
 msgid "WIKI_PROTOPLASM_INTRO"
 msgstr "Protoplasma"
 
-<<<<<<< HEAD
-#: ../simulation_parameters/common/wiki.json:774
 msgid "WIKI_PROTOPLASM_MODIFICATIONS"
 msgstr ""
 
-#: ../simulation_parameters/common/wiki.json:770
-=======
-msgid "WIKI_PROTOPLASM_MODIFICATIONS"
-msgstr ""
-
->>>>>>> 5bb18fae
 #, fuzzy
 msgid "WIKI_PROTOPLASM_PROCESSES"
 msgstr "Verandert [thrive:compound type=\"glucose\"][/thrive:compound] in [thrive:compound type=\"atp\"][/thrive:compound]."
 
-<<<<<<< HEAD
-#: ../simulation_parameters/common/wiki.json:766
 msgid "WIKI_PROTOPLASM_REQUIREMENTS"
 msgstr ""
 
-#: ../simulation_parameters/common/wiki.json:790
 msgid "WIKI_PROTOPLASM_SCIENTIFIC_BACKGROUND"
 msgstr ""
 
-#: ../simulation_parameters/common/wiki.json:786
 msgid "WIKI_PROTOPLASM_STRATEGY"
 msgstr ""
 
-#: ../simulation_parameters/common/wiki.json:782
-=======
-msgid "WIKI_PROTOPLASM_REQUIREMENTS"
-msgstr ""
-
-msgid "WIKI_PROTOPLASM_SCIENTIFIC_BACKGROUND"
-msgstr ""
-
-msgid "WIKI_PROTOPLASM_STRATEGY"
-msgstr ""
-
->>>>>>> 5bb18fae
 msgid "WIKI_PROTOPLASM_UPGRADES"
 msgstr ""
 
@@ -7022,374 +6384,183 @@
 msgid "WIKI_ROOT_HEADING"
 msgstr "Thrive Wiki In Het Spel"
 
-<<<<<<< HEAD
-#: ../simulation_parameters/common/wiki.json:817
-=======
->>>>>>> 5bb18fae
 #, fuzzy
 msgid "WIKI_RUSTICYANIN_EFFECTS"
 msgstr "Rusticyanine is een proteïne dat koolstofdioxide en zuurstof kan gebruiken om ijzer te oxideren van een chemische staat naar een andere. Dit proces, dat men ijzer respiratie noemt, geeft energie vrij dat de cel dan kan opnemen."
 
-<<<<<<< HEAD
-#: ../simulation_parameters/common/wiki.json:801
-=======
->>>>>>> 5bb18fae
 #, fuzzy
 msgid "WIKI_RUSTICYANIN_INTRO"
 msgstr "Rusticyanine is een proteïne dat koolstofdioxide en zuurstof kan gebruiken om ijzer te oxideren van een chemische staat naar een andere. Dit proces, dat men ijzer respiratie noemt, geeft energie vrij dat de cel dan kan opnemen."
 
-<<<<<<< HEAD
-#: ../simulation_parameters/common/wiki.json:813
-=======
->>>>>>> 5bb18fae
 #, fuzzy
 msgid "WIKI_RUSTICYANIN_MODIFICATIONS"
 msgstr "Rusticyanine is een proteïne dat koolstofdioxide en zuurstof kan gebruiken om ijzer te oxideren van een chemische staat naar een andere. Dit proces, dat men ijzer respiratie noemt, geeft energie vrij dat de cel dan kan opnemen."
 
-<<<<<<< HEAD
-#: ../simulation_parameters/common/wiki.json:809
-=======
->>>>>>> 5bb18fae
 #, fuzzy
 msgid "WIKI_RUSTICYANIN_PROCESSES"
 msgstr "Verandert [thrive:compound type=\"iron\"][/thrive:compound] in [thrive:compound type=\"atp\"][/thrive:compound]. Ratio schaalt met concentratie van [thrive:compound type=\"carbondioxide\"][/thrive:compound] en [thrive:compound type=\"oxygen\"][/thrive:compound]."
 
-<<<<<<< HEAD
-#: ../simulation_parameters/common/wiki.json:805
 msgid "WIKI_RUSTICYANIN_REQUIREMENTS"
 msgstr ""
 
-#: ../simulation_parameters/common/wiki.json:829
-=======
-msgid "WIKI_RUSTICYANIN_REQUIREMENTS"
-msgstr ""
-
->>>>>>> 5bb18fae
 #, fuzzy
 msgid "WIKI_RUSTICYANIN_SCIENTIFIC_BACKGROUND"
 msgstr "Rusticyanine is een proteïne dat koolstofdioxide en zuurstof kan gebruiken om ijzer te oxideren van een chemische staat naar een andere. Dit proces, dat men ijzer respiratie noemt, geeft energie vrij dat de cel dan kan opnemen."
 
-<<<<<<< HEAD
-#: ../simulation_parameters/common/wiki.json:825
-=======
->>>>>>> 5bb18fae
 #, fuzzy
 msgid "WIKI_RUSTICYANIN_STRATEGY"
 msgstr "Rusticyanine is een proteïne dat koolstofdioxide en zuurstof kan gebruiken om ijzer te oxideren van een chemische staat naar een andere. Dit proces, dat men ijzer respiratie noemt, geeft energie vrij dat de cel dan kan opnemen."
 
-<<<<<<< HEAD
-#: ../simulation_parameters/common/wiki.json:821
-=======
->>>>>>> 5bb18fae
 #, fuzzy
 msgid "WIKI_RUSTICYANIN_UPGRADES"
 msgstr "Rusticyanine is een proteïne dat koolstofdioxide en zuurstof kan gebruiken om ijzer te oxideren van een chemische staat naar een andere. Dit proces, dat men ijzer respiratie noemt, geeft energie vrij dat de cel dan kan opnemen."
 
-<<<<<<< HEAD
-#: ../simulation_parameters/common/wiki.json:856
-=======
->>>>>>> 5bb18fae
 #, fuzzy
 msgid "WIKI_SIGNALING_AGENT_EFFECTS"
 msgstr "Verbindings agent"
 
-<<<<<<< HEAD
-#: ../simulation_parameters/common/wiki.json:840
-=======
->>>>>>> 5bb18fae
 #, fuzzy
 msgid "WIKI_SIGNALING_AGENT_INTRO"
 msgstr "Verbindings agent"
 
-<<<<<<< HEAD
-#: ../simulation_parameters/common/wiki.json:852
-=======
->>>>>>> 5bb18fae
 #, fuzzy
 msgid "WIKI_SIGNALING_AGENT_MODIFICATIONS"
 msgstr "Maakt binding met andere cellen mogelijk. Dit is de eerste stap naar meercelligheid. Wanneer uw cel deel uitmaakt van een kolonie, worden verbindingen tussen cellen gedeeld. Je kunt de editor niet openen als je deel uitmaakt van een kolonie, dus je moet de binding opheffen als je eenmaal genoeg verbindingen hebt verzameld om je cel te verdelen."
 
-<<<<<<< HEAD
-#: ../simulation_parameters/common/wiki.json:848
-=======
->>>>>>> 5bb18fae
 #, fuzzy
 msgid "WIKI_SIGNALING_AGENT_PROCESSES"
 msgstr "Druk [thrive:input]g_toggle_binding[/thrive:input] om verbinding modus te togglen. In verbinding modus kan je jezelf verbinden met andere cellen door tegen ze aan te bewegen. Om een kolonie te verlaten druk [thrive:input]g_unbind_all[/thrive:input]."
 
-<<<<<<< HEAD
-#: ../simulation_parameters/common/wiki.json:844
-=======
->>>>>>> 5bb18fae
 #, fuzzy
 msgid "WIKI_SIGNALING_AGENT_REQUIREMENTS"
 msgstr "Maakt binding met andere cellen mogelijk. Dit is de eerste stap naar meercelligheid. Wanneer uw cel deel uitmaakt van een kolonie, worden verbindingen tussen cellen gedeeld. Je kunt de editor niet openen als je deel uitmaakt van een kolonie, dus je moet de binding opheffen als je eenmaal genoeg verbindingen hebt verzameld om je cel te verdelen."
 
-<<<<<<< HEAD
-#: ../simulation_parameters/common/wiki.json:868
-=======
->>>>>>> 5bb18fae
 #, fuzzy
 msgid "WIKI_SIGNALING_AGENT_SCIENTIFIC_BACKGROUND"
 msgstr "Maakt binding met andere cellen mogelijk. Dit is de eerste stap naar meercelligheid. Wanneer uw cel deel uitmaakt van een kolonie, worden verbindingen tussen cellen gedeeld. Je kunt de editor niet openen als je deel uitmaakt van een kolonie, dus je moet de binding opheffen als je eenmaal genoeg verbindingen hebt verzameld om je cel te verdelen."
 
-<<<<<<< HEAD
-#: ../simulation_parameters/common/wiki.json:864
-=======
->>>>>>> 5bb18fae
 #, fuzzy
 msgid "WIKI_SIGNALING_AGENT_STRATEGY"
 msgstr "Verbindings agent"
 
-<<<<<<< HEAD
-#: ../simulation_parameters/common/wiki.json:860
-=======
->>>>>>> 5bb18fae
 #, fuzzy
 msgid "WIKI_SIGNALING_AGENT_UPGRADES"
 msgstr "Verbindings agent"
 
-<<<<<<< HEAD
-#: ../simulation_parameters/common/wiki.json:895
-=======
->>>>>>> 5bb18fae
 #, fuzzy
 msgid "WIKI_SLIME_JET_EFFECTS"
 msgstr "Het kleverige binnenste van een cel. Het cytoplasma is het basismengsel van ionen, proteïnen en andere in water opgeloste stoffen die de binnenkant van de cel vullen. Een van de functies die het vervult is glycolyse, de omzetting van glucose in ATP-energie. Voor cellen zonder organellen die zorgen voor een geavanceerder metabolisme, is dit waar ze op vertrouwen voor energie. Het wordt ook gebruikt om moleculen in de cel op te slaan en om de cel te vergroten."
 
-<<<<<<< HEAD
-#: ../simulation_parameters/common/wiki.json:879
-=======
->>>>>>> 5bb18fae
 #, fuzzy
 msgid "WIKI_SLIME_JET_INTRO"
 msgstr "Het kleverige binnenste van een cel. Het cytoplasma is het basismengsel van ionen, proteïnen en andere in water opgeloste stoffen die de binnenkant van de cel vullen. Een van de functies die het vervult is glycolyse, de omzetting van glucose in ATP-energie. Voor cellen zonder organellen die zorgen voor een geavanceerder metabolisme, is dit waar ze op vertrouwen voor energie. Het wordt ook gebruikt om moleculen in de cel op te slaan en om de cel te vergroten."
 
-<<<<<<< HEAD
-#: ../simulation_parameters/common/wiki.json:891
-=======
->>>>>>> 5bb18fae
 #, fuzzy
 msgid "WIKI_SLIME_JET_MODIFICATIONS"
 msgstr "Het kleverige binnenste van een cel. Het cytoplasma is het basismengsel van ionen, proteïnen en andere in water opgeloste stoffen die de binnenkant van de cel vullen. Een van de functies die het vervult is glycolyse, de omzetting van glucose in ATP-energie. Voor cellen zonder organellen die zorgen voor een geavanceerder metabolisme, is dit waar ze op vertrouwen voor energie. Het wordt ook gebruikt om moleculen in de cel op te slaan en om de cel te vergroten."
 
-<<<<<<< HEAD
-#: ../simulation_parameters/common/wiki.json:887
-=======
->>>>>>> 5bb18fae
 #, fuzzy
 msgid "WIKI_SLIME_JET_PROCESSES"
 msgstr "Verandert [thrive:compound type=\"glucose\"][/thrive:compound] in [thrive:compound type=\"atp\"][/thrive:compound]."
 
-<<<<<<< HEAD
-#: ../simulation_parameters/common/wiki.json:883
 msgid "WIKI_SLIME_JET_REQUIREMENTS"
 msgstr ""
 
-#: ../simulation_parameters/common/wiki.json:907
 msgid "WIKI_SLIME_JET_SCIENTIFIC_BACKGROUND"
 msgstr ""
 
-#: ../simulation_parameters/common/wiki.json:903
 msgid "WIKI_SLIME_JET_STRATEGY"
 msgstr ""
 
-#: ../simulation_parameters/common/wiki.json:899
 msgid "WIKI_SLIME_JET_UPGRADES"
 msgstr ""
 
-#: ../simulation_parameters/common/wiki.json:934
-=======
-msgid "WIKI_SLIME_JET_REQUIREMENTS"
-msgstr ""
-
-msgid "WIKI_SLIME_JET_SCIENTIFIC_BACKGROUND"
-msgstr ""
-
-msgid "WIKI_SLIME_JET_STRATEGY"
-msgstr ""
-
-msgid "WIKI_SLIME_JET_UPGRADES"
-msgstr ""
-
->>>>>>> 5bb18fae
 #, fuzzy
 msgid "WIKI_THERMOPLAST_EFFECTS"
 msgstr "De thermoplast is een door twee membranen omsloten celorganel dat warmtegevoelige pigmenten bevat, op elkaar gestapeld in een membraanzak. Het is een prokaryoot die door zijn eukaryotische gastheer geabsorbeerd is voor diens gebruik. De pigmenten in de thermoplast zijn in staat om de energie van hitteverschillen in de omgeving te gebruiken om glucose uit water en gasvormige koolstofdioxide te produceren in een proces dat thermosyntese heet. De snelheid van de glucoseproductie hangt af van de koolstofdioxideconcentratie en de temperatuur."
 
-<<<<<<< HEAD
-#: ../simulation_parameters/common/wiki.json:918
-=======
->>>>>>> 5bb18fae
 #, fuzzy
 msgid "WIKI_THERMOPLAST_INTRO"
 msgstr "De thermoplast is een door twee membranen omsloten celorganel dat warmtegevoelige pigmenten bevat, op elkaar gestapeld in een membraanzak. Het is een prokaryoot die door zijn eukaryotische gastheer geabsorbeerd is voor diens gebruik. De pigmenten in de thermoplast zijn in staat om de energie van hitteverschillen in de omgeving te gebruiken om glucose uit water en gasvormige koolstofdioxide te produceren in een proces dat thermosyntese heet. De snelheid van de glucoseproductie hangt af van de koolstofdioxideconcentratie en de temperatuur."
 
-<<<<<<< HEAD
-#: ../simulation_parameters/common/wiki.json:930
-=======
->>>>>>> 5bb18fae
 #, fuzzy
 msgid "WIKI_THERMOPLAST_MODIFICATIONS"
 msgstr "De thermoplast is een door twee membranen omsloten celorganel dat warmtegevoelige pigmenten bevat, op elkaar gestapeld in een membraanzak. Het is een prokaryoot die door zijn eukaryotische gastheer geabsorbeerd is voor diens gebruik. De pigmenten in de thermoplast zijn in staat om de energie van hitteverschillen in de omgeving te gebruiken om glucose uit water en gasvormige koolstofdioxide te produceren in een proces dat thermosyntese heet. De snelheid van de glucoseproductie hangt af van de koolstofdioxideconcentratie en de temperatuur."
 
-<<<<<<< HEAD
-#: ../simulation_parameters/common/wiki.json:926
-=======
->>>>>>> 5bb18fae
 #, fuzzy
 msgid "WIKI_THERMOPLAST_PROCESSES"
 msgstr "Produceert [thrive:compound type=\"glucose\"][/thrive:compound]. Ratio schaalt met concentratie van [thrive:compound type=\"carbondioxide\"][/thrive:compound] en temperatuur."
 
-<<<<<<< HEAD
-#: ../simulation_parameters/common/wiki.json:922
 msgid "WIKI_THERMOPLAST_REQUIREMENTS"
 msgstr ""
 
-#: ../simulation_parameters/common/wiki.json:946
-=======
-msgid "WIKI_THERMOPLAST_REQUIREMENTS"
-msgstr ""
-
->>>>>>> 5bb18fae
 #, fuzzy
 msgid "WIKI_THERMOPLAST_SCIENTIFIC_BACKGROUND"
 msgstr "De thermoplast is een door twee membranen omsloten celorganel dat warmtegevoelige pigmenten bevat, op elkaar gestapeld in een membraanzak. Het is een prokaryoot die door zijn eukaryotische gastheer geabsorbeerd is voor diens gebruik. De pigmenten in de thermoplast zijn in staat om de energie van hitteverschillen in de omgeving te gebruiken om glucose uit water en gasvormige koolstofdioxide te produceren in een proces dat thermosyntese heet. De snelheid van de glucoseproductie hangt af van de koolstofdioxideconcentratie en de temperatuur."
 
-<<<<<<< HEAD
-#: ../simulation_parameters/common/wiki.json:942
-=======
->>>>>>> 5bb18fae
 #, fuzzy
 msgid "WIKI_THERMOPLAST_STRATEGY"
 msgstr "De thermoplast is een door twee membranen omsloten celorganel dat warmtegevoelige pigmenten bevat, op elkaar gestapeld in een membraanzak. Het is een prokaryoot die door zijn eukaryotische gastheer geabsorbeerd is voor diens gebruik. De pigmenten in de thermoplast zijn in staat om de energie van hitteverschillen in de omgeving te gebruiken om glucose uit water en gasvormige koolstofdioxide te produceren in een proces dat thermosyntese heet. De snelheid van de glucoseproductie hangt af van de koolstofdioxideconcentratie en de temperatuur."
 
-<<<<<<< HEAD
-#: ../simulation_parameters/common/wiki.json:938
-=======
->>>>>>> 5bb18fae
 #, fuzzy
 msgid "WIKI_THERMOPLAST_UPGRADES"
 msgstr "De thermoplast is een door twee membranen omsloten celorganel dat warmtegevoelige pigmenten bevat, op elkaar gestapeld in een membraanzak. Het is een prokaryoot die door zijn eukaryotische gastheer geabsorbeerd is voor diens gebruik. De pigmenten in de thermoplast zijn in staat om de energie van hitteverschillen in de omgeving te gebruiken om glucose uit water en gasvormige koolstofdioxide te produceren in een proces dat thermosyntese heet. De snelheid van de glucoseproductie hangt af van de koolstofdioxideconcentratie en de temperatuur."
 
-<<<<<<< HEAD
-#: ../simulation_parameters/common/wiki.json:973
-=======
->>>>>>> 5bb18fae
 #, fuzzy
 msgid "WIKI_THERMOSYNTHASE_EFFECTS"
 msgstr "Chemosynthese"
 
-<<<<<<< HEAD
-#: ../simulation_parameters/common/wiki.json:957
-=======
->>>>>>> 5bb18fae
 #, fuzzy
 msgid "WIKI_THERMOSYNTHASE_INTRO"
 msgstr "Chemosynthese"
 
-<<<<<<< HEAD
-#: ../simulation_parameters/common/wiki.json:969
-=======
->>>>>>> 5bb18fae
 #, fuzzy
 msgid "WIKI_THERMOSYNTHASE_MODIFICATIONS"
 msgstr "De thermoplast is een door twee membranen omsloten celorganel dat warmtegevoelige pigmenten bevat, op elkaar gestapeld in een membraanzak. Het is een prokaryoot die door zijn eukaryotische gastheer geabsorbeerd is voor diens gebruik. De pigmenten in de thermoplast zijn in staat om de energie van hitteverschillen in de omgeving te gebruiken om glucose uit water en gasvormige koolstofdioxide te produceren in een proces dat thermosyntese heet. De snelheid van de glucoseproductie hangt af van de koolstofdioxideconcentratie en de temperatuur."
 
-<<<<<<< HEAD
-#: ../simulation_parameters/common/wiki.json:965
-=======
->>>>>>> 5bb18fae
 #, fuzzy
 msgid "WIKI_THERMOSYNTHASE_PROCESSES"
 msgstr "Produceert [thrive:compound type=\"glucose\"][/thrive:compound]. Ratio schaalt met concentratie van [thrive:compound type=\"carbondioxide\"][/thrive:compound] en temperatuur."
 
-<<<<<<< HEAD
-#: ../simulation_parameters/common/wiki.json:961
-=======
->>>>>>> 5bb18fae
 #, fuzzy
 msgid "WIKI_THERMOSYNTHASE_REQUIREMENTS"
 msgstr "De thermoplast is een door twee membranen omsloten celorganel dat warmtegevoelige pigmenten bevat, op elkaar gestapeld in een membraanzak. Het is een prokaryoot die door zijn eukaryotische gastheer geabsorbeerd is voor diens gebruik. De pigmenten in de thermoplast zijn in staat om de energie van hitteverschillen in de omgeving te gebruiken om glucose uit water en gasvormige koolstofdioxide te produceren in een proces dat thermosyntese heet. De snelheid van de glucoseproductie hangt af van de koolstofdioxideconcentratie en de temperatuur."
 
-<<<<<<< HEAD
-#: ../simulation_parameters/common/wiki.json:985
-=======
->>>>>>> 5bb18fae
 #, fuzzy
 msgid "WIKI_THERMOSYNTHASE_SCIENTIFIC_BACKGROUND"
 msgstr "De thermoplast is een door twee membranen omsloten celorganel dat warmtegevoelige pigmenten bevat, op elkaar gestapeld in een membraanzak. Het is een prokaryoot die door zijn eukaryotische gastheer geabsorbeerd is voor diens gebruik. De pigmenten in de thermoplast zijn in staat om de energie van hitteverschillen in de omgeving te gebruiken om glucose uit water en gasvormige koolstofdioxide te produceren in een proces dat thermosyntese heet. De snelheid van de glucoseproductie hangt af van de koolstofdioxideconcentratie en de temperatuur."
 
-<<<<<<< HEAD
-#: ../simulation_parameters/common/wiki.json:981
-=======
->>>>>>> 5bb18fae
 #, fuzzy
 msgid "WIKI_THERMOSYNTHASE_STRATEGY"
 msgstr "De thermoplast is een door twee membranen omsloten celorganel dat warmtegevoelige pigmenten bevat, op elkaar gestapeld in een membraanzak. Het is een prokaryoot die door zijn eukaryotische gastheer geabsorbeerd is voor diens gebruik. De pigmenten in de thermoplast zijn in staat om de energie van hitteverschillen in de omgeving te gebruiken om glucose uit water en gasvormige koolstofdioxide te produceren in een proces dat thermosyntese heet. De snelheid van de glucoseproductie hangt af van de koolstofdioxideconcentratie en de temperatuur."
 
-<<<<<<< HEAD
-#: ../simulation_parameters/common/wiki.json:977
-=======
->>>>>>> 5bb18fae
 #, fuzzy
 msgid "WIKI_THERMOSYNTHASE_UPGRADES"
 msgstr "De thermoplast is een door twee membranen omsloten celorganel dat warmtegevoelige pigmenten bevat, op elkaar gestapeld in een membraanzak. Het is een prokaryoot die door zijn eukaryotische gastheer geabsorbeerd is voor diens gebruik. De pigmenten in de thermoplast zijn in staat om de energie van hitteverschillen in de omgeving te gebruiken om glucose uit water en gasvormige koolstofdioxide te produceren in een proces dat thermosyntese heet. De snelheid van de glucoseproductie hangt af van de koolstofdioxideconcentratie en de temperatuur."
 
-<<<<<<< HEAD
-#: ../simulation_parameters/common/wiki.json:1012
-#, fuzzy
-=======
->>>>>>> 5bb18fae
 msgid "WIKI_THYLAKOIDS_EFFECTS"
 msgstr "Geen speciale effecten."
 
-<<<<<<< HEAD
-#: ../simulation_parameters/common/wiki.json:996
-=======
->>>>>>> 5bb18fae
 #, fuzzy
 msgid "WIKI_THYLAKOIDS_INTRO"
 msgstr "Thylakoïden zijn clusters van eiwitten en fotosensitieve pigmenten. De pigmenten kunnen [b]zonlicht[/b] gebruiken om [b]glucose[/b] te produceren uit water en gasvormige [b]koolstofdioxide[/b] in een proces dat men [b]fotosynthese[/b] noemt. Deze pigmenten zorgen ook voor hun opvallende kleur. De snelheid van hun [b]glucose[/b] productie staat in verband met de concentratie van [b]koolstofdioxide[/b] en de lichtintensiteit. Doordat de thylakoïden als een suspensie zitten in het cytoplasma, voert de omliggende vloeistof [b]glycolyse[/b] uit."
 
-<<<<<<< HEAD
-#: ../simulation_parameters/common/wiki.json:1008
-#, fuzzy
-=======
->>>>>>> 5bb18fae
 msgid "WIKI_THYLAKOIDS_MODIFICATIONS"
 msgstr "Geen aanpassingen"
 
-<<<<<<< HEAD
-#: ../simulation_parameters/common/wiki.json:1004
-=======
->>>>>>> 5bb18fae
 msgid "WIKI_THYLAKOIDS_PROCESSES"
 msgstr ""
 "[b]Fotosynthese door Chromatoforen:[/b] [b]Zonlicht + Koolstofdioxide[/b] → [b]Glucose + Zuurstof[/b]\n"
 "\n"
 "[b]Glycolyse:[/b] [thrive:compound type=\"glucose\"][/thrive:compound] → [thrive:compound type=\"atp\"][/thrive:compound]"
 
-<<<<<<< HEAD
-#: ../simulation_parameters/common/wiki.json:1000
-=======
->>>>>>> 5bb18fae
 msgid "WIKI_THYLAKOIDS_REQUIREMENTS"
 msgstr "Geen vereisten"
 
-<<<<<<< HEAD
-#: ../simulation_parameters/common/wiki.json:1024
-=======
->>>>>>> 5bb18fae
 #, fuzzy
 msgid "WIKI_THYLAKOIDS_SCIENTIFIC_BACKGROUND"
 msgstr "Thylakoïden zijn clusters van proteïnen en fotosensitieve pigmenten. De pigmenten kunnen lichtenergie gebruiken om glucose te produceren uit water en koolstofdioxide in een proces dat men fotosynthese noemt. Deze pigmenten zorgen ook voor hun opvallende kleur. De snelheid van hun glucoseproductie staat in verband met de concentratie van koolstofdioxide en de lichtintensiteit. Doordat de thylakoïden als een suspensie zitten in het cytoplasma, voert de omliggende vloeistof glycolyse uit."
 
-<<<<<<< HEAD
-#: ../simulation_parameters/common/wiki.json:1020
-#, fuzzy
-=======
->>>>>>> 5bb18fae
 msgid "WIKI_THYLAKOIDS_STRATEGY"
 msgstr ""
 "Thylakoïden hebben licht nodig (gemeten in lux) om glucose te genereren, en dus zijn alleen toegankelijk in wateroppervlakkige gebieden zoals de fotische zone of getijdenpoelen. Dus het is heel belangrijk dat de speler garandeert dat zij in een vatbaar gebied leven voordat ze op fotosynthese terugvallen. Wanneer je gevestigd bent is het bouwen van een effectieve autotroof zo simple als verzekeren dat er een netto positieve glucose productie in de cel is en genoeg energie is om het te behouden. Als het eruit ziet dat je misschien niet genoeg glucose gaat maken om levend te blijven, word niet bang! veel van een cel haar energieverbruik is van het bewegen en dat is ter keuze voor een cel dat geen voedsel moet vinden dus stilzitten kan de netto glucose productie vergroten.\n"
@@ -7400,136 +6571,67 @@
 "\n"
 "Het wordt sterk aangeraden dat je rond de ochtend voortplant wanneer lux niveaus beginnen te stijgen, omdat na dat je voortplant zal jouw glucoseopslag halveren en dat kan leiden tot uw dood in het midden van de nacht."
 
-<<<<<<< HEAD
-#: ../simulation_parameters/common/wiki.json:1016
-#, fuzzy
-=======
->>>>>>> 5bb18fae
 msgid "WIKI_THYLAKOIDS_UPGRADES"
 msgstr "Geen upgrades."
 
-<<<<<<< HEAD
-#: ../simulation_parameters/common/wiki.json:1051
-=======
->>>>>>> 5bb18fae
 #, fuzzy
 msgid "WIKI_TOXIN_VACUOLE_EFFECTS"
 msgstr "De gifstofvacuole is een vacuole die speciaal aangepast is voor de specifieke productie, opslag en afscheiding van oxytoxy gifstoffen. Meer gifstofvacuole's zullen de snelheid waarmee gifstoffen vrijgelaten mee kunnen worden vergroten."
 
-<<<<<<< HEAD
-#: ../simulation_parameters/common/wiki.json:1035
-=======
->>>>>>> 5bb18fae
 #, fuzzy
 msgid "WIKI_TOXIN_VACUOLE_INTRO"
 msgstr ""
 "Toxine\n"
 "Vacuole"
 
-<<<<<<< HEAD
-#: ../simulation_parameters/common/wiki.json:1047
-=======
->>>>>>> 5bb18fae
 #, fuzzy
 msgid "WIKI_TOXIN_VACUOLE_MODIFICATIONS"
 msgstr "De gifstofvacuole is een vacuole die speciaal aangepast is voor de specifieke productie, opslag en afscheiding van oxytoxy gifstoffen. Meer gifstofvacuole's zullen de snelheid waarmee gifstoffen vrijgelaten mee kunnen worden vergroten."
 
-<<<<<<< HEAD
-#: ../simulation_parameters/common/wiki.json:1043
-=======
->>>>>>> 5bb18fae
 #, fuzzy
 msgid "WIKI_TOXIN_VACUOLE_PROCESSES"
 msgstr "Verandert [thrive:compound type=\"atp\"][/thrive:compound] in [thrive:compound type=\"oxytoxy\"][/thrive:compound]. Ratio schaalt met de concentratie van [thrive:compound type=\"oxygen\"][/thrive:compound]. Kan gif afvuren met [thrive:input]g_fire_toxin[/thrive:input]."
 
-<<<<<<< HEAD
-#: ../simulation_parameters/common/wiki.json:1039
-=======
->>>>>>> 5bb18fae
 #, fuzzy
 msgid "WIKI_TOXIN_VACUOLE_REQUIREMENTS"
 msgstr "De gifstofvacuole is een vacuole die speciaal aangepast is voor de specifieke productie, opslag en afscheiding van oxytoxy gifstoffen. Meer gifstofvacuole's zullen de snelheid waarmee gifstoffen vrijgelaten mee kunnen worden vergroten."
 
-<<<<<<< HEAD
-#: ../simulation_parameters/common/wiki.json:1063
-=======
->>>>>>> 5bb18fae
 #, fuzzy
 msgid "WIKI_TOXIN_VACUOLE_SCIENTIFIC_BACKGROUND"
 msgstr "De gifstofvacuole is een vacuole die speciaal aangepast is voor de specifieke productie, opslag en afscheiding van oxytoxy gifstoffen. Meer gifstofvacuole's zullen de snelheid waarmee gifstoffen vrijgelaten mee kunnen worden vergroten."
 
-<<<<<<< HEAD
-#: ../simulation_parameters/common/wiki.json:1059
-=======
->>>>>>> 5bb18fae
 #, fuzzy
 msgid "WIKI_TOXIN_VACUOLE_STRATEGY"
 msgstr "De gifstofvacuole is een vacuole die speciaal aangepast is voor de specifieke productie, opslag en afscheiding van oxytoxy gifstoffen. Meer gifstofvacuole's zullen de snelheid waarmee gifstoffen vrijgelaten mee kunnen worden vergroten."
 
-<<<<<<< HEAD
-#: ../simulation_parameters/common/wiki.json:1055
-=======
->>>>>>> 5bb18fae
 #, fuzzy
 msgid "WIKI_TOXIN_VACUOLE_UPGRADES"
 msgstr "De gifstofvacuole is een vacuole die speciaal aangepast is voor de specifieke productie, opslag en afscheiding van oxytoxy gifstoffen. Meer gifstofvacuole's zullen de snelheid waarmee gifstoffen vrijgelaten mee kunnen worden vergroten."
 
-<<<<<<< HEAD
-#: ../simulation_parameters/common/wiki.json:1090
 msgid "WIKI_VACUOLE_EFFECTS"
 msgstr ""
 
-#: ../simulation_parameters/common/wiki.json:1074
-=======
-msgid "WIKI_VACUOLE_EFFECTS"
-msgstr ""
-
->>>>>>> 5bb18fae
 #, fuzzy
 msgid "WIKI_VACUOLE_INTRO"
 msgstr "De gifstofvacuole is een vacuole die speciaal aangepast is voor de specifieke productie, opslag en afscheiding van oxytoxy gifstoffen. Meer gifstofvacuole's zullen de snelheid waarmee gifstoffen vrijgelaten mee kunnen worden vergroten."
 
-<<<<<<< HEAD
-#: ../simulation_parameters/common/wiki.json:1086
-=======
->>>>>>> 5bb18fae
 #, fuzzy
 msgid "WIKI_VACUOLE_MODIFICATIONS"
 msgstr "De gifstofvacuole is een vacuole die speciaal aangepast is voor de specifieke productie, opslag en afscheiding van oxytoxy gifstoffen. Meer gifstofvacuole's zullen de snelheid waarmee gifstoffen vrijgelaten mee kunnen worden vergroten."
 
-<<<<<<< HEAD
-#: ../simulation_parameters/common/wiki.json:1082
-=======
->>>>>>> 5bb18fae
 #, fuzzy
 msgid "WIKI_VACUOLE_PROCESSES"
 msgstr "Verandert [thrive:compound type=\"atp\"][/thrive:compound] in [thrive:compound type=\"oxytoxy\"][/thrive:compound]. Ratio schaalt met de concentratie van [thrive:compound type=\"oxygen\"][/thrive:compound]. Kan gif afvuren met [thrive:input]g_fire_toxin[/thrive:input]."
 
-<<<<<<< HEAD
-#: ../simulation_parameters/common/wiki.json:1078
 msgid "WIKI_VACUOLE_REQUIREMENTS"
 msgstr ""
 
-#: ../simulation_parameters/common/wiki.json:1102
 msgid "WIKI_VACUOLE_SCIENTIFIC_BACKGROUND"
 msgstr ""
 
-#: ../simulation_parameters/common/wiki.json:1098
 msgid "WIKI_VACUOLE_STRATEGY"
 msgstr ""
 
-#: ../simulation_parameters/common/wiki.json:1094
-=======
-msgid "WIKI_VACUOLE_REQUIREMENTS"
-msgstr ""
-
-msgid "WIKI_VACUOLE_SCIENTIFIC_BACKGROUND"
-msgstr ""
-
-msgid "WIKI_VACUOLE_STRATEGY"
-msgstr ""
-
->>>>>>> 5bb18fae
 msgid "WIKI_VACUOLE_UPGRADES"
 msgstr ""
 
@@ -7620,6 +6722,65 @@
 
 msgid "ZOOM_OUT"
 msgstr "Uitzoomen"
+
+#~ msgid "WIKI_HEADING_AEROBIC_CELLULAR_RESPIRATION_(GLUCOSE_->_ATP)"
+#~ msgstr "Aerobe celademhaling (glucose -> ATP)"
+
+#~ msgid "WIKI_METABOLOSOMES_AEROBIC_CELLULAR_RESPIRATION_(GLUCOSE_->_ATP)"
+#~ msgstr ""
+#~ "Het werkelijk proces van het afbreken van glucose voor energie gebeurt in meerdere stappen in prokaryoten als in eukaryoten. Het enige verschil is waar sommige enzymen zich bevinden en hoe ze zijn georganiseerd. Hieronder is er een samenvatting van de verschillende reacties met de volledige namen van de moleculen en de chemische formules/afkortingen.\n"
+#~ "\n"
+#~ "<br>[b]Glycolyse:[/b]Glycolyse gebeurt in verschillende stappen, gekatalyseerd door 10 verschillende enzymen met 11 tussenverbindingen . Het eindresultaat is dat één glucose wekt twee moleculen pyruvaat, twee ATP moleculen en twee NADH moleculen op (die later worden omgezet in 4-5 ATP moleculen). Glycolyse gebeurt in het cytoplasma van zowel eukaryoten als prokaryoten\n"
+#~ "\n"
+#~ "De netto reactie ziet er zo uit:\n"
+#~ "\n"
+#~ "[i]Glucose + 2 ADP + 2 NAD+ + 2 Pi → 2 pyruvaat + 2 ATP + 2 NADH + 2 water[/i]\n"
+#~ "\n"
+#~ "<br>\n"
+#~ "\n"
+#~ "Als je meer over glycolyse wilt weten, ga dan naar <a rel=\"nofollow\" class=\"external free\" href=\"https://www.tuscany-diet.net/2018/02/06/glycolysis/\">https://www.tuscany-diet.net/2018/02/06/glycolysis/</a>.\n"
+#~ "\n"
+#~ "[b]Verbindingsreactie:[/b]\n"
+#~ "\n"
+#~ "Deze reactie verbindt de glycolyse met de volgende grote reactiecyclus bij de productie van ATP: de krebscyclus of de citroenzuurcyclus.\n"
+#~ "\n"
+#~ "[i]2 Pyruvaat + 2 CoA + 2 NAD+ + 2 Pi → 2 acetyl-CoA + 2 NADH + 2 CO2[/i]\n"
+#~ "\n"
+#~ "[b]Krebscyclus:[/b]\n"
+#~ "\n"
+#~ "[i]2 acetyl-CoA + 6 NAD+ + 2 FAD + 2 GDP + 2 Pi + 4 H2O → 2 CoA + 6 NADH + 6 FADH2 + 4 H+ + 2 GTP + 4 CO2[/i]\n"
+#~ "\n"
+#~ "[b]Elektronentransportketen en oxidatieve fosforylering:[/b]\n"
+#~ "\n"
+#~ "10 NADH + 10 H+ + 2 FADH2 + 2 GTP + 6 O2 -&gt; 25ATP + 3ATP + 2ATP\n"
+#~ "\n"
+#~ "Herinner dat er ook 2 ATP geproduceerd wordt door glycolyse. Dit brengt [b]de totale hoeveelheid geproduceerd ATP naar 32.[/b]\n"
+#~ "\n"
+#~ "Maar de werkelijk maximaal hoeveelheid van mogelijke ATP verschilt tussen soorten en weefsels als gevolg van verschillen in de hoeveelheid van waterstofatomen die door de elektronentransportketen door het mitochondriale membraan worden gepompt. M.a.w., de hoeveelheid ATP die per NADH en FADH2 molecuul wordt opgewekt hangt af van de soort. Het totale hoeveelheid wordt meestal vermeld als tussen 36-38 ATP.\n"
+#~ "\n"
+#~ "[b]Afkortingen:[/b]\n"
+#~ "\n"
+#~ "ATP: Adenosinetrifosfaat\n"
+#~ "\n"
+#~ "ADP: Adenosinedifosfaat\n"
+#~ "\n"
+#~ "NAD+: Nicotinamide-adenine-dinucleotide\n"
+#~ "\n"
+#~ "NADH: Nicotinamide-adenine-dinucleotide (gehydrateerd)\n"
+#~ "\n"
+#~ "FAD: Flavine-adenine-dinucleotide\n"
+#~ "\n"
+#~ "FADH2: Flavine-adenine-dinucleotide (gehydrateerd)\n"
+#~ "\n"
+#~ "GTP: Guanosinetrifosfaat\n"
+#~ "\n"
+#~ "BBP: Guanosinedifosfaat\n"
+#~ "\n"
+#~ "Pi: Anorganisch Fosfaat\n"
+#~ "\n"
+#~ "CoA: Co-enzym A\n"
+#~ "\n"
+#~ "CO2: Koolstofdioxide"
 
 #, fuzzy
 #~ msgid "QUESTION"
