--- conflicted
+++ resolved
@@ -7,11 +7,7 @@
 msgstr ""
 "Project-Id-Version: PROJECT VERSION\n"
 "Report-Msgid-Bugs-To: EMAIL@ADDRESS\n"
-<<<<<<< HEAD
-"POT-Creation-Date: 2024-05-20 17:46+0100\n"
-=======
-"POT-Creation-Date: 2024-05-29 15:02+0300\n"
->>>>>>> c1d1221f
+"POT-Creation-Date: 2024-05-30 09:59+0300\n"
 "PO-Revision-Date: 2024-04-10 06:38+0000\n"
 "Last-Translator: Henri Hyyryläinen <hhyyrylainen@revolutionarygamesstudio.com>\n"
 "Language-Team: Dutch (Belgium) <https://translate.revolutionarygamesstudio.com/projects/thrive/thrive-game/nl_BE/>\n"
@@ -1957,14 +1953,17 @@
 msgid "FEED_ITEM_TRUNCATED_NOTICE"
 msgstr ""
 
+#, fuzzy
 msgid "FERROPLAST"
-msgstr ""
-
+msgstr "Thermoplast"
+
+#, fuzzy
 msgid "FERROPLAST_DESCRIPTION"
-msgstr ""
-
+msgstr "De thermoplast is een door twee membranen omsloten celorganel dat warmtegevoelige pigmenten bevat, op elkaar gestapeld in een membraanzak. Het is een prokaryoot die door zijn eukaryotische gastheer geabsorbeerd is voor diens gebruik. De pigmenten in de thermoplast zijn in staat om de energie van hitteverschillen in de omgeving te gebruiken om glucose uit water en gasvormige koolstofdioxide te produceren in een proces dat thermosyntese heet. De snelheid van de glucoseproductie hangt af van de koolstofdioxideconcentratie en de temperatuur."
+
+#, fuzzy
 msgid "FERROPLAST_PROCESSES_DESCRIPTION"
-msgstr ""
+msgstr "Produceert [thrive:compound type=\"atp\"][/thrive:compound] met gebruik van de temperatuurgradiënt. Snelheid schaalt met [thrive:compound type=\"temperature\"][/thrive:compound]."
 
 msgid "FILTER_ITEMS_BY_CATEGORY_COLON"
 msgstr ""
