--- conflicted
+++ resolved
@@ -7,15 +7,9 @@
 msgstr ""
 "Project-Id-Version: PROJECT VERSION\n"
 "Report-Msgid-Bugs-To: EMAIL@ADDRESS\n"
-<<<<<<< HEAD
-"POT-Creation-Date: 2024-09-17 13:19+0300\n"
-"PO-Revision-Date: 2024-09-08 07:30+0000\n"
-"Last-Translator: Teashrock <kajitsu22@gmail.com>\n"
-=======
-"POT-Creation-Date: 2024-09-16 20:19+0300\n"
+"POT-Creation-Date: 2024-09-17 15:30+0300\n"
 "PO-Revision-Date: 2024-09-17 07:03+0000\n"
 "Last-Translator: Anonymous <noreply@weblate.org>\n"
->>>>>>> 1cf25597
 "Language-Team: Dutch (Belgium) <https://translate.revolutionarygamesstudio.com/projects/thrive/thrive-game/nl_BE/>\n"
 "Language: nl_BE\n"
 "MIME-Version: 1.0\n"
@@ -6382,9 +6376,8 @@
 msgid "WIKI_3D"
 msgstr "onze Wiki"
 
-#, fuzzy
 msgid "WIKI_3D_COMMA_SANDBOX"
-msgstr "Algemene Bewerker En Strategiefasen"
+msgstr ""
 
 #, fuzzy
 msgid "WIKI_3D_COMMA_STRATEGY"
@@ -6414,9 +6407,8 @@
 msgid "WIKI_ASCENSION_INTRO"
 msgstr "Rusticyanine is een proteïne dat koolstofdioxide en zuurstof kan gebruiken om ijzer te oxideren van een chemische staat naar een andere. Dit proces, dat men ijzer respiratie noemt, geeft energie vrij dat de cel dan kan opnemen."
 
-#, fuzzy
 msgid "WIKI_ASCENSION_OVERVIEW"
-msgstr "Rusticyanine is een proteïne dat koolstofdioxide en zuurstof kan gebruiken om ijzer te oxideren van een chemische staat naar een andere. Dit proces, dat men ijzer respiratie noemt, geeft energie vrij dat de cel dan kan opnemen."
+msgstr ""
 
 #, fuzzy
 msgid "WIKI_ASCENSION_TRANSITIONS"
@@ -6450,9 +6442,8 @@
 msgid "WIKI_AWAKENING_STAGE_UI"
 msgstr "Ontwaakfase"
 
-#, fuzzy
 msgid "WIKI_AWARE_STAGE_CURRENT_DEVELOPMENT"
-msgstr "Maakt binding met andere cellen mogelijk. Dit is de eerste stap naar meercelligheid. Wanneer uw cel deel uitmaakt van een kolonie, worden verbindingen tussen cellen gedeeld. Je kunt de editor niet openen als je deel uitmaakt van een kolonie, dus je moet de binding opheffen als je eenmaal genoeg verbindingen hebt verzameld om je cel te verdelen."
+msgstr ""
 
 #, fuzzy
 msgid "WIKI_AWARE_STAGE_FEATURES"
@@ -6478,33 +6469,27 @@
 msgid "WIKI_AXON_EFFECTS"
 msgstr "Externe effecten:"
 
-#, fuzzy
 msgid "WIKI_AXON_INTRO"
-msgstr "Rusticyanine is een proteïne dat koolstofdioxide en zuurstof kan gebruiken om ijzer te oxideren van een chemische staat naar een andere. Dit proces, dat men ijzer respiratie noemt, geeft energie vrij dat de cel dan kan opnemen."
-
-#, fuzzy
+msgstr ""
+
 msgid "WIKI_AXON_MODIFICATIONS"
-msgstr "Aanpassingen"
+msgstr ""
 
 #, fuzzy
 msgid "WIKI_AXON_PROCESSES"
 msgstr "Geen processen"
 
-#, fuzzy
 msgid "WIKI_AXON_REQUIREMENTS"
-msgstr "Voorwaarden"
-
-#, fuzzy
+msgstr ""
+
 msgid "WIKI_AXON_SCIENTIFIC_BACKGROUND"
-msgstr "Wetenschappelijk Achtergrond"
-
-#, fuzzy
+msgstr ""
+
 msgid "WIKI_AXON_STRATEGY"
-msgstr "Strategie"
-
-#, fuzzy
+msgstr ""
+
 msgid "WIKI_AXON_UPGRADES"
-msgstr "Upgrades"
+msgstr ""
 
 #, fuzzy
 msgid "WIKI_BACTERIAL_CHEMOSYNTHESIS_COMMA_GLYCOLYSIS"
@@ -6593,9 +6578,8 @@
 msgid "WIKI_CHEMOPLAST_PROCESSES"
 msgstr "Verandert [thrive:compound type=\"hydrogensulfide\"][/thrive:compound] in [thrive:compound type=\"glucose\"][/thrive:compound]. Ratio schaalt met concentratie van [thrive:compound type=\"carbondioxide\"][/thrive:compound]."
 
-#, fuzzy
 msgid "WIKI_CHEMOPLAST_REQUIREMENTS"
-msgstr "De chemoplast is een door twee membranen omsloten celorganel die proteïnen die in staat zijn om waterstofsulfide, water en koolstofdioxide in glucose om te zetten bevat. Dit proces heet chemosynthese. De snelheid van de glucoseproductie hangt af van de koolstofdioxide concentratie."
+msgstr ""
 
 #, fuzzy
 msgid "WIKI_CHEMOPLAST_SCIENTIFIC_BACKGROUND"
@@ -6691,9 +6675,8 @@
 msgid "WIKI_CHLOROPLAST_PROCESSES"
 msgstr "Produceert [thrive:compound type=\"glucose\"][/thrive:compound]. Ratio schaalt met concentratie van [thrive:compound type=\"carbondioxide\"][/thrive:compound] en intensiteit van [thrive:compound type=\"sunlight\"][/thrive:compound]."
 
-#, fuzzy
 msgid "WIKI_CHLOROPLAST_REQUIREMENTS"
-msgstr "De chemoplast is een door twee membranen omsloten celorganel die proteïnen die in staat zijn om waterstofsulfide, water en koolstofdioxide in glucose om te zetten bevat. Dit proces heet chemosynthese. De snelheid van de glucoseproductie hangt af van de koolstofdioxide concentratie."
+msgstr ""
 
 #, fuzzy
 msgid "WIKI_CHLOROPLAST_SCIENTIFIC_BACKGROUND"
@@ -6711,37 +6694,30 @@
 msgid "WIKI_CHROMATOPHORE_PHOTOSYNTHESIS_COMMA_GLYCOLYSIS"
 msgstr "OxyToxy Synthese"
 
-#, fuzzy
 msgid "WIKI_CILIA_EFFECTS"
-msgstr "Het kleverige binnenste van een cel. Het cytoplasma is het basismengsel van ionen, proteïnen en andere in water opgeloste stoffen die de binnenkant van de cel vullen. Een van de functies die het vervult is glycolyse, de omzetting van glucose in ATP-energie. Voor cellen zonder organellen die zorgen voor een geavanceerder metabolisme, is dit waar ze op vertrouwen voor energie. Het wordt ook gebruikt om moleculen in de cel op te slaan en om de cel te vergroten."
-
-#, fuzzy
+msgstr ""
+
 msgid "WIKI_CILIA_INTRO"
-msgstr "Het kleverige binnenste van een cel. Het cytoplasma is het basismengsel van ionen, proteïnen en andere in water opgeloste stoffen die de binnenkant van de cel vullen. Een van de functies die het vervult is glycolyse, de omzetting van glucose in ATP-energie. Voor cellen zonder organellen die zorgen voor een geavanceerder metabolisme, is dit waar ze op vertrouwen voor energie. Het wordt ook gebruikt om moleculen in de cel op te slaan en om de cel te vergroten."
-
-#, fuzzy
+msgstr ""
+
 msgid "WIKI_CILIA_MODIFICATIONS"
-msgstr "Het kleverige binnenste van een cel. Het cytoplasma is het basismengsel van ionen, proteïnen en andere in water opgeloste stoffen die de binnenkant van de cel vullen. Een van de functies die het vervult is glycolyse, de omzetting van glucose in ATP-energie. Voor cellen zonder organellen die zorgen voor een geavanceerder metabolisme, is dit waar ze op vertrouwen voor energie. Het wordt ook gebruikt om moleculen in de cel op te slaan en om de cel te vergroten."
+msgstr ""
 
 #, fuzzy
 msgid "WIKI_CILIA_PROCESSES"
 msgstr "Verandert [thrive:compound type=\"glucose\"][/thrive:compound] in [thrive:compound type=\"atp\"][/thrive:compound]."
 
-#, fuzzy
 msgid "WIKI_CILIA_REQUIREMENTS"
-msgstr "Voorwaarden"
-
-#, fuzzy
+msgstr ""
+
 msgid "WIKI_CILIA_SCIENTIFIC_BACKGROUND"
-msgstr "De chemoplast is een door twee membranen omsloten celorganel die proteïnen die in staat zijn om waterstofsulfide, water en koolstofdioxide in glucose om te zetten bevat. Dit proces heet chemosynthese. De snelheid van de glucoseproductie hangt af van de koolstofdioxide concentratie."
-
-#, fuzzy
+msgstr ""
+
 msgid "WIKI_CILIA_STRATEGY"
-msgstr "De chemoplast is een door twee membranen omsloten celorganel die proteïnen die in staat zijn om waterstofsulfide, water en koolstofdioxide in glucose om te zetten bevat. Dit proces heet chemosynthese. De snelheid van de glucoseproductie hangt af van de koolstofdioxide concentratie."
-
-#, fuzzy
+msgstr ""
+
 msgid "WIKI_CILIA_UPGRADES"
-msgstr "Geen upgrades."
+msgstr ""
 
 #, fuzzy
 msgid "WIKI_COMPOUNDS_BUTTON"
@@ -6755,25 +6731,20 @@
 msgid "WIKI_COMPOUNDS_INTRO"
 msgstr "Het kleverige binnenste van een cel. Het cytoplasma is het basismengsel van ionen, proteïnen en andere in water opgeloste stoffen die de binnenkant van de cel vullen. Een van de functies die het vervult is glycolyse, de omzetting van glucose in ATP-energie. Voor cellen zonder organellen die zorgen voor een geavanceerder metabolisme, is dit waar ze op vertrouwen voor energie. Het wordt ook gebruikt om moleculen in de cel op te slaan en om de cel te vergroten."
 
-#, fuzzy
 msgid "WIKI_COMPOUNDS_TYPES_OF_COMPOUNDS"
-msgstr "Effecten"
-
-#, fuzzy
+msgstr ""
+
 msgid "WIKI_COMPOUND_SYSTEM_DEVELOPMENT_COMPOUNDS_LIST"
-msgstr "Chemische verbindingen:"
-
-#, fuzzy
+msgstr ""
+
 msgid "WIKI_COMPOUND_SYSTEM_DEVELOPMENT_INTRO"
-msgstr "Chemische verbindingen:"
-
-#, fuzzy
+msgstr ""
+
 msgid "WIKI_COMPOUND_SYSTEM_DEVELOPMENT_MICROBE_STAGE"
-msgstr "Chemische verbindingen:"
-
-#, fuzzy
+msgstr ""
+
 msgid "WIKI_COMPOUND_SYSTEM_DEVELOPMENT_OVERVIEW"
-msgstr "Chemische verbindingen:"
+msgstr ""
 
 #, fuzzy
 msgid "WIKI_CYTOPLASM_EFFECTS"
@@ -6791,17 +6762,14 @@
 msgid "WIKI_CYTOPLASM_PROCESSES"
 msgstr "Verandert [thrive:compound type=\"glucose\"][/thrive:compound] in [thrive:compound type=\"atp\"][/thrive:compound]."
 
-#, fuzzy
 msgid "WIKI_CYTOPLASM_REQUIREMENTS"
-msgstr "Een cel heeft een nucleus nodig om lysosomen te evolueren."
-
-#, fuzzy
+msgstr ""
+
 msgid "WIKI_CYTOPLASM_SCIENTIFIC_BACKGROUND"
-msgstr "De chemoplast is een door twee membranen omsloten celorganel die proteïnen die in staat zijn om waterstofsulfide, water en koolstofdioxide in glucose om te zetten bevat. Dit proces heet chemosynthese. De snelheid van de glucoseproductie hangt af van de koolstofdioxide concentratie."
-
-#, fuzzy
+msgstr ""
+
 msgid "WIKI_CYTOPLASM_STRATEGY"
-msgstr "De chemoplast is een door twee membranen omsloten celorganel die proteïnen die in staat zijn om waterstofsulfide, water en koolstofdioxide in glucose om te zetten bevat. Dit proces heet chemosynthese. De snelheid van de glucoseproductie hangt af van de koolstofdioxide concentratie."
+msgstr ""
 
 msgid "WIKI_CYTOPLASM_UPGRADES"
 msgstr "Geen upgrades."
@@ -6832,21 +6800,18 @@
 "\n"
 "Kies een organel van de lijst hieronder om meer te leren."
 
-#, fuzzy
 msgid "WIKI_EDITORS_AND_MUTATIONS_GENERATIONS_AND_EDITOR_SESSIONS"
-msgstr "Aanpassingen"
+msgstr ""
 
 #, fuzzy
 msgid "WIKI_EDITORS_AND_MUTATIONS_INTRO"
 msgstr "De krachtcentrale van de cel. Mitochondriën (of mitochondria) doen aan [b]Aerobe Dissimilatie[/b], of het omzetten van [thrive:compound type=\"glucose\"][/thrive:compound] in [thrive:compound type=\"atp\"][/thrive:compound] met gebruik van [thrive:compound type=\"oxygen\"][/thrive:compound]. Mitochondriën doen deze functie meer doeltreffend dan andere organellen zoals <a href=\"/wiki/Metabolosomes\" title=\"Metabolosomes\">Metabolosomen</a>."
 
-#, fuzzy
 msgid "WIKI_EDITORS_AND_MUTATIONS_MUTATIONS_AND_MUTATION_POINTS"
-msgstr "Aanpassingen"
-
-#, fuzzy
+msgstr ""
+
 msgid "WIKI_ENVIRONMENTAL_CONDITIONS_ENVIRONMENTAL_GASSES"
-msgstr "De krachtcentrale van de cel. Mitochondriën (of mitochondria) doen aan [b]Aerobe Dissimilatie[/b], of het omzetten van [thrive:compound type=\"glucose\"][/thrive:compound] in [thrive:compound type=\"atp\"][/thrive:compound] met gebruik van [thrive:compound type=\"oxygen\"][/thrive:compound]. Mitochondriën doen deze functie meer doeltreffend dan andere organellen zoals <a href=\"/wiki/Metabolosomes\" title=\"Metabolosomes\">Metabolosomen</a>."
+msgstr ""
 
 #, fuzzy
 msgid "WIKI_ENVIRONMENTAL_CONDITIONS_INTRO"
@@ -6856,9 +6821,8 @@
 msgid "WIKI_ENVIRONMENTAL_CONDITIONS_PHYSICAL_CONDITIONS"
 msgstr "{0} bevolking veranderd met {1} door: {2}"
 
-#, fuzzy
 msgid "WIKI_ENVIRONMENTAL_CONDITIONS_THE_DAY/NIGHT_CYCLE"
-msgstr "De krachtcentrale van de cel. Mitochondriën (of mitochondria) doen aan [b]Aerobe Dissimilatie[/b], of het omzetten van [thrive:compound type=\"glucose\"][/thrive:compound] in [thrive:compound type=\"atp\"][/thrive:compound] met gebruik van [thrive:compound type=\"oxygen\"][/thrive:compound]. Mitochondriën doen deze functie meer doeltreffend dan andere organellen zoals <a href=\"/wiki/Metabolosomes\" title=\"Metabolosomes\">Metabolosomen</a>."
+msgstr ""
 
 #, fuzzy
 msgid "WIKI_FLAGELLUM_EFFECTS"
@@ -6876,21 +6840,17 @@
 msgid "WIKI_FLAGELLUM_PROCESSES"
 msgstr "Gebruikt [thrive:compound type=\"atp\"][/thrive:compound] om de snelheid van de cell te verhogen."
 
-#, fuzzy
 msgid "WIKI_FLAGELLUM_REQUIREMENTS"
-msgstr "Het flagellum (meervoud: flagella) is een zweepachtige bundel van proteïne vezels, dat vasthangt aan het celmembraan, die ATP gebruikt om golven te vormen en zo de cel voort te stuwen in een bepaalde richting. De positie van het flagellum bepaalt de richting waarin het stuwkracht levert voor de cel. De stuwrichting is tegengesteld aan de richting waarin de flagellum wijst, bijvoorbeeld een flagellum die aan de linkerkant van een cel is geplaatst, geeft stuwkracht wanneer hij naar rechts beweegt."
-
-#, fuzzy
+msgstr ""
+
 msgid "WIKI_FLAGELLUM_SCIENTIFIC_BACKGROUND"
-msgstr "Wetenschappelijk Achtergrond"
-
-#, fuzzy
+msgstr ""
+
 msgid "WIKI_FLAGELLUM_STRATEGY"
-msgstr "Het flagellum (meervoud: flagella) is een zweepachtige bundel van proteïne vezels, dat vasthangt aan het celmembraan, die ATP gebruikt om golven te vormen en zo de cel voort te stuwen in een bepaalde richting. De positie van het flagellum bepaalt de richting waarin het stuwkracht levert voor de cel. De stuwrichting is tegengesteld aan de richting waarin de flagellum wijst, bijvoorbeeld een flagellum die aan de linkerkant van een cel is geplaatst, geeft stuwkracht wanneer hij naar rechts beweegt."
-
-#, fuzzy
+msgstr ""
+
 msgid "WIKI_FLAGELLUM_UPGRADES"
-msgstr "Gebruikt [thrive:compound type=\"atp\"][/thrive:compound] om de snelheid van de cell te verhogen."
+msgstr ""
 
 #, fuzzy
 msgid "WIKI_GLYCOLYSIS_COMMA_ANAEROBIC_NITROGEN_FIXATION"
@@ -6973,9 +6933,8 @@
 msgid "WIKI_HEADING_PROCESSES"
 msgstr "Processen"
 
-#, fuzzy
 msgid "WIKI_HEADING_REPRODUCTION_IN_THE_MICROBE_STAGE"
-msgstr "Processen"
+msgstr ""
 
 msgid "WIKI_HEADING_REQUIREMENTS"
 msgstr "Voorwaarden"
@@ -7021,9 +6980,8 @@
 msgid "WIKI_INDUSTRIAL_STAGE_INTRO"
 msgstr "Verbindings agent"
 
-#, fuzzy
 msgid "WIKI_INDUSTRIAL_STAGE_OVERVIEW"
-msgstr "Ga naar Industriële Fase?"
+msgstr ""
 
 #, fuzzy
 msgid "WIKI_INDUSTRIAL_STAGE_TRANSITIONS"
@@ -7036,9 +6994,8 @@
 msgid "WIKI_INJECTISOME_PILUS"
 msgstr ""
 
-#, fuzzy
 msgid "WIKI_LYSOSOME_EFFECTS"
-msgstr "Een gemodificeerd metabolosoom dat verantwoordelijk is voor de productie van een primitieve vorm van het giftige middel OxyToxy NT."
+msgstr ""
 
 #, fuzzy
 msgid "WIKI_LYSOSOME_INTRO"
@@ -7056,13 +7013,11 @@
 msgid "WIKI_LYSOSOME_REQUIREMENTS"
 msgstr "Een cel heeft een nucleus nodig om lysosomen te evolueren."
 
-#, fuzzy
 msgid "WIKI_LYSOSOME_SCIENTIFIC_BACKGROUND"
-msgstr "Metabolosomen zijn clusters van proteïnen verpakt in eiwitomhulsels. Ze zijn in staat om veel sneller glucose om te zetten in ATP dan cytoplasma, dit door middel van een proces genaamd aerobe respiratie. Het heeft echter wel zuurstof nodig om te functioneren en lagere zuurstofniveaus in de omgeving vertragen dus de ATP-productie. Omdat de metabolosomen direct in het cytoplasma zijn gesuspendeerd, voert de omringende vloeistof enige glycolyse uit."
-
-#, fuzzy
+msgstr ""
+
 msgid "WIKI_LYSOSOME_STRATEGY"
-msgstr "Een gemodificeerd metabolosoom dat verantwoordelijk is voor de productie van een primitieve vorm van het giftige middel OxyToxy NT."
+msgstr ""
 
 msgid "WIKI_LYSOSOME_UPGRADES"
 msgstr "Geen upgrades."
@@ -7222,37 +7177,30 @@
 msgid "WIKI_MULTICELLULAR_STAGE_UI"
 msgstr "Meercellige Fase"
 
-#, fuzzy
 msgid "WIKI_MYOFIBRIL_EFFECTS"
-msgstr "Geen processen"
-
-#, fuzzy
+msgstr ""
+
 msgid "WIKI_MYOFIBRIL_INTRO"
-msgstr "Geen processen"
-
-#, fuzzy
+msgstr ""
+
 msgid "WIKI_MYOFIBRIL_MODIFICATIONS"
-msgstr "Het kleverige binnenste van een cel. Het cytoplasma is het basismengsel van ionen, proteïnen en andere in water opgeloste stoffen die de binnenkant van de cel vullen. Een van de functies die het vervult is glycolyse, de omzetting van glucose in ATP-energie. Voor cellen zonder organellen die zorgen voor een geavanceerder metabolisme, is dit waar ze op vertrouwen voor energie. Het wordt ook gebruikt om moleculen in de cel op te slaan en om de cel te vergroten."
+msgstr ""
 
 #, fuzzy
 msgid "WIKI_MYOFIBRIL_PROCESSES"
 msgstr "Geen processen"
 
-#, fuzzy
 msgid "WIKI_MYOFIBRIL_REQUIREMENTS"
-msgstr "Geen vereisten"
-
-#, fuzzy
+msgstr ""
+
 msgid "WIKI_MYOFIBRIL_SCIENTIFIC_BACKGROUND"
-msgstr "De chemoplast is een door twee membranen omsloten celorganel die proteïnen die in staat zijn om waterstofsulfide, water en koolstofdioxide in glucose om te zetten bevat. Dit proces heet chemosynthese. De snelheid van de glucoseproductie hangt af van de koolstofdioxide concentratie."
-
-#, fuzzy
+msgstr ""
+
 msgid "WIKI_MYOFIBRIL_STRATEGY"
-msgstr "Geen processen"
-
-#, fuzzy
+msgstr ""
+
 msgid "WIKI_MYOFIBRIL_UPGRADES"
-msgstr "Geen processen"
+msgstr ""
 
 #, fuzzy
 msgid "WIKI_NATION_EDITOR"
@@ -7306,9 +7254,8 @@
 msgid "WIKI_NITROGENASE_PROCESSES"
 msgstr "Verandert [thrive:compound type=\"atp\"][/thrive:compound] in [thrive:compound type=\"ammonia\"][/thrive:compound]. Ratio schaalt met concentratie van [thrive:compound type=\"nitrogen\"][/thrive:compound]."
 
-#, fuzzy
 msgid "WIKI_NITROGENASE_REQUIREMENTS"
-msgstr "De thermoplast is een door twee membranen omsloten celorganel dat warmtegevoelige pigmenten bevat, op elkaar gestapeld in een membraanzak. Het is een prokaryoot die door zijn eukaryotische gastheer geabsorbeerd is voor diens gebruik. De pigmenten in de thermoplast zijn in staat om de energie van hitteverschillen in de omgeving te gebruiken om glucose uit water en gasvormige koolstofdioxide te produceren in een proces dat thermosyntese heet. De snelheid van de glucoseproductie hangt af van de koolstofdioxideconcentratie en de temperatuur."
+msgstr ""
 
 #, fuzzy
 msgid "WIKI_NITROGENASE_SCIENTIFIC_BACKGROUND"
@@ -7329,13 +7276,11 @@
 msgid "WIKI_NONE_COMMA_THIS_IS_THE_LAST_STAGE"
 msgstr ""
 
-#, fuzzy
 msgid "WIKI_NUCLEUS_EFFECTS"
-msgstr "Geen processen"
-
-#, fuzzy
+msgstr ""
+
 msgid "WIKI_NUCLEUS_INTRO"
-msgstr "Eukaryotische organel dat stoffen veel dichter by elkaar opslaat dan [b][color=#3796e1][url=thriveopedia:cytoplasm]Cytoplasm[/url][/color][/b]. Jij kan ze specialiseren om opslag te vergroten."
+msgstr ""
 
 #, fuzzy
 msgid "WIKI_NUCLEUS_MODIFICATIONS"
@@ -7345,21 +7290,17 @@
 msgid "WIKI_NUCLEUS_PROCESSES"
 msgstr "Geen processen"
 
-#, fuzzy
 msgid "WIKI_NUCLEUS_REQUIREMENTS"
-msgstr "De gifstofvacuole is een vacuole die speciaal aangepast is voor de specifieke productie, opslag en afscheiding van oxytoxy gifstoffen. Meer gifstofvacuole's zullen de snelheid waarmee gifstoffen vrijgelaten mee kunnen worden vergroten."
-
-#, fuzzy
+msgstr ""
+
 msgid "WIKI_NUCLEUS_SCIENTIFIC_BACKGROUND"
-msgstr "De chemoplast is een door twee membranen omsloten celorganel die proteïnen die in staat zijn om waterstofsulfide, water en koolstofdioxide in glucose om te zetten bevat. Dit proces heet chemosynthese. De snelheid van de glucoseproductie hangt af van de koolstofdioxide concentratie."
-
-#, fuzzy
+msgstr ""
+
 msgid "WIKI_NUCLEUS_STRATEGY"
-msgstr "De chemoplast is een door twee membranen omsloten celorganel die proteïnen die in staat zijn om waterstofsulfide, water en koolstofdioxide in glucose om te zetten bevat. Dit proces heet chemosynthese. De snelheid van de glucoseproductie hangt af van de koolstofdioxide concentratie."
-
-#, fuzzy
+msgstr ""
+
 msgid "WIKI_NUCLEUS_UPGRADES"
-msgstr "Geen processen"
+msgstr ""
 
 msgid "WIKI_ORGANELLES_ROOT_INTRO"
 msgstr ""
@@ -7391,9 +7332,8 @@
 msgid "WIKI_OXYTOXISOME_REQUIREMENTS"
 msgstr "Een gemodificeerd metabolosoom dat verantwoordelijk is voor de productie van een primitieve vorm van het giftige middel OxyToxy NT."
 
-#, fuzzy
 msgid "WIKI_OXYTOXISOME_SCIENTIFIC_BACKGROUND"
-msgstr "De gifstofvacuole is een vacuole die speciaal aangepast is voor de specifieke productie, opslag en afscheiding van oxytoxy gifstoffen. Meer gifstofvacuole's zullen de snelheid waarmee gifstoffen vrijgelaten mee kunnen worden vergroten."
+msgstr ""
 
 #, fuzzy
 msgid "WIKI_OXYTOXISOME_STRATEGY"
@@ -7447,9 +7387,8 @@
 msgid "WIKI_PAGE_COMPOUNDS"
 msgstr "Cytoplasma"
 
-#, fuzzy
 msgid "WIKI_PAGE_COMPOUND_SYSTEM_DEVELOPMENT"
-msgstr "Chemische verbindingen:"
+msgstr ""
 
 msgid "WIKI_PAGE_CYTOPLASM"
 msgstr "Cytoplasma"
@@ -7563,37 +7502,29 @@
 msgid "WIKI_PAGE_VACUOLE"
 msgstr "Vacuole"
 
-#, fuzzy
 msgid "WIKI_PERFORATOR_PILUS_EFFECTS"
-msgstr "Protoplasma"
-
-#, fuzzy
+msgstr ""
+
 msgid "WIKI_PERFORATOR_PILUS_INTRO"
-msgstr "Penetrerende Pilus"
-
-#, fuzzy
+msgstr ""
+
 msgid "WIKI_PERFORATOR_PILUS_MODIFICATIONS"
-msgstr "De choloroplast is een door twee membranen omsloten celorganel dat lichtgevoelige pigmenten bevat, op elkaar gestapeld in een membraanzak. Het is een prokaryoot die door zijn eukaryotische gastheer geabsorbeerd is voor diens gebruik. De pigmenten in de chloroplast zijn in staat om lichtenergie te gebruiken om glucose uit water en gasvormige koolstofdioxide te produceren in een proces dat fotosynthese heet. Deze pigmenten zijn ook wat het zijn opmerkelijke kleur geeft. De snelheid van de glucoseproductie hangt af van de koolstofdioxideconcentratie en de lichtintensiteit."
-
-#, fuzzy
+msgstr ""
+
 msgid "WIKI_PERFORATOR_PILUS_PROCESSES"
-msgstr "Verandert [thrive:compound type=\"glucose\"][/thrive:compound] in [thrive:compound type=\"atp\"][/thrive:compound]."
-
-#, fuzzy
+msgstr ""
+
 msgid "WIKI_PERFORATOR_PILUS_REQUIREMENTS"
-msgstr "De chemoplast is een door twee membranen omsloten celorganel die proteïnen die in staat zijn om waterstofsulfide, water en koolstofdioxide in glucose om te zetten bevat. Dit proces heet chemosynthese. De snelheid van de glucoseproductie hangt af van de koolstofdioxide concentratie."
-
-#, fuzzy
+msgstr ""
+
 msgid "WIKI_PERFORATOR_PILUS_SCIENTIFIC_BACKGROUND"
-msgstr "De choloroplast is een door twee membranen omsloten celorganel dat lichtgevoelige pigmenten bevat, op elkaar gestapeld in een membraanzak. Het is een prokaryoot die door zijn eukaryotische gastheer geabsorbeerd is voor diens gebruik. De pigmenten in de chloroplast zijn in staat om lichtenergie te gebruiken om glucose uit water en gasvormige koolstofdioxide te produceren in een proces dat fotosynthese heet. Deze pigmenten zijn ook wat het zijn opmerkelijke kleur geeft. De snelheid van de glucoseproductie hangt af van de koolstofdioxideconcentratie en de lichtintensiteit."
-
-#, fuzzy
+msgstr ""
+
 msgid "WIKI_PERFORATOR_PILUS_STRATEGY"
-msgstr "Penetrerende Pilus"
-
-#, fuzzy
+msgstr ""
+
 msgid "WIKI_PERFORATOR_PILUS_UPGRADES"
-msgstr "Penetrerende Pilus"
+msgstr ""
 
 #, fuzzy
 msgid "WIKI_PROTEIN_RESPIRATION"
@@ -7607,29 +7538,24 @@
 msgid "WIKI_PROTOPLASM_INTRO"
 msgstr "Protoplasma"
 
-#, fuzzy
 msgid "WIKI_PROTOPLASM_MODIFICATIONS"
-msgstr "Het kleverige binnenste van een cel. Het cytoplasma is het basismengsel van ionen, proteïnen en andere in water opgeloste stoffen die de binnenkant van de cel vullen. Een van de functies die het vervult is glycolyse, de omzetting van glucose in ATP-energie. Voor cellen zonder organellen die zorgen voor een geavanceerder metabolisme, is dit waar ze op vertrouwen voor energie. Het wordt ook gebruikt om moleculen in de cel op te slaan en om de cel te vergroten."
+msgstr ""
 
 #, fuzzy
 msgid "WIKI_PROTOPLASM_PROCESSES"
 msgstr "Verandert [thrive:compound type=\"glucose\"][/thrive:compound] in [thrive:compound type=\"atp\"][/thrive:compound]."
 
-#, fuzzy
 msgid "WIKI_PROTOPLASM_REQUIREMENTS"
-msgstr "Een gemodificeerd metabolosoom dat verantwoordelijk is voor de productie van een primitieve vorm van het giftige middel OxyToxy NT."
-
-#, fuzzy
+msgstr ""
+
 msgid "WIKI_PROTOPLASM_SCIENTIFIC_BACKGROUND"
-msgstr "De choloroplast is een door twee membranen omsloten celorganel dat lichtgevoelige pigmenten bevat, op elkaar gestapeld in een membraanzak. Het is een prokaryoot die door zijn eukaryotische gastheer geabsorbeerd is voor diens gebruik. De pigmenten in de chloroplast zijn in staat om lichtenergie te gebruiken om glucose uit water en gasvormige koolstofdioxide te produceren in een proces dat fotosynthese heet. Deze pigmenten zijn ook wat het zijn opmerkelijke kleur geeft. De snelheid van de glucoseproductie hangt af van de koolstofdioxideconcentratie en de lichtintensiteit."
-
-#, fuzzy
+msgstr ""
+
 msgid "WIKI_PROTOPLASM_STRATEGY"
-msgstr "De choloroplast is een door twee membranen omsloten celorganel dat lichtgevoelige pigmenten bevat, op elkaar gestapeld in een membraanzak. Het is een prokaryoot die door zijn eukaryotische gastheer geabsorbeerd is voor diens gebruik. De pigmenten in de chloroplast zijn in staat om lichtenergie te gebruiken om glucose uit water en gasvormige koolstofdioxide te produceren in een proces dat fotosynthese heet. Deze pigmenten zijn ook wat het zijn opmerkelijke kleur geeft. De snelheid van de glucoseproductie hangt af van de koolstofdioxideconcentratie en de lichtintensiteit."
-
-#, fuzzy
+msgstr ""
+
 msgid "WIKI_PROTOPLASM_UPGRADES"
-msgstr "Geen upgrades."
+msgstr ""
 
 #, fuzzy
 msgid "WIKI_PULLING_CILIA"
@@ -7643,9 +7569,8 @@
 msgid "WIKI_REPRODUCTION_INTRO"
 msgstr "Protoplasma"
 
-#, fuzzy
 msgid "WIKI_REPRODUCTION_REPRODUCTION_IN_THE_MICROBE_STAGE"
-msgstr "Protoplasma"
+msgstr ""
 
 msgid "WIKI_ROOT_BODY"
 msgstr ""
@@ -7674,9 +7599,8 @@
 msgid "WIKI_RUSTICYANIN_PROCESSES"
 msgstr "Verandert [thrive:compound type=\"iron\"][/thrive:compound] in [thrive:compound type=\"atp\"][/thrive:compound]. Ratio schaalt met concentratie van [thrive:compound type=\"carbondioxide\"][/thrive:compound] en [thrive:compound type=\"oxygen\"][/thrive:compound]."
 
-#, fuzzy
 msgid "WIKI_RUSTICYANIN_REQUIREMENTS"
-msgstr "Rusticyanine is een proteïne dat koolstofdioxide en zuurstof kan gebruiken om ijzer te oxideren van een chemische staat naar een andere. Dit proces, dat men ijzer respiratie noemt, geeft energie vrij dat de cel dan kan opnemen."
+msgstr ""
 
 #, fuzzy
 msgid "WIKI_RUSTICYANIN_SCIENTIFIC_BACKGROUND"
@@ -7738,25 +7662,20 @@
 msgid "WIKI_SLIME_JET_PROCESSES"
 msgstr "Verandert [thrive:compound type=\"glucose\"][/thrive:compound] in [thrive:compound type=\"atp\"][/thrive:compound]."
 
-#, fuzzy
 msgid "WIKI_SLIME_JET_REQUIREMENTS"
-msgstr "Maakt binding met andere cellen mogelijk. Dit is de eerste stap naar meercelligheid. Wanneer uw cel deel uitmaakt van een kolonie, worden verbindingen tussen cellen gedeeld. Je kunt de editor niet openen als je deel uitmaakt van een kolonie, dus je moet de binding opheffen als je eenmaal genoeg verbindingen hebt verzameld om je cel te verdelen."
-
-#, fuzzy
+msgstr ""
+
 msgid "WIKI_SLIME_JET_SCIENTIFIC_BACKGROUND"
-msgstr "Maakt binding met andere cellen mogelijk. Dit is de eerste stap naar meercelligheid. Wanneer uw cel deel uitmaakt van een kolonie, worden verbindingen tussen cellen gedeeld. Je kunt de editor niet openen als je deel uitmaakt van een kolonie, dus je moet de binding opheffen als je eenmaal genoeg verbindingen hebt verzameld om je cel te verdelen."
-
-#, fuzzy
+msgstr ""
+
 msgid "WIKI_SLIME_JET_STRATEGY"
-msgstr "Het kleverige binnenste van een cel. Het cytoplasma is het basismengsel van ionen, proteïnen en andere in water opgeloste stoffen die de binnenkant van de cel vullen. Een van de functies die het vervult is glycolyse, de omzetting van glucose in ATP-energie. Voor cellen zonder organellen die zorgen voor een geavanceerder metabolisme, is dit waar ze op vertrouwen voor energie. Het wordt ook gebruikt om moleculen in de cel op te slaan en om de cel te vergroten."
-
-#, fuzzy
+msgstr ""
+
 msgid "WIKI_SLIME_JET_UPGRADES"
-msgstr "Verandert [thrive:compound type=\"glucose\"][/thrive:compound] in [thrive:compound type=\"atp\"][/thrive:compound]."
-
-#, fuzzy
+msgstr ""
+
 msgid "WIKI_SOCIETY_STAGE_CURRENT_DEVELOPMENT"
-msgstr "Maakt binding met andere cellen mogelijk. Dit is de eerste stap naar meercelligheid. Wanneer uw cel deel uitmaakt van een kolonie, worden verbindingen tussen cellen gedeeld. Je kunt de editor niet openen als je deel uitmaakt van een kolonie, dus je moet de binding opheffen als je eenmaal genoeg verbindingen hebt verzameld om je cel te verdelen."
+msgstr ""
 
 #, fuzzy
 msgid "WIKI_SOCIETY_STAGE_FEATURES"
@@ -7778,9 +7697,8 @@
 msgid "WIKI_SOCIETY_STAGE_UI"
 msgstr "Microbestadium"
 
-#, fuzzy
 msgid "WIKI_SPACE_STAGE_CURRENT_DEVELOPMENT"
-msgstr "Maakt binding met andere cellen mogelijk. Dit is de eerste stap naar meercelligheid. Wanneer uw cel deel uitmaakt van een kolonie, worden verbindingen tussen cellen gedeeld. Je kunt de editor niet openen als je deel uitmaakt van een kolonie, dus je moet de binding opheffen als je eenmaal genoeg verbindingen hebt verzameld om je cel te verdelen."
+msgstr ""
 
 #, fuzzy
 msgid "WIKI_SPACE_STAGE_FEATURES"
@@ -7833,9 +7751,8 @@
 msgid "WIKI_THERMOPLAST_PROCESSES"
 msgstr "Produceert [thrive:compound type=\"glucose\"][/thrive:compound]. Ratio schaalt met concentratie van [thrive:compound type=\"carbondioxide\"][/thrive:compound] en temperatuur."
 
-#, fuzzy
 msgid "WIKI_THERMOPLAST_REQUIREMENTS"
-msgstr "De thermoplast is een door twee membranen omsloten celorganel dat warmtegevoelige pigmenten bevat, op elkaar gestapeld in een membraanzak. Het is een prokaryoot die door zijn eukaryotische gastheer geabsorbeerd is voor diens gebruik. De pigmenten in de thermoplast zijn in staat om de energie van hitteverschillen in de omgeving te gebruiken om glucose uit water en gasvormige koolstofdioxide te produceren in een proces dat thermosyntese heet. De snelheid van de glucoseproductie hangt af van de koolstofdioxideconcentratie en de temperatuur."
+msgstr ""
 
 #, fuzzy
 msgid "WIKI_THERMOPLAST_SCIENTIFIC_BACKGROUND"
@@ -7881,9 +7798,8 @@
 msgid "WIKI_THERMOSYNTHASE_UPGRADES"
 msgstr "De thermoplast is een door twee membranen omsloten celorganel dat warmtegevoelige pigmenten bevat, op elkaar gestapeld in een membraanzak. Het is een prokaryoot die door zijn eukaryotische gastheer geabsorbeerd is voor diens gebruik. De pigmenten in de thermoplast zijn in staat om de energie van hitteverschillen in de omgeving te gebruiken om glucose uit water en gasvormige koolstofdioxide te produceren in een proces dat thermosyntese heet. De snelheid van de glucoseproductie hangt af van de koolstofdioxideconcentratie en de temperatuur."
 
-#, fuzzy
 msgid "WIKI_THE_PATCH_MAP_FOG_OF_WAR"
-msgstr "De thermoplast is een door twee membranen omsloten celorganel dat warmtegevoelige pigmenten bevat, op elkaar gestapeld in een membraanzak. Het is een prokaryoot die door zijn eukaryotische gastheer geabsorbeerd is voor diens gebruik. De pigmenten in de thermoplast zijn in staat om de energie van hitteverschillen in de omgeving te gebruiken om glucose uit water en gasvormige koolstofdioxide te produceren in een proces dat thermosyntese heet. De snelheid van de glucoseproductie hangt af van de koolstofdioxideconcentratie en de temperatuur."
+msgstr ""
 
 #, fuzzy
 msgid "WIKI_THE_PATCH_MAP_INTRO"
@@ -7893,9 +7809,8 @@
 msgid "WIKI_THE_PATCH_MAP_PATCHES"
 msgstr "De thermoplast is een door twee membranen omsloten celorganel dat warmtegevoelige pigmenten bevat, op elkaar gestapeld in een membraanzak. Het is een prokaryoot die door zijn eukaryotische gastheer geabsorbeerd is voor diens gebruik. De pigmenten in de thermoplast zijn in staat om de energie van hitteverschillen in de omgeving te gebruiken om glucose uit water en gasvormige koolstofdioxide te produceren in een proces dat thermosyntese heet. De snelheid van de glucoseproductie hangt af van de koolstofdioxideconcentratie en de temperatuur."
 
-#, fuzzy
 msgid "WIKI_THE_PATCH_MAP_THE_PATCH_MAP"
-msgstr "De thermoplast is een door twee membranen omsloten celorganel dat warmtegevoelige pigmenten bevat, op elkaar gestapeld in een membraanzak. Het is een prokaryoot die door zijn eukaryotische gastheer geabsorbeerd is voor diens gebruik. De pigmenten in de thermoplast zijn in staat om de energie van hitteverschillen in de omgeving te gebruiken om glucose uit water en gasvormige koolstofdioxide te produceren in een proces dat thermosyntese heet. De snelheid van de glucoseproductie hangt af van de koolstofdioxideconcentratie en de temperatuur."
+msgstr ""
 
 msgid "WIKI_THYLAKOIDS_EFFECTS"
 msgstr "Geen speciale effecten."
@@ -7967,9 +7882,8 @@
 msgid "WIKI_TOXIN_VACUOLE_UPGRADES"
 msgstr "De gifstofvacuole is een vacuole die speciaal aangepast is voor de specifieke productie, opslag en afscheiding van oxytoxy gifstoffen. Meer gifstofvacuole's zullen de snelheid waarmee gifstoffen vrijgelaten mee kunnen worden vergroten."
 
-#, fuzzy
 msgid "WIKI_VACUOLE_EFFECTS"
-msgstr "De gifstofvacuole is een vacuole die speciaal aangepast is voor de specifieke productie, opslag en afscheiding van oxytoxy gifstoffen. Meer gifstofvacuole's zullen de snelheid waarmee gifstoffen vrijgelaten mee kunnen worden vergroten."
+msgstr ""
 
 msgid "WIKI_VACUOLE_INTRO"
 msgstr "Eukaryotische organel dat stoffen veel dichter by elkaar opslaat dan [b][color=#3796e1][url=thriveopedia:cytoplasm]Cytoplasm[/url][/color][/b]. Jij kan ze specialiseren om opslag te vergroten."
@@ -7982,21 +7896,17 @@
 msgid "WIKI_VACUOLE_PROCESSES"
 msgstr "Verandert [thrive:compound type=\"atp\"][/thrive:compound] in [thrive:compound type=\"oxytoxy\"][/thrive:compound]. Ratio schaalt met de concentratie van [thrive:compound type=\"oxygen\"][/thrive:compound]. Kan gif afvuren met [thrive:input]g_fire_toxin[/thrive:input]."
 
-#, fuzzy
 msgid "WIKI_VACUOLE_REQUIREMENTS"
-msgstr "De gifstofvacuole is een vacuole die speciaal aangepast is voor de specifieke productie, opslag en afscheiding van oxytoxy gifstoffen. Meer gifstofvacuole's zullen de snelheid waarmee gifstoffen vrijgelaten mee kunnen worden vergroten."
-
-#, fuzzy
+msgstr ""
+
 msgid "WIKI_VACUOLE_SCIENTIFIC_BACKGROUND"
-msgstr "De gifstofvacuole is een vacuole die speciaal aangepast is voor de specifieke productie, opslag en afscheiding van oxytoxy gifstoffen. Meer gifstofvacuole's zullen de snelheid waarmee gifstoffen vrijgelaten mee kunnen worden vergroten."
-
-#, fuzzy
+msgstr ""
+
 msgid "WIKI_VACUOLE_STRATEGY"
-msgstr "De gifstofvacuole is een vacuole die speciaal aangepast is voor de specifieke productie, opslag en afscheiding van oxytoxy gifstoffen. Meer gifstofvacuole's zullen de snelheid waarmee gifstoffen vrijgelaten mee kunnen worden vergroten."
-
-#, fuzzy
+msgstr ""
+
 msgid "WIKI_VACUOLE_UPGRADES"
-msgstr "De gifstofvacuole is een vacuole die speciaal aangepast is voor de specifieke productie, opslag en afscheiding van oxytoxy gifstoffen. Meer gifstofvacuole's zullen de snelheid waarmee gifstoffen vrijgelaten mee kunnen worden vergroten."
+msgstr ""
 
 #, fuzzy
 msgid "WIKI_YES"
@@ -8096,28 +8006,28 @@
 msgstr "Uitzoomen"
 
 #, fuzzy
+#~ msgid "ASCENSION"
+#~ msgstr "Versie:"
+
+#, fuzzy
+#~ msgid "WIKI_CYTOPLASM_GLYCOLYSIS"
+#~ msgstr "Cytoplasma Glycolyse"
+
+#, fuzzy
+#~ msgid "WIKI_AEROBIC_NITROGEN_FIXATION"
+#~ msgstr "Anaerobe Stikstoffixatie"
+
+#, fuzzy
+#~ msgid "WIKI_AWAKENING_STAGE"
+#~ msgstr "Ontwaakfase"
+
+#, fuzzy
+#~ msgid "WIKI_AWARE_STAGE"
+#~ msgstr "Bewustzijnsfase"
+
+#, fuzzy
 #~ msgid "WIKI_CHEMOSYNTHESIS"
 #~ msgstr "Chemosynthese"
-
-#, fuzzy
-#~ msgid "ASCENSION"
-#~ msgstr "Versie:"
-
-#, fuzzy
-#~ msgid "WIKI_CYTOPLASM_GLYCOLYSIS"
-#~ msgstr "Cytoplasma Glycolyse"
-
-#, fuzzy
-#~ msgid "WIKI_AEROBIC_NITROGEN_FIXATION"
-#~ msgstr "Anaerobe Stikstoffixatie"
-
-#, fuzzy
-#~ msgid "WIKI_AWAKENING_STAGE"
-#~ msgstr "Ontwaakfase"
-
-#, fuzzy
-#~ msgid "WIKI_AWARE_STAGE"
-#~ msgstr "Bewustzijnsfase"
 
 #, fuzzy
 #~ msgid "WIKI_GLYCOLYSIS"
