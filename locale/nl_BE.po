--- conflicted
+++ resolved
@@ -7,15 +7,9 @@
 msgstr ""
 "Project-Id-Version: PROJECT VERSION\n"
 "Report-Msgid-Bugs-To: EMAIL@ADDRESS\n"
-<<<<<<< HEAD
-"POT-Creation-Date: 2024-06-22 13:23+0200\n"
-"PO-Revision-Date: 2024-04-10 06:38+0000\n"
-"Last-Translator: Henri Hyyryläinen <hhyyrylainen@revolutionarygamesstudio.com>\n"
-=======
-"POT-Creation-Date: 2024-09-13 13:45+0300\n"
+"POT-Creation-Date: 2024-09-16 15:39+0300\n"
 "PO-Revision-Date: 2024-09-08 07:30+0000\n"
 "Last-Translator: Teashrock <kajitsu22@gmail.com>\n"
->>>>>>> 69622fd6
 "Language-Team: Dutch (Belgium) <https://translate.revolutionarygamesstudio.com/projects/thrive/thrive-game/nl_BE/>\n"
 "Language: nl_BE\n"
 "MIME-Version: 1.0\n"
@@ -44,9 +38,8 @@
 msgid "3D_COMMA_STRATEGY"
 msgstr "Algemene Bewerker En Strategiefasen"
 
-#, fuzzy
 msgid "3D_COMMA_STRATEGY_COMMA_SPACE"
-msgstr "Microbestadium"
+msgstr ""
 
 msgid "3D_EDITOR"
 msgstr "3D Bewerker"
@@ -380,9 +373,8 @@
 msgid "BACKSPACE"
 msgstr "Terug"
 
-#, fuzzy
 msgid "BACTERIAL_CHEMOSYNTHESIS_COMMA_GLYCOLYSIS"
-msgstr "OxyToxy Synthese"
+msgstr ""
 
 #, fuzzy
 msgid "BACTERIAL_THERMOSYNTHESIS"
@@ -696,9 +688,8 @@
 msgid "CHROMATIC_ABERRATION"
 msgstr "Chromatische aberratie:"
 
-#, fuzzy
 msgid "CHROMATOPHORE_PHOTOSYNTHESIS_COMMA_GLYCOLYSIS"
-msgstr "OxyToxy Synthese"
+msgstr ""
 
 msgid "CHROMATOPHORE_PROCESSES_DESCRIPTION"
 msgstr "Produceert [thrive:compound type=\"glucose\"][/thrive:compound]. Snelheid schaalt met concentratie van [thrive:compound type=\"carbondioxide\"][/thrive:compound] en de intensiteit van [thrive:compound type=\"sunlight\"][/thrive:compound]."
@@ -1724,7 +1715,7 @@
 
 #, fuzzy
 msgid "EDITORS_AND_MUTATIONS"
-msgstr "Mitochondrium"
+msgstr "heeft een mutatie"
 
 #, fuzzy
 msgid "EDITOR_BUTTON_TOOLTIP"
@@ -1860,7 +1851,7 @@
 
 #, fuzzy
 msgid "ENVIRONMENTAL_CONDITIONS"
-msgstr "Mitochondrium"
+msgstr "{0} bevolking veranderd met {1} door: {2}"
 
 msgid "ENVIRONMENTAL_GLUCOSE_RETENTION"
 msgstr ""
@@ -5280,10 +5271,6 @@
 msgid "SPREAD_TO_PATCHES"
 msgstr "verspreid naar gebieden:"
 
-<<<<<<< HEAD
-msgid "STAGES"
-msgstr ""
-=======
 #, fuzzy
 msgid "SPRINT"
 msgstr "Print Screen(toets)"
@@ -5291,7 +5278,9 @@
 #, fuzzy
 msgid "SPRINT_ACTION_TOOLTIP"
 msgstr "Pauzeer het spel"
->>>>>>> 69622fd6
+
+msgid "STAGES"
+msgstr ""
 
 msgid "STAGE_MENU_BUTTON_TOOLTIP"
 msgstr "Pauze menu"
@@ -6937,7 +6926,7 @@
 
 #, fuzzy
 msgid "WIKI_HEADING_PATCHES"
-msgstr "Effecten"
+msgstr "Upgrades"
 
 #, fuzzy
 msgid "WIKI_HEADING_PHYSICAL_CONDITIONS"
@@ -7969,10 +7958,9 @@
 msgid "ZOOM_OUT"
 msgstr "Uitzoomen"
 
-<<<<<<< HEAD
 #~ msgid "HELP"
 #~ msgstr "Help"
-=======
+
 #~ msgid "ALLOW_SPECIES_TO_NOT_MUTATE"
 #~ msgstr "Sta soorten toe niet te muteren (als geen goede mutatie gevonden wordt)"
 
@@ -7997,7 +7985,6 @@
 
 #~ msgid "NOT_FOUND_CHUNK"
 #~ msgstr "Fout: brokstuk niet gevonden"
->>>>>>> 69622fd6
 
 #~ msgid "BASSBOOST"
 #~ msgstr "Bassboost(toets)"
