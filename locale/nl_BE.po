# Translations template for PROJECT.
# Copyright (C) 2020 ORGANIZATION
# This file is distributed under the same license as the PROJECT project.
# FIRST AUTHOR <EMAIL@ADDRESS>, 2020.
#
msgid ""
msgstr ""
"Project-Id-Version: PROJECT VERSION\n"
"Report-Msgid-Bugs-To: EMAIL@ADDRESS\n"
<<<<<<< HEAD
"POT-Creation-Date: 2025-07-11 18:06+0200\n"
=======
"POT-Creation-Date: 2025-06-05 21:10+0100\n"
>>>>>>> c10e08e0
"PO-Revision-Date: 2025-05-25 15:00+0000\n"
"Last-Translator: Anonymous <noreply@weblate.org>\n"
"Language-Team: Dutch (Belgium) <https://translate.revolutionarygamesstudio.com/projects/thrive/thrive-game/nl_BE/>\n"
"Language: nl_BE\n"
"MIME-Version: 1.0\n"
"Content-Type: text/plain; charset=UTF-8\n"
"Content-Transfer-Encoding: 8bit\n"
"Plural-Forms: nplurals=2; plural=n != 1;\n"
"X-Generator: Weblate 5.11.4\n"
"Generated-By: Babel 2.9.0\n"

msgid "2D_MOVEMENT_TYPE_SELECTION"
msgstr "2D bewegingsstijl:"

msgid "3D_EDITOR"
msgstr "3D Bewerker"

msgid "3D_MOVEMENT"
msgstr "3D beweging"

msgid "3D_MOVEMENT_TYPE_SELECTION"
msgstr "3D bewegingsstijl:"

msgid "ABILITIES"
msgstr "Vaardigheden"

msgid "ABORT"
msgstr "Stop"

msgid "ABORTED_DOT"
msgstr "Gestopt."

#, fuzzy
msgid "ABSORBERS_COUNT"
msgstr "Microbestadium"

msgid "ABYSSOPELAGIC"
msgstr "Abyssopelagisch"

msgid "ACCEPT"
msgstr ""

msgid "ACTION_AWAKEN"
msgstr "Ontwaak ({0:F1} / {1:F1})"

msgid "ACTION_AWAKEN_TOOLTIP"
msgstr "Ga door naar de Ontwaakfase. Beschikbaar wanneer u genoeg breinkracht hebt (weefseltype met axonen)."

msgid "ACTION_BLOCKED_WHILE_ANOTHER_IN_PROGRESS"
msgstr "Actie geblokkeerd tijdens dat er een andere aan het verwerken is"

msgid "ACTION_DELETE"
msgstr "Verwijder"

msgid "ACTION_DOUBLE_POPULATION"
msgstr "Verdubbel Bevolkingsaantal"

msgid "ACTION_DUPLICATE_UNITS"
msgstr "Dupliceer Eenheden"

msgid "ACTION_HALF_POPULATION"
msgstr "Halveer Bevolkingsaantal"

msgid "ACTION_TELEPORT"
msgstr "Teleporteer"

msgid "ACTIVE"
msgstr "Actief"

msgid "ACTIVE_THREAD_COUNT"
msgstr "Huidige discussies:"

msgid "ACTIVITY_EXPLANATION"
msgstr ""
"Actieve microben rennen en tuimelen als er niets interessants gebeurt.\n"
"Sessiele microben zullen stationair zijn en wachten tot de omgeving verandert voordat ze handelen."

msgid "ADDITIONAL_VALIDATION_FAILED"
msgstr "Bijkomende controles detecteerden een probleem: {0}"

msgid "ADD_INPUT_BUTTON_TOOLTIP"
msgstr "Voeg een nieuwe sneltoets toe"

msgid "ADVANCED_VIEW"
msgstr "Uitgebreid"

msgid "ADVANCED_VIEW_BUTTON_TOOLTIP"
msgstr "Open de weergave voor uitgebreide instellingen"

#, fuzzy
msgid "AEROBIC_NITROGEN_FIXATION"
msgstr "Anaerobe Stikstoffixatie"

msgid "AEROBIC_NITROGEN_FIXING"
msgstr "Aerobe Stikstoffixatie"

#, fuzzy
msgid "AEROBIC_RESPIRATION"
msgstr "Aërobe Ademhaling"

msgid "AGENTS"
msgstr "Middelen"

msgid "AGENTS_COLON"
msgstr "Stoffen:"

msgid "AGENT_NAME"
msgstr "{0} Stof"

msgid "AGGRESSION_EXPLANATION"
msgstr ""
"Agressieve microben zullen prooien over grotere afstanden achtervolgen\n"
"en hebben meer kans om roofdieren te bestrijden wanneer ze worden aangevallen.\n"
"Vreedzame microben zullen anderen over grotere afstanden niet betrekken\n"
"en zullen minder snel gifstoffen tegen roofdieren te gebruiken."

msgid "AGGRESSIVE"
msgstr "Agresief"

msgid "AI_MUTATION_RATE"
msgstr "Mutatiesnelheid van de AI"

msgid "AI_MUTATION_RATE_EXPLANATION"
msgstr "(snelheid dat AI soorten muteren)"

msgid "ALL"
msgstr "Alle"

#, fuzzy
msgid "ALLOW_SPECIES_SWITCH_ON_EXTINCTION"
msgstr "Sta soorten toe niet te muteren (als geen goede mutatie gevonden wordt)"

#, fuzzy
msgid "ALLOW_SPECIES_SWITCH_ON_EXTINCTION_EXPLANATION"
msgstr ""
"Agressieve microben zullen prooien over grotere afstanden achtervolgen\n"
"en hebben meer kans om roofdieren te bestrijden wanneer ze worden aangevallen.\n"
"Vreedzame microben zullen anderen over grotere afstanden niet betrekken\n"
"en zullen minder snel gifstoffen tegen roofdieren te gebruiken."

#, fuzzy
msgid "ALL_WORLDS_GENERAL_STATISTICS"
msgstr "Organismestatistieken"

#, fuzzy
msgid "ALL_WORLDS_STATISTICS"
msgstr ""
"[b]Generaties:[/b]\n"
"  {0}\n"
"[b]Totale Aantal Soorten:[/b]\n"
"  Gemiddeld {1}; Standaard Afwijking {2}\n"
"[b]Soorten Nog In Leven:[/b]\n"
"  Gemiddeld {3}; Standaard Afwijking {4}\n"
"[b]Soorten Per Gebied:[/b]\n"
"  Gemiddeld {5}; Standaard Afwijking {6}\n"
"[b]Totale Bevolking Per Gebied:[/b]\n"
"  Gemiddeld {7}; Standaard Afwijking {8}\n"
"[b]Gemiddelde Grootte Van Zeshoek Van Microbiële Soorten:[/b]\n"
"  Gemiddeld {9}; Standaard Afwijking {10}\n"
"[b]Generieke Gegevens Van Organellen:[/b]"

msgid "ALREADY_ASCENDED"
msgstr "Jij bent al verheven"

msgid "ALT"
msgstr "Alt"

#, fuzzy
msgid "ALWAYS_VISIBLE"
msgstr "Zichtbaar"

msgid "AMBIANCE_VOLUME"
msgstr "Sfeer volume"

msgid "AMMONIA"
msgstr "Ammoniak"

#, fuzzy
msgid "AMMONIA_COST"
msgstr "Ammoniak"

msgid "AMOUNT_OF_AUTOSAVE_TO_KEEP"
msgstr "Hoeveelheid automatisch opgeslagen bestanden om bij te houden:"

msgid "AMOUNT_OF_QUICKSAVE_TO_KEEP"
msgstr "Hoeveelheid snel opgeslagen bestanden om bij te houden:"

msgid "ANAEROBIC_NITROGEN_FIXATION"
msgstr "Anaerobe Stikstoffixatie"

msgid "AND_UNLOCK_CONDITION"
msgstr "en"

msgid "ANISOTROPIC_FILTERING"
msgstr ""

msgid "ANTIALIASING_MSAA_TAA"
msgstr ""

#, fuzzy
msgid "ANTI_ALIASING_FXAA"
msgstr "Multisample anti-aliasing:"

#, fuzzy
msgid "ANTI_ALIASING_MODE"
msgstr "Multisample anti-aliasing:"

#, fuzzy
msgid "ANTI_ALIASING_MSAA"
msgstr "Multisample anti-aliasing:"

#, fuzzy
msgid "ANTI_ALIASING_TAA"
msgstr "Multisample anti-aliasing:"

msgid "APPEARANCE"
msgstr "Uiterlijk"

msgid "APPLY"
msgstr "Toepassen"

msgid "APPLY_CHANGES"
msgstr "Pas aanpassingen toe"

msgid "APRIL"
msgstr "April"

msgid "ARE_YOU_SURE_TO_RESET_ALL_SETTINGS"
msgstr "Ben je zeker dat je ALLE instellingen wilt resetten naar de standaardwaarden?"

msgid "ARE_YOU_SURE_TO_RESET_INPUT_SETTINGS"
msgstr "Bent u zeker dat u de invoersinstellingen wilt resetten naar de standaardwaarden?"

msgid "ARTIST_COLON"
msgstr "Kunstenaar:"

msgid "ARTWORK_TITLE"
msgstr "\"{0}\" - {1}"

msgid "ART_BY"
msgstr "Kunst door {0}"

msgid "ART_GALLERY"
msgstr "Kunst galerij"

msgid "ASCENSION_CONGRATULATIONS"
msgstr "Gefeliciteerd!"

msgid "ASCENSION_CONGRATULATIONS_CONTENT"
msgstr ""
"Jij bent verheven en je hebt het spel voltooid. Gefeliciteerd met het einde van het spel te bereiken!\n"
"\n"
"Je mag in de Ruimtefase blijven spelen met ontgrendelde Goddelijke Gereedschappen om in de zandbak aan te rommelen.\n"
"\n"
"Het is ook mogelijk om in dit spelverloop terug af te dalen naar de Microbenfase en met extra voordelen opnieuw door alle fasen te gaan.\n"
"\n"
"Totaal aantal keren verheven in dit opslagbestand: {0}"

#, fuzzy
msgid "ASCENSION_STAGE"
msgstr "Versie:"

msgid "ASSEMBLY_CLASS_REQUIRED"
msgstr "Mod assembly class is vereist wanneer assembly is gespecifieerd"

#, fuzzy
msgid "ASSEMBLY_REQUIRED_WITH_HARMONY"
msgstr "Mod assembly class is vereist wanneer assembly is gespecifieerd"

msgid "ASSUME_HYPERTHREADING"
msgstr "Ga er van uit dat de CPU hyperthreading heeft ingeschakeld"

msgid "ASSUME_HYPERTHREADING_TOOLTIP"
msgstr ""
"Het kan niet automatisch worden gedetecteerd of hyperthreading is ingeschakeld of niet.\n"
"Dit heeft invloed op het standaard aantal threads, aangezien hyperthreading-threads niet zo snel zijn als echte CPU-cores."

msgid "ATMOSPHERIC_GASSES"
msgstr "Atmosferische Gassen"

msgid "ATP"
msgstr "ATP"

msgid "ATP_BALANCE"
msgstr "ATP Balans"

#, fuzzy
msgid "ATP_BALANCE_TOOLTIP"
msgstr "Toon / verstop omgeving en verbindingen"

#, fuzzy
msgid "ATP_BALANCE_TOOLTIP_MULTICELLULAR"
msgstr "Toon / verstop omgeving en verbindingen"

msgid "ATP_BALANCE_WITHOUT_EXTERNAL_RESOURCES"
msgstr ""

msgid "ATP_BALANCE_WITHOUT_GLUCOSE"
msgstr ""

#, fuzzy
msgid "ATP_BALANCE_WITHOUT_HYDROGEN_SULFIDE"
msgstr "Waterstofsulfide"

#, fuzzy
msgid "ATP_BALANCE_WITHOUT_IRON"
msgstr "ATP Balans"

msgid "ATP_BALANCE_WITH_ALL_COMPOUNDS"
msgstr ""

msgid "ATP_PRODUCTION"
msgstr "ATP Productie"

msgid "ATP_PRODUCTION_TOO_LOW"
msgstr "ATP PRODUCTIE TE LAAG!"

msgid "ATTEMPT_TO_WRITE_SAVE_FAILED"
msgstr "De poging om deze opslagbestand te schrijven is mislukt. De naam van het opslagbestand is misschien te lang of je hebt geen toestemming om in het opslagbestand te schrijven."

msgid "AT_CURSOR"
msgstr "Bij cursor:"

msgid "AUDIO_OUTPUT_DEVICE"
msgstr "Audio-uitvoerapparaat:"

msgid "AUGUST"
msgstr "Augustus"

msgid "AUTO"
msgstr "Auto"

#, fuzzy
msgid "AUTO-EVO_EXPLANATION_EXPLANATION"
msgstr "Dit paneel toont de waarden die de auto-evo voorspelling gebruikt. De totale energie die een soort kan verzamelen en de kosten per individu van de soort bepalen de uiteindelijke bevolkingsaantal. Auto-evo gebruikt een versimpeld beeld van de werkelijkheid om te berekenen hoe goed een soort presteert op basis van de energie die ze kunnen verzamelen. Voor elke voedselbron wordt er getoond hoeveel energie een soort daar van krijgt. Verder wordt de totale hoeveelheid energie die van die bron beschikbaar is getoond. Het deel dat de soort uit de totale energie krijgt is gebaseerd op hoe groot de geschiktheid is in vergelijking tot de totale geschiktheid. Geschiktheid is een metriek die toont hoe goed een soort die voedselbron kan gebruiken."

msgid "AUTO-EVO_POPULATION_CHANGED_2"
msgstr "{0} bevolkingsaantal veranderd met {1} in: {2}vanwege: {3}"

msgid "AUTO-EVO_PREDICTION"
msgstr "Auto-Evo voorspelling"

msgid "AUTO-EVO_PREDICTION_BOX_DESCRIPTION"
msgstr ""
"Dit paneel toont de verwachte populatie van auto-evo voor de bewerkte soort.\n"
"Auto-evo voert de populatiesimulatie uit die het andere deel is (naast uw eigen prestaties) dat uw populatie beïnvloedt."

#, fuzzy
msgid "AUTO-EVO_RESULTS_TITLE"
msgstr "Auto-evo resultaten:"

msgid "AUTO-EVO_STEPS_DONE"
msgstr "{0:F1}% klaar. {1:n0}/{2:n0} stappen."

#, fuzzy
msgid "AUTO-EVO_STRENGHT_MULTIPLIER"
msgstr "Vermenigvuldiger voor mutatiekost"

#, fuzzy
msgid "AUTO-EVO_STRENGHT_MULTIPLIER_EXPLANATION"
msgstr "(kost van organellen, membranen en andere items in de bewerker)"

msgid "AUTOSAVE_DURING_THE_GAME"
msgstr "Automatisch opslaan tijdens het spelen"

msgid "AUTO_EVO"
msgstr "Auto-Evo"

msgid "AUTO_EVO_EXPLORING_TOOL"
msgstr "Auto-Evo Verkenningshulpmiddel"

msgid "AUTO_EVO_FAILED"
msgstr "Auto-evo mislukt"

msgid "AUTO_EVO_MISSING_RESULT_DATA_OBJECT"
msgstr ""

msgid "AUTO_EVO_RESULTS"
msgstr "Auto-evo resultaten:"

#, fuzzy
msgid "AUTO_EVO_RESULTS_GLOBAL_TITLE"
msgstr "Auto-evo resultaten:"

#, fuzzy
msgid "AUTO_EVO_RESULTS_PATCH_TITLE"
msgstr "Auto-evo resultaten:"

msgid "AUTO_EVO_RUN_STATUS"
msgstr "loopstatus:"

msgid "AUTO_EVO_STATUS_COLON"
msgstr "Auto-Evo Status:"

msgid "AUTO_MOVE_FORWARDS"
msgstr "Beweeg automatisch naar voor"

#, fuzzy
msgid "AUTO_RESOLUTION"
msgstr "Resolutie:"

msgid "AVAILABLE_CONSTRUCTION_PROJECTS"
msgstr "Beschikbare Bouwprojecten"

msgid "AVAILABLE_MODS"
msgstr "Beschikbare mods"

msgid "AWAKENING_STAGE"
msgstr "Ontwaakfase"

msgid "AWARE_STAGE"
msgstr "Bewustzijnsfase"

msgid "BACK"
msgstr "Terug"

msgid "BACKGROUND_BLUR"
msgstr ""

msgid "BACKSLASH"
msgstr "Terug"

msgid "BACKSPACE"
msgstr "Terug"

#, fuzzy
msgid "BACTERIAL_THERMOSYNTHESIS"
msgstr "Chemosynthese"

msgid "BALANCE_DISPLAY_AT_DAY_ALWAYS"
msgstr ""

msgid "BALANCE_DISPLAY_AT_DAY_ALWAYS_TOOLTIP"
msgstr ""

msgid "BALANCE_DISPLAY_WHILE_MOVING"
msgstr ""

#, fuzzy
msgid "BALANCE_DISPLAY_WHILE_MOVING_TOOLTIP"
msgstr "Open de weergave voor uitgebreide instellingen"

#, fuzzy
msgid "BASE_MOBILITY"
msgstr "Mobiliteit"

msgid "BASE_MOVEMENT"
msgstr "Basisbeweging"

msgid "BASIC_VIEW"
msgstr "Basis"

msgid "BASIC_VIEW_BUTTON_TOOLTIP"
msgstr "Ga terug naar basisinstellingenweergave"

msgid "BATHYPELAGIC"
msgstr "Bathypelagisch"

msgid "BECOME_MACROSCOPIC"
msgstr "Word Macroscopisch ({0}/{1})"

msgid "BECOME_MULTICELLULAR"
msgstr "Word Meercellig ({0}/{1})"

msgid "BEGIN_THRIVING"
msgstr "Begin met Thriving"

msgid "BEHAVIOUR"
msgstr "Gedrag"

#, fuzzy
msgid "BEHAVIOUR_ACTIVITY"
msgstr "Gedrag"

msgid "BEHAVIOUR_AGGRESSION"
msgstr "Agressie"

msgid "BEHAVIOUR_FEAR"
msgstr "Angst"

msgid "BEHAVIOUR_FOCUS"
msgstr "Focus"

msgid "BEHAVIOUR_OPPORTUNISM"
msgstr "Opportunisme"

msgid "BELOW_SEA_LEVEL"
msgstr "{0}-{1}m onder zeeniveau"

msgid "BENCHMARKS"
msgstr "Prestatietests"

#, fuzzy
msgid "BENCHMARK_FINISHED"
msgstr "Laden voltooid"

msgid "BENCHMARK_PHASE"
msgstr "Prestatietestfase:"

msgid "BENCHMARK_RESULTS_COLON"
msgstr "Resultaten:"

msgid "BEST_PATCH_COLON"
msgstr "Beste Zone:"

msgid "BIG_IRON_CHUNK"
msgstr "Groot Brok Ijzer"

#, fuzzy
msgid "BIG_PHOSPHATE_CHUNK"
msgstr "Groot Brok Ijzer"

msgid "BILLION_ABBREVIATION"
msgstr "{0} B"

msgid "BINDING_AGENT"
msgstr "Bindmiddel"

msgid "BINDING_AGENT_DESCRIPTION"
msgstr "Maakt binding met andere cellen mogelijk. Dit is de eerste stap naar meercelligheid. Wanneer uw cel deel uitmaakt van een kolonie, worden verbindingen tussen cellen gedeeld. Je kunt de editor niet openen als je deel uitmaakt van een kolonie, dus je moet de binding opheffen als je eenmaal genoeg verbindingen hebt verzameld om je cel te verdelen."

msgid "BINDING_AGENT_PROCESSES_DESCRIPTION"
msgstr "Druk [thrive:input]g_toggle_binding[/thrive:input] om verbindingsmodus te schakelen. In verbindingsmodus kan jij jezelf verbinden met andere cellen van uw soort door tegen ze aan te bewegen. Om een kolonie te verlaten druk [thrive:input]g_unbind_all[/thrive:input]. Jij kan niet de bewerker binnenkomen terwijl jij verbonden bent met andere cellen."

msgid "BIND_AXES_SENSITIVITY"
msgstr "Bind assen bij elkaar"

msgid "BIOLUMINESCENT_VACUOLE"
msgstr "Bioluminescente Vacuole"

#, fuzzy
msgid "BIOLUMINESCENT_VACUOLE_DESCRIPTION"
msgstr "Bioluminescente Vacuole"

#, fuzzy
msgid "BIOLUMINESCENT_VACUOLE_PROCESSES_DESCRIPTION"
msgstr "Verandert [thrive:compound type=\"atp\"][/thrive:compound] in [thrive:compound type=\"oxytoxy\"][/thrive:compound]. Snelheid schaalt met de concentratie van [thrive:compound type=\"oxygen\"][/thrive:compound]. Kan gifstoffen afvuren door op [thrive:input]g_fire_toxin[/thrive:input] te drukken. Wanneer de hoeveelheid van [thrive:compound type=\"oxytoxy\"][/thrive:compound] laag is, is afvuren nog altijd mogelijk maar het zal minder schade doen."

msgid "BIOME_LABEL"
msgstr "Bioom: {0}"

#, fuzzy
msgid "BLOOM_RENDER_EFFECT"
msgstr "Externe effecten:"

#, fuzzy
msgid "BLUESKY_TOOLTIP"
msgstr "Pauzeer het spel"

msgid "BRAIN_CELL_NAME_DEFAULT"
msgstr "Zenuwcel"

msgid "BRAVE"
msgstr "Dapper"

msgid "BROWSE"
msgstr "Bladeren"

msgid "BROWSE_WORKSHOP"
msgstr "Bladeren door Workshop"

msgid "BUILD_CITY"
msgstr "Bouw een Stad"

msgid "BUILD_QUEUE"
msgstr "Bouw Wachtrij"

msgid "BUILD_STRUCTURE"
msgstr "Bouw een Bouwwerk"

msgid "BY"
msgstr "Door:"

msgid "BY_REVOLUTIONARY_GAMES"
msgstr "Door Revolutionary Games Studio"

msgid "CACHE_DISK_MAX_TIME"
msgstr ""

msgid "CACHE_MEMORY_MAX_ITEMS"
msgstr ""

msgid "CACHE_TIME_MEMORY"
msgstr ""

msgid "CACHE_TIME_MEMORY_ONLY"
msgstr ""

#, fuzzy
msgid "CACHING_TITLE"
msgstr "Titel is vermist"

msgid "CALCIUM_CARBONATE"
msgstr "Calciumcarbonaat"

msgid "CALCIUM_CARBONATE_MEMBRANE_DESCRIPTION"
msgstr "Dit membraan heeft een sterke schelp gemaakt van calciumcarbonaat. Het kan gemakkelijk schade weerstaan en vereist minder energie om niet te vervormen. De nadelen van het hebben van zo een zware schelp is dat de cel veel langzamer is en lang doet over het absorberen van stoffen."

msgid "CAMERA"
msgstr "Camera"

msgid "CANCEL"
msgstr "Annuleer"

msgid "CANCEL_ACTION_CAPITAL"
msgstr "ANNULEER ACTIE"

msgid "CANCEL_CURRENT_ACTION"
msgstr "Annuleer huidige actie"

msgid "CANNOT_DELETE_USED_CELL_TYPE"
msgstr "Een celtype dat momenteel gebruikt wordt in uw bouwplan kan niet verwijderd worden"

msgid "CANNOT_DELETE_USED_CELL_TYPE_TITLE"
msgstr "Kan Gebruikte Celtype Niet Verwijderen"

msgid "CANNOT_ENGULF"
msgstr "Kan niet verzwelgen"

msgid "CANNOT_MOVE_METABALL_TO_DESCENDANT_TREE"
msgstr "Kan een metabal niet verplaatsen naar de afstammelingenboom"

msgid "CANNOT_REDUCE_BRAIN_POWER_STAGE"
msgstr "De hoeveelheid breinkracht is nu te laag om in de huidige fase te blijven. Het is niet toegestaan om naar andere fases terug te gaan, gelieve kan jij uw breinkracht vergroten om verder te gaan."

msgid "CANNOT_REDUCE_BRAIN_POWER_STAGE_TITLE"
msgstr ""

#, fuzzy
msgid "CANNOT_WRITE_SAVE"
msgstr "Kan niet verzwelgen"

msgid "CANT_LOAD_MOD_INFO"
msgstr "Kan mod info niet laden voor {0}"

msgid "CAPSLOCK"
msgstr "Caps Lock(toets)"

msgid "CARBON_DIOXIDE"
msgstr "Koolstofdioxide"

msgid "CATEGORY_AN_ABUNDANCE"
msgstr "een overvloed"

msgid "CATEGORY_A_FAIR_AMOUNT"
msgstr "een degelijke hoeveelheid"

msgid "CATEGORY_LITTLE"
msgstr "klein"

msgid "CATEGORY_QUITE_A_BIT"
msgstr "redelijk wat"

msgid "CATEGORY_SOME"
msgstr "een beetje"

msgid "CATEGORY_VERY_LITTLE"
msgstr "heel weinig"

msgid "CAUTIOUS"
msgstr "Voorzichtig"

msgid "CELL"
msgstr "Cel"

msgid "CELLS"
msgstr "Cellen"

msgid "CELLULASE"
msgstr "Cellulase"

#, fuzzy
msgid "CELLULASE_DESCRIPTION"
msgstr "De vacuole is een intern membraanorganel dat gebruikt wordt voor opslag in de cel. Ze bestaan uit meerdere vesikels, kleinere membraanstructuren vaak gebruikt in cellen voor opslag, die samengesmolten zijn. Het is gevuld met water dat gebruikt wordt om moleculen, enzymen, vaste stoffen en andere substanties op te slaan. Hun vorm is veranderlijk en kan variëren tussen cellen."

msgid "CELLULOSE"
msgstr "Cellulose"

msgid "CELLULOSE_MEMBRANE_DESCRIPTION"
msgstr "Dit membraan heeft een celwand, wat resulteert in een betere bescherming tegen algemene schade en vooral tegen fysieke schade. Het kost ook minder energie om zijn vorm te behouden, maar kan stoffen niet snel absorberen en is langzamer.[b]Cellulase kan deze celwand verteren[/b] waardoor het kwetsbaar is voor verzwelging door roofdieren."

#, fuzzy
msgid "CELL_STAT_ROTATION_TOOLTIP"
msgstr "Pauzeer het spel"

#, fuzzy
msgid "CELL_STAT_SPEED_TOOLTIP"
msgstr "Pauzeer het spel"

#, fuzzy
msgid "CELL_STAT_STORAGE_TOOLTIP"
msgstr "Pauzeer het spel"

#, fuzzy
msgid "CELL_TYPE_BUTTON_ATP_CONSUMPTION"
msgstr "{0}: -{1} ATP"

#, fuzzy
msgid "CELL_TYPE_BUTTON_ATP_PRODUCTION"
msgstr "ATP Productie"

msgid "CELL_TYPE_NAME"
msgstr "Celtypenaam"

msgid "CHANGE_DESCRIPTION_IS_TOO_LONG"
msgstr "Veranderingsnotities zijn te lang"

msgid "CHANGE_THE_SYMMETRY"
msgstr "Verander de symmetrie"

#, fuzzy
msgid "CHANNEL_INHIBITOR_TOXIN_SYNTHESIS"
msgstr "De gifstoffenvacuole is een vacuole die speciaal aangepast is voor de specifieke productie, opslag en afscheiding van oxytoxy gifstoffen. Meer gifstoffenvacuolen zullen de snelheid waarmee gifstoffen worden vrijgelaten kunnen vergroten."

msgid "CHEATS"
msgstr "Cheats"

msgid "CHEAT_KEYS_ENABLED"
msgstr "Cheattoetsen ingeschakeld"

msgid "CHEAT_MENU"
msgstr "Cheat menu"

msgid "CHEMICAL_BUTTON_MICROBE_TOOLTIP"
msgstr "Toon / verberg celprocessen"

msgid "CHEMOPLAST"
msgstr "Chemoplast"

msgid "CHEMOPLAST_DESCRIPTION"
msgstr "De chemoplast is een door twee membranen omsloten structuur die eiwitten die in staat zijn om [thrive:compound type=\"hydrogensulfide\"][/thrive:compound], water en gasvormig [thrive:compound type=\"carbondioxide\"][/thrive:compound] in [thrive:compound type=\"glucose\"][/thrive:compound] om te zetten bevat. Dit proces heet [b]waterstofsulfide chemosynthese[/b]. De snelheid van de [thrive:compound type=\"glucose\"][/thrive:compound] productie hangt af van de [thrive:compound type=\"carbondioxide\"][/thrive:compound] concentratie."

msgid "CHEMOPLAST_PROCESSES_DESCRIPTION"
msgstr "Verandert [thrive:compound type=\"hydrogensulfide\"][/thrive:compound] in [thrive:compound type=\"glucose\"][/thrive:compound]. Snelheid schaalt met de concentratie van [thrive:compound type=\"carbondioxide\"][/thrive:compound]."

msgid "CHEMORECEPTOR"
msgstr "Chemoreceptor"

#, fuzzy
msgid "CHEMORECEPTOR_DESCRIPTION"
msgstr "De chemoplast is een door twee membranen omsloten celorganel die proteïnen die in staat zijn om waterstofsulfide, water en koolstofdioxide in glucose om te zetten bevat. Dit proces heet chemosynthese. De snelheid van de glucoseproductie hangt af van de koolstofdioxide concentratie."

#, fuzzy
msgid "CHEMORECEPTOR_MINIMUM_AMOUNT_TOOLTIP"
msgstr "Minimum Hoeveelheid om te Detecteren:"

msgid "CHEMORECEPTOR_PROCESSES_DESCRIPTION"
msgstr "De chemoreceptor staat het detecteren van stoffen van ver weg toe. Verander wanneer het geplaatst is om de stoftype en lijnkleur te selecteren."

#, fuzzy
msgid "CHEMORECEPTOR_SEARCH_RADIUS_TOOLTIP"
msgstr "De chemoplast is een door twee membranen omsloten celorganel die proteïnen die in staat zijn om waterstofsulfide, water en koolstofdioxide in glucose om te zetten bevat. Dit proces heet chemosynthese. De snelheid van de glucoseproductie hangt af van de koolstofdioxide concentratie."

#, fuzzy
msgid "CHEMOSYNTHESIS"
msgstr "Chemosynthese"

msgid "CHEMOSYNTHESIZING_PROTEINS"
msgstr "Chemosynthetiserende Eiwitten"

msgid "CHEMOSYNTHESIZING_PROTEINS_DESCRIPTION"
msgstr "Chemosynthetiserende eiwitten zijn kleine clusters van eiwitten in het cytoplasma die [thrive:compound type=\"hydrogensulfide\"][/thrive:compound], gasvormig [thrive:compound type=\"carbondioxide\"][/thrive:compound] en water kunnen omzetten in [thrive:compound type=\"glucose\"][/thrive:compound] via een proces dat men [b]waterstofsulfide chemosynthese[/b] noemt. De snelheid van de [thrive:compound type=\"glucose\"][/thrive:compound] productie schaalt in verband met de concentratie van [thrive:compound type=\"carbondioxide\"][/thrive:compound]. Doordat chemosynthetiserende eiwitten als een suspensie zitten in het cytoplasma, voert de omliggende vloeistof [b]glycolyse[/b] uit."

msgid "CHEMOSYNTHESIZING_PROTEINS_PROCESSES_DESCRIPTION"
msgstr "Verandert [thrive:compound type=\"hydrogensulfide\"][/thrive:compound] in [thrive:compound type=\"glucose\"][/thrive:compound]. Ratio schaalt met concentratie van [thrive:compound type=\"carbondioxide\"][/thrive:compound]. Verandert ook [thrive:compound type=\"glucose\"][/thrive:compound] in [thrive:compound type=\"atp\"][/thrive:compound]."

msgid "CHEMO_SYNTHESIS"
msgstr "Chemosynthese"

msgid "CHITIN"
msgstr "Chitine"

msgid "CHITINASE"
msgstr "Chitinase"

#, fuzzy
msgid "CHITINASE_DESCRIPTION"
msgstr "Het kleverige binnenste van een cel. Het cytoplasma is het basismengsel van ionen, proteïnen en andere in water opgeloste stoffen die de binnenkant van de cel vullen. Een van de functies die het vervult is glycolyse, de omzetting van glucose in ATP-energie. Voor cellen zonder organellen die zorgen voor een geavanceerder metabolisme, is dit waar ze op vertrouwen voor energie. Het wordt ook gebruikt om moleculen in de cel op te slaan en om de cel te vergroten."

msgid "CHITIN_MEMBRANE_DESCRIPTION"
msgstr "Dit membraan heeft een celwand, wat betekend dat het betere bescherming heeft tegen algemene schade en vooral tegen schade van gifstoffen. Het kost ook minder energie om zijn vorm te behouden, maar het is langzamer en kan stoffen niet snel absorberen. [b] Chitinase kan deze celwand verteren[/b] dat maakt het kwetsbaar voor verzwelging door roofdieren."

msgid "CHLOROPLAST"
msgstr "Chloroplast"

msgid "CHLOROPLAST_DESCRIPTION"
msgstr "De chloroplast is een door twee membranen omsloten structuur dat lichtgevoelige pigmenten bevat, op elkaar gestapeld in een membraanzak. Het is een prokaryoot die door zijn eukaryotische gastheer geabsorbeerd is voor diens gebruik. De pigmenten in de chloroplast zijn in staat om lichtenergie te gebruiken om [thrive:compound type=\"glucose\"][/thrive:compound] uit gasvormige [thrive:compound type=\"carbondioxide\"][/thrive:compound] en water te produceren in een proces dat [b]fotosynthese[/b] heet. Deze pigmenten zijn ook wat het zijn opmerkelijke kleur geeft. De snelheid van de productie van [thrive:compound type=\"glucose\"][/thrive:compound] schaalt met de [thrive:compound type=\"carbondioxide\"][/thrive:compound] concentratie en de intensiteit van [thrive:compound type=\"sunlight\"][/thrive:compound]."

msgid "CHLOROPLAST_PROCESSES_DESCRIPTION"
msgstr "Produceert [thrive:compound type=\"glucose\"][/thrive:compound]. Snelheid schaalt met de concentratie van [thrive:compound type=\"carbondioxide\"][/thrive:compound] en intensiteit van [thrive:compound type=\"sunlight\"][/thrive:compound]."

#, fuzzy
msgid "CHOSEN_FILENAME_ALREADY_EXISTS"
msgstr "De gekozen bestandsnaam ({0}) bestaat al. Wil je dit overschrijven?"

msgid "CHROMATIC_ABERRATION"
msgstr "Chromatische aberratie:"

msgid "CHROMATOPHORE_PROCESSES_DESCRIPTION"
msgstr "Produceert [thrive:compound type=\"glucose\"][/thrive:compound]. Snelheid schaalt met concentratie van [thrive:compound type=\"carbondioxide\"][/thrive:compound] en de intensiteit van [thrive:compound type=\"sunlight\"][/thrive:compound]."

msgid "CHUNK_CELL_CORPSE_PART"
msgstr "Celkarkas Deel"

#, fuzzy
msgid "CHUNK_FOOD_SOURCE"
msgstr "Wolken met chemische stoffen"

msgid "CILIA"
msgstr "Trilharen"

#, fuzzy
msgid "CILIA_DESCRIPTION"
msgstr "Het kleverige binnenste van een cel. Het cytoplasma is het basismengsel van ionen, proteïnen en andere in water opgeloste stoffen die de binnenkant van de cel vullen. Een van de functies die het vervult is glycolyse, de omzetting van glucose in ATP-energie. Voor cellen zonder organellen die zorgen voor een geavanceerder metabolisme, is dit waar ze op vertrouwen voor energie. Het wordt ook gebruikt om moleculen in de cel op te slaan en om de cel te vergroten."

#, fuzzy
msgid "CILIA_PROCESSES_DESCRIPTION"
msgstr "Verandert [thrive:compound type=\"glucose\"][/thrive:compound] in [thrive:compound type=\"atp\"][/thrive:compound]."

#, fuzzy
msgid "CITY_SHORT_STATISTICS"
msgstr "Organismestatistieken"

msgid "CLEAN_UP_OLD_SAVES"
msgstr "Ruim Oude Opgeslagen Bestanden Op"

msgid "CLEAR_CACHE"
msgstr ""

#, fuzzy
msgid "CLICK_TO_SELECT"
msgstr "Verwijder het geselecteerde"

msgid "CLOSE"
msgstr "Sluit"

msgid "CLOSE_OPTIONS"
msgstr "Opties sluiten?"

msgid "CLOSTRIDIAL_FERMENTATION"
msgstr ""

#, fuzzy
msgid "CLOUD_BENCHMARK"
msgstr "Microbebewerker"

msgid "CLOUD_RESOLUTION_DIVISOR"
msgstr "Wolk resolutie deler:"

msgid "CLOUD_SIMULATION_MINIMUM_INTERVAL"
msgstr "Wolk simulatie minimum interval:"

#, fuzzy
msgid "CLOUD_SIMULATION_MULTIPLIER"
msgstr "Osmoregulatiekosten"

msgid "COASTAL"
msgstr "Kust"

msgid "COLLISION_SHAPE"
msgstr ""

msgid "COLOUR"
msgstr "Kleur"

msgid "COLOURBLIND_CORRECTION"
msgstr "Kleurenblindheid correctie:"

msgid "COLOUR_PICKER_ADD_PRESET"
msgstr "Huidige kleur toevoegen als voorinstelling"

msgid "COLOUR_PICKER_A_TOOLTIP"
msgstr "Alfa kanaalwaarde van de kleur"

msgid "COLOUR_PICKER_B_TOOLTIP"
msgstr "Blauwe kanaalwaarde van de kleur"

msgid "COLOUR_PICKER_G_TOOLTIP"
msgstr "Groene kanaalwaarde van de kleur"

msgid "COLOUR_PICKER_HSV_BUTTON_TOOLTIP"
msgstr ""
"Schakel de KVW (Kleurtoon, Verzadiging, Waarde) modus in of uit.\n"
"Kan niet worden ingeschakeld in de onbewerkte modus."

msgid "COLOUR_PICKER_H_TOOLTIP"
msgstr "Tintwaarde, kleurgedeelte"

msgid "COLOUR_PICKER_PICK_COLOUR"
msgstr "Kies een kleur uit het spelvenster"

msgid "COLOUR_PICKER_PRESET_TOOLTIP"
msgstr ""
"Kleur: {0}\n"
"Linkse muisknop: Gebruik deze voorinstelling\n"
"Rechtse muisknop: Verwijder deze voorinstelling"

msgid "COLOUR_PICKER_RAW_BUTTON_TOOLTIP"
msgstr ""
"Schakel de onbewerkte modus in of uit.\n"
"In de onbewerkte modus kunt u de R, G, B\n"
"kleurwaarden invullen die verder gaan dan 1.0.\n"
"Kan niet worden ingeschakeld in KVW modus."

msgid "COLOUR_PICKER_R_TOOLTIP"
msgstr "Rode kanaalwaarde van de kleur"

msgid "COLOUR_PICKER_S_TOOLTIP"
msgstr "Verzadigingswaarde, de hoeveelheid grijs in een bepaalde kleur"

msgid "COLOUR_PICKER_V_TOOLTIP"
msgstr "Waarde (helderheid) waarde, helderheid of intensiteit van de kleur"

#, fuzzy
msgid "COMMON_ABILITIES"
msgstr "Vaardigheden"

msgid "COMMON_EDITING_AND_STRATEGY"
msgstr "Algemene Bewerker En Strategiefasen"

msgid "COMMUNITY_FORUM"
msgstr "Gemeenschapsforum"

#, fuzzy
msgid "COMMUNITY_FORUM_BUTTON_TOOLTIP"
msgstr "Voeg een nieuwe sneltoets toe"

#, fuzzy
msgid "COMMUNITY_WIKI"
msgstr "onze Wiki"

#, fuzzy
msgid "COMMUNITY_WIKI_BUTTON_TOOLTIP"
msgstr "Zelfmoord"

#, fuzzy
msgid "COMPILED_AT_COLON"
msgstr "Chemische verbindingen:"

#, fuzzy
msgid "COMPLETE_ACTION"
msgstr "Chemische verbindingen:"

msgid "COMPOUNDS"
msgstr "Chemische verbindingen"

#, fuzzy
msgid "COMPOUNDS_AT_EQUILIBRIUM"
msgstr "Wolken met chemische stoffen"

#, fuzzy
msgid "COMPOUNDS_AT_MAX_SPEED"
msgstr "Wolken met chemische stoffen"

#, fuzzy
msgid "COMPOUNDS_BUTTON_MICROBE_TOOLTIP"
msgstr "Toon / verstop omgeving en verbindingen"

msgid "COMPOUNDS_COLON"
msgstr "Chemische verbindingen:"

#, fuzzy
msgid "COMPOUND_BALANCE_FILL_TIME"
msgstr "Balansen van de Chemische Verbindingen"

#, fuzzy
msgid "COMPOUND_BALANCE_FILL_TIME_TOO_LONG"
msgstr "Balansen van de Chemische Verbindingen"

#, fuzzy
msgid "COMPOUND_BALANCE_MODE_TOOLTIP"
msgstr "Toon / verstop omgeving en verbindingen"

msgid "COMPOUND_BALANCE_TITLE"
msgstr "Balansen van de Chemische Verbindingen"

#, fuzzy
msgid "COMPOUND_BALANCE_TOOLTIP"
msgstr "Toon / verstop omgeving en verbindingen"

msgid "COMPOUND_CLOUDS"
msgstr "Wolken met chemische stoffen"

#, fuzzy
msgid "COMPOUND_CLOUD_BENCHMARK"
msgstr "Wolken met chemische stoffen"

#, fuzzy
msgid "COMPOUND_CLOUD_DENSITY"
msgstr "Wolken met chemische stoffen"

#, fuzzy
msgid "COMPOUND_CLOUD_DENSITY_EXPLANATION"
msgstr ""
"Opportunistische microben zullen concurreren met rivalen om brokken\n"
"en zullen proberen prooien op te sporen met gifstoffen als ze hen niet kunnen verzwelgen.\n"
"Voorzichtige microben brengen zichzelf minder in gevaar door brokken."

msgid "COMPOUND_CONCENTRATIONS_DECREASED"
msgstr ""

#, fuzzy
msgid "COMPOUND_FOOD_SOURCE"
msgstr "Wolken met chemische stoffen"

#, fuzzy
msgid "COMPOUND_HANDLE_KEEP"
msgstr "Balansen van de Chemische Verbindingen"

#, fuzzy
msgid "COMPOUND_HANDLE_SPLIT_SISTER"
msgstr "Balansen van de Chemische Verbindingen"

#, fuzzy
msgid "COMPOUND_HANDLE_TOP_UP"
msgstr "Toon / verstop omgeving en verbindingen"

#, fuzzy
msgid "COMPOUND_HANDLE_TOP_UP_ON_CHANGE"
msgstr "Wolken met chemische stoffen"

#, fuzzy
msgid "COMPOUND_STORAGE_AMOUNT_DOES_NOT_LAST_NIGHT"
msgstr "Balansen van de Chemische Verbindingen"

msgid "COMPOUND_STORAGE_NOT_ENOUGH_GENERATED_DURING_DAY"
msgstr ""

#, fuzzy
msgid "COMPOUND_STORAGE_NOT_ENOUGH_SPACE"
msgstr "Wolken met chemische stoffen"

#, fuzzy
msgid "COMPOUND_STORAGE_STATS_TITLE"
msgstr "Balansen van de Chemische Verbindingen"

#, fuzzy
msgid "COMPOUND_STORAGE_STATS_TOOLTIP"
msgstr "Balansen van de Chemische Verbindingen"

#, fuzzy
msgid "COMPOUND_TO_FIND"
msgstr "Wolken met chemische stoffen"

msgid "CONCEPT_ART"
msgstr "Conceptkunst"

msgid "CONFIG"
msgstr "Config"

msgid "CONFIRM_CAPITAL"
msgstr "BEVESTIGEN"

#, fuzzy
msgid "CONFIRM_DELETE"
msgstr "Bevestig Stoppen"

msgid "CONFIRM_EXIT"
msgstr "Bevestig Stoppen"

msgid "CONFIRM_FOSSILISATION_OVERWRITE"
msgstr "Bevestig Overschrijven"

#, fuzzy
msgid "CONFIRM_MOVE_TO_ASCENSION_STAGE"
msgstr "{0} bevolking veranderd met {1} door: {2}"

#, fuzzy
msgid "CONFIRM_MOVE_TO_ASCENSION_STAGE_EXPLANATION"
msgstr "{0} bevolking veranderd met {1} door: {2}"

msgid "CONFIRM_MOVE_TO_INDUSTRIAL_STAGE"
msgstr "Ga naar Industriële Fase?"

#, fuzzy
msgid "CONFIRM_MOVE_TO_INDUSTRIAL_STAGE_EXPLANATION"
msgstr "{0} bevolking veranderd met {1} door: {2}"

#, fuzzy
msgid "CONFIRM_MOVE_TO_SPACE_STAGE"
msgstr "{0} bevolking veranderd met {1} door: {2}"

#, fuzzy
msgid "CONFIRM_MOVE_TO_SPACE_STAGE_EXPLANATION"
msgstr "{0} bevolking veranderd met {1} door: {2}"

#, fuzzy
msgid "CONFIRM_NEW_GAME_BUTTON_TOOLTIP"
msgstr "Pauze menu"

#, fuzzy
msgid "CONFIRM_NEW_GAME_BUTTON_TOOLTIP_DISABLED"
msgstr "Pauze menu"

#, fuzzy
msgid "CONSTRUCTION_UNIT_NAME"
msgstr "Tritanope (Blauw-Geel)"

msgid "CONTENT_UPLOADED_FROM"
msgstr "Workshop inhoud zal geüpload worden van de map:{0}"

#, fuzzy
msgid "CONTINUE"
msgstr "Begin met Thriving"

#, fuzzy
msgid "CONTINUE_AS_SPECIES"
msgstr "Kies een plek om de details hier te zien"

#, fuzzy
msgid "CONTINUE_THRIVING"
msgstr "Begin met Thriving"

#, fuzzy
msgid "CONTINUE_TO_PROTOTYPES"
msgstr "Protanope (Rood-Groen)"

msgid "CONTINUE_TO_PROTOTYPES_PROMPT"
msgstr "Doorgaan naar de faseprototypen?"

msgid "CONTROLLER_ANY_DEVICE"
msgstr ""

msgid "CONTROLLER_AXIS_L2"
msgstr ""

msgid "CONTROLLER_AXIS_LEFT_TRIGGER"
msgstr ""

msgid "CONTROLLER_AXIS_LEFT_X"
msgstr ""

msgid "CONTROLLER_AXIS_LEFT_Y"
msgstr ""

#, fuzzy
msgid "CONTROLLER_AXIS_NEGATIVE_DIRECTION"
msgstr "Het Stikstoffixerende Plastide is een eiwit dat gasvormig [thrive:compound type=\"nitrogen\"][/thrive:compound], [thrive:compound type=\"oxygen\"][/thrive:compound] en [thrive:compound type=\"atp\"][/thrive:compound] kan gebruiken om [thrive:compound type=\"ammonia\"][/thrive:compound] te produceren. Dit is een belangrijke voedingsstof voor de groei van cellen. Dit proces noemt men [b]aerobe stikstoffixatie[/b]."

#, fuzzy
msgid "CONTROLLER_AXIS_POSITIVE_DIRECTION"
msgstr "Het Stikstoffixerende Plastide is een eiwit dat gasvormig [thrive:compound type=\"nitrogen\"][/thrive:compound], [thrive:compound type=\"oxygen\"][/thrive:compound] en [thrive:compound type=\"atp\"][/thrive:compound] kan gebruiken om [thrive:compound type=\"ammonia\"][/thrive:compound] te produceren. Dit is een belangrijke voedingsstof voor de groei van cellen. Dit proces noemt men [b]aerobe stikstoffixatie[/b]."

msgid "CONTROLLER_AXIS_R2"
msgstr ""

msgid "CONTROLLER_AXIS_RIGHT_TRIGGER"
msgstr ""

msgid "CONTROLLER_AXIS_RIGHT_X"
msgstr ""

msgid "CONTROLLER_AXIS_RIGHT_Y"
msgstr ""

msgid "CONTROLLER_AXIS_VISUALIZERS"
msgstr ""

msgid "CONTROLLER_BUTTON_DPAD_DOWN"
msgstr ""

msgid "CONTROLLER_BUTTON_DPAD_LEFT"
msgstr ""

msgid "CONTROLLER_BUTTON_DPAD_RIGHT"
msgstr ""

msgid "CONTROLLER_BUTTON_DPAD_UP"
msgstr ""

msgid "CONTROLLER_BUTTON_LEFT_SHOULDER"
msgstr ""

msgid "CONTROLLER_BUTTON_LEFT_STICK"
msgstr ""

msgid "CONTROLLER_BUTTON_MISC1"
msgstr ""

msgid "CONTROLLER_BUTTON_PADDLE1"
msgstr ""

msgid "CONTROLLER_BUTTON_PADDLE2"
msgstr ""

msgid "CONTROLLER_BUTTON_PADDLE3"
msgstr ""

msgid "CONTROLLER_BUTTON_PADDLE4"
msgstr ""

msgid "CONTROLLER_BUTTON_PS3_SELECT"
msgstr ""

msgid "CONTROLLER_BUTTON_PS3_START"
msgstr ""

msgid "CONTROLLER_BUTTON_PS_CIRCLE"
msgstr ""

msgid "CONTROLLER_BUTTON_PS_CROSS"
msgstr ""

msgid "CONTROLLER_BUTTON_PS_L1"
msgstr ""

msgid "CONTROLLER_BUTTON_PS_L3"
msgstr ""

msgid "CONTROLLER_BUTTON_PS_OPTIONS"
msgstr ""

msgid "CONTROLLER_BUTTON_PS_R1"
msgstr ""

msgid "CONTROLLER_BUTTON_PS_R3"
msgstr ""

msgid "CONTROLLER_BUTTON_PS_SHARE"
msgstr ""

msgid "CONTROLLER_BUTTON_PS_SONY_BUTTON"
msgstr ""

msgid "CONTROLLER_BUTTON_PS_SQUARE"
msgstr ""

msgid "CONTROLLER_BUTTON_PS_TRIANGLE"
msgstr ""

msgid "CONTROLLER_BUTTON_RIGHT_SHOULDER"
msgstr ""

msgid "CONTROLLER_BUTTON_RIGHT_STICK"
msgstr ""

msgid "CONTROLLER_BUTTON_TOUCH_PAD"
msgstr ""

msgid "CONTROLLER_BUTTON_UNKNOWN"
msgstr ""

msgid "CONTROLLER_BUTTON_XBOX_A"
msgstr ""

msgid "CONTROLLER_BUTTON_XBOX_B"
msgstr ""

msgid "CONTROLLER_BUTTON_XBOX_BACK"
msgstr ""

msgid "CONTROLLER_BUTTON_XBOX_GUIDE"
msgstr ""

msgid "CONTROLLER_BUTTON_XBOX_START"
msgstr ""

msgid "CONTROLLER_BUTTON_XBOX_X"
msgstr ""

msgid "CONTROLLER_BUTTON_XBOX_Y"
msgstr ""

msgid "CONTROLLER_DEADZONES"
msgstr ""

#, fuzzy
msgid "CONTROLLER_DEADZONE_CALIBRATION_EXPLANATION"
msgstr "{0} bevolking veranderd met {1} door: {2}"

msgid "CONTROLLER_DEADZONE_COLON"
msgstr ""

msgid "CONTROLLER_PROMPT_TYPE_SETTING"
msgstr ""

msgid "CONTROLLER_SENSITIVITY"
msgstr ""

msgid "CONTROLLER_UNKNOWN_AXIS"
msgstr ""

msgid "COPY_ERROR_TO_CLIPBOARD"
msgstr "Kopieer Fout Naar Het Klembord"

#, fuzzy
msgid "COPY_RESULTS"
msgstr "Auto-evo resultaten:"

msgid "CORRECTION_PROTANOPE"
msgstr "Protanope (Rood-Groen)"

msgid "CORRECTION_TRITANOPE"
msgstr "Tritanope (Blauw-Geel)"

#, fuzzy
msgid "CPU_THREADS"
msgstr "Threads:"

msgid "CRAFTING_CLEAR_INPUTS"
msgstr ""

msgid "CRAFTING_ERROR_INTERNAL_CONSUME_PROBLEM"
msgstr ""

#, fuzzy
msgid "CRAFTING_ERROR_TAKING_ITEMS"
msgstr "Titel is vermist"

msgid "CRAFTING_FILTER_INPUTS"
msgstr ""

msgid "CRAFTING_KNOWN_ITEMS"
msgstr ""

msgid "CRAFTING_NOT_ENOUGH_MATERIAL"
msgstr ""

msgid "CRAFTING_NO_RECIPE_SELECTED"
msgstr ""

msgid "CRAFTING_NO_ROOM_TO_TAKE_CRAFTING_RESULTS"
msgstr ""

#, fuzzy
msgid "CRAFTING_RECIPE_DISPLAY"
msgstr "Auto-evo resultaten:"

msgid "CRAFTING_RECIPE_HAND_AXE"
msgstr ""

#, fuzzy
msgid "CRAFTING_RESULTS"
msgstr "Auto-evo resultaten:"

msgid "CRAFTING_SELECT_RECIPE_OR_ITEMS_TO_FILTER"
msgstr ""

msgid "CRAFTING_TAKE_ALL"
msgstr ""

#, fuzzy
msgid "CRAFTING_TITLE"
msgstr "Titel is vermist"

msgid "CREATE"
msgstr "Maak"

msgid "CREATED_AT"
msgstr "Gemaakt op:"

msgid "CREATED_ON_PLATFORM"
msgstr "Gemaakt op Platform:"

msgid "CREATE_A_NEW_MICROBE"
msgstr "Maak een nieuwe microbe"

msgid "CREATE_NEW"
msgstr "Maak Nieuw"

#, fuzzy
msgid "CREATE_NEW_CELL_TYPE"
msgstr "Maak een nieuw opslagen bestand"

#, fuzzy
msgid "CREATE_NEW_CELL_TYPE_DESCRIPTION"
msgstr "Mijn SuperSaaie Mod"

msgid "CREATE_NEW_MOD"
msgstr "Maak een Nieuwe Mod"

msgid "CREATE_NEW_SAVE"
msgstr "Maak een Nieuw Opslagbestand"

#, fuzzy
msgid "CREATE_NEW_TISSUE_TYPE"
msgstr "Maak een nieuw opslagen bestand"

#, fuzzy
msgid "CREATE_NEW_TISSUE_TYPE_DESCRIPTION"
msgstr "Mijn SuperSaaie Mod"

msgid "CREATING_DOT_DOT_DOT"
msgstr "Aan het maken..."

msgid "CREATING_OBJECTS_FROM_SAVE"
msgstr "Maak objecten vanuit het opslagbestand"

msgid "CREDITS"
msgstr "Dank"

msgid "CTRL"
msgstr "CTRL"

#, fuzzy
msgid "CURRENT_CACHE_SIZE"
msgstr "Toon vaardigheden balk"

#, fuzzy
msgid "CURRENT_CACHE_SIZE_TOOLTIP"
msgstr "Hervat het spel"

msgid "CURRENT_DEVELOPERS"
msgstr "Huidige Ontwikkelaars"

msgid "CURRENT_LOCATION_CAPITAL"
msgstr "HUIDIGE LOCATIE"

#, fuzzy
msgid "CURRENT_RESEARCH_NONE"
msgstr "Toon vaardigheden balk"

#, fuzzy
msgid "CURRENT_RESEARCH_PROGRESS"
msgstr "Open help-scherm"

#, fuzzy
msgid "CURRENT_WORLD"
msgstr "Huidige Ontwikkelaars"

#, fuzzy
msgid "CURRENT_WORLD_STATISTICS"
msgstr "Organismestatistieken"

msgid "CUSTOM_USERNAME"
msgstr "Aangepaste gebruikersnaam:"

msgid "CYTOPLASM"
msgstr "Cytoplasma"

#, fuzzy
msgid "CYTOPLASM_DESCRIPTION"
msgstr "Het kleverige binnenste van een cel. Het cytoplasma is het basismengsel van ionen, proteïnen en andere in water opgeloste stoffen die de binnenkant van de cel vullen. Een van de functies die het vervult is glycolyse, de omzetting van glucose in ATP-energie. Voor cellen zonder organellen die zorgen voor een geavanceerder metabolisme, is dit waar ze op vertrouwen voor energie. Het wordt ook gebruikt om moleculen in de cel op te slaan en om de cel te vergroten."

msgid "CYTOPLASM_GLYCOLYSIS"
msgstr "Cytoplasma Glycolyse"

msgid "CYTOPLASM_PROCESSES_DESCRIPTION"
msgstr "Verandert [thrive:compound type=\"glucose\"][/thrive:compound] in [thrive:compound type=\"atp\"][/thrive:compound]."

#, fuzzy
msgid "CYTOTOXIN_SYNTHESIS"
msgstr "OxyToxy Synthese"

#, fuzzy
msgid "DAMAGE_SOURCE_RADIATION"
msgstr "(kost van organellen, membranen en andere items in de bewerker)"

msgid "DAY_LENGTH"
msgstr ""

#, fuzzy
msgid "DAY_LENGTH_EXPLANATION"
msgstr ""
"Angstige microben zullen over grotere afstanden vluchten\n"
"en hebben meer kans om te vluchten voor roofdieren in het algemeen.\n"
"Dappere microben worden niet geïntimideerd door nabijgelegen roofdieren\n"
"en zullen waarschijnlijk terug aanvallen."

msgid "DAY_NIGHT_CYCLE_ENABLED"
msgstr ""

#, fuzzy
msgid "DAY_NIGHT_CYCLE_ENABLED_EXPLANATION_2"
msgstr ""
"Gefocuste microben zullen over grotere afstanden naar brokken of prooien zoeken\n"
"en misschien veel ambitieuzer over brokken zijn.\n"
"Responsieve microben zullen sneller overschakelen naar nieuwe doelen."

#, fuzzy
msgid "DEADZONE_CALIBRATION_FINISHED"
msgstr "Bijkomende controles detecteerden een probleem: {0}"

#, fuzzy
msgid "DEADZONE_CALIBRATION_INPROGRESS"
msgstr "Deze taal is {0}% volledig"

msgid "DEADZONE_CALIBRATION_IS_RESET"
msgstr ""

#, fuzzy
msgid "DEADZONE_CONFIGURATION"
msgstr "Het verwijderen van dit opgeslagen bestand kan niet ongedaan worden gemaakt. Weet je zeker dat je dit definitief wilt verwijderen?"

msgid "DEATH"
msgstr "Dood"

msgid "DEBUG_COORDINATES"
msgstr ""

msgid "DEBUG_DRAW_NOT_AVAILABLE"
msgstr ""

#, fuzzy
msgid "DEBUG_HEAT_AT_CURSOR"
msgstr "Bij cursor:"

msgid "DEBUG_PANEL"
msgstr ""

msgid "DECEMBER"
msgstr "December"

#, fuzzy
msgid "DECREASE_ITEM_SIZE"
msgstr "Maak Nieuw"

msgid "DEFAULT_AUDIO_OUTPUT_DEVICE"
msgstr "Standaard uitvoer apparaat"

msgid "DELETE"
msgstr "Verwijder"

#, fuzzy
msgid "DELETE_ALL_OLD_SAVE_WARNING_2"
msgstr ""
"Het verwijderen van alle automatisch en snel opgeslagen bestanden kan niet ongedaan worden gemaakt. Ben je zeker dat je het volgende definitief wilt verwijderen?\n"
" - {0} Automatisch opgeslagen bestand(en)\n"
" - {1} Snel opgeslagen bestand(en)"

#, fuzzy
msgid "DELETE_FOSSIL_CONFIRMATION"
msgstr "Het verwijderen van dit opgeslagen bestand kan niet ongedaan worden gemaakt. Weet je zeker dat je dit definitief wilt verwijderen?"

#, fuzzy
msgid "DELETE_OLD_SAVES_PROMPT"
msgstr "Verwijder oude opgeslagen bestanden?"

msgid "DELETE_ORGANELLE"
msgstr "Organel verwijderen"

msgid "DELETE_SAVE_CONFIRMATION"
msgstr "Het verwijderen van dit opgeslagen bestand kan niet ongedaan worden gemaakt. Weet je zeker dat je dit definitief wilt verwijderen?"

msgid "DELETE_SELECTED"
msgstr "Verwijder het geselecteerde"

#, fuzzy
msgid "DELETE_SELECTED_SAVES_PROMPT"
msgstr "Verwijder geselecteerde opgeslagen bestand(en)?"

msgid "DELETE_SELECTED_SAVE_WARNING"
msgstr "Het verwijderen van het/de geselecteerde opgeslagen bestand(en) kan niet ongedaan worden gemaakt. Ben je zeker dat je {0} opgeslagen bestand(en) definitief wilt verwijderen?"

#, fuzzy
msgid "DELETE_THIS_SAVE_PROMPT"
msgstr "Dit opgeslagen bestand verwijderen?"

#, fuzzy
msgid "DESCEND_BUTTON"
msgstr "Het verwijderen van dit opgeslagen bestand kan niet ongedaan worden gemaakt. Weet je zeker dat je dit definitief wilt verwijderen?"

#, fuzzy
msgid "DESCEND_CONFIRMATION"
msgstr "Het verwijderen van dit opgeslagen bestand kan niet ongedaan worden gemaakt. Weet je zeker dat je dit definitief wilt verwijderen?"

#, fuzzy
msgid "DESCEND_CONFIRMATION_EXPLANATION"
msgstr ""
"Agressieve microben zullen prooien over grotere afstanden achtervolgen\n"
"en hebben meer kans om roofdieren te bestrijden wanneer ze worden aangevallen.\n"
"Vreedzame microben zullen anderen over grotere afstanden niet betrekken\n"
"en zullen minder snel gifstoffen tegen roofdieren te gebruiken."

msgid "DESCRIPTION"
msgstr "Omschrijving:"

#, fuzzy
msgid "DESCRIPTION_COLON"
msgstr "Omschrijving is te lang"

msgid "DESCRIPTION_TOO_LONG"
msgstr "Omschrijving is te lang"

#, fuzzy
msgid "DESPAWN_ENTITIES"
msgstr "Vijand spawnen"

msgid "DETECTED_CPU_COUNT"
msgstr "Gedetecteerde CPU hoeveelheid:"

#, fuzzy
msgid "DEVBUILD_VERSION_INFO"
msgstr "Devbuilds Supporters"

msgid "DEVELOPERS"
msgstr "Ontwikkelaars"

#, fuzzy
msgid "DEVELOPMENT_FORUM"
msgstr "Ontwikkeling ondersteund door Revolutionary Games Studio ry"

#, fuzzy
msgid "DEVELOPMENT_FORUM_BUTTON_TOOLTIP"
msgstr "Voeg een nieuwe sneltoets toe"

msgid "DEVELOPMENT_SUPPORTED_BY"
msgstr "Ontwikkeling ondersteund door Revolutionary Games Studio ry"

#, fuzzy
msgid "DEVELOPMENT_WIKI"
msgstr "Ontwikkelaars"

#, fuzzy
msgid "DEVELOPMENT_WIKI_BUTTON_TOOLTIP"
msgstr "Help"

msgid "DEVOURED"
msgstr ""

msgid "DEV_BUILD_PATRONS"
msgstr "Devbuilds Supporters"

msgid "DIFFICULTY"
msgstr ""

#, fuzzy
msgid "DIFFICULTY_DETAILS_STRING"
msgstr "Aangepast"

msgid "DIFFICULTY_PRESET"
msgstr ""

msgid "DIFFICULTY_PRESET_CUSTOM"
msgstr "Aangepast"

msgid "DIFFICULTY_PRESET_EASY"
msgstr "Makkelijk"

msgid "DIFFICULTY_PRESET_HARD"
msgstr "Moeilijk"

msgid "DIFFICULTY_PRESET_NORMAL"
msgstr "Normaal"

msgid "DIGESTION_EFFICIENCY"
msgstr ""

#, fuzzy
msgid "DIGESTION_EFFICIENCY_COLON"
msgstr "Omschrijving is te lang"

#, fuzzy
msgid "DIGESTION_SPEED"
msgstr "Grondstofabsorbtiesnelheid"

#, fuzzy
msgid "DIGESTION_SPEED_COLON"
msgstr "Snelheid:"

msgid "DIGESTION_SPEED_VALUE"
msgstr ""

msgid "DISABLED"
msgstr "Uitgeschakeld"

msgid "DISABLE_ALL"
msgstr "Alles uitschakelen"

msgid "DISCARD_AND_CONTINUE"
msgstr "Verwijderen en doorgaan"

msgid "DISCARD_CHANGES"
msgstr "Aanpassing verwijderen"

#, fuzzy
msgid "DISCARD_MIGRATION"
msgstr "Verwijderen en doorgaan"

#, fuzzy
msgid "DISCONNECTED_CELLS"
msgstr "Niet-geconnecteerde Organellen"

#, fuzzy
msgid "DISCONNECTED_CELLS_TEXT"
msgstr ""
"Er zijn geplaatste organellen die niet geconnecteerd zijn met de rest.\n"
"Connecteer a.u.b. alle geplaatste organellen met elkaar of maak aanpassingen ongedaan."

#, fuzzy
msgid "DISCONNECTED_METABALLS"
msgstr "Niet-geconnecteerde Organellen"

#, fuzzy
msgid "DISCONNECTED_METABALLS_TEXT"
msgstr ""
"Er zijn geplaatste organellen die niet geconnecteerd zijn met de rest.\n"
"Connecteer a.u.b. alle geplaatste organellen met elkaar of maak aanpassingen ongedaan."

msgid "DISCONNECTED_ORGANELLES"
msgstr "Niet-geconnecteerde Organellen"

msgid "DISCONNECTED_ORGANELLES_TEXT"
msgstr ""
"Er zijn geplaatste organellen die niet geconnecteerd zijn met de rest.\n"
"Connecteer a.u.b. alle geplaatste organellen met elkaar of maak aanpassingen ongedaan."

#, fuzzy
msgid "DISCORD_TOOLTIP"
msgstr "Voeg een nieuwe sneltoets toe"

#, fuzzy
msgid "DISK_CACHE_TOOLTIP"
msgstr "Zelfmoord"

#, fuzzy
msgid "DISMISSED_POPUPS_COLON"
msgstr "Snelheid:"

#, fuzzy
msgid "DISMISSED_POPUPS_EXPLANATION"
msgstr ""
"Gefocuste microben zullen over grotere afstanden naar brokken of prooien zoeken\n"
"en misschien veel ambitieuzer over brokken zijn.\n"
"Responsieve microben zullen sneller overschakelen naar nieuwe doelen."

msgid "DISMISS_INFORMATION_PERMANENTLY"
msgstr ""

msgid "DISMISS_WARNING_PERMANENTLY"
msgstr ""

msgid "DISPLAY_3D_MENU_BACKGROUNDS"
msgstr ""

msgid "DISPLAY_ABILITIES_BAR"
msgstr "Toon vaardigheden balk"

msgid "DISPLAY_BACKGROUND_DISTORTION_EFFECT"
msgstr ""

msgid "DISPLAY_BACKGROUND_PARTICLES"
msgstr ""

#, fuzzy
msgid "DISPLAY_DRIVER_OPENGL"
msgstr "Toon vaardigheden balk"

#, fuzzy
msgid "DISPLAY_DRIVER_VULKAN"
msgstr "Toon vaardigheden balk"

#, fuzzy
msgid "DISPLAY_MODE"
msgstr "Toon vaardigheden balk"

#, fuzzy
msgid "DISPLAY_PART_NAMES"
msgstr "Toon vaardigheden balk"

msgid "DISSOLVED_COMPOUND_FOOD_SOURCE"
msgstr ""

msgid "DOES_NOT_USE_FEATURE"
msgstr ""

msgid "DONATIONS"
msgstr "Donaties"

msgid "DOT_DOT_DOT"
msgstr "..."

msgid "DOUBLE"
msgstr "Dubbel"

msgid "DOUBLE_CLICK_TO_VIEW_IN_FULLSCREEN"
msgstr ""

msgid "DOUBLE_MEMBRANE_DESCRIPTION"
msgstr "Een membraan met twee lagen, heft een betere bescherming tegen schade en heeft minder energie nodig om zijn vorm te behouden. Daar komt tegenin dat het de cel vertraagt en de snelheid waarmee het grondstoffen absorbeert verkleint."

#, fuzzy
msgid "DOUBLE_SPEED_TOGGLE_TOOLTIP"
msgstr "Pauzeer het spel"

msgid "DRAG_TO_REORDER_ITEMS_WITH_MOUSE"
msgstr ""

msgid "DUMP_SCENE_TREE"
msgstr ""

#, fuzzy
msgid "DUPLICATE_TYPE"
msgstr "Duplicaat speler"

msgid "EASTEREGG_MESSAGE_1"
msgstr "Leuk weetje, het Didinium en het pantoffeldiertje zijn een schoolvoorbeeld van een roofdier prooi relatie die voor tientallen jaren is bestudeerd. Ben jij het Didinium of het pantoffeldiertje? Roofdier of prooi?"

msgid "EASTEREGG_MESSAGE_10"
msgstr "WIEBELIGE DINGEN!!"

msgid "EASTEREGG_MESSAGE_11"
msgstr "Smeltal het meltal."

msgid "EASTEREGG_MESSAGE_12"
msgstr "Die blauwe cellen echter."

msgid "EASTEREGG_MESSAGE_13"
msgstr "Hier is een tip, biomen zijn meer dan gewoon andere achtergronden, de chemische stoffen in verschillende biomen verschijnen ook soms met verschillende snelheden."

msgid "EASTEREGG_MESSAGE_14"
msgstr "Hier is een tip, des te meer flagella je hebt, des te sneller je gaat, vroem vroem, maar het kost ook meer ATP"

msgid "EASTEREGG_MESSAGE_15"
msgstr "Hier is een tip, je kan brokken,ijzer of andere dingen verzwelgen."

msgid "EASTEREGG_MESSAGE_16"
msgstr "Hier is een tip, bereid je voor voordat je een celkern toevoegt. Die dingen zijn duur! In zowel onderhoud als kosten vooraf."

msgid "EASTEREGG_MESSAGE_17"
msgstr "Leuk Weetje, wist je dat er meer dan 8000 soorten van ciliaat bestaan op aarde?"

msgid "EASTEREGG_MESSAGE_18"
msgstr "Leuk Weetje, de Stentor is een ciliaat die zichzelf kan uitrekken en prooi kan vangen in een trompetachtige mond die prooien naar zich toe trekt door waterstromen te creëren met trilharen."

msgid "EASTEREGG_MESSAGE_2"
msgstr "Hier is een tip, gifstoffen kunnen gebruikt worden om andere gifstoffen van je weg te duwen als je snel genoeg bent."

msgid "EASTEREGG_MESSAGE_3"
msgstr "Hier is een tip, osmoregulatie kost 1 ATP per seconde per zeshoek dat je cel heeft. Elke lege zeshoek van cytoplasma genereerd nog 5 ATP per seconde , wat betekend dat als je ATP aan het verliezen bent door osmoregulatie, je gewoon een aantal lege zeshoeken cytoplasma kan toevoegen of enkele organellen verwijderen."

msgid "EASTEREGG_MESSAGE_4"
msgstr "Leuk weetje, in het echte leven hebben prokaryoten iets dat biocampartimenten wordt genoemd en die werken zoals organellen. Ze worden in feite polyhedrale organellen genoemd."

msgid "EASTEREGG_MESSAGE_5"
msgstr "Leuk weetje, het metabolosoom is een veelvlakkig organel."

msgid "EASTEREGG_MESSAGE_6"
msgstr "Hier is een tip, soms is het beter om gewoon weg te gaan van andere cellen."

msgid "EASTEREGG_MESSAGE_7"
msgstr "Hier is een tip, als een cel ongeveer half zo groot is als jezelf, dat is wanneer je ze kan omsluiten."

msgid "EASTEREGG_MESSAGE_8"
msgstr "Hier is een tip, bacteriën kunnen sterker zijn dan ze lijken, ze lijken misschien klein, maar sommigen van hen kunnen zich in je nestellen en je op die manier doden!"

msgid "EASTEREGG_MESSAGE_9"
msgstr "Hier is een tip, je kan andere soorten uitroeien als je niet voorzichtig genoeg bent. Ook andere soorten kunnen dit doen."

#, fuzzy
msgid "EASTER_EGGS"
msgstr "Leuk weetje, het Didinium en het pantoffeldiertje zijn een schoolvoorbeeld van een roofdier prooi relatie die voor tientallen jaren is bestudeerd. Ben jij het Didinium of het pantoffeldiertje? Roofdier of prooi?"

#, fuzzy
msgid "EASTER_EGGS_EXPLANATION"
msgstr ""
"Angstige microben zullen over grotere afstanden vluchten\n"
"en hebben meer kans om te vluchten voor roofdieren in het algemeen.\n"
"Dappere microben worden niet geïntimideerd door nabijgelegen roofdieren\n"
"en zullen waarschijnlijk terug aanvallen."

#, fuzzy
msgid "EASTER_EGG_BANANA_BIOME"
msgstr ""
"Angstige microben zullen over grotere afstanden vluchten\n"
"en hebben meer kans om te vluchten voor roofdieren in het algemeen.\n"
"Dappere microben worden niet geïntimideerd door nabijgelegen roofdieren\n"
"en zullen waarschijnlijk terug aanvallen."

#, fuzzy
msgid "EDGE_PAN_SPEED"
msgstr "Grondstofabsorbtiesnelheid"

#, fuzzy
msgid "EDITING_TITLE"
msgstr "Titel is vermist"

msgid "EDITOR"
msgstr "Editor"

#, fuzzy
msgid "EDITORS_AND_MUTATIONS_BUTTON"
msgstr "heeft een mutatie"

#, fuzzy
msgid "EDITOR_BUTTON_TOOLTIP"
msgstr "Voeg een nieuwe sneltoets toe"

#, fuzzy
msgid "EDITOR_TUTORIAL_EARLY_GOAL"
msgstr ""
"Dit is de cel editor waar je organellen kan toevoegen aan of verwijderen van je soort door mutatiepunten (MP) te besteden.\n"
"\n"
"Je kan ook andere eigenschappen van je soort aanpassen in de andere tabbladen van de cel editor.\n"
"\n"
"Om verder te gaan selecteer je een organel van het paneel aan de linkerkant (cytoplasma is een goede keuze). Klik dan met de linkermuisknop naast de zeshoek die getoond is in het midden van het scherm om dat organel toe te voegen aan je soort."

#, fuzzy
msgid "EDITOR_TUTORIAL_EDITOR_TEXT"
msgstr ""
"Welkom bij de Microbe Editor.\n"
"Hier kan je zien wat er is gebeurd sinds het begin van het spel of wanneer je het laatste in de editor was. Dan kan je hier ook aanpassingen maken aan je soort.\n"
"\n"
"In dit tabblad kan je een verslag zien van welke soorten er bestaan, waar en wat hun populaties zijn. Je kan ook omgevingsveranderingen zien bovenaan.\n"
"\n"
"Om naar het volgende tabblad te gaan druk je op de volgende knop rechts onder."

#, fuzzy
msgid "EDITOR_TUTORIAL_MICROBE_EDITOR_NUCLEUS"
msgstr ""
"Welkom bij de Microbe Editor.\n"
"Hier kan je zien wat er is gebeurd sinds het begin van het spel of wanneer je het laatste in de editor was. Dan kan je hier ook aanpassingen maken aan je soort.\n"
"\n"
"In dit tabblad kan je een verslag zien van welke soorten er bestaan, waar en wat hun populaties zijn. Je kan ook omgevingsveranderingen zien bovenaan.\n"
"\n"
"Om naar het volgende tabblad te gaan druk je op de volgende knop rechts onder."

#, fuzzy
msgid "EFFECTIVE_VALUE"
msgstr "{0}%"

msgid "EIGHT_TIMES"
msgstr "8x"

#, fuzzy
msgid "EJECT_ENGULFED"
msgstr "Kan niet verzwelgen"

#, fuzzy
msgid "EJECT_ENGULFED_TOOLTIP"
msgstr "Kan niet verzwelgen"

#, fuzzy
msgid "EMITTERS_COUNT"
msgstr "Microbestadium"

msgid "ENABLED_MODS"
msgstr "Schakel mods in"

msgid "ENABLE_ALL_COMPATIBLE"
msgstr "Activeer alle compatibele mods"

msgid "ENABLE_EDITOR"
msgstr "Schakel de editor in"

msgid "ENABLE_GUI_LIGHT_EFFECTS"
msgstr "Activeer GUI licht effecten"

msgid "ENDOSYMBIONT_ENGULFED_ALREADY_DONE"
msgstr ""

msgid "ENDOSYMBIONT_ENGULFED_PROGRESS"
msgstr ""

msgid "ENDOSYMBIONT_TYPE_ALREADY_PRESENT"
msgstr ""

#, fuzzy
msgid "ENDOSYMBIOSIS_AVAILABLE_ORGANELLES"
msgstr "Meerdere Organellen"

msgid "ENDOSYMBIOSIS_BUTTON"
msgstr ""

#, fuzzy
msgid "ENDOSYMBIOSIS_CANCEL_TOOLTIP"
msgstr "Ontbind alles"

#, fuzzy
msgid "ENDOSYMBIOSIS_COMPLETE_TOOLTIP"
msgstr "Pauzeer het spel"

#, fuzzy
msgid "ENDOSYMBIOSIS_EXPLANATION"
msgstr ""
"Agressieve microben zullen prooien over grotere afstanden achtervolgen\n"
"en hebben meer kans om roofdieren te bestrijden wanneer ze worden aangevallen.\n"
"Vreedzame microben zullen anderen over grotere afstanden niet betrekken\n"
"en zullen minder snel gifstoffen tegen roofdieren te gebruiken."

msgid "ENDOSYMBIOSIS_NOTHING_ENGULFED"
msgstr ""

#, fuzzy
msgid "ENDOSYMBIOSIS_NO_CANDIDATE_ORGANELLES"
msgstr "Niet-geconnecteerde Organellen"

#, fuzzy
msgid "ENDOSYMBIOSIS_PROGRESSING_EXPLANATION"
msgstr ""
"Gefocuste microben zullen over grotere afstanden naar brokken of prooien zoeken\n"
"en misschien veel ambitieuzer over brokken zijn.\n"
"Responsieve microben zullen sneller overschakelen naar nieuwe doelen."

msgid "ENDOSYMBIOSIS_PROKARYOTIC_LIMIT_EXPLANATION"
msgstr ""

#, fuzzy
msgid "ENDOSYMBIOSIS_SINGLE_SPECIES_PROGRESS_DESCRIPTION"
msgstr "Verandert [thrive:compound type=\"hydrogensulfide\"][/thrive:compound] in [thrive:compound type=\"glucose\"][/thrive:compound]. Ratio schaalt met concentratie van [thrive:compound type=\"carbondioxide\"][/thrive:compound]. Verandert ook [thrive:compound type=\"glucose\"][/thrive:compound] in [thrive:compound type=\"atp\"][/thrive:compound]."

#, fuzzy
msgid "ENDOSYMBIOSIS_START_TOOLTIP"
msgstr "Voeg een nieuwe sneltoets toe"

#, fuzzy
msgid "ENDOSYMBIOSIS_TITLE"
msgstr "Titel is vermist"

#, fuzzy
msgid "ENERGY_BALANCE_REQUIRED_COMPOUND_LINE"
msgstr "{0}: -{1} ATP"

msgid "ENERGY_BALANCE_TOOLTIP_CONSUMPTION"
msgstr "{0}: -{1} ATP"

msgid "ENERGY_BALANCE_TOOLTIP_PRODUCTION"
msgstr "{0}: +{1} ATP"

#, fuzzy
msgid "ENERGY_BALANCE_TOOLTIP_PRODUCTION_WITH_REQUIREMENT"
msgstr "{0}: +{1} ATP"

msgid "ENERGY_IN_PATCH_FOR"
msgstr ""

msgid "ENERGY_IN_PATCH_SHORT"
msgstr "{0}, {1}"

msgid "ENERGY_SOURCES"
msgstr ""

msgid "ENERGY_SUMMARY_LINE"
msgstr ""

msgid "ENGULF_NO_ATP_DAMAGE_MESSAGE"
msgstr ""

msgid "ENTER_EXISTING_ID"
msgstr "Geef bestaand ID in"

msgid "ENTER_EXISTING_WORKSHOP_ID"
msgstr "Geef bestaand Workshop ID in"

#, fuzzy
msgid "ENTITY_LABEL"
msgstr "Bioom: {0}"

msgid "ENVIRONMENT"
msgstr "Omgeving"

#, fuzzy
msgid "ENVIRONMENTAL_CONDITIONS_BUTTON"
msgstr "{0} bevolking veranderd met {1} door: {2}"

msgid "ENVIRONMENTAL_GLUCOSE_RETENTION"
msgstr ""

#, fuzzy
msgid "ENVIRONMENTAL_GLUCOSE_RETENTION_EXPLANATION"
msgstr "{0} bevolking veranderd met {1} door: {2}"

#, fuzzy
msgid "ENVIRONMENT_BUTTON_MICROBE_TOOLTIP"
msgstr "Toon / verstop omgeving en verbindingen"

#, fuzzy
msgid "ENVIRONMENT_TOLERANCE"
msgstr "Omgeving"

msgid "EPIPELAGIC"
msgstr "Epipelagisch"

msgid "EQUIPMENT_TYPE_AXE"
msgstr ""

msgid "ERROR"
msgstr "Fout"

msgid "ERROR_CREATING_FOLDER"
msgstr "Fout bij het creëren van de map voor de mod"

msgid "ERROR_CREATING_INFO_FILE"
msgstr "Error bij het maken van het bestand voor de mod info"

msgid "ERROR_FAILED_TO_SAVE_NEW_SETTINGS"
msgstr "Fout: Het opslaan van nieuwe instellingen in het configuratiebestand is mislukt."

#, fuzzy
msgid "ERROR_FETCHING_EXPLANATION"
msgstr ""
"Angstige microben zullen over grotere afstanden vluchten\n"
"en hebben meer kans om te vluchten voor roofdieren in het algemeen.\n"
"Dappere microben worden niet geïntimideerd door nabijgelegen roofdieren\n"
"en zullen waarschijnlijk terug aanvallen."

#, fuzzy
msgid "ERROR_FETCHING_NEWS"
msgstr "Error bij het maken van het bestand voor de mod info"

msgid "ERROR_LOADING"
msgstr "Fout bij het laden"

msgid "ERROR_SAVING"
msgstr "Fout bij het opslaan"

#, fuzzy
msgid "ERROR_UPLOADING_EXCEPTION"
msgstr "Fout bij het laden"

msgid "ESCAPE"
msgstr "Esc(toets)"

msgid "ESCAPE_ENGULFING"
msgstr "ontsnap omsluiting"

msgid "ESTUARY"
msgstr "Estuarium"

#, fuzzy
msgid "EVENT_ERUPTION_TOOLTIP"
msgstr "Zelfmoord"

msgid "EVENT_METEOR_GLUCOSE"
msgstr ""

#, fuzzy
msgid "EVENT_METEOR_IRON"
msgstr "{0}: +{1} ATP"

#, fuzzy
msgid "EVENT_METEOR_PHOSPHATES"
msgstr "Fosfaat spawnen"

#, fuzzy
msgid "EVENT_METEOR_PLAIN"
msgstr "Zelfmoord"

msgid "EVENT_METEOR_RADIOACTIVE"
msgstr ""

msgid "EVENT_METEOR_SULFUR"
msgstr ""

#, fuzzy
msgid "EVOLUTIONARY_TREE"
msgstr "Door Revolutionary Games Studio"

#, fuzzy
msgid "EVOLUTIONARY_TREE_BUILD_FAILED"
msgstr "Door Revolutionary Games Studio"

#, fuzzy
msgid "EXACT_VERSION_COLON"
msgstr "Generatie:"

#, fuzzy
msgid "EXACT_VERSION_TOOLTIP"
msgstr "Zelfmoord"

#, fuzzy
msgid "EXCEPTION_HAPPENED_PROCESSING_SAVE"
msgstr "Een uitzondering is opgetreden tijdens het verwerken van geladen objecten"

#, fuzzy
msgid "EXCEPTION_HAPPENED_WHILE_LOADING"
msgstr "Een uitzondering is opgetreden tijdens het laden van de opgeslagen gegevens"

#, fuzzy
msgid "EXCLUSIVE_FULLSCREEN"
msgstr "Volledig scherm schakelen"

#, fuzzy
msgid "EXISTING_BUILDINGS"
msgstr "Geef bestaand ID in"

msgid "EXIT"
msgstr "Verlaten"

#, fuzzy
msgid "EXIT_EDITOR"
msgstr "Ga naar het volgende bewerkertabblad"

#, fuzzy
msgid "EXIT_TO_LAUNCHER"
msgstr "Launch E(toets)"

msgid "EXPERIMENTAL_FEATURES"
msgstr ""

#, fuzzy
msgid "EXPERIMENTAL_FEATURES_EXPLANATION"
msgstr "(snelheid dat AI soorten muteren)"

#, fuzzy
msgid "EXPERIMENTAL_FEATURES_WARNING"
msgstr "(snelheid dat AI soorten muteren)"

msgid "EXPORT_ALL_WORLDS"
msgstr ""

#, fuzzy
msgid "EXPORT_ALL_WORLDS_TOOLTIP"
msgstr "Voeg een nieuwe sneltoets toe"

msgid "EXPORT_SUCCESS"
msgstr ""

msgid "EXTERNAL"
msgstr "Extern"

msgid "EXTERNAL_EFFECTS"
msgstr "Externe effecten:"

msgid "EXTINCTION_BOX_TEXT"
msgstr "Net zoals 99% van alle soorten die hebben bestaan is je soort uitgestorven. Anderen zullen je niche vullen en overwinnen, maar dat zal jij niet zijn. Je zal vergeten worden, een gefaald experiment in de evolutie."

msgid "EXTINCTION_CAPITAL"
msgstr "UITSTERVEN"

#, fuzzy
msgid "EXTINCT_FROM_PATCH"
msgstr "stierf uit op de planeet"

#, fuzzy
msgid "EXTINCT_FROM_THE_PLANET"
msgstr "stierf uit op de planeet"

#, fuzzy
msgid "EXTINCT_IN_PATCH"
msgstr "stierf uit op de planeet"

#, fuzzy
msgid "EXTINCT_SPECIES"
msgstr "UITSTERVEN"

msgid "EXTRAS"
msgstr "Extra's"

msgid "EXTRA_OPTIONS"
msgstr "Extra opties"

#, fuzzy
msgid "FACEBOOK_TOOLTIP"
msgstr "Pauzeer het spel"

msgid "FAILED"
msgstr "Mislukt"

#, fuzzy
msgid "FAILED_ONE_OR_MORE_SAVE_DELETION_DESCRIPTION"
msgstr "Mijn SuperSaaie Mod"

#, fuzzy
msgid "FAILED_SAVE_DELETION"
msgstr "Fout: Het opslaan van nieuwe instellingen in het configuratiebestand is mislukt."

#, fuzzy
msgid "FAILED_SAVE_DELETION_DESCRIPTION"
msgstr "Het upgraden van de geselecteerde save is gefaald door de volgende error:"

msgid "FEARFUL"
msgstr "Angstig"

msgid "FEAR_EXPLANATION"
msgstr ""
"Angstige microben zullen over grotere afstanden vluchten\n"
"en hebben meer kans om te vluchten voor roofdieren in het algemeen.\n"
"Dappere microben worden niet geïntimideerd door nabijgelegen roofdieren\n"
"en zullen waarschijnlijk terug aanvallen."

#, fuzzy
msgid "FEATURE_DISABLED"
msgstr "Uitgeschakeld"

#, fuzzy
msgid "FEATURE_ENABLED"
msgstr "Cheattoetsen ingeschakeld"

msgid "FEBRUARY"
msgstr "Februari"

#, fuzzy
msgid "FEED_ITEM_CONTENT_PARSING_FAILED"
msgstr "Initialisatie van Steam-clientbibliotheek mislukt"

msgid "FEED_ITEM_MISSING_CONTENT"
msgstr ""

msgid "FEED_ITEM_PUBLISHED_AT"
msgstr ""

msgid "FEED_ITEM_TRUNCATED_NOTICE"
msgstr ""

#, fuzzy
msgid "FERROPLAST"
msgstr "Thermoplast"

#, fuzzy
msgid "FERROPLAST_DESCRIPTION"
msgstr "De thermoplast is een door twee membranen omsloten celorganel dat warmtegevoelige pigmenten bevat, op elkaar gestapeld in een membraanzak. Het is een prokaryoot die door zijn eukaryotische gastheer geabsorbeerd is voor diens gebruik. De pigmenten in de thermoplast zijn in staat om de energie van hitteverschillen in de omgeving te gebruiken om glucose uit water en gasvormige koolstofdioxide te produceren in een proces dat thermosyntese heet. De snelheid van de glucoseproductie hangt af van de koolstofdioxideconcentratie en de temperatuur."

#, fuzzy
msgid "FERROPLAST_PROCESSES_DESCRIPTION"
msgstr "Produceert [thrive:compound type=\"atp\"][/thrive:compound] met gebruik van de temperatuurgradiënt. Snelheid schaalt met [thrive:compound type=\"temperature\"][/thrive:compound]."

msgid "FILTER_ITEMS_BY_CATEGORY_COLON"
msgstr ""

#, fuzzy
msgid "FIND_CURRENT_PATCH"
msgstr "Ongeldige mod icoon map"

#, fuzzy
msgid "FINISHED_DOT"
msgstr "Voltooid."

msgid "FINISH_EDITING_AND_RETURN_TO_ENVIRONMENT"
msgstr "Beëindig het bewerken en keer terug naar de omgeving"

#, fuzzy
msgid "FINISH_ONE_GENERATION"
msgstr "met concentratie van"

#, fuzzy
msgid "FINISH_X_GENERATIONS"
msgstr "met concentratie van"

msgid "FIRE_TOXIN"
msgstr "Vergif vuren"

#, fuzzy
msgid "FIRE_TOXIN_TOOLTIP"
msgstr "Zelfmoord"

msgid "FLAGELLUM"
msgstr "Flagellum"

msgid "FLAGELLUM_DESCRIPTION"
msgstr "Het flagellum (meervoud: flagella) is een zweepachtige bundel van proteïne vezels, dat vasthangt aan het celmembraan, die ATP gebruikt om golven te vormen en zo de cel voort te stuwen in een bepaalde richting. De positie van het flagellum bepaalt de richting waarin het stuwkracht levert voor de cel. De stuwrichting is tegengesteld aan de richting waarin de flagellum wijst, bijvoorbeeld een flagellum die aan de linkerkant van een cel is geplaatst, geeft stuwkracht wanneer hij naar rechts beweegt."

#, fuzzy
msgid "FLAGELLUM_LENGTH_DESCRIPTION"
msgstr "Het flagellum (meervoud: flagella) is een zweepachtige bundel van proteïne vezels, dat vasthangt aan het celmembraan, die ATP gebruikt om golven te vormen en zo de cel voort te stuwen in een bepaalde richting. De positie van het flagellum bepaalt de richting waarin het stuwkracht levert voor de cel. De stuwrichting is tegengesteld aan de richting waarin de flagellum wijst, bijvoorbeeld een flagellum die aan de linkerkant van een cel is geplaatst, geeft stuwkracht wanneer hij naar rechts beweegt."

msgid "FLAGELLUM_PROCESSES_DESCRIPTION"
msgstr "Gebruikt [thrive:compound type=\"atp\"][/thrive:compound] om de snelheid van de cell te verhogen."

#, fuzzy
msgid "FLEET_NAME_FROM_PLACE"
msgstr "stierf uit op de planeet"

msgid "FLEET_UNITS"
msgstr ""

#, fuzzy
msgid "FLOATING_CHUNKS_COLON"
msgstr "Totale populatie:"

msgid "FLOATING_HAZARD"
msgstr "Drijvend Gevaar"

msgid "FLUID"
msgstr ""

msgid "FLUIDITY_RIGIDITY"
msgstr "Vloeibaarheid / Stijfheid"

msgid "FOCUSED"
msgstr "Gefocused"

msgid "FOCUS_EXPLANATION"
msgstr ""
"Gefocuste microben zullen over grotere afstanden naar brokken of prooien zoeken\n"
"en misschien veel ambitieuzer over brokken zijn.\n"
"Responsieve microben zullen sneller overschakelen naar nieuwe doelen."

#, fuzzy
msgid "FOG_OF_WAR_DISABLED"
msgstr "Uitgeschakeld"

#, fuzzy
msgid "FOG_OF_WAR_DISABLED_DESCRIPTION"
msgstr "Het upgraden van de geselecteerde save is gefaald door de volgende error:"

msgid "FOG_OF_WAR_INTENSE"
msgstr ""

#, fuzzy
msgid "FOG_OF_WAR_INTENSE_DESCRIPTION"
msgstr "Nitrogenase is een proteïne dat stikstof en cellulaire energie in de vorm van ATP kan gebruiken om ammoniak, een belangrijke stof voor de groei van cellen, aan te maken. Dit proces noemt men Anaërobe stikstoffixatie. Doordat nitrogenase als een suspensie in het cytoplasma zit, voert de omliggende vloeistof glycolyse uit."

msgid "FOG_OF_WAR_MODE"
msgstr ""

msgid "FOG_OF_WAR_REGULAR"
msgstr ""

#, fuzzy
msgid "FOG_OF_WAR_REGULAR_DESCRIPTION"
msgstr "Steek hiermee andere cellen."

msgid "FOOD_CHAIN"
msgstr "Voedselketen"

msgid "FOOD_SOURCE_ENERGY_INFO"
msgstr ""

msgid "FORGET_MOD_DETAILS"
msgstr "Verwijder lokale Data"

msgid "FORGET_MOD_DETAILS_TOOLTIP"
msgstr "Verwijder lokale gegevens met betrekking tot dit item. Handig als je de verkeerde ID hebt ingevoerd of een nieuwe versie naar een ander item wilt uploaden."

msgid "FORM_ERROR_MESSAGE"
msgstr "Error: {0}"

#, fuzzy
msgid "FOSSILISATION"
msgstr "bevolking:"

#, fuzzy
msgid "FOSSILISATION_EXPLANATION"
msgstr ""
"Agressieve microben zullen prooien over grotere afstanden achtervolgen\n"
"en hebben meer kans om roofdieren te bestrijden wanneer ze worden aangevallen.\n"
"Vreedzame microben zullen anderen over grotere afstanden niet betrekken\n"
"en zullen minder snel gifstoffen tegen roofdieren te gebruiken."

#, fuzzy
msgid "FOSSILISATION_FAILED"
msgstr "bevolking:"

#, fuzzy
msgid "FOSSILISATION_FAILED_DESCRIPTION"
msgstr "Het upgraden van de geselecteerde save is gefaald door de volgende error:"

msgid "FOSSILISATION_HINT"
msgstr ""

msgid "FOSSILISATION_HINT_ALREADY_FOSSILISED"
msgstr ""

#, fuzzy
msgid "FOSSILISE"
msgstr "Zittend"

#, fuzzy
msgid "FOSSIL_DELETION_FAILED"
msgstr "Mod creatie gefaald"

#, fuzzy
msgid "FOSSIL_DELETION_FAILED_DESCRIPTION"
msgstr "Het upgraden van de geselecteerde save is gefaald door de volgende error:"

msgid "FOUR_TIMES"
msgstr "4x"

#, fuzzy
msgid "FPS"
msgstr "Max FPS:"

#, fuzzy
msgid "FPS_DISPLAY"
msgstr "Media Play(toets)"

#, fuzzy
msgid "FRAME_DURATION"
msgstr "Aërobe Ademhaling"

msgid "FREEBUILDING"
msgstr "Vrij bouwen"

msgid "FREE_GLUCOSE_CLOUD"
msgstr ""

#, fuzzy
msgid "FREE_GLUCOSE_CLOUD_EXPLANATION"
msgstr ""
"Gefocuste microben zullen over grotere afstanden naar brokken of prooien zoeken\n"
"en misschien veel ambitieuzer over brokken zijn.\n"
"Responsieve microben zullen sneller overschakelen naar nieuwe doelen."

msgid "FULLSCREEN"
msgstr "Volledig scherm"

msgid "FULL_MOD_INFO"
msgstr "Volledige mod info"

msgid "GALLERY_VIEWER"
msgstr ""

#, fuzzy
msgid "GAMEPLAY_BASICS_TITLE"
msgstr "Game-ontwerpteam"

msgid "GAME_DESIGN_TEAM"
msgstr "Game-ontwerpteam"

#, fuzzy
msgid "GAME_SYSTEMS_TITLE"
msgstr "Game-ontwerpteam"

#, fuzzy
msgid "GATHERED_ENERGY_TOOLTIP"
msgstr "Pauzeer het spel"

msgid "GENERAL"
msgstr "Algemeen"

#, fuzzy
msgid "GENERAL_LOADING_TIP_1"
msgstr "Druk op de \"ongedaan maken\" knop in de \"editor\" om een fout te corrigeren"

#, fuzzy
msgid "GENERAL_LOADING_TIP_2"
msgstr "Druk op de \"ongedaan maken\" knop in de \"editor\" om een fout te corrigeren"

#, fuzzy
msgid "GENERAL_LOADING_TIP_3"
msgstr "Druk op de \"ongedaan maken\" knop in de \"editor\" om een fout te corrigeren"

#, fuzzy
msgid "GENERAL_LOADING_TIP_4"
msgstr "Druk op de \"ongedaan maken\" knop in de \"editor\" om een fout te corrigeren"

#, fuzzy
msgid "GENERAL_LOADING_TIP_5"
msgstr "Druk op de \"ongedaan maken\" knop in de \"editor\" om een fout te corrigeren"

#, fuzzy
msgid "GENERAL_LOADING_TIP_6"
msgstr "Druk op de \"ongedaan maken\" knop in de \"editor\" om een fout te corrigeren"

#, fuzzy
msgid "GENERAL_LOADING_TIP_7"
msgstr "Druk op de \"ongedaan maken\" knop in de \"editor\" om een fout te corrigeren"

#, fuzzy
msgid "GENERATIONS"
msgstr "Generatie:"

msgid "GENERATION_COLON"
msgstr "Generatie:"

#, fuzzy
msgid "GITHUB_TOOLTIP"
msgstr "Zelfmoord"

msgid "GLES3"
msgstr ""

msgid "GLOBAL_GLACIATION_END_EVENT_LOG"
msgstr ""

#, fuzzy
msgid "GLOBAL_GLACIATION_EVENT"
msgstr "Totale populatie:"

#, fuzzy
msgid "GLOBAL_GLACIATION_EVENT_TOOLTIP"
msgstr "Ga door naar de Ontwaakfase. Beschikbaar wanneer u genoeg breinkracht hebt (weefseltype met axonen)."

msgid "GLOBAL_GLACIATION_EVENT_WARNING_LOG_PLURAL"
msgstr ""

msgid "GLOBAL_GLACIATION_EVENT_WARNING_LOG_SINGULAR"
msgstr ""

msgid "GLOBAL_GLACIATION_START_EVENT_LOG"
msgstr ""

msgid "GLOBAL_INITIAL_LETTER"
msgstr ""

#, fuzzy
msgid "GLOBAL_POPULATION_COLON"
msgstr "Totale populatie:"

msgid "GLOBAL_TIMELINE_SPECIES_MIGRATED_TO"
msgstr ""

msgid "GLUCOSE"
msgstr "Glucose"

msgid "GLUCOSE_CONCENTRATIONS_DRASTICALLY_DROPPED"
msgstr ""

msgid "GLYCOLYSIS"
msgstr "Glycolyse"

msgid "GODMODE"
msgstr "God modus"

#, fuzzy
msgid "GOD_TOOLS_TITLE"
msgstr "Voeg een nieuwe sneltoets toe"

#, fuzzy
msgid "GOOGLY_EYE_CELL"
msgstr "Spelerscel"

msgid "GOT_IT"
msgstr "Begrepen"

msgid "GPL_LICENSE_HEADING"
msgstr "GPL licentie tekst volgt:"

#, fuzzy
msgid "GPU_NAME"
msgstr "Grot"

msgid "GRAPHICS"
msgstr "Graphics"

msgid "GRAPHICS_TEAM"
msgstr "Grafisch Team"

#, fuzzy
msgid "GROWTH_ORDER"
msgstr "BEVESTIGEN"

msgid "GUI"
msgstr ""

msgid "GUI_LIGHT_EFFECTS_OPTION_DESCRIPTION"
msgstr ""
"Schakelt de lichtflitsende effecten op GUI's in (bijv. Editor knop flits).\n"
"\n"
"Als u een bug ervaart waarbij delen van de editor knop verdwijnen,\n"
"kunt u proberen dit uit te schakelen om te zien of het probleem is verdwenen."

#, fuzzy
msgid "GUI_TAB_NAVIGATION"
msgstr "{0} K"

msgid "GUI_VOLUME"
msgstr "GUI volume"

msgid "HEALTH"
msgstr "Gezondheid"

msgid "HEALTH_MODIFIER"
msgstr ""

#, fuzzy
msgid "HEAT_ACCUMULATION_BAR_TOOLTIP"
msgstr "Zelfmoord"

msgid "HELP"
msgstr "Help"

msgid "HELP_BUTTON_TOOLTIP"
msgstr "Help"

msgid "HIGHER_VALUES_INCREASE_PERFORMANCE"
msgstr "(hogere waarden verslechteren prestaties)"

msgid "HIGHER_VALUES_WORSEN_PERFORMANCE"
msgstr "(hogere waarden verslechteren prestaties)"

msgid "HOLD_FOR_PAN_OR_ROTATE_MODE"
msgstr ""

msgid "HOLD_FOR_PAN_WITH_MOUSE"
msgstr ""

msgid "HOLD_PACK_COMMANDS_MENU"
msgstr ""

msgid "HOLD_TO_SHOW_CURSOR"
msgstr ""

msgid "HOLD_TO_SHOW_CURSOR_ADVICE_TEXT"
msgstr ""

msgid "HOLD_TO_SKIP_CREDITS"
msgstr ""

#, fuzzy
msgid "HOME"
msgstr "Home"

#, fuzzy
msgid "HORIZONTAL_COLON"
msgstr "Generatie:"

msgid "HORIZONTAL_WITH_AXIS_NAME_COLON"
msgstr ""

msgid "HP_COLON"
msgstr "HP:"

msgid "HSV"
msgstr "HSV"

msgid "HUD_MESSAGE_MULTIPLE"
msgstr ""

#, fuzzy
msgid "HYDROGENASE"
msgstr "Waterstofsulfide"

#, fuzzy
msgid "HYDROGENASE_DESCRIPTION"
msgstr "Nitrogenase is een eiwit dat [thrive:compound type=\"nitrogen\"][/thrive:compound] en celenergie in de vorm van [thrive:compound type=\"atp\"][/thrive:compound] kan gebruiken om [thrive:compound type=\"ammonia\"][/thrive:compound] aan te maken, een belangrijke voedingsstof voor de groei van cellen. Dit proces noemt men [b]anaerobe waterstoffixatie[/b]. Omdat nitrogenase een suspensie in de cytoplasma is, voert de omliggende vloeistof [b]glycolyse[/b] uit."

#, fuzzy
msgid "HYDROGENASE_PROCESSES_DESCRIPTION"
msgstr "Verandert [thrive:compound type=\"atp\"][/thrive:compound] in [thrive:compound type=\"ammonia\"][/thrive:compound]. Ratio schaalt met concentratie van [thrive:compound type=\"nitrogen\"][/thrive:compound]."

#, fuzzy
msgid "HYDROGENOSOME"
msgstr "Waterstofsulfide"

#, fuzzy
msgid "HYDROGENOSOME_DESCRIPTION"
msgstr "Nitrogenase is een eiwit dat [thrive:compound type=\"nitrogen\"][/thrive:compound] en celenergie in de vorm van [thrive:compound type=\"atp\"][/thrive:compound] kan gebruiken om [thrive:compound type=\"ammonia\"][/thrive:compound] aan te maken, een belangrijke voedingsstof voor de groei van cellen. Dit proces noemt men [b]anaerobe waterstoffixatie[/b]. Omdat nitrogenase een suspensie in de cytoplasma is, voert de omliggende vloeistof [b]glycolyse[/b] uit."

#, fuzzy
msgid "HYDROGENOSOME_PROCESSES_DESCRIPTION"
msgstr "Verandert [thrive:compound type=\"atp\"][/thrive:compound] in [thrive:compound type=\"ammonia\"][/thrive:compound]. Ratio schaalt met concentratie van [thrive:compound type=\"nitrogen\"][/thrive:compound]."

msgid "HYDROGEN_SULFIDE"
msgstr "Waterstofsulfide"

#, fuzzy
msgid "ICESHARD"
msgstr "Ijs Scherf"

msgid "ICESHELF"
msgstr "Ijsplateau"

msgid "ICE_CHUNK_BIG"
msgstr ""

msgid "ICE_CHUNK_SMALL"
msgstr ""

msgid "ID_IS_NOT_A_NUMBER"
msgstr "ID is geen geldig nummer"

msgid "ID_NUMBER"
msgstr "ID nummer"

msgid "IF_FALLBACK_RENDERER_USED_ALL_NOT_AVAILABLE"
msgstr ""

#, fuzzy
msgid "IMAGE_FILE_TYPES"
msgstr "Membraantypes"

#, fuzzy
msgid "INCLUDE_MULTICELLULAR_PROTOTYPE"
msgstr "Organel plaatsen"

msgid "INCLUDE_MULTICELLULAR_PROTOTYPE_EXPLANATION"
msgstr ""

#, fuzzy
msgid "INCREASE_ITEM_SIZE"
msgstr "Maak Nieuw"

#, fuzzy
msgid "INDICATOR_SPECIES_IS_NEW"
msgstr "UITSTERVEN"

#, fuzzy
msgid "INDICATOR_SPECIES_MUTATED"
msgstr "Sta soorten toe niet te muteren (als geen goede mutatie gevonden wordt)"

msgid "INDUSTRIAL_STAGE"
msgstr ""

msgid "INFINITE_COMPOUNDS"
msgstr "Oneindige verbindingen"

msgid "INFINITE_MP"
msgstr "Oneindige MP"

msgid "INFO_BOX_COST"
msgstr "Basis Kost (MP)"

#, fuzzy
msgid "INFO_BOX_EDITORS"
msgstr "Basis Kost (MP)"

msgid "INFO_BOX_ENZYMES"
msgstr ""

#, fuzzy
msgid "INFO_BOX_GAMEPLAY_TYPE"
msgstr "Upgrades"

#, fuzzy
msgid "INFO_BOX_INTERNAL_NAME"
msgstr "Interne (folder) Naam:"

msgid "INFO_BOX_MASS"
msgstr ""

#, fuzzy
msgid "INFO_BOX_NEXT_STAGE"
msgstr "Opslag"

#, fuzzy
msgid "INFO_BOX_OSMOREGULATION_COST"
msgstr "Osmoregulatiekosten"

#, fuzzy
msgid "INFO_BOX_PREVIOUS_STAGE"
msgstr "Geen processen"

#, fuzzy
msgid "INFO_BOX_PROCESSES"
msgstr "Geen processen"

#, fuzzy
msgid "INFO_BOX_REQUIRES_NUCLEUS"
msgstr "Nucleus"

msgid "INFO_BOX_SIZE"
msgstr "Grootte (Zeshoeken)"

msgid "INFO_BOX_STORAGE"
msgstr "Opslag"

msgid "INFO_BOX_UNIQUE"
msgstr "Uniek"

msgid "INFO_BOX_UPGRADES"
msgstr "Upgrades"

msgid "INGESTED_MATTER"
msgstr ""

#, fuzzy
msgid "INIT_NEW_WORLD_TOOLTIP"
msgstr "Voeg een nieuwe sneltoets toe"

msgid "INPUTS"
msgstr "Invoer"

#, fuzzy
msgid "INPUT_NAME_BUILD_STRUCTURE"
msgstr "met concentratie van"

#, fuzzy
msgid "INPUT_NAME_INTERACTION"
msgstr "met concentratie van"

#, fuzzy
msgid "INPUT_NAME_OPEN_INVENTORY"
msgstr "met concentratie van"

msgid "INSPECT"
msgstr ""

msgid "INSPECTOR"
msgstr ""

#, fuzzy
msgid "INSTAGRAM_TOOLTIP"
msgstr "Pauzeer het spel"

#, fuzzy
msgid "INTERACTION_ACTIVATE_ASCENSION"
msgstr "Mutatiepunten"

#, fuzzy
msgid "INTERACTION_ACTIVATE_ASCENSION_MISSING_ENERGY"
msgstr "Mutatiepunten"

#, fuzzy
msgid "INTERACTION_CONSTRUCT"
msgstr "Mutatiepunten"

msgid "INTERACTION_CONSTRUCT_MISSING_DEPOSITED_MATERIALS"
msgstr ""

#, fuzzy
msgid "INTERACTION_CRAFT"
msgstr "Mutatiepunten"

#, fuzzy
msgid "INTERACTION_DEPOSIT_RESOURCES"
msgstr "Mutatiepunten"

msgid "INTERACTION_DEPOSIT_RESOURCES_NO_SUITABLE_RESOURCES"
msgstr ""

#, fuzzy
msgid "INTERACTION_DESTROY"
msgstr "Mutatiepunten"

#, fuzzy
msgid "INTERACTION_FOUND_SETTLEMENT"
msgstr "Mutatiepunten"

#, fuzzy
msgid "INTERACTION_HARVEST"
msgstr "Mutatiepunten"

msgid "INTERACTION_HARVEST_CANNOT_MISSING_TOOL"
msgstr ""

msgid "INTERACTION_PICK_UP"
msgstr ""

msgid "INTERACTION_PICK_UP_CANNOT_FULL"
msgstr ""

#, fuzzy
msgid "INTERNALS"
msgstr "Extern"

msgid "INTERNAL_NAME_IN_USE"
msgstr "Er is al een mod met die gegeven interne naam"

msgid "INTERNAL_NAME_REQUIRED"
msgstr "Interne naam is vereist"

msgid "INTERNAL_NAME_REQUIRES_CAPITAL"
msgstr "Interne naam moet beginnen met een hoofdletter"

#, fuzzy
msgid "INVALID_DATA_TO_PLOT"
msgstr "Ongeldige mod icoon map"

msgid "INVALID_ICON_PATH"
msgstr "Ongeldige mod icoon map"

msgid "INVALID_SAVE_NAME_POPUP"
msgstr "Save naam mag geen speciale tekens bevatten (<>:\"/\\|?*)"

msgid "INVALID_SPECIES_NAME_POPUP"
msgstr "Soortnaam moet voldoen aan het binominale naamgevingssysteem (Genus en Epithet)!"

msgid "INVALID_TAG"
msgstr "Ongeldige tag \"{0}\" opgegeven"

msgid "INVALID_URL_FORMAT"
msgstr "Ongeldig URL formaat"

msgid "INVALID_URL_SCHEME"
msgstr "ongeldig URL schema"

msgid "INVENTORY_ITEMS_ON_GROUND"
msgstr ""

#, fuzzy
msgid "INVENTORY_TITLE"
msgstr "\"{0}\" - {1}"

msgid "INVENTORY_TOGGLE_CRAFTING"
msgstr ""

msgid "INVENTORY_TOGGLE_GROUND"
msgstr ""

msgid "INVERTED"
msgstr ""

#, fuzzy
msgid "IN_PROTOTYPE"
msgstr "Protanope (Rood-Groen)"

msgid "IRON"
msgstr "Ijzer"

#, fuzzy
msgid "IRON_OXIDATION"
msgstr "Donaties"

#, fuzzy
msgid "ITCH_TOOLTIP"
msgstr "Zelfmoord"

msgid "ITEM_AT_2D_COORDINATES"
msgstr ""

#, fuzzy
msgid "ITEM_NAME_SEPARATOR"
msgstr "met concentratie van"

msgid "JANUARY"
msgstr "Januari"

msgid "JSON_DEBUG_MODE"
msgstr "JSON debug modus:"

msgid "JSON_DEBUG_MODE_ALWAYS"
msgstr "Altijd"

msgid "JSON_DEBUG_MODE_AUTO"
msgstr "Automatisch"

msgid "JSON_DEBUG_MODE_NEVER"
msgstr "Nooit"

msgid "JULY"
msgstr "Juli"

msgid "JUNE"
msgstr "Juni"

#, fuzzy
msgid "KEEP_CURRENT_SHORT"
msgstr "Huidige Ontwikkelaars"

#, fuzzy
msgid "KEEP_CURRENT_TOLERANCE_FLEXIBILITY_TOOLTIP"
msgstr "Pauzeer het spel"

#, fuzzy
msgid "KEEP_MIGRATION"
msgstr "Aërobe Ademhaling"

msgid "KEY_BACK"
msgstr "Terug"

#, fuzzy
msgid "KEY_BACKTAB"
msgstr "Terug"

msgid "KEY_BINDING_CHANGE_CONFLICT"
msgstr ""
"Er is een conflict met {0}.\n"
"Will je invoer verwijderen van {1}?"

msgid "KEY_BRING_UP_KEYBOARD"
msgstr ""

msgid "KEY_CLEAR"
msgstr "Clear(toets)"

msgid "KEY_DELETE"
msgstr "Delete"

msgid "KEY_DOWN"
msgstr "Onder"

msgid "KEY_END"
msgstr "End"

msgid "KEY_ENTER"
msgstr "Enter"

msgid "KEY_FAVORITES"
msgstr "Favorieten(toets)"

msgid "KEY_FORWARD"
msgstr "Beweeg naar voor"

#, fuzzy
msgid "KEY_GLOBE"
msgstr "Home"

msgid "KEY_HELP"
msgstr "Help"

msgid "KEY_HOME"
msgstr "Home"

msgid "KEY_HOMEPAGE"
msgstr "Homepage(toets)"

#, fuzzy
msgid "KEY_HYPER"
msgstr "Help"

msgid "KEY_INSERT"
msgstr "Insert"

#, fuzzy
msgid "KEY_JIS_EISU"
msgstr "Insert"

#, fuzzy
msgid "KEY_JIS_KANA"
msgstr "Standby(toets)"

msgid "KEY_LEFT"
msgstr "Links"

msgid "KEY_MENU"
msgstr "Menu(toets)"

#, fuzzy
msgid "KEY_META"
msgstr "Tab"

msgid "KEY_OPENURL"
msgstr "Open URL(toets)"

msgid "KEY_PAUSE"
msgstr "Pauzeer"

msgid "KEY_PRINT"
msgstr "Print Screen(toets)"

msgid "KEY_REFRESH"
msgstr "Vernieuwen"

msgid "KEY_RIGHT"
msgstr "Rechts"

msgid "KEY_SEARCH"
msgstr "Zoek(toets)"

msgid "KEY_STANDBY"
msgstr "Standby(toets)"

msgid "KEY_STOP"
msgstr "Stop(toets)"

msgid "KEY_TAB"
msgstr "Tab"

msgid "KEY_UP"
msgstr "Boven"

msgid "KILO_ABBREVIATION"
msgstr "{0} K"

msgid "KP0"
msgstr "Num 0(toets)"

msgid "KP1"
msgstr "Num 1(toets)"

msgid "KP2"
msgstr "Num 2(toets)"

msgid "KP3"
msgstr "Num 3(toets)"

msgid "KP4"
msgstr "Num 4(toets)"

msgid "KP5"
msgstr "Num 5(toets)"

msgid "KP6"
msgstr "Num 6(toets)"

msgid "KP7"
msgstr "Num 7(toets)"

msgid "KP8"
msgstr "Num 8(toets)"

msgid "KP9"
msgstr "Num 9(toets)"

msgid "KPADD"
msgstr "Num +(toets)"

msgid "KPDIVIDE"
msgstr "Num /(toets)"

msgid "KPENTER"
msgstr "Num Enter(toets)"

msgid "KPMULTIPLY"
msgstr "Num *(toets)"

msgid "KPPERIOD"
msgstr "Num .(toets)."

msgid "KPSUBTRACT"
msgstr "Num -(toets)"

msgid "LANGUAGE"
msgstr "Taal:"

msgid "LANGUAGE_TRANSLATION_PROGRESS"
msgstr "Deze taal is {0}% volledig"

msgid "LANGUAGE_TRANSLATION_PROGRESS_LOW"
msgstr "Aan deze taal wordt nog gewerkt ({0}% voltooid)"

msgid "LANGUAGE_TRANSLATION_PROGRESS_REALLY_LOW"
msgstr "Deze vertaling is erg onvolledig ({0}% klaar) help ons alstublieft!"

#, fuzzy
msgid "LARGE_SULFUR_CHUNK"
msgstr "Klein Brok Ijzer"

msgid "LAST_ORGANELLE_DELETE_OPTION_DISABLED_TOOLTIP"
msgstr ""

msgid "LAUNCH0"
msgstr "Launch 0(toets)"

msgid "LAUNCH1"
msgstr "Launch 1(toets)"

msgid "LAUNCH2"
msgstr "Launch 2 (toets)"

msgid "LAUNCH3"
msgstr "Launch 3(toets)"

msgid "LAUNCH4"
msgstr "Launch 4(toets)"

msgid "LAUNCH5"
msgstr "Launch 5(toets)"

msgid "LAUNCH6"
msgstr "Launch 6(toets)"

msgid "LAUNCH7"
msgstr "Launch 7(toets)"

msgid "LAUNCH8"
msgstr "Launch 8(toets)"

msgid "LAUNCH9"
msgstr "Launch 9(toets)"

msgid "LAUNCHA"
msgstr "Launch A(toets)"

msgid "LAUNCHB"
msgstr "Launch B(toets)"

msgid "LAUNCHC"
msgstr "Launch C(toets)"

msgid "LAUNCHD"
msgstr "Launch D(toets)"

msgid "LAUNCHE"
msgstr "Launch E(toets)"

msgid "LAUNCHF"
msgstr "Launch F(toets)"

msgid "LAUNCHMAIL"
msgstr "Mail(toets)"

msgid "LAUNCHMEDIA"
msgstr "Media(toets)"

msgid "LAWK_ONLY"
msgstr ""

#, fuzzy
msgid "LAWK_ONLY_EXPLANATION"
msgstr ""
"Angstige microben zullen over grotere afstanden vluchten\n"
"en hebben meer kans om te vluchten voor roofdieren in het algemeen.\n"
"Dappere microben worden niet geïntimideerd door nabijgelegen roofdieren\n"
"en zullen waarschijnlijk terug aanvallen."

msgid "LEAD_ARTIST"
msgstr "Hoofdartiest"

msgid "LEAD_ARTISTS"
msgstr "Hoofdartiesten"

msgid "LEAD_DEVELOPERS"
msgstr "Hoofdontwikkelaars"

msgid "LEAD_GAME_DESIGNER"
msgstr "Hoofdspelontwerper"

msgid "LEAD_GAME_DESIGNERS"
msgstr "Hoofdspelontwerpers"

msgid "LEAD_OUTREACH_PEOPLE"
msgstr "Leidinggevende personen"

msgid "LEAD_OUTREACH_PERSON"
msgstr "Leidinggevende persoon"

msgid "LEAD_PROGRAMMER"
msgstr "Hoofdprogrammeur"

msgid "LEAD_PROGRAMMERS"
msgstr "Hoofdprogrammeurs"

msgid "LEAD_PROJECT_MANAGER"
msgstr "Hoofd projectmanager"

msgid "LEAD_PROJECT_MANAGERS"
msgstr "Hoofd projectmanagers"

msgid "LEAD_TESTER"
msgstr "Hoofd Tester"

msgid "LEAD_TESTERS"
msgstr "Hoofd Testers"

msgid "LEAD_THEORIST"
msgstr "hoofdtheoreticus"

msgid "LEAD_THEORISTS"
msgstr "hoofdtheoretici"

msgid "LEFT_ARROW"
msgstr "←"

msgid "LEFT_MOUSE"
msgstr "Linker muis"

msgid "LICENSES"
msgstr "Licenties"

msgid "LICENSES_COVERING_THRIVE"
msgstr "Licenties die delen van Thrive dekken worden hier getoond"

msgid "LIFE_ORIGIN"
msgstr ""

#, fuzzy
msgid "LIFE_ORIGIN_EXPLANATION"
msgstr ""
"Angstige microben zullen over grotere afstanden vluchten\n"
"en hebben meer kans om te vluchten voor roofdieren in het algemeen.\n"
"Dappere microben worden niet geïntimideerd door nabijgelegen roofdieren\n"
"en zullen waarschijnlijk terug aanvallen."

msgid "LIFE_ORIGIN_PANSPERMIA"
msgstr ""

msgid "LIFE_ORIGIN_POND"
msgstr ""

#, fuzzy
msgid "LIFE_ORIGIN_TOOLTIP"
msgstr "Zelfmoord"

msgid "LIFE_ORIGIN_VENTS"
msgstr ""

msgid "LIGHT"
msgstr "Licht"

msgid "LIGHT_LEVEL_AVERAGE"
msgstr ""

#, fuzzy
msgid "LIGHT_LEVEL_CURRENT"
msgstr "Wiel naar rechts"

msgid "LIGHT_LEVEL_DAY"
msgstr ""

msgid "LIGHT_LEVEL_LABEL_AT_NOON"
msgstr ""

#, fuzzy
msgid "LIGHT_LEVEL_NIGHT"
msgstr "Wiel naar rechts"

#, fuzzy
msgid "LIGHT_MAX"
msgstr "Licht"

#, fuzzy
msgid "LIMIT_EXTREME"
msgstr "Extra's"

#, fuzzy
msgid "LIMIT_GROWTH_RATE"
msgstr "BEVESTIGEN"

#, fuzzy
msgid "LIMIT_GROWTH_RATE_EXPLANATION"
msgstr "{0} bevolking veranderd met {1} door: {2}"

msgid "LIMIT_HUGE"
msgstr ""

msgid "LIMIT_LARGE"
msgstr ""

#, fuzzy
msgid "LIMIT_NORMAL"
msgstr "BEVESTIGEN"

msgid "LIMIT_SMALL"
msgstr ""

msgid "LIMIT_TINY"
msgstr ""

msgid "LIMIT_VERY_LARGE"
msgstr ""

msgid "LIMIT_VERY_SMALL"
msgstr ""

#, fuzzy
msgid "LINE_COLOUR"
msgstr "Kleur"

#, fuzzy
msgid "LINKS_TITLE"
msgstr "Titel is vermist"

msgid "LIPASE"
msgstr ""

#, fuzzy
msgid "LIPASE_DESCRIPTION"
msgstr "Het kleverige binnenste van een cel. Het cytoplasma is het basismengsel van ionen, proteïnen en andere in water opgeloste stoffen die de binnenkant van de cel vullen. Een van de functies die het vervult is glycolyse, de omzetting van glucose in ATP-energie. Voor cellen zonder organellen die zorgen voor een geavanceerder metabolisme, is dit waar ze op vertrouwen voor energie. Het wordt ook gebruikt om moleculen in de cel op te slaan en om de cel te vergroten."

msgid "LOAD"
msgstr "Laden"

msgid "LOADING"
msgstr "Laden"

msgid "LOADING_DOT_DOT_DOT"
msgstr "Laden..."

msgid "LOADING_GAME"
msgstr "Spel laden"

#, fuzzy
msgid "LOADING_GRAPHICS_SHADERS"
msgstr "Spel laden"

#, fuzzy
msgid "LOADING_MACROSCOPIC_EDITOR"
msgstr "Microbe editor laden"

msgid "LOADING_MICROBE_EDITOR"
msgstr "Microbe editor laden"

#, fuzzy
msgid "LOADING_MICROBE_STAGE"
msgstr "Processen"

#, fuzzy
msgid "LOADING_MULTICELLULAR_EDITOR"
msgstr "Microbe editor laden"

#, fuzzy
msgid "LOADING_MULTICELLULAR_STAGE"
msgstr "Microbe editor laden"

#, fuzzy
msgid "LOADING_STAGE"
msgstr "Spel laden"

#, fuzzy
msgid "LOADING_STAGE_ASSETS"
msgstr "Spel laden"

msgid "LOAD_FINISHED"
msgstr "Laden voltooid"

msgid "LOAD_GAME"
msgstr "Spel Laden"

#, fuzzy
msgid "LOAD_GAME_BUTTON_TOOLTIP"
msgstr "Pauze menu"

#, fuzzy
msgid "LOAD_INCOMPATIBLE_PROTOTYPE_WARNING"
msgstr ""
"De geselecteerde save die moet worden geladen is niet compatibel met deze versie van Thrive.\n"
"En er is geen save-upgrade om deze save te upgraden.\n"
"Aangezien Thrive nog in een vroeg stadium van ontwikkeling is, heeft compatibiliteit van het opslaan geen hoge prioriteit, daarom zijn er geen upgraders voor alle versies."

#, fuzzy
msgid "LOAD_INCOMPATIBLE_SAVE_PROMPT"
msgstr "Niet-compatibel opgeslagen bestand laden?"

msgid "LOAD_INCOMPATIBLE_SAVE_WARNING"
msgstr ""
"De geselecteerde save die moet worden geladen is niet compatibel met deze versie van Thrive.\n"
"En er is geen save-upgrade om deze save te upgraden.\n"
"Aangezien Thrive nog in een vroeg stadium van ontwikkeling is, heeft compatibiliteit van het opslaan geen hoge prioriteit, daarom zijn er geen upgraders voor alle versies."

#, fuzzy
msgid "LOAD_INVALID_SAVE_PROMPT"
msgstr "Ongeldig opgeslagen bestand laden?"

msgid "LOAD_INVALID_SAVE_WARNING"
msgstr ""
"Opgeslagen informatie kon niet worden geladen van dit bestand.\n"
"Dit opgeslagen bestand is hoogstwaarschijnlijk corrupt of van een nieuwer formaat dat niet wordt begrepen door deze versie van Thrive.\n"
"Wil je toch proberen om het opgeslagen bestand te laden?"

msgid "LOCAL_INITIAL_LETTER"
msgstr ""

msgid "LOCK_DAY_NIGHT_CYCLE"
msgstr ""

#, fuzzy
msgid "LOWER_SCALE_INCREASES_PERFORMANCE"
msgstr "(hogere waarden verslechteren prestaties)"

msgid "LOWER_VALUE_MAKES_SHARPER_IMAGE"
msgstr ""

#, fuzzy
msgid "LOW_MENU_PERFORMANCE"
msgstr "Prestaties"

#, fuzzy
msgid "LOW_MENU_PERFORMANCE_DESCRIPTION"
msgstr "verandert [thrive:compound type=\"atp\"][/thrive:compound] in [thrive:compound type=\"oxytoxy\"][/thrive:compound]. Ratio schaalt met concentratie van [thrive:compound type=\"oxygen\"][/thrive:compound]. Kan gif afvuren door te drukken op [thrive:input]g_fire_toxin[/thrive:input]."

msgid "LOW_QUALITY_BACKGROUND_BLUR"
msgstr ""

msgid "LOW_QUALITY_BACKGROUND_BLUR_TOOLTIP"
msgstr ""

msgid "LUCIFERASE"
msgstr ""

#, fuzzy
msgid "LUCIFERASE_SYNTHESIS"
msgstr "Chemosynthese"

#, fuzzy
msgid "LYSOSOME"
msgstr "Oxytoxisoom"

#, fuzzy
msgid "LYSOSOME_DESCRIPTION"
msgstr "Metabolosomen zijn clusters van proteïnen verpakt in eiwitomhulsels. Ze zijn in staat om veel sneller glucose om te zetten in ATP dan cytoplasma, dit door middel van een proces genaamd aerobe respiratie. Het heeft echter wel zuurstof nodig om te functioneren en lagere zuurstofniveaus in de omgeving vertragen dus de ATP-productie. Omdat de metabolosomen direct in het cytoplasma zijn gesuspendeerd, voert de omringende vloeistof enige glycolyse uit."

#, fuzzy
msgid "LYSOSOME_PROCESSES_DESCRIPTION"
msgstr "verandert [thrive:compound type=\"atp\"][/thrive:compound] in [thrive:compound type=\"oxytoxy\"][/thrive:compound]. Ratio schaalt met concentratie van [thrive:compound type=\"oxygen\"][/thrive:compound]. Kan gif afvuren door te drukken op [thrive:input]g_fire_toxin[/thrive:input]."

#, fuzzy
msgid "MACROLIDE_SYNTHESIS"
msgstr "Chemosynthese"

#, fuzzy
msgid "MACROSCOPIC"
msgstr "Word Macroscopisch ({0}/{1})"

#, fuzzy
msgid "MACROSCOPIC_STAGE"
msgstr "Microbestadium"

msgid "MANUALLY_SET_TIME"
msgstr ""

#, fuzzy
msgid "MAP"
msgstr "ATP"

msgid "MARCH"
msgstr "Maart"

msgid "MARINE_SNOW"
msgstr "Mariene sneeuw"

msgid "MASTER_VOLUME"
msgstr "Meester volume"

#, fuzzy
msgid "MASTODON_TOOLTIP"
msgstr "Pauzeer het spel"

#, fuzzy
msgid "MAX_CACHE_SIZE_TOOLTIP"
msgstr "Hervat het spel"

msgid "MAX_FPS"
msgstr "Max FPS:"

#, fuzzy
msgid "MAX_FPS_NO_LIMIT"
msgstr "Max FPS:"

#, fuzzy
msgid "MAX_SIZE_COLON"
msgstr "Grootte:"

msgid "MAX_SPAWNED_ENTITIES"
msgstr ""

msgid "MAX_VISIBLE_DATASET_WARNING"
msgstr "Niet toegestaan om meer dan {0} datasets te tonen!"

msgid "MAY"
msgstr "Mei"

#, fuzzy
msgid "MECHANICS_BUTTON"
msgstr "Het verwijderen van dit opgeslagen bestand kan niet ongedaan worden gemaakt. Weet je zeker dat je dit definitief wilt verwijderen?"

msgid "MEDIANEXT"
msgstr "Media volgende(toets)"

msgid "MEDIAPLAY"
msgstr "Media Play(toets)"

msgid "MEDIAPREVIOUS"
msgstr "Media terug(toets)"

msgid "MEDIARECORD"
msgstr "Media Rec(toets)"

msgid "MEDIASTOP"
msgstr "Media Stop(toets)"

#, fuzzy
msgid "MEDIUM_SULFUR_CHUNK"
msgstr "Klein Brok Ijzer"

msgid "MEGA_YEARS"
msgstr "myr"

#, fuzzy
msgid "MELANOSOME"
msgstr "Metabolosomen"

#, fuzzy
msgid "MELANOSOME_DESCRIPTION"
msgstr "Metabolosomen zijn clusters van proteïnen verpakt in eiwitomhulsels. Ze zijn in staat om veel sneller glucose om te zetten in ATP dan cytoplasma, dit door middel van een proces genaamd aerobe respiratie. Het heeft echter wel zuurstof nodig om te functioneren en lagere zuurstofniveaus in de omgeving vertragen dus de ATP-productie. Omdat de metabolosomen direct in het cytoplasma zijn gesuspendeerd, voert de omringende vloeistof enige glycolyse uit."

#, fuzzy
msgid "MELANOSOME_PROCESSES_DESCRIPTION"
msgstr "verandert [thrive:compound type=\"atp\"][/thrive:compound] in [thrive:compound type=\"oxytoxy\"][/thrive:compound]. Ratio schaalt met concentratie van [thrive:compound type=\"oxygen\"][/thrive:compound]. Kan gif afvuren door te drukken op [thrive:input]g_fire_toxin[/thrive:input]."

msgid "MEMBRANE"
msgstr "Membraan"

msgid "MEMBRANE_RIGIDITY"
msgstr "Stijfheid van het Membraan"

msgid "MEMBRANE_TYPES"
msgstr "Membraantypes"

msgid "MENU"
msgstr "Menu"

msgid "MESOPELAGIC"
msgstr "Mesopelagisch"

msgid "METABOLOSOMES"
msgstr "Metabolosomen"

#, fuzzy
msgid "METABOLOSOMES_DESCRIPTION"
msgstr "Metabolosomen zijn clusters van proteïnen verpakt in eiwitomhulsels. Ze zijn in staat om veel sneller glucose om te zetten in ATP dan cytoplasma, dit door middel van een proces genaamd aerobe respiratie. Het heeft echter wel zuurstof nodig om te functioneren en lagere zuurstofniveaus in de omgeving vertragen dus de ATP-productie. Omdat de metabolosomen direct in het cytoplasma zijn gesuspendeerd, voert de omringende vloeistof enige glycolyse uit."

msgid "METABOLOSOMES_PROCESSES_DESCRIPTION"
msgstr "Verandert [thrive:compound type=\"glucose\"][/thrive:compound] in [thrive:compound type=\"atp\"][/thrive:compound]. Ratio schaalt met concentratie van [thrive:compound type=\"oxygen\"][/thrive:compound]."

#, fuzzy
msgid "META_THREADS_TOOLTIP"
msgstr ""
"Het kan niet automatisch worden gedetecteerd of hyperthreading is ingeschakeld of niet.\n"
"Dit heeft invloed op het standaard aantal threads, aangezien hyperthreading-threads niet zo snel zijn als echte CPU-cores."

msgid "METEOR_IMPACT_EVENT"
msgstr ""

msgid "METEOR_STRIKE_START_EVENT_LOG_PLURAL"
msgstr ""

msgid "METEOR_STRIKE_START_EVENT_LOG_SINGULAR"
msgstr ""

#, fuzzy
msgid "METRICS"
msgstr "Schakel FPS weergave"

msgid "METRICS_CONTENT"
msgstr ""

msgid "MIB_VALUE"
msgstr ""

msgid "MICHE"
msgstr ""

#, fuzzy
msgid "MICHES_FOR_PATCH"
msgstr "stierf uit op de planeet"

#, fuzzy
msgid "MICHE_AVOID_PREDATION_SELECTION_PRESSURE"
msgstr "ontstaan door verschillende selectiedruk"

msgid "MICHE_CHUNK_PRESSURE"
msgstr ""

#, fuzzy
msgid "MICHE_COMPOUND_CLOUD_PRESSURE"
msgstr "Wolken met chemische stoffen"

msgid "MICHE_COMPOUND_EFFICIENCY_PRESSURE"
msgstr ""

#, fuzzy
msgid "MICHE_DETAIL_TEXT"
msgstr "{0} (x{1})"

msgid "MICHE_ENVIRONMENTAL_COMPOUND_PRESSURE"
msgstr ""

#, fuzzy
msgid "MICHE_ENVIRONMENTAL_TOLERANCE"
msgstr "Omgeving"

msgid "MICHE_MAINTAIN_COMPOUND_PRESSURE"
msgstr ""

msgid "MICHE_METABOLIC_STABILITY_PRESSURE"
msgstr ""

msgid "MICHE_NO_OP_PRESSURE"
msgstr ""

msgid "MICHE_PREDATION_EFFECTIVENESS_PRESSURE"
msgstr ""

msgid "MICHE_PREDATOR_ROOT_PRESSURE"
msgstr ""

msgid "MICHE_ROOT_PRESSURE"
msgstr ""

msgid "MICHE_TREE"
msgstr ""

#, fuzzy
msgid "MICROBE"
msgstr "Microbestadium"

#, fuzzy
msgid "MICROBES_COUNT"
msgstr "Microbestadium"

#, fuzzy
msgid "MICROBE_BENCHMARK"
msgstr "Microbebewerker"

#, fuzzy
msgid "MICROBE_CAMERA_TILT_EFFECT"
msgstr "  {0}: Gevonden in {1} soort(en), gemiddeld {2} per soort"

msgid "MICROBE_EDITOR"
msgstr "Microbebewerker"

#, fuzzy
msgid "MICROBE_ENZYME_STATISTICS"
msgstr "  {0}: Gevonden in {1} soort(en), gemiddeld {2} per soort"

msgid "MICROBE_FREEBUILD_EDITOR"
msgstr "Microbe Vrij Bouwen in de \"Editor\""

#, fuzzy
msgid "MICROBE_LOADING_TIP_1"
msgstr "Druk op de \"ongedaan maken\" knop in de \"editor\" om een fout te corrigeren"

#, fuzzy
msgid "MICROBE_LOADING_TIP_10"
msgstr "Druk op de \"ongedaan maken\" knop in de \"editor\" om een fout te corrigeren"

#, fuzzy
msgid "MICROBE_LOADING_TIP_11"
msgstr "Druk op de \"ongedaan maken\" knop in de \"editor\" om een fout te corrigeren"

#, fuzzy
msgid "MICROBE_LOADING_TIP_12"
msgstr "Druk op de \"ongedaan maken\" knop in de \"editor\" om een fout te corrigeren"

#, fuzzy
msgid "MICROBE_LOADING_TIP_13"
msgstr "Druk op de \"ongedaan maken\" knop in de \"editor\" om een fout te corrigeren"

#, fuzzy
msgid "MICROBE_LOADING_TIP_14"
msgstr "Druk op de \"ongedaan maken\" knop in de \"editor\" om een fout te corrigeren"

#, fuzzy
msgid "MICROBE_LOADING_TIP_15"
msgstr "Druk op de \"ongedaan maken\" knop in de \"editor\" om een fout te corrigeren"

#, fuzzy
msgid "MICROBE_LOADING_TIP_16"
msgstr "Druk op de \"ongedaan maken\" knop in de \"editor\" om een fout te corrigeren"

#, fuzzy
msgid "MICROBE_LOADING_TIP_17"
msgstr "Druk op de \"ongedaan maken\" knop in de \"editor\" om een fout te corrigeren"

#, fuzzy
msgid "MICROBE_LOADING_TIP_18"
msgstr "Druk op de \"ongedaan maken\" knop in de \"editor\" om een fout te corrigeren"

#, fuzzy
msgid "MICROBE_LOADING_TIP_19"
msgstr "Druk op de \"ongedaan maken\" knop in de \"editor\" om een fout te corrigeren"

#, fuzzy
msgid "MICROBE_LOADING_TIP_2"
msgstr "Druk op de \"ongedaan maken\" knop in de \"editor\" om een fout te corrigeren"

#, fuzzy
msgid "MICROBE_LOADING_TIP_20"
msgstr "Druk op de \"ongedaan maken\" knop in de \"editor\" om een fout te corrigeren"

#, fuzzy
msgid "MICROBE_LOADING_TIP_21"
msgstr "Druk op de \"ongedaan maken\" knop in de \"editor\" om een fout te corrigeren"

#, fuzzy
msgid "MICROBE_LOADING_TIP_22"
msgstr "Druk op de \"ongedaan maken\" knop in de \"editor\" om een fout te corrigeren"

#, fuzzy
msgid "MICROBE_LOADING_TIP_3"
msgstr "Druk op de \"ongedaan maken\" knop in de \"editor\" om een fout te corrigeren"

#, fuzzy
msgid "MICROBE_LOADING_TIP_4"
msgstr "Druk op de \"ongedaan maken\" knop in de \"editor\" om een fout te corrigeren"

#, fuzzy
msgid "MICROBE_LOADING_TIP_5"
msgstr "Druk op de \"ongedaan maken\" knop in de \"editor\" om een fout te corrigeren"

#, fuzzy
msgid "MICROBE_LOADING_TIP_6"
msgstr "Druk op de \"ongedaan maken\" knop in de \"editor\" om een fout te corrigeren"

#, fuzzy
msgid "MICROBE_LOADING_TIP_7"
msgstr "Druk op de \"ongedaan maken\" knop in de \"editor\" om een fout te corrigeren"

#, fuzzy
msgid "MICROBE_LOADING_TIP_8"
msgstr "Druk op de \"ongedaan maken\" knop in de \"editor\" om een fout te corrigeren"

#, fuzzy
msgid "MICROBE_LOADING_TIP_9"
msgstr "Druk op de \"ongedaan maken\" knop in de \"editor\" om een fout te corrigeren"

#, fuzzy
msgid "MICROBE_MEMBRANE_PERCENTAGE_STATISTICS"
msgstr "  {0}: Gevonden in {1} soort(en), gemiddeld {2} per soort"

#, fuzzy
msgid "MICROBE_MEMBRANE_STATISTICS"
msgstr "  {0}: Gevonden in {1} soort(en), gemiddeld {2} per soort"

msgid "MICROBE_ORGANELLE_STATISTICS"
msgstr "  {0}: Gevonden in {1} soort(en), gemiddeld {2} per soort"

#, fuzzy
msgid "MICROBE_ORGANELLE_UPGRADES_STATISTICS"
msgstr "  {0}: Gevonden in {1} soort(en), gemiddeld {2} per soort"

#, fuzzy
msgid "MICROBE_RIPPLE_EFFECT"
msgstr "  {0}: Gevonden in {1} soort(en), gemiddeld {2} per soort"

#, fuzzy
msgid "MICROBE_SPECIES_DETAIL_TEXT"
msgstr ""
"Houd je gezondheidsbalk naast de ATP-balk (rechtsonder) in de gaten.\n"
"Je cel sterft als hij geen gezondheid meer heeft.\n"
"Je regenereert gezondheid terwijl je ATP hebt.\n"
"Zorg ervoor dat u voldoende glucose verzamelt om ATP te produceren."

msgid "MICROBE_STAGE"
msgstr "Microbestadium"

#, fuzzy
msgid "MICROBE_STAGE_BECOME_MULTICELLULAR_TEXT"
msgstr ""
"Verzamel glucose (witte wolken) door eroverheen te bewegen.\n"
"Je cel heeft glucose nodig om energie te produceren en in leven te blijven.\n"
"Volg de lijn van uw cel naar de nabijgelegen glucose."

#, fuzzy
msgid "MICROBE_STAGE_COLLECT_TEXT"
msgstr ""
"Verzamel glucose (witte wolken) door eroverheen te bewegen.\n"
"Je cel heeft glucose nodig om energie te produceren en in leven te blijven.\n"
"Volg de lijn van uw cel naar de nabijgelegen glucose."

#, fuzzy
msgid "MICROBE_STAGE_CONTROL_TEXT"
msgstr ""
"Om uw cel te besturen, gebruikt u de toetsen die in de buurt van uw cel worden weergegeven (midden van het scherm) en de muis om de richting van de cel te regelen.\n"
"\n"
"Probeer alle toetsen een paar seconden om door te gaan."

#, fuzzy
msgid "MICROBE_STAGE_CONTROL_TEXT_CONTROLLER"
msgstr ""
"Om uw cel te besturen, gebruikt u de toetsen die in de buurt van uw cel worden weergegeven (midden van het scherm) en de muis om de richting van de cel te regelen.\n"
"\n"
"Probeer alle toetsen een paar seconden om door te gaan."

#, fuzzy
msgid "MICROBE_STAGE_HEALTH_TEXT"
msgstr ""
"Houd je gezondheidsbalk naast de ATP-balk (rechtsonder) in de gaten.\n"
"Je cel sterft als hij geen gezondheid meer heeft.\n"
"Je regenereert gezondheid terwijl je ATP hebt.\n"
"Zorg ervoor dat u voldoende glucose verzamelt om ATP te produceren."

#, fuzzy
msgid "MICROBE_STAGE_INITIAL"
msgstr ""
"Op een verre buitenaardse planeet hebben eeuwenlange vulkanische activiteit en meteoorinslagen geleid tot de ontwikkeling van een nieuw fenomeen in het universum.\n"
"\n"
"Leven.\n"
"\n"
"Eenvoudige microben leven in de diepe delen van de oceaan. Jij bent de laatste universele gemeenschappelijke voorouder (LUCA) op deze planeet.\n"
"\n"
"Om te overleven in deze vijandige wereld, moet je alle verbindingen die je kunt vinden verzamelen en elke generatie evolueren om te concurreren met de andere soorten microben."

#, fuzzy
msgid "MICROBE_STAGE_INITIAL_PANSPERMIA"
msgstr ""
"Op een verre buitenaardse planeet hebben eeuwenlange vulkanische activiteit en meteoorinslagen geleid tot de ontwikkeling van een nieuw fenomeen in het universum.\n"
"\n"
"Leven.\n"
"\n"
"Eenvoudige microben leven in de diepe delen van de oceaan. Jij bent de laatste universele gemeenschappelijke voorouder (LUCA) op deze planeet.\n"
"\n"
"Om te overleven in deze vijandige wereld, moet je alle verbindingen die je kunt vinden verzamelen en elke generatie evolueren om te concurreren met de andere soorten microben."

#, fuzzy
msgid "MICROBE_STAGE_INITIAL_POND"
msgstr ""
"Op een verre buitenaardse planeet hebben eeuwenlange vulkanische activiteit en meteoorinslagen geleid tot de ontwikkeling van een nieuw fenomeen in het universum.\n"
"\n"
"Leven.\n"
"\n"
"Eenvoudige microben leven in de diepe delen van de oceaan. Jij bent de laatste universele gemeenschappelijke voorouder (LUCA) op deze planeet.\n"
"\n"
"Om te overleven in deze vijandige wereld, moet je alle verbindingen die je kunt vinden verzamelen en elke generatie evolueren om te concurreren met de andere soorten microben."

#, fuzzy
msgid "MICROBE_STAGE_ORGANELLE_DIVISION"
msgstr ""
"Één van jouw organellen heeft zich verdeeld.\n"
"\n"
"Terwijl jij stoffen verdient, jouw cel gebruikt een beetje voor voortplanting.\n"
"\n"
"Met genoeg stoffen, organellen zullen zich verdelen en verdubbelen. Wanneer al de organellen zich hebben verdeeld, kan jouw cel voortplanten en de bewerker binnenkomen."

msgid "MIDDLE_MOUSE"
msgstr "Midden muis"

#, fuzzy
msgid "MIGRATION_FAILED_TO_ADD"
msgstr "Mod creatie gefaald"

#, fuzzy
msgid "MIGRATION_MANAGER"
msgstr ""
"Houd je gezondheidsbalk naast de ATP-balk (rechtsonder) in de gaten.\n"
"Je cel sterft als hij geen gezondheid meer heeft.\n"
"Je regenereert gezondheid terwijl je ATP hebt.\n"
"Zorg ervoor dat u voldoende glucose verzamelt om ATP te produceren."

msgid "MIGRATION_STATUS_DESTINATION_NOT_SELECTED"
msgstr ""

#, fuzzy
msgid "MIGRATION_STATUS_TEXT"
msgstr ""
"Houd je gezondheidsbalk naast de ATP-balk (rechtsonder) in de gaten.\n"
"Je cel sterft als hij geen gezondheid meer heeft.\n"
"Je regenereert gezondheid terwijl je ATP hebt.\n"
"Zorg ervoor dat u voldoende glucose verzamelt om ATP te produceren."

#, fuzzy
msgid "MIGRATION_STEP_DESTINATION_EXPLANATION"
msgstr ""
"Agressieve microben zullen prooien over grotere afstanden achtervolgen\n"
"en hebben meer kans om roofdieren te bestrijden wanneer ze worden aangevallen.\n"
"Vreedzame microben zullen anderen over grotere afstanden niet betrekken\n"
"en zullen minder snel gifstoffen tegen roofdieren te gebruiken."

msgid "MIGRATION_STEP_ONLY_ONE_ALLOWED"
msgstr ""

#, fuzzy
msgid "MIGRATION_STEP_POPULATION_EXPLANATION"
msgstr "(kost van organellen, membranen en andere items in de bewerker)"

#, fuzzy
msgid "MIGRATION_STEP_SOURCE_EXPLANATION"
msgstr "(kost van organellen, membranen en andere items in de bewerker)"

#, fuzzy
msgid "MIGRATION_TOOLTIP"
msgstr "Pauzeer het spel"

msgid "MILLION_ABBREVIATION"
msgstr "{0} M"

msgid "MINIMUM_AMOUNT_TO_FIND"
msgstr "Minimum Hoeveelheid om te Detecteren:"

msgid "MINIMUM_VERSION"
msgstr "Minimum:"

msgid "MIN_VISIBLE_DATASET_WARNING"
msgstr "Niet toegestaan om minder dan {0} dataset(s) te tonen!"

msgid "MISC"
msgstr "Allerlei"

msgid "MISCELLANEOUS"
msgstr "Allerlei"

#, fuzzy
msgid "MISCELLANEOUS_3D_STAGE"
msgstr "Varia"

msgid "MISC_FUN"
msgstr "Allerlei Plezier"

msgid "MISSING_DESCRIPTION"
msgstr "Omschrijving ontbreekt"

msgid "MISSING_OR_INVALID_REQUIRED_FIELD"
msgstr "Ontbrekende of ongeldige indeling van een verplicht veld: {0}"

msgid "MISSING_TITLE"
msgstr "Titel is vermist"

msgid "MITOCHONDRION"
msgstr "Mitochondrion"

msgid "MITOCHONDRION_DESCRIPTION"
msgstr "De krachtcentrale van de cel. Het mitochondrium (meervoud: mitochondria) is een door twee membranen omsloten celorganel dat met eiwitten en enzymen gevuld is. Het is een prokaryoot die werd geabsorbeerd door zijn eukaryotische gastheer voor gebruik. Het is in staat om [thrive:compound type=\"glucose\"][/thrive:compound] in [thrive:compound type=\"atp\"][/thrive:compound] om te zetten aan een veel grotere doelmatigheid dan in het cytoplasma mogelijk is, in een proces dat [b]celademhaling[/b] heet. Hier komt tegenover dat het [thrive:compound type=\"oxygen\"][/thrive:compound] nodig heeft om te kunnen werken en dat een lager level van [thrive:compound type=\"oxygen\"][/thrive:compound] de [thrive:compound type=\"atp\"][/thrive:compound] productie vertraagt."

msgid "MITOCHONDRION_PROCESSES_DESCRIPTION"
msgstr "Verandert [thrive:compound type=\"glucose\"][/thrive:compound] in [thrive:compound type=\"atp\"][/thrive:compound]. Snelheid schaalt met de concentratie van [thrive:compound type=\"oxygen\"][/thrive:compound]."

msgid "MIXED_DOT_DOT_DOT"
msgstr "Gemengd..."

msgid "MODDING_INSTRUCTIONS_ON"
msgstr "Modding instructies zijn beschikbaar op"

msgid "MODELS"
msgstr "Modellen"

#, fuzzy
msgid "MODE_CAN_BE_CHANGED_IN_OPTIONS"
msgstr "Verschuif strategische weergave wanneer muis aan de schermrand is"

msgid "MODIFY"
msgstr "Pas aan"

msgid "MODIFY_ORGANELLE"
msgstr "Pas Organel Aan"

msgid "MODIFY_TYPE"
msgstr "Pas Type aan"

msgid "MODS"
msgstr "Mods"

msgid "MODS_INSTALLED_BUT_NOT_ENABLED"
msgstr ""
"Geïnstalleerde mods zijn gedetecteerd, maar er zijn geen mods aangezet.\n"
"\n"
"Mods moeten worden aangezet na het installeren. Bezoek de modbeheerder door op de mods-knop in het extras menu te klikken."

msgid "MOD_ASSEMBLY"
msgstr "Mod Assembly:"

msgid "MOD_ASSEMBLY_CLASS"
msgstr "Hoofdklasse van de Mod Assembly:"

#, fuzzy
msgid "MOD_ASSEMBLY_CLASS_CREATION_FAILED"
msgstr "{0}: oproep van de ontlaadfunctie van de mods assembly mislukte"

msgid "MOD_ASSEMBLY_CLASS_NOT_FOUND"
msgstr "{0}: Gespecificeerde mod klasse \"{1}\" niet gevonden in de mods assembly"

msgid "MOD_ASSEMBLY_INIT_CALL_FAILED"
msgstr "{0}: Oproep van de initialisatiefunctie van de mods assembly mislukte"

msgid "MOD_ASSEMBLY_LOAD_CALL_FAILED_EXCEPTION"
msgstr "{0}: Oproep van de initialisatiefunctie van de mods assembly mislukte met een uitzondering: {1}"

msgid "MOD_ASSEMBLY_LOAD_EXCEPTION"
msgstr "{0}: laden van assembly mislukte met een uitzondering: {1}"

msgid "MOD_ASSEMBLY_UNLOAD_CALL_FAILED"
msgstr "{0}: oproep van de ontlaadfunctie van de mods assembly mislukte"

msgid "MOD_ASSEMBLY_UNLOAD_CALL_FAILED_EXCEPTION"
msgstr "{0}: oproep van de ontlaadfunctie van de mods assembly mislukte met een uitzondering: {1}"

msgid "MOD_AUTHOR"
msgstr "Auteur van de mod:"

msgid "MOD_AUTO_HARMONY"
msgstr "Gebruikt Auto Harmony:"

msgid "MOD_CREATION_FAILED"
msgstr "Mod creatie gefaald"

msgid "MOD_DESCRIPTION"
msgstr "Mod Omschrijving:"

msgid "MOD_EXTENDED_DESCRIPTION"
msgstr "Mod lange omschrijving:"

msgid "MOD_HARMONY_LOAD_FAILED_EXCEPTION"
msgstr "{0}: mods Harmony laden mislukte met een uitzondering: {1}"

msgid "MOD_HARMONY_UNLOAD_FAILED_EXCEPTION"
msgstr "{0}: mods Harmony ontladen mislukte met een uitzondering: {1}"

msgid "MOD_HAS_NO_LOADABLE_RESOURCES"
msgstr "{0}: heeft geen laadbare bronnen"

msgid "MOD_ICON_FILE"
msgstr "Icoon Bestand:"

msgid "MOD_INFO_URL"
msgstr "Mod info URL:"

msgid "MOD_INTERNAL_NAME"
msgstr "Interne (folder) Naam:"

msgid "MOD_LICENSE"
msgstr "Mod Licentie:"

msgid "MOD_LOAD_ERRORS"
msgstr "Errors tijdens het laden van mods"

msgid "MOD_LOAD_ERRORS_OCCURRED"
msgstr "Er zijn fouten opgetreden bij het laden van 1 of meer mods. Logs kunnen meer informatie bevatten."

msgid "MOD_LOAD_OR_UNLOAD_ERRORS_OCCURRED"
msgstr "Er zijn errors opgetreden bij het laden en ontladen van 1 of meerdere mods. Logs bevatten mogelijk meer informatie."

msgid "MOD_LOAD_UNLOAD_CAVEATS"
msgstr "Waarschuwing: Veel mods vereisen de game om opnieuw op te starten om tegoei te kunnen laden of ontladen. Laad enkel mods die je kan vertrouwen aangezien ze uitvoerbare code kunnen bevatten."

msgid "MOD_LOAD_UNLOAD_RESTART"
msgstr "1 of meerdere mods vereisen een game restart om fantsoenlijk te laden of ontladen"

msgid "MOD_MAXIMUM_THRIVE"
msgstr "Maximaal ondersteunde Thrive versie:"

msgid "MOD_MINIMUM_THRIVE"
msgstr "Minimaal vereiste Thrive versie:"

msgid "MOD_NAME"
msgstr "Mod Naam:"

msgid "MOD_PCK_NAME"
msgstr "Mod .pck bestand:"

msgid "MOD_RECOMMENDED_THRIVE"
msgstr "Aangeraden Thrive versie:"

msgid "MOD_TO_UPLOAD"
msgstr "Mod om te uploaden:"

msgid "MOD_UPLOADER"
msgstr "Mod Uploader"

msgid "MOD_VERSION"
msgstr "Mod Versie:"

msgid "MORE_INFO"
msgstr "Toon meer info"

#, fuzzy
msgid "MORE_INFO_PROMPT"
msgstr "Toon meer info"

msgid "MOUSE_EDGE_PANNING_OPTION"
msgstr "Verschuif strategische weergave wanneer muis aan de schermrand is"

msgid "MOUSE_LOOK_SENSITIVITY"
msgstr "Muis kijkgevoeligheid"

msgid "MOUSE_SENSITIVITY_WINDOW_SIZE_ADJUSTMENT"
msgstr "Muisgevoeligheid schalen door vensterformaat"

msgid "MOVE"
msgstr "Verplaats"

msgid "MOVEMENT"
msgstr "Beweging"

msgid "MOVE_ATTEMPTS_PER_SPECIES"
msgstr "Pogingen om te verhuizen per soort"

msgid "MOVE_BACKWARDS"
msgstr "Beweeg naar achter"

msgid "MOVE_DOWN_OR_CROUCH"
msgstr "Beweeg omlaag of bukken"

msgid "MOVE_FORWARD"
msgstr "Beweeg naar voor"

#, fuzzy
msgid "MOVE_ITEM_DOWN"
msgstr "Ga naar Land"

#, fuzzy
msgid "MOVE_ITEM_UP"
msgstr "Beweeg naar rechts"

msgid "MOVE_LEFT"
msgstr "Beweeg naar links"

msgid "MOVE_ORGANELLE"
msgstr "Organel verplaatsen"

msgid "MOVE_RIGHT"
msgstr "Beweeg naar rechts"

msgid "MOVE_TO_ANY_PATCH"
msgstr "Ga naar een Willekeurig Gebied"

msgid "MOVE_TO_LAND"
msgstr "Ga naar Land"

msgid "MOVE_TO_MACROSCOPIC_TOOLTIP"
msgstr "Ga over naar de late meercellige fase (macroscopisch). Beschikbaar wanneer jouw celkolonie groot genoeg is."

msgid "MOVE_TO_MULTICELLULAR_STAGE_TOOLTIP"
msgstr "Ga naar de volgende fase van het spel (vroege meercelligheid). Beschikbaar wanneer jouw celkolonie groot genoeg is."

msgid "MOVE_TO_THIS_PATCH"
msgstr "Ga naar deze plek"

msgid "MOVE_UP_OR_JUMP"
msgstr ""

msgid "MOVING_TO_AWAKENING_PROTOTYPE"
msgstr ""
"Jij gaat zo dadelijk naar de Ontwaakfase overgaan. Als je doorgaat, kun je niet meer terug.\n"
"\n"
"Als je momenteel onderwater bent, zul je daar permanent vast komen en kun je niet het spel afmaken.\n"
"\n"
"Wees dus zeer voorzichtig als je nog niet naar het land bent verhuisd."

msgid "MOVING_TO_AWAKENING_PROTOTYPE_TITLE"
msgstr "Overgang naar Ontwaakfase?"

msgid "MOVING_TO_LAND_PROTOTYPE"
msgstr ""
"Jij gaat zo dadelijk naar het land verplaatsen. Dit is noodzakelijk om later in het spel verder te gaan. Wanneer je op land gaat kun je niet meer teruggaan.\n"
"\n"
"Momenteel is deze transitie naar land veel meer plotseling dan het is gepland zodra het fatsoenlijk is toegevoegd.\n"
"\n"
"Het plan is om het verhuizen naar land geleidelijk te laten verlopen en geen abrupte verandering te laten zijn."

msgid "MOVING_TO_LAND_PROTOTYPE_TITLE"
msgstr "Verplaatsen naar Land?"

msgid "MOVING_TO_SOCIETY_STAGE"
msgstr "Transformeren naar een maatschappij..."

msgid "MP_COST"
msgstr "{0} MP"

msgid "MUCILAGE"
msgstr ""

#, fuzzy
msgid "MUCILAGE_SYNTHESIS"
msgstr "Chemosynthese"

#, fuzzy
msgid "MUCOCYST_ACTION_TOOLTIP"
msgstr "Pauzeer het spel"

#, fuzzy
msgid "MULTICELLULAR"
msgstr "Organel plaatsen"

msgid "MULTICELLULAR_EDITOR"
msgstr "Meercellige bewerker"

msgid "MULTICELLULAR_FREEBUILD_EDITOR"
msgstr "Meercellige Vrijelijke Bewerker"

#, fuzzy
msgid "MULTICELLULAR_LOADING_TIP_1"
msgstr "Meercellige bewerker"

msgid "MULTICELLULAR_STAGE"
msgstr "Meercellige Fase"

msgid "MULTIPLE_CELLS"
msgstr "Meerdere Cellen"

msgid "MULTIPLE_METABALLS"
msgstr "Meerdere Metaballen"

msgid "MULTIPLE_ORGANELLES"
msgstr "Meerdere Organellen"

msgid "MULTISAMPLE_ANTI_ALIASING"
msgstr "Multisample anti-aliasing:"

msgid "MULTITHREADED_SIMULATION_ENABLED"
msgstr ""

#, fuzzy
msgid "MULTITHREADED_SIMULATION_EXPLANATION"
msgstr ""
"Agressieve microben zullen prooien over grotere afstanden achtervolgen\n"
"en hebben meer kans om roofdieren te bestrijden wanneer ze worden aangevallen.\n"
"Vreedzame microben zullen anderen over grotere afstanden niet betrekken\n"
"en zullen minder snel gifstoffen tegen roofdieren te gebruiken."

msgid "MUSEUM_WELCOME_TEXT"
msgstr ""
"Welkom in het museum! Jij kan hier de vele soorten die jij hebt laten fossiliseren over al jouw vele spellen bewonderen! Jij kan eens als de soort spelen door het in de vrijelijke bewerker te openen!\n"
"\n"
"Om een soort te fossiliseren in het spel, druk het pauzeknopje. Selecteer dan een microbe op uw scherm om het te fossiliseren."

msgid "MUSIC"
msgstr "Muziek"

msgid "MUSIC_VOLUME"
msgstr "Muziek volume"

msgid "MUTATIONS_PER_SPECIES"
msgstr "Mutatiepogingen per soort"

msgid "MUTATION_COST_MULTIPLIER"
msgstr "Vermenigvuldiger voor mutatiekost"

msgid "MUTATION_COST_MULTIPLIER_EXPLANATION"
msgstr "(kost van organellen, membranen en andere items in de bewerker)"

msgid "MUTATION_POINTS"
msgstr "Mutatiepunten"

msgid "MUTE"
msgstr "Dempen"

msgid "NAME"
msgstr "Naam:"

msgid "NAME_LABEL_CITY"
msgstr "{0} ({1})"

msgid "NAME_LABEL_FLEET"
msgstr "{0} (KRT: {1})"

msgid "NAME_LABEL_STRUCTURE_UNFINISHED"
msgstr "{0} (U)"

msgid "NATIVE_THREAD_ADVICE_TOOLTIP"
msgstr ""
"Oorspronkelijke discussies worden gebruikt voor andere doelen dan onderhouden discussies.\n"
"Meer discussies aan CPUs met veel kernen vergroten algemeen prestatie tot een limiet\n"
"te veel totale discussies gaan prestatie verslechten."

msgid "NEGATIVE_ATP_BALANCE"
msgstr "Negatieve ATP Balans"

msgid "NEGATIVE_ATP_BALANCE_TEXT"
msgstr ""
"Jouw microbe maakt niet genoeg ATP aan het te laten overleven!\n"
"Wil je verder gaan?"

msgid "NEW"
msgstr "Nieuw"

msgid "NEWER_VERSION_LOADING_WARNING"
msgstr ""
"Dit opgeslagen bestand is van een nieuwere versie van Thrive en is waarschijnlijk niet-compatibel.\n"
"Wil je toch proberen het opgeslagen bestand te laden?"

msgid "NEWS"
msgstr "NIEUWS"

msgid "NEW_GAME"
msgstr "Nieuw Spel"

msgid "NEW_GAME_BUTTON_TOOLTIP"
msgstr "Start een nieuw spel"

msgid "NEW_GAME_SETTINGS_PERFORMANCE_OPTIONS_INFO"
msgstr "Opmerking: U kunt de prestatieverwante opties veranderen te allen tijde in het [color=#3796e1][url=thrive://GUI/OptionsMenu/Performance]options menu[/url][/color] om spelprestatie te verbeteren"

msgid "NEW_MOD_DEFAULT_DESCRIPTION"
msgstr "Mijn SuperSaaie Mod"

msgid "NEW_NAME"
msgstr "Nieuwe Naam"

msgid "NEW_NAME_COLON"
msgstr "Nieuwe Naam:"

msgid "NEXT_CAPITAL"
msgstr "VOLGENDE"

msgid "NEXT_EDITOR_TAB"
msgstr "Ga naar het volgende bewerkertabblad"

msgid "NITROGEN"
msgstr "Stikstof"

msgid "NITROGENASE"
msgstr "Stikstofase"

msgid "NITROGENASE_DESCRIPTION"
msgstr "Nitrogenase is een eiwit dat [thrive:compound type=\"nitrogen\"][/thrive:compound] en celenergie in de vorm van [thrive:compound type=\"atp\"][/thrive:compound] kan gebruiken om [thrive:compound type=\"ammonia\"][/thrive:compound] aan te maken, een belangrijke voedingsstof voor de groei van cellen. Dit proces noemt men [b]anaerobe waterstoffixatie[/b]. Omdat nitrogenase een suspensie in de cytoplasma is, voert de omliggende vloeistof [b]glycolyse[/b] uit."

msgid "NITROGENASE_PROCESSES_DESCRIPTION"
msgstr "Verandert [thrive:compound type=\"atp\"][/thrive:compound] in [thrive:compound type=\"ammonia\"][/thrive:compound]. Ratio schaalt met concentratie van [thrive:compound type=\"nitrogen\"][/thrive:compound]."

msgid "NITROPLAST"
msgstr "Stikstoffixerende Plastide"

msgid "NITROPLAST_DESCRIPTION"
msgstr "Het Stikstoffixerende Plastide is een eiwit dat gasvormig [thrive:compound type=\"nitrogen\"][/thrive:compound], [thrive:compound type=\"oxygen\"][/thrive:compound] en [thrive:compound type=\"atp\"][/thrive:compound] kan gebruiken om [thrive:compound type=\"ammonia\"][/thrive:compound] te produceren. Dit is een belangrijke voedingsstof voor de groei van cellen. Dit proces noemt men [b]aerobe stikstoffixatie[/b]."

msgid "NITROPLAST_PROCESSES_DESCRIPTION"
msgstr "Verandert [thrive:compound type=\"atp\"][/thrive:compound] in [thrive:compound type=\"ammonia\"][/thrive:compound]. Ratio schaalt met concentratie van [thrive:compound type=\"nitrogen\"][/thrive:compound] and [thrive:compound type=\"oxygen\"][/thrive:compound]."

msgid "NONE"
msgstr "Geen"

msgid "NORMAL"
msgstr "Normaal"

msgid "NORMAL_MEMBRANE_DESCRIPTION"
msgstr "De simpelste membraanvorm, het heeft weinig bescherming tegen schade. Het heeft ook meer energie nodig om zijn vorm niet te verliezen. Het voordeel is dat het de cel toelaat om te bewegen en om voedingsstoffen sneller te absorberen."

msgid "NOTHING_HERE"
msgstr "Hier is niets"

msgid "NOTHING_TO_INTERACT_WITH"
msgstr "Niets om te interageren"

#, fuzzy
msgid "NOTICE_BINDING_OUT_OF_ATP"
msgstr "Beschadigd door een gebrek aan ATP"

msgid "NOTICE_DAMAGED_BY_NO_ATP"
msgstr "Beschadigd door een gebrek aan ATP"

#, fuzzy
msgid "NOTICE_ENGULFING_OUT_OF_ATP"
msgstr "Grootte van huidige cel is te klein om doelwit op te slokken"

msgid "NOTICE_ENGULF_DAMAGE_FROM_TOXIN"
msgstr "Beschadigd door gifstoffen in opgeslokte materie"

msgid "NOTICE_ENGULF_MISSING_ENZYME"
msgstr "Mist {0} om doelwit op te slokken"

msgid "NOTICE_ENGULF_SIZE_TOO_SMALL"
msgstr "Grootte van huidige cel is te klein om doelwit op te slokken"

msgid "NOTICE_ENGULF_STORAGE_FULL"
msgstr "Niet genoeg plaats in opslag voor ingeslikte materie om doelwit op te slokken"

msgid "NOTICE_HIT_BY_ATP_TOXIN"
msgstr ""

#, fuzzy
msgid "NOTICE_HIT_BY_BASE_MOVEMENT_TOXIN"
msgstr "Basisbeweging"

msgid "NOTICE_NOT_ENOUGH_MUCILAGE"
msgstr ""

#, fuzzy
msgid "NOTICE_RADIATION_DAMAGE"
msgstr "Bewerker is nu klaar om er in te gaan"

msgid "NOTICE_READY_TO_EDIT"
msgstr "Bewerker is nu klaar om er in te gaan"

#, fuzzy
msgid "NOT_ADAPTED_TO_CURRENT_PATCH"
msgstr "Ongeldige mod icoon map"

#, fuzzy
msgid "NOT_STARTED_DOT"
msgstr "Onvoltooid."

msgid "NOVEMBER"
msgstr "November"

msgid "NO_AI"
msgstr "Geen AI"

msgid "NO_DATA_TO_SHOW"
msgstr "Geen data om te tonen"

msgid "NO_EVENTS_RECORDED"
msgstr "Geen gebeurtenissen opgenomen"

msgid "NO_FOSSIL_DIRECTORY"
msgstr "Geen map van fossielen gevonden"

msgid "NO_MODS_ENABLED"
msgstr "Mods Uitgeschakeld"

msgid "NO_ORGANELLE_PROCESSES"
msgstr "Geen processen"

msgid "NO_SAVEGAMES_FOUND"
msgstr "Geen Opslagbestanden Gevonden"

msgid "NO_SAVE_DIRECTORY"
msgstr "Geen map voor opslagbestanden gevonden"

msgid "NO_SCREENSHOT_DIRECTORY"
msgstr "Geen schermopnamenmap gevonden"

msgid "NO_SELECTED_MOD"
msgstr "Geen geselecteerde mod"

#, fuzzy
msgid "NO_SUGGESTION"
msgstr "Resolutie:"

msgid "NUCLEUS"
msgstr "Nucleus"

msgid "NUCLEUS_DELETE_OPTION_DISABLED_TOOLTIP"
msgstr ""

msgid "NUCLEUS_DESCRIPTION"
msgstr "Het belangrijkste kenmerk van eukaryotische cellen. De celkern bevat ook het golgi-apparaat en het endoplasmatisch reticulum. Het is een aanpassing van prokaryotische cellen om een systeem van interne membranen te ontwikkelen, wat bereikt werd door een andere prokaryoot te absorberen. Dit liet hen toe om de verschillende processen die binnen in de cel gebeurden op te splitsen, of om hen af te sluiten, en om ervoor te zorgen dat ze niet konden overlappen. Dit zorgt ervoor dat hun nieuwe membraangebonden organellen veel complexer, efficiënter en gespecialiseerder kan zijn dan als ze vrij in het cytoplasma ronddreven. Dit komt wel met de prijs dat het veel van de cel zijn energie opneemt en dat de cel veel groter moet zijn."

msgid "NUCLEUS_SMALL_DESCRIPTION"
msgstr "Maakt de evolutie mogelijk van complexere, membraangebonden organellen. Kost veel ATP om te behouden. Dit is een onomkeerbare evolutie."

msgid "NUMLOCK"
msgstr "Num Lock(toets)"

#, fuzzy
msgid "NUTRIENT_COST_TOOLTIP"
msgstr "Pauzeer het spel"

msgid "N_A"
msgstr "N/A"

msgid "N_A_MP"
msgstr "N/A MP"

#, fuzzy
msgid "N_TIMES"
msgstr "2x"

msgid "OCTOBER"
msgstr "Oktober"

msgid "OFF"
msgstr ""

msgid "OFFICIAL_WEBSITE"
msgstr ""

#, fuzzy
msgid "OFFICIAL_WEBSITE_BUTTON_TOOLTIP"
msgstr "Zelfmoord"

msgid "OK"
msgstr "OK"

msgid "OLDER_VERSION_LOADING_WARNING"
msgstr ""
"Dit opgeslagen bestand is van een oudere versie van Thrive en kan niet-compatibel zijn.\n"
"Aangezien Thrive momenteel in een vroeg stadium van zijn ontwikkeling is. Is opslagcompatibiliteit geen prioriteit.\n"
"Je kan alle problemen die je tegenkomt melden, maar ze zijn momenteel niet de hoogste prioriteit.\n"
"Wil je toch proberen om het opgeslagen bestand te laden?"

#, fuzzy
msgid "OPENGL_MODE_WARNING"
msgstr "GLES2 Moduswaarschuwing"

#, fuzzy
msgid "OPENGL_MODE_WARNING_EXPLANATION"
msgstr "Je gebruikt GLES2 om Thrive uit te voeren. Dit is ernstig ongetest en zal waarschijnlijk problemen veroorzaken. Probeer je video drivers te updaten en/of gebruik te maken van AMD of Nvidia graphics om Thrive uit te voeren."

msgid "OPEN_FOLDER"
msgstr "Open Map"

#, fuzzy
msgid "OPEN_FOSSIL_FOLDER"
msgstr "Open Logs Map"

msgid "OPEN_FOSSIL_IN_FREEBUILD_WARNING"
msgstr ""

#, fuzzy
msgid "OPEN_GOD_TOOLS"
msgstr "Open Info URL"

msgid "OPEN_HELP_SCREEN"
msgstr "Open help-scherm"

#, fuzzy
msgid "OPEN_IN_FREEBUILD"
msgstr "Vrij bouwen"

msgid "OPEN_LOGS_FOLDER"
msgstr "Open Logs Map"

msgid "OPEN_MOD_URL"
msgstr "Open Info URL"

#, fuzzy
msgid "OPEN_ORGANELLES_PAGE"
msgstr "Open Organel menu"

msgid "OPEN_ORGANELLE_MENU"
msgstr "Open Organel menu"

#, fuzzy
msgid "OPEN_RESEARCH_SCREEN"
msgstr "Open help-scherm"

msgid "OPEN_SAVE_DIRECTORY"
msgstr "Open adresboek van opgeslagen bestanden"

#, fuzzy
msgid "OPEN_SCIENCE_MENU"
msgstr "Open het menu"

msgid "OPEN_SCREENSHOT_FOLDER"
msgstr "Open Schermopnamenfolder"

msgid "OPEN_THE_MENU"
msgstr "Open het menu"

msgid "OPEN_TRANSLATION_SITE"
msgstr "Help met het spel te vertalen"

#, fuzzy
msgid "OPERATION_PAUSED_DOT"
msgstr "Pauzeer het spel"

msgid "OPPORTUNISM_EXPLANATION"
msgstr ""
"Opportunistische microben zullen concurreren met rivalen om brokken\n"
"en zullen proberen prooien op te sporen met gifstoffen als ze hen niet kunnen verzwelgen.\n"
"Voorzichtige microben brengen zichzelf minder in gevaar door brokken."

msgid "OPPORTUNISTIC"
msgstr "Opportunistisch"

msgid "OPTIONS"
msgstr "Opties"

#, fuzzy
msgid "OPTIONS_BUTTON_TOOLTIP"
msgstr "Help"

msgid "ORGANELLES"
msgstr "Organellen"

#, fuzzy
msgid "ORGANELLES_BUTTON"
msgstr "Organellen"

#, fuzzy
msgid "ORGANELLES_WILL_BE_UNLOCKED_NEXT_GENERATION"
msgstr ""
"Gefocuste microben zullen over grotere afstanden naar brokken of prooien zoeken\n"
"en misschien veel ambitieuzer over brokken zijn.\n"
"Responsieve microben zullen sneller overschakelen naar nieuwe doelen."

#, fuzzy
msgid "ORGANELLE_AXON"
msgstr "Organellen"

#, fuzzy
msgid "ORGANELLE_AXON_DESCRIPTION"
msgstr "Steek hiermee andere cellen."

#, fuzzy
msgid "ORGANELLE_CATEGORY_MACROSCOPIC"
msgstr "Organel plaatsen"

#, fuzzy
msgid "ORGANELLE_CATEGORY_MULTICELLULAR"
msgstr "Organel plaatsen"

#, fuzzy
msgid "ORGANELLE_GROWTH_ORDER_EXPLANATION"
msgstr "{0} bevolking veranderd met {1} door: {2}"

#, fuzzy
msgid "ORGANELLE_MYOFIBRIL"
msgstr "Roofzuchtige Pilus"

#, fuzzy
msgid "ORGANELLE_MYOFIBRIL_DESCRIPTION"
msgstr "Steek hiermee andere cellen."

msgid "ORGANELLE_PILUS"
msgstr "Roofzuchtige Pilus"

msgid "ORGANELLE_PILUS_DESCRIPTION"
msgstr "Steek hiermee andere cellen."

#, fuzzy
msgid "ORGANELLE_PILUS_PROCESSES_DESCRIPTION"
msgstr "Steek hiermee andere cellen."

#, fuzzy
msgid "ORGANELLE_PLURAL"
msgstr "Roofzuchtige Pilus"

#, fuzzy
msgid "ORGANELLE_SINGULAR"
msgstr "Roofzuchtige Pilus"

#, fuzzy
msgid "ORGANELLE_SUGGESTION_COLON"
msgstr "Organellen"

#, fuzzy
msgid "ORGANELLE_SUGGESTION_TOOLTIP"
msgstr "Pauze menu"

#, fuzzy
msgid "ORGANELLE_UNLOCKS_ENABLED"
msgstr ""
"Geïnstalleerde mods zijn gedetecteerd, maar er zijn geen mods aangezet.\n"
"\n"
"Mods moeten worden aangezet na het installeren. Bezoek de modbeheerder door op de mods-knop in het extras menu te klikken."

#, fuzzy
msgid "ORGANELLE_UNLOCKS_ENABLED_EXPLANATION"
msgstr ""
"Gefocuste microben zullen over grotere afstanden naar brokken of prooien zoeken\n"
"en misschien veel ambitieuzer over brokken zijn.\n"
"Responsieve microben zullen sneller overschakelen naar nieuwe doelen."

msgid "ORGANISM_STATISTICS"
msgstr "Organismestatistieken"

msgid "OR_UNLOCK_CONDITION"
msgstr ""

msgid "OSMOREGULATION"
msgstr "Osmoregulatie"

msgid "OSMOREGULATION_COST"
msgstr "Osmoregulatiekosten"

#, fuzzy
msgid "OSMOREGULATION_COST_MULTIPLIER"
msgstr "Osmoregulatiekosten"

#, fuzzy
msgid "OSMOREGULATION_COST_MULTIPLIER_EXPLANATION"
msgstr "Osmoregulatiekosten"

#, fuzzy
msgid "OTHER_COMPOUNDS"
msgstr "Chemische verbindingen"

msgid "OUR_WIKI"
msgstr "onze Wiki"

#, fuzzy
msgid "OUTDATED_NOTICE"
msgstr "Onvoltooid."

msgid "OUTREACH_TEAM"
msgstr "Outreach-team"

msgid "OUTSIDE_CONTRIBUTORS"
msgstr "Externe bijdragers"

msgid "OVERWRITE_EXISTING_SAVE"
msgstr "Bestaande opgeslagen bestand overschrijven:"

#, fuzzy
msgid "OVERWRITE_EXISTING_SAVE_PROMPT"
msgstr "Bestaande opgeslagen bestand overschrijven:"

#, fuzzy
msgid "OVERWRITE_SPECIES_NAME_CONFIRMATION"
msgstr "Het verwijderen van dit opgeslagen bestand kan niet ongedaan worden gemaakt. Weet je zeker dat je dit definitief wilt verwijderen?"

msgid "OXYGEN"
msgstr "Zuurstof"

#, fuzzy
msgid "OXYGEN_INHIBITOR_SYNTHESIS"
msgstr "OxyToxy Synthese"

#, fuzzy
msgid "OXYGEN_RESISTANCE"
msgstr "Toxine-resistentie"

#, fuzzy
msgid "OXYGEN_TOLERANCE_TOOLTIP"
msgstr "Toon / verstop omgeving en verbindingen"

#, fuzzy
msgid "OXYTOXISOME_PROCESSES_DESCRIPTION"
msgstr "verandert [thrive:compound type=\"atp\"][/thrive:compound] in [thrive:compound type=\"oxytoxy\"][/thrive:compound]. Ratio schaalt met concentratie van [thrive:compound type=\"oxygen\"][/thrive:compound]. Kan gif afvuren door te drukken op [thrive:input]g_fire_toxin[/thrive:input]."

msgid "OXYTOXY_NT"
msgstr "OxyToxy NT"

#, fuzzy
msgid "OXYTOXY_SYNTHESIS"
msgstr "OxyToxy Synthese"

msgid "PAGEDOWN"
msgstr "Page Down"

msgid "PAGEUP"
msgstr "Page Up(toets)"

#, fuzzy
msgid "PAGE_BACK"
msgstr "Terug"

#, fuzzy
msgid "PAGE_FORWARD"
msgstr "Beweeg naar voor"

#, fuzzy
msgid "PAGE_TITLE"
msgstr "Verwijder lokale Data"

msgid "PAN_CAMERA_DOWN"
msgstr "Beweeg camera naar beneden"

msgid "PAN_CAMERA_LEFT"
msgstr "Beweeg camera naar links"

msgid "PAN_CAMERA_RESET"
msgstr "Camera resetten"

msgid "PAN_CAMERA_RIGHT"
msgstr "Beweeg camera naar rechts"

msgid "PAN_CAMERA_UP"
msgstr "Beweeg camera naar boven"

msgid "PAST_DEVELOPERS"
msgstr "Eerdere ontwikkelaars"

#, fuzzy
msgid "PATCH_COLON"
msgstr "Beste Zone:"

msgid "PATCH_EXTINCTION_BOX_TEXT"
msgstr ""
"Uw soort is uitgestorven in dit gebied.\n"
"Maar het is nog niet voorbij, je kunt nog altijd een nieuw gebied kiezen om in te spelen!"

#, fuzzy
msgid "PATCH_EXTINCTION_CAPITAL"
msgstr "UITSTERVEN"

msgid "PATCH_MAP"
msgstr "Kaart met plekken"

#, fuzzy
msgid "PATCH_MAP_NAVIGATION_TOOLTIP"
msgstr "Zelfmoord"

#, fuzzy
msgid "PATCH_NAME"
msgstr "Grot"

#, fuzzy
msgid "PATCH_NOTES_LAST_PLAYED_INFO"
msgstr "Verwijder lokale Data"

msgid "PATCH_NOTES_LAST_PLAYED_INFO_PLURAL"
msgstr ""

#, fuzzy
msgid "PATCH_NOTES_TITLE"
msgstr "Verwijder lokale Data"

msgid "PATCH_NOTE_BULLET_POINT"
msgstr ""

msgid "PATCH_NOTE_CHANGES_HEADING"
msgstr ""

#, fuzzy
msgid "PATCH_NOTE_LINK_VISIT_TEXT"
msgstr "Net zoals 99% van alle soorten die hebben bestaan is je soort uitgestorven. Anderen zullen je niche vullen en overwinnen, maar dat zal jij niet zijn. Je zal vergeten worden, een gefaald experiment in de evolutie."

#, fuzzy
msgid "PATREON_TOOLTIP"
msgstr "Pauzeer het spel"

msgid "PATRONS"
msgstr "Patrons"

msgid "PAUSED"
msgstr ""

#, fuzzy
msgid "PAUSE_MENU_RESUME_TOOLTIP"
msgstr "Hervat het spel"

msgid "PAUSE_PROMPT"
msgstr ""

msgid "PAUSE_TOOLTIP"
msgstr "Pauzeer het spel"

msgid "PCK_LOAD_FAILED"
msgstr "Laden van pck bestand ({0}) gefaald"

#, fuzzy
msgid "PCK_LOAD_FAILED_DOES_NOT_EXIST"
msgstr "Laden van pck bestand ({0}) gefaald"

msgid "PEACEFUL"
msgstr "Vreedzaam"

#, fuzzy
msgid "PENDING_ENDOSYMBIOSIS_EXPLANATION"
msgstr "Je gebruikt GLES2 om Thrive uit te voeren. Dit is ernstig ongetest en zal waarschijnlijk problemen veroorzaken. Probeer je video drivers te updaten en/of gebruik te maken van AMD of Nvidia graphics om Thrive uit te voeren."

msgid "PENDING_ENDOSYMBIOSIS_TITLE"
msgstr ""

msgid "PERCENTAGE_VALUE"
msgstr "{0}%"

#, fuzzy
msgid "PERFECT_ADAPTATION_DESCRIPTION"
msgstr ""
"Schakelt de lichtflitsende effecten op GUI's in (bijv. Editor knop flits).\n"
"\n"
"Als u een bug ervaart waarbij delen van de editor knop verdwijnen,\n"
"kunt u proberen dit uit te schakelen om te zien of het probleem is verdwenen."

msgid "PERFORMANCE"
msgstr "Prestaties"

msgid "PERFORM_UNBINDING"
msgstr "Start ontbinden"

#, fuzzy
msgid "PER_SECOND_ABBREVIATION"
msgstr "{0} K"

msgid "PER_SECOND_SLASH"
msgstr "/seconde"

msgid "PHOSPHATE"
msgstr "Fosfaat"

#, fuzzy
msgid "PHOSPHATES_COST"
msgstr "Fosfaat"

msgid "PHOTOSYNTHESIS"
msgstr "Fotosynthese"

msgid "PHYSICAL_CONDITIONS"
msgstr "Fysieke Omstandigheden"

msgid "PHYSICAL_RESISTANCE"
msgstr "Fysieke Weerstand"

msgid "PLACE_ORGANELLE"
msgstr "Organel plaatsen"

msgid "PLANET"
msgstr ""

#, fuzzy
msgid "PLANET_DETAILS_STRING"
msgstr "Open Logs Folder"

#, fuzzy
msgid "PLANET_GENERATION_TEASER"
msgstr "Geselecteerd:"

msgid "PLANET_RANDOM_SEED"
msgstr ""

#, fuzzy
msgid "PLAYER"
msgstr "Spelerscel"

msgid "PLAYER_DEATH_POPULATION_PENALTY"
msgstr ""

#, fuzzy
msgid "PLAYER_DEATH_POPULATION_PENALTY_EXPLANATION"
msgstr "{0} bevolking veranderd met {1} door: {2}"

msgid "PLAYER_DIED"
msgstr "speler stierf"

msgid "PLAYER_DUPLICATE"
msgstr "Duplicaat speler"

msgid "PLAYER_EXTINCT"
msgstr "Speler is uitgestorven"

#, fuzzy
msgid "PLAYER_RELATIVE_MOVEMENT"
msgstr "Speler is uitgestorven"

#, fuzzy
msgid "PLAYER_RELATIVE_MOVEMENT_TOOLTIP"
msgstr "Speler is uitgestorven"

msgid "PLAYER_REPRODUCED"
msgstr "speler reproduceerde"

msgid "PLAYER_SPEED"
msgstr ""
"Speler\n"
"Snelheid"

msgid "PLAYSTATION_3"
msgstr ""

msgid "PLAYSTATION_4"
msgstr ""

msgid "PLAYSTATION_5"
msgstr ""

msgid "PLAY_INTRO_VIDEO"
msgstr "Speel intro video"

msgid "PLAY_MICROBE_INTRO_ON_NEW_GAME"
msgstr "Speel microbe intro bij nieuw spel"

msgid "PLAY_WITH_CURRENT_SETTING"
msgstr ""

msgid "POPULATION_CAPITAL"
msgstr "BEVOLKING:"

#, fuzzy
msgid "POPULATION_COLON"
msgstr "Totale populatie:"

#, fuzzy
msgid "POPULATION_IN_PATCHES"
msgstr "{0} ({1})"

msgid "POPULATION_IN_PATCH_SHORT"
msgstr "{0} ({1})"

#, fuzzy
msgid "POSITION_NUMBER"
msgstr "ID nummer"

msgid "PREDATION_FOOD_SOURCE"
msgstr ""

#, fuzzy
msgid "PREDICTION_DETAILS_OPEN_TOOLTIP"
msgstr "Verwijder lokale gegevens met betrekking tot dit item. Handig als je de verkeerde ID hebt ingevoerd of een nieuwe versie naar een ander item wilt uploaden."

msgid "PRESSURE"
msgstr "Druk"

msgid "PRESSURE_SHORT"
msgstr "Druk."

#, fuzzy
msgid "PRESSURE_TOLERANCE_TOOLTIP"
msgstr "Ga terug naar het menu"

msgid "PRESS_KEY_DOT_DOT_DOT"
msgstr "Druk een toets..."

msgid "PREVIEW_IMAGE_DOES_NOT_EXIST"
msgstr "Voorbeeld foto bestaat niet"

msgid "PREVIEW_IMAGE_IS_TOO_LARGE"
msgstr "Voorbeeld foto bestand is te groot"

#, fuzzy
msgid "PREVIOUS_COLON"
msgstr "Soorten:"

msgid "PROCESSING_LOADED_OBJECTS"
msgstr "Verwerken van geladen objecten"

msgid "PROCESS_ENVIRONMENT_SEPARATOR"
msgstr "@"

msgid "PROCESS_PANEL_TITLE"
msgstr "Celprocessen"

#, fuzzy
msgid "PROCESS_SPEED_MODIFIER"
msgstr "Celprocessen"

#, fuzzy
msgid "PROCESS_TOGGLE_TOOLTIP"
msgstr "Ga terug naar het menu"

msgid "PROGRAMMING_TEAM"
msgstr "Programmeerteam"

msgid "PROJECT_MANAGEMENT_TEAM"
msgstr "Project Management Team"

msgid "PROTEINS"
msgstr "Proteïnen"

msgid "PROTOPLASM"
msgstr "Protoplasma"

msgid "PULL_REQUESTS_PROGRAMMING"
msgstr "Pull-verzoeken / programmering"

#, fuzzy
msgid "QUADRILLION_ABBREVIATION"
msgstr "{0} B"

msgid "QUICK_LOAD"
msgstr "Snel laden"

msgid "QUICK_SAVE"
msgstr "Snel opslaan"

msgid "QUIT"
msgstr "Stoppen"

#, fuzzy
msgid "QUIT_BUTTON_TOOLTIP"
msgstr "Zelfmoord"

msgid "QUIT_GAME_WARNING"
msgstr ""
"Ben je zeker dat je het spel wilt verlaten?\n"
"Je verliest alle niet opgeslagen voortgang."

#, fuzzy
msgid "RADIATION"
msgstr "Aërobe Ademhaling"

#, fuzzy
msgid "RADIOACTIVE_CHUNK"
msgstr "Groot Brok Ijzer"

#, fuzzy
msgid "RADIOSYNTHESIS"
msgstr "Chemosynthese"

msgid "RANDOMIZE_SPECIES_NAME"
msgstr "Kies willekeurige soort naam"

#, fuzzy
msgid "RANDOM_SEED_TOOLTIP"
msgstr "Pauzeer het spel"

msgid "RAW"
msgstr "Raw"

#, fuzzy
msgid "RAW_VALUE_COLON"
msgstr "Snelheid:"

msgid "READING_SAVE_DATA"
msgstr "Opgeslagen gegevens lezen"

#, fuzzy
msgid "READY"
msgstr "Threads:"

msgid "RECOMMENDED_THRIVE_VERSION"
msgstr "Aangeraden Thrive:"

#, fuzzy
msgid "REDDIT_TOOLTIP"
msgstr "Hervat het spel"

msgid "REDO"
msgstr "Opniew doen"

msgid "REDO_THE_LAST_ACTION"
msgstr "Voer de laatste actie opnieuw uit"

msgid "REFRESH"
msgstr "Vernieuwen"

msgid "RENDER_SCALE"
msgstr ""

msgid "REPORT"
msgstr "Rapport"

#, fuzzy
msgid "REPORT_BUG"
msgstr "Rapport"

msgid "REPRODUCED"
msgstr "gereproduceerd"

#, fuzzy
msgid "REPRODUCTION"
msgstr "ATP Productie"

#, fuzzy
msgid "REPRODUCTION_ASEXUAL"
msgstr "ATP Productie"

#, fuzzy
msgid "REPRODUCTION_BUDDING"
msgstr "gereproduceerd"

#, fuzzy
msgid "REPRODUCTION_COMPOUNDS_MODE"
msgstr "gereproduceerd"

#, fuzzy
msgid "REPRODUCTION_COMPOUNDS_MODE_EXPLANATION"
msgstr "{0} bevolking veranderd met {1} door: {2}"

#, fuzzy
msgid "REPRODUCTION_COMPOUND_HANDLING_TOOLTIP"
msgstr "gereproduceerd"

#, fuzzy
msgid "REPRODUCTION_METHOD"
msgstr "gereproduceerd"

#, fuzzy
msgid "REQUIRES_NUCLEUS"
msgstr "Nucleus"

#, fuzzy
msgid "RESEARCH"
msgstr "Zoek(toets)"

msgid "RESET"
msgstr "Resetten"

#, fuzzy
msgid "RESET_DEADZONES"
msgstr "Standaardinstellingen herstellen?"

msgid "RESET_DISMISSED_POPUPS"
msgstr ""

msgid "RESET_INPUTS_TO_DEFAULTS"
msgstr "Invoer resetten naar standaardwaarden?"

#, fuzzy
msgid "RESET_ITEM_ORDER_TO_DEFAULT"
msgstr "Invoer resetten naar standaardwaarden?"

#, fuzzy
msgid "RESET_KEYBINDINGS"
msgstr "Reset Invoer"

msgid "RESET_SETTINGS_TO_DEFAULTS"
msgstr "Standaardwaarden"

#, fuzzy
msgid "RESET_SHOWN_TUTORIALS"
msgstr "Toon tutorials"

#, fuzzy
msgid "RESET_SHOWN_TUTORIALS_TOOLTIP"
msgstr "Voeg een nieuwe sneltoets toe"

msgid "RESET_TO_DEFAULTS"
msgstr "Standaardinstellingen herstellen?"

msgid "RESISTANT_TO_BASIC_ENGULFMENT"
msgstr ""

#, fuzzy
msgid "RESIZE_METABALL_TOOLTIP"
msgstr "Hervat het spel"

msgid "RESOLUTION"
msgstr "Resolutie:"

msgid "RESOURCE_ABSORBTION_SPEED"
msgstr "Grondstofabsorbtiesnelheid"

#, fuzzy
msgid "RESOURCE_AMOUNT_SHORT"
msgstr "Druk."

#, fuzzy
msgid "RESOURCE_ENERGY"
msgstr "Bekijk de broncode"

#, fuzzy
msgid "RESOURCE_FOOD"
msgstr "Bekijk de broncode"

#, fuzzy
msgid "RESOURCE_ROCK"
msgstr "Bekijk de broncode"

#, fuzzy
msgid "RESOURCE_WOOD"
msgstr "Bekijk de broncode"

msgid "RESPIRATION"
msgstr "Aërobe Ademhaling"

msgid "RESPONSIVE"
msgstr "Snel reagerend"

msgid "RESTART_REQUIRED"
msgstr "Herstart vereist"

msgid "RESUME"
msgstr "Hervat"

msgid "RESUME_TOOLTIP"
msgstr "Hervat het spel"

msgid "RETURN_TO_MENU"
msgstr "Ga terug naar het menu"

#, fuzzy
msgid "RETURN_TO_MENU_TOOLTIP"
msgstr "Ga terug naar het menu"

msgid "RETURN_TO_MENU_WARNING"
msgstr ""
"Ben je zeker dat terug wilt naar het hoofd menu?\n"
"Je verliest alle niet opgeslagen voortgang."

#, fuzzy
msgid "REVEAL_ALL_PATCHES"
msgstr "verspreid naar gebieden:"

#, fuzzy
msgid "REVOLUTIONARY_GAMES_SOCIAL_TOOLTIP"
msgstr "Door Revolutionary Games Studio"

msgid "RIGHT_ARROW"
msgstr "→"

msgid "RIGHT_MOUSE"
msgstr "Rechter muis"

msgid "RIGID"
msgstr ""

msgid "RIGIDITY_MEMBRANE_DESCRIPTION"
msgstr "Een stijvere membraan is beter bestand tegen schade, maar zal het voor de cel moeilijker maken om te bewegen."

msgid "ROTATE_LEFT"
msgstr "Draaien naar links"

msgid "ROTATE_RIGHT"
msgstr "Draaien naar rechts"

#, fuzzy
msgid "ROTATION_COLON"
msgstr "Totale populatie:"

msgid "RUN_AUTO_EVO_DURING_GAMEPLAY"
msgstr "Gebruik auto-evo tijdens gameplay"

msgid "RUN_ONE_STEP"
msgstr ""

msgid "RUN_RESULT_BY_SENDING_POPULATION"
msgstr "{0} door het versturen van: {1} bevolking van gebied: {2}"

msgid "RUN_RESULT_GENE_CODE"
msgstr "gen code:"

msgid "RUN_RESULT_NICHE_FILL"
msgstr "Ontstaan om een niche te vullen"

msgid "RUN_RESULT_SELECTION_PRESSURE_SPLIT"
msgstr "ontstaan door verschillende selectiedruk"

msgid "RUN_RESULT_SPLIT_FROM"
msgstr "splits van {0}"

msgid "RUN_RESULT_SPLIT_OFF_TO"
msgstr "Populatie in sommige gebieden afgesplitst om nieuwe soorten te vormen {0}:"

msgid "RUN_X_WORLDS"
msgstr ""

#, fuzzy
msgid "RUN_X_WORLDS_TOOLTIP"
msgstr "Voeg een nieuwe sneltoets toe"

msgid "RUSTICYANIN"
msgstr "Rusticyanine"

#, fuzzy
msgid "RUSTICYANIN_DESCRIPTION"
msgstr "Rusticyanine is een proteïne dat koolstofdioxide en zuurstof kan gebruiken om ijzer te oxideren van een chemische staat naar een andere. Dit proces, dat men ijzer respiratie noemt, geeft energie vrij dat de cel dan kan opnemen."

#, fuzzy
msgid "RUSTICYANIN_PROCESSES_DESCRIPTION"
msgstr "Verandert [thrive:compound type=\"iron\"][/thrive:compound] in [thrive:compound type=\"atp\"][/thrive:compound]. Ratio schaalt met concentratie van [thrive:compound type=\"carbondioxide\"][/thrive:compound] en [thrive:compound type=\"oxygen\"][/thrive:compound]."

#, fuzzy
msgid "SAFE_MODE_EXPLANATION"
msgstr ""
"Angstige microben zullen over grotere afstanden vluchten\n"
"en hebben meer kans om te vluchten voor roofdieren in het algemeen.\n"
"Dappere microben worden niet geïntimideerd door nabijgelegen roofdieren\n"
"en zullen waarschijnlijk terug aanvallen."

#, fuzzy
msgid "SAFE_MODE_TITLE"
msgstr "Verwijder lokale Data"

msgid "SAVE"
msgstr "Opslaan"

msgid "SAVE_AND_CONTINUE"
msgstr "Opslaan en doorgaan"

msgid "SAVE_AUTOSAVE"
msgstr "Automatisch opslaan"

msgid "SAVE_DELETE_WARNING"
msgstr "Het verwijderen van dit opgeslagen bestand kan niet ongedaan worden gemaakt. Weet je zeker dat je {0} definitief wilt verwijderen?"

msgid "SAVE_ERROR_INCLUDE_JSON_DEBUG_NOTE"
msgstr ""

#, fuzzy
msgid "SAVE_ERROR_TURN_ON_JSON_DEBUG_MODE"
msgstr "JSON debug modus:"

msgid "SAVE_FAILED"
msgstr "Opslaan mislukt"

msgid "SAVE_GAME"
msgstr "Spel Opslaan"

#, fuzzy
msgid "SAVE_GAME_BUTTON_TOOLTIP"
msgstr "Pauze menu"

msgid "SAVE_HAS_DIFFERENT_VERSION"
msgstr "Het opgeslagen bestand heeft een andere versie"

msgid "SAVE_HAS_DIFFERENT_VERSION_TEXT"
msgstr ""
"De versie van het opgeslagen bestand dat je probeert te laden komt niet overeen met versie van het spel dat je gebruikt.\n"
"Laad het opgeslagen bestand handmatig via het menu."

msgid "SAVE_HAS_INVALID_GAME_STATE"
msgstr "Opgeslagen bestand heeft ongeldige \"game state scene\""

msgid "SAVE_INVALID"
msgstr "Ongeldig"

msgid "SAVE_IS_INVALID"
msgstr "Opgeslagen bestand is ongeldig"

msgid "SAVE_IS_UPGRADEABLE_DESCRIPTION"
msgstr ""
"De geselecteerde save is van een oudere versie van Thrive maar kan worden geüpgraded.\n"
"Een backup bestand zal worden gemaakt voor de upgrade als deze nog niet is gemaakt.\n"
"Als je upgraden skipt, wordt geprobeerd de save normaal te laden.\n"
"Probeer deze save te upgraden?"

msgid "SAVE_LOAD_ALREADY_LOADED_FREE_FAILURE"
msgstr ". Kan reeds geladen bronnen niet vrijmaken: {0}"

msgid "SAVE_MANUAL"
msgstr "Handmatig"

msgid "SAVE_QUICKSAVE"
msgstr "Snel opslaan"

msgid "SAVE_SPACE_USED"
msgstr "Gebruikte ruimte:"

msgid "SAVE_UPGRADE_FAILED"
msgstr "Het upgraden van de save is mislukt"

msgid "SAVE_UPGRADE_FAILED_DESCRIPTION"
msgstr "Het upgraden van de geselecteerde save is gefaald door de volgende error:"

msgid "SAVING_DATA_FAILED_DUE_TO"
msgstr "Opslaan van informatie mislukt door uitzondering: {0}"

#, fuzzy
msgid "SAVING_DOT_DOT_DOT"
msgstr "aan het maken..."

#, fuzzy
msgid "SAVING_FAILED_WITH_EXCEPTION"
msgstr ""
"Het upgraden van de geselecteerde save is gefaald door de volgende error:\n"
"{0}"

msgid "SAVING_NOT_POSSIBLE"
msgstr "Opslaan is momenteel niet mogelijk door:"

msgid "SAVING_SUCCEEDED"
msgstr "Opslaan geslaagd"

msgid "SCALING_NONE"
msgstr ""

#, fuzzy
msgid "SCALING_ON"
msgstr "Verbindings agent"

msgid "SCALING_ON_INVERSE"
msgstr ""

#, fuzzy
msgid "SCREEN_EFFECT"
msgstr "Externe effecten:"

#, fuzzy
msgid "SCREEN_EFFECT_GAMEBOY"
msgstr "Externe effecten:"

#, fuzzy
msgid "SCREEN_EFFECT_GAMEBOY_COLOR"
msgstr "Externe effecten:"

msgid "SCREEN_EFFECT_GREYSCALE"
msgstr ""

#, fuzzy
msgid "SCREEN_EFFECT_NONE"
msgstr "Toon vaardigheden balk"

#, fuzzy
msgid "SCREEN_RELATIVE_MOVEMENT"
msgstr "voor het verhogen van de"

#, fuzzy
msgid "SCREEN_RELATIVE_MOVEMENT_TOOLTIP"
msgstr "voor het verhogen van de"

msgid "SCROLLLOCK"
msgstr "Scroll Lock(toets)"

msgid "SEARCH_DOT_DOT_DOT"
msgstr "Zoeken..."

msgid "SEARCH_PLACEHOLDER"
msgstr ""

msgid "SEARCH_RADIUS"
msgstr ""

msgid "SEA_FLOOR"
msgstr "Zeebodem"

msgid "SECRETE_SLIME"
msgstr ""

#, fuzzy
msgid "SECRETE_SLIME_TOOLTIP"
msgstr "Hervat het spel"

#, fuzzy
msgid "SEED_LABEL"
msgstr "Bioom: {0}"

#, fuzzy
msgid "SELECTED"
msgstr "Geselecteerde mod:"

msgid "SELECTED_COLON"
msgstr "Geselecteerd:"

msgid "SELECTED_MOD"
msgstr "Geselecteerde mod:"

#, fuzzy
msgid "SELECTED_SAVE_IS_INCOMPATIBLE_PROMPT"
msgstr "Geselecteerde opgeslagen bestand is niet-compatibel"

msgid "SELECTED_SAVE_IS_INCOMPATIBLE_PROTOTYPE_PROMPT"
msgstr "Geselecteerd opgeslagen bestand is een niet-compatibel prototype"

#, fuzzy
msgid "SELECTED_SAVE_IS_UPGRADEABLE_PROMPT"
msgstr "Geselecteerde opgeslagen bestand is upgrade baar"

#, fuzzy
msgid "SELECT_A_GENERATION"
msgstr "Geselecteerd:"

msgid "SELECT_A_PATCH"
msgstr "Kies een plek om de details hier te zien"

#, fuzzy
msgid "SELECT_A_SPECIES"
msgstr "Kies een plek om de details hier te zien"

#, fuzzy
msgid "SELECT_A_TECHNOLOGY"
msgstr "Kies een plek om de details hier te zien"

msgid "SELECT_CELL_TYPE_FROM_EDITOR"
msgstr ""

#, fuzzy
msgid "SELECT_ENZYME"
msgstr "Geselecteerde mod:"

#, fuzzy
msgid "SELECT_MOVEMENT_MODE_TITLE"
msgstr "Verwijder lokale Data"

#, fuzzy
msgid "SELECT_OPTION"
msgstr "Geselecteerd:"

msgid "SELECT_PREVIEW_IMAGE"
msgstr "Selecteer voorbeeldafbeelding"

#, fuzzy
msgid "SELECT_SPACE_STRUCTURE_TITLE"
msgstr "Structuur"

msgid "SELECT_STRUCTURE_POPUP_TITLE"
msgstr ""

msgid "SELECT_TISSUE_TYPE_FROM_EDITOR"
msgstr ""

#, fuzzy
msgid "SELECT_VACUOLE_COMPOUND_COLON"
msgstr "Geselecteerd:"

msgid "SEPTEMBER"
msgstr "September"

msgid "SESSILE"
msgstr "Zittend"

msgid "SETTING_ONLY_APPLIES_TO_NEW_GAMES"
msgstr "Deze waarde is alleen van toepassing op nieuwe games die zijn gestart nadat deze optie is gewijzigd"

msgid "SFX_VOLUME"
msgstr "Volume Geluidseffecten"

msgid "SHIFT"
msgstr "Shift"

#, fuzzy
msgid "SHOW_ALL_TUTORIALS"
msgstr "Toon tutorials"

#, fuzzy
msgid "SHOW_ALL_TUTORIALS_TOOLTIP"
msgstr "Voeg een nieuwe sneltoets toe"

#, fuzzy
msgid "SHOW_DAMAGE_EFFECT"
msgstr "Het flagellum (meervoud: flagella) is een zweepachtige bundel van proteïne vezels, dat vasthangt aan het celmembraan, die ATP gebruikt om golven te vormen en zo de cel voort te stuwen in een bepaalde richting. De positie van het flagellum bepaalt de richting waarin het stuwkracht levert voor de cel. De stuwrichting is tegengesteld aan de richting waarin de flagellum wijst, bijvoorbeeld een flagellum die aan de linkerkant van een cel is geplaatst, geeft stuwkracht wanneer hij naar rechts beweegt."

msgid "SHOW_HELP"
msgstr "Laat hulp zien"

#, fuzzy
msgid "SHOW_ITEM_COORDINATES"
msgstr "Toon tutorials"

#, fuzzy
msgid "SHOW_NEW_PATCH_NOTES"
msgstr "Grot"

#, fuzzy
msgid "SHOW_NEW_PATCH_NOTES_TOOLTIP"
msgstr "Grot"

#, fuzzy
msgid "SHOW_TUTORIALS_IN_NEW_CURRENT_OPTION"
msgstr "Laat instructies zien (in huidig spel)"

#, fuzzy
msgid "SHOW_TUTORIALS_IN_NEW_GAMES_OPTION"
msgstr "Laat instructies zien (in nieuwe spellen)"

#, fuzzy
msgid "SHOW_TUTORIALS_OPTION_TOOLTIP"
msgstr "Voeg een nieuwe sneltoets toe"

msgid "SHOW_UNSAVED_PROGRESS_WARNING"
msgstr "Toon niet opgeslagen voortgang waarschuwing"

msgid "SHOW_UNSAVED_PROGRESS_WARNING_TOOLTIP"
msgstr "Zet aan / uit de waarschuwing voor niet opgeslagen voortgang wanner de speler het spel probeert te verlaten."

msgid "SHOW_WEB_NEWS_FEED"
msgstr ""

#, fuzzy
msgid "SIDEROPHORE_ACTION_TOOLTIP"
msgstr "Pauzeer het spel"

#, fuzzy
msgid "SIGNALING_AGENT"
msgstr "Verbindings agent"

#, fuzzy
msgid "SIGNALING_AGENTS_ACTION_TOOLTIP"
msgstr "Maakt binding met andere cellen mogelijk. Dit is de eerste stap naar meercelligheid. Wanneer uw cel deel uitmaakt van een kolonie, worden verbindingen tussen cellen gedeeld. Je kunt de editor niet openen als je deel uitmaakt van een kolonie, dus je moet de binding opheffen als je eenmaal genoeg verbindingen hebt verzameld om je cel te verdelen."

#, fuzzy
msgid "SIGNALING_AGENT_DESCRIPTION"
msgstr "Maakt binding met andere cellen mogelijk. Dit is de eerste stap naar meercelligheid. Wanneer uw cel deel uitmaakt van een kolonie, worden verbindingen tussen cellen gedeeld. Je kunt de editor niet openen als je deel uitmaakt van een kolonie, dus je moet de binding opheffen als je eenmaal genoeg verbindingen hebt verzameld om je cel te verdelen."

#, fuzzy
msgid "SIGNALING_AGENT_PROCESSES_DESCRIPTION"
msgstr "Druk [thrive:input]g_toggle_binding[/thrive:input] om verbinding modus te togglen. In verbinding modus kan je jezelf verbinden met andere cellen door tegen ze aan te bewegen. Om een kolonie te verlaten druk [thrive:input]g_unbind_all[/thrive:input]."

#, fuzzy
msgid "SIGNAL_COMMAND_AGGRESSION"
msgstr "Verbindings agent"

msgid "SIGNAL_COMMAND_FLEE"
msgstr ""

msgid "SIGNAL_COMMAND_FOLLOW"
msgstr ""

msgid "SIGNAL_COMMAND_NONE"
msgstr ""

msgid "SIGNAL_COMMAND_TO_ME"
msgstr ""

#, fuzzy
msgid "SIGNAL_TO_EMIT"
msgstr "Verbindings agent"

msgid "SILICA"
msgstr "Siliciumdioxide"

msgid "SILICA_MEMBRANE_DESCRIPTION"
msgstr "Dit membraan heeft een sterke wand van siliciumdioxide. Het kan algemene schade goed weerstaan en is zeer resistent tegen fysieke schade. Het heeft ook minder energie nodig om zijn vorm te behouden. Echter, het vertraagt de cel met een grote factor en de cel absorbeert stoffen minder snel."

#, fuzzy
msgid "SIMULATION_CONFIG"
msgstr "Osmoregulatie"

msgid "SIXTEEN_TIMES"
msgstr "16x"

msgid "SIZE_COLON"
msgstr "Grootte:"

msgid "SLIDESHOW"
msgstr ""

msgid "SLIME_JET"
msgstr ""

#, fuzzy
msgid "SLIME_JET_DESCRIPTION"
msgstr "Het kleverige binnenste van een cel. Het cytoplasma is het basismengsel van ionen, proteïnen en andere in water opgeloste stoffen die de binnenkant van de cel vullen. Een van de functies die het vervult is glycolyse, de omzetting van glucose in ATP-energie. Voor cellen zonder organellen die zorgen voor een geavanceerder metabolisme, is dit waar ze op vertrouwen voor energie. Het wordt ook gebruikt om moleculen in de cel op te slaan en om de cel te vergroten."

#, fuzzy
msgid "SLIME_JET_PROCESSES_DESCRIPTION"
msgstr "Verandert [thrive:compound type=\"glucose\"][/thrive:compound] in [thrive:compound type=\"atp\"][/thrive:compound]."

msgid "SMALL_IRON_CHUNK"
msgstr "Klein Brok Ijzer"

#, fuzzy
msgid "SMALL_PHOSPHATE_CHUNK"
msgstr "Klein Brok Ijzer"

#, fuzzy
msgid "SMALL_SULFUR_CHUNK"
msgstr "Klein Brok Ijzer"

msgid "SNOWFLAKE"
msgstr ""

#, fuzzy
msgid "SOCIETY_STAGE"
msgstr "Microbestadium"

msgid "SOUND"
msgstr "Geluid"

msgid "SOUND_TEAM"
msgstr "Geluids Team"

msgid "SOUND_TEAM_LEAD"
msgstr "Teamleider geluid"

msgid "SOUND_TEAM_LEADS"
msgstr "Teamleiders geluid"

msgid "SPACE"
msgstr "Space(toets)"

#, fuzzy
msgid "SPACE_STAGE"
msgstr "Microbestadium"

#, fuzzy
msgid "SPACE_STRUCTURE_HAS_RESOURCES"
msgstr "Structuur"

#, fuzzy
msgid "SPACE_STRUCTURE_NO_EXTRA_DESCRIPTION"
msgstr "Structuur"

msgid "SPACE_STRUCTURE_WAITING_CONSTRUCTION"
msgstr ""

msgid "SPAWN_AMMONIA"
msgstr "Ammoniak spawnen"

msgid "SPAWN_ENEMY"
msgstr "Vijand spawnen"

msgid "SPAWN_ENEMY_CHEAT_FAIL"
msgstr "Kan geen cheat voor spawn-vijand gebruiken omdat deze patch geen vijandige soorten bevat"

msgid "SPAWN_GLUCOSE"
msgstr "Glucose spawnen"

msgid "SPAWN_PHOSPHATES"
msgstr "Fosfaat spawnen"

msgid "SPECIAL_MOUSE_1"
msgstr "Muis Speciaal 1"

msgid "SPECIAL_MOUSE_2"
msgstr "Muis speciaal 2"

#, fuzzy
msgid "SPECIES"
msgstr "Soortenlijst"

msgid "SPECIES_COLON"
msgstr "Soorten:"

#, fuzzy
msgid "SPECIES_DETAIL_TEXT"
msgstr "{0} (x{1})"

#, fuzzy
msgid "SPECIES_HAS_A_MUTATION"
msgstr "heeft een mutatie"

msgid "SPECIES_LIST"
msgstr "Soortenlijst"

#, fuzzy
msgid "SPECIES_MEMBER_IMPACT_ON_POP"
msgstr "Soortnaam is te lang!"

#, fuzzy
msgid "SPECIES_MEMBER_IMPACT_ON_POPULATION_EXPLANATION"
msgstr "(kost van organellen, membranen en andere items in de bewerker)"

msgid "SPECIES_NAME_DOT_DOT_DOT"
msgstr "Soortnaam..."

msgid "SPECIES_NAME_TOO_LONG_POPUP"
msgstr "Soortnaam is te lang!"

msgid "SPECIES_POPULATION"
msgstr "Soortenpopulatie"

msgid "SPECIES_PRESENT"
msgstr "Soorten aanwezig"

#, fuzzy
msgid "SPECIES_TO_FIND"
msgstr "Soorten:"

#, fuzzy
msgid "SPECIES_WITH_POPULATION"
msgstr "Soortenpopulatie"

msgid "SPEED"
msgstr "Snelheid"

msgid "SPEED_COLON"
msgstr "Snelheid:"

#, fuzzy
msgid "SPREAD_TO_PATCHES"
msgstr "verspreid naar gebieden:"

#, fuzzy
msgid "SPRINT"
msgstr "Print Screen(toets)"

#, fuzzy
msgid "SPRINT_ACTION_TOOLTIP"
msgstr "Pauzeer het spel"

msgid "STAGE_MENU_BUTTON_TOOLTIP"
msgstr "Pauze menu"

#, fuzzy
msgid "START"
msgstr "Startend"

msgid "STARTING"
msgstr "Startend"

msgid "START_CALIBRATION"
msgstr ""

#, fuzzy
msgid "START_GAME"
msgstr "Spel Opslaan"

#, fuzzy
msgid "START_RESEARCH"
msgstr "Herstart vereist"

msgid "STATISTICS"
msgstr "Statistieken"

#, fuzzy
msgid "STAT_ATP_PRODUCTION_REDUCTION"
msgstr "ATP PRODUCTIE TE LAAG!"

#, fuzzy
msgid "STAT_BASE_MOVEMENT_REDUCTION"
msgstr "Basisbeweging"

msgid "STAT_DAMAGE"
msgstr ""

msgid "STAT_DAMAGE_PER_OXYGEN"
msgstr ""

msgid "STEAM_CLIENT_INIT_FAILED"
msgstr "Initialisatie van Steam-clientbibliotheek mislukt"

msgid "STEAM_ERROR_ACCOUNT_DOES_NOT_OWN_PRODUCT"
msgstr "Je Steam-account heeft geen licentie voor Thrive"

msgid "STEAM_ERROR_ACCOUNT_READ_ONLY"
msgstr "Je Steam-account bevindt zich momenteel in de modus Alleen-lezen vanwege een recente accountwijziging"

msgid "STEAM_ERROR_ALREADY_UPLOADED"
msgstr "Steam heeft het bestand al als geüpload gemeld, ververs alstublieft"

msgid "STEAM_ERROR_BANNED"
msgstr "Je Steam-account mag geen inhoud uploaden"

msgid "STEAM_ERROR_CLOUD_LIMIT_EXCEEDED"
msgstr "Opslagquotum voor Steam-cloud of limiet voor bestandsgrootte overschreden"

msgid "STEAM_ERROR_DUPLICATE_NAME"
msgstr "Steam heeft een dubbelle naam error gerapporteerd"

msgid "STEAM_ERROR_FILE_NOT_FOUND"
msgstr "Bestand niet gevonden"

msgid "STEAM_ERROR_INSUFFICIENT_PRIVILEGE"
msgstr "Je Steam-account is momenteel beperkt in het uploaden van inhoud. Neem contact op met Steam-ondersteuning."

msgid "STEAM_ERROR_INVALID_PARAMETER"
msgstr "Incorrecte parameter doorgegeven aan Steam"

msgid "STEAM_ERROR_LOCKING_FAILED"
msgstr "Steam is gefaald in het bemachtigen van een UGC lock"

msgid "STEAM_ERROR_NOT_LOGGED_IN"
msgstr "Niet ingelogd op Steam"

msgid "STEAM_ERROR_TIMEOUT"
msgstr "Er is een time-out opgetreden voor de Steam operatie, probeer het opnieuw"

msgid "STEAM_ERROR_UNAVAILABLE"
msgstr "Steam is momenteel niet beschikbaar, probeer het opnieuw"

msgid "STEAM_ERROR_UNKNOWN"
msgstr "Er is een onbekende Steam-fout opgetreden"

#, fuzzy
msgid "STEAM_INIT_FAILED"
msgstr "Initialisatie van Steam-clientbibliotheek mislukt"

#, fuzzy
msgid "STEAM_INIT_FAILED_DESCRIPTION"
msgstr "Het upgraden van de geselecteerde save is gefaald door de volgende error:"

#, fuzzy
msgid "STEAM_TOOLTIP"
msgstr "Pauzeer het spel"

#, fuzzy
msgid "STEM_CELL_NAME"
msgstr "Aangepaste gebruikersnaam:"

#, fuzzy
msgid "STOP"
msgstr "Stop(toets)"

msgid "STORAGE"
msgstr "Opslag"

#, fuzzy
msgid "STORAGE_COLON"
msgstr "Opslag"

msgid "STORAGE_STATISTICS_SECONDS_OF_COMPOUND"
msgstr ""

msgid "STORE_LOGGED_IN_AS"
msgstr "Ingelogd als : {0}"

#, fuzzy
msgid "STRAIN_BAR_TOOLTIP"
msgstr "Pauzeer het spel"

msgid "STRAIN_BAR_VISIBILITY"
msgstr ""

#, fuzzy
msgid "STRATEGY_STAGES"
msgstr "Microbestadium"

msgid "STRICT_NICHE_COMPETITION"
msgstr ""

msgid "STRUCTURAL"
msgstr "Structureel"

msgid "STRUCTURE"
msgstr "Structuur"

msgid "STRUCTURE_ASCENSION_GATE"
msgstr ""

#, fuzzy
msgid "STRUCTURE_DYSON_SWARM"
msgstr "Structuur"

msgid "STRUCTURE_HAS_REQUIRED_RESOURCES_TO_BUILD"
msgstr ""

msgid "STRUCTURE_HUNTER_GATHERER_LODGE"
msgstr ""

msgid "STRUCTURE_IN_PROGRESS_CONSTRUCTION"
msgstr ""

msgid "STRUCTURE_REQUIRED_RESOURCES_TO_FINISH"
msgstr ""

msgid "STRUCTURE_SELECTION_MENU_ENTRY"
msgstr ""

msgid "STRUCTURE_SELECTION_MENU_ENTRY_NOT_ENOUGH_RESOURCES"
msgstr ""

msgid "STRUCTURE_SOCIETY_CENTER"
msgstr ""

msgid "STRUCTURE_STEAM_POWERED_FACTORY"
msgstr ""

msgid "SUCCESSFUL_KILL"
msgstr "succesvolle moord"

msgid "SUCCESSFUL_SCAVENGE"
msgstr "succesvolle doorzoeking"

msgid "SUCCESS_BUT_MISSING_ID"
msgstr ""

msgid "SUICIDE_BUTTON_TOOLTIP"
msgstr "Zelfmoord"

msgid "SUNLIGHT"
msgstr "Zonlicht"

msgid "SUPPORTER_PATRONS"
msgstr "Supporters"

msgid "SURVIVAL_TITLE"
msgstr ""

msgid "SWITCH_TO_FRONT_CAMERA"
msgstr ""

msgid "SWITCH_TO_RIGHT_CAMERA"
msgstr ""

msgid "SWITCH_TO_TOP_CAMERA"
msgstr ""

msgid "SYSREQ"
msgstr "SysRq(toets)"

msgid "TAB_SECONDARY_SWITCH_LEFT"
msgstr ""

msgid "TAB_SECONDARY_SWITCH_RIGHT"
msgstr ""

#, fuzzy
msgid "TAB_SWITCH_LEFT"
msgstr "Draaien naar links"

#, fuzzy
msgid "TAB_SWITCH_RIGHT"
msgstr "Draaien naar rechts"

msgid "TAGS_IS_WHITESPACE"
msgstr "Tags bevatten enkel spaties"

msgid "TAKE_SCREENSHOT"
msgstr "Neem een schermopname"

#, fuzzy
msgid "TARGET_TYPE_COLON"
msgstr "HP:"

msgid "TECHNOLOGY_ASCENSION"
msgstr ""

msgid "TECHNOLOGY_HUNTER_GATHERING"
msgstr ""

msgid "TECHNOLOGY_LEVEL_ADVANCED_SPACE"
msgstr ""

msgid "TECHNOLOGY_LEVEL_INDUSTRIAL"
msgstr ""

msgid "TECHNOLOGY_LEVEL_PRE_SOCIETY"
msgstr ""

msgid "TECHNOLOGY_LEVEL_PRIMITIVE"
msgstr ""

msgid "TECHNOLOGY_LEVEL_SCIFI"
msgstr ""

msgid "TECHNOLOGY_LEVEL_SPACE_AGE"
msgstr ""

msgid "TECHNOLOGY_REQUIRED_LEVEL"
msgstr ""

msgid "TECHNOLOGY_ROCKETRY"
msgstr ""

msgid "TECHNOLOGY_SIMPLE_STONE_TOOLS"
msgstr ""

msgid "TECHNOLOGY_SOCIETY_CENTER"
msgstr ""

msgid "TECHNOLOGY_STEAM_POWER"
msgstr ""

msgid "TECHNOLOGY_UNLOCKED_NOTICE"
msgstr ""

msgid "TEMPERATURE"
msgstr "Temperatuur"

msgid "TEMPERATURE_SHORT"
msgstr "Temp."

#, fuzzy
msgid "TEMPERATURE_TOLERANCE_TOOLTIP"
msgstr "Pauzeer het spel"

msgid "TESTING_TEAM"
msgstr "Testing Team"

#, fuzzy
msgid "THANKS_FOR_BUYING_THRIVE_2"
msgstr ""
"Bedankt voor het spelen!\n"
"\n"
"Als je het spel leuk vond, vertel je vrienden dan over ons."

msgid "THANKS_FOR_PLAYING"
msgstr ""
"Bedankt voor het spelen!\n"
"\n"
"Als je het spel leuk vond, vertel je vrienden dan over ons."

msgid "THANK_YOU_TITLE"
msgstr "Dank U Wel"

msgid "THEORY_TEAM"
msgstr "Theorie Team"

msgid "THERMOPLAST"
msgstr "Thermoplast"

#, fuzzy
msgid "THERMOPLAST_DESCRIPTION"
msgstr "De thermoplast is een door twee membranen omsloten celorganel dat warmtegevoelige pigmenten bevat, op elkaar gestapeld in een membraanzak. Het is een prokaryoot die door zijn eukaryotische gastheer geabsorbeerd is voor diens gebruik. De pigmenten in de thermoplast zijn in staat om de energie van hitteverschillen in de omgeving te gebruiken om glucose uit water en gasvormige koolstofdioxide te produceren in een proces dat thermosyntese heet. De snelheid van de glucoseproductie hangt af van de koolstofdioxideconcentratie en de temperatuur."

#, fuzzy
msgid "THERMOPLAST_PROCESSES_DESCRIPTION"
msgstr "Produceert [thrive:compound type=\"atp\"][/thrive:compound] met gebruik van de temperatuurgradiënt. Snelheid schaalt met [thrive:compound type=\"temperature\"][/thrive:compound]."

#, fuzzy
msgid "THERMOSYNTHASE"
msgstr "Chemosynthese"

#, fuzzy
msgid "THERMOSYNTHASE_DESCRIPTION"
msgstr "De thermoplast is een door twee membranen omsloten celorganel dat warmtegevoelige pigmenten bevat, op elkaar gestapeld in een membraanzak. Het is een prokaryoot die door zijn eukaryotische gastheer geabsorbeerd is voor diens gebruik. De pigmenten in de thermoplast zijn in staat om de energie van hitteverschillen in de omgeving te gebruiken om glucose uit water en gasvormige koolstofdioxide te produceren in een proces dat thermosyntese heet. De snelheid van de glucoseproductie hangt af van de koolstofdioxideconcentratie en de temperatuur."

#, fuzzy
msgid "THERMOSYNTHASE_PROCESSES_DESCRIPTION"
msgstr "Produceert [thrive:compound type=\"glucose\"][/thrive:compound]. Ratio schaalt met concentratie van [thrive:compound type=\"carbondioxide\"][/thrive:compound] en temperatuur."

#, fuzzy
msgid "THERMOSYNTHESIS"
msgstr "Chemosynthese"

msgid "THE_DISTURBANCE"
msgstr ""

#, fuzzy
msgid "THE_PATCH_MAP_BUTTON"
msgstr "Kaart met plekken"

#, fuzzy
msgid "THE_WORLD_TITLE"
msgstr "Wereld"

msgid "THIS_IS_LOCAL_MOD"
msgstr "Dit is een lokaal geïnstalleerde mod"

msgid "THIS_IS_WORKSHOP_MOD"
msgstr "Deze mod is gedownload van de Steam Workshop"

msgid "THREADS"
msgstr "Threads:"

msgid "THRIVEOPEDIA"
msgstr ""

msgid "THRIVEOPEDIA_CURRENT_WORLD_PAGE_TITLE"
msgstr ""

msgid "THRIVEOPEDIA_EVOLUTIONARY_TREE_PAGE_TITLE"
msgstr ""

msgid "THRIVEOPEDIA_HINT_IN_GAME"
msgstr ""

msgid "THRIVEOPEDIA_HOME_INFO"
msgstr ""

msgid "THRIVEOPEDIA_HOME_PAGE_TITLE"
msgstr ""

msgid "THRIVEOPEDIA_MUSEUM_PAGE_TITLE"
msgstr ""

msgid "THRIVEOPEDIA_PATCH_MAP_PAGE_TITLE"
msgstr ""

msgid "THRIVE_LICENSES"
msgstr "Thrive Licenties"

msgid "THYLAKOIDS"
msgstr "Thylakoïden"

#, fuzzy
msgid "THYLAKOIDS_DESCRIPTION"
msgstr "Thylakoïden zijn clusters van proteïnen en fotosensitieve pigmenten. De pigmenten kunnen lichtenergie gebruiken om glucose te produceren uit water en koolstofdioxide in een proces dat men fotosynthese noemt. Deze pigmenten zorgen ook voor hun opvallende kleur. De snelheid van hun glucoseproductie staat in verband met de concentratie van koolstofdioxide en de lichtintensiteit. Doordat de thylakoïden als een suspensie zitten in het cytoplasma, voert de omliggende vloeistof glycolyse uit."

msgid "TIDEPOOL"
msgstr "Getijdenpoel"

msgid "TIMELINE"
msgstr "Tijdlijn"

msgid "TIMELINE_GLOBAL_FILTER_TOOLTIP"
msgstr ""

msgid "TIMELINE_LOCAL_FILTER_TOOLTIP"
msgstr ""

#, fuzzy
msgid "TIMELINE_NICHE_FILL"
msgstr "Ontstaan om een niche te vullen"

msgid "TIMELINE_PLAYER_MIGRATED"
msgstr ""

msgid "TIMELINE_PLAYER_MIGRATED_TO"
msgstr ""

#, fuzzy
msgid "TIMELINE_SELECTION_PRESSURE_SPLIT"
msgstr "ontstaan door verschillende selectiedruk"

#, fuzzy
msgid "TIMELINE_SPECIES_BECAME_MULTICELLULAR"
msgstr ""
"Verzamel glucose (witte wolken) door eroverheen te bewegen.\n"
"Je cel heeft glucose nodig om energie te produceren en in leven te blijven.\n"
"Volg de lijn van uw cel naar de nabijgelegen glucose."

msgid "TIMELINE_SPECIES_EXTINCT"
msgstr ""

msgid "TIMELINE_SPECIES_EXTINCT_LOCAL"
msgstr ""

#, fuzzy
msgid "TIMELINE_SPECIES_FOLLOWED"
msgstr "Soortenpopulatie"

msgid "TIMELINE_SPECIES_MIGRATED_FROM"
msgstr ""

msgid "TIMELINE_SPECIES_MIGRATED_TO"
msgstr ""

#, fuzzy
msgid "TIMELINE_SPECIES_POPULATION_DECREASE"
msgstr "Soortenpopulatie"

#, fuzzy
msgid "TIMELINE_SPECIES_POPULATION_INCREASE"
msgstr "Soortenpopulatie"

msgid "TIME_INDICATOR_TOOLTIP"
msgstr ""

msgid "TIME_OF_DAY"
msgstr ""

#, fuzzy
msgid "TITLE_COLON"
msgstr "Grootte:"

msgid "TOGGLE_BINDING"
msgstr "Schakel verbinden"

#, fuzzy
msgid "TOGGLE_BINDING_TOOLTIP"
msgstr "Schakel verbinden"

#, fuzzy
msgid "TOGGLE_DEBUG_PANEL"
msgstr "Schakel verzwelg"

msgid "TOGGLE_ENGULF"
msgstr "Schakel verzwelg"

#, fuzzy
msgid "TOGGLE_ENGULF_TOOLTIP"
msgstr "Schakel verzwelg"

#, fuzzy
msgid "TOGGLE_FAST_MODE"
msgstr "Schakel FPS weergave"

msgid "TOGGLE_FPS"
msgstr "Schakel FPS weergave"

msgid "TOGGLE_FULLSCREEN"
msgstr "Volledig scherm schakelen"

#, fuzzy
msgid "TOGGLE_HEAT_VIEW_TOOLTIP"
msgstr "Schakel verzwelg"

msgid "TOGGLE_HUD_HIDE"
msgstr "Schakel HUD"

#, fuzzy
msgid "TOGGLE_INVENTORY"
msgstr "Schakel verbinden"

#, fuzzy
msgid "TOGGLE_METRICS"
msgstr "Schakel FPS weergave"

#, fuzzy
msgid "TOGGLE_MUCOCYST_DEFENCE"
msgstr "Volledig scherm schakelen"

msgid "TOGGLE_NAVIGATION_TREE"
msgstr ""

msgid "TOGGLE_PAUSE"
msgstr ""

msgid "TOGGLE_UNBINDING"
msgstr "Schakel ontbinding"

msgid "TOLERANCES_TOO_HIGH_PRESSURE"
msgstr ""

msgid "TOLERANCES_TOO_HIGH_TEMPERATURE"
msgstr ""

msgid "TOLERANCES_TOO_LOW_OXYGEN_PROTECTION"
msgstr ""

#, fuzzy
msgid "TOLERANCES_TOO_LOW_PRESSURE"
msgstr "Wolken met chemische stoffen"

msgid "TOLERANCES_TOO_LOW_TEMPERATURE"
msgstr ""

#, fuzzy
msgid "TOLERANCES_TOO_LOW_UV_PROTECTION"
msgstr "{0}: +{1} ATP"

msgid "TOLERANCES_UNSUITABLE_DEBUFFS"
msgstr ""

#, fuzzy
msgid "TOLERANCE_FROM_ORGANELLES_TOOLTIP"
msgstr "Toon / verstop omgeving en verbindingen"

msgid "TOLERANCE_RANGE_LABEL"
msgstr ""

msgid "TOOLS"
msgstr "Hulpmiddelen"

msgid "TOOL_HAND_AXE"
msgstr ""

msgid "TOO_LARGE_PRESSURE_RANGE"
msgstr ""

msgid "TOO_MANY_RECENT_VERSIONS_TO_SHOW"
msgstr ""

msgid "TOTAL_GATHERED_ENERGY_COLON"
msgstr "Verzamelde Energie:"

msgid "TOTAL_SAVES"
msgstr "Totaal aantal opgeslagen bestanden:"

msgid "TOXIN_CHANNEL_INHIBITOR"
msgstr ""

#, fuzzy
msgid "TOXIN_CHANNEL_INHIBITOR_DESCRIPTION"
msgstr "De gifstoffenvacuole is een vacuole die speciaal aangepast is voor de specifieke productie, opslag en afscheiding van oxytoxy gifstoffen. Meer gifstoffenvacuolen zullen de snelheid waarmee gifstoffen worden vrijgelaten kunnen vergroten."

#, fuzzy
msgid "TOXIN_COMPOUND"
msgstr "Chemische verbindingen"

#, fuzzy
msgid "TOXIN_CYTOTOXIN"
msgstr "Zelfmoord"

#, fuzzy
msgid "TOXIN_CYTOTOXIN_DESCRIPTION"
msgstr "De gifstoffenvacuole is een vacuole die speciaal aangepast is voor de specifieke productie, opslag en afscheiding van oxytoxy gifstoffen. Meer gifstoffenvacuolen zullen de snelheid waarmee gifstoffen worden vrijgelaten kunnen vergroten."

msgid "TOXIN_FIRE_RATE_TOXICITY_COLON"
msgstr ""

#, fuzzy
msgid "TOXIN_MACROLIDE"
msgstr ""
"Toxine\n"
"Vacuole"

#, fuzzy
msgid "TOXIN_MACROLIDE_DESCRIPTION"
msgstr "De gifstoffenvacuole is een vacuole die speciaal aangepast is voor de specifieke productie, opslag en afscheiding van oxytoxy gifstoffen. Meer gifstoffenvacuolen zullen de snelheid waarmee gifstoffen worden vrijgelaten kunnen vergroten."

msgid "TOXIN_OXYGEN_METABOLISM_INHIBITOR"
msgstr ""

#, fuzzy
msgid "TOXIN_OXYGEN_METABOLISM_INHIBITOR_DESCRIPTION"
msgstr "Metabolosomen zijn clusters van proteïnen verpakt in eiwitomhulsels. Ze zijn in staat om veel sneller glucose om te zetten in ATP dan cytoplasma, dit door middel van een proces genaamd aerobe respiratie. Het heeft echter wel zuurstof nodig om te functioneren en lagere zuurstofniveaus in de omgeving vertragen dus de ATP-productie. Omdat de metabolosomen direct in het cytoplasma zijn gesuspendeerd, voert de omringende vloeistof enige glycolyse uit."

#, fuzzy
msgid "TOXIN_OXYTOXY_DESCRIPTION"
msgstr "De gifstoffenvacuole is een vacuole die speciaal aangepast is voor de specifieke productie, opslag en afscheiding van oxytoxy gifstoffen. Meer gifstoffenvacuolen zullen de snelheid waarmee gifstoffen worden vrijgelaten kunnen vergroten."

msgid "TOXIN_PREFER_FIRE_RATE"
msgstr ""

msgid "TOXIN_PREFER_TOXICITY"
msgstr ""

#, fuzzy
msgid "TOXIN_PROPERTIES_HEADING"
msgstr "Thrive Wiki In Het Spel"

msgid "TOXIN_RESISTANCE"
msgstr "Toxine-resistentie"

#, fuzzy
msgid "TOXIN_TOXICITY_CUSTOMIZATION_TOOLTIP"
msgstr ""
"Agressieve microben zullen prooien over grotere afstanden achtervolgen\n"
"en hebben meer kans om roofdieren te bestrijden wanneer ze worden aangevallen.\n"
"Vreedzame microben zullen anderen over grotere afstanden niet betrekken\n"
"en zullen minder snel gifstoffen tegen roofdieren te gebruiken."

#, fuzzy
msgid "TOXIN_TYPE_COLON"
msgstr "HP:"

#, fuzzy
msgid "TOXIN_TYPE_CUSTOMIZATION_EXPLANATION"
msgstr ""
"Agressieve microben zullen prooien over grotere afstanden achtervolgen\n"
"en hebben meer kans om roofdieren te bestrijden wanneer ze worden aangevallen.\n"
"Vreedzame microben zullen anderen over grotere afstanden niet betrekken\n"
"en zullen minder snel gifstoffen tegen roofdieren te gebruiken."

#, fuzzy
msgid "TOXIN_VACUOLE"
msgstr ""
"Toxine\n"
"Vacuole"

#, fuzzy
msgid "TOXIN_VACUOLE_DESCRIPTION"
msgstr "De gifstoffenvacuole is een vacuole die speciaal aangepast is voor de specifieke productie, opslag en afscheiding van oxytoxy gifstoffen. Meer gifstoffenvacuolen zullen de snelheid waarmee gifstoffen worden vrijgelaten kunnen vergroten."

#, fuzzy
msgid "TOXIN_VACUOLE_PROCESSES_DESCRIPTION"
msgstr "Verandert [thrive:compound type=\"atp\"][/thrive:compound] in [thrive:compound type=\"oxytoxy\"][/thrive:compound]. Snelheid schaalt met de concentratie van [thrive:compound type=\"oxygen\"][/thrive:compound]. Kan gifstoffen afvuren door op [thrive:input]g_fire_toxin[/thrive:input] te drukken. Wanneer de hoeveelheid van [thrive:compound type=\"oxytoxy\"][/thrive:compound] laag is, is afvuren nog altijd mogelijk maar het zal minder schade doen."

#, fuzzy
msgid "TOXISOME"
msgstr "Oxytoxisoom"

#, fuzzy
msgid "TOXISOME_DESCRIPTION"
msgstr "Metabolosomen zijn clusters van proteïnen verpakt in eiwitomhulsels. Ze zijn in staat om veel sneller glucose om te zetten in ATP dan cytoplasma, dit door middel van een proces genaamd aerobe respiratie. Het heeft echter wel zuurstof nodig om te functioneren en lagere zuurstofniveaus in de omgeving vertragen dus de ATP-productie. Omdat de metabolosomen direct in het cytoplasma zijn gesuspendeerd, voert de omringende vloeistof enige glycolyse uit."

msgid "TRANSLATORS"
msgstr "Vertalers"

#, fuzzy
msgid "TRANSPARENCY"
msgstr "Vertalers"

#, fuzzy
msgid "TRILLION_ABBREVIATION"
msgstr "{0} B"

#, fuzzy
msgid "TRY_FOSSILISING_SOME_SPECIES"
msgstr "Probeer wat screenshots te pakken!"

msgid "TRY_MAKING_A_SAVE"
msgstr "Probeer een opslagbestand te maken!"

msgid "TRY_TAKING_SOME_SCREENSHOTS"
msgstr "Probeer wat schermopnamen te nemen!"

#, fuzzy
msgid "TUTORIAL"
msgstr "Tutorial"

#, fuzzy
msgid "TUTORIAL_ALL_NOT_ENABLED_EXPLANATION"
msgstr ""
"Gefocuste microben zullen over grotere afstanden naar brokken of prooien zoeken\n"
"en misschien veel ambitieuzer over brokken zijn.\n"
"Responsieve microben zullen sneller overschakelen naar nieuwe doelen."

#, fuzzy
msgid "TUTORIAL_MICROBE_EDITOR_ATP_BALANCE_INTRO"
msgstr ""
"Welkom bij de Microbe Editor.\n"
"Hier kan je zien wat er is gebeurd sinds het begin van het spel of wanneer je het laatste in de editor was. Dan kan je hier ook aanpassingen maken aan je soort.\n"
"\n"
"In dit tabblad kan je een verslag zien van welke soorten er bestaan, waar en wat hun populaties zijn. Je kan ook omgevingsveranderingen zien bovenaan.\n"
"\n"
"Om naar het volgende tabblad te gaan druk je op de volgende knop rechts onder."

#, fuzzy
msgid "TUTORIAL_MICROBE_EDITOR_AUTO-EVO_PREDICTION"
msgstr ""
"Dit paneel toont een voorspelling van uw toekomstige populatie.\n"
"\n"
"Deze nummers zijn van de populatie simulatie van auto-evo.\n"
"\n"
"Ze nemen je persoonlijke prestatie niet in acht. Dus in je huidige omgeving ga je beter presteren wanneer je de editor binnengaat.\n"
"\n"
"Maar je zou beter je populatie hoog houden ook al ben je niet direct betrokken."

#, fuzzy
msgid "TUTORIAL_MICROBE_EDITOR_CELL_TEXT"
msgstr ""
"Welkom bij de Microbe Editor.\n"
"Hier kan je zien wat er is gebeurd sinds het begin van het spel of wanneer je het laatste in de editor was. Dan kan je hier ook aanpassingen maken aan je soort.\n"
"\n"
"In dit tabblad kan je een verslag zien van welke soorten er bestaan, waar en wat hun populaties zijn. Je kan ook omgevingsveranderingen zien bovenaan.\n"
"\n"
"Om naar het volgende tabblad te gaan druk je op de volgende knop rechts onder."

#, fuzzy
msgid "TUTORIAL_MICROBE_EDITOR_CHEMORECEPTOR"
msgstr ""
"Welkom bij de Microbe Editor.\n"
"Hier kan je zien wat er is gebeurd sinds het begin van het spel of wanneer je het laatste in de editor was. Dan kan je hier ook aanpassingen maken aan je soort.\n"
"\n"
"In dit tabblad kan je een verslag zien van welke soorten er bestaan, waar en wat hun populaties zijn. Je kan ook omgevingsveranderingen zien bovenaan.\n"
"\n"
"Om naar het volgende tabblad te gaan druk je op de volgende knop rechts onder."

#, fuzzy
msgid "TUTORIAL_MICROBE_EDITOR_COMPOUND_BALANCES"
msgstr ""
"Welkom bij de Microbe Editor.\n"
"Hier kan je zien wat er is gebeurd sinds het begin van het spel of wanneer je het laatste in de editor was. Dan kan je hier ook aanpassingen maken aan je soort.\n"
"\n"
"In dit tabblad kan je een verslag zien van welke soorten er bestaan, waar en wat hun populaties zijn. Je kan ook omgevingsveranderingen zien bovenaan.\n"
"\n"
"Om naar het volgende tabblad te gaan druk je op de volgende knop rechts onder."

#, fuzzy
msgid "TUTORIAL_MICROBE_EDITOR_DIGESTION_STAT"
msgstr ""
"Welkom bij de Microbe Editor.\n"
"Hier kan je zien wat er is gebeurd sinds het begin van het spel of wanneer je het laatste in de editor was. Dan kan je hier ook aanpassingen maken aan je soort.\n"
"\n"
"In dit tabblad kan je een verslag zien van welke soorten er bestaan, waar en wat hun populaties zijn. Je kan ook omgevingsveranderingen zien bovenaan.\n"
"\n"
"Om naar het volgende tabblad te gaan druk je op de volgende knop rechts onder."

#, fuzzy
msgid "TUTORIAL_MICROBE_EDITOR_ENDING_TEXT"
msgstr ""
"Dat zijn de basisprincipes van het bewerken van je soort. U kunt de andere tabbladen van de celeditor controleren voor nog meer opties.\n"
"\n"
"U kunt uw soort hernoemen door op uw huidige soortnaam te klikken en de tekst te bewerken.\n"
"\n"
"In eerste instantie moet u uw cel klein houden en naar de oppervlakte zones gaan.\n"
"\n"
"Veel geluk!"

#, fuzzy
msgid "TUTORIAL_MICROBE_EDITOR_FLAGELLUM"
msgstr ""
"Welkom bij de Microbe Editor.\n"
"Hier kan je zien wat er is gebeurd sinds het begin van het spel of wanneer je het laatste in de editor was. Dan kan je hier ook aanpassingen maken aan je soort.\n"
"\n"
"In dit tabblad kan je een verslag zien van welke soorten er bestaan, waar en wat hun populaties zijn. Je kan ook omgevingsveranderingen zien bovenaan.\n"
"\n"
"Om naar het volgende tabblad te gaan druk je op de volgende knop rechts onder."

#, fuzzy
msgid "TUTORIAL_MICROBE_EDITOR_FOOD_CHAIN"
msgstr ""
"Jij hebt geen verandering gemaakt in uw soort!\n"
"[u]Het gaat niet meer mogelijk zijn om uw soort te bewerken tot de volgende keer je voortplant[/u], wanneer je de bewerker verlaat.\n"
"Om in het spel verder te gaan zal je moeten evolueren en adapteren, dus het is aangeraden om uw soort bewerken in de meeste bewerkingscycli."

#, fuzzy
msgid "TUTORIAL_MICROBE_EDITOR_MIGRATION"
msgstr ""
"Welkom bij de Microbe Editor.\n"
"Hier kan je zien wat er is gebeurd sinds het begin van het spel of wanneer je het laatste in de editor was. Dan kan je hier ook aanpassingen maken aan je soort.\n"
"\n"
"In dit tabblad kan je een verslag zien van welke soorten er bestaan, waar en wat hun populaties zijn. Je kan ook omgevingsveranderingen zien bovenaan.\n"
"\n"
"Om naar het volgende tabblad te gaan druk je op de volgende knop rechts onder."

#, fuzzy
msgid "TUTORIAL_MICROBE_EDITOR_MODIFY_ORGANELLE"
msgstr ""
"Het verwijderen van organellen kost ook MP, want het is een mutatie aan je soort, tenzij ze geplaatst zijn tijden de huidige sessie. \n"
"\n"
"Je kan klikken met je rechtermuisknop op organellen om het menu te openen en de vewijder optie te selecteren.\n"
"\n"
"Als je een fout maakt kan je eender welke wijziging ongedaan maken in de editor.\n"
"\n"
"Klik de \"ongedaan maken\" knop om verder te gaan."

#, fuzzy
msgid "TUTORIAL_MICROBE_EDITOR_NEGATIVE_ATP_BALANCE"
msgstr ""
"Welkom bij de Microbe Editor.\n"
"Hier kan je zien wat er is gebeurd sinds het begin van het spel of wanneer je het laatste in de editor was. Dan kan je hier ook aanpassingen maken aan je soort.\n"
"\n"
"In dit tabblad kan je een verslag zien van welke soorten er bestaan, waar en wat hun populaties zijn. Je kan ook omgevingsveranderingen zien bovenaan.\n"
"\n"
"Om naar het volgende tabblad te gaan druk je op de volgende knop rechts onder."

#, fuzzy
msgid "TUTORIAL_MICROBE_EDITOR_NO_CHANGES_MADE"
msgstr ""
"Jij hebt geen verandering gemaakt in uw soort!\n"
"[u]Het gaat niet meer mogelijk zijn om uw soort te bewerken tot de volgende keer je voortplant[/u], wanneer je de bewerker verlaat.\n"
"Om in het spel verder te gaan zal je moeten evolueren en adapteren, dus het is aangeraden om uw soort bewerken in de meeste bewerkingscycli."

#, fuzzy
msgid "TUTORIAL_MICROBE_EDITOR_OPEN_TOLERANCES"
msgstr ""
"Welkom bij de Microbe Editor.\n"
"Hier kan je zien wat er is gebeurd sinds het begin van het spel of wanneer je het laatste in de editor was. Dan kan je hier ook aanpassingen maken aan je soort.\n"
"\n"
"In dit tabblad kan je een verslag zien van welke soorten er bestaan, waar en wat hun populaties zijn. Je kan ook omgevingsveranderingen zien bovenaan.\n"
"\n"
"Om naar het volgende tabblad te gaan druk je op de volgende knop rechts onder."

#, fuzzy
msgid "TUTORIAL_MICROBE_EDITOR_PATCH_TEXT"
msgstr ""
"Welkom bij de Microbe Editor.\n"
"Hier kan je zien wat er is gebeurd sinds het begin van het spel of wanneer je het laatste in de editor was. Dan kan je hier ook aanpassingen maken aan je soort.\n"
"\n"
"In dit tabblad kan je een verslag zien van welke soorten er bestaan, waar en wat hun populaties zijn. Je kan ook omgevingsveranderingen zien bovenaan.\n"
"\n"
"Om naar het volgende tabblad te gaan druk je op de volgende knop rechts onder."

#, fuzzy
msgid "TUTORIAL_MICROBE_EDITOR_REMOVE_ORGANELLE_TEXT"
msgstr ""
"Het verwijderen van organellen kost ook MP, want het is een mutatie aan je soort, tenzij ze geplaatst zijn tijden de huidige sessie. \n"
"\n"
"Je kan klikken met je rechtermuisknop op organellen om het menu te openen en de vewijder optie te selecteren.\n"
"\n"
"Als je een fout maakt kan je eender welke wijziging ongedaan maken in de editor.\n"
"\n"
"Klik de \"ongedaan maken\" knop om verder te gaan."

#, fuzzy
msgid "TUTORIAL_MICROBE_EDITOR_SELECT_ORGANELLE_TEXT"
msgstr ""
"wanneer je selecteerd welk organel je wilt toevoegen, hou dan rekening met de gegeven info van de organellen voor welke processen ze uitvoeren en welke chemische verbindingen ze gebruiken en produceren.\n"
"\n"
"Hou ook je aandacht bij de ATP balansbalk bovenaan rechts om zeker te zijn dat je cel kan overleven.\n"
"\n"
"Je kan organellen roteren met A en D (Standaardtoetsen) voordat je ze plaatst.\n"
"\n"
"Druk op de \"opnieuw\" knop (dicht bij de \"ongedaan maken\" knop) om verder te gaan."

#, fuzzy
msgid "TUTORIAL_MICROBE_EDITOR_STAY_SMALL"
msgstr ""
"U moet zich concentreren op een of twee energiebronnen, zodat u niet alle middelen hoeft te hebben om voldoende ATP te genereren om te overleven.\n"
"\n"
"Overweeg ook zorgvuldig of het toevoegen van een organel gunstig is, vaak is het een goede keuze om geen wijzigingen aan te brengen, omdat elk onderdeel ATP kost om te onderhouden en er meer middelen nodig zijn om te verdelen.\n"
"\n"
"Een mogelijke strategie is om een enkele hex van cytoplasma te blijven en eerst naar de oppervlakte zones te gaan voordat je fotosynthese-organellen krijgt."

#, fuzzy
msgid "TUTORIAL_MICROBE_EDITOR_TOLERANCES_TAB"
msgstr ""
"Welkom bij de Microbe Editor.\n"
"Hier kan je zien wat er is gebeurd sinds het begin van het spel of wanneer je het laatste in de editor was. Dan kan je hier ook aanpassingen maken aan je soort.\n"
"\n"
"In dit tabblad kan je een verslag zien van welke soorten er bestaan, waar en wat hun populaties zijn. Je kan ook omgevingsveranderingen zien bovenaan.\n"
"\n"
"Om naar het volgende tabblad te gaan druk je op de volgende knop rechts onder."

#, fuzzy
msgid "TUTORIAL_MICROBE_STAGE_EDITOR_BUTTON_TUTORIAL"
msgstr ""
"Je hebt genoeg middelen verzameld om je cel te laten delen.\n"
"\n"
"U bent nu klaar om uw soort te bewerken.\n"
"\n"
"Om de editor te openen, drukt u op de knipperende editor-knop rechtsonder."

msgid "TUTORIAL_MICROBE_STAGE_ENGULFED_TEXT"
msgstr ""
"Jouw cel is verzwolgen en wordt verteerd. jij kan de progressie op jouw gezondheidsbalk zien. Uw cel zal dood zijn wanneer het eindigt of een maximumtijdslimiet is bereikt.\n"
"\n"
"Jij kunt de sterfknop gebruiken om dit over te slaan en dan te respawnen. Hou er rekening mee dat er altijd een kans is dat je ontsnapt!"

#, fuzzy
msgid "TUTORIAL_MICROBE_STAGE_ENGULFMENT_FULL_TEXT"
msgstr ""
"U bent in de ontbind-modus gekomen. In deze modus kun je op kolonieleden klikken om ze te ontbinden.\n"
"\n"
"Om de kolonie helemaal te verlaten kun je op je eigen cel klikken of op de unbind all-toets drukken."

#, fuzzy
msgid "TUTORIAL_MICROBE_STAGE_ENGULFMENT_TEXT"
msgstr ""
"U bent in de ontbind-modus gekomen. In deze modus kun je op kolonieleden klikken om ze te ontbinden.\n"
"\n"
"Om de kolonie helemaal te verlaten kun je op je eigen cel klikken of op de unbind all-toets drukken."

#, fuzzy
msgid "TUTORIAL_MICROBE_STAGE_ENVIRONMENT_PANEL"
msgstr ""
"U bent in de ontbind-modus gekomen. In deze modus kun je op kolonieleden klikken om ze te ontbinden.\n"
"\n"
"Om de kolonie helemaal te verlaten kun je op je eigen cel klikken of op de unbind all-toets drukken."

#, fuzzy
msgid "TUTORIAL_MICROBE_STAGE_HELP_MENU_AND_ZOOM"
msgstr ""
"Als je nog steeds worstelt met de werking van het spel. Kijk dan in het helpmenu. Je kunt het openen met de vraagtekenknop linksonder.\n"
"\n"
"Nog een tip: je zoomt uit met het scrollwiel."

#, fuzzy
msgid "TUTORIAL_MICROBE_STAGE_LEAVE_COLONY_TEXT"
msgstr ""
"U bent in de ontbind-modus gekomen. In deze modus kun je op kolonieleden klikken om ze te ontbinden.\n"
"\n"
"Om de kolonie helemaal te verlaten kun je op je eigen cel klikken of op de unbind all-toets drukken."

#, fuzzy
msgid "TUTORIAL_MICROBE_STAGE_MEMBER_DIED"
msgstr ""
"U bent in de ontbind-modus gekomen. In deze modus kun je op kolonieleden klikken om ze te ontbinden.\n"
"\n"
"Om de kolonie helemaal te verlaten kun je op je eigen cel klikken of op de unbind all-toets drukken."

#, fuzzy
msgid "TUTORIAL_MICROBE_STAGE_OPEN_PROCESS_PANEL"
msgstr ""
"Om te reproduceren moet je al je organellen dupliceren door voldoende ammoniak en fosfaten te verzamelen.\n"
"Kijk naar de indicator rechtsonder om te zien hoeveel je nog nodig hebt."

#, fuzzy
msgid "TUTORIAL_MICROBE_STAGE_PAUSING"
msgstr ""
"U bent in de ontbind-modus gekomen. In deze modus kun je op kolonieleden klikken om ze te ontbinden.\n"
"\n"
"Om de kolonie helemaal te verlaten kun je op je eigen cel klikken of op de unbind all-toets drukken."

#, fuzzy
msgid "TUTORIAL_MICROBE_STAGE_PROCESS_PANEL"
msgstr ""
"Om te reproduceren moet je al je organellen dupliceren door voldoende ammoniak en fosfaten te verzamelen.\n"
"Kijk naar de indicator rechtsonder om te zien hoeveel je nog nodig hebt."

#, fuzzy
msgid "TUTORIAL_MICROBE_STAGE_REPRODUCE_TEXT"
msgstr ""
"Om te reproduceren moet je al je organellen dupliceren door voldoende ammoniak en fosfaten te verzamelen.\n"
"Kijk naar de indicator rechtsonder om te zien hoeveel je nog nodig hebt."

#, fuzzy
msgid "TUTORIAL_MICROBE_STAGE_RESOURCE_SPLIT"
msgstr ""
"Om te reproduceren moet je al je organellen dupliceren door voldoende ammoniak en fosfaten te verzamelen.\n"
"Kijk naar de indicator rechtsonder om te zien hoeveel je nog nodig hebt."

#, fuzzy
msgid "TUTORIAL_MICROBE_STAGE_UNBIND_TEXT"
msgstr ""
"U bent in de ontbind-modus gekomen. In deze modus kun je op kolonieleden klikken om ze te ontbinden.\n"
"\n"
"Om de kolonie helemaal te verlaten kun je op je eigen cel klikken of op de unbind all-toets drukken."

#, fuzzy
msgid "TUTORIAL_MULTICELLULAR_STAGE_WELCOME"
msgstr "Microbe editor laden"

#, fuzzy
msgid "TUTORIAL_VIEW_NOW"
msgstr "Tutorial"

msgid "TWO_TIMES"
msgstr "2x"

#, fuzzy
msgid "TYPE_COLON"
msgstr "HP:"

msgid "UNAPPLIED_MOD_CHANGES"
msgstr "Er zijn niet toegepaste aanpassingen"

msgid "UNAPPLIED_MOD_CHANGES_DESCRIPTION"
msgstr "Je moet je aanpassingen toepassen om mods te laden of te ontladen."

msgid "UNBIND_ALL"
msgstr "Ontbind alles"

#, fuzzy
msgid "UNBIND_ALL_TOOLTIP"
msgstr "Ontbind alles"

msgid "UNBIND_HELP_TEXT"
msgstr "Ontbind modus"

#, fuzzy
msgid "UNCERTAIN_VERSION_WARNING"
msgstr ""
"Dit opgeslagen bestand is van een nieuwere versie van Thrive en is waarschijnlijk niet-compatibel.\n"
"Wil je toch proberen het opgeslagen bestand te laden?"

msgid "UNDERWATERCAVE"
msgstr "Onderwatergrot"

#, fuzzy
msgid "UNDERWATER_VENT_ERUPTION"
msgstr "Onderwatergrot"

#, fuzzy
msgid "UNDERWATER_VENT_ERUPTION_IN"
msgstr "Onderwatergrot"

#, fuzzy
msgid "UNDISCOVERED_ORGANELLES"
msgstr "Niet-geconnecteerde Organellen"

#, fuzzy
msgid "UNDISCOVERED_PATCH"
msgstr "Ongeldige mod icoon map"

msgid "UNDO"
msgstr "Ongedaan maken"

msgid "UNDO_THE_LAST_ACTION"
msgstr "Maak de laatste handeling ongedaan"

#, fuzzy
msgid "UNIT_ACTION_CONSTRUCT"
msgstr "Mutatiepunten"

#, fuzzy
msgid "UNIT_ACTION_MOVE"
msgstr "Mutatiepunten"

msgid "UNIT_ADVANCED_SPACESHIP"
msgstr ""

msgid "UNIT_SIMPLE_ROCKET"
msgstr ""

msgid "UNKNOWN"
msgstr "Onbekend"

#, fuzzy
msgid "UNKNOWN_DISPLAY_DRIVER"
msgstr "Toon vaardigheden balk"

msgid "UNKNOWN_MOUSE"
msgstr "Onbekende muis"

#, fuzzy
msgid "UNKNOWN_ORGANELLE_SYMBOL"
msgstr "Organel plaatsen"

#, fuzzy
msgid "UNKNOWN_PATCH"
msgstr "Onbekend"

#, fuzzy
msgid "UNKNOWN_SHORT"
msgstr "Onbekend"

#, fuzzy
msgid "UNKNOWN_VERSION"
msgstr "Mod Versie:"

msgid "UNKNOWN_WORKSHOP_ID"
msgstr "Onbekende Workshop ID voor deze mod"

#, fuzzy
msgid "UNLIMIT_GROWTH_SPEED"
msgstr "BEVESTIGEN"

#, fuzzy
msgid "UNLOCKED_NEW_ORGANELLE"
msgstr "Organel plaatsen"

#, fuzzy
msgid "UNLOCK_ALL_ORGANELLES"
msgstr "Meerdere Organellen"

msgid "UNLOCK_CONDITION_ATP_PRODUCTION_ABOVE"
msgstr ""

msgid "UNLOCK_CONDITION_COMPOUND_IS_ABOVE"
msgstr ""

msgid "UNLOCK_CONDITION_COMPOUND_IS_BELOW"
msgstr ""

msgid "UNLOCK_CONDITION_COMPOUND_IS_BETWEEN"
msgstr ""

msgid "UNLOCK_CONDITION_DIGESTED_MICROBES_ABOVE"
msgstr ""

msgid "UNLOCK_CONDITION_ENGULFED_MICROBES_ABOVE"
msgstr ""

msgid "UNLOCK_CONDITION_EXCESS_ATP_ABOVE"
msgstr ""

#, fuzzy
msgid "UNLOCK_CONDITION_PLAYER_DAMAGE_RECEIVED"
msgstr "Snelheid:"

#, fuzzy
msgid "UNLOCK_CONDITION_PLAYER_DAMAGE_RECEIVED_SOURCE"
msgstr "Snelheid:"

msgid "UNLOCK_CONDITION_PLAYER_DEATH_COUNT_ABOVE"
msgstr ""

msgid "UNLOCK_CONDITION_REPRODUCED_WITH"
msgstr ""

msgid "UNLOCK_CONDITION_REPRODUCED_WITH_IN_A_ROW"
msgstr ""

msgid "UNLOCK_CONDITION_REPRODUCE_IN_BIOME"
msgstr ""

#, fuzzy
msgid "UNLOCK_CONDITION_SPEED_BELOW"
msgstr "Snelheid:"

msgid "UNLOCK_WITH_ANY_OF_FOLLOWING"
msgstr ""

msgid "UNSAVED_CHANGE_WARNING"
msgstr ""
"Je hebt niet-opgeslagen wijzigingen die verwijderd zullen worden.\n"
"Wens je verder te gaan?"

msgid "UNTITLED"
msgstr "Naamloos"

msgid "UPGRADE_CILIA_PULL"
msgstr ""

#, fuzzy
msgid "UPGRADE_CILIA_PULL_DESCRIPTION"
msgstr "Het kleverige binnenste van een cel. Het cytoplasma is het basismengsel van ionen, proteïnen en andere in water opgeloste stoffen die de binnenkant van de cel vullen. Een van de functies die het vervult is glycolyse, de omzetting van glucose in ATP-energie. Voor cellen zonder organellen die zorgen voor een geavanceerder metabolisme, is dit waar ze op vertrouwen voor energie. Het wordt ook gebruikt om moleculen in de cel op te slaan en om de cel te vergroten."

#, fuzzy
msgid "UPGRADE_COST"
msgstr "{0} MP"

#, fuzzy
msgid "UPGRADE_DESCRIPTION_NONE"
msgstr "Het kleverige binnenste van een cel. Het cytoplasma is het basismengsel van ionen, proteïnen en andere in water opgeloste stoffen die de binnenkant van de cel vullen. Een van de functies die het vervult is glycolyse, de omzetting van glucose in ATP-energie. Voor cellen zonder organellen die zorgen voor een geavanceerder metabolisme, is dit waar ze op vertrouwen voor energie. Het wordt ook gebruikt om moleculen in de cel op te slaan en om de cel te vergroten."

msgid "UPGRADE_NAME_NONE"
msgstr ""

#, fuzzy
msgid "UPGRADE_PILUS_INJECTISOME"
msgstr "Het kleverige binnenste van een cel. Het cytoplasma is het basismengsel van ionen, proteïnen en andere in water opgeloste stoffen die de binnenkant van de cel vullen. Een van de functies die het vervult is glycolyse, de omzetting van glucose in ATP-energie. Voor cellen zonder organellen die zorgen voor een geavanceerder metabolisme, is dit waar ze op vertrouwen voor energie. Het wordt ook gebruikt om moleculen in de cel op te slaan en om de cel te vergroten."

#, fuzzy
msgid "UPGRADE_PILUS_INJECTISOME_DESCRIPTION"
msgstr "Het kleverige binnenste van een cel. Het cytoplasma is het basismengsel van ionen, proteïnen en andere in water opgeloste stoffen die de binnenkant van de cel vullen. Een van de functies die het vervult is glycolyse, de omzetting van glucose in ATP-energie. Voor cellen zonder organellen die zorgen voor een geavanceerder metabolisme, is dit waar ze op vertrouwen voor energie. Het wordt ook gebruikt om moleculen in de cel op te slaan en om de cel te vergroten."

#, fuzzy
msgid "UPGRADE_SLIME_JET_MUCOCYST"
msgstr "{0} MP"

#, fuzzy
msgid "UPGRADE_SLIME_JET_MUCOCYST_DESCRIPTION"
msgstr "Verandert [thrive:compound type=\"glucose\"][/thrive:compound] in [thrive:compound type=\"atp\"][/thrive:compound]."

msgid "UPLOAD"
msgstr "Upload"

msgid "UPLOADING_DOT_DOT_DOT"
msgstr "Uploaden..."

msgid "UPLOAD_SUCCEEDED"
msgstr "Upload geslaagd"

msgid "UPSCALE_BILINEAR"
msgstr ""

msgid "UPSCALE_FSR_1"
msgstr ""

msgid "UPSCALE_FSR_22"
msgstr ""

msgid "UPSCALE_METHOD"
msgstr ""

msgid "UPSCALE_SHARPENING_FSR"
msgstr ""

msgid "USED_LIBRARIES_LICENSES"
msgstr "Licenties en gebruikte bibliotheken"

msgid "USED_RENDERER_NAME"
msgstr ""

#, fuzzy
msgid "USES_FEATURE"
msgstr "Temperatuur"

msgid "USE_AUTO_HARMONY"
msgstr ""

#, fuzzy
msgid "USE_AUTO_HARMONY_TOOLTIP"
msgstr "Zelfmoord"

msgid "USE_A_CUSTOM_USERNAME"
msgstr "Gebruik een gebruikersnaam naar keuze"

msgid "USE_DISK_CACHE"
msgstr ""

msgid "USE_MANUAL_THREAD_COUNT"
msgstr "Handmatig aantal achtergrondthreads instellen"

#, fuzzy
msgid "USE_MANUAL_THREAD_COUNT_NATIVE"
msgstr "Handmatig aantal achtergrondthreads instellen"

msgid "USE_VIRTUAL_WINDOW_SIZE"
msgstr ""

#, fuzzy
msgid "UV_PROTECTION"
msgstr "Auto-Evo voorspelling"

#, fuzzy
msgid "UV_TOLERANCE_TOOLTIP"
msgstr "Toon / verstop omgeving en verbindingen"

msgid "VACUOLE"
msgstr "Vacuole"

msgid "VACUOLE_DESCRIPTION"
msgstr "De vacuole is een intern membraanorganel dat gebruikt wordt voor opslag in de cel. Ze bestaan uit meerdere vesikels, kleinere membraanstructuren vaak gebruikt in cellen voor opslag, die samengesmolten zijn. Het is gevuld met water dat gebruikt wordt om moleculen, enzymen, vaste stoffen en andere substanties op te slaan. Hun vorm is veranderlijk en kan variëren tussen cellen."

msgid "VACUOLE_IS_SPECIALIZED"
msgstr ""

msgid "VACUOLE_NOT_SPECIALIZED_DESCRIPTION"
msgstr "De vacuole zal {0} eenheden van alle stoffen opslaan"

msgid "VACUOLE_PROCESSES_DESCRIPTION"
msgstr "Vergroot de opslagruimte van de cel."

msgid "VACUOLE_SPECIALIZED_DESCRIPTION"
msgstr "De vacuole zal {0} eenheden van de geselecteerde stof opslaan"

msgid "VALUE_WITH_UNIT"
msgstr ""

#, fuzzy
msgid "VERSION_COLON"
msgstr "Generatie:"

#, fuzzy
msgid "VERTICAL_COLON"
msgstr "Generatie:"

msgid "VERTICAL_WITH_AXIS_NAME_COLON"
msgstr "Verticaal (As: {0})"

msgid "VIDEO_MEMORY"
msgstr ""

msgid "VIDEO_MEMORY_MIB"
msgstr "{0} MiB"

msgid "VIEWER"
msgstr "Kijker"

#, fuzzy
msgid "VIEW_ALL"
msgstr "Alles uitschakelen"

#, fuzzy
msgid "VIEW_CELL_PROCESSES"
msgstr "Verandert [thrive:compound type=\"glucose\"][/thrive:compound] in [thrive:compound type=\"atp\"][/thrive:compound]."

#, fuzzy
msgid "VIEW_ONLINE"
msgstr "Alles uitschakelen"

#, fuzzy
msgid "VIEW_PATCH_MICHES"
msgstr "Grot"

#, fuzzy
msgid "VIEW_PATCH_NOTES"
msgstr "Grot"

#, fuzzy
msgid "VIEW_PATCH_NOTES_TOOLTIP"
msgstr "Grot"

#, fuzzy
msgid "VIEW_PENDING_ACTIONS"
msgstr "Aanpassingen"

msgid "VIEW_SOURCE_CODE"
msgstr "Bekijk de broncode"

msgid "VIEW_TEXT_REPORT"
msgstr ""

msgid "VIP_PATRONS"
msgstr "VIP Ondersteuners"

msgid "VISIBLE"
msgstr "Zichtbaar"

msgid "VISIBLE_WHEN_CLOSE_TO_FULL"
msgstr ""

msgid "VISIBLE_WHEN_OVER_ZERO"
msgstr ""

msgid "VISIT_SUGGESTIONS_SITE"
msgstr "Stel een Eigenschap Voor"

msgid "VOLCANIC_VENT"
msgstr "Vulkanische opening"

msgid "VOLUMEDOWN"
msgstr "Volume omlaag"

msgid "VOLUMEMUTE"
msgstr "Volume uit"

msgid "VOLUMEUP"
msgstr "Volume omhoog"

msgid "VSYNC"
msgstr "VSync"

msgid "WAITING_FOR_AUTO_EVO"
msgstr "Wachten voor auto-evo:"

msgid "WELCOME_TO_THRIVEOPEDIA"
msgstr "Welkom bij de Thriveopedie"

msgid "WENT_EXTINCT_FROM_PLANET"
msgstr "stierf uit op de planeet"

msgid "WENT_EXTINCT_IN"
msgstr "stierf uit in {0}"

msgid "WHEEL_DOWN"
msgstr "Wiel naar beneden"

msgid "WHEEL_LEFT"
msgstr "Wiel naar links"

msgid "WHEEL_RIGHT"
msgstr "Wiel naar rechts"

msgid "WHEEL_UP"
msgstr "Wiel naar boven"

#, fuzzy
msgid "WIKI"
msgstr "onze Wiki"

#, fuzzy
msgid "WIKI_2D"
msgstr "onze Wiki"

#, fuzzy
msgid "WIKI_3D"
msgstr "onze Wiki"

msgid "WIKI_3D_COMMA_SANDBOX"
msgstr ""

#, fuzzy
msgid "WIKI_3D_COMMA_STRATEGY"
msgstr "Algemene Bewerker En Strategiefasen"

#, fuzzy
msgid "WIKI_3D_COMMA_STRATEGY_COMMA_SPACE"
msgstr "Algemene Bewerker En Strategiefasen"

#, fuzzy
msgid "WIKI_8_BRACKET_16"
msgstr "Draaien naar links"

#, fuzzy
msgid "WIKI_ASCENSION"
msgstr "Rusticyanine is een proteïne dat koolstofdioxide en zuurstof kan gebruiken om ijzer te oxideren van een chemische staat naar een andere. Dit proces, dat men ijzer respiratie noemt, geeft energie vrij dat de cel dan kan opnemen."

#, fuzzy
msgid "WIKI_ASCENSION_CURRENT_DEVELOPMENT"
msgstr "Huidige Ontwikkelaars"

#, fuzzy
msgid "WIKI_ASCENSION_FEATURES"
msgstr "Externe effecten:"

#, fuzzy
msgid "WIKI_ASCENSION_INTRO"
msgstr "Rusticyanine is een proteïne dat koolstofdioxide en zuurstof kan gebruiken om ijzer te oxideren van een chemische staat naar een andere. Dit proces, dat men ijzer respiratie noemt, geeft energie vrij dat de cel dan kan opnemen."

msgid "WIKI_ASCENSION_OVERVIEW"
msgstr ""

#, fuzzy
msgid "WIKI_ASCENSION_TRANSITIONS"
msgstr "Gefeliciteerd!"

#, fuzzy
msgid "WIKI_ASCENSION_UI"
msgstr "Rusticyanine is een proteïne dat koolstofdioxide en zuurstof kan gebruiken om ijzer te oxideren van een chemische staat naar een andere. Dit proces, dat men ijzer respiratie noemt, geeft energie vrij dat de cel dan kan opnemen."

#, fuzzy
msgid "WIKI_AWAKENING_STAGE_CURRENT_DEVELOPMENT"
msgstr "Maakt binding met andere cellen mogelijk. Dit is de eerste stap naar meercelligheid. Wanneer uw cel deel uitmaakt van een kolonie, worden verbindingen tussen cellen gedeeld. Je kunt de editor niet openen als je deel uitmaakt van een kolonie, dus je moet de binding opheffen als je eenmaal genoeg verbindingen hebt verzameld om je cel te verdelen."

#, fuzzy
msgid "WIKI_AWAKENING_STAGE_FEATURES"
msgstr "Ontwaakfase"

#, fuzzy
msgid "WIKI_AWAKENING_STAGE_INTRO"
msgstr "Verbindings agent"

#, fuzzy
msgid "WIKI_AWAKENING_STAGE_OVERVIEW"
msgstr "Ontwaakfase"

#, fuzzy
msgid "WIKI_AWAKENING_STAGE_TRANSITIONS"
msgstr "Ontwaakfase"

#, fuzzy
msgid "WIKI_AWAKENING_STAGE_UI"
msgstr "Ontwaakfase"

msgid "WIKI_AWARE_STAGE_CURRENT_DEVELOPMENT"
msgstr ""

#, fuzzy
msgid "WIKI_AWARE_STAGE_FEATURES"
msgstr "Bewustzijnsfase"

#, fuzzy
msgid "WIKI_AWARE_STAGE_INTRO"
msgstr "Nitrogenase is een proteïne dat stikstof en cellulaire energie in de vorm van ATP kan gebruiken om ammoniak, een belangrijke stof voor de groei van cellen, aan te maken. Dit proces noemt men Anaërobe stikstoffixatie. Doordat nitrogenase als een suspensie in het cytoplasma zit, voert de omliggende vloeistof glycolyse uit."

#, fuzzy
msgid "WIKI_AWARE_STAGE_OVERVIEW"
msgstr "Bewustzijnsfase"

#, fuzzy
msgid "WIKI_AWARE_STAGE_TRANSITIONS"
msgstr "Stikstofase"

#, fuzzy
msgid "WIKI_AWARE_STAGE_UI"
msgstr "Bewustzijnsfase"

#, fuzzy
msgid "WIKI_AXON_EFFECTS"
msgstr "Externe effecten:"

msgid "WIKI_AXON_INTRO"
msgstr ""

msgid "WIKI_AXON_MODIFICATIONS"
msgstr ""

#, fuzzy
msgid "WIKI_AXON_PROCESSES"
msgstr "Geen processen"

msgid "WIKI_AXON_REQUIREMENTS"
msgstr ""

msgid "WIKI_AXON_SCIENTIFIC_BACKGROUND"
msgstr ""

msgid "WIKI_AXON_STRATEGY"
msgstr ""

msgid "WIKI_AXON_UPGRADES"
msgstr ""

#, fuzzy
msgid "WIKI_BACTERIAL_CHEMOSYNTHESIS_COMMA_GLYCOLYSIS"
msgstr "OxyToxy Synthese"

#, fuzzy
msgid "WIKI_BINDING_AGENT_EFFECTS"
msgstr "Maakt binding met andere cellen mogelijk. Dit is de eerste stap naar meercelligheid. Wanneer uw cel deel uitmaakt van een kolonie, worden verbindingen tussen cellen gedeeld. Je kunt de editor niet openen als je deel uitmaakt van een kolonie, dus je moet de binding opheffen als je eenmaal genoeg verbindingen hebt verzameld om je cel te verdelen."

#, fuzzy
msgid "WIKI_BINDING_AGENT_INTRO"
msgstr "Verbindings agent"

#, fuzzy
msgid "WIKI_BINDING_AGENT_MODIFICATIONS"
msgstr "Maakt binding met andere cellen mogelijk. Dit is de eerste stap naar meercelligheid. Wanneer uw cel deel uitmaakt van een kolonie, worden verbindingen tussen cellen gedeeld. Je kunt de editor niet openen als je deel uitmaakt van een kolonie, dus je moet de binding opheffen als je eenmaal genoeg verbindingen hebt verzameld om je cel te verdelen."

#, fuzzy
msgid "WIKI_BINDING_AGENT_PROCESSES"
msgstr "Druk [thrive:input]g_toggle_binding[/thrive:input] om verbinding modus te togglen. In verbinding modus kan je jezelf verbinden met andere cellen door tegen ze aan te bewegen. Om een kolonie te verlaten druk [thrive:input]g_unbind_all[/thrive:input]."

#, fuzzy
msgid "WIKI_BINDING_AGENT_REQUIREMENTS"
msgstr "Maakt binding met andere cellen mogelijk. Dit is de eerste stap naar meercelligheid. Wanneer uw cel deel uitmaakt van een kolonie, worden verbindingen tussen cellen gedeeld. Je kunt de editor niet openen als je deel uitmaakt van een kolonie, dus je moet de binding opheffen als je eenmaal genoeg verbindingen hebt verzameld om je cel te verdelen."

#, fuzzy
msgid "WIKI_BINDING_AGENT_SCIENTIFIC_BACKGROUND"
msgstr "Maakt binding met andere cellen mogelijk. Dit is de eerste stap naar meercelligheid. Wanneer uw cel deel uitmaakt van een kolonie, worden verbindingen tussen cellen gedeeld. Je kunt de editor niet openen als je deel uitmaakt van een kolonie, dus je moet de binding opheffen als je eenmaal genoeg verbindingen hebt verzameld om je cel te verdelen."

#, fuzzy
msgid "WIKI_BINDING_AGENT_STRATEGY"
msgstr "Maakt binding met andere cellen mogelijk. Dit is de eerste stap naar meercelligheid. Wanneer uw cel deel uitmaakt van een kolonie, worden verbindingen tussen cellen gedeeld. Je kunt de editor niet openen als je deel uitmaakt van een kolonie, dus je moet de binding opheffen als je eenmaal genoeg verbindingen hebt verzameld om je cel te verdelen."

#, fuzzy
msgid "WIKI_BINDING_AGENT_UPGRADES"
msgstr "Maakt binding met andere cellen mogelijk. Dit is de eerste stap naar meercelligheid. Wanneer uw cel deel uitmaakt van een kolonie, worden verbindingen tussen cellen gedeeld. Je kunt de editor niet openen als je deel uitmaakt van een kolonie, dus je moet de binding opheffen als je eenmaal genoeg verbindingen hebt verzameld om je cel te verdelen."

#, fuzzy
msgid "WIKI_BIOLUMINESCENT_VACUOLE_EFFECTS"
msgstr "Bioluminescente Vacuole"

#, fuzzy
msgid "WIKI_BIOLUMINESCENT_VACUOLE_INTRO"
msgstr "Bioluminescente Vacuole"

#, fuzzy
msgid "WIKI_BIOLUMINESCENT_VACUOLE_MODIFICATIONS"
msgstr "Bioluminescente Vacuole"

#, fuzzy
msgid "WIKI_BIOLUMINESCENT_VACUOLE_PROCESSES"
msgstr "Bioluminescente Vacuole"

#, fuzzy
msgid "WIKI_BIOLUMINESCENT_VACUOLE_REQUIREMENTS"
msgstr "Bioluminescente Vacuole"

#, fuzzy
msgid "WIKI_BIOLUMINESCENT_VACUOLE_SCIENTIFIC_BACKGROUND"
msgstr "Bioluminescente Vacuole"

#, fuzzy
msgid "WIKI_BIOLUMINESCENT_VACUOLE_STRATEGY"
msgstr "Bioluminescente Vacuole"

#, fuzzy
msgid "WIKI_BIOLUMINESCENT_VACUOLE_UPGRADES"
msgstr "Bioluminescente Vacuole"

msgid "WIKI_BODY_PLAN_EDITOR_COMMA_CELL_EDITOR"
msgstr ""

#, fuzzy
msgid "WIKI_CHEMOPLAST_EFFECTS"
msgstr "De chemoplast is een door twee membranen omsloten celorganel die proteïnen die in staat zijn om waterstofsulfide, water en koolstofdioxide in glucose om te zetten bevat. Dit proces heet chemosynthese. De snelheid van de glucoseproductie hangt af van de koolstofdioxide concentratie."

#, fuzzy
msgid "WIKI_CHEMOPLAST_INTRO"
msgstr "De chemoplast is een door twee membranen omsloten celorganel die proteïnen die in staat zijn om waterstofsulfide, water en koolstofdioxide in glucose om te zetten bevat. Dit proces heet chemosynthese. De snelheid van de glucoseproductie hangt af van de koolstofdioxide concentratie."

#, fuzzy
msgid "WIKI_CHEMOPLAST_MODIFICATIONS"
msgstr "De chemoplast is een door twee membranen omsloten celorganel die proteïnen die in staat zijn om waterstofsulfide, water en koolstofdioxide in glucose om te zetten bevat. Dit proces heet chemosynthese. De snelheid van de glucoseproductie hangt af van de koolstofdioxide concentratie."

#, fuzzy
msgid "WIKI_CHEMOPLAST_PROCESSES"
msgstr "Verandert [thrive:compound type=\"hydrogensulfide\"][/thrive:compound] in [thrive:compound type=\"glucose\"][/thrive:compound]. Ratio schaalt met concentratie van [thrive:compound type=\"carbondioxide\"][/thrive:compound]."

msgid "WIKI_CHEMOPLAST_REQUIREMENTS"
msgstr ""

#, fuzzy
msgid "WIKI_CHEMOPLAST_SCIENTIFIC_BACKGROUND"
msgstr "De chemoplast is een door twee membranen omsloten celorganel die proteïnen die in staat zijn om waterstofsulfide, water en koolstofdioxide in glucose om te zetten bevat. Dit proces heet chemosynthese. De snelheid van de glucoseproductie hangt af van de koolstofdioxide concentratie."

#, fuzzy
msgid "WIKI_CHEMOPLAST_STRATEGY"
msgstr "De chemoplast is een door twee membranen omsloten celorganel die proteïnen die in staat zijn om waterstofsulfide, water en koolstofdioxide in glucose om te zetten bevat. Dit proces heet chemosynthese. De snelheid van de glucoseproductie hangt af van de koolstofdioxide concentratie."

#, fuzzy
msgid "WIKI_CHEMOPLAST_UPGRADES"
msgstr "De chemoplast is een door twee membranen omsloten celorganel die proteïnen die in staat zijn om waterstofsulfide, water en koolstofdioxide in glucose om te zetten bevat. Dit proces heet chemosynthese. De snelheid van de glucoseproductie hangt af van de koolstofdioxide concentratie."

#, fuzzy
msgid "WIKI_CHEMORECEPTOR_EFFECTS"
msgstr "De chemoplast is een door twee membranen omsloten celorganel die proteïnen die in staat zijn om waterstofsulfide, water en koolstofdioxide in glucose om te zetten bevat. Dit proces heet chemosynthese. De snelheid van de glucoseproductie hangt af van de koolstofdioxide concentratie."

#, fuzzy
msgid "WIKI_CHEMORECEPTOR_INTRO"
msgstr "chemoplastische"

#, fuzzy
msgid "WIKI_CHEMORECEPTOR_MODIFICATIONS"
msgstr "De chemoplast is een door twee membranen omsloten celorganel die proteïnen die in staat zijn om waterstofsulfide, water en koolstofdioxide in glucose om te zetten bevat. Dit proces heet chemosynthese. De snelheid van de glucoseproductie hangt af van de koolstofdioxide concentratie."

#, fuzzy
msgid "WIKI_CHEMORECEPTOR_PROCESSES"
msgstr "Verandert [thrive:compound type=\"hydrogensulfide\"][/thrive:compound] in [thrive:compound type=\"glucose\"][/thrive:compound]. Ratio schaalt met concentratie van [thrive:compound type=\"carbondioxide\"][/thrive:compound]."

#, fuzzy
msgid "WIKI_CHEMORECEPTOR_REQUIREMENTS"
msgstr "De chemoplast is een door twee membranen omsloten celorganel die proteïnen die in staat zijn om waterstofsulfide, water en koolstofdioxide in glucose om te zetten bevat. Dit proces heet chemosynthese. De snelheid van de glucoseproductie hangt af van de koolstofdioxide concentratie."

#, fuzzy
msgid "WIKI_CHEMORECEPTOR_SCIENTIFIC_BACKGROUND"
msgstr "De chemoplast is een door twee membranen omsloten celorganel die proteïnen die in staat zijn om waterstofsulfide, water en koolstofdioxide in glucose om te zetten bevat. Dit proces heet chemosynthese. De snelheid van de glucoseproductie hangt af van de koolstofdioxide concentratie."

#, fuzzy
msgid "WIKI_CHEMORECEPTOR_STRATEGY"
msgstr "De chemoplast is een door twee membranen omsloten celorganel die proteïnen die in staat zijn om waterstofsulfide, water en koolstofdioxide in glucose om te zetten bevat. Dit proces heet chemosynthese. De snelheid van de glucoseproductie hangt af van de koolstofdioxide concentratie."

#, fuzzy
msgid "WIKI_CHEMORECEPTOR_UPGRADES"
msgstr "De chemoplast is een door twee membranen omsloten celorganel die proteïnen die in staat zijn om waterstofsulfide, water en koolstofdioxide in glucose om te zetten bevat. Dit proces heet chemosynthese. De snelheid van de glucoseproductie hangt af van de koolstofdioxide concentratie."

#, fuzzy
msgid "WIKI_CHEMOSYNTHESIZING_PROTEINS_EFFECTS"
msgstr "Chemosynthetiserende Proteïnes"

#, fuzzy
msgid "WIKI_CHEMOSYNTHESIZING_PROTEINS_INTRO"
msgstr "Chemosynthetiserende Proteïnes"

#, fuzzy
msgid "WIKI_CHEMOSYNTHESIZING_PROTEINS_MODIFICATIONS"
msgstr "Chemosynthetiserende proteïnen zijn kleine clusters van proteïnen in het cytoplasma die waterstofsulfide, water en koolstofdioxide kunnen omzetten in glucose via een proces dat men waterstofsulfide chemosynthese noemt. De snelheid van de glucoseproductie staat in verband met de concentratie van koolstofdioxide. Doordat chemosynthetiserende proteïnen als een suspensie zitten in het cytoplasma, voert de omliggende vloeistof glycolyse uit."

#, fuzzy
msgid "WIKI_CHEMOSYNTHESIZING_PROTEINS_PROCESSES"
msgstr "Verandert [thrive:compound type=\"hydrogensulfide\"][/thrive:compound] in [thrive:compound type=\"glucose\"][/thrive:compound]. Ratio schaalt met concentratie van [thrive:compound type=\"carbondioxide\"][/thrive:compound]. Verandert ook [thrive:compound type=\"glucose\"][/thrive:compound] in [thrive:compound type=\"atp\"][/thrive:compound]."

#, fuzzy
msgid "WIKI_CHEMOSYNTHESIZING_PROTEINS_REQUIREMENTS"
msgstr ""
"Chemosynth-\n"
"etiserende Proteïnen"

#, fuzzy
msgid "WIKI_CHEMOSYNTHESIZING_PROTEINS_SCIENTIFIC_BACKGROUND"
msgstr "Chemosynthetiserende proteïnen zijn kleine clusters van proteïnen in het cytoplasma die waterstofsulfide, water en koolstofdioxide kunnen omzetten in glucose via een proces dat men waterstofsulfide chemosynthese noemt. De snelheid van de glucoseproductie staat in verband met de concentratie van koolstofdioxide. Doordat chemosynthetiserende proteïnen als een suspensie zitten in het cytoplasma, voert de omliggende vloeistof glycolyse uit."

#, fuzzy
msgid "WIKI_CHEMOSYNTHESIZING_PROTEINS_STRATEGY"
msgstr "Chemosynthetiserende Proteïnes"

#, fuzzy
msgid "WIKI_CHEMOSYNTHESIZING_PROTEINS_UPGRADES"
msgstr "Chemosynthetiserende Proteïnes"

#, fuzzy
msgid "WIKI_CHLOROPLAST_EFFECTS"
msgstr "De choloroplast is een door twee membranen omsloten celorganel dat lichtgevoelige pigmenten bevat, op elkaar gestapeld in een membraanzak. Het is een prokaryoot die door zijn eukaryotische gastheer geabsorbeerd is voor diens gebruik. De pigmenten in de chloroplast zijn in staat om lichtenergie te gebruiken om glucose uit water en gasvormige koolstofdioxide te produceren in een proces dat fotosynthese heet. Deze pigmenten zijn ook wat het zijn opmerkelijke kleur geeft. De snelheid van de glucoseproductie hangt af van de koolstofdioxideconcentratie en de lichtintensiteit."

#, fuzzy
msgid "WIKI_CHLOROPLAST_INTRO"
msgstr "De choloroplast is een door twee membranen omsloten celorganel dat lichtgevoelige pigmenten bevat, op elkaar gestapeld in een membraanzak. Het is een prokaryoot die door zijn eukaryotische gastheer geabsorbeerd is voor diens gebruik. De pigmenten in de chloroplast zijn in staat om lichtenergie te gebruiken om glucose uit water en gasvormige koolstofdioxide te produceren in een proces dat fotosynthese heet. Deze pigmenten zijn ook wat het zijn opmerkelijke kleur geeft. De snelheid van de glucoseproductie hangt af van de koolstofdioxideconcentratie en de lichtintensiteit."

#, fuzzy
msgid "WIKI_CHLOROPLAST_MODIFICATIONS"
msgstr "De choloroplast is een door twee membranen omsloten celorganel dat lichtgevoelige pigmenten bevat, op elkaar gestapeld in een membraanzak. Het is een prokaryoot die door zijn eukaryotische gastheer geabsorbeerd is voor diens gebruik. De pigmenten in de chloroplast zijn in staat om lichtenergie te gebruiken om glucose uit water en gasvormige koolstofdioxide te produceren in een proces dat fotosynthese heet. Deze pigmenten zijn ook wat het zijn opmerkelijke kleur geeft. De snelheid van de glucoseproductie hangt af van de koolstofdioxideconcentratie en de lichtintensiteit."

#, fuzzy
msgid "WIKI_CHLOROPLAST_PROCESSES"
msgstr "Produceert [thrive:compound type=\"glucose\"][/thrive:compound]. Ratio schaalt met concentratie van [thrive:compound type=\"carbondioxide\"][/thrive:compound] en intensiteit van [thrive:compound type=\"sunlight\"][/thrive:compound]."

msgid "WIKI_CHLOROPLAST_REQUIREMENTS"
msgstr ""

#, fuzzy
msgid "WIKI_CHLOROPLAST_SCIENTIFIC_BACKGROUND"
msgstr "De choloroplast is een door twee membranen omsloten celorganel dat lichtgevoelige pigmenten bevat, op elkaar gestapeld in een membraanzak. Het is een prokaryoot die door zijn eukaryotische gastheer geabsorbeerd is voor diens gebruik. De pigmenten in de chloroplast zijn in staat om lichtenergie te gebruiken om glucose uit water en gasvormige koolstofdioxide te produceren in een proces dat fotosynthese heet. Deze pigmenten zijn ook wat het zijn opmerkelijke kleur geeft. De snelheid van de glucoseproductie hangt af van de koolstofdioxideconcentratie en de lichtintensiteit."

#, fuzzy
msgid "WIKI_CHLOROPLAST_STRATEGY"
msgstr "De choloroplast is een door twee membranen omsloten celorganel dat lichtgevoelige pigmenten bevat, op elkaar gestapeld in een membraanzak. Het is een prokaryoot die door zijn eukaryotische gastheer geabsorbeerd is voor diens gebruik. De pigmenten in de chloroplast zijn in staat om lichtenergie te gebruiken om glucose uit water en gasvormige koolstofdioxide te produceren in een proces dat fotosynthese heet. Deze pigmenten zijn ook wat het zijn opmerkelijke kleur geeft. De snelheid van de glucoseproductie hangt af van de koolstofdioxideconcentratie en de lichtintensiteit."

#, fuzzy
msgid "WIKI_CHLOROPLAST_UPGRADES"
msgstr "De choloroplast is een door twee membranen omsloten celorganel dat lichtgevoelige pigmenten bevat, op elkaar gestapeld in een membraanzak. Het is een prokaryoot die door zijn eukaryotische gastheer geabsorbeerd is voor diens gebruik. De pigmenten in de chloroplast zijn in staat om lichtenergie te gebruiken om glucose uit water en gasvormige koolstofdioxide te produceren in een proces dat fotosynthese heet. Deze pigmenten zijn ook wat het zijn opmerkelijke kleur geeft. De snelheid van de glucoseproductie hangt af van de koolstofdioxideconcentratie en de lichtintensiteit."

#, fuzzy
msgid "WIKI_CHROMATOPHORE_PHOTOSYNTHESIS_COMMA_GLYCOLYSIS"
msgstr "OxyToxy Synthese"

msgid "WIKI_CILIA_EFFECTS"
msgstr ""

msgid "WIKI_CILIA_INTRO"
msgstr ""

msgid "WIKI_CILIA_MODIFICATIONS"
msgstr ""

#, fuzzy
msgid "WIKI_CILIA_PROCESSES"
msgstr "Verandert [thrive:compound type=\"glucose\"][/thrive:compound] in [thrive:compound type=\"atp\"][/thrive:compound]."

msgid "WIKI_CILIA_REQUIREMENTS"
msgstr ""

msgid "WIKI_CILIA_SCIENTIFIC_BACKGROUND"
msgstr ""

msgid "WIKI_CILIA_STRATEGY"
msgstr ""

msgid "WIKI_CILIA_UPGRADES"
msgstr ""

#, fuzzy
msgid "WIKI_COMPOUNDS_BUTTON"
msgstr "Het kleverige binnenste van een cel. Het cytoplasma is het basismengsel van ionen, proteïnen en andere in water opgeloste stoffen die de binnenkant van de cel vullen. Een van de functies die het vervult is glycolyse, de omzetting van glucose in ATP-energie. Voor cellen zonder organellen die zorgen voor een geavanceerder metabolisme, is dit waar ze op vertrouwen voor energie. Het wordt ook gebruikt om moleculen in de cel op te slaan en om de cel te vergroten."

#, fuzzy
msgid "WIKI_COMPOUNDS_DEVELOPMENT"
msgstr "Chemische verbindingen:"

#, fuzzy
msgid "WIKI_COMPOUNDS_INTRO"
msgstr "Het kleverige binnenste van een cel. Het cytoplasma is het basismengsel van ionen, proteïnen en andere in water opgeloste stoffen die de binnenkant van de cel vullen. Een van de functies die het vervult is glycolyse, de omzetting van glucose in ATP-energie. Voor cellen zonder organellen die zorgen voor een geavanceerder metabolisme, is dit waar ze op vertrouwen voor energie. Het wordt ook gebruikt om moleculen in de cel op te slaan en om de cel te vergroten."

msgid "WIKI_COMPOUNDS_TYPES_OF_COMPOUNDS"
msgstr ""

msgid "WIKI_COMPOUND_SYSTEM_DEVELOPMENT_COMPOUNDS_LIST"
msgstr ""

msgid "WIKI_COMPOUND_SYSTEM_DEVELOPMENT_INTRO"
msgstr ""

msgid "WIKI_COMPOUND_SYSTEM_DEVELOPMENT_MICROBE_STAGE"
msgstr ""

msgid "WIKI_COMPOUND_SYSTEM_DEVELOPMENT_OVERVIEW"
msgstr ""

#, fuzzy
msgid "WIKI_CREATURE_EDITOR_COMMA_TECH_EDITOR"
msgstr "Microbebewerker"

#, fuzzy
msgid "WIKI_CYTOPLASM_EFFECTS"
msgstr "Het kleverige binnenste van een cel. Het cytoplasma is het basismengsel van ionen, proteïnen en andere in water opgeloste stoffen die de binnenkant van de cel vullen. Een van de functies die het vervult is glycolyse, de omzetting van glucose in ATP-energie. Voor cellen zonder organellen die zorgen voor een geavanceerder metabolisme, is dit waar ze op vertrouwen voor energie. Het wordt ook gebruikt om moleculen in de cel op te slaan en om de cel te vergroten."

#, fuzzy
msgid "WIKI_CYTOPLASM_INTRO"
msgstr "Het kleverige binnenste van een cel. Het cytoplasma is het basismengsel van ionen, proteïnen en andere in water opgeloste stoffen die de binnenkant van de cel vullen. Een van de functies die het vervult is glycolyse, de omzetting van glucose in ATP-energie. Voor cellen zonder organellen die zorgen voor een geavanceerder metabolisme, is dit waar ze op vertrouwen voor energie. Het wordt ook gebruikt om moleculen in de cel op te slaan en om de cel te vergroten."

#, fuzzy
msgid "WIKI_CYTOPLASM_MODIFICATIONS"
msgstr "Het kleverige binnenste van een cel. Het cytoplasma is het basismengsel van ionen, proteïnen en andere in water opgeloste stoffen die de binnenkant van de cel vullen. Een van de functies die het vervult is glycolyse, de omzetting van glucose in ATP-energie. Voor cellen zonder organellen die zorgen voor een geavanceerder metabolisme, is dit waar ze op vertrouwen voor energie. Het wordt ook gebruikt om moleculen in de cel op te slaan en om de cel te vergroten."

#, fuzzy
msgid "WIKI_CYTOPLASM_PROCESSES"
msgstr "Verandert [thrive:compound type=\"glucose\"][/thrive:compound] in [thrive:compound type=\"atp\"][/thrive:compound]."

msgid "WIKI_CYTOPLASM_REQUIREMENTS"
msgstr ""

msgid "WIKI_CYTOPLASM_SCIENTIFIC_BACKGROUND"
msgstr ""

msgid "WIKI_CYTOPLASM_STRATEGY"
msgstr ""

msgid "WIKI_CYTOPLASM_UPGRADES"
msgstr "Geen upgrades."

#, fuzzy
msgid "WIKI_DEVELOPMENT"
msgstr "Ontwikkelaars"

#, fuzzy
msgid "WIKI_DEVELOPMENT_INFO_BUTTON"
msgstr ""
"Organellen zijn de \"organen\" van eencelligen. Ze zijn de bouwstenen van uw cel die de interne processen en vaardigheden bepalen in Thrive.\n"
"\n"
"Elke keer dat jij voortplant, jij kan organellen in jouw cel toevoegen, bewegen, aanpassen of verwijderen met de microbenbewerker. Bijna al deze acties kosten mutatiepunten. Organellen zijn geregeld in een zeshoekig raster, die een doorlopende vorm vormen die gewikkeld zijn door het celmembraan, en elke organel heeft een karakteristieke zeshoekige voetafdruk. Externe organellen hechten zichzelf aan de membraans buitenkant, dus voor veel van hen, oriëntatie of plaatsing maakt wel uit.\n"
"\n"
"Tijdens dat je jouw cel bewerkt zullen andere soorten hun organelopmaak veranderen. Ze hebben toegang tot dezelfde krachten en vaardigheden.\n"
"\n"
"Kies een organel van de lijst hieronder om meer te leren."

#, fuzzy
msgid "WIKI_DEVELOPMENT_ROOT_INTRO"
msgstr ""
"Organellen zijn de \"organen\" van eencelligen. Ze zijn de bouwstenen van uw cel die de interne processen en vaardigheden bepalen in Thrive.\n"
"\n"
"Elke keer dat jij voortplant, jij kan organellen in jouw cel toevoegen, bewegen, aanpassen of verwijderen met de microbenbewerker. Bijna al deze acties kosten mutatiepunten. Organellen zijn geregeld in een zeshoekig raster, die een doorlopende vorm vormen die gewikkeld zijn door het celmembraan, en elke organel heeft een karakteristieke zeshoekige voetafdruk. Externe organellen hechten zichzelf aan de membraans buitenkant, dus voor veel van hen, oriëntatie of plaatsing maakt wel uit.\n"
"\n"
"Tijdens dat je jouw cel bewerkt zullen andere soorten hun organelopmaak veranderen. Ze hebben toegang tot dezelfde krachten en vaardigheden.\n"
"\n"
"Kies een organel van de lijst hieronder om meer te leren."

msgid "WIKI_EDITORS_AND_MUTATIONS_GENERATIONS_AND_EDITOR_SESSIONS"
msgstr ""

#, fuzzy
msgid "WIKI_EDITORS_AND_MUTATIONS_INTRO"
msgstr "De krachtcentrale van de cel. Mitochondriën (of mitochondria) doen aan [b]Aerobe Dissimilatie[/b], of het omzetten van [thrive:compound type=\"glucose\"][/thrive:compound] in [thrive:compound type=\"atp\"][/thrive:compound] met gebruik van [thrive:compound type=\"oxygen\"][/thrive:compound]. Mitochondriën doen deze functie meer doeltreffend dan andere organellen zoals <a href=\"/wiki/Metabolosomes\" title=\"Metabolosomes\">Metabolosomen</a>."

msgid "WIKI_EDITORS_AND_MUTATIONS_MUTATIONS_AND_MUTATION_POINTS"
msgstr ""

msgid "WIKI_ENVIRONMENTAL_CONDITIONS_ENVIRONMENTAL_GASSES"
msgstr ""

#, fuzzy
msgid "WIKI_ENVIRONMENTAL_CONDITIONS_INTRO"
msgstr "De krachtcentrale van de cel. Mitochondriën (of mitochondria) doen aan [b]Aerobe Dissimilatie[/b], of het omzetten van [thrive:compound type=\"glucose\"][/thrive:compound] in [thrive:compound type=\"atp\"][/thrive:compound] met gebruik van [thrive:compound type=\"oxygen\"][/thrive:compound]. Mitochondriën doen deze functie meer doeltreffend dan andere organellen zoals <a href=\"/wiki/Metabolosomes\" title=\"Metabolosomes\">Metabolosomen</a>."

#, fuzzy
msgid "WIKI_ENVIRONMENTAL_CONDITIONS_PHYSICAL_CONDITIONS"
msgstr "{0} bevolking veranderd met {1} door: {2}"

msgid "WIKI_ENVIRONMENTAL_CONDITIONS_THE_DAY/NIGHT_CYCLE"
msgstr ""

#, fuzzy
msgid "WIKI_FERROPLAST_EFFECTS"
msgstr "De thermoplast is een door twee membranen omsloten celorganel dat warmtegevoelige pigmenten bevat, op elkaar gestapeld in een membraanzak. Het is een prokaryoot die door zijn eukaryotische gastheer geabsorbeerd is voor diens gebruik. De pigmenten in de thermoplast zijn in staat om de energie van hitteverschillen in de omgeving te gebruiken om glucose uit water en gasvormige koolstofdioxide te produceren in een proces dat thermosyntese heet. De snelheid van de glucoseproductie hangt af van de koolstofdioxideconcentratie en de temperatuur."

#, fuzzy
msgid "WIKI_FERROPLAST_INTRO"
msgstr "De thermoplast is een door twee membranen omsloten celorganel dat warmtegevoelige pigmenten bevat, op elkaar gestapeld in een membraanzak. Het is een prokaryoot die door zijn eukaryotische gastheer geabsorbeerd is voor diens gebruik. De pigmenten in de thermoplast zijn in staat om de energie van hitteverschillen in de omgeving te gebruiken om glucose uit water en gasvormige koolstofdioxide te produceren in een proces dat thermosyntese heet. De snelheid van de glucoseproductie hangt af van de koolstofdioxideconcentratie en de temperatuur."

#, fuzzy
msgid "WIKI_FERROPLAST_MODIFICATIONS"
msgstr "De thermoplast is een door twee membranen omsloten celorganel dat warmtegevoelige pigmenten bevat, op elkaar gestapeld in een membraanzak. Het is een prokaryoot die door zijn eukaryotische gastheer geabsorbeerd is voor diens gebruik. De pigmenten in de thermoplast zijn in staat om de energie van hitteverschillen in de omgeving te gebruiken om glucose uit water en gasvormige koolstofdioxide te produceren in een proces dat thermosyntese heet. De snelheid van de glucoseproductie hangt af van de koolstofdioxideconcentratie en de temperatuur."

#, fuzzy
msgid "WIKI_FERROPLAST_PROCESSES"
msgstr "Produceert [thrive:compound type=\"glucose\"][/thrive:compound]. Ratio schaalt met concentratie van [thrive:compound type=\"carbondioxide\"][/thrive:compound] en temperatuur."

#, fuzzy
msgid "WIKI_FERROPLAST_REQUIREMENTS"
msgstr "Stikstoffixerende Plastide"

#, fuzzy
msgid "WIKI_FERROPLAST_SCIENTIFIC_BACKGROUND"
msgstr "De thermoplast is een door twee membranen omsloten celorganel dat warmtegevoelige pigmenten bevat, op elkaar gestapeld in een membraanzak. Het is een prokaryoot die door zijn eukaryotische gastheer geabsorbeerd is voor diens gebruik. De pigmenten in de thermoplast zijn in staat om de energie van hitteverschillen in de omgeving te gebruiken om glucose uit water en gasvormige koolstofdioxide te produceren in een proces dat thermosyntese heet. De snelheid van de glucoseproductie hangt af van de koolstofdioxideconcentratie en de temperatuur."

#, fuzzy
msgid "WIKI_FERROPLAST_STRATEGY"
msgstr "De thermoplast is een door twee membranen omsloten celorganel dat warmtegevoelige pigmenten bevat, op elkaar gestapeld in een membraanzak. Het is een prokaryoot die door zijn eukaryotische gastheer geabsorbeerd is voor diens gebruik. De pigmenten in de thermoplast zijn in staat om de energie van hitteverschillen in de omgeving te gebruiken om glucose uit water en gasvormige koolstofdioxide te produceren in een proces dat thermosyntese heet. De snelheid van de glucoseproductie hangt af van de koolstofdioxideconcentratie en de temperatuur."

#, fuzzy
msgid "WIKI_FERROPLAST_UPGRADES"
msgstr "De thermoplast is een door twee membranen omsloten celorganel dat warmtegevoelige pigmenten bevat, op elkaar gestapeld in een membraanzak. Het is een prokaryoot die door zijn eukaryotische gastheer geabsorbeerd is voor diens gebruik. De pigmenten in de thermoplast zijn in staat om de energie van hitteverschillen in de omgeving te gebruiken om glucose uit water en gasvormige koolstofdioxide te produceren in een proces dat thermosyntese heet. De snelheid van de glucoseproductie hangt af van de koolstofdioxideconcentratie en de temperatuur."

#, fuzzy
msgid "WIKI_FLAGELLUM_EFFECTS"
msgstr "Het flagellum (meervoud: flagella) is een zweepachtige bundel van proteïne vezels, dat vasthangt aan het celmembraan, die ATP gebruikt om golven te vormen en zo de cel voort te stuwen in een bepaalde richting. De positie van het flagellum bepaalt de richting waarin het stuwkracht levert voor de cel. De stuwrichting is tegengesteld aan de richting waarin de flagellum wijst, bijvoorbeeld een flagellum die aan de linkerkant van een cel is geplaatst, geeft stuwkracht wanneer hij naar rechts beweegt."

#, fuzzy
msgid "WIKI_FLAGELLUM_INTRO"
msgstr "Het flagellum (meervoud: flagella) is een zweepachtige bundel van proteïne vezels, dat vasthangt aan het celmembraan, die ATP gebruikt om golven te vormen en zo de cel voort te stuwen in een bepaalde richting. De positie van het flagellum bepaalt de richting waarin het stuwkracht levert voor de cel. De stuwrichting is tegengesteld aan de richting waarin de flagellum wijst, bijvoorbeeld een flagellum die aan de linkerkant van een cel is geplaatst, geeft stuwkracht wanneer hij naar rechts beweegt."

#, fuzzy
msgid "WIKI_FLAGELLUM_MODIFICATIONS"
msgstr "Het flagellum (meervoud: flagella) is een zweepachtige bundel van proteïne vezels, dat vasthangt aan het celmembraan, die ATP gebruikt om golven te vormen en zo de cel voort te stuwen in een bepaalde richting. De positie van het flagellum bepaalt de richting waarin het stuwkracht levert voor de cel. De stuwrichting is tegengesteld aan de richting waarin de flagellum wijst, bijvoorbeeld een flagellum die aan de linkerkant van een cel is geplaatst, geeft stuwkracht wanneer hij naar rechts beweegt."

#, fuzzy
msgid "WIKI_FLAGELLUM_PROCESSES"
msgstr "Gebruikt [thrive:compound type=\"atp\"][/thrive:compound] om de snelheid van de cell te verhogen."

msgid "WIKI_FLAGELLUM_REQUIREMENTS"
msgstr ""

msgid "WIKI_FLAGELLUM_SCIENTIFIC_BACKGROUND"
msgstr ""

msgid "WIKI_FLAGELLUM_STRATEGY"
msgstr ""

msgid "WIKI_FLAGELLUM_UPGRADES"
msgstr ""

#, fuzzy
msgid "WIKI_GLYCOLYSIS_COMMA_ANAEROBIC_NITROGEN_FIXATION"
msgstr "Anaerobe Stikstoffixatie"

#, fuzzy
msgid "WIKI_HEADING_APPENDICES"
msgstr "Upgrades"

#, fuzzy
msgid "WIKI_HEADING_BASIC_GAME_MECHANICS"
msgstr "Upgrades"

#, fuzzy
msgid "WIKI_HEADING_COMPOUNDS_LIST"
msgstr "Processen"

#, fuzzy
msgid "WIKI_HEADING_COMPOUND_CLOUDS"
msgstr "Processen"

#, fuzzy
msgid "WIKI_HEADING_CONCEPT_ART"
msgstr "Strategie"

#, fuzzy
msgid "WIKI_HEADING_CURRENT_DEVELOPMENT"
msgstr "Voorwaarden"

#, fuzzy
msgid "WIKI_HEADING_DEVELOPMENT"
msgstr "Voorwaarden"

#, fuzzy
msgid "WIKI_HEADING_EDITOR"
msgstr "Effecten"

msgid "WIKI_HEADING_EFFECTS"
msgstr "Effecten"

#, fuzzy
msgid "WIKI_HEADING_ENVIRONMENTAL_GASSES"
msgstr "Processen"

#, fuzzy
msgid "WIKI_HEADING_FEATURES"
msgstr "Effecten"

#, fuzzy
msgid "WIKI_HEADING_FOG_OF_WAR"
msgstr "Effecten"

#, fuzzy
msgid "WIKI_HEADING_GAMEPLAY"
msgstr "Strategie"

#, fuzzy
msgid "WIKI_HEADING_GDD"
msgstr "Upgrades"

#, fuzzy
msgid "WIKI_HEADING_GENERAL_TIPS"
msgstr "Effecten"

#, fuzzy
msgid "WIKI_HEADING_GENERATIONS_AND_EDITOR_SESSIONS"
msgstr "Aanpassingen"

#, fuzzy
msgid "WIKI_HEADING_MICROBE_PARTS"
msgstr "Processen"

#, fuzzy
msgid "WIKI_HEADING_MICROBE_STAGE"
msgstr "Processen"

#, fuzzy
msgid "WIKI_HEADING_MICROBE_STAGE_TIPS"
msgstr "Processen"

msgid "WIKI_HEADING_MODIFICATIONS"
msgstr "Aanpassingen"

#, fuzzy
msgid "WIKI_HEADING_MORE_GAME_INFO"
msgstr "Processen"

#, fuzzy
msgid "WIKI_HEADING_MUTATIONS_AND_MUTATION_POINTS"
msgstr "Aanpassingen"

#, fuzzy
msgid "WIKI_HEADING_OVERVIEW"
msgstr "Processen"

#, fuzzy
msgid "WIKI_HEADING_PATCHES"
msgstr "Upgrades"

#, fuzzy
msgid "WIKI_HEADING_PHYSICAL_CONDITIONS"
msgstr "Fysieke Omstandigheden"

msgid "WIKI_HEADING_PROCESSES"
msgstr "Processen"

msgid "WIKI_HEADING_REPRODUCTION_IN_THE_MICROBE_STAGE"
msgstr ""

msgid "WIKI_HEADING_REQUIREMENTS"
msgstr "Voorwaarden"

msgid "WIKI_HEADING_SCIENTIFIC_BACKGROUND"
msgstr "Wetenschappelijk Achtergrond"

msgid "WIKI_HEADING_STRATEGY"
msgstr "Strategie"

#, fuzzy
msgid "WIKI_HEADING_THE_DAY/NIGHT_CYCLE"
msgstr "Strategie"

#, fuzzy
msgid "WIKI_HEADING_THE_PATCH_MAP"
msgstr "Strategie"

#, fuzzy
msgid "WIKI_HEADING_TRANSITIONS"
msgstr "Aanpassingen"

#, fuzzy
msgid "WIKI_HEADING_TYPES_OF_COMPOUNDS"
msgstr "Effecten"

#, fuzzy
msgid "WIKI_HEADING_UI"
msgstr "Upgrades"

msgid "WIKI_HEADING_UPGRADES"
msgstr "Upgrades"

#, fuzzy
msgid "WIKI_HELP_AND_TIPS_BASIC_GAME_MECHANICS"
msgstr "Organellen"

#, fuzzy
msgid "WIKI_HELP_AND_TIPS_BUTTON"
msgstr "Het kleverige binnenste van een cel. Het cytoplasma is het basismengsel van ionen, proteïnen en andere in water opgeloste stoffen die de binnenkant van de cel vullen. Een van de functies die het vervult is glycolyse, de omzetting van glucose in ATP-energie. Voor cellen zonder organellen die zorgen voor een geavanceerder metabolisme, is dit waar ze op vertrouwen voor energie. Het wordt ook gebruikt om moleculen in de cel op te slaan en om de cel te vergroten."

#, fuzzy
msgid "WIKI_HELP_AND_TIPS_COMPOUND_CLOUDS"
msgstr "Processen"

msgid "WIKI_HELP_AND_TIPS_GENERAL_TIPS"
msgstr ""

#, fuzzy
msgid "WIKI_HELP_AND_TIPS_INTRO"
msgstr "De krachtcentrale van de cel. Mitochondriën (of mitochondria) doen aan [b]Aerobe Dissimilatie[/b], of het omzetten van [thrive:compound type=\"glucose\"][/thrive:compound] in [thrive:compound type=\"atp\"][/thrive:compound] met gebruik van [thrive:compound type=\"oxygen\"][/thrive:compound]. Mitochondriën doen deze functie meer doeltreffend dan andere organellen zoals <a href=\"/wiki/Metabolosomes\" title=\"Metabolosomes\">Metabolosomen</a>."

#, fuzzy
msgid "WIKI_HELP_AND_TIPS_MICROBE_PARTS"
msgstr "Processen"

#, fuzzy
msgid "WIKI_HELP_AND_TIPS_MICROBE_STAGE_TIPS"
msgstr "Processen"

msgid "WIKI_HELP_AND_TIPS_MORE_GAME_INFO"
msgstr ""

#, fuzzy
msgid "WIKI_HYDROGENASE_EFFECTS"
msgstr "Nitrogenase is een proteïne dat stikstof en cellulaire energie in de vorm van ATP kan gebruiken om ammoniak, een belangrijke stof voor de groei van cellen, aan te maken. Dit proces noemt men Anaërobe stikstoffixatie. Doordat nitrogenase als een suspensie in het cytoplasma zit, voert de omliggende vloeistof glycolyse uit."

#, fuzzy
msgid "WIKI_HYDROGENASE_INTRO"
msgstr "Nitrogenase is een proteïne dat stikstof en cellulaire energie in de vorm van ATP kan gebruiken om ammoniak, een belangrijke stof voor de groei van cellen, aan te maken. Dit proces noemt men Anaërobe stikstoffixatie. Doordat nitrogenase als een suspensie in het cytoplasma zit, voert de omliggende vloeistof glycolyse uit."

#, fuzzy
msgid "WIKI_HYDROGENASE_MODIFICATIONS"
msgstr "Nitrogenase is een proteïne dat stikstof en cellulaire energie in de vorm van ATP kan gebruiken om ammoniak, een belangrijke stof voor de groei van cellen, aan te maken. Dit proces noemt men Anaërobe stikstoffixatie. Doordat nitrogenase als een suspensie in het cytoplasma zit, voert de omliggende vloeistof glycolyse uit."

#, fuzzy
msgid "WIKI_HYDROGENASE_PROCESSES"
msgstr "Verandert [thrive:compound type=\"atp\"][/thrive:compound] in [thrive:compound type=\"ammonia\"][/thrive:compound]. Ratio schaalt met concentratie van [thrive:compound type=\"nitrogen\"][/thrive:compound]."

#, fuzzy
msgid "WIKI_HYDROGENASE_REQUIREMENTS"
msgstr "De thermoplast is een door twee membranen omsloten celorganel dat warmtegevoelige pigmenten bevat, op elkaar gestapeld in een membraanzak. Het is een prokaryoot die door zijn eukaryotische gastheer geabsorbeerd is voor diens gebruik. De pigmenten in de thermoplast zijn in staat om de energie van hitteverschillen in de omgeving te gebruiken om glucose uit water en gasvormige koolstofdioxide te produceren in een proces dat thermosyntese heet. De snelheid van de glucoseproductie hangt af van de koolstofdioxideconcentratie en de temperatuur."

#, fuzzy
msgid "WIKI_HYDROGENASE_SCIENTIFIC_BACKGROUND"
msgstr "Nitrogenase is een proteïne dat stikstof en cellulaire energie in de vorm van ATP kan gebruiken om ammoniak, een belangrijke stof voor de groei van cellen, aan te maken. Dit proces noemt men Anaërobe stikstoffixatie. Doordat nitrogenase als een suspensie in het cytoplasma zit, voert de omliggende vloeistof glycolyse uit."

#, fuzzy
msgid "WIKI_HYDROGENASE_STRATEGY"
msgstr "Nitrogenase is een proteïne dat stikstof en cellulaire energie in de vorm van ATP kan gebruiken om ammoniak, een belangrijke stof voor de groei van cellen, aan te maken. Dit proces noemt men Anaërobe stikstoffixatie. Doordat nitrogenase als een suspensie in het cytoplasma zit, voert de omliggende vloeistof glycolyse uit."

#, fuzzy
msgid "WIKI_HYDROGENASE_UPGRADES"
msgstr "Nitrogenase is een proteïne dat stikstof en cellulaire energie in de vorm van ATP kan gebruiken om ammoniak, een belangrijke stof voor de groei van cellen, aan te maken. Dit proces noemt men Anaërobe stikstoffixatie. Doordat nitrogenase als een suspensie in het cytoplasma zit, voert de omliggende vloeistof glycolyse uit."

#, fuzzy
msgid "WIKI_HYDROGENOSOME_EFFECTS"
msgstr "Nitrogenase is een proteïne dat stikstof en cellulaire energie in de vorm van ATP kan gebruiken om ammoniak, een belangrijke stof voor de groei van cellen, aan te maken. Dit proces noemt men Anaërobe stikstoffixatie. Doordat nitrogenase als een suspensie in het cytoplasma zit, voert de omliggende vloeistof glycolyse uit."

#, fuzzy
msgid "WIKI_HYDROGENOSOME_INTRO"
msgstr "Nitrogenase is een proteïne dat stikstof en cellulaire energie in de vorm van ATP kan gebruiken om ammoniak, een belangrijke stof voor de groei van cellen, aan te maken. Dit proces noemt men Anaërobe stikstoffixatie. Doordat nitrogenase als een suspensie in het cytoplasma zit, voert de omliggende vloeistof glycolyse uit."

#, fuzzy
msgid "WIKI_HYDROGENOSOME_MODIFICATIONS"
msgstr "Nitrogenase is een proteïne dat stikstof en cellulaire energie in de vorm van ATP kan gebruiken om ammoniak, een belangrijke stof voor de groei van cellen, aan te maken. Dit proces noemt men Anaërobe stikstoffixatie. Doordat nitrogenase als een suspensie in het cytoplasma zit, voert de omliggende vloeistof glycolyse uit."

#, fuzzy
msgid "WIKI_HYDROGENOSOME_PROCESSES"
msgstr "Verandert [thrive:compound type=\"atp\"][/thrive:compound] in [thrive:compound type=\"ammonia\"][/thrive:compound]. Ratio schaalt met concentratie van [thrive:compound type=\"nitrogen\"][/thrive:compound]."

#, fuzzy
msgid "WIKI_HYDROGENOSOME_REQUIREMENTS"
msgstr "De thermoplast is een door twee membranen omsloten celorganel dat warmtegevoelige pigmenten bevat, op elkaar gestapeld in een membraanzak. Het is een prokaryoot die door zijn eukaryotische gastheer geabsorbeerd is voor diens gebruik. De pigmenten in de thermoplast zijn in staat om de energie van hitteverschillen in de omgeving te gebruiken om glucose uit water en gasvormige koolstofdioxide te produceren in een proces dat thermosyntese heet. De snelheid van de glucoseproductie hangt af van de koolstofdioxideconcentratie en de temperatuur."

#, fuzzy
msgid "WIKI_HYDROGENOSOME_SCIENTIFIC_BACKGROUND"
msgstr "Nitrogenase is een proteïne dat stikstof en cellulaire energie in de vorm van ATP kan gebruiken om ammoniak, een belangrijke stof voor de groei van cellen, aan te maken. Dit proces noemt men Anaërobe stikstoffixatie. Doordat nitrogenase als een suspensie in het cytoplasma zit, voert de omliggende vloeistof glycolyse uit."

#, fuzzy
msgid "WIKI_HYDROGENOSOME_STRATEGY"
msgstr "Nitrogenase is een proteïne dat stikstof en cellulaire energie in de vorm van ATP kan gebruiken om ammoniak, een belangrijke stof voor de groei van cellen, aan te maken. Dit proces noemt men Anaërobe stikstoffixatie. Doordat nitrogenase als een suspensie in het cytoplasma zit, voert de omliggende vloeistof glycolyse uit."

#, fuzzy
msgid "WIKI_HYDROGENOSOME_UPGRADES"
msgstr "Nitrogenase is een proteïne dat stikstof en cellulaire energie in de vorm van ATP kan gebruiken om ammoniak, een belangrijke stof voor de groei van cellen, aan te maken. Dit proces noemt men Anaërobe stikstoffixatie. Doordat nitrogenase als een suspensie in het cytoplasma zit, voert de omliggende vloeistof glycolyse uit."

#, fuzzy
msgid "WIKI_INDUSTRIAL_STAGE_CURRENT_DEVELOPMENT"
msgstr "Maakt binding met andere cellen mogelijk. Dit is de eerste stap naar meercelligheid. Wanneer uw cel deel uitmaakt van een kolonie, worden verbindingen tussen cellen gedeeld. Je kunt de editor niet openen als je deel uitmaakt van een kolonie, dus je moet de binding opheffen als je eenmaal genoeg verbindingen hebt verzameld om je cel te verdelen."

#, fuzzy
msgid "WIKI_INDUSTRIAL_STAGE_FEATURES"
msgstr "Maakt binding met andere cellen mogelijk. Dit is de eerste stap naar meercelligheid. Wanneer uw cel deel uitmaakt van een kolonie, worden verbindingen tussen cellen gedeeld. Je kunt de editor niet openen als je deel uitmaakt van een kolonie, dus je moet de binding opheffen als je eenmaal genoeg verbindingen hebt verzameld om je cel te verdelen."

#, fuzzy
msgid "WIKI_INDUSTRIAL_STAGE_INTRO"
msgstr "Verbindings agent"

msgid "WIKI_INDUSTRIAL_STAGE_OVERVIEW"
msgstr ""

#, fuzzy
msgid "WIKI_INDUSTRIAL_STAGE_TRANSITIONS"
msgstr "{0} bevolking veranderd met {1} door: {2}"

#, fuzzy
msgid "WIKI_INDUSTRIAL_STAGE_UI"
msgstr "Ga naar Industriële Fase?"

msgid "WIKI_INJECTISOME_PILUS"
msgstr ""

msgid "WIKI_LYSOSOME_EFFECTS"
msgstr ""

#, fuzzy
msgid "WIKI_LYSOSOME_INTRO"
msgstr "Metabolosomen zijn clusters van proteïnen verpakt in eiwitomhulsels. Ze zijn in staat om veel sneller glucose om te zetten in ATP dan cytoplasma, dit door middel van een proces genaamd aerobe respiratie. Het heeft echter wel zuurstof nodig om te functioneren en lagere zuurstofniveaus in de omgeving vertragen dus de ATP-productie. Omdat de metabolosomen direct in het cytoplasma zijn gesuspendeerd, voert de omringende vloeistof enige glycolyse uit."

#, fuzzy
msgid "WIKI_LYSOSOME_MODIFICATIONS"
msgstr ""
"Verander de lysosoom om de eiwit erin te selecteren. Lysosomen hebben standaard [b]lipase[/b], die een enkele of dubbele membraan als doelwit hebben.\n"
"\n"
"Een lysosoom kan anders ook [b]chitinase[/b] bevatten, die membranen van chitine als doelwit hebben, of [b]cellulase[/b], die membranen van cellulose als doelwit hebben."

msgid "WIKI_LYSOSOME_PROCESSES"
msgstr "Geen processen."

#, fuzzy
msgid "WIKI_LYSOSOME_REQUIREMENTS"
msgstr "Een cel heeft een nucleus nodig om lysosomen te evolueren."

msgid "WIKI_LYSOSOME_SCIENTIFIC_BACKGROUND"
msgstr ""

msgid "WIKI_LYSOSOME_STRATEGY"
msgstr ""

msgid "WIKI_LYSOSOME_UPGRADES"
msgstr "Geen upgrades."

#, fuzzy
msgid "WIKI_MACROSCOPIC_STAGE_CONCEPT_ART"
msgstr "Meercellige Fase"

#, fuzzy
msgid "WIKI_MACROSCOPIC_STAGE_CURRENT_DEVELOPMENT"
msgstr "Maakt binding met andere cellen mogelijk. Dit is de eerste stap naar meercelligheid. Wanneer uw cel deel uitmaakt van een kolonie, worden verbindingen tussen cellen gedeeld. Je kunt de editor niet openen als je deel uitmaakt van een kolonie, dus je moet de binding opheffen als je eenmaal genoeg verbindingen hebt verzameld om je cel te verdelen."

#, fuzzy
msgid "WIKI_MACROSCOPIC_STAGE_FEATURES"
msgstr "Slijmspuwer"

#, fuzzy
msgid "WIKI_MACROSCOPIC_STAGE_INTRO"
msgstr ""
"Op een verre buitenaardse planeet hebben eeuwenlange vulkanische activiteit en meteoorinslagen geleid tot de ontwikkeling van een nieuw fenomeen in het universum.\n"
"\n"
"Leven.\n"
"\n"
"Eenvoudige microben leven in de diepe delen van de oceaan. Jij bent de laatste universele gemeenschappelijke voorouder (LUCA) op deze planeet.\n"
"\n"
"Om te overleven in deze vijandige wereld, moet je alle verbindingen die je kunt vinden verzamelen en elke generatie evolueren om te concurreren met de andere soorten microben."

#, fuzzy
msgid "WIKI_MACROSCOPIC_STAGE_OVERVIEW"
msgstr "Microbestadium"

#, fuzzy
msgid "WIKI_MACROSCOPIC_STAGE_TRANSITIONS"
msgstr "Stikstofase"

#, fuzzy
msgid "WIKI_MACROSCOPIC_STAGE_UI"
msgstr "Microbestadium"

#, fuzzy
msgid "WIKI_MECHANICS"
msgstr "Organellen"

#, fuzzy
msgid "WIKI_MECHANICS_ROOT_INTRO"
msgstr ""
"Organellen zijn de \"organen\" van eencelligen. Ze zijn de bouwstenen van uw cel die de interne processen en vaardigheden bepalen in Thrive.\n"
"\n"
"Elke keer dat jij voortplant, jij kan organellen in jouw cel toevoegen, bewegen, aanpassen of verwijderen met de microbenbewerker. Bijna al deze acties kosten mutatiepunten. Organellen zijn geregeld in een zeshoekig raster, die een doorlopende vorm vormen die gewikkeld zijn door het celmembraan, en elke organel heeft een karakteristieke zeshoekige voetafdruk. Externe organellen hechten zichzelf aan de membraans buitenkant, dus voor veel van hen, oriëntatie of plaatsing maakt wel uit.\n"
"\n"
"Tijdens dat je jouw cel bewerkt zullen andere soorten hun organelopmaak veranderen. Ze hebben toegang tot dezelfde krachten en vaardigheden.\n"
"\n"
"Kies een organel van de lijst hieronder om meer te leren."

#, fuzzy
msgid "WIKI_MELANOSOME_EFFECTS"
msgstr "Metabolosomen zijn clusters van proteïnen verpakt in eiwitomhulsels. Ze zijn in staat om veel sneller glucose om te zetten in ATP dan cytoplasma, dit door middel van een proces genaamd aerobe respiratie. Het heeft echter wel zuurstof nodig om te functioneren en lagere zuurstofniveaus in de omgeving vertragen dus de ATP-productie. Omdat de metabolosomen direct in het cytoplasma zijn gesuspendeerd, voert de omringende vloeistof enige glycolyse uit."

#, fuzzy
msgid "WIKI_MELANOSOME_INTRO"
msgstr "Metabolosomen zijn clusters van proteïnen verpakt in eiwitomhulsels. Ze zijn in staat om veel sneller glucose om te zetten in ATP dan cytoplasma, dit door middel van een proces genaamd aerobe respiratie. Het heeft echter wel zuurstof nodig om te functioneren en lagere zuurstofniveaus in de omgeving vertragen dus de ATP-productie. Omdat de metabolosomen direct in het cytoplasma zijn gesuspendeerd, voert de omringende vloeistof enige glycolyse uit."

#, fuzzy
msgid "WIKI_MELANOSOME_MODIFICATIONS"
msgstr ""
"Verander de lysosoom om de eiwit erin te selecteren. Lysosomen hebben standaard [b]lipase[/b], die een enkele of dubbele membraan als doelwit hebben.\n"
"\n"
"Een lysosoom kan anders ook [b]chitinase[/b] bevatten, die membranen van chitine als doelwit hebben, of [b]cellulase[/b], die membranen van cellulose als doelwit hebben."

#, fuzzy
msgid "WIKI_MELANOSOME_PROCESSES"
msgstr "Geen processen."

#, fuzzy
msgid "WIKI_MELANOSOME_REQUIREMENTS"
msgstr "Een cel heeft een nucleus nodig om lysosomen te evolueren."

#, fuzzy
msgid "WIKI_MELANOSOME_SCIENTIFIC_BACKGROUND"
msgstr "Metabolosomen zijn clusters van proteïnen verpakt in eiwitomhulsels. Ze zijn in staat om veel sneller glucose om te zetten in ATP dan cytoplasma, dit door middel van een proces genaamd aerobe respiratie. Het heeft echter wel zuurstof nodig om te functioneren en lagere zuurstofniveaus in de omgeving vertragen dus de ATP-productie. Omdat de metabolosomen direct in het cytoplasma zijn gesuspendeerd, voert de omringende vloeistof enige glycolyse uit."

#, fuzzy
msgid "WIKI_MELANOSOME_STRATEGY"
msgstr "Metabolosomen zijn clusters van proteïnen verpakt in eiwitomhulsels. Ze zijn in staat om veel sneller glucose om te zetten in ATP dan cytoplasma, dit door middel van een proces genaamd aerobe respiratie. Het heeft echter wel zuurstof nodig om te functioneren en lagere zuurstofniveaus in de omgeving vertragen dus de ATP-productie. Omdat de metabolosomen direct in het cytoplasma zijn gesuspendeerd, voert de omringende vloeistof enige glycolyse uit."

#, fuzzy
msgid "WIKI_MELANOSOME_UPGRADES"
msgstr "Geen upgrades."

#, fuzzy
msgid "WIKI_METABOLOSOMES_EFFECTS"
msgstr "Metabolosomen zijn clusters van proteïnen verpakt in eiwitomhulsels. Ze zijn in staat om veel sneller glucose om te zetten in ATP dan cytoplasma, dit door middel van een proces genaamd aerobe respiratie. Het heeft echter wel zuurstof nodig om te functioneren en lagere zuurstofniveaus in de omgeving vertragen dus de ATP-productie. Omdat de metabolosomen direct in het cytoplasma zijn gesuspendeerd, voert de omringende vloeistof enige glycolyse uit."

#, fuzzy
msgid "WIKI_METABOLOSOMES_INTRO"
msgstr "Metabolosomen"

#, fuzzy
msgid "WIKI_METABOLOSOMES_MODIFICATIONS"
msgstr "Metabolosomen zijn clusters van proteïnen verpakt in eiwitomhulsels. Ze zijn in staat om veel sneller glucose om te zetten in ATP dan cytoplasma, dit door middel van een proces genaamd aerobe respiratie. Het heeft echter wel zuurstof nodig om te functioneren en lagere zuurstofniveaus in de omgeving vertragen dus de ATP-productie. Omdat de metabolosomen direct in het cytoplasma zijn gesuspendeerd, voert de omringende vloeistof enige glycolyse uit."

#, fuzzy
msgid "WIKI_METABOLOSOMES_PROCESSES"
msgstr "Verandert [thrive:compound type=\"glucose\"][/thrive:compound] in [thrive:compound type=\"atp\"][/thrive:compound]. Ratio schaalt met concentratie van [thrive:compound type=\"oxygen\"][/thrive:compound]."

#, fuzzy
msgid "WIKI_METABOLOSOMES_REQUIREMENTS"
msgstr "Metabolosomen zijn clusters van proteïnen verpakt in eiwitomhulsels. Ze zijn in staat om veel sneller glucose om te zetten in ATP dan cytoplasma, dit door middel van een proces genaamd aerobe respiratie. Het heeft echter wel zuurstof nodig om te functioneren en lagere zuurstofniveaus in de omgeving vertragen dus de ATP-productie. Omdat de metabolosomen direct in het cytoplasma zijn gesuspendeerd, voert de omringende vloeistof enige glycolyse uit."

#, fuzzy
msgid "WIKI_METABOLOSOMES_SCIENTIFIC_BACKGROUND"
msgstr "Metabolosomen zijn clusters van proteïnen verpakt in eiwitomhulsels. Ze zijn in staat om veel sneller glucose om te zetten in ATP dan cytoplasma, dit door middel van een proces genaamd aerobe respiratie. Het heeft echter wel zuurstof nodig om te functioneren en lagere zuurstofniveaus in de omgeving vertragen dus de ATP-productie. Omdat de metabolosomen direct in het cytoplasma zijn gesuspendeerd, voert de omringende vloeistof enige glycolyse uit."

#, fuzzy
msgid "WIKI_METABOLOSOMES_STRATEGY"
msgstr "Metabolosomen zijn clusters van proteïnen verpakt in eiwitomhulsels. Ze zijn in staat om veel sneller glucose om te zetten in ATP dan cytoplasma, dit door middel van een proces genaamd aerobe respiratie. Het heeft echter wel zuurstof nodig om te functioneren en lagere zuurstofniveaus in de omgeving vertragen dus de ATP-productie. Omdat de metabolosomen direct in het cytoplasma zijn gesuspendeerd, voert de omringende vloeistof enige glycolyse uit."

msgid "WIKI_METABOLOSOMES_UPGRADES"
msgstr "Geen upgrades."

#, fuzzy
msgid "WIKI_MICROBE_STAGE_APPENDICES"
msgstr ""
"Op een verre buitenaardse planeet hebben eeuwenlange vulkanische activiteit en meteoorinslagen geleid tot de ontwikkeling van een nieuw fenomeen in het universum.\n"
"\n"
"Leven.\n"
"\n"
"Eenvoudige microben leven in de diepe delen van de oceaan. Jij bent de laatste universele gemeenschappelijke voorouder (LUCA) op deze planeet.\n"
"\n"
"Om te overleven in deze vijandige wereld, moet je alle verbindingen die je kunt vinden verzamelen en elke generatie evolueren om te concurreren met de andere soorten microben."

#, fuzzy
msgid "WIKI_MICROBE_STAGE_BUTTON"
msgstr ""
"Op een verre buitenaardse planeet hebben eeuwenlange vulkanische activiteit en meteoorinslagen geleid tot de ontwikkeling van een nieuw fenomeen in het universum.\n"
"\n"
"Leven.\n"
"\n"
"Eenvoudige microben leven in de diepe delen van de oceaan. Jij bent de laatste universele gemeenschappelijke voorouder (LUCA) op deze planeet.\n"
"\n"
"Om te overleven in deze vijandige wereld, moet je alle verbindingen die je kunt vinden verzamelen en elke generatie evolueren om te concurreren met de andere soorten microben."

#, fuzzy
msgid "WIKI_MICROBE_STAGE_EDITOR"
msgstr "Microbebewerker"

#, fuzzy
msgid "WIKI_MICROBE_STAGE_GAMEPLAY"
msgstr ""
"Op een verre buitenaardse planeet hebben eeuwenlange vulkanische activiteit en meteoorinslagen geleid tot de ontwikkeling van een nieuw fenomeen in het universum.\n"
"\n"
"Leven.\n"
"\n"
"Eenvoudige microben leven in de diepe delen van de oceaan. Jij bent de laatste universele gemeenschappelijke voorouder (LUCA) op deze planeet.\n"
"\n"
"Om te overleven in deze vijandige wereld, moet je alle verbindingen die je kunt vinden verzamelen en elke generatie evolueren om te concurreren met de andere soorten microben."

#, fuzzy
msgid "WIKI_MICROBE_STAGE_GDD"
msgstr "Microbestadium"

#, fuzzy
msgid "WIKI_MICROBE_STAGE_INTRO"
msgstr ""
"Op een verre buitenaardse planeet hebben eeuwenlange vulkanische activiteit en meteoorinslagen geleid tot de ontwikkeling van een nieuw fenomeen in het universum.\n"
"\n"
"Leven.\n"
"\n"
"Eenvoudige microben leven in de diepe delen van de oceaan. Jij bent de laatste universele gemeenschappelijke voorouder (LUCA) op deze planeet.\n"
"\n"
"Om te overleven in deze vijandige wereld, moet je alle verbindingen die je kunt vinden verzamelen en elke generatie evolueren om te concurreren met de andere soorten microben."

msgid "WIKI_MITOCHONDRION_EFFECTS"
msgstr "Geen gevolgen."

#, fuzzy
msgid "WIKI_MITOCHONDRION_INTRO"
msgstr "De krachtcentrale van de cel. Mitochondriën (of mitochondria) doen aan [b]Aerobe Dissimilatie[/b], of het omzetten van [thrive:compound type=\"glucose\"][/thrive:compound] in [thrive:compound type=\"atp\"][/thrive:compound] met gebruik van [thrive:compound type=\"oxygen\"][/thrive:compound]. Mitochondriën doen deze functie meer doeltreffend dan andere organellen zoals <a href=\"/wiki/Metabolosomes\" title=\"Metabolosomes\">Metabolosomen</a>."

msgid "WIKI_MITOCHONDRION_MODIFICATIONS"
msgstr "Geen aanpassingen."

#, fuzzy
msgid "WIKI_MITOCHONDRION_PROCESSES"
msgstr ""
"[b]Aerobe Celademhaling[/b]: [thrive:compound type=\"glucose\"][/thrive:compound] → [thrive:compound type=\"atp\"][/thrive:compound] @ [thrive:compound type=\"oxygen\"][/thrive:compound]\n"
"\n"
"Aerobe Celademhaling is een van de hoofdmethodes van energieopwekking. Het heeft een constante inbreng van glucose nodig maar schaalt met de hoeveelheid van zuurstof in de omgeving."

#, fuzzy
msgid "WIKI_MITOCHONDRION_REQUIREMENTS"
msgstr "Een cel moet een <a href=\"/wiki/Nucleus\" title=\"Nucleus\">Nucleus</a> hebben om Mitochondriën te evolueren."

#, fuzzy
msgid "WIKI_MITOCHONDRION_SCIENTIFIC_BACKGROUND"
msgstr "De krachtcentrale van de cel. Het mitochondrium (meervoud: mitochondria) is een door twee membranen omsloten celorganel dat met proteïnen en enzymen gevuld is. Het is een prokaryoot die werd geabsorbeerd door zijn eukaryotische gastheer voor het gebruik. Het is in staat om glucose in ATP om te zetten aan een veel grotere efficiëntie dan in het cytoplasma mogelijk is, in een proces dat celademhaling heet. Hier komt tegenover dat het zuurstof nodig heeft om te kunnen werken en dat een lager zuurstoflevel de ATP-productie vertraagt."

#, fuzzy
msgid "WIKI_MITOCHONDRION_STRATEGY"
msgstr "De krachtcentrale van de cel. Het mitochondrium (meervoud: mitochondria) is een door twee membranen omsloten celorganel dat met proteïnen en enzymen gevuld is. Het is een prokaryoot die werd geabsorbeerd door zijn eukaryotische gastheer voor het gebruik. Het is in staat om glucose in ATP om te zetten aan een veel grotere efficiëntie dan in het cytoplasma mogelijk is, in een proces dat celademhaling heet. Hier komt tegenover dat het zuurstof nodig heeft om te kunnen werken en dat een lager zuurstoflevel de ATP-productie vertraagt."

msgid "WIKI_MITOCHONDRION_UPGRADES"
msgstr "Geen upgrades."

#, fuzzy
msgid "WIKI_MULTICELLULAR_STAGE_CONCEPT_ART"
msgstr "Meercellige Fase"

#, fuzzy
msgid "WIKI_MULTICELLULAR_STAGE_CURRENT_DEVELOPMENT"
msgstr "Microbe editor laden"

#, fuzzy
msgid "WIKI_MULTICELLULAR_STAGE_FEATURES"
msgstr "Meercellige Fase"

#, fuzzy
msgid "WIKI_MULTICELLULAR_STAGE_INTRO"
msgstr "Meercellige Fase"

#, fuzzy
msgid "WIKI_MULTICELLULAR_STAGE_OVERVIEW"
msgstr "Meercellige Fase"

#, fuzzy
msgid "WIKI_MULTICELLULAR_STAGE_TRANSITIONS"
msgstr "Meercellige Fase"

#, fuzzy
msgid "WIKI_MULTICELLULAR_STAGE_UI"
msgstr "Meercellige Fase"

msgid "WIKI_MYOFIBRIL_EFFECTS"
msgstr ""

msgid "WIKI_MYOFIBRIL_INTRO"
msgstr ""

msgid "WIKI_MYOFIBRIL_MODIFICATIONS"
msgstr ""

#, fuzzy
msgid "WIKI_MYOFIBRIL_PROCESSES"
msgstr "Geen processen"

msgid "WIKI_MYOFIBRIL_REQUIREMENTS"
msgstr ""

msgid "WIKI_MYOFIBRIL_SCIENTIFIC_BACKGROUND"
msgstr ""

msgid "WIKI_MYOFIBRIL_STRATEGY"
msgstr ""

msgid "WIKI_MYOFIBRIL_UPGRADES"
msgstr ""

#, fuzzy
msgid "WIKI_NATION_EDITOR"
msgstr "Schakel de editor in"

#, fuzzy
msgid "WIKI_NITROGENASE_EFFECTS"
msgstr "Nitrogenase is een proteïne dat stikstof en cellulaire energie in de vorm van ATP kan gebruiken om ammoniak, een belangrijke stof voor de groei van cellen, aan te maken. Dit proces noemt men Anaërobe stikstoffixatie. Doordat nitrogenase als een suspensie in het cytoplasma zit, voert de omliggende vloeistof glycolyse uit."

#, fuzzy
msgid "WIKI_NITROGENASE_INTRO"
msgstr "Nitrogenase is een proteïne dat stikstof en cellulaire energie in de vorm van ATP kan gebruiken om ammoniak, een belangrijke stof voor de groei van cellen, aan te maken. Dit proces noemt men Anaërobe stikstoffixatie. Doordat nitrogenase als een suspensie in het cytoplasma zit, voert de omliggende vloeistof glycolyse uit."

#, fuzzy
msgid "WIKI_NITROGENASE_MODIFICATIONS"
msgstr "Nitrogenase is een proteïne dat stikstof en cellulaire energie in de vorm van ATP kan gebruiken om ammoniak, een belangrijke stof voor de groei van cellen, aan te maken. Dit proces noemt men Anaërobe stikstoffixatie. Doordat nitrogenase als een suspensie in het cytoplasma zit, voert de omliggende vloeistof glycolyse uit."

#, fuzzy
msgid "WIKI_NITROGENASE_PROCESSES"
msgstr "Verandert [thrive:compound type=\"atp\"][/thrive:compound] in [thrive:compound type=\"ammonia\"][/thrive:compound]. Ratio schaalt met concentratie van [thrive:compound type=\"nitrogen\"][/thrive:compound]."

msgid "WIKI_NITROGENASE_REQUIREMENTS"
msgstr ""

#, fuzzy
msgid "WIKI_NITROGENASE_SCIENTIFIC_BACKGROUND"
msgstr "Nitrogenase is een proteïne dat stikstof en cellulaire energie in de vorm van ATP kan gebruiken om ammoniak, een belangrijke stof voor de groei van cellen, aan te maken. Dit proces noemt men Anaërobe stikstoffixatie. Doordat nitrogenase als een suspensie in het cytoplasma zit, voert de omliggende vloeistof glycolyse uit."

#, fuzzy
msgid "WIKI_NITROGENASE_STRATEGY"
msgstr "Nitrogenase is een proteïne dat stikstof en cellulaire energie in de vorm van ATP kan gebruiken om ammoniak, een belangrijke stof voor de groei van cellen, aan te maken. Dit proces noemt men Anaërobe stikstoffixatie. Doordat nitrogenase als een suspensie in het cytoplasma zit, voert de omliggende vloeistof glycolyse uit."

#, fuzzy
msgid "WIKI_NITROGENASE_UPGRADES"
msgstr "Nitrogenase is een proteïne dat stikstof en cellulaire energie in de vorm van ATP kan gebruiken om ammoniak, een belangrijke stof voor de groei van cellen, aan te maken. Dit proces noemt men Anaërobe stikstoffixatie. Doordat nitrogenase als een suspensie in het cytoplasma zit, voert de omliggende vloeistof glycolyse uit."

#, fuzzy
msgid "WIKI_NITROPLAST_EFFECTS"
msgstr "Stikstoffixerende Plastide"

#, fuzzy
msgid "WIKI_NITROPLAST_INTRO"
msgstr "Stikstoffixerende Plastide"

#, fuzzy
msgid "WIKI_NITROPLAST_MODIFICATIONS"
msgstr "De stikstoffixerende plastide is een proteïne dat gasvormige stikstof en zuurstof en cellulaire energie in de vorm van ATP kan gebruiken om ammoniak te produceren, een belangrijke voedingsstof voor de groei van cellen. Dit proces noemt men aërobe stikstoffixatie."

#, fuzzy
msgid "WIKI_NITROPLAST_PROCESSES"
msgstr "Verandert [thrive:compound type=\"atp\"][/thrive:compound] in [thrive:compound type=\"ammonia\"][/thrive:compound]. Ratio schaalt met concentratie van [thrive:compound type=\"nitrogen\"][/thrive:compound] and [thrive:compound type=\"oxygen\"][/thrive:compound]."

#, fuzzy
msgid "WIKI_NITROPLAST_REQUIREMENTS"
msgstr "Stikstoffixerende Plastide"

#, fuzzy
msgid "WIKI_NITROPLAST_SCIENTIFIC_BACKGROUND"
msgstr "De stikstoffixerende plastide is een proteïne dat gasvormige stikstof en zuurstof en cellulaire energie in de vorm van ATP kan gebruiken om ammoniak te produceren, een belangrijke voedingsstof voor de groei van cellen. Dit proces noemt men aërobe stikstoffixatie."

#, fuzzy
msgid "WIKI_NITROPLAST_STRATEGY"
msgstr "Stikstoffixerende Plastide"

#, fuzzy
msgid "WIKI_NITROPLAST_UPGRADES"
msgstr "Stikstoffixerende Plastide"

#, fuzzy
msgid "WIKI_NO"
msgstr "onze Wiki"

msgid "WIKI_NONE_COMMA_THIS_IS_THE_LAST_STAGE"
msgstr ""

msgid "WIKI_NUCLEUS_EFFECTS"
msgstr ""

msgid "WIKI_NUCLEUS_INTRO"
msgstr ""

#, fuzzy
msgid "WIKI_NUCLEUS_MODIFICATIONS"
msgstr "Het belangrijkste kenmerk van eukaryotische cellen. De celkern bevat ook het golgi-apparaat en het endoplasmatisch reticulum. Het is een aanpassing van prokaryotische cellen om een systeem van interne membranen te ontwikkelen, wat bereikt werd door een andere prokaryoot te absorberen. Dit liet hen toe om de verschillende processen die binnen in de cel gebeurden op te splitsen, of om hen af te sluiten, en om ervoor te zorgen dat ze niet konden overlappen. Dit zorgt ervoor dat hun nieuwe membraangebonden organellen veel complexer, efficiënter en gespecialiseerder kan zijn dan als ze vrij in het cytoplasma ronddreven. Dit komt wel met de prijs dat het veel van de cel zijn energie opneemt en dat de cel veel groter moet zijn."

#, fuzzy
msgid "WIKI_NUCLEUS_PROCESSES"
msgstr "Geen processen"

msgid "WIKI_NUCLEUS_REQUIREMENTS"
msgstr ""

msgid "WIKI_NUCLEUS_SCIENTIFIC_BACKGROUND"
msgstr ""

msgid "WIKI_NUCLEUS_STRATEGY"
msgstr ""

msgid "WIKI_NUCLEUS_UPGRADES"
msgstr ""

msgid "WIKI_ORGANELLES_ROOT_INTRO"
msgstr ""
"Organellen zijn de \"organen\" van eencelligen. Ze zijn de bouwstenen van uw cel die de interne processen en vaardigheden bepalen in Thrive.\n"
"\n"
"Elke keer dat jij voortplant, jij kan organellen in jouw cel toevoegen, bewegen, aanpassen of verwijderen met de microbenbewerker. Bijna al deze acties kosten mutatiepunten. Organellen zijn geregeld in een zeshoekig raster, die een doorlopende vorm vormen die gewikkeld zijn door het celmembraan, en elke organel heeft een karakteristieke zeshoekige voetafdruk. Externe organellen hechten zichzelf aan de membraans buitenkant, dus voor veel van hen, oriëntatie of plaatsing maakt wel uit.\n"
"\n"
"Tijdens dat je jouw cel bewerkt zullen andere soorten hun organelopmaak veranderen. Ze hebben toegang tot dezelfde krachten en vaardigheden.\n"
"\n"
"Kies een organel van de lijst hieronder om meer te leren."

#, fuzzy
msgid "WIKI_OXYTOXISOME_EFFECTS"
msgstr "Een gemodificeerd metabolosoom dat verantwoordelijk is voor de productie van een primitieve vorm van het giftige middel OxyToxy NT."

#, fuzzy
msgid "WIKI_OXYTOXISOME_INTRO"
msgstr "Oxytoxisoom"

#, fuzzy
msgid "WIKI_OXYTOXISOME_MODIFICATIONS"
msgstr "Een gemodificeerd metabolosoom dat verantwoordelijk is voor de productie van een primitieve vorm van het giftige middel OxyToxy NT."

#, fuzzy
msgid "WIKI_OXYTOXISOME_PROCESSES"
msgstr "verandert [thrive:compound type=\"atp\"][/thrive:compound] in [thrive:compound type=\"oxytoxy\"][/thrive:compound]. Ratio schaalt met concentratie van [thrive:compound type=\"oxygen\"][/thrive:compound]. Kan gif afvuren door te drukken op [thrive:input]g_fire_toxin[/thrive:input]."

#, fuzzy
msgid "WIKI_OXYTOXISOME_REQUIREMENTS"
msgstr "Een gemodificeerd metabolosoom dat verantwoordelijk is voor de productie van een primitieve vorm van het giftige middel OxyToxy NT."

msgid "WIKI_OXYTOXISOME_SCIENTIFIC_BACKGROUND"
msgstr ""

#, fuzzy
msgid "WIKI_OXYTOXISOME_STRATEGY"
msgstr "Een gemodificeerd metabolosoom dat verantwoordelijk is voor de productie van een primitieve vorm van het giftige middel OxyToxy NT."

#, fuzzy
msgid "WIKI_OXYTOXISOME_UPGRADES"
msgstr "Een gemodificeerd metabolosoom dat verantwoordelijk is voor de productie van een primitieve vorm van het giftige middel OxyToxy NT."

#, fuzzy
msgid "WIKI_OXYTOXY_SYNTHESIS_COMMA_GLYCOLYSIS"
msgstr "OxyToxy Synthese"

#, fuzzy
msgid "WIKI_PAGE_ASCENSION"
msgstr "Axon"

#, fuzzy
msgid "WIKI_PAGE_AWAKENING_STAGE"
msgstr "Ontwaakfase"

#, fuzzy
msgid "WIKI_PAGE_AWARE_STAGE"
msgstr "Bewustzijnsfase"

msgid "WIKI_PAGE_AXON"
msgstr "Axon"

msgid "WIKI_PAGE_BINDING_AGENT"
msgstr "Bindmiddel"

msgid "WIKI_PAGE_BIOLUMINESCENT_VACUOLE"
msgstr "Bioluminescente Vacuole"

msgid "WIKI_PAGE_CHEMOPLAST"
msgstr "Chemoplast"

msgid "WIKI_PAGE_CHEMORECEPTOR"
msgstr "Chemoreceptor"

msgid "WIKI_PAGE_CHEMOSYNTHESIZING_PROTEINS"
msgstr "Chemosynthetiserende Eiwitten"

msgid "WIKI_PAGE_CHLOROPLAST"
msgstr "Chloroplast"

msgid "WIKI_PAGE_CILIA"
msgstr "Trilharen"

#, fuzzy
msgid "WIKI_PAGE_COMPOUNDS"
msgstr "Cytoplasma"

msgid "WIKI_PAGE_COMPOUND_SYSTEM_DEVELOPMENT"
msgstr ""

msgid "WIKI_PAGE_CYTOPLASM"
msgstr "Cytoplasma"

#, fuzzy
msgid "WIKI_PAGE_DEVELOPMENT_ROOT"
msgstr "Organellen"

#, fuzzy
msgid "WIKI_PAGE_EDITORS_AND_MUTATIONS"
msgstr "Mitochondrium"

#, fuzzy
msgid "WIKI_PAGE_ENVIRONMENTAL_CONDITIONS"
msgstr "Mitochondrium"

#, fuzzy
msgid "WIKI_PAGE_FERROPLAST"
msgstr "Thermoplast"

msgid "WIKI_PAGE_FLAGELLUM"
msgstr "Zweephaar"

#, fuzzy
msgid "WIKI_PAGE_HELP_AND_TIPS"
msgstr "Mitochondrium"

#, fuzzy
msgid "WIKI_PAGE_HYDROGENASE"
msgstr "Stikstofase"

#, fuzzy
msgid "WIKI_PAGE_HYDROGENOSOME"
msgstr "Stikstofase"

#, fuzzy
msgid "WIKI_PAGE_INDUSTRIAL_STAGE"
msgstr "Bindmiddel"

msgid "WIKI_PAGE_LYSOSOME"
msgstr "Lysosoom"

#, fuzzy
msgid "WIKI_PAGE_MACROSCOPIC_STAGE"
msgstr "Stikstofase"

#, fuzzy
msgid "WIKI_PAGE_MECHANICS_ROOT"
msgstr "Organellen"

#, fuzzy
msgid "WIKI_PAGE_MELANOSOME"
msgstr "Lysosoom"

msgid "WIKI_PAGE_METABOLOSOMES"
msgstr "Metabolosomen"

#, fuzzy
msgid "WIKI_PAGE_MICROBE_STAGE"
msgstr "Stikstofase"

msgid "WIKI_PAGE_MITOCHONDRION"
msgstr "Mitochondrium"

#, fuzzy
msgid "WIKI_PAGE_MULTICELLULAR_STAGE"
msgstr "Meercellige Fase"

msgid "WIKI_PAGE_MYOFIBRIL"
msgstr "Myofibril"

msgid "WIKI_PAGE_NITROGENASE"
msgstr "Stikstofase"

msgid "WIKI_PAGE_NITROPLAST"
msgstr "Stikstoffixerende Plastide"

msgid "WIKI_PAGE_NUCLEUS"
msgstr "Nucleus"

msgid "WIKI_PAGE_ORGANELLES_ROOT"
msgstr "Organellen"

#, fuzzy
msgid "WIKI_PAGE_OXYTOXISOME"
msgstr "Oxytoxisoom"

msgid "WIKI_PAGE_PERFORATOR_PILUS"
msgstr "Penetrerende Pilus"

msgid "WIKI_PAGE_PROTOPLASM"
msgstr "Protoplasma"

#, fuzzy
msgid "WIKI_PAGE_REPRODUCTION"
msgstr "Protoplasma"

msgid "WIKI_PAGE_RUSTICYANIN"
msgstr "Rusticyanine"

msgid "WIKI_PAGE_SIGNALING_AGENT"
msgstr "Signaalmiddel"

msgid "WIKI_PAGE_SLIME_JET"
msgstr "Slijmspuwer"

#, fuzzy
msgid "WIKI_PAGE_SOCIETY_STAGE"
msgstr "Microbestadium"

#, fuzzy
msgid "WIKI_PAGE_SPACE_STAGE"
msgstr "Slijmspuwer"

#, fuzzy
msgid "WIKI_PAGE_STAGES_ROOT"
msgstr "Organellen"

msgid "WIKI_PAGE_THERMOPLAST"
msgstr "Thermoplast"

msgid "WIKI_PAGE_THERMOSYNTHASE"
msgstr "Thermosynthase"

#, fuzzy
msgid "WIKI_PAGE_THE_PATCH_MAP"
msgstr "Thermoplast"

msgid "WIKI_PAGE_THYLAKOIDS"
msgstr "Thylakoïden"

msgid "WIKI_PAGE_TOXIN_VACUOLE"
msgstr "Gifstoffenvacuole"

msgid "WIKI_PAGE_VACUOLE"
msgstr "Vacuole"

msgid "WIKI_PERFORATOR_PILUS_EFFECTS"
msgstr ""

msgid "WIKI_PERFORATOR_PILUS_INTRO"
msgstr ""

msgid "WIKI_PERFORATOR_PILUS_MODIFICATIONS"
msgstr ""

msgid "WIKI_PERFORATOR_PILUS_PROCESSES"
msgstr ""

msgid "WIKI_PERFORATOR_PILUS_REQUIREMENTS"
msgstr ""

msgid "WIKI_PERFORATOR_PILUS_SCIENTIFIC_BACKGROUND"
msgstr ""

msgid "WIKI_PERFORATOR_PILUS_STRATEGY"
msgstr ""

msgid "WIKI_PERFORATOR_PILUS_UPGRADES"
msgstr ""

#, fuzzy
msgid "WIKI_PROTEIN_RESPIRATION"
msgstr "Aërobe Ademhaling"

#, fuzzy
msgid "WIKI_PROTOPLASM_EFFECTS"
msgstr "Protoplasma"

#, fuzzy
msgid "WIKI_PROTOPLASM_INTRO"
msgstr "Protoplasma"

msgid "WIKI_PROTOPLASM_MODIFICATIONS"
msgstr ""

#, fuzzy
msgid "WIKI_PROTOPLASM_PROCESSES"
msgstr "Verandert [thrive:compound type=\"glucose\"][/thrive:compound] in [thrive:compound type=\"atp\"][/thrive:compound]."

msgid "WIKI_PROTOPLASM_REQUIREMENTS"
msgstr ""

msgid "WIKI_PROTOPLASM_SCIENTIFIC_BACKGROUND"
msgstr ""

msgid "WIKI_PROTOPLASM_STRATEGY"
msgstr ""

msgid "WIKI_PROTOPLASM_UPGRADES"
msgstr ""

#, fuzzy
msgid "WIKI_PULLING_CILIA"
msgstr "Trilharen"

#, fuzzy
msgid "WIKI_REPRODUCTION_BUTTON"
msgstr "Protoplasma"

#, fuzzy
msgid "WIKI_REPRODUCTION_INTRO"
msgstr "Protoplasma"

msgid "WIKI_REPRODUCTION_REPRODUCTION_IN_THE_MICROBE_STAGE"
msgstr ""

msgid "WIKI_ROOT_BODY"
msgstr ""
"Welkom bij de Thrive wiki in het spel. Hier vind je gedetailleerde informatie over spelconcepten, van strategiestappenplannen tot de wetenschappelijke theorie die de spelmechanismen onderbouwen.\n"
"\n"
"Meeste pagina's in deze sectie zijn automatische gegenereerd van de Engelse inhoud op de [color=#3796e1][url=https://wiki.revolutionarygamesstudio.com/]online development wiki[/url][/color] en vertaald door de gemeenschap van Thrive. Als je zou willen helpen om de wiki's inhoud te schrijven en onderhouden en als je jezelf het acht [color=#3796e1][url=https://revolutionarygamesstudio.com/get-involved/]joining the team[/url][/color].\n"
"\n"
"Zie de onderstaande links voor een paar van de belangrijkste spelconcepten."

msgid "WIKI_ROOT_HEADING"
msgstr "Thrive Wiki In Het Spel"

#, fuzzy
msgid "WIKI_RUSTICYANIN_EFFECTS"
msgstr "Rusticyanine is een proteïne dat koolstofdioxide en zuurstof kan gebruiken om ijzer te oxideren van een chemische staat naar een andere. Dit proces, dat men ijzer respiratie noemt, geeft energie vrij dat de cel dan kan opnemen."

#, fuzzy
msgid "WIKI_RUSTICYANIN_INTRO"
msgstr "Rusticyanine is een proteïne dat koolstofdioxide en zuurstof kan gebruiken om ijzer te oxideren van een chemische staat naar een andere. Dit proces, dat men ijzer respiratie noemt, geeft energie vrij dat de cel dan kan opnemen."

#, fuzzy
msgid "WIKI_RUSTICYANIN_MODIFICATIONS"
msgstr "Rusticyanine is een proteïne dat koolstofdioxide en zuurstof kan gebruiken om ijzer te oxideren van een chemische staat naar een andere. Dit proces, dat men ijzer respiratie noemt, geeft energie vrij dat de cel dan kan opnemen."

#, fuzzy
msgid "WIKI_RUSTICYANIN_PROCESSES"
msgstr "Verandert [thrive:compound type=\"iron\"][/thrive:compound] in [thrive:compound type=\"atp\"][/thrive:compound]. Ratio schaalt met concentratie van [thrive:compound type=\"carbondioxide\"][/thrive:compound] en [thrive:compound type=\"oxygen\"][/thrive:compound]."

msgid "WIKI_RUSTICYANIN_REQUIREMENTS"
msgstr ""

#, fuzzy
msgid "WIKI_RUSTICYANIN_SCIENTIFIC_BACKGROUND"
msgstr "Rusticyanine is een proteïne dat koolstofdioxide en zuurstof kan gebruiken om ijzer te oxideren van een chemische staat naar een andere. Dit proces, dat men ijzer respiratie noemt, geeft energie vrij dat de cel dan kan opnemen."

#, fuzzy
msgid "WIKI_RUSTICYANIN_STRATEGY"
msgstr "Rusticyanine is een proteïne dat koolstofdioxide en zuurstof kan gebruiken om ijzer te oxideren van een chemische staat naar een andere. Dit proces, dat men ijzer respiratie noemt, geeft energie vrij dat de cel dan kan opnemen."

#, fuzzy
msgid "WIKI_RUSTICYANIN_UPGRADES"
msgstr "Rusticyanine is een proteïne dat koolstofdioxide en zuurstof kan gebruiken om ijzer te oxideren van een chemische staat naar een andere. Dit proces, dat men ijzer respiratie noemt, geeft energie vrij dat de cel dan kan opnemen."

#, fuzzy
msgid "WIKI_SIGNALING_AGENT_EFFECTS"
msgstr "Verbindings agent"

#, fuzzy
msgid "WIKI_SIGNALING_AGENT_INTRO"
msgstr "Verbindings agent"

#, fuzzy
msgid "WIKI_SIGNALING_AGENT_MODIFICATIONS"
msgstr "Maakt binding met andere cellen mogelijk. Dit is de eerste stap naar meercelligheid. Wanneer uw cel deel uitmaakt van een kolonie, worden verbindingen tussen cellen gedeeld. Je kunt de editor niet openen als je deel uitmaakt van een kolonie, dus je moet de binding opheffen als je eenmaal genoeg verbindingen hebt verzameld om je cel te verdelen."

#, fuzzy
msgid "WIKI_SIGNALING_AGENT_PROCESSES"
msgstr "Druk [thrive:input]g_toggle_binding[/thrive:input] om verbinding modus te togglen. In verbinding modus kan je jezelf verbinden met andere cellen door tegen ze aan te bewegen. Om een kolonie te verlaten druk [thrive:input]g_unbind_all[/thrive:input]."

#, fuzzy
msgid "WIKI_SIGNALING_AGENT_REQUIREMENTS"
msgstr "Maakt binding met andere cellen mogelijk. Dit is de eerste stap naar meercelligheid. Wanneer uw cel deel uitmaakt van een kolonie, worden verbindingen tussen cellen gedeeld. Je kunt de editor niet openen als je deel uitmaakt van een kolonie, dus je moet de binding opheffen als je eenmaal genoeg verbindingen hebt verzameld om je cel te verdelen."

#, fuzzy
msgid "WIKI_SIGNALING_AGENT_SCIENTIFIC_BACKGROUND"
msgstr "Maakt binding met andere cellen mogelijk. Dit is de eerste stap naar meercelligheid. Wanneer uw cel deel uitmaakt van een kolonie, worden verbindingen tussen cellen gedeeld. Je kunt de editor niet openen als je deel uitmaakt van een kolonie, dus je moet de binding opheffen als je eenmaal genoeg verbindingen hebt verzameld om je cel te verdelen."

#, fuzzy
msgid "WIKI_SIGNALING_AGENT_STRATEGY"
msgstr "Verbindings agent"

#, fuzzy
msgid "WIKI_SIGNALING_AGENT_UPGRADES"
msgstr "Verbindings agent"

#, fuzzy
msgid "WIKI_SLIME_JET_EFFECTS"
msgstr "Het kleverige binnenste van een cel. Het cytoplasma is het basismengsel van ionen, proteïnen en andere in water opgeloste stoffen die de binnenkant van de cel vullen. Een van de functies die het vervult is glycolyse, de omzetting van glucose in ATP-energie. Voor cellen zonder organellen die zorgen voor een geavanceerder metabolisme, is dit waar ze op vertrouwen voor energie. Het wordt ook gebruikt om moleculen in de cel op te slaan en om de cel te vergroten."

#, fuzzy
msgid "WIKI_SLIME_JET_INTRO"
msgstr "Het kleverige binnenste van een cel. Het cytoplasma is het basismengsel van ionen, proteïnen en andere in water opgeloste stoffen die de binnenkant van de cel vullen. Een van de functies die het vervult is glycolyse, de omzetting van glucose in ATP-energie. Voor cellen zonder organellen die zorgen voor een geavanceerder metabolisme, is dit waar ze op vertrouwen voor energie. Het wordt ook gebruikt om moleculen in de cel op te slaan en om de cel te vergroten."

#, fuzzy
msgid "WIKI_SLIME_JET_MODIFICATIONS"
msgstr "Het kleverige binnenste van een cel. Het cytoplasma is het basismengsel van ionen, proteïnen en andere in water opgeloste stoffen die de binnenkant van de cel vullen. Een van de functies die het vervult is glycolyse, de omzetting van glucose in ATP-energie. Voor cellen zonder organellen die zorgen voor een geavanceerder metabolisme, is dit waar ze op vertrouwen voor energie. Het wordt ook gebruikt om moleculen in de cel op te slaan en om de cel te vergroten."

#, fuzzy
msgid "WIKI_SLIME_JET_PROCESSES"
msgstr "Verandert [thrive:compound type=\"glucose\"][/thrive:compound] in [thrive:compound type=\"atp\"][/thrive:compound]."

msgid "WIKI_SLIME_JET_REQUIREMENTS"
msgstr ""

msgid "WIKI_SLIME_JET_SCIENTIFIC_BACKGROUND"
msgstr ""

msgid "WIKI_SLIME_JET_STRATEGY"
msgstr ""

msgid "WIKI_SLIME_JET_UPGRADES"
msgstr ""

msgid "WIKI_SOCIETY_STAGE_CURRENT_DEVELOPMENT"
msgstr ""

#, fuzzy
msgid "WIKI_SOCIETY_STAGE_FEATURES"
msgstr "Microbestadium"

#, fuzzy
msgid "WIKI_SOCIETY_STAGE_INTRO"
msgstr "Het kleverige binnenste van een cel. Het cytoplasma is het basismengsel van ionen, proteïnen en andere in water opgeloste stoffen die de binnenkant van de cel vullen. Een van de functies die het vervult is glycolyse, de omzetting van glucose in ATP-energie. Voor cellen zonder organellen die zorgen voor een geavanceerder metabolisme, is dit waar ze op vertrouwen voor energie. Het wordt ook gebruikt om moleculen in de cel op te slaan en om de cel te vergroten."

#, fuzzy
msgid "WIKI_SOCIETY_STAGE_OVERVIEW"
msgstr "Microbestadium"

#, fuzzy
msgid "WIKI_SOCIETY_STAGE_TRANSITIONS"
msgstr "Microbestadium"

#, fuzzy
msgid "WIKI_SOCIETY_STAGE_UI"
msgstr "Microbestadium"

msgid "WIKI_SPACE_STAGE_CURRENT_DEVELOPMENT"
msgstr ""

#, fuzzy
msgid "WIKI_SPACE_STAGE_FEATURES"
msgstr "Slijmspuwer"

#, fuzzy
msgid "WIKI_SPACE_STAGE_INTRO"
msgstr "Het kleverige binnenste van een cel. Het cytoplasma is het basismengsel van ionen, proteïnen en andere in water opgeloste stoffen die de binnenkant van de cel vullen. Een van de functies die het vervult is glycolyse, de omzetting van glucose in ATP-energie. Voor cellen zonder organellen die zorgen voor een geavanceerder metabolisme, is dit waar ze op vertrouwen voor energie. Het wordt ook gebruikt om moleculen in de cel op te slaan en om de cel te vergroten."

#, fuzzy
msgid "WIKI_SPACE_STAGE_OVERVIEW"
msgstr "Microbestadium"

#, fuzzy
msgid "WIKI_SPACE_STAGE_TRANSITIONS"
msgstr "Stikstofase"

#, fuzzy
msgid "WIKI_SPACE_STAGE_UI"
msgstr "Microbestadium"

#, fuzzy
msgid "WIKI_STAGES_ROOT_INTRO"
msgstr ""
"Organellen zijn de \"organen\" van eencelligen. Ze zijn de bouwstenen van uw cel die de interne processen en vaardigheden bepalen in Thrive.\n"
"\n"
"Elke keer dat jij voortplant, jij kan organellen in jouw cel toevoegen, bewegen, aanpassen of verwijderen met de microbenbewerker. Bijna al deze acties kosten mutatiepunten. Organellen zijn geregeld in een zeshoekig raster, die een doorlopende vorm vormen die gewikkeld zijn door het celmembraan, en elke organel heeft een karakteristieke zeshoekige voetafdruk. Externe organellen hechten zichzelf aan de membraans buitenkant, dus voor veel van hen, oriëntatie of plaatsing maakt wel uit.\n"
"\n"
"Tijdens dat je jouw cel bewerkt zullen andere soorten hun organelopmaak veranderen. Ze hebben toegang tot dezelfde krachten en vaardigheden.\n"
"\n"
"Kies een organel van de lijst hieronder om meer te leren."

#, fuzzy
msgid "WIKI_TBA"
msgstr "onze Wiki"

msgid "WIKI_TECH_EDITOR_COMMA_NATION_EDITOR_COMMA_SQUAD_EDITOR"
msgstr ""

#, fuzzy
msgid "WIKI_THERMOPLAST_EFFECTS"
msgstr "De thermoplast is een door twee membranen omsloten celorganel dat warmtegevoelige pigmenten bevat, op elkaar gestapeld in een membraanzak. Het is een prokaryoot die door zijn eukaryotische gastheer geabsorbeerd is voor diens gebruik. De pigmenten in de thermoplast zijn in staat om de energie van hitteverschillen in de omgeving te gebruiken om glucose uit water en gasvormige koolstofdioxide te produceren in een proces dat thermosyntese heet. De snelheid van de glucoseproductie hangt af van de koolstofdioxideconcentratie en de temperatuur."

#, fuzzy
msgid "WIKI_THERMOPLAST_INTRO"
msgstr "De thermoplast is een door twee membranen omsloten celorganel dat warmtegevoelige pigmenten bevat, op elkaar gestapeld in een membraanzak. Het is een prokaryoot die door zijn eukaryotische gastheer geabsorbeerd is voor diens gebruik. De pigmenten in de thermoplast zijn in staat om de energie van hitteverschillen in de omgeving te gebruiken om glucose uit water en gasvormige koolstofdioxide te produceren in een proces dat thermosyntese heet. De snelheid van de glucoseproductie hangt af van de koolstofdioxideconcentratie en de temperatuur."

#, fuzzy
msgid "WIKI_THERMOPLAST_MODIFICATIONS"
msgstr "De thermoplast is een door twee membranen omsloten celorganel dat warmtegevoelige pigmenten bevat, op elkaar gestapeld in een membraanzak. Het is een prokaryoot die door zijn eukaryotische gastheer geabsorbeerd is voor diens gebruik. De pigmenten in de thermoplast zijn in staat om de energie van hitteverschillen in de omgeving te gebruiken om glucose uit water en gasvormige koolstofdioxide te produceren in een proces dat thermosyntese heet. De snelheid van de glucoseproductie hangt af van de koolstofdioxideconcentratie en de temperatuur."

#, fuzzy
msgid "WIKI_THERMOPLAST_PROCESSES"
msgstr "Produceert [thrive:compound type=\"glucose\"][/thrive:compound]. Ratio schaalt met concentratie van [thrive:compound type=\"carbondioxide\"][/thrive:compound] en temperatuur."

msgid "WIKI_THERMOPLAST_REQUIREMENTS"
msgstr ""

#, fuzzy
msgid "WIKI_THERMOPLAST_SCIENTIFIC_BACKGROUND"
msgstr "De thermoplast is een door twee membranen omsloten celorganel dat warmtegevoelige pigmenten bevat, op elkaar gestapeld in een membraanzak. Het is een prokaryoot die door zijn eukaryotische gastheer geabsorbeerd is voor diens gebruik. De pigmenten in de thermoplast zijn in staat om de energie van hitteverschillen in de omgeving te gebruiken om glucose uit water en gasvormige koolstofdioxide te produceren in een proces dat thermosyntese heet. De snelheid van de glucoseproductie hangt af van de koolstofdioxideconcentratie en de temperatuur."

#, fuzzy
msgid "WIKI_THERMOPLAST_STRATEGY"
msgstr "De thermoplast is een door twee membranen omsloten celorganel dat warmtegevoelige pigmenten bevat, op elkaar gestapeld in een membraanzak. Het is een prokaryoot die door zijn eukaryotische gastheer geabsorbeerd is voor diens gebruik. De pigmenten in de thermoplast zijn in staat om de energie van hitteverschillen in de omgeving te gebruiken om glucose uit water en gasvormige koolstofdioxide te produceren in een proces dat thermosyntese heet. De snelheid van de glucoseproductie hangt af van de koolstofdioxideconcentratie en de temperatuur."

#, fuzzy
msgid "WIKI_THERMOPLAST_UPGRADES"
msgstr "De thermoplast is een door twee membranen omsloten celorganel dat warmtegevoelige pigmenten bevat, op elkaar gestapeld in een membraanzak. Het is een prokaryoot die door zijn eukaryotische gastheer geabsorbeerd is voor diens gebruik. De pigmenten in de thermoplast zijn in staat om de energie van hitteverschillen in de omgeving te gebruiken om glucose uit water en gasvormige koolstofdioxide te produceren in een proces dat thermosyntese heet. De snelheid van de glucoseproductie hangt af van de koolstofdioxideconcentratie en de temperatuur."

#, fuzzy
msgid "WIKI_THERMOSYNTHASE_EFFECTS"
msgstr "Chemosynthese"

#, fuzzy
msgid "WIKI_THERMOSYNTHASE_INTRO"
msgstr "Chemosynthese"

#, fuzzy
msgid "WIKI_THERMOSYNTHASE_MODIFICATIONS"
msgstr "De thermoplast is een door twee membranen omsloten celorganel dat warmtegevoelige pigmenten bevat, op elkaar gestapeld in een membraanzak. Het is een prokaryoot die door zijn eukaryotische gastheer geabsorbeerd is voor diens gebruik. De pigmenten in de thermoplast zijn in staat om de energie van hitteverschillen in de omgeving te gebruiken om glucose uit water en gasvormige koolstofdioxide te produceren in een proces dat thermosyntese heet. De snelheid van de glucoseproductie hangt af van de koolstofdioxideconcentratie en de temperatuur."

#, fuzzy
msgid "WIKI_THERMOSYNTHASE_PROCESSES"
msgstr "Produceert [thrive:compound type=\"glucose\"][/thrive:compound]. Ratio schaalt met concentratie van [thrive:compound type=\"carbondioxide\"][/thrive:compound] en temperatuur."

#, fuzzy
msgid "WIKI_THERMOSYNTHASE_REQUIREMENTS"
msgstr "De thermoplast is een door twee membranen omsloten celorganel dat warmtegevoelige pigmenten bevat, op elkaar gestapeld in een membraanzak. Het is een prokaryoot die door zijn eukaryotische gastheer geabsorbeerd is voor diens gebruik. De pigmenten in de thermoplast zijn in staat om de energie van hitteverschillen in de omgeving te gebruiken om glucose uit water en gasvormige koolstofdioxide te produceren in een proces dat thermosyntese heet. De snelheid van de glucoseproductie hangt af van de koolstofdioxideconcentratie en de temperatuur."

#, fuzzy
msgid "WIKI_THERMOSYNTHASE_SCIENTIFIC_BACKGROUND"
msgstr "De thermoplast is een door twee membranen omsloten celorganel dat warmtegevoelige pigmenten bevat, op elkaar gestapeld in een membraanzak. Het is een prokaryoot die door zijn eukaryotische gastheer geabsorbeerd is voor diens gebruik. De pigmenten in de thermoplast zijn in staat om de energie van hitteverschillen in de omgeving te gebruiken om glucose uit water en gasvormige koolstofdioxide te produceren in een proces dat thermosyntese heet. De snelheid van de glucoseproductie hangt af van de koolstofdioxideconcentratie en de temperatuur."

#, fuzzy
msgid "WIKI_THERMOSYNTHASE_STRATEGY"
msgstr "De thermoplast is een door twee membranen omsloten celorganel dat warmtegevoelige pigmenten bevat, op elkaar gestapeld in een membraanzak. Het is een prokaryoot die door zijn eukaryotische gastheer geabsorbeerd is voor diens gebruik. De pigmenten in de thermoplast zijn in staat om de energie van hitteverschillen in de omgeving te gebruiken om glucose uit water en gasvormige koolstofdioxide te produceren in een proces dat thermosyntese heet. De snelheid van de glucoseproductie hangt af van de koolstofdioxideconcentratie en de temperatuur."

#, fuzzy
msgid "WIKI_THERMOSYNTHASE_UPGRADES"
msgstr "De thermoplast is een door twee membranen omsloten celorganel dat warmtegevoelige pigmenten bevat, op elkaar gestapeld in een membraanzak. Het is een prokaryoot die door zijn eukaryotische gastheer geabsorbeerd is voor diens gebruik. De pigmenten in de thermoplast zijn in staat om de energie van hitteverschillen in de omgeving te gebruiken om glucose uit water en gasvormige koolstofdioxide te produceren in een proces dat thermosyntese heet. De snelheid van de glucoseproductie hangt af van de koolstofdioxideconcentratie en de temperatuur."

msgid "WIKI_THE_PATCH_MAP_FOG_OF_WAR"
msgstr ""

#, fuzzy
msgid "WIKI_THE_PATCH_MAP_INTRO"
msgstr "De thermoplast is een door twee membranen omsloten celorganel dat warmtegevoelige pigmenten bevat, op elkaar gestapeld in een membraanzak. Het is een prokaryoot die door zijn eukaryotische gastheer geabsorbeerd is voor diens gebruik. De pigmenten in de thermoplast zijn in staat om de energie van hitteverschillen in de omgeving te gebruiken om glucose uit water en gasvormige koolstofdioxide te produceren in een proces dat thermosyntese heet. De snelheid van de glucoseproductie hangt af van de koolstofdioxideconcentratie en de temperatuur."

#, fuzzy
msgid "WIKI_THE_PATCH_MAP_PATCHES"
msgstr "De thermoplast is een door twee membranen omsloten celorganel dat warmtegevoelige pigmenten bevat, op elkaar gestapeld in een membraanzak. Het is een prokaryoot die door zijn eukaryotische gastheer geabsorbeerd is voor diens gebruik. De pigmenten in de thermoplast zijn in staat om de energie van hitteverschillen in de omgeving te gebruiken om glucose uit water en gasvormige koolstofdioxide te produceren in een proces dat thermosyntese heet. De snelheid van de glucoseproductie hangt af van de koolstofdioxideconcentratie en de temperatuur."

msgid "WIKI_THE_PATCH_MAP_THE_PATCH_MAP"
msgstr ""

msgid "WIKI_THYLAKOIDS_EFFECTS"
msgstr "Geen speciale effecten."

#, fuzzy
msgid "WIKI_THYLAKOIDS_INTRO"
msgstr "Thylakoïden zijn clusters van eiwitten en fotosensitieve pigmenten. De pigmenten kunnen [b]zonlicht[/b] gebruiken om [b]glucose[/b] te produceren uit water en gasvormige [b]koolstofdioxide[/b] in een proces dat men [b]fotosynthese[/b] noemt. Deze pigmenten zorgen ook voor hun opvallende kleur. De snelheid van hun [b]glucose[/b] productie staat in verband met de concentratie van [b]koolstofdioxide[/b] en de lichtintensiteit. Doordat de thylakoïden als een suspensie zitten in het cytoplasma, voert de omliggende vloeistof [b]glycolyse[/b] uit."

msgid "WIKI_THYLAKOIDS_MODIFICATIONS"
msgstr "Geen aanpassingen"

#, fuzzy
msgid "WIKI_THYLAKOIDS_PROCESSES"
msgstr ""
"[b]Fotosynthese door Chromatoforen:[/b] [b]Zonlicht + Koolstofdioxide[/b] → [b]Glucose + Zuurstof[/b]\n"
"\n"
"[b]Glycolyse:[/b] [thrive:compound type=\"glucose\"][/thrive:compound] → [thrive:compound type=\"atp\"][/thrive:compound]"

#, fuzzy
msgid "WIKI_THYLAKOIDS_REQUIREMENTS"
msgstr "Geen vereisten"

#, fuzzy
msgid "WIKI_THYLAKOIDS_SCIENTIFIC_BACKGROUND"
msgstr "Thylakoïden zijn clusters van proteïnen en fotosensitieve pigmenten. De pigmenten kunnen lichtenergie gebruiken om glucose te produceren uit water en koolstofdioxide in een proces dat men fotosynthese noemt. Deze pigmenten zorgen ook voor hun opvallende kleur. De snelheid van hun glucoseproductie staat in verband met de concentratie van koolstofdioxide en de lichtintensiteit. Doordat de thylakoïden als een suspensie zitten in het cytoplasma, voert de omliggende vloeistof glycolyse uit."

#, fuzzy
msgid "WIKI_THYLAKOIDS_STRATEGY"
msgstr ""
"Thylakoïden hebben licht nodig (gemeten in lux) om glucose te genereren, en dus zijn alleen toegankelijk in wateroppervlakkige gebieden zoals de fotische zone of getijdenpoelen. Dus het is heel belangrijk dat de speler garandeert dat zij in een vatbaar gebied leven voordat ze op fotosynthese terugvallen. Wanneer je gevestigd bent is het bouwen van een effectieve autotroof zo simple als verzekeren dat er een netto positieve glucose productie in de cel is en genoeg energie is om het te behouden. Als het eruit ziet dat je misschien niet genoeg glucose gaat maken om levend te blijven, word niet bang! veel van een cel haar energieverbruik is van het bewegen en dat is ter keuze voor een cel dat geen voedsel moet vinden dus stilzitten kan de netto glucose productie vergroten.\n"
"\n"
"Het bouwen van een effectieve autotroof kan uitdagend zijn als er een dag-/nachtcyclus aanwezig is. Plaats zo veel mogelijk fotosynthetiserende organellen die je kan kopen om een maximale glucose productie te verzekeren, en een tamelijke hoeveelheid organellen die de opslagruimte vergroten om meer glucose op te slaan voor de komende nacht. Als uw glucoseopslagen laag zijn, wordt het sterk aangeraden om stil te zitten om veel minder energie te verbruiken of je kan prooisoorten achtervolgen als je een mixotrofische opstelling hebt.\n"
"\n"
"Wanneer nacht eraan komt, ga je waarschijnlijk een enge hoeveelheid energie verbruiken omdat je geen glucose niet meer produceert. Word niet bang! Zit stil om energie te behouden en wacht tot dat het ochtend is.\n"
"\n"
"Het wordt sterk aangeraden dat je rond de ochtend voortplant wanneer lux niveaus beginnen te stijgen, omdat na dat je voortplant zal jouw glucoseopslag halveren en dat kan leiden tot uw dood in het midden van de nacht."

msgid "WIKI_THYLAKOIDS_UPGRADES"
msgstr "Geen upgrades."

#, fuzzy
msgid "WIKI_TOXIN_VACUOLE_EFFECTS"
msgstr "De gifstofvacuole is een vacuole die speciaal aangepast is voor de specifieke productie, opslag en afscheiding van oxytoxy gifstoffen. Meer gifstofvacuole's zullen de snelheid waarmee gifstoffen vrijgelaten mee kunnen worden vergroten."

#, fuzzy
msgid "WIKI_TOXIN_VACUOLE_INTRO"
msgstr ""
"Toxine\n"
"Vacuole"

#, fuzzy
msgid "WIKI_TOXIN_VACUOLE_MODIFICATIONS"
msgstr "De gifstofvacuole is een vacuole die speciaal aangepast is voor de specifieke productie, opslag en afscheiding van oxytoxy gifstoffen. Meer gifstofvacuole's zullen de snelheid waarmee gifstoffen vrijgelaten mee kunnen worden vergroten."

#, fuzzy
msgid "WIKI_TOXIN_VACUOLE_PROCESSES"
msgstr "Verandert [thrive:compound type=\"atp\"][/thrive:compound] in [thrive:compound type=\"oxytoxy\"][/thrive:compound]. Ratio schaalt met de concentratie van [thrive:compound type=\"oxygen\"][/thrive:compound]. Kan gif afvuren met [thrive:input]g_fire_toxin[/thrive:input]."

#, fuzzy
msgid "WIKI_TOXIN_VACUOLE_REQUIREMENTS"
msgstr "De gifstofvacuole is een vacuole die speciaal aangepast is voor de specifieke productie, opslag en afscheiding van oxytoxy gifstoffen. Meer gifstofvacuole's zullen de snelheid waarmee gifstoffen vrijgelaten mee kunnen worden vergroten."

#, fuzzy
msgid "WIKI_TOXIN_VACUOLE_SCIENTIFIC_BACKGROUND"
msgstr "De gifstofvacuole is een vacuole die speciaal aangepast is voor de specifieke productie, opslag en afscheiding van oxytoxy gifstoffen. Meer gifstofvacuole's zullen de snelheid waarmee gifstoffen vrijgelaten mee kunnen worden vergroten."

#, fuzzy
msgid "WIKI_TOXIN_VACUOLE_STRATEGY"
msgstr "De gifstofvacuole is een vacuole die speciaal aangepast is voor de specifieke productie, opslag en afscheiding van oxytoxy gifstoffen. Meer gifstofvacuole's zullen de snelheid waarmee gifstoffen vrijgelaten mee kunnen worden vergroten."

#, fuzzy
msgid "WIKI_TOXIN_VACUOLE_UPGRADES"
msgstr "De gifstofvacuole is een vacuole die speciaal aangepast is voor de specifieke productie, opslag en afscheiding van oxytoxy gifstoffen. Meer gifstofvacuole's zullen de snelheid waarmee gifstoffen vrijgelaten mee kunnen worden vergroten."

msgid "WIKI_VACUOLE_EFFECTS"
msgstr ""

msgid "WIKI_VACUOLE_INTRO"
msgstr "Eukaryotische organel dat stoffen veel dichter by elkaar opslaat dan [b][color=#3796e1][url=thriveopedia:cytoplasm]Cytoplasm[/url][/color][/b]. Jij kan ze specialiseren om opslag te vergroten."

#, fuzzy
msgid "WIKI_VACUOLE_MODIFICATIONS"
msgstr "De gifstofvacuole is een vacuole die speciaal aangepast is voor de specifieke productie, opslag en afscheiding van oxytoxy gifstoffen. Meer gifstofvacuole's zullen de snelheid waarmee gifstoffen vrijgelaten mee kunnen worden vergroten."

#, fuzzy
msgid "WIKI_VACUOLE_PROCESSES"
msgstr "Verandert [thrive:compound type=\"atp\"][/thrive:compound] in [thrive:compound type=\"oxytoxy\"][/thrive:compound]. Ratio schaalt met de concentratie van [thrive:compound type=\"oxygen\"][/thrive:compound]. Kan gif afvuren met [thrive:input]g_fire_toxin[/thrive:input]."

msgid "WIKI_VACUOLE_REQUIREMENTS"
msgstr ""

msgid "WIKI_VACUOLE_SCIENTIFIC_BACKGROUND"
msgstr ""

msgid "WIKI_VACUOLE_STRATEGY"
msgstr ""

msgid "WIKI_VACUOLE_UPGRADES"
msgstr ""

#, fuzzy
msgid "WIKI_YES"
msgstr "onze Wiki"

msgid "WILL_YOU_THRIVE"
msgstr "Zal je overwinnen?"

msgid "WINDOWED"
msgstr ""

msgid "WIN_BOX_TITLE"
msgstr "JE HEBT OVERWONNEN!"

msgid "WIN_TEXT"
msgstr "Proficiat, je hebt deze versie van Thrive gewonnen! Je mag verder spelen nadat dit scherm is gesloten als je dat wenst, of een nieuw spel beginnen in een nieuwe wereld. Jij mag ook bindmiddelen toevoegen om een celkolonie te bouwen en de latere spelprototypen te proberen."

msgid "WORKSHOP_ITEM_CHANGE_NOTES"
msgstr "Item veranderings notities"

msgid "WORKSHOP_ITEM_CHANGE_NOTES_TOOLTIP"
msgstr "Verander notities om te laten zien op de Steam Workshop voor deze versie van het item (optioneel)"

msgid "WORKSHOP_ITEM_DESCRIPTION"
msgstr "Item omschrijving:"

msgid "WORKSHOP_ITEM_PREVIEW"
msgstr "Voorbeeldafbeelding item:"

msgid "WORKSHOP_ITEM_TAGS"
msgstr "Item Tags (komma \",\" gescheiden):"

msgid "WORKSHOP_ITEM_TITLE"
msgstr "Item titel:"

msgid "WORKSHOP_ITEM_UPLOAD_SUCCEEDED"
msgstr "Item uploaden naar de Steam Workshop is gelukt"

#, fuzzy
msgid "WORKSHOP_ITEM_UPLOAD_SUCCEEDED_TOS_REQUIRED"
msgstr "Het uploaden van items naar de Steam Workshop is gelukt, maar je moet de Workshop [color=#3796e1][url=https://steamcommunity.com/sharedfiles/workshoplegalagreement]servicevoorwaarden[/url][/color] accepteren voor het zichtbaar is"

msgid "WORKSHOP_TERMS_OF_SERVICE_NOTICE"
msgstr "Door dit item in te dienen, ga je akkoord met de [color=#3796e1][url=https://steamcommunity.com/sharedfiles/workshoplegalagreement]servicevoorwaarden[/url][/color] van Steam Workshop"

msgid "WORKSHOP_VISIBILITY_TOOLTIP"
msgstr "Zodra een item zichtbaar is gemaakt, is het voor iedereen zichtbaar"

msgid "WORLD"
msgstr "Wereld"

msgid "WORLD_EXPORT_SUCCESS_MESSAGE"
msgstr "Wereldgegevens zijn geëxporteerd naar {0} met succes"

msgid "WORLD_GENERAL_STATISTICS"
msgstr "Generieke Statistieken van Huidige Wereld"

msgid "WORLD_MISC_DETAILS_STRING"
msgstr ""
"Doe latere faseprototypen erbij: {0}\n"
"Doe Paaseieren erbij: {1}"

msgid "WORLD_RELATIVE_MOVEMENT"
msgstr "Relatief aan de wereld"

#, fuzzy
msgid "WORLD_SIZE"
msgstr "Wereld"

#, fuzzy
msgid "WORLD_SIZE_EXPLANATION"
msgstr ""
"Gefocuste microben zullen over grotere afstanden naar brokken of prooien zoeken\n"
"en misschien veel ambitieuzer over brokken zijn.\n"
"Responsieve microben zullen sneller overschakelen naar nieuwe doelen."

msgid "WORLD_SIZE_LARGE"
msgstr ""

#, fuzzy
msgid "WORLD_SIZE_MEDIUM"
msgstr "Relatief aan de wereld"

msgid "WORLD_SIZE_SMALL"
msgstr ""

#, fuzzy
msgid "WORLD_SIZE_TOOLTIP"
msgstr "Voeg een nieuwe sneltoets toe"

msgid "WORST_PATCH_COLON"
msgstr "Slechtste Zone:"

msgid "XBOX360"
msgstr "Xbox 360"

msgid "XBOX_ONE"
msgstr "Xbox One"

msgid "XBOX_SERIES"
msgstr "Xbox Series X"

#, fuzzy
msgid "X_TWITTER_TOOLTIP"
msgstr "Help"

msgid "YEARS"
msgstr "jaren"

#, fuzzy
msgid "YET_TO_BE_IMPLEMENTED_NOTICE"
msgstr "Moet nog toegevoegd worden."

msgid "YOUTUBE_TOOLTIP"
msgstr "Bezoek ons YouTube kanaal"

msgid "YOU_CAN_MAKE_PULL_REQUEST"
msgstr ""
"Thrive is een open source-project.\n"
"Je kunt een pull-verzoek indienen zonder je aan te melden bij het team."

msgid "YOU_CAN_SUPPORT_THRIVE_ON_PATREON"
msgstr "U kunt de toekomstige ontwikkeling van Thrive op Patreon ondersteunen."

msgid "ZOOM_IN"
msgstr "Inzoomen"

msgid "ZOOM_OUT"
msgstr "Uitzoomen"

#, fuzzy
#~ msgid "AUTO_EVO_TOOL_BUTTON"
#~ msgstr "Resolutie:"

#, fuzzy
#~ msgid "CLIMATE_INSTABILITY_EXPLANATION"
#~ msgstr ""
#~ "Actieve microben rennen en tuimelen als er niets interessants gebeurt.\n"
#~ "Sessiele microben zullen stationair zijn en wachten tot de omgeving verandert voordat ze handelen."

#, fuzzy
#~ msgid "CLIMATE_STABILITY_AVERAGE"
#~ msgstr ""
#~ "Actieve microben rennen en tuimelen als er niets interessants gebeurt.\n"
#~ "Sessiele microben zullen stationair zijn en wachten tot de omgeving verandert voordat ze handelen."

#, fuzzy
#~ msgid "CLIMATE_STABILITY_STABLE"
#~ msgstr ""
#~ "Actieve microben rennen en tuimelen als er niets interessants gebeurt.\n"
#~ "Sessiele microben zullen stationair zijn en wachten tot de omgeving verandert voordat ze handelen."

#, fuzzy
#~ msgid "CLIMATE_STABILITY_UNSTABLE"
#~ msgstr ""
#~ "Actieve microben rennen en tuimelen als er niets interessants gebeurt.\n"
#~ "Sessiele microben zullen stationair zijn en wachten tot de omgeving verandert voordat ze handelen."

#, fuzzy
#~ msgid "GENERATE_BUTTON"
#~ msgstr "Generatie:"

#, fuzzy
#~ msgid "GEOLOGICAL_ACTIVITY_EXPLANATION"
#~ msgstr ""
#~ "Actieve microben rennen en tuimelen als er niets interessants gebeurt.\n"
#~ "Sessiele microben zullen stationair zijn en wachten tot de omgeving verandert voordat ze handelen."

#, fuzzy
#~ msgid "PLANET_CUSTOMIZER"
#~ msgstr "Bij cursor:"

#, fuzzy
#~ msgid "REGENERATE_BUTTON"
#~ msgstr "Organellen"

#, fuzzy
#~ msgid "WORLD_SEA_LEVEL"
#~ msgstr "{0}-{1}m onder zeeniveau"

#, fuzzy
#~ msgid "WORLD_SEA_LEVEL_DEEP"
#~ msgstr "{0}-{1}m onder zeeniveau"

#, fuzzy
#~ msgid "WORLD_SEA_LEVEL_EXPLANATION"
#~ msgstr ""
#~ "Gefocuste microben zullen over grotere afstanden naar brokken of prooien zoeken\n"
#~ "en misschien veel ambitieuzer over brokken zijn.\n"
#~ "Responsieve microben zullen sneller overschakelen naar nieuwe doelen."

#, fuzzy
#~ msgid "WORLD_SEA_LEVEL_MODERATE"
#~ msgstr "Relatief aan de wereld"

#, fuzzy
#~ msgid "WORLD_TEMPERATURE"
#~ msgstr "Temperatuur"

#, fuzzy
#~ msgid "WORLD_TEMPERATURE_COLD"
#~ msgstr "Temp."

#, fuzzy
#~ msgid "WORLD_TEMPERATURE_EXPLANATION"
#~ msgstr ""
#~ "Gefocuste microben zullen over grotere afstanden naar brokken of prooien zoeken\n"
#~ "en misschien veel ambitieuzer over brokken zijn.\n"
#~ "Responsieve microben zullen sneller overschakelen naar nieuwe doelen."

#, fuzzy
#~ msgid "WORLD_TEMPERATURE_TEMPERATE"
#~ msgstr "Temp."

#, fuzzy
#~ msgid "WORLD_TEMPERATURE_WARM"
#~ msgstr "Temp."

#, fuzzy
#~ msgid "PASSIVE_REPRODUCTION_PROGRESS_EXPLANATION"
#~ msgstr "{0} bevolking veranderd met {1} door: {2}"

#~ msgid "TO_BE_IMPLEMENTED"
#~ msgstr "Moet nog toegevoegd worden."

#, fuzzy
#~ msgid "MICROBE_STAGE_DAY_NIGHT_TEXT"
#~ msgstr ""
#~ "Houd je gezondheidsbalk naast de ATP-balk (rechtsonder) in de gaten.\n"
#~ "Je cel sterft als hij geen gezondheid meer heeft.\n"
#~ "Je regenereert gezondheid terwijl je ATP hebt.\n"
#~ "Zorg ervoor dat u voldoende glucose verzamelt om ATP te produceren."

#, fuzzy
#~ msgid "GLOBAL_GLACIATION_EVENT_LOG"
#~ msgstr "Totale populatie:"

#~ msgid "IRON_CHEMOLITHOAUTOTROPHY"
#~ msgstr "Ijzer Chemolithoautotrofie"

#, fuzzy
#~ msgid "PASSIVE_REPRODUCTION_PROGRESS"
#~ msgstr "{0} bevolking veranderd met {1} door: {2}"

#, fuzzy
#~ msgid "MIGRATE"
#~ msgstr "Beoordeel"

#, fuzzy
#~ msgid "THANKS_FOR_BUYING_THRIVE"
#~ msgstr ""
#~ "Bedankt voor het spelen!\n"
#~ "\n"
#~ "Als je het spel leuk vond, vertel je vrienden dan over ons."

#, fuzzy
#~ msgid "WIKI_RADIOSYNTHESIS"
#~ msgstr "Chemosynthese"

#~ msgid "EASTEREGG_MESSAGE_19"
#~ msgstr "Leuk Weetje, Het Didinium is een trilhaardiertje dat op pantoffeldiertjes jaagt."

#~ msgid "EASTEREGG_MESSAGE_20"
#~ msgstr "Leuk weetje, De Amoeben jagen en vangen prooien met 'beentjes' gemaakt van cytoplasma genaamd pseudopodia, uiteindelijk willen we die in Thrive."

#~ msgid "EASTEREGG_MESSAGE_21"
#~ msgstr "Hier is een tip, Pas op voor grotere cellen en grote bacteriën, het is niet leuk om verteerd te worden, en ze zullen je opeten."

#~ msgid "EASTEREGG_MESSAGE_22"
#~ msgstr "Thrive's hoofd van het geluidsteam heeft veel liedjes gemaakt die nog niet zijn toegevoegd aan het spel. Je kan ze beluisteren of je kan streams bekijken waar hij liedjes componeert op zijn Youtube kanaal, Oliver Lugg."

#~ msgid "EASTEREGG_MESSAGE_23"
#~ msgstr "Hier is een tip, als je cel 150 zeshoeken groot is, kan je grote brokken ijzer omsluiten."

#~ msgid "EASTEREGG_MESSAGE_24"
#~ msgstr "Het is de bedoeling dat Thrive een simulatie is van een buitenaardse planeet, het is daardoor logisch dat de meeste schepels die je vind verwant zullen zijn met één of twee andere soorten door de evolutie die rondom je gebeurt, kijk maar of je ze kan identificeren!"

#~ msgid "EASTEREGG_MESSAGE_25"
#~ msgstr "Leuk Weetje, Het Thrive team doet af en toe aan podcasts, je moet ze maar eens bekijken!"

#~ msgid "EASTEREGG_MESSAGE_26"
#~ msgstr "Leuk Weetje, Thrive is gemaakt met de open source Godot engine!"

#~ msgid "EASTEREGG_MESSAGE_27"
#~ msgstr "Leuk Weetje, Een van de eerste speelbare game-play prototypes was gemaakt door onze geweldige programmeur, untrustedlife!"

#~ msgid "MICROBE_EDITOR_HELP_MESSAGE_1"
#~ msgstr ""
#~ "Prokaryotische Structuren\n"
#~ "\n"
#~ "Metabolosomen: Produceren [thrive:compound type=\"atp\"][/thrive:compound] van [thrive:compound type=\"glucose\"][/thrive:compound].\n"
#~ "\n"
#~ "Chemosynthetiserende Proteïnes: Produceren half het aantal [thrive:compound type=\"glucose\"][/thrive:compound] uit [thrive:compound type=\"hydrogen sulfide\"][/thrive:compound] als een chemoplast, maar voert ook glycolyse uit, neemt 1 zeshoek in.\n"
#~ "\n"
#~ "Thylakoïden: Produceren 1/3de van het aantal [thrive:compound type=\"glucose\"][/thrive:compound] dat een normale chloroplast produceert, maar voert ook glycolyse uit, en neemt 1 zeshoek in.\n"
#~ "\n"
#~ "Rusticyanine: Zet [thrive:compound type=\"iron\"][/thrive:compound] om in [thrive:compound type=\"atp\"][/thrive:compound]\n"
#~ "\n"
#~ "Nitrogenase: zet atmosferische stikstof en [thrive:compound type=\"atp\"][/thrive:compound] om in [thrive:compound type=\"ammonia\"][/thrive:compound] anaëroob.\n"
#~ "\n"
#~ "Cytoplasma: Heeft opslagruimte en voert glycolise uit (produceert kleine hoeveelheden aan [thrive:compound type=\"atp\"][/thrive:compound])"

#~ msgid "MICROBE_EDITOR_HELP_MESSAGE_14"
#~ msgstr "Zodra fagocytose klaar is zullen alle gevangen objecten in het celmembraan gehouden worden om verteerd te worden. Onverteerbare objecten zullen altijd uitgescheiden worden, dus zorg ervoor dat je de mutaties hebt die nodig zijn om ze te kunnen verwerken. Enzymen helpen bij de vertering en worden geleverd door het lysozoom. Het is sterk aangeraden om dit organen te evolueren om vertering stukken efficiënter te maken."

#~ msgid "MICROBE_EDITOR_HELP_MESSAGE_2"
#~ msgstr ""
#~ "Externe Organellen\n"
#~ "\n"
#~ "Flagellum: Laat je cell sneller bewegen door het verbruiken van [thrive:compound type=\"atp\"][/thrive:compound]\n"
#~ "\n"
#~ "Pilus: Kan gebruikt worden om andere cellen te steken"

#~ msgid "MICROBE_EDITOR_HELP_MESSAGE_3"
#~ msgstr ""
#~ "Membraangebonden Organellen\n"
#~ "\n"
#~ "Nucleus: Neemt 11 zeshoeken in en laat evolutie van membraangebonden organellen toe, verdubbeld ook de grootte van uw cel en deelt de schade die genomen is door de helft (Kan maar één keer ontwikkeld worden)\n"
#~ "\n"
#~ "Bindmiddel: Laat binding met andere cellen. Nodig om verder te ontwikkelen naar de Meercellige Fase.\n"
#~ "\n"
#~ "Mitochondrium: Produceert [thrive:compound type=\"atp\"][/thrive:compound] uit [thrive:compound type=\"glucose\"][/thrive:compound] en atmosferische O2 veel efficiënter dan cytoplasma\n"
#~ "\n"
#~ "Chloroplast: Maakt [thrive:compound type=\"glucose\"][/thrive:compound] uit zonlicht en atmosferische CO2\n"
#~ "\n"
#~ "Chemoplast: Maakt [thrive:compound type=\"glucose\"][/thrive:compound] uit [thrive:compound type=\"hydrogensulfide\"][/thrive:compound]\n"
#~ "\n"
#~ "Stikstoffixerende plastide: Maakt [thrive:compound type=\"ammonia\"][/thrive:compound] van[thrive:compound type=\"atp\"][/thrive:compound], atmosferische Stikstof en Zuurstof\n"
#~ "\n"
#~ "Vacuole: Slaat 8 opgenomen stoffen op\n"
#~ "\n"
#~ "Gifstoffenvacuolen: Produceert gifstoffen (genaamd [thrive:compound type=\"oxytoxy\"][/thrive:compound]) en staat u toe om het vrij te laten, dat geeft schade op basis van de hoeveelheid zuurtoxine die beschikbaar is\n"
#~ "\n"
#~ "Signaalmiddel: Sta cellen toe om chemische stoffen te maken waar andere cellen op reageren"

#~ msgid "MICROBE_EDITOR_HELP_MESSAGE_4"
#~ msgstr "Elke generatie heb je 100 mutatiepunten (MP) om uit te geven, en elke verandering (of mutatie) zal een bepaalde hoeveelheid MP kosten. Het toevoegen en verwijderen van organellen kost MP, maar het verwijderen van organellen die geplaatst werden in de huidige mutatiesessie betalen MP terug voor dat organel. Je kan een organel verplaatsen of volledig verwijderen door erop te klikken met de rechtermuisknop en de passende actie te kiezen uit het pop-up menu. Je kan je organellen tijdens het plaatsen roteren met [thrive:input]e_rotate_left[/thrive:input] en [thrive:input]e_rotate_right[/thrive:input]."

#~ msgid "MICROBE_EDITOR_HELP_MESSAGE_5"
#~ msgstr "Elke keer dat je reproduceert kom je in de microbe \"editor\" waar je aanpassingen aan je soort kan maken (door het toevoegen, verplaatsen en verwijderen van organellen) om je soort succesvoller te maken. Elk bezoek aan de \"editor\" in de microbe-fase weerspiegelt [thrive:constant]EDITOR_TIME_JUMP_MILLION_YEARS[/thrive:constant] miljoen jaar van evolutie."

#~ msgid "MICROBE_STAGE_HELP_MESSAGE_1"
#~ msgstr "[thrive:input]g_move_forward[/thrive:input],[thrive:input]g_move_left[/thrive:input],[thrive:input]g_move_backwards[/thrive:input],[thrive:input]g_move_right[/thrive:input] en de muis om te bewegen. [thrive:input]g_fire_toxin[/thrive:input] om [thrive:compound type=\"oxytoxy\"][/thrive:compound] te schieten als je een gifstoffenvacuole hebt. [thrive:input]g_toggle_engulf[/thrive:input] om de omsluitmodus aan te zetten. Je kan in en uit zoomen met het muiswiel."

#~ msgid "MICROBE_STAGE_HELP_MESSAGE_10"
#~ msgstr "Om voort te planten moet je al jouw celorganellen in twee splitsen. Celorganellen hebben [thrive:compound type=\"ammonia\"][/thrive:compound] en [thrive:compound type=\"phosphates\"][/thrive:compound] nodig om in twee te kunnen splitsen."

#~ msgid "MICROBE_STAGE_HELP_MESSAGE_11"
#~ msgstr "Maar als je overleeft voor twintig generaties met een bevolkingsaantal van 300, wordt je geacht het huidige spel te hebben gewonnen, nadat je gewonnen hebt krijg je een pop-up en kan je verder spelen als je dat wenst."

#~ msgid "MICROBE_STAGE_HELP_MESSAGE_12"
#~ msgstr "Wees voorzichtig, want je concurrenten zijn samen met jouw aan het evolueren. Elke keer dat je de bewerker gebruikt, evolueren ze ook."

#~ msgid "MICROBE_STAGE_HELP_MESSAGE_13"
#~ msgstr "Het bindmiddel maakt het mogelijk om een celkolonie bouwen met cellen van dezelfde soort waar zij geabsorbeerde en geproduceerde stoffen onder elkaar verdelen. Je kunt bindingsmodus starten door op [thrive:input]g_toggle_binding[/thrive:input] te drukken. Terwijl je in een celkolonie zit kan jouw cel zich niet verdelen en niet de bewerker binnenkomen. Om de bewerker te openen, verzamel jij de noodzakelijke stoffen en verlaat de kolonie door op [thrive:input]g_unbind_all[/thrive:input] te drukken. Grote celkolonies zijn de weg naar meercelligheid."

#~ msgid "MICROBE_STAGE_HELP_MESSAGE_15"
#~ msgstr "Celwanden die uit chitine en cellulose bestaan kunnen niet verteerd worden zonder de vereiste enzym te hebben die hun eerst kan afbreken."

#~ msgid "MICROBE_STAGE_HELP_MESSAGE_16"
#~ msgstr "Lysosomen zijn echter enkel beschikbaar voor eukaryoten. Prokaryoten hebben zo'n organel niet, en dus verloopt de vertering nogal sloom. Voor kleine cellen is dat geen probleem, maar het is als grotere cel zeer nadelig om geen lysosomen te hebben."

#~ msgid "MICROBE_STAGE_HELP_MESSAGE_2"
#~ msgstr "Uw cel gebruikt [thrive:compound type=\"atp\"][/thrive:compound] als zijn energiebron, als deze op geraakt zal je sterven."

#~ msgid "MICROBE_STAGE_HELP_MESSAGE_3"
#~ msgstr "Om de bewerker te gebruiken en voort te planten, moet jij lang genoeg levend blijven. [thrive:compound type=\"ammonia\"][/thrive:compound] (oranje wolk) en [thrive:compound type=\"phosphates\"][/thrive:compound] (paarse wolk) verzamelen versnelt de groei."

#~ msgid "MICROBE_STAGE_HELP_MESSAGE_4"
#~ msgstr "Je kan ook cellen, bacteriën, ijzerbrokken en cel brokken omsluiten die kleiner zijn dan jezelf door [thrive:input]g_toggle_engulf[/thrive:input] te drukken. Dit zal extra [thrive:compound type=\"atp\"][/thrive:compound] kosten en zal je vertragen. Vergeet niet om een tweede keer op [thrive:input]g_toggle_engulf[/thrive:input] te drukken om de omsluitmodus te stoppen."

#~ msgid "MICROBE_STAGE_HELP_MESSAGE_5"
#~ msgstr "Osmoregulatie kost [thrive:compound type=\"atp\"][/thrive:compound], wat betekend dat des te groter je cel is, des te meer mitochondriën, metabolosomen of rusticyanine (of cytoplasme, die glycolyse uitvoert) je nodig hebt om het verlies van [thrive:compound type=\"atp\"][/thrive:compound] wanneer je stilstaat te verkomen."

#~ msgid "MICROBE_STAGE_HELP_MESSAGE_6"
#~ msgstr "Er zijn vele organellen in de bewerker die je kan ontwikkelen, waardoor je een brede waaier aan verschillende speelstijlen kunt gebruiken."

#~ msgid "MICROBE_STAGE_HELP_MESSAGE_7"
#~ msgstr "Voorlopig, als je populatie naar nul zakt zal je uitsterven."

#~ msgid "MICROBE_STAGE_HELP_MESSAGE_8"
#~ msgstr ""
#~ "De verschillende stofwolken zijn:\n"
#~ "\n"
#~ "Wit – [thrive:compound type=\"glucose\"][/thrive:compound]\n"
#~ "Geel – [thrive:compound type=\"hydrogensulfide\"][/thrive:compound]\n"
#~ "Oranje – [thrive:compound type=\"ammonia\"][/thrive:compound]\n"
#~ "Paars – [thrive:compound type=\"phosphates\"][/thrive:compound]\n"
#~ "Roest bruin – [thrive:compound type=\"iron\"][/thrive:compound]\n"
#~ "\n"
#~ "[thrive:compound type=\"glucose\"][/thrive:compound] maakt [thrive:compound type=\"atp\"][/thrive:compound]."

#~ msgid "MICROBE_STAGE_HELP_MESSAGE_9"
#~ msgstr "[thrive:compound type=\"hydrogensulfide\"][/thrive:compound] kan omgezet worden in [thrive:compound type=\"glucose\"][/thrive:compound] door middel van chemoplasten en chemosynthese proteïnes. [thrive:compound type=\"iron\"][/thrive:compound] kan door middel van rusticyanine omgezet worden in [thrive:compound type=\"atp\"][/thrive:compound]."

#, fuzzy
#~ msgid "WIKI_MACROSCOPIC_STAGE"
#~ msgstr "Microbestadium"

#, fuzzy
#~ msgid "EARLY_MULTICELLULAR"
#~ msgstr "Organel plaatsen"

#, fuzzy
#~ msgid "LOADING_EARLY_MULTICELLULAR_EDITOR"
#~ msgstr "Microbe editor laden"

#, fuzzy
#~ msgid "ERUPTION_IN"
#~ msgstr "gereproduceerd"

#~ msgid "THE_AMOUNT_OF_GLUCOSE_HAS_BEEN_REDUCED"
#~ msgstr "De hoeveelheid glucose is teruggebracht tot {0} van de vorige hoeveelheid."

#, fuzzy
#~ msgid "OXYTOXISOME_DESC"
#~ msgstr "Een gemodificeerd metabolosoom dat verantwoordelijk is voor de productie van een primitieve vorm van het giftige middel OxyToxy NT."

#~ msgid "THYLAKOID"
#~ msgstr "Thylakoïde"

#, fuzzy
#~ msgid "WIKI_CYTOPLASM_GLYCOLYSIS"
#~ msgstr "Cytoplasma Glycolyse"

#, fuzzy
#~ msgid "WIKI_AEROBIC_NITROGEN_FIXATION"
#~ msgstr "Anaerobe Stikstoffixatie"

#, fuzzy
#~ msgid "WIKI_AWAKENING_STAGE"
#~ msgstr "Ontwaakfase"

#, fuzzy
#~ msgid "WIKI_AWARE_STAGE"
#~ msgstr "Bewustzijnsfase"

#, fuzzy
#~ msgid "WIKI_CHEMOSYNTHESIS"
#~ msgstr "Chemosynthese"

#, fuzzy
#~ msgid "WIKI_GLYCOLYSIS"
#~ msgstr "Glycolyse"

#, fuzzy
#~ msgid "WIKI_INDUSTRIAL_STAGE"
#~ msgstr "Ga naar Industriële Fase?"

#, fuzzy
#~ msgid "WIKI_IRON_CHEMOLITHOAUTOTROPHY"
#~ msgstr "Ijzer Chemolithoautotrofie"

#, fuzzy
#~ msgid "WIKI_LIPASE"
#~ msgstr "Verandert [thrive:compound type=\"glucose\"][/thrive:compound] in [thrive:compound type=\"atp\"][/thrive:compound]."

#, fuzzy
#~ msgid "WIKI_MICROBE_EDITOR"
#~ msgstr "Microbebewerker"

#, fuzzy
#~ msgid "WIKI_MUCILAGE_SYNTHESIS"
#~ msgstr "Chemosynthese"

#, fuzzy
#~ msgid "WIKI_MULTICELLULAR_STAGE"
#~ msgstr "Meercellige Fase"

#, fuzzy
#~ msgid "WIKI_NONE"
#~ msgstr "Rusticyanine is een proteïne dat koolstofdioxide en zuurstof kan gebruiken om ijzer te oxideren van een chemische staat naar een andere. Dit proces, dat men ijzer respiratie noemt, geeft energie vrij dat de cel dan kan opnemen."

#, fuzzy
#~ msgid "WIKI_OXYTOXY_SYNTHESIS"
#~ msgstr "OxyToxy Synthese"

#, fuzzy
#~ msgid "WIKI_PHOTOSYNTHESIS"
#~ msgstr "Fotosynthese"

#, fuzzy
#~ msgid "WIKI_RUSTICYANIN"
#~ msgstr "Rusticyanine"

#, fuzzy
#~ msgid "WIKI_SOCIETY_STAGE"
#~ msgstr "Microbestadium"

#, fuzzy
#~ msgid "WIKI_SPACE_STAGE"
#~ msgstr "Microbestadium"

#, fuzzy
#~ msgid "NO"
#~ msgstr "Geen"

#, fuzzy
#~ msgid "YES"
#~ msgstr "jaren"

#, fuzzy
#~ msgid "STAGES_BUTTON"
#~ msgstr "Het verwijderen van dit opgeslagen bestand kan niet ongedaan worden gemaakt. Weet je zeker dat je dit definitief wilt verwijderen?"

#, fuzzy
#~ msgid "EDITING"
#~ msgstr "Chitine"

#~ msgid "BIODIVERSITY_ATTEMPT_FILL_CHANCE"
#~ msgstr "Kans in elk gebied met een paar soorten (lage biodiversiteit) om nieuwe soorten te maken"

#~ msgid "BIODIVERSITY_FROM_NEIGHBOUR_PATCH_CHANCE"
#~ msgstr "Kans om een nieuwe soort te maken om de biodiversiteit te vergroten vanuit een naburig gebied"

#~ msgid "BIODIVERSITY_NEARBY_PATCH_IS_FREE_POPULATION"
#~ msgstr "Soort die de biodiversiteit vergroot van omliggende gebied krijgt gratis een bevolkingsaantal"

#~ msgid "BIODIVERSITY_SPLIT_IS_MUTATED"
#~ msgstr "Soort die de Biodiversiteit vergroot is gemuteerd tijdens creatie"

#, fuzzy
#~ msgid "MAXIMUM_SPECIES_IN_PATCH"
#~ msgstr "stierf uit op de planeet"

#~ msgid "NEW_BIODIVERSITY_INCREASING_SPECIES_POPULATION"
#~ msgstr "Startpopulatie voor soorten die de biodiversiteit vergroten"

#~ msgid "NOT_FOUND_CHUNK"
#~ msgstr "Fout: brokstuk niet gevonden"

#~ msgid "BASSBOOST"
#~ msgstr "Bassboost(toets)"

#~ msgid "BASSDOWN"
#~ msgstr "Bass omlaag"

#~ msgid "BASSUP"
#~ msgstr "Bass omhoog"

#~ msgid "DIRECTIONL"
#~ msgstr "Links"

#~ msgid "DIRECTIONR"
#~ msgstr "Rechts"

#~ msgid "HYPERL"
#~ msgstr "Hyper Left(toets)"

#~ msgid "HYPERR"
#~ msgstr "Hyper Right(toets)"

#~ msgid "SUPERL"
#~ msgstr "Super Left(toets)"

#~ msgid "SUPERR"
#~ msgstr "Super Right(toets)"

#~ msgid "TREBLEDOWN"
#~ msgstr "Treble omlaag"

#~ msgid "TREBLEUP"
#~ msgstr "Treble Omhoog"

#, fuzzy
#~ msgid "UNKNOWN_ON_WINDOWS"
#~ msgstr "Onbekende Workshop ID voor deze mod"

#, fuzzy
#~ msgid "TARGET_TIME"
#~ msgstr "HP:"

#, fuzzy
#~ msgid "ENABLED"
#~ msgstr "Schakel mods in"

#, fuzzy
#~ msgid "PATCH_MAP_TYPE"
#~ msgstr "Kaart met plekken"

#, fuzzy
#~ msgid "PATCH_MAP_TYPE_EXPLANATION"
#~ msgstr ""
#~ "Actieve microben rennen en tuimelen als er niets interessants gebeurt.\n"
#~ "Sessiele microben zullen stationair zijn en wachten tot de omgeving verandert voordat ze handelen."

#, fuzzy
#~ msgid "LOOKING_AT"
#~ msgstr "Druk op de \"ongedaan maken\" knop in de \"editor\" om een fout te corrigeren"

#~ msgid "SPECIES_N_TIMES"
#~ msgstr "{0} (x{1})"

#, fuzzy
#~ msgid "BECOME_AWARE"
#~ msgstr "Bioom: {0}"

#, fuzzy
#~ msgid "CONFIRM_NORMAL"
#~ msgstr "BEVESTIGEN"

#~ msgid "STUFF_AT"
#~ msgstr "Spullen bij {0:F1}, {1:F1}:"

#, fuzzy
#~ msgid "SPECIES_DETAILS"
#~ msgstr "Soortenlijst"

#, fuzzy
#~ msgid "CURRENT_GENERATION_COLON"
#~ msgstr "Generatie:"

#, fuzzy
#~ msgid "STATISTICS_BUTTON_TOOLTIP"
#~ msgstr "Zelfmoord"

#, fuzzy
#~ msgid "MACROSCOPIC_PROTOYPE_WARNING"
#~ msgstr ""
#~ "De geselecteerde save die moet worden geladen is niet compatibel met deze versie van Thrive.\n"
#~ "En er is geen save-upgrade om deze save te upgraden.\n"
#~ "Aangezien Thrive nog in een vroeg stadium van ontwikkeling is, heeft compatibiliteit van het opslaan geen hoge prioriteit, daarom zijn er geen upgraders voor alle versies."

#, fuzzy
#~ msgid "AUTO_GPU_NAME"
#~ msgstr "Aangepaste gebruikersnaam:"

#, fuzzy
#~ msgid "NOT_RUNNING_DOT"
#~ msgstr "Niet actief."

#~ msgid "PATCH_PANGONIAN_VENTS"
#~ msgstr "Pangonische luchtopeningen"

#~ msgid "PATCH_PANGONIAN_MESOPELAGIC"
#~ msgstr "Pangonische mesopelagische zone"

#~ msgid "PATCH_PANGONIAN_EPIPELAGIC"
#~ msgstr "Pangonische epipelagische zone"

#~ msgid "PATHCH_PANGONIAN_ABYSSOPELAGIC"
#~ msgstr "Pangonische abyssopelagische zone"

#~ msgid "PATCH_PANGONIAN_COAST"
#~ msgstr "Pangonische kust"

#~ msgid "PATCH_PANGONIAN_ESTUARY"
#~ msgstr "Pangonische zeearm"

#~ msgid "PATCH_CAVE"
#~ msgstr "Grot"

#~ msgid "PATCH_ICE_SHELF"
#~ msgstr "Ijsplank"

#~ msgid "PATCH_PANGONIAN_SEAFLOOR"
#~ msgstr "Pangonische zeebodem"

#~ msgid "LOADING_DOT"
#~ msgstr "Laden..."

#~ msgid "PREVIOUS"
#~ msgstr "vorige:"

#~ msgid "RUN_RESULT_POP_IN_PATCHES"
#~ msgstr "bevolking in gebieden:"

#~ msgid "SAVING"
#~ msgstr "Opslaan..."

#~ msgid "OVERWRITE_EXISTING_SAVE_TITLE"
#~ msgstr "Bestaande opgeslagen bestand overschrijven?"

#~ msgid "SAVING_FAILED"
#~ msgstr "Opslaan mislukt! Een uitzondering is opgetreden"

#~ msgid "TYPE"
#~ msgstr "Type:"

#~ msgid "EDITOR_TUTORIAL_PATCH_TEXT"
#~ msgstr ""
#~ "Dit is de kaart van de plekken.\n"
#~ "Hier kan je de verschillende plekken zien waar je microben kunnen leven.\n"
#~ "Je huidige plek is gemarkeerd.\n"
#~ "Je kan op de plekken klikken met je muis om ze te selecteren om zo hun details te zien aan de rechterzijde.\n"
#~ "\n"
#~ "Als je een plek selecteerd die aangrenst aan de plek waarin je jezelf momenteel bevindt, dan kan je op de knop aan de rechterkant klikken om daarheen te verhuizen. Dit laat toe om je populatie te verspreiden naar nieuwe plekken.\n"
#~ "\n"
#~ "Selecteer een plek om verder te gaan."

#~ msgid "VIEW_NOW"
#~ msgstr "Kijk nu"

#, fuzzy
#~ msgid "TOTAL_EXTINCTION"
#~ msgstr "stierf uit in {0}"

#, fuzzy
#~ msgid "LOCAL_EXTINCTION"
#~ msgstr "Speler is uitgestorven"

#, fuzzy
#~ msgid "MARINE_SNOW_FOOD_SOURCE"
#~ msgstr "Mariene sneeuw"

#~ msgid "Cancel"
#~ msgstr "Annuleren"

#~ msgid "SAVING_ERROR"
#~ msgstr "Fout bij het opslaan"

#~ msgid "REMOVE_ORGANELLE"
#~ msgstr "Organel verwijderen"

#, fuzzy
#~ msgid "TRY_NEW_GAME"
#~ msgstr "Nieuw Spel"

#~ msgid "MICROBE_PATCH_LABEL"
#~ msgstr "Plek: {0}"

#, fuzzy
#~ msgid "COLOR"
#~ msgstr "Kleur"

#~ msgid "TURNS"
#~ msgstr "Bochten"

#~ msgid "INTO"
#~ msgstr "in"

#~ msgid "OXYTOXY"
#~ msgstr "OxyToxy"

#~ msgid "DOT_CAN_RELEASE"
#~ msgstr ". Kan vrijgeven"

#~ msgid "TOXINS_BY_PRESSING_E"
#~ msgstr "gifstoffen door E te drukken. Staat in verband met"

#~ msgid "CONCENTRATION_OF"
#~ msgstr "concentratie van"

#~ msgid "USES"
#~ msgstr "Toepassingen"

#~ msgid "DOT_RATE"
#~ msgstr ". Staat"

#~ msgid "SCALES_WITH_CONCENTRATION_OF"
#~ msgstr "in verband met concentratie van"

#~ msgid "PRODUCES"
#~ msgstr "Produceert"

#~ msgid "DOT_RATE_SCALES_WITH"
#~ msgstr ". Staat in verband met"

#~ msgid "AND"
#~ msgstr "en"

#~ msgid "INTENSITY_OF"
#~ msgstr "intensiteit van"

#~ msgid "DOT_RATE_SCALES"
#~ msgstr ". Beoordeel schalen"

#~ msgid "OXYGEN_DOT"
#~ msgstr "Zuurstof."

#~ msgid "DOT_RATE_SCALES_WITH_CONCENTRATION_OF"
#~ msgstr ". Staat in verband met de concentratie van"

#~ msgid "ALSO_TURNS"
#~ msgstr "Ook bochten"

#~ msgid "INREASE_STORAGE_SPACE"
#~ msgstr "Vergroot de opslagruimte van de cel."

#~ msgid "DOT_CAN"
#~ msgstr ". Kan"

#~ msgid "RELEASE_TOXINS_BY_PRESSING"
#~ msgstr "Laat gifstoffen los door te drukken"

#~ msgid "E_DOT"
#~ msgstr "E."

#~ msgid "BIOLUMESCENT_VACUOLE"
#~ msgstr ""
#~ "Bioluminescente\n"
#~ "Vacuole"

#, fuzzy
#~ msgid "END"
#~ msgstr "en"

#, fuzzy
#~ msgid "LEFT"
#~ msgstr "Beweeg naar links"

#, fuzzy
#~ msgid "RIGHT"
#~ msgstr "Licht"

#, fuzzy
#~ msgid "FORWARD"
#~ msgstr "Beweeg naar voor"

#, fuzzy
#~ msgid "PARENLEFT"
#~ msgstr "Draaien naar links"

#, fuzzy
#~ msgid "PARENRIGHT"
#~ msgstr "Draaien naar rechts"

#, fuzzy
#~ msgid "COLON"
#~ msgstr "HP:"

#, fuzzy
#~ msgid "SEMICOLON"
#~ msgstr "Grootte:"

#, fuzzy
#~ msgid "AT"
#~ msgstr "ATP"

#, fuzzy
#~ msgid "BRACKETRIGHT"
#~ msgstr "Draaien naar rechts"

#, fuzzy
#~ msgid "QUOTELEFT"
#~ msgstr "Draaien naar links"

#, fuzzy
#~ msgid "BRACELEFT"
#~ msgstr "Draaien naar links"

#, fuzzy
#~ msgid "BRACERIGHT"
#~ msgstr "Draaien naar rechts"

#, fuzzy
#~ msgid "EXCLAMDOWN"
#~ msgstr "Wiel naar beneden"

#, fuzzy
#~ msgid "YEN"
#~ msgstr "Zuurstof"

#, fuzzy
#~ msgid "SECTION"
#~ msgstr "Omschrijving:"

#, fuzzy
#~ msgid "COPYRIGHT"
#~ msgstr "Beweeg naar rechts"

#, fuzzy
#~ msgid "MU"
#~ msgstr "Dempen"

#, fuzzy
#~ msgid "AE"
#~ msgstr "Opslaan"

#, fuzzy
#~ msgid "ETH"
#~ msgstr "Gezondheid"

#, fuzzy
#~ msgid "DIVISION"
#~ msgstr "Versie:"

#, fuzzy
#~ msgid "BACKTAB"
#~ msgstr "Terug"

#, fuzzy
#~ msgid "TOTAL_TIME_USED_COLON"
#~ msgstr "Soorten:"

#~ msgid "EDITOR_TUTORIAL_CELL_TEXT"
#~ msgstr ""
#~ "Dit is de cel editor waar je organellen kan toevoegen aan of verwijderen van je soort door mutatiepunten (MP) te besteden.\n"
#~ "\n"
#~ "Je kan ook andere eigenschappen van je soort aanpassen in de andere tabbladen van de cel editor.\n"
#~ "\n"
#~ "Om verder te gaan selecteer je een organel van het paneel aan de linkerkant (cytoplasma is een goede keuze). Klik dan met de linkermuisknop naast de zeshoek die getoond is in het midden van het scherm om dat organel toe te voegen aan je soort."<|MERGE_RESOLUTION|>--- conflicted
+++ resolved
@@ -7,11 +7,7 @@
 msgstr ""
 "Project-Id-Version: PROJECT VERSION\n"
 "Report-Msgid-Bugs-To: EMAIL@ADDRESS\n"
-<<<<<<< HEAD
-"POT-Creation-Date: 2025-07-11 18:06+0200\n"
-=======
 "POT-Creation-Date: 2025-06-05 21:10+0100\n"
->>>>>>> c10e08e0
 "PO-Revision-Date: 2025-05-25 15:00+0000\n"
 "Last-Translator: Anonymous <noreply@weblate.org>\n"
 "Language-Team: Dutch (Belgium) <https://translate.revolutionarygamesstudio.com/projects/thrive/thrive-game/nl_BE/>\n"
@@ -5000,9 +4996,8 @@
 msgid "PLANET_DETAILS_STRING"
 msgstr "Open Logs Folder"
 
-#, fuzzy
 msgid "PLANET_GENERATION_TEASER"
-msgstr "Geselecteerd:"
+msgstr ""
 
 msgid "PLANET_RANDOM_SEED"
 msgstr ""
@@ -5770,10 +5765,6 @@
 msgid "SILICA_MEMBRANE_DESCRIPTION"
 msgstr "Dit membraan heeft een sterke wand van siliciumdioxide. Het kan algemene schade goed weerstaan en is zeer resistent tegen fysieke schade. Het heeft ook minder energie nodig om zijn vorm te behouden. Echter, het vertraagt de cel met een grote factor en de cel absorbeert stoffen minder snel."
 
-#, fuzzy
-msgid "SIMULATION_CONFIG"
-msgstr "Osmoregulatie"
-
 msgid "SIXTEEN_TIMES"
 msgstr "16x"
 
@@ -7115,9 +7106,6 @@
 msgid "UPSCALE_FSR_22"
 msgstr ""
 
-msgid "UPSCALE_METHOD"
-msgstr ""
-
 msgid "UPSCALE_SHARPENING_FSR"
 msgstr ""
 
@@ -9222,94 +9210,6 @@
 
 msgid "ZOOM_OUT"
 msgstr "Uitzoomen"
-
-#, fuzzy
-#~ msgid "AUTO_EVO_TOOL_BUTTON"
-#~ msgstr "Resolutie:"
-
-#, fuzzy
-#~ msgid "CLIMATE_INSTABILITY_EXPLANATION"
-#~ msgstr ""
-#~ "Actieve microben rennen en tuimelen als er niets interessants gebeurt.\n"
-#~ "Sessiele microben zullen stationair zijn en wachten tot de omgeving verandert voordat ze handelen."
-
-#, fuzzy
-#~ msgid "CLIMATE_STABILITY_AVERAGE"
-#~ msgstr ""
-#~ "Actieve microben rennen en tuimelen als er niets interessants gebeurt.\n"
-#~ "Sessiele microben zullen stationair zijn en wachten tot de omgeving verandert voordat ze handelen."
-
-#, fuzzy
-#~ msgid "CLIMATE_STABILITY_STABLE"
-#~ msgstr ""
-#~ "Actieve microben rennen en tuimelen als er niets interessants gebeurt.\n"
-#~ "Sessiele microben zullen stationair zijn en wachten tot de omgeving verandert voordat ze handelen."
-
-#, fuzzy
-#~ msgid "CLIMATE_STABILITY_UNSTABLE"
-#~ msgstr ""
-#~ "Actieve microben rennen en tuimelen als er niets interessants gebeurt.\n"
-#~ "Sessiele microben zullen stationair zijn en wachten tot de omgeving verandert voordat ze handelen."
-
-#, fuzzy
-#~ msgid "GENERATE_BUTTON"
-#~ msgstr "Generatie:"
-
-#, fuzzy
-#~ msgid "GEOLOGICAL_ACTIVITY_EXPLANATION"
-#~ msgstr ""
-#~ "Actieve microben rennen en tuimelen als er niets interessants gebeurt.\n"
-#~ "Sessiele microben zullen stationair zijn en wachten tot de omgeving verandert voordat ze handelen."
-
-#, fuzzy
-#~ msgid "PLANET_CUSTOMIZER"
-#~ msgstr "Bij cursor:"
-
-#, fuzzy
-#~ msgid "REGENERATE_BUTTON"
-#~ msgstr "Organellen"
-
-#, fuzzy
-#~ msgid "WORLD_SEA_LEVEL"
-#~ msgstr "{0}-{1}m onder zeeniveau"
-
-#, fuzzy
-#~ msgid "WORLD_SEA_LEVEL_DEEP"
-#~ msgstr "{0}-{1}m onder zeeniveau"
-
-#, fuzzy
-#~ msgid "WORLD_SEA_LEVEL_EXPLANATION"
-#~ msgstr ""
-#~ "Gefocuste microben zullen over grotere afstanden naar brokken of prooien zoeken\n"
-#~ "en misschien veel ambitieuzer over brokken zijn.\n"
-#~ "Responsieve microben zullen sneller overschakelen naar nieuwe doelen."
-
-#, fuzzy
-#~ msgid "WORLD_SEA_LEVEL_MODERATE"
-#~ msgstr "Relatief aan de wereld"
-
-#, fuzzy
-#~ msgid "WORLD_TEMPERATURE"
-#~ msgstr "Temperatuur"
-
-#, fuzzy
-#~ msgid "WORLD_TEMPERATURE_COLD"
-#~ msgstr "Temp."
-
-#, fuzzy
-#~ msgid "WORLD_TEMPERATURE_EXPLANATION"
-#~ msgstr ""
-#~ "Gefocuste microben zullen over grotere afstanden naar brokken of prooien zoeken\n"
-#~ "en misschien veel ambitieuzer over brokken zijn.\n"
-#~ "Responsieve microben zullen sneller overschakelen naar nieuwe doelen."
-
-#, fuzzy
-#~ msgid "WORLD_TEMPERATURE_TEMPERATE"
-#~ msgstr "Temp."
-
-#, fuzzy
-#~ msgid "WORLD_TEMPERATURE_WARM"
-#~ msgstr "Temp."
 
 #, fuzzy
 #~ msgid "PASSIVE_REPRODUCTION_PROGRESS_EXPLANATION"
