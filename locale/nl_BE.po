--- conflicted
+++ resolved
@@ -7,11 +7,7 @@
 msgstr ""
 "Project-Id-Version: PROJECT VERSION\n"
 "Report-Msgid-Bugs-To: EMAIL@ADDRESS\n"
-<<<<<<< HEAD
-"POT-Creation-Date: 2025-03-08 15:06-0300\n"
-=======
 "POT-Creation-Date: 2025-03-07 12:58+0000\n"
->>>>>>> cbe11d5e
 "PO-Revision-Date: 2025-02-06 13:29+0000\n"
 "Last-Translator: Anonymous <noreply@weblate.org>\n"
 "Language-Team: Dutch (Belgium) <https://translate.revolutionarygamesstudio.com/projects/thrive/thrive-game/nl_BE/>\n"
@@ -1857,16 +1853,6 @@
 
 #, fuzzy
 msgid "EDITOR_TUTORIAL_EDITOR_TEXT"
-msgstr ""
-"Welkom bij de Microbe Editor.\n"
-"Hier kan je zien wat er is gebeurd sinds het begin van het spel of wanneer je het laatste in de editor was. Dan kan je hier ook aanpassingen maken aan je soort.\n"
-"\n"
-"In dit tabblad kan je een verslag zien van welke soorten er bestaan, waar en wat hun populaties zijn. Je kan ook omgevingsveranderingen zien bovenaan.\n"
-"\n"
-"Om naar het volgende tabblad te gaan druk je op de volgende knop rechts onder."
-
-#, fuzzy
-msgid "EDITOR_TUTORIAL_MICROBE_EDITOR_NUCLEUS"
 msgstr ""
 "Welkom bij de Microbe Editor.\n"
 "Hier kan je zien wat er is gebeurd sinds het begin van het spel of wanneer je het laatste in de editor was. Dan kan je hier ook aanpassingen maken aan je soort.\n"
