--- conflicted
+++ resolved
@@ -7,11 +7,7 @@
 msgstr ""
 "Project-Id-Version: PROJECT VERSION\n"
 "Report-Msgid-Bugs-To: EMAIL@ADDRESS\n"
-<<<<<<< HEAD
-"POT-Creation-Date: 2025-08-27 21:03+0200\n"
-=======
-"POT-Creation-Date: 2025-08-25 19:09+0300\n"
->>>>>>> 2128ea0d
+"POT-Creation-Date: 2025-08-29 14:14+0300\n"
 "PO-Revision-Date: 2025-05-25 15:00+0000\n"
 "Last-Translator: Anonymous <noreply@weblate.org>\n"
 "Language-Team: Dutch (Belgium) <https://translate.revolutionarygamesstudio.com/projects/thrive/thrive-game/nl_BE/>\n"
@@ -9537,14 +9533,6 @@
 msgstr "Uitzoomen"
 
 #, fuzzy
-#~ msgid "SULFIDE_LEVELS"
-#~ msgstr "{0}-{1}m onder zeeniveau"
-
-#, fuzzy
-#~ msgid "TEST_TEST"
-#~ msgstr "Testing Team"
-
-#, fuzzy
 #~ msgid "GENERATE_BUTTON"
 #~ msgstr "Generatie:"
 
@@ -9555,6 +9543,10 @@
 #, fuzzy
 #~ msgid "CELL_TYPE_BUTTON_ATP_PRODUCTION"
 #~ msgstr "ATP Productie"
+
+#, fuzzy
+#~ msgid "WORLD_SEA_LEVEL"
+#~ msgstr "{0}-{1}m onder zeeniveau"
 
 #, fuzzy
 #~ msgid "WORLD_SEA_LEVEL_DEEP"
