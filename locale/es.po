--- conflicted
+++ resolved
@@ -7,15 +7,9 @@
 msgstr ""
 "Project-Id-Version: PROJECT VERSION\n"
 "Report-Msgid-Bugs-To: EMAIL@ADDRESS\n"
-<<<<<<< HEAD
-"POT-Creation-Date: 2025-05-11 23:56+0200\n"
-"PO-Revision-Date: 2025-05-02 11:10+0000\n"
-"Last-Translator: Jorge Maldonado Ventura <jorgesumle@freakspot.net>\n"
-=======
 "POT-Creation-Date: 2025-05-28 14:54+0300\n"
 "PO-Revision-Date: 2025-05-25 15:00+0000\n"
 "Last-Translator: Anonymous <noreply@weblate.org>\n"
->>>>>>> e9cc3c9b
 "Language-Team: Spanish <https://translate.revolutionarygamesstudio.com/projects/thrive/thrive-game/es/>\n"
 "Language: es\n"
 "MIME-Version: 1.0\n"
@@ -397,10 +391,6 @@
 msgid "AUTO_EVO_STATUS_COLON"
 msgstr "Estado del Auto-evo:"
 
-#, fuzzy
-msgid "AUTO_EVO_TOOL_BUTTON"
-msgstr "Auto ({0}x{1})"
-
 msgid "AUTO_MOVE_FORWARDS"
 msgstr "Moverse automáticamente hacia adelanteAuto"
 
@@ -430,9 +420,6 @@
 
 msgid "BACKSPACE"
 msgstr "Retroceso"
-
-msgid "BACK_TO_SETTINGS"
-msgstr ""
 
 msgid "BACTERIAL_THERMOSYNTHESIS"
 msgstr "Termosíntesis Bacteriana"
@@ -835,15 +822,6 @@
 #, fuzzy
 msgid "CLICK_TO_SELECT"
 msgstr "Eliminar selección"
-
-msgid "CLIMATE_INSTABILITY"
-msgstr ""
-
-#, fuzzy
-msgid "CLIMATE_INSTABILITY_EXPLANATION"
-msgstr ""
-"Los microbios activos correrán y darán vueltas cuando no suceda nada interesante.\n"
-"Los microbios sésiles permanecerán en reposo y esperarán a que cambie el entorno antes de actuar."
 
 msgid "CLOSE"
 msgstr "Cerrar"
@@ -2407,33 +2385,11 @@
 msgid "GENERAL_LOADING_TIP_7"
 msgstr "Presiona el botón de deshacer en el editor para corregir un error"
 
-#, fuzzy
-msgid "GENERATE_BUTTON"
-msgstr "Generaciones"
-
 msgid "GENERATIONS"
 msgstr "Generaciones"
 
 msgid "GENERATION_COLON"
 msgstr "Generación:"
-
-msgid "GEOLOGICAL_ACTIVITY"
-msgstr ""
-
-msgid "GEOLOGICAL_ACTIVITY_ACTIVE"
-msgstr ""
-
-msgid "GEOLOGICAL_ACTIVITY_AVERAGE"
-msgstr ""
-
-msgid "GEOLOGICAL_ACTIVITY_DORMANT"
-msgstr ""
-
-#, fuzzy
-msgid "GEOLOGICAL_ACTIVITY_EXPLANATION"
-msgstr ""
-"Los microbios activos correrán y darán vueltas cuando no suceda nada interesante.\n"
-"Los microbios sésiles permanecerán en reposo y esperarán a que cambie el entorno antes de actuar."
 
 msgid "GITHUB_TOOLTIP"
 msgstr "Visita nuestro repositorio de GitHub"
@@ -4822,12 +4778,6 @@
 msgstr "Planeta"
 
 #, fuzzy
-<<<<<<< HEAD
-msgid "PLANET_CUSTOMIZER"
-msgstr "En el puntero:"
-
-=======
->>>>>>> e9cc3c9b
 msgid "PLANET_DETAILS_STRING"
 msgstr ""
 "Tipo de zona: {0}\n"
@@ -4835,6 +4785,9 @@
 "Origen de la vida: {2}\n"
 "Semilla aleatoria del planeta: {3}"
 
+msgid "PLANET_GENERATION_TEASER"
+msgstr "Generación de Planeta próximamente!"
+
 msgid "PLANET_RANDOM_SEED"
 msgstr "Semilla de generación del Planeta"
 
@@ -5035,10 +4988,6 @@
 
 msgid "REFRESH"
 msgstr "Actualizar"
-
-#, fuzzy
-msgid "REGENERATE_BUTTON"
-msgstr "Orgánulos"
 
 #, fuzzy
 msgid "RENDER_SCALE"
@@ -8989,38 +8938,16 @@
 msgstr "para incrementar la velocidad de movimiento"
 
 #, fuzzy
-msgid "WORLD_SEA_LEVEL"
-msgstr "{0}-{1}m bajo el nivel del mar"
-
-#, fuzzy
-msgid "WORLD_SEA_LEVEL_DEEP"
-msgstr "{0}-{1}m bajo el nivel del mar"
-
-#, fuzzy
-msgid "WORLD_SEA_LEVEL_EXPLANATION"
+msgid "WORLD_SIZE"
+msgstr "Mundo"
+
+#, fuzzy
+msgid "WORLD_SIZE_EXPLANATION"
 msgstr ""
 "Los microbios centrados buscarán recursos o presas más lejanas\n"
 "y es posible codicien más los fragmentos de recursos.\n"
 "Los microbios reactivos cambiarán de objetivo después de un tiempo."
 
-#, fuzzy
-msgid "WORLD_SEA_LEVEL_MODERATE"
-msgstr "para incrementar la velocidad de movimiento"
-
-msgid "WORLD_SEA_LEVEL_SHALLOW"
-msgstr ""
-
-#, fuzzy
-msgid "WORLD_SIZE"
-msgstr "Mundo"
-
-#, fuzzy
-msgid "WORLD_SIZE_EXPLANATION"
-msgstr ""
-"Los microbios centrados buscarán recursos o presas más lejanas\n"
-"y es posible codicien más los fragmentos de recursos.\n"
-"Los microbios reactivos cambiarán de objetivo después de un tiempo."
-
 msgid "WORLD_SIZE_LARGE"
 msgstr ""
 
@@ -9035,29 +8962,6 @@
 msgid "WORLD_SIZE_TOOLTIP"
 msgstr "Únete a nuestro servidor de Discord"
 
-#, fuzzy
-msgid "WORLD_TEMPERATURE"
-msgstr "Temperatura"
-
-#, fuzzy
-msgid "WORLD_TEMPERATURE_COLD"
-msgstr "Temp."
-
-#, fuzzy
-msgid "WORLD_TEMPERATURE_EXPLANATION"
-msgstr ""
-"Los microbios centrados buscarán recursos o presas más lejanas\n"
-"y es posible codicien más los fragmentos de recursos.\n"
-"Los microbios reactivos cambiarán de objetivo después de un tiempo."
-
-#, fuzzy
-msgid "WORLD_TEMPERATURE_TEMPERATE"
-msgstr "Temp."
-
-#, fuzzy
-msgid "WORLD_TEMPERATURE_WARM"
-msgstr "Temp."
-
 msgid "WORST_PATCH_COLON"
 msgstr "Peor bioma:"
 
@@ -9104,16 +9008,6 @@
 #~ msgid "PASSIVE_REPRODUCTION_PROGRESS_EXPLANATION"
 #~ msgstr "(recibe compuestos del ambiente de forma pasiva sin tener que realizar acciones)"
 
-<<<<<<< HEAD
-#~ msgid "PLANET_GENERATION_TEASER"
-#~ msgstr "Generación de Planeta próximamente!"
-
-#, fuzzy
-#~ msgid "PLAY_WTH_CURRENT_SETTINGS"
-#~ msgstr "Jugar con la configuración actual"
-
-=======
->>>>>>> e9cc3c9b
 #~ msgid "TO_BE_IMPLEMENTED"
 #~ msgstr "A implementar."
 
