# Translations template for PROJECT.
# Copyright (C) 2020 ORGANIZATION
# This file is distributed under the same license as the PROJECT project.
# FIRST AUTHOR <EMAIL@ADDRESS>, 2020.
#
msgid ""
msgstr ""
"Project-Id-Version: PROJECT VERSION\n"
"Report-Msgid-Bugs-To: EMAIL@ADDRESS\n"
<<<<<<< HEAD
"POT-Creation-Date: 2025-07-11 18:06+0200\n"
=======
"POT-Creation-Date: 2025-06-05 21:10+0100\n"
>>>>>>> c10e08e0
"PO-Revision-Date: 2025-05-25 15:00+0000\n"
"Last-Translator: Anonymous <noreply@weblate.org>\n"
"Language-Team: Spanish <https://translate.revolutionarygamesstudio.com/projects/thrive/thrive-game/es/>\n"
"Language: es\n"
"MIME-Version: 1.0\n"
"Content-Type: text/plain; charset=UTF-8\n"
"Content-Transfer-Encoding: 8bit\n"
"Plural-Forms: nplurals=2; plural=n != 1;\n"
"X-Generator: Weblate 5.11.4\n"
"Generated-By: Babel 2.8.0\n"

msgid "2D_MOVEMENT_TYPE_SELECTION"
msgstr "estilo de movimiento 2D:"

msgid "3D_EDITOR"
msgstr "Editor 3D"

msgid "3D_MOVEMENT"
msgstr "Movimiento 3D"

msgid "3D_MOVEMENT_TYPE_SELECTION"
msgstr "estilo de movimiento 3D:"

msgid "ABILITIES"
msgstr "Habilidades"

msgid "ABORT"
msgstr "Abortar"

msgid "ABORTED_DOT"
msgstr "Abortado."

msgid "ABSORBERS_COUNT"
msgstr "Absorbentes:"

msgid "ABYSSOPELAGIC"
msgstr "Abisopelágico"

msgid "ACCEPT"
msgstr "Aceptar"

msgid "ACTION_AWAKEN"
msgstr "Despertar ({0:F1} / {1:F1})"

msgid "ACTION_AWAKEN_TOOLTIP"
msgstr "Avanzar al Estadio del Despertar. Solo disponible una vez tengas suficiente poder cerebral (tejido con axones)"

msgid "ACTION_BLOCKED_WHILE_ANOTHER_IN_PROGRESS"
msgstr "Acción bloqueada mientras otra está en progreso"

msgid "ACTION_DELETE"
msgstr "Borrar"

msgid "ACTION_DOUBLE_POPULATION"
msgstr "Doblar población"

msgid "ACTION_DUPLICATE_UNITS"
msgstr "Duplicar unidades"

msgid "ACTION_HALF_POPULATION"
msgstr "Reducir población a la mitad"

msgid "ACTION_TELEPORT"
msgstr "Teletransportarse"

msgid "ACTIVE"
msgstr "Activa"

msgid "ACTIVE_THREAD_COUNT"
msgstr "Hilos actuales:"

msgid "ACTIVITY_EXPLANATION"
msgstr ""
"Los microbios activos correrán y darán vueltas cuando no suceda nada interesante.\n"
"Los microbios sésiles permanecerán en reposo y esperarán a que cambie el entorno antes de actuar."

msgid "ADDITIONAL_VALIDATION_FAILED"
msgstr "Se ha detectado un problema en las validaciones adicionales: {0}"

msgid "ADD_INPUT_BUTTON_TOOLTIP"
msgstr "Agregar nueva tecla personalizada"

msgid "ADVANCED_VIEW"
msgstr "Avanzado"

msgid "ADVANCED_VIEW_BUTTON_TOOLTIP"
msgstr "Abre las opciones avanzadas"

msgid "AEROBIC_NITROGEN_FIXATION"
msgstr "Fijación de nitrógeno anaeróbica"

msgid "AEROBIC_NITROGEN_FIXING"
msgstr "Fijación de Nitrógeno Aeróbica"

msgid "AEROBIC_RESPIRATION"
msgstr "Respiración Aeróbica"

msgid "AGENTS"
msgstr "Agentes"

msgid "AGENTS_COLON"
msgstr "Agentes:"

msgid "AGENT_NAME"
msgstr "{0} Agente"

msgid "AGGRESSION_EXPLANATION"
msgstr ""
"Los microbios agresivos perseguirán a las presas por mayores distancias\n"
"y son más propensas a contra atacar a sus depredadores cuando son atacadas.\n"
"Las pacíficas no perseguirán a otros microbios\n"
"y son menos propensas a usar toxinas contra sus depredadores."

msgid "AGGRESSIVE"
msgstr "Agresiva"

msgid "AI_MUTATION_RATE"
msgstr "Velocidad de mutación de la AI"

msgid "AI_MUTATION_RATE_EXPLANATION"
msgstr "(Velocidad con la cual las species de la AI mutan)"

msgid "ALL"
msgstr "Todos"

msgid "ALLOW_SPECIES_SWITCH_ON_EXTINCTION"
msgstr "Permitir cambiar a especies en extinción relacionadas"

msgid "ALLOW_SPECIES_SWITCH_ON_EXTINCTION_EXPLANATION"
msgstr "(permite continuar la partida con una especie en extinción diferente en vez de finalizar la partida)"

msgid "ALL_WORLDS_GENERAL_STATISTICS"
msgstr "Estadísticas genéricas de todos los mundos"

msgid "ALL_WORLDS_STATISTICS"
msgstr ""
"[b]Generaciones:[/b]\n"
"  {0}\n"
"[b]Total de especies:[/b]\n"
"  media {1}; desviación típica {2}\n"
"[b]Especies todavía vivas:[/b]\n"
"  media {3}; desviación típica {4}\n"
"[b]Número de especies por área:[/b]\n"
"  media {5}; desviación típica {6}\n"
"[b]Población total por área:[/b]\n"
"  Media {7}; desviación típica {8}\n"
"[b]Tamaño medio hexagonal de especies de microbios:[/b]\n"
"  Media {9}; desviación típica {10}\n"
"\n"
"[b]Datos genéricos de orgánulos:[/b]"

msgid "ALREADY_ASCENDED"
msgstr "Ya has ascendido"

msgid "ALT"
msgstr "Alt"

msgid "ALWAYS_VISIBLE"
msgstr "Siempre visible"

msgid "AMBIANCE_VOLUME"
msgstr "Volumen de ambiente"

msgid "AMMONIA"
msgstr "Amoniaco"

msgid "AMMONIA_COST"
msgstr "Coste del Amoniaco:"

msgid "AMOUNT_OF_AUTOSAVE_TO_KEEP"
msgstr "Cantidad de autoguardados a almacenar:"

msgid "AMOUNT_OF_QUICKSAVE_TO_KEEP"
msgstr "Cantidad de guardados rápidos a almacenar:"

msgid "ANAEROBIC_NITROGEN_FIXATION"
msgstr "Fijación de Nitrógeno Anaeróbica"

msgid "AND_UNLOCK_CONDITION"
msgstr "y"

msgid "ANISOTROPIC_FILTERING"
msgstr "Filtro Anisotrópico:"

msgid "ANTIALIASING_MSAA_TAA"
msgstr "MSAA + TAA"

msgid "ANTI_ALIASING_FXAA"
msgstr "FXAA"

msgid "ANTI_ALIASING_MODE"
msgstr "Modo de suavizado:"

#, fuzzy
msgid "ANTI_ALIASING_MSAA"
msgstr "MSAA:"

#, fuzzy
msgid "ANTI_ALIASING_TAA"
msgstr "MSAA:"

msgid "APPEARANCE"
msgstr "Apariencia"

msgid "APPLY"
msgstr "Aplicar"

msgid "APPLY_CHANGES"
msgstr "Aplicar cambios"

msgid "APRIL"
msgstr "Abril"

msgid "ARE_YOU_SURE_TO_RESET_ALL_SETTINGS"
msgstr "¿Está seguro de que desea restablecer TODOS las ajustes a los valores predeterminados?"

msgid "ARE_YOU_SURE_TO_RESET_INPUT_SETTINGS"
msgstr "¿Está seguro de que desea restablecer la configuración de entrada a los valores predeterminados?"

msgid "ARTIST_COLON"
msgstr "Artista:"

msgid "ARTWORK_TITLE"
msgstr "\"{0}\" - {1}"

msgid "ART_BY"
msgstr "Arte por {0}"

msgid "ART_GALLERY"
msgstr "Galeria de arte"

msgid "ASCENSION_CONGRATULATIONS"
msgstr "¡Felicitaciones!"

msgid "ASCENSION_CONGRATULATIONS_CONTENT"
msgstr ""
"Has ascendido y has completado el juego. ¡Enhorabuena por haber llegado al final del juego!\n"
"\n"
"Puedes seguir jugando en la Fase Espacial con Herramientas de Dios desbloqueadas para divertirte en la zona de pruebas.\n"
"\n"
"También es posible descender y volver al Estadio de Microbio en esta partida guardada y jugar todos los niveles de nuevo con funcionalidades extra.\n"
"\n"
"Total de veces que has ascendido en esta partida guardada: {0}"

msgid "ASCENSION_STAGE"
msgstr "Estadio de ascenso"

msgid "ASSEMBLY_CLASS_REQUIRED"
msgstr "Se requiere la clase del ensamblaje del mod cuando se especifica el ensamblaje"

msgid "ASSEMBLY_REQUIRED_WITH_HARMONY"
msgstr "Se requiere la clase del ensamblaje del mod cuando se especifica el ensamblaje"

msgid "ASSUME_HYPERTHREADING"
msgstr "Asume que la CPU tiene «hyperthreading» habilitado"

msgid "ASSUME_HYPERTHREADING_TOOLTIP"
msgstr ""
"No se detecta automáticamente si el hiperprocesamiento está activo o no.\n"
"Esto afecta el numero de procesos por defecto, ya que las tareas de hiperprocesamiento no son tan rápidas como los núcleos CPU reales."

msgid "ATMOSPHERIC_GASSES"
msgstr "Gases Atmosféricos"

msgid "ATP"
msgstr "ATP"

msgid "ATP_BALANCE"
msgstr "Balance de ATP"

msgid "ATP_BALANCE_TOOLTIP"
msgstr ""
"Esta sección muestra el balance total de ATP (energía) de la célula actual.\n"
"Para sobrevivir el balance debe ser positivo. En el caso de las células sésiles, pueden considerar que el balance es positivo si se excluye el movimiento.\n"
"El desplegable que aparece a continuación puede utilizarse para comprobar qué ocurriría si la célula no dispusiera de algún recurso con el que fabricar ATP.\n"
"Por ejemplo, algunas células solo pueden mantener un balance de ATP positivo cuando tienen múltiplos tipos de compuestos con los que fabricar ATP a la vez.\n"
"Es más difícil jugar con ese tipo de células, dado que requieren tener varios tipos de compuestos almacenados a la vez para sobrevivir."

#, fuzzy
msgid "ATP_BALANCE_TOOLTIP_MULTICELLULAR"
msgstr ""
"Esta sección muestra el balance total de ATP (energía) de la célula actual.\n"
"Para sobrevivir el balance debe ser positivo. En el caso de las células sésiles, pueden considerar que el balance es positivo si se excluye el movimiento.\n"
"El desplegable que aparece a continuación puede utilizarse para comprobar qué ocurriría si la célula no dispusiera de algún recurso con el que fabricar ATP.\n"
"Por ejemplo, algunas células solo pueden mantener un balance de ATP positivo cuando tienen múltiplos tipos de compuestos con los que fabricar ATP a la vez.\n"
"Es más difícil jugar con ese tipo de células, dado que requieren tener varios tipos de compuestos almacenados a la vez para sobrevivir."

msgid "ATP_BALANCE_WITHOUT_EXTERNAL_RESOURCES"
msgstr "Sin recursos externos"

msgid "ATP_BALANCE_WITHOUT_GLUCOSE"
msgstr "Sin glucosa"

msgid "ATP_BALANCE_WITHOUT_HYDROGEN_SULFIDE"
msgstr "Sin sulfuro de hidrógeno"

msgid "ATP_BALANCE_WITHOUT_IRON"
msgstr "Sin hierro"

msgid "ATP_BALANCE_WITH_ALL_COMPOUNDS"
msgstr "Con todos los compuestos requeridos"

msgid "ATP_PRODUCTION"
msgstr "Producción de ATP"

msgid "ATP_PRODUCTION_TOO_LOW"
msgstr "¡PRODUCCIÓN DE ATP DEMASIADO BAJA!"

msgid "ATTEMPT_TO_WRITE_SAVE_FAILED"
msgstr "El intento de escribir este archivo guardado ha fallado. El nombre de guardado puede ser demasiado largo o es posible que no tenga acceso de escritura a la carpeta de guardado."

msgid "AT_CURSOR"
msgstr "En el puntero:"

msgid "AUDIO_OUTPUT_DEVICE"
msgstr "Dispositivo de salida de audio:"

msgid "AUGUST"
msgstr "Agosto"

msgid "AUTO"
msgstr "Auto"

#, fuzzy
msgid "AUTO-EVO_EXPLANATION_EXPLANATION"
msgstr "Este panel muestra los números con los que auto-evo trabaja. El total de energía que una especie puede capturar y el costo por individuo de la especie determina la población final. Auto-evo usa un modelo simplificado de la realidad para calcular el desempeño de las diferentes especies de acuerdo con la energía que pueden recolectar. Por cada fuente de alimento, se muestra la cantidad de energia que se obtiene. Adicionalmente, se muestra el total de energía disponible de esa fuente. La fracción que obtiene la especie del total disponible se basa en su Aptitud y la Aptitud final. La Aptitud, es una métrica de que tan bien utiliza la especie una fuente de alimento."

msgid "AUTO-EVO_POPULATION_CHANGED_2"
msgstr "La población de {0} cambió a {1} en {2} debido a: {3}"

msgid "AUTO-EVO_PREDICTION"
msgstr "Predicción del Auto-evo"

msgid "AUTO-EVO_PREDICTION_BOX_DESCRIPTION"
msgstr ""
"Este panel muestra la población de la especie modificada que se espera auto-evolucione.\n"
"El sistema auto-evo se encarga de la evolución de la parte de la población que no controlas, tu rendimiento afectara los cálculos del sistema."

#, fuzzy
msgid "AUTO-EVO_RESULTS_TITLE"
msgstr "Resultados de Auto-evo:"

msgid "AUTO-EVO_STEPS_DONE"
msgstr "{0:F1}% hecho. {1:n0}/{2:n0} etapas."

#, fuzzy
msgid "AUTO-EVO_STRENGHT_MULTIPLIER"
msgstr "Multiplicador de costo de mutación"

#, fuzzy
msgid "AUTO-EVO_STRENGHT_MULTIPLIER_EXPLANATION"
msgstr "(Costo de orgánulos, membranas, y otros objetos en el editor)"

msgid "AUTOSAVE_DURING_THE_GAME"
msgstr "Autoguardado durante el juego"

msgid "AUTO_EVO"
msgstr "Auto-Evo"

msgid "AUTO_EVO_EXPLORING_TOOL"
msgstr "Herramienta de Exploración Auto-Evo"

msgid "AUTO_EVO_FAILED"
msgstr "Auto-evo ha fallado"

msgid "AUTO_EVO_MISSING_RESULT_DATA_OBJECT"
msgstr "Los resultados de Auto-evo faltan. Si has cargado un archivo antiguo, se espera que falten. Si no has cargado un archivo antiguo por favor reporta esto como un error y compártenos tu archivo de registro."

msgid "AUTO_EVO_RESULTS"
msgstr "Resultados de Auto-evo:"

msgid "AUTO_EVO_RESULTS_GLOBAL_TITLE"
msgstr "Resultados Globales"

msgid "AUTO_EVO_RESULTS_PATCH_TITLE"
msgstr "Resultados del Auto-Evo"

msgid "AUTO_EVO_RUN_STATUS"
msgstr "Estado:"

msgid "AUTO_EVO_STATUS_COLON"
msgstr "Estado del Auto-evo:"

msgid "AUTO_MOVE_FORWARDS"
msgstr "Moverse automáticamente hacia adelanteAuto"

msgid "AUTO_RESOLUTION"
msgstr "Auto ({0}x{1})"

msgid "AVAILABLE_CONSTRUCTION_PROJECTS"
msgstr "Proyectos de construcción disponibles"

msgid "AVAILABLE_MODS"
msgstr "Mods disponibles"

msgid "AWAKENING_STAGE"
msgstr "Etapa del despertar"

msgid "AWARE_STAGE"
msgstr "Etapa Consciente"

msgid "BACK"
msgstr "Atrás"

msgid "BACKGROUND_BLUR"
msgstr "Desenfoque del fondo:"

msgid "BACKSLASH"
msgstr "Barra diagonal inversa"

msgid "BACKSPACE"
msgstr "Retroceso"

msgid "BACTERIAL_THERMOSYNTHESIS"
msgstr "Termosíntesis Bacteriana"

msgid "BALANCE_DISPLAY_AT_DAY_ALWAYS"
msgstr "Calcular como si fuera de día"

msgid "BALANCE_DISPLAY_AT_DAY_ALWAYS_TOOLTIP"
msgstr "Cuando está marcada, las cifras calculadas en este panel se calculan como si siempre fuera de día"

msgid "BALANCE_DISPLAY_WHILE_MOVING"
msgstr "Incluir coste de movimiento"

msgid "BALANCE_DISPLAY_WHILE_MOVING_TOOLTIP"
msgstr "Cuando está marcada calcula el balance y otros números en este panel asumiendo que la célula está en constante movimiento"

msgid "BASE_MOBILITY"
msgstr "Movilidad base"

msgid "BASE_MOVEMENT"
msgstr "Movimiento Base"

msgid "BASIC_VIEW"
msgstr "Básico"

msgid "BASIC_VIEW_BUTTON_TOOLTIP"
msgstr "Volver a la vista de configuración básica"

msgid "BATHYPELAGIC"
msgstr "Batipelágico"

msgid "BECOME_MACROSCOPIC"
msgstr "Conviértete en Macroscópico ({0}/{1})"

msgid "BECOME_MULTICELLULAR"
msgstr "Conviértete en Multicelular ({0}/{1})"

msgid "BEGIN_THRIVING"
msgstr "Comienza a prosperar"

msgid "BEHAVIOUR"
msgstr "Comportamiento"

msgid "BEHAVIOUR_ACTIVITY"
msgstr "Actividad"

msgid "BEHAVIOUR_AGGRESSION"
msgstr "Agresividad"

msgid "BEHAVIOUR_FEAR"
msgstr "Miedo"

msgid "BEHAVIOUR_FOCUS"
msgstr "Concentración"

msgid "BEHAVIOUR_OPPORTUNISM"
msgstr "Oportunismo"

msgid "BELOW_SEA_LEVEL"
msgstr "{0}-{1}m bajo el nivel del mar"

msgid "BENCHMARKS"
msgstr "Prueba de rendimiento"

msgid "BENCHMARK_FINISHED"
msgstr "Prueba de rendimiento completada"

msgid "BENCHMARK_PHASE"
msgstr "Fase de prueba de rendimiento:"

msgid "BENCHMARK_RESULTS_COLON"
msgstr "Resultados:"

msgid "BEST_PATCH_COLON"
msgstr "Mejor bioma:"

msgid "BIG_IRON_CHUNK"
msgstr "Fragmento de hierro grande"

msgid "BIG_PHOSPHATE_CHUNK"
msgstr "Fragmento de Fosfato grande"

msgid "BILLION_ABBREVIATION"
msgstr "{0} mM"

msgid "BINDING_AGENT"
msgstr "Agente de unión"

msgid "BINDING_AGENT_DESCRIPTION"
msgstr "Permite la unión con otras células. Este es el primer paso hacia un ser multicelular. Cuando tu especie forma parte de una colonia, las células comparten sus compuestos. Mientras formes parte de una colonia no puedes entrar al editor, por lo que deberás romper la unión una vez recolectados los compuestos suficientes para dividir tu célula."

msgid "BINDING_AGENT_PROCESSES_DESCRIPTION"
msgstr "Presiona la tecla [thrive:input]g_toggle_binding[/thrive:input] para entrar al modo Unión. Cuando te encuentres en este modo, puedes unirte a otras células de tu misma especie entrando en contacto con ellas. Cuando desees abandonar una colonia, presiona la tecla [thrive:input]g_unbind_all[/thrive:input]."

msgid "BIND_AXES_SENSITIVITY"
msgstr "Unir axis"

msgid "BIOLUMINESCENT_VACUOLE"
msgstr "Vacuola Bioluminiscente"

msgid "BIOLUMINESCENT_VACUOLE_DESCRIPTION"
msgstr "Una Vacuola que contiene espacios reactantes donde la luciferasa se consume para liberar luz visible. Se hipotetiza que la bioluminiscencia evolucionó originalmente como un mecanismo de protección contra el [thrive:compound type=\"oxygen\"][/thrive:compound]. Cuando sucedió la Gran Oxidación, los microbios, adaptados a las condiciones anaeróbicas de su entorno se enfrentaron a nuevos problemas debido a la gran reactividad del oxígeno y el daño que esta puede provocar. Estas vacuolas se pueden añadir para aumentar la resistencia al oxígeno y a la vez tener unas luces bonitas. En el futuro, la bioluminiscencia podría servir como una forma de comunicación."

#, fuzzy
msgid "BIOLUMINESCENT_VACUOLE_PROCESSES_DESCRIPTION"
msgstr "Convierte [thrive:compound type=\"atp\"][/thrive:compound] en [thrive:compound type=\"oxytoxy\"][/thrive:compound]. La tasa de conversión escala con la concentración de [thrive:compound type=\"oxygen\"][/thrive:compound]. Puedes liberar toxinas presionando la tecla [thrive:input]g_fire_toxin[/thrive:input]. Cuando la cantidad de [thrive:compound type=\"oxytoxy\"][/thrive:compound] este baja, disparar seguira siendo posible pero con un daño reducido."

msgid "BIOME_LABEL"
msgstr "Bioma: {0}"

msgid "BLOOM_RENDER_EFFECT"
msgstr "Efecto de sombreado:"

#, fuzzy
msgid "BLUESKY_TOOLTIP"
msgstr "Pausar el juego"

msgid "BRAIN_CELL_NAME_DEFAULT"
msgstr "Neurona"

msgid "BRAVE"
msgstr "Valiente"

msgid "BROWSE"
msgstr "Navegar"

msgid "BROWSE_WORKSHOP"
msgstr "Navegar Workshop"

msgid "BUILD_CITY"
msgstr "Construir una ciudad"

msgid "BUILD_QUEUE"
msgstr "Fila de construcción"

msgid "BUILD_STRUCTURE"
msgstr "Construir Estructura"

msgid "BY"
msgstr "Por:"

msgid "BY_REVOLUTIONARY_GAMES"
msgstr "Por Revolutionary Games Studio"

msgid "CACHE_DISK_MAX_TIME"
msgstr "Tiempo máximo para mantener los elementos en el disco antes de borrarlos"

msgid "CACHE_MEMORY_MAX_ITEMS"
msgstr "Máximo de elementos para mantener en la memoria caché"

msgid "CACHE_TIME_MEMORY"
msgstr "Cuánto tiempo mantener los elementos en la memoria caché"

msgid "CACHE_TIME_MEMORY_ONLY"
msgstr "Tiempo de caché cuando se utiliza sólo la memoria caché"

msgid "CACHING_TITLE"
msgstr "Caché"

msgid "CALCIUM_CARBONATE"
msgstr "Carbonato cálcico"

msgid "CALCIUM_CARBONATE_MEMBRANE_DESCRIPTION"
msgstr "Esta membrana tiene un caparazón resistente hecho de carbonato de calcio. Tiene una alta resistencia y requiere menos energía. Sus desventajas son su reducida velocidad de movimiento y de absorción."

msgid "CAMERA"
msgstr "Cámara"

msgid "CANCEL"
msgstr "Cancelar"

msgid "CANCEL_ACTION_CAPITAL"
msgstr "CANCELAR ACCIÓN"

msgid "CANCEL_CURRENT_ACTION"
msgstr "Cancelar acción actual"

msgid "CANNOT_DELETE_USED_CELL_TYPE"
msgstr "Un tipo de célula que actualmente esta en tu cuerpo no puede ser eliminado"

msgid "CANNOT_DELETE_USED_CELL_TYPE_TITLE"
msgstr "No puedes eliminar un tipo de célula en uso"

msgid "CANNOT_ENGULF"
msgstr "No puede engullir"

msgid "CANNOT_MOVE_METABALL_TO_DESCENDANT_TREE"
msgstr "No se puede mover un meatball a uno de sus descendientes"

msgid "CANNOT_REDUCE_BRAIN_POWER_STAGE"
msgstr "La cantidad de poder cerebral ahora es demasiado baja para seguir en el estadio actual. Volver a estadios anteriores no está permitido ahora mismo, por favor aumenta el poder cerebral para continuar."

msgid "CANNOT_REDUCE_BRAIN_POWER_STAGE_TITLE"
msgstr "No se puede reducir el poder cerebral para volver a estadios anteriores"

msgid "CANNOT_WRITE_SAVE"
msgstr "No se puede escribir el guardado"

msgid "CANT_LOAD_MOD_INFO"
msgstr "No fue posible cargar la información del mod {0}"

msgid "CAPSLOCK"
msgstr "Bloq Mayús"

msgid "CARBON_DIOXIDE"
msgstr "Dióxido de Carbono"

msgid "CATEGORY_AN_ABUNDANCE"
msgstr "En abundancia"

msgid "CATEGORY_A_FAIR_AMOUNT"
msgstr "Suficiente"

msgid "CATEGORY_LITTLE"
msgstr "Poco"

msgid "CATEGORY_QUITE_A_BIT"
msgstr "Bastante"

msgid "CATEGORY_SOME"
msgstr "Algo"

msgid "CATEGORY_VERY_LITTLE"
msgstr "Muy poco"

msgid "CAUTIOUS"
msgstr "Cautelosa"

msgid "CELL"
msgstr "Célula"

msgid "CELLS"
msgstr "Célula"

msgid "CELLULASE"
msgstr "Celulosa"

msgid "CELLULASE_DESCRIPTION"
msgstr "Celulasa permite que las células destruyan las membranas de celulosa. Agregar mas mejora su efectividad."

msgid "CELLULOSE"
msgstr "Celulosa"

msgid "CELLULOSE_MEMBRANE_DESCRIPTION"
msgstr "Esta membrana tiene una pared, lo que se traduce en una mejor protección contra el daño general y, sobre todo, contra el daño físico. También cuesta menos energía mantener su forma, pero no puede absorber recursos rápidamente y es más lenta. 1[b]La celulosa puede digerir esta pared2[/b], lo que la hace vulnerable a ser engullida por los depredadores."

msgid "CELL_STAT_ROTATION_TOOLTIP"
msgstr ""
"Velocidad de rotación de la célula. Las células más grandes rotan más despacio, pero pueden añadirse cilios para compensar.\n"
"La ubicación de los orgánulos afecta a la rotación: los orgánulos más alejados del centro reducen más la rotación."

msgid "CELL_STAT_SPEED_TOOLTIP"
msgstr ""
"Velocidad de la célula. Tenga en cuenta que debido a las limitaciones del algoritmo que calcula esto, el valor es una aproximación.\n"
"Y por ejemplo cuando se modifica la longitud del flagelo los valores de velocidad no tienen todo el sentido y no coinciden con lo que ocurrirá en el escenario.\n"
"Este es un problema conocido pero no está arreglado todavía debido a que es menos prioritario que muchos otros problemas y nuevas características."

#, fuzzy
msgid "CELL_STAT_STORAGE_TOOLTIP"
msgstr ""
"Velocidad de la célula. Tenga en cuenta que debido a las limitaciones del algoritmo que calcula esto, el valor es una aproximación.\n"
"Y por ejemplo cuando se modifica la longitud del flagelo los valores de velocidad no tienen todo el sentido y no coinciden con lo que ocurrirá en el escenario.\n"
"Este es un problema conocido pero no está arreglado todavía debido a que es menos prioritario que muchos otros problemas y nuevas características."

#, fuzzy
msgid "CELL_TYPE_BUTTON_ATP_CONSUMPTION"
msgstr "Opciones"

#, fuzzy
msgid "CELL_TYPE_BUTTON_ATP_PRODUCTION"
msgstr "Opciones"

msgid "CELL_TYPE_NAME"
msgstr "Nombre del tipo de célula"

msgid "CHANGE_DESCRIPTION_IS_TOO_LONG"
msgstr "Las notas de cambios son demasiado largas"

msgid "CHANGE_THE_SYMMETRY"
msgstr "Cambiar la simetría"

msgid "CHANNEL_INHIBITOR_TOXIN_SYNTHESIS"
msgstr "Síntesis de Inhibidores de Canal"

msgid "CHEATS"
msgstr "Trucos"

msgid "CHEAT_KEYS_ENABLED"
msgstr "Cheats activados"

msgid "CHEAT_MENU"
msgstr "Menu de trucos"

msgid "CHEMICAL_BUTTON_MICROBE_TOOLTIP"
msgstr "Mostrar / Ocultar procesos celulares"

msgid "CHEMOPLAST"
msgstr "Quimioplasto"

#, fuzzy
msgid "CHEMOPLAST_DESCRIPTION"
msgstr "Los Quimioplastos son estructuras de membrana doble que contienen proteínas capaces de convertir Ácido Sulfhídrico, agua y dióxido de carbono gaseoso en glucosa en un proceso llamado Quimiosíntesis de Ácido Sulfhídrico. Su eficiencia escala con la concentración de dióxido de carbono atmosférico."

msgid "CHEMOPLAST_PROCESSES_DESCRIPTION"
msgstr "Convierte [thrive:compound type=\"hydrogensulfide\"][/thrive:compound] en [thrive:compound type=\"glucose\"][/thrive:compound]. La tasa de conversión depende de la concentración de [thrive:compound type=\"carbondioxide\"][/thrive:compound]."

msgid "CHEMORECEPTOR"
msgstr "Quimioreceptor"

msgid "CHEMORECEPTOR_DESCRIPTION"
msgstr "Todas las células solo \"ven\" a través de la quimiorrecepción. Así es como las células adquieren información sobre su entorno. La adición de este orgánulo representa la evolución de una quimiorrecepción más afinada. Como el jugador tiene visión incluso en la etapa de célula, esto se representa con una línea que apunta fuera del área visible de la pantalla y muestra los compuestos cercanos que el jugador aún no podía ver."

msgid "CHEMORECEPTOR_MINIMUM_AMOUNT_TOOLTIP"
msgstr ""
"Establece el umbral de detección de compuestos. Los valores bajos pueden señalar rastros muy débiles de compuestos que pueden no tener ninguna cantidad útil de ese compuesto.\n"
"Un ejemplo de estrategia es aumentar el radio de búsqueda y la cantidad mínima para que se detecte la nube más cercana y útilmente densa.\n"
"El quimiorreceptor huele puntos individuales en una nube de compuestos y no el total en una única «nube»."

msgid "CHEMORECEPTOR_PROCESSES_DESCRIPTION"
msgstr "El quimioreceptor permite detectar compuestos desde más lejos. Modifícalo una vez colocado para seleccionar el tipo de compuesto y el color de la línea de guía."

msgid "CHEMORECEPTOR_SEARCH_RADIUS_TOOLTIP"
msgstr ""
"Establece la distancia máxima a la que este quimiorreceptor busca objetos a los que apuntar.\n"
"Puede usarse, por ejemplo, para que las células lentas no apunten a recursos que probablemente ya no estén cuando la célula llegue allí, reduciendo la distancia.\n"
"Alternativamente, aumentar la distancia puede apuntar a cosas mucho más lejanas, pero pueden ser difíciles de alcanzar antes de que desaparezcan."

msgid "CHEMOSYNTHESIS"
msgstr "Quimiosíntesis"

msgid "CHEMOSYNTHESIZING_PROTEINS"
msgstr "Proteinas quimiosintetizadoras"

#, fuzzy
msgid "CHEMOSYNTHESIZING_PROTEINS_DESCRIPTION"
msgstr "Las proteínas quimiosintetizadoras son aglomeraciones de proteínas en el citoplasma que pueden convertir sulfuro de hidrógeno, agua y dióxido de carbono gaseoso en glucosa en un proceso llamado Quimiosíntesis de Ácido Sulfhídrico. Su eficiencia escala con la concentración de dióxido de carbono. Como están directamente suspendidos en el citoplasma, éste realiza la glicólisis."

msgid "CHEMOSYNTHESIZING_PROTEINS_PROCESSES_DESCRIPTION"
msgstr "Convierte [thrive:compound type=\"hydrogensulfide\"][/thrive:compound] en [thrive:compound type=\"glucose\"][/thrive:compound]. La tasa de conversión escala con la concentración de [thrive:compound type=\"carbondioxide\"][/thrive:compound]. También convierte [thrive:compound type=\"glucose\"][/thrive:compound] en [thrive:compound type=\"atp\"][/thrive:compound]."

msgid "CHEMO_SYNTHESIS"
msgstr "Quimiosíntesis"

msgid "CHITIN"
msgstr "Quitina"

msgid "CHITINASE"
msgstr "Quitinasa"

msgid "CHITINASE_DESCRIPTION"
msgstr "Quitinasa permite que células destruyan membranas de quitina. Agregar mas aumenta su efectividad."

#, fuzzy
msgid "CHITIN_MEMBRANE_DESCRIPTION"
msgstr "Esta membrana tiene una pared celular, por lo que provee una mayor protección, especialmente contra toxinas. También consume menos energía. Pero se mueve y absorbe recursos muy lentamente."

msgid "CHLOROPLAST"
msgstr "Cloroplasto"

#, fuzzy
msgid "CHLOROPLAST_DESCRIPTION"
msgstr "Los cloroplastos son una estructura de doble membrana que contiene pigmentos fotosensibles apilados en sacos membranosos. Es una procariota asimilada para uso de su anfitrión eucariota. Los pigmentos en el cloroplasto usan la energía de la luz solar para convertir agua y dióxido de carbono en glucosa en un proceso llamado Fotosíntesis. Los pigmentos son lo que le dan su color. Su eficiencia escala con la concentración de dióxido de carbono atmosférico y la intensidad de la luz solar."

msgid "CHLOROPLAST_PROCESSES_DESCRIPTION"
msgstr "Produce [thrive:compound type=\"glucose\"][/thrive:compound]. La tasa de producción escala con la concentración de [thrive:compound type=\"carbondioxide\"][/thrive:compound] y la intensidad de la [thrive:compound type=\"sunlight\"][/thrive:compound]."

msgid "CHOSEN_FILENAME_ALREADY_EXISTS"
msgstr "El nombre de archivo ({0}) ya existe. ¿Deseas sobreescribir?"

msgid "CHROMATIC_ABERRATION"
msgstr "Aberración cromática:"

msgid "CHROMATOPHORE_PROCESSES_DESCRIPTION"
msgstr "Produce [thrive:compound type=\"glucose\"][/thrive:compound]. La tasa de producción escala con la concentración de [thrive:compound type=\"carbondioxide\"][/thrive:compound] y la intensidad de [thrive:compound type=\"sunlight\"][/thrive:compound]."

msgid "CHUNK_CELL_CORPSE_PART"
msgstr "Pedazo de Cadáver de Célula"

msgid "CHUNK_FOOD_SOURCE"
msgstr "Consumo de: {0}"

msgid "CILIA"
msgstr "Cilios"

msgid "CILIA_DESCRIPTION"
msgstr "Los Cilios son similares a los flagelos, pero en vez de proveer major velocidad directional, proveen major fuerza de rotación, ayudando a las células a girar."

msgid "CILIA_PROCESSES_DESCRIPTION"
msgstr "Aumenta la velocidad de rotación de células grandes."

msgid "CITY_SHORT_STATISTICS"
msgstr "Pob: {0} Comida: {1} Ciencia: {2}"

msgid "CLEAN_UP_OLD_SAVES"
msgstr "Limpiar archivos de guardado antiguos"

msgid "CLEAR_CACHE"
msgstr "Limpiar Caché"

#, fuzzy
msgid "CLICK_TO_SELECT"
msgstr "Eliminar selección"

msgid "CLOSE"
msgstr "Cerrar"

msgid "CLOSE_OPTIONS"
msgstr "¿Cerrar Ajustes?"

msgid "CLOSTRIDIAL_FERMENTATION"
msgstr "Fermentación Clostridial"

msgid "CLOUD_BENCHMARK"
msgstr "Prueba de rendimiento en la Nube"

msgid "CLOUD_RESOLUTION_DIVISOR"
msgstr "Divisor de Resolución de Nubes:"

msgid "CLOUD_SIMULATION_MINIMUM_INTERVAL"
msgstr "Mínimo de intervalo de simulación de nubes:"

msgid "CLOUD_SIMULATION_MULTIPLIER"
msgstr "Multiplicador de la simulación:"

msgid "COASTAL"
msgstr "Costero"

msgid "COLLISION_SHAPE"
msgstr "Crear entidades con cuadros de colisión"

msgid "COLOUR"
msgstr "Color"

msgid "COLOURBLIND_CORRECTION"
msgstr "Corrección de color para daltónicos:"

msgid "COLOUR_PICKER_ADD_PRESET"
msgstr "Añadir color actual como predeterminado"

msgid "COLOUR_PICKER_A_TOOLTIP"
msgstr "Composición alfa del color"

msgid "COLOUR_PICKER_B_TOOLTIP"
msgstr "Azul"

msgid "COLOUR_PICKER_G_TOOLTIP"
msgstr "Verde"

msgid "COLOUR_PICKER_HSV_BUTTON_TOOLTIP"
msgstr ""
"Activar o desactivar el modo HSV (Matiz, Saturación, Brillo).\n"
"No se puede activar cuando estás en modo Crudo"

msgid "COLOUR_PICKER_H_TOOLTIP"
msgstr "Matiz de color"

msgid "COLOUR_PICKER_PICK_COLOUR"
msgstr "Elige un color de la ventana del juego"

msgid "COLOUR_PICKER_PRESET_TOOLTIP"
msgstr ""
"Color: {0}\n"
"Click Izquierdo: Usar este color predefinido\n"
"Click Derecho: Eliminar este color predefinido"

msgid "COLOUR_PICKER_RAW_BUTTON_TOOLTIP"
msgstr ""
"Activa o desactiva el modo bruto.\n"
"En modo bruto puedes modificar los valores R, G, B\n"
"Los valores de color deben ser mayores a 1.0.\n"
"No se puede activar cuando estás en modo HSV."

msgid "COLOUR_PICKER_R_TOOLTIP"
msgstr "Rojo"

msgid "COLOUR_PICKER_S_TOOLTIP"
msgstr "Saturación"

msgid "COLOUR_PICKER_V_TOOLTIP"
msgstr "Brillo"

msgid "COMMON_ABILITIES"
msgstr "Habilidades Comunes"

msgid "COMMON_EDITING_AND_STRATEGY"
msgstr "Editor General y Estrategia de Etapas"

msgid "COMMUNITY_FORUM"
msgstr "Foro de la comunidad"

msgid "COMMUNITY_FORUM_BUTTON_TOOLTIP"
msgstr "Únete a la comunidad de Thrive en nuestro foro comunitario"

msgid "COMMUNITY_WIKI"
msgstr "Wiki Comunitaria"

msgid "COMMUNITY_WIKI_BUTTON_TOOLTIP"
msgstr "Visita nuestra wiki comunitaria"

msgid "COMPILED_AT_COLON"
msgstr "Compilado en:"

msgid "COMPLETE_ACTION"
msgstr "Terminar"

msgid "COMPOUNDS"
msgstr "Compuestos"

msgid "COMPOUNDS_AT_EQUILIBRIUM"
msgstr "Balance en Equilibrio"

msgid "COMPOUNDS_AT_MAX_SPEED"
msgstr "Balance a Máxima Velocidad"

msgid "COMPOUNDS_BUTTON_MICROBE_TOOLTIP"
msgstr "Mostrar / Ocultar compuestos"

msgid "COMPOUNDS_COLON"
msgstr "Compuestos:"

msgid "COMPOUND_BALANCE_FILL_TIME"
msgstr "(llena el almacén en {0} s)"

msgid "COMPOUND_BALANCE_FILL_TIME_TOO_LONG"
msgstr "(llena el almacén en {0} s lo cual es más tarde que la luz del día utilizable {1} s)"

msgid "COMPOUND_BALANCE_MODE_TOOLTIP"
msgstr ""
"Modo para calcular el balance compuesto en, por ejemplo velocidad máxima calcula asumiendo que todos los procesos corren a velocidad máxima\n"
"mientras que el equilibrio se calcula con los procesos funcionando sólo tan rápido como para tener un balance de ATP no negativo."

msgid "COMPOUND_BALANCE_TITLE"
msgstr "Balance de compuestos"

msgid "COMPOUND_BALANCE_TOOLTIP"
msgstr ""
"Esta sección muestra el balance total (producción - consumo) por cada compuesto.\n"
"Por ejemplo, para hacer una célula vegetal el balance de glucosa tiene que ser positivo."

msgid "COMPOUND_CLOUDS"
msgstr "Nubes de compuestos"

msgid "COMPOUND_CLOUD_BENCHMARK"
msgstr "Rendimiento de las Nubes de Compuestos"

msgid "COMPOUND_CLOUD_DENSITY"
msgstr "Densidad de las nubes de compuestos"

msgid "COMPOUND_CLOUD_DENSITY_EXPLANATION"
msgstr "(Densidad de las nubes de compuestos en el ambiente)"

msgid "COMPOUND_CONCENTRATIONS_DECREASED"
msgstr "Las concentraciones de {0} han descendido por un {1}"

msgid "COMPOUND_FOOD_SOURCE"
msgstr "Consumo de: {0}"

msgid "COMPOUND_HANDLE_KEEP"
msgstr "Mantener todo"

msgid "COMPOUND_HANDLE_SPLIT_SISTER"
msgstr "Dividir con célula hermana"

msgid "COMPOUND_HANDLE_TOP_UP"
msgstr "Siempre rellenar al iniciar"

msgid "COMPOUND_HANDLE_TOP_UP_ON_CHANGE"
msgstr "Rellenar al cambiar de área"

msgid "COMPOUND_STORAGE_AMOUNT_DOES_NOT_LAST_NIGHT"
msgstr "(no es suficiente para soportar la noche, que dura {0}s)"

msgid "COMPOUND_STORAGE_NOT_ENOUGH_GENERATED_DURING_DAY"
msgstr "Solo {1} [thrive:compound type=\"{0}\"][/thrive:compound] puede generarse durante el día, pero para sobrevivir durante la noche se necesita {2}."

msgid "COMPOUND_STORAGE_NOT_ENOUGH_SPACE"
msgstr "No hay suficiente espacio de almacenamiento para [thrive:compound type=\"{0}\"][/thrive:compound] ya que la noche dura {2} s pero el almacenamiento sólo puede contener {1} s de compuestos."

msgid "COMPOUND_STORAGE_STATS_TITLE"
msgstr "Capacidad de Almacenamiento"

msgid "COMPOUND_STORAGE_STATS_TOOLTIP"
msgstr ""
"Balance de compuestosEsta sección muestra el tiempo que tarda la célula en consumir cada tipo de compuesto partiendo de un almacenamiento completo.\n"
"Estos números se calculan siempre como si fuera de noche y se pueden utilizar para comprobar si la célula tiene suficiente almacenamiento\n"
"para sobrevivir toda la noche. Desactivando el coste de movimiento con la casilla de verificación se obtienen números mínimos con los que sobrevivir\n"
"cuando se permanece quieto toda la noche para conservar energía."

msgid "COMPOUND_TO_FIND"
msgstr "Compuestos a encontrar:"

msgid "CONCEPT_ART"
msgstr "Arte conceptual"

msgid "CONFIG"
msgstr "Configuración"

msgid "CONFIRM_CAPITAL"
msgstr "CONFIRMAR"

msgid "CONFIRM_DELETE"
msgstr "Confirmar borrado"

msgid "CONFIRM_EXIT"
msgstr "Confirmar salída"

msgid "CONFIRM_FOSSILISATION_OVERWRITE"
msgstr "Confirmar sobreescritura"

msgid "CONFIRM_MOVE_TO_ASCENSION_STAGE"
msgstr "¿Pasar a la Etapa de Ascensión?"

msgid "CONFIRM_MOVE_TO_ASCENSION_STAGE_EXPLANATION"
msgstr ""
"Ahora puedes ascender y alcanzar la Etapa de Ascensión activando la Puerta de Ascensión.\n"
"\n"
"Esto desbloqueará un poder ilimitado en forma de nuevas Herramientas Divinas que podrás usar en este guardado.\n"
"\n"
"Ascender también significará que has superado el juego, pero podrás seguir jugando. ¿Ascender?"

msgid "CONFIRM_MOVE_TO_INDUSTRIAL_STAGE"
msgstr "¿Pasar al Estadio Industrial?"

msgid "CONFIRM_MOVE_TO_INDUSTRIAL_STAGE_EXPLANATION"
msgstr "Al colocar una fábrica avanzarás a la Etapa Industrial. ¿Continuar a la siguiente etapa?"

msgid "CONFIRM_MOVE_TO_SPACE_STAGE"
msgstr "¿Pasar a la Etapa Espacial?"

msgid "CONFIRM_MOVE_TO_SPACE_STAGE_EXPLANATION"
msgstr ""
"Ahora puedes avanzar a la Etapa Espacial lanzando tu primera nave espacial.\n"
"\n"
"Por ahora en los prototipos no puedes volver a tu planeta, pero el plan final es permitir acercarse y alejarse de los planetas sin problemas en la Etapa Espacial.\n"
"\n"
"Al cancelar el lanzamiento se destruirá la nave espacial. ¿Lanzar la nave espacial?"

msgid "CONFIRM_NEW_GAME_BUTTON_TOOLTIP"
msgstr "Entrar al juego con esta configuración"

msgid "CONFIRM_NEW_GAME_BUTTON_TOOLTIP_DISABLED"
msgstr "Ciertas opciones son invalidas"

msgid "CONSTRUCTION_UNIT_NAME"
msgstr "Unidad: {0}"

msgid "CONTENT_UPLOADED_FROM"
msgstr "El contenido Workshop será cargado desde la carpeta: {0}"

msgid "CONTINUE"
msgstr "Continuar"

msgid "CONTINUE_AS_SPECIES"
msgstr "[center]Sin embargo, el juego aún no ha terminado. Puedes [b]continuar[/b] cambiando para jugar como la especie {0} con una población de {1}.[/center]"

msgid "CONTINUE_THRIVING"
msgstr "Continuar prosperando"

#, fuzzy
msgid "CONTINUE_TO_PROTOTYPES"
msgstr ""
"Has llegado al final del contenido completado actualmente en Thrive.\n"
"Si lo deseas, puedes continuar a la siguiente etapa que contiene prototipos. Los mismos pueden estar incompletos, usar gráficos temporarios, entre otros aspectos no finalizados. Los mismos son incluidos para demostrar la vision en general del juego y posibles desarrollos a futuro y como todas las etapas del juego están conectadas.\n"
"\n"
"Si deseas continuar jugando tu etapa actual, guarda tu partida ahora. No podrás volver atrás una vez que avances a la siguiente etapa.\n"
"\n"
"Si continuas, por favor entiende que las siguientes etapas son solo prototipos, por favor no te quejes de lo incompleto que pueden estar."

msgid "CONTINUE_TO_PROTOTYPES_PROMPT"
msgstr "Continuar al prototipo de la siguiente etapa?"

msgid "CONTROLLER_ANY_DEVICE"
msgstr "Cualquier dispositivo"

msgid "CONTROLLER_AXIS_L2"
msgstr "L2"

msgid "CONTROLLER_AXIS_LEFT_TRIGGER"
msgstr "Gatillo Izquierdo"

msgid "CONTROLLER_AXIS_LEFT_X"
msgstr "Palanca izquierda Horizontal"

msgid "CONTROLLER_AXIS_LEFT_Y"
msgstr "Palanca izquierda Vertical"

msgid "CONTROLLER_AXIS_NEGATIVE_DIRECTION"
msgstr "Dirección Negativa"

msgid "CONTROLLER_AXIS_POSITIVE_DIRECTION"
msgstr "Dirección Positiva"

msgid "CONTROLLER_AXIS_R2"
msgstr "R2"

msgid "CONTROLLER_AXIS_RIGHT_TRIGGER"
msgstr "Gatillo Derecho"

msgid "CONTROLLER_AXIS_RIGHT_X"
msgstr "Palanca derecha Horizontal"

msgid "CONTROLLER_AXIS_RIGHT_Y"
msgstr "Palanca derecha Vertical"

msgid "CONTROLLER_AXIS_VISUALIZERS"
msgstr "Visualizador del axis del contról:"

msgid "CONTROLLER_BUTTON_DPAD_DOWN"
msgstr "D-pad Abajo"

msgid "CONTROLLER_BUTTON_DPAD_LEFT"
msgstr "D-pad Izquierda"

msgid "CONTROLLER_BUTTON_DPAD_RIGHT"
msgstr "D-pad Derecha"

msgid "CONTROLLER_BUTTON_DPAD_UP"
msgstr "D-pad Arriba"

msgid "CONTROLLER_BUTTON_LEFT_SHOULDER"
msgstr "Botón superior Izquierdo"

msgid "CONTROLLER_BUTTON_LEFT_STICK"
msgstr "Botón de Palanca Izquierda"

msgid "CONTROLLER_BUTTON_MISC1"
msgstr "Botón Misc del Mando"

msgid "CONTROLLER_BUTTON_PADDLE1"
msgstr "Botón 1 del Pad"

msgid "CONTROLLER_BUTTON_PADDLE2"
msgstr "Botón 2 del Pad"

msgid "CONTROLLER_BUTTON_PADDLE3"
msgstr "Botón 3 del Pad"

msgid "CONTROLLER_BUTTON_PADDLE4"
msgstr "Botón 4 del Pad"

msgid "CONTROLLER_BUTTON_PS3_SELECT"
msgstr "Select"

msgid "CONTROLLER_BUTTON_PS3_START"
msgstr "Inicio"

msgid "CONTROLLER_BUTTON_PS_CIRCLE"
msgstr "Círculo"

msgid "CONTROLLER_BUTTON_PS_CROSS"
msgstr "Cruz"

msgid "CONTROLLER_BUTTON_PS_L1"
msgstr "L1"

msgid "CONTROLLER_BUTTON_PS_L3"
msgstr "L3"

msgid "CONTROLLER_BUTTON_PS_OPTIONS"
msgstr "Opciones"

msgid "CONTROLLER_BUTTON_PS_R1"
msgstr "R1"

msgid "CONTROLLER_BUTTON_PS_R3"
msgstr "R3"

msgid "CONTROLLER_BUTTON_PS_SHARE"
msgstr "Compartir"

msgid "CONTROLLER_BUTTON_PS_SONY_BUTTON"
msgstr "Botón del logo"

msgid "CONTROLLER_BUTTON_PS_SQUARE"
msgstr "Cuadrado"

msgid "CONTROLLER_BUTTON_PS_TRIANGLE"
msgstr "Triángulo"

msgid "CONTROLLER_BUTTON_RIGHT_SHOULDER"
msgstr "Botón superior Derecho"

msgid "CONTROLLER_BUTTON_RIGHT_STICK"
msgstr "Botón de Palanca Derecha"

msgid "CONTROLLER_BUTTON_TOUCH_PAD"
msgstr "Pad Táctil"

msgid "CONTROLLER_BUTTON_UNKNOWN"
msgstr "Botón Desconocido"

msgid "CONTROLLER_BUTTON_XBOX_A"
msgstr "A"

msgid "CONTROLLER_BUTTON_XBOX_B"
msgstr "B"

msgid "CONTROLLER_BUTTON_XBOX_BACK"
msgstr "Atrás"

msgid "CONTROLLER_BUTTON_XBOX_GUIDE"
msgstr "Guía"

msgid "CONTROLLER_BUTTON_XBOX_START"
msgstr "Inicio"

msgid "CONTROLLER_BUTTON_XBOX_X"
msgstr "X"

msgid "CONTROLLER_BUTTON_XBOX_Y"
msgstr "Y"

msgid "CONTROLLER_DEADZONES"
msgstr "Zona muerta del contról"

msgid "CONTROLLER_DEADZONE_CALIBRATION_EXPLANATION"
msgstr ""
"Esta herramienta permite la configuración de la zona muerta del contról. El tamaño de la zona muerta controla cuanto una palanca (o botón análogo) necesita moverse antes de que ese movimiento se registre como un input.\n"
"Antes de comenzar la calibración por favor mueva todas las palancas y sueltelas, y además aprete y libere cualquier botón análogo en su contról."

msgid "CONTROLLER_DEADZONE_COLON"
msgstr "Zona muerta:"

msgid "CONTROLLER_PROMPT_TYPE_SETTING"
msgstr "Indique el tipo de botón el Mando:"

msgid "CONTROLLER_SENSITIVITY"
msgstr "Sensibilidad del contról"

msgid "CONTROLLER_UNKNOWN_AXIS"
msgstr "Axis Desconocida"

msgid "COPY_ERROR_TO_CLIPBOARD"
msgstr "Copiar Error al Portapapeles"

msgid "COPY_RESULTS"
msgstr "Copiar Resultados"

msgid "CORRECTION_PROTANOPE"
msgstr "Protanomalía (Rojo-Verde)"

msgid "CORRECTION_TRITANOPE"
msgstr "Tritanomalía (Azul-Amarillo)"

msgid "CPU_THREADS"
msgstr "Hilos"

msgid "CRAFTING_CLEAR_INPUTS"
msgstr "Limpiar entradas seleccionadas"

msgid "CRAFTING_ERROR_INTERNAL_CONSUME_PROBLEM"
msgstr "Error: fallo interno en el consumo de objetos para creación"

msgid "CRAFTING_ERROR_TAKING_ITEMS"
msgstr "No se han encontrado los elementos de entrada de creación"

msgid "CRAFTING_FILTER_INPUTS"
msgstr "Entradas"

msgid "CRAFTING_KNOWN_ITEMS"
msgstr "Recetas Conocidas"

msgid "CRAFTING_NOT_ENOUGH_MATERIAL"
msgstr "No es suficiente {0} para elaborar la receta"

msgid "CRAFTING_NO_RECIPE_SELECTED"
msgstr "Por favor selecciona una de las recetas de arriba para elaborar"

msgid "CRAFTING_NO_ROOM_TO_TAKE_CRAFTING_RESULTS"
msgstr "No hay espacio para tomar todos los resultados de la elaboración"

msgid "CRAFTING_RECIPE_DISPLAY"
msgstr "{0} ({1})"

msgid "CRAFTING_RECIPE_HAND_AXE"
msgstr "Hacha de mano de Piedra"

msgid "CRAFTING_RESULTS"
msgstr "Results"

msgid "CRAFTING_SELECT_RECIPE_OR_ITEMS_TO_FILTER"
msgstr "Selecciona una receta de elaboración o añade objetos para filtrar"

msgid "CRAFTING_TAKE_ALL"
msgstr "Tomar todo"

msgid "CRAFTING_TITLE"
msgstr "Fabricación"

msgid "CREATE"
msgstr "Crear"

msgid "CREATED_AT"
msgstr "Creado a:"

msgid "CREATED_ON_PLATFORM"
msgstr "Creado en Plataforma:"

msgid "CREATE_A_NEW_MICROBE"
msgstr "Crear un nuevo microbio"

msgid "CREATE_NEW"
msgstr "Crear Nuevo"

msgid "CREATE_NEW_CELL_TYPE"
msgstr "Crea un nuevo tipo de célula"

msgid "CREATE_NEW_CELL_TYPE_DESCRIPTION"
msgstr "Puedes crear nuevos tipos de células duplicando un tipo existente con un nuevo nombre. Los tipos de célula pueden modificarse para especializarse en diferentes roles. Cuando modificas un tipo de célula, todas las células de ese tipo se verán afectadas."

msgid "CREATE_NEW_MOD"
msgstr "Crear nuevo Mod"

msgid "CREATE_NEW_SAVE"
msgstr "Crear Nueva Partida"

msgid "CREATE_NEW_TISSUE_TYPE"
msgstr "Crear un Nuevo Tipo de Tejido"

msgid "CREATE_NEW_TISSUE_TYPE_DESCRIPTION"
msgstr "Puedes crear un nuevo tipo de tejido duplicando uno existente. Luego puedes editar los mismos en el editor de células para especializarlos en diferentes roles."

msgid "CREATING_DOT_DOT_DOT"
msgstr "Creando..."

msgid "CREATING_OBJECTS_FROM_SAVE"
msgstr "Creando objetos de la partida guardada"

msgid "CREDITS"
msgstr "Créditos"

msgid "CTRL"
msgstr "CTRL"

msgid "CURRENT_CACHE_SIZE"
msgstr "Tamaño actual:"

msgid "CURRENT_CACHE_SIZE_TOOLTIP"
msgstr ""
"Tamaño de todos los elementos de la caché almacenados actualmente en el disco. Se puede borrar de forma segura en cualquier momento,\n"
"pero la próxima vez que se necesite un elemento que hubiera estado en la caché, tardará más en generarse."

msgid "CURRENT_DEVELOPERS"
msgstr "Desarrolladores actuales"

msgid "CURRENT_LOCATION_CAPITAL"
msgstr "POSICIÓN ACTUAL"

msgid "CURRENT_RESEARCH_NONE"
msgstr "Nada en investigación"

msgid "CURRENT_RESEARCH_PROGRESS"
msgstr "Actualmente investigando: {0} ({1})"

msgid "CURRENT_WORLD"
msgstr "Mundo Actual"

#, fuzzy
msgid "CURRENT_WORLD_STATISTICS"
msgstr ""
"[b]Generaciones:[/b]\n"
"  {0}\n"
"[b]Áreas Totales:[/b]\n"
"  {1}\n"
"[b]Tiempo Total Auto-Evo:[/b]\n"
"  {2}\n"
"[b]Total de Especies:[/b]\n"
"  {3}\n"
"[b]Especies Vivas:[/b]\n"
"  {4}\n"
"[b]Recuento de especies por Área:[/b]\n"
"  Media {5}; Desviación estándar {6}\n"
"[b]Población total:[/b]\n"
"  {7}\n"
"[b]Especies más pobladas:[/b]\n"
"  {8}\n"
"[b]Datos básicos de las especies de microbios:[/b]\n"
"  Tamaño medio del hexágono:[/b] {9}\n"
"[b]Datos genéricos de orgánulos:[/b]"

msgid "CUSTOM_USERNAME"
msgstr "Nombre personalizado:"

msgid "CYTOPLASM"
msgstr "Citoplasma"

msgid "CYTOPLASM_DESCRIPTION"
msgstr "Las entrañas de una célula. El citoplasma es la mezcla básica de iones, proteínas y otras sustancias disueltas en agua que llenan el interior de la célula. Una de sus funciones es la [b]glucólisis[/b], la transformación de [thrive:compound type=\"glucose\"][/thrive:compound] en [thrive:compound type=\"atp\"][/thrive:compound]. Para que las células que carecen de orgánulos para tener metabolismos más avanzados, esto es de lo que dependen para producir energía. También se usa para almacenar moléculas y aumentar el tamaño de la célula."

msgid "CYTOPLASM_GLYCOLYSIS"
msgstr "Glicólisis Citoplasmática"

msgid "CYTOPLASM_PROCESSES_DESCRIPTION"
msgstr "Convierte [thrive:compound type=\"glucose\"][/thrive:compound] en [thrive:compound type=\"atp\"][/thrive:compound]."

msgid "CYTOTOXIN_SYNTHESIS"
msgstr "Síntesis de Citotoxinas"

#, fuzzy
msgid "DAMAGE_SOURCE_RADIATION"
msgstr "(Costo de orgánulos, membranas, y otros objetos en el editor)"

msgid "DAY_LENGTH"
msgstr "Duración del día"

msgid "DAY_LENGTH_EXPLANATION"
msgstr "(duración en segundos de tiempo real para un día de juego)"

msgid "DAY_NIGHT_CYCLE_ENABLED"
msgstr "Habilitar ciclo día/noche"

msgid "DAY_NIGHT_CYCLE_ENABLED_EXPLANATION_2"
msgstr "(la fotosíntesis se vuelve ineficaz durante la noche, lo que requiere una mayor planificación previa)"

msgid "DEADZONE_CALIBRATION_FINISHED"
msgstr "Calibración de zona muerta terminada. La nueva zona muerta está siendo mostrada en los exhibidores de los valores de axis."

msgid "DEADZONE_CALIBRATION_INPROGRESS"
msgstr "Calibración de zona muerta en progreso. Por favor no toque ningún botón o palanca en su contról y aguarde por unos segundos."

msgid "DEADZONE_CALIBRATION_IS_RESET"
msgstr "Las calibraciones de la zona muerta han sido reiniciadas"

msgid "DEADZONE_CONFIGURATION"
msgstr "Configuración de zona muerta"

msgid "DEATH"
msgstr "muerte"

msgid "DEBUG_COORDINATES"
msgstr ""
"Coordenadas de posición: {0}\n"
"Mirando a las coordenadas: {1}"

msgid "DEBUG_DRAW_NOT_AVAILABLE"
msgstr "Trazado de depuración de físicas no disponible en este tipo de versión"

#, fuzzy
msgid "DEBUG_HEAT_AT_CURSOR"
msgstr "En el puntero:"

msgid "DEBUG_PANEL"
msgstr "Panel de Depuración"

msgid "DECEMBER"
msgstr "Diciembre"

msgid "DECREASE_ITEM_SIZE"
msgstr "Reducir el tamaño del objeto"

msgid "DEFAULT_AUDIO_OUTPUT_DEVICE"
msgstr "Dispositivo de salida predeterminado"

msgid "DELETE"
msgstr "Eliminar"

msgid "DELETE_ALL_OLD_SAVE_WARNING_2"
msgstr ""
"Eliminar todos los autoguardados y guardados rápidos es irreversible, ¿Estás seguro de querer eliminar lo siguiente?\n"
" - {0} Autoguardado(s)\n"
" - {1} Guardado(s) rápido(s)\n"
" - {2} Guardado(s) de respaldo"

msgid "DELETE_FOSSIL_CONFIRMATION"
msgstr "Eliminar este fósil es irreversible. ¿Estás seguro de querer eliminarla permanentemente?"

msgid "DELETE_OLD_SAVES_PROMPT"
msgstr "¿Eliminar las partidas guardadas antiguas?"

msgid "DELETE_ORGANELLE"
msgstr "Eliminar orgánulo"

msgid "DELETE_SAVE_CONFIRMATION"
msgstr "Eliminar esta partida es irreversible. ¿Estás seguro de querer eliminarla permanentemente?"

msgid "DELETE_SELECTED"
msgstr "Eliminar selección"

msgid "DELETE_SELECTED_SAVES_PROMPT"
msgstr "¿Eliminar las partidas guardadas seleccionadas?"

msgid "DELETE_SELECTED_SAVE_WARNING"
msgstr "Eliminar la(s) partida(s) seleccionada(s) es irreversible, ¿Estás seguro de querer eliminar {0} partida(s)?"

msgid "DELETE_THIS_SAVE_PROMPT"
msgstr "¿Deseas eliminar esta partida?"

msgid "DESCEND_BUTTON"
msgstr "Descender"

msgid "DESCEND_CONFIRMATION"
msgstr "¿Seguro que quieres Descender?"

msgid "DESCEND_CONFIRMATION_EXPLANATION"
msgstr ""
"Descender eliminará tu estado de ascendido y te devolverá al Escenario Microbio. Desde ahí puedes volver a jugar en la partida guardada.\n"
"\n"
"Recibirás una ventaja de descenso para la nueva partida. En una versión futura podrás elegir la ventaja tú mismo, pero por ahora siempre será una disminución del 20% de la osmoregulación.\n"
"\n"
"Una vez que confirmes el descenso puedes editar los ajustes del juego para elegir una nueva semilla del mundo para jugar en un mapa diferente o desactivar LAWK, por ejemplo."

msgid "DESCRIPTION"
msgstr "Descripción:"

msgid "DESCRIPTION_COLON"
msgstr "Descripción:"

msgid "DESCRIPTION_TOO_LONG"
msgstr "La descripción es demasiado larga"

msgid "DESPAWN_ENTITIES"
msgstr "Destruir todas las entidades"

msgid "DETECTED_CPU_COUNT"
msgstr "Numero de CPU detectado:"

msgid "DEVBUILD_VERSION_INFO"
msgstr ""
"DevBuild {0}\n"
"en branch {1} en {2}\n"
"{3}"

msgid "DEVELOPERS"
msgstr "Desarrolladores"

msgid "DEVELOPMENT_FORUM"
msgstr "Foro de Desarrollo"

msgid "DEVELOPMENT_FORUM_BUTTON_TOOLTIP"
msgstr "Lee las noticias sobre el desarrollo del juego en nuestro foro de desarrollo"

msgid "DEVELOPMENT_SUPPORTED_BY"
msgstr "Desarrollo apoyado por Revolutionary Games Studio ry"

msgid "DEVELOPMENT_WIKI"
msgstr "Wiki de Desarrollo"

msgid "DEVELOPMENT_WIKI_BUTTON_TOOLTIP"
msgstr "Visita nuestra wiki de desarrollo"

msgid "DEVOURED"
msgstr "Devorado"

msgid "DEV_BUILD_PATRONS"
msgstr "Colaboradores de desarrollo"

msgid "DIFFICULTY"
msgstr "Dificultad"

#, fuzzy
msgid "DIFFICULTY_DETAILS_STRING"
msgstr ""
"Dificultad: {0}\n"
"Multiplicador de coste de mutación: {1}\n"
"Velocidad de mutación de IA: {2}\n"
"Densidad de nubes de compuestos: {3}\n"
"Penalización de población tras muerte del jugador: {4}\n"
"Retención ambiental de la glucosa: {5}\n"
"Multiplicador de coste de la osmoregulación: {6}\n"
"Nube de glucosa de regalo al salir del editor: {7}\n"
"Ganar progreso de reproducción pasivamente: {8}\n"
"Limitar el crecimiento del uso de compuestos: {9}"

msgid "DIFFICULTY_PRESET"
msgstr "Dificultad predeterminada"

msgid "DIFFICULTY_PRESET_CUSTOM"
msgstr "Personalizado"

msgid "DIFFICULTY_PRESET_EASY"
msgstr "Fácil"

msgid "DIFFICULTY_PRESET_HARD"
msgstr "Difícil"

msgid "DIFFICULTY_PRESET_NORMAL"
msgstr "Normal"

msgid "DIGESTION_EFFICIENCY"
msgstr "Eficiencia de digestion"

msgid "DIGESTION_EFFICIENCY_COLON"
msgstr "Eficiencia de Digestion:"

msgid "DIGESTION_SPEED"
msgstr "Velocidad de digestion"

msgid "DIGESTION_SPEED_COLON"
msgstr "Velocidad de Digestion:"

msgid "DIGESTION_SPEED_VALUE"
msgstr "{0}/s"

msgid "DISABLED"
msgstr "Desactivado"

msgid "DISABLE_ALL"
msgstr "Deshabilitar todo"

msgid "DISCARD_AND_CONTINUE"
msgstr "Descartar y continuar"

msgid "DISCARD_CHANGES"
msgstr "Descartar cambios"

msgid "DISCARD_MIGRATION"
msgstr "Descartar Migración"

msgid "DISCONNECTED_CELLS"
msgstr "Células Desconectadas"

msgid "DISCONNECTED_CELLS_TEXT"
msgstr ""
"Una o mas células no están conectadas.\n"
"Por favor conecta todos las células para continuar."

msgid "DISCONNECTED_METABALLS"
msgstr "Meatballs Desconectados"

msgid "DISCONNECTED_METABALLS_TEXT"
msgstr ""
"Hay meatballs que no se encuentran conectados al resto.\n"
"Por favor mueve cada meatballs para que estén cerca los unos del os otros para continuar."

msgid "DISCONNECTED_ORGANELLES"
msgstr "Orgánulos Desconectados"

msgid "DISCONNECTED_ORGANELLES_TEXT"
msgstr ""
"Hay orgánulos desconectados del resto de la célula.\n"
"Por favor conecta todos los orgánulos o deshaz tus cambios."

msgid "DISCORD_TOOLTIP"
msgstr "Únete a nuestro servidor de Discord"

msgid "DISK_CACHE_TOOLTIP"
msgstr ""
"Cuando se activa, algunos datos costosos de generar se escriben en el disco para que sea más rápido cargarlos cuando se necesiten de nuevo.\n"
"Si se desactiva, sólo se utiliza la caché en memoria."

msgid "DISMISSED_POPUPS_COLON"
msgstr "Popups deshabilitadps:"

msgid "DISMISSED_POPUPS_EXPLANATION"
msgstr ""
"Esto muestra cuantos popups han sido permanentemente deshabilitados por el usuario.\n"
"Si alguno de los popups que necesita están deshabilitados, el botón junto a este puede ser utilizado para mostrar todos los popups nuevamente."

msgid "DISMISS_INFORMATION_PERMANENTLY"
msgstr "No mostrar esto de nuevo"

msgid "DISMISS_WARNING_PERMANENTLY"
msgstr "No advertir de esto de nuevo"

msgid "DISPLAY_3D_MENU_BACKGROUNDS"
msgstr "Mostrar fondos de menú en 3D"

msgid "DISPLAY_ABILITIES_BAR"
msgstr "Mostrar la barra de habilidades"

msgid "DISPLAY_BACKGROUND_DISTORTION_EFFECT"
msgstr "Aplicar distorsión a los fondos Microbio"

msgid "DISPLAY_BACKGROUND_PARTICLES"
msgstr "Mostrar particular de fondo"

msgid "DISPLAY_DRIVER_OPENGL"
msgstr "OpenGL"

msgid "DISPLAY_DRIVER_VULKAN"
msgstr "Vulkan"

#, fuzzy
msgid "DISPLAY_MODE"
msgstr "Mostrar nombre de botones durante selección de partes"

msgid "DISPLAY_PART_NAMES"
msgstr "Mostrar nombre de botones durante selección de partes"

msgid "DISSOLVED_COMPOUND_FOOD_SOURCE"
msgstr "Fuente de alimento ambiental distribuida uniformemente de {0}"

msgid "DOES_NOT_USE_FEATURE"
msgstr "No"

msgid "DONATIONS"
msgstr "Donaciones"

msgid "DOT_DOT_DOT"
msgstr "..."

msgid "DOUBLE"
msgstr "Doble"

msgid "DOUBLE_CLICK_TO_VIEW_IN_FULLSCREEN"
msgstr "Doble click para ver en pantalla completa"

msgid "DOUBLE_MEMBRANE_DESCRIPTION"
msgstr "Una membrana con dos capas; tiene mejor protección y consume menos energía. Sin embargo, reduce un poco la velocidad del movimiento y absorbe recursos más lentamente."

#, fuzzy
msgid "DOUBLE_SPEED_TOGGLE_TOOLTIP"
msgstr "El valor usado para generar el planeta, debe ser un numero positivo"

msgid "DRAG_TO_REORDER_ITEMS_WITH_MOUSE"
msgstr "Arrastra para reordenar los elementos con el ratón"

msgid "DUMP_SCENE_TREE"
msgstr "Volcado de SceneTree"

msgid "DUPLICATE_TYPE"
msgstr "Duplicar Tipo"

msgid "EASTEREGG_MESSAGE_1"
msgstr "Dato curioso: el didinium y el paramecio son un ejemplo de una relación depredador-presa que fue estudiado durante décadas. Ahora, ¿eres el didinium o el paramecio? ¿Depredador o presa?"

msgid "EASTEREGG_MESSAGE_10"
msgstr "TENTÁCULOS!!"

msgid "EASTEREGG_MESSAGE_11"
msgstr "¡Derrite el metal!"

msgid "EASTEREGG_MESSAGE_12"
msgstr "Fíjate en esas células azules."

msgid "EASTEREGG_MESSAGE_13"
msgstr "Un consejo: los biomas son más que solo fondos diferentes, los compuestos en éstos se generan a ratios diferentes."

msgid "EASTEREGG_MESSAGE_14"
msgstr "Un consejo: mientras más flagelos tengas, mas rápido te mueves (wooosh!). Aunque también consumes más ATP"

msgid "EASTEREGG_MESSAGE_15"
msgstr "Un consejo: puedes engullir fragmentos de hierro."

msgid "EASTEREGG_MESSAGE_16"
msgstr "Un consejo: prepárate antes de añadir un núcleo. ¡Esas cosas son caras!"

msgid "EASTEREGG_MESSAGE_17"
msgstr "Dato curioso: ¿sabías que hay mas de 8000 ciliados en el planeta Tierra?"

msgid "EASTEREGG_MESSAGE_18"
msgstr "Dato curioso: el Stentor es un ciliado que puede estirarse y atrapar presas. Lo hace con una especie de boca en forma de trompeta, misma que atrae a las presas generando corrientes en el agua con sus cilios."

msgid "EASTEREGG_MESSAGE_2"
msgstr "Un consejo: las toxinas pueden usarse para alejar otras toxinas si eres lo suficientemente rápido."

msgid "EASTEREGG_MESSAGE_3"
msgstr "Un consejo: la osmorregulación cuesta 1 ATP por segundo por cada hexágono que tenga tu célula, cada hexágono vacío de citoplasma genera 5 ATP por segundo también, lo que significa que si estás perdiendo ATP debido a la osmoregulación solo tienes que añadir un par de hexágonos vacíos de citoplasma o eliminar algunos orgánulos."

msgid "EASTEREGG_MESSAGE_4"
msgstr "Un dato curioso: En la vida real, los procariotas tienen algo llamado biocompartimentos que actúan como orgánulos, y que de hecho se llaman orgánulos poliédricos."

msgid "EASTEREGG_MESSAGE_5"
msgstr "Dato curioso: Los metabolosomas son lo que se llama un orgánulo poliédrico."

msgid "EASTEREGG_MESSAGE_6"
msgstr "Un consejo: A veces es mejor huir de otras células."

msgid "EASTEREGG_MESSAGE_7"
msgstr "Un consejo: Si otra célula mide la mitad que tu célula, puedes engullirla."

msgid "EASTEREGG_MESSAGE_8"
msgstr "Un consejo: las bacterias pueden ser mas fuertes de lo que aparentan. Pueden ser pequeñas, pero algunas de ellas pueden enterrarse dentro de tu célula y matarla!"

msgid "EASTEREGG_MESSAGE_9"
msgstr "Un consejo: puedes cazar otras especies hasta la extinción si no eres cuidadoso. Otras especies pueden hacer lo mismo."

msgid "EASTER_EGGS"
msgstr "Incluye Easter Eggs"

msgid "EASTER_EGGS_EXPLANATION"
msgstr "(Crea secretor en el juego aleatoriamente)"

msgid "EASTER_EGG_BANANA_BIOME"
msgstr "Bioma Banana"

msgid "EDGE_PAN_SPEED"
msgstr "Velocidad de rotación Vertical:"

msgid "EDITING_TITLE"
msgstr "Editando"

msgid "EDITOR"
msgstr "Editor"

msgid "EDITORS_AND_MUTATIONS_BUTTON"
msgstr "Editores y Mutaciones"

msgid "EDITOR_BUTTON_TOOLTIP"
msgstr "Entra al editor y modifica tu especie"

#, fuzzy
msgid "EDITOR_TUTORIAL_EARLY_GOAL"
msgstr ""
"Este es el editor de célula donde puedes añadir o quitar orgánulos a tu especie consumiendo puntos de mutación, o PM.\n"
"\n"
"También puedes cambiar otras propiedades de tu especie en las otras pestañas del editor.\n"
"\n"
"Para continuar, selecciona un orgánulo del panel en la izquierda (el citoplasma es una buena elección). Luego haz click al lado del espacio mostrado en el centro de la pantalla y añade el orgánulo a tu especie."

#, fuzzy
msgid "EDITOR_TUTORIAL_EDITOR_TEXT"
msgstr ""
"Editor de Microbio.\n"
"\n"
"Aquí puedes ver lo que ha ocurrido desde el principio del juego o desde la última vez que entraste al editor y hacer cambios a tu especie.\n"
"\n"
"En esta pestaña puedes ver un reporte de cuáles especies existen, dónde se encuentran, y las poblaciones que tienen. También puedes ver cambios en el ambiente en la parte superior.\n"
"\n"
"Para ir a la pestaña siguiente en el editor, presiona el botón 'Siguiente' en la parte inferior derecha."

#, fuzzy
msgid "EDITOR_TUTORIAL_MICROBE_EDITOR_NUCLEUS"
msgstr ""
"Este es el editor celular, donde vas a poder evolucionar tu especie gastanto punto de mutación (PM). Cada generación tendrás siempre 100 PM para gastar así que no te molestes en guardarlos!\n"
"\n"
"El hexágono en el centro de tu pantalla es tu célula, la cual está compuesta por una única parte de citoplasma.\n"
"\n"
"Para continuar, selecciona una parte del panel de la izquierda. Luego apreta click izquierdo al lado del hexágono para ubicarla. Puedes rotar partes con [thrive:input]e_rotate_left[/thrive:input] and [thrive:input]e_rotate_right[/thrive:input]."

#, fuzzy
msgid "EFFECTIVE_VALUE"
msgstr "{0}%"

msgid "EIGHT_TIMES"
msgstr "8x"

msgid "EJECT_ENGULFED"
msgstr "Expulsados objetos engullidos"

msgid "EJECT_ENGULFED_TOOLTIP"
msgstr "Expulsar objetos engullidos"

msgid "EMITTERS_COUNT"
msgstr "Emisores:"

msgid "ENABLED_MODS"
msgstr "Activar Mods"

msgid "ENABLE_ALL_COMPATIBLE"
msgstr "Activar todos los mods compatibles"

msgid "ENABLE_EDITOR"
msgstr "Activar editor"

msgid "ENABLE_GUI_LIGHT_EFFECTS"
msgstr "Habilitar efectos de luz GUI"

msgid "ENDOSYMBIONT_ENGULFED_ALREADY_DONE"
msgstr "El proceso de endosimbiosis ya está completo, termínalo en el editor"

msgid "ENDOSYMBIONT_ENGULFED_PROGRESS"
msgstr "Convertido objetivo de Endosimbiosis en un organelo temporal, continuará la Endosimbiosis desde el editor"

msgid "ENDOSYMBIONT_TYPE_ALREADY_PRESENT"
msgstr "Tipo de endosimbionte ya presente, entra al editor para avanzar en el proceso de endosimbiosis"

msgid "ENDOSYMBIOSIS_AVAILABLE_ORGANELLES"
msgstr "Organelos disponibles para transformar en"

msgid "ENDOSYMBIOSIS_BUTTON"
msgstr "Endosimbiosis"

msgid "ENDOSYMBIOSIS_CANCEL_TOOLTIP"
msgstr "Cancelar este proceso de endosimbiosis. ¡Se perderá cualquier progreso actual en este endosimbionte!"

msgid "ENDOSYMBIOSIS_COMPLETE_TOOLTIP"
msgstr "Termina este proceso de endosimbiosis y colócalo como un organelo"

msgid "ENDOSYMBIOSIS_EXPLANATION"
msgstr "La endosimbiosis es un proceso para convertir otra especie en endosimbionte (una especie que vive dentro de otra en una relación simbiótica). Esto desbloquea el organelo creado y proporciona una copia libre de ese organelo. A continuación se muestran los candidatos viables para convertirse en organelos una vez que han sido engullidos anteriormente. El tiempo que tarda el proceso depende de lo adecuado que sea el candidato para la endosimbiosis (esto se muestra debajo de cada organelo candidato)."

msgid "ENDOSYMBIOSIS_NOTHING_ENGULFED"
msgstr "Aún no se han engullido especies adecuadas para convertir en endosimbiontes"

msgid "ENDOSYMBIOSIS_NO_CANDIDATE_ORGANELLES"
msgstr "Esta especie no puede convertirse en ningún organelo válido"

msgid "ENDOSYMBIOSIS_PROGRESSING_EXPLANATION"
msgstr "Para avanzar en un proceso de endosimbiosis, es necesario engullir la especie objetivo para convertirla en un organelo temporal (sólo puede haber uno a la vez). El progreso se guarda una vez que se llega al editor con el organelo temporal presente."

msgid "ENDOSYMBIOSIS_PROKARYOTIC_LIMIT_EXPLANATION"
msgstr "Las procariotas pueden tener como máximo un endosimbionte"

msgid "ENDOSYMBIOSIS_SINGLE_SPECIES_PROGRESS_DESCRIPTION"
msgstr "Sobrevivir al editor con esta especie como organelo temporal para progresar"

msgid "ENDOSYMBIOSIS_START_TOOLTIP"
msgstr "Iniciar la endosimbiosis para esta especie (disponible una vez seleccionado el tipo de organelo objetivo)"

msgid "ENDOSYMBIOSIS_TITLE"
msgstr "Endosimbiosis"

msgid "ENERGY_BALANCE_REQUIRED_COMPOUND_LINE"
msgstr "-{0}: {1} /segundo"

msgid "ENERGY_BALANCE_TOOLTIP_CONSUMPTION"
msgstr "{0}: -{1} ATP"

msgid "ENERGY_BALANCE_TOOLTIP_PRODUCTION"
msgstr "{0}: +{1} ATP"

msgid "ENERGY_BALANCE_TOOLTIP_PRODUCTION_WITH_REQUIREMENT"
msgstr ""
"{0}: +{1} ATP\n"
"Al consumir:\n"
"{2}"

msgid "ENERGY_IN_PATCH_FOR"
msgstr "Energía en {0} para {1}"

msgid "ENERGY_IN_PATCH_SHORT"
msgstr "{0}, {1}"

msgid "ENERGY_SOURCES"
msgstr "Fuentes de energía:"

msgid "ENERGY_SUMMARY_LINE"
msgstr "La energía total recolectada es {0} con un costo individual de {1} resultando en una población no ajustada de {2}"

msgid "ENGULF_NO_ATP_DAMAGE_MESSAGE"
msgstr "Dañado por entrar en modo engullir sin ATP"

msgid "ENTER_EXISTING_ID"
msgstr "Introducir ID existente"

msgid "ENTER_EXISTING_WORKSHOP_ID"
msgstr "Introducir ID de Workshop existente"

msgid "ENTITY_LABEL"
msgstr "Etiqueta de entidades"

msgid "ENVIRONMENT"
msgstr "Ambiente"

msgid "ENVIRONMENTAL_CONDITIONS_BUTTON"
msgstr "Condiciones Ambientales"

msgid "ENVIRONMENTAL_GLUCOSE_RETENTION"
msgstr "Retención ambiental de glucosa"

msgid "ENVIRONMENTAL_GLUCOSE_RETENTION_EXPLANATION"
msgstr "(proporción de glucosa retenida en el ambiente en cada generación)"

msgid "ENVIRONMENT_BUTTON_MICROBE_TOOLTIP"
msgstr "Mostrar / Ocultar medio ambiente"

msgid "ENVIRONMENT_TOLERANCE"
msgstr "Tolerancia"

msgid "EPIPELAGIC"
msgstr "Epipelágico"

msgid "EQUIPMENT_TYPE_AXE"
msgstr "Hacha"

msgid "ERROR"
msgstr "Error"

msgid "ERROR_CREATING_FOLDER"
msgstr "Error al crear la carpeta para el mod"

msgid "ERROR_CREATING_INFO_FILE"
msgstr "Error al crear el archivo de información del mod"

msgid "ERROR_FAILED_TO_SAVE_NEW_SETTINGS"
msgstr "Error: Fallo al guardar nuevos ajustes al archivo de configuración."

msgid "ERROR_FETCHING_EXPLANATION"
msgstr "La obtención de noticias ha fallado debido a un error: {0}"

msgid "ERROR_FETCHING_NEWS"
msgstr "Error al buscar noticias"

msgid "ERROR_LOADING"
msgstr "Error al cargar"

msgid "ERROR_SAVING"
msgstr "Error al guardar"

msgid "ERROR_UPLOADING_EXCEPTION"
msgstr "Ha ocurrido una excepción: {0}"

msgid "ESCAPE"
msgstr "Esc"

msgid "ESCAPE_ENGULFING"
msgstr "Engullición evadida"

msgid "ESTUARY"
msgstr "Estuario"

#, fuzzy
msgid "EVENT_ERUPTION_TOOLTIP"
msgstr ""
"Evento de erupción\n"
"Se crea más sulfuro de hidrógeno y dióxido de carbono"

msgid "EVENT_METEOR_GLUCOSE"
msgstr ""

#, fuzzy
msgid "EVENT_METEOR_IRON"
msgstr "{0}: +{1} ATP"

#, fuzzy
msgid "EVENT_METEOR_PHOSPHATES"
msgstr "Crear fosfato"

#, fuzzy
msgid "EVENT_METEOR_PLAIN"
msgstr ""
"Evento de erupción\n"
"Se crea más sulfuro de hidrógeno y dióxido de carbono"

msgid "EVENT_METEOR_RADIOACTIVE"
msgstr ""

msgid "EVENT_METEOR_SULFUR"
msgstr ""

msgid "EVOLUTIONARY_TREE"
msgstr "Arbol Evolutivo"

msgid "EVOLUTIONARY_TREE_BUILD_FAILED"
msgstr ""
"La construcción del árbol evolutivo ha fallado.\n"
"\n"
"Notifícalo al equipo de desarrollo y proporciona los registros del juego."

msgid "EXACT_VERSION_COLON"
msgstr "Versión exacta de Thrive:"

msgid "EXACT_VERSION_TOOLTIP"
msgstr "Esta es la commit exacta desde la cual esta versión de Thrive fue compilada"

msgid "EXCEPTION_HAPPENED_PROCESSING_SAVE"
msgstr "Una excepción ha ocurrido al procesar objetos cargados"

msgid "EXCEPTION_HAPPENED_WHILE_LOADING"
msgstr "Una excepción ha ocurrido al cargar los datos guardados"

#, fuzzy
msgid "EXCLUSIVE_FULLSCREEN"
msgstr "Pantalla Completa"

msgid "EXISTING_BUILDINGS"
msgstr "Versiones"

msgid "EXIT"
msgstr "Salir"

msgid "EXIT_EDITOR"
msgstr "Salir del Editor"

msgid "EXIT_TO_LAUNCHER"
msgstr "Salir al Lanzador"

msgid "EXPERIMENTAL_FEATURES"
msgstr "Características experimentales"

msgid "EXPERIMENTAL_FEATURES_EXPLANATION"
msgstr "(habilitar funciones extra que no están lo suficientemente pulidas como para estar en el juego por defecto, si juegas con ellas nos interesa tu opinión)"

msgid "EXPERIMENTAL_FEATURES_WARNING"
msgstr "(ADVERTENCIA: las características experimentales pueden arruinar el equilibrio del juego y otros aspectos, por lo que sólo se recomiendan a jugadores experimentados de Thrive. Si informas de algún fallo, debes anteponer a tu informe que las características experimentales están activadas.)"

msgid "EXPORT_ALL_WORLDS"
msgstr "Exportar todos los mundos"

msgid "EXPORT_ALL_WORLDS_TOOLTIP"
msgstr "Exportar los datos de todos los mundos en formato de valores separados por comas (csv)"

msgid "EXPORT_SUCCESS"
msgstr "Exportación exitosa"

msgid "EXTERNAL"
msgstr "Externo"

msgid "EXTERNAL_EFFECTS"
msgstr "Efectos externos:"

msgid "EXTINCTION_BOX_TEXT"
msgstr "Cómo el 99% de todas las especies que han existido, tu especie se ha extinto. Otras especies llenarán tu espacio y prosperarán, pero tu especie no será una de ellas. Será olvidada, un experimento evolutivo fallido."

msgid "EXTINCTION_CAPITAL"
msgstr "EXTINCIÓN"

msgid "EXTINCT_FROM_PATCH"
msgstr "Se extinguió del bioma"

msgid "EXTINCT_FROM_THE_PLANET"
msgstr "Se extinguió del planeta"

msgid "EXTINCT_IN_PATCH"
msgstr "La especie se extinguió de la zona"

msgid "EXTINCT_SPECIES"
msgstr "EXTINCIÓN"

msgid "EXTRAS"
msgstr "Extras"

msgid "EXTRA_OPTIONS"
msgstr "Ajustes Extra"

msgid "FACEBOOK_TOOLTIP"
msgstr "Visita nuestra página de Facebook"

msgid "FAILED"
msgstr "Error"

msgid "FAILED_ONE_OR_MORE_SAVE_DELETION_DESCRIPTION"
msgstr "Error: Error al borrar uno o más archivos guardados."

msgid "FAILED_SAVE_DELETION"
msgstr "Error: Error al guardar"

msgid "FAILED_SAVE_DELETION_DESCRIPTION"
msgstr "No se ha podido eliminar el archivo guardado."

msgid "FEARFUL"
msgstr "Temerosa"

msgid "FEAR_EXPLANATION"
msgstr ""
"Los microbios temerosos huirán a mayores distancias\n"
"y es más probable que huyan de los depredadores en general.\n"
"Los Microbios valientes no se dejan intimidar por los depredadores cercanos\n"
"y lo más probable es que contra ataquen."

msgid "FEATURE_DISABLED"
msgstr "Desactivado"

msgid "FEATURE_ENABLED"
msgstr "Activado"

msgid "FEBRUARY"
msgstr "Febrero"

msgid "FEED_ITEM_CONTENT_PARSING_FAILED"
msgstr "Ha fallado el análisis del contenido."

msgid "FEED_ITEM_MISSING_CONTENT"
msgstr "Falta contenido."

msgid "FEED_ITEM_PUBLISHED_AT"
msgstr "Publicado en {0}"

msgid "FEED_ITEM_TRUNCATED_NOTICE"
msgstr "Este artículo se ha cortado por ser demasiado largo, por favor lea el original para ver todo el contenido. {0}"

msgid "FERROPLAST"
msgstr "Ferroplasto"

#, fuzzy
msgid "FERROPLAST_DESCRIPTION"
msgstr "Una fuente de energía metálica. El ferroplasto es una estructura de doble membrana llena de proteínas y enzimas. Es un procariota asimilado por su huésped eucariota. Es capaz de oxidar [thrive:compound type=«hierro»][/thrive:compound] de un estado químico a otro con una eficacia muy superior a la que puede lograrse con la rusticianina. Este proceso, denominado [b]respiración férrica[/b], libera energía que la célula puede aprovechar. Sin embargo, requiere [thrive:compound type=«carbondioxide»][/thrive:compound] para funcionar, y unos niveles más bajos de este compuesto en el medio ambiente ralentizarán la tasa de producción de [thrive:compound type=«atp»][/thrive:compound]."

#, fuzzy
msgid "FERROPLAST_PROCESSES_DESCRIPTION"
msgstr "Convierte [thrive:compound type=«hierro»][/thrive:compound] en [thrive:compound type=«atp»][/thrive:compound]. La velocidad varía con la concentración de [thrive:compound type=«carbondioxide»][/thrive:compound]."

msgid "FILTER_ITEMS_BY_CATEGORY_COLON"
msgstr "Filtrar objetos por categoría:"

msgid "FIND_CURRENT_PATCH"
msgstr "Ir a Zona Actual"

msgid "FINISHED_DOT"
msgstr "Terminado."

msgid "FINISH_EDITING_AND_RETURN_TO_ENVIRONMENT"
msgstr "Terminar de editar y volver al juego"

msgid "FINISH_ONE_GENERATION"
msgstr "Completa Una Generación"

msgid "FINISH_X_GENERATIONS"
msgstr "Completa {0} Generaciones"

msgid "FIRE_TOXIN"
msgstr "Lanzar toxinas"

msgid "FIRE_TOXIN_TOOLTIP"
msgstr "Proyectil de toxina de fuego que causa daño a las células golpeadas"

msgid "FLAGELLUM"
msgstr "Flagelo"

msgid "FLAGELLUM_DESCRIPTION"
msgstr "Los flagelos son grupos de fibras de proteínas en forma de látigo que se extienden desde la membrana de la célula. Usan ATP para propulsar a la célula en la dirección contraria a la que apuntan, efecto similar a la cola de un pez. Así pues, un flagelo del lado izquierdo, dará un impulso hacia la derecha."

msgid "FLAGELLUM_LENGTH_DESCRIPTION"
msgstr "Longitud del flagelo. Un flagelo más largo genera más empuje pero consume más ATP."

msgid "FLAGELLUM_PROCESSES_DESCRIPTION"
msgstr "Los flagelos son grupos de fibras de proteínas en forma de látigo que se extienden desde la membrana de la célula. Usan ATP para propulsar a la célula en una dirección."

msgid "FLEET_NAME_FROM_PLACE"
msgstr "{0} Flotando"

msgid "FLEET_UNITS"
msgstr "Unidades flotando"

msgid "FLOATING_CHUNKS_COLON"
msgstr "Trozos flotantes:"

msgid "FLOATING_HAZARD"
msgstr "Peligro flotante"

msgid "FLUID"
msgstr "Fluida"

msgid "FLUIDITY_RIGIDITY"
msgstr "Fluidez / Rigidez"

msgid "FOCUSED"
msgstr "Concentrada"

msgid "FOCUS_EXPLANATION"
msgstr ""
"Los microbios centrados buscarán recursos o presas más lejanas\n"
"y es posible codicien más los fragmentos de recursos.\n"
"Los microbios reactivos cambiarán de objetivo después de un tiempo."

msgid "FOG_OF_WAR_DISABLED"
msgstr "Niebla de Guerra Desactivada"

msgid "FOG_OF_WAR_DISABLED_DESCRIPTION"
msgstr "(todas las áreas serán reveladas)"

msgid "FOG_OF_WAR_INTENSE"
msgstr "Intensa niebla de guerra"

msgid "FOG_OF_WAR_INTENSE_DESCRIPTION"
msgstr "(solo las áreas en las que el jugador ha estado serán reveladas)"

msgid "FOG_OF_WAR_MODE"
msgstr "Modo de niebla de guerra"

msgid "FOG_OF_WAR_REGULAR"
msgstr "Niebla de guerra normal"

msgid "FOG_OF_WAR_REGULAR_DESCRIPTION"
msgstr "(áreas en las que el jugador haya estado, y sus áreas adyacentes)"

msgid "FOOD_CHAIN"
msgstr "Cadena Trófica"

msgid "FOOD_SOURCE_ENERGY_INFO"
msgstr "Energía {0}: {1} (rendimiento: {2}) energía total disponible: {3} (rendimiento total: {4})"

msgid "FORGET_MOD_DETAILS"
msgstr "Eliminar datos locales"

msgid "FORGET_MOD_DETAILS_TOOLTIP"
msgstr "Eliminar datos locales referentes a este elemento. Es útil si has introducido el ID equivocado o deseas cargar una nueva versión de un elemento distinto."

msgid "FORM_ERROR_MESSAGE"
msgstr "Error: {0}"

msgid "FOSSILISATION"
msgstr "Fosilización"

msgid "FOSSILISATION_EXPLANATION"
msgstr "Fosiliza esta especie para preservarla en el Museo. Puedes acceder al Museo desde la Thrivepedia, o abrir especies fosilizadas en el editor libre."

msgid "FOSSILISATION_FAILED"
msgstr "Fosilización fallida"

msgid "FOSSILISATION_FAILED_DESCRIPTION"
msgstr "El archivo del fósil no pudo ser escrito"

msgid "FOSSILISATION_HINT"
msgstr "Fosilizar especie"

msgid "FOSSILISATION_HINT_ALREADY_FOSSILISED"
msgstr "Fosilizar especie (ya fosilizada)"

msgid "FOSSILISE"
msgstr "Fosilizar"

msgid "FOSSIL_DELETION_FAILED"
msgstr "Eliminación de fósil fallida"

msgid "FOSSIL_DELETION_FAILED_DESCRIPTION"
msgstr "El fósil no pudo ser eliminado"

msgid "FOUR_TIMES"
msgstr "4x"

msgid "FPS"
msgstr "FPS: {0}"

msgid "FPS_DISPLAY"
msgstr "Monitor de FPS"

msgid "FRAME_DURATION"
msgstr "Delta: {0}"

msgid "FREEBUILDING"
msgstr "Modo Libre"

msgid "FREE_GLUCOSE_CLOUD"
msgstr "Nuble de glucosa gratuita al salir del editor"

msgid "FREE_GLUCOSE_CLOUD_EXPLANATION"
msgstr "(empieza con una nube de glucosa en cada generación)"

msgid "FULLSCREEN"
msgstr "Pantalla completa"

msgid "FULL_MOD_INFO"
msgstr "Información Completa del Mod"

msgid "GALLERY_VIEWER"
msgstr "Ver Galleria"

#, fuzzy
msgid "GAMEPLAY_BASICS_TITLE"
msgstr "Sistemas de Juego"

msgid "GAME_DESIGN_TEAM"
msgstr "Equipo diseño del juego"

msgid "GAME_SYSTEMS_TITLE"
msgstr "Sistemas de Juego"

msgid "GATHERED_ENERGY_TOOLTIP"
msgstr ""
"Muestra la energía total prevista recogida por su especie en todas las áreas y la población resultante (entre paréntesis).\n"
"Energía anterior: {0}"

msgid "GENERAL"
msgstr "General"

#, fuzzy
msgid "GENERAL_LOADING_TIP_1"
msgstr "Presiona el botón de deshacer en el editor para corregir un error"

#, fuzzy
msgid "GENERAL_LOADING_TIP_2"
msgstr "Presiona el botón de deshacer en el editor para corregir un error"

#, fuzzy
msgid "GENERAL_LOADING_TIP_3"
msgstr "Presiona el botón de deshacer en el editor para corregir un error"

#, fuzzy
msgid "GENERAL_LOADING_TIP_4"
msgstr "Presiona el botón de deshacer en el editor para corregir un error"

#, fuzzy
msgid "GENERAL_LOADING_TIP_5"
msgstr "Presiona el botón de deshacer en el editor para corregir un error"

#, fuzzy
msgid "GENERAL_LOADING_TIP_6"
msgstr "Presiona el botón de deshacer en el editor para corregir un error"

#, fuzzy
msgid "GENERAL_LOADING_TIP_7"
msgstr "Presiona el botón de deshacer en el editor para corregir un error"

msgid "GENERATIONS"
msgstr "Generaciones"

msgid "GENERATION_COLON"
msgstr "Generación:"

msgid "GITHUB_TOOLTIP"
msgstr "Visita nuestro repositorio de GitHub"

msgid "GLES3"
msgstr "GLES3"

msgid "GLOBAL_GLACIATION_END_EVENT_LOG"
msgstr "El evento global de glaciación ha terminado para todas las zonas de superficie"

#, fuzzy
msgid "GLOBAL_GLACIATION_EVENT"
msgstr "Población Total:"

#, fuzzy
msgid "GLOBAL_GLACIATION_EVENT_TOOLTIP"
msgstr "Avanzar al Estadio del Despertar. Solo disponible una vez tengas suficiente poder cerebral (tejido con axones)"

msgid "GLOBAL_GLACIATION_EVENT_WARNING_LOG_PLURAL"
msgstr "Un evento de glaciación global se iniciará en {0} generaciones"

msgid "GLOBAL_GLACIATION_EVENT_WARNING_LOG_SINGULAR"
msgstr "Un evento de glaciación global se iniciará en {0} generación"

msgid "GLOBAL_GLACIATION_START_EVENT_LOG"
msgstr ""

msgid "GLOBAL_INITIAL_LETTER"
msgstr "G"

msgid "GLOBAL_POPULATION_COLON"
msgstr "Población Total:"

msgid "GLOBAL_TIMELINE_SPECIES_MIGRATED_TO"
msgstr "Parte de la población de [b][u]{0}[/u][/b] ha migrado desde{1} hasta {2}"

msgid "GLUCOSE"
msgstr "Glucosa"

msgid "GLUCOSE_CONCENTRATIONS_DRASTICALLY_DROPPED"
msgstr "¡Las concentraciones de glucosa han bajado drásticamente!"

msgid "GLYCOLYSIS"
msgstr "Glicólisis"

msgid "GODMODE"
msgstr "Modo Dios"

msgid "GOD_TOOLS_TITLE"
msgstr "Herramientas de Dios"

msgid "GOOGLY_EYE_CELL"
msgstr "Célula con ojos saltones"

msgid "GOT_IT"
msgstr "Entendido"

msgid "GPL_LICENSE_HEADING"
msgstr "Texto de la licencia GPL:"

msgid "GPU_NAME"
msgstr "GPU:"

msgid "GRAPHICS"
msgstr "Gráficos"

msgid "GRAPHICS_TEAM"
msgstr "Equipo de diseño grafico"

msgid "GROWTH_ORDER"
msgstr "Orden de crecimiento"

msgid "GUI"
msgstr "GUI"

msgid "GUI_LIGHT_EFFECTS_OPTION_DESCRIPTION"
msgstr ""
"Permite efectos lumínicos en la interface (ej. luz intermitente del botón de edición).\n"
"\n"
"Si experimenta un bug (como la desaparición de una parte de los botones),\n"
"puede intentar deshabilitar este efecto y comprobar si el problema desaparece."

msgid "GUI_TAB_NAVIGATION"
msgstr "Interfaz de pestaña de navegación"

msgid "GUI_VOLUME"
msgstr "Volumen de la interfaz"

msgid "HEALTH"
msgstr "Salud"

msgid "HEALTH_MODIFIER"
msgstr "Modificador de salud"

#, fuzzy
msgid "HEAT_ACCUMULATION_BAR_TOOLTIP"
msgstr "Automáticamente carga parches de Harmony desde Assembly (no requiere especificar la clase del mod)"

msgid "HELP"
msgstr "Ayuda"

msgid "HELP_BUTTON_TOOLTIP"
msgstr "Ayuda"

msgid "HIGHER_VALUES_INCREASE_PERFORMANCE"
msgstr "(valores más altos mejoran el rendimiento)"

msgid "HIGHER_VALUES_WORSEN_PERFORMANCE"
msgstr "(valores más altos empeoran el rendimiento)"

msgid "HOLD_FOR_PAN_OR_ROTATE_MODE"
msgstr "Mantiene apretado para cambiar entre modo de desplazamiento y rotación"

msgid "HOLD_FOR_PAN_WITH_MOUSE"
msgstr "Mantén presionado para rotar con el ratón"

msgid "HOLD_PACK_COMMANDS_MENU"
msgstr "Mantener pulsado para abrir el menú de comandos"

msgid "HOLD_TO_SHOW_CURSOR"
msgstr "Mantén pulsado para mostrar el cursor"

msgid "HOLD_TO_SHOW_CURSOR_ADVICE_TEXT"
msgstr "Mantener [thrive:input]g_free_cursor[/thrive:input] para mostrar el cursor"

msgid "HOLD_TO_SKIP_CREDITS"
msgstr "Mantén para saltar"

msgid "HOME"
msgstr "Inicio"

msgid "HORIZONTAL_COLON"
msgstr "Horizontal:"

msgid "HORIZONTAL_WITH_AXIS_NAME_COLON"
msgstr "Horizontal (Eje: {0})"

msgid "HP_COLON"
msgstr "HP:"

msgid "HSV"
msgstr "HSV"

msgid "HUD_MESSAGE_MULTIPLE"
msgstr "{0} (x{1})"

msgid "HYDROGENASE"
msgstr "Hidrogenasa"

msgid "HYDROGENASE_DESCRIPTION"
msgstr "Utiliza hidrógeno para obtener energía de [thrive:compound type=«glucosa\\»][/thrive:compound]. Más eficaz en niveles bajos de [thrive:compound type=«oxígeno»][/thrive:compound] que los metabolosomas. Muchos organismos en ambientes anóxicos lo utilizan como fuente primaria de energía."

msgid "HYDROGENASE_PROCESSES_DESCRIPTION"
msgstr "Convierte el [thrive:compound type=\"atp\"][/thrive:compound] en [thrive:compound type=\"ammonia\"][/thrive:compound]."

#, fuzzy
msgid "HYDROGENOSOME"
msgstr "Hidrogenasa"

#, fuzzy
msgid "HYDROGENOSOME_DESCRIPTION"
msgstr "Utiliza hidrógeno para obtener energía de [thrive:compound type=«glucosa\\»][/thrive:compound]. Más eficaz en niveles bajos de [thrive:compound type=«oxígeno»][/thrive:compound] que los metabolosomas. Muchos organismos en ambientes anóxicos lo utilizan como fuente primaria de energía."

#, fuzzy
msgid "HYDROGENOSOME_PROCESSES_DESCRIPTION"
msgstr "Convierte el [thrive:compound type=\"atp\"][/thrive:compound] en [thrive:compound type=\"ammonia\"][/thrive:compound]."

msgid "HYDROGEN_SULFIDE"
msgstr "Ácido Sulfhídrico"

msgid "ICESHARD"
msgstr "Fragmento de Hielo Pequeño"

msgid "ICESHELF"
msgstr "Plataforma de hielo"

msgid "ICE_CHUNK_BIG"
msgstr "Trozo de Hielo Grande"

msgid "ICE_CHUNK_SMALL"
msgstr "Trozo de Hielo Pequeño"

msgid "ID_IS_NOT_A_NUMBER"
msgstr "Número de ID inválido"

msgid "ID_NUMBER"
msgstr "Número ID"

msgid "IF_FALLBACK_RENDERER_USED_ALL_NOT_AVAILABLE"
msgstr ""

msgid "IMAGE_FILE_TYPES"
msgstr "Archivos de Imagen Soportados"

msgid "INCLUDE_MULTICELLULAR_PROTOTYPE"
msgstr "Incluye prototipos de futuras etapas"

msgid "INCLUDE_MULTICELLULAR_PROTOTYPE_EXPLANATION"
msgstr "(ciertas características no estarán disponibles cuando llegues a ciertas etapas)"

msgid "INCREASE_ITEM_SIZE"
msgstr "Aumentar tamaño del objeto"

msgid "INDICATOR_SPECIES_IS_NEW"
msgstr "Indica que esta especie es nueva en dicha área o mundo"

msgid "INDICATOR_SPECIES_MUTATED"
msgstr "Indica si esta especie ha mutado durante el ciclo de Auto-Evolución"

msgid "INDUSTRIAL_STAGE"
msgstr "Estadio Industrial"

msgid "INFINITE_COMPOUNDS"
msgstr "Compuestos infinitos"

msgid "INFINITE_MP"
msgstr "MP infinito"

msgid "INFO_BOX_COST"
msgstr "Costo Base (MP)"

msgid "INFO_BOX_EDITORS"
msgstr "Editores"

msgid "INFO_BOX_ENZYMES"
msgstr "Enzimas"

msgid "INFO_BOX_GAMEPLAY_TYPE"
msgstr "Tipo de Jugabilidad"

msgid "INFO_BOX_INTERNAL_NAME"
msgstr "Nombre Interno"

msgid "INFO_BOX_MASS"
msgstr "Masa"

msgid "INFO_BOX_NEXT_STAGE"
msgstr "Siguiente Etapa"

msgid "INFO_BOX_OSMOREGULATION_COST"
msgstr "Costo de Osmorregulación"

msgid "INFO_BOX_PREVIOUS_STAGE"
msgstr "Etapa Anterior"

msgid "INFO_BOX_PROCESSES"
msgstr "Procesos"

msgid "INFO_BOX_REQUIRES_NUCLEUS"
msgstr "Requiere Núcleo"

msgid "INFO_BOX_SIZE"
msgstr "Tamaño (Hexágonos)"

msgid "INFO_BOX_STORAGE"
msgstr "Almacenamiento"

msgid "INFO_BOX_UNIQUE"
msgstr "Único"

msgid "INFO_BOX_UPGRADES"
msgstr "Mejoras"

msgid "INGESTED_MATTER"
msgstr "Material por Digestar"

msgid "INIT_NEW_WORLD_TOOLTIP"
msgstr "Crear un nuevo mundo"

msgid "INPUTS"
msgstr "Entradas"

msgid "INPUT_NAME_BUILD_STRUCTURE"
msgstr "Construir una estructura"

msgid "INPUT_NAME_INTERACTION"
msgstr "Interactuar con el objeto"

msgid "INPUT_NAME_OPEN_INVENTORY"
msgstr "Alternar ventana de Inventario"

msgid "INSPECT"
msgstr "Inspeccionar"

msgid "INSPECTOR"
msgstr "Inspector"

#, fuzzy
msgid "INSTAGRAM_TOOLTIP"
msgstr "Visita nuestra página de Steam"

msgid "INTERACTION_ACTIVATE_ASCENSION"
msgstr "Activar Puerta de Ascensión"

msgid "INTERACTION_ACTIVATE_ASCENSION_MISSING_ENERGY"
msgstr "Activar Puerta de Ascensión (ENERGÍA INSUFICIENTE)"

msgid "INTERACTION_CONSTRUCT"
msgstr "Finalizar Construcción"

msgid "INTERACTION_CONSTRUCT_MISSING_DEPOSITED_MATERIALS"
msgstr "Finalizar Construcción (Faltan materiales necesarios)"

msgid "INTERACTION_CRAFT"
msgstr "Elaborar..."

msgid "INTERACTION_DEPOSIT_RESOURCES"
msgstr "Depositar Materiales"

msgid "INTERACTION_DEPOSIT_RESOURCES_NO_SUITABLE_RESOURCES"
msgstr "Depositar Materiales (no llevas objetos adecuados)"

msgid "INTERACTION_DESTROY"
msgstr "Destruir"

msgid "INTERACTION_FOUND_SETTLEMENT"
msgstr "Encuentra un Asentamiento"

msgid "INTERACTION_HARVEST"
msgstr "Cosechar"

msgid "INTERACTION_HARVEST_CANNOT_MISSING_TOOL"
msgstr "Cosechar (FALTA EQUIPAMIENTO:{0})"

msgid "INTERACTION_PICK_UP"
msgstr "Coger"

msgid "INTERACTION_PICK_UP_CANNOT_FULL"
msgstr "Coger (LLENO)"

msgid "INTERNALS"
msgstr "Partes internas"

msgid "INTERNAL_NAME_IN_USE"
msgstr "Ya existe un mod con el nombre interno especificado"

msgid "INTERNAL_NAME_REQUIRED"
msgstr "Nombre interno obligatorio"

msgid "INTERNAL_NAME_REQUIRES_CAPITAL"
msgstr "Nombre interno debe comenzar en mayúscula"

msgid "INVALID_DATA_TO_PLOT"
msgstr "Datos inválidos"

msgid "INVALID_ICON_PATH"
msgstr "Ruta de acceso al ícono del mod inválida"

msgid "INVALID_SAVE_NAME_POPUP"
msgstr "El nombre del archivo no puede contener caracteres especiales (<>:\"/\\|?*)"

msgid "INVALID_SPECIES_NAME_POPUP"
msgstr "¡El nombre de la especie debe respetar la nomenclatura binomial (género i epíteto)!"

msgid "INVALID_TAG"
msgstr "Etiqueta inválida \"{0}\" especificada"

msgid "INVALID_URL_FORMAT"
msgstr "Formato de URL invalido"

msgid "INVALID_URL_SCHEME"
msgstr "Esquema URL inválido"

msgid "INVENTORY_ITEMS_ON_GROUND"
msgstr "Objetos en el suelo"

msgid "INVENTORY_TITLE"
msgstr "Inventario"

msgid "INVENTORY_TOGGLE_CRAFTING"
msgstr "Elaboración"

msgid "INVENTORY_TOGGLE_GROUND"
msgstr "Suelo"

msgid "INVERTED"
msgstr "Invertido"

msgid "IN_PROTOTYPE"
msgstr ""
"Estas jugando las ultimas etapas desarrolladas incluidas en el juego en este momento.\n"
"Las mismas pueden estar incompletas, utilizar gráficos poco detallados, no estar pulidas y no ser demasiado jugables. Por eso guardar actualmente no es posible.\n"
"Algunas partes de los prototipos pueden permitir guardado."

msgid "IRON"
msgstr "Hierro"

#, fuzzy
msgid "IRON_OXIDATION"
msgstr "Donaciones"

msgid "ITCH_TOOLTIP"
msgstr "Visita nuestra página de itch.io"

msgid "ITEM_AT_2D_COORDINATES"
msgstr "{0} en ({1}, {2})"

msgid "ITEM_NAME_SEPARATOR"
msgstr ":"

msgid "JANUARY"
msgstr "Enero"

msgid "JSON_DEBUG_MODE"
msgstr "Modo de depuración JSON:"

msgid "JSON_DEBUG_MODE_ALWAYS"
msgstr "Siempre"

msgid "JSON_DEBUG_MODE_AUTO"
msgstr "Automáticamente"

msgid "JSON_DEBUG_MODE_NEVER"
msgstr "Nunca"

msgid "JULY"
msgstr "Julio"

msgid "JUNE"
msgstr "Junio"

#, fuzzy
msgid "KEEP_CURRENT_SHORT"
msgstr "Mundo Actual"

#, fuzzy
msgid "KEEP_CURRENT_TOLERANCE_FLEXIBILITY_TOOLTIP"
msgstr "Visita nuestro Patreon"

msgid "KEEP_MIGRATION"
msgstr "Mantener Migración"

msgid "KEY_BACK"
msgstr "Atrás"

msgid "KEY_BACKTAB"
msgstr "Tabulación Inversa"

msgid "KEY_BINDING_CHANGE_CONFLICT"
msgstr ""
"Hay un conflicto con {0}.\n"
"¿Quieres eliminar la entrada de {1}?"

msgid "KEY_BRING_UP_KEYBOARD"
msgstr "Abrir teclado"

msgid "KEY_CLEAR"
msgstr "Eliminar"

msgid "KEY_DELETE"
msgstr "Suprimir"

msgid "KEY_DOWN"
msgstr "Abajo"

msgid "KEY_END"
msgstr "Fin"

msgid "KEY_ENTER"
msgstr "Enter"

msgid "KEY_FAVORITES"
msgstr "Favoritos"

msgid "KEY_FORWARD"
msgstr "Adelantar"

#, fuzzy
msgid "KEY_GLOBE"
msgstr "Llave Global"

msgid "KEY_HELP"
msgstr "Ayuda"

msgid "KEY_HOME"
msgstr "Inicio"

msgid "KEY_HOMEPAGE"
msgstr "Página principal"

msgid "KEY_HYPER"
msgstr "Hiper"

msgid "KEY_INSERT"
msgstr "Insertar"

#, fuzzy
msgid "KEY_JIS_EISU"
msgstr "Llave JIS Eisu"

#, fuzzy
msgid "KEY_JIS_KANA"
msgstr "Llave JIS Kana"

msgid "KEY_LEFT"
msgstr "Izquierda"

msgid "KEY_MENU"
msgstr "Menú"

msgid "KEY_META"
msgstr "Meta"

msgid "KEY_OPENURL"
msgstr "Abrir URL"

msgid "KEY_PAUSE"
msgstr "Pausa"

msgid "KEY_PRINT"
msgstr "Imprimir pantalla"

msgid "KEY_REFRESH"
msgstr "Refrescar"

msgid "KEY_RIGHT"
msgstr "Derecha"

msgid "KEY_SEARCH"
msgstr "Buscar"

msgid "KEY_STANDBY"
msgstr "En espera"

msgid "KEY_STOP"
msgstr "Parar"

msgid "KEY_TAB"
msgstr "Tabulador"

msgid "KEY_UP"
msgstr "Arriba"

msgid "KILO_ABBREVIATION"
msgstr "{0} K"

msgid "KP0"
msgstr "Num 0"

msgid "KP1"
msgstr "Num 1"

msgid "KP2"
msgstr "Num 2"

msgid "KP3"
msgstr "Num 3"

msgid "KP4"
msgstr "Num 4"

msgid "KP5"
msgstr "Num 5"

msgid "KP6"
msgstr "Num 6"

msgid "KP7"
msgstr "Num 7"

msgid "KP8"
msgstr "Num 8"

msgid "KP9"
msgstr "Num 9"

msgid "KPADD"
msgstr "Num +"

msgid "KPDIVIDE"
msgstr "Num /"

msgid "KPENTER"
msgstr "Intro"

msgid "KPMULTIPLY"
msgstr "Num *"

msgid "KPPERIOD"
msgstr "Num ."

msgid "KPSUBTRACT"
msgstr "Num -"

msgid "LANGUAGE"
msgstr "Idioma:"

msgid "LANGUAGE_TRANSLATION_PROGRESS"
msgstr "Este lenguaje está traducido en un {0}%"

msgid "LANGUAGE_TRANSLATION_PROGRESS_LOW"
msgstr "Este idioma aún es un trabajo en progreso ({0}% completado)"

msgid "LANGUAGE_TRANSLATION_PROGRESS_REALLY_LOW"
msgstr "¡Esta traducción está muy incompleta ({0}% hecha) por favor ayúdanos con ella!"

#, fuzzy
msgid "LARGE_SULFUR_CHUNK"
msgstr "Fragmento de hierro pequeño"

msgid "LAST_ORGANELLE_DELETE_OPTION_DISABLED_TOOLTIP"
msgstr "No puedes eliminar tu ultimo orgánulo"

msgid "LAUNCH0"
msgstr "Lanzar 0"

msgid "LAUNCH1"
msgstr "Lanzar 1"

msgid "LAUNCH2"
msgstr "Lanzar 2"

msgid "LAUNCH3"
msgstr "Lanzar 3"

msgid "LAUNCH4"
msgstr "Lanzar 4"

msgid "LAUNCH5"
msgstr "Lanzar 5"

msgid "LAUNCH6"
msgstr "Lanzar 6"

msgid "LAUNCH7"
msgstr "Lanzar 7"

msgid "LAUNCH8"
msgstr "Lanzar 8"

msgid "LAUNCH9"
msgstr "Lanzar 9"

msgid "LAUNCHA"
msgstr "Lanzar A"

msgid "LAUNCHB"
msgstr "Lanzar B"

msgid "LAUNCHC"
msgstr "Lanzar C"

msgid "LAUNCHD"
msgstr "Lanzar D"

msgid "LAUNCHE"
msgstr "Lanzar E"

msgid "LAUNCHF"
msgstr "Lanzar F"

msgid "LAUNCHMAIL"
msgstr "Correo"

msgid "LAUNCHMEDIA"
msgstr "Multimedia"

msgid "LAWK_ONLY"
msgstr "Solo usar VCLC"

msgid "LAWK_ONLY_EXPLANATION"
msgstr "(restringir partes y habilidades a la Vida Como La Conocemos)"

msgid "LEAD_ARTIST"
msgstr "Artista principal"

msgid "LEAD_ARTISTS"
msgstr "Artistas principales"

msgid "LEAD_DEVELOPERS"
msgstr "Desarrolladores principales"

msgid "LEAD_GAME_DESIGNER"
msgstr "Diseñador principal del juego"

msgid "LEAD_GAME_DESIGNERS"
msgstr "Diseñadores principales del juego"

msgid "LEAD_OUTREACH_PEOPLE"
msgstr "Lideres de investigación"

msgid "LEAD_OUTREACH_PERSON"
msgstr "Líder de investigación"

msgid "LEAD_PROGRAMMER"
msgstr "Programador principal"

msgid "LEAD_PROGRAMMERS"
msgstr "Programadores principales"

msgid "LEAD_PROJECT_MANAGER"
msgstr "Líder de dirección del projecto"

msgid "LEAD_PROJECT_MANAGERS"
msgstr "Lideres de dirección del projecto"

msgid "LEAD_TESTER"
msgstr "Líder de testeo"

msgid "LEAD_TESTERS"
msgstr "Lideres de testeo"

msgid "LEAD_THEORIST"
msgstr "Teorista principal"

msgid "LEAD_THEORISTS"
msgstr "Teoristas principales"

msgid "LEFT_ARROW"
msgstr "←"

msgid "LEFT_MOUSE"
msgstr "Clic izquierdo"

msgid "LICENSES"
msgstr "Licencias"

msgid "LICENSES_COVERING_THRIVE"
msgstr "Aquí se muestras las licencias de Thrive"

msgid "LIFE_ORIGIN"
msgstr "Origen de la vida"

msgid "LIFE_ORIGIN_EXPLANATION"
msgstr "(zona inicial)"

msgid "LIFE_ORIGIN_PANSPERMIA"
msgstr "Panspermia (aleatorio)"

msgid "LIFE_ORIGIN_POND"
msgstr "Un pequeño y calido estanque"

msgid "LIFE_ORIGIN_TOOLTIP"
msgstr "Ciertas opciones serán deshabilitadas si \"Solo usar VCLC\" está activado"

msgid "LIFE_ORIGIN_VENTS"
msgstr "Fuentes hidrotermales"

msgid "LIGHT"
msgstr "Luz"

msgid "LIGHT_LEVEL_AVERAGE"
msgstr "Promedio"

msgid "LIGHT_LEVEL_CURRENT"
msgstr "Actual"

msgid "LIGHT_LEVEL_DAY"
msgstr "Día"

msgid "LIGHT_LEVEL_LABEL_AT_NOON"
msgstr "{0} al mediodía"

msgid "LIGHT_LEVEL_NIGHT"
msgstr "Noche"

msgid "LIGHT_MAX"
msgstr "Máxima luz"

msgid "LIMIT_EXTREME"
msgstr "Extremo"

msgid "LIMIT_GROWTH_RATE"
msgstr "Limita el crecimiento del uso de compuestos"

msgid "LIMIT_GROWTH_RATE_EXPLANATION"
msgstr "(Si es habilitado, limita la cantidad necesaria de compuestos; si no, solo los compuestos disponibles limitan la velocidad de crecimiento)"

msgid "LIMIT_HUGE"
msgstr "Gigante"

msgid "LIMIT_LARGE"
msgstr "Grande"

msgid "LIMIT_NORMAL"
msgstr "Normal"

msgid "LIMIT_SMALL"
msgstr "Pequeño"

msgid "LIMIT_TINY"
msgstr "Minusculo"

msgid "LIMIT_VERY_LARGE"
msgstr "Muy grande"

msgid "LIMIT_VERY_SMALL"
msgstr "Muy pequeño"

msgid "LINE_COLOUR"
msgstr "Color de la línea:"

msgid "LINKS_TITLE"
msgstr "Enlaces"

msgid "LIPASE"
msgstr "Lipasa"

msgid "LIPASE_DESCRIPTION"
msgstr "La lipasa permite que la célula disuelva varios tipos de membranas. Tu célula ya produce algunas de las enzimas necesarias, pero el Lisosoma hace que este proceso sea mas efectivo."

msgid "LOAD"
msgstr "Cargar"

msgid "LOADING"
msgstr "Cargando"

msgid "LOADING_DOT_DOT_DOT"
msgstr "Cargando..."

msgid "LOADING_GAME"
msgstr "Cargando Partida"

#, fuzzy
msgid "LOADING_GRAPHICS_SHADERS"
msgstr "Cargando Partida"

msgid "LOADING_MACROSCOPIC_EDITOR"
msgstr "Cargando Editor Macroscópico"

msgid "LOADING_MICROBE_EDITOR"
msgstr "Cargando Editor de Microbio"

#, fuzzy
msgid "LOADING_MICROBE_STAGE"
msgstr "Estadio del despertar"

msgid "LOADING_MULTICELLULAR_EDITOR"
msgstr "Cargando Editor de Microbio Multicelular"

#, fuzzy
msgid "LOADING_MULTICELLULAR_STAGE"
msgstr "Cargando Editor de Microbio Multicelular"

#, fuzzy
msgid "LOADING_STAGE"
msgstr "Cargando Partida"

#, fuzzy
msgid "LOADING_STAGE_ASSETS"
msgstr "Cargando Partida"

msgid "LOAD_FINISHED"
msgstr "Carga terminada"

msgid "LOAD_GAME"
msgstr "Cargar partida"

msgid "LOAD_GAME_BUTTON_TOOLTIP"
msgstr "Cargar una partida guardada"

msgid "LOAD_INCOMPATIBLE_PROTOTYPE_WARNING"
msgstr ""
"La partida seleccionada no es compatible con esta versión de Thrive.\n"
"No existe ningún actualizador de juegos guardados para actualizar este archivo.\n"
"Como Thrive está en desarrollo, la compatibilidad entre partidas no es una prioridad, por lo tanto no hay un convertidor para actualizar partidas."

msgid "LOAD_INCOMPATIBLE_SAVE_PROMPT"
msgstr "¿Deseas cargar un archivo de partida incompatible?"

msgid "LOAD_INCOMPATIBLE_SAVE_WARNING"
msgstr ""
"La partida seleccionada no es compatible con esta versión de Thrive.\n"
"No existe ningún actualizador de juegos guardados para actualizar este archivo.\n"
"Como Thrive está en desarrollo, la compatibilidad entre partidas no es una prioridad, por lo tanto no hay un convertidor para actualizar partidas."

msgid "LOAD_INVALID_SAVE_PROMPT"
msgstr "¿Deseas cargar la partida inválida?"

msgid "LOAD_INVALID_SAVE_WARNING"
msgstr ""
"La información de la partida guardada no pudo ser cargada desde este archivo.\n"
"Probablemente esté corrupta o sea de una versión futura de Thrive.\n"
"¿Deseas intentar cargar la partida de todos modos?"

msgid "LOCAL_INITIAL_LETTER"
msgstr "L"

msgid "LOCK_DAY_NIGHT_CYCLE"
msgstr "Bloquear Ciclo Día/Noche"

#, fuzzy
msgid "LOWER_SCALE_INCREASES_PERFORMANCE"
msgstr "(valores más altos mejoran el rendimiento)"

msgid "LOWER_VALUE_MAKES_SHARPER_IMAGE"
msgstr ""

msgid "LOW_MENU_PERFORMANCE"
msgstr "Bajo Rendimiento Detectado"

msgid "LOW_MENU_PERFORMANCE_DESCRIPTION"
msgstr ""
"La velocidad media de fotogramas es muy baja.\n"
"Los fondos de menú 3D están activados, lo que puede consumir una gran cantidad de recursos del sistema. Deshabilitar esta opción puede aumentar considerablemente el rendimiento.\n"
"¿Quieres hacerlo ahora?"

#, fuzzy
msgid "LOW_QUALITY_BACKGROUND_BLUR"
msgstr "Desenfoque del fondo:"

#, fuzzy
msgid "LOW_QUALITY_BACKGROUND_BLUR_TOOLTIP"
msgstr "Desenfoque del fondo:"

msgid "LUCIFERASE"
msgstr ""

#, fuzzy
msgid "LUCIFERASE_SYNTHESIS"
msgstr "Síntesis de mucílago"

msgid "LYSOSOME"
msgstr "Lisosoma"

msgid "LYSOSOME_DESCRIPTION"
msgstr "El lisosoma es un orgánulo integrado a la membrana que contiene enzimas hidrolícas que pueden quebrar las cadenas de ciertas biomoléculas. El Lisosoma permite que la célula obtenga mas compuestos a través de endocitosis, con agua como el único residuo en un proceso llamado [b]autofagia[/b]."

msgid "LYSOSOME_PROCESSES_DESCRIPTION"
msgstr "Contiene enzimas digestivas. Puede ser modificado para cambiar el tipo de enzima que contiene. Solo se puede usar una enzima por lisosoma. Enzimas aumentan la velocidad y eficiencia de la digestion."

msgid "MACROLIDE_SYNTHESIS"
msgstr "Síntesis de Macrólidos"

msgid "MACROSCOPIC"
msgstr "Macroscópico"

msgid "MACROSCOPIC_STAGE"
msgstr "Etapa Macroscópica"

msgid "MANUALLY_SET_TIME"
msgstr "Ajustar manualmente hora del día"

msgid "MAP"
msgstr "Mapa"

msgid "MARCH"
msgstr "Marzo"

msgid "MARINE_SNOW"
msgstr "Nieve marina"

msgid "MASTER_VOLUME"
msgstr "Volumen general"

#, fuzzy
msgid "MASTODON_TOOLTIP"
msgstr "Visita nuestro Patreon"

msgid "MAX_CACHE_SIZE_TOOLTIP"
msgstr "Tamaño máximo que debe tener la caché en disco (los elementos se eliminarán automáticamente si la caché ocupa demasiado)"

msgid "MAX_FPS"
msgstr "FPS Máximos:"

msgid "MAX_FPS_NO_LIMIT"
msgstr "Ilimitado"

msgid "MAX_SIZE_COLON"
msgstr "Tamaño máximo:"

msgid "MAX_SPAWNED_ENTITIES"
msgstr "Numero máximo de entidades:"

msgid "MAX_VISIBLE_DATASET_WARNING"
msgstr "¡No se pueden mostrar más de {0} datasets!"

msgid "MAY"
msgstr "Mayo"

msgid "MECHANICS_BUTTON"
msgstr "Mecánicas"

msgid "MEDIANEXT"
msgstr "Siguiente"

msgid "MEDIAPLAY"
msgstr "Reproducir multimedia"

msgid "MEDIAPREVIOUS"
msgstr "Anterior"

msgid "MEDIARECORD"
msgstr "Grabar multimedia"

msgid "MEDIASTOP"
msgstr "Detener reproducción"

msgid "MEDIUM_SULFUR_CHUNK"
msgstr "Trozo de Sulfuro Mediano"

msgid "MEGA_YEARS"
msgstr "Ma"

#, fuzzy
msgid "MELANOSOME"
msgstr "Metabolosomas"

#, fuzzy
msgid "MELANOSOME_DESCRIPTION"
msgstr "El lisosoma es un orgánulo integrado a la membrana que contiene enzimas hidrolícas que pueden quebrar las cadenas de ciertas biomoléculas. El Lisosoma permite que la célula obtenga mas compuestos a través de endocitosis, con agua como el único residuo en un proceso llamado [b]autofagia[/b]."

#, fuzzy
msgid "MELANOSOME_PROCESSES_DESCRIPTION"
msgstr "Contiene enzimas digestivas. Puede ser modificado para cambiar el tipo de enzima que contiene. Solo se puede usar una enzima por lisosoma. Enzimas aumentan la velocidad y eficiencia de la digestion."

msgid "MEMBRANE"
msgstr "Membrana"

msgid "MEMBRANE_RIGIDITY"
msgstr "Rigidez de la Membrana"

msgid "MEMBRANE_TYPES"
msgstr "Tipos de Membrana"

msgid "MENU"
msgstr "Menú"

msgid "MESOPELAGIC"
msgstr "Mesopelágico"

msgid "METABOLOSOMES"
msgstr "Metabolosomas"

msgid "METABOLOSOMES_DESCRIPTION"
msgstr "Los metabolosomas son aglomeraciones de proteínas envueltas en cápsides. Pueden convertir la [thrive:compound type=\"glucose\"][/thrive:compound] en [thrive:compound type=\"atp\"][/thrive:compound] de forma mucho más eficiente que el citoplasma en un proceso llamado [b]respiración aeróbica[/b]. Sin embargo, requiere [thrive:compound type=\"oxygen\"][/thrive:compound] para funcionar, y niveles bajos de [thrive:compound type=\"oxygen\"][/thrive:compound] en el ambiente causarán la ralentización de su producción de [thrive:compound type=\"atp\"][/thrive:compound]. Como los metabolosomas están directamente suspendidos en el citoplasma, este fluido realiza la [b]glucólisis[/b]."

msgid "METABOLOSOMES_PROCESSES_DESCRIPTION"
msgstr "Convierte [thrive:compound type=\"glucose\"][/thrive:compound] en [thrive:compound type=\"atp\"][/thrive:compound]. La tasa aumenta con la concentración de [thrive:compound type=\"oxygen\"][/thrive:compound]."

#, fuzzy
msgid "META_THREADS_TOOLTIP"
msgstr ""
"No se detecta automáticamente si el hiperprocesamiento está activo o no.\n"
"Esto afecta el numero de procesos por defecto, ya que las tareas de hiperprocesamiento no son tan rápidas como los núcleos CPU reales."

msgid "METEOR_IMPACT_EVENT"
msgstr ""

msgid "METEOR_STRIKE_START_EVENT_LOG_PLURAL"
msgstr ""

msgid "METEOR_STRIKE_START_EVENT_LOG_SINGULAR"
msgstr ""

msgid "METRICS"
msgstr "Métricas de Rendimiento"

msgid "METRICS_CONTENT"
msgstr ""
"Tiempo de proceso: {0} s\n"
"Tiempo de Física: {1} s\n"
"Entidades: {2} (peso: {3})\n"
"Engendrados: {4} Desaparecidos: {5}\n"
"Nodos Usados: {6}\n"
"Memoria usada: {7}\n"
"Memoria GPU: {8}\n"
"Objetos renderizados: {9}\n"
"Total de Drawcalls: {10}\n"
"Primitivas renderizadas: {11}\n"
"Nodos huérfanos: {12}\n"
"Latencia de Audio: {13} ms\n"
"Hilos totales: {14}\n"
"Tiempo total de CPU:\n"
"{15}"

msgid "MIB_VALUE"
msgstr "{0} MiB"

msgid "MICHE"
msgstr "Micho"

msgid "MICHES_FOR_PATCH"
msgstr "Michos por Área{0}"

#, fuzzy
msgid "MICHE_AVOID_PREDATION_SELECTION_PRESSURE"
msgstr "Evitar la Selección de Presión en Predación"

#, fuzzy
msgid "MICHE_CHUNK_PRESSURE"
msgstr "Presión de Trozo"

msgid "MICHE_COMPOUND_CLOUD_PRESSURE"
msgstr "Presión de Nube de compuestos"

#, fuzzy
msgid "MICHE_COMPOUND_EFFICIENCY_PRESSURE"
msgstr "Presión de Eficiencia de Conversión de Compuestos"

#, fuzzy
msgid "MICHE_DETAIL_TEXT"
msgstr ""
"[b]Presión de selección[/b]\n"
"  {0}\n"
"[b]Energía[/b]\n"
"  {1}\n"
"[b]Puntuación de los ocupantes[/b]\n"
"  {2}"

#, fuzzy
msgid "MICHE_ENVIRONMENTAL_COMPOUND_PRESSURE"
msgstr "Presión de Compuesto Ambiental"

#, fuzzy
msgid "MICHE_ENVIRONMENTAL_TOLERANCE"
msgstr "Tolerancia"

#, fuzzy
msgid "MICHE_MAINTAIN_COMPOUND_PRESSURE"
msgstr "Presión de Mantenimiento de Compuesto"

msgid "MICHE_METABOLIC_STABILITY_PRESSURE"
msgstr "Presión de estabilidad metabólica"

msgid "MICHE_NO_OP_PRESSURE"
msgstr ""

msgid "MICHE_PREDATION_EFFECTIVENESS_PRESSURE"
msgstr "Presión de efectividad de la depredación"

#, fuzzy
msgid "MICHE_PREDATOR_ROOT_PRESSURE"
msgstr "Depredación de {0}"

msgid "MICHE_ROOT_PRESSURE"
msgstr ""

#, fuzzy
msgid "MICHE_TREE"
msgstr "Volcado de SceneTree"

msgid "MICROBE"
msgstr "Microbio"

#, fuzzy
msgid "MICROBES_COUNT"
msgstr "Microbio"

#, fuzzy
msgid "MICROBE_BENCHMARK"
msgstr "Editor de microbio"

#, fuzzy
msgid "MICROBE_CAMERA_TILT_EFFECT"
msgstr "  Estadísticas del Organismo"

msgid "MICROBE_EDITOR"
msgstr "Editor de microbio"

#, fuzzy
msgid "MICROBE_ENZYME_STATISTICS"
msgstr "  Estadísticas del Organismo"

msgid "MICROBE_FREEBUILD_EDITOR"
msgstr "Editor libre de microbios"

#, fuzzy
msgid "MICROBE_LOADING_TIP_1"
msgstr "Presiona el botón de deshacer en el editor para corregir un error"

#, fuzzy
msgid "MICROBE_LOADING_TIP_10"
msgstr "Presiona el botón de deshacer en el editor para corregir un error"

#, fuzzy
msgid "MICROBE_LOADING_TIP_11"
msgstr "Presiona el botón de deshacer en el editor para corregir un error"

#, fuzzy
msgid "MICROBE_LOADING_TIP_12"
msgstr "Presiona el botón de deshacer en el editor para corregir un error"

#, fuzzy
msgid "MICROBE_LOADING_TIP_13"
msgstr "Presiona el botón de deshacer en el editor para corregir un error"

#, fuzzy
msgid "MICROBE_LOADING_TIP_14"
msgstr "Presiona el botón de deshacer en el editor para corregir un error"

#, fuzzy
msgid "MICROBE_LOADING_TIP_15"
msgstr "Presiona el botón de deshacer en el editor para corregir un error"

#, fuzzy
msgid "MICROBE_LOADING_TIP_16"
msgstr "Presiona el botón de deshacer en el editor para corregir un error"

#, fuzzy
msgid "MICROBE_LOADING_TIP_17"
msgstr "Presiona el botón de deshacer en el editor para corregir un error"

#, fuzzy
msgid "MICROBE_LOADING_TIP_18"
msgstr "Presiona el botón de deshacer en el editor para corregir un error"

#, fuzzy
msgid "MICROBE_LOADING_TIP_19"
msgstr "Presiona el botón de deshacer en el editor para corregir un error"

#, fuzzy
msgid "MICROBE_LOADING_TIP_2"
msgstr "Presiona el botón de deshacer en el editor para corregir un error"

#, fuzzy
msgid "MICROBE_LOADING_TIP_20"
msgstr "Presiona el botón de deshacer en el editor para corregir un error"

#, fuzzy
msgid "MICROBE_LOADING_TIP_21"
msgstr "Presiona el botón de deshacer en el editor para corregir un error"

#, fuzzy
msgid "MICROBE_LOADING_TIP_22"
msgstr "Presiona el botón de deshacer en el editor para corregir un error"

#, fuzzy
msgid "MICROBE_LOADING_TIP_3"
msgstr "Presiona el botón de deshacer en el editor para corregir un error"

#, fuzzy
msgid "MICROBE_LOADING_TIP_4"
msgstr "Presiona el botón de deshacer en el editor para corregir un error"

#, fuzzy
msgid "MICROBE_LOADING_TIP_5"
msgstr "Presiona el botón de deshacer en el editor para corregir un error"

#, fuzzy
msgid "MICROBE_LOADING_TIP_6"
msgstr "Presiona el botón de deshacer en el editor para corregir un error"

#, fuzzy
msgid "MICROBE_LOADING_TIP_7"
msgstr "Presiona el botón de deshacer en el editor para corregir un error"

#, fuzzy
msgid "MICROBE_LOADING_TIP_8"
msgstr "Presiona el botón de deshacer en el editor para corregir un error"

#, fuzzy
msgid "MICROBE_LOADING_TIP_9"
msgstr "Presiona el botón de deshacer en el editor para corregir un error"

#, fuzzy
msgid "MICROBE_MEMBRANE_PERCENTAGE_STATISTICS"
msgstr "  Estadísticas del Organismo"

#, fuzzy
msgid "MICROBE_MEMBRANE_STATISTICS"
msgstr "  Estadísticas del Organismo"

#, fuzzy
msgid "MICROBE_ORGANELLE_STATISTICS"
msgstr "  Estadísticas del Organismo"

#, fuzzy
msgid "MICROBE_ORGANELLE_UPGRADES_STATISTICS"
msgstr "  Estadísticas del Organismo"

#, fuzzy
msgid "MICROBE_RIPPLE_EFFECT"
msgstr "  Estadísticas del Organismo"

msgid "MICROBE_SPECIES_DETAIL_TEXT"
msgstr ""
"[b]Etapa[/b]\n"
"  Microbio\n"
"[b]Ype de Membrana[/b]\n"
"  {0}\n"
"[b]Rigidez de la Membrana[/b]\n"
"  {1}\n"
"[b]Velocidad[/b]\n"
"  {2}\n"
"[b]Rotación[/b]\n"
"  {3}\n"
"[b]Tamaño[/b]\n"
"  {4}"

msgid "MICROBE_STAGE"
msgstr "Etapa de microbio"

#, fuzzy
msgid "MICROBE_STAGE_BECOME_MULTICELLULAR_TEXT"
msgstr ""
"Consigue glucosa (nubes blancas) al moverte hacia ella.\n"
"Tu célula necesita glucosa para producir energía, y por lo tanto, sobrevivir.\n"
"Sigue la línea desde tu célula hacia la glucosa."

#, fuzzy
msgid "MICROBE_STAGE_COLLECT_TEXT"
msgstr ""
"Consigue glucosa (nubes blancas) al moverte hacia ella.\n"
"Tu célula necesita glucosa para producir energía, y por lo tanto, sobrevivir.\n"
"Sigue la línea desde tu célula hacia la glucosa."

#, fuzzy
msgid "MICROBE_STAGE_CONTROL_TEXT"
msgstr ""
"Para controlar tu célula, usa las teclas mostradas cerca de tu célula en el centro de la pantalla, y el ratón para controlar la orientación.\n"
"\n"
"Prueba todas las teclas por unos segundos para continuar."

#, fuzzy
msgid "MICROBE_STAGE_CONTROL_TEXT_CONTROLLER"
msgstr ""
"Para controlar tu célula, usa las teclas mostradas cerca de tu célula en el centro de la pantalla, y el ratón para controlar la orientación.\n"
"\n"
"Prueba todas las teclas por unos segundos para continuar."

#, fuzzy
msgid "MICROBE_STAGE_HEALTH_TEXT"
msgstr ""
"Mantén la atención en la barra de PS al lado de la barra de ATP (parte inferior derecha).\n"
"Tu célula muere si se queda sin PS.\n"
"Mientras tengas ATP, regenerarás tus PS.\n"
"Asegúrate de conseguir suficiente glucosa para producir ATP."

#, fuzzy
msgid "MICROBE_STAGE_INITIAL"
msgstr ""
"En un planeta distante, eones de actividad volcánica e impactos meteóricos han llevado al desarrollo de un nuevo fenómeno en el universo.\n"
"\n"
"La vida.\n"
"\n"
"Simples microbios residen en las regiones más profundas del océano. Eres el último ancestro universal común (LUCA) en este planeta.\n"
"\n"
"Para sobrevivir en este mundo hostil, necesitarás conseguir compuestos y evolucionar durante generaciones para competir contra los otros microbios."

#, fuzzy
msgid "MICROBE_STAGE_INITIAL_PANSPERMIA"
msgstr ""
"En un planeta distante, eones de actividad volcánica e impactos meteóricos han llevado al desarrollo de un nuevo fenómeno en el universo.\n"
"\n"
"La vida.\n"
"\n"
"Simples microbios residen en las regiones más profundas del océano. Eres el último ancestro universal común (LUCA) en este planeta.\n"
"\n"
"Para sobrevivir en este mundo hostil, necesitarás conseguir compuestos y evolucionar durante generaciones para competir contra los otros microbios."

#, fuzzy
msgid "MICROBE_STAGE_INITIAL_POND"
msgstr ""
"En un planeta distante, eones de actividad volcánica e impactos meteóricos han llevado al desarrollo de un nuevo fenómeno en el universo.\n"
"\n"
"La vida.\n"
"\n"
"Simples microbios residen en las regiones más profundas del océano. Eres el último ancestro universal común (LUCA) en este planeta.\n"
"\n"
"Para sobrevivir en este mundo hostil, necesitarás conseguir compuestos y evolucionar durante generaciones para competir contra los otros microbios."

#, fuzzy
msgid "MICROBE_STAGE_ORGANELLE_DIVISION"
msgstr "Estadísticas del Organismo"

msgid "MIDDLE_MOUSE"
msgstr "Clic central"

#, fuzzy
msgid "MIGRATION_FAILED_TO_ADD"
msgstr "Creación de Mod Fallida"

#, fuzzy
msgid "MIGRATION_MANAGER"
msgstr ""
"Mantén la atención en la barra de PS al lado de la barra de ATP (parte inferior derecha).\n"
"Tu célula muere si se queda sin PS.\n"
"Mientras tengas ATP, regenerarás tus PS.\n"
"Asegúrate de conseguir suficiente glucosa para producir ATP."

msgid "MIGRATION_STATUS_DESTINATION_NOT_SELECTED"
msgstr ""

#, fuzzy
msgid "MIGRATION_STATUS_TEXT"
msgstr ""
"Mantén la atención en la barra de PS al lado de la barra de ATP (parte inferior derecha).\n"
"Tu célula muere si se queda sin PS.\n"
"Mientras tengas ATP, regenerarás tus PS.\n"
"Asegúrate de conseguir suficiente glucosa para producir ATP."

#, fuzzy
msgid "MIGRATION_STEP_DESTINATION_EXPLANATION"
msgstr "Fosiliza esta especie para preservarla en el Museo. Puedes acceder al Museo desde la Thrivepedia, o abrir especies fosilizadas en el editor libre."

msgid "MIGRATION_STEP_ONLY_ONE_ALLOWED"
msgstr "Solo una migración puede ser realizada por sesión de edición. Puedes ver la migración en lista de espera abajo y mantenerla o cancelarla para realizar una migración diferente"

#, fuzzy
msgid "MIGRATION_STEP_POPULATION_EXPLANATION"
msgstr "(Costo de orgánulos, membranas, y otros objetos en el editor)"

#, fuzzy
msgid "MIGRATION_STEP_SOURCE_EXPLANATION"
msgstr "(Costo de orgánulos, membranas, y otros objetos en el editor)"

#, fuzzy
msgid "MIGRATION_TOOLTIP"
msgstr "Visita nuestro Patreon"

msgid "MILLION_ABBREVIATION"
msgstr "{0} M"

msgid "MINIMUM_AMOUNT_TO_FIND"
msgstr "Cantidad mínima para detectar:"

msgid "MINIMUM_VERSION"
msgstr "Versión mínima:"

msgid "MIN_VISIBLE_DATASET_WARNING"
msgstr "¡No se pueden mostrar menos de {0} dataset(s)!"

msgid "MISC"
msgstr "Misc."

msgid "MISCELLANEOUS"
msgstr "Diverso"

msgid "MISCELLANEOUS_3D_STAGE"
msgstr "Estadio 3D diverso"

#, fuzzy
msgid "MISC_FUN"
msgstr "Misc."

msgid "MISSING_DESCRIPTION"
msgstr "Falta descripción"

msgid "MISSING_OR_INVALID_REQUIRED_FIELD"
msgstr "Formato inválido o falta formato de un campo requerido: {0}"

msgid "MISSING_TITLE"
msgstr "Falta Título"

msgid "MITOCHONDRION"
msgstr "Mitocondria"

msgid "MITOCHONDRION_DESCRIPTION"
msgstr "La \"central energética\" de la célula. La mitocondria es una estructura de doble membrana llena de proteínas y enzimas. Es una célula procariota que ha sido asimilada por su anfitriona eucariota para su uso personal. Es capaz de convertir [thrive:compound type=\"glucose\"][/thrive:compound] en [thrive:compound type=\"atp\"][/thrive:compound] con una eficiencia mucho mayor que la alcanzada en el citoplasma en un proceso llamado [b]respiración aeróbica[/b]. Sin embargo, requiere [thrive:compound type=\"oxygen\"][/thrive:compound] para funcionar, y niveles bajos de [thrive:compound type=\"oxygen\"][/thrive:compound] en el ambiente ralentizarán su producción de [thrive:compound type=\"atp\"][/thrive:compound]."

msgid "MITOCHONDRION_PROCESSES_DESCRIPTION"
msgstr "Convierte [thrive:compound type=\"glucose\"][/thrive:compound] en [thrive:compound type=\"atp\"][/thrive:compound]. la tasa de conversión escala con la concentración de [thrive:compound type=\"oxygen\"][/thrive:compound]."

#, fuzzy
msgid "MIXED_DOT_DOT_DOT"
msgstr "..."

msgid "MODDING_INSTRUCTIONS_ON"
msgstr "Las instrucciones para hacer mods están disponibles en"

msgid "MODELS"
msgstr "Modelos"

#, fuzzy
msgid "MODE_CAN_BE_CHANGED_IN_OPTIONS"
msgstr "Rotar la vista estratégica cuando el cursor esté en el limite de la pantalla"

msgid "MODIFY"
msgstr "Modificar"

msgid "MODIFY_ORGANELLE"
msgstr "Modificar orgánulos"

msgid "MODIFY_TYPE"
msgstr "Modificar Tipo"

msgid "MODS"
msgstr "Mods"

msgid "MODS_INSTALLED_BUT_NOT_ENABLED"
msgstr ""
"Se ha detectado la instalación de mods, pero no hay mods habilitados.\n"
"\n"
"Los mods deben ser habilitados después de instalarlos. Visite el mod manager utilizando el botón \"mods\" en el menú de extras."

msgid "MOD_ASSEMBLY"
msgstr "Ensamblaje del Mod:"

msgid "MOD_ASSEMBLY_CLASS"
msgstr "Clase principal de ensamblaje del Mod:"

#, fuzzy
msgid "MOD_ASSEMBLY_CLASS_CREATION_FAILED"
msgstr "{0}: el método de descarga del ensamblaje del mod ha fallado"

msgid "MOD_ASSEMBLY_CLASS_NOT_FOUND"
msgstr "{0}: el mod especificado clase \"{1}\" no se ha encontrado en el ensamblaje del mod"

msgid "MOD_ASSEMBLY_INIT_CALL_FAILED"
msgstr "{0}: el método de inicialización de ensamblaje del mod ha fallado"

msgid "MOD_ASSEMBLY_LOAD_CALL_FAILED_EXCEPTION"
msgstr "{0}: el método de inicialización de ensamblaje del mod ha fallado con excepción de: {1}"

msgid "MOD_ASSEMBLY_LOAD_EXCEPTION"
msgstr "{0}: error en la carga del ensamblaje con excepción de: {1}"

msgid "MOD_ASSEMBLY_UNLOAD_CALL_FAILED"
msgstr "{0}: el método de descarga del ensamblaje del mod ha fallado"

msgid "MOD_ASSEMBLY_UNLOAD_CALL_FAILED_EXCEPTION"
msgstr "{0}: el método de descarga del ensamblaje del mod con excepción de: {1}"

msgid "MOD_AUTHOR"
msgstr "Autor del Mod:"

msgid "MOD_AUTO_HARMONY"
msgstr "Usa Auto Harmony:"

msgid "MOD_CREATION_FAILED"
msgstr "Creación de Mod Fallida"

msgid "MOD_DESCRIPTION"
msgstr "Descripción:"

msgid "MOD_EXTENDED_DESCRIPTION"
msgstr "Descripción Larga del Mod:"

msgid "MOD_HARMONY_LOAD_FAILED_EXCEPTION"
msgstr "{0}: el método de inicialización de ensamblaje del mod ha fallado con excepción de: {1}"

msgid "MOD_HARMONY_UNLOAD_FAILED_EXCEPTION"
msgstr "{0}: el método de descarga del ensamblaje del mod con excepción de: {1}"

msgid "MOD_HAS_NO_LOADABLE_RESOURCES"
msgstr "{0}: no tiene recursos que se puedan cargar"

msgid "MOD_ICON_FILE"
msgstr "Archivo del ícono:"

msgid "MOD_INFO_URL"
msgstr "URL de Información del Mod:"

msgid "MOD_INTERNAL_NAME"
msgstr "Nombre Interno (de Carpeta):"

msgid "MOD_LICENSE"
msgstr "Licencia del Mod:"

msgid "MOD_LOAD_ERRORS"
msgstr "Errores de carga de mod"

msgid "MOD_LOAD_ERRORS_OCCURRED"
msgstr "Se produjeron errores al cargar uno o más mods. Los registros pueden contener información adicional."

msgid "MOD_LOAD_OR_UNLOAD_ERRORS_OCCURRED"
msgstr "Se han producido errores al cargar o descargar uno o más mods. Los logs pueden contener más información."

msgid "MOD_LOAD_UNLOAD_CAVEATS"
msgstr "Nota: algunos mods requieren el reinicio del juego para guardarse o descargarse adecuadamente. Descarga únicamente los mods en los que confíes, ya que pueden contener código ejecutable."

msgid "MOD_LOAD_UNLOAD_RESTART"
msgstr "Uno o más mods requieren reiniciar el juego para cargarse o descargarse adecuadamente"

msgid "MOD_MAXIMUM_THRIVE"
msgstr "Versión máxima de Thrive soportada:"

msgid "MOD_MINIMUM_THRIVE"
msgstr "Versión mínima de Thrive requerida:"

msgid "MOD_NAME"
msgstr "Nombre del Mod:"

msgid "MOD_PCK_NAME"
msgstr "Archivo .pck del Mod:"

msgid "MOD_RECOMMENDED_THRIVE"
msgstr "Versión de Thrive recomendada:"

msgid "MOD_TO_UPLOAD"
msgstr "Mod por cargar:"

msgid "MOD_UPLOADER"
msgstr "Cargador de Mods"

msgid "MOD_VERSION"
msgstr "Versión:"

msgid "MORE_INFO"
msgstr "Mostrar más información"

#, fuzzy
msgid "MORE_INFO_PROMPT"
msgstr "Mostrar más información"

msgid "MOUSE_EDGE_PANNING_OPTION"
msgstr "Rotar la vista estratégica cuando el cursor esté en el limite de la pantalla"

msgid "MOUSE_LOOK_SENSITIVITY"
msgstr "Sensibilidad del ratón"

msgid "MOUSE_SENSITIVITY_WINDOW_SIZE_ADJUSTMENT"
msgstr "Sensibilidad del ratón por escala de ventana"

msgid "MOVE"
msgstr "Movimiento"

msgid "MOVEMENT"
msgstr "Movimiento"

msgid "MOVE_ATTEMPTS_PER_SPECIES"
msgstr "Intentos de migración por especie"

msgid "MOVE_BACKWARDS"
msgstr "Moverse hacia atrás"

msgid "MOVE_DOWN_OR_CROUCH"
msgstr "Moverse hacia Abajo o Agacharse"

msgid "MOVE_FORWARD"
msgstr "Moverse hacia adelante"

#, fuzzy
msgid "MOVE_ITEM_DOWN"
msgstr "Moverse a tierra"

#, fuzzy
msgid "MOVE_ITEM_UP"
msgstr "Moverse a la derecha"

msgid "MOVE_LEFT"
msgstr "Moverse a la izquierda"

msgid "MOVE_ORGANELLE"
msgstr "Mover orgánulo"

msgid "MOVE_RIGHT"
msgstr "Moverse a la derecha"

msgid "MOVE_TO_ANY_PATCH"
msgstr "Ir a Cualquier Zona"

msgid "MOVE_TO_LAND"
msgstr "Moverse a tierra"

#, fuzzy
msgid "MOVE_TO_MACROSCOPIC_TOOLTIP"
msgstr "Avanza a la siguiente etapa del juego (multicelular). Disponible una vez que tengas una colonia de células lo suficientemente grande."

msgid "MOVE_TO_MULTICELLULAR_STAGE_TOOLTIP"
msgstr "Avanza a la siguiente etapa del juego (multicelular). Disponible una vez que tengas una colonia de células lo suficientemente grande."

msgid "MOVE_TO_THIS_PATCH"
msgstr "Moverse a este bioma"

msgid "MOVE_UP_OR_JUMP"
msgstr "Moverse hacia Arriba o Saltar"

#, fuzzy
msgid "MOVING_TO_AWAKENING_PROTOTYPE"
msgstr ""
"Estás a punto de moverte al Estadio del Despertar. Esto es necesario para avanzar en un futuro en el juego. Una vez que estés en tierra ya no vas a poder volver.\n"
"\n"
"Actualmente esta transición a tierra es mucho más abrupta de lo que está planeado una vez esta sea propiamente añadida.\n"
"\n"
"El plan es que el movimiento a tierra sea gradual y no un cambio abrupto."

msgid "MOVING_TO_AWAKENING_PROTOTYPE_TITLE"
msgstr "¿Moverse al Estadio del Despertar?"

msgid "MOVING_TO_LAND_PROTOTYPE"
msgstr ""
"Estás a punto de moverte a tierra. Esto es necesario para avanzar en un futuro en el juego. Una vez que estés en tierra ya no vas a poder volver.\n"
"\n"
"Actualmente esta transición a tierra es mucho más abrupta de lo que está planeado una vez esta sea propiamente añadida.\n"
"\n"
"El plan es que el movimiento a tierra sea gradual y no un cambio abrupto."

msgid "MOVING_TO_LAND_PROTOTYPE_TITLE"
msgstr "Ir a tierra?"

#, fuzzy
msgid "MOVING_TO_SOCIETY_STAGE"
msgstr "Ir a tierra?"

msgid "MP_COST"
msgstr "{0} PM"

msgid "MUCILAGE"
msgstr "Mucílago"

#, fuzzy
msgid "MUCILAGE_SYNTHESIS"
msgstr "Síntesis de mucílago"

#, fuzzy
msgid "MUCOCYST_ACTION_TOOLTIP"
msgstr "Visita nuestro Patreon"

#, fuzzy
msgid "MULTICELLULAR"
msgstr "Colocar orgánulos"

msgid "MULTICELLULAR_EDITOR"
msgstr "Editor multicelular"

#, fuzzy
msgid "MULTICELLULAR_FREEBUILD_EDITOR"
msgstr "Editor multicelular"

#, fuzzy
msgid "MULTICELLULAR_LOADING_TIP_1"
msgstr "Editor multicelular"

msgid "MULTICELLULAR_STAGE"
msgstr "Etapa multicelular"

msgid "MULTIPLE_CELLS"
msgstr "Multiples Células"

msgid "MULTIPLE_METABALLS"
msgstr "Multiples Meatbballs"

msgid "MULTIPLE_ORGANELLES"
msgstr "Multiples Orgánulos"

msgid "MULTISAMPLE_ANTI_ALIASING"
msgstr "MSAA:"

#, fuzzy
msgid "MULTITHREADED_SIMULATION_ENABLED"
msgstr "Ejecutar simulación"

#, fuzzy
msgid "MULTITHREADED_SIMULATION_EXPLANATION"
msgstr "Fosiliza esta especie para preservarla en el Museo. Puedes acceder al Museo desde la Thrivepedia, o abrir especies fosilizadas en el editor libre."

msgid "MUSEUM_WELCOME_TEXT"
msgstr ""
"¡Bienvenid@ al museo! Aquí puedes admirar todas las especies que has fosilizado a lo largo de tus partidas. Puedes incluso jugar con ellas seleccionándolas en el editor libre.\n"
"\n"
"Para fosilizar una especie dentro del juego, abre el menú de pausa y selecciona un microbio sobre la pantalla para fosilizarlo."

msgid "MUSIC"
msgstr "Música"

msgid "MUSIC_VOLUME"
msgstr "Volumen de la música"

msgid "MUTATIONS_PER_SPECIES"
msgstr "Intentos de mutación por especie"

msgid "MUTATION_COST_MULTIPLIER"
msgstr "Multiplicador de costo de mutación"

msgid "MUTATION_COST_MULTIPLIER_EXPLANATION"
msgstr "(Costo de orgánulos, membranas, y otros objetos en el editor)"

msgid "MUTATION_POINTS"
msgstr "Puntos de Mutación"

msgid "MUTE"
msgstr "Silenciar"

msgid "NAME"
msgstr "Nombre:"

#, fuzzy
msgid "NAME_LABEL_CITY"
msgstr "Bioma: {0}"

#, fuzzy
msgid "NAME_LABEL_FLEET"
msgstr "Bioma: {0}"

msgid "NAME_LABEL_STRUCTURE_UNFINISHED"
msgstr ""

#, fuzzy
msgid "NATIVE_THREAD_ADVICE_TOOLTIP"
msgstr "Hilos actuales:"

msgid "NEGATIVE_ATP_BALANCE"
msgstr "Balance de ATP Negativo"

msgid "NEGATIVE_ATP_BALANCE_TEXT"
msgstr ""
"Tu microbio no está produciendo suficiente ATP para sobrevivir!\n"
"Deseas continuar?"

msgid "NEW"
msgstr "Nuevo"

msgid "NEWER_VERSION_LOADING_WARNING"
msgstr ""
"Esta partida guardada es de una versión más nueva de Thrive, y muy probablemente incompatible.\n"
"¿Deseas intentar cargarla igualmente?"

msgid "NEWS"
msgstr "NOVEDADES"

msgid "NEW_GAME"
msgstr "Nueva Partida"

msgid "NEW_GAME_BUTTON_TOOLTIP"
msgstr "Empezar nueva partida"

msgid "NEW_GAME_SETTINGS_PERFORMANCE_OPTIONS_INFO"
msgstr "Nota: Puedes cambiar opciones de rendimiento en cualquier momento en [color=#3796e1][url=thrive://GUI/OptionsMenu/Performance]menú de opciones[/url][/color] para mejorar el rendimiento del juego"

msgid "NEW_MOD_DEFAULT_DESCRIPTION"
msgstr "¡Mi maravilloso!... Mod"

msgid "NEW_NAME"
msgstr "Nuevo Nombre"

msgid "NEW_NAME_COLON"
msgstr "Nuevo Nombre:"

msgid "NEXT_CAPITAL"
msgstr "SIGUIENTE"

msgid "NEXT_EDITOR_TAB"
msgstr "Ir a la siguiente pestaña"

msgid "NITROGEN"
msgstr "Nitrógeno"

msgid "NITROGENASE"
msgstr "Nitrogenasa"

#, fuzzy
msgid "NITROGENASE_DESCRIPTION"
msgstr "La Nitrogenasa es una proteína capaz de usar nitrógeno y la energía celular en forma de ATP para producir amoniaco, un nutriente clave para el crecimiento celular. Éste es un proceso llamado Fijación de Nitrógeno Anaeróbica. Cómo la nitrogenasa está directamente suspendida en el citoplasma, éste realiza la glicólisis."

msgid "NITROGENASE_PROCESSES_DESCRIPTION"
msgstr "Convierte el [thrive:compound type=\"atp\"][/thrive:compound] en [thrive:compound type=\"ammonia\"][/thrive:compound]. La tasa de conversión aumenta con la concentración de [thrive:compound type=\"nitrogen\"][/thrive:compound]."

msgid "NITROPLAST"
msgstr "Nitroplasto"

#, fuzzy
msgid "NITROPLAST_DESCRIPTION"
msgstr "El Nitroplasto es una proteína capaz de usar nitrógeno, oxígeno y ATP para producir amoníaco, un nutriente clave para el crecimiento celular. A este proceso se lo denomina Fijación de Nitrógeno Aeróbica."

msgid "NITROPLAST_PROCESSES_DESCRIPTION"
msgstr "Convierte [thrive:compound type=\"atp\"][/thrive:compound] en [thrive:compound type=\"ammonia\"][/thrive:compound]. La tasa de conversión depende de la concentración de [thrive:compound type=\"nitrogen\"][/thrive:compound] y [thrive:compound type=\"oxygen\"][/thrive:compound]."

msgid "NONE"
msgstr "Ninguna"

msgid "NORMAL"
msgstr "Normal"

msgid "NORMAL_MEMBRANE_DESCRIPTION"
msgstr "Siendo la forma más básica de membrana, tiene poca protección. También necesita más energía para no deformarse. Su ventaja es su mayor movilidad y velocidad de absorción de recursos."

msgid "NOTHING_HERE"
msgstr "No hay nada aquí"

#, fuzzy
msgid "NOTHING_TO_INTERACT_WITH"
msgstr "No hay nada con lo que interactuar"

#, fuzzy
msgid "NOTICE_BINDING_OUT_OF_ATP"
msgstr "Dañado por no tener nada de ATP"

#, fuzzy
msgid "NOTICE_DAMAGED_BY_NO_ATP"
msgstr "Dañado por no tener nada de ATP"

#, fuzzy
msgid "NOTICE_ENGULFING_OUT_OF_ATP"
msgstr "El tamaño actual de la célula es demasiado pequeño para engullir al objetivo"

#, fuzzy
msgid "NOTICE_ENGULF_DAMAGE_FROM_TOXIN"
msgstr "Dañado por toxinas en la materia ingerida"

#, fuzzy
msgid "NOTICE_ENGULF_MISSING_ENZYME"
msgstr "Falta {0} para engullir al objetivo"

#, fuzzy
msgid "NOTICE_ENGULF_SIZE_TOO_SMALL"
msgstr "El tamaño actual de la célula es demasiado pequeño para engullir al objetivo"

#, fuzzy
msgid "NOTICE_ENGULF_STORAGE_FULL"
msgstr "No hay espacio suficiente en el almacenamiento de materia ingerida para engullir al objetivo"

msgid "NOTICE_HIT_BY_ATP_TOXIN"
msgstr "Producción de ATP Inhibida por toxinas"

#, fuzzy
msgid "NOTICE_HIT_BY_BASE_MOVEMENT_TOXIN"
msgstr "Movimiento Base"

#, fuzzy
msgid "NOTICE_NOT_ENOUGH_MUCILAGE"
msgstr "No es suficiente {0} para elaborar la receta"

#, fuzzy
msgid "NOTICE_RADIATION_DAMAGE"
msgstr "Ya se puede acceder al editor"

msgid "NOTICE_READY_TO_EDIT"
msgstr "Ya se puede acceder al editor"

#, fuzzy
msgid "NOT_ADAPTED_TO_CURRENT_PATCH"
msgstr "Ir a Zona Actual"

msgid "NOT_STARTED_DOT"
msgstr "Sin iniciar."

msgid "NOVEMBER"
msgstr "Noviembre"

msgid "NO_AI"
msgstr "Sin IA"

msgid "NO_DATA_TO_SHOW"
msgstr "Sin Datos que Mostrar"

msgid "NO_EVENTS_RECORDED"
msgstr "No hay eventos registrados"

#, fuzzy
msgid "NO_FOSSIL_DIRECTORY"
msgstr "No se ha encontrado ningún directorio de guardado"

msgid "NO_MODS_ENABLED"
msgstr "No hay mods habilitados"

msgid "NO_ORGANELLE_PROCESSES"
msgstr "Colocar orgánulos"

msgid "NO_SAVEGAMES_FOUND"
msgstr "No se han encontrado partidas guardadas"

msgid "NO_SAVE_DIRECTORY"
msgstr "No se ha encontrado ningún directorio de guardado"

msgid "NO_SCREENSHOT_DIRECTORY"
msgstr "Abrir carpeta de capturas de pantalla"

msgid "NO_SELECTED_MOD"
msgstr "Ningún Mod Seleccionado"

#, fuzzy
msgid "NO_SUGGESTION"
msgstr "Resolución:"

msgid "NUCLEUS"
msgstr "Núcleo"

msgid "NUCLEUS_DELETE_OPTION_DISABLED_TOOLTIP"
msgstr ""
"No puedes eliminar el núcleo, ya que este es una evolución irreversible.\n"
"Sin embargo, si lo has agregado en esta sesión, pueden volver atrás o deshacer tus cambios."

msgid "NUCLEUS_DESCRIPTION"
msgstr "La característica definitoria de las células eucariotas. El núcleo también incluye el retículo endoplásmico y el aparato de golgi. Es una evolución de las células procariotas para desarrollar un sistema de membranas internas a través de la asimilación de otra procariota adentro de sí misma. Esto permite compartimentar los distintos procesos que ocurren dentro de la célula y evitar su superposición. La adición del núcleo a una célula permite que sus nuevos orgánulos, contenidos por una bicapa lipídica, sean mucho más complejos, eficientes y especializados. No obstante, esto viene con el precio de aumentar drásticamente el tamaño de la célula y requerir más energía para mantenerla."

msgid "NUCLEUS_SMALL_DESCRIPTION"
msgstr "Permite la evolución de orgánulos más avanzados unidos a la membrana. Consume mucho ATP. Ésta evolución es irreversible."

msgid "NUMLOCK"
msgstr "Bloq Num"

#, fuzzy
msgid "NUTRIENT_COST_TOOLTIP"
msgstr "Visita nuestro Patreon"

msgid "N_A"
msgstr "N/A"

msgid "N_A_MP"
msgstr "N/A PM"

#, fuzzy
msgid "N_TIMES"
msgstr "2x"

msgid "OCTOBER"
msgstr "Octubre"

#, fuzzy
msgid "OFF"
msgstr "Apagado"

msgid "OFFICIAL_WEBSITE"
msgstr "Sitio oficial"

msgid "OFFICIAL_WEBSITE_BUTTON_TOOLTIP"
msgstr "Visitar la página web oficial de Revolutionary Games"

msgid "OK"
msgstr "OK"

msgid "OLDER_VERSION_LOADING_WARNING"
msgstr ""
"Esta partida es de una versión previa de Thrive, y muy probablemente incompatible.\n"
"Como Thrive esta actualmente en desarrollo, la compatibilidad entre partidas no es una prioridad.\n"
"Puedes reportar problemas que encuentres, pero no son la mayor prioridad ahora mismo.\n"
"¿ Aún así deseas intentar cargar la partida?"

#, fuzzy
msgid "OPENGL_MODE_WARNING"
msgstr "Advertencia del modo GLES2"

#, fuzzy
msgid "OPENGL_MODE_WARNING_EXPLANATION"
msgstr "Estás usando Thrive en el Modo GLES2. No está probado y probablemente cause errores. Intenta actualizar tus drivers de video y/o fuerza los gráficos AMD o Nvidia para ser usados al ejecutar Thrive."

msgid "OPEN_FOLDER"
msgstr "Abrir carpeta"

#, fuzzy
msgid "OPEN_FOSSIL_FOLDER"
msgstr "Abrir carpeta de registros"

msgid "OPEN_FOSSIL_IN_FREEBUILD_WARNING"
msgstr ""
"¿Estás seguro de empezar una nueva partida con la especie seleccionada?\n"
"Perderás cualquier progreso no guardado."

#, fuzzy
msgid "OPEN_GOD_TOOLS"
msgstr "Abrir URL de información"

msgid "OPEN_HELP_SCREEN"
msgstr "Abrir pantalla de ayuda"

msgid "OPEN_IN_FREEBUILD"
msgstr "Abrir en el modo libre"

msgid "OPEN_LOGS_FOLDER"
msgstr "Abrir carpeta de registros"

msgid "OPEN_MOD_URL"
msgstr "Abrir URL de información"

#, fuzzy
msgid "OPEN_ORGANELLES_PAGE"
msgstr "Abrir menu de orgánulos"

msgid "OPEN_ORGANELLE_MENU"
msgstr "Abrir menu de orgánulos"

#, fuzzy
msgid "OPEN_RESEARCH_SCREEN"
msgstr "Abrir pantalla de ayuda"

msgid "OPEN_SAVE_DIRECTORY"
msgstr "Abrir directorio de guardado"

#, fuzzy
msgid "OPEN_SCIENCE_MENU"
msgstr "Abrir el menú"

msgid "OPEN_SCREENSHOT_FOLDER"
msgstr "Abrir carpeta de capturas de pantalla"

msgid "OPEN_THE_MENU"
msgstr "Abrir el menú"

msgid "OPEN_TRANSLATION_SITE"
msgstr "Ayuda a traducir el juego"

msgid "OPERATION_PAUSED_DOT"
msgstr "Pausado."

msgid "OPPORTUNISM_EXPLANATION"
msgstr ""
"Los microbios oportunistas competirán con sus rivales por los nutrientes\n"
"y intentarán cazar a sus presas con toxinas si no las pueden fagocitar (comer).\n"
"Los microbios cautelosos no se pondrán en peligro para conseguir nutrientes."

msgid "OPPORTUNISTIC"
msgstr "Oportunista"

msgid "OPTIONS"
msgstr "Ajustes"

msgid "OPTIONS_BUTTON_TOOLTIP"
msgstr "Cambiar configuración"

msgid "ORGANELLES"
msgstr "Orgánulos"

#, fuzzy
msgid "ORGANELLES_BUTTON"
msgstr "Orgánulos"

#, fuzzy
msgid "ORGANELLES_WILL_BE_UNLOCKED_NEXT_GENERATION"
msgstr "(ADVERTENCIA: la fotosíntesis se vuelve mucho menos viable)"

#, fuzzy
msgid "ORGANELLE_AXON"
msgstr "Orgánulos"

#, fuzzy
msgid "ORGANELLE_AXON_DESCRIPTION"
msgstr "Ataca a otras células con esto."

#, fuzzy
msgid "ORGANELLE_CATEGORY_MACROSCOPIC"
msgstr "Multicelular avanzado"

#, fuzzy
msgid "ORGANELLE_CATEGORY_MULTICELLULAR"
msgstr "Multicelular avanzado"

#, fuzzy
msgid "ORGANELLE_GROWTH_ORDER_EXPLANATION"
msgstr "(Si es habilitado, limita la cantidad necesaria de compuestos; si no, solo los compuestos disponibles limitan la velocidad de crecimiento)"

#, fuzzy
msgid "ORGANELLE_MYOFIBRIL"
msgstr "Pilus predatorio"

#, fuzzy
msgid "ORGANELLE_MYOFIBRIL_DESCRIPTION"
msgstr "Ataca a otras células con esto."

msgid "ORGANELLE_PILUS"
msgstr "Pilus predatorio"

msgid "ORGANELLE_PILUS_DESCRIPTION"
msgstr "Ataca a otras células con esto."

msgid "ORGANELLE_PILUS_PROCESSES_DESCRIPTION"
msgstr "Puede usarse para atacar a otras células o para defenderse de sus toxinas."

#, fuzzy
msgid "ORGANELLE_PLURAL"
msgstr "Pilus predatorio"

#, fuzzy
msgid "ORGANELLE_SINGULAR"
msgstr "Pilus predatorio"

#, fuzzy
msgid "ORGANELLE_SUGGESTION_COLON"
msgstr "Orgánulos"

#, fuzzy
msgid "ORGANELLE_SUGGESTION_TOOLTIP"
msgstr "Cargar una partida guardada"

#, fuzzy
msgid "ORGANELLE_UNLOCKS_ENABLED"
msgstr ""
"Se ha detectado la instalación de mods, pero no hay mods habilitados.\n"
"\n"
"Los mods deben ser habilitados después de instalarlos. Visite el mod manager utilizando el botón \"mods\" en el menú de extras."

#, fuzzy
msgid "ORGANELLE_UNLOCKS_ENABLED_EXPLANATION"
msgstr "(ADVERTENCIA: la fotosíntesis se vuelve mucho menos viable)"

msgid "ORGANISM_STATISTICS"
msgstr "Estadísticas del Organismo"

msgid "OR_UNLOCK_CONDITION"
msgstr "o"

msgid "OSMOREGULATION"
msgstr "Osmorregulación"

msgid "OSMOREGULATION_COST"
msgstr "Costo de Osmorregulación"

msgid "OSMOREGULATION_COST_MULTIPLIER"
msgstr "Multiplicador de costo de osmorregulación"

msgid "OSMOREGULATION_COST_MULTIPLIER_EXPLANATION"
msgstr "(costo de la osmorregulación de la especie del jugador)"

#, fuzzy
msgid "OTHER_COMPOUNDS"
msgstr "Compuestos"

msgid "OUR_WIKI"
msgstr "nuestro Wiki"

#, fuzzy
msgid "OUTDATED_NOTICE"
msgstr "Sin iniciar."

msgid "OUTREACH_TEAM"
msgstr "Equipo de investigación"

msgid "OUTSIDE_CONTRIBUTORS"
msgstr "Colaboradores externos"

msgid "OVERWRITE_EXISTING_SAVE"
msgstr "Sobrescribir partida existente:"

msgid "OVERWRITE_EXISTING_SAVE_PROMPT"
msgstr "¿Deseas sobrescribir la partida existente?"

msgid "OVERWRITE_SPECIES_NAME_CONFIRMATION"
msgstr ""
"Ya existe una especie fosilizada con este nombre.\n"
"¿Estás seguro de que quieres sobreescribirla?"

msgid "OXYGEN"
msgstr "Oxígeno"

#, fuzzy
msgid "OXYGEN_INHIBITOR_SYNTHESIS"
msgstr "Síntesis de OxiToxi"

#, fuzzy
msgid "OXYGEN_RESISTANCE"
msgstr "Resistencia Tóxica"

#, fuzzy
msgid "OXYGEN_TOLERANCE_TOOLTIP"
msgstr ""
"Esta sección muestra el balance total (producción - consumo) por cada compuesto.\n"
"Por ejemplo, para hacer una célula vegetal el balance de glucosa tiene que ser positivo."

#, fuzzy
msgid "OXYTOXISOME_PROCESSES_DESCRIPTION"
msgstr "Convierte [thrive:compound type=\"atp\"][/thrive:compound] en [thrive:compound type=\"oxytoxy\"][/thrive:compound]. La tasa de conversión es proporcional a la concentración de [thrive:compound type=\"oxygen\"][/thrive:compound]. Puede liberar toxinas presionando [thrive:input]g_fire_toxin[/thrive:input]. Cuando la cantidad de [thrive:compound type=\"oxytoxy\"][/thrive:compound] este baja, disparar seguira siendo posible pero con un daño reducido."

msgid "OXYTOXY_NT"
msgstr "OxiToxi NT"

#, fuzzy
msgid "OXYTOXY_SYNTHESIS"
msgstr "Síntesis de OxiToxi"

msgid "PAGEDOWN"
msgstr "Retrasar página (Re Pág)"

msgid "PAGEUP"
msgstr "Avanzar Página (Av Pág)"

msgid "PAGE_BACK"
msgstr "Volver"

msgid "PAGE_FORWARD"
msgstr "Seguir"

msgid "PAGE_TITLE"
msgstr "Título de la página"

msgid "PAN_CAMERA_DOWN"
msgstr "Mover cámara abajo"

msgid "PAN_CAMERA_LEFT"
msgstr "Mover cámara a la izquierda"

msgid "PAN_CAMERA_RESET"
msgstr "Restablecer cámara"

msgid "PAN_CAMERA_RIGHT"
msgstr "Mover cámara a la derecha"

msgid "PAN_CAMERA_UP"
msgstr "Mover cámara hacia arriba"

msgid "PAST_DEVELOPERS"
msgstr "Desarrolladores anteriores"

#, fuzzy
msgid "PATCH_COLON"
msgstr "Mejor bioma:"

msgid "PATCH_EXTINCTION_BOX_TEXT"
msgstr ""
"Tu especie se ha extinguido en esta zona.\n"
"Pero este no es el final, ¡puedes elegir otra zona y continuar allí!"

msgid "PATCH_EXTINCTION_CAPITAL"
msgstr "EXTINCIÓN"

msgid "PATCH_MAP"
msgstr "Mapa de Regiones"

msgid "PATCH_MAP_NAVIGATION_TOOLTIP"
msgstr "Clickea, arrastra, y haz zoon para moverte"

msgid "PATCH_NAME"
msgstr "{0} {1}"

#, fuzzy
msgid "PATCH_NOTES_LAST_PLAYED_INFO"
msgstr "Título de la página"

#, fuzzy
msgid "PATCH_NOTES_LAST_PLAYED_INFO_PLURAL"
msgstr "La última vez que jugaste a Thrive fue {0}, desde entonces han habido {1} nuevos lanzamientos"

#, fuzzy
msgid "PATCH_NOTES_TITLE"
msgstr "Título de la página"

#, fuzzy
msgid "PATCH_NOTE_BULLET_POINT"
msgstr "— {0}"

#, fuzzy
msgid "PATCH_NOTE_CHANGES_HEADING"
msgstr "Cambios:"

#, fuzzy
msgid "PATCH_NOTE_LINK_VISIT_TEXT"
msgstr ""
"Tu especie se ha extinguido en esta zona.\n"
"Pero este no es el final, ¡puedes elegir otra zona y continuar allí!"

msgid "PATREON_TOOLTIP"
msgstr "Visita nuestro Patreon"

msgid "PATRONS"
msgstr "Patrocinadores"

msgid "PAUSED"
msgstr "PAUSA"

msgid "PAUSE_MENU_RESUME_TOOLTIP"
msgstr "Reanudar juego"

msgid "PAUSE_PROMPT"
msgstr "[center]Presiona [thrive:input]g_pause[/thrive:input] para reanudar[/center]"

msgid "PAUSE_TOOLTIP"
msgstr "Pausar el juego"

msgid "PCK_LOAD_FAILED"
msgstr "La carga del archivo ({0}) ha fallado"

msgid "PCK_LOAD_FAILED_DOES_NOT_EXIST"
msgstr "La carga del archivo pck ({0}) ha fallado porque el archivo no existe"

msgid "PEACEFUL"
msgstr "Pacífica"

#, fuzzy
msgid "PENDING_ENDOSYMBIOSIS_EXPLANATION"
msgstr "Estás usando Thrive en el Modo GLES2. No está probado y probablemente cause errores. Intenta actualizar tus drivers de video y/o fuerza los gráficos AMD o Nvidia para ser usados al ejecutar Thrive."

#, fuzzy
msgid "PENDING_ENDOSYMBIOSIS_TITLE"
msgstr "Terminación del proceso de Endosimbiosis en espera"

msgid "PERCENTAGE_VALUE"
msgstr "{0}%"

#, fuzzy
msgid "PERFECT_ADAPTATION_DESCRIPTION"
msgstr ""
"Permite efectos lumínicos en la interface (ej. luz intermitente del botón de edición).\n"
"\n"
"Si experimenta un bug (como la desaparición de una parte de los botones),\n"
"puede intentar deshabilitar este efecto y comprobar si el problema desaparece."

msgid "PERFORMANCE"
msgstr "Rendimiento"

msgid "PERFORM_UNBINDING"
msgstr "Realizar separación"

#, fuzzy
msgid "PER_SECOND_ABBREVIATION"
msgstr "{0} K"

msgid "PER_SECOND_SLASH"
msgstr "/segundo"

msgid "PHOSPHATE"
msgstr "Fosfato"

#, fuzzy
msgid "PHOSPHATES_COST"
msgstr "Fosfato"

msgid "PHOTOSYNTHESIS"
msgstr "Fotosíntesis"

msgid "PHYSICAL_CONDITIONS"
msgstr "Condiciones Físicas"

msgid "PHYSICAL_RESISTANCE"
msgstr "Resistencia Física"

msgid "PLACE_ORGANELLE"
msgstr "Colocar orgánulos"

msgid "PLANET"
msgstr "Planeta"

#, fuzzy
msgid "PLANET_DETAILS_STRING"
msgstr ""
"Tipo de zona: {0}\n"
"Solo usar VCLC: {1}\n"
"Origen de la vida: {2}\n"
"Semilla aleatoria del planeta: {3}"

msgid "PLANET_GENERATION_TEASER"
msgstr "Generación de Planeta próximamente!"

msgid "PLANET_RANDOM_SEED"
msgstr "Semilla de generación del Planeta"

#, fuzzy
msgid "PLAYER"
msgstr "Célula del jugador"

msgid "PLAYER_DEATH_POPULATION_PENALTY"
msgstr "Penalization de población por muerte del jugador"

msgid "PLAYER_DEATH_POPULATION_PENALTY_EXPLANATION"
msgstr "(Reducción en la población de la especie del jugador por cada muerte del mismo)"

msgid "PLAYER_DIED"
msgstr "El jugador murió"

msgid "PLAYER_DUPLICATE"
msgstr "Jugador duplicado"

msgid "PLAYER_EXTINCT"
msgstr "El jugador se extinguió"

#, fuzzy
msgid "PLAYER_RELATIVE_MOVEMENT"
msgstr "El jugador se extinguió"

#, fuzzy
msgid "PLAYER_RELATIVE_MOVEMENT_TOOLTIP"
msgstr "El jugador se extinguió"

msgid "PLAYER_REPRODUCED"
msgstr "El jugador se reprodujo"

msgid "PLAYER_SPEED"
msgstr ""
"Velocidad\n"
"del jugador"

#, fuzzy
msgid "PLAYSTATION_3"
msgstr "población:"

#, fuzzy
msgid "PLAYSTATION_4"
msgstr "población:"

#, fuzzy
msgid "PLAYSTATION_5"
msgstr "población:"

msgid "PLAY_INTRO_VIDEO"
msgstr "Reproducir vídeo introductorio"

msgid "PLAY_MICROBE_INTRO_ON_NEW_GAME"
msgstr "Reproducir cinemática de entrada del estadio de Microbio en nueva partida"

msgid "PLAY_WITH_CURRENT_SETTING"
msgstr "Jugar con la configuración actual"

msgid "POPULATION_CAPITAL"
msgstr "POBLACIÓN:"

msgid "POPULATION_COLON"
msgstr "Población Total:"

msgid "POPULATION_IN_PATCHES"
msgstr "Población en biomas:"

msgid "POPULATION_IN_PATCH_SHORT"
msgstr "{0} ({1})"

#, fuzzy
msgid "POSITION_NUMBER"
msgstr "Número ID"

msgid "PREDATION_FOOD_SOURCE"
msgstr "Depredación de {0}"

msgid "PREDICTION_DETAILS_OPEN_TOOLTIP"
msgstr "Ver información detallada sobre la predicción"

msgid "PRESSURE"
msgstr "Presión"

msgid "PRESSURE_SHORT"
msgstr "Pres."

#, fuzzy
msgid "PRESSURE_TOLERANCE_TOOLTIP"
msgstr "Volver al menú principal"

msgid "PRESS_KEY_DOT_DOT_DOT"
msgstr "Toca una tecla..."

msgid "PREVIEW_IMAGE_DOES_NOT_EXIST"
msgstr "No existe imagen de previsualización"

msgid "PREVIEW_IMAGE_IS_TOO_LARGE"
msgstr "El archivo de la imagen de previsualización es demasiado grande"

msgid "PREVIOUS_COLON"
msgstr "anterior:"

msgid "PROCESSING_LOADED_OBJECTS"
msgstr "Procesando objetos cargados"

msgid "PROCESS_ENVIRONMENT_SEPARATOR"
msgstr "@"

msgid "PROCESS_PANEL_TITLE"
msgstr "Procesos celulares"

#, fuzzy
msgid "PROCESS_SPEED_MODIFIER"
msgstr "Procesos celulares"

#, fuzzy
msgid "PROCESS_TOGGLE_TOOLTIP"
msgstr "Volver al menú principal"

msgid "PROGRAMMING_TEAM"
msgstr "Equipo de programación"

msgid "PROJECT_MANAGEMENT_TEAM"
msgstr "Equipo de gestión de proyectos"

msgid "PROTEINS"
msgstr "Proteínas"

msgid "PROTOPLASM"
msgstr "Protoplasma"

msgid "PULL_REQUESTS_PROGRAMMING"
msgstr "Pull Requests / programación"

#, fuzzy
msgid "QUADRILLION_ABBREVIATION"
msgstr "{0} mM"

msgid "QUICK_LOAD"
msgstr "Carga rápida"

msgid "QUICK_SAVE"
msgstr "Guardado rápido"

msgid "QUIT"
msgstr "Salir"

msgid "QUIT_BUTTON_TOOLTIP"
msgstr "Salir del juego"

msgid "QUIT_GAME_WARNING"
msgstr ""
"Seguro que quieres salir del juego?\n"
"Perderás todo el progreso que no hayas guardado."

#, fuzzy
msgid "RADIATION"
msgstr "Respiración Aeróbica"

#, fuzzy
msgid "RADIOACTIVE_CHUNK"
msgstr "Fragmento de Fosfato grande"

#, fuzzy
msgid "RADIOSYNTHESIS"
msgstr "Termosíntesis"

msgid "RANDOMIZE_SPECIES_NAME"
msgstr "Nombre de especies aleatorio"

msgid "RANDOM_SEED_TOOLTIP"
msgstr "El valor usado para generar el planeta, debe ser un numero positivo"

msgid "RAW"
msgstr "Bruto"

msgid "RAW_VALUE_COLON"
msgstr "Valor bruto:"

msgid "READING_SAVE_DATA"
msgstr "Leyendo datos de guardado"

msgid "READY"
msgstr "Listo"

msgid "RECOMMENDED_THRIVE_VERSION"
msgstr "Versión de Thrive recomendada:"

msgid "REDDIT_TOOLTIP"
msgstr "Visita nuestra página de Reddit"

msgid "REDO"
msgstr "Rehacer"

msgid "REDO_THE_LAST_ACTION"
msgstr "Rehacer la última acción"

msgid "REFRESH"
msgstr "Actualizar"

#, fuzzy
msgid "RENDER_SCALE"
msgstr "Renderizardor en uso:"

msgid "REPORT"
msgstr "Reporte"

msgid "REPORT_BUG"
msgstr "Reportar un error"

msgid "REPRODUCED"
msgstr "reproducido"

msgid "REPRODUCTION"
msgstr "Reproducción"

msgid "REPRODUCTION_ASEXUAL"
msgstr "Asexual"

msgid "REPRODUCTION_BUDDING"
msgstr "Gemación"

#, fuzzy
msgid "REPRODUCTION_COMPOUNDS_MODE"
msgstr "Reproducción:"

#, fuzzy
msgid "REPRODUCTION_COMPOUNDS_MODE_EXPLANATION"
msgstr "(recibe compuestos del ambiente de forma pasiva sin tener que realizar acciones)"

#, fuzzy
msgid "REPRODUCTION_COMPOUND_HANDLING_TOOLTIP"
msgstr "Reproducción:"

msgid "REPRODUCTION_METHOD"
msgstr "Reproducción:"

msgid "REQUIRES_NUCLEUS"
msgstr "Requiere Núcleo"

#, fuzzy
msgid "RESEARCH"
msgstr "Buscar"

msgid "RESET"
msgstr "Restablecer"

msgid "RESET_DEADZONES"
msgstr "Redefinir zona muerta"

msgid "RESET_DISMISSED_POPUPS"
msgstr "Reiniciar ventanas emergentes"

msgid "RESET_INPUTS_TO_DEFAULTS"
msgstr "¿Restablecer entradas a los valores por defecto?"

#, fuzzy
msgid "RESET_ITEM_ORDER_TO_DEFAULT"
msgstr "¿Restablecer entradas a los valores por defecto?"

msgid "RESET_KEYBINDINGS"
msgstr "Reiniciar teclas asociadas"

msgid "RESET_SETTINGS_TO_DEFAULTS"
msgstr "Predeterminado"

#, fuzzy
msgid "RESET_SHOWN_TUTORIALS"
msgstr "Mostrar tutoriales"

#, fuzzy
msgid "RESET_SHOWN_TUTORIALS_TOOLTIP"
msgstr "Exportar los datos de todos los mundos en formato de valores separados por comas (csv)"

msgid "RESET_TO_DEFAULTS"
msgstr "¿Volver a los ajustes predeterminados?"

msgid "RESISTANT_TO_BASIC_ENGULFMENT"
msgstr "Resistencia a ser engullido"

#, fuzzy
msgid "RESIZE_METABALL_TOOLTIP"
msgstr "Reanudar juego"

msgid "RESOLUTION"
msgstr "Resolución:"

msgid "RESOURCE_ABSORBTION_SPEED"
msgstr "Velocidad de Absorción de Recursos"

#, fuzzy
msgid "RESOURCE_AMOUNT_SHORT"
msgstr "Pres."

#, fuzzy
msgid "RESOURCE_ENERGY"
msgstr "Ver código fuente"

#, fuzzy
msgid "RESOURCE_FOOD"
msgstr "Ver código fuente"

#, fuzzy
msgid "RESOURCE_ROCK"
msgstr "Ver código fuente"

#, fuzzy
msgid "RESOURCE_WOOD"
msgstr "Ver código fuente"

msgid "RESPIRATION"
msgstr "Respiración Aeróbica"

msgid "RESPONSIVE"
msgstr "Reactiva"

msgid "RESTART_REQUIRED"
msgstr "Reinicio requerido"

msgid "RESUME"
msgstr "Reanudar"

msgid "RESUME_TOOLTIP"
msgstr "Reanudar juego"

msgid "RETURN_TO_MENU"
msgstr "Volver al Menú"

msgid "RETURN_TO_MENU_TOOLTIP"
msgstr "Volver al menú principal"

msgid "RETURN_TO_MENU_WARNING"
msgstr ""
"Estas seguro que quieres volver al menú principal?\n"
"Perderás todo el progreso que no hayas guardado."

#, fuzzy
msgid "REVEAL_ALL_PATCHES"
msgstr "Migró a:"

msgid "REVOLUTIONARY_GAMES_SOCIAL_TOOLTIP"
msgstr "Visita los sitios web oficiales de Revolutionary Games"

msgid "RIGHT_ARROW"
msgstr "→"

msgid "RIGHT_MOUSE"
msgstr "Clic derecho"

msgid "RIGID"
msgstr "Rígida"

msgid "RIGIDITY_MEMBRANE_DESCRIPTION"
msgstr "Una membrana más rígida es más resistente al daño, pero hace más difícil el movimiento de la celula."

msgid "ROTATE_LEFT"
msgstr "Girar a la izquierda"

msgid "ROTATE_RIGHT"
msgstr "Girar a la derecha"

msgid "ROTATION_COLON"
msgstr "Rotación:"

msgid "RUN_AUTO_EVO_DURING_GAMEPLAY"
msgstr "Ejecutar auto-evo durante el juego"

msgid "RUN_ONE_STEP"
msgstr "Realiza un Paso"

msgid "RUN_RESULT_BY_SENDING_POPULATION"
msgstr "{0} al enviar {1} población desde región: {2}"

msgid "RUN_RESULT_GENE_CODE"
msgstr "Código Genético:"

msgid "RUN_RESULT_NICHE_FILL"
msgstr "surgió para llenar un nicho"

msgid "RUN_RESULT_SELECTION_PRESSURE_SPLIT"
msgstr "Surgieron debido a diferentes presiones de selección"

msgid "RUN_RESULT_SPLIT_FROM"
msgstr "separarse de {0}"

msgid "RUN_RESULT_SPLIT_OFF_TO"
msgstr "La població en algunas zonas se divide para formar nuevas especies {0}:"

#, fuzzy
msgid "RUN_X_WORLDS"
msgstr "Ejecutar {0} Mundos"

#, fuzzy
msgid "RUN_X_WORLDS_TOOLTIP"
msgstr "Únete a nuestro servidor de Discord"

msgid "RUSTICYANIN"
msgstr "Rusticianina"

#, fuzzy
msgid "RUSTICYANIN_DESCRIPTION"
msgstr "La Rusticianina es una proteína capaz de usar dióxido de carbono gaseoso y oxigeno para oxidar el hierro de un estado químico a otro. Este proceso, llamado Respiración Férrica, libera energía para la célula."

#, fuzzy
msgid "RUSTICYANIN_PROCESSES_DESCRIPTION"
msgstr "Convierte [thrive:compound type=\"iron\"][/thrive:compound] en [thrive:compound type=\"atp\"][/thrive:compound]. La velocidad de conversión es directamente proporcional a la concentración de [thrive:compound type=\"carbondioxide\"][/thrive:compound] y [thrive:compound type=\"oxygen\"][/thrive:compound]."

msgid "SAFE_MODE_EXPLANATION"
msgstr ""
"Thrive se ha iniciado en modo seguro debido a una error en el inicio del juego.\n"
"\n"
"Esto probablemente haya sido causado por un mod o por el reproductor de vídeo. Como precaución, se han deshabilitado los mods y la reproducción de vídeo. Seguirán desactivados hasta que Thrive sea reiniciado.\n"
"\n"
"Antes de reiniciar, por favor, inhabilita cualquier mod que pueda estar causando problemas o no sea compatible con esta versión de Thrive (puedes leer los registros del inicio para comprobar si un mod fue el origen del error).\n"
"Para problemas relacionados con el reproductor de vídeo, por favor, usa la opción del lanzador para desactivar los vídeos.\n"
"\n"
"Si no arreglas el problema que causa el error, necesitarás reiniciar y crashear Thrive multiples veces para volver al modo seguro."

msgid "SAFE_MODE_TITLE"
msgstr "Thrive iniciado en modo seguro"

msgid "SAVE"
msgstr "Guardar"

msgid "SAVE_AND_CONTINUE"
msgstr "Guardar y continuar"

msgid "SAVE_AUTOSAVE"
msgstr "Autoguardado"

msgid "SAVE_DELETE_WARNING"
msgstr "Eliminar esta partida es irreversible, ¿estás seguro de querer eliminar {0} permanentemente?"

msgid "SAVE_ERROR_INCLUDE_JSON_DEBUG_NOTE"
msgstr "Al reportar un error de guardado por favor incluir [color=#3796e1][url={0}]{1}[/url][/color] desde de [color=#3796e1][url={2}]logs folder[/url][/color] pues es información critica para los desarrolladores de Thrive para averiguar cual fue el error de guardado. Sin ese Archivo, será extremadamente difícil diagnosticar y arreglar este problema."

#, fuzzy
msgid "SAVE_ERROR_TURN_ON_JSON_DEBUG_MODE"
msgstr "Modo de depuración JSON:"

msgid "SAVE_FAILED"
msgstr "Guardado fallido"

msgid "SAVE_GAME"
msgstr "Guardar Partida"

msgid "SAVE_GAME_BUTTON_TOOLTIP"
msgstr "Abre el menú para guardar partidas"

msgid "SAVE_HAS_DIFFERENT_VERSION"
msgstr "El archivo de guardado es de una versión diferente"

msgid "SAVE_HAS_DIFFERENT_VERSION_TEXT"
msgstr ""
"La versión de la partida guardada no corresponde a la versión del juego.\n"
"Por favor cargue la partida manualmente desde el menú."

msgid "SAVE_HAS_INVALID_GAME_STATE"
msgstr "La partida tiene un estado del juego inválido"

msgid "SAVE_INVALID"
msgstr "Inválido"

msgid "SAVE_IS_INVALID"
msgstr "La partida guardada es inválida"

msgid "SAVE_IS_UPGRADEABLE_DESCRIPTION"
msgstr ""
"El archivo de guardado seleccionado es de una versión previa de Thrive, pero puede ser actualizado.\n"
"Se creará una copia de seguridad antes de la actualización, si no ha sido creada previamente.\n"
"Si te saltas la actualización, se intentara cargar el archivo de guardado con normalidad.\n"
"¿Deseas intentar actualizar el archivo de guardado?"

msgid "SAVE_LOAD_ALREADY_LOADED_FREE_FAILURE"
msgstr ". No pudo liberar los recursos ya cargados: {0}"

msgid "SAVE_MANUAL"
msgstr "Guardado manual"

msgid "SAVE_QUICKSAVE"
msgstr "Guardado rápido"

msgid "SAVE_SPACE_USED"
msgstr "Espacio usado:"

msgid "SAVE_UPGRADE_FAILED"
msgstr "Guardado de la actualización del archivo fallido"

msgid "SAVE_UPGRADE_FAILED_DESCRIPTION"
msgstr "Actualizando el archivo de guardado especificado debido al siguiente error:"

msgid "SAVING_DATA_FAILED_DUE_TO"
msgstr "¡Guardado fallido! Ha ocurrido la excepción siguiente: {0}"

msgid "SAVING_DOT_DOT_DOT"
msgstr "Guardando..."

msgid "SAVING_FAILED_WITH_EXCEPTION"
msgstr "¡Error al guardar!  Ocurrió una excepción"

msgid "SAVING_NOT_POSSIBLE"
msgstr "No se pudo guardar debido a:"

msgid "SAVING_SUCCEEDED"
msgstr "Guardado con éxito"

msgid "SCALING_NONE"
msgstr "Ninguno"

msgid "SCALING_ON"
msgstr "Escalado"

msgid "SCALING_ON_INVERSE"
msgstr "Escalado inversamente"

#, fuzzy
msgid "SCREEN_EFFECT"
msgstr "Efectos externos:"

#, fuzzy
msgid "SCREEN_EFFECT_GAMEBOY"
msgstr "Efectos externos:"

#, fuzzy
msgid "SCREEN_EFFECT_GAMEBOY_COLOR"
msgstr "Efectos externos:"

msgid "SCREEN_EFFECT_GREYSCALE"
msgstr "Escala de grises"

#, fuzzy
msgid "SCREEN_EFFECT_NONE"
msgstr "Mostrar la barra de habilidades"

#, fuzzy
msgid "SCREEN_RELATIVE_MOVEMENT"
msgstr "para incrementar la velocidad de movimiento"

#, fuzzy
msgid "SCREEN_RELATIVE_MOVEMENT_TOOLTIP"
msgstr "para incrementar la velocidad de movimiento"

msgid "SCROLLLOCK"
msgstr "Bloq Despl"

msgid "SEARCH_DOT_DOT_DOT"
msgstr "Buscar..."

msgid "SEARCH_PLACEHOLDER"
msgstr "Buscar..."

msgid "SEARCH_RADIUS"
msgstr "Buscan en el radio:"

msgid "SEA_FLOOR"
msgstr "Relieve oceánico"

msgid "SECRETE_SLIME"
msgstr "Secretar mucílago"

#, fuzzy
msgid "SECRETE_SLIME_TOOLTIP"
msgstr "Secretar mucílago"

msgid "SEED_LABEL"
msgstr "Semilla del planeta: {0}"

#, fuzzy
msgid "SELECTED"
msgstr "Mods seleccionados:"

msgid "SELECTED_COLON"
msgstr "Selección:"

msgid "SELECTED_MOD"
msgstr "Mods seleccionados:"

msgid "SELECTED_SAVE_IS_INCOMPATIBLE_PROMPT"
msgstr "La partida seleccionada es incompatible"

msgid "SELECTED_SAVE_IS_INCOMPATIBLE_PROTOTYPE_PROMPT"
msgstr "La partida seleccionada es incompatible"

msgid "SELECTED_SAVE_IS_UPGRADEABLE_PROMPT"
msgstr "La partida seleccionada puede ser actualizada"

msgid "SELECT_A_GENERATION"
msgstr "Selecciona una generación"

msgid "SELECT_A_PATCH"
msgstr "Selecciona un bioma para mostrar los detalles aquí"

msgid "SELECT_A_SPECIES"
msgstr "Selecciona una especie"

#, fuzzy
msgid "SELECT_A_TECHNOLOGY"
msgstr "Selecciona un bioma para mostrar los detalles aquí"

msgid "SELECT_CELL_TYPE_FROM_EDITOR"
msgstr "Selecciona un tipo de célula en la pestaña de edición para modificar aquí"

msgid "SELECT_ENZYME"
msgstr "Seleciona Enzima:"

#, fuzzy
msgid "SELECT_MOVEMENT_MODE_TITLE"
msgstr "Thrive iniciado en modo seguro"

msgid "SELECT_OPTION"
msgstr "Selecciona una opción"

msgid "SELECT_PREVIEW_IMAGE"
msgstr "Seleccionar imagen de previsualización"

#, fuzzy
msgid "SELECT_SPACE_STRUCTURE_TITLE"
msgstr "Selecciona una estructura para colocar"

#, fuzzy
msgid "SELECT_STRUCTURE_POPUP_TITLE"
msgstr "Selecciona una estructura para colocar"

msgid "SELECT_TISSUE_TYPE_FROM_EDITOR"
msgstr "Selecciona un tipo de tejido en la pestaña de edición para modificar aquí"

#, fuzzy
msgid "SELECT_VACUOLE_COMPOUND_COLON"
msgstr "Selección:"

msgid "SEPTEMBER"
msgstr "Septiembre"

msgid "SESSILE"
msgstr "sésil"

msgid "SETTING_ONLY_APPLIES_TO_NEW_GAMES"
msgstr "Este valor solo se aplica a nuevos juegos empezados tras cambiar esta opción"

msgid "SFX_VOLUME"
msgstr "Volumen de efectos"

msgid "SHIFT"
msgstr "Shift"

#, fuzzy
msgid "SHOW_ALL_TUTORIALS"
msgstr "Mostrar tutoriales"

#, fuzzy
msgid "SHOW_ALL_TUTORIALS_TOOLTIP"
msgstr "Exportar los datos de todos los mundos en formato de valores separados por comas (csv)"

#, fuzzy
msgid "SHOW_DAMAGE_EFFECT"
msgstr "Los flagelos son grupos de fibras de proteínas en forma de látigo que se extienden desde la membrana de la célula. Usan ATP para propulsar a la célula en la dirección contraria a la que apuntan, efecto similar a la cola de un pez. Así pues, un flagelo del lado izquierdo, dará un impulso hacia la derecha."

msgid "SHOW_HELP"
msgstr "Mostrar ayuda"

#, fuzzy
msgid "SHOW_ITEM_COORDINATES"
msgstr ""
"Coordenadas de posición: {0}\n"
"Mirando a las coordenadas: {1}"

#, fuzzy
msgid "SHOW_NEW_PATCH_NOTES"
msgstr "{0} {1}"

#, fuzzy
msgid "SHOW_NEW_PATCH_NOTES_TOOLTIP"
msgstr "{0} {1}"

msgid "SHOW_TUTORIALS_IN_NEW_CURRENT_OPTION"
msgstr "Mostrar tutoriales (en la partida actual)"

msgid "SHOW_TUTORIALS_IN_NEW_GAMES_OPTION"
msgstr "Mostrar tutoriales (en nuevas partidas)"

#, fuzzy
msgid "SHOW_TUTORIALS_OPTION_TOOLTIP"
msgstr "Exportar los datos de todos los mundos en formato de valores separados por comas (csv)"

msgid "SHOW_UNSAVED_PROGRESS_WARNING"
msgstr "Mostrar aviso de progreso sin guardar"

msgid "SHOW_UNSAVED_PROGRESS_WARNING_TOOLTIP"
msgstr "Activa / Desactiva la advertencia de que perderás los datos no guardados si intentas salir del juego."

#, fuzzy
msgid "SHOW_WEB_NEWS_FEED"
msgstr "Mostrar noticias de Thrive (Descarga desde internet)"

#, fuzzy
msgid "SIDEROPHORE_ACTION_TOOLTIP"
msgstr "Visita nuestro Patreon"

msgid "SIGNALING_AGENT"
msgstr "Agente señalizador"

#, fuzzy
msgid "SIGNALING_AGENTS_ACTION_TOOLTIP"
msgstr "Los agentes de señalización permiten a las células crear sustancias químicas a las que otras células pueden reaccionar. Los productos químicos de señalización se pueden usar para atraer a otras células o advertirles sobre el peligro para que huyan."

msgid "SIGNALING_AGENT_DESCRIPTION"
msgstr "Los agentes de señalización permiten a las células crear sustancias químicas a las que otras células pueden reaccionar. Los productos químicos de señalización se pueden usar para atraer a otras células o advertirles sobre el peligro para que huyan."

msgid "SIGNALING_AGENT_PROCESSES_DESCRIPTION"
msgstr "Mantiene presionada la tecla [thrive:input]g_pack_commands[/thrive:input]  para abrir el menu de comandos y dar ordenes a otros miembros de tu especie."

msgid "SIGNAL_COMMAND_AGGRESSION"
msgstr "Vuélvete agresivo"

msgid "SIGNAL_COMMAND_FLEE"
msgstr "Huye"

msgid "SIGNAL_COMMAND_FOLLOW"
msgstr "Sígueme"

msgid "SIGNAL_COMMAND_NONE"
msgstr "Sin comando"

msgid "SIGNAL_COMMAND_TO_ME"
msgstr "Muévete hacía mí"

msgid "SIGNAL_TO_EMIT"
msgstr "Señal a emitir"

msgid "SILICA"
msgstr "Sílice"

msgid "SILICA_MEMBRANE_DESCRIPTION"
msgstr "Esta membrana tiene una dura pared de sílice. Puede resistir el daño muy bien, especialmente el daño físico. También requiere menos energía. No obstante, ralentiza a la célula drásticamente y absorbe recursos a una velocidad menor."

#, fuzzy
msgid "SIMULATION_CONFIG"
msgstr "Osmorregulación"

msgid "SIXTEEN_TIMES"
msgstr "16x"

msgid "SIZE_COLON"
msgstr "Tamaño:"

msgid "SLIDESHOW"
msgstr "Diapositiva"

msgid "SLIME_JET"
msgstr "Jet de Slime"

msgid "SLIME_JET_DESCRIPTION"
msgstr "Muchos organismos producen sustacias polisacáridas similares a un slime, y el mucílago es una de ellas. Mientras muchas especies utilizan slime para moverse, ciertos tipos de bacterias liberan estas sustacias a altas velocidades al moverse. Estas \"turbinas de slime\" actúan como motores de cohete, empujando a las células a mucha velocidad. El slime también es utilizado para inmovilizar depredadores, ya que estos son atrapados en una sustacia que solo puede ser navegada por organismos con \"turbinas de slime\"."

msgid "SLIME_JET_PROCESSES_DESCRIPTION"
msgstr "Transforma [thrive:compound type=\"glucose\"][/thrive:compound] en [thrive:compound type=\"mucilage\"][/thrive:compound]. Aprete [thrive:input]g_secrete_slime[/thrive:input] para liberar el [thrive:compound type=\"mucilage\"][/thrive:compound] guardado, aumentando la velocidad de esta célula y haciendo más lentos a los depredadores."

msgid "SMALL_IRON_CHUNK"
msgstr "Fragmento de hierro pequeño"

#, fuzzy
msgid "SMALL_PHOSPHATE_CHUNK"
msgstr "Fragmento de hierro pequeño"

#, fuzzy
msgid "SMALL_SULFUR_CHUNK"
msgstr "Fragmento de hierro pequeño"

msgid "SNOWFLAKE"
msgstr "Copo de nieve"

#, fuzzy
msgid "SOCIETY_STAGE"
msgstr "Etapa de microbio"

msgid "SOUND"
msgstr "Sonido"

msgid "SOUND_TEAM"
msgstr "Equipo de sonido"

msgid "SOUND_TEAM_LEAD"
msgstr "Líder del equipo de sonido"

msgid "SOUND_TEAM_LEADS"
msgstr "Líderes del equipo de sonido"

msgid "SPACE"
msgstr "Espacio"

#, fuzzy
msgid "SPACE_STAGE"
msgstr "Etapa de microbio"

#, fuzzy
msgid "SPACE_STRUCTURE_HAS_RESOURCES"
msgstr "Los materiales necesarios para la construcción han sido depositados"

#, fuzzy
msgid "SPACE_STRUCTURE_NO_EXTRA_DESCRIPTION"
msgstr "Construyendo: {0}"

#, fuzzy
msgid "SPACE_STRUCTURE_WAITING_CONSTRUCTION"
msgstr "Construyendo: {0}"

msgid "SPAWN_AMMONIA"
msgstr "Crear amoníaco"

msgid "SPAWN_ENEMY"
msgstr "Enemigo aparecido"

msgid "SPAWN_ENEMY_CHEAT_FAIL"
msgstr "No puedes usar el comando ya que el medio actual no contiene especies enemigas"

msgid "SPAWN_GLUCOSE"
msgstr "Crear glucosa"

msgid "SPAWN_PHOSPHATES"
msgstr "Crear fosfato"

msgid "SPECIAL_MOUSE_1"
msgstr "Botón especial de mouse 1"

msgid "SPECIAL_MOUSE_2"
msgstr "Botón especial de mouse 2"

msgid "SPECIES"
msgstr "Especies"

msgid "SPECIES_COLON"
msgstr "Especies:"

msgid "SPECIES_DETAIL_TEXT"
msgstr ""
"[b]Especies[/b]\n"
"  {0}:{1}\n"
"[b]Generaciones[/b]\n"
"  {2}\n"
"[b]Población[/b]\n"
"  {3}\n"
"[b]Color[/b]\n"
"  #{4}\n"
"[b]Comportamiento[/b]\n"
"  {5}"

msgid "SPECIES_HAS_A_MUTATION"
msgstr "ha mutado"

msgid "SPECIES_LIST"
msgstr "Especies presentes"

#, fuzzy
msgid "SPECIES_MEMBER_IMPACT_ON_POP"
msgstr "El nombre la especie es demasiado largo!"

#, fuzzy
msgid "SPECIES_MEMBER_IMPACT_ON_POPULATION_EXPLANATION"
msgstr "(Costo de orgánulos, membranas, y otros objetos en el editor)"

msgid "SPECIES_NAME_DOT_DOT_DOT"
msgstr "Nombre de la especie..."

msgid "SPECIES_NAME_TOO_LONG_POPUP"
msgstr "El nombre la especie es demasiado largo!"

msgid "SPECIES_POPULATION"
msgstr "Población de las Especies"

msgid "SPECIES_PRESENT"
msgstr "Especies Presentes"

#, fuzzy
msgid "SPECIES_TO_FIND"
msgstr "Especies:"

msgid "SPECIES_WITH_POPULATION"
msgstr "{0} con población: {1}"

msgid "SPEED"
msgstr "Velocidad"

msgid "SPEED_COLON"
msgstr "Velocidad:"

msgid "SPREAD_TO_PATCHES"
msgstr "Migró a:"

#, fuzzy
msgid "SPRINT"
msgstr "Imprimir pantalla"

#, fuzzy
msgid "SPRINT_ACTION_TOOLTIP"
msgstr "Visita nuestro Patreon"

msgid "STAGE_MENU_BUTTON_TOOLTIP"
msgstr "Menú de pausa"

#, fuzzy
msgid "START"
msgstr "Comenzando"

msgid "STARTING"
msgstr "Comenzando"

msgid "START_CALIBRATION"
msgstr "Iniciar calibración"

msgid "START_GAME"
msgstr "Empezar partida"

#, fuzzy
msgid "START_RESEARCH"
msgstr "Reinicio requerido"

msgid "STATISTICS"
msgstr "Estadísticas"

#, fuzzy
msgid "STAT_ATP_PRODUCTION_REDUCTION"
msgstr "¡PRODUCCIÓN DE ATP DEMASIADO BAJA!"

#, fuzzy
msgid "STAT_BASE_MOVEMENT_REDUCTION"
msgstr "Movimiento Base"

msgid "STAT_DAMAGE"
msgstr "Daño"

msgid "STAT_DAMAGE_PER_OXYGEN"
msgstr "Escala el daño dependiendo el uso Oxígeno por Organelo"

msgid "STEAM_CLIENT_INIT_FAILED"
msgstr "Error en la inicialización de la biblioteca de cliente de Steam"

msgid "STEAM_ERROR_ACCOUNT_DOES_NOT_OWN_PRODUCT"
msgstr "Tu cuenta Steam no cuenta con una licencia de Thrive"

msgid "STEAM_ERROR_ACCOUNT_READ_ONLY"
msgstr "Tu cuenta Steam actualmente solo se encuentra en modo lectura debido a un cambio reciente de la misma"

msgid "STEAM_ERROR_ALREADY_UPLOADED"
msgstr "Parece que intentas volver a cargar un archivo, por favor actualiza la página"

msgid "STEAM_ERROR_BANNED"
msgstr "Tu cuenta de Steam está vetada de la carga de contenidos"

msgid "STEAM_ERROR_CLOUD_LIMIT_EXCEEDED"
msgstr "¡UPS! parece que has excedido el almacenamiento máximo en la nube de Steam o el tamaño límite del fichero"

msgid "STEAM_ERROR_DUPLICATE_NAME"
msgstr "Error: Steam comunica que el nombre está duplicado"

msgid "STEAM_ERROR_FILE_NOT_FOUND"
msgstr "No se ha encontrado el archivo"

msgid "STEAM_ERROR_INSUFFICIENT_PRIVILEGE"
msgstr "Tu cuenta Steam actualmente tiene restringida la carga de contenido. Por favor, contacta con el servicio de soporte de la plataforma."

msgid "STEAM_ERROR_INVALID_PARAMETER"
msgstr "Parámetro inválido enviado a Steam"

msgid "STEAM_ERROR_LOCKING_FAILED"
msgstr "Steam ha fallado en adquirir un bloqueo UGC"

msgid "STEAM_ERROR_NOT_LOGGED_IN"
msgstr "No ha iniciado sesión en Steam"

msgid "STEAM_ERROR_TIMEOUT"
msgstr "La tiempo de conexión con Steam ha expirado. Por favor, vuelve a intentarlo"

msgid "STEAM_ERROR_UNAVAILABLE"
msgstr "¡UPS!, parece que Steam no se encuentra disponible en este momento. Por favor, inténtalo de nuevo"

msgid "STEAM_ERROR_UNKNOWN"
msgstr "Se ha producido un error desconocido de Steam"

#, fuzzy
msgid "STEAM_INIT_FAILED"
msgstr "Error en la inicialización de la biblioteca de cliente de Steam"

#, fuzzy
msgid "STEAM_INIT_FAILED_DESCRIPTION"
msgstr "Actualizando el archivo de guardado especificado debido al siguiente error:"

msgid "STEAM_TOOLTIP"
msgstr "Visita nuestra página de Steam"

msgid "STEM_CELL_NAME"
msgstr "Tallo"

msgid "STOP"
msgstr "Detener"

msgid "STORAGE"
msgstr "Almacenamiento"

msgid "STORAGE_COLON"
msgstr "Almacenamiento:"

#, fuzzy
msgid "STORAGE_STATISTICS_SECONDS_OF_COMPOUND"
msgstr "Segundos de"

msgid "STORE_LOGGED_IN_AS"
msgstr "Conectado como: {0}"

#, fuzzy
msgid "STRAIN_BAR_TOOLTIP"
msgstr "Visita nuestro Patreon"

msgid "STRAIN_BAR_VISIBILITY"
msgstr "Visibilidad de la barra de fatiga"

#, fuzzy
msgid "STRATEGY_STAGES"
msgstr "Etapa de microbio"

msgid "STRICT_NICHE_COMPETITION"
msgstr "Competencia restringida (las diferencia físicas son exageradas)"

msgid "STRUCTURAL"
msgstr "Estructural"

msgid "STRUCTURE"
msgstr "Estructura"

#, fuzzy
msgid "STRUCTURE_ASCENSION_GATE"
msgstr "Centro de sociedad"

#, fuzzy
msgid "STRUCTURE_DYSON_SWARM"
msgstr "Centro de sociedad"

#, fuzzy
msgid "STRUCTURE_HAS_REQUIRED_RESOURCES_TO_BUILD"
msgstr "Los materiales necesarios para la construcción han sido depositados"

msgid "STRUCTURE_HUNTER_GATHERER_LODGE"
msgstr "Choza de Cazadores-Recolectores"

#, fuzzy
msgid "STRUCTURE_IN_PROGRESS_CONSTRUCTION"
msgstr "Construyendo: {0}"

#, fuzzy
msgid "STRUCTURE_REQUIRED_RESOURCES_TO_FINISH"
msgstr "Materiales necesarios para poder terminar la construcción: {0}"

#, fuzzy
msgid "STRUCTURE_SELECTION_MENU_ENTRY"
msgstr "{0} (Coste inicial: {1}, total: {2})"

#, fuzzy
msgid "STRUCTURE_SELECTION_MENU_ENTRY_NOT_ENOUGH_RESOURCES"
msgstr "{0} (NO ES SUFICIENTE PARA EMPEZAR: {1}, total: {2})"

#, fuzzy
msgid "STRUCTURE_SOCIETY_CENTER"
msgstr "Centro de sociedad"

#, fuzzy
msgid "STRUCTURE_STEAM_POWERED_FACTORY"
msgstr "Centro de sociedad"

msgid "SUCCESSFUL_KILL"
msgstr "Caza exitosa"

msgid "SUCCESSFUL_SCAVENGE"
msgstr "Búsqueda de recursos exitosa"

msgid "SUCCESS_BUT_MISSING_ID"
msgstr "El resultado indicó éxito pero no se devolvió ninguna ID"

msgid "SUICIDE_BUTTON_TOOLTIP"
msgstr "Suicidarse"

msgid "SUNLIGHT"
msgstr "Luz solar"

msgid "SUPPORTER_PATRONS"
msgstr "Colaboradores"

msgid "SURVIVAL_TITLE"
msgstr "Supervivencia"

msgid "SWITCH_TO_FRONT_CAMERA"
msgstr "Cambia a cámara frontal"

msgid "SWITCH_TO_RIGHT_CAMERA"
msgstr "Cambia a camera de perfil derecho"

msgid "SWITCH_TO_TOP_CAMERA"
msgstr "Cambia a camera desde arriba"

msgid "SYSREQ"
msgstr "SysRq"

msgid "TAB_SECONDARY_SWITCH_LEFT"
msgstr ""

msgid "TAB_SECONDARY_SWITCH_RIGHT"
msgstr ""

#, fuzzy
msgid "TAB_SWITCH_LEFT"
msgstr "Girar a la izquierda"

#, fuzzy
msgid "TAB_SWITCH_RIGHT"
msgstr "Girar a la derecha"

msgid "TAGS_IS_WHITESPACE"
msgstr "No se ha indicado ninguna etiqueta"

msgid "TAKE_SCREENSHOT"
msgstr "Tomar una captura de pantalla"

#, fuzzy
msgid "TARGET_TYPE_COLON"
msgstr "Tipo:"

#, fuzzy
msgid "TECHNOLOGY_ASCENSION"
msgstr "Construyendo centro de sociedad"

msgid "TECHNOLOGY_HUNTER_GATHERING"
msgstr "Caza-Recolección"

#, fuzzy
msgid "TECHNOLOGY_LEVEL_ADVANCED_SPACE"
msgstr "Tecnología desbloqueada: {0}"

#, fuzzy
msgid "TECHNOLOGY_LEVEL_INDUSTRIAL"
msgstr "Tecnología desbloqueada: {0}"

#, fuzzy
msgid "TECHNOLOGY_LEVEL_PRE_SOCIETY"
msgstr "Construyendo centro de sociedad"

#, fuzzy
msgid "TECHNOLOGY_LEVEL_PRIMITIVE"
msgstr "Tecnología desbloqueada: {0}"

#, fuzzy
msgid "TECHNOLOGY_LEVEL_SCIFI"
msgstr "Herramientas simples de piedra"

#, fuzzy
msgid "TECHNOLOGY_LEVEL_SPACE_AGE"
msgstr "Construyendo centro de sociedad"

#, fuzzy
msgid "TECHNOLOGY_REQUIRED_LEVEL"
msgstr "Construyendo centro de sociedad"

#, fuzzy
msgid "TECHNOLOGY_ROCKETRY"
msgstr "Construyendo centro de sociedad"

#, fuzzy
msgid "TECHNOLOGY_SIMPLE_STONE_TOOLS"
msgstr "Herramientas simples de piedra"

#, fuzzy
msgid "TECHNOLOGY_SOCIETY_CENTER"
msgstr "Construyendo centro de sociedad"

#, fuzzy
msgid "TECHNOLOGY_STEAM_POWER"
msgstr "Construyendo centro de sociedad"

#, fuzzy
msgid "TECHNOLOGY_UNLOCKED_NOTICE"
msgstr "Tecnología desbloqueada: {0}"

msgid "TEMPERATURE"
msgstr "Temperatura"

msgid "TEMPERATURE_SHORT"
msgstr "Temp."

#, fuzzy
msgid "TEMPERATURE_TOLERANCE_TOOLTIP"
msgstr "Visita nuestro Patreon"

msgid "TESTING_TEAM"
msgstr "Equipo de testeo"

#, fuzzy
msgid "THANKS_FOR_BUYING_THRIVE_2"
msgstr ""
"¡Gracias por jugar!\n"
"\n"
"Si te gustó el juego, cuéntale a tus amigos sobre nosotros."

msgid "THANKS_FOR_PLAYING"
msgstr ""
"¡Gracias por jugar!\n"
"\n"
"Si te gustó el juego, cuéntale a tus amigos sobre nosotros."

#, fuzzy
msgid "THANK_YOU_TITLE"
msgstr "¡HAS PROSPERADO!"

msgid "THEORY_TEAM"
msgstr "Equipo de teoria"

msgid "THERMOPLAST"
msgstr "Termoplasto"

#, fuzzy
msgid "THERMOPLAST_DESCRIPTION"
msgstr "El Termoplasto es una estructura de doble membrana que contiene pigmentos termosensibles apilados en sacos membranosos. Es una procariota asimilada para uso de su anfitrión eucariota. Los pigmentos en el Termoplasto usan las diferencias de energía térmica en el ambiente para producir energía en un proceso llamado Termosíntesis. La producción de glucosa dependerá de la concentración de dióxido de carbono y temperatura."

#, fuzzy
msgid "THERMOPLAST_PROCESSES_DESCRIPTION"
msgstr "Produce [thrive:compound type=\"glucose\"][/thrive:compound]. La tasa de producción escala con la concentración de [thrive:compound type=\"carbondioxide\"][/thrive:compound] y la temperatura."

msgid "THERMOSYNTHASE"
msgstr "Termosintasa"

#, fuzzy
msgid "THERMOSYNTHASE_DESCRIPTION"
msgstr "El Termoplasto es una estructura de doble membrana que contiene pigmentos termosensibles apilados en sacos membranosos. Es una procariota asimilada para uso de su anfitrión eucariota. Los pigmentos en el Termoplasto usan las diferencias de energía térmica en el ambiente para producir [thrive:compound type=\"atp\"]ATP[/thrive:compound] en un proceso llamado [b]Termosíntesis[/b]. La producción de glucosa dependerá de la concentración de dióxido de carbono y [thrive:compound type=\"temperature\"]temperatura[/thrive:compound]."

#, fuzzy
msgid "THERMOSYNTHASE_PROCESSES_DESCRIPTION"
msgstr "Produce [thrive:compound type=\"glucose\"][/thrive:compound]. La tasa de producción escala con la concentración de [thrive:compound type=\"carbondioxide\"][/thrive:compound] y la temperatura."

msgid "THERMOSYNTHESIS"
msgstr "Termosíntesis"

msgid "THE_DISTURBANCE"
msgstr "La Perturbación"

#, fuzzy
msgid "THE_PATCH_MAP_BUTTON"
msgstr "Mapa de Regiones"

#, fuzzy
msgid "THE_WORLD_TITLE"
msgstr "Mundo"

msgid "THIS_IS_LOCAL_MOD"
msgstr "Este mod fue instalado localmente"

msgid "THIS_IS_WORKSHOP_MOD"
msgstr "Este mod fue descargado desde el Workshop de Steam"

msgid "THREADS"
msgstr "Hilos:"

msgid "THRIVEOPEDIA"
msgstr "Thrivepedia"

msgid "THRIVEOPEDIA_CURRENT_WORLD_PAGE_TITLE"
msgstr "Mundo actual"

msgid "THRIVEOPEDIA_EVOLUTIONARY_TREE_PAGE_TITLE"
msgstr "Árbol de evolución"

msgid "THRIVEOPEDIA_HINT_IN_GAME"
msgstr "Abrir Thrivepedia"

msgid "THRIVEOPEDIA_HOME_INFO"
msgstr ""
"La Thrivepedia es el centro de información central de Thrive. Aquí encontrarás respuestas a cualquier duda que tengas sobre el juego, tu mundo actual, o el desarrollo de Thrive.\n"
"\n"
"Por ahora la Thrivepedia es relativamente simple, pero ya puedes explorar varias páginas usando el árbol de páginas y los botones de navegación. Ten en cuenta que las páginas relacionadas a una partida específica en progreso solo se podrán acceder cuando la Thrivepedia se abra desde el menú de pausa del juego.\n"
"\n"
"Puedes encontrar más información sobre el juego en estas páginas web:\n"
"\n"
"[color=#3796e1][url=https://revolutionarygamesstudio.com/]Página oficial[/url][/color]\n"
"[color=#3796e1][url=https://wiki.revolutionarygamesstudio.com/wiki/Main_Page]Wiki de desarrollo[/url][/color]\n"
"[color=#3796e1][url=https://thrive.fandom.com/wiki/Thrive_Wiki]Wiki de la comunidad[/url][/color]"

msgid "THRIVEOPEDIA_HOME_PAGE_TITLE"
msgstr "Inicio"

msgid "THRIVEOPEDIA_MUSEUM_PAGE_TITLE"
msgstr "Museo"

msgid "THRIVEOPEDIA_PATCH_MAP_PAGE_TITLE"
msgstr "Zona"

msgid "THRIVE_LICENSES"
msgstr "Licencias de Thrive"

msgid "THYLAKOIDS"
msgstr "Tilacoides"

msgid "THYLAKOIDS_DESCRIPTION"
msgstr "Los Tilacoides son aglomeraciones de proteínas y pigmentos fotosensibles. Estos pigmentos usan la energía de la [thrive:compound type=\"sunlight\"][/thrive:compound] para producir [thrive:compound type=\"glucose\"][/thrive:compound] consumiendo agua y [thrive:compound type=\"carbondioxide\"][/thrive:compound] gaseoso en un proceso llamado [b]fotosíntesis[/b]. Los pigmentos también son lo que le dan su distintivo color. La eficiencia de su producción de [thrive:compound type=\"glucose\"][/thrive:compound] escala con la concentración de [thrive:compound type=\"carbondioxide\"][/thrive:compound] y la intensidad de la [thrive:compound type=\"sunlight\"][/thrive:compound]. Como los tilacoides están directamente suspendidos en el citoplasma, este realiza la [b]glucólisis[/b]."

msgid "TIDEPOOL"
msgstr "Poza de Marea"

msgid "TIMELINE"
msgstr "Línea de tiempo"

msgid "TIMELINE_GLOBAL_FILTER_TOOLTIP"
msgstr "Mostrar eventos globales"

msgid "TIMELINE_LOCAL_FILTER_TOOLTIP"
msgstr "Mostrar eventos locales"

msgid "TIMELINE_NICHE_FILL"
msgstr "[b][u]{0}[/u][/b] se separó de [b][u]{1}[/u][/b] como una nueva especie para llenar un nicho"

#, fuzzy
msgid "TIMELINE_PLAYER_MIGRATED"
msgstr "Parte de la población de [b][u]{0}[/u][/b] ha inmigrado desde {1}"

#, fuzzy
msgid "TIMELINE_PLAYER_MIGRATED_TO"
msgstr "Parte de la población de [b][u]{0}[/u][/b] ha inmigrado desde {1}"

msgid "TIMELINE_SELECTION_PRESSURE_SPLIT"
msgstr "[b][u]{0}[/u][/b] surgió desde [b][u]{1}[/u][/b] como una nueva especie debido a presiones evolutivas diferentes"

#, fuzzy
msgid "TIMELINE_SPECIES_BECAME_MULTICELLULAR"
msgstr ""
"Consigue glucosa (nubes blancas) al moverte hacia ella.\n"
"Tu célula necesita glucosa para producir energía, y por lo tanto, sobrevivir.\n"
"Sigue la línea desde tu célula hacia la glucosa."

msgid "TIMELINE_SPECIES_EXTINCT"
msgstr "¡[b][u]{0}[/u][/b] se ha extinguido!"

msgid "TIMELINE_SPECIES_EXTINCT_LOCAL"
msgstr "[b][u]{0}[/u][/b] ha desaparecido de este bioma"

#, fuzzy
msgid "TIMELINE_SPECIES_FOLLOWED"
msgstr "¡[b][u]{0}[/u][/b] se ha extinguido!"

msgid "TIMELINE_SPECIES_MIGRATED_FROM"
msgstr "Parte de la población de [b][u]{0}[/u][/b] ha inmigrado a este bioma desde {1}"

msgid "TIMELINE_SPECIES_MIGRATED_TO"
msgstr "Parte de la población de [b][u]{0}[/u][/b] ha inmigrado desde {1}"

msgid "TIMELINE_SPECIES_POPULATION_DECREASE"
msgstr "La población de [b][u]{0}[/u][/b] ha decrecido a {1}"

msgid "TIMELINE_SPECIES_POPULATION_INCREASE"
msgstr "La población de [b][u]{0}[/u][/b] ha incrementado a {1}"

msgid "TIME_INDICATOR_TOOLTIP"
msgstr "Tiempo transcurrido: {0:#,#} años"

msgid "TIME_OF_DAY"
msgstr "Tiempo"

msgid "TITLE_COLON"
msgstr "Título:"

msgid "TOGGLE_BINDING"
msgstr "Alternar unión"

#, fuzzy
msgid "TOGGLE_BINDING_TOOLTIP"
msgstr "Alternar unión"

msgid "TOGGLE_DEBUG_PANEL"
msgstr "Activa el panel de depuración"

msgid "TOGGLE_ENGULF"
msgstr "Alternar engullir"

#, fuzzy
msgid "TOGGLE_ENGULF_TOOLTIP"
msgstr "Alternar engullir"

#, fuzzy
msgid "TOGGLE_FAST_MODE"
msgstr "Pausa"

msgid "TOGGLE_FPS"
msgstr "Activar monitor FPS"

msgid "TOGGLE_FULLSCREEN"
msgstr "Pantalla Completa"

#, fuzzy
msgid "TOGGLE_HEAT_VIEW_TOOLTIP"
msgstr "Alternar engullir"

msgid "TOGGLE_HUD_HIDE"
msgstr "Activar HUD"

#, fuzzy
msgid "TOGGLE_INVENTORY"
msgstr "Alternar unión"

msgid "TOGGLE_METRICS"
msgstr "Activar monitor FPS"

#, fuzzy
msgid "TOGGLE_MUCOCYST_DEFENCE"
msgstr "Pantalla Completa"

msgid "TOGGLE_NAVIGATION_TREE"
msgstr "Activar/desactivar árbol de navegación"

msgid "TOGGLE_PAUSE"
msgstr "Pausa"

msgid "TOGGLE_UNBINDING"
msgstr "Alternar separación"

msgid "TOLERANCES_TOO_HIGH_PRESSURE"
msgstr ""

msgid "TOLERANCES_TOO_HIGH_TEMPERATURE"
msgstr ""

msgid "TOLERANCES_TOO_LOW_OXYGEN_PROTECTION"
msgstr ""

#, fuzzy
msgid "TOLERANCES_TOO_LOW_PRESSURE"
msgstr "Presión de Nube de compuestos"

msgid "TOLERANCES_TOO_LOW_TEMPERATURE"
msgstr ""

#, fuzzy
msgid "TOLERANCES_TOO_LOW_UV_PROTECTION"
msgstr "{0}: +{1} ATP"

msgid "TOLERANCES_UNSUITABLE_DEBUFFS"
msgstr ""

#, fuzzy
msgid "TOLERANCE_FROM_ORGANELLES_TOOLTIP"
msgstr ""
"Esta sección muestra el balance total de ATP (energía) de la célula actual.\n"
"Para sobrevivir el balance debe ser positivo. En el caso de las células sésiles, pueden considerar que el balance es positivo si se excluye el movimiento.\n"
"El desplegable que aparece a continuación puede utilizarse para comprobar qué ocurriría si la célula no dispusiera de algún recurso con el que fabricar ATP.\n"
"Por ejemplo, algunas células solo pueden mantener un balance de ATP positivo cuando tienen múltiplos tipos de compuestos con los que fabricar ATP a la vez.\n"
"Es más difícil jugar con ese tipo de células, dado que requieren tener varios tipos de compuestos almacenados a la vez para sobrevivir."

msgid "TOLERANCE_RANGE_LABEL"
msgstr ""

msgid "TOOLS"
msgstr "Herramientas"

#, fuzzy
msgid "TOOL_HAND_AXE"
msgstr "Hacha de mano"

msgid "TOO_LARGE_PRESSURE_RANGE"
msgstr ""

msgid "TOO_MANY_RECENT_VERSIONS_TO_SHOW"
msgstr "No se muestran todas las versiones recientes ya que son demasiadas"

#, fuzzy
msgid "TOTAL_GATHERED_ENERGY_COLON"
msgstr "Estado:"

msgid "TOTAL_SAVES"
msgstr "Partidas guardadas:"

msgid "TOXIN_CHANNEL_INHIBITOR"
msgstr "Inhibidor de canales"

#, fuzzy
msgid "TOXIN_CHANNEL_INHIBITOR_DESCRIPTION"
msgstr "La vacuola de toxinas es una vacuola modificada específicamente para la producción, secreción y almacenamiento de toxinas. Más vacuolas de toxinas incrementan la velocidad a la que se pueden disparar las toxinas."

#, fuzzy
msgid "TOXIN_COMPOUND"
msgstr "Compuestos"

#, fuzzy
msgid "TOXIN_CYTOTOXIN"
msgstr "Ciertas opciones serán deshabilitadas si \"Solo usar VCLC\" está activado"

#, fuzzy
msgid "TOXIN_CYTOTOXIN_DESCRIPTION"
msgstr "La vacuola de toxinas es una vacuola modificada específicamente para la producción, secreción y almacenamiento de toxinas. Más vacuolas de toxinas incrementan la velocidad a la que se pueden disparar las toxinas."

msgid "TOXIN_FIRE_RATE_TOXICITY_COLON"
msgstr "Tasa de disparo y Toxicidad:"

#, fuzzy
msgid "TOXIN_MACROLIDE"
msgstr ""
"Vacuola de\n"
"Toxinas"

#, fuzzy
msgid "TOXIN_MACROLIDE_DESCRIPTION"
msgstr "La vacuola de toxinas es una vacuola modificada específicamente para la producción, secreción y almacenamiento de toxinas. Más vacuolas de toxinas incrementan la velocidad a la que se pueden disparar las toxinas."

msgid "TOXIN_OXYGEN_METABOLISM_INHIBITOR"
msgstr "Cianuro"

#, fuzzy
msgid "TOXIN_OXYGEN_METABOLISM_INHIBITOR_DESCRIPTION"
msgstr "Los metabolosomas son aglomeraciones de proteínas envueltas en cápsides. Pueden convertir la [thrive:compound type=\"glucose\"][/thrive:compound] en [thrive:compound type=\"atp\"][/thrive:compound] de forma mucho más eficiente que el citoplasma en un proceso llamado [b]respiración aeróbica[/b]. Sin embargo, requiere [thrive:compound type=\"oxygen\"][/thrive:compound] para funcionar, y niveles bajos de [thrive:compound type=\"oxygen\"][/thrive:compound] en el ambiente causarán la ralentización de su producción de [thrive:compound type=\"atp\"][/thrive:compound]. Como los metabolosomas están directamente suspendidos en el citoplasma, este fluido realiza la [b]glucólisis[/b]."

#, fuzzy
msgid "TOXIN_OXYTOXY_DESCRIPTION"
msgstr "La vacuola de toxinas es una vacuola modificada específicamente para la producción, secreción y almacenamiento de toxinas. Más vacuolas de toxinas incrementan la velocidad a la que se pueden disparar las toxinas."

msgid "TOXIN_PREFER_FIRE_RATE"
msgstr "Disparo-rápido"

msgid "TOXIN_PREFER_TOXICITY"
msgstr "Toxico"

#, fuzzy
msgid "TOXIN_PROPERTIES_HEADING"
msgstr "Resistencia Tóxica"

msgid "TOXIN_RESISTANCE"
msgstr "Resistencia Tóxica"

#, fuzzy
msgid "TOXIN_TOXICITY_CUSTOMIZATION_TOOLTIP"
msgstr "Fosiliza esta especie para preservarla en el Museo. Puedes acceder al Museo desde la Thrivepedia, o abrir especies fosilizadas en el editor libre."

#, fuzzy
msgid "TOXIN_TYPE_COLON"
msgstr "Tipo:"

#, fuzzy
msgid "TOXIN_TYPE_CUSTOMIZATION_EXPLANATION"
msgstr "Fosiliza esta especie para preservarla en el Museo. Puedes acceder al Museo desde la Thrivepedia, o abrir especies fosilizadas en el editor libre."

#, fuzzy
msgid "TOXIN_VACUOLE"
msgstr ""
"Vacuola de\n"
"Toxinas"

#, fuzzy
msgid "TOXIN_VACUOLE_DESCRIPTION"
msgstr "La vacuola de toxinas es una vacuola modificada específicamente para la producción, secreción y almacenamiento de toxinas. Más vacuolas de toxinas incrementan la velocidad a la que se pueden disparar las toxinas."

#, fuzzy
msgid "TOXIN_VACUOLE_PROCESSES_DESCRIPTION"
msgstr "Convierte [thrive:compound type=\"atp\"][/thrive:compound] en [thrive:compound type=\"oxytoxy\"][/thrive:compound]. La tasa de conversión escala con la concentración de [thrive:compound type=\"oxygen\"][/thrive:compound]. Puedes liberar toxinas presionando la tecla [thrive:input]g_fire_toxin[/thrive:input]. Cuando la cantidad de [thrive:compound type=\"oxytoxy\"][/thrive:compound] este baja, disparar seguira siendo posible pero con un daño reducido."

#, fuzzy
msgid "TOXISOME"
msgstr "Oxitoxisoma"

#, fuzzy
msgid "TOXISOME_DESCRIPTION"
msgstr "El lisosoma es un orgánulo integrado a la membrana que contiene enzimas hidrolícas que pueden quebrar las cadenas de ciertas biomoléculas. El Lisosoma permite que la célula obtenga mas compuestos a través de endocitosis, con agua como el único residuo en un proceso llamado [b]autofagia[/b]."

msgid "TRANSLATORS"
msgstr "Traductores"

msgid "TRANSPARENCY"
msgstr "Transparencia"

#, fuzzy
msgid "TRILLION_ABBREVIATION"
msgstr "{0} mM"

#, fuzzy
msgid "TRY_FOSSILISING_SOME_SPECIES"
msgstr "Intenta tomar algunas capturas de pantalla!"

msgid "TRY_MAKING_A_SAVE"
msgstr "¡Intenta guardar una partida!"

msgid "TRY_TAKING_SOME_SCREENSHOTS"
msgstr "Intenta tomar algunas capturas de pantalla!"

msgid "TUTORIAL"
msgstr "Tutorial"

#, fuzzy
msgid "TUTORIAL_ALL_NOT_ENABLED_EXPLANATION"
msgstr "(ADVERTENCIA: la fotosíntesis se vuelve mucho menos viable)"

#, fuzzy
msgid "TUTORIAL_MICROBE_EDITOR_ATP_BALANCE_INTRO"
msgstr ""
"La barra de producción de ATP a la derecha indica cuánto [thrive:compound type=\"atp\"][/thrive:compound] tu célula produce comparado a cuánto se consume. Si la barra superior es más corta que la inferior, no estás produciendo suficiente [thrive:compound type=\"atp\"][/thrive:compound].\n"
"\n"
"La barra inferior contiene \n"
"\n"
"Si seleccionas un bioma conectado al que actualmente ocupas, el cuál está señalado con un borde verde parpadeando, puede apretar el botón \"Moverme a este bioma\" para migrar allí.\n"
"\n"
"Intenta seleccionar un bioma para continuar."

#, fuzzy
msgid "TUTORIAL_MICROBE_EDITOR_AUTO-EVO_PREDICTION"
msgstr ""
"Este panel muestra una predicción de la futura población. Estos números provienen de la simulación de población de auto-evo.\n"
"\n"
"Los mismos, no tienen en consideración el desempeño individual. Por lo que, en el bioma actual, te desempeñaras mejor cuando entres al editor.\n"
"\n"
"Aún así deberás intentar mantener alta tu población, aún cunado no estés directamente involucrado.\n"
"\n"
"Puedes ver información más detallada de la predicción clicando en el icono del signo de interrogación del panel."

#, fuzzy
msgid "TUTORIAL_MICROBE_EDITOR_CELL_TEXT"
msgstr ""
"Este es el editor celular, donde vas a poder evolucionar tu especie gastanto punto de mutación (PM). Cada generación tendrás siempre 100 PM para gastar así que no te molestes en guardarlos!\n"
"\n"
"El hexágono en el centro de tu pantalla es tu célula, la cual está compuesta por una única parte de citoplasma.\n"
"\n"
"Para continuar, selecciona una parte del panel de la izquierda. Luego apreta click izquierdo al lado del hexágono para ubicarla. Puedes rotar partes con [thrive:input]e_rotate_left[/thrive:input] and [thrive:input]e_rotate_right[/thrive:input]."

#, fuzzy
msgid "TUTORIAL_MICROBE_EDITOR_CHEMORECEPTOR"
msgstr ""
"Este es el editor celular, donde vas a poder evolucionar tu especie gastanto punto de mutación (PM). Cada generación tendrás siempre 100 PM para gastar así que no te molestes en guardarlos!\n"
"\n"
"El hexágono en el centro de tu pantalla es tu célula, la cuál está compuesta por una única parte de citoplasma.\n"
"\n"
"Para continuar, selecciona una parte del panel de la izquierda. Luego apreta click izquierdo al lado del hexágono para ubicarla. Puedes rotar partes con [thrive:input]e_rotate_left[/thrive:input] and [thrive:input]e_rotate_right[/thrive:input]."

#, fuzzy
msgid "TUTORIAL_MICROBE_EDITOR_COMPOUND_BALANCES"
msgstr ""
"La barra de producción de ATP a la derecha indica cuánto [thrive:compound type=\"atp\"][/thrive:compound] tu célula produce comparado a cuánto se consume. Si la barra superior es más corta que la inferior, no estás produciendo suficiente [thrive:compound type=\"atp\"][/thrive:compound].\n"
"\n"
"La barra inferior contiene \n"
"\n"
"Si seleccionas un bioma conectado al que actualmente ocupas, el cuál está señalado con un borde verde parpadeando, puede apretar el botón \"Moverme a este bioma\" para migrar allí.\n"
"\n"
"Intenta seleccionar un bioma para continuar."

#, fuzzy
msgid "TUTORIAL_MICROBE_EDITOR_DIGESTION_STAT"
msgstr ""
"Este es el editor celular, donde vas a poder evolucionar tu especie gastanto punto de mutación (PM). Cada generación tendrás siempre 100 PM para gastar así que no te molestes en guardarlos!\n"
"\n"
"El hexágono en el centro de tu pantalla es tu célula, la cuál está compuesta por una única parte de citoplasma.\n"
"\n"
"Para continuar, selecciona una parte del panel de la izquierda. Luego apreta click izquierdo al lado del hexágono para ubicarla. Puedes rotar partes con [thrive:input]e_rotate_left[/thrive:input] and [thrive:input]e_rotate_right[/thrive:input]."

#, fuzzy
msgid "TUTORIAL_MICROBE_EDITOR_ENDING_TEXT"
msgstr ""
"Eso es lo básico del editor. Puedes ver las otras pestañas del editor para tener incluso más opciones.\n"
"\n"
"Puedes renombrar tu especie al hacer click en el nombre de la especie y editando el texto.\n"
"\n"
"Al principio, deberías mantener el tamaño de la célula bajo y moverte a los biomas de la superficie.\n"
"\n"
"¡Buena suerte!"

#, fuzzy
msgid "TUTORIAL_MICROBE_EDITOR_FLAGELLUM"
msgstr ""
"Este es el editor celular, donde vas a poder evolucionar tu especie gastanto punto de mutación (PM). Cada generación tendrás siempre 100 PM para gastar así que no te molestes en guardarlos!\n"
"\n"
"El hexágono en el centro de tu pantalla es tu célula, la cuál está compuesta por una única parte de citoplasma.\n"
"\n"
"Para continuar, selecciona una parte del panel de la izquierda. Luego apreta click izquierdo al lado del hexágono para ubicarla. Puedes rotar partes con [thrive:input]e_rotate_left[/thrive:input] and [thrive:input]e_rotate_right[/thrive:input]."

#, fuzzy
msgid "TUTORIAL_MICROBE_EDITOR_FOOD_CHAIN"
msgstr ""
"Eso es lo básico del editor. Puedes ver las otras pestañas del editor para tener incluso más opciones.\n"
"\n"
"Puedes renombrar tu especie al hacer click en el nombre de la especie y editando el texto.\n"
"\n"
"Al principio, deberías mantener el tamaño de la célula bajo y moverte a los biomas de la superficie.\n"
"\n"
"¡Buena suerte!"

#, fuzzy
msgid "TUTORIAL_MICROBE_EDITOR_MIGRATION"
msgstr ""
"Este es el editor celular, donde vas a poder evolucionar tu especie gastanto punto de mutación (PM). Cada generación tendrás siempre 100 PM para gastar así que no te molestes en guardarlos!\n"
"\n"
"El hexágono en el centro de tu pantalla es tu célula, la cuál está compuesta por una única parte de citoplasma.\n"
"\n"
"Para continuar, selecciona una parte del panel de la izquierda. Luego apreta click izquierdo al lado del hexágono para ubicarla. Puedes rotar partes con [thrive:input]e_rotate_left[/thrive:input] and [thrive:input]e_rotate_right[/thrive:input]."

#, fuzzy
msgid "TUTORIAL_MICROBE_EDITOR_MODIFY_ORGANELLE"
msgstr ""
"Quitar orgánulos también cuesta PM ya que es una mutación, salvo que hayan sido ubicados en la actual sesión de edición.\n"
"\n"
"Haz click derecho en un orgánulo para que aparezca el menú desplegable y selecciona la opción de eliminar para quitarlo.\n"
"\n"
"Si cometes un error, puedes deshacer tus cambios desde el editor.\n"
"\n"
"Presiona el botón de deshacer para continuar."

#, fuzzy
msgid "TUTORIAL_MICROBE_EDITOR_NEGATIVE_ATP_BALANCE"
msgstr ""
"Este es el mapa de las regiones.\n"
"\n"
"Cada ícono representa un bioma único que puede habitar, el panel en la derecha describe las condiciones del bioma seleccionado actualmente.\n"
"\n"
"Si seleccionas un bioma conectado al que actualmente ocupas, el cuál está señalado con un borde verde parpadeando, puede apretar el botón \"Moverme a este bioma\" para migrar allí.\n"
"\n"
"Intenta seleccionar un bioma para continuar."

#, fuzzy
msgid "TUTORIAL_MICROBE_EDITOR_NO_CHANGES_MADE"
msgstr ""
"Eso es lo básico del editor. Puedes ver las otras pestañas del editor para tener incluso más opciones.\n"
"\n"
"Puedes renombrar tu especie al hacer click en el nombre de la especie y editando el texto.\n"
"\n"
"Al principio, deberías mantener el tamaño de la célula bajo y moverte a los biomas de la superficie.\n"
"\n"
"¡Buena suerte!"

#, fuzzy
msgid "TUTORIAL_MICROBE_EDITOR_OPEN_TOLERANCES"
msgstr ""
"La barra de producción de ATP a la derecha indica cuánto [thrive:compound type=\"atp\"][/thrive:compound] tu célula produce comparado a cuánto se consume. Si la barra superior es más corta que la inferior, no estás produciendo suficiente [thrive:compound type=\"atp\"][/thrive:compound].\n"
"\n"
"La barra inferior contiene \n"
"\n"
"Si seleccionas un bioma conectado al que actualmente ocupas, el cuál está señalado con un borde verde parpadeando, puede apretar el botón \"Moverme a este bioma\" para migrar allí.\n"
"\n"
"Intenta seleccionar un bioma para continuar."

#, fuzzy
msgid "TUTORIAL_MICROBE_EDITOR_PATCH_TEXT"
msgstr ""
"Este es el mapa de las regiones.\n"
"\n"
"Cada ícono representa un bioma único que puede habitar, el panel en la derecha describe las condiciones del bioma seleccionado actualmente.\n"
"\n"
"Si seleccionas un bioma conectado al que actualmente ocupas, el cuál está señalado con un borde verde parpadeando, puede apretar el botón \"Moverme a este bioma\" para migrar allí.\n"
"\n"
"Intenta seleccionar un bioma para continuar."

#, fuzzy
msgid "TUTORIAL_MICROBE_EDITOR_REMOVE_ORGANELLE_TEXT"
msgstr ""
"Quitar orgánulos también cuesta PM ya que es una mutación, salvo que hayan sido ubicados en la actual sesión de edición.\n"
"\n"
"Haz click derecho en un orgánulo para que aparezca el menú desplegable y selecciona la opción de eliminar para quitarlo.\n"
"\n"
"Si cometes un error, puedes deshacer tus cambios desde el editor.\n"
"\n"
"Presiona el botón de deshacer para continuar."

#, fuzzy
msgid "TUTORIAL_MICROBE_EDITOR_SELECT_ORGANELLE_TEXT"
msgstr ""
"Al seleccionar los orgánulos a añadir, presta atención a sus descripciones para saber que procesos realizan y que compuestos producen.\n"
"\n"
"También presta atención al balance de ATP mostrado en la parte superior derecha de la pantalla para asegurarte de que tu célula sobreviva.\n"
"\n"
"Puedes rotar orgánulos con A y D antes de añadirlas.\n"
"\n"
"Presiona el botón de rehacer para continuar."

#, fuzzy
msgid "TUTORIAL_MICROBE_EDITOR_STAY_SMALL"
msgstr ""
"Deberías enfocarte en una o dos fuentes de energía, de ésta forma no necesitarás tener todos los recursos para general suficiente ATP para sobrevivir.\n"
"\n"
"De igual forma, considera si añadir un orgánulo es beneficioso, en ocasiones no realizar ningún cambio es una buena opción ya que mantener cada parte cuesta ATP requiriendo más recursos para dividirse.\n"
"\n"
"Una posible estrategia, es mantenerse como una célula de un solo hexágono citoplasmático y dirigirse a los biomas de la superficie antes de obtener orgánulos que permitan la fotosíntesis."

#, fuzzy
msgid "TUTORIAL_MICROBE_EDITOR_TOLERANCES_TAB"
msgstr ""
"La barra de producción de ATP a la derecha indica cuánto [thrive:compound type=\"atp\"][/thrive:compound] tu célula produce comparado a cuánto se consume. Si la barra superior es más corta que la inferior, no estás produciendo suficiente [thrive:compound type=\"atp\"][/thrive:compound].\n"
"\n"
"La barra inferior contiene \n"
"\n"
"Si seleccionas un bioma conectado al que actualmente ocupas, el cuál está señalado con un borde verde parpadeando, puede apretar el botón \"Moverme a este bioma\" para migrar allí.\n"
"\n"
"Intenta seleccionar un bioma para continuar."

msgid "TUTORIAL_MICROBE_STAGE_EDITOR_BUTTON_TUTORIAL"
msgstr ""
"Has reunido suficientes recursos para que tu célula se divida.\n"
"\n"
"Ahora estás listo para editar tu especie.\n"
"\n"
"Para entrar en el editor pulsa el botón parpadeante del editor en la parte inferior derecha."

msgid "TUTORIAL_MICROBE_STAGE_ENGULFED_TEXT"
msgstr ""
"Su célula ha sido engullida y se encuentra siendo digerida. El progreso está  mostrado en su barra de vida. Su célula estará muerta una vez esta se acabe o se alcance un límite máximo de tiempo.\n"
"\n"
"Puede utilizar el botón de suicidio para saltarse el proceso y renacer, ¡pero recuerda que siempre hay una chance de que puedas escapar!"

msgid "TUTORIAL_MICROBE_STAGE_ENGULFMENT_FULL_TEXT"
msgstr ""
"Tu célula tiene una capacidad limitada para los objetos que puede engullir en una sola vez. Este límite es relativo a tu tamaño; células más pequeñas tienen menos capacidad.\n"
"\n"
"\n"
"\n"
"Cuando está llena, una célula no puede engullir más cosas. Para continuar engullendo, espera a que uno o más objetos previamente engullidos sean completamente digeridos."

#, fuzzy
msgid "TUTORIAL_MICROBE_STAGE_ENGULFMENT_TEXT"
msgstr ""
"Engulle objetos pasando por encima de ellos en el modo engullir. Actívalo presionando[thrive:input]g_toggle_engulf[/thrive:input].\n"
"\n"
"Puedes desactivar el modo engullir una vez el objeto esté siendo ingerido por tu célula.\n"
"\n"
"Sigue la línea desde tu célula hasta el objeto engullible más cercano."

#, fuzzy
msgid "TUTORIAL_MICROBE_STAGE_ENVIRONMENT_PANEL"
msgstr ""
"Engulle objetos pasando por encima de ellos en el modo engullir. Actívalo presionando[thrive:input]g_toggle_engulf[/thrive:input].\n"
"\n"
"Puedes desactivar el modo engullir una vez el objeto esté siendo ingerido por tu célula.\n"
"\n"
"Sigue la línea desde tu célula hasta el objeto engullible más cercano."

#, fuzzy
msgid "TUTORIAL_MICROBE_STAGE_HELP_MENU_AND_ZOOM"
msgstr ""
"Si sigues teniendo problemas con las mecánicas del juego, consulta el menú de ayuda. Puedes abrirlo con el botón del signo de interrogación en la parte inferior izquierda.\n"
"\n"
"Un consejo más: puedes alejar la vista con la rueda del ratón."

msgid "TUTORIAL_MICROBE_STAGE_LEAVE_COLONY_TEXT"
msgstr ""
"Tienes suficientes [thrive:compound type=\"ammonia\"][/thrive:compound] and [thrive:compound type=\"phosphates\"][/thrive:compound]. No obstante, al ser parte de una colonia no multicelular, eres incapaz de progresar hacia la reproducción.\n"
"\n"
"Debes dejar la colonia para utilizar el editor salvo que planees volverte multicelular.\n"
"Deja la colonia para continuar tu crecimiento apretando [thrive:input]g_unbind_all[/thrive:input]."

#, fuzzy
msgid "TUTORIAL_MICROBE_STAGE_MEMBER_DIED"
msgstr ""
"Engulle objetos pasando por encima de ellos en el modo engullir. Actívalo presionando[thrive:input]g_toggle_engulf[/thrive:input].\n"
"\n"
"Puedes desactivar el modo engullir una vez el objeto esté siendo ingerido por tu célula.\n"
"\n"
"Sigue la línea desde tu célula hasta el objeto engullible más cercano."

#, fuzzy
msgid "TUTORIAL_MICROBE_STAGE_OPEN_PROCESS_PANEL"
msgstr ""
"Para que tu célula se reproduzca necesita duplicar todos sus orgánulos reuniendo la suficiente cantidad de amoníaco y fosfatos.\n"
"Observa el indicador en la parte inferior derecha para ver cuánto más necesitas."

#, fuzzy
msgid "TUTORIAL_MICROBE_STAGE_PAUSING"
msgstr ""
"Has entrado en el modo de desvinculación. En este modo puedes hacer clic sobre los miembros de la colonia para desvincularlos.\n"
"\n"
"Para abandonar la colonia por completo, puedes hacer clic en tu propia célula o pulsar la tecla  [thrive:input]g_unbind_all[/thrive:input]."

#, fuzzy
msgid "TUTORIAL_MICROBE_STAGE_PROCESS_PANEL"
msgstr ""
"Para que tu célula se reproduzca necesita duplicar todos sus orgánulos reuniendo la suficiente cantidad de amoníaco y fosfatos.\n"
"Observa el indicador en la parte inferior derecha para ver cuánto más necesitas."

#, fuzzy
msgid "TUTORIAL_MICROBE_STAGE_REPRODUCE_TEXT"
msgstr ""
"Para que tu célula se reproduzca necesita duplicar todos sus orgánulos reuniendo la suficiente cantidad de amoníaco y fosfatos.\n"
"Observa el indicador en la parte inferior derecha para ver cuánto más necesitas."

#, fuzzy
msgid "TUTORIAL_MICROBE_STAGE_RESOURCE_SPLIT"
msgstr ""
"Para que tu célula se reproduzca necesita duplicar todos sus orgánulos reuniendo la suficiente cantidad de amoníaco y fosfatos.\n"
"Observa el indicador en la parte inferior derecha para ver cuánto más necesitas."

msgid "TUTORIAL_MICROBE_STAGE_UNBIND_TEXT"
msgstr ""
"Has entrado en el modo de desvinculación. En este modo puedes hacer clic sobre los miembros de la colonia para desvincularlos.\n"
"\n"
"Para abandonar la colonia por completo, puedes hacer clic en tu propia célula o pulsar la tecla  [thrive:input]g_unbind_all[/thrive:input]."

#, fuzzy
msgid "TUTORIAL_MULTICELLULAR_STAGE_WELCOME"
msgstr ""
"¡Bienvenido al estadio multicelular inicial!\n"
"\n"
"Conseguiste guiar a tu especie a través de la fase unicelular.\n"
"\n"
"El juego continúa con las mecánicas básicas del estadio microbio. Aún necesitas seguir alimentando a tu organismo para reproducirte y entrar en el editor.\n"
"\n"
"Sin embargo, ahora puedes diseñar tu colonia celular en el editor y especializar tus células en varios roles. Ten en mente que los miembros de tu colonia no pueden compartir [thrive:compound type=\"atp\"][/thrive:compound].\n"
"\n"
"Si estás utilizando la reproducción por gemación (el método predeterminado), comenzaras controlando una pequeña yema y deberás crecer el resto de tus células."

msgid "TUTORIAL_VIEW_NOW"
msgstr "Ver ahora"

msgid "TWO_TIMES"
msgstr "2x"

msgid "TYPE_COLON"
msgstr "Tipo:"

msgid "UNAPPLIED_MOD_CHANGES"
msgstr "Hay cambios sin aplicar"

msgid "UNAPPLIED_MOD_CHANGES_DESCRIPTION"
msgstr "Tienes que aplicar los cambios para cargar/descargar cualquier mod."

msgid "UNBIND_ALL"
msgstr "Desunir todas"

#, fuzzy
msgid "UNBIND_ALL_TOOLTIP"
msgstr "Desunir todas"

msgid "UNBIND_HELP_TEXT"
msgstr "Modo desunión"

msgid "UNCERTAIN_VERSION_WARNING"
msgstr "Esta es una versión de prueba por lo que la información mostada debajo puede no estar a la actualizada"

msgid "UNDERWATERCAVE"
msgstr "Cueva submarina"

#, fuzzy
msgid "UNDERWATER_VENT_ERUPTION"
msgstr "Cueva submarina"

#, fuzzy
msgid "UNDERWATER_VENT_ERUPTION_IN"
msgstr "Cueva submarina"

#, fuzzy
msgid "UNDISCOVERED_ORGANELLES"
msgstr "Orgánulos Desconectados"

#, fuzzy
msgid "UNDISCOVERED_PATCH"
msgstr "Ir a Zona Actual"

msgid "UNDO"
msgstr "Deshacer"

msgid "UNDO_THE_LAST_ACTION"
msgstr "Deshacer la última acción"

#, fuzzy
msgid "UNIT_ACTION_CONSTRUCT"
msgstr "Velocidad de mutación de la AI"

#, fuzzy
msgid "UNIT_ACTION_MOVE"
msgstr "Velocidad de mutación de la AI"

msgid "UNIT_ADVANCED_SPACESHIP"
msgstr "Nave espacial avanzada"

msgid "UNIT_SIMPLE_ROCKET"
msgstr "Cohete simple"

msgid "UNKNOWN"
msgstr "Desconocido"

msgid "UNKNOWN_DISPLAY_DRIVER"
msgstr "Desconocido"

msgid "UNKNOWN_MOUSE"
msgstr "Botón desconocido del mouse"

#, fuzzy
msgid "UNKNOWN_ORGANELLE_SYMBOL"
msgstr "Colocar orgánulos"

#, fuzzy
msgid "UNKNOWN_PATCH"
msgstr "Desconocido"

#, fuzzy
msgid "UNKNOWN_SHORT"
msgstr "Desconocido"

msgid "UNKNOWN_VERSION"
msgstr "Versión desconocida"

msgid "UNKNOWN_WORKSHOP_ID"
msgstr "ID de Workshop desconocido para el mod actual"

#, fuzzy
msgid "UNLIMIT_GROWTH_SPEED"
msgstr "Limita el crecimiento del uso de compuestos"

#, fuzzy
msgid "UNLOCKED_NEW_ORGANELLE"
msgstr "Colocar orgánulos"

#, fuzzy
msgid "UNLOCK_ALL_ORGANELLES"
msgstr "Multiples Orgánulos"

msgid "UNLOCK_CONDITION_ATP_PRODUCTION_ABOVE"
msgstr "Producción de [thrive:compound type=\"atp\"][/thrive:compound] alcanza {0}"

msgid "UNLOCK_CONDITION_COMPOUND_IS_ABOVE"
msgstr ""

msgid "UNLOCK_CONDITION_COMPOUND_IS_BELOW"
msgstr ""

msgid "UNLOCK_CONDITION_COMPOUND_IS_BETWEEN"
msgstr ""

msgid "UNLOCK_CONDITION_DIGESTED_MICROBES_ABOVE"
msgstr "{0} microbios están digeridos  (Actualmente en {1})"

msgid "UNLOCK_CONDITION_ENGULFED_MICROBES_ABOVE"
msgstr "{0} microbios están engullidos ( actualmente en {1})"

msgid "UNLOCK_CONDITION_EXCESS_ATP_ABOVE"
msgstr ""

#, fuzzy
msgid "UNLOCK_CONDITION_PLAYER_DAMAGE_RECEIVED"
msgstr "Velocidad de Digestion:"

#, fuzzy
msgid "UNLOCK_CONDITION_PLAYER_DAMAGE_RECEIVED_SOURCE"
msgstr "Velocidad de Digestion:"

msgid "UNLOCK_CONDITION_PLAYER_DEATH_COUNT_ABOVE"
msgstr ""

msgid "UNLOCK_CONDITION_REPRODUCED_WITH"
msgstr ""

msgid "UNLOCK_CONDITION_REPRODUCED_WITH_IN_A_ROW"
msgstr ""

msgid "UNLOCK_CONDITION_REPRODUCE_IN_BIOME"
msgstr "reproduciendo en el bioma {0}"

#, fuzzy
msgid "UNLOCK_CONDITION_SPEED_BELOW"
msgstr "Velocidad de Digestion:"

msgid "UNLOCK_WITH_ANY_OF_FOLLOWING"
msgstr "[b]{0}[/b] desbloqueados cuando"

msgid "UNSAVED_CHANGE_WARNING"
msgstr ""
"Tienes cambios sin guardar que serán descartados.\n"
"¿Deseas continuar?"

msgid "UNTITLED"
msgstr "Sin título"

#, fuzzy
msgid "UPGRADE_CILIA_PULL"
msgstr "Tirando de los cilios"

#, fuzzy
msgid "UPGRADE_CILIA_PULL_DESCRIPTION"
msgstr "Los Cilios son similares a los flagelos, pero en vez de proveer major velocidad directional, proveen major fuerza de rotación, ayudando a las células a girar."

#, fuzzy
msgid "UPGRADE_COST"
msgstr "{0} PM"

#, fuzzy
msgid "UPGRADE_DESCRIPTION_NONE"
msgstr "La lipasa permite que la célula disuelva varios tipos de membranas. Tu célula ya produce algunas de las enzimas necesarias, pero el Lisosoma hace que este proceso sea mas efectivo."

#, fuzzy
msgid "UPGRADE_NAME_NONE"
msgstr "No hay mejora"

#, fuzzy
msgid "UPGRADE_PILUS_INJECTISOME"
msgstr "Los Cilios son similares a los flagelos, pero en vez de proveer major velocidad directional, proveen major fuerza de rotación, ayudando a las células a girar."

#, fuzzy
msgid "UPGRADE_PILUS_INJECTISOME_DESCRIPTION"
msgstr "Los Cilios son similares a los flagelos, pero en vez de proveer major velocidad directional, proveen major fuerza de rotación, ayudando a las células a girar."

#, fuzzy
msgid "UPGRADE_SLIME_JET_MUCOCYST"
msgstr "{0} PM"

#, fuzzy
msgid "UPGRADE_SLIME_JET_MUCOCYST_DESCRIPTION"
msgstr "Transforma [thrive:compound type=\"glucose\"][/thrive:compound] en [thrive:compound type=\"mucilage\"][/thrive:compound]. Aprete [thrive:input]g_secrete_slime[/thrive:input] para liberar el [thrive:compound type=\"mucilage\"][/thrive:compound] guardado, aumentando la velocidad de esta célula y haciendo más lentos a los depredadores."

msgid "UPLOAD"
msgstr "Cargar"

msgid "UPLOADING_DOT_DOT_DOT"
msgstr "Cargando..."

msgid "UPLOAD_SUCCEEDED"
msgstr "Guardado con éxito"

msgid "UPSCALE_BILINEAR"
msgstr ""

msgid "UPSCALE_FSR_1"
msgstr ""

msgid "UPSCALE_FSR_22"
msgstr ""

msgid "UPSCALE_METHOD"
msgstr ""

msgid "UPSCALE_SHARPENING_FSR"
msgstr ""

msgid "USED_LIBRARIES_LICENSES"
msgstr "Licencias y Bibliotecas Usadas"

msgid "USED_RENDERER_NAME"
msgstr "Renderizardor en uso:"

msgid "USES_FEATURE"
msgstr "Si"

msgid "USE_AUTO_HARMONY"
msgstr "Usar carga Automática de Harmony"

msgid "USE_AUTO_HARMONY_TOOLTIP"
msgstr "Automáticamente carga parches de Harmony desde Assembly (no requiere especificar la clase del mod)"

msgid "USE_A_CUSTOM_USERNAME"
msgstr "Usar un nombre personalizado"

msgid "USE_DISK_CACHE"
msgstr "Usar cache del disco"

msgid "USE_MANUAL_THREAD_COUNT"
msgstr "Ajustar manualmente el número de hilos en segundo plano"

#, fuzzy
msgid "USE_MANUAL_THREAD_COUNT_NATIVE"
msgstr "Ajustar manualmente el número de hilos en segundo plano"

msgid "USE_VIRTUAL_WINDOW_SIZE"
msgstr "Utilizar tamaño de ventana virtual"

#, fuzzy
msgid "UV_PROTECTION"
msgstr "Predicción del Auto-evo"

#, fuzzy
msgid "UV_TOLERANCE_TOOLTIP"
msgstr ""
"Esta sección muestra el balance total de ATP (energía) de la célula actual.\n"
"Para sobrevivir el balance debe ser positivo. En el caso de las células sésiles, pueden considerar que el balance es positivo si se excluye el movimiento.\n"
"El desplegable que aparece a continuación puede utilizarse para comprobar qué ocurriría si la célula no dispusiera de algún recurso con el que fabricar ATP.\n"
"Por ejemplo, algunas células solo pueden mantener un balance de ATP positivo cuando tienen múltiplos tipos de compuestos con los que fabricar ATP a la vez.\n"
"Es más difícil jugar con ese tipo de células, dado que requieren tener varios tipos de compuestos almacenados a la vez para sobrevivir."

msgid "VACUOLE"
msgstr "Vacuola"

msgid "VACUOLE_DESCRIPTION"
msgstr "La vacuola es un orgánulo membranoso interno usado para almacenar sustancias. Está compuesta por numerosas vesículas, estructuras membranosas más pequeñas, que se han fusionado para formar una estructura más grande. Está llena de agua, que es usada para contener diferentes moléculas, enzimas, sólidos y otras sustancias. Su forma es fluida y puede variar entre células."

msgid "VACUOLE_IS_SPECIALIZED"
msgstr "Vacuola especializada"

#, fuzzy
msgid "VACUOLE_NOT_SPECIALIZED_DESCRIPTION"
msgstr "Aumenta el espacio de almacenamiento de la célula."

msgid "VACUOLE_PROCESSES_DESCRIPTION"
msgstr "Aumenta el espacio de almacenamiento de la célula."

#, fuzzy
msgid "VACUOLE_SPECIALIZED_DESCRIPTION"
msgstr "Aumenta el espacio de almacenamiento de la célula."

msgid "VALUE_WITH_UNIT"
msgstr "{0} {1}"

msgid "VERSION_COLON"
msgstr "Versión:"

msgid "VERTICAL_COLON"
msgstr "Vertical:"

msgid "VERTICAL_WITH_AXIS_NAME_COLON"
msgstr "Vertical (Axis:{0})"

msgid "VIDEO_MEMORY"
msgstr "Memoria de video en uso:"

msgid "VIDEO_MEMORY_MIB"
msgstr "{0} MiB"

msgid "VIEWER"
msgstr "Visualizador"

#, fuzzy
msgid "VIEW_ALL"
msgstr "Deshabilitar todo"

#, fuzzy
msgid "VIEW_CELL_PROCESSES"
msgstr "Aumenta la velocidad de rotación de células grandes."

#, fuzzy
msgid "VIEW_ONLINE"
msgstr "Deshabilitar todo"

#, fuzzy
msgid "VIEW_PATCH_MICHES"
msgstr "{0} {1}"

#, fuzzy
msgid "VIEW_PATCH_NOTES"
msgstr "{0} {1}"

#, fuzzy
msgid "VIEW_PATCH_NOTES_TOOLTIP"
msgstr "{0} {1}"

msgid "VIEW_PENDING_ACTIONS"
msgstr "Ver ahora"

msgid "VIEW_SOURCE_CODE"
msgstr "Ver código fuente"

msgid "VIEW_TEXT_REPORT"
msgstr ""

msgid "VIP_PATRONS"
msgstr "Colaboradores VIP"

msgid "VISIBLE"
msgstr "Visible"

msgid "VISIBLE_WHEN_CLOSE_TO_FULL"
msgstr "Visible cuando está casi lleno"

msgid "VISIBLE_WHEN_OVER_ZERO"
msgstr "Visible cuando está sobre cero"

msgid "VISIT_SUGGESTIONS_SITE"
msgstr "Sugerir una característica"

msgid "VOLCANIC_VENT"
msgstr "Abertura volcánica"

msgid "VOLUMEDOWN"
msgstr "Bajar volumen"

msgid "VOLUMEMUTE"
msgstr "Silenciar volumen"

msgid "VOLUMEUP"
msgstr "Subir volumen"

msgid "VSYNC"
msgstr "Sincronización Vertical"

msgid "WAITING_FOR_AUTO_EVO"
msgstr "Esperando auto-evo:"

msgid "WELCOME_TO_THRIVEOPEDIA"
msgstr "Bienvenido a la Thrivepedia"

msgid "WENT_EXTINCT_FROM_PLANET"
msgstr "se extinguió del planeta"

msgid "WENT_EXTINCT_IN"
msgstr "se extinguió en {0}"

msgid "WHEEL_DOWN"
msgstr "Rueda hacia abajo"

msgid "WHEEL_LEFT"
msgstr "Rueda hacia la izquierda"

msgid "WHEEL_RIGHT"
msgstr "Rueda hacia la derecha"

msgid "WHEEL_UP"
msgstr "Rueda hacia arriba"

#, fuzzy
msgid "WIKI"
msgstr "nuestro Wiki"

#, fuzzy
msgid "WIKI_2D"
msgstr "nuestro Wiki"

#, fuzzy
msgid "WIKI_3D"
msgstr "nuestro Wiki"

#, fuzzy
msgid "WIKI_3D_COMMA_SANDBOX"
msgstr "3D, Sandbox"

#, fuzzy
msgid "WIKI_3D_COMMA_STRATEGY"
msgstr "Editor General y Estrategia de Etapas"

#, fuzzy
msgid "WIKI_3D_COMMA_STRATEGY_COMMA_SPACE"
msgstr "Editor General y Estrategia de Etapas"

#, fuzzy
msgid "WIKI_8_BRACKET_16"
msgstr "Girar a la izquierda"

#, fuzzy
msgid "WIKI_ASCENSION"
msgstr "La Rusticianina es una proteína capaz de usar dióxido de carbono gaseoso y oxigeno para oxidar el hierro de un estado químico a otro. Este proceso, llamado Respiración Férrica, libera energía para la célula."

#, fuzzy
msgid "WIKI_ASCENSION_CURRENT_DEVELOPMENT"
msgstr "Desarrolladores actuales"

#, fuzzy
msgid "WIKI_ASCENSION_FEATURES"
msgstr "Efectos externos:"

#, fuzzy
msgid "WIKI_ASCENSION_INTRO"
msgstr "La Rusticianina es una proteína capaz de usar dióxido de carbono gaseoso y oxigeno para oxidar el hierro de un estado químico a otro. Este proceso, llamado Respiración Férrica, libera energía para la célula."

msgid "WIKI_ASCENSION_OVERVIEW"
msgstr ""
"Ascender es un concepto clave en Thrive, comparable a \"ganar el juego\" en otros videojuegos. Es un estado donde un organismo sentiente es transformado en energía por una puerta de ascensión y por lo tanto da poderes de Dios, usando la energía del universo (esencialmente haciendo milagros de forma gratuita).\n"
"\n"
"Lo que hace la ascensión es que, siempre que hayas investigado las Herramientas de Dios, habrá un nuevo panel de \"Herramientas de Dios\" accesible desde cualquier lugar de la partida, que te permitirá cambiar lo que quieras. Desde la creación de sistemas solares completos hasta las bacterias más pequeñas, desde la destrucción de civilizaciones enteras hasta la posesión de uno de sus miembros, todo es posible."

#, fuzzy
msgid "WIKI_ASCENSION_TRANSITIONS"
msgstr "¡Felicitaciones!"

#, fuzzy
msgid "WIKI_ASCENSION_UI"
msgstr "La Rusticianina es una proteína capaz de usar dióxido de carbono gaseoso y oxigeno para oxidar el hierro de un estado químico a otro. Este proceso, llamado Respiración Férrica, libera energía para la célula."

#, fuzzy
msgid "WIKI_AWAKENING_STAGE_CURRENT_DEVELOPMENT"
msgstr "Permite la unión con otras células. Este es el primer paso hacia un ser multicelular. Cuando tu especie forma parte de una colonia, las células comparten sus compuestos. Mientras formes parte de una colonia no puedes entrar al editor, por lo que deberás romper la unión una vez recolectados los compuestos suficientes para dividir tu célula."

#, fuzzy
msgid "WIKI_AWAKENING_STAGE_FEATURES"
msgstr "Estadio del despertar"

#, fuzzy
msgid "WIKI_AWAKENING_STAGE_INTRO"
msgstr "Agente de unión"

#, fuzzy
msgid "WIKI_AWAKENING_STAGE_OVERVIEW"
msgstr "Estadio del despertar"

#, fuzzy
msgid "WIKI_AWAKENING_STAGE_TRANSITIONS"
msgstr "Estadio del despertar"

#, fuzzy
msgid "WIKI_AWAKENING_STAGE_UI"
msgstr "Estadio del despertar"

msgid "WIKI_AWARE_STAGE_CURRENT_DEVELOPMENT"
msgstr "Se ha iniciado el nivel de prototipo del desarrollo de etapas posteriores. Los prototipos son mucho más toscos que el prototipo de la etapa Multicelular, que en sí mismo no alcanza la calidad que queremos que tenga el juego terminado."

#, fuzzy
msgid "WIKI_AWARE_STAGE_FEATURES"
msgstr "Estadio Consciente"

#, fuzzy
msgid "WIKI_AWARE_STAGE_INTRO"
msgstr "La Nitrogenasa es una proteína capaz de usar nitrógeno y la energía celular en forma de ATP para producir amoniaco, un nutriente clave para el crecimiento celular. Éste es un proceso llamado Fijación de Nitrógeno Anaeróbica. Cómo la nitrogenasa está directamente suspendida en el citoplasma, éste realiza la glicólisis."

#, fuzzy
msgid "WIKI_AWARE_STAGE_OVERVIEW"
msgstr "Estadio Consciente"

#, fuzzy
msgid "WIKI_AWARE_STAGE_TRANSITIONS"
msgstr "Nitrogenasa"

#, fuzzy
msgid "WIKI_AWARE_STAGE_UI"
msgstr "Estadio Consciente"

#, fuzzy
msgid "WIKI_AXON_EFFECTS"
msgstr "Efectos externos:"

msgid "WIKI_AXON_INTRO"
msgstr "Fibra nerviosa entre neuronas, accesible desde la Fase Multicelular. Requerida para incrementar el poder cerebral de un organismo y progresar a etapas futuras."

msgid "WIKI_AXON_MODIFICATIONS"
msgstr "No hay modificaciones."

#, fuzzy
msgid "WIKI_AXON_PROCESSES"
msgstr "Colocar orgánulos"

msgid "WIKI_AXON_REQUIREMENTS"
msgstr "Solo disponible desde la Fase Multicelular en adelante."

msgid "WIKI_AXON_SCIENTIFIC_BACKGROUND"
msgstr "Todavía por ser anunciado"

msgid "WIKI_AXON_STRATEGY"
msgstr "Añadir [b]Axones[/b] es esencial para alcanzar fases futuras. Recomendamos añadir por lo menos un [b]Axón[/b] a varios tipos de células en tu organismo multicelular, pero añadir mas de una es redundante. Por el momento, mas[b]Axones[/b] no proveen ventaja extra."

msgid "WIKI_AXON_UPGRADES"
msgstr "No hay mejoras."

#, fuzzy
msgid "WIKI_BACTERIAL_CHEMOSYNTHESIS_COMMA_GLYCOLYSIS"
msgstr "Síntesis de OxiToxi"

#, fuzzy
msgid "WIKI_BINDING_AGENT_EFFECTS"
msgstr "Permite la unión con otras células. Este es el primer paso hacia un ser multicelular. Cuando tu especie forma parte de una colonia, las células comparten sus compuestos. Mientras formes parte de una colonia no puedes entrar al editor, por lo que deberás romper la unión una vez recolectados los compuestos suficientes para dividir tu célula."

#, fuzzy
msgid "WIKI_BINDING_AGENT_INTRO"
msgstr "Agente de unión"

#, fuzzy
msgid "WIKI_BINDING_AGENT_MODIFICATIONS"
msgstr "Permite la unión con otras células. Este es el primer paso hacia un ser multicelular. Cuando tu especie forma parte de una colonia, las células comparten sus compuestos. Mientras formes parte de una colonia no puedes entrar al editor, por lo que deberás romper la unión una vez recolectados los compuestos suficientes para dividir tu célula."

#, fuzzy
msgid "WIKI_BINDING_AGENT_PROCESSES"
msgstr "Presiona la tecla [thrive:input]g_toggle_binding[/thrive:input] para entrar al modo Unión. Cuando te encuentres en este modo, puedes unirte a otras células de tu misma especie entrando en contacto con ellas. Cuando desees abandonar una colonia, presiona la tecla [thrive:input]g_unbind_all[/thrive:input]."

#, fuzzy
msgid "WIKI_BINDING_AGENT_REQUIREMENTS"
msgstr "Permite la unión con otras células. Este es el primer paso hacia un ser multicelular. Cuando tu especie forma parte de una colonia, las células comparten sus compuestos. Mientras formes parte de una colonia no puedes entrar al editor, por lo que deberás romper la unión una vez recolectados los compuestos suficientes para dividir tu célula."

#, fuzzy
msgid "WIKI_BINDING_AGENT_SCIENTIFIC_BACKGROUND"
msgstr "Permite la unión con otras células. Este es el primer paso hacia un ser multicelular. Cuando tu especie forma parte de una colonia, las células comparten sus compuestos. Mientras formes parte de una colonia no puedes entrar al editor, por lo que deberás romper la unión una vez recolectados los compuestos suficientes para dividir tu célula."

#, fuzzy
msgid "WIKI_BINDING_AGENT_STRATEGY"
msgstr "Permite la unión con otras células. Este es el primer paso hacia un ser multicelular. Cuando tu especie forma parte de una colonia, las células comparten sus compuestos. Mientras formes parte de una colonia no puedes entrar al editor, por lo que deberás romper la unión una vez recolectados los compuestos suficientes para dividir tu célula."

#, fuzzy
msgid "WIKI_BINDING_AGENT_UPGRADES"
msgstr "Permite la unión con otras células. Este es el primer paso hacia un ser multicelular. Cuando tu especie forma parte de una colonia, las células comparten sus compuestos. Mientras formes parte de una colonia no puedes entrar al editor, por lo que deberás romper la unión una vez recolectados los compuestos suficientes para dividir tu célula."

#, fuzzy
msgid "WIKI_BIOLUMINESCENT_VACUOLE_EFFECTS"
msgstr "Vacuola Bioluminiscente"

#, fuzzy
msgid "WIKI_BIOLUMINESCENT_VACUOLE_INTRO"
msgstr "Vacuola Bioluminiscente"

#, fuzzy
msgid "WIKI_BIOLUMINESCENT_VACUOLE_MODIFICATIONS"
msgstr "Vacuola Bioluminiscente"

#, fuzzy
msgid "WIKI_BIOLUMINESCENT_VACUOLE_PROCESSES"
msgstr "Vacuola Bioluminiscente"

#, fuzzy
msgid "WIKI_BIOLUMINESCENT_VACUOLE_REQUIREMENTS"
msgstr "Vacuola Bioluminiscente"

#, fuzzy
msgid "WIKI_BIOLUMINESCENT_VACUOLE_SCIENTIFIC_BACKGROUND"
msgstr "Vacuola Bioluminiscente"

#, fuzzy
msgid "WIKI_BIOLUMINESCENT_VACUOLE_STRATEGY"
msgstr "Vacuola Bioluminiscente"

#, fuzzy
msgid "WIKI_BIOLUMINESCENT_VACUOLE_UPGRADES"
msgstr "Vacuola Bioluminiscente"

msgid "WIKI_BODY_PLAN_EDITOR_COMMA_CELL_EDITOR"
msgstr "Editor del Plan de cuerpo, Editor de células"

#, fuzzy
msgid "WIKI_CHEMOPLAST_EFFECTS"
msgstr "Los Quimioplastos son estructuras de membrana doble que contienen proteínas capaces de convertir Ácido Sulfhídrico, agua y dióxido de carbono gaseoso en glucosa en un proceso llamado Quimiosíntesis de Ácido Sulfhídrico. Su eficiencia escala con la concentración de dióxido de carbono atmosférico."

#, fuzzy
msgid "WIKI_CHEMOPLAST_INTRO"
msgstr "Los Quimioplastos son estructuras de membrana doble que contienen proteínas capaces de convertir Ácido Sulfhídrico, agua y dióxido de carbono gaseoso en glucosa en un proceso llamado Quimiosíntesis de Ácido Sulfhídrico. Su eficiencia escala con la concentración de dióxido de carbono atmosférico."

#, fuzzy
msgid "WIKI_CHEMOPLAST_MODIFICATIONS"
msgstr "Los Quimioplastos son estructuras de membrana doble que contienen proteínas capaces de convertir Ácido Sulfhídrico, agua y dióxido de carbono gaseoso en glucosa en un proceso llamado Quimiosíntesis de Ácido Sulfhídrico. Su eficiencia escala con la concentración de dióxido de carbono atmosférico."

#, fuzzy
msgid "WIKI_CHEMOPLAST_PROCESSES"
msgstr "Convierte [thrive:compound type=\"hydrogensulfide\"][/thrive:compound] en [thrive:compound type=\"glucose\"][/thrive:compound]. La tasa de conversión depende de la concentración de [thrive:compound type=\"carbondioxide\"][/thrive:compound]."

msgid "WIKI_CHEMOPLAST_REQUIREMENTS"
msgstr ""

#, fuzzy
msgid "WIKI_CHEMOPLAST_SCIENTIFIC_BACKGROUND"
msgstr "Los Quimioplastos son estructuras de membrana doble que contienen proteínas capaces de convertir Ácido Sulfhídrico, agua y dióxido de carbono gaseoso en glucosa en un proceso llamado Quimiosíntesis de Ácido Sulfhídrico. Su eficiencia escala con la concentración de dióxido de carbono atmosférico."

#, fuzzy
msgid "WIKI_CHEMOPLAST_STRATEGY"
msgstr "Los Quimioplastos son estructuras de membrana doble que contienen proteínas capaces de convertir Ácido Sulfhídrico, agua y dióxido de carbono gaseoso en glucosa en un proceso llamado Quimiosíntesis de Ácido Sulfhídrico. Su eficiencia escala con la concentración de dióxido de carbono atmosférico."

#, fuzzy
msgid "WIKI_CHEMOPLAST_UPGRADES"
msgstr "Los Quimioplastos son estructuras de membrana doble que contienen proteínas capaces de convertir Ácido Sulfhídrico, agua y dióxido de carbono gaseoso en glucosa en un proceso llamado Quimiosíntesis de Ácido Sulfhídrico. Su eficiencia escala con la concentración de dióxido de carbono atmosférico."

#, fuzzy
msgid "WIKI_CHEMORECEPTOR_EFFECTS"
msgstr "Todas las células solo \"ven\" a través de la quimiorrecepción. Así es como las células adquieren información sobre su entorno. La adición de este orgánulo representa la evolución de una quimiorrecepción más afinada. Como el jugador tiene visión incluso en la etapa de célula, esto se representa con una línea que apunta fuera del área visible de la pantalla y muestra los compuestos cercanos que el jugador aún no podía ver."

#, fuzzy
msgid "WIKI_CHEMORECEPTOR_INTRO"
msgstr "Quimioreceptor"

#, fuzzy
msgid "WIKI_CHEMORECEPTOR_MODIFICATIONS"
msgstr "Todas las células solo \"ven\" a través de la quimiorrecepción. Así es como las células adquieren información sobre su entorno. La adición de este orgánulo representa la evolución de una quimiorrecepción más afinada. Como el jugador tiene visión incluso en la etapa de célula, esto se representa con una línea que apunta fuera del área visible de la pantalla y muestra los compuestos cercanos que el jugador aún no podía ver."

#, fuzzy
msgid "WIKI_CHEMORECEPTOR_PROCESSES"
msgstr "El quimioreceptor permite detectar compuestos desde más lejos. Modifícalo una vez colocado para seleccionar el tipo de compuesto y el color de la línea de guía."

#, fuzzy
msgid "WIKI_CHEMORECEPTOR_REQUIREMENTS"
msgstr "Todas las células solo \"ven\" a través de la quimiorrecepción. Así es como las células adquieren información sobre su entorno. La adición de este orgánulo representa la evolución de una quimiorrecepción más afinada. Como el jugador tiene visión incluso en la etapa de célula, esto se representa con una línea que apunta fuera del área visible de la pantalla y muestra los compuestos cercanos que el jugador aún no podía ver."

#, fuzzy
msgid "WIKI_CHEMORECEPTOR_SCIENTIFIC_BACKGROUND"
msgstr "Todas las células solo \"ven\" a través de la quimiorrecepción. Así es como las células adquieren información sobre su entorno. La adición de este orgánulo representa la evolución de una quimiorrecepción más afinada. Como el jugador tiene visión incluso en la etapa de célula, esto se representa con una línea que apunta fuera del área visible de la pantalla y muestra los compuestos cercanos que el jugador aún no podía ver."

#, fuzzy
msgid "WIKI_CHEMORECEPTOR_STRATEGY"
msgstr "Todas las células solo \"ven\" a través de la quimiorrecepción. Así es como las células adquieren información sobre su entorno. La adición de este orgánulo representa la evolución de una quimiorrecepción más afinada. Como el jugador tiene visión incluso en la etapa de célula, esto se representa con una línea que apunta fuera del área visible de la pantalla y muestra los compuestos cercanos que el jugador aún no podía ver."

#, fuzzy
msgid "WIKI_CHEMORECEPTOR_UPGRADES"
msgstr "Todas las células solo \"ven\" a través de la quimiorrecepción. Así es como las células adquieren información sobre su entorno. La adición de este orgánulo representa la evolución de una quimiorrecepción más afinada. Como el jugador tiene visión incluso en la etapa de célula, esto se representa con una línea que apunta fuera del área visible de la pantalla y muestra los compuestos cercanos que el jugador aún no podía ver."

#, fuzzy
msgid "WIKI_CHEMOSYNTHESIZING_PROTEINS_EFFECTS"
msgstr "Proteinas quimiosintetizadoras"

#, fuzzy
msgid "WIKI_CHEMOSYNTHESIZING_PROTEINS_INTRO"
msgstr "Proteinas quimiosintetizadoras"

#, fuzzy
msgid "WIKI_CHEMOSYNTHESIZING_PROTEINS_MODIFICATIONS"
msgstr "Las proteínas quimiosintetizadoras son aglomeraciones de proteínas en el citoplasma que pueden convertir sulfuro de hidrógeno, agua y dióxido de carbono gaseoso en glucosa en un proceso llamado Quimiosíntesis de Ácido Sulfhídrico. Su eficiencia escala con la concentración de dióxido de carbono. Como están directamente suspendidos en el citoplasma, éste realiza la glicólisis."

#, fuzzy
msgid "WIKI_CHEMOSYNTHESIZING_PROTEINS_PROCESSES"
msgstr "Convierte [thrive:compound type=\"hydrogensulfide\"][/thrive:compound] en [thrive:compound type=\"glucose\"][/thrive:compound]. La tasa de conversión escala con la concentración de [thrive:compound type=\"carbondioxide\"][/thrive:compound]. También convierte [thrive:compound type=\"glucose\"][/thrive:compound] en [thrive:compound type=\"atp\"][/thrive:compound]."

#, fuzzy
msgid "WIKI_CHEMOSYNTHESIZING_PROTEINS_REQUIREMENTS"
msgstr ""
"Proteinas Qui-\n"
"miosintetizadoras"

#, fuzzy
msgid "WIKI_CHEMOSYNTHESIZING_PROTEINS_SCIENTIFIC_BACKGROUND"
msgstr "Las proteínas quimiosintetizadoras son aglomeraciones de proteínas en el citoplasma que pueden convertir sulfuro de hidrógeno, agua y dióxido de carbono gaseoso en glucosa en un proceso llamado Quimiosíntesis de Ácido Sulfhídrico. Su eficiencia escala con la concentración de dióxido de carbono. Como están directamente suspendidos en el citoplasma, éste realiza la glicólisis."

#, fuzzy
msgid "WIKI_CHEMOSYNTHESIZING_PROTEINS_STRATEGY"
msgstr "Proteinas quimiosintetizadoras"

#, fuzzy
msgid "WIKI_CHEMOSYNTHESIZING_PROTEINS_UPGRADES"
msgstr "Proteinas quimiosintetizadoras"

#, fuzzy
msgid "WIKI_CHLOROPLAST_EFFECTS"
msgstr "Los cloroplastos son una estructura de doble membrana que contiene pigmentos fotosensibles apilados en sacos membranosos. Es una procariota asimilada para uso de su anfitrión eucariota. Los pigmentos en el cloroplasto usan la energía de la luz solar para convertir agua y dióxido de carbono en glucosa en un proceso llamado Fotosíntesis. Los pigmentos son lo que le dan su color. Su eficiencia escala con la concentración de dióxido de carbono atmosférico y la intensidad de la luz solar."

#, fuzzy
msgid "WIKI_CHLOROPLAST_INTRO"
msgstr "Los cloroplastos son una estructura de doble membrana que contiene pigmentos fotosensibles apilados en sacos membranosos. Es una procariota asimilada para uso de su anfitrión eucariota. Los pigmentos en el cloroplasto usan la energía de la luz solar para convertir agua y dióxido de carbono en glucosa en un proceso llamado Fotosíntesis. Los pigmentos son lo que le dan su color. Su eficiencia escala con la concentración de dióxido de carbono atmosférico y la intensidad de la luz solar."

#, fuzzy
msgid "WIKI_CHLOROPLAST_MODIFICATIONS"
msgstr "Los cloroplastos son una estructura de doble membrana que contiene pigmentos fotosensibles apilados en sacos membranosos. Es una procariota asimilada para uso de su anfitrión eucariota. Los pigmentos en el cloroplasto usan la energía de la luz solar para convertir agua y dióxido de carbono en glucosa en un proceso llamado Fotosíntesis. Los pigmentos son lo que le dan su color. Su eficiencia escala con la concentración de dióxido de carbono atmosférico y la intensidad de la luz solar."

#, fuzzy
msgid "WIKI_CHLOROPLAST_PROCESSES"
msgstr "Produce [thrive:compound type=\"glucose\"][/thrive:compound]. La tasa de producción escala con la concentración de [thrive:compound type=\"carbondioxide\"][/thrive:compound] y la intensidad de la [thrive:compound type=\"sunlight\"][/thrive:compound]."

msgid "WIKI_CHLOROPLAST_REQUIREMENTS"
msgstr ""

#, fuzzy
msgid "WIKI_CHLOROPLAST_SCIENTIFIC_BACKGROUND"
msgstr "Los cloroplastos son una estructura de doble membrana que contiene pigmentos fotosensibles apilados en sacos membranosos. Es una procariota asimilada para uso de su anfitrión eucariota. Los pigmentos en el cloroplasto usan la energía de la luz solar para convertir agua y dióxido de carbono en glucosa en un proceso llamado Fotosíntesis. Los pigmentos son lo que le dan su color. Su eficiencia escala con la concentración de dióxido de carbono atmosférico y la intensidad de la luz solar."

#, fuzzy
msgid "WIKI_CHLOROPLAST_STRATEGY"
msgstr "Los cloroplastos son una estructura de doble membrana que contiene pigmentos fotosensibles apilados en sacos membranosos. Es una procariota asimilada para uso de su anfitrión eucariota. Los pigmentos en el cloroplasto usan la energía de la luz solar para convertir agua y dióxido de carbono en glucosa en un proceso llamado Fotosíntesis. Los pigmentos son lo que le dan su color. Su eficiencia escala con la concentración de dióxido de carbono atmosférico y la intensidad de la luz solar."

#, fuzzy
msgid "WIKI_CHLOROPLAST_UPGRADES"
msgstr "Los cloroplastos son una estructura de doble membrana que contiene pigmentos fotosensibles apilados en sacos membranosos. Es una procariota asimilada para uso de su anfitrión eucariota. Los pigmentos en el cloroplasto usan la energía de la luz solar para convertir agua y dióxido de carbono en glucosa en un proceso llamado Fotosíntesis. Los pigmentos son lo que le dan su color. Su eficiencia escala con la concentración de dióxido de carbono atmosférico y la intensidad de la luz solar."

#, fuzzy
msgid "WIKI_CHROMATOPHORE_PHOTOSYNTHESIS_COMMA_GLYCOLYSIS"
msgstr "Síntesis de OxiToxi"

msgid "WIKI_CILIA_EFFECTS"
msgstr ""

msgid "WIKI_CILIA_INTRO"
msgstr ""

msgid "WIKI_CILIA_MODIFICATIONS"
msgstr ""

#, fuzzy
msgid "WIKI_CILIA_PROCESSES"
msgstr "Aumenta la velocidad de rotación de células grandes."

msgid "WIKI_CILIA_REQUIREMENTS"
msgstr ""

msgid "WIKI_CILIA_SCIENTIFIC_BACKGROUND"
msgstr ""

msgid "WIKI_CILIA_STRATEGY"
msgstr ""

msgid "WIKI_CILIA_UPGRADES"
msgstr ""

#, fuzzy
msgid "WIKI_COMPOUNDS_BUTTON"
msgstr "Las entrañas de una célula. El citoplasma es la mezcla básica de iones, proteínas y otras sustancias disueltas en agua que llenan el interior de la célula. Una de sus funciones es la [b]glucólisis[/b], la transformación de [thrive:compound type=\"glucose\"][/thrive:compound] en [thrive:compound type=\"atp\"][/thrive:compound]. Para que las células que carecen de orgánulos para tener metabolismos más avanzados, esto es de lo que dependen para producir energía. También se usa para almacenar moléculas y aumentar el tamaño de la célula."

#, fuzzy
msgid "WIKI_COMPOUNDS_DEVELOPMENT"
msgstr "Compuestos:"

#, fuzzy
msgid "WIKI_COMPOUNDS_INTRO"
msgstr "Las entrañas de una célula. El citoplasma es la mezcla básica de iones, proteínas y otras sustancias disueltas en agua que llenan el interior de la célula. Una de sus funciones es la [b]glucólisis[/b], la transformación de [thrive:compound type=\"glucose\"][/thrive:compound] en [thrive:compound type=\"atp\"][/thrive:compound]. Para que las células que carecen de orgánulos para tener metabolismos más avanzados, esto es de lo que dependen para producir energía. También se usa para almacenar moléculas y aumentar el tamaño de la célula."

msgid "WIKI_COMPOUNDS_TYPES_OF_COMPOUNDS"
msgstr ""

msgid "WIKI_COMPOUND_SYSTEM_DEVELOPMENT_COMPOUNDS_LIST"
msgstr ""

msgid "WIKI_COMPOUND_SYSTEM_DEVELOPMENT_INTRO"
msgstr ""

msgid "WIKI_COMPOUND_SYSTEM_DEVELOPMENT_MICROBE_STAGE"
msgstr ""

msgid "WIKI_COMPOUND_SYSTEM_DEVELOPMENT_OVERVIEW"
msgstr ""

#, fuzzy
msgid "WIKI_CREATURE_EDITOR_COMMA_TECH_EDITOR"
msgstr "Editor del Plan de cuerpo, Editor de células"

#, fuzzy
msgid "WIKI_CYTOPLASM_EFFECTS"
msgstr "Las entrañas de una célula. El citoplasma es la mezcla básica de iones, proteínas y otras sustancias disueltas en agua que llenan el interior de la célula. Una de sus funciones es la [b]glucólisis[/b], la transformación de [thrive:compound type=\"glucose\"][/thrive:compound] en [thrive:compound type=\"atp\"][/thrive:compound]. Para que las células que carecen de orgánulos para tener metabolismos más avanzados, esto es de lo que dependen para producir energía. También se usa para almacenar moléculas y aumentar el tamaño de la célula."

#, fuzzy
msgid "WIKI_CYTOPLASM_INTRO"
msgstr "Las entrañas de una célula. El citoplasma es la mezcla básica de iones, proteínas y otras sustancias disueltas en agua que llenan el interior de la célula. Una de sus funciones es la [b]glucólisis[/b], la transformación de [thrive:compound type=\"glucose\"][/thrive:compound] en [thrive:compound type=\"atp\"][/thrive:compound]. Para que las células que carecen de orgánulos para tener metabolismos más avanzados, esto es de lo que dependen para producir energía. También se usa para almacenar moléculas y aumentar el tamaño de la célula."

#, fuzzy
msgid "WIKI_CYTOPLASM_MODIFICATIONS"
msgstr "Las entrañas de una célula. El citoplasma es la mezcla básica de iones, proteínas y otras sustancias disueltas en agua que llenan el interior de la célula. Una de sus funciones es la [b]glucólisis[/b], la transformación de [thrive:compound type=\"glucose\"][/thrive:compound] en [thrive:compound type=\"atp\"][/thrive:compound]. Para que las células que carecen de orgánulos para tener metabolismos más avanzados, esto es de lo que dependen para producir energía. También se usa para almacenar moléculas y aumentar el tamaño de la célula."

#, fuzzy
msgid "WIKI_CYTOPLASM_PROCESSES"
msgstr "Convierte [thrive:compound type=\"glucose\"][/thrive:compound] en [thrive:compound type=\"atp\"][/thrive:compound]."

msgid "WIKI_CYTOPLASM_REQUIREMENTS"
msgstr ""

msgid "WIKI_CYTOPLASM_SCIENTIFIC_BACKGROUND"
msgstr ""

msgid "WIKI_CYTOPLASM_STRATEGY"
msgstr ""

msgid "WIKI_CYTOPLASM_UPGRADES"
msgstr ""

#, fuzzy
msgid "WIKI_DEVELOPMENT"
msgstr "Wiki de Desarrollo"

#, fuzzy
msgid "WIKI_DEVELOPMENT_INFO_BUTTON"
msgstr "Orgánulos"

#, fuzzy
msgid "WIKI_DEVELOPMENT_ROOT_INTRO"
msgstr "Orgánulos"

msgid "WIKI_EDITORS_AND_MUTATIONS_GENERATIONS_AND_EDITOR_SESSIONS"
msgstr ""

#, fuzzy
msgid "WIKI_EDITORS_AND_MUTATIONS_INTRO"
msgstr "Mitocondria"

msgid "WIKI_EDITORS_AND_MUTATIONS_MUTATIONS_AND_MUTATION_POINTS"
msgstr ""

msgid "WIKI_ENVIRONMENTAL_CONDITIONS_ENVIRONMENTAL_GASSES"
msgstr ""

#, fuzzy
msgid "WIKI_ENVIRONMENTAL_CONDITIONS_INTRO"
msgstr "Mitocondria"

#, fuzzy
msgid "WIKI_ENVIRONMENTAL_CONDITIONS_PHYSICAL_CONDITIONS"
msgstr "(proporción de glucosa retenida en el ambiente en cada generación)"

msgid "WIKI_ENVIRONMENTAL_CONDITIONS_THE_DAY/NIGHT_CYCLE"
msgstr ""

#, fuzzy
msgid "WIKI_FERROPLAST_EFFECTS"
msgstr "El Termoplasto es una estructura de doble membrana que contiene pigmentos termosensibles apilados en sacos membranosos. Es una procariota asimilada para uso de su anfitrión eucariota. Los pigmentos en el Termoplasto usan las diferencias de energía térmica en el ambiente para producir energía en un proceso llamado Termosíntesis. La producción de glucosa dependerá de la concentración de dióxido de carbono y temperatura."

#, fuzzy
msgid "WIKI_FERROPLAST_INTRO"
msgstr "El Termoplasto es una estructura de doble membrana que contiene pigmentos termosensibles apilados en sacos membranosos. Es una procariota asimilada para uso de su anfitrión eucariota. Los pigmentos en el Termoplasto usan las diferencias de energía térmica en el ambiente para producir energía en un proceso llamado Termosíntesis. La producción de glucosa dependerá de la concentración de dióxido de carbono y temperatura."

#, fuzzy
msgid "WIKI_FERROPLAST_MODIFICATIONS"
msgstr "El Termoplasto es una estructura de doble membrana que contiene pigmentos termosensibles apilados en sacos membranosos. Es una procariota asimilada para uso de su anfitrión eucariota. Los pigmentos en el Termoplasto usan las diferencias de energía térmica en el ambiente para producir energía en un proceso llamado Termosíntesis. La producción de glucosa dependerá de la concentración de dióxido de carbono y temperatura."

#, fuzzy
msgid "WIKI_FERROPLAST_PROCESSES"
msgstr "Produce [thrive:compound type=\"glucose\"][/thrive:compound]. La tasa de producción escala con la concentración de [thrive:compound type=\"carbondioxide\"][/thrive:compound] y la temperatura."

#, fuzzy
msgid "WIKI_FERROPLAST_REQUIREMENTS"
msgstr "Nitroplasto"

#, fuzzy
msgid "WIKI_FERROPLAST_SCIENTIFIC_BACKGROUND"
msgstr "El Termoplasto es una estructura de doble membrana que contiene pigmentos termosensibles apilados en sacos membranosos. Es una procariota asimilada para uso de su anfitrión eucariota. Los pigmentos en el Termoplasto usan las diferencias de energía térmica en el ambiente para producir energía en un proceso llamado Termosíntesis. La producción de glucosa dependerá de la concentración de dióxido de carbono y temperatura."

#, fuzzy
msgid "WIKI_FERROPLAST_STRATEGY"
msgstr "El Termoplasto es una estructura de doble membrana que contiene pigmentos termosensibles apilados en sacos membranosos. Es una procariota asimilada para uso de su anfitrión eucariota. Los pigmentos en el Termoplasto usan las diferencias de energía térmica en el ambiente para producir energía en un proceso llamado Termosíntesis. La producción de glucosa dependerá de la concentración de dióxido de carbono y temperatura."

#, fuzzy
msgid "WIKI_FERROPLAST_UPGRADES"
msgstr "El Termoplasto es una estructura de doble membrana que contiene pigmentos termosensibles apilados en sacos membranosos. Es una procariota asimilada para uso de su anfitrión eucariota. Los pigmentos en el Termoplasto usan las diferencias de energía térmica en el ambiente para producir energía en un proceso llamado Termosíntesis. La producción de glucosa dependerá de la concentración de dióxido de carbono y temperatura."

#, fuzzy
msgid "WIKI_FLAGELLUM_EFFECTS"
msgstr "Los flagelos son grupos de fibras de proteínas en forma de látigo que se extienden desde la membrana de la célula. Usan ATP para propulsar a la célula en la dirección contraria a la que apuntan, efecto similar a la cola de un pez. Así pues, un flagelo del lado izquierdo, dará un impulso hacia la derecha."

#, fuzzy
msgid "WIKI_FLAGELLUM_INTRO"
msgstr "Los flagelos son grupos de fibras de proteínas en forma de látigo que se extienden desde la membrana de la célula. Usan ATP para propulsar a la célula en la dirección contraria a la que apuntan, efecto similar a la cola de un pez. Así pues, un flagelo del lado izquierdo, dará un impulso hacia la derecha."

#, fuzzy
msgid "WIKI_FLAGELLUM_MODIFICATIONS"
msgstr "Los flagelos son grupos de fibras de proteínas en forma de látigo que se extienden desde la membrana de la célula. Usan ATP para propulsar a la célula en la dirección contraria a la que apuntan, efecto similar a la cola de un pez. Así pues, un flagelo del lado izquierdo, dará un impulso hacia la derecha."

#, fuzzy
msgid "WIKI_FLAGELLUM_PROCESSES"
msgstr "Los flagelos son grupos de fibras de proteínas en forma de látigo que se extienden desde la membrana de la célula. Usan ATP para propulsar a la célula en una dirección."

msgid "WIKI_FLAGELLUM_REQUIREMENTS"
msgstr ""

msgid "WIKI_FLAGELLUM_SCIENTIFIC_BACKGROUND"
msgstr ""

msgid "WIKI_FLAGELLUM_STRATEGY"
msgstr ""

msgid "WIKI_FLAGELLUM_UPGRADES"
msgstr ""

#, fuzzy
msgid "WIKI_GLYCOLYSIS_COMMA_ANAEROBIC_NITROGEN_FIXATION"
msgstr "Fijación de Nitrógeno Anaeróbica"

#, fuzzy
msgid "WIKI_HEADING_APPENDICES"
msgstr "Estadio del despertar"

#, fuzzy
msgid "WIKI_HEADING_BASIC_GAME_MECHANICS"
msgstr "Estadio del despertar"

#, fuzzy
msgid "WIKI_HEADING_COMPOUNDS_LIST"
msgstr "Estadio del despertar"

#, fuzzy
msgid "WIKI_HEADING_COMPOUND_CLOUDS"
msgstr "Estadio del despertar"

#, fuzzy
msgid "WIKI_HEADING_CONCEPT_ART"
msgstr "Estadio del despertar"

#, fuzzy
msgid "WIKI_HEADING_CURRENT_DEVELOPMENT"
msgstr "Desarrolladores actuales"

#, fuzzy
msgid "WIKI_HEADING_DEVELOPMENT"
msgstr "Estadio del despertar"

#, fuzzy
msgid "WIKI_HEADING_EDITOR"
msgstr "Estadio del despertar"

msgid "WIKI_HEADING_EFFECTS"
msgstr ""

#, fuzzy
msgid "WIKI_HEADING_ENVIRONMENTAL_GASSES"
msgstr "Nitrogenasa"

#, fuzzy
msgid "WIKI_HEADING_FEATURES"
msgstr "Estadio del despertar"

#, fuzzy
msgid "WIKI_HEADING_FOG_OF_WAR"
msgstr "Estadio del despertar"

#, fuzzy
msgid "WIKI_HEADING_GAMEPLAY"
msgstr "Estadio del despertar"

#, fuzzy
msgid "WIKI_HEADING_GDD"
msgstr "Estadio del despertar"

#, fuzzy
msgid "WIKI_HEADING_GENERAL_TIPS"
msgstr "Estadio del despertar"

msgid "WIKI_HEADING_GENERATIONS_AND_EDITOR_SESSIONS"
msgstr ""

#, fuzzy
msgid "WIKI_HEADING_MICROBE_PARTS"
msgstr "Estadio del despertar"

#, fuzzy
msgid "WIKI_HEADING_MICROBE_STAGE"
msgstr "Estadio del despertar"

#, fuzzy
msgid "WIKI_HEADING_MICROBE_STAGE_TIPS"
msgstr "Estadio del despertar"

msgid "WIKI_HEADING_MODIFICATIONS"
msgstr ""

#, fuzzy
msgid "WIKI_HEADING_MORE_GAME_INFO"
msgstr "Estadio del despertar"

msgid "WIKI_HEADING_MUTATIONS_AND_MUTATION_POINTS"
msgstr ""

#, fuzzy
msgid "WIKI_HEADING_OVERVIEW"
msgstr "Estadio del despertar"

#, fuzzy
msgid "WIKI_HEADING_PATCHES"
msgstr "Estadio del despertar"

#, fuzzy
msgid "WIKI_HEADING_PHYSICAL_CONDITIONS"
msgstr "Condiciones Físicas"

msgid "WIKI_HEADING_PROCESSES"
msgstr ""

msgid "WIKI_HEADING_REPRODUCTION_IN_THE_MICROBE_STAGE"
msgstr ""

msgid "WIKI_HEADING_REQUIREMENTS"
msgstr ""

msgid "WIKI_HEADING_SCIENTIFIC_BACKGROUND"
msgstr ""

#, fuzzy
msgid "WIKI_HEADING_STRATEGY"
msgstr "Estadio del despertar"

#, fuzzy
msgid "WIKI_HEADING_THE_DAY/NIGHT_CYCLE"
msgstr "Estadio del despertar"

#, fuzzy
msgid "WIKI_HEADING_THE_PATCH_MAP"
msgstr "Estadio del despertar"

#, fuzzy
msgid "WIKI_HEADING_TRANSITIONS"
msgstr "Estadio del despertar"

#, fuzzy
msgid "WIKI_HEADING_TYPES_OF_COMPOUNDS"
msgstr "Compuestos infinitos"

#, fuzzy
msgid "WIKI_HEADING_UI"
msgstr "Estadio del despertar"

msgid "WIKI_HEADING_UPGRADES"
msgstr ""

#, fuzzy
msgid "WIKI_HELP_AND_TIPS_BASIC_GAME_MECHANICS"
msgstr "Colocar orgánulos"

#, fuzzy
msgid "WIKI_HELP_AND_TIPS_BUTTON"
msgstr "Las entrañas de una célula. El citoplasma es la mezcla básica de iones, proteínas y otras sustancias disueltas en agua que llenan el interior de la célula. Una de sus funciones es la [b]glucólisis[/b], la transformación de [thrive:compound type=\"glucose\"][/thrive:compound] en [thrive:compound type=\"atp\"][/thrive:compound]. Para que las células que carecen de orgánulos para tener metabolismos más avanzados, esto es de lo que dependen para producir energía. También se usa para almacenar moléculas y aumentar el tamaño de la célula."

#, fuzzy
msgid "WIKI_HELP_AND_TIPS_COMPOUND_CLOUDS"
msgstr "Estadio del despertar"

msgid "WIKI_HELP_AND_TIPS_GENERAL_TIPS"
msgstr ""

#, fuzzy
msgid "WIKI_HELP_AND_TIPS_INTRO"
msgstr "Mitocondria"

#, fuzzy
msgid "WIKI_HELP_AND_TIPS_MICROBE_PARTS"
msgstr "Estadio del despertar"

#, fuzzy
msgid "WIKI_HELP_AND_TIPS_MICROBE_STAGE_TIPS"
msgstr "Estadio del despertar"

msgid "WIKI_HELP_AND_TIPS_MORE_GAME_INFO"
msgstr ""

#, fuzzy
msgid "WIKI_HYDROGENASE_EFFECTS"
msgstr "La Nitrogenasa es una proteína capaz de usar nitrógeno y la energía celular en forma de ATP para producir amoniaco, un nutriente clave para el crecimiento celular. Éste es un proceso llamado Fijación de Nitrógeno Anaeróbica. Cómo la nitrogenasa está directamente suspendida en el citoplasma, éste realiza la glicólisis."

#, fuzzy
msgid "WIKI_HYDROGENASE_INTRO"
msgstr "La Nitrogenasa es una proteína capaz de usar nitrógeno y la energía celular en forma de ATP para producir amoniaco, un nutriente clave para el crecimiento celular. Éste es un proceso llamado Fijación de Nitrógeno Anaeróbica. Cómo la nitrogenasa está directamente suspendida en el citoplasma, éste realiza la glicólisis."

#, fuzzy
msgid "WIKI_HYDROGENASE_MODIFICATIONS"
msgstr "La Nitrogenasa es una proteína capaz de usar nitrógeno y la energía celular en forma de ATP para producir amoniaco, un nutriente clave para el crecimiento celular. Éste es un proceso llamado Fijación de Nitrógeno Anaeróbica. Cómo la nitrogenasa está directamente suspendida en el citoplasma, éste realiza la glicólisis."

#, fuzzy
msgid "WIKI_HYDROGENASE_PROCESSES"
msgstr "Convierte el [thrive:compound type=\"atp\"][/thrive:compound] en [thrive:compound type=\"ammonia\"][/thrive:compound]. La tasa de conversión aumenta con la concentración de [thrive:compound type=\"nitrogen\"][/thrive:compound]."

#, fuzzy
msgid "WIKI_HYDROGENASE_REQUIREMENTS"
msgstr "El Termoplasto es una estructura de doble membrana que contiene pigmentos termosensibles apilados en sacos membranosos. Es una procariota asimilada para uso de su anfitrión eucariota. Los pigmentos en el Termoplasto usan las diferencias de energía térmica en el ambiente para producir [thrive:compound type=\"atp\"]ATP[/thrive:compound] en un proceso llamado [b]Termosíntesis[/b]. La producción de glucosa dependerá de la concentración de dióxido de carbono y [thrive:compound type=\"temperature\"]temperatura[/thrive:compound]."

#, fuzzy
msgid "WIKI_HYDROGENASE_SCIENTIFIC_BACKGROUND"
msgstr "La Nitrogenasa es una proteína capaz de usar nitrógeno y la energía celular en forma de ATP para producir amoniaco, un nutriente clave para el crecimiento celular. Éste es un proceso llamado Fijación de Nitrógeno Anaeróbica. Cómo la nitrogenasa está directamente suspendida en el citoplasma, éste realiza la glicólisis."

#, fuzzy
msgid "WIKI_HYDROGENASE_STRATEGY"
msgstr "La Nitrogenasa es una proteína capaz de usar nitrógeno y la energía celular en forma de ATP para producir amoniaco, un nutriente clave para el crecimiento celular. Éste es un proceso llamado Fijación de Nitrógeno Anaeróbica. Cómo la nitrogenasa está directamente suspendida en el citoplasma, éste realiza la glicólisis."

#, fuzzy
msgid "WIKI_HYDROGENASE_UPGRADES"
msgstr "La Nitrogenasa es una proteína capaz de usar nitrógeno y la energía celular en forma de ATP para producir amoniaco, un nutriente clave para el crecimiento celular. Éste es un proceso llamado Fijación de Nitrógeno Anaeróbica. Cómo la nitrogenasa está directamente suspendida en el citoplasma, éste realiza la glicólisis."

#, fuzzy
msgid "WIKI_HYDROGENOSOME_EFFECTS"
msgstr "La Nitrogenasa es una proteína capaz de usar nitrógeno y la energía celular en forma de ATP para producir amoniaco, un nutriente clave para el crecimiento celular. Éste es un proceso llamado Fijación de Nitrógeno Anaeróbica. Cómo la nitrogenasa está directamente suspendida en el citoplasma, éste realiza la glicólisis."

#, fuzzy
msgid "WIKI_HYDROGENOSOME_INTRO"
msgstr "La Nitrogenasa es una proteína capaz de usar nitrógeno y la energía celular en forma de ATP para producir amoniaco, un nutriente clave para el crecimiento celular. Éste es un proceso llamado Fijación de Nitrógeno Anaeróbica. Cómo la nitrogenasa está directamente suspendida en el citoplasma, éste realiza la glicólisis."

#, fuzzy
msgid "WIKI_HYDROGENOSOME_MODIFICATIONS"
msgstr "La Nitrogenasa es una proteína capaz de usar nitrógeno y la energía celular en forma de ATP para producir amoniaco, un nutriente clave para el crecimiento celular. Éste es un proceso llamado Fijación de Nitrógeno Anaeróbica. Cómo la nitrogenasa está directamente suspendida en el citoplasma, éste realiza la glicólisis."

#, fuzzy
msgid "WIKI_HYDROGENOSOME_PROCESSES"
msgstr "Convierte el [thrive:compound type=\"atp\"][/thrive:compound] en [thrive:compound type=\"ammonia\"][/thrive:compound]. La tasa de conversión aumenta con la concentración de [thrive:compound type=\"nitrogen\"][/thrive:compound]."

#, fuzzy
msgid "WIKI_HYDROGENOSOME_REQUIREMENTS"
msgstr "El Termoplasto es una estructura de doble membrana que contiene pigmentos termosensibles apilados en sacos membranosos. Es una procariota asimilada para uso de su anfitrión eucariota. Los pigmentos en el Termoplasto usan las diferencias de energía térmica en el ambiente para producir [thrive:compound type=\"atp\"]ATP[/thrive:compound] en un proceso llamado [b]Termosíntesis[/b]. La producción de glucosa dependerá de la concentración de dióxido de carbono y [thrive:compound type=\"temperature\"]temperatura[/thrive:compound]."

#, fuzzy
msgid "WIKI_HYDROGENOSOME_SCIENTIFIC_BACKGROUND"
msgstr "La Nitrogenasa es una proteína capaz de usar nitrógeno y la energía celular en forma de ATP para producir amoniaco, un nutriente clave para el crecimiento celular. Éste es un proceso llamado Fijación de Nitrógeno Anaeróbica. Cómo la nitrogenasa está directamente suspendida en el citoplasma, éste realiza la glicólisis."

#, fuzzy
msgid "WIKI_HYDROGENOSOME_STRATEGY"
msgstr "La Nitrogenasa es una proteína capaz de usar nitrógeno y la energía celular en forma de ATP para producir amoniaco, un nutriente clave para el crecimiento celular. Éste es un proceso llamado Fijación de Nitrógeno Anaeróbica. Cómo la nitrogenasa está directamente suspendida en el citoplasma, éste realiza la glicólisis."

#, fuzzy
msgid "WIKI_HYDROGENOSOME_UPGRADES"
msgstr "La Nitrogenasa es una proteína capaz de usar nitrógeno y la energía celular en forma de ATP para producir amoniaco, un nutriente clave para el crecimiento celular. Éste es un proceso llamado Fijación de Nitrógeno Anaeróbica. Cómo la nitrogenasa está directamente suspendida en el citoplasma, éste realiza la glicólisis."

#, fuzzy
msgid "WIKI_INDUSTRIAL_STAGE_CURRENT_DEVELOPMENT"
msgstr "Permite la unión con otras células. Este es el primer paso hacia un ser multicelular. Cuando tu especie forma parte de una colonia, las células comparten sus compuestos. Mientras formes parte de una colonia no puedes entrar al editor, por lo que deberás romper la unión una vez recolectados los compuestos suficientes para dividir tu célula."

#, fuzzy
msgid "WIKI_INDUSTRIAL_STAGE_FEATURES"
msgstr "Estadio Industrial"

#, fuzzy
msgid "WIKI_INDUSTRIAL_STAGE_INTRO"
msgstr "Agente de unión"

#, fuzzy
msgid "WIKI_INDUSTRIAL_STAGE_OVERVIEW"
msgstr "Estadio Industrial"

#, fuzzy
msgid "WIKI_INDUSTRIAL_STAGE_TRANSITIONS"
msgstr "Estadio Industrial"

#, fuzzy
msgid "WIKI_INDUSTRIAL_STAGE_UI"
msgstr "Estadio Industrial"

msgid "WIKI_INJECTISOME_PILUS"
msgstr ""

msgid "WIKI_LYSOSOME_EFFECTS"
msgstr ""

#, fuzzy
msgid "WIKI_LYSOSOME_INTRO"
msgstr "El lisosoma es un orgánulo integrado a la membrana que contiene enzimas hidrolícas que pueden quebrar las cadenas de ciertas biomoléculas. El Lisosoma permite que la célula obtenga mas compuestos a través de endocitosis, con agua como el único residuo en un proceso llamado [b]autofagia[/b]."

#, fuzzy
msgid "WIKI_LYSOSOME_MODIFICATIONS"
msgstr "El lisosoma es un orgánulo integrado a la membrana que contiene enzimas hidrolícas que pueden quebrar las cadenas de ciertas biomoléculas. El Lisosoma permite que la célula obtenga mas compuestos a través de endocitosis, con agua como el único residuo en un proceso llamado [b]autofagia[/b]."

#, fuzzy
msgid "WIKI_LYSOSOME_PROCESSES"
msgstr "Contiene enzimas digestivas. Puede ser modificado para cambiar el tipo de enzima que contiene. Solo se puede usar una enzima por lisosoma. Enzimas aumentan la velocidad y eficiencia de la digestion."

msgid "WIKI_LYSOSOME_REQUIREMENTS"
msgstr ""

msgid "WIKI_LYSOSOME_SCIENTIFIC_BACKGROUND"
msgstr ""

msgid "WIKI_LYSOSOME_STRATEGY"
msgstr ""

msgid "WIKI_LYSOSOME_UPGRADES"
msgstr ""

#, fuzzy
msgid "WIKI_MACROSCOPIC_STAGE_CONCEPT_ART"
msgstr "Etapa multicelular"

#, fuzzy
msgid "WIKI_MACROSCOPIC_STAGE_CURRENT_DEVELOPMENT"
msgstr "Permite la unión con otras células. Este es el primer paso hacia un ser multicelular. Cuando tu especie forma parte de una colonia, las células comparten sus compuestos. Mientras formes parte de una colonia no puedes entrar al editor, por lo que deberás romper la unión una vez recolectados los compuestos suficientes para dividir tu célula."

#, fuzzy
msgid "WIKI_MACROSCOPIC_STAGE_FEATURES"
msgstr "Jet de Slime"

#, fuzzy
msgid "WIKI_MACROSCOPIC_STAGE_INTRO"
msgstr ""
"En un planeta distante, eones de actividad volcánica e impactos meteóricos han llevado al desarrollo de un nuevo fenómeno en el universo.\n"
"\n"
"La vida.\n"
"\n"
"Simples microbios residen en las regiones más profundas del océano. Eres el último ancestro universal común (LUCA) en este planeta.\n"
"\n"
"Para sobrevivir en este mundo hostil, necesitarás conseguir compuestos y evolucionar durante generaciones para competir contra los otros microbios."

#, fuzzy
msgid "WIKI_MACROSCOPIC_STAGE_OVERVIEW"
msgstr "Etapa de microbio"

#, fuzzy
msgid "WIKI_MACROSCOPIC_STAGE_TRANSITIONS"
msgstr "Nitrogenasa"

#, fuzzy
msgid "WIKI_MACROSCOPIC_STAGE_UI"
msgstr "Etapa de microbio"

#, fuzzy
msgid "WIKI_MECHANICS"
msgstr "Colocar orgánulos"

#, fuzzy
msgid "WIKI_MECHANICS_ROOT_INTRO"
msgstr "Orgánulos"

#, fuzzy
msgid "WIKI_MELANOSOME_EFFECTS"
msgstr "Los metabolosomas son aglomeraciones de proteínas envueltas en cápsides. Pueden convertir la [thrive:compound type=\"glucose\"][/thrive:compound] en [thrive:compound type=\"atp\"][/thrive:compound] de forma mucho más eficiente que el citoplasma en un proceso llamado [b]respiración aeróbica[/b]. Sin embargo, requiere [thrive:compound type=\"oxygen\"][/thrive:compound] para funcionar, y niveles bajos de [thrive:compound type=\"oxygen\"][/thrive:compound] en el ambiente causarán la ralentización de su producción de [thrive:compound type=\"atp\"][/thrive:compound]. Como los metabolosomas están directamente suspendidos en el citoplasma, este fluido realiza la [b]glucólisis[/b]."

#, fuzzy
msgid "WIKI_MELANOSOME_INTRO"
msgstr "El lisosoma es un orgánulo integrado a la membrana que contiene enzimas hidrolícas que pueden quebrar las cadenas de ciertas biomoléculas. El Lisosoma permite que la célula obtenga mas compuestos a través de endocitosis, con agua como el único residuo en un proceso llamado [b]autofagia[/b]."

#, fuzzy
msgid "WIKI_MELANOSOME_MODIFICATIONS"
msgstr "El lisosoma es un orgánulo integrado a la membrana que contiene enzimas hidrolícas que pueden quebrar las cadenas de ciertas biomoléculas. El Lisosoma permite que la célula obtenga mas compuestos a través de endocitosis, con agua como el único residuo en un proceso llamado [b]autofagia[/b]."

#, fuzzy
msgid "WIKI_MELANOSOME_PROCESSES"
msgstr "Contiene enzimas digestivas. Puede ser modificado para cambiar el tipo de enzima que contiene. Solo se puede usar una enzima por lisosoma. Enzimas aumentan la velocidad y eficiencia de la digestion."

#, fuzzy
msgid "WIKI_MELANOSOME_REQUIREMENTS"
msgstr "Los metabolosomas son aglomeraciones de proteínas envueltas en cápsides. Pueden convertir la [thrive:compound type=\"glucose\"][/thrive:compound] en [thrive:compound type=\"atp\"][/thrive:compound] de forma mucho más eficiente que el citoplasma en un proceso llamado [b]respiración aeróbica[/b]. Sin embargo, requiere [thrive:compound type=\"oxygen\"][/thrive:compound] para funcionar, y niveles bajos de [thrive:compound type=\"oxygen\"][/thrive:compound] en el ambiente causarán la ralentización de su producción de [thrive:compound type=\"atp\"][/thrive:compound]. Como los metabolosomas están directamente suspendidos en el citoplasma, este fluido realiza la [b]glucólisis[/b]."

#, fuzzy
msgid "WIKI_MELANOSOME_SCIENTIFIC_BACKGROUND"
msgstr "Los metabolosomas son aglomeraciones de proteínas envueltas en cápsides. Pueden convertir la [thrive:compound type=\"glucose\"][/thrive:compound] en [thrive:compound type=\"atp\"][/thrive:compound] de forma mucho más eficiente que el citoplasma en un proceso llamado [b]respiración aeróbica[/b]. Sin embargo, requiere [thrive:compound type=\"oxygen\"][/thrive:compound] para funcionar, y niveles bajos de [thrive:compound type=\"oxygen\"][/thrive:compound] en el ambiente causarán la ralentización de su producción de [thrive:compound type=\"atp\"][/thrive:compound]. Como los metabolosomas están directamente suspendidos en el citoplasma, este fluido realiza la [b]glucólisis[/b]."

#, fuzzy
msgid "WIKI_MELANOSOME_STRATEGY"
msgstr "Los metabolosomas son aglomeraciones de proteínas envueltas en cápsides. Pueden convertir la [thrive:compound type=\"glucose\"][/thrive:compound] en [thrive:compound type=\"atp\"][/thrive:compound] de forma mucho más eficiente que el citoplasma en un proceso llamado [b]respiración aeróbica[/b]. Sin embargo, requiere [thrive:compound type=\"oxygen\"][/thrive:compound] para funcionar, y niveles bajos de [thrive:compound type=\"oxygen\"][/thrive:compound] en el ambiente causarán la ralentización de su producción de [thrive:compound type=\"atp\"][/thrive:compound]. Como los metabolosomas están directamente suspendidos en el citoplasma, este fluido realiza la [b]glucólisis[/b]."

#, fuzzy
msgid "WIKI_MELANOSOME_UPGRADES"
msgstr "Los metabolosomas son aglomeraciones de proteínas envueltas en cápsides. Pueden convertir la [thrive:compound type=\"glucose\"][/thrive:compound] en [thrive:compound type=\"atp\"][/thrive:compound] de forma mucho más eficiente que el citoplasma en un proceso llamado [b]respiración aeróbica[/b]. Sin embargo, requiere [thrive:compound type=\"oxygen\"][/thrive:compound] para funcionar, y niveles bajos de [thrive:compound type=\"oxygen\"][/thrive:compound] en el ambiente causarán la ralentización de su producción de [thrive:compound type=\"atp\"][/thrive:compound]. Como los metabolosomas están directamente suspendidos en el citoplasma, este fluido realiza la [b]glucólisis[/b]."

#, fuzzy
msgid "WIKI_METABOLOSOMES_EFFECTS"
msgstr "Los metabolosomas son aglomeraciones de proteínas envueltas en cápsides. Pueden convertir la [thrive:compound type=\"glucose\"][/thrive:compound] en [thrive:compound type=\"atp\"][/thrive:compound] de forma mucho más eficiente que el citoplasma en un proceso llamado [b]respiración aeróbica[/b]. Sin embargo, requiere [thrive:compound type=\"oxygen\"][/thrive:compound] para funcionar, y niveles bajos de [thrive:compound type=\"oxygen\"][/thrive:compound] en el ambiente causarán la ralentización de su producción de [thrive:compound type=\"atp\"][/thrive:compound]. Como los metabolosomas están directamente suspendidos en el citoplasma, este fluido realiza la [b]glucólisis[/b]."

#, fuzzy
msgid "WIKI_METABOLOSOMES_INTRO"
msgstr "Metabolosomas"

#, fuzzy
msgid "WIKI_METABOLOSOMES_MODIFICATIONS"
msgstr "Los metabolosomas son aglomeraciones de proteínas envueltas en cápsides. Pueden convertir la [thrive:compound type=\"glucose\"][/thrive:compound] en [thrive:compound type=\"atp\"][/thrive:compound] de forma mucho más eficiente que el citoplasma en un proceso llamado [b]respiración aeróbica[/b]. Sin embargo, requiere [thrive:compound type=\"oxygen\"][/thrive:compound] para funcionar, y niveles bajos de [thrive:compound type=\"oxygen\"][/thrive:compound] en el ambiente causarán la ralentización de su producción de [thrive:compound type=\"atp\"][/thrive:compound]. Como los metabolosomas están directamente suspendidos en el citoplasma, este fluido realiza la [b]glucólisis[/b]."

#, fuzzy
msgid "WIKI_METABOLOSOMES_PROCESSES"
msgstr "Convierte [thrive:compound type=\"glucose\"][/thrive:compound] en [thrive:compound type=\"atp\"][/thrive:compound]. La tasa aumenta con la concentración de [thrive:compound type=\"oxygen\"][/thrive:compound]."

#, fuzzy
msgid "WIKI_METABOLOSOMES_REQUIREMENTS"
msgstr "Los metabolosomas son aglomeraciones de proteínas envueltas en cápsides. Pueden convertir la [thrive:compound type=\"glucose\"][/thrive:compound] en [thrive:compound type=\"atp\"][/thrive:compound] de forma mucho más eficiente que el citoplasma en un proceso llamado [b]respiración aeróbica[/b]. Sin embargo, requiere [thrive:compound type=\"oxygen\"][/thrive:compound] para funcionar, y niveles bajos de [thrive:compound type=\"oxygen\"][/thrive:compound] en el ambiente causarán la ralentización de su producción de [thrive:compound type=\"atp\"][/thrive:compound]. Como los metabolosomas están directamente suspendidos en el citoplasma, este fluido realiza la [b]glucólisis[/b]."

#, fuzzy
msgid "WIKI_METABOLOSOMES_SCIENTIFIC_BACKGROUND"
msgstr "Los metabolosomas son aglomeraciones de proteínas envueltas en cápsides. Pueden convertir la [thrive:compound type=\"glucose\"][/thrive:compound] en [thrive:compound type=\"atp\"][/thrive:compound] de forma mucho más eficiente que el citoplasma en un proceso llamado [b]respiración aeróbica[/b]. Sin embargo, requiere [thrive:compound type=\"oxygen\"][/thrive:compound] para funcionar, y niveles bajos de [thrive:compound type=\"oxygen\"][/thrive:compound] en el ambiente causarán la ralentización de su producción de [thrive:compound type=\"atp\"][/thrive:compound]. Como los metabolosomas están directamente suspendidos en el citoplasma, este fluido realiza la [b]glucólisis[/b]."

#, fuzzy
msgid "WIKI_METABOLOSOMES_STRATEGY"
msgstr "Los metabolosomas son aglomeraciones de proteínas envueltas en cápsides. Pueden convertir la [thrive:compound type=\"glucose\"][/thrive:compound] en [thrive:compound type=\"atp\"][/thrive:compound] de forma mucho más eficiente que el citoplasma en un proceso llamado [b]respiración aeróbica[/b]. Sin embargo, requiere [thrive:compound type=\"oxygen\"][/thrive:compound] para funcionar, y niveles bajos de [thrive:compound type=\"oxygen\"][/thrive:compound] en el ambiente causarán la ralentización de su producción de [thrive:compound type=\"atp\"][/thrive:compound]. Como los metabolosomas están directamente suspendidos en el citoplasma, este fluido realiza la [b]glucólisis[/b]."

#, fuzzy
msgid "WIKI_METABOLOSOMES_UPGRADES"
msgstr "Los metabolosomas son aglomeraciones de proteínas envueltas en cápsides. Pueden convertir la [thrive:compound type=\"glucose\"][/thrive:compound] en [thrive:compound type=\"atp\"][/thrive:compound] de forma mucho más eficiente que el citoplasma en un proceso llamado [b]respiración aeróbica[/b]. Sin embargo, requiere [thrive:compound type=\"oxygen\"][/thrive:compound] para funcionar, y niveles bajos de [thrive:compound type=\"oxygen\"][/thrive:compound] en el ambiente causarán la ralentización de su producción de [thrive:compound type=\"atp\"][/thrive:compound]. Como los metabolosomas están directamente suspendidos en el citoplasma, este fluido realiza la [b]glucólisis[/b]."

#, fuzzy
msgid "WIKI_MICROBE_STAGE_APPENDICES"
msgstr ""
"En un planeta distante, eones de actividad volcánica e impactos meteóricos han llevado al desarrollo de un nuevo fenómeno en el universo.\n"
"\n"
"La vida.\n"
"\n"
"Simples microbios residen en las regiones más profundas del océano. Eres el último ancestro universal común (LUCA) en este planeta.\n"
"\n"
"Para sobrevivir en este mundo hostil, necesitarás conseguir compuestos y evolucionar durante generaciones para competir contra los otros microbios."

#, fuzzy
msgid "WIKI_MICROBE_STAGE_BUTTON"
msgstr ""
"En un planeta distante, eones de actividad volcánica e impactos meteóricos han llevado al desarrollo de un nuevo fenómeno en el universo.\n"
"\n"
"La vida.\n"
"\n"
"Simples microbios residen en las regiones más profundas del océano. Eres el último ancestro universal común (LUCA) en este planeta.\n"
"\n"
"Para sobrevivir en este mundo hostil, necesitarás conseguir compuestos y evolucionar durante generaciones para competir contra los otros microbios."

#, fuzzy
msgid "WIKI_MICROBE_STAGE_EDITOR"
msgstr "Editor de microbio"

#, fuzzy
msgid "WIKI_MICROBE_STAGE_GAMEPLAY"
msgstr ""
"En un planeta distante, eones de actividad volcánica e impactos meteóricos han llevado al desarrollo de un nuevo fenómeno en el universo.\n"
"\n"
"La vida.\n"
"\n"
"Simples microbios residen en las regiones más profundas del océano. Eres el último ancestro universal común (LUCA) en este planeta.\n"
"\n"
"Para sobrevivir en este mundo hostil, necesitarás conseguir compuestos y evolucionar durante generaciones para competir contra los otros microbios."

#, fuzzy
msgid "WIKI_MICROBE_STAGE_GDD"
msgstr "Etapa de microbio"

#, fuzzy
msgid "WIKI_MICROBE_STAGE_INTRO"
msgstr ""
"En un planeta distante, eones de actividad volcánica e impactos meteóricos han llevado al desarrollo de un nuevo fenómeno en el universo.\n"
"\n"
"La vida.\n"
"\n"
"Simples microbios residen en las regiones más profundas del océano. Eres el último ancestro universal común (LUCA) en este planeta.\n"
"\n"
"Para sobrevivir en este mundo hostil, necesitarás conseguir compuestos y evolucionar durante generaciones para competir contra los otros microbios."

#, fuzzy
msgid "WIKI_MITOCHONDRION_EFFECTS"
msgstr "La \"central energética\" de la célula. La mitocondria es una estructura de doble membrana llena de proteínas y enzimas. Es una célula procariota que ha sido asimilada por su anfitriona eucariota para su uso personal. Es capaz de convertir [thrive:compound type=\"glucose\"][/thrive:compound] en [thrive:compound type=\"atp\"][/thrive:compound] con una eficiencia mucho mayor que la alcanzada en el citoplasma en un proceso llamado [b]respiración aeróbica[/b]. Sin embargo, requiere [thrive:compound type=\"oxygen\"][/thrive:compound] para funcionar, y niveles bajos de [thrive:compound type=\"oxygen\"][/thrive:compound] en el ambiente ralentizarán su producción de [thrive:compound type=\"atp\"][/thrive:compound]."

#, fuzzy
msgid "WIKI_MITOCHONDRION_INTRO"
msgstr "Mitocondria"

#, fuzzy
msgid "WIKI_MITOCHONDRION_MODIFICATIONS"
msgstr "La \"central energética\" de la célula. La mitocondria es una estructura de doble membrana llena de proteínas y enzimas. Es una célula procariota que ha sido asimilada por su anfitriona eucariota para su uso personal. Es capaz de convertir [thrive:compound type=\"glucose\"][/thrive:compound] en [thrive:compound type=\"atp\"][/thrive:compound] con una eficiencia mucho mayor que la alcanzada en el citoplasma en un proceso llamado [b]respiración aeróbica[/b]. Sin embargo, requiere [thrive:compound type=\"oxygen\"][/thrive:compound] para funcionar, y niveles bajos de [thrive:compound type=\"oxygen\"][/thrive:compound] en el ambiente ralentizarán su producción de [thrive:compound type=\"atp\"][/thrive:compound]."

#, fuzzy
msgid "WIKI_MITOCHONDRION_PROCESSES"
msgstr "Convierte [thrive:compound type=\"glucose\"][/thrive:compound] en [thrive:compound type=\"atp\"][/thrive:compound]. la tasa de conversión escala con la concentración de [thrive:compound type=\"oxygen\"][/thrive:compound]."

#, fuzzy
msgid "WIKI_MITOCHONDRION_REQUIREMENTS"
msgstr "La \"central energética\" de la célula. La mitocondria es una estructura de doble membrana llena de proteínas y enzimas. Es una célula procariota que ha sido asimilada por su anfitriona eucariota para su uso personal. Es capaz de convertir [thrive:compound type=\"glucose\"][/thrive:compound] en [thrive:compound type=\"atp\"][/thrive:compound] con una eficiencia mucho mayor que la alcanzada en el citoplasma en un proceso llamado [b]respiración aeróbica[/b]. Sin embargo, requiere [thrive:compound type=\"oxygen\"][/thrive:compound] para funcionar, y niveles bajos de [thrive:compound type=\"oxygen\"][/thrive:compound] en el ambiente ralentizarán su producción de [thrive:compound type=\"atp\"][/thrive:compound]."

#, fuzzy
msgid "WIKI_MITOCHONDRION_SCIENTIFIC_BACKGROUND"
msgstr "La \"central energética\" de la célula. La mitocondria es una estructura de doble membrana llena de proteínas y enzimas. Es una célula procariota que ha sido asimilada por su anfitriona eucariota para su uso personal. Es capaz de convertir [thrive:compound type=\"glucose\"][/thrive:compound] en [thrive:compound type=\"atp\"][/thrive:compound] con una eficiencia mucho mayor que la alcanzada en el citoplasma en un proceso llamado [b]respiración aeróbica[/b]. Sin embargo, requiere [thrive:compound type=\"oxygen\"][/thrive:compound] para funcionar, y niveles bajos de [thrive:compound type=\"oxygen\"][/thrive:compound] en el ambiente ralentizarán su producción de [thrive:compound type=\"atp\"][/thrive:compound]."

#, fuzzy
msgid "WIKI_MITOCHONDRION_STRATEGY"
msgstr "La \"central energética\" de la célula. La mitocondria es una estructura de doble membrana llena de proteínas y enzimas. Es una célula procariota que ha sido asimilada por su anfitriona eucariota para su uso personal. Es capaz de convertir [thrive:compound type=\"glucose\"][/thrive:compound] en [thrive:compound type=\"atp\"][/thrive:compound] con una eficiencia mucho mayor que la alcanzada en el citoplasma en un proceso llamado [b]respiración aeróbica[/b]. Sin embargo, requiere [thrive:compound type=\"oxygen\"][/thrive:compound] para funcionar, y niveles bajos de [thrive:compound type=\"oxygen\"][/thrive:compound] en el ambiente ralentizarán su producción de [thrive:compound type=\"atp\"][/thrive:compound]."

#, fuzzy
msgid "WIKI_MITOCHONDRION_UPGRADES"
msgstr "La \"central energética\" de la célula. La mitocondria es una estructura de doble membrana llena de proteínas y enzimas. Es una célula procariota que ha sido asimilada por su anfitriona eucariota para su uso personal. Es capaz de convertir [thrive:compound type=\"glucose\"][/thrive:compound] en [thrive:compound type=\"atp\"][/thrive:compound] con una eficiencia mucho mayor que la alcanzada en el citoplasma en un proceso llamado [b]respiración aeróbica[/b]. Sin embargo, requiere [thrive:compound type=\"oxygen\"][/thrive:compound] para funcionar, y niveles bajos de [thrive:compound type=\"oxygen\"][/thrive:compound] en el ambiente ralentizarán su producción de [thrive:compound type=\"atp\"][/thrive:compound]."

#, fuzzy
msgid "WIKI_MULTICELLULAR_STAGE_CONCEPT_ART"
msgstr "Etapa multicelular"

#, fuzzy
msgid "WIKI_MULTICELLULAR_STAGE_CURRENT_DEVELOPMENT"
msgstr ""
"¡Bienvenido al estadio multicelular inicial!\n"
"\n"
"Conseguiste guiar a tu especie a través de la fase unicelular.\n"
"\n"
"El juego continúa con las mecánicas básicas del estadio microbio. Aún necesitas seguir alimentando a tu organismo para reproducirte y entrar en el editor.\n"
"\n"
"Sin embargo, ahora puedes diseñar tu colonia celular en el editor y especializar tus células en varios roles. Ten en mente que los miembros de tu colonia no pueden compartir [thrive:compound type=\"atp\"][/thrive:compound].\n"
"\n"
"Si estás utilizando la reproducción por gemación (el método predeterminado), comenzaras controlando una pequeña yema y deberás crecer el resto de tus células."

#, fuzzy
msgid "WIKI_MULTICELLULAR_STAGE_FEATURES"
msgstr "Etapa multicelular"

#, fuzzy
msgid "WIKI_MULTICELLULAR_STAGE_INTRO"
msgstr "Etapa multicelular"

#, fuzzy
msgid "WIKI_MULTICELLULAR_STAGE_OVERVIEW"
msgstr "Etapa multicelular"

#, fuzzy
msgid "WIKI_MULTICELLULAR_STAGE_TRANSITIONS"
msgstr "Etapa multicelular"

#, fuzzy
msgid "WIKI_MULTICELLULAR_STAGE_UI"
msgstr "Etapa multicelular"

msgid "WIKI_MYOFIBRIL_EFFECTS"
msgstr ""

msgid "WIKI_MYOFIBRIL_INTRO"
msgstr ""

msgid "WIKI_MYOFIBRIL_MODIFICATIONS"
msgstr ""

#, fuzzy
msgid "WIKI_MYOFIBRIL_PROCESSES"
msgstr "Colocar orgánulos"

msgid "WIKI_MYOFIBRIL_REQUIREMENTS"
msgstr ""

msgid "WIKI_MYOFIBRIL_SCIENTIFIC_BACKGROUND"
msgstr ""

msgid "WIKI_MYOFIBRIL_STRATEGY"
msgstr ""

msgid "WIKI_MYOFIBRIL_UPGRADES"
msgstr ""

#, fuzzy
msgid "WIKI_NATION_EDITOR"
msgstr "Activar editor"

#, fuzzy
msgid "WIKI_NITROGENASE_EFFECTS"
msgstr "La Nitrogenasa es una proteína capaz de usar nitrógeno y la energía celular en forma de ATP para producir amoniaco, un nutriente clave para el crecimiento celular. Éste es un proceso llamado Fijación de Nitrógeno Anaeróbica. Cómo la nitrogenasa está directamente suspendida en el citoplasma, éste realiza la glicólisis."

#, fuzzy
msgid "WIKI_NITROGENASE_INTRO"
msgstr "La Nitrogenasa es una proteína capaz de usar nitrógeno y la energía celular en forma de ATP para producir amoniaco, un nutriente clave para el crecimiento celular. Éste es un proceso llamado Fijación de Nitrógeno Anaeróbica. Cómo la nitrogenasa está directamente suspendida en el citoplasma, éste realiza la glicólisis."

#, fuzzy
msgid "WIKI_NITROGENASE_MODIFICATIONS"
msgstr "La Nitrogenasa es una proteína capaz de usar nitrógeno y la energía celular en forma de ATP para producir amoniaco, un nutriente clave para el crecimiento celular. Éste es un proceso llamado Fijación de Nitrógeno Anaeróbica. Cómo la nitrogenasa está directamente suspendida en el citoplasma, éste realiza la glicólisis."

#, fuzzy
msgid "WIKI_NITROGENASE_PROCESSES"
msgstr "Convierte el [thrive:compound type=\"atp\"][/thrive:compound] en [thrive:compound type=\"ammonia\"][/thrive:compound]. La tasa de conversión aumenta con la concentración de [thrive:compound type=\"nitrogen\"][/thrive:compound]."

msgid "WIKI_NITROGENASE_REQUIREMENTS"
msgstr ""

#, fuzzy
msgid "WIKI_NITROGENASE_SCIENTIFIC_BACKGROUND"
msgstr "La Nitrogenasa es una proteína capaz de usar nitrógeno y la energía celular en forma de ATP para producir amoniaco, un nutriente clave para el crecimiento celular. Éste es un proceso llamado Fijación de Nitrógeno Anaeróbica. Cómo la nitrogenasa está directamente suspendida en el citoplasma, éste realiza la glicólisis."

#, fuzzy
msgid "WIKI_NITROGENASE_STRATEGY"
msgstr "La Nitrogenasa es una proteína capaz de usar nitrógeno y la energía celular en forma de ATP para producir amoniaco, un nutriente clave para el crecimiento celular. Éste es un proceso llamado Fijación de Nitrógeno Anaeróbica. Cómo la nitrogenasa está directamente suspendida en el citoplasma, éste realiza la glicólisis."

#, fuzzy
msgid "WIKI_NITROGENASE_UPGRADES"
msgstr "La Nitrogenasa es una proteína capaz de usar nitrógeno y la energía celular en forma de ATP para producir amoniaco, un nutriente clave para el crecimiento celular. Éste es un proceso llamado Fijación de Nitrógeno Anaeróbica. Cómo la nitrogenasa está directamente suspendida en el citoplasma, éste realiza la glicólisis."

#, fuzzy
msgid "WIKI_NITROPLAST_EFFECTS"
msgstr "Nitroplasto"

#, fuzzy
msgid "WIKI_NITROPLAST_INTRO"
msgstr "Nitroplasto"

#, fuzzy
msgid "WIKI_NITROPLAST_MODIFICATIONS"
msgstr "El Nitroplasto es una proteína capaz de usar nitrógeno, oxígeno y ATP para producir amoníaco, un nutriente clave para el crecimiento celular. A este proceso se lo denomina Fijación de Nitrógeno Aeróbica."

#, fuzzy
msgid "WIKI_NITROPLAST_PROCESSES"
msgstr "Convierte [thrive:compound type=\"atp\"][/thrive:compound] en [thrive:compound type=\"ammonia\"][/thrive:compound]. La tasa de conversión depende de la concentración de [thrive:compound type=\"nitrogen\"][/thrive:compound] y [thrive:compound type=\"oxygen\"][/thrive:compound]."

#, fuzzy
msgid "WIKI_NITROPLAST_REQUIREMENTS"
msgstr "Nitroplasto"

#, fuzzy
msgid "WIKI_NITROPLAST_SCIENTIFIC_BACKGROUND"
msgstr "El Nitroplasto es una proteína capaz de usar nitrógeno, oxígeno y ATP para producir amoníaco, un nutriente clave para el crecimiento celular. A este proceso se lo denomina Fijación de Nitrógeno Aeróbica."

#, fuzzy
msgid "WIKI_NITROPLAST_STRATEGY"
msgstr "Nitroplasto"

#, fuzzy
msgid "WIKI_NITROPLAST_UPGRADES"
msgstr "Nitroplasto"

#, fuzzy
msgid "WIKI_NO"
msgstr "nuestro Wiki"

msgid "WIKI_NONE_COMMA_THIS_IS_THE_LAST_STAGE"
msgstr ""

msgid "WIKI_NUCLEUS_EFFECTS"
msgstr ""

msgid "WIKI_NUCLEUS_INTRO"
msgstr ""

#, fuzzy
msgid "WIKI_NUCLEUS_MODIFICATIONS"
msgstr "La característica definitoria de las células eucariotas. El núcleo también incluye el retículo endoplásmico y el aparato de golgi. Es una evolución de las células procariotas para desarrollar un sistema de membranas internas a través de la asimilación de otra procariota adentro de sí misma. Esto permite compartimentar los distintos procesos que ocurren dentro de la célula y evitar su superposición. La adición del núcleo a una célula permite que sus nuevos orgánulos, contenidos por una bicapa lipídica, sean mucho más complejos, eficientes y especializados. No obstante, esto viene con el precio de aumentar drásticamente el tamaño de la célula y requerir más energía para mantenerla."

#, fuzzy
msgid "WIKI_NUCLEUS_PROCESSES"
msgstr "Colocar orgánulos"

msgid "WIKI_NUCLEUS_REQUIREMENTS"
msgstr ""

msgid "WIKI_NUCLEUS_SCIENTIFIC_BACKGROUND"
msgstr ""

msgid "WIKI_NUCLEUS_STRATEGY"
msgstr ""

msgid "WIKI_NUCLEUS_UPGRADES"
msgstr ""

#, fuzzy
msgid "WIKI_ORGANELLES_ROOT_INTRO"
msgstr "Orgánulos"

#, fuzzy
msgid "WIKI_OXYTOXISOME_EFFECTS"
msgstr "Un metabolosoma modificado para la producción de OxiToxi NT, una forma primitiva de toxinas."

#, fuzzy
msgid "WIKI_OXYTOXISOME_INTRO"
msgstr "Oxitoxisoma"

#, fuzzy
msgid "WIKI_OXYTOXISOME_MODIFICATIONS"
msgstr "Un metabolosoma modificado para la producción de OxiToxi NT, una forma primitiva de toxinas."

#, fuzzy
msgid "WIKI_OXYTOXISOME_PROCESSES"
msgstr "Convierte [thrive:compound type=\"atp\"][/thrive:compound] en [thrive:compound type=\"oxytoxy\"][/thrive:compound]. La tasa de conversión es proporcional a la concentración de [thrive:compound type=\"oxygen\"][/thrive:compound]. Puede liberar toxinas presionando [thrive:input]g_fire_toxin[/thrive:input]. Cuando la cantidad de [thrive:compound type=\"oxytoxy\"][/thrive:compound] este baja, disparar seguira siendo posible pero con un daño reducido."

#, fuzzy
msgid "WIKI_OXYTOXISOME_REQUIREMENTS"
msgstr "Un metabolosoma modificado para la producción de OxiToxi NT, una forma primitiva de toxinas."

msgid "WIKI_OXYTOXISOME_SCIENTIFIC_BACKGROUND"
msgstr ""

#, fuzzy
msgid "WIKI_OXYTOXISOME_STRATEGY"
msgstr "Un metabolosoma modificado para la producción de OxiToxi NT, una forma primitiva de toxinas."

#, fuzzy
msgid "WIKI_OXYTOXISOME_UPGRADES"
msgstr "Un metabolosoma modificado para la producción de OxiToxi NT, una forma primitiva de toxinas."

#, fuzzy
msgid "WIKI_OXYTOXY_SYNTHESIS_COMMA_GLYCOLYSIS"
msgstr "Síntesis de OxiToxi"

#, fuzzy
msgid "WIKI_PAGE_ASCENSION"
msgstr "Rusticianina"

#, fuzzy
msgid "WIKI_PAGE_AWAKENING_STAGE"
msgstr "Estadio del despertar"

#, fuzzy
msgid "WIKI_PAGE_AWARE_STAGE"
msgstr "Estadio Consciente"

msgid "WIKI_PAGE_AXON"
msgstr ""

#, fuzzy
msgid "WIKI_PAGE_BINDING_AGENT"
msgstr "Agente de unión"

#, fuzzy
msgid "WIKI_PAGE_BIOLUMINESCENT_VACUOLE"
msgstr "Vacuola Bioluminiscente"

#, fuzzy
msgid "WIKI_PAGE_CHEMOPLAST"
msgstr "Quimioplasto"

#, fuzzy
msgid "WIKI_PAGE_CHEMORECEPTOR"
msgstr "Quimioreceptor"

#, fuzzy
msgid "WIKI_PAGE_CHEMOSYNTHESIZING_PROTEINS"
msgstr "Proteinas quimiosintetizadoras"

#, fuzzy
msgid "WIKI_PAGE_CHLOROPLAST"
msgstr "Cloroplasto"

msgid "WIKI_PAGE_CILIA"
msgstr ""

#, fuzzy
msgid "WIKI_PAGE_COMPOUNDS"
msgstr "Citoplasma"

msgid "WIKI_PAGE_COMPOUND_SYSTEM_DEVELOPMENT"
msgstr ""

#, fuzzy
msgid "WIKI_PAGE_CYTOPLASM"
msgstr "Citoplasma"

#, fuzzy
msgid "WIKI_PAGE_DEVELOPMENT_ROOT"
msgstr "Colocar orgánulos"

#, fuzzy
msgid "WIKI_PAGE_EDITORS_AND_MUTATIONS"
msgstr "Mitocondria"

#, fuzzy
msgid "WIKI_PAGE_ENVIRONMENTAL_CONDITIONS"
msgstr "Mitocondria"

#, fuzzy
msgid "WIKI_PAGE_FERROPLAST"
msgstr "Termoplasto"

#, fuzzy
msgid "WIKI_PAGE_FLAGELLUM"
msgstr "Flagelo"

#, fuzzy
msgid "WIKI_PAGE_HELP_AND_TIPS"
msgstr "Mitocondria"

#, fuzzy
msgid "WIKI_PAGE_HYDROGENASE"
msgstr "Nitrogenasa"

#, fuzzy
msgid "WIKI_PAGE_HYDROGENOSOME"
msgstr "Nitrogenasa"

#, fuzzy
msgid "WIKI_PAGE_INDUSTRIAL_STAGE"
msgstr "Estadio Industrial"

#, fuzzy
msgid "WIKI_PAGE_LYSOSOME"
msgstr "Lisosoma"

#, fuzzy
msgid "WIKI_PAGE_MACROSCOPIC_STAGE"
msgstr "Nitrogenasa"

#, fuzzy
msgid "WIKI_PAGE_MECHANICS_ROOT"
msgstr "Colocar orgánulos"

#, fuzzy
msgid "WIKI_PAGE_MELANOSOME"
msgstr "Lisosoma"

#, fuzzy
msgid "WIKI_PAGE_METABOLOSOMES"
msgstr "Metabolosomas"

#, fuzzy
msgid "WIKI_PAGE_MICROBE_STAGE"
msgstr "Nitrogenasa"

#, fuzzy
msgid "WIKI_PAGE_MITOCHONDRION"
msgstr "Mitocondria"

#, fuzzy
msgid "WIKI_PAGE_MULTICELLULAR_STAGE"
msgstr "Etapa multicelular"

#, fuzzy
msgid "WIKI_PAGE_MYOFIBRIL"
msgstr "Pilus predatorio"

#, fuzzy
msgid "WIKI_PAGE_NITROGENASE"
msgstr "Nitrogenasa"

#, fuzzy
msgid "WIKI_PAGE_NITROPLAST"
msgstr "Nitroplasto"

#, fuzzy
msgid "WIKI_PAGE_NUCLEUS"
msgstr "Requiere Núcleo"

#, fuzzy
msgid "WIKI_PAGE_ORGANELLES_ROOT"
msgstr "Colocar orgánulos"

#, fuzzy
msgid "WIKI_PAGE_OXYTOXISOME"
msgstr "Oxitoxisoma"

msgid "WIKI_PAGE_PERFORATOR_PILUS"
msgstr ""

#, fuzzy
msgid "WIKI_PAGE_PROTOPLASM"
msgstr "Protoplasma"

#, fuzzy
msgid "WIKI_PAGE_REPRODUCTION"
msgstr "Protoplasma"

#, fuzzy
msgid "WIKI_PAGE_RUSTICYANIN"
msgstr "Rusticianina"

#, fuzzy
msgid "WIKI_PAGE_SIGNALING_AGENT"
msgstr "Agente señalizador"

#, fuzzy
msgid "WIKI_PAGE_SLIME_JET"
msgstr "Jet de Slime"

#, fuzzy
msgid "WIKI_PAGE_SOCIETY_STAGE"
msgstr "Etapa de microbio"

#, fuzzy
msgid "WIKI_PAGE_SPACE_STAGE"
msgstr "Jet de Slime"

#, fuzzy
msgid "WIKI_PAGE_STAGES_ROOT"
msgstr "Colocar orgánulos"

#, fuzzy
msgid "WIKI_PAGE_THERMOPLAST"
msgstr "Termoplasto"

#, fuzzy
msgid "WIKI_PAGE_THERMOSYNTHASE"
msgstr "Termosintasa"

#, fuzzy
msgid "WIKI_PAGE_THE_PATCH_MAP"
msgstr "Termoplasto"

#, fuzzy
msgid "WIKI_PAGE_THYLAKOIDS"
msgstr "Tilacoides"

#, fuzzy
msgid "WIKI_PAGE_TOXIN_VACUOLE"
msgstr ""
"Vacuola de\n"
"Toxinas"

#, fuzzy
msgid "WIKI_PAGE_VACUOLE"
msgstr ""
"Vacuola de\n"
"Toxinas"

msgid "WIKI_PERFORATOR_PILUS_EFFECTS"
msgstr ""

msgid "WIKI_PERFORATOR_PILUS_INTRO"
msgstr ""

msgid "WIKI_PERFORATOR_PILUS_MODIFICATIONS"
msgstr ""

msgid "WIKI_PERFORATOR_PILUS_PROCESSES"
msgstr ""

msgid "WIKI_PERFORATOR_PILUS_REQUIREMENTS"
msgstr ""

msgid "WIKI_PERFORATOR_PILUS_SCIENTIFIC_BACKGROUND"
msgstr ""

msgid "WIKI_PERFORATOR_PILUS_STRATEGY"
msgstr ""

msgid "WIKI_PERFORATOR_PILUS_UPGRADES"
msgstr ""

#, fuzzy
msgid "WIKI_PROTEIN_RESPIRATION"
msgstr "Respiración Aeróbica"

#, fuzzy
msgid "WIKI_PROTOPLASM_EFFECTS"
msgstr "Protoplasma"

#, fuzzy
msgid "WIKI_PROTOPLASM_INTRO"
msgstr "Protoplasma"

msgid "WIKI_PROTOPLASM_MODIFICATIONS"
msgstr ""

#, fuzzy
msgid "WIKI_PROTOPLASM_PROCESSES"
msgstr "Convierte [thrive:compound type=\"glucose\"][/thrive:compound] en [thrive:compound type=\"atp\"][/thrive:compound]."

msgid "WIKI_PROTOPLASM_REQUIREMENTS"
msgstr ""

msgid "WIKI_PROTOPLASM_SCIENTIFIC_BACKGROUND"
msgstr ""

msgid "WIKI_PROTOPLASM_STRATEGY"
msgstr ""

msgid "WIKI_PROTOPLASM_UPGRADES"
msgstr ""

#, fuzzy
msgid "WIKI_PULLING_CILIA"
msgstr "Estadio del despertar"

#, fuzzy
msgid "WIKI_REPRODUCTION_BUTTON"
msgstr "Protoplasma"

#, fuzzy
msgid "WIKI_REPRODUCTION_INTRO"
msgstr "Protoplasma"

msgid "WIKI_REPRODUCTION_REPRODUCTION_IN_THE_MICROBE_STAGE"
msgstr ""

msgid "WIKI_ROOT_BODY"
msgstr ""

msgid "WIKI_ROOT_HEADING"
msgstr ""

#, fuzzy
msgid "WIKI_RUSTICYANIN_EFFECTS"
msgstr "La Rusticianina es una proteína capaz de usar dióxido de carbono gaseoso y oxigeno para oxidar el hierro de un estado químico a otro. Este proceso, llamado Respiración Férrica, libera energía para la célula."

#, fuzzy
msgid "WIKI_RUSTICYANIN_INTRO"
msgstr "La Rusticianina es una proteína capaz de usar dióxido de carbono gaseoso y oxigeno para oxidar el hierro de un estado químico a otro. Este proceso, llamado Respiración Férrica, libera energía para la célula."

#, fuzzy
msgid "WIKI_RUSTICYANIN_MODIFICATIONS"
msgstr "La Rusticianina es una proteína capaz de usar dióxido de carbono gaseoso y oxigeno para oxidar el hierro de un estado químico a otro. Este proceso, llamado Respiración Férrica, libera energía para la célula."

#, fuzzy
msgid "WIKI_RUSTICYANIN_PROCESSES"
msgstr "Convierte [thrive:compound type=\"iron\"][/thrive:compound] en [thrive:compound type=\"atp\"][/thrive:compound]. La velocidad de conversión es directamente proporcional a la concentración de [thrive:compound type=\"carbondioxide\"][/thrive:compound] y [thrive:compound type=\"oxygen\"][/thrive:compound]."

msgid "WIKI_RUSTICYANIN_REQUIREMENTS"
msgstr ""

#, fuzzy
msgid "WIKI_RUSTICYANIN_SCIENTIFIC_BACKGROUND"
msgstr "La Rusticianina es una proteína capaz de usar dióxido de carbono gaseoso y oxigeno para oxidar el hierro de un estado químico a otro. Este proceso, llamado Respiración Férrica, libera energía para la célula."

#, fuzzy
msgid "WIKI_RUSTICYANIN_STRATEGY"
msgstr "La Rusticianina es una proteína capaz de usar dióxido de carbono gaseoso y oxigeno para oxidar el hierro de un estado químico a otro. Este proceso, llamado Respiración Férrica, libera energía para la célula."

#, fuzzy
msgid "WIKI_RUSTICYANIN_UPGRADES"
msgstr "La Rusticianina es una proteína capaz de usar dióxido de carbono gaseoso y oxigeno para oxidar el hierro de un estado químico a otro. Este proceso, llamado Respiración Férrica, libera energía para la célula."

#, fuzzy
msgid "WIKI_SIGNALING_AGENT_EFFECTS"
msgstr "Agente señalizador"

#, fuzzy
msgid "WIKI_SIGNALING_AGENT_INTRO"
msgstr "Agente señalizador"

#, fuzzy
msgid "WIKI_SIGNALING_AGENT_MODIFICATIONS"
msgstr "Los agentes de señalización permiten a las células crear sustancias químicas a las que otras células pueden reaccionar. Los productos químicos de señalización se pueden usar para atraer a otras células o advertirles sobre el peligro para que huyan."

#, fuzzy
msgid "WIKI_SIGNALING_AGENT_PROCESSES"
msgstr "Mantiene presionada la tecla [thrive:input]g_pack_commands[/thrive:input]  para abrir el menu de comandos y dar ordenes a otros miembros de tu especie."

#, fuzzy
msgid "WIKI_SIGNALING_AGENT_REQUIREMENTS"
msgstr "Los agentes de señalización permiten a las células crear sustancias químicas a las que otras células pueden reaccionar. Los productos químicos de señalización se pueden usar para atraer a otras células o advertirles sobre el peligro para que huyan."

#, fuzzy
msgid "WIKI_SIGNALING_AGENT_SCIENTIFIC_BACKGROUND"
msgstr "Los agentes de señalización permiten a las células crear sustancias químicas a las que otras células pueden reaccionar. Los productos químicos de señalización se pueden usar para atraer a otras células o advertirles sobre el peligro para que huyan."

#, fuzzy
msgid "WIKI_SIGNALING_AGENT_STRATEGY"
msgstr "Agente señalizador"

#, fuzzy
msgid "WIKI_SIGNALING_AGENT_UPGRADES"
msgstr "Agente señalizador"

#, fuzzy
msgid "WIKI_SLIME_JET_EFFECTS"
msgstr "Muchos organismos producen sustacias polisacáridas similares a un slime, y el mucílago es una de ellas. Mientras muchas especies utilizan slime para moverse, ciertos tipos de bacterias liberan estas sustacias a altas velocidades al moverse. Estas \"turbinas de slime\" actúan como motores de cohete, empujando a las células a mucha velocidad. El slime también es utilizado para inmovilizar depredadores, ya que estos son atrapados en una sustacia que solo puede ser navegada por organismos con \"turbinas de slime\"."

#, fuzzy
msgid "WIKI_SLIME_JET_INTRO"
msgstr "Muchos organismos producen sustacias polisacáridas similares a un slime, y el mucílago es una de ellas. Mientras muchas especies utilizan slime para moverse, ciertos tipos de bacterias liberan estas sustacias a altas velocidades al moverse. Estas \"turbinas de slime\" actúan como motores de cohete, empujando a las células a mucha velocidad. El slime también es utilizado para inmovilizar depredadores, ya que estos son atrapados en una sustacia que solo puede ser navegada por organismos con \"turbinas de slime\"."

#, fuzzy
msgid "WIKI_SLIME_JET_MODIFICATIONS"
msgstr "Muchos organismos producen sustacias polisacáridas similares a un slime, y el mucílago es una de ellas. Mientras muchas especies utilizan slime para moverse, ciertos tipos de bacterias liberan estas sustacias a altas velocidades al moverse. Estas \"turbinas de slime\" actúan como motores de cohete, empujando a las células a mucha velocidad. El slime también es utilizado para inmovilizar depredadores, ya que estos son atrapados en una sustacia que solo puede ser navegada por organismos con \"turbinas de slime\"."

#, fuzzy
msgid "WIKI_SLIME_JET_PROCESSES"
msgstr "Transforma [thrive:compound type=\"glucose\"][/thrive:compound] en [thrive:compound type=\"mucilage\"][/thrive:compound]. Aprete [thrive:input]g_secrete_slime[/thrive:input] para liberar el [thrive:compound type=\"mucilage\"][/thrive:compound] guardado, aumentando la velocidad de esta célula y haciendo más lentos a los depredadores."

msgid "WIKI_SLIME_JET_REQUIREMENTS"
msgstr ""

msgid "WIKI_SLIME_JET_SCIENTIFIC_BACKGROUND"
msgstr ""

msgid "WIKI_SLIME_JET_STRATEGY"
msgstr ""

msgid "WIKI_SLIME_JET_UPGRADES"
msgstr ""

msgid "WIKI_SOCIETY_STAGE_CURRENT_DEVELOPMENT"
msgstr ""

#, fuzzy
msgid "WIKI_SOCIETY_STAGE_FEATURES"
msgstr "Etapa de microbio"

#, fuzzy
msgid "WIKI_SOCIETY_STAGE_INTRO"
msgstr "Muchos organismos producen sustacias polisacáridas similares a un slime, y el mucílago es una de ellas. Mientras muchas especies utilizan slime para moverse, ciertos tipos de bacterias liberan estas sustacias a altas velocidades al moverse. Estas \"turbinas de slime\" actúan como motores de cohete, empujando a las células a mucha velocidad. El slime también es utilizado para inmovilizar depredadores, ya que estos son atrapados en una sustacia que solo puede ser navegada por organismos con \"turbinas de slime\"."

#, fuzzy
msgid "WIKI_SOCIETY_STAGE_OVERVIEW"
msgstr "Etapa de microbio"

#, fuzzy
msgid "WIKI_SOCIETY_STAGE_TRANSITIONS"
msgstr "Etapa de microbio"

#, fuzzy
msgid "WIKI_SOCIETY_STAGE_UI"
msgstr "Etapa de microbio"

msgid "WIKI_SPACE_STAGE_CURRENT_DEVELOPMENT"
msgstr ""

#, fuzzy
msgid "WIKI_SPACE_STAGE_FEATURES"
msgstr "Jet de Slime"

#, fuzzy
msgid "WIKI_SPACE_STAGE_INTRO"
msgstr "Muchos organismos producen sustacias polisacáridas similares a un slime, y el mucílago es una de ellas. Mientras muchas especies utilizan slime para moverse, ciertos tipos de bacterias liberan estas sustacias a altas velocidades al moverse. Estas \"turbinas de slime\" actúan como motores de cohete, empujando a las células a mucha velocidad. El slime también es utilizado para inmovilizar depredadores, ya que estos son atrapados en una sustacia que solo puede ser navegada por organismos con \"turbinas de slime\"."

#, fuzzy
msgid "WIKI_SPACE_STAGE_OVERVIEW"
msgstr "Etapa de microbio"

#, fuzzy
msgid "WIKI_SPACE_STAGE_TRANSITIONS"
msgstr "Nitrogenasa"

#, fuzzy
msgid "WIKI_SPACE_STAGE_UI"
msgstr "Etapa de microbio"

#, fuzzy
msgid "WIKI_STAGES_ROOT_INTRO"
msgstr "Orgánulos"

#, fuzzy
msgid "WIKI_TBA"
msgstr "nuestro Wiki"

#, fuzzy
msgid "WIKI_TECH_EDITOR_COMMA_NATION_EDITOR_COMMA_SQUAD_EDITOR"
msgstr "Editor del Plan de cuerpo, Editor de células"

#, fuzzy
msgid "WIKI_THERMOPLAST_EFFECTS"
msgstr "El Termoplasto es una estructura de doble membrana que contiene pigmentos termosensibles apilados en sacos membranosos. Es una procariota asimilada para uso de su anfitrión eucariota. Los pigmentos en el Termoplasto usan las diferencias de energía térmica en el ambiente para producir energía en un proceso llamado Termosíntesis. La producción de glucosa dependerá de la concentración de dióxido de carbono y temperatura."

#, fuzzy
msgid "WIKI_THERMOPLAST_INTRO"
msgstr "El Termoplasto es una estructura de doble membrana que contiene pigmentos termosensibles apilados en sacos membranosos. Es una procariota asimilada para uso de su anfitrión eucariota. Los pigmentos en el Termoplasto usan las diferencias de energía térmica en el ambiente para producir energía en un proceso llamado Termosíntesis. La producción de glucosa dependerá de la concentración de dióxido de carbono y temperatura."

#, fuzzy
msgid "WIKI_THERMOPLAST_MODIFICATIONS"
msgstr "El Termoplasto es una estructura de doble membrana que contiene pigmentos termosensibles apilados en sacos membranosos. Es una procariota asimilada para uso de su anfitrión eucariota. Los pigmentos en el Termoplasto usan las diferencias de energía térmica en el ambiente para producir energía en un proceso llamado Termosíntesis. La producción de glucosa dependerá de la concentración de dióxido de carbono y temperatura."

#, fuzzy
msgid "WIKI_THERMOPLAST_PROCESSES"
msgstr "Produce [thrive:compound type=\"glucose\"][/thrive:compound]. La tasa de producción escala con la concentración de [thrive:compound type=\"carbondioxide\"][/thrive:compound] y la temperatura."

msgid "WIKI_THERMOPLAST_REQUIREMENTS"
msgstr ""

#, fuzzy
msgid "WIKI_THERMOPLAST_SCIENTIFIC_BACKGROUND"
msgstr "El Termoplasto es una estructura de doble membrana que contiene pigmentos termosensibles apilados en sacos membranosos. Es una procariota asimilada para uso de su anfitrión eucariota. Los pigmentos en el Termoplasto usan las diferencias de energía térmica en el ambiente para producir energía en un proceso llamado Termosíntesis. La producción de glucosa dependerá de la concentración de dióxido de carbono y temperatura."

#, fuzzy
msgid "WIKI_THERMOPLAST_STRATEGY"
msgstr "El Termoplasto es una estructura de doble membrana que contiene pigmentos termosensibles apilados en sacos membranosos. Es una procariota asimilada para uso de su anfitrión eucariota. Los pigmentos en el Termoplasto usan las diferencias de energía térmica en el ambiente para producir energía en un proceso llamado Termosíntesis. La producción de glucosa dependerá de la concentración de dióxido de carbono y temperatura."

#, fuzzy
msgid "WIKI_THERMOPLAST_UPGRADES"
msgstr "El Termoplasto es una estructura de doble membrana que contiene pigmentos termosensibles apilados en sacos membranosos. Es una procariota asimilada para uso de su anfitrión eucariota. Los pigmentos en el Termoplasto usan las diferencias de energía térmica en el ambiente para producir energía en un proceso llamado Termosíntesis. La producción de glucosa dependerá de la concentración de dióxido de carbono y temperatura."

#, fuzzy
msgid "WIKI_THERMOSYNTHASE_EFFECTS"
msgstr "Termosintasa"

#, fuzzy
msgid "WIKI_THERMOSYNTHASE_INTRO"
msgstr "Termosintasa"

#, fuzzy
msgid "WIKI_THERMOSYNTHASE_MODIFICATIONS"
msgstr "El Termoplasto es una estructura de doble membrana que contiene pigmentos termosensibles apilados en sacos membranosos. Es una procariota asimilada para uso de su anfitrión eucariota. Los pigmentos en el Termoplasto usan las diferencias de energía térmica en el ambiente para producir [thrive:compound type=\"atp\"]ATP[/thrive:compound] en un proceso llamado [b]Termosíntesis[/b]. La producción de glucosa dependerá de la concentración de dióxido de carbono y [thrive:compound type=\"temperature\"]temperatura[/thrive:compound]."

#, fuzzy
msgid "WIKI_THERMOSYNTHASE_PROCESSES"
msgstr "Produce [thrive:compound type=\"glucose\"][/thrive:compound]. La tasa de producción escala con la concentración de [thrive:compound type=\"carbondioxide\"][/thrive:compound] y la temperatura."

#, fuzzy
msgid "WIKI_THERMOSYNTHASE_REQUIREMENTS"
msgstr "El Termoplasto es una estructura de doble membrana que contiene pigmentos termosensibles apilados en sacos membranosos. Es una procariota asimilada para uso de su anfitrión eucariota. Los pigmentos en el Termoplasto usan las diferencias de energía térmica en el ambiente para producir [thrive:compound type=\"atp\"]ATP[/thrive:compound] en un proceso llamado [b]Termosíntesis[/b]. La producción de glucosa dependerá de la concentración de dióxido de carbono y [thrive:compound type=\"temperature\"]temperatura[/thrive:compound]."

#, fuzzy
msgid "WIKI_THERMOSYNTHASE_SCIENTIFIC_BACKGROUND"
msgstr "El Termoplasto es una estructura de doble membrana que contiene pigmentos termosensibles apilados en sacos membranosos. Es una procariota asimilada para uso de su anfitrión eucariota. Los pigmentos en el Termoplasto usan las diferencias de energía térmica en el ambiente para producir [thrive:compound type=\"atp\"]ATP[/thrive:compound] en un proceso llamado [b]Termosíntesis[/b]. La producción de glucosa dependerá de la concentración de dióxido de carbono y [thrive:compound type=\"temperature\"]temperatura[/thrive:compound]."

#, fuzzy
msgid "WIKI_THERMOSYNTHASE_STRATEGY"
msgstr "El Termoplasto es una estructura de doble membrana que contiene pigmentos termosensibles apilados en sacos membranosos. Es una procariota asimilada para uso de su anfitrión eucariota. Los pigmentos en el Termoplasto usan las diferencias de energía térmica en el ambiente para producir [thrive:compound type=\"atp\"]ATP[/thrive:compound] en un proceso llamado [b]Termosíntesis[/b]. La producción de glucosa dependerá de la concentración de dióxido de carbono y [thrive:compound type=\"temperature\"]temperatura[/thrive:compound]."

#, fuzzy
msgid "WIKI_THERMOSYNTHASE_UPGRADES"
msgstr "El Termoplasto es una estructura de doble membrana que contiene pigmentos termosensibles apilados en sacos membranosos. Es una procariota asimilada para uso de su anfitrión eucariota. Los pigmentos en el Termoplasto usan las diferencias de energía térmica en el ambiente para producir [thrive:compound type=\"atp\"]ATP[/thrive:compound] en un proceso llamado [b]Termosíntesis[/b]. La producción de glucosa dependerá de la concentración de dióxido de carbono y [thrive:compound type=\"temperature\"]temperatura[/thrive:compound]."

msgid "WIKI_THE_PATCH_MAP_FOG_OF_WAR"
msgstr ""

#, fuzzy
msgid "WIKI_THE_PATCH_MAP_INTRO"
msgstr "El Termoplasto es una estructura de doble membrana que contiene pigmentos termosensibles apilados en sacos membranosos. Es una procariota asimilada para uso de su anfitrión eucariota. Los pigmentos en el Termoplasto usan las diferencias de energía térmica en el ambiente para producir energía en un proceso llamado Termosíntesis. La producción de glucosa dependerá de la concentración de dióxido de carbono y temperatura."

#, fuzzy
msgid "WIKI_THE_PATCH_MAP_PATCHES"
msgstr "El Termoplasto es una estructura de doble membrana que contiene pigmentos termosensibles apilados en sacos membranosos. Es una procariota asimilada para uso de su anfitrión eucariota. Los pigmentos en el Termoplasto usan las diferencias de energía térmica en el ambiente para producir energía en un proceso llamado Termosíntesis. La producción de glucosa dependerá de la concentración de dióxido de carbono y temperatura."

msgid "WIKI_THE_PATCH_MAP_THE_PATCH_MAP"
msgstr ""

#, fuzzy
msgid "WIKI_THYLAKOIDS_EFFECTS"
msgstr "Los Tilacoides son aglomeraciones de proteínas y pigmentos fotosensibles. Estos pigmentos usan la energía de la [thrive:compound type=\"sunlight\"][/thrive:compound] para producir [thrive:compound type=\"glucose\"][/thrive:compound] consumiendo agua y [thrive:compound type=\"carbondioxide\"][/thrive:compound] gaseoso en un proceso llamado [b]fotosíntesis[/b]. Los pigmentos también son lo que le dan su distintivo color. La eficiencia de su producción de [thrive:compound type=\"glucose\"][/thrive:compound] escala con la concentración de [thrive:compound type=\"carbondioxide\"][/thrive:compound] y la intensidad de la [thrive:compound type=\"sunlight\"][/thrive:compound]. Como los tilacoides están directamente suspendidos en el citoplasma, este realiza la [b]glucólisis[/b]."

#, fuzzy
msgid "WIKI_THYLAKOIDS_INTRO"
msgstr "Los Tilacoides son aglomeraciones de proteínas y pigmentos fotosensibles. Estos pigmentos usan la energía de la [thrive:compound type=\"sunlight\"][/thrive:compound] para producir [thrive:compound type=\"glucose\"][/thrive:compound] consumiendo agua y [thrive:compound type=\"carbondioxide\"][/thrive:compound] gaseoso en un proceso llamado [b]fotosíntesis[/b]. Los pigmentos también son lo que le dan su distintivo color. La eficiencia de su producción de [thrive:compound type=\"glucose\"][/thrive:compound] escala con la concentración de [thrive:compound type=\"carbondioxide\"][/thrive:compound] y la intensidad de la [thrive:compound type=\"sunlight\"][/thrive:compound]. Como los tilacoides están directamente suspendidos en el citoplasma, este realiza la [b]glucólisis[/b]."

#, fuzzy
msgid "WIKI_THYLAKOIDS_MODIFICATIONS"
msgstr "Los Tilacoides son aglomeraciones de proteínas y pigmentos fotosensibles. Estos pigmentos usan la energía de la [thrive:compound type=\"sunlight\"][/thrive:compound] para producir [thrive:compound type=\"glucose\"][/thrive:compound] consumiendo agua y [thrive:compound type=\"carbondioxide\"][/thrive:compound] gaseoso en un proceso llamado [b]fotosíntesis[/b]. Los pigmentos también son lo que le dan su distintivo color. La eficiencia de su producción de [thrive:compound type=\"glucose\"][/thrive:compound] escala con la concentración de [thrive:compound type=\"carbondioxide\"][/thrive:compound] y la intensidad de la [thrive:compound type=\"sunlight\"][/thrive:compound]. Como los tilacoides están directamente suspendidos en el citoplasma, este realiza la [b]glucólisis[/b]."

msgid "WIKI_THYLAKOIDS_PROCESSES"
msgstr ""

msgid "WIKI_THYLAKOIDS_REQUIREMENTS"
msgstr ""

#, fuzzy
msgid "WIKI_THYLAKOIDS_SCIENTIFIC_BACKGROUND"
msgstr "Los Tilacoides son aglomeraciones de proteínas y pigmentos fotosensibles. Estos pigmentos usan la energía de la [thrive:compound type=\"sunlight\"][/thrive:compound] para producir [thrive:compound type=\"glucose\"][/thrive:compound] consumiendo agua y [thrive:compound type=\"carbondioxide\"][/thrive:compound] gaseoso en un proceso llamado [b]fotosíntesis[/b]. Los pigmentos también son lo que le dan su distintivo color. La eficiencia de su producción de [thrive:compound type=\"glucose\"][/thrive:compound] escala con la concentración de [thrive:compound type=\"carbondioxide\"][/thrive:compound] y la intensidad de la [thrive:compound type=\"sunlight\"][/thrive:compound]. Como los tilacoides están directamente suspendidos en el citoplasma, este realiza la [b]glucólisis[/b]."

#, fuzzy
msgid "WIKI_THYLAKOIDS_STRATEGY"
msgstr "Los Tilacoides son aglomeraciones de proteínas y pigmentos fotosensibles. Estos pigmentos usan la energía de la [thrive:compound type=\"sunlight\"][/thrive:compound] para producir [thrive:compound type=\"glucose\"][/thrive:compound] consumiendo agua y [thrive:compound type=\"carbondioxide\"][/thrive:compound] gaseoso en un proceso llamado [b]fotosíntesis[/b]. Los pigmentos también son lo que le dan su distintivo color. La eficiencia de su producción de [thrive:compound type=\"glucose\"][/thrive:compound] escala con la concentración de [thrive:compound type=\"carbondioxide\"][/thrive:compound] y la intensidad de la [thrive:compound type=\"sunlight\"][/thrive:compound]. Como los tilacoides están directamente suspendidos en el citoplasma, este realiza la [b]glucólisis[/b]."

#, fuzzy
msgid "WIKI_THYLAKOIDS_UPGRADES"
msgstr "Los Tilacoides son aglomeraciones de proteínas y pigmentos fotosensibles. Estos pigmentos usan la energía de la [thrive:compound type=\"sunlight\"][/thrive:compound] para producir [thrive:compound type=\"glucose\"][/thrive:compound] consumiendo agua y [thrive:compound type=\"carbondioxide\"][/thrive:compound] gaseoso en un proceso llamado [b]fotosíntesis[/b]. Los pigmentos también son lo que le dan su distintivo color. La eficiencia de su producción de [thrive:compound type=\"glucose\"][/thrive:compound] escala con la concentración de [thrive:compound type=\"carbondioxide\"][/thrive:compound] y la intensidad de la [thrive:compound type=\"sunlight\"][/thrive:compound]. Como los tilacoides están directamente suspendidos en el citoplasma, este realiza la [b]glucólisis[/b]."

#, fuzzy
msgid "WIKI_TOXIN_VACUOLE_EFFECTS"
msgstr "La vacuola de toxinas es una vacuola modificada específicamente para la producción, secreción y almacenamiento de toxinas. Más vacuolas de toxinas incrementan la velocidad a la que se pueden disparar las toxinas."

#, fuzzy
msgid "WIKI_TOXIN_VACUOLE_INTRO"
msgstr ""
"Vacuola de\n"
"Toxinas"

#, fuzzy
msgid "WIKI_TOXIN_VACUOLE_MODIFICATIONS"
msgstr "La vacuola de toxinas es una vacuola modificada específicamente para la producción, secreción y almacenamiento de toxinas. Más vacuolas de toxinas incrementan la velocidad a la que se pueden disparar las toxinas."

#, fuzzy
msgid "WIKI_TOXIN_VACUOLE_PROCESSES"
msgstr "Convierte [thrive:compound type=\"atp\"][/thrive:compound] en [thrive:compound type=\"oxytoxy\"][/thrive:compound]. La tasa de conversión escala con la concentración de [thrive:compound type=\"oxygen\"][/thrive:compound]. Puedes liberar toxinas presionando la tecla [thrive:input]g_fire_toxin[/thrive:input]. Cuando la cantidad de [thrive:compound type=\"oxytoxy\"][/thrive:compound] este baja, disparar seguira siendo posible pero con un daño reducido."

#, fuzzy
msgid "WIKI_TOXIN_VACUOLE_REQUIREMENTS"
msgstr "La vacuola de toxinas es una vacuola modificada específicamente para la producción, secreción y almacenamiento de toxinas. Más vacuolas de toxinas incrementan la velocidad a la que se pueden disparar las toxinas."

#, fuzzy
msgid "WIKI_TOXIN_VACUOLE_SCIENTIFIC_BACKGROUND"
msgstr "La vacuola de toxinas es una vacuola modificada específicamente para la producción, secreción y almacenamiento de toxinas. Más vacuolas de toxinas incrementan la velocidad a la que se pueden disparar las toxinas."

#, fuzzy
msgid "WIKI_TOXIN_VACUOLE_STRATEGY"
msgstr "La vacuola de toxinas es una vacuola modificada específicamente para la producción, secreción y almacenamiento de toxinas. Más vacuolas de toxinas incrementan la velocidad a la que se pueden disparar las toxinas."

#, fuzzy
msgid "WIKI_TOXIN_VACUOLE_UPGRADES"
msgstr "La vacuola de toxinas es una vacuola modificada específicamente para la producción, secreción y almacenamiento de toxinas. Más vacuolas de toxinas incrementan la velocidad a la que se pueden disparar las toxinas."

msgid "WIKI_VACUOLE_EFFECTS"
msgstr ""

#, fuzzy
msgid "WIKI_VACUOLE_INTRO"
msgstr "La vacuola de toxinas es una vacuola modificada específicamente para la producción, secreción y almacenamiento de toxinas. Más vacuolas de toxinas incrementan la velocidad a la que se pueden disparar las toxinas."

#, fuzzy
msgid "WIKI_VACUOLE_MODIFICATIONS"
msgstr "La vacuola de toxinas es una vacuola modificada específicamente para la producción, secreción y almacenamiento de toxinas. Más vacuolas de toxinas incrementan la velocidad a la que se pueden disparar las toxinas."

#, fuzzy
msgid "WIKI_VACUOLE_PROCESSES"
msgstr "Convierte [thrive:compound type=\"atp\"][/thrive:compound] en [thrive:compound type=\"oxytoxy\"][/thrive:compound]. La tasa de conversión escala con la concentración de [thrive:compound type=\"oxygen\"][/thrive:compound]. Puedes liberar toxinas presionando la tecla [thrive:input]g_fire_toxin[/thrive:input]. Cuando la cantidad de [thrive:compound type=\"oxytoxy\"][/thrive:compound] este baja, disparar seguira siendo posible pero con un daño reducido."

msgid "WIKI_VACUOLE_REQUIREMENTS"
msgstr ""

msgid "WIKI_VACUOLE_SCIENTIFIC_BACKGROUND"
msgstr ""

msgid "WIKI_VACUOLE_STRATEGY"
msgstr ""

msgid "WIKI_VACUOLE_UPGRADES"
msgstr ""

#, fuzzy
msgid "WIKI_YES"
msgstr "nuestro Wiki"

msgid "WILL_YOU_THRIVE"
msgstr "¿Prosperarás?"

msgid "WINDOWED"
msgstr ""

msgid "WIN_BOX_TITLE"
msgstr "¡HAS PROSPERADO!"

msgid "WIN_TEXT"
msgstr "¡Felicitaciones! ¡Has ganado ésta versión de Thrive! Puedes seguir jugando libremente luego de esta notificación, o puedes empezar una nueva partida."

msgid "WORKSHOP_ITEM_CHANGE_NOTES"
msgstr "Notas de cambios del elemento"

msgid "WORKSHOP_ITEM_CHANGE_NOTES_TOOLTIP"
msgstr "Cambias las notas que serán visibles en el Workshop de Steam para esta versión de este elemento (opcional)"

msgid "WORKSHOP_ITEM_DESCRIPTION"
msgstr "Descripción del elemento:"

msgid "WORKSHOP_ITEM_PREVIEW"
msgstr "Imagen de previsualización del elemento:"

msgid "WORKSHOP_ITEM_TAGS"
msgstr "Etiquetas del elemento (separados por coma \",\"):"

msgid "WORKSHOP_ITEM_TITLE"
msgstr "Título del elemento:"

msgid "WORKSHOP_ITEM_UPLOAD_SUCCEEDED"
msgstr "La carga del elemento a Steam Workshop ha sido un éxito"

#, fuzzy
msgid "WORKSHOP_ITEM_UPLOAD_SUCCEEDED_TOS_REQUIRED"
msgstr "La carga del elemento al Workshop de Steam ha sido un éxito, pero has de aceptar los términos del servicio[color=#3796e1][url=https://steamcommunity.com/sharedfiles/workshoplegalagreement]terms of service[/url][/color] antes de que pueda ser visible"

msgid "WORKSHOP_TERMS_OF_SERVICE_NOTICE"
msgstr "Al enviar este elemento usted está aceptando [color=#3796e1][url=https://steamcommunity.com/sharedfiles/workshoplegalagreement]terms of service[/url][/color]"

msgid "WORKSHOP_VISIBILITY_TOOLTIP"
msgstr "Una vez este elemento sea publicado, será visible para todos"

#, fuzzy
msgid "WORLD"
msgstr "Mundo"

#, fuzzy
msgid "WORLD_EXPORT_SUCCESS_MESSAGE"
msgstr "Error: {0}"

#, fuzzy
msgid "WORLD_GENERAL_STATISTICS"
msgstr "Estadísticas del Organismo"

msgid "WORLD_MISC_DETAILS_STRING"
msgstr ""
"Incluir prototipos de etapas posteriores: {0}\n"
"Incluir \"huevos de pascua\": {1}"

#, fuzzy
msgid "WORLD_RELATIVE_MOVEMENT"
msgstr "para incrementar la velocidad de movimiento"

#, fuzzy
msgid "WORLD_SIZE"
msgstr "Mundo"

#, fuzzy
msgid "WORLD_SIZE_EXPLANATION"
msgstr ""
"Los microbios centrados buscarán recursos o presas más lejanas\n"
"y es posible codicien más los fragmentos de recursos.\n"
"Los microbios reactivos cambiarán de objetivo después de un tiempo."

msgid "WORLD_SIZE_LARGE"
msgstr ""

#, fuzzy
msgid "WORLD_SIZE_MEDIUM"
msgstr "para incrementar la velocidad de movimiento"

msgid "WORLD_SIZE_SMALL"
msgstr ""

#, fuzzy
msgid "WORLD_SIZE_TOOLTIP"
msgstr "Únete a nuestro servidor de Discord"

msgid "WORST_PATCH_COLON"
msgstr "Peor bioma:"

#, fuzzy
msgid "XBOX360"
msgstr "Xbox 360"

#, fuzzy
msgid "XBOX_ONE"
msgstr "Xbox One"

#, fuzzy
msgid "XBOX_SERIES"
msgstr "Xbox Series X"

#, fuzzy
msgid "X_TWITTER_TOOLTIP"
msgstr "Visita nuestra página de Twitter"

msgid "YEARS"
msgstr "años"

#, fuzzy
msgid "YET_TO_BE_IMPLEMENTED_NOTICE"
msgstr "A implementar."

msgid "YOUTUBE_TOOLTIP"
msgstr "Visita nuestro canal de YouTube"

msgid "YOU_CAN_MAKE_PULL_REQUEST"
msgstr ""
"Thrive es un proyecto de código abierto.\n"
"Puedes contribuir sin tener que postularte para ser parte del equipo."

msgid "YOU_CAN_SUPPORT_THRIVE_ON_PATREON"
msgstr "Puedes apoyar el desarrollo de Thrive en Patreon."

msgid "ZOOM_IN"
msgstr "Hacer zoom"

msgid "ZOOM_OUT"
msgstr "Alejar el zoom"

#, fuzzy
#~ msgid "AUTO_EVO_TOOL_BUTTON"
#~ msgstr "Auto ({0}x{1})"

#, fuzzy
#~ msgid "CLIMATE_INSTABILITY_EXPLANATION"
#~ msgstr ""
#~ "Los microbios activos correrán y darán vueltas cuando no suceda nada interesante.\n"
#~ "Los microbios sésiles permanecerán en reposo y esperarán a que cambie el entorno antes de actuar."

#, fuzzy
#~ msgid "CLIMATE_STABILITY_AVERAGE"
#~ msgstr ""
#~ "Los microbios activos correrán y darán vueltas cuando no suceda nada interesante.\n"
#~ "Los microbios sésiles permanecerán en reposo y esperarán a que cambie el entorno antes de actuar."

#, fuzzy
#~ msgid "CLIMATE_STABILITY_STABLE"
#~ msgstr ""
#~ "Los microbios activos correrán y darán vueltas cuando no suceda nada interesante.\n"
#~ "Los microbios sésiles permanecerán en reposo y esperarán a que cambie el entorno antes de actuar."

#, fuzzy
#~ msgid "CLIMATE_STABILITY_UNSTABLE"
#~ msgstr ""
#~ "Los microbios activos correrán y darán vueltas cuando no suceda nada interesante.\n"
#~ "Los microbios sésiles permanecerán en reposo y esperarán a que cambie el entorno antes de actuar."

#, fuzzy
#~ msgid "GENERATE_BUTTON"
#~ msgstr "Generaciones"

#, fuzzy
#~ msgid "GEOLOGICAL_ACTIVITY_EXPLANATION"
#~ msgstr ""
#~ "Los microbios activos correrán y darán vueltas cuando no suceda nada interesante.\n"
#~ "Los microbios sésiles permanecerán en reposo y esperarán a que cambie el entorno antes de actuar."

#, fuzzy
#~ msgid "PLANET_CUSTOMIZER"
#~ msgstr "En el puntero:"

#, fuzzy
#~ msgid "REGENERATE_BUTTON"
#~ msgstr "Orgánulos"

#, fuzzy
#~ msgid "WORLD_SEA_LEVEL"
#~ msgstr "{0}-{1}m bajo el nivel del mar"

#, fuzzy
#~ msgid "WORLD_SEA_LEVEL_DEEP"
#~ msgstr "{0}-{1}m bajo el nivel del mar"

#, fuzzy
#~ msgid "WORLD_SEA_LEVEL_EXPLANATION"
#~ msgstr ""
#~ "Los microbios centrados buscarán recursos o presas más lejanas\n"
#~ "y es posible codicien más los fragmentos de recursos.\n"
#~ "Los microbios reactivos cambiarán de objetivo después de un tiempo."

#, fuzzy
#~ msgid "WORLD_SEA_LEVEL_MODERATE"
#~ msgstr "para incrementar la velocidad de movimiento"

#, fuzzy
#~ msgid "WORLD_TEMPERATURE"
#~ msgstr "Temperatura"

#, fuzzy
#~ msgid "WORLD_TEMPERATURE_COLD"
#~ msgstr "Temp."

#, fuzzy
#~ msgid "WORLD_TEMPERATURE_EXPLANATION"
#~ msgstr ""
#~ "Los microbios centrados buscarán recursos o presas más lejanas\n"
#~ "y es posible codicien más los fragmentos de recursos.\n"
#~ "Los microbios reactivos cambiarán de objetivo después de un tiempo."

#, fuzzy
#~ msgid "WORLD_TEMPERATURE_TEMPERATE"
#~ msgstr "Temp."

#, fuzzy
#~ msgid "WORLD_TEMPERATURE_WARM"
#~ msgstr "Temp."

#~ msgid "PASSIVE_REPRODUCTION_PROGRESS_EXPLANATION"
#~ msgstr "(recibe compuestos del ambiente de forma pasiva sin tener que realizar acciones)"

#~ msgid "TO_BE_IMPLEMENTED"
#~ msgstr "A implementar."

#, fuzzy
#~ msgid "GLOBAL_GLACIATION_EVENT_LOG"
#~ msgstr "Población Total:"

#~ msgid "PASSIVE_REPRODUCTION_PROGRESS"
#~ msgstr "Gana progreso passivo de reproducción"

#, fuzzy
#~ msgid "MIGRATE"
#~ msgstr "Eficiencia"

#, fuzzy
#~ msgid "THANKS_FOR_BUYING_THRIVE"
#~ msgstr ""
#~ "¡Gracias por jugar!\n"
#~ "\n"
#~ "Si te gustó el juego, cuéntale a tus amigos sobre nosotros."

#, fuzzy
#~ msgid "WIKI_RADIOSYNTHESIS"
#~ msgstr "Termosíntesis"

#~ msgid "EASTEREGG_MESSAGE_19"
#~ msgstr "Dato curioso: el Didinium es un ciliado que caza paramecios."

#~ msgid "EASTEREGG_MESSAGE_20"
#~ msgstr "Dato curioso: la Ameba caza y atrapa presas con 'piernas' hechas de citoplasma llamadas pseudópodos. Eventualmente los agregaremos a Thrive."

#~ msgid "EASTEREGG_MESSAGE_21"
#~ msgstr "Un consejo: ten cuidado con células y bacterias grandes, no es divertido que te digieran, y ellas seguro te comerán."

#~ msgid "EASTEREGG_MESSAGE_22"
#~ msgstr "El líder del equipo de sonido ha compuesto varias canciones que aún no han sido añadidas al juego. Puedes escucharlas o verlo componiendo en vivo, en su canal de YouTube: Oliver Lugg."

#~ msgid "EASTEREGG_MESSAGE_23"
#~ msgstr "Un consejo: Si tu célula ocupa 150 espacios, puedes engullir pedazos grandes de hierro."

#~ msgid "EASTEREGG_MESSAGE_24"
#~ msgstr "Thrive está pensado como una simulación de un planeta extraterrestre. Por eso tiene sentido que la mayoría de las criaturas que encuentres estén relacionadas a una o dos especies, debido a la evolución ocurriendo a lo largo del juego. ¿Puedes identificarlas?"

#~ msgid "EASTEREGG_MESSAGE_25"
#~ msgstr "Dato curioso: El equipo de Thrive hace podcasts de vez en cuando. ¡Échale un vistazo!"

#~ msgid "EASTEREGG_MESSAGE_26"
#~ msgstr "Dato curioso: ¡Thrive está hecho con el motor de juegos de código abierto Godot!"

#~ msgid "EASTEREGG_MESSAGE_27"
#~ msgstr "Dato curioso: Uno de los primeros prototipos funcionales en el juego fue hecho por nuestro genial programador, ¡Untrustedlife!"

#~ msgid "MICROBE_EDITOR_HELP_MESSAGE_1"
#~ msgstr ""
#~ "Estructuras procarióticas\n"
#~ "\n"
#~ "Citoplasma: Tiene espacio de almacenamiento y realiza la glucólisis (produce pequeñas cantidades de [thrive:compound type=\"atp\"][/thrive:compound] a partir de [thrive:compound type=\"glucose\"][/thrive:compound])\n"
#~ "\n"
#~ "Metabolosomas: Producen [thrive:compound type=\"atp\"][/thrive:compound] a partir de [thrive:compound type=\"glucose\"][/thrive:compound]\n"
#~ "\n"
#~ "Tilacoides: Producen un tercio de la [thrive:compound type=\"glucose\"][/thrive:compound] como cloroplastos normales, pero también realizan la glucólisis, y ocupan un solo espacio\n"
#~ "\n"
#~ "Proteínas quimiosintetizadoras: Producen la mitad de [thrive:compound type=\"glucose\"][/thrive:compound] a partir de [thrive:compound type=\"hydrogensulfide\"][/thrive:compound] como quimioplastos, pero también realizan la glucólisis, y ocupan un solo espacio\n"
#~ "\n"
#~ "Rusticianina: Transforma el [thrive:compound type=\"iron\"][/thrive:compound] en [thrive:compound type=\"atp\"][/thrive:compound]\n"
#~ "\n"
#~ "Nitrogenasa: Transforma el nitrógeno atmosférico y el [thrive:compound type=\"atp\"][/thrive:compound] en [thrive:compound type=\"ammonia\"][/thrive:compound] de forma anaeróbica\n"
#~ "\n"
#~ "Oxitoxisoma: Transforma el [thrive:compound type=\"atp\"][/thrive:compound] en [thrive:compound type=\"oxytoxy\"][/thrive:compound]\n"
#~ "\n"
#~ "Termosintasa: Produce [thrive:compound type=\"atp\"][/thrive:compound] usando los gradientes térmicos"

#~ msgid "MICROBE_EDITOR_HELP_MESSAGE_14"
#~ msgstr "Una vez la célula haya terminado de engullir, cualquier objeto engullido se quedará dentro de la membrana para ser digerido. Los objetos indigeribles siempre serán expulsados, así que asegúrate de que dispones de las mutaciones necesarias para procesarlos. El lisosoma produce enzimas, que ayudan con la digestión; puedes evolucionarlo para mejorar la eficiencia digestiva."

#~ msgid "MICROBE_EDITOR_HELP_MESSAGE_2"
#~ msgstr ""
#~ "Orgánulos externos\n"
#~ "\n"
#~ "Flagelos: Dan más velocidad a tu célula, y consumen [thrive:compound type=\"atp\"][/thrive:compound]\n"
#~ "\n"
#~ "Pilus: Puede usarse para atacar a otras células o para defenderse de sus toxinas\n"
#~ "\n"
#~ "Quimiorreceptor: Aumenta la distancia a la cual se pueden detectar compuestos\n"
#~ "\n"
#~ "Turbina de slime: Emite [thrive:compound type=\"mucilage\"][/thrive:compound] (producido a partir de [thrive:compound type=\"glucose\"][/thrive:compound]) para acelerar a tu célula\n"
#~ "\n"
#~ "Cilios: Aumentan la velocidad de giro de la célula, haciéndola más ágil"

#~ msgid "MICROBE_EDITOR_HELP_MESSAGE_3"
#~ msgstr ""
#~ "Orgánulos con membrana\n"
#~ "\n"
#~ "Núcleo: Ocupa 11 espacios y permite la evolución de orgánulos unidos a la membrana, duplicando el tamaño de tu célula y protegiéndola del 50% de los daños (solo puede ser evolucionado una vez).\n"
#~ "\n"
#~ "Agente de ligación: Permite ligarte con otras células\n"
#~ "\n"
#~ "Mitocondria: Produce [thrive:compound type=\"atp\"][/thrive:compound] a partir de [thrive:compound type=\"glucose\"][/thrive:compound y oxígeno atmosférico de forma mucho más eficiente que el citoplasma\n"
#~ "\n"
#~ "Cloroplasto: Sintetiza [thrive:compound type=\"glucose\"][/thrive:compound] utilizando luz solar y CO2 atmosférico\n"
#~ "\n"
#~ "Termoplasto: Produce [thrive:compound type=\"atp\"][/thrive:compound] usando gradientes de temperatura\n"
#~ "\n"
#~ "Lisosoma: Contiene enzimas digestivas, que aceleran la digestión y mejoran su eficacia\n"
#~ "\n"
#~ "Quimioplasto: Sintetiza [thrive:compound type=\"glucose\"][/thrive:compound] a partir de [thrive:compound type=\"hydrogensulfide\"][/thrive:compound]\n"
#~ "\n"
#~ "Nitroplasto: Sintetiza [thrive:compound type=\"ammonia\"][/thrive:compound] a partir de [thrive:compound type=\"atp\"][/thrive:compound], nitrógeno y oxígeno\n"
#~ "\n"
#~ "Vacuola: Puede almacenar hasta 8 compuestos recolectados\n"
#~ "\n"
#~ "Vacuola de toxinas: Produce toxinas (llamadas [thrive:compound type=\"oxytoxy\"][/thrive:compound]) y te permite liberarlas, causando daño de forma proporcional a las cantidad de oxitoxinas restantes\n"
#~ "\n"
#~ "Agente de señalización: Permite a las células sintetizar químicos a los que otras células pueden reaccionar"

#~ msgid "MICROBE_EDITOR_HELP_MESSAGE_4"
#~ msgstr "En cada generación, tienes 100 puntos de mutación (PM) para gastar, y cada cambio (o mutación) tiene un coste determinado de PM. Añadir y quitar orgánulos gasta PM, sin embargo, quitar un orgánulo que fue añadido en la misma sesión devuelve su coste de PM. Puedes mover o eliminar un orgánulo haciendo click derecho en este y seleccionando la acción apropiada. Puedes rotar orgánulos al momento de añadirlos con [thrive:input]e_rotate_left[/thrive:input] y [thrive:input]e_rotate_right[/thrive:input]."

#~ msgid "MICROBE_EDITOR_HELP_MESSAGE_5"
#~ msgstr "Cada vez que tu célula se reproduce, entrarás al editor de microbio, donde puedes hacerle cambios a tu especie (añadiendo, moviendo y/o quitando orgánulos) para incrementar tus chances de éxito. Cada visita al editor en el estadio de microbio representa [thrive:constant]EDITOR_TIME_JUMP_MILLION_YEARS[/thrive:constant] millones de años de evolución."

#~ msgid "MICROBE_STAGE_HELP_MESSAGE_1"
#~ msgstr "Usa [thrive:input]g_move_forward[/thrive:input], [thrive:input]g_move_left[/thrive:input], [thrive:input]g_move_backwards[/thrive:input], [thrive:input]g_move_right[/thrive:input] y el ratón para mover tu célula. Pulsa [thrive:input]g_fire_toxin[/thrive:input] para disparar [thrive:compound type=\"oxytoxy\"][/thrive:compound] si tienes una vacuola de toxinas. [thrive:input]g_toggle_engulf[/thrive:input] para activar o desactivar el modo engullir. Puedes acercar y alejar la cámara con la rueda del ratón."

#~ msgid "MICROBE_STAGE_HELP_MESSAGE_10"
#~ msgstr "Para que tu célula pueda reproducirse, necesita dividir cada uno de sus orgánulos en dos. Para ello, se necesita amoniaco y fosfato."

#~ msgid "MICROBE_STAGE_HELP_MESSAGE_11"
#~ msgstr "Pero, si sobrevives durante veinte generaciones con una población de 300, habrás ganado la partida actual. Tras la victoria, obtienes una ventana emergente y puedes seguir jugando como desees."

#~ msgid "MICROBE_STAGE_HELP_MESSAGE_12"
#~ msgstr "Ten cuidado porque tus competidores evolucionan a la vez que tu célula. Cada vez que entras en el editor, ellos también evolucionan."

#~ msgid "MICROBE_STAGE_HELP_MESSAGE_13"
#~ msgstr "Al ligarte con otras células puedes crear una colonia. Las células de una misma colonia comparten entre sí todos los compuestos que absorben y producen. Entra en el modo de ligación con [thrive:input]g_toggle_binding[/thrive:input] y acércate a otra célula de tu misma especie. Mientras formes parte de una colonia, no podrás reproducir tu célula para entrar al editor. Una vez que hayas adquirido suficientes compuestos para reproducirte tendrás que abandonar la colonia con [thrive:input]g_unbind_all[/thrive:input] para entrar al editor. Las grandes colonias celulares son el camino hacia la multicelularidad."

#~ msgid "MICROBE_STAGE_HELP_MESSAGE_15"
#~ msgstr "Paredes celulares de celulosa y quitina no pueden ser digeridas sin las enzima requeridas que desarman las mismas."

#~ msgid "MICROBE_STAGE_HELP_MESSAGE_16"
#~ msgstr "Sin embargo, solo las células eucariotas disponen de lisosomas. Las células procariotas no tienen acceso a este orgánulo, por lo que su digestión es considerablemente menos eficiente. Las células pequeñas no tienen por qué preocuparse; pero, para las células de mayor tamaño, carecer de un lisosoma es problemático."

#~ msgid "MICROBE_STAGE_HELP_MESSAGE_2"
#~ msgstr "Tu célula usa [thrive:compound type=\"atp\"][/thrive:compound] como su fuente de energía. Si se agota, morirá."

#~ msgid "MICROBE_STAGE_HELP_MESSAGE_3"
#~ msgstr "Para desbloquear el editor y reproducirte necesitas conseguir [thrive:compound type=\"ammonia\"][/thrive:compound] (nubes de color naranja) y [thrive:compound type=\"phosphates\"][/thrive:compound] (nubes de color púrpura)."

#~ msgid "MICROBE_STAGE_HELP_MESSAGE_4"
#~ msgstr "También puedes engullir células, bacterias, pedazos de hierro y trozos de célula de menor tamaño que la tuya al presionar [thrive:input]g_toggle_engulf[/thrive:input]. Esto aumentará el coste de [thrive:compound type=\"atp\"][/thrive:compound] y también ralentizará tu célula. No olvides presionar [thrive:input]g_toggle_engulf[/thrive:input] de nuevo para dejar de engullir."

#~ msgid "MICROBE_STAGE_HELP_MESSAGE_5"
#~ msgstr "La osmorregulación cuesta [thrive:compound type=\"atp\"][/thrive:compound], lo que significa que cuanto más grande es la célula, más mitocondrias, metabolosomas, rusticianinas (u orgánulos que puedan realizar glicólisis) necesitarás para evitar perder [thrive:compound type=\"atp\"][/thrive:compound] cuando esté inmóvil."

#~ msgid "MICROBE_STAGE_HELP_MESSAGE_6"
#~ msgstr "Hay varios orgánulos en el editor para que evoluciones, lo que te permite una amplia diversidad de estilos de juego."

#~ msgid "MICROBE_STAGE_HELP_MESSAGE_7"
#~ msgstr "Por ahora, si tu población cae a cero, te extinguirás."

#~ msgid "MICROBE_STAGE_HELP_MESSAGE_8"
#~ msgstr ""
#~ "Las nubes de compuestos son:\n"
#~ "\n"
#~ "Blanca – [thrive:compound type=\"glucose\"][/thrive:compound]\n"
#~ "Amarilla – [thrive:compound type=\"hydrogensulfide\"][/thrive:compound]\n"
#~ "Naranja – [thrive:compound type=\"ammonia\"][/thrive:compound]\n"
#~ "Púrpura – [thrive:compound type=\"phosphates\"][/thrive:compound]\n"
#~ "Marrón – [thrive:compound type=\"iron\"][/thrive:compound]\n"
#~ "\n"
#~ "La [thrive:compound type=\"glucose\"][/thrive:compound] se usa para generar [thrive:compound type=\"atp\"][/thrive:compound]."

#~ msgid "MICROBE_STAGE_HELP_MESSAGE_9"
#~ msgstr "El [thrive:compound type=\"hydrogensulfide\"][/thrive:compound] puede ser convertido a [thrive:compound type=\"glucose\"] con quimioplastos y proteínas quimiosintetizadoras. El [thrive:compound type=\"iron\"][/thrive:compound] puede ser convertido en [thrive:compound type=\"atp\"][/thrive:compound] con rusticianinas."

#, fuzzy
#~ msgid "WIKI_MACROSCOPIC_STAGE"
#~ msgstr "Etapa de microbio"

#~ msgid "EARLY_MULTICELLULAR"
#~ msgstr "Multicelular"

#~ msgid "LATE_MULTICELLULAR"
#~ msgstr "Multicelular avanzado"

#~ msgid "LOADING_EARLY_MULTICELLULAR_EDITOR"
#~ msgstr "Cargando editor de Microbios Multicelulares"

#, fuzzy
#~ msgid "ERUPTION_IN"
#~ msgstr "Gemación"

#~ msgid "THE_AMOUNT_OF_GLUCOSE_HAS_BEEN_REDUCED"
#~ msgstr "La cantidad de glucosa ha sido reducida a {0} de su cantidad anterior."

#, fuzzy
#~ msgid "OXYTOXISOME_DESC"
#~ msgstr "Un metabolosoma modificado para la producción de OxiToxi NT, una forma primitiva de toxinas."

#~ msgid "THYLAKOID"
#~ msgstr "Tilacoide"

#, fuzzy
#~ msgid "WIKI_CYTOPLASM_GLYCOLYSIS"
#~ msgstr "Glicólisis Citoplasmática"

#, fuzzy
#~ msgid "WIKI_AEROBIC_NITROGEN_FIXATION"
#~ msgstr "Fijación de Nitrógeno Anaeróbica"

#, fuzzy
#~ msgid "WIKI_AWAKENING_STAGE"
#~ msgstr "Estadio del despertar"

#, fuzzy
#~ msgid "WIKI_AWARE_STAGE"
#~ msgstr "Estadio Consciente"

#, fuzzy
#~ msgid "WIKI_CHEMOSYNTHESIS"
#~ msgstr "Quimiosíntesis"

#, fuzzy
#~ msgid "WIKI_GLYCOLYSIS"
#~ msgstr "Glicólisis"

#, fuzzy
#~ msgid "WIKI_INDUSTRIAL_STAGE"
#~ msgstr "Estadio Industrial"

#, fuzzy
#~ msgid "WIKI_IRON_CHEMOLITHOAUTOTROPHY"
#~ msgstr "Quimiolitoautotrofía Férrica"

#, fuzzy
#~ msgid "WIKI_LIPASE"
#~ msgstr "Lipasa"

#, fuzzy
#~ msgid "WIKI_MICROBE_EDITOR"
#~ msgstr "Editor de microbio"

#, fuzzy
#~ msgid "WIKI_MUCILAGE_SYNTHESIS"
#~ msgstr "Síntesis de mucílago"

#, fuzzy
#~ msgid "WIKI_MULTICELLULAR_STAGE"
#~ msgstr "Etapa multicelular"

#, fuzzy
#~ msgid "WIKI_NONE"
#~ msgstr "La Rusticianina es una proteína capaz de usar dióxido de carbono gaseoso y oxigeno para oxidar el hierro de un estado químico a otro. Este proceso, llamado Respiración Férrica, libera energía para la célula."

#, fuzzy
#~ msgid "WIKI_OXYTOXY_SYNTHESIS"
#~ msgstr "Síntesis de OxiToxi"

#, fuzzy
#~ msgid "WIKI_PHOTOSYNTHESIS"
#~ msgstr "Fotosíntesis"

#, fuzzy
#~ msgid "WIKI_RUSTICYANIN"
#~ msgstr "Rusticianina"

#, fuzzy
#~ msgid "WIKI_SOCIETY_STAGE"
#~ msgstr "Etapa de microbio"

#, fuzzy
#~ msgid "WIKI_SPACE_STAGE"
#~ msgstr "Etapa de microbio"

#, fuzzy
#~ msgid "NO"
#~ msgstr "Ninguna"

#, fuzzy
#~ msgid "YES"
#~ msgstr "años"

#, fuzzy
#~ msgid "STAGES_BUTTON"
#~ msgstr "Eliminar esta partida es irreversible. ¿Estás seguro de querer eliminarla permanentemente?"

#, fuzzy
#~ msgid "EDITING"
#~ msgstr "Quitina"

#~ msgid "ALLOW_SPECIES_TO_NOT_MIGRATE"
#~ msgstr "Permitir que las especies no migren de zona (en caso que no hayan buenas zonas para migrar)"

#~ msgid "BIODIVERSITY_ATTEMPT_FILL_CHANCE"
#~ msgstr "Posibilidad de que en zonas con pocas especies (baja biodiversidad) se creen nuevas especies"

#~ msgid "BIODIVERSITY_FROM_NEIGHBOUR_PATCH_CHANCE"
#~ msgstr "Posibilidad de crear nuevas especies para aumentar la biodiversidad en zonas cercanas"

#~ msgid "BIODIVERSITY_NEARBY_PATCH_IS_FREE_POPULATION"
#~ msgstr "Especies creadas para aumentar biodiversidad son otorgadas población de forma gratuita"

#~ msgid "BIODIVERSITY_SPLIT_IS_MUTATED"
#~ msgstr "Especies creadas para aumentar biodiversidad reciben mutaciones al ser creadas"

#~ msgid "LOW_BIODIVERSITY_LIMIT"
#~ msgstr "Considerar zonas con igual o menor cantidad de especies como zonas de baja biodiversidad"

#~ msgid "MAXIMUM_SPECIES_IN_PATCH"
#~ msgstr "Forzar extinction en zonas con igual o major cantidad de especies"

#~ msgid "NEW_BIODIVERSITY_INCREASING_SPECIES_POPULATION"
#~ msgstr "Población inicial para especies creadas para aumentar biodiversidad"

#~ msgid "PROTECT_MIGRATIONS_FROM_SPECIES_CAP"
#~ msgstr "Proteger especies recientemente migradas del limite de población"

#~ msgid "PROTECT_NEW_CELLS_FROM_SPECIES_CAP"
#~ msgstr "Proteger especies recientemente creadas del limite de población"

#~ msgid "REFUND_MIGRATIONS_IN_EXTINCTIONS"
#~ msgstr "Devolver chance de migración si la misma se extingue en la zona"

#~ msgid "SPECIES_SPLIT_BY_MUTATION_THRESHOLD_POPULATION_AMOUNT"
#~ msgstr "Mínimo de población para que una especie se divida en multiples especies si hay suficientes buenas mutaciones"

#~ msgid "SPECIES_SPLIT_BY_MUTATION_THRESHOLD_POPULATION_FRACTION"
#~ msgstr "Mínimo de población para que una fracción de la especie pueda separarse por mutación"

#~ msgid "USE_BIODIVERSITY_FORCE_SPLIT"
#~ msgstr "Especies creadas para aumentar biodiversidad toma parte su población de especies existente"

#~ msgid "NOT_FOUND_CHUNK"
#~ msgstr "Error: fragmento no encontrado"

#~ msgid "BASSBOOST"
#~ msgstr "Refuerzo de graves"

#~ msgid "BASSDOWN"
#~ msgstr "Bajar los graves"

#~ msgid "BASSUP"
#~ msgstr "Subir los graves"

#~ msgid "DIRECTIONL"
#~ msgstr "Izquierda"

#~ msgid "DIRECTIONR"
#~ msgstr "Derecha"

#~ msgid "HYPERL"
#~ msgstr "Híper izquierda"

#~ msgid "HYPERR"
#~ msgstr "Híper derecha"

#~ msgid "SUPERL"
#~ msgstr "Súper izquierda"

#~ msgid "SUPERR"
#~ msgstr "Súper derecha"

#~ msgid "TREBLEDOWN"
#~ msgstr "Bajar los agudos"

#~ msgid "TREBLEUP"
#~ msgstr "Subir los agudos"

#~ msgid "UNKNOWN_ON_WINDOWS"
#~ msgstr "Desconocido en Windows"

#~ msgid "GLES2"
#~ msgstr "GLES2"

#, fuzzy
#~ msgid "TARGET_TIME"
#~ msgstr "Tipo:"

#, fuzzy
#~ msgid "BUILD_SPACE_STRUCTURE"
#~ msgstr "Estructura"

#, fuzzy
#~ msgid "ENABLED"
#~ msgstr "Activar Mods"

#~ msgid "PANGONIAN_REGION_NAME"
#~ msgstr "Pangoniano"

#~ msgid "PATCH_MAP_TYPE"
#~ msgstr "Mapa de tipo de zonas"

#~ msgid "PATCH_MAP_TYPE_CLASSIC"
#~ msgstr "Clásico"

#~ msgid "PATCH_MAP_TYPE_EXPLANATION"
#~ msgstr "(usar generación de zonas procesalmente o usar el diseño clásico)"

#~ msgid "PATCH_MAP_TYPE_PROCEDURAL"
#~ msgstr "Generación Procesal"

#~ msgid "LOOKING_AT"
#~ msgstr "Mirando a:"

#~ msgid "SPECIES_N_TIMES"
#~ msgstr "{0} (x{1})"

#~ msgid "BECOME_AWARE"
#~ msgstr "Volverse sentiente"

#~ msgid "CONFIRM_NORMAL"
#~ msgstr "Confirmar"

#~ msgid "DO_NOT_SHOW_AGAIN"
#~ msgstr "No mostrar nuevamente"

#~ msgid "STUFF_AT"
#~ msgstr "Objetos en {0:F1}, {1:F1}:"

#~ msgid "SPECIES_DETAILS"
#~ msgstr "Detalles de la Especie"

#~ msgid "CURRENT_GENERATION_COLON"
#~ msgstr "Generacion Actual:"

#~ msgid "STATISTICS_BUTTON_TOOLTIP"
#~ msgstr "Estadísticas interesantes de la partida actual"

#~ msgid "MACROSCOPIC_PROTOTYPE_INFO"
#~ msgstr "Prototipo Macroscópico"

#~ msgid "MACROSCOPIC_PROTOYPE_WARNING"
#~ msgstr ""
#~ "Bien hecho, has llegado al prototipo macroscópico de la etapa multicelular!\n"
#~ "\n"
#~ "Debido a las limitaciones de los desarrollados, no es posible jugar esta etapa todavía. Sin embargo, puedes volver al editor y continuar la construcción de tu organismo."

#, fuzzy
#~ msgid "AUTO_GPU_NAME"
#~ msgstr "Nombre personalizado:"

#, fuzzy
#~ msgid "NOT_RUNNING_DOT"
#~ msgstr "Desactivado."

#~ msgid "PATCH_PANGONIAN_VENTS"
#~ msgstr "Aberturas Pangónicas"

#~ msgid "PATCH_PANGONIAN_MESOPELAGIC"
#~ msgstr "Mesopiélago Pangónico"

#~ msgid "PATCH_PANGONIAN_EPIPELAGIC"
#~ msgstr "Epipiélago Pangónico"

#~ msgid "PATCH_PANGONIAN_TIDEPOOL"
#~ msgstr "Poza de Marea Pangónica"

#~ msgid "PATHCH_PANGONIAN_ABYSSOPELAGIC"
#~ msgstr "Abisopiélago Pangónico"

#~ msgid "PATCH_PANGONIAN_COAST"
#~ msgstr "Costa Pangónica"

#~ msgid "PATCH_PANGONIAN_ESTUARY"
#~ msgstr "Estuario Pangónico"

#~ msgid "PATCH_CAVE"
#~ msgstr "Cueva"

#~ msgid "PATCH_ICE_SHELF"
#~ msgstr "Plataforma de Hielo"

#~ msgid "PATCH_PANGONIAN_SEAFLOOR"
#~ msgstr "Relieve Oceánico Pangónico"

#~ msgid "LOADING_DOT"
#~ msgstr "Cargando..."

#~ msgid "PREVIOUS"
#~ msgstr "Población anterior:"

#~ msgid "RUN_RESULT_POP_IN_PATCHES"
#~ msgstr "Población en regiones:"

#~ msgid "SAVING"
#~ msgstr "Guardando..."

#~ msgid "OVERWRITE_EXISTING_SAVE_TITLE"
#~ msgstr "¿Deseas sobrescribir la partida existente?"

#~ msgid "SAVING_FAILED"
#~ msgstr "¡Guardado fallido! Una excepción ocurrió"

#~ msgid "TYPE"
#~ msgstr "Tipo:"

#~ msgid "EDITOR_TUTORIAL_PATCH_TEXT"
#~ msgstr ""
#~ "Este es el mapa de biomas.\n"
#~ "Aquí puedes ver los diferentes biomas en los que pueden vivir los distintos microbios.\n"
#~ "Tu bioma actual se encuentra resaltado.\n"
#~ "Puedes hacer click en los biomas con el ratón para seleccionarlos y ver sus detalles en la parte derecha.\n"
#~ "\n"
#~ "Si seleccionas un bioma al lado del que te encuentra, puedes presionar el botón a la derecha para moverte ahí. Esto permite que tu población se propague a nuevos biomas.\n"
#~ "\n"
#~ "Selecciona un bioma para continuar."

#~ msgid "VIEW_NOW"
#~ msgstr "Ver ahora"

#, fuzzy
#~ msgid "TOTAL_EXTINCTION"
#~ msgstr "se extinguió en {0}"

#, fuzzy
#~ msgid "LOCAL_EXTINCTION"
#~ msgstr "El jugador murió"

#, fuzzy
#~ msgid "MARINE_SNOW_FOOD_SOURCE"
#~ msgstr "Nieve Marina"

#~ msgid "Cancel"
#~ msgstr "Cancelar"

#~ msgid "SAVING_ERROR"
#~ msgstr "Error al guardar"

#~ msgid "REMOVE_ORGANELLE"
#~ msgstr "Quitar orgánulos"

#, fuzzy
#~ msgid "TRY_NEW_GAME"
#~ msgstr "Nueva Partida"

#~ msgid "MICROBE_PATCH_LABEL"
#~ msgstr "Región: {0}"

#, fuzzy
#~ msgid "COLOR"
#~ msgstr "Color"

#~ msgid "TURNS"
#~ msgstr "Convierte"

#~ msgid "INTO"
#~ msgstr "en"

#~ msgid "OXYTOXY"
#~ msgstr "OxiToxi"

#~ msgid "DOT_CAN_RELEASE"
#~ msgstr ". Puede liberar"

#~ msgid "TOXINS_BY_PRESSING_E"
#~ msgstr "toxinas al presionar E. La eficiencia escala con"

#~ msgid "CONCENTRATION_OF"
#~ msgstr "la concentración de"

#~ msgid "USES"
#~ msgstr "Usa"

#~ msgid "DOT_RATE"
#~ msgstr ". La eficiencia"

#~ msgid "SCALES_WITH_CONCENTRATION_OF"
#~ msgstr "escala con la concentración de"

#~ msgid "PRODUCES"
#~ msgstr "Produce"

#~ msgid "DOT_RATE_SCALES_WITH"
#~ msgstr ". La eficiencia escala con"

#~ msgid "AND"
#~ msgstr "y"

#~ msgid "INTENSITY_OF"
#~ msgstr "la intensidad de"

#~ msgid "DOT_RATE_SCALES"
#~ msgstr ". La eficiencia escala"

#~ msgid "OXYGEN_DOT"
#~ msgstr "Oxígeno."

#~ msgid "DOT_RATE_SCALES_WITH_CONCENTRATION_OF"
#~ msgstr ". La eficiencia escala con la concentración de"

#~ msgid "ALSO_TURNS"
#~ msgstr "También convierte"

#~ msgid "INREASE_STORAGE_SPACE"
#~ msgstr "Aumenta el espacio de almacenamiento de la célula."

#~ msgid "DOT_CAN"
#~ msgstr ". Puede"

#~ msgid "RELEASE_TOXINS_BY_PRESSING"
#~ msgstr "liberar toxinas al presionar"

#~ msgid "E_DOT"
#~ msgstr "E."

#~ msgid "BIOLUMESCENT_VACUOLE"
#~ msgstr ""
#~ "Vacuola\n"
#~ "Bioluminiscente"

#, fuzzy
#~ msgid "END"
#~ msgstr "y"

#, fuzzy
#~ msgid "LEFT"
#~ msgstr "Movimiento Base"

#, fuzzy
#~ msgid "RIGHT"
#~ msgstr "la luz solar"

#, fuzzy
#~ msgid "FORWARD"
#~ msgstr "Moverse adelante"

#, fuzzy
#~ msgid "PARENLEFT"
#~ msgstr "Girar a la izquierda"

#, fuzzy
#~ msgid "PARENRIGHT"
#~ msgstr "Girar a la derecha"

#, fuzzy
#~ msgid "COLON"
#~ msgstr "HP:"

#, fuzzy
#~ msgid "SEMICOLON"
#~ msgstr "Tamaño:"

#, fuzzy
#~ msgid "AT"
#~ msgstr "ATP"

#, fuzzy
#~ msgid "BRACKETRIGHT"
#~ msgstr "Girar a la derecha"

#, fuzzy
#~ msgid "QUOTELEFT"
#~ msgstr "Girar a la izquierda"

#, fuzzy
#~ msgid "BRACELEFT"
#~ msgstr "Girar a la izquierda"

#, fuzzy
#~ msgid "BRACERIGHT"
#~ msgstr "Girar a la derecha"

#, fuzzy
#~ msgid "YEN"
#~ msgstr "Oxígeno"

#, fuzzy
#~ msgid "SECTION"
#~ msgstr "Descripción:"

#, fuzzy
#~ msgid "COPYRIGHT"
#~ msgstr "Moverse a la derecha"

#, fuzzy
#~ msgid "MU"
#~ msgstr "Silenciar"

#, fuzzy
#~ msgid "AE"
#~ msgstr "Guardar"

#, fuzzy
#~ msgid "ETH"
#~ msgstr "Salud"

#, fuzzy
#~ msgid "DIVISION"
#~ msgstr "Versión:"

#, fuzzy
#~ msgid "BACKTAB"
#~ msgstr "Atrás"

#~ msgid "CARBON"
#~ msgstr "Dióxido de"

#~ msgid "DIOXIDE"
#~ msgstr "Carbono"

#~ msgid "PLASTID"
#~ msgstr "Plástido"

#, fuzzy
#~ msgid "OPEN_DETAILS"
#~ msgstr "Abrir carpeta de registros"

#~ msgid "EDITOR_TUTORIAL_CELL_TEXT"
#~ msgstr ""
#~ "Este es el editor de célula donde puedes añadir o quitar orgánulos a tu especie consumiendo puntos de mutación, o PM.\n"
#~ "\n"
#~ "También puedes cambiar otras propiedades de tu especie en las otras pestañas del editor.\n"
#~ "\n"
#~ "Para continuar, selecciona un orgánulo del panel en la izquierda (el citoplasma es una buena elección). Luego haz click al lado del espacio mostrado en el centro de la pantalla y añade el orgánulo a tu especie."<|MERGE_RESOLUTION|>--- conflicted
+++ resolved
@@ -7,11 +7,7 @@
 msgstr ""
 "Project-Id-Version: PROJECT VERSION\n"
 "Report-Msgid-Bugs-To: EMAIL@ADDRESS\n"
-<<<<<<< HEAD
-"POT-Creation-Date: 2025-07-11 18:06+0200\n"
-=======
 "POT-Creation-Date: 2025-06-05 21:10+0100\n"
->>>>>>> c10e08e0
 "PO-Revision-Date: 2025-05-25 15:00+0000\n"
 "Last-Translator: Anonymous <noreply@weblate.org>\n"
 "Language-Team: Spanish <https://translate.revolutionarygamesstudio.com/projects/thrive/thrive-game/es/>\n"
@@ -5532,10 +5528,6 @@
 msgid "SILICA_MEMBRANE_DESCRIPTION"
 msgstr "Esta membrana tiene una dura pared de sílice. Puede resistir el daño muy bien, especialmente el daño físico. También requiere menos energía. No obstante, ralentiza a la célula drásticamente y absorbe recursos a una velocidad menor."
 
-#, fuzzy
-msgid "SIMULATION_CONFIG"
-msgstr "Osmorregulación"
-
 msgid "SIXTEEN_TIMES"
 msgstr "16x"
 
@@ -6912,9 +6904,6 @@
 msgid "UPSCALE_FSR_22"
 msgstr ""
 
-msgid "UPSCALE_METHOD"
-msgstr ""
-
 msgid "UPSCALE_SHARPENING_FSR"
 msgstr ""
 
@@ -9019,94 +9008,6 @@
 
 msgid "ZOOM_OUT"
 msgstr "Alejar el zoom"
-
-#, fuzzy
-#~ msgid "AUTO_EVO_TOOL_BUTTON"
-#~ msgstr "Auto ({0}x{1})"
-
-#, fuzzy
-#~ msgid "CLIMATE_INSTABILITY_EXPLANATION"
-#~ msgstr ""
-#~ "Los microbios activos correrán y darán vueltas cuando no suceda nada interesante.\n"
-#~ "Los microbios sésiles permanecerán en reposo y esperarán a que cambie el entorno antes de actuar."
-
-#, fuzzy
-#~ msgid "CLIMATE_STABILITY_AVERAGE"
-#~ msgstr ""
-#~ "Los microbios activos correrán y darán vueltas cuando no suceda nada interesante.\n"
-#~ "Los microbios sésiles permanecerán en reposo y esperarán a que cambie el entorno antes de actuar."
-
-#, fuzzy
-#~ msgid "CLIMATE_STABILITY_STABLE"
-#~ msgstr ""
-#~ "Los microbios activos correrán y darán vueltas cuando no suceda nada interesante.\n"
-#~ "Los microbios sésiles permanecerán en reposo y esperarán a que cambie el entorno antes de actuar."
-
-#, fuzzy
-#~ msgid "CLIMATE_STABILITY_UNSTABLE"
-#~ msgstr ""
-#~ "Los microbios activos correrán y darán vueltas cuando no suceda nada interesante.\n"
-#~ "Los microbios sésiles permanecerán en reposo y esperarán a que cambie el entorno antes de actuar."
-
-#, fuzzy
-#~ msgid "GENERATE_BUTTON"
-#~ msgstr "Generaciones"
-
-#, fuzzy
-#~ msgid "GEOLOGICAL_ACTIVITY_EXPLANATION"
-#~ msgstr ""
-#~ "Los microbios activos correrán y darán vueltas cuando no suceda nada interesante.\n"
-#~ "Los microbios sésiles permanecerán en reposo y esperarán a que cambie el entorno antes de actuar."
-
-#, fuzzy
-#~ msgid "PLANET_CUSTOMIZER"
-#~ msgstr "En el puntero:"
-
-#, fuzzy
-#~ msgid "REGENERATE_BUTTON"
-#~ msgstr "Orgánulos"
-
-#, fuzzy
-#~ msgid "WORLD_SEA_LEVEL"
-#~ msgstr "{0}-{1}m bajo el nivel del mar"
-
-#, fuzzy
-#~ msgid "WORLD_SEA_LEVEL_DEEP"
-#~ msgstr "{0}-{1}m bajo el nivel del mar"
-
-#, fuzzy
-#~ msgid "WORLD_SEA_LEVEL_EXPLANATION"
-#~ msgstr ""
-#~ "Los microbios centrados buscarán recursos o presas más lejanas\n"
-#~ "y es posible codicien más los fragmentos de recursos.\n"
-#~ "Los microbios reactivos cambiarán de objetivo después de un tiempo."
-
-#, fuzzy
-#~ msgid "WORLD_SEA_LEVEL_MODERATE"
-#~ msgstr "para incrementar la velocidad de movimiento"
-
-#, fuzzy
-#~ msgid "WORLD_TEMPERATURE"
-#~ msgstr "Temperatura"
-
-#, fuzzy
-#~ msgid "WORLD_TEMPERATURE_COLD"
-#~ msgstr "Temp."
-
-#, fuzzy
-#~ msgid "WORLD_TEMPERATURE_EXPLANATION"
-#~ msgstr ""
-#~ "Los microbios centrados buscarán recursos o presas más lejanas\n"
-#~ "y es posible codicien más los fragmentos de recursos.\n"
-#~ "Los microbios reactivos cambiarán de objetivo después de un tiempo."
-
-#, fuzzy
-#~ msgid "WORLD_TEMPERATURE_TEMPERATE"
-#~ msgstr "Temp."
-
-#, fuzzy
-#~ msgid "WORLD_TEMPERATURE_WARM"
-#~ msgstr "Temp."
 
 #~ msgid "PASSIVE_REPRODUCTION_PROGRESS_EXPLANATION"
 #~ msgstr "(recibe compuestos del ambiente de forma pasiva sin tener que realizar acciones)"
