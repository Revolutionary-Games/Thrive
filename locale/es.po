--- conflicted
+++ resolved
@@ -7,15 +7,9 @@
 msgstr ""
 "Project-Id-Version: PROJECT VERSION\n"
 "Report-Msgid-Bugs-To: EMAIL@ADDRESS\n"
-<<<<<<< HEAD
-"POT-Creation-Date: 2024-06-22 13:23+0200\n"
-"PO-Revision-Date: 2024-04-27 20:07+0000\n"
-"Last-Translator: Thiago Pombo <thiagopombo2201@gmail.com>\n"
-=======
-"POT-Creation-Date: 2024-09-13 13:45+0300\n"
+"POT-Creation-Date: 2024-09-16 15:39+0300\n"
 "PO-Revision-Date: 2024-09-08 07:30+0000\n"
 "Last-Translator: Teashrock <kajitsu22@gmail.com>\n"
->>>>>>> 69622fd6
 "Language-Team: Spanish <https://translate.revolutionarygamesstudio.com/projects/thrive/thrive-game/es/>\n"
 "Language: es\n"
 "MIME-Version: 1.0\n"
@@ -42,11 +36,10 @@
 
 #, fuzzy
 msgid "3D_COMMA_STRATEGY"
-msgstr "Los Quimioplastos son estructuras de membrana doble que contienen proteínas capaces de convertir Ácido Sulfhídrico, agua y dióxido de carbono gaseoso en glucosa en un proceso llamado Quimiosíntesis de Ácido Sulfhídrico. Su eficiencia escala con la concentración de dióxido de carbono atmosférico."
-
-#, fuzzy
+msgstr "Editor General y Estrategia de Etapas"
+
 msgid "3D_COMMA_STRATEGY_COMMA_SPACE"
-msgstr "Etapa de microbio"
+msgstr ""
 
 msgid "3D_EDITOR"
 msgstr "Editor 3D"
@@ -374,17 +367,14 @@
 msgid "BACKSPACE"
 msgstr "Retroceso"
 
-#, fuzzy
-<<<<<<< HEAD
 msgid "BACTERIAL_CHEMOSYNTHESIS_COMMA_GLYCOLYSIS"
-msgstr "Síntesis de OxiToxi"
+msgstr ""
 
 #, fuzzy
 msgid "BACTERIAL_THERMOSYNTHESIS"
 msgstr "Termosíntesis"
 
-=======
->>>>>>> 69622fd6
+#, fuzzy
 msgid "BALANCE_DISPLAY_AT_DAY_ALWAYS"
 msgstr "Calcular como si fuera de día"
 
@@ -686,9 +676,8 @@
 msgid "CHROMATIC_ABERRATION"
 msgstr "Aberración cromática:"
 
-#, fuzzy
 msgid "CHROMATOPHORE_PHOTOSYNTHESIS_COMMA_GLYCOLYSIS"
-msgstr "Síntesis de OxiToxi"
+msgstr ""
 
 msgid "CHROMATOPHORE_PROCESSES_DESCRIPTION"
 msgstr "Produce [thrive:compound type=\"glucose\"][/thrive:compound]. La tasa de producción escala con la concentración de [thrive:compound type=\"carbondioxide\"][/thrive:compound] y la intensidad de [thrive:compound type=\"sunlight\"][/thrive:compound]."
@@ -1722,7 +1711,7 @@
 
 #, fuzzy
 msgid "EDITORS_AND_MUTATIONS"
-msgstr "Mitocondria"
+msgstr "ha mutado"
 
 msgid "EDITOR_BUTTON_TOOLTIP"
 msgstr "Entra al editor y modifica tu especie"
@@ -1856,7 +1845,7 @@
 
 #, fuzzy
 msgid "ENVIRONMENTAL_CONDITIONS"
-msgstr "Mitocondria"
+msgstr "Retención ambiental de glucosa"
 
 msgid "ENVIRONMENTAL_GLUCOSE_RETENTION"
 msgstr "Retención ambiental de glucosa"
@@ -2431,7 +2420,7 @@
 
 #, fuzzy
 msgid "INFO_BOX_GAMEPLAY_TYPE"
-msgstr "Costo de Osmorregulación"
+msgstr "Enzimas"
 
 #, fuzzy
 msgid "INFO_BOX_INTERNAL_NAME"
@@ -5258,10 +5247,6 @@
 msgid "SPREAD_TO_PATCHES"
 msgstr "Migró a:"
 
-<<<<<<< HEAD
-msgid "STAGES"
-msgstr ""
-=======
 #, fuzzy
 msgid "SPRINT"
 msgstr "Imprimir pantalla"
@@ -5269,7 +5254,9 @@
 #, fuzzy
 msgid "SPRINT_ACTION_TOOLTIP"
 msgstr "Visita nuestro Patreon"
->>>>>>> 69622fd6
+
+msgid "STAGES"
+msgstr ""
 
 msgid "STAGE_MENU_BUTTON_TOOLTIP"
 msgstr "Menú de pausa"
@@ -7960,10 +7947,9 @@
 msgid "ZOOM_OUT"
 msgstr "Alejar el zoom"
 
-<<<<<<< HEAD
 #~ msgid "HELP"
 #~ msgstr "Ayuda"
-=======
+
 #~ msgid "ALLOW_SPECIES_TO_NOT_MIGRATE"
 #~ msgstr "Permitir que las especies no migren de zona (en caso que no hayan buenas zonas para migrar)"
 
@@ -8011,7 +7997,6 @@
 
 #~ msgid "NOT_FOUND_CHUNK"
 #~ msgstr "Error: fragmento no encontrado"
->>>>>>> 69622fd6
 
 #~ msgid "BASSBOOST"
 #~ msgstr "Refuerzo de graves"
