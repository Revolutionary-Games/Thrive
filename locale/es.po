# Translations template for PROJECT.
# Copyright (C) 2020 ORGANIZATION
# This file is distributed under the same license as the PROJECT project.
# FIRST AUTHOR <EMAIL@ADDRESS>, 2020.
#
msgid ""
msgstr ""
"Project-Id-Version: PROJECT VERSION\n"
"Report-Msgid-Bugs-To: EMAIL@ADDRESS\n"
<<<<<<< HEAD
"POT-Creation-Date: 2025-09-13 14:35+0200\n"
"PO-Revision-Date: 2025-08-24 22:26+0000\n"
"Last-Translator: Jeremias <lejereagui@hotmail.com>\n"
=======
"POT-Creation-Date: 2025-09-12 09:19+0300\n"
"PO-Revision-Date: 2025-09-10 06:32+0000\n"
"Last-Translator: juan garviso <juangarvisopereira326@gmail.com>\n"
>>>>>>> f532dcdb
"Language-Team: Spanish <https://translate.revolutionarygamesstudio.com/projects/thrive/thrive-game/es/>\n"
"Language: es\n"
"MIME-Version: 1.0\n"
"Content-Type: text/plain; charset=UTF-8\n"
"Content-Transfer-Encoding: 8bit\n"
"Plural-Forms: nplurals=2; plural=n != 1;\n"
"X-Generator: Weblate 5.11.4\n"
"Generated-By: Babel 2.8.0\n"

msgid "2D_MOVEMENT_TYPE_SELECTION"
msgstr "estilo de movimiento 2D:"

msgid "3D_EDITOR"
msgstr "Editor 3D"

msgid "3D_MOVEMENT"
msgstr "Movimiento 3D"

msgid "3D_MOVEMENT_TYPE_SELECTION"
msgstr "estilo de movimiento 3D:"

msgid "ABILITIES"
msgstr "Habilidades"

msgid "ABORT"
msgstr "Abortar"

msgid "ABORTED_DOT"
msgstr "Abortado."

msgid "ABSORBERS_COUNT"
msgstr "Absorbentes:"

msgid "ABYSSOPELAGIC"
msgstr "Abisopelágico"

msgid "ACCEPT"
msgstr "Aceptar"

#, fuzzy
msgid "ACHIEVEMENTS"
msgstr "Movimiento Base"

msgid "ACHIEVEMENTS_TOTAL"
msgstr "Logros {0}/{1}"

msgid "ACHIEVEMENT_ACHIEVED"
msgstr "Completado"

msgid "ACHIEVEMENT_LOCKED"
msgstr "Bloqueado"

msgid "ACTION_AWAKEN"
msgstr "Despertar ({0:F1} / {1:F1})"

msgid "ACTION_AWAKEN_TOOLTIP"
msgstr "Avanzar al Estadio del Despertar. Solo disponible una vez tengas suficiente poder cerebral (tejido con axones)"

msgid "ACTION_BLOCKED_WHILE_ANOTHER_IN_PROGRESS"
msgstr "Acción bloqueada mientras otra está en progreso"

msgid "ACTION_DELETE"
msgstr "Borrar"

msgid "ACTION_DOUBLE_POPULATION"
msgstr "Doblar población"

msgid "ACTION_DUPLICATE_UNITS"
msgstr "Duplicar unidades"

msgid "ACTION_HALF_POPULATION"
msgstr "Reducir población a la mitad"

msgid "ACTION_TELEPORT"
msgstr "Teletransportarse"

msgid "ACTIVE"
msgstr "Activa"

msgid "ACTIVE_THREAD_COUNT"
msgstr "Hilos actuales:"

msgid "ACTIVITY_EXPLANATION"
msgstr ""
"Los microbios activos correrán y darán vueltas cuando no suceda nada interesante.\n"
"Los microbios sésiles permanecerán en reposo y esperarán a que cambie el entorno antes de actuar."

msgid "ADDITIONAL_VALIDATION_FAILED"
msgstr "Se ha detectado un problema en las validaciones adicionales: {0}"

msgid "ADD_INPUT_BUTTON_TOOLTIP"
msgstr "Agregar nueva tecla personalizada"

msgid "ADVANCED_VIEW"
msgstr "Avanzado"

msgid "ADVANCED_VIEW_BUTTON_TOOLTIP"
msgstr "Abre las opciones avanzadas"

msgid "AEROBIC_NITROGEN_FIXATION"
msgstr "Fijación de nitrógeno anaeróbica"

msgid "AEROBIC_NITROGEN_FIXING"
msgstr "Fijación de Nitrógeno Aeróbica"

msgid "AEROBIC_RESPIRATION"
msgstr "Respiración Aeróbica"

msgid "AGENTS"
msgstr "Agentes"

msgid "AGENTS_COLON"
msgstr "Agentes:"

msgid "AGENT_NAME"
msgstr "{0} Agente"

msgid "AGGRESSION_EXPLANATION"
msgstr ""
"Los microbios agresivos perseguirán a las presas por mayores distancias\n"
"y son más propensas a contra atacar a sus depredadores cuando son atacadas.\n"
"Las pacíficas no perseguirán a otros microbios\n"
"y son menos propensas a usar toxinas contra sus depredadores."

msgid "AGGRESSIVE"
msgstr "Agresiva"

msgid "AI_MUTATION_RATE"
msgstr "Velocidad de mutación de la AI"

msgid "AI_MUTATION_RATE_EXPLANATION"
msgstr "(Velocidad con la cual las species de la AI mutan)"

msgid "ALL"
msgstr "Todos"

msgid "ALLOW_SPECIES_SWITCH_ON_EXTINCTION"
msgstr "Permitir cambiar a especies en extinción relacionadas"

msgid "ALLOW_SPECIES_SWITCH_ON_EXTINCTION_EXPLANATION"
msgstr "(permite continuar la partida con una especie en extinción diferente en vez de finalizar la partida)"

msgid "ALL_WORLDS_GENERAL_STATISTICS"
msgstr "Estadísticas genéricas de todos los mundos"

msgid "ALL_WORLDS_STATISTICS"
msgstr ""
"[b]Generaciones:[/b]\n"
"  {0}\n"
"[b]Total de especies:[/b]\n"
"  media {1}; desviación típica {2}\n"
"[b]Especies todavía vivas:[/b]\n"
"  media {3}; desviación típica {4}\n"
"[b]Número de especies por área:[/b]\n"
"  media {5}; desviación típica {6}\n"
"[b]Población total por área:[/b]\n"
"  Media {7}; desviación típica {8}\n"
"[b]Tamaño medio hexagonal de especies de microbios:[/b]\n"
"  Media {9}; desviación típica {10}\n"
"\n"
"[b]Datos genéricos de orgánulos:[/b]"

msgid "ALREADY_ASCENDED"
msgstr "Ya has ascendido"

msgid "ALT"
msgstr "Alt"

msgid "ALWAYS_VISIBLE"
msgstr "Siempre visible"

msgid "AMBIANCE_VOLUME"
msgstr "Volumen de ambiente"

msgid "AMMONIA"
msgstr "Amoniaco"

msgid "AMMONIA_COST"
msgstr "Coste del Amoniaco:"

#, fuzzy
msgid "AMMONIA_LEVELS"
msgstr "Coste del Amoniaco:"

msgid "AMOUNT_OF_AUTOSAVE_TO_KEEP"
msgstr "Cantidad de autoguardados a almacenar:"

msgid "AMOUNT_OF_QUICKSAVE_TO_KEEP"
msgstr "Cantidad de guardados rápidos a almacenar:"

msgid "ANAEROBIC_NITROGEN_FIXATION"
msgstr "Fijación de Nitrógeno Anaeróbica"

msgid "AND_UNLOCK_CONDITION"
msgstr "y"

msgid "ANISOTROPIC_FILTERING"
msgstr "Filtro Anisotrópico:"

msgid "ANTIALIASING_MSAA_TAA"
msgstr "MSAA + TAA"

msgid "ANTI_ALIASING_FXAA"
msgstr "FXAA"

msgid "ANTI_ALIASING_MODE"
msgstr "Modo de suavizado:"

msgid "ANTI_ALIASING_MSAA"
msgstr "MSAA:"

#, fuzzy
msgid "ANTI_ALIASING_TAA"
msgstr "TAA"

msgid "APPEARANCE"
msgstr "Apariencia"

msgid "APPLY"
msgstr "Aplicar"

msgid "APPLY_CHANGES"
msgstr "Aplicar cambios"

msgid "APRIL"
msgstr "Abril"

msgid "ARE_YOU_SURE_TO_RESET_ALL_SETTINGS"
msgstr "¿Está seguro de que desea restablecer TODOS las ajustes a los valores predeterminados?"

msgid "ARE_YOU_SURE_TO_RESET_INPUT_SETTINGS"
msgstr "¿Está seguro de que desea restablecer la configuración de entrada a los valores predeterminados?"

msgid "ARTIST_COLON"
msgstr "Artista:"

msgid "ARTWORK_TITLE"
msgstr "\"{0}\" - {1}"

msgid "ART_BY"
msgstr "Arte por {0}"

msgid "ART_GALLERY"
msgstr "Galeria de arte"

msgid "ASCENSION_CONGRATULATIONS"
msgstr "¡Felicitaciones!"

msgid "ASCENSION_CONGRATULATIONS_CONTENT"
msgstr ""
"Has ascendido y has completado el juego. ¡Enhorabuena por haber llegado al final del juego!\n"
"\n"
"Puedes seguir jugando en la Fase Espacial con Herramientas de Dios desbloqueadas para divertirte en la zona de pruebas.\n"
"\n"
"También es posible descender y volver al Estadio de Microbio en esta partida guardada y jugar todos los niveles de nuevo con funcionalidades extra.\n"
"\n"
"Total de veces que has ascendido en esta partida guardada: {0}"

msgid "ASCENSION_STAGE"
msgstr "Estadio de ascenso"

msgid "ASSEMBLY_CLASS_REQUIRED"
msgstr "Se requiere la clase del ensamblaje del mod cuando se especifica el ensamblaje"

msgid "ASSEMBLY_REQUIRED_WITH_HARMONY"
msgstr "Se requiere la clase del ensamblaje del mod cuando se especifica el ensamblaje"

msgid "ASSUME_HYPERTHREADING"
msgstr "Asume que la CPU tiene «hyperthreading» habilitado"

msgid "ASSUME_HYPERTHREADING_TOOLTIP"
msgstr ""
"No se detecta automáticamente si el hiperprocesamiento está activo o no.\n"
"Esto afecta el numero de procesos por defecto, ya que las tareas de hiperprocesamiento no son tan rápidas como los núcleos CPU reales."

msgid "ATMOSPHERIC_GASSES"
msgstr "Gases Atmosféricos"

msgid "ATP"
msgstr "ATP"

msgid "ATP_BALANCE"
msgstr "Balance de ATP"

msgid "ATP_BALANCE_TOOLTIP"
msgstr ""
"Esta sección muestra el balance total de ATP (energía) de la célula actual.\n"
"Para sobrevivir el balance debe ser positivo. En el caso de las células sésiles, pueden considerar que el balance es positivo si se excluye el movimiento.\n"
"El desplegable que aparece a continuación puede utilizarse para comprobar qué ocurriría si la célula no dispusiera de algún recurso con el que fabricar ATP.\n"
"Por ejemplo, algunas células solo pueden mantener un balance de ATP positivo cuando tienen múltiplos tipos de compuestos con los que fabricar ATP a la vez.\n"
"Es más difícil jugar con ese tipo de células, dado que requieren tener varios tipos de compuestos almacenados a la vez para sobrevivir."

msgid "ATP_BALANCE_TOOLTIP_MULTICELLULAR"
msgstr ""
"Esta sección muestra el balance total de ATP (energía) de la célula actual.\n"
"Para sobrevivir el balance debe ser positivo. En el caso de las células sésiles, pueden considerar que el balance es positivo si se excluye el movimiento.\n"
"El desplegable que aparece a continuación puede utilizarse para comprobar qué ocurriría si la célula no dispusiera de algún recurso con el que fabricar ATP.\n"
"Por ejemplo, algunas células solo pueden mantener un balance de ATP positivo cuando tienen múltiplos tipos de compuestos con los que fabricar ATP a la vez.\n"
"Es más difícil jugar con ese tipo de células, dado que requieren tener varios tipos de compuestos almacenados a la vez para sobrevivir."

msgid "ATP_BALANCE_WITHOUT_EXTERNAL_RESOURCES"
msgstr "Sin recursos externos"

msgid "ATP_BALANCE_WITHOUT_GLUCOSE"
msgstr "Sin glucosa"

msgid "ATP_BALANCE_WITHOUT_HYDROGEN_SULFIDE"
msgstr "Sin sulfuro de hidrógeno"

msgid "ATP_BALANCE_WITHOUT_IRON"
msgstr "Sin hierro"

msgid "ATP_BALANCE_WITH_ALL_COMPOUNDS"
msgstr "Con todos los compuestos requeridos"

msgid "ATP_PRODUCTION"
msgstr "Producción de ATP"

msgid "ATP_PRODUCTION_TOO_LOW"
msgstr "¡PRODUCCIÓN DE ATP DEMASIADO BAJA!"

msgid "ATTEMPT_TO_WRITE_SAVE_FAILED"
msgstr "El intento de escribir este archivo guardado ha fallado. El nombre de guardado puede ser demasiado largo o es posible que no tenga acceso de escritura a la carpeta de guardado."

msgid "AT_CURSOR"
msgstr "En el puntero:"

msgid "AUDIO_OUTPUT_DEVICE"
msgstr "Dispositivo de salida de audio:"

msgid "AUGUST"
msgstr "Agosto"

msgid "AUTO"
msgstr "Auto"

msgid "AUTO-EVO_EXPLANATION_EXPLANATION"
msgstr "Este panel muestra los números con los que auto-evo trabaja. El total de energía que una especie puede capturar y el costo por individuo de la especie determina la población final. Auto-evo usa un modelo simplificado de la realidad para calcular el desempeño de las diferentes especies de acuerdo con la energía que pueden recolectar. Por cada fuente de alimento, se muestra la cantidad de energía que se obtiene. Adicionalmente, se muestra el total de energía disponible de esa fuente. La fracción que obtiene la especie del total disponible se basa en su Aptitud y la Aptitud final. La Aptitud, es una métrica de que tan bien utiliza la especie una fuente de alimento."

msgid "AUTO-EVO_POPULATION_CHANGED_2"
msgstr "La población de {0} cambió a {1} en {2} debido a: {3}"

msgid "AUTO-EVO_PREDICTION"
msgstr "Predicción del Auto-evo"

msgid "AUTO-EVO_PREDICTION_BOX_DESCRIPTION"
msgstr ""
"Este panel muestra la población de la especie modificada que se espera auto-evolucione.\n"
"El sistema auto-evo se encarga de la evolución de la parte de la población que no controlas, tu rendimiento afectara los cálculos del sistema."

msgid "AUTO-EVO_RESULTS_TITLE"
msgstr "Resultados de Auto-evo:"

msgid "AUTO-EVO_STEPS_DONE"
msgstr "{0:F1}% hecho. {1:n0}/{2:n0} etapas."

#, fuzzy
msgid "AUTO-EVO_STRENGHT_MULTIPLIER"
msgstr "Multiplicador de costo de mutación"

#, fuzzy
msgid "AUTO-EVO_STRENGHT_MULTIPLIER_EXPLANATION"
msgstr "(Costo de orgánulos, membranas, y otros objetos en el editor)"

msgid "AUTOSAVE_DURING_THE_GAME"
msgstr "Autoguardado durante el juego"

msgid "AUTO_EVO"
msgstr "Auto-Evo"

msgid "AUTO_EVO_EXPLORER_TOOL_BUTTON"
msgstr "Herramienta de Exploración Auto-Evo"

msgid "AUTO_EVO_EXPLORING_TOOL"
msgstr "Herramienta de Exploración Auto-Evo"

msgid "AUTO_EVO_FAILED"
msgstr "Auto-evo ha fallado"

msgid "AUTO_EVO_MISSING_RESULT_DATA_OBJECT"
msgstr "Los resultados de Auto-evo faltan. Si has cargado un archivo antiguo, se espera que falten. Si no has cargado un archivo antiguo por favor reporta esto como un error y compártenos tu archivo de registro."

msgid "AUTO_EVO_RESULTS"
msgstr "Resultados de Auto-evo:"

msgid "AUTO_EVO_RESULTS_GLOBAL_TITLE"
msgstr "Resultados Globales"

msgid "AUTO_EVO_RESULTS_PATCH_TITLE"
msgstr "Resultados del Auto-Evo"

msgid "AUTO_EVO_RUN_STATUS"
msgstr "Estado:"

msgid "AUTO_EVO_STATUS_COLON"
msgstr "Estado del Auto-evo:"

msgid "AUTO_MOVE_FORWARDS"
msgstr "Moverse automáticamente hacia adelanteAuto"

msgid "AUTO_RESOLUTION"
msgstr "Auto ({0}x{1})"

msgid "AVAILABLE_CONSTRUCTION_PROJECTS"
msgstr "Proyectos de construcción disponibles"

msgid "AVAILABLE_MODS"
msgstr "Mods disponibles"

msgid "AVERAGE_SURFACE_CARBON_DIOXIDE_LEVEL"
msgstr "Nivel promedio de CO2 en la superficie"

msgid "AVERAGE_SURFACE_LIGHT_LEVEL"
msgstr "Nivel de luz en la superficie"

msgid "AVERAGE_SURFACE_NITROGEN_LEVEL"
msgstr "Nivel promedio de nitrógeno en la superficie"

msgid "AVERAGE_SURFACE_OTHER_LEVEL"
msgstr "Nivel promedio de gases en la superficie"

msgid "AVERAGE_SURFACE_OXYGEN_LEVEL"
msgstr "Nivel promedio de oxigeno en la superficie"

msgid "AWAKENING_STAGE"
msgstr "Etapa del despertar"

msgid "AWARE_STAGE"
msgstr "Etapa Consciente"

msgid "BACK"
msgstr "Atrás"

msgid "BACKGROUND_BLUR"
msgstr "Desenfoque del fondo:"

msgid "BACKSLASH"
msgstr "Barra diagonal inversa"

msgid "BACKSPACE"
msgstr "Retroceso"

msgid "BACK_TO_SETTINGS"
msgstr "Volver a las opciones"

msgid "BACTERIAL_THERMOSYNTHESIS"
msgstr "Termosíntesis Bacteriana"

msgid "BALANCE_DISPLAY_AT_DAY_ALWAYS"
msgstr "Calcular como si fuera de día"

msgid "BALANCE_DISPLAY_AT_DAY_ALWAYS_TOOLTIP"
msgstr "Cuando está marcada, las cifras calculadas en este panel se calculan como si siempre fuera de día"

msgid "BALANCE_DISPLAY_WHILE_MOVING"
msgstr "Incluir coste de movimiento"

msgid "BALANCE_DISPLAY_WHILE_MOVING_TOOLTIP"
msgstr "Cuando está marcada calcula el balance y otros números en este panel asumiendo que la célula está en constante movimiento"

msgid "BASE_MOBILITY"
msgstr "Movilidad base"

msgid "BASE_MOVEMENT"
msgstr "Movimiento Base"

msgid "BASIC_VIEW"
msgstr "Básico"

msgid "BASIC_VIEW_BUTTON_TOOLTIP"
msgstr "Volver a la vista de configuración básica"

msgid "BATHYPELAGIC"
msgstr "Batipelágico"

msgid "BECOME_MACROSCOPIC"
msgstr "Conviértete en Macroscópico ({0}/{1})"

msgid "BECOME_MULTICELLULAR"
msgstr "Conviértete en Multicelular ({0}/{1})"

msgid "BEGIN_THRIVING"
msgstr "Comienza a prosperar"

msgid "BEHAVIOUR"
msgstr "Comportamiento"

msgid "BEHAVIOUR_ACTIVITY"
msgstr "Actividad"

msgid "BEHAVIOUR_AGGRESSION"
msgstr "Agresividad"

msgid "BEHAVIOUR_FEAR"
msgstr "Miedo"

msgid "BEHAVIOUR_FOCUS"
msgstr "Concentración"

msgid "BEHAVIOUR_OPPORTUNISM"
msgstr "Oportunismo"

msgid "BELOW_SEA_LEVEL"
msgstr "{0}-{1}m bajo el nivel del mar"

msgid "BENCHMARKS"
msgstr "Prueba de rendimiento"

msgid "BENCHMARK_FINISHED"
msgstr "Prueba de rendimiento completada"

msgid "BENCHMARK_PHASE"
msgstr "Fase de prueba de rendimiento:"

msgid "BENCHMARK_RESULTS_COLON"
msgstr "Resultados:"

msgid "BEST_PATCH_COLON"
msgstr "Mejor bioma:"

msgid "BETTER_TOGETHER"
msgstr "Mejor juntos"

msgid "BEYOND_THE_CELL"
msgstr "Más allá de la célula"

msgid "BIG_IRON_CHUNK"
msgstr "Fragmento de hierro grande"

msgid "BIG_PHOSPHATE_CHUNK"
msgstr "Fragmento de Fosfato grande"

msgid "BILLION_ABBREVIATION"
msgstr "{0} mM"

msgid "BINDING_AGENT"
msgstr "Agente de unión"

msgid "BINDING_AGENT_DESCRIPTION"
msgstr "Permite la unión con otras células. Este es el primer paso hacia un ser multicelular. Cuando tu especie forma parte de una colonia, las células comparten sus compuestos. Mientras formes parte de una colonia no puedes entrar al editor, por lo que deberás romper la unión una vez recolectados los compuestos suficientes para dividir tu célula."

msgid "BINDING_AGENT_PROCESSES_DESCRIPTION"
msgstr "Presiona la tecla [thrive:input]g_toggle_binding[/thrive:input] para entrar al modo Unión. Cuando te encuentres en este modo, puedes unirte a otras células de tu misma especie entrando en contacto con ellas. Cuando desees abandonar una colonia, presiona la tecla [thrive:input]g_unbind_all[/thrive:input]."

msgid "BIND_AXES_SENSITIVITY"
msgstr "Unir axis"

msgid "BIOLUMINESCENT_VACUOLE"
msgstr "Vacuola Bioluminiscente"

msgid "BIOLUMINESCENT_VACUOLE_DESCRIPTION"
msgstr "Una Vacuola que contiene espacios reactantes donde la luciferasa se consume para liberar luz visible. Se hipotetiza que la bioluminiscencia evolucionó originalmente como un mecanismo de protección contra el [thrive:compound type=\"oxygen\"][/thrive:compound]. Cuando sucedió la Gran Oxidación, los microbios, adaptados a las condiciones anaeróbicas de su entorno se enfrentaron a nuevos problemas debido a la gran reactividad del oxígeno y el daño que esta puede provocar. Estas vacuolas se pueden añadir para aumentar la resistencia al oxígeno y a la vez tener unas luces bonitas. En el futuro, la bioluminiscencia podría servir como una forma de comunicación."

#, fuzzy
msgid "BIOLUMINESCENT_VACUOLE_PROCESSES_DESCRIPTION"
msgstr "Convierte [thrive:compound type=\"atp\"][/thrive:compound] en [thrive:compound type=\"oxytoxy\"][/thrive:compound]. La tasa de conversión escala con la concentración de [thrive:compound type=\"oxygen\"][/thrive:compound]. Puedes liberar toxinas presionando la tecla [thrive:input]g_fire_toxin[/thrive:input]. Cuando la cantidad de [thrive:compound type=\"oxytoxy\"][/thrive:compound] este baja, disparar seguira siendo posible pero con un daño reducido."

msgid "BIOME_LABEL"
msgstr "Bioma: {0}"

msgid "BLOOM_RENDER_EFFECT"
msgstr "Efecto de sombreado:"

#, fuzzy
msgid "BLUESKY_TOOLTIP"
msgstr "Visita nuestro Bluesky en nuestro perfil"

msgid "BRAIN_CELL_NAME_DEFAULT"
msgstr "Neurona"

msgid "BRAVE"
msgstr "Valiente"

msgid "BROWSE"
msgstr "Navegar"

msgid "BROWSE_WORKSHOP"
msgstr "Navegar Workshop"

msgid "BUILD_CITY"
msgstr "Construir una ciudad"

msgid "BUILD_QUEUE"
msgstr "Fila de construcción"

msgid "BUILD_STRUCTURE"
msgstr "Construir Estructura"

msgid "BY"
msgstr "Por:"

msgid "BY_REVOLUTIONARY_GAMES"
msgstr "Por Revolutionary Games Studio"

msgid "CACHE_DISK_MAX_TIME"
msgstr "Tiempo máximo para mantener los elementos en el disco antes de borrarlos"

msgid "CACHE_MEMORY_MAX_ITEMS"
msgstr "Máximo de elementos para mantener en la memoria caché"

msgid "CACHE_TIME_MEMORY"
msgstr "Cuánto tiempo mantener los elementos en la memoria caché"

msgid "CACHE_TIME_MEMORY_ONLY"
msgstr "Tiempo de caché cuando se utiliza sólo la memoria caché"

msgid "CACHING_TITLE"
msgstr "Caché"

msgid "CALCIUM_CARBONATE"
msgstr "Carbonato cálcico"

msgid "CALCIUM_CARBONATE_MEMBRANE_DESCRIPTION"
msgstr "Esta membrana tiene un caparazón resistente hecho de carbonato de calcio. Tiene una alta resistencia y requiere menos energía. Sus desventajas son su reducida velocidad de movimiento y de absorción."

msgid "CAMERA"
msgstr "Cámara"

msgid "CANCEL"
msgstr "Cancelar"

msgid "CANCEL_ACTION_CAPITAL"
msgstr "CANCELAR ACCIÓN"

msgid "CANCEL_CURRENT_ACTION"
msgstr "Cancelar acción actual"

msgid "CANNOT_DELETE_USED_CELL_TYPE"
msgstr "Un tipo de célula que actualmente esta en tu cuerpo no puede ser eliminado"

msgid "CANNOT_DELETE_USED_CELL_TYPE_TITLE"
msgstr "No puedes eliminar un tipo de célula en uso"

msgid "CANNOT_ENGULF"
msgstr "No puede engullir"

msgid "CANNOT_IMPROVE_PERFECTION"
msgstr "No se puede mejorar la Perfección"

msgid "CANNOT_MOVE_METABALL_TO_DESCENDANT_TREE"
msgstr "No se puede mover un meatball a uno de sus descendientes"

msgid "CANNOT_REDUCE_BRAIN_POWER_STAGE"
msgstr "La cantidad de poder cerebral ahora es demasiado baja para seguir en el estadio actual. Volver a estadios anteriores no está permitido ahora mismo, por favor aumenta el poder cerebral para continuar."

msgid "CANNOT_REDUCE_BRAIN_POWER_STAGE_TITLE"
msgstr "No se puede reducir el poder cerebral para volver a estadios anteriores"

msgid "CANNOT_WRITE_SAVE"
msgstr "No se puede escribir el guardado"

msgid "CANT_LOAD_MOD_INFO"
msgstr "No fue posible cargar la información del mod {0}"

msgid "CAPSLOCK"
msgstr "Bloq Mayús"

msgid "CARBON_DIOXIDE"
msgstr "Dióxido de Carbono"

msgid "CATEGORY_AN_ABUNDANCE"
msgstr "En abundancia"

msgid "CATEGORY_A_FAIR_AMOUNT"
msgstr "Suficiente"

msgid "CATEGORY_LITTLE"
msgstr "Poco"

msgid "CATEGORY_QUITE_A_BIT"
msgstr "Bastante"

msgid "CATEGORY_SOME"
msgstr "Algo"

msgid "CATEGORY_VERY_LITTLE"
msgstr "Muy poco"

msgid "CAUTIOUS"
msgstr "Cautelosa"

msgid "CELL"
msgstr "Célula"

msgid "CELLS"
msgstr "Célula"

msgid "CELLULASE"
msgstr "Celulosa"

msgid "CELLULASE_DESCRIPTION"
msgstr "Celulasa permite que las células destruyan las membranas de celulosa. Agregar mas mejora su efectividad."

msgid "CELLULOSE"
msgstr "Celulosa"

msgid "CELLULOSE_MEMBRANE_DESCRIPTION"
msgstr "Esta membrana tiene una pared, lo que se traduce en una mejor protección contra el daño general y, sobre todo, contra el daño físico. También cuesta menos energía mantener su forma, pero no puede absorber recursos rápidamente y es más lenta. 1[b]La celulosa puede digerir esta pared2[/b], lo que la hace vulnerable a ser engullida por los depredadores."

msgid "CELL_STAT_ROTATION_TOOLTIP"
msgstr ""
"Velocidad de rotación de la célula. Las células más grandes rotan más despacio, pero pueden añadirse cilios para compensar.\n"
"La ubicación de los orgánulos afecta a la rotación: los orgánulos más alejados del centro reducen más la rotación."

msgid "CELL_STAT_SPEED_TOOLTIP"
msgstr ""
"Velocidad de la célula. Tenga en cuenta que debido a las limitaciones del algoritmo que calcula esto, el valor es una aproximación.\n"
"Y por ejemplo cuando se modifica la longitud del flagelo los valores de velocidad no tienen todo el sentido y no coinciden con lo que ocurrirá en el escenario.\n"
"Este es un problema conocido pero no está arreglado todavía debido a que es menos prioritario que muchos otros problemas y nuevas características."

#, fuzzy
msgid "CELL_STAT_STORAGE_TOOLTIP"
msgstr ""
"Velocidad de la célula. Tenga en cuenta que debido a las limitaciones del algoritmo que calcula esto, el valor es una aproximación.\n"
"Y por ejemplo cuando se modifica la longitud del flagelo los valores de velocidad no tienen todo el sentido y no coinciden con lo que ocurrirá en el escenario.\n"
"Este es un problema conocido pero no está arreglado todavía debido a que es menos prioritario que muchos otros problemas y nuevas características."

msgid "CELL_TYPE_NAME"
msgstr "Nombre del tipo de célula"

msgid "CHANGE_DESCRIPTION_IS_TOO_LONG"
msgstr "Las notas de cambios son demasiado largas"

msgid "CHANGE_THE_SYMMETRY"
msgstr "Cambiar la simetría"

msgid "CHANNEL_INHIBITOR_TOXIN_SYNTHESIS"
msgstr "Síntesis de Inhibidores de Canal"

msgid "CHEATS"
msgstr "Trucos"

msgid "CHEATS_USED_NOTICE"
msgstr "Se han usado trucos en la partida."

msgid "CHEAT_KEYS_ENABLED"
msgstr "Cheats activados"

msgid "CHEAT_MENU"
msgstr "Menu de trucos"

msgid "CHEMICAL_BUTTON_MICROBE_TOOLTIP"
msgstr "Mostrar / Ocultar procesos celulares"

msgid "CHEMOPLAST"
msgstr "Quimioplasto"

#, fuzzy
msgid "CHEMOPLAST_DESCRIPTION"
msgstr "Los Quimioplastos son estructuras de membrana doble que contienen proteínas capaces de convertir Ácido Sulfhídrico, agua y dióxido de carbono gaseoso en glucosa en un proceso llamado Quimiosíntesis de Ácido Sulfhídrico. Su eficiencia escala con la concentración de dióxido de carbono atmosférico."

msgid "CHEMOPLAST_PROCESSES_DESCRIPTION"
msgstr "Convierte [thrive:compound type=\"hydrogensulfide\"][/thrive:compound] en [thrive:compound type=\"glucose\"][/thrive:compound]. La tasa de conversión depende de la concentración de [thrive:compound type=\"carbondioxide\"][/thrive:compound]."

msgid "CHEMORECEPTOR"
msgstr "Quimioreceptor"

msgid "CHEMORECEPTOR_DESCRIPTION"
msgstr "Todas las células solo \"ven\" a través de la quimiorrecepción. Así es como las células adquieren información sobre su entorno. La adición de este orgánulo representa la evolución de una quimiorrecepción más afinada. Como el jugador tiene visión incluso en la etapa de célula, esto se representa con una línea que apunta fuera del área visible de la pantalla y muestra los compuestos cercanos que el jugador aún no podía ver."

msgid "CHEMORECEPTOR_MINIMUM_AMOUNT_TOOLTIP"
msgstr ""
"Establece el umbral de detección de compuestos. Los valores bajos pueden señalar rastros muy débiles de compuestos que pueden no tener ninguna cantidad útil de ese compuesto.\n"
"Un ejemplo de estrategia es aumentar el radio de búsqueda y la cantidad mínima para que se detecte la nube más cercana y útilmente densa.\n"
"El quimiorreceptor huele puntos individuales en una nube de compuestos y no el total en una única «nube»."

msgid "CHEMORECEPTOR_PROCESSES_DESCRIPTION"
msgstr "El quimioreceptor permite detectar compuestos desde más lejos. Modifícalo una vez colocado para seleccionar el tipo de compuesto y el color de la línea de guía."

msgid "CHEMORECEPTOR_SEARCH_RADIUS_TOOLTIP"
msgstr ""
"Establece la distancia máxima a la que este quimiorreceptor busca objetos a los que apuntar.\n"
"Puede usarse, por ejemplo, para que las células lentas no apunten a recursos que probablemente ya no estén cuando la célula llegue allí, reduciendo la distancia.\n"
"Alternativamente, aumentar la distancia puede apuntar a cosas mucho más lejanas, pero pueden ser difíciles de alcanzar antes de que desaparezcan."

msgid "CHEMOSYNTHESIS"
msgstr "Quimiosíntesis"

msgid "CHEMOSYNTHESIZING_PROTEINS"
msgstr "Proteinas quimiosintetizadoras"

#, fuzzy
msgid "CHEMOSYNTHESIZING_PROTEINS_DESCRIPTION"
msgstr "Las proteínas quimiosintetizadoras son aglomeraciones de proteínas en el citoplasma que pueden convertir sulfuro de hidrógeno, agua y dióxido de carbono gaseoso en glucosa en un proceso llamado Quimiosíntesis de Ácido Sulfhídrico. Su eficiencia escala con la concentración de dióxido de carbono. Como están directamente suspendidos en el citoplasma, éste realiza la glicólisis."

msgid "CHEMOSYNTHESIZING_PROTEINS_PROCESSES_DESCRIPTION"
msgstr "Convierte [thrive:compound type=\"hydrogensulfide\"][/thrive:compound] en [thrive:compound type=\"glucose\"][/thrive:compound]. La tasa de conversión escala con la concentración de [thrive:compound type=\"carbondioxide\"][/thrive:compound]. También convierte [thrive:compound type=\"glucose\"][/thrive:compound] en [thrive:compound type=\"atp\"][/thrive:compound]."

msgid "CHEMO_SYNTHESIS"
msgstr "Quimiosíntesis"

msgid "CHITIN"
msgstr "Quitina"

msgid "CHITINASE"
msgstr "Quitinasa"

msgid "CHITINASE_DESCRIPTION"
msgstr "Quitinasa permite que células destruyan membranas de quitina. Agregar mas aumenta su efectividad."

#, fuzzy
msgid "CHITIN_MEMBRANE_DESCRIPTION"
msgstr "Esta membrana tiene una pared celular, por lo que provee una mayor protección, especialmente contra toxinas. También consume menos energía. Pero se mueve y absorbe recursos muy lentamente."

msgid "CHLOROPLAST"
msgstr "Cloroplasto"

#, fuzzy
msgid "CHLOROPLAST_DESCRIPTION"
msgstr "Los cloroplastos son una estructura de doble membrana que contiene pigmentos fotosensibles apilados en sacos membranosos. Es una procariota asimilada para uso de su anfitrión eucariota. Los pigmentos en el cloroplasto usan la energía de la luz solar para convertir agua y dióxido de carbono en glucosa en un proceso llamado Fotosíntesis. Los pigmentos son lo que le dan su color. Su eficiencia escala con la concentración de dióxido de carbono atmosférico y la intensidad de la luz solar."

msgid "CHLOROPLAST_PROCESSES_DESCRIPTION"
msgstr "Produce [thrive:compound type=\"glucose\"][/thrive:compound]. La tasa de producción escala con la concentración de [thrive:compound type=\"carbondioxide\"][/thrive:compound] y la intensidad de la [thrive:compound type=\"sunlight\"][/thrive:compound]."

msgid "CHOSEN_FILENAME_ALREADY_EXISTS"
msgstr "El nombre de archivo ({0}) ya existe. ¿Deseas sobreescribir?"

msgid "CHROMATIC_ABERRATION"
msgstr "Aberración cromática:"

msgid "CHROMATOPHORE_PROCESSES_DESCRIPTION"
msgstr "Produce [thrive:compound type=\"glucose\"][/thrive:compound]. La tasa de producción escala con la concentración de [thrive:compound type=\"carbondioxide\"][/thrive:compound] y la intensidad de [thrive:compound type=\"sunlight\"][/thrive:compound]."

msgid "CHUNK_CELL_CORPSE_PART"
msgstr "Pedazo de Cadáver de Célula"

msgid "CHUNK_FOOD_SOURCE"
msgstr "Consumo de: {0}"

msgid "CILIA"
msgstr "Cilios"

msgid "CILIA_DESCRIPTION"
msgstr "Los Cilios son similares a los flagelos, pero en vez de proveer major velocidad directional, proveen major fuerza de rotación, ayudando a las células a girar."

msgid "CILIA_PROCESSES_DESCRIPTION"
msgstr "Aumenta la velocidad de rotación de células grandes."

msgid "CITY_SHORT_STATISTICS"
msgstr "Pob: {0} Comida: {1} Ciencia: {2}"

msgid "CLEAN_UP_OLD_SAVES"
msgstr "Limpiar archivos de guardado antiguos"

msgid "CLEAR_CACHE"
msgstr "Limpiar Caché"

#, fuzzy
msgid "CLICK_TO_SELECT"
msgstr "Seleccionar"

msgid "CLIMATE_INSTABILITY"
msgstr "Inestabilidad climática"

#, fuzzy
msgid "CLIMATE_INSTABILITY_EXPLANATION"
msgstr ""
"Los microbios activos correrán y darán vueltas cuando no suceda nada interesante.\n"
"Los microbios sésiles permanecerán en reposo y esperarán a que cambie el entorno antes de actuar."

msgid "CLIMATE_STABILITY_AVERAGE"
msgstr "Normal"

msgid "CLIMATE_STABILITY_STABLE"
msgstr "Estable"

msgid "CLIMATE_STABILITY_UNSTABLE"
msgstr "Inestable"

msgid "CLOSE"
msgstr "Cerrar"

msgid "CLOSE_OPTIONS"
msgstr "¿Cerrar Ajustes?"

msgid "CLOSTRIDIAL_FERMENTATION"
msgstr "Fermentación Clostridial"

msgid "CLOUD_BENCHMARK"
msgstr "Prueba de rendimiento en la Nube"

msgid "CLOUD_RESOLUTION_DIVISOR"
msgstr "Divisor de Resolución de Nubes:"

msgid "CLOUD_SIMULATION_MINIMUM_INTERVAL"
msgstr "Mínimo de intervalo de simulación de nubes:"

msgid "CLOUD_SIMULATION_MULTIPLIER"
msgstr "Multiplicador de la simulación:"

msgid "COASTAL"
msgstr "Costero"

msgid "COLLISION_SHAPE"
msgstr "Crear entidades con cuadros de colisión"

msgid "COLOUR"
msgstr "Color"

msgid "COLOURBLIND_CORRECTION"
msgstr "Corrección de color para daltónicos:"

msgid "COLOUR_PICKER_ADD_PRESET"
msgstr "Añadir color actual como predeterminado"

msgid "COLOUR_PICKER_A_TOOLTIP"
msgstr "Composición alfa del color"

msgid "COLOUR_PICKER_B_TOOLTIP"
msgstr "Azul"

msgid "COLOUR_PICKER_G_TOOLTIP"
msgstr "Verde"

msgid "COLOUR_PICKER_HSV_BUTTON_TOOLTIP"
msgstr ""
"Activar o desactivar el modo HSV (Matiz, Saturación, Brillo).\n"
"No se puede activar cuando estás en modo Crudo"

msgid "COLOUR_PICKER_H_TOOLTIP"
msgstr "Matiz de color"

msgid "COLOUR_PICKER_PICK_COLOUR"
msgstr "Elige un color de la ventana del juego"

msgid "COLOUR_PICKER_PRESET_TOOLTIP"
msgstr ""
"Color: {0}\n"
"Click Izquierdo: Usar este color predefinido\n"
"Click Derecho: Eliminar este color predefinido"

msgid "COLOUR_PICKER_RAW_BUTTON_TOOLTIP"
msgstr ""
"Activa o desactiva el modo bruto.\n"
"En modo bruto puedes modificar los valores R, G, B\n"
"Los valores de color deben ser mayores a 1.0.\n"
"No se puede activar cuando estás en modo HSV."

msgid "COLOUR_PICKER_R_TOOLTIP"
msgstr "Rojo"

msgid "COLOUR_PICKER_S_TOOLTIP"
msgstr "Saturación"

msgid "COLOUR_PICKER_V_TOOLTIP"
msgstr "Brillo"

msgid "COMMON_ABILITIES"
msgstr "Habilidades Comunes"

msgid "COMMON_EDITING_AND_STRATEGY"
msgstr "Editor General y Estrategia de Etapas"

msgid "COMMUNITY_FORUM"
msgstr "Foro de la comunidad"

msgid "COMMUNITY_FORUM_BUTTON_TOOLTIP"
msgstr "Únete a la comunidad de Thrive en nuestro foro comunitario"

msgid "COMMUNITY_WIKI"
msgstr "Wiki Comunitaria"

msgid "COMMUNITY_WIKI_BUTTON_TOOLTIP"
msgstr "Visita nuestra wiki comunitaria"

msgid "COMPILED_AT_COLON"
msgstr "Compilado en:"

msgid "COMPLETE_ACTION"
msgstr "Terminar"

msgid "COMPOUNDS"
msgstr "Compuestos"

msgid "COMPOUNDS_AT_EQUILIBRIUM"
msgstr "Balance en Equilibrio"

msgid "COMPOUNDS_AT_MAX_SPEED"
msgstr "Balance a Máxima Velocidad"

msgid "COMPOUNDS_BUTTON_MICROBE_TOOLTIP"
msgstr "Mostrar / Ocultar compuestos"

msgid "COMPOUNDS_COLON"
msgstr "Compuestos:"

msgid "COMPOUND_BALANCE_FILL_TIME"
msgstr "(llena el almacén en {0} s)"

msgid "COMPOUND_BALANCE_FILL_TIME_TOO_LONG"
msgstr "(llena el almacén en {0} s lo cual es más tarde que la luz del día utilizable {1} s)"

msgid "COMPOUND_BALANCE_MODE_TOOLTIP"
msgstr ""
"Modo para calcular el balance compuesto en, por ejemplo velocidad máxima calcula asumiendo que todos los procesos corren a velocidad máxima\n"
"mientras que el equilibrio se calcula con los procesos funcionando sólo tan rápido como para tener un balance de ATP no negativo."

msgid "COMPOUND_BALANCE_TITLE"
msgstr "Balance de compuestos"

msgid "COMPOUND_BALANCE_TOOLTIP"
msgstr ""
"Esta sección muestra el balance total (producción - consumo) por cada compuesto.\n"
"Por ejemplo, para hacer una célula vegetal el balance de glucosa tiene que ser positivo."

msgid "COMPOUND_CLOUDS"
msgstr "Nubes de compuestos"

msgid "COMPOUND_CLOUD_BENCHMARK"
msgstr "Rendimiento de las Nubes de Compuestos"

msgid "COMPOUND_CLOUD_DENSITY"
msgstr "Densidad de las nubes de compuestos"

msgid "COMPOUND_CLOUD_DENSITY_EXPLANATION"
msgstr "(Densidad de las nubes de compuestos en el ambiente)"

msgid "COMPOUND_CONCENTRATIONS_DECREASED"
msgstr "Las concentraciones de {0} han descendido por un {1}"

msgid "COMPOUND_FOOD_SOURCE"
msgstr "Consumo de: {0}"

msgid "COMPOUND_HANDLE_KEEP"
msgstr "Mantener todo"

msgid "COMPOUND_HANDLE_SPLIT_SISTER"
msgstr "Dividir con célula hermana"

msgid "COMPOUND_HANDLE_TOP_UP"
msgstr "Siempre rellenar al iniciar"

msgid "COMPOUND_HANDLE_TOP_UP_ON_CHANGE"
msgstr "Rellenar al cambiar de área"

msgid "COMPOUND_LEVEL_AVERAGE"
msgstr "Promedio"

#, fuzzy
msgid "COMPOUND_LEVEL_HIGH"
msgstr "Altura"

#, fuzzy
msgid "COMPOUND_LEVEL_LOW"
msgstr "bajo"

#, fuzzy
msgid "COMPOUND_LEVEL_VERY_HIGH"
msgstr "muy alto"

#, fuzzy
msgid "COMPOUND_LEVEL_VERY_LOW"
msgstr "muy bajo"

msgid "COMPOUND_STORAGE_AMOUNT_DOES_NOT_LAST_NIGHT"
msgstr "(no es suficiente para soportar la noche, que dura {0}s)"

msgid "COMPOUND_STORAGE_NOT_ENOUGH_GENERATED_DURING_DAY"
msgstr "Solo {1} [thrive:compound type=\"{0}\"][/thrive:compound] puede generarse durante el día, pero para sobrevivir durante la noche se necesita {2}."

msgid "COMPOUND_STORAGE_NOT_ENOUGH_SPACE"
msgstr "No hay suficiente espacio de almacenamiento para [thrive:compound type=\"{0}\"][/thrive:compound] ya que la noche dura {2} s pero el almacenamiento sólo puede contener {1} s de compuestos."

msgid "COMPOUND_STORAGE_STATS_TITLE"
msgstr "Capacidad de Almacenamiento"

msgid "COMPOUND_STORAGE_STATS_TOOLTIP"
msgstr ""
"Balance de compuestosEsta sección muestra el tiempo que tarda la célula en consumir cada tipo de compuesto partiendo de un almacenamiento completo.\n"
"Estos números se calculan siempre como si fuera de noche y se pueden utilizar para comprobar si la célula tiene suficiente almacenamiento\n"
"para sobrevivir toda la noche. Desactivando el coste de movimiento con la casilla de verificación se obtienen números mínimos con los que sobrevivir\n"
"cuando se permanece quieto toda la noche para conservar energía."

msgid "COMPOUND_TO_FIND"
msgstr "Compuestos a encontrar:"

msgid "CONCEPT_ART"
msgstr "Arte conceptual"

msgid "CONFIG"
msgstr "Configuración"

msgid "CONFIRM_CAPITAL"
msgstr "CONFIRMAR"

msgid "CONFIRM_DELETE"
msgstr "Confirmar borrado"

msgid "CONFIRM_EXIT"
msgstr "Confirmar salída"

msgid "CONFIRM_FOSSILISATION_OVERWRITE"
msgstr "Confirmar sobreescritura"

msgid "CONFIRM_MOVE_TO_ASCENSION_STAGE"
msgstr "¿Pasar a la Etapa de Ascensión?"

msgid "CONFIRM_MOVE_TO_ASCENSION_STAGE_EXPLANATION"
msgstr ""
"Ahora puedes ascender y alcanzar la Etapa de Ascensión activando la Puerta de Ascensión.\n"
"\n"
"Esto desbloqueará un poder ilimitado en forma de nuevas Herramientas Divinas que podrás usar en este guardado.\n"
"\n"
"Ascender también significará que has superado el juego, pero podrás seguir jugando. ¿Ascender?"

msgid "CONFIRM_MOVE_TO_INDUSTRIAL_STAGE"
msgstr "¿Pasar al Estadio Industrial?"

msgid "CONFIRM_MOVE_TO_INDUSTRIAL_STAGE_EXPLANATION"
msgstr "Al colocar una fábrica avanzarás a la Etapa Industrial. ¿Continuar a la siguiente etapa?"

msgid "CONFIRM_MOVE_TO_SPACE_STAGE"
msgstr "¿Pasar a la Etapa Espacial?"

msgid "CONFIRM_MOVE_TO_SPACE_STAGE_EXPLANATION"
msgstr ""
"Ahora puedes avanzar a la Etapa Espacial lanzando tu primera nave espacial.\n"
"\n"
"Por ahora en los prototipos no puedes volver a tu planeta, pero el plan final es permitir acercarse y alejarse de los planetas sin problemas en la Etapa Espacial.\n"
"\n"
"Al cancelar el lanzamiento se destruirá la nave espacial. ¿Lanzar la nave espacial?"

msgid "CONFIRM_NEW_GAME_BUTTON_TOOLTIP"
msgstr "Entrar al juego con esta configuración"

msgid "CONFIRM_NEW_GAME_BUTTON_TOOLTIP_DISABLED"
msgstr "Ciertas opciones son invalidas"

msgid "CONFIRM_RESET_ACHIEVEMENTS"
msgstr "¿Confirma el reinicio de los logros?"

#, fuzzy
msgid "CONFIRM_RESET_ACHIEVEMENTS_DESCRIPTION"
msgstr "Convierte el [thrive:compound type=\"atp\"][/thrive:compound] en [thrive:compound type=\"ammonia\"][/thrive:compound]. La tasa de conversión aumenta con la concentración de [thrive:compound type=\"nitrogen\"][/thrive:compound]."

msgid "CONSTRUCTION_UNIT_NAME"
msgstr "Unidad: {0}"

msgid "CONTENT_UPLOADED_FROM"
msgstr "El contenido Workshop será cargado desde la carpeta: {0}"

msgid "CONTINUE"
msgstr "Continuar"

msgid "CONTINUE_AS_SPECIES"
msgstr "[center]Sin embargo, el juego aún no ha terminado. Puedes [b]continuar[/b] cambiando para jugar como la especie {0} con una población de {1}.[/center]"

msgid "CONTINUE_THRIVING"
msgstr "Continuar prosperando"

#, fuzzy
msgid "CONTINUE_TO_PROTOTYPES"
msgstr ""
"Has llegado al final del contenido completado actualmente en Thrive.\n"
"Si lo deseas, puedes continuar a la siguiente etapa que contiene prototipos. Los mismos pueden estar incompletos, usar gráficos temporarios, entre otros aspectos no finalizados. Los mismos son incluidos para demostrar la vision en general del juego y posibles desarrollos a futuro y como todas las etapas del juego están conectadas.\n"
"\n"
"Si deseas continuar jugando tu etapa actual, guarda tu partida ahora. No podrás volver atrás una vez que avances a la siguiente etapa.\n"
"\n"
"Si continuas, por favor entiende que las siguientes etapas son solo prototipos, por favor no te quejes de lo incompleto que pueden estar."

msgid "CONTINUE_TO_PROTOTYPES_PROMPT"
msgstr "Continuar al prototipo de la siguiente etapa?"

msgid "CONTROLLER_ANY_DEVICE"
msgstr "Cualquier dispositivo"

msgid "CONTROLLER_AXIS_L2"
msgstr "L2"

msgid "CONTROLLER_AXIS_LEFT_TRIGGER"
msgstr "Gatillo Izquierdo"

msgid "CONTROLLER_AXIS_LEFT_X"
msgstr "Palanca izquierda Horizontal"

msgid "CONTROLLER_AXIS_LEFT_Y"
msgstr "Palanca izquierda Vertical"

msgid "CONTROLLER_AXIS_NEGATIVE_DIRECTION"
msgstr "Dirección Negativa"

msgid "CONTROLLER_AXIS_POSITIVE_DIRECTION"
msgstr "Dirección Positiva"

msgid "CONTROLLER_AXIS_R2"
msgstr "R2"

msgid "CONTROLLER_AXIS_RIGHT_TRIGGER"
msgstr "Gatillo Derecho"

msgid "CONTROLLER_AXIS_RIGHT_X"
msgstr "Palanca derecha Horizontal"

msgid "CONTROLLER_AXIS_RIGHT_Y"
msgstr "Palanca derecha Vertical"

msgid "CONTROLLER_AXIS_VISUALIZERS"
msgstr "Visualizador del axis del contról:"

msgid "CONTROLLER_BUTTON_DPAD_DOWN"
msgstr "D-pad Abajo"

msgid "CONTROLLER_BUTTON_DPAD_LEFT"
msgstr "D-pad Izquierda"

msgid "CONTROLLER_BUTTON_DPAD_RIGHT"
msgstr "D-pad Derecha"

msgid "CONTROLLER_BUTTON_DPAD_UP"
msgstr "D-pad Arriba"

msgid "CONTROLLER_BUTTON_LEFT_SHOULDER"
msgstr "Botón superior Izquierdo"

msgid "CONTROLLER_BUTTON_LEFT_STICK"
msgstr "Botón de Palanca Izquierda"

msgid "CONTROLLER_BUTTON_MISC1"
msgstr "Botón Misc del Mando"

msgid "CONTROLLER_BUTTON_PADDLE1"
msgstr "Botón 1 del Pad"

msgid "CONTROLLER_BUTTON_PADDLE2"
msgstr "Botón 2 del Pad"

msgid "CONTROLLER_BUTTON_PADDLE3"
msgstr "Botón 3 del Pad"

msgid "CONTROLLER_BUTTON_PADDLE4"
msgstr "Botón 4 del Pad"

msgid "CONTROLLER_BUTTON_PS3_SELECT"
msgstr "Select"

msgid "CONTROLLER_BUTTON_PS3_START"
msgstr "Inicio"

msgid "CONTROLLER_BUTTON_PS_CIRCLE"
msgstr "Círculo"

msgid "CONTROLLER_BUTTON_PS_CROSS"
msgstr "Cruz"

msgid "CONTROLLER_BUTTON_PS_L1"
msgstr "L1"

msgid "CONTROLLER_BUTTON_PS_L3"
msgstr "L3"

msgid "CONTROLLER_BUTTON_PS_OPTIONS"
msgstr "Opciones"

msgid "CONTROLLER_BUTTON_PS_R1"
msgstr "R1"

msgid "CONTROLLER_BUTTON_PS_R3"
msgstr "R3"

msgid "CONTROLLER_BUTTON_PS_SHARE"
msgstr "Compartir"

msgid "CONTROLLER_BUTTON_PS_SONY_BUTTON"
msgstr "Botón del logo"

msgid "CONTROLLER_BUTTON_PS_SQUARE"
msgstr "Cuadrado"

msgid "CONTROLLER_BUTTON_PS_TRIANGLE"
msgstr "Triángulo"

msgid "CONTROLLER_BUTTON_RIGHT_SHOULDER"
msgstr "Botón superior Derecho"

msgid "CONTROLLER_BUTTON_RIGHT_STICK"
msgstr "Botón de Palanca Derecha"

msgid "CONTROLLER_BUTTON_TOUCH_PAD"
msgstr "Pad Táctil"

msgid "CONTROLLER_BUTTON_UNKNOWN"
msgstr "Botón Desconocido"

msgid "CONTROLLER_BUTTON_XBOX_A"
msgstr "A"

msgid "CONTROLLER_BUTTON_XBOX_B"
msgstr "B"

msgid "CONTROLLER_BUTTON_XBOX_BACK"
msgstr "Atrás"

msgid "CONTROLLER_BUTTON_XBOX_GUIDE"
msgstr "Guía"

msgid "CONTROLLER_BUTTON_XBOX_START"
msgstr "Inicio"

msgid "CONTROLLER_BUTTON_XBOX_X"
msgstr "X"

msgid "CONTROLLER_BUTTON_XBOX_Y"
msgstr "Y"

msgid "CONTROLLER_DEADZONES"
msgstr "Zona muerta del contról"

msgid "CONTROLLER_DEADZONE_CALIBRATION_EXPLANATION"
msgstr ""
"Esta herramienta permite la configuración de la zona muerta del contról. El tamaño de la zona muerta controla cuanto una palanca (o botón análogo) necesita moverse antes de que ese movimiento se registre como un input.\n"
"Antes de comenzar la calibración por favor mueva todas las palancas y sueltelas, y además aprete y libere cualquier botón análogo en su contról."

msgid "CONTROLLER_DEADZONE_COLON"
msgstr "Zona muerta:"

msgid "CONTROLLER_PROMPT_TYPE_SETTING"
msgstr "Indique el tipo de botón el Mando:"

msgid "CONTROLLER_SENSITIVITY"
msgstr "Sensibilidad del contról"

msgid "CONTROLLER_UNKNOWN_AXIS"
msgstr "Axis Desconocida"

msgid "COPY_ERROR_TO_CLIPBOARD"
msgstr "Copiar Error al Portapapeles"

msgid "COPY_RESULTS"
msgstr "Copiar Resultados"

msgid "CORRECTION_PROTANOPE"
msgstr "Protanomalía (Rojo-Verde)"

msgid "CORRECTION_TRITANOPE"
msgstr "Tritanomalía (Azul-Amarillo)"

#, fuzzy
msgid "CPU_POWER_NOT_ENOUGH_FOR_SPEED_MODE"
msgstr "No hay suficiente espacio de almacenamiento para [thrive:compound type=\"{0}\"][/thrive:compound] ya que la noche dura {2} s pero el almacenamiento sólo puede contener {1} s de compuestos."

msgid "CPU_THREADS"
msgstr "Hilos"

msgid "CRAFTING_CLEAR_INPUTS"
msgstr "Limpiar entradas seleccionadas"

msgid "CRAFTING_ERROR_INTERNAL_CONSUME_PROBLEM"
msgstr "Error: fallo interno en el consumo de objetos para creación"

msgid "CRAFTING_ERROR_TAKING_ITEMS"
msgstr "No se han encontrado los elementos de entrada de creación"

msgid "CRAFTING_FILTER_INPUTS"
msgstr "Entradas"

msgid "CRAFTING_KNOWN_ITEMS"
msgstr "Recetas Conocidas"

msgid "CRAFTING_NOT_ENOUGH_MATERIAL"
msgstr "No es suficiente {0} para elaborar la receta"

msgid "CRAFTING_NO_RECIPE_SELECTED"
msgstr "Por favor selecciona una de las recetas de arriba para elaborar"

msgid "CRAFTING_NO_ROOM_TO_TAKE_CRAFTING_RESULTS"
msgstr "No hay espacio para tomar todos los resultados de la elaboración"

msgid "CRAFTING_RECIPE_DISPLAY"
msgstr "{0} ({1})"

msgid "CRAFTING_RECIPE_HAND_AXE"
msgstr "Hacha de mano de Piedra"

msgid "CRAFTING_RESULTS"
msgstr "Results"

msgid "CRAFTING_SELECT_RECIPE_OR_ITEMS_TO_FILTER"
msgstr "Selecciona una receta de elaboración o añade objetos para filtrar"

msgid "CRAFTING_TAKE_ALL"
msgstr "Tomar todo"

msgid "CRAFTING_TITLE"
msgstr "Fabricación"

msgid "CREATE"
msgstr "Crear"

msgid "CREATED_AT"
msgstr "Creado a:"

msgid "CREATED_ON_PLATFORM"
msgstr "Creado en Plataforma:"

msgid "CREATE_A_NEW_MICROBE"
msgstr "Crear un nuevo microbio"

msgid "CREATE_NEW"
msgstr "Crear Nuevo"

msgid "CREATE_NEW_CELL_TYPE"
msgstr "Crea un nuevo tipo de célula"

msgid "CREATE_NEW_CELL_TYPE_DESCRIPTION"
msgstr "Puedes crear nuevos tipos de células duplicando un tipo existente con un nuevo nombre. Los tipos de célula pueden modificarse para especializarse en diferentes roles. Cuando modificas un tipo de célula, todas las células de ese tipo se verán afectadas."

msgid "CREATE_NEW_MOD"
msgstr "Crear nuevo Mod"

msgid "CREATE_NEW_SAVE"
msgstr "Crear Nueva Partida"

msgid "CREATE_NEW_TISSUE_TYPE"
msgstr "Crear un Nuevo Tipo de Tejido"

msgid "CREATE_NEW_TISSUE_TYPE_DESCRIPTION"
msgstr "Puedes crear un nuevo tipo de tejido duplicando uno existente. Luego puedes editar los mismos en el editor de células para especializarlos en diferentes roles."

msgid "CREATING_DOT_DOT_DOT"
msgstr "Creando..."

msgid "CREATING_OBJECTS_FROM_SAVE"
msgstr "Creando objetos de la partida guardada"

msgid "CREDITS"
msgstr "Créditos"

msgid "CTRL"
msgstr "CTRL"

msgid "CURRENT_CACHE_SIZE"
msgstr "Tamaño actual:"

msgid "CURRENT_CACHE_SIZE_TOOLTIP"
msgstr ""
"Tamaño de todos los elementos de la caché almacenados actualmente en el disco. Se puede borrar de forma segura en cualquier momento,\n"
"pero la próxima vez que se necesite un elemento que hubiera estado en la caché, tardará más en generarse."

msgid "CURRENT_DEVELOPERS"
msgstr "Desarrolladores actuales"

msgid "CURRENT_LOCATION_CAPITAL"
msgstr "POSICIÓN ACTUAL"

msgid "CURRENT_RESEARCH_NONE"
msgstr "Nada en investigación"

msgid "CURRENT_RESEARCH_PROGRESS"
msgstr "Actualmente investigando: {0} ({1})"

msgid "CURRENT_WORLD"
msgstr "Mundo Actual"

#, fuzzy
msgid "CURRENT_WORLD_STATISTICS"
msgstr ""
"[b]Generaciones:[/b]\n"
"  {0}\n"
"[b]Áreas Totales:[/b]\n"
"  {1}\n"
"[b]Tiempo Total Auto-Evo:[/b]\n"
"  {2}\n"
"[b]Total de Especies:[/b]\n"
"  {3}\n"
"[b]Especies Vivas:[/b]\n"
"  {4}\n"
"[b]Recuento de especies por Área:[/b]\n"
"  Media {5}; Desviación estándar {6}\n"
"[b]Población total:[/b]\n"
"  {7}\n"
"[b]Especies más pobladas:[/b]\n"
"  {8}\n"
"[b]Datos básicos de las especies de microbios:[/b]\n"
"  Tamaño medio del hexágono:[/b] {9}\n"
"[b]Datos genéricos de orgánulos:[/b]"

msgid "CUSTOM_USERNAME"
msgstr "Nombre personalizado:"

msgid "CYTOPLASM"
msgstr "Citoplasma"

msgid "CYTOPLASM_DESCRIPTION"
msgstr "Las entrañas de una célula. El citoplasma es la mezcla básica de iones, proteínas y otras sustancias disueltas en agua que llenan el interior de la célula. Una de sus funciones es la [b]glucólisis[/b], la transformación de [thrive:compound type=\"glucose\"][/thrive:compound] en [thrive:compound type=\"atp\"][/thrive:compound]. Para que las células que carecen de orgánulos para tener metabolismos más avanzados, esto es de lo que dependen para producir energía. También se usa para almacenar moléculas y aumentar el tamaño de la célula."

msgid "CYTOPLASM_GLYCOLYSIS"
msgstr "Glicólisis Citoplasmática"

msgid "CYTOPLASM_PROCESSES_DESCRIPTION"
msgstr "Convierte [thrive:compound type=\"glucose\"][/thrive:compound] en [thrive:compound type=\"atp\"][/thrive:compound]."

msgid "CYTOTOXIN_SYNTHESIS"
msgstr "Síntesis de Citotoxinas"

msgid "DAMAGE_SOURCE_RADIATION"
msgstr "Radiación"

msgid "DAY_LENGTH"
msgstr "Duración del día"

msgid "DAY_LENGTH_EXPLANATION"
msgstr "(duración en segundos de tiempo real para un día de juego)"

msgid "DAY_NIGHT_CYCLE_ENABLED"
msgstr "Habilitar ciclo día/noche"

msgid "DAY_NIGHT_CYCLE_ENABLED_EXPLANATION_2"
msgstr "(la fotosíntesis se vuelve ineficaz durante la noche, lo que requiere una mayor planificación previa)"

msgid "DEADZONE_CALIBRATION_FINISHED"
msgstr "Calibración de zona muerta terminada. La nueva zona muerta está siendo mostrada en los exhibidores de los valores de axis."

msgid "DEADZONE_CALIBRATION_INPROGRESS"
msgstr "Calibración de zona muerta en progreso. Por favor no toque ningún botón o palanca en su contról y aguarde por unos segundos."

msgid "DEADZONE_CALIBRATION_IS_RESET"
msgstr "Las calibraciones de la zona muerta han sido reiniciadas"

msgid "DEADZONE_CONFIGURATION"
msgstr "Configuración de zona muerta"

msgid "DEATH"
msgstr "muerte"

msgid "DEBUG_COORDINATES"
msgstr ""
"Coordenadas de posición: {0}\n"
"Mirando a las coordenadas: {1}"

msgid "DEBUG_DRAW_NOT_AVAILABLE"
msgstr "Trazado de depuración de físicas no disponible en este tipo de versión"

#, fuzzy
msgid "DEBUG_HEAT_AT_CURSOR"
msgstr "valor del calor:{0}"

msgid "DEBUG_PANEL"
msgstr "Panel de Depuración"

msgid "DECEMBER"
msgstr "Diciembre"

msgid "DECREASE_ITEM_SIZE"
msgstr "Reducir el tamaño del objeto"

msgid "DEFAULT_AUDIO_OUTPUT_DEVICE"
msgstr "Dispositivo de salida predeterminado"

msgid "DELETE"
msgstr "Eliminar"

msgid "DELETE_ALL_OLD_SAVE_WARNING_2"
msgstr ""
"Eliminar todos los autoguardados y guardados rápidos es irreversible, ¿Estás seguro de querer eliminar lo siguiente?\n"
" - {0} Autoguardado(s)\n"
" - {1} Guardado(s) rápido(s)\n"
" - {2} Guardado(s) de respaldo"

msgid "DELETE_FOSSIL_CONFIRMATION"
msgstr "Eliminar este fósil es irreversible. ¿Estás seguro de querer eliminarla permanentemente?"

msgid "DELETE_OLD_SAVES_PROMPT"
msgstr "¿Eliminar las partidas guardadas antiguas?"

msgid "DELETE_ORGANELLE"
msgstr "Eliminar orgánulo"

msgid "DELETE_SAVE_CONFIRMATION"
msgstr "Eliminar esta partida es irreversible. ¿Estás seguro de querer eliminarla permanentemente?"

msgid "DELETE_SELECTED"
msgstr "Eliminar selección"

msgid "DELETE_SELECTED_SAVES_PROMPT"
msgstr "¿Eliminar las partidas guardadas seleccionadas?"

msgid "DELETE_SELECTED_SAVE_WARNING"
msgstr "Eliminar la(s) partida(s) seleccionada(s) es irreversible, ¿Estás seguro de querer eliminar {0} partida(s)?"

msgid "DELETE_THIS_SAVE_PROMPT"
msgstr "¿Deseas eliminar esta partida?"

msgid "DESCEND_BUTTON"
msgstr "Descender"

msgid "DESCEND_CONFIRMATION"
msgstr "¿Seguro que quieres Descender?"

msgid "DESCEND_CONFIRMATION_EXPLANATION"
msgstr ""
"Descender eliminará tu estado de ascendido y te devolverá al Escenario Microbio. Desde ahí puedes volver a jugar en la partida guardada.\n"
"\n"
"Recibirás una ventaja de descenso para la nueva partida. En una versión futura podrás elegir la ventaja tú mismo, pero por ahora siempre será una disminución del 20% de la osmoregulación.\n"
"\n"
"Una vez que confirmes el descenso puedes editar los ajustes del juego para elegir una nueva semilla del mundo para jugar en un mapa diferente o desactivar LAWK, por ejemplo."

msgid "DESCRIPTION"
msgstr "Descripción:"

msgid "DESCRIPTION_COLON"
msgstr "Descripción:"

msgid "DESCRIPTION_TOO_LONG"
msgstr "La descripción es demasiado larga"

msgid "DESPAWN_ENTITIES"
msgstr "Destruir todas las entidades"

msgid "DETECTED_CPU_COUNT"
msgstr "Numero de CPU detectado:"

msgid "DEVBUILD_VERSION_INFO"
msgstr ""
"DevBuild {0}\n"
"en branch {1} en {2}\n"
"{3}"

msgid "DEVELOPERS"
msgstr "Desarrolladores"

msgid "DEVELOPMENT_FORUM"
msgstr "Foro de Desarrollo"

msgid "DEVELOPMENT_FORUM_BUTTON_TOOLTIP"
msgstr "Lee las noticias sobre el desarrollo del juego en nuestro foro de desarrollo"

msgid "DEVELOPMENT_SUPPORTED_BY"
msgstr "Desarrollo apoyado por Revolutionary Games Studio ry"

msgid "DEVELOPMENT_WIKI"
msgstr "Wiki de Desarrollo"

msgid "DEVELOPMENT_WIKI_BUTTON_TOOLTIP"
msgstr "Visita nuestra wiki de desarrollo"

msgid "DEVOURED"
msgstr "Devorado"

msgid "DEV_BUILD_PATRONS"
msgstr "Colaboradores de desarrollo"

msgid "DIFFICULTY"
msgstr "Dificultad"

#, fuzzy
msgid "DIFFICULTY_DETAILS_STRING"
msgstr ""
"Dificultad: {0}\n"
"Multiplicador de coste de mutación: {1}\n"
"Velocidad de mutación de IA: {2}\n"
"Densidad de nubes de compuestos: {3}\n"
"Penalización de población tras muerte del jugador: {4}\n"
"Retención ambiental de la glucosa: {5}\n"
"Multiplicador de coste de la osmorregulación: {6}\n"
"Nube de glucosa de regalo al salir del editor: {7}\n"
"Ganar progreso de reproducción pasivamente: {8}\n"
"Limitar el crecimiento del uso de compuestos: {9}"

msgid "DIFFICULTY_PRESET"
msgstr "Dificultad predeterminada"

msgid "DIFFICULTY_PRESET_CUSTOM"
msgstr "Personalizado"

msgid "DIFFICULTY_PRESET_EASY"
msgstr "Fácil"

msgid "DIFFICULTY_PRESET_HARD"
msgstr "Difícil"

msgid "DIFFICULTY_PRESET_NORMAL"
msgstr "Normal"

msgid "DIGESTION_EFFICIENCY"
msgstr "Eficiencia de digestion"

msgid "DIGESTION_EFFICIENCY_COLON"
msgstr "Eficiencia de Digestion:"

msgid "DIGESTION_SPEED"
msgstr "Velocidad de digestion"

msgid "DIGESTION_SPEED_COLON"
msgstr "Velocidad de Digestion:"

msgid "DIGESTION_SPEED_VALUE"
msgstr "{0}/s"

msgid "DISABLED"
msgstr "Desactivado"

msgid "DISABLE_ALL"
msgstr "Deshabilitar todo"

msgid "DISCARD_AND_CONTINUE"
msgstr "Descartar y continuar"

msgid "DISCARD_CHANGES"
msgstr "Descartar cambios"

msgid "DISCARD_MIGRATION"
msgstr "Descartar Migración"

msgid "DISCONNECTED_CELLS"
msgstr "Células Desconectadas"

msgid "DISCONNECTED_CELLS_TEXT"
msgstr ""
"Una o mas células no están conectadas.\n"
"Por favor conecta todos las células para continuar."

msgid "DISCONNECTED_METABALLS"
msgstr "Meatballs Desconectados"

msgid "DISCONNECTED_METABALLS_TEXT"
msgstr ""
"Hay meatballs que no se encuentran conectados al resto.\n"
"Por favor mueve cada meatballs para que estén cerca los unos del os otros para continuar."

msgid "DISCONNECTED_ORGANELLES"
msgstr "Orgánulos Desconectados"

msgid "DISCONNECTED_ORGANELLES_TEXT"
msgstr ""
"Hay orgánulos desconectados del resto de la célula.\n"
"Por favor conecta todos los orgánulos o deshaz tus cambios."

msgid "DISCORD_TOOLTIP"
msgstr "Únete a nuestro servidor de Discord"

msgid "DISK_CACHE_TOOLTIP"
msgstr ""
"Cuando se activa, algunos datos costosos de generar se escriben en el disco para que sea más rápido cargarlos cuando se necesiten de nuevo.\n"
"Si se desactiva, sólo se utiliza la caché en memoria."

msgid "DISMISSED_POPUPS_COLON"
msgstr "Popups deshabilitadps:"

msgid "DISMISSED_POPUPS_EXPLANATION"
msgstr ""
"Esto muestra cuantos popups han sido permanentemente deshabilitados por el usuario.\n"
"Si alguno de los popups que necesita están deshabilitados, el botón junto a este puede ser utilizado para mostrar todos los popups nuevamente."

msgid "DISMISS_INFORMATION_PERMANENTLY"
msgstr "No mostrar esto de nuevo"

msgid "DISMISS_WARNING_PERMANENTLY"
msgstr "No advertir de esto de nuevo"

msgid "DISPLAY_3D_MENU_BACKGROUNDS"
msgstr "Mostrar fondos de menú en 3D"

msgid "DISPLAY_ABILITIES_BAR"
msgstr "Mostrar la barra de habilidades"

msgid "DISPLAY_BACKGROUND_DISTORTION_EFFECT"
msgstr "Aplicar distorsión a los fondos Microbio"

msgid "DISPLAY_BACKGROUND_PARTICLES"
msgstr "Mostrar particular de fondo"

msgid "DISPLAY_DRIVER_OPENGL"
msgstr "OpenGL"

msgid "DISPLAY_DRIVER_VULKAN"
msgstr "Vulkan"

#, fuzzy
msgid "DISPLAY_MODE"
msgstr "Modo de visualización:"

msgid "DISPLAY_PART_NAMES"
msgstr "Mostrar nombre de botones durante selección de partes"

msgid "DISSOLVED_COMPOUND_FOOD_SOURCE"
msgstr "Fuente de alimento ambiental distribuida uniformemente de {0}"

msgid "DOES_NOT_USE_FEATURE"
msgstr "No"

msgid "DONATIONS"
msgstr "Donaciones"

msgid "DOT_DOT_DOT"
msgstr "..."

msgid "DOUBLE"
msgstr "Doble"

msgid "DOUBLE_CLICK_TO_VIEW_IN_FULLSCREEN"
msgstr "Doble click para ver en pantalla completa"

msgid "DOUBLE_MEMBRANE_DESCRIPTION"
msgstr "Una membrana con dos capas; tiene mejor protección y consume menos energía. Sin embargo, reduce un poco la velocidad del movimiento y absorbe recursos más lentamente."

msgid "DOUBLE_SPEED_TOGGLE_TOOLTIP"
msgstr "Alternar gameplay entre velocidad normal y 2x de velocidad"

msgid "DRAG_TO_REORDER_ITEMS_WITH_MOUSE"
msgstr "Arrastra para reordenar los elementos con el ratón"

msgid "DUMP_SCENE_TREE"
msgstr "Volcado de SceneTree"

msgid "DUPLICATE_TYPE"
msgstr "Duplicar Tipo"

msgid "EASTEREGG_MESSAGE_1"
msgstr "Dato curioso: el didinium y el paramecio son un ejemplo de una relación depredador-presa que fue estudiado durante décadas. Ahora, ¿eres el didinium o el paramecio? ¿Depredador o presa?"

msgid "EASTEREGG_MESSAGE_10"
msgstr "TENTÁCULOS!!"

msgid "EASTEREGG_MESSAGE_11"
msgstr "¡Derrite el metal!"

msgid "EASTEREGG_MESSAGE_12"
msgstr "Fíjate en esas células azules."

msgid "EASTEREGG_MESSAGE_13"
msgstr "Un consejo: los biomas son más que solo fondos diferentes, los compuestos en éstos se generan a ratios diferentes."

msgid "EASTEREGG_MESSAGE_14"
msgstr "Un consejo: mientras más flagelos tengas, mas rápido te mueves (wooosh!). Aunque también consumes más ATP"

msgid "EASTEREGG_MESSAGE_15"
msgstr "Un consejo: puedes engullir fragmentos de hierro."

msgid "EASTEREGG_MESSAGE_16"
msgstr "Un consejo: prepárate antes de añadir un núcleo. ¡Esas cosas son caras!"

msgid "EASTEREGG_MESSAGE_17"
msgstr "Dato curioso: ¿sabías que hay mas de 8000 ciliados en el planeta Tierra?"

msgid "EASTEREGG_MESSAGE_18"
msgstr "Dato curioso: el Stentor es un ciliado que puede estirarse y atrapar presas. Lo hace con una especie de boca en forma de trompeta, misma que atrae a las presas generando corrientes en el agua con sus cilios."

msgid "EASTEREGG_MESSAGE_2"
msgstr "Un consejo: las toxinas pueden usarse para alejar otras toxinas si eres lo suficientemente rápido."

msgid "EASTEREGG_MESSAGE_3"
msgstr "Un consejo: la osmorregulación cuesta 1 ATP por segundo por cada hexágono que tenga tu célula, cada hexágono vacío de citoplasma genera 5 ATP por segundo también, lo que significa que si estás perdiendo ATP debido a la osmoregulación solo tienes que añadir un par de hexágonos vacíos de citoplasma o eliminar algunos orgánulos."

msgid "EASTEREGG_MESSAGE_4"
msgstr "Un dato curioso: En la vida real, los procariotas tienen algo llamado biocompartimentos que actúan como orgánulos, y que de hecho se llaman orgánulos poliédricos."

msgid "EASTEREGG_MESSAGE_5"
msgstr "Dato curioso: Los metabolosomas son lo que se llama un orgánulo poliédrico."

msgid "EASTEREGG_MESSAGE_6"
msgstr "Un consejo: A veces es mejor huir de otras células."

msgid "EASTEREGG_MESSAGE_7"
msgstr "Un consejo: Si otra célula mide la mitad que tu célula, puedes engullirla."

msgid "EASTEREGG_MESSAGE_8"
msgstr "Un consejo: las bacterias pueden ser mas fuertes de lo que aparentan. Pueden ser pequeñas, pero algunas de ellas pueden enterrarse dentro de tu célula y matarla!"

msgid "EASTEREGG_MESSAGE_9"
msgstr "Un consejo: puedes cazar otras especies hasta la extinción si no eres cuidadoso. Otras especies pueden hacer lo mismo."

msgid "EASTER_EGGS"
msgstr "Incluye Easter Eggs"

msgid "EASTER_EGGS_EXPLANATION"
msgstr "(Crea secretor en el juego aleatoriamente)"

msgid "EASTER_EGG_BANANA_BIOME"
msgstr "Bioma Banana"

msgid "EDGE_PAN_SPEED"
msgstr "Velocidad de rotación Vertical:"

msgid "EDITING_TITLE"
msgstr "Editando"

msgid "EDITOR"
msgstr "Editor"

msgid "EDITORS_AND_MUTATIONS_BUTTON"
msgstr "Editores y Mutaciones"

msgid "EDITOR_BUTTON_TOOLTIP"
msgstr "Entra al editor y modifica tu especie"

#, fuzzy
msgid "EDITOR_TUTORIAL_EARLY_GOAL"
msgstr ""
"Este es el editor de célula donde puedes añadir o quitar orgánulos a tu especie consumiendo puntos de mutación, o PM.\n"
"\n"
"También puedes cambiar otras propiedades de tu especie en las otras pestañas del editor.\n"
"\n"
"Para continuar, selecciona un orgánulo del panel en la izquierda (el citoplasma es una buena elección). Luego haz click al lado del espacio mostrado en el centro de la pantalla y añade el orgánulo a tu especie."

#, fuzzy
msgid "EDITOR_TUTORIAL_EDITOR_TEXT"
msgstr ""
"Editor de Microbio.\n"
"\n"
"Aquí puedes ver lo que ha ocurrido desde el principio del juego o desde la última vez que entraste al editor y hacer cambios a tu especie.\n"
"\n"
"En esta pestaña puedes ver un reporte de cuáles especies existen, dónde se encuentran, y las poblaciones que tienen. También puedes ver cambios en el ambiente en la parte superior.\n"
"\n"
"Para ir a la pestaña siguiente en el editor, presiona el botón 'Siguiente' en la parte inferior derecha."

#, fuzzy
msgid "EDITOR_TUTORIAL_MICROBE_EDITOR_BINDING_AGENTS"
msgstr ""
"Este es el editor celular, donde vas a poder evolucionar tu especie gastanto punto de mutación (PM). Cada generación tendrás siempre 100 PM para gastar así que no te molestes en guardarlos!\n"
"\n"
"El hexágono en el centro de tu pantalla es tu célula, la cual está compuesta por una única parte de citoplasma.\n"
"\n"
"Para continuar, selecciona una parte del panel de la izquierda. Luego apreta click izquierdo al lado del hexágono para ubicarla. Puedes rotar partes con [thrive:input]e_rotate_left[/thrive:input] and [thrive:input]e_rotate_right[/thrive:input]."

#, fuzzy
msgid "EDITOR_TUTORIAL_MICROBE_EDITOR_NUCLEUS"
msgstr ""
"Este es el editor celular, donde vas a poder evolucionar tu especie gastanto punto de mutación (PM). Cada generación tendrás siempre 100 PM para gastar así que no te molestes en guardarlos!\n"
"\n"
"El hexágono en el centro de tu pantalla es tu célula, la cual está compuesta por una única parte de citoplasma.\n"
"\n"
"Para continuar, selecciona una parte del panel de la izquierda. Luego apreta click izquierdo al lado del hexágono para ubicarla. Puedes rotar partes con [thrive:input]e_rotate_left[/thrive:input] and [thrive:input]e_rotate_right[/thrive:input]."

#, fuzzy
msgid "EDIT_MICROBE_FIRST_TIME"
msgstr "Estadio del despertar"

msgid "EIGHT_TIMES"
msgstr "8x"

msgid "EJECT_ENGULFED"
msgstr "Expulsados objetos engullidos"

msgid "EJECT_ENGULFED_TOOLTIP"
msgstr "Expulsar objetos engullidos"

msgid "EMITTERS_COUNT"
msgstr "Emisores:"

msgid "ENABLED_MODS"
msgstr "Activar Mods"

msgid "ENABLE_ALL_COMPATIBLE"
msgstr "Activar todos los mods compatibles"

msgid "ENABLE_EDITOR"
msgstr "Activar editor"

msgid "ENABLE_GUI_LIGHT_EFFECTS"
msgstr "Habilitar efectos de luz GUI"

msgid "ENDOSYMBIONT_ENGULFED_ALREADY_DONE"
msgstr "El proceso de endosimbiosis ya está completo, termínalo en el editor"

msgid "ENDOSYMBIONT_ENGULFED_PROGRESS"
msgstr "Convertido objetivo de Endosimbiosis en un organelo temporal, continuará la Endosimbiosis desde el editor"

msgid "ENDOSYMBIONT_TYPE_ALREADY_PRESENT"
msgstr "Tipo de endosimbionte ya presente, entra al editor para avanzar en el proceso de endosimbiosis"

msgid "ENDOSYMBIOSIS_AVAILABLE_ORGANELLES"
msgstr "Organelos disponibles para transformar en"

msgid "ENDOSYMBIOSIS_BUTTON"
msgstr "Endosimbiosis"

msgid "ENDOSYMBIOSIS_CANCEL_TOOLTIP"
msgstr "Cancelar este proceso de endosimbiosis. ¡Se perderá cualquier progreso actual en este endosimbionte!"

msgid "ENDOSYMBIOSIS_COMPLETE_TOOLTIP"
msgstr "Termina este proceso de endosimbiosis y colócalo como un organelo"

msgid "ENDOSYMBIOSIS_EXPLANATION"
msgstr "La endosimbiosis es un proceso para convertir otra especie en endosimbionte (una especie que vive dentro de otra en una relación simbiótica). Esto desbloquea el organelo creado y proporciona una copia libre de ese organelo. A continuación se muestran los candidatos viables para convertirse en organelos una vez que han sido engullidos anteriormente. El tiempo que tarda el proceso depende de lo adecuado que sea el candidato para la endosimbiosis (esto se muestra debajo de cada organelo candidato)."

msgid "ENDOSYMBIOSIS_NOTHING_ENGULFED"
msgstr "Aún no se han engullido especies adecuadas para convertir en endosimbiontes"

msgid "ENDOSYMBIOSIS_NO_CANDIDATE_ORGANELLES"
msgstr "Esta especie no puede convertirse en ningún organelo válido"

msgid "ENDOSYMBIOSIS_PROGRESSING_EXPLANATION"
msgstr "Para avanzar en un proceso de endosimbiosis, es necesario engullir la especie objetivo para convertirla en un organelo temporal (sólo puede haber uno a la vez). El progreso se guarda una vez que se llega al editor con el organelo temporal presente."

msgid "ENDOSYMBIOSIS_PROKARYOTIC_LIMIT_EXPLANATION"
msgstr "Las procariotas pueden tener como máximo un endosimbionte"

msgid "ENDOSYMBIOSIS_SINGLE_SPECIES_PROGRESS_DESCRIPTION"
msgstr "Sobrevivir al editor con esta especie como organelo temporal para progresar"

msgid "ENDOSYMBIOSIS_START_TOOLTIP"
msgstr "Iniciar la endosimbiosis para esta especie (disponible una vez seleccionado el tipo de organelo objetivo)"

msgid "ENDOSYMBIOSIS_TITLE"
msgstr "Endosimbiosis"

msgid "ENERGY_BALANCE_REQUIRED_COMPOUND_LINE"
msgstr "-{0}: {1} /segundo"

msgid "ENERGY_BALANCE_TOOLTIP_CONSUMPTION"
msgstr "{0}: -{1} ATP"

msgid "ENERGY_BALANCE_TOOLTIP_PRODUCTION"
msgstr "{0}: +{1} ATP"

msgid "ENERGY_BALANCE_TOOLTIP_PRODUCTION_WITH_REQUIREMENT"
msgstr ""
"{0}: +{1} ATP\n"
"Al consumir:\n"
"{2}"

msgid "ENERGY_IN_PATCH_FOR"
msgstr "Energía en {0} para {1}"

msgid "ENERGY_IN_PATCH_SHORT"
msgstr "{0}, {1}"

msgid "ENERGY_SOURCES"
msgstr "Fuentes de energía:"

msgid "ENERGY_SUMMARY_LINE"
msgstr "La energía total recolectada es {0} con un costo individual de {1} resultando en una población no ajustada de {2}"

msgid "ENGULF_CELL_OR_CHUNK"
msgstr "Engulle a otra célula o fragmento"

msgid "ENGULF_NO_ATP_DAMAGE_MESSAGE"
msgstr "Dañado por entrar en modo engullir sin ATP"

msgid "ENTER_EXISTING_ID"
msgstr "Introducir ID existente"

msgid "ENTER_EXISTING_WORKSHOP_ID"
msgstr "Introducir ID de Workshop existente"

msgid "ENTITY_LABEL"
msgstr "Etiqueta de entidades"

msgid "ENVIRONMENT"
msgstr "Ambiente"

msgid "ENVIRONMENTAL_CONDITIONS_BUTTON"
msgstr "Condiciones Ambientales"

msgid "ENVIRONMENTAL_GLUCOSE_RETENTION"
msgstr "Retención ambiental de glucosa"

msgid "ENVIRONMENTAL_GLUCOSE_RETENTION_EXPLANATION"
msgstr "(proporción de glucosa retenida en el ambiente en cada generación)"

msgid "ENVIRONMENT_BUTTON_MICROBE_TOOLTIP"
msgstr "Mostrar / Ocultar medio ambiente"

msgid "ENVIRONMENT_TOLERANCE"
msgstr "Tolerancia"

msgid "EPIPELAGIC"
msgstr "Epipelágico"

msgid "EQUIPMENT_TYPE_AXE"
msgstr "Hacha"

msgid "ERROR"
msgstr "Error"

msgid "ERROR_CREATING_FOLDER"
msgstr "Error al crear la carpeta para el mod"

msgid "ERROR_CREATING_INFO_FILE"
msgstr "Error al crear el archivo de información del mod"

msgid "ERROR_FAILED_TO_SAVE_NEW_SETTINGS"
msgstr "Error: Fallo al guardar nuevos ajustes al archivo de configuración."

msgid "ERROR_FETCHING_EXPLANATION"
msgstr "La obtención de noticias ha fallado debido a un error: {0}"

msgid "ERROR_FETCHING_NEWS"
msgstr "Error al buscar noticias"

msgid "ERROR_LOADING"
msgstr "Error al cargar"

msgid "ERROR_SAVING"
msgstr "Error al guardar"

msgid "ERROR_UPLOADING_EXCEPTION"
msgstr "Ha ocurrido una excepción: {0}"

msgid "ESCAPE"
msgstr "Esc"

msgid "ESCAPE_ENGULFING"
msgstr "Engullición evadida"

msgid "ESTUARY"
msgstr "Estuario"

#, fuzzy
msgid "EVENT_ERUPTION_TOOLTIP"
msgstr ""
"Evento de erupción\n"
"Se crea más sulfuro de hidrógeno y dióxido de carbono"

msgid "EVENT_METEOR_GLUCOSE"
msgstr ""
"Evento de impacto de meteorito de glucosa\n"
"Incrementa los niveles de Dióxido de Carbono y Glucosa."

#, fuzzy
msgid "EVENT_METEOR_IRON"
msgstr "{0}: +{1} ATP"

#, fuzzy
msgid "EVENT_METEOR_PHOSPHATES"
msgstr "Crear fosfato"

#, fuzzy
msgid "EVENT_METEOR_PLAIN"
msgstr ""
"Evento de erupción\n"
"Se crea más sulfuro de hidrógeno y dióxido de carbono"

msgid "EVENT_METEOR_RADIOACTIVE"
msgstr ""
"Evento de impacto de meteorito radioactivo\n"
"Incrementa los niveles de Dióxido de Carbono\n"
"Produce fragmentos radioactivos."

msgid "EVENT_METEOR_SULFUR"
msgstr ""
"Evento de impacto de meteorito de Sulfuro\n"
"Incrementa los niveles de Dióxido de Carbono y Sulfuro\n"
"Produce fragmentos de Sulfuro."

msgid "EVOLUTIONARY_TREE"
msgstr "Arbol Evolutivo"

msgid "EVOLUTIONARY_TREE_BUILD_FAILED"
msgstr ""
"La construcción del árbol evolutivo ha fallado.\n"
"\n"
"Notifícalo al equipo de desarrollo y proporciona los registros del juego."

msgid "EXACT_VERSION_COLON"
msgstr "Versión exacta de Thrive:"

msgid "EXACT_VERSION_TOOLTIP"
msgstr "Esta es la commit exacta desde la cual esta versión de Thrive fue compilada"

msgid "EXCEPTION_HAPPENED_PROCESSING_SAVE"
msgstr "Una excepción ha ocurrido al procesar objetos cargados"

msgid "EXCEPTION_HAPPENED_WHILE_LOADING"
msgstr "Una excepción ha ocurrido al cargar los datos guardados"

#, fuzzy
msgid "EXCLUSIVE_FULLSCREEN"
msgstr "Pantalla Completa"

msgid "EXISTING_BUILDINGS"
msgstr "Versiones"

msgid "EXIT"
msgstr "Salir"

msgid "EXIT_EDITOR"
msgstr "Salir del Editor"

msgid "EXIT_TO_LAUNCHER"
msgstr "Salir al Lanzador"

msgid "EXPERIMENTAL_FEATURES"
msgstr "Características experimentales"

msgid "EXPERIMENTAL_FEATURES_EXPLANATION"
msgstr "(habilitar funciones extra que no están lo suficientemente pulidas como para estar en el juego por defecto, si juegas con ellas nos interesa tu opinión)"

msgid "EXPERIMENTAL_FEATURES_WARNING"
msgstr "(ADVERTENCIA: las características experimentales pueden arruinar el equilibrio del juego y otros aspectos, por lo que sólo se recomiendan a jugadores experimentados de Thrive. Si informas de algún fallo, debes anteponer a tu informe que las características experimentales están activadas.)"

msgid "EXPORT_ALL_WORLDS"
msgstr "Exportar todos los mundos"

msgid "EXPORT_ALL_WORLDS_TOOLTIP"
msgstr "Exportar los datos de todos los mundos en formato de valores separados por comas (csv)"

msgid "EXPORT_SUCCESS"
msgstr "Exportación exitosa"

msgid "EXTERNAL"
msgstr "Externo"

msgid "EXTERNAL_EFFECTS"
msgstr "Efectos externos:"

msgid "EXTINCTION_BOX_TEXT"
msgstr "Cómo el 99% de todas las especies que han existido, tu especie se ha extinto. Otras especies llenarán tu espacio y prosperarán, pero tu especie no será una de ellas. Será olvidada, un experimento evolutivo fallido."

msgid "EXTINCTION_CAPITAL"
msgstr "EXTINCIÓN"

msgid "EXTINCT_FROM_PATCH"
msgstr "Se extinguió del bioma"

msgid "EXTINCT_FROM_THE_PLANET"
msgstr "Se extinguió del planeta"

msgid "EXTINCT_IN_PATCH"
msgstr "La especie se extinguió de la zona"

msgid "EXTINCT_SPECIES"
msgstr "EXTINCIÓN"

msgid "EXTRAS"
msgstr "Extras"

msgid "EXTRA_OPTIONS"
msgstr "Ajustes Extra"

msgid "FACEBOOK_TOOLTIP"
msgstr "Visita nuestra página de Facebook"

msgid "FAILED"
msgstr "Error"

msgid "FAILED_ONE_OR_MORE_SAVE_DELETION_DESCRIPTION"
msgstr "Error: Error al borrar uno o más archivos guardados."

msgid "FAILED_SAVE_DELETION"
msgstr "Error: Error al guardar"

msgid "FAILED_SAVE_DELETION_DESCRIPTION"
msgstr "No se ha podido eliminar el archivo guardado."

msgid "FEARFUL"
msgstr "Temerosa"

msgid "FEAR_EXPLANATION"
msgstr ""
"Los microbios temerosos huirán a mayores distancias\n"
"y es más probable que huyan de los depredadores en general.\n"
"Los Microbios valientes no se dejan intimidar por los depredadores cercanos\n"
"y lo más probable es que contra ataquen."

msgid "FEATURE_DISABLED"
msgstr "Desactivado"

msgid "FEATURE_ENABLED"
msgstr "Activado"

msgid "FEBRUARY"
msgstr "Febrero"

msgid "FEED_ITEM_CONTENT_PARSING_FAILED"
msgstr "Ha fallado el análisis del contenido."

msgid "FEED_ITEM_MISSING_CONTENT"
msgstr "Falta contenido."

msgid "FEED_ITEM_PUBLISHED_AT"
msgstr "Publicado en {0}"

msgid "FEED_ITEM_TRUNCATED_NOTICE"
msgstr "Este artículo se ha cortado por ser demasiado largo, por favor lea el original para ver todo el contenido. {0}"

msgid "FERROPLAST"
msgstr "Ferroplasto"

#, fuzzy
msgid "FERROPLAST_DESCRIPTION"
msgstr "Una fuente de energía metálica. El ferroplasto es una estructura de doble membrana llena de proteínas y enzimas. Es un procariota asimilado por su huésped eucariota. Es capaz de oxidar [thrive:compound type=«hierro»][/thrive:compound] de un estado químico a otro con una eficacia muy superior a la que puede lograrse con la rusticianina. Este proceso, denominado [b]respiración férrica[/b], libera energía que la célula puede aprovechar. Sin embargo, requiere [thrive:compound type=«carbondioxide»][/thrive:compound] para funcionar, y unos niveles más bajos de este compuesto en el medio ambiente ralentizarán la tasa de producción de [thrive:compound type=«atp»][/thrive:compound]."

#, fuzzy
msgid "FERROPLAST_PROCESSES_DESCRIPTION"
msgstr "Convierte [thrive:compound type=«hierro»][/thrive:compound] en [thrive:compound type=«atp»][/thrive:compound]. La velocidad varía con la concentración de [thrive:compound type=«carbondioxide»][/thrive:compound]."

msgid "FILTER_ITEMS_BY_CATEGORY_COLON"
msgstr "Filtrar objetos por categoría:"

msgid "FIND_CURRENT_PATCH"
msgstr "Ir a Zona Actual"

msgid "FINISHED_DOT"
msgstr "Terminado."

msgid "FINISH_EDITING_AND_RETURN_TO_ENVIRONMENT"
msgstr "Terminar de editar y volver al juego"

msgid "FINISH_ONE_GENERATION"
msgstr "Completa Una Generación"

msgid "FINISH_X_GENERATIONS"
msgstr "Completa {0} Generaciones"

msgid "FIRE_TOXIN"
msgstr "Lanzar toxinas"

msgid "FIRE_TOXIN_TOOLTIP"
msgstr "Proyectil de toxina de fuego que causa daño a las células golpeadas"

msgid "FLAGELLUM"
msgstr "Flagelo"

msgid "FLAGELLUM_DESCRIPTION"
msgstr "Los flagelos son grupos de fibras de proteínas en forma de látigo que se extienden desde la membrana de la célula. Usan ATP para propulsar a la célula en la dirección contraria a la que apuntan, efecto similar a la cola de un pez. Así pues, un flagelo del lado izquierdo, dará un impulso hacia la derecha."

msgid "FLAGELLUM_LENGTH_DESCRIPTION"
msgstr "Longitud del flagelo. Un flagelo más largo genera más empuje pero consume más ATP."

msgid "FLAGELLUM_PROCESSES_DESCRIPTION"
msgstr "Los flagelos son grupos de fibras de proteínas en forma de látigo que se extienden desde la membrana de la célula. Usan ATP para propulsar a la célula en una dirección."

msgid "FLEET_NAME_FROM_PLACE"
msgstr "{0} Flotando"

msgid "FLEET_UNITS"
msgstr "Unidades flotando"

msgid "FLOATING_CHUNKS_COLON"
msgstr "Trozos flotantes:"

msgid "FLOATING_HAZARD"
msgstr "Peligro flotante"

msgid "FLUID"
msgstr "Fluida"

msgid "FLUIDITY_RIGIDITY"
msgstr "Fluidez / Rigidez"

msgid "FOCUSED"
msgstr "Concentrada"

msgid "FOCUS_EXPLANATION"
msgstr ""
"Los microbios centrados buscarán recursos o presas más lejanas\n"
"y es posible codicien más los fragmentos de recursos.\n"
"Los microbios reactivos cambiarán de objetivo después de un tiempo."

msgid "FOG_OF_WAR_DISABLED"
msgstr "Niebla de Guerra Desactivada"

msgid "FOG_OF_WAR_DISABLED_DESCRIPTION"
msgstr "(todas las áreas serán reveladas)"

msgid "FOG_OF_WAR_INTENSE"
msgstr "Intensa niebla de guerra"

msgid "FOG_OF_WAR_INTENSE_DESCRIPTION"
msgstr "(solo las áreas en las que el jugador ha estado serán reveladas)"

msgid "FOG_OF_WAR_MODE"
msgstr "Modo de niebla de guerra"

msgid "FOG_OF_WAR_REGULAR"
msgstr "Niebla de guerra normal"

msgid "FOG_OF_WAR_REGULAR_DESCRIPTION"
msgstr "(áreas en las que el jugador haya estado, y sus áreas adyacentes)"

msgid "FOOD_CHAIN"
msgstr "Cadena Trófica"

msgid "FOOD_SOURCE_ENERGY_INFO"
msgstr "Energía {0}: {1} (rendimiento: {2}) energía total disponible: {3} (rendimiento total: {4})"

msgid "FORGET_MOD_DETAILS"
msgstr "Eliminar datos locales"

msgid "FORGET_MOD_DETAILS_TOOLTIP"
msgstr "Eliminar datos locales referentes a este elemento. Es útil si has introducido el ID equivocado o deseas cargar una nueva versión de un elemento distinto."

#, fuzzy
msgid "FORM_CELL_COLONY"
msgstr "Almacenamiento:"

msgid "FORM_ERROR_MESSAGE"
msgstr "Error: {0}"

msgid "FOSSILISATION"
msgstr "Fosilización"

msgid "FOSSILISATION_EXPLANATION"
msgstr "Fosiliza esta especie para preservarla en el Museo. Puedes acceder al Museo desde la Thrivepedia, o abrir especies fosilizadas en el editor libre."

msgid "FOSSILISATION_FAILED"
msgstr "Fosilización fallida"

msgid "FOSSILISATION_FAILED_DESCRIPTION"
msgstr "El archivo del fósil no pudo ser escrito"

msgid "FOSSILISATION_HINT"
msgstr "Fosilizar especie"

msgid "FOSSILISATION_HINT_ALREADY_FOSSILISED"
msgstr "Fosilizar especie (ya fosilizada)"

msgid "FOSSILISE"
msgstr "Fosilizar"

msgid "FOSSIL_DELETION_FAILED"
msgstr "Eliminación de fósil fallida"

msgid "FOSSIL_DELETION_FAILED_DESCRIPTION"
msgstr "El fósil no pudo ser eliminado"

msgid "FOUR_TIMES"
msgstr "4x"

msgid "FPS"
msgstr "FPS: {0}"

msgid "FPS_DISPLAY"
msgstr "Monitor de FPS"

msgid "FRAME_DURATION"
msgstr "Delta: {0}"

msgid "FREEBUILDING"
msgstr "Modo Libre"

msgid "FREE_GLUCOSE_CLOUD"
msgstr "Nuble de glucosa gratuita al salir del editor"

msgid "FREE_GLUCOSE_CLOUD_EXPLANATION"
msgstr "(empieza con una nube de glucosa en cada generación)"

msgid "FULLSCREEN"
msgstr "Pantalla completa"

msgid "FULL_MOD_INFO"
msgstr "Información Completa del Mod"

msgid "GALLERY_VIEWER"
msgstr "Ver Galleria"

#, fuzzy
msgid "GAMEPLAY_BASICS_TITLE"
msgstr "Sistemas de Juego"

msgid "GAME_DESIGN_TEAM"
msgstr "Equipo diseño del juego"

msgid "GAME_SYSTEMS_TITLE"
msgstr "Sistemas de Juego"

msgid "GATHERED_ENERGY_TOOLTIP"
msgstr ""
"Muestra la energía total prevista recogida por su especie en todas las áreas y la población resultante (entre paréntesis).\n"
"Energía anterior: {0}"

msgid "GENERAL"
msgstr "General"

#, fuzzy
msgid "GENERAL_LOADING_TIP_1"
msgstr "Presiona el botón de deshacer en el editor para corregir un error"

#, fuzzy
msgid "GENERAL_LOADING_TIP_2"
msgstr "Presiona el botón de deshacer en el editor para corregir un error"

#, fuzzy
msgid "GENERAL_LOADING_TIP_3"
msgstr "Presiona el botón de deshacer en el editor para corregir un error"

msgid "GENERAL_LOADING_TIP_4"
msgstr "A veces es mejor solo huir y salvar tu pellejo."

#, fuzzy
msgid "GENERAL_LOADING_TIP_5"
msgstr "A veces el Auto-Evo predice que tu población bajá recuerda que con un buen desempeño puedes aumentar la poblacion."

#, fuzzy
msgid "GENERAL_LOADING_TIP_6"
msgstr "Presiona el botón de deshacer en el editor para corregir un error"

#, fuzzy
msgid "GENERAL_LOADING_TIP_7"
msgstr "Presiona el botón de deshacer en el editor para corregir un error"

msgid "GENERATE_POSITIVE_GLUCOSE_PHOTOSYNTHESIS"
msgstr "Genera más Glucosa de la que usas a través de la Fotosíntesis"

msgid "GENERATIONS"
msgstr "Generaciones"

msgid "GENERATION_COLON"
msgstr "Generación:"

msgid "GEOLOGICAL_ACTIVITY"
msgstr "Actividad geológica"

msgid "GEOLOGICAL_ACTIVITY_ACTIVE"
msgstr "Activa"

msgid "GEOLOGICAL_ACTIVITY_AVERAGE"
msgstr "Normal"

msgid "GEOLOGICAL_ACTIVITY_DORMANT"
msgstr "Inactiva"

msgid "GEOLOGICAL_ACTIVITY_EXPLANATION"
msgstr "(influencia la frecuencia y severidad de eventos como impactos de meteoritos o erupciones volcánicas)"

msgid "GITHUB_TOOLTIP"
msgstr "Visita nuestro repositorio de GitHub"

msgid "GLES3"
msgstr "GLES3"

msgid "GLOBAL_GLACIATION_END_EVENT_LOG"
msgstr "El evento global de glaciación ha terminado para todas las zonas de superficie"

msgid "GLOBAL_GLACIATION_EVENT"
msgstr "Evento de glaciación global"

msgid "GLOBAL_GLACIATION_EVENT_TOOLTIP"
msgstr ""
"Evento de glaciación global\n"
"El evento ha sido ocasionado por el incremento de la concentración de Oxígeno en la atmósfera\n"
"Continuará por varias generaciones, reduciendo la luz solar y la temperatura\n"
"Fragmentos de hielo también empezarán a aparecer en estos biomas."

msgid "GLOBAL_GLACIATION_EVENT_WARNING_LOG_PLURAL"
msgstr "Un evento de glaciación global se iniciará en {0} generaciones"

msgid "GLOBAL_GLACIATION_EVENT_WARNING_LOG_SINGULAR"
msgstr "Un evento de glaciación global se iniciará en {0} generación"

msgid "GLOBAL_GLACIATION_START_EVENT_LOG"
msgstr "Un evento de glaciación global a comenzado en todas los biomas de la superficie"

msgid "GLOBAL_INITIAL_LETTER"
msgstr "G"

msgid "GLOBAL_POPULATION_COLON"
msgstr "Población Total:"

msgid "GLOBAL_TIMELINE_SPECIES_MIGRATED_TO"
msgstr "Parte de la población de [b][u]{0}[/u][/b] ha migrado desde{1} hasta {2}"

msgid "GLUCOSE"
msgstr "Glucosa"

msgid "GLUCOSE_CONCENTRATIONS_DRASTICALLY_DROPPED"
msgstr "¡Las concentraciones de glucosa han bajado drásticamente!"

#, fuzzy
msgid "GLUCOSE_LEVEL"
msgstr "{0}-{1}m bajo el nivel del mar"

msgid "GLYCOLYSIS"
msgstr "Glicólisis"

msgid "GODMODE"
msgstr "Modo Dios"

msgid "GOD_TOOLS_TITLE"
msgstr "Herramientas de Dios"

msgid "GOING_NUCLEAR"
msgstr "Modo Nuclear"

msgid "GOOGLY_EYE_CELL"
msgstr "Célula con ojos saltones"

msgid "GOT_IT"
msgstr "Entendido"

msgid "GPL_LICENSE_HEADING"
msgstr "Texto de la licencia GPL:"

msgid "GPU_NAME"
msgstr "GPU:"

msgid "GRAPHICS"
msgstr "Gráficos"

msgid "GRAPHICS_TEAM"
msgstr "Equipo de diseño grafico"

msgid "GROWTH_ORDER"
msgstr "Orden de crecimiento"

msgid "GUI"
msgstr "GUI"

msgid "GUI_LIGHT_EFFECTS_OPTION_DESCRIPTION"
msgstr ""
"Permite efectos lumínicos en la interface (ej. luz intermitente del botón de edición).\n"
"\n"
"Si experimenta un bug (como la desaparición de una parte de los botones),\n"
"puede intentar deshabilitar este efecto y comprobar si el problema desaparece."

msgid "GUI_TAB_NAVIGATION"
msgstr "Interfaz de pestaña de navegación"

msgid "GUI_VOLUME"
msgstr "Volumen de la interfaz"

msgid "HEALTH"
msgstr "Salud"

msgid "HEALTH_MODIFIER"
msgstr "Modificador de salud"

#, fuzzy
msgid "HEAT_ACCUMULATION_BAR_TOOLTIP"
msgstr "Automáticamente carga parches de Harmony desde Assembly (no requiere especificar la clase del mod)"

msgid "HELP"
msgstr "Ayuda"

msgid "HELP_BUTTON_TOOLTIP"
msgstr "Como jugar"

msgid "HIGHER_VALUES_INCREASE_PERFORMANCE"
msgstr "(valores más altos mejoran el rendimiento)"

msgid "HIGHER_VALUES_WORSEN_PERFORMANCE"
msgstr "(valores más altos empeoran el rendimiento)"

msgid "HOLD_FOR_PAN_OR_ROTATE_MODE"
msgstr "Mantén apretado para cambiar entre modo de desplazamiento y rotación"

msgid "HOLD_FOR_PAN_WITH_MOUSE"
msgstr "Mantén presionado para rotar con el ratón"

msgid "HOLD_PACK_COMMANDS_MENU"
msgstr "Mantener pulsado para abrir el menú de comandos"

msgid "HOLD_TO_SHOW_CURSOR"
msgstr "Mantén pulsado para mostrar el cursor"

msgid "HOLD_TO_SHOW_CURSOR_ADVICE_TEXT"
msgstr "Mantener [thrive:input]g_free_cursor[/thrive:input] para mostrar el cursor"

msgid "HOLD_TO_SKIP_CREDITS"
msgstr "Mantén para saltar"

msgid "HOME"
msgstr "Inicio"

msgid "HORIZONTAL_COLON"
msgstr "Horizontal:"

msgid "HORIZONTAL_WITH_AXIS_NAME_COLON"
msgstr "Horizontal (Eje: {0})"

msgid "HP_COLON"
msgstr "PS:"

msgid "HSV"
msgstr "HSV"

msgid "HUD_MESSAGE_MULTIPLE"
msgstr "{0} (x{1})"

msgid "HYDROGENASE"
msgstr "Hidrogenasa"

msgid "HYDROGENASE_DESCRIPTION"
msgstr "Fermenta [thrive:compound type=\\\"glucose\\\"][/thrive:compound] para ganar energía y produce derivados como Hidrógeno. Más efectivo con bajos niveles de [thrive:compound type=\\\"oxygen\\\"][/thrive:compound] que las metabolosomas. Muchos organismos en ambientes anóxicos las utilizan como fuente primaria de energía."

msgid "HYDROGENASE_PROCESSES_DESCRIPTION"
msgstr "Convierte [thrive:compound type=\\\"glucose\\\"][/thrive:compound] en [thrive:compound type=\\\"atp\\\"][/thrive:compound]."

msgid "HYDROGENOSOME"
msgstr "Hidrogenasa"

#, fuzzy
msgid "HYDROGENOSOME_DESCRIPTION"
msgstr "Utiliza hidrógeno para obtener energía de [thrive:compound type=«glucosa\\»][/thrive:compound]. Más eficaz en niveles bajos de [thrive:compound type=«oxígeno»][/thrive:compound] que los metabolosomas. Muchos organismos en ambientes anóxicos lo utilizan como fuente primaria de energía."

msgid "HYDROGENOSOME_PROCESSES_DESCRIPTION"
msgstr "Convierte [thrive:compound type=\\\"glucose\\\"][/thrive:compound] en [thrive:compound type=\\\"atp\\\"][/thrive:compound]."

msgid "HYDROGEN_SULFIDE"
msgstr "Ácido Sulfhídrico"

#, fuzzy
msgid "HYDROGEN_SULFIDE_LEVELS"
msgstr "Ácido Sulfhídrico"

msgid "ICESHARD"
msgstr "Pequeño Fragmento de Hielo"

msgid "ICESHELF"
msgstr "Plataforma de hielo"

msgid "ICE_CHUNK_BIG"
msgstr "Fragmento de Hielo Grande"

msgid "ICE_CHUNK_SMALL"
msgstr "Pequeño trozo de hielo"

msgid "ID_IS_NOT_A_NUMBER"
msgstr "Número de ID inválido"

msgid "ID_NUMBER"
msgstr "Número ID"

msgid "IF_FALLBACK_RENDERER_USED_ALL_NOT_AVAILABLE"
msgstr "(dependiendo del modo de renderizado y re-escalado, no todos los métodos están disponibles)"

msgid "IMAGE_FILE_TYPES"
msgstr "Archivos de Imagen Soportados"

msgid "INCLUDE_MULTICELLULAR_PROTOTYPE"
msgstr "Incluye prototipos de futuras etapas"

msgid "INCLUDE_MULTICELLULAR_PROTOTYPE_EXPLANATION"
msgstr "(ciertas características no estarán disponibles cuando llegues a ciertas etapas)"

msgid "INCREASE_ITEM_SIZE"
msgstr "Aumentar tamaño del objeto"

msgid "INDICATOR_SPECIES_IS_NEW"
msgstr "Indica que esta especie es nueva en dicha área o mundo"

msgid "INDICATOR_SPECIES_MUTATED"
msgstr "Indica que esta especie ha mutado durante el ciclo de Auto-Evolución"

msgid "INDUSTRIAL_STAGE"
msgstr "Etapa Industrial"

msgid "INFINITE_COMPOUNDS"
msgstr "Compuestos infinitos"

msgid "INFINITE_MP"
msgstr "PM infinitos"

msgid "INFO_BOX_COST"
msgstr "Costo Base (PM)"

msgid "INFO_BOX_EDITORS"
msgstr "Editores"

msgid "INFO_BOX_ENZYMES"
msgstr "Enzimas"

msgid "INFO_BOX_GAMEPLAY_TYPE"
msgstr "Tipo de Jugabilidad"

msgid "INFO_BOX_INTERNAL_NAME"
msgstr "Nombre Interno"

msgid "INFO_BOX_MASS"
msgstr "Masa"

msgid "INFO_BOX_NEXT_STAGE"
msgstr "Siguiente Etapa"

msgid "INFO_BOX_OSMOREGULATION_COST"
msgstr "Costo de Osmorregulación"

msgid "INFO_BOX_PREVIOUS_STAGE"
msgstr "Etapa Anterior"

msgid "INFO_BOX_PROCESSES"
msgstr "Procesos"

msgid "INFO_BOX_REQUIRES_NUCLEUS"
msgstr "Requiere Núcleo"

msgid "INFO_BOX_SIZE"
msgstr "Tamaño (Hexágonos)"

msgid "INFO_BOX_STORAGE"
msgstr "Almacenamiento"

msgid "INFO_BOX_UNIQUE"
msgstr "Único"

msgid "INFO_BOX_UPGRADES"
msgstr "Mejoras"

msgid "INGESTED_MATTER"
msgstr "Material por Digestar"

msgid "INIT_NEW_WORLD_TOOLTIP"
msgstr "Crear un nuevo mundo"

msgid "INPUTS"
msgstr "Entradas"

msgid "INPUT_NAME_BUILD_STRUCTURE"
msgstr "Construir una estructura"

msgid "INPUT_NAME_INTERACTION"
msgstr "Interactuar con el objeto"

msgid "INPUT_NAME_OPEN_INVENTORY"
msgstr "Alternar ventana de Inventario"

msgid "INSPECT"
msgstr "Inspeccionar"

msgid "INSPECTOR"
msgstr "Inspector"

msgid "INSTAGRAM_TOOLTIP"
msgstr "Visita nuestra página de Instagram"

msgid "INTERACTION_ACTIVATE_ASCENSION"
msgstr "Activar Puerta de Ascensión"

msgid "INTERACTION_ACTIVATE_ASCENSION_MISSING_ENERGY"
msgstr "Activar Puerta de Ascensión (ENERGÍA INSUFICIENTE)"

msgid "INTERACTION_CONSTRUCT"
msgstr "Finalizar Construcción"

msgid "INTERACTION_CONSTRUCT_MISSING_DEPOSITED_MATERIALS"
msgstr "Finalizar Construcción (Faltan materiales necesarios)"

msgid "INTERACTION_CRAFT"
msgstr "Elaborar..."

msgid "INTERACTION_DEPOSIT_RESOURCES"
msgstr "Depositar Materiales"

msgid "INTERACTION_DEPOSIT_RESOURCES_NO_SUITABLE_RESOURCES"
msgstr "Depositar Materiales (no llevas objetos adecuados)"

msgid "INTERACTION_DESTROY"
msgstr "Destruir"

msgid "INTERACTION_FOUND_SETTLEMENT"
msgstr "Encuentra un Asentamiento"

msgid "INTERACTION_HARVEST"
msgstr "Cosechar"

msgid "INTERACTION_HARVEST_CANNOT_MISSING_TOOL"
msgstr "Cosechar (FALTA EQUIPAMIENTO:{0})"

msgid "INTERACTION_PICK_UP"
msgstr "Coger"

msgid "INTERACTION_PICK_UP_CANNOT_FULL"
msgstr "Coger (LLENO)"

msgid "INTERNALS"
msgstr "Partes internas"

msgid "INTERNAL_NAME_IN_USE"
msgstr "Ya existe un mod con el nombre interno especificado"

msgid "INTERNAL_NAME_REQUIRED"
msgstr "Nombre interno obligatorio"

msgid "INTERNAL_NAME_REQUIRES_CAPITAL"
msgstr "Nombre interno debe comenzar en mayúscula"

msgid "INVALID_DATA_TO_PLOT"
msgstr "Datos inválidos"

msgid "INVALID_ICON_PATH"
msgstr "Ruta de acceso al ícono del mod inválida"

msgid "INVALID_SAVE_NAME_POPUP"
msgstr "El nombre del archivo no puede contener caracteres especiales (<>:\"/\\|?*)"

msgid "INVALID_SPECIES_NAME_POPUP"
msgstr "¡El nombre de la especie debe respetar la nomenclatura binomial (género i epíteto)!"

msgid "INVALID_TAG"
msgstr "Etiqueta inválida \"{0}\" especificada"

msgid "INVALID_URL_FORMAT"
msgstr "Formato de URL invalido"

msgid "INVALID_URL_SCHEME"
msgstr "Esquema URL inválido"

msgid "INVENTORY_ITEMS_ON_GROUND"
msgstr "Objetos en el suelo"

msgid "INVENTORY_TITLE"
msgstr "Inventario"

msgid "INVENTORY_TOGGLE_CRAFTING"
msgstr "Elaboración"

msgid "INVENTORY_TOGGLE_GROUND"
msgstr "Suelo"

msgid "INVERTED"
msgstr "Invertido"

msgid "IN_PROTOTYPE"
msgstr ""
"Estas jugando las ultimas etapas desarrolladas incluidas en el juego en este momento.\n"
"Las mismas pueden estar incompletas, utilizar gráficos poco detallados, no estar pulidas y no ser demasiado jugables. Por eso guardar actualmente no es posible.\n"
"Algunas partes de los prototipos pueden permitir guardado."

msgid "IRON"
msgstr "Hierro"

msgid "IRON_LEVELS"
msgstr ""

#, fuzzy
msgid "IRON_OXIDATION"
msgstr "Donaciones"

msgid "ITCH_TOOLTIP"
msgstr "Visita nuestra página de itch.io"

msgid "ITEM_AT_2D_COORDINATES"
msgstr "{0} en ({1}, {2})"

msgid "ITEM_NAME_SEPARATOR"
msgstr ":"

msgid "JANUARY"
msgstr "Enero"

msgid "JSON_DEBUG_MODE"
msgstr "Modo de depuración JSON:"

msgid "JSON_DEBUG_MODE_ALWAYS"
msgstr "Siempre"

msgid "JSON_DEBUG_MODE_AUTO"
msgstr "Automáticamente"

msgid "JSON_DEBUG_MODE_NEVER"
msgstr "Nunca"

msgid "JULY"
msgstr "Julio"

msgid "JUNE"
msgstr "Junio"

msgid "KEEP_MIGRATION"
msgstr "Mantener Migración"

msgid "KEY_BACK"
msgstr "Atrás"

msgid "KEY_BACKTAB"
msgstr "Tabulación Inversa"

msgid "KEY_BINDING_CHANGE_CONFLICT"
msgstr ""
"Hay un conflicto con {0}.\n"
"¿Quieres eliminar la entrada de {1}?"

msgid "KEY_BRING_UP_KEYBOARD"
msgstr "Abrir teclado"

msgid "KEY_CLEAR"
msgstr "Eliminar"

msgid "KEY_DELETE"
msgstr "Suprimir"

msgid "KEY_DOWN"
msgstr "Abajo"

msgid "KEY_END"
msgstr "Fin"

msgid "KEY_ENTER"
msgstr "Enter"

msgid "KEY_FAVORITES"
msgstr "Favoritos"

msgid "KEY_FORWARD"
msgstr "Adelantar"

#, fuzzy
msgid "KEY_GLOBE"
msgstr "Llave Global"

msgid "KEY_HELP"
msgstr "Ayuda"

msgid "KEY_HOME"
msgstr "Inicio"

msgid "KEY_HOMEPAGE"
msgstr "Página principal"

msgid "KEY_HYPER"
msgstr "Hiper"

msgid "KEY_INSERT"
msgstr "Insertar"

#, fuzzy
msgid "KEY_JIS_EISU"
msgstr "Llave JIS Eisu"

#, fuzzy
msgid "KEY_JIS_KANA"
msgstr "Llave JIS Kana"

msgid "KEY_LEFT"
msgstr "Izquierda"

msgid "KEY_MENU"
msgstr "Menú"

msgid "KEY_META"
msgstr "Meta"

msgid "KEY_OPENURL"
msgstr "Abrir URL"

msgid "KEY_PAUSE"
msgstr "Pausa"

msgid "KEY_PRINT"
msgstr "Imprimir pantalla"

msgid "KEY_REFRESH"
msgstr "Refrescar"

msgid "KEY_RIGHT"
msgstr "Derecha"

msgid "KEY_SEARCH"
msgstr "Buscar"

msgid "KEY_STANDBY"
msgstr "En espera"

msgid "KEY_STOP"
msgstr "Parar"

msgid "KEY_TAB"
msgstr "Tabulador"

msgid "KEY_UP"
msgstr "Arriba"

#, fuzzy
msgid "KILL_50_MICROBES"
msgstr "Nitrogenasa"

#, fuzzy
msgid "KILL_MICROBES_PROGRESS"
msgstr "Editor de microbio"

msgid "KILO_ABBREVIATION"
msgstr "{0} K"

msgid "KP0"
msgstr "Num 0"

msgid "KP1"
msgstr "Num 1"

msgid "KP2"
msgstr "Num 2"

msgid "KP3"
msgstr "Num 3"

msgid "KP4"
msgstr "Num 4"

msgid "KP5"
msgstr "Num 5"

msgid "KP6"
msgstr "Num 6"

msgid "KP7"
msgstr "Num 7"

msgid "KP8"
msgstr "Num 8"

msgid "KP9"
msgstr "Num 9"

msgid "KPADD"
msgstr "Num +"

msgid "KPDIVIDE"
msgstr "Num /"

msgid "KPENTER"
msgstr "Intro"

msgid "KPMULTIPLY"
msgstr "Num *"

msgid "KPPERIOD"
msgstr "Num ."

msgid "KPSUBTRACT"
msgstr "Num -"

msgid "LANGUAGE"
msgstr "Idioma:"

msgid "LANGUAGE_TRANSLATION_PROGRESS"
msgstr "Este lenguaje está traducido en un {0}%"

msgid "LANGUAGE_TRANSLATION_PROGRESS_LOW"
msgstr "Este idioma aún es un trabajo en progreso ({0}% completado)"

msgid "LANGUAGE_TRANSLATION_PROGRESS_REALLY_LOW"
msgstr "¡Esta traducción está muy incompleta ({0}% hecha) por favor ayúdanos con ella!"

#, fuzzy
msgid "LARGE_SULFUR_CHUNK"
msgstr "Fragmento de hierro pequeño"

msgid "LAST_ORGANELLE_DELETE_OPTION_DISABLED_TOOLTIP"
msgstr "No puedes eliminar tu ultimo orgánulo"

msgid "LAUNCH0"
msgstr "Lanzar 0"

msgid "LAUNCH1"
msgstr "Lanzar 1"

msgid "LAUNCH2"
msgstr "Lanzar 2"

msgid "LAUNCH3"
msgstr "Lanzar 3"

msgid "LAUNCH4"
msgstr "Lanzar 4"

msgid "LAUNCH5"
msgstr "Lanzar 5"

msgid "LAUNCH6"
msgstr "Lanzar 6"

msgid "LAUNCH7"
msgstr "Lanzar 7"

msgid "LAUNCH8"
msgstr "Lanzar 8"

msgid "LAUNCH9"
msgstr "Lanzar 9"

msgid "LAUNCHA"
msgstr "Lanzar A"

msgid "LAUNCHB"
msgstr "Lanzar B"

msgid "LAUNCHC"
msgstr "Lanzar C"

msgid "LAUNCHD"
msgstr "Lanzar D"

msgid "LAUNCHE"
msgstr "Lanzar E"

msgid "LAUNCHF"
msgstr "Lanzar F"

msgid "LAUNCHMAIL"
msgstr "Correo"

msgid "LAUNCHMEDIA"
msgstr "Multimedia"

msgid "LAWK_ONLY"
msgstr "Solo usar VCLC"

msgid "LAWK_ONLY_EXPLANATION"
msgstr "(restringir partes y habilidades a la Vida Como La Conocemos)"

msgid "LEAD_ARTIST"
msgstr "Artista principal"

msgid "LEAD_ARTISTS"
msgstr "Artistas principales"

msgid "LEAD_DEVELOPERS"
msgstr "Desarrolladores principales"

msgid "LEAD_GAME_DESIGNER"
msgstr "Diseñador principal del juego"

msgid "LEAD_GAME_DESIGNERS"
msgstr "Diseñadores principales del juego"

msgid "LEAD_OUTREACH_PEOPLE"
msgstr "Lideres de investigación"

msgid "LEAD_OUTREACH_PERSON"
msgstr "Líder de investigación"

msgid "LEAD_PROGRAMMER"
msgstr "Programador principal"

msgid "LEAD_PROGRAMMERS"
msgstr "Programadores principales"

msgid "LEAD_PROJECT_MANAGER"
msgstr "Líder de dirección del projecto"

msgid "LEAD_PROJECT_MANAGERS"
msgstr "Lideres de dirección del projecto"

msgid "LEAD_TESTER"
msgstr "Líder de testeo"

msgid "LEAD_TESTERS"
msgstr "Lideres de testeo"

msgid "LEAD_THEORIST"
msgstr "Teorista principal"

msgid "LEAD_THEORISTS"
msgstr "Teoristas principales"

msgid "LEFT_ARROW"
msgstr "←"

msgid "LEFT_MOUSE"
msgstr "Clic izquierdo"

msgid "LICENSES"
msgstr "Licencias"

msgid "LICENSES_COVERING_THRIVE"
msgstr "Aquí se muestras las licencias de Thrive"

msgid "LIFE_ORIGIN"
msgstr "Origen de la vida"

msgid "LIFE_ORIGIN_EXPLANATION"
msgstr "(zona inicial)"

msgid "LIFE_ORIGIN_PANSPERMIA"
msgstr "Panspermia (aleatorio)"

msgid "LIFE_ORIGIN_POND"
msgstr "Un pequeño y calido estanque"

msgid "LIFE_ORIGIN_TOOLTIP"
msgstr "Ciertas opciones serán deshabilitadas si \"Solo usar VCLC\" está activado"

msgid "LIFE_ORIGIN_VENTS"
msgstr "Fuentes hidrotermales"

msgid "LIGHT"
msgstr "Luz"

msgid "LIGHT_LEVEL_AVERAGE"
msgstr "Promedio"

msgid "LIGHT_LEVEL_CURRENT"
msgstr "Actual"

msgid "LIGHT_LEVEL_DAY"
msgstr "Día"

msgid "LIGHT_LEVEL_LABEL_AT_NOON"
msgstr "{0} al mediodía"

msgid "LIGHT_LEVEL_NIGHT"
msgstr "Noche"

msgid "LIGHT_MAX"
msgstr "Máxima luz"

msgid "LIMIT_EXTREME"
msgstr "Extremo"

msgid "LIMIT_GROWTH_RATE"
msgstr "Limita el crecimiento del uso de compuestos"

msgid "LIMIT_GROWTH_RATE_EXPLANATION"
msgstr "(Si es habilitado, limita la cantidad necesaria de compuestos; si no, solo los compuestos disponibles limitan la velocidad de crecimiento)"

msgid "LIMIT_HUGE"
msgstr "Gigante"

msgid "LIMIT_LARGE"
msgstr "Grande"

msgid "LIMIT_NORMAL"
msgstr "Normal"

msgid "LIMIT_SMALL"
msgstr "Pequeño"

msgid "LIMIT_TINY"
msgstr "Minusculo"

msgid "LIMIT_VERY_LARGE"
msgstr "Muy grande"

msgid "LIMIT_VERY_SMALL"
msgstr "Muy pequeño"

msgid "LINE_COLOUR"
msgstr "Color de la línea:"

msgid "LINKS_TITLE"
msgstr "Enlaces"

msgid "LIPASE"
msgstr "Lipasa"

msgid "LIPASE_DESCRIPTION"
msgstr "La lipasa permite que la célula disuelva varios tipos de membranas. Tu célula ya produce algunas de las enzimas necesarias, pero el Lisosoma hace que este proceso sea mas efectivo."

msgid "LOAD"
msgstr "Cargar"

msgid "LOADING"
msgstr "Cargando"

msgid "LOADING_DOT_DOT_DOT"
msgstr "Cargando..."

msgid "LOADING_GAME"
msgstr "Cargando Partida"

#, fuzzy
msgid "LOADING_GRAPHICS_SHADERS"
msgstr "Cargando Partida"

msgid "LOADING_MACROSCOPIC_EDITOR"
msgstr "Cargando Editor Macroscópico"

msgid "LOADING_MICROBE_EDITOR"
msgstr "Cargando Editor de Microbio"

#, fuzzy
msgid "LOADING_MICROBE_STAGE"
msgstr "Estadio del despertar"

msgid "LOADING_MULTICELLULAR_EDITOR"
msgstr "Cargando Editor de Microbio Multicelular"

#, fuzzy
msgid "LOADING_MULTICELLULAR_STAGE"
msgstr "Cargando Editor de Microbio Multicelular"

#, fuzzy
msgid "LOADING_STAGE"
msgstr "Cargando Partida"

#, fuzzy
msgid "LOADING_STAGE_ASSETS"
msgstr "Cargando Partida"

msgid "LOAD_FINISHED"
msgstr "Carga terminada"

msgid "LOAD_GAME"
msgstr "Cargar partida"

msgid "LOAD_GAME_BUTTON_TOOLTIP"
msgstr "Cargar una partida guardada"

msgid "LOAD_INCOMPATIBLE_PROTOTYPE_WARNING"
msgstr ""
"La partida seleccionada no es compatible con esta versión de Thrive.\n"
"No existe ningún actualizador de juegos guardados para actualizar este archivo.\n"
"Como Thrive está en desarrollo, la compatibilidad entre partidas no es una prioridad, por lo tanto no hay un convertidor para actualizar partidas."

msgid "LOAD_INCOMPATIBLE_SAVE_PROMPT"
msgstr "¿Deseas cargar un archivo de partida incompatible?"

msgid "LOAD_INCOMPATIBLE_SAVE_WARNING"
msgstr ""
"La partida seleccionada no es compatible con esta versión de Thrive.\n"
"No existe ningún actualizador de juegos guardados para actualizar este archivo.\n"
"Como Thrive está en desarrollo, la compatibilidad entre partidas no es una prioridad, por lo tanto no hay un convertidor para actualizar partidas."

msgid "LOAD_INVALID_SAVE_PROMPT"
msgstr "¿Deseas cargar la partida inválida?"

msgid "LOAD_INVALID_SAVE_WARNING"
msgstr ""
"La información de la partida guardada no pudo ser cargada desde este archivo.\n"
"Probablemente esté corrupta o sea de una versión futura de Thrive.\n"
"¿Deseas intentar cargar la partida de todos modos?"

msgid "LOCAL_INITIAL_LETTER"
msgstr "L"

msgid "LOCK_DAY_NIGHT_CYCLE"
msgstr "Bloquear Ciclo Día/Noche"

#, fuzzy
msgid "LOWER_SCALE_INCREASES_PERFORMANCE"
msgstr "(valores más altos mejoran el rendimiento)"

msgid "LOWER_VALUE_MAKES_SHARPER_IMAGE"
msgstr "(valores más pequeños resultan en una imagen más clara)"

msgid "LOW_MENU_PERFORMANCE"
msgstr "Bajo Rendimiento Detectado"

msgid "LOW_MENU_PERFORMANCE_DESCRIPTION"
msgstr ""
"La velocidad media de fotogramas es muy baja.\n"
"Los fondos de menú 3D están activados, lo que puede consumir una gran cantidad de recursos del sistema. Deshabilitar esta opción puede aumentar considerablemente el rendimiento.\n"
"¿Quieres hacerlo ahora?"

#, fuzzy
msgid "LOW_QUALITY_BACKGROUND_BLUR"
msgstr "Desenfoque del fondo:"

#, fuzzy
msgid "LOW_QUALITY_BACKGROUND_BLUR_TOOLTIP"
msgstr "Desenfoque del fondo:"

msgid "LUCIFERASE"
msgstr "Luciferasa"

#, fuzzy
msgid "LUCIFERASE_SYNTHESIS"
msgstr "Síntesis de mucílago"

msgid "LYSOSOME"
msgstr "Lisosoma"

msgid "LYSOSOME_DESCRIPTION"
msgstr "El lisosoma es un orgánulo integrado a la membrana que contiene enzimas hidrolícas que pueden quebrar las cadenas de ciertas biomoléculas. El Lisosoma permite que la célula obtenga mas compuestos a través de endocitosis, con agua como el único residuo en un proceso llamado [b]autofagia[/b]."

msgid "LYSOSOME_PROCESSES_DESCRIPTION"
msgstr "Contiene enzimas digestivas. Puede ser modificado para cambiar el tipo de enzima que contiene. Solo se puede usar una enzima por lisosoma. Enzimas aumentan la velocidad y eficiencia de la digestion."

msgid "MACROLIDE_SYNTHESIS"
msgstr "Síntesis de Macrólidos"

msgid "MACROSCOPIC"
msgstr "Macroscópico"

msgid "MACROSCOPIC_STAGE"
msgstr "Etapa Macroscópica"

#, fuzzy
msgid "MAKE_CELL_THAT_EATS_RADIATION"
msgstr "(Costo de orgánulos, membranas, y otros objetos en el editor)"

#, fuzzy
msgid "MAKE_CELL_USE_CHEMOSYNTHESIS"
msgstr "Quimiosíntesis"

#, fuzzy
msgid "MAKE_NO_CHANGES_IN_EDITOR"
msgstr "Cambios:"

msgid "MANUALLY_SET_TIME"
msgstr "Ajustar manualmente hora del día"

msgid "MAP"
msgstr "Mapa"

msgid "MARCH"
msgstr "Marzo"

msgid "MARINE_SNOW"
msgstr "Nieve marina"

msgid "MASTER_VOLUME"
msgstr "Volumen general"

#, fuzzy
msgid "MASTODON_TOOLTIP"
msgstr "Visita nuestro Patreon"

msgid "MAX_CACHE_SIZE_TOOLTIP"
msgstr "Tamaño máximo que debe tener la caché en disco (los elementos se eliminarán automáticamente si la caché ocupa demasiado)"

msgid "MAX_FPS"
msgstr "FPS Máximos:"

msgid "MAX_FPS_NO_LIMIT"
msgstr "Ilimitado"

msgid "MAX_SIZE_COLON"
msgstr "Tamaño máximo:"

msgid "MAX_SPAWNED_ENTITIES"
msgstr "Numero máximo de entidades:"

msgid "MAX_VISIBLE_DATASET_WARNING"
msgstr "¡No se pueden mostrar más de {0} datasets!"

msgid "MAY"
msgstr "Mayo"

msgid "MECHANICS_BUTTON"
msgstr "Mecánicas"

msgid "MEDIANEXT"
msgstr "Siguiente"

msgid "MEDIAPLAY"
msgstr "Reproducir multimedia"

msgid "MEDIAPREVIOUS"
msgstr "Anterior"

msgid "MEDIARECORD"
msgstr "Grabar multimedia"

msgid "MEDIASTOP"
msgstr "Detener reproducción"

msgid "MEDIUM_SULFUR_CHUNK"
msgstr "Trozo de Sulfuro Mediano"

msgid "MEGA_YEARS"
msgstr "Ma"

#, fuzzy
msgid "MELANOSOME"
msgstr "Metabolosomas"

#, fuzzy
msgid "MELANOSOME_DESCRIPTION"
msgstr "El lisosoma es un orgánulo integrado a la membrana que contiene enzimas hidrolícas que pueden quebrar las cadenas de ciertas biomoléculas. El Lisosoma permite que la célula obtenga mas compuestos a través de endocitosis, con agua como el único residuo en un proceso llamado [b]autofagia[/b]."

#, fuzzy
msgid "MELANOSOME_PROCESSES_DESCRIPTION"
msgstr "Contiene enzimas digestivas. Puede ser modificado para cambiar el tipo de enzima que contiene. Solo se puede usar una enzima por lisosoma. Enzimas aumentan la velocidad y eficiencia de la digestion."

msgid "MEMBRANE"
msgstr "Membrana"

msgid "MEMBRANE_RIGIDITY"
msgstr "Rigidez de la Membrana"

msgid "MEMBRANE_TYPES"
msgstr "Tipos de Membrana"

msgid "MENU"
msgstr "Menú"

msgid "MESOPELAGIC"
msgstr "Mesopelágico"

msgid "METABOLOSOMES"
msgstr "Metabolosomas"

msgid "METABOLOSOMES_DESCRIPTION"
msgstr "Los metabolosomas son aglomeraciones de proteínas envueltas en cápsides. Pueden convertir la [thrive:compound type=\"glucose\"][/thrive:compound] en [thrive:compound type=\"atp\"][/thrive:compound] de forma mucho más eficiente que el citoplasma en un proceso llamado [b]respiración aeróbica[/b]. Sin embargo, requiere [thrive:compound type=\"oxygen\"][/thrive:compound] para funcionar, y niveles bajos de [thrive:compound type=\"oxygen\"][/thrive:compound] en el ambiente causarán la ralentización de su producción de [thrive:compound type=\"atp\"][/thrive:compound]. Como los metabolosomas están directamente suspendidos en el citoplasma, este fluido realiza la [b]glucólisis[/b]."

msgid "METABOLOSOMES_PROCESSES_DESCRIPTION"
msgstr "Convierte [thrive:compound type=\"glucose\"][/thrive:compound] en [thrive:compound type=\"atp\"][/thrive:compound]. La tasa aumenta con la concentración de [thrive:compound type=\"oxygen\"][/thrive:compound]."

#, fuzzy
msgid "META_THREADS_TOOLTIP"
msgstr ""
"No se detecta automáticamente si el hiperprocesamiento está activo o no.\n"
"Esto afecta el numero de procesos por defecto, ya que las tareas de hiperprocesamiento no son tan rápidas como los núcleos CPU reales."

msgid "METEOR_IMPACT_EVENT"
msgstr "Evento de impacto de meteorito"

msgid "METEOR_STRIKE_START_EVENT_LOG_PLURAL"
msgstr "Impacto de meteorito ha afectado {0} biomas"

msgid "METEOR_STRIKE_START_EVENT_LOG_SINGULAR"
msgstr "Impacto de meteorito ha afectado {0} bioma"

msgid "METRICS"
msgstr "Métricas de Rendimiento"

msgid "METRICS_CONTENT"
msgstr ""
"Tiempo de proceso: {0} s\n"
"Tiempo de Física: {1} s\n"
"Entidades: {2} (peso: {3})\n"
"Engendrados: {4} Desaparecidos: {5}\n"
"Nodos Usados: {6}\n"
"Memoria usada: {7}\n"
"Memoria GPU: {8}\n"
"Objetos renderizados: {9}\n"
"Total de Drawcalls: {10}\n"
"Primitivas renderizadas: {11}\n"
"Nodos huérfanos: {12}\n"
"Latencia de Audio: {13} ms\n"
"Hilos totales: {14}\n"
"Tiempo total de CPU:\n"
"{15}"

msgid "MIB_VALUE"
msgstr "{0} MiB"

msgid "MICHE"
msgstr "Micho"

msgid "MICHES_FOR_PATCH"
msgstr "Michos por Área{0}"

#, fuzzy
msgid "MICHE_AVOID_PREDATION_SELECTION_PRESSURE"
msgstr "Evitar la Selección de Presión en Predación"

#, fuzzy
msgid "MICHE_CHUNK_PRESSURE"
msgstr "Presión de Trozo"

msgid "MICHE_COMPOUND_CLOUD_PRESSURE"
msgstr "Presión de Nube de compuestos"

#, fuzzy
msgid "MICHE_COMPOUND_EFFICIENCY_PRESSURE"
msgstr "Presión de Eficiencia de Conversión de Compuestos"

#, fuzzy
msgid "MICHE_DETAIL_TEXT"
msgstr ""
"[b]Presión de selección[/b]\n"
"  {0}\n"
"[b]Energía[/b]\n"
"  {1}\n"
"[b]Puntuación de los ocupantes[/b]\n"
"  {2}"

#, fuzzy
msgid "MICHE_ENVIRONMENTAL_COMPOUND_PRESSURE"
msgstr "Presión de Compuesto Ambiental"

#, fuzzy
msgid "MICHE_ENVIRONMENTAL_TOLERANCE"
msgstr "Tolerancia"

#, fuzzy
msgid "MICHE_MAINTAIN_COMPOUND_PRESSURE"
msgstr "Presión de Mantenimiento de Compuesto"

msgid "MICHE_METABOLIC_STABILITY_PRESSURE"
msgstr "Presión de estabilidad metabólica"

msgid "MICHE_NO_OP_PRESSURE"
msgstr "Presión no operativa"

msgid "MICHE_PREDATION_EFFECTIVENESS_PRESSURE"
msgstr "Presión de efectividad de la depredación"

#, fuzzy
msgid "MICHE_PREDATOR_ROOT_PRESSURE"
msgstr "Depredación de {0}"

msgid "MICHE_ROOT_PRESSURE"
msgstr ""

#, fuzzy
msgid "MICHE_TEMPERATURE_SESSILITY_PRESSURE"
msgstr "Presión de estabilidad metabólica"

#, fuzzy
msgid "MICHE_TREE"
msgstr "Volcado de SceneTree"

msgid "MICROBE"
msgstr "Microbio"

#, fuzzy
msgid "MICROBES_COUNT"
msgstr "Microbio"

#, fuzzy
msgid "MICROBE_BENCHMARK"
msgstr "Editor de microbio"

#, fuzzy
msgid "MICROBE_CAMERA_TILT_EFFECT"
msgstr "  Estadísticas del Organismo"

msgid "MICROBE_EDITOR"
msgstr "Editor de microbio"

#, fuzzy
msgid "MICROBE_ENZYME_STATISTICS"
msgstr "  Estadísticas del Organismo"

msgid "MICROBE_FREEBUILD_EDITOR"
msgstr "Editor libre de microbios"

#, fuzzy
msgid "MICROBE_LOADING_TIP_1"
msgstr "Presiona el botón de deshacer en el editor para corregir un error"

#, fuzzy
msgid "MICROBE_LOADING_TIP_10"
msgstr "Presiona el botón de deshacer en el editor para corregir un error"

#, fuzzy
msgid "MICROBE_LOADING_TIP_11"
msgstr "Presiona el botón de deshacer en el editor para corregir un error"

#, fuzzy
msgid "MICROBE_LOADING_TIP_12"
msgstr "Presiona el botón de deshacer en el editor para corregir un error"

#, fuzzy
msgid "MICROBE_LOADING_TIP_13"
msgstr "Presiona el botón de deshacer en el editor para corregir un error"

#, fuzzy
msgid "MICROBE_LOADING_TIP_14"
msgstr "Presiona el botón de deshacer en el editor para corregir un error"

#, fuzzy
msgid "MICROBE_LOADING_TIP_15"
msgstr "Presiona el botón de deshacer en el editor para corregir un error"

#, fuzzy
msgid "MICROBE_LOADING_TIP_16"
msgstr "Presiona el botón de deshacer en el editor para corregir un error"

#, fuzzy
msgid "MICROBE_LOADING_TIP_17"
msgstr "Presiona el botón de deshacer en el editor para corregir un error"

#, fuzzy
msgid "MICROBE_LOADING_TIP_18"
msgstr "Presiona el botón de deshacer en el editor para corregir un error"

#, fuzzy
msgid "MICROBE_LOADING_TIP_19"
msgstr "Presiona el botón de deshacer en el editor para corregir un error"

#, fuzzy
msgid "MICROBE_LOADING_TIP_2"
msgstr "Presiona el botón de deshacer en el editor para corregir un error"

#, fuzzy
msgid "MICROBE_LOADING_TIP_20"
msgstr "Presiona el botón de deshacer en el editor para corregir un error"

#, fuzzy
msgid "MICROBE_LOADING_TIP_21"
msgstr "Presiona el botón de deshacer en el editor para corregir un error"

#, fuzzy
msgid "MICROBE_LOADING_TIP_22"
msgstr "Presiona el botón de deshacer en el editor para corregir un error"

#, fuzzy
msgid "MICROBE_LOADING_TIP_3"
msgstr "Presiona el botón de deshacer en el editor para corregir un error"

#, fuzzy
msgid "MICROBE_LOADING_TIP_4"
msgstr "Presiona el botón de deshacer en el editor para corregir un error"

#, fuzzy
msgid "MICROBE_LOADING_TIP_5"
msgstr "Presiona el botón de deshacer en el editor para corregir un error"

#, fuzzy
msgid "MICROBE_LOADING_TIP_6"
msgstr "Presiona el botón de deshacer en el editor para corregir un error"

#, fuzzy
msgid "MICROBE_LOADING_TIP_7"
msgstr "Presiona el botón de deshacer en el editor para corregir un error"

#, fuzzy
msgid "MICROBE_LOADING_TIP_8"
msgstr "Presiona el botón de deshacer en el editor para corregir un error"

#, fuzzy
msgid "MICROBE_LOADING_TIP_9"
msgstr "Presiona el botón de deshacer en el editor para corregir un error"

#, fuzzy
msgid "MICROBE_MEMBRANE_PERCENTAGE_STATISTICS"
msgstr "  Estadísticas del Organismo"

#, fuzzy
msgid "MICROBE_MEMBRANE_STATISTICS"
msgstr "  Estadísticas del Organismo"

#, fuzzy
msgid "MICROBE_ORGANELLE_STATISTICS"
msgstr "  Estadísticas del Organismo"

#, fuzzy
msgid "MICROBE_ORGANELLE_UPGRADES_STATISTICS"
msgstr "  Estadísticas del Organismo"

#, fuzzy
msgid "MICROBE_RIPPLE_EFFECT"
msgstr "  Estadísticas del Organismo"

msgid "MICROBE_SPECIES_DETAIL_TEXT"
msgstr ""
"[b]Etapa[/b]\n"
"  Microbio\n"
"[b]Ype de Membrana[/b]\n"
"  {0}\n"
"[b]Rigidez de la Membrana[/b]\n"
"  {1}\n"
"[b]Velocidad[/b]\n"
"  {2}\n"
"[b]Rotación[/b]\n"
"  {3}\n"
"[b]Tamaño[/b]\n"
"  {4}"

msgid "MICROBE_STAGE"
msgstr "Etapa de microbio"

#, fuzzy
msgid "MICROBE_STAGE_BECOME_MULTICELLULAR_TEXT"
msgstr ""
"Consigue glucosa (nubes blancas) al moverte hacia ella.\n"
"Tu célula necesita glucosa para producir energía, y por lo tanto, sobrevivir.\n"
"Sigue la línea desde tu célula hacia la glucosa."

#, fuzzy
msgid "MICROBE_STAGE_COLLECT_TEXT"
msgstr ""
"Consigue glucosa (nubes blancas) al moverte hacia ella.\n"
"Tu célula necesita glucosa para producir energía, y por lo tanto, sobrevivir.\n"
"Sigue la línea desde tu célula hacia la glucosa."

#, fuzzy
msgid "MICROBE_STAGE_CONTROL_TEXT"
msgstr ""
"Para controlar tu célula, usa las teclas mostradas cerca de tu célula en el centro de la pantalla, y el ratón para controlar la orientación.\n"
"\n"
"Prueba todas las teclas por unos segundos para continuar."

#, fuzzy
msgid "MICROBE_STAGE_CONTROL_TEXT_CONTROLLER"
msgstr ""
"Para controlar tu célula, usa las teclas mostradas cerca de tu célula en el centro de la pantalla, y el ratón para controlar la orientación.\n"
"\n"
"Prueba todas las teclas por unos segundos para continuar."

#, fuzzy
msgid "MICROBE_STAGE_HEALTH_TEXT"
msgstr ""
"Mantén la atención en la barra de PS al lado de la barra de ATP (parte inferior derecha).\n"
"Tu célula muere si se queda sin PS.\n"
"Mientras tengas ATP, regenerarás tus PS.\n"
"Asegúrate de conseguir suficiente glucosa para producir ATP."

#, fuzzy
msgid "MICROBE_STAGE_INITIAL"
msgstr ""
"En un planeta distante, eones de actividad volcánica e impactos meteóricos han llevado al desarrollo de un nuevo fenómeno en el universo.\n"
"\n"
"La vida.\n"
"\n"
"Simples microbios residen en las regiones más profundas del océano. Eres el último ancestro universal común (LUCA) en este planeta.\n"
"\n"
"Para sobrevivir en este mundo hostil, necesitarás conseguir compuestos y evolucionar durante generaciones para competir contra los otros microbios."

#, fuzzy
msgid "MICROBE_STAGE_INITIAL_PANSPERMIA"
msgstr ""
"En un planeta distante, eones de actividad volcánica e impactos meteóricos han llevado al desarrollo de un nuevo fenómeno en el universo.\n"
"\n"
"La vida.\n"
"\n"
"Simples microbios residen en las regiones más profundas del océano. Eres el último ancestro universal común (LUCA) en este planeta.\n"
"\n"
"Para sobrevivir en este mundo hostil, necesitarás conseguir compuestos y evolucionar durante generaciones para competir contra los otros microbios."

#, fuzzy
msgid "MICROBE_STAGE_INITIAL_POND"
msgstr ""
"En un planeta distante, eones de actividad volcánica e impactos meteóricos han llevado al desarrollo de un nuevo fenómeno en el universo.\n"
"\n"
"La vida.\n"
"\n"
"Simples microbios residen en las regiones más profundas del océano. Eres el último ancestro universal común (LUCA) en este planeta.\n"
"\n"
"Para sobrevivir en este mundo hostil, necesitarás conseguir compuestos y evolucionar durante generaciones para competir contra los otros microbios."

#, fuzzy
msgid "MICROBE_STAGE_ORGANELLE_DIVISION"
msgstr "Estadísticas del Organismo"

#, fuzzy
msgid "MICROBIAL_MASSACRE"
msgstr "Etapa de microbio"

#, fuzzy
msgid "MICRO_BORG"
msgstr "Microbio"

msgid "MIDDLE_MOUSE"
msgstr "Clic central"

#, fuzzy
msgid "MIGRATION_FAILED_TO_ADD"
msgstr "Creación de Mod Fallida"

#, fuzzy
msgid "MIGRATION_MANAGER"
msgstr ""
"Mantén la atención en la barra de PS al lado de la barra de ATP (parte inferior derecha).\n"
"Tu célula muere si se queda sin PS.\n"
"Mientras tengas ATP, regenerarás tus PS.\n"
"Asegúrate de conseguir suficiente glucosa para producir ATP."

msgid "MIGRATION_STATUS_DESTINATION_NOT_SELECTED"
msgstr "Se va a migrar a la población desde {0} hacia ..."

#, fuzzy
msgid "MIGRATION_STATUS_TEXT"
msgstr ""
"Mantén la atención en la barra de PS al lado de la barra de ATP (parte inferior derecha).\n"
"Tu célula muere si se queda sin PS.\n"
"Mientras tengas ATP, regenerarás tus PS.\n"
"Asegúrate de conseguir suficiente glucosa para producir ATP."

#, fuzzy
msgid "MIGRATION_STEP_DESTINATION_EXPLANATION"
msgstr "Fosiliza esta especie para preservarla en el Museo. Puedes acceder al Museo desde la Thrivepedia, o abrir especies fosilizadas en el editor libre."

msgid "MIGRATION_STEP_ONLY_ONE_ALLOWED"
msgstr "Solo una migración puede ser realizada por sesión de edición. Puedes ver la migración en lista de espera abajo y mantenerla o cancelarla para realizar una migración diferente"

#, fuzzy
msgid "MIGRATION_STEP_POPULATION_EXPLANATION"
msgstr "(Costo de orgánulos, membranas, y otros objetos en el editor)"

#, fuzzy
msgid "MIGRATION_STEP_SOURCE_EXPLANATION"
msgstr "(Costo de orgánulos, membranas, y otros objetos en el editor)"

#, fuzzy
msgid "MIGRATION_TOOLTIP"
msgstr "Visita nuestro Patreon"

msgid "MILLION_ABBREVIATION"
msgstr "{0} M"

msgid "MINIMUM_AMOUNT_TO_FIND"
msgstr "Cantidad mínima para detectar:"

msgid "MINIMUM_VERSION"
msgstr "Versión mínima:"

msgid "MIN_VISIBLE_DATASET_WARNING"
msgstr "¡No se pueden mostrar menos de {0} dataset(s)!"

msgid "MISC"
msgstr "Misc."

msgid "MISCELLANEOUS"
msgstr "Diverso"

msgid "MISCELLANEOUS_3D_STAGE"
msgstr "Estadio 3D diverso"

#, fuzzy
msgid "MISC_FUN"
msgstr "Misc."

msgid "MISSING_DESCRIPTION"
msgstr "Falta descripción"

msgid "MISSING_OR_INVALID_REQUIRED_FIELD"
msgstr "Formato inválido o falta formato de un campo requerido: {0}"

msgid "MISSING_TITLE"
msgstr "Falta Título"

msgid "MITOCHONDRION"
msgstr "Mitocondria"

msgid "MITOCHONDRION_DESCRIPTION"
msgstr "La \"central energética\" de la célula. La mitocondria es una estructura de doble membrana llena de proteínas y enzimas. Es una célula procariota que ha sido asimilada por su anfitriona eucariota para su uso personal. Es capaz de convertir [thrive:compound type=\"glucose\"][/thrive:compound] en [thrive:compound type=\"atp\"][/thrive:compound] con una eficiencia mucho mayor que la alcanzada en el citoplasma en un proceso llamado [b]respiración aeróbica[/b]. Sin embargo, requiere [thrive:compound type=\"oxygen\"][/thrive:compound] para funcionar, y niveles bajos de [thrive:compound type=\"oxygen\"][/thrive:compound] en el ambiente ralentizarán su producción de [thrive:compound type=\"atp\"][/thrive:compound]."

msgid "MITOCHONDRION_PROCESSES_DESCRIPTION"
msgstr "Convierte [thrive:compound type=\"glucose\"][/thrive:compound] en [thrive:compound type=\"atp\"][/thrive:compound]. la tasa de conversión escala con la concentración de [thrive:compound type=\"oxygen\"][/thrive:compound]."

#, fuzzy
msgid "MIXED_DOT_DOT_DOT"
msgstr "..."

msgid "MODDING_INSTRUCTIONS_ON"
msgstr "Las instrucciones para hacer mods están disponibles en"

msgid "MODELS"
msgstr "Modelos"

#, fuzzy
msgid "MODE_CAN_BE_CHANGED_IN_OPTIONS"
msgstr "Rotar la vista estratégica cuando el cursor esté en el limite de la pantalla"

#, fuzzy
msgid "MODIFIER"
msgstr "Modificar"

msgid "MODIFY"
msgstr "Modificar"

msgid "MODIFY_ORGANELLE"
msgstr "Modificar orgánulos"

msgid "MODIFY_TYPE"
msgstr "Modificar Tipo"

msgid "MODS"
msgstr "Mods"

msgid "MODS_INSTALLED_BUT_NOT_ENABLED"
msgstr ""
"Se ha detectado la instalación de mods, pero no hay mods habilitados.\n"
"\n"
"Los mods deben ser habilitados después de instalarlos. Visite el mod manager utilizando el botón \"mods\" en el menú de extras."

msgid "MOD_ASSEMBLY"
msgstr "Ensamblaje del Mod:"

msgid "MOD_ASSEMBLY_CLASS"
msgstr "Clase principal de ensamblaje del Mod:"

#, fuzzy
msgid "MOD_ASSEMBLY_CLASS_CREATION_FAILED"
msgstr "{0}: el método de descarga del ensamblaje del mod ha fallado"

msgid "MOD_ASSEMBLY_CLASS_NOT_FOUND"
msgstr "{0}: el mod especificado clase \"{1}\" no se ha encontrado en el ensamblaje del mod"

msgid "MOD_ASSEMBLY_INIT_CALL_FAILED"
msgstr "{0}: el método de inicialización de ensamblaje del mod ha fallado"

msgid "MOD_ASSEMBLY_LOAD_CALL_FAILED_EXCEPTION"
msgstr "{0}: el método de inicialización de ensamblaje del mod ha fallado con excepción de: {1}"

msgid "MOD_ASSEMBLY_LOAD_EXCEPTION"
msgstr "{0}: error en la carga del ensamblaje con excepción de: {1}"

msgid "MOD_ASSEMBLY_UNLOAD_CALL_FAILED"
msgstr "{0}: el método de descarga del ensamblaje del mod ha fallado"

msgid "MOD_ASSEMBLY_UNLOAD_CALL_FAILED_EXCEPTION"
msgstr "{0}: el método de descarga del ensamblaje del mod con excepción de: {1}"

msgid "MOD_AUTHOR"
msgstr "Autor del Mod:"

msgid "MOD_AUTO_HARMONY"
msgstr "Usa Auto Harmony:"

msgid "MOD_CREATION_FAILED"
msgstr "Creación de Mod Fallida"

msgid "MOD_DESCRIPTION"
msgstr "Descripción:"

msgid "MOD_EXTENDED_DESCRIPTION"
msgstr "Descripción Larga del Mod:"

msgid "MOD_HARMONY_LOAD_FAILED_EXCEPTION"
msgstr "{0}: el método de inicialización de ensamblaje del mod ha fallado con excepción de: {1}"

msgid "MOD_HARMONY_UNLOAD_FAILED_EXCEPTION"
msgstr "{0}: el método de descarga del ensamblaje del mod con excepción de: {1}"

msgid "MOD_HAS_NO_LOADABLE_RESOURCES"
msgstr "{0}: no tiene recursos que se puedan cargar"

msgid "MOD_ICON_FILE"
msgstr "Archivo del ícono:"

msgid "MOD_INFO_URL"
msgstr "URL de Información del Mod:"

msgid "MOD_INTERNAL_NAME"
msgstr "Nombre Interno (de Carpeta):"

msgid "MOD_LICENSE"
msgstr "Licencia del Mod:"

msgid "MOD_LOAD_ERRORS"
msgstr "Errores de carga de mod"

msgid "MOD_LOAD_ERRORS_OCCURRED"
msgstr "Se produjeron errores al cargar uno o más mods. Los registros pueden contener información adicional."

msgid "MOD_LOAD_OR_UNLOAD_ERRORS_OCCURRED"
msgstr "Se han producido errores al cargar o descargar uno o más mods. Los logs pueden contener más información."

msgid "MOD_LOAD_UNLOAD_CAVEATS"
msgstr "Nota: algunos mods requieren el reinicio del juego para guardarse o descargarse adecuadamente. Descarga únicamente los mods en los que confíes, ya que pueden contener código ejecutable."

msgid "MOD_LOAD_UNLOAD_RESTART"
msgstr "Uno o más mods requieren reiniciar el juego para cargarse o descargarse adecuadamente"

msgid "MOD_MAXIMUM_THRIVE"
msgstr "Versión máxima de Thrive soportada:"

msgid "MOD_MINIMUM_THRIVE"
msgstr "Versión mínima de Thrive requerida:"

msgid "MOD_NAME"
msgstr "Nombre del Mod:"

msgid "MOD_PCK_NAME"
msgstr "Archivo .pck del Mod:"

msgid "MOD_RECOMMENDED_THRIVE"
msgstr "Versión de Thrive recomendada:"

msgid "MOD_TO_UPLOAD"
msgstr "Mod por cargar:"

msgid "MOD_UPLOADER"
msgstr "Cargador de Mods"

msgid "MOD_VERSION"
msgstr "Versión:"

msgid "MORE_INFO"
msgstr "Mostrar más información"

#, fuzzy
msgid "MORE_INFO_PROMPT"
msgstr "Mostrar más información"

msgid "MOUSE_EDGE_PANNING_OPTION"
msgstr "Rotar la vista estratégica cuando el cursor esté en el limite de la pantalla"

msgid "MOUSE_LOOK_SENSITIVITY"
msgstr "Sensibilidad del ratón"

msgid "MOUSE_SENSITIVITY_WINDOW_SIZE_ADJUSTMENT"
msgstr "Sensibilidad del ratón por escala de ventana"

msgid "MOVE"
msgstr "Movimiento"

msgid "MOVEMENT"
msgstr "Movimiento"

msgid "MOVE_ATTEMPTS_PER_SPECIES"
msgstr "Intentos de migración por especie"

msgid "MOVE_BACKWARDS"
msgstr "Moverse hacia atrás"

msgid "MOVE_DOWN_OR_CROUCH"
msgstr "Moverse hacia Abajo o Agacharse"

msgid "MOVE_FORWARD"
msgstr "Moverse hacia adelante"

#, fuzzy
msgid "MOVE_ITEM_DOWN"
msgstr "Moverse a tierra"

#, fuzzy
msgid "MOVE_ITEM_UP"
msgstr "Moverse a la derecha"

msgid "MOVE_LEFT"
msgstr "Moverse a la izquierda"

msgid "MOVE_ORGANELLE"
msgstr "Mover orgánulo"

msgid "MOVE_RIGHT"
msgstr "Moverse a la derecha"

msgid "MOVE_TO_ANY_PATCH"
msgstr "Ir a Cualquier Zona"

msgid "MOVE_TO_LAND"
msgstr "Moverse a tierra"

#, fuzzy
msgid "MOVE_TO_MACROSCOPIC_TOOLTIP"
msgstr "Avanza a la siguiente etapa del juego (multicelular). Disponible una vez que tengas una colonia de células lo suficientemente grande."

msgid "MOVE_TO_MULTICELLULAR_STAGE_TOOLTIP"
msgstr "Avanza a la siguiente etapa del juego (multicelular). Disponible una vez que tengas una colonia de células lo suficientemente grande."

msgid "MOVE_TO_THIS_PATCH"
msgstr "Moverse a este bioma"

msgid "MOVE_UP_OR_JUMP"
msgstr "Moverse hacia Arriba o Saltar"

#, fuzzy
msgid "MOVING_TO_AWAKENING_PROTOTYPE"
msgstr ""
"Estás a punto de moverte al Estadio del Despertar. Esto es necesario para avanzar en un futuro en el juego. Una vez que estés en tierra ya no vas a poder volver.\n"
"\n"
"Actualmente esta transición a tierra es mucho más abrupta de lo que está planeado una vez esta sea propiamente añadida.\n"
"\n"
"El plan es que el movimiento a tierra sea gradual y no un cambio abrupto."

msgid "MOVING_TO_AWAKENING_PROTOTYPE_TITLE"
msgstr "¿Moverse al Estadio del Despertar?"

msgid "MOVING_TO_LAND_PROTOTYPE"
msgstr ""
"Estás a punto de moverte a tierra. Esto es necesario para avanzar en un futuro en el juego. Una vez que estés en tierra ya no vas a poder volver.\n"
"\n"
"Actualmente esta transición a tierra es mucho más abrupta de lo que está planeado una vez esta sea propiamente añadida.\n"
"\n"
"El plan es que el movimiento a tierra sea gradual y no un cambio abrupto."

msgid "MOVING_TO_LAND_PROTOTYPE_TITLE"
msgstr "Ir a tierra?"

#, fuzzy
msgid "MOVING_TO_SOCIETY_STAGE"
msgstr "Ir a tierra?"

msgid "MP_COST"
msgstr "{0} PM"

msgid "MUCILAGE"
msgstr "Mucílago"

#, fuzzy
msgid "MUCILAGE_SYNTHESIS"
msgstr "Síntesis de mucílago"

#, fuzzy
msgid "MUCOCYST_ACTION_TOOLTIP"
msgstr "Visita nuestro Patreon"

#, fuzzy
msgid "MULTICELLULAR"
msgstr "Colocar orgánulos"

msgid "MULTICELLULAR_EDITOR"
msgstr "Editor multicelular"

#, fuzzy
msgid "MULTICELLULAR_FREEBUILD_EDITOR"
msgstr "Editor multicelular"

#, fuzzy
msgid "MULTICELLULAR_LOADING_TIP_1"
msgstr "Editor multicelular"

msgid "MULTICELLULAR_STAGE"
msgstr "Etapa multicelular"

msgid "MULTIPLE_CELLS"
msgstr "Multiples Células"

msgid "MULTIPLE_METABALLS"
msgstr "Multiples Meatbballs"

msgid "MULTIPLE_ORGANELLES"
msgstr "Multiples Orgánulos"

msgid "MULTISAMPLE_ANTI_ALIASING"
msgstr "MSAA:"

#, fuzzy
msgid "MULTITHREADED_SIMULATION_ENABLED"
msgstr "Ejecutar simulación"

#, fuzzy
msgid "MULTITHREADED_SIMULATION_EXPLANATION"
msgstr "Fosiliza esta especie para preservarla en el Museo. Puedes acceder al Museo desde la Thrivepedia, o abrir especies fosilizadas en el editor libre."

msgid "MUSEUM_WELCOME_TEXT"
msgstr ""
"¡Bienvenid@ al museo! Aquí puedes admirar todas las especies que has fosilizado a lo largo de tus partidas. Puedes incluso jugar con ellas seleccionándolas en el editor libre.\n"
"\n"
"Para fosilizar una especie dentro del juego, abre el menú de pausa y selecciona un microbio sobre la pantalla para fosilizarlo."

msgid "MUSIC"
msgstr "Música"

msgid "MUSIC_VOLUME"
msgstr "Volumen de la música"

msgid "MUTATIONS_PER_SPECIES"
msgstr "Intentos de mutación por especie"

msgid "MUTATION_COST_MULTIPLIER"
msgstr "Multiplicador de costo de mutación"

msgid "MUTATION_COST_MULTIPLIER_EXPLANATION"
msgstr "(Costo de orgánulos, membranas, y otros objetos en el editor)"

msgid "MUTATION_POINTS"
msgstr "Puntos de Mutación"

msgid "MUTE"
msgstr "Silenciar"

msgid "NAME"
msgstr "Nombre:"

#, fuzzy
msgid "NAME_LABEL_CITY"
msgstr "Bioma: {0}"

#, fuzzy
msgid "NAME_LABEL_FLEET"
msgstr "Bioma: {0}"

msgid "NAME_LABEL_STRUCTURE_UNFINISHED"
msgstr "{0} (U)"

#, fuzzy
msgid "NATIVE_THREAD_ADVICE_TOOLTIP"
msgstr "Hilos actuales:"

msgid "NEGATIVE_ATP_BALANCE"
msgstr "Balance de ATP Negativo"

msgid "NEGATIVE_ATP_BALANCE_TEXT"
msgstr ""
"Tu microbio no está produciendo suficiente ATP para sobrevivir!\n"
"Deseas continuar?"

msgid "NEW"
msgstr "Nuevo"

msgid "NEWER_VERSION_LOADING_WARNING"
msgstr ""
"Esta partida guardada es de una versión más nueva de Thrive, y muy probablemente incompatible.\n"
"¿Deseas intentar cargarla igualmente?"

msgid "NEWS"
msgstr "NOVEDADES"

msgid "NEW_GAME"
msgstr "Nueva Partida"

msgid "NEW_GAME_BUTTON_TOOLTIP"
msgstr "Empezar nueva partida"

msgid "NEW_GAME_SETTINGS_PERFORMANCE_OPTIONS_INFO"
msgstr "Nota: Puedes cambiar opciones de rendimiento en cualquier momento en [color=#3796e1][url=thrive://GUI/OptionsMenu/Performance]menú de opciones[/url][/color] para mejorar el rendimiento del juego"

msgid "NEW_MOD_DEFAULT_DESCRIPTION"
msgstr "¡Mi maravilloso!... Mod"

msgid "NEW_NAME"
msgstr "Nuevo Nombre"

msgid "NEW_NAME_COLON"
msgstr "Nuevo Nombre:"

msgid "NEXT_CAPITAL"
msgstr "SIGUIENTE"

msgid "NEXT_EDITOR_TAB"
msgstr "Ir a la siguiente pestaña"

msgid "NITROGEN"
msgstr "Nitrógeno"

msgid "NITROGENASE"
msgstr "Nitrogenasa"

#, fuzzy
msgid "NITROGENASE_DESCRIPTION"
msgstr "La Nitrogenasa es una proteína capaz de usar nitrógeno y la energía celular en forma de ATP para producir amoniaco, un nutriente clave para el crecimiento celular. Éste es un proceso llamado Fijación de Nitrógeno Anaeróbica. Cómo la nitrogenasa está directamente suspendida en el citoplasma, éste realiza la glicólisis."

msgid "NITROGENASE_PROCESSES_DESCRIPTION"
msgstr "Convierte el [thrive:compound type=\"atp\"][/thrive:compound] en [thrive:compound type=\"ammonia\"][/thrive:compound]. La tasa de conversión aumenta con la concentración de [thrive:compound type=\"nitrogen\"][/thrive:compound]."

msgid "NITROPLAST"
msgstr "Nitroplasto"

#, fuzzy
msgid "NITROPLAST_DESCRIPTION"
msgstr "El Nitroplasto es una proteína capaz de usar nitrógeno, oxígeno y ATP para producir amoníaco, un nutriente clave para el crecimiento celular. A este proceso se lo denomina Fijación de Nitrógeno Aeróbica."

msgid "NITROPLAST_PROCESSES_DESCRIPTION"
msgstr "Convierte [thrive:compound type=\"atp\"][/thrive:compound] en [thrive:compound type=\"ammonia\"][/thrive:compound]. La tasa de conversión depende de la concentración de [thrive:compound type=\"nitrogen\"][/thrive:compound] y [thrive:compound type=\"oxygen\"][/thrive:compound]."

msgid "NONE"
msgstr "Ninguna"

msgid "NORMAL"
msgstr "Normal"

msgid "NORMAL_MEMBRANE_DESCRIPTION"
msgstr "Siendo la forma más básica de membrana, tiene poca protección. También necesita más energía para no deformarse. Su ventaja es su mayor movilidad y velocidad de absorción de recursos."

msgid "NOTHING_HERE"
msgstr "No hay nada aquí"

#, fuzzy
msgid "NOTHING_TO_INTERACT_WITH"
msgstr "No hay nada con lo que interactuar"

#, fuzzy
msgid "NOTICE_BINDING_OUT_OF_ATP"
msgstr "Dañado por no tener nada de ATP"

#, fuzzy
msgid "NOTICE_DAMAGED_BY_NO_ATP"
msgstr "Dañado por no tener nada de ATP"

#, fuzzy
msgid "NOTICE_ENGULFING_OUT_OF_ATP"
msgstr "El tamaño actual de la célula es demasiado pequeño para engullir al objetivo"

#, fuzzy
msgid "NOTICE_ENGULF_DAMAGE_FROM_TOXIN"
msgstr "Dañado por toxinas en la materia ingerida"

#, fuzzy
msgid "NOTICE_ENGULF_MISSING_ENZYME"
msgstr "Falta {0} para engullir al objetivo"

#, fuzzy
msgid "NOTICE_ENGULF_SIZE_TOO_SMALL"
msgstr "El tamaño actual de la célula es demasiado pequeño para engullir al objetivo"

#, fuzzy
msgid "NOTICE_ENGULF_STORAGE_FULL"
msgstr "No hay espacio suficiente en el almacenamiento de materia ingerida para engullir al objetivo"

msgid "NOTICE_HIT_BY_ATP_TOXIN"
msgstr "Producción de ATP Inhibida por toxinas"

#, fuzzy
msgid "NOTICE_HIT_BY_BASE_MOVEMENT_TOXIN"
msgstr "Movimiento Base"

#, fuzzy
msgid "NOTICE_HYDROGEN_SULFIDE_DAMAGE"
msgstr "Ácido Sulfhídrico"

#, fuzzy
msgid "NOTICE_NOT_ENOUGH_MUCILAGE"
msgstr "No es suficiente {0} para elaborar la receta"

#, fuzzy
msgid "NOTICE_RADIATION_DAMAGE"
msgstr "Ya se puede acceder al editor"

msgid "NOTICE_READY_TO_EDIT"
msgstr "Ya se puede acceder al editor"

#, fuzzy
msgid "NOT_ADAPTED_TO_CURRENT_PATCH"
msgstr "Ir a Zona Actual"

msgid "NOT_STARTED_DOT"
msgstr "Sin iniciar."

msgid "NOVEMBER"
msgstr "Noviembre"

msgid "NO_AI"
msgstr "Sin IA"

msgid "NO_DATA_TO_SHOW"
msgstr "Sin Datos que Mostrar"

msgid "NO_EVENTS_RECORDED"
msgstr "No hay eventos registrados"

#, fuzzy
msgid "NO_FOSSIL_DIRECTORY"
msgstr "No se ha encontrado ningún directorio de guardado"

#, fuzzy
msgid "NO_LONGER_ELIGIBLE_FOR_ACHIEVEMENTS"
msgstr "Confirmar borrado"

msgid "NO_MODS_ENABLED"
msgstr "No hay mods habilitados"

msgid "NO_ORGANELLE_PROCESSES"
msgstr "Colocar orgánulos"

msgid "NO_SAVEGAMES_FOUND"
msgstr "No se han encontrado partidas guardadas"

msgid "NO_SAVE_DIRECTORY"
msgstr "No se ha encontrado ningún directorio de guardado"

msgid "NO_SCREENSHOT_DIRECTORY"
msgstr "Abrir carpeta de capturas de pantalla"

msgid "NO_SELECTED_MOD"
msgstr "Ningún Mod Seleccionado"

#, fuzzy
msgid "NO_SUGGESTION"
msgstr "Resolución:"

msgid "NUCLEUS"
msgstr "Núcleo"

msgid "NUCLEUS_DELETE_OPTION_DISABLED_TOOLTIP"
msgstr ""
"No puedes eliminar el núcleo, ya que este es una evolución irreversible.\n"
"Sin embargo, si lo has agregado en esta sesión, pueden volver atrás o deshacer tus cambios."

msgid "NUCLEUS_DESCRIPTION"
msgstr "La característica definitoria de las células eucariotas. El núcleo también incluye el retículo endoplásmico y el aparato de golgi. Es una evolución de las células procariotas para desarrollar un sistema de membranas internas a través de la asimilación de otra procariota adentro de sí misma. Esto permite compartimentar los distintos procesos que ocurren dentro de la célula y evitar su superposición. La adición del núcleo a una célula permite que sus nuevos orgánulos, contenidos por una bicapa lipídica, sean mucho más complejos, eficientes y especializados. No obstante, esto viene con el precio de aumentar drásticamente el tamaño de la célula y requerir más energía para mantenerla."

msgid "NUCLEUS_SMALL_DESCRIPTION"
msgstr "Permite la evolución de orgánulos más avanzados unidos a la membrana. Consume mucho ATP. Ésta evolución es irreversible."

msgid "NUMLOCK"
msgstr "Bloq Num"

#, fuzzy
msgid "NUTRIENT_COST_TOOLTIP"
msgstr "Visita nuestro Patreon"

msgid "N_A"
msgstr "N/A"

msgid "N_A_MP"
msgstr "N/A PM"

#, fuzzy
msgid "N_TIMES"
msgstr "2x"

msgid "OCTOBER"
msgstr "Octubre"

#, fuzzy
msgid "OFF"
msgstr "Apagado"

msgid "OFFICIAL_WEBSITE"
msgstr "Sitio oficial"

msgid "OFFICIAL_WEBSITE_BUTTON_TOOLTIP"
msgstr "Visitar la página web oficial de Revolutionary Games"

msgid "OFFSET"
msgstr ""

msgid "OK"
msgstr "OK"

msgid "OLDER_VERSION_LOADING_WARNING"
msgstr ""
"Esta partida es de una versión previa de Thrive, y muy probablemente incompatible.\n"
"Como Thrive esta actualmente en desarrollo, la compatibilidad entre partidas no es una prioridad.\n"
"Puedes reportar problemas que encuentres, pero no son la mayor prioridad ahora mismo.\n"
"¿ Aún así deseas intentar cargar la partida?"

#, fuzzy
msgid "OPENGL_MODE_WARNING"
msgstr "Advertencia del modo GLES2"

#, fuzzy
msgid "OPENGL_MODE_WARNING_EXPLANATION"
msgstr "Estás usando Thrive en el Modo GLES2. No está probado y probablemente cause errores. Intenta actualizar tus drivers de video y/o fuerza los gráficos AMD o Nvidia para ser usados al ejecutar Thrive."

msgid "OPEN_FOLDER"
msgstr "Abrir carpeta"

#, fuzzy
msgid "OPEN_FOSSIL_FOLDER"
msgstr "Abrir carpeta de registros"

msgid "OPEN_FOSSIL_IN_FREEBUILD_WARNING"
msgstr ""
"¿Estás seguro de empezar una nueva partida con la especie seleccionada?\n"
"Perderás cualquier progreso no guardado."

#, fuzzy
msgid "OPEN_GOD_TOOLS"
msgstr "Abrir URL de información"

msgid "OPEN_HELP_SCREEN"
msgstr "Abrir pantalla de ayuda"

msgid "OPEN_IN_FREEBUILD"
msgstr "Abrir en el modo libre"

msgid "OPEN_LOGS_FOLDER"
msgstr "Abrir carpeta de registros"

msgid "OPEN_MOD_URL"
msgstr "Abrir URL de información"

#, fuzzy
msgid "OPEN_ORGANELLES_PAGE"
msgstr "Abrir menu de orgánulos"

msgid "OPEN_ORGANELLE_MENU"
msgstr "Abrir menu de orgánulos"

#, fuzzy
msgid "OPEN_RESEARCH_SCREEN"
msgstr "Abrir pantalla de ayuda"

msgid "OPEN_SAVE_DIRECTORY"
msgstr "Abrir directorio de guardado"

#, fuzzy
msgid "OPEN_SCIENCE_MENU"
msgstr "Abrir el menú"

msgid "OPEN_SCREENSHOT_FOLDER"
msgstr "Abrir carpeta de capturas de pantalla"

msgid "OPEN_THE_MENU"
msgstr "Abrir el menú"

msgid "OPEN_TRANSLATION_SITE"
msgstr "Ayuda a traducir el juego"

msgid "OPERATION_PAUSED_DOT"
msgstr "Pausado."

msgid "OPPORTUNISM_EXPLANATION"
msgstr ""
"Los microbios oportunistas competirán con sus rivales por los nutrientes\n"
"y intentarán cazar a sus presas con toxinas si no las pueden fagocitar (comer).\n"
"Los microbios cautelosos no se pondrán en peligro para conseguir nutrientes."

msgid "OPPORTUNISTIC"
msgstr "Oportunista"

msgid "OPTIONS"
msgstr "Ajustes"

msgid "OPTIONS_BUTTON_TOOLTIP"
msgstr "Cambiar configuración"

msgid "ORGANELLES"
msgstr "Orgánulos"

#, fuzzy
msgid "ORGANELLES_BUTTON"
msgstr "Orgánulos"

#, fuzzy
msgid "ORGANELLES_WILL_BE_UNLOCKED_NEXT_GENERATION"
msgstr "(ADVERTENCIA: la fotosíntesis se vuelve mucho menos viable)"

#, fuzzy
msgid "ORGANELLE_AXON"
msgstr "Orgánulos"

#, fuzzy
msgid "ORGANELLE_AXON_DESCRIPTION"
msgstr "Ataca a otras células con esto."

#, fuzzy
msgid "ORGANELLE_CATEGORY_MACROSCOPIC"
msgstr "Multicelular avanzado"

#, fuzzy
msgid "ORGANELLE_CATEGORY_MULTICELLULAR"
msgstr "Multicelular avanzado"

#, fuzzy
msgid "ORGANELLE_GROWTH_ORDER_EXPLANATION"
msgstr "(Si es habilitado, limita la cantidad necesaria de compuestos; si no, solo los compuestos disponibles limitan la velocidad de crecimiento)"

#, fuzzy
msgid "ORGANELLE_MYOFIBRIL"
msgstr "Pilus predatorio"

#, fuzzy
msgid "ORGANELLE_MYOFIBRIL_DESCRIPTION"
msgstr "Ataca a otras células con esto."

msgid "ORGANELLE_PILUS"
msgstr "Pilus predatorio"

msgid "ORGANELLE_PILUS_DESCRIPTION"
msgstr "Ataca a otras células con esto."

msgid "ORGANELLE_PILUS_PROCESSES_DESCRIPTION"
msgstr "Puede usarse para atacar a otras células o para defenderse de sus toxinas."

#, fuzzy
msgid "ORGANELLE_PLURAL"
msgstr "Pilus predatorio"

#, fuzzy
msgid "ORGANELLE_SINGULAR"
msgstr "Pilus predatorio"

#, fuzzy
msgid "ORGANELLE_SUGGESTION_COLON"
msgstr "Orgánulos"

#, fuzzy
msgid "ORGANELLE_SUGGESTION_TOOLTIP"
msgstr "Cargar una partida guardada"

#, fuzzy
msgid "ORGANELLE_UNLOCKS_ENABLED"
msgstr ""
"Se ha detectado la instalación de mods, pero no hay mods habilitados.\n"
"\n"
"Los mods deben ser habilitados después de instalarlos. Visite el mod manager utilizando el botón \"mods\" en el menú de extras."

#, fuzzy
msgid "ORGANELLE_UNLOCKS_ENABLED_EXPLANATION"
msgstr "(ADVERTENCIA: la fotosíntesis se vuelve mucho menos viable)"

msgid "ORGANISM_STATISTICS"
msgstr "Estadísticas del Organismo"

msgid "OR_UNLOCK_CONDITION"
msgstr "o"

msgid "OSMOREGULATION"
msgstr "Osmorregulación"

msgid "OSMOREGULATION_COST"
msgstr "Costo de Osmorregulación"

msgid "OSMOREGULATION_COST_MULTIPLIER"
msgstr "Multiplicador de costo de osmorregulación"

msgid "OSMOREGULATION_COST_MULTIPLIER_EXPLANATION"
msgstr "(costo de la osmorregulación de la especie del jugador)"

#, fuzzy
msgid "OTHER_COMPOUNDS"
msgstr "Compuestos"

msgid "OUR_WIKI"
msgstr "nuestro Wiki"

#, fuzzy
msgid "OUTDATED_NOTICE"
msgstr "Sin iniciar."

msgid "OUTREACH_TEAM"
msgstr "Equipo de investigación"

msgid "OUTSIDE_CONTRIBUTORS"
msgstr "Colaboradores externos"

msgid "OVERWRITE_EXISTING_SAVE"
msgstr "Sobrescribir partida existente:"

msgid "OVERWRITE_EXISTING_SAVE_PROMPT"
msgstr "¿Deseas sobrescribir la partida existente?"

msgid "OVERWRITE_SPECIES_NAME_CONFIRMATION"
msgstr ""
"Ya existe una especie fosilizada con este nombre.\n"
"¿Estás seguro de que quieres sobreescribirla?"

msgid "OXYGEN"
msgstr "Oxígeno"

#, fuzzy
msgid "OXYGEN_INHIBITOR_SYNTHESIS"
msgstr "Síntesis de OxiToxi"

#, fuzzy
msgid "OXYGEN_RESISTANCE"
msgstr "Resistencia Tóxica"

#, fuzzy
msgid "OXYGEN_TOLERANCE_TOOLTIP"
msgstr ""
"Esta sección muestra el balance total (producción - consumo) por cada compuesto.\n"
"Por ejemplo, para hacer una célula vegetal el balance de glucosa tiene que ser positivo."

#, fuzzy
msgid "OXYTOXISOME_PROCESSES_DESCRIPTION"
msgstr "Convierte [thrive:compound type=\"atp\"][/thrive:compound] en [thrive:compound type=\"oxytoxy\"][/thrive:compound]. La tasa de conversión es proporcional a la concentración de [thrive:compound type=\"oxygen\"][/thrive:compound]. Puede liberar toxinas presionando [thrive:input]g_fire_toxin[/thrive:input]. Cuando la cantidad de [thrive:compound type=\"oxytoxy\"][/thrive:compound] este baja, disparar seguira siendo posible pero con un daño reducido."

msgid "OXYTOXY_NT"
msgstr "OxiToxi NT"

#, fuzzy
msgid "OXYTOXY_SYNTHESIS"
msgstr "Síntesis de OxiToxi"

msgid "PAGEDOWN"
msgstr "Retrasar página (Re Pág)"

msgid "PAGEUP"
msgstr "Avanzar Página (Av Pág)"

msgid "PAGE_BACK"
msgstr "Volver"

msgid "PAGE_FORWARD"
msgstr "Seguir"

msgid "PAGE_TITLE"
msgstr "Título de la página"

msgid "PAN_CAMERA_DOWN"
msgstr "Mover cámara abajo"

msgid "PAN_CAMERA_LEFT"
msgstr "Mover cámara a la izquierda"

msgid "PAN_CAMERA_RESET"
msgstr "Restablecer cámara"

msgid "PAN_CAMERA_RIGHT"
msgstr "Mover cámara a la derecha"

msgid "PAN_CAMERA_UP"
msgstr "Mover cámara hacia arriba"

msgid "PAST_DEVELOPERS"
msgstr "Desarrolladores anteriores"

#, fuzzy
msgid "PATCHES_NUMBER"
msgstr "{0} {1}"

#, fuzzy
msgid "PATCH_COLON"
msgstr "Mejor bioma:"

msgid "PATCH_EXTINCTION_BOX_TEXT"
msgstr ""
"Tu especie se ha extinguido en esta zona.\n"
"Pero este no es el final, ¡puedes elegir otra zona y continuar allí!"

msgid "PATCH_EXTINCTION_CAPITAL"
msgstr "EXTINCIÓN"

msgid "PATCH_MAP"
msgstr "Mapa de Regiones"

msgid "PATCH_MAP_NAVIGATION_TOOLTIP"
msgstr "Clickea, arrastra, y haz zoon para moverte"

msgid "PATCH_NAME"
msgstr "{0} {1}"

#, fuzzy
msgid "PATCH_NOTES_LAST_PLAYED_INFO"
msgstr "Título de la página"

#, fuzzy
msgid "PATCH_NOTES_LAST_PLAYED_INFO_PLURAL"
msgstr "La última vez que jugaste a Thrive fue {0}, desde entonces han habido {1} nuevos lanzamientos"

#, fuzzy
msgid "PATCH_NOTES_TITLE"
msgstr "Título de la página"

#, fuzzy
msgid "PATCH_NOTE_BULLET_POINT"
msgstr "— {0}"

#, fuzzy
msgid "PATCH_NOTE_CHANGES_HEADING"
msgstr "Cambios:"

#, fuzzy
msgid "PATCH_NOTE_LINK_VISIT_TEXT"
msgstr ""
"Tu especie se ha extinguido en esta zona.\n"
"Pero este no es el final, ¡puedes elegir otra zona y continuar allí!"

msgid "PATREON_TOOLTIP"
msgstr "Visita nuestro Patreon"

msgid "PATRONS"
msgstr "Patrocinadores"

msgid "PAUSED"
msgstr "PAUSA"

msgid "PAUSE_MENU_RESUME_TOOLTIP"
msgstr "Reanudar juego"

msgid "PAUSE_PROMPT"
msgstr "[center]Presiona [thrive:input]g_pause[/thrive:input] para reanudar[/center]"

msgid "PAUSE_TOOLTIP"
msgstr "Pausar el juego"

msgid "PCK_LOAD_FAILED"
msgstr "La carga del archivo ({0}) ha fallado"

msgid "PCK_LOAD_FAILED_DOES_NOT_EXIST"
msgstr "La carga del archivo pck ({0}) ha fallado porque el archivo no existe"

msgid "PEACEFUL"
msgstr "Pacífica"

#, fuzzy
msgid "PENDING_ENDOSYMBIOSIS_EXPLANATION"
msgstr "Estás usando Thrive en el Modo GLES2. No está probado y probablemente cause errores. Intenta actualizar tus drivers de video y/o fuerza los gráficos AMD o Nvidia para ser usados al ejecutar Thrive."

#, fuzzy
msgid "PENDING_ENDOSYMBIOSIS_TITLE"
msgstr "Terminación del proceso de Endosimbiosis en espera"

msgid "PERCENTAGE_VALUE"
msgstr "{0}%"

#, fuzzy
msgid "PERFECT_ADAPTATION_DESCRIPTION"
msgstr ""
"Permite efectos lumínicos en la interface (ej. luz intermitente del botón de edición).\n"
"\n"
"Si experimenta un bug (como la desaparición de una parte de los botones),\n"
"puede intentar deshabilitar este efecto y comprobar si el problema desaparece."

msgid "PERFORMANCE"
msgstr "Rendimiento"

msgid "PERFORM_UNBINDING"
msgstr "Realizar separación"

#, fuzzy
msgid "PER_SECOND_ABBREVIATION"
msgstr "{0} K"

msgid "PER_SECOND_SLASH"
msgstr "/segundo"

msgid "PHOSPHATE"
msgstr "Fosfato"

#, fuzzy
msgid "PHOSPHATES_COST"
msgstr "Fosfato"

#, fuzzy
msgid "PHOSPHATES_LEVELS"
msgstr "Fosfato"

msgid "PHOTOSYNTHESIS"
msgstr "Fotosíntesis"

msgid "PHYSICAL_CONDITIONS"
msgstr "Condiciones Físicas"

msgid "PHYSICAL_RESISTANCE"
msgstr "Resistencia Física"

msgid "PLACE_ORGANELLE"
msgstr "Colocar orgánulos"

msgid "PLANET"
msgstr "Planeta"

#, fuzzy
msgid "PLANET_CUSTOMIZER"
msgstr "En el puntero:"

#, fuzzy
msgid "PLANET_DETAILS_STRING"
msgstr ""
"Tipo de zona: {0}\n"
"Solo usar VCLC: {1}\n"
"Origen de la vida: {2}\n"
"Semilla aleatoria del planeta: {3}"

msgid "PLANET_RANDOM_SEED"
msgstr "Semilla de generación del Planeta"

#, fuzzy
msgid "PLANET_STATISTICS"
msgstr "Estadísticas"

#, fuzzy
msgid "PLAYER"
msgstr "Célula del jugador"

msgid "PLAYER_DEATH_POPULATION_PENALTY"
msgstr "Penalization de población por muerte del jugador"

msgid "PLAYER_DEATH_POPULATION_PENALTY_EXPLANATION"
msgstr "(Reducción en la población de la especie del jugador por cada muerte del mismo)"

msgid "PLAYER_DIED"
msgstr "El jugador murió"

msgid "PLAYER_DUPLICATE"
msgstr "Jugador duplicado"

msgid "PLAYER_EXTINCT"
msgstr "El jugador se extinguió"

#, fuzzy
msgid "PLAYER_RELATIVE_MOVEMENT"
msgstr "El jugador se extinguió"

#, fuzzy
msgid "PLAYER_RELATIVE_MOVEMENT_TOOLTIP"
msgstr "El jugador se extinguió"

msgid "PLAYER_REPRODUCED"
msgstr "El jugador se reprodujo"

msgid "PLAYER_SPEED"
msgstr ""
"Velocidad\n"
"del jugador"

#, fuzzy
msgid "PLAYSTATION_3"
msgstr "población:"

#, fuzzy
msgid "PLAYSTATION_4"
msgstr "población:"

#, fuzzy
msgid "PLAYSTATION_5"
msgstr "población:"

msgid "PLAY_INTRO_VIDEO"
msgstr "Reproducir vídeo introductorio"

msgid "PLAY_MICROBE_INTRO_ON_NEW_GAME"
msgstr "Reproducir cinemática de entrada del estadio de Microbio en nueva partida"

msgid "PLAY_WITH_CURRENT_SETTING"
msgstr "Jugar con la configuración actual"

msgid "POPULATION_CAPITAL"
msgstr "POBLACIÓN:"

msgid "POPULATION_COLON"
msgstr "Población Total:"

msgid "POPULATION_IN_PATCHES"
msgstr "Población en biomas:"

msgid "POPULATION_IN_PATCH_SHORT"
msgstr "{0} ({1})"

#, fuzzy
msgid "POSITION_NUMBER"
msgstr "Número ID"

msgid "PREDATION_FOOD_SOURCE"
msgstr "Depredación de {0}"

msgid "PREDICTION_DETAILS_OPEN_TOOLTIP"
msgstr "Ver información detallada sobre la predicción"

msgid "PRESSURE"
msgstr "Presión"

msgid "PRESSURE_SHORT"
msgstr "Pres."

#, fuzzy
msgid "PRESSURE_TOLERANCE_TOOLTIP"
msgstr "Volver al menú principal"

msgid "PRESS_KEY_DOT_DOT_DOT"
msgstr "Toca una tecla..."

msgid "PREVIEW_IMAGE_DOES_NOT_EXIST"
msgstr "No existe imagen de previsualización"

msgid "PREVIEW_IMAGE_IS_TOO_LARGE"
msgstr "El archivo de la imagen de previsualización es demasiado grande"

msgid "PREVIOUS_COLON"
msgstr "anterior:"

msgid "PROCESSING_LOADED_OBJECTS"
msgstr "Procesando objetos cargados"

msgid "PROCESS_ENVIRONMENT_SEPARATOR"
msgstr "@"

msgid "PROCESS_PANEL_TITLE"
msgstr "Procesos celulares"

#, fuzzy
msgid "PROCESS_SPEED_MODIFIER"
msgstr "Procesos celulares"

#, fuzzy
msgid "PROCESS_TOGGLE_TOOLTIP"
msgstr "Volver al menú principal"

msgid "PROGRAMMING_TEAM"
msgstr "Equipo de programación"

msgid "PROJECT_MANAGEMENT_TEAM"
msgstr "Equipo de gestión de proyectos"

msgid "PROTEINS"
msgstr "Proteínas"

msgid "PROTOPLASM"
msgstr "Protoplasma"

msgid "PULL_REQUESTS_PROGRAMMING"
msgstr "Pull Requests / programación"

#, fuzzy
msgid "QUADRILLION_ABBREVIATION"
msgstr "{0} mM"

msgid "QUICK_LOAD"
msgstr "Carga rápida"

msgid "QUICK_SAVE"
msgstr "Guardado rápido"

msgid "QUIT"
msgstr "Salir"

msgid "QUIT_BUTTON_TOOLTIP"
msgstr "Salir del juego"

msgid "QUIT_GAME_WARNING"
msgstr ""
"Seguro que quieres salir del juego?\n"
"Perderás todo el progreso que no hayas guardado."

#, fuzzy
msgid "RADIATION"
msgstr "Respiración Aeróbica"

#, fuzzy
msgid "RADIATION_LEVELS"
msgstr "Respiración Aeróbica"

#, fuzzy
msgid "RADIOACTIVE_CHUNK"
msgstr "Fragmento de Fosfato grande"

#, fuzzy
msgid "RADIOSYNTHESIS"
msgstr "Termosíntesis"

msgid "RANDOMIZE_SPECIES_NAME"
msgstr "Nombre de especies aleatorio"

msgid "RANDOM_SEED_TOOLTIP"
msgstr "El valor usado para generar el planeta, debe ser un numero positivo"

msgid "RAW"
msgstr "Bruto"

msgid "RAW_VALUE_COLON"
msgstr "Valor bruto:"

msgid "REACH_GENERATION_15_WITH_A_SPECIES"
msgstr "Alcanza la generación 15 con una única especie en dificultad normal o mayor"

msgid "REACH_GENERATION_15_WITH_A_SPECIES_PROGRESS"
msgstr "Alcanza la generación {0}/{1} con una única especie en dificultad normal o mayor"

#, fuzzy
msgid "REACH_MULTICELLULAR_STAGE"
msgstr "Etapa multicelular"

msgid "READING_SAVE_DATA"
msgstr "Leyendo datos de guardado"

msgid "READY"
msgstr "Listo"

msgid "RECOMMENDED_THRIVE_VERSION"
msgstr "Versión de Thrive recomendada:"

msgid "REDDIT_TOOLTIP"
msgstr "Visita nuestra página de Reddit"

msgid "REDO"
msgstr "Rehacer"

msgid "REDO_THE_LAST_ACTION"
msgstr "Rehacer la última acción"

msgid "REFRESH"
msgstr "Actualizar"

#, fuzzy
msgid "REGENERATE_BUTTON"
msgstr "Orgánulos"

#, fuzzy
msgid "REGIONS_NUMBER"
msgstr "Número ID"

#, fuzzy
msgid "RENDER_SCALE"
msgstr "Renderizardor en uso:"

msgid "REPORT"
msgstr "Reporte"

msgid "REPORT_BUG"
msgstr "Reportar un error"

msgid "REPRODUCED"
msgstr "reproducido"

msgid "REPRODUCTION"
msgstr "Reproducción"

msgid "REPRODUCTION_ASEXUAL"
msgstr "Asexual"

msgid "REPRODUCTION_BUDDING"
msgstr "Gemación"

#, fuzzy
msgid "REPRODUCTION_COMPOUNDS_MODE"
msgstr "Reproducción:"

#, fuzzy
msgid "REPRODUCTION_COMPOUNDS_MODE_EXPLANATION"
msgstr "(recibe compuestos del ambiente de forma pasiva sin tener que realizar acciones)"

#, fuzzy
msgid "REPRODUCTION_COMPOUND_HANDLING_TOOLTIP"
msgstr "Reproducción:"

msgid "REPRODUCTION_METHOD"
msgstr "Reproducción:"

msgid "REQUIRES_NUCLEUS"
msgstr "Requiere Núcleo"

#, fuzzy
msgid "RESEARCH"
msgstr "Buscar"

msgid "RESET"
msgstr "Restablecer"

#, fuzzy
msgid "RESET_ACHIEVEMENTS"
msgstr "para incrementar la velocidad de movimiento"

msgid "RESET_DEADZONES"
msgstr "Redefinir zona muerta"

msgid "RESET_DISMISSED_POPUPS"
msgstr "Reiniciar ventanas emergentes"

msgid "RESET_INPUTS_TO_DEFAULTS"
msgstr "¿Restablecer entradas a los valores por defecto?"

#, fuzzy
msgid "RESET_ITEM_ORDER_TO_DEFAULT"
msgstr "¿Restablecer entradas a los valores por defecto?"

msgid "RESET_KEYBINDINGS"
msgstr "Reiniciar teclas asociadas"

msgid "RESET_SETTINGS_TO_DEFAULTS"
msgstr "Predeterminado"

#, fuzzy
msgid "RESET_SHOWN_TUTORIALS"
msgstr "Mostrar tutoriales"

#, fuzzy
msgid "RESET_SHOWN_TUTORIALS_TOOLTIP"
msgstr "Exportar los datos de todos los mundos en formato de valores separados por comas (csv)"

msgid "RESET_TO_DEFAULTS"
msgstr "¿Volver a los ajustes predeterminados?"

msgid "RESISTANT_TO_BASIC_ENGULFMENT"
msgstr "Resistencia a ser engullido"

#, fuzzy
msgid "RESIZE_METABALL_TOOLTIP"
msgstr "Reanudar juego"

msgid "RESOLUTION"
msgstr "Resolución:"

msgid "RESOURCE_ABSORBTION_SPEED"
msgstr "Velocidad de Absorción de Recursos"

#, fuzzy
msgid "RESOURCE_AMOUNT_SHORT"
msgstr "Pres."

#, fuzzy
msgid "RESOURCE_ENERGY"
msgstr "Ver código fuente"

#, fuzzy
msgid "RESOURCE_FOOD"
msgstr "Ver código fuente"

#, fuzzy
msgid "RESOURCE_ROCK"
msgstr "Ver código fuente"

#, fuzzy
msgid "RESOURCE_WOOD"
msgstr "Ver código fuente"

msgid "RESPIRATION"
msgstr "Respiración Aeróbica"

msgid "RESPONSIVE"
msgstr "Reactiva"

msgid "RESTART_REQUIRED"
msgstr "Reinicio requerido"

msgid "RESUME"
msgstr "Reanudar"

msgid "RESUME_TOOLTIP"
msgstr "Reanudar juego"

msgid "RETURN_TO_MENU"
msgstr "Volver al Menú"

msgid "RETURN_TO_MENU_TOOLTIP"
msgstr "Volver al menú principal"

msgid "RETURN_TO_MENU_WARNING"
msgstr ""
"Estas seguro que quieres volver al menú principal?\n"
"Perderás todo el progreso que no hayas guardado."

#, fuzzy
msgid "REVEAL_ALL_PATCHES"
msgstr "Migró a:"

#, fuzzy
msgid "REVERT_TO_EDITOR"
msgstr "Salir del Editor"

#, fuzzy
msgid "REVERT_TO_EDITOR_EXPLANATION"
msgstr "(Si es habilitado, limita la cantidad necesaria de compuestos; si no, solo los compuestos disponibles limitan la velocidad de crecimiento)"

#, fuzzy
msgid "REVERT_TO_EDITOR_PROMPT"
msgstr "Mostrar más información"

msgid "REVOLUTIONARY_GAMES_SOCIAL_TOOLTIP"
msgstr "Visita los sitios web oficiales de Revolutionary Games"

msgid "RIGHT_ARROW"
msgstr "→"

msgid "RIGHT_MOUSE"
msgstr "Clic derecho"

msgid "RIGID"
msgstr "Rígida"

msgid "RIGIDITY_MEMBRANE_DESCRIPTION"
msgstr "Una membrana más rígida es más resistente al daño, pero hace más difícil el movimiento de la celula."

msgid "ROTATE_LEFT"
msgstr "Girar a la izquierda"

msgid "ROTATE_RIGHT"
msgstr "Girar a la derecha"

msgid "ROTATION_COLON"
msgstr "Rotación:"

msgid "RUN_AUTO_EVO_DURING_GAMEPLAY"
msgstr "Ejecutar auto-evo durante el juego"

msgid "RUN_ONE_STEP"
msgstr "Realiza un Paso"

msgid "RUN_RESULT_BY_SENDING_POPULATION"
msgstr "{0} al enviar {1} población desde región: {2}"

msgid "RUN_RESULT_GENE_CODE"
msgstr "Código Genético:"

msgid "RUN_RESULT_NICHE_FILL"
msgstr "surgió para llenar un nicho"

msgid "RUN_RESULT_SELECTION_PRESSURE_SPLIT"
msgstr "Surgieron debido a diferentes presiones de selección"

msgid "RUN_RESULT_SPLIT_FROM"
msgstr "separarse de {0}"

msgid "RUN_RESULT_SPLIT_OFF_TO"
msgstr "La població en algunas zonas se divide para formar nuevas especies {0}:"

#, fuzzy
msgid "RUN_X_WORLDS"
msgstr "Ejecutar {0} Mundos"

#, fuzzy
msgid "RUN_X_WORLDS_TOOLTIP"
msgstr "Únete a nuestro servidor de Discord"

msgid "RUSTICYANIN"
msgstr "Rusticianina"

#, fuzzy
msgid "RUSTICYANIN_DESCRIPTION"
msgstr "La Rusticianina es una proteína capaz de usar dióxido de carbono gaseoso y oxigeno para oxidar el hierro de un estado químico a otro. Este proceso, llamado Respiración Férrica, libera energía para la célula."

#, fuzzy
msgid "RUSTICYANIN_PROCESSES_DESCRIPTION"
msgstr "Convierte [thrive:compound type=\"iron\"][/thrive:compound] en [thrive:compound type=\"atp\"][/thrive:compound]. La velocidad de conversión es directamente proporcional a la concentración de [thrive:compound type=\"carbondioxide\"][/thrive:compound] y [thrive:compound type=\"oxygen\"][/thrive:compound]."

msgid "SAFE_MODE_EXPLANATION"
msgstr ""
"Thrive se ha iniciado en modo seguro debido a una error en el inicio del juego.\n"
"\n"
"Esto probablemente haya sido causado por un mod o por el reproductor de vídeo. Como precaución, se han deshabilitado los mods y la reproducción de vídeo. Seguirán desactivados hasta que Thrive sea reiniciado.\n"
"\n"
"Antes de reiniciar, por favor, inhabilita cualquier mod que pueda estar causando problemas o no sea compatible con esta versión de Thrive (puedes leer los registros del inicio para comprobar si un mod fue el origen del error).\n"
"Para problemas relacionados con el reproductor de vídeo, por favor, usa la opción del lanzador para desactivar los vídeos.\n"
"\n"
"Si no arreglas el problema que causa el error, necesitarás reiniciar y crashear Thrive multiples veces para volver al modo seguro."

msgid "SAFE_MODE_TITLE"
msgstr "Thrive iniciado en modo seguro"

msgid "SAVE"
msgstr "Guardar"

msgid "SAVE_AND_CONTINUE"
msgstr "Guardar y continuar"

msgid "SAVE_AUTOSAVE"
msgstr "Autoguardado"

#, fuzzy
msgid "SAVE_CHEATS_USED"
msgstr "Espacio usado:"

msgid "SAVE_DELETE_WARNING"
msgstr "Eliminar esta partida es irreversible, ¿estás seguro de querer eliminar {0} permanentemente?"

msgid "SAVE_ERROR_INCLUDE_JSON_DEBUG_NOTE"
msgstr "Al reportar un error de guardado por favor incluir [color=#3796e1][url={0}]{1}[/url][/color] desde de [color=#3796e1][url={2}]logs folder[/url][/color] pues es información critica para los desarrolladores de Thrive para averiguar cual fue el error de guardado. Sin ese Archivo, será extremadamente difícil diagnosticar y arreglar este problema."

#, fuzzy
msgid "SAVE_ERROR_TURN_ON_JSON_DEBUG_MODE"
msgstr "Modo de depuración JSON:"

msgid "SAVE_FAILED"
msgstr "Guardado fallido"

msgid "SAVE_GAME"
msgstr "Guardar Partida"

msgid "SAVE_GAME_BUTTON_TOOLTIP"
msgstr "Abre el menú para guardar partidas"

msgid "SAVE_HAS_DIFFERENT_VERSION"
msgstr "El archivo de guardado es de una versión diferente"

msgid "SAVE_HAS_DIFFERENT_VERSION_TEXT"
msgstr ""
"La versión de la partida guardada no corresponde a la versión del juego.\n"
"Por favor cargue la partida manualmente desde el menú."

msgid "SAVE_HAS_INVALID_GAME_STATE"
msgstr "La partida tiene un estado del juego inválido"

msgid "SAVE_INVALID"
msgstr "Inválido"

msgid "SAVE_IS_INVALID"
msgstr "La partida guardada es inválida"

msgid "SAVE_IS_UPGRADEABLE_DESCRIPTION"
msgstr ""
"El archivo de guardado seleccionado es de una versión previa de Thrive, pero puede ser actualizado.\n"
"Se creará una copia de seguridad antes de la actualización, si no ha sido creada previamente.\n"
"Si te saltas la actualización, se intentara cargar el archivo de guardado con normalidad.\n"
"¿Deseas intentar actualizar el archivo de guardado?"

msgid "SAVE_LOAD_ALREADY_LOADED_FREE_FAILURE"
msgstr ". No pudo liberar los recursos ya cargados: {0}"

msgid "SAVE_MANUAL"
msgstr "Guardado manual"

msgid "SAVE_QUICKSAVE"
msgstr "Guardado rápido"

msgid "SAVE_SPACE_USED"
msgstr "Espacio usado:"

msgid "SAVE_UPGRADE_FAILED"
msgstr "Guardado de la actualización del archivo fallido"

msgid "SAVE_UPGRADE_FAILED_DESCRIPTION"
msgstr "Actualizando el archivo de guardado especificado debido al siguiente error:"

msgid "SAVING_DATA_FAILED_DUE_TO"
msgstr "¡Guardado fallido! Ha ocurrido la excepción siguiente: {0}"

msgid "SAVING_DOT_DOT_DOT"
msgstr "Guardando..."

msgid "SAVING_FAILED_WITH_EXCEPTION"
msgstr "¡Error al guardar!  Ocurrió una excepción"

msgid "SAVING_NOT_POSSIBLE"
msgstr "No se pudo guardar debido a:"

msgid "SAVING_SUCCEEDED"
msgstr "Guardado con éxito"

msgid "SCALING_NONE"
msgstr "Ninguno"

msgid "SCALING_ON"
msgstr "Escalado"

msgid "SCALING_ON_INVERSE"
msgstr "Escalado inversamente"

#, fuzzy
msgid "SCREEN_EFFECT"
msgstr "Efectos externos:"

#, fuzzy
msgid "SCREEN_EFFECT_GAMEBOY"
msgstr "Efectos externos:"

#, fuzzy
msgid "SCREEN_EFFECT_GAMEBOY_COLOR"
msgstr "Efectos externos:"

msgid "SCREEN_EFFECT_GREYSCALE"
msgstr "Escala de grises"

#, fuzzy
msgid "SCREEN_EFFECT_NONE"
msgstr "Mostrar la barra de habilidades"

#, fuzzy
msgid "SCREEN_RELATIVE_MOVEMENT"
msgstr "para incrementar la velocidad de movimiento"

#, fuzzy
msgid "SCREEN_RELATIVE_MOVEMENT_TOOLTIP"
msgstr "para incrementar la velocidad de movimiento"

msgid "SCROLLLOCK"
msgstr "Bloq Despl"

msgid "SEARCH_DOT_DOT_DOT"
msgstr "Buscar..."

msgid "SEARCH_PLACEHOLDER"
msgstr "Buscar..."

msgid "SEARCH_RADIUS"
msgstr "Buscan en el radio:"

msgid "SEA_FLOOR"
msgstr "Relieve oceánico"

msgid "SECRETE_SLIME"
msgstr "Secretar mucílago"

#, fuzzy
msgid "SECRETE_SLIME_TOOLTIP"
msgstr "Secretar mucílago"

msgid "SEED_LABEL"
msgstr "Semilla del planeta: {0}"

#, fuzzy
msgid "SELECTED"
msgstr "Mods seleccionados:"

msgid "SELECTED_COLON"
msgstr "Selección:"

msgid "SELECTED_MOD"
msgstr "Mods seleccionados:"

msgid "SELECTED_SAVE_IS_INCOMPATIBLE_PROMPT"
msgstr "La partida seleccionada es incompatible"

msgid "SELECTED_SAVE_IS_INCOMPATIBLE_PROTOTYPE_PROMPT"
msgstr "La partida seleccionada es incompatible"

msgid "SELECTED_SAVE_IS_UPGRADEABLE_PROMPT"
msgstr "La partida seleccionada puede ser actualizada"

msgid "SELECT_A_GENERATION"
msgstr "Selecciona una generación"

msgid "SELECT_A_PATCH"
msgstr "Selecciona un bioma para mostrar los detalles aquí"

msgid "SELECT_A_SPECIES"
msgstr "Selecciona una especie"

#, fuzzy
msgid "SELECT_A_TECHNOLOGY"
msgstr "Selecciona un bioma para mostrar los detalles aquí"

msgid "SELECT_CELL_TYPE_FROM_EDITOR"
msgstr "Selecciona un tipo de célula en la pestaña de edición para modificar aquí"

msgid "SELECT_ENZYME"
msgstr "Seleciona Enzima:"

#, fuzzy
msgid "SELECT_MOVEMENT_MODE_TITLE"
msgstr "Thrive iniciado en modo seguro"

msgid "SELECT_OPTION"
msgstr "Selecciona una opción"

msgid "SELECT_PREVIEW_IMAGE"
msgstr "Seleccionar imagen de previsualización"

#, fuzzy
msgid "SELECT_SPACE_STRUCTURE_TITLE"
msgstr "Selecciona una estructura para colocar"

#, fuzzy
msgid "SELECT_STRUCTURE_POPUP_TITLE"
msgstr "Selecciona una estructura para colocar"

msgid "SELECT_TISSUE_TYPE_FROM_EDITOR"
msgstr "Selecciona un tipo de tejido en la pestaña de edición para modificar aquí"

#, fuzzy
msgid "SELECT_VACUOLE_COMPOUND_COLON"
msgstr "Selección:"

msgid "SEPTEMBER"
msgstr "Septiembre"

msgid "SESSILE"
msgstr "sésil"

msgid "SETTING_ONLY_APPLIES_TO_NEW_GAMES"
msgstr "Este valor solo se aplica a nuevos juegos empezados tras cambiar esta opción"

msgid "SFX_VOLUME"
msgstr "Volumen de efectos"

msgid "SHIFT"
msgstr "Shift"

#, fuzzy
msgid "SHOW_ALL_TUTORIALS"
msgstr "Mostrar tutoriales"

#, fuzzy
msgid "SHOW_ALL_TUTORIALS_TOOLTIP"
msgstr "Exportar los datos de todos los mundos en formato de valores separados por comas (csv)"

#, fuzzy
msgid "SHOW_DAMAGE_EFFECT"
msgstr "Los flagelos son grupos de fibras de proteínas en forma de látigo que se extienden desde la membrana de la célula. Usan ATP para propulsar a la célula en la dirección contraria a la que apuntan, efecto similar a la cola de un pez. Así pues, un flagelo del lado izquierdo, dará un impulso hacia la derecha."

msgid "SHOW_HELP"
msgstr "Mostrar ayuda"

#, fuzzy
msgid "SHOW_ITEM_COORDINATES"
msgstr ""
"Coordenadas de posición: {0}\n"
"Mirando a las coordenadas: {1}"

#, fuzzy
msgid "SHOW_MAP"
msgstr "Mostrar ayuda"

#, fuzzy
msgid "SHOW_NEW_PATCH_NOTES"
msgstr "{0} {1}"

#, fuzzy
msgid "SHOW_NEW_PATCH_NOTES_TOOLTIP"
msgstr "{0} {1}"

msgid "SHOW_TUTORIALS_IN_NEW_CURRENT_OPTION"
msgstr "Mostrar tutoriales (en la partida actual)"

msgid "SHOW_TUTORIALS_IN_NEW_GAMES_OPTION"
msgstr "Mostrar tutoriales (en nuevas partidas)"

#, fuzzy
msgid "SHOW_TUTORIALS_OPTION_TOOLTIP"
msgstr "Exportar los datos de todos los mundos en formato de valores separados por comas (csv)"

msgid "SHOW_UNSAVED_PROGRESS_WARNING"
msgstr "Mostrar aviso de progreso sin guardar"

msgid "SHOW_UNSAVED_PROGRESS_WARNING_TOOLTIP"
msgstr "Activa / Desactiva la advertencia de que perderás los datos no guardados si intentas salir del juego."

#, fuzzy
msgid "SHOW_WEB_NEWS_FEED"
msgstr "Mostrar noticias de Thrive (Descarga desde internet)"

#, fuzzy
msgid "SIDEROPHORE_ACTION_TOOLTIP"
msgstr "Visita nuestro Patreon"

msgid "SIGNALING_AGENT"
msgstr "Agente señalizador"

#, fuzzy
msgid "SIGNALING_AGENTS_ACTION_TOOLTIP"
msgstr "Los agentes de señalización permiten a las células crear sustancias químicas a las que otras células pueden reaccionar. Los productos químicos de señalización se pueden usar para atraer a otras células o advertirles sobre el peligro para que huyan."

msgid "SIGNALING_AGENT_DESCRIPTION"
msgstr "Los agentes de señalización permiten a las células crear sustancias químicas a las que otras células pueden reaccionar. Los productos químicos de señalización se pueden usar para atraer a otras células o advertirles sobre el peligro para que huyan."

msgid "SIGNALING_AGENT_PROCESSES_DESCRIPTION"
msgstr "Mantiene presionada la tecla [thrive:input]g_pack_commands[/thrive:input]  para abrir el menu de comandos y dar ordenes a otros miembros de tu especie."

msgid "SIGNAL_COMMAND_AGGRESSION"
msgstr "Vuélvete agresivo"

msgid "SIGNAL_COMMAND_FLEE"
msgstr "Huye"

msgid "SIGNAL_COMMAND_FOLLOW"
msgstr "Sígueme"

msgid "SIGNAL_COMMAND_NONE"
msgstr "Sin comando"

msgid "SIGNAL_COMMAND_TO_ME"
msgstr "Muévete hacía mí"

msgid "SIGNAL_TO_EMIT"
msgstr "Señal a emitir"

msgid "SILICA"
msgstr "Sílice"

msgid "SILICA_MEMBRANE_DESCRIPTION"
msgstr "Esta membrana tiene una dura pared de sílice. Puede resistir el daño muy bien, especialmente el daño físico. También requiere menos energía. No obstante, ralentiza a la célula drásticamente y absorbe recursos a una velocidad menor."

#, fuzzy
msgid "SIMULATION_CONFIG"
msgstr "Costo de Osmorregulación"

msgid "SIXTEEN_TIMES"
msgstr "16x"

msgid "SIZE_COLON"
msgstr "Tamaño:"

msgid "SLIDESHOW"
msgstr "Diapositiva"

msgid "SLIME_JET"
msgstr "Jet de Slime"

msgid "SLIME_JET_DESCRIPTION"
msgstr "Muchos organismos producen sustacias polisacáridas similares a un slime, y el mucílago es una de ellas. Mientras muchas especies utilizan slime para moverse, ciertos tipos de bacterias liberan estas sustacias a altas velocidades al moverse. Estas \"turbinas de slime\" actúan como motores de cohete, empujando a las células a mucha velocidad. El slime también es utilizado para inmovilizar depredadores, ya que estos son atrapados en una sustacia que solo puede ser navegada por organismos con \"turbinas de slime\"."

msgid "SLIME_JET_PROCESSES_DESCRIPTION"
msgstr "Transforma [thrive:compound type=\"glucose\"][/thrive:compound] en [thrive:compound type=\"mucilage\"][/thrive:compound]. Aprete [thrive:input]g_secrete_slime[/thrive:input] para liberar el [thrive:compound type=\"mucilage\"][/thrive:compound] guardado, aumentando la velocidad de esta célula y haciendo más lentos a los depredadores."

msgid "SMALL_IRON_CHUNK"
msgstr "Fragmento de hierro pequeño"

#, fuzzy
msgid "SMALL_PHOSPHATE_CHUNK"
msgstr "Fragmento de hierro pequeño"

#, fuzzy
msgid "SMALL_SULFUR_CHUNK"
msgstr "Fragmento de hierro pequeño"

msgid "SNOWFLAKE"
msgstr "Copo de nieve"

#, fuzzy
msgid "SOCIETY_STAGE"
msgstr "Etapa de microbio"

msgid "SOUND"
msgstr "Sonido"

msgid "SOUND_TEAM"
msgstr "Equipo de sonido"

msgid "SOUND_TEAM_LEAD"
msgstr "Líder del equipo de sonido"

msgid "SOUND_TEAM_LEADS"
msgstr "Líderes del equipo de sonido"

msgid "SPACE"
msgstr "Espacio"

#, fuzzy
msgid "SPACE_STAGE"
msgstr "Etapa de microbio"

#, fuzzy
msgid "SPACE_STRUCTURE_HAS_RESOURCES"
msgstr "Los materiales necesarios para la construcción han sido depositados"

#, fuzzy
msgid "SPACE_STRUCTURE_NO_EXTRA_DESCRIPTION"
msgstr "Construyendo: {0}"

#, fuzzy
msgid "SPACE_STRUCTURE_WAITING_CONSTRUCTION"
msgstr "Construyendo: {0}"

msgid "SPAWN_AMMONIA"
msgstr "Crear amoníaco"

msgid "SPAWN_ENEMY"
msgstr "Enemigo aparecido"

msgid "SPAWN_ENEMY_CHEAT_FAIL"
msgstr "No puedes usar el comando ya que el medio actual no contiene especies enemigas"

msgid "SPAWN_GLUCOSE"
msgstr "Crear glucosa"

msgid "SPAWN_PHOSPHATES"
msgstr "Crear fosfato"

msgid "SPECIAL_MOUSE_1"
msgstr "Botón especial de mouse 1"

msgid "SPECIAL_MOUSE_2"
msgstr "Botón especial de mouse 2"

msgid "SPECIES"
msgstr "Especies"

msgid "SPECIES_COLON"
msgstr "Especies:"

msgid "SPECIES_DETAIL_TEXT"
msgstr ""
"[b]Especies[/b]\n"
"  {0}:{1}\n"
"[b]Generaciones[/b]\n"
"  {2}\n"
"[b]Población[/b]\n"
"  {3}\n"
"[b]Color[/b]\n"
"  #{4}\n"
"[b]Comportamiento[/b]\n"
"  {5}"

msgid "SPECIES_HAS_A_MUTATION"
msgstr "ha mutado"

msgid "SPECIES_LIST"
msgstr "Especies presentes"

#, fuzzy
msgid "SPECIES_MEMBER_IMPACT_ON_POP"
msgstr "El nombre la especie es demasiado largo!"

#, fuzzy
msgid "SPECIES_MEMBER_IMPACT_ON_POPULATION_EXPLANATION"
msgstr "(Costo de orgánulos, membranas, y otros objetos en el editor)"

msgid "SPECIES_NAME_DOT_DOT_DOT"
msgstr "Nombre de la especie..."

msgid "SPECIES_NAME_TOO_LONG_POPUP"
msgstr "El nombre la especie es demasiado largo!"

msgid "SPECIES_POPULATION"
msgstr "Población de las Especies"

msgid "SPECIES_PRESENT"
msgstr "Especies Presentes"

#, fuzzy
msgid "SPECIES_TO_FIND"
msgstr "Especies:"

msgid "SPECIES_WITH_POPULATION"
msgstr "{0} con población: {1}"

msgid "SPEED"
msgstr "Velocidad"

msgid "SPEED_COLON"
msgstr "Velocidad:"

msgid "SPREAD_TO_PATCHES"
msgstr "Migró a:"

#, fuzzy
msgid "SPRINT"
msgstr "Imprimir pantalla"

#, fuzzy
msgid "SPRINT_ACTION_TOOLTIP"
msgstr "Visita nuestro Patreon"

msgid "STAGE_MENU_BUTTON_TOOLTIP"
msgstr "Menú de pausa"

#, fuzzy
msgid "START"
msgstr "Comenzando"

msgid "STARTING"
msgstr "Comenzando"

msgid "START_CALIBRATION"
msgstr "Iniciar calibración"

msgid "START_GAME"
msgstr "Empezar partida"

#, fuzzy
msgid "START_RESEARCH"
msgstr "Reinicio requerido"

msgid "STATISTICS"
msgstr "Estadísticas"

#, fuzzy
msgid "STAT_ATP_PRODUCTION_REDUCTION"
msgstr "¡PRODUCCIÓN DE ATP DEMASIADO BAJA!"

#, fuzzy
msgid "STAT_BASE_MOVEMENT_REDUCTION"
msgstr "Movimiento Base"

msgid "STAT_DAMAGE"
msgstr "Daño"

msgid "STAT_DAMAGE_PER_OXYGEN"
msgstr "Escala el daño dependiendo el uso Oxígeno por Organelo"

msgid "STEAM_CLIENT_INIT_FAILED"
msgstr "Error en la inicialización de la biblioteca de cliente de Steam"

msgid "STEAM_ERROR_ACCOUNT_DOES_NOT_OWN_PRODUCT"
msgstr "Tu cuenta Steam no cuenta con una licencia de Thrive"

msgid "STEAM_ERROR_ACCOUNT_READ_ONLY"
msgstr "Tu cuenta Steam actualmente solo se encuentra en modo lectura debido a un cambio reciente de la misma"

msgid "STEAM_ERROR_ALREADY_UPLOADED"
msgstr "Parece que intentas volver a cargar un archivo, por favor actualiza la página"

msgid "STEAM_ERROR_BANNED"
msgstr "Tu cuenta de Steam está vetada de la carga de contenidos"

msgid "STEAM_ERROR_CLOUD_LIMIT_EXCEEDED"
msgstr "¡UPS! parece que has excedido el almacenamiento máximo en la nube de Steam o el tamaño límite del fichero"

msgid "STEAM_ERROR_DUPLICATE_NAME"
msgstr "Error: Steam comunica que el nombre está duplicado"

msgid "STEAM_ERROR_FILE_NOT_FOUND"
msgstr "No se ha encontrado el archivo"

msgid "STEAM_ERROR_INSUFFICIENT_PRIVILEGE"
msgstr "Tu cuenta Steam actualmente tiene restringida la carga de contenido. Por favor, contacta con el servicio de soporte de la plataforma."

msgid "STEAM_ERROR_INVALID_PARAMETER"
msgstr "Parámetro inválido enviado a Steam"

msgid "STEAM_ERROR_LOCKING_FAILED"
msgstr "Steam ha fallado en adquirir un bloqueo UGC"

msgid "STEAM_ERROR_NOT_LOGGED_IN"
msgstr "No ha iniciado sesión en Steam"

msgid "STEAM_ERROR_TIMEOUT"
msgstr "La tiempo de conexión con Steam ha expirado. Por favor, vuelve a intentarlo"

msgid "STEAM_ERROR_UNAVAILABLE"
msgstr "¡UPS!, parece que Steam no se encuentra disponible en este momento. Por favor, inténtalo de nuevo"

msgid "STEAM_ERROR_UNKNOWN"
msgstr "Se ha producido un error desconocido de Steam"

#, fuzzy
msgid "STEAM_INIT_FAILED"
msgstr "Error en la inicialización de la biblioteca de cliente de Steam"

#, fuzzy
msgid "STEAM_INIT_FAILED_DESCRIPTION"
msgstr "Actualizando el archivo de guardado especificado debido al siguiente error:"

msgid "STEAM_TOOLTIP"
msgstr "Visita nuestra página de Steam"

msgid "STEM_CELL_NAME"
msgstr "Tallo"

msgid "STOP"
msgstr "Detener"

msgid "STORAGE"
msgstr "Almacenamiento"

msgid "STORAGE_COLON"
msgstr "Almacenamiento:"

#, fuzzy
msgid "STORAGE_STATISTICS_SECONDS_OF_COMPOUND"
msgstr "Segundos de"

msgid "STORE_LOGGED_IN_AS"
msgstr "Conectado como: {0}"

#, fuzzy
msgid "STRAIN_BAR_TOOLTIP"
msgstr "Visita nuestro Patreon"

msgid "STRAIN_BAR_VISIBILITY"
msgstr "Visibilidad de la barra de fatiga"

#, fuzzy
msgid "STRATEGY_STAGES"
msgstr "Etapa de microbio"

msgid "STRICT_NICHE_COMPETITION"
msgstr "Competencia restringida (las diferencia físicas son exageradas)"

msgid "STRUCTURAL"
msgstr "Estructural"

msgid "STRUCTURE"
msgstr "Estructura"

#, fuzzy
msgid "STRUCTURE_ASCENSION_GATE"
msgstr "Centro de sociedad"

#, fuzzy
msgid "STRUCTURE_DYSON_SWARM"
msgstr "Centro de sociedad"

#, fuzzy
msgid "STRUCTURE_HAS_REQUIRED_RESOURCES_TO_BUILD"
msgstr "Los materiales necesarios para la construcción han sido depositados"

msgid "STRUCTURE_HUNTER_GATHERER_LODGE"
msgstr "Choza de Cazadores-Recolectores"

#, fuzzy
msgid "STRUCTURE_IN_PROGRESS_CONSTRUCTION"
msgstr "Construyendo: {0}"

#, fuzzy
msgid "STRUCTURE_REQUIRED_RESOURCES_TO_FINISH"
msgstr "Materiales necesarios para poder terminar la construcción: {0}"

#, fuzzy
msgid "STRUCTURE_SELECTION_MENU_ENTRY"
msgstr "{0} (Coste inicial: {1}, total: {2})"

#, fuzzy
msgid "STRUCTURE_SELECTION_MENU_ENTRY_NOT_ENOUGH_RESOURCES"
msgstr "{0} (NO ES SUFICIENTE PARA EMPEZAR: {1}, total: {2})"

#, fuzzy
msgid "STRUCTURE_SOCIETY_CENTER"
msgstr "Centro de sociedad"

#, fuzzy
msgid "STRUCTURE_STEAM_POWERED_FACTORY"
msgstr "Centro de sociedad"

msgid "SUCCESSFULLY_PERFORM_ENDOSYMBIOSIS"
msgstr "Logra realizar una Endosimbiosis"

msgid "SUCCESSFUL_KILL"
msgstr "Caza exitosa"

msgid "SUCCESSFUL_SCAVENGE"
msgstr "Búsqueda de recursos exitosa"

msgid "SUCCESS_BUT_MISSING_ID"
msgstr "El resultado indicó éxito pero no se devolvió ninguna ID"

msgid "SUICIDE_BUTTON_TOOLTIP"
msgstr "Suicidarse"

msgid "SUNLIGHT"
msgstr "Luz solar"

msgid "SUPPORTER_PATRONS"
msgstr "Colaboradores"

msgid "SURVIVAL_TITLE"
msgstr "Supervivencia"

#, fuzzy
msgid "SURVIVE_WITH_A_NUCLEUS"
msgstr "Requiere Núcleo"

msgid "SWITCH_TO_FRONT_CAMERA"
msgstr "Cambia a cámara frontal"

msgid "SWITCH_TO_RIGHT_CAMERA"
msgstr "Cambia a camera de perfil derecho"

msgid "SWITCH_TO_TOP_CAMERA"
msgstr "Cambia a camera desde arriba"

msgid "SYSREQ"
msgstr "SysRq"

#, fuzzy
msgid "TAB_CHANGE_BLOCKED_WHILE_ACTION_IN_PROGRESS"
msgstr "Acción bloqueada mientras otra está en progreso"

msgid "TAB_SECONDARY_SWITCH_LEFT"
msgstr ""

msgid "TAB_SECONDARY_SWITCH_RIGHT"
msgstr ""

#, fuzzy
msgid "TAB_SWITCH_LEFT"
msgstr "Girar a la izquierda"

#, fuzzy
msgid "TAB_SWITCH_RIGHT"
msgstr "Girar a la derecha"

msgid "TAGS_IS_WHITESPACE"
msgstr "No se ha indicado ninguna etiqueta"

msgid "TAKE_SCREENSHOT"
msgstr "Tomar una captura de pantalla"

#, fuzzy
msgid "TARGET_TYPE_COLON"
msgstr "Tipo:"

#, fuzzy
msgid "TASTE_THE_SUN"
msgstr "Hilos actuales:"

#, fuzzy
msgid "TASTY_RADIATION"
msgstr "Respiración Aeróbica"

#, fuzzy
msgid "TECHNOLOGY_ASCENSION"
msgstr "Construyendo centro de sociedad"

msgid "TECHNOLOGY_HUNTER_GATHERING"
msgstr "Caza-Recolección"

#, fuzzy
msgid "TECHNOLOGY_LEVEL_ADVANCED_SPACE"
msgstr "Tecnología desbloqueada: {0}"

#, fuzzy
msgid "TECHNOLOGY_LEVEL_INDUSTRIAL"
msgstr "Tecnología desbloqueada: {0}"

#, fuzzy
msgid "TECHNOLOGY_LEVEL_PRE_SOCIETY"
msgstr "Construyendo centro de sociedad"

#, fuzzy
msgid "TECHNOLOGY_LEVEL_PRIMITIVE"
msgstr "Tecnología desbloqueada: {0}"

#, fuzzy
msgid "TECHNOLOGY_LEVEL_SCIFI"
msgstr "Herramientas simples de piedra"

#, fuzzy
msgid "TECHNOLOGY_LEVEL_SPACE_AGE"
msgstr "Construyendo centro de sociedad"

#, fuzzy
msgid "TECHNOLOGY_REQUIRED_LEVEL"
msgstr "Construyendo centro de sociedad"

#, fuzzy
msgid "TECHNOLOGY_ROCKETRY"
msgstr "Construyendo centro de sociedad"

#, fuzzy
msgid "TECHNOLOGY_SIMPLE_STONE_TOOLS"
msgstr "Herramientas simples de piedra"

#, fuzzy
msgid "TECHNOLOGY_SOCIETY_CENTER"
msgstr "Construyendo centro de sociedad"

#, fuzzy
msgid "TECHNOLOGY_STEAM_POWER"
msgstr "Construyendo centro de sociedad"

#, fuzzy
msgid "TECHNOLOGY_UNLOCKED_NOTICE"
msgstr "Tecnología desbloqueada: {0}"

msgid "TEMPERATURE"
msgstr "Temperatura"

msgid "TEMPERATURE_SHORT"
msgstr "Temp."

#, fuzzy
msgid "TEMPERATURE_TOLERANCE_TOOLTIP"
msgstr "Visita nuestro Patreon"

msgid "TESTING_TEAM"
msgstr "Equipo de testeo"

#, fuzzy
msgid "THANKS_FOR_BUYING_THRIVE_2"
msgstr ""
"¡Gracias por jugar!\n"
"\n"
"Si te gustó el juego, cuéntale a tus amigos sobre nosotros."

msgid "THANKS_FOR_PLAYING"
msgstr ""
"¡Gracias por jugar!\n"
"\n"
"Si te gustó el juego, cuéntale a tus amigos sobre nosotros."

#, fuzzy
msgid "THANK_YOU_TITLE"
msgstr "¡HAS PROSPERADO!"

msgid "THEORY_TEAM"
msgstr "Equipo de teoria"

msgid "THERMOPLAST"
msgstr "Termoplasto"

#, fuzzy
msgid "THERMOPLAST_DESCRIPTION"
msgstr "El Termoplasto es una estructura de doble membrana que contiene pigmentos termosensibles apilados en sacos membranosos. Es una procariota asimilada para uso de su anfitrión eucariota. Los pigmentos en el Termoplasto usan las diferencias de energía térmica en el ambiente para producir energía en un proceso llamado Termosíntesis. La producción de glucosa dependerá de la concentración de dióxido de carbono y temperatura."

#, fuzzy
msgid "THERMOPLAST_PROCESSES_DESCRIPTION"
msgstr "Produce [thrive:compound type=\"glucose\"][/thrive:compound]. La tasa de producción escala con la concentración de [thrive:compound type=\"carbondioxide\"][/thrive:compound] y la temperatura."

msgid "THERMOSYNTHASE"
msgstr "Termosintasa"

#, fuzzy
msgid "THERMOSYNTHASE_DESCRIPTION"
msgstr "El Termoplasto es una estructura de doble membrana que contiene pigmentos termosensibles apilados en sacos membranosos. Es una procariota asimilada para uso de su anfitrión eucariota. Los pigmentos en el Termoplasto usan las diferencias de energía térmica en el ambiente para producir [thrive:compound type=\"atp\"]ATP[/thrive:compound] en un proceso llamado [b]Termosíntesis[/b]. La producción de glucosa dependerá de la concentración de dióxido de carbono y [thrive:compound type=\"temperature\"]temperatura[/thrive:compound]."

#, fuzzy
msgid "THERMOSYNTHASE_PROCESSES_DESCRIPTION"
msgstr "Produce [thrive:compound type=\"glucose\"][/thrive:compound]. La tasa de producción escala con la concentración de [thrive:compound type=\"carbondioxide\"][/thrive:compound] y la temperatura."

msgid "THERMOSYNTHESIS"
msgstr "Termosíntesis"

msgid "THE_DISTURBANCE"
msgstr "La Perturbación"

#, fuzzy
msgid "THE_EDITOR"
msgstr "Salir del Editor"

#, fuzzy
msgid "THE_PATCH_MAP_BUTTON"
msgstr "Mapa de Regiones"

#, fuzzy
msgid "THE_WORLD_TITLE"
msgstr "Mundo"

msgid "THIS_IS_LOCAL_MOD"
msgstr "Este mod fue instalado localmente"

msgid "THIS_IS_WORKSHOP_MOD"
msgstr "Este mod fue descargado desde el Workshop de Steam"

msgid "THREADS"
msgstr "Hilos:"

msgid "THRIVEOPEDIA"
msgstr "Thrivepedia"

msgid "THRIVEOPEDIA_CURRENT_WORLD_PAGE_TITLE"
msgstr "Mundo actual"

msgid "THRIVEOPEDIA_EVOLUTIONARY_TREE_PAGE_TITLE"
msgstr "Árbol de evolución"

msgid "THRIVEOPEDIA_HINT_IN_GAME"
msgstr "Abrir Thrivepedia"

msgid "THRIVEOPEDIA_HOME_INFO"
msgstr ""
"La Thrivepedia es el centro de información central de Thrive. Aquí encontrarás respuestas a cualquier duda que tengas sobre el juego, tu mundo actual, o el desarrollo de Thrive.\n"
"\n"
"Por ahora la Thrivepedia es relativamente simple, pero ya puedes explorar varias páginas usando el árbol de páginas y los botones de navegación. Ten en cuenta que las páginas relacionadas a una partida específica en progreso solo se podrán acceder cuando la Thrivepedia se abra desde el menú de pausa del juego.\n"
"\n"
"Puedes encontrar más información sobre el juego en estas páginas web:\n"
"\n"
"[color=#3796e1][url=https://revolutionarygamesstudio.com/]Página oficial[/url][/color]\n"
"[color=#3796e1][url=https://wiki.revolutionarygamesstudio.com/wiki/Main_Page]Wiki de desarrollo[/url][/color]\n"
"[color=#3796e1][url=https://thrive.fandom.com/wiki/Thrive_Wiki]Wiki de la comunidad[/url][/color]"

msgid "THRIVEOPEDIA_HOME_PAGE_TITLE"
msgstr "Inicio"

msgid "THRIVEOPEDIA_MUSEUM_PAGE_TITLE"
msgstr "Museo"

msgid "THRIVEOPEDIA_PATCH_MAP_PAGE_TITLE"
msgstr "Zona"

msgid "THRIVE_LICENSES"
msgstr "Licencias de Thrive"

#, fuzzy
msgid "THRIVIN_ACHIEVEMENT"
msgstr "Movimiento Base"

msgid "THYLAKOIDS"
msgstr "Tilacoides"

msgid "THYLAKOIDS_DESCRIPTION"
msgstr "Los Tilacoides son aglomeraciones de proteínas y pigmentos fotosensibles. Estos pigmentos usan la energía de la [thrive:compound type=\"sunlight\"][/thrive:compound] para producir [thrive:compound type=\"glucose\"][/thrive:compound] consumiendo agua y [thrive:compound type=\"carbondioxide\"][/thrive:compound] gaseoso en un proceso llamado [b]fotosíntesis[/b]. Los pigmentos también son lo que le dan su distintivo color. La eficiencia de su producción de [thrive:compound type=\"glucose\"][/thrive:compound] escala con la concentración de [thrive:compound type=\"carbondioxide\"][/thrive:compound] y la intensidad de la [thrive:compound type=\"sunlight\"][/thrive:compound]. Como los tilacoides están directamente suspendidos en el citoplasma, este realiza la [b]glucólisis[/b]."

msgid "TIDEPOOL"
msgstr "Poza de Marea"

msgid "TIMELINE"
msgstr "Línea de tiempo"

msgid "TIMELINE_GLOBAL_FILTER_TOOLTIP"
msgstr "Mostrar eventos globales"

msgid "TIMELINE_LOCAL_FILTER_TOOLTIP"
msgstr "Mostrar eventos locales"

msgid "TIMELINE_NICHE_FILL"
msgstr "[b][u]{0}[/u][/b] se separó de [b][u]{1}[/u][/b] como una nueva especie para llenar un nicho"

#, fuzzy
msgid "TIMELINE_PLAYER_MIGRATED"
msgstr "Parte de la población de [b][u]{0}[/u][/b] ha inmigrado desde {1}"

#, fuzzy
msgid "TIMELINE_PLAYER_MIGRATED_TO"
msgstr "Parte de la población de [b][u]{0}[/u][/b] ha inmigrado desde {1}"

msgid "TIMELINE_SELECTION_PRESSURE_SPLIT"
msgstr "[b][u]{0}[/u][/b] surgió desde [b][u]{1}[/u][/b] como una nueva especie debido a presiones evolutivas diferentes"

#, fuzzy
msgid "TIMELINE_SPECIES_BECAME_MULTICELLULAR"
msgstr ""
"Consigue glucosa (nubes blancas) al moverte hacia ella.\n"
"Tu célula necesita glucosa para producir energía, y por lo tanto, sobrevivir.\n"
"Sigue la línea desde tu célula hacia la glucosa."

msgid "TIMELINE_SPECIES_EXTINCT"
msgstr "¡[b][u]{0}[/u][/b] se ha extinguido!"

msgid "TIMELINE_SPECIES_EXTINCT_LOCAL"
msgstr "[b][u]{0}[/u][/b] ha desaparecido de este bioma"

#, fuzzy
msgid "TIMELINE_SPECIES_FOLLOWED"
msgstr "¡[b][u]{0}[/u][/b] se ha extinguido!"

msgid "TIMELINE_SPECIES_MIGRATED_FROM"
msgstr "Parte de la población de [b][u]{0}[/u][/b] ha inmigrado a este bioma desde {1}"

msgid "TIMELINE_SPECIES_MIGRATED_TO"
msgstr "Parte de la población de [b][u]{0}[/u][/b] ha inmigrado desde {1}"

msgid "TIMELINE_SPECIES_POPULATION_DECREASE"
msgstr "La población de [b][u]{0}[/u][/b] ha decrecido a {1}"

msgid "TIMELINE_SPECIES_POPULATION_INCREASE"
msgstr "La población de [b][u]{0}[/u][/b] ha incrementado a {1}"

msgid "TIME_INDICATOR_TOOLTIP"
msgstr "Tiempo transcurrido: {0:#,#} años"

msgid "TIME_OF_DAY"
msgstr "Tiempo"

msgid "TITLE_COLON"
msgstr "Título:"

msgid "TOGGLE_BINDING"
msgstr "Alternar unión"

#, fuzzy
msgid "TOGGLE_BINDING_TOOLTIP"
msgstr "Alternar unión"

msgid "TOGGLE_DEBUG_PANEL"
msgstr "Activa el panel de depuración"

msgid "TOGGLE_ENGULF"
msgstr "Alternar engullir"

#, fuzzy
msgid "TOGGLE_ENGULF_TOOLTIP"
msgstr "Alternar engullir"

#, fuzzy
msgid "TOGGLE_FAST_MODE"
msgstr "Pausa"

msgid "TOGGLE_FPS"
msgstr "Activar monitor FPS"

msgid "TOGGLE_FULLSCREEN"
msgstr "Pantalla Completa"

#, fuzzy
msgid "TOGGLE_HEAT_VIEW_TOOLTIP"
msgstr "Alternar engullir"

msgid "TOGGLE_HUD_HIDE"
msgstr "Activar HUD"

#, fuzzy
msgid "TOGGLE_INVENTORY"
msgstr "Alternar unión"

msgid "TOGGLE_METRICS"
msgstr "Activar monitor FPS"

#, fuzzy
msgid "TOGGLE_MUCOCYST_DEFENCE"
msgstr "Pantalla Completa"

msgid "TOGGLE_NAVIGATION_TREE"
msgstr "Activar/desactivar árbol de navegación"

msgid "TOGGLE_PAUSE"
msgstr "Pausa"

msgid "TOGGLE_UNBINDING"
msgstr "Alternar separación"

msgid "TOLERANCES_TOO_HIGH_PRESSURE"
msgstr "La presión preferida es mayor por {0}"

msgid "TOLERANCES_TOO_HIGH_TEMPERATURE"
msgstr "La temperatura preferida es mayor por {0}"

msgid "TOLERANCES_TOO_LOW_OXYGEN_PROTECTION"
msgstr "Protección contra el Oxígeno es muy baja, debe ser {0}% o mayor"

#, fuzzy
msgid "TOLERANCES_TOO_LOW_PRESSURE"
msgstr "Presión de Nube de compuestos"

msgid "TOLERANCES_TOO_LOW_TEMPERATURE"
msgstr "La temperatura preferida es menor por {0}"

#, fuzzy
msgid "TOLERANCES_TOO_LOW_UV_PROTECTION"
msgstr "{0}: +{1} ATP"

msgid "TOLERANCES_UNSUITABLE_DEBUFFS"
msgstr "No adaptado a las condiciones ambientales actuales. Coste de Osmoregulación {0} %, velocidad de bioprocesamiento {1}%, salud {2} %"

#, fuzzy
msgid "TOLERANCE_DETAIL_TEXT"
msgstr ""
"[b]Especies[/b]\n"
"  {0}:{1}\n"
"[b]Generaciones[/b]\n"
"  {2}\n"
"[b]Población[/b]\n"
"  {3}\n"
"[b]Color[/b]\n"
"  #{4}\n"
"[b]Comportamiento[/b]\n"
"  {5}"

#, fuzzy
msgid "TOLERANCE_FROM_ORGANELLES_TOOLTIP"
msgstr ""
"Esta sección muestra el balance total de ATP (energía) de la célula actual.\n"
"Para sobrevivir el balance debe ser positivo. En el caso de las células sésiles, pueden considerar que el balance es positivo si se excluye el movimiento.\n"
"El desplegable que aparece a continuación puede utilizarse para comprobar qué ocurriría si la célula no dispusiera de algún recurso con el que fabricar ATP.\n"
"Por ejemplo, algunas células solo pueden mantener un balance de ATP positivo cuando tienen múltiplos tipos de compuestos con los que fabricar ATP a la vez.\n"
"Es más difícil jugar con ese tipo de células, dado que requieren tener varios tipos de compuestos almacenados a la vez para sobrevivir."

msgid "TOLERANCE_RANGE_LABEL"
msgstr "Flexibilidad:"

msgid "TOOLS"
msgstr "Herramientas"

#, fuzzy
msgid "TOOL_HAND_AXE"
msgstr "Hacha de mano"

msgid "TOO_MANY_RECENT_VERSIONS_TO_SHOW"
msgstr "No se muestran todas las versiones recientes ya que son demasiadas"

#, fuzzy
msgid "TOTAL"
msgstr "Partidas guardadas:"

#, fuzzy
msgid "TOTAL_GATHERED_ENERGY_COLON"
msgstr "Estado:"

msgid "TOTAL_SAVES"
msgstr "Partidas guardadas:"

#, fuzzy
msgid "TOTAL_VALUE"
msgstr "Partidas guardadas:"

msgid "TOXIN_CHANNEL_INHIBITOR"
msgstr "Inhibidor de canales"

#, fuzzy
msgid "TOXIN_CHANNEL_INHIBITOR_DESCRIPTION"
msgstr "La vacuola de toxinas es una vacuola modificada específicamente para la producción, secreción y almacenamiento de toxinas. Más vacuolas de toxinas incrementan la velocidad a la que se pueden disparar las toxinas."

#, fuzzy
msgid "TOXIN_COMPOUND"
msgstr "Compuestos"

#, fuzzy
msgid "TOXIN_CYTOTOXIN"
msgstr "Ciertas opciones serán deshabilitadas si \"Solo usar VCLC\" está activado"

#, fuzzy
msgid "TOXIN_CYTOTOXIN_DESCRIPTION"
msgstr "La vacuola de toxinas es una vacuola modificada específicamente para la producción, secreción y almacenamiento de toxinas. Más vacuolas de toxinas incrementan la velocidad a la que se pueden disparar las toxinas."

msgid "TOXIN_FIRE_RATE_TOXICITY_COLON"
msgstr "Tasa de disparo y Toxicidad:"

#, fuzzy
msgid "TOXIN_MACROLIDE"
msgstr ""
"Vacuola de\n"
"Toxinas"

#, fuzzy
msgid "TOXIN_MACROLIDE_DESCRIPTION"
msgstr "La vacuola de toxinas es una vacuola modificada específicamente para la producción, secreción y almacenamiento de toxinas. Más vacuolas de toxinas incrementan la velocidad a la que se pueden disparar las toxinas."

msgid "TOXIN_OXYGEN_METABOLISM_INHIBITOR"
msgstr "Cianuro"

#, fuzzy
msgid "TOXIN_OXYGEN_METABOLISM_INHIBITOR_DESCRIPTION"
msgstr "Los metabolosomas son aglomeraciones de proteínas envueltas en cápsides. Pueden convertir la [thrive:compound type=\"glucose\"][/thrive:compound] en [thrive:compound type=\"atp\"][/thrive:compound] de forma mucho más eficiente que el citoplasma en un proceso llamado [b]respiración aeróbica[/b]. Sin embargo, requiere [thrive:compound type=\"oxygen\"][/thrive:compound] para funcionar, y niveles bajos de [thrive:compound type=\"oxygen\"][/thrive:compound] en el ambiente causarán la ralentización de su producción de [thrive:compound type=\"atp\"][/thrive:compound]. Como los metabolosomas están directamente suspendidos en el citoplasma, este fluido realiza la [b]glucólisis[/b]."

#, fuzzy
msgid "TOXIN_OXYTOXY_DESCRIPTION"
msgstr "La vacuola de toxinas es una vacuola modificada específicamente para la producción, secreción y almacenamiento de toxinas. Más vacuolas de toxinas incrementan la velocidad a la que se pueden disparar las toxinas."

msgid "TOXIN_PREFER_FIRE_RATE"
msgstr "Disparo-rápido"

msgid "TOXIN_PREFER_TOXICITY"
msgstr "Toxico"

#, fuzzy
msgid "TOXIN_PROPERTIES_HEADING"
msgstr "Resistencia Tóxica"

msgid "TOXIN_RESISTANCE"
msgstr "Resistencia Tóxica"

#, fuzzy
msgid "TOXIN_TOXICITY_CUSTOMIZATION_TOOLTIP"
msgstr "Fosiliza esta especie para preservarla en el Museo. Puedes acceder al Museo desde la Thrivepedia, o abrir especies fosilizadas en el editor libre."

#, fuzzy
msgid "TOXIN_TYPE_COLON"
msgstr "Tipo:"

#, fuzzy
msgid "TOXIN_TYPE_CUSTOMIZATION_EXPLANATION"
msgstr "Fosiliza esta especie para preservarla en el Museo. Puedes acceder al Museo desde la Thrivepedia, o abrir especies fosilizadas en el editor libre."

#, fuzzy
msgid "TOXIN_VACUOLE"
msgstr ""
"Vacuola de\n"
"Toxinas"

#, fuzzy
msgid "TOXIN_VACUOLE_DESCRIPTION"
msgstr "La vacuola de toxinas es una vacuola modificada específicamente para la producción, secreción y almacenamiento de toxinas. Más vacuolas de toxinas incrementan la velocidad a la que se pueden disparar las toxinas."

#, fuzzy
msgid "TOXIN_VACUOLE_PROCESSES_DESCRIPTION"
msgstr "Convierte [thrive:compound type=\"atp\"][/thrive:compound] en [thrive:compound type=\"oxytoxy\"][/thrive:compound]. La tasa de conversión escala con la concentración de [thrive:compound type=\"oxygen\"][/thrive:compound]. Puedes liberar toxinas presionando la tecla [thrive:input]g_fire_toxin[/thrive:input]. Cuando la cantidad de [thrive:compound type=\"oxytoxy\"][/thrive:compound] este baja, disparar seguira siendo posible pero con un daño reducido."

#, fuzzy
msgid "TOXISOME"
msgstr "Oxitoxisoma"

#, fuzzy
msgid "TOXISOME_DESCRIPTION"
msgstr "El lisosoma es un orgánulo integrado a la membrana que contiene enzimas hidrolícas que pueden quebrar las cadenas de ciertas biomoléculas. El Lisosoma permite que la célula obtenga mas compuestos a través de endocitosis, con agua como el único residuo en un proceso llamado [b]autofagia[/b]."

msgid "TRANSLATORS"
msgstr "Traductores"

msgid "TRANSPARENCY"
msgstr "Transparencia"

#, fuzzy
msgid "TRILLION_ABBREVIATION"
msgstr "{0} mM"

#, fuzzy
msgid "TRY_FOSSILISING_SOME_SPECIES"
msgstr "Intenta tomar algunas capturas de pantalla!"

msgid "TRY_MAKING_A_SAVE"
msgstr "¡Intenta guardar una partida!"

msgid "TRY_TAKING_SOME_SCREENSHOTS"
msgstr "Intenta tomar algunas capturas de pantalla!"

msgid "TUTORIAL"
msgstr "Tutorial"

#, fuzzy
msgid "TUTORIAL_MICROBE_EDITOR_ATP_BALANCE_INTRO"
msgstr ""
"La barra de producción de ATP a la derecha indica cuánto [thrive:compound type=\"atp\"][/thrive:compound] tu célula produce comparado a cuánto se consume. Si la barra superior es más corta que la inferior, no estás produciendo suficiente [thrive:compound type=\"atp\"][/thrive:compound].\n"
"\n"
"La barra inferior contiene \n"
"\n"
"Si seleccionas un bioma conectado al que actualmente ocupas, el cuál está señalado con un borde verde parpadeando, puede apretar el botón \"Moverme a este bioma\" para migrar allí.\n"
"\n"
"Intenta seleccionar un bioma para continuar."

#, fuzzy
msgid "TUTORIAL_MICROBE_EDITOR_AUTO-EVO_PREDICTION"
msgstr ""
"Este panel muestra una predicción de la futura población. Estos números provienen de la simulación de población de auto-evo.\n"
"\n"
"Los mismos, no tienen en consideración el desempeño individual. Por lo que, en el bioma actual, te desempeñaras mejor cuando entres al editor.\n"
"\n"
"Aún así deberás intentar mantener alta tu población, aún cunado no estés directamente involucrado.\n"
"\n"
"Puedes ver información más detallada de la predicción clicando en el icono del signo de interrogación del panel."

#, fuzzy
msgid "TUTORIAL_MICROBE_EDITOR_CELL_TEXT"
msgstr ""
"Este es el editor celular, donde vas a poder evolucionar tu especie gastanto punto de mutación (PM). Cada generación tendrás siempre 100 PM para gastar así que no te molestes en guardarlos!\n"
"\n"
"El hexágono en el centro de tu pantalla es tu célula, la cual está compuesta por una única parte de citoplasma.\n"
"\n"
"Para continuar, selecciona una parte del panel de la izquierda. Luego apreta click izquierdo al lado del hexágono para ubicarla. Puedes rotar partes con [thrive:input]e_rotate_left[/thrive:input] and [thrive:input]e_rotate_right[/thrive:input]."

#, fuzzy
msgid "TUTORIAL_MICROBE_EDITOR_CHEMORECEPTOR"
msgstr ""
"Este es el editor celular, donde vas a poder evolucionar tu especie gastanto punto de mutación (PM). Cada generación tendrás siempre 100 PM para gastar así que no te molestes en guardarlos!\n"
"\n"
"El hexágono en el centro de tu pantalla es tu célula, la cuál está compuesta por una única parte de citoplasma.\n"
"\n"
"Para continuar, selecciona una parte del panel de la izquierda. Luego apreta click izquierdo al lado del hexágono para ubicarla. Puedes rotar partes con [thrive:input]e_rotate_left[/thrive:input] and [thrive:input]e_rotate_right[/thrive:input]."

#, fuzzy
msgid "TUTORIAL_MICROBE_EDITOR_COMPOUND_BALANCES"
msgstr ""
"La barra de producción de ATP a la derecha indica cuánto [thrive:compound type=\"atp\"][/thrive:compound] tu célula produce comparado a cuánto se consume. Si la barra superior es más corta que la inferior, no estás produciendo suficiente [thrive:compound type=\"atp\"][/thrive:compound].\n"
"\n"
"La barra inferior contiene \n"
"\n"
"Si seleccionas un bioma conectado al que actualmente ocupas, el cuál está señalado con un borde verde parpadeando, puede apretar el botón \"Moverme a este bioma\" para migrar allí.\n"
"\n"
"Intenta seleccionar un bioma para continuar."

#, fuzzy
msgid "TUTORIAL_MICROBE_EDITOR_DIGESTION_STAT"
msgstr ""
"Este es el editor celular, donde vas a poder evolucionar tu especie gastanto punto de mutación (PM). Cada generación tendrás siempre 100 PM para gastar así que no te molestes en guardarlos!\n"
"\n"
"El hexágono en el centro de tu pantalla es tu célula, la cuál está compuesta por una única parte de citoplasma.\n"
"\n"
"Para continuar, selecciona una parte del panel de la izquierda. Luego apreta click izquierdo al lado del hexágono para ubicarla. Puedes rotar partes con [thrive:input]e_rotate_left[/thrive:input] and [thrive:input]e_rotate_right[/thrive:input]."

#, fuzzy
msgid "TUTORIAL_MICROBE_EDITOR_ENDING_TEXT"
msgstr ""
"Eso es lo básico del editor. Puedes ver las otras pestañas del editor para tener incluso más opciones.\n"
"\n"
"Puedes renombrar tu especie al hacer click en el nombre de la especie y editando el texto.\n"
"\n"
"Al principio, deberías mantener el tamaño de la célula bajo y moverte a los biomas de la superficie.\n"
"\n"
"¡Buena suerte!"

#, fuzzy
msgid "TUTORIAL_MICROBE_EDITOR_FLAGELLUM"
msgstr ""
"Este es el editor celular, donde vas a poder evolucionar tu especie gastanto punto de mutación (PM). Cada generación tendrás siempre 100 PM para gastar así que no te molestes en guardarlos!\n"
"\n"
"El hexágono en el centro de tu pantalla es tu célula, la cuál está compuesta por una única parte de citoplasma.\n"
"\n"
"Para continuar, selecciona una parte del panel de la izquierda. Luego apreta click izquierdo al lado del hexágono para ubicarla. Puedes rotar partes con [thrive:input]e_rotate_left[/thrive:input] and [thrive:input]e_rotate_right[/thrive:input]."

#, fuzzy
msgid "TUTORIAL_MICROBE_EDITOR_FOOD_CHAIN"
msgstr ""
"Eso es lo básico del editor. Puedes ver las otras pestañas del editor para tener incluso más opciones.\n"
"\n"
"Puedes renombrar tu especie al hacer click en el nombre de la especie y editando el texto.\n"
"\n"
"Al principio, deberías mantener el tamaño de la célula bajo y moverte a los biomas de la superficie.\n"
"\n"
"¡Buena suerte!"

#, fuzzy
msgid "TUTORIAL_MICROBE_EDITOR_MIGRATION"
msgstr ""
"Este es el editor celular, donde vas a poder evolucionar tu especie gastanto punto de mutación (PM). Cada generación tendrás siempre 100 PM para gastar así que no te molestes en guardarlos!\n"
"\n"
"El hexágono en el centro de tu pantalla es tu célula, la cuál está compuesta por una única parte de citoplasma.\n"
"\n"
"Para continuar, selecciona una parte del panel de la izquierda. Luego apreta click izquierdo al lado del hexágono para ubicarla. Puedes rotar partes con [thrive:input]e_rotate_left[/thrive:input] and [thrive:input]e_rotate_right[/thrive:input]."

#, fuzzy
msgid "TUTORIAL_MICROBE_EDITOR_MODIFY_ORGANELLE"
msgstr ""
"Quitar orgánulos también cuesta PM ya que es una mutación, salvo que hayan sido ubicados en la actual sesión de edición.\n"
"\n"
"Haz click derecho en un orgánulo para que aparezca el menú desplegable y selecciona la opción de eliminar para quitarlo.\n"
"\n"
"Si cometes un error, puedes deshacer tus cambios desde el editor.\n"
"\n"
"Presiona el botón de deshacer para continuar."

#, fuzzy
msgid "TUTORIAL_MICROBE_EDITOR_NEGATIVE_ATP_BALANCE"
msgstr ""
"Este es el mapa de las regiones.\n"
"\n"
"Cada ícono representa un bioma único que puede habitar, el panel en la derecha describe las condiciones del bioma seleccionado actualmente.\n"
"\n"
"Si seleccionas un bioma conectado al que actualmente ocupas, el cuál está señalado con un borde verde parpadeando, puede apretar el botón \"Moverme a este bioma\" para migrar allí.\n"
"\n"
"Intenta seleccionar un bioma para continuar."

#, fuzzy
msgid "TUTORIAL_MICROBE_EDITOR_NO_CHANGES_MADE"
msgstr ""
"Eso es lo básico del editor. Puedes ver las otras pestañas del editor para tener incluso más opciones.\n"
"\n"
"Puedes renombrar tu especie al hacer click en el nombre de la especie y editando el texto.\n"
"\n"
"Al principio, deberías mantener el tamaño de la célula bajo y moverte a los biomas de la superficie.\n"
"\n"
"¡Buena suerte!"

#, fuzzy
msgid "TUTORIAL_MICROBE_EDITOR_OPEN_TOLERANCES"
msgstr ""
"La barra de producción de ATP a la derecha indica cuánto [thrive:compound type=\"atp\"][/thrive:compound] tu célula produce comparado a cuánto se consume. Si la barra superior es más corta que la inferior, no estás produciendo suficiente [thrive:compound type=\"atp\"][/thrive:compound].\n"
"\n"
"La barra inferior contiene \n"
"\n"
"Si seleccionas un bioma conectado al que actualmente ocupas, el cuál está señalado con un borde verde parpadeando, puede apretar el botón \"Moverme a este bioma\" para migrar allí.\n"
"\n"
"Intenta seleccionar un bioma para continuar."

#, fuzzy
msgid "TUTORIAL_MICROBE_EDITOR_PATCH_TEXT"
msgstr ""
"Este es el mapa de las regiones.\n"
"\n"
"Cada ícono representa un bioma único que puede habitar, el panel en la derecha describe las condiciones del bioma seleccionado actualmente.\n"
"\n"
"Si seleccionas un bioma conectado al que actualmente ocupas, el cuál está señalado con un borde verde parpadeando, puede apretar el botón \"Moverme a este bioma\" para migrar allí.\n"
"\n"
"Intenta seleccionar un bioma para continuar."

#, fuzzy
msgid "TUTORIAL_MICROBE_EDITOR_REMOVE_ORGANELLE_TEXT"
msgstr ""
"Quitar orgánulos también cuesta PM ya que es una mutación, salvo que hayan sido ubicados en la actual sesión de edición.\n"
"\n"
"Haz click derecho en un orgánulo para que aparezca el menú desplegable y selecciona la opción de eliminar para quitarlo.\n"
"\n"
"Si cometes un error, puedes deshacer tus cambios desde el editor.\n"
"\n"
"Presiona el botón de deshacer para continuar."

#, fuzzy
msgid "TUTORIAL_MICROBE_EDITOR_SELECT_ORGANELLE_TEXT"
msgstr ""
"Al seleccionar los orgánulos a añadir, presta atención a sus descripciones para saber que procesos realizan y que compuestos producen.\n"
"\n"
"También presta atención al balance de ATP mostrado en la parte superior derecha de la pantalla para asegurarte de que tu célula sobreviva.\n"
"\n"
"Puedes rotar orgánulos con A y D antes de añadirlas.\n"
"\n"
"Presiona el botón de rehacer para continuar."

#, fuzzy
msgid "TUTORIAL_MICROBE_EDITOR_STAY_SMALL"
msgstr ""
"Deberías enfocarte en una o dos fuentes de energía, de ésta forma no necesitarás tener todos los recursos para general suficiente ATP para sobrevivir.\n"
"\n"
"De igual forma, considera si añadir un orgánulo es beneficioso, en ocasiones no realizar ningún cambio es una buena opción ya que mantener cada parte cuesta ATP requiriendo más recursos para dividirse.\n"
"\n"
"Una posible estrategia, es mantenerse como una célula de un solo hexágono citoplasmático y dirigirse a los biomas de la superficie antes de obtener orgánulos que permitan la fotosíntesis."

#, fuzzy
msgid "TUTORIAL_MICROBE_EDITOR_TOLERANCES_TAB"
msgstr ""
"La barra de producción de ATP a la derecha indica cuánto [thrive:compound type=\"atp\"][/thrive:compound] tu célula produce comparado a cuánto se consume. Si la barra superior es más corta que la inferior, no estás produciendo suficiente [thrive:compound type=\"atp\"][/thrive:compound].\n"
"\n"
"La barra inferior contiene \n"
"\n"
"Si seleccionas un bioma conectado al que actualmente ocupas, el cuál está señalado con un borde verde parpadeando, puede apretar el botón \"Moverme a este bioma\" para migrar allí.\n"
"\n"
"Intenta seleccionar un bioma para continuar."

msgid "TUTORIAL_MICROBE_STAGE_EDITOR_BUTTON_TUTORIAL"
msgstr ""
"Has reunido suficientes recursos para que tu célula se divida.\n"
"\n"
"Ahora estás listo para editar tu especie.\n"
"\n"
"Para entrar en el editor pulsa el botón parpadeante del editor en la parte inferior derecha."

msgid "TUTORIAL_MICROBE_STAGE_ENGULFED_TEXT"
msgstr ""
"Su célula ha sido engullida y se encuentra siendo digerida. El progreso está  mostrado en su barra de vida. Su célula estará muerta una vez esta se acabe o se alcance un límite máximo de tiempo.\n"
"\n"
"Puede utilizar el botón de suicidio para saltarse el proceso y renacer, ¡pero recuerda que siempre hay una chance de que puedas escapar!"

msgid "TUTORIAL_MICROBE_STAGE_ENGULFMENT_FULL_TEXT"
msgstr ""
"Tu célula tiene una capacidad limitada para los objetos que puede engullir en una sola vez. Este límite es relativo a tu tamaño; células más pequeñas tienen menos capacidad.\n"
"\n"
"\n"
"\n"
"Cuando está llena, una célula no puede engullir más cosas. Para continuar engullendo, espera a que uno o más objetos previamente engullidos sean completamente digeridos."

#, fuzzy
msgid "TUTORIAL_MICROBE_STAGE_ENGULFMENT_TEXT"
msgstr ""
"Engulle objetos pasando por encima de ellos en el modo engullir. Actívalo presionando[thrive:input]g_toggle_engulf[/thrive:input].\n"
"\n"
"Puedes desactivar el modo engullir una vez el objeto esté siendo ingerido por tu célula.\n"
"\n"
"Sigue la línea desde tu célula hasta el objeto engullible más cercano."

#, fuzzy
msgid "TUTORIAL_MICROBE_STAGE_ENVIRONMENT_PANEL"
msgstr ""
"Engulle objetos pasando por encima de ellos en el modo engullir. Actívalo presionando[thrive:input]g_toggle_engulf[/thrive:input].\n"
"\n"
"Puedes desactivar el modo engullir una vez el objeto esté siendo ingerido por tu célula.\n"
"\n"
"Sigue la línea desde tu célula hasta el objeto engullible más cercano."

#, fuzzy
msgid "TUTORIAL_MICROBE_STAGE_HELP_MENU_AND_ZOOM"
msgstr ""
"Si sigues teniendo problemas con las mecánicas del juego, consulta el menú de ayuda. Puedes abrirlo con el botón del signo de interrogación en la parte inferior izquierda.\n"
"\n"
"Un consejo más: puedes alejar la vista con la rueda del ratón."

msgid "TUTORIAL_MICROBE_STAGE_LEAVE_COLONY_TEXT"
msgstr ""
"Tienes suficientes [thrive:compound type=\"ammonia\"][/thrive:compound] and [thrive:compound type=\"phosphates\"][/thrive:compound]. No obstante, al ser parte de una colonia no multicelular, eres incapaz de progresar hacia la reproducción.\n"
"\n"
"Debes dejar la colonia para utilizar el editor salvo que planees volverte multicelular.\n"
"Deja la colonia para continuar tu crecimiento apretando [thrive:input]g_unbind_all[/thrive:input]."

#, fuzzy
msgid "TUTORIAL_MICROBE_STAGE_MEMBER_DIED"
msgstr ""
"Engulle objetos pasando por encima de ellos en el modo engullir. Actívalo presionando[thrive:input]g_toggle_engulf[/thrive:input].\n"
"\n"
"Puedes desactivar el modo engullir una vez el objeto esté siendo ingerido por tu célula.\n"
"\n"
"Sigue la línea desde tu célula hasta el objeto engullible más cercano."

#, fuzzy
msgid "TUTORIAL_MICROBE_STAGE_OPEN_PROCESS_PANEL"
msgstr ""
"Para que tu célula se reproduzca necesita duplicar todos sus orgánulos reuniendo la suficiente cantidad de amoníaco y fosfatos.\n"
"Observa el indicador en la parte inferior derecha para ver cuánto más necesitas."

#, fuzzy
msgid "TUTORIAL_MICROBE_STAGE_PAUSING"
msgstr ""
"Has entrado en el modo de desvinculación. En este modo puedes hacer clic sobre los miembros de la colonia para desvincularlos.\n"
"\n"
"Para abandonar la colonia por completo, puedes hacer clic en tu propia célula o pulsar la tecla  [thrive:input]g_unbind_all[/thrive:input]."

#, fuzzy
msgid "TUTORIAL_MICROBE_STAGE_PROCESS_PANEL"
msgstr ""
"Para que tu célula se reproduzca necesita duplicar todos sus orgánulos reuniendo la suficiente cantidad de amoníaco y fosfatos.\n"
"Observa el indicador en la parte inferior derecha para ver cuánto más necesitas."

#, fuzzy
msgid "TUTORIAL_MICROBE_STAGE_REPRODUCE_TEXT"
msgstr ""
"Para que tu célula se reproduzca necesita duplicar todos sus orgánulos reuniendo la suficiente cantidad de amoníaco y fosfatos.\n"
"Observa el indicador en la parte inferior derecha para ver cuánto más necesitas."

#, fuzzy
msgid "TUTORIAL_MICROBE_STAGE_RESOURCE_SPLIT"
msgstr ""
"Para que tu célula se reproduzca necesita duplicar todos sus orgánulos reuniendo la suficiente cantidad de amoníaco y fosfatos.\n"
"Observa el indicador en la parte inferior derecha para ver cuánto más necesitas."

msgid "TUTORIAL_MICROBE_STAGE_UNBIND_TEXT"
msgstr ""
"Has entrado en el modo de desvinculación. En este modo puedes hacer clic sobre los miembros de la colonia para desvincularlos.\n"
"\n"
"Para abandonar la colonia por completo, puedes hacer clic en tu propia célula o pulsar la tecla  [thrive:input]g_unbind_all[/thrive:input]."

#, fuzzy
msgid "TUTORIAL_MULTICELLULAR_STAGE_WELCOME"
msgstr ""
"¡Bienvenido al estadio multicelular inicial!\n"
"\n"
"Conseguiste guiar a tu especie a través de la fase unicelular.\n"
"\n"
"El juego continúa con las mecánicas básicas del estadio microbio. Aún necesitas seguir alimentando a tu organismo para reproducirte y entrar en el editor.\n"
"\n"
"Sin embargo, ahora puedes diseñar tu colonia celular en el editor y especializar tus células en varios roles. Ten en mente que los miembros de tu colonia no pueden compartir [thrive:compound type=\"atp\"][/thrive:compound].\n"
"\n"
"Si estás utilizando la reproducción por gemación (el método predeterminado), comenzaras controlando una pequeña yema y deberás crecer el resto de tus células."

#, fuzzy
msgid "TUTORIAL_REPLAY_ALL_EXPLANATION"
msgstr "(ADVERTENCIA: la fotosíntesis se vuelve mucho menos viable)"

msgid "TUTORIAL_VIEW_NOW"
msgstr "Ver ahora"

msgid "TWO_TIMES"
msgstr "2x"

msgid "TYPE_COLON"
msgstr "Tipo:"

msgid "UNAPPLIED_MOD_CHANGES"
msgstr "Hay cambios sin aplicar"

msgid "UNAPPLIED_MOD_CHANGES_DESCRIPTION"
msgstr "Tienes que aplicar los cambios para cargar/descargar cualquier mod."

msgid "UNBIND_ALL"
msgstr "Desunir todas"

#, fuzzy
msgid "UNBIND_ALL_TOOLTIP"
msgstr "Desunir todas"

msgid "UNBIND_HELP_TEXT"
msgstr "Modo desunión"

msgid "UNCERTAIN_VERSION_WARNING"
msgstr "Esta es una versión de prueba por lo que la información mostada debajo puede no estar a la actualizada"

msgid "UNDERWATERCAVE"
msgstr "Cueva submarina"

#, fuzzy
msgid "UNDERWATER_VENT_ERUPTION"
msgstr "Cueva submarina"

#, fuzzy
msgid "UNDERWATER_VENT_ERUPTION_IN"
msgstr "Cueva submarina"

#, fuzzy
msgid "UNDISCOVERED_ORGANELLES"
msgstr "Orgánulos Desconectados"

#, fuzzy
msgid "UNDISCOVERED_PATCH"
msgstr "Ir a Zona Actual"

msgid "UNDO"
msgstr "Deshacer"

msgid "UNDO_THE_LAST_ACTION"
msgstr "Deshacer la última acción"

#, fuzzy
msgid "UNIT_ACTION_CONSTRUCT"
msgstr "Velocidad de mutación de la AI"

#, fuzzy
msgid "UNIT_ACTION_MOVE"
msgstr "Velocidad de mutación de la AI"

msgid "UNIT_ADVANCED_SPACESHIP"
msgstr "Nave espacial avanzada"

msgid "UNIT_SIMPLE_ROCKET"
msgstr "Cohete simple"

msgid "UNKNOWN"
msgstr "Desconocido"

msgid "UNKNOWN_DISPLAY_DRIVER"
msgstr "Desconocido"

msgid "UNKNOWN_MOUSE"
msgstr "Botón desconocido del mouse"

#, fuzzy
msgid "UNKNOWN_ORGANELLE_SYMBOL"
msgstr "Colocar orgánulos"

#, fuzzy
msgid "UNKNOWN_PATCH"
msgstr "Desconocido"

#, fuzzy
msgid "UNKNOWN_SHORT"
msgstr "Desconocido"

msgid "UNKNOWN_VERSION"
msgstr "Versión desconocida"

msgid "UNKNOWN_WORKSHOP_ID"
msgstr "ID de Workshop desconocido para el mod actual"

#, fuzzy
msgid "UNLIMIT_GROWTH_SPEED"
msgstr "Limita el crecimiento del uso de compuestos"

#, fuzzy
msgid "UNLOCKED_NEW_ORGANELLE"
msgstr "Colocar orgánulos"

#, fuzzy
msgid "UNLOCK_ALL_ORGANELLES"
msgstr "Multiples Orgánulos"

msgid "UNLOCK_CONDITION_ATP_PRODUCTION_ABOVE"
msgstr "Producción de [thrive:compound type=\"atp\"][/thrive:compound] alcanza {0}"

msgid "UNLOCK_CONDITION_COMPOUND_IS_ABOVE"
msgstr "[thrive:compound type=\"{0}\"][/thrive:compound] en bioma es superior a {1}"

msgid "UNLOCK_CONDITION_COMPOUND_IS_BELOW"
msgstr "[thrive:compound type=\"{0}\"][/thrive:compound] en bioma es menor a {1}"

msgid "UNLOCK_CONDITION_COMPOUND_IS_BETWEEN"
msgstr "[thrive:compound type=\"{0}\"][/thrive:compound] en bioma está entre {1} y {2}"

msgid "UNLOCK_CONDITION_DIGESTED_MICROBES_ABOVE"
msgstr "{0} microbios están digeridos  (Actualmente en {1})"

msgid "UNLOCK_CONDITION_ENGULFED_MICROBES_ABOVE"
msgstr "{0} microbios están engullidos ( actualmente en {1})"

#, fuzzy
msgid "UNLOCK_CONDITION_EXCESS_ATP_ABOVE"
msgstr "exceso de [thrive:compound type=\"atp\"][/thrive:compound] llega a {0}"

#, fuzzy
msgid "UNLOCK_CONDITION_PLAYER_DAMAGE_RECEIVED"
msgstr "Velocidad de Digestion:"

#, fuzzy
msgid "UNLOCK_CONDITION_PLAYER_DAMAGE_RECEIVED_SOURCE"
msgstr "Velocidad de Digestion:"

msgid "UNLOCK_CONDITION_PLAYER_DEATH_COUNT_ABOVE"
msgstr "Cantidad de muertes llega a {0} (actualmente en {1})"

#, fuzzy
msgid "UNLOCK_CONDITION_REPRODUCED_WITH"
msgstr "Organismo contiene al menos {1} {0} por {2} generaciones (actualmente en {3})"

msgid "UNLOCK_CONDITION_REPRODUCED_WITH_IN_A_ROW"
msgstr "Organismo contiene al menos {1} {0} por {2} generaciones seguidas (actualmente en {3})"

msgid "UNLOCK_CONDITION_REPRODUCE_IN_BIOME"
msgstr "reproduciendo en el bioma {0}"

#, fuzzy
msgid "UNLOCK_CONDITION_SPEED_BELOW"
msgstr "Velocidad de Digestion:"

msgid "UNLOCK_WITH_ANY_OF_FOLLOWING"
msgstr "[b]{0}[/b] desbloqueados cuando"

msgid "UNSAVED_CHANGE_WARNING"
msgstr ""
"Tienes cambios sin guardar que serán descartados.\n"
"¿Deseas continuar?"

msgid "UNTITLED"
msgstr "Sin título"

#, fuzzy
msgid "UPGRADE_CILIA_PULL"
msgstr "Tirando de los cilios"

#, fuzzy
msgid "UPGRADE_CILIA_PULL_DESCRIPTION"
msgstr "Los Cilios son similares a los flagelos, pero en vez de proveer major velocidad directional, proveen major fuerza de rotación, ayudando a las células a girar."

#, fuzzy
msgid "UPGRADE_COST"
msgstr "{0} PM"

#, fuzzy
msgid "UPGRADE_DESCRIPTION_NONE"
msgstr "La lipasa permite que la célula disuelva varios tipos de membranas. Tu célula ya produce algunas de las enzimas necesarias, pero el Lisosoma hace que este proceso sea mas efectivo."

#, fuzzy
msgid "UPGRADE_NAME_NONE"
msgstr "No hay mejora"

#, fuzzy
msgid "UPGRADE_PILUS_INJECTISOME"
msgstr "Los Cilios son similares a los flagelos, pero en vez de proveer major velocidad directional, proveen major fuerza de rotación, ayudando a las células a girar."

#, fuzzy
msgid "UPGRADE_PILUS_INJECTISOME_DESCRIPTION"
msgstr "Los Cilios son similares a los flagelos, pero en vez de proveer major velocidad directional, proveen major fuerza de rotación, ayudando a las células a girar."

#, fuzzy
msgid "UPGRADE_SLIME_JET_MUCOCYST"
msgstr "{0} PM"

#, fuzzy
msgid "UPGRADE_SLIME_JET_MUCOCYST_DESCRIPTION"
msgstr "Transforma [thrive:compound type=\"glucose\"][/thrive:compound] en [thrive:compound type=\"mucilage\"][/thrive:compound]. Aprete [thrive:input]g_secrete_slime[/thrive:input] para liberar el [thrive:compound type=\"mucilage\"][/thrive:compound] guardado, aumentando la velocidad de esta célula y haciendo más lentos a los depredadores."

msgid "UPLOAD"
msgstr "Cargar"

msgid "UPLOADING_DOT_DOT_DOT"
msgstr "Cargando..."

msgid "UPLOAD_SUCCEEDED"
msgstr "Guardado con éxito"

msgid "UPSCALE_BILINEAR"
msgstr "Re-escalado Bilinear"

msgid "UPSCALE_FSR_1"
msgstr "Re-escalado FSR 1"

msgid "UPSCALE_FSR_22"
msgstr "Re-escalado FSR 2.2"

msgid "UPSCALE_METHOD"
msgstr "Técnica de re-escalado:"

msgid "UPSCALE_SHARPENING_FSR"
msgstr ""

msgid "USED_LIBRARIES_LICENSES"
msgstr "Licencias y Bibliotecas Usadas"

msgid "USED_RENDERER_NAME"
msgstr "Renderizardor en uso:"

msgid "USES_FEATURE"
msgstr "Si"

msgid "USE_AUTO_HARMONY"
msgstr "Usar carga Automática de Harmony"

msgid "USE_AUTO_HARMONY_TOOLTIP"
msgstr "Automáticamente carga parches de Harmony desde Assembly (no requiere especificar la clase del mod)"

msgid "USE_A_CUSTOM_USERNAME"
msgstr "Usar un nombre personalizado"

msgid "USE_DISK_CACHE"
msgstr "Usar cache del disco"

msgid "USE_MANUAL_THREAD_COUNT"
msgstr "Ajustar manualmente el número de hilos en segundo plano"

#, fuzzy
msgid "USE_MANUAL_THREAD_COUNT_NATIVE"
msgstr "Ajustar manualmente el número de hilos en segundo plano"

msgid "USE_VIRTUAL_WINDOW_SIZE"
msgstr "Utilizar tamaño de ventana virtual"

#, fuzzy
msgid "UV_PROTECTION"
msgstr "Predicción del Auto-evo"

#, fuzzy
msgid "UV_TOLERANCE_TOOLTIP"
msgstr ""
"Esta sección muestra el balance total de ATP (energía) de la célula actual.\n"
"Para sobrevivir el balance debe ser positivo. En el caso de las células sésiles, pueden considerar que el balance es positivo si se excluye el movimiento.\n"
"El desplegable que aparece a continuación puede utilizarse para comprobar qué ocurriría si la célula no dispusiera de algún recurso con el que fabricar ATP.\n"
"Por ejemplo, algunas células solo pueden mantener un balance de ATP positivo cuando tienen múltiplos tipos de compuestos con los que fabricar ATP a la vez.\n"
"Es más difícil jugar con ese tipo de células, dado que requieren tener varios tipos de compuestos almacenados a la vez para sobrevivir."

msgid "VACUOLE"
msgstr "Vacuola"

msgid "VACUOLE_DESCRIPTION"
msgstr "La vacuola es un orgánulo membranoso interno usado para almacenar sustancias. Está compuesta por numerosas vesículas, estructuras membranosas más pequeñas, que se han fusionado para formar una estructura más grande. Está llena de agua, que es usada para contener diferentes moléculas, enzimas, sólidos y otras sustancias. Su forma es fluida y puede variar entre células."

msgid "VACUOLE_IS_SPECIALIZED"
msgstr "Vacuola especializada"

#, fuzzy
msgid "VACUOLE_NOT_SPECIALIZED_DESCRIPTION"
msgstr "Aumenta el espacio de almacenamiento de la célula."

msgid "VACUOLE_PROCESSES_DESCRIPTION"
msgstr "Aumenta el espacio de almacenamiento de la célula."

#, fuzzy
msgid "VACUOLE_SPECIALIZED_DESCRIPTION"
msgstr "Aumenta el espacio de almacenamiento de la célula."

msgid "VALUE_WITH_UNIT"
msgstr "{0} {1}"

#, fuzzy
msgid "VENTS_ARE_HOME"
msgstr "No hay eventos registrados"

msgid "VERSION_COLON"
msgstr "Versión:"

msgid "VERTICAL_COLON"
msgstr "Vertical:"

msgid "VERTICAL_WITH_AXIS_NAME_COLON"
msgstr "Vertical (Axis:{0})"

msgid "VIDEO_MEMORY"
msgstr "Memoria de video en uso:"

msgid "VIDEO_MEMORY_MIB"
msgstr "{0} MiB"

msgid "VIEWER"
msgstr "Visualizador"

#, fuzzy
msgid "VIEW_ALL"
msgstr "Deshabilitar todo"

#, fuzzy
msgid "VIEW_CELL_PROCESSES"
msgstr "Aumenta la velocidad de rotación de células grandes."

#, fuzzy
msgid "VIEW_ONLINE"
msgstr "Deshabilitar todo"

#, fuzzy
msgid "VIEW_PATCH_MICHES"
msgstr "{0} {1}"

#, fuzzy
msgid "VIEW_PATCH_NOTES"
msgstr "{0} {1}"

#, fuzzy
msgid "VIEW_PATCH_NOTES_TOOLTIP"
msgstr "{0} {1}"

msgid "VIEW_PENDING_ACTIONS"
msgstr "Ver ahora"

msgid "VIEW_SOURCE_CODE"
msgstr "Ver código fuente"

msgid "VIEW_TEXT_REPORT"
msgstr "Ver informe de texto"

msgid "VIP_PATRONS"
msgstr "Colaboradores VIP"

msgid "VISIBLE"
msgstr "Visible"

msgid "VISIBLE_WHEN_CLOSE_TO_FULL"
msgstr "Visible cuando está casi lleno"

msgid "VISIBLE_WHEN_OVER_ZERO"
msgstr "Visible cuando está sobre cero"

msgid "VISIT_SUGGESTIONS_SITE"
msgstr "Sugerir una característica"

msgid "VOLCANIC_VENT"
msgstr "Abertura volcánica"

msgid "VOLUMEDOWN"
msgstr "Bajar volumen"

msgid "VOLUMEMUTE"
msgstr "Silenciar volumen"

msgid "VOLUMEUP"
msgstr "Subir volumen"

msgid "VSYNC"
msgstr "Sincronización Vertical"

msgid "WAITING_FOR_AUTO_EVO"
msgstr "Esperando auto-evo:"

msgid "WELCOME_TO_THRIVEOPEDIA"
msgstr "Bienvenido a la Thrivepedia"

msgid "WENT_EXTINCT_FROM_PLANET"
msgstr "se extinguió del planeta"

msgid "WENT_EXTINCT_IN"
msgstr "se extinguió en {0}"

msgid "WHEEL_DOWN"
msgstr "Rueda hacia abajo"

msgid "WHEEL_LEFT"
msgstr "Rueda hacia la izquierda"

msgid "WHEEL_RIGHT"
msgstr "Rueda hacia la derecha"

msgid "WHEEL_UP"
msgstr "Rueda hacia arriba"

#, fuzzy
msgid "WIKI"
msgstr "nuestro Wiki"

#, fuzzy
msgid "WIKI_2D"
msgstr "nuestro Wiki"

#, fuzzy
msgid "WIKI_3D"
msgstr "nuestro Wiki"

#, fuzzy
msgid "WIKI_3D_COMMA_SANDBOX"
msgstr "3D, Sandbox"

#, fuzzy
msgid "WIKI_3D_COMMA_STRATEGY"
msgstr "Editor General y Estrategia de Etapas"

#, fuzzy
msgid "WIKI_3D_COMMA_STRATEGY_COMMA_SPACE"
msgstr "Editor General y Estrategia de Etapas"

#, fuzzy
msgid "WIKI_8_BRACKET_16"
msgstr "Girar a la izquierda"

#, fuzzy
msgid "WIKI_ASCENSION"
msgstr "La Rusticianina es una proteína capaz de usar dióxido de carbono gaseoso y oxigeno para oxidar el hierro de un estado químico a otro. Este proceso, llamado Respiración Férrica, libera energía para la célula."

#, fuzzy
msgid "WIKI_ASCENSION_CURRENT_DEVELOPMENT"
msgstr "Desarrolladores actuales"

#, fuzzy
msgid "WIKI_ASCENSION_FEATURES"
msgstr "Efectos externos:"

#, fuzzy
msgid "WIKI_ASCENSION_INTRO"
msgstr "La Rusticianina es una proteína capaz de usar dióxido de carbono gaseoso y oxigeno para oxidar el hierro de un estado químico a otro. Este proceso, llamado Respiración Férrica, libera energía para la célula."

msgid "WIKI_ASCENSION_OVERVIEW"
msgstr ""
"Ascender es un concepto clave en Thrive, comparable a \"ganar el juego\" en otros videojuegos. Es un estado donde un organismo sentiente es transformado en energía por una puerta de ascensión y por lo tanto da poderes de Dios, usando la energía del universo (esencialmente haciendo milagros de forma gratuita).\n"
"\n"
"Lo que hace la ascensión es que, siempre que hayas investigado las Herramientas de Dios, habrá un nuevo panel de \"Herramientas de Dios\" accesible desde cualquier lugar de la partida, que te permitirá cambiar lo que quieras. Desde la creación de sistemas solares completos hasta las bacterias más pequeñas, desde la destrucción de civilizaciones enteras hasta la posesión de uno de sus miembros, todo es posible."

#, fuzzy
msgid "WIKI_ASCENSION_TRANSITIONS"
msgstr "¡Felicitaciones!"

#, fuzzy
msgid "WIKI_ASCENSION_UI"
msgstr "La Rusticianina es una proteína capaz de usar dióxido de carbono gaseoso y oxigeno para oxidar el hierro de un estado químico a otro. Este proceso, llamado Respiración Férrica, libera energía para la célula."

#, fuzzy
msgid "WIKI_AWAKENING_STAGE_CURRENT_DEVELOPMENT"
msgstr "Permite la unión con otras células. Este es el primer paso hacia un ser multicelular. Cuando tu especie forma parte de una colonia, las células comparten sus compuestos. Mientras formes parte de una colonia no puedes entrar al editor, por lo que deberás romper la unión una vez recolectados los compuestos suficientes para dividir tu célula."

#, fuzzy
msgid "WIKI_AWAKENING_STAGE_FEATURES"
msgstr "Estadio del despertar"

#, fuzzy
msgid "WIKI_AWAKENING_STAGE_INTRO"
msgstr "Agente de unión"

#, fuzzy
msgid "WIKI_AWAKENING_STAGE_OVERVIEW"
msgstr "Estadio del despertar"

#, fuzzy
msgid "WIKI_AWAKENING_STAGE_TRANSITIONS"
msgstr "Estadio del despertar"

#, fuzzy
msgid "WIKI_AWAKENING_STAGE_UI"
msgstr "Estadio del despertar"

msgid "WIKI_AWARE_STAGE_CURRENT_DEVELOPMENT"
msgstr "Se ha iniciado el nivel de prototipo del desarrollo de etapas posteriores. Los prototipos son mucho más toscos que el prototipo de la etapa Multicelular, que en sí mismo no alcanza la calidad que queremos que tenga el juego terminado."

#, fuzzy
msgid "WIKI_AWARE_STAGE_FEATURES"
msgstr "Estadio Consciente"

#, fuzzy
msgid "WIKI_AWARE_STAGE_INTRO"
msgstr "La Nitrogenasa es una proteína capaz de usar nitrógeno y la energía celular en forma de ATP para producir amoniaco, un nutriente clave para el crecimiento celular. Éste es un proceso llamado Fijación de Nitrógeno Anaeróbica. Cómo la nitrogenasa está directamente suspendida en el citoplasma, éste realiza la glicólisis."

#, fuzzy
msgid "WIKI_AWARE_STAGE_OVERVIEW"
msgstr "Estadio Consciente"

#, fuzzy
msgid "WIKI_AWARE_STAGE_TRANSITIONS"
msgstr "Nitrogenasa"

#, fuzzy
msgid "WIKI_AWARE_STAGE_UI"
msgstr "Estadio Consciente"

#, fuzzy
msgid "WIKI_AXON_EFFECTS"
msgstr "Efectos externos:"

msgid "WIKI_AXON_INTRO"
msgstr "Fibra nerviosa entre neuronas, accesible desde la Fase Multicelular. Requerida para incrementar el poder cerebral de un organismo y progresar a etapas futuras."

msgid "WIKI_AXON_MODIFICATIONS"
msgstr "No hay modificaciones."

#, fuzzy
msgid "WIKI_AXON_PROCESSES"
msgstr "Colocar orgánulos"

msgid "WIKI_AXON_REQUIREMENTS"
msgstr "Solo disponible desde la Fase Multicelular en adelante."

msgid "WIKI_AXON_SCIENTIFIC_BACKGROUND"
msgstr "Todavía por ser anunciado"

msgid "WIKI_AXON_STRATEGY"
msgstr "Añadir [b]Axones[/b] es esencial para alcanzar fases futuras. Recomendamos añadir por lo menos un [b]Axón[/b] a varios tipos de células en tu organismo multicelular, pero añadir mas de una es redundante. Por el momento, mas[b]Axones[/b] no proveen ventaja extra."

msgid "WIKI_AXON_UPGRADES"
msgstr "No hay mejoras."

#, fuzzy
msgid "WIKI_BACTERIAL_CHEMOSYNTHESIS_COMMA_GLYCOLYSIS"
msgstr "Síntesis de OxiToxi"

#, fuzzy
msgid "WIKI_BINDING_AGENT_EFFECTS"
msgstr "Permite la unión con otras células. Este es el primer paso hacia un ser multicelular. Cuando tu especie forma parte de una colonia, las células comparten sus compuestos. Mientras formes parte de una colonia no puedes entrar al editor, por lo que deberás romper la unión una vez recolectados los compuestos suficientes para dividir tu célula."

#, fuzzy
msgid "WIKI_BINDING_AGENT_INTRO"
msgstr "Agente de unión"

#, fuzzy
msgid "WIKI_BINDING_AGENT_MODIFICATIONS"
msgstr "Permite la unión con otras células. Este es el primer paso hacia un ser multicelular. Cuando tu especie forma parte de una colonia, las células comparten sus compuestos. Mientras formes parte de una colonia no puedes entrar al editor, por lo que deberás romper la unión una vez recolectados los compuestos suficientes para dividir tu célula."

#, fuzzy
msgid "WIKI_BINDING_AGENT_PROCESSES"
msgstr "Presiona la tecla [thrive:input]g_toggle_binding[/thrive:input] para entrar al modo Unión. Cuando te encuentres en este modo, puedes unirte a otras células de tu misma especie entrando en contacto con ellas. Cuando desees abandonar una colonia, presiona la tecla [thrive:input]g_unbind_all[/thrive:input]."

#, fuzzy
msgid "WIKI_BINDING_AGENT_REQUIREMENTS"
msgstr "Permite la unión con otras células. Este es el primer paso hacia un ser multicelular. Cuando tu especie forma parte de una colonia, las células comparten sus compuestos. Mientras formes parte de una colonia no puedes entrar al editor, por lo que deberás romper la unión una vez recolectados los compuestos suficientes para dividir tu célula."

#, fuzzy
msgid "WIKI_BINDING_AGENT_SCIENTIFIC_BACKGROUND"
msgstr "Permite la unión con otras células. Este es el primer paso hacia un ser multicelular. Cuando tu especie forma parte de una colonia, las células comparten sus compuestos. Mientras formes parte de una colonia no puedes entrar al editor, por lo que deberás romper la unión una vez recolectados los compuestos suficientes para dividir tu célula."

#, fuzzy
msgid "WIKI_BINDING_AGENT_STRATEGY"
msgstr "Permite la unión con otras células. Este es el primer paso hacia un ser multicelular. Cuando tu especie forma parte de una colonia, las células comparten sus compuestos. Mientras formes parte de una colonia no puedes entrar al editor, por lo que deberás romper la unión una vez recolectados los compuestos suficientes para dividir tu célula."

#, fuzzy
msgid "WIKI_BINDING_AGENT_UPGRADES"
msgstr "Permite la unión con otras células. Este es el primer paso hacia un ser multicelular. Cuando tu especie forma parte de una colonia, las células comparten sus compuestos. Mientras formes parte de una colonia no puedes entrar al editor, por lo que deberás romper la unión una vez recolectados los compuestos suficientes para dividir tu célula."

#, fuzzy
msgid "WIKI_BIOLUMINESCENT_VACUOLE_EFFECTS"
msgstr "Vacuola Bioluminiscente"

#, fuzzy
msgid "WIKI_BIOLUMINESCENT_VACUOLE_INTRO"
msgstr "Vacuola Bioluminiscente"

#, fuzzy
msgid "WIKI_BIOLUMINESCENT_VACUOLE_MODIFICATIONS"
msgstr "Vacuola Bioluminiscente"

#, fuzzy
msgid "WIKI_BIOLUMINESCENT_VACUOLE_PROCESSES"
msgstr "Vacuola Bioluminiscente"

#, fuzzy
msgid "WIKI_BIOLUMINESCENT_VACUOLE_REQUIREMENTS"
msgstr "Vacuola Bioluminiscente"

#, fuzzy
msgid "WIKI_BIOLUMINESCENT_VACUOLE_SCIENTIFIC_BACKGROUND"
msgstr "Vacuola Bioluminiscente"

#, fuzzy
msgid "WIKI_BIOLUMINESCENT_VACUOLE_STRATEGY"
msgstr "Vacuola Bioluminiscente"

#, fuzzy
msgid "WIKI_BIOLUMINESCENT_VACUOLE_UPGRADES"
msgstr "Vacuola Bioluminiscente"

msgid "WIKI_BODY_PLAN_EDITOR_COMMA_CELL_EDITOR"
msgstr "Editor del Plan de cuerpo, Editor de células"

#, fuzzy
msgid "WIKI_CHEMOPLAST_EFFECTS"
msgstr "Los Quimioplastos son estructuras de membrana doble que contienen proteínas capaces de convertir Ácido Sulfhídrico, agua y dióxido de carbono gaseoso en glucosa en un proceso llamado Quimiosíntesis de Ácido Sulfhídrico. Su eficiencia escala con la concentración de dióxido de carbono atmosférico."

#, fuzzy
msgid "WIKI_CHEMOPLAST_INTRO"
msgstr "Los Quimioplastos son estructuras de membrana doble que contienen proteínas capaces de convertir Ácido Sulfhídrico, agua y dióxido de carbono gaseoso en glucosa en un proceso llamado Quimiosíntesis de Ácido Sulfhídrico. Su eficiencia escala con la concentración de dióxido de carbono atmosférico."

#, fuzzy
msgid "WIKI_CHEMOPLAST_MODIFICATIONS"
msgstr "Los Quimioplastos son estructuras de membrana doble que contienen proteínas capaces de convertir Ácido Sulfhídrico, agua y dióxido de carbono gaseoso en glucosa en un proceso llamado Quimiosíntesis de Ácido Sulfhídrico. Su eficiencia escala con la concentración de dióxido de carbono atmosférico."

#, fuzzy
msgid "WIKI_CHEMOPLAST_PROCESSES"
msgstr "Convierte [thrive:compound type=\"hydrogensulfide\"][/thrive:compound] en [thrive:compound type=\"glucose\"][/thrive:compound]. La tasa de conversión depende de la concentración de [thrive:compound type=\"carbondioxide\"][/thrive:compound]."

#, fuzzy
msgid "WIKI_CHEMOPLAST_REQUIREMENTS"
msgstr "Una célula debe tener un [b][color=#3796e1][url=thriveopedia:nucleus]Nucleus[/url][/color][/b] para evolucionar [b]Quimioplastsos[/b]."

#, fuzzy
msgid "WIKI_CHEMOPLAST_SCIENTIFIC_BACKGROUND"
msgstr "Los Quimioplastos son estructuras de membrana doble que contienen proteínas capaces de convertir Ácido Sulfhídrico, agua y dióxido de carbono gaseoso en glucosa en un proceso llamado Quimiosíntesis de Ácido Sulfhídrico. Su eficiencia escala con la concentración de dióxido de carbono atmosférico."

#, fuzzy
msgid "WIKI_CHEMOPLAST_STRATEGY"
msgstr "Los Quimioplastos son estructuras de membrana doble que contienen proteínas capaces de convertir Ácido Sulfhídrico, agua y dióxido de carbono gaseoso en glucosa en un proceso llamado Quimiosíntesis de Ácido Sulfhídrico. Su eficiencia escala con la concentración de dióxido de carbono atmosférico."

#, fuzzy
msgid "WIKI_CHEMOPLAST_UPGRADES"
msgstr "Los Quimioplastos son estructuras de membrana doble que contienen proteínas capaces de convertir Ácido Sulfhídrico, agua y dióxido de carbono gaseoso en glucosa en un proceso llamado Quimiosíntesis de Ácido Sulfhídrico. Su eficiencia escala con la concentración de dióxido de carbono atmosférico."

#, fuzzy
msgid "WIKI_CHEMORECEPTOR_EFFECTS"
msgstr "Todas las células solo \"ven\" a través de la quimiorrecepción. Así es como las células adquieren información sobre su entorno. La adición de este orgánulo representa la evolución de una quimiorrecepción más afinada. Como el jugador tiene visión incluso en la etapa de célula, esto se representa con una línea que apunta fuera del área visible de la pantalla y muestra los compuestos cercanos que el jugador aún no podía ver."

#, fuzzy
msgid "WIKI_CHEMORECEPTOR_INTRO"
msgstr "Quimioreceptor"

#, fuzzy
msgid "WIKI_CHEMORECEPTOR_MODIFICATIONS"
msgstr "Todas las células solo \"ven\" a través de la quimiorrecepción. Así es como las células adquieren información sobre su entorno. La adición de este orgánulo representa la evolución de una quimiorrecepción más afinada. Como el jugador tiene visión incluso en la etapa de célula, esto se representa con una línea que apunta fuera del área visible de la pantalla y muestra los compuestos cercanos que el jugador aún no podía ver."

#, fuzzy
msgid "WIKI_CHEMORECEPTOR_PROCESSES"
msgstr "El quimioreceptor permite detectar compuestos desde más lejos. Modifícalo una vez colocado para seleccionar el tipo de compuesto y el color de la línea de guía."

#, fuzzy
msgid "WIKI_CHEMORECEPTOR_REQUIREMENTS"
msgstr "Todas las células solo \"ven\" a través de la quimiorrecepción. Así es como las células adquieren información sobre su entorno. La adición de este orgánulo representa la evolución de una quimiorrecepción más afinada. Como el jugador tiene visión incluso en la etapa de célula, esto se representa con una línea que apunta fuera del área visible de la pantalla y muestra los compuestos cercanos que el jugador aún no podía ver."

#, fuzzy
msgid "WIKI_CHEMORECEPTOR_SCIENTIFIC_BACKGROUND"
msgstr "Todas las células solo \"ven\" a través de la quimiorrecepción. Así es como las células adquieren información sobre su entorno. La adición de este orgánulo representa la evolución de una quimiorrecepción más afinada. Como el jugador tiene visión incluso en la etapa de célula, esto se representa con una línea que apunta fuera del área visible de la pantalla y muestra los compuestos cercanos que el jugador aún no podía ver."

#, fuzzy
msgid "WIKI_CHEMORECEPTOR_STRATEGY"
msgstr "Todas las células solo \"ven\" a través de la quimiorrecepción. Así es como las células adquieren información sobre su entorno. La adición de este orgánulo representa la evolución de una quimiorrecepción más afinada. Como el jugador tiene visión incluso en la etapa de célula, esto se representa con una línea que apunta fuera del área visible de la pantalla y muestra los compuestos cercanos que el jugador aún no podía ver."

#, fuzzy
msgid "WIKI_CHEMORECEPTOR_UPGRADES"
msgstr "Todas las células solo \"ven\" a través de la quimiorrecepción. Así es como las células adquieren información sobre su entorno. La adición de este orgánulo representa la evolución de una quimiorrecepción más afinada. Como el jugador tiene visión incluso en la etapa de célula, esto se representa con una línea que apunta fuera del área visible de la pantalla y muestra los compuestos cercanos que el jugador aún no podía ver."

#, fuzzy
msgid "WIKI_CHEMOSYNTHESIZING_PROTEINS_EFFECTS"
msgstr "Proteinas quimiosintetizadoras"

#, fuzzy
msgid "WIKI_CHEMOSYNTHESIZING_PROTEINS_INTRO"
msgstr "Proteinas quimiosintetizadoras"

#, fuzzy
msgid "WIKI_CHEMOSYNTHESIZING_PROTEINS_MODIFICATIONS"
msgstr "Las proteínas quimiosintetizadoras son aglomeraciones de proteínas en el citoplasma que pueden convertir sulfuro de hidrógeno, agua y dióxido de carbono gaseoso en glucosa en un proceso llamado Quimiosíntesis de Ácido Sulfhídrico. Su eficiencia escala con la concentración de dióxido de carbono. Como están directamente suspendidos en el citoplasma, éste realiza la glicólisis."

#, fuzzy
msgid "WIKI_CHEMOSYNTHESIZING_PROTEINS_PROCESSES"
msgstr "Convierte [thrive:compound type=\"hydrogensulfide\"][/thrive:compound] en [thrive:compound type=\"glucose\"][/thrive:compound]. La tasa de conversión escala con la concentración de [thrive:compound type=\"carbondioxide\"][/thrive:compound]. También convierte [thrive:compound type=\"glucose\"][/thrive:compound] en [thrive:compound type=\"atp\"][/thrive:compound]."

#, fuzzy
msgid "WIKI_CHEMOSYNTHESIZING_PROTEINS_REQUIREMENTS"
msgstr ""
"Proteinas Qui-\n"
"miosintetizadoras"

#, fuzzy
msgid "WIKI_CHEMOSYNTHESIZING_PROTEINS_SCIENTIFIC_BACKGROUND"
msgstr "Las proteínas quimiosintetizadoras son aglomeraciones de proteínas en el citoplasma que pueden convertir sulfuro de hidrógeno, agua y dióxido de carbono gaseoso en glucosa en un proceso llamado Quimiosíntesis de Ácido Sulfhídrico. Su eficiencia escala con la concentración de dióxido de carbono. Como están directamente suspendidos en el citoplasma, éste realiza la glicólisis."

#, fuzzy
msgid "WIKI_CHEMOSYNTHESIZING_PROTEINS_STRATEGY"
msgstr "Proteinas quimiosintetizadoras"

#, fuzzy
msgid "WIKI_CHEMOSYNTHESIZING_PROTEINS_UPGRADES"
msgstr "Proteinas quimiosintetizadoras"

#, fuzzy
msgid "WIKI_CHLOROPLAST_EFFECTS"
msgstr "Los cloroplastos son una estructura de doble membrana que contiene pigmentos fotosensibles apilados en sacos membranosos. Es una procariota asimilada para uso de su anfitrión eucariota. Los pigmentos en el cloroplasto usan la energía de la luz solar para convertir agua y dióxido de carbono en glucosa en un proceso llamado Fotosíntesis. Los pigmentos son lo que le dan su color. Su eficiencia escala con la concentración de dióxido de carbono atmosférico y la intensidad de la luz solar."

#, fuzzy
msgid "WIKI_CHLOROPLAST_INTRO"
msgstr "Los cloroplastos son una estructura de doble membrana que contiene pigmentos fotosensibles apilados en sacos membranosos. Es una procariota asimilada para uso de su anfitrión eucariota. Los pigmentos en el cloroplasto usan la energía de la luz solar para convertir agua y dióxido de carbono en glucosa en un proceso llamado Fotosíntesis. Los pigmentos son lo que le dan su color. Su eficiencia escala con la concentración de dióxido de carbono atmosférico y la intensidad de la luz solar."

#, fuzzy
msgid "WIKI_CHLOROPLAST_MODIFICATIONS"
msgstr "Los cloroplastos son una estructura de doble membrana que contiene pigmentos fotosensibles apilados en sacos membranosos. Es una procariota asimilada para uso de su anfitrión eucariota. Los pigmentos en el cloroplasto usan la energía de la luz solar para convertir agua y dióxido de carbono en glucosa en un proceso llamado Fotosíntesis. Los pigmentos son lo que le dan su color. Su eficiencia escala con la concentración de dióxido de carbono atmosférico y la intensidad de la luz solar."

#, fuzzy
msgid "WIKI_CHLOROPLAST_PROCESSES"
msgstr "Produce [thrive:compound type=\"glucose\"][/thrive:compound]. La tasa de producción escala con la concentración de [thrive:compound type=\"carbondioxide\"][/thrive:compound] y la intensidad de la [thrive:compound type=\"sunlight\"][/thrive:compound]."

msgid "WIKI_CHLOROPLAST_REQUIREMENTS"
msgstr ""
"Una célula debe contener un [b][color=#3796e1][url=thriveopedia:nucleus]Núcleo[/url][/color][/b] para evolucionar [b]Cloroplastos[/b].\n"
"\n"
"If organelle unlocks are enabled in game settings, la siguiente condición debe cumplirse [i]para la célula del jugador[/i]:\n"
"\n"
"[indent]—   Contiene al menos [b]5[/b] [b][color=#3796e1][url=thriveopedia:chromatophore]Tilacoides[/url][/color][/b] por al menos [b]7[/b] generaciones seguidas.[/indent]"

#, fuzzy
msgid "WIKI_CHLOROPLAST_SCIENTIFIC_BACKGROUND"
msgstr "Los cloroplastos son una estructura de doble membrana que contiene pigmentos fotosensibles apilados en sacos membranosos. Es una procariota asimilada para uso de su anfitrión eucariota. Los pigmentos en el cloroplasto usan la energía de la luz solar para convertir agua y dióxido de carbono en glucosa en un proceso llamado Fotosíntesis. Los pigmentos son lo que le dan su color. Su eficiencia escala con la concentración de dióxido de carbono atmosférico y la intensidad de la luz solar."

#, fuzzy
msgid "WIKI_CHLOROPLAST_STRATEGY"
msgstr "Los cloroplastos son una estructura de doble membrana que contiene pigmentos fotosensibles apilados en sacos membranosos. Es una procariota asimilada para uso de su anfitrión eucariota. Los pigmentos en el cloroplasto usan la energía de la luz solar para convertir agua y dióxido de carbono en glucosa en un proceso llamado Fotosíntesis. Los pigmentos son lo que le dan su color. Su eficiencia escala con la concentración de dióxido de carbono atmosférico y la intensidad de la luz solar."

#, fuzzy
msgid "WIKI_CHLOROPLAST_UPGRADES"
msgstr "Los cloroplastos son una estructura de doble membrana que contiene pigmentos fotosensibles apilados en sacos membranosos. Es una procariota asimilada para uso de su anfitrión eucariota. Los pigmentos en el cloroplasto usan la energía de la luz solar para convertir agua y dióxido de carbono en glucosa en un proceso llamado Fotosíntesis. Los pigmentos son lo que le dan su color. Su eficiencia escala con la concentración de dióxido de carbono atmosférico y la intensidad de la luz solar."

#, fuzzy
msgid "WIKI_CHROMATOPHORE_PHOTOSYNTHESIS_COMMA_GLYCOLYSIS"
msgstr "Síntesis de OxiToxi"

msgid "WIKI_CILIA_EFFECTS"
msgstr "Cada [b]Cilia[/b] aumenta la velocidad de rotación de la célula, consumiendo[thrive:compound type=\"atp\"][/thrive:compound] a cambio de mayor mobilidad. La mejoría exacta depende de donde se coloque la organela – aquellas colocadas mas lejos del centro de la célula ejercen un mayor momento de inercia, y por tanto, una velocidad de rotación mayor."

msgid "WIKI_CILIA_INTRO"
msgstr "Pequeños cabellos por fuera de la célula que utilizan [thrive:compound type=\"atp\"][/thrive:compound] para aumentar la velocidad de rotación. Pueden mejorarse para generar corrientes que atraigan otras células u objetos."

msgid "WIKI_CILIA_MODIFICATIONS"
msgstr "Sin modificaciones."

#, fuzzy
msgid "WIKI_CILIA_PROCESSES"
msgstr "Aumenta la velocidad de rotación de células grandes."

#, fuzzy
msgid "WIKI_CILIA_REQUIREMENTS"
msgstr "Una célula debe tener un [b][color=#3796e1][url=thriveopedia:nucleus]Nucleus[/url][/color][/b] para evolucionar [b]Cilia[/b]."

msgid "WIKI_CILIA_SCIENTIFIC_BACKGROUND"
msgstr ""
"Similar al [b][color=#3796e1][url=thriveopedia:flagellum]Flagella[/url][/color][/b], los [b]Cilios[/b] son pequeños bellos que otorgan un empuje direccional, Pero se mueven en distintas configuraciones y, además, dan otros beneficios. Muchos organismos usan [b]Cilios[/b] con propósitos sensoriales y también pueden empujar o atraer nutrientes alrededor de organismos más grandes.\n"
"\n"
"En la vida real, [b]Cilios[/b] generalmente aparecen sobre todo el exterior de una célula en vez de mechones individuales. Células con esta cobertura son conocidas como Ciliados.\n"
"\n"
"Lee más sobre esta organela en su [color=#3796e1][url=https://en.wikipedia.org/wiki/Cilium]pagina de Wikipedia[/url][/color]"

msgid "WIKI_CILIA_STRATEGY"
msgstr "[b]Cilios[/b] son esenciales en células grandes, especialmente si son depredadoras. Sin ellos, las células grandes se ven perjudicadas por velocidades de rotación dolorosamente lentas. Recomendamos que se agreguen [b]Cilios[/b] tan pronto como sea posible luego de evolucionar un [b][color=#3796e1][url=thriveopedia:nucleus]Nucleus[/url][/color][/b] para contrarrestar el enorme tamaño de esa crucial organela , y recomendamos colocarlas lo mas lejos posible del centro de una célula para maximizar la fuerza de rotación."

msgid "WIKI_CILIA_UPGRADES"
msgstr ""
"[b]Cilios Atrayentes[/b]\n"
"\n"
"Por [b]25[/b] puntos de mutación, modifica los [b]Cilios[/b] una vez colocados para transformarlos en [b]Cilios Atrayentes[/b]. Además de los efectos normales de la organela, los [b]Cilios Atrayentes[/b] generan vórtices para atraer pequeñas células y fragmentos como organelas sueltas."

#, fuzzy
msgid "WIKI_COMPOUNDS_BUTTON"
msgstr "Las entrañas de una célula. El citoplasma es la mezcla básica de iones, proteínas y otras sustancias disueltas en agua que llenan el interior de la célula. Una de sus funciones es la [b]glucólisis[/b], la transformación de [thrive:compound type=\"glucose\"][/thrive:compound] en [thrive:compound type=\"atp\"][/thrive:compound]. Para que las células que carecen de orgánulos para tener metabolismos más avanzados, esto es de lo que dependen para producir energía. También se usa para almacenar moléculas y aumentar el tamaño de la célula."

#, fuzzy
msgid "WIKI_COMPOUNDS_DEVELOPMENT"
msgstr "Compuestos:"

#, fuzzy
msgid "WIKI_COMPOUNDS_INTRO"
msgstr "Las entrañas de una célula. El citoplasma es la mezcla básica de iones, proteínas y otras sustancias disueltas en agua que llenan el interior de la célula. Una de sus funciones es la [b]glucólisis[/b], la transformación de [thrive:compound type=\"glucose\"][/thrive:compound] en [thrive:compound type=\"atp\"][/thrive:compound]. Para que las células que carecen de orgánulos para tener metabolismos más avanzados, esto es de lo que dependen para producir energía. También se usa para almacenar moléculas y aumentar el tamaño de la célula."

msgid "WIKI_COMPOUNDS_TYPES_OF_COMPOUNDS"
msgstr ""

msgid "WIKI_COMPOUND_SYSTEM_DEVELOPMENT_COMPOUNDS_LIST"
msgstr "Para una lista completa de compuestos en la Etapa Microbiana, observa la tabla de Compuestos en la página de apéndices de la Etapa Microbiana."

msgid "WIKI_COMPOUND_SYSTEM_DEVELOPMENT_INTRO"
msgstr "El sistema de Compuestos es una de las mecánicas base que guía las simulaciones a lo largo de todo el juego, diseñada para usarse desde la homeostasis celular hasta el comercio internacional."

msgid "WIKI_COMPOUND_SYSTEM_DEVELOPMENT_MICROBE_STAGE"
msgstr ""

msgid "WIKI_COMPOUND_SYSTEM_DEVELOPMENT_OVERVIEW"
msgstr ""
"[indent]—   En Thrive las sustancias que componen a las cosas se las conocen como Compuestos, que pueden pensarse como recursos. No están limitados a la definición científica de \"Compuesto\" de dos o más elementos vinculados. Los Compuestos en el sentido de recursos pueden ser elementos (como el Oxígeno), compuestos (como el amoníaco), u otras sustancias (agentes químicos o toxinas).[/indent]\n"
"\n"
"[indent]—   Básicamente todo en el juego está formado por algunos Compuestos. El sistema de Compuestos sirve para controlar de que están hechos los organismos, para rastrear que ha comido un organismo, en que se ha convertido, y que desechos expulsa. Todo lo demás es parte del ambiente, y está disponible para otros organismos.[/indent]"

#, fuzzy
msgid "WIKI_CREATURE_EDITOR_COMMA_TECH_EDITOR"
msgstr "Editor del Plan de cuerpo, Editor de células"

#, fuzzy
msgid "WIKI_CYTOPLASM_EFFECTS"
msgstr "Las entrañas de una célula. El citoplasma es la mezcla básica de iones, proteínas y otras sustancias disueltas en agua que llenan el interior de la célula. Una de sus funciones es la [b]glucólisis[/b], la transformación de [thrive:compound type=\"glucose\"][/thrive:compound] en [thrive:compound type=\"atp\"][/thrive:compound]. Para que las células que carecen de orgánulos para tener metabolismos más avanzados, esto es de lo que dependen para producir energía. También se usa para almacenar moléculas y aumentar el tamaño de la célula."

#, fuzzy
msgid "WIKI_CYTOPLASM_INTRO"
msgstr "Las entrañas de una célula. El citoplasma es la mezcla básica de iones, proteínas y otras sustancias disueltas en agua que llenan el interior de la célula. Una de sus funciones es la [b]glucólisis[/b], la transformación de [thrive:compound type=\"glucose\"][/thrive:compound] en [thrive:compound type=\"atp\"][/thrive:compound]. Para que las células que carecen de orgánulos para tener metabolismos más avanzados, esto es de lo que dependen para producir energía. También se usa para almacenar moléculas y aumentar el tamaño de la célula."

#, fuzzy
msgid "WIKI_CYTOPLASM_MODIFICATIONS"
msgstr "Las entrañas de una célula. El citoplasma es la mezcla básica de iones, proteínas y otras sustancias disueltas en agua que llenan el interior de la célula. Una de sus funciones es la [b]glucólisis[/b], la transformación de [thrive:compound type=\"glucose\"][/thrive:compound] en [thrive:compound type=\"atp\"][/thrive:compound]. Para que las células que carecen de orgánulos para tener metabolismos más avanzados, esto es de lo que dependen para producir energía. También se usa para almacenar moléculas y aumentar el tamaño de la célula."

#, fuzzy
msgid "WIKI_CYTOPLASM_PROCESSES"
msgstr "Convierte [thrive:compound type=\"glucose\"][/thrive:compound] en [thrive:compound type=\"atp\"][/thrive:compound]."

msgid "WIKI_CYTOPLASM_REQUIREMENTS"
msgstr "Sin requisitos."

msgid "WIKI_CYTOPLASM_SCIENTIFIC_BACKGROUND"
msgstr ""

msgid "WIKI_CYTOPLASM_STRATEGY"
msgstr ""

msgid "WIKI_CYTOPLASM_UPGRADES"
msgstr "Sin mejoras."

#, fuzzy
msgid "WIKI_DEVELOPMENT"
msgstr "Wiki de Desarrollo"

#, fuzzy
msgid "WIKI_DEVELOPMENT_INFO_BUTTON"
msgstr "Orgánulos"

#, fuzzy
msgid "WIKI_DEVELOPMENT_ROOT_INTRO"
msgstr "Orgánulos"

msgid "WIKI_EDITORS_AND_MUTATIONS_GENERATIONS_AND_EDITOR_SESSIONS"
msgstr "Cada vez que entras en un [b]Editor[/b] en Thrive avanzas una [b]Generation[/b]. Puedes ver estadísticas, cambiar locación o ejecutar otros cambios para tu especie. Esto se llama una [b]Sesión del Editor[/b]."

#, fuzzy
msgid "WIKI_EDITORS_AND_MUTATIONS_INTRO"
msgstr "Mitocondria"

msgid "WIKI_EDITORS_AND_MUTATIONS_MUTATIONS_AND_MUTATION_POINTS"
msgstr ""
"Cada modificación que le hagas a tu especie es una [b]Mutación[/b]. Esto incluye colocar Organelas, mejorarlas y también [u]incluso eliminarlas[/u]. \n"
"\n"
"Cada mutación que le hagas a tu especie te costará [b]Puntos de Mutación[/b] [thrive:icon]MP[/thrive:icon], o también referidos como [b]PM[/b]. Siempre tendrás [b]100[/b] Puntos de Mutación por Sesión del Editor. [u]No se guardan ni se acumulan[/u]."

msgid "WIKI_ENVIRONMENTAL_CONDITIONS_ENVIRONMENTAL_GASSES"
msgstr "Estos son [color=#3796e1][url=thriveopedia:Compounds]Compuestos[/url][/color] que solo están presentes como porcentajes en el ambiente. De forma similar, cambian el [b]ritmo[/b] en el cual ciertos [b]procesos[/b] ocurren. Afectan mayormente a las Organelas."

#, fuzzy
msgid "WIKI_ENVIRONMENTAL_CONDITIONS_INTRO"
msgstr "Mitocondria"

#, fuzzy
msgid "WIKI_ENVIRONMENTAL_CONDITIONS_PHYSICAL_CONDITIONS"
msgstr "(proporción de glucosa retenida en el ambiente en cada generación)"

msgid "WIKI_ENVIRONMENTAL_CONDITIONS_THE_DAY/NIGHT_CYCLE"
msgstr ""

#, fuzzy
msgid "WIKI_FERROPLAST_EFFECTS"
msgstr "El Termoplasto es una estructura de doble membrana que contiene pigmentos termosensibles apilados en sacos membranosos. Es una procariota asimilada para uso de su anfitrión eucariota. Los pigmentos en el Termoplasto usan las diferencias de energía térmica en el ambiente para producir energía en un proceso llamado Termosíntesis. La producción de glucosa dependerá de la concentración de dióxido de carbono y temperatura."

#, fuzzy
msgid "WIKI_FERROPLAST_INTRO"
msgstr "El Termoplasto es una estructura de doble membrana que contiene pigmentos termosensibles apilados en sacos membranosos. Es una procariota asimilada para uso de su anfitrión eucariota. Los pigmentos en el Termoplasto usan las diferencias de energía térmica en el ambiente para producir energía en un proceso llamado Termosíntesis. La producción de glucosa dependerá de la concentración de dióxido de carbono y temperatura."

#, fuzzy
msgid "WIKI_FERROPLAST_MODIFICATIONS"
msgstr "El Termoplasto es una estructura de doble membrana que contiene pigmentos termosensibles apilados en sacos membranosos. Es una procariota asimilada para uso de su anfitrión eucariota. Los pigmentos en el Termoplasto usan las diferencias de energía térmica en el ambiente para producir energía en un proceso llamado Termosíntesis. La producción de glucosa dependerá de la concentración de dióxido de carbono y temperatura."

#, fuzzy
msgid "WIKI_FERROPLAST_PROCESSES"
msgstr "Produce [thrive:compound type=\"glucose\"][/thrive:compound]. La tasa de producción escala con la concentración de [thrive:compound type=\"carbondioxide\"][/thrive:compound] y la temperatura."

#, fuzzy
msgid "WIKI_FERROPLAST_REQUIREMENTS"
msgstr "Nitroplasto"

#, fuzzy
msgid "WIKI_FERROPLAST_SCIENTIFIC_BACKGROUND"
msgstr "El Termoplasto es una estructura de doble membrana que contiene pigmentos termosensibles apilados en sacos membranosos. Es una procariota asimilada para uso de su anfitrión eucariota. Los pigmentos en el Termoplasto usan las diferencias de energía térmica en el ambiente para producir energía en un proceso llamado Termosíntesis. La producción de glucosa dependerá de la concentración de dióxido de carbono y temperatura."

#, fuzzy
msgid "WIKI_FERROPLAST_STRATEGY"
msgstr "El Termoplasto es una estructura de doble membrana que contiene pigmentos termosensibles apilados en sacos membranosos. Es una procariota asimilada para uso de su anfitrión eucariota. Los pigmentos en el Termoplasto usan las diferencias de energía térmica en el ambiente para producir energía en un proceso llamado Termosíntesis. La producción de glucosa dependerá de la concentración de dióxido de carbono y temperatura."

#, fuzzy
msgid "WIKI_FERROPLAST_UPGRADES"
msgstr "El Termoplasto es una estructura de doble membrana que contiene pigmentos termosensibles apilados en sacos membranosos. Es una procariota asimilada para uso de su anfitrión eucariota. Los pigmentos en el Termoplasto usan las diferencias de energía térmica en el ambiente para producir energía en un proceso llamado Termosíntesis. La producción de glucosa dependerá de la concentración de dióxido de carbono y temperatura."

#, fuzzy
msgid "WIKI_FLAGELLUM_EFFECTS"
msgstr "Los flagelos son grupos de fibras de proteínas en forma de látigo que se extienden desde la membrana de la célula. Usan ATP para propulsar a la célula en la dirección contraria a la que apuntan, efecto similar a la cola de un pez. Así pues, un flagelo del lado izquierdo, dará un impulso hacia la derecha."

#, fuzzy
msgid "WIKI_FLAGELLUM_INTRO"
msgstr "Los flagelos son grupos de fibras de proteínas en forma de látigo que se extienden desde la membrana de la célula. Usan ATP para propulsar a la célula en la dirección contraria a la que apuntan, efecto similar a la cola de un pez. Así pues, un flagelo del lado izquierdo, dará un impulso hacia la derecha."

#, fuzzy
msgid "WIKI_FLAGELLUM_MODIFICATIONS"
msgstr "Los flagelos son grupos de fibras de proteínas en forma de látigo que se extienden desde la membrana de la célula. Usan ATP para propulsar a la célula en la dirección contraria a la que apuntan, efecto similar a la cola de un pez. Así pues, un flagelo del lado izquierdo, dará un impulso hacia la derecha."

#, fuzzy
msgid "WIKI_FLAGELLUM_PROCESSES"
msgstr "Los flagelos son grupos de fibras de proteínas en forma de látigo que se extienden desde la membrana de la célula. Usan ATP para propulsar a la célula en una dirección."

msgid "WIKI_FLAGELLUM_REQUIREMENTS"
msgstr ""
"Si las mejoras de Organelas estan activadas en los ajustes del juego, [i]al menos una[/i] de las siguientes condiciones debe cumplirse [i]para la célula del jugador[/i]:\n"
"\n"
"[indent]—   Su velocidad es menor a [b]15[/b].[/indent]\n"
"[indent]—   Produce al menos [b]+15[/b] [thrive:compound type=\"atp\"][/thrive:compound].[/indent]"

msgid "WIKI_FLAGELLUM_SCIENTIFIC_BACKGROUND"
msgstr ""

msgid "WIKI_FLAGELLUM_STRATEGY"
msgstr ""

msgid "WIKI_FLAGELLUM_UPGRADES"
msgstr "Sin mejoras."

#, fuzzy
msgid "WIKI_GLYCOLYSIS_COMMA_ANAEROBIC_NITROGEN_FIXATION"
msgstr "Fijación de Nitrógeno Anaeróbica"

#, fuzzy
msgid "WIKI_HEADING_APPENDICES"
msgstr "Estadio del despertar"

#, fuzzy
msgid "WIKI_HEADING_BASIC_GAME_MECHANICS"
msgstr "Estadio del despertar"

#, fuzzy
msgid "WIKI_HEADING_COMPOUNDS_LIST"
msgstr "Estadio del despertar"

#, fuzzy
msgid "WIKI_HEADING_COMPOUND_CLOUDS"
msgstr "Estadio del despertar"

#, fuzzy
msgid "WIKI_HEADING_CONCEPT_ART"
msgstr "Estadio del despertar"

#, fuzzy
msgid "WIKI_HEADING_CURRENT_DEVELOPMENT"
msgstr "Desarrolladores actuales"

#, fuzzy
msgid "WIKI_HEADING_DEVELOPMENT"
msgstr "Estadio del despertar"

#, fuzzy
msgid "WIKI_HEADING_EDITOR"
msgstr "Estadio del despertar"

msgid "WIKI_HEADING_EFFECTS"
msgstr "Efectos"

#, fuzzy
msgid "WIKI_HEADING_ENVIRONMENTAL_GASSES"
msgstr "Nitrogenasa"

#, fuzzy
msgid "WIKI_HEADING_FEATURES"
msgstr "Estadio del despertar"

#, fuzzy
msgid "WIKI_HEADING_FOG_OF_WAR"
msgstr "Estadio del despertar"

#, fuzzy
msgid "WIKI_HEADING_GAMEPLAY"
msgstr "Estadio del despertar"

#, fuzzy
msgid "WIKI_HEADING_GDD"
msgstr "Estadio del despertar"

#, fuzzy
msgid "WIKI_HEADING_GENERAL_TIPS"
msgstr "Estadio del despertar"

msgid "WIKI_HEADING_GENERATIONS_AND_EDITOR_SESSIONS"
msgstr "Generaciones y Sesiones del Editor"

#, fuzzy
msgid "WIKI_HEADING_MICROBE_PARTS"
msgstr "Estadio del despertar"

#, fuzzy
msgid "WIKI_HEADING_MICROBE_STAGE"
msgstr "Estadio del despertar"

#, fuzzy
msgid "WIKI_HEADING_MICROBE_STAGE_TIPS"
msgstr "Estadio del despertar"

msgid "WIKI_HEADING_MODIFICATIONS"
msgstr "Modificaciones"

#, fuzzy
msgid "WIKI_HEADING_MORE_GAME_INFO"
msgstr "Estadio del despertar"

msgid "WIKI_HEADING_MUTATIONS_AND_MUTATION_POINTS"
msgstr "Mutaciones y Puntos de Mutación"

#, fuzzy
msgid "WIKI_HEADING_OVERVIEW"
msgstr "Estadio del despertar"

#, fuzzy
msgid "WIKI_HEADING_PATCHES"
msgstr "Estadio del despertar"

#, fuzzy
msgid "WIKI_HEADING_PHYSICAL_CONDITIONS"
msgstr "Condiciones Físicas"

msgid "WIKI_HEADING_PROCESSES"
msgstr "Procesos"

msgid "WIKI_HEADING_REPRODUCTION_IN_THE_MICROBE_STAGE"
msgstr "Reproducción en la Etapa Microbiana"

msgid "WIKI_HEADING_REQUIREMENTS"
msgstr "Requisitos"

msgid "WIKI_HEADING_SCIENTIFIC_BACKGROUND"
msgstr "Trasfondo Científico"

#, fuzzy
msgid "WIKI_HEADING_STRATEGY"
msgstr "Estadio del despertar"

#, fuzzy
msgid "WIKI_HEADING_THE_DAY/NIGHT_CYCLE"
msgstr "Estadio del despertar"

#, fuzzy
msgid "WIKI_HEADING_THE_PATCH_MAP"
msgstr "Estadio del despertar"

#, fuzzy
msgid "WIKI_HEADING_TRANSITIONS"
msgstr "Estadio del despertar"

#, fuzzy
msgid "WIKI_HEADING_TYPES_OF_COMPOUNDS"
msgstr "Compuestos infinitos"

#, fuzzy
msgid "WIKI_HEADING_UI"
msgstr "Estadio del despertar"

msgid "WIKI_HEADING_UPGRADES"
msgstr "Mejoras"

#, fuzzy
msgid "WIKI_HELP_AND_TIPS_BASIC_GAME_MECHANICS"
msgstr "Colocar orgánulos"

#, fuzzy
msgid "WIKI_HELP_AND_TIPS_BUTTON"
msgstr "Las entrañas de una célula. El citoplasma es la mezcla básica de iones, proteínas y otras sustancias disueltas en agua que llenan el interior de la célula. Una de sus funciones es la [b]glucólisis[/b], la transformación de [thrive:compound type=\"glucose\"][/thrive:compound] en [thrive:compound type=\"atp\"][/thrive:compound]. Para que las células que carecen de orgánulos para tener metabolismos más avanzados, esto es de lo que dependen para producir energía. También se usa para almacenar moléculas y aumentar el tamaño de la célula."

#, fuzzy
msgid "WIKI_HELP_AND_TIPS_COMPOUND_CLOUDS"
msgstr "Estadio del despertar"

msgid "WIKI_HELP_AND_TIPS_GENERAL_TIPS"
msgstr ""
"Esta sección lista todos los consejos del juego aplicables a varias etapas que se muestran en la pantalla de carga\n"
"\n"
"\n"
"Presiona el botón [b]Deshacer[/b] en el Editor para corregir un error\n"
"\n"
"Ten cuidado con los organismos más grandes. Te comerán, y no es divertido ser digerido!\n"
"\n"
"Ten cuidado con cazar repetidamente a la misma especie, ya que puedes cazarla hasta extinguirla. Otras especies también pueden hacer esto.\n"
"\n"
"A veces lo mejor es solo huir.\n"
"\n"
"Cuando Auto-Evo predice una caída de tu población, aún puedes aumentarla si lo haces bien.\n"
"\n"
"No lo olvides, puedes usar el panel en la parte superior derecha de la pantalla para ver que hay debajo del cursor.\n"
"\n"
"Si tu población se reduce a cero, te extingues."

#, fuzzy
msgid "WIKI_HELP_AND_TIPS_INTRO"
msgstr "Mitocondria"

#, fuzzy
msgid "WIKI_HELP_AND_TIPS_MICROBE_PARTS"
msgstr "Estadio del despertar"

#, fuzzy
msgid "WIKI_HELP_AND_TIPS_MICROBE_STAGE_TIPS"
msgstr "Estadio del despertar"

msgid "WIKI_HELP_AND_TIPS_MORE_GAME_INFO"
msgstr ""

#, fuzzy
msgid "WIKI_HYDROGENASE_EFFECTS"
msgstr "La Nitrogenasa es una proteína capaz de usar nitrógeno y la energía celular en forma de ATP para producir amoniaco, un nutriente clave para el crecimiento celular. Éste es un proceso llamado Fijación de Nitrógeno Anaeróbica. Cómo la nitrogenasa está directamente suspendida en el citoplasma, éste realiza la glicólisis."

#, fuzzy
msgid "WIKI_HYDROGENASE_INTRO"
msgstr "La Nitrogenasa es una proteína capaz de usar nitrógeno y la energía celular en forma de ATP para producir amoniaco, un nutriente clave para el crecimiento celular. Éste es un proceso llamado Fijación de Nitrógeno Anaeróbica. Cómo la nitrogenasa está directamente suspendida en el citoplasma, éste realiza la glicólisis."

#, fuzzy
msgid "WIKI_HYDROGENASE_MODIFICATIONS"
msgstr "La Nitrogenasa es una proteína capaz de usar nitrógeno y la energía celular en forma de ATP para producir amoniaco, un nutriente clave para el crecimiento celular. Éste es un proceso llamado Fijación de Nitrógeno Anaeróbica. Cómo la nitrogenasa está directamente suspendida en el citoplasma, éste realiza la glicólisis."

#, fuzzy
msgid "WIKI_HYDROGENASE_PROCESSES"
msgstr "Convierte el [thrive:compound type=\"atp\"][/thrive:compound] en [thrive:compound type=\"ammonia\"][/thrive:compound]. La tasa de conversión aumenta con la concentración de [thrive:compound type=\"nitrogen\"][/thrive:compound]."

#, fuzzy
msgid "WIKI_HYDROGENASE_REQUIREMENTS"
msgstr "El Termoplasto es una estructura de doble membrana que contiene pigmentos termosensibles apilados en sacos membranosos. Es una procariota asimilada para uso de su anfitrión eucariota. Los pigmentos en el Termoplasto usan las diferencias de energía térmica en el ambiente para producir [thrive:compound type=\"atp\"]ATP[/thrive:compound] en un proceso llamado [b]Termosíntesis[/b]. La producción de glucosa dependerá de la concentración de dióxido de carbono y [thrive:compound type=\"temperature\"]temperatura[/thrive:compound]."

#, fuzzy
msgid "WIKI_HYDROGENASE_SCIENTIFIC_BACKGROUND"
msgstr "La Nitrogenasa es una proteína capaz de usar nitrógeno y la energía celular en forma de ATP para producir amoniaco, un nutriente clave para el crecimiento celular. Éste es un proceso llamado Fijación de Nitrógeno Anaeróbica. Cómo la nitrogenasa está directamente suspendida en el citoplasma, éste realiza la glicólisis."

#, fuzzy
msgid "WIKI_HYDROGENASE_STRATEGY"
msgstr "La Nitrogenasa es una proteína capaz de usar nitrógeno y la energía celular en forma de ATP para producir amoniaco, un nutriente clave para el crecimiento celular. Éste es un proceso llamado Fijación de Nitrógeno Anaeróbica. Cómo la nitrogenasa está directamente suspendida en el citoplasma, éste realiza la glicólisis."

#, fuzzy
msgid "WIKI_HYDROGENASE_UPGRADES"
msgstr "La Nitrogenasa es una proteína capaz de usar nitrógeno y la energía celular en forma de ATP para producir amoniaco, un nutriente clave para el crecimiento celular. Éste es un proceso llamado Fijación de Nitrógeno Anaeróbica. Cómo la nitrogenasa está directamente suspendida en el citoplasma, éste realiza la glicólisis."

#, fuzzy
msgid "WIKI_HYDROGENOSOME_EFFECTS"
msgstr "La Nitrogenasa es una proteína capaz de usar nitrógeno y la energía celular en forma de ATP para producir amoniaco, un nutriente clave para el crecimiento celular. Éste es un proceso llamado Fijación de Nitrógeno Anaeróbica. Cómo la nitrogenasa está directamente suspendida en el citoplasma, éste realiza la glicólisis."

#, fuzzy
msgid "WIKI_HYDROGENOSOME_INTRO"
msgstr "La Nitrogenasa es una proteína capaz de usar nitrógeno y la energía celular en forma de ATP para producir amoniaco, un nutriente clave para el crecimiento celular. Éste es un proceso llamado Fijación de Nitrógeno Anaeróbica. Cómo la nitrogenasa está directamente suspendida en el citoplasma, éste realiza la glicólisis."

#, fuzzy
msgid "WIKI_HYDROGENOSOME_MODIFICATIONS"
msgstr "La Nitrogenasa es una proteína capaz de usar nitrógeno y la energía celular en forma de ATP para producir amoniaco, un nutriente clave para el crecimiento celular. Éste es un proceso llamado Fijación de Nitrógeno Anaeróbica. Cómo la nitrogenasa está directamente suspendida en el citoplasma, éste realiza la glicólisis."

#, fuzzy
msgid "WIKI_HYDROGENOSOME_PROCESSES"
msgstr "Convierte el [thrive:compound type=\"atp\"][/thrive:compound] en [thrive:compound type=\"ammonia\"][/thrive:compound]. La tasa de conversión aumenta con la concentración de [thrive:compound type=\"nitrogen\"][/thrive:compound]."

#, fuzzy
msgid "WIKI_HYDROGENOSOME_REQUIREMENTS"
msgstr "El Termoplasto es una estructura de doble membrana que contiene pigmentos termosensibles apilados en sacos membranosos. Es una procariota asimilada para uso de su anfitrión eucariota. Los pigmentos en el Termoplasto usan las diferencias de energía térmica en el ambiente para producir [thrive:compound type=\"atp\"]ATP[/thrive:compound] en un proceso llamado [b]Termosíntesis[/b]. La producción de glucosa dependerá de la concentración de dióxido de carbono y [thrive:compound type=\"temperature\"]temperatura[/thrive:compound]."

#, fuzzy
msgid "WIKI_HYDROGENOSOME_SCIENTIFIC_BACKGROUND"
msgstr "La Nitrogenasa es una proteína capaz de usar nitrógeno y la energía celular en forma de ATP para producir amoniaco, un nutriente clave para el crecimiento celular. Éste es un proceso llamado Fijación de Nitrógeno Anaeróbica. Cómo la nitrogenasa está directamente suspendida en el citoplasma, éste realiza la glicólisis."

#, fuzzy
msgid "WIKI_HYDROGENOSOME_STRATEGY"
msgstr "La Nitrogenasa es una proteína capaz de usar nitrógeno y la energía celular en forma de ATP para producir amoniaco, un nutriente clave para el crecimiento celular. Éste es un proceso llamado Fijación de Nitrógeno Anaeróbica. Cómo la nitrogenasa está directamente suspendida en el citoplasma, éste realiza la glicólisis."

#, fuzzy
msgid "WIKI_HYDROGENOSOME_UPGRADES"
msgstr "La Nitrogenasa es una proteína capaz de usar nitrógeno y la energía celular en forma de ATP para producir amoniaco, un nutriente clave para el crecimiento celular. Éste es un proceso llamado Fijación de Nitrógeno Anaeróbica. Cómo la nitrogenasa está directamente suspendida en el citoplasma, éste realiza la glicólisis."

#, fuzzy
msgid "WIKI_INDUSTRIAL_STAGE_CURRENT_DEVELOPMENT"
msgstr "Permite la unión con otras células. Este es el primer paso hacia un ser multicelular. Cuando tu especie forma parte de una colonia, las células comparten sus compuestos. Mientras formes parte de una colonia no puedes entrar al editor, por lo que deberás romper la unión una vez recolectados los compuestos suficientes para dividir tu célula."

#, fuzzy
msgid "WIKI_INDUSTRIAL_STAGE_FEATURES"
msgstr "Estadio Industrial"

#, fuzzy
msgid "WIKI_INDUSTRIAL_STAGE_INTRO"
msgstr "Agente de unión"

#, fuzzy
msgid "WIKI_INDUSTRIAL_STAGE_OVERVIEW"
msgstr "Estadio Industrial"

#, fuzzy
msgid "WIKI_INDUSTRIAL_STAGE_TRANSITIONS"
msgstr "Estadio Industrial"

#, fuzzy
msgid "WIKI_INDUSTRIAL_STAGE_UI"
msgstr "Estadio Industrial"

msgid "WIKI_INJECTISOME_PILUS"
msgstr "Injectisoma Pilus"

msgid "WIKI_LYSOSOME_EFFECTS"
msgstr ""

#, fuzzy
msgid "WIKI_LYSOSOME_INTRO"
msgstr "El lisosoma es un orgánulo integrado a la membrana que contiene enzimas hidrolícas que pueden quebrar las cadenas de ciertas biomoléculas. El Lisosoma permite que la célula obtenga mas compuestos a través de endocitosis, con agua como el único residuo en un proceso llamado [b]autofagia[/b]."

#, fuzzy
msgid "WIKI_LYSOSOME_MODIFICATIONS"
msgstr "El lisosoma es un orgánulo integrado a la membrana que contiene enzimas hidrolícas que pueden quebrar las cadenas de ciertas biomoléculas. El Lisosoma permite que la célula obtenga mas compuestos a través de endocitosis, con agua como el único residuo en un proceso llamado [b]autofagia[/b]."

#, fuzzy
msgid "WIKI_LYSOSOME_PROCESSES"
msgstr "Contiene enzimas digestivas. Puede ser modificado para cambiar el tipo de enzima que contiene. Solo se puede usar una enzima por lisosoma. Enzimas aumentan la velocidad y eficiencia de la digestion."

msgid "WIKI_LYSOSOME_REQUIREMENTS"
msgstr ""

msgid "WIKI_LYSOSOME_SCIENTIFIC_BACKGROUND"
msgstr "Los [color=#3796e1][url=https://en.wikipedia.org/wiki/Lysosome]Lisosomas[/url][/color] se encuentran en casi todas las células animales del mundo real, donde su principal función es deconstruir proteínas, lípidos y polisacáridos en las partes que las constituyen. Pueden recibir materiales por fuera de las células mediante un proceso llamado endocitosis, como también por dentro mediante un proceso llamado autofagia."

msgid "WIKI_LYSOSOME_STRATEGY"
msgstr ""

msgid "WIKI_LYSOSOME_UPGRADES"
msgstr "Sin mejoras."

#, fuzzy
msgid "WIKI_MACROSCOPIC_STAGE_CONCEPT_ART"
msgstr "Etapa multicelular"

#, fuzzy
msgid "WIKI_MACROSCOPIC_STAGE_CURRENT_DEVELOPMENT"
msgstr "Permite la unión con otras células. Este es el primer paso hacia un ser multicelular. Cuando tu especie forma parte de una colonia, las células comparten sus compuestos. Mientras formes parte de una colonia no puedes entrar al editor, por lo que deberás romper la unión una vez recolectados los compuestos suficientes para dividir tu célula."

#, fuzzy
msgid "WIKI_MACROSCOPIC_STAGE_FEATURES"
msgstr "Jet de Slime"

#, fuzzy
msgid "WIKI_MACROSCOPIC_STAGE_INTRO"
msgstr ""
"En un planeta distante, eones de actividad volcánica e impactos meteóricos han llevado al desarrollo de un nuevo fenómeno en el universo.\n"
"\n"
"La vida.\n"
"\n"
"Simples microbios residen en las regiones más profundas del océano. Eres el último ancestro universal común (LUCA) en este planeta.\n"
"\n"
"Para sobrevivir en este mundo hostil, necesitarás conseguir compuestos y evolucionar durante generaciones para competir contra los otros microbios."

#, fuzzy
msgid "WIKI_MACROSCOPIC_STAGE_OVERVIEW"
msgstr "Etapa de microbio"

#, fuzzy
msgid "WIKI_MACROSCOPIC_STAGE_TRANSITIONS"
msgstr "Nitrogenasa"

#, fuzzy
msgid "WIKI_MACROSCOPIC_STAGE_UI"
msgstr "Etapa de microbio"

#, fuzzy
msgid "WIKI_MECHANICS"
msgstr "Colocar orgánulos"

#, fuzzy
msgid "WIKI_MECHANICS_ROOT_INTRO"
msgstr "Orgánulos"

#, fuzzy
msgid "WIKI_MELANOSOME_EFFECTS"
msgstr "Los metabolosomas son aglomeraciones de proteínas envueltas en cápsides. Pueden convertir la [thrive:compound type=\"glucose\"][/thrive:compound] en [thrive:compound type=\"atp\"][/thrive:compound] de forma mucho más eficiente que el citoplasma en un proceso llamado [b]respiración aeróbica[/b]. Sin embargo, requiere [thrive:compound type=\"oxygen\"][/thrive:compound] para funcionar, y niveles bajos de [thrive:compound type=\"oxygen\"][/thrive:compound] en el ambiente causarán la ralentización de su producción de [thrive:compound type=\"atp\"][/thrive:compound]. Como los metabolosomas están directamente suspendidos en el citoplasma, este fluido realiza la [b]glucólisis[/b]."

#, fuzzy
msgid "WIKI_MELANOSOME_INTRO"
msgstr "El lisosoma es un orgánulo integrado a la membrana que contiene enzimas hidrolícas que pueden quebrar las cadenas de ciertas biomoléculas. El Lisosoma permite que la célula obtenga mas compuestos a través de endocitosis, con agua como el único residuo en un proceso llamado [b]autofagia[/b]."

#, fuzzy
msgid "WIKI_MELANOSOME_MODIFICATIONS"
msgstr "El lisosoma es un orgánulo integrado a la membrana que contiene enzimas hidrolícas que pueden quebrar las cadenas de ciertas biomoléculas. El Lisosoma permite que la célula obtenga mas compuestos a través de endocitosis, con agua como el único residuo en un proceso llamado [b]autofagia[/b]."

#, fuzzy
msgid "WIKI_MELANOSOME_PROCESSES"
msgstr "Contiene enzimas digestivas. Puede ser modificado para cambiar el tipo de enzima que contiene. Solo se puede usar una enzima por lisosoma. Enzimas aumentan la velocidad y eficiencia de la digestion."

#, fuzzy
msgid "WIKI_MELANOSOME_REQUIREMENTS"
msgstr "Los metabolosomas son aglomeraciones de proteínas envueltas en cápsides. Pueden convertir la [thrive:compound type=\"glucose\"][/thrive:compound] en [thrive:compound type=\"atp\"][/thrive:compound] de forma mucho más eficiente que el citoplasma en un proceso llamado [b]respiración aeróbica[/b]. Sin embargo, requiere [thrive:compound type=\"oxygen\"][/thrive:compound] para funcionar, y niveles bajos de [thrive:compound type=\"oxygen\"][/thrive:compound] en el ambiente causarán la ralentización de su producción de [thrive:compound type=\"atp\"][/thrive:compound]. Como los metabolosomas están directamente suspendidos en el citoplasma, este fluido realiza la [b]glucólisis[/b]."

#, fuzzy
msgid "WIKI_MELANOSOME_SCIENTIFIC_BACKGROUND"
msgstr "Los metabolosomas son aglomeraciones de proteínas envueltas en cápsides. Pueden convertir la [thrive:compound type=\"glucose\"][/thrive:compound] en [thrive:compound type=\"atp\"][/thrive:compound] de forma mucho más eficiente que el citoplasma en un proceso llamado [b]respiración aeróbica[/b]. Sin embargo, requiere [thrive:compound type=\"oxygen\"][/thrive:compound] para funcionar, y niveles bajos de [thrive:compound type=\"oxygen\"][/thrive:compound] en el ambiente causarán la ralentización de su producción de [thrive:compound type=\"atp\"][/thrive:compound]. Como los metabolosomas están directamente suspendidos en el citoplasma, este fluido realiza la [b]glucólisis[/b]."

#, fuzzy
msgid "WIKI_MELANOSOME_STRATEGY"
msgstr "Los metabolosomas son aglomeraciones de proteínas envueltas en cápsides. Pueden convertir la [thrive:compound type=\"glucose\"][/thrive:compound] en [thrive:compound type=\"atp\"][/thrive:compound] de forma mucho más eficiente que el citoplasma en un proceso llamado [b]respiración aeróbica[/b]. Sin embargo, requiere [thrive:compound type=\"oxygen\"][/thrive:compound] para funcionar, y niveles bajos de [thrive:compound type=\"oxygen\"][/thrive:compound] en el ambiente causarán la ralentización de su producción de [thrive:compound type=\"atp\"][/thrive:compound]. Como los metabolosomas están directamente suspendidos en el citoplasma, este fluido realiza la [b]glucólisis[/b]."

#, fuzzy
msgid "WIKI_MELANOSOME_UPGRADES"
msgstr "Los metabolosomas son aglomeraciones de proteínas envueltas en cápsides. Pueden convertir la [thrive:compound type=\"glucose\"][/thrive:compound] en [thrive:compound type=\"atp\"][/thrive:compound] de forma mucho más eficiente que el citoplasma en un proceso llamado [b]respiración aeróbica[/b]. Sin embargo, requiere [thrive:compound type=\"oxygen\"][/thrive:compound] para funcionar, y niveles bajos de [thrive:compound type=\"oxygen\"][/thrive:compound] en el ambiente causarán la ralentización de su producción de [thrive:compound type=\"atp\"][/thrive:compound]. Como los metabolosomas están directamente suspendidos en el citoplasma, este fluido realiza la [b]glucólisis[/b]."

#, fuzzy
msgid "WIKI_METABOLOSOMES_EFFECTS"
msgstr "Los metabolosomas son aglomeraciones de proteínas envueltas en cápsides. Pueden convertir la [thrive:compound type=\"glucose\"][/thrive:compound] en [thrive:compound type=\"atp\"][/thrive:compound] de forma mucho más eficiente que el citoplasma en un proceso llamado [b]respiración aeróbica[/b]. Sin embargo, requiere [thrive:compound type=\"oxygen\"][/thrive:compound] para funcionar, y niveles bajos de [thrive:compound type=\"oxygen\"][/thrive:compound] en el ambiente causarán la ralentización de su producción de [thrive:compound type=\"atp\"][/thrive:compound]. Como los metabolosomas están directamente suspendidos en el citoplasma, este fluido realiza la [b]glucólisis[/b]."

#, fuzzy
msgid "WIKI_METABOLOSOMES_INTRO"
msgstr "Metabolosomas"

#, fuzzy
msgid "WIKI_METABOLOSOMES_MODIFICATIONS"
msgstr "Los metabolosomas son aglomeraciones de proteínas envueltas en cápsides. Pueden convertir la [thrive:compound type=\"glucose\"][/thrive:compound] en [thrive:compound type=\"atp\"][/thrive:compound] de forma mucho más eficiente que el citoplasma en un proceso llamado [b]respiración aeróbica[/b]. Sin embargo, requiere [thrive:compound type=\"oxygen\"][/thrive:compound] para funcionar, y niveles bajos de [thrive:compound type=\"oxygen\"][/thrive:compound] en el ambiente causarán la ralentización de su producción de [thrive:compound type=\"atp\"][/thrive:compound]. Como los metabolosomas están directamente suspendidos en el citoplasma, este fluido realiza la [b]glucólisis[/b]."

#, fuzzy
msgid "WIKI_METABOLOSOMES_PROCESSES"
msgstr "Convierte [thrive:compound type=\"glucose\"][/thrive:compound] en [thrive:compound type=\"atp\"][/thrive:compound]. La tasa aumenta con la concentración de [thrive:compound type=\"oxygen\"][/thrive:compound]."

#, fuzzy
msgid "WIKI_METABOLOSOMES_REQUIREMENTS"
msgstr "Los metabolosomas son aglomeraciones de proteínas envueltas en cápsides. Pueden convertir la [thrive:compound type=\"glucose\"][/thrive:compound] en [thrive:compound type=\"atp\"][/thrive:compound] de forma mucho más eficiente que el citoplasma en un proceso llamado [b]respiración aeróbica[/b]. Sin embargo, requiere [thrive:compound type=\"oxygen\"][/thrive:compound] para funcionar, y niveles bajos de [thrive:compound type=\"oxygen\"][/thrive:compound] en el ambiente causarán la ralentización de su producción de [thrive:compound type=\"atp\"][/thrive:compound]. Como los metabolosomas están directamente suspendidos en el citoplasma, este fluido realiza la [b]glucólisis[/b]."

#, fuzzy
msgid "WIKI_METABOLOSOMES_SCIENTIFIC_BACKGROUND"
msgstr "Los metabolosomas son aglomeraciones de proteínas envueltas en cápsides. Pueden convertir la [thrive:compound type=\"glucose\"][/thrive:compound] en [thrive:compound type=\"atp\"][/thrive:compound] de forma mucho más eficiente que el citoplasma en un proceso llamado [b]respiración aeróbica[/b]. Sin embargo, requiere [thrive:compound type=\"oxygen\"][/thrive:compound] para funcionar, y niveles bajos de [thrive:compound type=\"oxygen\"][/thrive:compound] en el ambiente causarán la ralentización de su producción de [thrive:compound type=\"atp\"][/thrive:compound]. Como los metabolosomas están directamente suspendidos en el citoplasma, este fluido realiza la [b]glucólisis[/b]."

#, fuzzy
msgid "WIKI_METABOLOSOMES_STRATEGY"
msgstr "Los metabolosomas son aglomeraciones de proteínas envueltas en cápsides. Pueden convertir la [thrive:compound type=\"glucose\"][/thrive:compound] en [thrive:compound type=\"atp\"][/thrive:compound] de forma mucho más eficiente que el citoplasma en un proceso llamado [b]respiración aeróbica[/b]. Sin embargo, requiere [thrive:compound type=\"oxygen\"][/thrive:compound] para funcionar, y niveles bajos de [thrive:compound type=\"oxygen\"][/thrive:compound] en el ambiente causarán la ralentización de su producción de [thrive:compound type=\"atp\"][/thrive:compound]. Como los metabolosomas están directamente suspendidos en el citoplasma, este fluido realiza la [b]glucólisis[/b]."

#, fuzzy
msgid "WIKI_METABOLOSOMES_UPGRADES"
msgstr "Los metabolosomas son aglomeraciones de proteínas envueltas en cápsides. Pueden convertir la [thrive:compound type=\"glucose\"][/thrive:compound] en [thrive:compound type=\"atp\"][/thrive:compound] de forma mucho más eficiente que el citoplasma en un proceso llamado [b]respiración aeróbica[/b]. Sin embargo, requiere [thrive:compound type=\"oxygen\"][/thrive:compound] para funcionar, y niveles bajos de [thrive:compound type=\"oxygen\"][/thrive:compound] en el ambiente causarán la ralentización de su producción de [thrive:compound type=\"atp\"][/thrive:compound]. Como los metabolosomas están directamente suspendidos en el citoplasma, este fluido realiza la [b]glucólisis[/b]."

#, fuzzy
msgid "WIKI_MICROBE_STAGE_APPENDICES"
msgstr ""
"En un planeta distante, eones de actividad volcánica e impactos meteóricos han llevado al desarrollo de un nuevo fenómeno en el universo.\n"
"\n"
"La vida.\n"
"\n"
"Simples microbios residen en las regiones más profundas del océano. Eres el último ancestro universal común (LUCA) en este planeta.\n"
"\n"
"Para sobrevivir en este mundo hostil, necesitarás conseguir compuestos y evolucionar durante generaciones para competir contra los otros microbios."

#, fuzzy
msgid "WIKI_MICROBE_STAGE_BUTTON"
msgstr ""
"En un planeta distante, eones de actividad volcánica e impactos meteóricos han llevado al desarrollo de un nuevo fenómeno en el universo.\n"
"\n"
"La vida.\n"
"\n"
"Simples microbios residen en las regiones más profundas del océano. Eres el último ancestro universal común (LUCA) en este planeta.\n"
"\n"
"Para sobrevivir en este mundo hostil, necesitarás conseguir compuestos y evolucionar durante generaciones para competir contra los otros microbios."

#, fuzzy
msgid "WIKI_MICROBE_STAGE_EDITOR"
msgstr "Editor de microbio"

#, fuzzy
msgid "WIKI_MICROBE_STAGE_GAMEPLAY"
msgstr ""
"En un planeta distante, eones de actividad volcánica e impactos meteóricos han llevado al desarrollo de un nuevo fenómeno en el universo.\n"
"\n"
"La vida.\n"
"\n"
"Simples microbios residen en las regiones más profundas del océano. Eres el último ancestro universal común (LUCA) en este planeta.\n"
"\n"
"Para sobrevivir en este mundo hostil, necesitarás conseguir compuestos y evolucionar durante generaciones para competir contra los otros microbios."

#, fuzzy
msgid "WIKI_MICROBE_STAGE_GDD"
msgstr "Etapa de microbio"

#, fuzzy
msgid "WIKI_MICROBE_STAGE_INTRO"
msgstr ""
"En un planeta distante, eones de actividad volcánica e impactos meteóricos han llevado al desarrollo de un nuevo fenómeno en el universo.\n"
"\n"
"La vida.\n"
"\n"
"Simples microbios residen en las regiones más profundas del océano. Eres el último ancestro universal común (LUCA) en este planeta.\n"
"\n"
"Para sobrevivir en este mundo hostil, necesitarás conseguir compuestos y evolucionar durante generaciones para competir contra los otros microbios."

#, fuzzy
msgid "WIKI_MITOCHONDRION_EFFECTS"
msgstr "La \"central energética\" de la célula. La mitocondria es una estructura de doble membrana llena de proteínas y enzimas. Es una célula procariota que ha sido asimilada por su anfitriona eucariota para su uso personal. Es capaz de convertir [thrive:compound type=\"glucose\"][/thrive:compound] en [thrive:compound type=\"atp\"][/thrive:compound] con una eficiencia mucho mayor que la alcanzada en el citoplasma en un proceso llamado [b]respiración aeróbica[/b]. Sin embargo, requiere [thrive:compound type=\"oxygen\"][/thrive:compound] para funcionar, y niveles bajos de [thrive:compound type=\"oxygen\"][/thrive:compound] en el ambiente ralentizarán su producción de [thrive:compound type=\"atp\"][/thrive:compound]."

#, fuzzy
msgid "WIKI_MITOCHONDRION_INTRO"
msgstr "Mitocondria"

#, fuzzy
msgid "WIKI_MITOCHONDRION_MODIFICATIONS"
msgstr "La \"central energética\" de la célula. La mitocondria es una estructura de doble membrana llena de proteínas y enzimas. Es una célula procariota que ha sido asimilada por su anfitriona eucariota para su uso personal. Es capaz de convertir [thrive:compound type=\"glucose\"][/thrive:compound] en [thrive:compound type=\"atp\"][/thrive:compound] con una eficiencia mucho mayor que la alcanzada en el citoplasma en un proceso llamado [b]respiración aeróbica[/b]. Sin embargo, requiere [thrive:compound type=\"oxygen\"][/thrive:compound] para funcionar, y niveles bajos de [thrive:compound type=\"oxygen\"][/thrive:compound] en el ambiente ralentizarán su producción de [thrive:compound type=\"atp\"][/thrive:compound]."

#, fuzzy
msgid "WIKI_MITOCHONDRION_PROCESSES"
msgstr "Convierte [thrive:compound type=\"glucose\"][/thrive:compound] en [thrive:compound type=\"atp\"][/thrive:compound]. la tasa de conversión escala con la concentración de [thrive:compound type=\"oxygen\"][/thrive:compound]."

#, fuzzy
msgid "WIKI_MITOCHONDRION_REQUIREMENTS"
msgstr "La \"central energética\" de la célula. La mitocondria es una estructura de doble membrana llena de proteínas y enzimas. Es una célula procariota que ha sido asimilada por su anfitriona eucariota para su uso personal. Es capaz de convertir [thrive:compound type=\"glucose\"][/thrive:compound] en [thrive:compound type=\"atp\"][/thrive:compound] con una eficiencia mucho mayor que la alcanzada en el citoplasma en un proceso llamado [b]respiración aeróbica[/b]. Sin embargo, requiere [thrive:compound type=\"oxygen\"][/thrive:compound] para funcionar, y niveles bajos de [thrive:compound type=\"oxygen\"][/thrive:compound] en el ambiente ralentizarán su producción de [thrive:compound type=\"atp\"][/thrive:compound]."

#, fuzzy
msgid "WIKI_MITOCHONDRION_SCIENTIFIC_BACKGROUND"
msgstr "La \"central energética\" de la célula. La mitocondria es una estructura de doble membrana llena de proteínas y enzimas. Es una célula procariota que ha sido asimilada por su anfitriona eucariota para su uso personal. Es capaz de convertir [thrive:compound type=\"glucose\"][/thrive:compound] en [thrive:compound type=\"atp\"][/thrive:compound] con una eficiencia mucho mayor que la alcanzada en el citoplasma en un proceso llamado [b]respiración aeróbica[/b]. Sin embargo, requiere [thrive:compound type=\"oxygen\"][/thrive:compound] para funcionar, y niveles bajos de [thrive:compound type=\"oxygen\"][/thrive:compound] en el ambiente ralentizarán su producción de [thrive:compound type=\"atp\"][/thrive:compound]."

#, fuzzy
msgid "WIKI_MITOCHONDRION_STRATEGY"
msgstr "La \"central energética\" de la célula. La mitocondria es una estructura de doble membrana llena de proteínas y enzimas. Es una célula procariota que ha sido asimilada por su anfitriona eucariota para su uso personal. Es capaz de convertir [thrive:compound type=\"glucose\"][/thrive:compound] en [thrive:compound type=\"atp\"][/thrive:compound] con una eficiencia mucho mayor que la alcanzada en el citoplasma en un proceso llamado [b]respiración aeróbica[/b]. Sin embargo, requiere [thrive:compound type=\"oxygen\"][/thrive:compound] para funcionar, y niveles bajos de [thrive:compound type=\"oxygen\"][/thrive:compound] en el ambiente ralentizarán su producción de [thrive:compound type=\"atp\"][/thrive:compound]."

#, fuzzy
msgid "WIKI_MITOCHONDRION_UPGRADES"
msgstr "La \"central energética\" de la célula. La mitocondria es una estructura de doble membrana llena de proteínas y enzimas. Es una célula procariota que ha sido asimilada por su anfitriona eucariota para su uso personal. Es capaz de convertir [thrive:compound type=\"glucose\"][/thrive:compound] en [thrive:compound type=\"atp\"][/thrive:compound] con una eficiencia mucho mayor que la alcanzada en el citoplasma en un proceso llamado [b]respiración aeróbica[/b]. Sin embargo, requiere [thrive:compound type=\"oxygen\"][/thrive:compound] para funcionar, y niveles bajos de [thrive:compound type=\"oxygen\"][/thrive:compound] en el ambiente ralentizarán su producción de [thrive:compound type=\"atp\"][/thrive:compound]."

#, fuzzy
msgid "WIKI_MULTICELLULAR_STAGE_CONCEPT_ART"
msgstr "Etapa multicelular"

#, fuzzy
msgid "WIKI_MULTICELLULAR_STAGE_CURRENT_DEVELOPMENT"
msgstr ""
"¡Bienvenido al estadio multicelular inicial!\n"
"\n"
"Conseguiste guiar a tu especie a través de la fase unicelular.\n"
"\n"
"El juego continúa con las mecánicas básicas del estadio microbio. Aún necesitas seguir alimentando a tu organismo para reproducirte y entrar en el editor.\n"
"\n"
"Sin embargo, ahora puedes diseñar tu colonia celular en el editor y especializar tus células en varios roles. Ten en mente que los miembros de tu colonia no pueden compartir [thrive:compound type=\"atp\"][/thrive:compound].\n"
"\n"
"Si estás utilizando la reproducción por gemación (el método predeterminado), comenzaras controlando una pequeña yema y deberás crecer el resto de tus células."

#, fuzzy
msgid "WIKI_MULTICELLULAR_STAGE_FEATURES"
msgstr "Etapa multicelular"

#, fuzzy
msgid "WIKI_MULTICELLULAR_STAGE_INTRO"
msgstr "Etapa multicelular"

#, fuzzy
msgid "WIKI_MULTICELLULAR_STAGE_OVERVIEW"
msgstr "Etapa multicelular"

#, fuzzy
msgid "WIKI_MULTICELLULAR_STAGE_TRANSITIONS"
msgstr "Etapa multicelular"

#, fuzzy
msgid "WIKI_MULTICELLULAR_STAGE_UI"
msgstr "Etapa multicelular"

msgid "WIKI_MYOFIBRIL_EFFECTS"
msgstr "Por cada célula en un organismo multicelular que contiene una [b]Miofibrilla[/b], la velocidad de movimiento de ese organismo incrementa proporcionalmente al volumen de esa célula. Células con [b]Miofibrillas[/b] son clasificadas como poseedoras de tejido muscular."

msgid "WIKI_MYOFIBRIL_INTRO"
msgstr "Organela que consiste de largas fibras las cuales en agregación crean tejido muscular dentro de los organismos, disponibles desde la Etapa Multicelular. Incrementa la velocidad de un organismo."

msgid "WIKI_MYOFIBRIL_MODIFICATIONS"
msgstr "Sin modificaciones."

#, fuzzy
msgid "WIKI_MYOFIBRIL_PROCESSES"
msgstr "Colocar orgánulos"

msgid "WIKI_MYOFIBRIL_REQUIREMENTS"
msgstr "Unicamente disponible a partir de la Etapa Multicelular en adelante."

msgid "WIKI_MYOFIBRIL_SCIENTIFIC_BACKGROUND"
msgstr "TBA"

msgid "WIKI_MYOFIBRIL_STRATEGY"
msgstr "Recomendamos añadir una [b]Miofibrilla[/b] a varios tipos de células en tu organismo multicelular, pero añadir más de una es redundante. Por el momento, añadir más [b]Miofibrillas[/b] no aportan un beneficio extra."

msgid "WIKI_MYOFIBRIL_UPGRADES"
msgstr "Sin mejoras"

#, fuzzy
msgid "WIKI_NATION_EDITOR"
msgstr "Activar editor"

#, fuzzy
msgid "WIKI_NITROGENASE_EFFECTS"
msgstr "La Nitrogenasa es una proteína capaz de usar nitrógeno y la energía celular en forma de ATP para producir amoniaco, un nutriente clave para el crecimiento celular. Éste es un proceso llamado Fijación de Nitrógeno Anaeróbica. Cómo la nitrogenasa está directamente suspendida en el citoplasma, éste realiza la glicólisis."

#, fuzzy
msgid "WIKI_NITROGENASE_INTRO"
msgstr "La Nitrogenasa es una proteína capaz de usar nitrógeno y la energía celular en forma de ATP para producir amoniaco, un nutriente clave para el crecimiento celular. Éste es un proceso llamado Fijación de Nitrógeno Anaeróbica. Cómo la nitrogenasa está directamente suspendida en el citoplasma, éste realiza la glicólisis."

#, fuzzy
msgid "WIKI_NITROGENASE_MODIFICATIONS"
msgstr "La Nitrogenasa es una proteína capaz de usar nitrógeno y la energía celular en forma de ATP para producir amoniaco, un nutriente clave para el crecimiento celular. Éste es un proceso llamado Fijación de Nitrógeno Anaeróbica. Cómo la nitrogenasa está directamente suspendida en el citoplasma, éste realiza la glicólisis."

#, fuzzy
msgid "WIKI_NITROGENASE_PROCESSES"
msgstr "Convierte el [thrive:compound type=\"atp\"][/thrive:compound] en [thrive:compound type=\"ammonia\"][/thrive:compound]. La tasa de conversión aumenta con la concentración de [thrive:compound type=\"nitrogen\"][/thrive:compound]."

msgid "WIKI_NITROGENASE_REQUIREMENTS"
msgstr ""

#, fuzzy
msgid "WIKI_NITROGENASE_SCIENTIFIC_BACKGROUND"
msgstr "La Nitrogenasa es una proteína capaz de usar nitrógeno y la energía celular en forma de ATP para producir amoniaco, un nutriente clave para el crecimiento celular. Éste es un proceso llamado Fijación de Nitrógeno Anaeróbica. Cómo la nitrogenasa está directamente suspendida en el citoplasma, éste realiza la glicólisis."

#, fuzzy
msgid "WIKI_NITROGENASE_STRATEGY"
msgstr "La Nitrogenasa es una proteína capaz de usar nitrógeno y la energía celular en forma de ATP para producir amoniaco, un nutriente clave para el crecimiento celular. Éste es un proceso llamado Fijación de Nitrógeno Anaeróbica. Cómo la nitrogenasa está directamente suspendida en el citoplasma, éste realiza la glicólisis."

#, fuzzy
msgid "WIKI_NITROGENASE_UPGRADES"
msgstr "La Nitrogenasa es una proteína capaz de usar nitrógeno y la energía celular en forma de ATP para producir amoniaco, un nutriente clave para el crecimiento celular. Éste es un proceso llamado Fijación de Nitrógeno Anaeróbica. Cómo la nitrogenasa está directamente suspendida en el citoplasma, éste realiza la glicólisis."

#, fuzzy
msgid "WIKI_NITROPLAST_EFFECTS"
msgstr "Nitroplasto"

#, fuzzy
msgid "WIKI_NITROPLAST_INTRO"
msgstr "Nitroplasto"

#, fuzzy
msgid "WIKI_NITROPLAST_MODIFICATIONS"
msgstr "El Nitroplasto es una proteína capaz de usar nitrógeno, oxígeno y ATP para producir amoníaco, un nutriente clave para el crecimiento celular. A este proceso se lo denomina Fijación de Nitrógeno Aeróbica."

#, fuzzy
msgid "WIKI_NITROPLAST_PROCESSES"
msgstr "Convierte [thrive:compound type=\"atp\"][/thrive:compound] en [thrive:compound type=\"ammonia\"][/thrive:compound]. La tasa de conversión depende de la concentración de [thrive:compound type=\"nitrogen\"][/thrive:compound] y [thrive:compound type=\"oxygen\"][/thrive:compound]."

#, fuzzy
msgid "WIKI_NITROPLAST_REQUIREMENTS"
msgstr "Nitroplasto"

#, fuzzy
msgid "WIKI_NITROPLAST_SCIENTIFIC_BACKGROUND"
msgstr "El Nitroplasto es una proteína capaz de usar nitrógeno, oxígeno y ATP para producir amoníaco, un nutriente clave para el crecimiento celular. A este proceso se lo denomina Fijación de Nitrógeno Aeróbica."

#, fuzzy
msgid "WIKI_NITROPLAST_STRATEGY"
msgstr "Nitroplasto"

#, fuzzy
msgid "WIKI_NITROPLAST_UPGRADES"
msgstr "Nitroplasto"

#, fuzzy
msgid "WIKI_NO"
msgstr "nuestro Wiki"

msgid "WIKI_NONE_COMMA_THIS_IS_THE_LAST_STAGE"
msgstr "Ninguno/a, esta es la última etapa"

msgid "WIKI_NUCLEUS_EFFECTS"
msgstr ""
"Una vez que una célula evoluciona un [b]Núcleo[/b], gana la habilidad de evolucionar muchas otras [b]organelas[/b] que previamente estaban bloqueadas.\n"
"\n"
"Células con un [b]Núcleo[/b] reciben [b]50%[/b] menos daño de todas las fuentes excepto [i]inanición[/i] (daño debido a no tener nada de [thrive:compound type=\"atp\"][/thrive:compound]).\n"
"\n"
"Una célula solo puede tener como máximo un [b]Núcleo[/b] y este no puede ser eliminado luego de evolucionar."

msgid "WIKI_NUCLEUS_INTRO"
msgstr ""

#, fuzzy
msgid "WIKI_NUCLEUS_MODIFICATIONS"
msgstr "La característica definitoria de las células eucariotas. El núcleo también incluye el retículo endoplásmico y el aparato de golgi. Es una evolución de las células procariotas para desarrollar un sistema de membranas internas a través de la asimilación de otra procariota adentro de sí misma. Esto permite compartimentar los distintos procesos que ocurren dentro de la célula y evitar su superposición. La adición del núcleo a una célula permite que sus nuevos orgánulos, contenidos por una bicapa lipídica, sean mucho más complejos, eficientes y especializados. No obstante, esto viene con el precio de aumentar drásticamente el tamaño de la célula y requerir más energía para mantenerla."

#, fuzzy
msgid "WIKI_NUCLEUS_PROCESSES"
msgstr "Colocar orgánulos"

msgid "WIKI_NUCLEUS_REQUIREMENTS"
msgstr "Sin requisitos, excepto por el gran espacio extra necesario para su encaje."

msgid "WIKI_NUCLEUS_SCIENTIFIC_BACKGROUND"
msgstr ""

msgid "WIKI_NUCLEUS_STRATEGY"
msgstr ""

msgid "WIKI_NUCLEUS_UPGRADES"
msgstr "Sin mejoras."

#, fuzzy
msgid "WIKI_ORGANELLES_ROOT_INTRO"
msgstr "Orgánulos"

#, fuzzy
msgid "WIKI_OXYTOXISOME_EFFECTS"
msgstr "Un metabolosoma modificado para la producción de OxiToxi NT, una forma primitiva de toxinas."

#, fuzzy
msgid "WIKI_OXYTOXISOME_INTRO"
msgstr "Oxitoxisoma"

#, fuzzy
msgid "WIKI_OXYTOXISOME_MODIFICATIONS"
msgstr "Un metabolosoma modificado para la producción de OxiToxi NT, una forma primitiva de toxinas."

#, fuzzy
msgid "WIKI_OXYTOXISOME_PROCESSES"
msgstr "Convierte [thrive:compound type=\"atp\"][/thrive:compound] en [thrive:compound type=\"oxytoxy\"][/thrive:compound]. La tasa de conversión es proporcional a la concentración de [thrive:compound type=\"oxygen\"][/thrive:compound]. Puede liberar toxinas presionando [thrive:input]g_fire_toxin[/thrive:input]. Cuando la cantidad de [thrive:compound type=\"oxytoxy\"][/thrive:compound] este baja, disparar seguira siendo posible pero con un daño reducido."

#, fuzzy
msgid "WIKI_OXYTOXISOME_REQUIREMENTS"
msgstr "Un metabolosoma modificado para la producción de OxiToxi NT, una forma primitiva de toxinas."

msgid "WIKI_OXYTOXISOME_SCIENTIFIC_BACKGROUND"
msgstr "TBA"

#, fuzzy
msgid "WIKI_OXYTOXISOME_STRATEGY"
msgstr "Un metabolosoma modificado para la producción de OxiToxi NT, una forma primitiva de toxinas."

#, fuzzy
msgid "WIKI_OXYTOXISOME_UPGRADES"
msgstr "Un metabolosoma modificado para la producción de OxiToxi NT, una forma primitiva de toxinas."

#, fuzzy
msgid "WIKI_OXYTOXY_SYNTHESIS_COMMA_GLYCOLYSIS"
msgstr "Síntesis de OxiToxi"

#, fuzzy
msgid "WIKI_PAGE_ASCENSION"
msgstr "Rusticianina"

#, fuzzy
msgid "WIKI_PAGE_AWAKENING_STAGE"
msgstr "Estadio del despertar"

#, fuzzy
msgid "WIKI_PAGE_AWARE_STAGE"
msgstr "Estadio Consciente"

msgid "WIKI_PAGE_AXON"
msgstr "Axón"

#, fuzzy
msgid "WIKI_PAGE_BINDING_AGENT"
msgstr "Agente de unión"

#, fuzzy
msgid "WIKI_PAGE_BIOLUMINESCENT_VACUOLE"
msgstr "Vacuola Bioluminiscente"

#, fuzzy
msgid "WIKI_PAGE_CHEMOPLAST"
msgstr "Quimioplasto"

#, fuzzy
msgid "WIKI_PAGE_CHEMORECEPTOR"
msgstr "Quimioreceptor"

#, fuzzy
msgid "WIKI_PAGE_CHEMOSYNTHESIZING_PROTEINS"
msgstr "Proteinas quimiosintetizadoras"

#, fuzzy
msgid "WIKI_PAGE_CHLOROPLAST"
msgstr "Cloroplasto"

msgid "WIKI_PAGE_CILIA"
msgstr "Cilio"

#, fuzzy
msgid "WIKI_PAGE_COMPOUNDS"
msgstr "Citoplasma"

msgid "WIKI_PAGE_COMPOUND_SYSTEM_DEVELOPMENT"
msgstr "Desarrollo del sistema de Compuestos"

#, fuzzy
msgid "WIKI_PAGE_CYTOPLASM"
msgstr "Citoplasma"

#, fuzzy
msgid "WIKI_PAGE_DEVELOPMENT_ROOT"
msgstr "Colocar orgánulos"

#, fuzzy
msgid "WIKI_PAGE_EDITORS_AND_MUTATIONS"
msgstr "Mitocondria"

#, fuzzy
msgid "WIKI_PAGE_ENVIRONMENTAL_CONDITIONS"
msgstr "Mitocondria"

#, fuzzy
msgid "WIKI_PAGE_FERROPLAST"
msgstr "Termoplasto"

#, fuzzy
msgid "WIKI_PAGE_FLAGELLUM"
msgstr "Flagelo"

#, fuzzy
msgid "WIKI_PAGE_HELP_AND_TIPS"
msgstr "Mitocondria"

#, fuzzy
msgid "WIKI_PAGE_HYDROGENASE"
msgstr "Nitrogenasa"

#, fuzzy
msgid "WIKI_PAGE_HYDROGENOSOME"
msgstr "Nitrogenasa"

#, fuzzy
msgid "WIKI_PAGE_INDUSTRIAL_STAGE"
msgstr "Estadio Industrial"

#, fuzzy
msgid "WIKI_PAGE_LYSOSOME"
msgstr "Lisosoma"

#, fuzzy
msgid "WIKI_PAGE_MACROSCOPIC_STAGE"
msgstr "Nitrogenasa"

#, fuzzy
msgid "WIKI_PAGE_MECHANICS_ROOT"
msgstr "Colocar orgánulos"

#, fuzzy
msgid "WIKI_PAGE_MELANOSOME"
msgstr "Lisosoma"

#, fuzzy
msgid "WIKI_PAGE_METABOLOSOMES"
msgstr "Metabolosomas"

#, fuzzy
msgid "WIKI_PAGE_MICROBE_STAGE"
msgstr "Nitrogenasa"

#, fuzzy
msgid "WIKI_PAGE_MITOCHONDRION"
msgstr "Mitocondria"

#, fuzzy
msgid "WIKI_PAGE_MULTICELLULAR_STAGE"
msgstr "Etapa multicelular"

#, fuzzy
msgid "WIKI_PAGE_MYOFIBRIL"
msgstr "Pilus predatorio"

#, fuzzy
msgid "WIKI_PAGE_NITROGENASE"
msgstr "Nitrogenasa"

#, fuzzy
msgid "WIKI_PAGE_NITROPLAST"
msgstr "Nitroplasto"

#, fuzzy
msgid "WIKI_PAGE_NUCLEUS"
msgstr "Requiere Núcleo"

#, fuzzy
msgid "WIKI_PAGE_ORGANELLES_ROOT"
msgstr "Colocar orgánulos"

#, fuzzy
msgid "WIKI_PAGE_OXYTOXISOME"
msgstr "Oxitoxisoma"

msgid "WIKI_PAGE_PERFORATOR_PILUS"
msgstr "Pilus Perforador"

#, fuzzy
msgid "WIKI_PAGE_PROTOPLASM"
msgstr "Protoplasma"

#, fuzzy
msgid "WIKI_PAGE_REPRODUCTION"
msgstr "Protoplasma"

#, fuzzy
msgid "WIKI_PAGE_RUSTICYANIN"
msgstr "Rusticianina"

#, fuzzy
msgid "WIKI_PAGE_SIGNALING_AGENT"
msgstr "Agente señalizador"

#, fuzzy
msgid "WIKI_PAGE_SLIME_JET"
msgstr "Jet de Slime"

#, fuzzy
msgid "WIKI_PAGE_SOCIETY_STAGE"
msgstr "Etapa de microbio"

#, fuzzy
msgid "WIKI_PAGE_SPACE_STAGE"
msgstr "Jet de Slime"

#, fuzzy
msgid "WIKI_PAGE_STAGES_ROOT"
msgstr "Colocar orgánulos"

#, fuzzy
msgid "WIKI_PAGE_THERMOPLAST"
msgstr "Termoplasto"

#, fuzzy
msgid "WIKI_PAGE_THERMOSYNTHASE"
msgstr "Termosintasa"

#, fuzzy
msgid "WIKI_PAGE_THE_PATCH_MAP"
msgstr "Termoplasto"

#, fuzzy
msgid "WIKI_PAGE_THYLAKOIDS"
msgstr "Tilacoides"

#, fuzzy
msgid "WIKI_PAGE_TOXIN_VACUOLE"
msgstr ""
"Vacuola de\n"
"Toxinas"

#, fuzzy
msgid "WIKI_PAGE_VACUOLE"
msgstr ""
"Vacuola de\n"
"Toxinas"

msgid "WIKI_PERFORATOR_PILUS_EFFECTS"
msgstr ""
"Si una célula tiene un [b]Pilus Perforador[/b], células de otras especies reciben un daño significativo si entran en contacto con él. Si ambas células tienen [b]Pili Perforadores[/b], podrían, en cambio, bloquear el ataque de ambos.\n"
"\n"
"Los [b]Pili Perforadores[/b] también bloquean proyectiles de toxina. Vease[b][color=#3796e1][url=thriveopedia:oxytoxyProteins]Oxitoxisoma[/url][/color][/b] y [b][color=#3796e1][url=thriveopedia:oxytoxy]Vacuola de Toxina[/url][/color][/b]."

msgid "WIKI_PERFORATOR_PILUS_INTRO"
msgstr ""
"Organela de combate usada para apuñalar otras células. Células atacadas con un [b]Pilus Perforador[/b] pierden una porción importante de Salud.\n"
"\n"
"También defiende contra toxinas desviando proyectiles de toxina."

msgid "WIKI_PERFORATOR_PILUS_MODIFICATIONS"
msgstr "Sin modificaciones."

msgid "WIKI_PERFORATOR_PILUS_PROCESSES"
msgstr "Sin procesos."

msgid "WIKI_PERFORATOR_PILUS_REQUIREMENTS"
msgstr ""

msgid "WIKI_PERFORATOR_PILUS_SCIENTIFIC_BACKGROUND"
msgstr ""

msgid "WIKI_PERFORATOR_PILUS_STRATEGY"
msgstr ""
"Células equipadas con [b]Pili Perforadores[/b] se convierten en depredadores efectivos y pueden dañar a cualquier célula, incluso aquellas con resistencia a toxinas o una membrana resistente a engullido. Aunque deben colocarse con consideración y se requiere habilidad para combatir con ellos.\n"
"\n"
"Los [b]Pili Perforadores[/b] también pueden actuar como elementos disuasivos para las presas. Una bola de espinas difícilmente sea una comida fácil."

msgid "WIKI_PERFORATOR_PILUS_UPGRADES"
msgstr ""

#, fuzzy
msgid "WIKI_PROTEIN_RESPIRATION"
msgstr "Respiración Aeróbica"

#, fuzzy
msgid "WIKI_PROTOPLASM_EFFECTS"
msgstr "Protoplasma"

#, fuzzy
msgid "WIKI_PROTOPLASM_INTRO"
msgstr "Protoplasma"

msgid "WIKI_PROTOPLASM_MODIFICATIONS"
msgstr "Sin Modificaciones."

#, fuzzy
msgid "WIKI_PROTOPLASM_PROCESSES"
msgstr "Convierte [thrive:compound type=\"glucose\"][/thrive:compound] en [thrive:compound type=\"atp\"][/thrive:compound]."

msgid "WIKI_PROTOPLASM_REQUIREMENTS"
msgstr "El jugador no puede evolucionar [b]Protoplasma[/b]. Las especies no jugables pueden hacerlo sin restricciones."

msgid "WIKI_PROTOPLASM_SCIENTIFIC_BACKGROUND"
msgstr ""

msgid "WIKI_PROTOPLASM_STRATEGY"
msgstr ""

msgid "WIKI_PROTOPLASM_UPGRADES"
msgstr "Sin mejoras."

#, fuzzy
msgid "WIKI_PULLING_CILIA"
msgstr "Estadio del despertar"

#, fuzzy
msgid "WIKI_REPRODUCTION_BUTTON"
msgstr "Protoplasma"

#, fuzzy
msgid "WIKI_REPRODUCTION_INTRO"
msgstr "Protoplasma"

msgid "WIKI_REPRODUCTION_REPRODUCTION_IN_THE_MICROBE_STAGE"
msgstr ""

msgid "WIKI_ROOT_BODY"
msgstr ""

msgid "WIKI_ROOT_HEADING"
msgstr "Manual de Thrive"

#, fuzzy
msgid "WIKI_RUSTICYANIN_EFFECTS"
msgstr "La Rusticianina es una proteína capaz de usar dióxido de carbono gaseoso y oxigeno para oxidar el hierro de un estado químico a otro. Este proceso, llamado Respiración Férrica, libera energía para la célula."

#, fuzzy
msgid "WIKI_RUSTICYANIN_INTRO"
msgstr "La Rusticianina es una proteína capaz de usar dióxido de carbono gaseoso y oxigeno para oxidar el hierro de un estado químico a otro. Este proceso, llamado Respiración Férrica, libera energía para la célula."

#, fuzzy
msgid "WIKI_RUSTICYANIN_MODIFICATIONS"
msgstr "La Rusticianina es una proteína capaz de usar dióxido de carbono gaseoso y oxigeno para oxidar el hierro de un estado químico a otro. Este proceso, llamado Respiración Férrica, libera energía para la célula."

#, fuzzy
msgid "WIKI_RUSTICYANIN_PROCESSES"
msgstr "Convierte [thrive:compound type=\"iron\"][/thrive:compound] en [thrive:compound type=\"atp\"][/thrive:compound]. La velocidad de conversión es directamente proporcional a la concentración de [thrive:compound type=\"carbondioxide\"][/thrive:compound] y [thrive:compound type=\"oxygen\"][/thrive:compound]."

msgid "WIKI_RUSTICYANIN_REQUIREMENTS"
msgstr "Sin requisitos."

#, fuzzy
msgid "WIKI_RUSTICYANIN_SCIENTIFIC_BACKGROUND"
msgstr "La Rusticianina es una proteína capaz de usar dióxido de carbono gaseoso y oxigeno para oxidar el hierro de un estado químico a otro. Este proceso, llamado Respiración Férrica, libera energía para la célula."

#, fuzzy
msgid "WIKI_RUSTICYANIN_STRATEGY"
msgstr "La Rusticianina es una proteína capaz de usar dióxido de carbono gaseoso y oxigeno para oxidar el hierro de un estado químico a otro. Este proceso, llamado Respiración Férrica, libera energía para la célula."

#, fuzzy
msgid "WIKI_RUSTICYANIN_UPGRADES"
msgstr "La Rusticianina es una proteína capaz de usar dióxido de carbono gaseoso y oxigeno para oxidar el hierro de un estado químico a otro. Este proceso, llamado Respiración Férrica, libera energía para la célula."

#, fuzzy
msgid "WIKI_SIGNALING_AGENT_EFFECTS"
msgstr "Agente señalizador"

#, fuzzy
msgid "WIKI_SIGNALING_AGENT_INTRO"
msgstr "Agente señalizador"

#, fuzzy
msgid "WIKI_SIGNALING_AGENT_MODIFICATIONS"
msgstr "Los agentes de señalización permiten a las células crear sustancias químicas a las que otras células pueden reaccionar. Los productos químicos de señalización se pueden usar para atraer a otras células o advertirles sobre el peligro para que huyan."

#, fuzzy
msgid "WIKI_SIGNALING_AGENT_PROCESSES"
msgstr "Mantiene presionada la tecla [thrive:input]g_pack_commands[/thrive:input]  para abrir el menu de comandos y dar ordenes a otros miembros de tu especie."

#, fuzzy
msgid "WIKI_SIGNALING_AGENT_REQUIREMENTS"
msgstr "Los agentes de señalización permiten a las células crear sustancias químicas a las que otras células pueden reaccionar. Los productos químicos de señalización se pueden usar para atraer a otras células o advertirles sobre el peligro para que huyan."

#, fuzzy
msgid "WIKI_SIGNALING_AGENT_SCIENTIFIC_BACKGROUND"
msgstr "Los agentes de señalización permiten a las células crear sustancias químicas a las que otras células pueden reaccionar. Los productos químicos de señalización se pueden usar para atraer a otras células o advertirles sobre el peligro para que huyan."

#, fuzzy
msgid "WIKI_SIGNALING_AGENT_STRATEGY"
msgstr "Agente señalizador"

#, fuzzy
msgid "WIKI_SIGNALING_AGENT_UPGRADES"
msgstr "Agente señalizador"

#, fuzzy
msgid "WIKI_SLIME_JET_EFFECTS"
msgstr "Muchos organismos producen sustacias polisacáridas similares a un slime, y el mucílago es una de ellas. Mientras muchas especies utilizan slime para moverse, ciertos tipos de bacterias liberan estas sustacias a altas velocidades al moverse. Estas \"turbinas de slime\" actúan como motores de cohete, empujando a las células a mucha velocidad. El slime también es utilizado para inmovilizar depredadores, ya que estos son atrapados en una sustacia que solo puede ser navegada por organismos con \"turbinas de slime\"."

#, fuzzy
msgid "WIKI_SLIME_JET_INTRO"
msgstr "Muchos organismos producen sustacias polisacáridas similares a un slime, y el mucílago es una de ellas. Mientras muchas especies utilizan slime para moverse, ciertos tipos de bacterias liberan estas sustacias a altas velocidades al moverse. Estas \"turbinas de slime\" actúan como motores de cohete, empujando a las células a mucha velocidad. El slime también es utilizado para inmovilizar depredadores, ya que estos son atrapados en una sustacia que solo puede ser navegada por organismos con \"turbinas de slime\"."

#, fuzzy
msgid "WIKI_SLIME_JET_MODIFICATIONS"
msgstr "Muchos organismos producen sustacias polisacáridas similares a un slime, y el mucílago es una de ellas. Mientras muchas especies utilizan slime para moverse, ciertos tipos de bacterias liberan estas sustacias a altas velocidades al moverse. Estas \"turbinas de slime\" actúan como motores de cohete, empujando a las células a mucha velocidad. El slime también es utilizado para inmovilizar depredadores, ya que estos son atrapados en una sustacia que solo puede ser navegada por organismos con \"turbinas de slime\"."

#, fuzzy
msgid "WIKI_SLIME_JET_PROCESSES"
msgstr "Transforma [thrive:compound type=\"glucose\"][/thrive:compound] en [thrive:compound type=\"mucilage\"][/thrive:compound]. Aprete [thrive:input]g_secrete_slime[/thrive:input] para liberar el [thrive:compound type=\"mucilage\"][/thrive:compound] guardado, aumentando la velocidad de esta célula y haciendo más lentos a los depredadores."

msgid "WIKI_SLIME_JET_REQUIREMENTS"
msgstr "Sin requisitos."

msgid "WIKI_SLIME_JET_SCIENTIFIC_BACKGROUND"
msgstr "Bacterias y otros microbios pueden producir jets de \"mucosa\" polisacárida como una de muchas formas de [color=#3796e1][url=https://en.wikipedia.org/wiki/Gliding_motility]motilidad deslplazadora[/url][/color], empujando a la célula en la dirección opuesta a la del jet y dejando un rastro de [b]Mucílago[/b] detrás."

msgid "WIKI_SLIME_JET_STRATEGY"
msgstr ""

msgid "WIKI_SLIME_JET_UPGRADES"
msgstr "Sin mejoras."

msgid "WIKI_SOCIETY_STAGE_CURRENT_DEVELOPMENT"
msgstr "El desarrollo aún no ha empezado en esta etapa. Discusiones teóricas o sobre jugabilidad no han ocurrido demasiado en los años recientes para esta etapa. Las discusiones deberán continuarse una vez se haya llegado a la Etapa Social en el desarrollo oficial."

#, fuzzy
msgid "WIKI_SOCIETY_STAGE_FEATURES"
msgstr "Etapa de microbio"

#, fuzzy
msgid "WIKI_SOCIETY_STAGE_INTRO"
msgstr "Muchos organismos producen sustacias polisacáridas similares a un slime, y el mucílago es una de ellas. Mientras muchas especies utilizan slime para moverse, ciertos tipos de bacterias liberan estas sustacias a altas velocidades al moverse. Estas \"turbinas de slime\" actúan como motores de cohete, empujando a las células a mucha velocidad. El slime también es utilizado para inmovilizar depredadores, ya que estos son atrapados en una sustacia que solo puede ser navegada por organismos con \"turbinas de slime\"."

#, fuzzy
msgid "WIKI_SOCIETY_STAGE_OVERVIEW"
msgstr "Etapa de microbio"

#, fuzzy
msgid "WIKI_SOCIETY_STAGE_TRANSITIONS"
msgstr "Etapa de microbio"

#, fuzzy
msgid "WIKI_SOCIETY_STAGE_UI"
msgstr "Etapa de microbio"

msgid "WIKI_SPACE_STAGE_CURRENT_DEVELOPMENT"
msgstr "Aún no se ha comenzado a trabajar en la Etapa Espacial."

#, fuzzy
msgid "WIKI_SPACE_STAGE_FEATURES"
msgstr "Jet de Slime"

#, fuzzy
msgid "WIKI_SPACE_STAGE_INTRO"
msgstr "Muchos organismos producen sustacias polisacáridas similares a un slime, y el mucílago es una de ellas. Mientras muchas especies utilizan slime para moverse, ciertos tipos de bacterias liberan estas sustacias a altas velocidades al moverse. Estas \"turbinas de slime\" actúan como motores de cohete, empujando a las células a mucha velocidad. El slime también es utilizado para inmovilizar depredadores, ya que estos son atrapados en una sustacia que solo puede ser navegada por organismos con \"turbinas de slime\"."

#, fuzzy
msgid "WIKI_SPACE_STAGE_OVERVIEW"
msgstr "Etapa de microbio"

#, fuzzy
msgid "WIKI_SPACE_STAGE_TRANSITIONS"
msgstr "Nitrogenasa"

#, fuzzy
msgid "WIKI_SPACE_STAGE_UI"
msgstr "Etapa de microbio"

#, fuzzy
msgid "WIKI_STAGES_ROOT_INTRO"
msgstr "Orgánulos"

#, fuzzy
msgid "WIKI_TBA"
msgstr "nuestro Wiki"

#, fuzzy
msgid "WIKI_TECH_EDITOR_COMMA_NATION_EDITOR_COMMA_SQUAD_EDITOR"
msgstr "Editor del Plan de cuerpo, Editor de células"

#, fuzzy
msgid "WIKI_THERMOPLAST_EFFECTS"
msgstr "El Termoplasto es una estructura de doble membrana que contiene pigmentos termosensibles apilados en sacos membranosos. Es una procariota asimilada para uso de su anfitrión eucariota. Los pigmentos en el Termoplasto usan las diferencias de energía térmica en el ambiente para producir energía en un proceso llamado Termosíntesis. La producción de glucosa dependerá de la concentración de dióxido de carbono y temperatura."

#, fuzzy
msgid "WIKI_THERMOPLAST_INTRO"
msgstr "El Termoplasto es una estructura de doble membrana que contiene pigmentos termosensibles apilados en sacos membranosos. Es una procariota asimilada para uso de su anfitrión eucariota. Los pigmentos en el Termoplasto usan las diferencias de energía térmica en el ambiente para producir energía en un proceso llamado Termosíntesis. La producción de glucosa dependerá de la concentración de dióxido de carbono y temperatura."

#, fuzzy
msgid "WIKI_THERMOPLAST_MODIFICATIONS"
msgstr "El Termoplasto es una estructura de doble membrana que contiene pigmentos termosensibles apilados en sacos membranosos. Es una procariota asimilada para uso de su anfitrión eucariota. Los pigmentos en el Termoplasto usan las diferencias de energía térmica en el ambiente para producir energía en un proceso llamado Termosíntesis. La producción de glucosa dependerá de la concentración de dióxido de carbono y temperatura."

#, fuzzy
msgid "WIKI_THERMOPLAST_PROCESSES"
msgstr "Produce [thrive:compound type=\"glucose\"][/thrive:compound]. La tasa de producción escala con la concentración de [thrive:compound type=\"carbondioxide\"][/thrive:compound] y la temperatura."

msgid "WIKI_THERMOPLAST_REQUIREMENTS"
msgstr ""
"[b]Termoplastos[/b] solo aparecen en juegos con [i]VCLC[/i] desactivada en los ajustes del juego.\n"
"\n"
"Si [i]Organelas desbloqueadas[/i] está activada en los ajustes del juego, la organela se puede desbloquear sin [i]endosimbiosis[/i] una vez la siguiente condicion se cumpla [i]para la célula del jugador[/i]:\n"
"\n"
"[indent]—   Contiene al menos [b]3[/b] hexágonos de [b][color=#3796e1][url=thriveopedia:thermosynthase]Termosintase[/url][/color][/b] por al menos [b]5[/b] generaciones seguidas.[/indent]"

#, fuzzy
msgid "WIKI_THERMOPLAST_SCIENTIFIC_BACKGROUND"
msgstr "El Termoplasto es una estructura de doble membrana que contiene pigmentos termosensibles apilados en sacos membranosos. Es una procariota asimilada para uso de su anfitrión eucariota. Los pigmentos en el Termoplasto usan las diferencias de energía térmica en el ambiente para producir energía en un proceso llamado Termosíntesis. La producción de glucosa dependerá de la concentración de dióxido de carbono y temperatura."

#, fuzzy
msgid "WIKI_THERMOPLAST_STRATEGY"
msgstr "El Termoplasto es una estructura de doble membrana que contiene pigmentos termosensibles apilados en sacos membranosos. Es una procariota asimilada para uso de su anfitrión eucariota. Los pigmentos en el Termoplasto usan las diferencias de energía térmica en el ambiente para producir energía en un proceso llamado Termosíntesis. La producción de glucosa dependerá de la concentración de dióxido de carbono y temperatura."

#, fuzzy
msgid "WIKI_THERMOPLAST_UPGRADES"
msgstr "El Termoplasto es una estructura de doble membrana que contiene pigmentos termosensibles apilados en sacos membranosos. Es una procariota asimilada para uso de su anfitrión eucariota. Los pigmentos en el Termoplasto usan las diferencias de energía térmica en el ambiente para producir energía en un proceso llamado Termosíntesis. La producción de glucosa dependerá de la concentración de dióxido de carbono y temperatura."

#, fuzzy
msgid "WIKI_THERMOSYNTHASE_EFFECTS"
msgstr "Termosintasa"

#, fuzzy
msgid "WIKI_THERMOSYNTHASE_INTRO"
msgstr "Termosintasa"

#, fuzzy
msgid "WIKI_THERMOSYNTHASE_MODIFICATIONS"
msgstr "El Termoplasto es una estructura de doble membrana que contiene pigmentos termosensibles apilados en sacos membranosos. Es una procariota asimilada para uso de su anfitrión eucariota. Los pigmentos en el Termoplasto usan las diferencias de energía térmica en el ambiente para producir [thrive:compound type=\"atp\"]ATP[/thrive:compound] en un proceso llamado [b]Termosíntesis[/b]. La producción de glucosa dependerá de la concentración de dióxido de carbono y [thrive:compound type=\"temperature\"]temperatura[/thrive:compound]."

#, fuzzy
msgid "WIKI_THERMOSYNTHASE_PROCESSES"
msgstr "Produce [thrive:compound type=\"glucose\"][/thrive:compound]. La tasa de producción escala con la concentración de [thrive:compound type=\"carbondioxide\"][/thrive:compound] y la temperatura."

#, fuzzy
msgid "WIKI_THERMOSYNTHASE_REQUIREMENTS"
msgstr "El Termoplasto es una estructura de doble membrana que contiene pigmentos termosensibles apilados en sacos membranosos. Es una procariota asimilada para uso de su anfitrión eucariota. Los pigmentos en el Termoplasto usan las diferencias de energía térmica en el ambiente para producir [thrive:compound type=\"atp\"]ATP[/thrive:compound] en un proceso llamado [b]Termosíntesis[/b]. La producción de glucosa dependerá de la concentración de dióxido de carbono y [thrive:compound type=\"temperature\"]temperatura[/thrive:compound]."

#, fuzzy
msgid "WIKI_THERMOSYNTHASE_SCIENTIFIC_BACKGROUND"
msgstr "El Termoplasto es una estructura de doble membrana que contiene pigmentos termosensibles apilados en sacos membranosos. Es una procariota asimilada para uso de su anfitrión eucariota. Los pigmentos en el Termoplasto usan las diferencias de energía térmica en el ambiente para producir [thrive:compound type=\"atp\"]ATP[/thrive:compound] en un proceso llamado [b]Termosíntesis[/b]. La producción de glucosa dependerá de la concentración de dióxido de carbono y [thrive:compound type=\"temperature\"]temperatura[/thrive:compound]."

#, fuzzy
msgid "WIKI_THERMOSYNTHASE_STRATEGY"
msgstr "El Termoplasto es una estructura de doble membrana que contiene pigmentos termosensibles apilados en sacos membranosos. Es una procariota asimilada para uso de su anfitrión eucariota. Los pigmentos en el Termoplasto usan las diferencias de energía térmica en el ambiente para producir [thrive:compound type=\"atp\"]ATP[/thrive:compound] en un proceso llamado [b]Termosíntesis[/b]. La producción de glucosa dependerá de la concentración de dióxido de carbono y [thrive:compound type=\"temperature\"]temperatura[/thrive:compound]."

#, fuzzy
msgid "WIKI_THERMOSYNTHASE_UPGRADES"
msgstr "El Termoplasto es una estructura de doble membrana que contiene pigmentos termosensibles apilados en sacos membranosos. Es una procariota asimilada para uso de su anfitrión eucariota. Los pigmentos en el Termoplasto usan las diferencias de energía térmica en el ambiente para producir [thrive:compound type=\"atp\"]ATP[/thrive:compound] en un proceso llamado [b]Termosíntesis[/b]. La producción de glucosa dependerá de la concentración de dióxido de carbono y [thrive:compound type=\"temperature\"]temperatura[/thrive:compound]."

msgid "WIKI_THE_PATCH_MAP_FOG_OF_WAR"
msgstr ""

#, fuzzy
msgid "WIKI_THE_PATCH_MAP_INTRO"
msgstr "El Termoplasto es una estructura de doble membrana que contiene pigmentos termosensibles apilados en sacos membranosos. Es una procariota asimilada para uso de su anfitrión eucariota. Los pigmentos en el Termoplasto usan las diferencias de energía térmica en el ambiente para producir energía en un proceso llamado Termosíntesis. La producción de glucosa dependerá de la concentración de dióxido de carbono y temperatura."

#, fuzzy
msgid "WIKI_THE_PATCH_MAP_PATCHES"
msgstr "El Termoplasto es una estructura de doble membrana que contiene pigmentos termosensibles apilados en sacos membranosos. Es una procariota asimilada para uso de su anfitrión eucariota. Los pigmentos en el Termoplasto usan las diferencias de energía térmica en el ambiente para producir energía en un proceso llamado Termosíntesis. La producción de glucosa dependerá de la concentración de dióxido de carbono y temperatura."

msgid "WIKI_THE_PATCH_MAP_THE_PATCH_MAP"
msgstr "El [b]Mapa de Biomas[/b] es una representación de tu planeta. está compuesto por [b]Biomas[/b] y [b]Regiones[/b] (explicadas debajo). Cada región contiene múltiples biomas conectados (o adyacentes) y está conectado a otras regiones."

#, fuzzy
msgid "WIKI_THYLAKOIDS_EFFECTS"
msgstr "Los Tilacoides son aglomeraciones de proteínas y pigmentos fotosensibles. Estos pigmentos usan la energía de la [thrive:compound type=\"sunlight\"][/thrive:compound] para producir [thrive:compound type=\"glucose\"][/thrive:compound] consumiendo agua y [thrive:compound type=\"carbondioxide\"][/thrive:compound] gaseoso en un proceso llamado [b]fotosíntesis[/b]. Los pigmentos también son lo que le dan su distintivo color. La eficiencia de su producción de [thrive:compound type=\"glucose\"][/thrive:compound] escala con la concentración de [thrive:compound type=\"carbondioxide\"][/thrive:compound] y la intensidad de la [thrive:compound type=\"sunlight\"][/thrive:compound]. Como los tilacoides están directamente suspendidos en el citoplasma, este realiza la [b]glucólisis[/b]."

#, fuzzy
msgid "WIKI_THYLAKOIDS_INTRO"
msgstr "Los Tilacoides son aglomeraciones de proteínas y pigmentos fotosensibles. Estos pigmentos usan la energía de la [thrive:compound type=\"sunlight\"][/thrive:compound] para producir [thrive:compound type=\"glucose\"][/thrive:compound] consumiendo agua y [thrive:compound type=\"carbondioxide\"][/thrive:compound] gaseoso en un proceso llamado [b]fotosíntesis[/b]. Los pigmentos también son lo que le dan su distintivo color. La eficiencia de su producción de [thrive:compound type=\"glucose\"][/thrive:compound] escala con la concentración de [thrive:compound type=\"carbondioxide\"][/thrive:compound] y la intensidad de la [thrive:compound type=\"sunlight\"][/thrive:compound]. Como los tilacoides están directamente suspendidos en el citoplasma, este realiza la [b]glucólisis[/b]."

#, fuzzy
msgid "WIKI_THYLAKOIDS_MODIFICATIONS"
msgstr "Los Tilacoides son aglomeraciones de proteínas y pigmentos fotosensibles. Estos pigmentos usan la energía de la [thrive:compound type=\"sunlight\"][/thrive:compound] para producir [thrive:compound type=\"glucose\"][/thrive:compound] consumiendo agua y [thrive:compound type=\"carbondioxide\"][/thrive:compound] gaseoso en un proceso llamado [b]fotosíntesis[/b]. Los pigmentos también son lo que le dan su distintivo color. La eficiencia de su producción de [thrive:compound type=\"glucose\"][/thrive:compound] escala con la concentración de [thrive:compound type=\"carbondioxide\"][/thrive:compound] y la intensidad de la [thrive:compound type=\"sunlight\"][/thrive:compound]. Como los tilacoides están directamente suspendidos en el citoplasma, este realiza la [b]glucólisis[/b]."

msgid "WIKI_THYLAKOIDS_PROCESSES"
msgstr ""

msgid "WIKI_THYLAKOIDS_REQUIREMENTS"
msgstr ""

#, fuzzy
msgid "WIKI_THYLAKOIDS_SCIENTIFIC_BACKGROUND"
msgstr "Los Tilacoides son aglomeraciones de proteínas y pigmentos fotosensibles. Estos pigmentos usan la energía de la [thrive:compound type=\"sunlight\"][/thrive:compound] para producir [thrive:compound type=\"glucose\"][/thrive:compound] consumiendo agua y [thrive:compound type=\"carbondioxide\"][/thrive:compound] gaseoso en un proceso llamado [b]fotosíntesis[/b]. Los pigmentos también son lo que le dan su distintivo color. La eficiencia de su producción de [thrive:compound type=\"glucose\"][/thrive:compound] escala con la concentración de [thrive:compound type=\"carbondioxide\"][/thrive:compound] y la intensidad de la [thrive:compound type=\"sunlight\"][/thrive:compound]. Como los tilacoides están directamente suspendidos en el citoplasma, este realiza la [b]glucólisis[/b]."

#, fuzzy
msgid "WIKI_THYLAKOIDS_STRATEGY"
msgstr "Los Tilacoides son aglomeraciones de proteínas y pigmentos fotosensibles. Estos pigmentos usan la energía de la [thrive:compound type=\"sunlight\"][/thrive:compound] para producir [thrive:compound type=\"glucose\"][/thrive:compound] consumiendo agua y [thrive:compound type=\"carbondioxide\"][/thrive:compound] gaseoso en un proceso llamado [b]fotosíntesis[/b]. Los pigmentos también son lo que le dan su distintivo color. La eficiencia de su producción de [thrive:compound type=\"glucose\"][/thrive:compound] escala con la concentración de [thrive:compound type=\"carbondioxide\"][/thrive:compound] y la intensidad de la [thrive:compound type=\"sunlight\"][/thrive:compound]. Como los tilacoides están directamente suspendidos en el citoplasma, este realiza la [b]glucólisis[/b]."

#, fuzzy
msgid "WIKI_THYLAKOIDS_UPGRADES"
msgstr "Los Tilacoides son aglomeraciones de proteínas y pigmentos fotosensibles. Estos pigmentos usan la energía de la [thrive:compound type=\"sunlight\"][/thrive:compound] para producir [thrive:compound type=\"glucose\"][/thrive:compound] consumiendo agua y [thrive:compound type=\"carbondioxide\"][/thrive:compound] gaseoso en un proceso llamado [b]fotosíntesis[/b]. Los pigmentos también son lo que le dan su distintivo color. La eficiencia de su producción de [thrive:compound type=\"glucose\"][/thrive:compound] escala con la concentración de [thrive:compound type=\"carbondioxide\"][/thrive:compound] y la intensidad de la [thrive:compound type=\"sunlight\"][/thrive:compound]. Como los tilacoides están directamente suspendidos en el citoplasma, este realiza la [b]glucólisis[/b]."

#, fuzzy
msgid "WIKI_TOXIN_VACUOLE_EFFECTS"
msgstr "La vacuola de toxinas es una vacuola modificada específicamente para la producción, secreción y almacenamiento de toxinas. Más vacuolas de toxinas incrementan la velocidad a la que se pueden disparar las toxinas."

#, fuzzy
msgid "WIKI_TOXIN_VACUOLE_INTRO"
msgstr ""
"Vacuola de\n"
"Toxinas"

#, fuzzy
msgid "WIKI_TOXIN_VACUOLE_MODIFICATIONS"
msgstr "La vacuola de toxinas es una vacuola modificada específicamente para la producción, secreción y almacenamiento de toxinas. Más vacuolas de toxinas incrementan la velocidad a la que se pueden disparar las toxinas."

#, fuzzy
msgid "WIKI_TOXIN_VACUOLE_PROCESSES"
msgstr "Convierte [thrive:compound type=\"atp\"][/thrive:compound] en [thrive:compound type=\"oxytoxy\"][/thrive:compound]. La tasa de conversión escala con la concentración de [thrive:compound type=\"oxygen\"][/thrive:compound]. Puedes liberar toxinas presionando la tecla [thrive:input]g_fire_toxin[/thrive:input]. Cuando la cantidad de [thrive:compound type=\"oxytoxy\"][/thrive:compound] este baja, disparar seguira siendo posible pero con un daño reducido."

#, fuzzy
msgid "WIKI_TOXIN_VACUOLE_REQUIREMENTS"
msgstr "La vacuola de toxinas es una vacuola modificada específicamente para la producción, secreción y almacenamiento de toxinas. Más vacuolas de toxinas incrementan la velocidad a la que se pueden disparar las toxinas."

#, fuzzy
msgid "WIKI_TOXIN_VACUOLE_SCIENTIFIC_BACKGROUND"
msgstr "La vacuola de toxinas es una vacuola modificada específicamente para la producción, secreción y almacenamiento de toxinas. Más vacuolas de toxinas incrementan la velocidad a la que se pueden disparar las toxinas."

#, fuzzy
msgid "WIKI_TOXIN_VACUOLE_STRATEGY"
msgstr "La vacuola de toxinas es una vacuola modificada específicamente para la producción, secreción y almacenamiento de toxinas. Más vacuolas de toxinas incrementan la velocidad a la que se pueden disparar las toxinas."

#, fuzzy
msgid "WIKI_TOXIN_VACUOLE_UPGRADES"
msgstr "La vacuola de toxinas es una vacuola modificada específicamente para la producción, secreción y almacenamiento de toxinas. Más vacuolas de toxinas incrementan la velocidad a la que se pueden disparar las toxinas."

msgid "WIKI_VACUOLE_EFFECTS"
msgstr "Sin efectos."

#, fuzzy
msgid "WIKI_VACUOLE_INTRO"
msgstr "La vacuola de toxinas es una vacuola modificada específicamente para la producción, secreción y almacenamiento de toxinas. Más vacuolas de toxinas incrementan la velocidad a la que se pueden disparar las toxinas."

#, fuzzy
msgid "WIKI_VACUOLE_MODIFICATIONS"
msgstr "La vacuola de toxinas es una vacuola modificada específicamente para la producción, secreción y almacenamiento de toxinas. Más vacuolas de toxinas incrementan la velocidad a la que se pueden disparar las toxinas."

#, fuzzy
msgid "WIKI_VACUOLE_PROCESSES"
msgstr "Convierte [thrive:compound type=\"atp\"][/thrive:compound] en [thrive:compound type=\"oxytoxy\"][/thrive:compound]. La tasa de conversión escala con la concentración de [thrive:compound type=\"oxygen\"][/thrive:compound]. Puedes liberar toxinas presionando la tecla [thrive:input]g_fire_toxin[/thrive:input]. Cuando la cantidad de [thrive:compound type=\"oxytoxy\"][/thrive:compound] este baja, disparar seguira siendo posible pero con un daño reducido."

msgid "WIKI_VACUOLE_REQUIREMENTS"
msgstr "Una célula debe tener un [b][color=#3796e1][url=thriveopedia:nucleus]Nucleo[/url][/color][/b] para evolucionar [b]Vacuolas[/b]."

msgid "WIKI_VACUOLE_SCIENTIFIC_BACKGROUND"
msgstr "TBA"

msgid "WIKI_VACUOLE_STRATEGY"
msgstr ""

msgid "WIKI_VACUOLE_UPGRADES"
msgstr "Sin mejoras."

#, fuzzy
msgid "WIKI_YES"
msgstr "nuestro Wiki"

msgid "WILL_YOU_THRIVE"
msgstr "¿Prosperarás?"

msgid "WINDOWED"
msgstr "Modo ventana"

msgid "WIN_BOX_TITLE"
msgstr "¡HAS PROSPERADO!"

msgid "WIN_TEXT"
msgstr "¡Felicitaciones! ¡Has ganado ésta versión de Thrive! Puedes seguir jugando libremente luego de esta notificación, o puedes empezar una nueva partida."

msgid "WORKSHOP_ITEM_CHANGE_NOTES"
msgstr "Notas de cambios del elemento"

msgid "WORKSHOP_ITEM_CHANGE_NOTES_TOOLTIP"
msgstr "Cambias las notas que serán visibles en el Workshop de Steam para esta versión de este elemento (opcional)"

msgid "WORKSHOP_ITEM_DESCRIPTION"
msgstr "Descripción del elemento:"

msgid "WORKSHOP_ITEM_PREVIEW"
msgstr "Imagen de previsualización del elemento:"

msgid "WORKSHOP_ITEM_TAGS"
msgstr "Etiquetas del elemento (separados por coma \",\"):"

msgid "WORKSHOP_ITEM_TITLE"
msgstr "Título del elemento:"

msgid "WORKSHOP_ITEM_UPLOAD_SUCCEEDED"
msgstr "La carga del elemento a Steam Workshop ha sido un éxito"

#, fuzzy
msgid "WORKSHOP_ITEM_UPLOAD_SUCCEEDED_TOS_REQUIRED"
msgstr "La carga del elemento al Workshop de Steam ha sido un éxito, pero has de aceptar los términos del servicio[color=#3796e1][url=https://steamcommunity.com/sharedfiles/workshoplegalagreement]terms of service[/url][/color] antes de que pueda ser visible"

msgid "WORKSHOP_TERMS_OF_SERVICE_NOTICE"
msgstr "Al enviar este elemento usted está aceptando [color=#3796e1][url=https://steamcommunity.com/sharedfiles/workshoplegalagreement]terms of service[/url][/color]"

msgid "WORKSHOP_VISIBILITY_TOOLTIP"
msgstr "Una vez este elemento sea publicado, será visible para todos"

#, fuzzy
msgid "WORLD"
msgstr "Mundo"

#, fuzzy
msgid "WORLD_EXPORT_SUCCESS_MESSAGE"
msgstr "Error: {0}"

#, fuzzy
msgid "WORLD_GENERAL_STATISTICS"
msgstr "Estadísticas del Organismo"

msgid "WORLD_MISC_DETAILS_STRING"
msgstr ""
"Incluir prototipos de etapas posteriores: {0}\n"
"Incluir \"huevos de pascua\": {1}"

#, fuzzy
msgid "WORLD_OCEANIC_COVERAGE"
msgstr "para incrementar la velocidad de movimiento"

#, fuzzy
msgid "WORLD_OCEANIC_COVERAGE_EXPLANATION"
msgstr ""
"Los microbios centrados buscarán recursos o presas más lejanas\n"
"y es posible codicien más los fragmentos de recursos.\n"
"Los microbios reactivos cambiarán de objetivo después de un tiempo."

msgid "WORLD_OCEANIC_COVERAGE_LARGE"
msgstr "Extensa"

#, fuzzy
msgid "WORLD_OCEANIC_COVERAGE_MEDIUM"
msgstr "para incrementar la velocidad de movimiento"

msgid "WORLD_OCEANIC_COVERAGE_SMALL"
msgstr "Poca"

#, fuzzy
msgid "WORLD_RELATIVE_MOVEMENT"
msgstr "para incrementar la velocidad de movimiento"

#, fuzzy
msgid "WORLD_SIZE"
msgstr "Mundo"

#, fuzzy
msgid "WORLD_SIZE_EXPLANATION"
msgstr ""
"Los microbios centrados buscarán recursos o presas más lejanas\n"
"y es posible codicien más los fragmentos de recursos.\n"
"Los microbios reactivos cambiarán de objetivo después de un tiempo."

msgid "WORLD_SIZE_LARGE"
msgstr "Grande"

#, fuzzy
msgid "WORLD_SIZE_MEDIUM"
msgstr "para incrementar la velocidad de movimiento"

msgid "WORLD_SIZE_SMALL"
msgstr "Pequeño"

#, fuzzy
msgid "WORLD_SIZE_TOOLTIP"
msgstr "Únete a nuestro servidor de Discord"

#, fuzzy
msgid "WORLD_TEMPERATURE"
msgstr "Temperatura"

#, fuzzy
msgid "WORLD_TEMPERATURE_COLD"
msgstr "Temp."

#, fuzzy
msgid "WORLD_TEMPERATURE_EXPLANATION"
msgstr ""
"Los microbios centrados buscarán recursos o presas más lejanas\n"
"y es posible codicien más los fragmentos de recursos.\n"
"Los microbios reactivos cambiarán de objetivo después de un tiempo."

#, fuzzy
msgid "WORLD_TEMPERATURE_TEMPERATE"
msgstr "Temp."

#, fuzzy
msgid "WORLD_TEMPERATURE_WARM"
msgstr "Temp."

msgid "WORST_PATCH_COLON"
msgstr "Peor bioma:"

#, fuzzy
msgid "XBOX360"
msgstr "Xbox 360"

#, fuzzy
msgid "XBOX_ONE"
msgstr "Xbox One"

#, fuzzy
msgid "XBOX_SERIES"
msgstr "Xbox Series X"

#, fuzzy
msgid "X_TWITTER_TOOLTIP"
msgstr "Visita nuestra página de Twitter"

msgid "YEARS"
msgstr "años"

#, fuzzy
msgid "YET_TO_BE_IMPLEMENTED_NOTICE"
msgstr "A implementar."

msgid "YOUTUBE_TOOLTIP"
msgstr "Visita nuestro canal de YouTube"

msgid "YOU_CAN_MAKE_PULL_REQUEST"
msgstr ""
"Thrive es un proyecto de código abierto.\n"
"Puedes contribuir sin tener que postularte para ser parte del equipo."

msgid "YOU_CAN_SUPPORT_THRIVE_ON_PATREON"
msgstr "Puedes apoyar el desarrollo de Thrive en Patreon."

#, fuzzy
msgid "YUM_EXCLAMATION"
msgstr ""
"Los microbios centrados buscarán recursos o presas más lejanas\n"
"y es posible codicien más los fragmentos de recursos.\n"
"Los microbios reactivos cambiarán de objetivo después de un tiempo."

msgid "ZOOM_IN"
msgstr "Hacer zoom"

msgid "ZOOM_OUT"
msgstr "Alejar el zoom"

<<<<<<< HEAD
msgid "—"
msgstr ""

#, fuzzy
#~ msgid "EFFECTIVE_VALUE"
#~ msgstr "{0}%"

#, fuzzy
#~ msgid "PLUS_MINUS_VALUE_WITH_UNIT"
#~ msgstr "{0} {1}"

#, fuzzy
#~ msgid "ADDITIONAL_RESISTANCE"
#~ msgstr "Resistencia Tóxica"

#, fuzzy
#~ msgid "KEEP_CURRENT_SHORT"
#~ msgstr "Mundo Actual"

#, fuzzy
#~ msgid "KEEP_CURRENT_TOLERANCE_FLEXIBILITY_TOOLTIP"
#~ msgstr "Visita nuestro Patreon"

#~ msgid "TOO_LARGE_PRESSURE_RANGE"
#~ msgstr "Rango de presión muy grande"
=======
#~ msgid "GENERATE_BUTTON"
#~ msgstr "Generar mundo"
>>>>>>> f532dcdb

#, fuzzy
#~ msgid "CELL_TYPE_BUTTON_ATP_CONSUMPTION"
#~ msgstr "Opciones"

#, fuzzy
#~ msgid "CELL_TYPE_BUTTON_ATP_PRODUCTION"
#~ msgstr "Opciones"

#, fuzzy
#~ msgid "WORLD_SEA_LEVEL"
#~ msgstr "{0}-{1}m bajo el nivel del mar"

#, fuzzy
#~ msgid "WORLD_SEA_LEVEL_DEEP"
#~ msgstr "{0}-{1}m bajo el nivel del mar"

#, fuzzy
#~ msgid "WORLD_SEA_LEVEL_MODERATE"
#~ msgstr "para incrementar la velocidad de movimiento"

#~ msgid "PLANET_GENERATION_TEASER"
#~ msgstr "Generación de Planeta próximamente!"

#~ msgid "PASSIVE_REPRODUCTION_PROGRESS_EXPLANATION"
#~ msgstr "(recibe compuestos del ambiente de forma pasiva sin tener que realizar acciones)"

#~ msgid "TO_BE_IMPLEMENTED"
#~ msgstr "A implementar."

#, fuzzy
#~ msgid "GLOBAL_GLACIATION_EVENT_LOG"
#~ msgstr "Población Total:"

#~ msgid "PASSIVE_REPRODUCTION_PROGRESS"
#~ msgstr "Gana progreso passivo de reproducción"

#, fuzzy
#~ msgid "MIGRATE"
#~ msgstr "Eficiencia"

#, fuzzy
#~ msgid "THANKS_FOR_BUYING_THRIVE"
#~ msgstr ""
#~ "¡Gracias por jugar!\n"
#~ "\n"
#~ "Si te gustó el juego, cuéntale a tus amigos sobre nosotros."

#, fuzzy
#~ msgid "WIKI_RADIOSYNTHESIS"
#~ msgstr "Termosíntesis"

#~ msgid "EASTEREGG_MESSAGE_19"
#~ msgstr "Dato curioso: el Didinium es un ciliado que caza paramecios."

#~ msgid "EASTEREGG_MESSAGE_20"
#~ msgstr "Dato curioso: la Ameba caza y atrapa presas con 'piernas' hechas de citoplasma llamadas pseudópodos. Eventualmente los agregaremos a Thrive."

#~ msgid "EASTEREGG_MESSAGE_21"
#~ msgstr "Un consejo: ten cuidado con células y bacterias grandes, no es divertido que te digieran, y ellas seguro te comerán."

#~ msgid "EASTEREGG_MESSAGE_22"
#~ msgstr "El líder del equipo de sonido ha compuesto varias canciones que aún no han sido añadidas al juego. Puedes escucharlas o verlo componiendo en vivo, en su canal de YouTube: Oliver Lugg."

#~ msgid "EASTEREGG_MESSAGE_23"
#~ msgstr "Un consejo: Si tu célula ocupa 150 espacios, puedes engullir pedazos grandes de hierro."

#~ msgid "EASTEREGG_MESSAGE_24"
#~ msgstr "Thrive está pensado como una simulación de un planeta extraterrestre. Por eso tiene sentido que la mayoría de las criaturas que encuentres estén relacionadas a una o dos especies, debido a la evolución ocurriendo a lo largo del juego. ¿Puedes identificarlas?"

#~ msgid "EASTEREGG_MESSAGE_25"
#~ msgstr "Dato curioso: El equipo de Thrive hace podcasts de vez en cuando. ¡Échale un vistazo!"

#~ msgid "EASTEREGG_MESSAGE_26"
#~ msgstr "Dato curioso: ¡Thrive está hecho con el motor de juegos de código abierto Godot!"

#~ msgid "EASTEREGG_MESSAGE_27"
#~ msgstr "Dato curioso: Uno de los primeros prototipos funcionales en el juego fue hecho por nuestro genial programador, ¡Untrustedlife!"

#~ msgid "MICROBE_EDITOR_HELP_MESSAGE_1"
#~ msgstr ""
#~ "Estructuras procarióticas\n"
#~ "\n"
#~ "Citoplasma: Tiene espacio de almacenamiento y realiza la glucólisis (produce pequeñas cantidades de [thrive:compound type=\"atp\"][/thrive:compound] a partir de [thrive:compound type=\"glucose\"][/thrive:compound])\n"
#~ "\n"
#~ "Metabolosomas: Producen [thrive:compound type=\"atp\"][/thrive:compound] a partir de [thrive:compound type=\"glucose\"][/thrive:compound]\n"
#~ "\n"
#~ "Tilacoides: Producen un tercio de la [thrive:compound type=\"glucose\"][/thrive:compound] como cloroplastos normales, pero también realizan la glucólisis, y ocupan un solo espacio\n"
#~ "\n"
#~ "Proteínas quimiosintetizadoras: Producen la mitad de [thrive:compound type=\"glucose\"][/thrive:compound] a partir de [thrive:compound type=\"hydrogensulfide\"][/thrive:compound] como quimioplastos, pero también realizan la glucólisis, y ocupan un solo espacio\n"
#~ "\n"
#~ "Rusticianina: Transforma el [thrive:compound type=\"iron\"][/thrive:compound] en [thrive:compound type=\"atp\"][/thrive:compound]\n"
#~ "\n"
#~ "Nitrogenasa: Transforma el nitrógeno atmosférico y el [thrive:compound type=\"atp\"][/thrive:compound] en [thrive:compound type=\"ammonia\"][/thrive:compound] de forma anaeróbica\n"
#~ "\n"
#~ "Oxitoxisoma: Transforma el [thrive:compound type=\"atp\"][/thrive:compound] en [thrive:compound type=\"oxytoxy\"][/thrive:compound]\n"
#~ "\n"
#~ "Termosintasa: Produce [thrive:compound type=\"atp\"][/thrive:compound] usando los gradientes térmicos"

#~ msgid "MICROBE_EDITOR_HELP_MESSAGE_14"
#~ msgstr "Una vez la célula haya terminado de engullir, cualquier objeto engullido se quedará dentro de la membrana para ser digerido. Los objetos indigeribles siempre serán expulsados, así que asegúrate de que dispones de las mutaciones necesarias para procesarlos. El lisosoma produce enzimas, que ayudan con la digestión; puedes evolucionarlo para mejorar la eficiencia digestiva."

#~ msgid "MICROBE_EDITOR_HELP_MESSAGE_2"
#~ msgstr ""
#~ "Orgánulos externos\n"
#~ "\n"
#~ "Flagelos: Dan más velocidad a tu célula, y consumen [thrive:compound type=\"atp\"][/thrive:compound]\n"
#~ "\n"
#~ "Pilus: Puede usarse para atacar a otras células o para defenderse de sus toxinas\n"
#~ "\n"
#~ "Quimiorreceptor: Aumenta la distancia a la cual se pueden detectar compuestos\n"
#~ "\n"
#~ "Turbina de slime: Emite [thrive:compound type=\"mucilage\"][/thrive:compound] (producido a partir de [thrive:compound type=\"glucose\"][/thrive:compound]) para acelerar a tu célula\n"
#~ "\n"
#~ "Cilios: Aumentan la velocidad de giro de la célula, haciéndola más ágil"

#~ msgid "MICROBE_EDITOR_HELP_MESSAGE_3"
#~ msgstr ""
#~ "Orgánulos con membrana\n"
#~ "\n"
#~ "Núcleo: Ocupa 11 espacios y permite la evolución de orgánulos unidos a la membrana, duplicando el tamaño de tu célula y protegiéndola del 50% de los daños (solo puede ser evolucionado una vez).\n"
#~ "\n"
#~ "Agente de ligación: Permite ligarte con otras células\n"
#~ "\n"
#~ "Mitocondria: Produce [thrive:compound type=\"atp\"][/thrive:compound] a partir de [thrive:compound type=\"glucose\"][/thrive:compound y oxígeno atmosférico de forma mucho más eficiente que el citoplasma\n"
#~ "\n"
#~ "Cloroplasto: Sintetiza [thrive:compound type=\"glucose\"][/thrive:compound] utilizando luz solar y CO2 atmosférico\n"
#~ "\n"
#~ "Termoplasto: Produce [thrive:compound type=\"atp\"][/thrive:compound] usando gradientes de temperatura\n"
#~ "\n"
#~ "Lisosoma: Contiene enzimas digestivas, que aceleran la digestión y mejoran su eficacia\n"
#~ "\n"
#~ "Quimioplasto: Sintetiza [thrive:compound type=\"glucose\"][/thrive:compound] a partir de [thrive:compound type=\"hydrogensulfide\"][/thrive:compound]\n"
#~ "\n"
#~ "Nitroplasto: Sintetiza [thrive:compound type=\"ammonia\"][/thrive:compound] a partir de [thrive:compound type=\"atp\"][/thrive:compound], nitrógeno y oxígeno\n"
#~ "\n"
#~ "Vacuola: Puede almacenar hasta 8 compuestos recolectados\n"
#~ "\n"
#~ "Vacuola de toxinas: Produce toxinas (llamadas [thrive:compound type=\"oxytoxy\"][/thrive:compound]) y te permite liberarlas, causando daño de forma proporcional a las cantidad de oxitoxinas restantes\n"
#~ "\n"
#~ "Agente de señalización: Permite a las células sintetizar químicos a los que otras células pueden reaccionar"

#~ msgid "MICROBE_EDITOR_HELP_MESSAGE_4"
#~ msgstr "En cada generación, tienes 100 puntos de mutación (PM) para gastar, y cada cambio (o mutación) tiene un coste determinado de PM. Añadir y quitar orgánulos gasta PM, sin embargo, quitar un orgánulo que fue añadido en la misma sesión devuelve su coste de PM. Puedes mover o eliminar un orgánulo haciendo click derecho en este y seleccionando la acción apropiada. Puedes rotar orgánulos al momento de añadirlos con [thrive:input]e_rotate_left[/thrive:input] y [thrive:input]e_rotate_right[/thrive:input]."

#~ msgid "MICROBE_EDITOR_HELP_MESSAGE_5"
#~ msgstr "Cada vez que tu célula se reproduce, entrarás al editor de microbio, donde puedes hacerle cambios a tu especie (añadiendo, moviendo y/o quitando orgánulos) para incrementar tus chances de éxito. Cada visita al editor en el estadio de microbio representa [thrive:constant]EDITOR_TIME_JUMP_MILLION_YEARS[/thrive:constant] millones de años de evolución."

#~ msgid "MICROBE_STAGE_HELP_MESSAGE_1"
#~ msgstr "Usa [thrive:input]g_move_forward[/thrive:input], [thrive:input]g_move_left[/thrive:input], [thrive:input]g_move_backwards[/thrive:input], [thrive:input]g_move_right[/thrive:input] y el ratón para mover tu célula. Pulsa [thrive:input]g_fire_toxin[/thrive:input] para disparar [thrive:compound type=\"oxytoxy\"][/thrive:compound] si tienes una vacuola de toxinas. [thrive:input]g_toggle_engulf[/thrive:input] para activar o desactivar el modo engullir. Puedes acercar y alejar la cámara con la rueda del ratón."

#~ msgid "MICROBE_STAGE_HELP_MESSAGE_10"
#~ msgstr "Para que tu célula pueda reproducirse, necesita dividir cada uno de sus orgánulos en dos. Para ello, se necesita amoniaco y fosfato."

#~ msgid "MICROBE_STAGE_HELP_MESSAGE_11"
#~ msgstr "Pero, si sobrevives durante veinte generaciones con una población de 300, habrás ganado la partida actual. Tras la victoria, obtienes una ventana emergente y puedes seguir jugando como desees."

#~ msgid "MICROBE_STAGE_HELP_MESSAGE_12"
#~ msgstr "Ten cuidado porque tus competidores evolucionan a la vez que tu célula. Cada vez que entras en el editor, ellos también evolucionan."

#~ msgid "MICROBE_STAGE_HELP_MESSAGE_13"
#~ msgstr "Al ligarte con otras células puedes crear una colonia. Las células de una misma colonia comparten entre sí todos los compuestos que absorben y producen. Entra en el modo de ligación con [thrive:input]g_toggle_binding[/thrive:input] y acércate a otra célula de tu misma especie. Mientras formes parte de una colonia, no podrás reproducir tu célula para entrar al editor. Una vez que hayas adquirido suficientes compuestos para reproducirte tendrás que abandonar la colonia con [thrive:input]g_unbind_all[/thrive:input] para entrar al editor. Las grandes colonias celulares son el camino hacia la multicelularidad."

#~ msgid "MICROBE_STAGE_HELP_MESSAGE_15"
#~ msgstr "Paredes celulares de celulosa y quitina no pueden ser digeridas sin las enzima requeridas que desarman las mismas."

#~ msgid "MICROBE_STAGE_HELP_MESSAGE_16"
#~ msgstr "Sin embargo, solo las células eucariotas disponen de lisosomas. Las células procariotas no tienen acceso a este orgánulo, por lo que su digestión es considerablemente menos eficiente. Las células pequeñas no tienen por qué preocuparse; pero, para las células de mayor tamaño, carecer de un lisosoma es problemático."

#~ msgid "MICROBE_STAGE_HELP_MESSAGE_2"
#~ msgstr "Tu célula usa [thrive:compound type=\"atp\"][/thrive:compound] como su fuente de energía. Si se agota, morirá."

#~ msgid "MICROBE_STAGE_HELP_MESSAGE_3"
#~ msgstr "Para desbloquear el editor y reproducirte necesitas conseguir [thrive:compound type=\"ammonia\"][/thrive:compound] (nubes de color naranja) y [thrive:compound type=\"phosphates\"][/thrive:compound] (nubes de color púrpura)."

#~ msgid "MICROBE_STAGE_HELP_MESSAGE_4"
#~ msgstr "También puedes engullir células, bacterias, pedazos de hierro y trozos de célula de menor tamaño que la tuya al presionar [thrive:input]g_toggle_engulf[/thrive:input]. Esto aumentará el coste de [thrive:compound type=\"atp\"][/thrive:compound] y también ralentizará tu célula. No olvides presionar [thrive:input]g_toggle_engulf[/thrive:input] de nuevo para dejar de engullir."

#~ msgid "MICROBE_STAGE_HELP_MESSAGE_5"
#~ msgstr "La osmorregulación cuesta [thrive:compound type=\"atp\"][/thrive:compound], lo que significa que cuanto más grande es la célula, más mitocondrias, metabolosomas, rusticianinas (u orgánulos que puedan realizar glicólisis) necesitarás para evitar perder [thrive:compound type=\"atp\"][/thrive:compound] cuando esté inmóvil."

#~ msgid "MICROBE_STAGE_HELP_MESSAGE_6"
#~ msgstr "Hay varios orgánulos en el editor para que evoluciones, lo que te permite una amplia diversidad de estilos de juego."

#~ msgid "MICROBE_STAGE_HELP_MESSAGE_7"
#~ msgstr "Por ahora, si tu población cae a cero, te extinguirás."

#~ msgid "MICROBE_STAGE_HELP_MESSAGE_8"
#~ msgstr ""
#~ "Las nubes de compuestos son:\n"
#~ "\n"
#~ "Blanca – [thrive:compound type=\"glucose\"][/thrive:compound]\n"
#~ "Amarilla – [thrive:compound type=\"hydrogensulfide\"][/thrive:compound]\n"
#~ "Naranja – [thrive:compound type=\"ammonia\"][/thrive:compound]\n"
#~ "Púrpura – [thrive:compound type=\"phosphates\"][/thrive:compound]\n"
#~ "Marrón – [thrive:compound type=\"iron\"][/thrive:compound]\n"
#~ "\n"
#~ "La [thrive:compound type=\"glucose\"][/thrive:compound] se usa para generar [thrive:compound type=\"atp\"][/thrive:compound]."

#~ msgid "MICROBE_STAGE_HELP_MESSAGE_9"
#~ msgstr "El [thrive:compound type=\"hydrogensulfide\"][/thrive:compound] puede ser convertido a [thrive:compound type=\"glucose\"] con quimioplastos y proteínas quimiosintetizadoras. El [thrive:compound type=\"iron\"][/thrive:compound] puede ser convertido en [thrive:compound type=\"atp\"][/thrive:compound] con rusticianinas."

#, fuzzy
#~ msgid "WIKI_MACROSCOPIC_STAGE"
#~ msgstr "Etapa de microbio"

#~ msgid "EARLY_MULTICELLULAR"
#~ msgstr "Multicelular"

#~ msgid "LATE_MULTICELLULAR"
#~ msgstr "Multicelular avanzado"

#~ msgid "LOADING_EARLY_MULTICELLULAR_EDITOR"
#~ msgstr "Cargando editor de Microbios Multicelulares"

#, fuzzy
#~ msgid "ERUPTION_IN"
#~ msgstr "Gemación"

#~ msgid "THE_AMOUNT_OF_GLUCOSE_HAS_BEEN_REDUCED"
#~ msgstr "La cantidad de glucosa ha sido reducida a {0} de su cantidad anterior."

#, fuzzy
#~ msgid "OXYTOXISOME_DESC"
#~ msgstr "Un metabolosoma modificado para la producción de OxiToxi NT, una forma primitiva de toxinas."

#~ msgid "THYLAKOID"
#~ msgstr "Tilacoide"

#, fuzzy
#~ msgid "WIKI_CYTOPLASM_GLYCOLYSIS"
#~ msgstr "Glicólisis Citoplasmática"

#, fuzzy
#~ msgid "WIKI_AEROBIC_NITROGEN_FIXATION"
#~ msgstr "Fijación de Nitrógeno Anaeróbica"

#, fuzzy
#~ msgid "WIKI_AWAKENING_STAGE"
#~ msgstr "Estadio del despertar"

#, fuzzy
#~ msgid "WIKI_AWARE_STAGE"
#~ msgstr "Estadio Consciente"

#, fuzzy
#~ msgid "WIKI_GLYCOLYSIS"
#~ msgstr "Glicólisis"

#, fuzzy
#~ msgid "WIKI_INDUSTRIAL_STAGE"
#~ msgstr "Estadio Industrial"

#, fuzzy
#~ msgid "WIKI_IRON_CHEMOLITHOAUTOTROPHY"
#~ msgstr "Quimiolitoautotrofía Férrica"

#, fuzzy
#~ msgid "WIKI_LIPASE"
#~ msgstr "Lipasa"

#, fuzzy
#~ msgid "WIKI_MUCILAGE_SYNTHESIS"
#~ msgstr "Síntesis de mucílago"

#, fuzzy
#~ msgid "WIKI_MULTICELLULAR_STAGE"
#~ msgstr "Etapa multicelular"

#, fuzzy
#~ msgid "WIKI_NONE"
#~ msgstr "La Rusticianina es una proteína capaz de usar dióxido de carbono gaseoso y oxigeno para oxidar el hierro de un estado químico a otro. Este proceso, llamado Respiración Férrica, libera energía para la célula."

#, fuzzy
#~ msgid "WIKI_OXYTOXY_SYNTHESIS"
#~ msgstr "Síntesis de OxiToxi"

#, fuzzy
#~ msgid "WIKI_PHOTOSYNTHESIS"
#~ msgstr "Fotosíntesis"

#, fuzzy
#~ msgid "WIKI_RUSTICYANIN"
#~ msgstr "Rusticianina"

#, fuzzy
#~ msgid "WIKI_SOCIETY_STAGE"
#~ msgstr "Etapa de microbio"

#, fuzzy
#~ msgid "WIKI_SPACE_STAGE"
#~ msgstr "Etapa de microbio"

#, fuzzy
#~ msgid "NO"
#~ msgstr "Ninguna"

#, fuzzy
#~ msgid "YES"
#~ msgstr "años"

#, fuzzy
#~ msgid "STAGES_BUTTON"
#~ msgstr "Eliminar esta partida es irreversible. ¿Estás seguro de querer eliminarla permanentemente?"

#, fuzzy
#~ msgid "EDITING"
#~ msgstr "Quitina"

#~ msgid "ALLOW_SPECIES_TO_NOT_MIGRATE"
#~ msgstr "Permitir que las especies no migren de zona (en caso que no hayan buenas zonas para migrar)"

#~ msgid "BIODIVERSITY_ATTEMPT_FILL_CHANCE"
#~ msgstr "Posibilidad de que en zonas con pocas especies (baja biodiversidad) se creen nuevas especies"

#~ msgid "BIODIVERSITY_FROM_NEIGHBOUR_PATCH_CHANCE"
#~ msgstr "Posibilidad de crear nuevas especies para aumentar la biodiversidad en zonas cercanas"

#~ msgid "BIODIVERSITY_NEARBY_PATCH_IS_FREE_POPULATION"
#~ msgstr "Especies creadas para aumentar biodiversidad son otorgadas población de forma gratuita"

#~ msgid "BIODIVERSITY_SPLIT_IS_MUTATED"
#~ msgstr "Especies creadas para aumentar biodiversidad reciben mutaciones al ser creadas"

#~ msgid "LOW_BIODIVERSITY_LIMIT"
#~ msgstr "Considerar zonas con igual o menor cantidad de especies como zonas de baja biodiversidad"

#~ msgid "MAXIMUM_SPECIES_IN_PATCH"
#~ msgstr "Forzar extinction en zonas con igual o major cantidad de especies"

#~ msgid "NEW_BIODIVERSITY_INCREASING_SPECIES_POPULATION"
#~ msgstr "Población inicial para especies creadas para aumentar biodiversidad"

#~ msgid "PROTECT_MIGRATIONS_FROM_SPECIES_CAP"
#~ msgstr "Proteger especies recientemente migradas del limite de población"

#~ msgid "PROTECT_NEW_CELLS_FROM_SPECIES_CAP"
#~ msgstr "Proteger especies recientemente creadas del limite de población"

#~ msgid "REFUND_MIGRATIONS_IN_EXTINCTIONS"
#~ msgstr "Devolver chance de migración si la misma se extingue en la zona"

#~ msgid "SPECIES_SPLIT_BY_MUTATION_THRESHOLD_POPULATION_AMOUNT"
#~ msgstr "Mínimo de población para que una especie se divida en multiples especies si hay suficientes buenas mutaciones"

#~ msgid "SPECIES_SPLIT_BY_MUTATION_THRESHOLD_POPULATION_FRACTION"
#~ msgstr "Mínimo de población para que una fracción de la especie pueda separarse por mutación"

#~ msgid "USE_BIODIVERSITY_FORCE_SPLIT"
#~ msgstr "Especies creadas para aumentar biodiversidad toma parte su población de especies existente"

#~ msgid "NOT_FOUND_CHUNK"
#~ msgstr "Error: fragmento no encontrado"

#~ msgid "BASSBOOST"
#~ msgstr "Refuerzo de graves"

#~ msgid "BASSDOWN"
#~ msgstr "Bajar los graves"

#~ msgid "BASSUP"
#~ msgstr "Subir los graves"

#~ msgid "DIRECTIONL"
#~ msgstr "Izquierda"

#~ msgid "DIRECTIONR"
#~ msgstr "Derecha"

#~ msgid "HYPERL"
#~ msgstr "Híper izquierda"

#~ msgid "HYPERR"
#~ msgstr "Híper derecha"

#~ msgid "SUPERL"
#~ msgstr "Súper izquierda"

#~ msgid "SUPERR"
#~ msgstr "Súper derecha"

#~ msgid "TREBLEDOWN"
#~ msgstr "Bajar los agudos"

#~ msgid "TREBLEUP"
#~ msgstr "Subir los agudos"

#~ msgid "UNKNOWN_ON_WINDOWS"
#~ msgstr "Desconocido en Windows"

#~ msgid "GLES2"
#~ msgstr "GLES2"

#, fuzzy
#~ msgid "TARGET_TIME"
#~ msgstr "Tipo:"

#, fuzzy
#~ msgid "BUILD_SPACE_STRUCTURE"
#~ msgstr "Estructura"

#, fuzzy
#~ msgid "ENABLED"
#~ msgstr "Activar Mods"

#~ msgid "PANGONIAN_REGION_NAME"
#~ msgstr "Pangoniano"

#~ msgid "PATCH_MAP_TYPE"
#~ msgstr "Mapa de tipo de zonas"

#~ msgid "PATCH_MAP_TYPE_CLASSIC"
#~ msgstr "Clásico"

#~ msgid "PATCH_MAP_TYPE_EXPLANATION"
#~ msgstr "(usar generación de zonas procesalmente o usar el diseño clásico)"

#~ msgid "PATCH_MAP_TYPE_PROCEDURAL"
#~ msgstr "Generación Procesal"

#~ msgid "LOOKING_AT"
#~ msgstr "Mirando a:"

#~ msgid "SPECIES_N_TIMES"
#~ msgstr "{0} (x{1})"

#~ msgid "BECOME_AWARE"
#~ msgstr "Volverse sentiente"

#~ msgid "CONFIRM_NORMAL"
#~ msgstr "Confirmar"

#~ msgid "DO_NOT_SHOW_AGAIN"
#~ msgstr "No mostrar nuevamente"

#~ msgid "STUFF_AT"
#~ msgstr "Objetos en {0:F1}, {1:F1}:"

#~ msgid "SPECIES_DETAILS"
#~ msgstr "Detalles de la Especie"

#~ msgid "CURRENT_GENERATION_COLON"
#~ msgstr "Generacion Actual:"

#~ msgid "STATISTICS_BUTTON_TOOLTIP"
#~ msgstr "Estadísticas interesantes de la partida actual"

#~ msgid "MACROSCOPIC_PROTOTYPE_INFO"
#~ msgstr "Prototipo Macroscópico"

#~ msgid "MACROSCOPIC_PROTOYPE_WARNING"
#~ msgstr ""
#~ "Bien hecho, has llegado al prototipo macroscópico de la etapa multicelular!\n"
#~ "\n"
#~ "Debido a las limitaciones de los desarrollados, no es posible jugar esta etapa todavía. Sin embargo, puedes volver al editor y continuar la construcción de tu organismo."

#, fuzzy
#~ msgid "AUTO_GPU_NAME"
#~ msgstr "Nombre personalizado:"

#, fuzzy
#~ msgid "NOT_RUNNING_DOT"
#~ msgstr "Desactivado."

#~ msgid "PATCH_PANGONIAN_VENTS"
#~ msgstr "Aberturas Pangónicas"

#~ msgid "PATCH_PANGONIAN_MESOPELAGIC"
#~ msgstr "Mesopiélago Pangónico"

#~ msgid "PATCH_PANGONIAN_EPIPELAGIC"
#~ msgstr "Epipiélago Pangónico"

#~ msgid "PATCH_PANGONIAN_TIDEPOOL"
#~ msgstr "Poza de Marea Pangónica"

#~ msgid "PATHCH_PANGONIAN_ABYSSOPELAGIC"
#~ msgstr "Abisopiélago Pangónico"

#~ msgid "PATCH_PANGONIAN_COAST"
#~ msgstr "Costa Pangónica"

#~ msgid "PATCH_PANGONIAN_ESTUARY"
#~ msgstr "Estuario Pangónico"

#~ msgid "PATCH_CAVE"
#~ msgstr "Cueva"

#~ msgid "PATCH_ICE_SHELF"
#~ msgstr "Plataforma de Hielo"

#~ msgid "PATCH_PANGONIAN_SEAFLOOR"
#~ msgstr "Relieve Oceánico Pangónico"

#~ msgid "LOADING_DOT"
#~ msgstr "Cargando..."

#~ msgid "PREVIOUS"
#~ msgstr "Población anterior:"

#~ msgid "RUN_RESULT_POP_IN_PATCHES"
#~ msgstr "Población en regiones:"

#~ msgid "SAVING"
#~ msgstr "Guardando..."

#~ msgid "OVERWRITE_EXISTING_SAVE_TITLE"
#~ msgstr "¿Deseas sobrescribir la partida existente?"

#~ msgid "SAVING_FAILED"
#~ msgstr "¡Guardado fallido! Una excepción ocurrió"

#~ msgid "TYPE"
#~ msgstr "Tipo:"

#~ msgid "EDITOR_TUTORIAL_PATCH_TEXT"
#~ msgstr ""
#~ "Este es el mapa de biomas.\n"
#~ "Aquí puedes ver los diferentes biomas en los que pueden vivir los distintos microbios.\n"
#~ "Tu bioma actual se encuentra resaltado.\n"
#~ "Puedes hacer click en los biomas con el ratón para seleccionarlos y ver sus detalles en la parte derecha.\n"
#~ "\n"
#~ "Si seleccionas un bioma al lado del que te encuentra, puedes presionar el botón a la derecha para moverte ahí. Esto permite que tu población se propague a nuevos biomas.\n"
#~ "\n"
#~ "Selecciona un bioma para continuar."

#~ msgid "VIEW_NOW"
#~ msgstr "Ver ahora"

#, fuzzy
#~ msgid "TOTAL_EXTINCTION"
#~ msgstr "se extinguió en {0}"

#, fuzzy
#~ msgid "LOCAL_EXTINCTION"
#~ msgstr "El jugador murió"

#, fuzzy
#~ msgid "MARINE_SNOW_FOOD_SOURCE"
#~ msgstr "Nieve Marina"

#~ msgid "Cancel"
#~ msgstr "Cancelar"

#~ msgid "SAVING_ERROR"
#~ msgstr "Error al guardar"

#~ msgid "REMOVE_ORGANELLE"
#~ msgstr "Quitar orgánulos"

#, fuzzy
#~ msgid "TRY_NEW_GAME"
#~ msgstr "Nueva Partida"

#~ msgid "MICROBE_PATCH_LABEL"
#~ msgstr "Región: {0}"

#, fuzzy
#~ msgid "COLOR"
#~ msgstr "Color"

#~ msgid "TURNS"
#~ msgstr "Convierte"

#~ msgid "INTO"
#~ msgstr "en"

#~ msgid "OXYTOXY"
#~ msgstr "OxiToxi"

#~ msgid "DOT_CAN_RELEASE"
#~ msgstr ". Puede liberar"

#~ msgid "TOXINS_BY_PRESSING_E"
#~ msgstr "toxinas al presionar E. La eficiencia escala con"

#~ msgid "CONCENTRATION_OF"
#~ msgstr "la concentración de"

#~ msgid "USES"
#~ msgstr "Usa"

#~ msgid "DOT_RATE"
#~ msgstr ". La eficiencia"

#~ msgid "SCALES_WITH_CONCENTRATION_OF"
#~ msgstr "escala con la concentración de"

#~ msgid "PRODUCES"
#~ msgstr "Produce"

#~ msgid "DOT_RATE_SCALES_WITH"
#~ msgstr ". La eficiencia escala con"

#~ msgid "AND"
#~ msgstr "y"

#~ msgid "INTENSITY_OF"
#~ msgstr "la intensidad de"

#~ msgid "DOT_RATE_SCALES"
#~ msgstr ". La eficiencia escala"

#~ msgid "OXYGEN_DOT"
#~ msgstr "Oxígeno."

#~ msgid "DOT_RATE_SCALES_WITH_CONCENTRATION_OF"
#~ msgstr ". La eficiencia escala con la concentración de"

#~ msgid "ALSO_TURNS"
#~ msgstr "También convierte"

#~ msgid "INREASE_STORAGE_SPACE"
#~ msgstr "Aumenta el espacio de almacenamiento de la célula."

#~ msgid "DOT_CAN"
#~ msgstr ". Puede"

#~ msgid "RELEASE_TOXINS_BY_PRESSING"
#~ msgstr "liberar toxinas al presionar"

#~ msgid "E_DOT"
#~ msgstr "E."

#~ msgid "BIOLUMESCENT_VACUOLE"
#~ msgstr ""
#~ "Vacuola\n"
#~ "Bioluminiscente"

#, fuzzy
#~ msgid "END"
#~ msgstr "y"

#, fuzzy
#~ msgid "LEFT"
#~ msgstr "Movimiento Base"

#, fuzzy
#~ msgid "RIGHT"
#~ msgstr "la luz solar"

#, fuzzy
#~ msgid "FORWARD"
#~ msgstr "Moverse adelante"

#, fuzzy
#~ msgid "PARENLEFT"
#~ msgstr "Girar a la izquierda"

#, fuzzy
#~ msgid "PARENRIGHT"
#~ msgstr "Girar a la derecha"

#, fuzzy
#~ msgid "COLON"
#~ msgstr "HP:"

#, fuzzy
#~ msgid "SEMICOLON"
#~ msgstr "Tamaño:"

#, fuzzy
#~ msgid "AT"
#~ msgstr "ATP"

#, fuzzy
#~ msgid "BRACKETRIGHT"
#~ msgstr "Girar a la derecha"

#, fuzzy
#~ msgid "QUOTELEFT"
#~ msgstr "Girar a la izquierda"

#, fuzzy
#~ msgid "BRACELEFT"
#~ msgstr "Girar a la izquierda"

#, fuzzy
#~ msgid "BRACERIGHT"
#~ msgstr "Girar a la derecha"

#, fuzzy
#~ msgid "YEN"
#~ msgstr "Oxígeno"

#, fuzzy
#~ msgid "SECTION"
#~ msgstr "Descripción:"

#, fuzzy
#~ msgid "COPYRIGHT"
#~ msgstr "Moverse a la derecha"

#, fuzzy
#~ msgid "MU"
#~ msgstr "Silenciar"

#, fuzzy
#~ msgid "AE"
#~ msgstr "Guardar"

#, fuzzy
#~ msgid "ETH"
#~ msgstr "Salud"

#, fuzzy
#~ msgid "DIVISION"
#~ msgstr "Versión:"

#, fuzzy
#~ msgid "BACKTAB"
#~ msgstr "Atrás"

#~ msgid "CARBON"
#~ msgstr "Dióxido de"

#~ msgid "DIOXIDE"
#~ msgstr "Carbono"

#~ msgid "PLASTID"
#~ msgstr "Plástido"

#, fuzzy
#~ msgid "OPEN_DETAILS"
#~ msgstr "Abrir carpeta de registros"

#~ msgid "EDITOR_TUTORIAL_CELL_TEXT"
#~ msgstr ""
#~ "Este es el editor de célula donde puedes añadir o quitar orgánulos a tu especie consumiendo puntos de mutación, o PM.\n"
#~ "\n"
#~ "También puedes cambiar otras propiedades de tu especie en las otras pestañas del editor.\n"
#~ "\n"
#~ "Para continuar, selecciona un orgánulo del panel en la izquierda (el citoplasma es una buena elección). Luego haz click al lado del espacio mostrado en el centro de la pantalla y añade el orgánulo a tu especie."<|MERGE_RESOLUTION|>--- conflicted
+++ resolved
@@ -7,15 +7,9 @@
 msgstr ""
 "Project-Id-Version: PROJECT VERSION\n"
 "Report-Msgid-Bugs-To: EMAIL@ADDRESS\n"
-<<<<<<< HEAD
-"POT-Creation-Date: 2025-09-13 14:35+0200\n"
-"PO-Revision-Date: 2025-08-24 22:26+0000\n"
-"Last-Translator: Jeremias <lejereagui@hotmail.com>\n"
-=======
 "POT-Creation-Date: 2025-09-12 09:19+0300\n"
 "PO-Revision-Date: 2025-09-10 06:32+0000\n"
 "Last-Translator: juan garviso <juangarvisopereira326@gmail.com>\n"
->>>>>>> f532dcdb
 "Language-Team: Spanish <https://translate.revolutionarygamesstudio.com/projects/thrive/thrive-game/es/>\n"
 "Language: es\n"
 "MIME-Version: 1.0\n"
@@ -1943,6 +1937,10 @@
 msgid "EDIT_MICROBE_FIRST_TIME"
 msgstr "Estadio del despertar"
 
+#, fuzzy
+msgid "EFFECTIVE_VALUE"
+msgstr "{0}%"
+
 msgid "EIGHT_TIMES"
 msgstr "8x"
 
@@ -2954,6 +2952,14 @@
 
 msgid "JUNE"
 msgstr "Junio"
+
+#, fuzzy
+msgid "KEEP_CURRENT_SHORT"
+msgstr "Mundo Actual"
+
+#, fuzzy
+msgid "KEEP_CURRENT_TOLERANCE_FLEXIBILITY_TOOLTIP"
+msgstr "Visita nuestro Patreon"
 
 msgid "KEEP_MIGRATION"
 msgstr "Mantener Migración"
@@ -4016,10 +4022,6 @@
 msgid "MODE_CAN_BE_CHANGED_IN_OPTIONS"
 msgstr "Rotar la vista estratégica cuando el cursor esté en el limite de la pantalla"
 
-#, fuzzy
-msgid "MODIFIER"
-msgstr "Modificar"
-
 msgid "MODIFY"
 msgstr "Modificar"
 
@@ -4559,9 +4561,6 @@
 
 msgid "OFFICIAL_WEBSITE_BUTTON_TOOLTIP"
 msgstr "Visitar la página web oficial de Revolutionary Games"
-
-msgid "OFFSET"
-msgstr ""
 
 msgid "OK"
 msgstr "OK"
@@ -6535,22 +6534,17 @@
 msgid "TOOL_HAND_AXE"
 msgstr "Hacha de mano"
 
+msgid "TOO_LARGE_PRESSURE_RANGE"
+msgstr "Rango de presión muy grande"
+
 msgid "TOO_MANY_RECENT_VERSIONS_TO_SHOW"
 msgstr "No se muestran todas las versiones recientes ya que son demasiadas"
 
 #, fuzzy
-msgid "TOTAL"
-msgstr "Partidas guardadas:"
-
-#, fuzzy
 msgid "TOTAL_GATHERED_ENERGY_COLON"
 msgstr "Estado:"
 
 msgid "TOTAL_SAVES"
-msgstr "Partidas guardadas:"
-
-#, fuzzy
-msgid "TOTAL_VALUE"
 msgstr "Partidas guardadas:"
 
 msgid "TOXIN_CHANNEL_INHIBITOR"
@@ -9421,36 +9415,8 @@
 msgid "ZOOM_OUT"
 msgstr "Alejar el zoom"
 
-<<<<<<< HEAD
-msgid "—"
-msgstr ""
-
-#, fuzzy
-#~ msgid "EFFECTIVE_VALUE"
-#~ msgstr "{0}%"
-
-#, fuzzy
-#~ msgid "PLUS_MINUS_VALUE_WITH_UNIT"
-#~ msgstr "{0} {1}"
-
-#, fuzzy
-#~ msgid "ADDITIONAL_RESISTANCE"
-#~ msgstr "Resistencia Tóxica"
-
-#, fuzzy
-#~ msgid "KEEP_CURRENT_SHORT"
-#~ msgstr "Mundo Actual"
-
-#, fuzzy
-#~ msgid "KEEP_CURRENT_TOLERANCE_FLEXIBILITY_TOOLTIP"
-#~ msgstr "Visita nuestro Patreon"
-
-#~ msgid "TOO_LARGE_PRESSURE_RANGE"
-#~ msgstr "Rango de presión muy grande"
-=======
 #~ msgid "GENERATE_BUTTON"
 #~ msgstr "Generar mundo"
->>>>>>> f532dcdb
 
 #, fuzzy
 #~ msgid "CELL_TYPE_BUTTON_ATP_CONSUMPTION"
