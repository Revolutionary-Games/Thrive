--- conflicted
+++ resolved
@@ -7,11 +7,7 @@
 msgstr ""
 "Project-Id-Version: PROJECT VERSION\n"
 "Report-Msgid-Bugs-To: EMAIL@ADDRESS\n"
-<<<<<<< HEAD
-"POT-Creation-Date: 2024-05-20 17:46+0100\n"
-=======
-"POT-Creation-Date: 2024-05-29 15:02+0300\n"
->>>>>>> c1d1221f
+"POT-Creation-Date: 2024-05-30 09:59+0300\n"
 "PO-Revision-Date: 2024-04-27 20:07+0000\n"
 "Last-Translator: Thiago Pombo <thiagopombo2201@gmail.com>\n"
 "Language-Team: Spanish <https://translate.revolutionarygamesstudio.com/projects/thrive/thrive-game/es/>\n"
@@ -1960,14 +1956,17 @@
 msgid "FEED_ITEM_TRUNCATED_NOTICE"
 msgstr "Este artículo se ha cortado por ser demasiado largo, por favor lea el original para ver todo el contenido. {0}"
 
+#, fuzzy
 msgid "FERROPLAST"
-msgstr ""
-
+msgstr "Termoplasto"
+
+#, fuzzy
 msgid "FERROPLAST_DESCRIPTION"
-msgstr ""
-
+msgstr "El Termoplasto es una estructura de doble membrana que contiene pigmentos termosensibles apilados en sacos membranosos. Es una procariota asimilada para uso de su anfitrión eucariota. Los pigmentos en el Termoplasto usan las diferencias de energía térmica en el ambiente para producir energía en un proceso llamado Termosíntesis. La producción de glucosa dependerá de la concentración de dióxido de carbono y temperatura."
+
+#, fuzzy
 msgid "FERROPLAST_PROCESSES_DESCRIPTION"
-msgstr ""
+msgstr "Produce [thrive:compound type=\"glucose\"][/thrive:compound]. La tasa de producción escala con la concentración de [thrive:compound type=\"carbondioxide\"][/thrive:compound] y la temperatura."
 
 msgid "FILTER_ITEMS_BY_CATEGORY_COLON"
 msgstr "Filtrar objetos por categoría:"
