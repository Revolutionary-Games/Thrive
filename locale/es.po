# Translations template for PROJECT.
# Copyright (C) 2020 ORGANIZATION
# This file is distributed under the same license as the PROJECT project.
# FIRST AUTHOR <EMAIL@ADDRESS>, 2020.
#
msgid ""
msgstr ""
"Project-Id-Version: PROJECT VERSION\n"
"Report-Msgid-Bugs-To: EMAIL@ADDRESS\n"
<<<<<<< HEAD
"POT-Creation-Date: 2022-07-29 15:57+0700\n"
=======
"POT-Creation-Date: 2022-08-10 20:42+0300\n"
>>>>>>> 3ff45643
"PO-Revision-Date: 2022-03-29 16:22+0000\n"
"Last-Translator: Jessy Amelie Nishimura Lara <jessy8nishimura@gmail.com>\n"
"Language-Team: Spanish <https://translate.revolutionarygamesstudio.com/projects/thrive/thrive-game/es/>\n"
"Language: es\n"
"MIME-Version: 1.0\n"
"Content-Type: text/plain; charset=UTF-8\n"
"Content-Transfer-Encoding: 8bit\n"
"Plural-Forms: nplurals=2; plural=n != 1;\n"
"X-Generator: Weblate 4.11.2\n"
"Generated-By: Babel 2.8.0\n"

#: ../simulation_parameters/common/difficulty_presets.json:3
msgid "DIFFICULTY_PRESET_EASY"
msgstr ""

#: ../simulation_parameters/common/difficulty_presets.json:16
msgid "DIFFICULTY_PRESET_NORMAL"
msgstr ""

#: ../simulation_parameters/common/difficulty_presets.json:29
msgid "DIFFICULTY_PRESET_HARD"
msgstr ""

#: ../simulation_parameters/common/difficulty_presets.json:42
msgid "DIFFICULTY_PRESET_CUSTOM"
msgstr ""

#: ../simulation_parameters/common/gallery.json:3
msgid "CONCEPT_ART"
msgstr ""

#: ../simulation_parameters/common/gallery.json:6
#: ../simulation_parameters/common/gallery.json:136
#: ../simulation_parameters/common/gallery.json:286
#, fuzzy
msgid "MICROBE_STAGE"
msgstr ""
"En un planeta distante, eones de actividad volcánica e impactos meteóricos han llevado al desarrollo de un nuevo fenómeno en el universo.\n"
"\n"
"La vida.\n"
"\n"
"Simples microbios residen en las regiones más profundas del océano. Eres el último ancestro universal común (LUCA) en este planeta.\n"
"\n"
"Para sobrevivir en este mundo hostil, necesitarás conseguir compuestos y evolucionar durante generaciones para competir contra los otros microbios."

#: ../simulation_parameters/common/gallery.json:61
#: ../simulation_parameters/common/gallery.json:362
#, fuzzy
msgid "MULTICELLULAR_STAGE"
msgstr "Colocar orgánulos"

#: ../simulation_parameters/common/gallery.json:81
#, fuzzy
msgid "GENERAL"
msgstr "Generación:"

#: ../simulation_parameters/common/gallery.json:133
#, fuzzy
msgid "MODELS"
msgstr "Modo Dios"

#: ../simulation_parameters/common/gallery.json:249
msgid "MUSIC"
msgstr ""

#: ../simulation_parameters/common/gallery.json:252
#: ../src/gui_common/art_gallery/GalleryViewer.cs:343
#, fuzzy
msgid "ALL"
msgstr "Alt"

#: ../simulation_parameters/common/gallery.json:263
#, fuzzy
msgid "MENU"
msgstr "Menú"

#: ../simulation_parameters/common/gallery.json:327
#, fuzzy
msgid "MICROBE_EDITOR"
msgstr "Cargando Editor de Microbio"

#: ../simulation_parameters/common/gallery.json:385
#, fuzzy
msgid "MULTICELLULAR_EDITOR"
msgstr "Cargando Editor de Microbio"

#: ../simulation_parameters/common/help_texts.json:6
#: ../simulation_parameters/common/help_texts.json:97
msgid "MICROBE_STAGE_HELP_MESSAGE_1"
msgstr "Usa [thrive:input]g_move_forward[/thrive:input], [thrive:input]g_move_left[/thrive:input], [thrive:input]g_move_backwards[/thrive:input], [thrive:input]g_move_right[/thrive:input] y el ratón para mover tu célula. [thrive:input]g_fire_toxin[/thrive:input] para disparar [thrive:compound type=\"oxytoxy\"][/thrive:compound] si tienes una vacuola de toxinas. [thrive:input]g_toggle_engulf[/thrive:input] para activar o desactivar el modo engullir. Puedes acercar y alejar la cámara con la rueda del ratón."

#: ../simulation_parameters/common/help_texts.json:10
#: ../simulation_parameters/common/help_texts.json:100
msgid "MICROBE_STAGE_HELP_MESSAGE_2"
msgstr "Tu célula usa [thrive:compound type=\"atp\"][/thrive:compound] como fuente de energía. Si se agota, morirá."

#: ../simulation_parameters/common/help_texts.json:14
#: ../simulation_parameters/common/help_texts.json:103
msgid "MICROBE_STAGE_HELP_MESSAGE_3"
msgstr "Para desbloquear el editor y reproducir tu célula, necesitas conseguir [thrive:compound type=\"ammonia\"][/thrive:compound] (nube naranja) y [thrive:compound type=\"phosphates\"][/thrive:compound] (nube púrpura)."

#: ../simulation_parameters/common/help_texts.json:18
#: ../simulation_parameters/common/help_texts.json:106
msgid "MICROBE_STAGE_HELP_MESSAGE_4"
msgstr "También puedes engullir células, bacterias, pedazos de hierro y pedazos de células de menor tamaño que tu célula al presionar [thrive:input]g_toggle_engulf[/thrive:input]. Esto aumentará el coste de [thrive:compound type=\"atp\"][/thrive:compound] y también ralentizará tu célula. No olvides presionar nuevamente [thrive:input]g_toggle_engulf[/thrive:input] para dejar de engullir."

#: ../simulation_parameters/common/help_texts.json:22
#, fuzzy
msgid "MICROBE_EDITOR_HELP_MESSAGE_14"
msgstr ""
"Estructuras Procarióticas\n"
"\n"
"Metabolosomas: Producen [thrive:compound type=\"atp\"][/thrive:compound] y consumen [thrive:compound type=\"glucose\"][/thrive:compound]\n"
"\n"
"Proteínas quimiosintetizadoras: Producen solo la mitad de [thrive:compound type=\"glucose\"][/thrive:compound] que los quimioplastos a partir de [thrive:compound type=\"hydrogensulfide\"][/thrive:compound], pero también realizan glicólisis y solo ocupan un espacio\n"
"\n"
"Tilacoides: Producen un tercio de la cantidad de [thrive:compound type=\"glucose\"][/thrive:compound] que producen los cloroplastos, pero también realizan glicólisis y solo ocupan un espacio\n"
"\n"
"Rusticianina: Convierte el [thrive:compound type=\"iron\"][/thrive:compound] en [thrive:compound type=\"atp\"][/thrive:compound]\n"
"\n"
"Nitrogenasa: Convierte el nitrógeno atmosférico y el [thrive:compound type=\"atp\"][/thrive:compound] en [thrive:compound type=\"ammonia\"], anaeróbicamente\n"
"\n"
"Citoplasma: Tiene espacio para almacenar compuestos, y realiza glicólisis (produce [thrive:compound type=\"atp\"][/thrive:compound] en pequeñas cantidades)"

#: ../simulation_parameters/common/help_texts.json:26
#, fuzzy
msgid "MICROBE_STAGE_HELP_MESSAGE_16"
msgstr "Usa [thrive:input]g_move_forward[/thrive:input], [thrive:input]g_move_left[/thrive:input], [thrive:input]g_move_backwards[/thrive:input], [thrive:input]g_move_right[/thrive:input] y el ratón para mover tu célula. [thrive:input]g_fire_toxin[/thrive:input] para disparar [thrive:compound type=\"oxytoxy\"][/thrive:compound] si tienes una vacuola de toxinas. [thrive:input]g_toggle_engulf[/thrive:input] para activar o desactivar el modo engullir. Puedes acercar y alejar la cámara con la rueda del ratón."

#: ../simulation_parameters/common/help_texts.json:30
#, fuzzy
msgid "MICROBE_STAGE_HELP_MESSAGE_15"
msgstr "Usa [thrive:input]g_move_forward[/thrive:input], [thrive:input]g_move_left[/thrive:input], [thrive:input]g_move_backwards[/thrive:input], [thrive:input]g_move_right[/thrive:input] y el ratón para mover tu célula. [thrive:input]g_fire_toxin[/thrive:input] para disparar [thrive:compound type=\"oxytoxy\"][/thrive:compound] si tienes una vacuola de toxinas. [thrive:input]g_toggle_engulf[/thrive:input] para activar o desactivar el modo engullir. Puedes acercar y alejar la cámara con la rueda del ratón."

#: ../simulation_parameters/common/help_texts.json:34
#: ../simulation_parameters/common/help_texts.json:109
msgid "MICROBE_STAGE_HELP_MESSAGE_5"
msgstr "La osmorregulación cuesta [thrive:compound type=\"atp\"][/thrive:compound], lo que significa que cuanto más grande es la célula, más mitocondrias, metabolosomas, rusticianinas (u orgánulos que puedan realizar glicólisis) necesitarás para evitar perder [thrive:compound type=\"atp\"][/thrive:compound] cuando esté inmóvil."

#: ../simulation_parameters/common/help_texts.json:38
#: ../simulation_parameters/common/help_texts.json:112
msgid "MICROBE_STAGE_HELP_MESSAGE_6"
msgstr "Hay varios orgánulos en el editor para que evoluciones, lo que te permite una amplia diversidad de estilos de juego."

#: ../simulation_parameters/common/help_texts.json:42
msgid "MICROBE_STAGE_HELP_MESSAGE_8"
msgstr ""
"Las nubes de compuestos son:\n"
"\n"
"Blanca – [thrive:compound type=\"glucose\"][/thrive:compound]\n"
"Amarilla – [thrive:compound type=\"hydrogensulfide\"][/thrive:compound]\n"
"Naranja – [thrive:compound type=\"ammonia\"][/thrive:compound]\n"
"Púrpura – [thrive:compound type=\"phosphates\"][/thrive:compound]\n"
"Marrón – [thrive:compound type=\"iron\"][/thrive:compound]\n"
"\n"
"La [thrive:compound type=\"glucose\"][/thrive:compound] se usa para generar [thrive:compound type=\"atp\"][/thrive:compound]."

#: ../simulation_parameters/common/help_texts.json:46
#: ../simulation_parameters/common/help_texts.json:118
msgid "MICROBE_STAGE_HELP_MESSAGE_9"
msgstr "El [thrive:compound type=\"hydrogensulfide\"][/thrive:compound] puede ser convertido a [thrive:compound type=\"glucose\"] con quimioplastos y proteínas quimiosintetizadoras. El [thrive:compound type=\"iron\"][/thrive:compound] puede ser convertido en [thrive:compound type=\"atp\"][/thrive:compound] con rusticianinas."

#: ../simulation_parameters/common/help_texts.json:50
#: ../simulation_parameters/common/help_texts.json:121
msgid "MICROBE_STAGE_HELP_MESSAGE_10"
msgstr "Para que tu célula pueda reproducirse, necesita dividir cada uno de sus orgánulos en dos. Para ello, se necesita amoniaco y fosfato."

#: ../simulation_parameters/common/help_texts.json:54
#: ../simulation_parameters/common/help_texts.json:115
msgid "MICROBE_STAGE_HELP_MESSAGE_7"
msgstr "Por ahora, si tu población cae a cero, te extinguirás."

#: ../simulation_parameters/common/help_texts.json:58
msgid "MICROBE_STAGE_HELP_MESSAGE_11"
msgstr "Pero, si sobrevives durante veinte generaciones con una población de 300, habrás ganado la partida actual. Tras la victoria, obtienes una ventana emergente y puedes seguir jugando como desees."

#: ../simulation_parameters/common/help_texts.json:62
#: ../simulation_parameters/common/help_texts.json:124
msgid "MICROBE_STAGE_HELP_MESSAGE_12"
msgstr "Ten cuidado porque tus competidores evolucionan a la vez que tu célula. Cada vez que entras en el editor, ellos también evolucionan."

#: ../simulation_parameters/common/help_texts.json:66
msgid "MICROBE_STAGE_HELP_MESSAGE_13"
msgstr "Al ligarte con otras células puedes crear una colonia. Las células de una colonia comparten entre sí todos los compuestos que absorben y producen. Para poder ligarte con otras células necesitas adquirir el orgánulo \"agente ligante\", activar el modo ligante y acercarte a otra célula. Por ahora solo puedes ligarte con otras células de tu misma especie. Mientras formas parte de una colonia, no podrás dividir tu célula para entrar al editor (por ahora). Una vez que hayas adquirido suficientes compuestos para reproducirte tendrás que abandonar la colonia para poder entrar al editor. Grandes colonias celulares son el camino hacia la multicelularidad (aún no disponible en el juego)."

#: ../simulation_parameters/common/help_texts.json:74
msgid "MICROBE_EDITOR_HELP_MESSAGE_1"
msgstr ""
"Estructuras Procarióticas\n"
"\n"
"Metabolosomas: Producen [thrive:compound type=\"atp\"][/thrive:compound] y consumen [thrive:compound type=\"glucose\"][/thrive:compound]\n"
"\n"
"Proteínas quimiosintetizadoras: Producen solo la mitad de [thrive:compound type=\"glucose\"][/thrive:compound] que los quimioplastos a partir de [thrive:compound type=\"hydrogensulfide\"][/thrive:compound], pero también realizan glicólisis y solo ocupan un espacio\n"
"\n"
"Tilacoides: Producen un tercio de la cantidad de [thrive:compound type=\"glucose\"][/thrive:compound] que producen los cloroplastos, pero también realizan glicólisis y solo ocupan un espacio\n"
"\n"
"Rusticianina: Convierte el [thrive:compound type=\"iron\"][/thrive:compound] en [thrive:compound type=\"atp\"][/thrive:compound]\n"
"\n"
"Nitrogenasa: Convierte el nitrógeno atmosférico y el [thrive:compound type=\"atp\"][/thrive:compound] en [thrive:compound type=\"ammonia\"], anaeróbicamente\n"
"\n"
"Citoplasma: Tiene espacio para almacenar compuestos, y realiza glicólisis (produce [thrive:compound type=\"atp\"][/thrive:compound] en pequeñas cantidades)"

#: ../simulation_parameters/common/help_texts.json:78
msgid "MICROBE_EDITOR_HELP_MESSAGE_2"
msgstr ""
"Orgánulos Externos\n"
"\n"
"Flagelos: Mueve tu célula más rápidamente consumiendo [thrive:compound type=\"atp\"][/thrive:compound]\n"
"\n"
"Pilus: Puede usarse para atacar a otras células\n"
"\n"
"Quimiorreceptor: Detecta compuestos más lejanos"

#: ../simulation_parameters/common/help_texts.json:82
msgid "MICROBE_EDITOR_HELP_MESSAGE_3"
msgstr ""
"Orgánulos con membrana\n"
"\n"
"Núcleo: Ocupa 11 espacios y permite la evolución de orgánulos unidos a la membrana, duplicando el tamaño de tu célula (solo puede ser evolucionado una vez).\n"
"\n"
"Agente Ligante: Permite ligarte con otras células\n"
"\n"
"Mitocondria: Produce [thrive:compound type=\"atp\"][/thrive:compound] y consume [thrive:compound type=\"glucose\"][/thrive:compound y O2 atmosférico. Son mucho más eficientes que el citoplasma\n"
"\n"
"Cloroplasto: Sintetiza [thrive:compound type=\"glucose\"][/thrive:compound] utilizando la luz solar y CO2 atmosférico.\n"
"\n"
"Quimioplasto: Sintetiza [thrive:compound type=\"glucose\"][/thrive:compound] consumiendo[thrive:compound type=\"hydrogensulfide\"][/thrive:compound]\n"
"\n"
"Nitroplasto: Sintetiza [thrive:compound type=\"ammonia\"][/thrive:compound] consumiendo [thrive:compound type=\"atp\"][/thrive:compound], así como N2 y O2 atmosférico\n"
"\n"
"Vacuola: Almacena 8 unidades adicionales de compuestos recolectados.\n"
"\n"
"Vacuola de Toxinas: Produce toxinas (llamadas [thrive:compound type=\"oxytoxy\"][/thrive:compound]) permitiendote liberarlas produciendo un daño proporcional a las toxinas restantes"

#: ../simulation_parameters/common/help_texts.json:86
msgid "MICROBE_EDITOR_HELP_MESSAGE_4"
msgstr "En cada generación, tienes 100 puntos de mutación (PM) para gastar, y cada cambio (o mutación) tiene un coste determinado de PM. Añadir y quitar orgánulos gasta PM, sin embargo, quitar un orgánulo que fue añadido en la misma sesión devuelve su coste de PM. Puedes mover o eliminar un orgánulo haciendo click derecho en este y seleccionando la acción apropiada. Puedes rotar orgánulos al momento de añadirlos con [thrive:input]e_rotate_left[/thrive:input] y [thrive:input]e_rotate_right[/thrive:input]."

#: ../simulation_parameters/common/help_texts.json:90
msgid "MICROBE_EDITOR_HELP_MESSAGE_5"
msgstr "Cada vez que tu célula se reproduce, entrarás al editor de microbio, donde puedes hacerle cambios a tu especie (añadiendo, moviendo y/o quitando orgánulos) para incrementar tus chances de éxito. Cada visita al editor en el estadio de microbio representa [thrive:constant]EDITOR_TIME_JUMP_MILLION_YEARS[/thrive:constant] millones de años de evolución."

#: ../simulation_parameters/common/help_texts.json:131
#: ../simulation_parameters/common/help_texts.json:138
msgid "LOADING_TIP"
msgstr "Presiona el botón de deshacer en el editor para corregir un error"

#: ../simulation_parameters/common/help_texts.json:145
msgid "EASTEREGG_MESSAGE_1"
msgstr "Dato curioso: el didinium y el paramecio son un ejemplo de una relación depredador-presa que fue estudiado durante décadas. Ahora, ¿eres el didinium o el paramecio? ¿Depredador o presa?"

#: ../simulation_parameters/common/help_texts.json:148
msgid "EASTEREGG_MESSAGE_2"
msgstr "Un consejo: las toxinas pueden usarse para alejar otras toxinas si eres lo suficientemente rápido."

#: ../simulation_parameters/common/help_texts.json:151
msgid "EASTEREGG_MESSAGE_3"
msgstr "Un consejo: la osmorregulación cuesta 1 ATP por segundo por cada hexágono que tenga tu célula, cada hexágono vacío de citoplasma genera 5 ATP por segundo también, lo que significa que si estás perdiendo ATP debido a la osmoregulación solo tienes que añadir un par de hexágonos vacíos de citoplasma o eliminar algunos orgánulos."

#: ../simulation_parameters/common/help_texts.json:154
msgid "EASTEREGG_MESSAGE_4"
msgstr "Un dato curioso: En la vida real, los procariotas tienen algo llamado biocompartimentos que actúan como orgánulos, y que de hecho se llaman orgánulos poliédricos."

#: ../simulation_parameters/common/help_texts.json:157
msgid "EASTEREGG_MESSAGE_5"
msgstr "Dato curioso: Los metabolosomas son lo que se llama un orgánulo poliédrico."

#: ../simulation_parameters/common/help_texts.json:160
msgid "EASTEREGG_MESSAGE_6"
msgstr "Un consejo: A veces es mejor huir de otras células."

#: ../simulation_parameters/common/help_texts.json:163
msgid "EASTEREGG_MESSAGE_7"
msgstr "Un consejo: Si otra célula mide la mitad que tu célula, puedes engullirla."

#: ../simulation_parameters/common/help_texts.json:166
msgid "EASTEREGG_MESSAGE_8"
msgstr "Un consejo: las bacterias pueden ser mas fuertes de lo que aparentan. Pueden ser pequeñas, pero algunas de ellas pueden enterrarse dentro de tu célula y matarla!"

#: ../simulation_parameters/common/help_texts.json:169
msgid "EASTEREGG_MESSAGE_9"
msgstr "Un consejo: puedes cazar otras especies hasta la extinción si no eres cuidadoso. Otras especies pueden hacer lo mismo."

#: ../simulation_parameters/common/help_texts.json:172
msgid "EASTEREGG_MESSAGE_10"
msgstr "TENTÁCULOS!!"

#: ../simulation_parameters/common/help_texts.json:175
msgid "EASTEREGG_MESSAGE_11"
msgstr "¡Derrite el metal!"

#: ../simulation_parameters/common/help_texts.json:178
msgid "EASTEREGG_MESSAGE_12"
msgstr "Fíjate en esas células azules."

#: ../simulation_parameters/common/help_texts.json:181
msgid "EASTEREGG_MESSAGE_13"
msgstr "Un consejo: los biomas son más que solo fondos diferentes, los compuestos en éstos se generan a ratios diferentes."

#: ../simulation_parameters/common/help_texts.json:184
msgid "EASTEREGG_MESSAGE_14"
msgstr "Un consejo: mientras más flagelos tengas, mas rápido te mueves (wooosh!). Aunque también consumes más ATP"

#: ../simulation_parameters/common/help_texts.json:187
msgid "EASTEREGG_MESSAGE_15"
msgstr "Un consejo: puedes engullir fragmentos de hierro."

#: ../simulation_parameters/common/help_texts.json:190
msgid "EASTEREGG_MESSAGE_16"
msgstr "Un consejo: prepárate antes de añadir un núcleo. ¡Esas cosas son caras!"

#: ../simulation_parameters/common/help_texts.json:193
msgid "EASTEREGG_MESSAGE_17"
msgstr "Dato curioso: ¿sabías que hay mas de 8000 ciliados en el planeta Tierra?"

#: ../simulation_parameters/common/help_texts.json:196
msgid "EASTEREGG_MESSAGE_18"
msgstr "Dato curioso: el Stentor es un ciliado que puede estirarse y atrapar presas. Lo hace con una especie de boca en forma de trompeta, misma que atrae a las presas generando corrientes en el agua con sus cilios."

#: ../simulation_parameters/common/help_texts.json:199
msgid "EASTEREGG_MESSAGE_19"
msgstr "Dato curioso: el Didinium es un ciliado que caza paramecios."

#: ../simulation_parameters/common/help_texts.json:202
msgid "EASTEREGG_MESSAGE_20"
msgstr "Dato curioso: la Ameba caza y atrapa presas con 'piernas' hechas de citoplasma llamadas pseudópodos. Eventualmente los agregaremos a Thrive."

#: ../simulation_parameters/common/help_texts.json:205
msgid "EASTEREGG_MESSAGE_21"
msgstr "Un consejo: ten cuidado con células y bacterias grandes, no es divertido que te digieran, y ellas seguro te comerán."

#: ../simulation_parameters/common/help_texts.json:208
msgid "EASTEREGG_MESSAGE_22"
msgstr "El líder del equipo de sonido ha compuesto varias canciones que aún no han sido añadidas al juego. Puedes escucharlas o verlo componiendo en vivo, en su canal de YouTube: Oliver Lugg."

#: ../simulation_parameters/common/help_texts.json:211
msgid "EASTEREGG_MESSAGE_23"
msgstr "Un consejo: Si tu célula ocupa 150 espacios, puedes engullir pedazos grandes de hierro."

#: ../simulation_parameters/common/help_texts.json:214
msgid "EASTEREGG_MESSAGE_24"
msgstr "Thrive está pensado como una simulación de un planeta extraterrestre. Por eso tiene sentido que la mayoría de las criaturas que encuentres estén relacionadas a una o dos especies, debido a la evolución ocurriendo a lo largo del juego. ¿Puedes identificarlas?"

#: ../simulation_parameters/common/help_texts.json:217
msgid "EASTEREGG_MESSAGE_25"
msgstr "Dato curioso: El equipo de Thrive hace podcasts de vez en cuando. ¡Échale un vistazo!"

#: ../simulation_parameters/common/help_texts.json:220
msgid "EASTEREGG_MESSAGE_26"
msgstr "Dato curioso: ¡Thrive está hecho con el motor de juegos de código abierto Godot!"

#: ../simulation_parameters/common/help_texts.json:223
msgid "EASTEREGG_MESSAGE_27"
msgstr "Dato curioso: Uno de los primeros prototipos funcionales en el juego fue hecho por nuestro genial programador, ¡Untrustedlife!"

#: ../simulation_parameters/common/input_options.json:7
#: ../src/late_multicellular_stage/editor/MetaballBodyEditorComponent.tscn:395
msgid "MOVEMENT"
msgstr "Movimiento"

#: ../simulation_parameters/common/input_options.json:11
msgid "MOVE_LEFT"
msgstr "Moverse a la izquierda"

#: ../simulation_parameters/common/input_options.json:15
msgid "MOVE_RIGHT"
msgstr "Moverse a la derecha"

#: ../simulation_parameters/common/input_options.json:19
msgid "MOVE_FORWARD"
msgstr "Moverse hacia adelante"

#: ../simulation_parameters/common/input_options.json:23
msgid "MOVE_BACKWARDS"
msgstr "Moverse hacia atrás"

#: ../simulation_parameters/common/input_options.json:27
msgid "AUTO_MOVE_FORWARDS"
msgstr "Moverse automáticamente hacia adelante"

#: ../simulation_parameters/common/input_options.json:36
msgid "ABILITIES"
msgstr "Habilidades"

#: ../simulation_parameters/common/input_options.json:40
#: ../src/late_multicellular_stage/MulticellularHUD.tscn:1903
#: ../src/microbe_stage/MicrobeStage.tscn:1975
msgid "FIRE_TOXIN"
msgstr "Lanzar toxinas"

#: ../simulation_parameters/common/input_options.json:44
#: ../src/late_multicellular_stage/MulticellularHUD.tscn:1889
#: ../src/microbe_stage/MicrobeStage.tscn:1963
msgid "TOGGLE_ENGULF"
msgstr "Alternar engullir"

#: ../simulation_parameters/common/input_options.json:48
msgid "HOLD_PACK_COMMANDS_MENU"
msgstr "Mantener pulsado para abrir el menú de comandos"

#: ../simulation_parameters/common/input_options.json:52
#: ../src/microbe_stage/MicrobeStage.tscn:1986
msgid "TOGGLE_BINDING"
msgstr "Alternar unión"

#: ../simulation_parameters/common/input_options.json:56
msgid "TOGGLE_UNBINDING"
msgstr "Alternar separación"

#: ../simulation_parameters/common/input_options.json:60
#: ../src/microbe_stage/MicrobeStage.tscn:1998
msgid "UNBIND_ALL"
msgstr "Desunir todas"

#: ../simulation_parameters/common/input_options.json:64
msgid "PERFORM_UNBINDING"
msgstr "Realizar separación"

#: ../simulation_parameters/common/input_options.json:73
msgid "CAMERA"
msgstr "Cámara"

#: ../simulation_parameters/common/input_options.json:77
msgid "ZOOM_OUT"
msgstr "Alejar el zoom"

#: ../simulation_parameters/common/input_options.json:81
msgid "ZOOM_IN"
msgstr "Hacer zoom"

#: ../simulation_parameters/common/input_options.json:90
#: ../src/microbe_stage/editor/MicrobeEditorTabButtons.tscn:153
msgid "EDITOR"
msgstr "Editor"

#: ../simulation_parameters/common/input_options.json:94
msgid "ROTATE_RIGHT"
msgstr "Girar a la derecha"

#: ../simulation_parameters/common/input_options.json:98
msgid "ROTATE_LEFT"
msgstr "Girar a la izquierda"

#: ../simulation_parameters/common/input_options.json:102
msgid "UNDO"
msgstr "Deshacer"

#: ../simulation_parameters/common/input_options.json:106
msgid "REDO"
msgstr "Rehacer"

#: ../simulation_parameters/common/input_options.json:110
msgid "PLACE_ORGANELLE"
msgstr "Colocar orgánulos"

#: ../simulation_parameters/common/input_options.json:114
msgid "OPEN_ORGANELLE_MENU"
msgstr "Abrir menu de orgánulos"

#: ../simulation_parameters/common/input_options.json:118
msgid "PAN_CAMERA_LEFT"
msgstr "Mover cámara a la izquierda"

#: ../simulation_parameters/common/input_options.json:122
msgid "PAN_CAMERA_RIGHT"
msgstr "Mover cámara a la derecha"

#: ../simulation_parameters/common/input_options.json:126
msgid "PAN_CAMERA_UP"
msgstr "Mover cámara hacia arriba"

#: ../simulation_parameters/common/input_options.json:130
msgid "PAN_CAMERA_DOWN"
msgstr "Mover cámara abajo"

#: ../simulation_parameters/common/input_options.json:134
msgid "PAN_CAMERA_RESET"
msgstr "Restablecer cámara"

#: ../simulation_parameters/common/input_options.json:138
#: ../src/gui_common/tooltip/ToolTipManager.tscn:80
msgid "CANCEL_CURRENT_ACTION"
msgstr "Cancelar acción actual"

#: ../simulation_parameters/common/input_options.json:142
msgid "DELETE_ORGANELLE"
msgstr "Eliminar orgánulo"

#: ../simulation_parameters/common/input_options.json:146
msgid "MOVE_ORGANELLE"
msgstr "Mover orgánulo"

#: ../simulation_parameters/common/input_options.json:155
#, fuzzy
msgid "3D_MOVEMENT"
msgstr "Movimiento"

#: ../simulation_parameters/common/input_options.json:159
msgid "MOVE_UP_OR_JUMP"
msgstr ""

#: ../simulation_parameters/common/input_options.json:163
msgid "MOVE_DOWN_OR_CROUCH"
msgstr ""

#: ../simulation_parameters/common/input_options.json:171
#, fuzzy
msgid "3D_EDITOR"
msgstr "Editor"

#: ../simulation_parameters/common/input_options.json:175
msgid "HOLD_FOR_PAN_OR_ROTATE_MODE"
msgstr ""

#: ../simulation_parameters/common/input_options.json:179
msgid "SWITCH_TO_FRONT_CAMERA"
msgstr ""

#: ../simulation_parameters/common/input_options.json:183
msgid "SWITCH_TO_RIGHT_CAMERA"
msgstr ""

#: ../simulation_parameters/common/input_options.json:187
msgid "SWITCH_TO_TOP_CAMERA"
msgstr ""

#: ../simulation_parameters/common/input_options.json:196
#: ../src/microbe_stage/MicrobeCheatMenu.tscn:12
#: ../src/microbe_stage/editor/MicrobeEditorCheatMenu.tscn:15
msgid "CHEATS"
msgstr "Trucos"

#: ../simulation_parameters/common/input_options.json:200
msgid "ENABLE_EDITOR"
msgstr "Activar editor"

#: ../simulation_parameters/common/input_options.json:204
msgid "SPAWN_GLUCOSE"
msgstr "Crear glucosa"

#: ../simulation_parameters/common/input_options.json:208
msgid "SPAWN_AMMONIA"
msgstr "Crear amoníaco"

#: ../simulation_parameters/common/input_options.json:212
msgid "SPAWN_PHOSPHATES"
msgstr "Crear fosfato"

#: ../simulation_parameters/common/input_options.json:216
msgid "CHEAT_MENU"
msgstr "Menu de trucos"

#: ../simulation_parameters/common/input_options.json:227
msgid "MISCELLANEOUS"
msgstr "Diverso"

#: ../simulation_parameters/common/input_options.json:231
msgid "TOGGLE_PAUSE"
msgstr ""

#: ../simulation_parameters/common/input_options.json:235
#, fuzzy
msgid "TOGGLE_DEBUG_PANEL"
msgstr "Alternar engullir"

#: ../simulation_parameters/common/input_options.json:239
msgid "TOGGLE_FPS"
msgstr "Activar monitor FPS"

#: ../simulation_parameters/common/input_options.json:243
#, fuzzy
msgid "TOGGLE_METRICS"
msgstr "Activar monitor FPS"

#: ../simulation_parameters/common/input_options.json:247
msgid "QUICK_SAVE"
msgstr "Guardado rápido"

#: ../simulation_parameters/common/input_options.json:251
msgid "QUICK_LOAD"
msgstr "Carga rápida"

#: ../simulation_parameters/common/input_options.json:255
msgid "TAKE_SCREENSHOT"
msgstr "Tomar una captura de pantalla"

#: ../simulation_parameters/common/input_options.json:259
msgid "SHOW_HELP"
msgstr "Mostrar ayuda"

#: ../simulation_parameters/common/input_options.json:263
msgid "TOGGLE_FULLSCREEN"
msgstr "Pantalla Completa"

#: ../simulation_parameters/common/input_options.json:267
msgid "TOGGLE_HUD_HIDE"
msgstr "Activar HUD"

#: ../simulation_parameters/microbe_stage/bio_processes.json:3
#: ../simulation_parameters/microbe_stage/bio_processes.json:102
msgid "RESPIRATION"
msgstr "Respiración Aeróbica"

#: ../simulation_parameters/microbe_stage/bio_processes.json:13
msgid "GLYCOLYSIS"
msgstr "Glicólisis"

#: ../simulation_parameters/microbe_stage/bio_processes.json:22
msgid "CYTOPLASM_GLYCOLYSIS"
msgstr "Glicólisis Citoplasmática"

#: ../simulation_parameters/microbe_stage/bio_processes.json:31
#: ../simulation_parameters/microbe_stage/bio_processes.json:112
msgid "PHOTOSYNTHESIS"
msgstr "Fotosíntesis"

#: ../simulation_parameters/microbe_stage/bio_processes.json:41
#: ../simulation_parameters/microbe_stage/bio_processes.json:51
msgid "OXYTOXY_SYNTHESIS"
msgstr "Síntesis de OxiToxi"

#: ../simulation_parameters/microbe_stage/bio_processes.json:61
#: ../simulation_parameters/microbe_stage/bio_processes.json:71
msgid "CHEMO_SYNTHESIS"
msgstr "Quimiosíntesis"

#: ../simulation_parameters/microbe_stage/bio_processes.json:81
msgid "AEROBIC_NITROGEN_FIXING"
msgstr "Fijación de Nitrógeno Aeróbica"

#: ../simulation_parameters/microbe_stage/bio_processes.json:92
msgid "ANAEROBIC_NITROGEN_FIXATION"
msgstr "Fijación de Nitrógeno Anaeróbica"

#: ../simulation_parameters/microbe_stage/bio_processes.json:122
msgid "IRON_CHEMOLITHOAUTOTROPHY"
msgstr "Quimiolitoautotrofía Férrica"

#: ../simulation_parameters/microbe_stage/bio_processes.json:133
#: ../simulation_parameters/microbe_stage/bio_processes.json:142
#, fuzzy
msgid "THERMOSYNTHESIS"
msgstr "Quimiosíntesis"

#: ../simulation_parameters/microbe_stage/biomes.json:3
msgid "EPIPELAGIC"
msgstr "Epipelágico"

#: ../simulation_parameters/microbe_stage/biomes.json:26
#: ../simulation_parameters/microbe_stage/biomes.json:192
#: ../simulation_parameters/microbe_stage/biomes.json:439
#: ../simulation_parameters/microbe_stage/biomes.json:605
#: ../simulation_parameters/microbe_stage/biomes.json:851
#: ../simulation_parameters/microbe_stage/biomes.json:1097
#: ../simulation_parameters/microbe_stage/biomes.json:1344
#: ../simulation_parameters/microbe_stage/biomes.json:1510
#: ../simulation_parameters/microbe_stage/biomes.json:1677
#: ../simulation_parameters/microbe_stage/biomes.json:1863
#: ../simulation_parameters/microbe_stage/biomes.json:2029
msgid "FLOATING_HAZARD"
msgstr "Peligro flotante"

#: ../simulation_parameters/microbe_stage/biomes.json:44
#: ../simulation_parameters/microbe_stage/biomes.json:210
#: ../simulation_parameters/microbe_stage/biomes.json:457
#: ../simulation_parameters/microbe_stage/biomes.json:623
#: ../simulation_parameters/microbe_stage/biomes.json:869
#: ../simulation_parameters/microbe_stage/biomes.json:1115
#: ../simulation_parameters/microbe_stage/biomes.json:1362
#: ../simulation_parameters/microbe_stage/biomes.json:1528
#: ../simulation_parameters/microbe_stage/biomes.json:1695
#: ../simulation_parameters/microbe_stage/biomes.json:1881
#: ../simulation_parameters/microbe_stage/biomes.json:2047
msgid "SMALL_IRON_CHUNK"
msgstr "Fragmento de hierro pequeño"

#: ../simulation_parameters/microbe_stage/biomes.json:80
#: ../simulation_parameters/microbe_stage/biomes.json:326
#: ../simulation_parameters/microbe_stage/biomes.json:493
#: ../simulation_parameters/microbe_stage/biomes.json:659
#: ../simulation_parameters/microbe_stage/biomes.json:905
#: ../simulation_parameters/microbe_stage/biomes.json:1151
#: ../simulation_parameters/microbe_stage/biomes.json:1398
#: ../simulation_parameters/microbe_stage/biomes.json:1564
#: ../simulation_parameters/microbe_stage/biomes.json:1750
#: ../simulation_parameters/microbe_stage/biomes.json:1917
#: ../simulation_parameters/microbe_stage/biomes.json:2083
msgid "BIG_IRON_CHUNK"
msgstr "Fragmento de hierro grande"

#: ../simulation_parameters/microbe_stage/biomes.json:104
#: ../simulation_parameters/microbe_stage/biomes.json:350
#: ../simulation_parameters/microbe_stage/biomes.json:517
#: ../simulation_parameters/microbe_stage/biomes.json:763
#: ../simulation_parameters/microbe_stage/biomes.json:1009
#: ../simulation_parameters/microbe_stage/biomes.json:1255
#: ../simulation_parameters/microbe_stage/biomes.json:1422
#: ../simulation_parameters/microbe_stage/biomes.json:1588
#: ../simulation_parameters/microbe_stage/biomes.json:1774
#: ../simulation_parameters/microbe_stage/biomes.json:1941
#: ../simulation_parameters/microbe_stage/biomes.json:2187
#, fuzzy
msgid "GOOGLY_EYE_CELL"
msgstr "Célula del jugador"

#: ../simulation_parameters/microbe_stage/biomes.json:170
msgid "VOLCANIC_VENT"
msgstr "Abertura volcánica"

#: ../simulation_parameters/microbe_stage/biomes.json:246
#: ../simulation_parameters/microbe_stage/biomes.json:683
#: ../simulation_parameters/microbe_stage/biomes.json:929
#: ../simulation_parameters/microbe_stage/biomes.json:1175
#: ../simulation_parameters/microbe_stage/biomes.json:2107
msgid "MARINE_SNOW"
msgstr "Nieve marina"

#: ../simulation_parameters/microbe_stage/biomes.json:416
msgid "TIDEPOOL"
msgstr "Poza de Marea"

#: ../simulation_parameters/microbe_stage/biomes.json:583
msgid "BATHYPELAGIC"
msgstr "Batipelágico"

#: ../simulation_parameters/microbe_stage/biomes.json:829
msgid "ABYSSOPELAGIC"
msgstr "Abisopelágico"

#: ../simulation_parameters/microbe_stage/biomes.json:1075
msgid "MESOPELAGIC"
msgstr "Mesopelágico"

#: ../simulation_parameters/microbe_stage/biomes.json:1321
msgid "COASTAL"
msgstr "Costero"

#: ../simulation_parameters/microbe_stage/biomes.json:1488
msgid "UNDERWATERCAVE"
msgstr "Cueva submarina"

#: ../simulation_parameters/microbe_stage/biomes.json:1654
msgid "ICESHELF"
msgstr "Plataforma de hielo"

#: ../simulation_parameters/microbe_stage/biomes.json:1731
msgid "ICESHARD"
msgstr "Fragmento de hielo"

#: ../simulation_parameters/microbe_stage/biomes.json:1840
msgid "ESTUARY"
msgstr "Estuario"

#: ../simulation_parameters/microbe_stage/biomes.json:2007
msgid "SEA_FLOOR"
msgstr "Relieve oceánico"

#: ../simulation_parameters/microbe_stage/compounds.json:3
msgid "ATP"
msgstr "ATP"

#: ../simulation_parameters/microbe_stage/compounds.json:17
#: ../src/late_multicellular_stage/MulticellularHUD.tscn:1201
#: ../src/microbe_stage/MicrobeStage.tscn:1232
#: ../src/microbe_stage/gui/PatchDetailsPanel.tscn:657
msgid "AMMONIA"
msgstr "Amoniaco"

#: ../simulation_parameters/microbe_stage/compounds.json:32
#: ../src/late_multicellular_stage/MulticellularHUD.tscn:1253
#: ../src/microbe_stage/MicrobeStage.tscn:1281
#: ../src/microbe_stage/gui/PatchDetailsPanel.tscn:728
msgid "PHOSPHATE"
msgstr "Fosfato"

#: ../simulation_parameters/microbe_stage/compounds.json:47
#: ../src/late_multicellular_stage/MulticellularHUD.tscn:1305
#: ../src/microbe_stage/MicrobeStage.tscn:1333
#: ../src/microbe_stage/gui/PatchDetailsPanel.tscn:622
msgid "HYDROGEN_SULFIDE"
msgstr "Ácido Sulfhídrico"

#: ../simulation_parameters/microbe_stage/compounds.json:62
#: ../src/late_multicellular_stage/MulticellularHUD.tscn:1149
#: ../src/microbe_stage/MicrobeStage.tscn:1183
#: ../src/microbe_stage/gui/PatchDetailsPanel.tscn:692
msgid "GLUCOSE"
msgstr "Glucosa"

#: ../simulation_parameters/microbe_stage/compounds.json:77
#: ../src/late_multicellular_stage/MulticellularHUD.tscn:1487
#: ../src/microbe_stage/MicrobeStage.tscn:1556
msgid "OXYTOXY_NT"
msgstr "OxiToxi NT"

#: ../simulation_parameters/microbe_stage/compounds.json:92
#: ../src/late_multicellular_stage/MulticellularHUD.tscn:1357
#: ../src/microbe_stage/MicrobeStage.tscn:1382
#: ../src/microbe_stage/gui/PatchDetailsPanel.tscn:763
msgid "IRON"
msgstr "Hierro"

#: ../simulation_parameters/microbe_stage/compounds.json:107
#: ../src/microbe_stage/gui/PatchDetailsPanel.tscn:459
msgid "OXYGEN"
msgstr "Oxígeno"

#: ../simulation_parameters/microbe_stage/compounds.json:121
#: ../src/microbe_stage/gui/PatchDetailsPanel.tscn:513
msgid "CARBON_DIOXIDE"
msgstr "Dióxido de Carbono"

#: ../simulation_parameters/microbe_stage/compounds.json:135
#: ../src/microbe_stage/gui/PatchDetailsPanel.tscn:486
msgid "NITROGEN"
msgstr "Nitrógeno"

#: ../simulation_parameters/microbe_stage/compounds.json:149
#: ../src/gui_common/tooltip/ToolTipManager.tscn:3985
#: ../src/microbe_stage/editor/MicrobeEditorReportComponent.tscn:622
#: ../src/microbe_stage/gui/PatchDetailsPanel.tscn:340
msgid "SUNLIGHT"
msgstr "Luz solar"

#: ../simulation_parameters/microbe_stage/compounds.json:163
#: ../src/gui_common/tooltip/ToolTipManager.tscn:3980
#: ../src/microbe_stage/editor/MicrobeEditorReportComponent.cs:259
#: ../src/microbe_stage/editor/MicrobeEditorReportComponent.tscn:611
#: ../src/microbe_stage/gui/PatchDetailsPanel.tscn:277
msgid "TEMPERATURE"
msgstr "Temperatura"

#: ../simulation_parameters/microbe_stage/enzymes.json:3
msgid "LIPASE"
msgstr ""

#: ../simulation_parameters/microbe_stage/enzymes.json:7
#, fuzzy
msgid "CELLULASE"
msgstr "Celulosa"

#: ../simulation_parameters/microbe_stage/enzymes.json:11
#, fuzzy
msgid "CHITINASE"
msgstr "Quitina"

#: ../simulation_parameters/microbe_stage/enzymes.json:15
#: ../simulation_parameters/microbe_stage/organelles.json:58
#: ../src/gui_common/tooltip/ToolTipManager.tscn:679
msgid "RUSTICYANIN"
msgstr "Rusticianina"

#: ../simulation_parameters/microbe_stage/membranes.json:3
#: ../src/gui_common/tooltip/ToolTipManager.tscn:2419
msgid "NORMAL"
msgstr "Normal"

#: ../simulation_parameters/microbe_stage/membranes.json:21
#: ../src/gui_common/tooltip/ToolTipManager.tscn:2590
msgid "DOUBLE"
msgstr "Doble"

#: ../simulation_parameters/microbe_stage/membranes.json:39
#: ../src/gui_common/tooltip/ToolTipManager.tscn:2757
msgid "CELLULOSE"
msgstr "Celulosa"

#: ../simulation_parameters/microbe_stage/membranes.json:58
#: ../src/gui_common/tooltip/ToolTipManager.tscn:3004
msgid "CHITIN"
msgstr "Quitina"

#: ../simulation_parameters/microbe_stage/membranes.json:77
#: ../src/gui_common/tooltip/ToolTipManager.tscn:3251
msgid "CALCIUM_CARBONATE"
msgstr "Carbonato cálcico"

#: ../simulation_parameters/microbe_stage/membranes.json:95
#: ../src/gui_common/tooltip/ToolTipManager.tscn:3523
msgid "SILICA"
msgstr "Sílice"

#: ../simulation_parameters/microbe_stage/organelles.json:23
#: ../src/gui_common/tooltip/ToolTipManager.tscn:1232
msgid "PREDATORY_PILUS"
msgstr "Pilus predatorio"

#: ../simulation_parameters/microbe_stage/organelles.json:93
#: ../src/gui_common/tooltip/ToolTipManager.tscn:776
msgid "NITROGENASE"
msgstr "Nitrogenasa"

#: ../simulation_parameters/microbe_stage/organelles.json:128
msgid "PROTOPLASM"
msgstr "Protoplasma"

#: ../simulation_parameters/microbe_stage/organelles.json:160
#: ../src/gui_common/tooltip/ToolTipManager.tscn:577
msgid "CHEMOSYNTHESIZING_PROTEINS"
msgstr "Proteinas quimiosintetizadoras"

#: ../simulation_parameters/microbe_stage/organelles.json:199
#: ../src/gui_common/tooltip/ToolTipManager.tscn:874
msgid "OXYTOXISOME"
msgstr "Oxitoxisoma"

#: ../simulation_parameters/microbe_stage/organelles.json:234
msgid "THYLAKOIDS"
msgstr "Tilacoides"

#: ../simulation_parameters/microbe_stage/organelles.json:268
#: ../src/gui_common/tooltip/ToolTipManager.tscn:379
msgid "METABOLOSOMES"
msgstr "Metabolosomas"

#: ../simulation_parameters/microbe_stage/organelles.json:306
#: ../src/gui_common/tooltip/ToolTipManager.tscn:1943
msgid "NITROGEN_FIXING_PLASTID"
msgstr "Nitroplasto"

#: ../simulation_parameters/microbe_stage/organelles.json:341
#: ../src/gui_common/tooltip/ToolTipManager.tscn:972
#, fuzzy
msgid "THERMOSYNTHASE"
msgstr "Quimiosíntesis"

#: ../simulation_parameters/microbe_stage/organelles.json:380
#: ../src/gui_common/tooltip/ToolTipManager.tscn:1858
msgid "CHEMOPLAST"
msgstr "Quimioplasto"

#: ../simulation_parameters/microbe_stage/organelles.json:414
#: ../src/gui_common/tooltip/ToolTipManager.tscn:1097
msgid "FLAGELLUM"
msgstr "Flagelo"

#: ../simulation_parameters/microbe_stage/organelles.json:443
#: ../src/gui_common/tooltip/ToolTipManager.tscn:2042
msgid "VACUOLE"
msgstr "Vacuola"

#: ../simulation_parameters/microbe_stage/organelles.json:480
#: ../src/gui_common/tooltip/ToolTipManager.tscn:1580
msgid "MITOCHONDRION"
msgstr "Mitocondria"

#: ../simulation_parameters/microbe_stage/organelles.json:516
#: ../src/gui_common/tooltip/ToolTipManager.tscn:2140
msgid "TOXIN_VACUOLE"
msgstr ""
"Vacuola de\n"
"Toxinas"

#: ../simulation_parameters/microbe_stage/organelles.json:547
#: ../src/gui_common/tooltip/ToolTipManager.tscn:1399
msgid "BINDING_AGENT"
msgstr "Agente de unión"

#: ../simulation_parameters/microbe_stage/organelles.json:589
#: ../src/gui_common/tooltip/ToolTipManager.tscn:1665
msgid "CHLOROPLAST"
msgstr "Cloroplasto"

#: ../simulation_parameters/microbe_stage/organelles.json:623
#: ../src/gui_common/tooltip/ToolTipManager.tscn:280
msgid "CYTOPLASM"
msgstr "Citoplasma"

#: ../simulation_parameters/microbe_stage/organelles.json:690
#: ../src/gui_common/tooltip/ToolTipManager.tscn:1483
msgid "NUCLEUS"
msgstr "Núcleo"

#: ../simulation_parameters/microbe_stage/organelles.json:716
#: ../src/gui_common/tooltip/ToolTipManager.tscn:1292
msgid "CHEMORECEPTOR"
msgstr "Quimioreceptor"

#: ../simulation_parameters/microbe_stage/organelles.json:742
#: ../src/gui_common/tooltip/ToolTipManager.tscn:2238
msgid "SIGNALING_AGENT"
msgstr "Agente señalizador"

#: ../simulation_parameters/microbe_stage/organelles.json:765
#: ../src/gui_common/tooltip/ToolTipManager.tscn:2337
msgid "BIOLUMINESCENT_VACUOLE"
msgstr "Vacuola Bioluminiscente"

#: ../simulation_parameters/microbe_stage/organelles.json:803
#: ../src/gui_common/tooltip/ToolTipManager.tscn:1750
msgid "THERMOPLAST"
msgstr "Termoplasto"

#: ../simulation_parameters/microbe_stage/organelles.json:834
#: ../src/gui_common/tooltip/ToolTipManager.tscn:1352
msgid "CILIA"
msgstr "Cilios"

#: ../simulation_parameters/microbe_stage/organelles.json:870
#: ../src/gui_common/tooltip/ToolTipManager.tscn:2359
#, fuzzy
msgid "LYSOSOME"
msgstr "Oxitoxisoma"

#: ../src/auto-evo/AutoEvoExploringTool.cs:536
#, fuzzy
msgid "FINISH_X_GENERATIONS"
msgstr "con la concentración de"

#: ../src/auto-evo/AutoEvoExploringTool.cs:708
#, fuzzy
msgid "SPECIES_DETAIL_TEXT"
msgstr "{0} (x{1})"

#: ../src/auto-evo/AutoEvoExploringTool.cs:717
#, fuzzy
msgid "MICROBE_SPECIES_DETAIL_TEXT"
msgstr ""
"Mantén la atención en la barra de PS al lado de la barra de ATP (parte inferior derecha).\n"
"Tu célula muere si se queda sin PS.\n"
"Mientras tengas ATP, regenerarás tus PS.\n"
"Asegúrate de conseguir suficiente glucosa para producir ATP."

#: ../src/auto-evo/AutoEvoExploringTool.tscn:98
#, fuzzy
msgid "CONFIG"
msgstr "Confirmar"

#: ../src/auto-evo/AutoEvoExploringTool.tscn:106
#: ../src/microbe_stage/editor/MicrobeEditorTabButtons.tscn:113
msgid "REPORT"
msgstr "Reporte"

#: ../src/auto-evo/AutoEvoExploringTool.tscn:114
msgid "VIEWER"
msgstr ""

#: ../src/auto-evo/AutoEvoExploringTool.tscn:162
#, fuzzy
msgid "ALLOW_SPECIES_TO_NOT_MUTATE"
msgstr "ha mutado"

#: ../src/auto-evo/AutoEvoExploringTool.tscn:169
#, fuzzy
msgid "ALLOW_SPECIES_TO_NOT_MIGRATE"
msgstr "Parte de la población de [u]{0}[/u] ha inmigrado desde {1}"

#: ../src/auto-evo/AutoEvoExploringTool.tscn:182
msgid "BIODIVERSITY_ATTEMPT_FILL_CHANCE"
msgstr ""

#: ../src/auto-evo/AutoEvoExploringTool.tscn:202
msgid "BIODIVERSITY_FROM_NEIGHBOUR_PATCH_CHANCE"
msgstr ""

#: ../src/auto-evo/AutoEvoExploringTool.tscn:216
msgid "BIODIVERSITY_NEARBY_PATCH_IS_FREE_POPULATION"
msgstr ""

#: ../src/auto-evo/AutoEvoExploringTool.tscn:223
msgid "BIODIVERSITY_SPLIT_IS_MUTATED"
msgstr ""

#: ../src/auto-evo/AutoEvoExploringTool.tscn:236
msgid "LOW_BIODIVERSITY_LIMIT"
msgstr ""

#: ../src/auto-evo/AutoEvoExploringTool.tscn:254
#, fuzzy
msgid "MAXIMUM_SPECIES_IN_PATCH"
msgstr "Se extinguió del bioma"

#: ../src/auto-evo/AutoEvoExploringTool.tscn:272
msgid "MOVE_ATTEMPTS_PER_SPECIES"
msgstr ""

#: ../src/auto-evo/AutoEvoExploringTool.tscn:290
#, fuzzy
msgid "MUTATIONS_PER_SPECIES"
msgstr "Puntos de Mutación"

#: ../src/auto-evo/AutoEvoExploringTool.tscn:308
msgid "NEW_BIODIVERSITY_INCREASING_SPECIES_POPULATION"
msgstr ""

#: ../src/auto-evo/AutoEvoExploringTool.tscn:322
msgid "PROTECT_MIGRATIONS_FROM_SPECIES_CAP"
msgstr ""

#: ../src/auto-evo/AutoEvoExploringTool.tscn:329
msgid "PROTECT_NEW_CELLS_FROM_SPECIES_CAP"
msgstr ""

#: ../src/auto-evo/AutoEvoExploringTool.tscn:336
msgid "REFUND_MIGRATIONS_IN_EXTINCTIONS"
msgstr ""

#: ../src/auto-evo/AutoEvoExploringTool.tscn:343
msgid "STRICT_NICHE_COMPETITION"
msgstr ""

#: ../src/auto-evo/AutoEvoExploringTool.tscn:356
msgid "SPECIES_SPLIT_BY_MUTATION_THRESHOLD_POPULATION_AMOUNT"
msgstr ""

#: ../src/auto-evo/AutoEvoExploringTool.tscn:376
msgid "SPECIES_SPLIT_BY_MUTATION_THRESHOLD_POPULATION_FRACTION"
msgstr ""

#: ../src/auto-evo/AutoEvoExploringTool.tscn:388
msgid "USE_BIODIVERSITY_FORCE_SPLIT"
msgstr ""

#: ../src/auto-evo/AutoEvoExploringTool.tscn:410
#, fuzzy
msgid "CURRENT_GENERATION_COLON"
msgstr "Generación:"

#: ../src/auto-evo/AutoEvoExploringTool.tscn:427
#, fuzzy
msgid "STATUS_COLON"
msgstr "anterior:"

#: ../src/auto-evo/AutoEvoExploringTool.tscn:434
#, fuzzy
msgid "READY"
msgstr "Hilos:"

#: ../src/auto-evo/AutoEvoExploringTool.tscn:465
#, fuzzy
msgid "FINISH_ONE_GENERATION"
msgstr "con la concentración de"

#: ../src/auto-evo/AutoEvoExploringTool.tscn:471
msgid "RUN_ONE_STEP"
msgstr ""

#: ../src/auto-evo/AutoEvoExploringTool.tscn:477
#, fuzzy
msgid "ABORT"
msgstr "Abortado."

#: ../src/auto-evo/AutoEvoExploringTool.tscn:483
msgid "PLAY_WITH_CURRENT_SETTING"
msgstr ""

#: ../src/auto-evo/AutoEvoExploringTool.tscn:525
#, fuzzy
msgid "GENERATIONS"
msgstr "Generación:"

#: ../src/auto-evo/AutoEvoExploringTool.tscn:532
#, fuzzy
msgid "SELECT_A_GENERATION"
msgstr "Selecciona una opción"

#: ../src/auto-evo/AutoEvoExploringTool.tscn:566
#, fuzzy
msgid "SPECIES"
msgstr "Especies presentes"

#: ../src/auto-evo/AutoEvoExploringTool.tscn:573
#, fuzzy
msgid "SELECT_A_SPECIES"
msgstr "Selecciona un bioma para mostrar los detalles aquí"

#: ../src/auto-evo/AutoEvoExploringTool.tscn:622
#: ../src/microbe_stage/editor/MicrobeEditorReportComponent.tscn:282
msgid "AUTO_EVO_RESULTS"
msgstr "Resultados de auto-evo:"

#: ../src/auto-evo/AutoEvoExploringTool.tscn:669
#, fuzzy
msgid "EVOLUTIONARY_TREE"
msgstr "Por Revolutionary Games Studio"

#: ../src/auto-evo/AutoEvoExploringTool.tscn:715
#, fuzzy
msgid "SPECIES_DETAILS"
msgstr "Especies presentes"

#: ../src/auto-evo/AutoEvoExploringTool.tscn:767
#: ../src/general/MainMenu.tscn:340 ../src/general/MainMenu.tscn:416
#: ../src/general/MainMenu.tscn:459 ../src/general/NewGameSettings.tscn:1052
#: ../src/general/OptionsMenu.tscn:1359 ../src/general/PauseMenu.tscn:263
#: ../src/microbe_stage/gui/ExtinctionBox.tscn:76
#: ../src/modding/ModManager.tscn:81 ../src/saving/NewSaveMenu.tscn:110
#: ../src/saving/SaveManagerGUI.tscn:120
msgid "BACK"
msgstr "Atrás"

#: ../src/auto-evo/AutoEvoExploringTool.tscn:771
#: ../src/general/PauseMenu.tscn:288
msgid "CONFIRM_EXIT"
msgstr "Confirmar salída"

#: ../src/auto-evo/AutoEvoExploringTool.tscn:772
#: ../src/general/PauseMenu.cs:353
msgid "RETURN_TO_MENU_WARNING"
msgstr ""
"Estas seguro que quieres volver al menú principal?\n"
"Perderás todo el progreso que no hayas guardado."

#: ../src/auto-evo/AutoEvoRun.cs:124
msgid "ABORTED_DOT"
msgstr "Abortado."

#: ../src/auto-evo/AutoEvoRun.cs:127
msgid "FINISHED_DOT"
msgstr "Terminado."

#: ../src/auto-evo/AutoEvoRun.cs:130
#, fuzzy
msgid "NOT_STARTED_DOT"
msgstr "Abortado."

#: ../src/auto-evo/AutoEvoRun.cs:139
msgid "AUTO-EVO_STEPS_DONE"
msgstr "{0:F1}% hecho. {1:n0}/{2:n0} etapas."

#: ../src/auto-evo/AutoEvoRun.cs:140
#, fuzzy
msgid "OPERATION_PAUSED_DOT"
msgstr "Pausar el juego"

#: ../src/auto-evo/AutoEvoRun.cs:143
msgid "STARTING"
msgstr "Comenzando"

#: ../src/auto-evo/AutoEvoRun.cs:359
#, fuzzy
msgid "AUTO-EVO_POPULATION_CHANGED_2"
msgstr "La población de {0} cambión en {1} debido a: {2}"

#: ../src/auto-evo/EvolutionaryTree.cs:80
#: ../src/microbe_stage/editor/MicrobeEditorReportComponent.cs:164
#: ../src/microbe_stage/editor/TimelineTab.cs:187
msgid "MEGA_YEARS"
msgstr "Ma"

#: ../src/auto-evo/RunResults.cs:600
msgid "POPULATION_COLON"
msgstr "Población Total:"

#: ../src/auto-evo/RunResults.cs:609
msgid "WENT_EXTINCT_IN"
msgstr "se extinguió en {0}"

#: ../src/auto-evo/RunResults.cs:615
msgid "PREVIOUS_COLON"
msgstr "anterior:"

#: ../src/auto-evo/RunResults.cs:633
msgid "RUN_RESULT_SPLIT_FROM"
msgstr "separarse de {0}"

#: ../src/auto-evo/RunResults.cs:646
msgid "RUN_RESULT_NICHE_FILL"
msgstr "surgió para llenar un nicho"

#: ../src/auto-evo/RunResults.cs:649
msgid "RUN_RESULT_SELECTION_PRESSURE_SPLIT"
msgstr "Surgieron debido a diferentes presiones de selección"

#: ../src/auto-evo/RunResults.cs:666
msgid "RUN_RESULT_SPLIT_OFF_TO"
msgstr "La població en algunas zonas se divide para formar nuevas especies {0}:"

#: ../src/auto-evo/RunResults.cs:682
msgid "SPECIES_HAS_A_MUTATION"
msgstr "ha mutado"

#: ../src/auto-evo/RunResults.cs:687
msgid "RUN_RESULT_GENE_CODE"
msgstr "Código Genético:"

#: ../src/auto-evo/RunResults.cs:698
msgid "SPREAD_TO_PATCHES"
msgstr "Migró a:"

#: ../src/auto-evo/RunResults.cs:706
msgid "RUN_RESULT_BY_SENDING_POPULATION"
msgstr "{0} al enviar {1} población desde región: {2}"

#: ../src/auto-evo/RunResults.cs:725
msgid "POPULATION_IN_PATCHES"
msgstr "Población en biomas:"

#: ../src/auto-evo/RunResults.cs:840
msgid "WENT_EXTINCT_FROM_PLANET"
msgstr "se extinguió del planeta"

#: ../src/auto-evo/RunResults.cs:894
msgid "TIMELINE_SPECIES_EXTINCT"
msgstr "¡[u]{0}[/u] se ha extinguido!"

#: ../src/auto-evo/RunResults.cs:904 ../src/auto-evo/RunResults.cs:926
msgid "TIMELINE_SPECIES_POPULATION_INCREASE"
msgstr "La población de [u]{0}[/u] ha incrementado a {1}"

#: ../src/auto-evo/RunResults.cs:910 ../src/auto-evo/RunResults.cs:932
msgid "TIMELINE_SPECIES_POPULATION_DECREASE"
msgstr "La población de [u]{0}[/u] ha decrecido a {1}"

#: ../src/auto-evo/RunResults.cs:918
msgid "TIMELINE_SPECIES_EXTINCT_LOCAL"
msgstr "[u]{0}[/u] ha desaparecido de este bioma"

#: ../src/auto-evo/RunResults.cs:942
msgid "TIMELINE_SPECIES_MIGRATED_FROM"
msgstr "Parte de la población de [u]{0}[/u] ha inmigrado a este bioma desde {1}"

#: ../src/auto-evo/RunResults.cs:947
msgid "GLOBAL_TIMELINE_SPECIES_MIGRATED_TO"
msgstr "Parte de la población de [u]{0}[/u] ha migrado desde{1} hasta {2}"

#: ../src/auto-evo/RunResults.cs:953
msgid "TIMELINE_SPECIES_MIGRATED_TO"
msgstr "Parte de la población de [u]{0}[/u] ha inmigrado desde {1}"

#: ../src/auto-evo/RunResults.cs:972
msgid "TIMELINE_NICHE_FILL"
msgstr "[u]{0}[/u] surgió de [u]{1}[/u] como una especie nueva para llenar un nicho ecológico"

#: ../src/auto-evo/RunResults.cs:978
msgid "TIMELINE_SELECTION_PRESSURE_SPLIT"
msgstr "[u]{0}[/u] surgió desde [u]{1}[/u] como una nueva especie debido a presiones evolutivas diferentes"

#: ../src/auto-evo/simulation/food_source/ChunkFoodSource.cs:83
msgid "NOT_FOUND_CHUNK"
msgstr "Error: fragmento no encontrado"

#: ../src/auto-evo/simulation/food_source/ChunkFoodSource.cs:81
msgid "CHUNK_FOOD_SOURCE"
msgstr "Consumo de: {0}"

#: ../src/auto-evo/simulation/food_source/CompoundFoodSource.cs:42
msgid "COMPOUND_FOOD_SOURCE"
msgstr "Consumo de: {0}"

#: ../src/auto-evo/simulation/food_source/EnvironmentalFoodSource.cs:38
msgid "DISSOLVED_COMPOUND_FOOD_SOURCE"
msgstr "Fuente de alimento ambiental distribuida uniformemente de {0}"

#: ../src/auto-evo/simulation/food_source/HeterotrophicFoodSource.cs:88
msgid "PREDATION_FOOD_SOURCE"
msgstr "Depredación de {0}"

#: ../src/early_multicellular_stage/CellType.cs:38
#, fuzzy
msgid "STEM_CELL_NAME"
msgstr "Nombre personalizado:"

#: ../src/early_multicellular_stage/editor/CellBodyPlanEditorComponent.tscn:297
#: ../src/late_multicellular_stage/editor/MetaballBodyEditorComponent.tscn:301
#: ../src/microbe_stage/editor/CellEditorComponent.tscn:359
msgid "STRUCTURE"
msgstr "Estructura"

#: ../src/early_multicellular_stage/editor/CellBodyPlanEditorComponent.tscn:318
#: ../src/late_multicellular_stage/editor/MetaballBodyEditorComponent.tscn:416
#, fuzzy
msgid "REPRODUCTION"
msgstr "Producción de ATP"

#: ../src/early_multicellular_stage/editor/CellBodyPlanEditorComponent.tscn:339
#: ../src/late_multicellular_stage/editor/MetaballBodyEditorComponent.tscn:344
#: ../src/microbe_stage/editor/CellEditorComponent.tscn:401
msgid "BEHAVIOUR"
msgstr "Comportamiento"

#: ../src/early_multicellular_stage/editor/CellBodyPlanEditorComponent.tscn:385
#: ../src/late_multicellular_stage/editor/MetaballBodyEditorComponent.tscn:462
#, fuzzy
msgid "CELLS"
msgstr "Celulosa"

#: ../src/early_multicellular_stage/editor/CellBodyPlanEditorComponent.tscn:402
#: ../src/late_multicellular_stage/editor/MetaballBodyEditorComponent.tscn:479
#, fuzzy
msgid "MODIFY_TYPE"
msgstr "Modificar"

#: ../src/early_multicellular_stage/editor/CellBodyPlanEditorComponent.tscn:416
#: ../src/late_multicellular_stage/editor/MetaballBodyEditorComponent.tscn:493
#: ../src/microbe_stage/editor/OrganellePopupMenu.tscn:228
msgid "DELETE"
msgstr "Eliminar"

#: ../src/early_multicellular_stage/editor/CellBodyPlanEditorComponent.tscn:424
#: ../src/late_multicellular_stage/editor/MetaballBodyEditorComponent.tscn:501
#, fuzzy
msgid "DUPLICATE_TYPE"
msgstr "Jugador duplicado"

#: ../src/early_multicellular_stage/editor/CellBodyPlanEditorComponent.tscn:468
#: ../src/late_multicellular_stage/editor/MetaballBodyEditorComponent.tscn:545
#, fuzzy
msgid "REPRODUCTION_METHOD"
msgstr "reproducido"

#: ../src/early_multicellular_stage/editor/CellBodyPlanEditorComponent.tscn:481
#: ../src/early_multicellular_stage/editor/CellBodyPlanEditorComponent.tscn:482
#, fuzzy
msgid "REPRODUCTION_BUDDING"
msgstr "reproducido"

#: ../src/early_multicellular_stage/editor/CellBodyPlanEditorComponent.tscn:521
#: ../src/late_multicellular_stage/editor/MetaballBodyEditorComponent.tscn:646
#: ../src/microbe_stage/editor/CellEditorComponent.tscn:1105
msgid "CANCEL_ACTION_CAPITAL"
msgstr "CANCELAR ACCIÓN"

#: ../src/early_multicellular_stage/editor/CellBodyPlanEditorComponent.tscn:534
#: ../src/late_multicellular_stage/editor/MetaballBodyEditorComponent.tscn:659
#: ../src/microbe_stage/editor/CellEditorComponent.tscn:1118
#: ../src/microbe_stage/editor/MicrobeEditorPatchMap.tscn:162
#: ../src/microbe_stage/editor/MicrobeEditorReportComponent.tscn:734
msgid "NEXT_CAPITAL"
msgstr "SIGUIENTE"

#: ../src/early_multicellular_stage/editor/CellBodyPlanEditorComponent.tscn:543
#, fuzzy
msgid "DISCONNECTED_CELLS"
msgstr "Orgánulos Desconectados"

#: ../src/early_multicellular_stage/editor/CellBodyPlanEditorComponent.tscn:545
#, fuzzy
msgid "DISCONNECTED_CELLS_TEXT"
msgstr ""
"Hay orgánulos desconectados del resto de la célula.\n"
"Por favor conecta todos los orgánulos o deshaz tus cambios."

#: ../src/early_multicellular_stage/editor/CellBodyPlanEditorComponent.tscn:551
#: ../src/late_multicellular_stage/editor/MetaballBodyEditorComponent.tscn:673
msgid "CANNOT_DELETE_USED_CELL_TYPE_TITLE"
msgstr ""

#: ../src/early_multicellular_stage/editor/CellBodyPlanEditorComponent.tscn:553
#: ../src/late_multicellular_stage/editor/MetaballBodyEditorComponent.tscn:675
msgid "CANNOT_DELETE_USED_CELL_TYPE"
msgstr ""

#: ../src/early_multicellular_stage/editor/CellBodyPlanEditorComponent.tscn:557
#, fuzzy
msgid "CREATE_NEW_CELL_TYPE"
msgstr "Crear Nueva Partida"

#: ../src/early_multicellular_stage/editor/CellBodyPlanEditorComponent.tscn:572
#, fuzzy
msgid "CREATE_NEW_CELL_TYPE_DESCRIPTION"
msgstr "¡Mi maravilloso!... Mod"

#: ../src/early_multicellular_stage/editor/CellBodyPlanEditorComponent.tscn:586
#: ../src/late_multicellular_stage/editor/MetaballBodyEditorComponent.tscn:706
#, fuzzy
msgid "NEW_NAME_COLON"
msgstr "Velocidad:"

#: ../src/early_multicellular_stage/editor/CellBodyPlanEditorComponent.tscn:593
#: ../src/late_multicellular_stage/editor/MetaballBodyEditorComponent.tscn:713
#, fuzzy
msgid "NEW_NAME"
msgstr "Nueva Partida"

#: ../src/early_multicellular_stage/editor/CellPopupMenu.cs:58
#, fuzzy
msgid "MULTIPLE_CELLS"
msgstr "Colocar orgánulos"

#: ../src/early_multicellular_stage/editor/CellPopupMenu.cs:75
#: ../src/early_multicellular_stage/editor/CellPopupMenu.cs:91
#: ../src/late_multicellular_stage/editor/MetaballPopupMenu.cs:75
#: ../src/late_multicellular_stage/editor/MetaballPopupMenu.cs:92
#: ../src/microbe_stage/editor/MicrobePartSelection.cs:148
#: ../src/microbe_stage/editor/OrganellePopupMenu.cs:81
#: ../src/microbe_stage/editor/OrganellePopupMenu.cs:101
msgid "MP_COST"
msgstr "{0} PM"

#: ../src/early_multicellular_stage/editor/EarlyMulticellularEditor.cs:90
#, fuzzy
msgid "LOADING_EARLY_MULTICELLULAR_EDITOR"
msgstr "Cargando Editor de Microbio"

#: ../src/early_multicellular_stage/editor/EarlyMulticellularEditor.cs:230
#: ../src/late_multicellular_stage/editor/LateMulticellularEditor.cs:255
#: ../src/microbe_stage/editor/MicrobeEditor.cs:197
msgid "AUTO_EVO_FAILED"
msgstr "Auto-evo falló"

#: ../src/early_multicellular_stage/editor/EarlyMulticellularEditor.cs:231
#: ../src/late_multicellular_stage/editor/LateMulticellularEditor.cs:256
#: ../src/microbe_stage/editor/MicrobeEditor.cs:198
msgid "AUTO_EVO_RUN_STATUS"
msgstr "Estado de auto-evo:"

#: ../src/early_multicellular_stage/editor/EarlyMulticellularEditor.cs:392
#: ../src/general/EditorBase.cs:652
#: ../src/late_multicellular_stage/editor/LateMulticellularEditor.cs:443
#: ../src/microbe_stage/editor/CellEditorComponent.GUI.cs:50
msgid "ACTION_BLOCKED_WHILE_ANOTHER_IN_PROGRESS"
msgstr ""

#: ../src/early_multicellular_stage/editor/EarlyMulticellularEditor.tscn:73
msgid "SELECT_CELL_TYPE_FROM_EDITOR"
msgstr ""

#: ../src/engine/DebugOverlays.FPSCounter.cs:16
#: ../src/engine/DebugOverlays.PerformanceMetrics.cs:66
#: ../src/engine/DebugOverlays.tscn:64 ../src/engine/PerformanceMetrics.tscn:59
#, fuzzy
msgid "FPS"
msgstr "FPS Máximos:"

#: ../src/engine/DebugOverlays.PerformanceMetrics.cs:67
#, fuzzy
msgid "FRAME_DURATION"
msgstr "Respiración Aeróbica"

#: ../src/engine/DebugOverlays.PerformanceMetrics.cs:76
#: ../src/saving/SaveManagerGUI.cs:131
msgid "MIB_VALUE"
msgstr ""

#: ../src/engine/DebugOverlays.PerformanceMetrics.cs:89
#, fuzzy
msgid "UNKNOWN_ON_WINDOWS"
msgstr "ID de Workshop desconocido para el mod actual"

#: ../src/engine/DebugOverlays.PerformanceMetrics.cs:84
#: ../src/engine/DebugOverlays.tscn:81 ../src/engine/PerformanceMetrics.tscn:76
msgid "METRICS_CONTENT"
msgstr ""

#: ../src/engine/DebugOverlays.tscn:35 ../src/engine/DebugOverlays.tscn:103
#: ../src/engine/PerformanceMetrics.tscn:30
#, fuzzy
msgid "METRICS"
msgstr "Activar monitor FPS"

#: ../src/engine/DebugOverlays.tscn:86
msgid "DEBUG_PANEL"
msgstr ""

#: ../src/engine/DebugOverlays.tscn:96
#, fuzzy
msgid "FPS_DISPLAY"
msgstr "Reproducir multimedia"

#: ../src/engine/DebugOverlays.tscn:110
msgid "COLLISION_SHAPE"
msgstr ""

#: ../src/engine/DebugOverlays.tscn:117
#, fuzzy
msgid "ENTITY_LABEL"
msgstr "Bioma: {0}"

#: ../src/engine/DebugOverlays.tscn:128
#, fuzzy
msgid "TRANSPARENCY"
msgstr "Traductores"

#: ../src/engine/LoadingScreen.cs:67 ../src/engine/LoadingScreen.tscn:162
msgid "LOADING"
msgstr "Cargando"

#: ../src/engine/input/key_mapping/InputEventItem.cs:339
msgid "PRESS_KEY_DOT_DOT_DOT"
msgstr "Toca una tecla..."

#: ../src/engine/input/key_mapping/InputGroupList.cs:127
msgid "KEY_BINDING_CHANGE_CONFLICT"
msgstr ""
"Hay un conflicto con {0}.\n"
"¿Quieres eliminar la entrada de {1}?"

#: ../src/engine/input/key_mapping/KeyNames.cs:126
msgid "KEY_FORWARD"
msgstr "Adelantar"

#: ../src/engine/input/key_mapping/KeyNames.cs:127
msgid "KEY_TAB"
msgstr "Tabulador"

#: ../src/engine/input/key_mapping/KeyNames.cs:128
msgid "KEY_ENTER"
msgstr "Enter"

#: ../src/engine/input/key_mapping/KeyNames.cs:129
msgid "KEY_INSERT"
msgstr "Insertar"

#: ../src/engine/input/key_mapping/KeyNames.cs:130
msgid "KEY_DELETE"
msgstr "Suprimir"

#: ../src/engine/input/key_mapping/KeyNames.cs:131
msgid "KEY_PAUSE"
msgstr "Pausa"

#: ../src/engine/input/key_mapping/KeyNames.cs:132
msgid "KEY_CLEAR"
msgstr "Eliminar"

#: ../src/engine/input/key_mapping/KeyNames.cs:133
msgid "KEY_HOME"
msgstr "Inicio"

#: ../src/engine/input/key_mapping/KeyNames.cs:134
msgid "KEY_END"
msgstr "Fin"

#: ../src/engine/input/key_mapping/KeyNames.cs:135
msgid "KEY_LEFT"
msgstr "Izquierda"

#: ../src/engine/input/key_mapping/KeyNames.cs:136
msgid "KEY_UP"
msgstr "Arriba"

#: ../src/engine/input/key_mapping/KeyNames.cs:137
msgid "KEY_RIGHT"
msgstr "Derecha"

#: ../src/engine/input/key_mapping/KeyNames.cs:138
msgid "KEY_DOWN"
msgstr "Abajo"

#: ../src/engine/input/key_mapping/KeyNames.cs:139
msgid "KEY_MENU"
msgstr "Menú"

#: ../src/engine/input/key_mapping/KeyNames.cs:140
msgid "KEY_HELP"
msgstr "Ayuda"

#: ../src/engine/input/key_mapping/KeyNames.cs:141
msgid "KEY_BACK"
msgstr "Atrás"

#: ../src/engine/input/key_mapping/KeyNames.cs:142
msgid "KEY_STOP"
msgstr "Parar"

#: ../src/engine/input/key_mapping/KeyNames.cs:143
msgid "KEY_REFRESH"
msgstr "Refrescar"

#: ../src/engine/input/key_mapping/KeyNames.cs:144
msgid "KEY_SEARCH"
msgstr "Buscar"

#: ../src/engine/input/key_mapping/KeyNames.cs:145
msgid "KEY_STANDBY"
msgstr "En espera"

#: ../src/engine/input/key_mapping/KeyNames.cs:146
msgid "KEY_OPENURL"
msgstr "Abrir URL"

#: ../src/engine/input/key_mapping/KeyNames.cs:147
msgid "KEY_HOMEPAGE"
msgstr "Página principal"

#: ../src/engine/input/key_mapping/KeyNames.cs:148
msgid "KEY_FAVORITES"
msgstr "Favoritos"

#: ../src/engine/input/key_mapping/KeyNames.cs:149
msgid "KEY_PRINT"
msgstr "Imprimir pantalla"

#: ../src/engine/input/key_mapping/KeyNames.cs:164
msgid "SPACE"
msgstr "Espacio"

#: ../src/engine/input/key_mapping/KeyNames.cs:165
msgid "BACKSLASH"
msgstr "Barra invertida"

#: ../src/engine/input/key_mapping/KeyNames.cs:166
msgid "ESCAPE"
msgstr "Esc"

#: ../src/engine/input/key_mapping/KeyNames.cs:167
msgid "BACKSPACE"
msgstr "Retroceso"

#: ../src/engine/input/key_mapping/KeyNames.cs:168
msgid "KPENTER"
msgstr "Intro"

#: ../src/engine/input/key_mapping/KeyNames.cs:169
msgid "SYSREQ"
msgstr "SysRq"

#: ../src/engine/input/key_mapping/KeyNames.cs:170
msgid "PAGEUP"
msgstr "Avanzar Página (Av Pág)"

#: ../src/engine/input/key_mapping/KeyNames.cs:171
msgid "PAGEDOWN"
msgstr "Retrasar página (Re Pág)"

#: ../src/engine/input/key_mapping/KeyNames.cs:172
msgid "CAPSLOCK"
msgstr "Bloq Mayús"

#: ../src/engine/input/key_mapping/KeyNames.cs:173
msgid "NUMLOCK"
msgstr "Bloq Num"

#: ../src/engine/input/key_mapping/KeyNames.cs:174
msgid "SCROLLLOCK"
msgstr "Bloq Despl"

#: ../src/engine/input/key_mapping/KeyNames.cs:175
msgid "SUPERL"
msgstr "Súper izquierda"

#: ../src/engine/input/key_mapping/KeyNames.cs:176
msgid "SUPERR"
msgstr "Súper derecha"

#: ../src/engine/input/key_mapping/KeyNames.cs:177
msgid "HYPERL"
msgstr "Híper izquierda"

#: ../src/engine/input/key_mapping/KeyNames.cs:178
msgid "HYPERR"
msgstr "Híper derecha"

#: ../src/engine/input/key_mapping/KeyNames.cs:179
msgid "DIRECTIONL"
msgstr "Izquierda"

#: ../src/engine/input/key_mapping/KeyNames.cs:180
msgid "DIRECTIONR"
msgstr "Derecha"

#: ../src/engine/input/key_mapping/KeyNames.cs:181
msgid "VOLUMEDOWN"
msgstr "Bajar volumen"

#: ../src/engine/input/key_mapping/KeyNames.cs:182
msgid "VOLUMEMUTE"
msgstr "Silenciar volumen"

#: ../src/engine/input/key_mapping/KeyNames.cs:183
msgid "VOLUMEUP"
msgstr "Subir volumen"

#: ../src/engine/input/key_mapping/KeyNames.cs:184
msgid "BASSBOOST"
msgstr "Refuerzo de graves"

#: ../src/engine/input/key_mapping/KeyNames.cs:185
msgid "BASSUP"
msgstr "Subir los graves"

#: ../src/engine/input/key_mapping/KeyNames.cs:186
msgid "BASSDOWN"
msgstr "Bajar los graves"

#: ../src/engine/input/key_mapping/KeyNames.cs:187
msgid "TREBLEUP"
msgstr "Subir los agudos"

#: ../src/engine/input/key_mapping/KeyNames.cs:188
msgid "TREBLEDOWN"
msgstr "Bajar los agudos"

#: ../src/engine/input/key_mapping/KeyNames.cs:189
msgid "MEDIAPLAY"
msgstr "Reproducir multimedia"

#: ../src/engine/input/key_mapping/KeyNames.cs:190
msgid "MEDIASTOP"
msgstr "Detener reproducción"

#: ../src/engine/input/key_mapping/KeyNames.cs:191
msgid "MEDIAPREVIOUS"
msgstr "Anterior"

#: ../src/engine/input/key_mapping/KeyNames.cs:192
msgid "MEDIANEXT"
msgstr "Siguiente"

#: ../src/engine/input/key_mapping/KeyNames.cs:193
msgid "MEDIARECORD"
msgstr "Grabar multimedia"

#: ../src/engine/input/key_mapping/KeyNames.cs:194
msgid "LAUNCHMAIL"
msgstr "Correo"

#: ../src/engine/input/key_mapping/KeyNames.cs:195
msgid "LAUNCHMEDIA"
msgstr "Multimedia"

#: ../src/engine/input/key_mapping/KeyNames.cs:196
msgid "LAUNCH0"
msgstr "Lanzar 0"

#: ../src/engine/input/key_mapping/KeyNames.cs:197
msgid "LAUNCH1"
msgstr "Lanzar 1"

#: ../src/engine/input/key_mapping/KeyNames.cs:198
msgid "LAUNCH2"
msgstr "Lanzar 2"

#: ../src/engine/input/key_mapping/KeyNames.cs:199
msgid "LAUNCH3"
msgstr "Lanzar 3"

#: ../src/engine/input/key_mapping/KeyNames.cs:200
msgid "LAUNCH4"
msgstr "Lanzar 4"

#: ../src/engine/input/key_mapping/KeyNames.cs:201
msgid "LAUNCH5"
msgstr "Lanzar 5"

#: ../src/engine/input/key_mapping/KeyNames.cs:202
msgid "LAUNCH6"
msgstr "Lanzar 6"

#: ../src/engine/input/key_mapping/KeyNames.cs:203
msgid "LAUNCH7"
msgstr "Lanzar 7"

#: ../src/engine/input/key_mapping/KeyNames.cs:204
msgid "LAUNCH8"
msgstr "Lanzar 8"

#: ../src/engine/input/key_mapping/KeyNames.cs:205
msgid "LAUNCH9"
msgstr "Lanzar 9"

#: ../src/engine/input/key_mapping/KeyNames.cs:206
msgid "LAUNCHA"
msgstr "Lanzar A"

#: ../src/engine/input/key_mapping/KeyNames.cs:207
msgid "LAUNCHB"
msgstr "Lanzar B"

#: ../src/engine/input/key_mapping/KeyNames.cs:208
msgid "LAUNCHC"
msgstr "Lanzar C"

#: ../src/engine/input/key_mapping/KeyNames.cs:209
msgid "LAUNCHD"
msgstr "Lanzar D"

#: ../src/engine/input/key_mapping/KeyNames.cs:210
msgid "LAUNCHE"
msgstr "Lanzar E"

#: ../src/engine/input/key_mapping/KeyNames.cs:211
msgid "LAUNCHF"
msgstr "Lanzar F"

#: ../src/engine/input/key_mapping/KeyNames.cs:212
msgid "KPMULTIPLY"
msgstr "Num *"

#: ../src/engine/input/key_mapping/KeyNames.cs:213
msgid "KPDIVIDE"
msgstr "Num /"

#: ../src/engine/input/key_mapping/KeyNames.cs:214
msgid "KPSUBTRACT"
msgstr "Num -"

#: ../src/engine/input/key_mapping/KeyNames.cs:215
msgid "KPPERIOD"
msgstr "Num ."

#: ../src/engine/input/key_mapping/KeyNames.cs:216
msgid "KPADD"
msgstr "Num +"

#: ../src/engine/input/key_mapping/KeyNames.cs:217
msgid "KP0"
msgstr "Num 0"

#: ../src/engine/input/key_mapping/KeyNames.cs:218
msgid "KP1"
msgstr "Num 1"

#: ../src/engine/input/key_mapping/KeyNames.cs:219
msgid "KP2"
msgstr "Num 2"

#: ../src/engine/input/key_mapping/KeyNames.cs:220
msgid "KP3"
msgstr "Num 3"

#: ../src/engine/input/key_mapping/KeyNames.cs:221
msgid "KP4"
msgstr "Num 4"

#: ../src/engine/input/key_mapping/KeyNames.cs:222
msgid "KP5"
msgstr "Num 5"

#: ../src/engine/input/key_mapping/KeyNames.cs:223
msgid "KP6"
msgstr "Num 6"

#: ../src/engine/input/key_mapping/KeyNames.cs:224
msgid "KP7"
msgstr "Num 7"

#: ../src/engine/input/key_mapping/KeyNames.cs:225
msgid "KP8"
msgstr "Num 8"

#: ../src/engine/input/key_mapping/KeyNames.cs:226
msgid "KP9"
msgstr "Num 9"

#: ../src/engine/input/key_mapping/KeyNames.cs:227
msgid "UNKNOWN"
msgstr "Desconocido"

#: ../src/engine/input/key_mapping/SpecifiedInputKey.cs:52
msgid "CTRL"
msgstr "CTRL"

#: ../src/engine/input/key_mapping/SpecifiedInputKey.cs:54
msgid "ALT"
msgstr "Alt"

#: ../src/engine/input/key_mapping/SpecifiedInputKey.cs:56
msgid "SHIFT"
msgstr "Shift"

#: ../src/engine/input/key_mapping/SpecifiedInputKey.cs:67
msgid "LEFT_MOUSE"
msgstr "Clic izquierdo"

#: ../src/engine/input/key_mapping/SpecifiedInputKey.cs:68
msgid "RIGHT_MOUSE"
msgstr "Clic derecho"

#: ../src/engine/input/key_mapping/SpecifiedInputKey.cs:69
msgid "MIDDLE_MOUSE"
msgstr "Clic central"

#: ../src/engine/input/key_mapping/SpecifiedInputKey.cs:70
msgid "WHEEL_UP"
msgstr "Rueda hacia arriba"

#: ../src/engine/input/key_mapping/SpecifiedInputKey.cs:71
msgid "WHEEL_DOWN"
msgstr "Rueda hacia abajo"

#: ../src/engine/input/key_mapping/SpecifiedInputKey.cs:72
msgid "WHEEL_LEFT"
msgstr "Rueda hacia la izquierda"

#: ../src/engine/input/key_mapping/SpecifiedInputKey.cs:73
msgid "WHEEL_RIGHT"
msgstr "Rueda hacia la derecha"

#: ../src/engine/input/key_mapping/SpecifiedInputKey.cs:74
msgid "SPECIAL_MOUSE_1"
msgstr "Botón especial de mouse 1"

#: ../src/engine/input/key_mapping/SpecifiedInputKey.cs:75
msgid "SPECIAL_MOUSE_2"
msgstr "Botón especial de mouse 2"

#: ../src/engine/input/key_mapping/SpecifiedInputKey.cs:76
msgid "UNKNOWN_MOUSE"
msgstr "Botón desconocido del mouse"

#: ../src/general/Asset.cs:50
msgid "ARTWORK_TITLE"
msgstr "\"{0}\" - {1}"

#: ../src/general/Asset.cs:54
msgid "ART_BY"
msgstr "Arte por {0}"

#: ../src/general/EditorBase.cs:236
msgid "WAITING_FOR_AUTO_EVO"
msgstr "Esperando auto-evo:"

#: ../src/general/EditorComponentBase.cs:72
msgid "CONFIRM_CAPITAL"
msgstr "CONFIRMAR"

#: ../src/general/HelpScreen.tscn:107
#: ../src/gui_common/art_gallery/GalleryViewer.tscn:114
#: ../src/gui_common/charts/line/LineChart.tscn:261
#: ../src/gui_common/dialogs/LicensesDisplay.tscn:109
#: ../src/microbe_stage/ProcessPanel.tscn:72
#: ../src/microbe_stage/editor/CellEditorComponent.tscn:1205
#: ../src/modding/ModManager.tscn:992
#: ../src/tutorial/microbe_editor/MicrobeEditorTutorialGUI.tscn:224
msgid "CLOSE"
msgstr "Cerrar"

#: ../src/general/IWorldEffect.cs:72 ../src/general/IWorldEffect.cs:91
<<<<<<< HEAD
#: ../src/general/NewGameSettings.cs:578 ../src/general/StageHUDBase.cs:684
=======
#: ../src/general/NewGameSettings.cs:581 ../src/general/StageHUDBase.cs:675
>>>>>>> 3ff45643
#: ../src/gui_common/CompoundAmount.cs:175
#: ../src/microbe_stage/MicrobeHUD.cs:203
#: ../src/microbe_stage/editor/CellEditorComponent.GUI.cs:174
#: ../src/microbe_stage/editor/MicrobeEditorReportComponent.cs:177
#: ../src/microbe_stage/editor/MicrobeEditorReportComponent.cs:379
#: ../src/microbe_stage/editor/tooltips/SelectionMenuToolTip.cs:264
#: ../src/microbe_stage/gui/PatchDetailsPanel.cs:233
msgid "PERCENTAGE_VALUE"
msgstr "{0}%"

#: ../src/general/IWorldEffect.cs:71 ../src/general/IWorldEffect.cs:90
msgid "COMPOUND_CONCENTRATIONS_DECREASED"
msgstr "Las concentraciones de {0} han descendido por un {1}"

#: ../src/general/IWorldEffect.cs:85
msgid "GLUCOSE_CONCENTRATIONS_DRASTICALLY_DROPPED"
msgstr "¡Las concentraciones de glucosa han bajado drásticamente!"

#: ../src/general/MainMenu.cs:244
msgid "STORE_LOGGED_IN_AS"
msgstr "Accedido como: {0}"

#: ../src/general/MainMenu.tscn:176
#, fuzzy
msgid "NEW_GAME_BUTTON_TOOLTIP"
msgstr "Menú de pausa"

#: ../src/general/MainMenu.tscn:179
msgid "NEW_GAME"
msgstr "Nueva Partida"

#: ../src/general/MainMenu.tscn:190 ../src/general/PauseMenu.tscn:195
#, fuzzy
msgid "LOAD_GAME_BUTTON_TOOLTIP"
msgstr "Menú de pausa"

#: ../src/general/MainMenu.tscn:193 ../src/general/PauseMenu.tscn:196
#: ../src/microbe_stage/gui/ExtinctionBox.tscn:146
msgid "LOAD_GAME"
msgstr "Cargar Partida"

#: ../src/general/MainMenu.tscn:201 ../src/general/PauseMenu.tscn:220
#, fuzzy
msgid "OPTIONS_BUTTON_TOOLTIP"
msgstr "Ayuda"

#: ../src/general/MainMenu.tscn:205 ../src/general/PauseMenu.tscn:221
msgid "OPTIONS"
msgstr "Ajustes"

#: ../src/general/MainMenu.tscn:216
msgid "TOOLS"
msgstr "Herramientas"

#: ../src/general/MainMenu.tscn:227
msgid "VIEW_SOURCE_CODE"
msgstr "Ver Código Fuente"

#: ../src/general/MainMenu.tscn:238
msgid "EXTRAS"
msgstr "Extras"

#: ../src/general/MainMenu.tscn:249
msgid "CREDITS"
msgstr "Créditos"

#: ../src/general/MainMenu.tscn:257 ../src/general/PauseMenu.tscn:236
#, fuzzy
msgid "QUIT_BUTTON_TOOLTIP"
msgstr "Suicidarse"

#: ../src/general/MainMenu.tscn:261
msgid "QUIT"
msgstr "Salir"

#: ../src/general/MainMenu.tscn:281
msgid "MICROBE_FREEBUILD_EDITOR"
msgstr "Editor libre de microbios"

<<<<<<< HEAD
#: ../src/general/MainMenu.tscn:340 ../src/general/MainMenu.tscn:416
#: ../src/general/MainMenu.tscn:459 ../src/general/NewGameSettings.tscn:1055
#: ../src/general/OptionsMenu.tscn:1261 ../src/general/PauseMenu.tscn:263
#: ../src/microbe_stage/gui/ExtinctionBox.tscn:76
#: ../src/modding/ModManager.tscn:81 ../src/saving/NewSaveMenu.tscn:110
#: ../src/saving/SaveManagerGUI.tscn:120
msgid "BACK"
msgstr "Atrás"
=======
#: ../src/general/MainMenu.tscn:293
#, fuzzy
msgid "AUTO_EVO_EXPLORING_TOOL"
msgstr "Estado de auto-evo:"
>>>>>>> 3ff45643

#: ../src/general/MainMenu.tscn:361
msgid "MODS"
msgstr "Mods"

#: ../src/general/MainMenu.tscn:374
msgid "ART_GALLERY"
msgstr "Galeria de arte"

#: ../src/general/MainMenu.tscn:386
msgid "LICENSES"
msgstr "Licencias"

#: ../src/general/MainMenu.tscn:501
msgid "GLES2_MODE_WARNING"
msgstr "Advertencia del modo GLES2"

#: ../src/general/MainMenu.tscn:503
msgid "GLES2_MODE_WARNING_TEXT"
msgstr "Estás usando Thrive en el Modo GLES2. No está probado y probablemente cause errores. Intenta actualizar tus drivers de video y/o fuerza los gráficos AMD o Nvidia para ser usados al ejecutar Thrive."

#: ../src/general/MainMenu.tscn:507
msgid "MOD_LOAD_ERRORS"
msgstr "Errores de carga de mod"

#: ../src/general/MainMenu.tscn:508
msgid "MOD_LOAD_ERRORS_OCCURRED"
msgstr "Se produjeron errores al cargar uno o más mods. Los registros pueden contener información adicional."

<<<<<<< HEAD
#: ../src/general/NewGameSettings.cs:295
#: ../src/general/NewGameSettings.tscn:1095
=======
#: ../src/general/NewGameSettings.cs:297
#: ../src/general/NewGameSettings.tscn:1092
>>>>>>> 3ff45643
#, fuzzy
msgid "CONFIRM_NEW_GAME_BUTTON_TOOLTIP"
msgstr "Menú de pausa"

<<<<<<< HEAD
#: ../src/general/NewGameSettings.cs:302
=======
#: ../src/general/NewGameSettings.cs:304
>>>>>>> 3ff45643
#, fuzzy
msgid "CONFIRM_NEW_GAME_BUTTON_TOOLTIP_DISABLED"
msgstr "Menú de pausa"

<<<<<<< HEAD
#: ../src/general/NewGameSettings.tscn:116
#: ../src/general/NewGameSettings.tscn:371
msgid "DIFFICULTY_PRESET"
msgstr ""

#: ../src/general/NewGameSettings.tscn:143
#: ../src/general/NewGameSettings.tscn:857
msgid "LAWK_ONLY"
msgstr ""

#: ../src/general/NewGameSettings.tscn:150
#: ../src/general/NewGameSettings.tscn:864
=======
#: ../src/general/NewGameSettings.tscn:117
#: ../src/general/NewGameSettings.tscn:330
msgid "DIFFICULTY_PRESET"
msgstr ""

#: ../src/general/NewGameSettings.tscn:144
#: ../src/general/NewGameSettings.tscn:854
msgid "LAWK_ONLY"
msgstr ""

#: ../src/general/NewGameSettings.tscn:151
#: ../src/general/NewGameSettings.tscn:861
>>>>>>> 3ff45643
#, fuzzy
msgid "LAWK_ONLY_EXPLANATION"
msgstr ""
"Los microbios temerosos huirán a mayores distancias\n"
"y es más probable que huyan de los depredadores en general.\n"
"Los Microbios valientes no se dejan intimidar por los depredadores cercanos\n"
"y lo más probable es que contra ataquen."

<<<<<<< HEAD
#: ../src/general/NewGameSettings.tscn:166
#: ../src/general/NewGameSettings.tscn:880
msgid "LIFE_ORIGIN"
msgstr ""

#: ../src/general/NewGameSettings.tscn:173
#: ../src/general/NewGameSettings.tscn:887
=======
#: ../src/general/NewGameSettings.tscn:167
#: ../src/general/NewGameSettings.tscn:877
msgid "LIFE_ORIGIN"
msgstr ""

#: ../src/general/NewGameSettings.tscn:174
#: ../src/general/NewGameSettings.tscn:884
>>>>>>> 3ff45643
#, fuzzy
msgid "LIFE_ORIGIN_EXPLANATION"
msgstr ""
"Los microbios temerosos huirán a mayores distancias\n"
"y es más probable que huyan de los depredadores en general.\n"
"Los Microbios valientes no se dejan intimidar por los depredadores cercanos\n"
"y lo más probable es que contra ataquen."

<<<<<<< HEAD
#: ../src/general/NewGameSettings.tscn:187
#: ../src/general/NewGameSettings.tscn:901
=======
#: ../src/general/NewGameSettings.tscn:188
#: ../src/general/NewGameSettings.tscn:898
>>>>>>> 3ff45643
#, fuzzy
msgid "LIFE_ORIGIN_TOOLTIP"
msgstr "Suicidarse"

<<<<<<< HEAD
#: ../src/general/NewGameSettings.tscn:189
#: ../src/general/NewGameSettings.tscn:190
#: ../src/general/NewGameSettings.tscn:903
#: ../src/general/NewGameSettings.tscn:904
msgid "LIFE_ORIGIN_VENTS"
msgstr ""

#: ../src/general/NewGameSettings.tscn:190
#: ../src/general/NewGameSettings.tscn:904
msgid "LIFE_ORIGIN_POND"
msgstr ""

#: ../src/general/NewGameSettings.tscn:190
#: ../src/general/NewGameSettings.tscn:904
msgid "LIFE_ORIGIN_PANSPERMIA"
msgstr ""

#: ../src/general/NewGameSettings.tscn:210
msgid "MAX_SPAWNED_ENTITIES_NO_COLON"
msgstr ""

#: ../src/general/NewGameSettings.tscn:217
#, fuzzy
msgid "MAX_SPAWNED_ENTITIES_EXPLANATION"
msgstr ""
"Los microbios temerosos huirán a mayores distancias\n"
"y es más probable que huyan de los depredadores en general.\n"
"Los Microbios valientes no se dejan intimidar por los depredadores cercanos\n"
"y lo más probable es que contra ataquen."

#: ../src/general/NewGameSettings.tscn:232
#, fuzzy
msgid "MAX_SPAWNED_ENTITIES_TOOLTIP"
msgstr ""
"Los microbios temerosos huirán a mayores distancias\n"
"y es más probable que huyan de los depredadores en general.\n"
"Los Microbios valientes no se dejan intimidar por los depredadores cercanos\n"
"y lo más probable es que contra ataquen."

#: ../src/general/NewGameSettings.tscn:234
#: ../src/general/NewGameSettings.tscn:235 ../src/general/OptionsMenu.tscn:963
#: ../src/general/OptionsMenu.tscn:964
msgid "LIMIT_TINY"
msgstr ""

#: ../src/general/NewGameSettings.tscn:235 ../src/general/OptionsMenu.tscn:964
msgid "LIMIT_VERY_SMALL"
msgstr ""

#: ../src/general/NewGameSettings.tscn:235 ../src/general/OptionsMenu.tscn:964
msgid "LIMIT_SMALL"
msgstr ""

#: ../src/general/NewGameSettings.tscn:235 ../src/general/OptionsMenu.tscn:964
#, fuzzy
msgid "LIMIT_NORMAL"
msgstr "CONFIRMAR"

#: ../src/general/NewGameSettings.tscn:235 ../src/general/OptionsMenu.tscn:964
msgid "LIMIT_LARGE"
msgstr ""

#: ../src/general/NewGameSettings.tscn:235 ../src/general/OptionsMenu.tscn:964
msgid "LIMIT_VERY_LARGE"
msgstr ""

#: ../src/general/NewGameSettings.tscn:235 ../src/general/OptionsMenu.tscn:964
msgid "LIMIT_HUGE"
msgstr ""

#: ../src/general/NewGameSettings.tscn:235 ../src/general/OptionsMenu.tscn:964
#, fuzzy
msgid "LIMIT_EXTREME"
msgstr "Extras"

#: ../src/general/NewGameSettings.tscn:247
#: ../src/general/NewGameSettings.tscn:919
msgid "PLANET_RANDOM_SEED"
msgstr ""

#: ../src/general/NewGameSettings.tscn:266
#: ../src/general/NewGameSettings.tscn:938
=======
#: ../src/general/NewGameSettings.tscn:190
#: ../src/general/NewGameSettings.tscn:191
#: ../src/general/NewGameSettings.tscn:900
#: ../src/general/NewGameSettings.tscn:901
msgid "LIFE_ORIGIN_VENTS"
msgstr ""

#: ../src/general/NewGameSettings.tscn:191
#: ../src/general/NewGameSettings.tscn:901
msgid "LIFE_ORIGIN_POND"
msgstr ""

#: ../src/general/NewGameSettings.tscn:191
#: ../src/general/NewGameSettings.tscn:901
msgid "LIFE_ORIGIN_PANSPERMIA"
msgstr ""

#: ../src/general/NewGameSettings.tscn:206
#: ../src/general/NewGameSettings.tscn:916
msgid "PLANET_RANDOM_SEED"
msgstr ""

#: ../src/general/NewGameSettings.tscn:225
#: ../src/general/NewGameSettings.tscn:935
>>>>>>> 3ff45643
#, fuzzy
msgid "RANDOM_SEED_TOOLTIP"
msgstr "Pausar el juego"

<<<<<<< HEAD
#: ../src/general/NewGameSettings.tscn:311
msgid "DIFFICULTY"
msgstr ""

#: ../src/general/NewGameSettings.tscn:321
msgid "PLANET"
msgstr ""

#: ../src/general/NewGameSettings.tscn:331 ../src/general/OptionsMenu.tscn:184
msgid "MISC"
msgstr "Misc."

#: ../src/general/NewGameSettings.tscn:410
msgid "MUTATION_COST_MULTIPLIER"
msgstr ""

#: ../src/general/NewGameSettings.tscn:455
=======
#: ../src/general/NewGameSettings.tscn:270
msgid "DIFFICULTY"
msgstr ""

#: ../src/general/NewGameSettings.tscn:280
msgid "PLANET"
msgstr ""

#: ../src/general/NewGameSettings.tscn:290 ../src/general/OptionsMenu.tscn:187
msgid "MISC"
msgstr "Misc."

#: ../src/general/NewGameSettings.tscn:369
msgid "MUTATION_COST_MULTIPLIER"
msgstr ""

#: ../src/general/NewGameSettings.tscn:414
>>>>>>> 3ff45643
#, fuzzy
msgid "MUTATION_COST_MULTIPLIER_EXPLANATION"
msgstr ""
"Los microbios activos correrán y darán vueltas cuando no suceda nada interesante.\n"
"Los microbios sésiles permanecerán en reposo y esperarán a que cambie el entorno antes de actuar."

<<<<<<< HEAD
#: ../src/general/NewGameSettings.tscn:472
=======
#: ../src/general/NewGameSettings.tscn:431
>>>>>>> 3ff45643
#, fuzzy
msgid "AI_MUTATION_RATE"
msgstr "Puntos de Mutación"

<<<<<<< HEAD
#: ../src/general/NewGameSettings.tscn:517
=======
#: ../src/general/NewGameSettings.tscn:476
>>>>>>> 3ff45643
#, fuzzy
msgid "AI_MUTATION_RATE_EXPLANATION"
msgstr "Este panel muestra los números con los que auto-evo trabaja. El total de energía que una especie puede capturar y el costo por individuo de la especie determina la población final. Auto-evo usa un modelo simplificado de la realidad para calcular el desempeño de las diferentes especies de acuerdo con la energía que pueden recolectar. Por cada fuente de alimento, se muestra la cantidad de energia que se obtiene. Adicionalmente, se muestra el total de energía disponible de esa fuente. La fracción que obtiene la especie del total disponible se basa en su Aptitud y la Aptitud final. La Aptitud, es una métrica de que tan bien utiliza la especie una fuente de alimento."

<<<<<<< HEAD
#: ../src/general/NewGameSettings.tscn:534
=======
#: ../src/general/NewGameSettings.tscn:493
>>>>>>> 3ff45643
#, fuzzy
msgid "COMPOUND_CLOUD_DENSITY"
msgstr "Nubes de compuestos"

<<<<<<< HEAD
#: ../src/general/NewGameSettings.tscn:579
=======
#: ../src/general/NewGameSettings.tscn:538
>>>>>>> 3ff45643
#, fuzzy
msgid "COMPOUND_CLOUD_DENSITY_EXPLANATION"
msgstr ""
"Los microbios oportunistas competirán con sus rivales por los nutrientes\n"
"y intentarán cazar a sus presas con toxinas si no las pueden fagocitar (comer).\n"
"Los microbios cautelosos no se pondrán en peligro para conseguir nutrientes."

<<<<<<< HEAD
#: ../src/general/NewGameSettings.tscn:596
msgid "PLAYER_DEATH_POPULATION_PENALTY"
msgstr ""

#: ../src/general/NewGameSettings.tscn:641
=======
#: ../src/general/NewGameSettings.tscn:555
msgid "PLAYER_DEATH_POPULATION_PENALTY"
msgstr ""

#: ../src/general/NewGameSettings.tscn:600
>>>>>>> 3ff45643
#, fuzzy
msgid "PLAYER_DEATH_POPULATION_PENALTY_EXPLANATION"
msgstr "Este panel muestra los números con los que auto-evo trabaja. El total de energía que una especie puede capturar y el costo por individuo de la especie determina la población final. Auto-evo usa un modelo simplificado de la realidad para calcular el desempeño de las diferentes especies de acuerdo con la energía que pueden recolectar. Por cada fuente de alimento, se muestra la cantidad de energia que se obtiene. Adicionalmente, se muestra el total de energía disponible de esa fuente. La fracción que obtiene la especie del total disponible se basa en su Aptitud y la Aptitud final. La Aptitud, es una métrica de que tan bien utiliza la especie una fuente de alimento."

<<<<<<< HEAD
#: ../src/general/NewGameSettings.tscn:658
msgid "ENVIRONMENTAL_GLUCOSE_RETENTION"
msgstr ""

#: ../src/general/NewGameSettings.tscn:702
=======
#: ../src/general/NewGameSettings.tscn:617
msgid "ENVIRONMENTAL_GLUCOSE_RETENTION"
msgstr ""

#: ../src/general/NewGameSettings.tscn:661
>>>>>>> 3ff45643
#, fuzzy
msgid "ENVIRONMENTAL_GLUCOSE_RETENTION_EXPLANATION"
msgstr "Este panel muestra los números con los que auto-evo trabaja. El total de energía que una especie puede capturar y el costo por individuo de la especie determina la población final. Auto-evo usa un modelo simplificado de la realidad para calcular el desempeño de las diferentes especies de acuerdo con la energía que pueden recolectar. Por cada fuente de alimento, se muestra la cantidad de energia que se obtiene. Adicionalmente, se muestra el total de energía disponible de esa fuente. La fracción que obtiene la especie del total disponible se basa en su Aptitud y la Aptitud final. La Aptitud, es una métrica de que tan bien utiliza la especie una fuente de alimento."

<<<<<<< HEAD
#: ../src/general/NewGameSettings.tscn:719
=======
#: ../src/general/NewGameSettings.tscn:678
>>>>>>> 3ff45643
#, fuzzy
msgid "OSMOREGULATION_COST_MULTIPLIER"
msgstr "Costo de Osmorregulación"

<<<<<<< HEAD
#: ../src/general/NewGameSettings.tscn:764
=======
#: ../src/general/NewGameSettings.tscn:723
>>>>>>> 3ff45643
#, fuzzy
msgid "OSMOREGULATION_COST_MULTIPLIER_EXPLANATION"
msgstr "Costo de Osmorregulación"

<<<<<<< HEAD
#: ../src/general/NewGameSettings.tscn:776
msgid "FREE_GLUCOSE_CLOUD"
msgstr ""

#: ../src/general/NewGameSettings.tscn:783
=======
#: ../src/general/NewGameSettings.tscn:735
msgid "FREE_GLUCOSE_CLOUD"
msgstr ""

#: ../src/general/NewGameSettings.tscn:742
>>>>>>> 3ff45643
#, fuzzy
msgid "FREE_GLUCOSE_CLOUD_EXPLANATION"
msgstr ""
"Los microbios centrados buscarán recursos o presas más lejanas\n"
"y es posible codicien más los fragmentos de recursos.\n"
"Los microbios reactivos cambiarán de objetivo después de un tiempo."

<<<<<<< HEAD
#: ../src/general/NewGameSettings.tscn:819
=======
#: ../src/general/NewGameSettings.tscn:754
msgid "PASSIVE_REPRODUCTION_PROGRESS"
msgstr ""

#: ../src/general/NewGameSettings.tscn:761
#, fuzzy
msgid "PASSIVE_REPRODUCTION_PROGRESS_EXPLANATION"
msgstr "Este panel muestra los números con los que auto-evo trabaja. El total de energía que una especie puede capturar y el costo por individuo de la especie determina la población final. Auto-evo usa un modelo simplificado de la realidad para calcular el desempeño de las diferentes especies de acuerdo con la energía que pueden recolectar. Por cada fuente de alimento, se muestra la cantidad de energia que se obtiene. Adicionalmente, se muestra el total de energía disponible de esa fuente. La fracción que obtiene la especie del total disponible se basa en su Aptitud y la Aptitud final. La Aptitud, es una métrica de que tan bien utiliza la especie una fuente de alimento."

#: ../src/general/NewGameSettings.tscn:773
#, fuzzy
msgid "LIMIT_GROWTH_RATE"
msgstr "CONFIRMAR"

#: ../src/general/NewGameSettings.tscn:780
#, fuzzy
msgid "LIMIT_GROWTH_RATE_EXPLANATION"
msgstr "Este panel muestra los números con los que auto-evo trabaja. El total de energía que una especie puede capturar y el costo por individuo de la especie determina la población final. Auto-evo usa un modelo simplificado de la realidad para calcular el desempeño de las diferentes especies de acuerdo con la energía que pueden recolectar. Por cada fuente de alimento, se muestra la cantidad de energia que se obtiene. Adicionalmente, se muestra el total de energía disponible de esa fuente. La fracción que obtiene la especie del total disponible se basa en su Aptitud y la Aptitud final. La Aptitud, es una métrica de que tan bien utiliza la especie una fuente de alimento."

#: ../src/general/NewGameSettings.tscn:816
>>>>>>> 3ff45643
#, fuzzy
msgid "PATCH_MAP_TYPE"
msgstr "Mapa de Regiones"

<<<<<<< HEAD
#: ../src/general/NewGameSettings.tscn:826
=======
#: ../src/general/NewGameSettings.tscn:823
>>>>>>> 3ff45643
#, fuzzy
msgid "PATCH_MAP_TYPE_EXPLANATION"
msgstr ""
"Los microbios activos correrán y darán vueltas cuando no suceda nada interesante.\n"
"Los microbios sésiles permanecerán en reposo y esperarán a que cambie el entorno antes de actuar."

<<<<<<< HEAD
#: ../src/general/NewGameSettings.tscn:841
#: ../src/general/NewGameSettings.tscn:842
msgid "PATCH_MAP_TYPE_PROCEDURAL"
msgstr ""

#: ../src/general/NewGameSettings.tscn:842
msgid "PATCH_MAP_TYPE_CLASSIC"
msgstr ""

#: ../src/general/NewGameSettings.tscn:986
msgid "PLANET_GENERATION_TEASER"
msgstr ""

#: ../src/general/NewGameSettings.tscn:1018
=======
#: ../src/general/NewGameSettings.tscn:838
#: ../src/general/NewGameSettings.tscn:839
msgid "PATCH_MAP_TYPE_PROCEDURAL"
msgstr ""

#: ../src/general/NewGameSettings.tscn:839
msgid "PATCH_MAP_TYPE_CLASSIC"
msgstr ""

#: ../src/general/NewGameSettings.tscn:983
msgid "PLANET_GENERATION_TEASER"
msgstr ""

#: ../src/general/NewGameSettings.tscn:1015
>>>>>>> 3ff45643
#, fuzzy
msgid "INCLUDE_MULTICELLULAR_PROTOTYPE"
msgstr "Colocar orgánulos"

<<<<<<< HEAD
#: ../src/general/NewGameSettings.tscn:1025
msgid "INCLUDE_MULTICELLULAR_PROTOTYPE_EXPLANATION"
msgstr ""

#: ../src/general/NewGameSettings.tscn:1037
=======
#: ../src/general/NewGameSettings.tscn:1022
msgid "INCLUDE_MULTICELLULAR_PROTOTYPE_EXPLANATION"
msgstr ""

#: ../src/general/NewGameSettings.tscn:1034
>>>>>>> 3ff45643
#, fuzzy
msgid "EASTER_EGGS"
msgstr "Dato curioso: el didinium y el paramecio son un ejemplo de una relación depredador-presa que fue estudiado durante décadas. Ahora, ¿eres el didinium o el paramecio? ¿Depredador o presa?"

<<<<<<< HEAD
#: ../src/general/NewGameSettings.tscn:1044
=======
#: ../src/general/NewGameSettings.tscn:1041
>>>>>>> 3ff45643
#, fuzzy
msgid "EASTER_EGGS_EXPLANATION"
msgstr ""
"Los microbios temerosos huirán a mayores distancias\n"
"y es más probable que huyan de los depredadores en general.\n"
"Los Microbios valientes no se dejan intimidar por los depredadores cercanos\n"
"y lo más probable es que contra ataquen."

<<<<<<< HEAD
#: ../src/general/NewGameSettings.tscn:1072
=======
#: ../src/general/NewGameSettings.tscn:1069
>>>>>>> 3ff45643
#, fuzzy
msgid "ADVANCED_VIEW_BUTTON_TOOLTIP"
msgstr "Menú de pausa"

<<<<<<< HEAD
#: ../src/general/NewGameSettings.tscn:1074
msgid "ADVANCED_VIEW"
msgstr ""

#: ../src/general/NewGameSettings.tscn:1085
=======
#: ../src/general/NewGameSettings.tscn:1071
msgid "ADVANCED_VIEW"
msgstr ""

#: ../src/general/NewGameSettings.tscn:1082
>>>>>>> 3ff45643
#, fuzzy
msgid "BASIC_VIEW_BUTTON_TOOLTIP"
msgstr "Suicidarse"

<<<<<<< HEAD
#: ../src/general/NewGameSettings.tscn:1086
msgid "BASIC_VIEW"
msgstr ""

#: ../src/general/NewGameSettings.tscn:1096
=======
#: ../src/general/NewGameSettings.tscn:1083
msgid "BASIC_VIEW"
msgstr ""

#: ../src/general/NewGameSettings.tscn:1093
>>>>>>> 3ff45643
#, fuzzy
msgid "CONFIRM_NORMAL"
msgstr "CONFIRMAR"

#: ../src/general/OptionsMenu.cs:652 ../src/general/OptionsMenu.tscn:314
#, fuzzy
msgid "AUTO_RESOLUTION"
msgstr "Resolución:"

#: ../src/general/OptionsMenu.cs:666
msgid "GLES2"
msgstr ""

#: ../src/general/OptionsMenu.cs:671
msgid "GLES3"
msgstr ""

#: ../src/general/OptionsMenu.cs:676
#, fuzzy
msgid "UNKNOWN_DISPLAY_DRIVER"
msgstr "Mostrar la barra de habilidades"

#: ../src/general/OptionsMenu.cs:685 ../src/general/OptionsMenu.tscn:493
msgid "VIDEO_MEMORY_MIB"
msgstr ""

#: ../src/general/OptionsMenu.cs:1038
msgid "DEFAULT_AUDIO_OUTPUT_DEVICE"
msgstr "Dispositivo de salida predeterminado"

#: ../src/general/OptionsMenu.cs:1070
msgid "LANGUAGE_TRANSLATION_PROGRESS_REALLY_LOW"
msgstr "¡Esta traducción está muy incompleta ({0}% hecha) por favor ayúdanos con ella!"

#: ../src/general/OptionsMenu.cs:1074
msgid "LANGUAGE_TRANSLATION_PROGRESS_LOW"
msgstr "Este idioma aún es un trabajo en progreso ({0}% completado)"

#: ../src/general/OptionsMenu.cs:1078
msgid "LANGUAGE_TRANSLATION_PROGRESS"
msgstr "Este lenguaje está traducido en un {0}%"

#: ../src/general/OptionsMenu.tscn:143
msgid "GRAPHICS"
msgstr "Gráficos"

#: ../src/general/OptionsMenu.tscn:154
msgid "SOUND"
msgstr "Sonido"

#: ../src/general/OptionsMenu.tscn:165
msgid "PERFORMANCE"
msgstr "Rendimiento"

#: ../src/general/OptionsMenu.tscn:176
msgid "INPUTS"
msgstr "Entradas"

#: ../src/general/OptionsMenu.tscn:235
msgid "VSYNC"
msgstr "Sincronización Vertical"

#: ../src/general/OptionsMenu.tscn:242
msgid "FULLSCREEN"
msgstr "Pantalla completa"

#: ../src/general/OptionsMenu.tscn:264
msgid "MULTISAMPLE_ANTI_ALIASING"
msgstr "MSAA:"

#: ../src/general/OptionsMenu.tscn:271
msgid "HIGHER_VALUES_WORSEN_PERFORMANCE"
msgstr "(valores más altos empeoran el rendimiento)"

#: ../src/general/OptionsMenu.tscn:286 ../src/general/OptionsMenu.tscn:287
msgid "DISABLED"
msgstr "Desactivado"

#: ../src/general/OptionsMenu.tscn:287
msgid "TWO_TIMES"
msgstr "2x"

#: ../src/general/OptionsMenu.tscn:287
msgid "FOUR_TIMES"
msgstr "4x"

#: ../src/general/OptionsMenu.tscn:287
msgid "EIGHT_TIMES"
msgstr "8x"

#: ../src/general/OptionsMenu.tscn:287
msgid "SIXTEEN_TIMES"
msgstr "16x"

#: ../src/general/OptionsMenu.tscn:301
msgid "RESOLUTION"
msgstr "Resolución:"

#: ../src/general/OptionsMenu.tscn:325
msgid "MAX_FPS"
msgstr "FPS Máximos:"

#: ../src/general/OptionsMenu.tscn:340
msgid "MAX_FPS_NO_LIMIT"
msgstr "Ilimitado"

#: ../src/general/OptionsMenu.tscn:356
msgid "COLOURBLIND_CORRECTION"
msgstr "Corrección de color para daltónicos:"

#: ../src/general/OptionsMenu.tscn:370 ../src/general/OptionsMenu.tscn:371
msgid "NONE"
msgstr "Ninguna"

#: ../src/general/OptionsMenu.tscn:371
msgid "CORRECTION_PROTANOPE"
msgstr "Protanomalía (Rojo-Verde)"

#: ../src/general/OptionsMenu.tscn:371
msgid "CORRECTION_TRITANOPE"
msgstr "Tritanomalía (Azul-Amarillo)"

#: ../src/general/OptionsMenu.tscn:387
msgid "CHROMATIC_ABERRATION"
msgstr "Aberración cromática:"

#: ../src/general/OptionsMenu.tscn:413
msgid "DISPLAY_BACKGROUND_PARTICLES"
msgstr ""

#: ../src/general/OptionsMenu.tscn:423
#, fuzzy
msgid "GPU_NAME"
msgstr "Cueva"

#: ../src/general/OptionsMenu.tscn:453
msgid "USED_RENDERER_NAME"
msgstr ""

#: ../src/general/OptionsMenu.tscn:480
msgid "VIDEO_MEMORY"
msgstr ""

#: ../src/general/OptionsMenu.tscn:507
msgid "GUI"
msgstr ""

#: ../src/general/OptionsMenu.tscn:522
msgid "DISPLAY_ABILITIES_BAR"
msgstr "Mostrar la barra de habilidades"

#: ../src/general/OptionsMenu.tscn:530
msgid "ENABLE_GUI_LIGHT_EFFECTS"
msgstr "Habilitar efectos de luz GUI"

#: ../src/general/OptionsMenu.tscn:537
#, fuzzy
msgid "DISPLAY_PART_NAMES"
msgstr "Mostrar la barra de habilidades"

#: ../src/general/OptionsMenu.tscn:563
msgid "MASTER_VOLUME"
msgstr "Volumen general"

#: ../src/general/OptionsMenu.tscn:589 ../src/general/OptionsMenu.tscn:629
#: ../src/general/OptionsMenu.tscn:661 ../src/general/OptionsMenu.tscn:693
#: ../src/general/OptionsMenu.tscn:725
msgid "MUTE"
msgstr "Silenciar"

#: ../src/general/OptionsMenu.tscn:603
msgid "MUSIC_VOLUME"
msgstr "Volumen de la Música"

#: ../src/general/OptionsMenu.tscn:635
msgid "AMBIANCE_VOLUME"
msgstr "Volumen de ambiente"

#: ../src/general/OptionsMenu.tscn:667
msgid "SFX_VOLUME"
msgstr "Volumen de efectos"

#: ../src/general/OptionsMenu.tscn:699
msgid "GUI_VOLUME"
msgstr "Volumen de la interfaz"

#: ../src/general/OptionsMenu.tscn:743
msgid "AUDIO_OUTPUT_DEVICE"
msgstr "Dispositivo de salida de audio:"

#: ../src/general/OptionsMenu.tscn:771
msgid "LANGUAGE"
msgstr "Idioma:"

#: ../src/general/OptionsMenu.tscn:789 ../src/general/OptionsMenu.tscn:1370
msgid "RESET"
msgstr "Restablecer"

#: ../src/general/OptionsMenu.tscn:807
msgid "OPEN_TRANSLATION_SITE"
msgstr "Ayuda a traducir el juego"

#: ../src/general/OptionsMenu.tscn:833
msgid "COMPOUND_CLOUDS"
msgstr "Nubes de compuestos"

#: ../src/general/OptionsMenu.tscn:848
msgid "CLOUD_SIMULATION_MINIMUM_INTERVAL"
msgstr "Mínimo de intervalo de simulación de nubes:"

#: ../src/general/OptionsMenu.tscn:855 ../src/general/OptionsMenu.tscn:897
msgid "HIGHER_VALUES_INCREASE_PERFORMANCE"
msgstr "(valores más altos mejoran el rendimiento)"

#: ../src/general/OptionsMenu.tscn:890
msgid "CLOUD_RESOLUTION_DIVISOR"
msgstr "Divisor de Resolución de Nubes:"

#: ../src/general/OptionsMenu.tscn:931
msgid "RUN_AUTO_EVO_DURING_GAMEPLAY"
msgstr "Ejecutar auto-evo durante el juego"

#: ../src/general/OptionsMenu.tscn:951
msgid "DETECTED_CPU_COUNT"
msgstr "Numero de CPU detectado:"

#: ../src/general/OptionsMenu.tscn:968
msgid "ACTIVE_THREAD_COUNT"
msgstr "Hilos actuales:"

#: ../src/general/OptionsMenu.tscn:982
msgid "ASSUME_HYPERTHREADING"
msgstr "Asume que la CPU tiene «hyperthreading» habilitado"

#: ../src/general/OptionsMenu.tscn:990
msgid "USE_MANUAL_THREAD_COUNT"
msgstr "Ajustar manualmente el número de hilos en segundo plano"

#: ../src/general/OptionsMenu.tscn:1000
msgid "THREADS"
msgstr "Hilos:"

#: ../src/general/OptionsMenu.tscn:1045
msgid "MAX_SPAWNED_ENTITIES"
msgstr ""

<<<<<<< HEAD
#: ../src/general/OptionsMenu.tscn:1038
=======
#: ../src/general/OptionsMenu.tscn:1060 ../src/general/OptionsMenu.tscn:1061
msgid "LIMIT_TINY"
msgstr ""

#: ../src/general/OptionsMenu.tscn:1061
msgid "LIMIT_VERY_SMALL"
msgstr ""

#: ../src/general/OptionsMenu.tscn:1061
msgid "LIMIT_SMALL"
msgstr ""

#: ../src/general/OptionsMenu.tscn:1061
#, fuzzy
msgid "LIMIT_NORMAL"
msgstr "CONFIRMAR"

#: ../src/general/OptionsMenu.tscn:1061
msgid "LIMIT_LARGE"
msgstr ""

#: ../src/general/OptionsMenu.tscn:1061
msgid "LIMIT_VERY_LARGE"
msgstr ""

#: ../src/general/OptionsMenu.tscn:1061
msgid "LIMIT_HUGE"
msgstr ""

#: ../src/general/OptionsMenu.tscn:1061
#, fuzzy
msgid "LIMIT_EXTREME"
msgstr "Extras"

#: ../src/general/OptionsMenu.tscn:1136
>>>>>>> 3ff45643
msgid "RESET_INPUTS"
msgstr "Restablecer entradas"

#: ../src/general/OptionsMenu.tscn:1163
msgid "PLAY_INTRO_VIDEO"
msgstr "Reproducir vídeo introductorio"

#: ../src/general/OptionsMenu.tscn:1171
msgid "PLAY_MICROBE_INTRO_ON_NEW_GAME"
msgstr "Reproducir cinemática de entrada del estadio de Microbio en nueva partida"

#: ../src/general/OptionsMenu.tscn:1179
msgid "AUTOSAVE_DURING_THE_GAME"
msgstr "Autoguardado durante el juego"

#: ../src/general/OptionsMenu.tscn:1190
msgid "AMOUNT_OF_AUTOSAVE_TO_KEEP"
msgstr "Cantidad de autoguardados a almacenar:"

#: ../src/general/OptionsMenu.tscn:1218
msgid "AMOUNT_OF_QUICKSAVE_TO_KEEP"
msgstr "Cantidad de guardados rápidos a almacenar:"

#: ../src/general/OptionsMenu.tscn:1243
msgid "SHOW_TUTORIALS_IN_NEW_GAMES_OPTION"
msgstr "Mostrar tutoriales (en nuevas partidas)"

#: ../src/general/OptionsMenu.tscn:1250
msgid "SHOW_TUTORIALS_IN_NEW_CURRENT_OPTION"
msgstr "Mostrar tutoriales (en la partida actual)"

#: ../src/general/OptionsMenu.tscn:1256
msgid "SHOW_UNSAVED_PROGRESS_WARNING"
msgstr "Mostrar aviso de progreso sin guardar"

#: ../src/general/OptionsMenu.tscn:1268
msgid "CHEAT_KEYS_ENABLED"
msgstr "Cheats activados"

#: ../src/general/OptionsMenu.tscn:1276
msgid "USE_A_CUSTOM_USERNAME"
msgstr "Usar un nombre personalizado"

#: ../src/general/OptionsMenu.tscn:1287
msgid "CUSTOM_USERNAME"
msgstr "Nombre personalizado:"

#: ../src/general/OptionsMenu.tscn:1313
msgid "OPEN_SCREENSHOT_FOLDER"
msgstr "Abrir carpeta de capturas de pantalla"

#: ../src/general/OptionsMenu.tscn:1321
msgid "OPEN_LOGS_FOLDER"
msgstr "Abrir carpeta de registros"

#: ../src/general/OptionsMenu.tscn:1331
msgid "JSON_DEBUG_MODE"
msgstr "Modo de depuración JSON:"

#: ../src/general/OptionsMenu.tscn:1345 ../src/general/OptionsMenu.tscn:1346
msgid "JSON_DEBUG_MODE_AUTO"
msgstr "Automáticamente"

#: ../src/general/OptionsMenu.tscn:1346
msgid "JSON_DEBUG_MODE_ALWAYS"
msgstr "Siempre"

#: ../src/general/OptionsMenu.tscn:1346
msgid "JSON_DEBUG_MODE_NEVER"
msgstr "Nunca"

#: ../src/general/OptionsMenu.tscn:1382 ../src/saving/NewSaveMenu.tscn:74
msgid "SAVE"
msgstr "Guardar"

#: ../src/general/OptionsMenu.tscn:1399
msgid "RESET_SETTINGS_TO_DEFAULTS"
msgstr "Predeterminado"

#: ../src/general/OptionsMenu.tscn:1410
msgid "RESET_TO_DEFAULTS"
msgstr "¿Volver a los ajustes predeterminados?"

#: ../src/general/OptionsMenu.tscn:1411
msgid "ARE_YOU_SURE_TO_RESET_ALL_SETTINGS"
msgstr "¿Está seguro de que desea restablecer TODOS las ajustes a los valores predeterminados?"

#: ../src/general/OptionsMenu.tscn:1419
msgid "RESET_INPUTS_TO_DEFAULTS"
msgstr "¿Restablecer entradas a los valores por defecto?"

#: ../src/general/OptionsMenu.tscn:1420
msgid "ARE_YOU_SURE_TO_RESET_INPUT_SETTINGS"
msgstr "¿Está seguro de que desea restablecer la configuración de entrada a los valores predeterminados?"

#: ../src/general/OptionsMenu.tscn:1429
msgid "CLOSE_OPTIONS"
msgstr "¿Cerrar Ajustes?"

#: ../src/general/OptionsMenu.tscn:1449
msgid "UNSAVED_CHANGE_WARNING"
msgstr ""
"Tienes cambios sin guardar que serán descartados.\n"
"¿Deseas continuar?"

#: ../src/general/OptionsMenu.tscn:1472
msgid "SAVE_AND_CONTINUE"
msgstr "Guardar y continuar"

#: ../src/general/OptionsMenu.tscn:1482
msgid "DISCARD_AND_CONTINUE"
msgstr "Descartar y continuar"

#: ../src/general/OptionsMenu.tscn:1499
#: ../src/gui_common/dialogs/CustomConfirmationDialog.tscn:51
#: ../src/modding/NewModGUI.tscn:472
msgid "CANCEL"
msgstr "Cancelar"

#: ../src/general/OptionsMenu.tscn:1510 ../src/general/OptionsMenu.tscn:1518
msgid "ERROR"
msgstr "Error"

#: ../src/general/OptionsMenu.tscn:1520
msgid "ERROR_FAILED_TO_SAVE_NEW_SETTINGS"
msgstr "Error: Fallo al guardar nuevos ajustes al archivo de configuración."

#: ../src/general/OptionsMenu.tscn:1528
msgid "NO_SCREENSHOT_DIRECTORY"
msgstr "Abrir carpeta de capturas de pantalla"

#: ../src/general/OptionsMenu.tscn:1530
msgid "TRY_TAKING_SOME_SCREENSHOTS"
msgstr "Intenta tomar algunas capturas de pantalla!"

#: ../src/general/PauseMenu.cs:372
msgid "QUIT_GAME_WARNING"
msgstr ""
"Seguro que quieres salir del juego?\n"
"Perderás todo el progreso que no hayas guardado."

#: ../src/general/PauseMenu.tscn:179
#, fuzzy
msgid "PAUSE_MENU_RESUME_TOOLTIP"
msgstr "Reanudar juego"

#: ../src/general/PauseMenu.tscn:180
msgid "RESUME"
msgstr "Reanudar"

#: ../src/general/PauseMenu.tscn:187
#, fuzzy
msgid "SAVE_GAME_BUTTON_TOOLTIP"
msgstr "Menú de pausa"

#: ../src/general/PauseMenu.tscn:188
msgid "SAVE_GAME"
msgstr "Guardar Partida"

#: ../src/general/PauseMenu.tscn:203
#, fuzzy
msgid "STATISTICS_BUTTON_TOOLTIP"
msgstr "Suicidarse"

#: ../src/general/PauseMenu.tscn:205
#: ../src/microbe_stage/editor/MicrobeEditorReportComponent.tscn:485
msgid "STATISTICS"
msgstr "Estadísticas"

#: ../src/general/PauseMenu.tscn:212 ../src/microbe_stage/HUDBottomBar.tscn:122
msgid "HELP_BUTTON_TOOLTIP"
msgstr "Ayuda"

#: ../src/general/PauseMenu.tscn:213
msgid "HELP"
msgstr "Ayuda"

#: ../src/general/PauseMenu.tscn:228
#, fuzzy
msgid "RETURN_TO_MENU_TOOLTIP"
msgstr "Volver al Menú"

#: ../src/general/PauseMenu.tscn:229
#: ../src/microbe_stage/gui/ExtinctionBox.tscn:155
msgid "RETURN_TO_MENU"
msgstr "Volver al Menú"

#: ../src/general/PauseMenu.tscn:237
msgid "EXIT"
msgstr "Salir"

#: ../src/general/StageBase.cs:396
msgid "PLAYER_REPRODUCED"
msgstr "El jugador se reprodujo"

#: ../src/general/StageBase.cs:452
msgid "PLAYER_DIED"
msgstr "El jugador murió"

#: ../src/general/StageBase.cs:515
#, fuzzy
msgid "EXTINCT_IN_PATCH"
msgstr "Se extinguió del bioma"

#: ../src/general/StageHUDBase.cs:676 ../src/gui_common/CompoundAmount.cs:171
#: ../src/microbe_stage/gui/PatchDetailsPanel.cs:234
msgid "VALUE_WITH_UNIT"
msgstr ""

#: ../src/general/StageHUDBase.cs:883
msgid "CATEGORY_AN_ABUNDANCE"
msgstr "En abundancia"

#: ../src/general/StageHUDBase.cs:885
msgid "CATEGORY_QUITE_A_BIT"
msgstr "Bastante"

#: ../src/general/StageHUDBase.cs:887
msgid "CATEGORY_A_FAIR_AMOUNT"
msgstr "Suficiente"

#: ../src/general/StageHUDBase.cs:889
msgid "CATEGORY_SOME"
msgstr "Algo"

#: ../src/general/StageHUDBase.cs:891
msgid "CATEGORY_LITTLE"
msgstr "Poco"

#: ../src/general/StageHUDBase.cs:893
msgid "CATEGORY_VERY_LITTLE"
msgstr "Muy poco"

#: ../src/general/StageHUDBase.cs:1093
msgid "PLAYER_CELL"
msgstr "Célula del jugador"

#: ../src/general/StageHUDBase.cs:1106
msgid "SPECIES_N_TIMES"
msgstr "{0} (x{1})"

#: ../src/general/StringUtils.cs:21
msgid "BILLION_ABBREVIATION"
msgstr "{0} mM"

#: ../src/general/StringUtils.cs:29
msgid "MILLION_ABBREVIATION"
msgstr "{0} M"

#: ../src/general/StringUtils.cs:37
msgid "KILO_ABBREVIATION"
msgstr "{0} K"

#: ../src/gui_common/ChemicalEquation.cs:141
#: ../src/gui_common/ChemicalEquation.cs:184
msgid "PER_SECOND_SLASH"
msgstr "/segundo"

#: ../src/gui_common/ChemicalEquation.cs:308
msgid "PROCESS_ENVIRONMENT_SEPARATOR"
msgstr "@"

#: ../src/gui_common/CreditsScroll.cs:223
msgid "LEAD_DEVELOPERS"
msgstr "Desarrolladores principales"

#: ../src/gui_common/CreditsScroll.cs:229
msgid "LEAD_PROGRAMMER"
msgstr "Programador principal"

#: ../src/gui_common/CreditsScroll.cs:230
msgid "LEAD_PROGRAMMERS"
msgstr "Programadores principales"

#: ../src/gui_common/CreditsScroll.cs:235
msgid "LEAD_THEORIST"
msgstr "Teorista principal"

#: ../src/gui_common/CreditsScroll.cs:236
msgid "LEAD_THEORISTS"
msgstr "Teoristas principales"

#: ../src/gui_common/CreditsScroll.cs:241
msgid "LEAD_ARTIST"
msgstr "Artista principal"

#: ../src/gui_common/CreditsScroll.cs:242
msgid "LEAD_ARTISTS"
msgstr "Artistas principales"

#: ../src/gui_common/CreditsScroll.cs:247
msgid "SOUND_TEAM_LEAD"
msgstr "Líder del equipo de sonido"

#: ../src/gui_common/CreditsScroll.cs:248
msgid "SOUND_TEAM_LEADS"
msgstr "Líderes del equipo de sonido"

#: ../src/gui_common/CreditsScroll.cs:253
msgid "LEAD_OUTREACH_PERSON"
msgstr "Líder de investigación"

#: ../src/gui_common/CreditsScroll.cs:254
msgid "LEAD_OUTREACH_PEOPLE"
msgstr "Lideres de investigación"

#: ../src/gui_common/CreditsScroll.cs:259
msgid "LEAD_GAME_DESIGNER"
msgstr "Diseñador principal del juego"

#: ../src/gui_common/CreditsScroll.cs:260
msgid "LEAD_GAME_DESIGNERS"
msgstr "Diseñadores principales del juego"

#: ../src/gui_common/CreditsScroll.cs:265
msgid "LEAD_TESTER"
msgstr "Líder de testeo"

#: ../src/gui_common/CreditsScroll.cs:266
msgid "LEAD_TESTERS"
msgstr "Lideres de testeo"

#: ../src/gui_common/CreditsScroll.cs:271
msgid "LEAD_PROJECT_MANAGER"
msgstr "Líder de dirección del projecto"

#: ../src/gui_common/CreditsScroll.cs:272
msgid "LEAD_PROJECT_MANAGERS"
msgstr "Lideres de dirección del projecto"

#: ../src/gui_common/CreditsScroll.cs:279
msgid "CURRENT_DEVELOPERS"
msgstr "Desarrolladores actuales"

#: ../src/gui_common/CreditsScroll.cs:295
msgid "PAST_DEVELOPERS"
msgstr "Desarrolladores anteriores"

#: ../src/gui_common/CreditsScroll.cs:311
msgid "OUTSIDE_CONTRIBUTORS"
msgstr "Colaboradores externos"

#: ../src/gui_common/CreditsScroll.cs:314
msgid "YOU_CAN_MAKE_PULL_REQUEST"
msgstr ""
"Thrive es un proyecto de código abierto.\n"
"Puedes contribuir sin tener que postularte para ser parte del equipo."

#: ../src/gui_common/CreditsScroll.cs:329
msgid "PATRONS"
msgstr "Patrocinadores"

#: ../src/gui_common/CreditsScroll.cs:335
msgid "YOU_CAN_SUPPORT_THRIVE_ON_PATREON"
msgstr "Puedes apoyar el desarrollo de Thrive en Patreon."

#: ../src/gui_common/CreditsScroll.cs:352
msgid "DONATIONS"
msgstr "Donaciones"

#: ../src/gui_common/CreditsScroll.cs:375
msgid "TRANSLATORS"
msgstr "Traductores"

#: ../src/gui_common/CreditsScroll.cs:389
msgid "USED_LIBRARIES_LICENSES"
msgstr "Licencias y Bibliotecas Usadas"

#: ../src/gui_common/CreditsScroll.cs:486
msgid "THANKS_FOR_PLAYING"
msgstr ""
"¡Gracias por jugar!\n"
"\n"
"Si te gustó el juego, cuéntale a tus amigos sobre nosotros."

#: ../src/gui_common/CreditsScroll.cs:495
msgid "PROGRAMMING_TEAM"
msgstr "Equipo de programación"

#: ../src/gui_common/CreditsScroll.cs:496
msgid "THEORY_TEAM"
msgstr "Equipo de teoria"

#: ../src/gui_common/CreditsScroll.cs:497
msgid "GRAPHICS_TEAM"
msgstr "Equipo de diseño grafico"

#: ../src/gui_common/CreditsScroll.cs:498
msgid "SOUND_TEAM"
msgstr "Equipo de sonido"

#: ../src/gui_common/CreditsScroll.cs:499
msgid "OUTREACH_TEAM"
msgstr "Equipo de investigación"

#: ../src/gui_common/CreditsScroll.cs:500
msgid "GAME_DESIGN_TEAM"
msgstr "Equipo diseño del juego"

#: ../src/gui_common/CreditsScroll.cs:501
msgid "TESTING_TEAM"
msgstr "Equipo de testeo"

#: ../src/gui_common/CreditsScroll.cs:502
msgid "PROJECT_MANAGEMENT_TEAM"
msgstr "Equipo de gestión de proyectos"

#: ../src/gui_common/CreditsScroll.cs:503
msgid "PULL_REQUESTS_PROGRAMMING"
msgstr "Pull Requests / programación"

#: ../src/gui_common/CreditsScroll.cs:504
msgid "VIP_PATRONS"
msgstr "Colaboradores VIP"

#: ../src/gui_common/CreditsScroll.cs:505
msgid "DEV_BUILD_PATRONS"
msgstr "Colaboradores de desarrollo"

#: ../src/gui_common/CreditsScroll.cs:506
msgid "SUPPORTER_PATRONS"
msgstr "Colaboradores"

#: ../src/gui_common/CreditsScroll.cs:507
msgid "JANUARY"
msgstr "Enero"

#: ../src/gui_common/CreditsScroll.cs:508
msgid "FEBRUARY"
msgstr "Febrero"

#: ../src/gui_common/CreditsScroll.cs:509
msgid "MARCH"
msgstr "Marzo"

#: ../src/gui_common/CreditsScroll.cs:510
msgid "APRIL"
msgstr "Abril"

#: ../src/gui_common/CreditsScroll.cs:511
msgid "MAY"
msgstr "Mayo"

#: ../src/gui_common/CreditsScroll.cs:512
msgid "JUNE"
msgstr "Junio"

#: ../src/gui_common/CreditsScroll.cs:513
msgid "JULY"
msgstr "Julio"

#: ../src/gui_common/CreditsScroll.cs:514
msgid "AUGUST"
msgstr "Agosto"

#: ../src/gui_common/CreditsScroll.cs:515
msgid "SEPTEMBER"
msgstr "Septiembre"

#: ../src/gui_common/CreditsScroll.cs:516
msgid "OCTOBER"
msgstr "Octubre"

#: ../src/gui_common/CreditsScroll.cs:517
msgid "NOVEMBER"
msgstr "Noviembre"

#: ../src/gui_common/CreditsScroll.cs:518
msgid "DECEMBER"
msgstr "Diciembre"

#: ../src/gui_common/CreditsScroll.tscn:45
msgid "BY_REVOLUTIONARY_GAMES"
msgstr "Por Revolutionary Games Studio"

#: ../src/gui_common/CreditsScroll.tscn:52
msgid "DEVELOPMENT_SUPPORTED_BY"
msgstr "Desarrollo apoyado por Revolutionary Games Studio ry"

#: ../src/gui_common/CreditsScroll.tscn:60
msgid "DEVELOPERS"
msgstr "Desarrolladores"

#: ../src/gui_common/PlaybackControls.tscn:107
#, fuzzy
msgid "STOP"
msgstr "Parar"

#: ../src/gui_common/QuickLoadHandler.tscn:20
msgid "SAVE_HAS_DIFFERENT_VERSION_TEXT"
msgstr ""
"La versión de la partida guardada no corresponde a la versión del juego.\n"
"Por favor cargue la partida manualmente desde el menú."

#: ../src/gui_common/QuickLoadHandler.tscn:22
msgid "SAVE_HAS_DIFFERENT_VERSION"
msgstr "El archivo de guardado es de una versión diferente"

#: ../src/gui_common/RadialMenu.cs:63
msgid "SELECT_OPTION"
msgstr "Selecciona una opción"

#: ../src/gui_common/TweakedColourPicker.cs:387
msgid "COLOUR_PICKER_PICK_COLOUR"
msgstr "Elige un color de la ventana del juego"

#: ../src/gui_common/TweakedColourPicker.cs:388
msgid "COLOUR_PICKER_ADD_PRESET"
msgstr "Añadir color actual como predeterminado"

#: ../src/gui_common/TweakedColourPicker.cs:389
msgid "COLOUR_PICKER_HSV_BUTTON_TOOLTIP"
msgstr ""
"Activar o desactivar el modo HSV (Matiz, Saturación, Brillo).\n"
"No se puede activar cuando estás en modo Crudo"

#: ../src/gui_common/TweakedColourPicker.cs:390
msgid "COLOUR_PICKER_RAW_BUTTON_TOOLTIP"
msgstr ""
"Activa o desactiva el modo bruto.\n"
"En modo bruto puedes modificar los valores R, G, B\n"
"Los valores de color deben ser mayores a 1.0.\n"
"No se puede activar cuando estás en modo HSV."

#: ../src/gui_common/TweakedColourPicker.cs:394
msgid "COLOUR_PICKER_H_TOOLTIP"
msgstr "Matiz de color"

#: ../src/gui_common/TweakedColourPicker.cs:395
msgid "COLOUR_PICKER_S_TOOLTIP"
msgstr "Saturación"

#: ../src/gui_common/TweakedColourPicker.cs:396
msgid "COLOUR_PICKER_V_TOOLTIP"
msgstr "Brillo"

#: ../src/gui_common/TweakedColourPicker.cs:400
msgid "COLOUR_PICKER_R_TOOLTIP"
msgstr "Rojo"

#: ../src/gui_common/TweakedColourPicker.cs:401
msgid "COLOUR_PICKER_G_TOOLTIP"
msgstr "Verde"

#: ../src/gui_common/TweakedColourPicker.cs:402
msgid "COLOUR_PICKER_B_TOOLTIP"
msgstr "Azul"

#: ../src/gui_common/TweakedColourPicker.cs:405
msgid "COLOUR_PICKER_A_TOOLTIP"
msgstr "Composición alfa del color"

#: ../src/gui_common/TweakedColourPicker.cs:579
msgid "COLOUR_PICKER_PRESET_TOOLTIP"
msgstr ""
"Color: {0}\n"
"Click Izquierdo: Usar este color predefinido\n"
"Click Derecho: Eliminar este color predefinido"

#: ../src/gui_common/TweakedColourPicker.tscn:47
msgid "HSV"
msgstr "HSV"

#: ../src/gui_common/TweakedColourPicker.tscn:69
msgid "RAW"
msgstr "Bruto"

#: ../src/gui_common/art_gallery/GalleryDetailsTooltip.cs:24
#: ../src/gui_common/art_gallery/GalleryDetailsTooltip.cs:34
#: ../src/gui_common/art_gallery/GalleryDetailsTooltip.cs:44
#: ../src/microbe_stage/editor/CellEditorComponent.cs:2052
#: ../src/microbe_stage/editor/CellEditorComponent.cs:2062
msgid "N_A"
msgstr "N/A"

#: ../src/gui_common/art_gallery/GalleryDetailsTooltip.tscn:54
msgid "DOUBLE_CLICK_TO_VIEW_IN_FULLSCREEN"
msgstr ""

#: ../src/gui_common/art_gallery/GalleryDetailsTooltip.tscn:72
#, fuzzy
msgid "TITLE_COLON"
msgstr "Tamaño:"

#: ../src/gui_common/art_gallery/GalleryDetailsTooltip.tscn:99
#, fuzzy
msgid "DESCRIPTION_COLON"
msgstr "La descripción es demasiado larga"

#: ../src/gui_common/art_gallery/GalleryDetailsTooltip.tscn:126
#, fuzzy
msgid "ARTIST_COLON"
msgstr "anterior:"

#: ../src/gui_common/art_gallery/GalleryViewer.cs:248
#, fuzzy
msgid "UNTITLED"
msgstr "Bioma: {0}"

#: ../src/gui_common/art_gallery/GalleryViewer.tscn:19
msgid "GALLERY_VIEWER"
msgstr ""

#: ../src/gui_common/art_gallery/GalleryViewer.tscn:63
msgid "FILTER_ITEMS_BY_CATEGORY_COLON"
msgstr ""

#: ../src/gui_common/art_gallery/GalleryViewer.tscn:121
#: ../src/gui_common/art_gallery/SlideScreen.tscn:176
msgid "SLIDESHOW"
msgstr ""

#: ../src/gui_common/charts/line/LineChart.cs:645
#: ../src/microbe_stage/editor/CellEditorComponent.cs:2194
msgid "NO_DATA_TO_SHOW"
msgstr "Sin Datos que Mostrar"

#: ../src/gui_common/charts/line/LineChart.cs:649
msgid "INVALID_DATA_TO_PLOT"
msgstr "Datos inválidos"

#: ../src/gui_common/charts/line/LineChart.cs:1112
#: ../src/gui_common/charts/line/LineChart.cs:1204
msgid "MAX_VISIBLE_DATASET_WARNING"
msgstr "¡No se pueden mostrar más de {0} datasets!"

#: ../src/gui_common/charts/line/LineChart.cs:1118
#: ../src/gui_common/charts/line/LineChart.cs:1209
msgid "MIN_VISIBLE_DATASET_WARNING"
msgstr "¡No se pueden mostrar menos de {0} dataset(s)!"

#: ../src/gui_common/charts/line/LineChart.tscn:219
msgid "INSPECT"
msgstr "Inspeccionar"

#: ../src/gui_common/dialogs/CustomConfirmationDialog.tscn:64
#: ../src/gui_common/dialogs/ErrorDialog.tscn:118
#: ../src/modding/ModUploader.tscn:357
msgid "OK"
msgstr "OK"

#: ../src/gui_common/dialogs/ErrorDialog.tscn:109
msgid "COPY_ERROR_TO_CLIPBOARD"
msgstr "Copiar Error al Portapapeles"

#: ../src/gui_common/dialogs/LicensesDisplay.cs:62
msgid "GPL_LICENSE_HEADING"
msgstr "Texto de la licencia GPL:"

#: ../src/gui_common/dialogs/LicensesDisplay.tscn:30
msgid "THRIVE_LICENSES"
msgstr "Licencias de Thrive"

#: ../src/gui_common/dialogs/LicensesDisplay.tscn:93
msgid "LICENSES_COVERING_THRIVE"
msgstr "Aquí se muestras las licencias de Thrive"

#: ../src/gui_common/dialogs/StagePrototypeConfirm.tscn:6
msgid "CONTINUE_TO_PROTOTYPES_PROMPT"
msgstr ""

#: ../src/gui_common/dialogs/StagePrototypeConfirm.tscn:7
#, fuzzy
msgid "CONTINUE_TO_PROTOTYPES"
msgstr "Protanomalía (Rojo-Verde)"

#: ../src/gui_common/dialogs/TutorialDialog.tscn:17
#: ../src/tutorial/microbe_editor/MicrobeEditorTutorialGUI.tscn:118
#: ../src/tutorial/microbe_editor/MicrobeEditorTutorialGUI.tscn:188
#: ../src/tutorial/microbe_stage/MicrobeTutorialGUI.tscn:58
#: ../src/tutorial/microbe_stage/MicrobeTutorialGUI.tscn:260
#: ../src/tutorial/microbe_stage/MicrobeTutorialGUI.tscn:354
#, fuzzy
msgid "TUTORIAL"
msgstr "Tutorial"

#: ../src/gui_common/tooltip/ToolTipManager.tscn:48
msgid "OPEN_THE_MENU"
msgstr "Abrir el menú"

#: ../src/gui_common/tooltip/ToolTipManager.tscn:54
msgid "OPEN_HELP_SCREEN"
msgstr "Abrir pantalla de ayuda"

#: ../src/gui_common/tooltip/ToolTipManager.tscn:68
msgid "WILL_YOU_THRIVE"
msgstr "¿Prosperarás?"

#: ../src/gui_common/tooltip/ToolTipManager.tscn:85
msgid "FINISH_EDITING_AND_RETURN_TO_ENVIRONMENT"
msgstr "Terminar de editar y volver al juego"

#: ../src/gui_common/tooltip/ToolTipManager.tscn:90
#, fuzzy
msgid "NEXT_EDITOR_TAB"
msgstr "Activar editor"

#: ../src/gui_common/tooltip/ToolTipManager.tscn:96
msgid "CHANGE_THE_SYMMETRY"
msgstr "Cambiar la simetría"

#: ../src/gui_common/tooltip/ToolTipManager.tscn:102
msgid "UNDO_THE_LAST_ACTION"
msgstr "Deshacer la última acción"

#: ../src/gui_common/tooltip/ToolTipManager.tscn:108
msgid "REDO_THE_LAST_ACTION"
msgstr "Rehacer la última acción"

#: ../src/gui_common/tooltip/ToolTipManager.tscn:114
msgid "CREATE_A_NEW_MICROBE"
msgstr "Crear un nuevo microbio"

#: ../src/gui_common/tooltip/ToolTipManager.tscn:119
msgid "RANDOMIZE_SPECIES_NAME"
msgstr "Nombre de especies aleatorio"

#: ../src/gui_common/tooltip/ToolTipManager.tscn:129
msgid "MEMBRANE_RIGIDITY"
msgstr "Rigidez de la Membrana"

#: ../src/gui_common/tooltip/ToolTipManager.tscn:130
msgid "RIGIDITY_MEMBRANE_DESCRIPTION"
msgstr "Una membrana más rígida es más resistente al daño, pero hace más difícil el movimiento de la celula."

#: ../src/gui_common/tooltip/ToolTipManager.tscn:159
#: ../src/gui_common/tooltip/ToolTipManager.tscn:2449
#: ../src/gui_common/tooltip/ToolTipManager.tscn:2620
#: ../src/gui_common/tooltip/ToolTipManager.tscn:2787
#: ../src/gui_common/tooltip/ToolTipManager.tscn:3034
#: ../src/gui_common/tooltip/ToolTipManager.tscn:3279
#: ../src/gui_common/tooltip/ToolTipManager.tscn:3553
#, fuzzy
msgid "BASE_MOBILITY"
msgstr "Mobilidad"

#: ../src/gui_common/tooltip/ToolTipManager.tscn:194
#: ../src/gui_common/tooltip/ToolTipManager.tscn:2552
#: ../src/gui_common/tooltip/ToolTipManager.tscn:2720
#: ../src/gui_common/tooltip/ToolTipManager.tscn:2890
#: ../src/gui_common/tooltip/ToolTipManager.tscn:3137
#: ../src/gui_common/tooltip/ToolTipManager.tscn:3382
#: ../src/gui_common/tooltip/ToolTipManager.tscn:3656
msgid "HEALTH"
msgstr "Salud"

#: ../src/gui_common/tooltip/ToolTipManager.tscn:233
msgid "AGGRESSION_EXPLANATION"
msgstr ""
"Los microbios agresivos perseguirán a las presas por mayores distancias\n"
"y son más propensas a contra atacar a sus depredadores cuando son atacadas.\n"
"Las pacíficas no perseguirán a otros microbios\n"
"y son menos propensas a usar toxinas contra sus depredadores."

#: ../src/gui_common/tooltip/ToolTipManager.tscn:241
msgid "OPPORTUNISM_EXPLANATION"
msgstr ""
"Los microbios oportunistas competirán con sus rivales por los nutrientes\n"
"y intentarán cazar a sus presas con toxinas si no las pueden fagocitar (comer).\n"
"Los microbios cautelosos no se pondrán en peligro para conseguir nutrientes."

#: ../src/gui_common/tooltip/ToolTipManager.tscn:249
msgid "FEAR_EXPLANATION"
msgstr ""
"Los microbios temerosos huirán a mayores distancias\n"
"y es más probable que huyan de los depredadores en general.\n"
"Los Microbios valientes no se dejan intimidar por los depredadores cercanos\n"
"y lo más probable es que contra ataquen."

#: ../src/gui_common/tooltip/ToolTipManager.tscn:257
msgid "ACTIVITY_EXPLANATION"
msgstr ""
"Los microbios activos correrán y darán vueltas cuando no suceda nada interesante.\n"
"Los microbios sésiles permanecerán en reposo y esperarán a que cambie el entorno antes de actuar."

#: ../src/gui_common/tooltip/ToolTipManager.tscn:265
msgid "FOCUS_EXPLANATION"
msgstr ""
"Los microbios centrados buscarán recursos o presas más lejanas\n"
"y es posible codicien más los fragmentos de recursos.\n"
"Los microbios reactivos cambiarán de objetivo después de un tiempo."

#: ../src/gui_common/tooltip/ToolTipManager.tscn:281
msgid "CYTOPLASM_PROCESSES_DESCRIPTION"
msgstr "Convierte [thrive:compound type=\"glucose\"][/thrive:compound] en [thrive:compound type=\"atp\"][/thrive:compound]."

#: ../src/gui_common/tooltip/ToolTipManager.tscn:282
msgid "CYTOPLASM_DESCRIPTION"
msgstr "Las entrañas de una célula. El citoplasma es la mezcla básica de iones, proteínas y otras sustancias disueltas en agua que llenan el interior de la célula. Una de sus funciones es la glicólisis, la conversión de glucosa a ATP. Para las células que carecen de orgánulos para tener metabolismos más avanzados, esto es de lo que dependen para tener energía. También se usa para almacenar moléculas en la célula."

#: ../src/gui_common/tooltip/ToolTipManager.tscn:299
#: ../src/gui_common/tooltip/ToolTipManager.tscn:402
#: ../src/gui_common/tooltip/ToolTipManager.tscn:499
#: ../src/gui_common/tooltip/ToolTipManager.tscn:601
#: ../src/gui_common/tooltip/ToolTipManager.tscn:698
#: ../src/gui_common/tooltip/ToolTipManager.tscn:795
#: ../src/gui_common/tooltip/ToolTipManager.tscn:893
#: ../src/gui_common/tooltip/ToolTipManager.tscn:1005
#: ../src/gui_common/tooltip/ToolTipManager.tscn:1154
#: ../src/gui_common/tooltip/ToolTipManager.tscn:1413
#: ../src/gui_common/tooltip/ToolTipManager.tscn:1502
#: ../src/gui_common/tooltip/ToolTipManager.tscn:1595
#: ../src/gui_common/tooltip/ToolTipManager.tscn:1680
#: ../src/gui_common/tooltip/ToolTipManager.tscn:1780
#: ../src/gui_common/tooltip/ToolTipManager.tscn:1873
#: ../src/gui_common/tooltip/ToolTipManager.tscn:1963
#: ../src/gui_common/tooltip/ToolTipManager.tscn:2062
#: ../src/gui_common/tooltip/ToolTipManager.tscn:2160
#: ../src/gui_common/tooltip/ToolTipManager.tscn:2258
#: ../src/gui_common/tooltip/ToolTipManager.tscn:2390
msgid "STORAGE"
msgstr "Almacenamiento"

#: ../src/gui_common/tooltip/ToolTipManager.tscn:337
#: ../src/gui_common/tooltip/ToolTipManager.tscn:440
#: ../src/gui_common/tooltip/ToolTipManager.tscn:537
#: ../src/gui_common/tooltip/ToolTipManager.tscn:639
#: ../src/gui_common/tooltip/ToolTipManager.tscn:736
#: ../src/gui_common/tooltip/ToolTipManager.tscn:833
#: ../src/gui_common/tooltip/ToolTipManager.tscn:931
#: ../src/gui_common/tooltip/ToolTipManager.tscn:1043
#: ../src/gui_common/tooltip/ToolTipManager.tscn:1192
#: ../src/gui_common/tooltip/ToolTipManager.tscn:1252
#: ../src/gui_common/tooltip/ToolTipManager.tscn:1312
#: ../src/gui_common/tooltip/ToolTipManager.tscn:1367
#: ../src/gui_common/tooltip/ToolTipManager.tscn:1451
#: ../src/gui_common/tooltip/ToolTipManager.tscn:1540
#: ../src/gui_common/tooltip/ToolTipManager.tscn:1633
#: ../src/gui_common/tooltip/ToolTipManager.tscn:1718
#: ../src/gui_common/tooltip/ToolTipManager.tscn:1818
#: ../src/gui_common/tooltip/ToolTipManager.tscn:1911
#: ../src/gui_common/tooltip/ToolTipManager.tscn:2001
#: ../src/gui_common/tooltip/ToolTipManager.tscn:2100
#: ../src/gui_common/tooltip/ToolTipManager.tscn:2198
#: ../src/gui_common/tooltip/ToolTipManager.tscn:2296
#: ../src/gui_common/tooltip/ToolTipManager.tscn:2400
#: ../src/gui_common/tooltip/ToolTipManager.tscn:2484
#: ../src/gui_common/tooltip/ToolTipManager.tscn:2654
#: ../src/gui_common/tooltip/ToolTipManager.tscn:2822
#: ../src/gui_common/tooltip/ToolTipManager.tscn:3069
#: ../src/gui_common/tooltip/ToolTipManager.tscn:3314
#: ../src/gui_common/tooltip/ToolTipManager.tscn:3588
msgid "OSMOREGULATION_COST"
msgstr "Costo de Osmorregulación"

#: ../src/gui_common/tooltip/ToolTipManager.tscn:380
msgid "METABOLOSOMES_PROCESSES_DESCRIPTION"
msgstr "Convierte [thrive:compound type=\"glucose\"][/thrive:compound] en [thrive:compound type=\"atp\"][/thrive:compound]. La tasa aumenta con la concentración de [thrive:compound type=\"oxygen\"][/thrive:compound]."

#: ../src/gui_common/tooltip/ToolTipManager.tscn:381
msgid "METABOLOSOMES_DESCRIPTION"
msgstr "Los Metabolosomas son aglomeraciones de proteínas envueltas en cápsides. Pueden convertir la glucosa en ATP de forma mucho más eficiente que el citoplasma o metabolosomas con un proceso llamado Respiración Aeróbica. Sin embargo, requiere oxígeno para funcionar, y niveles más bajos de oxígeno en el ambiente bajan su funcionalidad. Como los metabolosomas estan directamente suspendidos en el citoplasma, éste fluido realiza la glicólisis."

#: ../src/gui_common/tooltip/ToolTipManager.tscn:480
msgid "THYLAKOID"
msgstr "Tilacoide"

#: ../src/gui_common/tooltip/ToolTipManager.tscn:481
msgid "CHROMATOPHORE_PROCESSES_DESCRIPTION"
msgstr "Produce [thrive:compound type=\"glucose\"][/thrive:compound]. La tasa de producción escala con la concentración de [thrive:compound type=\"carbondioxide\"][/thrive:compound] y la intensidad de [thrive:compound type=\"sunlight\"][/thrive:compound]."

#: ../src/gui_common/tooltip/ToolTipManager.tscn:482
msgid "THYLAKOIDS_DESCRIPTION"
msgstr "Los Tilacoides son aglomeraciones de proteínas y pigmentos fotosensibles. Estos pigmentos usan la energía de la luz solar para producir glucosa consumiendo agua y dióxido de carbono gaseoso en un proceso llamado Fotosíntesis. Los pigmentos también son lo que le dan su color. La eficiencia de su producción de glucosa escala con la concentración de dióxido de carbono y la intensidad de la luz solar. Como los tilacoides están directamente suspendidos en el citoplasma, éste realiza la glicólisis."

#: ../src/gui_common/tooltip/ToolTipManager.tscn:578
msgid "CHEMOSYNTHESIZING_PROTEINS_PROCESSES_DESCRIPTION"
msgstr "Convierte [thrive:compound type=\"hydrogensulfide\"][/thrive:compound] en [thrive:compound type=\"glucose\"][/thrive:compound]. La tasa de conversión escala con la concentración de [thrive:compound type=\"carbondioxide\"][/thrive:compound]. También convierte [thrive:compound type=\"glucose\"][/thrive:compound] en [thrive:compound type=\"atp\"][/thrive:compound]."

#: ../src/gui_common/tooltip/ToolTipManager.tscn:579
msgid "CHEMOSYNTHESIZING_PROTEINS_DESCRIPTION"
msgstr "Las proteínas quimiosintetizadoras son aglomeraciones de proteínas en el citoplasma que pueden convertir sulfuro de hidrógeno, agua y dióxido de carbono gaseoso en glucosa en un proceso llamado Quimiosíntesis de Ácido Sulfhídrico. Su eficiencia escala con la concentración de dióxido de carbono. Como están directamente suspendidos en el citoplasma, éste realiza la glicólisis."

#: ../src/gui_common/tooltip/ToolTipManager.tscn:680
msgid "RUSTICYANIN_PROCESSES_DESCRIPTION"
msgstr "Convierte [thrive:compound type=\"iron\"][/thrive:compound] en [thrive:compound type=\"atp\"][/thrive:compound]. La velocidad de conversión es directamente proporcional a la concentración de [thrive:compound type=\"carbondioxide\"][/thrive:compound] y [thrive:compound type=\"oxygen\"][/thrive:compound]."

#: ../src/gui_common/tooltip/ToolTipManager.tscn:681
msgid "RUSTICYANIN_DESCRIPTION"
msgstr "La Rusticianina es una proteína capaz de usar dióxido de carbono gaseoso y oxigeno para oxidar el hierro de un estado químico a otro. Este proceso, llamado Respiración Férrica, libera energía para la célula."

#: ../src/gui_common/tooltip/ToolTipManager.tscn:777
msgid "NITROGENASE_PROCESSES_DESCRIPTION"
msgstr "Convierte el [thrive:compound type=\"atp\"][/thrive:compound] en [thrive:compound type=\"ammonia\"][/thrive:compound]. La tasa de conversión aumenta con la concentración de [thrive:compound type=\"nitrogen\"][/thrive:compound]."

#: ../src/gui_common/tooltip/ToolTipManager.tscn:778
msgid "NITROGENASE_DESCRIPTION"
msgstr "La Nitrogenasa es una proteína capaz de usar nitrógeno y la energía celular en forma de ATP para producir amoniaco, un nutriente clave para el crecimiento celular. Éste es un proceso llamado Fijación de Nitrógeno Anaeróbica. Cómo la nitrogenasa está directamente suspendida en el citoplasma, éste realiza la glicólisis."

#: ../src/gui_common/tooltip/ToolTipManager.tscn:875
msgid "OXYTOXISOME_PROCESSES_DESCRIPTION"
msgstr "Convierte [thrive:compound type=\"atp\"][/thrive:compound] en [thrive:compound type=\"oxytoxy\"][/thrive:compound]. La tasa de conversión es proporcional a la concentración de [thrive:compound type=\"oxygen\"][/thrive:compound]. Puede liberar toxinas presionando [thrive:input]g_fire_toxin[/thrive:input]. Cuando la cantidad de [thrive:compound type=\"oxytoxy\"][/thrive:compound] este baja, disparar seguira siendo posible pero con un daño reducido."

#: ../src/gui_common/tooltip/ToolTipManager.tscn:876
msgid "OXYTOXISOME_DESC"
msgstr "Un metabolosoma modificado para la producción de OxiToxi NT, una forma primitiva de toxinas."

#: ../src/gui_common/tooltip/ToolTipManager.tscn:973
#, fuzzy
msgid "THERMOSYNTHASE_PROCESSES_DESCRIPTION"
msgstr "Produce [thrive:compound type=\"glucose\"][/thrive:compound]. La tasa de producción escala con la concentración de [thrive:compound type=\"carbondioxide\"][/thrive:compound] y la temperatura."

#: ../src/gui_common/tooltip/ToolTipManager.tscn:974
#, fuzzy
msgid "THERMOSYNTHASE_DESCRIPTION"
msgstr "El Termoplasto es una estructura de doble membrana que contiene pigmentos termosensibles apilados en sacos membranosos. Es una procariota asimilada para uso de su anfitrión eucariota. Los pigmentos en el Termoplasto usan las diferencias de energía térmica en el ambiente para producir energía en un proceso llamado Termosíntesis. La producción de glucosa dependerá de la concentración de dióxido de carbono y temperatura."

#: ../src/gui_common/tooltip/ToolTipManager.tscn:1098
msgid "FLAGELLUM_PROCESSES_DESCRIPTION"
msgstr "Los flagelos son grupos de fibras de proteínas en forma de látigo que se extienden desde la membrana de la célula. Usan ATP para propulsar a la célula en una dirección."

#: ../src/gui_common/tooltip/ToolTipManager.tscn:1099
msgid "FLAGELLUM_DESCRIPTION"
msgstr "Los flagelos son grupos de fibras de proteínas en forma de látigo que se extienden desde la membrana de la célula. Usan ATP para propulsar a la célula en la dirección contraria a la que apuntan, efecto similar a la cola de un pez. Así pues, un flagelo del lado izquierdo, dará un impulso hacia la derecha."

#: ../src/gui_common/tooltip/ToolTipManager.tscn:1116
msgid "SPEED"
msgstr "Velocidad"

#: ../src/gui_common/tooltip/ToolTipManager.tscn:1233
#, fuzzy
msgid "PREDATORY_PILUS_PROCESSES_DESCRIPTION"
msgstr "Ataca a otras células con esto."

#: ../src/gui_common/tooltip/ToolTipManager.tscn:1234
msgid "PREDATORY_PILUS_DESCRIPTION"
msgstr "Ataca a otras células con esto."

#: ../src/gui_common/tooltip/ToolTipManager.tscn:1293
msgid "CHEMORECEPTOR_PROCESSES_DESCRIPTION"
msgstr "El quimioreceptor permite detectar compuestos desde más lejos. Modifícalo una vez colocado para seleccionar el tipo de compuesto y el color de la línea de guía."

#: ../src/gui_common/tooltip/ToolTipManager.tscn:1294
msgid "CHEMORECEPTOR_DESCRIPTION"
msgstr "Todas las células solo \"ven\" a través de la quimiorrecepción.  Así es como las células adquieren información sobre su entorno.  La adición de este orgánulo representa la evolución de una quimiorrecepción más afinada.  Como el jugador tiene visión incluso en la etapa de célula, esto se representa con una línea que apunta fuera del área visible de la pantalla y muestra los compuestos cercanos que el jugador aún no podía ver."

#: ../src/gui_common/tooltip/ToolTipManager.tscn:1353
#, fuzzy
msgid "CILIA_PROCESSES_DESCRIPTION"
msgstr "Convierte [thrive:compound type=\"glucose\"][/thrive:compound] en [thrive:compound type=\"atp\"][/thrive:compound]."

#: ../src/gui_common/tooltip/ToolTipManager.tscn:1354
#, fuzzy
msgid "CILIA_DESCRIPTION"
msgstr "Las entrañas de una célula. El citoplasma es la mezcla básica de iones, proteínas y otras sustancias disueltas en agua que llenan el interior de la célula. Una de sus funciones es la glicólisis, la conversión de glucosa a ATP. Para las células que carecen de orgánulos para tener metabolismos más avanzados, esto es de lo que dependen para tener energía. También se usa para almacenar moléculas en la célula."

#: ../src/gui_common/tooltip/ToolTipManager.tscn:1400
msgid "BINDING_AGENT_PROCESSES_DESCRIPTION"
msgstr "Presiona la tecla [thrive:input]g_toggle_binding[/thrive:input] para entrar al modo Unión. Cuando te encuentres en este modo, puedes unirte a otras células de tu misma especie entrando en contacto con ellas. Cuando desees abandonar una colonia, presiona la tecla [thrive:input]g_unbind_all[/thrive:input]."

#: ../src/gui_common/tooltip/ToolTipManager.tscn:1401
msgid "BINDING_AGENT_DESCRIPTION"
msgstr "Permite la unión con otras células. Este es el primer paso hacia un ser multicelular. Cuando tu especie forma parte de una colonia, las células comparten sus compuestos. Mientras formes parte de una colonia no puedes entrar al editor, por lo que deberás romper la unión una vez recolectados los compuestos suficientes para dividir tu célula."

#: ../src/gui_common/tooltip/ToolTipManager.tscn:1484
msgid "NUCLEUS_SMALL_DESCRIPTION"
msgstr "Permite la evolución de orgánulos más avanzados unidos a la membrana. Consume mucho ATP. Ésta evolución es irreversible."

#: ../src/gui_common/tooltip/ToolTipManager.tscn:1485
msgid "NUCLEUS_DESCRIPTION"
msgstr "La característica definitoria de las células eucariotas. El núcleo también incluye el retículo endoplásmico y el aparato de golgi. Es una evolución de las células procariotas para desarrollar un sistema de membranas internas a través de la asimilación de otra procariota adentro de sí misma. Esto permite compartimentar los distintos procesos que ocurren dentro de la célula y evitar su superposición. La adición del núcleo a una célula permite que sus nuevos orgánulos, contenidos por una bicapa lipídica, sean mucho más complejos, eficientes y especializados. No obstante, esto viene con el precio de aumentar drásticamente el tamaño de la célula y requerir más energía para mantenerla."

#: ../src/gui_common/tooltip/ToolTipManager.tscn:1581
msgid "MITOCHONDRION_PROCESSES_DESCRIPTION"
msgstr "Convierte [thrive:compound type=\"glucose\"][/thrive:compound] en [thrive:compound type=\"atp\"][/thrive:compound]. la tasa de conversión escala con la concentración de [thrive:compound type=\"oxygen\"][/thrive:compound]."

#: ../src/gui_common/tooltip/ToolTipManager.tscn:1582
msgid "MITOCHONDRION_DESCRIPTION"
msgstr "La central energética de la célula. La mitocondria es una estructura de doble membrana llena de proteínas y encimas. Es una célula procariota que ha sido asimilada para uso de su anfitrión eucariota. Es capaz de convertir glucosa en ATP a una eficiencia mucho mayor que otros procesos gracias a la Respiración Aeróbica. No obstante, requiere oxígeno para funcionar, y niveles más bajos de oxígeno empeoran su eficiencia."

#: ../src/gui_common/tooltip/ToolTipManager.tscn:1666
msgid "CHLOROPLAST_PROCESSES_DESCRIPTION"
msgstr "Produce [thrive:compound type=\"glucose\"][/thrive:compound]. La tasa de producción escala con la concentración de [thrive:compound type=\"carbondioxide\"][/thrive:compound] y la intensidad de la [thrive:compound type=\"sunlight\"][/thrive:compound]."

#: ../src/gui_common/tooltip/ToolTipManager.tscn:1667
msgid "CHLOROPLAST_DESCRIPTION"
msgstr "Los cloroplastos son una estructura de doble membrana que contiene pigmentos fotosensibles apilados en sacos membranosos. Es una procariota asimilada para uso de su anfitrión eucariota. Los pigmentos en el cloroplasto usan la energía de la luz solar para convertir agua y dióxido de carbono en glucosa en un proceso llamado Fotosíntesis. Los pigmentos son lo que le dan su color. Su eficiencia escala con la concentración de dióxido de carbono atmosférico y la intensidad de la luz solar."

#: ../src/gui_common/tooltip/ToolTipManager.tscn:1751
msgid "THERMOPLAST_PROCESSES_DESCRIPTION"
msgstr "Produce [thrive:compound type=\"glucose\"][/thrive:compound]. La tasa de producción escala con la concentración de [thrive:compound type=\"carbondioxide\"][/thrive:compound] y la temperatura."

#: ../src/gui_common/tooltip/ToolTipManager.tscn:1752
msgid "THERMOPLAST_DESCRIPTION"
msgstr "El Termoplasto es una estructura de doble membrana que contiene pigmentos termosensibles apilados en sacos membranosos. Es una procariota asimilada para uso de su anfitrión eucariota. Los pigmentos en el Termoplasto usan las diferencias de energía térmica en el ambiente para producir energía en un proceso llamado Termosíntesis. La producción de glucosa dependerá de la concentración de dióxido de carbono y temperatura."

#: ../src/gui_common/tooltip/ToolTipManager.tscn:1769
#: ../src/microbe_stage/editor/tooltips/SelectionMenuToolTip.cs:200
msgid "NO_ORGANELLE_PROCESSES"
msgstr "Colocar orgánulos"

#: ../src/gui_common/tooltip/ToolTipManager.tscn:1859
msgid "CHEMOPLAST_PROCESSES_DESCRIPTION"
msgstr "Convierte [thrive:compound type=\"hydrogensulfide\"][/thrive:compound] en [thrive:compound type=\"glucose\"][/thrive:compound]. La tasa de conversión depende de la concentración de [thrive:compound type=\"carbondioxide\"][/thrive:compound]."

#: ../src/gui_common/tooltip/ToolTipManager.tscn:1860
msgid "CHEMOPLAST_DESCRIPTION"
msgstr "Los Quimioplastos son estructuras de membrana doble que contienen proteínas capaces de convertir Ácido Sulfhídrico, agua y dióxido de carbono gaseoso en glucosa en un proceso llamado Quimiosíntesis de Ácido Sulfhídrico. Su eficiencia escala con la concentración de dióxido de carbono atmosférico."

#: ../src/gui_common/tooltip/ToolTipManager.tscn:1944
msgid "NITROGEN_FIXING_PLASTID_PROCESSES_DESCRIPTION"
msgstr "Convierte [thrive:compound type=\"atp\"][/thrive:compound] en [thrive:compound type=\"ammonia\"][/thrive:compound]. La tasa de conversión depende de la concentración de [thrive:compound type=\"nitrogen\"][/thrive:compound] y [thrive:compound type=\"oxygen\"][/thrive:compound]."

#: ../src/gui_common/tooltip/ToolTipManager.tscn:1945
msgid "NITROGEN_FIXING_PLASTID_DESCRIPTION"
msgstr "El Nitroplasto es una proteína capaz de usar nitrógeno, oxígeno y ATP para producir amoníaco, un nutriente clave para el crecimiento celular. A este proceso se lo denomina Fijación de Nitrógeno Aeróbica."

#: ../src/gui_common/tooltip/ToolTipManager.tscn:2043
msgid "VACUOLE_PROCESSES_DESCRIPTION"
msgstr "Aumenta el espacio de almacenamiento de la célula."

#: ../src/gui_common/tooltip/ToolTipManager.tscn:2044
msgid "VACUOLE_DESCRIPTION"
msgstr "La Vacuola es un orgánulo membranoso interno usado para el almacenamiento en la célula. Están compuestas por varias vesículas, estructuras membranosas más pequeñas, fusionadas. Está llena de agua, que usa para contener moléculas, encimas, sólidos y otras sustancias. Su forma es fluida y puede variar entre células."

#: ../src/gui_common/tooltip/ToolTipManager.tscn:2141
msgid "TOXIN_VACUOLE_PROCESSES_DESCRIPTION"
msgstr "Convierte [thrive:compound type=\"atp\"][/thrive:compound] en [thrive:compound type=\"oxytoxy\"][/thrive:compound]. La tasa de conversión escala con la concentración de [thrive:compound type=\"oxygen\"][/thrive:compound]. Puedes liberar toxinas presionando la tecla [thrive:input]g_fire_toxin[/thrive:input]. Cuando la cantidad de [thrive:compound type=\"oxytoxy\"][/thrive:compound] este baja, disparar seguira siendo posible pero con un daño reducido."

#: ../src/gui_common/tooltip/ToolTipManager.tscn:2142
msgid "TOXIN_VACUOLE_DESCRIPTION"
msgstr "La vacuola de toxinas es una vacuola modificada específicamente para la producción, secreción y almacenamiento de toxinas. Más vacuolas de toxinas incrementan la velocidad a la que se pueden disparar las toxinas."

#: ../src/gui_common/tooltip/ToolTipManager.tscn:2239
#, fuzzy
msgid "SIGNALING_AGENT_PROCESSES_DESCRIPTION"
msgstr "Presiona la tecla [thrive:input]g_toggle_binding[/thrive:input] para entrar al modo Unión. Cuando te encuentres en este modo, puedes unirte a otras células de tu misma especie entrando en contacto con ellas. Cuando desees abandonar una colonia, presiona la tecla [thrive:input]g_unbind_all[/thrive:input]."

#: ../src/gui_common/tooltip/ToolTipManager.tscn:2240
msgid "SIGNALING_AGENT_DESCRIPTION"
msgstr "Los agentes de señalización permiten a las células crear sustancias químicas a las que otras células pueden reaccionar.  Los productos químicos de señalización se pueden usar para atraer a otras células o advertirles sobre el peligro para que huyan."

#: ../src/gui_common/tooltip/ToolTipManager.tscn:2338
#: ../src/late_multicellular_stage/MulticellularHUD.cs:153
#: ../src/late_multicellular_stage/MulticellularHUD.cs:161
#: ../src/late_multicellular_stage/MulticellularHUD.tscn:1552
msgid "TO_BE_IMPLEMENTED"
msgstr "A implementar."

#: ../src/gui_common/tooltip/ToolTipManager.tscn:2360
#, fuzzy
msgid "LYSOSOME_PROCESSES_DESCRIPTION"
msgstr "Convierte [thrive:compound type=\"atp\"][/thrive:compound] en [thrive:compound type=\"oxytoxy\"][/thrive:compound]. La tasa de conversión es proporcional a la concentración de [thrive:compound type=\"oxygen\"][/thrive:compound]. Puede liberar toxinas presionando [thrive:input]g_fire_toxin[/thrive:input]. Cuando la cantidad de [thrive:compound type=\"oxytoxy\"][/thrive:compound] este baja, disparar seguira siendo posible pero con un daño reducido."

#: ../src/gui_common/tooltip/ToolTipManager.tscn:2361
#, fuzzy
msgid "LYSOSOME_DESCRIPTION"
msgstr "Los Metabolosomas son aglomeraciones de proteínas envueltas en cápsides. Pueden convertir la glucosa en ATP de forma mucho más eficiente que el citoplasma o metabolosomas con un proceso llamado Respiración Aeróbica. Sin embargo, requiere oxígeno para funcionar, y niveles más bajos de oxígeno en el ambiente bajan su funcionalidad. Como los metabolosomas estan directamente suspendidos en el citoplasma, éste fluido realiza la glicólisis."

#: ../src/gui_common/tooltip/ToolTipManager.tscn:2375
#, fuzzy
msgid "DIGESTION_SPEED"
msgstr "Velocidad de Absorción de Recursos"

#: ../src/gui_common/tooltip/ToolTipManager.tscn:2381
msgid "DIGESTION_EFFICIENCY"
msgstr ""

#: ../src/gui_common/tooltip/ToolTipManager.tscn:2420
msgid "NORMAL_MEMBRANE_DESCRIPTION"
msgstr "Siendo la forma más básica de membrana, tiene poca protección. También necesita más energía para no deformarse. Su ventaja es su mayor movilidad y velocidad de absorción de recursos."

#: ../src/gui_common/tooltip/ToolTipManager.tscn:2518
#: ../src/gui_common/tooltip/ToolTipManager.tscn:2687
#: ../src/gui_common/tooltip/ToolTipManager.tscn:2856
#: ../src/gui_common/tooltip/ToolTipManager.tscn:3103
#: ../src/gui_common/tooltip/ToolTipManager.tscn:3348
#: ../src/gui_common/tooltip/ToolTipManager.tscn:3622
msgid "RESOURCE_ABSORBTION_SPEED"
msgstr "Velocidad de Absorción de Recursos"

#: ../src/gui_common/tooltip/ToolTipManager.tscn:2591
msgid "DOUBLE_MEMBRANE_DESCRIPTION"
msgstr "Una membrana con dos capas; tiene mejor protección y consume menos energía. Sin embargo, reduce un poco la velocidad del movimiento y absorbe recursos más lentamente."

#: ../src/gui_common/tooltip/ToolTipManager.tscn:2758
msgid "CELLULOSE_MEMBRANE_DESCRIPTION"
msgstr "Esta membrana tiene una pared celular, resultando en mejor protección, especialmente contra el daño físico. También cuesta menos energía, pero absorbe recursos y se mueve muy lentamente."

#: ../src/gui_common/tooltip/ToolTipManager.tscn:2924
#: ../src/gui_common/tooltip/ToolTipManager.tscn:3416
#: ../src/gui_common/tooltip/ToolTipManager.tscn:3690
msgid "PHYSICAL_RESISTANCE"
msgstr "Resistencia Física"

#: ../src/gui_common/tooltip/ToolTipManager.tscn:2958
#: ../src/gui_common/tooltip/ToolTipManager.tscn:3205
#: ../src/gui_common/tooltip/ToolTipManager.tscn:3484
#: ../src/gui_common/tooltip/ToolTipManager.tscn:3758
msgid "CANNOT_ENGULF"
msgstr "No puede engullir"

#: ../src/gui_common/tooltip/ToolTipManager.tscn:2990
#: ../src/gui_common/tooltip/ToolTipManager.tscn:3237
msgid "INVULNERABLE_TO_ENGULFMENT"
msgstr ""

#: ../src/gui_common/tooltip/ToolTipManager.tscn:3005
msgid "CHITIN_MEMBRANE_DESCRIPTION"
msgstr "Esta membrana tiene una pared celular, por lo que provee una mayor protección, especialmente contra toxinas. También consume menos energía. Pero se mueve y absorbe recursos muy lentamente."

#: ../src/gui_common/tooltip/ToolTipManager.tscn:3171
#: ../src/gui_common/tooltip/ToolTipManager.tscn:3450
#: ../src/gui_common/tooltip/ToolTipManager.tscn:3724
msgid "TOXIN_RESISTANCE"
msgstr "Resistencia Tóxica"

#: ../src/gui_common/tooltip/ToolTipManager.tscn:3252
msgid "CALCIUM_CARBONATE_MEMBRANE_DESCRIPTION"
msgstr "Esta membrana tiene un caparazón resistente hecho de carbonato de calcio. Tiene una alta resistencia y requiere menos energía. Sus desventajas son su reducida velocidad de movimiento y de absorción."

#: ../src/gui_common/tooltip/ToolTipManager.tscn:3524
msgid "SILICA_MEMBRANE_DESCRIPTION"
msgstr "Esta membrana tiene una dura pared de sílice. Puede resistir el daño muy bien, especialmente el daño físico. También requiere menos energía. No obstante, ralentiza a la célula drásticamente y absorbe recursos a una velocidad menor."

#: ../src/gui_common/tooltip/ToolTipManager.tscn:3948
msgid "ADD_INPUT_BUTTON_TOOLTIP"
msgstr "Agregar nueva tecla personalizada"

#: ../src/gui_common/tooltip/ToolTipManager.tscn:3954
msgid "SETTING_ONLY_APPLIES_TO_NEW_GAMES"
msgstr "Este valor solo se aplica a nuevos juegos empezados tras cambiar esta opción"

#: ../src/gui_common/tooltip/ToolTipManager.tscn:3960
msgid "GUI_LIGHT_EFFECTS_OPTION_DESCRIPTION"
msgstr ""
"Permite efectos lumínicos en la interface (ej. luz intermitente del botón de edición).\n"
"\n"
"Si experimenta un bug (como la desaparición de una parte de los botones),\n"
"puede intentar deshabilitar este efecto y comprobar si el problema desaparece."

#: ../src/gui_common/tooltip/ToolTipManager.tscn:3966
msgid "ASSUME_HYPERTHREADING_TOOLTIP"
msgstr ""
"No se detecta automáticamente si el hiperprocesamiento está activo o no.\n"
"Esto afecta el numero de procesos por defecto, ya que las tareas de hiperprocesamiento no son tan rápidas como los núcleos CPU reales."

#: ../src/gui_common/tooltip/ToolTipManager.tscn:3971
msgid "SHOW_UNSAVED_PROGRESS_WARNING_TOOLTIP"
msgstr "Activa / Desactiva la advertencia de que perderás los datos no guardados si intentas salir del juego."

#: ../src/gui_common/tooltip/ToolTipManager.tscn:3993
#, fuzzy
msgid "PATCH_MAP_NAVIGATION_TOOLTIP"
msgstr "Tiempo transcurrido: {0:#,#} años"

#: ../src/late_multicellular_stage/MulticellularHUD.tscn:423
#, fuzzy
msgid "LOOKING_AT"
msgstr "Presiona el botón de deshacer en el editor para corregir un error"

#: ../src/late_multicellular_stage/MulticellularHUD.tscn:449
#: ../src/microbe_stage/MicrobeStage.tscn:481
msgid "NOTHING_HERE"
msgstr "No hay nada aquí"

#: ../src/late_multicellular_stage/MulticellularHUD.tscn:474
#: ../src/microbe_stage/MicrobeStage.tscn:506
msgid "COMPOUNDS_COLON"
msgstr "Compuestos:"

#: ../src/late_multicellular_stage/MulticellularHUD.tscn:514
#: ../src/microbe_stage/MicrobeStage.tscn:546
msgid "SPECIES_COLON"
msgstr "Especies:"

#: ../src/late_multicellular_stage/MulticellularHUD.tscn:593
#: ../src/microbe_stage/MicrobeStage.tscn:623
msgid "ENVIRONMENT"
msgstr "Ambiente"

#: ../src/late_multicellular_stage/MulticellularHUD.tscn:859
#: ../src/microbe_stage/MicrobeStage.tscn:891
msgid "TEMPERATURE_SHORT"
msgstr "Temp."

#: ../src/late_multicellular_stage/MulticellularHUD.tscn:915
#: ../src/microbe_stage/MicrobeStage.tscn:947
msgid "LIGHT"
msgstr "Luz"

#: ../src/late_multicellular_stage/MulticellularHUD.tscn:970
#: ../src/microbe_stage/MicrobeStage.tscn:1002
msgid "PRESSURE_SHORT"
msgstr "Pres."

#: ../src/late_multicellular_stage/MulticellularHUD.tscn:1053
#: ../src/microbe_stage/MicrobeStage.tscn:1085
#: ../src/microbe_stage/editor/MicrobeEditorReportComponent.cs:407
#: ../src/microbe_stage/editor/MicrobeEditorReportComponent.tscn:675
#: ../src/microbe_stage/editor/MicrobeEditorReportComponent.tscn:709
#: ../src/microbe_stage/gui/PatchDetailsPanel.tscn:582
msgid "COMPOUNDS"
msgstr "Compuestos"

#: ../src/late_multicellular_stage/MulticellularHUD.tscn:1427
#: ../src/microbe_stage/MicrobeStage.tscn:1496
msgid "AGENTS"
msgstr "Agentes"

#: ../src/late_multicellular_stage/MulticellularHUD.tscn:1557
#, fuzzy
msgid "BECOME_AWARE"
msgstr "Bioma: {0}"

#: ../src/late_multicellular_stage/MulticellularHUD.tscn:1568
msgid "AWAKEN"
msgstr ""

#: ../src/late_multicellular_stage/MulticellularHUD.tscn:1588
#: ../src/microbe_stage/MicrobeStage.tscn:1656
msgid "POPULATION_CAPITAL"
msgstr "POBLACIÓN:"

#: ../src/late_multicellular_stage/MulticellularHUD.tscn:1938
msgid "MACROSCOPIC_PROTOTYPE_INFO"
msgstr ""

#: ../src/late_multicellular_stage/MulticellularHUD.tscn:1940
#, fuzzy
msgid "MACROSCOPIC_PROTOYPE_WARNING"
msgstr ""
"La partida seleccionada no es compatible con esta versión de Thrive.\n"
"No existe ningún actualizador de juegos guardados para actualizar este archivo.\n"
"Como Thrive está en desarrollo, la compatibilidad entre partidas no es una prioridad, por lo tanto no hay un convertidor para actualizar partidas."

#: ../src/late_multicellular_stage/editor/LateMulticellularEditor.cs:107
#, fuzzy
msgid "LOADING_MULTICELLULAR_EDITOR"
msgstr "Cargando Editor de Microbio"

#: ../src/late_multicellular_stage/editor/LateMulticellularEditor.tscn:82
msgid "SELECT_TISSUE_TYPE_FROM_EDITOR"
msgstr ""

#: ../src/late_multicellular_stage/editor/MetaballBodyEditorComponent.cs:718
msgid "CANNOT_MOVE_METABALL_TO_DESCENDANT_TREE"
msgstr ""

#: ../src/late_multicellular_stage/editor/MetaballBodyEditorComponent.tscn:323
#, fuzzy
msgid "INTERNALS"
msgstr "Externo"

#: ../src/late_multicellular_stage/editor/MetaballBodyEditorComponent.tscn:373
msgid "APPEARANCE"
msgstr "Apariencia"

#: ../src/late_multicellular_stage/editor/MetaballBodyEditorComponent.tscn:558
#: ../src/late_multicellular_stage/editor/MetaballBodyEditorComponent.tscn:559
#, fuzzy
msgid "REPRODUCTION_ASEXUAL"
msgstr "Producción de ATP"

#: ../src/late_multicellular_stage/editor/MetaballBodyEditorComponent.tscn:668
#, fuzzy
msgid "DISCONNECTED_METABALLS"
msgstr "Orgánulos Desconectados"

#: ../src/late_multicellular_stage/editor/MetaballBodyEditorComponent.tscn:670
#, fuzzy
msgid "DISCONNECTED_METABALLS_TEXT"
msgstr ""
"Hay orgánulos desconectados del resto de la célula.\n"
"Por favor conecta todos los orgánulos o deshaz tus cambios."

#: ../src/late_multicellular_stage/editor/MetaballBodyEditorComponent.tscn:679
#, fuzzy
msgid "CREATE_NEW_TISSUE_TYPE"
msgstr "Crear Nueva Partida"

#: ../src/late_multicellular_stage/editor/MetaballBodyEditorComponent.tscn:693
#, fuzzy
msgid "CREATE_NEW_TISSUE_TYPE_DESCRIPTION"
msgstr "¡Mi maravilloso!... Mod"

#: ../src/late_multicellular_stage/editor/MetaballPopupMenu.cs:58
#, fuzzy
msgid "MULTIPLE_METABALLS"
msgstr "Colocar orgánulos"

#: ../src/microbe_stage/HUDBottomBar.tscn:44
msgid "STAGE_MENU_BUTTON_TOOLTIP"
msgstr "Menú de pausa"

#: ../src/microbe_stage/HUDBottomBar.tscn:59
msgid "PAUSE_TOOLTIP"
msgstr "Pausar el juego"

#: ../src/microbe_stage/HUDBottomBar.tscn:60
msgid "RESUME_TOOLTIP"
msgstr "Reanudar juego"

#: ../src/microbe_stage/HUDBottomBar.tscn:68
msgid "COMPOUNDS_BUTTON_MICROBE_TOOLTIP"
msgstr "Mostrar / Ocultar ambiente y compuestos"

#: ../src/microbe_stage/HUDBottomBar.tscn:83
msgid "CHEMICAL_BUTTON_MICROBE_TOOLTIP"
msgstr "Mostrar / Ocultar procesos celulares"

#: ../src/microbe_stage/HUDBottomBar.tscn:134
msgid "SUICIDE_BUTTON_TOOLTIP"
msgstr "Suicidarse"

#: ../src/microbe_stage/Microbe.Contact.cs:720
msgid "SUCCESSFUL_SCAVENGE"
msgstr "Búsqueda de recursos exitosa"

#: ../src/microbe_stage/Microbe.Contact.cs:727
msgid "SUCCESSFUL_KILL"
msgstr "Caza exitosa"

#: ../src/microbe_stage/Microbe.Contact.cs:906
msgid "DEATH"
msgstr "muerte"

#: ../src/microbe_stage/Microbe.Contact.cs:1159
msgid "ESCAPE_ENGULFING"
msgstr "Engullición evadida"

#: ../src/microbe_stage/Microbe.Interior.cs:1059
msgid "REPRODUCED"
msgstr "reproducido"

#: ../src/microbe_stage/MicrobeCheatMenu.tscn:33
msgid "INFINITE_COMPOUNDS"
msgstr "Compuestos infinitos"

#: ../src/microbe_stage/MicrobeCheatMenu.tscn:40
msgid "GODMODE"
msgstr "Modo Dios"

#: ../src/microbe_stage/MicrobeCheatMenu.tscn:47
msgid "NO_AI"
msgstr "Sin IA"

#: ../src/microbe_stage/MicrobeCheatMenu.tscn:61
msgid "PLAYER_SPEED"
msgstr ""
"Velocidad\n"
"del jugador"

#: ../src/microbe_stage/MicrobeCheatMenu.tscn:82
msgid "PLAYER_DUPLICATE"
msgstr "Jugador duplicado"

#: ../src/microbe_stage/MicrobeCheatMenu.tscn:92
msgid "SPAWN_ENEMY"
msgstr "Enemigo aparecido"

#: ../src/microbe_stage/MicrobeCheatMenu.tscn:102
#, fuzzy
msgid "DESPAWN_ENTITIES"
msgstr "Enemigo aparecido"

#: ../src/microbe_stage/MicrobeHUD.cs:62
msgid "PAUSE_PROMPT"
msgstr ""

#: ../src/microbe_stage/MicrobeHUD.cs:109
msgid "SIGNAL_COMMAND_NONE"
msgstr "Sin comando"

#: ../src/microbe_stage/MicrobeHUD.cs:110
msgid "SIGNAL_COMMAND_FOLLOW"
msgstr "Sígueme"

#: ../src/microbe_stage/MicrobeHUD.cs:111
msgid "SIGNAL_COMMAND_TO_ME"
msgstr "Muévete hacía mí"

#: ../src/microbe_stage/MicrobeHUD.cs:112
msgid "SIGNAL_COMMAND_FLEE"
msgstr "Huye"

#: ../src/microbe_stage/MicrobeHUD.cs:113
msgid "SIGNAL_COMMAND_AGGRESSION"
msgstr "Vuélvete agresivo"

#: ../src/microbe_stage/MicrobeHUD.cs:116
msgid "SIGNAL_TO_EMIT"
msgstr "Señal a emitir"

#: ../src/microbe_stage/MicrobeHUD.cs:197
msgid "DEVOURED"
msgstr ""

#: ../src/microbe_stage/MicrobeHUD.cs:295
msgid "STUFF_AT"
msgstr "Objetos en {0:F1}, {1:F1}:"

#: ../src/microbe_stage/MicrobeHUD.cs:384
#: ../src/microbe_stage/MicrobeStage.tscn:1625
msgid "BECOME_MULTICELLULAR"
msgstr ""

#: ../src/microbe_stage/MicrobeHUD.cs:420
#: ../src/microbe_stage/MicrobeStage.tscn:1636
msgid "BECOME_MACROSCOPIC"
msgstr ""

#: ../src/microbe_stage/MicrobeStage.cs:687
msgid "SPAWN_ENEMY_CHEAT_FAIL"
msgstr "No puedes usar el comando ya que el medio actual no contiene especies enemigas"

#: ../src/microbe_stage/MicrobeStage.tscn:455
msgid "AT_CURSOR"
msgstr "En el puntero:"

#: ../src/microbe_stage/MicrobeStage.tscn:1432
msgid "INGESTED_MATTER"
msgstr ""

#: ../src/microbe_stage/MicrobeStage.tscn:1621
msgid "MOVE_TO_MULTICELLULAR_STAGE_TOOLTIP"
msgstr ""

#: ../src/microbe_stage/MicrobeStage.tscn:1804
#, fuzzy
msgid "EDITOR_BUTTON_TOOLTIP"
msgstr "Agregar nueva tecla personalizada"

#: ../src/microbe_stage/PatchMapGenerator.cs:784
msgid "PANGONIAN_REGION_NAME"
msgstr ""

#: ../src/microbe_stage/PatchMapGenerator.cs:855
#, fuzzy
msgid "PATCH_NAME"
msgstr "Cueva"

#: ../src/microbe_stage/PausePrompt.tscn:23
msgid "PAUSED"
msgstr ""

#: ../src/microbe_stage/PlayerMicrobeInput.cs:116
msgid "UNBIND_HELP_TEXT"
msgstr "Modo desunión"

#: ../src/microbe_stage/ProcessPanel.tscn:16
msgid "PROCESS_PANEL_TITLE"
msgstr "Procesos celulares"

#: ../src/microbe_stage/editor/BehaviourEditorSubComponent.tscn:70
msgid "PEACEFUL"
msgstr "Pacífica"

#: ../src/microbe_stage/editor/BehaviourEditorSubComponent.tscn:87
msgid "AGGRESSIVE"
msgstr "Agresiva"

#: ../src/microbe_stage/editor/BehaviourEditorSubComponent.tscn:123
msgid "CAUTIOUS"
msgstr "Cautelosa"

#: ../src/microbe_stage/editor/BehaviourEditorSubComponent.tscn:141
msgid "OPPORTUNISTIC"
msgstr "Oportunista"

#: ../src/microbe_stage/editor/BehaviourEditorSubComponent.tscn:177
msgid "BRAVE"
msgstr "Valiente"

#: ../src/microbe_stage/editor/BehaviourEditorSubComponent.tscn:194
msgid "FEARFUL"
msgstr "Temerosa"

#: ../src/microbe_stage/editor/BehaviourEditorSubComponent.tscn:230
msgid "SESSILE"
msgstr "sésil"

#: ../src/microbe_stage/editor/BehaviourEditorSubComponent.tscn:247
msgid "ACTIVE"
msgstr "Activa"

#: ../src/microbe_stage/editor/BehaviourEditorSubComponent.tscn:283
msgid "RESPONSIVE"
msgstr "Reactiva"

#: ../src/microbe_stage/editor/BehaviourEditorSubComponent.tscn:300
msgid "FOCUSED"
msgstr "Concentrada"

#: ../src/microbe_stage/editor/CellEditorComponent.GUI.cs:168
msgid "DIGESTION_SPEED_VALUE"
msgstr ""

#: ../src/microbe_stage/editor/CellEditorComponent.GUI.cs:275
#: ../src/microbe_stage/editor/CellEditorComponent.GUI.cs:280
msgid "ATP_PRODUCTION"
msgstr "Producción de ATP"

#: ../src/microbe_stage/editor/CellEditorComponent.GUI.cs:281
msgid "ATP_PRODUCTION_TOO_LOW"
msgstr "¡PRODUCCIÓN DE ATP DEMASIADO BAJA!"

#: ../src/microbe_stage/editor/CellEditorComponent.GUI.cs:309
msgid "ENERGY_BALANCE_TOOLTIP_PRODUCTION"
msgstr "{0}: +{1} ATP"

#: ../src/microbe_stage/editor/CellEditorComponent.GUI.cs:329
msgid "OSMOREGULATION"
msgstr "Osmorregulación"

#: ../src/microbe_stage/editor/CellEditorComponent.GUI.cs:335
msgid "BASE_MOVEMENT"
msgstr "Movimiento Base"

#: ../src/microbe_stage/editor/CellEditorComponent.GUI.cs:346
msgid "ENERGY_BALANCE_TOOLTIP_CONSUMPTION"
msgstr "{0}: -{1} ATP"

#: ../src/microbe_stage/editor/CellEditorComponent.cs:525
msgid "CELL_TYPE_NAME"
msgstr ""

#: ../src/microbe_stage/editor/CellEditorComponent.cs:1174
msgid "NUCLEUS_DELETE_OPTION_DISABLED_TOOLTIP"
msgstr ""

#: ../src/microbe_stage/editor/CellEditorComponent.cs:1176
msgid "LAST_ORGANELLE_DELETE_OPTION_DISABLED_TOOLTIP"
msgstr ""

#: ../src/microbe_stage/editor/CellEditorComponent.cs:2043
msgid "POPULATION_IN_PATCH_SHORT"
msgstr "{0} ({1})"

#: ../src/microbe_stage/editor/CellEditorComponent.cs:2162
msgid "ENERGY_IN_PATCH_FOR"
msgstr "Energía en {0} para {1}"

#: ../src/microbe_stage/editor/CellEditorComponent.cs:2166
msgid "ENERGY_SUMMARY_LINE"
msgstr "La energía total recolectada es {0} con un costo individual de {1} resultando en una población no ajustada de {2}"

#: ../src/microbe_stage/editor/CellEditorComponent.cs:2173
msgid "ENERGY_SOURCES"
msgstr "Fuentes de energía:"

#: ../src/microbe_stage/editor/CellEditorComponent.cs:2179
msgid "FOOD_SOURCE_ENERGY_INFO"
msgstr "Energía {0}: {1} (rendimiento: {2}) energía total disponible: {3} (rendimiento total: {4})"

#: ../src/microbe_stage/editor/CellEditorComponent.tscn:380
msgid "MEMBRANE"
msgstr "Membrana"

#: ../src/microbe_stage/editor/CellEditorComponent.tscn:453
msgid "SEARCH_DOT_DOT_DOT"
msgstr "Buscar..."

#: ../src/microbe_stage/editor/CellEditorComponent.tscn:460
msgid "STRUCTURAL"
msgstr "Estructural"

#: ../src/microbe_stage/editor/CellEditorComponent.tscn:469
msgid "PROTEINS"
msgstr "Proteínas"

#: ../src/microbe_stage/editor/CellEditorComponent.tscn:478
msgid "EXTERNAL"
msgstr "Externo"

#: ../src/microbe_stage/editor/CellEditorComponent.tscn:487
msgid "ORGANELLES"
msgstr "Orgánulos"

#: ../src/microbe_stage/editor/CellEditorComponent.tscn:528
msgid "MEMBRANE_TYPES"
msgstr "Tipos de Membrana"

#: ../src/microbe_stage/editor/CellEditorComponent.tscn:546
msgid "FLUIDITY_RIGIDITY"
msgstr "Fluidez / Rigidez"

#: ../src/microbe_stage/editor/CellEditorComponent.tscn:566
msgid "FLUID"
msgstr "Fluida"

#: ../src/microbe_stage/editor/CellEditorComponent.tscn:579
msgid "RIGID"
msgstr "Rígida"

#: ../src/microbe_stage/editor/CellEditorComponent.tscn:612
msgid "COLOUR"
msgstr "Color"

#: ../src/microbe_stage/editor/CellEditorComponent.tscn:680
msgid "ORGANISM_STATISTICS"
msgstr "Estadísticas del Organismo"

#: ../src/microbe_stage/editor/CellEditorComponent.tscn:726
msgid "SPEED_COLON"
msgstr "Velocidad:"

#: ../src/microbe_stage/editor/CellEditorComponent.tscn:732
#, fuzzy
msgid "ROTATION_COLON"
msgstr "Población Total:"

#: ../src/microbe_stage/editor/CellEditorComponent.tscn:738
msgid "HP_COLON"
msgstr "HP:"

#: ../src/microbe_stage/editor/CellEditorComponent.tscn:744
msgid "SIZE_COLON"
msgstr "Tamaño:"

#: ../src/microbe_stage/editor/CellEditorComponent.tscn:750
#, fuzzy
msgid "STORAGE_COLON"
msgstr "Almacenamiento"

#: ../src/microbe_stage/editor/CellEditorComponent.tscn:756
#, fuzzy
msgid "DIGESTION_SPEED_COLON"
msgstr "Velocidad:"

#: ../src/microbe_stage/editor/CellEditorComponent.tscn:762
#, fuzzy
msgid "DIGESTION_EFFICIENCY_COLON"
msgstr "La descripción es demasiado larga"

#: ../src/microbe_stage/editor/CellEditorComponent.tscn:774
msgid "GENERATION_COLON"
msgstr "Generación:"

#: ../src/microbe_stage/editor/CellEditorComponent.tscn:819
msgid "ATP_BALANCE"
msgstr "Balance de ATP"

#: ../src/microbe_stage/editor/CellEditorComponent.tscn:932
msgid "AUTO-EVO_PREDICTION_BOX_DESCRIPTION"
msgstr ""
"Este panel muestra la población de la especie modificada que se espera auto-evolucione.\n"
"El sistema auto-evo se encarga de la evolución de la parte de la población que no controlas, tu rendimiento afectara los cálculos del sistema."

#: ../src/microbe_stage/editor/CellEditorComponent.tscn:936
#: ../src/microbe_stage/editor/CellEditorComponent.tscn:1152
msgid "AUTO-EVO_PREDICTION"
msgstr "Predicción del Auto-evo"

#: ../src/microbe_stage/editor/CellEditorComponent.tscn:944
msgid "PREDICTION_DETAILS_OPEN_TOOLTIP"
msgstr "Ver información detallada sobre la predicción"

#: ../src/microbe_stage/editor/CellEditorComponent.tscn:1000
msgid "FAILED"
msgstr "Error"

#: ../src/microbe_stage/editor/CellEditorComponent.tscn:1006
msgid "TOTAL_POPULATION_COLON"
msgstr "Población Total:"

#: ../src/microbe_stage/editor/CellEditorComponent.tscn:1018
msgid "BEST_PATCH_COLON"
msgstr "Mejor bioma:"

#: ../src/microbe_stage/editor/CellEditorComponent.tscn:1043
msgid "WORST_PATCH_COLON"
msgstr "Peor bioma:"

#: ../src/microbe_stage/editor/CellEditorComponent.tscn:1127
msgid "NEGATIVE_ATP_BALANCE"
msgstr "Balance de ATP Negativo"

#: ../src/microbe_stage/editor/CellEditorComponent.tscn:1128
msgid "NEGATIVE_ATP_BALANCE_TEXT"
msgstr ""
"Tu microbio no está produciendo suficiente ATP para sobrevivir!\n"
"Deseas continuar?"

#: ../src/microbe_stage/editor/CellEditorComponent.tscn:1134
msgid "DISCONNECTED_ORGANELLES"
msgstr "Orgánulos Desconectados"

#: ../src/microbe_stage/editor/CellEditorComponent.tscn:1136
msgid "DISCONNECTED_ORGANELLES_TEXT"
msgstr ""
"Hay orgánulos desconectados del resto de la célula.\n"
"Por favor conecta todos los orgánulos o deshaz tus cambios."

#: ../src/microbe_stage/editor/CellEditorComponent.tscn:1196
msgid "AUTO-EVO_EXPLANATION_EXPLANATION"
msgstr "Este panel muestra los números con los que auto-evo trabaja. El total de energía que una especie puede capturar y el costo por individuo de la especie determina la población final. Auto-evo usa un modelo simplificado de la realidad para calcular el desempeño de las diferentes especies de acuerdo con la energía que pueden recolectar. Por cada fuente de alimento, se muestra la cantidad de energia que se obtiene. Adicionalmente, se muestra el total de energía disponible de esa fuente. La fracción que obtiene la especie del total disponible se basa en su Aptitud y la Aptitud final. La Aptitud, es una métrica de que tan bien utiliza la especie una fuente de alimento."

#: ../src/microbe_stage/editor/CompoundBalanceDisplay.tscn:22
msgid "COMPOUND_BALANCE_TITLE"
msgstr "Balance de compuestos"

#: ../src/microbe_stage/editor/EditorComponentBottomLeftButtons.cs:259
msgid "INVALID_SPECIES_NAME_POPUP"
msgstr "¡El nombre de la especie debe respetar la nomenclatura binomial (género i epíteto)!"

#: ../src/microbe_stage/editor/EditorComponentBottomLeftButtons.tscn:173
msgid "SPECIES_NAME_DOT_DOT_DOT"
msgstr "Nombre de la especie..."

#: ../src/microbe_stage/editor/MicrobeEditor.cs:65
msgid "LOADING_MICROBE_EDITOR"
msgstr "Cargando Editor de Microbio"

#: ../src/microbe_stage/editor/MicrobeEditorCheatMenu.tscn:30
msgid "INFINITE_MP"
msgstr "MP infinito"

#: ../src/microbe_stage/editor/MicrobeEditorCheatMenu.tscn:37
#, fuzzy
msgid "MOVE_TO_ANY_PATCH"
msgstr "Moverse a este bioma"

#: ../src/microbe_stage/editor/MicrobeEditorPatchMap.tscn:125
#: ../src/microbe_stage/gui/PatchExtinctionBox.tscn:164
#, fuzzy
msgid "FIND_CURRENT_PATCH"
msgstr "Ruta de acceso al ícono del mod inválida"

#: ../src/microbe_stage/editor/MicrobeEditorPatchMap.tscn:134
#: ../src/microbe_stage/editor/PatchMapEditorComponent.cs:217
#, fuzzy
msgid "SEED_LABEL"
msgstr "Bioma: {0}"

#: ../src/microbe_stage/editor/MicrobeEditorReportComponent.cs:171
msgid "TIME_INDICATOR_TOOLTIP"
msgstr "Tiempo transcurrido: {0:#,#} años"

#: ../src/microbe_stage/editor/MicrobeEditorReportComponent.cs:180
msgid "THE_AMOUNT_OF_GLUCOSE_HAS_BEEN_REDUCED"
msgstr "La cantidad de glucosa ha sido reducida a {0} de su cantidad anterior."

#: ../src/microbe_stage/editor/MicrobeEditorReportComponent.cs:397
#: ../src/microbe_stage/editor/MicrobeEditorReportComponent.cs:398
#: ../src/microbe_stage/editor/MicrobeEditorReportComponent.cs:400
#: ../src/microbe_stage/editor/MicrobeEditorReportComponent.cs:403
#: ../src/microbe_stage/editor/MicrobeEditorReportComponent.cs:407
msgid "YEARS"
msgstr "años"

#: ../src/microbe_stage/editor/MicrobeEditorReportComponent.cs:400
#: ../src/microbe_stage/editor/MicrobeEditorReportComponent.tscn:632
#: ../src/microbe_stage/editor/MicrobeEditorReportComponent.tscn:666
#: ../src/microbe_stage/gui/PatchDetailsPanel.tscn:418
msgid "ATMOSPHERIC_GASSES"
msgstr "Gases Atmosféricos"

#: ../src/microbe_stage/editor/MicrobeEditorReportComponent.cs:403
msgid "SPECIES_LIST"
msgstr "Especies presentes"

#: ../src/microbe_stage/editor/MicrobeEditorReportComponent.cs:414
#: ../src/microbe_stage/editor/MicrobeEditorReportComponent.cs:427
msgid "EXTINCT_FROM_THE_PLANET"
msgstr "Se extinguió del planeta"

#: ../src/microbe_stage/editor/MicrobeEditorReportComponent.cs:415
#: ../src/microbe_stage/editor/MicrobeEditorReportComponent.cs:426
msgid "EXTINCT_FROM_PATCH"
msgstr "Se extinguió del bioma"

#: ../src/microbe_stage/editor/MicrobeEditorReportComponent.tscn:201
msgid "AUTO_EVO"
msgstr "Auto-Evo"

#: ../src/microbe_stage/editor/MicrobeEditorReportComponent.tscn:215
msgid "FOOD_CHAIN"
msgstr "Cadena Trófica"

#: ../src/microbe_stage/editor/MicrobeEditorReportComponent.tscn:228
msgid "TIMELINE"
msgstr "Línea de tiempo"

#: ../src/microbe_stage/editor/MicrobeEditorReportComponent.tscn:300
msgid "EXTERNAL_EFFECTS"
msgstr "Efectos externos:"

#: ../src/microbe_stage/editor/MicrobeEditorReportComponent.tscn:397
msgid "TIMELINE_GLOBAL_FILTER_TOOLTIP"
msgstr "Mostrar eventos globales"

#: ../src/microbe_stage/editor/MicrobeEditorReportComponent.tscn:403
msgid "GLOBAL_INITIAL_LETTER"
msgstr "G"

#: ../src/microbe_stage/editor/MicrobeEditorReportComponent.tscn:410
msgid "TIMELINE_LOCAL_FILTER_TOOLTIP"
msgstr "Mostrar eventos locales"

#: ../src/microbe_stage/editor/MicrobeEditorReportComponent.tscn:417
msgid "LOCAL_INITIAL_LETTER"
msgstr "L"

#: ../src/microbe_stage/editor/MicrobeEditorReportComponent.tscn:494
#: ../src/microbe_stage/editor/MicrobeEditorReportComponent.tscn:522
msgid "SPECIES_POPULATION"
msgstr "Población de las Especies"

#: ../src/microbe_stage/editor/MicrobeEditorReportComponent.tscn:532
#: ../src/microbe_stage/gui/PatchDetailsPanel.tscn:236
msgid "PHYSICAL_CONDITIONS"
msgstr "Condiciones Físicas"

#: ../src/microbe_stage/editor/MicrobeEditorTabButtons.tscn:133
msgid "PATCH_MAP"
msgstr "Mapa de Regiones"

#: ../src/microbe_stage/editor/MicrobeEditorTabButtons.tscn:173
#, fuzzy
msgid "CELL"
msgstr "Celulosa"

#: ../src/microbe_stage/editor/MicrobePartSelection.tscn:122
#: ../src/microbe_stage/editor/tooltips/SelectionMenuToolTip.tscn:94
msgid "N_A_MP"
msgstr "N/A PM"

#: ../src/microbe_stage/editor/MutationPointsBar.cs:46
msgid "FREEBUILDING"
msgstr "Modo Libre"

#: ../src/microbe_stage/editor/MutationPointsBar.tscn:150
msgid "MUTATION_POINTS"
msgstr "Puntos de Mutación"

#: ../src/microbe_stage/editor/OrganellePopupMenu.cs:62
#, fuzzy
msgid "MULTIPLE_ORGANELLES"
msgstr "Colocar orgánulos"

#: ../src/microbe_stage/editor/OrganellePopupMenu.tscn:294
msgid "MOVE"
msgstr "Movimiento"

#: ../src/microbe_stage/editor/OrganellePopupMenu.tscn:362
msgid "MODIFY"
msgstr "Modificar"

#: ../src/microbe_stage/editor/SpeciesPopulationDatasetsLegend.cs:22
msgid "EXTINCT_SPECIES"
msgstr "EXTINCIÓN"

#: ../src/microbe_stage/editor/TimelineTab.cs:244
msgid "NO_EVENTS_RECORDED"
msgstr "No hay eventos registrados"

#: ../src/microbe_stage/editor/tooltips/SelectionMenuToolTip.tscn:119
#, fuzzy
msgid "REQUIRES_NUCLEUS"
msgstr "Núcleo"

#: ../src/microbe_stage/editor/upgrades/ChemoreceptorUpgradeGUI.tscn:21
msgid "COMPOUND_TO_FIND"
msgstr "Compuestos a encontrar:"

#: ../src/microbe_stage/editor/upgrades/ChemoreceptorUpgradeGUI.tscn:38
msgid "SEARCH_RADIUS"
msgstr "Buscan en el radio:"

#: ../src/microbe_stage/editor/upgrades/ChemoreceptorUpgradeGUI.tscn:60
msgid "MINIMUM_AMOUNT_TO_FIND"
msgstr "Cantidad mínima para detectar:"

#: ../src/microbe_stage/editor/upgrades/ChemoreceptorUpgradeGUI.tscn:82
msgid "LINE_COLOUR"
msgstr "Color de la línea:"

#: ../src/microbe_stage/editor/upgrades/LysosomeUpgradeGUI.cs:95
#, fuzzy
msgid "LIPASE_DESCRIPTION"
msgstr "Las entrañas de una célula. El citoplasma es la mezcla básica de iones, proteínas y otras sustancias disueltas en agua que llenan el interior de la célula. Una de sus funciones es la glicólisis, la conversión de glucosa a ATP. Para las células que carecen de orgánulos para tener metabolismos más avanzados, esto es de lo que dependen para tener energía. También se usa para almacenar moléculas en la célula."

#: ../src/microbe_stage/editor/upgrades/LysosomeUpgradeGUI.cs:98
#, fuzzy
msgid "CELLULASE_DESCRIPTION"
msgstr "La Vacuola es un orgánulo membranoso interno usado para el almacenamiento en la célula. Están compuestas por varias vesículas, estructuras membranosas más pequeñas, fusionadas. Está llena de agua, que usa para contener moléculas, encimas, sólidos y otras sustancias. Su forma es fluida y puede variar entre células."

#: ../src/microbe_stage/editor/upgrades/LysosomeUpgradeGUI.cs:101
#, fuzzy
msgid "CHITINASE_DESCRIPTION"
msgstr "Las entrañas de una célula. El citoplasma es la mezcla básica de iones, proteínas y otras sustancias disueltas en agua que llenan el interior de la célula. Una de sus funciones es la glicólisis, la conversión de glucosa a ATP. Para las células que carecen de orgánulos para tener metabolismos más avanzados, esto es de lo que dependen para tener energía. También se usa para almacenar moléculas en la célula."

#: ../src/microbe_stage/editor/upgrades/LysosomeUpgradeGUI.tscn:22
#, fuzzy
msgid "SELECT_ENZYME"
msgstr "Mods seleccionados:"

#: ../src/microbe_stage/editor/upgrades/OrganelleUpgradeGUI.tscn:21
msgid "MODIFY_ORGANELLE"
msgstr "Modificar orgánulos"

#: ../src/microbe_stage/gui/ExtinctionBox.tscn:125
msgid "EXTINCTION_CAPITAL"
msgstr "EXTINCIÓN"

#: ../src/microbe_stage/gui/ExtinctionBox.tscn:134
msgid "EXTINCTION_BOX_TEXT"
msgstr "Cómo el 99% de todas las especies que han existido, tu especie se ha extinto. Otras especies llenarán tu espacio y prosperarán, pero tu especie no será una de ellas. Será olvidada, un experimento evolutivo fallido."

#: ../src/microbe_stage/gui/PatchDetailsPanel.cs:227
msgid "BIOME_LABEL"
msgstr "Bioma: {0}"

#: ../src/microbe_stage/gui/PatchDetailsPanel.cs:230
msgid "BELOW_SEA_LEVEL"
msgstr "{0}-{1}m bajo el nivel del mar"

#: ../src/microbe_stage/gui/PatchDetailsPanel.cs:266
#, fuzzy
msgid "SPECIES_WITH_POPULATION"
msgstr "{0} con población: {1}"

#: ../src/microbe_stage/gui/PatchDetailsPanel.tscn:119
msgid "SELECT_A_PATCH"
msgstr "Selecciona un bioma para mostrar los detalles aquí"

#: ../src/microbe_stage/gui/PatchDetailsPanel.tscn:154
msgid "CURRENT_LOCATION_CAPITAL"
msgstr "POSICIÓN ACTUAL"

#: ../src/microbe_stage/gui/PatchDetailsPanel.tscn:313
msgid "PRESSURE"
msgstr "Presión"

#: ../src/microbe_stage/gui/PatchDetailsPanel.tscn:842
msgid "SPECIES_PRESENT"
msgstr "Especies Presentes"

#: ../src/microbe_stage/gui/PatchDetailsPanel.tscn:906
msgid "MOVE_TO_THIS_PATCH"
msgstr "Moverse a este bioma"

#: ../src/microbe_stage/gui/PatchExtinctionBox.tscn:77
#, fuzzy
msgid "PATCH_EXTINCTION_CAPITAL"
msgstr "EXTINCIÓN"

#: ../src/microbe_stage/gui/PatchExtinctionBox.tscn:86
#, fuzzy
msgid "PATCH_EXTINCTION_BOX_TEXT"
msgstr "Cómo el 99% de todas las especies que han existido, tu especie se ha extinto. Otras especies llenarán tu espacio y prosperarán, pero tu especie no será una de ellas. Será olvidada, un experimento evolutivo fallido."

#: ../src/microbe_stage/gui/WinBox.tscn:82
msgid "WIN_BOX_TITLE"
msgstr "¡HAS PROSPERADO!"

#: ../src/microbe_stage/gui/WinBox.tscn:91
msgid "WIN_TEXT"
msgstr "¡Felicitaciones! ¡Has ganado ésta versión de Thrive! Puedes seguir jugando libremente luego de esta notificación, o puedes empezar una nueva partida."

#: ../src/modding/ModLoader.cs:225 ../src/modding/ModLoader.cs:273
msgid "CANT_LOAD_MOD_INFO"
msgstr "No fue posible cargar la información del mod {0}"

#: ../src/modding/ModLoader.cs:247
msgid "MOD_ASSEMBLY_LOAD_EXCEPTION"
msgstr "{0}: error en la carga del ensamblaje con excepción de: {1}"

#: ../src/modding/ModLoader.cs:262
msgid "MOD_HAS_NO_LOADABLE_RESOURCES"
msgstr "{0}: no tiene recursos que se puedan cargar"

#: ../src/modding/ModLoader.cs:286
msgid "MOD_ASSEMBLY_UNLOAD_CALL_FAILED"
msgstr "{0}: el método de descarga del ensamblaje del mod ha fallado"

#: ../src/modding/ModLoader.cs:292
msgid "MOD_ASSEMBLY_UNLOAD_CALL_FAILED_EXCEPTION"
msgstr "{0}: el método de descarga del ensamblaje del mod con excepción de: {1}"

#: ../src/modding/ModLoader.cs:373
msgid "MOD_ASSEMBLY_CLASS_NOT_FOUND"
msgstr "{0}: el mod especificado clase \"{1}\" no se ha encontrado en el ensamblaje del mod"

#: ../src/modding/ModLoader.cs:384
msgid "MOD_ASSEMBLY_INIT_CALL_FAILED"
msgstr "{0}: el método de inicialización de ensamblaje del mod ha fallado"

#: ../src/modding/ModLoader.cs:398
msgid "MOD_ASSEMBLY_LOAD_CALL_FAILED_EXCEPTION"
msgstr "{0}: el método de inicialización de ensamblaje del mod ha fallado con excepción de: {1}"

#: ../src/modding/ModLoader.cs:421
#, fuzzy
msgid "MOD_HARMONY_LOAD_FAILED_EXCEPTION"
msgstr "{0}: el método de inicialización de ensamblaje del mod ha fallado con excepción de: {1}"

#: ../src/modding/ModLoader.cs:442
#, fuzzy
msgid "MOD_HARMONY_UNLOAD_FAILED_EXCEPTION"
msgstr "{0}: el método de descarga del ensamblaje del mod con excepción de: {1}"

#: ../src/modding/ModLoader.cs:453
msgid "PCK_LOAD_FAILED"
msgstr "La carga del archivo ({0}) ha fallado"

#: ../src/modding/ModManager.cs:297
msgid "INVALID_ICON_PATH"
msgstr "Ruta de acceso al ícono del mod inválida"

#: ../src/modding/ModManager.cs:311
msgid "INVALID_URL_SCHEME"
msgstr "Esquema URL inválido"

#: ../src/modding/ModManager.cs:323
msgid "ASSEMBLY_CLASS_REQUIRED"
msgstr "Se requiere la clase del ensamblaje del mod cuando se especifica el ensamblaje"

#: ../src/modding/ModManager.cs:334
#, fuzzy
msgid "ASSEMBLY_REQUIRED_WITH_HARMONY"
msgstr "Se requiere la clase del ensamblaje del mod cuando se especifica el ensamblaje"

#: ../src/modding/ModManager.cs:565
msgid "NO_SELECTED_MOD"
msgstr "Ningún Mod Seleccionado"

#: ../src/modding/ModManager.cs:901
msgid "THIS_IS_WORKSHOP_MOD"
msgstr "Este mod fue descargado desde el Workshop de Steam"

#: ../src/modding/ModManager.cs:902
msgid "THIS_IS_LOCAL_MOD"
msgstr "Este mod fue instalado localmente"

#: ../src/modding/ModManager.cs:913
#, fuzzy
msgid "USES_FEATURE"
msgstr "Temperatura"

#: ../src/modding/ModManager.cs:914
msgid "DOES_NOT_USE_FEATURE"
msgstr ""

#: ../src/modding/ModManager.cs:959
msgid "ERROR_CREATING_FOLDER"
msgstr "Error al crear la carpeta para el mod"

#: ../src/modding/ModManager.cs:968
msgid "ERROR_CREATING_INFO_FILE"
msgstr "Error al crear el archivo de información del mod"

#: ../src/modding/ModManager.tscn:119
msgid "AVAILABLE_MODS"
msgstr "Mods disponíbles"

#: ../src/modding/ModManager.tscn:142 ../src/saving/SaveManagerGUI.tscn:69
msgid "REFRESH"
msgstr "Actualizar"

#: ../src/modding/ModManager.tscn:150
msgid "OPEN_FOLDER"
msgstr "Abrir carpeta"

#: ../src/modding/ModManager.tscn:168
msgid "RIGHT_ARROW"
msgstr "→"

#: ../src/modding/ModManager.tscn:181
msgid "LEFT_ARROW"
msgstr "←"

#: ../src/modding/ModManager.tscn:193
msgid "ENABLED_MODS"
msgstr "Activar Mods"

#: ../src/modding/ModManager.tscn:211
msgid "DISABLE_ALL"
msgstr "Deshabilitar todo"

#: ../src/modding/ModManager.tscn:248
msgid "SELECTED_MOD"
msgstr "Mods seleccionados:"

#: ../src/modding/ModManager.tscn:282 ../src/modding/ModManager.tscn:670
#: ../src/modding/NewModGUI.tscn:140
msgid "MOD_AUTHOR"
msgstr "Autor del Mod:"

#: ../src/modding/ModManager.tscn:313 ../src/modding/ModManager.tscn:692
#: ../src/modding/NewModGUI.tscn:163
msgid "MOD_VERSION"
msgstr "Versión:"

#: ../src/modding/ModManager.tscn:369
msgid "RECOMMENDED_THRIVE_VERSION"
msgstr "Versión de Thrive recomendada:"

#: ../src/modding/ModManager.tscn:413
msgid "MINIMUM_VERSION"
msgstr "Versión mínima:"

#: ../src/modding/ModManager.tscn:440 ../src/modding/ModManager.tscn:714
#: ../src/modding/NewModGUI.tscn:186
msgid "MOD_DESCRIPTION"
msgstr "Descripción:"

#: ../src/modding/ModManager.tscn:472
msgid "MORE_INFO"
msgstr "Mostrar más información"

#: ../src/modding/ModManager.tscn:480
msgid "OPEN_MOD_URL"
msgstr "Abrir URL de información"

#: ../src/modding/ModManager.tscn:503
msgid "BROWSE_WORKSHOP"
msgstr "Navegar Workshop"

#: ../src/modding/ModManager.tscn:510 ../src/modding/ModUploader.tscn:45
msgid "UPLOAD"
msgstr "Cargar"

#: ../src/modding/ModManager.tscn:517
msgid "NEW"
msgstr "Nuevo"

#: ../src/modding/ModManager.tscn:530
msgid "MOD_LOAD_UNLOAD_CAVEATS"
msgstr "Nota: algunos mods requieren el reinicio del juego para guardarse o descargarse adecuadamente. Descarga únicamente los mod en los que confíes, ya que pueden contener código ejecutable."

#: ../src/modding/ModManager.tscn:557
msgid "ENABLE_ALL_COMPATIBLE"
msgstr "Activar todos los mods compatibles"

#: ../src/modding/ModManager.tscn:566
msgid "APPLY_CHANGES"
msgstr "Aplicar cambios"

#: ../src/modding/ModManager.tscn:577
msgid "UNAPPLIED_MOD_CHANGES"
msgstr "Hay cambios sin aplicar"

#: ../src/modding/ModManager.tscn:578
msgid "UNAPPLIED_MOD_CHANGES_DESCRIPTION"
msgstr "Tienes que aplicar los cambios para cargar/descargar cualquier mod."

#: ../src/modding/ModManager.tscn:579
msgid "DISCARD_CHANGES"
msgstr "Descartar cambios"

#: ../src/modding/ModManager.tscn:586
msgid "FULL_MOD_INFO"
msgstr "Información Completa del Mod"

#: ../src/modding/ModManager.tscn:627 ../src/modding/NewModGUI.tscn:117
msgid "MOD_NAME"
msgstr "Nombre del Mod:"

#: ../src/modding/ModManager.tscn:649 ../src/modding/NewModGUI.tscn:94
msgid "MOD_INTERNAL_NAME"
msgstr "Nombre Interno (de Carpeta):"

#: ../src/modding/ModManager.tscn:736 ../src/modding/NewModGUI.tscn:209
msgid "MOD_EXTENDED_DESCRIPTION"
msgstr "Descripción Larga del Mod:"

#: ../src/modding/ModManager.tscn:774 ../src/modding/NewModGUI.tscn:233
msgid "MOD_ICON_FILE"
msgstr "Archivo del ícono:"

#: ../src/modding/ModManager.tscn:796 ../src/modding/NewModGUI.tscn:256
msgid "MOD_INFO_URL"
msgstr "URL de Información del Mod:"

#: ../src/modding/ModManager.tscn:818 ../src/modding/NewModGUI.tscn:279
msgid "MOD_LICENSE"
msgstr "Licencia del Mod:"

#: ../src/modding/ModManager.tscn:840 ../src/modding/NewModGUI.tscn:302
msgid "MOD_RECOMMENDED_THRIVE"
msgstr "Versión de Thrive recomendada:"

#: ../src/modding/ModManager.tscn:862 ../src/modding/NewModGUI.tscn:325
msgid "MOD_MINIMUM_THRIVE"
msgstr "Versión mínima de Thrive requerida:"

#: ../src/modding/ModManager.tscn:884 ../src/modding/NewModGUI.tscn:348
msgid "MOD_MAXIMUM_THRIVE"
msgstr "Versión máxima de Thrive soportada:"

#: ../src/modding/ModManager.tscn:906 ../src/modding/NewModGUI.tscn:371
msgid "MOD_PCK_NAME"
msgstr "Archivo .pck del Mod:"

#: ../src/modding/ModManager.tscn:928 ../src/modding/NewModGUI.tscn:394
msgid "MOD_ASSEMBLY"
msgstr "Ensamblaje del Mod:"

#: ../src/modding/ModManager.tscn:950 ../src/modding/NewModGUI.tscn:417
msgid "MOD_ASSEMBLY_CLASS"
msgstr "Clase principal de ensamblaje del Mod:"

#: ../src/modding/ModManager.tscn:972
#, fuzzy
msgid "MOD_AUTO_HARMONY"
msgstr "Autor del Mod:"

#: ../src/modding/ModManager.tscn:999
msgid "MOD_CREATION_FAILED"
msgstr "Creación de Mod Fallida"

#: ../src/modding/ModManager.tscn:1008
msgid "MOD_LOAD_OR_UNLOAD_ERRORS_OCCURRED"
msgstr "Se han producido errores al cargar o descargar uno o más mods. Los logs pueden contener más información."

#: ../src/modding/ModManager.tscn:1013
msgid "RESTART_REQUIRED"
msgstr "Reinicio requerido"

#: ../src/modding/ModManager.tscn:1015
msgid "MOD_LOAD_UNLOAD_RESTART"
msgstr "Uno o más mods requieren reiniciar el juego para cargarse o descargarse adecuadamente"

#: ../src/modding/ModUploader.cs:273 ../src/modding/ModUploader.tscn:272
msgid "CONTENT_UPLOADED_FROM"
msgstr "El contenido Workshop será cargado desde la carpeta: {0}"

#: ../src/modding/ModUploader.cs:304
msgid "MISSING_TITLE"
msgstr "Falta Título"

#: ../src/modding/ModUploader.cs:310
msgid "MISSING_DESCRIPTION"
msgstr "Falta descripción"

#: ../src/modding/ModUploader.cs:318
msgid "DESCRIPTION_TOO_LONG"
msgstr "La descripción es demasiado larga"

#: ../src/modding/ModUploader.cs:324 ../src/steam/SteamClient.cs:280
msgid "CHANGE_DESCRIPTION_IS_TOO_LONG"
msgstr "Las notas de cambios son demasiado largas"

#: ../src/modding/ModUploader.cs:332
msgid "TAGS_IS_WHITESPACE"
msgstr "No se ha indicado ninguna etiqueta"

#: ../src/modding/ModUploader.cs:340
msgid "INVALID_TAG"
msgstr "Etiqueta inválida \"{0}\" especificada"

#: ../src/modding/ModUploader.cs:353
msgid "PREVIEW_IMAGE_DOES_NOT_EXIST"
msgstr "No existe imagen de previsualización"

#: ../src/modding/ModUploader.cs:360
msgid "PREVIEW_IMAGE_IS_TOO_LARGE"
msgstr "El archivo de la imagen de previsualización es demasiado grande"

#: ../src/modding/ModUploader.cs:415
msgid "ID_IS_NOT_A_NUMBER"
msgstr "Número de ID inválido"

#: ../src/modding/ModUploader.cs:458
msgid "CREATING_DOT_DOT_DOT"
msgstr "Creando..."

#: ../src/modding/ModUploader.cs:472
msgid "SUCCESS_BUT_MISSING_ID"
msgstr "El resultado indicó éxito pero no se devolvió ninguna ID"

#: ../src/modding/ModUploader.cs:517
msgid "UPLOADING_DOT_DOT_DOT"
msgstr "Cargando..."

#: ../src/modding/ModUploader.cs:554
msgid "WORKSHOP_ITEM_UPLOAD_SUCCEEDED_TOS_REQUIRED"
msgstr "La carga del elemento al Workshop de Steam ha sido un éxito, pero has de aceptar los términos del servicio[color=#3796e1][url=https://steamcommunity.com/sharedfiles/workshoplegalagreement]terms of service[/url][/color] antes de que pueda ser visible"

#: ../src/modding/ModUploader.cs:558
msgid "WORKSHOP_ITEM_UPLOAD_SUCCEEDED"
msgstr "La carga del elemento a Steam Workshop ha sido un éxito"

#: ../src/modding/ModUploader.cs:618
msgid "WORKSHOP_TERMS_OF_SERVICE_NOTICE"
msgstr "Al enviar este elemento usted está aceptando [color=#3796e1][url=https://steamcommunity.com/sharedfiles/workshoplegalagreement]terms of service[/url][/color]"

#: ../src/modding/ModUploader.cs:642
msgid "SAVING_DATA_FAILED_DUE_TO"
msgstr "¡Guardado fallido! Ha ocurrido la excepción siguiente: {0}"

#: ../src/modding/ModUploader.cs:656 ../src/modding/NewModGUI.cs:304
msgid "FORM_ERROR_MESSAGE"
msgstr "Error: {0}"

#: ../src/modding/ModUploader.tscn:44
msgid "MOD_UPLOADER"
msgstr "Cargador de Mods"

#: ../src/modding/ModUploader.tscn:84
msgid "MOD_TO_UPLOAD"
msgstr "Mod por cargar:"

#: ../src/modding/ModUploader.tscn:109
msgid "UNKNOWN_WORKSHOP_ID"
msgstr "ID de Workshop desconocido para el mod actual"

#: ../src/modding/ModUploader.tscn:121
msgid "CREATE_NEW"
msgstr "Crear Nuevo"

#: ../src/modding/ModUploader.tscn:128
msgid "ENTER_EXISTING_ID"
msgstr "Introducir ID existente"

#: ../src/modding/ModUploader.tscn:138
msgid "ENTER_EXISTING_WORKSHOP_ID"
msgstr "Introducir ID de Workshop existente"

#: ../src/modding/ModUploader.tscn:152
msgid "ID_NUMBER"
msgstr "Número ID"

#: ../src/modding/ModUploader.tscn:158
msgid "APPLY"
msgstr "Aplicar"

#: ../src/modding/ModUploader.tscn:168
msgid "WORKSHOP_ITEM_TITLE"
msgstr "Título del elemento:"

#: ../src/modding/ModUploader.tscn:186
msgid "WORKSHOP_ITEM_DESCRIPTION"
msgstr "Descripción del elemento:"

#: ../src/modding/ModUploader.tscn:208
msgid "WORKSHOP_VISIBILITY_TOOLTIP"
msgstr "Una vez este elemento sea publicado, será visible para todos"

#: ../src/modding/ModUploader.tscn:209
msgid "VISIBLE"
msgstr "Visible"

#: ../src/modding/ModUploader.tscn:215
msgid "WORKSHOP_ITEM_TAGS"
msgstr "Etiquetas del elemento (separados por coma \",\"):"

#: ../src/modding/ModUploader.tscn:233
msgid "WORKSHOP_ITEM_PREVIEW"
msgstr "Imagen de previsualización del elemento:"

#: ../src/modding/ModUploader.tscn:259
msgid "BROWSE"
msgstr "Navegar"

#: ../src/modding/ModUploader.tscn:284
msgid "FORGET_MOD_DETAILS_TOOLTIP"
msgstr "Eliminar datos locales referentes a este elemento. Es útil si has introducido el ID equivocado o deseas cargar una nueva versión de un elemento distinto."

#: ../src/modding/ModUploader.tscn:286
msgid "FORGET_MOD_DETAILS"
msgstr "Eliminar datos locales"

#: ../src/modding/ModUploader.tscn:292 ../src/modding/ModUploader.tscn:301
msgid "WORKSHOP_ITEM_CHANGE_NOTES_TOOLTIP"
msgstr "Cambias las notas que serán visibles en el Workshop de Steam para esta versión de este elemento (opcional)"

#: ../src/modding/ModUploader.tscn:294
msgid "WORKSHOP_ITEM_CHANGE_NOTES"
msgstr "Notas de cambios del elemento"

#: ../src/modding/ModUploader.tscn:325
msgid "SELECT_PREVIEW_IMAGE"
msgstr "Seleccionar imagen de previsualización"

#: ../src/modding/ModUploader.tscn:336
msgid "UPLOAD_SUCCEEDED"
msgstr "Guardado con éxito"

#: ../src/modding/NewModGUI.cs:179
msgid "NEW_MOD_DEFAULT_DESCRIPTION"
msgstr "¡Mi maravilloso!... Mod"

#: ../src/modding/NewModGUI.cs:238
msgid "INVALID_URL_FORMAT"
msgstr "Formato de URL invalido"

#: ../src/modding/NewModGUI.cs:253
msgid "INTERNAL_NAME_REQUIRED"
msgstr "Nombre interno obligatorio"

#: ../src/modding/NewModGUI.cs:259
msgid "INTERNAL_NAME_REQUIRES_CAPITAL"
msgstr "Nombre interno debe comenzar en mayúscula"

#: ../src/modding/NewModGUI.cs:265
msgid "INTERNAL_NAME_IN_USE"
msgstr "Ya existe un mod con el nombre interno especificado"

#: ../src/modding/NewModGUI.cs:280
msgid "MISSING_OR_INVALID_REQUIRED_FIELD"
msgstr "Formato inválido o falta formato de un campo requerido: {0}"

#: ../src/modding/NewModGUI.cs:290
msgid "ADDITIONAL_VALIDATION_FAILED"
msgstr "Se ha detectado un problema en las validaciones adicionales: {0}"

#: ../src/modding/NewModGUI.tscn:33
msgid "CREATE_NEW_MOD"
msgstr "Crear nuevo Mod"

#: ../src/modding/NewModGUI.tscn:67
msgid "MODDING_INSTRUCTIONS_ON"
msgstr "Las instrucciones para hacer mods están disponibles en"

#: ../src/modding/NewModGUI.tscn:74
msgid "OUR_WIKI"
msgstr "nuestro Wiki"

#: ../src/modding/NewModGUI.tscn:439
#, fuzzy
msgid "USE_AUTO_HARMONY_TOOLTIP"
msgstr "Suicidarse"

#: ../src/modding/NewModGUI.tscn:441
msgid "USE_AUTO_HARMONY"
msgstr ""

#: ../src/modding/NewModGUI.tscn:465
msgid "CREATE"
msgstr "Crear"

#: ../src/saving/InProgressLoad.cs:78 ../src/saving/InProgressLoad.cs:102
#: ../src/saving/InProgressLoad.cs:151
msgid "LOADING_GAME"
msgstr "Cargando Partida"

#: ../src/saving/InProgressLoad.cs:80
msgid "READING_SAVE_DATA"
msgstr "Leyendo datos de guardado"

#: ../src/saving/InProgressLoad.cs:104
msgid "CREATING_OBJECTS_FROM_SAVE"
msgstr "Creando objetos de la partida guardada"

#: ../src/saving/InProgressLoad.cs:113
#, fuzzy
msgid "EXCEPTION_HAPPENED_WHILE_LOADING"
msgstr "Una excepción ha ocurrido al cargar los datos guardados"

#: ../src/saving/InProgressLoad.cs:139
msgid "SAVE_IS_INVALID"
msgstr "La partida guardada es inválida"

#: ../src/saving/InProgressLoad.cs:140
msgid "SAVE_HAS_INVALID_GAME_STATE"
msgstr "La partida tiene un estado del juego inválido"

#: ../src/saving/InProgressLoad.cs:153
msgid "PROCESSING_LOADED_OBJECTS"
msgstr "Procesando objetos cargados"

#: ../src/saving/InProgressLoad.cs:168
#, fuzzy
msgid "EXCEPTION_HAPPENED_PROCESSING_SAVE"
msgstr "Una excepción ha ocurrido al procesar objetos cargados"

#: ../src/saving/InProgressLoad.cs:174
msgid "LOAD_FINISHED"
msgstr "Carga terminada"

#: ../src/saving/InProgressLoad.cs:201
msgid "ERROR_LOADING"
msgstr "Error al cargar"

#: ../src/saving/InProgressLoad.cs:240
msgid "SAVE_LOAD_ALREADY_LOADED_FREE_FAILURE"
msgstr ". No pudo liberar los recursos ya cargados: {0}"

#: ../src/saving/InProgressSave.cs:203
msgid "SAVING_DOT_DOT_DOT"
msgstr "Guardando..."

#: ../src/saving/InProgressSave.cs:242
msgid "SAVE_FAILED"
msgstr "Guardado fallido"

#: ../src/saving/InProgressSave.cs:243
msgid "ERROR_SAVING"
msgstr "Error al guardar"

#: ../src/saving/NewSaveMenu.cs:79
#, fuzzy
msgid "CHOSEN_FILENAME_ALREADY_EXISTS"
msgstr "El nombre de archivo ({0}) ya existe. ¿Deseas sobreescribir?"

#: ../src/saving/NewSaveMenu.cs:196
msgid "INVALID_SAVE_NAME_POPUP"
msgstr "El nombre del archivo no puede contener caracteres especiales (<>:\"/\\|?*)"

#: ../src/saving/NewSaveMenu.tscn:32
msgid "CREATE_NEW_SAVE"
msgstr "Crear Nueva Partida"

#: ../src/saving/NewSaveMenu.tscn:49
msgid "NAME"
msgstr "Nombre:"

#: ../src/saving/NewSaveMenu.tscn:67
msgid "EXTRA_OPTIONS"
msgstr "Ajustes Extra"

#: ../src/saving/NewSaveMenu.tscn:85
msgid "OVERWRITE_EXISTING_SAVE"
msgstr "Sobrescribir partida existente:"

#: ../src/saving/NewSaveMenu.tscn:117
msgid "OVERWRITE_EXISTING_SAVE_PROMPT"
msgstr "¿Deseas sobrescribir la partida existente?"

#: ../src/saving/NewSaveMenu.tscn:121
msgid "CANNOT_WRITE_SAVE"
msgstr "No se puede escribir el guardado"

#: ../src/saving/NewSaveMenu.tscn:124
msgid "ATTEMPT_TO_WRITE_SAVE_FAILED"
msgstr "El intento de escribir este archivo guardado ha fallado.  El nombre de guardado puede ser demasiado largo o es posible que no tenga acceso de escritura a la carpeta de guardado."

#: ../src/saving/SaveHelper.cs:492 ../src/saving/SaveHelper.cs:543
msgid "SAVING_FAILED_WITH_EXCEPTION"
msgstr "¡Error al guardar!  Ocurrió una excepción"

#: ../src/saving/SaveHelper.cs:501 ../src/saving/SaveHelper.cs:520
msgid "SAVING_NOT_POSSIBLE"
msgstr "No se pudo guardar debido a:"

#: ../src/saving/SaveHelper.cs:502
msgid "PLAYER_EXTINCT"
msgstr "El jugador se extinguió"

#: ../src/saving/SaveHelper.cs:521
#, fuzzy
msgid "IN_PROTOTYPE"
msgstr "Protanomalía (Rojo-Verde)"

#: ../src/saving/SaveHelper.cs:533
msgid "SAVING_SUCCEEDED"
msgstr "Guardado con éxito"

#: ../src/saving/SaveInformation.cs:16
msgid "SAVE_MANUAL"
msgstr "Guardado manual"

#: ../src/saving/SaveInformation.cs:22
msgid "SAVE_AUTOSAVE"
msgstr "Autoguardado"

#: ../src/saving/SaveInformation.cs:28
msgid "SAVE_QUICKSAVE"
msgstr "Guardado rápido"

#: ../src/saving/SaveInformation.cs:34
msgid "SAVE_INVALID"
msgstr "Inválido"

#: ../src/saving/SaveList.cs:217
msgid "SAVE_DELETE_WARNING"
msgstr "Eliminar esta partida es irreversible, ¿estás seguro de querer eliminar {0} permanentemente?"

#: ../src/saving/SaveList.tscn:51
msgid "NO_SAVEGAMES_FOUND"
msgstr "No se han encontrado partidas guardadas"

#: ../src/saving/SaveList.tscn:59 ../src/saving/SaveListItem.tscn:105
#, fuzzy
msgid "LOADING_DOT_DOT_DOT"
msgstr "Cargando..."

#: ../src/saving/SaveList.tscn:70 ../src/saving/SaveListItem.tscn:282
#, fuzzy
msgid "DELETE_THIS_SAVE_PROMPT"
msgstr "¿Deseas eliminar esta partida?"

#: ../src/saving/SaveList.tscn:77 ../src/saving/SaveList.tscn:85
msgid "LOAD_INCOMPATIBLE_SAVE_PROMPT"
msgstr "¿Deseas cargar un archivo de partida incompatible?"

#: ../src/saving/SaveList.tscn:78
msgid "NEWER_VERSION_LOADING_WARNING"
msgstr ""
"Esta partida guardada es de una versión más nueva de Thrive, y muy probablemente incompatible.\n"
"¿Deseas intentar cargarla igualmente?"

#: ../src/saving/SaveList.tscn:86
msgid "OLDER_VERSION_LOADING_WARNING"
msgstr ""
"Esta partida es de una versión previa de Thrive, y muy probablemente incompatible.\n"
"Como Thrive esta actualmente en desarrollo, la compatibilidad entre partidas no es una prioridad.\n"
"Puedes reportar problemas que encuentres, pero no son la mayor prioridad ahora mismo.\n"
"¿ Aún así deseas intentar cargar la partida?"

#: ../src/saving/SaveList.tscn:93
#, fuzzy
msgid "LOAD_INVALID_SAVE_PROMPT"
msgstr "¿Deseas cargar la partida inválida?"

#: ../src/saving/SaveList.tscn:94
msgid "LOAD_INVALID_SAVE_WARNING"
msgstr ""
"La información de la partida guardada no pudo ser cargada desde este archivo.\n"
"Probablemente esté corrupta o sea de una versión futura de Thrive.\n"
"¿Deseas intentar cargar la partida de todos modos?"

#: ../src/saving/SaveList.tscn:101
#, fuzzy
msgid "SELECTED_SAVE_IS_INCOMPATIBLE_PROMPT"
msgstr "La partida seleccionada es incompatible"

#: ../src/saving/SaveList.tscn:103
msgid "LOAD_INCOMPATIBLE_SAVE_WARNING"
msgstr ""
"La partida seleccionada no es compatible con esta versión de Thrive.\n"
"No existe ningún actualizador de juegos guardados para actualizar este archivo.\n"
"Como Thrive está en desarrollo, la compatibilidad entre partidas no es una prioridad, por lo tanto no hay un convertidor para actualizar partidas."

#: ../src/saving/SaveList.tscn:112
#, fuzzy
msgid "SELECTED_SAVE_IS_UPGRADEABLE_PROMPT"
msgstr "La partida seleccionada puede ser actualizada"

#: ../src/saving/SaveList.tscn:113
msgid "SAVE_IS_UPGRADEABLE_DESCRIPTION"
msgstr ""
"El archivo de guardado seleccionado es de una versión previa de Thrive, pero puede ser actualizado.\n"
"Se creará una copia de seguridad antes de la actualización, si no ha sido creada previamente.\n"
"Si te saltas la actualización, se intentara cargar el archivo de guardado con normalidad.\n"
"¿Deseas intentar actualizar el archivo de guardado?"

#: ../src/saving/SaveList.tscn:119
msgid "SAVE_UPGRADE_FAILED"
msgstr "Guardado de la actualización del archivo fallido"

#: ../src/saving/SaveList.tscn:120
msgid "SAVE_UPGRADE_FAILED_DESCRIPTION"
msgstr ""
"Actualizando el archivo de guardado especificado debido al siguiente error:\n"
"{0}"

#: ../src/saving/SaveList.tscn:127
#, fuzzy
msgid "SELECTED_SAVE_IS_INCOMPATIBLE_PROTOTYPE_PROMPT"
msgstr "La partida seleccionada es incompatible"

#: ../src/saving/SaveList.tscn:129
#, fuzzy
msgid "LOAD_INCOMPATIBLE_PROTOTYPE_WARNING"
msgstr ""
"La partida seleccionada no es compatible con esta versión de Thrive.\n"
"No existe ningún actualizador de juegos guardados para actualizar este archivo.\n"
"Como Thrive está en desarrollo, la compatibilidad entre partidas no es una prioridad, por lo tanto no hay un convertidor para actualizar partidas."

#: ../src/saving/SaveListItem.tscn:132
msgid "CREATED_AT"
msgstr "Creado a:"

#: ../src/saving/SaveListItem.tscn:139 ../src/saving/SaveListItem.tscn:158
#: ../src/saving/SaveListItem.tscn:177 ../src/saving/SaveListItem.tscn:200
#: ../src/saving/SaveListItem.tscn:229 ../src/saving/SaveListItem.tscn:248
msgid "DOT_DOT_DOT"
msgstr "..."

#: ../src/saving/SaveListItem.tscn:151
msgid "TYPE_COLON"
msgstr "Tipo:"

#: ../src/saving/SaveListItem.tscn:170
msgid "DESCRIPTION"
msgstr "Descripción:"

#: ../src/saving/SaveListItem.tscn:193
msgid "VERSION_COLON"
msgstr "Versión:"

#: ../src/saving/SaveListItem.tscn:222
msgid "BY"
msgstr "Por:"

#: ../src/saving/SaveListItem.tscn:241
msgid "CREATED_ON_PLATFORM"
msgstr "Creado en Plataforma:"

#: ../src/saving/SaveListItem.tscn:275 ../src/saving/SaveManagerGUI.tscn:56
msgid "LOAD"
msgstr "Cargar"

#: ../src/saving/SaveListItem.tscn:283
msgid "DELETE_SAVE_CONFIRMATION"
msgstr "Eliminar esta partida es irreversible. ¿Estás seguro de querer eliminarla permanentemente?"

#: ../src/saving/SaveManagerGUI.cs:223
msgid "DELETE_SELECTED_SAVE_WARNING"
msgstr "Eliminar la(s) partida(s) seleccionada(s) es irreversible, ¿Estás seguro de querer eliminar {0} partida(s)?"

#: ../src/saving/SaveManagerGUI.cs:233
#, fuzzy
msgid "DELETE_ALL_OLD_SAVE_WARNING_2"
msgstr ""
"Eliminar todos los autoguardados y guardados rápidos es irreversible, ¿Estás seguro de querer eliminar lo siguiente?\n"
" - {0} Autoguardado(s)\n"
" - {1} Guardado(s) rápido(s)"

#: ../src/saving/SaveManagerGUI.tscn:78
msgid "DELETE_SELECTED"
msgstr "Eliminar selección"

#: ../src/saving/SaveManagerGUI.tscn:87
msgid "CLEAN_UP_OLD_SAVES"
msgstr "Limpiar archivos de guardado antiguos"

#: ../src/saving/SaveManagerGUI.tscn:99
msgid "OPEN_SAVE_DIRECTORY"
msgstr "Abrir directorio de guardado"

#: ../src/saving/SaveManagerGUI.tscn:132
msgid "TOTAL_SAVES"
msgstr "Partidas guardadas:"

#: ../src/saving/SaveManagerGUI.tscn:152
msgid "SAVE_SPACE_USED"
msgstr "Espacio usado:"

#: ../src/saving/SaveManagerGUI.tscn:172
msgid "SELECTED_COLON"
msgstr "Selección:"

#: ../src/saving/SaveManagerGUI.tscn:186
msgid "DELETE_SELECTED_SAVES_PROMPT"
msgstr "¿Eliminar las partidas guardadas seleccionadas?"

#: ../src/saving/SaveManagerGUI.tscn:193
#, fuzzy
msgid "DELETE_OLD_SAVES_PROMPT"
msgstr "¿Eliminar las partidas guardadas antiguas?"

#: ../src/saving/SaveManagerGUI.tscn:200
msgid "NO_SAVE_DIRECTORY"
msgstr "No se ha encontrado ningún directorio de guardado"

#: ../src/saving/SaveManagerGUI.tscn:202
msgid "TRY_MAKING_A_SAVE"
msgstr "¡Intenta guardar una partida!"

#: ../src/steam/SteamClient.cs:68 ../src/steam/SteamClient.cs:75
msgid "STEAM_CLIENT_INIT_FAILED"
msgstr "Error en la inicialización de la biblioteca de cliente de Steam"

#: ../src/steam/SteamClient.cs:528
msgid "STEAM_ERROR_INSUFFICIENT_PRIVILEGE"
msgstr "Tu cuenta Steam actualmente tiene restringida la carga de contenido. Por favor, contacta con el servicio de soporte de la plataforma."

#: ../src/steam/SteamClient.cs:530
msgid "STEAM_ERROR_BANNED"
msgstr "Tu cuenta de Steam está vetada de la carga de contenidos"

#: ../src/steam/SteamClient.cs:532
msgid "STEAM_ERROR_TIMEOUT"
msgstr "La tiempo de conexión con Steam ha expirado. Por favor, vuelve a intentarlo"

#: ../src/steam/SteamClient.cs:534
msgid "STEAM_ERROR_NOT_LOGGED_IN"
msgstr "No ha iniciado sesión en Steam"

#: ../src/steam/SteamClient.cs:536
msgid "STEAM_ERROR_UNAVAILABLE"
msgstr "¡UPS!, parece que Steam no se encuentra disponible en este momento. Por favor, inténtalo de nuevo"

#: ../src/steam/SteamClient.cs:538
msgid "STEAM_ERROR_INVALID_PARAMETER"
msgstr "Parámetro inválido enviado a Steam"

#: ../src/steam/SteamClient.cs:540
msgid "STEAM_ERROR_CLOUD_LIMIT_EXCEEDED"
msgstr "¡UPS! parece que has excedido el almacenamiento máximo en la nube de Steam o el tamaño límite del fichero"

#: ../src/steam/SteamClient.cs:542
msgid "STEAM_ERROR_FILE_NOT_FOUND"
msgstr "No se ha encontrado el archivo"

#: ../src/steam/SteamClient.cs:544
msgid "STEAM_ERROR_ALREADY_UPLOADED"
msgstr "Parece que intentas volver a cargar un archivo, por favor actualiza la página"

#: ../src/steam/SteamClient.cs:546
msgid "STEAM_ERROR_DUPLICATE_NAME"
msgstr "Error: Steam comunica que el nombre está duplicado"

#: ../src/steam/SteamClient.cs:548
msgid "STEAM_ERROR_ACCOUNT_READ_ONLY"
msgstr "Tu cuenta Steam actualmente solo se encuentra en modo lectura debido a un cambio reciente de la misma"

#: ../src/steam/SteamClient.cs:550
msgid "STEAM_ERROR_ACCOUNT_DOES_NOT_OWN_PRODUCT"
msgstr "Tu cuenta Steam no cuenta con una licencia de Thrive"

#: ../src/steam/SteamClient.cs:552
msgid "STEAM_ERROR_LOCKING_FAILED"
msgstr "Steam ha fallado en adquirir un bloqueo UGC"

#: ../src/steam/SteamClient.cs:554
msgid "STEAM_ERROR_UNKNOWN"
msgstr "Se ha producido un error desconocido de Steam"

#: ../src/tutorial/microbe_editor/MicrobeEditorTutorialGUI.tscn:41
msgid "EDITOR_TUTORIAL_EDITOR_TEXT"
msgstr ""
"Editor de Microbio.\n"
"\n"
"Aquí puedes ver lo que ha ocurrido desde el principio del juego o desde la última vez que entraste al editor y hacer cambios a tu especie.\n"
"\n"
"En esta pestaña puedes ver un reporte de cuáles especies existen, dónde se encuentran, y las poblaciones que tienen. También puedes ver cambios en el ambiente en la parte superior.\n"
"\n"
"Para ir a la pestaña siguiente en el editor, presiona el botón 'Siguiente' en la parte inferior derecha."

#: ../src/tutorial/microbe_editor/MicrobeEditorTutorialGUI.tscn:54
#, fuzzy
msgid "TUTORIAL_MICROBE_EDITOR_PATCH_TEXT"
msgstr ""
"Editor de Microbio.\n"
"Aquí puedes ver lo que ha ocurrido desde el principio del juego o desde la última vez que entraste al editor y hacer cambios a tu especie.\n"
"\n"
"En esta pestaña puedes ver un reporte de cuáles especies existen, dónde se encuentran, y las poblaciones que tienen. También puedes ver cambios en el ambiente en la parte superior.\n"
"\n"
"Para ir a la pestaña siguiente en el editor, presiona el botón 'Siguiente' en la parte inferior derecha."

#: ../src/tutorial/microbe_editor/MicrobeEditorTutorialGUI.tscn:66
#, fuzzy
msgid "TUTORIAL_MICROBE_EDITOR_CELL_TEXT"
msgstr ""
"Editor de Microbio.\n"
"Aquí puedes ver lo que ha ocurrido desde el principio del juego o desde la última vez que entraste al editor y hacer cambios a tu especie.\n"
"\n"
"En esta pestaña puedes ver un reporte de cuáles especies existen, dónde se encuentran, y las poblaciones que tienen. También puedes ver cambios en el ambiente en la parte superior.\n"
"\n"
"Para ir a la pestaña siguiente en el editor, presiona el botón 'Siguiente' en la parte inferior derecha."

#: ../src/tutorial/microbe_editor/MicrobeEditorTutorialGUI.tscn:80
#, fuzzy
msgid "TUTORIAL_MICROBE_EDITOR_REMOVE_ORGANELLE_TEXT"
msgstr ""
"Quitar orgánulos cuesta PM, ya que es una mutación. Remover los que han sido colocados en la sesión de mutación actual no tendrán coste.\n"
"\n"
"Haz click derecho en un orgánulo para que aparezca el menú desplegable y selecciona la opción de eliminar para quitarlo.\n"
"\n"
"Si cometes un error, puedes deshacer tus cambios desde el editor.\n"
"\n"
"Presiona el botón de deshacer para continuar."

#: ../src/tutorial/microbe_editor/MicrobeEditorTutorialGUI.tscn:97
#, fuzzy
msgid "TUTORIAL_MICROBE_EDITOR_SELECT_ORGANELLE_TEXT"
msgstr ""
"Al seleccionar los orgánulos a añadir, presta atención a sus descripciones para saber que procesos realizan y que compuestos producen.\n"
"\n"
"También presta atención al balance de ATP mostrado en la parte superior derecha de la pantalla para asegurarte de que tu célula sobreviva.\n"
"\n"
"Puedes rotar orgánulos con A y D antes de añadirlas.\n"
"\n"
"Presiona el botón de rehacer para continuar."

#: ../src/tutorial/microbe_editor/MicrobeEditorTutorialGUI.tscn:119
#, fuzzy
msgid "TUTORIAL_MICROBE_EDITOR_ENDING_TEXT"
msgstr ""
"Eso es lo básico del editor. Puedes ver las otras pestañas del editor para tener incluso más opciones.\n"
"\n"
"Puedes renombrar tu especie al hacer click en el nombre de la especie y editando el texto.\n"
"\n"
"Al principio, deberías mantener el tamaño de la célula bajo y moverte a los biomas de la superficie.\n"
"\n"
"¡Buena suerte!"

#: ../src/tutorial/microbe_editor/MicrobeEditorTutorialGUI.tscn:154
msgid "GOT_IT"
msgstr "Entendido"

#: ../src/tutorial/microbe_editor/MicrobeEditorTutorialGUI.tscn:170
#, fuzzy
msgid "TUTORIAL_MICROBE_EDITOR_AUTO-EVO_PREDICTION"
msgstr ""
"Este panel muestra una predicción de la futura población. Estos números provienen de la simulación de población de auto-evo.\n"
"\n"
"Los mismos, no tienen en consideración el desempeño individual. Por lo que, en el bioma actual, te desempeñaras mejor cuando entres al editor.\n"
"\n"
"Aún así deberás intentar mantener alta tu población, aún cunado no estés directamente involucrado.\n"
"\n"
"Puedes ver información más detallada de la predicción clicando en el icono del signo de interrogación del panel."

#: ../src/tutorial/microbe_editor/MicrobeEditorTutorialGUI.tscn:189
#, fuzzy
msgid "TUTORIAL_MICROBE_EDITOR_STAY_SMALL"
msgstr ""
"Deberías enfocarte en una o dos fuentes de energía, de ésta forma no necesitarás tener todos los recursos para general suficiente ATP para sobrevivir.\n"
"\n"
"De igual forma, considera si añadir un orgánulo es beneficioso, en ocasiones no realizar ningún cambio es una buena opción ya que mantener cada parte cuesta ATP requiriendo más recursos para dividirse.\n"
"\n"
"Una posible estrategia, es mantenerse como una célula de un solo hexágono citoplasmático y dirigirse a los biomas de la superficie antes de obtener orgánulos que permitan la fotosíntesis."

#: ../src/tutorial/microbe_stage/MicrobeTutorialGUI.tscn:60
msgid "MICROBE_STAGE_INITIAL"
msgstr ""
"En un planeta distante, eones de actividad volcánica e impactos meteóricos han llevado al desarrollo de un nuevo fenómeno en el universo.\n"
"\n"
"La vida.\n"
"\n"
"Simples microbios residen en las regiones más profundas del océano. Eres el último ancestro universal común (LUCA) en este planeta.\n"
"\n"
"Para sobrevivir en este mundo hostil, necesitarás conseguir compuestos y evolucionar durante generaciones para competir contra los otros microbios."

#: ../src/tutorial/microbe_stage/MicrobeTutorialGUI.tscn:107
#, fuzzy
msgid "SHOW_TUTORIALS"
msgstr "Mostrar tutoriales"

#: ../src/tutorial/microbe_stage/MicrobeTutorialGUI.tscn:116
msgid "BEGIN_THRIVING"
msgstr "Empezar a prosperar"

#: ../src/tutorial/microbe_stage/MicrobeTutorialGUI.tscn:132
msgid "MICROBE_STAGE_CONTROL_TEXT"
msgstr ""
"Para controlar tu célula, usa las teclas mostradas cerca de tu célula en el centro de la pantalla, y el ratón para controlar la orientación.\n"
"\n"
"Prueba todas las teclas por unos segundos para continuar."

#: ../src/tutorial/microbe_stage/MicrobeTutorialGUI.tscn:191
msgid "MICROBE_STAGE_COLLECT_TEXT"
msgstr ""
"Consigue glucosa (nubes blancas) al moverte hacia ella.\n"
"Tu célula necesita glucosa para producir energía, y por lo tanto, sobrevivir.\n"
"Sigue la línea desde tu célula hacia la glucosa."

#: ../src/tutorial/microbe_stage/MicrobeTutorialGUI.tscn:202
msgid "MICROBE_STAGE_HEALTH_TEXT"
msgstr ""
"Mantén la atención en la barra de PS al lado de la barra de ATP (parte inferior derecha).\n"
"Tu célula muere si se queda sin PS.\n"
"Mientras tengas ATP, regenerarás tus PS.\n"
"Asegúrate de conseguir suficiente glucosa para producir ATP."

#: ../src/tutorial/microbe_stage/MicrobeTutorialGUI.tscn:214
#, fuzzy
msgid "TUTORIAL_MICROBE_STAGE_REPRODUCE_TEXT"
msgstr ""
"Para que tu célula se reproduzca necesita duplicar todos sus orgánulos reuniendo la suficiente cantidad de amoníaco y fosfatos.\n"
"Observa el indicador en la parte inferior derecha para ver cuánto más necesitas."

#: ../src/tutorial/microbe_stage/MicrobeTutorialGUI.tscn:233
#, fuzzy
msgid "TUTORIAL_MICROBE_STAGE_EDITOR_BUTTON_TUTORIAL"
msgstr ""
"Has reunido suficientes recursos para que tu célula se divida.\n"
"\n"
"Ahora estás listo para editar tu especie.\n"
"\n"
"Para entrar en el editor pulsa el botón parpadeante del editor en la parte inferior derecha."

#: ../src/tutorial/microbe_stage/MicrobeTutorialGUI.tscn:244
#, fuzzy
msgid "TUTORIAL_MICROBE_STAGE_UNBIND_TEXT"
msgstr ""
"Has entrado en el modo de desvinculación. En este modo puedes hacer clic sobre los miembros de la colonia para desvincularlos.\n"
"\n"
"Para abandonar la colonia por completo, puedes hacer clic en tu propia célula o pulsar el comando asignado a desvincular todo."

#: ../src/tutorial/microbe_stage/MicrobeTutorialGUI.tscn:261
#, fuzzy
msgid "TUTORIAL_MICROBE_STAGE_HELP_MENU_AND_ZOOM"
msgstr ""
"Si sigues teniendo problemas con las mecánicas del juego, consulta el menú de ayuda. Puedes abrirlo con el botón del signo de interrogación en la parte inferior izquierda.\n"
"\n"
"Un consejo más: puedes alejar la vista con la rueda del ratón."

#: ../src/tutorial/microbe_stage/MicrobeTutorialGUI.tscn:295
#, fuzzy
msgid "TUTORIAL_VIEW_NOW"
msgstr "Tutorial"

#: ../src/tutorial/microbe_stage/MicrobeTutorialGUI.tscn:306
#, fuzzy
msgid "TUTORIAL_MICROBE_STAGE_ENGULFMENT_FULL_TEXT"
msgstr ""
"Has entrado en el modo de desvinculación. En este modo puedes hacer clic sobre los miembros de la colonia para desvincularlos.\n"
"\n"
"Para abandonar la colonia por completo, puedes hacer clic en tu propia célula o pulsar el comando asignado a desvincular todo."

#: ../src/tutorial/microbe_stage/MicrobeTutorialGUI.tscn:317
#, fuzzy
msgid "TUTORIAL_MICROBE_STAGE_ENGULFMENT_TEXT"
msgstr ""
"Has entrado en el modo de desvinculación. En este modo puedes hacer clic sobre los miembros de la colonia para desvincularlos.\n"
"\n"
"Para abandonar la colonia por completo, puedes hacer clic en tu propia célula o pulsar el comando asignado a desvincular todo."

#: ../src/tutorial/microbe_stage/MicrobeTutorialGUI.tscn:329
#, fuzzy
msgid "TUTORIAL_MICROBE_STAGE_ENGULFED_TEXT"
msgstr ""
"Has entrado en el modo de desvinculación. En este modo puedes hacer clic sobre los miembros de la colonia para desvincularlos.\n"
"\n"
"Para abandonar la colonia por completo, puedes hacer clic en tu propia célula o pulsar el comando asignado a desvincular todo."

#: ../src/tutorial/microbe_stage/MicrobeTutorialGUI.tscn:341
#, fuzzy
msgid "TUTORIAL_MICROBE_STAGE_LEAVE_COLONY_TEXT"
msgstr ""
"Has entrado en el modo de desvinculación. En este modo puedes hacer clic sobre los miembros de la colonia para desvincularlos.\n"
"\n"
"Para abandonar la colonia por completo, puedes hacer clic en tu propia célula o pulsar el comando asignado a desvincular todo."

#: ../src/tutorial/microbe_stage/MicrobeTutorialGUI.tscn:355
#, fuzzy
msgid "TUTORIAL_EARLY_MULTICELLULAR_STAGE_WELCOME"
msgstr "Cargando Editor de Microbio"

#: ../src/tutorial/microbe_stage/MicrobeTutorialGUI.tscn:389
#, fuzzy
msgid "CONTINUE_THRIVING"
msgstr "Empezar a prosperar"

#, fuzzy
#~ msgid "AUTO_GPU_NAME"
#~ msgstr "Nombre personalizado:"

#, fuzzy
#~ msgid "CURRENT_USED_RENDERER_NAME"
#~ msgstr "Mostrar la barra de habilidades"

#, fuzzy
#~ msgid "DISPLAY_DRIVER_NAME"
#~ msgstr "Mostrar la barra de habilidades"

#, fuzzy
#~ msgid "NOT_RUNNING_DOT"
#~ msgstr "Desactivado."

#, fuzzy
#~ msgid "MULTICELLULAR"
#~ msgstr "Colocar orgánulos"

#~ msgid "PATCH_PANGONIAN_VENTS"
#~ msgstr "Aberturas Pangónicas"

#~ msgid "PATCH_PANGONIAN_MESOPELAGIC"
#~ msgstr "Mesopiélago Pangónico"

#~ msgid "PATCH_PANGONIAN_EPIPELAGIC"
#~ msgstr "Epipiélago Pangónico"

#~ msgid "PATCH_PANGONIAN_TIDEPOOL"
#~ msgstr "Poza de Marea Pangónica"

#~ msgid "PATHCH_PANGONIAN_ABYSSOPELAGIC"
#~ msgstr "Abisopiélago Pangónico"

#~ msgid "PATCH_PANGONIAN_COAST"
#~ msgstr "Costa Pangónica"

#~ msgid "PATCH_PANGONIAN_ESTUARY"
#~ msgstr "Estuario Pangónico"

#~ msgid "PATCH_CAVE"
#~ msgstr "Cueva"

#~ msgid "PATCH_ICE_SHELF"
#~ msgstr "Plataforma de Hielo"

#~ msgid "PATCH_PANGONIAN_SEAFLOOR"
#~ msgstr "Relieve Oceánico Pangónico"

#~ msgid "AUTO"
#~ msgstr "Auto"

#~ msgid "LOADING_DOT"
#~ msgstr "Cargando..."

#~ msgid "POPULATION"
#~ msgstr "población:"

#~ msgid "PREVIOUS"
#~ msgstr "Población anterior:"

#~ msgid "RUN_RESULT_POP_IN_PATCHES"
#~ msgstr "Población en regiones:"

#~ msgid "WITH_POPULATION"
#~ msgstr "{0} con población: {1}"

#~ msgid "SAVING"
#~ msgstr "Guardando..."

#~ msgid "OVERWRITE_EXISTING_SAVE_TITLE"
#~ msgstr "¿Deseas sobrescribir la partida existente?"

#~ msgid "SAVING_FAILED"
#~ msgstr "¡Guardado fallido! Una excepción ocurrió"

#~ msgid "TYPE"
#~ msgstr "Tipo:"

#~ msgid "VERSION"
#~ msgstr "Versión:"

#~ msgid "EDITOR_TUTORIAL_PATCH_TEXT"
#~ msgstr ""
#~ "Este es el mapa de biomas.\n"
#~ "Aquí puedes ver los diferentes biomas en los que pueden vivir los distintos microbios.\n"
#~ "Tu bioma actual se encuentra resaltado.\n"
#~ "Puedes hacer click en los biomas con el ratón para seleccionarlos y ver sus detalles en la parte derecha.\n"
#~ "\n"
#~ "Si seleccionas un bioma al lado del que te encuentra, puedes presionar el botón a la derecha para moverte ahí. Esto permite que tu población se propague a nuevos biomas.\n"
#~ "\n"
#~ "Selecciona un bioma para continuar."

#~ msgid "EDITOR_TUTORIAL_CELL_TEXT"
#~ msgstr ""
#~ "Este es el editor de célula donde puedes añadir o quitar orgánulos a tu especie consumiendo puntos de mutación, o PM.\n"
#~ "\n"
#~ "También puedes cambiar otras propiedades de tu especie en las otras pestañas del editor.\n"
#~ "\n"
#~ "Para continuar, selecciona un orgánulo del panel en la izquierda (el citoplasma es una buena elección). Luego haz click al lado del espacio mostrado en el centro de la pantalla y añade el orgánulo a tu especie."

#~ msgid "VIEW_NOW"
#~ msgstr "Ver ahora"

#, fuzzy
#~ msgid "TOTAL_EXTINCTION"
#~ msgstr "se extinguió en {0}"

#, fuzzy
#~ msgid "LOCAL_EXTINCTION"
#~ msgstr "El jugador murió"

#, fuzzy
#~ msgid "MARINE_SNOW_FOOD_SOURCE"
#~ msgstr "Nieve Marina"

#, fuzzy
#~ msgid "OPEN_DETAILS"
#~ msgstr "Abrir carpeta de registros"

#~ msgid "Cancel"
#~ msgstr "Cancelar"

#~ msgid "SAVING_ERROR"
#~ msgstr "Error al guardar"

#~ msgid "REMOVE_ORGANELLE"
#~ msgstr "Quitar orgánulos"

#, fuzzy
#~ msgid "TRY_NEW_GAME"
#~ msgstr "Nueva Partida"

#~ msgid "MICROBE_PATCH_LABEL"
#~ msgstr "Región: {0}"

#, fuzzy
#~ msgid "COLOR"
#~ msgstr "Color"

#~ msgid "TURNS"
#~ msgstr "Convierte"

#~ msgid "INTO"
#~ msgstr "en"

#~ msgid "OXYTOXY"
#~ msgstr "OxiToxi"

#~ msgid "DOT_CAN_RELEASE"
#~ msgstr ". Puede liberar"

#~ msgid "TOXINS_BY_PRESSING_E"
#~ msgstr "toxinas al presionar E. La eficiencia escala con"

#~ msgid "CONCENTRATION_OF"
#~ msgstr "la concentración de"

#~ msgid "USES"
#~ msgstr "Usa"

#~ msgid "TO_INCREASE_THE_MOVEMENT"
#~ msgstr "para incrementar la velocidad de movimiento"

#~ msgid "DOT_RATE"
#~ msgstr ". La eficiencia"

#~ msgid "SCALES_WITH_CONCENTRATION_OF"
#~ msgstr "escala con la concentración de"

#~ msgid "PRODUCES"
#~ msgstr "Produce"

#~ msgid "DOT_RATE_SCALES_WITH"
#~ msgstr ". La eficiencia escala con"

#~ msgid "AND"
#~ msgstr "y"

#~ msgid "INTENSITY_OF"
#~ msgstr "la intensidad de"

#~ msgid "DOT_RATE_SCALES"
#~ msgstr ". La eficiencia escala"

#~ msgid "OXYGEN_DOT"
#~ msgstr "Oxígeno."

#~ msgid "DOT_RATE_SCALES_WITH_CONCENTRATION_OF"
#~ msgstr ". La eficiencia escala con la concentración de"

#~ msgid "ALSO_TURNS"
#~ msgstr "También convierte"

#~ msgid "INREASE_STORAGE_SPACE"
#~ msgstr "Aumenta el espacio de almacenamiento de la célula."

#~ msgid "DOT_CAN"
#~ msgstr ". Puede"

#~ msgid "RELEASE_TOXINS_BY_PRESSING"
#~ msgstr "liberar toxinas al presionar"

#~ msgid "E_DOT"
#~ msgstr "E."

#~ msgid "RATE"
#~ msgstr "Eficiencia"

#~ msgid "CHEMOSYNTHESIZING_PROTEINS_TWO_LINES"
#~ msgstr ""
#~ "Proteinas Qui-\n"
#~ "miosintetizadoras"

#~ msgid "BIOLUMESCENT_VACUOLE"
#~ msgstr ""
#~ "Vacuola\n"
#~ "Bioluminiscente"

#, fuzzy
#~ msgid "END"
#~ msgstr "y"

#, fuzzy
#~ msgid "LEFT"
#~ msgstr "Movimiento Base"

#, fuzzy
#~ msgid "RIGHT"
#~ msgstr "la luz solar"

#, fuzzy
#~ msgid "FORWARD"
#~ msgstr "Moverse adelante"

#, fuzzy
#~ msgid "PARENLEFT"
#~ msgstr "Girar a la izquierda"

#, fuzzy
#~ msgid "PARENRIGHT"
#~ msgstr "Girar a la derecha"

#, fuzzy
#~ msgid "COLON"
#~ msgstr "HP:"

#, fuzzy
#~ msgid "SEMICOLON"
#~ msgstr "Tamaño:"

#, fuzzy
#~ msgid "QUESTION"
#~ msgstr "Resolución:"

#, fuzzy
#~ msgid "AT"
#~ msgstr "ATP"

#, fuzzy
#~ msgid "BRACKETLEFT"
#~ msgstr "Girar a la izquierda"

#, fuzzy
#~ msgid "BRACKETRIGHT"
#~ msgstr "Girar a la derecha"

#, fuzzy
#~ msgid "QUOTELEFT"
#~ msgstr "Girar a la izquierda"

#, fuzzy
#~ msgid "BRACELEFT"
#~ msgstr "Girar a la izquierda"

#, fuzzy
#~ msgid "BRACERIGHT"
#~ msgstr "Girar a la derecha"

#, fuzzy
#~ msgid "YEN"
#~ msgstr "Oxígeno"

#, fuzzy
#~ msgid "SECTION"
#~ msgstr "Descripción:"

#, fuzzy
#~ msgid "COPYRIGHT"
#~ msgstr "Moverse a la derecha"

#, fuzzy
#~ msgid "MU"
#~ msgstr "Silenciar"

#, fuzzy
#~ msgid "AE"
#~ msgstr "Guardar"

#, fuzzy
#~ msgid "ETH"
#~ msgstr "Salud"

#, fuzzy
#~ msgid "DIVISION"
#~ msgstr "Versión:"

#, fuzzy
#~ msgid "BACKTAB"
#~ msgstr "Atrás"

#~ msgid "CARBON"
#~ msgstr "Dióxido de"

#~ msgid "DIOXIDE"
#~ msgstr "Carbono"

#~ msgid "PLASTID"
#~ msgstr "Plástido"<|MERGE_RESOLUTION|>--- conflicted
+++ resolved
@@ -7,11 +7,7 @@
 msgstr ""
 "Project-Id-Version: PROJECT VERSION\n"
 "Report-Msgid-Bugs-To: EMAIL@ADDRESS\n"
-<<<<<<< HEAD
-"POT-Creation-Date: 2022-07-29 15:57+0700\n"
-=======
 "POT-Creation-Date: 2022-08-10 20:42+0300\n"
->>>>>>> 3ff45643
 "PO-Revision-Date: 2022-03-29 16:22+0000\n"
 "Last-Translator: Jessy Amelie Nishimura Lara <jessy8nishimura@gmail.com>\n"
 "Language-Team: Spanish <https://translate.revolutionarygamesstudio.com/projects/thrive/thrive-game/es/>\n"
@@ -2022,11 +2018,7 @@
 msgstr "Cerrar"
 
 #: ../src/general/IWorldEffect.cs:72 ../src/general/IWorldEffect.cs:91
-<<<<<<< HEAD
-#: ../src/general/NewGameSettings.cs:578 ../src/general/StageHUDBase.cs:684
-=======
 #: ../src/general/NewGameSettings.cs:581 ../src/general/StageHUDBase.cs:675
->>>>>>> 3ff45643
 #: ../src/gui_common/CompoundAmount.cs:175
 #: ../src/microbe_stage/MicrobeHUD.cs:203
 #: ../src/microbe_stage/editor/CellEditorComponent.GUI.cs:174
@@ -2106,21 +2098,10 @@
 msgid "MICROBE_FREEBUILD_EDITOR"
 msgstr "Editor libre de microbios"
 
-<<<<<<< HEAD
-#: ../src/general/MainMenu.tscn:340 ../src/general/MainMenu.tscn:416
-#: ../src/general/MainMenu.tscn:459 ../src/general/NewGameSettings.tscn:1055
-#: ../src/general/OptionsMenu.tscn:1261 ../src/general/PauseMenu.tscn:263
-#: ../src/microbe_stage/gui/ExtinctionBox.tscn:76
-#: ../src/modding/ModManager.tscn:81 ../src/saving/NewSaveMenu.tscn:110
-#: ../src/saving/SaveManagerGUI.tscn:120
-msgid "BACK"
-msgstr "Atrás"
-=======
 #: ../src/general/MainMenu.tscn:293
 #, fuzzy
 msgid "AUTO_EVO_EXPLORING_TOOL"
 msgstr "Estado de auto-evo:"
->>>>>>> 3ff45643
 
 #: ../src/general/MainMenu.tscn:361
 msgid "MODS"
@@ -2150,40 +2131,17 @@
 msgid "MOD_LOAD_ERRORS_OCCURRED"
 msgstr "Se produjeron errores al cargar uno o más mods. Los registros pueden contener información adicional."
 
-<<<<<<< HEAD
-#: ../src/general/NewGameSettings.cs:295
-#: ../src/general/NewGameSettings.tscn:1095
-=======
 #: ../src/general/NewGameSettings.cs:297
 #: ../src/general/NewGameSettings.tscn:1092
->>>>>>> 3ff45643
 #, fuzzy
 msgid "CONFIRM_NEW_GAME_BUTTON_TOOLTIP"
 msgstr "Menú de pausa"
 
-<<<<<<< HEAD
-#: ../src/general/NewGameSettings.cs:302
-=======
 #: ../src/general/NewGameSettings.cs:304
->>>>>>> 3ff45643
 #, fuzzy
 msgid "CONFIRM_NEW_GAME_BUTTON_TOOLTIP_DISABLED"
 msgstr "Menú de pausa"
 
-<<<<<<< HEAD
-#: ../src/general/NewGameSettings.tscn:116
-#: ../src/general/NewGameSettings.tscn:371
-msgid "DIFFICULTY_PRESET"
-msgstr ""
-
-#: ../src/general/NewGameSettings.tscn:143
-#: ../src/general/NewGameSettings.tscn:857
-msgid "LAWK_ONLY"
-msgstr ""
-
-#: ../src/general/NewGameSettings.tscn:150
-#: ../src/general/NewGameSettings.tscn:864
-=======
 #: ../src/general/NewGameSettings.tscn:117
 #: ../src/general/NewGameSettings.tscn:330
 msgid "DIFFICULTY_PRESET"
@@ -2196,7 +2154,6 @@
 
 #: ../src/general/NewGameSettings.tscn:151
 #: ../src/general/NewGameSettings.tscn:861
->>>>>>> 3ff45643
 #, fuzzy
 msgid "LAWK_ONLY_EXPLANATION"
 msgstr ""
@@ -2205,15 +2162,6 @@
 "Los Microbios valientes no se dejan intimidar por los depredadores cercanos\n"
 "y lo más probable es que contra ataquen."
 
-<<<<<<< HEAD
-#: ../src/general/NewGameSettings.tscn:166
-#: ../src/general/NewGameSettings.tscn:880
-msgid "LIFE_ORIGIN"
-msgstr ""
-
-#: ../src/general/NewGameSettings.tscn:173
-#: ../src/general/NewGameSettings.tscn:887
-=======
 #: ../src/general/NewGameSettings.tscn:167
 #: ../src/general/NewGameSettings.tscn:877
 msgid "LIFE_ORIGIN"
@@ -2221,7 +2169,6 @@
 
 #: ../src/general/NewGameSettings.tscn:174
 #: ../src/general/NewGameSettings.tscn:884
->>>>>>> 3ff45643
 #, fuzzy
 msgid "LIFE_ORIGIN_EXPLANATION"
 msgstr ""
@@ -2230,101 +2177,12 @@
 "Los Microbios valientes no se dejan intimidar por los depredadores cercanos\n"
 "y lo más probable es que contra ataquen."
 
-<<<<<<< HEAD
-#: ../src/general/NewGameSettings.tscn:187
-#: ../src/general/NewGameSettings.tscn:901
-=======
 #: ../src/general/NewGameSettings.tscn:188
 #: ../src/general/NewGameSettings.tscn:898
->>>>>>> 3ff45643
 #, fuzzy
 msgid "LIFE_ORIGIN_TOOLTIP"
 msgstr "Suicidarse"
 
-<<<<<<< HEAD
-#: ../src/general/NewGameSettings.tscn:189
-#: ../src/general/NewGameSettings.tscn:190
-#: ../src/general/NewGameSettings.tscn:903
-#: ../src/general/NewGameSettings.tscn:904
-msgid "LIFE_ORIGIN_VENTS"
-msgstr ""
-
-#: ../src/general/NewGameSettings.tscn:190
-#: ../src/general/NewGameSettings.tscn:904
-msgid "LIFE_ORIGIN_POND"
-msgstr ""
-
-#: ../src/general/NewGameSettings.tscn:190
-#: ../src/general/NewGameSettings.tscn:904
-msgid "LIFE_ORIGIN_PANSPERMIA"
-msgstr ""
-
-#: ../src/general/NewGameSettings.tscn:210
-msgid "MAX_SPAWNED_ENTITIES_NO_COLON"
-msgstr ""
-
-#: ../src/general/NewGameSettings.tscn:217
-#, fuzzy
-msgid "MAX_SPAWNED_ENTITIES_EXPLANATION"
-msgstr ""
-"Los microbios temerosos huirán a mayores distancias\n"
-"y es más probable que huyan de los depredadores en general.\n"
-"Los Microbios valientes no se dejan intimidar por los depredadores cercanos\n"
-"y lo más probable es que contra ataquen."
-
-#: ../src/general/NewGameSettings.tscn:232
-#, fuzzy
-msgid "MAX_SPAWNED_ENTITIES_TOOLTIP"
-msgstr ""
-"Los microbios temerosos huirán a mayores distancias\n"
-"y es más probable que huyan de los depredadores en general.\n"
-"Los Microbios valientes no se dejan intimidar por los depredadores cercanos\n"
-"y lo más probable es que contra ataquen."
-
-#: ../src/general/NewGameSettings.tscn:234
-#: ../src/general/NewGameSettings.tscn:235 ../src/general/OptionsMenu.tscn:963
-#: ../src/general/OptionsMenu.tscn:964
-msgid "LIMIT_TINY"
-msgstr ""
-
-#: ../src/general/NewGameSettings.tscn:235 ../src/general/OptionsMenu.tscn:964
-msgid "LIMIT_VERY_SMALL"
-msgstr ""
-
-#: ../src/general/NewGameSettings.tscn:235 ../src/general/OptionsMenu.tscn:964
-msgid "LIMIT_SMALL"
-msgstr ""
-
-#: ../src/general/NewGameSettings.tscn:235 ../src/general/OptionsMenu.tscn:964
-#, fuzzy
-msgid "LIMIT_NORMAL"
-msgstr "CONFIRMAR"
-
-#: ../src/general/NewGameSettings.tscn:235 ../src/general/OptionsMenu.tscn:964
-msgid "LIMIT_LARGE"
-msgstr ""
-
-#: ../src/general/NewGameSettings.tscn:235 ../src/general/OptionsMenu.tscn:964
-msgid "LIMIT_VERY_LARGE"
-msgstr ""
-
-#: ../src/general/NewGameSettings.tscn:235 ../src/general/OptionsMenu.tscn:964
-msgid "LIMIT_HUGE"
-msgstr ""
-
-#: ../src/general/NewGameSettings.tscn:235 ../src/general/OptionsMenu.tscn:964
-#, fuzzy
-msgid "LIMIT_EXTREME"
-msgstr "Extras"
-
-#: ../src/general/NewGameSettings.tscn:247
-#: ../src/general/NewGameSettings.tscn:919
-msgid "PLANET_RANDOM_SEED"
-msgstr ""
-
-#: ../src/general/NewGameSettings.tscn:266
-#: ../src/general/NewGameSettings.tscn:938
-=======
 #: ../src/general/NewGameSettings.tscn:190
 #: ../src/general/NewGameSettings.tscn:191
 #: ../src/general/NewGameSettings.tscn:900
@@ -2349,30 +2207,10 @@
 
 #: ../src/general/NewGameSettings.tscn:225
 #: ../src/general/NewGameSettings.tscn:935
->>>>>>> 3ff45643
 #, fuzzy
 msgid "RANDOM_SEED_TOOLTIP"
 msgstr "Pausar el juego"
 
-<<<<<<< HEAD
-#: ../src/general/NewGameSettings.tscn:311
-msgid "DIFFICULTY"
-msgstr ""
-
-#: ../src/general/NewGameSettings.tscn:321
-msgid "PLANET"
-msgstr ""
-
-#: ../src/general/NewGameSettings.tscn:331 ../src/general/OptionsMenu.tscn:184
-msgid "MISC"
-msgstr "Misc."
-
-#: ../src/general/NewGameSettings.tscn:410
-msgid "MUTATION_COST_MULTIPLIER"
-msgstr ""
-
-#: ../src/general/NewGameSettings.tscn:455
-=======
 #: ../src/general/NewGameSettings.tscn:270
 msgid "DIFFICULTY"
 msgstr ""
@@ -2390,45 +2228,28 @@
 msgstr ""
 
 #: ../src/general/NewGameSettings.tscn:414
->>>>>>> 3ff45643
 #, fuzzy
 msgid "MUTATION_COST_MULTIPLIER_EXPLANATION"
 msgstr ""
 "Los microbios activos correrán y darán vueltas cuando no suceda nada interesante.\n"
 "Los microbios sésiles permanecerán en reposo y esperarán a que cambie el entorno antes de actuar."
 
-<<<<<<< HEAD
-#: ../src/general/NewGameSettings.tscn:472
-=======
 #: ../src/general/NewGameSettings.tscn:431
->>>>>>> 3ff45643
 #, fuzzy
 msgid "AI_MUTATION_RATE"
 msgstr "Puntos de Mutación"
 
-<<<<<<< HEAD
-#: ../src/general/NewGameSettings.tscn:517
-=======
 #: ../src/general/NewGameSettings.tscn:476
->>>>>>> 3ff45643
 #, fuzzy
 msgid "AI_MUTATION_RATE_EXPLANATION"
 msgstr "Este panel muestra los números con los que auto-evo trabaja. El total de energía que una especie puede capturar y el costo por individuo de la especie determina la población final. Auto-evo usa un modelo simplificado de la realidad para calcular el desempeño de las diferentes especies de acuerdo con la energía que pueden recolectar. Por cada fuente de alimento, se muestra la cantidad de energia que se obtiene. Adicionalmente, se muestra el total de energía disponible de esa fuente. La fracción que obtiene la especie del total disponible se basa en su Aptitud y la Aptitud final. La Aptitud, es una métrica de que tan bien utiliza la especie una fuente de alimento."
 
-<<<<<<< HEAD
-#: ../src/general/NewGameSettings.tscn:534
-=======
 #: ../src/general/NewGameSettings.tscn:493
->>>>>>> 3ff45643
 #, fuzzy
 msgid "COMPOUND_CLOUD_DENSITY"
 msgstr "Nubes de compuestos"
 
-<<<<<<< HEAD
-#: ../src/general/NewGameSettings.tscn:579
-=======
 #: ../src/general/NewGameSettings.tscn:538
->>>>>>> 3ff45643
 #, fuzzy
 msgid "COMPOUND_CLOUD_DENSITY_EXPLANATION"
 msgstr ""
@@ -2436,71 +2257,39 @@
 "y intentarán cazar a sus presas con toxinas si no las pueden fagocitar (comer).\n"
 "Los microbios cautelosos no se pondrán en peligro para conseguir nutrientes."
 
-<<<<<<< HEAD
-#: ../src/general/NewGameSettings.tscn:596
-msgid "PLAYER_DEATH_POPULATION_PENALTY"
-msgstr ""
-
-#: ../src/general/NewGameSettings.tscn:641
-=======
 #: ../src/general/NewGameSettings.tscn:555
 msgid "PLAYER_DEATH_POPULATION_PENALTY"
 msgstr ""
 
 #: ../src/general/NewGameSettings.tscn:600
->>>>>>> 3ff45643
 #, fuzzy
 msgid "PLAYER_DEATH_POPULATION_PENALTY_EXPLANATION"
 msgstr "Este panel muestra los números con los que auto-evo trabaja. El total de energía que una especie puede capturar y el costo por individuo de la especie determina la población final. Auto-evo usa un modelo simplificado de la realidad para calcular el desempeño de las diferentes especies de acuerdo con la energía que pueden recolectar. Por cada fuente de alimento, se muestra la cantidad de energia que se obtiene. Adicionalmente, se muestra el total de energía disponible de esa fuente. La fracción que obtiene la especie del total disponible se basa en su Aptitud y la Aptitud final. La Aptitud, es una métrica de que tan bien utiliza la especie una fuente de alimento."
 
-<<<<<<< HEAD
-#: ../src/general/NewGameSettings.tscn:658
-msgid "ENVIRONMENTAL_GLUCOSE_RETENTION"
-msgstr ""
-
-#: ../src/general/NewGameSettings.tscn:702
-=======
 #: ../src/general/NewGameSettings.tscn:617
 msgid "ENVIRONMENTAL_GLUCOSE_RETENTION"
 msgstr ""
 
 #: ../src/general/NewGameSettings.tscn:661
->>>>>>> 3ff45643
 #, fuzzy
 msgid "ENVIRONMENTAL_GLUCOSE_RETENTION_EXPLANATION"
 msgstr "Este panel muestra los números con los que auto-evo trabaja. El total de energía que una especie puede capturar y el costo por individuo de la especie determina la población final. Auto-evo usa un modelo simplificado de la realidad para calcular el desempeño de las diferentes especies de acuerdo con la energía que pueden recolectar. Por cada fuente de alimento, se muestra la cantidad de energia que se obtiene. Adicionalmente, se muestra el total de energía disponible de esa fuente. La fracción que obtiene la especie del total disponible se basa en su Aptitud y la Aptitud final. La Aptitud, es una métrica de que tan bien utiliza la especie una fuente de alimento."
 
-<<<<<<< HEAD
-#: ../src/general/NewGameSettings.tscn:719
-=======
 #: ../src/general/NewGameSettings.tscn:678
->>>>>>> 3ff45643
 #, fuzzy
 msgid "OSMOREGULATION_COST_MULTIPLIER"
 msgstr "Costo de Osmorregulación"
 
-<<<<<<< HEAD
-#: ../src/general/NewGameSettings.tscn:764
-=======
 #: ../src/general/NewGameSettings.tscn:723
->>>>>>> 3ff45643
 #, fuzzy
 msgid "OSMOREGULATION_COST_MULTIPLIER_EXPLANATION"
 msgstr "Costo de Osmorregulación"
 
-<<<<<<< HEAD
-#: ../src/general/NewGameSettings.tscn:776
-msgid "FREE_GLUCOSE_CLOUD"
-msgstr ""
-
-#: ../src/general/NewGameSettings.tscn:783
-=======
 #: ../src/general/NewGameSettings.tscn:735
 msgid "FREE_GLUCOSE_CLOUD"
 msgstr ""
 
 #: ../src/general/NewGameSettings.tscn:742
->>>>>>> 3ff45643
 #, fuzzy
 msgid "FREE_GLUCOSE_CLOUD_EXPLANATION"
 msgstr ""
@@ -2508,9 +2297,6 @@
 "y es posible codicien más los fragmentos de recursos.\n"
 "Los microbios reactivos cambiarán de objetivo después de un tiempo."
 
-<<<<<<< HEAD
-#: ../src/general/NewGameSettings.tscn:819
-=======
 #: ../src/general/NewGameSettings.tscn:754
 msgid "PASSIVE_REPRODUCTION_PROGRESS"
 msgstr ""
@@ -2531,38 +2317,17 @@
 msgstr "Este panel muestra los números con los que auto-evo trabaja. El total de energía que una especie puede capturar y el costo por individuo de la especie determina la población final. Auto-evo usa un modelo simplificado de la realidad para calcular el desempeño de las diferentes especies de acuerdo con la energía que pueden recolectar. Por cada fuente de alimento, se muestra la cantidad de energia que se obtiene. Adicionalmente, se muestra el total de energía disponible de esa fuente. La fracción que obtiene la especie del total disponible se basa en su Aptitud y la Aptitud final. La Aptitud, es una métrica de que tan bien utiliza la especie una fuente de alimento."
 
 #: ../src/general/NewGameSettings.tscn:816
->>>>>>> 3ff45643
 #, fuzzy
 msgid "PATCH_MAP_TYPE"
 msgstr "Mapa de Regiones"
 
-<<<<<<< HEAD
-#: ../src/general/NewGameSettings.tscn:826
-=======
 #: ../src/general/NewGameSettings.tscn:823
->>>>>>> 3ff45643
 #, fuzzy
 msgid "PATCH_MAP_TYPE_EXPLANATION"
 msgstr ""
 "Los microbios activos correrán y darán vueltas cuando no suceda nada interesante.\n"
 "Los microbios sésiles permanecerán en reposo y esperarán a que cambie el entorno antes de actuar."
 
-<<<<<<< HEAD
-#: ../src/general/NewGameSettings.tscn:841
-#: ../src/general/NewGameSettings.tscn:842
-msgid "PATCH_MAP_TYPE_PROCEDURAL"
-msgstr ""
-
-#: ../src/general/NewGameSettings.tscn:842
-msgid "PATCH_MAP_TYPE_CLASSIC"
-msgstr ""
-
-#: ../src/general/NewGameSettings.tscn:986
-msgid "PLANET_GENERATION_TEASER"
-msgstr ""
-
-#: ../src/general/NewGameSettings.tscn:1018
-=======
 #: ../src/general/NewGameSettings.tscn:838
 #: ../src/general/NewGameSettings.tscn:839
 msgid "PATCH_MAP_TYPE_PROCEDURAL"
@@ -2577,33 +2342,20 @@
 msgstr ""
 
 #: ../src/general/NewGameSettings.tscn:1015
->>>>>>> 3ff45643
 #, fuzzy
 msgid "INCLUDE_MULTICELLULAR_PROTOTYPE"
 msgstr "Colocar orgánulos"
 
-<<<<<<< HEAD
-#: ../src/general/NewGameSettings.tscn:1025
-msgid "INCLUDE_MULTICELLULAR_PROTOTYPE_EXPLANATION"
-msgstr ""
-
-#: ../src/general/NewGameSettings.tscn:1037
-=======
 #: ../src/general/NewGameSettings.tscn:1022
 msgid "INCLUDE_MULTICELLULAR_PROTOTYPE_EXPLANATION"
 msgstr ""
 
 #: ../src/general/NewGameSettings.tscn:1034
->>>>>>> 3ff45643
 #, fuzzy
 msgid "EASTER_EGGS"
 msgstr "Dato curioso: el didinium y el paramecio son un ejemplo de una relación depredador-presa que fue estudiado durante décadas. Ahora, ¿eres el didinium o el paramecio? ¿Depredador o presa?"
 
-<<<<<<< HEAD
-#: ../src/general/NewGameSettings.tscn:1044
-=======
 #: ../src/general/NewGameSettings.tscn:1041
->>>>>>> 3ff45643
 #, fuzzy
 msgid "EASTER_EGGS_EXPLANATION"
 msgstr ""
@@ -2612,45 +2364,25 @@
 "Los Microbios valientes no se dejan intimidar por los depredadores cercanos\n"
 "y lo más probable es que contra ataquen."
 
-<<<<<<< HEAD
-#: ../src/general/NewGameSettings.tscn:1072
-=======
 #: ../src/general/NewGameSettings.tscn:1069
->>>>>>> 3ff45643
 #, fuzzy
 msgid "ADVANCED_VIEW_BUTTON_TOOLTIP"
 msgstr "Menú de pausa"
 
-<<<<<<< HEAD
-#: ../src/general/NewGameSettings.tscn:1074
-msgid "ADVANCED_VIEW"
-msgstr ""
-
-#: ../src/general/NewGameSettings.tscn:1085
-=======
 #: ../src/general/NewGameSettings.tscn:1071
 msgid "ADVANCED_VIEW"
 msgstr ""
 
 #: ../src/general/NewGameSettings.tscn:1082
->>>>>>> 3ff45643
 #, fuzzy
 msgid "BASIC_VIEW_BUTTON_TOOLTIP"
 msgstr "Suicidarse"
 
-<<<<<<< HEAD
-#: ../src/general/NewGameSettings.tscn:1086
-msgid "BASIC_VIEW"
-msgstr ""
-
-#: ../src/general/NewGameSettings.tscn:1096
-=======
 #: ../src/general/NewGameSettings.tscn:1083
 msgid "BASIC_VIEW"
 msgstr ""
 
 #: ../src/general/NewGameSettings.tscn:1093
->>>>>>> 3ff45643
 #, fuzzy
 msgid "CONFIRM_NORMAL"
 msgstr "CONFIRMAR"
@@ -2897,9 +2629,6 @@
 msgid "MAX_SPAWNED_ENTITIES"
 msgstr ""
 
-<<<<<<< HEAD
-#: ../src/general/OptionsMenu.tscn:1038
-=======
 #: ../src/general/OptionsMenu.tscn:1060 ../src/general/OptionsMenu.tscn:1061
 msgid "LIMIT_TINY"
 msgstr ""
@@ -2935,7 +2664,6 @@
 msgstr "Extras"
 
 #: ../src/general/OptionsMenu.tscn:1136
->>>>>>> 3ff45643
 msgid "RESET_INPUTS"
 msgstr "Restablecer entradas"
 
