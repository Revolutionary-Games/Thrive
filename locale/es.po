# Translations template for PROJECT.
# Copyright (C) 2020 ORGANIZATION
# This file is distributed under the same license as the PROJECT project.
# FIRST AUTHOR <EMAIL@ADDRESS>, 2020.
#
msgid ""
msgstr ""
"Project-Id-Version: PROJECT VERSION\n"
"Report-Msgid-Bugs-To: EMAIL@ADDRESS\n"
<<<<<<< HEAD
"POT-Creation-Date: 2025-03-02 06:12-0300\n"
"PO-Revision-Date: 2025-02-06 13:29+0000\n"
=======
"POT-Creation-Date: 2025-03-07 11:33+0200\n"
"PO-Revision-Date: 2025-03-07 10:46+0000\n"
>>>>>>> 125b0f74
"Last-Translator: Anonymous <noreply@weblate.org>\n"
"Language-Team: Spanish <https://translate.revolutionarygamesstudio.com/projects/thrive/thrive-game/es/>\n"
"Language: es\n"
"MIME-Version: 1.0\n"
"Content-Type: text/plain; charset=UTF-8\n"
"Content-Transfer-Encoding: 8bit\n"
"Plural-Forms: nplurals=2; plural=n != 1;\n"
"X-Generator: Weblate 5.7.2\n"
"Generated-By: Babel 2.8.0\n"

msgid "2D_MOVEMENT_TYPE_SELECTION"
msgstr "estilo de movimiento 2D:"

msgid "3D_EDITOR"
msgstr "Editor 3D"

msgid "3D_MOVEMENT"
msgstr "Movimiento 3D"

msgid "3D_MOVEMENT_TYPE_SELECTION"
msgstr "estilo de movimiento 3D:"

msgid "ABILITIES"
msgstr "Habilidades"

msgid "ABORT"
msgstr "Abortar"

msgid "ABORTED_DOT"
msgstr "Abortado."

msgid "ABSORBERS_COUNT"
msgstr "Absorbentes:"

msgid "ABYSSOPELAGIC"
msgstr "Abisopelágico"

msgid "ACCEPT"
msgstr "Aceptar"

msgid "ACTION_AWAKEN"
msgstr "Despertar ({0:F1} / {1:F1})"

msgid "ACTION_AWAKEN_TOOLTIP"
msgstr "Avanzar al Estadio del Despertar. Solo disponible una vez tengas suficiente poder cerebral (tejido con axones)"

msgid "ACTION_BLOCKED_WHILE_ANOTHER_IN_PROGRESS"
msgstr "Acción bloqueada mientras otra está en progreso"

msgid "ACTION_DELETE"
msgstr "Borrar"

msgid "ACTION_DOUBLE_POPULATION"
msgstr "Doblar población"

msgid "ACTION_DUPLICATE_UNITS"
msgstr "Duplicar unidades"

msgid "ACTION_HALF_POPULATION"
msgstr "Reducir población a la mitad"

msgid "ACTION_TELEPORT"
msgstr "Teletransportarse"

msgid "ACTIVE"
msgstr "Activa"

msgid "ACTIVE_THREAD_COUNT"
msgstr "Hilos actuales:"

msgid "ACTIVITY_EXPLANATION"
msgstr ""
"Los microbios activos correrán y darán vueltas cuando no suceda nada interesante.\n"
"Los microbios sésiles permanecerán en reposo y esperarán a que cambie el entorno antes de actuar."

msgid "ADDITIONAL_VALIDATION_FAILED"
msgstr "Se ha detectado un problema en las validaciones adicionales: {0}"

msgid "ADD_INPUT_BUTTON_TOOLTIP"
msgstr "Agregar nueva tecla personalizada"

msgid "ADVANCED_VIEW"
msgstr "Avanzado"

msgid "ADVANCED_VIEW_BUTTON_TOOLTIP"
msgstr "Abre las opciones avanzadas"

msgid "AEROBIC_NITROGEN_FIXATION"
msgstr "Fijación de nitrógeno anaeróbica"

msgid "AEROBIC_NITROGEN_FIXING"
msgstr "Fijación de Nitrógeno Aeróbica"

msgid "AEROBIC_RESPIRATION"
msgstr "Respiración Aeróbica"

msgid "AGENTS"
msgstr "Agentes"

msgid "AGENTS_COLON"
msgstr "Agentes:"

msgid "AGENT_NAME"
msgstr "{0} Agente"

msgid "AGGRESSION_EXPLANATION"
msgstr ""
"Los microbios agresivos perseguirán a las presas por mayores distancias\n"
"y son más propensas a contra atacar a sus depredadores cuando son atacadas.\n"
"Las pacíficas no perseguirán a otros microbios\n"
"y son menos propensas a usar toxinas contra sus depredadores."

msgid "AGGRESSIVE"
msgstr "Agresiva"

msgid "AI_MUTATION_RATE"
msgstr "Velocidad de mutación de la AI"

msgid "AI_MUTATION_RATE_EXPLANATION"
msgstr "(Velocidad con la cual las species de la AI mutan)"

msgid "ALL"
msgstr "Todos"

msgid "ALLOW_SPECIES_SWITCH_ON_EXTINCTION"
msgstr "Permitir cambiar a especies en extinción relacionadas"

msgid "ALLOW_SPECIES_SWITCH_ON_EXTINCTION_EXPLANATION"
msgstr "(permite continuar la partida con una especie en extinción diferente en vez de finalizar la partida)"

msgid "ALL_WORLDS_GENERAL_STATISTICS"
msgstr "Estadísticas genéricas de todos los mundos"

#, fuzzy
msgid "ALL_WORLDS_STATISTICS"
msgstr ""
"[b]Generaciones:[/b]\n"
"  {0}\n"
"[b]Total de especies:[/b]\n"
"  media {1}; desviación típica {2}\n"
"[b]Especies todavía vivas:[/b]\n"
"  media {3}; desviación típica {4}\n"
"[b]Número de especies por área:[/b]\n"
"  media {5}; desviación típica {6}\n"
"[b]Población total por área:[/b]\n"
"  Media {7}; desviación típica {8}\n"
"[b]Tamaño medio hexagonal de especies de microbios:[/b]\n"
"  Media {9}; desviación típica {10}\n"
"[b]Datos genéricos de orgánulos:[/b]"

msgid "ALREADY_ASCENDED"
msgstr "Ya has ascendido"

msgid "ALT"
msgstr "Alt"

msgid "ALWAYS_VISIBLE"
msgstr "Siempre visible"

msgid "AMBIANCE_VOLUME"
msgstr "Volumen de ambiente"

msgid "AMMONIA"
msgstr "Amoniaco"

#, fuzzy
msgid "AMMONIA_COST"
msgstr "Amoniaco"

msgid "AMOUNT_OF_AUTOSAVE_TO_KEEP"
msgstr "Cantidad de autoguardados a almacenar:"

msgid "AMOUNT_OF_QUICKSAVE_TO_KEEP"
msgstr "Cantidad de guardados rápidos a almacenar:"

msgid "ANAEROBIC_NITROGEN_FIXATION"
msgstr "Fijación de Nitrógeno Anaeróbica"

msgid "AND_UNLOCK_CONDITION"
msgstr "y"

msgid "APPEARANCE"
msgstr "Apariencia"

msgid "APPLY"
msgstr "Aplicar"

msgid "APPLY_CHANGES"
msgstr "Aplicar cambios"

msgid "APRIL"
msgstr "Abril"

msgid "ARE_YOU_SURE_TO_RESET_ALL_SETTINGS"
msgstr "¿Está seguro de que desea restablecer TODOS las ajustes a los valores predeterminados?"

msgid "ARE_YOU_SURE_TO_RESET_INPUT_SETTINGS"
msgstr "¿Está seguro de que desea restablecer la configuración de entrada a los valores predeterminados?"

msgid "ARTIST_COLON"
msgstr "Artista:"

msgid "ARTWORK_TITLE"
msgstr "\"{0}\" - {1}"

msgid "ART_BY"
msgstr "Arte por {0}"

msgid "ART_GALLERY"
msgstr "Galeria de arte"

msgid "ASCENSION_CONGRATULATIONS"
msgstr "¡Felicitaciones!"

msgid "ASCENSION_CONGRATULATIONS_CONTENT"
msgstr ""
"Has ascendido y has completado el juego. ¡Enhorabuena por haber llegado al final del juego!\n"
"\n"
"Puedes seguir jugando en la Fase Espacial con Herramientas de Dios desbloqueadas para divertirte en la zona de pruebas.\n"
"\n"
"También es posible descender y volver al Estadio de Microbio en esta partida guardada y jugar todos los niveles de nuevo con funcionalidades extra.\n"
"\n"
"Total de veces que has ascendido en esta partida guardada: {0}"

msgid "ASCENSION_STAGE"
msgstr "Estadio de ascenso"

msgid "ASSEMBLY_CLASS_REQUIRED"
msgstr "Se requiere la clase del ensamblaje del mod cuando se especifica el ensamblaje"

msgid "ASSEMBLY_REQUIRED_WITH_HARMONY"
msgstr "Se requiere la clase del ensamblaje del mod cuando se especifica el ensamblaje"

msgid "ASSUME_HYPERTHREADING"
msgstr "Asume que la CPU tiene «hyperthreading» habilitado"

msgid "ASSUME_HYPERTHREADING_TOOLTIP"
msgstr ""
"No se detecta automáticamente si el hiperprocesamiento está activo o no.\n"
"Esto afecta el numero de procesos por defecto, ya que las tareas de hiperprocesamiento no son tan rápidas como los núcleos CPU reales."

msgid "ATMOSPHERIC_GASSES"
msgstr "Gases Atmosféricos"

msgid "ATP"
msgstr "ATP"

msgid "ATP_BALANCE"
msgstr "Balance de ATP"

msgid "ATP_BALANCE_TOOLTIP"
msgstr ""
"Esta sección muestra el balance total de ATP (energía) de la célula actual.\n"
"Para sobrevivir el balance debe ser positivo. En el caso de las células sésiles, pueden considerar que el balance es positivo si se excluye el movimiento.\n"
"El desplegable que aparece a continuación puede utilizarse para comprobar qué ocurriría si la célula no dispusiera de algún recurso con el que fabricar ATP.\n"
"Por ejemplo, algunas células solo pueden mantener un balance de ATP positivo cuando tienen múltiplos tipos de compuestos con los que fabricar ATP a la vez.\n"
"Es más difícil jugar con ese tipo de células, dado que requieren tener varios tipos de compuestos almacenados a la vez para sobrevivir."

#, fuzzy
msgid "ATP_BALANCE_TOOLTIP_MULTICELLULAR"
msgstr ""
"Esta sección muestra el balance total de ATP (energía) de la célula actual.\n"
"Para sobrevivir el balance debe ser positivo. En el caso de las células sésiles, pueden considerar que el balance es positivo si se excluye el movimiento.\n"
"El desplegable que aparece a continuación puede utilizarse para comprobar qué ocurriría si la célula no dispusiera de algún recurso con el que fabricar ATP.\n"
"Por ejemplo, algunas células solo pueden mantener un balance de ATP positivo cuando tienen múltiplos tipos de compuestos con los que fabricar ATP a la vez.\n"
"Es más difícil jugar con ese tipo de células, dado que requieren tener varios tipos de compuestos almacenados a la vez para sobrevivir."

msgid "ATP_BALANCE_WITHOUT_EXTERNAL_RESOURCES"
msgstr "Sin recursos externos"

msgid "ATP_BALANCE_WITHOUT_GLUCOSE"
msgstr "Sin glucosa"

msgid "ATP_BALANCE_WITHOUT_HYDROGEN_SULFIDE"
msgstr "Sin sulfuro de hidrógeno"

msgid "ATP_BALANCE_WITHOUT_IRON"
msgstr "Sin hierro"

msgid "ATP_BALANCE_WITH_ALL_COMPOUNDS"
msgstr "Con todos los compuestos requeridos"

msgid "ATP_PRODUCTION"
msgstr "Producción de ATP"

msgid "ATP_PRODUCTION_TOO_LOW"
msgstr "¡PRODUCCIÓN DE ATP DEMASIADO BAJA!"

msgid "ATTEMPT_TO_WRITE_SAVE_FAILED"
msgstr "El intento de escribir este archivo guardado ha fallado. El nombre de guardado puede ser demasiado largo o es posible que no tenga acceso de escritura a la carpeta de guardado."

msgid "AT_CURSOR"
msgstr "En el puntero:"

msgid "AUDIO_OUTPUT_DEVICE"
msgstr "Dispositivo de salida de audio:"

msgid "AUGUST"
msgstr "Agosto"

msgid "AUTO"
msgstr "Auto"

msgid "AUTO-EVO_EXPLANATION_EXPLANATION"
msgstr "Este panel muestra los números con los que auto-evo trabaja. El total de energía que una especie puede capturar y el costo por individuo de la especie determina la población final. Auto-evo usa un modelo simplificado de la realidad para calcular el desempeño de las diferentes especies de acuerdo con la energía que pueden recolectar. Por cada fuente de alimento, se muestra la cantidad de energia que se obtiene. Adicionalmente, se muestra el total de energía disponible de esa fuente. La fracción que obtiene la especie del total disponible se basa en su Aptitud y la Aptitud final. La Aptitud, es una métrica de que tan bien utiliza la especie una fuente de alimento."

msgid "AUTO-EVO_POPULATION_CHANGED_2"
msgstr "La población de {0} cambió a {1} en {2} debido a: {3}"

msgid "AUTO-EVO_PREDICTION"
msgstr "Predicción del Auto-evo"

msgid "AUTO-EVO_PREDICTION_BOX_DESCRIPTION"
msgstr ""
"Este panel muestra la población de la especie modificada que se espera auto-evolucione.\n"
"El sistema auto-evo se encarga de la evolución de la parte de la población que no controlas, tu rendimiento afectara los cálculos del sistema."

msgid "AUTO-EVO_STEPS_DONE"
msgstr "{0:F1}% hecho. {1:n0}/{2:n0} etapas."

#, fuzzy
msgid "AUTO-EVO_STRENGHT_MULTIPLIER"
msgstr "Multiplicador de costo de mutación"

#, fuzzy
msgid "AUTO-EVO_STRENGHT_MULTIPLIER_EXPLANATION"
msgstr "(Costo de orgánulos, membranas, y otros objetos en el editor)"

msgid "AUTOSAVE_DURING_THE_GAME"
msgstr "Autoguardado durante el juego"

msgid "AUTO_EVO"
msgstr "Auto-Evo"

msgid "AUTO_EVO_EXPLORING_TOOL"
msgstr "Herramienta de Exploración Auto-Evo"

msgid "AUTO_EVO_FAILED"
msgstr "Auto-evo ha fallado"

msgid "AUTO_EVO_MISSING_RESULT_DATA_OBJECT"
msgstr "Los resultados de Auto-evo faltan. Si has cargado un archivo antiguo, se espera que falten. Si no has cargado un archivo antiguo por favor reporta esto como un error y compártenos tu archivo de registro."

msgid "AUTO_EVO_RESULTS"
msgstr "Resultados de Auto-evo:"

msgid "AUTO_EVO_RESULTS_GLOBAL_TITLE"
msgstr "Resultados Globales"

msgid "AUTO_EVO_RESULTS_PATCH_TITLE"
msgstr "Resultados del Auto-Evo"

msgid "AUTO_EVO_RUN_STATUS"
msgstr "Estado:"

msgid "AUTO_EVO_STATUS_COLON"
msgstr "Estado del Auto-evo:"

msgid "AUTO_MOVE_FORWARDS"
msgstr "Moverse automáticamente hacia adelanteAuto"

msgid "AUTO_RESOLUTION"
msgstr "Auto ({0}x{1})"

msgid "AVAILABLE_CONSTRUCTION_PROJECTS"
msgstr "Proyectos de construcción disponibles"

msgid "AVAILABLE_MODS"
msgstr "Mods disponibles"

msgid "AWAKENING_STAGE"
msgstr "Etapa del despertar"

msgid "AWARE_STAGE"
msgstr "Etapa Consciente"

msgid "BACK"
msgstr "Atrás"

msgid "BACKGROUND_BLUR"
msgstr "Desenfoque del fondo:"

msgid "BACKSLASH"
msgstr "Barra diagonal inversa"

msgid "BACKSPACE"
msgstr "Retroceso"

msgid "BACTERIAL_THERMOSYNTHESIS"
msgstr "Termosíntesis Bacteriana"

msgid "BALANCE_DISPLAY_AT_DAY_ALWAYS"
msgstr "Calcular como si fuera de día"

msgid "BALANCE_DISPLAY_AT_DAY_ALWAYS_TOOLTIP"
msgstr "Cuando está marcada, las cifras calculadas en este panel se calculan como si siempre fuera de día"

msgid "BALANCE_DISPLAY_WHILE_MOVING"
msgstr "Incluir coste de movimiento"

msgid "BALANCE_DISPLAY_WHILE_MOVING_TOOLTIP"
msgstr "Cuando está marcada calcula el balance y otros números en este panel asumiendo que la célula está en constante movimiento"

msgid "BASE_MOBILITY"
msgstr "Movilidad base"

msgid "BASE_MOVEMENT"
msgstr "Movimiento Base"

msgid "BASIC_VIEW"
msgstr "Básico"

msgid "BASIC_VIEW_BUTTON_TOOLTIP"
msgstr "Volver a la vista de configuración básica"

msgid "BATHYPELAGIC"
msgstr "Batipelágico"

msgid "BECOME_MACROSCOPIC"
msgstr "Conviértete en Macroscópico ({0}/{1})"

msgid "BECOME_MULTICELLULAR"
msgstr "Conviértete en Multicelular ({0}/{1})"

msgid "BEGIN_THRIVING"
msgstr "Comienza a prosperar"

msgid "BEHAVIOUR"
msgstr "Comportamiento"

msgid "BEHAVIOUR_ACTIVITY"
msgstr "Actividad"

msgid "BEHAVIOUR_AGGRESSION"
msgstr "Agresividad"

msgid "BEHAVIOUR_FEAR"
msgstr "Miedo"

msgid "BEHAVIOUR_FOCUS"
msgstr "Concentración"

msgid "BEHAVIOUR_OPPORTUNISM"
msgstr "Oportunismo"

msgid "BELOW_SEA_LEVEL"
msgstr "{0}-{1}m bajo el nivel del mar"

msgid "BENCHMARKS"
msgstr "Prueba de rendimiento"

msgid "BENCHMARK_FINISHED"
msgstr "Prueba de rendimiento completada"

msgid "BENCHMARK_PHASE"
msgstr "Fase de prueba de rendimiento:"

msgid "BENCHMARK_RESULTS_COLON"
msgstr "Resultados:"

msgid "BEST_PATCH_COLON"
msgstr "Mejor bioma:"

msgid "BIG_IRON_CHUNK"
msgstr "Fragmento de hierro grande"

msgid "BIG_PHOSPHATE_CHUNK"
msgstr "Fragmento de Fosfato grande"

msgid "BILLION_ABBREVIATION"
msgstr "{0} mM"

msgid "BINDING_AGENT"
msgstr "Agente de unión"

msgid "BINDING_AGENT_DESCRIPTION"
msgstr "Permite la unión con otras células. Este es el primer paso hacia un ser multicelular. Cuando tu especie forma parte de una colonia, las células comparten sus compuestos. Mientras formes parte de una colonia no puedes entrar al editor, por lo que deberás romper la unión una vez recolectados los compuestos suficientes para dividir tu célula."

msgid "BINDING_AGENT_PROCESSES_DESCRIPTION"
msgstr "Presiona la tecla [thrive:input]g_toggle_binding[/thrive:input] para entrar al modo Unión. Cuando te encuentres en este modo, puedes unirte a otras células de tu misma especie entrando en contacto con ellas. Cuando desees abandonar una colonia, presiona la tecla [thrive:input]g_unbind_all[/thrive:input]."

msgid "BIND_AXES_SENSITIVITY"
msgstr "Unir axis"

msgid "BIOLUMINESCENT_VACUOLE"
msgstr "Vacuola Bioluminiscente"

msgid "BIOME_LABEL"
msgstr "Bioma: {0}"

msgid "BLOOM_RENDER_EFFECT"
msgstr "Efecto de sombreado:"

#, fuzzy
msgid "BLUESKY_TOOLTIP"
msgstr "Pausar el juego"

msgid "BRAIN_CELL_NAME_DEFAULT"
msgstr "Neurona"

msgid "BRAVE"
msgstr "Valiente"

msgid "BROWSE"
msgstr "Navegar"

msgid "BROWSE_WORKSHOP"
msgstr "Navegar Workshop"

msgid "BUILD_CITY"
msgstr "Construir una ciudad"

msgid "BUILD_QUEUE"
msgstr "Fila de construcción"

msgid "BUILD_STRUCTURE"
msgstr "Construir Estructura"

msgid "BY"
msgstr "Por:"

msgid "BY_REVOLUTIONARY_GAMES"
msgstr "Por Revolutionary Games Studio"

msgid "CACHE_DISK_MAX_TIME"
msgstr "Tiempo máximo para mantener los elementos en el disco antes de borrarlos"

msgid "CACHE_MEMORY_MAX_ITEMS"
msgstr "Máximo de elementos para mantener en la memoria caché"

msgid "CACHE_TIME_MEMORY"
msgstr "Cuánto tiempo mantener los elementos en la memoria caché"

msgid "CACHE_TIME_MEMORY_ONLY"
msgstr "Tiempo de caché cuando se utiliza sólo la memoria caché"

msgid "CACHING_TITLE"
msgstr "Caché"

msgid "CALCIUM_CARBONATE"
msgstr "Carbonato cálcico"

msgid "CALCIUM_CARBONATE_MEMBRANE_DESCRIPTION"
msgstr "Esta membrana tiene un caparazón resistente hecho de carbonato de calcio. Tiene una alta resistencia y requiere menos energía. Sus desventajas son su reducida velocidad de movimiento y de absorción."

msgid "CAMERA"
msgstr "Cámara"

msgid "CANCEL"
msgstr "Cancelar"

msgid "CANCEL_ACTION_CAPITAL"
msgstr "CANCELAR ACCIÓN"

msgid "CANCEL_CURRENT_ACTION"
msgstr "Cancelar acción actual"

msgid "CANNOT_DELETE_USED_CELL_TYPE"
msgstr "Un tipo de célula que actualmente esta en tu cuerpo no puede ser eliminado"

msgid "CANNOT_DELETE_USED_CELL_TYPE_TITLE"
msgstr "No puedes eliminar un tipo de célula en uso"

msgid "CANNOT_ENGULF"
msgstr "No puede engullir"

msgid "CANNOT_MOVE_METABALL_TO_DESCENDANT_TREE"
msgstr "No se puede mover un meatball a uno de sus descendientes"

msgid "CANNOT_REDUCE_BRAIN_POWER_STAGE"
msgstr "La cantidad de poder cerebral ahora es demasiado baja para seguir en el estadio actual. Volver a estadios anteriores no está permitido ahora mismo, por favor aumenta el poder cerebral para continuar."

msgid "CANNOT_REDUCE_BRAIN_POWER_STAGE_TITLE"
msgstr "No se puede reducir el poder cerebral para volver a estadios anteriores"

msgid "CANNOT_WRITE_SAVE"
msgstr "No se puede escribir el guardado"

msgid "CANT_LOAD_MOD_INFO"
msgstr "No fue posible cargar la información del mod {0}"

msgid "CAPSLOCK"
msgstr "Bloq Mayús"

msgid "CARBON_DIOXIDE"
msgstr "Dióxido de Carbono"

msgid "CATEGORY_AN_ABUNDANCE"
msgstr "En abundancia"

msgid "CATEGORY_A_FAIR_AMOUNT"
msgstr "Suficiente"

msgid "CATEGORY_LITTLE"
msgstr "Poco"

msgid "CATEGORY_QUITE_A_BIT"
msgstr "Bastante"

msgid "CATEGORY_SOME"
msgstr "Algo"

msgid "CATEGORY_VERY_LITTLE"
msgstr "Muy poco"

msgid "CAUTIOUS"
msgstr "Cautelosa"

msgid "CELL"
msgstr "Célula"

msgid "CELLS"
msgstr "Célula"

msgid "CELLULASE"
msgstr "Celulosa"

msgid "CELLULASE_DESCRIPTION"
msgstr "Celulasa permite que las células destruyan las membranas de celulosa. Agregar mas mejora su efectividad."

msgid "CELLULOSE"
msgstr "Celulosa"

msgid "CELLULOSE_MEMBRANE_DESCRIPTION"
msgstr "Esta membrana tiene una pared, lo que se traduce en una mejor protección contra el daño general y, sobre todo, contra el daño físico. También cuesta menos energía mantener su forma, pero no puede absorber recursos rápidamente y es más lenta. 1[b]La celulosa puede digerir esta pared2[/b], lo que la hace vulnerable a ser engullida por los depredadores."

msgid "CELL_STAT_ROTATION_TOOLTIP"
msgstr ""
"Velocidad de rotación de la célula. Las células más grandes rotan más despacio, pero pueden añadirse cilios para compensar.\n"
"La ubicación de los orgánulos afecta a la rotación: los orgánulos más alejados del centro reducen más la rotación."

msgid "CELL_STAT_SPEED_TOOLTIP"
msgstr ""
"Velocidad de la célula. Tenga en cuenta que debido a las limitaciones del algoritmo que calcula esto, el valor es una aproximación.\n"
"Y por ejemplo cuando se modifica la longitud del flagelo los valores de velocidad no tienen todo el sentido y no coinciden con lo que ocurrirá en el escenario.\n"
"Este es un problema conocido pero no está arreglado todavía debido a que es menos prioritario que muchos otros problemas y nuevas características."

#, fuzzy
msgid "CELL_TYPE_BUTTON_ATP_CONSUMPTION"
msgstr "Opciones"

#, fuzzy
msgid "CELL_TYPE_BUTTON_ATP_PRODUCTION"
msgstr "Opciones"

msgid "CELL_TYPE_NAME"
msgstr "Nombre del tipo de célula"

msgid "CHANGE_DESCRIPTION_IS_TOO_LONG"
msgstr "Las notas de cambios son demasiado largas"

msgid "CHANGE_THE_SYMMETRY"
msgstr "Cambiar la simetría"

msgid "CHANNEL_INHIBITOR_TOXIN_SYNTHESIS"
msgstr "Síntesis de Inhibidores de Canal"

msgid "CHEATS"
msgstr "Trucos"

msgid "CHEAT_KEYS_ENABLED"
msgstr "Cheats activados"

msgid "CHEAT_MENU"
msgstr "Menu de trucos"

msgid "CHEMICAL_BUTTON_MICROBE_TOOLTIP"
msgstr "Mostrar / Ocultar procesos celulares"

msgid "CHEMOPLAST"
msgstr "Quimioplasto"

msgid "CHEMOPLAST_DESCRIPTION"
msgstr "Los Quimioplastos son estructuras de membrana doble que contienen proteínas capaces de convertir Ácido Sulfhídrico, agua y dióxido de carbono gaseoso en glucosa en un proceso llamado Quimiosíntesis de Ácido Sulfhídrico. Su eficiencia escala con la concentración de dióxido de carbono atmosférico."

msgid "CHEMOPLAST_PROCESSES_DESCRIPTION"
msgstr "Convierte [thrive:compound type=\"hydrogensulfide\"][/thrive:compound] en [thrive:compound type=\"glucose\"][/thrive:compound]. La tasa de conversión depende de la concentración de [thrive:compound type=\"carbondioxide\"][/thrive:compound]."

msgid "CHEMORECEPTOR"
msgstr "Quimioreceptor"

msgid "CHEMORECEPTOR_DESCRIPTION"
msgstr "Todas las células solo \"ven\" a través de la quimiorrecepción. Así es como las células adquieren información sobre su entorno. La adición de este orgánulo representa la evolución de una quimiorrecepción más afinada. Como el jugador tiene visión incluso en la etapa de célula, esto se representa con una línea que apunta fuera del área visible de la pantalla y muestra los compuestos cercanos que el jugador aún no podía ver."

msgid "CHEMORECEPTOR_MINIMUM_AMOUNT_TOOLTIP"
msgstr ""
"Establece el umbral de detección de compuestos. Los valores bajos pueden señalar rastros muy débiles de compuestos que pueden no tener ninguna cantidad útil de ese compuesto.\n"
"Un ejemplo de estrategia es aumentar el radio de búsqueda y la cantidad mínima para que se detecte la nube más cercana y útilmente densa.\n"
"El quimiorreceptor huele puntos individuales en una nube de compuestos y no el total en una única «nube»."

msgid "CHEMORECEPTOR_PROCESSES_DESCRIPTION"
msgstr "El quimioreceptor permite detectar compuestos desde más lejos. Modifícalo una vez colocado para seleccionar el tipo de compuesto y el color de la línea de guía."

msgid "CHEMORECEPTOR_SEARCH_RADIUS_TOOLTIP"
msgstr ""
"Establece la distancia máxima a la que este quimiorreceptor busca objetos a los que apuntar.\n"
"Puede usarse, por ejemplo, para que las células lentas no apunten a recursos que probablemente ya no estén cuando la célula llegue allí, reduciendo la distancia.\n"
"Alternativamente, aumentar la distancia puede apuntar a cosas mucho más lejanas, pero pueden ser difíciles de alcanzar antes de que desaparezcan."

msgid "CHEMOSYNTHESIS"
msgstr "Quimiosíntesis"

msgid "CHEMOSYNTHESIZING_PROTEINS"
msgstr "Proteinas quimiosintetizadoras"

msgid "CHEMOSYNTHESIZING_PROTEINS_DESCRIPTION"
msgstr "Las proteínas quimiosintetizadoras son aglomeraciones de proteínas en el citoplasma que pueden convertir sulfuro de hidrógeno, agua y dióxido de carbono gaseoso en glucosa en un proceso llamado Quimiosíntesis de Ácido Sulfhídrico. Su eficiencia escala con la concentración de dióxido de carbono. Como están directamente suspendidos en el citoplasma, éste realiza la glicólisis."

msgid "CHEMOSYNTHESIZING_PROTEINS_PROCESSES_DESCRIPTION"
msgstr "Convierte [thrive:compound type=\"hydrogensulfide\"][/thrive:compound] en [thrive:compound type=\"glucose\"][/thrive:compound]. La tasa de conversión escala con la concentración de [thrive:compound type=\"carbondioxide\"][/thrive:compound]. También convierte [thrive:compound type=\"glucose\"][/thrive:compound] en [thrive:compound type=\"atp\"][/thrive:compound]."

msgid "CHEMO_SYNTHESIS"
msgstr "Quimiosíntesis"

msgid "CHITIN"
msgstr "Quitina"

msgid "CHITINASE"
msgstr "Quitinasa"

msgid "CHITINASE_DESCRIPTION"
msgstr "Quitinasa permite que células destruyan membranas de quitina. Agregar mas aumenta su efectividad."

msgid "CHITIN_MEMBRANE_DESCRIPTION"
msgstr "Esta membrana tiene una pared celular, por lo que provee una mayor protección, especialmente contra toxinas. También consume menos energía. Pero se mueve y absorbe recursos muy lentamente."

msgid "CHLOROPLAST"
msgstr "Cloroplasto"

msgid "CHLOROPLAST_DESCRIPTION"
msgstr "Los cloroplastos son una estructura de doble membrana que contiene pigmentos fotosensibles apilados en sacos membranosos. Es una procariota asimilada para uso de su anfitrión eucariota. Los pigmentos en el cloroplasto usan la energía de la luz solar para convertir agua y dióxido de carbono en glucosa en un proceso llamado Fotosíntesis. Los pigmentos son lo que le dan su color. Su eficiencia escala con la concentración de dióxido de carbono atmosférico y la intensidad de la luz solar."

msgid "CHLOROPLAST_PROCESSES_DESCRIPTION"
msgstr "Produce [thrive:compound type=\"glucose\"][/thrive:compound]. La tasa de producción escala con la concentración de [thrive:compound type=\"carbondioxide\"][/thrive:compound] y la intensidad de la [thrive:compound type=\"sunlight\"][/thrive:compound]."

msgid "CHOSEN_FILENAME_ALREADY_EXISTS"
msgstr "El nombre de archivo ({0}) ya existe. ¿Deseas sobreescribir?"

msgid "CHROMATIC_ABERRATION"
msgstr "Aberración cromática:"

msgid "CHROMATOPHORE_PROCESSES_DESCRIPTION"
msgstr "Produce [thrive:compound type=\"glucose\"][/thrive:compound]. La tasa de producción escala con la concentración de [thrive:compound type=\"carbondioxide\"][/thrive:compound] y la intensidad de [thrive:compound type=\"sunlight\"][/thrive:compound]."

msgid "CHUNK_CELL_CORPSE_PART"
msgstr "Pedazo de Cadáver de Célula"

msgid "CHUNK_FOOD_SOURCE"
msgstr "Consumo de: {0}"

msgid "CILIA"
msgstr "Cilios"

msgid "CILIA_DESCRIPTION"
msgstr "Los Cilios son similares a los flagelos, pero en vez de proveer major velocidad directional, proveen major fuerza de rotación, ayudando a las células a girar."

msgid "CILIA_PROCESSES_DESCRIPTION"
msgstr "Aumenta la velocidad de rotación de células grandes."

msgid "CITY_SHORT_STATISTICS"
msgstr "Pob: {0} Comida: {1} Ciencia: {2}"

msgid "CLEAN_UP_OLD_SAVES"
msgstr "Limpiar archivos de guardado antiguos"

msgid "CLEAR_CACHE"
msgstr "Limpiar Caché"

msgid "CLOSE"
msgstr "Cerrar"

msgid "CLOSE_OPTIONS"
msgstr "¿Cerrar Ajustes?"

msgid "CLOSTRIDIAL_FERMENTATION"
msgstr "Fermentación Clostridial"

msgid "CLOUD_BENCHMARK"
msgstr "Prueba de rendimiento en la Nube"

msgid "CLOUD_RESOLUTION_DIVISOR"
msgstr "Divisor de Resolución de Nubes:"

msgid "CLOUD_SIMULATION_MINIMUM_INTERVAL"
msgstr "Mínimo de intervalo de simulación de nubes:"

msgid "CLOUD_SIMULATION_MULTIPLIER"
msgstr "Multiplicador de la simulación:"

msgid "COASTAL"
msgstr "Costero"

msgid "COLLISION_SHAPE"
msgstr "Crear entidades con cuadros de colisión"

msgid "COLOUR"
msgstr "Color"

msgid "COLOURBLIND_CORRECTION"
msgstr "Corrección de color para daltónicos:"

msgid "COLOUR_PICKER_ADD_PRESET"
msgstr "Añadir color actual como predeterminado"

msgid "COLOUR_PICKER_A_TOOLTIP"
msgstr "Composición alfa del color"

msgid "COLOUR_PICKER_B_TOOLTIP"
msgstr "Azul"

msgid "COLOUR_PICKER_G_TOOLTIP"
msgstr "Verde"

msgid "COLOUR_PICKER_HSV_BUTTON_TOOLTIP"
msgstr ""
"Activar o desactivar el modo HSV (Matiz, Saturación, Brillo).\n"
"No se puede activar cuando estás en modo Crudo"

msgid "COLOUR_PICKER_H_TOOLTIP"
msgstr "Matiz de color"

msgid "COLOUR_PICKER_PICK_COLOUR"
msgstr "Elige un color de la ventana del juego"

msgid "COLOUR_PICKER_PRESET_TOOLTIP"
msgstr ""
"Color: {0}\n"
"Click Izquierdo: Usar este color predefinido\n"
"Click Derecho: Eliminar este color predefinido"

msgid "COLOUR_PICKER_RAW_BUTTON_TOOLTIP"
msgstr ""
"Activa o desactiva el modo bruto.\n"
"En modo bruto puedes modificar los valores R, G, B\n"
"Los valores de color deben ser mayores a 1.0.\n"
"No se puede activar cuando estás en modo HSV."

msgid "COLOUR_PICKER_R_TOOLTIP"
msgstr "Rojo"

msgid "COLOUR_PICKER_S_TOOLTIP"
msgstr "Saturación"

msgid "COLOUR_PICKER_V_TOOLTIP"
msgstr "Brillo"

msgid "COMMON_ABILITIES"
msgstr "Habilidades Comunes"

msgid "COMMON_EDITING_AND_STRATEGY"
msgstr "Editor General y Estrategia de Etapas"

msgid "COMMUNITY_FORUM"
msgstr "Foro de la comunidad"

msgid "COMMUNITY_FORUM_BUTTON_TOOLTIP"
msgstr "Únete a la comunidad de Thrive en nuestro foro comunitario"

msgid "COMMUNITY_WIKI"
msgstr "Wiki Comunitaria"

msgid "COMMUNITY_WIKI_BUTTON_TOOLTIP"
msgstr "Visita nuestra wiki comunitaria"

msgid "COMPILED_AT_COLON"
msgstr "Compilado en:"

msgid "COMPLETE_ACTION"
msgstr "Terminar"

msgid "COMPOUNDS"
msgstr "Compuestos"

msgid "COMPOUNDS_AT_EQUILIBRIUM"
msgstr "Balance en Equilibrio"

msgid "COMPOUNDS_AT_MAX_SPEED"
msgstr "Balance a Máxima Velocidad"

msgid "COMPOUNDS_BUTTON_MICROBE_TOOLTIP"
msgstr "Mostrar / Ocultar compuestos"

msgid "COMPOUNDS_COLON"
msgstr "Compuestos:"

msgid "COMPOUND_BALANCE_FILL_TIME"
msgstr "(llena el almacén en {0} s)"

msgid "COMPOUND_BALANCE_FILL_TIME_TOO_LONG"
msgstr "(llena el almacén en {0} s lo cual es más tarde que la luz del día utilizable {1} s)"

msgid "COMPOUND_BALANCE_MODE_TOOLTIP"
msgstr ""
"Modo para calcular el balance compuesto en, por ejemplo velocidad máxima calcula asumiendo que todos los procesos corren a velocidad máxima\n"
"mientras que el equilibrio se calcula con los procesos funcionando sólo tan rápido como para tener un balance de ATP no negativo."

msgid "COMPOUND_BALANCE_TITLE"
msgstr "Balance de compuestos"

msgid "COMPOUND_BALANCE_TOOLTIP"
msgstr ""
"Esta sección muestra el balance total (producción - consumo) por cada compuesto.\n"
"Por ejemplo, para hacer una célula vegetal el balance de glucosa tiene que ser positivo."

msgid "COMPOUND_CLOUDS"
msgstr "Nubes de compuestos"

msgid "COMPOUND_CLOUD_BENCHMARK"
msgstr "Rendimiento de las Nubes de Compuestos"

msgid "COMPOUND_CLOUD_DENSITY"
msgstr "Densidad de las nubes de compuestos"

msgid "COMPOUND_CLOUD_DENSITY_EXPLANATION"
msgstr "(Densidad de las nubes de compuestos en el ambiente)"

msgid "COMPOUND_CONCENTRATIONS_DECREASED"
msgstr "Las concentraciones de {0} han descendido por un {1}"

msgid "COMPOUND_FOOD_SOURCE"
msgstr "Consumo de: {0}"

msgid "COMPOUND_HANDLE_KEEP"
msgstr "Mantener todo"

msgid "COMPOUND_HANDLE_SPLIT_SISTER"
msgstr "Dividir con célula hermana"

msgid "COMPOUND_HANDLE_TOP_UP"
msgstr "Siempre rellenar al iniciar"

msgid "COMPOUND_HANDLE_TOP_UP_ON_CHANGE"
msgstr "Rellenar al cambiar de área"

msgid "COMPOUND_STORAGE_AMOUNT_DOES_NOT_LAST_NIGHT"
msgstr "(no es suficiente para soportar la noche, que dura {0}s)"

msgid "COMPOUND_STORAGE_NOT_ENOUGH_GENERATED_DURING_DAY"
msgstr "Solo {1} [thrive:compound type=\"{0}\"][/thrive:compound] puede generarse durante el día, pero para sobrevivir durante la noche se necesita {2}."

msgid "COMPOUND_STORAGE_NOT_ENOUGH_SPACE"
msgstr "No hay suficiente espacio de almacenamiento para [thrive:compound type=\"{0}\"][/thrive:compound] ya que la noche dura {2} s pero el almacenamiento sólo puede contener {1} s de compuestos."

msgid "COMPOUND_STORAGE_STATS_TITLE"
msgstr "Capacidad de Almacenamiento"

msgid "COMPOUND_STORAGE_STATS_TOOLTIP"
msgstr ""
"Balance de compuestosEsta sección muestra el tiempo que tarda la célula en consumir cada tipo de compuesto partiendo de un almacenamiento completo.\n"
"Estos números se calculan siempre como si fuera de noche y se pueden utilizar para comprobar si la célula tiene suficiente almacenamiento\n"
"para sobrevivir toda la noche. Desactivando el coste de movimiento con la casilla de verificación se obtienen números mínimos con los que sobrevivir\n"
"cuando se permanece quieto toda la noche para conservar energía."

msgid "COMPOUND_TO_FIND"
msgstr "Compuestos a encontrar:"

msgid "CONCEPT_ART"
msgstr "Arte conceptual"

msgid "CONFIG"
msgstr "Configuración"

msgid "CONFIRM_CAPITAL"
msgstr "CONFIRMAR"

msgid "CONFIRM_DELETE"
msgstr "Confirmar borrado"

msgid "CONFIRM_EXIT"
msgstr "Confirmar salída"

msgid "CONFIRM_FOSSILISATION_OVERWRITE"
msgstr "Confirmar sobreescritura"

msgid "CONFIRM_MOVE_TO_ASCENSION_STAGE"
msgstr "¿Pasar a la Etapa de Ascensión?"

msgid "CONFIRM_MOVE_TO_ASCENSION_STAGE_EXPLANATION"
msgstr ""
"Ahora puedes ascender y alcanzar la Etapa de Ascensión activando la Puerta de Ascensión.\n"
"\n"
"Esto desbloqueará un poder ilimitado en forma de nuevas Herramientas Divinas que podrás usar en este guardado.\n"
"\n"
"Ascender también significará que has superado el juego, pero podrás seguir jugando. ¿Ascender?"

msgid "CONFIRM_MOVE_TO_INDUSTRIAL_STAGE"
msgstr "¿Pasar al Estadio Industrial?"

msgid "CONFIRM_MOVE_TO_INDUSTRIAL_STAGE_EXPLANATION"
msgstr "Al colocar una fábrica avanzarás a la Etapa Industrial. ¿Continuar a la siguiente etapa?"

msgid "CONFIRM_MOVE_TO_SPACE_STAGE"
msgstr "¿Pasar a la Etapa Espacial?"

msgid "CONFIRM_MOVE_TO_SPACE_STAGE_EXPLANATION"
msgstr ""
"Ahora puedes avanzar a la Etapa Espacial lanzando tu primera nave espacial.\n"
"\n"
"Por ahora en los prototipos no puedes volver a tu planeta, pero el plan final es permitir acercarse y alejarse de los planetas sin problemas en la Etapa Espacial.\n"
"\n"
"Al cancelar el lanzamiento se destruirá la nave espacial. ¿Lanzar la nave espacial?"

msgid "CONFIRM_NEW_GAME_BUTTON_TOOLTIP"
msgstr "Entrar al juego con esta configuración"

msgid "CONFIRM_NEW_GAME_BUTTON_TOOLTIP_DISABLED"
msgstr "Ciertas opciones son invalidas"

msgid "CONSTRUCTION_UNIT_NAME"
msgstr "Unidad: {0}"

msgid "CONTENT_UPLOADED_FROM"
msgstr "El contenido Workshop será cargado desde la carpeta: {0}"

msgid "CONTINUE"
msgstr "Continuar"

msgid "CONTINUE_AS_SPECIES"
msgstr "[center]Sin embargo, el juego aún no ha terminado. Puedes [b]continuar[/b] cambiando para jugar como la especie {0} con una población de {1}.[/center]"

msgid "CONTINUE_THRIVING"
msgstr "Continuar prosperando"

msgid "CONTINUE_TO_PROTOTYPES"
msgstr ""
"Has llegado al final del contenido completado actualmente en Thrive.\n"
"Si lo deseas, puedes continuar a la siguiente etapa que contiene prototipos. Los mismos pueden estar incompletos, usar gráficos temporarios, entre otros aspectos no finalizados. Los mismos son incluidos para demostrar la vision en general del juego y posibles desarrollos a futuro y como todas las etapas del juego están conectadas.\n"
"\n"
"Si deseas continuar jugando tu etapa actual, guarda tu partida ahora. No podrás volver atrás una vez que avances a la siguiente etapa.\n"
"\n"
"Si continuas, por favor entiende que las siguientes etapas son solo prototipos, por favor no te quejes de lo incompleto que pueden estar."

msgid "CONTINUE_TO_PROTOTYPES_PROMPT"
msgstr "Continuar al prototipo de la siguiente etapa?"

msgid "CONTROLLER_ANY_DEVICE"
msgstr "Cualquier dispositivo"

msgid "CONTROLLER_AXIS_L2"
msgstr "L2"

msgid "CONTROLLER_AXIS_LEFT_TRIGGER"
msgstr "Gatillo Izquierdo"

msgid "CONTROLLER_AXIS_LEFT_X"
msgstr "Palanca izquierda Horizontal"

msgid "CONTROLLER_AXIS_LEFT_Y"
msgstr "Palanca izquierda Vertical"

msgid "CONTROLLER_AXIS_NEGATIVE_DIRECTION"
msgstr "Dirección Negativa"

msgid "CONTROLLER_AXIS_POSITIVE_DIRECTION"
msgstr "Dirección Positiva"

msgid "CONTROLLER_AXIS_R2"
msgstr "R2"

msgid "CONTROLLER_AXIS_RIGHT_TRIGGER"
msgstr "Gatillo Derecho"

msgid "CONTROLLER_AXIS_RIGHT_X"
msgstr "Palanca derecha Horizontal"

msgid "CONTROLLER_AXIS_RIGHT_Y"
msgstr "Palanca derecha Vertical"

msgid "CONTROLLER_AXIS_VISUALIZERS"
msgstr "Visualizador del axis del contról:"

msgid "CONTROLLER_BUTTON_DPAD_DOWN"
msgstr "D-pad Abajo"

msgid "CONTROLLER_BUTTON_DPAD_LEFT"
msgstr "D-pad Izquierda"

msgid "CONTROLLER_BUTTON_DPAD_RIGHT"
msgstr "D-pad Derecha"

msgid "CONTROLLER_BUTTON_DPAD_UP"
msgstr "D-pad Arriba"

msgid "CONTROLLER_BUTTON_LEFT_SHOULDER"
msgstr "Botón superior Izquierdo"

msgid "CONTROLLER_BUTTON_LEFT_STICK"
msgstr "Botón de Palanca Izquierda"

msgid "CONTROLLER_BUTTON_MISC1"
msgstr "Botón Misc del Mando"

msgid "CONTROLLER_BUTTON_PADDLE1"
msgstr "Botón 1 del Pad"

msgid "CONTROLLER_BUTTON_PADDLE2"
msgstr "Botón 2 del Pad"

msgid "CONTROLLER_BUTTON_PADDLE3"
msgstr "Botón 3 del Pad"

msgid "CONTROLLER_BUTTON_PADDLE4"
msgstr "Botón 4 del Pad"

msgid "CONTROLLER_BUTTON_PS3_SELECT"
msgstr "Select"

msgid "CONTROLLER_BUTTON_PS3_START"
msgstr "Inicio"

msgid "CONTROLLER_BUTTON_PS_CIRCLE"
msgstr "Círculo"

msgid "CONTROLLER_BUTTON_PS_CROSS"
msgstr "Cruz"

msgid "CONTROLLER_BUTTON_PS_L1"
msgstr "L1"

msgid "CONTROLLER_BUTTON_PS_L3"
msgstr "L3"

msgid "CONTROLLER_BUTTON_PS_OPTIONS"
msgstr "Opciones"

msgid "CONTROLLER_BUTTON_PS_R1"
msgstr "R1"

msgid "CONTROLLER_BUTTON_PS_R3"
msgstr "R3"

msgid "CONTROLLER_BUTTON_PS_SHARE"
msgstr "Compartir"

msgid "CONTROLLER_BUTTON_PS_SONY_BUTTON"
msgstr "Botón del logo"

msgid "CONTROLLER_BUTTON_PS_SQUARE"
msgstr "Cuadrado"

msgid "CONTROLLER_BUTTON_PS_TRIANGLE"
msgstr "Triángulo"

msgid "CONTROLLER_BUTTON_RIGHT_SHOULDER"
msgstr "Botón superior Derecho"

msgid "CONTROLLER_BUTTON_RIGHT_STICK"
msgstr "Botón de Palanca Derecha"

msgid "CONTROLLER_BUTTON_TOUCH_PAD"
msgstr "Pad Táctil"

msgid "CONTROLLER_BUTTON_UNKNOWN"
msgstr "Botón Desconocido"

msgid "CONTROLLER_BUTTON_XBOX_A"
msgstr "A"

msgid "CONTROLLER_BUTTON_XBOX_B"
msgstr "B"

msgid "CONTROLLER_BUTTON_XBOX_BACK"
msgstr "Atrás"

msgid "CONTROLLER_BUTTON_XBOX_GUIDE"
msgstr "Guía"

msgid "CONTROLLER_BUTTON_XBOX_START"
msgstr "Inicio"

msgid "CONTROLLER_BUTTON_XBOX_X"
msgstr "X"

msgid "CONTROLLER_BUTTON_XBOX_Y"
msgstr "Y"

msgid "CONTROLLER_DEADZONES"
msgstr "Zona muerta del contról"

msgid "CONTROLLER_DEADZONE_CALIBRATION_EXPLANATION"
msgstr ""
"Esta herramienta permite la configuración de la zona muerta del contról. El tamaño de la zona muerta controla cuanto una palanca (o botón análogo) necesita moverse antes de que ese movimiento se registre como un input.\n"
"Antes de comenzar la calibración por favor mueva todas las palancas y sueltelas, y además aprete y libere cualquier botón análogo en su contról."

msgid "CONTROLLER_DEADZONE_COLON"
msgstr "Zona muerta:"

msgid "CONTROLLER_PROMPT_TYPE_SETTING"
msgstr "Indique el tipo de botón el Mando:"

msgid "CONTROLLER_SENSITIVITY"
msgstr "Sensibilidad del contról"

msgid "CONTROLLER_UNKNOWN_AXIS"
msgstr "Axis Desconocida"

msgid "COPY_ERROR_TO_CLIPBOARD"
msgstr "Copiar Error al Portapapeles"

msgid "COPY_RESULTS"
msgstr "Copiar Resultados"

msgid "CORRECTION_PROTANOPE"
msgstr "Protanomalía (Rojo-Verde)"

msgid "CORRECTION_TRITANOPE"
msgstr "Tritanomalía (Azul-Amarillo)"

msgid "CPU_THREADS"
msgstr "Hilos"

msgid "CRAFTING_CLEAR_INPUTS"
msgstr "Limpiar entradas seleccionadas"

msgid "CRAFTING_ERROR_INTERNAL_CONSUME_PROBLEM"
msgstr "Error: fallo interno en el consumo de objetos para creación"

msgid "CRAFTING_ERROR_TAKING_ITEMS"
msgstr "No se han encontrado los elementos de entrada de creación"

msgid "CRAFTING_FILTER_INPUTS"
msgstr "Entradas"

msgid "CRAFTING_KNOWN_ITEMS"
msgstr "Recetas Conocidas"

msgid "CRAFTING_NOT_ENOUGH_MATERIAL"
msgstr "No es suficiente {0} para elaborar la receta"

msgid "CRAFTING_NO_RECIPE_SELECTED"
msgstr "Por favor selecciona una de las recetas de arriba para elaborar"

msgid "CRAFTING_NO_ROOM_TO_TAKE_CRAFTING_RESULTS"
msgstr "No hay espacio para tomar todos los resultados de la elaboración"

msgid "CRAFTING_RECIPE_DISPLAY"
msgstr "{0} ({1})"

msgid "CRAFTING_RECIPE_HAND_AXE"
msgstr "Hacha de mano de Piedra"

msgid "CRAFTING_RESULTS"
msgstr "Results"

msgid "CRAFTING_SELECT_RECIPE_OR_ITEMS_TO_FILTER"
msgstr "Selecciona una receta de elaboración o añade objetos para filtrar"

msgid "CRAFTING_TAKE_ALL"
msgstr "Tomar todo"

msgid "CRAFTING_TITLE"
msgstr "Fabricación"

msgid "CREATE"
msgstr "Crear"

msgid "CREATED_AT"
msgstr "Creado a:"

msgid "CREATED_ON_PLATFORM"
msgstr "Creado en Plataforma:"

msgid "CREATE_A_NEW_MICROBE"
msgstr "Crear un nuevo microbio"

msgid "CREATE_NEW"
msgstr "Crear Nuevo"

msgid "CREATE_NEW_CELL_TYPE"
msgstr "Crea un nuevo tipo de célula"

msgid "CREATE_NEW_CELL_TYPE_DESCRIPTION"
msgstr "Puedes crear nuevos tipos de células duplicando un tipo existente con un nuevo nombre. Los tipos de célula pueden modificarse para especializarse en diferentes roles. Cuando modificas un tipo de célula, todas las células de ese tipo se verán afectadas."

msgid "CREATE_NEW_MOD"
msgstr "Crear nuevo Mod"

msgid "CREATE_NEW_SAVE"
msgstr "Crear Nueva Partida"

msgid "CREATE_NEW_TISSUE_TYPE"
msgstr "Crear un Nuevo Tipo de Tejido"

msgid "CREATE_NEW_TISSUE_TYPE_DESCRIPTION"
msgstr "Puedes crear un nuevo tipo de tejido duplicando uno existente. Luego puedes editar los mismos en el editor de células para especializarlos en diferentes roles."

msgid "CREATING_DOT_DOT_DOT"
msgstr "Creando..."

msgid "CREATING_OBJECTS_FROM_SAVE"
msgstr "Creando objetos de la partida guardada"

msgid "CREDITS"
msgstr "Créditos"

msgid "CTRL"
msgstr "CTRL"

msgid "CURRENT_CACHE_SIZE"
msgstr "Tamaño actual:"

msgid "CURRENT_CACHE_SIZE_TOOLTIP"
msgstr ""
"Tamaño de todos los elementos de la caché almacenados actualmente en el disco. Se puede borrar de forma segura en cualquier momento,\n"
"pero la próxima vez que se necesite un elemento que hubiera estado en la caché, tardará más en generarse."

msgid "CURRENT_DEVELOPERS"
msgstr "Desarrolladores actuales"

msgid "CURRENT_LOCATION_CAPITAL"
msgstr "POSICIÓN ACTUAL"

msgid "CURRENT_RESEARCH_NONE"
msgstr "Nada en investigación"

msgid "CURRENT_RESEARCH_PROGRESS"
msgstr "Actualmente investigando: {0} ({1})"

msgid "CURRENT_WORLD"
msgstr "Mundo Actual"

#, fuzzy
msgid "CURRENT_WORLD_STATISTICS"
msgstr ""
"[b]Generaciones:[/b]\n"
"  {0}\n"
"[b]Áreas Totales:[/b]\n"
"  {1}\n"
"[b]Tiempo Total Auto-Evo:[/b]\n"
"  {2}\n"
"[b]Total de Especies:[/b]\n"
"  {3}\n"
"[b]Especies Vivas:[/b]\n"
"  {4}\n"
"[b]Recuento de especies por Área:[/b]\n"
"  Media {5}; Desviación estándar {6}\n"
"[b]Población total:[/b]\n"
"  {7}\n"
"[b]Especies más pobladas:[/b]\n"
"  {8}\n"
"[b]Datos básicos de las especies de microbios:[/b]\n"
"  Tamaño medio del hexágono:[/b] {9}\n"
"[b]Datos genéricos de orgánulos:[/b]"

msgid "CUSTOM_USERNAME"
msgstr "Nombre personalizado:"

msgid "CYTOPLASM"
msgstr "Citoplasma"

msgid "CYTOPLASM_DESCRIPTION"
msgstr "Las entrañas de una célula. El citoplasma es la mezcla básica de iones, proteínas y otras sustancias disueltas en agua que llenan el interior de la célula. Una de sus funciones es la [b]glucólisis[/b], la transformación de [thrive:compound type=\"glucose\"][/thrive:compound] en [thrive:compound type=\"atp\"][/thrive:compound]. Para que las células que carecen de orgánulos para tener metabolismos más avanzados, esto es de lo que dependen para producir energía. También se usa para almacenar moléculas y aumentar el tamaño de la célula."

msgid "CYTOPLASM_GLYCOLYSIS"
msgstr "Glicólisis Citoplasmática"

msgid "CYTOPLASM_PROCESSES_DESCRIPTION"
msgstr "Convierte [thrive:compound type=\"glucose\"][/thrive:compound] en [thrive:compound type=\"atp\"][/thrive:compound]."

msgid "CYTOTOXIN_SYNTHESIS"
msgstr "Síntesis de Citotoxinas"

#, fuzzy
msgid "DAMAGE_SOURCE_RADIATION"
msgstr "(Costo de orgánulos, membranas, y otros objetos en el editor)"

msgid "DAY_LENGTH"
msgstr "Duración del día"

msgid "DAY_LENGTH_EXPLANATION"
msgstr "(duración en segundos de tiempo real para un día de juego)"

msgid "DAY_NIGHT_CYCLE_ENABLED"
msgstr "Habilitar ciclo día/noche"

msgid "DAY_NIGHT_CYCLE_ENABLED_EXPLANATION_2"
msgstr "(la fotosíntesis se vuelve ineficaz durante la noche, lo que requiere una mayor planificación previa)"

msgid "DEADZONE_CALIBRATION_FINISHED"
msgstr "Calibración de zona muerta terminada. La nueva zona muerta está siendo mostrada en los exhibidores de los valores de axis."

msgid "DEADZONE_CALIBRATION_INPROGRESS"
msgstr "Calibración de zona muerta en progreso. Por favor no toque ningún botón o palanca en su contról y aguarde por unos segundos."

msgid "DEADZONE_CALIBRATION_IS_RESET"
msgstr "Las calibraciones de la zona muerta han sido reiniciadas"

msgid "DEADZONE_CONFIGURATION"
msgstr "Configuración de zona muerta"

msgid "DEATH"
msgstr "muerte"

msgid "DEBUG_COORDINATES"
msgstr ""
"Coordenadas de posición: {0}\n"
"Mirando a las coordenadas: {1}"

msgid "DEBUG_DRAW_NOT_AVAILABLE"
msgstr "Trazado de depuración de físicas no disponible en este tipo de versión"

#, fuzzy
msgid "DEBUG_HEAT_AT_CURSOR"
msgstr "En el puntero:"

msgid "DEBUG_PANEL"
msgstr "Panel de Depuración"

msgid "DECEMBER"
msgstr "Diciembre"

msgid "DECREASE_ITEM_SIZE"
msgstr "Reducir el tamaño del objeto"

msgid "DEFAULT_AUDIO_OUTPUT_DEVICE"
msgstr "Dispositivo de salida predeterminado"

msgid "DELETE"
msgstr "Eliminar"

msgid "DELETE_ALL_OLD_SAVE_WARNING_2"
msgstr ""
"Eliminar todos los autoguardados y guardados rápidos es irreversible, ¿Estás seguro de querer eliminar lo siguiente?\n"
" - {0} Autoguardado(s)\n"
" - {1} Guardado(s) rápido(s)\n"
" - {2} Guardado(s) de respaldo"

msgid "DELETE_FOSSIL_CONFIRMATION"
msgstr "Eliminar este fósil es irreversible. ¿Estás seguro de querer eliminarla permanentemente?"

msgid "DELETE_OLD_SAVES_PROMPT"
msgstr "¿Eliminar las partidas guardadas antiguas?"

msgid "DELETE_ORGANELLE"
msgstr "Eliminar orgánulo"

msgid "DELETE_SAVE_CONFIRMATION"
msgstr "Eliminar esta partida es irreversible. ¿Estás seguro de querer eliminarla permanentemente?"

msgid "DELETE_SELECTED"
msgstr "Eliminar selección"

msgid "DELETE_SELECTED_SAVES_PROMPT"
msgstr "¿Eliminar las partidas guardadas seleccionadas?"

msgid "DELETE_SELECTED_SAVE_WARNING"
msgstr "Eliminar la(s) partida(s) seleccionada(s) es irreversible, ¿Estás seguro de querer eliminar {0} partida(s)?"

msgid "DELETE_THIS_SAVE_PROMPT"
msgstr "¿Deseas eliminar esta partida?"

msgid "DESCEND_BUTTON"
msgstr "Descender"

msgid "DESCEND_CONFIRMATION"
msgstr "¿Seguro que quieres Descender?"

msgid "DESCEND_CONFIRMATION_EXPLANATION"
msgstr ""
"Descender eliminará tu estado de ascendido y te devolverá al Escenario Microbio. Desde ahí puedes volver a jugar en la partida guardada.\n"
"\n"
"Recibirás una ventaja de descenso para la nueva partida. En una versión futura podrás elegir la ventaja tú mismo, pero por ahora siempre será una disminución del 20% de la osmoregulación.\n"
"\n"
"Una vez que confirmes el descenso puedes editar los ajustes del juego para elegir una nueva semilla del mundo para jugar en un mapa diferente o desactivar LAWK, por ejemplo."

msgid "DESCRIPTION"
msgstr "Descripción:"

msgid "DESCRIPTION_COLON"
msgstr "Descripción:"

msgid "DESCRIPTION_TOO_LONG"
msgstr "La descripción es demasiado larga"

msgid "DESPAWN_ENTITIES"
msgstr "Destruir todas las entidades"

msgid "DETECTED_CPU_COUNT"
msgstr "Numero de CPU detectado:"

msgid "DEVBUILD_VERSION_INFO"
msgstr ""
"DevBuild {0}\n"
"en branch {1} en {2}\n"
"{3}"

msgid "DEVELOPERS"
msgstr "Desarrolladores"

msgid "DEVELOPMENT_FORUM"
msgstr "Foro de Desarrollo"

msgid "DEVELOPMENT_FORUM_BUTTON_TOOLTIP"
msgstr "Lee las noticias sobre el desarrollo del juego en nuestro foro de desarrollo"

msgid "DEVELOPMENT_SUPPORTED_BY"
msgstr "Desarrollo apoyado por Revolutionary Games Studio ry"

msgid "DEVELOPMENT_WIKI"
msgstr "Wiki de Desarrollo"

msgid "DEVELOPMENT_WIKI_BUTTON_TOOLTIP"
msgstr "Visita nuestra wiki de desarrollo"

msgid "DEVOURED"
msgstr "Devorado"

msgid "DEV_BUILD_PATRONS"
msgstr "Colaboradores de desarrollo"

msgid "DIFFICULTY"
msgstr "Dificultad"

#, fuzzy
msgid "DIFFICULTY_DETAILS_STRING"
msgstr ""
"Dificultad: {0}\n"
"Multiplicador de coste de mutación: {1}\n"
"Velocidad de mutación de IA: {2}\n"
"Densidad de nubes de compuestos: {3}\n"
"Penalización de población tras muerte del jugador: {4}\n"
"Retención ambiental de la glucosa: {5}\n"
"Multiplicador de coste de la osmoregulación: {6}\n"
"Nube de glucosa de regalo al salir del editor: {7}\n"
"Ganar progreso de reproducción pasivamente: {8}\n"
"Limitar el crecimiento del uso de compuestos: {9}"

msgid "DIFFICULTY_PRESET"
msgstr "Dificultad predeterminada"

msgid "DIFFICULTY_PRESET_CUSTOM"
msgstr "Personalizado"

msgid "DIFFICULTY_PRESET_EASY"
msgstr "Fácil"

msgid "DIFFICULTY_PRESET_HARD"
msgstr "Difícil"

msgid "DIFFICULTY_PRESET_NORMAL"
msgstr "Normal"

msgid "DIGESTION_EFFICIENCY"
msgstr "Eficiencia de digestion"

msgid "DIGESTION_EFFICIENCY_COLON"
msgstr "Eficiencia de Digestion:"

msgid "DIGESTION_SPEED"
msgstr "Velocidad de digestion"

msgid "DIGESTION_SPEED_COLON"
msgstr "Velocidad de Digestion:"

msgid "DIGESTION_SPEED_VALUE"
msgstr "{0}/s"

msgid "DISABLED"
msgstr "Desactivado"

msgid "DISABLE_ALL"
msgstr "Deshabilitar todo"

msgid "DISCARD_AND_CONTINUE"
msgstr "Descartar y continuar"

msgid "DISCARD_CHANGES"
msgstr "Descartar cambios"

msgid "DISCARD_MIGRATION"
msgstr "Descartar Migración"

msgid "DISCONNECTED_CELLS"
msgstr "Células Desconectadas"

msgid "DISCONNECTED_CELLS_TEXT"
msgstr ""
"Una o mas células no están conectadas.\n"
"Por favor conecta todos las células para continuar."

msgid "DISCONNECTED_METABALLS"
msgstr "Meatballs Desconectados"

msgid "DISCONNECTED_METABALLS_TEXT"
msgstr ""
"Hay meatballs que no se encuentran conectados al resto.\n"
"Por favor mueve cada meatballs para que estén cerca los unos del os otros para continuar."

msgid "DISCONNECTED_ORGANELLES"
msgstr "Orgánulos Desconectados"

msgid "DISCONNECTED_ORGANELLES_TEXT"
msgstr ""
"Hay orgánulos desconectados del resto de la célula.\n"
"Por favor conecta todos los orgánulos o deshaz tus cambios."

msgid "DISCORD_TOOLTIP"
msgstr "Únete a nuestro servidor de Discord"

msgid "DISK_CACHE_TOOLTIP"
msgstr ""
"Cuando se activa, algunos datos costosos de generar se escriben en el disco para que sea más rápido cargarlos cuando se necesiten de nuevo.\n"
"Si se desactiva, sólo se utiliza la caché en memoria."

msgid "DISMISSED_POPUPS_COLON"
msgstr "Popups deshabilitadps:"

msgid "DISMISSED_POPUPS_EXPLANATION"
msgstr ""
"Esto muestra cuantos popups han sido permanentemente deshabilitados por el usuario.\n"
"Si alguno de los popups que necesita están deshabilitados, el botón junto a este puede ser utilizado para mostrar todos los popups nuevamente."

msgid "DISMISS_INFORMATION_PERMANENTLY"
msgstr "No mostrar esto de nuevo"

msgid "DISMISS_WARNING_PERMANENTLY"
msgstr "No advertir de esto de nuevo"

msgid "DISPLAY_3D_MENU_BACKGROUNDS"
msgstr "Mostrar fondos de menú en 3D"

msgid "DISPLAY_ABILITIES_BAR"
msgstr "Mostrar la barra de habilidades"

msgid "DISPLAY_BACKGROUND_DISTORTION_EFFECT"
msgstr "Aplicar distorsión a los fondos Microbio"

msgid "DISPLAY_BACKGROUND_PARTICLES"
msgstr "Mostrar particular de fondo"

msgid "DISPLAY_DRIVER_OPENGL"
msgstr "OpenGL"

msgid "DISPLAY_DRIVER_VULKAN"
msgstr "Vulkan"

#, fuzzy
msgid "DISPLAY_MODE"
msgstr "Mostrar nombre de botones durante selección de partes"

msgid "DISPLAY_PART_NAMES"
msgstr "Mostrar nombre de botones durante selección de partes"

msgid "DISSOLVED_COMPOUND_FOOD_SOURCE"
msgstr "Fuente de alimento ambiental distribuida uniformemente de {0}"

msgid "DOES_NOT_USE_FEATURE"
msgstr "No"

msgid "DONATIONS"
msgstr "Donaciones"

msgid "DOT_DOT_DOT"
msgstr "..."

msgid "DOUBLE"
msgstr "Doble"

msgid "DOUBLE_CLICK_TO_VIEW_IN_FULLSCREEN"
msgstr "Doble click para ver en pantalla completa"

msgid "DOUBLE_MEMBRANE_DESCRIPTION"
msgstr "Una membrana con dos capas; tiene mejor protección y consume menos energía. Sin embargo, reduce un poco la velocidad del movimiento y absorbe recursos más lentamente."

#, fuzzy
msgid "DOUBLE_SPEED_TOGGLE_TOOLTIP"
msgstr "El valor usado para generar el planeta, debe ser un numero positivo"

msgid "DRAG_TO_REORDER_ITEMS_WITH_MOUSE"
msgstr "Arrastra para reordenar los elementos con el ratón"

msgid "DUMP_SCENE_TREE"
msgstr "Volcado de SceneTree"

msgid "DUPLICATE_TYPE"
msgstr "Duplicar Tipo"

msgid "EASTEREGG_MESSAGE_1"
msgstr "Dato curioso: el didinium y el paramecio son un ejemplo de una relación depredador-presa que fue estudiado durante décadas. Ahora, ¿eres el didinium o el paramecio? ¿Depredador o presa?"

msgid "EASTEREGG_MESSAGE_10"
msgstr "TENTÁCULOS!!"

msgid "EASTEREGG_MESSAGE_11"
msgstr "¡Derrite el metal!"

msgid "EASTEREGG_MESSAGE_12"
msgstr "Fíjate en esas células azules."

msgid "EASTEREGG_MESSAGE_13"
msgstr "Un consejo: los biomas son más que solo fondos diferentes, los compuestos en éstos se generan a ratios diferentes."

msgid "EASTEREGG_MESSAGE_14"
msgstr "Un consejo: mientras más flagelos tengas, mas rápido te mueves (wooosh!). Aunque también consumes más ATP"

msgid "EASTEREGG_MESSAGE_15"
msgstr "Un consejo: puedes engullir fragmentos de hierro."

msgid "EASTEREGG_MESSAGE_16"
msgstr "Un consejo: prepárate antes de añadir un núcleo. ¡Esas cosas son caras!"

msgid "EASTEREGG_MESSAGE_17"
msgstr "Dato curioso: ¿sabías que hay mas de 8000 ciliados en el planeta Tierra?"

msgid "EASTEREGG_MESSAGE_18"
msgstr "Dato curioso: el Stentor es un ciliado que puede estirarse y atrapar presas. Lo hace con una especie de boca en forma de trompeta, misma que atrae a las presas generando corrientes en el agua con sus cilios."

msgid "EASTEREGG_MESSAGE_2"
msgstr "Un consejo: las toxinas pueden usarse para alejar otras toxinas si eres lo suficientemente rápido."

msgid "EASTEREGG_MESSAGE_3"
msgstr "Un consejo: la osmorregulación cuesta 1 ATP por segundo por cada hexágono que tenga tu célula, cada hexágono vacío de citoplasma genera 5 ATP por segundo también, lo que significa que si estás perdiendo ATP debido a la osmoregulación solo tienes que añadir un par de hexágonos vacíos de citoplasma o eliminar algunos orgánulos."

msgid "EASTEREGG_MESSAGE_4"
msgstr "Un dato curioso: En la vida real, los procariotas tienen algo llamado biocompartimentos que actúan como orgánulos, y que de hecho se llaman orgánulos poliédricos."

msgid "EASTEREGG_MESSAGE_5"
msgstr "Dato curioso: Los metabolosomas son lo que se llama un orgánulo poliédrico."

msgid "EASTEREGG_MESSAGE_6"
msgstr "Un consejo: A veces es mejor huir de otras células."

msgid "EASTEREGG_MESSAGE_7"
msgstr "Un consejo: Si otra célula mide la mitad que tu célula, puedes engullirla."

msgid "EASTEREGG_MESSAGE_8"
msgstr "Un consejo: las bacterias pueden ser mas fuertes de lo que aparentan. Pueden ser pequeñas, pero algunas de ellas pueden enterrarse dentro de tu célula y matarla!"

msgid "EASTEREGG_MESSAGE_9"
msgstr "Un consejo: puedes cazar otras especies hasta la extinción si no eres cuidadoso. Otras especies pueden hacer lo mismo."

msgid "EASTER_EGGS"
msgstr "Incluye Easter Eggs"

msgid "EASTER_EGGS_EXPLANATION"
msgstr "(Crea secretor en el juego aleatoriamente)"

msgid "EASTER_EGG_BANANA_BIOME"
msgstr "Bioma Banana"

msgid "EDGE_PAN_SPEED"
msgstr "Velocidad de rotación Vertical:"

msgid "EDITING_TITLE"
msgstr "Editando"

msgid "EDITOR"
msgstr "Editor"

msgid "EDITORS_AND_MUTATIONS_BUTTON"
msgstr "Editores y Mutaciones"

msgid "EDITOR_BUTTON_TOOLTIP"
msgstr "Entra al editor y modifica tu especie"

#, fuzzy
msgid "EDITOR_TUTORIAL_EARLY_GOAL"
msgstr ""
"Este es el editor de célula donde puedes añadir o quitar orgánulos a tu especie consumiendo puntos de mutación, o PM.\n"
"\n"
"También puedes cambiar otras propiedades de tu especie en las otras pestañas del editor.\n"
"\n"
"Para continuar, selecciona un orgánulo del panel en la izquierda (el citoplasma es una buena elección). Luego haz click al lado del espacio mostrado en el centro de la pantalla y añade el orgánulo a tu especie."

msgid "EDITOR_TUTORIAL_EDITOR_TEXT"
msgstr ""
"Editor de Microbio.\n"
"\n"
"Aquí puedes ver lo que ha ocurrido desde el principio del juego o desde la última vez que entraste al editor y hacer cambios a tu especie.\n"
"\n"
"En esta pestaña puedes ver un reporte de cuáles especies existen, dónde se encuentran, y las poblaciones que tienen. También puedes ver cambios en el ambiente en la parte superior.\n"
"\n"
"Para ir a la pestaña siguiente en el editor, presiona el botón 'Siguiente' en la parte inferior derecha."

#, fuzzy
<<<<<<< HEAD
msgid "EDITOR_TUTORIAL_MICROBE_EDITOR_NUCLEUS"
msgstr ""
"Este es el editor celular, donde vas a poder evolucionar tu especie gastanto punto de mutación (PM). Cada generación tendrás siempre 100 PM para gastar así que no te molestes en guardarlos!\n"
"\n"
"El hexágono en el centro de tu pantalla es tu célula, la cual está compuesta por una única parte de citoplasma.\n"
"\n"
"Para continuar, selecciona una parte del panel de la izquierda. Luego apreta click izquierdo al lado del hexágono para ubicarla. Puedes rotar partes con [thrive:input]e_rotate_left[/thrive:input] and [thrive:input]e_rotate_right[/thrive:input]."
=======
msgid "EFFECTIVE_VALUE"
msgstr "{0}%"
>>>>>>> 125b0f74

msgid "EIGHT_TIMES"
msgstr "8x"

msgid "EJECT_ENGULFED"
msgstr "Expulsados objetos engullidos"

msgid "EJECT_ENGULFED_TOOLTIP"
msgstr "Expulsar objetos engullidos"

msgid "EMITTERS_COUNT"
msgstr "Emisores:"

msgid "ENABLED_MODS"
msgstr "Activar Mods"

msgid "ENABLE_ALL_COMPATIBLE"
msgstr "Activar todos los mods compatibles"

msgid "ENABLE_EDITOR"
msgstr "Activar editor"

msgid "ENABLE_GUI_LIGHT_EFFECTS"
msgstr "Habilitar efectos de luz GUI"

msgid "ENDOSYMBIONT_ENGULFED_ALREADY_DONE"
msgstr "El proceso de endosimbiosis ya está completo, termínalo en el editor"

msgid "ENDOSYMBIONT_ENGULFED_PROGRESS"
msgstr "Convertido objetivo de Endosimbiosis en un organelo temporal, continuará la Endosimbiosis desde el editor"

msgid "ENDOSYMBIONT_TYPE_ALREADY_PRESENT"
msgstr "Tipo de endosimbionte ya presente, entra al editor para avanzar en el proceso de endosimbiosis"

msgid "ENDOSYMBIOSIS_AVAILABLE_ORGANELLES"
msgstr "Organelos disponibles para transformar en"

msgid "ENDOSYMBIOSIS_BUTTON"
msgstr "Endosimbiosis"

msgid "ENDOSYMBIOSIS_CANCEL_TOOLTIP"
msgstr "Cancelar este proceso de endosimbiosis. ¡Se perderá cualquier progreso actual en este endosimbionte!"

msgid "ENDOSYMBIOSIS_COMPLETE_TOOLTIP"
msgstr "Termina este proceso de endosimbiosis y colócalo como un organelo"

msgid "ENDOSYMBIOSIS_EXPLANATION"
msgstr "La endosimbiosis es un proceso para convertir otra especie en endosimbionte (una especie que vive dentro de otra en una relación simbiótica). Esto desbloquea el organelo creado y proporciona una copia libre de ese organelo. A continuación se muestran los candidatos viables para convertirse en organelos una vez que han sido engullidos anteriormente. El tiempo que tarda el proceso depende de lo adecuado que sea el candidato para la endosimbiosis (esto se muestra debajo de cada organelo candidato)."

msgid "ENDOSYMBIOSIS_NOTHING_ENGULFED"
msgstr "Aún no se han engullido especies adecuadas para convertir en endosimbiontes"

msgid "ENDOSYMBIOSIS_NO_CANDIDATE_ORGANELLES"
msgstr "Esta especie no puede convertirse en ningún organelo válido"

msgid "ENDOSYMBIOSIS_PROGRESSING_EXPLANATION"
msgstr "Para avanzar en un proceso de endosimbiosis, es necesario engullir la especie objetivo para convertirla en un organelo temporal (sólo puede haber uno a la vez). El progreso se guarda una vez que se llega al editor con el organelo temporal presente."

msgid "ENDOSYMBIOSIS_PROKARYOTIC_LIMIT_EXPLANATION"
msgstr "Las procariotas pueden tener como máximo un endosimbionte"

msgid "ENDOSYMBIOSIS_SINGLE_SPECIES_PROGRESS_DESCRIPTION"
msgstr "Sobrevivir al editor con esta especie como organelo temporal para progresar"

msgid "ENDOSYMBIOSIS_START_TOOLTIP"
msgstr "Iniciar la endosimbiosis para esta especie (disponible una vez seleccionado el tipo de organelo objetivo)"

msgid "ENDOSYMBIOSIS_TITLE"
msgstr "Endosimbiosis"

msgid "ENERGY_BALANCE_REQUIRED_COMPOUND_LINE"
msgstr "-{0}: {1} /segundo"

msgid "ENERGY_BALANCE_TOOLTIP_CONSUMPTION"
msgstr "{0}: -{1} ATP"

msgid "ENERGY_BALANCE_TOOLTIP_PRODUCTION"
msgstr "{0}: +{1} ATP"

msgid "ENERGY_BALANCE_TOOLTIP_PRODUCTION_WITH_REQUIREMENT"
msgstr ""
"{0}: +{1} ATP\n"
"Al consumir:\n"
"{2}"

msgid "ENERGY_IN_PATCH_FOR"
msgstr "Energía en {0} para {1}"

msgid "ENERGY_IN_PATCH_SHORT"
msgstr "{0}, {1}"

msgid "ENERGY_SOURCES"
msgstr "Fuentes de energía:"

msgid "ENERGY_SUMMARY_LINE"
msgstr "La energía total recolectada es {0} con un costo individual de {1} resultando en una población no ajustada de {2}"

msgid "ENGULF_NO_ATP_DAMAGE_MESSAGE"
msgstr "Dañado por entrar en modo engullir sin ATP"

msgid "ENTER_EXISTING_ID"
msgstr "Introducir ID existente"

msgid "ENTER_EXISTING_WORKSHOP_ID"
msgstr "Introducir ID de Workshop existente"

msgid "ENTITY_LABEL"
msgstr "Etiqueta de entidades"

msgid "ENVIRONMENT"
msgstr "Ambiente"

msgid "ENVIRONMENTAL_CONDITIONS_BUTTON"
msgstr "Condiciones Ambientales"

msgid "ENVIRONMENTAL_GLUCOSE_RETENTION"
msgstr "Retención ambiental de glucosa"

msgid "ENVIRONMENTAL_GLUCOSE_RETENTION_EXPLANATION"
msgstr "(proporción de glucosa retenida en el ambiente en cada generación)"

msgid "ENVIRONMENT_BUTTON_MICROBE_TOOLTIP"
msgstr "Mostrar / Ocultar medio ambiente"

msgid "ENVIRONMENT_TOLERANCE"
msgstr "Tolerancia"

msgid "EPIPELAGIC"
msgstr "Epipelágico"

msgid "EQUIPMENT_TYPE_AXE"
msgstr "Hacha"

msgid "ERROR"
msgstr "Error"

msgid "ERROR_CREATING_FOLDER"
msgstr "Error al crear la carpeta para el mod"

msgid "ERROR_CREATING_INFO_FILE"
msgstr "Error al crear el archivo de información del mod"

msgid "ERROR_FAILED_TO_SAVE_NEW_SETTINGS"
msgstr "Error: Fallo al guardar nuevos ajustes al archivo de configuración."

msgid "ERROR_FETCHING_EXPLANATION"
msgstr "La obtención de noticias ha fallado debido a un error: {0}"

msgid "ERROR_FETCHING_NEWS"
msgstr "Error al buscar noticias"

msgid "ERROR_LOADING"
msgstr "Error al cargar"

msgid "ERROR_SAVING"
msgstr "Error al guardar"

msgid "ERROR_UPLOADING_EXCEPTION"
msgstr "Ha ocurrido una excepción: {0}"

msgid "ESCAPE"
msgstr "Esc"

msgid "ESCAPE_ENGULFING"
msgstr "Engullición evadida"

msgid "ESTUARY"
msgstr "Estuario"

msgid "EVENT_ERUPTION_TOOLTIP"
msgstr ""
"Evento de erupción\n"
"Se crea más sulfuro de hidrógeno y dióxido de carbono"

msgid "EVOLUTIONARY_TREE"
msgstr "Arbol Evolutivo"

msgid "EVOLUTIONARY_TREE_BUILD_FAILED"
msgstr ""
"La construcción del árbol evolutivo ha fallado.\n"
"\n"
"Notifícalo al equipo de desarrollo y proporciona los registros del juego."

msgid "EXACT_VERSION_COLON"
msgstr "Versión exacta de Thrive:"

msgid "EXACT_VERSION_TOOLTIP"
msgstr "Esta es la commit exacta desde la cual esta versión de Thrive fue compilada"

msgid "EXCEPTION_HAPPENED_PROCESSING_SAVE"
msgstr "Una excepción ha ocurrido al procesar objetos cargados"

msgid "EXCEPTION_HAPPENED_WHILE_LOADING"
msgstr "Una excepción ha ocurrido al cargar los datos guardados"

#, fuzzy
msgid "EXCLUSIVE_FULLSCREEN"
msgstr "Pantalla Completa"

msgid "EXISTING_BUILDINGS"
msgstr "Versiones"

msgid "EXIT"
msgstr "Salir"

msgid "EXIT_EDITOR"
msgstr "Salir del Editor"

msgid "EXIT_TO_LAUNCHER"
msgstr "Salir al Lanzador"

msgid "EXPERIMENTAL_FEATURES"
msgstr "Características experimentales"

msgid "EXPERIMENTAL_FEATURES_EXPLANATION"
msgstr "(habilitar funciones extra que no están lo suficientemente pulidas como para estar en el juego por defecto, si juegas con ellas nos interesa tu opinión)"

msgid "EXPERIMENTAL_FEATURES_WARNING"
msgstr "(ADVERTENCIA: las características experimentales pueden arruinar el equilibrio del juego y otros aspectos, por lo que sólo se recomiendan a jugadores experimentados de Thrive. Si informas de algún fallo, debes anteponer a tu informe que las características experimentales están activadas.)"

msgid "EXPORT_ALL_WORLDS"
msgstr "Exportar todos los mundos"

msgid "EXPORT_ALL_WORLDS_TOOLTIP"
msgstr "Exportar los datos de todos los mundos en formato de valores separados por comas (csv)"

msgid "EXPORT_SUCCESS"
msgstr "Exportación exitosa"

msgid "EXTERNAL"
msgstr "Externo"

msgid "EXTERNAL_EFFECTS"
msgstr "Efectos externos:"

msgid "EXTINCTION_BOX_TEXT"
msgstr "Cómo el 99% de todas las especies que han existido, tu especie se ha extinto. Otras especies llenarán tu espacio y prosperarán, pero tu especie no será una de ellas. Será olvidada, un experimento evolutivo fallido."

msgid "EXTINCTION_CAPITAL"
msgstr "EXTINCIÓN"

msgid "EXTINCT_FROM_PATCH"
msgstr "Se extinguió del bioma"

msgid "EXTINCT_FROM_THE_PLANET"
msgstr "Se extinguió del planeta"

msgid "EXTINCT_IN_PATCH"
msgstr "La especie se extinguió de la zona"

msgid "EXTINCT_SPECIES"
msgstr "EXTINCIÓN"

msgid "EXTRAS"
msgstr "Extras"

msgid "EXTRA_OPTIONS"
msgstr "Ajustes Extra"

msgid "FACEBOOK_TOOLTIP"
msgstr "Visita nuestra página de Facebook"

msgid "FAILED"
msgstr "Error"

msgid "FAILED_ONE_OR_MORE_SAVE_DELETION_DESCRIPTION"
msgstr "Error: Error al borrar uno o más archivos guardados."

msgid "FAILED_SAVE_DELETION"
msgstr "Error: Error al guardar"

msgid "FAILED_SAVE_DELETION_DESCRIPTION"
msgstr "No se ha podido eliminar el archivo guardado."

msgid "FEARFUL"
msgstr "Temerosa"

msgid "FEAR_EXPLANATION"
msgstr ""
"Los microbios temerosos huirán a mayores distancias\n"
"y es más probable que huyan de los depredadores en general.\n"
"Los Microbios valientes no se dejan intimidar por los depredadores cercanos\n"
"y lo más probable es que contra ataquen."

msgid "FEATURE_DISABLED"
msgstr "Desactivado"

msgid "FEATURE_ENABLED"
msgstr "Activado"

msgid "FEBRUARY"
msgstr "Febrero"

msgid "FEED_ITEM_CONTENT_PARSING_FAILED"
msgstr "Ha fallado el análisis del contenido."

msgid "FEED_ITEM_MISSING_CONTENT"
msgstr "Falta contenido."

msgid "FEED_ITEM_PUBLISHED_AT"
msgstr "Publicado en {0}"

msgid "FEED_ITEM_TRUNCATED_NOTICE"
msgstr "Este artículo se ha cortado por ser demasiado largo, por favor lea el original para ver todo el contenido. {0}"

msgid "FERROPLAST"
msgstr "Ferroplasto"

msgid "FERROPLAST_DESCRIPTION"
msgstr "Una fuente de energía metálica. El ferroplasto es una estructura de doble membrana llena de proteínas y enzimas. Es un procariota asimilado por su huésped eucariota. Es capaz de oxidar [thrive:compound type=«hierro»][/thrive:compound] de un estado químico a otro con una eficacia muy superior a la que puede lograrse con la rusticianina. Este proceso, denominado [b]respiración férrica[/b], libera energía que la célula puede aprovechar. Sin embargo, requiere [thrive:compound type=«carbondioxide»][/thrive:compound] para funcionar, y unos niveles más bajos de este compuesto en el medio ambiente ralentizarán la tasa de producción de [thrive:compound type=«atp»][/thrive:compound]."

msgid "FERROPLAST_PROCESSES_DESCRIPTION"
msgstr "Convierte [thrive:compound type=«hierro»][/thrive:compound] en [thrive:compound type=«atp»][/thrive:compound]. La velocidad varía con la concentración de [thrive:compound type=«carbondioxide»][/thrive:compound]."

msgid "FILTER_ITEMS_BY_CATEGORY_COLON"
msgstr "Filtrar objetos por categoría:"

msgid "FIND_CURRENT_PATCH"
msgstr "Ir a Zona Actual"

msgid "FINISHED_DOT"
msgstr "Terminado."

msgid "FINISH_EDITING_AND_RETURN_TO_ENVIRONMENT"
msgstr "Terminar de editar y volver al juego"

msgid "FINISH_ONE_GENERATION"
msgstr "Completa Una Generación"

msgid "FINISH_X_GENERATIONS"
msgstr "Completa {0} Generaciones"

msgid "FIRE_TOXIN"
msgstr "Lanzar toxinas"

msgid "FIRE_TOXIN_TOOLTIP"
msgstr "Proyectil de toxina de fuego que causa daño a las células golpeadas"

msgid "FLAGELLUM"
msgstr "Flagelo"

msgid "FLAGELLUM_DESCRIPTION"
msgstr "Los flagelos son grupos de fibras de proteínas en forma de látigo que se extienden desde la membrana de la célula. Usan ATP para propulsar a la célula en la dirección contraria a la que apuntan, efecto similar a la cola de un pez. Así pues, un flagelo del lado izquierdo, dará un impulso hacia la derecha."

msgid "FLAGELLUM_LENGTH_DESCRIPTION"
msgstr "Longitud del flagelo. Un flagelo más largo genera más empuje pero consume más ATP."

msgid "FLAGELLUM_PROCESSES_DESCRIPTION"
msgstr "Los flagelos son grupos de fibras de proteínas en forma de látigo que se extienden desde la membrana de la célula. Usan ATP para propulsar a la célula en una dirección."

msgid "FLEET_NAME_FROM_PLACE"
msgstr "{0} Flotando"

msgid "FLEET_UNITS"
msgstr "Unidades flotando"

msgid "FLOATING_CHUNKS_COLON"
msgstr "Trozos flotantes:"

msgid "FLOATING_HAZARD"
msgstr "Peligro flotante"

msgid "FLUID"
msgstr "Fluida"

msgid "FLUIDITY_RIGIDITY"
msgstr "Fluidez / Rigidez"

msgid "FOCUSED"
msgstr "Concentrada"

msgid "FOCUS_EXPLANATION"
msgstr ""
"Los microbios centrados buscarán recursos o presas más lejanas\n"
"y es posible codicien más los fragmentos de recursos.\n"
"Los microbios reactivos cambiarán de objetivo después de un tiempo."

msgid "FOG_OF_WAR_DISABLED"
msgstr "Niebla de Guerra Desactivada"

msgid "FOG_OF_WAR_DISABLED_DESCRIPTION"
msgstr "(todas las áreas serán reveladas)"

msgid "FOG_OF_WAR_INTENSE"
msgstr "Intensa niebla de guerra"

msgid "FOG_OF_WAR_INTENSE_DESCRIPTION"
msgstr "(solo las áreas en las que el jugador ha estado serán reveladas)"

msgid "FOG_OF_WAR_MODE"
msgstr "Modo de niebla de guerra"

msgid "FOG_OF_WAR_REGULAR"
msgstr "Niebla de guerra normal"

msgid "FOG_OF_WAR_REGULAR_DESCRIPTION"
msgstr "(áreas en las que el jugador haya estado, y sus áreas adyacentes)"

msgid "FOOD_CHAIN"
msgstr "Cadena Trófica"

msgid "FOOD_SOURCE_ENERGY_INFO"
msgstr "Energía {0}: {1} (rendimiento: {2}) energía total disponible: {3} (rendimiento total: {4})"

msgid "FORGET_MOD_DETAILS"
msgstr "Eliminar datos locales"

msgid "FORGET_MOD_DETAILS_TOOLTIP"
msgstr "Eliminar datos locales referentes a este elemento. Es útil si has introducido el ID equivocado o deseas cargar una nueva versión de un elemento distinto."

msgid "FORM_ERROR_MESSAGE"
msgstr "Error: {0}"

msgid "FOSSILISATION"
msgstr "Fosilización"

msgid "FOSSILISATION_EXPLANATION"
msgstr "Fosiliza esta especie para preservarla en el Museo. Puedes acceder al Museo desde la Thrivepedia, o abrir especies fosilizadas en el editor libre."

msgid "FOSSILISATION_FAILED"
msgstr "Fosilización fallida"

msgid "FOSSILISATION_FAILED_DESCRIPTION"
msgstr "El archivo del fósil no pudo ser escrito"

msgid "FOSSILISATION_HINT"
msgstr "Fosilizar especie"

msgid "FOSSILISATION_HINT_ALREADY_FOSSILISED"
msgstr "Fosilizar especie (ya fosilizada)"

msgid "FOSSILISE"
msgstr "Fosilizar"

msgid "FOSSIL_DELETION_FAILED"
msgstr "Eliminación de fósil fallida"

msgid "FOSSIL_DELETION_FAILED_DESCRIPTION"
msgstr "El fósil no pudo ser eliminado"

msgid "FOUR_TIMES"
msgstr "4x"

msgid "FPS"
msgstr "FPS: {0}"

msgid "FPS_DISPLAY"
msgstr "Monitor de FPS"

msgid "FRAME_DURATION"
msgstr "Delta: {0}"

msgid "FREEBUILDING"
msgstr "Modo Libre"

msgid "FREE_GLUCOSE_CLOUD"
msgstr "Nuble de glucosa gratuita al salir del editor"

msgid "FREE_GLUCOSE_CLOUD_EXPLANATION"
msgstr "(empieza con una nube de glucosa en cada generación)"

msgid "FULLSCREEN"
msgstr "Pantalla completa"

msgid "FULL_MOD_INFO"
msgstr "Información Completa del Mod"

msgid "GALLERY_VIEWER"
msgstr "Ver Galleria"

#, fuzzy
msgid "GAMEPLAY_BASICS_TITLE"
msgstr "Sistemas de Juego"

msgid "GAME_DESIGN_TEAM"
msgstr "Equipo diseño del juego"

msgid "GAME_SYSTEMS_TITLE"
msgstr "Sistemas de Juego"

msgid "GATHERED_ENERGY_TOOLTIP"
msgstr ""
"Muestra la energía total prevista recogida por su especie en todas las áreas y la población resultante (entre paréntesis).\n"
"Energía anterior: {0}"

msgid "GENERAL"
msgstr "General"

#, fuzzy
msgid "GENERAL_LOADING_TIP_1"
msgstr "Presiona el botón de deshacer en el editor para corregir un error"

#, fuzzy
msgid "GENERAL_LOADING_TIP_2"
msgstr "Presiona el botón de deshacer en el editor para corregir un error"

#, fuzzy
msgid "GENERAL_LOADING_TIP_3"
msgstr "Presiona el botón de deshacer en el editor para corregir un error"

#, fuzzy
msgid "GENERAL_LOADING_TIP_4"
msgstr "Presiona el botón de deshacer en el editor para corregir un error"

#, fuzzy
msgid "GENERAL_LOADING_TIP_5"
msgstr "Presiona el botón de deshacer en el editor para corregir un error"

#, fuzzy
msgid "GENERAL_LOADING_TIP_6"
msgstr "Presiona el botón de deshacer en el editor para corregir un error"

#, fuzzy
msgid "GENERAL_LOADING_TIP_7"
msgstr "Presiona el botón de deshacer en el editor para corregir un error"

msgid "GENERATIONS"
msgstr "Generaciones"

msgid "GENERATION_COLON"
msgstr "Generación:"

msgid "GITHUB_TOOLTIP"
msgstr "Visita nuestro repositorio de GitHub"

msgid "GLES3"
msgstr "GLES3"

msgid "GLOBAL_INITIAL_LETTER"
msgstr "G"

msgid "GLOBAL_POPULATION_COLON"
msgstr "Población Total:"

msgid "GLOBAL_TIMELINE_SPECIES_MIGRATED_TO"
msgstr "Parte de la población de [b][u]{0}[/u][/b] ha migrado desde{1} hasta {2}"

msgid "GLUCOSE"
msgstr "Glucosa"

msgid "GLUCOSE_CONCENTRATIONS_DRASTICALLY_DROPPED"
msgstr "¡Las concentraciones de glucosa han bajado drásticamente!"

msgid "GLYCOLYSIS"
msgstr "Glicólisis"

msgid "GODMODE"
msgstr "Modo Dios"

msgid "GOD_TOOLS_TITLE"
msgstr "Herramientas de Dios"

msgid "GOOGLY_EYE_CELL"
msgstr "Célula con ojos saltones"

msgid "GOT_IT"
msgstr "Entendido"

msgid "GPL_LICENSE_HEADING"
msgstr "Texto de la licencia GPL:"

msgid "GPU_NAME"
msgstr "GPU:"

msgid "GRAPHICS"
msgstr "Gráficos"

msgid "GRAPHICS_TEAM"
msgstr "Equipo de diseño grafico"

msgid "GROWTH_ORDER"
msgstr "Orden de crecimiento"

msgid "GUI"
msgstr "GUI"

msgid "GUI_LIGHT_EFFECTS_OPTION_DESCRIPTION"
msgstr ""
"Permite efectos lumínicos en la interface (ej. luz intermitente del botón de edición).\n"
"\n"
"Si experimenta un bug (como la desaparición de una parte de los botones),\n"
"puede intentar deshabilitar este efecto y comprobar si el problema desaparece."

msgid "GUI_TAB_NAVIGATION"
msgstr "Interfaz de pestaña de navegación"

msgid "GUI_VOLUME"
msgstr "Volumen de la interfaz"

msgid "HEALTH"
msgstr "Salud"

msgid "HEALTH_MODIFIER"
msgstr ""

#, fuzzy
msgid "HEAT_ACCUMULATION_BAR_TOOLTIP"
msgstr "Automáticamente carga parches de Harmony desde Assembly (no requiere especificar la clase del mod)"

msgid "HELP"
msgstr "Ayuda"

msgid "HELP_BUTTON_TOOLTIP"
msgstr "Ayuda"

msgid "HIGHER_VALUES_INCREASE_PERFORMANCE"
msgstr "(valores más altos mejoran el rendimiento)"

msgid "HIGHER_VALUES_WORSEN_PERFORMANCE"
msgstr "(valores más altos empeoran el rendimiento)"

msgid "HOLD_FOR_PAN_OR_ROTATE_MODE"
msgstr "Mantiene apretado para cambiar entre modo de desplazamiento y rotación"

msgid "HOLD_FOR_PAN_WITH_MOUSE"
msgstr "Mantén presionado para rotar con el ratón"

msgid "HOLD_PACK_COMMANDS_MENU"
msgstr "Mantener pulsado para abrir el menú de comandos"

msgid "HOLD_TO_SHOW_CURSOR"
msgstr "Mantén pulsado para mostrar el cursor"

msgid "HOLD_TO_SHOW_CURSOR_ADVICE_TEXT"
msgstr "Mantener [thrive:input]g_free_cursor[/thrive:input] para mostrar el cursor"

msgid "HOLD_TO_SKIP_CREDITS"
msgstr "Mantén para saltar"

msgid "HOME"
msgstr "Inicio"

msgid "HORIZONTAL_COLON"
msgstr "Horizontal:"

msgid "HORIZONTAL_WITH_AXIS_NAME_COLON"
msgstr "Horizontal (Eje: {0})"

msgid "HP_COLON"
msgstr "HP:"

msgid "HSV"
msgstr "HSV"

msgid "HUD_MESSAGE_MULTIPLE"
msgstr "{0} (x{1})"

msgid "HYDROGENASE"
msgstr "Hidrogenasa"

msgid "HYDROGENASE_DESCRIPTION"
msgstr "Utiliza hidrógeno para obtener energía de [thrive:compound type=«glucosa\\»][/thrive:compound]. Más eficaz en niveles bajos de [thrive:compound type=«oxígeno»][/thrive:compound] que los metabolosomas. Muchos organismos en ambientes anóxicos lo utilizan como fuente primaria de energía."

msgid "HYDROGENASE_PROCESSES_DESCRIPTION"
msgstr "Convierte el [thrive:compound type=\"atp\"][/thrive:compound] en [thrive:compound type=\"ammonia\"][/thrive:compound]."

msgid "HYDROGEN_SULFIDE"
msgstr "Ácido Sulfhídrico"

msgid "ICESHARD"
msgstr "Fragmento de Hielo Pequeño"

msgid "ICESHELF"
msgstr "Plataforma de hielo"

msgid "ICE_CHUNK_BIG"
msgstr "Trozo de Hielo Grande"

msgid "ICE_CHUNK_SMALL"
msgstr "Trozo de Hielo Pequeño"

msgid "ID_IS_NOT_A_NUMBER"
msgstr "Número de ID inválido"

msgid "ID_NUMBER"
msgstr "Número ID"

msgid "IMAGE_FILE_TYPES"
msgstr "Archivos de Imagen Soportados"

msgid "INCLUDE_MULTICELLULAR_PROTOTYPE"
msgstr "Incluye prototipos de futuras etapas"

msgid "INCLUDE_MULTICELLULAR_PROTOTYPE_EXPLANATION"
msgstr "(ciertas características no estarán disponibles cuando llegues a ciertas etapas)"

msgid "INCREASE_ITEM_SIZE"
msgstr "Aumentar tamaño del objeto"

msgid "INDICATOR_SPECIES_IS_NEW"
msgstr "Indica que esta especie es nueva en dicha área o mundo"

msgid "INDICATOR_SPECIES_MUTATED"
msgstr "Indica si esta especie ha mutado durante el ciclo de Auto-Evolución"

msgid "INDUSTRIAL_STAGE"
msgstr "Estadio Industrial"

msgid "INFINITE_COMPOUNDS"
msgstr "Compuestos infinitos"

msgid "INFINITE_MP"
msgstr "MP infinito"

msgid "INFO_BOX_COST"
msgstr "Costo Base (MP)"

msgid "INFO_BOX_EDITORS"
msgstr "Editores"

msgid "INFO_BOX_ENZYMES"
msgstr "Enzimas"

msgid "INFO_BOX_GAMEPLAY_TYPE"
msgstr "Tipo de Jugabilidad"

msgid "INFO_BOX_INTERNAL_NAME"
msgstr "Nombre Interno"

msgid "INFO_BOX_MASS"
msgstr "Masa"

msgid "INFO_BOX_NEXT_STAGE"
msgstr "Siguiente Etapa"

msgid "INFO_BOX_OSMOREGULATION_COST"
msgstr "Costo de Osmorregulación"

msgid "INFO_BOX_PREVIOUS_STAGE"
msgstr "Etapa Anterior"

msgid "INFO_BOX_PROCESSES"
msgstr "Procesos"

msgid "INFO_BOX_REQUIRES_NUCLEUS"
msgstr "Requiere Núcleo"

msgid "INFO_BOX_SIZE"
msgstr "Tamaño (Hexágonos)"

msgid "INFO_BOX_STORAGE"
msgstr "Almacenamiento"

msgid "INFO_BOX_UNIQUE"
msgstr "Único"

msgid "INFO_BOX_UPGRADES"
msgstr "Mejoras"

msgid "INGESTED_MATTER"
msgstr "Material por Digestar"

msgid "INIT_NEW_WORLD_TOOLTIP"
msgstr "Crear un nuevo mundo"

msgid "INPUTS"
msgstr "Entradas"

msgid "INPUT_NAME_BUILD_STRUCTURE"
msgstr "Construir una estructura"

msgid "INPUT_NAME_INTERACTION"
msgstr "Interactuar con el objeto"

msgid "INPUT_NAME_OPEN_INVENTORY"
msgstr "Alternar ventana de Inventario"

msgid "INSPECT"
msgstr "Inspeccionar"

msgid "INSPECTOR"
msgstr "Inspector"

#, fuzzy
msgid "INSTAGRAM_TOOLTIP"
msgstr "Visita nuestra página de Steam"

msgid "INTERACTION_ACTIVATE_ASCENSION"
msgstr "Activar Puerta de Ascensión"

msgid "INTERACTION_ACTIVATE_ASCENSION_MISSING_ENERGY"
msgstr "Activar Puerta de Ascensión (ENERGÍA INSUFICIENTE)"

msgid "INTERACTION_CONSTRUCT"
msgstr "Finalizar Construcción"

msgid "INTERACTION_CONSTRUCT_MISSING_DEPOSITED_MATERIALS"
msgstr "Finalizar Construcción (Faltan materiales necesarios)"

msgid "INTERACTION_CRAFT"
msgstr "Elaborar..."

msgid "INTERACTION_DEPOSIT_RESOURCES"
msgstr "Depositar Materiales"

msgid "INTERACTION_DEPOSIT_RESOURCES_NO_SUITABLE_RESOURCES"
msgstr "Depositar Materiales (no llevas objetos adecuados)"

msgid "INTERACTION_DESTROY"
msgstr "Destruir"

msgid "INTERACTION_FOUND_SETTLEMENT"
msgstr "Encuentra un Asentamiento"

msgid "INTERACTION_HARVEST"
msgstr "Cosechar"

msgid "INTERACTION_HARVEST_CANNOT_MISSING_TOOL"
msgstr "Cosechar (FALTA EQUIPAMIENTO:{0})"

msgid "INTERACTION_PICK_UP"
msgstr "Coger"

msgid "INTERACTION_PICK_UP_CANNOT_FULL"
msgstr "Coger (LLENO)"

msgid "INTERNALS"
msgstr "Partes internas"

msgid "INTERNAL_NAME_IN_USE"
msgstr "Ya existe un mod con el nombre interno especificado"

msgid "INTERNAL_NAME_REQUIRED"
msgstr "Nombre interno obligatorio"

msgid "INTERNAL_NAME_REQUIRES_CAPITAL"
msgstr "Nombre interno debe comenzar en mayúscula"

msgid "INVALID_DATA_TO_PLOT"
msgstr "Datos inválidos"

msgid "INVALID_ICON_PATH"
msgstr "Ruta de acceso al ícono del mod inválida"

msgid "INVALID_SAVE_NAME_POPUP"
msgstr "El nombre del archivo no puede contener caracteres especiales (<>:\"/\\|?*)"

msgid "INVALID_SPECIES_NAME_POPUP"
msgstr "¡El nombre de la especie debe respetar la nomenclatura binomial (género i epíteto)!"

msgid "INVALID_TAG"
msgstr "Etiqueta inválida \"{0}\" especificada"

msgid "INVALID_URL_FORMAT"
msgstr "Formato de URL invalido"

msgid "INVALID_URL_SCHEME"
msgstr "Esquema URL inválido"

msgid "INVENTORY_ITEMS_ON_GROUND"
msgstr "Objetos en el suelo"

msgid "INVENTORY_TITLE"
msgstr "Inventario"

msgid "INVENTORY_TOGGLE_CRAFTING"
msgstr "Elaboración"

msgid "INVENTORY_TOGGLE_GROUND"
msgstr "Suelo"

msgid "INVERTED"
msgstr "Invertido"

msgid "IN_PROTOTYPE"
msgstr ""
"Estas jugando las ultimas etapas desarrolladas incluidas en el juego en este momento.\n"
"Las mismas pueden estar incompletas, utilizar gráficos poco detallados, no estar pulidas y no ser demasiado jugables. Por eso guardar actualmente no es posible.\n"
"Algunas partes de los prototipos pueden permitir guardado."

msgid "IRON"
msgstr "Hierro"

msgid "IRON_CHEMOLITHOAUTOTROPHY"
msgstr "Quimiolitoautotrofía Férrica"

msgid "ITCH_TOOLTIP"
msgstr "Visita nuestra página de itch.io"

msgid "ITEM_AT_2D_COORDINATES"
msgstr "{0} en ({1}, {2})"

msgid "ITEM_NAME_SEPARATOR"
msgstr ":"

msgid "JANUARY"
msgstr "Enero"

msgid "JSON_DEBUG_MODE"
msgstr "Modo de depuración JSON:"

msgid "JSON_DEBUG_MODE_ALWAYS"
msgstr "Siempre"

msgid "JSON_DEBUG_MODE_AUTO"
msgstr "Automáticamente"

msgid "JSON_DEBUG_MODE_NEVER"
msgstr "Nunca"

msgid "JULY"
msgstr "Julio"

msgid "JUNE"
msgstr "Junio"

#, fuzzy
msgid "KEEP_CURRENT_SHORT"
msgstr "Mundo Actual"

#, fuzzy
msgid "KEEP_CURRENT_TOLERANCE_FLEXIBILITY_TOOLTIP"
msgstr "Visita nuestro Patreon"

msgid "KEEP_MIGRATION"
msgstr "Mantener Migración"

msgid "KEY_BACK"
msgstr "Atrás"

msgid "KEY_BACKTAB"
msgstr "Tabulación Inversa"

msgid "KEY_BINDING_CHANGE_CONFLICT"
msgstr ""
"Hay un conflicto con {0}.\n"
"¿Quieres eliminar la entrada de {1}?"

msgid "KEY_BRING_UP_KEYBOARD"
msgstr "Abrir teclado"

msgid "KEY_CLEAR"
msgstr "Eliminar"

msgid "KEY_DELETE"
msgstr "Suprimir"

msgid "KEY_DOWN"
msgstr "Abajo"

msgid "KEY_END"
msgstr "Fin"

msgid "KEY_ENTER"
msgstr "Enter"

msgid "KEY_FAVORITES"
msgstr "Favoritos"

msgid "KEY_FORWARD"
msgstr "Adelantar"

#, fuzzy
msgid "KEY_GLOBE"
msgstr "Llave Global"

msgid "KEY_HELP"
msgstr "Ayuda"

msgid "KEY_HOME"
msgstr "Inicio"

msgid "KEY_HOMEPAGE"
msgstr "Página principal"

msgid "KEY_HYPER"
msgstr "Hiper"

msgid "KEY_INSERT"
msgstr "Insertar"

#, fuzzy
msgid "KEY_JIS_EISU"
msgstr "Llave JIS Eisu"

#, fuzzy
msgid "KEY_JIS_KANA"
msgstr "Llave JIS Kana"

msgid "KEY_LEFT"
msgstr "Izquierda"

msgid "KEY_MENU"
msgstr "Menú"

msgid "KEY_META"
msgstr "Meta"

msgid "KEY_OPENURL"
msgstr "Abrir URL"

msgid "KEY_PAUSE"
msgstr "Pausa"

msgid "KEY_PRINT"
msgstr "Imprimir pantalla"

msgid "KEY_REFRESH"
msgstr "Refrescar"

msgid "KEY_RIGHT"
msgstr "Derecha"

msgid "KEY_SEARCH"
msgstr "Buscar"

msgid "KEY_STANDBY"
msgstr "En espera"

msgid "KEY_STOP"
msgstr "Parar"

msgid "KEY_TAB"
msgstr "Tabulador"

msgid "KEY_UP"
msgstr "Arriba"

msgid "KILO_ABBREVIATION"
msgstr "{0} K"

msgid "KP0"
msgstr "Num 0"

msgid "KP1"
msgstr "Num 1"

msgid "KP2"
msgstr "Num 2"

msgid "KP3"
msgstr "Num 3"

msgid "KP4"
msgstr "Num 4"

msgid "KP5"
msgstr "Num 5"

msgid "KP6"
msgstr "Num 6"

msgid "KP7"
msgstr "Num 7"

msgid "KP8"
msgstr "Num 8"

msgid "KP9"
msgstr "Num 9"

msgid "KPADD"
msgstr "Num +"

msgid "KPDIVIDE"
msgstr "Num /"

msgid "KPENTER"
msgstr "Intro"

msgid "KPMULTIPLY"
msgstr "Num *"

msgid "KPPERIOD"
msgstr "Num ."

msgid "KPSUBTRACT"
msgstr "Num -"

msgid "LANGUAGE"
msgstr "Idioma:"

msgid "LANGUAGE_TRANSLATION_PROGRESS"
msgstr "Este lenguaje está traducido en un {0}%"

msgid "LANGUAGE_TRANSLATION_PROGRESS_LOW"
msgstr "Este idioma aún es un trabajo en progreso ({0}% completado)"

msgid "LANGUAGE_TRANSLATION_PROGRESS_REALLY_LOW"
msgstr "¡Esta traducción está muy incompleta ({0}% hecha) por favor ayúdanos con ella!"

msgid "LAST_ORGANELLE_DELETE_OPTION_DISABLED_TOOLTIP"
msgstr "No puedes eliminar tu ultimo orgánulo"

msgid "LAUNCH0"
msgstr "Lanzar 0"

msgid "LAUNCH1"
msgstr "Lanzar 1"

msgid "LAUNCH2"
msgstr "Lanzar 2"

msgid "LAUNCH3"
msgstr "Lanzar 3"

msgid "LAUNCH4"
msgstr "Lanzar 4"

msgid "LAUNCH5"
msgstr "Lanzar 5"

msgid "LAUNCH6"
msgstr "Lanzar 6"

msgid "LAUNCH7"
msgstr "Lanzar 7"

msgid "LAUNCH8"
msgstr "Lanzar 8"

msgid "LAUNCH9"
msgstr "Lanzar 9"

msgid "LAUNCHA"
msgstr "Lanzar A"

msgid "LAUNCHB"
msgstr "Lanzar B"

msgid "LAUNCHC"
msgstr "Lanzar C"

msgid "LAUNCHD"
msgstr "Lanzar D"

msgid "LAUNCHE"
msgstr "Lanzar E"

msgid "LAUNCHF"
msgstr "Lanzar F"

msgid "LAUNCHMAIL"
msgstr "Correo"

msgid "LAUNCHMEDIA"
msgstr "Multimedia"

msgid "LAWK_ONLY"
msgstr "Solo usar VCLC"

msgid "LAWK_ONLY_EXPLANATION"
msgstr "(restringir partes y habilidades a la Vida Como La Conocemos)"

msgid "LEAD_ARTIST"
msgstr "Artista principal"

msgid "LEAD_ARTISTS"
msgstr "Artistas principales"

msgid "LEAD_DEVELOPERS"
msgstr "Desarrolladores principales"

msgid "LEAD_GAME_DESIGNER"
msgstr "Diseñador principal del juego"

msgid "LEAD_GAME_DESIGNERS"
msgstr "Diseñadores principales del juego"

msgid "LEAD_OUTREACH_PEOPLE"
msgstr "Lideres de investigación"

msgid "LEAD_OUTREACH_PERSON"
msgstr "Líder de investigación"

msgid "LEAD_PROGRAMMER"
msgstr "Programador principal"

msgid "LEAD_PROGRAMMERS"
msgstr "Programadores principales"

msgid "LEAD_PROJECT_MANAGER"
msgstr "Líder de dirección del projecto"

msgid "LEAD_PROJECT_MANAGERS"
msgstr "Lideres de dirección del projecto"

msgid "LEAD_TESTER"
msgstr "Líder de testeo"

msgid "LEAD_TESTERS"
msgstr "Lideres de testeo"

msgid "LEAD_THEORIST"
msgstr "Teorista principal"

msgid "LEAD_THEORISTS"
msgstr "Teoristas principales"

msgid "LEFT_ARROW"
msgstr "←"

msgid "LEFT_MOUSE"
msgstr "Clic izquierdo"

msgid "LICENSES"
msgstr "Licencias"

msgid "LICENSES_COVERING_THRIVE"
msgstr "Aquí se muestras las licencias de Thrive"

msgid "LIFE_ORIGIN"
msgstr "Origen de la vida"

msgid "LIFE_ORIGIN_EXPLANATION"
msgstr "(zona inicial)"

msgid "LIFE_ORIGIN_PANSPERMIA"
msgstr "Panspermia (aleatorio)"

msgid "LIFE_ORIGIN_POND"
msgstr "Un pequeño y calido estanque"

msgid "LIFE_ORIGIN_TOOLTIP"
msgstr "Ciertas opciones serán deshabilitadas si \"Solo usar VCLC\" está activado"

msgid "LIFE_ORIGIN_VENTS"
msgstr "Fuentes hidrotermales"

msgid "LIGHT"
msgstr "Luz"

msgid "LIGHT_LEVEL_AVERAGE"
msgstr "Promedio"

msgid "LIGHT_LEVEL_CURRENT"
msgstr "Actual"

msgid "LIGHT_LEVEL_DAY"
msgstr "Día"

msgid "LIGHT_LEVEL_LABEL_AT_NOON"
msgstr "{0} al mediodía"

msgid "LIGHT_LEVEL_NIGHT"
msgstr "Noche"

msgid "LIGHT_MAX"
msgstr "Máxima luz"

msgid "LIMIT_EXTREME"
msgstr "Extremo"

msgid "LIMIT_GROWTH_RATE"
msgstr "Limita el crecimiento del uso de compuestos"

msgid "LIMIT_GROWTH_RATE_EXPLANATION"
msgstr "(Si es habilitado, limita la cantidad necesaria de compuestos; si no, solo los compuestos disponibles limitan la velocidad de crecimiento)"

msgid "LIMIT_HUGE"
msgstr "Gigante"

msgid "LIMIT_LARGE"
msgstr "Grande"

msgid "LIMIT_NORMAL"
msgstr "Normal"

msgid "LIMIT_SMALL"
msgstr "Pequeño"

msgid "LIMIT_TINY"
msgstr "Minusculo"

msgid "LIMIT_VERY_LARGE"
msgstr "Muy grande"

msgid "LIMIT_VERY_SMALL"
msgstr "Muy pequeño"

msgid "LINE_COLOUR"
msgstr "Color de la línea:"

msgid "LINKS_TITLE"
msgstr "Enlaces"

msgid "LIPASE"
msgstr "Lipasa"

msgid "LIPASE_DESCRIPTION"
msgstr "La lipasa permite que la célula disuelva varios tipos de membranas. Tu célula ya produce algunas de las enzimas necesarias, pero el Lisosoma hace que este proceso sea mas efectivo."

msgid "LOAD"
msgstr "Cargar"

msgid "LOADING"
msgstr "Cargando"

msgid "LOADING_DOT_DOT_DOT"
msgstr "Cargando..."

msgid "LOADING_GAME"
msgstr "Cargando Partida"

msgid "LOADING_MACROSCOPIC_EDITOR"
msgstr "Cargando Editor Macroscópico"

msgid "LOADING_MICROBE_EDITOR"
msgstr "Cargando Editor de Microbio"

msgid "LOADING_MULTICELLULAR_EDITOR"
msgstr "Cargando Editor de Microbio Multicelular"

msgid "LOAD_FINISHED"
msgstr "Carga terminada"

msgid "LOAD_GAME"
msgstr "Cargar partida"

msgid "LOAD_GAME_BUTTON_TOOLTIP"
msgstr "Cargar una partida guardada"

msgid "LOAD_INCOMPATIBLE_PROTOTYPE_WARNING"
msgstr ""
"La partida seleccionada no es compatible con esta versión de Thrive.\n"
"No existe ningún actualizador de juegos guardados para actualizar este archivo.\n"
"Como Thrive está en desarrollo, la compatibilidad entre partidas no es una prioridad, por lo tanto no hay un convertidor para actualizar partidas."

msgid "LOAD_INCOMPATIBLE_SAVE_PROMPT"
msgstr "¿Deseas cargar un archivo de partida incompatible?"

msgid "LOAD_INCOMPATIBLE_SAVE_WARNING"
msgstr ""
"La partida seleccionada no es compatible con esta versión de Thrive.\n"
"No existe ningún actualizador de juegos guardados para actualizar este archivo.\n"
"Como Thrive está en desarrollo, la compatibilidad entre partidas no es una prioridad, por lo tanto no hay un convertidor para actualizar partidas."

msgid "LOAD_INVALID_SAVE_PROMPT"
msgstr "¿Deseas cargar la partida inválida?"

msgid "LOAD_INVALID_SAVE_WARNING"
msgstr ""
"La información de la partida guardada no pudo ser cargada desde este archivo.\n"
"Probablemente esté corrupta o sea de una versión futura de Thrive.\n"
"¿Deseas intentar cargar la partida de todos modos?"

msgid "LOCAL_INITIAL_LETTER"
msgstr "L"

msgid "LOCK_DAY_NIGHT_CYCLE"
msgstr "Bloquear Ciclo Día/Noche"

msgid "LOW_MENU_PERFORMANCE"
msgstr "Bajo Rendimiento Detectado"

msgid "LOW_MENU_PERFORMANCE_DESCRIPTION"
msgstr ""
"La velocidad media de fotogramas es muy baja.\n"
"Los fondos de menú 3D están activados, lo que puede consumir una gran cantidad de recursos del sistema. Deshabilitar esta opción puede aumentar considerablemente el rendimiento.\n"
"¿Quieres hacerlo ahora?"

#, fuzzy
msgid "LOW_QUALITY_BACKGROUND_BLUR"
msgstr "Desenfoque del fondo:"

#, fuzzy
msgid "LOW_QUALITY_BACKGROUND_BLUR_TOOLTIP"
msgstr "Desenfoque del fondo:"

msgid "LYSOSOME"
msgstr "Lisosoma"

msgid "LYSOSOME_DESCRIPTION"
msgstr "El lisosoma es un orgánulo integrado a la membrana que contiene enzimas hidrolícas que pueden quebrar las cadenas de ciertas biomoléculas. El Lisosoma permite que la célula obtenga mas compuestos a través de endocitosis, con agua como el único residuo en un proceso llamado [b]autofagia[/b]."

msgid "LYSOSOME_PROCESSES_DESCRIPTION"
msgstr "Contiene enzimas digestivas. Puede ser modificado para cambiar el tipo de enzima que contiene. Solo se puede usar una enzima por lisosoma. Enzimas aumentan la velocidad y eficiencia de la digestion."

msgid "MACROLIDE_SYNTHESIS"
msgstr "Síntesis de Macrólidos"

msgid "MACROSCOPIC"
msgstr "Macroscópico"

msgid "MACROSCOPIC_STAGE"
msgstr "Etapa Macroscópica"

msgid "MANUALLY_SET_TIME"
msgstr "Ajustar manualmente hora del día"

msgid "MAP"
msgstr "Mapa"

msgid "MARCH"
msgstr "Marzo"

msgid "MARINE_SNOW"
msgstr "Nieve marina"

msgid "MASTER_VOLUME"
msgstr "Volumen general"

#, fuzzy
msgid "MASTODON_TOOLTIP"
msgstr "Visita nuestro Patreon"

msgid "MAX_CACHE_SIZE_TOOLTIP"
msgstr "Tamaño máximo que debe tener la caché en disco (los elementos se eliminarán automáticamente si la caché ocupa demasiado)"

msgid "MAX_FPS"
msgstr "FPS Máximos:"

msgid "MAX_FPS_NO_LIMIT"
msgstr "Ilimitado"

msgid "MAX_SIZE_COLON"
msgstr "Tamaño máximo:"

msgid "MAX_SPAWNED_ENTITIES"
msgstr "Numero máximo de entidades:"

msgid "MAX_VISIBLE_DATASET_WARNING"
msgstr "¡No se pueden mostrar más de {0} datasets!"

msgid "MAY"
msgstr "Mayo"

msgid "MECHANICS_BUTTON"
msgstr "Mecánicas"

msgid "MEDIANEXT"
msgstr "Siguiente"

msgid "MEDIAPLAY"
msgstr "Reproducir multimedia"

msgid "MEDIAPREVIOUS"
msgstr "Anterior"

msgid "MEDIARECORD"
msgstr "Grabar multimedia"

msgid "MEDIASTOP"
msgstr "Detener reproducción"

msgid "MEDIUM_SULFUR_CHUNK"
msgstr "Trozo de Sulfuro Mediano"

msgid "MEGA_YEARS"
msgstr "Ma"

#, fuzzy
msgid "MELANOSOME"
msgstr "Metabolosomas"

#, fuzzy
msgid "MELANOSOME_DESCRIPTION"
msgstr "El lisosoma es un orgánulo integrado a la membrana que contiene enzimas hidrolícas que pueden quebrar las cadenas de ciertas biomoléculas. El Lisosoma permite que la célula obtenga mas compuestos a través de endocitosis, con agua como el único residuo en un proceso llamado [b]autofagia[/b]."

#, fuzzy
msgid "MELANOSOME_PROCESSES_DESCRIPTION"
msgstr "Contiene enzimas digestivas. Puede ser modificado para cambiar el tipo de enzima que contiene. Solo se puede usar una enzima por lisosoma. Enzimas aumentan la velocidad y eficiencia de la digestion."

msgid "MEMBRANE"
msgstr "Membrana"

msgid "MEMBRANE_RIGIDITY"
msgstr "Rigidez de la Membrana"

msgid "MEMBRANE_TYPES"
msgstr "Tipos de Membrana"

msgid "MENU"
msgstr "Menú"

msgid "MESOPELAGIC"
msgstr "Mesopelágico"

msgid "METABOLOSOMES"
msgstr "Metabolosomas"

msgid "METABOLOSOMES_DESCRIPTION"
msgstr "Los metabolosomas son aglomeraciones de proteínas envueltas en cápsides. Pueden convertir la [thrive:compound type=\"glucose\"][/thrive:compound] en [thrive:compound type=\"atp\"][/thrive:compound] de forma mucho más eficiente que el citoplasma en un proceso llamado [b]respiración aeróbica[/b]. Sin embargo, requiere [thrive:compound type=\"oxygen\"][/thrive:compound] para funcionar, y niveles bajos de [thrive:compound type=\"oxygen\"][/thrive:compound] en el ambiente causarán la ralentización de su producción de [thrive:compound type=\"atp\"][/thrive:compound]. Como los metabolosomas están directamente suspendidos en el citoplasma, este fluido realiza la [b]glucólisis[/b]."

msgid "METABOLOSOMES_PROCESSES_DESCRIPTION"
msgstr "Convierte [thrive:compound type=\"glucose\"][/thrive:compound] en [thrive:compound type=\"atp\"][/thrive:compound]. La tasa aumenta con la concentración de [thrive:compound type=\"oxygen\"][/thrive:compound]."

#, fuzzy
msgid "META_THREADS_TOOLTIP"
msgstr ""
"No se detecta automáticamente si el hiperprocesamiento está activo o no.\n"
"Esto afecta el numero de procesos por defecto, ya que las tareas de hiperprocesamiento no son tan rápidas como los núcleos CPU reales."

msgid "METRICS"
msgstr "Métricas de Rendimiento"

msgid "METRICS_CONTENT"
msgstr ""
"Tiempo de proceso: {0} s\n"
"Tiempo de Física: {1} s\n"
"Entidades: {2} (peso: {3})\n"
"Engendrados: {4} Desaparecidos: {5}\n"
"Nodos Usados: {6}\n"
"Memoria usada: {7}\n"
"Memoria GPU: {8}\n"
"Objetos renderizados: {9}\n"
"Total de Drawcalls: {10}\n"
"Primitivas renderizadas: {11}\n"
"Nodos huérfanos: {12}\n"
"Latencia de Audio: {13} ms\n"
"Hilos totales: {14}\n"
"Tiempo total de CPU:\n"
"{15}"

msgid "MIB_VALUE"
msgstr "{0} MiB"

msgid "MICHE"
msgstr "Micho"

msgid "MICHES_FOR_PATCH"
msgstr "Michos por Área{0}"

#, fuzzy
msgid "MICHE_AVOID_PREDATION_SELECTION_PRESSURE"
msgstr "Evitar la Selección de Presión en Predación"

#, fuzzy
msgid "MICHE_CHUNK_PRESSURE"
msgstr "Presión de Trozo"

msgid "MICHE_COMPOUND_CLOUD_PRESSURE"
msgstr "Presión de Nube de compuestos"

#, fuzzy
msgid "MICHE_COMPOUND_EFFICIENCY_PRESSURE"
msgstr "Presión de Eficiencia de Conversión de Compuestos"

#, fuzzy
msgid "MICHE_DETAIL_TEXT"
msgstr ""
"[b]Presión de selección[/b]\n"
"  {0}\n"
"[b]Energía[/b]\n"
"  {1}\n"
"[b]Puntuación de los ocupantes[/b]\n"
"  {2}"

#, fuzzy
msgid "MICHE_ENVIRONMENTAL_COMPOUND_PRESSURE"
msgstr "Presión de Compuesto Ambiental"

#, fuzzy
msgid "MICHE_ENVIRONMENTAL_TOLERANCE"
msgstr "Tolerancia"

#, fuzzy
msgid "MICHE_MAINTAIN_COMPOUND_PRESSURE"
msgstr "Presión de Mantenimiento de Compuesto"

msgid "MICHE_METABOLIC_STABILITY_PRESSURE"
msgstr "Presión de estabilidad metabólica"

msgid "MICHE_NO_OP_PRESSURE"
msgstr ""

msgid "MICHE_PREDATION_EFFECTIVENESS_PRESSURE"
msgstr "Presión de efectividad de la depredación"

#, fuzzy
msgid "MICHE_PREDATOR_ROOT_PRESSURE"
msgstr "Depredación de {0}"

msgid "MICHE_ROOT_PRESSURE"
msgstr ""

#, fuzzy
msgid "MICHE_TREE"
msgstr "Volcado de SceneTree"

msgid "MICROBE"
msgstr "Microbio"

#, fuzzy
msgid "MICROBES_COUNT"
msgstr "Microbio"

#, fuzzy
msgid "MICROBE_BENCHMARK"
msgstr "Editor de microbio"

msgid "MICROBE_EDITOR"
msgstr "Editor de microbio"

#, fuzzy
msgid "MICROBE_ENZYME_STATISTICS"
msgstr "  Estadísticas del Organismo"

msgid "MICROBE_FREEBUILD_EDITOR"
msgstr "Editor libre de microbios"

#, fuzzy
msgid "MICROBE_LOADING_TIP_1"
msgstr "Presiona el botón de deshacer en el editor para corregir un error"

#, fuzzy
msgid "MICROBE_LOADING_TIP_10"
msgstr "Presiona el botón de deshacer en el editor para corregir un error"

#, fuzzy
msgid "MICROBE_LOADING_TIP_11"
msgstr "Presiona el botón de deshacer en el editor para corregir un error"

#, fuzzy
msgid "MICROBE_LOADING_TIP_12"
msgstr "Presiona el botón de deshacer en el editor para corregir un error"

#, fuzzy
msgid "MICROBE_LOADING_TIP_13"
msgstr "Presiona el botón de deshacer en el editor para corregir un error"

#, fuzzy
msgid "MICROBE_LOADING_TIP_14"
msgstr "Presiona el botón de deshacer en el editor para corregir un error"

#, fuzzy
msgid "MICROBE_LOADING_TIP_15"
msgstr "Presiona el botón de deshacer en el editor para corregir un error"

#, fuzzy
msgid "MICROBE_LOADING_TIP_16"
msgstr "Presiona el botón de deshacer en el editor para corregir un error"

#, fuzzy
msgid "MICROBE_LOADING_TIP_17"
msgstr "Presiona el botón de deshacer en el editor para corregir un error"

#, fuzzy
msgid "MICROBE_LOADING_TIP_18"
msgstr "Presiona el botón de deshacer en el editor para corregir un error"

#, fuzzy
msgid "MICROBE_LOADING_TIP_19"
msgstr "Presiona el botón de deshacer en el editor para corregir un error"

#, fuzzy
msgid "MICROBE_LOADING_TIP_2"
msgstr "Presiona el botón de deshacer en el editor para corregir un error"

#, fuzzy
msgid "MICROBE_LOADING_TIP_20"
msgstr "Presiona el botón de deshacer en el editor para corregir un error"

#, fuzzy
msgid "MICROBE_LOADING_TIP_21"
msgstr "Presiona el botón de deshacer en el editor para corregir un error"

#, fuzzy
msgid "MICROBE_LOADING_TIP_22"
msgstr "Presiona el botón de deshacer en el editor para corregir un error"

#, fuzzy
msgid "MICROBE_LOADING_TIP_3"
msgstr "Presiona el botón de deshacer en el editor para corregir un error"

#, fuzzy
msgid "MICROBE_LOADING_TIP_4"
msgstr "Presiona el botón de deshacer en el editor para corregir un error"

#, fuzzy
msgid "MICROBE_LOADING_TIP_5"
msgstr "Presiona el botón de deshacer en el editor para corregir un error"

#, fuzzy
msgid "MICROBE_LOADING_TIP_6"
msgstr "Presiona el botón de deshacer en el editor para corregir un error"

#, fuzzy
msgid "MICROBE_LOADING_TIP_7"
msgstr "Presiona el botón de deshacer en el editor para corregir un error"

#, fuzzy
msgid "MICROBE_LOADING_TIP_8"
msgstr "Presiona el botón de deshacer en el editor para corregir un error"

#, fuzzy
msgid "MICROBE_LOADING_TIP_9"
msgstr "Presiona el botón de deshacer en el editor para corregir un error"

#, fuzzy
msgid "MICROBE_MEMBRANE_PERCENTAGE_STATISTICS"
msgstr "  Estadísticas del Organismo"

#, fuzzy
msgid "MICROBE_MEMBRANE_STATISTICS"
msgstr "  Estadísticas del Organismo"

#, fuzzy
msgid "MICROBE_ORGANELLE_STATISTICS"
msgstr "  Estadísticas del Organismo"

#, fuzzy
msgid "MICROBE_ORGANELLE_UPGRADES_STATISTICS"
msgstr "  Estadísticas del Organismo"

msgid "MICROBE_SPECIES_DETAIL_TEXT"
msgstr ""
"[b]Etapa[/b]\n"
"  Microbio\n"
"[b]Ype de Membrana[/b]\n"
"  {0}\n"
"[b]Rigidez de la Membrana[/b]\n"
"  {1}\n"
"[b]Velocidad[/b]\n"
"  {2}\n"
"[b]Rotación[/b]\n"
"  {3}\n"
"[b]Tamaño[/b]\n"
"  {4}"

msgid "MICROBE_STAGE"
msgstr "Etapa de microbio"

#, fuzzy
msgid "MICROBE_STAGE_BECOME_MULTICELLULAR_TEXT"
msgstr ""
"Consigue glucosa (nubes blancas) al moverte hacia ella.\n"
"Tu célula necesita glucosa para producir energía, y por lo tanto, sobrevivir.\n"
"Sigue la línea desde tu célula hacia la glucosa."

msgid "MICROBE_STAGE_COLLECT_TEXT"
msgstr ""
"Consigue glucosa (nubes blancas) al moverte hacia ella.\n"
"Tu célula necesita glucosa para producir energía, y por lo tanto, sobrevivir.\n"
"Sigue la línea desde tu célula hacia la glucosa."

msgid "MICROBE_STAGE_CONTROL_TEXT"
msgstr ""
"Para controlar tu célula, usa las teclas mostradas cerca de tu célula en el centro de la pantalla, y el ratón para controlar la orientación.\n"
"\n"
"Prueba todas las teclas por unos segundos para continuar."

#, fuzzy
msgid "MICROBE_STAGE_CONTROL_TEXT_CONTROLLER"
msgstr ""
"Para controlar tu célula, usa las teclas mostradas cerca de tu célula en el centro de la pantalla, y el ratón para controlar la orientación.\n"
"\n"
"Prueba todas las teclas por unos segundos para continuar."

#, fuzzy
msgid "MICROBE_STAGE_DAY_NIGHT_TEXT"
msgstr ""
"Mantén la atención en la barra de PS al lado de la barra de ATP (parte inferior derecha).\n"
"Tu célula muere si se queda sin PS.\n"
"Mientras tengas ATP, regenerarás tus PS.\n"
"Asegúrate de conseguir suficiente glucosa para producir ATP."

msgid "MICROBE_STAGE_HEALTH_TEXT"
msgstr ""
"Mantén la atención en la barra de PS al lado de la barra de ATP (parte inferior derecha).\n"
"Tu célula muere si se queda sin PS.\n"
"Mientras tengas ATP, regenerarás tus PS.\n"
"Asegúrate de conseguir suficiente glucosa para producir ATP."

msgid "MICROBE_STAGE_INITIAL"
msgstr ""
"En un planeta distante, eones de actividad volcánica e impactos meteóricos han llevado al desarrollo de un nuevo fenómeno en el universo.\n"
"\n"
"La vida.\n"
"\n"
"Simples microbios residen en las regiones más profundas del océano. Eres el último ancestro universal común (LUCA) en este planeta.\n"
"\n"
"Para sobrevivir en este mundo hostil, necesitarás conseguir compuestos y evolucionar durante generaciones para competir contra los otros microbios."

#, fuzzy
msgid "MICROBE_STAGE_INITIAL_PANSPERMIA"
msgstr ""
"En un planeta distante, eones de actividad volcánica e impactos meteóricos han llevado al desarrollo de un nuevo fenómeno en el universo.\n"
"\n"
"La vida.\n"
"\n"
"Simples microbios residen en las regiones más profundas del océano. Eres el último ancestro universal común (LUCA) en este planeta.\n"
"\n"
"Para sobrevivir en este mundo hostil, necesitarás conseguir compuestos y evolucionar durante generaciones para competir contra los otros microbios."

#, fuzzy
msgid "MICROBE_STAGE_INITIAL_POND"
msgstr ""
"En un planeta distante, eones de actividad volcánica e impactos meteóricos han llevado al desarrollo de un nuevo fenómeno en el universo.\n"
"\n"
"La vida.\n"
"\n"
"Simples microbios residen en las regiones más profundas del océano. Eres el último ancestro universal común (LUCA) en este planeta.\n"
"\n"
"Para sobrevivir en este mundo hostil, necesitarás conseguir compuestos y evolucionar durante generaciones para competir contra los otros microbios."

#, fuzzy
msgid "MICROBE_STAGE_ORGANELLE_DIVISION"
msgstr "Estadísticas del Organismo"

msgid "MIDDLE_MOUSE"
msgstr "Clic central"

#, fuzzy
msgid "MIGRATION_FAILED_TO_ADD"
msgstr "Creación de Mod Fallida"

#, fuzzy
msgid "MIGRATION_MANAGER"
msgstr ""
"Mantén la atención en la barra de PS al lado de la barra de ATP (parte inferior derecha).\n"
"Tu célula muere si se queda sin PS.\n"
"Mientras tengas ATP, regenerarás tus PS.\n"
"Asegúrate de conseguir suficiente glucosa para producir ATP."

msgid "MIGRATION_STATUS_DESTINATION_NOT_SELECTED"
msgstr ""

#, fuzzy
msgid "MIGRATION_STATUS_TEXT"
msgstr ""
"Mantén la atención en la barra de PS al lado de la barra de ATP (parte inferior derecha).\n"
"Tu célula muere si se queda sin PS.\n"
"Mientras tengas ATP, regenerarás tus PS.\n"
"Asegúrate de conseguir suficiente glucosa para producir ATP."

#, fuzzy
msgid "MIGRATION_STEP_DESTINATION_EXPLANATION"
msgstr "Fosiliza esta especie para preservarla en el Museo. Puedes acceder al Museo desde la Thrivepedia, o abrir especies fosilizadas en el editor libre."

msgid "MIGRATION_STEP_ONLY_ONE_ALLOWED"
msgstr "Solo una migración puede ser realizada por sesión de edición. Puedes ver la migración en lista de espera abajo y mantenerla o cancelarla para realizar una migración diferente"

#, fuzzy
msgid "MIGRATION_STEP_POPULATION_EXPLANATION"
msgstr "(Costo de orgánulos, membranas, y otros objetos en el editor)"

#, fuzzy
msgid "MIGRATION_STEP_SOURCE_EXPLANATION"
msgstr "(Costo de orgánulos, membranas, y otros objetos en el editor)"

#, fuzzy
msgid "MIGRATION_TOOLTIP"
msgstr "Visita nuestro Patreon"

msgid "MILLION_ABBREVIATION"
msgstr "{0} M"

msgid "MINIMUM_AMOUNT_TO_FIND"
msgstr "Cantidad mínima para detectar:"

msgid "MINIMUM_VERSION"
msgstr "Versión mínima:"

msgid "MIN_VISIBLE_DATASET_WARNING"
msgstr "¡No se pueden mostrar menos de {0} dataset(s)!"

msgid "MISC"
msgstr "Misc."

msgid "MISCELLANEOUS"
msgstr "Diverso"

msgid "MISCELLANEOUS_3D_STAGE"
msgstr "Estadio 3D diverso"

#, fuzzy
msgid "MISC_FUN"
msgstr "Misc."

msgid "MISSING_DESCRIPTION"
msgstr "Falta descripción"

msgid "MISSING_OR_INVALID_REQUIRED_FIELD"
msgstr "Formato inválido o falta formato de un campo requerido: {0}"

msgid "MISSING_TITLE"
msgstr "Falta Título"

msgid "MITOCHONDRION"
msgstr "Mitocondria"

msgid "MITOCHONDRION_DESCRIPTION"
msgstr "La \"central energética\" de la célula. La mitocondria es una estructura de doble membrana llena de proteínas y enzimas. Es una célula procariota que ha sido asimilada por su anfitriona eucariota para su uso personal. Es capaz de convertir [thrive:compound type=\"glucose\"][/thrive:compound] en [thrive:compound type=\"atp\"][/thrive:compound] con una eficiencia mucho mayor que la alcanzada en el citoplasma en un proceso llamado [b]respiración aeróbica[/b]. Sin embargo, requiere [thrive:compound type=\"oxygen\"][/thrive:compound] para funcionar, y niveles bajos de [thrive:compound type=\"oxygen\"][/thrive:compound] en el ambiente ralentizarán su producción de [thrive:compound type=\"atp\"][/thrive:compound]."

msgid "MITOCHONDRION_PROCESSES_DESCRIPTION"
msgstr "Convierte [thrive:compound type=\"glucose\"][/thrive:compound] en [thrive:compound type=\"atp\"][/thrive:compound]. la tasa de conversión escala con la concentración de [thrive:compound type=\"oxygen\"][/thrive:compound]."

#, fuzzy
msgid "MIXED_DOT_DOT_DOT"
msgstr "..."

msgid "MODDING_INSTRUCTIONS_ON"
msgstr "Las instrucciones para hacer mods están disponibles en"

msgid "MODELS"
msgstr "Modelos"

msgid "MODIFY"
msgstr "Modificar"

msgid "MODIFY_ORGANELLE"
msgstr "Modificar orgánulos"

msgid "MODIFY_TYPE"
msgstr "Modificar Tipo"

msgid "MODS"
msgstr "Mods"

msgid "MODS_INSTALLED_BUT_NOT_ENABLED"
msgstr ""
"Se ha detectado la instalación de mods, pero no hay mods habilitados.\n"
"\n"
"Los mods deben ser habilitados después de instalarlos. Visite el mod manager utilizando el botón \"mods\" en el menú de extras."

msgid "MOD_ASSEMBLY"
msgstr "Ensamblaje del Mod:"

msgid "MOD_ASSEMBLY_CLASS"
msgstr "Clase principal de ensamblaje del Mod:"

#, fuzzy
msgid "MOD_ASSEMBLY_CLASS_CREATION_FAILED"
msgstr "{0}: el método de descarga del ensamblaje del mod ha fallado"

msgid "MOD_ASSEMBLY_CLASS_NOT_FOUND"
msgstr "{0}: el mod especificado clase \"{1}\" no se ha encontrado en el ensamblaje del mod"

msgid "MOD_ASSEMBLY_INIT_CALL_FAILED"
msgstr "{0}: el método de inicialización de ensamblaje del mod ha fallado"

msgid "MOD_ASSEMBLY_LOAD_CALL_FAILED_EXCEPTION"
msgstr "{0}: el método de inicialización de ensamblaje del mod ha fallado con excepción de: {1}"

msgid "MOD_ASSEMBLY_LOAD_EXCEPTION"
msgstr "{0}: error en la carga del ensamblaje con excepción de: {1}"

msgid "MOD_ASSEMBLY_UNLOAD_CALL_FAILED"
msgstr "{0}: el método de descarga del ensamblaje del mod ha fallado"

msgid "MOD_ASSEMBLY_UNLOAD_CALL_FAILED_EXCEPTION"
msgstr "{0}: el método de descarga del ensamblaje del mod con excepción de: {1}"

msgid "MOD_AUTHOR"
msgstr "Autor del Mod:"

msgid "MOD_AUTO_HARMONY"
msgstr "Usa Auto Harmony:"

msgid "MOD_CREATION_FAILED"
msgstr "Creación de Mod Fallida"

msgid "MOD_DESCRIPTION"
msgstr "Descripción:"

msgid "MOD_EXTENDED_DESCRIPTION"
msgstr "Descripción Larga del Mod:"

msgid "MOD_HARMONY_LOAD_FAILED_EXCEPTION"
msgstr "{0}: el método de inicialización de ensamblaje del mod ha fallado con excepción de: {1}"

msgid "MOD_HARMONY_UNLOAD_FAILED_EXCEPTION"
msgstr "{0}: el método de descarga del ensamblaje del mod con excepción de: {1}"

msgid "MOD_HAS_NO_LOADABLE_RESOURCES"
msgstr "{0}: no tiene recursos que se puedan cargar"

msgid "MOD_ICON_FILE"
msgstr "Archivo del ícono:"

msgid "MOD_INFO_URL"
msgstr "URL de Información del Mod:"

msgid "MOD_INTERNAL_NAME"
msgstr "Nombre Interno (de Carpeta):"

msgid "MOD_LICENSE"
msgstr "Licencia del Mod:"

msgid "MOD_LOAD_ERRORS"
msgstr "Errores de carga de mod"

msgid "MOD_LOAD_ERRORS_OCCURRED"
msgstr "Se produjeron errores al cargar uno o más mods. Los registros pueden contener información adicional."

msgid "MOD_LOAD_OR_UNLOAD_ERRORS_OCCURRED"
msgstr "Se han producido errores al cargar o descargar uno o más mods. Los logs pueden contener más información."

msgid "MOD_LOAD_UNLOAD_CAVEATS"
msgstr "Nota: algunos mods requieren el reinicio del juego para guardarse o descargarse adecuadamente. Descarga únicamente los mods en los que confíes, ya que pueden contener código ejecutable."

msgid "MOD_LOAD_UNLOAD_RESTART"
msgstr "Uno o más mods requieren reiniciar el juego para cargarse o descargarse adecuadamente"

msgid "MOD_MAXIMUM_THRIVE"
msgstr "Versión máxima de Thrive soportada:"

msgid "MOD_MINIMUM_THRIVE"
msgstr "Versión mínima de Thrive requerida:"

msgid "MOD_NAME"
msgstr "Nombre del Mod:"

msgid "MOD_PCK_NAME"
msgstr "Archivo .pck del Mod:"

msgid "MOD_RECOMMENDED_THRIVE"
msgstr "Versión de Thrive recomendada:"

msgid "MOD_TO_UPLOAD"
msgstr "Mod por cargar:"

msgid "MOD_UPLOADER"
msgstr "Cargador de Mods"

msgid "MOD_VERSION"
msgstr "Versión:"

msgid "MORE_INFO"
msgstr "Mostrar más información"

#, fuzzy
msgid "MORE_INFO_PROMPT"
msgstr "Mostrar más información"

msgid "MOUSE_EDGE_PANNING_OPTION"
msgstr "Rotar la vista estratégica cuando el cursor esté en el limite de la pantalla"

msgid "MOUSE_LOOK_SENSITIVITY"
msgstr "Sensibilidad del ratón"

msgid "MOUSE_SENSITIVITY_WINDOW_SIZE_ADJUSTMENT"
msgstr "Sensibilidad del ratón por escala de ventana"

msgid "MOVE"
msgstr "Movimiento"

msgid "MOVEMENT"
msgstr "Movimiento"

msgid "MOVE_ATTEMPTS_PER_SPECIES"
msgstr "Intentos de migración por especie"

msgid "MOVE_BACKWARDS"
msgstr "Moverse hacia atrás"

msgid "MOVE_DOWN_OR_CROUCH"
msgstr "Moverse hacia Abajo o Agacharse"

msgid "MOVE_FORWARD"
msgstr "Moverse hacia adelante"

#, fuzzy
msgid "MOVE_ITEM_DOWN"
msgstr "Moverse a tierra"

#, fuzzy
msgid "MOVE_ITEM_UP"
msgstr "Moverse a la derecha"

msgid "MOVE_LEFT"
msgstr "Moverse a la izquierda"

msgid "MOVE_ORGANELLE"
msgstr "Mover orgánulo"

msgid "MOVE_RIGHT"
msgstr "Moverse a la derecha"

msgid "MOVE_TO_ANY_PATCH"
msgstr "Ir a Cualquier Zona"

msgid "MOVE_TO_LAND"
msgstr "Moverse a tierra"

#, fuzzy
msgid "MOVE_TO_MACROSCOPIC_TOOLTIP"
msgstr "Avanza a la siguiente etapa del juego (multicelular). Disponible una vez que tengas una colonia de células lo suficientemente grande."

msgid "MOVE_TO_MULTICELLULAR_STAGE_TOOLTIP"
msgstr "Avanza a la siguiente etapa del juego (multicelular). Disponible una vez que tengas una colonia de células lo suficientemente grande."

msgid "MOVE_TO_THIS_PATCH"
msgstr "Moverse a este bioma"

msgid "MOVE_UP_OR_JUMP"
msgstr "Moverse hacia Arriba o Saltar"

#, fuzzy
msgid "MOVING_TO_AWAKENING_PROTOTYPE"
msgstr ""
"Estás a punto de moverte al Estadio del Despertar. Esto es necesario para avanzar en un futuro en el juego. Una vez que estés en tierra ya no vas a poder volver.\n"
"\n"
"Actualmente esta transición a tierra es mucho más abrupta de lo que está planeado una vez esta sea propiamente añadida.\n"
"\n"
"El plan es que el movimiento a tierra sea gradual y no un cambio abrupto."

msgid "MOVING_TO_AWAKENING_PROTOTYPE_TITLE"
msgstr "¿Moverse al Estadio del Despertar?"

msgid "MOVING_TO_LAND_PROTOTYPE"
msgstr ""
"Estás a punto de moverte a tierra. Esto es necesario para avanzar en un futuro en el juego. Una vez que estés en tierra ya no vas a poder volver.\n"
"\n"
"Actualmente esta transición a tierra es mucho más abrupta de lo que está planeado una vez esta sea propiamente añadida.\n"
"\n"
"El plan es que el movimiento a tierra sea gradual y no un cambio abrupto."

msgid "MOVING_TO_LAND_PROTOTYPE_TITLE"
msgstr "Ir a tierra?"

#, fuzzy
msgid "MOVING_TO_SOCIETY_STAGE"
msgstr "Ir a tierra?"

msgid "MP_COST"
msgstr "{0} PM"

msgid "MUCILAGE"
msgstr "Mucílago"

#, fuzzy
msgid "MUCILAGE_SYNTHESIS"
msgstr "Síntesis de mucílago"

#, fuzzy
msgid "MUCOCYST_ACTION_TOOLTIP"
msgstr "Visita nuestro Patreon"

#, fuzzy
msgid "MULTICELLULAR"
msgstr "Colocar orgánulos"

msgid "MULTICELLULAR_EDITOR"
msgstr "Editor multicelular"

#, fuzzy
msgid "MULTICELLULAR_FREEBUILD_EDITOR"
msgstr "Editor multicelular"

#, fuzzy
msgid "MULTICELLULAR_LOADING_TIP_1"
msgstr "Editor multicelular"

msgid "MULTICELLULAR_STAGE"
msgstr "Etapa multicelular"

msgid "MULTIPLE_CELLS"
msgstr "Multiples Células"

msgid "MULTIPLE_METABALLS"
msgstr "Multiples Meatbballs"

msgid "MULTIPLE_ORGANELLES"
msgstr "Multiples Orgánulos"

msgid "MULTISAMPLE_ANTI_ALIASING"
msgstr "MSAA:"

#, fuzzy
msgid "MULTITHREADED_SIMULATION_ENABLED"
msgstr "Ejecutar simulación"

#, fuzzy
msgid "MULTITHREADED_SIMULATION_EXPLANATION"
msgstr "Fosiliza esta especie para preservarla en el Museo. Puedes acceder al Museo desde la Thrivepedia, o abrir especies fosilizadas en el editor libre."

msgid "MUSEUM_WELCOME_TEXT"
msgstr ""
"¡Bienvenid@ al museo! Aquí puedes admirar todas las especies que has fosilizado a lo largo de tus partidas. Puedes incluso jugar con ellas seleccionándolas en el editor libre.\n"
"\n"
"Para fosilizar una especie dentro del juego, abre el menú de pausa y selecciona un microbio sobre la pantalla para fosilizarlo."

msgid "MUSIC"
msgstr "Música"

msgid "MUSIC_VOLUME"
msgstr "Volumen de la música"

msgid "MUTATIONS_PER_SPECIES"
msgstr "Intentos de mutación por especie"

msgid "MUTATION_COST_MULTIPLIER"
msgstr "Multiplicador de costo de mutación"

msgid "MUTATION_COST_MULTIPLIER_EXPLANATION"
msgstr "(Costo de orgánulos, membranas, y otros objetos en el editor)"

msgid "MUTATION_POINTS"
msgstr "Puntos de Mutación"

msgid "MUTE"
msgstr "Silenciar"

msgid "NAME"
msgstr "Nombre:"

#, fuzzy
msgid "NAME_LABEL_CITY"
msgstr "Bioma: {0}"

#, fuzzy
msgid "NAME_LABEL_FLEET"
msgstr "Bioma: {0}"

msgid "NAME_LABEL_STRUCTURE_UNFINISHED"
msgstr ""

#, fuzzy
msgid "NATIVE_THREAD_ADVICE_TOOLTIP"
msgstr "Hilos actuales:"

msgid "NEGATIVE_ATP_BALANCE"
msgstr "Balance de ATP Negativo"

msgid "NEGATIVE_ATP_BALANCE_TEXT"
msgstr ""
"Tu microbio no está produciendo suficiente ATP para sobrevivir!\n"
"Deseas continuar?"

msgid "NEW"
msgstr "Nuevo"

msgid "NEWER_VERSION_LOADING_WARNING"
msgstr ""
"Esta partida guardada es de una versión más nueva de Thrive, y muy probablemente incompatible.\n"
"¿Deseas intentar cargarla igualmente?"

msgid "NEWS"
msgstr "NOVEDADES"

msgid "NEW_GAME"
msgstr "Nueva Partida"

msgid "NEW_GAME_BUTTON_TOOLTIP"
msgstr "Empezar nueva partida"

msgid "NEW_GAME_SETTINGS_PERFORMANCE_OPTIONS_INFO"
msgstr "Nota: Puedes cambiar opciones de rendimiento en cualquier momento en [color=#3796e1][url=thrive://GUI/OptionsMenu/Performance]menú de opciones[/url][/color] para mejorar el rendimiento del juego"

msgid "NEW_MOD_DEFAULT_DESCRIPTION"
msgstr "¡Mi maravilloso!... Mod"

msgid "NEW_NAME"
msgstr "Nuevo Nombre"

msgid "NEW_NAME_COLON"
msgstr "Nuevo Nombre:"

msgid "NEXT_CAPITAL"
msgstr "SIGUIENTE"

msgid "NEXT_EDITOR_TAB"
msgstr "Ir a la siguiente pestaña"

msgid "NITROGEN"
msgstr "Nitrógeno"

msgid "NITROGENASE"
msgstr "Nitrogenasa"

msgid "NITROGENASE_DESCRIPTION"
msgstr "La Nitrogenasa es una proteína capaz de usar nitrógeno y la energía celular en forma de ATP para producir amoniaco, un nutriente clave para el crecimiento celular. Éste es un proceso llamado Fijación de Nitrógeno Anaeróbica. Cómo la nitrogenasa está directamente suspendida en el citoplasma, éste realiza la glicólisis."

msgid "NITROGENASE_PROCESSES_DESCRIPTION"
msgstr "Convierte el [thrive:compound type=\"atp\"][/thrive:compound] en [thrive:compound type=\"ammonia\"][/thrive:compound]. La tasa de conversión aumenta con la concentración de [thrive:compound type=\"nitrogen\"][/thrive:compound]."

msgid "NITROPLAST"
msgstr "Nitroplasto"

msgid "NITROPLAST_DESCRIPTION"
msgstr "El Nitroplasto es una proteína capaz de usar nitrógeno, oxígeno y ATP para producir amoníaco, un nutriente clave para el crecimiento celular. A este proceso se lo denomina Fijación de Nitrógeno Aeróbica."

msgid "NITROPLAST_PROCESSES_DESCRIPTION"
msgstr "Convierte [thrive:compound type=\"atp\"][/thrive:compound] en [thrive:compound type=\"ammonia\"][/thrive:compound]. La tasa de conversión depende de la concentración de [thrive:compound type=\"nitrogen\"][/thrive:compound] y [thrive:compound type=\"oxygen\"][/thrive:compound]."

msgid "NONE"
msgstr "Ninguna"

msgid "NORMAL"
msgstr "Normal"

msgid "NORMAL_MEMBRANE_DESCRIPTION"
msgstr "Siendo la forma más básica de membrana, tiene poca protección. También necesita más energía para no deformarse. Su ventaja es su mayor movilidad y velocidad de absorción de recursos."

msgid "NOTHING_HERE"
msgstr "No hay nada aquí"

#, fuzzy
msgid "NOTHING_TO_INTERACT_WITH"
msgstr "No hay nada con lo que interactuar"

#, fuzzy
msgid "NOTICE_DAMAGED_BY_NO_ATP"
msgstr "Dañado por no tener nada de ATP"

#, fuzzy
msgid "NOTICE_ENGULF_DAMAGE_FROM_TOXIN"
msgstr "Dañado por toxinas en la materia ingerida"

#, fuzzy
msgid "NOTICE_ENGULF_MISSING_ENZYME"
msgstr "Falta {0} para engullir al objetivo"

#, fuzzy
msgid "NOTICE_ENGULF_SIZE_TOO_SMALL"
msgstr "El tamaño actual de la célula es demasiado pequeño para engullir al objetivo"

#, fuzzy
msgid "NOTICE_ENGULF_STORAGE_FULL"
msgstr "No hay espacio suficiente en el almacenamiento de materia ingerida para engullir al objetivo"

msgid "NOTICE_HIT_BY_ATP_TOXIN"
msgstr "Producción de ATP Inhibida por toxinas"

#, fuzzy
msgid "NOTICE_HIT_BY_BASE_MOVEMENT_TOXIN"
msgstr "Movimiento Base"

#, fuzzy
msgid "NOTICE_RADIATION_DAMAGE"
msgstr "Ya se puede acceder al editor"

msgid "NOTICE_READY_TO_EDIT"
msgstr "Ya se puede acceder al editor"

#, fuzzy
msgid "NOT_ADAPTED_TO_CURRENT_PATCH"
msgstr "Ir a Zona Actual"

msgid "NOT_STARTED_DOT"
msgstr "Sin iniciar."

msgid "NOVEMBER"
msgstr "Noviembre"

msgid "NO_AI"
msgstr "Sin IA"

msgid "NO_DATA_TO_SHOW"
msgstr "Sin Datos que Mostrar"

msgid "NO_EVENTS_RECORDED"
msgstr "No hay eventos registrados"

#, fuzzy
msgid "NO_FOSSIL_DIRECTORY"
msgstr "No se ha encontrado ningún directorio de guardado"

msgid "NO_MODS_ENABLED"
msgstr "No hay mods habilitados"

msgid "NO_ORGANELLE_PROCESSES"
msgstr "Colocar orgánulos"

msgid "NO_SAVEGAMES_FOUND"
msgstr "No se han encontrado partidas guardadas"

msgid "NO_SAVE_DIRECTORY"
msgstr "No se ha encontrado ningún directorio de guardado"

msgid "NO_SCREENSHOT_DIRECTORY"
msgstr "Abrir carpeta de capturas de pantalla"

msgid "NO_SELECTED_MOD"
msgstr "Ningún Mod Seleccionado"

#, fuzzy
msgid "NO_SUGGESTION"
msgstr "Resolución:"

msgid "NUCLEUS"
msgstr "Núcleo"

msgid "NUCLEUS_DELETE_OPTION_DISABLED_TOOLTIP"
msgstr ""
"No puedes eliminar el núcleo, ya que este es una evolución irreversible.\n"
"Sin embargo, si lo has agregado en esta sesión, pueden volver atrás o deshacer tus cambios."

msgid "NUCLEUS_DESCRIPTION"
msgstr "La característica definitoria de las células eucariotas. El núcleo también incluye el retículo endoplásmico y el aparato de golgi. Es una evolución de las células procariotas para desarrollar un sistema de membranas internas a través de la asimilación de otra procariota adentro de sí misma. Esto permite compartimentar los distintos procesos que ocurren dentro de la célula y evitar su superposición. La adición del núcleo a una célula permite que sus nuevos orgánulos, contenidos por una bicapa lipídica, sean mucho más complejos, eficientes y especializados. No obstante, esto viene con el precio de aumentar drásticamente el tamaño de la célula y requerir más energía para mantenerla."

msgid "NUCLEUS_SMALL_DESCRIPTION"
msgstr "Permite la evolución de orgánulos más avanzados unidos a la membrana. Consume mucho ATP. Ésta evolución es irreversible."

msgid "NUMLOCK"
msgstr "Bloq Num"

#, fuzzy
msgid "NUTRIENT_COST_TOOLTIP"
msgstr "Visita nuestro Patreon"

msgid "N_A"
msgstr "N/A"

msgid "N_A_MP"
msgstr "N/A PM"

#, fuzzy
msgid "N_TIMES"
msgstr "2x"

msgid "OCTOBER"
msgstr "Octubre"

#, fuzzy
msgid "OFF"
msgstr "Apagado"

msgid "OFFICIAL_WEBSITE"
msgstr "Sitio oficial"

msgid "OFFICIAL_WEBSITE_BUTTON_TOOLTIP"
msgstr "Visitar la página web oficial de Revolutionary Games"

msgid "OK"
msgstr "OK"

msgid "OLDER_VERSION_LOADING_WARNING"
msgstr ""
"Esta partida es de una versión previa de Thrive, y muy probablemente incompatible.\n"
"Como Thrive esta actualmente en desarrollo, la compatibilidad entre partidas no es una prioridad.\n"
"Puedes reportar problemas que encuentres, pero no son la mayor prioridad ahora mismo.\n"
"¿ Aún así deseas intentar cargar la partida?"

#, fuzzy
msgid "OPENGL_MODE_WARNING"
msgstr "Advertencia del modo GLES2"

#, fuzzy
msgid "OPENGL_MODE_WARNING_EXPLANATION"
msgstr "Estás usando Thrive en el Modo GLES2. No está probado y probablemente cause errores. Intenta actualizar tus drivers de video y/o fuerza los gráficos AMD o Nvidia para ser usados al ejecutar Thrive."

msgid "OPEN_FOLDER"
msgstr "Abrir carpeta"

#, fuzzy
msgid "OPEN_FOSSIL_FOLDER"
msgstr "Abrir carpeta de registros"

msgid "OPEN_FOSSIL_IN_FREEBUILD_WARNING"
msgstr ""
"¿Estás seguro de empezar una nueva partida con la especie seleccionada?\n"
"Perderás cualquier progreso no guardado."

#, fuzzy
msgid "OPEN_GOD_TOOLS"
msgstr "Abrir URL de información"

msgid "OPEN_HELP_SCREEN"
msgstr "Abrir pantalla de ayuda"

msgid "OPEN_IN_FREEBUILD"
msgstr "Abrir en el modo libre"

msgid "OPEN_LOGS_FOLDER"
msgstr "Abrir carpeta de registros"

msgid "OPEN_MOD_URL"
msgstr "Abrir URL de información"

#, fuzzy
msgid "OPEN_ORGANELLES_PAGE"
msgstr "Abrir menu de orgánulos"

msgid "OPEN_ORGANELLE_MENU"
msgstr "Abrir menu de orgánulos"

#, fuzzy
msgid "OPEN_RESEARCH_SCREEN"
msgstr "Abrir pantalla de ayuda"

msgid "OPEN_SAVE_DIRECTORY"
msgstr "Abrir directorio de guardado"

#, fuzzy
msgid "OPEN_SCIENCE_MENU"
msgstr "Abrir el menú"

msgid "OPEN_SCREENSHOT_FOLDER"
msgstr "Abrir carpeta de capturas de pantalla"

msgid "OPEN_THE_MENU"
msgstr "Abrir el menú"

msgid "OPEN_TRANSLATION_SITE"
msgstr "Ayuda a traducir el juego"

msgid "OPERATION_PAUSED_DOT"
msgstr "Pausado."

msgid "OPPORTUNISM_EXPLANATION"
msgstr ""
"Los microbios oportunistas competirán con sus rivales por los nutrientes\n"
"y intentarán cazar a sus presas con toxinas si no las pueden fagocitar (comer).\n"
"Los microbios cautelosos no se pondrán en peligro para conseguir nutrientes."

msgid "OPPORTUNISTIC"
msgstr "Oportunista"

msgid "OPTIONS"
msgstr "Ajustes"

msgid "OPTIONS_BUTTON_TOOLTIP"
msgstr "Cambiar configuración"

msgid "ORGANELLES"
msgstr "Orgánulos"

#, fuzzy
msgid "ORGANELLES_BUTTON"
msgstr "Orgánulos"

#, fuzzy
msgid "ORGANELLES_WILL_BE_UNLOCKED_NEXT_GENERATION"
msgstr "(ADVERTENCIA: la fotosíntesis se vuelve mucho menos viable)"

#, fuzzy
msgid "ORGANELLE_AXON"
msgstr "Orgánulos"

#, fuzzy
msgid "ORGANELLE_AXON_DESCRIPTION"
msgstr "Ataca a otras células con esto."

#, fuzzy
msgid "ORGANELLE_CATEGORY_MACROSCOPIC"
msgstr "Multicelular avanzado"

#, fuzzy
msgid "ORGANELLE_CATEGORY_MULTICELLULAR"
msgstr "Multicelular avanzado"

#, fuzzy
msgid "ORGANELLE_GROWTH_ORDER_EXPLANATION"
msgstr "(Si es habilitado, limita la cantidad necesaria de compuestos; si no, solo los compuestos disponibles limitan la velocidad de crecimiento)"

#, fuzzy
msgid "ORGANELLE_MYOFIBRIL"
msgstr "Pilus predatorio"

#, fuzzy
msgid "ORGANELLE_MYOFIBRIL_DESCRIPTION"
msgstr "Ataca a otras células con esto."

msgid "ORGANELLE_PILUS"
msgstr "Pilus predatorio"

msgid "ORGANELLE_PILUS_DESCRIPTION"
msgstr "Ataca a otras células con esto."

msgid "ORGANELLE_PILUS_PROCESSES_DESCRIPTION"
msgstr "Puede usarse para atacar a otras células o para defenderse de sus toxinas."

#, fuzzy
msgid "ORGANELLE_PLURAL"
msgstr "Pilus predatorio"

#, fuzzy
msgid "ORGANELLE_SINGULAR"
msgstr "Pilus predatorio"

#, fuzzy
msgid "ORGANELLE_SUGGESTION_COLON"
msgstr "Orgánulos"

#, fuzzy
msgid "ORGANELLE_SUGGESTION_TOOLTIP"
msgstr "Cargar una partida guardada"

#, fuzzy
msgid "ORGANELLE_UNLOCKS_ENABLED"
msgstr ""
"Se ha detectado la instalación de mods, pero no hay mods habilitados.\n"
"\n"
"Los mods deben ser habilitados después de instalarlos. Visite el mod manager utilizando el botón \"mods\" en el menú de extras."

#, fuzzy
msgid "ORGANELLE_UNLOCKS_ENABLED_EXPLANATION"
msgstr "(ADVERTENCIA: la fotosíntesis se vuelve mucho menos viable)"

msgid "ORGANISM_STATISTICS"
msgstr "Estadísticas del Organismo"

msgid "OR_UNLOCK_CONDITION"
msgstr "o"

msgid "OSMOREGULATION"
msgstr "Osmorregulación"

msgid "OSMOREGULATION_COST"
msgstr "Costo de Osmorregulación"

msgid "OSMOREGULATION_COST_MULTIPLIER"
msgstr "Multiplicador de costo de osmorregulación"

msgid "OSMOREGULATION_COST_MULTIPLIER_EXPLANATION"
msgstr "(costo de la osmorregulación de la especie del jugador)"

#, fuzzy
msgid "OTHER_COMPOUNDS"
msgstr "Compuestos"

msgid "OUR_WIKI"
msgstr "nuestro Wiki"

#, fuzzy
msgid "OUTDATED_NOTICE"
msgstr "Sin iniciar."

msgid "OUTREACH_TEAM"
msgstr "Equipo de investigación"

msgid "OUTSIDE_CONTRIBUTORS"
msgstr "Colaboradores externos"

msgid "OVERWRITE_EXISTING_SAVE"
msgstr "Sobrescribir partida existente:"

msgid "OVERWRITE_EXISTING_SAVE_PROMPT"
msgstr "¿Deseas sobrescribir la partida existente?"

msgid "OVERWRITE_SPECIES_NAME_CONFIRMATION"
msgstr ""
"Ya existe una especie fosilizada con este nombre.\n"
"¿Estás seguro de que quieres sobreescribirla?"

msgid "OXYGEN"
msgstr "Oxígeno"

#, fuzzy
msgid "OXYGEN_INHIBITOR_SYNTHESIS"
msgstr "Síntesis de OxiToxi"

#, fuzzy
msgid "OXYGEN_RESISTANCE"
msgstr "Resistencia Tóxica"

#, fuzzy
msgid "OXYGEN_TOLERANCE_TOOLTIP"
msgstr ""
"Esta sección muestra el balance total (producción - consumo) por cada compuesto.\n"
"Por ejemplo, para hacer una célula vegetal el balance de glucosa tiene que ser positivo."

msgid "OXYTOXISOME_PROCESSES_DESCRIPTION"
msgstr "Convierte [thrive:compound type=\"atp\"][/thrive:compound] en [thrive:compound type=\"oxytoxy\"][/thrive:compound]. La tasa de conversión es proporcional a la concentración de [thrive:compound type=\"oxygen\"][/thrive:compound]. Puede liberar toxinas presionando [thrive:input]g_fire_toxin[/thrive:input]. Cuando la cantidad de [thrive:compound type=\"oxytoxy\"][/thrive:compound] este baja, disparar seguira siendo posible pero con un daño reducido."

msgid "OXYTOXY_NT"
msgstr "OxiToxi NT"

#, fuzzy
msgid "OXYTOXY_SYNTHESIS"
msgstr "Síntesis de OxiToxi"

msgid "PAGEDOWN"
msgstr "Retrasar página (Re Pág)"

msgid "PAGEUP"
msgstr "Avanzar Página (Av Pág)"

msgid "PAGE_BACK"
msgstr "Volver"

msgid "PAGE_FORWARD"
msgstr "Seguir"

msgid "PAGE_TITLE"
msgstr "Título de la página"

msgid "PAN_CAMERA_DOWN"
msgstr "Mover cámara abajo"

msgid "PAN_CAMERA_LEFT"
msgstr "Mover cámara a la izquierda"

msgid "PAN_CAMERA_RESET"
msgstr "Restablecer cámara"

msgid "PAN_CAMERA_RIGHT"
msgstr "Mover cámara a la derecha"

msgid "PAN_CAMERA_UP"
msgstr "Mover cámara hacia arriba"

msgid "PASSIVE_REPRODUCTION_PROGRESS_EXPLANATION"
msgstr "(recibe compuestos del ambiente de forma pasiva sin tener que realizar acciones)"

msgid "PAST_DEVELOPERS"
msgstr "Desarrolladores anteriores"

#, fuzzy
msgid "PATCH_COLON"
msgstr "Mejor bioma:"

msgid "PATCH_EXTINCTION_BOX_TEXT"
msgstr ""
"Tu especie se ha extinguido en esta zona.\n"
"Pero este no es el final, ¡puedes elegir otra zona y continuar allí!"

msgid "PATCH_EXTINCTION_CAPITAL"
msgstr "EXTINCIÓN"

msgid "PATCH_MAP"
msgstr "Mapa de Regiones"

msgid "PATCH_MAP_NAVIGATION_TOOLTIP"
msgstr "Clickea, arrastra, y haz zoon para moverte"

msgid "PATCH_NAME"
msgstr "{0} {1}"

#, fuzzy
msgid "PATCH_NOTES_LAST_PLAYED_INFO"
msgstr "Título de la página"

#, fuzzy
msgid "PATCH_NOTES_LAST_PLAYED_INFO_PLURAL"
msgstr "La última vez que jugaste a Thrive fue {0}, desde entonces han habido {1} nuevos lanzamientos"

#, fuzzy
msgid "PATCH_NOTES_TITLE"
msgstr "Título de la página"

#, fuzzy
msgid "PATCH_NOTE_BULLET_POINT"
msgstr "— {0}"

#, fuzzy
msgid "PATCH_NOTE_CHANGES_HEADING"
msgstr "Cambios:"

#, fuzzy
msgid "PATCH_NOTE_LINK_VISIT_TEXT"
msgstr ""
"Tu especie se ha extinguido en esta zona.\n"
"Pero este no es el final, ¡puedes elegir otra zona y continuar allí!"

msgid "PATREON_TOOLTIP"
msgstr "Visita nuestro Patreon"

msgid "PATRONS"
msgstr "Patrocinadores"

msgid "PAUSED"
msgstr "PAUSA"

msgid "PAUSE_MENU_RESUME_TOOLTIP"
msgstr "Reanudar juego"

msgid "PAUSE_PROMPT"
msgstr "[center]Presiona [thrive:input]g_pause[/thrive:input] para reanudar[/center]"

msgid "PAUSE_TOOLTIP"
msgstr "Pausar el juego"

msgid "PCK_LOAD_FAILED"
msgstr "La carga del archivo ({0}) ha fallado"

msgid "PCK_LOAD_FAILED_DOES_NOT_EXIST"
msgstr "La carga del archivo pck ({0}) ha fallado porque el archivo no existe"

msgid "PEACEFUL"
msgstr "Pacífica"

#, fuzzy
msgid "PENDING_ENDOSYMBIOSIS_EXPLANATION"
msgstr "Estás usando Thrive en el Modo GLES2. No está probado y probablemente cause errores. Intenta actualizar tus drivers de video y/o fuerza los gráficos AMD o Nvidia para ser usados al ejecutar Thrive."

#, fuzzy
msgid "PENDING_ENDOSYMBIOSIS_TITLE"
msgstr "Terminación del proceso de Endosimbiosis en espera"

msgid "PERCENTAGE_VALUE"
msgstr "{0}%"

#, fuzzy
msgid "PERFECT_ADAPTATION_DESCRIPTION"
msgstr ""
"Permite efectos lumínicos en la interface (ej. luz intermitente del botón de edición).\n"
"\n"
"Si experimenta un bug (como la desaparición de una parte de los botones),\n"
"puede intentar deshabilitar este efecto y comprobar si el problema desaparece."

msgid "PERFORMANCE"
msgstr "Rendimiento"

msgid "PERFORM_UNBINDING"
msgstr "Realizar separación"

#, fuzzy
msgid "PER_SECOND_ABBREVIATION"
msgstr "{0} K"

msgid "PER_SECOND_SLASH"
msgstr "/segundo"

msgid "PHOSPHATE"
msgstr "Fosfato"

#, fuzzy
msgid "PHOSPHATES_COST"
msgstr "Fosfato"

msgid "PHOTOSYNTHESIS"
msgstr "Fotosíntesis"

msgid "PHYSICAL_CONDITIONS"
msgstr "Condiciones Físicas"

msgid "PHYSICAL_RESISTANCE"
msgstr "Resistencia Física"

msgid "PLACE_ORGANELLE"
msgstr "Colocar orgánulos"

msgid "PLANET"
msgstr "Planeta"

msgid "PLANET_DETAILS_STRING"
msgstr ""
"Tipo de zona: {0}\n"
"Solo usar VCLC: {1}\n"
"Origen de la vida: {2}\n"
"Semilla aleatoria del planeta: {3}"

msgid "PLANET_GENERATION_TEASER"
msgstr "Generación de Planeta próximamente!"

msgid "PLANET_RANDOM_SEED"
msgstr "Semilla de generación del Planeta"

#, fuzzy
msgid "PLAYER"
msgstr "Célula del jugador"

msgid "PLAYER_DEATH_POPULATION_PENALTY"
msgstr "Penalization de población por muerte del jugador"

msgid "PLAYER_DEATH_POPULATION_PENALTY_EXPLANATION"
msgstr "(Reducción en la población de la especie del jugador por cada muerte del mismo)"

msgid "PLAYER_DIED"
msgstr "El jugador murió"

msgid "PLAYER_DUPLICATE"
msgstr "Jugador duplicado"

msgid "PLAYER_EXTINCT"
msgstr "El jugador se extinguió"

#, fuzzy
msgid "PLAYER_RELATIVE_MOVEMENT"
msgstr "El jugador se extinguió"

msgid "PLAYER_REPRODUCED"
msgstr "El jugador se reprodujo"

msgid "PLAYER_SPEED"
msgstr ""
"Velocidad\n"
"del jugador"

#, fuzzy
msgid "PLAYSTATION_3"
msgstr "población:"

#, fuzzy
msgid "PLAYSTATION_4"
msgstr "población:"

#, fuzzy
msgid "PLAYSTATION_5"
msgstr "población:"

msgid "PLAY_INTRO_VIDEO"
msgstr "Reproducir vídeo introductorio"

msgid "PLAY_MICROBE_INTRO_ON_NEW_GAME"
msgstr "Reproducir cinemática de entrada del estadio de Microbio en nueva partida"

msgid "PLAY_WITH_CURRENT_SETTING"
msgstr "Jugar con la configuración actual"

msgid "POPULATION_CAPITAL"
msgstr "POBLACIÓN:"

msgid "POPULATION_COLON"
msgstr "Población Total:"

msgid "POPULATION_IN_PATCHES"
msgstr "Población en biomas:"

msgid "POPULATION_IN_PATCH_SHORT"
msgstr "{0} ({1})"

#, fuzzy
msgid "POSITION_NUMBER"
msgstr "Número ID"

msgid "PREDATION_FOOD_SOURCE"
msgstr "Depredación de {0}"

msgid "PREDICTION_DETAILS_OPEN_TOOLTIP"
msgstr "Ver información detallada sobre la predicción"

msgid "PRESSURE"
msgstr "Presión"

msgid "PRESSURE_SHORT"
msgstr "Pres."

#, fuzzy
msgid "PRESSURE_TOLERANCE_TOOLTIP"
msgstr "Volver al menú principal"

msgid "PRESS_KEY_DOT_DOT_DOT"
msgstr "Toca una tecla..."

msgid "PREVIEW_IMAGE_DOES_NOT_EXIST"
msgstr "No existe imagen de previsualización"

msgid "PREVIEW_IMAGE_IS_TOO_LARGE"
msgstr "El archivo de la imagen de previsualización es demasiado grande"

msgid "PREVIOUS_COLON"
msgstr "anterior:"

msgid "PROCESSING_LOADED_OBJECTS"
msgstr "Procesando objetos cargados"

msgid "PROCESS_ENVIRONMENT_SEPARATOR"
msgstr "@"

msgid "PROCESS_PANEL_TITLE"
msgstr "Procesos celulares"

#, fuzzy
msgid "PROCESS_SPEED_MODIFIER"
msgstr "Procesos celulares"

msgid "PROGRAMMING_TEAM"
msgstr "Equipo de programación"

msgid "PROJECT_MANAGEMENT_TEAM"
msgstr "Equipo de gestión de proyectos"

msgid "PROTEINS"
msgstr "Proteínas"

msgid "PROTOPLASM"
msgstr "Protoplasma"

msgid "PULL_REQUESTS_PROGRAMMING"
msgstr "Pull Requests / programación"

msgid "QUICK_LOAD"
msgstr "Carga rápida"

msgid "QUICK_SAVE"
msgstr "Guardado rápido"

msgid "QUIT"
msgstr "Salir"

msgid "QUIT_BUTTON_TOOLTIP"
msgstr "Salir del juego"

msgid "QUIT_GAME_WARNING"
msgstr ""
"Seguro que quieres salir del juego?\n"
"Perderás todo el progreso que no hayas guardado."

#, fuzzy
msgid "RADIATION"
msgstr "Respiración Aeróbica"

#, fuzzy
msgid "RADIOACTIVE_CHUNK"
msgstr "Fragmento de Fosfato grande"

#, fuzzy
msgid "RADIOSYNTHESIS"
msgstr "Termosíntesis"

msgid "RANDOMIZE_SPECIES_NAME"
msgstr "Nombre de especies aleatorio"

msgid "RANDOM_SEED_TOOLTIP"
msgstr "El valor usado para generar el planeta, debe ser un numero positivo"

msgid "RAW"
msgstr "Bruto"

msgid "RAW_VALUE_COLON"
msgstr "Valor bruto:"

msgid "READING_SAVE_DATA"
msgstr "Leyendo datos de guardado"

msgid "READY"
msgstr "Listo"

msgid "RECOMMENDED_THRIVE_VERSION"
msgstr "Versión de Thrive recomendada:"

msgid "REDDIT_TOOLTIP"
msgstr "Visita nuestra página de Reddit"

msgid "REDO"
msgstr "Rehacer"

msgid "REDO_THE_LAST_ACTION"
msgstr "Rehacer la última acción"

msgid "REFRESH"
msgstr "Actualizar"

msgid "REPORT"
msgstr "Reporte"

msgid "REPORT_BUG"
msgstr "Reportar un error"

msgid "REPRODUCED"
msgstr "reproducido"

msgid "REPRODUCTION"
msgstr "Reproducción"

msgid "REPRODUCTION_ASEXUAL"
msgstr "Asexual"

msgid "REPRODUCTION_BUDDING"
msgstr "Gemación"

#, fuzzy
msgid "REPRODUCTION_COMPOUNDS_MODE"
msgstr "Reproducción:"

#, fuzzy
msgid "REPRODUCTION_COMPOUNDS_MODE_EXPLANATION"
msgstr "(recibe compuestos del ambiente de forma pasiva sin tener que realizar acciones)"

#, fuzzy
msgid "REPRODUCTION_COMPOUND_HANDLING_TOOLTIP"
msgstr "Reproducción:"

msgid "REPRODUCTION_METHOD"
msgstr "Reproducción:"

msgid "REQUIRES_NUCLEUS"
msgstr "Requiere Núcleo"

#, fuzzy
msgid "RESEARCH"
msgstr "Buscar"

msgid "RESET"
msgstr "Restablecer"

msgid "RESET_DEADZONES"
msgstr "Redefinir zona muerta"

msgid "RESET_DISMISSED_POPUPS"
msgstr "Reiniciar ventanas emergentes"

msgid "RESET_INPUTS_TO_DEFAULTS"
msgstr "¿Restablecer entradas a los valores por defecto?"

#, fuzzy
msgid "RESET_ITEM_ORDER_TO_DEFAULT"
msgstr "¿Restablecer entradas a los valores por defecto?"

msgid "RESET_KEYBINDINGS"
msgstr "Reiniciar teclas asociadas"

msgid "RESET_SETTINGS_TO_DEFAULTS"
msgstr "Predeterminado"

msgid "RESET_TO_DEFAULTS"
msgstr "¿Volver a los ajustes predeterminados?"

msgid "RESISTANT_TO_BASIC_ENGULFMENT"
msgstr "Resistencia a ser engullido"

#, fuzzy
msgid "RESIZE_METABALL_TOOLTIP"
msgstr "Reanudar juego"

msgid "RESOLUTION"
msgstr "Resolución:"

msgid "RESOURCE_ABSORBTION_SPEED"
msgstr "Velocidad de Absorción de Recursos"

#, fuzzy
msgid "RESOURCE_AMOUNT_SHORT"
msgstr "Pres."

#, fuzzy
msgid "RESOURCE_ENERGY"
msgstr "Ver código fuente"

#, fuzzy
msgid "RESOURCE_FOOD"
msgstr "Ver código fuente"

#, fuzzy
msgid "RESOURCE_ROCK"
msgstr "Ver código fuente"

#, fuzzy
msgid "RESOURCE_WOOD"
msgstr "Ver código fuente"

msgid "RESPIRATION"
msgstr "Respiración Aeróbica"

msgid "RESPONSIVE"
msgstr "Reactiva"

msgid "RESTART_REQUIRED"
msgstr "Reinicio requerido"

msgid "RESUME"
msgstr "Reanudar"

msgid "RESUME_TOOLTIP"
msgstr "Reanudar juego"

msgid "RETURN_TO_MENU"
msgstr "Volver al Menú"

msgid "RETURN_TO_MENU_TOOLTIP"
msgstr "Volver al menú principal"

msgid "RETURN_TO_MENU_WARNING"
msgstr ""
"Estas seguro que quieres volver al menú principal?\n"
"Perderás todo el progreso que no hayas guardado."

#, fuzzy
msgid "REVEAL_ALL_PATCHES"
msgstr "Migró a:"

msgid "REVOLUTIONARY_GAMES_SOCIAL_TOOLTIP"
msgstr "Visita los sitios web oficiales de Revolutionary Games"

msgid "RIGHT_ARROW"
msgstr "→"

msgid "RIGHT_MOUSE"
msgstr "Clic derecho"

msgid "RIGID"
msgstr "Rígida"

msgid "RIGIDITY_MEMBRANE_DESCRIPTION"
msgstr "Una membrana más rígida es más resistente al daño, pero hace más difícil el movimiento de la celula."

msgid "ROTATE_LEFT"
msgstr "Girar a la izquierda"

msgid "ROTATE_RIGHT"
msgstr "Girar a la derecha"

msgid "ROTATION_COLON"
msgstr "Rotación:"

msgid "RUN_AUTO_EVO_DURING_GAMEPLAY"
msgstr "Ejecutar auto-evo durante el juego"

msgid "RUN_ONE_STEP"
msgstr "Realiza un Paso"

msgid "RUN_RESULT_BY_SENDING_POPULATION"
msgstr "{0} al enviar {1} población desde región: {2}"

msgid "RUN_RESULT_GENE_CODE"
msgstr "Código Genético:"

msgid "RUN_RESULT_NICHE_FILL"
msgstr "surgió para llenar un nicho"

msgid "RUN_RESULT_SELECTION_PRESSURE_SPLIT"
msgstr "Surgieron debido a diferentes presiones de selección"

msgid "RUN_RESULT_SPLIT_FROM"
msgstr "separarse de {0}"

msgid "RUN_RESULT_SPLIT_OFF_TO"
msgstr "La població en algunas zonas se divide para formar nuevas especies {0}:"

#, fuzzy
msgid "RUN_X_WORLDS"
msgstr "Ejecutar {0} Mundos"

#, fuzzy
msgid "RUN_X_WORLDS_TOOLTIP"
msgstr "Únete a nuestro servidor de Discord"

msgid "RUSTICYANIN"
msgstr "Rusticianina"

#, fuzzy
msgid "RUSTICYANIN_DESCRIPTION"
msgstr "La Rusticianina es una proteína capaz de usar dióxido de carbono gaseoso y oxigeno para oxidar el hierro de un estado químico a otro. Este proceso, llamado Respiración Férrica, libera energía para la célula."

#, fuzzy
msgid "RUSTICYANIN_PROCESSES_DESCRIPTION"
msgstr "Convierte [thrive:compound type=\"iron\"][/thrive:compound] en [thrive:compound type=\"atp\"][/thrive:compound]. La velocidad de conversión es directamente proporcional a la concentración de [thrive:compound type=\"carbondioxide\"][/thrive:compound] y [thrive:compound type=\"oxygen\"][/thrive:compound]."

msgid "SAFE_MODE_EXPLANATION"
msgstr ""
"Thrive se ha iniciado en modo seguro debido a una error en el inicio del juego.\n"
"\n"
"Esto probablemente haya sido causado por un mod o por el reproductor de vídeo. Como precaución, se han deshabilitado los mods y la reproducción de vídeo. Seguirán desactivados hasta que Thrive sea reiniciado.\n"
"\n"
"Antes de reiniciar, por favor, inhabilita cualquier mod que pueda estar causando problemas o no sea compatible con esta versión de Thrive (puedes leer los registros del inicio para comprobar si un mod fue el origen del error).\n"
"Para problemas relacionados con el reproductor de vídeo, por favor, usa la opción del lanzador para desactivar los vídeos.\n"
"\n"
"Si no arreglas el problema que causa el error, necesitarás reiniciar y crashear Thrive multiples veces para volver al modo seguro."

msgid "SAFE_MODE_TITLE"
msgstr "Thrive iniciado en modo seguro"

msgid "SAVE"
msgstr "Guardar"

msgid "SAVE_AND_CONTINUE"
msgstr "Guardar y continuar"

msgid "SAVE_AUTOSAVE"
msgstr "Autoguardado"

msgid "SAVE_DELETE_WARNING"
msgstr "Eliminar esta partida es irreversible, ¿estás seguro de querer eliminar {0} permanentemente?"

msgid "SAVE_ERROR_INCLUDE_JSON_DEBUG_NOTE"
msgstr "Al reportar un error de guardado por favor incluir [color=#3796e1][url={0}]{1}[/url][/color] desde de [color=#3796e1][url={2}]logs folder[/url][/color] pues es información critica para los desarrolladores de Thrive para averiguar cual fue el error de guardado. Sin ese Archivo, será extremadamente difícil diagnosticar y arreglar este problema."

#, fuzzy
msgid "SAVE_ERROR_TURN_ON_JSON_DEBUG_MODE"
msgstr "Modo de depuración JSON:"

msgid "SAVE_FAILED"
msgstr "Guardado fallido"

msgid "SAVE_GAME"
msgstr "Guardar Partida"

msgid "SAVE_GAME_BUTTON_TOOLTIP"
msgstr "Abre el menú para guardar partidas"

msgid "SAVE_HAS_DIFFERENT_VERSION"
msgstr "El archivo de guardado es de una versión diferente"

msgid "SAVE_HAS_DIFFERENT_VERSION_TEXT"
msgstr ""
"La versión de la partida guardada no corresponde a la versión del juego.\n"
"Por favor cargue la partida manualmente desde el menú."

msgid "SAVE_HAS_INVALID_GAME_STATE"
msgstr "La partida tiene un estado del juego inválido"

msgid "SAVE_INVALID"
msgstr "Inválido"

msgid "SAVE_IS_INVALID"
msgstr "La partida guardada es inválida"

msgid "SAVE_IS_UPGRADEABLE_DESCRIPTION"
msgstr ""
"El archivo de guardado seleccionado es de una versión previa de Thrive, pero puede ser actualizado.\n"
"Se creará una copia de seguridad antes de la actualización, si no ha sido creada previamente.\n"
"Si te saltas la actualización, se intentara cargar el archivo de guardado con normalidad.\n"
"¿Deseas intentar actualizar el archivo de guardado?"

msgid "SAVE_LOAD_ALREADY_LOADED_FREE_FAILURE"
msgstr ". No pudo liberar los recursos ya cargados: {0}"

msgid "SAVE_MANUAL"
msgstr "Guardado manual"

msgid "SAVE_QUICKSAVE"
msgstr "Guardado rápido"

msgid "SAVE_SPACE_USED"
msgstr "Espacio usado:"

msgid "SAVE_UPGRADE_FAILED"
msgstr "Guardado de la actualización del archivo fallido"

msgid "SAVE_UPGRADE_FAILED_DESCRIPTION"
msgstr "Actualizando el archivo de guardado especificado debido al siguiente error:"

msgid "SAVING_DATA_FAILED_DUE_TO"
msgstr "¡Guardado fallido! Ha ocurrido la excepción siguiente: {0}"

msgid "SAVING_DOT_DOT_DOT"
msgstr "Guardando..."

msgid "SAVING_FAILED_WITH_EXCEPTION"
msgstr "¡Error al guardar!  Ocurrió una excepción"

msgid "SAVING_NOT_POSSIBLE"
msgstr "No se pudo guardar debido a:"

msgid "SAVING_SUCCEEDED"
msgstr "Guardado con éxito"

msgid "SCALING_NONE"
msgstr "Ninguno"

msgid "SCALING_ON"
msgstr "Escalado"

msgid "SCALING_ON_INVERSE"
msgstr "Escalado inversamente"

#, fuzzy
msgid "SCREEN_EFFECT"
msgstr "Efectos externos:"

#, fuzzy
msgid "SCREEN_EFFECT_GAMEBOY"
msgstr "Efectos externos:"

#, fuzzy
msgid "SCREEN_EFFECT_GAMEBOY_COLOR"
msgstr "Efectos externos:"

msgid "SCREEN_EFFECT_GREYSCALE"
msgstr "Escala de grises"

#, fuzzy
msgid "SCREEN_EFFECT_NONE"
msgstr "Mostrar la barra de habilidades"

#, fuzzy
msgid "SCREEN_RELATIVE_MOVEMENT"
msgstr "para incrementar la velocidad de movimiento"

msgid "SCROLLLOCK"
msgstr "Bloq Despl"

msgid "SEARCH_DOT_DOT_DOT"
msgstr "Buscar..."

msgid "SEARCH_PLACEHOLDER"
msgstr "Buscar..."

msgid "SEARCH_RADIUS"
msgstr "Buscan en el radio:"

msgid "SEA_FLOOR"
msgstr "Relieve oceánico"

msgid "SECRETE_SLIME"
msgstr "Secretar mucílago"

#, fuzzy
msgid "SECRETE_SLIME_TOOLTIP"
msgstr "Secretar mucílago"

msgid "SEED_LABEL"
msgstr "Semilla del planeta: {0}"

msgid "SELECTED_COLON"
msgstr "Selección:"

msgid "SELECTED_MOD"
msgstr "Mods seleccionados:"

msgid "SELECTED_SAVE_IS_INCOMPATIBLE_PROMPT"
msgstr "La partida seleccionada es incompatible"

msgid "SELECTED_SAVE_IS_INCOMPATIBLE_PROTOTYPE_PROMPT"
msgstr "La partida seleccionada es incompatible"

msgid "SELECTED_SAVE_IS_UPGRADEABLE_PROMPT"
msgstr "La partida seleccionada puede ser actualizada"

msgid "SELECT_A_GENERATION"
msgstr "Selecciona una generación"

msgid "SELECT_A_PATCH"
msgstr "Selecciona un bioma para mostrar los detalles aquí"

msgid "SELECT_A_SPECIES"
msgstr "Selecciona una especie"

#, fuzzy
msgid "SELECT_A_TECHNOLOGY"
msgstr "Selecciona un bioma para mostrar los detalles aquí"

msgid "SELECT_CELL_TYPE_FROM_EDITOR"
msgstr "Selecciona un tipo de célula en la pestaña de edición para modificar aquí"

msgid "SELECT_ENZYME"
msgstr "Seleciona Enzima:"

msgid "SELECT_OPTION"
msgstr "Selecciona una opción"

msgid "SELECT_PREVIEW_IMAGE"
msgstr "Seleccionar imagen de previsualización"

#, fuzzy
msgid "SELECT_SPACE_STRUCTURE_TITLE"
msgstr "Selecciona una estructura para colocar"

#, fuzzy
msgid "SELECT_STRUCTURE_POPUP_TITLE"
msgstr "Selecciona una estructura para colocar"

msgid "SELECT_TISSUE_TYPE_FROM_EDITOR"
msgstr "Selecciona un tipo de tejido en la pestaña de edición para modificar aquí"

#, fuzzy
msgid "SELECT_VACUOLE_COMPOUND_COLON"
msgstr "Selección:"

msgid "SEPTEMBER"
msgstr "Septiembre"

msgid "SESSILE"
msgstr "sésil"

msgid "SETTING_ONLY_APPLIES_TO_NEW_GAMES"
msgstr "Este valor solo se aplica a nuevos juegos empezados tras cambiar esta opción"

msgid "SFX_VOLUME"
msgstr "Volumen de efectos"

msgid "SHIFT"
msgstr "Shift"

#, fuzzy
msgid "SHOW_DAMAGE_EFFECT"
msgstr "Los flagelos son grupos de fibras de proteínas en forma de látigo que se extienden desde la membrana de la célula. Usan ATP para propulsar a la célula en la dirección contraria a la que apuntan, efecto similar a la cola de un pez. Así pues, un flagelo del lado izquierdo, dará un impulso hacia la derecha."

msgid "SHOW_HELP"
msgstr "Mostrar ayuda"

#, fuzzy
msgid "SHOW_ITEM_COORDINATES"
msgstr ""
"Coordenadas de posición: {0}\n"
"Mirando a las coordenadas: {1}"

#, fuzzy
msgid "SHOW_NEW_PATCH_NOTES"
msgstr "{0} {1}"

#, fuzzy
msgid "SHOW_NEW_PATCH_NOTES_TOOLTIP"
msgstr "{0} {1}"

msgid "SHOW_TUTORIALS"
msgstr "Mostrar tutoriales"

msgid "SHOW_TUTORIALS_IN_NEW_CURRENT_OPTION"
msgstr "Mostrar tutoriales (en la partida actual)"

msgid "SHOW_TUTORIALS_IN_NEW_GAMES_OPTION"
msgstr "Mostrar tutoriales (en nuevas partidas)"

msgid "SHOW_UNSAVED_PROGRESS_WARNING"
msgstr "Mostrar aviso de progreso sin guardar"

msgid "SHOW_UNSAVED_PROGRESS_WARNING_TOOLTIP"
msgstr "Activa / Desactiva la advertencia de que perderás los datos no guardados si intentas salir del juego."

#, fuzzy
msgid "SHOW_WEB_NEWS_FEED"
msgstr "Mostrar noticias de Thrive (Descarga desde internet)"

#, fuzzy
msgid "SIDEROPHORE_ACTION_TOOLTIP"
msgstr "Visita nuestro Patreon"

msgid "SIGNALING_AGENT"
msgstr "Agente señalizador"

#, fuzzy
msgid "SIGNALING_AGENTS_ACTION_TOOLTIP"
msgstr "Los agentes de señalización permiten a las células crear sustancias químicas a las que otras células pueden reaccionar. Los productos químicos de señalización se pueden usar para atraer a otras células o advertirles sobre el peligro para que huyan."

msgid "SIGNALING_AGENT_DESCRIPTION"
msgstr "Los agentes de señalización permiten a las células crear sustancias químicas a las que otras células pueden reaccionar. Los productos químicos de señalización se pueden usar para atraer a otras células o advertirles sobre el peligro para que huyan."

msgid "SIGNALING_AGENT_PROCESSES_DESCRIPTION"
msgstr "Mantiene presionada la tecla [thrive:input]g_pack_commands[/thrive:input]  para abrir el menu de comandos y dar ordenes a otros miembros de tu especie."

msgid "SIGNAL_COMMAND_AGGRESSION"
msgstr "Vuélvete agresivo"

msgid "SIGNAL_COMMAND_FLEE"
msgstr "Huye"

msgid "SIGNAL_COMMAND_FOLLOW"
msgstr "Sígueme"

msgid "SIGNAL_COMMAND_NONE"
msgstr "Sin comando"

msgid "SIGNAL_COMMAND_TO_ME"
msgstr "Muévete hacía mí"

msgid "SIGNAL_TO_EMIT"
msgstr "Señal a emitir"

msgid "SILICA"
msgstr "Sílice"

msgid "SILICA_MEMBRANE_DESCRIPTION"
msgstr "Esta membrana tiene una dura pared de sílice. Puede resistir el daño muy bien, especialmente el daño físico. También requiere menos energía. No obstante, ralentiza a la célula drásticamente y absorbe recursos a una velocidad menor."

msgid "SIZE_COLON"
msgstr "Tamaño:"

msgid "SLIDESHOW"
msgstr "Diapositiva"

msgid "SLIME_JET"
msgstr "Jet de Slime"

msgid "SLIME_JET_DESCRIPTION"
msgstr "Muchos organismos producen sustacias polisacáridas similares a un slime, y el mucílago es una de ellas. Mientras muchas especies utilizan slime para moverse, ciertos tipos de bacterias liberan estas sustacias a altas velocidades al moverse. Estas \"turbinas de slime\" actúan como motores de cohete, empujando a las células a mucha velocidad. El slime también es utilizado para inmovilizar depredadores, ya que estos son atrapados en una sustacia que solo puede ser navegada por organismos con \"turbinas de slime\"."

msgid "SLIME_JET_PROCESSES_DESCRIPTION"
msgstr "Transforma [thrive:compound type=\"glucose\"][/thrive:compound] en [thrive:compound type=\"mucilage\"][/thrive:compound]. Aprete [thrive:input]g_secrete_slime[/thrive:input] para liberar el [thrive:compound type=\"mucilage\"][/thrive:compound] guardado, aumentando la velocidad de esta célula y haciendo más lentos a los depredadores."

msgid "SMALL_IRON_CHUNK"
msgstr "Fragmento de hierro pequeño"

#, fuzzy
msgid "SMALL_PHOSPHATE_CHUNK"
msgstr "Fragmento de hierro pequeño"

#, fuzzy
msgid "SMALL_SULFUR_CHUNK"
msgstr "Fragmento de hierro pequeño"

msgid "SNOWFLAKE"
msgstr "Copo de nieve"

#, fuzzy
msgid "SOCIETY_STAGE"
msgstr "Etapa de microbio"

msgid "SOUND"
msgstr "Sonido"

msgid "SOUND_TEAM"
msgstr "Equipo de sonido"

msgid "SOUND_TEAM_LEAD"
msgstr "Líder del equipo de sonido"

msgid "SOUND_TEAM_LEADS"
msgstr "Líderes del equipo de sonido"

msgid "SPACE"
msgstr "Espacio"

#, fuzzy
msgid "SPACE_STAGE"
msgstr "Etapa de microbio"

#, fuzzy
msgid "SPACE_STRUCTURE_HAS_RESOURCES"
msgstr "Los materiales necesarios para la construcción han sido depositados"

#, fuzzy
msgid "SPACE_STRUCTURE_NO_EXTRA_DESCRIPTION"
msgstr "Construyendo: {0}"

#, fuzzy
msgid "SPACE_STRUCTURE_WAITING_CONSTRUCTION"
msgstr "Construyendo: {0}"

msgid "SPAWN_AMMONIA"
msgstr "Crear amoníaco"

msgid "SPAWN_ENEMY"
msgstr "Enemigo aparecido"

msgid "SPAWN_ENEMY_CHEAT_FAIL"
msgstr "No puedes usar el comando ya que el medio actual no contiene especies enemigas"

msgid "SPAWN_GLUCOSE"
msgstr "Crear glucosa"

msgid "SPAWN_PHOSPHATES"
msgstr "Crear fosfato"

msgid "SPECIAL_MOUSE_1"
msgstr "Botón especial de mouse 1"

msgid "SPECIAL_MOUSE_2"
msgstr "Botón especial de mouse 2"

msgid "SPECIES"
msgstr "Especies"

msgid "SPECIES_COLON"
msgstr "Especies:"

msgid "SPECIES_DETAIL_TEXT"
msgstr ""
"[b]Especies[/b]\n"
"  {0}:{1}\n"
"[b]Generaciones[/b]\n"
"  {2}\n"
"[b]Población[/b]\n"
"  {3}\n"
"[b]Color[/b]\n"
"  #{4}\n"
"[b]Comportamiento[/b]\n"
"  {5}"

msgid "SPECIES_HAS_A_MUTATION"
msgstr "ha mutado"

msgid "SPECIES_LIST"
msgstr "Especies presentes"

msgid "SPECIES_NAME_DOT_DOT_DOT"
msgstr "Nombre de la especie..."

msgid "SPECIES_NAME_TOO_LONG_POPUP"
msgstr "El nombre la especie es demasiado largo!"

msgid "SPECIES_POPULATION"
msgstr "Población de las Especies"

msgid "SPECIES_PRESENT"
msgstr "Especies Presentes"

#, fuzzy
msgid "SPECIES_TO_FIND"
msgstr "Especies:"

msgid "SPECIES_WITH_POPULATION"
msgstr "{0} con población: {1}"

msgid "SPEED"
msgstr "Velocidad"

msgid "SPEED_COLON"
msgstr "Velocidad:"

msgid "SPREAD_TO_PATCHES"
msgstr "Migró a:"

#, fuzzy
msgid "SPRINT"
msgstr "Imprimir pantalla"

#, fuzzy
msgid "SPRINT_ACTION_TOOLTIP"
msgstr "Visita nuestro Patreon"

msgid "STAGE_MENU_BUTTON_TOOLTIP"
msgstr "Menú de pausa"

#, fuzzy
msgid "START"
msgstr "Comenzando"

msgid "STARTING"
msgstr "Comenzando"

msgid "START_CALIBRATION"
msgstr "Iniciar calibración"

msgid "START_GAME"
msgstr "Empezar partida"

#, fuzzy
msgid "START_RESEARCH"
msgstr "Reinicio requerido"

msgid "STATISTICS"
msgstr "Estadísticas"

#, fuzzy
msgid "STAT_ATP_PRODUCTION_REDUCTION"
msgstr "¡PRODUCCIÓN DE ATP DEMASIADO BAJA!"

#, fuzzy
msgid "STAT_BASE_MOVEMENT_REDUCTION"
msgstr "Movimiento Base"

msgid "STAT_DAMAGE"
msgstr "Daño"

msgid "STAT_DAMAGE_PER_OXYGEN"
msgstr "Escala el daño dependiendo el uso Oxígeno por Organelo"

msgid "STEAM_CLIENT_INIT_FAILED"
msgstr "Error en la inicialización de la biblioteca de cliente de Steam"

msgid "STEAM_ERROR_ACCOUNT_DOES_NOT_OWN_PRODUCT"
msgstr "Tu cuenta Steam no cuenta con una licencia de Thrive"

msgid "STEAM_ERROR_ACCOUNT_READ_ONLY"
msgstr "Tu cuenta Steam actualmente solo se encuentra en modo lectura debido a un cambio reciente de la misma"

msgid "STEAM_ERROR_ALREADY_UPLOADED"
msgstr "Parece que intentas volver a cargar un archivo, por favor actualiza la página"

msgid "STEAM_ERROR_BANNED"
msgstr "Tu cuenta de Steam está vetada de la carga de contenidos"

msgid "STEAM_ERROR_CLOUD_LIMIT_EXCEEDED"
msgstr "¡UPS! parece que has excedido el almacenamiento máximo en la nube de Steam o el tamaño límite del fichero"

msgid "STEAM_ERROR_DUPLICATE_NAME"
msgstr "Error: Steam comunica que el nombre está duplicado"

msgid "STEAM_ERROR_FILE_NOT_FOUND"
msgstr "No se ha encontrado el archivo"

msgid "STEAM_ERROR_INSUFFICIENT_PRIVILEGE"
msgstr "Tu cuenta Steam actualmente tiene restringida la carga de contenido. Por favor, contacta con el servicio de soporte de la plataforma."

msgid "STEAM_ERROR_INVALID_PARAMETER"
msgstr "Parámetro inválido enviado a Steam"

msgid "STEAM_ERROR_LOCKING_FAILED"
msgstr "Steam ha fallado en adquirir un bloqueo UGC"

msgid "STEAM_ERROR_NOT_LOGGED_IN"
msgstr "No ha iniciado sesión en Steam"

msgid "STEAM_ERROR_TIMEOUT"
msgstr "La tiempo de conexión con Steam ha expirado. Por favor, vuelve a intentarlo"

msgid "STEAM_ERROR_UNAVAILABLE"
msgstr "¡UPS!, parece que Steam no se encuentra disponible en este momento. Por favor, inténtalo de nuevo"

msgid "STEAM_ERROR_UNKNOWN"
msgstr "Se ha producido un error desconocido de Steam"

#, fuzzy
msgid "STEAM_INIT_FAILED"
msgstr "Error en la inicialización de la biblioteca de cliente de Steam"

#, fuzzy
msgid "STEAM_INIT_FAILED_DESCRIPTION"
msgstr "Actualizando el archivo de guardado especificado debido al siguiente error:"

msgid "STEAM_TOOLTIP"
msgstr "Visita nuestra página de Steam"

msgid "STEM_CELL_NAME"
msgstr "Tallo"

msgid "STOP"
msgstr "Detener"

msgid "STORAGE"
msgstr "Almacenamiento"

msgid "STORAGE_COLON"
msgstr "Almacenamiento:"

#, fuzzy
msgid "STORAGE_STATISTICS_SECONDS_OF_COMPOUND"
msgstr "Segundos de"

msgid "STORE_LOGGED_IN_AS"
msgstr "Conectado como: {0}"

msgid "STRAIN_BAR_VISIBILITY"
msgstr "Visibilidad de la barra de fatiga"

#, fuzzy
msgid "STRATEGY_STAGES"
msgstr "Etapa de microbio"

msgid "STRICT_NICHE_COMPETITION"
msgstr "Competencia restringida (las diferencia físicas son exageradas)"

msgid "STRUCTURAL"
msgstr "Estructural"

msgid "STRUCTURE"
msgstr "Estructura"

#, fuzzy
msgid "STRUCTURE_ASCENSION_GATE"
msgstr "Centro de sociedad"

#, fuzzy
msgid "STRUCTURE_DYSON_SWARM"
msgstr "Centro de sociedad"

#, fuzzy
msgid "STRUCTURE_HAS_REQUIRED_RESOURCES_TO_BUILD"
msgstr "Los materiales necesarios para la construcción han sido depositados"

msgid "STRUCTURE_HUNTER_GATHERER_LODGE"
msgstr "Choza de Cazadores-Recolectores"

#, fuzzy
msgid "STRUCTURE_IN_PROGRESS_CONSTRUCTION"
msgstr "Construyendo: {0}"

#, fuzzy
msgid "STRUCTURE_REQUIRED_RESOURCES_TO_FINISH"
msgstr "Materiales necesarios para poder terminar la construcción: {0}"

#, fuzzy
msgid "STRUCTURE_SELECTION_MENU_ENTRY"
msgstr "{0} (Coste inicial: {1}, total: {2})"

#, fuzzy
msgid "STRUCTURE_SELECTION_MENU_ENTRY_NOT_ENOUGH_RESOURCES"
msgstr "{0} (NO ES SUFICIENTE PARA EMPEZAR: {1}, total: {2})"

#, fuzzy
msgid "STRUCTURE_SOCIETY_CENTER"
msgstr "Centro de sociedad"

#, fuzzy
msgid "STRUCTURE_STEAM_POWERED_FACTORY"
msgstr "Centro de sociedad"

msgid "SUCCESSFUL_KILL"
msgstr "Caza exitosa"

msgid "SUCCESSFUL_SCAVENGE"
msgstr "Búsqueda de recursos exitosa"

msgid "SUCCESS_BUT_MISSING_ID"
msgstr "El resultado indicó éxito pero no se devolvió ninguna ID"

msgid "SUICIDE_BUTTON_TOOLTIP"
msgstr "Suicidarse"

msgid "SUNLIGHT"
msgstr "Luz solar"

msgid "SUPPORTER_PATRONS"
msgstr "Colaboradores"

msgid "SURVIVAL_TITLE"
msgstr "Supervivencia"

msgid "SWITCH_TO_FRONT_CAMERA"
msgstr "Cambia a cámara frontal"

msgid "SWITCH_TO_RIGHT_CAMERA"
msgstr "Cambia a camera de perfil derecho"

msgid "SWITCH_TO_TOP_CAMERA"
msgstr "Cambia a camera desde arriba"

msgid "SYSREQ"
msgstr "SysRq"

msgid "TAB_SECONDARY_SWITCH_LEFT"
msgstr ""

msgid "TAB_SECONDARY_SWITCH_RIGHT"
msgstr ""

#, fuzzy
msgid "TAB_SWITCH_LEFT"
msgstr "Girar a la izquierda"

#, fuzzy
msgid "TAB_SWITCH_RIGHT"
msgstr "Girar a la derecha"

msgid "TAGS_IS_WHITESPACE"
msgstr "No se ha indicado ninguna etiqueta"

msgid "TAKE_SCREENSHOT"
msgstr "Tomar una captura de pantalla"

#, fuzzy
msgid "TARGET_TYPE_COLON"
msgstr "Tipo:"

#, fuzzy
msgid "TECHNOLOGY_ASCENSION"
msgstr "Construyendo centro de sociedad"

msgid "TECHNOLOGY_HUNTER_GATHERING"
msgstr "Caza-Recolección"

#, fuzzy
msgid "TECHNOLOGY_LEVEL_ADVANCED_SPACE"
msgstr "Tecnología desbloqueada: {0}"

#, fuzzy
msgid "TECHNOLOGY_LEVEL_INDUSTRIAL"
msgstr "Tecnología desbloqueada: {0}"

#, fuzzy
msgid "TECHNOLOGY_LEVEL_PRE_SOCIETY"
msgstr "Construyendo centro de sociedad"

#, fuzzy
msgid "TECHNOLOGY_LEVEL_PRIMITIVE"
msgstr "Tecnología desbloqueada: {0}"

#, fuzzy
msgid "TECHNOLOGY_LEVEL_SCIFI"
msgstr "Herramientas simples de piedra"

#, fuzzy
msgid "TECHNOLOGY_LEVEL_SPACE_AGE"
msgstr "Construyendo centro de sociedad"

#, fuzzy
msgid "TECHNOLOGY_REQUIRED_LEVEL"
msgstr "Construyendo centro de sociedad"

#, fuzzy
msgid "TECHNOLOGY_ROCKETRY"
msgstr "Construyendo centro de sociedad"

#, fuzzy
msgid "TECHNOLOGY_SIMPLE_STONE_TOOLS"
msgstr "Herramientas simples de piedra"

#, fuzzy
msgid "TECHNOLOGY_SOCIETY_CENTER"
msgstr "Construyendo centro de sociedad"

#, fuzzy
msgid "TECHNOLOGY_STEAM_POWER"
msgstr "Construyendo centro de sociedad"

#, fuzzy
msgid "TECHNOLOGY_UNLOCKED_NOTICE"
msgstr "Tecnología desbloqueada: {0}"

msgid "TEMPERATURE"
msgstr "Temperatura"

msgid "TEMPERATURE_SHORT"
msgstr "Temp."

#, fuzzy
msgid "TEMPERATURE_TOLERANCE_TOOLTIP"
msgstr "Visita nuestro Patreon"

msgid "TESTING_TEAM"
msgstr "Equipo de testeo"

#, fuzzy
msgid "THANKS_FOR_BUYING_THRIVE_2"
msgstr ""
"¡Gracias por jugar!\n"
"\n"
"Si te gustó el juego, cuéntale a tus amigos sobre nosotros."

msgid "THANKS_FOR_PLAYING"
msgstr ""
"¡Gracias por jugar!\n"
"\n"
"Si te gustó el juego, cuéntale a tus amigos sobre nosotros."

#, fuzzy
msgid "THANK_YOU_TITLE"
msgstr "¡HAS PROSPERADO!"

msgid "THEORY_TEAM"
msgstr "Equipo de teoria"

msgid "THERMOPLAST"
msgstr "Termoplasto"

#, fuzzy
msgid "THERMOPLAST_DESCRIPTION"
msgstr "El Termoplasto es una estructura de doble membrana que contiene pigmentos termosensibles apilados en sacos membranosos. Es una procariota asimilada para uso de su anfitrión eucariota. Los pigmentos en el Termoplasto usan las diferencias de energía térmica en el ambiente para producir energía en un proceso llamado Termosíntesis. La producción de glucosa dependerá de la concentración de dióxido de carbono y temperatura."

#, fuzzy
msgid "THERMOPLAST_PROCESSES_DESCRIPTION"
msgstr "Produce [thrive:compound type=\"glucose\"][/thrive:compound]. La tasa de producción escala con la concentración de [thrive:compound type=\"carbondioxide\"][/thrive:compound] y la temperatura."

msgid "THERMOSYNTHASE"
msgstr "Termosintasa"

#, fuzzy
msgid "THERMOSYNTHASE_DESCRIPTION"
msgstr "El Termoplasto es una estructura de doble membrana que contiene pigmentos termosensibles apilados en sacos membranosos. Es una procariota asimilada para uso de su anfitrión eucariota. Los pigmentos en el Termoplasto usan las diferencias de energía térmica en el ambiente para producir [thrive:compound type=\"atp\"]ATP[/thrive:compound] en un proceso llamado [b]Termosíntesis[/b]. La producción de glucosa dependerá de la concentración de dióxido de carbono y [thrive:compound type=\"temperature\"]temperatura[/thrive:compound]."

#, fuzzy
msgid "THERMOSYNTHASE_PROCESSES_DESCRIPTION"
msgstr "Produce [thrive:compound type=\"glucose\"][/thrive:compound]. La tasa de producción escala con la concentración de [thrive:compound type=\"carbondioxide\"][/thrive:compound] y la temperatura."

msgid "THERMOSYNTHESIS"
msgstr "Termosíntesis"

msgid "THE_DISTURBANCE"
msgstr "La Perturbación"

#, fuzzy
msgid "THE_PATCH_MAP_BUTTON"
msgstr "Mapa de Regiones"

#, fuzzy
msgid "THE_WORLD_TITLE"
msgstr "Mundo"

msgid "THIS_IS_LOCAL_MOD"
msgstr "Este mod fue instalado localmente"

msgid "THIS_IS_WORKSHOP_MOD"
msgstr "Este mod fue descargado desde el Workshop de Steam"

msgid "THREADS"
msgstr "Hilos:"

msgid "THRIVEOPEDIA"
msgstr "Thrivepedia"

msgid "THRIVEOPEDIA_CURRENT_WORLD_PAGE_TITLE"
msgstr "Mundo actual"

msgid "THRIVEOPEDIA_EVOLUTIONARY_TREE_PAGE_TITLE"
msgstr "Árbol de evolución"

msgid "THRIVEOPEDIA_HINT_IN_GAME"
msgstr "Abrir Thrivepedia"

msgid "THRIVEOPEDIA_HOME_INFO"
msgstr ""
"La Thrivepedia es el centro de información central de Thrive. Aquí encontrarás respuestas a cualquier duda que tengas sobre el juego, tu mundo actual, o el desarrollo de Thrive.\n"
"\n"
"Por ahora la Thrivepedia es relativamente simple, pero ya puedes explorar varias páginas usando el árbol de páginas y los botones de navegación. Ten en cuenta que las páginas relacionadas a una partida específica en progreso solo se podrán acceder cuando la Thrivepedia se abra desde el menú de pausa del juego.\n"
"\n"
"Puedes encontrar más información sobre el juego en estas páginas web:\n"
"\n"
"[color=#3796e1][url=https://revolutionarygamesstudio.com/]Página oficial[/url][/color]\n"
"[color=#3796e1][url=https://wiki.revolutionarygamesstudio.com/wiki/Main_Page]Wiki de desarrollo[/url][/color]\n"
"[color=#3796e1][url=https://thrive.fandom.com/wiki/Thrive_Wiki]Wiki de la comunidad[/url][/color]"

msgid "THRIVEOPEDIA_HOME_PAGE_TITLE"
msgstr "Inicio"

msgid "THRIVEOPEDIA_MUSEUM_PAGE_TITLE"
msgstr "Museo"

msgid "THRIVEOPEDIA_PATCH_MAP_PAGE_TITLE"
msgstr "Zona"

msgid "THRIVE_LICENSES"
msgstr "Licencias de Thrive"

msgid "THYLAKOIDS"
msgstr "Tilacoides"

msgid "THYLAKOIDS_DESCRIPTION"
msgstr "Los Tilacoides son aglomeraciones de proteínas y pigmentos fotosensibles. Estos pigmentos usan la energía de la [thrive:compound type=\"sunlight\"][/thrive:compound] para producir [thrive:compound type=\"glucose\"][/thrive:compound] consumiendo agua y [thrive:compound type=\"carbondioxide\"][/thrive:compound] gaseoso en un proceso llamado [b]fotosíntesis[/b]. Los pigmentos también son lo que le dan su distintivo color. La eficiencia de su producción de [thrive:compound type=\"glucose\"][/thrive:compound] escala con la concentración de [thrive:compound type=\"carbondioxide\"][/thrive:compound] y la intensidad de la [thrive:compound type=\"sunlight\"][/thrive:compound]. Como los tilacoides están directamente suspendidos en el citoplasma, este realiza la [b]glucólisis[/b]."

msgid "TIDEPOOL"
msgstr "Poza de Marea"

msgid "TIMELINE"
msgstr "Línea de tiempo"

msgid "TIMELINE_GLOBAL_FILTER_TOOLTIP"
msgstr "Mostrar eventos globales"

msgid "TIMELINE_LOCAL_FILTER_TOOLTIP"
msgstr "Mostrar eventos locales"

msgid "TIMELINE_NICHE_FILL"
msgstr "[b][u]{0}[/u][/b] se separó de [b][u]{1}[/u][/b] como una nueva especie para llenar un nicho"

msgid "TIMELINE_SELECTION_PRESSURE_SPLIT"
msgstr "[b][u]{0}[/u][/b] surgió desde [b][u]{1}[/u][/b] como una nueva especie debido a presiones evolutivas diferentes"

#, fuzzy
msgid "TIMELINE_SPECIES_BECAME_MULTICELLULAR"
msgstr ""
"Consigue glucosa (nubes blancas) al moverte hacia ella.\n"
"Tu célula necesita glucosa para producir energía, y por lo tanto, sobrevivir.\n"
"Sigue la línea desde tu célula hacia la glucosa."

msgid "TIMELINE_SPECIES_EXTINCT"
msgstr "¡[b][u]{0}[/u][/b] se ha extinguido!"

msgid "TIMELINE_SPECIES_EXTINCT_LOCAL"
msgstr "[b][u]{0}[/u][/b] ha desaparecido de este bioma"

msgid "TIMELINE_SPECIES_MIGRATED_FROM"
msgstr "Parte de la población de [b][u]{0}[/u][/b] ha inmigrado a este bioma desde {1}"

msgid "TIMELINE_SPECIES_MIGRATED_TO"
msgstr "Parte de la población de [b][u]{0}[/u][/b] ha inmigrado desde {1}"

msgid "TIMELINE_SPECIES_POPULATION_DECREASE"
msgstr "La población de [b][u]{0}[/u][/b] ha decrecido a {1}"

msgid "TIMELINE_SPECIES_POPULATION_INCREASE"
msgstr "La población de [b][u]{0}[/u][/b] ha incrementado a {1}"

msgid "TIME_INDICATOR_TOOLTIP"
msgstr "Tiempo transcurrido: {0:#,#} años"

msgid "TIME_OF_DAY"
msgstr "Tiempo"

msgid "TITLE_COLON"
msgstr "Título:"

msgid "TOGGLE_BINDING"
msgstr "Alternar unión"

#, fuzzy
msgid "TOGGLE_BINDING_TOOLTIP"
msgstr "Alternar unión"

msgid "TOGGLE_DEBUG_PANEL"
msgstr "Activa el panel de depuración"

msgid "TOGGLE_ENGULF"
msgstr "Alternar engullir"

#, fuzzy
msgid "TOGGLE_ENGULF_TOOLTIP"
msgstr "Alternar engullir"

#, fuzzy
msgid "TOGGLE_FAST_MODE"
msgstr "Pausa"

msgid "TOGGLE_FPS"
msgstr "Activar monitor FPS"

msgid "TOGGLE_FULLSCREEN"
msgstr "Pantalla Completa"

#, fuzzy
msgid "TOGGLE_HEAT_VIEW_TOOLTIP"
msgstr "Alternar engullir"

msgid "TOGGLE_HUD_HIDE"
msgstr "Activar HUD"

#, fuzzy
msgid "TOGGLE_INVENTORY"
msgstr "Alternar unión"

msgid "TOGGLE_METRICS"
msgstr "Activar monitor FPS"

#, fuzzy
msgid "TOGGLE_MUCOCYST_DEFENCE"
msgstr "Pantalla Completa"

msgid "TOGGLE_NAVIGATION_TREE"
msgstr "Activar/desactivar árbol de navegación"

msgid "TOGGLE_PAUSE"
msgstr "Pausa"

msgid "TOGGLE_UNBINDING"
msgstr "Alternar separación"

msgid "TOLERANCES_TOO_HIGH_PRESSURE"
msgstr ""

msgid "TOLERANCES_TOO_HIGH_TEMPERATURE"
msgstr ""

msgid "TOLERANCES_TOO_LOW_OXYGEN_PROTECTION"
msgstr ""

#, fuzzy
msgid "TOLERANCES_TOO_LOW_PRESSURE"
msgstr "Presión de Nube de compuestos"

msgid "TOLERANCES_TOO_LOW_TEMPERATURE"
msgstr ""

#, fuzzy
msgid "TOLERANCES_TOO_LOW_UV_PROTECTION"
msgstr "{0}: +{1} ATP"

msgid "TOLERANCES_UNSUITABLE_DEBUFFS"
msgstr ""

#, fuzzy
msgid "TOLERANCE_FROM_ORGANELLES_TOOLTIP"
msgstr ""
"Esta sección muestra el balance total de ATP (energía) de la célula actual.\n"
"Para sobrevivir el balance debe ser positivo. En el caso de las células sésiles, pueden considerar que el balance es positivo si se excluye el movimiento.\n"
"El desplegable que aparece a continuación puede utilizarse para comprobar qué ocurriría si la célula no dispusiera de algún recurso con el que fabricar ATP.\n"
"Por ejemplo, algunas células solo pueden mantener un balance de ATP positivo cuando tienen múltiplos tipos de compuestos con los que fabricar ATP a la vez.\n"
"Es más difícil jugar con ese tipo de células, dado que requieren tener varios tipos de compuestos almacenados a la vez para sobrevivir."

msgid "TOLERANCE_RANGE_LABEL"
msgstr ""

msgid "TOOLS"
msgstr "Herramientas"

#, fuzzy
msgid "TOOL_HAND_AXE"
msgstr "Hacha de mano"

msgid "TOO_LARGE_PRESSURE_RANGE"
msgstr ""

msgid "TOO_MANY_RECENT_VERSIONS_TO_SHOW"
msgstr "No se muestran todas las versiones recientes ya que son demasiadas"

#, fuzzy
msgid "TOTAL_GATHERED_ENERGY_COLON"
msgstr "Estado:"

msgid "TOTAL_SAVES"
msgstr "Partidas guardadas:"

msgid "TOXIN_CHANNEL_INHIBITOR"
msgstr "Inhibidor de canales"

#, fuzzy
msgid "TOXIN_CHANNEL_INHIBITOR_DESCRIPTION"
msgstr "La vacuola de toxinas es una vacuola modificada específicamente para la producción, secreción y almacenamiento de toxinas. Más vacuolas de toxinas incrementan la velocidad a la que se pueden disparar las toxinas."

#, fuzzy
msgid "TOXIN_COMPOUND"
msgstr "Compuestos"

#, fuzzy
msgid "TOXIN_CYTOTOXIN"
msgstr "Ciertas opciones serán deshabilitadas si \"Solo usar VCLC\" está activado"

#, fuzzy
msgid "TOXIN_CYTOTOXIN_DESCRIPTION"
msgstr "La vacuola de toxinas es una vacuola modificada específicamente para la producción, secreción y almacenamiento de toxinas. Más vacuolas de toxinas incrementan la velocidad a la que se pueden disparar las toxinas."

msgid "TOXIN_FIRE_RATE_TOXICITY_COLON"
msgstr "Tasa de disparo y Toxicidad:"

#, fuzzy
msgid "TOXIN_MACROLIDE"
msgstr ""
"Vacuola de\n"
"Toxinas"

#, fuzzy
msgid "TOXIN_MACROLIDE_DESCRIPTION"
msgstr "La vacuola de toxinas es una vacuola modificada específicamente para la producción, secreción y almacenamiento de toxinas. Más vacuolas de toxinas incrementan la velocidad a la que se pueden disparar las toxinas."

msgid "TOXIN_OXYGEN_METABOLISM_INHIBITOR"
msgstr "Cianuro"

#, fuzzy
msgid "TOXIN_OXYGEN_METABOLISM_INHIBITOR_DESCRIPTION"
msgstr "Los metabolosomas son aglomeraciones de proteínas envueltas en cápsides. Pueden convertir la [thrive:compound type=\"glucose\"][/thrive:compound] en [thrive:compound type=\"atp\"][/thrive:compound] de forma mucho más eficiente que el citoplasma en un proceso llamado [b]respiración aeróbica[/b]. Sin embargo, requiere [thrive:compound type=\"oxygen\"][/thrive:compound] para funcionar, y niveles bajos de [thrive:compound type=\"oxygen\"][/thrive:compound] en el ambiente causarán la ralentización de su producción de [thrive:compound type=\"atp\"][/thrive:compound]. Como los metabolosomas están directamente suspendidos en el citoplasma, este fluido realiza la [b]glucólisis[/b]."

#, fuzzy
msgid "TOXIN_OXYTOXY_DESCRIPTION"
msgstr "La vacuola de toxinas es una vacuola modificada específicamente para la producción, secreción y almacenamiento de toxinas. Más vacuolas de toxinas incrementan la velocidad a la que se pueden disparar las toxinas."

msgid "TOXIN_PREFER_FIRE_RATE"
msgstr "Disparo-rápido"

msgid "TOXIN_PREFER_TOXICITY"
msgstr "Toxico"

#, fuzzy
msgid "TOXIN_PROPERTIES_HEADING"
msgstr "Resistencia Tóxica"

msgid "TOXIN_RESISTANCE"
msgstr "Resistencia Tóxica"

#, fuzzy
msgid "TOXIN_TOXICITY_CUSTOMIZATION_TOOLTIP"
msgstr "Fosiliza esta especie para preservarla en el Museo. Puedes acceder al Museo desde la Thrivepedia, o abrir especies fosilizadas en el editor libre."

#, fuzzy
msgid "TOXIN_TYPE_COLON"
msgstr "Tipo:"

#, fuzzy
msgid "TOXIN_TYPE_CUSTOMIZATION_EXPLANATION"
msgstr "Fosiliza esta especie para preservarla en el Museo. Puedes acceder al Museo desde la Thrivepedia, o abrir especies fosilizadas en el editor libre."

#, fuzzy
msgid "TOXIN_VACUOLE"
msgstr ""
"Vacuola de\n"
"Toxinas"

#, fuzzy
msgid "TOXIN_VACUOLE_DESCRIPTION"
msgstr "La vacuola de toxinas es una vacuola modificada específicamente para la producción, secreción y almacenamiento de toxinas. Más vacuolas de toxinas incrementan la velocidad a la que se pueden disparar las toxinas."

msgid "TOXIN_VACUOLE_PROCESSES_DESCRIPTION"
msgstr "Convierte [thrive:compound type=\"atp\"][/thrive:compound] en [thrive:compound type=\"oxytoxy\"][/thrive:compound]. La tasa de conversión escala con la concentración de [thrive:compound type=\"oxygen\"][/thrive:compound]. Puedes liberar toxinas presionando la tecla [thrive:input]g_fire_toxin[/thrive:input]. Cuando la cantidad de [thrive:compound type=\"oxytoxy\"][/thrive:compound] este baja, disparar seguira siendo posible pero con un daño reducido."

#, fuzzy
msgid "TOXISOME"
msgstr "Oxitoxisoma"

#, fuzzy
msgid "TOXISOME_DESCRIPTION"
msgstr "El lisosoma es un orgánulo integrado a la membrana que contiene enzimas hidrolícas que pueden quebrar las cadenas de ciertas biomoléculas. El Lisosoma permite que la célula obtenga mas compuestos a través de endocitosis, con agua como el único residuo en un proceso llamado [b]autofagia[/b]."

msgid "TO_BE_IMPLEMENTED"
msgstr "A implementar."

msgid "TRANSLATORS"
msgstr "Traductores"

msgid "TRANSPARENCY"
msgstr "Transparencia"

#, fuzzy
msgid "TRY_FOSSILISING_SOME_SPECIES"
msgstr "Intenta tomar algunas capturas de pantalla!"

msgid "TRY_MAKING_A_SAVE"
msgstr "¡Intenta guardar una partida!"

msgid "TRY_TAKING_SOME_SCREENSHOTS"
msgstr "Intenta tomar algunas capturas de pantalla!"

msgid "TUTORIAL"
msgstr "Tutorial"

#, fuzzy
msgid "TUTORIAL_MICROBE_EDITOR_ATP_BALANCE_INTRO"
msgstr ""
"La barra de producción de ATP a la derecha indica cuánto [thrive:compound type=\"atp\"][/thrive:compound] tu célula produce comparado a cuánto se consume. Si la barra superior es más corta que la inferior, no estás produciendo suficiente [thrive:compound type=\"atp\"][/thrive:compound].\n"
"\n"
"La barra inferior contiene \n"
"\n"
"Si seleccionas un bioma conectado al que actualmente ocupas, el cuál está señalado con un borde verde parpadeando, puede apretar el botón \"Moverme a este bioma\" para migrar allí.\n"
"\n"
"Intenta seleccionar un bioma para continuar."

msgid "TUTORIAL_MICROBE_EDITOR_AUTO-EVO_PREDICTION"
msgstr ""
"Este panel muestra una predicción de la futura población. Estos números provienen de la simulación de población de auto-evo.\n"
"\n"
"Los mismos, no tienen en consideración el desempeño individual. Por lo que, en el bioma actual, te desempeñaras mejor cuando entres al editor.\n"
"\n"
"Aún así deberás intentar mantener alta tu población, aún cunado no estés directamente involucrado.\n"
"\n"
"Puedes ver información más detallada de la predicción clicando en el icono del signo de interrogación del panel."

#, fuzzy
msgid "TUTORIAL_MICROBE_EDITOR_CELL_TEXT"
msgstr ""
"Este es el editor celular, donde vas a poder evolucionar tu especie gastanto punto de mutación (PM). Cada generación tendrás siempre 100 PM para gastar así que no te molestes en guardarlos!\n"
"\n"
"El hexágono en el centro de tu pantalla es tu célula, la cual está compuesta por una única parte de citoplasma.\n"
"\n"
"Para continuar, selecciona una parte del panel de la izquierda. Luego apreta click izquierdo al lado del hexágono para ubicarla. Puedes rotar partes con [thrive:input]e_rotate_left[/thrive:input] and [thrive:input]e_rotate_right[/thrive:input]."

#, fuzzy
msgid "TUTORIAL_MICROBE_EDITOR_CHEMORECEPTOR"
msgstr ""
"Este es el editor celular, donde vas a poder evolucionar tu especie gastanto punto de mutación (PM). Cada generación tendrás siempre 100 PM para gastar así que no te molestes en guardarlos!\n"
"\n"
"El hexágono en el centro de tu pantalla es tu célula, la cuál está compuesta por una única parte de citoplasma.\n"
"\n"
"Para continuar, selecciona una parte del panel de la izquierda. Luego apreta click izquierdo al lado del hexágono para ubicarla. Puedes rotar partes con [thrive:input]e_rotate_left[/thrive:input] and [thrive:input]e_rotate_right[/thrive:input]."

msgid "TUTORIAL_MICROBE_EDITOR_ENDING_TEXT"
msgstr ""
"Eso es lo básico del editor. Puedes ver las otras pestañas del editor para tener incluso más opciones.\n"
"\n"
"Puedes renombrar tu especie al hacer click en el nombre de la especie y editando el texto.\n"
"\n"
"Al principio, deberías mantener el tamaño de la célula bajo y moverte a los biomas de la superficie.\n"
"\n"
"¡Buena suerte!"

#, fuzzy
msgid "TUTORIAL_MICROBE_EDITOR_FLAGELLUM"
msgstr ""
"Este es el editor celular, donde vas a poder evolucionar tu especie gastanto punto de mutación (PM). Cada generación tendrás siempre 100 PM para gastar así que no te molestes en guardarlos!\n"
"\n"
"El hexágono en el centro de tu pantalla es tu célula, la cuál está compuesta por una única parte de citoplasma.\n"
"\n"
"Para continuar, selecciona una parte del panel de la izquierda. Luego apreta click izquierdo al lado del hexágono para ubicarla. Puedes rotar partes con [thrive:input]e_rotate_left[/thrive:input] and [thrive:input]e_rotate_right[/thrive:input]."

#, fuzzy
msgid "TUTORIAL_MICROBE_EDITOR_MODIFY_ORGANELLE"
msgstr ""
"Quitar orgánulos también cuesta PM ya que es una mutación, salvo que hayan sido ubicados en la actual sesión de edición.\n"
"\n"
"Haz click derecho en un orgánulo para que aparezca el menú desplegable y selecciona la opción de eliminar para quitarlo.\n"
"\n"
"Si cometes un error, puedes deshacer tus cambios desde el editor.\n"
"\n"
"Presiona el botón de deshacer para continuar."

#, fuzzy
msgid "TUTORIAL_MICROBE_EDITOR_NEGATIVE_ATP_BALANCE"
msgstr ""
"Este es el mapa de las regiones.\n"
"\n"
"Cada ícono representa un bioma único que puede habitar, el panel en la derecha describe las condiciones del bioma seleccionado actualmente.\n"
"\n"
"Si seleccionas un bioma conectado al que actualmente ocupas, el cuál está señalado con un borde verde parpadeando, puede apretar el botón \"Moverme a este bioma\" para migrar allí.\n"
"\n"
"Intenta seleccionar un bioma para continuar."

#, fuzzy
msgid "TUTORIAL_MICROBE_EDITOR_NO_CHANGES_MADE"
msgstr ""
"Eso es lo básico del editor. Puedes ver las otras pestañas del editor para tener incluso más opciones.\n"
"\n"
"Puedes renombrar tu especie al hacer click en el nombre de la especie y editando el texto.\n"
"\n"
"Al principio, deberías mantener el tamaño de la célula bajo y moverte a los biomas de la superficie.\n"
"\n"
"¡Buena suerte!"

#, fuzzy
msgid "TUTORIAL_MICROBE_EDITOR_OPEN_TOLERANCES"
msgstr ""
"La barra de producción de ATP a la derecha indica cuánto [thrive:compound type=\"atp\"][/thrive:compound] tu célula produce comparado a cuánto se consume. Si la barra superior es más corta que la inferior, no estás produciendo suficiente [thrive:compound type=\"atp\"][/thrive:compound].\n"
"\n"
"La barra inferior contiene \n"
"\n"
"Si seleccionas un bioma conectado al que actualmente ocupas, el cuál está señalado con un borde verde parpadeando, puede apretar el botón \"Moverme a este bioma\" para migrar allí.\n"
"\n"
"Intenta seleccionar un bioma para continuar."

msgid "TUTORIAL_MICROBE_EDITOR_PATCH_TEXT"
msgstr ""
"Este es el mapa de las regiones.\n"
"\n"
"Cada ícono representa un bioma único que puede habitar, el panel en la derecha describe las condiciones del bioma seleccionado actualmente.\n"
"\n"
"Si seleccionas un bioma conectado al que actualmente ocupas, el cuál está señalado con un borde verde parpadeando, puede apretar el botón \"Moverme a este bioma\" para migrar allí.\n"
"\n"
"Intenta seleccionar un bioma para continuar."

msgid "TUTORIAL_MICROBE_EDITOR_REMOVE_ORGANELLE_TEXT"
msgstr ""
"Quitar orgánulos también cuesta PM ya que es una mutación, salvo que hayan sido ubicados en la actual sesión de edición.\n"
"\n"
"Haz click derecho en un orgánulo para que aparezca el menú desplegable y selecciona la opción de eliminar para quitarlo.\n"
"\n"
"Si cometes un error, puedes deshacer tus cambios desde el editor.\n"
"\n"
"Presiona el botón de deshacer para continuar."

msgid "TUTORIAL_MICROBE_EDITOR_SELECT_ORGANELLE_TEXT"
msgstr ""
"Al seleccionar los orgánulos a añadir, presta atención a sus descripciones para saber que procesos realizan y que compuestos producen.\n"
"\n"
"También presta atención al balance de ATP mostrado en la parte superior derecha de la pantalla para asegurarte de que tu célula sobreviva.\n"
"\n"
"Puedes rotar orgánulos con A y D antes de añadirlas.\n"
"\n"
"Presiona el botón de rehacer para continuar."

msgid "TUTORIAL_MICROBE_EDITOR_STAY_SMALL"
msgstr ""
"Deberías enfocarte en una o dos fuentes de energía, de ésta forma no necesitarás tener todos los recursos para general suficiente ATP para sobrevivir.\n"
"\n"
"De igual forma, considera si añadir un orgánulo es beneficioso, en ocasiones no realizar ningún cambio es una buena opción ya que mantener cada parte cuesta ATP requiriendo más recursos para dividirse.\n"
"\n"
"Una posible estrategia, es mantenerse como una célula de un solo hexágono citoplasmático y dirigirse a los biomas de la superficie antes de obtener orgánulos que permitan la fotosíntesis."

#, fuzzy
msgid "TUTORIAL_MICROBE_EDITOR_TOLERANCES_TAB"
msgstr ""
"La barra de producción de ATP a la derecha indica cuánto [thrive:compound type=\"atp\"][/thrive:compound] tu célula produce comparado a cuánto se consume. Si la barra superior es más corta que la inferior, no estás produciendo suficiente [thrive:compound type=\"atp\"][/thrive:compound].\n"
"\n"
"La barra inferior contiene \n"
"\n"
"Si seleccionas un bioma conectado al que actualmente ocupas, el cuál está señalado con un borde verde parpadeando, puede apretar el botón \"Moverme a este bioma\" para migrar allí.\n"
"\n"
"Intenta seleccionar un bioma para continuar."

msgid "TUTORIAL_MICROBE_STAGE_EDITOR_BUTTON_TUTORIAL"
msgstr ""
"Has reunido suficientes recursos para que tu célula se divida.\n"
"\n"
"Ahora estás listo para editar tu especie.\n"
"\n"
"Para entrar en el editor pulsa el botón parpadeante del editor en la parte inferior derecha."

msgid "TUTORIAL_MICROBE_STAGE_ENGULFED_TEXT"
msgstr ""
"Su célula ha sido engullida y se encuentra siendo digerida. El progreso está  mostrado en su barra de vida. Su célula estará muerta una vez esta se acabe o se alcance un límite máximo de tiempo.\n"
"\n"
"Puede utilizar el botón de suicidio para saltarse el proceso y renacer, ¡pero recuerda que siempre hay una chance de que puedas escapar!"

msgid "TUTORIAL_MICROBE_STAGE_ENGULFMENT_FULL_TEXT"
msgstr ""
"Tu célula tiene una capacidad limitada para los objetos que puede engullir en una sola vez. Este límite es relativo a tu tamaño; células más pequeñas tienen menos capacidad.\n"
"\n"
"\n"
"\n"
"Cuando está llena, una célula no puede engullir más cosas. Para continuar engullendo, espera a que uno o más objetos previamente engullidos sean completamente digeridos."

msgid "TUTORIAL_MICROBE_STAGE_ENGULFMENT_TEXT"
msgstr ""
"Engulle objetos pasando por encima de ellos en el modo engullir. Actívalo presionando[thrive:input]g_toggle_engulf[/thrive:input].\n"
"\n"
"Puedes desactivar el modo engullir una vez el objeto esté siendo ingerido por tu célula.\n"
"\n"
"Sigue la línea desde tu célula hasta el objeto engullible más cercano."

msgid "TUTORIAL_MICROBE_STAGE_HELP_MENU_AND_ZOOM"
msgstr ""
"Si sigues teniendo problemas con las mecánicas del juego, consulta el menú de ayuda. Puedes abrirlo con el botón del signo de interrogación en la parte inferior izquierda.\n"
"\n"
"Un consejo más: puedes alejar la vista con la rueda del ratón."

msgid "TUTORIAL_MICROBE_STAGE_LEAVE_COLONY_TEXT"
msgstr ""
"Tienes suficientes [thrive:compound type=\"ammonia\"][/thrive:compound] and [thrive:compound type=\"phosphates\"][/thrive:compound]. No obstante, al ser parte de una colonia no multicelular, eres incapaz de progresar hacia la reproducción.\n"
"\n"
"Debes dejar la colonia para utilizar el editor salvo que planees volverte multicelular.\n"
"Deja la colonia para continuar tu crecimiento apretando [thrive:input]g_unbind_all[/thrive:input]."

msgid "TUTORIAL_MICROBE_STAGE_REPRODUCE_TEXT"
msgstr ""
"Para que tu célula se reproduzca necesita duplicar todos sus orgánulos reuniendo la suficiente cantidad de amoníaco y fosfatos.\n"
"Observa el indicador en la parte inferior derecha para ver cuánto más necesitas."

msgid "TUTORIAL_MICROBE_STAGE_UNBIND_TEXT"
msgstr ""
"Has entrado en el modo de desvinculación. En este modo puedes hacer clic sobre los miembros de la colonia para desvincularlos.\n"
"\n"
"Para abandonar la colonia por completo, puedes hacer clic en tu propia célula o pulsar la tecla  [thrive:input]g_unbind_all[/thrive:input]."

#, fuzzy
msgid "TUTORIAL_MULTICELLULAR_STAGE_WELCOME"
msgstr ""
"¡Bienvenido al estadio multicelular inicial!\n"
"\n"
"Conseguiste guiar a tu especie a través de la fase unicelular.\n"
"\n"
"El juego continúa con las mecánicas básicas del estadio microbio. Aún necesitas seguir alimentando a tu organismo para reproducirte y entrar en el editor.\n"
"\n"
"Sin embargo, ahora puedes diseñar tu colonia celular en el editor y especializar tus células en varios roles. Ten en mente que los miembros de tu colonia no pueden compartir [thrive:compound type=\"atp\"][/thrive:compound].\n"
"\n"
"Si estás utilizando la reproducción por gemación (el método predeterminado), comenzaras controlando una pequeña yema y deberás crecer el resto de tus células."

msgid "TUTORIAL_VIEW_NOW"
msgstr "Ver ahora"

msgid "TWO_TIMES"
msgstr "2x"

msgid "TYPE_COLON"
msgstr "Tipo:"

msgid "UNAPPLIED_MOD_CHANGES"
msgstr "Hay cambios sin aplicar"

msgid "UNAPPLIED_MOD_CHANGES_DESCRIPTION"
msgstr "Tienes que aplicar los cambios para cargar/descargar cualquier mod."

msgid "UNBIND_ALL"
msgstr "Desunir todas"

#, fuzzy
msgid "UNBIND_ALL_TOOLTIP"
msgstr "Desunir todas"

msgid "UNBIND_HELP_TEXT"
msgstr "Modo desunión"

msgid "UNCERTAIN_VERSION_WARNING"
msgstr "Esta es una versión de prueba por lo que la información mostada debajo puede no estar a la actualizada"

msgid "UNDERWATERCAVE"
msgstr "Cueva submarina"

#, fuzzy
msgid "UNDERWATER_VENT_ERUPTION"
msgstr "Cueva submarina"

#, fuzzy
msgid "UNDERWATER_VENT_ERUPTION_IN"
msgstr "Cueva submarina"

#, fuzzy
msgid "UNDISCOVERED_ORGANELLES"
msgstr "Orgánulos Desconectados"

#, fuzzy
msgid "UNDISCOVERED_PATCH"
msgstr "Ir a Zona Actual"

msgid "UNDO"
msgstr "Deshacer"

msgid "UNDO_THE_LAST_ACTION"
msgstr "Deshacer la última acción"

#, fuzzy
msgid "UNIT_ACTION_CONSTRUCT"
msgstr "Velocidad de mutación de la AI"

#, fuzzy
msgid "UNIT_ACTION_MOVE"
msgstr "Velocidad de mutación de la AI"

msgid "UNIT_ADVANCED_SPACESHIP"
msgstr "Nave espacial avanzada"

msgid "UNIT_SIMPLE_ROCKET"
msgstr "Cohete simple"

msgid "UNKNOWN"
msgstr "Desconocido"

msgid "UNKNOWN_DISPLAY_DRIVER"
msgstr "Desconocido"

msgid "UNKNOWN_MOUSE"
msgstr "Botón desconocido del mouse"

#, fuzzy
msgid "UNKNOWN_ORGANELLE_SYMBOL"
msgstr "Colocar orgánulos"

#, fuzzy
msgid "UNKNOWN_PATCH"
msgstr "Desconocido"

#, fuzzy
msgid "UNKNOWN_SHORT"
msgstr "Desconocido"

msgid "UNKNOWN_VERSION"
msgstr "Versión desconocida"

msgid "UNKNOWN_WORKSHOP_ID"
msgstr "ID de Workshop desconocido para el mod actual"

#, fuzzy
msgid "UNLIMIT_GROWTH_SPEED"
msgstr "Limita el crecimiento del uso de compuestos"

#, fuzzy
msgid "UNLOCKED_NEW_ORGANELLE"
msgstr "Colocar orgánulos"

#, fuzzy
msgid "UNLOCK_ALL_ORGANELLES"
msgstr "Multiples Orgánulos"

msgid "UNLOCK_CONDITION_ATP_PRODUCTION_ABOVE"
msgstr "Producción de [thrive:compound type=\"atp\"][/thrive:compound] alcanza {0}"

msgid "UNLOCK_CONDITION_COMPOUND_IS_ABOVE"
msgstr ""

msgid "UNLOCK_CONDITION_COMPOUND_IS_BELOW"
msgstr ""

msgid "UNLOCK_CONDITION_COMPOUND_IS_BETWEEN"
msgstr ""

msgid "UNLOCK_CONDITION_DIGESTED_MICROBES_ABOVE"
msgstr "{0} microbios están digeridos  (Actualmente en {1})"

msgid "UNLOCK_CONDITION_ENGULFED_MICROBES_ABOVE"
msgstr "{0} microbios están engullidos ( actualmente en {1})"

msgid "UNLOCK_CONDITION_EXCESS_ATP_ABOVE"
msgstr ""

#, fuzzy
msgid "UNLOCK_CONDITION_PLAYER_DAMAGE_RECEIVED"
msgstr "Velocidad de Digestion:"

#, fuzzy
msgid "UNLOCK_CONDITION_PLAYER_DAMAGE_RECEIVED_SOURCE"
msgstr "Velocidad de Digestion:"

msgid "UNLOCK_CONDITION_PLAYER_DEATH_COUNT_ABOVE"
msgstr ""

msgid "UNLOCK_CONDITION_REPRODUCED_WITH"
msgstr ""

msgid "UNLOCK_CONDITION_REPRODUCED_WITH_IN_A_ROW"
msgstr ""

msgid "UNLOCK_CONDITION_REPRODUCE_IN_BIOME"
msgstr "reproduciendo en el bioma {0}"

#, fuzzy
msgid "UNLOCK_CONDITION_SPEED_BELOW"
msgstr "Velocidad de Digestion:"

msgid "UNLOCK_WITH_ANY_OF_FOLLOWING"
msgstr "[b]{0}[/b] desbloqueados cuando"

msgid "UNSAVED_CHANGE_WARNING"
msgstr ""
"Tienes cambios sin guardar que serán descartados.\n"
"¿Deseas continuar?"

msgid "UNTITLED"
msgstr "Sin título"

#, fuzzy
msgid "UPGRADE_CILIA_PULL"
msgstr "Tirando de los cilios"

#, fuzzy
msgid "UPGRADE_CILIA_PULL_DESCRIPTION"
msgstr "Los Cilios son similares a los flagelos, pero en vez de proveer major velocidad directional, proveen major fuerza de rotación, ayudando a las células a girar."

#, fuzzy
msgid "UPGRADE_COST"
msgstr "{0} PM"

#, fuzzy
msgid "UPGRADE_DESCRIPTION_NONE"
msgstr "La lipasa permite que la célula disuelva varios tipos de membranas. Tu célula ya produce algunas de las enzimas necesarias, pero el Lisosoma hace que este proceso sea mas efectivo."

#, fuzzy
msgid "UPGRADE_NAME_NONE"
msgstr "No hay mejora"

#, fuzzy
msgid "UPGRADE_PILUS_INJECTISOME"
msgstr "Los Cilios son similares a los flagelos, pero en vez de proveer major velocidad directional, proveen major fuerza de rotación, ayudando a las células a girar."

#, fuzzy
msgid "UPGRADE_PILUS_INJECTISOME_DESCRIPTION"
msgstr "Los Cilios son similares a los flagelos, pero en vez de proveer major velocidad directional, proveen major fuerza de rotación, ayudando a las células a girar."

#, fuzzy
msgid "UPGRADE_SLIME_JET_MUCOCYST"
msgstr "{0} PM"

#, fuzzy
msgid "UPGRADE_SLIME_JET_MUCOCYST_DESCRIPTION"
msgstr "Transforma [thrive:compound type=\"glucose\"][/thrive:compound] en [thrive:compound type=\"mucilage\"][/thrive:compound]. Aprete [thrive:input]g_secrete_slime[/thrive:input] para liberar el [thrive:compound type=\"mucilage\"][/thrive:compound] guardado, aumentando la velocidad de esta célula y haciendo más lentos a los depredadores."

msgid "UPLOAD"
msgstr "Cargar"

msgid "UPLOADING_DOT_DOT_DOT"
msgstr "Cargando..."

msgid "UPLOAD_SUCCEEDED"
msgstr "Guardado con éxito"

msgid "USED_LIBRARIES_LICENSES"
msgstr "Licencias y Bibliotecas Usadas"

msgid "USED_RENDERER_NAME"
msgstr "Renderizardor en uso:"

msgid "USES_FEATURE"
msgstr "Si"

msgid "USE_AUTO_HARMONY"
msgstr "Usar carga Automática de Harmony"

msgid "USE_AUTO_HARMONY_TOOLTIP"
msgstr "Automáticamente carga parches de Harmony desde Assembly (no requiere especificar la clase del mod)"

msgid "USE_A_CUSTOM_USERNAME"
msgstr "Usar un nombre personalizado"

msgid "USE_DISK_CACHE"
msgstr "Usar cache del disco"

msgid "USE_MANUAL_THREAD_COUNT"
msgstr "Ajustar manualmente el número de hilos en segundo plano"

#, fuzzy
msgid "USE_MANUAL_THREAD_COUNT_NATIVE"
msgstr "Ajustar manualmente el número de hilos en segundo plano"

msgid "USE_VIRTUAL_WINDOW_SIZE"
msgstr "Utilizar tamaño de ventana virtual"

#, fuzzy
msgid "UV_PROTECTION"
msgstr "Predicción del Auto-evo"

#, fuzzy
msgid "UV_TOLERANCE_TOOLTIP"
msgstr ""
"Esta sección muestra el balance total de ATP (energía) de la célula actual.\n"
"Para sobrevivir el balance debe ser positivo. En el caso de las células sésiles, pueden considerar que el balance es positivo si se excluye el movimiento.\n"
"El desplegable que aparece a continuación puede utilizarse para comprobar qué ocurriría si la célula no dispusiera de algún recurso con el que fabricar ATP.\n"
"Por ejemplo, algunas células solo pueden mantener un balance de ATP positivo cuando tienen múltiplos tipos de compuestos con los que fabricar ATP a la vez.\n"
"Es más difícil jugar con ese tipo de células, dado que requieren tener varios tipos de compuestos almacenados a la vez para sobrevivir."

msgid "VACUOLE"
msgstr "Vacuola"

msgid "VACUOLE_DESCRIPTION"
msgstr "La vacuola es un orgánulo membranoso interno usado para almacenar sustancias. Está compuesta por numerosas vesículas, estructuras membranosas más pequeñas, que se han fusionado para formar una estructura más grande. Está llena de agua, que es usada para contener diferentes moléculas, enzimas, sólidos y otras sustancias. Su forma es fluida y puede variar entre células."

msgid "VACUOLE_IS_SPECIALIZED"
msgstr "Vacuola especializada"

#, fuzzy
msgid "VACUOLE_NOT_SPECIALIZED_DESCRIPTION"
msgstr "Aumenta el espacio de almacenamiento de la célula."

msgid "VACUOLE_PROCESSES_DESCRIPTION"
msgstr "Aumenta el espacio de almacenamiento de la célula."

#, fuzzy
msgid "VACUOLE_SPECIALIZED_DESCRIPTION"
msgstr "Aumenta el espacio de almacenamiento de la célula."

msgid "VALUE_WITH_UNIT"
msgstr "{0} {1}"

msgid "VERSION_COLON"
msgstr "Versión:"

msgid "VERTICAL_COLON"
msgstr "Vertical:"

msgid "VERTICAL_WITH_AXIS_NAME_COLON"
msgstr "Vertical (Axis:{0})"

msgid "VIDEO_MEMORY"
msgstr "Memoria de video en uso:"

msgid "VIDEO_MEMORY_MIB"
msgstr "{0} MiB"

msgid "VIEWER"
msgstr "Visualizador"

#, fuzzy
msgid "VIEW_ALL"
msgstr "Deshabilitar todo"

#, fuzzy
msgid "VIEW_CELL_PROCESSES"
msgstr "Aumenta la velocidad de rotación de células grandes."

#, fuzzy
msgid "VIEW_ONLINE"
msgstr "Deshabilitar todo"

#, fuzzy
msgid "VIEW_PATCH_MICHES"
msgstr "{0} {1}"

#, fuzzy
msgid "VIEW_PATCH_NOTES"
msgstr "{0} {1}"

#, fuzzy
msgid "VIEW_PATCH_NOTES_TOOLTIP"
msgstr "{0} {1}"

msgid "VIEW_PENDING_ACTIONS"
msgstr "Ver ahora"

msgid "VIEW_SOURCE_CODE"
msgstr "Ver código fuente"

msgid "VIP_PATRONS"
msgstr "Colaboradores VIP"

msgid "VISIBLE"
msgstr "Visible"

msgid "VISIBLE_WHEN_CLOSE_TO_FULL"
msgstr "Visible cuando está casi lleno"

msgid "VISIBLE_WHEN_OVER_ZERO"
msgstr "Visible cuando está sobre cero"

msgid "VISIT_SUGGESTIONS_SITE"
msgstr "Sugerir una característica"

msgid "VOLCANIC_VENT"
msgstr "Abertura volcánica"

msgid "VOLUMEDOWN"
msgstr "Bajar volumen"

msgid "VOLUMEMUTE"
msgstr "Silenciar volumen"

msgid "VOLUMEUP"
msgstr "Subir volumen"

msgid "VSYNC"
msgstr "Sincronización Vertical"

msgid "WAITING_FOR_AUTO_EVO"
msgstr "Esperando auto-evo:"

msgid "WELCOME_TO_THRIVEOPEDIA"
msgstr "Bienvenido a la Thrivepedia"

msgid "WENT_EXTINCT_FROM_PLANET"
msgstr "se extinguió del planeta"

msgid "WENT_EXTINCT_IN"
msgstr "se extinguió en {0}"

msgid "WHEEL_DOWN"
msgstr "Rueda hacia abajo"

msgid "WHEEL_LEFT"
msgstr "Rueda hacia la izquierda"

msgid "WHEEL_RIGHT"
msgstr "Rueda hacia la derecha"

msgid "WHEEL_UP"
msgstr "Rueda hacia arriba"

#, fuzzy
msgid "WIKI"
msgstr "nuestro Wiki"

#, fuzzy
msgid "WIKI_2D"
msgstr "nuestro Wiki"

#, fuzzy
msgid "WIKI_3D"
msgstr "nuestro Wiki"

#, fuzzy
msgid "WIKI_3D_COMMA_SANDBOX"
msgstr "3D, Sandbox"

#, fuzzy
msgid "WIKI_3D_COMMA_STRATEGY"
msgstr "Editor General y Estrategia de Etapas"

#, fuzzy
msgid "WIKI_3D_COMMA_STRATEGY_COMMA_SPACE"
msgstr "Editor General y Estrategia de Etapas"

#, fuzzy
msgid "WIKI_8_BRACKET_16"
msgstr "Girar a la izquierda"

#, fuzzy
msgid "WIKI_ASCENSION"
msgstr "La Rusticianina es una proteína capaz de usar dióxido de carbono gaseoso y oxigeno para oxidar el hierro de un estado químico a otro. Este proceso, llamado Respiración Férrica, libera energía para la célula."

#, fuzzy
msgid "WIKI_ASCENSION_CURRENT_DEVELOPMENT"
msgstr "Desarrolladores actuales"

#, fuzzy
msgid "WIKI_ASCENSION_FEATURES"
msgstr "Efectos externos:"

#, fuzzy
msgid "WIKI_ASCENSION_INTRO"
msgstr "La Rusticianina es una proteína capaz de usar dióxido de carbono gaseoso y oxigeno para oxidar el hierro de un estado químico a otro. Este proceso, llamado Respiración Férrica, libera energía para la célula."

msgid "WIKI_ASCENSION_OVERVIEW"
msgstr ""
"Ascender es un concepto clave en Thrive, comparable a \"ganar el juego\" en otros videojuegos. Es un estado donde un organismo sentiente es transformado en energía por una puerta de ascensión y por lo tanto da poderes de Dios, usando la energía del universo (esencialmente haciendo milagros de forma gratuita).\n"
"\n"
"Lo que hace la ascensión es que, siempre que hayas investigado las Herramientas de Dios, habrá un nuevo panel de \"Herramientas de Dios\" accesible desde cualquier lugar de la partida, que te permitirá cambiar lo que quieras. Desde la creación de sistemas solares completos hasta las bacterias más pequeñas, desde la destrucción de civilizaciones enteras hasta la posesión de uno de sus miembros, todo es posible."

#, fuzzy
msgid "WIKI_ASCENSION_TRANSITIONS"
msgstr "¡Felicitaciones!"

#, fuzzy
msgid "WIKI_ASCENSION_UI"
msgstr "La Rusticianina es una proteína capaz de usar dióxido de carbono gaseoso y oxigeno para oxidar el hierro de un estado químico a otro. Este proceso, llamado Respiración Férrica, libera energía para la célula."

#, fuzzy
msgid "WIKI_AWAKENING_STAGE_CURRENT_DEVELOPMENT"
msgstr "Permite la unión con otras células. Este es el primer paso hacia un ser multicelular. Cuando tu especie forma parte de una colonia, las células comparten sus compuestos. Mientras formes parte de una colonia no puedes entrar al editor, por lo que deberás romper la unión una vez recolectados los compuestos suficientes para dividir tu célula."

#, fuzzy
msgid "WIKI_AWAKENING_STAGE_FEATURES"
msgstr "Estadio del despertar"

#, fuzzy
msgid "WIKI_AWAKENING_STAGE_INTRO"
msgstr "Agente de unión"

#, fuzzy
msgid "WIKI_AWAKENING_STAGE_OVERVIEW"
msgstr "Estadio del despertar"

#, fuzzy
msgid "WIKI_AWAKENING_STAGE_TRANSITIONS"
msgstr "Estadio del despertar"

#, fuzzy
msgid "WIKI_AWAKENING_STAGE_UI"
msgstr "Estadio del despertar"

msgid "WIKI_AWARE_STAGE_CURRENT_DEVELOPMENT"
msgstr "Se ha iniciado el nivel de prototipo del desarrollo de etapas posteriores. Los prototipos son mucho más toscos que el prototipo de la etapa Multicelular, que en sí mismo no alcanza la calidad que queremos que tenga el juego terminado."

#, fuzzy
msgid "WIKI_AWARE_STAGE_FEATURES"
msgstr "Estadio Consciente"

#, fuzzy
msgid "WIKI_AWARE_STAGE_INTRO"
msgstr "La Nitrogenasa es una proteína capaz de usar nitrógeno y la energía celular en forma de ATP para producir amoniaco, un nutriente clave para el crecimiento celular. Éste es un proceso llamado Fijación de Nitrógeno Anaeróbica. Cómo la nitrogenasa está directamente suspendida en el citoplasma, éste realiza la glicólisis."

#, fuzzy
msgid "WIKI_AWARE_STAGE_OVERVIEW"
msgstr "Estadio Consciente"

#, fuzzy
msgid "WIKI_AWARE_STAGE_TRANSITIONS"
msgstr "Nitrogenasa"

#, fuzzy
msgid "WIKI_AWARE_STAGE_UI"
msgstr "Estadio Consciente"

#, fuzzy
msgid "WIKI_AXON_EFFECTS"
msgstr "Efectos externos:"

msgid "WIKI_AXON_INTRO"
msgstr "Fibra nerviosa entre neuronas, accesible desde la Fase Multicelular. Requerida para incrementar el poder cerebral de un organismo y progresar a etapas futuras."

msgid "WIKI_AXON_MODIFICATIONS"
msgstr "No hay modificaciones."

#, fuzzy
msgid "WIKI_AXON_PROCESSES"
msgstr "Colocar orgánulos"

msgid "WIKI_AXON_REQUIREMENTS"
msgstr "Solo disponible desde la Fase Multicelular en adelante."

msgid "WIKI_AXON_SCIENTIFIC_BACKGROUND"
msgstr "Todavía por ser anunciado"

msgid "WIKI_AXON_STRATEGY"
msgstr "Añadir [b]Axones[/b] es esencial para alcanzar fases futuras. Recomendamos añadir por lo menos un [b]Axón[/b] a varios tipos de células en tu organismo multicelular, pero añadir mas de una es redundante. Por el momento, mas[b]Axones[/b] no proveen ventaja extra."

msgid "WIKI_AXON_UPGRADES"
msgstr "No hay mejoras."

#, fuzzy
msgid "WIKI_BACTERIAL_CHEMOSYNTHESIS_COMMA_GLYCOLYSIS"
msgstr "Síntesis de OxiToxi"

#, fuzzy
msgid "WIKI_BINDING_AGENT_EFFECTS"
msgstr "Permite la unión con otras células. Este es el primer paso hacia un ser multicelular. Cuando tu especie forma parte de una colonia, las células comparten sus compuestos. Mientras formes parte de una colonia no puedes entrar al editor, por lo que deberás romper la unión una vez recolectados los compuestos suficientes para dividir tu célula."

#, fuzzy
msgid "WIKI_BINDING_AGENT_INTRO"
msgstr "Agente de unión"

#, fuzzy
msgid "WIKI_BINDING_AGENT_MODIFICATIONS"
msgstr "Permite la unión con otras células. Este es el primer paso hacia un ser multicelular. Cuando tu especie forma parte de una colonia, las células comparten sus compuestos. Mientras formes parte de una colonia no puedes entrar al editor, por lo que deberás romper la unión una vez recolectados los compuestos suficientes para dividir tu célula."

#, fuzzy
msgid "WIKI_BINDING_AGENT_PROCESSES"
msgstr "Presiona la tecla [thrive:input]g_toggle_binding[/thrive:input] para entrar al modo Unión. Cuando te encuentres en este modo, puedes unirte a otras células de tu misma especie entrando en contacto con ellas. Cuando desees abandonar una colonia, presiona la tecla [thrive:input]g_unbind_all[/thrive:input]."

#, fuzzy
msgid "WIKI_BINDING_AGENT_REQUIREMENTS"
msgstr "Permite la unión con otras células. Este es el primer paso hacia un ser multicelular. Cuando tu especie forma parte de una colonia, las células comparten sus compuestos. Mientras formes parte de una colonia no puedes entrar al editor, por lo que deberás romper la unión una vez recolectados los compuestos suficientes para dividir tu célula."

#, fuzzy
msgid "WIKI_BINDING_AGENT_SCIENTIFIC_BACKGROUND"
msgstr "Permite la unión con otras células. Este es el primer paso hacia un ser multicelular. Cuando tu especie forma parte de una colonia, las células comparten sus compuestos. Mientras formes parte de una colonia no puedes entrar al editor, por lo que deberás romper la unión una vez recolectados los compuestos suficientes para dividir tu célula."

#, fuzzy
msgid "WIKI_BINDING_AGENT_STRATEGY"
msgstr "Permite la unión con otras células. Este es el primer paso hacia un ser multicelular. Cuando tu especie forma parte de una colonia, las células comparten sus compuestos. Mientras formes parte de una colonia no puedes entrar al editor, por lo que deberás romper la unión una vez recolectados los compuestos suficientes para dividir tu célula."

#, fuzzy
msgid "WIKI_BINDING_AGENT_UPGRADES"
msgstr "Permite la unión con otras células. Este es el primer paso hacia un ser multicelular. Cuando tu especie forma parte de una colonia, las células comparten sus compuestos. Mientras formes parte de una colonia no puedes entrar al editor, por lo que deberás romper la unión una vez recolectados los compuestos suficientes para dividir tu célula."

#, fuzzy
msgid "WIKI_BIOLUMINESCENT_VACUOLE_EFFECTS"
msgstr "Vacuola Bioluminiscente"

#, fuzzy
msgid "WIKI_BIOLUMINESCENT_VACUOLE_INTRO"
msgstr "Vacuola Bioluminiscente"

#, fuzzy
msgid "WIKI_BIOLUMINESCENT_VACUOLE_MODIFICATIONS"
msgstr "Vacuola Bioluminiscente"

#, fuzzy
msgid "WIKI_BIOLUMINESCENT_VACUOLE_PROCESSES"
msgstr "Vacuola Bioluminiscente"

#, fuzzy
msgid "WIKI_BIOLUMINESCENT_VACUOLE_REQUIREMENTS"
msgstr "Vacuola Bioluminiscente"

#, fuzzy
msgid "WIKI_BIOLUMINESCENT_VACUOLE_SCIENTIFIC_BACKGROUND"
msgstr "Vacuola Bioluminiscente"

#, fuzzy
msgid "WIKI_BIOLUMINESCENT_VACUOLE_STRATEGY"
msgstr "Vacuola Bioluminiscente"

#, fuzzy
msgid "WIKI_BIOLUMINESCENT_VACUOLE_UPGRADES"
msgstr "Vacuola Bioluminiscente"

msgid "WIKI_BODY_PLAN_EDITOR_COMMA_CELL_EDITOR"
msgstr "Editor del Plan de cuerpo, Editor de células"

#, fuzzy
msgid "WIKI_CHEMOPLAST_EFFECTS"
msgstr "Los Quimioplastos son estructuras de membrana doble que contienen proteínas capaces de convertir Ácido Sulfhídrico, agua y dióxido de carbono gaseoso en glucosa en un proceso llamado Quimiosíntesis de Ácido Sulfhídrico. Su eficiencia escala con la concentración de dióxido de carbono atmosférico."

#, fuzzy
msgid "WIKI_CHEMOPLAST_INTRO"
msgstr "Los Quimioplastos son estructuras de membrana doble que contienen proteínas capaces de convertir Ácido Sulfhídrico, agua y dióxido de carbono gaseoso en glucosa en un proceso llamado Quimiosíntesis de Ácido Sulfhídrico. Su eficiencia escala con la concentración de dióxido de carbono atmosférico."

#, fuzzy
msgid "WIKI_CHEMOPLAST_MODIFICATIONS"
msgstr "Los Quimioplastos son estructuras de membrana doble que contienen proteínas capaces de convertir Ácido Sulfhídrico, agua y dióxido de carbono gaseoso en glucosa en un proceso llamado Quimiosíntesis de Ácido Sulfhídrico. Su eficiencia escala con la concentración de dióxido de carbono atmosférico."

#, fuzzy
msgid "WIKI_CHEMOPLAST_PROCESSES"
msgstr "Convierte [thrive:compound type=\"hydrogensulfide\"][/thrive:compound] en [thrive:compound type=\"glucose\"][/thrive:compound]. La tasa de conversión depende de la concentración de [thrive:compound type=\"carbondioxide\"][/thrive:compound]."

msgid "WIKI_CHEMOPLAST_REQUIREMENTS"
msgstr ""

#, fuzzy
msgid "WIKI_CHEMOPLAST_SCIENTIFIC_BACKGROUND"
msgstr "Los Quimioplastos son estructuras de membrana doble que contienen proteínas capaces de convertir Ácido Sulfhídrico, agua y dióxido de carbono gaseoso en glucosa en un proceso llamado Quimiosíntesis de Ácido Sulfhídrico. Su eficiencia escala con la concentración de dióxido de carbono atmosférico."

#, fuzzy
msgid "WIKI_CHEMOPLAST_STRATEGY"
msgstr "Los Quimioplastos son estructuras de membrana doble que contienen proteínas capaces de convertir Ácido Sulfhídrico, agua y dióxido de carbono gaseoso en glucosa en un proceso llamado Quimiosíntesis de Ácido Sulfhídrico. Su eficiencia escala con la concentración de dióxido de carbono atmosférico."

#, fuzzy
msgid "WIKI_CHEMOPLAST_UPGRADES"
msgstr "Los Quimioplastos son estructuras de membrana doble que contienen proteínas capaces de convertir Ácido Sulfhídrico, agua y dióxido de carbono gaseoso en glucosa en un proceso llamado Quimiosíntesis de Ácido Sulfhídrico. Su eficiencia escala con la concentración de dióxido de carbono atmosférico."

#, fuzzy
msgid "WIKI_CHEMORECEPTOR_EFFECTS"
msgstr "Todas las células solo \"ven\" a través de la quimiorrecepción. Así es como las células adquieren información sobre su entorno. La adición de este orgánulo representa la evolución de una quimiorrecepción más afinada. Como el jugador tiene visión incluso en la etapa de célula, esto se representa con una línea que apunta fuera del área visible de la pantalla y muestra los compuestos cercanos que el jugador aún no podía ver."

#, fuzzy
msgid "WIKI_CHEMORECEPTOR_INTRO"
msgstr "Quimioreceptor"

#, fuzzy
msgid "WIKI_CHEMORECEPTOR_MODIFICATIONS"
msgstr "Todas las células solo \"ven\" a través de la quimiorrecepción. Así es como las células adquieren información sobre su entorno. La adición de este orgánulo representa la evolución de una quimiorrecepción más afinada. Como el jugador tiene visión incluso en la etapa de célula, esto se representa con una línea que apunta fuera del área visible de la pantalla y muestra los compuestos cercanos que el jugador aún no podía ver."

#, fuzzy
msgid "WIKI_CHEMORECEPTOR_PROCESSES"
msgstr "El quimioreceptor permite detectar compuestos desde más lejos. Modifícalo una vez colocado para seleccionar el tipo de compuesto y el color de la línea de guía."

#, fuzzy
msgid "WIKI_CHEMORECEPTOR_REQUIREMENTS"
msgstr "Todas las células solo \"ven\" a través de la quimiorrecepción. Así es como las células adquieren información sobre su entorno. La adición de este orgánulo representa la evolución de una quimiorrecepción más afinada. Como el jugador tiene visión incluso en la etapa de célula, esto se representa con una línea que apunta fuera del área visible de la pantalla y muestra los compuestos cercanos que el jugador aún no podía ver."

#, fuzzy
msgid "WIKI_CHEMORECEPTOR_SCIENTIFIC_BACKGROUND"
msgstr "Todas las células solo \"ven\" a través de la quimiorrecepción. Así es como las células adquieren información sobre su entorno. La adición de este orgánulo representa la evolución de una quimiorrecepción más afinada. Como el jugador tiene visión incluso en la etapa de célula, esto se representa con una línea que apunta fuera del área visible de la pantalla y muestra los compuestos cercanos que el jugador aún no podía ver."

#, fuzzy
msgid "WIKI_CHEMORECEPTOR_STRATEGY"
msgstr "Todas las células solo \"ven\" a través de la quimiorrecepción. Así es como las células adquieren información sobre su entorno. La adición de este orgánulo representa la evolución de una quimiorrecepción más afinada. Como el jugador tiene visión incluso en la etapa de célula, esto se representa con una línea que apunta fuera del área visible de la pantalla y muestra los compuestos cercanos que el jugador aún no podía ver."

#, fuzzy
msgid "WIKI_CHEMORECEPTOR_UPGRADES"
msgstr "Todas las células solo \"ven\" a través de la quimiorrecepción. Así es como las células adquieren información sobre su entorno. La adición de este orgánulo representa la evolución de una quimiorrecepción más afinada. Como el jugador tiene visión incluso en la etapa de célula, esto se representa con una línea que apunta fuera del área visible de la pantalla y muestra los compuestos cercanos que el jugador aún no podía ver."

#, fuzzy
msgid "WIKI_CHEMOSYNTHESIZING_PROTEINS_EFFECTS"
msgstr "Proteinas quimiosintetizadoras"

#, fuzzy
msgid "WIKI_CHEMOSYNTHESIZING_PROTEINS_INTRO"
msgstr "Proteinas quimiosintetizadoras"

#, fuzzy
msgid "WIKI_CHEMOSYNTHESIZING_PROTEINS_MODIFICATIONS"
msgstr "Las proteínas quimiosintetizadoras son aglomeraciones de proteínas en el citoplasma que pueden convertir sulfuro de hidrógeno, agua y dióxido de carbono gaseoso en glucosa en un proceso llamado Quimiosíntesis de Ácido Sulfhídrico. Su eficiencia escala con la concentración de dióxido de carbono. Como están directamente suspendidos en el citoplasma, éste realiza la glicólisis."

#, fuzzy
msgid "WIKI_CHEMOSYNTHESIZING_PROTEINS_PROCESSES"
msgstr "Convierte [thrive:compound type=\"hydrogensulfide\"][/thrive:compound] en [thrive:compound type=\"glucose\"][/thrive:compound]. La tasa de conversión escala con la concentración de [thrive:compound type=\"carbondioxide\"][/thrive:compound]. También convierte [thrive:compound type=\"glucose\"][/thrive:compound] en [thrive:compound type=\"atp\"][/thrive:compound]."

#, fuzzy
msgid "WIKI_CHEMOSYNTHESIZING_PROTEINS_REQUIREMENTS"
msgstr ""
"Proteinas Qui-\n"
"miosintetizadoras"

#, fuzzy
msgid "WIKI_CHEMOSYNTHESIZING_PROTEINS_SCIENTIFIC_BACKGROUND"
msgstr "Las proteínas quimiosintetizadoras son aglomeraciones de proteínas en el citoplasma que pueden convertir sulfuro de hidrógeno, agua y dióxido de carbono gaseoso en glucosa en un proceso llamado Quimiosíntesis de Ácido Sulfhídrico. Su eficiencia escala con la concentración de dióxido de carbono. Como están directamente suspendidos en el citoplasma, éste realiza la glicólisis."

#, fuzzy
msgid "WIKI_CHEMOSYNTHESIZING_PROTEINS_STRATEGY"
msgstr "Proteinas quimiosintetizadoras"

#, fuzzy
msgid "WIKI_CHEMOSYNTHESIZING_PROTEINS_UPGRADES"
msgstr "Proteinas quimiosintetizadoras"

#, fuzzy
msgid "WIKI_CHLOROPLAST_EFFECTS"
msgstr "Los cloroplastos son una estructura de doble membrana que contiene pigmentos fotosensibles apilados en sacos membranosos. Es una procariota asimilada para uso de su anfitrión eucariota. Los pigmentos en el cloroplasto usan la energía de la luz solar para convertir agua y dióxido de carbono en glucosa en un proceso llamado Fotosíntesis. Los pigmentos son lo que le dan su color. Su eficiencia escala con la concentración de dióxido de carbono atmosférico y la intensidad de la luz solar."

#, fuzzy
msgid "WIKI_CHLOROPLAST_INTRO"
msgstr "Los cloroplastos son una estructura de doble membrana que contiene pigmentos fotosensibles apilados en sacos membranosos. Es una procariota asimilada para uso de su anfitrión eucariota. Los pigmentos en el cloroplasto usan la energía de la luz solar para convertir agua y dióxido de carbono en glucosa en un proceso llamado Fotosíntesis. Los pigmentos son lo que le dan su color. Su eficiencia escala con la concentración de dióxido de carbono atmosférico y la intensidad de la luz solar."

#, fuzzy
msgid "WIKI_CHLOROPLAST_MODIFICATIONS"
msgstr "Los cloroplastos son una estructura de doble membrana que contiene pigmentos fotosensibles apilados en sacos membranosos. Es una procariota asimilada para uso de su anfitrión eucariota. Los pigmentos en el cloroplasto usan la energía de la luz solar para convertir agua y dióxido de carbono en glucosa en un proceso llamado Fotosíntesis. Los pigmentos son lo que le dan su color. Su eficiencia escala con la concentración de dióxido de carbono atmosférico y la intensidad de la luz solar."

#, fuzzy
msgid "WIKI_CHLOROPLAST_PROCESSES"
msgstr "Produce [thrive:compound type=\"glucose\"][/thrive:compound]. La tasa de producción escala con la concentración de [thrive:compound type=\"carbondioxide\"][/thrive:compound] y la intensidad de la [thrive:compound type=\"sunlight\"][/thrive:compound]."

msgid "WIKI_CHLOROPLAST_REQUIREMENTS"
msgstr ""

#, fuzzy
msgid "WIKI_CHLOROPLAST_SCIENTIFIC_BACKGROUND"
msgstr "Los cloroplastos son una estructura de doble membrana que contiene pigmentos fotosensibles apilados en sacos membranosos. Es una procariota asimilada para uso de su anfitrión eucariota. Los pigmentos en el cloroplasto usan la energía de la luz solar para convertir agua y dióxido de carbono en glucosa en un proceso llamado Fotosíntesis. Los pigmentos son lo que le dan su color. Su eficiencia escala con la concentración de dióxido de carbono atmosférico y la intensidad de la luz solar."

#, fuzzy
msgid "WIKI_CHLOROPLAST_STRATEGY"
msgstr "Los cloroplastos son una estructura de doble membrana que contiene pigmentos fotosensibles apilados en sacos membranosos. Es una procariota asimilada para uso de su anfitrión eucariota. Los pigmentos en el cloroplasto usan la energía de la luz solar para convertir agua y dióxido de carbono en glucosa en un proceso llamado Fotosíntesis. Los pigmentos son lo que le dan su color. Su eficiencia escala con la concentración de dióxido de carbono atmosférico y la intensidad de la luz solar."

#, fuzzy
msgid "WIKI_CHLOROPLAST_UPGRADES"
msgstr "Los cloroplastos son una estructura de doble membrana que contiene pigmentos fotosensibles apilados en sacos membranosos. Es una procariota asimilada para uso de su anfitrión eucariota. Los pigmentos en el cloroplasto usan la energía de la luz solar para convertir agua y dióxido de carbono en glucosa en un proceso llamado Fotosíntesis. Los pigmentos son lo que le dan su color. Su eficiencia escala con la concentración de dióxido de carbono atmosférico y la intensidad de la luz solar."

#, fuzzy
msgid "WIKI_CHROMATOPHORE_PHOTOSYNTHESIS_COMMA_GLYCOLYSIS"
msgstr "Síntesis de OxiToxi"

msgid "WIKI_CILIA_EFFECTS"
msgstr ""

msgid "WIKI_CILIA_INTRO"
msgstr ""

msgid "WIKI_CILIA_MODIFICATIONS"
msgstr ""

#, fuzzy
msgid "WIKI_CILIA_PROCESSES"
msgstr "Aumenta la velocidad de rotación de células grandes."

msgid "WIKI_CILIA_REQUIREMENTS"
msgstr ""

msgid "WIKI_CILIA_SCIENTIFIC_BACKGROUND"
msgstr ""

msgid "WIKI_CILIA_STRATEGY"
msgstr ""

msgid "WIKI_CILIA_UPGRADES"
msgstr ""

#, fuzzy
msgid "WIKI_COMPOUNDS_BUTTON"
msgstr "Las entrañas de una célula. El citoplasma es la mezcla básica de iones, proteínas y otras sustancias disueltas en agua que llenan el interior de la célula. Una de sus funciones es la [b]glucólisis[/b], la transformación de [thrive:compound type=\"glucose\"][/thrive:compound] en [thrive:compound type=\"atp\"][/thrive:compound]. Para que las células que carecen de orgánulos para tener metabolismos más avanzados, esto es de lo que dependen para producir energía. También se usa para almacenar moléculas y aumentar el tamaño de la célula."

#, fuzzy
msgid "WIKI_COMPOUNDS_DEVELOPMENT"
msgstr "Compuestos:"

#, fuzzy
msgid "WIKI_COMPOUNDS_INTRO"
msgstr "Las entrañas de una célula. El citoplasma es la mezcla básica de iones, proteínas y otras sustancias disueltas en agua que llenan el interior de la célula. Una de sus funciones es la [b]glucólisis[/b], la transformación de [thrive:compound type=\"glucose\"][/thrive:compound] en [thrive:compound type=\"atp\"][/thrive:compound]. Para que las células que carecen de orgánulos para tener metabolismos más avanzados, esto es de lo que dependen para producir energía. También se usa para almacenar moléculas y aumentar el tamaño de la célula."

msgid "WIKI_COMPOUNDS_TYPES_OF_COMPOUNDS"
msgstr ""

msgid "WIKI_COMPOUND_SYSTEM_DEVELOPMENT_COMPOUNDS_LIST"
msgstr ""

msgid "WIKI_COMPOUND_SYSTEM_DEVELOPMENT_INTRO"
msgstr ""

msgid "WIKI_COMPOUND_SYSTEM_DEVELOPMENT_MICROBE_STAGE"
msgstr ""

msgid "WIKI_COMPOUND_SYSTEM_DEVELOPMENT_OVERVIEW"
msgstr ""

#, fuzzy
msgid "WIKI_CYTOPLASM_EFFECTS"
msgstr "Las entrañas de una célula. El citoplasma es la mezcla básica de iones, proteínas y otras sustancias disueltas en agua que llenan el interior de la célula. Una de sus funciones es la [b]glucólisis[/b], la transformación de [thrive:compound type=\"glucose\"][/thrive:compound] en [thrive:compound type=\"atp\"][/thrive:compound]. Para que las células que carecen de orgánulos para tener metabolismos más avanzados, esto es de lo que dependen para producir energía. También se usa para almacenar moléculas y aumentar el tamaño de la célula."

#, fuzzy
msgid "WIKI_CYTOPLASM_INTRO"
msgstr "Las entrañas de una célula. El citoplasma es la mezcla básica de iones, proteínas y otras sustancias disueltas en agua que llenan el interior de la célula. Una de sus funciones es la [b]glucólisis[/b], la transformación de [thrive:compound type=\"glucose\"][/thrive:compound] en [thrive:compound type=\"atp\"][/thrive:compound]. Para que las células que carecen de orgánulos para tener metabolismos más avanzados, esto es de lo que dependen para producir energía. También se usa para almacenar moléculas y aumentar el tamaño de la célula."

#, fuzzy
msgid "WIKI_CYTOPLASM_MODIFICATIONS"
msgstr "Las entrañas de una célula. El citoplasma es la mezcla básica de iones, proteínas y otras sustancias disueltas en agua que llenan el interior de la célula. Una de sus funciones es la [b]glucólisis[/b], la transformación de [thrive:compound type=\"glucose\"][/thrive:compound] en [thrive:compound type=\"atp\"][/thrive:compound]. Para que las células que carecen de orgánulos para tener metabolismos más avanzados, esto es de lo que dependen para producir energía. También se usa para almacenar moléculas y aumentar el tamaño de la célula."

#, fuzzy
msgid "WIKI_CYTOPLASM_PROCESSES"
msgstr "Convierte [thrive:compound type=\"glucose\"][/thrive:compound] en [thrive:compound type=\"atp\"][/thrive:compound]."

msgid "WIKI_CYTOPLASM_REQUIREMENTS"
msgstr ""

msgid "WIKI_CYTOPLASM_SCIENTIFIC_BACKGROUND"
msgstr ""

msgid "WIKI_CYTOPLASM_STRATEGY"
msgstr ""

msgid "WIKI_CYTOPLASM_UPGRADES"
msgstr ""

#, fuzzy
msgid "WIKI_DEVELOPMENT"
msgstr "Wiki de Desarrollo"

#, fuzzy
msgid "WIKI_DEVELOPMENT_INFO_BUTTON"
msgstr "Orgánulos"

#, fuzzy
msgid "WIKI_DEVELOPMENT_ROOT_INTRO"
msgstr "Orgánulos"

msgid "WIKI_EDITORS_AND_MUTATIONS_GENERATIONS_AND_EDITOR_SESSIONS"
msgstr ""

#, fuzzy
msgid "WIKI_EDITORS_AND_MUTATIONS_INTRO"
msgstr "Mitocondria"

msgid "WIKI_EDITORS_AND_MUTATIONS_MUTATIONS_AND_MUTATION_POINTS"
msgstr ""

msgid "WIKI_ENVIRONMENTAL_CONDITIONS_ENVIRONMENTAL_GASSES"
msgstr ""

#, fuzzy
msgid "WIKI_ENVIRONMENTAL_CONDITIONS_INTRO"
msgstr "Mitocondria"

#, fuzzy
msgid "WIKI_ENVIRONMENTAL_CONDITIONS_PHYSICAL_CONDITIONS"
msgstr "(proporción de glucosa retenida en el ambiente en cada generación)"

msgid "WIKI_ENVIRONMENTAL_CONDITIONS_THE_DAY/NIGHT_CYCLE"
msgstr ""

#, fuzzy
msgid "WIKI_FERROPLAST_EFFECTS"
msgstr "El Termoplasto es una estructura de doble membrana que contiene pigmentos termosensibles apilados en sacos membranosos. Es una procariota asimilada para uso de su anfitrión eucariota. Los pigmentos en el Termoplasto usan las diferencias de energía térmica en el ambiente para producir energía en un proceso llamado Termosíntesis. La producción de glucosa dependerá de la concentración de dióxido de carbono y temperatura."

#, fuzzy
msgid "WIKI_FERROPLAST_INTRO"
msgstr "El Termoplasto es una estructura de doble membrana que contiene pigmentos termosensibles apilados en sacos membranosos. Es una procariota asimilada para uso de su anfitrión eucariota. Los pigmentos en el Termoplasto usan las diferencias de energía térmica en el ambiente para producir energía en un proceso llamado Termosíntesis. La producción de glucosa dependerá de la concentración de dióxido de carbono y temperatura."

#, fuzzy
msgid "WIKI_FERROPLAST_MODIFICATIONS"
msgstr "El Termoplasto es una estructura de doble membrana que contiene pigmentos termosensibles apilados en sacos membranosos. Es una procariota asimilada para uso de su anfitrión eucariota. Los pigmentos en el Termoplasto usan las diferencias de energía térmica en el ambiente para producir energía en un proceso llamado Termosíntesis. La producción de glucosa dependerá de la concentración de dióxido de carbono y temperatura."

#, fuzzy
msgid "WIKI_FERROPLAST_PROCESSES"
msgstr "Produce [thrive:compound type=\"glucose\"][/thrive:compound]. La tasa de producción escala con la concentración de [thrive:compound type=\"carbondioxide\"][/thrive:compound] y la temperatura."

#, fuzzy
msgid "WIKI_FERROPLAST_REQUIREMENTS"
msgstr "Nitroplasto"

#, fuzzy
msgid "WIKI_FERROPLAST_SCIENTIFIC_BACKGROUND"
msgstr "El Termoplasto es una estructura de doble membrana que contiene pigmentos termosensibles apilados en sacos membranosos. Es una procariota asimilada para uso de su anfitrión eucariota. Los pigmentos en el Termoplasto usan las diferencias de energía térmica en el ambiente para producir energía en un proceso llamado Termosíntesis. La producción de glucosa dependerá de la concentración de dióxido de carbono y temperatura."

#, fuzzy
msgid "WIKI_FERROPLAST_STRATEGY"
msgstr "El Termoplasto es una estructura de doble membrana que contiene pigmentos termosensibles apilados en sacos membranosos. Es una procariota asimilada para uso de su anfitrión eucariota. Los pigmentos en el Termoplasto usan las diferencias de energía térmica en el ambiente para producir energía en un proceso llamado Termosíntesis. La producción de glucosa dependerá de la concentración de dióxido de carbono y temperatura."

#, fuzzy
msgid "WIKI_FERROPLAST_UPGRADES"
msgstr "El Termoplasto es una estructura de doble membrana que contiene pigmentos termosensibles apilados en sacos membranosos. Es una procariota asimilada para uso de su anfitrión eucariota. Los pigmentos en el Termoplasto usan las diferencias de energía térmica en el ambiente para producir energía en un proceso llamado Termosíntesis. La producción de glucosa dependerá de la concentración de dióxido de carbono y temperatura."

#, fuzzy
msgid "WIKI_FLAGELLUM_EFFECTS"
msgstr "Los flagelos son grupos de fibras de proteínas en forma de látigo que se extienden desde la membrana de la célula. Usan ATP para propulsar a la célula en la dirección contraria a la que apuntan, efecto similar a la cola de un pez. Así pues, un flagelo del lado izquierdo, dará un impulso hacia la derecha."

#, fuzzy
msgid "WIKI_FLAGELLUM_INTRO"
msgstr "Los flagelos son grupos de fibras de proteínas en forma de látigo que se extienden desde la membrana de la célula. Usan ATP para propulsar a la célula en la dirección contraria a la que apuntan, efecto similar a la cola de un pez. Así pues, un flagelo del lado izquierdo, dará un impulso hacia la derecha."

#, fuzzy
msgid "WIKI_FLAGELLUM_MODIFICATIONS"
msgstr "Los flagelos son grupos de fibras de proteínas en forma de látigo que se extienden desde la membrana de la célula. Usan ATP para propulsar a la célula en la dirección contraria a la que apuntan, efecto similar a la cola de un pez. Así pues, un flagelo del lado izquierdo, dará un impulso hacia la derecha."

#, fuzzy
msgid "WIKI_FLAGELLUM_PROCESSES"
msgstr "Los flagelos son grupos de fibras de proteínas en forma de látigo que se extienden desde la membrana de la célula. Usan ATP para propulsar a la célula en una dirección."

msgid "WIKI_FLAGELLUM_REQUIREMENTS"
msgstr ""

msgid "WIKI_FLAGELLUM_SCIENTIFIC_BACKGROUND"
msgstr ""

msgid "WIKI_FLAGELLUM_STRATEGY"
msgstr ""

msgid "WIKI_FLAGELLUM_UPGRADES"
msgstr ""

#, fuzzy
msgid "WIKI_GLYCOLYSIS_COMMA_ANAEROBIC_NITROGEN_FIXATION"
msgstr "Fijación de Nitrógeno Anaeróbica"

#, fuzzy
msgid "WIKI_HEADING_APPENDICES"
msgstr "Estadio del despertar"

#, fuzzy
msgid "WIKI_HEADING_BASIC_GAME_MECHANICS"
msgstr "Estadio del despertar"

#, fuzzy
msgid "WIKI_HEADING_COMPOUNDS_LIST"
msgstr "Estadio del despertar"

#, fuzzy
msgid "WIKI_HEADING_COMPOUND_CLOUDS"
msgstr "Estadio del despertar"

#, fuzzy
msgid "WIKI_HEADING_CONCEPT_ART"
msgstr "Estadio del despertar"

#, fuzzy
msgid "WIKI_HEADING_CURRENT_DEVELOPMENT"
msgstr "Desarrolladores actuales"

#, fuzzy
msgid "WIKI_HEADING_DEVELOPMENT"
msgstr "Estadio del despertar"

#, fuzzy
msgid "WIKI_HEADING_EDITOR"
msgstr "Estadio del despertar"

msgid "WIKI_HEADING_EFFECTS"
msgstr ""

#, fuzzy
msgid "WIKI_HEADING_ENVIRONMENTAL_GASSES"
msgstr "Nitrogenasa"

#, fuzzy
msgid "WIKI_HEADING_FEATURES"
msgstr "Estadio del despertar"

#, fuzzy
msgid "WIKI_HEADING_FOG_OF_WAR"
msgstr "Estadio del despertar"

#, fuzzy
msgid "WIKI_HEADING_GAMEPLAY"
msgstr "Estadio del despertar"

#, fuzzy
msgid "WIKI_HEADING_GDD"
msgstr "Estadio del despertar"

#, fuzzy
msgid "WIKI_HEADING_GENERAL_TIPS"
msgstr "Estadio del despertar"

msgid "WIKI_HEADING_GENERATIONS_AND_EDITOR_SESSIONS"
msgstr ""

#, fuzzy
msgid "WIKI_HEADING_MICROBE_PARTS"
msgstr "Estadio del despertar"

#, fuzzy
msgid "WIKI_HEADING_MICROBE_STAGE"
msgstr "Estadio del despertar"

#, fuzzy
msgid "WIKI_HEADING_MICROBE_STAGE_TIPS"
msgstr "Estadio del despertar"

msgid "WIKI_HEADING_MODIFICATIONS"
msgstr ""

#, fuzzy
msgid "WIKI_HEADING_MORE_GAME_INFO"
msgstr "Estadio del despertar"

msgid "WIKI_HEADING_MUTATIONS_AND_MUTATION_POINTS"
msgstr ""

#, fuzzy
msgid "WIKI_HEADING_OVERVIEW"
msgstr "Estadio del despertar"

#, fuzzy
msgid "WIKI_HEADING_PATCHES"
msgstr "Estadio del despertar"

#, fuzzy
msgid "WIKI_HEADING_PHYSICAL_CONDITIONS"
msgstr "Condiciones Físicas"

msgid "WIKI_HEADING_PROCESSES"
msgstr ""

msgid "WIKI_HEADING_REPRODUCTION_IN_THE_MICROBE_STAGE"
msgstr ""

msgid "WIKI_HEADING_REQUIREMENTS"
msgstr ""

msgid "WIKI_HEADING_SCIENTIFIC_BACKGROUND"
msgstr ""

#, fuzzy
msgid "WIKI_HEADING_STRATEGY"
msgstr "Estadio del despertar"

#, fuzzy
msgid "WIKI_HEADING_THE_DAY/NIGHT_CYCLE"
msgstr "Estadio del despertar"

#, fuzzy
msgid "WIKI_HEADING_THE_PATCH_MAP"
msgstr "Estadio del despertar"

#, fuzzy
msgid "WIKI_HEADING_TRANSITIONS"
msgstr "Estadio del despertar"

#, fuzzy
msgid "WIKI_HEADING_TYPES_OF_COMPOUNDS"
msgstr "Compuestos infinitos"

#, fuzzy
msgid "WIKI_HEADING_UI"
msgstr "Estadio del despertar"

msgid "WIKI_HEADING_UPGRADES"
msgstr ""

#, fuzzy
msgid "WIKI_HELP_AND_TIPS_BASIC_GAME_MECHANICS"
msgstr "Colocar orgánulos"

#, fuzzy
msgid "WIKI_HELP_AND_TIPS_BUTTON"
msgstr "Las entrañas de una célula. El citoplasma es la mezcla básica de iones, proteínas y otras sustancias disueltas en agua que llenan el interior de la célula. Una de sus funciones es la [b]glucólisis[/b], la transformación de [thrive:compound type=\"glucose\"][/thrive:compound] en [thrive:compound type=\"atp\"][/thrive:compound]. Para que las células que carecen de orgánulos para tener metabolismos más avanzados, esto es de lo que dependen para producir energía. También se usa para almacenar moléculas y aumentar el tamaño de la célula."

#, fuzzy
msgid "WIKI_HELP_AND_TIPS_COMPOUND_CLOUDS"
msgstr "Estadio del despertar"

msgid "WIKI_HELP_AND_TIPS_GENERAL_TIPS"
msgstr ""

#, fuzzy
msgid "WIKI_HELP_AND_TIPS_INTRO"
msgstr "Mitocondria"

#, fuzzy
msgid "WIKI_HELP_AND_TIPS_MICROBE_PARTS"
msgstr "Estadio del despertar"

#, fuzzy
msgid "WIKI_HELP_AND_TIPS_MICROBE_STAGE_TIPS"
msgstr "Estadio del despertar"

msgid "WIKI_HELP_AND_TIPS_MORE_GAME_INFO"
msgstr ""

#, fuzzy
msgid "WIKI_HYDROGENASE_EFFECTS"
msgstr "La Nitrogenasa es una proteína capaz de usar nitrógeno y la energía celular en forma de ATP para producir amoniaco, un nutriente clave para el crecimiento celular. Éste es un proceso llamado Fijación de Nitrógeno Anaeróbica. Cómo la nitrogenasa está directamente suspendida en el citoplasma, éste realiza la glicólisis."

#, fuzzy
msgid "WIKI_HYDROGENASE_INTRO"
msgstr "La Nitrogenasa es una proteína capaz de usar nitrógeno y la energía celular en forma de ATP para producir amoniaco, un nutriente clave para el crecimiento celular. Éste es un proceso llamado Fijación de Nitrógeno Anaeróbica. Cómo la nitrogenasa está directamente suspendida en el citoplasma, éste realiza la glicólisis."

#, fuzzy
msgid "WIKI_HYDROGENASE_MODIFICATIONS"
msgstr "La Nitrogenasa es una proteína capaz de usar nitrógeno y la energía celular en forma de ATP para producir amoniaco, un nutriente clave para el crecimiento celular. Éste es un proceso llamado Fijación de Nitrógeno Anaeróbica. Cómo la nitrogenasa está directamente suspendida en el citoplasma, éste realiza la glicólisis."

#, fuzzy
msgid "WIKI_HYDROGENASE_PROCESSES"
msgstr "Convierte el [thrive:compound type=\"atp\"][/thrive:compound] en [thrive:compound type=\"ammonia\"][/thrive:compound]. La tasa de conversión aumenta con la concentración de [thrive:compound type=\"nitrogen\"][/thrive:compound]."

#, fuzzy
msgid "WIKI_HYDROGENASE_REQUIREMENTS"
msgstr "El Termoplasto es una estructura de doble membrana que contiene pigmentos termosensibles apilados en sacos membranosos. Es una procariota asimilada para uso de su anfitrión eucariota. Los pigmentos en el Termoplasto usan las diferencias de energía térmica en el ambiente para producir [thrive:compound type=\"atp\"]ATP[/thrive:compound] en un proceso llamado [b]Termosíntesis[/b]. La producción de glucosa dependerá de la concentración de dióxido de carbono y [thrive:compound type=\"temperature\"]temperatura[/thrive:compound]."

#, fuzzy
msgid "WIKI_HYDROGENASE_SCIENTIFIC_BACKGROUND"
msgstr "La Nitrogenasa es una proteína capaz de usar nitrógeno y la energía celular en forma de ATP para producir amoniaco, un nutriente clave para el crecimiento celular. Éste es un proceso llamado Fijación de Nitrógeno Anaeróbica. Cómo la nitrogenasa está directamente suspendida en el citoplasma, éste realiza la glicólisis."

#, fuzzy
msgid "WIKI_HYDROGENASE_STRATEGY"
msgstr "La Nitrogenasa es una proteína capaz de usar nitrógeno y la energía celular en forma de ATP para producir amoniaco, un nutriente clave para el crecimiento celular. Éste es un proceso llamado Fijación de Nitrógeno Anaeróbica. Cómo la nitrogenasa está directamente suspendida en el citoplasma, éste realiza la glicólisis."

#, fuzzy
msgid "WIKI_HYDROGENASE_UPGRADES"
msgstr "La Nitrogenasa es una proteína capaz de usar nitrógeno y la energía celular en forma de ATP para producir amoniaco, un nutriente clave para el crecimiento celular. Éste es un proceso llamado Fijación de Nitrógeno Anaeróbica. Cómo la nitrogenasa está directamente suspendida en el citoplasma, éste realiza la glicólisis."

#, fuzzy
msgid "WIKI_INDUSTRIAL_STAGE_CURRENT_DEVELOPMENT"
msgstr "Permite la unión con otras células. Este es el primer paso hacia un ser multicelular. Cuando tu especie forma parte de una colonia, las células comparten sus compuestos. Mientras formes parte de una colonia no puedes entrar al editor, por lo que deberás romper la unión una vez recolectados los compuestos suficientes para dividir tu célula."

#, fuzzy
msgid "WIKI_INDUSTRIAL_STAGE_FEATURES"
msgstr "Estadio Industrial"

#, fuzzy
msgid "WIKI_INDUSTRIAL_STAGE_INTRO"
msgstr "Agente de unión"

#, fuzzy
msgid "WIKI_INDUSTRIAL_STAGE_OVERVIEW"
msgstr "Estadio Industrial"

#, fuzzy
msgid "WIKI_INDUSTRIAL_STAGE_TRANSITIONS"
msgstr "Estadio Industrial"

#, fuzzy
msgid "WIKI_INDUSTRIAL_STAGE_UI"
msgstr "Estadio Industrial"

msgid "WIKI_INJECTISOME_PILUS"
msgstr ""

msgid "WIKI_LYSOSOME_EFFECTS"
msgstr ""

#, fuzzy
msgid "WIKI_LYSOSOME_INTRO"
msgstr "El lisosoma es un orgánulo integrado a la membrana que contiene enzimas hidrolícas que pueden quebrar las cadenas de ciertas biomoléculas. El Lisosoma permite que la célula obtenga mas compuestos a través de endocitosis, con agua como el único residuo en un proceso llamado [b]autofagia[/b]."

#, fuzzy
msgid "WIKI_LYSOSOME_MODIFICATIONS"
msgstr "El lisosoma es un orgánulo integrado a la membrana que contiene enzimas hidrolícas que pueden quebrar las cadenas de ciertas biomoléculas. El Lisosoma permite que la célula obtenga mas compuestos a través de endocitosis, con agua como el único residuo en un proceso llamado [b]autofagia[/b]."

#, fuzzy
msgid "WIKI_LYSOSOME_PROCESSES"
msgstr "Contiene enzimas digestivas. Puede ser modificado para cambiar el tipo de enzima que contiene. Solo se puede usar una enzima por lisosoma. Enzimas aumentan la velocidad y eficiencia de la digestion."

msgid "WIKI_LYSOSOME_REQUIREMENTS"
msgstr ""

msgid "WIKI_LYSOSOME_SCIENTIFIC_BACKGROUND"
msgstr ""

msgid "WIKI_LYSOSOME_STRATEGY"
msgstr ""

msgid "WIKI_LYSOSOME_UPGRADES"
msgstr ""

#, fuzzy
msgid "WIKI_MACROSCOPIC_STAGE_CONCEPT_ART"
msgstr "Etapa multicelular"

#, fuzzy
msgid "WIKI_MACROSCOPIC_STAGE_CURRENT_DEVELOPMENT"
msgstr "Permite la unión con otras células. Este es el primer paso hacia un ser multicelular. Cuando tu especie forma parte de una colonia, las células comparten sus compuestos. Mientras formes parte de una colonia no puedes entrar al editor, por lo que deberás romper la unión una vez recolectados los compuestos suficientes para dividir tu célula."

#, fuzzy
msgid "WIKI_MACROSCOPIC_STAGE_FEATURES"
msgstr "Jet de Slime"

#, fuzzy
msgid "WIKI_MACROSCOPIC_STAGE_INTRO"
msgstr ""
"En un planeta distante, eones de actividad volcánica e impactos meteóricos han llevado al desarrollo de un nuevo fenómeno en el universo.\n"
"\n"
"La vida.\n"
"\n"
"Simples microbios residen en las regiones más profundas del océano. Eres el último ancestro universal común (LUCA) en este planeta.\n"
"\n"
"Para sobrevivir en este mundo hostil, necesitarás conseguir compuestos y evolucionar durante generaciones para competir contra los otros microbios."

#, fuzzy
msgid "WIKI_MACROSCOPIC_STAGE_OVERVIEW"
msgstr "Etapa de microbio"

#, fuzzy
msgid "WIKI_MACROSCOPIC_STAGE_TRANSITIONS"
msgstr "Nitrogenasa"

#, fuzzy
msgid "WIKI_MACROSCOPIC_STAGE_UI"
msgstr "Etapa de microbio"

#, fuzzy
msgid "WIKI_MECHANICS"
msgstr "Colocar orgánulos"

#, fuzzy
msgid "WIKI_MECHANICS_ROOT_INTRO"
msgstr "Orgánulos"

#, fuzzy
msgid "WIKI_MELANOSOME_EFFECTS"
msgstr "Los metabolosomas son aglomeraciones de proteínas envueltas en cápsides. Pueden convertir la [thrive:compound type=\"glucose\"][/thrive:compound] en [thrive:compound type=\"atp\"][/thrive:compound] de forma mucho más eficiente que el citoplasma en un proceso llamado [b]respiración aeróbica[/b]. Sin embargo, requiere [thrive:compound type=\"oxygen\"][/thrive:compound] para funcionar, y niveles bajos de [thrive:compound type=\"oxygen\"][/thrive:compound] en el ambiente causarán la ralentización de su producción de [thrive:compound type=\"atp\"][/thrive:compound]. Como los metabolosomas están directamente suspendidos en el citoplasma, este fluido realiza la [b]glucólisis[/b]."

#, fuzzy
msgid "WIKI_MELANOSOME_INTRO"
msgstr "El lisosoma es un orgánulo integrado a la membrana que contiene enzimas hidrolícas que pueden quebrar las cadenas de ciertas biomoléculas. El Lisosoma permite que la célula obtenga mas compuestos a través de endocitosis, con agua como el único residuo en un proceso llamado [b]autofagia[/b]."

#, fuzzy
msgid "WIKI_MELANOSOME_MODIFICATIONS"
msgstr "El lisosoma es un orgánulo integrado a la membrana que contiene enzimas hidrolícas que pueden quebrar las cadenas de ciertas biomoléculas. El Lisosoma permite que la célula obtenga mas compuestos a través de endocitosis, con agua como el único residuo en un proceso llamado [b]autofagia[/b]."

#, fuzzy
msgid "WIKI_MELANOSOME_PROCESSES"
msgstr "Contiene enzimas digestivas. Puede ser modificado para cambiar el tipo de enzima que contiene. Solo se puede usar una enzima por lisosoma. Enzimas aumentan la velocidad y eficiencia de la digestion."

#, fuzzy
msgid "WIKI_MELANOSOME_REQUIREMENTS"
msgstr "Los metabolosomas son aglomeraciones de proteínas envueltas en cápsides. Pueden convertir la [thrive:compound type=\"glucose\"][/thrive:compound] en [thrive:compound type=\"atp\"][/thrive:compound] de forma mucho más eficiente que el citoplasma en un proceso llamado [b]respiración aeróbica[/b]. Sin embargo, requiere [thrive:compound type=\"oxygen\"][/thrive:compound] para funcionar, y niveles bajos de [thrive:compound type=\"oxygen\"][/thrive:compound] en el ambiente causarán la ralentización de su producción de [thrive:compound type=\"atp\"][/thrive:compound]. Como los metabolosomas están directamente suspendidos en el citoplasma, este fluido realiza la [b]glucólisis[/b]."

#, fuzzy
msgid "WIKI_MELANOSOME_SCIENTIFIC_BACKGROUND"
msgstr "Los metabolosomas son aglomeraciones de proteínas envueltas en cápsides. Pueden convertir la [thrive:compound type=\"glucose\"][/thrive:compound] en [thrive:compound type=\"atp\"][/thrive:compound] de forma mucho más eficiente que el citoplasma en un proceso llamado [b]respiración aeróbica[/b]. Sin embargo, requiere [thrive:compound type=\"oxygen\"][/thrive:compound] para funcionar, y niveles bajos de [thrive:compound type=\"oxygen\"][/thrive:compound] en el ambiente causarán la ralentización de su producción de [thrive:compound type=\"atp\"][/thrive:compound]. Como los metabolosomas están directamente suspendidos en el citoplasma, este fluido realiza la [b]glucólisis[/b]."

#, fuzzy
msgid "WIKI_MELANOSOME_STRATEGY"
msgstr "Los metabolosomas son aglomeraciones de proteínas envueltas en cápsides. Pueden convertir la [thrive:compound type=\"glucose\"][/thrive:compound] en [thrive:compound type=\"atp\"][/thrive:compound] de forma mucho más eficiente que el citoplasma en un proceso llamado [b]respiración aeróbica[/b]. Sin embargo, requiere [thrive:compound type=\"oxygen\"][/thrive:compound] para funcionar, y niveles bajos de [thrive:compound type=\"oxygen\"][/thrive:compound] en el ambiente causarán la ralentización de su producción de [thrive:compound type=\"atp\"][/thrive:compound]. Como los metabolosomas están directamente suspendidos en el citoplasma, este fluido realiza la [b]glucólisis[/b]."

#, fuzzy
msgid "WIKI_MELANOSOME_UPGRADES"
msgstr "Los metabolosomas son aglomeraciones de proteínas envueltas en cápsides. Pueden convertir la [thrive:compound type=\"glucose\"][/thrive:compound] en [thrive:compound type=\"atp\"][/thrive:compound] de forma mucho más eficiente que el citoplasma en un proceso llamado [b]respiración aeróbica[/b]. Sin embargo, requiere [thrive:compound type=\"oxygen\"][/thrive:compound] para funcionar, y niveles bajos de [thrive:compound type=\"oxygen\"][/thrive:compound] en el ambiente causarán la ralentización de su producción de [thrive:compound type=\"atp\"][/thrive:compound]. Como los metabolosomas están directamente suspendidos en el citoplasma, este fluido realiza la [b]glucólisis[/b]."

#, fuzzy
msgid "WIKI_METABOLOSOMES_EFFECTS"
msgstr "Los metabolosomas son aglomeraciones de proteínas envueltas en cápsides. Pueden convertir la [thrive:compound type=\"glucose\"][/thrive:compound] en [thrive:compound type=\"atp\"][/thrive:compound] de forma mucho más eficiente que el citoplasma en un proceso llamado [b]respiración aeróbica[/b]. Sin embargo, requiere [thrive:compound type=\"oxygen\"][/thrive:compound] para funcionar, y niveles bajos de [thrive:compound type=\"oxygen\"][/thrive:compound] en el ambiente causarán la ralentización de su producción de [thrive:compound type=\"atp\"][/thrive:compound]. Como los metabolosomas están directamente suspendidos en el citoplasma, este fluido realiza la [b]glucólisis[/b]."

#, fuzzy
msgid "WIKI_METABOLOSOMES_INTRO"
msgstr "Metabolosomas"

#, fuzzy
msgid "WIKI_METABOLOSOMES_MODIFICATIONS"
msgstr "Los metabolosomas son aglomeraciones de proteínas envueltas en cápsides. Pueden convertir la [thrive:compound type=\"glucose\"][/thrive:compound] en [thrive:compound type=\"atp\"][/thrive:compound] de forma mucho más eficiente que el citoplasma en un proceso llamado [b]respiración aeróbica[/b]. Sin embargo, requiere [thrive:compound type=\"oxygen\"][/thrive:compound] para funcionar, y niveles bajos de [thrive:compound type=\"oxygen\"][/thrive:compound] en el ambiente causarán la ralentización de su producción de [thrive:compound type=\"atp\"][/thrive:compound]. Como los metabolosomas están directamente suspendidos en el citoplasma, este fluido realiza la [b]glucólisis[/b]."

#, fuzzy
msgid "WIKI_METABOLOSOMES_PROCESSES"
msgstr "Convierte [thrive:compound type=\"glucose\"][/thrive:compound] en [thrive:compound type=\"atp\"][/thrive:compound]. La tasa aumenta con la concentración de [thrive:compound type=\"oxygen\"][/thrive:compound]."

#, fuzzy
msgid "WIKI_METABOLOSOMES_REQUIREMENTS"
msgstr "Los metabolosomas son aglomeraciones de proteínas envueltas en cápsides. Pueden convertir la [thrive:compound type=\"glucose\"][/thrive:compound] en [thrive:compound type=\"atp\"][/thrive:compound] de forma mucho más eficiente que el citoplasma en un proceso llamado [b]respiración aeróbica[/b]. Sin embargo, requiere [thrive:compound type=\"oxygen\"][/thrive:compound] para funcionar, y niveles bajos de [thrive:compound type=\"oxygen\"][/thrive:compound] en el ambiente causarán la ralentización de su producción de [thrive:compound type=\"atp\"][/thrive:compound]. Como los metabolosomas están directamente suspendidos en el citoplasma, este fluido realiza la [b]glucólisis[/b]."

#, fuzzy
msgid "WIKI_METABOLOSOMES_SCIENTIFIC_BACKGROUND"
msgstr "Los metabolosomas son aglomeraciones de proteínas envueltas en cápsides. Pueden convertir la [thrive:compound type=\"glucose\"][/thrive:compound] en [thrive:compound type=\"atp\"][/thrive:compound] de forma mucho más eficiente que el citoplasma en un proceso llamado [b]respiración aeróbica[/b]. Sin embargo, requiere [thrive:compound type=\"oxygen\"][/thrive:compound] para funcionar, y niveles bajos de [thrive:compound type=\"oxygen\"][/thrive:compound] en el ambiente causarán la ralentización de su producción de [thrive:compound type=\"atp\"][/thrive:compound]. Como los metabolosomas están directamente suspendidos en el citoplasma, este fluido realiza la [b]glucólisis[/b]."

#, fuzzy
msgid "WIKI_METABOLOSOMES_STRATEGY"
msgstr "Los metabolosomas son aglomeraciones de proteínas envueltas en cápsides. Pueden convertir la [thrive:compound type=\"glucose\"][/thrive:compound] en [thrive:compound type=\"atp\"][/thrive:compound] de forma mucho más eficiente que el citoplasma en un proceso llamado [b]respiración aeróbica[/b]. Sin embargo, requiere [thrive:compound type=\"oxygen\"][/thrive:compound] para funcionar, y niveles bajos de [thrive:compound type=\"oxygen\"][/thrive:compound] en el ambiente causarán la ralentización de su producción de [thrive:compound type=\"atp\"][/thrive:compound]. Como los metabolosomas están directamente suspendidos en el citoplasma, este fluido realiza la [b]glucólisis[/b]."

#, fuzzy
msgid "WIKI_METABOLOSOMES_UPGRADES"
msgstr "Los metabolosomas son aglomeraciones de proteínas envueltas en cápsides. Pueden convertir la [thrive:compound type=\"glucose\"][/thrive:compound] en [thrive:compound type=\"atp\"][/thrive:compound] de forma mucho más eficiente que el citoplasma en un proceso llamado [b]respiración aeróbica[/b]. Sin embargo, requiere [thrive:compound type=\"oxygen\"][/thrive:compound] para funcionar, y niveles bajos de [thrive:compound type=\"oxygen\"][/thrive:compound] en el ambiente causarán la ralentización de su producción de [thrive:compound type=\"atp\"][/thrive:compound]. Como los metabolosomas están directamente suspendidos en el citoplasma, este fluido realiza la [b]glucólisis[/b]."

#, fuzzy
msgid "WIKI_MICROBE_STAGE_APPENDICES"
msgstr ""
"En un planeta distante, eones de actividad volcánica e impactos meteóricos han llevado al desarrollo de un nuevo fenómeno en el universo.\n"
"\n"
"La vida.\n"
"\n"
"Simples microbios residen en las regiones más profundas del océano. Eres el último ancestro universal común (LUCA) en este planeta.\n"
"\n"
"Para sobrevivir en este mundo hostil, necesitarás conseguir compuestos y evolucionar durante generaciones para competir contra los otros microbios."

#, fuzzy
msgid "WIKI_MICROBE_STAGE_BUTTON"
msgstr ""
"En un planeta distante, eones de actividad volcánica e impactos meteóricos han llevado al desarrollo de un nuevo fenómeno en el universo.\n"
"\n"
"La vida.\n"
"\n"
"Simples microbios residen en las regiones más profundas del océano. Eres el último ancestro universal común (LUCA) en este planeta.\n"
"\n"
"Para sobrevivir en este mundo hostil, necesitarás conseguir compuestos y evolucionar durante generaciones para competir contra los otros microbios."

#, fuzzy
msgid "WIKI_MICROBE_STAGE_EDITOR"
msgstr "Editor de microbio"

#, fuzzy
msgid "WIKI_MICROBE_STAGE_GAMEPLAY"
msgstr ""
"En un planeta distante, eones de actividad volcánica e impactos meteóricos han llevado al desarrollo de un nuevo fenómeno en el universo.\n"
"\n"
"La vida.\n"
"\n"
"Simples microbios residen en las regiones más profundas del océano. Eres el último ancestro universal común (LUCA) en este planeta.\n"
"\n"
"Para sobrevivir en este mundo hostil, necesitarás conseguir compuestos y evolucionar durante generaciones para competir contra los otros microbios."

#, fuzzy
msgid "WIKI_MICROBE_STAGE_GDD"
msgstr "Etapa de microbio"

#, fuzzy
msgid "WIKI_MICROBE_STAGE_INTRO"
msgstr ""
"En un planeta distante, eones de actividad volcánica e impactos meteóricos han llevado al desarrollo de un nuevo fenómeno en el universo.\n"
"\n"
"La vida.\n"
"\n"
"Simples microbios residen en las regiones más profundas del océano. Eres el último ancestro universal común (LUCA) en este planeta.\n"
"\n"
"Para sobrevivir en este mundo hostil, necesitarás conseguir compuestos y evolucionar durante generaciones para competir contra los otros microbios."

#, fuzzy
msgid "WIKI_MITOCHONDRION_EFFECTS"
msgstr "La \"central energética\" de la célula. La mitocondria es una estructura de doble membrana llena de proteínas y enzimas. Es una célula procariota que ha sido asimilada por su anfitriona eucariota para su uso personal. Es capaz de convertir [thrive:compound type=\"glucose\"][/thrive:compound] en [thrive:compound type=\"atp\"][/thrive:compound] con una eficiencia mucho mayor que la alcanzada en el citoplasma en un proceso llamado [b]respiración aeróbica[/b]. Sin embargo, requiere [thrive:compound type=\"oxygen\"][/thrive:compound] para funcionar, y niveles bajos de [thrive:compound type=\"oxygen\"][/thrive:compound] en el ambiente ralentizarán su producción de [thrive:compound type=\"atp\"][/thrive:compound]."

#, fuzzy
msgid "WIKI_MITOCHONDRION_INTRO"
msgstr "Mitocondria"

#, fuzzy
msgid "WIKI_MITOCHONDRION_MODIFICATIONS"
msgstr "La \"central energética\" de la célula. La mitocondria es una estructura de doble membrana llena de proteínas y enzimas. Es una célula procariota que ha sido asimilada por su anfitriona eucariota para su uso personal. Es capaz de convertir [thrive:compound type=\"glucose\"][/thrive:compound] en [thrive:compound type=\"atp\"][/thrive:compound] con una eficiencia mucho mayor que la alcanzada en el citoplasma en un proceso llamado [b]respiración aeróbica[/b]. Sin embargo, requiere [thrive:compound type=\"oxygen\"][/thrive:compound] para funcionar, y niveles bajos de [thrive:compound type=\"oxygen\"][/thrive:compound] en el ambiente ralentizarán su producción de [thrive:compound type=\"atp\"][/thrive:compound]."

#, fuzzy
msgid "WIKI_MITOCHONDRION_PROCESSES"
msgstr "Convierte [thrive:compound type=\"glucose\"][/thrive:compound] en [thrive:compound type=\"atp\"][/thrive:compound]. la tasa de conversión escala con la concentración de [thrive:compound type=\"oxygen\"][/thrive:compound]."

#, fuzzy
msgid "WIKI_MITOCHONDRION_REQUIREMENTS"
msgstr "La \"central energética\" de la célula. La mitocondria es una estructura de doble membrana llena de proteínas y enzimas. Es una célula procariota que ha sido asimilada por su anfitriona eucariota para su uso personal. Es capaz de convertir [thrive:compound type=\"glucose\"][/thrive:compound] en [thrive:compound type=\"atp\"][/thrive:compound] con una eficiencia mucho mayor que la alcanzada en el citoplasma en un proceso llamado [b]respiración aeróbica[/b]. Sin embargo, requiere [thrive:compound type=\"oxygen\"][/thrive:compound] para funcionar, y niveles bajos de [thrive:compound type=\"oxygen\"][/thrive:compound] en el ambiente ralentizarán su producción de [thrive:compound type=\"atp\"][/thrive:compound]."

#, fuzzy
msgid "WIKI_MITOCHONDRION_SCIENTIFIC_BACKGROUND"
msgstr "La \"central energética\" de la célula. La mitocondria es una estructura de doble membrana llena de proteínas y enzimas. Es una célula procariota que ha sido asimilada por su anfitriona eucariota para su uso personal. Es capaz de convertir [thrive:compound type=\"glucose\"][/thrive:compound] en [thrive:compound type=\"atp\"][/thrive:compound] con una eficiencia mucho mayor que la alcanzada en el citoplasma en un proceso llamado [b]respiración aeróbica[/b]. Sin embargo, requiere [thrive:compound type=\"oxygen\"][/thrive:compound] para funcionar, y niveles bajos de [thrive:compound type=\"oxygen\"][/thrive:compound] en el ambiente ralentizarán su producción de [thrive:compound type=\"atp\"][/thrive:compound]."

#, fuzzy
msgid "WIKI_MITOCHONDRION_STRATEGY"
msgstr "La \"central energética\" de la célula. La mitocondria es una estructura de doble membrana llena de proteínas y enzimas. Es una célula procariota que ha sido asimilada por su anfitriona eucariota para su uso personal. Es capaz de convertir [thrive:compound type=\"glucose\"][/thrive:compound] en [thrive:compound type=\"atp\"][/thrive:compound] con una eficiencia mucho mayor que la alcanzada en el citoplasma en un proceso llamado [b]respiración aeróbica[/b]. Sin embargo, requiere [thrive:compound type=\"oxygen\"][/thrive:compound] para funcionar, y niveles bajos de [thrive:compound type=\"oxygen\"][/thrive:compound] en el ambiente ralentizarán su producción de [thrive:compound type=\"atp\"][/thrive:compound]."

#, fuzzy
msgid "WIKI_MITOCHONDRION_UPGRADES"
msgstr "La \"central energética\" de la célula. La mitocondria es una estructura de doble membrana llena de proteínas y enzimas. Es una célula procariota que ha sido asimilada por su anfitriona eucariota para su uso personal. Es capaz de convertir [thrive:compound type=\"glucose\"][/thrive:compound] en [thrive:compound type=\"atp\"][/thrive:compound] con una eficiencia mucho mayor que la alcanzada en el citoplasma en un proceso llamado [b]respiración aeróbica[/b]. Sin embargo, requiere [thrive:compound type=\"oxygen\"][/thrive:compound] para funcionar, y niveles bajos de [thrive:compound type=\"oxygen\"][/thrive:compound] en el ambiente ralentizarán su producción de [thrive:compound type=\"atp\"][/thrive:compound]."

#, fuzzy
msgid "WIKI_MULTICELLULAR_STAGE_CONCEPT_ART"
msgstr "Etapa multicelular"

#, fuzzy
msgid "WIKI_MULTICELLULAR_STAGE_CURRENT_DEVELOPMENT"
msgstr ""
"¡Bienvenido al estadio multicelular inicial!\n"
"\n"
"Conseguiste guiar a tu especie a través de la fase unicelular.\n"
"\n"
"El juego continúa con las mecánicas básicas del estadio microbio. Aún necesitas seguir alimentando a tu organismo para reproducirte y entrar en el editor.\n"
"\n"
"Sin embargo, ahora puedes diseñar tu colonia celular en el editor y especializar tus células en varios roles. Ten en mente que los miembros de tu colonia no pueden compartir [thrive:compound type=\"atp\"][/thrive:compound].\n"
"\n"
"Si estás utilizando la reproducción por gemación (el método predeterminado), comenzaras controlando una pequeña yema y deberás crecer el resto de tus células."

#, fuzzy
msgid "WIKI_MULTICELLULAR_STAGE_FEATURES"
msgstr "Etapa multicelular"

#, fuzzy
msgid "WIKI_MULTICELLULAR_STAGE_INTRO"
msgstr "Etapa multicelular"

#, fuzzy
msgid "WIKI_MULTICELLULAR_STAGE_OVERVIEW"
msgstr "Etapa multicelular"

#, fuzzy
msgid "WIKI_MULTICELLULAR_STAGE_TRANSITIONS"
msgstr "Etapa multicelular"

#, fuzzy
msgid "WIKI_MULTICELLULAR_STAGE_UI"
msgstr "Etapa multicelular"

msgid "WIKI_MYOFIBRIL_EFFECTS"
msgstr ""

msgid "WIKI_MYOFIBRIL_INTRO"
msgstr ""

msgid "WIKI_MYOFIBRIL_MODIFICATIONS"
msgstr ""

#, fuzzy
msgid "WIKI_MYOFIBRIL_PROCESSES"
msgstr "Colocar orgánulos"

msgid "WIKI_MYOFIBRIL_REQUIREMENTS"
msgstr ""

msgid "WIKI_MYOFIBRIL_SCIENTIFIC_BACKGROUND"
msgstr ""

msgid "WIKI_MYOFIBRIL_STRATEGY"
msgstr ""

msgid "WIKI_MYOFIBRIL_UPGRADES"
msgstr ""

#, fuzzy
msgid "WIKI_NATION_EDITOR"
msgstr "Activar editor"

#, fuzzy
msgid "WIKI_NITROGENASE_EFFECTS"
msgstr "La Nitrogenasa es una proteína capaz de usar nitrógeno y la energía celular en forma de ATP para producir amoniaco, un nutriente clave para el crecimiento celular. Éste es un proceso llamado Fijación de Nitrógeno Anaeróbica. Cómo la nitrogenasa está directamente suspendida en el citoplasma, éste realiza la glicólisis."

#, fuzzy
msgid "WIKI_NITROGENASE_INTRO"
msgstr "La Nitrogenasa es una proteína capaz de usar nitrógeno y la energía celular en forma de ATP para producir amoniaco, un nutriente clave para el crecimiento celular. Éste es un proceso llamado Fijación de Nitrógeno Anaeróbica. Cómo la nitrogenasa está directamente suspendida en el citoplasma, éste realiza la glicólisis."

#, fuzzy
msgid "WIKI_NITROGENASE_MODIFICATIONS"
msgstr "La Nitrogenasa es una proteína capaz de usar nitrógeno y la energía celular en forma de ATP para producir amoniaco, un nutriente clave para el crecimiento celular. Éste es un proceso llamado Fijación de Nitrógeno Anaeróbica. Cómo la nitrogenasa está directamente suspendida en el citoplasma, éste realiza la glicólisis."

#, fuzzy
msgid "WIKI_NITROGENASE_PROCESSES"
msgstr "Convierte el [thrive:compound type=\"atp\"][/thrive:compound] en [thrive:compound type=\"ammonia\"][/thrive:compound]. La tasa de conversión aumenta con la concentración de [thrive:compound type=\"nitrogen\"][/thrive:compound]."

msgid "WIKI_NITROGENASE_REQUIREMENTS"
msgstr ""

#, fuzzy
msgid "WIKI_NITROGENASE_SCIENTIFIC_BACKGROUND"
msgstr "La Nitrogenasa es una proteína capaz de usar nitrógeno y la energía celular en forma de ATP para producir amoniaco, un nutriente clave para el crecimiento celular. Éste es un proceso llamado Fijación de Nitrógeno Anaeróbica. Cómo la nitrogenasa está directamente suspendida en el citoplasma, éste realiza la glicólisis."

#, fuzzy
msgid "WIKI_NITROGENASE_STRATEGY"
msgstr "La Nitrogenasa es una proteína capaz de usar nitrógeno y la energía celular en forma de ATP para producir amoniaco, un nutriente clave para el crecimiento celular. Éste es un proceso llamado Fijación de Nitrógeno Anaeróbica. Cómo la nitrogenasa está directamente suspendida en el citoplasma, éste realiza la glicólisis."

#, fuzzy
msgid "WIKI_NITROGENASE_UPGRADES"
msgstr "La Nitrogenasa es una proteína capaz de usar nitrógeno y la energía celular en forma de ATP para producir amoniaco, un nutriente clave para el crecimiento celular. Éste es un proceso llamado Fijación de Nitrógeno Anaeróbica. Cómo la nitrogenasa está directamente suspendida en el citoplasma, éste realiza la glicólisis."

#, fuzzy
msgid "WIKI_NITROPLAST_EFFECTS"
msgstr "Nitroplasto"

#, fuzzy
msgid "WIKI_NITROPLAST_INTRO"
msgstr "Nitroplasto"

#, fuzzy
msgid "WIKI_NITROPLAST_MODIFICATIONS"
msgstr "El Nitroplasto es una proteína capaz de usar nitrógeno, oxígeno y ATP para producir amoníaco, un nutriente clave para el crecimiento celular. A este proceso se lo denomina Fijación de Nitrógeno Aeróbica."

#, fuzzy
msgid "WIKI_NITROPLAST_PROCESSES"
msgstr "Convierte [thrive:compound type=\"atp\"][/thrive:compound] en [thrive:compound type=\"ammonia\"][/thrive:compound]. La tasa de conversión depende de la concentración de [thrive:compound type=\"nitrogen\"][/thrive:compound] y [thrive:compound type=\"oxygen\"][/thrive:compound]."

#, fuzzy
msgid "WIKI_NITROPLAST_REQUIREMENTS"
msgstr "Nitroplasto"

#, fuzzy
msgid "WIKI_NITROPLAST_SCIENTIFIC_BACKGROUND"
msgstr "El Nitroplasto es una proteína capaz de usar nitrógeno, oxígeno y ATP para producir amoníaco, un nutriente clave para el crecimiento celular. A este proceso se lo denomina Fijación de Nitrógeno Aeróbica."

#, fuzzy
msgid "WIKI_NITROPLAST_STRATEGY"
msgstr "Nitroplasto"

#, fuzzy
msgid "WIKI_NITROPLAST_UPGRADES"
msgstr "Nitroplasto"

#, fuzzy
msgid "WIKI_NO"
msgstr "nuestro Wiki"

msgid "WIKI_NONE_COMMA_THIS_IS_THE_LAST_STAGE"
msgstr ""

msgid "WIKI_NUCLEUS_EFFECTS"
msgstr ""

msgid "WIKI_NUCLEUS_INTRO"
msgstr ""

#, fuzzy
msgid "WIKI_NUCLEUS_MODIFICATIONS"
msgstr "La característica definitoria de las células eucariotas. El núcleo también incluye el retículo endoplásmico y el aparato de golgi. Es una evolución de las células procariotas para desarrollar un sistema de membranas internas a través de la asimilación de otra procariota adentro de sí misma. Esto permite compartimentar los distintos procesos que ocurren dentro de la célula y evitar su superposición. La adición del núcleo a una célula permite que sus nuevos orgánulos, contenidos por una bicapa lipídica, sean mucho más complejos, eficientes y especializados. No obstante, esto viene con el precio de aumentar drásticamente el tamaño de la célula y requerir más energía para mantenerla."

#, fuzzy
msgid "WIKI_NUCLEUS_PROCESSES"
msgstr "Colocar orgánulos"

msgid "WIKI_NUCLEUS_REQUIREMENTS"
msgstr ""

msgid "WIKI_NUCLEUS_SCIENTIFIC_BACKGROUND"
msgstr ""

msgid "WIKI_NUCLEUS_STRATEGY"
msgstr ""

msgid "WIKI_NUCLEUS_UPGRADES"
msgstr ""

#, fuzzy
msgid "WIKI_ORGANELLES_ROOT_INTRO"
msgstr "Orgánulos"

#, fuzzy
msgid "WIKI_OXYTOXISOME_EFFECTS"
msgstr "Un metabolosoma modificado para la producción de OxiToxi NT, una forma primitiva de toxinas."

#, fuzzy
msgid "WIKI_OXYTOXISOME_INTRO"
msgstr "Oxitoxisoma"

#, fuzzy
msgid "WIKI_OXYTOXISOME_MODIFICATIONS"
msgstr "Un metabolosoma modificado para la producción de OxiToxi NT, una forma primitiva de toxinas."

#, fuzzy
msgid "WIKI_OXYTOXISOME_PROCESSES"
msgstr "Convierte [thrive:compound type=\"atp\"][/thrive:compound] en [thrive:compound type=\"oxytoxy\"][/thrive:compound]. La tasa de conversión es proporcional a la concentración de [thrive:compound type=\"oxygen\"][/thrive:compound]. Puede liberar toxinas presionando [thrive:input]g_fire_toxin[/thrive:input]. Cuando la cantidad de [thrive:compound type=\"oxytoxy\"][/thrive:compound] este baja, disparar seguira siendo posible pero con un daño reducido."

#, fuzzy
msgid "WIKI_OXYTOXISOME_REQUIREMENTS"
msgstr "Un metabolosoma modificado para la producción de OxiToxi NT, una forma primitiva de toxinas."

msgid "WIKI_OXYTOXISOME_SCIENTIFIC_BACKGROUND"
msgstr ""

#, fuzzy
msgid "WIKI_OXYTOXISOME_STRATEGY"
msgstr "Un metabolosoma modificado para la producción de OxiToxi NT, una forma primitiva de toxinas."

#, fuzzy
msgid "WIKI_OXYTOXISOME_UPGRADES"
msgstr "Un metabolosoma modificado para la producción de OxiToxi NT, una forma primitiva de toxinas."

#, fuzzy
msgid "WIKI_OXYTOXY_SYNTHESIS_COMMA_GLYCOLYSIS"
msgstr "Síntesis de OxiToxi"

#, fuzzy
msgid "WIKI_PAGE_ASCENSION"
msgstr "Rusticianina"

#, fuzzy
msgid "WIKI_PAGE_AWAKENING_STAGE"
msgstr "Estadio del despertar"

#, fuzzy
msgid "WIKI_PAGE_AWARE_STAGE"
msgstr "Estadio Consciente"

msgid "WIKI_PAGE_AXON"
msgstr ""

#, fuzzy
msgid "WIKI_PAGE_BINDING_AGENT"
msgstr "Agente de unión"

#, fuzzy
msgid "WIKI_PAGE_BIOLUMINESCENT_VACUOLE"
msgstr "Vacuola Bioluminiscente"

#, fuzzy
msgid "WIKI_PAGE_CHEMOPLAST"
msgstr "Quimioplasto"

#, fuzzy
msgid "WIKI_PAGE_CHEMORECEPTOR"
msgstr "Quimioreceptor"

#, fuzzy
msgid "WIKI_PAGE_CHEMOSYNTHESIZING_PROTEINS"
msgstr "Proteinas quimiosintetizadoras"

#, fuzzy
msgid "WIKI_PAGE_CHLOROPLAST"
msgstr "Cloroplasto"

msgid "WIKI_PAGE_CILIA"
msgstr ""

#, fuzzy
msgid "WIKI_PAGE_COMPOUNDS"
msgstr "Citoplasma"

msgid "WIKI_PAGE_COMPOUND_SYSTEM_DEVELOPMENT"
msgstr ""

#, fuzzy
msgid "WIKI_PAGE_CYTOPLASM"
msgstr "Citoplasma"

#, fuzzy
msgid "WIKI_PAGE_DEVELOPMENT_ROOT"
msgstr "Colocar orgánulos"

#, fuzzy
msgid "WIKI_PAGE_EDITORS_AND_MUTATIONS"
msgstr "Mitocondria"

#, fuzzy
msgid "WIKI_PAGE_ENVIRONMENTAL_CONDITIONS"
msgstr "Mitocondria"

#, fuzzy
msgid "WIKI_PAGE_FERROPLAST"
msgstr "Termoplasto"

#, fuzzy
msgid "WIKI_PAGE_FLAGELLUM"
msgstr "Flagelo"

#, fuzzy
msgid "WIKI_PAGE_HELP_AND_TIPS"
msgstr "Mitocondria"

#, fuzzy
msgid "WIKI_PAGE_HYDROGENASE"
msgstr "Nitrogenasa"

#, fuzzy
msgid "WIKI_PAGE_INDUSTRIAL_STAGE"
msgstr "Estadio Industrial"

#, fuzzy
msgid "WIKI_PAGE_LYSOSOME"
msgstr "Lisosoma"

#, fuzzy
msgid "WIKI_PAGE_MACROSCOPIC_STAGE"
msgstr "Nitrogenasa"

#, fuzzy
msgid "WIKI_PAGE_MECHANICS_ROOT"
msgstr "Colocar orgánulos"

#, fuzzy
msgid "WIKI_PAGE_MELANOSOME"
msgstr "Lisosoma"

#, fuzzy
msgid "WIKI_PAGE_METABOLOSOMES"
msgstr "Metabolosomas"

#, fuzzy
msgid "WIKI_PAGE_MICROBE_STAGE"
msgstr "Nitrogenasa"

#, fuzzy
msgid "WIKI_PAGE_MITOCHONDRION"
msgstr "Mitocondria"

#, fuzzy
msgid "WIKI_PAGE_MULTICELLULAR_STAGE"
msgstr "Etapa multicelular"

#, fuzzy
msgid "WIKI_PAGE_MYOFIBRIL"
msgstr "Pilus predatorio"

#, fuzzy
msgid "WIKI_PAGE_NITROGENASE"
msgstr "Nitrogenasa"

#, fuzzy
msgid "WIKI_PAGE_NITROPLAST"
msgstr "Nitroplasto"

#, fuzzy
msgid "WIKI_PAGE_NUCLEUS"
msgstr "Requiere Núcleo"

#, fuzzy
msgid "WIKI_PAGE_ORGANELLES_ROOT"
msgstr "Colocar orgánulos"

#, fuzzy
msgid "WIKI_PAGE_OXYTOXISOME"
msgstr "Oxitoxisoma"

msgid "WIKI_PAGE_PERFORATOR_PILUS"
msgstr ""

#, fuzzy
msgid "WIKI_PAGE_PROTOPLASM"
msgstr "Protoplasma"

#, fuzzy
msgid "WIKI_PAGE_REPRODUCTION"
msgstr "Protoplasma"

#, fuzzy
msgid "WIKI_PAGE_RUSTICYANIN"
msgstr "Rusticianina"

#, fuzzy
msgid "WIKI_PAGE_SIGNALING_AGENT"
msgstr "Agente señalizador"

#, fuzzy
msgid "WIKI_PAGE_SLIME_JET"
msgstr "Jet de Slime"

#, fuzzy
msgid "WIKI_PAGE_SOCIETY_STAGE"
msgstr "Etapa de microbio"

#, fuzzy
msgid "WIKI_PAGE_SPACE_STAGE"
msgstr "Jet de Slime"

#, fuzzy
msgid "WIKI_PAGE_STAGES_ROOT"
msgstr "Colocar orgánulos"

#, fuzzy
msgid "WIKI_PAGE_THERMOPLAST"
msgstr "Termoplasto"

#, fuzzy
msgid "WIKI_PAGE_THERMOSYNTHASE"
msgstr "Termosintasa"

#, fuzzy
msgid "WIKI_PAGE_THE_PATCH_MAP"
msgstr "Termoplasto"

#, fuzzy
msgid "WIKI_PAGE_THYLAKOIDS"
msgstr "Tilacoides"

#, fuzzy
msgid "WIKI_PAGE_TOXIN_VACUOLE"
msgstr ""
"Vacuola de\n"
"Toxinas"

#, fuzzy
msgid "WIKI_PAGE_VACUOLE"
msgstr ""
"Vacuola de\n"
"Toxinas"

msgid "WIKI_PERFORATOR_PILUS_EFFECTS"
msgstr ""

msgid "WIKI_PERFORATOR_PILUS_INTRO"
msgstr ""

msgid "WIKI_PERFORATOR_PILUS_MODIFICATIONS"
msgstr ""

msgid "WIKI_PERFORATOR_PILUS_PROCESSES"
msgstr ""

msgid "WIKI_PERFORATOR_PILUS_REQUIREMENTS"
msgstr ""

msgid "WIKI_PERFORATOR_PILUS_SCIENTIFIC_BACKGROUND"
msgstr ""

msgid "WIKI_PERFORATOR_PILUS_STRATEGY"
msgstr ""

msgid "WIKI_PERFORATOR_PILUS_UPGRADES"
msgstr ""

#, fuzzy
msgid "WIKI_PROTEIN_RESPIRATION"
msgstr "Respiración Aeróbica"

#, fuzzy
msgid "WIKI_PROTOPLASM_EFFECTS"
msgstr "Protoplasma"

#, fuzzy
msgid "WIKI_PROTOPLASM_INTRO"
msgstr "Protoplasma"

msgid "WIKI_PROTOPLASM_MODIFICATIONS"
msgstr ""

#, fuzzy
msgid "WIKI_PROTOPLASM_PROCESSES"
msgstr "Convierte [thrive:compound type=\"glucose\"][/thrive:compound] en [thrive:compound type=\"atp\"][/thrive:compound]."

msgid "WIKI_PROTOPLASM_REQUIREMENTS"
msgstr ""

msgid "WIKI_PROTOPLASM_SCIENTIFIC_BACKGROUND"
msgstr ""

msgid "WIKI_PROTOPLASM_STRATEGY"
msgstr ""

msgid "WIKI_PROTOPLASM_UPGRADES"
msgstr ""

#, fuzzy
msgid "WIKI_PULLING_CILIA"
msgstr "Estadio del despertar"

#, fuzzy
msgid "WIKI_REPRODUCTION_BUTTON"
msgstr "Protoplasma"

#, fuzzy
msgid "WIKI_REPRODUCTION_INTRO"
msgstr "Protoplasma"

msgid "WIKI_REPRODUCTION_REPRODUCTION_IN_THE_MICROBE_STAGE"
msgstr ""

msgid "WIKI_ROOT_BODY"
msgstr ""

msgid "WIKI_ROOT_HEADING"
msgstr ""

#, fuzzy
msgid "WIKI_RUSTICYANIN_EFFECTS"
msgstr "La Rusticianina es una proteína capaz de usar dióxido de carbono gaseoso y oxigeno para oxidar el hierro de un estado químico a otro. Este proceso, llamado Respiración Férrica, libera energía para la célula."

#, fuzzy
msgid "WIKI_RUSTICYANIN_INTRO"
msgstr "La Rusticianina es una proteína capaz de usar dióxido de carbono gaseoso y oxigeno para oxidar el hierro de un estado químico a otro. Este proceso, llamado Respiración Férrica, libera energía para la célula."

#, fuzzy
msgid "WIKI_RUSTICYANIN_MODIFICATIONS"
msgstr "La Rusticianina es una proteína capaz de usar dióxido de carbono gaseoso y oxigeno para oxidar el hierro de un estado químico a otro. Este proceso, llamado Respiración Férrica, libera energía para la célula."

#, fuzzy
msgid "WIKI_RUSTICYANIN_PROCESSES"
msgstr "Convierte [thrive:compound type=\"iron\"][/thrive:compound] en [thrive:compound type=\"atp\"][/thrive:compound]. La velocidad de conversión es directamente proporcional a la concentración de [thrive:compound type=\"carbondioxide\"][/thrive:compound] y [thrive:compound type=\"oxygen\"][/thrive:compound]."

msgid "WIKI_RUSTICYANIN_REQUIREMENTS"
msgstr ""

#, fuzzy
msgid "WIKI_RUSTICYANIN_SCIENTIFIC_BACKGROUND"
msgstr "La Rusticianina es una proteína capaz de usar dióxido de carbono gaseoso y oxigeno para oxidar el hierro de un estado químico a otro. Este proceso, llamado Respiración Férrica, libera energía para la célula."

#, fuzzy
msgid "WIKI_RUSTICYANIN_STRATEGY"
msgstr "La Rusticianina es una proteína capaz de usar dióxido de carbono gaseoso y oxigeno para oxidar el hierro de un estado químico a otro. Este proceso, llamado Respiración Férrica, libera energía para la célula."

#, fuzzy
msgid "WIKI_RUSTICYANIN_UPGRADES"
msgstr "La Rusticianina es una proteína capaz de usar dióxido de carbono gaseoso y oxigeno para oxidar el hierro de un estado químico a otro. Este proceso, llamado Respiración Férrica, libera energía para la célula."

#, fuzzy
msgid "WIKI_SIGNALING_AGENT_EFFECTS"
msgstr "Agente señalizador"

#, fuzzy
msgid "WIKI_SIGNALING_AGENT_INTRO"
msgstr "Agente señalizador"

#, fuzzy
msgid "WIKI_SIGNALING_AGENT_MODIFICATIONS"
msgstr "Los agentes de señalización permiten a las células crear sustancias químicas a las que otras células pueden reaccionar. Los productos químicos de señalización se pueden usar para atraer a otras células o advertirles sobre el peligro para que huyan."

#, fuzzy
msgid "WIKI_SIGNALING_AGENT_PROCESSES"
msgstr "Mantiene presionada la tecla [thrive:input]g_pack_commands[/thrive:input]  para abrir el menu de comandos y dar ordenes a otros miembros de tu especie."

#, fuzzy
msgid "WIKI_SIGNALING_AGENT_REQUIREMENTS"
msgstr "Los agentes de señalización permiten a las células crear sustancias químicas a las que otras células pueden reaccionar. Los productos químicos de señalización se pueden usar para atraer a otras células o advertirles sobre el peligro para que huyan."

#, fuzzy
msgid "WIKI_SIGNALING_AGENT_SCIENTIFIC_BACKGROUND"
msgstr "Los agentes de señalización permiten a las células crear sustancias químicas a las que otras células pueden reaccionar. Los productos químicos de señalización se pueden usar para atraer a otras células o advertirles sobre el peligro para que huyan."

#, fuzzy
msgid "WIKI_SIGNALING_AGENT_STRATEGY"
msgstr "Agente señalizador"

#, fuzzy
msgid "WIKI_SIGNALING_AGENT_UPGRADES"
msgstr "Agente señalizador"

#, fuzzy
msgid "WIKI_SLIME_JET_EFFECTS"
msgstr "Muchos organismos producen sustacias polisacáridas similares a un slime, y el mucílago es una de ellas. Mientras muchas especies utilizan slime para moverse, ciertos tipos de bacterias liberan estas sustacias a altas velocidades al moverse. Estas \"turbinas de slime\" actúan como motores de cohete, empujando a las células a mucha velocidad. El slime también es utilizado para inmovilizar depredadores, ya que estos son atrapados en una sustacia que solo puede ser navegada por organismos con \"turbinas de slime\"."

#, fuzzy
msgid "WIKI_SLIME_JET_INTRO"
msgstr "Muchos organismos producen sustacias polisacáridas similares a un slime, y el mucílago es una de ellas. Mientras muchas especies utilizan slime para moverse, ciertos tipos de bacterias liberan estas sustacias a altas velocidades al moverse. Estas \"turbinas de slime\" actúan como motores de cohete, empujando a las células a mucha velocidad. El slime también es utilizado para inmovilizar depredadores, ya que estos son atrapados en una sustacia que solo puede ser navegada por organismos con \"turbinas de slime\"."

#, fuzzy
msgid "WIKI_SLIME_JET_MODIFICATIONS"
msgstr "Muchos organismos producen sustacias polisacáridas similares a un slime, y el mucílago es una de ellas. Mientras muchas especies utilizan slime para moverse, ciertos tipos de bacterias liberan estas sustacias a altas velocidades al moverse. Estas \"turbinas de slime\" actúan como motores de cohete, empujando a las células a mucha velocidad. El slime también es utilizado para inmovilizar depredadores, ya que estos son atrapados en una sustacia que solo puede ser navegada por organismos con \"turbinas de slime\"."

#, fuzzy
msgid "WIKI_SLIME_JET_PROCESSES"
msgstr "Transforma [thrive:compound type=\"glucose\"][/thrive:compound] en [thrive:compound type=\"mucilage\"][/thrive:compound]. Aprete [thrive:input]g_secrete_slime[/thrive:input] para liberar el [thrive:compound type=\"mucilage\"][/thrive:compound] guardado, aumentando la velocidad de esta célula y haciendo más lentos a los depredadores."

msgid "WIKI_SLIME_JET_REQUIREMENTS"
msgstr ""

msgid "WIKI_SLIME_JET_SCIENTIFIC_BACKGROUND"
msgstr ""

msgid "WIKI_SLIME_JET_STRATEGY"
msgstr ""

msgid "WIKI_SLIME_JET_UPGRADES"
msgstr ""

msgid "WIKI_SOCIETY_STAGE_CURRENT_DEVELOPMENT"
msgstr ""

#, fuzzy
msgid "WIKI_SOCIETY_STAGE_FEATURES"
msgstr "Etapa de microbio"

#, fuzzy
msgid "WIKI_SOCIETY_STAGE_INTRO"
msgstr "Muchos organismos producen sustacias polisacáridas similares a un slime, y el mucílago es una de ellas. Mientras muchas especies utilizan slime para moverse, ciertos tipos de bacterias liberan estas sustacias a altas velocidades al moverse. Estas \"turbinas de slime\" actúan como motores de cohete, empujando a las células a mucha velocidad. El slime también es utilizado para inmovilizar depredadores, ya que estos son atrapados en una sustacia que solo puede ser navegada por organismos con \"turbinas de slime\"."

#, fuzzy
msgid "WIKI_SOCIETY_STAGE_OVERVIEW"
msgstr "Etapa de microbio"

#, fuzzy
msgid "WIKI_SOCIETY_STAGE_TRANSITIONS"
msgstr "Etapa de microbio"

#, fuzzy
msgid "WIKI_SOCIETY_STAGE_UI"
msgstr "Etapa de microbio"

msgid "WIKI_SPACE_STAGE_CURRENT_DEVELOPMENT"
msgstr ""

#, fuzzy
msgid "WIKI_SPACE_STAGE_FEATURES"
msgstr "Jet de Slime"

#, fuzzy
msgid "WIKI_SPACE_STAGE_INTRO"
msgstr "Muchos organismos producen sustacias polisacáridas similares a un slime, y el mucílago es una de ellas. Mientras muchas especies utilizan slime para moverse, ciertos tipos de bacterias liberan estas sustacias a altas velocidades al moverse. Estas \"turbinas de slime\" actúan como motores de cohete, empujando a las células a mucha velocidad. El slime también es utilizado para inmovilizar depredadores, ya que estos son atrapados en una sustacia que solo puede ser navegada por organismos con \"turbinas de slime\"."

#, fuzzy
msgid "WIKI_SPACE_STAGE_OVERVIEW"
msgstr "Etapa de microbio"

#, fuzzy
msgid "WIKI_SPACE_STAGE_TRANSITIONS"
msgstr "Nitrogenasa"

#, fuzzy
msgid "WIKI_SPACE_STAGE_UI"
msgstr "Etapa de microbio"

#, fuzzy
msgid "WIKI_STAGES_ROOT_INTRO"
msgstr "Orgánulos"

#, fuzzy
msgid "WIKI_TBA"
msgstr "nuestro Wiki"

#, fuzzy
msgid "WIKI_THERMOPLAST_EFFECTS"
msgstr "El Termoplasto es una estructura de doble membrana que contiene pigmentos termosensibles apilados en sacos membranosos. Es una procariota asimilada para uso de su anfitrión eucariota. Los pigmentos en el Termoplasto usan las diferencias de energía térmica en el ambiente para producir energía en un proceso llamado Termosíntesis. La producción de glucosa dependerá de la concentración de dióxido de carbono y temperatura."

#, fuzzy
msgid "WIKI_THERMOPLAST_INTRO"
msgstr "El Termoplasto es una estructura de doble membrana que contiene pigmentos termosensibles apilados en sacos membranosos. Es una procariota asimilada para uso de su anfitrión eucariota. Los pigmentos en el Termoplasto usan las diferencias de energía térmica en el ambiente para producir energía en un proceso llamado Termosíntesis. La producción de glucosa dependerá de la concentración de dióxido de carbono y temperatura."

#, fuzzy
msgid "WIKI_THERMOPLAST_MODIFICATIONS"
msgstr "El Termoplasto es una estructura de doble membrana que contiene pigmentos termosensibles apilados en sacos membranosos. Es una procariota asimilada para uso de su anfitrión eucariota. Los pigmentos en el Termoplasto usan las diferencias de energía térmica en el ambiente para producir energía en un proceso llamado Termosíntesis. La producción de glucosa dependerá de la concentración de dióxido de carbono y temperatura."

#, fuzzy
msgid "WIKI_THERMOPLAST_PROCESSES"
msgstr "Produce [thrive:compound type=\"glucose\"][/thrive:compound]. La tasa de producción escala con la concentración de [thrive:compound type=\"carbondioxide\"][/thrive:compound] y la temperatura."

msgid "WIKI_THERMOPLAST_REQUIREMENTS"
msgstr ""

#, fuzzy
msgid "WIKI_THERMOPLAST_SCIENTIFIC_BACKGROUND"
msgstr "El Termoplasto es una estructura de doble membrana que contiene pigmentos termosensibles apilados en sacos membranosos. Es una procariota asimilada para uso de su anfitrión eucariota. Los pigmentos en el Termoplasto usan las diferencias de energía térmica en el ambiente para producir energía en un proceso llamado Termosíntesis. La producción de glucosa dependerá de la concentración de dióxido de carbono y temperatura."

#, fuzzy
msgid "WIKI_THERMOPLAST_STRATEGY"
msgstr "El Termoplasto es una estructura de doble membrana que contiene pigmentos termosensibles apilados en sacos membranosos. Es una procariota asimilada para uso de su anfitrión eucariota. Los pigmentos en el Termoplasto usan las diferencias de energía térmica en el ambiente para producir energía en un proceso llamado Termosíntesis. La producción de glucosa dependerá de la concentración de dióxido de carbono y temperatura."

#, fuzzy
msgid "WIKI_THERMOPLAST_UPGRADES"
msgstr "El Termoplasto es una estructura de doble membrana que contiene pigmentos termosensibles apilados en sacos membranosos. Es una procariota asimilada para uso de su anfitrión eucariota. Los pigmentos en el Termoplasto usan las diferencias de energía térmica en el ambiente para producir energía en un proceso llamado Termosíntesis. La producción de glucosa dependerá de la concentración de dióxido de carbono y temperatura."

#, fuzzy
msgid "WIKI_THERMOSYNTHASE_EFFECTS"
msgstr "Termosintasa"

#, fuzzy
msgid "WIKI_THERMOSYNTHASE_INTRO"
msgstr "Termosintasa"

#, fuzzy
msgid "WIKI_THERMOSYNTHASE_MODIFICATIONS"
msgstr "El Termoplasto es una estructura de doble membrana que contiene pigmentos termosensibles apilados en sacos membranosos. Es una procariota asimilada para uso de su anfitrión eucariota. Los pigmentos en el Termoplasto usan las diferencias de energía térmica en el ambiente para producir [thrive:compound type=\"atp\"]ATP[/thrive:compound] en un proceso llamado [b]Termosíntesis[/b]. La producción de glucosa dependerá de la concentración de dióxido de carbono y [thrive:compound type=\"temperature\"]temperatura[/thrive:compound]."

#, fuzzy
msgid "WIKI_THERMOSYNTHASE_PROCESSES"
msgstr "Produce [thrive:compound type=\"glucose\"][/thrive:compound]. La tasa de producción escala con la concentración de [thrive:compound type=\"carbondioxide\"][/thrive:compound] y la temperatura."

#, fuzzy
msgid "WIKI_THERMOSYNTHASE_REQUIREMENTS"
msgstr "El Termoplasto es una estructura de doble membrana que contiene pigmentos termosensibles apilados en sacos membranosos. Es una procariota asimilada para uso de su anfitrión eucariota. Los pigmentos en el Termoplasto usan las diferencias de energía térmica en el ambiente para producir [thrive:compound type=\"atp\"]ATP[/thrive:compound] en un proceso llamado [b]Termosíntesis[/b]. La producción de glucosa dependerá de la concentración de dióxido de carbono y [thrive:compound type=\"temperature\"]temperatura[/thrive:compound]."

#, fuzzy
msgid "WIKI_THERMOSYNTHASE_SCIENTIFIC_BACKGROUND"
msgstr "El Termoplasto es una estructura de doble membrana que contiene pigmentos termosensibles apilados en sacos membranosos. Es una procariota asimilada para uso de su anfitrión eucariota. Los pigmentos en el Termoplasto usan las diferencias de energía térmica en el ambiente para producir [thrive:compound type=\"atp\"]ATP[/thrive:compound] en un proceso llamado [b]Termosíntesis[/b]. La producción de glucosa dependerá de la concentración de dióxido de carbono y [thrive:compound type=\"temperature\"]temperatura[/thrive:compound]."

#, fuzzy
msgid "WIKI_THERMOSYNTHASE_STRATEGY"
msgstr "El Termoplasto es una estructura de doble membrana que contiene pigmentos termosensibles apilados en sacos membranosos. Es una procariota asimilada para uso de su anfitrión eucariota. Los pigmentos en el Termoplasto usan las diferencias de energía térmica en el ambiente para producir [thrive:compound type=\"atp\"]ATP[/thrive:compound] en un proceso llamado [b]Termosíntesis[/b]. La producción de glucosa dependerá de la concentración de dióxido de carbono y [thrive:compound type=\"temperature\"]temperatura[/thrive:compound]."

#, fuzzy
msgid "WIKI_THERMOSYNTHASE_UPGRADES"
msgstr "El Termoplasto es una estructura de doble membrana que contiene pigmentos termosensibles apilados en sacos membranosos. Es una procariota asimilada para uso de su anfitrión eucariota. Los pigmentos en el Termoplasto usan las diferencias de energía térmica en el ambiente para producir [thrive:compound type=\"atp\"]ATP[/thrive:compound] en un proceso llamado [b]Termosíntesis[/b]. La producción de glucosa dependerá de la concentración de dióxido de carbono y [thrive:compound type=\"temperature\"]temperatura[/thrive:compound]."

msgid "WIKI_THE_PATCH_MAP_FOG_OF_WAR"
msgstr ""

#, fuzzy
msgid "WIKI_THE_PATCH_MAP_INTRO"
msgstr "El Termoplasto es una estructura de doble membrana que contiene pigmentos termosensibles apilados en sacos membranosos. Es una procariota asimilada para uso de su anfitrión eucariota. Los pigmentos en el Termoplasto usan las diferencias de energía térmica en el ambiente para producir energía en un proceso llamado Termosíntesis. La producción de glucosa dependerá de la concentración de dióxido de carbono y temperatura."

#, fuzzy
msgid "WIKI_THE_PATCH_MAP_PATCHES"
msgstr "El Termoplasto es una estructura de doble membrana que contiene pigmentos termosensibles apilados en sacos membranosos. Es una procariota asimilada para uso de su anfitrión eucariota. Los pigmentos en el Termoplasto usan las diferencias de energía térmica en el ambiente para producir energía en un proceso llamado Termosíntesis. La producción de glucosa dependerá de la concentración de dióxido de carbono y temperatura."

msgid "WIKI_THE_PATCH_MAP_THE_PATCH_MAP"
msgstr ""

#, fuzzy
msgid "WIKI_THYLAKOIDS_EFFECTS"
msgstr "Los Tilacoides son aglomeraciones de proteínas y pigmentos fotosensibles. Estos pigmentos usan la energía de la [thrive:compound type=\"sunlight\"][/thrive:compound] para producir [thrive:compound type=\"glucose\"][/thrive:compound] consumiendo agua y [thrive:compound type=\"carbondioxide\"][/thrive:compound] gaseoso en un proceso llamado [b]fotosíntesis[/b]. Los pigmentos también son lo que le dan su distintivo color. La eficiencia de su producción de [thrive:compound type=\"glucose\"][/thrive:compound] escala con la concentración de [thrive:compound type=\"carbondioxide\"][/thrive:compound] y la intensidad de la [thrive:compound type=\"sunlight\"][/thrive:compound]. Como los tilacoides están directamente suspendidos en el citoplasma, este realiza la [b]glucólisis[/b]."

#, fuzzy
msgid "WIKI_THYLAKOIDS_INTRO"
msgstr "Los Tilacoides son aglomeraciones de proteínas y pigmentos fotosensibles. Estos pigmentos usan la energía de la [thrive:compound type=\"sunlight\"][/thrive:compound] para producir [thrive:compound type=\"glucose\"][/thrive:compound] consumiendo agua y [thrive:compound type=\"carbondioxide\"][/thrive:compound] gaseoso en un proceso llamado [b]fotosíntesis[/b]. Los pigmentos también son lo que le dan su distintivo color. La eficiencia de su producción de [thrive:compound type=\"glucose\"][/thrive:compound] escala con la concentración de [thrive:compound type=\"carbondioxide\"][/thrive:compound] y la intensidad de la [thrive:compound type=\"sunlight\"][/thrive:compound]. Como los tilacoides están directamente suspendidos en el citoplasma, este realiza la [b]glucólisis[/b]."

#, fuzzy
msgid "WIKI_THYLAKOIDS_MODIFICATIONS"
msgstr "Los Tilacoides son aglomeraciones de proteínas y pigmentos fotosensibles. Estos pigmentos usan la energía de la [thrive:compound type=\"sunlight\"][/thrive:compound] para producir [thrive:compound type=\"glucose\"][/thrive:compound] consumiendo agua y [thrive:compound type=\"carbondioxide\"][/thrive:compound] gaseoso en un proceso llamado [b]fotosíntesis[/b]. Los pigmentos también son lo que le dan su distintivo color. La eficiencia de su producción de [thrive:compound type=\"glucose\"][/thrive:compound] escala con la concentración de [thrive:compound type=\"carbondioxide\"][/thrive:compound] y la intensidad de la [thrive:compound type=\"sunlight\"][/thrive:compound]. Como los tilacoides están directamente suspendidos en el citoplasma, este realiza la [b]glucólisis[/b]."

msgid "WIKI_THYLAKOIDS_PROCESSES"
msgstr ""

msgid "WIKI_THYLAKOIDS_REQUIREMENTS"
msgstr ""

#, fuzzy
msgid "WIKI_THYLAKOIDS_SCIENTIFIC_BACKGROUND"
msgstr "Los Tilacoides son aglomeraciones de proteínas y pigmentos fotosensibles. Estos pigmentos usan la energía de la [thrive:compound type=\"sunlight\"][/thrive:compound] para producir [thrive:compound type=\"glucose\"][/thrive:compound] consumiendo agua y [thrive:compound type=\"carbondioxide\"][/thrive:compound] gaseoso en un proceso llamado [b]fotosíntesis[/b]. Los pigmentos también son lo que le dan su distintivo color. La eficiencia de su producción de [thrive:compound type=\"glucose\"][/thrive:compound] escala con la concentración de [thrive:compound type=\"carbondioxide\"][/thrive:compound] y la intensidad de la [thrive:compound type=\"sunlight\"][/thrive:compound]. Como los tilacoides están directamente suspendidos en el citoplasma, este realiza la [b]glucólisis[/b]."

#, fuzzy
msgid "WIKI_THYLAKOIDS_STRATEGY"
msgstr "Los Tilacoides son aglomeraciones de proteínas y pigmentos fotosensibles. Estos pigmentos usan la energía de la [thrive:compound type=\"sunlight\"][/thrive:compound] para producir [thrive:compound type=\"glucose\"][/thrive:compound] consumiendo agua y [thrive:compound type=\"carbondioxide\"][/thrive:compound] gaseoso en un proceso llamado [b]fotosíntesis[/b]. Los pigmentos también son lo que le dan su distintivo color. La eficiencia de su producción de [thrive:compound type=\"glucose\"][/thrive:compound] escala con la concentración de [thrive:compound type=\"carbondioxide\"][/thrive:compound] y la intensidad de la [thrive:compound type=\"sunlight\"][/thrive:compound]. Como los tilacoides están directamente suspendidos en el citoplasma, este realiza la [b]glucólisis[/b]."

#, fuzzy
msgid "WIKI_THYLAKOIDS_UPGRADES"
msgstr "Los Tilacoides son aglomeraciones de proteínas y pigmentos fotosensibles. Estos pigmentos usan la energía de la [thrive:compound type=\"sunlight\"][/thrive:compound] para producir [thrive:compound type=\"glucose\"][/thrive:compound] consumiendo agua y [thrive:compound type=\"carbondioxide\"][/thrive:compound] gaseoso en un proceso llamado [b]fotosíntesis[/b]. Los pigmentos también son lo que le dan su distintivo color. La eficiencia de su producción de [thrive:compound type=\"glucose\"][/thrive:compound] escala con la concentración de [thrive:compound type=\"carbondioxide\"][/thrive:compound] y la intensidad de la [thrive:compound type=\"sunlight\"][/thrive:compound]. Como los tilacoides están directamente suspendidos en el citoplasma, este realiza la [b]glucólisis[/b]."

#, fuzzy
msgid "WIKI_TOXIN_VACUOLE_EFFECTS"
msgstr "La vacuola de toxinas es una vacuola modificada específicamente para la producción, secreción y almacenamiento de toxinas. Más vacuolas de toxinas incrementan la velocidad a la que se pueden disparar las toxinas."

#, fuzzy
msgid "WIKI_TOXIN_VACUOLE_INTRO"
msgstr ""
"Vacuola de\n"
"Toxinas"

#, fuzzy
msgid "WIKI_TOXIN_VACUOLE_MODIFICATIONS"
msgstr "La vacuola de toxinas es una vacuola modificada específicamente para la producción, secreción y almacenamiento de toxinas. Más vacuolas de toxinas incrementan la velocidad a la que se pueden disparar las toxinas."

#, fuzzy
msgid "WIKI_TOXIN_VACUOLE_PROCESSES"
msgstr "Convierte [thrive:compound type=\"atp\"][/thrive:compound] en [thrive:compound type=\"oxytoxy\"][/thrive:compound]. La tasa de conversión escala con la concentración de [thrive:compound type=\"oxygen\"][/thrive:compound]. Puedes liberar toxinas presionando la tecla [thrive:input]g_fire_toxin[/thrive:input]. Cuando la cantidad de [thrive:compound type=\"oxytoxy\"][/thrive:compound] este baja, disparar seguira siendo posible pero con un daño reducido."

#, fuzzy
msgid "WIKI_TOXIN_VACUOLE_REQUIREMENTS"
msgstr "La vacuola de toxinas es una vacuola modificada específicamente para la producción, secreción y almacenamiento de toxinas. Más vacuolas de toxinas incrementan la velocidad a la que se pueden disparar las toxinas."

#, fuzzy
msgid "WIKI_TOXIN_VACUOLE_SCIENTIFIC_BACKGROUND"
msgstr "La vacuola de toxinas es una vacuola modificada específicamente para la producción, secreción y almacenamiento de toxinas. Más vacuolas de toxinas incrementan la velocidad a la que se pueden disparar las toxinas."

#, fuzzy
msgid "WIKI_TOXIN_VACUOLE_STRATEGY"
msgstr "La vacuola de toxinas es una vacuola modificada específicamente para la producción, secreción y almacenamiento de toxinas. Más vacuolas de toxinas incrementan la velocidad a la que se pueden disparar las toxinas."

#, fuzzy
msgid "WIKI_TOXIN_VACUOLE_UPGRADES"
msgstr "La vacuola de toxinas es una vacuola modificada específicamente para la producción, secreción y almacenamiento de toxinas. Más vacuolas de toxinas incrementan la velocidad a la que se pueden disparar las toxinas."

msgid "WIKI_VACUOLE_EFFECTS"
msgstr ""

#, fuzzy
msgid "WIKI_VACUOLE_INTRO"
msgstr "La vacuola de toxinas es una vacuola modificada específicamente para la producción, secreción y almacenamiento de toxinas. Más vacuolas de toxinas incrementan la velocidad a la que se pueden disparar las toxinas."

#, fuzzy
msgid "WIKI_VACUOLE_MODIFICATIONS"
msgstr "La vacuola de toxinas es una vacuola modificada específicamente para la producción, secreción y almacenamiento de toxinas. Más vacuolas de toxinas incrementan la velocidad a la que se pueden disparar las toxinas."

#, fuzzy
msgid "WIKI_VACUOLE_PROCESSES"
msgstr "Convierte [thrive:compound type=\"atp\"][/thrive:compound] en [thrive:compound type=\"oxytoxy\"][/thrive:compound]. La tasa de conversión escala con la concentración de [thrive:compound type=\"oxygen\"][/thrive:compound]. Puedes liberar toxinas presionando la tecla [thrive:input]g_fire_toxin[/thrive:input]. Cuando la cantidad de [thrive:compound type=\"oxytoxy\"][/thrive:compound] este baja, disparar seguira siendo posible pero con un daño reducido."

msgid "WIKI_VACUOLE_REQUIREMENTS"
msgstr ""

msgid "WIKI_VACUOLE_SCIENTIFIC_BACKGROUND"
msgstr ""

msgid "WIKI_VACUOLE_STRATEGY"
msgstr ""

msgid "WIKI_VACUOLE_UPGRADES"
msgstr ""

#, fuzzy
msgid "WIKI_YES"
msgstr "nuestro Wiki"

msgid "WILL_YOU_THRIVE"
msgstr "¿Prosperarás?"

msgid "WINDOWED"
msgstr ""

msgid "WIN_BOX_TITLE"
msgstr "¡HAS PROSPERADO!"

msgid "WIN_TEXT"
msgstr "¡Felicitaciones! ¡Has ganado ésta versión de Thrive! Puedes seguir jugando libremente luego de esta notificación, o puedes empezar una nueva partida."

msgid "WORKSHOP_ITEM_CHANGE_NOTES"
msgstr "Notas de cambios del elemento"

msgid "WORKSHOP_ITEM_CHANGE_NOTES_TOOLTIP"
msgstr "Cambias las notas que serán visibles en el Workshop de Steam para esta versión de este elemento (opcional)"

msgid "WORKSHOP_ITEM_DESCRIPTION"
msgstr "Descripción del elemento:"

msgid "WORKSHOP_ITEM_PREVIEW"
msgstr "Imagen de previsualización del elemento:"

msgid "WORKSHOP_ITEM_TAGS"
msgstr "Etiquetas del elemento (separados por coma \",\"):"

msgid "WORKSHOP_ITEM_TITLE"
msgstr "Título del elemento:"

msgid "WORKSHOP_ITEM_UPLOAD_SUCCEEDED"
msgstr "La carga del elemento a Steam Workshop ha sido un éxito"

#, fuzzy
msgid "WORKSHOP_ITEM_UPLOAD_SUCCEEDED_TOS_REQUIRED"
msgstr "La carga del elemento al Workshop de Steam ha sido un éxito, pero has de aceptar los términos del servicio[color=#3796e1][url=https://steamcommunity.com/sharedfiles/workshoplegalagreement]terms of service[/url][/color] antes de que pueda ser visible"

msgid "WORKSHOP_TERMS_OF_SERVICE_NOTICE"
msgstr "Al enviar este elemento usted está aceptando [color=#3796e1][url=https://steamcommunity.com/sharedfiles/workshoplegalagreement]terms of service[/url][/color]"

msgid "WORKSHOP_VISIBILITY_TOOLTIP"
msgstr "Una vez este elemento sea publicado, será visible para todos"

#, fuzzy
msgid "WORLD"
msgstr "Mundo"

#, fuzzy
msgid "WORLD_EXPORT_SUCCESS_MESSAGE"
msgstr "Error: {0}"

#, fuzzy
msgid "WORLD_GENERAL_STATISTICS"
msgstr "Estadísticas del Organismo"

msgid "WORLD_MISC_DETAILS_STRING"
msgstr ""
"Incluir prototipos de etapas posteriores: {0}\n"
"Incluir \"huevos de pascua\": {1}"

#, fuzzy
msgid "WORLD_RELATIVE_MOVEMENT"
msgstr "para incrementar la velocidad de movimiento"

#, fuzzy
msgid "WORLD_SIZE"
msgstr "Mundo"

#, fuzzy
msgid "WORLD_SIZE_EXPLANATION"
msgstr ""
"Los microbios centrados buscarán recursos o presas más lejanas\n"
"y es posible codicien más los fragmentos de recursos.\n"
"Los microbios reactivos cambiarán de objetivo después de un tiempo."

msgid "WORLD_SIZE_LARGE"
msgstr ""

#, fuzzy
msgid "WORLD_SIZE_MEDIUM"
msgstr "para incrementar la velocidad de movimiento"

msgid "WORLD_SIZE_SMALL"
msgstr ""

#, fuzzy
msgid "WORLD_SIZE_TOOLTIP"
msgstr "Únete a nuestro servidor de Discord"

msgid "WORST_PATCH_COLON"
msgstr "Peor bioma:"

#, fuzzy
msgid "XBOX360"
msgstr "Xbox 360"

#, fuzzy
msgid "XBOX_ONE"
msgstr "Xbox One"

#, fuzzy
msgid "XBOX_SERIES"
msgstr "Xbox Series X"

#, fuzzy
msgid "X_TWITTER_TOOLTIP"
msgstr "Visita nuestra página de Twitter"

msgid "YEARS"
msgstr "años"

#, fuzzy
msgid "YET_TO_BE_IMPLEMENTED_NOTICE"
msgstr "A implementar."

msgid "YOUTUBE_TOOLTIP"
msgstr "Visita nuestro canal de YouTube"

msgid "YOU_CAN_MAKE_PULL_REQUEST"
msgstr ""
"Thrive es un proyecto de código abierto.\n"
"Puedes contribuir sin tener que postularte para ser parte del equipo."

msgid "YOU_CAN_SUPPORT_THRIVE_ON_PATREON"
msgstr "Puedes apoyar el desarrollo de Thrive en Patreon."

msgid "ZOOM_IN"
msgstr "Hacer zoom"

msgid "ZOOM_OUT"
msgstr "Alejar el zoom"

#~ msgid "PASSIVE_REPRODUCTION_PROGRESS"
#~ msgstr "Gana progreso passivo de reproducción"

#, fuzzy
#~ msgid "MIGRATE"
#~ msgstr "Eficiencia"

#, fuzzy
#~ msgid "THANKS_FOR_BUYING_THRIVE"
#~ msgstr ""
#~ "¡Gracias por jugar!\n"
#~ "\n"
#~ "Si te gustó el juego, cuéntale a tus amigos sobre nosotros."

#, fuzzy
#~ msgid "WIKI_RADIOSYNTHESIS"
#~ msgstr "Termosíntesis"

#~ msgid "EASTEREGG_MESSAGE_19"
#~ msgstr "Dato curioso: el Didinium es un ciliado que caza paramecios."

#~ msgid "EASTEREGG_MESSAGE_20"
#~ msgstr "Dato curioso: la Ameba caza y atrapa presas con 'piernas' hechas de citoplasma llamadas pseudópodos. Eventualmente los agregaremos a Thrive."

#~ msgid "EASTEREGG_MESSAGE_21"
#~ msgstr "Un consejo: ten cuidado con células y bacterias grandes, no es divertido que te digieran, y ellas seguro te comerán."

#~ msgid "EASTEREGG_MESSAGE_22"
#~ msgstr "El líder del equipo de sonido ha compuesto varias canciones que aún no han sido añadidas al juego. Puedes escucharlas o verlo componiendo en vivo, en su canal de YouTube: Oliver Lugg."

#~ msgid "EASTEREGG_MESSAGE_23"
#~ msgstr "Un consejo: Si tu célula ocupa 150 espacios, puedes engullir pedazos grandes de hierro."

#~ msgid "EASTEREGG_MESSAGE_24"
#~ msgstr "Thrive está pensado como una simulación de un planeta extraterrestre. Por eso tiene sentido que la mayoría de las criaturas que encuentres estén relacionadas a una o dos especies, debido a la evolución ocurriendo a lo largo del juego. ¿Puedes identificarlas?"

#~ msgid "EASTEREGG_MESSAGE_25"
#~ msgstr "Dato curioso: El equipo de Thrive hace podcasts de vez en cuando. ¡Échale un vistazo!"

#~ msgid "EASTEREGG_MESSAGE_26"
#~ msgstr "Dato curioso: ¡Thrive está hecho con el motor de juegos de código abierto Godot!"

#~ msgid "EASTEREGG_MESSAGE_27"
#~ msgstr "Dato curioso: Uno de los primeros prototipos funcionales en el juego fue hecho por nuestro genial programador, ¡Untrustedlife!"

#~ msgid "MICROBE_EDITOR_HELP_MESSAGE_1"
#~ msgstr ""
#~ "Estructuras procarióticas\n"
#~ "\n"
#~ "Citoplasma: Tiene espacio de almacenamiento y realiza la glucólisis (produce pequeñas cantidades de [thrive:compound type=\"atp\"][/thrive:compound] a partir de [thrive:compound type=\"glucose\"][/thrive:compound])\n"
#~ "\n"
#~ "Metabolosomas: Producen [thrive:compound type=\"atp\"][/thrive:compound] a partir de [thrive:compound type=\"glucose\"][/thrive:compound]\n"
#~ "\n"
#~ "Tilacoides: Producen un tercio de la [thrive:compound type=\"glucose\"][/thrive:compound] como cloroplastos normales, pero también realizan la glucólisis, y ocupan un solo espacio\n"
#~ "\n"
#~ "Proteínas quimiosintetizadoras: Producen la mitad de [thrive:compound type=\"glucose\"][/thrive:compound] a partir de [thrive:compound type=\"hydrogensulfide\"][/thrive:compound] como quimioplastos, pero también realizan la glucólisis, y ocupan un solo espacio\n"
#~ "\n"
#~ "Rusticianina: Transforma el [thrive:compound type=\"iron\"][/thrive:compound] en [thrive:compound type=\"atp\"][/thrive:compound]\n"
#~ "\n"
#~ "Nitrogenasa: Transforma el nitrógeno atmosférico y el [thrive:compound type=\"atp\"][/thrive:compound] en [thrive:compound type=\"ammonia\"][/thrive:compound] de forma anaeróbica\n"
#~ "\n"
#~ "Oxitoxisoma: Transforma el [thrive:compound type=\"atp\"][/thrive:compound] en [thrive:compound type=\"oxytoxy\"][/thrive:compound]\n"
#~ "\n"
#~ "Termosintasa: Produce [thrive:compound type=\"atp\"][/thrive:compound] usando los gradientes térmicos"

#~ msgid "MICROBE_EDITOR_HELP_MESSAGE_14"
#~ msgstr "Una vez la célula haya terminado de engullir, cualquier objeto engullido se quedará dentro de la membrana para ser digerido. Los objetos indigeribles siempre serán expulsados, así que asegúrate de que dispones de las mutaciones necesarias para procesarlos. El lisosoma produce enzimas, que ayudan con la digestión; puedes evolucionarlo para mejorar la eficiencia digestiva."

#~ msgid "MICROBE_EDITOR_HELP_MESSAGE_2"
#~ msgstr ""
#~ "Orgánulos externos\n"
#~ "\n"
#~ "Flagelos: Dan más velocidad a tu célula, y consumen [thrive:compound type=\"atp\"][/thrive:compound]\n"
#~ "\n"
#~ "Pilus: Puede usarse para atacar a otras células o para defenderse de sus toxinas\n"
#~ "\n"
#~ "Quimiorreceptor: Aumenta la distancia a la cual se pueden detectar compuestos\n"
#~ "\n"
#~ "Turbina de slime: Emite [thrive:compound type=\"mucilage\"][/thrive:compound] (producido a partir de [thrive:compound type=\"glucose\"][/thrive:compound]) para acelerar a tu célula\n"
#~ "\n"
#~ "Cilios: Aumentan la velocidad de giro de la célula, haciéndola más ágil"

#~ msgid "MICROBE_EDITOR_HELP_MESSAGE_3"
#~ msgstr ""
#~ "Orgánulos con membrana\n"
#~ "\n"
#~ "Núcleo: Ocupa 11 espacios y permite la evolución de orgánulos unidos a la membrana, duplicando el tamaño de tu célula y protegiéndola del 50% de los daños (solo puede ser evolucionado una vez).\n"
#~ "\n"
#~ "Agente de ligación: Permite ligarte con otras células\n"
#~ "\n"
#~ "Mitocondria: Produce [thrive:compound type=\"atp\"][/thrive:compound] a partir de [thrive:compound type=\"glucose\"][/thrive:compound y oxígeno atmosférico de forma mucho más eficiente que el citoplasma\n"
#~ "\n"
#~ "Cloroplasto: Sintetiza [thrive:compound type=\"glucose\"][/thrive:compound] utilizando luz solar y CO2 atmosférico\n"
#~ "\n"
#~ "Termoplasto: Produce [thrive:compound type=\"atp\"][/thrive:compound] usando gradientes de temperatura\n"
#~ "\n"
#~ "Lisosoma: Contiene enzimas digestivas, que aceleran la digestión y mejoran su eficacia\n"
#~ "\n"
#~ "Quimioplasto: Sintetiza [thrive:compound type=\"glucose\"][/thrive:compound] a partir de [thrive:compound type=\"hydrogensulfide\"][/thrive:compound]\n"
#~ "\n"
#~ "Nitroplasto: Sintetiza [thrive:compound type=\"ammonia\"][/thrive:compound] a partir de [thrive:compound type=\"atp\"][/thrive:compound], nitrógeno y oxígeno\n"
#~ "\n"
#~ "Vacuola: Puede almacenar hasta 8 compuestos recolectados\n"
#~ "\n"
#~ "Vacuola de toxinas: Produce toxinas (llamadas [thrive:compound type=\"oxytoxy\"][/thrive:compound]) y te permite liberarlas, causando daño de forma proporcional a las cantidad de oxitoxinas restantes\n"
#~ "\n"
#~ "Agente de señalización: Permite a las células sintetizar químicos a los que otras células pueden reaccionar"

#~ msgid "MICROBE_EDITOR_HELP_MESSAGE_4"
#~ msgstr "En cada generación, tienes 100 puntos de mutación (PM) para gastar, y cada cambio (o mutación) tiene un coste determinado de PM. Añadir y quitar orgánulos gasta PM, sin embargo, quitar un orgánulo que fue añadido en la misma sesión devuelve su coste de PM. Puedes mover o eliminar un orgánulo haciendo click derecho en este y seleccionando la acción apropiada. Puedes rotar orgánulos al momento de añadirlos con [thrive:input]e_rotate_left[/thrive:input] y [thrive:input]e_rotate_right[/thrive:input]."

#~ msgid "MICROBE_EDITOR_HELP_MESSAGE_5"
#~ msgstr "Cada vez que tu célula se reproduce, entrarás al editor de microbio, donde puedes hacerle cambios a tu especie (añadiendo, moviendo y/o quitando orgánulos) para incrementar tus chances de éxito. Cada visita al editor en el estadio de microbio representa [thrive:constant]EDITOR_TIME_JUMP_MILLION_YEARS[/thrive:constant] millones de años de evolución."

#~ msgid "MICROBE_STAGE_HELP_MESSAGE_1"
#~ msgstr "Usa [thrive:input]g_move_forward[/thrive:input], [thrive:input]g_move_left[/thrive:input], [thrive:input]g_move_backwards[/thrive:input], [thrive:input]g_move_right[/thrive:input] y el ratón para mover tu célula. Pulsa [thrive:input]g_fire_toxin[/thrive:input] para disparar [thrive:compound type=\"oxytoxy\"][/thrive:compound] si tienes una vacuola de toxinas. [thrive:input]g_toggle_engulf[/thrive:input] para activar o desactivar el modo engullir. Puedes acercar y alejar la cámara con la rueda del ratón."

#~ msgid "MICROBE_STAGE_HELP_MESSAGE_10"
#~ msgstr "Para que tu célula pueda reproducirse, necesita dividir cada uno de sus orgánulos en dos. Para ello, se necesita amoniaco y fosfato."

#~ msgid "MICROBE_STAGE_HELP_MESSAGE_11"
#~ msgstr "Pero, si sobrevives durante veinte generaciones con una población de 300, habrás ganado la partida actual. Tras la victoria, obtienes una ventana emergente y puedes seguir jugando como desees."

#~ msgid "MICROBE_STAGE_HELP_MESSAGE_12"
#~ msgstr "Ten cuidado porque tus competidores evolucionan a la vez que tu célula. Cada vez que entras en el editor, ellos también evolucionan."

#~ msgid "MICROBE_STAGE_HELP_MESSAGE_13"
#~ msgstr "Al ligarte con otras células puedes crear una colonia. Las células de una misma colonia comparten entre sí todos los compuestos que absorben y producen. Entra en el modo de ligación con [thrive:input]g_toggle_binding[/thrive:input] y acércate a otra célula de tu misma especie. Mientras formes parte de una colonia, no podrás reproducir tu célula para entrar al editor. Una vez que hayas adquirido suficientes compuestos para reproducirte tendrás que abandonar la colonia con [thrive:input]g_unbind_all[/thrive:input] para entrar al editor. Las grandes colonias celulares son el camino hacia la multicelularidad."

#~ msgid "MICROBE_STAGE_HELP_MESSAGE_15"
#~ msgstr "Paredes celulares de celulosa y quitina no pueden ser digeridas sin las enzima requeridas que desarman las mismas."

#~ msgid "MICROBE_STAGE_HELP_MESSAGE_16"
#~ msgstr "Sin embargo, solo las células eucariotas disponen de lisosomas. Las células procariotas no tienen acceso a este orgánulo, por lo que su digestión es considerablemente menos eficiente. Las células pequeñas no tienen por qué preocuparse; pero, para las células de mayor tamaño, carecer de un lisosoma es problemático."

#~ msgid "MICROBE_STAGE_HELP_MESSAGE_2"
#~ msgstr "Tu célula usa [thrive:compound type=\"atp\"][/thrive:compound] como su fuente de energía. Si se agota, morirá."

#~ msgid "MICROBE_STAGE_HELP_MESSAGE_3"
#~ msgstr "Para desbloquear el editor y reproducirte necesitas conseguir [thrive:compound type=\"ammonia\"][/thrive:compound] (nubes de color naranja) y [thrive:compound type=\"phosphates\"][/thrive:compound] (nubes de color púrpura)."

#~ msgid "MICROBE_STAGE_HELP_MESSAGE_4"
#~ msgstr "También puedes engullir células, bacterias, pedazos de hierro y trozos de célula de menor tamaño que la tuya al presionar [thrive:input]g_toggle_engulf[/thrive:input]. Esto aumentará el coste de [thrive:compound type=\"atp\"][/thrive:compound] y también ralentizará tu célula. No olvides presionar [thrive:input]g_toggle_engulf[/thrive:input] de nuevo para dejar de engullir."

#~ msgid "MICROBE_STAGE_HELP_MESSAGE_5"
#~ msgstr "La osmorregulación cuesta [thrive:compound type=\"atp\"][/thrive:compound], lo que significa que cuanto más grande es la célula, más mitocondrias, metabolosomas, rusticianinas (u orgánulos que puedan realizar glicólisis) necesitarás para evitar perder [thrive:compound type=\"atp\"][/thrive:compound] cuando esté inmóvil."

#~ msgid "MICROBE_STAGE_HELP_MESSAGE_6"
#~ msgstr "Hay varios orgánulos en el editor para que evoluciones, lo que te permite una amplia diversidad de estilos de juego."

#~ msgid "MICROBE_STAGE_HELP_MESSAGE_7"
#~ msgstr "Por ahora, si tu población cae a cero, te extinguirás."

#~ msgid "MICROBE_STAGE_HELP_MESSAGE_8"
#~ msgstr ""
#~ "Las nubes de compuestos son:\n"
#~ "\n"
#~ "Blanca – [thrive:compound type=\"glucose\"][/thrive:compound]\n"
#~ "Amarilla – [thrive:compound type=\"hydrogensulfide\"][/thrive:compound]\n"
#~ "Naranja – [thrive:compound type=\"ammonia\"][/thrive:compound]\n"
#~ "Púrpura – [thrive:compound type=\"phosphates\"][/thrive:compound]\n"
#~ "Marrón – [thrive:compound type=\"iron\"][/thrive:compound]\n"
#~ "\n"
#~ "La [thrive:compound type=\"glucose\"][/thrive:compound] se usa para generar [thrive:compound type=\"atp\"][/thrive:compound]."

#~ msgid "MICROBE_STAGE_HELP_MESSAGE_9"
#~ msgstr "El [thrive:compound type=\"hydrogensulfide\"][/thrive:compound] puede ser convertido a [thrive:compound type=\"glucose\"] con quimioplastos y proteínas quimiosintetizadoras. El [thrive:compound type=\"iron\"][/thrive:compound] puede ser convertido en [thrive:compound type=\"atp\"][/thrive:compound] con rusticianinas."

#, fuzzy
#~ msgid "WIKI_MACROSCOPIC_STAGE"
#~ msgstr "Etapa de microbio"

#~ msgid "EARLY_MULTICELLULAR"
#~ msgstr "Multicelular"

#~ msgid "LATE_MULTICELLULAR"
#~ msgstr "Multicelular avanzado"

#~ msgid "LOADING_EARLY_MULTICELLULAR_EDITOR"
#~ msgstr "Cargando editor de Microbios Multicelulares"

#, fuzzy
#~ msgid "ERUPTION_IN"
#~ msgstr "Gemación"

#, fuzzy
#~ msgid "EVENT_TOOLTIP_ERUPTION"
#~ msgstr "{0}: +{1} ATP"

#~ msgid "THE_AMOUNT_OF_GLUCOSE_HAS_BEEN_REDUCED"
#~ msgstr "La cantidad de glucosa ha sido reducida a {0} de su cantidad anterior."

#, fuzzy
#~ msgid "OXYTOXISOME_DESC"
#~ msgstr "Un metabolosoma modificado para la producción de OxiToxi NT, una forma primitiva de toxinas."

#~ msgid "THYLAKOID"
#~ msgstr "Tilacoide"

#, fuzzy
#~ msgid "WIKI_CYTOPLASM_GLYCOLYSIS"
#~ msgstr "Glicólisis Citoplasmática"

#, fuzzy
#~ msgid "WIKI_AEROBIC_NITROGEN_FIXATION"
#~ msgstr "Fijación de Nitrógeno Anaeróbica"

#, fuzzy
#~ msgid "WIKI_AWAKENING_STAGE"
#~ msgstr "Estadio del despertar"

#, fuzzy
#~ msgid "WIKI_AWARE_STAGE"
#~ msgstr "Estadio Consciente"

#, fuzzy
#~ msgid "WIKI_CHEMOSYNTHESIS"
#~ msgstr "Quimiosíntesis"

#, fuzzy
#~ msgid "WIKI_GLYCOLYSIS"
#~ msgstr "Glicólisis"

#, fuzzy
#~ msgid "WIKI_INDUSTRIAL_STAGE"
#~ msgstr "Estadio Industrial"

#, fuzzy
#~ msgid "WIKI_IRON_CHEMOLITHOAUTOTROPHY"
#~ msgstr "Quimiolitoautotrofía Férrica"

#, fuzzy
#~ msgid "WIKI_LIPASE"
#~ msgstr "Lipasa"

#, fuzzy
#~ msgid "WIKI_MICROBE_EDITOR"
#~ msgstr "Editor de microbio"

#, fuzzy
#~ msgid "WIKI_MUCILAGE_SYNTHESIS"
#~ msgstr "Síntesis de mucílago"

#, fuzzy
#~ msgid "WIKI_MULTICELLULAR_STAGE"
#~ msgstr "Etapa multicelular"

#, fuzzy
#~ msgid "WIKI_NONE"
#~ msgstr "La Rusticianina es una proteína capaz de usar dióxido de carbono gaseoso y oxigeno para oxidar el hierro de un estado químico a otro. Este proceso, llamado Respiración Férrica, libera energía para la célula."

#, fuzzy
#~ msgid "WIKI_OXYTOXY_SYNTHESIS"
#~ msgstr "Síntesis de OxiToxi"

#, fuzzy
#~ msgid "WIKI_PHOTOSYNTHESIS"
#~ msgstr "Fotosíntesis"

#, fuzzy
#~ msgid "WIKI_RUSTICYANIN"
#~ msgstr "Rusticianina"

#, fuzzy
#~ msgid "WIKI_SOCIETY_STAGE"
#~ msgstr "Etapa de microbio"

#, fuzzy
#~ msgid "WIKI_SPACE_STAGE"
#~ msgstr "Etapa de microbio"

#, fuzzy
#~ msgid "NO"
#~ msgstr "Ninguna"

#, fuzzy
#~ msgid "YES"
#~ msgstr "años"

#, fuzzy
#~ msgid "STAGES_BUTTON"
#~ msgstr "Eliminar esta partida es irreversible. ¿Estás seguro de querer eliminarla permanentemente?"

#, fuzzy
#~ msgid "EDITING"
#~ msgstr "Quitina"

#~ msgid "ALLOW_SPECIES_TO_NOT_MIGRATE"
#~ msgstr "Permitir que las especies no migren de zona (en caso que no hayan buenas zonas para migrar)"

#~ msgid "BIODIVERSITY_ATTEMPT_FILL_CHANCE"
#~ msgstr "Posibilidad de que en zonas con pocas especies (baja biodiversidad) se creen nuevas especies"

#~ msgid "BIODIVERSITY_FROM_NEIGHBOUR_PATCH_CHANCE"
#~ msgstr "Posibilidad de crear nuevas especies para aumentar la biodiversidad en zonas cercanas"

#~ msgid "BIODIVERSITY_NEARBY_PATCH_IS_FREE_POPULATION"
#~ msgstr "Especies creadas para aumentar biodiversidad son otorgadas población de forma gratuita"

#~ msgid "BIODIVERSITY_SPLIT_IS_MUTATED"
#~ msgstr "Especies creadas para aumentar biodiversidad reciben mutaciones al ser creadas"

#~ msgid "LOW_BIODIVERSITY_LIMIT"
#~ msgstr "Considerar zonas con igual o menor cantidad de especies como zonas de baja biodiversidad"

#~ msgid "MAXIMUM_SPECIES_IN_PATCH"
#~ msgstr "Forzar extinction en zonas con igual o major cantidad de especies"

#~ msgid "NEW_BIODIVERSITY_INCREASING_SPECIES_POPULATION"
#~ msgstr "Población inicial para especies creadas para aumentar biodiversidad"

#~ msgid "PROTECT_MIGRATIONS_FROM_SPECIES_CAP"
#~ msgstr "Proteger especies recientemente migradas del limite de población"

#~ msgid "PROTECT_NEW_CELLS_FROM_SPECIES_CAP"
#~ msgstr "Proteger especies recientemente creadas del limite de población"

#~ msgid "REFUND_MIGRATIONS_IN_EXTINCTIONS"
#~ msgstr "Devolver chance de migración si la misma se extingue en la zona"

#~ msgid "SPECIES_SPLIT_BY_MUTATION_THRESHOLD_POPULATION_AMOUNT"
#~ msgstr "Mínimo de población para que una especie se divida en multiples especies si hay suficientes buenas mutaciones"

#~ msgid "SPECIES_SPLIT_BY_MUTATION_THRESHOLD_POPULATION_FRACTION"
#~ msgstr "Mínimo de población para que una fracción de la especie pueda separarse por mutación"

#~ msgid "USE_BIODIVERSITY_FORCE_SPLIT"
#~ msgstr "Especies creadas para aumentar biodiversidad toma parte su población de especies existente"

#~ msgid "NOT_FOUND_CHUNK"
#~ msgstr "Error: fragmento no encontrado"

#~ msgid "BASSBOOST"
#~ msgstr "Refuerzo de graves"

#~ msgid "BASSDOWN"
#~ msgstr "Bajar los graves"

#~ msgid "BASSUP"
#~ msgstr "Subir los graves"

#~ msgid "DIRECTIONL"
#~ msgstr "Izquierda"

#~ msgid "DIRECTIONR"
#~ msgstr "Derecha"

#~ msgid "HYPERL"
#~ msgstr "Híper izquierda"

#~ msgid "HYPERR"
#~ msgstr "Híper derecha"

#~ msgid "SUPERL"
#~ msgstr "Súper izquierda"

#~ msgid "SUPERR"
#~ msgstr "Súper derecha"

#~ msgid "TREBLEDOWN"
#~ msgstr "Bajar los agudos"

#~ msgid "TREBLEUP"
#~ msgstr "Subir los agudos"

#~ msgid "UNKNOWN_ON_WINDOWS"
#~ msgstr "Desconocido en Windows"

#~ msgid "GLES2"
#~ msgstr "GLES2"

#~ msgid "SIXTEEN_TIMES"
#~ msgstr "16x"

#, fuzzy
#~ msgid "TARGET_TIME"
#~ msgstr "Tipo:"

#, fuzzy
#~ msgid "BUILD_SPACE_STRUCTURE"
#~ msgstr "Estructura"

#, fuzzy
#~ msgid "ENABLED"
#~ msgstr "Activar Mods"

#~ msgid "PANGONIAN_REGION_NAME"
#~ msgstr "Pangoniano"

#~ msgid "PATCH_MAP_TYPE"
#~ msgstr "Mapa de tipo de zonas"

#~ msgid "PATCH_MAP_TYPE_CLASSIC"
#~ msgstr "Clásico"

#~ msgid "PATCH_MAP_TYPE_EXPLANATION"
#~ msgstr "(usar generación de zonas procesalmente o usar el diseño clásico)"

#~ msgid "PATCH_MAP_TYPE_PROCEDURAL"
#~ msgstr "Generación Procesal"

#~ msgid "LOOKING_AT"
#~ msgstr "Mirando a:"

#~ msgid "SPECIES_N_TIMES"
#~ msgstr "{0} (x{1})"

#~ msgid "BECOME_AWARE"
#~ msgstr "Volverse sentiente"

#~ msgid "CONFIRM_NORMAL"
#~ msgstr "Confirmar"

#~ msgid "DO_NOT_SHOW_AGAIN"
#~ msgstr "No mostrar nuevamente"

#~ msgid "STUFF_AT"
#~ msgstr "Objetos en {0:F1}, {1:F1}:"

#~ msgid "SPECIES_DETAILS"
#~ msgstr "Detalles de la Especie"

#~ msgid "CURRENT_GENERATION_COLON"
#~ msgstr "Generacion Actual:"

#~ msgid "STATISTICS_BUTTON_TOOLTIP"
#~ msgstr "Estadísticas interesantes de la partida actual"

#~ msgid "MACROSCOPIC_PROTOTYPE_INFO"
#~ msgstr "Prototipo Macroscópico"

#~ msgid "MACROSCOPIC_PROTOYPE_WARNING"
#~ msgstr ""
#~ "Bien hecho, has llegado al prototipo macroscópico de la etapa multicelular!\n"
#~ "\n"
#~ "Debido a las limitaciones de los desarrollados, no es posible jugar esta etapa todavía. Sin embargo, puedes volver al editor y continuar la construcción de tu organismo."

#, fuzzy
#~ msgid "AUTO_GPU_NAME"
#~ msgstr "Nombre personalizado:"

#, fuzzy
#~ msgid "NOT_RUNNING_DOT"
#~ msgstr "Desactivado."

#~ msgid "PATCH_PANGONIAN_VENTS"
#~ msgstr "Aberturas Pangónicas"

#~ msgid "PATCH_PANGONIAN_MESOPELAGIC"
#~ msgstr "Mesopiélago Pangónico"

#~ msgid "PATCH_PANGONIAN_EPIPELAGIC"
#~ msgstr "Epipiélago Pangónico"

#~ msgid "PATCH_PANGONIAN_TIDEPOOL"
#~ msgstr "Poza de Marea Pangónica"

#~ msgid "PATHCH_PANGONIAN_ABYSSOPELAGIC"
#~ msgstr "Abisopiélago Pangónico"

#~ msgid "PATCH_PANGONIAN_COAST"
#~ msgstr "Costa Pangónica"

#~ msgid "PATCH_PANGONIAN_ESTUARY"
#~ msgstr "Estuario Pangónico"

#~ msgid "PATCH_CAVE"
#~ msgstr "Cueva"

#~ msgid "PATCH_ICE_SHELF"
#~ msgstr "Plataforma de Hielo"

#~ msgid "PATCH_PANGONIAN_SEAFLOOR"
#~ msgstr "Relieve Oceánico Pangónico"

#~ msgid "LOADING_DOT"
#~ msgstr "Cargando..."

#~ msgid "PREVIOUS"
#~ msgstr "Población anterior:"

#~ msgid "RUN_RESULT_POP_IN_PATCHES"
#~ msgstr "Población en regiones:"

#~ msgid "SAVING"
#~ msgstr "Guardando..."

#~ msgid "OVERWRITE_EXISTING_SAVE_TITLE"
#~ msgstr "¿Deseas sobrescribir la partida existente?"

#~ msgid "SAVING_FAILED"
#~ msgstr "¡Guardado fallido! Una excepción ocurrió"

#~ msgid "TYPE"
#~ msgstr "Tipo:"

#~ msgid "EDITOR_TUTORIAL_PATCH_TEXT"
#~ msgstr ""
#~ "Este es el mapa de biomas.\n"
#~ "Aquí puedes ver los diferentes biomas en los que pueden vivir los distintos microbios.\n"
#~ "Tu bioma actual se encuentra resaltado.\n"
#~ "Puedes hacer click en los biomas con el ratón para seleccionarlos y ver sus detalles en la parte derecha.\n"
#~ "\n"
#~ "Si seleccionas un bioma al lado del que te encuentra, puedes presionar el botón a la derecha para moverte ahí. Esto permite que tu población se propague a nuevos biomas.\n"
#~ "\n"
#~ "Selecciona un bioma para continuar."

#~ msgid "VIEW_NOW"
#~ msgstr "Ver ahora"

#, fuzzy
#~ msgid "TOTAL_EXTINCTION"
#~ msgstr "se extinguió en {0}"

#, fuzzy
#~ msgid "LOCAL_EXTINCTION"
#~ msgstr "El jugador murió"

#, fuzzy
#~ msgid "MARINE_SNOW_FOOD_SOURCE"
#~ msgstr "Nieve Marina"

#~ msgid "Cancel"
#~ msgstr "Cancelar"

#~ msgid "SAVING_ERROR"
#~ msgstr "Error al guardar"

#~ msgid "REMOVE_ORGANELLE"
#~ msgstr "Quitar orgánulos"

#, fuzzy
#~ msgid "TRY_NEW_GAME"
#~ msgstr "Nueva Partida"

#~ msgid "MICROBE_PATCH_LABEL"
#~ msgstr "Región: {0}"

#, fuzzy
#~ msgid "COLOR"
#~ msgstr "Color"

#~ msgid "TURNS"
#~ msgstr "Convierte"

#~ msgid "INTO"
#~ msgstr "en"

#~ msgid "OXYTOXY"
#~ msgstr "OxiToxi"

#~ msgid "DOT_CAN_RELEASE"
#~ msgstr ". Puede liberar"

#~ msgid "TOXINS_BY_PRESSING_E"
#~ msgstr "toxinas al presionar E. La eficiencia escala con"

#~ msgid "CONCENTRATION_OF"
#~ msgstr "la concentración de"

#~ msgid "USES"
#~ msgstr "Usa"

#~ msgid "DOT_RATE"
#~ msgstr ". La eficiencia"

#~ msgid "SCALES_WITH_CONCENTRATION_OF"
#~ msgstr "escala con la concentración de"

#~ msgid "PRODUCES"
#~ msgstr "Produce"

#~ msgid "DOT_RATE_SCALES_WITH"
#~ msgstr ". La eficiencia escala con"

#~ msgid "AND"
#~ msgstr "y"

#~ msgid "INTENSITY_OF"
#~ msgstr "la intensidad de"

#~ msgid "DOT_RATE_SCALES"
#~ msgstr ". La eficiencia escala"

#~ msgid "OXYGEN_DOT"
#~ msgstr "Oxígeno."

#~ msgid "DOT_RATE_SCALES_WITH_CONCENTRATION_OF"
#~ msgstr ". La eficiencia escala con la concentración de"

#~ msgid "ALSO_TURNS"
#~ msgstr "También convierte"

#~ msgid "INREASE_STORAGE_SPACE"
#~ msgstr "Aumenta el espacio de almacenamiento de la célula."

#~ msgid "DOT_CAN"
#~ msgstr ". Puede"

#~ msgid "RELEASE_TOXINS_BY_PRESSING"
#~ msgstr "liberar toxinas al presionar"

#~ msgid "E_DOT"
#~ msgstr "E."

#~ msgid "BIOLUMESCENT_VACUOLE"
#~ msgstr ""
#~ "Vacuola\n"
#~ "Bioluminiscente"

#, fuzzy
#~ msgid "END"
#~ msgstr "y"

#, fuzzy
#~ msgid "LEFT"
#~ msgstr "Movimiento Base"

#, fuzzy
#~ msgid "RIGHT"
#~ msgstr "la luz solar"

#, fuzzy
#~ msgid "FORWARD"
#~ msgstr "Moverse adelante"

#, fuzzy
#~ msgid "PARENLEFT"
#~ msgstr "Girar a la izquierda"

#, fuzzy
#~ msgid "PARENRIGHT"
#~ msgstr "Girar a la derecha"

#, fuzzy
#~ msgid "COLON"
#~ msgstr "HP:"

#, fuzzy
#~ msgid "SEMICOLON"
#~ msgstr "Tamaño:"

#, fuzzy
#~ msgid "AT"
#~ msgstr "ATP"

#, fuzzy
#~ msgid "BRACKETRIGHT"
#~ msgstr "Girar a la derecha"

#, fuzzy
#~ msgid "QUOTELEFT"
#~ msgstr "Girar a la izquierda"

#, fuzzy
#~ msgid "BRACELEFT"
#~ msgstr "Girar a la izquierda"

#, fuzzy
#~ msgid "BRACERIGHT"
#~ msgstr "Girar a la derecha"

#, fuzzy
#~ msgid "YEN"
#~ msgstr "Oxígeno"

#, fuzzy
#~ msgid "SECTION"
#~ msgstr "Descripción:"

#, fuzzy
#~ msgid "COPYRIGHT"
#~ msgstr "Moverse a la derecha"

#, fuzzy
#~ msgid "MU"
#~ msgstr "Silenciar"

#, fuzzy
#~ msgid "AE"
#~ msgstr "Guardar"

#, fuzzy
#~ msgid "ETH"
#~ msgstr "Salud"

#, fuzzy
#~ msgid "DIVISION"
#~ msgstr "Versión:"

#, fuzzy
#~ msgid "BACKTAB"
#~ msgstr "Atrás"

#~ msgid "CARBON"
#~ msgstr "Dióxido de"

#~ msgid "DIOXIDE"
#~ msgstr "Carbono"

#~ msgid "PLASTID"
#~ msgstr "Plástido"

#, fuzzy
#~ msgid "OPEN_DETAILS"
#~ msgstr "Abrir carpeta de registros"

#~ msgid "EDITOR_TUTORIAL_CELL_TEXT"
#~ msgstr ""
#~ "Este es el editor de célula donde puedes añadir o quitar orgánulos a tu especie consumiendo puntos de mutación, o PM.\n"
#~ "\n"
#~ "También puedes cambiar otras propiedades de tu especie en las otras pestañas del editor.\n"
#~ "\n"
#~ "Para continuar, selecciona un orgánulo del panel en la izquierda (el citoplasma es una buena elección). Luego haz click al lado del espacio mostrado en el centro de la pantalla y añade el orgánulo a tu especie."<|MERGE_RESOLUTION|>--- conflicted
+++ resolved
@@ -7,13 +7,8 @@
 msgstr ""
 "Project-Id-Version: PROJECT VERSION\n"
 "Report-Msgid-Bugs-To: EMAIL@ADDRESS\n"
-<<<<<<< HEAD
-"POT-Creation-Date: 2025-03-02 06:12-0300\n"
-"PO-Revision-Date: 2025-02-06 13:29+0000\n"
-=======
 "POT-Creation-Date: 2025-03-07 11:33+0200\n"
 "PO-Revision-Date: 2025-03-07 10:46+0000\n"
->>>>>>> 125b0f74
 "Last-Translator: Anonymous <noreply@weblate.org>\n"
 "Language-Team: Spanish <https://translate.revolutionarygamesstudio.com/projects/thrive/thrive-game/es/>\n"
 "Language: es\n"
@@ -1789,18 +1784,8 @@
 "Para ir a la pestaña siguiente en el editor, presiona el botón 'Siguiente' en la parte inferior derecha."
 
 #, fuzzy
-<<<<<<< HEAD
-msgid "EDITOR_TUTORIAL_MICROBE_EDITOR_NUCLEUS"
-msgstr ""
-"Este es el editor celular, donde vas a poder evolucionar tu especie gastanto punto de mutación (PM). Cada generación tendrás siempre 100 PM para gastar así que no te molestes en guardarlos!\n"
-"\n"
-"El hexágono en el centro de tu pantalla es tu célula, la cual está compuesta por una única parte de citoplasma.\n"
-"\n"
-"Para continuar, selecciona una parte del panel de la izquierda. Luego apreta click izquierdo al lado del hexágono para ubicarla. Puedes rotar partes con [thrive:input]e_rotate_left[/thrive:input] and [thrive:input]e_rotate_right[/thrive:input]."
-=======
 msgid "EFFECTIVE_VALUE"
 msgstr "{0}%"
->>>>>>> 125b0f74
 
 msgid "EIGHT_TIMES"
 msgstr "8x"
