# Translations template for PROJECT.
# Copyright (C) 2020 ORGANIZATION
# This file is distributed under the same license as the PROJECT project.
# FIRST AUTHOR <EMAIL@ADDRESS>, 2020.
#
msgid ""
msgstr ""
"Project-Id-Version: PROJECT VERSION\n"
"Report-Msgid-Bugs-To: EMAIL@ADDRESS\n"
<<<<<<< HEAD
"POT-Creation-Date: 2024-01-15 00:33+0000\n"
=======
"POT-Creation-Date: 2024-01-16 11:50+0200\n"
>>>>>>> 5bb18fae
"PO-Revision-Date: 2022-09-23 11:38+0000\n"
"Last-Translator: aleixcoma <aleixcoma@gmail.com>\n"
"Language-Team: Catalan <https://translate.revolutionarygamesstudio.com/projects/thrive/thrive-game/ca/>\n"
"Language: ca\n"
"MIME-Version: 1.0\n"
"Content-Type: text/plain; charset=UTF-8\n"
"Content-Transfer-Encoding: 8bit\n"
"Plural-Forms: nplurals=2; plural=n != 1;\n"
"X-Generator: Weblate 4.14\n"
"Generated-By: Babel 2.8.0\n"

msgid "2D_MOVEMENT_TYPE_SELECTION"
msgstr ""

msgid "3D_EDITOR"
msgstr "Editor 3D"

msgid "3D_MOVEMENT"
msgstr "Moviment 3D"

msgid "3D_MOVEMENT_TYPE_SELECTION"
msgstr ""

msgid "ABILITIES"
msgstr "Habilitats"

#, fuzzy
msgid "ABORT"
msgstr "Avortat."

msgid "ABORTED_DOT"
msgstr "Avortat."

msgid "ABYSSOPELAGIC"
msgstr "Zona abissal"

#, fuzzy
msgid "ACTION_AWAKEN"
msgstr "Despertar"

#, fuzzy
msgid "ACTION_AWAKEN_TOOLTIP"
msgstr "Despertar"

msgid "ACTION_BLOCKED_WHILE_ANOTHER_IN_PROGRESS"
msgstr "Acció bloquejada mentre una altra s'està duent a terme"

#, fuzzy
msgid "ACTION_DELETE"
msgstr "Confirmar Sortida"

#, fuzzy
msgid "ACTION_DOUBLE_POPULATION"
msgstr "Població de les Espècies"

#, fuzzy
msgid "ACTION_DUPLICATE_UNITS"
msgstr "Confirmar Sortida"

#, fuzzy
msgid "ACTION_HALF_POPULATION"
msgstr "{0} amb població: {1}"

#, fuzzy
msgid "ACTION_TELEPORT"
msgstr "Confirmar Sortida"

msgid "ACTIVE"
msgstr "Actiu"

msgid "ACTIVE_THREAD_COUNT"
msgstr "Fils actuals:"

msgid "ACTIVITY_EXPLANATION"
msgstr ""
"Els microbis actius es mouran continuament per trobar recursos.\n"
"Els microbis sèssils es mantindran relativament quiets, esperant a que l'entorn canviï abans d'actuar."

msgid "ADDITIONAL_VALIDATION_FAILED"
msgstr "Validacions addicionals han detectat un problema: {0}"

msgid "ADD_INPUT_BUTTON_TOOLTIP"
msgstr "Afegir una nova vinculació de tecla"

msgid "ADVANCED_VIEW"
msgstr "Avançat"

msgid "ADVANCED_VIEW_BUTTON_TOOLTIP"
msgstr "Obrir la vista de configuració avançada"

msgid "AEROBIC_NITROGEN_FIXING"
msgstr "Fixació Aeròbica de Nitrogen"

msgid "AGENTS"
msgstr "Agents"

#, fuzzy
msgid "AGENTS_COLON"
msgstr "Artista:"

#, fuzzy
msgid "AGENT_NAME"
msgstr "{0} {1}"

msgid "AGGRESSION_EXPLANATION"
msgstr ""
"Els microbis agressius perseguiran les preses a més distància\n"
"i és més probable que s'enfrontin a depredadors quan siguin atacats.\n"
"Els microbis pacífics desistiran de perseguir les seves preses abans\n"
"i és menys probable que facin servir toxines contra depredadors."

msgid "AGGRESSIVE"
msgstr "Agressiu"

msgid "AI_MUTATION_RATE"
msgstr "Taxa de mutació de la IA"

msgid "AI_MUTATION_RATE_EXPLANATION"
msgstr "(velocitat a la qual les espècies de la IA muten)"

msgid "ALL"
msgstr "Tot"

#, fuzzy
msgid "ALLOW_SPECIES_TO_NOT_MIGRATE"
msgstr "Part de [b][u]{0}[/u][/b] població ha migrat a {1}"

#, fuzzy
msgid "ALLOW_SPECIES_TO_NOT_MUTATE"
msgstr "ha mutat"

msgid "ALL_WORLDS_GENERAL_STATISTICS"
msgstr "Estadístiques Generals de tots els mons"

#, fuzzy
msgid "ALL_WORLDS_STATISTICS"
msgstr "Estadístiques de la Cèl·lula"

msgid "ALREADY_ASCENDED"
msgstr ""

msgid "ALT"
msgstr "Alt"

msgid "AMBIANCE_VOLUME"
msgstr "Volum de l'ambient"

msgid "AMMONIA"
msgstr "Amoníac"

msgid "AMOUNT_OF_AUTOSAVE_TO_KEEP"
msgstr "Màxim nombre d'arxius d'autoguardat:"

msgid "AMOUNT_OF_QUICKSAVE_TO_KEEP"
msgstr "Màxim nombre d'arxius de guardat ràpid:"

msgid "ANAEROBIC_NITROGEN_FIXATION"
msgstr "Fixació Anaeròbica de Nitrogen"

#, fuzzy
msgid "AND_UNLOCK_CONDITION"
msgstr "Condicions Físiques"

msgid "APPEARANCE"
msgstr "Aparença"

msgid "APPLY"
msgstr "Aplicar"

msgid "APPLY_CHANGES"
msgstr "Aplicar Canvis"

msgid "APRIL"
msgstr "Abril"

msgid "ARE_YOU_SURE_TO_RESET_ALL_SETTINGS"
msgstr "Esteu segur que voleu resetejar TOTA la configuració als seus valors per defecte?"

msgid "ARE_YOU_SURE_TO_RESET_INPUT_SETTINGS"
msgstr "Esteu segur que voleu resetejar els inputs de configuració a valors per defecte?"

msgid "ARTIST_COLON"
msgstr "Artista:"

msgid "ARTWORK_TITLE"
msgstr "\"{0}\" - {1}"

msgid "ART_BY"
msgstr "Art per {0}"

msgid "ART_GALLERY"
msgstr "Galeria d'art"

#, fuzzy
msgid "ASCENSION_CONGRATULATIONS"
msgstr "Població de les Espècies"

msgid "ASCENSION_CONGRATULATIONS_CONTENT"
msgstr ""

msgid "ASSEMBLY_CLASS_REQUIRED"
msgstr "Es requereix la classe de l'ensamblatge del mod quan s'especifica l'ensamblatge"

msgid "ASSEMBLY_REQUIRED_WITH_HARMONY"
msgstr "Es requereix l'ensamblatge de mod quan auto harmony està activat"

msgid "ASSUME_HYPERTHREADING"
msgstr "Assumir que la CPU té activat el hyperthreading"

msgid "ASSUME_HYPERTHREADING_TOOLTIP"
msgstr ""
"No pot ser automàticament detectat si el \"hyperthreading\" està activat o no.\n"
"Això afecta el nombre de \"threads\" per defecte ja que el \"hyperthreading threads\" no són tan ràpids com els núclis CPU reals."

msgid "ATMOSPHERIC_GASSES"
msgstr "Gasos Atmosfèrics"

msgid "ATP"
msgstr "ATP"

msgid "ATP_BALANCE"
msgstr "Equilibri d'ATP"

msgid "ATP_PRODUCTION"
msgstr "Producció d'ATP"

msgid "ATP_PRODUCTION_TOO_LOW"
msgstr "LA PRODUCCIÓ D'ATP ÉS MASSA BAIXA!"

msgid "ATTEMPT_TO_WRITE_SAVE_FAILED"
msgstr "L'intent d'escriure aquest arxiu de guardat ha fallat. És possible que el nom de guardat sigui massa llarg, o pot ser que no tinguis accés a la carpeta de guardat."

msgid "AT_CURSOR"
msgstr "A sota del Cursor:"

msgid "AUDIO_OUTPUT_DEVICE"
msgstr "Dispositiu de sortida d'àudio:"

msgid "AUGUST"
msgstr "Agost"

msgid "AUTO"
msgstr "Auto"

msgid "AUTO-EVO_EXPLANATION_EXPLANATION"
msgstr "Aquest tauler mostra els nombres que fa servir l'algorisme auto-evo per fer la seva predicció. L'energia total que una espècie pot recol·lectar i el cost energètic per individu d'aquesta espècie, en determinen la població final. L'algorisme auto-evo fa servir un model simplificat de la realitat per a calcular el rendiment de les espècies basat en l'energia que són capaces de recol·lectar. Per cada font d'alimentació, es mostra quanta energia en guanya l'espècie. A més a més, es mostra l'energia total disponible per aquesta font. La fracció de l'energia total que guanyen les espècies es basa en la magnitud del seu 'rendiment' respecte al 'rendiment total'. El 'rendiment' és una mètrica de com de bé les espècies poden utilitzar aquesta font d'alimentació."

msgid "AUTO-EVO_POPULATION_CHANGED_2"
msgstr "{0} població ha variat en {1} a {2} degut a: {3}"

msgid "AUTO-EVO_PREDICTION"
msgstr "Predicció d'Auto-Evo"

msgid "AUTO-EVO_PREDICTION_BOX_DESCRIPTION"
msgstr ""
"Aquest tauler mostra els nombres de població esperats pel sistema auto-evo per l'espècie editada.\n"
"El sistema auto-evo fa una simulació de població que representa l'altra part (més enllà del teu propi rendiment) que afecta la teva població."

msgid "AUTO-EVO_STEPS_DONE"
msgstr "{0:F1}% fet. {1:n0}/{2:n0} passos."

msgid "AUTOSAVE_DURING_THE_GAME"
msgstr "Guardat automàtic durant el joc"

msgid "AUTO_EVO"
msgstr "Auto-Evo"

#, fuzzy
msgid "AUTO_EVO_EXPLORING_TOOL"
msgstr "estat d'execució:"

msgid "AUTO_EVO_FAILED"
msgstr "L'algorisme auto-evo ha tingut un error"

msgid "AUTO_EVO_RESULTS"
msgstr "Resultats de l'algorisme Auto-Evo:"

msgid "AUTO_EVO_RUN_STATUS"
msgstr "estat d'execució:"

msgid "AUTO_EVO_STATUS_COLON"
msgstr "Estat d'Auto-Evo:"

msgid "AUTO_MOVE_FORWARDS"
msgstr "Moviment automàtic cap endavant"

msgid "AUTO_RESOLUTION"
msgstr "Auto ({0}x{1})"

msgid "AVAILABLE_CONSTRUCTION_PROJECTS"
msgstr ""

msgid "AVAILABLE_MODS"
msgstr "Mods Disponibles"

msgid "AWAKENING_STAGE"
msgstr ""

#, fuzzy
msgid "AWARE_STAGE"
msgstr "Estadi de Microbi"

msgid "BACK"
msgstr "Enrere"

msgid "BACKSLASH"
msgstr "Enrere"

msgid "BACKSPACE"
msgstr "Enrere"

msgid "BASE_MOBILITY"
msgstr "Mobilitat base"

msgid "BASE_MOVEMENT"
msgstr "Capacitat de moviment"

msgid "BASIC_VIEW"
msgstr "Bàsic"

msgid "BASIC_VIEW_BUTTON_TOOLTIP"
msgstr "Tornar a la vista de configuració bàsica"

msgid "BASSBOOST"
msgstr "Tecla Bassboost"

msgid "BASSDOWN"
msgstr "Tecla Bass Down"

msgid "BASSUP"
msgstr "Tecla Bass Up"

msgid "BATHYPELAGIC"
msgstr "Zona batipelàgica"

msgid "BECOME_MACROSCOPIC"
msgstr "Esdevenir un Organisme Macroscòpic ({0}/{1})"

msgid "BECOME_MULTICELLULAR"
msgstr "Esdevenir un Organisme Multicel·lular ({0}/{1})"

msgid "BEGIN_THRIVING"
msgstr "Començar a prosperar"

msgid "BEHAVIOUR"
msgstr "Comportament"

#, fuzzy
msgid "BEHAVIOUR_ACTIVITY"
msgstr "Comportament"

#, fuzzy
msgid "BEHAVIOUR_AGGRESSION"
msgstr "Comportament"

#, fuzzy
msgid "BEHAVIOUR_FEAR"
msgstr "Comportament"

#, fuzzy
msgid "BEHAVIOUR_FOCUS"
msgstr "Comportament"

#, fuzzy
msgid "BEHAVIOUR_OPPORTUNISM"
msgstr "Comportament"

msgid "BELOW_SEA_LEVEL"
msgstr "{0}-{1}m sota el nivell del mar"

msgid "BENCHMARKS"
msgstr ""

#, fuzzy
msgid "BENCHMARK_FINISHED"
msgstr "Càrrega completada"

msgid "BENCHMARK_PHASE"
msgstr ""

msgid "BENCHMARK_RESULTS_COLON"
msgstr ""

msgid "BEST_PATCH_COLON"
msgstr "Millor Medi:"

msgid "BIG_IRON_CHUNK"
msgstr "Gran tros de Ferro"

msgid "BILLION_ABBREVIATION"
msgstr "{0} B"

msgid "BINDING_AGENT"
msgstr "Agent d'Unió"

msgid "BINDING_AGENT_DESCRIPTION"
msgstr "Permet unir-te amb altres cèl·lules. Aquest és el primer pas cap a esdevenir un ésser multicel·lular. Quan la teva espècie forma part d'una colònia, les cèl·lules comparteixen els seus compostos. Mentre formis part d'una colònia, no pots entrar a l'editor, de manera que t'has de desunir un cop hagis recol·lectat prou compostos per dividir la teva cèl·lula."

msgid "BINDING_AGENT_PROCESSES_DESCRIPTION"
msgstr "Pressiona la tecla [thrive:input]g_toggle_binding[/thrive:input] per entrar al mode d'unió. Quan siguis en aquest mode, et pots unir a altres cèl·lules de la teva espècie entrant-hi en contacte. Per abandonar una colònia, pressiona la tecla [thrive:input]g_unbind_all[/thrive:input]."

msgid "BIND_AXES_SENSITIVITY"
msgstr ""

msgid "BIODIVERSITY_ATTEMPT_FILL_CHANCE"
msgstr ""

msgid "BIODIVERSITY_FROM_NEIGHBOUR_PATCH_CHANCE"
msgstr ""

msgid "BIODIVERSITY_NEARBY_PATCH_IS_FREE_POPULATION"
msgstr ""

msgid "BIODIVERSITY_SPLIT_IS_MUTATED"
msgstr ""

msgid "BIOLUMINESCENT_VACUOLE"
msgstr "Vacúol Bioluminescent"

msgid "BIOME_LABEL"
msgstr "Bioma: {0}"

msgid "BRAIN_CELL_NAME_DEFAULT"
msgstr ""

msgid "BRAVE"
msgstr "Valent"

msgid "BROWSE"
msgstr "Navegar"

msgid "BROWSE_WORKSHOP"
msgstr "Navegar Workshop"

#, fuzzy
msgid "BUILD_CITY"
msgstr "Estructura"

#, fuzzy
msgid "BUILD_QUEUE"
msgstr "Estructura"

#, fuzzy
msgid "BUILD_STRUCTURE"
msgstr "Estructura"

msgid "BY"
msgstr "Per:"

msgid "BY_REVOLUTIONARY_GAMES"
msgstr "Per Revolutionary Games Studio"

msgid "CALCIUM_CARBONATE"
msgstr "Carbonat de Calci"

msgid "CALCIUM_CARBONATE_MEMBRANE_DESCRIPTION"
msgstr "Aquesta membrana té una capa dura de Carbonat de Calci. Té una gran resistència a qualsevol agressió externa, ja sigui de naturalesa física o química. No consumeix gaire energia. Malgrat tot, la cèl·lula esdevé lenta i absorbeix els nutrients a poc a poc."

msgid "CAMERA"
msgstr "Càmera"

msgid "CANCEL"
msgstr "Cancel·lar"

msgid "CANCEL_ACTION_CAPITAL"
msgstr "CANCEL·LAR ACCIÓ"

msgid "CANCEL_CURRENT_ACTION"
msgstr "Cancel·la l'acció actual"

msgid "CANNOT_DELETE_USED_CELL_TYPE"
msgstr "Un Tipus de Cèl·lula que s'utilitza actualment en el teu Pla Corporal no es pot eliminar"

msgid "CANNOT_DELETE_USED_CELL_TYPE_TITLE"
msgstr "No es pot eliminar el Tipus de Cèl·lula"

msgid "CANNOT_ENGULF"
msgstr "No pot engolir"

msgid "CANNOT_MOVE_METABALL_TO_DESCENDANT_TREE"
msgstr "No es pot moure una metabola en el seu arbre de descendents"

msgid "CANNOT_REDUCE_BRAIN_POWER_STAGE"
msgstr ""

msgid "CANNOT_REDUCE_BRAIN_POWER_STAGE_TITLE"
msgstr ""

msgid "CANNOT_WRITE_SAVE"
msgstr "No pot Escriure Guardat"

msgid "CANT_LOAD_MOD_INFO"
msgstr "No es pot carregar la informació del mod per {0}"

msgid "CAPSLOCK"
msgstr "Caps Lock"

msgid "CARBON_DIOXIDE"
msgstr "Diòxid de Carboni"

msgid "CATEGORY_AN_ABUNDANCE"
msgstr "en abundància"

msgid "CATEGORY_A_FAIR_AMOUNT"
msgstr "una quantitat justa"

msgid "CATEGORY_LITTLE"
msgstr "poc"

msgid "CATEGORY_QUITE_A_BIT"
msgstr "una mica"

msgid "CATEGORY_SOME"
msgstr "un xic"

msgid "CATEGORY_VERY_LITTLE"
msgstr "molt poc"

msgid "CAUTIOUS"
msgstr "Prudent"

msgid "CELL"
msgstr "Cèl·lula"

msgid "CELLS"
msgstr "Cèl·lules"

msgid "CELLULASE"
msgstr "Cel·lulasa"

msgid "CELLULASE_DESCRIPTION"
msgstr "La cel·lulasa permet a la cèl·lula trencar membranes de cel·lulosa. Cada addició n'augmenta l'efectivitat."

msgid "CELLULOSE"
msgstr "Cel·lulosa"

msgid "CELLULOSE_MEMBRANE_DESCRIPTION"
msgstr "Aquesta membrana té una paret, que ofereix una bona protecció, especialment contra agressions físiques, com ara fiblades. Consumeix poca energia, però no pot absorbir recursos ràpidament i és més lenta. [b]La cel·lulasa pot digerir aquesta membrana[/b] fent-la vulnerable a l'engoliment per part de depredadors."

msgid "CELL_TYPE_NAME"
msgstr "Nom del Tipus de Cèl·lula"

msgid "CHANGE_DESCRIPTION_IS_TOO_LONG"
msgstr "Les notes de canvi són massa llargues"

msgid "CHANGE_THE_SYMMETRY"
msgstr "Canviar la simetria"

msgid "CHEATS"
msgstr "Trucs"

msgid "CHEAT_KEYS_ENABLED"
msgstr "Trucs activats"

msgid "CHEAT_MENU"
msgstr "Menú de trucs"

msgid "CHEMICAL_BUTTON_MICROBE_TOOLTIP"
msgstr "Mostrar / amagar els procesos del microbi"

msgid "CHEMOPLAST"
msgstr "Quimioplast"

msgid "CHEMOPLAST_DESCRIPTION"
msgstr "El Quimioplast és una estructura de doble membrana que conté proteïnes que transformen Àcid Sulfhídric, Aigua i Diòxid de Carboni en Glucosa, mitjançant un procés anomenat Quimiosíntesi de l'Àcid Sulfhídric. La velocitat de producció de Glucosa augmenta proporcionalment a la concentració de Diòxid de Carboni."

msgid "CHEMOPLAST_PROCESSES_DESCRIPTION"
msgstr "Transforma [thrive:compound type=\"hydrogensulfide\"][/thrive:compound] en [thrive:compound type=\"glucose\"][/thrive:compound]. La velocitat és proporcional a la concentració de [thrive:compound type=\"carbondioxide\"][/thrive:compound]."

msgid "CHEMORECEPTOR"
msgstr "Quimioreceptor"

msgid "CHEMORECEPTOR_DESCRIPTION"
msgstr "Les cèl·lules només poden \"veure\" el món exterior a través de la Quimiorecepció, que els permet obtenir informació del seu entorn. Afegir aquest orgànul representa evolucionar una quimiorecepció més afinada. Com que al jugador se li ofereix visió fins i tot a l'estadi de Microbi, això es representa amb una línia que apunta fora de l'àrea visible, mostrant la posició de compostos que el jugador encara no podia veure."

msgid "CHEMORECEPTOR_PROCESSES_DESCRIPTION"
msgstr "El Quimioreceptor permet detectar compostos a gran distància. Modifica'l un cop l'hagis col·locat per seleccionar el compost concret que vols detectar i el color de la línia que n'indicarà la direcció."

msgid "CHEMOSYNTHESIZING_PROTEINS"
msgstr "Proteïnes Quimiosintetitzadores"

msgid "CHEMOSYNTHESIZING_PROTEINS_DESCRIPTION"
msgstr "Les Proteïnes Quimiosintetitzadores són cúmuls de proteïnes suspeses en el Citoplasma, capaçes de transformar l'Àcid Sulfhídric, l'Aigua i el Diòxid de Carboni en Glucosa, mitjançant un procés anomenat Quimiosíntesi de l'Àcid Sulfhídric. La velocitat de la producció de Glucosa és proporcional a la concentració de Diòxid de Carboni. Transformen la Glucosa en ATP mitjançant la Respiració Aeròbica, de manera més ràpida que el Citoplasma. Com que les Proteïnes Quimiosintetitzadores estan suspeses en el Citoplasma, aquest fluid duu a terme una certa Glicòlisi."

msgid "CHEMOSYNTHESIZING_PROTEINS_PROCESSES_DESCRIPTION"
msgstr "Transforma [thrive:compound type=\"hydrogensulfide\"][/thrive:compound] en [thrive:compound type=\"glucose\"][/thrive:compound]. La velocitat és proporcional a la concentració de [thrive:compound type=\"carbondioxide\"][/thrive:compound]. També transforma [thrive:compound type=\"glucose\"][/thrive:compound] en [thrive:compound type=\"atp\"][/thrive:compound]."

msgid "CHEMO_SYNTHESIS"
msgstr "Quimiosíntesi"

msgid "CHITIN"
msgstr "Quitina"

msgid "CHITINASE"
msgstr "Quitinasa"

msgid "CHITINASE_DESCRIPTION"
msgstr "La quitinasa permet a la cèl·lula digerir membranes de quitina. Cada addició n'augmenta l'efectivitat."

msgid "CHITIN_MEMBRANE_DESCRIPTION"
msgstr "Aquesta membrana té una paret, de manera que està més ben protegida, especialment contra agents externs, com ara Toxines. A més a més, consumeix poca energia. No obstant, la cèl·lula esdevé més lenta i absorbeix els nutrients més a poc a poc. [b]La quitinasa pot digerir aquesta membrana[/b] fent-la vulnerable a l'engoliment per part de depredadors."

msgid "CHLOROPLAST"
msgstr "Cloroplast"

msgid "CHLOROPLAST_DESCRIPTION"
msgstr "El cloroplast és una estructura de doble membrana que conté pigments sensibles a la Llum, agrupats en petites membranes. En realitat, és un petit organisme procariota que ha estat engolit i assimilat per una cèl·lula eucariota, que actua com a hoste. Els seus pigments, són capaços de fer servir la Llum per produïr Glucosa, mitjançant Aigua i Diòxid de Carboni, en un procés anomenat Fotosíntesi. Aquests pigments també li donen un color distintiu. La velocitat de producció de Glucosa augmenta proporcionalment amb la concentració de Diòxid de Carboni i la intensitat de la Llum."

msgid "CHLOROPLAST_PROCESSES_DESCRIPTION"
msgstr "Produeix [thrive:compound type=\"glucose\"][/thrive:compound]. La velocitat és proporcional a la concentració de [thrive:compound type=\"carbondioxide\"][/thrive:compound] i a la intensitat de [thrive:compound type=\"sunlight\"][/thrive:compound]."

msgid "CHOSEN_FILENAME_ALREADY_EXISTS"
msgstr "El nom de l'arxiu ({0}) ja existeix. Voleu sobreescriure?"

msgid "CHROMATIC_ABERRATION"
msgstr "Aberració cromàtica:"

msgid "CHROMATOPHORE_PROCESSES_DESCRIPTION"
msgstr "Produeix [thrive:compound type=\"glucose\"][/thrive:compound]. La velocitat és proporcional a la concentració de [thrive:compound type=\"carbondioxide\"][/thrive:compound] i a la intensitat de [thrive:compound type=\"sunlight\"][/thrive:compound]."

msgid "CHUNK_CELL_CORPSE_PART"
msgstr ""

msgid "CHUNK_FOOD_SOURCE"
msgstr "{0} consum"

msgid "CILIA"
msgstr "Cilis"

msgid "CILIA_DESCRIPTION"
msgstr "Els filaments de cilis són similars als flagels, però en comptes de proporcional una força d'impuls direccional, proporcional una força rotacional per ajudar les cèl·lules a rotar."

msgid "CILIA_PROCESSES_DESCRIPTION"
msgstr "Augmenta la velocitat de gir de grans cèl·lules."

#, fuzzy
msgid "CITY_SHORT_STATISTICS"
msgstr "Estadístiques de la Cèl·lula"

msgid "CLEAN_UP_OLD_SAVES"
msgstr "Netejar els arxius de guardat antics"

msgid "CLOSE"
msgstr "Tancar"

msgid "CLOSE_OPTIONS"
msgstr "Tancar opcions?"

msgid "CLOUD_RESOLUTION_DIVISOR"
msgstr "Divisor de resolució dels núvols:"

msgid "CLOUD_SIMULATION_MINIMUM_INTERVAL"
msgstr "Mínim interval de simulació de núvols:"

msgid "COASTAL"
msgstr "Zona costanera"

msgid "COLLISION_SHAPE"
msgstr "Generar entitats amb formes de col·lisió"

msgid "COLOUR"
msgstr "Color"

msgid "COLOURBLIND_CORRECTION"
msgstr "Correcció per daltonisme:"

msgid "COLOUR_PICKER_ADD_PRESET"
msgstr "Afegir color actual com a plantilla"

msgid "COLOUR_PICKER_A_TOOLTIP"
msgstr "Canal alpha valor del color"

msgid "COLOUR_PICKER_B_TOOLTIP"
msgstr "Canal blau valor del color"

msgid "COLOUR_PICKER_G_TOOLTIP"
msgstr "Canal verd valor del color"

msgid "COLOUR_PICKER_HSV_BUTTON_TOOLTIP"
msgstr ""
"Activar o desactivar el mode HSV (Hue, Saturació, Valor).\n"
"No es pot activar quan està en mode \"raw\"."

msgid "COLOUR_PICKER_H_TOOLTIP"
msgstr "Hue valor, porció de color"

msgid "COLOUR_PICKER_PICK_COLOUR"
msgstr "Tria un color a partir de la finestra del joc"

msgid "COLOUR_PICKER_PRESET_TOOLTIP"
msgstr ""
"Color: {0}\n"
"Ratolí esquerra: Fes servir aquest predefinit\n"
"Ratolí dret: Elimina aquest predefinit"

msgid "COLOUR_PICKER_RAW_BUTTON_TOOLTIP"
msgstr ""
"Activar o desactivar el mode \"raw\".\n"
"En el mode \"raw\" pots fer que els valors R, G, B\n"
"de color vagin més enllà de 1.0.\n"
"No es pot activar si el mode HSV està activat."

msgid "COLOUR_PICKER_R_TOOLTIP"
msgstr "Canal vermell valor del color"

msgid "COLOUR_PICKER_S_TOOLTIP"
msgstr "Valor de saturació, la quantitat de gris en un color particular"

msgid "COLOUR_PICKER_V_TOOLTIP"
msgstr "Valor (brillantor) valor, brillantor o intensitat del color"

#, fuzzy
msgid "COMMON_ABILITIES"
msgstr "Habilitats"

msgid "COMMON_EDITING_AND_STRATEGY"
msgstr ""

msgid "COMMUNITY_FORUM"
msgstr ""

#, fuzzy
msgid "COMMUNITY_FORUM_BUTTON_TOOLTIP"
msgstr "Entrar a l'editor i modificar la teva espècie"

#, fuzzy
msgid "COMMUNITY_WIKI"
msgstr "la nostra Wiki"

#, fuzzy
msgid "COMMUNITY_WIKI_BUTTON_TOOLTIP"
msgstr "Sortir del joc"

#, fuzzy
msgid "COMPILED_AT_COLON"
msgstr "Compostos:"

msgid "COMPOUNDS"
msgstr "Compostos"

#, fuzzy
msgid "COMPOUNDS_BUTTON_MICROBE_TOOLTIP"
msgstr "Mostrar / amagar l'entorn i els compostos"

msgid "COMPOUNDS_COLON"
msgstr "Compostos:"

msgid "COMPOUND_BALANCE_TITLE"
msgstr "Equilibri de Compostos"

msgid "COMPOUND_CLOUDS"
msgstr "Núvols de Compostos"

msgid "COMPOUND_CLOUD_DENSITY"
msgstr "Densitat de núvols de Compostos"

msgid "COMPOUND_CLOUD_DENSITY_EXPLANATION"
msgstr "(densitat dels núvols de compostos al medi ambient)"

msgid "COMPOUND_CONCENTRATIONS_DECREASED"
msgstr "{0} concentrations han disminuït per {1}"

msgid "COMPOUND_FOOD_SOURCE"
msgstr "{0} consum"

msgid "COMPOUND_TO_FIND"
msgstr "Compost a trobar:"

msgid "CONCEPT_ART"
msgstr "Art Conceptual"

msgid "CONFIG"
msgstr "Configuració"

msgid "CONFIRM_CAPITAL"
msgstr "CONFIRMAR"

#, fuzzy
msgid "CONFIRM_DELETE"
msgstr "Confirmar Sortida"

msgid "CONFIRM_EXIT"
msgstr "Confirmar Sortida"

msgid "CONFIRM_FOSSILISATION_OVERWRITE"
msgstr ""

#, fuzzy
msgid "CONFIRM_MOVE_TO_ASCENSION_STAGE"
msgstr "(velocitat a la qual les espècies de la IA muten)"

#, fuzzy
msgid "CONFIRM_MOVE_TO_ASCENSION_STAGE_EXPLANATION"
msgstr "(velocitat a la qual les espècies de la IA muten)"

msgid "CONFIRM_MOVE_TO_INDUSTRIAL_STAGE"
msgstr ""

#, fuzzy
msgid "CONFIRM_MOVE_TO_INDUSTRIAL_STAGE_EXPLANATION"
msgstr "(velocitat a la qual les espècies de la IA muten)"

#, fuzzy
msgid "CONFIRM_MOVE_TO_SPACE_STAGE"
msgstr "(velocitat a la qual les espècies de la IA muten)"

#, fuzzy
msgid "CONFIRM_MOVE_TO_SPACE_STAGE_EXPLANATION"
msgstr "(velocitat a la qual les espècies de la IA muten)"

msgid "CONFIRM_NEW_GAME_BUTTON_TOOLTIP"
msgstr "Entrar al joc amb aquesta configuració"

msgid "CONFIRM_NEW_GAME_BUTTON_TOOLTIP_DISABLED"
msgstr "Alguns paràmetres no són vàlids"

#, fuzzy
msgid "CONSTRUCTION_UNIT_NAME"
msgstr "Tritanopia (Blau-Groc)"

msgid "CONTENT_UPLOADED_FROM"
msgstr "El contingut Workshop es pujarà des de la carpeta: {0}"

#, fuzzy
msgid "CONTINUE_THRIVING"
msgstr "Començar a prosperar"

msgid "CONTINUE_TO_PROTOTYPES"
msgstr ""
"Has assolit el final de la part \"completa\" de Thrive.\n"
"Si ho vols, pots continuar jugant als prototips d'altres estadis que estan inclosos al joc. Aquests, poden ser molt incomplerts, fer servir gràfics temporals, i ser \"matussers\" en general. No obstant, estan inclosos com a part del joc per a mostrar la possible direcció futura del joc, i la nostra visió general de com estan connectats els diferents estadis.\n"
"\n"
"Si continues, no podràs guardar ni tornar a l'estadi de microbi. Si vols tornar a aquest estadi, siusplau, guarda el joc ara, abans de continuar.\n"
"\n"
"Si tries continuar, siusplau tingues en compte que els següents estadis només són prototips incomplerts, i siusplau no ho critiqueu injustificadament."

msgid "CONTINUE_TO_PROTOTYPES_PROMPT"
msgstr "Continuar als prototips d'altres estadis?"

msgid "CONTROLLER_AXIS_VISUALIZERS"
msgstr ""

msgid "CONTROLLER_DEADZONES"
msgstr ""

#, fuzzy
msgid "CONTROLLER_DEADZONE_CALIBRATION_EXPLANATION"
msgstr "Aquest tauler mostra els nombres que fa servir l'algorisme auto-evo per fer la seva predicció. L'energia total que una espècie pot recol·lectar i el cost energètic per individu d'aquesta espècie, en determinen la població final. L'algorisme auto-evo fa servir un model simplificat de la realitat per a calcular el rendiment de les espècies basat en l'energia que són capaces de recol·lectar. Per cada font d'alimentació, es mostra quanta energia en guanya l'espècie. A més a més, es mostra l'energia total disponible per aquesta font. La fracció de l'energia total que guanyen les espècies es basa en la magnitud del seu 'rendiment' respecte al 'rendiment total'. El 'rendiment' és una mètrica de com de bé les espècies poden utilitzar aquesta font d'alimentació."

msgid "CONTROLLER_DEADZONE_COLON"
msgstr ""

msgid "CONTROLLER_PROMPT_TYPE_SETTING"
msgstr ""

msgid "CONTROLLER_SENSITIVITY"
msgstr ""

msgid "COPY_ERROR_TO_CLIPBOARD"
msgstr "Copiar l'Error al Porta-Retalls"

#, fuzzy
msgid "COPY_RESULTS"
msgstr "Resultats de l'algorisme Auto-Evo:"

msgid "CORRECTION_PROTANOPE"
msgstr "Protanòpia (Vermell-Verd)"

msgid "CORRECTION_TRITANOPE"
msgstr "Tritanopia (Blau-Groc)"

msgid "CRAFTING_CLEAR_INPUTS"
msgstr ""

msgid "CRAFTING_ERROR_INTERNAL_CONSUME_PROBLEM"
msgstr ""

#, fuzzy
msgid "CRAFTING_ERROR_TAKING_ITEMS"
msgstr "Falta un nom"

msgid "CRAFTING_FILTER_INPUTS"
msgstr ""

msgid "CRAFTING_KNOWN_ITEMS"
msgstr ""

msgid "CRAFTING_NOT_ENOUGH_MATERIAL"
msgstr ""

msgid "CRAFTING_NO_RECIPE_SELECTED"
msgstr ""

msgid "CRAFTING_NO_ROOM_TO_TAKE_CRAFTING_RESULTS"
msgstr ""

#, fuzzy
msgid "CRAFTING_RECIPE_DISPLAY"
msgstr "Resultats de l'algorisme Auto-Evo:"

msgid "CRAFTING_RECIPE_HAND_AXE"
msgstr ""

#, fuzzy
msgid "CRAFTING_RESULTS"
msgstr "Resultats de l'algorisme Auto-Evo:"

msgid "CRAFTING_SELECT_RECIPE_OR_ITEMS_TO_FILTER"
msgstr ""

msgid "CRAFTING_TAKE_ALL"
msgstr ""

#, fuzzy
msgid "CRAFTING_TITLE"
msgstr "Falta un nom"

msgid "CREATE"
msgstr "Crear"

msgid "CREATED_AT"
msgstr "Creat a:"

msgid "CREATED_ON_PLATFORM"
msgstr "Creat a la Plataforma:"

msgid "CREATE_A_NEW_MICROBE"
msgstr "Crear un nou microbi"

msgid "CREATE_NEW"
msgstr "Crear Nou"

msgid "CREATE_NEW_CELL_TYPE"
msgstr "Crear un nou Tipus de Cèl·lula"

msgid "CREATE_NEW_CELL_TYPE_DESCRIPTION"
msgstr "Pots crear nous tipus de cèl·lules duplicant-ne de ja existents, i donant-les-hi un nou nou. Els tipus de cèl·lula es poden modificar per a especialitzar-se en diferents rols. Quan es modifica un tipus de cèl·lula, totes les cèl·lules del mateix tipus col·locades s'actualitzaran."

msgid "CREATE_NEW_MOD"
msgstr "Crear un Nou Mod"

msgid "CREATE_NEW_SAVE"
msgstr "Crear un nou arxiu de guardat"

msgid "CREATE_NEW_TISSUE_TYPE"
msgstr "Crear un nou Tipus de Teixit"

msgid "CREATE_NEW_TISSUE_TYPE_DESCRIPTION"
msgstr "Pots crear nous tipus de teixits duplicant-ne de ja existents, i donant-los un nom nou. Els tipus de teixit es poden modificar amb l'editor de microbi per a especialitzar-los en diferents rols."

msgid "CREATING_DOT_DOT_DOT"
msgstr "Creant..."

msgid "CREATING_OBJECTS_FROM_SAVE"
msgstr "Creant objectes a partir de l'arxiu guardat"

msgid "CREDITS"
msgstr "Crèdits"

msgid "CTRL"
msgstr "CTRL"

msgid "CURRENT_DEVELOPERS"
msgstr "Desenvolupadors Actuals"

msgid "CURRENT_LOCATION_CAPITAL"
msgstr "INDRET ACTUAL"

#, fuzzy
msgid "CURRENT_RESEARCH_NONE"
msgstr "Mostrar noms de botons de selecció de parts"

#, fuzzy
msgid "CURRENT_RESEARCH_PROGRESS"
msgstr "Obrir pantalla d'ajuda"

msgid "CURRENT_WORLD"
msgstr "Món Actual"

#, fuzzy
msgid "CURRENT_WORLD_STATISTICS"
msgstr "Estadístiques de la Cèl·lula"

msgid "CUSTOM_USERNAME"
msgstr "Nom d'usuari propi:"

msgid "CYTOPLASM"
msgstr "Citoplasma"

msgid "CYTOPLASM_DESCRIPTION"
msgstr "És la substància que forma l'interior de la cèl·lula. El Citoplasma és una barreja d'ions, proteïnes i altres substàncies dissoltes a l'aigua. Una de les seves funcions principals és dur a terme el procés de Fermentació, en el qual la Glucosa és transformada en ATP. Moltes cèl·lules simples, que no tenen orgànuls especialitzats, depenen totalment del seu citoplasma per tal de viure - és a dir, per tal de nutrir-se, relacionar-se i reproduïr-se."

msgid "CYTOPLASM_GLYCOLYSIS"
msgstr "Glicòlisi de Citoplasma"

msgid "CYTOPLASM_PROCESSES_DESCRIPTION"
msgstr "Transforma [thrive:compound type=\"glucose\"][/thrive:compound] en [thrive:compound type=\"atp\"][/thrive:compound]."

msgid "DAY_LENGTH"
msgstr ""

#, fuzzy
msgid "DAY_LENGTH_EXPLANATION"
msgstr "(secrets aleatòriament generats al joc)"

msgid "DAY_NIGHT_CYCLE_ENABLED"
msgstr ""

msgid "DAY_NIGHT_CYCLE_ENABLED_EXPLANATION"
msgstr ""

#, fuzzy
msgid "DEADZONE_CALIBRATION_FINISHED"
msgstr "Validacions addicionals han detectat un problema: {0}"

#, fuzzy
msgid "DEADZONE_CALIBRATION_INPROGRESS"
msgstr "Aquest idioma s'ha traduït al {0}%"

msgid "DEADZONE_CALIBRATION_IS_RESET"
msgstr ""

#, fuzzy
msgid "DEADZONE_CONFIGURATION"
msgstr "L'acció d'eliminar aquest arxiu de guardat és irreversible. Esteu segur que el voleu eliminar permanentment?"

msgid "DEATH"
msgstr "mort"

msgid "DEBUG_COORDINATES"
msgstr ""

msgid "DEBUG_DRAW_NOT_AVAILABLE"
msgstr ""

msgid "DEBUG_PANEL"
msgstr "Tauler de Depuració"

msgid "DECEMBER"
msgstr "Desembre"

msgid "DEFAULT_AUDIO_OUTPUT_DEVICE"
msgstr "Aparell d'output per defecte"

msgid "DELETE"
msgstr "Eliminar"

msgid "DELETE_ALL_OLD_SAVE_WARNING_2"
msgstr ""
"No es pot desfer eliminar tots els arxius de guardat Auto i Ràpids, estàs segur que vols eliminar permanentment els següents?\n"
" - {0} Auto guardat(s)\n"
" - {1} Guardat(s) ràpid(s)\n"
" - {2} Còpia(es) de seguretat"

#, fuzzy
msgid "DELETE_FOSSIL_CONFIRMATION"
msgstr "L'acció d'eliminar aquest arxiu de guardat és irreversible. Esteu segur que el voleu eliminar permanentment?"

msgid "DELETE_OLD_SAVES_PROMPT"
msgstr "Eliminar arxiu(s) de guardat antic(s)?"

msgid "DELETE_ORGANELLE"
msgstr "Eliminar orgànul"

msgid "DELETE_SAVE_CONFIRMATION"
msgstr "L'acció d'eliminar aquest arxiu de guardat és irreversible. Esteu segur que el voleu eliminar permanentment?"

msgid "DELETE_SELECTED"
msgstr "Eliminar tot el que ha estat seleccionat"

msgid "DELETE_SELECTED_SAVES_PROMPT"
msgstr "Eliminar arxiu(s) de guardat seleccionat(s)?"

msgid "DELETE_SELECTED_SAVE_WARNING"
msgstr "L'acció d'eliminar els arxius de guardat seleccionats és irreversible. Esteu segur que voleu eliminar permanentment el següent nombre d'arxius: {0}?"

msgid "DELETE_THIS_SAVE_PROMPT"
msgstr "Eliminar aquest arxiu de guardat?"

#, fuzzy
msgid "DESCEND_BUTTON"
msgstr "L'acció d'eliminar aquest arxiu de guardat és irreversible. Esteu segur que el voleu eliminar permanentment?"

#, fuzzy
msgid "DESCEND_CONFIRMATION"
msgstr "L'acció d'eliminar aquest arxiu de guardat és irreversible. Esteu segur que el voleu eliminar permanentment?"

#, fuzzy
msgid "DESCEND_CONFIRMATION_EXPLANATION"
msgstr ""
"Els microbis agressius perseguiran les preses a més distància\n"
"i és més probable que s'enfrontin a depredadors quan siguin atacats.\n"
"Els microbis pacífics desistiran de perseguir les seves preses abans\n"
"i és menys probable que facin servir toxines contra depredadors."

msgid "DESCRIPTION"
msgstr "Descripció:"

msgid "DESCRIPTION_COLON"
msgstr "Descripció:"

msgid "DESCRIPTION_TOO_LONG"
msgstr "La descripció és massa llarga"

#, fuzzy
msgid "DESPAWN_ENTITIES"
msgstr "Màxim nombre d'entitats:"

msgid "DETECTED_CPU_COUNT"
msgstr "Detectat compte CPU:"

#, fuzzy
msgid "DEVBUILD_VERSION_INFO"
msgstr "Partidaris Devbuilds"

msgid "DEVELOPERS"
msgstr "Desenvolupadors"

#, fuzzy
msgid "DEVELOPMENT_FORUM"
msgstr "Desenvolupament a càrred de Revolutionary Games Studio ry"

#, fuzzy
msgid "DEVELOPMENT_FORUM_BUTTON_TOOLTIP"
msgstr "Entrar a l'editor i modificar la teva espècie"

msgid "DEVELOPMENT_SUPPORTED_BY"
msgstr "Desenvolupament a càrred de Revolutionary Games Studio ry"

#, fuzzy
msgid "DEVELOPMENT_WIKI"
msgstr "Desenvolupadors"

#, fuzzy
msgid "DEVELOPMENT_WIKI_BUTTON_TOOLTIP"
msgstr "Ajuda"

msgid "DEVOURED"
msgstr "Devorat"

msgid "DEV_BUILD_PATRONS"
msgstr "Partidaris Devbuilds"

msgid "DIFFICULTY"
msgstr "Dificultat"

#, fuzzy
msgid "DIFFICULTY_DETAILS_STRING"
msgstr "Dificultat predeterminada"

msgid "DIFFICULTY_PRESET"
msgstr "Dificultat predeterminada"

msgid "DIFFICULTY_PRESET_CUSTOM"
msgstr "Personalitzat"

msgid "DIFFICULTY_PRESET_EASY"
msgstr "Fàcil"

msgid "DIFFICULTY_PRESET_HARD"
msgstr "Difícil"

msgid "DIFFICULTY_PRESET_NORMAL"
msgstr "Normal"

msgid "DIGESTION_EFFICIENCY"
msgstr "Eficiència de Digestió"

msgid "DIGESTION_EFFICIENCY_COLON"
msgstr "Eficiència de Digestió"

msgid "DIGESTION_SPEED"
msgstr "Velocitat de Digestió"

msgid "DIGESTION_SPEED_COLON"
msgstr "Velocitat de Digestió:"

msgid "DIGESTION_SPEED_VALUE"
msgstr "{0}/s"

msgid "DIRECTIONL"
msgstr "Esquerra"

msgid "DIRECTIONR"
msgstr "Dreta"

msgid "DISABLED"
msgstr "Inhabilitat"

msgid "DISABLE_ALL"
msgstr "Inhabilitar Tot"

msgid "DISCARD_AND_CONTINUE"
msgstr "Descartar i continuar"

msgid "DISCARD_CHANGES"
msgstr "Descartar Canvis"

msgid "DISCONNECTED_CELLS"
msgstr "Cèl·lules Desconnectades"

msgid "DISCONNECTED_CELLS_TEXT"
msgstr ""
"Hi ha cèl·lules col·locades que no han estat físicament connectats a la resta.\n"
"Siusplau, connecta totes les cèl·lules per continuar."

msgid "DISCONNECTED_METABALLS"
msgstr "Metaboles Desconnectades"

msgid "DISCONNECTED_METABALLS_TEXT"
msgstr ""
"Hi ha metaboles col·locades que no estan connectades a la resta.\n"
"Siusplau, mou totes les metaboles col·locades al costat d'altres per continuar."

msgid "DISCONNECTED_ORGANELLES"
msgstr "Orgànuls Desconnectats"

msgid "DISCONNECTED_ORGANELLES_TEXT"
msgstr ""
"Hi ha orgànuls que no han estat físicament connectats a la resta.\n"
"Siusplau, connecta tots els orgànuls o bé desfés els teus canvis."

#, fuzzy
msgid "DISCORD_TOOLTIP"
msgstr "Han passat: {0:#,#} anys"

#, fuzzy
msgid "DISMISSED_POPUPS_COLON"
msgstr "Velocitat de Digestió:"

#, fuzzy
msgid "DISMISSED_POPUPS_EXPLANATION"
msgstr ""
"Els microbis centrats buscaran recursos o preses més llunyans\n"
"i és possible que siguin molt més ambiciosos respecte a uns mateixos recursos.\n"
"Els microbis sensibles canviaran d'objectius més aviat."

msgid "DISMISS_INFORMATION_PERMANENTLY"
msgstr ""

msgid "DISMISS_WARNING_PERMANENTLY"
msgstr ""

#, fuzzy
msgid "DISPLAY_3D_MENU_BACKGROUNDS"
msgstr "Mostrar partícules de fons"

msgid "DISPLAY_ABILITIES_BAR"
msgstr "Mostrar barra d'habilitats"

msgid "DISPLAY_BACKGROUND_PARTICLES"
msgstr "Mostrar partícules de fons"

msgid "DISPLAY_PART_NAMES"
msgstr "Mostrar noms de botons de selecció de parts"

msgid "DISSOLVED_COMPOUND_FOOD_SOURCE"
msgstr "Font d'alimentació distribuïda uniformament de {0}"

msgid "DOES_NOT_USE_FEATURE"
msgstr "No"

msgid "DONATIONS"
msgstr "Donacions"

msgid "DOT_DOT_DOT"
msgstr "..."

msgid "DOUBLE"
msgstr "Doble"

msgid "DOUBLE_CLICK_TO_VIEW_IN_FULLSCREEN"
msgstr "Doble clic per mostrar en pantalla completa"

msgid "DOUBLE_MEMBRANE_DESCRIPTION"
msgstr "Una membrana cel·lular formada per dues capes, que ofereix millor protecció i consumeix menys energia. No obstant, fa que la cèl·lula esdevingui més lenta. També redueix la velocitat a la qual s'absorbeixen els nutrients en entrar-hi en contacte."

msgid "DUMP_SCENE_TREE"
msgstr ""

msgid "DUPLICATE_TYPE"
msgstr "Duplicar Tipus"

#, fuzzy
msgid "EARLY_MULTICELLULAR"
msgstr "Multicel·lular"

msgid "EASTEREGG_MESSAGE_1"
msgstr "A mode de curiositat, la relació entre les cèl·lules de l'espècie Didinium i les cèl·lules Paramecium és un exemple típic i clar, que ha estat estudiat durant dècades, d'una relació entre depredador i presa. Ara bé, la teva espècie, és l'equivalent de Didinium o de Paramecium? Ets un depredador, o bé la presa?"

msgid "EASTEREGG_MESSAGE_10"
msgstr "ÉSSERS LLEFISCOSOS!!"

msgid "EASTEREGG_MESSAGE_11"
msgstr "Smeltal the meltal: frase satírica en anglès, amb un lèxic deformat a propòsit, que vol dir \"Fondre els metalls\"."

msgid "EASTEREGG_MESSAGE_12"
msgstr "No obstant, aquestes cèl·lules de color blau."

msgid "EASTEREGG_MESSAGE_13"
msgstr "Un petit consell: els diferents Biomes no són tan sols diferents fons, sinó que en cadascun hi ha diferents proporcions de compostos."

msgid "EASTEREGG_MESSAGE_14"
msgstr "Un petit consell: com més Flagels tinguis, més ràpid et podràs moure, però també més ATP consumiràs"

msgid "EASTEREGG_MESSAGE_15"
msgstr "Un petit consell: no només et pots empassar cèl·lules, sinó també trossos de Ferro."

msgid "EASTEREGG_MESSAGE_16"
msgstr "Un petit consell: prepara bé la teva cèl·lula abans d'afegir-li un Nucli. Els Nuclis són cars i consumeixen una gran quantitat d'ATP."

msgid "EASTEREGG_MESSAGE_17"
msgstr "A mode de curiositat, sabies que hi ha més de 8000 espècies d'organismes ciliats al planeta Terra?"

msgid "EASTEREGG_MESSAGE_18"
msgstr "A mode de curiositat, l'Stentor és un ciliat que es pot estendre per tal d'atrapar preses amb una boca amb forma de trompeta. Mitjançant Cilis, genera corrents d'aigua que atrapen a les preses."

msgid "EASTEREGG_MESSAGE_19"
msgstr "A mode de curiositat, el Didinum és un ciliat que caça Paramecis."

msgid "EASTEREGG_MESSAGE_2"
msgstr "Un petit consell, si ets prou ràpid, pots fer servir les teves pròpies toxines per a bloquejar-ne d'altres."

msgid "EASTEREGG_MESSAGE_20"
msgstr "A mode de curiositat, les Amebes caçen i atrapen preses amb unes 'potes' fetes de Citoplasma que s'anomenen pseudòpodes. Eventualment, seran implementades al joc."

msgid "EASTEREGG_MESSAGE_21"
msgstr "Un petit consell: vés amb compte amb les cèl·lules més grans que la teva, no és gens divertit ser engolit per una d'aquestes bestioles."

msgid "EASTEREGG_MESSAGE_22"
msgstr "L'equip de so de Thrive ha composat moltes cançons, algunes de les quals encara no s'han afegit al joc. No obstant, les pots escoltar, i fins i tot veure emissions en directe al canal de YouTube 'Oliver Lugg'."

msgid "EASTEREGG_MESSAGE_23"
msgstr "Un petit consell, si la teva cèl·lula ocupa més de 150 hexàgons, et podràs empassar fins i tot el trossos de ferro més grans del joc."

msgid "EASTEREGG_MESSAGE_24"
msgstr "Thrive representa una simulació d'un planeta alienígena. Per tant, la majoria de criatures que vagis trobant, estaran emparentades i mostraran similituds amb d'altres espècies degut al procés d'evolució. Intenta identificar-les!"

msgid "EASTEREGG_MESSAGE_25"
msgstr "A mode de curiositat, l'equip de Thrive fa podcasts en directe cada cert temps. Estigues amatent i no te'n perdis ni un!"

msgid "EASTEREGG_MESSAGE_26"
msgstr "A mode de curiositat, Thrive està essent desenvolupat amb el motor de videojoc de codi obert anomenat Godot!"

msgid "EASTEREGG_MESSAGE_27"
msgstr "A mode de curiositat, un dels primers prototips jugables d'aquest joc va ser desenvolupat pel nostre gran programador untrustedlife!"

msgid "EASTEREGG_MESSAGE_3"
msgstr "Un petit consell, la Osmoregulació consumeix, cada segon, 1 unitat d'ATP per nombre d'hexàgons de la teva cèl·lula. Alhora, cada hexàgon de citoplasma produeix 5 unitats d'ATP cada segon. Per tant, si estas perdent ATP degut a la Osmoregulació, afegeix un parell d'hexàgons de citoplasma o bé elimina alguns orgànuls."

msgid "EASTEREGG_MESSAGE_4"
msgstr "A mode de curiositat, al planeta Terra, els organismes procariotes tenen unes estructures anomenades Biocompartiments que actuen com orgànuls. En realitat, s'anomenen Orgànuls Polihèdrics."

msgid "EASTEREGG_MESSAGE_5"
msgstr "A mode de curiositat, els Metabolosomes són el que s'anomena Orgànuls Polihèdrics."

msgid "EASTEREGG_MESSAGE_6"
msgstr "Un petit consell, de vegades és millor fugir ràpidament de les altres cèl·lules."

msgid "EASTEREGG_MESSAGE_7"
msgstr "Recorda que, si et creues amb una cèl·lula almenys dues vegades més petita que tu, la pots engolir per alimentar-te'n."

msgid "EASTEREGG_MESSAGE_8"
msgstr "Vés amb compte. Els bacteris, malgrat ser molt petits, poden resultar perillosos. Alguns t'atacaran agressivament per devorar-te sense pensar-s'ho dues vegades!"

msgid "EASTEREGG_MESSAGE_9"
msgstr "Un petit consell, si caçes altres espècies i no vas amb compte, es poden extingir. També es poden extingir si són caçades per altres espècies depredadores."

msgid "EASTER_EGGS"
msgstr "Incloure Easter eggs"

msgid "EASTER_EGGS_EXPLANATION"
msgstr "(secrets aleatòriament generats al joc)"

#, fuzzy
msgid "EDGE_PAN_SPEED"
msgstr "Velocitat de Digestió"

msgid "EDITOR"
msgstr "Editor"

msgid "EDITOR_BUTTON_TOOLTIP"
msgstr "Entrar a l'editor i modificar la teva espècie"

msgid "EDITOR_TUTORIAL_EDITOR_TEXT"
msgstr ""
"Benvingut a l'Editor de Microbi.\n"
"\n"
"Aquí pots revisar tot el que ha passat des del començament del joc o des de la darrera vegada que vas accedir a l'Editor. Tot seguit, pots fer canvis (que representen mutacions genètiques generades per un procés d'evolució).\n"
"\n"
"Aquesta pestanya t'ofereix una llista de canvis en la zona que ocupes actualment. Intenta explorar les diferents eines que tens a la teva disposició per aprendre més sobre els esdeveniments del teu món.\n"
"\n"
"Quan estiguis a punt, fes clic al botó \"següent\", a baix a la dreta."

msgid "EIGHT_TIMES"
msgstr "8x"

msgid "ENABLED_MODS"
msgstr "Mods Habilitats"

msgid "ENABLE_ALL_COMPATIBLE"
msgstr "Habilitar Tots els Mods Compatibles"

msgid "ENABLE_EDITOR"
msgstr "Habilitar l'editor"

msgid "ENABLE_GUI_LIGHT_EFFECTS"
msgstr "Habilitar efectes de llum del GUI"

msgid "ENERGY_BALANCE_TOOLTIP_CONSUMPTION"
msgstr "{0}: -{1} ATP"

msgid "ENERGY_BALANCE_TOOLTIP_PRODUCTION"
msgstr "{0}: +{1} ATP"

msgid "ENERGY_IN_PATCH_FOR"
msgstr "Energia a {0} per {1}"

#, fuzzy
msgid "ENERGY_IN_PATCH_SHORT"
msgstr "Energia a {0} per {1}"

msgid "ENERGY_SOURCES"
msgstr "Fonts d'energia:"

msgid "ENERGY_SUMMARY_LINE"
msgstr "L'energia total recol·lectada és {0} amb un cost individual de {1} resultant en una població no ajustada de {2}"

msgid "ENTER_EXISTING_ID"
msgstr "Introduïr ID Existent"

msgid "ENTER_EXISTING_WORKSHOP_ID"
msgstr "Introduïr ID del Workshop Existent"

msgid "ENTITY_LABEL"
msgstr "Etiqueta d'entitat"

msgid "ENVIRONMENT"
msgstr "Entorn"

msgid "ENVIRONMENTAL_GLUCOSE_RETENTION"
msgstr "Retenció ambiental de glucosa"

msgid "ENVIRONMENTAL_GLUCOSE_RETENTION_EXPLANATION"
msgstr "Proporció de glucosa retinguda al medi ambient cada generació"

#, fuzzy
msgid "ENVIRONMENT_BUTTON_MICROBE_TOOLTIP"
msgstr "Mostrar / amagar l'entorn i els compostos"

msgid "EPIPELAGIC"
msgstr "Zona epipelàgica"

msgid "EQUIPMENT_TYPE_AXE"
msgstr ""

msgid "ERROR"
msgstr "Error"

msgid "ERROR_CREATING_FOLDER"
msgstr "Error creant una carpeta per al mod"

msgid "ERROR_CREATING_INFO_FILE"
msgstr "Error creant l'arxiu d'informació del mod"

msgid "ERROR_FAILED_TO_SAVE_NEW_SETTINGS"
msgstr "Error: No s'ha pogut guardar la nova configuració."

#, fuzzy
msgid "ERROR_FETCHING_EXPLANATION"
msgstr "(secrets aleatòriament generats al joc)"

#, fuzzy
msgid "ERROR_FETCHING_NEWS"
msgstr "Error creant l'arxiu d'informació del mod"

msgid "ERROR_LOADING"
msgstr "Error durant la càrrega"

msgid "ERROR_SAVING"
msgstr "Error amb l'acció de guardat"

msgid "ESCAPE"
msgstr "Tecla Esc"

msgid "ESCAPE_ENGULFING"
msgstr "evasió d'un intent d'engolició"

msgid "ESTUARY"
msgstr "Estuari"

#, fuzzy
msgid "EVOLUTIONARY_TREE"
msgstr "Per Revolutionary Games Studio"

#, fuzzy
msgid "EVOLUTIONARY_TREE_BUILD_FAILED"
msgstr "Per Revolutionary Games Studio"

#, fuzzy
msgid "EXACT_VERSION_COLON"
msgstr "Versió:"

#, fuzzy
msgid "EXACT_VERSION_TOOLTIP"
msgstr "Automàticament carregar els ecosistemes Harmony de l'Ensamblatge (no requereix especificar una classe de mod)"

msgid "EXCEPTION_HAPPENED_PROCESSING_SAVE"
msgstr "S'ha produït un problema mentre es processaven els objectes carregats"

msgid "EXCEPTION_HAPPENED_WHILE_LOADING"
msgstr "S'ha produït un problema mentre es carregaven les dades de guardat"

#, fuzzy
msgid "EXISTING_BUILDINGS"
msgstr "Introduïr ID Existent"

msgid "EXIT"
msgstr "Sortir"

#, fuzzy
msgid "EXIT_TO_LAUNCHER"
msgstr "Llançar E"

msgid "EXPORT_ALL_WORLDS"
msgstr ""

#, fuzzy
msgid "EXPORT_ALL_WORLDS_TOOLTIP"
msgstr "Han passat: {0:#,#} anys"

#, fuzzy
msgid "EXPORT_SUCCESS"
msgstr "Predació de {0}"

msgid "EXTERNAL"
msgstr "Extern"

msgid "EXTERNAL_EFFECTS"
msgstr "Efectes externs:"

msgid "EXTINCTION_BOX_TEXT"
msgstr "Com tantes i tantes altres espècies al llarg dels eons i de les edats d'aquest planeta, els teus petits organismes s'han extingit. A partir d'ara, altres espècies ocuparan el seu nínxol en les cadenes tròfiques dels diferents biomes i, potser, evolucionaran fins a esdevenir éssers intel·ligents que navegaran conscientment cap a planetes i estrelles llunyanes. No obstant, la teva línia evolutiva s'ha tallat, ha esdevingut un experiment fallit en el llarg procés de l'evolució."

msgid "EXTINCTION_CAPITAL"
msgstr "EXTINCIÓ"

msgid "EXTINCT_FROM_PATCH"
msgstr "s'ha extingit del planeta"

msgid "EXTINCT_FROM_THE_PLANET"
msgstr "s'ha extingit del planeta"

msgid "EXTINCT_IN_PATCH"
msgstr "s'ha extingit de l'ecosistema"

msgid "EXTINCT_SPECIES"
msgstr "EXTINCIÓ"

msgid "EXTRAS"
msgstr "Extres"

msgid "EXTRA_OPTIONS"
msgstr "Opcions Extra"

#, fuzzy
msgid "FACEBOOK_TOOLTIP"
msgstr "Pausar el joc"

msgid "FAILED"
msgstr "Error"

#, fuzzy
msgid "FAILED_ONE_OR_MORE_SAVE_DELETION_DESCRIPTION"
msgstr "El Meu Mod Esbalaïdor"

#, fuzzy
msgid "FAILED_SAVE_DELETION"
msgstr "Error: No s'ha pogut guardar la nova configuració."

#, fuzzy
msgid "FAILED_SAVE_DELETION_DESCRIPTION"
msgstr "Actualitzar l'arxiu de guardat especificat degut al següent error:"

msgid "FEARFUL"
msgstr "Poruc"

msgid "FEAR_EXPLANATION"
msgstr ""
"Els microbis temorosos fugiran a més distància\n"
"i en general fugiran de qualsevol depredador.\n"
"Els microbis valents no se senten intimidats per depredadors propers\n"
"i és més probable que contraataquin si són agredits."

#, fuzzy
msgid "FEATURE_DISABLED"
msgstr "Inhabilitat"

#, fuzzy
msgid "FEATURE_ENABLED"
msgstr "Trucs activats"

msgid "FEBRUARY"
msgstr "Febrer"

#, fuzzy
msgid "FEED_ITEM_CONTENT_PARSING_FAILED"
msgstr "Error en la inicialització de la llibreria de client d'Steam"

#, fuzzy
msgid "FEED_ITEM_MISSING_CONTENT"
msgstr ""
"Temps de procès: {0} s\n"
"Temps de físiques: {1} s\n"
"Entitats: {2} Other: {3}\n"
"Aparegudes: {4} Desaparegudes: {5}\n"
"Nodes utilitzats: {6}\n"
"Memòria utilitzada: {7}\n"
"Memòria GPU: {8}\n"
"Objectes renderitzats: {9}\n"
"Trucades sortejades: {10} 2D: {11}\n"
"Vèrtexs renderitzats: {12}\n"
"Canvis de material: {13}\n"
"Canvis de Shader: {14}\n"
"Nodes orfes: {15}\n"
"Latència d'Audio: {16} ms\n"
"Fils total: {17}\n"
"Temps de CPU Total:\n"
"{18}"

msgid "FEED_ITEM_PUBLISHED_AT"
msgstr ""

msgid "FEED_ITEM_TRUNCATED_NOTICE"
msgstr ""

msgid "FILTER_ITEMS_BY_CATEGORY_COLON"
msgstr "Filtrar elements per categoria:"

msgid "FIND_CURRENT_PATCH"
msgstr "Trobar l'Ecosistema Actual"

msgid "FINISHED_DOT"
msgstr "Acabat."

msgid "FINISH_EDITING_AND_RETURN_TO_ENVIRONMENT"
msgstr "Acabar la sessió d'evolució i tornar al món"

msgid "FINISH_ONE_GENERATION"
msgstr "Acaba una Generació"

msgid "FINISH_X_GENERATIONS"
msgstr "Acaba {0} Generacions"

msgid "FIRE_TOXIN"
msgstr "Llançar les toxines"

#, fuzzy
msgid "FIRE_TOXIN_TOOLTIP"
msgstr "Algunes opcions poden ser desactivades si només LAWK està activat"

msgid "FLAGELLUM"
msgstr "Flagel"

msgid "FLAGELLUM_DESCRIPTION"
msgstr "El flagel (plural: flagels) és uns farcell de proteïnes i fibres, com un petit tentacle que sobresurt de la membrana cel·lular. Mitjançant un moviment ondulatori, permet propulsar la cèl·lula cap endavant a gran velocitat, mentre consumeix ATP. La posició dels flagels determina la direcció en la qual produeix l'impuls per moure la cèl·lula. La direcció de l'impuls és oposada a la direcció cap a la qual el flagel està apuntant. Per exemple, un flagel col·locat a l'esquerra del centre de la cèl·lula produïra impuls quan aquesta es mogui cap a la dreta."

msgid "FLAGELLUM_PROCESSES_DESCRIPTION"
msgstr "Fa servir [thrive:compound type=\"atp\"][/thrive:compound] per augmentar la velocitat del microbi."

#, fuzzy
msgid "FLEET_NAME_FROM_PLACE"
msgstr "s'ha extingit del planeta"

#, fuzzy
msgid "FLEET_UNITS"
msgstr "{0} {1}"

#, fuzzy
msgid "FLOATING_CHUNKS_COLON"
msgstr "Rotació:"

msgid "FLOATING_HAZARD"
msgstr "Perill flotant"

msgid "FLUID"
msgstr "Fluidesa"

msgid "FLUIDITY_RIGIDITY"
msgstr "Fluidesa / Rigidesa"

msgid "FOCUSED"
msgstr "Centrat"

msgid "FOCUS_EXPLANATION"
msgstr ""
"Els microbis centrats buscaran recursos o preses més llunyans\n"
"i és possible que siguin molt més ambiciosos respecte a uns mateixos recursos.\n"
"Els microbis sensibles canviaran d'objectius més aviat."

#, fuzzy
msgid "FOG_OF_WAR_DISABLED"
msgstr "Inhabilitat"

#, fuzzy
msgid "FOG_OF_WAR_DISABLED_DESCRIPTION"
msgstr "Actualitzar l'arxiu de guardat especificat degut al següent error:"

msgid "FOG_OF_WAR_INTENSE"
msgstr ""

#, fuzzy
msgid "FOG_OF_WAR_INTENSE_DESCRIPTION"
msgstr "La Nitrogenasa és una proteïna capaç de produïr Amoníac, nutrient bàsic per al desenvolupament i reproducció de les cèl·lules, mitjançant Nitrogen i mol·lècules d'ATP. Aquest procés s'anomena Fixació de Nitrogen Anaeròbica. Com que la Nitrogenasa està suspesa en el Citoplasma, aquest fluid duu a terme una certa Glicòlisi."

msgid "FOG_OF_WAR_MODE"
msgstr ""

msgid "FOG_OF_WAR_REGULAR"
msgstr ""

#, fuzzy
msgid "FOG_OF_WAR_REGULAR_DESCRIPTION"
msgstr "Els Pili (singular: pilus) es troben a la superfície de molts micro-organismes i tenen forma de pèls. Hi poden haver desenes o centenars de pili a la superfície d'un micro-organisme, i es poden fer servir amb diferents finalitats, incloents la depredació. Els micro-organismes patogènics fan servir els pili per virulència, ja sigui per unir-se a teixits hoste, o per penetrar la membrana exterior i accedir al citoplasma. Molts Pili similars existeixen, però no estan evolutivament relacionats i són resultat d'evolució convergent. Un sol organisme ha de tenir l'habilitat de tenir diferents tipus de Pili, i aquells que són a la superfície són canviats i substituïts constantment."

msgid "FOOD_CHAIN"
msgstr "Cadena Alimentària o Tròfica"

msgid "FOOD_SOURCE_ENERGY_INFO"
msgstr "{0} energia: {1} (rendiment: {2}) energia total disponible: {3} (rendiment total: {4})"

msgid "FORGET_MOD_DETAILS"
msgstr "Eliminar Dades Locals"

msgid "FORGET_MOD_DETAILS_TOOLTIP"
msgstr "Eliminar dades locals referents a aquest item. És útil si has introduït l'ID equivocat o vols carregar una nova versió a un item diferent."

msgid "FORM_ERROR_MESSAGE"
msgstr "Error: {0}"

#, fuzzy
msgid "FOSSILISATION"
msgstr "població:"

#, fuzzy
msgid "FOSSILISATION_EXPLANATION"
msgstr ""
"Els microbis agressius perseguiran les preses a més distància\n"
"i és més probable que s'enfrontin a depredadors quan siguin atacats.\n"
"Els microbis pacífics desistiran de perseguir les seves preses abans\n"
"i és menys probable que facin servir toxines contra depredadors."

#, fuzzy
msgid "FOSSILISATION_FAILED"
msgstr "població:"

#, fuzzy
msgid "FOSSILISATION_FAILED_DESCRIPTION"
msgstr "Actualitzar l'arxiu de guardat especificat degut al següent error:"

msgid "FOSSILISATION_HINT"
msgstr ""

msgid "FOSSILISATION_HINT_ALREADY_FOSSILISED"
msgstr ""

#, fuzzy
msgid "FOSSILISE"
msgstr "Sèssil"

#, fuzzy
msgid "FOSSIL_DELETION_FAILED"
msgstr "Creació de Mod Fallida"

#, fuzzy
msgid "FOSSIL_DELETION_FAILED_DESCRIPTION"
msgstr "Actualitzar l'arxiu de guardat especificat degut al següent error:"

msgid "FOUR_TIMES"
msgstr "4x"

msgid "FPS"
msgstr "FPS: {0}"

msgid "FPS_DISPLAY"
msgstr "Visualització d'FPS"

msgid "FRAME_DURATION"
msgstr "Delta: {0}"

msgid "FREEBUILDING"
msgstr "Construcció lliure"

msgid "FREE_GLUCOSE_CLOUD"
msgstr "Núvol de glucosa gratuït quan s'abandona l'editor"

msgid "FREE_GLUCOSE_CLOUD_EXPLANATION"
msgstr "(comença cada generació amb un núvol de glucosa gratuït proper)"

msgid "FULLSCREEN"
msgstr "Pantalla completa"

msgid "FULL_MOD_INFO"
msgstr "Informació Completa del Mod"

msgid "GALLERY_VIEWER"
msgstr "Visor de la Galeria"

msgid "GAME_DESIGN_TEAM"
msgstr "Equip de disseny del joc"

#, fuzzy
msgid "GATHERED_ENERGY_TOOLTIP"
msgstr "Pausar el joc"

msgid "GENERAL"
msgstr "General"

#, fuzzy
msgid "GENERATIONS"
msgstr "Generació:"

msgid "GENERATION_COLON"
msgstr "Generació:"

#, fuzzy
msgid "GITHUB_TOOLTIP"
msgstr "Sortir del joc"

msgid "GLES2"
msgstr ""

msgid "GLES2_MODE_WARNING"
msgstr "Mode d'Alerta GLES2"

msgid "GLES2_MODE_WARNING_TEXT"
msgstr "Esteu executant el programa Thrive amb GLES2. Aquesta tecnologia encara no ha estat del tot validada i, per tant, pot originar alguns problemes. Intenteu actualitzar els vostres drivers de vídeo i/o forçar l'ús de gràfics AMD o Nvidia per executar Thrive."

msgid "GLES3"
msgstr ""

msgid "GLOBAL_INITIAL_LETTER"
msgstr "G"

msgid "GLOBAL_TIMELINE_SPECIES_MIGRATED_TO"
msgstr "Part de [b][u]{0}[/u][/b] població ha migrat a {1} des de {2}"

msgid "GLUCOSE"
msgstr "Glucosa"

msgid "GLUCOSE_CONCENTRATIONS_DRASTICALLY_DROPPED"
msgstr "Les concentracions de Glucosa han disminuït dràsticament!"

msgid "GLYCOLYSIS"
msgstr "Glicòlisi"

msgid "GODMODE"
msgstr "Mode Déu"

#, fuzzy
msgid "GOD_TOOLS_TITLE"
msgstr "Han passat: {0:#,#} anys"

msgid "GOOGLY_EYE_CELL"
msgstr "Cèl·lula d'ulls amorosos"

msgid "GOT_IT"
msgstr "Ho he entès tot"

msgid "GPL_LICENSE_HEADING"
msgstr "Text de la llicència GPL:"

#, fuzzy
msgid "GPU_NAME"
msgstr "{0} {1}"

msgid "GRAPHICS"
msgstr "Gràfics"

msgid "GRAPHICS_TEAM"
msgstr "Equip de gràfics"

msgid "GUI"
msgstr "GUI"

msgid "GUI_LIGHT_EFFECTS_OPTION_DESCRIPTION"
msgstr ""
"Permet els efectes de llum intermitent als GUIs (e.g llum intermitent del botó d'editor).\n"
"\n"
"Si experimentes un bug on parts del botó de l'editor desapareixen,\n"
"pots intentar desactivant això per veure si el problema s'arregla."

#, fuzzy
msgid "GUI_TAB_NAVIGATION"
msgstr "{0} K"

msgid "GUI_VOLUME"
msgstr "Volum del GUI"

msgid "HEALTH"
msgstr "Salut"

msgid "HELP"
msgstr "Ajuda"

msgid "HELP_BUTTON_TOOLTIP"
msgstr "Ajuda"

msgid "HIGHER_VALUES_INCREASE_PERFORMANCE"
msgstr "(valors més alts augmenten el rendiment)"

msgid "HIGHER_VALUES_WORSEN_PERFORMANCE"
msgstr "(valors més alts empitjoren el rendiment)"

msgid "HOLD_FOR_PAN_OR_ROTATE_MODE"
msgstr "Mantenir premut per commutar entre el mode de translació i de rotació"

#, fuzzy
msgid "HOLD_FOR_PAN_WITH_MOUSE"
msgstr "Mantenir premut per commutar entre el mode de translació i de rotació"

msgid "HOLD_PACK_COMMANDS_MENU"
msgstr "Mantenir clicat per mostrar el menú d'ordres de la bandada"

msgid "HOLD_TO_SHOW_CURSOR"
msgstr "Mantingues premut per mostrar el cursor"

msgid "HOLD_TO_SHOW_CURSOR_ADVICE_TEXT"
msgstr ""

#, fuzzy
msgid "HOLD_TO_SKIP_CREDITS"
msgstr "Mantingues premut per mostrar el cursor"

#, fuzzy
msgid "HOME"
msgstr "Menú principal"

#, fuzzy
msgid "HORIZONTAL_COLON"
msgstr "Versió:"

msgid "HORIZONTAL_WITH_AXIS_NAME_COLON"
msgstr ""

msgid "HP_COLON"
msgstr "Punts de salut:"

msgid "HSV"
msgstr "HSV"

msgid "HUD_MESSAGE_MULTIPLE"
msgstr ""

msgid "HYDROGEN_SULFIDE"
msgstr "Àcid Sulfhídric"

msgid "HYPERL"
msgstr "Tecla Hyper Left"

msgid "HYPERR"
msgstr "Tecla Hyper Right"

msgid "ICESHARD"
msgstr "Fragment de gel"

msgid "ICESHELF"
msgstr "Plataforma de gel"

msgid "ID_IS_NOT_A_NUMBER"
msgstr "L'ID no és un número vàlid"

msgid "ID_NUMBER"
msgstr "Nombre d'ID"

msgid "INCLUDE_MULTICELLULAR_PROTOTYPE"
msgstr "Inclou prototips d'estadis tardans"

msgid "INCLUDE_MULTICELLULAR_PROTOTYPE_EXPLANATION"
msgstr "(algunes característiques poden no estar disponibles un cop assoleixis els propers estadis)"

msgid "INDUSTRIAL_STAGE"
msgstr ""

msgid "INFINITE_COMPOUNDS"
msgstr "Compostos infinits"

msgid "INFINITE_MP"
msgstr "MP Infinit"

#, fuzzy
msgid "INFO_BOX_COST"
msgstr "HAS ACONSEGUIT PROSPERAR!"

msgid "INFO_BOX_ENZYMES"
msgstr ""

#, fuzzy
msgid "INFO_BOX_INTERNAL_NAME"
msgstr "Nom Intern (de Carpeta):"

msgid "INFO_BOX_MASS"
msgstr ""

#, fuzzy
msgid "INFO_BOX_OSMOREGULATION_COST"
msgstr "Cost d'Osmoregulació"

#, fuzzy
msgid "INFO_BOX_PROCESSES"
msgstr "Cap procés"

#, fuzzy
msgid "INFO_BOX_REQUIRES_NUCLEUS"
msgstr "Requereix nucli"

#, fuzzy
msgid "INFO_BOX_SIZE"
msgstr "HAS ACONSEGUIT PROSPERAR!"

#, fuzzy
msgid "INFO_BOX_STORAGE"
msgstr "HAS ACONSEGUIT PROSPERAR!"

#, fuzzy
msgid "INFO_BOX_UNIQUE"
msgstr "HAS ACONSEGUIT PROSPERAR!"

msgid "INFO_BOX_UPGRADES"
msgstr ""

msgid "INGESTED_MATTER"
msgstr "Matèria Ingerida"

msgid "INIT_NEW_WORLD_TOOLTIP"
msgstr "Crear un nou món"

msgid "INPUTS"
msgstr "Entrades"

#, fuzzy
msgid "INPUT_NAME_BUILD_STRUCTURE"
msgstr "Acaba una Generació"

#, fuzzy
msgid "INPUT_NAME_INTERACTION"
msgstr "Acaba una Generació"

#, fuzzy
msgid "INPUT_NAME_OPEN_INVENTORY"
msgstr "Acaba una Generació"

msgid "INSPECT"
msgstr "Inspeccionar"

#, fuzzy
msgid "INSPECTOR"
msgstr "Inspeccionar"

#, fuzzy
msgid "INTERACTION_ACTIVATE_ASCENSION"
msgstr "Taxa de mutació de la IA"

#, fuzzy
msgid "INTERACTION_ACTIVATE_ASCENSION_MISSING_ENERGY"
msgstr "Taxa de mutació de la IA"

#, fuzzy
msgid "INTERACTION_CONSTRUCT"
msgstr "Taxa de mutació de la IA"

msgid "INTERACTION_CONSTRUCT_MISSING_DEPOSITED_MATERIALS"
msgstr ""

#, fuzzy
msgid "INTERACTION_CRAFT"
msgstr "Taxa de mutació de la IA"

#, fuzzy
msgid "INTERACTION_DEPOSIT_RESOURCES"
msgstr "Taxa de mutació de la IA"

msgid "INTERACTION_DEPOSIT_RESOURCES_NO_SUITABLE_RESOURCES"
msgstr ""

#, fuzzy
msgid "INTERACTION_DESTROY"
msgstr "Taxa de mutació de la IA"

#, fuzzy
msgid "INTERACTION_FOUND_SETTLEMENT"
msgstr "Taxa de mutació de la IA"

#, fuzzy
msgid "INTERACTION_HARVEST"
msgstr "Taxa de mutació de la IA"

msgid "INTERACTION_HARVEST_CANNOT_MISSING_TOOL"
msgstr ""

msgid "INTERACTION_PICK_UP"
msgstr ""

msgid "INTERACTION_PICK_UP_CANNOT_FULL"
msgstr ""

msgid "INTERNALS"
msgstr "Parts internes"

msgid "INTERNAL_NAME_IN_USE"
msgstr "Ja hi ha un mod amb el nom intern especificat"

msgid "INTERNAL_NAME_REQUIRED"
msgstr "Es requereix un nom intern"

msgid "INTERNAL_NAME_REQUIRES_CAPITAL"
msgstr "Nom intern hauria de començar en majúscula"

msgid "INVALID_DATA_TO_PLOT"
msgstr "Camí de la icona del mod invàlid"

msgid "INVALID_ICON_PATH"
msgstr "Camí de la icona del mod invàlid"

msgid "INVALID_SAVE_NAME_POPUP"
msgstr "El nom de l'arxiu de guardat pot no tenir caràcters especials (<>:\"/\\|?*)"

msgid "INVALID_SPECIES_NAME_POPUP"
msgstr "El nom de l'espècie s'ha d'adequar a la nomenclatura binomial (Gènere i Epítet)!"

msgid "INVALID_TAG"
msgstr "Etiqueta invàlida \"{0}\" especificada"

msgid "INVALID_URL_FORMAT"
msgstr "Format d'URL invàlid"

msgid "INVALID_URL_SCHEME"
msgstr "Esquema URL invàlid"

msgid "INVENTORY_ITEMS_ON_GROUND"
msgstr ""

#, fuzzy
msgid "INVENTORY_TITLE"
msgstr "\"{0}\" - {1}"

msgid "INVENTORY_TOGGLE_CRAFTING"
msgstr ""

msgid "INVENTORY_TOGGLE_GROUND"
msgstr ""

msgid "INVERTED"
msgstr ""

msgid "IN_PROTOTYPE"
msgstr ""
"Estàs jugant els prototips d'estadis futurs, inclosos en el joc actual.\n"
"Aquests poden ser molt incomplerts, fer servir gràfics temporals, ser molt \"matussers\" en general\n"
"i no ser gaire jugables. Per tant, actualment no s'hi pot guardar la partida.\n"
"Algunes parts dels prototips poden permetre una opció de guardat limitada"

msgid "IRON"
msgstr "Ferro"

msgid "IRON_CHEMOLITHOAUTOTROPHY"
msgstr "Quimiolitoautotròfia basada en Ferro"

#, fuzzy
msgid "ITCH_TOOLTIP"
msgstr "Sortir del joc"

msgid "JANUARY"
msgstr "Gener"

msgid "JSON_DEBUG_MODE"
msgstr "Mode debug de JSON:"

msgid "JSON_DEBUG_MODE_ALWAYS"
msgstr "Sempre"

msgid "JSON_DEBUG_MODE_AUTO"
msgstr "Automàticament"

msgid "JSON_DEBUG_MODE_NEVER"
msgstr "Mai"

msgid "JULY"
msgstr "Juliol"

msgid "JUNE"
msgstr "Juny"

msgid "KEY_BACK"
msgstr "Enrere"

msgid "KEY_BINDING_CHANGE_CONFLICT"
msgstr ""
"Hi ha un conflicte amb {0}\n"
"Vols eliminar l'input de {1}?"

msgid "KEY_CLEAR"
msgstr "Treure"

msgid "KEY_DELETE"
msgstr "Eliminar"

msgid "KEY_DOWN"
msgstr "Rodeta avall"

msgid "KEY_END"
msgstr "Final"

msgid "KEY_ENTER"
msgstr "Enter"

msgid "KEY_FAVORITES"
msgstr "Preferits"

msgid "KEY_FORWARD"
msgstr "Endavant"

msgid "KEY_HELP"
msgstr "Ajuda"

msgid "KEY_HOME"
msgstr "Menú principal"

msgid "KEY_HOMEPAGE"
msgstr "Pàgina principal"

msgid "KEY_INSERT"
msgstr "Insertar"

msgid "KEY_LEFT"
msgstr "Esquerra"

msgid "KEY_MENU"
msgstr "Menú"

msgid "KEY_OPENURL"
msgstr "Obrir l'URL"

msgid "KEY_PAUSE"
msgstr "Pausa"

msgid "KEY_PRINT"
msgstr "Imprimir pantalla"

msgid "KEY_REFRESH"
msgstr "Refrescar"

msgid "KEY_RIGHT"
msgstr "Dreta"

msgid "KEY_SEARCH"
msgstr "Cercar"

msgid "KEY_STANDBY"
msgstr "Stand-by"

msgid "KEY_STOP"
msgstr "Stop"

msgid "KEY_TAB"
msgstr "Pestanya"

msgid "KEY_UP"
msgstr "Amunt"

msgid "KILO_ABBREVIATION"
msgstr "{0} K"

msgid "KP0"
msgstr "Num 0"

msgid "KP1"
msgstr "Num 1"

msgid "KP2"
msgstr "Num 2"

msgid "KP3"
msgstr "Num 3"

msgid "KP4"
msgstr "Num 4"

msgid "KP5"
msgstr "Num 5"

msgid "KP6"
msgstr "Num 6"

msgid "KP7"
msgstr "Num 7"

msgid "KP8"
msgstr "Num 8"

msgid "KP9"
msgstr "Num 9"

msgid "KPADD"
msgstr "Num +"

msgid "KPDIVIDE"
msgstr "Num /"

msgid "KPENTER"
msgstr "Tecla Num Enter"

msgid "KPMULTIPLY"
msgstr "Num *"

msgid "KPPERIOD"
msgstr "Num ."

msgid "KPSUBTRACT"
msgstr "Num -"

msgid "LANGUAGE"
msgstr "Llengua:"

msgid "LANGUAGE_TRANSLATION_PROGRESS"
msgstr "Aquest idioma s'ha traduït al {0}%"

msgid "LANGUAGE_TRANSLATION_PROGRESS_LOW"
msgstr "Aquesta llengua encara és una feina en progrés ({0}% completat)"

msgid "LANGUAGE_TRANSLATION_PROGRESS_REALLY_LOW"
msgstr "Aquesta traducció encara és incomplerta ({0}% traduït) siusplau ajuda'ns a completar-la!"

msgid "LAST_ORGANELLE_DELETE_OPTION_DISABLED_TOOLTIP"
msgstr "No es pot eliminar l'últim orgànul"

#, fuzzy
msgid "LATE_MULTICELLULAR"
msgstr "Multicel·lular"

msgid "LAUNCH0"
msgstr "Llançar 0"

msgid "LAUNCH1"
msgstr "Llançar 1"

msgid "LAUNCH2"
msgstr "Llançar 2"

msgid "LAUNCH3"
msgstr "Llançar 3"

msgid "LAUNCH4"
msgstr "Llançar 4"

msgid "LAUNCH5"
msgstr "Llançar 5"

msgid "LAUNCH6"
msgstr "Llançar 6"

msgid "LAUNCH7"
msgstr "Llançar 7"

msgid "LAUNCH8"
msgstr "Llançar 8"

msgid "LAUNCH9"
msgstr "Llançar 9"

msgid "LAUNCHA"
msgstr "Llançar A"

msgid "LAUNCHB"
msgstr "Llançar B"

msgid "LAUNCHC"
msgstr "Llançar C"

msgid "LAUNCHD"
msgstr "Llançar D"

msgid "LAUNCHE"
msgstr "Llançar E"

msgid "LAUNCHF"
msgstr "Llançar F"

msgid "LAUNCHMAIL"
msgstr "Correu"

msgid "LAUNCHMEDIA"
msgstr "Multimèdia"

msgid "LAWK_ONLY"
msgstr "només LAWK"

msgid "LAWK_ONLY_EXPLANATION"
msgstr "(restringeix parts i habilitats a la vida tal com la coneixem)"

msgid "LEAD_ARTIST"
msgstr "Artista Principal"

msgid "LEAD_ARTISTS"
msgstr "Artistes Principals"

msgid "LEAD_DEVELOPERS"
msgstr "Desenvolupadors principals"

msgid "LEAD_GAME_DESIGNER"
msgstr "Dissenyador Principal del Joc"

msgid "LEAD_GAME_DESIGNERS"
msgstr "Dissenyadors Principals del Joc"

msgid "LEAD_OUTREACH_PEOPLE"
msgstr "Persona Líder de Divulgació"

msgid "LEAD_OUTREACH_PERSON"
msgstr "Persona Líder de Divulgació"

msgid "LEAD_PROGRAMMER"
msgstr "programador principal"

msgid "LEAD_PROGRAMMERS"
msgstr "programadors principals"

msgid "LEAD_PROJECT_MANAGER"
msgstr "Gestor de projecte en cap"

msgid "LEAD_PROJECT_MANAGERS"
msgstr "Gestors de projecte en cap"

msgid "LEAD_TESTER"
msgstr "Provador en cap"

msgid "LEAD_TESTERS"
msgstr "Provadors en cap"

msgid "LEAD_THEORIST"
msgstr "Teòric en cap"

msgid "LEAD_THEORISTS"
msgstr "Teòrics en cap"

msgid "LEFT_ARROW"
msgstr "←"

msgid "LEFT_MOUSE"
msgstr "Click esquerre del ratolí"

msgid "LICENSES"
msgstr "Llicències"

msgid "LICENSES_COVERING_THRIVE"
msgstr "Aquí es mostren les llicències cobrint parts de Thrive"

msgid "LIFE_ORIGIN"
msgstr "Origen de la vida"

msgid "LIFE_ORIGIN_EXPLANATION"
msgstr "(lloc de partida)"

msgid "LIFE_ORIGIN_PANSPERMIA"
msgstr "Panspèrmia (aleatori)"

msgid "LIFE_ORIGIN_POND"
msgstr "Petit, càlid toll"

msgid "LIFE_ORIGIN_TOOLTIP"
msgstr "Algunes opcions poden ser desactivades si només LAWK està activat"

msgid "LIFE_ORIGIN_VENTS"
msgstr "Fumaroles hidrotermals"

msgid "LIGHT"
msgstr "Llum"

msgid "LIGHT_LEVEL_AVERAGE"
msgstr ""

#, fuzzy
msgid "LIGHT_LEVEL_CURRENT"
msgstr "Rodeta dreta"

msgid "LIGHT_LEVEL_DAY"
msgstr ""

msgid "LIGHT_LEVEL_LABEL_AT_NOON"
msgstr ""

#, fuzzy
msgid "LIGHT_LEVEL_NIGHT"
msgstr "Rodeta dreta"

#, fuzzy
msgid "LIGHT_MAX"
msgstr "Llum"

msgid "LIMIT_EXTREME"
msgstr "Extrem"

#, fuzzy
msgid "LIMIT_GROWTH_RATE"
msgstr "Normal"

#, fuzzy
msgid "LIMIT_GROWTH_RATE_EXPLANATION"
msgstr "(velocitat a la qual les espècies de la IA muten)"

msgid "LIMIT_HUGE"
msgstr "Enorme"

msgid "LIMIT_LARGE"
msgstr "Gran"

msgid "LIMIT_NORMAL"
msgstr "Normal"

msgid "LIMIT_SMALL"
msgstr "Petit"

msgid "LIMIT_TINY"
msgstr "Minúscul"

msgid "LIMIT_VERY_LARGE"
msgstr "Molt gran"

msgid "LIMIT_VERY_SMALL"
msgstr "Molt petit"

msgid "LINE_COLOUR"
msgstr "Color de la línia:"

msgid "LIPASE"
msgstr "Lipasa"

msgid "LIPASE_DESCRIPTION"
msgstr "La lipasa permet a la cèl·lula digerir la major part de membranes. La teva cèl·lula ja produeix una certa quantitat d'aquest enzim sense lisosoma, però seleccionant aquest tipus n'augmentaràs l'efectivitat."

msgid "LOAD"
msgstr "Carregar"

msgid "LOADING"
msgstr "Carregant"

msgid "LOADING_DOT_DOT_DOT"
msgstr "Carregant..."

msgid "LOADING_EARLY_MULTICELLULAR_EDITOR"
msgstr "Carregant l'Editor Multicel·lular Primerenc"

msgid "LOADING_GAME"
msgstr "Carregant el joc"

msgid "LOADING_MICROBE_EDITOR"
msgstr "S'està carregant l'Editor de Microbi"

msgid "LOADING_MULTICELLULAR_EDITOR"
msgstr "Carregant l'Editor Multicel·lular"

msgid "LOADING_TIP"
msgstr "Prem el botó de 'desfer' per tal de corregir qualsevol equivocació"

msgid "LOAD_FINISHED"
msgstr "Càrrega completada"

msgid "LOAD_GAME"
msgstr "Carregar una partida"

msgid "LOAD_GAME_BUTTON_TOOLTIP"
msgstr "Carregar arxius de guardat previs"

msgid "LOAD_INCOMPATIBLE_PROTOTYPE_WARNING"
msgstr ""
"L'arxiu de guardat seleccionat és un guardat fet en un prototip d'una versió de Thrive diferent.\n"
"Degut a això, aquest guardat no pot ser carregat, ja que els guardats de prototips no es poden actualitzar.\n"
"Mantenir la compatibilitat de guardat per als prototips seria un gran llast i faria alentir molt el desenvolupament de prototips."

msgid "LOAD_INCOMPATIBLE_SAVE_PROMPT"
msgstr "Carregar arxiu de guardat incompatible?"

msgid "LOAD_INCOMPATIBLE_SAVE_WARNING"
msgstr ""
"L'arxiu de guardat seleccionat no és compatible amb la present versió de Thrive.\n"
"I no hi ha cap actualitzador d'arxius de guardat per actualitzar aquest arxiu de guardat.\n"
"Com que Thrive encara està en una fase primerenca de desenvolupament, la compatibilitat entre versions no és la major prioritat. Per això, encara no s'ha implementat un programa convertidor d'arxius de guardat."

msgid "LOAD_INVALID_SAVE_PROMPT"
msgstr "Carregar arxiu de guardat no vàlid?"

msgid "LOAD_INVALID_SAVE_WARNING"
msgstr ""
"La informació de guardat no ha pogut ser carregada des d'aquest arxiu.\n"
"És probable que aquest arxiu de guardat sigui corrupte, o que pertanyi a un format nou, no entès per aquesta versió de Thrive.\n"
"Voleu intentar carregar l'arxiu igualment?"

msgid "LOCAL_INITIAL_LETTER"
msgstr "L"

msgid "LOCK_DAY_NIGHT_CYCYLE"
msgstr ""

msgid "LOW_BIODIVERSITY_LIMIT"
msgstr ""

#, fuzzy
msgid "LOW_MENU_PERFORMANCE"
msgstr "Rendiment"

#, fuzzy
msgid "LOW_MENU_PERFORMANCE_DESCRIPTION"
msgstr "Conté enzims digestius. Es pot modificar per canviar el tipus d'enzim que conté. Només es pot utilitzar un enzim cada vegada."

msgid "LYSOSOME"
msgstr "Lisosoma"

msgid "LYSOSOME_DESCRIPTION"
msgstr "El lisosoma és un orgànul adherit a la membrana que conté enzims hidrolítics que poden trencar diverses biomolècules. Els lisosomes permeten a la cèl·lula digerir materials ingerits mitjançant endocitosi i netejar els productes de rebuig de la cèl·lula en un procés anomenat autofàgia."

msgid "LYSOSOME_PROCESSES_DESCRIPTION"
msgstr "Conté enzims digestius. Es pot modificar per canviar el tipus d'enzim que conté. Només es pot utilitzar un enzim cada vegada."

msgid "MANUALLY_SET_TIME"
msgstr ""

msgid "MAP"
msgstr "Mapa"

msgid "MARCH"
msgstr "Març"

msgid "MARINE_SNOW"
msgstr "Neu marina"

msgid "MASTER_VOLUME"
msgstr "Volum General"

#, fuzzy
msgid "MAXIMUM_SPECIES_IN_PATCH"
msgstr "s'ha extingit de l'ecosistema"

msgid "MAX_FPS"
msgstr "Màxims FPS:"

msgid "MAX_FPS_NO_LIMIT"
msgstr "Il·limitat"

msgid "MAX_SPAWNED_ENTITIES"
msgstr "Màxim nombre d'entitats:"

msgid "MAX_VISIBLE_DATASET_WARNING"
msgstr "No està permès mostrar més de {0} datasets!"

msgid "MAY"
msgstr "Maig"

msgid "MEDIANEXT"
msgstr "Següent"

msgid "MEDIAPLAY"
msgstr "Iniciar Reproducció Multimèdia"

msgid "MEDIAPREVIOUS"
msgstr "Anterior"

msgid "MEDIARECORD"
msgstr "Gravar"

msgid "MEDIASTOP"
msgstr "Aturar Reproducció Multimèdia"

msgid "MEGA_YEARS"
msgstr "Milions d'anys"

msgid "MEMBRANE"
msgstr "Membrana"

msgid "MEMBRANE_RIGIDITY"
msgstr "Rigidesa de la membrana"

msgid "MEMBRANE_TYPES"
msgstr "Tipus de Membrana"

msgid "MENU"
msgstr "Menú"

msgid "MESOPELAGIC"
msgstr "Zona mesopelàgica"

msgid "METABOLOSOMES"
msgstr "Metabolosomes"

msgid "METABOLOSOMES_DESCRIPTION"
msgstr "Els Metabolosomes són cúmuls de proteïnes embolcallades per una membrana de proteïnes. Transformen la Glucosa en ATP mitjançant la Respiració Aeròbica, de manera més ràpida i eficient que el Citoplasma. No obstant, necessita grans quantitats d'Oxigen atmosfèric per funcionar amb eficàcia, i nivells d'Oxigen més baixos en reduïran la velocitat de producció d'ATP. Com que els Metabolosomes estan suspesos en el Citoplasma, el fluid que els envolta duu a terme una certa glicòlisi."

msgid "METABOLOSOMES_PROCESSES_DESCRIPTION"
msgstr "Transforma [thrive:compound type=\"glucose\"][/thrive:compound] en [thrive:compound type=\"atp\"][/thrive:compound]. La velocitat és proporcional a la concentració de [thrive:compound type=\"oxygen\"][/thrive:compound]."

msgid "METRICS"
msgstr "Mètriques de rendiment"

msgid "METRICS_CONTENT"
msgstr ""
"Temps de procès: {0} s\n"
"Temps de físiques: {1} s\n"
"Entitats: {2} Other: {3}\n"
"Aparegudes: {4} Desaparegudes: {5}\n"
"Nodes utilitzats: {6}\n"
"Memòria utilitzada: {7}\n"
"Memòria GPU: {8}\n"
"Objectes renderitzats: {9}\n"
"Trucades sortejades: {10} 2D: {11}\n"
"Vèrtexs renderitzats: {12}\n"
"Canvis de material: {13}\n"
"Canvis de Shader: {14}\n"
"Nodes orfes: {15}\n"
"Latència d'Audio: {16} ms\n"
"Fils total: {17}\n"
"Temps de CPU Total:\n"
"{18}"

msgid "MIB_VALUE"
msgstr "{0} MiB"

#, fuzzy
msgid "MICROBE"
msgstr "Estadi de Microbi"

#, fuzzy
msgid "MICROBES_COUNT"
msgstr "Estadi de Microbi"

#, fuzzy
msgid "MICROBE_BENCHMARK"
msgstr "Editor de Microbi"

msgid "MICROBE_EDITOR"
msgstr "Editor de Microbi"

msgid "MICROBE_EDITOR_HELP_MESSAGE_1"
msgstr ""
"Estructures Procariòtiques\n"
"\n"
"Citoplasma: Proporciona espai d'emmagatzematge i duu a terme la glicòlisi (Produeix petites quantitats de [thrive:compound type=\"atp\"][/thrive:compound] a partir de [thrive:compound type=\"glucose\"][/thrive:compound])\n"
"\n"
"Metabolosomes: Produeix [thrive:compound type=\"atp\"][/thrive:compound] a partir de [thrive:compound type=\"glucose\"][/thrive:compound]\n"
"\n"
"Tilacoides: Produeix 1/3 part de la quantitat de [thrive:compound type=\"glucose\"][/thrive:compound] que un cloroplast normal, però també duu a terma la glicòlisi, i ocupa 1 Hexàgonbut also performs glycolysis, and takes up 1 Hex\n"
"\n"
"Proteïnes Quimiosintetitzadores: Produeix la meitat de [thrive:compound type=\"glucose\"][/thrive:compound] out of [thrive:compound type=\"hydrogensulfide\"][/thrive:compound] que el Quimioplast, però també duu a terme la glicòlisi, i ocupa 1 Hexàgon\n"
"\n"
"Rusticianina: Transforma [thrive:compound type=\"iron\"][/thrive:compound] en [thrive:compound type=\"atp\"][/thrive:compound]\n"
"\n"
"Nitrogenasa: Transforma el nitrogen atmosfèric i [thrive:compound type=\"atp\"][/thrive:compound] en [thrive:compound type=\"ammonia\"][/thrive:compound] anaeròbicament\n"
"\n"
"Oxitoxisoma: Transforma [thrive:compound type=\"atp\"][/thrive:compound] en [thrive:compound type=\"oxytoxy\"][/thrive:compound]\n"
"\n"
"Termosintasa: Produeix [thrive:compound type=\"atp\"][/thrive:compound] fent servir gradients de temperatura"

msgid "MICROBE_EDITOR_HELP_MESSAGE_14"
msgstr "Un cop l'Engoliment s'hagi completat, tots els objectes atrapats es retindran dins la membrane per a ser digerits. Els objectes no digeribles seran sempre expulsats, de manera que primer t'has d'assegurar que tens les mutacions adequades per a poder-los processar. Els enzims que proporcionen els Lisosomes ajudaran amb la digestió, de manera que és recomanat evolucionar aquest orgànul per tal d'aconseguir una digestió molt més eficient."

msgid "MICROBE_EDITOR_HELP_MESSAGE_2"
msgstr ""
"Orgànuls externs\n"
"\n"
"Flagel: Fa que la teva cèl·lula sigui més ràpida consumint [thrive:compound type=\"atp\"][/thrive:compound]\n"
"\n"
"Pilus: Estructura per punxar altres cèl·lules\n"
"\n"
"Quimioreceptor: Permet detectar compostos a distància.\n"
"\n"
"Cili: Augment la velocitat de gir de les cèl·lules"

msgid "MICROBE_EDITOR_HELP_MESSAGE_3"
msgstr ""
"Orgànuls adherits a la membrana\n"
"\n"
"Nucli: Ocupa 11 hexàgons i permet evolucionar orgànuls adherits a la membrana, duplica la mida de la teva cèl·lula i redueix el mal rebut en un 50% (només es pot evolucionar una vegada)\n"
"\n"
"Agent d'Adhesió: Permet adherir-se amb altres cèl·lules\n"
"\n"
"Mitocondri: Produeix [thrive:compound type=\"atp\"][/thrive:compound] a partir de [thrive:compound type=\"glucose\"][/thrive:compound] i O2 atmosfèric de manera molt més eficient que el citoplasma\n"
"\n"
"Cloroplast: Produeix [thrive:compound type=\"glucose\"][/thrive:compound] a partir de llum solar i CO2 atmosfèric\n"
"\n"
"Thermoplast: Produeix [thrive:compound type=\"atp\"][/thrive:compound] fent servir gradients de temperatura\n"
"\n"
"Lysosome: Conté enzims digestius\n"
"\n"
"Quimioplast: Produeix [thrive:compound type=\"glucose\"][/thrive:compound] a partir de [thrive:compound type=\"hydrogensulfide\"][/thrive:compound]\n"
"\n"
"Plastidi Fixador de Nitrogen: Produeix [thrive:compound type=\"ammonia\"][/thrive:compound] a partir de [thrive:compound type=\"atp\"][/thrive:compound] i Nitrogen i Oxigen atmosfèric\n"
"\n"
"Vacúol: Emmagatzema fins a 8 unitats de compostos recol·lectats\n"
"\n"
"Vacúol de Toxines: Produeix toxines (anomenades [thrive:compound type=\"oxytoxy\"][/thrive:compound]) i et permet alliberar-les, tot produïnt mal en funció de la quantitat de toxines disponibles\n"
"\n"
"Agent de Senyalització: Permet crear productes químics als quals altres espècies hi poden reaccionar."

msgid "MICROBE_EDITOR_HELP_MESSAGE_4"
msgstr "Cada generació, pots gastar fins a 100 punts de mutació (PM), i cada canvi (o mutació) costarà una certa quantitat d'aquest PM. Afegir i eliminar orgànuls costa PM. No obstant, eliminar orgànuls que han estat afegits en la sessió de mutació actuals, et torna el cost en PM d'aquest orgànul. Pots moure o eliminar un orgànul tot fent clic dret a sobre d'aquest, i seleccionant l'acció adequada del menú que apareixirà. Pots rotar els teus orgànuls mentre els col·loques amb [thrive:input]e_rotate_left[/thrive:input] i [thrive:input]e_rotate_right[/thrive:input]."

msgid "MICROBE_EDITOR_HELP_MESSAGE_5"
msgstr "Cada vegada que et reprodueixis entraràs a l'editor de microbi, on podràs fer canvis a la teva espècie (afegir, moure o treure orgànuls) per tal de millorar-la. Cada sessió de l'editor de microbi representa [thrive:constant]EDITOR_TIME_JUMP_MILLION_YEARS[/thrive:constant] milions d'anys d'evolució."

msgid "MICROBE_FREEBUILD_EDITOR"
msgstr "Editor Lliure de Microbi"

#, fuzzy
msgid "MICROBE_ORGANELLE_STATISTICS"
msgstr "Estadístiques de la Cèl·lula"

msgid "MICROBE_SPECIES_DETAIL_TEXT"
msgstr ""
"[b]Estadi[/b]\n"
"  Microbi\n"
"[b]Tipus de Membrana[/b]\n"
"  {0}\n"
"[b]Rigidesa de la Membrana[/b]\n"
"  {1}\n"
"[b]Velocitat Base[/b]\n"
"  {2}\n"
"[b]Velocitat de Rotació Base[/b]\n"
"  {3}\n"
"[b]Mida d'Hexàgon Base[/b]\n"
"  {4}"

msgid "MICROBE_STAGE"
msgstr "Estadi de Microbi"

#, fuzzy
msgid "MICROBE_STAGE_BECOME_MULTICELLULAR_TEXT"
msgstr ""
"Recol·lecta Glucosa (núvols blancs) desplaçant-t'hi per sobre.\n"
"\n"
"La teva cèl·lula necessita Glucosa per aconseguir energia i mantenir-se viva.\n"
"\n"
"Segueix la línia de la pantalla, des de la teva cèl·lula fins al núvol de Glucosa més proper."

msgid "MICROBE_STAGE_COLLECT_TEXT"
msgstr ""
"Recol·lecta Glucosa (núvols blancs) desplaçant-t'hi per sobre.\n"
"\n"
"La teva cèl·lula necessita Glucosa per aconseguir energia i mantenir-se viva.\n"
"\n"
"Segueix la línia de la pantalla, des de la teva cèl·lula fins al núvol de Glucosa més proper."

msgid "MICROBE_STAGE_CONTROL_TEXT"
msgstr ""
"La teva cèl·lula, el darrer avantpassat universal comú, és al centre de la pantalla. Per tal de controlar-la, fes servir les tecles que es mostren al seu costat.\n"
"\n"
"Prova totes les tecles durant uns instants per tal de continuar."

#, fuzzy
msgid "MICROBE_STAGE_CONTROL_TEXT_CONTROLLER"
msgstr ""
"La teva cèl·lula, el darrer avantpassat universal comú, és al centre de la pantalla. Per tal de controlar-la, fes servir les tecles que es mostren al seu costat.\n"
"\n"
"Prova totes les tecles durant uns instants per tal de continuar."

#, fuzzy
msgid "MICROBE_STAGE_DAY_NIGHT_TEXT"
msgstr ""
"Estigues atent a la barra de salut, que hi ha al costat de la barra d'ATP (a la part inferior dreta de la pantalla).\n"
"Si la teva cèl·lula es queda sense energia, es morirà.\n"
"Pots recuperar la teva salut (autoregeneració) si tens prou quantitat d'ATP.\n"
"Assegurat de recol·lectar prou Glucosa per no quedar-te sense ATP."

msgid "MICROBE_STAGE_HEALTH_TEXT"
msgstr ""
"Estigues atent a la barra de salut, que hi ha al costat de la barra d'ATP (a la part inferior dreta de la pantalla).\n"
"Si la teva cèl·lula es queda sense energia, es morirà.\n"
"Pots recuperar la teva salut (autoregeneració) si tens prou quantitat d'ATP.\n"
"Assegurat de recol·lectar prou Glucosa per no quedar-te sense ATP."

msgid "MICROBE_STAGE_HELP_MESSAGE_1"
msgstr "[thrive:input]g_move_forward[/thrive:input],[thrive:input]g_move_left[/thrive:input],[thrive:input]g_move_backwards[/thrive:input],[thrive:input]g_move_right[/thrive:input] i fer servir el ratolí per canviar la orientació. [thrive:input]g_fire_toxin[/thrive:input] per disparar [thrive:compound type=\"oxytoxy\"][/thrive:compound] si tens un Vacúol de Toxines. [thrive:input]g_toggle_engulf[/thrive:input] per activar el mode Engolir. Pots ampliar o reduïr el camp de visió amb la rodeta del ratolí."

msgid "MICROBE_STAGE_HELP_MESSAGE_10"
msgstr "Per tal de reproduït-te, has de dividir cadascun dels teus orgànuls en 2. Els orgànuls necessiten Amoníac i Fosfat per tal d'autoreplicar-se."

msgid "MICROBE_STAGE_HELP_MESSAGE_11"
msgstr "Però si sobrevius durant 20 generacions i la teva població té més de 300 individus, hauràs guanyat el joc actual. Després de guanyar, apareixerà una finestreta d'enhorabona i, després, podràs seguir jugant."

msgid "MICROBE_STAGE_HELP_MESSAGE_12"
msgstr "Estigues alerta, ja que els teus competidors no cessaran d'evolucionar en cap moment. Cada vegada que entris a l'editor, ells també faran un salt evolutiu."

msgid "MICROBE_STAGE_HELP_MESSAGE_13"
msgstr "Si t'uneixes a altres cèl·lules, podràs construïr una colònia cel·lular on les cèl·lules comparteixen els compostos que absorbeixen i produeixen amb les altres. Per poder unir-te a una altra cèl·lula, has d'aconseguir l'orgànul \"agents d'unió\", entrar en contacte amb l'altra cèl·lula i, tot seguit, entrar en el \"mode d'unió\" prement [thrive:input]g_toggle_binding[/thrive:input]. Només et pots unir a cèl·lules de la teva espècie. Mentre formis part d'una colònia, no et pots reproduïr i entrar a l'editor (de moment). Per entrar a l'editor, un cop hagis recollit prou compostos hauràs d'abandonar la teva colònia prement [thrive:input]g_unbind_all[/thrive:input]. Les grans colònies de cèl·lules són la via per a esdevenir un organisme multicel·lular."

msgid "MICROBE_STAGE_HELP_MESSAGE_15"
msgstr "Les parets cel·lulars de Cel·lulose i Quitina, en particular, no es poden digerir si no es compta amb un enzim especial que les pot trencar."

msgid "MICROBE_STAGE_HELP_MESSAGE_16"
msgstr "No obstant, els Lisosomes són exclusius dels organismes eucariotes. Els procariotes, en canvi, no poden tenir aquest orgànul, de manera que digereixen el menjar de manera bastant ineficient. Per cèl·lules petites no hi ha cap problema, però per cèl·lules més grans no tenir Lisosomes és un gran desavantatge."

msgid "MICROBE_STAGE_HELP_MESSAGE_2"
msgstr "La teva cèl·lula fa servir [thrive:compound type=\"atp\"][/thrive:compound] com a font d'energia, si se li acaba es morirà."

msgid "MICROBE_STAGE_HELP_MESSAGE_3"
msgstr "Per desbloquejar l'editor i reproduïr-vos heu de recol·lectar [thrive:compound type=\"ammonia\"][/thrive:compound] (Núvol Taronja) i [thrive:compound type=\"phosphates\"][/thrive:compound] (Núvol Violeta)."

msgid "MICROBE_STAGE_HELP_MESSAGE_4"
msgstr "També pots engolir cèl·lules, bacteris, fragments de Ferro i fragments de cèl·lules mortes prement [thrive:input]g_toggle_engulf[/thrive:input]. Això comporta un cost afegit [thrive:compound type=\"atp\"][/thrive:compound] i et farà més lent. No t'oblidis de prèmer [thrive:input]g_toggle_engulf[/thrive:input] una segona vegada per deixar d'engolir."

msgid "MICROBE_STAGE_HELP_MESSAGE_5"
msgstr "L'Osmoregulació comporta un cost en [thrive:compound type=\"atp\"][/thrive:compound], de manera que, com més gran és la teva cèl·lula, més Mitocondris, Metabolosomes o Rusticianina (o Citoplasma, que duu a terme la Glicòlisi) necessites per evitar morir [thrive:compound type=\"atp\"][/thrive:compound] quan estàs quiet."

msgid "MICROBE_STAGE_HELP_MESSAGE_6"
msgstr "A l'editor hi ha un munt d'Orgànuls que pots fer servir per evolucionar; un munt de possibilitats jugables."

msgid "MICROBE_STAGE_HELP_MESSAGE_7"
msgstr "Per a la versió actual del joc, si la teva població baixa fins a 0 t'hauràs extingit."

msgid "MICROBE_STAGE_HELP_MESSAGE_8"
msgstr ""
"Els diferents núvols de compostos són:\n"
"\n"
"Blanc – [thrive:compound type=\"glucose\"][/thrive:compound]\n"
"Groc – [thrive:compound type=\"hydrogensulfide\"][/thrive:compound]\n"
"Taronja – [thrive:compound type=\"ammonia\"][/thrive:compound]\n"
"Violeta – [thrive:compound type=\"phosphates\"][/thrive:compound]\n"
"Marró rovellat – [thrive:compound type=\"iron\"][/thrive:compound]\n"
"\n"
"[thrive:compound type=\"glucose\"][/thrive:compound] fa [thrive:compound type=\"atp\"][/thrive:compound]."

msgid "MICROBE_STAGE_HELP_MESSAGE_9"
msgstr "[thrive:compound type=\"hydrogensulfide\"][/thrive:compound] pot ser transformat en [thrive:compound type=\"glucose\"][/thrive:compound] per mitjà de Quimioplasts i Proteïnes Quimiosintetitzadores. [thrive:compound type=\"iron\"][/thrive:compound] pot ser transformat per mitjà de la proteïna Rusticianina en [thrive:compound type=\"atp\"][/thrive:compound]."

msgid "MICROBE_STAGE_INITIAL"
msgstr ""
"Fa molt de temps, en un planeta molt i molt llunyà...\n"
"\n"
"S'han esdevingut milions d'anys, eons sencers, d'activitat volcànica i d'impactes de meteorits. Aquesta activitat ha causat l'aparició d'un fenomen inaudit a l'univers.\n"
"\n"
"La vida.\n"
"\n"
"A les profunditats dels mars i oceans, són a punt d'aparèixer eixams de Microbis, sopes tupides d'organismes vius. De moment, però, en tot el planeta, només hi ha un sol organisme, una petita cèl·lula formada per una fina Membrana plena de Citoplasma i Material Genètic. Aquest primer organisme serà conegut com a 'darrer avantpassat universal comú'. Ets a punt de prendre el control d'aquesta minúscula cèl·lula, per tal de guiar-ne les accions i aconseguir que es pugui reproduir.\n"
"\n"
"Per tal de sobreviure en aquest planeta hostil, hauràs d'arreplegar tots els compostos amb contingut nutritiu que puguis trobar. Al llarg de les diverses generacions del procés evolutiu, hauràs d'evolucionar per competir contra altres espècies pels nínxols de la cadena tròfica. Totes aquestes espècies hauran evolucionat a partir del darrer avantpassat universal comú."

#, fuzzy
msgid "MICROBE_STAGE_ORGANELLE_DIVISION"
msgstr "Estadístiques de la Cèl·lula"

msgid "MIDDLE_MOUSE"
msgstr "Clic del mig del ratolí"

msgid "MILLION_ABBREVIATION"
msgstr "{0} M"

msgid "MINIMUM_AMOUNT_TO_FIND"
msgstr "Quantitat mínima a detectar:"

msgid "MINIMUM_VERSION"
msgstr "Mínim:"

msgid "MIN_VISIBLE_DATASET_WARNING"
msgstr "No està permès mostrar menys de {0} dataset(s)!"

msgid "MISC"
msgstr "Misc"

msgid "MISCELLANEOUS"
msgstr "Miscel·lània"

msgid "MISCELLANEOUS_3D_STAGE"
msgstr "Miscel·lània Estadi 3D"

#, fuzzy
msgid "MISC_FUN"
msgstr "Misc"

msgid "MISSING_DESCRIPTION"
msgstr "Falta una descripció"

msgid "MISSING_OR_INVALID_REQUIRED_FIELD"
msgstr "Format invàlid o falta format d'un camp requerit: {0}"

msgid "MISSING_TITLE"
msgstr "Falta un nom"

msgid "MITOCHONDRION"
msgstr "Mitocondri"

msgid "MITOCHONDRION_DESCRIPTION"
msgstr "És el pal de paller de la generació d'energia per la cèl·lula. Els Mitocondris són una estructura de membrana doble curulla de proteïnes i enzims. En realitat, és un petit organisme procariota que ha estat engolit i assimilat per la cèl·lula eucariota, que actua com un hoste. Produeix grans quantitats d'ATP, a partir de Glucosa i Oxigen, amb una gran eficiència, per mitjà d'un procés anomenat Respiració Aeròbica."

msgid "MITOCHONDRION_PROCESSES_DESCRIPTION"
msgstr "Transforma [thrive:compound type=\"glucose\"][/thrive:compound] en [thrive:compound type=\"atp\"][/thrive:compound]. La velocitat és proporcional a la concentració de [thrive:compound type=\"oxygen\"][/thrive:compound]."

#, fuzzy
msgid "MIXED_DOT_DOT_DOT"
msgstr "..."

msgid "MODDING_INSTRUCTIONS_ON"
msgstr "Instruccions per fer Mods estan disponibles a"

msgid "MODELS"
msgstr "Models"

msgid "MODIFY"
msgstr "Modificar"

msgid "MODIFY_ORGANELLE"
msgstr "Modificar orgànul"

msgid "MODIFY_TYPE"
msgstr "Modificar Tipus"

msgid "MODS"
msgstr "Mods"

msgid "MODS_INSTALLED_BUT_NOT_ENABLED"
msgstr ""

msgid "MOD_ASSEMBLY"
msgstr "Ensamblatge de Mod:"

msgid "MOD_ASSEMBLY_CLASS"
msgstr "Classe Principal d'Ensamblatge de Mod:"

msgid "MOD_ASSEMBLY_CLASS_NOT_FOUND"
msgstr "{0}: classe de mod especificada \"{1}\" no s'ha trobat a l'ensamblatge del mod"

msgid "MOD_ASSEMBLY_INIT_CALL_FAILED"
msgstr "{0}: mètode d'inicialització d'ensamblatge del mod ha fallat"

msgid "MOD_ASSEMBLY_LOAD_CALL_FAILED_EXCEPTION"
msgstr "{0}: el mètode d'inicialització d'ensamblatge del mod ha fallat amb una excepció: {1}"

msgid "MOD_ASSEMBLY_LOAD_EXCEPTION"
msgstr "{0}: la càrrega de l'ensamblatge ha fallat amb una excepció: {1}"

msgid "MOD_ASSEMBLY_UNLOAD_CALL_FAILED"
msgstr "{0}: el mètode de descàrrega de l'ensamblatge del mod ha fallat"

msgid "MOD_ASSEMBLY_UNLOAD_CALL_FAILED_EXCEPTION"
msgstr "{0}: el mètode de descàrrega d'ensamblatge del mod ha fallat amb una excepció: {1}"

msgid "MOD_AUTHOR"
msgstr "Autor del Mod:"

msgid "MOD_AUTO_HARMONY"
msgstr "Fa servir Auto Harmony:"

msgid "MOD_CREATION_FAILED"
msgstr "Creació de Mod Fallida"

msgid "MOD_DESCRIPTION"
msgstr "Descripció del Mod:"

msgid "MOD_EXTENDED_DESCRIPTION"
msgstr "Descripció Llarga del Mod:"

msgid "MOD_HARMONY_LOAD_FAILED_EXCEPTION"
msgstr "{0}: la càrrega del mod Harmony ha fallat amb una excepció: {1}"

msgid "MOD_HARMONY_UNLOAD_FAILED_EXCEPTION"
msgstr "{0}: la descàrrega del mod Harmony ha fallat amb una excepció: {1}"

msgid "MOD_HAS_NO_LOADABLE_RESOURCES"
msgstr "{0}: no té recursos que es puguin carregar"

msgid "MOD_ICON_FILE"
msgstr "Icona de l'Arxiu:"

msgid "MOD_INFO_URL"
msgstr "URL d'Informació del Mod:"

msgid "MOD_INTERNAL_NAME"
msgstr "Nom Intern (de Carpeta):"

msgid "MOD_LICENSE"
msgstr "Llicència del Mod:"

msgid "MOD_LOAD_ERRORS"
msgstr "Errors en Carregar el Mod"

msgid "MOD_LOAD_ERRORS_OCCURRED"
msgstr "Hi han hagut errors en carregar un o més mods. Els logs poden tenir més informació."

msgid "MOD_LOAD_OR_UNLOAD_ERRORS_OCCURRED"
msgstr "S'han produït errors en carregar o descarregar un o més mods. Els logs poden tenir més informació."

msgid "MOD_LOAD_UNLOAD_CAVEATS"
msgstr "Nota: molts mods requereix reiniciar el joc per pujar-se o descarregar-se adequadament. Descarrega només mods en els quals hi puguis confiar, ja que poden contenir codi executable."

msgid "MOD_LOAD_UNLOAD_RESTART"
msgstr "Un o més mods requereixen reiniciar el joc per a carregar-se o descarregar-se adequadament"

msgid "MOD_MAXIMUM_THRIVE"
msgstr "Versió Màxima de Thrive Suportada:"

msgid "MOD_MINIMUM_THRIVE"
msgstr "Versió de Thrive Mínima Requerida:"

msgid "MOD_NAME"
msgstr "Nom del Mod:"

msgid "MOD_PCK_NAME"
msgstr "Arxiu de Mod .pck:"

msgid "MOD_RECOMMENDED_THRIVE"
msgstr "Versió de Thrive Recomanada:"

msgid "MOD_TO_UPLOAD"
msgstr "Mod a Carregar:"

msgid "MOD_UPLOADER"
msgstr "Carregador de Mods"

msgid "MOD_VERSION"
msgstr "Versió del Mod:"

msgid "MORE_INFO"
msgstr "Mostrar Més Informació"

msgid "MOUSE_EDGE_PANNING_OPTION"
msgstr ""

msgid "MOUSE_LOOK_SENSITIVITY"
msgstr ""

msgid "MOUSE_SENSITIVITY_WINDOW_SIZE_ADJUSTMENT"
msgstr ""

msgid "MOVE"
msgstr "Moure"

msgid "MOVEMENT"
msgstr "Moviment"

msgid "MOVE_ATTEMPTS_PER_SPECIES"
msgstr ""

msgid "MOVE_BACKWARDS"
msgstr "Moure cap endarrere"

msgid "MOVE_DOWN_OR_CROUCH"
msgstr "Moure cap avall o ajupir-se"

msgid "MOVE_FORWARD"
msgstr "Moure cap endavant"

msgid "MOVE_LEFT"
msgstr "Moure cap a l'esquerra"

msgid "MOVE_ORGANELLE"
msgstr "Moure orgànul"

msgid "MOVE_RIGHT"
msgstr "Moure cap a la dreta"

#, fuzzy
msgid "MOVE_TO_ANY_PATCH"
msgstr "Moure a aquest Indret"

#, fuzzy
msgid "MOVE_TO_LAND"
msgstr "Mod a Carregar:"

#, fuzzy
msgid "MOVE_TO_MACROSCOPIC_TOOLTIP"
msgstr "Accedeix al següent estadi del joc (Multicel·lular). Disponible un cop comptes amb una colònia cel·lular prou gran."

msgid "MOVE_TO_MULTICELLULAR_STAGE_TOOLTIP"
msgstr "Accedeix al següent estadi del joc (Multicel·lular). Disponible un cop comptes amb una colònia cel·lular prou gran."

msgid "MOVE_TO_THIS_PATCH"
msgstr "Moure a aquest Indret"

msgid "MOVE_UP_OR_JUMP"
msgstr "Moure's cap amunt o saltar"

#, fuzzy
msgid "MOVING_TO_AWAKENING_PROTOTYPE"
msgstr ""
"Has assolit el final de la part \"completa\" de Thrive.\n"
"Si ho vols, pots continuar jugant als prototips d'altres estadis que estan inclosos al joc. Aquests, poden ser molt incomplerts, fer servir gràfics temporals, i ser \"matussers\" en general. No obstant, estan inclosos com a part del joc per a mostrar la possible direcció futura del joc, i la nostra visió general de com estan connectats els diferents estadis.\n"
"\n"
"Si continues, no podràs guardar ni tornar a l'estadi de microbi. Si vols tornar a aquest estadi, siusplau, guarda el joc ara, abans de continuar.\n"
"\n"
"Si tries continuar, siusplau tingues en compte que els següents estadis només són prototips incomplerts, i siusplau no ho critiqueu injustificadament."

#, fuzzy
msgid "MOVING_TO_AWAKENING_PROTOTYPE_TITLE"
msgstr ""
"Has assolit el final de la part \"completa\" de Thrive.\n"
"Si ho vols, pots continuar jugant als prototips d'altres estadis que estan inclosos al joc. Aquests, poden ser molt incomplerts, fer servir gràfics temporals, i ser \"matussers\" en general. No obstant, estan inclosos com a part del joc per a mostrar la possible direcció futura del joc, i la nostra visió general de com estan connectats els diferents estadis.\n"
"\n"
"Si continues, no podràs guardar ni tornar a l'estadi de microbi. Si vols tornar a aquest estadi, siusplau, guarda el joc ara, abans de continuar.\n"
"\n"
"Si tries continuar, siusplau tingues en compte que els següents estadis només són prototips incomplerts, i siusplau no ho critiqueu injustificadament."

#, fuzzy
msgid "MOVING_TO_LAND_PROTOTYPE"
msgstr ""
"Has assolit el final de la part \"completa\" de Thrive.\n"
"Si ho vols, pots continuar jugant als prototips d'altres estadis que estan inclosos al joc. Aquests, poden ser molt incomplerts, fer servir gràfics temporals, i ser \"matussers\" en general. No obstant, estan inclosos com a part del joc per a mostrar la possible direcció futura del joc, i la nostra visió general de com estan connectats els diferents estadis.\n"
"\n"
"Si continues, no podràs guardar ni tornar a l'estadi de microbi. Si vols tornar a aquest estadi, siusplau, guarda el joc ara, abans de continuar.\n"
"\n"
"Si tries continuar, siusplau tingues en compte que els següents estadis només són prototips incomplerts, i siusplau no ho critiqueu injustificadament."

#, fuzzy
msgid "MOVING_TO_LAND_PROTOTYPE_TITLE"
msgstr ""
"Has assolit el final de la part \"completa\" de Thrive.\n"
"Si ho vols, pots continuar jugant als prototips d'altres estadis que estan inclosos al joc. Aquests, poden ser molt incomplerts, fer servir gràfics temporals, i ser \"matussers\" en general. No obstant, estan inclosos com a part del joc per a mostrar la possible direcció futura del joc, i la nostra visió general de com estan connectats els diferents estadis.\n"
"\n"
"Si continues, no podràs guardar ni tornar a l'estadi de microbi. Si vols tornar a aquest estadi, siusplau, guarda el joc ara, abans de continuar.\n"
"\n"
"Si tries continuar, siusplau tingues en compte que els següents estadis només són prototips incomplerts, i siusplau no ho critiqueu injustificadament."

#, fuzzy
msgid "MOVING_TO_SOCIETY_STAGE"
msgstr ""
"Has assolit el final de la part \"completa\" de Thrive.\n"
"Si ho vols, pots continuar jugant als prototips d'altres estadis que estan inclosos al joc. Aquests, poden ser molt incomplerts, fer servir gràfics temporals, i ser \"matussers\" en general. No obstant, estan inclosos com a part del joc per a mostrar la possible direcció futura del joc, i la nostra visió general de com estan connectats els diferents estadis.\n"
"\n"
"Si continues, no podràs guardar ni tornar a l'estadi de microbi. Si vols tornar a aquest estadi, siusplau, guarda el joc ara, abans de continuar.\n"
"\n"
"Si tries continuar, siusplau tingues en compte que els següents estadis només són prototips incomplerts, i siusplau no ho critiqueu injustificadament."

msgid "MP_COST"
msgstr "{0} MP"

msgid "MUCILAGE"
msgstr "Mucílag"

msgid "MUCILAGE_SYNTHESIS"
msgstr "Síntesi de mucílag"

msgid "MULTICELLULAR_EDITOR"
msgstr "Editor Multicel·lular"

#, fuzzy
msgid "MULTICELLULAR_FREEBUILD_EDITOR"
msgstr "Editor Multicel·lular"

msgid "MULTICELLULAR_STAGE"
msgstr "Estadi Multicel·lular"

msgid "MULTIPLE_CELLS"
msgstr "Múltiples cèl·lules"

msgid "MULTIPLE_METABALLS"
msgstr "Múltiples Metaboles"

msgid "MULTIPLE_ORGANELLES"
msgstr "Múltiples Orgànuls"

msgid "MULTISAMPLE_ANTI_ALIASING"
msgstr "Antialiàsing Multimostres (MSAA):"

msgid "MUSEUM_WELCOME_TEXT"
msgstr ""

msgid "MUSIC"
msgstr "Música"

msgid "MUSIC_VOLUME"
msgstr "Volum de la música"

#, fuzzy
msgid "MUTATIONS_PER_SPECIES"
msgstr "Punts de Mutació"

msgid "MUTATION_COST_MULTIPLIER"
msgstr "Multiplicador del cost de mutació"

msgid "MUTATION_COST_MULTIPLIER_EXPLANATION"
msgstr "(cost d'orgànuls, membranes i altres elements a l'editor)"

msgid "MUTATION_POINTS"
msgstr "Punts de Mutació"

msgid "MUTE"
msgstr "Mut"

msgid "NAME"
msgstr "Nom:"

#, fuzzy
msgid "NAME_LABEL_CITY"
msgstr "Bioma: {0}"

#, fuzzy
msgid "NAME_LABEL_FLEET"
msgstr "Bioma: {0}"

msgid "NAME_LABEL_STRUCTURE_UNFINISHED"
msgstr ""

#, fuzzy
msgid "NATIVE_THREAD_ADVICE_TOOLTIP"
msgstr "Fils actuals:"

msgid "NEGATIVE_ATP_BALANCE"
msgstr "Equilibri d'ATP Negatiu"

msgid "NEGATIVE_ATP_BALANCE_TEXT"
msgstr ""
"El teu Microbi no consumeix més ATP que no pas pot arribar a produïr!\n"
"Vols continuar?"

msgid "NEW"
msgstr "Nou"

msgid "NEWER_VERSION_LOADING_WARNING"
msgstr ""
"Aquest arxiu de guardat pertany a una versió de Thrive més nova que l'actual i, probablement, sigui incompatible.\n"
"Voleu intentar carregar l'arxiu igualment?"

msgid "NEWS"
msgstr ""

msgid "NEW_BIODIVERSITY_INCREASING_SPECIES_POPULATION"
msgstr ""

msgid "NEW_GAME"
msgstr "Nova partida"

msgid "NEW_GAME_BUTTON_TOOLTIP"
msgstr "Començar un nou joc"

msgid "NEW_GAME_SETTINGS_PERFORMANCE_OPTIONS_INFO"
msgstr ""

msgid "NEW_MOD_DEFAULT_DESCRIPTION"
msgstr "El Meu Mod Esbalaïdor"

msgid "NEW_NAME"
msgstr "Nou Nom"

msgid "NEW_NAME_COLON"
msgstr "Nou nom:"

msgid "NEXT_CAPITAL"
msgstr "SEGÜENT"

msgid "NEXT_EDITOR_TAB"
msgstr "Anar a la següent pestanya de l'editor"

msgid "NITROGEN"
msgstr "Nitrogen"

msgid "NITROGENASE"
msgstr "Nitrogenasa"

msgid "NITROGENASE_DESCRIPTION"
msgstr "La Nitrogenasa és una proteïna capaç de produïr Amoníac, nutrient bàsic per al desenvolupament i reproducció de les cèl·lules, mitjançant Nitrogen i mol·lècules d'ATP. Aquest procés s'anomena Fixació de Nitrogen Anaeròbica. Com que la Nitrogenasa està suspesa en el Citoplasma, aquest fluid duu a terme una certa Glicòlisi."

msgid "NITROGENASE_PROCESSES_DESCRIPTION"
msgstr "Transforma [thrive:compound type=\"atp\"][/thrive:compound] en [thrive:compound type=\"ammonia\"][/thrive:compound]. La velocitat és proporcional a la concentració de [thrive:compound type=\"nitrogen\"][/thrive:compound]."

msgid "NITROGEN_FIXING_PLASTID"
msgstr "Plastidi Fixador de Nitrogen"

msgid "NITROGEN_FIXING_PLASTID_DESCRIPTION"
msgstr "El Plast de Fixació de Nitrogen és una proteïna que produeix Amoníac, un component important en el creixement i reproducció de les cèl·lules, mitjançant Nitrogen, Oxigen i mol·lècules d'ATP. Aquest procés s'anomena Fixació de Nitrogen Aeròbica."

msgid "NITROGEN_FIXING_PLASTID_PROCESSES_DESCRIPTION"
msgstr "Transforma [thrive:compound type=\"atp\"][/thrive:compound] en [thrive:compound type=\"ammonia\"][/thrive:compound]. La velocitat és proporcional a la concentració de [thrive:compound type=\"nitrogen\"][/thrive:compound] i [thrive:compound type=\"oxygen\"][/thrive:compound]."

msgid "NONE"
msgstr "Cap"

msgid "NORMAL"
msgstr "Normal"

msgid "NORMAL_MEMBRANE_DESCRIPTION"
msgstr "Aquesta és la forma més bàsica de la Membrana cel·lular, que ofereix poca protecció contra Agents externs i altres cèl·lules. També consumeix una quantitat important d'energia. Com a avantatge, permet a la cèl·lula moure's i absorbir nutrients ràpidament."

msgid "NOTHING_HERE"
msgstr "No hi ha res a sota del Cursor"

msgid "NOTHING_TO_INTERACT_WITH"
msgstr ""

msgid "NOTICE_DAMAGED_BY_NO_ATP"
msgstr ""

msgid "NOTICE_ENGULF_DAMAGE_FROM_TOXIN"
msgstr ""

msgid "NOTICE_ENGULF_MISSING_ENZYME"
msgstr ""

msgid "NOTICE_ENGULF_SIZE_TOO_SMALL"
msgstr ""

msgid "NOTICE_ENGULF_STORAGE_FULL"
msgstr ""

msgid "NOTICE_READY_TO_EDIT"
msgstr ""

msgid "NOT_FOUND_CHUNK"
msgstr "Error: tros no trobat"

#, fuzzy
msgid "NOT_STARTED_DOT"
msgstr "Avortat."

msgid "NOVEMBER"
msgstr "Novembre"

msgid "NO_AI"
msgstr "No IA"

msgid "NO_DATA_TO_SHOW"
msgstr "No hi ha dades a mostrar"

msgid "NO_EVENTS_RECORDED"
msgstr "Cap esdeveniment registrat"

#, fuzzy
msgid "NO_FOSSIL_DIRECTORY"
msgstr "No s'ha trobar el directori d'arxius de guardat"

#, fuzzy
msgid "NO_MODS_ENABLED"
msgstr "Inhabilitat"

msgid "NO_ORGANELLE_PROCESSES"
msgstr "Cap procés"

msgid "NO_SAVEGAMES_FOUND"
msgstr "No s'han trobat arxius de guardat"

msgid "NO_SAVE_DIRECTORY"
msgstr "No s'ha trobar el directori d'arxius de guardat"

msgid "NO_SCREENSHOT_DIRECTORY"
msgstr "No s'ha trobat cap directori de captures de pantalla"

msgid "NO_SELECTED_MOD"
msgstr "Cap Mod Seleccionat"

msgid "NUCLEUS"
msgstr "Nucli"

msgid "NUCLEUS_DELETE_OPTION_DISABLED_TOOLTIP"
msgstr ""
"No es pot eliminar el nucli, ja que aquesta és una evolució irreversible.\n"
"No obstant, si s'ha col·locat en la sessió actual, desfer o refer encara és permès"

msgid "NUCLEUS_DESCRIPTION"
msgstr "És la característica que defineix les cèl·lules eucariotes. El nucli inclou el Reticle Endoplasmàtic i l'Aparell de Golgi. Representa un pas evolutiu important respecte a les cèl·lules procariotes, que permet desenvolupar orgànuls més complexes, rodejats per una membrana, tot engolint i assimilant petites cèl·lules procariotes. Això permet dividir clarament l'interior de la cèl·lula en diversos compartiments separats, cadascun duent a terme un procés de síntesi de recursos diferents. Així, amb aquests nous orgànuls, la cèl·lula pot esdevenir molt més complexa, eficient i especialitzada. No obstant, això també implica que la cèl·lula ha d'esdevenir més gran i necessita més quantitat de recursos per a viure."

msgid "NUCLEUS_SMALL_DESCRIPTION"
msgstr "Permet evolucionar orgànuls més complexes, adherits a la membrana. Mantenir-lo costa una gran quantitat d'ATP. Aquesta evolució és irreversible."

msgid "NUMLOCK"
msgstr "Num Lock"

msgid "N_A"
msgstr "N/A"

msgid "N_A_MP"
msgstr "S'han esgotat els Punts de Mutació"

#, fuzzy
msgid "N_TIMES"
msgstr "2x"

msgid "OCTOBER"
msgstr "Octubre"

msgid "OFFICIAL_WEBSITE"
msgstr ""

#, fuzzy
msgid "OFFICIAL_WEBSITE_BUTTON_TOOLTIP"
msgstr "Suicidi"

msgid "OK"
msgstr "D'acord"

msgid "OLDER_VERSION_LOADING_WARNING"
msgstr ""
"Aquest arxiu de guardat pertany a una versió de Thrive antiga i, probablement, sigui incompatible.\n"
"Com que el joc actualment encara està en una fase primerenca de desenvolupament, la compatibilitat entre diferents versions encara no és la major prioritat.\n"
"Teniu la opció de notificar els problemes que us troben en aquest respecte però, no obstant, actualment no són de màxima prioritat.\n"
"Voleu intentar carregar l'arxiu igualment?"

msgid "OPEN_FOLDER"
msgstr "Obrir Carpeta"

#, fuzzy
msgid "OPEN_FOSSIL_FOLDER"
msgstr "Obrir Carpeta de Registres"

msgid "OPEN_FOSSIL_IN_FREEBUILD_WARNING"
msgstr ""

#, fuzzy
msgid "OPEN_GOD_TOOLS"
msgstr "Obrir Informació de l'URL"

msgid "OPEN_HELP_SCREEN"
msgstr "Obrir pantalla d'ajuda"

#, fuzzy
msgid "OPEN_IN_FREEBUILD"
msgstr "Construcció lliure"

msgid "OPEN_LOGS_FOLDER"
msgstr "Obrir Carpeta de Registres"

msgid "OPEN_MOD_URL"
msgstr "Obrir Informació de l'URL"

#, fuzzy
msgid "OPEN_ORGANELLES_PAGE"
msgstr "Obrir menú d'orgànul"

msgid "OPEN_ORGANELLE_MENU"
msgstr "Obrir menú d'orgànul"

#, fuzzy
msgid "OPEN_RESEARCH_SCREEN"
msgstr "Obrir pantalla d'ajuda"

msgid "OPEN_SAVE_DIRECTORY"
msgstr "Obrir el directori de guardats"

#, fuzzy
msgid "OPEN_SCIENCE_MENU"
msgstr "Obrir el menú"

msgid "OPEN_SCREENSHOT_FOLDER"
msgstr "Obrir la carpeta de captures de pantalla"

msgid "OPEN_THE_MENU"
msgstr "Obrir el menú"

msgid "OPEN_TRANSLATION_SITE"
msgstr "Ajuda'ns a traduïr el joc"

#, fuzzy
msgid "OPERATION_PAUSED_DOT"
msgstr "PAUSAT"

msgid "OPPORTUNISM_EXPLANATION"
msgstr ""
"Els microbis oportunístics competiran amb els rivals pels uns mateixos recursos\n"
"e intentaran caçar preses amb toxines si no les poden engolir.\n"
"Els microbis prudents normalment no es posaran a si mateixos en perill per uns mateixos recursos."

msgid "OPPORTUNISTIC"
msgstr "Oportunístic"

msgid "OPTIONS"
msgstr "Opcions"

msgid "OPTIONS_BUTTON_TOOLTIP"
msgstr "Canviar la configuració"

msgid "ORGANELLES"
msgstr "Orgànuls"

#, fuzzy
msgid "ORGANELLE_AXON"
msgstr "Orgànuls"

#, fuzzy
msgid "ORGANELLE_AXON_DESCRIPTION"
msgstr "Els Pili (singular: pilus) es troben a la superfície de molts micro-organismes i tenen forma de pèls. Hi poden haver desenes o centenars de pili a la superfície d'un micro-organisme, i es poden fer servir amb diferents finalitats, incloents la depredació. Els micro-organismes patogènics fan servir els pili per virulència, ja sigui per unir-se a teixits hoste, o per penetrar la membrana exterior i accedir al citoplasma. Molts Pili similars existeixen, però no estan evolutivament relacionats i són resultat d'evolució convergent. Un sol organisme ha de tenir l'habilitat de tenir diferents tipus de Pili, i aquells que són a la superfície són canviats i substituïts constantment."

#, fuzzy
msgid "ORGANELLE_CATEGORY_MULTICELLULAR"
msgstr "Multicel·lular"

#, fuzzy
msgid "ORGANELLE_MYOFIBRIL"
msgstr "Fibló"

#, fuzzy
msgid "ORGANELLE_MYOFIBRIL_DESCRIPTION"
msgstr "Els Pili (singular: pilus) es troben a la superfície de molts micro-organismes i tenen forma de pèls. Hi poden haver desenes o centenars de pili a la superfície d'un micro-organisme, i es poden fer servir amb diferents finalitats, incloents la depredació. Els micro-organismes patogènics fan servir els pili per virulència, ja sigui per unir-se a teixits hoste, o per penetrar la membrana exterior i accedir al citoplasma. Molts Pili similars existeixen, però no estan evolutivament relacionats i són resultat d'evolució convergent. Un sol organisme ha de tenir l'habilitat de tenir diferents tipus de Pili, i aquells que són a la superfície són canviats i substituïts constantment."

msgid "ORGANELLE_PILUS"
msgstr "Fibló"

msgid "ORGANELLE_PILUS_DESCRIPTION"
msgstr "Els Pili (singular: pilus) es troben a la superfície de molts micro-organismes i tenen forma de pèls. Hi poden haver desenes o centenars de pili a la superfície d'un micro-organisme, i es poden fer servir amb diferents finalitats, incloents la depredació. Els micro-organismes patogènics fan servir els pili per virulència, ja sigui per unir-se a teixits hoste, o per penetrar la membrana exterior i accedir al citoplasma. Molts Pili similars existeixen, però no estan evolutivament relacionats i són resultat d'evolució convergent. Un sol organisme ha de tenir l'habilitat de tenir diferents tipus de Pili, i aquells que són a la superfície són canviats i substituïts constantment."

msgid "ORGANELLE_PILUS_PROCESSES_DESCRIPTION"
msgstr "Apunyala altres cèl·lules amb aquesta part."

#, fuzzy
msgid "ORGANELLE_PLURAL"
msgstr "Fibló"

#, fuzzy
msgid "ORGANELLE_SINGULAR"
msgstr "Fibló"

#, fuzzy
msgid "ORGANELLE_UNLOCKS_ENABLED"
msgstr "Orgànuls"

#, fuzzy
msgid "ORGANELLE_UNLOCKS_ENABLED_EXPLANATION"
msgstr "(comença cada generació amb un núvol de glucosa gratuït proper)"

msgid "ORGANISM_STATISTICS"
msgstr "Estadístiques de la Cèl·lula"

msgid "OR_UNLOCK_CONDITION"
msgstr ""

msgid "OSMOREGULATION"
msgstr "Osmoregulació"

msgid "OSMOREGULATION_COST"
msgstr "Cost d'Osmoregulació"

msgid "OSMOREGULATION_COST_MULTIPLIER"
msgstr "Multiplicador del cost d'osmoregulació"

msgid "OSMOREGULATION_COST_MULTIPLIER_EXPLANATION"
msgstr "(cost d'osmoregulació de l'espècie del jugador)"

msgid "OUR_WIKI"
msgstr "la nostra Wiki"

msgid "OUTREACH_TEAM"
msgstr "Equip de divulgació"

msgid "OUTSIDE_CONTRIBUTORS"
msgstr "Contribuïdors externs"

msgid "OVERWRITE_EXISTING_SAVE"
msgstr "Sobreescriure l'arxiu de guardat existent:"

msgid "OVERWRITE_EXISTING_SAVE_PROMPT"
msgstr "Sobreescriure l'arxiu de guardat existent?"

#, fuzzy
msgid "OVERWRITE_SPECIES_NAME_CONFIRMATION"
msgstr "L'acció d'eliminar aquest arxiu de guardat és irreversible. Esteu segur que el voleu eliminar permanentment?"

msgid "OXYGEN"
msgstr "Oxigen"

msgid "OXYTOXISOME"
msgstr "Oxytoxysoma"

msgid "OXYTOXISOME_DESC"
msgstr "Un Metabolosoma modificat que és responsable de la producció d'una forma primitiva de l'agent tòxic OxyToxy NT."

msgid "OXYTOXISOME_PROCESSES_DESCRIPTION"
msgstr "Transforma [thrive:compound type=\"atp\"][/thrive:compound] en [thrive:compound type=\"oxytoxy\"][/thrive:compound]. La velocitat és proporcional a la concentració de [thrive:compound type=\"oxygen\"][/thrive:compound]. Pot alliberar toxines prement la tecla [thrive:input]g_fire_toxin[/thrive:input]. Quan la quantitat de [thrive:compound type=\"oxytoxy\"][/thrive:compound] és baixo, encara és possible disparar, però el dany causat serà menor."

msgid "OXYTOXY_NT"
msgstr "OxyToxy NT"

msgid "OXYTOXY_SYNTHESIS"
msgstr "Síntesi de les toxines OxyToxy"

msgid "PAGEDOWN"
msgstr "Avall"

msgid "PAGEUP"
msgstr "Amunt"

#, fuzzy
msgid "PAGE_BACK"
msgstr "Enrere"

#, fuzzy
msgid "PAGE_FORWARD"
msgstr "Endavant"

#, fuzzy
msgid "PAGE_TITLE"
msgstr "Eliminar Dades Locals"

msgid "PAN_CAMERA_DOWN"
msgstr "Desplaçar cap avall"

msgid "PAN_CAMERA_LEFT"
msgstr "Desplaçar cap a l'esquerra"

msgid "PAN_CAMERA_RESET"
msgstr "Reinicialitzar càmera"

msgid "PAN_CAMERA_RIGHT"
msgstr "Desplaçar cap a la dreta"

msgid "PAN_CAMERA_UP"
msgstr "Desplaçar cap amunt"

#, fuzzy
msgid "PASSIVE_REPRODUCTION_PROGRESS"
msgstr "(velocitat a la qual les espècies de la IA muten)"

#, fuzzy
msgid "PASSIVE_REPRODUCTION_PROGRESS_EXPLANATION"
msgstr "(velocitat a la qual les espècies de la IA muten)"

msgid "PAST_DEVELOPERS"
msgstr "Desenvolupadors passats"

msgid "PATCH_EXTINCTION_BOX_TEXT"
msgstr ""
"La teva espècie s'ha extingit en aquest ecosistema.\n"
"Però encara no s'ha acabat, encara pots seleccionar un nou ecosistema per a jugar-hi!"

msgid "PATCH_EXTINCTION_CAPITAL"
msgstr "EXTINCIÓ DE L'ECOSISTEMA"

msgid "PATCH_MAP"
msgstr "Mapa d'Indrets del món"

msgid "PATCH_MAP_NAVIGATION_TOOLTIP"
msgstr "Clica, arrossega i fes zoom per moure't"

msgid "PATCH_NAME"
msgstr "{0} {1}"

#, fuzzy
msgid "PATCH_NOTES_LAST_PLAYED_INFO"
msgstr "Eliminar Dades Locals"

msgid "PATCH_NOTES_LAST_PLAYED_INFO_PLURAL"
msgstr ""

#, fuzzy
msgid "PATCH_NOTES_TITLE"
msgstr "Eliminar Dades Locals"

msgid "PATCH_NOTE_BULLET_POINT"
msgstr ""

msgid "PATCH_NOTE_CHANGES_HEADING"
msgstr ""

#, fuzzy
msgid "PATCH_NOTE_LINK_VISIT_TEXT"
msgstr ""
"La teva espècie s'ha extingit en aquest ecosistema.\n"
"Però encara no s'ha acabat, encara pots seleccionar un nou ecosistema per a jugar-hi!"

#, fuzzy
msgid "PATREON_TOOLTIP"
msgstr "Pausar el joc"

msgid "PATRONS"
msgstr "Patrons"

msgid "PAUSED"
msgstr "PAUSAT"

msgid "PAUSE_MENU_RESUME_TOOLTIP"
msgstr "Tornar al joc"

msgid "PAUSE_PROMPT"
msgstr "[center]Prémer [thrive:input]g_pause[/thrive:input] per despausar [/center]"

msgid "PAUSE_TOOLTIP"
msgstr "Pausar el joc"

msgid "PCK_LOAD_FAILED"
msgstr "La càrrega de l'arxiu ({0}) ha fallat"

#, fuzzy
msgid "PCK_LOAD_FAILED_DOES_NOT_EXIST"
msgstr "La càrrega de l'arxiu ({0}) ha fallat"

msgid "PEACEFUL"
msgstr "Pacífic"

msgid "PERCENTAGE_VALUE"
msgstr "{0}%"

msgid "PERFORMANCE"
msgstr "Rendiment"

msgid "PERFORM_UNBINDING"
msgstr "Dur a terme la desunió"

msgid "PER_SECOND_SLASH"
msgstr "/segon"

msgid "PHOSPHATE"
msgstr "Fosfat"

msgid "PHOTOSYNTHESIS"
msgstr "Fotosíntesi"

msgid "PHYSICAL_CONDITIONS"
msgstr "Condicions Físiques"

msgid "PHYSICAL_RESISTANCE"
msgstr "Resistència física"

msgid "PLACE_ORGANELLE"
msgstr "Col·locar orgànul"

msgid "PLANET"
msgstr "Planeta"

#, fuzzy
msgid "PLANET_DETAILS_STRING"
msgstr "Obrir Carpeta"

msgid "PLANET_GENERATION_TEASER"
msgstr "Pròximament, generació planetària!"

msgid "PLANET_RANDOM_SEED"
msgstr "Llavor de planeta aleatòria"

#, fuzzy
msgid "PLAYER"
msgstr "Cèl·lula del jugador"

msgid "PLAYER_DEATH_POPULATION_PENALTY"
msgstr "Penalització de la població per mort del jugador"

msgid "PLAYER_DEATH_POPULATION_PENALTY_EXPLANATION"
msgstr "(coeficient de reducció en la població del jugador per cada mort pròpia)"

msgid "PLAYER_DIED"
msgstr "el jugador ha mort"

msgid "PLAYER_DUPLICATE"
msgstr "Jugador Duplicat"

msgid "PLAYER_EXTINCT"
msgstr "Jugador extingit"

#, fuzzy
msgid "PLAYER_RELATIVE_MOVEMENT"
msgstr "Jugador extingit"

msgid "PLAYER_REPRODUCED"
msgstr "el jugador ha aconseguit reproduïr-se"

msgid "PLAYER_SPEED"
msgstr ""
"Jugador\n"
"Velocitat"

msgid "PLAYSTATION_3"
msgstr ""

msgid "PLAYSTATION_4"
msgstr ""

msgid "PLAYSTATION_5"
msgstr ""

msgid "PLAY_INTRO_VIDEO"
msgstr "Mostra el vídeo introductori"

msgid "PLAY_MICROBE_INTRO_ON_NEW_GAME"
msgstr "Mostrar la cinemàtica d'entrada a l'Estadi de Microbi en una nova partida"

msgid "PLAY_WITH_CURRENT_SETTING"
msgstr ""

msgid "POPULATION_CAPITAL"
msgstr "POBLACIÓ:"

msgid "POPULATION_COLON"
msgstr "població:"

msgid "POPULATION_IN_PATCHES"
msgstr "població a les zones:"

msgid "POPULATION_IN_PATCH_SHORT"
msgstr "{0} ({1})"

msgid "PREDATION_FOOD_SOURCE"
msgstr "Predació de {0}"

msgid "PREDICTION_DETAILS_OPEN_TOOLTIP"
msgstr "Veure informació detallada de la predicció"

msgid "PRESSURE"
msgstr "Pressió"

msgid "PRESSURE_SHORT"
msgstr "Pressió"

msgid "PRESS_KEY_DOT_DOT_DOT"
msgstr "Prem qualsevol tecla o botó..."

msgid "PREVIEW_IMAGE_DOES_NOT_EXIST"
msgstr "La imatge de previsualització no existeix"

msgid "PREVIEW_IMAGE_IS_TOO_LARGE"
msgstr "L'arxiu de la imatge de previsualització és massa gran"

msgid "PREVIOUS_COLON"
msgstr "previ:"

msgid "PROCESSING_LOADED_OBJECTS"
msgstr "Processant objectes carregats"

msgid "PROCESS_ENVIRONMENT_SEPARATOR"
msgstr "@"

msgid "PROCESS_PANEL_TITLE"
msgstr "Processos de la Cèl·lula"

msgid "PROGRAMMING_TEAM"
msgstr "Equip de programació"

msgid "PROJECT_MANAGEMENT_TEAM"
msgstr "Equip de Gestió del Projecte"

msgid "PROTECT_MIGRATIONS_FROM_SPECIES_CAP"
msgstr ""

msgid "PROTECT_NEW_CELLS_FROM_SPECIES_CAP"
msgstr ""

msgid "PROTEINS"
msgstr "Proteïnes"

msgid "PROTOPLASM"
msgstr "protoplasma"

msgid "PULL_REQUESTS_PROGRAMMING"
msgstr "Pull Requests / Programació"

msgid "QUICK_LOAD"
msgstr "Càrrega ràpida"

msgid "QUICK_SAVE"
msgstr "Guardat ràpid"

msgid "QUIT"
msgstr "Sortir"

msgid "QUIT_BUTTON_TOOLTIP"
msgstr "Sortir del joc"

<<<<<<< HEAD
#: ../src/general/PauseMenu.cs:426
=======
>>>>>>> 5bb18fae
msgid "QUIT_GAME_WARNING"
msgstr ""
"Estàs segur que vols sortir del joc?\n"
"Perdràs tot el progrés no guardat."

msgid "RANDOMIZE_SPECIES_NAME"
msgstr "Nom de l'espècie aleatori"

msgid "RANDOM_SEED_TOOLTIP"
msgstr "El valor utilitzat per generar el món, que ha de ser un nombre enter positiu"

msgid "RAW"
msgstr "\"Raw\""

#, fuzzy
msgid "RAW_VALUE_COLON"
msgstr "Nou nom:"

msgid "READING_SAVE_DATA"
msgstr "Llegint les dades guardades"

#, fuzzy
msgid "READY"
msgstr "Fils:"

msgid "RECOMMENDED_THRIVE_VERSION"
msgstr "Recomanat Thrive:"

#, fuzzy
msgid "REDDIT_TOOLTIP"
msgstr "Reprendre el joc"

msgid "REDO"
msgstr "Refer l'acció"

msgid "REDO_THE_LAST_ACTION"
msgstr "Refer la darrera acció"

msgid "REFRESH"
msgstr "Refrescar"

msgid "REFUND_MIGRATIONS_IN_EXTINCTIONS"
msgstr ""

msgid "REPORT"
msgstr "Informe"

#, fuzzy
msgid "REPORT_BUG"
msgstr "Informe"

msgid "REPRODUCED"
msgstr "reproducció"

msgid "REPRODUCTION"
msgstr "Reproducció"

msgid "REPRODUCTION_ASEXUAL"
msgstr "Asexual"

msgid "REPRODUCTION_BUDDING"
msgstr "Gemmació"

msgid "REPRODUCTION_METHOD"
msgstr "Reproducció:"

msgid "REQUIRES_NUCLEUS"
msgstr "Requereix nucli"

#, fuzzy
msgid "RESEARCH"
msgstr "Cercar"

msgid "RESET"
msgstr "Reset"

#, fuzzy
msgid "RESET_DEADZONES"
msgstr "Resetejar als valors per defecte?"

msgid "RESET_DISMISSED_POPUPS"
msgstr ""

msgid "RESET_INPUTS_TO_DEFAULTS"
msgstr "Resetejar els inputs a valors per defecte?"

#, fuzzy
msgid "RESET_KEYBINDINGS"
msgstr "Resetejar Inputs"

msgid "RESET_SETTINGS_TO_DEFAULTS"
msgstr "Per defecte"

msgid "RESET_TO_DEFAULTS"
msgstr "Resetejar als valors per defecte?"

msgid "RESISTANT_TO_BASIC_ENGULFMENT"
msgstr ""

msgid "RESOLUTION"
msgstr "Resolució:"

msgid "RESOURCE_ABSORBTION_SPEED"
msgstr "Velocitat d'Absorció de Recursos"

#, fuzzy
msgid "RESOURCE_AMOUNT_SHORT"
msgstr "Pressió"

#, fuzzy
msgid "RESOURCE_ENERGY"
msgstr "Veure Codi Font"

#, fuzzy
msgid "RESOURCE_FOOD"
msgstr "Veure Codi Font"

#, fuzzy
msgid "RESOURCE_ROCK"
msgstr "Veure Codi Font"

#, fuzzy
msgid "RESOURCE_WOOD"
msgstr "Veure Codi Font"

msgid "RESPIRATION"
msgstr "Respiració aeròbica"

msgid "RESPONSIVE"
msgstr "Reactiu"

msgid "RESTART_REQUIRED"
msgstr "Cal reiniciar"

msgid "RESUME"
msgstr "Reprendre"

msgid "RESUME_TOOLTIP"
msgstr "Reprendre el joc"

msgid "RETURN_TO_MENU"
msgstr "Tornar al Menú"

msgid "RETURN_TO_MENU_TOOLTIP"
msgstr "Tornar al menú principal"

<<<<<<< HEAD
#: ../src/auto-evo/AutoEvoExploringTool.tscn:1009
#: ../src/general/PauseMenu.cs:407
=======
>>>>>>> 5bb18fae
msgid "RETURN_TO_MENU_WARNING"
msgstr ""
"Estàs segur que vols sortir al menú principal?\n"
"Perdràs tot el progrés no guardat."

#, fuzzy
msgid "REVEAL_ALL_PATCHES"
msgstr "s'ha escampat a les zones:"

#, fuzzy
msgid "REVOLUTIONARY_GAMES_SOCIAL_TOOLTIP"
msgstr "Per Revolutionary Games Studio"

msgid "RIGHT_ARROW"
msgstr "→"

msgid "RIGHT_MOUSE"
msgstr "Clic dret del ratolí"

msgid "RIGID"
msgstr "Rigidesa"

msgid "RIGIDITY_MEMBRANE_DESCRIPTION"
msgstr "Una membrana més rígida protegeix millor, però fa que la cèl·lula sigui més lenta i menys àgil."

msgid "ROTATE_LEFT"
msgstr "Rotar cap a l'esquerra"

msgid "ROTATE_RIGHT"
msgstr "Rotar cap a la dreta"

msgid "ROTATION_COLON"
msgstr "Rotació:"

msgid "RUN_AUTO_EVO_DURING_GAMEPLAY"
msgstr "Activa la simulació auto-evo durant el joc"

msgid "RUN_ONE_STEP"
msgstr ""

msgid "RUN_RESULT_BY_SENDING_POPULATION"
msgstr "{0} enviant-hi: {1} membres de l'espècie des de la zona: {2}"

msgid "RUN_RESULT_GENE_CODE"
msgstr "codi genètic:"

msgid "RUN_RESULT_NICHE_FILL"
msgstr "sorgit per omplir un nínxol"

msgid "RUN_RESULT_SELECTION_PRESSURE_SPLIT"
msgstr "sorgit a causa de les diferents pressions de selecció"

msgid "RUN_RESULT_SPLIT_FROM"
msgstr "separació de {0}"

msgid "RUN_RESULT_SPLIT_OFF_TO"
msgstr "la població en algunes zones es divideix per formar noves espècies {0}:"

msgid "RUN_X_WORLDS"
msgstr ""

#, fuzzy
msgid "RUN_X_WORLDS_TOOLTIP"
msgstr "Han passat: {0:#,#} anys"

msgid "RUSTICYANIN"
msgstr "Rusticianina"

msgid "RUSTICYANIN_DESCRIPTION"
msgstr "La Rusticianina és una proteïna capaç d'oxidar blocs de Ferro i, per tant, canviar-ne l'estat químic, mitjançant Diòxid de Carboni i Oxigen. Aquest procés s'anomena Respiració de Ferro, i allibera una certa quantitat d'energia que la cèl·lula pot fer servir."

msgid "RUSTICYANIN_PROCESSES_DESCRIPTION"
msgstr "Transforma [thrive:compound type=\"iron\"][/thrive:compound] en [thrive:compound type=\"atp\"][/thrive:compound]. La velocitat és proporcional a la concentració de [thrive:compound type=\"carbondioxide\"][/thrive:compound] i [thrive:compound type=\"oxygen\"][/thrive:compound]."

#, fuzzy
msgid "SAFE_MODE_EXPLANATION"
msgstr ""
"Els microbis temorosos fugiran a més distància\n"
"i en general fugiran de qualsevol depredador.\n"
"Els microbis valents no se senten intimidats per depredadors propers\n"
"i és més probable que contraataquin si són agredits."

#, fuzzy
msgid "SAFE_MODE_TITLE"
msgstr "Eliminar Dades Locals"

msgid "SAVE"
msgstr "Guardar"

msgid "SAVE_AND_CONTINUE"
msgstr "Guardar i continuar"

msgid "SAVE_AUTOSAVE"
msgstr "Autoguardat"

msgid "SAVE_DELETE_WARNING"
msgstr "L'acció d'eliminar aquest arxiu de guardat és irreversible, esteu segur que voleu eliminar permanentment l'arxiu {0}?"

msgid "SAVE_ERROR_INCLUDE_JSON_DEBUG_NOTE"
msgstr ""

#, fuzzy
msgid "SAVE_ERROR_TURN_ON_JSON_DEBUG_MODE"
msgstr "Mode debug de JSON:"

msgid "SAVE_FAILED"
msgstr "Acció de guardat fallida"

msgid "SAVE_GAME"
msgstr "Guardar la partida"

msgid "SAVE_GAME_BUTTON_TOOLTIP"
msgstr "Obrir el menú de guardat per guardar el joc"

msgid "SAVE_HAS_DIFFERENT_VERSION"
msgstr "Aquest arxiu de guardat pertany a una versió diferent del joc"

msgid "SAVE_HAS_DIFFERENT_VERSION_TEXT"
msgstr ""
"La versió del fitxer de guardat que voleu carregar no coincideix amb la versió del joc actual.\n"
"Siusplau, carregueu l'arxiu de guardat manualment a través del menú."

msgid "SAVE_HAS_INVALID_GAME_STATE"
msgstr "L'arxiu guardat té una escena d'estat del joc no vàlida"

msgid "SAVE_INVALID"
msgstr "No vàlid"

msgid "SAVE_IS_INVALID"
msgstr "El fitxer guardat no és vàlid"

msgid "SAVE_IS_UPGRADEABLE_DESCRIPTION"
msgstr ""
"L'arxiu de guardat seleccionat és d'una versió més antiga de Thrive, però es pot actualitzar.\n"
"Es crearà una còpia de seguretat abans de l'actualització, si no ha estat prèviament creada.\n"
"Si et saltes l'actualització, s'intentarà carregar l'arxiu de guardat amb normalitat.\n"
"Intentar actualitzar aquest arxiu de guardat?"

msgid "SAVE_LOAD_ALREADY_LOADED_FREE_FAILURE"
msgstr ". Ha fallat en alliberar recursos ja carregats: {0}"

msgid "SAVE_MANUAL"
msgstr "Manual"

msgid "SAVE_QUICKSAVE"
msgstr "Guardat ràpid"

msgid "SAVE_SPACE_USED"
msgstr "Espai emprat pels arxius:"

msgid "SAVE_UPGRADE_FAILED"
msgstr "Actualització d'arxiu de guardat fallida"

msgid "SAVE_UPGRADE_FAILED_DESCRIPTION"
msgstr "Actualitzar l'arxiu de guardat especificat degut al següent error:"

msgid "SAVING_DATA_FAILED_DUE_TO"
msgstr "La informació de guardat ha estat fallida degut a l'excepció: {0}"

msgid "SAVING_DOT_DOT_DOT"
msgstr "Guardant..."

msgid "SAVING_FAILED_WITH_EXCEPTION"
msgstr "No s'ha pogut guardar! S'ha produït una excepció"

msgid "SAVING_NOT_POSSIBLE"
msgstr "No és possible guardar actualment degut a:"

msgid "SAVING_SUCCEEDED"
msgstr "Acció de guardat exitosa"

msgid "SCALING_NONE"
msgstr ""

#, fuzzy
msgid "SCALING_ON"
msgstr "Agent de Senyalització"

msgid "SCALING_ON_INVERSE"
msgstr ""

#, fuzzy
msgid "SCREEN_EFFECT"
msgstr "Efectes externs:"

#, fuzzy
msgid "SCREEN_EFFECT_GAMEBOY"
msgstr "Efectes externs:"

#, fuzzy
msgid "SCREEN_EFFECT_GAMEBOY_COLOR"
msgstr "Efectes externs:"

msgid "SCREEN_EFFECT_GREYSCALE"
msgstr ""

#, fuzzy
msgid "SCREEN_EFFECT_NONE"
msgstr "Mostrar noms de botons de selecció de parts"

#, fuzzy
msgid "SCREEN_RELATIVE_MOVEMENT"
msgstr "per augmentar la"

msgid "SCROLLLOCK"
msgstr "Scroll Lock"

msgid "SEARCH_DOT_DOT_DOT"
msgstr "Cerca..."

msgid "SEARCH_PLACEHOLDER"
msgstr ""

msgid "SEARCH_RADIUS"
msgstr "Radi de cerca:"

msgid "SEA_FLOOR"
msgstr "Llit marí"

msgid "SECRETE_SLIME"
msgstr "Secretar mucílag"

#, fuzzy
msgid "SECRETE_SLIME_TOOLTIP"
msgstr "Secretar mucílag"

#, fuzzy
msgid "SEED_LABEL"
msgstr "Bioma: {0}"

msgid "SELECTED_COLON"
msgstr "Seleccionat:"

msgid "SELECTED_MOD"
msgstr "Mod Seleccionat:"

msgid "SELECTED_SAVE_IS_INCOMPATIBLE_PROMPT"
msgstr "L'arxiu de guardat seleccionat és incompatible"

msgid "SELECTED_SAVE_IS_INCOMPATIBLE_PROTOTYPE_PROMPT"
msgstr "L'arxiu de guardat seleccionat és un prototip incompatible"

msgid "SELECTED_SAVE_IS_UPGRADEABLE_PROMPT"
msgstr "L'arxiu de guardat seleccionat es pot actualitzar"

#, fuzzy
msgid "SELECT_A_GENERATION"
msgstr "Seleccionar Una Opció"

msgid "SELECT_A_PATCH"
msgstr "Selecciona un Indret per a veure'n els detalls"

#, fuzzy
msgid "SELECT_A_SPECIES"
msgstr "Selecciona un Indret per a veure'n els detalls"

#, fuzzy
msgid "SELECT_A_TECHNOLOGY"
msgstr "Selecciona un Indret per a veure'n els detalls"

msgid "SELECT_CELL_TYPE_FROM_EDITOR"
msgstr "Selecciona un tipus de cèl·lula per editar aquí des de la pestanya Editor"

msgid "SELECT_ENZYME"
msgstr "Seleccionar Enzim:"

msgid "SELECT_OPTION"
msgstr "Seleccionar Una Opció"

msgid "SELECT_PREVIEW_IMAGE"
msgstr "Seleccionar Imatge de Previsualització"

#, fuzzy
msgid "SELECT_SPACE_STRUCTURE_TITLE"
msgstr "Estructura"

msgid "SELECT_STRUCTURE_POPUP_TITLE"
msgstr ""

msgid "SELECT_TISSUE_TYPE_FROM_EDITOR"
msgstr "Seleccionar un tipus de teixit per a editar aquí des de la pestanya de l'editor"

#, fuzzy
msgid "SELECT_VACUOLE_COMPOUND_COLON"
msgstr "Seleccionat:"

msgid "SEPTEMBER"
msgstr "Setembre"

msgid "SESSILE"
msgstr "Sèssil"

msgid "SETTING_ONLY_APPLIES_TO_NEW_GAMES"
msgstr "Aquest valor només s'aplicarà a les partides iniciades després de canviar la opció"

msgid "SFX_VOLUME"
msgstr "Volum SFX"

msgid "SHIFT"
msgstr "Shift"

msgid "SHOW_HELP"
msgstr "Mostrar tauler d'ajuda"

#, fuzzy
msgid "SHOW_NEW_PATCH_NOTES"
msgstr "{0} {1}"

#, fuzzy
msgid "SHOW_NEW_PATCH_NOTES_TOOLTIP"
msgstr "{0} {1}"

msgid "SHOW_TUTORIALS"
msgstr "Mostrar tutorials"

msgid "SHOW_TUTORIALS_IN_NEW_CURRENT_OPTION"
msgstr "Mostrar tutorials (a la partida actual)"

msgid "SHOW_TUTORIALS_IN_NEW_GAMES_OPTION"
msgstr "Mostrar tutorials (en noves partides)"

msgid "SHOW_UNSAVED_PROGRESS_WARNING"
msgstr "Mostra avís de progrés no guardat"

msgid "SHOW_UNSAVED_PROGRESS_WARNING_TOOLTIP"
msgstr "Habilitar / deshabilitar la finestreta d'avís de progrés no guardat quan el jugador intenta sortir del joc."

msgid "SHOW_WEB_NEWS_FEED"
msgstr ""

msgid "SIGNALING_AGENT"
msgstr "Agent de Senyalització"

#, fuzzy
msgid "SIGNALING_AGENTS_ACTION_TOOLTIP"
msgstr "Els agents de senyalització permeten crear productes químics amb els quals altres cèl·lules hi poden reaccionar. Els productes de senyalització es poden utilitzar per atraure altres cèl·lules o avisar-les sobre el perill per a fer-les fugir."

msgid "SIGNALING_AGENT_DESCRIPTION"
msgstr "Els agents de senyalització permeten crear productes químics amb els quals altres cèl·lules hi poden reaccionar. Els productes de senyalització es poden utilitzar per atraure altres cèl·lules o avisar-les sobre el perill per a fer-les fugir."

msgid "SIGNALING_AGENT_PROCESSES_DESCRIPTION"
msgstr "Mantingues [thrive:input]g_pack_commands[/thrive:input] premut per obrir un menú que et permet donar ordres a altres membres de la teva espècie."

msgid "SIGNAL_COMMAND_AGGRESSION"
msgstr "Torna't agressiu"

msgid "SIGNAL_COMMAND_FLEE"
msgstr "Fuig"

msgid "SIGNAL_COMMAND_FOLLOW"
msgstr "Segueix-me"

msgid "SIGNAL_COMMAND_NONE"
msgstr "Cap Comanda"

msgid "SIGNAL_COMMAND_TO_ME"
msgstr "Mou-te cap a mi"

msgid "SIGNAL_TO_EMIT"
msgstr "Senyal a emetre"

msgid "SILICA"
msgstr "Silici"

msgid "SILICA_MEMBRANE_DESCRIPTION"
msgstr "Aquesta membrana té una forta paret de silici. Pot resistir les agressions externes, sobretot les de naturalesa física. També consumeix poca energia. No obstant, fa que la cèl·lula esdevingui lenta, i que absorbeixi els nutrients a poc a poc."

msgid "SIXTEEN_TIMES"
msgstr "16x"

msgid "SIZE_COLON"
msgstr "Mida:"

msgid "SLIDESHOW"
msgstr "Presentació de diapositives"

msgid "SLIME_JET"
msgstr "Raig de llim"

#, fuzzy
msgid "SLIME_JET_DESCRIPTION"
msgstr "La lipasa permet a la cèl·lula digerir la major part de membranes. La teva cèl·lula ja produeix una certa quantitat d'aquest enzim sense lisosoma, però seleccionant aquest tipus n'augmentaràs l'efectivitat."

#, fuzzy
msgid "SLIME_JET_PROCESSES_DESCRIPTION"
msgstr "Augmenta la velocitat de gir de grans cèl·lules."

msgid "SMALL_IRON_CHUNK"
msgstr "Petit tros de Ferro"

#, fuzzy
msgid "SOCIETY_STAGE"
msgstr "Estadi de Microbi"

msgid "SOUND"
msgstr "Só"

msgid "SOUND_TEAM"
msgstr "Equip de so"

msgid "SOUND_TEAM_LEAD"
msgstr "Líder de l'Equip de So"

msgid "SOUND_TEAM_LEADS"
msgstr "Líders de l'Equip de So"

msgid "SPACE"
msgstr "Tecla espai"

#, fuzzy
msgid "SPACE_STAGE"
msgstr "Estadi de Microbi"

#, fuzzy
msgid "SPACE_STRUCTURE_HAS_RESOURCES"
msgstr "Estructura"

#, fuzzy
msgid "SPACE_STRUCTURE_NO_EXTRA_DESCRIPTION"
msgstr "Estructura"

msgid "SPACE_STRUCTURE_WAITING_CONSTRUCTION"
msgstr ""

msgid "SPAWN_AMMONIA"
msgstr "Fer aparéixer Amoníac"

msgid "SPAWN_ENEMY"
msgstr "Generar Enemic"

msgid "SPAWN_ENEMY_CHEAT_FAIL"
msgstr "No es pot fer servir el truc de generar un enemic ja que aquest medi no conté cap espècie enemiga"

msgid "SPAWN_GLUCOSE"
msgstr "Fer aparéixer Glucosa"

msgid "SPAWN_PHOSPHATES"
msgstr "Fer aparéixer Fosfats"

msgid "SPECIAL_MOUSE_1"
msgstr "Ratolí especial 1"

msgid "SPECIAL_MOUSE_2"
msgstr "Ratolí especial 2"

#, fuzzy
msgid "SPECIES"
msgstr "Espècies presents"

msgid "SPECIES_COLON"
msgstr "Espècies:"

msgid "SPECIES_DETAIL_TEXT"
msgstr ""
"[b]Espècies[/b]\n"
"  {0}:{1}\n"
"[b]Generació[/b]\n"
"  {2}\n"
"[b]Població[/b]\n"
"  {3}\n"
"[b]Color[/b]\n"
"  #{4}\n"
"[b]Comportament[/b]\n"
"  {5}"

msgid "SPECIES_HAS_A_MUTATION"
msgstr "ha mutat"

msgid "SPECIES_LIST"
msgstr "Espècies presents"

msgid "SPECIES_NAME_DOT_DOT_DOT"
msgstr "Nom de l'Espècie..."

#, fuzzy
msgid "SPECIES_NAME_TOO_LONG_POPUP"
msgstr "Nom de l'Espècie..."

msgid "SPECIES_POPULATION"
msgstr "Població de les Espècies"

msgid "SPECIES_PRESENT"
msgstr "Espècies presents"

msgid "SPECIES_SPLIT_BY_MUTATION_THRESHOLD_POPULATION_AMOUNT"
msgstr ""

msgid "SPECIES_SPLIT_BY_MUTATION_THRESHOLD_POPULATION_FRACTION"
msgstr ""

#, fuzzy
msgid "SPECIES_TO_FIND"
msgstr "Espècies:"

msgid "SPECIES_WITH_POPULATION"
msgstr "{0} amb població: {1}"

msgid "SPEED"
msgstr "Velocitat"

msgid "SPEED_COLON"
msgstr "Velocitat:"

msgid "SPREAD_TO_PATCHES"
msgstr "s'ha escampat a les zones:"

msgid "STAGE_MENU_BUTTON_TOOLTIP"
msgstr "Menú de pausa"

msgid "STARTING"
msgstr "Començant"

msgid "START_CALIBRATION"
msgstr ""

#, fuzzy
msgid "START_GAME"
msgstr "Guardar la partida"

#, fuzzy
msgid "START_RESEARCH"
msgstr "Cal reiniciar"

msgid "STATISTICS"
msgstr "Estadístiques"

msgid "STEAM_CLIENT_INIT_FAILED"
msgstr "Error en la inicialització de la llibreria de client d'Steam"

msgid "STEAM_ERROR_ACCOUNT_DOES_NOT_OWN_PRODUCT"
msgstr "El teu compte d'Steam no posseeix actualment una llicència per Thrive"

msgid "STEAM_ERROR_ACCOUNT_READ_ONLY"
msgstr "El teu compte d'Steam és actualment només en mode de lectura degut a un canvi de compte recent"

msgid "STEAM_ERROR_ALREADY_UPLOADED"
msgstr "Steam ha comunicat que el fitxer ja ha estat carregat, siusplau refresca"

msgid "STEAM_ERROR_BANNED"
msgstr "El teu compte d'Steam està vedat de la càrrega de continguts"

msgid "STEAM_ERROR_CLOUD_LIMIT_EXCEEDED"
msgstr "S'ha excedit la quota d'emmagatzematge al núvol d'Steam o la mida límit del fitxer"

msgid "STEAM_ERROR_DUPLICATE_NAME"
msgstr "Steam ha comunicat un error de nom duplicat"

msgid "STEAM_ERROR_FILE_NOT_FOUND"
msgstr "Fitxer no trobat"

msgid "STEAM_ERROR_INSUFFICIENT_PRIVILEGE"
msgstr "El teu compte d'Steam actualment té restringida la càrrega de contingut. Siusplau, contacta el suport d'Steam."

msgid "STEAM_ERROR_INVALID_PARAMETER"
msgstr "Paràmetre invàlid passat a Steam"

msgid "STEAM_ERROR_LOCKING_FAILED"
msgstr "Steam ha fallat en adquirir un cadenat UGC"

msgid "STEAM_ERROR_NOT_LOGGED_IN"
msgstr "No ha iniciat sessió a Steam"

msgid "STEAM_ERROR_TIMEOUT"
msgstr "El temps d'operació d'Steam ha estat superat, siusplau torna-ho a provar"

msgid "STEAM_ERROR_UNAVAILABLE"
msgstr "Steam no està disponible actualment, siusplau torna-ho a provar"

msgid "STEAM_ERROR_UNKNOWN"
msgstr "Hi ha hagut un error d'Steam desconegut"

#, fuzzy
msgid "STEAM_INIT_FAILED"
msgstr "Error en la inicialització de la llibreria de client d'Steam"

#, fuzzy
msgid "STEAM_INIT_FAILED_DESCRIPTION"
msgstr "Actualitzar l'arxiu de guardat especificat degut al següent error:"

#, fuzzy
msgid "STEAM_TOOLTIP"
msgstr "Pausar el joc"

msgid "STEM_CELL_NAME"
msgstr "Arrel"

msgid "STOP"
msgstr "Aturar"

msgid "STORAGE"
msgstr "Emmagatzematge"

msgid "STORAGE_COLON"
msgstr "Emmagatzematge:"

<<<<<<< HEAD
#: ../src/general/MainMenu.cs:669
=======
>>>>>>> 5bb18fae
msgid "STORE_LOGGED_IN_AS"
msgstr "Registrat com a: {0}"

#, fuzzy
msgid "STRATEGY_STAGES"
msgstr "Estadi de Microbi"

msgid "STRICT_NICHE_COMPETITION"
msgstr ""

msgid "STRUCTURAL"
msgstr "Estructural"

msgid "STRUCTURE"
msgstr "Estructura"

msgid "STRUCTURE_ASCENSION_GATE"
msgstr ""

#, fuzzy
msgid "STRUCTURE_DYSON_SWARM"
msgstr "Estructura"

msgid "STRUCTURE_HAS_REQUIRED_RESOURCES_TO_BUILD"
msgstr ""

msgid "STRUCTURE_HUNTER_GATHERER_LODGE"
msgstr ""

msgid "STRUCTURE_IN_PROGRESS_CONSTRUCTION"
msgstr ""

msgid "STRUCTURE_REQUIRED_RESOURCES_TO_FINISH"
msgstr ""

msgid "STRUCTURE_SELECTION_MENU_ENTRY"
msgstr ""

msgid "STRUCTURE_SELECTION_MENU_ENTRY_NOT_ENOUGH_RESOURCES"
msgstr ""

msgid "STRUCTURE_SOCIETY_CENTER"
msgstr ""

msgid "STRUCTURE_STEAM_POWERED_FACTORY"
msgstr ""

msgid "SUCCESSFUL_KILL"
msgstr "acció de caça exitosa"

msgid "SUCCESSFUL_SCAVENGE"
msgstr "acció carronyaire exitosa"

msgid "SUCCESS_BUT_MISSING_ID"
msgstr "El resultat ha indicat un èxit, però no s'ha retornat cap ID"

msgid "SUICIDE_BUTTON_TOOLTIP"
msgstr "Suicidi"

msgid "SUNLIGHT"
msgstr "Llum solar"

msgid "SUPERL"
msgstr "Tecla Super Left"

msgid "SUPERR"
msgstr "Tecla Super Right"

msgid "SUPPORTER_PATRONS"
msgstr "Partidaris"

msgid "SWITCH_TO_FRONT_CAMERA"
msgstr "Commutar a la vista de càmera frontal"

msgid "SWITCH_TO_RIGHT_CAMERA"
msgstr "Commutar a la vista de càmera de cantó"

msgid "SWITCH_TO_TOP_CAMERA"
msgstr "Commutar a la vista de càmera superior"

msgid "SYSREQ"
msgstr "Requeriments"

msgid "TAB_SECONDARY_SWITCH_LEFT"
msgstr ""

msgid "TAB_SECONDARY_SWITCH_RIGHT"
msgstr ""

#, fuzzy
msgid "TAB_SWITCH_LEFT"
msgstr "Rotar cap a l'esquerra"

#, fuzzy
msgid "TAB_SWITCH_RIGHT"
msgstr "Rotar cap a la dreta"

msgid "TAGS_IS_WHITESPACE"
msgstr "Les etiquetes només contenen espai en blanc"

msgid "TAKE_SCREENSHOT"
msgstr "Fer una captura de pantalla"

#, fuzzy
msgid "TARGET_TYPE_COLON"
msgstr "Tipus:"

msgid "TECHNOLOGY_ASCENSION"
msgstr ""

msgid "TECHNOLOGY_HUNTER_GATHERING"
msgstr ""

msgid "TECHNOLOGY_LEVEL_ADVANCED_SPACE"
msgstr ""

msgid "TECHNOLOGY_LEVEL_INDUSTRIAL"
msgstr ""

msgid "TECHNOLOGY_LEVEL_PRE_SOCIETY"
msgstr ""

msgid "TECHNOLOGY_LEVEL_PRIMITIVE"
msgstr ""

msgid "TECHNOLOGY_LEVEL_SCIFI"
msgstr ""

msgid "TECHNOLOGY_LEVEL_SPACE_AGE"
msgstr ""

msgid "TECHNOLOGY_REQUIRED_LEVEL"
msgstr ""

msgid "TECHNOLOGY_ROCKETRY"
msgstr ""

msgid "TECHNOLOGY_SIMPLE_STONE_TOOLS"
msgstr ""

msgid "TECHNOLOGY_SOCIETY_CENTER"
msgstr ""

msgid "TECHNOLOGY_STEAM_POWER"
msgstr ""

msgid "TECHNOLOGY_UNLOCKED_NOTICE"
msgstr ""

msgid "TEMPERATURE"
msgstr "Temperatura"

msgid "TEMPERATURE_SHORT"
msgstr "Temperatura"

msgid "TESTING_TEAM"
msgstr "Equip de proves"

<<<<<<< HEAD
#: ../src/general/MainMenu.cs:277 ../src/general/MainMenu.tscn:1004
=======
>>>>>>> 5bb18fae
#, fuzzy
msgid "THANKS_FOR_BUYING_THRIVE"
msgstr ""
"Gràcies per jugar!\n"
"\n"
"Si has gaudit del joc, siusplau explica-ho als teus amics."

msgid "THANKS_FOR_PLAYING"
msgstr ""
"Gràcies per jugar!\n"
"\n"
"Si has gaudit del joc, siusplau explica-ho als teus amics."

#, fuzzy
msgid "THANK_YOU_TITLE"
msgstr "HAS ACONSEGUIT PROSPERAR!"

msgid "THEORY_TEAM"
msgstr "Equip de teoria"

msgid "THERMOPLAST"
msgstr "Termoplast"

msgid "THERMOPLAST_DESCRIPTION"
msgstr "El termoplast és una estructura de doble membrana que, de manera anàloga al Cloroplast, conté pigments sensibles a l'escalfor, agrupats en petites membranes. En realitat, és un petit organisme procariota que ha estat engolit i assimilat per una cèl·lula eucariota, que actua com a hoste. Aquests pigments, produeixen Glucosa a partir d'Aigua, Diòxid de Carboni i les diferències de Temperatura al seu entorn. La velocitat de producció de la Glucosa augmenta proporcionalment a la concentració de Diòxid de Carboni i la Temperatura."

msgid "THERMOPLAST_PROCESSES_DESCRIPTION"
msgstr "Produeix [thrive:compound]glucose[/thrive:compound]. La velocitat és proporcional a la concentració de [thrive:compound]carbondioxide[/thrive:compound] i temperatura."

msgid "THERMOSYNTHASE"
msgstr "Termosintasa"

msgid "THERMOSYNTHASE_DESCRIPTION"
msgstr "La termosintasa és una proteïna que fa servir la convecció tèrmica per canviar la seva forma, permetent-li plegar-se i adherir-se a l'ADP quan és exposada a la temperature, tot seguit desplegar-se i reciclar-la en ATP quan s'exposa a temperatures més baixes en un procés anomenat termosíntesi. La velocitat de la producció d'ATP és proporcional a la temperatura."

msgid "THERMOSYNTHASE_PROCESSES_DESCRIPTION"
msgstr "Produeix [thrive:compound type=\"atp\"][/thrive:compound] fent servir gradients de temperatura. La velocitat és proporcional a [thrive:compound type=\"temperature\"][/thrive:compound]."

msgid "THERMOSYNTHESIS"
msgstr "Termosíntesi"

msgid "THE_AMOUNT_OF_GLUCOSE_HAS_BEEN_REDUCED"
msgstr "La quantitat de Glucosa s'ha reduït un percentatge de {0} respecte a la Generació anterior."

msgid "THE_DISTURBANCE"
msgstr ""

msgid "THIS_IS_LOCAL_MOD"
msgstr "Aquest és un mod instal·lat localment"

msgid "THIS_IS_WORKSHOP_MOD"
msgstr "Aquest mod s'ha descarregat des del Workshop d'Steam"

msgid "THREADS"
msgstr "Fils:"

msgid "THRIVEOPEDIA"
msgstr ""

msgid "THRIVEOPEDIA_CURRENT_WORLD_PAGE_TITLE"
msgstr ""

msgid "THRIVEOPEDIA_EVOLUTIONARY_TREE_PAGE_TITLE"
msgstr ""

msgid "THRIVEOPEDIA_HINT_IN_GAME"
msgstr ""

msgid "THRIVEOPEDIA_HOME_INFO"
msgstr ""

msgid "THRIVEOPEDIA_HOME_PAGE_TITLE"
msgstr ""

msgid "THRIVEOPEDIA_MUSEUM_PAGE_TITLE"
msgstr ""

msgid "THRIVEOPEDIA_PATCH_MAP_PAGE_TITLE"
msgstr ""

msgid "THRIVE_LICENSES"
msgstr "Llicències de Thrive"

msgid "THYLAKOID"
msgstr "Tilacoide"

msgid "THYLAKOIDS"
msgstr "Tilacoide"

msgid "THYLAKOIDS_DESCRIPTION"
msgstr "Els Tilacoides són cúmuls de proteïnes i pigments fotosensibles. Aquests pigments són capaços de fer servir l'energia provinent d'una font de Llum (com ara una estrella) i, combinant-la amb una certa quantitat d'Aigua i Diòxid de Carboni, produïr Glucosa, en un procés anomenat Fotosíntesi. Aquests pigments també donen un color característic als Tilacoides. La velocitat de producció de Glucosa és proporcional a la concentració de Diòxid de Carboni i a la intensitat de la Llum. Com que els Tilacoides estan suspesos en el Citoplasma, aquest fluid duu a terme una certa Fermentació."

msgid "TIDEPOOL"
msgstr "Toll o bassa de marea"

msgid "TIMELINE"
msgstr "Cronologia"

msgid "TIMELINE_GLOBAL_FILTER_TOOLTIP"
msgstr "Mostrar esdeveniments globals"

msgid "TIMELINE_LOCAL_FILTER_TOOLTIP"
msgstr "Mostrar esdeveniments locals"

msgid "TIMELINE_NICHE_FILL"
msgstr "[b][u]{0}[/u][/b] s'ha dividit de [b][u]{1}[/u][/b] com a una nova espècie per omplir un nínxol"

msgid "TIMELINE_SELECTION_PRESSURE_SPLIT"
msgstr "[b][u]{0}[/u][/b] s'ha dividit de [b][u]{1}[/u][/b] com a noves espècies degut a diferents pressions selectives"

#, fuzzy
msgid "TIMELINE_SPECIES_BECAME_MULTICELLULAR"
msgstr ""
"Recol·lecta Glucosa (núvols blancs) desplaçant-t'hi per sobre.\n"
"\n"
"La teva cèl·lula necessita Glucosa per aconseguir energia i mantenir-se viva.\n"
"\n"
"Segueix la línia de la pantalla, des de la teva cèl·lula fins al núvol de Glucosa més proper."

msgid "TIMELINE_SPECIES_EXTINCT"
msgstr "[b][u]{0}[/u][/b] s'ha extingit!"

msgid "TIMELINE_SPECIES_EXTINCT_LOCAL"
msgstr "[b][u]{0}[/u][/b] ha desaparegut de l'ecosistema"

msgid "TIMELINE_SPECIES_MIGRATED_FROM"
msgstr "Part de [b][u]{0}[/u][/b] població ha migrat a aquest ecosistema des de {1}"

msgid "TIMELINE_SPECIES_MIGRATED_TO"
msgstr "Part de [b][u]{0}[/u][/b] població ha migrat a {1}"

msgid "TIMELINE_SPECIES_POPULATION_DECREASE"
msgstr "[b][u]{0}[/u][/b] població ha disminuït a {1}"

msgid "TIMELINE_SPECIES_POPULATION_INCREASE"
msgstr "[b][u]{0}[/u][/b] població ha augmentat a {1}"

msgid "TIME_INDICATOR_TOOLTIP"
msgstr "Han passat: {0:#,#} anys"

msgid "TIME_OF_DAY"
msgstr ""

msgid "TITLE_COLON"
msgstr "Títol:"

msgid "TOGGLE_BINDING"
msgstr "Activar el mode d'unió"

#, fuzzy
msgid "TOGGLE_BINDING_TOOLTIP"
msgstr "Activar el mode d'unió"

msgid "TOGGLE_DEBUG_PANEL"
msgstr "Obrir el menú de debug"

msgid "TOGGLE_ENGULF"
msgstr "Activar el mode d'engolir"

#, fuzzy
msgid "TOGGLE_ENGULF_TOOLTIP"
msgstr "Activar el mode d'engolir"

msgid "TOGGLE_FPS"
msgstr "Activar monitor FPS"

msgid "TOGGLE_FULLSCREEN"
msgstr "Activar pantalla completa"

msgid "TOGGLE_HUD_HIDE"
msgstr "Commuta HUD"

#, fuzzy
msgid "TOGGLE_INVENTORY"
msgstr "Activar el mode d'unió"

msgid "TOGGLE_METRICS"
msgstr "Activar pestanya d'estadístiques"

msgid "TOGGLE_NAVIGATION_TREE"
msgstr ""

msgid "TOGGLE_PAUSE"
msgstr "Pausa"

msgid "TOGGLE_UNBINDING"
msgstr "Desactivar el mode d'unió"

msgid "TOOLS"
msgstr "Eines"

msgid "TOOL_HAND_AXE"
msgstr ""

#, fuzzy
msgid "TOTAL_GATHERED_ENERGY_COLON"
msgstr "Artista:"

msgid "TOTAL_SAVES"
msgstr "Nombre total d'arxius guardats:"

msgid "TOXIN_RESISTANCE"
msgstr "Resistència a les Toxines"

msgid "TOXIN_VACUOLE"
msgstr ""
"Toxina\n"
"Vacúol"

msgid "TOXIN_VACUOLE_DESCRIPTION"
msgstr "El Vacúol de Toxines, és un Vacúol que ha estat modificat per a la producció, emmagatzematge i secreció de Toxines OxyToxy. Com més quantitat d'aquests Vacúols tingui una cèl·lula, més ràpidament produirà aquestes Toxines."

msgid "TOXIN_VACUOLE_PROCESSES_DESCRIPTION"
msgstr "Transforma [thrive:compound type=\"atp\"][/thrive:compound] en [thrive:compound type=\"oxytoxy\"][/thrive:compound]. La velocitat és proporcional a la concentració de [thrive:compound type=\"oxygen\"][/thrive:compound]. Allibera toxines quan es prem la tecla [thrive:input]g_fire_toxin[/thrive:input]. Quan la quantitat de [thrive:compound type=\"oxytoxy\"][/thrive:compound] és baixa, encara és possible disparar, però el dany causat serà menor."

msgid "TO_BE_IMPLEMENTED"
msgstr "Encara no s'ha implementat."

msgid "TRANSLATORS"
msgstr "Traductors"

msgid "TRANSPARENCY"
msgstr "Transparència"

msgid "TREBLEDOWN"
msgstr "Sons aguts avall"

msgid "TREBLEUP"
msgstr "Sons aguts amunt"

#, fuzzy
msgid "TRY_FOSSILISING_SOME_SPECIES"
msgstr "Intenta fer algunes captures de pantalla!"

msgid "TRY_MAKING_A_SAVE"
msgstr "Intenta guardar una partida!"

msgid "TRY_TAKING_SOME_SCREENSHOTS"
msgstr "Intenta fer algunes captures de pantalla!"

msgid "TUTORIAL"
msgstr "Tutorial"

#, fuzzy
msgid "TUTORIAL_EARLY_MULTICELLULAR_STAGE_WELCOME"
msgstr "Carregant l'Editor Multicel·lular Primerenc"

#, fuzzy
msgid "TUTORIAL_MICROBE_EDITOR_ATP_BALANCE_INTRO"
msgstr ""
"Aquest és el mapa de zones.\n"
"\n"
"Cada icona representa un ecosistema o bioma que pot ser habitat. El tauler de la dreta indica les condicions del bioma seleccionat.\n"
"\n"
"Si selecciones un bioma connectat al que ocupes actualment, ressaltat amb una vora blau cian, pots premer el botó \"Moure's a aquesta zona\" per tal de migrar-hi.\n"
"\n"
"Selecciona una zona per continuar."

msgid "TUTORIAL_MICROBE_EDITOR_AUTO-EVO_PREDICTION"
msgstr ""
"Aquest tauler mostra una predicció de la teva futura població. Aquests nombres provenen de la simulació del sistema auto-evo.\n"
"\n"
"No tenen en compte el teu rendiment individual. De manera que, en el teu bioma actual, tindràs un rendiment més alt quan entris a l'editor.\n"
"\n"
"Però hauries d'intentar mantenir la teva població alta, fins i tot quan no hi estàs directament involucrat.\n"
"\n"
"Pots veure informació més detallada de la predicció clicant a la icona del signe d'interrogació al tauler. Prem-la per continuar."

msgid "TUTORIAL_MICROBE_EDITOR_CELL_TEXT"
msgstr ""
"Aquest és l'editor de microbi, on pots fer evolucionar la teva espècie invertint punts de mutació (MP). En cada generació disposaràs de 100 MP per invertir, de manera que no cal que n'estalviïs!\n"
"\n"
"L'hexàgon del centre de la pantalla és la teva cèl·lula, formada per una sola part de citoplasma.\n"
"\n"
"Per continuar, selecciona una part del tauler de l'esquerra. Tot seguit, fes clic-esquerra a l'hexàgon per a col·locar-la. Pots fer rotar les parts amb les tecles [thrive:input]e_rotate_left[/thrive:input] and [thrive:input]e_rotate_right[/thrive:input]."

#, fuzzy
msgid "TUTORIAL_MICROBE_EDITOR_CHEMORECEPTOR"
msgstr ""
"Aquest és l'editor de microbi, on pots fer evolucionar la teva espècie invertint punts de mutació (MP). En cada generació disposaràs de 100 MP per invertir, de manera que no cal que n'estalviïs!\n"
"\n"
"L'hexàgon del centre de la pantalla és la teva cèl·lula, formada per una sola part de citoplasma.\n"
"\n"
"Per continuar, selecciona una part del tauler de l'esquerra. Tot seguit, fes clic-esquerra a l'hexàgon per a col·locar-la. Pots fer rotar les parts amb les tecles [thrive:input]e_rotate_left[/thrive:input] and [thrive:input]e_rotate_right[/thrive:input]."

msgid "TUTORIAL_MICROBE_EDITOR_ENDING_TEXT"
msgstr ""
"Aquests són els fonaments per editar la teva espècie. També pots canviar el nom de la teva espècie clicant el requadre de sota i a l'esquerra i editant-ne el text. \n"
"\n"
"Explora les altres pestanyes a sota la barra de Punts de Mutació per veure altres possibilitats de personalitzar la teva cèl·lula. de l'Editor de Microbi per descobrir totes les opcions que tens disponibles.\n"
"\n"
"Per sobreviure en aquest món hostil, hauràs de trobar una font d'energia fiable, ja que la concentració de glucosa lliure s'anirà reduïnt al planeta.\n"
"\n"
"Bona sort!"

#, fuzzy
msgid "TUTORIAL_MICROBE_EDITOR_FLAGELLUM"
msgstr ""
"Aquest és l'editor de microbi, on pots fer evolucionar la teva espècie invertint punts de mutació (MP). En cada generació disposaràs de 100 MP per invertir, de manera que no cal que n'estalviïs!\n"
"\n"
"L'hexàgon del centre de la pantalla és la teva cèl·lula, formada per una sola part de citoplasma.\n"
"\n"
"Per continuar, selecciona una part del tauler de l'esquerra. Tot seguit, fes clic-esquerra a l'hexàgon per a col·locar-la. Pots fer rotar les parts amb les tecles [thrive:input]e_rotate_left[/thrive:input] and [thrive:input]e_rotate_right[/thrive:input]."

#, fuzzy
msgid "TUTORIAL_MICROBE_EDITOR_MODIFY_ORGANELLE"
msgstr ""
"Eliminar orgànuls també costa Punts de Mutació, a menys que els hagis col·locat en la sessió actual de l'editor.\n"
"\n"
"Pots fer clic dret a damunt dels orgànuls per fer visible el \"menú d'orgànul\" i seleccionar la opció d'eliminar-lo.\n"
"\n"
"Si comets un error, pots desfer qualsevol canvi que hagis fet a l'editor.\n"
"\n"
"Clica el botó de desfer per tal de prosseguir."

#, fuzzy
msgid "TUTORIAL_MICROBE_EDITOR_NEGATIVE_ATP_BALANCE"
msgstr ""
"Aquest és el mapa de zones.\n"
"\n"
"Cada icona representa un ecosistema o bioma que pot ser habitat. El tauler de la dreta indica les condicions del bioma seleccionat.\n"
"\n"
"Si selecciones un bioma connectat al que ocupes actualment, ressaltat amb una vora blau cian, pots premer el botó \"Moure's a aquesta zona\" per tal de migrar-hi.\n"
"\n"
"Selecciona una zona per continuar."

#, fuzzy
msgid "TUTORIAL_MICROBE_EDITOR_NO_CHANGES_MADE"
msgstr ""
"Aquests són els fonaments per editar la teva espècie. També pots canviar el nom de la teva espècie clicant el requadre de sota i a l'esquerra i editant-ne el text. \n"
"\n"
"Explora les altres pestanyes a sota la barra de Punts de Mutació per veure altres possibilitats de personalitzar la teva cèl·lula. de l'Editor de Microbi per descobrir totes les opcions que tens disponibles.\n"
"\n"
"Per sobreviure en aquest món hostil, hauràs de trobar una font d'energia fiable, ja que la concentració de glucosa lliure s'anirà reduïnt al planeta.\n"
"\n"
"Bona sort!"

msgid "TUTORIAL_MICROBE_EDITOR_PATCH_TEXT"
msgstr ""
"Aquest és el mapa de zones.\n"
"\n"
"Cada icona representa un ecosistema o bioma que pot ser habitat. El tauler de la dreta indica les condicions del bioma seleccionat.\n"
"\n"
"Si selecciones un bioma connectat al que ocupes actualment, ressaltat amb una vora blau cian, pots premer el botó \"Moure's a aquesta zona\" per tal de migrar-hi.\n"
"\n"
"Selecciona una zona per continuar."

msgid "TUTORIAL_MICROBE_EDITOR_REMOVE_ORGANELLE_TEXT"
msgstr ""
"Eliminar orgànuls també costa Punts de Mutació, a menys que els hagis col·locat en la sessió actual de l'editor.\n"
"\n"
"Pots fer clic dret a damunt dels orgànuls per fer visible el \"menú d'orgànul\" i seleccionar la opció d'eliminar-lo.\n"
"\n"
"Si comets un error, pots desfer qualsevol canvi que hagis fet a l'editor.\n"
"\n"
"Clica el botó de desfer per tal de prosseguir."

msgid "TUTORIAL_MICROBE_EDITOR_SELECT_ORGANELLE_TEXT"
msgstr ""
"Quan seleccionis parts del menú, estigues atent als indicadors de funció dels orgànuls, per entendre el que fan. Algunes parts poden fer més mal que bé si no s'utilitzen correctament.\n"
"\n"
"La barra de balanç d'ATP que hi a la part superior dreta de la pantalla t'indica quanta energia produeixes comparat amb quanta energia consumeixes. Si la barra superior és més curta que la inferior, aleshores no estàs produïnt prou energia.\n"
"\n"
"Prem el botó de refer l'acció (a la vora del botó de desfer l'acció) per continuar."

msgid "TUTORIAL_MICROBE_EDITOR_STAY_SMALL"
msgstr ""
"Per sobreviure, t'hauries de concentrar en especialitzar-te en explotar una o dues fonts d'energia, de manera que no necessitis molts recursos diferents per sobreviure.\n"
"\n"
"També, considera curosament si afegir un orgànul és bo, sovint no fer cap canvi és una bona tria, ja que cada part costa ATP per mantenir i requereix més recursos per dividir.\n"
"\n"
"Una possible estratègia consisteix en mantenir-se com un sol hexàgon de citoplasma i simplement dirigir-te als biomes de la superfície primer abans d'aconseguir orgànuls de fotosíntesi."

msgid "TUTORIAL_MICROBE_STAGE_EDITOR_BUTTON_TUTORIAL"
msgstr ""
"Has recol·lectat prou recursos per què la teva cèl·lula es reprodueixi.\n"
"\n"
"Cada cop que et reprodueixis, accediràs a l'editor.\n"
"\n"
"Per entrar a l'editor, prem el botó que parpelleja a sota i a la dreta de la pantalla."

msgid "TUTORIAL_MICROBE_STAGE_ENGULFED_TEXT"
msgstr ""
"La teva cèl·lula ha estat engolida i està essent digerida. El progrés es mostra a la teva barra de salut. La teva cèl·lula morirà quan acabi o s'assoleixi un límit de temps màxim.\n"
"\n"
"Pots utilitzar el botó de suicidi per ometre i reaparèixer, però recorda que sempre hi haurà una oportunitat d'escapar-te!"

msgid "TUTORIAL_MICROBE_STAGE_ENGULFMENT_FULL_TEXT"
msgstr ""
"La teva cèl·lula té una capacitat limitada d'objectes que es poden engolir alhora. Aquest límit està basat en la mida; cèl·lules més petites tenen menys capacitat.\n"
"\n"
"Quan estigui plena, una cèl·lula no pot engolir més objectes. Per seguir engolint, cal esperar fins que un o més dels objectes ingerits hagin estat totalment digerits."

msgid "TUTORIAL_MICROBE_STAGE_ENGULFMENT_TEXT"
msgstr ""
"Engoleix objectes movent-hi per sobre mentre estiguis en el mode d'engoliment. Activa el mode d'engoliment prement [thrive:input]g_toggle_engulf[/thrive:input].\n"
"\n"
"Deixa d'engolir quan l'objecte estigui essent arrossegat cap a l'interior.\n"
"\n"
"Segueix la línia de la teva cèl·lula fins a l'objecte engolible proper."

msgid "TUTORIAL_MICROBE_STAGE_HELP_MENU_AND_ZOOM"
msgstr ""
"Si encara no acabes d'entendre les mecàniques de joc, fes una ullada al menú d'ajuda. El pots obrir amb el signe d'interrogació a baix a la dreta.\n"
"\n"
"Un altre consell: pots ampliar el camp de visió amb la rodeta del ratolí."

#, fuzzy
msgid "TUTORIAL_MICROBE_STAGE_LEAVE_COLONY_TEXT"
msgstr ""
"Has entrat en el \"Mode de Desunió\". En aquest mode, pots clicar a sobre dels membres de la teva colònia per desunir-los.\n"
"\n"
"Per abandonar la colònia del tot, pots clicar en la teva pròpia cèl·lula o pressionar la tecla per desunir-les a totes."

msgid "TUTORIAL_MICROBE_STAGE_REPRODUCE_TEXT"
msgstr ""
"Per reproduïr-te, has de duplicar tots els teus orgànuls recol·lectant prou Amoníac i Fosfat.\n"
"Estigues atent a les barres que envolten els botó de sota a la dreta per veure quant et falta. Aquestes barres es tornaran de color blanc quan s'hagin omplert."

msgid "TUTORIAL_MICROBE_STAGE_UNBIND_TEXT"
msgstr ""
"Has entrat en el \"Mode de Desunió\". En aquest mode, pots clicar a sobre dels membres de la teva colònia per desunir-los.\n"
"\n"
"Per abandonar la colònia del tot, pots clicar en la teva pròpia cèl·lula o pressionar la tecla [thrive:input]g_unbind_all[/thrive:input]."

msgid "TUTORIAL_VIEW_NOW"
msgstr "Veure ara"

#, fuzzy
msgid "TWITTER_TOOLTIP"
msgstr "Han passat: {0:#,#} anys"

msgid "TWO_TIMES"
msgstr "2x"

msgid "TYPE_COLON"
msgstr "Tipus:"

msgid "UNAPPLIED_MOD_CHANGES"
msgstr "Hi ha canvis no aplicats"

msgid "UNAPPLIED_MOD_CHANGES_DESCRIPTION"
msgstr "Has d'aplicar els teus canvis per pujar o descarregar mods."

msgid "UNBIND_ALL"
msgstr "Desunir totes les cèl·lules"

#, fuzzy
msgid "UNBIND_ALL_TOOLTIP"
msgstr "Desunir totes les cèl·lules"

msgid "UNBIND_HELP_TEXT"
msgstr "Mode de Desunió"

#, fuzzy
msgid "UNCERTAIN_VERSION_WARNING"
msgstr ""
"Aquest arxiu de guardat pertany a una versió de Thrive més nova que l'actual i, probablement, sigui incompatible.\n"
"Voleu intentar carregar l'arxiu igualment?"

msgid "UNDERWATERCAVE"
msgstr "Cova submarina"

#, fuzzy
msgid "UNDISCOVERED_ORGANELLES"
msgstr "Orgànuls Desconnectats"

#, fuzzy
msgid "UNDISCOVERED_PATCH"
msgstr "Trobar l'Ecosistema Actual"

msgid "UNDO"
msgstr "Desfer l'acció"

msgid "UNDO_THE_LAST_ACTION"
msgstr "Desfer la darrera acció"

#, fuzzy
msgid "UNIT_ACTION_CONSTRUCT"
msgstr "Taxa de mutació de la IA"

#, fuzzy
msgid "UNIT_ACTION_MOVE"
msgstr "Taxa de mutació de la IA"

msgid "UNIT_SIMPLE_ROCKET"
msgstr ""

msgid "UNKNOWN"
msgstr "Desconegut"

#, fuzzy
msgid "UNKNOWN_DISPLAY_DRIVER"
msgstr "Mostrar noms de botons de selecció de parts"

msgid "UNKNOWN_MOUSE"
msgstr "Desconegut ratolí"

msgid "UNKNOWN_ON_WINDOWS"
msgstr "Desconegut a Windows"

#, fuzzy
msgid "UNKNOWN_ORGANELLE_SYMBOL"
msgstr "Col·locar orgànul"

#, fuzzy
msgid "UNKNOWN_PATCH"
msgstr "Desconegut"

#, fuzzy
msgid "UNKNOWN_SHORT"
msgstr "Desconegut"

#, fuzzy
msgid "UNKNOWN_VERSION"
msgstr "Versió del Mod:"

msgid "UNKNOWN_WORKSHOP_ID"
msgstr "ID del Workshop Desconegut Per Aquest Mod"

#, fuzzy
msgid "UNLOCKED_NEW_ORGANELLE"
msgstr "Col·locar orgànul"

#, fuzzy
msgid "UNLOCK_ALL_ORGANELLES"
msgstr "Múltiples Orgànuls"

msgid "UNLOCK_CONDITION_ATP_PRODUCTION_ABOVE"
msgstr ""

msgid "UNLOCK_CONDITION_COMPOUND_IS_ABOVE"
msgstr ""

msgid "UNLOCK_CONDITION_COMPOUND_IS_BELOW"
msgstr ""

msgid "UNLOCK_CONDITION_COMPOUND_IS_BETWEEN"
msgstr ""

msgid "UNLOCK_CONDITION_DIGESTED_MICROBES_ABOVE"
msgstr ""

msgid "UNLOCK_CONDITION_ENGULFED_MICROBES_ABOVE"
msgstr ""

msgid "UNLOCK_CONDITION_EXCESS_ATP_ABOVE"
msgstr ""

msgid "UNLOCK_CONDITION_PLAYER_DEATH_COUNT_ABOVE"
msgstr ""

msgid "UNLOCK_CONDITION_REPRODUCED_WITH"
msgstr ""

msgid "UNLOCK_CONDITION_REPRODUCED_WITH_IN_A_ROW"
msgstr ""

msgid "UNLOCK_CONDITION_REPRODUCE_IN_BIOME"
msgstr ""

#, fuzzy
msgid "UNLOCK_CONDITION_SPEED_BELOW"
msgstr "Velocitat de Digestió:"

msgid "UNLOCK_WITH_ANY_OF_FOLLOWING"
msgstr ""

msgid "UNSAVED_CHANGE_WARNING"
msgstr ""
"Hi ha canvis no guardats. Si continueu, es perdran tots.\n"
"Voleu continuar?"

msgid "UNTITLED"
msgstr "Sense títol"

msgid "UPGRADE_CILIA_PULL"
msgstr ""

#, fuzzy
msgid "UPGRADE_CILIA_PULL_DESCRIPTION"
msgstr "Els filaments de cilis són similars als flagels, però en comptes de proporcional una força d'impuls direccional, proporcional una força rotacional per ajudar les cèl·lules a rotar."

#, fuzzy
msgid "UPGRADE_DESCRIPTION_NONE"
msgstr "La lipasa permet a la cèl·lula digerir la major part de membranes. La teva cèl·lula ja produeix una certa quantitat d'aquest enzim sense lisosoma, però seleccionant aquest tipus n'augmentaràs l'efectivitat."

msgid "UPGRADE_NAME_NONE"
msgstr ""

#, fuzzy
msgid "UPGRADE_PILUS_INJECTISOME"
msgstr "Els filaments de cilis són similars als flagels, però en comptes de proporcional una força d'impuls direccional, proporcional una força rotacional per ajudar les cèl·lules a rotar."

#, fuzzy
msgid "UPGRADE_PILUS_INJECTISOME_DESCRIPTION"
msgstr "Els filaments de cilis són similars als flagels, però en comptes de proporcional una força d'impuls direccional, proporcional una força rotacional per ajudar les cèl·lules a rotar."

msgid "UPLOAD"
msgstr "Pujar"

msgid "UPLOADING_DOT_DOT_DOT"
msgstr "Carregant..."

msgid "UPLOAD_SUCCEEDED"
msgstr "Càrrega amb èxit"

msgid "USED_LIBRARIES_LICENSES"
msgstr "Llicències i llibreries utilitzades"

msgid "USED_RENDERER_NAME"
msgstr ""

msgid "USES_FEATURE"
msgstr "Si"

msgid "USE_AUTO_HARMONY"
msgstr "Utilitzar Càrrega Auto Harmony"

msgid "USE_AUTO_HARMONY_TOOLTIP"
msgstr "Automàticament carregar els ecosistemes Harmony de l'Ensamblatge (no requereix especificar una classe de mod)"

msgid "USE_A_CUSTOM_USERNAME"
msgstr "Fer servir un nom d'usuari propi"

msgid "USE_BIODIVERSITY_FORCE_SPLIT"
msgstr ""

msgid "USE_MANUAL_THREAD_COUNT"
msgstr "Manualment establir nombre de fils del fons"

#, fuzzy
msgid "USE_MANUAL_THREAD_COUNT_NATIVE"
msgstr "Manualment establir nombre de fils del fons"

msgid "USE_VIRTUAL_WINDOW_SIZE"
msgstr ""

msgid "VACUOLE"
msgstr "Vacúol"

msgid "VACUOLE_DESCRIPTION"
msgstr "El Vacúol és un orgànul intern que consisteix en una membrana capaç d'emmagatzemar una certa quantitat de nutrients. Està format per un cert nombre de vesícules, que són unes petites estructures membranoses que han estat fusionades. El Vacúol està farcit d'Aigua, on hi ha, suspeses, tota mena de mol·lècules, enzimes, partícules sòlides i altres substàncies. No són estructures rígides, sinò que la seva forma pot canviar amb el temps."

msgid "VACUOLE_IS_SPECIALIZED"
msgstr ""

#, fuzzy
msgid "VACUOLE_NOT_SPECIALIZED_DESCRIPTION"
msgstr "Augmenta l'espai d'emmagatzematge de la cèl·lula."

msgid "VACUOLE_PROCESSES_DESCRIPTION"
msgstr "Augmenta l'espai d'emmagatzematge de la cèl·lula."

#, fuzzy
msgid "VACUOLE_SPECIALIZED_DESCRIPTION"
msgstr "Augmenta l'espai d'emmagatzematge de la cèl·lula."

msgid "VALUE_WITH_UNIT"
msgstr "{0} {1}"

msgid "VERSION_COLON"
msgstr "Versió:"

#, fuzzy
msgid "VERTICAL_COLON"
msgstr "Versió:"

#, fuzzy
msgid "VERTICAL_WITH_AXIS_NAME_COLON"
msgstr "Nou nom:"

msgid "VIDEO_MEMORY"
msgstr ""

msgid "VIDEO_MEMORY_MIB"
msgstr ""

msgid "VIEWER"
msgstr "Visor"

#, fuzzy
msgid "VIEW_ALL"
msgstr "Inhabilitar Tot"

#, fuzzy
msgid "VIEW_ONLINE"
msgstr "Inhabilitar Tot"

#, fuzzy
msgid "VIEW_PATCH_NOTES"
msgstr "{0} {1}"

#, fuzzy
msgid "VIEW_PATCH_NOTES_TOOLTIP"
msgstr "{0} {1}"

msgid "VIEW_SOURCE_CODE"
msgstr "Veure Codi Font"

msgid "VIP_PATRONS"
msgstr "Partidaris VIP"

msgid "VISIBLE"
msgstr "Visible"

msgid "VISIT_SUGGESTIONS_SITE"
msgstr ""

msgid "VOLCANIC_VENT"
msgstr "Fissura volcànica"

msgid "VOLUMEDOWN"
msgstr "Abaixar volum"

msgid "VOLUMEMUTE"
msgstr "Treure volum"

msgid "VOLUMEUP"
msgstr "Apujar volum"

msgid "VSYNC"
msgstr "V-Sync"

msgid "WAITING_FOR_AUTO_EVO"
msgstr "S'està esperant l'algorisme auto-evo:"

msgid "WELCOME_TO_THRIVEOPEDIA"
msgstr ""

msgid "WENT_EXTINCT_FROM_PLANET"
msgstr "s'ha extingit del planeta"

msgid "WENT_EXTINCT_IN"
msgstr "s'ha extingit en {0}"

msgid "WHEEL_DOWN"
msgstr "Rodeta avall"

msgid "WHEEL_LEFT"
msgstr "Rodeta esquerra"

msgid "WHEEL_RIGHT"
msgstr "Rodeta dreta"

msgid "WHEEL_UP"
msgstr "Rodeta amunt"

#, fuzzy
msgid "WIKI"
msgstr "la nostra Wiki"

#, fuzzy
msgid "WIKI_AXON_EFFECTS"
msgstr "Efectes externs:"

msgid "WIKI_AXON_INTRO"
msgstr ""

msgid "WIKI_AXON_MODIFICATIONS"
msgstr ""

#, fuzzy
msgid "WIKI_AXON_PROCESSES"
msgstr "Cap procés"

msgid "WIKI_AXON_REQUIREMENTS"
msgstr ""

msgid "WIKI_AXON_SCIENTIFIC_BACKGROUND"
msgstr ""

msgid "WIKI_AXON_STRATEGY"
msgstr ""

msgid "WIKI_AXON_UPGRADES"
msgstr ""

#, fuzzy
msgid "WIKI_BINDING_AGENT_EFFECTS"
msgstr "Permet unir-te amb altres cèl·lules. Aquest és el primer pas cap a esdevenir un ésser multicel·lular. Quan la teva espècie forma part d'una colònia, les cèl·lules comparteixen els seus compostos. Mentre formis part d'una colònia, no pots entrar a l'editor, de manera que t'has de desunir un cop hagis recol·lectat prou compostos per dividir la teva cèl·lula."

#, fuzzy
msgid "WIKI_BINDING_AGENT_INTRO"
msgstr "Agent d'Unió"

#, fuzzy
msgid "WIKI_BINDING_AGENT_MODIFICATIONS"
msgstr "Permet unir-te amb altres cèl·lules. Aquest és el primer pas cap a esdevenir un ésser multicel·lular. Quan la teva espècie forma part d'una colònia, les cèl·lules comparteixen els seus compostos. Mentre formis part d'una colònia, no pots entrar a l'editor, de manera que t'has de desunir un cop hagis recol·lectat prou compostos per dividir la teva cèl·lula."

#, fuzzy
msgid "WIKI_BINDING_AGENT_PROCESSES"
msgstr "Pressiona la tecla [thrive:input]g_toggle_binding[/thrive:input] per entrar al mode d'unió. Quan siguis en aquest mode, et pots unir a altres cèl·lules de la teva espècie entrant-hi en contacte. Per abandonar una colònia, pressiona la tecla [thrive:input]g_unbind_all[/thrive:input]."

#, fuzzy
msgid "WIKI_BINDING_AGENT_REQUIREMENTS"
msgstr "Permet unir-te amb altres cèl·lules. Aquest és el primer pas cap a esdevenir un ésser multicel·lular. Quan la teva espècie forma part d'una colònia, les cèl·lules comparteixen els seus compostos. Mentre formis part d'una colònia, no pots entrar a l'editor, de manera que t'has de desunir un cop hagis recol·lectat prou compostos per dividir la teva cèl·lula."

#, fuzzy
msgid "WIKI_BINDING_AGENT_SCIENTIFIC_BACKGROUND"
msgstr "Permet unir-te amb altres cèl·lules. Aquest és el primer pas cap a esdevenir un ésser multicel·lular. Quan la teva espècie forma part d'una colònia, les cèl·lules comparteixen els seus compostos. Mentre formis part d'una colònia, no pots entrar a l'editor, de manera que t'has de desunir un cop hagis recol·lectat prou compostos per dividir la teva cèl·lula."

#, fuzzy
msgid "WIKI_BINDING_AGENT_STRATEGY"
msgstr "Permet unir-te amb altres cèl·lules. Aquest és el primer pas cap a esdevenir un ésser multicel·lular. Quan la teva espècie forma part d'una colònia, les cèl·lules comparteixen els seus compostos. Mentre formis part d'una colònia, no pots entrar a l'editor, de manera que t'has de desunir un cop hagis recol·lectat prou compostos per dividir la teva cèl·lula."

#, fuzzy
msgid "WIKI_BINDING_AGENT_UPGRADES"
msgstr "Permet unir-te amb altres cèl·lules. Aquest és el primer pas cap a esdevenir un ésser multicel·lular. Quan la teva espècie forma part d'una colònia, les cèl·lules comparteixen els seus compostos. Mentre formis part d'una colònia, no pots entrar a l'editor, de manera que t'has de desunir un cop hagis recol·lectat prou compostos per dividir la teva cèl·lula."

#, fuzzy
msgid "WIKI_BIOLUMINESCENT_VACUOLE_EFFECTS"
msgstr "Vacúol Bioluminescent"

#, fuzzy
msgid "WIKI_BIOLUMINESCENT_VACUOLE_INTRO"
msgstr "Vacúol Bioluminescent"

#, fuzzy
msgid "WIKI_BIOLUMINESCENT_VACUOLE_MODIFICATIONS"
msgstr "Vacúol Bioluminescent"

#, fuzzy
msgid "WIKI_BIOLUMINESCENT_VACUOLE_PROCESSES"
msgstr "Vacúol Bioluminescent"

#, fuzzy
msgid "WIKI_BIOLUMINESCENT_VACUOLE_REQUIREMENTS"
msgstr "Vacúol Bioluminescent"

#, fuzzy
msgid "WIKI_BIOLUMINESCENT_VACUOLE_SCIENTIFIC_BACKGROUND"
msgstr "Vacúol Bioluminescent"

#, fuzzy
msgid "WIKI_BIOLUMINESCENT_VACUOLE_STRATEGY"
msgstr "Vacúol Bioluminescent"

#, fuzzy
msgid "WIKI_BIOLUMINESCENT_VACUOLE_UPGRADES"
msgstr "Vacúol Bioluminescent"

#, fuzzy
msgid "WIKI_CHEMOPLAST_EFFECTS"
msgstr "El Quimioplast és una estructura de doble membrana que conté proteïnes que transformen Àcid Sulfhídric, Aigua i Diòxid de Carboni en Glucosa, mitjançant un procés anomenat Quimiosíntesi de l'Àcid Sulfhídric. La velocitat de producció de Glucosa augmenta proporcionalment a la concentració de Diòxid de Carboni."

#, fuzzy
msgid "WIKI_CHEMOPLAST_INTRO"
msgstr "El Quimioplast és una estructura de doble membrana que conté proteïnes que transformen Àcid Sulfhídric, Aigua i Diòxid de Carboni en Glucosa, mitjançant un procés anomenat Quimiosíntesi de l'Àcid Sulfhídric. La velocitat de producció de Glucosa augmenta proporcionalment a la concentració de Diòxid de Carboni."

#, fuzzy
msgid "WIKI_CHEMOPLAST_MODIFICATIONS"
msgstr "El Quimioplast és una estructura de doble membrana que conté proteïnes que transformen Àcid Sulfhídric, Aigua i Diòxid de Carboni en Glucosa, mitjançant un procés anomenat Quimiosíntesi de l'Àcid Sulfhídric. La velocitat de producció de Glucosa augmenta proporcionalment a la concentració de Diòxid de Carboni."

#, fuzzy
msgid "WIKI_CHEMOPLAST_PROCESSES"
msgstr "Transforma [thrive:compound type=\"hydrogensulfide\"][/thrive:compound] en [thrive:compound type=\"glucose\"][/thrive:compound]. La velocitat és proporcional a la concentració de [thrive:compound type=\"carbondioxide\"][/thrive:compound]."

msgid "WIKI_CHEMOPLAST_REQUIREMENTS"
msgstr ""

#, fuzzy
msgid "WIKI_CHEMOPLAST_SCIENTIFIC_BACKGROUND"
msgstr "El Quimioplast és una estructura de doble membrana que conté proteïnes que transformen Àcid Sulfhídric, Aigua i Diòxid de Carboni en Glucosa, mitjançant un procés anomenat Quimiosíntesi de l'Àcid Sulfhídric. La velocitat de producció de Glucosa augmenta proporcionalment a la concentració de Diòxid de Carboni."

#, fuzzy
msgid "WIKI_CHEMOPLAST_STRATEGY"
msgstr "El Quimioplast és una estructura de doble membrana que conté proteïnes que transformen Àcid Sulfhídric, Aigua i Diòxid de Carboni en Glucosa, mitjançant un procés anomenat Quimiosíntesi de l'Àcid Sulfhídric. La velocitat de producció de Glucosa augmenta proporcionalment a la concentració de Diòxid de Carboni."

#, fuzzy
msgid "WIKI_CHEMOPLAST_UPGRADES"
msgstr "El Quimioplast és una estructura de doble membrana que conté proteïnes que transformen Àcid Sulfhídric, Aigua i Diòxid de Carboni en Glucosa, mitjançant un procés anomenat Quimiosíntesi de l'Àcid Sulfhídric. La velocitat de producció de Glucosa augmenta proporcionalment a la concentració de Diòxid de Carboni."

#, fuzzy
msgid "WIKI_CHEMORECEPTOR_EFFECTS"
msgstr "Les cèl·lules només poden \"veure\" el món exterior a través de la Quimiorecepció, que els permet obtenir informació del seu entorn. Afegir aquest orgànul representa evolucionar una quimiorecepció més afinada. Com que al jugador se li ofereix visió fins i tot a l'estadi de Microbi, això es representa amb una línia que apunta fora de l'àrea visible, mostrant la posició de compostos que el jugador encara no podia veure."

#, fuzzy
msgid "WIKI_CHEMORECEPTOR_INTRO"
msgstr "Quimioreceptor"

#, fuzzy
msgid "WIKI_CHEMORECEPTOR_MODIFICATIONS"
msgstr "Les cèl·lules només poden \"veure\" el món exterior a través de la Quimiorecepció, que els permet obtenir informació del seu entorn. Afegir aquest orgànul representa evolucionar una quimiorecepció més afinada. Com que al jugador se li ofereix visió fins i tot a l'estadi de Microbi, això es representa amb una línia que apunta fora de l'àrea visible, mostrant la posició de compostos que el jugador encara no podia veure."

#, fuzzy
msgid "WIKI_CHEMORECEPTOR_PROCESSES"
msgstr "El Quimioreceptor permet detectar compostos a gran distància. Modifica'l un cop l'hagis col·locat per seleccionar el compost concret que vols detectar i el color de la línia que n'indicarà la direcció."

#, fuzzy
msgid "WIKI_CHEMORECEPTOR_REQUIREMENTS"
msgstr "Les cèl·lules només poden \"veure\" el món exterior a través de la Quimiorecepció, que els permet obtenir informació del seu entorn. Afegir aquest orgànul representa evolucionar una quimiorecepció més afinada. Com que al jugador se li ofereix visió fins i tot a l'estadi de Microbi, això es representa amb una línia que apunta fora de l'àrea visible, mostrant la posició de compostos que el jugador encara no podia veure."

#, fuzzy
msgid "WIKI_CHEMORECEPTOR_SCIENTIFIC_BACKGROUND"
msgstr "Les cèl·lules només poden \"veure\" el món exterior a través de la Quimiorecepció, que els permet obtenir informació del seu entorn. Afegir aquest orgànul representa evolucionar una quimiorecepció més afinada. Com que al jugador se li ofereix visió fins i tot a l'estadi de Microbi, això es representa amb una línia que apunta fora de l'àrea visible, mostrant la posició de compostos que el jugador encara no podia veure."

#, fuzzy
msgid "WIKI_CHEMORECEPTOR_STRATEGY"
msgstr "Les cèl·lules només poden \"veure\" el món exterior a través de la Quimiorecepció, que els permet obtenir informació del seu entorn. Afegir aquest orgànul representa evolucionar una quimiorecepció més afinada. Com que al jugador se li ofereix visió fins i tot a l'estadi de Microbi, això es representa amb una línia que apunta fora de l'àrea visible, mostrant la posició de compostos que el jugador encara no podia veure."

#, fuzzy
msgid "WIKI_CHEMORECEPTOR_UPGRADES"
msgstr "Les cèl·lules només poden \"veure\" el món exterior a través de la Quimiorecepció, que els permet obtenir informació del seu entorn. Afegir aquest orgànul representa evolucionar una quimiorecepció més afinada. Com que al jugador se li ofereix visió fins i tot a l'estadi de Microbi, això es representa amb una línia que apunta fora de l'àrea visible, mostrant la posició de compostos que el jugador encara no podia veure."

#, fuzzy
msgid "WIKI_CHEMOSYNTHESIZING_PROTEINS_EFFECTS"
msgstr "Proteïnes Quimiosintetitzadores"

#, fuzzy
msgid "WIKI_CHEMOSYNTHESIZING_PROTEINS_INTRO"
msgstr "Proteïnes Quimiosintetitzadores"

#, fuzzy
msgid "WIKI_CHEMOSYNTHESIZING_PROTEINS_MODIFICATIONS"
msgstr "Les Proteïnes Quimiosintetitzadores són cúmuls de proteïnes suspeses en el Citoplasma, capaçes de transformar l'Àcid Sulfhídric, l'Aigua i el Diòxid de Carboni en Glucosa, mitjançant un procés anomenat Quimiosíntesi de l'Àcid Sulfhídric. La velocitat de la producció de Glucosa és proporcional a la concentració de Diòxid de Carboni. Transformen la Glucosa en ATP mitjançant la Respiració Aeròbica, de manera més ràpida que el Citoplasma. Com que les Proteïnes Quimiosintetitzadores estan suspeses en el Citoplasma, aquest fluid duu a terme una certa Glicòlisi."

#, fuzzy
msgid "WIKI_CHEMOSYNTHESIZING_PROTEINS_PROCESSES"
msgstr "Transforma [thrive:compound type=\"hydrogensulfide\"][/thrive:compound] en [thrive:compound type=\"glucose\"][/thrive:compound]. La velocitat és proporcional a la concentració de [thrive:compound type=\"carbondioxide\"][/thrive:compound]. També transforma [thrive:compound type=\"glucose\"][/thrive:compound] en [thrive:compound type=\"atp\"][/thrive:compound]."

#, fuzzy
msgid "WIKI_CHEMOSYNTHESIZING_PROTEINS_REQUIREMENTS"
msgstr ""
"Proteïnes\n"
"Quimiosintetitzadores"

#, fuzzy
msgid "WIKI_CHEMOSYNTHESIZING_PROTEINS_SCIENTIFIC_BACKGROUND"
msgstr "Les Proteïnes Quimiosintetitzadores són cúmuls de proteïnes suspeses en el Citoplasma, capaçes de transformar l'Àcid Sulfhídric, l'Aigua i el Diòxid de Carboni en Glucosa, mitjançant un procés anomenat Quimiosíntesi de l'Àcid Sulfhídric. La velocitat de la producció de Glucosa és proporcional a la concentració de Diòxid de Carboni. Transformen la Glucosa en ATP mitjançant la Respiració Aeròbica, de manera més ràpida que el Citoplasma. Com que les Proteïnes Quimiosintetitzadores estan suspeses en el Citoplasma, aquest fluid duu a terme una certa Glicòlisi."

#, fuzzy
msgid "WIKI_CHEMOSYNTHESIZING_PROTEINS_STRATEGY"
msgstr "Proteïnes Quimiosintetitzadores"

#, fuzzy
msgid "WIKI_CHEMOSYNTHESIZING_PROTEINS_UPGRADES"
msgstr "Proteïnes Quimiosintetitzadores"

#, fuzzy
msgid "WIKI_CHLOROPLAST_EFFECTS"
msgstr "El cloroplast és una estructura de doble membrana que conté pigments sensibles a la Llum, agrupats en petites membranes. En realitat, és un petit organisme procariota que ha estat engolit i assimilat per una cèl·lula eucariota, que actua com a hoste. Els seus pigments, són capaços de fer servir la Llum per produïr Glucosa, mitjançant Aigua i Diòxid de Carboni, en un procés anomenat Fotosíntesi. Aquests pigments també li donen un color distintiu. La velocitat de producció de Glucosa augmenta proporcionalment amb la concentració de Diòxid de Carboni i la intensitat de la Llum."

#, fuzzy
msgid "WIKI_CHLOROPLAST_INTRO"
msgstr "El cloroplast és una estructura de doble membrana que conté pigments sensibles a la Llum, agrupats en petites membranes. En realitat, és un petit organisme procariota que ha estat engolit i assimilat per una cèl·lula eucariota, que actua com a hoste. Els seus pigments, són capaços de fer servir la Llum per produïr Glucosa, mitjançant Aigua i Diòxid de Carboni, en un procés anomenat Fotosíntesi. Aquests pigments també li donen un color distintiu. La velocitat de producció de Glucosa augmenta proporcionalment amb la concentració de Diòxid de Carboni i la intensitat de la Llum."

#, fuzzy
msgid "WIKI_CHLOROPLAST_MODIFICATIONS"
msgstr "El cloroplast és una estructura de doble membrana que conté pigments sensibles a la Llum, agrupats en petites membranes. En realitat, és un petit organisme procariota que ha estat engolit i assimilat per una cèl·lula eucariota, que actua com a hoste. Els seus pigments, són capaços de fer servir la Llum per produïr Glucosa, mitjançant Aigua i Diòxid de Carboni, en un procés anomenat Fotosíntesi. Aquests pigments també li donen un color distintiu. La velocitat de producció de Glucosa augmenta proporcionalment amb la concentració de Diòxid de Carboni i la intensitat de la Llum."

#, fuzzy
msgid "WIKI_CHLOROPLAST_PROCESSES"
msgstr "Produeix [thrive:compound type=\"glucose\"][/thrive:compound]. La velocitat és proporcional a la concentració de [thrive:compound type=\"carbondioxide\"][/thrive:compound] i a la intensitat de [thrive:compound type=\"sunlight\"][/thrive:compound]."

msgid "WIKI_CHLOROPLAST_REQUIREMENTS"
msgstr ""

#, fuzzy
msgid "WIKI_CHLOROPLAST_SCIENTIFIC_BACKGROUND"
msgstr "El cloroplast és una estructura de doble membrana que conté pigments sensibles a la Llum, agrupats en petites membranes. En realitat, és un petit organisme procariota que ha estat engolit i assimilat per una cèl·lula eucariota, que actua com a hoste. Els seus pigments, són capaços de fer servir la Llum per produïr Glucosa, mitjançant Aigua i Diòxid de Carboni, en un procés anomenat Fotosíntesi. Aquests pigments també li donen un color distintiu. La velocitat de producció de Glucosa augmenta proporcionalment amb la concentració de Diòxid de Carboni i la intensitat de la Llum."

#, fuzzy
msgid "WIKI_CHLOROPLAST_STRATEGY"
msgstr "El cloroplast és una estructura de doble membrana que conté pigments sensibles a la Llum, agrupats en petites membranes. En realitat, és un petit organisme procariota que ha estat engolit i assimilat per una cèl·lula eucariota, que actua com a hoste. Els seus pigments, són capaços de fer servir la Llum per produïr Glucosa, mitjançant Aigua i Diòxid de Carboni, en un procés anomenat Fotosíntesi. Aquests pigments també li donen un color distintiu. La velocitat de producció de Glucosa augmenta proporcionalment amb la concentració de Diòxid de Carboni i la intensitat de la Llum."

#, fuzzy
msgid "WIKI_CHLOROPLAST_UPGRADES"
msgstr "El cloroplast és una estructura de doble membrana que conté pigments sensibles a la Llum, agrupats en petites membranes. En realitat, és un petit organisme procariota que ha estat engolit i assimilat per una cèl·lula eucariota, que actua com a hoste. Els seus pigments, són capaços de fer servir la Llum per produïr Glucosa, mitjançant Aigua i Diòxid de Carboni, en un procés anomenat Fotosíntesi. Aquests pigments també li donen un color distintiu. La velocitat de producció de Glucosa augmenta proporcionalment amb la concentració de Diòxid de Carboni i la intensitat de la Llum."

msgid "WIKI_CILIA_EFFECTS"
msgstr ""

msgid "WIKI_CILIA_INTRO"
msgstr ""

msgid "WIKI_CILIA_MODIFICATIONS"
msgstr ""

#, fuzzy
msgid "WIKI_CILIA_PROCESSES"
msgstr "Augmenta la velocitat de gir de grans cèl·lules."

msgid "WIKI_CILIA_REQUIREMENTS"
msgstr ""

msgid "WIKI_CILIA_SCIENTIFIC_BACKGROUND"
msgstr ""

msgid "WIKI_CILIA_STRATEGY"
msgstr ""

msgid "WIKI_CILIA_UPGRADES"
msgstr ""

#, fuzzy
msgid "WIKI_CYTOPLASM_EFFECTS"
msgstr "És la substància que forma l'interior de la cèl·lula. El Citoplasma és una barreja d'ions, proteïnes i altres substàncies dissoltes a l'aigua. Una de les seves funcions principals és dur a terme el procés de Fermentació, en el qual la Glucosa és transformada en ATP. Moltes cèl·lules simples, que no tenen orgànuls especialitzats, depenen totalment del seu citoplasma per tal de viure - és a dir, per tal de nutrir-se, relacionar-se i reproduïr-se."

#, fuzzy
msgid "WIKI_CYTOPLASM_INTRO"
msgstr "És la substància que forma l'interior de la cèl·lula. El Citoplasma és una barreja d'ions, proteïnes i altres substàncies dissoltes a l'aigua. Una de les seves funcions principals és dur a terme el procés de Fermentació, en el qual la Glucosa és transformada en ATP. Moltes cèl·lules simples, que no tenen orgànuls especialitzats, depenen totalment del seu citoplasma per tal de viure - és a dir, per tal de nutrir-se, relacionar-se i reproduïr-se."

#, fuzzy
msgid "WIKI_CYTOPLASM_MODIFICATIONS"
msgstr "És la substància que forma l'interior de la cèl·lula. El Citoplasma és una barreja d'ions, proteïnes i altres substàncies dissoltes a l'aigua. Una de les seves funcions principals és dur a terme el procés de Fermentació, en el qual la Glucosa és transformada en ATP. Moltes cèl·lules simples, que no tenen orgànuls especialitzats, depenen totalment del seu citoplasma per tal de viure - és a dir, per tal de nutrir-se, relacionar-se i reproduïr-se."

#, fuzzy
msgid "WIKI_CYTOPLASM_PROCESSES"
msgstr "Transforma [thrive:compound type=\"glucose\"][/thrive:compound] en [thrive:compound type=\"atp\"][/thrive:compound]."

msgid "WIKI_CYTOPLASM_REQUIREMENTS"
msgstr ""

msgid "WIKI_CYTOPLASM_SCIENTIFIC_BACKGROUND"
msgstr ""

msgid "WIKI_CYTOPLASM_STRATEGY"
msgstr ""

msgid "WIKI_CYTOPLASM_UPGRADES"
msgstr ""

#, fuzzy
msgid "WIKI_FLAGELLUM_EFFECTS"
msgstr "El flagel (plural: flagels) és uns farcell de proteïnes i fibres, com un petit tentacle que sobresurt de la membrana cel·lular. Mitjançant un moviment ondulatori, permet propulsar la cèl·lula cap endavant a gran velocitat, mentre consumeix ATP. La posició dels flagels determina la direcció en la qual produeix l'impuls per moure la cèl·lula. La direcció de l'impuls és oposada a la direcció cap a la qual el flagel està apuntant. Per exemple, un flagel col·locat a l'esquerra del centre de la cèl·lula produïra impuls quan aquesta es mogui cap a la dreta."

#, fuzzy
msgid "WIKI_FLAGELLUM_INTRO"
msgstr "El flagel (plural: flagels) és uns farcell de proteïnes i fibres, com un petit tentacle que sobresurt de la membrana cel·lular. Mitjançant un moviment ondulatori, permet propulsar la cèl·lula cap endavant a gran velocitat, mentre consumeix ATP. La posició dels flagels determina la direcció en la qual produeix l'impuls per moure la cèl·lula. La direcció de l'impuls és oposada a la direcció cap a la qual el flagel està apuntant. Per exemple, un flagel col·locat a l'esquerra del centre de la cèl·lula produïra impuls quan aquesta es mogui cap a la dreta."

#, fuzzy
msgid "WIKI_FLAGELLUM_MODIFICATIONS"
msgstr "El flagel (plural: flagels) és uns farcell de proteïnes i fibres, com un petit tentacle que sobresurt de la membrana cel·lular. Mitjançant un moviment ondulatori, permet propulsar la cèl·lula cap endavant a gran velocitat, mentre consumeix ATP. La posició dels flagels determina la direcció en la qual produeix l'impuls per moure la cèl·lula. La direcció de l'impuls és oposada a la direcció cap a la qual el flagel està apuntant. Per exemple, un flagel col·locat a l'esquerra del centre de la cèl·lula produïra impuls quan aquesta es mogui cap a la dreta."

#, fuzzy
msgid "WIKI_FLAGELLUM_PROCESSES"
msgstr "Fa servir [thrive:compound type=\"atp\"][/thrive:compound] per augmentar la velocitat del microbi."

msgid "WIKI_FLAGELLUM_REQUIREMENTS"
msgstr ""

msgid "WIKI_FLAGELLUM_SCIENTIFIC_BACKGROUND"
msgstr ""

msgid "WIKI_FLAGELLUM_STRATEGY"
msgstr ""

msgid "WIKI_FLAGELLUM_UPGRADES"
msgstr ""

<<<<<<< HEAD
#: ../simulation_parameters/common/wiki.json:36
#: ../simulation_parameters/common/wiki.json:75
#: ../simulation_parameters/common/wiki.json:114
#: ../simulation_parameters/common/wiki.json:153
#: ../simulation_parameters/common/wiki.json:192
#: ../simulation_parameters/common/wiki.json:231
#: ../simulation_parameters/common/wiki.json:270
#: ../simulation_parameters/common/wiki.json:309
#: ../simulation_parameters/common/wiki.json:348
#: ../simulation_parameters/common/wiki.json:387
#: ../simulation_parameters/common/wiki.json:426
#: ../simulation_parameters/common/wiki.json:465
#: ../simulation_parameters/common/wiki.json:504
#: ../simulation_parameters/common/wiki.json:543
#: ../simulation_parameters/common/wiki.json:582
#: ../simulation_parameters/common/wiki.json:621
#: ../simulation_parameters/common/wiki.json:660
#: ../simulation_parameters/common/wiki.json:699
#: ../simulation_parameters/common/wiki.json:738
#: ../simulation_parameters/common/wiki.json:777
#: ../simulation_parameters/common/wiki.json:816
#: ../simulation_parameters/common/wiki.json:855
#: ../simulation_parameters/common/wiki.json:894
#: ../simulation_parameters/common/wiki.json:933
#: ../simulation_parameters/common/wiki.json:972
#: ../simulation_parameters/common/wiki.json:1011
#: ../simulation_parameters/common/wiki.json:1050
#: ../simulation_parameters/common/wiki.json:1089
msgid "WIKI_HEADING_EFFECTS"
msgstr ""

#: ../simulation_parameters/common/wiki.json:32
#: ../simulation_parameters/common/wiki.json:71
#: ../simulation_parameters/common/wiki.json:110
#: ../simulation_parameters/common/wiki.json:149
#: ../simulation_parameters/common/wiki.json:188
#: ../simulation_parameters/common/wiki.json:227
#: ../simulation_parameters/common/wiki.json:266
#: ../simulation_parameters/common/wiki.json:305
#: ../simulation_parameters/common/wiki.json:344
#: ../simulation_parameters/common/wiki.json:383
#: ../simulation_parameters/common/wiki.json:422
#: ../simulation_parameters/common/wiki.json:461
#: ../simulation_parameters/common/wiki.json:500
#: ../simulation_parameters/common/wiki.json:539
#: ../simulation_parameters/common/wiki.json:578
#: ../simulation_parameters/common/wiki.json:617
#: ../simulation_parameters/common/wiki.json:656
#: ../simulation_parameters/common/wiki.json:695
#: ../simulation_parameters/common/wiki.json:734
#: ../simulation_parameters/common/wiki.json:773
#: ../simulation_parameters/common/wiki.json:812
#: ../simulation_parameters/common/wiki.json:851
#: ../simulation_parameters/common/wiki.json:890
#: ../simulation_parameters/common/wiki.json:929
#: ../simulation_parameters/common/wiki.json:968
#: ../simulation_parameters/common/wiki.json:1007
#: ../simulation_parameters/common/wiki.json:1046
#: ../simulation_parameters/common/wiki.json:1085
msgid "WIKI_HEADING_MODIFICATIONS"
msgstr ""

#: ../simulation_parameters/common/wiki.json:28
#: ../simulation_parameters/common/wiki.json:67
#: ../simulation_parameters/common/wiki.json:106
#: ../simulation_parameters/common/wiki.json:145
#: ../simulation_parameters/common/wiki.json:184
#: ../simulation_parameters/common/wiki.json:223
#: ../simulation_parameters/common/wiki.json:262
#: ../simulation_parameters/common/wiki.json:301
#: ../simulation_parameters/common/wiki.json:340
#: ../simulation_parameters/common/wiki.json:379
#: ../simulation_parameters/common/wiki.json:418
#: ../simulation_parameters/common/wiki.json:457
#: ../simulation_parameters/common/wiki.json:496
#: ../simulation_parameters/common/wiki.json:535
#: ../simulation_parameters/common/wiki.json:574
#: ../simulation_parameters/common/wiki.json:613
#: ../simulation_parameters/common/wiki.json:652
#: ../simulation_parameters/common/wiki.json:691
#: ../simulation_parameters/common/wiki.json:730
#: ../simulation_parameters/common/wiki.json:769
#: ../simulation_parameters/common/wiki.json:808
#: ../simulation_parameters/common/wiki.json:847
#: ../simulation_parameters/common/wiki.json:886
#: ../simulation_parameters/common/wiki.json:925
#: ../simulation_parameters/common/wiki.json:964
#: ../simulation_parameters/common/wiki.json:1003
#: ../simulation_parameters/common/wiki.json:1042
#: ../simulation_parameters/common/wiki.json:1081
msgid "WIKI_HEADING_PROCESSES"
msgstr ""

#: ../simulation_parameters/common/wiki.json:24
#: ../simulation_parameters/common/wiki.json:63
#: ../simulation_parameters/common/wiki.json:102
#: ../simulation_parameters/common/wiki.json:141
#: ../simulation_parameters/common/wiki.json:180
#: ../simulation_parameters/common/wiki.json:219
#: ../simulation_parameters/common/wiki.json:258
#: ../simulation_parameters/common/wiki.json:297
#: ../simulation_parameters/common/wiki.json:336
#: ../simulation_parameters/common/wiki.json:375
#: ../simulation_parameters/common/wiki.json:414
#: ../simulation_parameters/common/wiki.json:453
#: ../simulation_parameters/common/wiki.json:492
#: ../simulation_parameters/common/wiki.json:531
#: ../simulation_parameters/common/wiki.json:570
#: ../simulation_parameters/common/wiki.json:609
#: ../simulation_parameters/common/wiki.json:648
#: ../simulation_parameters/common/wiki.json:687
#: ../simulation_parameters/common/wiki.json:726
#: ../simulation_parameters/common/wiki.json:765
#: ../simulation_parameters/common/wiki.json:804
#: ../simulation_parameters/common/wiki.json:843
#: ../simulation_parameters/common/wiki.json:882
#: ../simulation_parameters/common/wiki.json:921
#: ../simulation_parameters/common/wiki.json:960
#: ../simulation_parameters/common/wiki.json:999
#: ../simulation_parameters/common/wiki.json:1038
#: ../simulation_parameters/common/wiki.json:1077
msgid "WIKI_HEADING_REQUIREMENTS"
msgstr ""

#: ../simulation_parameters/common/wiki.json:48
#: ../simulation_parameters/common/wiki.json:87
#: ../simulation_parameters/common/wiki.json:126
#: ../simulation_parameters/common/wiki.json:165
#: ../simulation_parameters/common/wiki.json:204
#: ../simulation_parameters/common/wiki.json:243
#: ../simulation_parameters/common/wiki.json:282
#: ../simulation_parameters/common/wiki.json:321
#: ../simulation_parameters/common/wiki.json:360
#: ../simulation_parameters/common/wiki.json:399
#: ../simulation_parameters/common/wiki.json:438
#: ../simulation_parameters/common/wiki.json:477
#: ../simulation_parameters/common/wiki.json:516
#: ../simulation_parameters/common/wiki.json:555
#: ../simulation_parameters/common/wiki.json:594
#: ../simulation_parameters/common/wiki.json:633
#: ../simulation_parameters/common/wiki.json:672
#: ../simulation_parameters/common/wiki.json:711
#: ../simulation_parameters/common/wiki.json:750
#: ../simulation_parameters/common/wiki.json:789
#: ../simulation_parameters/common/wiki.json:828
#: ../simulation_parameters/common/wiki.json:867
#: ../simulation_parameters/common/wiki.json:906
#: ../simulation_parameters/common/wiki.json:945
#: ../simulation_parameters/common/wiki.json:984
#: ../simulation_parameters/common/wiki.json:1023
#: ../simulation_parameters/common/wiki.json:1062
#: ../simulation_parameters/common/wiki.json:1101
msgid "WIKI_HEADING_SCIENTIFIC_BACKGROUND"
msgstr ""

#: ../simulation_parameters/common/wiki.json:44
#: ../simulation_parameters/common/wiki.json:83
#: ../simulation_parameters/common/wiki.json:122
#: ../simulation_parameters/common/wiki.json:161
#: ../simulation_parameters/common/wiki.json:200
#: ../simulation_parameters/common/wiki.json:239
#: ../simulation_parameters/common/wiki.json:278
#: ../simulation_parameters/common/wiki.json:317
#: ../simulation_parameters/common/wiki.json:356
#: ../simulation_parameters/common/wiki.json:395
#: ../simulation_parameters/common/wiki.json:434
#: ../simulation_parameters/common/wiki.json:473
#: ../simulation_parameters/common/wiki.json:512
#: ../simulation_parameters/common/wiki.json:551
#: ../simulation_parameters/common/wiki.json:590
#: ../simulation_parameters/common/wiki.json:629
#: ../simulation_parameters/common/wiki.json:668
#: ../simulation_parameters/common/wiki.json:707
#: ../simulation_parameters/common/wiki.json:746
#: ../simulation_parameters/common/wiki.json:785
#: ../simulation_parameters/common/wiki.json:824
#: ../simulation_parameters/common/wiki.json:863
#: ../simulation_parameters/common/wiki.json:902
#: ../simulation_parameters/common/wiki.json:941
#: ../simulation_parameters/common/wiki.json:980
#: ../simulation_parameters/common/wiki.json:1019
#: ../simulation_parameters/common/wiki.json:1058
#: ../simulation_parameters/common/wiki.json:1097
msgid "WIKI_HEADING_STRATEGY"
msgstr ""

#: ../simulation_parameters/common/wiki.json:40
#: ../simulation_parameters/common/wiki.json:79
#: ../simulation_parameters/common/wiki.json:118
#: ../simulation_parameters/common/wiki.json:157
#: ../simulation_parameters/common/wiki.json:196
#: ../simulation_parameters/common/wiki.json:235
#: ../simulation_parameters/common/wiki.json:274
#: ../simulation_parameters/common/wiki.json:313
#: ../simulation_parameters/common/wiki.json:352
#: ../simulation_parameters/common/wiki.json:391
#: ../simulation_parameters/common/wiki.json:430
#: ../simulation_parameters/common/wiki.json:469
#: ../simulation_parameters/common/wiki.json:508
#: ../simulation_parameters/common/wiki.json:547
#: ../simulation_parameters/common/wiki.json:586
#: ../simulation_parameters/common/wiki.json:625
#: ../simulation_parameters/common/wiki.json:664
#: ../simulation_parameters/common/wiki.json:703
#: ../simulation_parameters/common/wiki.json:742
#: ../simulation_parameters/common/wiki.json:781
#: ../simulation_parameters/common/wiki.json:820
#: ../simulation_parameters/common/wiki.json:859
#: ../simulation_parameters/common/wiki.json:898
#: ../simulation_parameters/common/wiki.json:937
#: ../simulation_parameters/common/wiki.json:976
#: ../simulation_parameters/common/wiki.json:1015
#: ../simulation_parameters/common/wiki.json:1054
#: ../simulation_parameters/common/wiki.json:1093
=======
msgid "WIKI_HEADING_AEROBIC_CELLULAR_RESPIRATION_(GLUCOSE_->_ATP)"
msgstr ""

msgid "WIKI_HEADING_EFFECTS"
msgstr ""

msgid "WIKI_HEADING_MODIFICATIONS"
msgstr ""

msgid "WIKI_HEADING_PROCESSES"
msgstr ""

msgid "WIKI_HEADING_REQUIREMENTS"
msgstr ""

msgid "WIKI_HEADING_SCIENTIFIC_BACKGROUND"
msgstr ""

msgid "WIKI_HEADING_STRATEGY"
msgstr ""

>>>>>>> 5bb18fae
msgid "WIKI_HEADING_UPGRADES"
msgstr ""

msgid "WIKI_LYSOSOME_EFFECTS"
msgstr ""

#, fuzzy
msgid "WIKI_LYSOSOME_INTRO"
msgstr "El lisosoma és un orgànul adherit a la membrana que conté enzims hidrolítics que poden trencar diverses biomolècules. Els lisosomes permeten a la cèl·lula digerir materials ingerits mitjançant endocitosi i netejar els productes de rebuig de la cèl·lula en un procés anomenat autofàgia."

#, fuzzy
msgid "WIKI_LYSOSOME_MODIFICATIONS"
msgstr "El lisosoma és un orgànul adherit a la membrana que conté enzims hidrolítics que poden trencar diverses biomolècules. Els lisosomes permeten a la cèl·lula digerir materials ingerits mitjançant endocitosi i netejar els productes de rebuig de la cèl·lula en un procés anomenat autofàgia."

#, fuzzy
msgid "WIKI_LYSOSOME_PROCESSES"
msgstr "Conté enzims digestius. Es pot modificar per canviar el tipus d'enzim que conté. Només es pot utilitzar un enzim cada vegada."

msgid "WIKI_LYSOSOME_REQUIREMENTS"
msgstr ""

msgid "WIKI_LYSOSOME_SCIENTIFIC_BACKGROUND"
msgstr ""

msgid "WIKI_LYSOSOME_STRATEGY"
msgstr ""

msgid "WIKI_LYSOSOME_UPGRADES"
msgstr ""

<<<<<<< HEAD
#: ../simulation_parameters/common/wiki.json:466
=======
msgid "WIKI_METABOLOSOMES_AEROBIC_CELLULAR_RESPIRATION_(GLUCOSE_->_ATP)"
msgstr ""

>>>>>>> 5bb18fae
#, fuzzy
msgid "WIKI_METABOLOSOMES_EFFECTS"
msgstr "Els Metabolosomes són cúmuls de proteïnes embolcallades per una membrana de proteïnes. Transformen la Glucosa en ATP mitjançant la Respiració Aeròbica, de manera més ràpida i eficient que el Citoplasma. No obstant, necessita grans quantitats d'Oxigen atmosfèric per funcionar amb eficàcia, i nivells d'Oxigen més baixos en reduïran la velocitat de producció d'ATP. Com que els Metabolosomes estan suspesos en el Citoplasma, el fluid que els envolta duu a terme una certa glicòlisi."

#, fuzzy
msgid "WIKI_METABOLOSOMES_INTRO"
msgstr "Metabolosomes"

#, fuzzy
msgid "WIKI_METABOLOSOMES_MODIFICATIONS"
msgstr "Els Metabolosomes són cúmuls de proteïnes embolcallades per una membrana de proteïnes. Transformen la Glucosa en ATP mitjançant la Respiració Aeròbica, de manera més ràpida i eficient que el Citoplasma. No obstant, necessita grans quantitats d'Oxigen atmosfèric per funcionar amb eficàcia, i nivells d'Oxigen més baixos en reduïran la velocitat de producció d'ATP. Com que els Metabolosomes estan suspesos en el Citoplasma, el fluid que els envolta duu a terme una certa glicòlisi."

#, fuzzy
msgid "WIKI_METABOLOSOMES_PROCESSES"
msgstr "Transforma [thrive:compound type=\"glucose\"][/thrive:compound] en [thrive:compound type=\"atp\"][/thrive:compound]. La velocitat és proporcional a la concentració de [thrive:compound type=\"oxygen\"][/thrive:compound]."

#, fuzzy
msgid "WIKI_METABOLOSOMES_REQUIREMENTS"
msgstr "Els Metabolosomes són cúmuls de proteïnes embolcallades per una membrana de proteïnes. Transformen la Glucosa en ATP mitjançant la Respiració Aeròbica, de manera més ràpida i eficient que el Citoplasma. No obstant, necessita grans quantitats d'Oxigen atmosfèric per funcionar amb eficàcia, i nivells d'Oxigen més baixos en reduïran la velocitat de producció d'ATP. Com que els Metabolosomes estan suspesos en el Citoplasma, el fluid que els envolta duu a terme una certa glicòlisi."

#, fuzzy
msgid "WIKI_METABOLOSOMES_SCIENTIFIC_BACKGROUND"
msgstr "Els Metabolosomes són cúmuls de proteïnes embolcallades per una membrana de proteïnes. Transformen la Glucosa en ATP mitjançant la Respiració Aeròbica, de manera més ràpida i eficient que el Citoplasma. No obstant, necessita grans quantitats d'Oxigen atmosfèric per funcionar amb eficàcia, i nivells d'Oxigen més baixos en reduïran la velocitat de producció d'ATP. Com que els Metabolosomes estan suspesos en el Citoplasma, el fluid que els envolta duu a terme una certa glicòlisi."

#, fuzzy
msgid "WIKI_METABOLOSOMES_STRATEGY"
msgstr "Els Metabolosomes són cúmuls de proteïnes embolcallades per una membrana de proteïnes. Transformen la Glucosa en ATP mitjançant la Respiració Aeròbica, de manera més ràpida i eficient que el Citoplasma. No obstant, necessita grans quantitats d'Oxigen atmosfèric per funcionar amb eficàcia, i nivells d'Oxigen més baixos en reduïran la velocitat de producció d'ATP. Com que els Metabolosomes estan suspesos en el Citoplasma, el fluid que els envolta duu a terme una certa glicòlisi."

#, fuzzy
msgid "WIKI_METABOLOSOMES_UPGRADES"
msgstr "Els Metabolosomes són cúmuls de proteïnes embolcallades per una membrana de proteïnes. Transformen la Glucosa en ATP mitjançant la Respiració Aeròbica, de manera més ràpida i eficient que el Citoplasma. No obstant, necessita grans quantitats d'Oxigen atmosfèric per funcionar amb eficàcia, i nivells d'Oxigen més baixos en reduïran la velocitat de producció d'ATP. Com que els Metabolosomes estan suspesos en el Citoplasma, el fluid que els envolta duu a terme una certa glicòlisi."

<<<<<<< HEAD
#: ../simulation_parameters/common/wiki.json:505
=======
>>>>>>> 5bb18fae
#, fuzzy
msgid "WIKI_MITOCHONDRION_EFFECTS"
msgstr "És el pal de paller de la generació d'energia per la cèl·lula. Els Mitocondris són una estructura de membrana doble curulla de proteïnes i enzims. En realitat, és un petit organisme procariota que ha estat engolit i assimilat per la cèl·lula eucariota, que actua com un hoste. Produeix grans quantitats d'ATP, a partir de Glucosa i Oxigen, amb una gran eficiència, per mitjà d'un procés anomenat Respiració Aeròbica."

<<<<<<< HEAD
#: ../simulation_parameters/common/wiki.json:489
=======
>>>>>>> 5bb18fae
#, fuzzy
msgid "WIKI_MITOCHONDRION_INTRO"
msgstr "Mitocondri"

<<<<<<< HEAD
#: ../simulation_parameters/common/wiki.json:501
=======
>>>>>>> 5bb18fae
#, fuzzy
msgid "WIKI_MITOCHONDRION_MODIFICATIONS"
msgstr "És el pal de paller de la generació d'energia per la cèl·lula. Els Mitocondris són una estructura de membrana doble curulla de proteïnes i enzims. En realitat, és un petit organisme procariota que ha estat engolit i assimilat per la cèl·lula eucariota, que actua com un hoste. Produeix grans quantitats d'ATP, a partir de Glucosa i Oxigen, amb una gran eficiència, per mitjà d'un procés anomenat Respiració Aeròbica."

<<<<<<< HEAD
#: ../simulation_parameters/common/wiki.json:497
=======
>>>>>>> 5bb18fae
#, fuzzy
msgid "WIKI_MITOCHONDRION_PROCESSES"
msgstr "Transforma [thrive:compound type=\"glucose\"][/thrive:compound] en [thrive:compound type=\"atp\"][/thrive:compound]. La velocitat és proporcional a la concentració de [thrive:compound type=\"oxygen\"][/thrive:compound]."

<<<<<<< HEAD
#: ../simulation_parameters/common/wiki.json:493
=======
>>>>>>> 5bb18fae
#, fuzzy
msgid "WIKI_MITOCHONDRION_REQUIREMENTS"
msgstr "És el pal de paller de la generació d'energia per la cèl·lula. Els Mitocondris són una estructura de membrana doble curulla de proteïnes i enzims. En realitat, és un petit organisme procariota que ha estat engolit i assimilat per la cèl·lula eucariota, que actua com un hoste. Produeix grans quantitats d'ATP, a partir de Glucosa i Oxigen, amb una gran eficiència, per mitjà d'un procés anomenat Respiració Aeròbica."

<<<<<<< HEAD
#: ../simulation_parameters/common/wiki.json:517
=======
>>>>>>> 5bb18fae
#, fuzzy
msgid "WIKI_MITOCHONDRION_SCIENTIFIC_BACKGROUND"
msgstr "És el pal de paller de la generació d'energia per la cèl·lula. Els Mitocondris són una estructura de membrana doble curulla de proteïnes i enzims. En realitat, és un petit organisme procariota que ha estat engolit i assimilat per la cèl·lula eucariota, que actua com un hoste. Produeix grans quantitats d'ATP, a partir de Glucosa i Oxigen, amb una gran eficiència, per mitjà d'un procés anomenat Respiració Aeròbica."

<<<<<<< HEAD
#: ../simulation_parameters/common/wiki.json:513
=======
>>>>>>> 5bb18fae
#, fuzzy
msgid "WIKI_MITOCHONDRION_STRATEGY"
msgstr "És el pal de paller de la generació d'energia per la cèl·lula. Els Mitocondris són una estructura de membrana doble curulla de proteïnes i enzims. En realitat, és un petit organisme procariota que ha estat engolit i assimilat per la cèl·lula eucariota, que actua com un hoste. Produeix grans quantitats d'ATP, a partir de Glucosa i Oxigen, amb una gran eficiència, per mitjà d'un procés anomenat Respiració Aeròbica."

<<<<<<< HEAD
#: ../simulation_parameters/common/wiki.json:509
=======
>>>>>>> 5bb18fae
#, fuzzy
msgid "WIKI_MITOCHONDRION_UPGRADES"
msgstr "És el pal de paller de la generació d'energia per la cèl·lula. Els Mitocondris són una estructura de membrana doble curulla de proteïnes i enzims. En realitat, és un petit organisme procariota que ha estat engolit i assimilat per la cèl·lula eucariota, que actua com un hoste. Produeix grans quantitats d'ATP, a partir de Glucosa i Oxigen, amb una gran eficiència, per mitjà d'un procés anomenat Respiració Aeròbica."

<<<<<<< HEAD
#: ../simulation_parameters/common/wiki.json:544
msgid "WIKI_MYOFIBRIL_EFFECTS"
msgstr ""

#: ../simulation_parameters/common/wiki.json:528
msgid "WIKI_MYOFIBRIL_INTRO"
msgstr ""

#: ../simulation_parameters/common/wiki.json:540
msgid "WIKI_MYOFIBRIL_MODIFICATIONS"
msgstr ""

#: ../simulation_parameters/common/wiki.json:536
=======
msgid "WIKI_MYOFIBRIL_EFFECTS"
msgstr ""

msgid "WIKI_MYOFIBRIL_INTRO"
msgstr ""

msgid "WIKI_MYOFIBRIL_MODIFICATIONS"
msgstr ""

>>>>>>> 5bb18fae
#, fuzzy
msgid "WIKI_MYOFIBRIL_PROCESSES"
msgstr "Cap procés"

<<<<<<< HEAD
#: ../simulation_parameters/common/wiki.json:532
msgid "WIKI_MYOFIBRIL_REQUIREMENTS"
msgstr ""

#: ../simulation_parameters/common/wiki.json:556
msgid "WIKI_MYOFIBRIL_SCIENTIFIC_BACKGROUND"
msgstr ""

#: ../simulation_parameters/common/wiki.json:552
msgid "WIKI_MYOFIBRIL_STRATEGY"
msgstr ""

#: ../simulation_parameters/common/wiki.json:548
msgid "WIKI_MYOFIBRIL_UPGRADES"
msgstr ""

#: ../simulation_parameters/common/wiki.json:622
=======
msgid "WIKI_MYOFIBRIL_REQUIREMENTS"
msgstr ""

msgid "WIKI_MYOFIBRIL_SCIENTIFIC_BACKGROUND"
msgstr ""

msgid "WIKI_MYOFIBRIL_STRATEGY"
msgstr ""

msgid "WIKI_MYOFIBRIL_UPGRADES"
msgstr ""

>>>>>>> 5bb18fae
#, fuzzy
msgid "WIKI_NITROGEN-FIXING_PLASTID_EFFECTS"
msgstr "Plastidi Fixador de Nitrogen"

<<<<<<< HEAD
#: ../simulation_parameters/common/wiki.json:606
=======
>>>>>>> 5bb18fae
#, fuzzy
msgid "WIKI_NITROGEN-FIXING_PLASTID_INTRO"
msgstr "Plastidi Fixador de Nitrogen"

<<<<<<< HEAD
#: ../simulation_parameters/common/wiki.json:618
=======
>>>>>>> 5bb18fae
#, fuzzy
msgid "WIKI_NITROGEN-FIXING_PLASTID_MODIFICATIONS"
msgstr "El Plast de Fixació de Nitrogen és una proteïna que produeix Amoníac, un component important en el creixement i reproducció de les cèl·lules, mitjançant Nitrogen, Oxigen i mol·lècules d'ATP. Aquest procés s'anomena Fixació de Nitrogen Aeròbica."

<<<<<<< HEAD
#: ../simulation_parameters/common/wiki.json:614
=======
>>>>>>> 5bb18fae
#, fuzzy
msgid "WIKI_NITROGEN-FIXING_PLASTID_PROCESSES"
msgstr "Transforma [thrive:compound type=\"atp\"][/thrive:compound] en [thrive:compound type=\"ammonia\"][/thrive:compound]. La velocitat és proporcional a la concentració de [thrive:compound type=\"nitrogen\"][/thrive:compound] i [thrive:compound type=\"oxygen\"][/thrive:compound]."

<<<<<<< HEAD
#: ../simulation_parameters/common/wiki.json:610
=======
>>>>>>> 5bb18fae
#, fuzzy
msgid "WIKI_NITROGEN-FIXING_PLASTID_REQUIREMENTS"
msgstr "Plastidi Fixador de Nitrogen"

<<<<<<< HEAD
#: ../simulation_parameters/common/wiki.json:634
=======
>>>>>>> 5bb18fae
#, fuzzy
msgid "WIKI_NITROGEN-FIXING_PLASTID_SCIENTIFIC_BACKGROUND"
msgstr "El Plast de Fixació de Nitrogen és una proteïna que produeix Amoníac, un component important en el creixement i reproducció de les cèl·lules, mitjançant Nitrogen, Oxigen i mol·lècules d'ATP. Aquest procés s'anomena Fixació de Nitrogen Aeròbica."

<<<<<<< HEAD
#: ../simulation_parameters/common/wiki.json:630
=======
>>>>>>> 5bb18fae
#, fuzzy
msgid "WIKI_NITROGEN-FIXING_PLASTID_STRATEGY"
msgstr "Plastidi Fixador de Nitrogen"

<<<<<<< HEAD
#: ../simulation_parameters/common/wiki.json:626
=======
>>>>>>> 5bb18fae
#, fuzzy
msgid "WIKI_NITROGEN-FIXING_PLASTID_UPGRADES"
msgstr "Plastidi Fixador de Nitrogen"

<<<<<<< HEAD
#: ../simulation_parameters/common/wiki.json:583
=======
>>>>>>> 5bb18fae
#, fuzzy
msgid "WIKI_NITROGENASE_EFFECTS"
msgstr "La Nitrogenasa és una proteïna capaç de produïr Amoníac, nutrient bàsic per al desenvolupament i reproducció de les cèl·lules, mitjançant Nitrogen i mol·lècules d'ATP. Aquest procés s'anomena Fixació de Nitrogen Anaeròbica. Com que la Nitrogenasa està suspesa en el Citoplasma, aquest fluid duu a terme una certa Glicòlisi."

<<<<<<< HEAD
#: ../simulation_parameters/common/wiki.json:567
=======
>>>>>>> 5bb18fae
#, fuzzy
msgid "WIKI_NITROGENASE_INTRO"
msgstr "La Nitrogenasa és una proteïna capaç de produïr Amoníac, nutrient bàsic per al desenvolupament i reproducció de les cèl·lules, mitjançant Nitrogen i mol·lècules d'ATP. Aquest procés s'anomena Fixació de Nitrogen Anaeròbica. Com que la Nitrogenasa està suspesa en el Citoplasma, aquest fluid duu a terme una certa Glicòlisi."

<<<<<<< HEAD
#: ../simulation_parameters/common/wiki.json:579
=======
>>>>>>> 5bb18fae
#, fuzzy
msgid "WIKI_NITROGENASE_MODIFICATIONS"
msgstr "La Nitrogenasa és una proteïna capaç de produïr Amoníac, nutrient bàsic per al desenvolupament i reproducció de les cèl·lules, mitjançant Nitrogen i mol·lècules d'ATP. Aquest procés s'anomena Fixació de Nitrogen Anaeròbica. Com que la Nitrogenasa està suspesa en el Citoplasma, aquest fluid duu a terme una certa Glicòlisi."

<<<<<<< HEAD
#: ../simulation_parameters/common/wiki.json:575
=======
>>>>>>> 5bb18fae
#, fuzzy
msgid "WIKI_NITROGENASE_PROCESSES"
msgstr "Transforma [thrive:compound type=\"atp\"][/thrive:compound] en [thrive:compound type=\"ammonia\"][/thrive:compound]. La velocitat és proporcional a la concentració de [thrive:compound type=\"nitrogen\"][/thrive:compound]."

<<<<<<< HEAD
#: ../simulation_parameters/common/wiki.json:571
msgid "WIKI_NITROGENASE_REQUIREMENTS"
msgstr ""

#: ../simulation_parameters/common/wiki.json:595
=======
msgid "WIKI_NITROGENASE_REQUIREMENTS"
msgstr ""

>>>>>>> 5bb18fae
#, fuzzy
msgid "WIKI_NITROGENASE_SCIENTIFIC_BACKGROUND"
msgstr "La Nitrogenasa és una proteïna capaç de produïr Amoníac, nutrient bàsic per al desenvolupament i reproducció de les cèl·lules, mitjançant Nitrogen i mol·lècules d'ATP. Aquest procés s'anomena Fixació de Nitrogen Anaeròbica. Com que la Nitrogenasa està suspesa en el Citoplasma, aquest fluid duu a terme una certa Glicòlisi."

<<<<<<< HEAD
#: ../simulation_parameters/common/wiki.json:591
=======
>>>>>>> 5bb18fae
#, fuzzy
msgid "WIKI_NITROGENASE_STRATEGY"
msgstr "La Nitrogenasa és una proteïna capaç de produïr Amoníac, nutrient bàsic per al desenvolupament i reproducció de les cèl·lules, mitjançant Nitrogen i mol·lècules d'ATP. Aquest procés s'anomena Fixació de Nitrogen Anaeròbica. Com que la Nitrogenasa està suspesa en el Citoplasma, aquest fluid duu a terme una certa Glicòlisi."

<<<<<<< HEAD
#: ../simulation_parameters/common/wiki.json:587
=======
>>>>>>> 5bb18fae
#, fuzzy
msgid "WIKI_NITROGENASE_UPGRADES"
msgstr "La Nitrogenasa és una proteïna capaç de produïr Amoníac, nutrient bàsic per al desenvolupament i reproducció de les cèl·lules, mitjançant Nitrogen i mol·lècules d'ATP. Aquest procés s'anomena Fixació de Nitrogen Anaeròbica. Com que la Nitrogenasa està suspesa en el Citoplasma, aquest fluid duu a terme una certa Glicòlisi."

<<<<<<< HEAD
#: ../simulation_parameters/common/wiki.json:661
msgid "WIKI_NUCLEUS_EFFECTS"
msgstr ""

#: ../simulation_parameters/common/wiki.json:645
msgid "WIKI_NUCLEUS_INTRO"
msgstr ""

#: ../simulation_parameters/common/wiki.json:657
=======
msgid "WIKI_NUCLEUS_EFFECTS"
msgstr ""

msgid "WIKI_NUCLEUS_INTRO"
msgstr ""

>>>>>>> 5bb18fae
#, fuzzy
msgid "WIKI_NUCLEUS_MODIFICATIONS"
msgstr "És la característica que defineix les cèl·lules eucariotes. El nucli inclou el Reticle Endoplasmàtic i l'Aparell de Golgi. Representa un pas evolutiu important respecte a les cèl·lules procariotes, que permet desenvolupar orgànuls més complexes, rodejats per una membrana, tot engolint i assimilant petites cèl·lules procariotes. Això permet dividir clarament l'interior de la cèl·lula en diversos compartiments separats, cadascun duent a terme un procés de síntesi de recursos diferents. Així, amb aquests nous orgànuls, la cèl·lula pot esdevenir molt més complexa, eficient i especialitzada. No obstant, això també implica que la cèl·lula ha d'esdevenir més gran i necessita més quantitat de recursos per a viure."

<<<<<<< HEAD
#: ../simulation_parameters/common/wiki.json:653
=======
>>>>>>> 5bb18fae
#, fuzzy
msgid "WIKI_NUCLEUS_PROCESSES"
msgstr "Cap procés"

<<<<<<< HEAD
#: ../simulation_parameters/common/wiki.json:649
msgid "WIKI_NUCLEUS_REQUIREMENTS"
msgstr ""

#: ../simulation_parameters/common/wiki.json:673
msgid "WIKI_NUCLEUS_SCIENTIFIC_BACKGROUND"
msgstr ""

#: ../simulation_parameters/common/wiki.json:669
msgid "WIKI_NUCLEUS_STRATEGY"
msgstr ""

#: ../simulation_parameters/common/wiki.json:665
=======
msgid "WIKI_NUCLEUS_REQUIREMENTS"
msgstr ""

msgid "WIKI_NUCLEUS_SCIENTIFIC_BACKGROUND"
msgstr ""

msgid "WIKI_NUCLEUS_STRATEGY"
msgstr ""

>>>>>>> 5bb18fae
msgid "WIKI_NUCLEUS_UPGRADES"
msgstr ""

#, fuzzy
msgid "WIKI_ORGANELLES_ROOT_INTRO"
msgstr "Orgànuls"

<<<<<<< HEAD
#: ../simulation_parameters/common/wiki.json:700
=======
>>>>>>> 5bb18fae
#, fuzzy
msgid "WIKI_OXYTOXISOME_EFFECTS"
msgstr "Un Metabolosoma modificat que és responsable de la producció d'una forma primitiva de l'agent tòxic OxyToxy NT."

<<<<<<< HEAD
#: ../simulation_parameters/common/wiki.json:684
=======
>>>>>>> 5bb18fae
#, fuzzy
msgid "WIKI_OXYTOXISOME_INTRO"
msgstr "Oxytoxysoma"

<<<<<<< HEAD
#: ../simulation_parameters/common/wiki.json:696
=======
>>>>>>> 5bb18fae
#, fuzzy
msgid "WIKI_OXYTOXISOME_MODIFICATIONS"
msgstr "Un Metabolosoma modificat que és responsable de la producció d'una forma primitiva de l'agent tòxic OxyToxy NT."

<<<<<<< HEAD
#: ../simulation_parameters/common/wiki.json:692
=======
>>>>>>> 5bb18fae
#, fuzzy
msgid "WIKI_OXYTOXISOME_PROCESSES"
msgstr "Transforma [thrive:compound type=\"atp\"][/thrive:compound] en [thrive:compound type=\"oxytoxy\"][/thrive:compound]. La velocitat és proporcional a la concentració de [thrive:compound type=\"oxygen\"][/thrive:compound]. Pot alliberar toxines prement la tecla [thrive:input]g_fire_toxin[/thrive:input]. Quan la quantitat de [thrive:compound type=\"oxytoxy\"][/thrive:compound] és baixo, encara és possible disparar, però el dany causat serà menor."

<<<<<<< HEAD
#: ../simulation_parameters/common/wiki.json:688
=======
>>>>>>> 5bb18fae
#, fuzzy
msgid "WIKI_OXYTOXISOME_REQUIREMENTS"
msgstr "Un Metabolosoma modificat que és responsable de la producció d'una forma primitiva de l'agent tòxic OxyToxy NT."

<<<<<<< HEAD
#: ../simulation_parameters/common/wiki.json:712
msgid "WIKI_OXYTOXISOME_SCIENTIFIC_BACKGROUND"
msgstr ""

#: ../simulation_parameters/common/wiki.json:708
=======
msgid "WIKI_OXYTOXISOME_SCIENTIFIC_BACKGROUND"
msgstr ""

>>>>>>> 5bb18fae
#, fuzzy
msgid "WIKI_OXYTOXISOME_STRATEGY"
msgstr "Un Metabolosoma modificat que és responsable de la producció d'una forma primitiva de l'agent tòxic OxyToxy NT."

<<<<<<< HEAD
#: ../simulation_parameters/common/wiki.json:704
=======
>>>>>>> 5bb18fae
#, fuzzy
msgid "WIKI_OXYTOXISOME_UPGRADES"
msgstr "Un Metabolosoma modificat que és responsable de la producció d'una forma primitiva de l'agent tòxic OxyToxy NT."

msgid "WIKI_PAGE_AXON"
msgstr ""

#, fuzzy
msgid "WIKI_PAGE_BINDING_AGENT"
msgstr "Agent d'Unió"

#, fuzzy
msgid "WIKI_PAGE_BIOLUMINESCENT_VACUOLE"
msgstr "Vacúol Bioluminescent"

#, fuzzy
msgid "WIKI_PAGE_CHEMOPLAST"
msgstr "Quimioplast"

#, fuzzy
msgid "WIKI_PAGE_CHEMORECEPTOR"
msgstr "Quimioreceptor"

#, fuzzy
msgid "WIKI_PAGE_CHEMOSYNTHESIZING_PROTEINS"
msgstr "Proteïnes Quimiosintetitzadores"

#, fuzzy
msgid "WIKI_PAGE_CHLOROPLAST"
msgstr "Cloroplast"

msgid "WIKI_PAGE_CILIA"
msgstr ""

#, fuzzy
msgid "WIKI_PAGE_CYTOPLASM"
msgstr "Citoplasma"

#, fuzzy
msgid "WIKI_PAGE_FLAGELLUM"
msgstr "Flagel"

#, fuzzy
msgid "WIKI_PAGE_LYSOSOME"
msgstr "Lisosoma"

#, fuzzy
msgid "WIKI_PAGE_METABOLOSOMES"
msgstr "Metabolosomes"

<<<<<<< HEAD
#: ../simulation_parameters/common/wiki.json:483
=======
>>>>>>> 5bb18fae
#, fuzzy
msgid "WIKI_PAGE_MITOCHONDRION"
msgstr "Mitocondri"

<<<<<<< HEAD
#: ../simulation_parameters/common/wiki.json:522
=======
>>>>>>> 5bb18fae
#, fuzzy
msgid "WIKI_PAGE_MYOFIBRIL"
msgstr "Fibló"

<<<<<<< HEAD
#: ../simulation_parameters/common/wiki.json:600
=======
>>>>>>> 5bb18fae
#, fuzzy
msgid "WIKI_PAGE_NITROGEN-FIXING_PLASTID"
msgstr "Plastidi Fixador de Nitrogen"

<<<<<<< HEAD
#: ../simulation_parameters/common/wiki.json:561
=======
>>>>>>> 5bb18fae
#, fuzzy
msgid "WIKI_PAGE_NITROGENASE"
msgstr "Nitrogenasa"

<<<<<<< HEAD
#: ../simulation_parameters/common/wiki.json:639
=======
>>>>>>> 5bb18fae
#, fuzzy
msgid "WIKI_PAGE_NUCLEUS"
msgstr "Requereix nucli"

#, fuzzy
msgid "WIKI_PAGE_ORGANELLES_ROOT"
msgstr "Col·locar orgànul"

<<<<<<< HEAD
#: ../simulation_parameters/common/wiki.json:678
=======
>>>>>>> 5bb18fae
#, fuzzy
msgid "WIKI_PAGE_OXYTOXISOME"
msgstr "Oxytoxysoma"

<<<<<<< HEAD
#: ../simulation_parameters/common/wiki.json:717
msgid "WIKI_PAGE_PERFORATOR_PILUS"
msgstr ""

#: ../simulation_parameters/common/wiki.json:756
=======
msgid "WIKI_PAGE_PERFORATOR_PILUS"
msgstr ""

>>>>>>> 5bb18fae
#, fuzzy
msgid "WIKI_PAGE_PROTOPLASM"
msgstr "protoplasma"

<<<<<<< HEAD
#: ../simulation_parameters/common/wiki.json:795
=======
>>>>>>> 5bb18fae
#, fuzzy
msgid "WIKI_PAGE_RUSTICYANIN"
msgstr "Rusticianina"

<<<<<<< HEAD
#: ../simulation_parameters/common/wiki.json:834
=======
>>>>>>> 5bb18fae
#, fuzzy
msgid "WIKI_PAGE_SIGNALING_AGENT"
msgstr "Agent de Senyalització"

<<<<<<< HEAD
#: ../simulation_parameters/common/wiki.json:873
=======
>>>>>>> 5bb18fae
#, fuzzy
msgid "WIKI_PAGE_SLIME_JET"
msgstr "Raig de llim"

<<<<<<< HEAD
#: ../simulation_parameters/common/wiki.json:912
=======
>>>>>>> 5bb18fae
#, fuzzy
msgid "WIKI_PAGE_THERMOPLAST"
msgstr "Termoplast"

<<<<<<< HEAD
#: ../simulation_parameters/common/wiki.json:951
=======
>>>>>>> 5bb18fae
#, fuzzy
msgid "WIKI_PAGE_THERMOSYNTHASE"
msgstr "Termosintasa"

<<<<<<< HEAD
#: ../simulation_parameters/common/wiki.json:990
=======
>>>>>>> 5bb18fae
#, fuzzy
msgid "WIKI_PAGE_THYLAKOIDS"
msgstr "Tilacoide"

<<<<<<< HEAD
#: ../simulation_parameters/common/wiki.json:1029
=======
>>>>>>> 5bb18fae
#, fuzzy
msgid "WIKI_PAGE_TOXIN_VACUOLE"
msgstr ""
"Toxina\n"
"Vacúol"

<<<<<<< HEAD
#: ../simulation_parameters/common/wiki.json:1068
=======
>>>>>>> 5bb18fae
#, fuzzy
msgid "WIKI_PAGE_VACUOLE"
msgstr ""
"Toxina\n"
"Vacúol"

<<<<<<< HEAD
#: ../simulation_parameters/common/wiki.json:739
msgid "WIKI_PERFORATOR_PILUS_EFFECTS"
msgstr ""

#: ../simulation_parameters/common/wiki.json:723
msgid "WIKI_PERFORATOR_PILUS_INTRO"
msgstr ""

#: ../simulation_parameters/common/wiki.json:735
msgid "WIKI_PERFORATOR_PILUS_MODIFICATIONS"
msgstr ""

#: ../simulation_parameters/common/wiki.json:731
msgid "WIKI_PERFORATOR_PILUS_PROCESSES"
msgstr ""

#: ../simulation_parameters/common/wiki.json:727
msgid "WIKI_PERFORATOR_PILUS_REQUIREMENTS"
msgstr ""

#: ../simulation_parameters/common/wiki.json:751
msgid "WIKI_PERFORATOR_PILUS_SCIENTIFIC_BACKGROUND"
msgstr ""

#: ../simulation_parameters/common/wiki.json:747
msgid "WIKI_PERFORATOR_PILUS_STRATEGY"
msgstr ""

#: ../simulation_parameters/common/wiki.json:743
msgid "WIKI_PERFORATOR_PILUS_UPGRADES"
msgstr ""

#: ../simulation_parameters/common/wiki.json:778
=======
msgid "WIKI_PERFORATOR_PILUS_EFFECTS"
msgstr ""

msgid "WIKI_PERFORATOR_PILUS_INTRO"
msgstr ""

msgid "WIKI_PERFORATOR_PILUS_MODIFICATIONS"
msgstr ""

msgid "WIKI_PERFORATOR_PILUS_PROCESSES"
msgstr ""

msgid "WIKI_PERFORATOR_PILUS_REQUIREMENTS"
msgstr ""

msgid "WIKI_PERFORATOR_PILUS_SCIENTIFIC_BACKGROUND"
msgstr ""

msgid "WIKI_PERFORATOR_PILUS_STRATEGY"
msgstr ""

msgid "WIKI_PERFORATOR_PILUS_UPGRADES"
msgstr ""

>>>>>>> 5bb18fae
#, fuzzy
msgid "WIKI_PROTOPLASM_EFFECTS"
msgstr "protoplasma"

<<<<<<< HEAD
#: ../simulation_parameters/common/wiki.json:762
=======
>>>>>>> 5bb18fae
#, fuzzy
msgid "WIKI_PROTOPLASM_INTRO"
msgstr "protoplasma"

<<<<<<< HEAD
#: ../simulation_parameters/common/wiki.json:774
msgid "WIKI_PROTOPLASM_MODIFICATIONS"
msgstr ""

#: ../simulation_parameters/common/wiki.json:770
=======
msgid "WIKI_PROTOPLASM_MODIFICATIONS"
msgstr ""

>>>>>>> 5bb18fae
#, fuzzy
msgid "WIKI_PROTOPLASM_PROCESSES"
msgstr "Transforma [thrive:compound type=\"glucose\"][/thrive:compound] en [thrive:compound type=\"atp\"][/thrive:compound]."

<<<<<<< HEAD
#: ../simulation_parameters/common/wiki.json:766
msgid "WIKI_PROTOPLASM_REQUIREMENTS"
msgstr ""

#: ../simulation_parameters/common/wiki.json:790
msgid "WIKI_PROTOPLASM_SCIENTIFIC_BACKGROUND"
msgstr ""

#: ../simulation_parameters/common/wiki.json:786
msgid "WIKI_PROTOPLASM_STRATEGY"
msgstr ""

#: ../simulation_parameters/common/wiki.json:782
=======
msgid "WIKI_PROTOPLASM_REQUIREMENTS"
msgstr ""

msgid "WIKI_PROTOPLASM_SCIENTIFIC_BACKGROUND"
msgstr ""

msgid "WIKI_PROTOPLASM_STRATEGY"
msgstr ""

>>>>>>> 5bb18fae
msgid "WIKI_PROTOPLASM_UPGRADES"
msgstr ""

msgid "WIKI_ROOT_BODY"
msgstr ""

msgid "WIKI_ROOT_HEADING"
msgstr ""

<<<<<<< HEAD
#: ../simulation_parameters/common/wiki.json:817
=======
>>>>>>> 5bb18fae
#, fuzzy
msgid "WIKI_RUSTICYANIN_EFFECTS"
msgstr "La Rusticianina és una proteïna capaç d'oxidar blocs de Ferro i, per tant, canviar-ne l'estat químic, mitjançant Diòxid de Carboni i Oxigen. Aquest procés s'anomena Respiració de Ferro, i allibera una certa quantitat d'energia que la cèl·lula pot fer servir."

<<<<<<< HEAD
#: ../simulation_parameters/common/wiki.json:801
=======
>>>>>>> 5bb18fae
#, fuzzy
msgid "WIKI_RUSTICYANIN_INTRO"
msgstr "La Rusticianina és una proteïna capaç d'oxidar blocs de Ferro i, per tant, canviar-ne l'estat químic, mitjançant Diòxid de Carboni i Oxigen. Aquest procés s'anomena Respiració de Ferro, i allibera una certa quantitat d'energia que la cèl·lula pot fer servir."

<<<<<<< HEAD
#: ../simulation_parameters/common/wiki.json:813
=======
>>>>>>> 5bb18fae
#, fuzzy
msgid "WIKI_RUSTICYANIN_MODIFICATIONS"
msgstr "La Rusticianina és una proteïna capaç d'oxidar blocs de Ferro i, per tant, canviar-ne l'estat químic, mitjançant Diòxid de Carboni i Oxigen. Aquest procés s'anomena Respiració de Ferro, i allibera una certa quantitat d'energia que la cèl·lula pot fer servir."

<<<<<<< HEAD
#: ../simulation_parameters/common/wiki.json:809
=======
>>>>>>> 5bb18fae
#, fuzzy
msgid "WIKI_RUSTICYANIN_PROCESSES"
msgstr "Transforma [thrive:compound type=\"iron\"][/thrive:compound] en [thrive:compound type=\"atp\"][/thrive:compound]. La velocitat és proporcional a la concentració de [thrive:compound type=\"carbondioxide\"][/thrive:compound] i [thrive:compound type=\"oxygen\"][/thrive:compound]."

<<<<<<< HEAD
#: ../simulation_parameters/common/wiki.json:805
msgid "WIKI_RUSTICYANIN_REQUIREMENTS"
msgstr ""

#: ../simulation_parameters/common/wiki.json:829
=======
msgid "WIKI_RUSTICYANIN_REQUIREMENTS"
msgstr ""

>>>>>>> 5bb18fae
#, fuzzy
msgid "WIKI_RUSTICYANIN_SCIENTIFIC_BACKGROUND"
msgstr "La Rusticianina és una proteïna capaç d'oxidar blocs de Ferro i, per tant, canviar-ne l'estat químic, mitjançant Diòxid de Carboni i Oxigen. Aquest procés s'anomena Respiració de Ferro, i allibera una certa quantitat d'energia que la cèl·lula pot fer servir."

<<<<<<< HEAD
#: ../simulation_parameters/common/wiki.json:825
=======
>>>>>>> 5bb18fae
#, fuzzy
msgid "WIKI_RUSTICYANIN_STRATEGY"
msgstr "La Rusticianina és una proteïna capaç d'oxidar blocs de Ferro i, per tant, canviar-ne l'estat químic, mitjançant Diòxid de Carboni i Oxigen. Aquest procés s'anomena Respiració de Ferro, i allibera una certa quantitat d'energia que la cèl·lula pot fer servir."

<<<<<<< HEAD
#: ../simulation_parameters/common/wiki.json:821
=======
>>>>>>> 5bb18fae
#, fuzzy
msgid "WIKI_RUSTICYANIN_UPGRADES"
msgstr "La Rusticianina és una proteïna capaç d'oxidar blocs de Ferro i, per tant, canviar-ne l'estat químic, mitjançant Diòxid de Carboni i Oxigen. Aquest procés s'anomena Respiració de Ferro, i allibera una certa quantitat d'energia que la cèl·lula pot fer servir."

<<<<<<< HEAD
#: ../simulation_parameters/common/wiki.json:856
=======
>>>>>>> 5bb18fae
#, fuzzy
msgid "WIKI_SIGNALING_AGENT_EFFECTS"
msgstr "Agent de Senyalització"

<<<<<<< HEAD
#: ../simulation_parameters/common/wiki.json:840
=======
>>>>>>> 5bb18fae
#, fuzzy
msgid "WIKI_SIGNALING_AGENT_INTRO"
msgstr "Agent de Senyalització"

<<<<<<< HEAD
#: ../simulation_parameters/common/wiki.json:852
=======
>>>>>>> 5bb18fae
#, fuzzy
msgid "WIKI_SIGNALING_AGENT_MODIFICATIONS"
msgstr "Els agents de senyalització permeten crear productes químics amb els quals altres cèl·lules hi poden reaccionar. Els productes de senyalització es poden utilitzar per atraure altres cèl·lules o avisar-les sobre el perill per a fer-les fugir."

<<<<<<< HEAD
#: ../simulation_parameters/common/wiki.json:848
=======
>>>>>>> 5bb18fae
#, fuzzy
msgid "WIKI_SIGNALING_AGENT_PROCESSES"
msgstr "Mantingues [thrive:input]g_pack_commands[/thrive:input] premut per obrir un menú que et permet donar ordres a altres membres de la teva espècie."

<<<<<<< HEAD
#: ../simulation_parameters/common/wiki.json:844
=======
>>>>>>> 5bb18fae
#, fuzzy
msgid "WIKI_SIGNALING_AGENT_REQUIREMENTS"
msgstr "Els agents de senyalització permeten crear productes químics amb els quals altres cèl·lules hi poden reaccionar. Els productes de senyalització es poden utilitzar per atraure altres cèl·lules o avisar-les sobre el perill per a fer-les fugir."

<<<<<<< HEAD
#: ../simulation_parameters/common/wiki.json:868
=======
>>>>>>> 5bb18fae
#, fuzzy
msgid "WIKI_SIGNALING_AGENT_SCIENTIFIC_BACKGROUND"
msgstr "Els agents de senyalització permeten crear productes químics amb els quals altres cèl·lules hi poden reaccionar. Els productes de senyalització es poden utilitzar per atraure altres cèl·lules o avisar-les sobre el perill per a fer-les fugir."

<<<<<<< HEAD
#: ../simulation_parameters/common/wiki.json:864
=======
>>>>>>> 5bb18fae
#, fuzzy
msgid "WIKI_SIGNALING_AGENT_STRATEGY"
msgstr "Agent de Senyalització"

<<<<<<< HEAD
#: ../simulation_parameters/common/wiki.json:860
=======
>>>>>>> 5bb18fae
#, fuzzy
msgid "WIKI_SIGNALING_AGENT_UPGRADES"
msgstr "Agent de Senyalització"

<<<<<<< HEAD
#: ../simulation_parameters/common/wiki.json:895
=======
>>>>>>> 5bb18fae
#, fuzzy
msgid "WIKI_SLIME_JET_EFFECTS"
msgstr "La lipasa permet a la cèl·lula digerir la major part de membranes. La teva cèl·lula ja produeix una certa quantitat d'aquest enzim sense lisosoma, però seleccionant aquest tipus n'augmentaràs l'efectivitat."

<<<<<<< HEAD
#: ../simulation_parameters/common/wiki.json:879
=======
>>>>>>> 5bb18fae
#, fuzzy
msgid "WIKI_SLIME_JET_INTRO"
msgstr "La lipasa permet a la cèl·lula digerir la major part de membranes. La teva cèl·lula ja produeix una certa quantitat d'aquest enzim sense lisosoma, però seleccionant aquest tipus n'augmentaràs l'efectivitat."

<<<<<<< HEAD
#: ../simulation_parameters/common/wiki.json:891
=======
>>>>>>> 5bb18fae
#, fuzzy
msgid "WIKI_SLIME_JET_MODIFICATIONS"
msgstr "La lipasa permet a la cèl·lula digerir la major part de membranes. La teva cèl·lula ja produeix una certa quantitat d'aquest enzim sense lisosoma, però seleccionant aquest tipus n'augmentaràs l'efectivitat."

<<<<<<< HEAD
#: ../simulation_parameters/common/wiki.json:887
=======
>>>>>>> 5bb18fae
#, fuzzy
msgid "WIKI_SLIME_JET_PROCESSES"
msgstr "Augmenta la velocitat de gir de grans cèl·lules."

<<<<<<< HEAD
#: ../simulation_parameters/common/wiki.json:883
msgid "WIKI_SLIME_JET_REQUIREMENTS"
msgstr ""

#: ../simulation_parameters/common/wiki.json:907
msgid "WIKI_SLIME_JET_SCIENTIFIC_BACKGROUND"
msgstr ""

#: ../simulation_parameters/common/wiki.json:903
msgid "WIKI_SLIME_JET_STRATEGY"
msgstr ""

#: ../simulation_parameters/common/wiki.json:899
msgid "WIKI_SLIME_JET_UPGRADES"
msgstr ""

#: ../simulation_parameters/common/wiki.json:934
=======
msgid "WIKI_SLIME_JET_REQUIREMENTS"
msgstr ""

msgid "WIKI_SLIME_JET_SCIENTIFIC_BACKGROUND"
msgstr ""

msgid "WIKI_SLIME_JET_STRATEGY"
msgstr ""

msgid "WIKI_SLIME_JET_UPGRADES"
msgstr ""

>>>>>>> 5bb18fae
#, fuzzy
msgid "WIKI_THERMOPLAST_EFFECTS"
msgstr "El termoplast és una estructura de doble membrana que, de manera anàloga al Cloroplast, conté pigments sensibles a l'escalfor, agrupats en petites membranes. En realitat, és un petit organisme procariota que ha estat engolit i assimilat per una cèl·lula eucariota, que actua com a hoste. Aquests pigments, produeixen Glucosa a partir d'Aigua, Diòxid de Carboni i les diferències de Temperatura al seu entorn. La velocitat de producció de la Glucosa augmenta proporcionalment a la concentració de Diòxid de Carboni i la Temperatura."

<<<<<<< HEAD
#: ../simulation_parameters/common/wiki.json:918
=======
>>>>>>> 5bb18fae
#, fuzzy
msgid "WIKI_THERMOPLAST_INTRO"
msgstr "El termoplast és una estructura de doble membrana que, de manera anàloga al Cloroplast, conté pigments sensibles a l'escalfor, agrupats en petites membranes. En realitat, és un petit organisme procariota que ha estat engolit i assimilat per una cèl·lula eucariota, que actua com a hoste. Aquests pigments, produeixen Glucosa a partir d'Aigua, Diòxid de Carboni i les diferències de Temperatura al seu entorn. La velocitat de producció de la Glucosa augmenta proporcionalment a la concentració de Diòxid de Carboni i la Temperatura."

<<<<<<< HEAD
#: ../simulation_parameters/common/wiki.json:930
=======
>>>>>>> 5bb18fae
#, fuzzy
msgid "WIKI_THERMOPLAST_MODIFICATIONS"
msgstr "El termoplast és una estructura de doble membrana que, de manera anàloga al Cloroplast, conté pigments sensibles a l'escalfor, agrupats en petites membranes. En realitat, és un petit organisme procariota que ha estat engolit i assimilat per una cèl·lula eucariota, que actua com a hoste. Aquests pigments, produeixen Glucosa a partir d'Aigua, Diòxid de Carboni i les diferències de Temperatura al seu entorn. La velocitat de producció de la Glucosa augmenta proporcionalment a la concentració de Diòxid de Carboni i la Temperatura."

<<<<<<< HEAD
#: ../simulation_parameters/common/wiki.json:926
=======
>>>>>>> 5bb18fae
#, fuzzy
msgid "WIKI_THERMOPLAST_PROCESSES"
msgstr "Produeix [thrive:compound]glucose[/thrive:compound]. La velocitat és proporcional a la concentració de [thrive:compound]carbondioxide[/thrive:compound] i temperatura."

<<<<<<< HEAD
#: ../simulation_parameters/common/wiki.json:922
msgid "WIKI_THERMOPLAST_REQUIREMENTS"
msgstr ""

#: ../simulation_parameters/common/wiki.json:946
=======
msgid "WIKI_THERMOPLAST_REQUIREMENTS"
msgstr ""

>>>>>>> 5bb18fae
#, fuzzy
msgid "WIKI_THERMOPLAST_SCIENTIFIC_BACKGROUND"
msgstr "El termoplast és una estructura de doble membrana que, de manera anàloga al Cloroplast, conté pigments sensibles a l'escalfor, agrupats en petites membranes. En realitat, és un petit organisme procariota que ha estat engolit i assimilat per una cèl·lula eucariota, que actua com a hoste. Aquests pigments, produeixen Glucosa a partir d'Aigua, Diòxid de Carboni i les diferències de Temperatura al seu entorn. La velocitat de producció de la Glucosa augmenta proporcionalment a la concentració de Diòxid de Carboni i la Temperatura."

<<<<<<< HEAD
#: ../simulation_parameters/common/wiki.json:942
=======
>>>>>>> 5bb18fae
#, fuzzy
msgid "WIKI_THERMOPLAST_STRATEGY"
msgstr "El termoplast és una estructura de doble membrana que, de manera anàloga al Cloroplast, conté pigments sensibles a l'escalfor, agrupats en petites membranes. En realitat, és un petit organisme procariota que ha estat engolit i assimilat per una cèl·lula eucariota, que actua com a hoste. Aquests pigments, produeixen Glucosa a partir d'Aigua, Diòxid de Carboni i les diferències de Temperatura al seu entorn. La velocitat de producció de la Glucosa augmenta proporcionalment a la concentració de Diòxid de Carboni i la Temperatura."

<<<<<<< HEAD
#: ../simulation_parameters/common/wiki.json:938
=======
>>>>>>> 5bb18fae
#, fuzzy
msgid "WIKI_THERMOPLAST_UPGRADES"
msgstr "El termoplast és una estructura de doble membrana que, de manera anàloga al Cloroplast, conté pigments sensibles a l'escalfor, agrupats en petites membranes. En realitat, és un petit organisme procariota que ha estat engolit i assimilat per una cèl·lula eucariota, que actua com a hoste. Aquests pigments, produeixen Glucosa a partir d'Aigua, Diòxid de Carboni i les diferències de Temperatura al seu entorn. La velocitat de producció de la Glucosa augmenta proporcionalment a la concentració de Diòxid de Carboni i la Temperatura."

<<<<<<< HEAD
#: ../simulation_parameters/common/wiki.json:973
=======
>>>>>>> 5bb18fae
#, fuzzy
msgid "WIKI_THERMOSYNTHASE_EFFECTS"
msgstr "Termosintasa"

<<<<<<< HEAD
#: ../simulation_parameters/common/wiki.json:957
=======
>>>>>>> 5bb18fae
#, fuzzy
msgid "WIKI_THERMOSYNTHASE_INTRO"
msgstr "Termosintasa"

<<<<<<< HEAD
#: ../simulation_parameters/common/wiki.json:969
=======
>>>>>>> 5bb18fae
#, fuzzy
msgid "WIKI_THERMOSYNTHASE_MODIFICATIONS"
msgstr "La termosintasa és una proteïna que fa servir la convecció tèrmica per canviar la seva forma, permetent-li plegar-se i adherir-se a l'ADP quan és exposada a la temperature, tot seguit desplegar-se i reciclar-la en ATP quan s'exposa a temperatures més baixes en un procés anomenat termosíntesi. La velocitat de la producció d'ATP és proporcional a la temperatura."

<<<<<<< HEAD
#: ../simulation_parameters/common/wiki.json:965
=======
>>>>>>> 5bb18fae
#, fuzzy
msgid "WIKI_THERMOSYNTHASE_PROCESSES"
msgstr "Produeix [thrive:compound type=\"atp\"][/thrive:compound] fent servir gradients de temperatura. La velocitat és proporcional a [thrive:compound type=\"temperature\"][/thrive:compound]."

<<<<<<< HEAD
#: ../simulation_parameters/common/wiki.json:961
=======
>>>>>>> 5bb18fae
#, fuzzy
msgid "WIKI_THERMOSYNTHASE_REQUIREMENTS"
msgstr "La termosintasa és una proteïna que fa servir la convecció tèrmica per canviar la seva forma, permetent-li plegar-se i adherir-se a l'ADP quan és exposada a la temperature, tot seguit desplegar-se i reciclar-la en ATP quan s'exposa a temperatures més baixes en un procés anomenat termosíntesi. La velocitat de la producció d'ATP és proporcional a la temperatura."

<<<<<<< HEAD
#: ../simulation_parameters/common/wiki.json:985
=======
>>>>>>> 5bb18fae
#, fuzzy
msgid "WIKI_THERMOSYNTHASE_SCIENTIFIC_BACKGROUND"
msgstr "La termosintasa és una proteïna que fa servir la convecció tèrmica per canviar la seva forma, permetent-li plegar-se i adherir-se a l'ADP quan és exposada a la temperature, tot seguit desplegar-se i reciclar-la en ATP quan s'exposa a temperatures més baixes en un procés anomenat termosíntesi. La velocitat de la producció d'ATP és proporcional a la temperatura."

<<<<<<< HEAD
#: ../simulation_parameters/common/wiki.json:981
=======
>>>>>>> 5bb18fae
#, fuzzy
msgid "WIKI_THERMOSYNTHASE_STRATEGY"
msgstr "La termosintasa és una proteïna que fa servir la convecció tèrmica per canviar la seva forma, permetent-li plegar-se i adherir-se a l'ADP quan és exposada a la temperature, tot seguit desplegar-se i reciclar-la en ATP quan s'exposa a temperatures més baixes en un procés anomenat termosíntesi. La velocitat de la producció d'ATP és proporcional a la temperatura."

<<<<<<< HEAD
#: ../simulation_parameters/common/wiki.json:977
=======
>>>>>>> 5bb18fae
#, fuzzy
msgid "WIKI_THERMOSYNTHASE_UPGRADES"
msgstr "La termosintasa és una proteïna que fa servir la convecció tèrmica per canviar la seva forma, permetent-li plegar-se i adherir-se a l'ADP quan és exposada a la temperature, tot seguit desplegar-se i reciclar-la en ATP quan s'exposa a temperatures més baixes en un procés anomenat termosíntesi. La velocitat de la producció d'ATP és proporcional a la temperatura."

<<<<<<< HEAD
#: ../simulation_parameters/common/wiki.json:1012
=======
>>>>>>> 5bb18fae
#, fuzzy
msgid "WIKI_THYLAKOIDS_EFFECTS"
msgstr "Els Tilacoides són cúmuls de proteïnes i pigments fotosensibles. Aquests pigments són capaços de fer servir l'energia provinent d'una font de Llum (com ara una estrella) i, combinant-la amb una certa quantitat d'Aigua i Diòxid de Carboni, produïr Glucosa, en un procés anomenat Fotosíntesi. Aquests pigments també donen un color característic als Tilacoides. La velocitat de producció de Glucosa és proporcional a la concentració de Diòxid de Carboni i a la intensitat de la Llum. Com que els Tilacoides estan suspesos en el Citoplasma, aquest fluid duu a terme una certa Fermentació."

<<<<<<< HEAD
#: ../simulation_parameters/common/wiki.json:996
=======
>>>>>>> 5bb18fae
#, fuzzy
msgid "WIKI_THYLAKOIDS_INTRO"
msgstr "Els Tilacoides són cúmuls de proteïnes i pigments fotosensibles. Aquests pigments són capaços de fer servir l'energia provinent d'una font de Llum (com ara una estrella) i, combinant-la amb una certa quantitat d'Aigua i Diòxid de Carboni, produïr Glucosa, en un procés anomenat Fotosíntesi. Aquests pigments també donen un color característic als Tilacoides. La velocitat de producció de Glucosa és proporcional a la concentració de Diòxid de Carboni i a la intensitat de la Llum. Com que els Tilacoides estan suspesos en el Citoplasma, aquest fluid duu a terme una certa Fermentació."

<<<<<<< HEAD
#: ../simulation_parameters/common/wiki.json:1008
=======
>>>>>>> 5bb18fae
#, fuzzy
msgid "WIKI_THYLAKOIDS_MODIFICATIONS"
msgstr "Els Tilacoides són cúmuls de proteïnes i pigments fotosensibles. Aquests pigments són capaços de fer servir l'energia provinent d'una font de Llum (com ara una estrella) i, combinant-la amb una certa quantitat d'Aigua i Diòxid de Carboni, produïr Glucosa, en un procés anomenat Fotosíntesi. Aquests pigments també donen un color característic als Tilacoides. La velocitat de producció de Glucosa és proporcional a la concentració de Diòxid de Carboni i a la intensitat de la Llum. Com que els Tilacoides estan suspesos en el Citoplasma, aquest fluid duu a terme una certa Fermentació."

<<<<<<< HEAD
#: ../simulation_parameters/common/wiki.json:1004
msgid "WIKI_THYLAKOIDS_PROCESSES"
msgstr ""

#: ../simulation_parameters/common/wiki.json:1000
msgid "WIKI_THYLAKOIDS_REQUIREMENTS"
msgstr ""

#: ../simulation_parameters/common/wiki.json:1024
=======
msgid "WIKI_THYLAKOIDS_PROCESSES"
msgstr ""

msgid "WIKI_THYLAKOIDS_REQUIREMENTS"
msgstr ""

>>>>>>> 5bb18fae
#, fuzzy
msgid "WIKI_THYLAKOIDS_SCIENTIFIC_BACKGROUND"
msgstr "Els Tilacoides són cúmuls de proteïnes i pigments fotosensibles. Aquests pigments són capaços de fer servir l'energia provinent d'una font de Llum (com ara una estrella) i, combinant-la amb una certa quantitat d'Aigua i Diòxid de Carboni, produïr Glucosa, en un procés anomenat Fotosíntesi. Aquests pigments també donen un color característic als Tilacoides. La velocitat de producció de Glucosa és proporcional a la concentració de Diòxid de Carboni i a la intensitat de la Llum. Com que els Tilacoides estan suspesos en el Citoplasma, aquest fluid duu a terme una certa Fermentació."

<<<<<<< HEAD
#: ../simulation_parameters/common/wiki.json:1020
=======
>>>>>>> 5bb18fae
#, fuzzy
msgid "WIKI_THYLAKOIDS_STRATEGY"
msgstr "Els Tilacoides són cúmuls de proteïnes i pigments fotosensibles. Aquests pigments són capaços de fer servir l'energia provinent d'una font de Llum (com ara una estrella) i, combinant-la amb una certa quantitat d'Aigua i Diòxid de Carboni, produïr Glucosa, en un procés anomenat Fotosíntesi. Aquests pigments també donen un color característic als Tilacoides. La velocitat de producció de Glucosa és proporcional a la concentració de Diòxid de Carboni i a la intensitat de la Llum. Com que els Tilacoides estan suspesos en el Citoplasma, aquest fluid duu a terme una certa Fermentació."

<<<<<<< HEAD
#: ../simulation_parameters/common/wiki.json:1016
=======
>>>>>>> 5bb18fae
#, fuzzy
msgid "WIKI_THYLAKOIDS_UPGRADES"
msgstr "Els Tilacoides són cúmuls de proteïnes i pigments fotosensibles. Aquests pigments són capaços de fer servir l'energia provinent d'una font de Llum (com ara una estrella) i, combinant-la amb una certa quantitat d'Aigua i Diòxid de Carboni, produïr Glucosa, en un procés anomenat Fotosíntesi. Aquests pigments també donen un color característic als Tilacoides. La velocitat de producció de Glucosa és proporcional a la concentració de Diòxid de Carboni i a la intensitat de la Llum. Com que els Tilacoides estan suspesos en el Citoplasma, aquest fluid duu a terme una certa Fermentació."

<<<<<<< HEAD
#: ../simulation_parameters/common/wiki.json:1051
=======
>>>>>>> 5bb18fae
#, fuzzy
msgid "WIKI_TOXIN_VACUOLE_EFFECTS"
msgstr "El Vacúol de Toxines, és un Vacúol que ha estat modificat per a la producció, emmagatzematge i secreció de Toxines OxyToxy. Com més quantitat d'aquests Vacúols tingui una cèl·lula, més ràpidament produirà aquestes Toxines."

<<<<<<< HEAD
#: ../simulation_parameters/common/wiki.json:1035
=======
>>>>>>> 5bb18fae
#, fuzzy
msgid "WIKI_TOXIN_VACUOLE_INTRO"
msgstr ""
"Toxina\n"
"Vacúol"

<<<<<<< HEAD
#: ../simulation_parameters/common/wiki.json:1047
=======
>>>>>>> 5bb18fae
#, fuzzy
msgid "WIKI_TOXIN_VACUOLE_MODIFICATIONS"
msgstr "El Vacúol de Toxines, és un Vacúol que ha estat modificat per a la producció, emmagatzematge i secreció de Toxines OxyToxy. Com més quantitat d'aquests Vacúols tingui una cèl·lula, més ràpidament produirà aquestes Toxines."

<<<<<<< HEAD
#: ../simulation_parameters/common/wiki.json:1043
=======
>>>>>>> 5bb18fae
#, fuzzy
msgid "WIKI_TOXIN_VACUOLE_PROCESSES"
msgstr "Transforma [thrive:compound type=\"atp\"][/thrive:compound] en [thrive:compound type=\"oxytoxy\"][/thrive:compound]. La velocitat és proporcional a la concentració de [thrive:compound type=\"oxygen\"][/thrive:compound]. Allibera toxines quan es prem la tecla [thrive:input]g_fire_toxin[/thrive:input]. Quan la quantitat de [thrive:compound type=\"oxytoxy\"][/thrive:compound] és baixa, encara és possible disparar, però el dany causat serà menor."

<<<<<<< HEAD
#: ../simulation_parameters/common/wiki.json:1039
=======
>>>>>>> 5bb18fae
#, fuzzy
msgid "WIKI_TOXIN_VACUOLE_REQUIREMENTS"
msgstr "El Vacúol de Toxines, és un Vacúol que ha estat modificat per a la producció, emmagatzematge i secreció de Toxines OxyToxy. Com més quantitat d'aquests Vacúols tingui una cèl·lula, més ràpidament produirà aquestes Toxines."

<<<<<<< HEAD
#: ../simulation_parameters/common/wiki.json:1063
=======
>>>>>>> 5bb18fae
#, fuzzy
msgid "WIKI_TOXIN_VACUOLE_SCIENTIFIC_BACKGROUND"
msgstr "El Vacúol de Toxines, és un Vacúol que ha estat modificat per a la producció, emmagatzematge i secreció de Toxines OxyToxy. Com més quantitat d'aquests Vacúols tingui una cèl·lula, més ràpidament produirà aquestes Toxines."

<<<<<<< HEAD
#: ../simulation_parameters/common/wiki.json:1059
=======
>>>>>>> 5bb18fae
#, fuzzy
msgid "WIKI_TOXIN_VACUOLE_STRATEGY"
msgstr "El Vacúol de Toxines, és un Vacúol que ha estat modificat per a la producció, emmagatzematge i secreció de Toxines OxyToxy. Com més quantitat d'aquests Vacúols tingui una cèl·lula, més ràpidament produirà aquestes Toxines."

<<<<<<< HEAD
#: ../simulation_parameters/common/wiki.json:1055
=======
>>>>>>> 5bb18fae
#, fuzzy
msgid "WIKI_TOXIN_VACUOLE_UPGRADES"
msgstr "El Vacúol de Toxines, és un Vacúol que ha estat modificat per a la producció, emmagatzematge i secreció de Toxines OxyToxy. Com més quantitat d'aquests Vacúols tingui una cèl·lula, més ràpidament produirà aquestes Toxines."

<<<<<<< HEAD
#: ../simulation_parameters/common/wiki.json:1090
msgid "WIKI_VACUOLE_EFFECTS"
msgstr ""

#: ../simulation_parameters/common/wiki.json:1074
=======
msgid "WIKI_VACUOLE_EFFECTS"
msgstr ""

>>>>>>> 5bb18fae
#, fuzzy
msgid "WIKI_VACUOLE_INTRO"
msgstr "El Vacúol de Toxines, és un Vacúol que ha estat modificat per a la producció, emmagatzematge i secreció de Toxines OxyToxy. Com més quantitat d'aquests Vacúols tingui una cèl·lula, més ràpidament produirà aquestes Toxines."

<<<<<<< HEAD
#: ../simulation_parameters/common/wiki.json:1086
=======
>>>>>>> 5bb18fae
#, fuzzy
msgid "WIKI_VACUOLE_MODIFICATIONS"
msgstr "El Vacúol de Toxines, és un Vacúol que ha estat modificat per a la producció, emmagatzematge i secreció de Toxines OxyToxy. Com més quantitat d'aquests Vacúols tingui una cèl·lula, més ràpidament produirà aquestes Toxines."

<<<<<<< HEAD
#: ../simulation_parameters/common/wiki.json:1082
=======
>>>>>>> 5bb18fae
#, fuzzy
msgid "WIKI_VACUOLE_PROCESSES"
msgstr "Transforma [thrive:compound type=\"atp\"][/thrive:compound] en [thrive:compound type=\"oxytoxy\"][/thrive:compound]. La velocitat és proporcional a la concentració de [thrive:compound type=\"oxygen\"][/thrive:compound]. Allibera toxines quan es prem la tecla [thrive:input]g_fire_toxin[/thrive:input]. Quan la quantitat de [thrive:compound type=\"oxytoxy\"][/thrive:compound] és baixa, encara és possible disparar, però el dany causat serà menor."

<<<<<<< HEAD
#: ../simulation_parameters/common/wiki.json:1078
msgid "WIKI_VACUOLE_REQUIREMENTS"
msgstr ""

#: ../simulation_parameters/common/wiki.json:1102
msgid "WIKI_VACUOLE_SCIENTIFIC_BACKGROUND"
msgstr ""

#: ../simulation_parameters/common/wiki.json:1098
msgid "WIKI_VACUOLE_STRATEGY"
msgstr ""

#: ../simulation_parameters/common/wiki.json:1094
=======
msgid "WIKI_VACUOLE_REQUIREMENTS"
msgstr ""

msgid "WIKI_VACUOLE_SCIENTIFIC_BACKGROUND"
msgstr ""

msgid "WIKI_VACUOLE_STRATEGY"
msgstr ""

>>>>>>> 5bb18fae
msgid "WIKI_VACUOLE_UPGRADES"
msgstr ""

msgid "WILL_YOU_THRIVE"
msgstr "Podràs prosperar?"

msgid "WIN_BOX_TITLE"
msgstr "HAS ACONSEGUIT PROSPERAR!"

msgid "WIN_TEXT"
msgstr "Enhorabona, has guanyat en la versió actual del joc! Si ho vols, un cop aquesta finestreta es tanqui, pots continuar jugant i fent evolucionar la teva espècie, o bé començar una nova partida en un nou món."

msgid "WORKSHOP_ITEM_CHANGE_NOTES"
msgstr "Notes de Canvi d'Item"

msgid "WORKSHOP_ITEM_CHANGE_NOTES_TOOLTIP"
msgstr "Canviar notes del Workshop d'Steam per aquesta versió d'aquest item (opcional)"

msgid "WORKSHOP_ITEM_DESCRIPTION"
msgstr "Descripció de l'Element:"

msgid "WORKSHOP_ITEM_PREVIEW"
msgstr "Imatge de Previsualització de l'Element:"

msgid "WORKSHOP_ITEM_TAGS"
msgstr "Etiquetes de l'Element (coma \",\" separats):"

msgid "WORKSHOP_ITEM_TITLE"
msgstr "Títol de l'Element:"

msgid "WORKSHOP_ITEM_UPLOAD_SUCCEEDED"
msgstr "La càrrega de l'element a l'Steam Workshop ha estat un èxit"

msgid "WORKSHOP_ITEM_UPLOAD_SUCCEEDED_TOS_REQUIRED"
msgstr "Càrrega de l'element al Workshop d'Steam ha estat un èxit, però has d'acceptar els termes de servei [color=#3796e1][url=https://steamcommunity.com/sharedfiles/workshoplegalagreement]del Workshop[/url][/color] abans que sigui visible"

msgid "WORKSHOP_TERMS_OF_SERVICE_NOTICE"
msgstr "Presentant aquest element, acceptes els termes de servei [color=#3796e1][url=https://steamcommunity.com/sharedfiles/workshoplegalagreement]de l'Steam Workshop[/url][/color]"

msgid "WORKSHOP_VISIBILITY_TOOLTIP"
msgstr "Un cop es faci visible un element, serà visible per a tothom"

msgid "WORLD"
msgstr "Món"

#, fuzzy
msgid "WORLD_EXPORT_SUCCESS_MESSAGE"
msgstr "Error: {0}"

msgid "WORLD_GENERAL_STATISTICS"
msgstr "Estadístiques Generals del Món Actual"

msgid "WORLD_MISC_DETAILS_STRING"
msgstr ""

#, fuzzy
msgid "WORLD_RELATIVE_MOVEMENT"
msgstr "per augmentar la"

msgid "WORST_PATCH_COLON"
msgstr "Pitjor Medi:"

msgid "XBOX360"
msgstr ""

msgid "XBOX_ONE"
msgstr ""

msgid "XBOX_SERIES"
msgstr ""

msgid "YEARS"
msgstr "anys"

#, fuzzy
msgid "YOUTUBE_TOOLTIP"
msgstr "Pausar el joc"

msgid "YOU_CAN_MAKE_PULL_REQUEST"
msgstr ""
"Thrive és un projecte de codi obert.\n"
"Podeu contribuïr a una sol·licitud sense aplicar a l'equip de programació."

msgid "YOU_CAN_SUPPORT_THRIVE_ON_PATREON"
msgstr "Pots donar suport al desenvolupament futur de Thrive a Patreon."

msgid "ZOOM_IN"
msgstr "Enfocar la visió de la càmera"

msgid "ZOOM_OUT"
msgstr "Zoom enfora"

#~ msgid "TOTAL_POPULATION_COLON"
#~ msgstr "Població Total:"

#, fuzzy
#~ msgid "QUESTION"
#~ msgstr "Resolució:"

#, fuzzy
#~ msgid "TARGET_TIME"
#~ msgstr "Tipus:"

#, fuzzy
#~ msgid "ENABLED"
#~ msgstr "Mods Habilitats"

#~ msgid "PANGONIAN_REGION_NAME"
#~ msgstr "Pangonià"

#~ msgid "PATCH_MAP_TYPE"
#~ msgstr "Tipus de mapa d'ecosistemes"

#~ msgid "PATCH_MAP_TYPE_CLASSIC"
#~ msgstr "Clàssic"

#~ msgid "PATCH_MAP_TYPE_EXPLANATION"
#~ msgstr "(generar un mapa d'ecosistemes proceduralment o utilitzar el mapa clàssic)"

#~ msgid "PATCH_MAP_TYPE_PROCEDURAL"
#~ msgstr "Procedural"

#~ msgid "LOOKING_AT"
#~ msgstr "Mirant a:"

#~ msgid "SPECIES_N_TIMES"
#~ msgstr "{0} (x{1})"

#~ msgid "BECOME_AWARE"
#~ msgstr "Esdevenir Conscient"

#~ msgid "CONFIRM_NORMAL"
#~ msgstr "Confirmar"

#~ msgid "STUFF_AT"
#~ msgstr "Matèria a les coordenades {0:F1}, {1:F1}:"

#, fuzzy
#~ msgid "SPECIES_DETAILS"
#~ msgstr "Espècies presents"

#, fuzzy
#~ msgid "CURRENT_GENERATION_COLON"
#~ msgstr "Generació:"

#~ msgid "STATISTICS_BUTTON_TOOLTIP"
#~ msgstr "Estadístiques sobre la partida actual"

#~ msgid "MACROSCOPIC_PROTOTYPE_INFO"
#~ msgstr "Prototip Macroscòpic"

#~ msgid "MACROSCOPIC_PROTOYPE_WARNING"
#~ msgstr ""
#~ "Enhorabone per haver arribat al prototip de la part macroscòpica de l'Estadi Multicel·lular!\n"
#~ "\n"
#~ "Degut a limitacions de desenvolupament, no hem pogut afegir jugabilitat a la part 3D macroscòpica en aquesta versió. No obstant, pots tornar a l'editor per seguir construïnt el teu organisme."

#~ msgid "INVULNERABLE_TO_ENGULFMENT"
#~ msgstr "Invulnerable a l'Engoliment"

#, fuzzy
#~ msgid "AUTO_GPU_NAME"
#~ msgstr "Nom d'usuari propi:"

#, fuzzy
#~ msgid "DISPLAY_DRIVER_NAME"
#~ msgstr "Mostrar noms de botons de selecció de parts"

#~ msgid "NOT_RUNNING_DOT"
#~ msgstr "No està en marxa."

#, fuzzy
#~ msgid "EXTREME"
#~ msgstr "Extres"

#~ msgid "PATCH_PANGONIAN_VENTS"
#~ msgstr "Fumeroles volcàniques de Pangònia"

#~ msgid "PATCH_PANGONIAN_MESOPELAGIC"
#~ msgstr "Zona Mesopelàgica de Pangònia"

#~ msgid "PATCH_PANGONIAN_EPIPELAGIC"
#~ msgstr "Zona Epipelàgica de Pangònia"

#~ msgid "PATCH_PANGONIAN_TIDEPOOL"
#~ msgstr "Toll o Bassa de Marea de Pangònia"

#~ msgid "PATHCH_PANGONIAN_ABYSSOPELAGIC"
#~ msgstr "Zona Abissopelàgica de Pangònia"

#~ msgid "PATCH_PANGONIAN_COAST"
#~ msgstr "Zona Costanera de Pangònia"

#~ msgid "PATCH_PANGONIAN_ESTUARY"
#~ msgstr "Estuari de Pangònia"

#~ msgid "PATCH_CAVE"
#~ msgstr "Cova submarina"

#~ msgid "PATCH_ICE_SHELF"
#~ msgstr "Plataforma de Gel"

#~ msgid "PATCH_PANGONIAN_SEAFLOOR"
#~ msgstr "Llit Marí de Pangònia"

#~ msgid "LOADING_DOT"
#~ msgstr "Carregant..."

#~ msgid "PREVIOUS"
#~ msgstr "anterior:"

#~ msgid "RUN_RESULT_POP_IN_PATCHES"
#~ msgstr "població a les zones:"

#~ msgid "SAVING"
#~ msgstr "Guardant..."

#~ msgid "OVERWRITE_EXISTING_SAVE_TITLE"
#~ msgstr "Voleu sobreescriure l'arxiu de guardat actual?"

#~ msgid "SAVING_FAILED"
#~ msgstr "Acció de guardat fallida! Hi ha hagut un problema"

#~ msgid "TYPE"
#~ msgstr "Tipus:"

#~ msgid "VERSION"
#~ msgstr "Versió:"

#~ msgid "EDITOR_TUTORIAL_PATCH_TEXT"
#~ msgstr ""
#~ "Aquest és el mapa dels Indrets d'aquest món.\n"
#~ "Pots examinar els diferents Indrets cap a on la teva espècie pot migrar i colonitzar.\n"
#~ "L'Indret on es troba la teva espècie actualment està ressaltada.\n"
#~ "Pots clicar en els Indrets amb el ratolí per tal de seleccionar-lo i veure'n els detalls, a la banda dreta de la pestanya.\n"
#~ "\n"
#~ "Si selecciones un Indret limítrof amb el teu Indret actual, tens la opció de clicar el botó a la dreta per a fer-hi migrar la teva espècie.\n"
#~ "\n"
#~ "Selecciona un Indret per tal de continuar."

#~ msgid "EDITOR_TUTORIAL_CELL_TEXT"
#~ msgstr ""
#~ "Aquest és l'Editor de Microbi, on pots afegir, treure o modificar diferents orgànuls, tot invertint-hi una quantitat corresponent de Punts de Mutació.\n"
#~ "\n"
#~ "També pots canviar altres propietats i elements de la teva cèl·lula, com ara la membrana, en les altres pestanyes de l'Editor.\n"
#~ "\n"
#~ "Per continuar, selecciona un orgànul del tauler de l'esquerra (el Citoplasma és una bona opció). Tot seguit, fes clic esquerre al cantó de l'Hexàgon mostrat al bell mig de la pantalla (que representa l'interior de la teva cèl·lula) per tal d'afegir aquest orgànul a la teva espècie."

#~ msgid "VIEW_NOW"
#~ msgstr "Veure Ara"

#, fuzzy
#~ msgid "TOTAL_EXTINCTION"
#~ msgstr "s'ha extingit en {0}"

#, fuzzy
#~ msgid "LOCAL_EXTINCTION"
#~ msgstr "Jugador extingit"

#, fuzzy
#~ msgid "MARINE_SNOW_FOOD_SOURCE"
#~ msgstr "Neu marina"

#~ msgid "Cancel"
#~ msgstr "Cancel·lar"

#~ msgid "SAVING_ERROR"
#~ msgstr "Error en l'acció de guardat"

#~ msgid "REMOVE_ORGANELLE"
#~ msgstr "Suprimir orgànul"

#, fuzzy
#~ msgid "TRY_NEW_GAME"
#~ msgstr "Nova partida"

#~ msgid "MICROBE_PATCH_LABEL"
#~ msgstr "Indret: {0}"

#, fuzzy
#~ msgid "COLOR"
#~ msgstr "Color"

#~ msgid "TURNS"
#~ msgstr "Girs"

#~ msgid "INTO"
#~ msgstr "dins"

#~ msgid "DOT_RATE_SCALES"
#~ msgstr ". La velocitat augmenta proporcionalment"

#~ msgid "OXYGEN_DOT"
#~ msgstr "Oxigen."

#~ msgid "PRODUCES"
#~ msgstr "Produeix"

#~ msgid "DOT_RATE_SCALES_WITH"
#~ msgstr ". La velocitat augmenta proporcionalment amb"

#~ msgid "CONCENTRATION_OF"
#~ msgstr "la concentració de"

#~ msgid "AND"
#~ msgstr "i"

#~ msgid "INTENSITY_OF"
#~ msgstr "la intensitat de"

#~ msgid "DOT_RATE_SCALES_WITH_CONCENTRATION_OF"
#~ msgstr ". La velocitat augmenta proporcionalment amb la concentració de"

#~ msgid "ALSO_TURNS"
#~ msgstr "També transforma"

#~ msgid "DOT_RATE"
#~ msgstr ". La velocitat"

#~ msgid "SCALES_WITH_CONCENTRATION_OF"
#~ msgstr "augmenta proporcionalment amb la concentració de"

#~ msgid "OXYTOXY"
#~ msgstr "Oxytoxy"

#~ msgid "DOT_CAN_RELEASE"
#~ msgstr ". Pot alliberar"

#~ msgid "TOXINS_BY_PRESSING_E"
#~ msgstr "Toxines quan s'apreti el botó E del teclat. La velocitat augmenta proporcionalment amb"

#~ msgid "USES"
#~ msgstr "Fa servir"

#~ msgid "INREASE_STORAGE_SPACE"
#~ msgstr "Augmenta l'espai d'emmagatzematge de la cèl·lula."

#~ msgid "DOT_CAN"
#~ msgstr ". Pot"

#~ msgid "RELEASE_TOXINS_BY_PRESSING"
#~ msgstr "alliberar toxines quan es premi"

#~ msgid "E_DOT"
#~ msgstr "la tecla E."

#~ msgid "RATE"
#~ msgstr "La velocitat"

#~ msgid "BIOLUMESCENT_VACUOLE"
#~ msgstr ""
#~ "Vacúol\n"
#~ "Bioluminescent"

#, fuzzy
#~ msgid "END"
#~ msgstr "i"

#, fuzzy
#~ msgid "LEFT"
#~ msgstr "Moure cap a l'esquerra"

#, fuzzy
#~ msgid "RIGHT"
#~ msgstr "Llum"

#, fuzzy
#~ msgid "FORWARD"
#~ msgstr "Moure cap endavant"

#, fuzzy
#~ msgid "PARENLEFT"
#~ msgstr "Rotar cap a l'esquerra"

#, fuzzy
#~ msgid "PARENRIGHT"
#~ msgstr "Rotar cap a la dreta"

#, fuzzy
#~ msgid "COLON"
#~ msgstr "Punts de salut:"

#, fuzzy
#~ msgid "SEMICOLON"
#~ msgstr "Mida:"

#, fuzzy
#~ msgid "AT"
#~ msgstr "ATP"

#, fuzzy
#~ msgid "BRACKETLEFT"
#~ msgstr "Rotar cap a l'esquerra"

#, fuzzy
#~ msgid "BRACKETRIGHT"
#~ msgstr "Rotar cap a la dreta"

#, fuzzy
#~ msgid "QUOTELEFT"
#~ msgstr "Rotar cap a l'esquerra"

#, fuzzy
#~ msgid "BRACELEFT"
#~ msgstr "Rotar cap a l'esquerra"

#, fuzzy
#~ msgid "BRACERIGHT"
#~ msgstr "Rotar cap a la dreta"

#, fuzzy
#~ msgid "EXCLAMDOWN"
#~ msgstr "Rodeta avall"

#, fuzzy
#~ msgid "YEN"
#~ msgstr "Oxigen"

#, fuzzy
#~ msgid "SECTION"
#~ msgstr "Descripció:"

#, fuzzy
#~ msgid "COPYRIGHT"
#~ msgstr "Moure cap a la dreta"

#, fuzzy
#~ msgid "MU"
#~ msgstr "Mut"

#, fuzzy
#~ msgid "AE"
#~ msgstr "Guardar"

#, fuzzy
#~ msgid "ETH"
#~ msgstr "Salut"

#, fuzzy
#~ msgid "DIVISION"
#~ msgstr "Versió:"

#, fuzzy
#~ msgid "BACKTAB"
#~ msgstr "Enrere"<|MERGE_RESOLUTION|>--- conflicted
+++ resolved
@@ -7,11 +7,7 @@
 msgstr ""
 "Project-Id-Version: PROJECT VERSION\n"
 "Report-Msgid-Bugs-To: EMAIL@ADDRESS\n"
-<<<<<<< HEAD
-"POT-Creation-Date: 2024-01-15 00:33+0000\n"
-=======
-"POT-Creation-Date: 2024-01-16 11:50+0200\n"
->>>>>>> 5bb18fae
+"POT-Creation-Date: 2024-01-16 21:56+0000\n"
 "PO-Revision-Date: 2022-09-23 11:38+0000\n"
 "Last-Translator: aleixcoma <aleixcoma@gmail.com>\n"
 "Language-Team: Catalan <https://translate.revolutionarygamesstudio.com/projects/thrive/thrive-game/ca/>\n"
@@ -3958,10 +3954,6 @@
 msgid "QUIT_BUTTON_TOOLTIP"
 msgstr "Sortir del joc"
 
-<<<<<<< HEAD
-#: ../src/general/PauseMenu.cs:426
-=======
->>>>>>> 5bb18fae
 msgid "QUIT_GAME_WARNING"
 msgstr ""
 "Estàs segur que vols sortir del joc?\n"
@@ -4108,11 +4100,6 @@
 msgid "RETURN_TO_MENU_TOOLTIP"
 msgstr "Tornar al menú principal"
 
-<<<<<<< HEAD
-#: ../src/auto-evo/AutoEvoExploringTool.tscn:1009
-#: ../src/general/PauseMenu.cs:407
-=======
->>>>>>> 5bb18fae
 msgid "RETURN_TO_MENU_WARNING"
 msgstr ""
 "Estàs segur que vols sortir al menú principal?\n"
@@ -4708,10 +4695,6 @@
 msgid "STORAGE_COLON"
 msgstr "Emmagatzematge:"
 
-<<<<<<< HEAD
-#: ../src/general/MainMenu.cs:669
-=======
->>>>>>> 5bb18fae
 msgid "STORE_LOGGED_IN_AS"
 msgstr "Registrat com a: {0}"
 
@@ -4870,10 +4853,6 @@
 msgid "TESTING_TEAM"
 msgstr "Equip de proves"
 
-<<<<<<< HEAD
-#: ../src/general/MainMenu.cs:277 ../src/general/MainMenu.tscn:1004
-=======
->>>>>>> 5bb18fae
 #, fuzzy
 msgid "THANKS_FOR_BUYING_THRIVE"
 msgstr ""
@@ -5925,244 +5904,24 @@
 msgid "WIKI_FLAGELLUM_UPGRADES"
 msgstr ""
 
-<<<<<<< HEAD
-#: ../simulation_parameters/common/wiki.json:36
-#: ../simulation_parameters/common/wiki.json:75
-#: ../simulation_parameters/common/wiki.json:114
-#: ../simulation_parameters/common/wiki.json:153
-#: ../simulation_parameters/common/wiki.json:192
-#: ../simulation_parameters/common/wiki.json:231
-#: ../simulation_parameters/common/wiki.json:270
-#: ../simulation_parameters/common/wiki.json:309
-#: ../simulation_parameters/common/wiki.json:348
-#: ../simulation_parameters/common/wiki.json:387
-#: ../simulation_parameters/common/wiki.json:426
-#: ../simulation_parameters/common/wiki.json:465
-#: ../simulation_parameters/common/wiki.json:504
-#: ../simulation_parameters/common/wiki.json:543
-#: ../simulation_parameters/common/wiki.json:582
-#: ../simulation_parameters/common/wiki.json:621
-#: ../simulation_parameters/common/wiki.json:660
-#: ../simulation_parameters/common/wiki.json:699
-#: ../simulation_parameters/common/wiki.json:738
-#: ../simulation_parameters/common/wiki.json:777
-#: ../simulation_parameters/common/wiki.json:816
-#: ../simulation_parameters/common/wiki.json:855
-#: ../simulation_parameters/common/wiki.json:894
-#: ../simulation_parameters/common/wiki.json:933
-#: ../simulation_parameters/common/wiki.json:972
-#: ../simulation_parameters/common/wiki.json:1011
-#: ../simulation_parameters/common/wiki.json:1050
-#: ../simulation_parameters/common/wiki.json:1089
 msgid "WIKI_HEADING_EFFECTS"
 msgstr ""
 
-#: ../simulation_parameters/common/wiki.json:32
-#: ../simulation_parameters/common/wiki.json:71
-#: ../simulation_parameters/common/wiki.json:110
-#: ../simulation_parameters/common/wiki.json:149
-#: ../simulation_parameters/common/wiki.json:188
-#: ../simulation_parameters/common/wiki.json:227
-#: ../simulation_parameters/common/wiki.json:266
-#: ../simulation_parameters/common/wiki.json:305
-#: ../simulation_parameters/common/wiki.json:344
-#: ../simulation_parameters/common/wiki.json:383
-#: ../simulation_parameters/common/wiki.json:422
-#: ../simulation_parameters/common/wiki.json:461
-#: ../simulation_parameters/common/wiki.json:500
-#: ../simulation_parameters/common/wiki.json:539
-#: ../simulation_parameters/common/wiki.json:578
-#: ../simulation_parameters/common/wiki.json:617
-#: ../simulation_parameters/common/wiki.json:656
-#: ../simulation_parameters/common/wiki.json:695
-#: ../simulation_parameters/common/wiki.json:734
-#: ../simulation_parameters/common/wiki.json:773
-#: ../simulation_parameters/common/wiki.json:812
-#: ../simulation_parameters/common/wiki.json:851
-#: ../simulation_parameters/common/wiki.json:890
-#: ../simulation_parameters/common/wiki.json:929
-#: ../simulation_parameters/common/wiki.json:968
-#: ../simulation_parameters/common/wiki.json:1007
-#: ../simulation_parameters/common/wiki.json:1046
-#: ../simulation_parameters/common/wiki.json:1085
 msgid "WIKI_HEADING_MODIFICATIONS"
 msgstr ""
 
-#: ../simulation_parameters/common/wiki.json:28
-#: ../simulation_parameters/common/wiki.json:67
-#: ../simulation_parameters/common/wiki.json:106
-#: ../simulation_parameters/common/wiki.json:145
-#: ../simulation_parameters/common/wiki.json:184
-#: ../simulation_parameters/common/wiki.json:223
-#: ../simulation_parameters/common/wiki.json:262
-#: ../simulation_parameters/common/wiki.json:301
-#: ../simulation_parameters/common/wiki.json:340
-#: ../simulation_parameters/common/wiki.json:379
-#: ../simulation_parameters/common/wiki.json:418
-#: ../simulation_parameters/common/wiki.json:457
-#: ../simulation_parameters/common/wiki.json:496
-#: ../simulation_parameters/common/wiki.json:535
-#: ../simulation_parameters/common/wiki.json:574
-#: ../simulation_parameters/common/wiki.json:613
-#: ../simulation_parameters/common/wiki.json:652
-#: ../simulation_parameters/common/wiki.json:691
-#: ../simulation_parameters/common/wiki.json:730
-#: ../simulation_parameters/common/wiki.json:769
-#: ../simulation_parameters/common/wiki.json:808
-#: ../simulation_parameters/common/wiki.json:847
-#: ../simulation_parameters/common/wiki.json:886
-#: ../simulation_parameters/common/wiki.json:925
-#: ../simulation_parameters/common/wiki.json:964
-#: ../simulation_parameters/common/wiki.json:1003
-#: ../simulation_parameters/common/wiki.json:1042
-#: ../simulation_parameters/common/wiki.json:1081
 msgid "WIKI_HEADING_PROCESSES"
 msgstr ""
 
-#: ../simulation_parameters/common/wiki.json:24
-#: ../simulation_parameters/common/wiki.json:63
-#: ../simulation_parameters/common/wiki.json:102
-#: ../simulation_parameters/common/wiki.json:141
-#: ../simulation_parameters/common/wiki.json:180
-#: ../simulation_parameters/common/wiki.json:219
-#: ../simulation_parameters/common/wiki.json:258
-#: ../simulation_parameters/common/wiki.json:297
-#: ../simulation_parameters/common/wiki.json:336
-#: ../simulation_parameters/common/wiki.json:375
-#: ../simulation_parameters/common/wiki.json:414
-#: ../simulation_parameters/common/wiki.json:453
-#: ../simulation_parameters/common/wiki.json:492
-#: ../simulation_parameters/common/wiki.json:531
-#: ../simulation_parameters/common/wiki.json:570
-#: ../simulation_parameters/common/wiki.json:609
-#: ../simulation_parameters/common/wiki.json:648
-#: ../simulation_parameters/common/wiki.json:687
-#: ../simulation_parameters/common/wiki.json:726
-#: ../simulation_parameters/common/wiki.json:765
-#: ../simulation_parameters/common/wiki.json:804
-#: ../simulation_parameters/common/wiki.json:843
-#: ../simulation_parameters/common/wiki.json:882
-#: ../simulation_parameters/common/wiki.json:921
-#: ../simulation_parameters/common/wiki.json:960
-#: ../simulation_parameters/common/wiki.json:999
-#: ../simulation_parameters/common/wiki.json:1038
-#: ../simulation_parameters/common/wiki.json:1077
 msgid "WIKI_HEADING_REQUIREMENTS"
 msgstr ""
 
-#: ../simulation_parameters/common/wiki.json:48
-#: ../simulation_parameters/common/wiki.json:87
-#: ../simulation_parameters/common/wiki.json:126
-#: ../simulation_parameters/common/wiki.json:165
-#: ../simulation_parameters/common/wiki.json:204
-#: ../simulation_parameters/common/wiki.json:243
-#: ../simulation_parameters/common/wiki.json:282
-#: ../simulation_parameters/common/wiki.json:321
-#: ../simulation_parameters/common/wiki.json:360
-#: ../simulation_parameters/common/wiki.json:399
-#: ../simulation_parameters/common/wiki.json:438
-#: ../simulation_parameters/common/wiki.json:477
-#: ../simulation_parameters/common/wiki.json:516
-#: ../simulation_parameters/common/wiki.json:555
-#: ../simulation_parameters/common/wiki.json:594
-#: ../simulation_parameters/common/wiki.json:633
-#: ../simulation_parameters/common/wiki.json:672
-#: ../simulation_parameters/common/wiki.json:711
-#: ../simulation_parameters/common/wiki.json:750
-#: ../simulation_parameters/common/wiki.json:789
-#: ../simulation_parameters/common/wiki.json:828
-#: ../simulation_parameters/common/wiki.json:867
-#: ../simulation_parameters/common/wiki.json:906
-#: ../simulation_parameters/common/wiki.json:945
-#: ../simulation_parameters/common/wiki.json:984
-#: ../simulation_parameters/common/wiki.json:1023
-#: ../simulation_parameters/common/wiki.json:1062
-#: ../simulation_parameters/common/wiki.json:1101
 msgid "WIKI_HEADING_SCIENTIFIC_BACKGROUND"
 msgstr ""
 
-#: ../simulation_parameters/common/wiki.json:44
-#: ../simulation_parameters/common/wiki.json:83
-#: ../simulation_parameters/common/wiki.json:122
-#: ../simulation_parameters/common/wiki.json:161
-#: ../simulation_parameters/common/wiki.json:200
-#: ../simulation_parameters/common/wiki.json:239
-#: ../simulation_parameters/common/wiki.json:278
-#: ../simulation_parameters/common/wiki.json:317
-#: ../simulation_parameters/common/wiki.json:356
-#: ../simulation_parameters/common/wiki.json:395
-#: ../simulation_parameters/common/wiki.json:434
-#: ../simulation_parameters/common/wiki.json:473
-#: ../simulation_parameters/common/wiki.json:512
-#: ../simulation_parameters/common/wiki.json:551
-#: ../simulation_parameters/common/wiki.json:590
-#: ../simulation_parameters/common/wiki.json:629
-#: ../simulation_parameters/common/wiki.json:668
-#: ../simulation_parameters/common/wiki.json:707
-#: ../simulation_parameters/common/wiki.json:746
-#: ../simulation_parameters/common/wiki.json:785
-#: ../simulation_parameters/common/wiki.json:824
-#: ../simulation_parameters/common/wiki.json:863
-#: ../simulation_parameters/common/wiki.json:902
-#: ../simulation_parameters/common/wiki.json:941
-#: ../simulation_parameters/common/wiki.json:980
-#: ../simulation_parameters/common/wiki.json:1019
-#: ../simulation_parameters/common/wiki.json:1058
-#: ../simulation_parameters/common/wiki.json:1097
 msgid "WIKI_HEADING_STRATEGY"
 msgstr ""
 
-#: ../simulation_parameters/common/wiki.json:40
-#: ../simulation_parameters/common/wiki.json:79
-#: ../simulation_parameters/common/wiki.json:118
-#: ../simulation_parameters/common/wiki.json:157
-#: ../simulation_parameters/common/wiki.json:196
-#: ../simulation_parameters/common/wiki.json:235
-#: ../simulation_parameters/common/wiki.json:274
-#: ../simulation_parameters/common/wiki.json:313
-#: ../simulation_parameters/common/wiki.json:352
-#: ../simulation_parameters/common/wiki.json:391
-#: ../simulation_parameters/common/wiki.json:430
-#: ../simulation_parameters/common/wiki.json:469
-#: ../simulation_parameters/common/wiki.json:508
-#: ../simulation_parameters/common/wiki.json:547
-#: ../simulation_parameters/common/wiki.json:586
-#: ../simulation_parameters/common/wiki.json:625
-#: ../simulation_parameters/common/wiki.json:664
-#: ../simulation_parameters/common/wiki.json:703
-#: ../simulation_parameters/common/wiki.json:742
-#: ../simulation_parameters/common/wiki.json:781
-#: ../simulation_parameters/common/wiki.json:820
-#: ../simulation_parameters/common/wiki.json:859
-#: ../simulation_parameters/common/wiki.json:898
-#: ../simulation_parameters/common/wiki.json:937
-#: ../simulation_parameters/common/wiki.json:976
-#: ../simulation_parameters/common/wiki.json:1015
-#: ../simulation_parameters/common/wiki.json:1054
-#: ../simulation_parameters/common/wiki.json:1093
-=======
-msgid "WIKI_HEADING_AEROBIC_CELLULAR_RESPIRATION_(GLUCOSE_->_ATP)"
-msgstr ""
-
-msgid "WIKI_HEADING_EFFECTS"
-msgstr ""
-
-msgid "WIKI_HEADING_MODIFICATIONS"
-msgstr ""
-
-msgid "WIKI_HEADING_PROCESSES"
-msgstr ""
-
-msgid "WIKI_HEADING_REQUIREMENTS"
-msgstr ""
-
-msgid "WIKI_HEADING_SCIENTIFIC_BACKGROUND"
-msgstr ""
-
-msgid "WIKI_HEADING_STRATEGY"
-msgstr ""
-
->>>>>>> 5bb18fae
 msgid "WIKI_HEADING_UPGRADES"
 msgstr ""
 
@@ -6193,13 +5952,6 @@
 msgid "WIKI_LYSOSOME_UPGRADES"
 msgstr ""
 
-<<<<<<< HEAD
-#: ../simulation_parameters/common/wiki.json:466
-=======
-msgid "WIKI_METABOLOSOMES_AEROBIC_CELLULAR_RESPIRATION_(GLUCOSE_->_ATP)"
-msgstr ""
-
->>>>>>> 5bb18fae
 #, fuzzy
 msgid "WIKI_METABOLOSOMES_EFFECTS"
 msgstr "Els Metabolosomes són cúmuls de proteïnes embolcallades per una membrana de proteïnes. Transformen la Glucosa en ATP mitjançant la Respiració Aeròbica, de manera més ràpida i eficient que el Citoplasma. No obstant, necessita grans quantitats d'Oxigen atmosfèric per funcionar amb eficàcia, i nivells d'Oxigen més baixos en reduïran la velocitat de producció d'ATP. Com que els Metabolosomes estan suspesos en el Citoplasma, el fluid que els envolta duu a terme una certa glicòlisi."
@@ -6232,309 +5984,149 @@
 msgid "WIKI_METABOLOSOMES_UPGRADES"
 msgstr "Els Metabolosomes són cúmuls de proteïnes embolcallades per una membrana de proteïnes. Transformen la Glucosa en ATP mitjançant la Respiració Aeròbica, de manera més ràpida i eficient que el Citoplasma. No obstant, necessita grans quantitats d'Oxigen atmosfèric per funcionar amb eficàcia, i nivells d'Oxigen més baixos en reduïran la velocitat de producció d'ATP. Com que els Metabolosomes estan suspesos en el Citoplasma, el fluid que els envolta duu a terme una certa glicòlisi."
 
-<<<<<<< HEAD
-#: ../simulation_parameters/common/wiki.json:505
-=======
->>>>>>> 5bb18fae
 #, fuzzy
 msgid "WIKI_MITOCHONDRION_EFFECTS"
 msgstr "És el pal de paller de la generació d'energia per la cèl·lula. Els Mitocondris són una estructura de membrana doble curulla de proteïnes i enzims. En realitat, és un petit organisme procariota que ha estat engolit i assimilat per la cèl·lula eucariota, que actua com un hoste. Produeix grans quantitats d'ATP, a partir de Glucosa i Oxigen, amb una gran eficiència, per mitjà d'un procés anomenat Respiració Aeròbica."
 
-<<<<<<< HEAD
-#: ../simulation_parameters/common/wiki.json:489
-=======
->>>>>>> 5bb18fae
 #, fuzzy
 msgid "WIKI_MITOCHONDRION_INTRO"
 msgstr "Mitocondri"
 
-<<<<<<< HEAD
-#: ../simulation_parameters/common/wiki.json:501
-=======
->>>>>>> 5bb18fae
 #, fuzzy
 msgid "WIKI_MITOCHONDRION_MODIFICATIONS"
 msgstr "És el pal de paller de la generació d'energia per la cèl·lula. Els Mitocondris són una estructura de membrana doble curulla de proteïnes i enzims. En realitat, és un petit organisme procariota que ha estat engolit i assimilat per la cèl·lula eucariota, que actua com un hoste. Produeix grans quantitats d'ATP, a partir de Glucosa i Oxigen, amb una gran eficiència, per mitjà d'un procés anomenat Respiració Aeròbica."
 
-<<<<<<< HEAD
-#: ../simulation_parameters/common/wiki.json:497
-=======
->>>>>>> 5bb18fae
 #, fuzzy
 msgid "WIKI_MITOCHONDRION_PROCESSES"
 msgstr "Transforma [thrive:compound type=\"glucose\"][/thrive:compound] en [thrive:compound type=\"atp\"][/thrive:compound]. La velocitat és proporcional a la concentració de [thrive:compound type=\"oxygen\"][/thrive:compound]."
 
-<<<<<<< HEAD
-#: ../simulation_parameters/common/wiki.json:493
-=======
->>>>>>> 5bb18fae
 #, fuzzy
 msgid "WIKI_MITOCHONDRION_REQUIREMENTS"
 msgstr "És el pal de paller de la generació d'energia per la cèl·lula. Els Mitocondris són una estructura de membrana doble curulla de proteïnes i enzims. En realitat, és un petit organisme procariota que ha estat engolit i assimilat per la cèl·lula eucariota, que actua com un hoste. Produeix grans quantitats d'ATP, a partir de Glucosa i Oxigen, amb una gran eficiència, per mitjà d'un procés anomenat Respiració Aeròbica."
 
-<<<<<<< HEAD
-#: ../simulation_parameters/common/wiki.json:517
-=======
->>>>>>> 5bb18fae
 #, fuzzy
 msgid "WIKI_MITOCHONDRION_SCIENTIFIC_BACKGROUND"
 msgstr "És el pal de paller de la generació d'energia per la cèl·lula. Els Mitocondris són una estructura de membrana doble curulla de proteïnes i enzims. En realitat, és un petit organisme procariota que ha estat engolit i assimilat per la cèl·lula eucariota, que actua com un hoste. Produeix grans quantitats d'ATP, a partir de Glucosa i Oxigen, amb una gran eficiència, per mitjà d'un procés anomenat Respiració Aeròbica."
 
-<<<<<<< HEAD
-#: ../simulation_parameters/common/wiki.json:513
-=======
->>>>>>> 5bb18fae
 #, fuzzy
 msgid "WIKI_MITOCHONDRION_STRATEGY"
 msgstr "És el pal de paller de la generació d'energia per la cèl·lula. Els Mitocondris són una estructura de membrana doble curulla de proteïnes i enzims. En realitat, és un petit organisme procariota que ha estat engolit i assimilat per la cèl·lula eucariota, que actua com un hoste. Produeix grans quantitats d'ATP, a partir de Glucosa i Oxigen, amb una gran eficiència, per mitjà d'un procés anomenat Respiració Aeròbica."
 
-<<<<<<< HEAD
-#: ../simulation_parameters/common/wiki.json:509
-=======
->>>>>>> 5bb18fae
 #, fuzzy
 msgid "WIKI_MITOCHONDRION_UPGRADES"
 msgstr "És el pal de paller de la generació d'energia per la cèl·lula. Els Mitocondris són una estructura de membrana doble curulla de proteïnes i enzims. En realitat, és un petit organisme procariota que ha estat engolit i assimilat per la cèl·lula eucariota, que actua com un hoste. Produeix grans quantitats d'ATP, a partir de Glucosa i Oxigen, amb una gran eficiència, per mitjà d'un procés anomenat Respiració Aeròbica."
 
-<<<<<<< HEAD
-#: ../simulation_parameters/common/wiki.json:544
 msgid "WIKI_MYOFIBRIL_EFFECTS"
 msgstr ""
 
-#: ../simulation_parameters/common/wiki.json:528
 msgid "WIKI_MYOFIBRIL_INTRO"
 msgstr ""
 
-#: ../simulation_parameters/common/wiki.json:540
 msgid "WIKI_MYOFIBRIL_MODIFICATIONS"
 msgstr ""
 
-#: ../simulation_parameters/common/wiki.json:536
-=======
-msgid "WIKI_MYOFIBRIL_EFFECTS"
-msgstr ""
-
-msgid "WIKI_MYOFIBRIL_INTRO"
-msgstr ""
-
-msgid "WIKI_MYOFIBRIL_MODIFICATIONS"
-msgstr ""
-
->>>>>>> 5bb18fae
 #, fuzzy
 msgid "WIKI_MYOFIBRIL_PROCESSES"
 msgstr "Cap procés"
 
-<<<<<<< HEAD
-#: ../simulation_parameters/common/wiki.json:532
 msgid "WIKI_MYOFIBRIL_REQUIREMENTS"
 msgstr ""
 
-#: ../simulation_parameters/common/wiki.json:556
 msgid "WIKI_MYOFIBRIL_SCIENTIFIC_BACKGROUND"
 msgstr ""
 
-#: ../simulation_parameters/common/wiki.json:552
 msgid "WIKI_MYOFIBRIL_STRATEGY"
 msgstr ""
 
-#: ../simulation_parameters/common/wiki.json:548
 msgid "WIKI_MYOFIBRIL_UPGRADES"
 msgstr ""
 
-#: ../simulation_parameters/common/wiki.json:622
-=======
-msgid "WIKI_MYOFIBRIL_REQUIREMENTS"
-msgstr ""
-
-msgid "WIKI_MYOFIBRIL_SCIENTIFIC_BACKGROUND"
-msgstr ""
-
-msgid "WIKI_MYOFIBRIL_STRATEGY"
-msgstr ""
-
-msgid "WIKI_MYOFIBRIL_UPGRADES"
-msgstr ""
-
->>>>>>> 5bb18fae
 #, fuzzy
 msgid "WIKI_NITROGEN-FIXING_PLASTID_EFFECTS"
 msgstr "Plastidi Fixador de Nitrogen"
 
-<<<<<<< HEAD
-#: ../simulation_parameters/common/wiki.json:606
-=======
->>>>>>> 5bb18fae
 #, fuzzy
 msgid "WIKI_NITROGEN-FIXING_PLASTID_INTRO"
 msgstr "Plastidi Fixador de Nitrogen"
 
-<<<<<<< HEAD
-#: ../simulation_parameters/common/wiki.json:618
-=======
->>>>>>> 5bb18fae
 #, fuzzy
 msgid "WIKI_NITROGEN-FIXING_PLASTID_MODIFICATIONS"
 msgstr "El Plast de Fixació de Nitrogen és una proteïna que produeix Amoníac, un component important en el creixement i reproducció de les cèl·lules, mitjançant Nitrogen, Oxigen i mol·lècules d'ATP. Aquest procés s'anomena Fixació de Nitrogen Aeròbica."
 
-<<<<<<< HEAD
-#: ../simulation_parameters/common/wiki.json:614
-=======
->>>>>>> 5bb18fae
 #, fuzzy
 msgid "WIKI_NITROGEN-FIXING_PLASTID_PROCESSES"
 msgstr "Transforma [thrive:compound type=\"atp\"][/thrive:compound] en [thrive:compound type=\"ammonia\"][/thrive:compound]. La velocitat és proporcional a la concentració de [thrive:compound type=\"nitrogen\"][/thrive:compound] i [thrive:compound type=\"oxygen\"][/thrive:compound]."
 
-<<<<<<< HEAD
-#: ../simulation_parameters/common/wiki.json:610
-=======
->>>>>>> 5bb18fae
 #, fuzzy
 msgid "WIKI_NITROGEN-FIXING_PLASTID_REQUIREMENTS"
 msgstr "Plastidi Fixador de Nitrogen"
 
-<<<<<<< HEAD
-#: ../simulation_parameters/common/wiki.json:634
-=======
->>>>>>> 5bb18fae
 #, fuzzy
 msgid "WIKI_NITROGEN-FIXING_PLASTID_SCIENTIFIC_BACKGROUND"
 msgstr "El Plast de Fixació de Nitrogen és una proteïna que produeix Amoníac, un component important en el creixement i reproducció de les cèl·lules, mitjançant Nitrogen, Oxigen i mol·lècules d'ATP. Aquest procés s'anomena Fixació de Nitrogen Aeròbica."
 
-<<<<<<< HEAD
-#: ../simulation_parameters/common/wiki.json:630
-=======
->>>>>>> 5bb18fae
 #, fuzzy
 msgid "WIKI_NITROGEN-FIXING_PLASTID_STRATEGY"
 msgstr "Plastidi Fixador de Nitrogen"
 
-<<<<<<< HEAD
-#: ../simulation_parameters/common/wiki.json:626
-=======
->>>>>>> 5bb18fae
 #, fuzzy
 msgid "WIKI_NITROGEN-FIXING_PLASTID_UPGRADES"
 msgstr "Plastidi Fixador de Nitrogen"
 
-<<<<<<< HEAD
-#: ../simulation_parameters/common/wiki.json:583
-=======
->>>>>>> 5bb18fae
 #, fuzzy
 msgid "WIKI_NITROGENASE_EFFECTS"
 msgstr "La Nitrogenasa és una proteïna capaç de produïr Amoníac, nutrient bàsic per al desenvolupament i reproducció de les cèl·lules, mitjançant Nitrogen i mol·lècules d'ATP. Aquest procés s'anomena Fixació de Nitrogen Anaeròbica. Com que la Nitrogenasa està suspesa en el Citoplasma, aquest fluid duu a terme una certa Glicòlisi."
 
-<<<<<<< HEAD
-#: ../simulation_parameters/common/wiki.json:567
-=======
->>>>>>> 5bb18fae
 #, fuzzy
 msgid "WIKI_NITROGENASE_INTRO"
 msgstr "La Nitrogenasa és una proteïna capaç de produïr Amoníac, nutrient bàsic per al desenvolupament i reproducció de les cèl·lules, mitjançant Nitrogen i mol·lècules d'ATP. Aquest procés s'anomena Fixació de Nitrogen Anaeròbica. Com que la Nitrogenasa està suspesa en el Citoplasma, aquest fluid duu a terme una certa Glicòlisi."
 
-<<<<<<< HEAD
-#: ../simulation_parameters/common/wiki.json:579
-=======
->>>>>>> 5bb18fae
 #, fuzzy
 msgid "WIKI_NITROGENASE_MODIFICATIONS"
 msgstr "La Nitrogenasa és una proteïna capaç de produïr Amoníac, nutrient bàsic per al desenvolupament i reproducció de les cèl·lules, mitjançant Nitrogen i mol·lècules d'ATP. Aquest procés s'anomena Fixació de Nitrogen Anaeròbica. Com que la Nitrogenasa està suspesa en el Citoplasma, aquest fluid duu a terme una certa Glicòlisi."
 
-<<<<<<< HEAD
-#: ../simulation_parameters/common/wiki.json:575
-=======
->>>>>>> 5bb18fae
 #, fuzzy
 msgid "WIKI_NITROGENASE_PROCESSES"
 msgstr "Transforma [thrive:compound type=\"atp\"][/thrive:compound] en [thrive:compound type=\"ammonia\"][/thrive:compound]. La velocitat és proporcional a la concentració de [thrive:compound type=\"nitrogen\"][/thrive:compound]."
 
-<<<<<<< HEAD
-#: ../simulation_parameters/common/wiki.json:571
 msgid "WIKI_NITROGENASE_REQUIREMENTS"
 msgstr ""
 
-#: ../simulation_parameters/common/wiki.json:595
-=======
-msgid "WIKI_NITROGENASE_REQUIREMENTS"
-msgstr ""
-
->>>>>>> 5bb18fae
 #, fuzzy
 msgid "WIKI_NITROGENASE_SCIENTIFIC_BACKGROUND"
 msgstr "La Nitrogenasa és una proteïna capaç de produïr Amoníac, nutrient bàsic per al desenvolupament i reproducció de les cèl·lules, mitjançant Nitrogen i mol·lècules d'ATP. Aquest procés s'anomena Fixació de Nitrogen Anaeròbica. Com que la Nitrogenasa està suspesa en el Citoplasma, aquest fluid duu a terme una certa Glicòlisi."
 
-<<<<<<< HEAD
-#: ../simulation_parameters/common/wiki.json:591
-=======
->>>>>>> 5bb18fae
 #, fuzzy
 msgid "WIKI_NITROGENASE_STRATEGY"
 msgstr "La Nitrogenasa és una proteïna capaç de produïr Amoníac, nutrient bàsic per al desenvolupament i reproducció de les cèl·lules, mitjançant Nitrogen i mol·lècules d'ATP. Aquest procés s'anomena Fixació de Nitrogen Anaeròbica. Com que la Nitrogenasa està suspesa en el Citoplasma, aquest fluid duu a terme una certa Glicòlisi."
 
-<<<<<<< HEAD
-#: ../simulation_parameters/common/wiki.json:587
-=======
->>>>>>> 5bb18fae
 #, fuzzy
 msgid "WIKI_NITROGENASE_UPGRADES"
 msgstr "La Nitrogenasa és una proteïna capaç de produïr Amoníac, nutrient bàsic per al desenvolupament i reproducció de les cèl·lules, mitjançant Nitrogen i mol·lècules d'ATP. Aquest procés s'anomena Fixació de Nitrogen Anaeròbica. Com que la Nitrogenasa està suspesa en el Citoplasma, aquest fluid duu a terme una certa Glicòlisi."
 
-<<<<<<< HEAD
-#: ../simulation_parameters/common/wiki.json:661
 msgid "WIKI_NUCLEUS_EFFECTS"
 msgstr ""
 
-#: ../simulation_parameters/common/wiki.json:645
 msgid "WIKI_NUCLEUS_INTRO"
 msgstr ""
 
-#: ../simulation_parameters/common/wiki.json:657
-=======
-msgid "WIKI_NUCLEUS_EFFECTS"
-msgstr ""
-
-msgid "WIKI_NUCLEUS_INTRO"
-msgstr ""
-
->>>>>>> 5bb18fae
 #, fuzzy
 msgid "WIKI_NUCLEUS_MODIFICATIONS"
 msgstr "És la característica que defineix les cèl·lules eucariotes. El nucli inclou el Reticle Endoplasmàtic i l'Aparell de Golgi. Representa un pas evolutiu important respecte a les cèl·lules procariotes, que permet desenvolupar orgànuls més complexes, rodejats per una membrana, tot engolint i assimilant petites cèl·lules procariotes. Això permet dividir clarament l'interior de la cèl·lula en diversos compartiments separats, cadascun duent a terme un procés de síntesi de recursos diferents. Així, amb aquests nous orgànuls, la cèl·lula pot esdevenir molt més complexa, eficient i especialitzada. No obstant, això també implica que la cèl·lula ha d'esdevenir més gran i necessita més quantitat de recursos per a viure."
 
-<<<<<<< HEAD
-#: ../simulation_parameters/common/wiki.json:653
-=======
->>>>>>> 5bb18fae
 #, fuzzy
 msgid "WIKI_NUCLEUS_PROCESSES"
 msgstr "Cap procés"
 
-<<<<<<< HEAD
-#: ../simulation_parameters/common/wiki.json:649
 msgid "WIKI_NUCLEUS_REQUIREMENTS"
 msgstr ""
 
-#: ../simulation_parameters/common/wiki.json:673
 msgid "WIKI_NUCLEUS_SCIENTIFIC_BACKGROUND"
 msgstr ""
 
-#: ../simulation_parameters/common/wiki.json:669
 msgid "WIKI_NUCLEUS_STRATEGY"
 msgstr ""
 
-#: ../simulation_parameters/common/wiki.json:665
-=======
-msgid "WIKI_NUCLEUS_REQUIREMENTS"
-msgstr ""
-
-msgid "WIKI_NUCLEUS_SCIENTIFIC_BACKGROUND"
-msgstr ""
-
-msgid "WIKI_NUCLEUS_STRATEGY"
-msgstr ""
-
->>>>>>> 5bb18fae
 msgid "WIKI_NUCLEUS_UPGRADES"
 msgstr ""
 
@@ -6542,65 +6134,33 @@
 msgid "WIKI_ORGANELLES_ROOT_INTRO"
 msgstr "Orgànuls"
 
-<<<<<<< HEAD
-#: ../simulation_parameters/common/wiki.json:700
-=======
->>>>>>> 5bb18fae
 #, fuzzy
 msgid "WIKI_OXYTOXISOME_EFFECTS"
 msgstr "Un Metabolosoma modificat que és responsable de la producció d'una forma primitiva de l'agent tòxic OxyToxy NT."
 
-<<<<<<< HEAD
-#: ../simulation_parameters/common/wiki.json:684
-=======
->>>>>>> 5bb18fae
 #, fuzzy
 msgid "WIKI_OXYTOXISOME_INTRO"
 msgstr "Oxytoxysoma"
 
-<<<<<<< HEAD
-#: ../simulation_parameters/common/wiki.json:696
-=======
->>>>>>> 5bb18fae
 #, fuzzy
 msgid "WIKI_OXYTOXISOME_MODIFICATIONS"
 msgstr "Un Metabolosoma modificat que és responsable de la producció d'una forma primitiva de l'agent tòxic OxyToxy NT."
 
-<<<<<<< HEAD
-#: ../simulation_parameters/common/wiki.json:692
-=======
->>>>>>> 5bb18fae
 #, fuzzy
 msgid "WIKI_OXYTOXISOME_PROCESSES"
 msgstr "Transforma [thrive:compound type=\"atp\"][/thrive:compound] en [thrive:compound type=\"oxytoxy\"][/thrive:compound]. La velocitat és proporcional a la concentració de [thrive:compound type=\"oxygen\"][/thrive:compound]. Pot alliberar toxines prement la tecla [thrive:input]g_fire_toxin[/thrive:input]. Quan la quantitat de [thrive:compound type=\"oxytoxy\"][/thrive:compound] és baixo, encara és possible disparar, però el dany causat serà menor."
 
-<<<<<<< HEAD
-#: ../simulation_parameters/common/wiki.json:688
-=======
->>>>>>> 5bb18fae
 #, fuzzy
 msgid "WIKI_OXYTOXISOME_REQUIREMENTS"
 msgstr "Un Metabolosoma modificat que és responsable de la producció d'una forma primitiva de l'agent tòxic OxyToxy NT."
 
-<<<<<<< HEAD
-#: ../simulation_parameters/common/wiki.json:712
 msgid "WIKI_OXYTOXISOME_SCIENTIFIC_BACKGROUND"
 msgstr ""
 
-#: ../simulation_parameters/common/wiki.json:708
-=======
-msgid "WIKI_OXYTOXISOME_SCIENTIFIC_BACKGROUND"
-msgstr ""
-
->>>>>>> 5bb18fae
 #, fuzzy
 msgid "WIKI_OXYTOXISOME_STRATEGY"
 msgstr "Un Metabolosoma modificat que és responsable de la producció d'una forma primitiva de l'agent tòxic OxyToxy NT."
 
-<<<<<<< HEAD
-#: ../simulation_parameters/common/wiki.json:704
-=======
->>>>>>> 5bb18fae
 #, fuzzy
 msgid "WIKI_OXYTOXISOME_UPGRADES"
 msgstr "Un Metabolosoma modificat que és responsable de la producció d'una forma primitiva de l'agent tòxic OxyToxy NT."
@@ -6651,42 +6211,22 @@
 msgid "WIKI_PAGE_METABOLOSOMES"
 msgstr "Metabolosomes"
 
-<<<<<<< HEAD
-#: ../simulation_parameters/common/wiki.json:483
-=======
->>>>>>> 5bb18fae
 #, fuzzy
 msgid "WIKI_PAGE_MITOCHONDRION"
 msgstr "Mitocondri"
 
-<<<<<<< HEAD
-#: ../simulation_parameters/common/wiki.json:522
-=======
->>>>>>> 5bb18fae
 #, fuzzy
 msgid "WIKI_PAGE_MYOFIBRIL"
 msgstr "Fibló"
 
-<<<<<<< HEAD
-#: ../simulation_parameters/common/wiki.json:600
-=======
->>>>>>> 5bb18fae
 #, fuzzy
 msgid "WIKI_PAGE_NITROGEN-FIXING_PLASTID"
 msgstr "Plastidi Fixador de Nitrogen"
 
-<<<<<<< HEAD
-#: ../simulation_parameters/common/wiki.json:561
-=======
->>>>>>> 5bb18fae
 #, fuzzy
 msgid "WIKI_PAGE_NITROGENASE"
 msgstr "Nitrogenasa"
 
-<<<<<<< HEAD
-#: ../simulation_parameters/common/wiki.json:639
-=======
->>>>>>> 5bb18fae
 #, fuzzy
 msgid "WIKI_PAGE_NUCLEUS"
 msgstr "Requereix nucli"
@@ -6695,209 +6235,101 @@
 msgid "WIKI_PAGE_ORGANELLES_ROOT"
 msgstr "Col·locar orgànul"
 
-<<<<<<< HEAD
-#: ../simulation_parameters/common/wiki.json:678
-=======
->>>>>>> 5bb18fae
 #, fuzzy
 msgid "WIKI_PAGE_OXYTOXISOME"
 msgstr "Oxytoxysoma"
 
-<<<<<<< HEAD
-#: ../simulation_parameters/common/wiki.json:717
 msgid "WIKI_PAGE_PERFORATOR_PILUS"
 msgstr ""
 
-#: ../simulation_parameters/common/wiki.json:756
-=======
-msgid "WIKI_PAGE_PERFORATOR_PILUS"
-msgstr ""
-
->>>>>>> 5bb18fae
 #, fuzzy
 msgid "WIKI_PAGE_PROTOPLASM"
 msgstr "protoplasma"
 
-<<<<<<< HEAD
-#: ../simulation_parameters/common/wiki.json:795
-=======
->>>>>>> 5bb18fae
 #, fuzzy
 msgid "WIKI_PAGE_RUSTICYANIN"
 msgstr "Rusticianina"
 
-<<<<<<< HEAD
-#: ../simulation_parameters/common/wiki.json:834
-=======
->>>>>>> 5bb18fae
 #, fuzzy
 msgid "WIKI_PAGE_SIGNALING_AGENT"
 msgstr "Agent de Senyalització"
 
-<<<<<<< HEAD
-#: ../simulation_parameters/common/wiki.json:873
-=======
->>>>>>> 5bb18fae
 #, fuzzy
 msgid "WIKI_PAGE_SLIME_JET"
 msgstr "Raig de llim"
 
-<<<<<<< HEAD
-#: ../simulation_parameters/common/wiki.json:912
-=======
->>>>>>> 5bb18fae
 #, fuzzy
 msgid "WIKI_PAGE_THERMOPLAST"
 msgstr "Termoplast"
 
-<<<<<<< HEAD
-#: ../simulation_parameters/common/wiki.json:951
-=======
->>>>>>> 5bb18fae
 #, fuzzy
 msgid "WIKI_PAGE_THERMOSYNTHASE"
 msgstr "Termosintasa"
 
-<<<<<<< HEAD
-#: ../simulation_parameters/common/wiki.json:990
-=======
->>>>>>> 5bb18fae
 #, fuzzy
 msgid "WIKI_PAGE_THYLAKOIDS"
 msgstr "Tilacoide"
 
-<<<<<<< HEAD
-#: ../simulation_parameters/common/wiki.json:1029
-=======
->>>>>>> 5bb18fae
 #, fuzzy
 msgid "WIKI_PAGE_TOXIN_VACUOLE"
 msgstr ""
 "Toxina\n"
 "Vacúol"
 
-<<<<<<< HEAD
-#: ../simulation_parameters/common/wiki.json:1068
-=======
->>>>>>> 5bb18fae
 #, fuzzy
 msgid "WIKI_PAGE_VACUOLE"
 msgstr ""
 "Toxina\n"
 "Vacúol"
 
-<<<<<<< HEAD
-#: ../simulation_parameters/common/wiki.json:739
 msgid "WIKI_PERFORATOR_PILUS_EFFECTS"
 msgstr ""
 
-#: ../simulation_parameters/common/wiki.json:723
 msgid "WIKI_PERFORATOR_PILUS_INTRO"
 msgstr ""
 
-#: ../simulation_parameters/common/wiki.json:735
 msgid "WIKI_PERFORATOR_PILUS_MODIFICATIONS"
 msgstr ""
 
-#: ../simulation_parameters/common/wiki.json:731
 msgid "WIKI_PERFORATOR_PILUS_PROCESSES"
 msgstr ""
 
-#: ../simulation_parameters/common/wiki.json:727
 msgid "WIKI_PERFORATOR_PILUS_REQUIREMENTS"
 msgstr ""
 
-#: ../simulation_parameters/common/wiki.json:751
 msgid "WIKI_PERFORATOR_PILUS_SCIENTIFIC_BACKGROUND"
 msgstr ""
 
-#: ../simulation_parameters/common/wiki.json:747
 msgid "WIKI_PERFORATOR_PILUS_STRATEGY"
 msgstr ""
 
-#: ../simulation_parameters/common/wiki.json:743
 msgid "WIKI_PERFORATOR_PILUS_UPGRADES"
 msgstr ""
 
-#: ../simulation_parameters/common/wiki.json:778
-=======
-msgid "WIKI_PERFORATOR_PILUS_EFFECTS"
-msgstr ""
-
-msgid "WIKI_PERFORATOR_PILUS_INTRO"
-msgstr ""
-
-msgid "WIKI_PERFORATOR_PILUS_MODIFICATIONS"
-msgstr ""
-
-msgid "WIKI_PERFORATOR_PILUS_PROCESSES"
-msgstr ""
-
-msgid "WIKI_PERFORATOR_PILUS_REQUIREMENTS"
-msgstr ""
-
-msgid "WIKI_PERFORATOR_PILUS_SCIENTIFIC_BACKGROUND"
-msgstr ""
-
-msgid "WIKI_PERFORATOR_PILUS_STRATEGY"
-msgstr ""
-
-msgid "WIKI_PERFORATOR_PILUS_UPGRADES"
-msgstr ""
-
->>>>>>> 5bb18fae
 #, fuzzy
 msgid "WIKI_PROTOPLASM_EFFECTS"
 msgstr "protoplasma"
 
-<<<<<<< HEAD
-#: ../simulation_parameters/common/wiki.json:762
-=======
->>>>>>> 5bb18fae
 #, fuzzy
 msgid "WIKI_PROTOPLASM_INTRO"
 msgstr "protoplasma"
 
-<<<<<<< HEAD
-#: ../simulation_parameters/common/wiki.json:774
 msgid "WIKI_PROTOPLASM_MODIFICATIONS"
 msgstr ""
 
-#: ../simulation_parameters/common/wiki.json:770
-=======
-msgid "WIKI_PROTOPLASM_MODIFICATIONS"
-msgstr ""
-
->>>>>>> 5bb18fae
 #, fuzzy
 msgid "WIKI_PROTOPLASM_PROCESSES"
 msgstr "Transforma [thrive:compound type=\"glucose\"][/thrive:compound] en [thrive:compound type=\"atp\"][/thrive:compound]."
 
-<<<<<<< HEAD
-#: ../simulation_parameters/common/wiki.json:766
 msgid "WIKI_PROTOPLASM_REQUIREMENTS"
 msgstr ""
 
-#: ../simulation_parameters/common/wiki.json:790
 msgid "WIKI_PROTOPLASM_SCIENTIFIC_BACKGROUND"
 msgstr ""
 
-#: ../simulation_parameters/common/wiki.json:786
 msgid "WIKI_PROTOPLASM_STRATEGY"
 msgstr ""
 
-#: ../simulation_parameters/common/wiki.json:782
-=======
-msgid "WIKI_PROTOPLASM_REQUIREMENTS"
-msgstr ""
-
-msgid "WIKI_PROTOPLASM_SCIENTIFIC_BACKGROUND"
-msgstr ""
-
-msgid "WIKI_PROTOPLASM_STRATEGY"
-msgstr ""
-
->>>>>>> 5bb18fae
 msgid "WIKI_PROTOPLASM_UPGRADES"
 msgstr ""
 
@@ -6907,504 +6339,248 @@
 msgid "WIKI_ROOT_HEADING"
 msgstr ""
 
-<<<<<<< HEAD
-#: ../simulation_parameters/common/wiki.json:817
-=======
->>>>>>> 5bb18fae
 #, fuzzy
 msgid "WIKI_RUSTICYANIN_EFFECTS"
 msgstr "La Rusticianina és una proteïna capaç d'oxidar blocs de Ferro i, per tant, canviar-ne l'estat químic, mitjançant Diòxid de Carboni i Oxigen. Aquest procés s'anomena Respiració de Ferro, i allibera una certa quantitat d'energia que la cèl·lula pot fer servir."
 
-<<<<<<< HEAD
-#: ../simulation_parameters/common/wiki.json:801
-=======
->>>>>>> 5bb18fae
 #, fuzzy
 msgid "WIKI_RUSTICYANIN_INTRO"
 msgstr "La Rusticianina és una proteïna capaç d'oxidar blocs de Ferro i, per tant, canviar-ne l'estat químic, mitjançant Diòxid de Carboni i Oxigen. Aquest procés s'anomena Respiració de Ferro, i allibera una certa quantitat d'energia que la cèl·lula pot fer servir."
 
-<<<<<<< HEAD
-#: ../simulation_parameters/common/wiki.json:813
-=======
->>>>>>> 5bb18fae
 #, fuzzy
 msgid "WIKI_RUSTICYANIN_MODIFICATIONS"
 msgstr "La Rusticianina és una proteïna capaç d'oxidar blocs de Ferro i, per tant, canviar-ne l'estat químic, mitjançant Diòxid de Carboni i Oxigen. Aquest procés s'anomena Respiració de Ferro, i allibera una certa quantitat d'energia que la cèl·lula pot fer servir."
 
-<<<<<<< HEAD
-#: ../simulation_parameters/common/wiki.json:809
-=======
->>>>>>> 5bb18fae
 #, fuzzy
 msgid "WIKI_RUSTICYANIN_PROCESSES"
 msgstr "Transforma [thrive:compound type=\"iron\"][/thrive:compound] en [thrive:compound type=\"atp\"][/thrive:compound]. La velocitat és proporcional a la concentració de [thrive:compound type=\"carbondioxide\"][/thrive:compound] i [thrive:compound type=\"oxygen\"][/thrive:compound]."
 
-<<<<<<< HEAD
-#: ../simulation_parameters/common/wiki.json:805
 msgid "WIKI_RUSTICYANIN_REQUIREMENTS"
 msgstr ""
 
-#: ../simulation_parameters/common/wiki.json:829
-=======
-msgid "WIKI_RUSTICYANIN_REQUIREMENTS"
-msgstr ""
-
->>>>>>> 5bb18fae
 #, fuzzy
 msgid "WIKI_RUSTICYANIN_SCIENTIFIC_BACKGROUND"
 msgstr "La Rusticianina és una proteïna capaç d'oxidar blocs de Ferro i, per tant, canviar-ne l'estat químic, mitjançant Diòxid de Carboni i Oxigen. Aquest procés s'anomena Respiració de Ferro, i allibera una certa quantitat d'energia que la cèl·lula pot fer servir."
 
-<<<<<<< HEAD
-#: ../simulation_parameters/common/wiki.json:825
-=======
->>>>>>> 5bb18fae
 #, fuzzy
 msgid "WIKI_RUSTICYANIN_STRATEGY"
 msgstr "La Rusticianina és una proteïna capaç d'oxidar blocs de Ferro i, per tant, canviar-ne l'estat químic, mitjançant Diòxid de Carboni i Oxigen. Aquest procés s'anomena Respiració de Ferro, i allibera una certa quantitat d'energia que la cèl·lula pot fer servir."
 
-<<<<<<< HEAD
-#: ../simulation_parameters/common/wiki.json:821
-=======
->>>>>>> 5bb18fae
 #, fuzzy
 msgid "WIKI_RUSTICYANIN_UPGRADES"
 msgstr "La Rusticianina és una proteïna capaç d'oxidar blocs de Ferro i, per tant, canviar-ne l'estat químic, mitjançant Diòxid de Carboni i Oxigen. Aquest procés s'anomena Respiració de Ferro, i allibera una certa quantitat d'energia que la cèl·lula pot fer servir."
 
-<<<<<<< HEAD
-#: ../simulation_parameters/common/wiki.json:856
-=======
->>>>>>> 5bb18fae
 #, fuzzy
 msgid "WIKI_SIGNALING_AGENT_EFFECTS"
 msgstr "Agent de Senyalització"
 
-<<<<<<< HEAD
-#: ../simulation_parameters/common/wiki.json:840
-=======
->>>>>>> 5bb18fae
 #, fuzzy
 msgid "WIKI_SIGNALING_AGENT_INTRO"
 msgstr "Agent de Senyalització"
 
-<<<<<<< HEAD
-#: ../simulation_parameters/common/wiki.json:852
-=======
->>>>>>> 5bb18fae
 #, fuzzy
 msgid "WIKI_SIGNALING_AGENT_MODIFICATIONS"
 msgstr "Els agents de senyalització permeten crear productes químics amb els quals altres cèl·lules hi poden reaccionar. Els productes de senyalització es poden utilitzar per atraure altres cèl·lules o avisar-les sobre el perill per a fer-les fugir."
 
-<<<<<<< HEAD
-#: ../simulation_parameters/common/wiki.json:848
-=======
->>>>>>> 5bb18fae
 #, fuzzy
 msgid "WIKI_SIGNALING_AGENT_PROCESSES"
 msgstr "Mantingues [thrive:input]g_pack_commands[/thrive:input] premut per obrir un menú que et permet donar ordres a altres membres de la teva espècie."
 
-<<<<<<< HEAD
-#: ../simulation_parameters/common/wiki.json:844
-=======
->>>>>>> 5bb18fae
 #, fuzzy
 msgid "WIKI_SIGNALING_AGENT_REQUIREMENTS"
 msgstr "Els agents de senyalització permeten crear productes químics amb els quals altres cèl·lules hi poden reaccionar. Els productes de senyalització es poden utilitzar per atraure altres cèl·lules o avisar-les sobre el perill per a fer-les fugir."
 
-<<<<<<< HEAD
-#: ../simulation_parameters/common/wiki.json:868
-=======
->>>>>>> 5bb18fae
 #, fuzzy
 msgid "WIKI_SIGNALING_AGENT_SCIENTIFIC_BACKGROUND"
 msgstr "Els agents de senyalització permeten crear productes químics amb els quals altres cèl·lules hi poden reaccionar. Els productes de senyalització es poden utilitzar per atraure altres cèl·lules o avisar-les sobre el perill per a fer-les fugir."
 
-<<<<<<< HEAD
-#: ../simulation_parameters/common/wiki.json:864
-=======
->>>>>>> 5bb18fae
 #, fuzzy
 msgid "WIKI_SIGNALING_AGENT_STRATEGY"
 msgstr "Agent de Senyalització"
 
-<<<<<<< HEAD
-#: ../simulation_parameters/common/wiki.json:860
-=======
->>>>>>> 5bb18fae
 #, fuzzy
 msgid "WIKI_SIGNALING_AGENT_UPGRADES"
 msgstr "Agent de Senyalització"
 
-<<<<<<< HEAD
-#: ../simulation_parameters/common/wiki.json:895
-=======
->>>>>>> 5bb18fae
 #, fuzzy
 msgid "WIKI_SLIME_JET_EFFECTS"
 msgstr "La lipasa permet a la cèl·lula digerir la major part de membranes. La teva cèl·lula ja produeix una certa quantitat d'aquest enzim sense lisosoma, però seleccionant aquest tipus n'augmentaràs l'efectivitat."
 
-<<<<<<< HEAD
-#: ../simulation_parameters/common/wiki.json:879
-=======
->>>>>>> 5bb18fae
 #, fuzzy
 msgid "WIKI_SLIME_JET_INTRO"
 msgstr "La lipasa permet a la cèl·lula digerir la major part de membranes. La teva cèl·lula ja produeix una certa quantitat d'aquest enzim sense lisosoma, però seleccionant aquest tipus n'augmentaràs l'efectivitat."
 
-<<<<<<< HEAD
-#: ../simulation_parameters/common/wiki.json:891
-=======
->>>>>>> 5bb18fae
 #, fuzzy
 msgid "WIKI_SLIME_JET_MODIFICATIONS"
 msgstr "La lipasa permet a la cèl·lula digerir la major part de membranes. La teva cèl·lula ja produeix una certa quantitat d'aquest enzim sense lisosoma, però seleccionant aquest tipus n'augmentaràs l'efectivitat."
 
-<<<<<<< HEAD
-#: ../simulation_parameters/common/wiki.json:887
-=======
->>>>>>> 5bb18fae
 #, fuzzy
 msgid "WIKI_SLIME_JET_PROCESSES"
 msgstr "Augmenta la velocitat de gir de grans cèl·lules."
 
-<<<<<<< HEAD
-#: ../simulation_parameters/common/wiki.json:883
 msgid "WIKI_SLIME_JET_REQUIREMENTS"
 msgstr ""
 
-#: ../simulation_parameters/common/wiki.json:907
 msgid "WIKI_SLIME_JET_SCIENTIFIC_BACKGROUND"
 msgstr ""
 
-#: ../simulation_parameters/common/wiki.json:903
 msgid "WIKI_SLIME_JET_STRATEGY"
 msgstr ""
 
-#: ../simulation_parameters/common/wiki.json:899
 msgid "WIKI_SLIME_JET_UPGRADES"
 msgstr ""
 
-#: ../simulation_parameters/common/wiki.json:934
-=======
-msgid "WIKI_SLIME_JET_REQUIREMENTS"
-msgstr ""
-
-msgid "WIKI_SLIME_JET_SCIENTIFIC_BACKGROUND"
-msgstr ""
-
-msgid "WIKI_SLIME_JET_STRATEGY"
-msgstr ""
-
-msgid "WIKI_SLIME_JET_UPGRADES"
-msgstr ""
-
->>>>>>> 5bb18fae
 #, fuzzy
 msgid "WIKI_THERMOPLAST_EFFECTS"
 msgstr "El termoplast és una estructura de doble membrana que, de manera anàloga al Cloroplast, conté pigments sensibles a l'escalfor, agrupats en petites membranes. En realitat, és un petit organisme procariota que ha estat engolit i assimilat per una cèl·lula eucariota, que actua com a hoste. Aquests pigments, produeixen Glucosa a partir d'Aigua, Diòxid de Carboni i les diferències de Temperatura al seu entorn. La velocitat de producció de la Glucosa augmenta proporcionalment a la concentració de Diòxid de Carboni i la Temperatura."
 
-<<<<<<< HEAD
-#: ../simulation_parameters/common/wiki.json:918
-=======
->>>>>>> 5bb18fae
 #, fuzzy
 msgid "WIKI_THERMOPLAST_INTRO"
 msgstr "El termoplast és una estructura de doble membrana que, de manera anàloga al Cloroplast, conté pigments sensibles a l'escalfor, agrupats en petites membranes. En realitat, és un petit organisme procariota que ha estat engolit i assimilat per una cèl·lula eucariota, que actua com a hoste. Aquests pigments, produeixen Glucosa a partir d'Aigua, Diòxid de Carboni i les diferències de Temperatura al seu entorn. La velocitat de producció de la Glucosa augmenta proporcionalment a la concentració de Diòxid de Carboni i la Temperatura."
 
-<<<<<<< HEAD
-#: ../simulation_parameters/common/wiki.json:930
-=======
->>>>>>> 5bb18fae
 #, fuzzy
 msgid "WIKI_THERMOPLAST_MODIFICATIONS"
 msgstr "El termoplast és una estructura de doble membrana que, de manera anàloga al Cloroplast, conté pigments sensibles a l'escalfor, agrupats en petites membranes. En realitat, és un petit organisme procariota que ha estat engolit i assimilat per una cèl·lula eucariota, que actua com a hoste. Aquests pigments, produeixen Glucosa a partir d'Aigua, Diòxid de Carboni i les diferències de Temperatura al seu entorn. La velocitat de producció de la Glucosa augmenta proporcionalment a la concentració de Diòxid de Carboni i la Temperatura."
 
-<<<<<<< HEAD
-#: ../simulation_parameters/common/wiki.json:926
-=======
->>>>>>> 5bb18fae
 #, fuzzy
 msgid "WIKI_THERMOPLAST_PROCESSES"
 msgstr "Produeix [thrive:compound]glucose[/thrive:compound]. La velocitat és proporcional a la concentració de [thrive:compound]carbondioxide[/thrive:compound] i temperatura."
 
-<<<<<<< HEAD
-#: ../simulation_parameters/common/wiki.json:922
 msgid "WIKI_THERMOPLAST_REQUIREMENTS"
 msgstr ""
 
-#: ../simulation_parameters/common/wiki.json:946
-=======
-msgid "WIKI_THERMOPLAST_REQUIREMENTS"
-msgstr ""
-
->>>>>>> 5bb18fae
 #, fuzzy
 msgid "WIKI_THERMOPLAST_SCIENTIFIC_BACKGROUND"
 msgstr "El termoplast és una estructura de doble membrana que, de manera anàloga al Cloroplast, conté pigments sensibles a l'escalfor, agrupats en petites membranes. En realitat, és un petit organisme procariota que ha estat engolit i assimilat per una cèl·lula eucariota, que actua com a hoste. Aquests pigments, produeixen Glucosa a partir d'Aigua, Diòxid de Carboni i les diferències de Temperatura al seu entorn. La velocitat de producció de la Glucosa augmenta proporcionalment a la concentració de Diòxid de Carboni i la Temperatura."
 
-<<<<<<< HEAD
-#: ../simulation_parameters/common/wiki.json:942
-=======
->>>>>>> 5bb18fae
 #, fuzzy
 msgid "WIKI_THERMOPLAST_STRATEGY"
 msgstr "El termoplast és una estructura de doble membrana que, de manera anàloga al Cloroplast, conté pigments sensibles a l'escalfor, agrupats en petites membranes. En realitat, és un petit organisme procariota que ha estat engolit i assimilat per una cèl·lula eucariota, que actua com a hoste. Aquests pigments, produeixen Glucosa a partir d'Aigua, Diòxid de Carboni i les diferències de Temperatura al seu entorn. La velocitat de producció de la Glucosa augmenta proporcionalment a la concentració de Diòxid de Carboni i la Temperatura."
 
-<<<<<<< HEAD
-#: ../simulation_parameters/common/wiki.json:938
-=======
->>>>>>> 5bb18fae
 #, fuzzy
 msgid "WIKI_THERMOPLAST_UPGRADES"
 msgstr "El termoplast és una estructura de doble membrana que, de manera anàloga al Cloroplast, conté pigments sensibles a l'escalfor, agrupats en petites membranes. En realitat, és un petit organisme procariota que ha estat engolit i assimilat per una cèl·lula eucariota, que actua com a hoste. Aquests pigments, produeixen Glucosa a partir d'Aigua, Diòxid de Carboni i les diferències de Temperatura al seu entorn. La velocitat de producció de la Glucosa augmenta proporcionalment a la concentració de Diòxid de Carboni i la Temperatura."
 
-<<<<<<< HEAD
-#: ../simulation_parameters/common/wiki.json:973
-=======
->>>>>>> 5bb18fae
 #, fuzzy
 msgid "WIKI_THERMOSYNTHASE_EFFECTS"
 msgstr "Termosintasa"
 
-<<<<<<< HEAD
-#: ../simulation_parameters/common/wiki.json:957
-=======
->>>>>>> 5bb18fae
 #, fuzzy
 msgid "WIKI_THERMOSYNTHASE_INTRO"
 msgstr "Termosintasa"
 
-<<<<<<< HEAD
-#: ../simulation_parameters/common/wiki.json:969
-=======
->>>>>>> 5bb18fae
 #, fuzzy
 msgid "WIKI_THERMOSYNTHASE_MODIFICATIONS"
 msgstr "La termosintasa és una proteïna que fa servir la convecció tèrmica per canviar la seva forma, permetent-li plegar-se i adherir-se a l'ADP quan és exposada a la temperature, tot seguit desplegar-se i reciclar-la en ATP quan s'exposa a temperatures més baixes en un procés anomenat termosíntesi. La velocitat de la producció d'ATP és proporcional a la temperatura."
 
-<<<<<<< HEAD
-#: ../simulation_parameters/common/wiki.json:965
-=======
->>>>>>> 5bb18fae
 #, fuzzy
 msgid "WIKI_THERMOSYNTHASE_PROCESSES"
 msgstr "Produeix [thrive:compound type=\"atp\"][/thrive:compound] fent servir gradients de temperatura. La velocitat és proporcional a [thrive:compound type=\"temperature\"][/thrive:compound]."
 
-<<<<<<< HEAD
-#: ../simulation_parameters/common/wiki.json:961
-=======
->>>>>>> 5bb18fae
 #, fuzzy
 msgid "WIKI_THERMOSYNTHASE_REQUIREMENTS"
 msgstr "La termosintasa és una proteïna que fa servir la convecció tèrmica per canviar la seva forma, permetent-li plegar-se i adherir-se a l'ADP quan és exposada a la temperature, tot seguit desplegar-se i reciclar-la en ATP quan s'exposa a temperatures més baixes en un procés anomenat termosíntesi. La velocitat de la producció d'ATP és proporcional a la temperatura."
 
-<<<<<<< HEAD
-#: ../simulation_parameters/common/wiki.json:985
-=======
->>>>>>> 5bb18fae
 #, fuzzy
 msgid "WIKI_THERMOSYNTHASE_SCIENTIFIC_BACKGROUND"
 msgstr "La termosintasa és una proteïna que fa servir la convecció tèrmica per canviar la seva forma, permetent-li plegar-se i adherir-se a l'ADP quan és exposada a la temperature, tot seguit desplegar-se i reciclar-la en ATP quan s'exposa a temperatures més baixes en un procés anomenat termosíntesi. La velocitat de la producció d'ATP és proporcional a la temperatura."
 
-<<<<<<< HEAD
-#: ../simulation_parameters/common/wiki.json:981
-=======
->>>>>>> 5bb18fae
 #, fuzzy
 msgid "WIKI_THERMOSYNTHASE_STRATEGY"
 msgstr "La termosintasa és una proteïna que fa servir la convecció tèrmica per canviar la seva forma, permetent-li plegar-se i adherir-se a l'ADP quan és exposada a la temperature, tot seguit desplegar-se i reciclar-la en ATP quan s'exposa a temperatures més baixes en un procés anomenat termosíntesi. La velocitat de la producció d'ATP és proporcional a la temperatura."
 
-<<<<<<< HEAD
-#: ../simulation_parameters/common/wiki.json:977
-=======
->>>>>>> 5bb18fae
 #, fuzzy
 msgid "WIKI_THERMOSYNTHASE_UPGRADES"
 msgstr "La termosintasa és una proteïna que fa servir la convecció tèrmica per canviar la seva forma, permetent-li plegar-se i adherir-se a l'ADP quan és exposada a la temperature, tot seguit desplegar-se i reciclar-la en ATP quan s'exposa a temperatures més baixes en un procés anomenat termosíntesi. La velocitat de la producció d'ATP és proporcional a la temperatura."
 
-<<<<<<< HEAD
-#: ../simulation_parameters/common/wiki.json:1012
-=======
->>>>>>> 5bb18fae
 #, fuzzy
 msgid "WIKI_THYLAKOIDS_EFFECTS"
 msgstr "Els Tilacoides són cúmuls de proteïnes i pigments fotosensibles. Aquests pigments són capaços de fer servir l'energia provinent d'una font de Llum (com ara una estrella) i, combinant-la amb una certa quantitat d'Aigua i Diòxid de Carboni, produïr Glucosa, en un procés anomenat Fotosíntesi. Aquests pigments també donen un color característic als Tilacoides. La velocitat de producció de Glucosa és proporcional a la concentració de Diòxid de Carboni i a la intensitat de la Llum. Com que els Tilacoides estan suspesos en el Citoplasma, aquest fluid duu a terme una certa Fermentació."
 
-<<<<<<< HEAD
-#: ../simulation_parameters/common/wiki.json:996
-=======
->>>>>>> 5bb18fae
 #, fuzzy
 msgid "WIKI_THYLAKOIDS_INTRO"
 msgstr "Els Tilacoides són cúmuls de proteïnes i pigments fotosensibles. Aquests pigments són capaços de fer servir l'energia provinent d'una font de Llum (com ara una estrella) i, combinant-la amb una certa quantitat d'Aigua i Diòxid de Carboni, produïr Glucosa, en un procés anomenat Fotosíntesi. Aquests pigments també donen un color característic als Tilacoides. La velocitat de producció de Glucosa és proporcional a la concentració de Diòxid de Carboni i a la intensitat de la Llum. Com que els Tilacoides estan suspesos en el Citoplasma, aquest fluid duu a terme una certa Fermentació."
 
-<<<<<<< HEAD
-#: ../simulation_parameters/common/wiki.json:1008
-=======
->>>>>>> 5bb18fae
 #, fuzzy
 msgid "WIKI_THYLAKOIDS_MODIFICATIONS"
 msgstr "Els Tilacoides són cúmuls de proteïnes i pigments fotosensibles. Aquests pigments són capaços de fer servir l'energia provinent d'una font de Llum (com ara una estrella) i, combinant-la amb una certa quantitat d'Aigua i Diòxid de Carboni, produïr Glucosa, en un procés anomenat Fotosíntesi. Aquests pigments també donen un color característic als Tilacoides. La velocitat de producció de Glucosa és proporcional a la concentració de Diòxid de Carboni i a la intensitat de la Llum. Com que els Tilacoides estan suspesos en el Citoplasma, aquest fluid duu a terme una certa Fermentació."
 
-<<<<<<< HEAD
-#: ../simulation_parameters/common/wiki.json:1004
 msgid "WIKI_THYLAKOIDS_PROCESSES"
 msgstr ""
 
-#: ../simulation_parameters/common/wiki.json:1000
 msgid "WIKI_THYLAKOIDS_REQUIREMENTS"
 msgstr ""
 
-#: ../simulation_parameters/common/wiki.json:1024
-=======
-msgid "WIKI_THYLAKOIDS_PROCESSES"
-msgstr ""
-
-msgid "WIKI_THYLAKOIDS_REQUIREMENTS"
-msgstr ""
-
->>>>>>> 5bb18fae
 #, fuzzy
 msgid "WIKI_THYLAKOIDS_SCIENTIFIC_BACKGROUND"
 msgstr "Els Tilacoides són cúmuls de proteïnes i pigments fotosensibles. Aquests pigments són capaços de fer servir l'energia provinent d'una font de Llum (com ara una estrella) i, combinant-la amb una certa quantitat d'Aigua i Diòxid de Carboni, produïr Glucosa, en un procés anomenat Fotosíntesi. Aquests pigments també donen un color característic als Tilacoides. La velocitat de producció de Glucosa és proporcional a la concentració de Diòxid de Carboni i a la intensitat de la Llum. Com que els Tilacoides estan suspesos en el Citoplasma, aquest fluid duu a terme una certa Fermentació."
 
-<<<<<<< HEAD
-#: ../simulation_parameters/common/wiki.json:1020
-=======
->>>>>>> 5bb18fae
 #, fuzzy
 msgid "WIKI_THYLAKOIDS_STRATEGY"
 msgstr "Els Tilacoides són cúmuls de proteïnes i pigments fotosensibles. Aquests pigments són capaços de fer servir l'energia provinent d'una font de Llum (com ara una estrella) i, combinant-la amb una certa quantitat d'Aigua i Diòxid de Carboni, produïr Glucosa, en un procés anomenat Fotosíntesi. Aquests pigments també donen un color característic als Tilacoides. La velocitat de producció de Glucosa és proporcional a la concentració de Diòxid de Carboni i a la intensitat de la Llum. Com que els Tilacoides estan suspesos en el Citoplasma, aquest fluid duu a terme una certa Fermentació."
 
-<<<<<<< HEAD
-#: ../simulation_parameters/common/wiki.json:1016
-=======
->>>>>>> 5bb18fae
 #, fuzzy
 msgid "WIKI_THYLAKOIDS_UPGRADES"
 msgstr "Els Tilacoides són cúmuls de proteïnes i pigments fotosensibles. Aquests pigments són capaços de fer servir l'energia provinent d'una font de Llum (com ara una estrella) i, combinant-la amb una certa quantitat d'Aigua i Diòxid de Carboni, produïr Glucosa, en un procés anomenat Fotosíntesi. Aquests pigments també donen un color característic als Tilacoides. La velocitat de producció de Glucosa és proporcional a la concentració de Diòxid de Carboni i a la intensitat de la Llum. Com que els Tilacoides estan suspesos en el Citoplasma, aquest fluid duu a terme una certa Fermentació."
 
-<<<<<<< HEAD
-#: ../simulation_parameters/common/wiki.json:1051
-=======
->>>>>>> 5bb18fae
 #, fuzzy
 msgid "WIKI_TOXIN_VACUOLE_EFFECTS"
 msgstr "El Vacúol de Toxines, és un Vacúol que ha estat modificat per a la producció, emmagatzematge i secreció de Toxines OxyToxy. Com més quantitat d'aquests Vacúols tingui una cèl·lula, més ràpidament produirà aquestes Toxines."
 
-<<<<<<< HEAD
-#: ../simulation_parameters/common/wiki.json:1035
-=======
->>>>>>> 5bb18fae
 #, fuzzy
 msgid "WIKI_TOXIN_VACUOLE_INTRO"
 msgstr ""
 "Toxina\n"
 "Vacúol"
 
-<<<<<<< HEAD
-#: ../simulation_parameters/common/wiki.json:1047
-=======
->>>>>>> 5bb18fae
 #, fuzzy
 msgid "WIKI_TOXIN_VACUOLE_MODIFICATIONS"
 msgstr "El Vacúol de Toxines, és un Vacúol que ha estat modificat per a la producció, emmagatzematge i secreció de Toxines OxyToxy. Com més quantitat d'aquests Vacúols tingui una cèl·lula, més ràpidament produirà aquestes Toxines."
 
-<<<<<<< HEAD
-#: ../simulation_parameters/common/wiki.json:1043
-=======
->>>>>>> 5bb18fae
 #, fuzzy
 msgid "WIKI_TOXIN_VACUOLE_PROCESSES"
 msgstr "Transforma [thrive:compound type=\"atp\"][/thrive:compound] en [thrive:compound type=\"oxytoxy\"][/thrive:compound]. La velocitat és proporcional a la concentració de [thrive:compound type=\"oxygen\"][/thrive:compound]. Allibera toxines quan es prem la tecla [thrive:input]g_fire_toxin[/thrive:input]. Quan la quantitat de [thrive:compound type=\"oxytoxy\"][/thrive:compound] és baixa, encara és possible disparar, però el dany causat serà menor."
 
-<<<<<<< HEAD
-#: ../simulation_parameters/common/wiki.json:1039
-=======
->>>>>>> 5bb18fae
 #, fuzzy
 msgid "WIKI_TOXIN_VACUOLE_REQUIREMENTS"
 msgstr "El Vacúol de Toxines, és un Vacúol que ha estat modificat per a la producció, emmagatzematge i secreció de Toxines OxyToxy. Com més quantitat d'aquests Vacúols tingui una cèl·lula, més ràpidament produirà aquestes Toxines."
 
-<<<<<<< HEAD
-#: ../simulation_parameters/common/wiki.json:1063
-=======
->>>>>>> 5bb18fae
 #, fuzzy
 msgid "WIKI_TOXIN_VACUOLE_SCIENTIFIC_BACKGROUND"
 msgstr "El Vacúol de Toxines, és un Vacúol que ha estat modificat per a la producció, emmagatzematge i secreció de Toxines OxyToxy. Com més quantitat d'aquests Vacúols tingui una cèl·lula, més ràpidament produirà aquestes Toxines."
 
-<<<<<<< HEAD
-#: ../simulation_parameters/common/wiki.json:1059
-=======
->>>>>>> 5bb18fae
 #, fuzzy
 msgid "WIKI_TOXIN_VACUOLE_STRATEGY"
 msgstr "El Vacúol de Toxines, és un Vacúol que ha estat modificat per a la producció, emmagatzematge i secreció de Toxines OxyToxy. Com més quantitat d'aquests Vacúols tingui una cèl·lula, més ràpidament produirà aquestes Toxines."
 
-<<<<<<< HEAD
-#: ../simulation_parameters/common/wiki.json:1055
-=======
->>>>>>> 5bb18fae
 #, fuzzy
 msgid "WIKI_TOXIN_VACUOLE_UPGRADES"
 msgstr "El Vacúol de Toxines, és un Vacúol que ha estat modificat per a la producció, emmagatzematge i secreció de Toxines OxyToxy. Com més quantitat d'aquests Vacúols tingui una cèl·lula, més ràpidament produirà aquestes Toxines."
 
-<<<<<<< HEAD
-#: ../simulation_parameters/common/wiki.json:1090
 msgid "WIKI_VACUOLE_EFFECTS"
 msgstr ""
 
-#: ../simulation_parameters/common/wiki.json:1074
-=======
-msgid "WIKI_VACUOLE_EFFECTS"
-msgstr ""
-
->>>>>>> 5bb18fae
 #, fuzzy
 msgid "WIKI_VACUOLE_INTRO"
 msgstr "El Vacúol de Toxines, és un Vacúol que ha estat modificat per a la producció, emmagatzematge i secreció de Toxines OxyToxy. Com més quantitat d'aquests Vacúols tingui una cèl·lula, més ràpidament produirà aquestes Toxines."
 
-<<<<<<< HEAD
-#: ../simulation_parameters/common/wiki.json:1086
-=======
->>>>>>> 5bb18fae
 #, fuzzy
 msgid "WIKI_VACUOLE_MODIFICATIONS"
 msgstr "El Vacúol de Toxines, és un Vacúol que ha estat modificat per a la producció, emmagatzematge i secreció de Toxines OxyToxy. Com més quantitat d'aquests Vacúols tingui una cèl·lula, més ràpidament produirà aquestes Toxines."
 
-<<<<<<< HEAD
-#: ../simulation_parameters/common/wiki.json:1082
-=======
->>>>>>> 5bb18fae
 #, fuzzy
 msgid "WIKI_VACUOLE_PROCESSES"
 msgstr "Transforma [thrive:compound type=\"atp\"][/thrive:compound] en [thrive:compound type=\"oxytoxy\"][/thrive:compound]. La velocitat és proporcional a la concentració de [thrive:compound type=\"oxygen\"][/thrive:compound]. Allibera toxines quan es prem la tecla [thrive:input]g_fire_toxin[/thrive:input]. Quan la quantitat de [thrive:compound type=\"oxytoxy\"][/thrive:compound] és baixa, encara és possible disparar, però el dany causat serà menor."
 
-<<<<<<< HEAD
-#: ../simulation_parameters/common/wiki.json:1078
 msgid "WIKI_VACUOLE_REQUIREMENTS"
 msgstr ""
 
-#: ../simulation_parameters/common/wiki.json:1102
 msgid "WIKI_VACUOLE_SCIENTIFIC_BACKGROUND"
 msgstr ""
 
-#: ../simulation_parameters/common/wiki.json:1098
 msgid "WIKI_VACUOLE_STRATEGY"
 msgstr ""
 
-#: ../simulation_parameters/common/wiki.json:1094
-=======
-msgid "WIKI_VACUOLE_REQUIREMENTS"
-msgstr ""
-
-msgid "WIKI_VACUOLE_SCIENTIFIC_BACKGROUND"
-msgstr ""
-
-msgid "WIKI_VACUOLE_STRATEGY"
-msgstr ""
-
->>>>>>> 5bb18fae
 msgid "WIKI_VACUOLE_UPGRADES"
 msgstr ""
 
