# Translations template for PROJECT.
# Copyright (C) 2020 ORGANIZATION
# This file is distributed under the same license as the PROJECT project.
# FIRST AUTHOR <EMAIL@ADDRESS>, 2020.
#
msgid ""
msgstr ""
"Project-Id-Version: PROJECT VERSION\n"
"Report-Msgid-Bugs-To: EMAIL@ADDRESS\n"
<<<<<<< HEAD
"POT-Creation-Date: 2025-09-13 14:35+0200\n"
=======
"POT-Creation-Date: 2025-09-12 09:19+0300\n"
>>>>>>> f532dcdb
"PO-Revision-Date: 2025-05-25 15:00+0000\n"
"Last-Translator: Anonymous <noreply@weblate.org>\n"
"Language-Team: Catalan <https://translate.revolutionarygamesstudio.com/projects/thrive/thrive-game/ca/>\n"
"Language: ca\n"
"MIME-Version: 1.0\n"
"Content-Type: text/plain; charset=UTF-8\n"
"Content-Transfer-Encoding: 8bit\n"
"Plural-Forms: nplurals=2; plural=n != 1;\n"
"X-Generator: Weblate 5.11.4\n"
"Generated-By: Babel 2.8.0\n"

msgid "2D_MOVEMENT_TYPE_SELECTION"
msgstr ""

msgid "3D_EDITOR"
msgstr "Editor 3D"

msgid "3D_MOVEMENT"
msgstr "Moviment 3D"

msgid "3D_MOVEMENT_TYPE_SELECTION"
msgstr ""

msgid "ABILITIES"
msgstr "Habilitats"

#, fuzzy
msgid "ABORT"
msgstr "Avortat."

msgid "ABORTED_DOT"
msgstr "Avortat."

#, fuzzy
msgid "ABSORBERS_COUNT"
msgstr "Estadi de Microbi"

msgid "ABYSSOPELAGIC"
msgstr "Zona abissal"

msgid "ACCEPT"
msgstr ""

#, fuzzy
msgid "ACHIEVEMENTS"
msgstr "Capacitat de moviment"

msgid "ACHIEVEMENTS_TOTAL"
msgstr ""

msgid "ACHIEVEMENT_ACHIEVED"
msgstr ""

msgid "ACHIEVEMENT_LOCKED"
msgstr ""

#, fuzzy
msgid "ACTION_AWAKEN"
msgstr "Despertar"

#, fuzzy
msgid "ACTION_AWAKEN_TOOLTIP"
msgstr "Despertar"

msgid "ACTION_BLOCKED_WHILE_ANOTHER_IN_PROGRESS"
msgstr "Acció bloquejada mentre una altra s'està duent a terme"

#, fuzzy
msgid "ACTION_DELETE"
msgstr "Confirmar Sortida"

#, fuzzy
msgid "ACTION_DOUBLE_POPULATION"
msgstr "Població de les Espècies"

#, fuzzy
msgid "ACTION_DUPLICATE_UNITS"
msgstr "Confirmar Sortida"

#, fuzzy
msgid "ACTION_HALF_POPULATION"
msgstr "{0} amb població: {1}"

#, fuzzy
msgid "ACTION_TELEPORT"
msgstr "Confirmar Sortida"

msgid "ACTIVE"
msgstr "Actiu"

msgid "ACTIVE_THREAD_COUNT"
msgstr "Fils actuals:"

msgid "ACTIVITY_EXPLANATION"
msgstr ""
"Els microbis actius es mouran continuament per trobar recursos.\n"
"Els microbis sèssils es mantindran relativament quiets, esperant a que l'entorn canviï abans d'actuar."

msgid "ADDITIONAL_VALIDATION_FAILED"
msgstr "Validacions addicionals han detectat un problema: {0}"

msgid "ADD_INPUT_BUTTON_TOOLTIP"
msgstr "Afegir una nova vinculació de tecla"

msgid "ADVANCED_VIEW"
msgstr "Avançat"

msgid "ADVANCED_VIEW_BUTTON_TOOLTIP"
msgstr "Obrir la vista de configuració avançada"

#, fuzzy
msgid "AEROBIC_NITROGEN_FIXATION"
msgstr "Fixació Anaeròbica de Nitrogen"

msgid "AEROBIC_NITROGEN_FIXING"
msgstr "Fixació Aeròbica de Nitrogen"

#, fuzzy
msgid "AEROBIC_RESPIRATION"
msgstr "Respiració aeròbica"

msgid "AGENTS"
msgstr "Agents"

#, fuzzy
msgid "AGENTS_COLON"
msgstr "Artista:"

#, fuzzy
msgid "AGENT_NAME"
msgstr "{0} {1}"

msgid "AGGRESSION_EXPLANATION"
msgstr ""
"Els microbis agressius perseguiran les preses a més distància\n"
"i és més probable que s'enfrontin a depredadors quan siguin atacats.\n"
"Els microbis pacífics desistiran de perseguir les seves preses abans\n"
"i és menys probable que facin servir toxines contra depredadors."

msgid "AGGRESSIVE"
msgstr "Agressiu"

msgid "AI_MUTATION_RATE"
msgstr "Taxa de mutació de la IA"

msgid "AI_MUTATION_RATE_EXPLANATION"
msgstr "(velocitat a la qual les espècies de la IA muten)"

msgid "ALL"
msgstr "Tot"

#, fuzzy
msgid "ALLOW_SPECIES_SWITCH_ON_EXTINCTION"
msgstr "ha mutat"

#, fuzzy
msgid "ALLOW_SPECIES_SWITCH_ON_EXTINCTION_EXPLANATION"
msgstr ""
"Els microbis agressius perseguiran les preses a més distància\n"
"i és més probable que s'enfrontin a depredadors quan siguin atacats.\n"
"Els microbis pacífics desistiran de perseguir les seves preses abans\n"
"i és menys probable que facin servir toxines contra depredadors."

msgid "ALL_WORLDS_GENERAL_STATISTICS"
msgstr "Estadístiques Generals de tots els mons"

#, fuzzy
msgid "ALL_WORLDS_STATISTICS"
msgstr "Estadístiques de la Cèl·lula"

msgid "ALREADY_ASCENDED"
msgstr ""

msgid "ALT"
msgstr "Alt"

#, fuzzy
msgid "ALWAYS_VISIBLE"
msgstr "Visible"

msgid "AMBIANCE_VOLUME"
msgstr "Volum de l'ambient"

msgid "AMMONIA"
msgstr "Amoníac"

#, fuzzy
msgid "AMMONIA_COST"
msgstr "Amoníac"

#, fuzzy
msgid "AMMONIA_LEVELS"
msgstr "Amoníac"

msgid "AMOUNT_OF_AUTOSAVE_TO_KEEP"
msgstr "Màxim nombre d'arxius d'autoguardat:"

msgid "AMOUNT_OF_QUICKSAVE_TO_KEEP"
msgstr "Màxim nombre d'arxius de guardat ràpid:"

msgid "ANAEROBIC_NITROGEN_FIXATION"
msgstr "Fixació Anaeròbica de Nitrogen"

#, fuzzy
msgid "AND_UNLOCK_CONDITION"
msgstr "Condicions Físiques"

msgid "ANISOTROPIC_FILTERING"
msgstr ""

msgid "ANTIALIASING_MSAA_TAA"
msgstr ""

#, fuzzy
msgid "ANTI_ALIASING_FXAA"
msgstr "Antialiàsing Multimostres (MSAA):"

#, fuzzy
msgid "ANTI_ALIASING_MODE"
msgstr "Antialiàsing Multimostres (MSAA):"

#, fuzzy
msgid "ANTI_ALIASING_MSAA"
msgstr "Antialiàsing Multimostres (MSAA):"

#, fuzzy
msgid "ANTI_ALIASING_TAA"
msgstr "Antialiàsing Multimostres (MSAA):"

msgid "APPEARANCE"
msgstr "Aparença"

msgid "APPLY"
msgstr "Aplicar"

msgid "APPLY_CHANGES"
msgstr "Aplicar Canvis"

msgid "APRIL"
msgstr "Abril"

msgid "ARE_YOU_SURE_TO_RESET_ALL_SETTINGS"
msgstr "Esteu segur que voleu resetejar TOTA la configuració als seus valors per defecte?"

msgid "ARE_YOU_SURE_TO_RESET_INPUT_SETTINGS"
msgstr "Esteu segur que voleu resetejar els inputs de configuració a valors per defecte?"

msgid "ARTIST_COLON"
msgstr "Artista:"

msgid "ARTWORK_TITLE"
msgstr "\"{0}\" - {1}"

msgid "ART_BY"
msgstr "Art per {0}"

msgid "ART_GALLERY"
msgstr "Galeria d'art"

#, fuzzy
msgid "ASCENSION_CONGRATULATIONS"
msgstr "Població de les Espècies"

msgid "ASCENSION_CONGRATULATIONS_CONTENT"
msgstr ""

#, fuzzy
msgid "ASCENSION_STAGE"
msgstr "Versió:"

msgid "ASSEMBLY_CLASS_REQUIRED"
msgstr "Es requereix la classe de l'ensamblatge del mod quan s'especifica l'ensamblatge"

msgid "ASSEMBLY_REQUIRED_WITH_HARMONY"
msgstr "Es requereix l'ensamblatge de mod quan auto harmony està activat"

msgid "ASSUME_HYPERTHREADING"
msgstr "Assumir que la CPU té activat el hyperthreading"

msgid "ASSUME_HYPERTHREADING_TOOLTIP"
msgstr ""
"No pot ser automàticament detectat si el \"hyperthreading\" està activat o no.\n"
"Això afecta el nombre de \"threads\" per defecte ja que el \"hyperthreading threads\" no són tan ràpids com els núclis CPU reals."

msgid "ATMOSPHERIC_GASSES"
msgstr "Gasos Atmosfèrics"

msgid "ATP"
msgstr "ATP"

msgid "ATP_BALANCE"
msgstr "Equilibri d'ATP"

#, fuzzy
msgid "ATP_BALANCE_TOOLTIP"
msgstr "Mostrar / amagar l'entorn i els compostos"

#, fuzzy
msgid "ATP_BALANCE_TOOLTIP_MULTICELLULAR"
msgstr "Mostrar / amagar l'entorn i els compostos"

msgid "ATP_BALANCE_WITHOUT_EXTERNAL_RESOURCES"
msgstr ""

msgid "ATP_BALANCE_WITHOUT_GLUCOSE"
msgstr ""

#, fuzzy
msgid "ATP_BALANCE_WITHOUT_HYDROGEN_SULFIDE"
msgstr "Àcid Sulfhídric"

#, fuzzy
msgid "ATP_BALANCE_WITHOUT_IRON"
msgstr "Equilibri d'ATP"

msgid "ATP_BALANCE_WITH_ALL_COMPOUNDS"
msgstr ""

msgid "ATP_PRODUCTION"
msgstr "Producció d'ATP"

msgid "ATP_PRODUCTION_TOO_LOW"
msgstr "LA PRODUCCIÓ D'ATP ÉS MASSA BAIXA!"

msgid "ATTEMPT_TO_WRITE_SAVE_FAILED"
msgstr "L'intent d'escriure aquest arxiu de guardat ha fallat. És possible que el nom de guardat sigui massa llarg, o pot ser que no tinguis accés a la carpeta de guardat."

msgid "AT_CURSOR"
msgstr "A sota del Cursor:"

msgid "AUDIO_OUTPUT_DEVICE"
msgstr "Dispositiu de sortida d'àudio:"

msgid "AUGUST"
msgstr "Agost"

msgid "AUTO"
msgstr "Auto"

#, fuzzy
msgid "AUTO-EVO_EXPLANATION_EXPLANATION"
msgstr "Aquest tauler mostra els nombres que fa servir l'algorisme auto-evo per fer la seva predicció. L'energia total que una espècie pot recol·lectar i el cost energètic per individu d'aquesta espècie, en determinen la població final. L'algorisme auto-evo fa servir un model simplificat de la realitat per a calcular el rendiment de les espècies basat en l'energia que són capaces de recol·lectar. Per cada font d'alimentació, es mostra quanta energia en guanya l'espècie. A més a més, es mostra l'energia total disponible per aquesta font. La fracció de l'energia total que guanyen les espècies es basa en la magnitud del seu 'rendiment' respecte al 'rendiment total'. El 'rendiment' és una mètrica de com de bé les espècies poden utilitzar aquesta font d'alimentació."

msgid "AUTO-EVO_POPULATION_CHANGED_2"
msgstr "{0} població ha variat en {1} a {2} degut a: {3}"

msgid "AUTO-EVO_PREDICTION"
msgstr "Predicció d'Auto-Evo"

msgid "AUTO-EVO_PREDICTION_BOX_DESCRIPTION"
msgstr ""
"Aquest tauler mostra els nombres de població esperats pel sistema auto-evo per l'espècie editada.\n"
"El sistema auto-evo fa una simulació de població que representa l'altra part (més enllà del teu propi rendiment) que afecta la teva població."

#, fuzzy
msgid "AUTO-EVO_RESULTS_TITLE"
msgstr "Resultats de l'algorisme Auto-Evo:"

msgid "AUTO-EVO_STEPS_DONE"
msgstr "{0:F1}% fet. {1:n0}/{2:n0} passos."

#, fuzzy
msgid "AUTO-EVO_STRENGHT_MULTIPLIER"
msgstr "Multiplicador del cost de mutació"

#, fuzzy
msgid "AUTO-EVO_STRENGHT_MULTIPLIER_EXPLANATION"
msgstr "(cost d'orgànuls, membranes i altres elements a l'editor)"

msgid "AUTOSAVE_DURING_THE_GAME"
msgstr "Guardat automàtic durant el joc"

msgid "AUTO_EVO"
msgstr "Auto-Evo"

#, fuzzy
msgid "AUTO_EVO_EXPLORER_TOOL_BUTTON"
msgstr "estat d'execució:"

#, fuzzy
msgid "AUTO_EVO_EXPLORING_TOOL"
msgstr "estat d'execució:"

msgid "AUTO_EVO_FAILED"
msgstr "L'algorisme auto-evo ha tingut un error"

msgid "AUTO_EVO_MISSING_RESULT_DATA_OBJECT"
msgstr ""

msgid "AUTO_EVO_RESULTS"
msgstr "Resultats de l'algorisme Auto-Evo:"

#, fuzzy
msgid "AUTO_EVO_RESULTS_GLOBAL_TITLE"
msgstr "Resultats de l'algorisme Auto-Evo:"

#, fuzzy
msgid "AUTO_EVO_RESULTS_PATCH_TITLE"
msgstr "Resultats de l'algorisme Auto-Evo:"

msgid "AUTO_EVO_RUN_STATUS"
msgstr "estat d'execució:"

msgid "AUTO_EVO_STATUS_COLON"
msgstr "Estat d'Auto-Evo:"

msgid "AUTO_MOVE_FORWARDS"
msgstr "Moviment automàtic cap endavant"

msgid "AUTO_RESOLUTION"
msgstr "Auto ({0}x{1})"

msgid "AVAILABLE_CONSTRUCTION_PROJECTS"
msgstr ""

msgid "AVAILABLE_MODS"
msgstr "Mods Disponibles"

msgid "AVERAGE_SURFACE_CARBON_DIOXIDE_LEVEL"
msgstr ""

msgid "AVERAGE_SURFACE_LIGHT_LEVEL"
msgstr ""

msgid "AVERAGE_SURFACE_NITROGEN_LEVEL"
msgstr ""

msgid "AVERAGE_SURFACE_OTHER_LEVEL"
msgstr ""

msgid "AVERAGE_SURFACE_OXYGEN_LEVEL"
msgstr ""

msgid "AWAKENING_STAGE"
msgstr ""

#, fuzzy
msgid "AWARE_STAGE"
msgstr "Estadi de Microbi"

msgid "BACK"
msgstr "Enrere"

msgid "BACKGROUND_BLUR"
msgstr ""

msgid "BACKSLASH"
msgstr "Enrere"

msgid "BACKSPACE"
msgstr "Enrere"

msgid "BACK_TO_SETTINGS"
msgstr ""

#, fuzzy
msgid "BACTERIAL_THERMOSYNTHESIS"
msgstr "Termosíntesi"

msgid "BALANCE_DISPLAY_AT_DAY_ALWAYS"
msgstr ""

msgid "BALANCE_DISPLAY_AT_DAY_ALWAYS_TOOLTIP"
msgstr ""

msgid "BALANCE_DISPLAY_WHILE_MOVING"
msgstr ""

#, fuzzy
msgid "BALANCE_DISPLAY_WHILE_MOVING_TOOLTIP"
msgstr "Obrir la vista de configuració avançada"

msgid "BASE_MOBILITY"
msgstr "Mobilitat base"

msgid "BASE_MOVEMENT"
msgstr "Capacitat de moviment"

msgid "BASIC_VIEW"
msgstr "Bàsic"

msgid "BASIC_VIEW_BUTTON_TOOLTIP"
msgstr "Tornar a la vista de configuració bàsica"

msgid "BATHYPELAGIC"
msgstr "Zona batipelàgica"

msgid "BECOME_MACROSCOPIC"
msgstr "Esdevenir un Organisme Macroscòpic ({0}/{1})"

msgid "BECOME_MULTICELLULAR"
msgstr "Esdevenir un Organisme Multicel·lular ({0}/{1})"

msgid "BEGIN_THRIVING"
msgstr "Començar a prosperar"

msgid "BEHAVIOUR"
msgstr "Comportament"

#, fuzzy
msgid "BEHAVIOUR_ACTIVITY"
msgstr "Comportament"

#, fuzzy
msgid "BEHAVIOUR_AGGRESSION"
msgstr "Comportament"

#, fuzzy
msgid "BEHAVIOUR_FEAR"
msgstr "Comportament"

#, fuzzy
msgid "BEHAVIOUR_FOCUS"
msgstr "Comportament"

#, fuzzy
msgid "BEHAVIOUR_OPPORTUNISM"
msgstr "Comportament"

msgid "BELOW_SEA_LEVEL"
msgstr "{0}-{1}m sota el nivell del mar"

msgid "BENCHMARKS"
msgstr ""

#, fuzzy
msgid "BENCHMARK_FINISHED"
msgstr "Càrrega completada"

msgid "BENCHMARK_PHASE"
msgstr ""

msgid "BENCHMARK_RESULTS_COLON"
msgstr ""

msgid "BEST_PATCH_COLON"
msgstr "Millor Medi:"

msgid "BETTER_TOGETHER"
msgstr ""

msgid "BEYOND_THE_CELL"
msgstr ""

msgid "BIG_IRON_CHUNK"
msgstr "Gran tros de Ferro"

#, fuzzy
msgid "BIG_PHOSPHATE_CHUNK"
msgstr "Gran tros de Ferro"

msgid "BILLION_ABBREVIATION"
msgstr "{0} B"

msgid "BINDING_AGENT"
msgstr "Agent d'Unió"

msgid "BINDING_AGENT_DESCRIPTION"
msgstr "Permet unir-te amb altres cèl·lules. Aquest és el primer pas cap a esdevenir un ésser multicel·lular. Quan la teva espècie forma part d'una colònia, les cèl·lules comparteixen els seus compostos. Mentre formis part d'una colònia, no pots entrar a l'editor, de manera que t'has de desunir un cop hagis recol·lectat prou compostos per dividir la teva cèl·lula."

msgid "BINDING_AGENT_PROCESSES_DESCRIPTION"
msgstr "Pressiona la tecla [thrive:input]g_toggle_binding[/thrive:input] per entrar al mode d'unió. Quan siguis en aquest mode, et pots unir a altres cèl·lules de la teva espècie entrant-hi en contacte. Per abandonar una colònia, pressiona la tecla [thrive:input]g_unbind_all[/thrive:input]."

msgid "BIND_AXES_SENSITIVITY"
msgstr ""

msgid "BIOLUMINESCENT_VACUOLE"
msgstr "Vacúol Bioluminescent"

#, fuzzy
msgid "BIOLUMINESCENT_VACUOLE_DESCRIPTION"
msgstr "Vacúol Bioluminescent"

#, fuzzy
msgid "BIOLUMINESCENT_VACUOLE_PROCESSES_DESCRIPTION"
msgstr "Transforma [thrive:compound type=\"atp\"][/thrive:compound] en [thrive:compound type=\"oxytoxy\"][/thrive:compound]. La velocitat és proporcional a la concentració de [thrive:compound type=\"oxygen\"][/thrive:compound]. Allibera toxines quan es prem la tecla [thrive:input]g_fire_toxin[/thrive:input]. Quan la quantitat de [thrive:compound type=\"oxytoxy\"][/thrive:compound] és baixa, encara és possible disparar, però el dany causat serà menor."

msgid "BIOME_LABEL"
msgstr "Bioma: {0}"

#, fuzzy
msgid "BLOOM_RENDER_EFFECT"
msgstr "Efectes externs:"

#, fuzzy
msgid "BLUESKY_TOOLTIP"
msgstr "Pausar el joc"

msgid "BRAIN_CELL_NAME_DEFAULT"
msgstr ""

msgid "BRAVE"
msgstr "Valent"

msgid "BROWSE"
msgstr "Navegar"

msgid "BROWSE_WORKSHOP"
msgstr "Navegar Workshop"

#, fuzzy
msgid "BUILD_CITY"
msgstr "Estructura"

#, fuzzy
msgid "BUILD_QUEUE"
msgstr "Estructura"

#, fuzzy
msgid "BUILD_STRUCTURE"
msgstr "Estructura"

msgid "BY"
msgstr "Per:"

msgid "BY_REVOLUTIONARY_GAMES"
msgstr "Per Revolutionary Games Studio"

msgid "CACHE_DISK_MAX_TIME"
msgstr ""

msgid "CACHE_MEMORY_MAX_ITEMS"
msgstr ""

msgid "CACHE_TIME_MEMORY"
msgstr ""

msgid "CACHE_TIME_MEMORY_ONLY"
msgstr ""

#, fuzzy
msgid "CACHING_TITLE"
msgstr "Falta un nom"

msgid "CALCIUM_CARBONATE"
msgstr "Carbonat de Calci"

msgid "CALCIUM_CARBONATE_MEMBRANE_DESCRIPTION"
msgstr "Aquesta membrana té una capa dura de Carbonat de Calci. Té una gran resistència a qualsevol agressió externa, ja sigui de naturalesa física o química. No consumeix gaire energia. Malgrat tot, la cèl·lula esdevé lenta i absorbeix els nutrients a poc a poc."

msgid "CAMERA"
msgstr "Càmera"

msgid "CANCEL"
msgstr "Cancel·lar"

msgid "CANCEL_ACTION_CAPITAL"
msgstr "CANCEL·LAR ACCIÓ"

msgid "CANCEL_CURRENT_ACTION"
msgstr "Cancel·la l'acció actual"

msgid "CANNOT_DELETE_USED_CELL_TYPE"
msgstr "Un Tipus de Cèl·lula que s'utilitza actualment en el teu Pla Corporal no es pot eliminar"

msgid "CANNOT_DELETE_USED_CELL_TYPE_TITLE"
msgstr "No es pot eliminar el Tipus de Cèl·lula"

msgid "CANNOT_ENGULF"
msgstr "No pot engolir"

msgid "CANNOT_IMPROVE_PERFECTION"
msgstr ""

msgid "CANNOT_MOVE_METABALL_TO_DESCENDANT_TREE"
msgstr "No es pot moure una metabola en el seu arbre de descendents"

msgid "CANNOT_REDUCE_BRAIN_POWER_STAGE"
msgstr ""

msgid "CANNOT_REDUCE_BRAIN_POWER_STAGE_TITLE"
msgstr ""

msgid "CANNOT_WRITE_SAVE"
msgstr "No pot Escriure Guardat"

msgid "CANT_LOAD_MOD_INFO"
msgstr "No es pot carregar la informació del mod per {0}"

msgid "CAPSLOCK"
msgstr "Caps Lock"

msgid "CARBON_DIOXIDE"
msgstr "Diòxid de Carboni"

msgid "CATEGORY_AN_ABUNDANCE"
msgstr "en abundància"

msgid "CATEGORY_A_FAIR_AMOUNT"
msgstr "una quantitat justa"

msgid "CATEGORY_LITTLE"
msgstr "poc"

msgid "CATEGORY_QUITE_A_BIT"
msgstr "una mica"

msgid "CATEGORY_SOME"
msgstr "un xic"

msgid "CATEGORY_VERY_LITTLE"
msgstr "molt poc"

msgid "CAUTIOUS"
msgstr "Prudent"

msgid "CELL"
msgstr "Cèl·lula"

msgid "CELLS"
msgstr "Cèl·lules"

msgid "CELLULASE"
msgstr "Cel·lulasa"

msgid "CELLULASE_DESCRIPTION"
msgstr "La cel·lulasa permet a la cèl·lula trencar membranes de cel·lulosa. Cada addició n'augmenta l'efectivitat."

msgid "CELLULOSE"
msgstr "Cel·lulosa"

msgid "CELLULOSE_MEMBRANE_DESCRIPTION"
msgstr "Aquesta membrana té una paret, que ofereix una bona protecció, especialment contra agressions físiques, com ara fiblades. Consumeix poca energia, però no pot absorbir recursos ràpidament i és més lenta. [b]La cel·lulasa pot digerir aquesta membrana[/b] fent-la vulnerable a l'engoliment per part de depredadors."

#, fuzzy
msgid "CELL_STAT_ROTATION_TOOLTIP"
msgstr "El valor utilitzat per generar el món, que ha de ser un nombre enter positiu"

#, fuzzy
msgid "CELL_STAT_SPEED_TOOLTIP"
msgstr "El valor utilitzat per generar el món, que ha de ser un nombre enter positiu"

#, fuzzy
msgid "CELL_STAT_STORAGE_TOOLTIP"
msgstr "El valor utilitzat per generar el món, que ha de ser un nombre enter positiu"

msgid "CELL_TYPE_NAME"
msgstr "Nom del Tipus de Cèl·lula"

msgid "CHANGE_DESCRIPTION_IS_TOO_LONG"
msgstr "Les notes de canvi són massa llargues"

msgid "CHANGE_THE_SYMMETRY"
msgstr "Canviar la simetria"

#, fuzzy
msgid "CHANNEL_INHIBITOR_TOXIN_SYNTHESIS"
msgstr "El Vacúol de Toxines, és un Vacúol que ha estat modificat per a la producció, emmagatzematge i secreció de Toxines OxyToxy. Com més quantitat d'aquests Vacúols tingui una cèl·lula, més ràpidament produirà aquestes Toxines."

msgid "CHEATS"
msgstr "Trucs"

#, fuzzy
msgid "CHEATS_USED_NOTICE"
msgstr "Avortat."

msgid "CHEAT_KEYS_ENABLED"
msgstr "Trucs activats"

msgid "CHEAT_MENU"
msgstr "Menú de trucs"

msgid "CHEMICAL_BUTTON_MICROBE_TOOLTIP"
msgstr "Mostrar / amagar els procesos del microbi"

msgid "CHEMOPLAST"
msgstr "Quimioplast"

#, fuzzy
msgid "CHEMOPLAST_DESCRIPTION"
msgstr "El Quimioplast és una estructura de doble membrana que conté proteïnes que transformen Àcid Sulfhídric, Aigua i Diòxid de Carboni en Glucosa, mitjançant un procés anomenat Quimiosíntesi de l'Àcid Sulfhídric. La velocitat de producció de Glucosa augmenta proporcionalment a la concentració de Diòxid de Carboni."

msgid "CHEMOPLAST_PROCESSES_DESCRIPTION"
msgstr "Transforma [thrive:compound type=\"hydrogensulfide\"][/thrive:compound] en [thrive:compound type=\"glucose\"][/thrive:compound]. La velocitat és proporcional a la concentració de [thrive:compound type=\"carbondioxide\"][/thrive:compound]."

msgid "CHEMORECEPTOR"
msgstr "Quimioreceptor"

msgid "CHEMORECEPTOR_DESCRIPTION"
msgstr "Les cèl·lules només poden \"veure\" el món exterior a través de la Quimiorecepció, que els permet obtenir informació del seu entorn. Afegir aquest orgànul representa evolucionar una quimiorecepció més afinada. Com que al jugador se li ofereix visió fins i tot a l'estadi de Microbi, això es representa amb una línia que apunta fora de l'àrea visible, mostrant la posició de compostos que el jugador encara no podia veure."

#, fuzzy
msgid "CHEMORECEPTOR_MINIMUM_AMOUNT_TOOLTIP"
msgstr "Quantitat mínima a detectar:"

msgid "CHEMORECEPTOR_PROCESSES_DESCRIPTION"
msgstr "El Quimioreceptor permet detectar compostos a gran distància. Modifica'l un cop l'hagis col·locat per seleccionar el compost concret que vols detectar i el color de la línia que n'indicarà la direcció."

#, fuzzy
msgid "CHEMORECEPTOR_SEARCH_RADIUS_TOOLTIP"
msgstr "Les cèl·lules només poden \"veure\" el món exterior a través de la Quimiorecepció, que els permet obtenir informació del seu entorn. Afegir aquest orgànul representa evolucionar una quimiorecepció més afinada. Com que al jugador se li ofereix visió fins i tot a l'estadi de Microbi, això es representa amb una línia que apunta fora de l'àrea visible, mostrant la posició de compostos que el jugador encara no podia veure."

#, fuzzy
msgid "CHEMOSYNTHESIS"
msgstr "Quimiosíntesi"

msgid "CHEMOSYNTHESIZING_PROTEINS"
msgstr "Proteïnes Quimiosintetitzadores"

#, fuzzy
msgid "CHEMOSYNTHESIZING_PROTEINS_DESCRIPTION"
msgstr "Les Proteïnes Quimiosintetitzadores són cúmuls de proteïnes suspeses en el Citoplasma, capaçes de transformar l'Àcid Sulfhídric, l'Aigua i el Diòxid de Carboni en Glucosa, mitjançant un procés anomenat Quimiosíntesi de l'Àcid Sulfhídric. La velocitat de la producció de Glucosa és proporcional a la concentració de Diòxid de Carboni. Transformen la Glucosa en ATP mitjançant la Respiració Aeròbica, de manera més ràpida que el Citoplasma. Com que les Proteïnes Quimiosintetitzadores estan suspeses en el Citoplasma, aquest fluid duu a terme una certa Glicòlisi."

msgid "CHEMOSYNTHESIZING_PROTEINS_PROCESSES_DESCRIPTION"
msgstr "Transforma [thrive:compound type=\"hydrogensulfide\"][/thrive:compound] en [thrive:compound type=\"glucose\"][/thrive:compound]. La velocitat és proporcional a la concentració de [thrive:compound type=\"carbondioxide\"][/thrive:compound]. També transforma [thrive:compound type=\"glucose\"][/thrive:compound] en [thrive:compound type=\"atp\"][/thrive:compound]."

msgid "CHEMO_SYNTHESIS"
msgstr "Quimiosíntesi"

msgid "CHITIN"
msgstr "Quitina"

msgid "CHITINASE"
msgstr "Quitinasa"

msgid "CHITINASE_DESCRIPTION"
msgstr "La quitinasa permet a la cèl·lula digerir membranes de quitina. Cada addició n'augmenta l'efectivitat."

msgid "CHITIN_MEMBRANE_DESCRIPTION"
msgstr "Aquesta membrana té una paret, de manera que està més ben protegida, especialment contra agents externs, com ara Toxines. A més a més, consumeix poca energia. No obstant, la cèl·lula esdevé més lenta i absorbeix els nutrients més a poc a poc. [b]La quitinasa pot digerir aquesta membrana[/b] fent-la vulnerable a l'engoliment per part de depredadors."

msgid "CHLOROPLAST"
msgstr "Cloroplast"

#, fuzzy
msgid "CHLOROPLAST_DESCRIPTION"
msgstr "El cloroplast és una estructura de doble membrana que conté pigments sensibles a la Llum, agrupats en petites membranes. En realitat, és un petit organisme procariota que ha estat engolit i assimilat per una cèl·lula eucariota, que actua com a hoste. Els seus pigments, són capaços de fer servir la Llum per produïr Glucosa, mitjançant Aigua i Diòxid de Carboni, en un procés anomenat Fotosíntesi. Aquests pigments també li donen un color distintiu. La velocitat de producció de Glucosa augmenta proporcionalment amb la concentració de Diòxid de Carboni i la intensitat de la Llum."

msgid "CHLOROPLAST_PROCESSES_DESCRIPTION"
msgstr "Produeix [thrive:compound type=\"glucose\"][/thrive:compound]. La velocitat és proporcional a la concentració de [thrive:compound type=\"carbondioxide\"][/thrive:compound] i a la intensitat de [thrive:compound type=\"sunlight\"][/thrive:compound]."

msgid "CHOSEN_FILENAME_ALREADY_EXISTS"
msgstr "El nom de l'arxiu ({0}) ja existeix. Voleu sobreescriure?"

msgid "CHROMATIC_ABERRATION"
msgstr "Aberració cromàtica:"

msgid "CHROMATOPHORE_PROCESSES_DESCRIPTION"
msgstr "Produeix [thrive:compound type=\"glucose\"][/thrive:compound]. La velocitat és proporcional a la concentració de [thrive:compound type=\"carbondioxide\"][/thrive:compound] i a la intensitat de [thrive:compound type=\"sunlight\"][/thrive:compound]."

msgid "CHUNK_CELL_CORPSE_PART"
msgstr ""

msgid "CHUNK_FOOD_SOURCE"
msgstr "{0} consum"

msgid "CILIA"
msgstr "Cilis"

msgid "CILIA_DESCRIPTION"
msgstr "Els filaments de cilis són similars als flagels, però en comptes de proporcional una força d'impuls direccional, proporcional una força rotacional per ajudar les cèl·lules a rotar."

msgid "CILIA_PROCESSES_DESCRIPTION"
msgstr "Augmenta la velocitat de gir de grans cèl·lules."

#, fuzzy
msgid "CITY_SHORT_STATISTICS"
msgstr "Estadístiques de la Cèl·lula"

msgid "CLEAN_UP_OLD_SAVES"
msgstr "Netejar els arxius de guardat antics"

msgid "CLEAR_CACHE"
msgstr ""

#, fuzzy
msgid "CLICK_TO_SELECT"
msgstr "Eliminar tot el que ha estat seleccionat"

msgid "CLIMATE_INSTABILITY"
msgstr ""

#, fuzzy
msgid "CLIMATE_INSTABILITY_EXPLANATION"
msgstr ""
"Els microbis actius es mouran continuament per trobar recursos.\n"
"Els microbis sèssils es mantindran relativament quiets, esperant a que l'entorn canviï abans d'actuar."

msgid "CLIMATE_STABILITY_AVERAGE"
msgstr ""

msgid "CLIMATE_STABILITY_STABLE"
msgstr ""

msgid "CLIMATE_STABILITY_UNSTABLE"
msgstr ""

msgid "CLOSE"
msgstr "Tancar"

msgid "CLOSE_OPTIONS"
msgstr "Tancar opcions?"

msgid "CLOSTRIDIAL_FERMENTATION"
msgstr ""

#, fuzzy
msgid "CLOUD_BENCHMARK"
msgstr "Editor de Microbi"

msgid "CLOUD_RESOLUTION_DIVISOR"
msgstr "Divisor de resolució dels núvols:"

msgid "CLOUD_SIMULATION_MINIMUM_INTERVAL"
msgstr "Mínim interval de simulació de núvols:"

#, fuzzy
msgid "CLOUD_SIMULATION_MULTIPLIER"
msgstr "Multiplicador del cost d'osmoregulació"

msgid "COASTAL"
msgstr "Zona costanera"

msgid "COLLISION_SHAPE"
msgstr "Generar entitats amb formes de col·lisió"

msgid "COLOUR"
msgstr "Color"

msgid "COLOURBLIND_CORRECTION"
msgstr "Correcció per daltonisme:"

msgid "COLOUR_PICKER_ADD_PRESET"
msgstr "Afegir color actual com a plantilla"

msgid "COLOUR_PICKER_A_TOOLTIP"
msgstr "Canal alpha valor del color"

msgid "COLOUR_PICKER_B_TOOLTIP"
msgstr "Canal blau valor del color"

msgid "COLOUR_PICKER_G_TOOLTIP"
msgstr "Canal verd valor del color"

msgid "COLOUR_PICKER_HSV_BUTTON_TOOLTIP"
msgstr ""
"Activar o desactivar el mode HSV (Hue, Saturació, Valor).\n"
"No es pot activar quan està en mode \"raw\"."

msgid "COLOUR_PICKER_H_TOOLTIP"
msgstr "Hue valor, porció de color"

msgid "COLOUR_PICKER_PICK_COLOUR"
msgstr "Tria un color a partir de la finestra del joc"

msgid "COLOUR_PICKER_PRESET_TOOLTIP"
msgstr ""
"Color: {0}\n"
"Ratolí esquerra: Fes servir aquest predefinit\n"
"Ratolí dret: Elimina aquest predefinit"

msgid "COLOUR_PICKER_RAW_BUTTON_TOOLTIP"
msgstr ""
"Activar o desactivar el mode \"raw\".\n"
"En el mode \"raw\" pots fer que els valors R, G, B\n"
"de color vagin més enllà de 1.0.\n"
"No es pot activar si el mode HSV està activat."

msgid "COLOUR_PICKER_R_TOOLTIP"
msgstr "Canal vermell valor del color"

msgid "COLOUR_PICKER_S_TOOLTIP"
msgstr "Valor de saturació, la quantitat de gris en un color particular"

msgid "COLOUR_PICKER_V_TOOLTIP"
msgstr "Valor (brillantor) valor, brillantor o intensitat del color"

#, fuzzy
msgid "COMMON_ABILITIES"
msgstr "Habilitats"

msgid "COMMON_EDITING_AND_STRATEGY"
msgstr ""

msgid "COMMUNITY_FORUM"
msgstr ""

#, fuzzy
msgid "COMMUNITY_FORUM_BUTTON_TOOLTIP"
msgstr "Entrar a l'editor i modificar la teva espècie"

#, fuzzy
msgid "COMMUNITY_WIKI"
msgstr "la nostra Wiki"

#, fuzzy
msgid "COMMUNITY_WIKI_BUTTON_TOOLTIP"
msgstr "Sortir del joc"

#, fuzzy
msgid "COMPILED_AT_COLON"
msgstr "Compostos:"

#, fuzzy
msgid "COMPLETE_ACTION"
msgstr "Compostos:"

msgid "COMPOUNDS"
msgstr "Compostos"

#, fuzzy
msgid "COMPOUNDS_AT_EQUILIBRIUM"
msgstr "Compost a trobar:"

#, fuzzy
msgid "COMPOUNDS_AT_MAX_SPEED"
msgstr "Compost a trobar:"

#, fuzzy
msgid "COMPOUNDS_BUTTON_MICROBE_TOOLTIP"
msgstr "Mostrar / amagar l'entorn i els compostos"

msgid "COMPOUNDS_COLON"
msgstr "Compostos:"

#, fuzzy
msgid "COMPOUND_BALANCE_FILL_TIME"
msgstr "Equilibri de Compostos"

#, fuzzy
msgid "COMPOUND_BALANCE_FILL_TIME_TOO_LONG"
msgstr "Equilibri de Compostos"

#, fuzzy
msgid "COMPOUND_BALANCE_MODE_TOOLTIP"
msgstr "Mostrar / amagar l'entorn i els compostos"

msgid "COMPOUND_BALANCE_TITLE"
msgstr "Equilibri de Compostos"

#, fuzzy
msgid "COMPOUND_BALANCE_TOOLTIP"
msgstr "Mostrar / amagar l'entorn i els compostos"

msgid "COMPOUND_CLOUDS"
msgstr "Núvols de Compostos"

#, fuzzy
msgid "COMPOUND_CLOUD_BENCHMARK"
msgstr "Densitat de núvols de Compostos"

msgid "COMPOUND_CLOUD_DENSITY"
msgstr "Densitat de núvols de Compostos"

msgid "COMPOUND_CLOUD_DENSITY_EXPLANATION"
msgstr "(densitat dels núvols de compostos al medi ambient)"

msgid "COMPOUND_CONCENTRATIONS_DECREASED"
msgstr "{0} concentrations han disminuït per {1}"

msgid "COMPOUND_FOOD_SOURCE"
msgstr "{0} consum"

#, fuzzy
msgid "COMPOUND_HANDLE_KEEP"
msgstr "Equilibri de Compostos"

#, fuzzy
msgid "COMPOUND_HANDLE_SPLIT_SISTER"
msgstr "Equilibri de Compostos"

#, fuzzy
msgid "COMPOUND_HANDLE_TOP_UP"
msgstr "Mostrar / amagar l'entorn i els compostos"

#, fuzzy
msgid "COMPOUND_HANDLE_TOP_UP_ON_CHANGE"
msgstr "Densitat de núvols de Compostos"

#, fuzzy
msgid "COMPOUND_LEVEL_AVERAGE"
msgstr "Equilibri de Compostos"

#, fuzzy
msgid "COMPOUND_LEVEL_HIGH"
msgstr "Equilibri de Compostos"

#, fuzzy
msgid "COMPOUND_LEVEL_LOW"
msgstr "Núvols de Compostos"

msgid "COMPOUND_LEVEL_VERY_HIGH"
msgstr ""

#, fuzzy
msgid "COMPOUND_LEVEL_VERY_LOW"
msgstr "Equilibri de Compostos"

#, fuzzy
msgid "COMPOUND_STORAGE_AMOUNT_DOES_NOT_LAST_NIGHT"
msgstr "Equilibri de Compostos"

msgid "COMPOUND_STORAGE_NOT_ENOUGH_GENERATED_DURING_DAY"
msgstr ""

#, fuzzy
msgid "COMPOUND_STORAGE_NOT_ENOUGH_SPACE"
msgstr "{0} consum"

#, fuzzy
msgid "COMPOUND_STORAGE_STATS_TITLE"
msgstr "Equilibri de Compostos"

#, fuzzy
msgid "COMPOUND_STORAGE_STATS_TOOLTIP"
msgstr "Equilibri de Compostos"

msgid "COMPOUND_TO_FIND"
msgstr "Compost a trobar:"

msgid "CONCEPT_ART"
msgstr "Art Conceptual"

msgid "CONFIG"
msgstr "Configuració"

msgid "CONFIRM_CAPITAL"
msgstr "CONFIRMAR"

#, fuzzy
msgid "CONFIRM_DELETE"
msgstr "Confirmar Sortida"

msgid "CONFIRM_EXIT"
msgstr "Confirmar Sortida"

msgid "CONFIRM_FOSSILISATION_OVERWRITE"
msgstr ""

#, fuzzy
msgid "CONFIRM_MOVE_TO_ASCENSION_STAGE"
msgstr "(velocitat a la qual les espècies de la IA muten)"

#, fuzzy
msgid "CONFIRM_MOVE_TO_ASCENSION_STAGE_EXPLANATION"
msgstr "(velocitat a la qual les espècies de la IA muten)"

msgid "CONFIRM_MOVE_TO_INDUSTRIAL_STAGE"
msgstr ""

#, fuzzy
msgid "CONFIRM_MOVE_TO_INDUSTRIAL_STAGE_EXPLANATION"
msgstr "(velocitat a la qual les espècies de la IA muten)"

#, fuzzy
msgid "CONFIRM_MOVE_TO_SPACE_STAGE"
msgstr "(velocitat a la qual les espècies de la IA muten)"

#, fuzzy
msgid "CONFIRM_MOVE_TO_SPACE_STAGE_EXPLANATION"
msgstr "(velocitat a la qual les espècies de la IA muten)"

msgid "CONFIRM_NEW_GAME_BUTTON_TOOLTIP"
msgstr "Entrar al joc amb aquesta configuració"

msgid "CONFIRM_NEW_GAME_BUTTON_TOOLTIP_DISABLED"
msgstr "Alguns paràmetres no són vàlids"

#, fuzzy
msgid "CONFIRM_RESET_ACHIEVEMENTS"
msgstr "Confirmar Sortida"

#, fuzzy
msgid "CONFIRM_RESET_ACHIEVEMENTS_DESCRIPTION"
msgstr "Transforma [thrive:compound type=\"atp\"][/thrive:compound] en [thrive:compound type=\"ammonia\"][/thrive:compound]. La velocitat és proporcional a la concentració de [thrive:compound type=\"nitrogen\"][/thrive:compound]."

#, fuzzy
msgid "CONSTRUCTION_UNIT_NAME"
msgstr "Tritanopia (Blau-Groc)"

msgid "CONTENT_UPLOADED_FROM"
msgstr "El contingut Workshop es pujarà des de la carpeta: {0}"

#, fuzzy
msgid "CONTINUE"
msgstr "Començar a prosperar"

#, fuzzy
msgid "CONTINUE_AS_SPECIES"
msgstr "Selecciona un Indret per a veure'n els detalls"

#, fuzzy
msgid "CONTINUE_THRIVING"
msgstr "Començar a prosperar"

#, fuzzy
msgid "CONTINUE_TO_PROTOTYPES"
msgstr ""
"Has assolit el final de la part \"completa\" de Thrive.\n"
"Si ho vols, pots continuar jugant als prototips d'altres estadis que estan inclosos al joc. Aquests, poden ser molt incomplerts, fer servir gràfics temporals, i ser \"matussers\" en general. No obstant, estan inclosos com a part del joc per a mostrar la possible direcció futura del joc, i la nostra visió general de com estan connectats els diferents estadis.\n"
"\n"
"Si continues, no podràs guardar ni tornar a l'estadi de microbi. Si vols tornar a aquest estadi, siusplau, guarda el joc ara, abans de continuar.\n"
"\n"
"Si tries continuar, siusplau tingues en compte que els següents estadis només són prototips incomplerts, i siusplau no ho critiqueu injustificadament."

msgid "CONTINUE_TO_PROTOTYPES_PROMPT"
msgstr "Continuar als prototips d'altres estadis?"

msgid "CONTROLLER_ANY_DEVICE"
msgstr ""

msgid "CONTROLLER_AXIS_L2"
msgstr ""

msgid "CONTROLLER_AXIS_LEFT_TRIGGER"
msgstr ""

msgid "CONTROLLER_AXIS_LEFT_X"
msgstr ""

msgid "CONTROLLER_AXIS_LEFT_Y"
msgstr ""

#, fuzzy
msgid "CONTROLLER_AXIS_NEGATIVE_DIRECTION"
msgstr "El Plast de Fixació de Nitrogen és una proteïna que produeix Amoníac, un component important en el creixement i reproducció de les cèl·lules, mitjançant Nitrogen, Oxigen i mol·lècules d'ATP. Aquest procés s'anomena Fixació de Nitrogen Aeròbica."

#, fuzzy
msgid "CONTROLLER_AXIS_POSITIVE_DIRECTION"
msgstr "El Plast de Fixació de Nitrogen és una proteïna que produeix Amoníac, un component important en el creixement i reproducció de les cèl·lules, mitjançant Nitrogen, Oxigen i mol·lècules d'ATP. Aquest procés s'anomena Fixació de Nitrogen Aeròbica."

msgid "CONTROLLER_AXIS_R2"
msgstr ""

msgid "CONTROLLER_AXIS_RIGHT_TRIGGER"
msgstr ""

msgid "CONTROLLER_AXIS_RIGHT_X"
msgstr ""

msgid "CONTROLLER_AXIS_RIGHT_Y"
msgstr ""

msgid "CONTROLLER_AXIS_VISUALIZERS"
msgstr ""

msgid "CONTROLLER_BUTTON_DPAD_DOWN"
msgstr ""

msgid "CONTROLLER_BUTTON_DPAD_LEFT"
msgstr ""

msgid "CONTROLLER_BUTTON_DPAD_RIGHT"
msgstr ""

msgid "CONTROLLER_BUTTON_DPAD_UP"
msgstr ""

msgid "CONTROLLER_BUTTON_LEFT_SHOULDER"
msgstr ""

msgid "CONTROLLER_BUTTON_LEFT_STICK"
msgstr ""

msgid "CONTROLLER_BUTTON_MISC1"
msgstr ""

msgid "CONTROLLER_BUTTON_PADDLE1"
msgstr ""

msgid "CONTROLLER_BUTTON_PADDLE2"
msgstr ""

msgid "CONTROLLER_BUTTON_PADDLE3"
msgstr ""

msgid "CONTROLLER_BUTTON_PADDLE4"
msgstr ""

msgid "CONTROLLER_BUTTON_PS3_SELECT"
msgstr ""

msgid "CONTROLLER_BUTTON_PS3_START"
msgstr ""

msgid "CONTROLLER_BUTTON_PS_CIRCLE"
msgstr ""

msgid "CONTROLLER_BUTTON_PS_CROSS"
msgstr ""

msgid "CONTROLLER_BUTTON_PS_L1"
msgstr ""

msgid "CONTROLLER_BUTTON_PS_L3"
msgstr ""

msgid "CONTROLLER_BUTTON_PS_OPTIONS"
msgstr ""

msgid "CONTROLLER_BUTTON_PS_R1"
msgstr ""

msgid "CONTROLLER_BUTTON_PS_R3"
msgstr ""

msgid "CONTROLLER_BUTTON_PS_SHARE"
msgstr ""

msgid "CONTROLLER_BUTTON_PS_SONY_BUTTON"
msgstr ""

msgid "CONTROLLER_BUTTON_PS_SQUARE"
msgstr ""

msgid "CONTROLLER_BUTTON_PS_TRIANGLE"
msgstr ""

msgid "CONTROLLER_BUTTON_RIGHT_SHOULDER"
msgstr ""

msgid "CONTROLLER_BUTTON_RIGHT_STICK"
msgstr ""

msgid "CONTROLLER_BUTTON_TOUCH_PAD"
msgstr ""

msgid "CONTROLLER_BUTTON_UNKNOWN"
msgstr ""

msgid "CONTROLLER_BUTTON_XBOX_A"
msgstr ""

msgid "CONTROLLER_BUTTON_XBOX_B"
msgstr ""

msgid "CONTROLLER_BUTTON_XBOX_BACK"
msgstr ""

msgid "CONTROLLER_BUTTON_XBOX_GUIDE"
msgstr ""

msgid "CONTROLLER_BUTTON_XBOX_START"
msgstr ""

msgid "CONTROLLER_BUTTON_XBOX_X"
msgstr ""

msgid "CONTROLLER_BUTTON_XBOX_Y"
msgstr ""

msgid "CONTROLLER_DEADZONES"
msgstr ""

#, fuzzy
msgid "CONTROLLER_DEADZONE_CALIBRATION_EXPLANATION"
msgstr "Aquest tauler mostra els nombres que fa servir l'algorisme auto-evo per fer la seva predicció. L'energia total que una espècie pot recol·lectar i el cost energètic per individu d'aquesta espècie, en determinen la població final. L'algorisme auto-evo fa servir un model simplificat de la realitat per a calcular el rendiment de les espècies basat en l'energia que són capaces de recol·lectar. Per cada font d'alimentació, es mostra quanta energia en guanya l'espècie. A més a més, es mostra l'energia total disponible per aquesta font. La fracció de l'energia total que guanyen les espècies es basa en la magnitud del seu 'rendiment' respecte al 'rendiment total'. El 'rendiment' és una mètrica de com de bé les espècies poden utilitzar aquesta font d'alimentació."

msgid "CONTROLLER_DEADZONE_COLON"
msgstr ""

msgid "CONTROLLER_PROMPT_TYPE_SETTING"
msgstr ""

msgid "CONTROLLER_SENSITIVITY"
msgstr ""

msgid "CONTROLLER_UNKNOWN_AXIS"
msgstr ""

msgid "COPY_ERROR_TO_CLIPBOARD"
msgstr "Copiar l'Error al Porta-Retalls"

#, fuzzy
msgid "COPY_RESULTS"
msgstr "Resultats de l'algorisme Auto-Evo:"

msgid "CORRECTION_PROTANOPE"
msgstr "Protanòpia (Vermell-Verd)"

msgid "CORRECTION_TRITANOPE"
msgstr "Tritanopia (Blau-Groc)"

#, fuzzy
msgid "CPU_POWER_NOT_ENOUGH_FOR_SPEED_MODE"
msgstr "{0} consum"

#, fuzzy
msgid "CPU_THREADS"
msgstr "Fils:"

msgid "CRAFTING_CLEAR_INPUTS"
msgstr ""

msgid "CRAFTING_ERROR_INTERNAL_CONSUME_PROBLEM"
msgstr ""

#, fuzzy
msgid "CRAFTING_ERROR_TAKING_ITEMS"
msgstr "Falta un nom"

msgid "CRAFTING_FILTER_INPUTS"
msgstr ""

msgid "CRAFTING_KNOWN_ITEMS"
msgstr ""

msgid "CRAFTING_NOT_ENOUGH_MATERIAL"
msgstr ""

msgid "CRAFTING_NO_RECIPE_SELECTED"
msgstr ""

msgid "CRAFTING_NO_ROOM_TO_TAKE_CRAFTING_RESULTS"
msgstr ""

#, fuzzy
msgid "CRAFTING_RECIPE_DISPLAY"
msgstr "Resultats de l'algorisme Auto-Evo:"

msgid "CRAFTING_RECIPE_HAND_AXE"
msgstr ""

#, fuzzy
msgid "CRAFTING_RESULTS"
msgstr "Resultats de l'algorisme Auto-Evo:"

msgid "CRAFTING_SELECT_RECIPE_OR_ITEMS_TO_FILTER"
msgstr ""

msgid "CRAFTING_TAKE_ALL"
msgstr ""

#, fuzzy
msgid "CRAFTING_TITLE"
msgstr "Falta un nom"

msgid "CREATE"
msgstr "Crear"

msgid "CREATED_AT"
msgstr "Creat a:"

msgid "CREATED_ON_PLATFORM"
msgstr "Creat a la Plataforma:"

msgid "CREATE_A_NEW_MICROBE"
msgstr "Crear un nou microbi"

msgid "CREATE_NEW"
msgstr "Crear Nou"

msgid "CREATE_NEW_CELL_TYPE"
msgstr "Crear un nou Tipus de Cèl·lula"

msgid "CREATE_NEW_CELL_TYPE_DESCRIPTION"
msgstr "Pots crear nous tipus de cèl·lules duplicant-ne de ja existents, i donant-les-hi un nou nou. Els tipus de cèl·lula es poden modificar per a especialitzar-se en diferents rols. Quan es modifica un tipus de cèl·lula, totes les cèl·lules del mateix tipus col·locades s'actualitzaran."

msgid "CREATE_NEW_MOD"
msgstr "Crear un Nou Mod"

msgid "CREATE_NEW_SAVE"
msgstr "Crear un nou arxiu de guardat"

msgid "CREATE_NEW_TISSUE_TYPE"
msgstr "Crear un nou Tipus de Teixit"

msgid "CREATE_NEW_TISSUE_TYPE_DESCRIPTION"
msgstr "Pots crear nous tipus de teixits duplicant-ne de ja existents, i donant-los un nom nou. Els tipus de teixit es poden modificar amb l'editor de microbi per a especialitzar-los en diferents rols."

msgid "CREATING_DOT_DOT_DOT"
msgstr "Creant..."

msgid "CREATING_OBJECTS_FROM_SAVE"
msgstr "Creant objectes a partir de l'arxiu guardat"

msgid "CREDITS"
msgstr "Crèdits"

msgid "CTRL"
msgstr "CTRL"

#, fuzzy
msgid "CURRENT_CACHE_SIZE"
msgstr "Mostrar noms de botons de selecció de parts"

#, fuzzy
msgid "CURRENT_CACHE_SIZE_TOOLTIP"
msgstr "Secretar mucílag"

msgid "CURRENT_DEVELOPERS"
msgstr "Desenvolupadors Actuals"

msgid "CURRENT_LOCATION_CAPITAL"
msgstr "INDRET ACTUAL"

#, fuzzy
msgid "CURRENT_RESEARCH_NONE"
msgstr "Mostrar noms de botons de selecció de parts"

#, fuzzy
msgid "CURRENT_RESEARCH_PROGRESS"
msgstr "Obrir pantalla d'ajuda"

msgid "CURRENT_WORLD"
msgstr "Món Actual"

#, fuzzy
msgid "CURRENT_WORLD_STATISTICS"
msgstr "Estadístiques de la Cèl·lula"

msgid "CUSTOM_USERNAME"
msgstr "Nom d'usuari propi:"

msgid "CYTOPLASM"
msgstr "Citoplasma"

#, fuzzy
msgid "CYTOPLASM_DESCRIPTION"
msgstr "És la substància que forma l'interior de la cèl·lula. El Citoplasma és una barreja d'ions, proteïnes i altres substàncies dissoltes a l'aigua. Una de les seves funcions principals és dur a terme el procés de Fermentació, en el qual la Glucosa és transformada en ATP. Moltes cèl·lules simples, que no tenen orgànuls especialitzats, depenen totalment del seu citoplasma per tal de viure - és a dir, per tal de nutrir-se, relacionar-se i reproduïr-se."

msgid "CYTOPLASM_GLYCOLYSIS"
msgstr "Glicòlisi de Citoplasma"

msgid "CYTOPLASM_PROCESSES_DESCRIPTION"
msgstr "Transforma [thrive:compound type=\"glucose\"][/thrive:compound] en [thrive:compound type=\"atp\"][/thrive:compound]."

#, fuzzy
msgid "CYTOTOXIN_SYNTHESIS"
msgstr "Síntesi de les toxines OxyToxy"

#, fuzzy
msgid "DAMAGE_SOURCE_RADIATION"
msgstr "(cost d'orgànuls, membranes i altres elements a l'editor)"

msgid "DAY_LENGTH"
msgstr ""

#, fuzzy
msgid "DAY_LENGTH_EXPLANATION"
msgstr "(secrets aleatòriament generats al joc)"

msgid "DAY_NIGHT_CYCLE_ENABLED"
msgstr ""

#, fuzzy
msgid "DAY_NIGHT_CYCLE_ENABLED_EXPLANATION_2"
msgstr "(comença cada generació amb un núvol de glucosa gratuït proper)"

#, fuzzy
msgid "DEADZONE_CALIBRATION_FINISHED"
msgstr "Validacions addicionals han detectat un problema: {0}"

#, fuzzy
msgid "DEADZONE_CALIBRATION_INPROGRESS"
msgstr "Aquest idioma s'ha traduït al {0}%"

msgid "DEADZONE_CALIBRATION_IS_RESET"
msgstr ""

#, fuzzy
msgid "DEADZONE_CONFIGURATION"
msgstr "L'acció d'eliminar aquest arxiu de guardat és irreversible. Esteu segur que el voleu eliminar permanentment?"

msgid "DEATH"
msgstr "mort"

msgid "DEBUG_COORDINATES"
msgstr ""

msgid "DEBUG_DRAW_NOT_AVAILABLE"
msgstr ""

#, fuzzy
msgid "DEBUG_HEAT_AT_CURSOR"
msgstr "A sota del Cursor:"

msgid "DEBUG_PANEL"
msgstr "Tauler de Depuració"

msgid "DECEMBER"
msgstr "Desembre"

#, fuzzy
msgid "DECREASE_ITEM_SIZE"
msgstr "Secretar mucílag"

msgid "DEFAULT_AUDIO_OUTPUT_DEVICE"
msgstr "Aparell d'output per defecte"

msgid "DELETE"
msgstr "Eliminar"

msgid "DELETE_ALL_OLD_SAVE_WARNING_2"
msgstr ""
"No es pot desfer eliminar tots els arxius de guardat Auto i Ràpids, estàs segur que vols eliminar permanentment els següents?\n"
" - {0} Auto guardat(s)\n"
" - {1} Guardat(s) ràpid(s)\n"
" - {2} Còpia(es) de seguretat"

#, fuzzy
msgid "DELETE_FOSSIL_CONFIRMATION"
msgstr "L'acció d'eliminar aquest arxiu de guardat és irreversible. Esteu segur que el voleu eliminar permanentment?"

msgid "DELETE_OLD_SAVES_PROMPT"
msgstr "Eliminar arxiu(s) de guardat antic(s)?"

msgid "DELETE_ORGANELLE"
msgstr "Eliminar orgànul"

msgid "DELETE_SAVE_CONFIRMATION"
msgstr "L'acció d'eliminar aquest arxiu de guardat és irreversible. Esteu segur que el voleu eliminar permanentment?"

msgid "DELETE_SELECTED"
msgstr "Eliminar tot el que ha estat seleccionat"

msgid "DELETE_SELECTED_SAVES_PROMPT"
msgstr "Eliminar arxiu(s) de guardat seleccionat(s)?"

msgid "DELETE_SELECTED_SAVE_WARNING"
msgstr "L'acció d'eliminar els arxius de guardat seleccionats és irreversible. Esteu segur que voleu eliminar permanentment el següent nombre d'arxius: {0}?"

msgid "DELETE_THIS_SAVE_PROMPT"
msgstr "Eliminar aquest arxiu de guardat?"

#, fuzzy
msgid "DESCEND_BUTTON"
msgstr "L'acció d'eliminar aquest arxiu de guardat és irreversible. Esteu segur que el voleu eliminar permanentment?"

#, fuzzy
msgid "DESCEND_CONFIRMATION"
msgstr "L'acció d'eliminar aquest arxiu de guardat és irreversible. Esteu segur que el voleu eliminar permanentment?"

#, fuzzy
msgid "DESCEND_CONFIRMATION_EXPLANATION"
msgstr ""
"Els microbis agressius perseguiran les preses a més distància\n"
"i és més probable que s'enfrontin a depredadors quan siguin atacats.\n"
"Els microbis pacífics desistiran de perseguir les seves preses abans\n"
"i és menys probable que facin servir toxines contra depredadors."

msgid "DESCRIPTION"
msgstr "Descripció:"

msgid "DESCRIPTION_COLON"
msgstr "Descripció:"

msgid "DESCRIPTION_TOO_LONG"
msgstr "La descripció és massa llarga"

#, fuzzy
msgid "DESPAWN_ENTITIES"
msgstr "Màxim nombre d'entitats:"

msgid "DETECTED_CPU_COUNT"
msgstr "Detectat compte CPU:"

#, fuzzy
msgid "DEVBUILD_VERSION_INFO"
msgstr "Partidaris Devbuilds"

msgid "DEVELOPERS"
msgstr "Desenvolupadors"

#, fuzzy
msgid "DEVELOPMENT_FORUM"
msgstr "Desenvolupament a càrred de Revolutionary Games Studio ry"

#, fuzzy
msgid "DEVELOPMENT_FORUM_BUTTON_TOOLTIP"
msgstr "Entrar a l'editor i modificar la teva espècie"

msgid "DEVELOPMENT_SUPPORTED_BY"
msgstr "Desenvolupament a càrred de Revolutionary Games Studio ry"

#, fuzzy
msgid "DEVELOPMENT_WIKI"
msgstr "Desenvolupadors"

#, fuzzy
msgid "DEVELOPMENT_WIKI_BUTTON_TOOLTIP"
msgstr "Ajuda"

msgid "DEVOURED"
msgstr "Devorat"

msgid "DEV_BUILD_PATRONS"
msgstr "Partidaris Devbuilds"

msgid "DIFFICULTY"
msgstr "Dificultat"

#, fuzzy
msgid "DIFFICULTY_DETAILS_STRING"
msgstr "Dificultat predeterminada"

msgid "DIFFICULTY_PRESET"
msgstr "Dificultat predeterminada"

msgid "DIFFICULTY_PRESET_CUSTOM"
msgstr "Personalitzat"

msgid "DIFFICULTY_PRESET_EASY"
msgstr "Fàcil"

msgid "DIFFICULTY_PRESET_HARD"
msgstr "Difícil"

msgid "DIFFICULTY_PRESET_NORMAL"
msgstr "Normal"

msgid "DIGESTION_EFFICIENCY"
msgstr "Eficiència de Digestió"

msgid "DIGESTION_EFFICIENCY_COLON"
msgstr "Eficiència de Digestió"

msgid "DIGESTION_SPEED"
msgstr "Velocitat de Digestió"

msgid "DIGESTION_SPEED_COLON"
msgstr "Velocitat de Digestió:"

msgid "DIGESTION_SPEED_VALUE"
msgstr "{0}/s"

msgid "DISABLED"
msgstr "Inhabilitat"

msgid "DISABLE_ALL"
msgstr "Inhabilitar Tot"

msgid "DISCARD_AND_CONTINUE"
msgstr "Descartar i continuar"

msgid "DISCARD_CHANGES"
msgstr "Descartar Canvis"

#, fuzzy
msgid "DISCARD_MIGRATION"
msgstr "Descartar i continuar"

msgid "DISCONNECTED_CELLS"
msgstr "Cèl·lules Desconnectades"

msgid "DISCONNECTED_CELLS_TEXT"
msgstr ""
"Hi ha cèl·lules col·locades que no han estat físicament connectats a la resta.\n"
"Siusplau, connecta totes les cèl·lules per continuar."

msgid "DISCONNECTED_METABALLS"
msgstr "Metaboles Desconnectades"

msgid "DISCONNECTED_METABALLS_TEXT"
msgstr ""
"Hi ha metaboles col·locades que no estan connectades a la resta.\n"
"Siusplau, mou totes les metaboles col·locades al costat d'altres per continuar."

msgid "DISCONNECTED_ORGANELLES"
msgstr "Orgànuls Desconnectats"

msgid "DISCONNECTED_ORGANELLES_TEXT"
msgstr ""
"Hi ha orgànuls que no han estat físicament connectats a la resta.\n"
"Siusplau, connecta tots els orgànuls o bé desfés els teus canvis."

#, fuzzy
msgid "DISCORD_TOOLTIP"
msgstr "Han passat: {0:#,#} anys"

#, fuzzy
msgid "DISK_CACHE_TOOLTIP"
msgstr "Sortir del joc"

#, fuzzy
msgid "DISMISSED_POPUPS_COLON"
msgstr "Velocitat de Digestió:"

#, fuzzy
msgid "DISMISSED_POPUPS_EXPLANATION"
msgstr ""
"Els microbis centrats buscaran recursos o preses més llunyans\n"
"i és possible que siguin molt més ambiciosos respecte a uns mateixos recursos.\n"
"Els microbis sensibles canviaran d'objectius més aviat."

msgid "DISMISS_INFORMATION_PERMANENTLY"
msgstr ""

msgid "DISMISS_WARNING_PERMANENTLY"
msgstr ""

#, fuzzy
msgid "DISPLAY_3D_MENU_BACKGROUNDS"
msgstr "Mostrar partícules de fons"

msgid "DISPLAY_ABILITIES_BAR"
msgstr "Mostrar barra d'habilitats"

#, fuzzy
msgid "DISPLAY_BACKGROUND_DISTORTION_EFFECT"
msgstr "Mostrar partícules de fons"

msgid "DISPLAY_BACKGROUND_PARTICLES"
msgstr "Mostrar partícules de fons"

#, fuzzy
msgid "DISPLAY_DRIVER_OPENGL"
msgstr "Mostrar noms de botons de selecció de parts"

#, fuzzy
msgid "DISPLAY_DRIVER_VULKAN"
msgstr "Mostrar noms de botons de selecció de parts"

#, fuzzy
msgid "DISPLAY_MODE"
msgstr "Mostrar noms de botons de selecció de parts"

msgid "DISPLAY_PART_NAMES"
msgstr "Mostrar noms de botons de selecció de parts"

msgid "DISSOLVED_COMPOUND_FOOD_SOURCE"
msgstr "Font d'alimentació distribuïda uniformament de {0}"

msgid "DOES_NOT_USE_FEATURE"
msgstr "No"

msgid "DONATIONS"
msgstr "Donacions"

msgid "DOT_DOT_DOT"
msgstr "..."

msgid "DOUBLE"
msgstr "Doble"

msgid "DOUBLE_CLICK_TO_VIEW_IN_FULLSCREEN"
msgstr "Doble clic per mostrar en pantalla completa"

msgid "DOUBLE_MEMBRANE_DESCRIPTION"
msgstr "Una membrana cel·lular formada per dues capes, que ofereix millor protecció i consumeix menys energia. No obstant, fa que la cèl·lula esdevingui més lenta. També redueix la velocitat a la qual s'absorbeixen els nutrients en entrar-hi en contacte."

#, fuzzy
msgid "DOUBLE_SPEED_TOGGLE_TOOLTIP"
msgstr "El valor utilitzat per generar el món, que ha de ser un nombre enter positiu"

msgid "DRAG_TO_REORDER_ITEMS_WITH_MOUSE"
msgstr ""

msgid "DUMP_SCENE_TREE"
msgstr ""

msgid "DUPLICATE_TYPE"
msgstr "Duplicar Tipus"

msgid "EASTEREGG_MESSAGE_1"
msgstr "A mode de curiositat, la relació entre les cèl·lules de l'espècie Didinium i les cèl·lules Paramecium és un exemple típic i clar, que ha estat estudiat durant dècades, d'una relació entre depredador i presa. Ara bé, la teva espècie, és l'equivalent de Didinium o de Paramecium? Ets un depredador, o bé la presa?"

msgid "EASTEREGG_MESSAGE_10"
msgstr "ÉSSERS LLEFISCOSOS!!"

msgid "EASTEREGG_MESSAGE_11"
msgstr "Smeltal the meltal: frase satírica en anglès, amb un lèxic deformat a propòsit, que vol dir \"Fondre els metalls\"."

msgid "EASTEREGG_MESSAGE_12"
msgstr "No obstant, aquestes cèl·lules de color blau."

msgid "EASTEREGG_MESSAGE_13"
msgstr "Un petit consell: els diferents Biomes no són tan sols diferents fons, sinó que en cadascun hi ha diferents proporcions de compostos."

msgid "EASTEREGG_MESSAGE_14"
msgstr "Un petit consell: com més Flagels tinguis, més ràpid et podràs moure, però també més ATP consumiràs"

msgid "EASTEREGG_MESSAGE_15"
msgstr "Un petit consell: no només et pots empassar cèl·lules, sinó també trossos de Ferro."

msgid "EASTEREGG_MESSAGE_16"
msgstr "Un petit consell: prepara bé la teva cèl·lula abans d'afegir-li un Nucli. Els Nuclis són cars i consumeixen una gran quantitat d'ATP."

msgid "EASTEREGG_MESSAGE_17"
msgstr "A mode de curiositat, sabies que hi ha més de 8000 espècies d'organismes ciliats al planeta Terra?"

msgid "EASTEREGG_MESSAGE_18"
msgstr "A mode de curiositat, l'Stentor és un ciliat que es pot estendre per tal d'atrapar preses amb una boca amb forma de trompeta. Mitjançant Cilis, genera corrents d'aigua que atrapen a les preses."

msgid "EASTEREGG_MESSAGE_2"
msgstr "Un petit consell, si ets prou ràpid, pots fer servir les teves pròpies toxines per a bloquejar-ne d'altres."

msgid "EASTEREGG_MESSAGE_3"
msgstr "Un petit consell, la Osmoregulació consumeix, cada segon, 1 unitat d'ATP per nombre d'hexàgons de la teva cèl·lula. Alhora, cada hexàgon de citoplasma produeix 5 unitats d'ATP cada segon. Per tant, si estas perdent ATP degut a la Osmoregulació, afegeix un parell d'hexàgons de citoplasma o bé elimina alguns orgànuls."

msgid "EASTEREGG_MESSAGE_4"
msgstr "A mode de curiositat, al planeta Terra, els organismes procariotes tenen unes estructures anomenades Biocompartiments que actuen com orgànuls. En realitat, s'anomenen Orgànuls Polihèdrics."

msgid "EASTEREGG_MESSAGE_5"
msgstr "A mode de curiositat, els Metabolosomes són el que s'anomena Orgànuls Polihèdrics."

msgid "EASTEREGG_MESSAGE_6"
msgstr "Un petit consell, de vegades és millor fugir ràpidament de les altres cèl·lules."

msgid "EASTEREGG_MESSAGE_7"
msgstr "Recorda que, si et creues amb una cèl·lula almenys dues vegades més petita que tu, la pots engolir per alimentar-te'n."

msgid "EASTEREGG_MESSAGE_8"
msgstr "Vés amb compte. Els bacteris, malgrat ser molt petits, poden resultar perillosos. Alguns t'atacaran agressivament per devorar-te sense pensar-s'ho dues vegades!"

msgid "EASTEREGG_MESSAGE_9"
msgstr "Un petit consell, si caçes altres espècies i no vas amb compte, es poden extingir. També es poden extingir si són caçades per altres espècies depredadores."

msgid "EASTER_EGGS"
msgstr "Incloure Easter eggs"

msgid "EASTER_EGGS_EXPLANATION"
msgstr "(secrets aleatòriament generats al joc)"

#, fuzzy
msgid "EASTER_EGG_BANANA_BIOME"
msgstr "(secrets aleatòriament generats al joc)"

#, fuzzy
msgid "EDGE_PAN_SPEED"
msgstr "Velocitat de Digestió"

#, fuzzy
msgid "EDITING_TITLE"
msgstr "Falta un nom"

msgid "EDITOR"
msgstr "Editor"

#, fuzzy
msgid "EDITORS_AND_MUTATIONS_BUTTON"
msgstr "ha mutat"

msgid "EDITOR_BUTTON_TOOLTIP"
msgstr "Entrar a l'editor i modificar la teva espècie"

#, fuzzy
msgid "EDITOR_TUTORIAL_EARLY_GOAL"
msgstr ""
"Aquest és l'Editor de Microbi, on pots afegir, treure o modificar diferents orgànuls, tot invertint-hi una quantitat corresponent de Punts de Mutació.\n"
"\n"
"També pots canviar altres propietats i elements de la teva cèl·lula, com ara la membrana, en les altres pestanyes de l'Editor.\n"
"\n"
"Per continuar, selecciona un orgànul del tauler de l'esquerra (el Citoplasma és una bona opció). Tot seguit, fes clic esquerre al cantó de l'Hexàgon mostrat al bell mig de la pantalla (que representa l'interior de la teva cèl·lula) per tal d'afegir aquest orgànul a la teva espècie."

#, fuzzy
msgid "EDITOR_TUTORIAL_EDITOR_TEXT"
msgstr ""
"Benvingut a l'Editor de Microbi.\n"
"\n"
"Aquí pots revisar tot el que ha passat des del començament del joc o des de la darrera vegada que vas accedir a l'Editor. Tot seguit, pots fer canvis (que representen mutacions genètiques generades per un procés d'evolució).\n"
"\n"
"Aquesta pestanya t'ofereix una llista de canvis en la zona que ocupes actualment. Intenta explorar les diferents eines que tens a la teva disposició per aprendre més sobre els esdeveniments del teu món.\n"
"\n"
"Quan estiguis a punt, fes clic al botó \"següent\", a baix a la dreta."

#, fuzzy
msgid "EDITOR_TUTORIAL_MICROBE_EDITOR_BINDING_AGENTS"
msgstr ""
"Aquest és l'editor de microbi, on pots fer evolucionar la teva espècie invertint punts de mutació (MP). En cada generació disposaràs de 100 MP per invertir, de manera que no cal que n'estalviïs!\n"
"\n"
"L'hexàgon del centre de la pantalla és la teva cèl·lula, formada per una sola part de citoplasma.\n"
"\n"
"Per continuar, selecciona una part del tauler de l'esquerra. Tot seguit, fes clic-esquerra a l'hexàgon per a col·locar-la. Pots fer rotar les parts amb les tecles [thrive:input]e_rotate_left[/thrive:input] and [thrive:input]e_rotate_right[/thrive:input]."

#, fuzzy
msgid "EDITOR_TUTORIAL_MICROBE_EDITOR_NUCLEUS"
msgstr ""
"Aquest és l'editor de microbi, on pots fer evolucionar la teva espècie invertint punts de mutació (MP). En cada generació disposaràs de 100 MP per invertir, de manera que no cal que n'estalviïs!\n"
"\n"
"L'hexàgon del centre de la pantalla és la teva cèl·lula, formada per una sola part de citoplasma.\n"
"\n"
"Per continuar, selecciona una part del tauler de l'esquerra. Tot seguit, fes clic-esquerra a l'hexàgon per a col·locar-la. Pots fer rotar les parts amb les tecles [thrive:input]e_rotate_left[/thrive:input] and [thrive:input]e_rotate_right[/thrive:input]."

#, fuzzy
msgid "EDIT_MICROBE_FIRST_TIME"
msgstr "Estadi de Microbi"

msgid "EIGHT_TIMES"
msgstr "8x"

#, fuzzy
msgid "EJECT_ENGULFED"
msgstr "No pot engolir"

#, fuzzy
msgid "EJECT_ENGULFED_TOOLTIP"
msgstr "No pot engolir"

#, fuzzy
msgid "EMITTERS_COUNT"
msgstr "Estadi de Microbi"

msgid "ENABLED_MODS"
msgstr "Mods Habilitats"

msgid "ENABLE_ALL_COMPATIBLE"
msgstr "Habilitar Tots els Mods Compatibles"

msgid "ENABLE_EDITOR"
msgstr "Habilitar l'editor"

msgid "ENABLE_GUI_LIGHT_EFFECTS"
msgstr "Habilitar efectes de llum del GUI"

msgid "ENDOSYMBIONT_ENGULFED_ALREADY_DONE"
msgstr ""

msgid "ENDOSYMBIONT_ENGULFED_PROGRESS"
msgstr ""

msgid "ENDOSYMBIONT_TYPE_ALREADY_PRESENT"
msgstr ""

#, fuzzy
msgid "ENDOSYMBIOSIS_AVAILABLE_ORGANELLES"
msgstr "Múltiples Orgànuls"

msgid "ENDOSYMBIOSIS_BUTTON"
msgstr ""

#, fuzzy
msgid "ENDOSYMBIOSIS_CANCEL_TOOLTIP"
msgstr "Desunir totes les cèl·lules"

#, fuzzy
msgid "ENDOSYMBIOSIS_COMPLETE_TOOLTIP"
msgstr "El valor utilitzat per generar el món, que ha de ser un nombre enter positiu"

#, fuzzy
msgid "ENDOSYMBIOSIS_EXPLANATION"
msgstr ""
"Els microbis agressius perseguiran les preses a més distància\n"
"i és més probable que s'enfrontin a depredadors quan siguin atacats.\n"
"Els microbis pacífics desistiran de perseguir les seves preses abans\n"
"i és menys probable que facin servir toxines contra depredadors."

msgid "ENDOSYMBIOSIS_NOTHING_ENGULFED"
msgstr ""

#, fuzzy
msgid "ENDOSYMBIOSIS_NO_CANDIDATE_ORGANELLES"
msgstr "Orgànuls Desconnectats"

#, fuzzy
msgid "ENDOSYMBIOSIS_PROGRESSING_EXPLANATION"
msgstr ""
"Els microbis centrats buscaran recursos o preses més llunyans\n"
"i és possible que siguin molt més ambiciosos respecte a uns mateixos recursos.\n"
"Els microbis sensibles canviaran d'objectius més aviat."

msgid "ENDOSYMBIOSIS_PROKARYOTIC_LIMIT_EXPLANATION"
msgstr ""

#, fuzzy
msgid "ENDOSYMBIOSIS_SINGLE_SPECIES_PROGRESS_DESCRIPTION"
msgstr "Transforma [thrive:compound type=\"hydrogensulfide\"][/thrive:compound] en [thrive:compound type=\"glucose\"][/thrive:compound]. La velocitat és proporcional a la concentració de [thrive:compound type=\"carbondioxide\"][/thrive:compound]. També transforma [thrive:compound type=\"glucose\"][/thrive:compound] en [thrive:compound type=\"atp\"][/thrive:compound]."

#, fuzzy
msgid "ENDOSYMBIOSIS_START_TOOLTIP"
msgstr "Entrar a l'editor i modificar la teva espècie"

#, fuzzy
msgid "ENDOSYMBIOSIS_TITLE"
msgstr "Falta un nom"

#, fuzzy
msgid "ENERGY_BALANCE_REQUIRED_COMPOUND_LINE"
msgstr "{0}: -{1} ATP"

msgid "ENERGY_BALANCE_TOOLTIP_CONSUMPTION"
msgstr "{0}: -{1} ATP"

msgid "ENERGY_BALANCE_TOOLTIP_PRODUCTION"
msgstr "{0}: +{1} ATP"

#, fuzzy
msgid "ENERGY_BALANCE_TOOLTIP_PRODUCTION_WITH_REQUIREMENT"
msgstr "{0}: +{1} ATP"

msgid "ENERGY_IN_PATCH_FOR"
msgstr "Energia a {0} per {1}"

#, fuzzy
msgid "ENERGY_IN_PATCH_SHORT"
msgstr "Energia a {0} per {1}"

msgid "ENERGY_SOURCES"
msgstr "Fonts d'energia:"

msgid "ENERGY_SUMMARY_LINE"
msgstr "L'energia total recol·lectada és {0} amb un cost individual de {1} resultant en una població no ajustada de {2}"

msgid "ENGULF_CELL_OR_CHUNK"
msgstr ""

msgid "ENGULF_NO_ATP_DAMAGE_MESSAGE"
msgstr ""

msgid "ENTER_EXISTING_ID"
msgstr "Introduïr ID Existent"

msgid "ENTER_EXISTING_WORKSHOP_ID"
msgstr "Introduïr ID del Workshop Existent"

msgid "ENTITY_LABEL"
msgstr "Etiqueta d'entitat"

msgid "ENVIRONMENT"
msgstr "Entorn"

#, fuzzy
msgid "ENVIRONMENTAL_CONDITIONS_BUTTON"
msgstr "Retenció ambiental de glucosa"

msgid "ENVIRONMENTAL_GLUCOSE_RETENTION"
msgstr "Retenció ambiental de glucosa"

msgid "ENVIRONMENTAL_GLUCOSE_RETENTION_EXPLANATION"
msgstr "Proporció de glucosa retinguda al medi ambient cada generació"

#, fuzzy
msgid "ENVIRONMENT_BUTTON_MICROBE_TOOLTIP"
msgstr "Mostrar / amagar l'entorn i els compostos"

#, fuzzy
msgid "ENVIRONMENT_TOLERANCE"
msgstr "Entorn"

msgid "EPIPELAGIC"
msgstr "Zona epipelàgica"

msgid "EQUIPMENT_TYPE_AXE"
msgstr ""

msgid "ERROR"
msgstr "Error"

msgid "ERROR_CREATING_FOLDER"
msgstr "Error creant una carpeta per al mod"

msgid "ERROR_CREATING_INFO_FILE"
msgstr "Error creant l'arxiu d'informació del mod"

msgid "ERROR_FAILED_TO_SAVE_NEW_SETTINGS"
msgstr "Error: No s'ha pogut guardar la nova configuració."

#, fuzzy
msgid "ERROR_FETCHING_EXPLANATION"
msgstr "(secrets aleatòriament generats al joc)"

#, fuzzy
msgid "ERROR_FETCHING_NEWS"
msgstr "Error creant l'arxiu d'informació del mod"

msgid "ERROR_LOADING"
msgstr "Error durant la càrrega"

msgid "ERROR_SAVING"
msgstr "Error amb l'acció de guardat"

#, fuzzy
msgid "ERROR_UPLOADING_EXCEPTION"
msgstr "Error durant la càrrega"

msgid "ESCAPE"
msgstr "Tecla Esc"

msgid "ESCAPE_ENGULFING"
msgstr "evasió d'un intent d'engolició"

msgid "ESTUARY"
msgstr "Estuari"

#, fuzzy
msgid "EVENT_ERUPTION_TOOLTIP"
msgstr "Automàticament carregar els ecosistemes Harmony de l'Ensamblatge (no requereix especificar una classe de mod)"

msgid "EVENT_METEOR_GLUCOSE"
msgstr ""

#, fuzzy
msgid "EVENT_METEOR_IRON"
msgstr "{0}: +{1} ATP"

#, fuzzy
msgid "EVENT_METEOR_PHOSPHATES"
msgstr "Fer aparéixer Fosfats"

#, fuzzy
msgid "EVENT_METEOR_PLAIN"
msgstr "Automàticament carregar els ecosistemes Harmony de l'Ensamblatge (no requereix especificar una classe de mod)"

msgid "EVENT_METEOR_RADIOACTIVE"
msgstr ""

msgid "EVENT_METEOR_SULFUR"
msgstr ""

#, fuzzy
msgid "EVOLUTIONARY_TREE"
msgstr "Per Revolutionary Games Studio"

#, fuzzy
msgid "EVOLUTIONARY_TREE_BUILD_FAILED"
msgstr "Per Revolutionary Games Studio"

#, fuzzy
msgid "EXACT_VERSION_COLON"
msgstr "Versió:"

#, fuzzy
msgid "EXACT_VERSION_TOOLTIP"
msgstr "Automàticament carregar els ecosistemes Harmony de l'Ensamblatge (no requereix especificar una classe de mod)"

msgid "EXCEPTION_HAPPENED_PROCESSING_SAVE"
msgstr "S'ha produït un problema mentre es processaven els objectes carregats"

msgid "EXCEPTION_HAPPENED_WHILE_LOADING"
msgstr "S'ha produït un problema mentre es carregaven les dades de guardat"

#, fuzzy
msgid "EXCLUSIVE_FULLSCREEN"
msgstr "Activar pantalla completa"

#, fuzzy
msgid "EXISTING_BUILDINGS"
msgstr "Introduïr ID Existent"

msgid "EXIT"
msgstr "Sortir"

#, fuzzy
msgid "EXIT_EDITOR"
msgstr "Anar a la següent pestanya de l'editor"

#, fuzzy
msgid "EXIT_TO_LAUNCHER"
msgstr "Llançar E"

msgid "EXPERIMENTAL_FEATURES"
msgstr ""

#, fuzzy
msgid "EXPERIMENTAL_FEATURES_EXPLANATION"
msgstr "(velocitat a la qual les espècies de la IA muten)"

#, fuzzy
msgid "EXPERIMENTAL_FEATURES_WARNING"
msgstr "(velocitat a la qual les espècies de la IA muten)"

msgid "EXPORT_ALL_WORLDS"
msgstr ""

#, fuzzy
msgid "EXPORT_ALL_WORLDS_TOOLTIP"
msgstr "Han passat: {0:#,#} anys"

#, fuzzy
msgid "EXPORT_SUCCESS"
msgstr "Predació de {0}"

msgid "EXTERNAL"
msgstr "Extern"

msgid "EXTERNAL_EFFECTS"
msgstr "Efectes externs:"

msgid "EXTINCTION_BOX_TEXT"
msgstr "Com tantes i tantes altres espècies al llarg dels eons i de les edats d'aquest planeta, els teus petits organismes s'han extingit. A partir d'ara, altres espècies ocuparan el seu nínxol en les cadenes tròfiques dels diferents biomes i, potser, evolucionaran fins a esdevenir éssers intel·ligents que navegaran conscientment cap a planetes i estrelles llunyanes. No obstant, la teva línia evolutiva s'ha tallat, ha esdevingut un experiment fallit en el llarg procés de l'evolució."

msgid "EXTINCTION_CAPITAL"
msgstr "EXTINCIÓ"

msgid "EXTINCT_FROM_PATCH"
msgstr "s'ha extingit del planeta"

msgid "EXTINCT_FROM_THE_PLANET"
msgstr "s'ha extingit del planeta"

msgid "EXTINCT_IN_PATCH"
msgstr "s'ha extingit de l'ecosistema"

msgid "EXTINCT_SPECIES"
msgstr "EXTINCIÓ"

msgid "EXTRAS"
msgstr "Extres"

msgid "EXTRA_OPTIONS"
msgstr "Opcions Extra"

#, fuzzy
msgid "FACEBOOK_TOOLTIP"
msgstr "Pausar el joc"

msgid "FAILED"
msgstr "Error"

#, fuzzy
msgid "FAILED_ONE_OR_MORE_SAVE_DELETION_DESCRIPTION"
msgstr "El Meu Mod Esbalaïdor"

#, fuzzy
msgid "FAILED_SAVE_DELETION"
msgstr "Error: No s'ha pogut guardar la nova configuració."

#, fuzzy
msgid "FAILED_SAVE_DELETION_DESCRIPTION"
msgstr "Actualitzar l'arxiu de guardat especificat degut al següent error:"

msgid "FEARFUL"
msgstr "Poruc"

msgid "FEAR_EXPLANATION"
msgstr ""
"Els microbis temorosos fugiran a més distància\n"
"i en general fugiran de qualsevol depredador.\n"
"Els microbis valents no se senten intimidats per depredadors propers\n"
"i és més probable que contraataquin si són agredits."

#, fuzzy
msgid "FEATURE_DISABLED"
msgstr "Inhabilitat"

#, fuzzy
msgid "FEATURE_ENABLED"
msgstr "Trucs activats"

msgid "FEBRUARY"
msgstr "Febrer"

#, fuzzy
msgid "FEED_ITEM_CONTENT_PARSING_FAILED"
msgstr "Error en la inicialització de la llibreria de client d'Steam"

#, fuzzy
msgid "FEED_ITEM_MISSING_CONTENT"
msgstr ""
"Temps de procès: {0} s\n"
"Temps de físiques: {1} s\n"
"Entitats: {2} Other: {3}\n"
"Aparegudes: {4} Desaparegudes: {5}\n"
"Nodes utilitzats: {6}\n"
"Memòria utilitzada: {7}\n"
"Memòria GPU: {8}\n"
"Objectes renderitzats: {9}\n"
"Trucades sortejades: {10} 2D: {11}\n"
"Vèrtexs renderitzats: {12}\n"
"Canvis de material: {13}\n"
"Canvis de Shader: {14}\n"
"Nodes orfes: {15}\n"
"Latència d'Audio: {16} ms\n"
"Fils total: {17}\n"
"Temps de CPU Total:\n"
"{18}"

msgid "FEED_ITEM_PUBLISHED_AT"
msgstr ""

msgid "FEED_ITEM_TRUNCATED_NOTICE"
msgstr ""

#, fuzzy
msgid "FERROPLAST"
msgstr "Termoplast"

#, fuzzy
msgid "FERROPLAST_DESCRIPTION"
msgstr "El termoplast és una estructura de doble membrana que, de manera anàloga al Cloroplast, conté pigments sensibles a l'escalfor, agrupats en petites membranes. En realitat, és un petit organisme procariota que ha estat engolit i assimilat per una cèl·lula eucariota, que actua com a hoste. Aquests pigments, produeixen Glucosa a partir d'Aigua, Diòxid de Carboni i les diferències de Temperatura al seu entorn. La velocitat de producció de la Glucosa augmenta proporcionalment a la concentració de Diòxid de Carboni i la Temperatura."

#, fuzzy
msgid "FERROPLAST_PROCESSES_DESCRIPTION"
msgstr "Produeix [thrive:compound]glucose[/thrive:compound]. La velocitat és proporcional a la concentració de [thrive:compound]carbondioxide[/thrive:compound] i temperatura."

msgid "FILTER_ITEMS_BY_CATEGORY_COLON"
msgstr "Filtrar elements per categoria:"

msgid "FIND_CURRENT_PATCH"
msgstr "Trobar l'Ecosistema Actual"

msgid "FINISHED_DOT"
msgstr "Acabat."

msgid "FINISH_EDITING_AND_RETURN_TO_ENVIRONMENT"
msgstr "Acabar la sessió d'evolució i tornar al món"

msgid "FINISH_ONE_GENERATION"
msgstr "Acaba una Generació"

msgid "FINISH_X_GENERATIONS"
msgstr "Acaba {0} Generacions"

msgid "FIRE_TOXIN"
msgstr "Llançar les toxines"

#, fuzzy
msgid "FIRE_TOXIN_TOOLTIP"
msgstr "Algunes opcions poden ser desactivades si només LAWK està activat"

msgid "FLAGELLUM"
msgstr "Flagel"

msgid "FLAGELLUM_DESCRIPTION"
msgstr "El flagel (plural: flagels) és uns farcell de proteïnes i fibres, com un petit tentacle que sobresurt de la membrana cel·lular. Mitjançant un moviment ondulatori, permet propulsar la cèl·lula cap endavant a gran velocitat, mentre consumeix ATP. La posició dels flagels determina la direcció en la qual produeix l'impuls per moure la cèl·lula. La direcció de l'impuls és oposada a la direcció cap a la qual el flagel està apuntant. Per exemple, un flagel col·locat a l'esquerra del centre de la cèl·lula produïra impuls quan aquesta es mogui cap a la dreta."

#, fuzzy
msgid "FLAGELLUM_LENGTH_DESCRIPTION"
msgstr "El flagel (plural: flagels) és uns farcell de proteïnes i fibres, com un petit tentacle que sobresurt de la membrana cel·lular. Mitjançant un moviment ondulatori, permet propulsar la cèl·lula cap endavant a gran velocitat, mentre consumeix ATP. La posició dels flagels determina la direcció en la qual produeix l'impuls per moure la cèl·lula. La direcció de l'impuls és oposada a la direcció cap a la qual el flagel està apuntant. Per exemple, un flagel col·locat a l'esquerra del centre de la cèl·lula produïra impuls quan aquesta es mogui cap a la dreta."

msgid "FLAGELLUM_PROCESSES_DESCRIPTION"
msgstr "Fa servir [thrive:compound type=\"atp\"][/thrive:compound] per augmentar la velocitat del microbi."

#, fuzzy
msgid "FLEET_NAME_FROM_PLACE"
msgstr "s'ha extingit del planeta"

#, fuzzy
msgid "FLEET_UNITS"
msgstr "{0} {1}"

#, fuzzy
msgid "FLOATING_CHUNKS_COLON"
msgstr "Rotació:"

msgid "FLOATING_HAZARD"
msgstr "Perill flotant"

msgid "FLUID"
msgstr "Fluidesa"

msgid "FLUIDITY_RIGIDITY"
msgstr "Fluidesa / Rigidesa"

msgid "FOCUSED"
msgstr "Centrat"

msgid "FOCUS_EXPLANATION"
msgstr ""
"Els microbis centrats buscaran recursos o preses més llunyans\n"
"i és possible que siguin molt més ambiciosos respecte a uns mateixos recursos.\n"
"Els microbis sensibles canviaran d'objectius més aviat."

#, fuzzy
msgid "FOG_OF_WAR_DISABLED"
msgstr "Inhabilitat"

#, fuzzy
msgid "FOG_OF_WAR_DISABLED_DESCRIPTION"
msgstr "Actualitzar l'arxiu de guardat especificat degut al següent error:"

msgid "FOG_OF_WAR_INTENSE"
msgstr ""

#, fuzzy
msgid "FOG_OF_WAR_INTENSE_DESCRIPTION"
msgstr "La Nitrogenasa és una proteïna capaç de produïr Amoníac, nutrient bàsic per al desenvolupament i reproducció de les cèl·lules, mitjançant Nitrogen i mol·lècules d'ATP. Aquest procés s'anomena Fixació de Nitrogen Anaeròbica. Com que la Nitrogenasa està suspesa en el Citoplasma, aquest fluid duu a terme una certa Glicòlisi."

msgid "FOG_OF_WAR_MODE"
msgstr ""

msgid "FOG_OF_WAR_REGULAR"
msgstr ""

#, fuzzy
msgid "FOG_OF_WAR_REGULAR_DESCRIPTION"
msgstr "Els Pili (singular: pilus) es troben a la superfície de molts micro-organismes i tenen forma de pèls. Hi poden haver desenes o centenars de pili a la superfície d'un micro-organisme, i es poden fer servir amb diferents finalitats, incloents la depredació. Els micro-organismes patogènics fan servir els pili per virulència, ja sigui per unir-se a teixits hoste, o per penetrar la membrana exterior i accedir al citoplasma. Molts Pili similars existeixen, però no estan evolutivament relacionats i són resultat d'evolució convergent. Un sol organisme ha de tenir l'habilitat de tenir diferents tipus de Pili, i aquells que són a la superfície són canviats i substituïts constantment."

msgid "FOOD_CHAIN"
msgstr "Cadena Alimentària o Tròfica"

msgid "FOOD_SOURCE_ENERGY_INFO"
msgstr "{0} energia: {1} (rendiment: {2}) energia total disponible: {3} (rendiment total: {4})"

msgid "FORGET_MOD_DETAILS"
msgstr "Eliminar Dades Locals"

msgid "FORGET_MOD_DETAILS_TOOLTIP"
msgstr "Eliminar dades locals referents a aquest item. És útil si has introduït l'ID equivocat o vols carregar una nova versió a un item diferent."

#, fuzzy
msgid "FORM_CELL_COLONY"
msgstr "Emmagatzematge:"

msgid "FORM_ERROR_MESSAGE"
msgstr "Error: {0}"

#, fuzzy
msgid "FOSSILISATION"
msgstr "població:"

#, fuzzy
msgid "FOSSILISATION_EXPLANATION"
msgstr ""
"Els microbis agressius perseguiran les preses a més distància\n"
"i és més probable que s'enfrontin a depredadors quan siguin atacats.\n"
"Els microbis pacífics desistiran de perseguir les seves preses abans\n"
"i és menys probable que facin servir toxines contra depredadors."

#, fuzzy
msgid "FOSSILISATION_FAILED"
msgstr "població:"

#, fuzzy
msgid "FOSSILISATION_FAILED_DESCRIPTION"
msgstr "Actualitzar l'arxiu de guardat especificat degut al següent error:"

msgid "FOSSILISATION_HINT"
msgstr ""

msgid "FOSSILISATION_HINT_ALREADY_FOSSILISED"
msgstr ""

#, fuzzy
msgid "FOSSILISE"
msgstr "Sèssil"

#, fuzzy
msgid "FOSSIL_DELETION_FAILED"
msgstr "Creació de Mod Fallida"

#, fuzzy
msgid "FOSSIL_DELETION_FAILED_DESCRIPTION"
msgstr "Actualitzar l'arxiu de guardat especificat degut al següent error:"

msgid "FOUR_TIMES"
msgstr "4x"

msgid "FPS"
msgstr "FPS: {0}"

msgid "FPS_DISPLAY"
msgstr "Visualització d'FPS"

msgid "FRAME_DURATION"
msgstr "Delta: {0}"

msgid "FREEBUILDING"
msgstr "Construcció lliure"

msgid "FREE_GLUCOSE_CLOUD"
msgstr "Núvol de glucosa gratuït quan s'abandona l'editor"

msgid "FREE_GLUCOSE_CLOUD_EXPLANATION"
msgstr "(comença cada generació amb un núvol de glucosa gratuït proper)"

msgid "FULLSCREEN"
msgstr "Pantalla completa"

msgid "FULL_MOD_INFO"
msgstr "Informació Completa del Mod"

msgid "GALLERY_VIEWER"
msgstr "Visor de la Galeria"

#, fuzzy
msgid "GAMEPLAY_BASICS_TITLE"
msgstr "Equip de disseny del joc"

msgid "GAME_DESIGN_TEAM"
msgstr "Equip de disseny del joc"

#, fuzzy
msgid "GAME_SYSTEMS_TITLE"
msgstr "Equip de disseny del joc"

#, fuzzy
msgid "GATHERED_ENERGY_TOOLTIP"
msgstr "Pausar el joc"

msgid "GENERAL"
msgstr "General"

#, fuzzy
msgid "GENERAL_LOADING_TIP_1"
msgstr "Prem el botó de 'desfer' per tal de corregir qualsevol equivocació"

#, fuzzy
msgid "GENERAL_LOADING_TIP_2"
msgstr "Prem el botó de 'desfer' per tal de corregir qualsevol equivocació"

#, fuzzy
msgid "GENERAL_LOADING_TIP_3"
msgstr "Prem el botó de 'desfer' per tal de corregir qualsevol equivocació"

#, fuzzy
msgid "GENERAL_LOADING_TIP_4"
msgstr "Prem el botó de 'desfer' per tal de corregir qualsevol equivocació"

#, fuzzy
msgid "GENERAL_LOADING_TIP_5"
msgstr "Prem el botó de 'desfer' per tal de corregir qualsevol equivocació"

#, fuzzy
msgid "GENERAL_LOADING_TIP_6"
msgstr "Prem el botó de 'desfer' per tal de corregir qualsevol equivocació"

#, fuzzy
msgid "GENERAL_LOADING_TIP_7"
msgstr "Prem el botó de 'desfer' per tal de corregir qualsevol equivocació"

msgid "GENERATE_POSITIVE_GLUCOSE_PHOTOSYNTHESIS"
msgstr ""

#, fuzzy
msgid "GENERATIONS"
msgstr "Generació:"

msgid "GENERATION_COLON"
msgstr "Generació:"

msgid "GEOLOGICAL_ACTIVITY"
msgstr ""

msgid "GEOLOGICAL_ACTIVITY_ACTIVE"
msgstr ""

msgid "GEOLOGICAL_ACTIVITY_AVERAGE"
msgstr ""

msgid "GEOLOGICAL_ACTIVITY_DORMANT"
msgstr ""

#, fuzzy
msgid "GEOLOGICAL_ACTIVITY_EXPLANATION"
msgstr ""
"Els microbis actius es mouran continuament per trobar recursos.\n"
"Els microbis sèssils es mantindran relativament quiets, esperant a que l'entorn canviï abans d'actuar."

#, fuzzy
msgid "GITHUB_TOOLTIP"
msgstr "Sortir del joc"

msgid "GLES3"
msgstr ""

msgid "GLOBAL_GLACIATION_END_EVENT_LOG"
msgstr ""

#, fuzzy
msgid "GLOBAL_GLACIATION_EVENT"
msgstr "Població Total:"

#, fuzzy
msgid "GLOBAL_GLACIATION_EVENT_TOOLTIP"
msgstr "Despertar"

msgid "GLOBAL_GLACIATION_EVENT_WARNING_LOG_PLURAL"
msgstr ""

msgid "GLOBAL_GLACIATION_EVENT_WARNING_LOG_SINGULAR"
msgstr ""

msgid "GLOBAL_GLACIATION_START_EVENT_LOG"
msgstr ""

msgid "GLOBAL_INITIAL_LETTER"
msgstr "G"

#, fuzzy
msgid "GLOBAL_POPULATION_COLON"
msgstr "Població Total:"

msgid "GLOBAL_TIMELINE_SPECIES_MIGRATED_TO"
msgstr "Part de [b][u]{0}[/u][/b] població ha migrat a {1} des de {2}"

msgid "GLUCOSE"
msgstr "Glucosa"

msgid "GLUCOSE_CONCENTRATIONS_DRASTICALLY_DROPPED"
msgstr "Les concentracions de Glucosa han disminuït dràsticament!"

#, fuzzy
msgid "GLUCOSE_LEVEL"
msgstr "{0}-{1}m sota el nivell del mar"

msgid "GLYCOLYSIS"
msgstr "Glicòlisi"

msgid "GODMODE"
msgstr "Mode Déu"

#, fuzzy
msgid "GOD_TOOLS_TITLE"
msgstr "Han passat: {0:#,#} anys"

msgid "GOING_NUCLEAR"
msgstr ""

msgid "GOOGLY_EYE_CELL"
msgstr "Cèl·lula d'ulls amorosos"

msgid "GOT_IT"
msgstr "Ho he entès tot"

msgid "GPL_LICENSE_HEADING"
msgstr "Text de la llicència GPL:"

#, fuzzy
msgid "GPU_NAME"
msgstr "{0} {1}"

msgid "GRAPHICS"
msgstr "Gràfics"

msgid "GRAPHICS_TEAM"
msgstr "Equip de gràfics"

#, fuzzy
msgid "GROWTH_ORDER"
msgstr "Normal"

msgid "GUI"
msgstr "GUI"

msgid "GUI_LIGHT_EFFECTS_OPTION_DESCRIPTION"
msgstr ""
"Permet els efectes de llum intermitent als GUIs (e.g llum intermitent del botó d'editor).\n"
"\n"
"Si experimentes un bug on parts del botó de l'editor desapareixen,\n"
"pots intentar desactivant això per veure si el problema s'arregla."

#, fuzzy
msgid "GUI_TAB_NAVIGATION"
msgstr "{0} K"

msgid "GUI_VOLUME"
msgstr "Volum del GUI"

msgid "HEALTH"
msgstr "Salut"

msgid "HEALTH_MODIFIER"
msgstr ""

#, fuzzy
msgid "HEAT_ACCUMULATION_BAR_TOOLTIP"
msgstr "Automàticament carregar els ecosistemes Harmony de l'Ensamblatge (no requereix especificar una classe de mod)"

msgid "HELP"
msgstr "Ajuda"

msgid "HELP_BUTTON_TOOLTIP"
msgstr "Ajuda"

msgid "HIGHER_VALUES_INCREASE_PERFORMANCE"
msgstr "(valors més alts augmenten el rendiment)"

msgid "HIGHER_VALUES_WORSEN_PERFORMANCE"
msgstr "(valors més alts empitjoren el rendiment)"

msgid "HOLD_FOR_PAN_OR_ROTATE_MODE"
msgstr "Mantenir premut per commutar entre el mode de translació i de rotació"

#, fuzzy
msgid "HOLD_FOR_PAN_WITH_MOUSE"
msgstr "Mantenir premut per commutar entre el mode de translació i de rotació"

msgid "HOLD_PACK_COMMANDS_MENU"
msgstr "Mantenir clicat per mostrar el menú d'ordres de la bandada"

msgid "HOLD_TO_SHOW_CURSOR"
msgstr "Mantingues premut per mostrar el cursor"

msgid "HOLD_TO_SHOW_CURSOR_ADVICE_TEXT"
msgstr ""

#, fuzzy
msgid "HOLD_TO_SKIP_CREDITS"
msgstr "Mantingues premut per mostrar el cursor"

#, fuzzy
msgid "HOME"
msgstr "Menú principal"

#, fuzzy
msgid "HORIZONTAL_COLON"
msgstr "Versió:"

msgid "HORIZONTAL_WITH_AXIS_NAME_COLON"
msgstr ""

msgid "HP_COLON"
msgstr "Punts de salut:"

msgid "HSV"
msgstr "HSV"

msgid "HUD_MESSAGE_MULTIPLE"
msgstr ""

#, fuzzy
msgid "HYDROGENASE"
msgstr "Àcid Sulfhídric"

#, fuzzy
msgid "HYDROGENASE_DESCRIPTION"
msgstr "La Nitrogenasa és una proteïna capaç de produïr Amoníac, nutrient bàsic per al desenvolupament i reproducció de les cèl·lules, mitjançant Nitrogen i mol·lècules d'ATP. Aquest procés s'anomena Fixació de Nitrogen Anaeròbica. Com que la Nitrogenasa està suspesa en el Citoplasma, aquest fluid duu a terme una certa Glicòlisi."

#, fuzzy
msgid "HYDROGENASE_PROCESSES_DESCRIPTION"
msgstr "Transforma [thrive:compound type=\"atp\"][/thrive:compound] en [thrive:compound type=\"ammonia\"][/thrive:compound]. La velocitat és proporcional a la concentració de [thrive:compound type=\"nitrogen\"][/thrive:compound]."

#, fuzzy
msgid "HYDROGENOSOME"
msgstr "Àcid Sulfhídric"

#, fuzzy
msgid "HYDROGENOSOME_DESCRIPTION"
msgstr "La Nitrogenasa és una proteïna capaç de produïr Amoníac, nutrient bàsic per al desenvolupament i reproducció de les cèl·lules, mitjançant Nitrogen i mol·lècules d'ATP. Aquest procés s'anomena Fixació de Nitrogen Anaeròbica. Com que la Nitrogenasa està suspesa en el Citoplasma, aquest fluid duu a terme una certa Glicòlisi."

#, fuzzy
msgid "HYDROGENOSOME_PROCESSES_DESCRIPTION"
msgstr "Transforma [thrive:compound type=\"atp\"][/thrive:compound] en [thrive:compound type=\"ammonia\"][/thrive:compound]. La velocitat és proporcional a la concentració de [thrive:compound type=\"nitrogen\"][/thrive:compound]."

msgid "HYDROGEN_SULFIDE"
msgstr "Àcid Sulfhídric"

#, fuzzy
msgid "HYDROGEN_SULFIDE_LEVELS"
msgstr "Àcid Sulfhídric"

#, fuzzy
msgid "ICESHARD"
msgstr "Fragment de gel"

msgid "ICESHELF"
msgstr "Plataforma de gel"

msgid "ICE_CHUNK_BIG"
msgstr ""

msgid "ICE_CHUNK_SMALL"
msgstr ""

msgid "ID_IS_NOT_A_NUMBER"
msgstr "L'ID no és un número vàlid"

msgid "ID_NUMBER"
msgstr "Nombre d'ID"

msgid "IF_FALLBACK_RENDERER_USED_ALL_NOT_AVAILABLE"
msgstr ""

#, fuzzy
msgid "IMAGE_FILE_TYPES"
msgstr "Tipus de Membrana"

msgid "INCLUDE_MULTICELLULAR_PROTOTYPE"
msgstr "Inclou prototips d'estadis tardans"

msgid "INCLUDE_MULTICELLULAR_PROTOTYPE_EXPLANATION"
msgstr "(algunes característiques poden no estar disponibles un cop assoleixis els propers estadis)"

#, fuzzy
msgid "INCREASE_ITEM_SIZE"
msgstr "Crear Nou"

#, fuzzy
msgid "INDICATOR_SPECIES_IS_NEW"
msgstr "EXTINCIÓ"

#, fuzzy
msgid "INDICATOR_SPECIES_MUTATED"
msgstr "ha mutat"

msgid "INDUSTRIAL_STAGE"
msgstr ""

msgid "INFINITE_COMPOUNDS"
msgstr "Compostos infinits"

msgid "INFINITE_MP"
msgstr "MP Infinit"

#, fuzzy
msgid "INFO_BOX_COST"
msgstr "HAS ACONSEGUIT PROSPERAR!"

#, fuzzy
msgid "INFO_BOX_EDITORS"
msgstr "HAS ACONSEGUIT PROSPERAR!"

msgid "INFO_BOX_ENZYMES"
msgstr ""

#, fuzzy
msgid "INFO_BOX_GAMEPLAY_TYPE"
msgstr "Cost d'Osmoregulació"

#, fuzzy
msgid "INFO_BOX_INTERNAL_NAME"
msgstr "Nom Intern (de Carpeta):"

msgid "INFO_BOX_MASS"
msgstr ""

#, fuzzy
msgid "INFO_BOX_NEXT_STAGE"
msgstr "HAS ACONSEGUIT PROSPERAR!"

#, fuzzy
msgid "INFO_BOX_OSMOREGULATION_COST"
msgstr "Cost d'Osmoregulació"

#, fuzzy
msgid "INFO_BOX_PREVIOUS_STAGE"
msgstr "Cap procés"

#, fuzzy
msgid "INFO_BOX_PROCESSES"
msgstr "Cap procés"

#, fuzzy
msgid "INFO_BOX_REQUIRES_NUCLEUS"
msgstr "Requereix nucli"

#, fuzzy
msgid "INFO_BOX_SIZE"
msgstr "HAS ACONSEGUIT PROSPERAR!"

#, fuzzy
msgid "INFO_BOX_STORAGE"
msgstr "HAS ACONSEGUIT PROSPERAR!"

#, fuzzy
msgid "INFO_BOX_UNIQUE"
msgstr "HAS ACONSEGUIT PROSPERAR!"

msgid "INFO_BOX_UPGRADES"
msgstr ""

msgid "INGESTED_MATTER"
msgstr "Matèria Ingerida"

msgid "INIT_NEW_WORLD_TOOLTIP"
msgstr "Crear un nou món"

msgid "INPUTS"
msgstr "Entrades"

#, fuzzy
msgid "INPUT_NAME_BUILD_STRUCTURE"
msgstr "Acaba una Generació"

#, fuzzy
msgid "INPUT_NAME_INTERACTION"
msgstr "Acaba una Generació"

#, fuzzy
msgid "INPUT_NAME_OPEN_INVENTORY"
msgstr "Acaba una Generació"

msgid "INSPECT"
msgstr "Inspeccionar"

#, fuzzy
msgid "INSPECTOR"
msgstr "Inspeccionar"

#, fuzzy
msgid "INSTAGRAM_TOOLTIP"
msgstr "Pausar el joc"

#, fuzzy
msgid "INTERACTION_ACTIVATE_ASCENSION"
msgstr "Taxa de mutació de la IA"

#, fuzzy
msgid "INTERACTION_ACTIVATE_ASCENSION_MISSING_ENERGY"
msgstr "Taxa de mutació de la IA"

#, fuzzy
msgid "INTERACTION_CONSTRUCT"
msgstr "Taxa de mutació de la IA"

msgid "INTERACTION_CONSTRUCT_MISSING_DEPOSITED_MATERIALS"
msgstr ""

#, fuzzy
msgid "INTERACTION_CRAFT"
msgstr "Taxa de mutació de la IA"

#, fuzzy
msgid "INTERACTION_DEPOSIT_RESOURCES"
msgstr "Taxa de mutació de la IA"

msgid "INTERACTION_DEPOSIT_RESOURCES_NO_SUITABLE_RESOURCES"
msgstr ""

#, fuzzy
msgid "INTERACTION_DESTROY"
msgstr "Taxa de mutació de la IA"

#, fuzzy
msgid "INTERACTION_FOUND_SETTLEMENT"
msgstr "Taxa de mutació de la IA"

#, fuzzy
msgid "INTERACTION_HARVEST"
msgstr "Taxa de mutació de la IA"

msgid "INTERACTION_HARVEST_CANNOT_MISSING_TOOL"
msgstr ""

msgid "INTERACTION_PICK_UP"
msgstr ""

msgid "INTERACTION_PICK_UP_CANNOT_FULL"
msgstr ""

msgid "INTERNALS"
msgstr "Parts internes"

msgid "INTERNAL_NAME_IN_USE"
msgstr "Ja hi ha un mod amb el nom intern especificat"

msgid "INTERNAL_NAME_REQUIRED"
msgstr "Es requereix un nom intern"

msgid "INTERNAL_NAME_REQUIRES_CAPITAL"
msgstr "Nom intern hauria de començar en majúscula"

msgid "INVALID_DATA_TO_PLOT"
msgstr "Camí de la icona del mod invàlid"

msgid "INVALID_ICON_PATH"
msgstr "Camí de la icona del mod invàlid"

msgid "INVALID_SAVE_NAME_POPUP"
msgstr "El nom de l'arxiu de guardat pot no tenir caràcters especials (<>:\"/\\|?*)"

msgid "INVALID_SPECIES_NAME_POPUP"
msgstr "El nom de l'espècie s'ha d'adequar a la nomenclatura binomial (Gènere i Epítet)!"

msgid "INVALID_TAG"
msgstr "Etiqueta invàlida \"{0}\" especificada"

msgid "INVALID_URL_FORMAT"
msgstr "Format d'URL invàlid"

msgid "INVALID_URL_SCHEME"
msgstr "Esquema URL invàlid"

msgid "INVENTORY_ITEMS_ON_GROUND"
msgstr ""

#, fuzzy
msgid "INVENTORY_TITLE"
msgstr "\"{0}\" - {1}"

msgid "INVENTORY_TOGGLE_CRAFTING"
msgstr ""

msgid "INVENTORY_TOGGLE_GROUND"
msgstr ""

msgid "INVERTED"
msgstr ""

msgid "IN_PROTOTYPE"
msgstr ""
"Estàs jugant els prototips d'estadis futurs, inclosos en el joc actual.\n"
"Aquests poden ser molt incomplerts, fer servir gràfics temporals, ser molt \"matussers\" en general\n"
"i no ser gaire jugables. Per tant, actualment no s'hi pot guardar la partida.\n"
"Algunes parts dels prototips poden permetre una opció de guardat limitada"

msgid "IRON"
msgstr "Ferro"

msgid "IRON_LEVELS"
msgstr ""

#, fuzzy
msgid "IRON_OXIDATION"
msgstr "Donacions"

#, fuzzy
msgid "ITCH_TOOLTIP"
msgstr "Sortir del joc"

msgid "ITEM_AT_2D_COORDINATES"
msgstr ""

#, fuzzy
msgid "ITEM_NAME_SEPARATOR"
msgstr "Acaba una Generació"

msgid "JANUARY"
msgstr "Gener"

msgid "JSON_DEBUG_MODE"
msgstr "Mode debug de JSON:"

msgid "JSON_DEBUG_MODE_ALWAYS"
msgstr "Sempre"

msgid "JSON_DEBUG_MODE_AUTO"
msgstr "Automàticament"

msgid "JSON_DEBUG_MODE_NEVER"
msgstr "Mai"

msgid "JULY"
msgstr "Juliol"

msgid "JUNE"
msgstr "Juny"

#, fuzzy
msgid "KEEP_MIGRATION"
msgstr "Respiració aeròbica"

msgid "KEY_BACK"
msgstr "Enrere"

#, fuzzy
msgid "KEY_BACKTAB"
msgstr "Enrere"

msgid "KEY_BINDING_CHANGE_CONFLICT"
msgstr ""
"Hi ha un conflicte amb {0}\n"
"Vols eliminar l'input de {1}?"

msgid "KEY_BRING_UP_KEYBOARD"
msgstr ""

msgid "KEY_CLEAR"
msgstr "Treure"

msgid "KEY_DELETE"
msgstr "Eliminar"

msgid "KEY_DOWN"
msgstr "Rodeta avall"

msgid "KEY_END"
msgstr "Final"

msgid "KEY_ENTER"
msgstr "Enter"

msgid "KEY_FAVORITES"
msgstr "Preferits"

msgid "KEY_FORWARD"
msgstr "Endavant"

#, fuzzy
msgid "KEY_GLOBE"
msgstr "Menú principal"

msgid "KEY_HELP"
msgstr "Ajuda"

msgid "KEY_HOME"
msgstr "Menú principal"

msgid "KEY_HOMEPAGE"
msgstr "Pàgina principal"

#, fuzzy
msgid "KEY_HYPER"
msgstr "Ajuda"

msgid "KEY_INSERT"
msgstr "Insertar"

#, fuzzy
msgid "KEY_JIS_EISU"
msgstr "Insertar"

#, fuzzy
msgid "KEY_JIS_KANA"
msgstr "Stand-by"

msgid "KEY_LEFT"
msgstr "Esquerra"

msgid "KEY_MENU"
msgstr "Menú"

#, fuzzy
msgid "KEY_META"
msgstr "Pestanya"

msgid "KEY_OPENURL"
msgstr "Obrir l'URL"

msgid "KEY_PAUSE"
msgstr "Pausa"

msgid "KEY_PRINT"
msgstr "Imprimir pantalla"

msgid "KEY_REFRESH"
msgstr "Refrescar"

msgid "KEY_RIGHT"
msgstr "Dreta"

msgid "KEY_SEARCH"
msgstr "Cercar"

msgid "KEY_STANDBY"
msgstr "Stand-by"

msgid "KEY_STOP"
msgstr "Stop"

msgid "KEY_TAB"
msgstr "Pestanya"

msgid "KEY_UP"
msgstr "Amunt"

#, fuzzy
msgid "KILL_50_MICROBES"
msgstr "Nitrogenasa"

#, fuzzy
msgid "KILL_MICROBES_PROGRESS"
msgstr "Editor de Microbi"

msgid "KILO_ABBREVIATION"
msgstr "{0} K"

msgid "KP0"
msgstr "Num 0"

msgid "KP1"
msgstr "Num 1"

msgid "KP2"
msgstr "Num 2"

msgid "KP3"
msgstr "Num 3"

msgid "KP4"
msgstr "Num 4"

msgid "KP5"
msgstr "Num 5"

msgid "KP6"
msgstr "Num 6"

msgid "KP7"
msgstr "Num 7"

msgid "KP8"
msgstr "Num 8"

msgid "KP9"
msgstr "Num 9"

msgid "KPADD"
msgstr "Num +"

msgid "KPDIVIDE"
msgstr "Num /"

msgid "KPENTER"
msgstr "Tecla Num Enter"

msgid "KPMULTIPLY"
msgstr "Num *"

msgid "KPPERIOD"
msgstr "Num ."

msgid "KPSUBTRACT"
msgstr "Num -"

msgid "LANGUAGE"
msgstr "Llengua:"

msgid "LANGUAGE_TRANSLATION_PROGRESS"
msgstr "Aquest idioma s'ha traduït al {0}%"

msgid "LANGUAGE_TRANSLATION_PROGRESS_LOW"
msgstr "Aquesta llengua encara és una feina en progrés ({0}% completat)"

msgid "LANGUAGE_TRANSLATION_PROGRESS_REALLY_LOW"
msgstr "Aquesta traducció encara és incomplerta ({0}% traduït) siusplau ajuda'ns a completar-la!"

#, fuzzy
msgid "LARGE_SULFUR_CHUNK"
msgstr "Petit tros de Ferro"

msgid "LAST_ORGANELLE_DELETE_OPTION_DISABLED_TOOLTIP"
msgstr "No es pot eliminar l'últim orgànul"

msgid "LAUNCH0"
msgstr "Llançar 0"

msgid "LAUNCH1"
msgstr "Llançar 1"

msgid "LAUNCH2"
msgstr "Llançar 2"

msgid "LAUNCH3"
msgstr "Llançar 3"

msgid "LAUNCH4"
msgstr "Llançar 4"

msgid "LAUNCH5"
msgstr "Llançar 5"

msgid "LAUNCH6"
msgstr "Llançar 6"

msgid "LAUNCH7"
msgstr "Llançar 7"

msgid "LAUNCH8"
msgstr "Llançar 8"

msgid "LAUNCH9"
msgstr "Llançar 9"

msgid "LAUNCHA"
msgstr "Llançar A"

msgid "LAUNCHB"
msgstr "Llançar B"

msgid "LAUNCHC"
msgstr "Llançar C"

msgid "LAUNCHD"
msgstr "Llançar D"

msgid "LAUNCHE"
msgstr "Llançar E"

msgid "LAUNCHF"
msgstr "Llançar F"

msgid "LAUNCHMAIL"
msgstr "Correu"

msgid "LAUNCHMEDIA"
msgstr "Multimèdia"

msgid "LAWK_ONLY"
msgstr "només LAWK"

msgid "LAWK_ONLY_EXPLANATION"
msgstr "(restringeix parts i habilitats a la vida tal com la coneixem)"

msgid "LEAD_ARTIST"
msgstr "Artista Principal"

msgid "LEAD_ARTISTS"
msgstr "Artistes Principals"

msgid "LEAD_DEVELOPERS"
msgstr "Desenvolupadors principals"

msgid "LEAD_GAME_DESIGNER"
msgstr "Dissenyador Principal del Joc"

msgid "LEAD_GAME_DESIGNERS"
msgstr "Dissenyadors Principals del Joc"

msgid "LEAD_OUTREACH_PEOPLE"
msgstr "Persona Líder de Divulgació"

msgid "LEAD_OUTREACH_PERSON"
msgstr "Persona Líder de Divulgació"

msgid "LEAD_PROGRAMMER"
msgstr "programador principal"

msgid "LEAD_PROGRAMMERS"
msgstr "programadors principals"

msgid "LEAD_PROJECT_MANAGER"
msgstr "Gestor de projecte en cap"

msgid "LEAD_PROJECT_MANAGERS"
msgstr "Gestors de projecte en cap"

msgid "LEAD_TESTER"
msgstr "Provador en cap"

msgid "LEAD_TESTERS"
msgstr "Provadors en cap"

msgid "LEAD_THEORIST"
msgstr "Teòric en cap"

msgid "LEAD_THEORISTS"
msgstr "Teòrics en cap"

msgid "LEFT_ARROW"
msgstr "←"

msgid "LEFT_MOUSE"
msgstr "Click esquerre del ratolí"

msgid "LICENSES"
msgstr "Llicències"

msgid "LICENSES_COVERING_THRIVE"
msgstr "Aquí es mostren les llicències cobrint parts de Thrive"

msgid "LIFE_ORIGIN"
msgstr "Origen de la vida"

msgid "LIFE_ORIGIN_EXPLANATION"
msgstr "(lloc de partida)"

msgid "LIFE_ORIGIN_PANSPERMIA"
msgstr "Panspèrmia (aleatori)"

msgid "LIFE_ORIGIN_POND"
msgstr "Petit, càlid toll"

msgid "LIFE_ORIGIN_TOOLTIP"
msgstr "Algunes opcions poden ser desactivades si només LAWK està activat"

msgid "LIFE_ORIGIN_VENTS"
msgstr "Fumaroles hidrotermals"

msgid "LIGHT"
msgstr "Llum"

msgid "LIGHT_LEVEL_AVERAGE"
msgstr ""

#, fuzzy
msgid "LIGHT_LEVEL_CURRENT"
msgstr "Rodeta dreta"

msgid "LIGHT_LEVEL_DAY"
msgstr ""

msgid "LIGHT_LEVEL_LABEL_AT_NOON"
msgstr ""

#, fuzzy
msgid "LIGHT_LEVEL_NIGHT"
msgstr "Rodeta dreta"

#, fuzzy
msgid "LIGHT_MAX"
msgstr "Llum"

msgid "LIMIT_EXTREME"
msgstr "Extrem"

#, fuzzy
msgid "LIMIT_GROWTH_RATE"
msgstr "Normal"

#, fuzzy
msgid "LIMIT_GROWTH_RATE_EXPLANATION"
msgstr "(velocitat a la qual les espècies de la IA muten)"

msgid "LIMIT_HUGE"
msgstr "Enorme"

msgid "LIMIT_LARGE"
msgstr "Gran"

msgid "LIMIT_NORMAL"
msgstr "Normal"

msgid "LIMIT_SMALL"
msgstr "Petit"

msgid "LIMIT_TINY"
msgstr "Minúscul"

msgid "LIMIT_VERY_LARGE"
msgstr "Molt gran"

msgid "LIMIT_VERY_SMALL"
msgstr "Molt petit"

msgid "LINE_COLOUR"
msgstr "Color de la línia:"

#, fuzzy
msgid "LINKS_TITLE"
msgstr "Falta un nom"

msgid "LIPASE"
msgstr "Lipasa"

msgid "LIPASE_DESCRIPTION"
msgstr "La lipasa permet a la cèl·lula digerir la major part de membranes. La teva cèl·lula ja produeix una certa quantitat d'aquest enzim sense lisosoma, però seleccionant aquest tipus n'augmentaràs l'efectivitat."

msgid "LOAD"
msgstr "Carregar"

msgid "LOADING"
msgstr "Carregant"

msgid "LOADING_DOT_DOT_DOT"
msgstr "Carregant..."

msgid "LOADING_GAME"
msgstr "Carregant el joc"

#, fuzzy
msgid "LOADING_GRAPHICS_SHADERS"
msgstr "Carregant el joc"

#, fuzzy
msgid "LOADING_MACROSCOPIC_EDITOR"
msgstr "S'està carregant l'Editor de Microbi"

msgid "LOADING_MICROBE_EDITOR"
msgstr "S'està carregant l'Editor de Microbi"

#, fuzzy
msgid "LOADING_MICROBE_STAGE"
msgstr "Estadi de Microbi"

msgid "LOADING_MULTICELLULAR_EDITOR"
msgstr "Carregant l'Editor Multicel·lular"

#, fuzzy
msgid "LOADING_MULTICELLULAR_STAGE"
msgstr "Carregant l'Editor Multicel·lular"

#, fuzzy
msgid "LOADING_STAGE"
msgstr "Carregant el joc"

#, fuzzy
msgid "LOADING_STAGE_ASSETS"
msgstr "Carregant el joc"

msgid "LOAD_FINISHED"
msgstr "Càrrega completada"

msgid "LOAD_GAME"
msgstr "Carregar una partida"

msgid "LOAD_GAME_BUTTON_TOOLTIP"
msgstr "Carregar arxius de guardat previs"

msgid "LOAD_INCOMPATIBLE_PROTOTYPE_WARNING"
msgstr ""
"L'arxiu de guardat seleccionat és un guardat fet en un prototip d'una versió de Thrive diferent.\n"
"Degut a això, aquest guardat no pot ser carregat, ja que els guardats de prototips no es poden actualitzar.\n"
"Mantenir la compatibilitat de guardat per als prototips seria un gran llast i faria alentir molt el desenvolupament de prototips."

msgid "LOAD_INCOMPATIBLE_SAVE_PROMPT"
msgstr "Carregar arxiu de guardat incompatible?"

msgid "LOAD_INCOMPATIBLE_SAVE_WARNING"
msgstr ""
"L'arxiu de guardat seleccionat no és compatible amb la present versió de Thrive.\n"
"I no hi ha cap actualitzador d'arxius de guardat per actualitzar aquest arxiu de guardat.\n"
"Com que Thrive encara està en una fase primerenca de desenvolupament, la compatibilitat entre versions no és la major prioritat. Per això, encara no s'ha implementat un programa convertidor d'arxius de guardat."

msgid "LOAD_INVALID_SAVE_PROMPT"
msgstr "Carregar arxiu de guardat no vàlid?"

msgid "LOAD_INVALID_SAVE_WARNING"
msgstr ""
"La informació de guardat no ha pogut ser carregada des d'aquest arxiu.\n"
"És probable que aquest arxiu de guardat sigui corrupte, o que pertanyi a un format nou, no entès per aquesta versió de Thrive.\n"
"Voleu intentar carregar l'arxiu igualment?"

msgid "LOCAL_INITIAL_LETTER"
msgstr "L"

msgid "LOCK_DAY_NIGHT_CYCLE"
msgstr ""

#, fuzzy
msgid "LOWER_SCALE_INCREASES_PERFORMANCE"
msgstr "(valors més alts augmenten el rendiment)"

msgid "LOWER_VALUE_MAKES_SHARPER_IMAGE"
msgstr ""

#, fuzzy
msgid "LOW_MENU_PERFORMANCE"
msgstr "Rendiment"

#, fuzzy
msgid "LOW_MENU_PERFORMANCE_DESCRIPTION"
msgstr "Conté enzims digestius. Es pot modificar per canviar el tipus d'enzim que conté. Només es pot utilitzar un enzim cada vegada."

msgid "LOW_QUALITY_BACKGROUND_BLUR"
msgstr ""

msgid "LOW_QUALITY_BACKGROUND_BLUR_TOOLTIP"
msgstr ""

msgid "LUCIFERASE"
msgstr ""

#, fuzzy
msgid "LUCIFERASE_SYNTHESIS"
msgstr "Síntesi de mucílag"

msgid "LYSOSOME"
msgstr "Lisosoma"

#, fuzzy
msgid "LYSOSOME_DESCRIPTION"
msgstr "El lisosoma és un orgànul adherit a la membrana que conté enzims hidrolítics que poden trencar diverses biomolècules. Els lisosomes permeten a la cèl·lula digerir materials ingerits mitjançant endocitosi i netejar els productes de rebuig de la cèl·lula en un procés anomenat autofàgia."

msgid "LYSOSOME_PROCESSES_DESCRIPTION"
msgstr "Conté enzims digestius. Es pot modificar per canviar el tipus d'enzim que conté. Només es pot utilitzar un enzim cada vegada."

#, fuzzy
msgid "MACROLIDE_SYNTHESIS"
msgstr "Síntesi de mucílag"

#, fuzzy
msgid "MACROSCOPIC"
msgstr "Esdevenir un Organisme Macroscòpic ({0}/{1})"

#, fuzzy
msgid "MACROSCOPIC_STAGE"
msgstr "Estadi de Microbi"

#, fuzzy
msgid "MAKE_CELL_THAT_EATS_RADIATION"
msgstr "(cost d'orgànuls, membranes i altres elements a l'editor)"

#, fuzzy
msgid "MAKE_CELL_USE_CHEMOSYNTHESIS"
msgstr "Quimiosíntesi"

#, fuzzy
msgid "MAKE_NO_CHANGES_IN_EDITOR"
msgstr "Habilitar l'editor"

msgid "MANUALLY_SET_TIME"
msgstr ""

msgid "MAP"
msgstr "Mapa"

msgid "MARCH"
msgstr "Març"

msgid "MARINE_SNOW"
msgstr "Neu marina"

msgid "MASTER_VOLUME"
msgstr "Volum General"

#, fuzzy
msgid "MASTODON_TOOLTIP"
msgstr "Pausar el joc"

#, fuzzy
msgid "MAX_CACHE_SIZE_TOOLTIP"
msgstr "Secretar mucílag"

msgid "MAX_FPS"
msgstr "Màxims FPS:"

msgid "MAX_FPS_NO_LIMIT"
msgstr "Il·limitat"

#, fuzzy
msgid "MAX_SIZE_COLON"
msgstr "Mida:"

msgid "MAX_SPAWNED_ENTITIES"
msgstr "Màxim nombre d'entitats:"

msgid "MAX_VISIBLE_DATASET_WARNING"
msgstr "No està permès mostrar més de {0} datasets!"

msgid "MAY"
msgstr "Maig"

#, fuzzy
msgid "MECHANICS_BUTTON"
msgstr "L'acció d'eliminar aquest arxiu de guardat és irreversible. Esteu segur que el voleu eliminar permanentment?"

msgid "MEDIANEXT"
msgstr "Següent"

msgid "MEDIAPLAY"
msgstr "Iniciar Reproducció Multimèdia"

msgid "MEDIAPREVIOUS"
msgstr "Anterior"

msgid "MEDIARECORD"
msgstr "Gravar"

msgid "MEDIASTOP"
msgstr "Aturar Reproducció Multimèdia"

#, fuzzy
msgid "MEDIUM_SULFUR_CHUNK"
msgstr "Petit tros de Ferro"

msgid "MEGA_YEARS"
msgstr "Milions d'anys"

#, fuzzy
msgid "MELANOSOME"
msgstr "Metabolosomes"

#, fuzzy
msgid "MELANOSOME_DESCRIPTION"
msgstr "El lisosoma és un orgànul adherit a la membrana que conté enzims hidrolítics que poden trencar diverses biomolècules. Els lisosomes permeten a la cèl·lula digerir materials ingerits mitjançant endocitosi i netejar els productes de rebuig de la cèl·lula en un procés anomenat autofàgia."

#, fuzzy
msgid "MELANOSOME_PROCESSES_DESCRIPTION"
msgstr "Conté enzims digestius. Es pot modificar per canviar el tipus d'enzim que conté. Només es pot utilitzar un enzim cada vegada."

msgid "MEMBRANE"
msgstr "Membrana"

msgid "MEMBRANE_RIGIDITY"
msgstr "Rigidesa de la membrana"

msgid "MEMBRANE_TYPES"
msgstr "Tipus de Membrana"

msgid "MENU"
msgstr "Menú"

msgid "MESOPELAGIC"
msgstr "Zona mesopelàgica"

msgid "METABOLOSOMES"
msgstr "Metabolosomes"

#, fuzzy
msgid "METABOLOSOMES_DESCRIPTION"
msgstr "Els Metabolosomes són cúmuls de proteïnes embolcallades per una membrana de proteïnes. Transformen la Glucosa en ATP mitjançant la Respiració Aeròbica, de manera més ràpida i eficient que el Citoplasma. No obstant, necessita grans quantitats d'Oxigen atmosfèric per funcionar amb eficàcia, i nivells d'Oxigen més baixos en reduïran la velocitat de producció d'ATP. Com que els Metabolosomes estan suspesos en el Citoplasma, el fluid que els envolta duu a terme una certa glicòlisi."

msgid "METABOLOSOMES_PROCESSES_DESCRIPTION"
msgstr "Transforma [thrive:compound type=\"glucose\"][/thrive:compound] en [thrive:compound type=\"atp\"][/thrive:compound]. La velocitat és proporcional a la concentració de [thrive:compound type=\"oxygen\"][/thrive:compound]."

#, fuzzy
msgid "META_THREADS_TOOLTIP"
msgstr ""
"No pot ser automàticament detectat si el \"hyperthreading\" està activat o no.\n"
"Això afecta el nombre de \"threads\" per defecte ja que el \"hyperthreading threads\" no són tan ràpids com els núclis CPU reals."

msgid "METEOR_IMPACT_EVENT"
msgstr ""

msgid "METEOR_STRIKE_START_EVENT_LOG_PLURAL"
msgstr ""

msgid "METEOR_STRIKE_START_EVENT_LOG_SINGULAR"
msgstr ""

msgid "METRICS"
msgstr "Mètriques de rendiment"

#, fuzzy
msgid "METRICS_CONTENT"
msgstr ""
"Temps de procès: {0} s\n"
"Temps de físiques: {1} s\n"
"Entitats: {2} Other: {3}\n"
"Aparegudes: {4} Desaparegudes: {5}\n"
"Nodes utilitzats: {6}\n"
"Memòria utilitzada: {7}\n"
"Memòria GPU: {8}\n"
"Objectes renderitzats: {9}\n"
"Trucades sortejades: {10} 2D: {11}\n"
"Vèrtexs renderitzats: {12}\n"
"Canvis de material: {13}\n"
"Canvis de Shader: {14}\n"
"Nodes orfes: {15}\n"
"Latència d'Audio: {16} ms\n"
"Fils total: {17}\n"
"Temps de CPU Total:\n"
"{18}"

msgid "MIB_VALUE"
msgstr "{0} MiB"

msgid "MICHE"
msgstr ""

#, fuzzy
msgid "MICHES_FOR_PATCH"
msgstr "s'ha extingit del planeta"

#, fuzzy
msgid "MICHE_AVOID_PREDATION_SELECTION_PRESSURE"
msgstr "[b][u]{0}[/u][/b] s'ha dividit de [b][u]{1}[/u][/b] com a noves espècies degut a diferents pressions selectives"

msgid "MICHE_CHUNK_PRESSURE"
msgstr ""

#, fuzzy
msgid "MICHE_COMPOUND_CLOUD_PRESSURE"
msgstr "Núvols de Compostos"

msgid "MICHE_COMPOUND_EFFICIENCY_PRESSURE"
msgstr ""

#, fuzzy
msgid "MICHE_DETAIL_TEXT"
msgstr ""
"[b]Espècies[/b]\n"
"  {0}:{1}\n"
"[b]Generació[/b]\n"
"  {2}\n"
"[b]Població[/b]\n"
"  {3}\n"
"[b]Color[/b]\n"
"  #{4}\n"
"[b]Comportament[/b]\n"
"  {5}"

msgid "MICHE_ENVIRONMENTAL_COMPOUND_PRESSURE"
msgstr ""

#, fuzzy
msgid "MICHE_ENVIRONMENTAL_TOLERANCE"
msgstr "Entorn"

msgid "MICHE_MAINTAIN_COMPOUND_PRESSURE"
msgstr ""

msgid "MICHE_METABOLIC_STABILITY_PRESSURE"
msgstr ""

msgid "MICHE_NO_OP_PRESSURE"
msgstr ""

msgid "MICHE_PREDATION_EFFECTIVENESS_PRESSURE"
msgstr ""

#, fuzzy
msgid "MICHE_PREDATOR_ROOT_PRESSURE"
msgstr "Predació de {0}"

msgid "MICHE_ROOT_PRESSURE"
msgstr ""

#, fuzzy
msgid "MICHE_TEMPERATURE_SESSILITY_PRESSURE"
msgstr "Predació de {0}"

msgid "MICHE_TREE"
msgstr ""

#, fuzzy
msgid "MICROBE"
msgstr "Estadi de Microbi"

#, fuzzy
msgid "MICROBES_COUNT"
msgstr "Estadi de Microbi"

#, fuzzy
msgid "MICROBE_BENCHMARK"
msgstr "Editor de Microbi"

#, fuzzy
msgid "MICROBE_CAMERA_TILT_EFFECT"
msgstr "Estadístiques de la Cèl·lula"

msgid "MICROBE_EDITOR"
msgstr "Editor de Microbi"

#, fuzzy
msgid "MICROBE_ENZYME_STATISTICS"
msgstr "Estadístiques de la Cèl·lula"

msgid "MICROBE_FREEBUILD_EDITOR"
msgstr "Editor Lliure de Microbi"

#, fuzzy
msgid "MICROBE_LOADING_TIP_1"
msgstr "Prem el botó de 'desfer' per tal de corregir qualsevol equivocació"

#, fuzzy
msgid "MICROBE_LOADING_TIP_10"
msgstr "Prem el botó de 'desfer' per tal de corregir qualsevol equivocació"

#, fuzzy
msgid "MICROBE_LOADING_TIP_11"
msgstr "Prem el botó de 'desfer' per tal de corregir qualsevol equivocació"

#, fuzzy
msgid "MICROBE_LOADING_TIP_12"
msgstr "Prem el botó de 'desfer' per tal de corregir qualsevol equivocació"

#, fuzzy
msgid "MICROBE_LOADING_TIP_13"
msgstr "Prem el botó de 'desfer' per tal de corregir qualsevol equivocació"

#, fuzzy
msgid "MICROBE_LOADING_TIP_14"
msgstr "Prem el botó de 'desfer' per tal de corregir qualsevol equivocació"

#, fuzzy
msgid "MICROBE_LOADING_TIP_15"
msgstr "Prem el botó de 'desfer' per tal de corregir qualsevol equivocació"

#, fuzzy
msgid "MICROBE_LOADING_TIP_16"
msgstr "Prem el botó de 'desfer' per tal de corregir qualsevol equivocació"

#, fuzzy
msgid "MICROBE_LOADING_TIP_17"
msgstr "Prem el botó de 'desfer' per tal de corregir qualsevol equivocació"

#, fuzzy
msgid "MICROBE_LOADING_TIP_18"
msgstr "Prem el botó de 'desfer' per tal de corregir qualsevol equivocació"

#, fuzzy
msgid "MICROBE_LOADING_TIP_19"
msgstr "Prem el botó de 'desfer' per tal de corregir qualsevol equivocació"

#, fuzzy
msgid "MICROBE_LOADING_TIP_2"
msgstr "Prem el botó de 'desfer' per tal de corregir qualsevol equivocació"

#, fuzzy
msgid "MICROBE_LOADING_TIP_20"
msgstr "Prem el botó de 'desfer' per tal de corregir qualsevol equivocació"

#, fuzzy
msgid "MICROBE_LOADING_TIP_21"
msgstr "Prem el botó de 'desfer' per tal de corregir qualsevol equivocació"

#, fuzzy
msgid "MICROBE_LOADING_TIP_22"
msgstr "Prem el botó de 'desfer' per tal de corregir qualsevol equivocació"

#, fuzzy
msgid "MICROBE_LOADING_TIP_3"
msgstr "Prem el botó de 'desfer' per tal de corregir qualsevol equivocació"

#, fuzzy
msgid "MICROBE_LOADING_TIP_4"
msgstr "Prem el botó de 'desfer' per tal de corregir qualsevol equivocació"

#, fuzzy
msgid "MICROBE_LOADING_TIP_5"
msgstr "Prem el botó de 'desfer' per tal de corregir qualsevol equivocació"

#, fuzzy
msgid "MICROBE_LOADING_TIP_6"
msgstr "Prem el botó de 'desfer' per tal de corregir qualsevol equivocació"

#, fuzzy
msgid "MICROBE_LOADING_TIP_7"
msgstr "Prem el botó de 'desfer' per tal de corregir qualsevol equivocació"

#, fuzzy
msgid "MICROBE_LOADING_TIP_8"
msgstr "Prem el botó de 'desfer' per tal de corregir qualsevol equivocació"

#, fuzzy
msgid "MICROBE_LOADING_TIP_9"
msgstr "Prem el botó de 'desfer' per tal de corregir qualsevol equivocació"

#, fuzzy
msgid "MICROBE_MEMBRANE_PERCENTAGE_STATISTICS"
msgstr "Estadístiques de la Cèl·lula"

#, fuzzy
msgid "MICROBE_MEMBRANE_STATISTICS"
msgstr "Estadístiques de la Cèl·lula"

#, fuzzy
msgid "MICROBE_ORGANELLE_STATISTICS"
msgstr "Estadístiques de la Cèl·lula"

#, fuzzy
msgid "MICROBE_ORGANELLE_UPGRADES_STATISTICS"
msgstr "Estadístiques de la Cèl·lula"

#, fuzzy
msgid "MICROBE_RIPPLE_EFFECT"
msgstr "Estadístiques de la Cèl·lula"

msgid "MICROBE_SPECIES_DETAIL_TEXT"
msgstr ""
"[b]Estadi[/b]\n"
"  Microbi\n"
"[b]Tipus de Membrana[/b]\n"
"  {0}\n"
"[b]Rigidesa de la Membrana[/b]\n"
"  {1}\n"
"[b]Velocitat Base[/b]\n"
"  {2}\n"
"[b]Velocitat de Rotació Base[/b]\n"
"  {3}\n"
"[b]Mida d'Hexàgon Base[/b]\n"
"  {4}"

msgid "MICROBE_STAGE"
msgstr "Estadi de Microbi"

#, fuzzy
msgid "MICROBE_STAGE_BECOME_MULTICELLULAR_TEXT"
msgstr ""
"Recol·lecta Glucosa (núvols blancs) desplaçant-t'hi per sobre.\n"
"\n"
"La teva cèl·lula necessita Glucosa per aconseguir energia i mantenir-se viva.\n"
"\n"
"Segueix la línia de la pantalla, des de la teva cèl·lula fins al núvol de Glucosa més proper."

#, fuzzy
msgid "MICROBE_STAGE_COLLECT_TEXT"
msgstr ""
"Recol·lecta Glucosa (núvols blancs) desplaçant-t'hi per sobre.\n"
"\n"
"La teva cèl·lula necessita Glucosa per aconseguir energia i mantenir-se viva.\n"
"\n"
"Segueix la línia de la pantalla, des de la teva cèl·lula fins al núvol de Glucosa més proper."

#, fuzzy
msgid "MICROBE_STAGE_CONTROL_TEXT"
msgstr ""
"La teva cèl·lula, el darrer avantpassat universal comú, és al centre de la pantalla. Per tal de controlar-la, fes servir les tecles que es mostren al seu costat.\n"
"\n"
"Prova totes les tecles durant uns instants per tal de continuar."

#, fuzzy
msgid "MICROBE_STAGE_CONTROL_TEXT_CONTROLLER"
msgstr ""
"La teva cèl·lula, el darrer avantpassat universal comú, és al centre de la pantalla. Per tal de controlar-la, fes servir les tecles que es mostren al seu costat.\n"
"\n"
"Prova totes les tecles durant uns instants per tal de continuar."

#, fuzzy
msgid "MICROBE_STAGE_HEALTH_TEXT"
msgstr ""
"Estigues atent a la barra de salut, que hi ha al costat de la barra d'ATP (a la part inferior dreta de la pantalla).\n"
"Si la teva cèl·lula es queda sense energia, es morirà.\n"
"Pots recuperar la teva salut (autoregeneració) si tens prou quantitat d'ATP.\n"
"Assegurat de recol·lectar prou Glucosa per no quedar-te sense ATP."

#, fuzzy
msgid "MICROBE_STAGE_INITIAL"
msgstr ""
"Fa molt de temps, en un planeta molt i molt llunyà...\n"
"\n"
"S'han esdevingut milions d'anys, eons sencers, d'activitat volcànica i d'impactes de meteorits. Aquesta activitat ha causat l'aparició d'un fenomen inaudit a l'univers.\n"
"\n"
"La vida.\n"
"\n"
"A les profunditats dels mars i oceans, són a punt d'aparèixer eixams de Microbis, sopes tupides d'organismes vius. De moment, però, en tot el planeta, només hi ha un sol organisme, una petita cèl·lula formada per una fina Membrana plena de Citoplasma i Material Genètic. Aquest primer organisme serà conegut com a 'darrer avantpassat universal comú'. Ets a punt de prendre el control d'aquesta minúscula cèl·lula, per tal de guiar-ne les accions i aconseguir que es pugui reproduir.\n"
"\n"
"Per tal de sobreviure en aquest planeta hostil, hauràs d'arreplegar tots els compostos amb contingut nutritiu que puguis trobar. Al llarg de les diverses generacions del procés evolutiu, hauràs d'evolucionar per competir contra altres espècies pels nínxols de la cadena tròfica. Totes aquestes espècies hauran evolucionat a partir del darrer avantpassat universal comú."

#, fuzzy
msgid "MICROBE_STAGE_INITIAL_PANSPERMIA"
msgstr ""
"Fa molt de temps, en un planeta molt i molt llunyà...\n"
"\n"
"S'han esdevingut milions d'anys, eons sencers, d'activitat volcànica i d'impactes de meteorits. Aquesta activitat ha causat l'aparició d'un fenomen inaudit a l'univers.\n"
"\n"
"La vida.\n"
"\n"
"A les profunditats dels mars i oceans, són a punt d'aparèixer eixams de Microbis, sopes tupides d'organismes vius. De moment, però, en tot el planeta, només hi ha un sol organisme, una petita cèl·lula formada per una fina Membrana plena de Citoplasma i Material Genètic. Aquest primer organisme serà conegut com a 'darrer avantpassat universal comú'. Ets a punt de prendre el control d'aquesta minúscula cèl·lula, per tal de guiar-ne les accions i aconseguir que es pugui reproduir.\n"
"\n"
"Per tal de sobreviure en aquest planeta hostil, hauràs d'arreplegar tots els compostos amb contingut nutritiu que puguis trobar. Al llarg de les diverses generacions del procés evolutiu, hauràs d'evolucionar per competir contra altres espècies pels nínxols de la cadena tròfica. Totes aquestes espècies hauran evolucionat a partir del darrer avantpassat universal comú."

#, fuzzy
msgid "MICROBE_STAGE_INITIAL_POND"
msgstr ""
"Fa molt de temps, en un planeta molt i molt llunyà...\n"
"\n"
"S'han esdevingut milions d'anys, eons sencers, d'activitat volcànica i d'impactes de meteorits. Aquesta activitat ha causat l'aparició d'un fenomen inaudit a l'univers.\n"
"\n"
"La vida.\n"
"\n"
"A les profunditats dels mars i oceans, són a punt d'aparèixer eixams de Microbis, sopes tupides d'organismes vius. De moment, però, en tot el planeta, només hi ha un sol organisme, una petita cèl·lula formada per una fina Membrana plena de Citoplasma i Material Genètic. Aquest primer organisme serà conegut com a 'darrer avantpassat universal comú'. Ets a punt de prendre el control d'aquesta minúscula cèl·lula, per tal de guiar-ne les accions i aconseguir que es pugui reproduir.\n"
"\n"
"Per tal de sobreviure en aquest planeta hostil, hauràs d'arreplegar tots els compostos amb contingut nutritiu que puguis trobar. Al llarg de les diverses generacions del procés evolutiu, hauràs d'evolucionar per competir contra altres espècies pels nínxols de la cadena tròfica. Totes aquestes espècies hauran evolucionat a partir del darrer avantpassat universal comú."

#, fuzzy
msgid "MICROBE_STAGE_ORGANELLE_DIVISION"
msgstr "Estadístiques de la Cèl·lula"

#, fuzzy
msgid "MICROBIAL_MASSACRE"
msgstr "Estadi de Microbi"

#, fuzzy
msgid "MICRO_BORG"
msgstr "Estadi de Microbi"

msgid "MIDDLE_MOUSE"
msgstr "Clic del mig del ratolí"

#, fuzzy
msgid "MIGRATION_FAILED_TO_ADD"
msgstr "Creació de Mod Fallida"

#, fuzzy
msgid "MIGRATION_MANAGER"
msgstr ""
"Estigues atent a la barra de salut, que hi ha al costat de la barra d'ATP (a la part inferior dreta de la pantalla).\n"
"Si la teva cèl·lula es queda sense energia, es morirà.\n"
"Pots recuperar la teva salut (autoregeneració) si tens prou quantitat d'ATP.\n"
"Assegurat de recol·lectar prou Glucosa per no quedar-te sense ATP."

msgid "MIGRATION_STATUS_DESTINATION_NOT_SELECTED"
msgstr ""

#, fuzzy
msgid "MIGRATION_STATUS_TEXT"
msgstr ""
"Estigues atent a la barra de salut, que hi ha al costat de la barra d'ATP (a la part inferior dreta de la pantalla).\n"
"Si la teva cèl·lula es queda sense energia, es morirà.\n"
"Pots recuperar la teva salut (autoregeneració) si tens prou quantitat d'ATP.\n"
"Assegurat de recol·lectar prou Glucosa per no quedar-te sense ATP."

#, fuzzy
msgid "MIGRATION_STEP_DESTINATION_EXPLANATION"
msgstr ""
"Els microbis agressius perseguiran les preses a més distància\n"
"i és més probable que s'enfrontin a depredadors quan siguin atacats.\n"
"Els microbis pacífics desistiran de perseguir les seves preses abans\n"
"i és menys probable que facin servir toxines contra depredadors."

msgid "MIGRATION_STEP_ONLY_ONE_ALLOWED"
msgstr ""

#, fuzzy
msgid "MIGRATION_STEP_POPULATION_EXPLANATION"
msgstr "(cost d'orgànuls, membranes i altres elements a l'editor)"

#, fuzzy
msgid "MIGRATION_STEP_SOURCE_EXPLANATION"
msgstr "(cost d'orgànuls, membranes i altres elements a l'editor)"

#, fuzzy
msgid "MIGRATION_TOOLTIP"
msgstr "Pausar el joc"

msgid "MILLION_ABBREVIATION"
msgstr "{0} M"

msgid "MINIMUM_AMOUNT_TO_FIND"
msgstr "Quantitat mínima a detectar:"

msgid "MINIMUM_VERSION"
msgstr "Mínim:"

msgid "MIN_VISIBLE_DATASET_WARNING"
msgstr "No està permès mostrar menys de {0} dataset(s)!"

msgid "MISC"
msgstr "Misc"

msgid "MISCELLANEOUS"
msgstr "Miscel·lània"

msgid "MISCELLANEOUS_3D_STAGE"
msgstr "Miscel·lània Estadi 3D"

#, fuzzy
msgid "MISC_FUN"
msgstr "Misc"

msgid "MISSING_DESCRIPTION"
msgstr "Falta una descripció"

msgid "MISSING_OR_INVALID_REQUIRED_FIELD"
msgstr "Format invàlid o falta format d'un camp requerit: {0}"

msgid "MISSING_TITLE"
msgstr "Falta un nom"

msgid "MITOCHONDRION"
msgstr "Mitocondri"

#, fuzzy
msgid "MITOCHONDRION_DESCRIPTION"
msgstr "És el pal de paller de la generació d'energia per la cèl·lula. Els Mitocondris són una estructura de membrana doble curulla de proteïnes i enzims. En realitat, és un petit organisme procariota que ha estat engolit i assimilat per la cèl·lula eucariota, que actua com un hoste. Produeix grans quantitats d'ATP, a partir de Glucosa i Oxigen, amb una gran eficiència, per mitjà d'un procés anomenat Respiració Aeròbica."

msgid "MITOCHONDRION_PROCESSES_DESCRIPTION"
msgstr "Transforma [thrive:compound type=\"glucose\"][/thrive:compound] en [thrive:compound type=\"atp\"][/thrive:compound]. La velocitat és proporcional a la concentració de [thrive:compound type=\"oxygen\"][/thrive:compound]."

#, fuzzy
msgid "MIXED_DOT_DOT_DOT"
msgstr "..."

msgid "MODDING_INSTRUCTIONS_ON"
msgstr "Instruccions per fer Mods estan disponibles a"

msgid "MODELS"
msgstr "Models"

msgid "MODE_CAN_BE_CHANGED_IN_OPTIONS"
msgstr ""

#, fuzzy
msgid "MODIFIER"
msgstr "Modificar"

msgid "MODIFY"
msgstr "Modificar"

msgid "MODIFY_ORGANELLE"
msgstr "Modificar orgànul"

msgid "MODIFY_TYPE"
msgstr "Modificar Tipus"

msgid "MODS"
msgstr "Mods"

msgid "MODS_INSTALLED_BUT_NOT_ENABLED"
msgstr ""

msgid "MOD_ASSEMBLY"
msgstr "Ensamblatge de Mod:"

msgid "MOD_ASSEMBLY_CLASS"
msgstr "Classe Principal d'Ensamblatge de Mod:"

#, fuzzy
msgid "MOD_ASSEMBLY_CLASS_CREATION_FAILED"
msgstr "{0}: el mètode de descàrrega de l'ensamblatge del mod ha fallat"

msgid "MOD_ASSEMBLY_CLASS_NOT_FOUND"
msgstr "{0}: classe de mod especificada \"{1}\" no s'ha trobat a l'ensamblatge del mod"

msgid "MOD_ASSEMBLY_INIT_CALL_FAILED"
msgstr "{0}: mètode d'inicialització d'ensamblatge del mod ha fallat"

msgid "MOD_ASSEMBLY_LOAD_CALL_FAILED_EXCEPTION"
msgstr "{0}: el mètode d'inicialització d'ensamblatge del mod ha fallat amb una excepció: {1}"

msgid "MOD_ASSEMBLY_LOAD_EXCEPTION"
msgstr "{0}: la càrrega de l'ensamblatge ha fallat amb una excepció: {1}"

msgid "MOD_ASSEMBLY_UNLOAD_CALL_FAILED"
msgstr "{0}: el mètode de descàrrega de l'ensamblatge del mod ha fallat"

msgid "MOD_ASSEMBLY_UNLOAD_CALL_FAILED_EXCEPTION"
msgstr "{0}: el mètode de descàrrega d'ensamblatge del mod ha fallat amb una excepció: {1}"

msgid "MOD_AUTHOR"
msgstr "Autor del Mod:"

msgid "MOD_AUTO_HARMONY"
msgstr "Fa servir Auto Harmony:"

msgid "MOD_CREATION_FAILED"
msgstr "Creació de Mod Fallida"

msgid "MOD_DESCRIPTION"
msgstr "Descripció del Mod:"

msgid "MOD_EXTENDED_DESCRIPTION"
msgstr "Descripció Llarga del Mod:"

msgid "MOD_HARMONY_LOAD_FAILED_EXCEPTION"
msgstr "{0}: la càrrega del mod Harmony ha fallat amb una excepció: {1}"

msgid "MOD_HARMONY_UNLOAD_FAILED_EXCEPTION"
msgstr "{0}: la descàrrega del mod Harmony ha fallat amb una excepció: {1}"

msgid "MOD_HAS_NO_LOADABLE_RESOURCES"
msgstr "{0}: no té recursos que es puguin carregar"

msgid "MOD_ICON_FILE"
msgstr "Icona de l'Arxiu:"

msgid "MOD_INFO_URL"
msgstr "URL d'Informació del Mod:"

msgid "MOD_INTERNAL_NAME"
msgstr "Nom Intern (de Carpeta):"

msgid "MOD_LICENSE"
msgstr "Llicència del Mod:"

msgid "MOD_LOAD_ERRORS"
msgstr "Errors en Carregar el Mod"

msgid "MOD_LOAD_ERRORS_OCCURRED"
msgstr "Hi han hagut errors en carregar un o més mods. Els logs poden tenir més informació."

msgid "MOD_LOAD_OR_UNLOAD_ERRORS_OCCURRED"
msgstr "S'han produït errors en carregar o descarregar un o més mods. Els logs poden tenir més informació."

msgid "MOD_LOAD_UNLOAD_CAVEATS"
msgstr "Nota: molts mods requereix reiniciar el joc per pujar-se o descarregar-se adequadament. Descarrega només mods en els quals hi puguis confiar, ja que poden contenir codi executable."

msgid "MOD_LOAD_UNLOAD_RESTART"
msgstr "Un o més mods requereixen reiniciar el joc per a carregar-se o descarregar-se adequadament"

msgid "MOD_MAXIMUM_THRIVE"
msgstr "Versió Màxima de Thrive Suportada:"

msgid "MOD_MINIMUM_THRIVE"
msgstr "Versió de Thrive Mínima Requerida:"

msgid "MOD_NAME"
msgstr "Nom del Mod:"

msgid "MOD_PCK_NAME"
msgstr "Arxiu de Mod .pck:"

msgid "MOD_RECOMMENDED_THRIVE"
msgstr "Versió de Thrive Recomanada:"

msgid "MOD_TO_UPLOAD"
msgstr "Mod a Carregar:"

msgid "MOD_UPLOADER"
msgstr "Carregador de Mods"

msgid "MOD_VERSION"
msgstr "Versió del Mod:"

msgid "MORE_INFO"
msgstr "Mostrar Més Informació"

#, fuzzy
msgid "MORE_INFO_PROMPT"
msgstr "Mostrar Més Informació"

msgid "MOUSE_EDGE_PANNING_OPTION"
msgstr ""

msgid "MOUSE_LOOK_SENSITIVITY"
msgstr ""

msgid "MOUSE_SENSITIVITY_WINDOW_SIZE_ADJUSTMENT"
msgstr ""

msgid "MOVE"
msgstr "Moure"

msgid "MOVEMENT"
msgstr "Moviment"

msgid "MOVE_ATTEMPTS_PER_SPECIES"
msgstr ""

msgid "MOVE_BACKWARDS"
msgstr "Moure cap endarrere"

msgid "MOVE_DOWN_OR_CROUCH"
msgstr "Moure cap avall o ajupir-se"

msgid "MOVE_FORWARD"
msgstr "Moure cap endavant"

#, fuzzy
msgid "MOVE_ITEM_DOWN"
msgstr "Mod a Carregar:"

#, fuzzy
msgid "MOVE_ITEM_UP"
msgstr "Moure cap a la dreta"

msgid "MOVE_LEFT"
msgstr "Moure cap a l'esquerra"

msgid "MOVE_ORGANELLE"
msgstr "Moure orgànul"

msgid "MOVE_RIGHT"
msgstr "Moure cap a la dreta"

#, fuzzy
msgid "MOVE_TO_ANY_PATCH"
msgstr "Moure a aquest Indret"

#, fuzzy
msgid "MOVE_TO_LAND"
msgstr "Mod a Carregar:"

#, fuzzy
msgid "MOVE_TO_MACROSCOPIC_TOOLTIP"
msgstr "Accedeix al següent estadi del joc (Multicel·lular). Disponible un cop comptes amb una colònia cel·lular prou gran."

msgid "MOVE_TO_MULTICELLULAR_STAGE_TOOLTIP"
msgstr "Accedeix al següent estadi del joc (Multicel·lular). Disponible un cop comptes amb una colònia cel·lular prou gran."

msgid "MOVE_TO_THIS_PATCH"
msgstr "Moure a aquest Indret"

msgid "MOVE_UP_OR_JUMP"
msgstr "Moure's cap amunt o saltar"

#, fuzzy
msgid "MOVING_TO_AWAKENING_PROTOTYPE"
msgstr ""
"Has assolit el final de la part \"completa\" de Thrive.\n"
"Si ho vols, pots continuar jugant als prototips d'altres estadis que estan inclosos al joc. Aquests, poden ser molt incomplerts, fer servir gràfics temporals, i ser \"matussers\" en general. No obstant, estan inclosos com a part del joc per a mostrar la possible direcció futura del joc, i la nostra visió general de com estan connectats els diferents estadis.\n"
"\n"
"Si continues, no podràs guardar ni tornar a l'estadi de microbi. Si vols tornar a aquest estadi, siusplau, guarda el joc ara, abans de continuar.\n"
"\n"
"Si tries continuar, siusplau tingues en compte que els següents estadis només són prototips incomplerts, i siusplau no ho critiqueu injustificadament."

#, fuzzy
msgid "MOVING_TO_AWAKENING_PROTOTYPE_TITLE"
msgstr ""
"Has assolit el final de la part \"completa\" de Thrive.\n"
"Si ho vols, pots continuar jugant als prototips d'altres estadis que estan inclosos al joc. Aquests, poden ser molt incomplerts, fer servir gràfics temporals, i ser \"matussers\" en general. No obstant, estan inclosos com a part del joc per a mostrar la possible direcció futura del joc, i la nostra visió general de com estan connectats els diferents estadis.\n"
"\n"
"Si continues, no podràs guardar ni tornar a l'estadi de microbi. Si vols tornar a aquest estadi, siusplau, guarda el joc ara, abans de continuar.\n"
"\n"
"Si tries continuar, siusplau tingues en compte que els següents estadis només són prototips incomplerts, i siusplau no ho critiqueu injustificadament."

#, fuzzy
msgid "MOVING_TO_LAND_PROTOTYPE"
msgstr ""
"Has assolit el final de la part \"completa\" de Thrive.\n"
"Si ho vols, pots continuar jugant als prototips d'altres estadis que estan inclosos al joc. Aquests, poden ser molt incomplerts, fer servir gràfics temporals, i ser \"matussers\" en general. No obstant, estan inclosos com a part del joc per a mostrar la possible direcció futura del joc, i la nostra visió general de com estan connectats els diferents estadis.\n"
"\n"
"Si continues, no podràs guardar ni tornar a l'estadi de microbi. Si vols tornar a aquest estadi, siusplau, guarda el joc ara, abans de continuar.\n"
"\n"
"Si tries continuar, siusplau tingues en compte que els següents estadis només són prototips incomplerts, i siusplau no ho critiqueu injustificadament."

#, fuzzy
msgid "MOVING_TO_LAND_PROTOTYPE_TITLE"
msgstr ""
"Has assolit el final de la part \"completa\" de Thrive.\n"
"Si ho vols, pots continuar jugant als prototips d'altres estadis que estan inclosos al joc. Aquests, poden ser molt incomplerts, fer servir gràfics temporals, i ser \"matussers\" en general. No obstant, estan inclosos com a part del joc per a mostrar la possible direcció futura del joc, i la nostra visió general de com estan connectats els diferents estadis.\n"
"\n"
"Si continues, no podràs guardar ni tornar a l'estadi de microbi. Si vols tornar a aquest estadi, siusplau, guarda el joc ara, abans de continuar.\n"
"\n"
"Si tries continuar, siusplau tingues en compte que els següents estadis només són prototips incomplerts, i siusplau no ho critiqueu injustificadament."

#, fuzzy
msgid "MOVING_TO_SOCIETY_STAGE"
msgstr ""
"Has assolit el final de la part \"completa\" de Thrive.\n"
"Si ho vols, pots continuar jugant als prototips d'altres estadis que estan inclosos al joc. Aquests, poden ser molt incomplerts, fer servir gràfics temporals, i ser \"matussers\" en general. No obstant, estan inclosos com a part del joc per a mostrar la possible direcció futura del joc, i la nostra visió general de com estan connectats els diferents estadis.\n"
"\n"
"Si continues, no podràs guardar ni tornar a l'estadi de microbi. Si vols tornar a aquest estadi, siusplau, guarda el joc ara, abans de continuar.\n"
"\n"
"Si tries continuar, siusplau tingues en compte que els següents estadis només són prototips incomplerts, i siusplau no ho critiqueu injustificadament."

msgid "MP_COST"
msgstr "{0} MP"

msgid "MUCILAGE"
msgstr "Mucílag"

#, fuzzy
msgid "MUCILAGE_SYNTHESIS"
msgstr "Síntesi de mucílag"

#, fuzzy
msgid "MUCOCYST_ACTION_TOOLTIP"
msgstr "Pausar el joc"

#, fuzzy
msgid "MULTICELLULAR"
msgstr "Multicel·lular"

msgid "MULTICELLULAR_EDITOR"
msgstr "Editor Multicel·lular"

#, fuzzy
msgid "MULTICELLULAR_FREEBUILD_EDITOR"
msgstr "Editor Multicel·lular"

#, fuzzy
msgid "MULTICELLULAR_LOADING_TIP_1"
msgstr "Editor Multicel·lular"

msgid "MULTICELLULAR_STAGE"
msgstr "Estadi Multicel·lular"

msgid "MULTIPLE_CELLS"
msgstr "Múltiples cèl·lules"

msgid "MULTIPLE_METABALLS"
msgstr "Múltiples Metaboles"

msgid "MULTIPLE_ORGANELLES"
msgstr "Múltiples Orgànuls"

msgid "MULTISAMPLE_ANTI_ALIASING"
msgstr "Antialiàsing Multimostres (MSAA):"

msgid "MULTITHREADED_SIMULATION_ENABLED"
msgstr ""

#, fuzzy
msgid "MULTITHREADED_SIMULATION_EXPLANATION"
msgstr ""
"Els microbis agressius perseguiran les preses a més distància\n"
"i és més probable que s'enfrontin a depredadors quan siguin atacats.\n"
"Els microbis pacífics desistiran de perseguir les seves preses abans\n"
"i és menys probable que facin servir toxines contra depredadors."

msgid "MUSEUM_WELCOME_TEXT"
msgstr ""

msgid "MUSIC"
msgstr "Música"

msgid "MUSIC_VOLUME"
msgstr "Volum de la música"

#, fuzzy
msgid "MUTATIONS_PER_SPECIES"
msgstr "Punts de Mutació"

msgid "MUTATION_COST_MULTIPLIER"
msgstr "Multiplicador del cost de mutació"

msgid "MUTATION_COST_MULTIPLIER_EXPLANATION"
msgstr "(cost d'orgànuls, membranes i altres elements a l'editor)"

msgid "MUTATION_POINTS"
msgstr "Punts de Mutació"

msgid "MUTE"
msgstr "Mut"

msgid "NAME"
msgstr "Nom:"

#, fuzzy
msgid "NAME_LABEL_CITY"
msgstr "Bioma: {0}"

#, fuzzy
msgid "NAME_LABEL_FLEET"
msgstr "Bioma: {0}"

msgid "NAME_LABEL_STRUCTURE_UNFINISHED"
msgstr ""

#, fuzzy
msgid "NATIVE_THREAD_ADVICE_TOOLTIP"
msgstr "Fils actuals:"

msgid "NEGATIVE_ATP_BALANCE"
msgstr "Equilibri d'ATP Negatiu"

msgid "NEGATIVE_ATP_BALANCE_TEXT"
msgstr ""
"El teu Microbi no consumeix més ATP que no pas pot arribar a produïr!\n"
"Vols continuar?"

msgid "NEW"
msgstr "Nou"

msgid "NEWER_VERSION_LOADING_WARNING"
msgstr ""
"Aquest arxiu de guardat pertany a una versió de Thrive més nova que l'actual i, probablement, sigui incompatible.\n"
"Voleu intentar carregar l'arxiu igualment?"

msgid "NEWS"
msgstr ""

msgid "NEW_GAME"
msgstr "Nova partida"

msgid "NEW_GAME_BUTTON_TOOLTIP"
msgstr "Començar un nou joc"

msgid "NEW_GAME_SETTINGS_PERFORMANCE_OPTIONS_INFO"
msgstr ""

msgid "NEW_MOD_DEFAULT_DESCRIPTION"
msgstr "El Meu Mod Esbalaïdor"

msgid "NEW_NAME"
msgstr "Nou Nom"

msgid "NEW_NAME_COLON"
msgstr "Nou nom:"

msgid "NEXT_CAPITAL"
msgstr "SEGÜENT"

msgid "NEXT_EDITOR_TAB"
msgstr "Anar a la següent pestanya de l'editor"

msgid "NITROGEN"
msgstr "Nitrogen"

msgid "NITROGENASE"
msgstr "Nitrogenasa"

#, fuzzy
msgid "NITROGENASE_DESCRIPTION"
msgstr "La Nitrogenasa és una proteïna capaç de produïr Amoníac, nutrient bàsic per al desenvolupament i reproducció de les cèl·lules, mitjançant Nitrogen i mol·lècules d'ATP. Aquest procés s'anomena Fixació de Nitrogen Anaeròbica. Com que la Nitrogenasa està suspesa en el Citoplasma, aquest fluid duu a terme una certa Glicòlisi."

msgid "NITROGENASE_PROCESSES_DESCRIPTION"
msgstr "Transforma [thrive:compound type=\"atp\"][/thrive:compound] en [thrive:compound type=\"ammonia\"][/thrive:compound]. La velocitat és proporcional a la concentració de [thrive:compound type=\"nitrogen\"][/thrive:compound]."

msgid "NITROPLAST"
msgstr "Plastidi Fixador de Nitrogen"

#, fuzzy
msgid "NITROPLAST_DESCRIPTION"
msgstr "El Plast de Fixació de Nitrogen és una proteïna que produeix Amoníac, un component important en el creixement i reproducció de les cèl·lules, mitjançant Nitrogen, Oxigen i mol·lècules d'ATP. Aquest procés s'anomena Fixació de Nitrogen Aeròbica."

msgid "NITROPLAST_PROCESSES_DESCRIPTION"
msgstr "Transforma [thrive:compound type=\"atp\"][/thrive:compound] en [thrive:compound type=\"ammonia\"][/thrive:compound]. La velocitat és proporcional a la concentració de [thrive:compound type=\"nitrogen\"][/thrive:compound] i [thrive:compound type=\"oxygen\"][/thrive:compound]."

msgid "NONE"
msgstr "Cap"

msgid "NORMAL"
msgstr "Normal"

msgid "NORMAL_MEMBRANE_DESCRIPTION"
msgstr "Aquesta és la forma més bàsica de la Membrana cel·lular, que ofereix poca protecció contra Agents externs i altres cèl·lules. També consumeix una quantitat important d'energia. Com a avantatge, permet a la cèl·lula moure's i absorbir nutrients ràpidament."

msgid "NOTHING_HERE"
msgstr "No hi ha res a sota del Cursor"

msgid "NOTHING_TO_INTERACT_WITH"
msgstr ""

#, fuzzy
msgid "NOTICE_BINDING_OUT_OF_ATP"
msgstr "Activar el mode d'unió"

msgid "NOTICE_DAMAGED_BY_NO_ATP"
msgstr ""

msgid "NOTICE_ENGULFING_OUT_OF_ATP"
msgstr ""

msgid "NOTICE_ENGULF_DAMAGE_FROM_TOXIN"
msgstr ""

msgid "NOTICE_ENGULF_MISSING_ENZYME"
msgstr ""

msgid "NOTICE_ENGULF_SIZE_TOO_SMALL"
msgstr ""

msgid "NOTICE_ENGULF_STORAGE_FULL"
msgstr ""

msgid "NOTICE_HIT_BY_ATP_TOXIN"
msgstr ""

#, fuzzy
msgid "NOTICE_HIT_BY_BASE_MOVEMENT_TOXIN"
msgstr "Capacitat de moviment"

#, fuzzy
msgid "NOTICE_HYDROGEN_SULFIDE_DAMAGE"
msgstr "Àcid Sulfhídric"

msgid "NOTICE_NOT_ENOUGH_MUCILAGE"
msgstr ""

msgid "NOTICE_RADIATION_DAMAGE"
msgstr ""

msgid "NOTICE_READY_TO_EDIT"
msgstr ""

#, fuzzy
msgid "NOT_ADAPTED_TO_CURRENT_PATCH"
msgstr "Trobar l'Ecosistema Actual"

#, fuzzy
msgid "NOT_STARTED_DOT"
msgstr "Avortat."

msgid "NOVEMBER"
msgstr "Novembre"

msgid "NO_AI"
msgstr "No IA"

msgid "NO_DATA_TO_SHOW"
msgstr "No hi ha dades a mostrar"

msgid "NO_EVENTS_RECORDED"
msgstr "Cap esdeveniment registrat"

#, fuzzy
msgid "NO_FOSSIL_DIRECTORY"
msgstr "No s'ha trobar el directori d'arxius de guardat"

#, fuzzy
msgid "NO_LONGER_ELIGIBLE_FOR_ACHIEVEMENTS"
msgstr "Confirmar Sortida"

#, fuzzy
msgid "NO_MODS_ENABLED"
msgstr "Inhabilitat"

msgid "NO_ORGANELLE_PROCESSES"
msgstr "Cap procés"

msgid "NO_SAVEGAMES_FOUND"
msgstr "No s'han trobat arxius de guardat"

msgid "NO_SAVE_DIRECTORY"
msgstr "No s'ha trobar el directori d'arxius de guardat"

msgid "NO_SCREENSHOT_DIRECTORY"
msgstr "No s'ha trobat cap directori de captures de pantalla"

msgid "NO_SELECTED_MOD"
msgstr "Cap Mod Seleccionat"

#, fuzzy
msgid "NO_SUGGESTION"
msgstr "Resolució:"

msgid "NUCLEUS"
msgstr "Nucli"

msgid "NUCLEUS_DELETE_OPTION_DISABLED_TOOLTIP"
msgstr ""
"No es pot eliminar el nucli, ja que aquesta és una evolució irreversible.\n"
"No obstant, si s'ha col·locat en la sessió actual, desfer o refer encara és permès"

msgid "NUCLEUS_DESCRIPTION"
msgstr "És la característica que defineix les cèl·lules eucariotes. El nucli inclou el Reticle Endoplasmàtic i l'Aparell de Golgi. Representa un pas evolutiu important respecte a les cèl·lules procariotes, que permet desenvolupar orgànuls més complexes, rodejats per una membrana, tot engolint i assimilant petites cèl·lules procariotes. Això permet dividir clarament l'interior de la cèl·lula en diversos compartiments separats, cadascun duent a terme un procés de síntesi de recursos diferents. Així, amb aquests nous orgànuls, la cèl·lula pot esdevenir molt més complexa, eficient i especialitzada. No obstant, això també implica que la cèl·lula ha d'esdevenir més gran i necessita més quantitat de recursos per a viure."

msgid "NUCLEUS_SMALL_DESCRIPTION"
msgstr "Permet evolucionar orgànuls més complexes, adherits a la membrana. Mantenir-lo costa una gran quantitat d'ATP. Aquesta evolució és irreversible."

msgid "NUMLOCK"
msgstr "Num Lock"

#, fuzzy
msgid "NUTRIENT_COST_TOOLTIP"
msgstr "Pausar el joc"

msgid "N_A"
msgstr "N/A"

msgid "N_A_MP"
msgstr "S'han esgotat els Punts de Mutació"

#, fuzzy
msgid "N_TIMES"
msgstr "2x"

msgid "OCTOBER"
msgstr "Octubre"

msgid "OFF"
msgstr ""

msgid "OFFICIAL_WEBSITE"
msgstr ""

#, fuzzy
msgid "OFFICIAL_WEBSITE_BUTTON_TOOLTIP"
msgstr "Suicidi"

msgid "OFFSET"
msgstr ""

msgid "OK"
msgstr "D'acord"

msgid "OLDER_VERSION_LOADING_WARNING"
msgstr ""
"Aquest arxiu de guardat pertany a una versió de Thrive antiga i, probablement, sigui incompatible.\n"
"Com que el joc actualment encara està en una fase primerenca de desenvolupament, la compatibilitat entre diferents versions encara no és la major prioritat.\n"
"Teniu la opció de notificar els problemes que us troben en aquest respecte però, no obstant, actualment no són de màxima prioritat.\n"
"Voleu intentar carregar l'arxiu igualment?"

#, fuzzy
msgid "OPENGL_MODE_WARNING"
msgstr "Mode d'Alerta GLES2"

#, fuzzy
msgid "OPENGL_MODE_WARNING_EXPLANATION"
msgstr "Esteu executant el programa Thrive amb GLES2. Aquesta tecnologia encara no ha estat del tot validada i, per tant, pot originar alguns problemes. Intenteu actualitzar els vostres drivers de vídeo i/o forçar l'ús de gràfics AMD o Nvidia per executar Thrive."

msgid "OPEN_FOLDER"
msgstr "Obrir Carpeta"

#, fuzzy
msgid "OPEN_FOSSIL_FOLDER"
msgstr "Obrir Carpeta de Registres"

msgid "OPEN_FOSSIL_IN_FREEBUILD_WARNING"
msgstr ""

#, fuzzy
msgid "OPEN_GOD_TOOLS"
msgstr "Obrir Informació de l'URL"

msgid "OPEN_HELP_SCREEN"
msgstr "Obrir pantalla d'ajuda"

#, fuzzy
msgid "OPEN_IN_FREEBUILD"
msgstr "Construcció lliure"

msgid "OPEN_LOGS_FOLDER"
msgstr "Obrir Carpeta de Registres"

msgid "OPEN_MOD_URL"
msgstr "Obrir Informació de l'URL"

#, fuzzy
msgid "OPEN_ORGANELLES_PAGE"
msgstr "Obrir menú d'orgànul"

msgid "OPEN_ORGANELLE_MENU"
msgstr "Obrir menú d'orgànul"

#, fuzzy
msgid "OPEN_RESEARCH_SCREEN"
msgstr "Obrir pantalla d'ajuda"

msgid "OPEN_SAVE_DIRECTORY"
msgstr "Obrir el directori de guardats"

#, fuzzy
msgid "OPEN_SCIENCE_MENU"
msgstr "Obrir el menú"

msgid "OPEN_SCREENSHOT_FOLDER"
msgstr "Obrir la carpeta de captures de pantalla"

msgid "OPEN_THE_MENU"
msgstr "Obrir el menú"

msgid "OPEN_TRANSLATION_SITE"
msgstr "Ajuda'ns a traduïr el joc"

#, fuzzy
msgid "OPERATION_PAUSED_DOT"
msgstr "PAUSAT"

msgid "OPPORTUNISM_EXPLANATION"
msgstr ""
"Els microbis oportunístics competiran amb els rivals pels uns mateixos recursos\n"
"e intentaran caçar preses amb toxines si no les poden engolir.\n"
"Els microbis prudents normalment no es posaran a si mateixos en perill per uns mateixos recursos."

msgid "OPPORTUNISTIC"
msgstr "Oportunístic"

msgid "OPTIONS"
msgstr "Opcions"

msgid "OPTIONS_BUTTON_TOOLTIP"
msgstr "Canviar la configuració"

msgid "ORGANELLES"
msgstr "Orgànuls"

#, fuzzy
msgid "ORGANELLES_BUTTON"
msgstr "Orgànuls"

#, fuzzy
msgid "ORGANELLES_WILL_BE_UNLOCKED_NEXT_GENERATION"
msgstr "(comença cada generació amb un núvol de glucosa gratuït proper)"

#, fuzzy
msgid "ORGANELLE_AXON"
msgstr "Orgànuls"

#, fuzzy
msgid "ORGANELLE_AXON_DESCRIPTION"
msgstr "Els Pili (singular: pilus) es troben a la superfície de molts micro-organismes i tenen forma de pèls. Hi poden haver desenes o centenars de pili a la superfície d'un micro-organisme, i es poden fer servir amb diferents finalitats, incloents la depredació. Els micro-organismes patogènics fan servir els pili per virulència, ja sigui per unir-se a teixits hoste, o per penetrar la membrana exterior i accedir al citoplasma. Molts Pili similars existeixen, però no estan evolutivament relacionats i són resultat d'evolució convergent. Un sol organisme ha de tenir l'habilitat de tenir diferents tipus de Pili, i aquells que són a la superfície són canviats i substituïts constantment."

#, fuzzy
msgid "ORGANELLE_CATEGORY_MACROSCOPIC"
msgstr "Multicel·lular"

#, fuzzy
msgid "ORGANELLE_CATEGORY_MULTICELLULAR"
msgstr "Multicel·lular"

#, fuzzy
msgid "ORGANELLE_GROWTH_ORDER_EXPLANATION"
msgstr "(velocitat a la qual les espècies de la IA muten)"

#, fuzzy
msgid "ORGANELLE_MYOFIBRIL"
msgstr "Fibló"

#, fuzzy
msgid "ORGANELLE_MYOFIBRIL_DESCRIPTION"
msgstr "Els Pili (singular: pilus) es troben a la superfície de molts micro-organismes i tenen forma de pèls. Hi poden haver desenes o centenars de pili a la superfície d'un micro-organisme, i es poden fer servir amb diferents finalitats, incloents la depredació. Els micro-organismes patogènics fan servir els pili per virulència, ja sigui per unir-se a teixits hoste, o per penetrar la membrana exterior i accedir al citoplasma. Molts Pili similars existeixen, però no estan evolutivament relacionats i són resultat d'evolució convergent. Un sol organisme ha de tenir l'habilitat de tenir diferents tipus de Pili, i aquells que són a la superfície són canviats i substituïts constantment."

msgid "ORGANELLE_PILUS"
msgstr "Fibló"

msgid "ORGANELLE_PILUS_DESCRIPTION"
msgstr "Els Pili (singular: pilus) es troben a la superfície de molts micro-organismes i tenen forma de pèls. Hi poden haver desenes o centenars de pili a la superfície d'un micro-organisme, i es poden fer servir amb diferents finalitats, incloents la depredació. Els micro-organismes patogènics fan servir els pili per virulència, ja sigui per unir-se a teixits hoste, o per penetrar la membrana exterior i accedir al citoplasma. Molts Pili similars existeixen, però no estan evolutivament relacionats i són resultat d'evolució convergent. Un sol organisme ha de tenir l'habilitat de tenir diferents tipus de Pili, i aquells que són a la superfície són canviats i substituïts constantment."

msgid "ORGANELLE_PILUS_PROCESSES_DESCRIPTION"
msgstr "Apunyala altres cèl·lules amb aquesta part."

#, fuzzy
msgid "ORGANELLE_PLURAL"
msgstr "Fibló"

#, fuzzy
msgid "ORGANELLE_SINGULAR"
msgstr "Fibló"

#, fuzzy
msgid "ORGANELLE_SUGGESTION_COLON"
msgstr "Orgànuls"

#, fuzzy
msgid "ORGANELLE_SUGGESTION_TOOLTIP"
msgstr "Carregar arxius de guardat previs"

#, fuzzy
msgid "ORGANELLE_UNLOCKS_ENABLED"
msgstr "Orgànuls"

#, fuzzy
msgid "ORGANELLE_UNLOCKS_ENABLED_EXPLANATION"
msgstr "(comença cada generació amb un núvol de glucosa gratuït proper)"

msgid "ORGANISM_STATISTICS"
msgstr "Estadístiques de la Cèl·lula"

msgid "OR_UNLOCK_CONDITION"
msgstr ""

msgid "OSMOREGULATION"
msgstr "Osmoregulació"

msgid "OSMOREGULATION_COST"
msgstr "Cost d'Osmoregulació"

msgid "OSMOREGULATION_COST_MULTIPLIER"
msgstr "Multiplicador del cost d'osmoregulació"

msgid "OSMOREGULATION_COST_MULTIPLIER_EXPLANATION"
msgstr "(cost d'osmoregulació de l'espècie del jugador)"

#, fuzzy
msgid "OTHER_COMPOUNDS"
msgstr "Compostos"

msgid "OUR_WIKI"
msgstr "la nostra Wiki"

#, fuzzy
msgid "OUTDATED_NOTICE"
msgstr "Avortat."

msgid "OUTREACH_TEAM"
msgstr "Equip de divulgació"

msgid "OUTSIDE_CONTRIBUTORS"
msgstr "Contribuïdors externs"

msgid "OVERWRITE_EXISTING_SAVE"
msgstr "Sobreescriure l'arxiu de guardat existent:"

msgid "OVERWRITE_EXISTING_SAVE_PROMPT"
msgstr "Sobreescriure l'arxiu de guardat existent?"

#, fuzzy
msgid "OVERWRITE_SPECIES_NAME_CONFIRMATION"
msgstr "L'acció d'eliminar aquest arxiu de guardat és irreversible. Esteu segur que el voleu eliminar permanentment?"

msgid "OXYGEN"
msgstr "Oxigen"

#, fuzzy
msgid "OXYGEN_INHIBITOR_SYNTHESIS"
msgstr "Síntesi de les toxines OxyToxy"

#, fuzzy
msgid "OXYGEN_RESISTANCE"
msgstr "Resistència a les Toxines"

#, fuzzy
msgid "OXYGEN_TOLERANCE_TOOLTIP"
msgstr "Mostrar / amagar l'entorn i els compostos"

#, fuzzy
msgid "OXYTOXISOME_PROCESSES_DESCRIPTION"
msgstr "Transforma [thrive:compound type=\"atp\"][/thrive:compound] en [thrive:compound type=\"oxytoxy\"][/thrive:compound]. La velocitat és proporcional a la concentració de [thrive:compound type=\"oxygen\"][/thrive:compound]. Pot alliberar toxines prement la tecla [thrive:input]g_fire_toxin[/thrive:input]. Quan la quantitat de [thrive:compound type=\"oxytoxy\"][/thrive:compound] és baixo, encara és possible disparar, però el dany causat serà menor."

msgid "OXYTOXY_NT"
msgstr "OxyToxy NT"

#, fuzzy
msgid "OXYTOXY_SYNTHESIS"
msgstr "Síntesi de les toxines OxyToxy"

msgid "PAGEDOWN"
msgstr "Avall"

msgid "PAGEUP"
msgstr "Amunt"

#, fuzzy
msgid "PAGE_BACK"
msgstr "Enrere"

#, fuzzy
msgid "PAGE_FORWARD"
msgstr "Endavant"

#, fuzzy
msgid "PAGE_TITLE"
msgstr "Eliminar Dades Locals"

msgid "PAN_CAMERA_DOWN"
msgstr "Desplaçar cap avall"

msgid "PAN_CAMERA_LEFT"
msgstr "Desplaçar cap a l'esquerra"

msgid "PAN_CAMERA_RESET"
msgstr "Reinicialitzar càmera"

msgid "PAN_CAMERA_RIGHT"
msgstr "Desplaçar cap a la dreta"

msgid "PAN_CAMERA_UP"
msgstr "Desplaçar cap amunt"

msgid "PAST_DEVELOPERS"
msgstr "Desenvolupadors passats"

#, fuzzy
msgid "PATCHES_NUMBER"
msgstr "{0} {1}"

#, fuzzy
msgid "PATCH_COLON"
msgstr "Millor Medi:"

msgid "PATCH_EXTINCTION_BOX_TEXT"
msgstr ""
"La teva espècie s'ha extingit en aquest ecosistema.\n"
"Però encara no s'ha acabat, encara pots seleccionar un nou ecosistema per a jugar-hi!"

msgid "PATCH_EXTINCTION_CAPITAL"
msgstr "EXTINCIÓ DE L'ECOSISTEMA"

msgid "PATCH_MAP"
msgstr "Mapa d'Indrets del món"

msgid "PATCH_MAP_NAVIGATION_TOOLTIP"
msgstr "Clica, arrossega i fes zoom per moure't"

msgid "PATCH_NAME"
msgstr "{0} {1}"

#, fuzzy
msgid "PATCH_NOTES_LAST_PLAYED_INFO"
msgstr "Eliminar Dades Locals"

msgid "PATCH_NOTES_LAST_PLAYED_INFO_PLURAL"
msgstr ""

#, fuzzy
msgid "PATCH_NOTES_TITLE"
msgstr "Eliminar Dades Locals"

msgid "PATCH_NOTE_BULLET_POINT"
msgstr ""

msgid "PATCH_NOTE_CHANGES_HEADING"
msgstr ""

#, fuzzy
msgid "PATCH_NOTE_LINK_VISIT_TEXT"
msgstr ""
"La teva espècie s'ha extingit en aquest ecosistema.\n"
"Però encara no s'ha acabat, encara pots seleccionar un nou ecosistema per a jugar-hi!"

#, fuzzy
msgid "PATREON_TOOLTIP"
msgstr "Pausar el joc"

msgid "PATRONS"
msgstr "Patrons"

msgid "PAUSED"
msgstr "PAUSAT"

msgid "PAUSE_MENU_RESUME_TOOLTIP"
msgstr "Tornar al joc"

msgid "PAUSE_PROMPT"
msgstr "[center]Prémer [thrive:input]g_pause[/thrive:input] per despausar [/center]"

msgid "PAUSE_TOOLTIP"
msgstr "Pausar el joc"

msgid "PCK_LOAD_FAILED"
msgstr "La càrrega de l'arxiu ({0}) ha fallat"

#, fuzzy
msgid "PCK_LOAD_FAILED_DOES_NOT_EXIST"
msgstr "La càrrega de l'arxiu ({0}) ha fallat"

msgid "PEACEFUL"
msgstr "Pacífic"

#, fuzzy
msgid "PENDING_ENDOSYMBIOSIS_EXPLANATION"
msgstr "Esteu executant el programa Thrive amb GLES2. Aquesta tecnologia encara no ha estat del tot validada i, per tant, pot originar alguns problemes. Intenteu actualitzar els vostres drivers de vídeo i/o forçar l'ús de gràfics AMD o Nvidia per executar Thrive."

msgid "PENDING_ENDOSYMBIOSIS_TITLE"
msgstr ""

msgid "PERCENTAGE_VALUE"
msgstr "{0}%"

#, fuzzy
msgid "PERFECT_ADAPTATION_DESCRIPTION"
msgstr ""
"Permet els efectes de llum intermitent als GUIs (e.g llum intermitent del botó d'editor).\n"
"\n"
"Si experimentes un bug on parts del botó de l'editor desapareixen,\n"
"pots intentar desactivant això per veure si el problema s'arregla."

msgid "PERFORMANCE"
msgstr "Rendiment"

msgid "PERFORM_UNBINDING"
msgstr "Dur a terme la desunió"

#, fuzzy
msgid "PER_SECOND_ABBREVIATION"
msgstr "{0} K"

msgid "PER_SECOND_SLASH"
msgstr "/segon"

msgid "PHOSPHATE"
msgstr "Fosfat"

#, fuzzy
msgid "PHOSPHATES_COST"
msgstr "Fosfat"

#, fuzzy
msgid "PHOSPHATES_LEVELS"
msgstr "Fosfat"

msgid "PHOTOSYNTHESIS"
msgstr "Fotosíntesi"

msgid "PHYSICAL_CONDITIONS"
msgstr "Condicions Físiques"

msgid "PHYSICAL_RESISTANCE"
msgstr "Resistència física"

msgid "PLACE_ORGANELLE"
msgstr "Col·locar orgànul"

msgid "PLANET"
msgstr "Planeta"

#, fuzzy
msgid "PLANET_CUSTOMIZER"
msgstr "A sota del Cursor:"

#, fuzzy
msgid "PLANET_DETAILS_STRING"
msgstr "Obrir Carpeta"

msgid "PLANET_RANDOM_SEED"
msgstr "Llavor de planeta aleatòria"

#, fuzzy
msgid "PLANET_STATISTICS"
msgstr "Estadístiques"

#, fuzzy
msgid "PLAYER"
msgstr "Cèl·lula del jugador"

msgid "PLAYER_DEATH_POPULATION_PENALTY"
msgstr "Penalització de la població per mort del jugador"

msgid "PLAYER_DEATH_POPULATION_PENALTY_EXPLANATION"
msgstr "(coeficient de reducció en la població del jugador per cada mort pròpia)"

msgid "PLAYER_DIED"
msgstr "el jugador ha mort"

msgid "PLAYER_DUPLICATE"
msgstr "Jugador Duplicat"

msgid "PLAYER_EXTINCT"
msgstr "Jugador extingit"

#, fuzzy
msgid "PLAYER_RELATIVE_MOVEMENT"
msgstr "Jugador extingit"

#, fuzzy
msgid "PLAYER_RELATIVE_MOVEMENT_TOOLTIP"
msgstr "Jugador extingit"

msgid "PLAYER_REPRODUCED"
msgstr "el jugador ha aconseguit reproduïr-se"

msgid "PLAYER_SPEED"
msgstr ""
"Jugador\n"
"Velocitat"

msgid "PLAYSTATION_3"
msgstr ""

msgid "PLAYSTATION_4"
msgstr ""

msgid "PLAYSTATION_5"
msgstr ""

msgid "PLAY_INTRO_VIDEO"
msgstr "Mostra el vídeo introductori"

msgid "PLAY_MICROBE_INTRO_ON_NEW_GAME"
msgstr "Mostrar la cinemàtica d'entrada a l'Estadi de Microbi en una nova partida"

msgid "PLAY_WITH_CURRENT_SETTING"
msgstr ""

msgid "POPULATION_CAPITAL"
msgstr "POBLACIÓ:"

msgid "POPULATION_COLON"
msgstr "població:"

msgid "POPULATION_IN_PATCHES"
msgstr "població a les zones:"

msgid "POPULATION_IN_PATCH_SHORT"
msgstr "{0} ({1})"

#, fuzzy
msgid "POSITION_NUMBER"
msgstr "Nombre d'ID"

msgid "PREDATION_FOOD_SOURCE"
msgstr "Predació de {0}"

msgid "PREDICTION_DETAILS_OPEN_TOOLTIP"
msgstr "Veure informació detallada de la predicció"

msgid "PRESSURE"
msgstr "Pressió"

msgid "PRESSURE_SHORT"
msgstr "Pressió"

#, fuzzy
msgid "PRESSURE_TOLERANCE_TOOLTIP"
msgstr "Tornar al menú principal"

msgid "PRESS_KEY_DOT_DOT_DOT"
msgstr "Prem qualsevol tecla o botó..."

msgid "PREVIEW_IMAGE_DOES_NOT_EXIST"
msgstr "La imatge de previsualització no existeix"

msgid "PREVIEW_IMAGE_IS_TOO_LARGE"
msgstr "L'arxiu de la imatge de previsualització és massa gran"

msgid "PREVIOUS_COLON"
msgstr "previ:"

msgid "PROCESSING_LOADED_OBJECTS"
msgstr "Processant objectes carregats"

msgid "PROCESS_ENVIRONMENT_SEPARATOR"
msgstr "@"

msgid "PROCESS_PANEL_TITLE"
msgstr "Processos de la Cèl·lula"

#, fuzzy
msgid "PROCESS_SPEED_MODIFIER"
msgstr "Processos de la Cèl·lula"

#, fuzzy
msgid "PROCESS_TOGGLE_TOOLTIP"
msgstr "Tornar al menú principal"

msgid "PROGRAMMING_TEAM"
msgstr "Equip de programació"

msgid "PROJECT_MANAGEMENT_TEAM"
msgstr "Equip de Gestió del Projecte"

msgid "PROTEINS"
msgstr "Proteïnes"

msgid "PROTOPLASM"
msgstr "protoplasma"

msgid "PULL_REQUESTS_PROGRAMMING"
msgstr "Pull Requests / Programació"

#, fuzzy
msgid "QUADRILLION_ABBREVIATION"
msgstr "{0} B"

msgid "QUICK_LOAD"
msgstr "Càrrega ràpida"

msgid "QUICK_SAVE"
msgstr "Guardat ràpid"

msgid "QUIT"
msgstr "Sortir"

msgid "QUIT_BUTTON_TOOLTIP"
msgstr "Sortir del joc"

msgid "QUIT_GAME_WARNING"
msgstr ""
"Estàs segur que vols sortir del joc?\n"
"Perdràs tot el progrés no guardat."

#, fuzzy
msgid "RADIATION"
msgstr "Respiració aeròbica"

#, fuzzy
msgid "RADIATION_LEVELS"
msgstr "Respiració aeròbica"

#, fuzzy
msgid "RADIOACTIVE_CHUNK"
msgstr "Gran tros de Ferro"

#, fuzzy
msgid "RADIOSYNTHESIS"
msgstr "Termosíntesi"

msgid "RANDOMIZE_SPECIES_NAME"
msgstr "Nom de l'espècie aleatori"

msgid "RANDOM_SEED_TOOLTIP"
msgstr "El valor utilitzat per generar el món, que ha de ser un nombre enter positiu"

msgid "RAW"
msgstr "\"Raw\""

#, fuzzy
msgid "RAW_VALUE_COLON"
msgstr "Nou nom:"

msgid "REACH_GENERATION_15_WITH_A_SPECIES"
msgstr ""

msgid "REACH_GENERATION_15_WITH_A_SPECIES_PROGRESS"
msgstr ""

#, fuzzy
msgid "REACH_MULTICELLULAR_STAGE"
msgstr "Estadi Multicel·lular"

msgid "READING_SAVE_DATA"
msgstr "Llegint les dades guardades"

#, fuzzy
msgid "READY"
msgstr "Fils:"

msgid "RECOMMENDED_THRIVE_VERSION"
msgstr "Recomanat Thrive:"

#, fuzzy
msgid "REDDIT_TOOLTIP"
msgstr "Reprendre el joc"

msgid "REDO"
msgstr "Refer l'acció"

msgid "REDO_THE_LAST_ACTION"
msgstr "Refer la darrera acció"

msgid "REFRESH"
msgstr "Refrescar"

#, fuzzy
msgid "REGENERATE_BUTTON"
msgstr "Orgànuls"

#, fuzzy
msgid "REGIONS_NUMBER"
msgstr "Nombre d'ID"

msgid "RENDER_SCALE"
msgstr ""

msgid "REPORT"
msgstr "Informe"

#, fuzzy
msgid "REPORT_BUG"
msgstr "Informe"

msgid "REPRODUCED"
msgstr "reproducció"

msgid "REPRODUCTION"
msgstr "Reproducció"

msgid "REPRODUCTION_ASEXUAL"
msgstr "Asexual"

msgid "REPRODUCTION_BUDDING"
msgstr "Gemmació"

#, fuzzy
msgid "REPRODUCTION_COMPOUNDS_MODE"
msgstr "Reproducció:"

#, fuzzy
msgid "REPRODUCTION_COMPOUNDS_MODE_EXPLANATION"
msgstr "(velocitat a la qual les espècies de la IA muten)"

#, fuzzy
msgid "REPRODUCTION_COMPOUND_HANDLING_TOOLTIP"
msgstr "Reproducció:"

msgid "REPRODUCTION_METHOD"
msgstr "Reproducció:"

msgid "REQUIRES_NUCLEUS"
msgstr "Requereix nucli"

#, fuzzy
msgid "RESEARCH"
msgstr "Cercar"

msgid "RESET"
msgstr "Reset"

#, fuzzy
msgid "RESET_ACHIEVEMENTS"
msgstr "per augmentar la"

#, fuzzy
msgid "RESET_DEADZONES"
msgstr "Resetejar als valors per defecte?"

msgid "RESET_DISMISSED_POPUPS"
msgstr ""

msgid "RESET_INPUTS_TO_DEFAULTS"
msgstr "Resetejar els inputs a valors per defecte?"

#, fuzzy
msgid "RESET_ITEM_ORDER_TO_DEFAULT"
msgstr "Resetejar els inputs a valors per defecte?"

#, fuzzy
msgid "RESET_KEYBINDINGS"
msgstr "Resetejar Inputs"

msgid "RESET_SETTINGS_TO_DEFAULTS"
msgstr "Per defecte"

#, fuzzy
msgid "RESET_SHOWN_TUTORIALS"
msgstr "Mostrar tutorials"

#, fuzzy
msgid "RESET_SHOWN_TUTORIALS_TOOLTIP"
msgstr "Han passat: {0:#,#} anys"

msgid "RESET_TO_DEFAULTS"
msgstr "Resetejar als valors per defecte?"

msgid "RESISTANT_TO_BASIC_ENGULFMENT"
msgstr ""

#, fuzzy
msgid "RESIZE_METABALL_TOOLTIP"
msgstr "Reprendre el joc"

msgid "RESOLUTION"
msgstr "Resolució:"

msgid "RESOURCE_ABSORBTION_SPEED"
msgstr "Velocitat d'Absorció de Recursos"

#, fuzzy
msgid "RESOURCE_AMOUNT_SHORT"
msgstr "Pressió"

#, fuzzy
msgid "RESOURCE_ENERGY"
msgstr "Veure Codi Font"

#, fuzzy
msgid "RESOURCE_FOOD"
msgstr "Veure Codi Font"

#, fuzzy
msgid "RESOURCE_ROCK"
msgstr "Veure Codi Font"

#, fuzzy
msgid "RESOURCE_WOOD"
msgstr "Veure Codi Font"

msgid "RESPIRATION"
msgstr "Respiració aeròbica"

msgid "RESPONSIVE"
msgstr "Reactiu"

msgid "RESTART_REQUIRED"
msgstr "Cal reiniciar"

msgid "RESUME"
msgstr "Reprendre"

msgid "RESUME_TOOLTIP"
msgstr "Reprendre el joc"

msgid "RETURN_TO_MENU"
msgstr "Tornar al Menú"

msgid "RETURN_TO_MENU_TOOLTIP"
msgstr "Tornar al menú principal"

msgid "RETURN_TO_MENU_WARNING"
msgstr ""
"Estàs segur que vols sortir al menú principal?\n"
"Perdràs tot el progrés no guardat."

#, fuzzy
msgid "REVEAL_ALL_PATCHES"
msgstr "s'ha escampat a les zones:"

#, fuzzy
msgid "REVERT_TO_EDITOR"
msgstr "Anar a la següent pestanya de l'editor"

#, fuzzy
msgid "REVERT_TO_EDITOR_EXPLANATION"
msgstr "(velocitat a la qual les espècies de la IA muten)"

#, fuzzy
msgid "REVERT_TO_EDITOR_PROMPT"
msgstr "Mostrar Més Informació"

#, fuzzy
msgid "REVOLUTIONARY_GAMES_SOCIAL_TOOLTIP"
msgstr "Per Revolutionary Games Studio"

msgid "RIGHT_ARROW"
msgstr "→"

msgid "RIGHT_MOUSE"
msgstr "Clic dret del ratolí"

msgid "RIGID"
msgstr "Rigidesa"

msgid "RIGIDITY_MEMBRANE_DESCRIPTION"
msgstr "Una membrana més rígida protegeix millor, però fa que la cèl·lula sigui més lenta i menys àgil."

msgid "ROTATE_LEFT"
msgstr "Rotar cap a l'esquerra"

msgid "ROTATE_RIGHT"
msgstr "Rotar cap a la dreta"

msgid "ROTATION_COLON"
msgstr "Rotació:"

msgid "RUN_AUTO_EVO_DURING_GAMEPLAY"
msgstr "Activa la simulació auto-evo durant el joc"

msgid "RUN_ONE_STEP"
msgstr ""

msgid "RUN_RESULT_BY_SENDING_POPULATION"
msgstr "{0} enviant-hi: {1} membres de l'espècie des de la zona: {2}"

msgid "RUN_RESULT_GENE_CODE"
msgstr "codi genètic:"

msgid "RUN_RESULT_NICHE_FILL"
msgstr "sorgit per omplir un nínxol"

msgid "RUN_RESULT_SELECTION_PRESSURE_SPLIT"
msgstr "sorgit a causa de les diferents pressions de selecció"

msgid "RUN_RESULT_SPLIT_FROM"
msgstr "separació de {0}"

msgid "RUN_RESULT_SPLIT_OFF_TO"
msgstr "la població en algunes zones es divideix per formar noves espècies {0}:"

msgid "RUN_X_WORLDS"
msgstr ""

#, fuzzy
msgid "RUN_X_WORLDS_TOOLTIP"
msgstr "Han passat: {0:#,#} anys"

msgid "RUSTICYANIN"
msgstr "Rusticianina"

#, fuzzy
msgid "RUSTICYANIN_DESCRIPTION"
msgstr "La Rusticianina és una proteïna capaç d'oxidar blocs de Ferro i, per tant, canviar-ne l'estat químic, mitjançant Diòxid de Carboni i Oxigen. Aquest procés s'anomena Respiració de Ferro, i allibera una certa quantitat d'energia que la cèl·lula pot fer servir."

#, fuzzy
msgid "RUSTICYANIN_PROCESSES_DESCRIPTION"
msgstr "Transforma [thrive:compound type=\"iron\"][/thrive:compound] en [thrive:compound type=\"atp\"][/thrive:compound]. La velocitat és proporcional a la concentració de [thrive:compound type=\"carbondioxide\"][/thrive:compound] i [thrive:compound type=\"oxygen\"][/thrive:compound]."

#, fuzzy
msgid "SAFE_MODE_EXPLANATION"
msgstr ""
"Els microbis temorosos fugiran a més distància\n"
"i en general fugiran de qualsevol depredador.\n"
"Els microbis valents no se senten intimidats per depredadors propers\n"
"i és més probable que contraataquin si són agredits."

#, fuzzy
msgid "SAFE_MODE_TITLE"
msgstr "Eliminar Dades Locals"

msgid "SAVE"
msgstr "Guardar"

msgid "SAVE_AND_CONTINUE"
msgstr "Guardar i continuar"

msgid "SAVE_AUTOSAVE"
msgstr "Autoguardat"

#, fuzzy
msgid "SAVE_CHEATS_USED"
msgstr "Espai emprat pels arxius:"

msgid "SAVE_DELETE_WARNING"
msgstr "L'acció d'eliminar aquest arxiu de guardat és irreversible, esteu segur que voleu eliminar permanentment l'arxiu {0}?"

msgid "SAVE_ERROR_INCLUDE_JSON_DEBUG_NOTE"
msgstr ""

#, fuzzy
msgid "SAVE_ERROR_TURN_ON_JSON_DEBUG_MODE"
msgstr "Mode debug de JSON:"

msgid "SAVE_FAILED"
msgstr "Acció de guardat fallida"

msgid "SAVE_GAME"
msgstr "Guardar la partida"

msgid "SAVE_GAME_BUTTON_TOOLTIP"
msgstr "Obrir el menú de guardat per guardar el joc"

msgid "SAVE_HAS_DIFFERENT_VERSION"
msgstr "Aquest arxiu de guardat pertany a una versió diferent del joc"

msgid "SAVE_HAS_DIFFERENT_VERSION_TEXT"
msgstr ""
"La versió del fitxer de guardat que voleu carregar no coincideix amb la versió del joc actual.\n"
"Siusplau, carregueu l'arxiu de guardat manualment a través del menú."

msgid "SAVE_HAS_INVALID_GAME_STATE"
msgstr "L'arxiu guardat té una escena d'estat del joc no vàlida"

msgid "SAVE_INVALID"
msgstr "No vàlid"

msgid "SAVE_IS_INVALID"
msgstr "El fitxer guardat no és vàlid"

msgid "SAVE_IS_UPGRADEABLE_DESCRIPTION"
msgstr ""
"L'arxiu de guardat seleccionat és d'una versió més antiga de Thrive, però es pot actualitzar.\n"
"Es crearà una còpia de seguretat abans de l'actualització, si no ha estat prèviament creada.\n"
"Si et saltes l'actualització, s'intentarà carregar l'arxiu de guardat amb normalitat.\n"
"Intentar actualitzar aquest arxiu de guardat?"

msgid "SAVE_LOAD_ALREADY_LOADED_FREE_FAILURE"
msgstr ". Ha fallat en alliberar recursos ja carregats: {0}"

msgid "SAVE_MANUAL"
msgstr "Manual"

msgid "SAVE_QUICKSAVE"
msgstr "Guardat ràpid"

msgid "SAVE_SPACE_USED"
msgstr "Espai emprat pels arxius:"

msgid "SAVE_UPGRADE_FAILED"
msgstr "Actualització d'arxiu de guardat fallida"

msgid "SAVE_UPGRADE_FAILED_DESCRIPTION"
msgstr "Actualitzar l'arxiu de guardat especificat degut al següent error:"

msgid "SAVING_DATA_FAILED_DUE_TO"
msgstr "La informació de guardat ha estat fallida degut a l'excepció: {0}"

msgid "SAVING_DOT_DOT_DOT"
msgstr "Guardant..."

msgid "SAVING_FAILED_WITH_EXCEPTION"
msgstr "No s'ha pogut guardar! S'ha produït una excepció"

msgid "SAVING_NOT_POSSIBLE"
msgstr "No és possible guardar actualment degut a:"

msgid "SAVING_SUCCEEDED"
msgstr "Acció de guardat exitosa"

msgid "SCALING_NONE"
msgstr ""

#, fuzzy
msgid "SCALING_ON"
msgstr "Agent de Senyalització"

msgid "SCALING_ON_INVERSE"
msgstr ""

#, fuzzy
msgid "SCREEN_EFFECT"
msgstr "Efectes externs:"

#, fuzzy
msgid "SCREEN_EFFECT_GAMEBOY"
msgstr "Efectes externs:"

#, fuzzy
msgid "SCREEN_EFFECT_GAMEBOY_COLOR"
msgstr "Efectes externs:"

msgid "SCREEN_EFFECT_GREYSCALE"
msgstr ""

#, fuzzy
msgid "SCREEN_EFFECT_NONE"
msgstr "Mostrar noms de botons de selecció de parts"

#, fuzzy
msgid "SCREEN_RELATIVE_MOVEMENT"
msgstr "per augmentar la"

#, fuzzy
msgid "SCREEN_RELATIVE_MOVEMENT_TOOLTIP"
msgstr "per augmentar la"

msgid "SCROLLLOCK"
msgstr "Scroll Lock"

msgid "SEARCH_DOT_DOT_DOT"
msgstr "Cerca..."

msgid "SEARCH_PLACEHOLDER"
msgstr ""

msgid "SEARCH_RADIUS"
msgstr "Radi de cerca:"

msgid "SEA_FLOOR"
msgstr "Llit marí"

msgid "SECRETE_SLIME"
msgstr "Secretar mucílag"

#, fuzzy
msgid "SECRETE_SLIME_TOOLTIP"
msgstr "Secretar mucílag"

#, fuzzy
msgid "SEED_LABEL"
msgstr "Bioma: {0}"

#, fuzzy
msgid "SELECTED"
msgstr "Mod Seleccionat:"

msgid "SELECTED_COLON"
msgstr "Seleccionat:"

msgid "SELECTED_MOD"
msgstr "Mod Seleccionat:"

msgid "SELECTED_SAVE_IS_INCOMPATIBLE_PROMPT"
msgstr "L'arxiu de guardat seleccionat és incompatible"

msgid "SELECTED_SAVE_IS_INCOMPATIBLE_PROTOTYPE_PROMPT"
msgstr "L'arxiu de guardat seleccionat és un prototip incompatible"

msgid "SELECTED_SAVE_IS_UPGRADEABLE_PROMPT"
msgstr "L'arxiu de guardat seleccionat es pot actualitzar"

#, fuzzy
msgid "SELECT_A_GENERATION"
msgstr "Seleccionar Una Opció"

msgid "SELECT_A_PATCH"
msgstr "Selecciona un Indret per a veure'n els detalls"

#, fuzzy
msgid "SELECT_A_SPECIES"
msgstr "Selecciona un Indret per a veure'n els detalls"

#, fuzzy
msgid "SELECT_A_TECHNOLOGY"
msgstr "Selecciona un Indret per a veure'n els detalls"

msgid "SELECT_CELL_TYPE_FROM_EDITOR"
msgstr "Selecciona un tipus de cèl·lula per editar aquí des de la pestanya Editor"

msgid "SELECT_ENZYME"
msgstr "Seleccionar Enzim:"

#, fuzzy
msgid "SELECT_MOVEMENT_MODE_TITLE"
msgstr "Eliminar Dades Locals"

msgid "SELECT_OPTION"
msgstr "Seleccionar Una Opció"

msgid "SELECT_PREVIEW_IMAGE"
msgstr "Seleccionar Imatge de Previsualització"

#, fuzzy
msgid "SELECT_SPACE_STRUCTURE_TITLE"
msgstr "Estructura"

msgid "SELECT_STRUCTURE_POPUP_TITLE"
msgstr ""

msgid "SELECT_TISSUE_TYPE_FROM_EDITOR"
msgstr "Seleccionar un tipus de teixit per a editar aquí des de la pestanya de l'editor"

#, fuzzy
msgid "SELECT_VACUOLE_COMPOUND_COLON"
msgstr "Seleccionat:"

msgid "SEPTEMBER"
msgstr "Setembre"

msgid "SESSILE"
msgstr "Sèssil"

msgid "SETTING_ONLY_APPLIES_TO_NEW_GAMES"
msgstr "Aquest valor només s'aplicarà a les partides iniciades després de canviar la opció"

msgid "SFX_VOLUME"
msgstr "Volum SFX"

msgid "SHIFT"
msgstr "Shift"

#, fuzzy
msgid "SHOW_ALL_TUTORIALS"
msgstr "Mostrar tutorials"

#, fuzzy
msgid "SHOW_ALL_TUTORIALS_TOOLTIP"
msgstr "Han passat: {0:#,#} anys"

#, fuzzy
msgid "SHOW_DAMAGE_EFFECT"
msgstr "El flagel (plural: flagels) és uns farcell de proteïnes i fibres, com un petit tentacle que sobresurt de la membrana cel·lular. Mitjançant un moviment ondulatori, permet propulsar la cèl·lula cap endavant a gran velocitat, mentre consumeix ATP. La posició dels flagels determina la direcció en la qual produeix l'impuls per moure la cèl·lula. La direcció de l'impuls és oposada a la direcció cap a la qual el flagel està apuntant. Per exemple, un flagel col·locat a l'esquerra del centre de la cèl·lula produïra impuls quan aquesta es mogui cap a la dreta."

msgid "SHOW_HELP"
msgstr "Mostrar tauler d'ajuda"

#, fuzzy
msgid "SHOW_ITEM_COORDINATES"
msgstr "Mostrar tutorials"

#, fuzzy
msgid "SHOW_MAP"
msgstr "Mostrar tauler d'ajuda"

#, fuzzy
msgid "SHOW_NEW_PATCH_NOTES"
msgstr "{0} {1}"

#, fuzzy
msgid "SHOW_NEW_PATCH_NOTES_TOOLTIP"
msgstr "{0} {1}"

msgid "SHOW_TUTORIALS_IN_NEW_CURRENT_OPTION"
msgstr "Mostrar tutorials (a la partida actual)"

msgid "SHOW_TUTORIALS_IN_NEW_GAMES_OPTION"
msgstr "Mostrar tutorials (en noves partides)"

#, fuzzy
msgid "SHOW_TUTORIALS_OPTION_TOOLTIP"
msgstr "Han passat: {0:#,#} anys"

msgid "SHOW_UNSAVED_PROGRESS_WARNING"
msgstr "Mostra avís de progrés no guardat"

msgid "SHOW_UNSAVED_PROGRESS_WARNING_TOOLTIP"
msgstr "Habilitar / deshabilitar la finestreta d'avís de progrés no guardat quan el jugador intenta sortir del joc."

msgid "SHOW_WEB_NEWS_FEED"
msgstr ""

#, fuzzy
msgid "SIDEROPHORE_ACTION_TOOLTIP"
msgstr "Pausar el joc"

msgid "SIGNALING_AGENT"
msgstr "Agent de Senyalització"

#, fuzzy
msgid "SIGNALING_AGENTS_ACTION_TOOLTIP"
msgstr "Els agents de senyalització permeten crear productes químics amb els quals altres cèl·lules hi poden reaccionar. Els productes de senyalització es poden utilitzar per atraure altres cèl·lules o avisar-les sobre el perill per a fer-les fugir."

msgid "SIGNALING_AGENT_DESCRIPTION"
msgstr "Els agents de senyalització permeten crear productes químics amb els quals altres cèl·lules hi poden reaccionar. Els productes de senyalització es poden utilitzar per atraure altres cèl·lules o avisar-les sobre el perill per a fer-les fugir."

msgid "SIGNALING_AGENT_PROCESSES_DESCRIPTION"
msgstr "Mantingues [thrive:input]g_pack_commands[/thrive:input] premut per obrir un menú que et permet donar ordres a altres membres de la teva espècie."

msgid "SIGNAL_COMMAND_AGGRESSION"
msgstr "Torna't agressiu"

msgid "SIGNAL_COMMAND_FLEE"
msgstr "Fuig"

msgid "SIGNAL_COMMAND_FOLLOW"
msgstr "Segueix-me"

msgid "SIGNAL_COMMAND_NONE"
msgstr "Cap Comanda"

msgid "SIGNAL_COMMAND_TO_ME"
msgstr "Mou-te cap a mi"

msgid "SIGNAL_TO_EMIT"
msgstr "Senyal a emetre"

msgid "SILICA"
msgstr "Silici"

msgid "SILICA_MEMBRANE_DESCRIPTION"
msgstr "Aquesta membrana té una forta paret de silici. Pot resistir les agressions externes, sobretot les de naturalesa física. També consumeix poca energia. No obstant, fa que la cèl·lula esdevingui lenta, i que absorbeixi els nutrients a poc a poc."

#, fuzzy
msgid "SIMULATION_CONFIG"
msgstr "Cost d'Osmoregulació"

msgid "SIXTEEN_TIMES"
msgstr "16x"

msgid "SIZE_COLON"
msgstr "Mida:"

msgid "SLIDESHOW"
msgstr "Presentació de diapositives"

msgid "SLIME_JET"
msgstr "Raig de llim"

#, fuzzy
msgid "SLIME_JET_DESCRIPTION"
msgstr "La lipasa permet a la cèl·lula digerir la major part de membranes. La teva cèl·lula ja produeix una certa quantitat d'aquest enzim sense lisosoma, però seleccionant aquest tipus n'augmentaràs l'efectivitat."

#, fuzzy
msgid "SLIME_JET_PROCESSES_DESCRIPTION"
msgstr "Augmenta la velocitat de gir de grans cèl·lules."

msgid "SMALL_IRON_CHUNK"
msgstr "Petit tros de Ferro"

#, fuzzy
msgid "SMALL_PHOSPHATE_CHUNK"
msgstr "Petit tros de Ferro"

#, fuzzy
msgid "SMALL_SULFUR_CHUNK"
msgstr "Petit tros de Ferro"

msgid "SNOWFLAKE"
msgstr ""

#, fuzzy
msgid "SOCIETY_STAGE"
msgstr "Estadi de Microbi"

msgid "SOUND"
msgstr "Só"

msgid "SOUND_TEAM"
msgstr "Equip de so"

msgid "SOUND_TEAM_LEAD"
msgstr "Líder de l'Equip de So"

msgid "SOUND_TEAM_LEADS"
msgstr "Líders de l'Equip de So"

msgid "SPACE"
msgstr "Tecla espai"

#, fuzzy
msgid "SPACE_STAGE"
msgstr "Estadi de Microbi"

#, fuzzy
msgid "SPACE_STRUCTURE_HAS_RESOURCES"
msgstr "Estructura"

#, fuzzy
msgid "SPACE_STRUCTURE_NO_EXTRA_DESCRIPTION"
msgstr "Estructura"

msgid "SPACE_STRUCTURE_WAITING_CONSTRUCTION"
msgstr ""

msgid "SPAWN_AMMONIA"
msgstr "Fer aparéixer Amoníac"

msgid "SPAWN_ENEMY"
msgstr "Generar Enemic"

msgid "SPAWN_ENEMY_CHEAT_FAIL"
msgstr "No es pot fer servir el truc de generar un enemic ja que aquest medi no conté cap espècie enemiga"

msgid "SPAWN_GLUCOSE"
msgstr "Fer aparéixer Glucosa"

msgid "SPAWN_PHOSPHATES"
msgstr "Fer aparéixer Fosfats"

msgid "SPECIAL_MOUSE_1"
msgstr "Ratolí especial 1"

msgid "SPECIAL_MOUSE_2"
msgstr "Ratolí especial 2"

#, fuzzy
msgid "SPECIES"
msgstr "Espècies presents"

msgid "SPECIES_COLON"
msgstr "Espècies:"

msgid "SPECIES_DETAIL_TEXT"
msgstr ""
"[b]Espècies[/b]\n"
"  {0}:{1}\n"
"[b]Generació[/b]\n"
"  {2}\n"
"[b]Població[/b]\n"
"  {3}\n"
"[b]Color[/b]\n"
"  #{4}\n"
"[b]Comportament[/b]\n"
"  {5}"

msgid "SPECIES_HAS_A_MUTATION"
msgstr "ha mutat"

msgid "SPECIES_LIST"
msgstr "Espècies presents"

#, fuzzy
msgid "SPECIES_MEMBER_IMPACT_ON_POP"
msgstr "Nom de l'Espècie..."

#, fuzzy
msgid "SPECIES_MEMBER_IMPACT_ON_POPULATION_EXPLANATION"
msgstr "(cost d'orgànuls, membranes i altres elements a l'editor)"

msgid "SPECIES_NAME_DOT_DOT_DOT"
msgstr "Nom de l'Espècie..."

#, fuzzy
msgid "SPECIES_NAME_TOO_LONG_POPUP"
msgstr "Nom de l'Espècie..."

msgid "SPECIES_POPULATION"
msgstr "Població de les Espècies"

msgid "SPECIES_PRESENT"
msgstr "Espècies presents"

#, fuzzy
msgid "SPECIES_TO_FIND"
msgstr "Espècies:"

msgid "SPECIES_WITH_POPULATION"
msgstr "{0} amb població: {1}"

msgid "SPEED"
msgstr "Velocitat"

msgid "SPEED_COLON"
msgstr "Velocitat:"

msgid "SPREAD_TO_PATCHES"
msgstr "s'ha escampat a les zones:"

#, fuzzy
msgid "SPRINT"
msgstr "Imprimir pantalla"

#, fuzzy
msgid "SPRINT_ACTION_TOOLTIP"
msgstr "Pausar el joc"

msgid "STAGE_MENU_BUTTON_TOOLTIP"
msgstr "Menú de pausa"

#, fuzzy
msgid "START"
msgstr "Començant"

msgid "STARTING"
msgstr "Començant"

msgid "START_CALIBRATION"
msgstr ""

#, fuzzy
msgid "START_GAME"
msgstr "Guardar la partida"

#, fuzzy
msgid "START_RESEARCH"
msgstr "Cal reiniciar"

msgid "STATISTICS"
msgstr "Estadístiques"

#, fuzzy
msgid "STAT_ATP_PRODUCTION_REDUCTION"
msgstr "LA PRODUCCIÓ D'ATP ÉS MASSA BAIXA!"

#, fuzzy
msgid "STAT_BASE_MOVEMENT_REDUCTION"
msgstr "Capacitat de moviment"

msgid "STAT_DAMAGE"
msgstr ""

msgid "STAT_DAMAGE_PER_OXYGEN"
msgstr ""

msgid "STEAM_CLIENT_INIT_FAILED"
msgstr "Error en la inicialització de la llibreria de client d'Steam"

msgid "STEAM_ERROR_ACCOUNT_DOES_NOT_OWN_PRODUCT"
msgstr "El teu compte d'Steam no posseeix actualment una llicència per Thrive"

msgid "STEAM_ERROR_ACCOUNT_READ_ONLY"
msgstr "El teu compte d'Steam és actualment només en mode de lectura degut a un canvi de compte recent"

msgid "STEAM_ERROR_ALREADY_UPLOADED"
msgstr "Steam ha comunicat que el fitxer ja ha estat carregat, siusplau refresca"

msgid "STEAM_ERROR_BANNED"
msgstr "El teu compte d'Steam està vedat de la càrrega de continguts"

msgid "STEAM_ERROR_CLOUD_LIMIT_EXCEEDED"
msgstr "S'ha excedit la quota d'emmagatzematge al núvol d'Steam o la mida límit del fitxer"

msgid "STEAM_ERROR_DUPLICATE_NAME"
msgstr "Steam ha comunicat un error de nom duplicat"

msgid "STEAM_ERROR_FILE_NOT_FOUND"
msgstr "Fitxer no trobat"

msgid "STEAM_ERROR_INSUFFICIENT_PRIVILEGE"
msgstr "El teu compte d'Steam actualment té restringida la càrrega de contingut. Siusplau, contacta el suport d'Steam."

msgid "STEAM_ERROR_INVALID_PARAMETER"
msgstr "Paràmetre invàlid passat a Steam"

msgid "STEAM_ERROR_LOCKING_FAILED"
msgstr "Steam ha fallat en adquirir un cadenat UGC"

msgid "STEAM_ERROR_NOT_LOGGED_IN"
msgstr "No ha iniciat sessió a Steam"

msgid "STEAM_ERROR_TIMEOUT"
msgstr "El temps d'operació d'Steam ha estat superat, siusplau torna-ho a provar"

msgid "STEAM_ERROR_UNAVAILABLE"
msgstr "Steam no està disponible actualment, siusplau torna-ho a provar"

msgid "STEAM_ERROR_UNKNOWN"
msgstr "Hi ha hagut un error d'Steam desconegut"

#, fuzzy
msgid "STEAM_INIT_FAILED"
msgstr "Error en la inicialització de la llibreria de client d'Steam"

#, fuzzy
msgid "STEAM_INIT_FAILED_DESCRIPTION"
msgstr "Actualitzar l'arxiu de guardat especificat degut al següent error:"

#, fuzzy
msgid "STEAM_TOOLTIP"
msgstr "Pausar el joc"

msgid "STEM_CELL_NAME"
msgstr "Arrel"

msgid "STOP"
msgstr "Aturar"

msgid "STORAGE"
msgstr "Emmagatzematge"

msgid "STORAGE_COLON"
msgstr "Emmagatzematge:"

msgid "STORAGE_STATISTICS_SECONDS_OF_COMPOUND"
msgstr ""

msgid "STORE_LOGGED_IN_AS"
msgstr "Registrat com a: {0}"

#, fuzzy
msgid "STRAIN_BAR_TOOLTIP"
msgstr "Pausar el joc"

msgid "STRAIN_BAR_VISIBILITY"
msgstr ""

#, fuzzy
msgid "STRATEGY_STAGES"
msgstr "Estadi de Microbi"

msgid "STRICT_NICHE_COMPETITION"
msgstr ""

msgid "STRUCTURAL"
msgstr "Estructural"

msgid "STRUCTURE"
msgstr "Estructura"

msgid "STRUCTURE_ASCENSION_GATE"
msgstr ""

#, fuzzy
msgid "STRUCTURE_DYSON_SWARM"
msgstr "Estructura"

msgid "STRUCTURE_HAS_REQUIRED_RESOURCES_TO_BUILD"
msgstr ""

msgid "STRUCTURE_HUNTER_GATHERER_LODGE"
msgstr ""

msgid "STRUCTURE_IN_PROGRESS_CONSTRUCTION"
msgstr ""

msgid "STRUCTURE_REQUIRED_RESOURCES_TO_FINISH"
msgstr ""

msgid "STRUCTURE_SELECTION_MENU_ENTRY"
msgstr ""

msgid "STRUCTURE_SELECTION_MENU_ENTRY_NOT_ENOUGH_RESOURCES"
msgstr ""

msgid "STRUCTURE_SOCIETY_CENTER"
msgstr ""

msgid "STRUCTURE_STEAM_POWERED_FACTORY"
msgstr ""

msgid "SUCCESSFULLY_PERFORM_ENDOSYMBIOSIS"
msgstr ""

msgid "SUCCESSFUL_KILL"
msgstr "acció de caça exitosa"

msgid "SUCCESSFUL_SCAVENGE"
msgstr "acció carronyaire exitosa"

msgid "SUCCESS_BUT_MISSING_ID"
msgstr "El resultat ha indicat un èxit, però no s'ha retornat cap ID"

msgid "SUICIDE_BUTTON_TOOLTIP"
msgstr "Suicidi"

msgid "SUNLIGHT"
msgstr "Llum solar"

msgid "SUPPORTER_PATRONS"
msgstr "Partidaris"

msgid "SURVIVAL_TITLE"
msgstr ""

#, fuzzy
msgid "SURVIVE_WITH_A_NUCLEUS"
msgstr "Requereix nucli"

msgid "SWITCH_TO_FRONT_CAMERA"
msgstr "Commutar a la vista de càmera frontal"

msgid "SWITCH_TO_RIGHT_CAMERA"
msgstr "Commutar a la vista de càmera de cantó"

msgid "SWITCH_TO_TOP_CAMERA"
msgstr "Commutar a la vista de càmera superior"

msgid "SYSREQ"
msgstr "Requeriments"

#, fuzzy
msgid "TAB_CHANGE_BLOCKED_WHILE_ACTION_IN_PROGRESS"
msgstr "Acció bloquejada mentre una altra s'està duent a terme"

msgid "TAB_SECONDARY_SWITCH_LEFT"
msgstr ""

msgid "TAB_SECONDARY_SWITCH_RIGHT"
msgstr ""

#, fuzzy
msgid "TAB_SWITCH_LEFT"
msgstr "Rotar cap a l'esquerra"

#, fuzzy
msgid "TAB_SWITCH_RIGHT"
msgstr "Rotar cap a la dreta"

msgid "TAGS_IS_WHITESPACE"
msgstr "Les etiquetes només contenen espai en blanc"

msgid "TAKE_SCREENSHOT"
msgstr "Fer una captura de pantalla"

#, fuzzy
msgid "TARGET_TYPE_COLON"
msgstr "Tipus:"

#, fuzzy
msgid "TASTE_THE_SUN"
msgstr "Fils actuals:"

#, fuzzy
msgid "TASTY_RADIATION"
msgstr "Respiració aeròbica"

msgid "TECHNOLOGY_ASCENSION"
msgstr ""

msgid "TECHNOLOGY_HUNTER_GATHERING"
msgstr ""

msgid "TECHNOLOGY_LEVEL_ADVANCED_SPACE"
msgstr ""

msgid "TECHNOLOGY_LEVEL_INDUSTRIAL"
msgstr ""

msgid "TECHNOLOGY_LEVEL_PRE_SOCIETY"
msgstr ""

msgid "TECHNOLOGY_LEVEL_PRIMITIVE"
msgstr ""

msgid "TECHNOLOGY_LEVEL_SCIFI"
msgstr ""

msgid "TECHNOLOGY_LEVEL_SPACE_AGE"
msgstr ""

msgid "TECHNOLOGY_REQUIRED_LEVEL"
msgstr ""

msgid "TECHNOLOGY_ROCKETRY"
msgstr ""

msgid "TECHNOLOGY_SIMPLE_STONE_TOOLS"
msgstr ""

msgid "TECHNOLOGY_SOCIETY_CENTER"
msgstr ""

msgid "TECHNOLOGY_STEAM_POWER"
msgstr ""

msgid "TECHNOLOGY_UNLOCKED_NOTICE"
msgstr ""

msgid "TEMPERATURE"
msgstr "Temperatura"

msgid "TEMPERATURE_SHORT"
msgstr "Temperatura"

#, fuzzy
msgid "TEMPERATURE_TOLERANCE_TOOLTIP"
msgstr "Pausar el joc"

msgid "TESTING_TEAM"
msgstr "Equip de proves"

#, fuzzy
msgid "THANKS_FOR_BUYING_THRIVE_2"
msgstr ""
"Gràcies per jugar!\n"
"\n"
"Si has gaudit del joc, siusplau explica-ho als teus amics."

msgid "THANKS_FOR_PLAYING"
msgstr ""
"Gràcies per jugar!\n"
"\n"
"Si has gaudit del joc, siusplau explica-ho als teus amics."

#, fuzzy
msgid "THANK_YOU_TITLE"
msgstr "HAS ACONSEGUIT PROSPERAR!"

msgid "THEORY_TEAM"
msgstr "Equip de teoria"

msgid "THERMOPLAST"
msgstr "Termoplast"

#, fuzzy
msgid "THERMOPLAST_DESCRIPTION"
msgstr "El termoplast és una estructura de doble membrana que, de manera anàloga al Cloroplast, conté pigments sensibles a l'escalfor, agrupats en petites membranes. En realitat, és un petit organisme procariota que ha estat engolit i assimilat per una cèl·lula eucariota, que actua com a hoste. Aquests pigments, produeixen Glucosa a partir d'Aigua, Diòxid de Carboni i les diferències de Temperatura al seu entorn. La velocitat de producció de la Glucosa augmenta proporcionalment a la concentració de Diòxid de Carboni i la Temperatura."

#, fuzzy
msgid "THERMOPLAST_PROCESSES_DESCRIPTION"
msgstr "Produeix [thrive:compound]glucose[/thrive:compound]. La velocitat és proporcional a la concentració de [thrive:compound]carbondioxide[/thrive:compound] i temperatura."

msgid "THERMOSYNTHASE"
msgstr "Termosintasa"

#, fuzzy
msgid "THERMOSYNTHASE_DESCRIPTION"
msgstr "La termosintasa és una proteïna que fa servir la convecció tèrmica per canviar la seva forma, permetent-li plegar-se i adherir-se a l'ADP quan és exposada a la temperature, tot seguit desplegar-se i reciclar-la en ATP quan s'exposa a temperatures més baixes en un procés anomenat termosíntesi. La velocitat de la producció d'ATP és proporcional a la temperatura."

#, fuzzy
msgid "THERMOSYNTHASE_PROCESSES_DESCRIPTION"
msgstr "Produeix [thrive:compound type=\"atp\"][/thrive:compound] fent servir gradients de temperatura. La velocitat és proporcional a [thrive:compound type=\"temperature\"][/thrive:compound]."

msgid "THERMOSYNTHESIS"
msgstr "Termosíntesi"

msgid "THE_DISTURBANCE"
msgstr ""

#, fuzzy
msgid "THE_EDITOR"
msgstr "Anar a la següent pestanya de l'editor"

#, fuzzy
msgid "THE_PATCH_MAP_BUTTON"
msgstr "Mapa d'Indrets del món"

#, fuzzy
msgid "THE_WORLD_TITLE"
msgstr "Món"

msgid "THIS_IS_LOCAL_MOD"
msgstr "Aquest és un mod instal·lat localment"

msgid "THIS_IS_WORKSHOP_MOD"
msgstr "Aquest mod s'ha descarregat des del Workshop d'Steam"

msgid "THREADS"
msgstr "Fils:"

msgid "THRIVEOPEDIA"
msgstr ""

msgid "THRIVEOPEDIA_CURRENT_WORLD_PAGE_TITLE"
msgstr ""

msgid "THRIVEOPEDIA_EVOLUTIONARY_TREE_PAGE_TITLE"
msgstr ""

msgid "THRIVEOPEDIA_HINT_IN_GAME"
msgstr ""

msgid "THRIVEOPEDIA_HOME_INFO"
msgstr ""

msgid "THRIVEOPEDIA_HOME_PAGE_TITLE"
msgstr ""

msgid "THRIVEOPEDIA_MUSEUM_PAGE_TITLE"
msgstr ""

msgid "THRIVEOPEDIA_PATCH_MAP_PAGE_TITLE"
msgstr ""

msgid "THRIVE_LICENSES"
msgstr "Llicències de Thrive"

#, fuzzy
msgid "THRIVIN_ACHIEVEMENT"
msgstr "Capacitat de moviment"

msgid "THYLAKOIDS"
msgstr "Tilacoide"

#, fuzzy
msgid "THYLAKOIDS_DESCRIPTION"
msgstr "Els Tilacoides són cúmuls de proteïnes i pigments fotosensibles. Aquests pigments són capaços de fer servir l'energia provinent d'una font de Llum (com ara una estrella) i, combinant-la amb una certa quantitat d'Aigua i Diòxid de Carboni, produïr Glucosa, en un procés anomenat Fotosíntesi. Aquests pigments també donen un color característic als Tilacoides. La velocitat de producció de Glucosa és proporcional a la concentració de Diòxid de Carboni i a la intensitat de la Llum. Com que els Tilacoides estan suspesos en el Citoplasma, aquest fluid duu a terme una certa Fermentació."

msgid "TIDEPOOL"
msgstr "Toll o bassa de marea"

msgid "TIMELINE"
msgstr "Cronologia"

msgid "TIMELINE_GLOBAL_FILTER_TOOLTIP"
msgstr "Mostrar esdeveniments globals"

msgid "TIMELINE_LOCAL_FILTER_TOOLTIP"
msgstr "Mostrar esdeveniments locals"

msgid "TIMELINE_NICHE_FILL"
msgstr "[b][u]{0}[/u][/b] s'ha dividit de [b][u]{1}[/u][/b] com a una nova espècie per omplir un nínxol"

#, fuzzy
msgid "TIMELINE_PLAYER_MIGRATED"
msgstr "Part de [b][u]{0}[/u][/b] població ha migrat a {1}"

#, fuzzy
msgid "TIMELINE_PLAYER_MIGRATED_TO"
msgstr "Part de [b][u]{0}[/u][/b] població ha migrat a {1}"

msgid "TIMELINE_SELECTION_PRESSURE_SPLIT"
msgstr "[b][u]{0}[/u][/b] s'ha dividit de [b][u]{1}[/u][/b] com a noves espècies degut a diferents pressions selectives"

#, fuzzy
msgid "TIMELINE_SPECIES_BECAME_MULTICELLULAR"
msgstr ""
"Recol·lecta Glucosa (núvols blancs) desplaçant-t'hi per sobre.\n"
"\n"
"La teva cèl·lula necessita Glucosa per aconseguir energia i mantenir-se viva.\n"
"\n"
"Segueix la línia de la pantalla, des de la teva cèl·lula fins al núvol de Glucosa més proper."

msgid "TIMELINE_SPECIES_EXTINCT"
msgstr "[b][u]{0}[/u][/b] s'ha extingit!"

msgid "TIMELINE_SPECIES_EXTINCT_LOCAL"
msgstr "[b][u]{0}[/u][/b] ha desaparegut de l'ecosistema"

#, fuzzy
msgid "TIMELINE_SPECIES_FOLLOWED"
msgstr "[b][u]{0}[/u][/b] s'ha extingit!"

msgid "TIMELINE_SPECIES_MIGRATED_FROM"
msgstr "Part de [b][u]{0}[/u][/b] població ha migrat a aquest ecosistema des de {1}"

msgid "TIMELINE_SPECIES_MIGRATED_TO"
msgstr "Part de [b][u]{0}[/u][/b] població ha migrat a {1}"

msgid "TIMELINE_SPECIES_POPULATION_DECREASE"
msgstr "[b][u]{0}[/u][/b] població ha disminuït a {1}"

msgid "TIMELINE_SPECIES_POPULATION_INCREASE"
msgstr "[b][u]{0}[/u][/b] població ha augmentat a {1}"

msgid "TIME_INDICATOR_TOOLTIP"
msgstr "Han passat: {0:#,#} anys"

msgid "TIME_OF_DAY"
msgstr ""

msgid "TITLE_COLON"
msgstr "Títol:"

msgid "TOGGLE_BINDING"
msgstr "Activar el mode d'unió"

#, fuzzy
msgid "TOGGLE_BINDING_TOOLTIP"
msgstr "Activar el mode d'unió"

msgid "TOGGLE_DEBUG_PANEL"
msgstr "Obrir el menú de debug"

msgid "TOGGLE_ENGULF"
msgstr "Activar el mode d'engolir"

#, fuzzy
msgid "TOGGLE_ENGULF_TOOLTIP"
msgstr "Activar el mode d'engolir"

#, fuzzy
msgid "TOGGLE_FAST_MODE"
msgstr "Pausa"

msgid "TOGGLE_FPS"
msgstr "Activar monitor FPS"

msgid "TOGGLE_FULLSCREEN"
msgstr "Activar pantalla completa"

#, fuzzy
msgid "TOGGLE_HEAT_VIEW_TOOLTIP"
msgstr "Activar el mode d'engolir"

msgid "TOGGLE_HUD_HIDE"
msgstr "Commuta HUD"

#, fuzzy
msgid "TOGGLE_INVENTORY"
msgstr "Activar el mode d'unió"

msgid "TOGGLE_METRICS"
msgstr "Activar pestanya d'estadístiques"

#, fuzzy
msgid "TOGGLE_MUCOCYST_DEFENCE"
msgstr "Activar pantalla completa"

msgid "TOGGLE_NAVIGATION_TREE"
msgstr ""

msgid "TOGGLE_PAUSE"
msgstr "Pausa"

msgid "TOGGLE_UNBINDING"
msgstr "Desactivar el mode d'unió"

msgid "TOLERANCES_TOO_HIGH_PRESSURE"
msgstr ""

msgid "TOLERANCES_TOO_HIGH_TEMPERATURE"
msgstr ""

msgid "TOLERANCES_TOO_LOW_OXYGEN_PROTECTION"
msgstr ""

#, fuzzy
msgid "TOLERANCES_TOO_LOW_PRESSURE"
msgstr "Núvols de Compostos"

msgid "TOLERANCES_TOO_LOW_TEMPERATURE"
msgstr ""

#, fuzzy
msgid "TOLERANCES_TOO_LOW_UV_PROTECTION"
msgstr "{0}: +{1} ATP"

msgid "TOLERANCES_UNSUITABLE_DEBUFFS"
msgstr ""

#, fuzzy
msgid "TOLERANCE_DETAIL_TEXT"
msgstr ""
"[b]Espècies[/b]\n"
"  {0}:{1}\n"
"[b]Generació[/b]\n"
"  {2}\n"
"[b]Població[/b]\n"
"  {3}\n"
"[b]Color[/b]\n"
"  #{4}\n"
"[b]Comportament[/b]\n"
"  {5}"

#, fuzzy
msgid "TOLERANCE_FROM_ORGANELLES_TOOLTIP"
msgstr "Mostrar / amagar l'entorn i els compostos"

msgid "TOLERANCE_RANGE_LABEL"
msgstr ""

msgid "TOOLS"
msgstr "Eines"

msgid "TOOL_HAND_AXE"
msgstr ""

msgid "TOO_MANY_RECENT_VERSIONS_TO_SHOW"
msgstr ""

#, fuzzy
msgid "TOTAL"
msgstr "Nombre total d'arxius guardats:"

#, fuzzy
msgid "TOTAL_GATHERED_ENERGY_COLON"
msgstr "Artista:"

msgid "TOTAL_SAVES"
msgstr "Nombre total d'arxius guardats:"

#, fuzzy
msgid "TOTAL_VALUE"
msgstr "Nombre total d'arxius guardats:"

msgid "TOXIN_CHANNEL_INHIBITOR"
msgstr ""

#, fuzzy
msgid "TOXIN_CHANNEL_INHIBITOR_DESCRIPTION"
msgstr "El Vacúol de Toxines, és un Vacúol que ha estat modificat per a la producció, emmagatzematge i secreció de Toxines OxyToxy. Com més quantitat d'aquests Vacúols tingui una cèl·lula, més ràpidament produirà aquestes Toxines."

#, fuzzy
msgid "TOXIN_COMPOUND"
msgstr "Compostos"

#, fuzzy
msgid "TOXIN_CYTOTOXIN"
msgstr "Algunes opcions poden ser desactivades si només LAWK està activat"

#, fuzzy
msgid "TOXIN_CYTOTOXIN_DESCRIPTION"
msgstr "El Vacúol de Toxines, és un Vacúol que ha estat modificat per a la producció, emmagatzematge i secreció de Toxines OxyToxy. Com més quantitat d'aquests Vacúols tingui una cèl·lula, més ràpidament produirà aquestes Toxines."

msgid "TOXIN_FIRE_RATE_TOXICITY_COLON"
msgstr ""

#, fuzzy
msgid "TOXIN_MACROLIDE"
msgstr ""
"Toxina\n"
"Vacúol"

#, fuzzy
msgid "TOXIN_MACROLIDE_DESCRIPTION"
msgstr "El Vacúol de Toxines, és un Vacúol que ha estat modificat per a la producció, emmagatzematge i secreció de Toxines OxyToxy. Com més quantitat d'aquests Vacúols tingui una cèl·lula, més ràpidament produirà aquestes Toxines."

msgid "TOXIN_OXYGEN_METABOLISM_INHIBITOR"
msgstr ""

#, fuzzy
msgid "TOXIN_OXYGEN_METABOLISM_INHIBITOR_DESCRIPTION"
msgstr "Els Metabolosomes són cúmuls de proteïnes embolcallades per una membrana de proteïnes. Transformen la Glucosa en ATP mitjançant la Respiració Aeròbica, de manera més ràpida i eficient que el Citoplasma. No obstant, necessita grans quantitats d'Oxigen atmosfèric per funcionar amb eficàcia, i nivells d'Oxigen més baixos en reduïran la velocitat de producció d'ATP. Com que els Metabolosomes estan suspesos en el Citoplasma, el fluid que els envolta duu a terme una certa glicòlisi."

#, fuzzy
msgid "TOXIN_OXYTOXY_DESCRIPTION"
msgstr "El Vacúol de Toxines, és un Vacúol que ha estat modificat per a la producció, emmagatzematge i secreció de Toxines OxyToxy. Com més quantitat d'aquests Vacúols tingui una cèl·lula, més ràpidament produirà aquestes Toxines."

msgid "TOXIN_PREFER_FIRE_RATE"
msgstr ""

msgid "TOXIN_PREFER_TOXICITY"
msgstr ""

#, fuzzy
msgid "TOXIN_PROPERTIES_HEADING"
msgstr "Resistència a les Toxines"

msgid "TOXIN_RESISTANCE"
msgstr "Resistència a les Toxines"

#, fuzzy
msgid "TOXIN_TOXICITY_CUSTOMIZATION_TOOLTIP"
msgstr ""
"Els microbis agressius perseguiran les preses a més distància\n"
"i és més probable que s'enfrontin a depredadors quan siguin atacats.\n"
"Els microbis pacífics desistiran de perseguir les seves preses abans\n"
"i és menys probable que facin servir toxines contra depredadors."

#, fuzzy
msgid "TOXIN_TYPE_COLON"
msgstr "Tipus:"

#, fuzzy
msgid "TOXIN_TYPE_CUSTOMIZATION_EXPLANATION"
msgstr ""
"Els microbis agressius perseguiran les preses a més distància\n"
"i és més probable que s'enfrontin a depredadors quan siguin atacats.\n"
"Els microbis pacífics desistiran de perseguir les seves preses abans\n"
"i és menys probable que facin servir toxines contra depredadors."

#, fuzzy
msgid "TOXIN_VACUOLE"
msgstr ""
"Toxina\n"
"Vacúol"

#, fuzzy
msgid "TOXIN_VACUOLE_DESCRIPTION"
msgstr "El Vacúol de Toxines, és un Vacúol que ha estat modificat per a la producció, emmagatzematge i secreció de Toxines OxyToxy. Com més quantitat d'aquests Vacúols tingui una cèl·lula, més ràpidament produirà aquestes Toxines."

#, fuzzy
msgid "TOXIN_VACUOLE_PROCESSES_DESCRIPTION"
msgstr "Transforma [thrive:compound type=\"atp\"][/thrive:compound] en [thrive:compound type=\"oxytoxy\"][/thrive:compound]. La velocitat és proporcional a la concentració de [thrive:compound type=\"oxygen\"][/thrive:compound]. Allibera toxines quan es prem la tecla [thrive:input]g_fire_toxin[/thrive:input]. Quan la quantitat de [thrive:compound type=\"oxytoxy\"][/thrive:compound] és baixa, encara és possible disparar, però el dany causat serà menor."

#, fuzzy
msgid "TOXISOME"
msgstr "Oxytoxysoma"

#, fuzzy
msgid "TOXISOME_DESCRIPTION"
msgstr "El lisosoma és un orgànul adherit a la membrana que conté enzims hidrolítics que poden trencar diverses biomolècules. Els lisosomes permeten a la cèl·lula digerir materials ingerits mitjançant endocitosi i netejar els productes de rebuig de la cèl·lula en un procés anomenat autofàgia."

msgid "TRANSLATORS"
msgstr "Traductors"

msgid "TRANSPARENCY"
msgstr "Transparència"

#, fuzzy
msgid "TRILLION_ABBREVIATION"
msgstr "{0} B"

#, fuzzy
msgid "TRY_FOSSILISING_SOME_SPECIES"
msgstr "Intenta fer algunes captures de pantalla!"

msgid "TRY_MAKING_A_SAVE"
msgstr "Intenta guardar una partida!"

msgid "TRY_TAKING_SOME_SCREENSHOTS"
msgstr "Intenta fer algunes captures de pantalla!"

msgid "TUTORIAL"
msgstr "Tutorial"

#, fuzzy
msgid "TUTORIAL_MICROBE_EDITOR_ATP_BALANCE_INTRO"
msgstr ""
"Aquest és el mapa de zones.\n"
"\n"
"Cada icona representa un ecosistema o bioma que pot ser habitat. El tauler de la dreta indica les condicions del bioma seleccionat.\n"
"\n"
"Si selecciones un bioma connectat al que ocupes actualment, ressaltat amb una vora blau cian, pots premer el botó \"Moure's a aquesta zona\" per tal de migrar-hi.\n"
"\n"
"Selecciona una zona per continuar."

#, fuzzy
msgid "TUTORIAL_MICROBE_EDITOR_AUTO-EVO_PREDICTION"
msgstr ""
"Aquest tauler mostra una predicció de la teva futura població. Aquests nombres provenen de la simulació del sistema auto-evo.\n"
"\n"
"No tenen en compte el teu rendiment individual. De manera que, en el teu bioma actual, tindràs un rendiment més alt quan entris a l'editor.\n"
"\n"
"Però hauries d'intentar mantenir la teva població alta, fins i tot quan no hi estàs directament involucrat.\n"
"\n"
"Pots veure informació més detallada de la predicció clicant a la icona del signe d'interrogació al tauler. Prem-la per continuar."

#, fuzzy
msgid "TUTORIAL_MICROBE_EDITOR_CELL_TEXT"
msgstr ""
"Aquest és l'editor de microbi, on pots fer evolucionar la teva espècie invertint punts de mutació (MP). En cada generació disposaràs de 100 MP per invertir, de manera que no cal que n'estalviïs!\n"
"\n"
"L'hexàgon del centre de la pantalla és la teva cèl·lula, formada per una sola part de citoplasma.\n"
"\n"
"Per continuar, selecciona una part del tauler de l'esquerra. Tot seguit, fes clic-esquerra a l'hexàgon per a col·locar-la. Pots fer rotar les parts amb les tecles [thrive:input]e_rotate_left[/thrive:input] and [thrive:input]e_rotate_right[/thrive:input]."

#, fuzzy
msgid "TUTORIAL_MICROBE_EDITOR_CHEMORECEPTOR"
msgstr ""
"Aquest és l'editor de microbi, on pots fer evolucionar la teva espècie invertint punts de mutació (MP). En cada generació disposaràs de 100 MP per invertir, de manera que no cal que n'estalviïs!\n"
"\n"
"L'hexàgon del centre de la pantalla és la teva cèl·lula, formada per una sola part de citoplasma.\n"
"\n"
"Per continuar, selecciona una part del tauler de l'esquerra. Tot seguit, fes clic-esquerra a l'hexàgon per a col·locar-la. Pots fer rotar les parts amb les tecles [thrive:input]e_rotate_left[/thrive:input] and [thrive:input]e_rotate_right[/thrive:input]."

#, fuzzy
msgid "TUTORIAL_MICROBE_EDITOR_COMPOUND_BALANCES"
msgstr ""
"Aquest és el mapa de zones.\n"
"\n"
"Cada icona representa un ecosistema o bioma que pot ser habitat. El tauler de la dreta indica les condicions del bioma seleccionat.\n"
"\n"
"Si selecciones un bioma connectat al que ocupes actualment, ressaltat amb una vora blau cian, pots premer el botó \"Moure's a aquesta zona\" per tal de migrar-hi.\n"
"\n"
"Selecciona una zona per continuar."

#, fuzzy
msgid "TUTORIAL_MICROBE_EDITOR_DIGESTION_STAT"
msgstr ""
"Aquest és l'editor de microbi, on pots fer evolucionar la teva espècie invertint punts de mutació (MP). En cada generació disposaràs de 100 MP per invertir, de manera que no cal que n'estalviïs!\n"
"\n"
"L'hexàgon del centre de la pantalla és la teva cèl·lula, formada per una sola part de citoplasma.\n"
"\n"
"Per continuar, selecciona una part del tauler de l'esquerra. Tot seguit, fes clic-esquerra a l'hexàgon per a col·locar-la. Pots fer rotar les parts amb les tecles [thrive:input]e_rotate_left[/thrive:input] and [thrive:input]e_rotate_right[/thrive:input]."

#, fuzzy
msgid "TUTORIAL_MICROBE_EDITOR_ENDING_TEXT"
msgstr ""
"Aquests són els fonaments per editar la teva espècie. També pots canviar el nom de la teva espècie clicant el requadre de sota i a l'esquerra i editant-ne el text. \n"
"\n"
"Explora les altres pestanyes a sota la barra de Punts de Mutació per veure altres possibilitats de personalitzar la teva cèl·lula. de l'Editor de Microbi per descobrir totes les opcions que tens disponibles.\n"
"\n"
"Per sobreviure en aquest món hostil, hauràs de trobar una font d'energia fiable, ja que la concentració de glucosa lliure s'anirà reduïnt al planeta.\n"
"\n"
"Bona sort!"

#, fuzzy
msgid "TUTORIAL_MICROBE_EDITOR_FLAGELLUM"
msgstr ""
"Aquest és l'editor de microbi, on pots fer evolucionar la teva espècie invertint punts de mutació (MP). En cada generació disposaràs de 100 MP per invertir, de manera que no cal que n'estalviïs!\n"
"\n"
"L'hexàgon del centre de la pantalla és la teva cèl·lula, formada per una sola part de citoplasma.\n"
"\n"
"Per continuar, selecciona una part del tauler de l'esquerra. Tot seguit, fes clic-esquerra a l'hexàgon per a col·locar-la. Pots fer rotar les parts amb les tecles [thrive:input]e_rotate_left[/thrive:input] and [thrive:input]e_rotate_right[/thrive:input]."

#, fuzzy
msgid "TUTORIAL_MICROBE_EDITOR_FOOD_CHAIN"
msgstr ""
"Aquests són els fonaments per editar la teva espècie. També pots canviar el nom de la teva espècie clicant el requadre de sota i a l'esquerra i editant-ne el text. \n"
"\n"
"Explora les altres pestanyes a sota la barra de Punts de Mutació per veure altres possibilitats de personalitzar la teva cèl·lula. de l'Editor de Microbi per descobrir totes les opcions que tens disponibles.\n"
"\n"
"Per sobreviure en aquest món hostil, hauràs de trobar una font d'energia fiable, ja que la concentració de glucosa lliure s'anirà reduïnt al planeta.\n"
"\n"
"Bona sort!"

#, fuzzy
msgid "TUTORIAL_MICROBE_EDITOR_MIGRATION"
msgstr ""
"Aquest és l'editor de microbi, on pots fer evolucionar la teva espècie invertint punts de mutació (MP). En cada generació disposaràs de 100 MP per invertir, de manera que no cal que n'estalviïs!\n"
"\n"
"L'hexàgon del centre de la pantalla és la teva cèl·lula, formada per una sola part de citoplasma.\n"
"\n"
"Per continuar, selecciona una part del tauler de l'esquerra. Tot seguit, fes clic-esquerra a l'hexàgon per a col·locar-la. Pots fer rotar les parts amb les tecles [thrive:input]e_rotate_left[/thrive:input] and [thrive:input]e_rotate_right[/thrive:input]."

#, fuzzy
msgid "TUTORIAL_MICROBE_EDITOR_MODIFY_ORGANELLE"
msgstr ""
"Eliminar orgànuls també costa Punts de Mutació, a menys que els hagis col·locat en la sessió actual de l'editor.\n"
"\n"
"Pots fer clic dret a damunt dels orgànuls per fer visible el \"menú d'orgànul\" i seleccionar la opció d'eliminar-lo.\n"
"\n"
"Si comets un error, pots desfer qualsevol canvi que hagis fet a l'editor.\n"
"\n"
"Clica el botó de desfer per tal de prosseguir."

#, fuzzy
msgid "TUTORIAL_MICROBE_EDITOR_NEGATIVE_ATP_BALANCE"
msgstr ""
"Aquest és el mapa de zones.\n"
"\n"
"Cada icona representa un ecosistema o bioma que pot ser habitat. El tauler de la dreta indica les condicions del bioma seleccionat.\n"
"\n"
"Si selecciones un bioma connectat al que ocupes actualment, ressaltat amb una vora blau cian, pots premer el botó \"Moure's a aquesta zona\" per tal de migrar-hi.\n"
"\n"
"Selecciona una zona per continuar."

#, fuzzy
msgid "TUTORIAL_MICROBE_EDITOR_NO_CHANGES_MADE"
msgstr ""
"Aquests són els fonaments per editar la teva espècie. També pots canviar el nom de la teva espècie clicant el requadre de sota i a l'esquerra i editant-ne el text. \n"
"\n"
"Explora les altres pestanyes a sota la barra de Punts de Mutació per veure altres possibilitats de personalitzar la teva cèl·lula. de l'Editor de Microbi per descobrir totes les opcions que tens disponibles.\n"
"\n"
"Per sobreviure en aquest món hostil, hauràs de trobar una font d'energia fiable, ja que la concentració de glucosa lliure s'anirà reduïnt al planeta.\n"
"\n"
"Bona sort!"

#, fuzzy
msgid "TUTORIAL_MICROBE_EDITOR_OPEN_TOLERANCES"
msgstr ""
"Aquest és el mapa de zones.\n"
"\n"
"Cada icona representa un ecosistema o bioma que pot ser habitat. El tauler de la dreta indica les condicions del bioma seleccionat.\n"
"\n"
"Si selecciones un bioma connectat al que ocupes actualment, ressaltat amb una vora blau cian, pots premer el botó \"Moure's a aquesta zona\" per tal de migrar-hi.\n"
"\n"
"Selecciona una zona per continuar."

#, fuzzy
msgid "TUTORIAL_MICROBE_EDITOR_PATCH_TEXT"
msgstr ""
"Aquest és el mapa de zones.\n"
"\n"
"Cada icona representa un ecosistema o bioma que pot ser habitat. El tauler de la dreta indica les condicions del bioma seleccionat.\n"
"\n"
"Si selecciones un bioma connectat al que ocupes actualment, ressaltat amb una vora blau cian, pots premer el botó \"Moure's a aquesta zona\" per tal de migrar-hi.\n"
"\n"
"Selecciona una zona per continuar."

#, fuzzy
msgid "TUTORIAL_MICROBE_EDITOR_REMOVE_ORGANELLE_TEXT"
msgstr ""
"Eliminar orgànuls també costa Punts de Mutació, a menys que els hagis col·locat en la sessió actual de l'editor.\n"
"\n"
"Pots fer clic dret a damunt dels orgànuls per fer visible el \"menú d'orgànul\" i seleccionar la opció d'eliminar-lo.\n"
"\n"
"Si comets un error, pots desfer qualsevol canvi que hagis fet a l'editor.\n"
"\n"
"Clica el botó de desfer per tal de prosseguir."

#, fuzzy
msgid "TUTORIAL_MICROBE_EDITOR_SELECT_ORGANELLE_TEXT"
msgstr ""
"Quan seleccionis parts del menú, estigues atent als indicadors de funció dels orgànuls, per entendre el que fan. Algunes parts poden fer més mal que bé si no s'utilitzen correctament.\n"
"\n"
"La barra de balanç d'ATP que hi a la part superior dreta de la pantalla t'indica quanta energia produeixes comparat amb quanta energia consumeixes. Si la barra superior és més curta que la inferior, aleshores no estàs produïnt prou energia.\n"
"\n"
"Prem el botó de refer l'acció (a la vora del botó de desfer l'acció) per continuar."

#, fuzzy
msgid "TUTORIAL_MICROBE_EDITOR_STAY_SMALL"
msgstr ""
"Per sobreviure, t'hauries de concentrar en especialitzar-te en explotar una o dues fonts d'energia, de manera que no necessitis molts recursos diferents per sobreviure.\n"
"\n"
"També, considera curosament si afegir un orgànul és bo, sovint no fer cap canvi és una bona tria, ja que cada part costa ATP per mantenir i requereix més recursos per dividir.\n"
"\n"
"Una possible estratègia consisteix en mantenir-se com un sol hexàgon de citoplasma i simplement dirigir-te als biomes de la superfície primer abans d'aconseguir orgànuls de fotosíntesi."

#, fuzzy
msgid "TUTORIAL_MICROBE_EDITOR_TOLERANCES_TAB"
msgstr ""
"Aquest és el mapa de zones.\n"
"\n"
"Cada icona representa un ecosistema o bioma que pot ser habitat. El tauler de la dreta indica les condicions del bioma seleccionat.\n"
"\n"
"Si selecciones un bioma connectat al que ocupes actualment, ressaltat amb una vora blau cian, pots premer el botó \"Moure's a aquesta zona\" per tal de migrar-hi.\n"
"\n"
"Selecciona una zona per continuar."

msgid "TUTORIAL_MICROBE_STAGE_EDITOR_BUTTON_TUTORIAL"
msgstr ""
"Has recol·lectat prou recursos per què la teva cèl·lula es reprodueixi.\n"
"\n"
"Cada cop que et reprodueixis, accediràs a l'editor.\n"
"\n"
"Per entrar a l'editor, prem el botó que parpelleja a sota i a la dreta de la pantalla."

msgid "TUTORIAL_MICROBE_STAGE_ENGULFED_TEXT"
msgstr ""
"La teva cèl·lula ha estat engolida i està essent digerida. El progrés es mostra a la teva barra de salut. La teva cèl·lula morirà quan acabi o s'assoleixi un límit de temps màxim.\n"
"\n"
"Pots utilitzar el botó de suicidi per ometre i reaparèixer, però recorda que sempre hi haurà una oportunitat d'escapar-te!"

msgid "TUTORIAL_MICROBE_STAGE_ENGULFMENT_FULL_TEXT"
msgstr ""
"La teva cèl·lula té una capacitat limitada d'objectes que es poden engolir alhora. Aquest límit està basat en la mida; cèl·lules més petites tenen menys capacitat.\n"
"\n"
"Quan estigui plena, una cèl·lula no pot engolir més objectes. Per seguir engolint, cal esperar fins que un o més dels objectes ingerits hagin estat totalment digerits."

#, fuzzy
msgid "TUTORIAL_MICROBE_STAGE_ENGULFMENT_TEXT"
msgstr ""
"Engoleix objectes movent-hi per sobre mentre estiguis en el mode d'engoliment. Activa el mode d'engoliment prement [thrive:input]g_toggle_engulf[/thrive:input].\n"
"\n"
"Deixa d'engolir quan l'objecte estigui essent arrossegat cap a l'interior.\n"
"\n"
"Segueix la línia de la teva cèl·lula fins a l'objecte engolible proper."

#, fuzzy
msgid "TUTORIAL_MICROBE_STAGE_ENVIRONMENT_PANEL"
msgstr ""
"Engoleix objectes movent-hi per sobre mentre estiguis en el mode d'engoliment. Activa el mode d'engoliment prement [thrive:input]g_toggle_engulf[/thrive:input].\n"
"\n"
"Deixa d'engolir quan l'objecte estigui essent arrossegat cap a l'interior.\n"
"\n"
"Segueix la línia de la teva cèl·lula fins a l'objecte engolible proper."

#, fuzzy
msgid "TUTORIAL_MICROBE_STAGE_HELP_MENU_AND_ZOOM"
msgstr ""
"Si encara no acabes d'entendre les mecàniques de joc, fes una ullada al menú d'ajuda. El pots obrir amb el signe d'interrogació a baix a la dreta.\n"
"\n"
"Un altre consell: pots ampliar el camp de visió amb la rodeta del ratolí."

#, fuzzy
msgid "TUTORIAL_MICROBE_STAGE_LEAVE_COLONY_TEXT"
msgstr ""
"Has entrat en el \"Mode de Desunió\". En aquest mode, pots clicar a sobre dels membres de la teva colònia per desunir-los.\n"
"\n"
"Per abandonar la colònia del tot, pots clicar en la teva pròpia cèl·lula o pressionar la tecla per desunir-les a totes."

#, fuzzy
msgid "TUTORIAL_MICROBE_STAGE_MEMBER_DIED"
msgstr ""
"Engoleix objectes movent-hi per sobre mentre estiguis en el mode d'engoliment. Activa el mode d'engoliment prement [thrive:input]g_toggle_engulf[/thrive:input].\n"
"\n"
"Deixa d'engolir quan l'objecte estigui essent arrossegat cap a l'interior.\n"
"\n"
"Segueix la línia de la teva cèl·lula fins a l'objecte engolible proper."

#, fuzzy
msgid "TUTORIAL_MICROBE_STAGE_OPEN_PROCESS_PANEL"
msgstr ""
"Per reproduïr-te, has de duplicar tots els teus orgànuls recol·lectant prou Amoníac i Fosfat.\n"
"Estigues atent a les barres que envolten els botó de sota a la dreta per veure quant et falta. Aquestes barres es tornaran de color blanc quan s'hagin omplert."

#, fuzzy
msgid "TUTORIAL_MICROBE_STAGE_PAUSING"
msgstr ""
"Has entrat en el \"Mode de Desunió\". En aquest mode, pots clicar a sobre dels membres de la teva colònia per desunir-los.\n"
"\n"
"Per abandonar la colònia del tot, pots clicar en la teva pròpia cèl·lula o pressionar la tecla [thrive:input]g_unbind_all[/thrive:input]."

#, fuzzy
msgid "TUTORIAL_MICROBE_STAGE_PROCESS_PANEL"
msgstr ""
"Per reproduïr-te, has de duplicar tots els teus orgànuls recol·lectant prou Amoníac i Fosfat.\n"
"Estigues atent a les barres que envolten els botó de sota a la dreta per veure quant et falta. Aquestes barres es tornaran de color blanc quan s'hagin omplert."

#, fuzzy
msgid "TUTORIAL_MICROBE_STAGE_REPRODUCE_TEXT"
msgstr ""
"Per reproduïr-te, has de duplicar tots els teus orgànuls recol·lectant prou Amoníac i Fosfat.\n"
"Estigues atent a les barres que envolten els botó de sota a la dreta per veure quant et falta. Aquestes barres es tornaran de color blanc quan s'hagin omplert."

#, fuzzy
msgid "TUTORIAL_MICROBE_STAGE_RESOURCE_SPLIT"
msgstr ""
"Per reproduïr-te, has de duplicar tots els teus orgànuls recol·lectant prou Amoníac i Fosfat.\n"
"Estigues atent a les barres que envolten els botó de sota a la dreta per veure quant et falta. Aquestes barres es tornaran de color blanc quan s'hagin omplert."

msgid "TUTORIAL_MICROBE_STAGE_UNBIND_TEXT"
msgstr ""
"Has entrat en el \"Mode de Desunió\". En aquest mode, pots clicar a sobre dels membres de la teva colònia per desunir-los.\n"
"\n"
"Per abandonar la colònia del tot, pots clicar en la teva pròpia cèl·lula o pressionar la tecla [thrive:input]g_unbind_all[/thrive:input]."

#, fuzzy
msgid "TUTORIAL_MULTICELLULAR_STAGE_WELCOME"
msgstr "Carregant l'Editor Multicel·lular Primerenc"

#, fuzzy
msgid "TUTORIAL_REPLAY_ALL_EXPLANATION"
msgstr "(comença cada generació amb un núvol de glucosa gratuït proper)"

msgid "TUTORIAL_VIEW_NOW"
msgstr "Veure ara"

msgid "TWO_TIMES"
msgstr "2x"

msgid "TYPE_COLON"
msgstr "Tipus:"

msgid "UNAPPLIED_MOD_CHANGES"
msgstr "Hi ha canvis no aplicats"

msgid "UNAPPLIED_MOD_CHANGES_DESCRIPTION"
msgstr "Has d'aplicar els teus canvis per pujar o descarregar mods."

msgid "UNBIND_ALL"
msgstr "Desunir totes les cèl·lules"

#, fuzzy
msgid "UNBIND_ALL_TOOLTIP"
msgstr "Desunir totes les cèl·lules"

msgid "UNBIND_HELP_TEXT"
msgstr "Mode de Desunió"

#, fuzzy
msgid "UNCERTAIN_VERSION_WARNING"
msgstr ""
"Aquest arxiu de guardat pertany a una versió de Thrive més nova que l'actual i, probablement, sigui incompatible.\n"
"Voleu intentar carregar l'arxiu igualment?"

msgid "UNDERWATERCAVE"
msgstr "Cova submarina"

#, fuzzy
msgid "UNDERWATER_VENT_ERUPTION"
msgstr "Cova submarina"

#, fuzzy
msgid "UNDERWATER_VENT_ERUPTION_IN"
msgstr "Cova submarina"

#, fuzzy
msgid "UNDISCOVERED_ORGANELLES"
msgstr "Orgànuls Desconnectats"

#, fuzzy
msgid "UNDISCOVERED_PATCH"
msgstr "Trobar l'Ecosistema Actual"

msgid "UNDO"
msgstr "Desfer l'acció"

msgid "UNDO_THE_LAST_ACTION"
msgstr "Desfer la darrera acció"

#, fuzzy
msgid "UNIT_ACTION_CONSTRUCT"
msgstr "Taxa de mutació de la IA"

#, fuzzy
msgid "UNIT_ACTION_MOVE"
msgstr "Taxa de mutació de la IA"

msgid "UNIT_ADVANCED_SPACESHIP"
msgstr ""

msgid "UNIT_SIMPLE_ROCKET"
msgstr ""

msgid "UNKNOWN"
msgstr "Desconegut"

#, fuzzy
msgid "UNKNOWN_DISPLAY_DRIVER"
msgstr "Mostrar noms de botons de selecció de parts"

msgid "UNKNOWN_MOUSE"
msgstr "Desconegut ratolí"

#, fuzzy
msgid "UNKNOWN_ORGANELLE_SYMBOL"
msgstr "Col·locar orgànul"

#, fuzzy
msgid "UNKNOWN_PATCH"
msgstr "Desconegut"

#, fuzzy
msgid "UNKNOWN_SHORT"
msgstr "Desconegut"

#, fuzzy
msgid "UNKNOWN_VERSION"
msgstr "Versió del Mod:"

msgid "UNKNOWN_WORKSHOP_ID"
msgstr "ID del Workshop Desconegut Per Aquest Mod"

#, fuzzy
msgid "UNLIMIT_GROWTH_SPEED"
msgstr "Normal"

#, fuzzy
msgid "UNLOCKED_NEW_ORGANELLE"
msgstr "Col·locar orgànul"

#, fuzzy
msgid "UNLOCK_ALL_ORGANELLES"
msgstr "Múltiples Orgànuls"

msgid "UNLOCK_CONDITION_ATP_PRODUCTION_ABOVE"
msgstr ""

msgid "UNLOCK_CONDITION_COMPOUND_IS_ABOVE"
msgstr ""

msgid "UNLOCK_CONDITION_COMPOUND_IS_BELOW"
msgstr ""

msgid "UNLOCK_CONDITION_COMPOUND_IS_BETWEEN"
msgstr ""

msgid "UNLOCK_CONDITION_DIGESTED_MICROBES_ABOVE"
msgstr ""

msgid "UNLOCK_CONDITION_ENGULFED_MICROBES_ABOVE"
msgstr ""

msgid "UNLOCK_CONDITION_EXCESS_ATP_ABOVE"
msgstr ""

#, fuzzy
msgid "UNLOCK_CONDITION_PLAYER_DAMAGE_RECEIVED"
msgstr "Velocitat de Digestió:"

#, fuzzy
msgid "UNLOCK_CONDITION_PLAYER_DAMAGE_RECEIVED_SOURCE"
msgstr "Velocitat de Digestió:"

msgid "UNLOCK_CONDITION_PLAYER_DEATH_COUNT_ABOVE"
msgstr ""

msgid "UNLOCK_CONDITION_REPRODUCED_WITH"
msgstr ""

msgid "UNLOCK_CONDITION_REPRODUCED_WITH_IN_A_ROW"
msgstr ""

msgid "UNLOCK_CONDITION_REPRODUCE_IN_BIOME"
msgstr ""

#, fuzzy
msgid "UNLOCK_CONDITION_SPEED_BELOW"
msgstr "Velocitat de Digestió:"

msgid "UNLOCK_WITH_ANY_OF_FOLLOWING"
msgstr ""

msgid "UNSAVED_CHANGE_WARNING"
msgstr ""
"Hi ha canvis no guardats. Si continueu, es perdran tots.\n"
"Voleu continuar?"

msgid "UNTITLED"
msgstr "Sense títol"

msgid "UPGRADE_CILIA_PULL"
msgstr ""

#, fuzzy
msgid "UPGRADE_CILIA_PULL_DESCRIPTION"
msgstr "Els filaments de cilis són similars als flagels, però en comptes de proporcional una força d'impuls direccional, proporcional una força rotacional per ajudar les cèl·lules a rotar."

#, fuzzy
msgid "UPGRADE_COST"
msgstr "{0} MP"

#, fuzzy
msgid "UPGRADE_DESCRIPTION_NONE"
msgstr "La lipasa permet a la cèl·lula digerir la major part de membranes. La teva cèl·lula ja produeix una certa quantitat d'aquest enzim sense lisosoma, però seleccionant aquest tipus n'augmentaràs l'efectivitat."

msgid "UPGRADE_NAME_NONE"
msgstr ""

#, fuzzy
msgid "UPGRADE_PILUS_INJECTISOME"
msgstr "Els filaments de cilis són similars als flagels, però en comptes de proporcional una força d'impuls direccional, proporcional una força rotacional per ajudar les cèl·lules a rotar."

#, fuzzy
msgid "UPGRADE_PILUS_INJECTISOME_DESCRIPTION"
msgstr "Els filaments de cilis són similars als flagels, però en comptes de proporcional una força d'impuls direccional, proporcional una força rotacional per ajudar les cèl·lules a rotar."

#, fuzzy
msgid "UPGRADE_SLIME_JET_MUCOCYST"
msgstr "{0} MP"

#, fuzzy
msgid "UPGRADE_SLIME_JET_MUCOCYST_DESCRIPTION"
msgstr "Augmenta la velocitat de gir de grans cèl·lules."

msgid "UPLOAD"
msgstr "Pujar"

msgid "UPLOADING_DOT_DOT_DOT"
msgstr "Carregant..."

msgid "UPLOAD_SUCCEEDED"
msgstr "Càrrega amb èxit"

msgid "UPSCALE_BILINEAR"
msgstr ""

msgid "UPSCALE_FSR_1"
msgstr ""

msgid "UPSCALE_FSR_22"
msgstr ""

msgid "UPSCALE_METHOD"
msgstr ""

msgid "UPSCALE_SHARPENING_FSR"
msgstr ""

msgid "USED_LIBRARIES_LICENSES"
msgstr "Llicències i llibreries utilitzades"

msgid "USED_RENDERER_NAME"
msgstr ""

msgid "USES_FEATURE"
msgstr "Si"

msgid "USE_AUTO_HARMONY"
msgstr "Utilitzar Càrrega Auto Harmony"

msgid "USE_AUTO_HARMONY_TOOLTIP"
msgstr "Automàticament carregar els ecosistemes Harmony de l'Ensamblatge (no requereix especificar una classe de mod)"

msgid "USE_A_CUSTOM_USERNAME"
msgstr "Fer servir un nom d'usuari propi"

msgid "USE_DISK_CACHE"
msgstr ""

msgid "USE_MANUAL_THREAD_COUNT"
msgstr "Manualment establir nombre de fils del fons"

#, fuzzy
msgid "USE_MANUAL_THREAD_COUNT_NATIVE"
msgstr "Manualment establir nombre de fils del fons"

msgid "USE_VIRTUAL_WINDOW_SIZE"
msgstr ""

#, fuzzy
msgid "UV_PROTECTION"
msgstr "Predicció d'Auto-Evo"

#, fuzzy
msgid "UV_TOLERANCE_TOOLTIP"
msgstr "Mostrar / amagar l'entorn i els compostos"

msgid "VACUOLE"
msgstr "Vacúol"

msgid "VACUOLE_DESCRIPTION"
msgstr "El Vacúol és un orgànul intern que consisteix en una membrana capaç d'emmagatzemar una certa quantitat de nutrients. Està format per un cert nombre de vesícules, que són unes petites estructures membranoses que han estat fusionades. El Vacúol està farcit d'Aigua, on hi ha, suspeses, tota mena de mol·lècules, enzimes, partícules sòlides i altres substàncies. No són estructures rígides, sinò que la seva forma pot canviar amb el temps."

msgid "VACUOLE_IS_SPECIALIZED"
msgstr ""

#, fuzzy
msgid "VACUOLE_NOT_SPECIALIZED_DESCRIPTION"
msgstr "Augmenta l'espai d'emmagatzematge de la cèl·lula."

msgid "VACUOLE_PROCESSES_DESCRIPTION"
msgstr "Augmenta l'espai d'emmagatzematge de la cèl·lula."

#, fuzzy
msgid "VACUOLE_SPECIALIZED_DESCRIPTION"
msgstr "Augmenta l'espai d'emmagatzematge de la cèl·lula."

msgid "VALUE_WITH_UNIT"
msgstr "{0} {1}"

#, fuzzy
msgid "VENTS_ARE_HOME"
msgstr "Cap esdeveniment registrat"

msgid "VERSION_COLON"
msgstr "Versió:"

#, fuzzy
msgid "VERTICAL_COLON"
msgstr "Versió:"

#, fuzzy
msgid "VERTICAL_WITH_AXIS_NAME_COLON"
msgstr "Nou nom:"

msgid "VIDEO_MEMORY"
msgstr ""

msgid "VIDEO_MEMORY_MIB"
msgstr ""

msgid "VIEWER"
msgstr "Visor"

#, fuzzy
msgid "VIEW_ALL"
msgstr "Inhabilitar Tot"

#, fuzzy
msgid "VIEW_CELL_PROCESSES"
msgstr "Augmenta la velocitat de gir de grans cèl·lules."

#, fuzzy
msgid "VIEW_ONLINE"
msgstr "Inhabilitar Tot"

#, fuzzy
msgid "VIEW_PATCH_MICHES"
msgstr "{0} {1}"

#, fuzzy
msgid "VIEW_PATCH_NOTES"
msgstr "{0} {1}"

#, fuzzy
msgid "VIEW_PATCH_NOTES_TOOLTIP"
msgstr "{0} {1}"

msgid "VIEW_PENDING_ACTIONS"
msgstr ""

msgid "VIEW_SOURCE_CODE"
msgstr "Veure Codi Font"

msgid "VIEW_TEXT_REPORT"
msgstr ""

msgid "VIP_PATRONS"
msgstr "Partidaris VIP"

msgid "VISIBLE"
msgstr "Visible"

msgid "VISIBLE_WHEN_CLOSE_TO_FULL"
msgstr ""

msgid "VISIBLE_WHEN_OVER_ZERO"
msgstr ""

msgid "VISIT_SUGGESTIONS_SITE"
msgstr ""

msgid "VOLCANIC_VENT"
msgstr "Fissura volcànica"

msgid "VOLUMEDOWN"
msgstr "Abaixar volum"

msgid "VOLUMEMUTE"
msgstr "Treure volum"

msgid "VOLUMEUP"
msgstr "Apujar volum"

msgid "VSYNC"
msgstr "V-Sync"

msgid "WAITING_FOR_AUTO_EVO"
msgstr "S'està esperant l'algorisme auto-evo:"

msgid "WELCOME_TO_THRIVEOPEDIA"
msgstr ""

msgid "WENT_EXTINCT_FROM_PLANET"
msgstr "s'ha extingit del planeta"

msgid "WENT_EXTINCT_IN"
msgstr "s'ha extingit en {0}"

msgid "WHEEL_DOWN"
msgstr "Rodeta avall"

msgid "WHEEL_LEFT"
msgstr "Rodeta esquerra"

msgid "WHEEL_RIGHT"
msgstr "Rodeta dreta"

msgid "WHEEL_UP"
msgstr "Rodeta amunt"

#, fuzzy
msgid "WIKI"
msgstr "la nostra Wiki"

#, fuzzy
msgid "WIKI_2D"
msgstr "la nostra Wiki"

#, fuzzy
msgid "WIKI_3D"
msgstr "la nostra Wiki"

msgid "WIKI_3D_COMMA_SANDBOX"
msgstr ""

#, fuzzy
msgid "WIKI_3D_COMMA_STRATEGY"
msgstr "El Quimioplast és una estructura de doble membrana que conté proteïnes que transformen Àcid Sulfhídric, Aigua i Diòxid de Carboni en Glucosa, mitjançant un procés anomenat Quimiosíntesi de l'Àcid Sulfhídric. La velocitat de producció de Glucosa augmenta proporcionalment a la concentració de Diòxid de Carboni."

#, fuzzy
msgid "WIKI_3D_COMMA_STRATEGY_COMMA_SPACE"
msgstr "El Quimioplast és una estructura de doble membrana que conté proteïnes que transformen Àcid Sulfhídric, Aigua i Diòxid de Carboni en Glucosa, mitjançant un procés anomenat Quimiosíntesi de l'Àcid Sulfhídric. La velocitat de producció de Glucosa augmenta proporcionalment a la concentració de Diòxid de Carboni."

#, fuzzy
msgid "WIKI_8_BRACKET_16"
msgstr "Rotar cap a l'esquerra"

#, fuzzy
msgid "WIKI_ASCENSION"
msgstr "La Rusticianina és una proteïna capaç d'oxidar blocs de Ferro i, per tant, canviar-ne l'estat químic, mitjançant Diòxid de Carboni i Oxigen. Aquest procés s'anomena Respiració de Ferro, i allibera una certa quantitat d'energia que la cèl·lula pot fer servir."

#, fuzzy
msgid "WIKI_ASCENSION_CURRENT_DEVELOPMENT"
msgstr "Desenvolupadors Actuals"

#, fuzzy
msgid "WIKI_ASCENSION_FEATURES"
msgstr "Efectes externs:"

#, fuzzy
msgid "WIKI_ASCENSION_INTRO"
msgstr "La Rusticianina és una proteïna capaç d'oxidar blocs de Ferro i, per tant, canviar-ne l'estat químic, mitjançant Diòxid de Carboni i Oxigen. Aquest procés s'anomena Respiració de Ferro, i allibera una certa quantitat d'energia que la cèl·lula pot fer servir."

msgid "WIKI_ASCENSION_OVERVIEW"
msgstr ""

#, fuzzy
msgid "WIKI_ASCENSION_TRANSITIONS"
msgstr "Població de les Espècies"

#, fuzzy
msgid "WIKI_ASCENSION_UI"
msgstr "La Rusticianina és una proteïna capaç d'oxidar blocs de Ferro i, per tant, canviar-ne l'estat químic, mitjançant Diòxid de Carboni i Oxigen. Aquest procés s'anomena Respiració de Ferro, i allibera una certa quantitat d'energia que la cèl·lula pot fer servir."

#, fuzzy
msgid "WIKI_AWAKENING_STAGE_CURRENT_DEVELOPMENT"
msgstr "Permet unir-te amb altres cèl·lules. Aquest és el primer pas cap a esdevenir un ésser multicel·lular. Quan la teva espècie forma part d'una colònia, les cèl·lules comparteixen els seus compostos. Mentre formis part d'una colònia, no pots entrar a l'editor, de manera que t'has de desunir un cop hagis recol·lectat prou compostos per dividir la teva cèl·lula."

#, fuzzy
msgid "WIKI_AWAKENING_STAGE_FEATURES"
msgstr "Permet unir-te amb altres cèl·lules. Aquest és el primer pas cap a esdevenir un ésser multicel·lular. Quan la teva espècie forma part d'una colònia, les cèl·lules comparteixen els seus compostos. Mentre formis part d'una colònia, no pots entrar a l'editor, de manera que t'has de desunir un cop hagis recol·lectat prou compostos per dividir la teva cèl·lula."

#, fuzzy
msgid "WIKI_AWAKENING_STAGE_INTRO"
msgstr "Agent d'Unió"

msgid "WIKI_AWAKENING_STAGE_OVERVIEW"
msgstr ""

#, fuzzy
msgid "WIKI_AWAKENING_STAGE_TRANSITIONS"
msgstr "Permet unir-te amb altres cèl·lules. Aquest és el primer pas cap a esdevenir un ésser multicel·lular. Quan la teva espècie forma part d'una colònia, les cèl·lules comparteixen els seus compostos. Mentre formis part d'una colònia, no pots entrar a l'editor, de manera que t'has de desunir un cop hagis recol·lectat prou compostos per dividir la teva cèl·lula."

#, fuzzy
msgid "WIKI_AWAKENING_STAGE_UI"
msgstr "Agent d'Unió"

msgid "WIKI_AWARE_STAGE_CURRENT_DEVELOPMENT"
msgstr ""

#, fuzzy
msgid "WIKI_AWARE_STAGE_FEATURES"
msgstr "Estadi de Microbi"

#, fuzzy
msgid "WIKI_AWARE_STAGE_INTRO"
msgstr "La Nitrogenasa és una proteïna capaç de produïr Amoníac, nutrient bàsic per al desenvolupament i reproducció de les cèl·lules, mitjançant Nitrogen i mol·lècules d'ATP. Aquest procés s'anomena Fixació de Nitrogen Anaeròbica. Com que la Nitrogenasa està suspesa en el Citoplasma, aquest fluid duu a terme una certa Glicòlisi."

#, fuzzy
msgid "WIKI_AWARE_STAGE_OVERVIEW"
msgstr "Estadi de Microbi"

#, fuzzy
msgid "WIKI_AWARE_STAGE_TRANSITIONS"
msgstr "Nitrogenasa"

#, fuzzy
msgid "WIKI_AWARE_STAGE_UI"
msgstr "Estadi de Microbi"

#, fuzzy
msgid "WIKI_AXON_EFFECTS"
msgstr "Efectes externs:"

msgid "WIKI_AXON_INTRO"
msgstr ""

msgid "WIKI_AXON_MODIFICATIONS"
msgstr ""

#, fuzzy
msgid "WIKI_AXON_PROCESSES"
msgstr "Cap procés"

msgid "WIKI_AXON_REQUIREMENTS"
msgstr ""

msgid "WIKI_AXON_SCIENTIFIC_BACKGROUND"
msgstr ""

msgid "WIKI_AXON_STRATEGY"
msgstr ""

msgid "WIKI_AXON_UPGRADES"
msgstr ""

#, fuzzy
msgid "WIKI_BACTERIAL_CHEMOSYNTHESIS_COMMA_GLYCOLYSIS"
msgstr "Síntesi de les toxines OxyToxy"

#, fuzzy
msgid "WIKI_BINDING_AGENT_EFFECTS"
msgstr "Permet unir-te amb altres cèl·lules. Aquest és el primer pas cap a esdevenir un ésser multicel·lular. Quan la teva espècie forma part d'una colònia, les cèl·lules comparteixen els seus compostos. Mentre formis part d'una colònia, no pots entrar a l'editor, de manera que t'has de desunir un cop hagis recol·lectat prou compostos per dividir la teva cèl·lula."

#, fuzzy
msgid "WIKI_BINDING_AGENT_INTRO"
msgstr "Agent d'Unió"

#, fuzzy
msgid "WIKI_BINDING_AGENT_MODIFICATIONS"
msgstr "Permet unir-te amb altres cèl·lules. Aquest és el primer pas cap a esdevenir un ésser multicel·lular. Quan la teva espècie forma part d'una colònia, les cèl·lules comparteixen els seus compostos. Mentre formis part d'una colònia, no pots entrar a l'editor, de manera que t'has de desunir un cop hagis recol·lectat prou compostos per dividir la teva cèl·lula."

#, fuzzy
msgid "WIKI_BINDING_AGENT_PROCESSES"
msgstr "Pressiona la tecla [thrive:input]g_toggle_binding[/thrive:input] per entrar al mode d'unió. Quan siguis en aquest mode, et pots unir a altres cèl·lules de la teva espècie entrant-hi en contacte. Per abandonar una colònia, pressiona la tecla [thrive:input]g_unbind_all[/thrive:input]."

#, fuzzy
msgid "WIKI_BINDING_AGENT_REQUIREMENTS"
msgstr "Permet unir-te amb altres cèl·lules. Aquest és el primer pas cap a esdevenir un ésser multicel·lular. Quan la teva espècie forma part d'una colònia, les cèl·lules comparteixen els seus compostos. Mentre formis part d'una colònia, no pots entrar a l'editor, de manera que t'has de desunir un cop hagis recol·lectat prou compostos per dividir la teva cèl·lula."

#, fuzzy
msgid "WIKI_BINDING_AGENT_SCIENTIFIC_BACKGROUND"
msgstr "Permet unir-te amb altres cèl·lules. Aquest és el primer pas cap a esdevenir un ésser multicel·lular. Quan la teva espècie forma part d'una colònia, les cèl·lules comparteixen els seus compostos. Mentre formis part d'una colònia, no pots entrar a l'editor, de manera que t'has de desunir un cop hagis recol·lectat prou compostos per dividir la teva cèl·lula."

#, fuzzy
msgid "WIKI_BINDING_AGENT_STRATEGY"
msgstr "Permet unir-te amb altres cèl·lules. Aquest és el primer pas cap a esdevenir un ésser multicel·lular. Quan la teva espècie forma part d'una colònia, les cèl·lules comparteixen els seus compostos. Mentre formis part d'una colònia, no pots entrar a l'editor, de manera que t'has de desunir un cop hagis recol·lectat prou compostos per dividir la teva cèl·lula."

#, fuzzy
msgid "WIKI_BINDING_AGENT_UPGRADES"
msgstr "Permet unir-te amb altres cèl·lules. Aquest és el primer pas cap a esdevenir un ésser multicel·lular. Quan la teva espècie forma part d'una colònia, les cèl·lules comparteixen els seus compostos. Mentre formis part d'una colònia, no pots entrar a l'editor, de manera que t'has de desunir un cop hagis recol·lectat prou compostos per dividir la teva cèl·lula."

#, fuzzy
msgid "WIKI_BIOLUMINESCENT_VACUOLE_EFFECTS"
msgstr "Vacúol Bioluminescent"

#, fuzzy
msgid "WIKI_BIOLUMINESCENT_VACUOLE_INTRO"
msgstr "Vacúol Bioluminescent"

#, fuzzy
msgid "WIKI_BIOLUMINESCENT_VACUOLE_MODIFICATIONS"
msgstr "Vacúol Bioluminescent"

#, fuzzy
msgid "WIKI_BIOLUMINESCENT_VACUOLE_PROCESSES"
msgstr "Vacúol Bioluminescent"

#, fuzzy
msgid "WIKI_BIOLUMINESCENT_VACUOLE_REQUIREMENTS"
msgstr "Vacúol Bioluminescent"

#, fuzzy
msgid "WIKI_BIOLUMINESCENT_VACUOLE_SCIENTIFIC_BACKGROUND"
msgstr "Vacúol Bioluminescent"

#, fuzzy
msgid "WIKI_BIOLUMINESCENT_VACUOLE_STRATEGY"
msgstr "Vacúol Bioluminescent"

#, fuzzy
msgid "WIKI_BIOLUMINESCENT_VACUOLE_UPGRADES"
msgstr "Vacúol Bioluminescent"

msgid "WIKI_BODY_PLAN_EDITOR_COMMA_CELL_EDITOR"
msgstr ""

#, fuzzy
msgid "WIKI_CHEMOPLAST_EFFECTS"
msgstr "El Quimioplast és una estructura de doble membrana que conté proteïnes que transformen Àcid Sulfhídric, Aigua i Diòxid de Carboni en Glucosa, mitjançant un procés anomenat Quimiosíntesi de l'Àcid Sulfhídric. La velocitat de producció de Glucosa augmenta proporcionalment a la concentració de Diòxid de Carboni."

#, fuzzy
msgid "WIKI_CHEMOPLAST_INTRO"
msgstr "El Quimioplast és una estructura de doble membrana que conté proteïnes que transformen Àcid Sulfhídric, Aigua i Diòxid de Carboni en Glucosa, mitjançant un procés anomenat Quimiosíntesi de l'Àcid Sulfhídric. La velocitat de producció de Glucosa augmenta proporcionalment a la concentració de Diòxid de Carboni."

#, fuzzy
msgid "WIKI_CHEMOPLAST_MODIFICATIONS"
msgstr "El Quimioplast és una estructura de doble membrana que conté proteïnes que transformen Àcid Sulfhídric, Aigua i Diòxid de Carboni en Glucosa, mitjançant un procés anomenat Quimiosíntesi de l'Àcid Sulfhídric. La velocitat de producció de Glucosa augmenta proporcionalment a la concentració de Diòxid de Carboni."

#, fuzzy
msgid "WIKI_CHEMOPLAST_PROCESSES"
msgstr "Transforma [thrive:compound type=\"hydrogensulfide\"][/thrive:compound] en [thrive:compound type=\"glucose\"][/thrive:compound]. La velocitat és proporcional a la concentració de [thrive:compound type=\"carbondioxide\"][/thrive:compound]."

msgid "WIKI_CHEMOPLAST_REQUIREMENTS"
msgstr ""

#, fuzzy
msgid "WIKI_CHEMOPLAST_SCIENTIFIC_BACKGROUND"
msgstr "El Quimioplast és una estructura de doble membrana que conté proteïnes que transformen Àcid Sulfhídric, Aigua i Diòxid de Carboni en Glucosa, mitjançant un procés anomenat Quimiosíntesi de l'Àcid Sulfhídric. La velocitat de producció de Glucosa augmenta proporcionalment a la concentració de Diòxid de Carboni."

#, fuzzy
msgid "WIKI_CHEMOPLAST_STRATEGY"
msgstr "El Quimioplast és una estructura de doble membrana que conté proteïnes que transformen Àcid Sulfhídric, Aigua i Diòxid de Carboni en Glucosa, mitjançant un procés anomenat Quimiosíntesi de l'Àcid Sulfhídric. La velocitat de producció de Glucosa augmenta proporcionalment a la concentració de Diòxid de Carboni."

#, fuzzy
msgid "WIKI_CHEMOPLAST_UPGRADES"
msgstr "El Quimioplast és una estructura de doble membrana que conté proteïnes que transformen Àcid Sulfhídric, Aigua i Diòxid de Carboni en Glucosa, mitjançant un procés anomenat Quimiosíntesi de l'Àcid Sulfhídric. La velocitat de producció de Glucosa augmenta proporcionalment a la concentració de Diòxid de Carboni."

#, fuzzy
msgid "WIKI_CHEMORECEPTOR_EFFECTS"
msgstr "Les cèl·lules només poden \"veure\" el món exterior a través de la Quimiorecepció, que els permet obtenir informació del seu entorn. Afegir aquest orgànul representa evolucionar una quimiorecepció més afinada. Com que al jugador se li ofereix visió fins i tot a l'estadi de Microbi, això es representa amb una línia que apunta fora de l'àrea visible, mostrant la posició de compostos que el jugador encara no podia veure."

#, fuzzy
msgid "WIKI_CHEMORECEPTOR_INTRO"
msgstr "Quimioreceptor"

#, fuzzy
msgid "WIKI_CHEMORECEPTOR_MODIFICATIONS"
msgstr "Les cèl·lules només poden \"veure\" el món exterior a través de la Quimiorecepció, que els permet obtenir informació del seu entorn. Afegir aquest orgànul representa evolucionar una quimiorecepció més afinada. Com que al jugador se li ofereix visió fins i tot a l'estadi de Microbi, això es representa amb una línia que apunta fora de l'àrea visible, mostrant la posició de compostos que el jugador encara no podia veure."

#, fuzzy
msgid "WIKI_CHEMORECEPTOR_PROCESSES"
msgstr "El Quimioreceptor permet detectar compostos a gran distància. Modifica'l un cop l'hagis col·locat per seleccionar el compost concret que vols detectar i el color de la línia que n'indicarà la direcció."

#, fuzzy
msgid "WIKI_CHEMORECEPTOR_REQUIREMENTS"
msgstr "Les cèl·lules només poden \"veure\" el món exterior a través de la Quimiorecepció, que els permet obtenir informació del seu entorn. Afegir aquest orgànul representa evolucionar una quimiorecepció més afinada. Com que al jugador se li ofereix visió fins i tot a l'estadi de Microbi, això es representa amb una línia que apunta fora de l'àrea visible, mostrant la posició de compostos que el jugador encara no podia veure."

#, fuzzy
msgid "WIKI_CHEMORECEPTOR_SCIENTIFIC_BACKGROUND"
msgstr "Les cèl·lules només poden \"veure\" el món exterior a través de la Quimiorecepció, que els permet obtenir informació del seu entorn. Afegir aquest orgànul representa evolucionar una quimiorecepció més afinada. Com que al jugador se li ofereix visió fins i tot a l'estadi de Microbi, això es representa amb una línia que apunta fora de l'àrea visible, mostrant la posició de compostos que el jugador encara no podia veure."

#, fuzzy
msgid "WIKI_CHEMORECEPTOR_STRATEGY"
msgstr "Les cèl·lules només poden \"veure\" el món exterior a través de la Quimiorecepció, que els permet obtenir informació del seu entorn. Afegir aquest orgànul representa evolucionar una quimiorecepció més afinada. Com que al jugador se li ofereix visió fins i tot a l'estadi de Microbi, això es representa amb una línia que apunta fora de l'àrea visible, mostrant la posició de compostos que el jugador encara no podia veure."

#, fuzzy
msgid "WIKI_CHEMORECEPTOR_UPGRADES"
msgstr "Les cèl·lules només poden \"veure\" el món exterior a través de la Quimiorecepció, que els permet obtenir informació del seu entorn. Afegir aquest orgànul representa evolucionar una quimiorecepció més afinada. Com que al jugador se li ofereix visió fins i tot a l'estadi de Microbi, això es representa amb una línia que apunta fora de l'àrea visible, mostrant la posició de compostos que el jugador encara no podia veure."

#, fuzzy
msgid "WIKI_CHEMOSYNTHESIZING_PROTEINS_EFFECTS"
msgstr "Proteïnes Quimiosintetitzadores"

#, fuzzy
msgid "WIKI_CHEMOSYNTHESIZING_PROTEINS_INTRO"
msgstr "Proteïnes Quimiosintetitzadores"

#, fuzzy
msgid "WIKI_CHEMOSYNTHESIZING_PROTEINS_MODIFICATIONS"
msgstr "Les Proteïnes Quimiosintetitzadores són cúmuls de proteïnes suspeses en el Citoplasma, capaçes de transformar l'Àcid Sulfhídric, l'Aigua i el Diòxid de Carboni en Glucosa, mitjançant un procés anomenat Quimiosíntesi de l'Àcid Sulfhídric. La velocitat de la producció de Glucosa és proporcional a la concentració de Diòxid de Carboni. Transformen la Glucosa en ATP mitjançant la Respiració Aeròbica, de manera més ràpida que el Citoplasma. Com que les Proteïnes Quimiosintetitzadores estan suspeses en el Citoplasma, aquest fluid duu a terme una certa Glicòlisi."

#, fuzzy
msgid "WIKI_CHEMOSYNTHESIZING_PROTEINS_PROCESSES"
msgstr "Transforma [thrive:compound type=\"hydrogensulfide\"][/thrive:compound] en [thrive:compound type=\"glucose\"][/thrive:compound]. La velocitat és proporcional a la concentració de [thrive:compound type=\"carbondioxide\"][/thrive:compound]. També transforma [thrive:compound type=\"glucose\"][/thrive:compound] en [thrive:compound type=\"atp\"][/thrive:compound]."

#, fuzzy
msgid "WIKI_CHEMOSYNTHESIZING_PROTEINS_REQUIREMENTS"
msgstr ""
"Proteïnes\n"
"Quimiosintetitzadores"

#, fuzzy
msgid "WIKI_CHEMOSYNTHESIZING_PROTEINS_SCIENTIFIC_BACKGROUND"
msgstr "Les Proteïnes Quimiosintetitzadores són cúmuls de proteïnes suspeses en el Citoplasma, capaçes de transformar l'Àcid Sulfhídric, l'Aigua i el Diòxid de Carboni en Glucosa, mitjançant un procés anomenat Quimiosíntesi de l'Àcid Sulfhídric. La velocitat de la producció de Glucosa és proporcional a la concentració de Diòxid de Carboni. Transformen la Glucosa en ATP mitjançant la Respiració Aeròbica, de manera més ràpida que el Citoplasma. Com que les Proteïnes Quimiosintetitzadores estan suspeses en el Citoplasma, aquest fluid duu a terme una certa Glicòlisi."

#, fuzzy
msgid "WIKI_CHEMOSYNTHESIZING_PROTEINS_STRATEGY"
msgstr "Proteïnes Quimiosintetitzadores"

#, fuzzy
msgid "WIKI_CHEMOSYNTHESIZING_PROTEINS_UPGRADES"
msgstr "Proteïnes Quimiosintetitzadores"

#, fuzzy
msgid "WIKI_CHLOROPLAST_EFFECTS"
msgstr "El cloroplast és una estructura de doble membrana que conté pigments sensibles a la Llum, agrupats en petites membranes. En realitat, és un petit organisme procariota que ha estat engolit i assimilat per una cèl·lula eucariota, que actua com a hoste. Els seus pigments, són capaços de fer servir la Llum per produïr Glucosa, mitjançant Aigua i Diòxid de Carboni, en un procés anomenat Fotosíntesi. Aquests pigments també li donen un color distintiu. La velocitat de producció de Glucosa augmenta proporcionalment amb la concentració de Diòxid de Carboni i la intensitat de la Llum."

#, fuzzy
msgid "WIKI_CHLOROPLAST_INTRO"
msgstr "El cloroplast és una estructura de doble membrana que conté pigments sensibles a la Llum, agrupats en petites membranes. En realitat, és un petit organisme procariota que ha estat engolit i assimilat per una cèl·lula eucariota, que actua com a hoste. Els seus pigments, són capaços de fer servir la Llum per produïr Glucosa, mitjançant Aigua i Diòxid de Carboni, en un procés anomenat Fotosíntesi. Aquests pigments també li donen un color distintiu. La velocitat de producció de Glucosa augmenta proporcionalment amb la concentració de Diòxid de Carboni i la intensitat de la Llum."

#, fuzzy
msgid "WIKI_CHLOROPLAST_MODIFICATIONS"
msgstr "El cloroplast és una estructura de doble membrana que conté pigments sensibles a la Llum, agrupats en petites membranes. En realitat, és un petit organisme procariota que ha estat engolit i assimilat per una cèl·lula eucariota, que actua com a hoste. Els seus pigments, són capaços de fer servir la Llum per produïr Glucosa, mitjançant Aigua i Diòxid de Carboni, en un procés anomenat Fotosíntesi. Aquests pigments també li donen un color distintiu. La velocitat de producció de Glucosa augmenta proporcionalment amb la concentració de Diòxid de Carboni i la intensitat de la Llum."

#, fuzzy
msgid "WIKI_CHLOROPLAST_PROCESSES"
msgstr "Produeix [thrive:compound type=\"glucose\"][/thrive:compound]. La velocitat és proporcional a la concentració de [thrive:compound type=\"carbondioxide\"][/thrive:compound] i a la intensitat de [thrive:compound type=\"sunlight\"][/thrive:compound]."

msgid "WIKI_CHLOROPLAST_REQUIREMENTS"
msgstr ""

#, fuzzy
msgid "WIKI_CHLOROPLAST_SCIENTIFIC_BACKGROUND"
msgstr "El cloroplast és una estructura de doble membrana que conté pigments sensibles a la Llum, agrupats en petites membranes. En realitat, és un petit organisme procariota que ha estat engolit i assimilat per una cèl·lula eucariota, que actua com a hoste. Els seus pigments, són capaços de fer servir la Llum per produïr Glucosa, mitjançant Aigua i Diòxid de Carboni, en un procés anomenat Fotosíntesi. Aquests pigments també li donen un color distintiu. La velocitat de producció de Glucosa augmenta proporcionalment amb la concentració de Diòxid de Carboni i la intensitat de la Llum."

#, fuzzy
msgid "WIKI_CHLOROPLAST_STRATEGY"
msgstr "El cloroplast és una estructura de doble membrana que conté pigments sensibles a la Llum, agrupats en petites membranes. En realitat, és un petit organisme procariota que ha estat engolit i assimilat per una cèl·lula eucariota, que actua com a hoste. Els seus pigments, són capaços de fer servir la Llum per produïr Glucosa, mitjançant Aigua i Diòxid de Carboni, en un procés anomenat Fotosíntesi. Aquests pigments també li donen un color distintiu. La velocitat de producció de Glucosa augmenta proporcionalment amb la concentració de Diòxid de Carboni i la intensitat de la Llum."

#, fuzzy
msgid "WIKI_CHLOROPLAST_UPGRADES"
msgstr "El cloroplast és una estructura de doble membrana que conté pigments sensibles a la Llum, agrupats en petites membranes. En realitat, és un petit organisme procariota que ha estat engolit i assimilat per una cèl·lula eucariota, que actua com a hoste. Els seus pigments, són capaços de fer servir la Llum per produïr Glucosa, mitjançant Aigua i Diòxid de Carboni, en un procés anomenat Fotosíntesi. Aquests pigments també li donen un color distintiu. La velocitat de producció de Glucosa augmenta proporcionalment amb la concentració de Diòxid de Carboni i la intensitat de la Llum."

#, fuzzy
msgid "WIKI_CHROMATOPHORE_PHOTOSYNTHESIS_COMMA_GLYCOLYSIS"
msgstr "Síntesi de les toxines OxyToxy"

msgid "WIKI_CILIA_EFFECTS"
msgstr ""

msgid "WIKI_CILIA_INTRO"
msgstr ""

msgid "WIKI_CILIA_MODIFICATIONS"
msgstr ""

#, fuzzy
msgid "WIKI_CILIA_PROCESSES"
msgstr "Augmenta la velocitat de gir de grans cèl·lules."

msgid "WIKI_CILIA_REQUIREMENTS"
msgstr ""

msgid "WIKI_CILIA_SCIENTIFIC_BACKGROUND"
msgstr ""

msgid "WIKI_CILIA_STRATEGY"
msgstr ""

msgid "WIKI_CILIA_UPGRADES"
msgstr ""

#, fuzzy
msgid "WIKI_COMPOUNDS_BUTTON"
msgstr "És la substància que forma l'interior de la cèl·lula. El Citoplasma és una barreja d'ions, proteïnes i altres substàncies dissoltes a l'aigua. Una de les seves funcions principals és dur a terme el procés de Fermentació, en el qual la Glucosa és transformada en ATP. Moltes cèl·lules simples, que no tenen orgànuls especialitzats, depenen totalment del seu citoplasma per tal de viure - és a dir, per tal de nutrir-se, relacionar-se i reproduïr-se."

#, fuzzy
msgid "WIKI_COMPOUNDS_DEVELOPMENT"
msgstr "Compostos:"

#, fuzzy
msgid "WIKI_COMPOUNDS_INTRO"
msgstr "És la substància que forma l'interior de la cèl·lula. El Citoplasma és una barreja d'ions, proteïnes i altres substàncies dissoltes a l'aigua. Una de les seves funcions principals és dur a terme el procés de Fermentació, en el qual la Glucosa és transformada en ATP. Moltes cèl·lules simples, que no tenen orgànuls especialitzats, depenen totalment del seu citoplasma per tal de viure - és a dir, per tal de nutrir-se, relacionar-se i reproduïr-se."

msgid "WIKI_COMPOUNDS_TYPES_OF_COMPOUNDS"
msgstr ""

msgid "WIKI_COMPOUND_SYSTEM_DEVELOPMENT_COMPOUNDS_LIST"
msgstr ""

msgid "WIKI_COMPOUND_SYSTEM_DEVELOPMENT_INTRO"
msgstr ""

msgid "WIKI_COMPOUND_SYSTEM_DEVELOPMENT_MICROBE_STAGE"
msgstr ""

msgid "WIKI_COMPOUND_SYSTEM_DEVELOPMENT_OVERVIEW"
msgstr ""

#, fuzzy
msgid "WIKI_CREATURE_EDITOR_COMMA_TECH_EDITOR"
msgstr "Editor de Microbi"

#, fuzzy
msgid "WIKI_CYTOPLASM_EFFECTS"
msgstr "És la substància que forma l'interior de la cèl·lula. El Citoplasma és una barreja d'ions, proteïnes i altres substàncies dissoltes a l'aigua. Una de les seves funcions principals és dur a terme el procés de Fermentació, en el qual la Glucosa és transformada en ATP. Moltes cèl·lules simples, que no tenen orgànuls especialitzats, depenen totalment del seu citoplasma per tal de viure - és a dir, per tal de nutrir-se, relacionar-se i reproduïr-se."

#, fuzzy
msgid "WIKI_CYTOPLASM_INTRO"
msgstr "És la substància que forma l'interior de la cèl·lula. El Citoplasma és una barreja d'ions, proteïnes i altres substàncies dissoltes a l'aigua. Una de les seves funcions principals és dur a terme el procés de Fermentació, en el qual la Glucosa és transformada en ATP. Moltes cèl·lules simples, que no tenen orgànuls especialitzats, depenen totalment del seu citoplasma per tal de viure - és a dir, per tal de nutrir-se, relacionar-se i reproduïr-se."

#, fuzzy
msgid "WIKI_CYTOPLASM_MODIFICATIONS"
msgstr "És la substància que forma l'interior de la cèl·lula. El Citoplasma és una barreja d'ions, proteïnes i altres substàncies dissoltes a l'aigua. Una de les seves funcions principals és dur a terme el procés de Fermentació, en el qual la Glucosa és transformada en ATP. Moltes cèl·lules simples, que no tenen orgànuls especialitzats, depenen totalment del seu citoplasma per tal de viure - és a dir, per tal de nutrir-se, relacionar-se i reproduïr-se."

#, fuzzy
msgid "WIKI_CYTOPLASM_PROCESSES"
msgstr "Transforma [thrive:compound type=\"glucose\"][/thrive:compound] en [thrive:compound type=\"atp\"][/thrive:compound]."

msgid "WIKI_CYTOPLASM_REQUIREMENTS"
msgstr ""

msgid "WIKI_CYTOPLASM_SCIENTIFIC_BACKGROUND"
msgstr ""

msgid "WIKI_CYTOPLASM_STRATEGY"
msgstr ""

msgid "WIKI_CYTOPLASM_UPGRADES"
msgstr ""

#, fuzzy
msgid "WIKI_DEVELOPMENT"
msgstr "Desenvolupadors"

#, fuzzy
msgid "WIKI_DEVELOPMENT_INFO_BUTTON"
msgstr "Orgànuls"

#, fuzzy
msgid "WIKI_DEVELOPMENT_ROOT_INTRO"
msgstr "Orgànuls"

msgid "WIKI_EDITORS_AND_MUTATIONS_GENERATIONS_AND_EDITOR_SESSIONS"
msgstr ""

#, fuzzy
msgid "WIKI_EDITORS_AND_MUTATIONS_INTRO"
msgstr "Mitocondri"

msgid "WIKI_EDITORS_AND_MUTATIONS_MUTATIONS_AND_MUTATION_POINTS"
msgstr ""

msgid "WIKI_ENVIRONMENTAL_CONDITIONS_ENVIRONMENTAL_GASSES"
msgstr ""

#, fuzzy
msgid "WIKI_ENVIRONMENTAL_CONDITIONS_INTRO"
msgstr "Mitocondri"

#, fuzzy
msgid "WIKI_ENVIRONMENTAL_CONDITIONS_PHYSICAL_CONDITIONS"
msgstr "Proporció de glucosa retinguda al medi ambient cada generació"

msgid "WIKI_ENVIRONMENTAL_CONDITIONS_THE_DAY/NIGHT_CYCLE"
msgstr ""

#, fuzzy
msgid "WIKI_FERROPLAST_EFFECTS"
msgstr "El termoplast és una estructura de doble membrana que, de manera anàloga al Cloroplast, conté pigments sensibles a l'escalfor, agrupats en petites membranes. En realitat, és un petit organisme procariota que ha estat engolit i assimilat per una cèl·lula eucariota, que actua com a hoste. Aquests pigments, produeixen Glucosa a partir d'Aigua, Diòxid de Carboni i les diferències de Temperatura al seu entorn. La velocitat de producció de la Glucosa augmenta proporcionalment a la concentració de Diòxid de Carboni i la Temperatura."

#, fuzzy
msgid "WIKI_FERROPLAST_INTRO"
msgstr "El termoplast és una estructura de doble membrana que, de manera anàloga al Cloroplast, conté pigments sensibles a l'escalfor, agrupats en petites membranes. En realitat, és un petit organisme procariota que ha estat engolit i assimilat per una cèl·lula eucariota, que actua com a hoste. Aquests pigments, produeixen Glucosa a partir d'Aigua, Diòxid de Carboni i les diferències de Temperatura al seu entorn. La velocitat de producció de la Glucosa augmenta proporcionalment a la concentració de Diòxid de Carboni i la Temperatura."

#, fuzzy
msgid "WIKI_FERROPLAST_MODIFICATIONS"
msgstr "El termoplast és una estructura de doble membrana que, de manera anàloga al Cloroplast, conté pigments sensibles a l'escalfor, agrupats en petites membranes. En realitat, és un petit organisme procariota que ha estat engolit i assimilat per una cèl·lula eucariota, que actua com a hoste. Aquests pigments, produeixen Glucosa a partir d'Aigua, Diòxid de Carboni i les diferències de Temperatura al seu entorn. La velocitat de producció de la Glucosa augmenta proporcionalment a la concentració de Diòxid de Carboni i la Temperatura."

#, fuzzy
msgid "WIKI_FERROPLAST_PROCESSES"
msgstr "Produeix [thrive:compound]glucose[/thrive:compound]. La velocitat és proporcional a la concentració de [thrive:compound]carbondioxide[/thrive:compound] i temperatura."

#, fuzzy
msgid "WIKI_FERROPLAST_REQUIREMENTS"
msgstr "Plastidi Fixador de Nitrogen"

#, fuzzy
msgid "WIKI_FERROPLAST_SCIENTIFIC_BACKGROUND"
msgstr "El termoplast és una estructura de doble membrana que, de manera anàloga al Cloroplast, conté pigments sensibles a l'escalfor, agrupats en petites membranes. En realitat, és un petit organisme procariota que ha estat engolit i assimilat per una cèl·lula eucariota, que actua com a hoste. Aquests pigments, produeixen Glucosa a partir d'Aigua, Diòxid de Carboni i les diferències de Temperatura al seu entorn. La velocitat de producció de la Glucosa augmenta proporcionalment a la concentració de Diòxid de Carboni i la Temperatura."

#, fuzzy
msgid "WIKI_FERROPLAST_STRATEGY"
msgstr "El termoplast és una estructura de doble membrana que, de manera anàloga al Cloroplast, conté pigments sensibles a l'escalfor, agrupats en petites membranes. En realitat, és un petit organisme procariota que ha estat engolit i assimilat per una cèl·lula eucariota, que actua com a hoste. Aquests pigments, produeixen Glucosa a partir d'Aigua, Diòxid de Carboni i les diferències de Temperatura al seu entorn. La velocitat de producció de la Glucosa augmenta proporcionalment a la concentració de Diòxid de Carboni i la Temperatura."

#, fuzzy
msgid "WIKI_FERROPLAST_UPGRADES"
msgstr "El termoplast és una estructura de doble membrana que, de manera anàloga al Cloroplast, conté pigments sensibles a l'escalfor, agrupats en petites membranes. En realitat, és un petit organisme procariota que ha estat engolit i assimilat per una cèl·lula eucariota, que actua com a hoste. Aquests pigments, produeixen Glucosa a partir d'Aigua, Diòxid de Carboni i les diferències de Temperatura al seu entorn. La velocitat de producció de la Glucosa augmenta proporcionalment a la concentració de Diòxid de Carboni i la Temperatura."

#, fuzzy
msgid "WIKI_FLAGELLUM_EFFECTS"
msgstr "El flagel (plural: flagels) és uns farcell de proteïnes i fibres, com un petit tentacle que sobresurt de la membrana cel·lular. Mitjançant un moviment ondulatori, permet propulsar la cèl·lula cap endavant a gran velocitat, mentre consumeix ATP. La posició dels flagels determina la direcció en la qual produeix l'impuls per moure la cèl·lula. La direcció de l'impuls és oposada a la direcció cap a la qual el flagel està apuntant. Per exemple, un flagel col·locat a l'esquerra del centre de la cèl·lula produïra impuls quan aquesta es mogui cap a la dreta."

#, fuzzy
msgid "WIKI_FLAGELLUM_INTRO"
msgstr "El flagel (plural: flagels) és uns farcell de proteïnes i fibres, com un petit tentacle que sobresurt de la membrana cel·lular. Mitjançant un moviment ondulatori, permet propulsar la cèl·lula cap endavant a gran velocitat, mentre consumeix ATP. La posició dels flagels determina la direcció en la qual produeix l'impuls per moure la cèl·lula. La direcció de l'impuls és oposada a la direcció cap a la qual el flagel està apuntant. Per exemple, un flagel col·locat a l'esquerra del centre de la cèl·lula produïra impuls quan aquesta es mogui cap a la dreta."

#, fuzzy
msgid "WIKI_FLAGELLUM_MODIFICATIONS"
msgstr "El flagel (plural: flagels) és uns farcell de proteïnes i fibres, com un petit tentacle que sobresurt de la membrana cel·lular. Mitjançant un moviment ondulatori, permet propulsar la cèl·lula cap endavant a gran velocitat, mentre consumeix ATP. La posició dels flagels determina la direcció en la qual produeix l'impuls per moure la cèl·lula. La direcció de l'impuls és oposada a la direcció cap a la qual el flagel està apuntant. Per exemple, un flagel col·locat a l'esquerra del centre de la cèl·lula produïra impuls quan aquesta es mogui cap a la dreta."

#, fuzzy
msgid "WIKI_FLAGELLUM_PROCESSES"
msgstr "Fa servir [thrive:compound type=\"atp\"][/thrive:compound] per augmentar la velocitat del microbi."

msgid "WIKI_FLAGELLUM_REQUIREMENTS"
msgstr ""

msgid "WIKI_FLAGELLUM_SCIENTIFIC_BACKGROUND"
msgstr ""

msgid "WIKI_FLAGELLUM_STRATEGY"
msgstr ""

msgid "WIKI_FLAGELLUM_UPGRADES"
msgstr ""

#, fuzzy
msgid "WIKI_GLYCOLYSIS_COMMA_ANAEROBIC_NITROGEN_FIXATION"
msgstr "Fixació Anaeròbica de Nitrogen"

#, fuzzy
msgid "WIKI_HEADING_APPENDICES"
msgstr "Permet unir-te amb altres cèl·lules. Aquest és el primer pas cap a esdevenir un ésser multicel·lular. Quan la teva espècie forma part d'una colònia, les cèl·lules comparteixen els seus compostos. Mentre formis part d'una colònia, no pots entrar a l'editor, de manera que t'has de desunir un cop hagis recol·lectat prou compostos per dividir la teva cèl·lula."

#, fuzzy
msgid "WIKI_HEADING_BASIC_GAME_MECHANICS"
msgstr "Permet unir-te amb altres cèl·lules. Aquest és el primer pas cap a esdevenir un ésser multicel·lular. Quan la teva espècie forma part d'una colònia, les cèl·lules comparteixen els seus compostos. Mentre formis part d'una colònia, no pots entrar a l'editor, de manera que t'has de desunir un cop hagis recol·lectat prou compostos per dividir la teva cèl·lula."

msgid "WIKI_HEADING_COMPOUNDS_LIST"
msgstr ""

#, fuzzy
msgid "WIKI_HEADING_COMPOUND_CLOUDS"
msgstr "Compostos infinits"

#, fuzzy
msgid "WIKI_HEADING_CONCEPT_ART"
msgstr "Quimioreceptor"

#, fuzzy
msgid "WIKI_HEADING_CURRENT_DEVELOPMENT"
msgstr "Desenvolupadors Actuals"

#, fuzzy
msgid "WIKI_HEADING_DEVELOPMENT"
msgstr "Desenvolupadors principals"

#, fuzzy
msgid "WIKI_HEADING_EDITOR"
msgstr "Agent d'Unió"

msgid "WIKI_HEADING_EFFECTS"
msgstr ""

#, fuzzy
msgid "WIKI_HEADING_ENVIRONMENTAL_GASSES"
msgstr "Nitrogenasa"

#, fuzzy
msgid "WIKI_HEADING_FEATURES"
msgstr "Permet unir-te amb altres cèl·lules. Aquest és el primer pas cap a esdevenir un ésser multicel·lular. Quan la teva espècie forma part d'una colònia, les cèl·lules comparteixen els seus compostos. Mentre formis part d'una colònia, no pots entrar a l'editor, de manera que t'has de desunir un cop hagis recol·lectat prou compostos per dividir la teva cèl·lula."

msgid "WIKI_HEADING_FOG_OF_WAR"
msgstr ""

#, fuzzy
msgid "WIKI_HEADING_GAMEPLAY"
msgstr "Activa la simulació auto-evo durant el joc"

#, fuzzy
msgid "WIKI_HEADING_GDD"
msgstr "Agent d'Unió"

#, fuzzy
msgid "WIKI_HEADING_GENERAL_TIPS"
msgstr "Permet unir-te amb altres cèl·lules. Aquest és el primer pas cap a esdevenir un ésser multicel·lular. Quan la teva espècie forma part d'una colònia, les cèl·lules comparteixen els seus compostos. Mentre formis part d'una colònia, no pots entrar a l'editor, de manera que t'has de desunir un cop hagis recol·lectat prou compostos per dividir la teva cèl·lula."

msgid "WIKI_HEADING_GENERATIONS_AND_EDITOR_SESSIONS"
msgstr ""

#, fuzzy
msgid "WIKI_HEADING_MICROBE_PARTS"
msgstr "Estadi de Microbi"

#, fuzzy
msgid "WIKI_HEADING_MICROBE_STAGE"
msgstr "Estadi de Microbi"

#, fuzzy
msgid "WIKI_HEADING_MICROBE_STAGE_TIPS"
msgstr "Estadi de Microbi"

msgid "WIKI_HEADING_MODIFICATIONS"
msgstr ""

#, fuzzy
msgid "WIKI_HEADING_MORE_GAME_INFO"
msgstr "Estadi de Microbi"

msgid "WIKI_HEADING_MUTATIONS_AND_MUTATION_POINTS"
msgstr ""

msgid "WIKI_HEADING_OVERVIEW"
msgstr ""

#, fuzzy
msgid "WIKI_HEADING_PATCHES"
msgstr "Pressiona la tecla [thrive:input]g_toggle_binding[/thrive:input] per entrar al mode d'unió. Quan siguis en aquest mode, et pots unir a altres cèl·lules de la teva espècie entrant-hi en contacte. Per abandonar una colònia, pressiona la tecla [thrive:input]g_unbind_all[/thrive:input]."

#, fuzzy
msgid "WIKI_HEADING_PHYSICAL_CONDITIONS"
msgstr "Condicions Físiques"

msgid "WIKI_HEADING_PROCESSES"
msgstr ""

msgid "WIKI_HEADING_REPRODUCTION_IN_THE_MICROBE_STAGE"
msgstr ""

msgid "WIKI_HEADING_REQUIREMENTS"
msgstr ""

msgid "WIKI_HEADING_SCIENTIFIC_BACKGROUND"
msgstr ""

msgid "WIKI_HEADING_STRATEGY"
msgstr ""

msgid "WIKI_HEADING_THE_DAY/NIGHT_CYCLE"
msgstr ""

msgid "WIKI_HEADING_THE_PATCH_MAP"
msgstr ""

#, fuzzy
msgid "WIKI_HEADING_TRANSITIONS"
msgstr "Permet unir-te amb altres cèl·lules. Aquest és el primer pas cap a esdevenir un ésser multicel·lular. Quan la teva espècie forma part d'una colònia, les cèl·lules comparteixen els seus compostos. Mentre formis part d'una colònia, no pots entrar a l'editor, de manera que t'has de desunir un cop hagis recol·lectat prou compostos per dividir la teva cèl·lula."

#, fuzzy
msgid "WIKI_HEADING_TYPES_OF_COMPOUNDS"
msgstr "Compostos infinits"

msgid "WIKI_HEADING_UI"
msgstr ""

msgid "WIKI_HEADING_UPGRADES"
msgstr ""

#, fuzzy
msgid "WIKI_HELP_AND_TIPS_BASIC_GAME_MECHANICS"
msgstr "És la substància que forma l'interior de la cèl·lula. El Citoplasma és una barreja d'ions, proteïnes i altres substàncies dissoltes a l'aigua. Una de les seves funcions principals és dur a terme el procés de Fermentació, en el qual la Glucosa és transformada en ATP. Moltes cèl·lules simples, que no tenen orgànuls especialitzats, depenen totalment del seu citoplasma per tal de viure - és a dir, per tal de nutrir-se, relacionar-se i reproduïr-se."

#, fuzzy
msgid "WIKI_HELP_AND_TIPS_BUTTON"
msgstr "És la substància que forma l'interior de la cèl·lula. El Citoplasma és una barreja d'ions, proteïnes i altres substàncies dissoltes a l'aigua. Una de les seves funcions principals és dur a terme el procés de Fermentació, en el qual la Glucosa és transformada en ATP. Moltes cèl·lules simples, que no tenen orgànuls especialitzats, depenen totalment del seu citoplasma per tal de viure - és a dir, per tal de nutrir-se, relacionar-se i reproduïr-se."

#, fuzzy
msgid "WIKI_HELP_AND_TIPS_COMPOUND_CLOUDS"
msgstr "És la substància que forma l'interior de la cèl·lula. El Citoplasma és una barreja d'ions, proteïnes i altres substàncies dissoltes a l'aigua. Una de les seves funcions principals és dur a terme el procés de Fermentació, en el qual la Glucosa és transformada en ATP. Moltes cèl·lules simples, que no tenen orgànuls especialitzats, depenen totalment del seu citoplasma per tal de viure - és a dir, per tal de nutrir-se, relacionar-se i reproduïr-se."

#, fuzzy
msgid "WIKI_HELP_AND_TIPS_GENERAL_TIPS"
msgstr "Els Tilacoides són cúmuls de proteïnes i pigments fotosensibles. Aquests pigments són capaços de fer servir l'energia provinent d'una font de Llum (com ara una estrella) i, combinant-la amb una certa quantitat d'Aigua i Diòxid de Carboni, produïr Glucosa, en un procés anomenat Fotosíntesi. Aquests pigments també donen un color característic als Tilacoides. La velocitat de producció de Glucosa és proporcional a la concentració de Diòxid de Carboni i a la intensitat de la Llum. Com que els Tilacoides estan suspesos en el Citoplasma, aquest fluid duu a terme una certa Fermentació."

#, fuzzy
msgid "WIKI_HELP_AND_TIPS_INTRO"
msgstr "Els Tilacoides són cúmuls de proteïnes i pigments fotosensibles. Aquests pigments són capaços de fer servir l'energia provinent d'una font de Llum (com ara una estrella) i, combinant-la amb una certa quantitat d'Aigua i Diòxid de Carboni, produïr Glucosa, en un procés anomenat Fotosíntesi. Aquests pigments també donen un color característic als Tilacoides. La velocitat de producció de Glucosa és proporcional a la concentració de Diòxid de Carboni i a la intensitat de la Llum. Com que els Tilacoides estan suspesos en el Citoplasma, aquest fluid duu a terme una certa Fermentació."

#, fuzzy
msgid "WIKI_HELP_AND_TIPS_MICROBE_PARTS"
msgstr "Els Tilacoides són cúmuls de proteïnes i pigments fotosensibles. Aquests pigments són capaços de fer servir l'energia provinent d'una font de Llum (com ara una estrella) i, combinant-la amb una certa quantitat d'Aigua i Diòxid de Carboni, produïr Glucosa, en un procés anomenat Fotosíntesi. Aquests pigments també donen un color característic als Tilacoides. La velocitat de producció de Glucosa és proporcional a la concentració de Diòxid de Carboni i a la intensitat de la Llum. Com que els Tilacoides estan suspesos en el Citoplasma, aquest fluid duu a terme una certa Fermentació."

#, fuzzy
msgid "WIKI_HELP_AND_TIPS_MICROBE_STAGE_TIPS"
msgstr "Estadi de Microbi"

#, fuzzy
msgid "WIKI_HELP_AND_TIPS_MORE_GAME_INFO"
msgstr "Els Tilacoides són cúmuls de proteïnes i pigments fotosensibles. Aquests pigments són capaços de fer servir l'energia provinent d'una font de Llum (com ara una estrella) i, combinant-la amb una certa quantitat d'Aigua i Diòxid de Carboni, produïr Glucosa, en un procés anomenat Fotosíntesi. Aquests pigments també donen un color característic als Tilacoides. La velocitat de producció de Glucosa és proporcional a la concentració de Diòxid de Carboni i a la intensitat de la Llum. Com que els Tilacoides estan suspesos en el Citoplasma, aquest fluid duu a terme una certa Fermentació."

#, fuzzy
msgid "WIKI_HYDROGENASE_EFFECTS"
msgstr "La Nitrogenasa és una proteïna capaç de produïr Amoníac, nutrient bàsic per al desenvolupament i reproducció de les cèl·lules, mitjançant Nitrogen i mol·lècules d'ATP. Aquest procés s'anomena Fixació de Nitrogen Anaeròbica. Com que la Nitrogenasa està suspesa en el Citoplasma, aquest fluid duu a terme una certa Glicòlisi."

#, fuzzy
msgid "WIKI_HYDROGENASE_INTRO"
msgstr "La Nitrogenasa és una proteïna capaç de produïr Amoníac, nutrient bàsic per al desenvolupament i reproducció de les cèl·lules, mitjançant Nitrogen i mol·lècules d'ATP. Aquest procés s'anomena Fixació de Nitrogen Anaeròbica. Com que la Nitrogenasa està suspesa en el Citoplasma, aquest fluid duu a terme una certa Glicòlisi."

#, fuzzy
msgid "WIKI_HYDROGENASE_MODIFICATIONS"
msgstr "La Nitrogenasa és una proteïna capaç de produïr Amoníac, nutrient bàsic per al desenvolupament i reproducció de les cèl·lules, mitjançant Nitrogen i mol·lècules d'ATP. Aquest procés s'anomena Fixació de Nitrogen Anaeròbica. Com que la Nitrogenasa està suspesa en el Citoplasma, aquest fluid duu a terme una certa Glicòlisi."

#, fuzzy
msgid "WIKI_HYDROGENASE_PROCESSES"
msgstr "Transforma [thrive:compound type=\"atp\"][/thrive:compound] en [thrive:compound type=\"ammonia\"][/thrive:compound]. La velocitat és proporcional a la concentració de [thrive:compound type=\"nitrogen\"][/thrive:compound]."

#, fuzzy
msgid "WIKI_HYDROGENASE_REQUIREMENTS"
msgstr "La termosintasa és una proteïna que fa servir la convecció tèrmica per canviar la seva forma, permetent-li plegar-se i adherir-se a l'ADP quan és exposada a la temperature, tot seguit desplegar-se i reciclar-la en ATP quan s'exposa a temperatures més baixes en un procés anomenat termosíntesi. La velocitat de la producció d'ATP és proporcional a la temperatura."

#, fuzzy
msgid "WIKI_HYDROGENASE_SCIENTIFIC_BACKGROUND"
msgstr "La Nitrogenasa és una proteïna capaç de produïr Amoníac, nutrient bàsic per al desenvolupament i reproducció de les cèl·lules, mitjançant Nitrogen i mol·lècules d'ATP. Aquest procés s'anomena Fixació de Nitrogen Anaeròbica. Com que la Nitrogenasa està suspesa en el Citoplasma, aquest fluid duu a terme una certa Glicòlisi."

#, fuzzy
msgid "WIKI_HYDROGENASE_STRATEGY"
msgstr "La Nitrogenasa és una proteïna capaç de produïr Amoníac, nutrient bàsic per al desenvolupament i reproducció de les cèl·lules, mitjançant Nitrogen i mol·lècules d'ATP. Aquest procés s'anomena Fixació de Nitrogen Anaeròbica. Com que la Nitrogenasa està suspesa en el Citoplasma, aquest fluid duu a terme una certa Glicòlisi."

#, fuzzy
msgid "WIKI_HYDROGENASE_UPGRADES"
msgstr "La Nitrogenasa és una proteïna capaç de produïr Amoníac, nutrient bàsic per al desenvolupament i reproducció de les cèl·lules, mitjançant Nitrogen i mol·lècules d'ATP. Aquest procés s'anomena Fixació de Nitrogen Anaeròbica. Com que la Nitrogenasa està suspesa en el Citoplasma, aquest fluid duu a terme una certa Glicòlisi."

#, fuzzy
msgid "WIKI_HYDROGENOSOME_EFFECTS"
msgstr "La Nitrogenasa és una proteïna capaç de produïr Amoníac, nutrient bàsic per al desenvolupament i reproducció de les cèl·lules, mitjançant Nitrogen i mol·lècules d'ATP. Aquest procés s'anomena Fixació de Nitrogen Anaeròbica. Com que la Nitrogenasa està suspesa en el Citoplasma, aquest fluid duu a terme una certa Glicòlisi."

#, fuzzy
msgid "WIKI_HYDROGENOSOME_INTRO"
msgstr "La Nitrogenasa és una proteïna capaç de produïr Amoníac, nutrient bàsic per al desenvolupament i reproducció de les cèl·lules, mitjançant Nitrogen i mol·lècules d'ATP. Aquest procés s'anomena Fixació de Nitrogen Anaeròbica. Com que la Nitrogenasa està suspesa en el Citoplasma, aquest fluid duu a terme una certa Glicòlisi."

#, fuzzy
msgid "WIKI_HYDROGENOSOME_MODIFICATIONS"
msgstr "La Nitrogenasa és una proteïna capaç de produïr Amoníac, nutrient bàsic per al desenvolupament i reproducció de les cèl·lules, mitjançant Nitrogen i mol·lècules d'ATP. Aquest procés s'anomena Fixació de Nitrogen Anaeròbica. Com que la Nitrogenasa està suspesa en el Citoplasma, aquest fluid duu a terme una certa Glicòlisi."

#, fuzzy
msgid "WIKI_HYDROGENOSOME_PROCESSES"
msgstr "Transforma [thrive:compound type=\"atp\"][/thrive:compound] en [thrive:compound type=\"ammonia\"][/thrive:compound]. La velocitat és proporcional a la concentració de [thrive:compound type=\"nitrogen\"][/thrive:compound]."

#, fuzzy
msgid "WIKI_HYDROGENOSOME_REQUIREMENTS"
msgstr "La termosintasa és una proteïna que fa servir la convecció tèrmica per canviar la seva forma, permetent-li plegar-se i adherir-se a l'ADP quan és exposada a la temperature, tot seguit desplegar-se i reciclar-la en ATP quan s'exposa a temperatures més baixes en un procés anomenat termosíntesi. La velocitat de la producció d'ATP és proporcional a la temperatura."

#, fuzzy
msgid "WIKI_HYDROGENOSOME_SCIENTIFIC_BACKGROUND"
msgstr "La Nitrogenasa és una proteïna capaç de produïr Amoníac, nutrient bàsic per al desenvolupament i reproducció de les cèl·lules, mitjançant Nitrogen i mol·lècules d'ATP. Aquest procés s'anomena Fixació de Nitrogen Anaeròbica. Com que la Nitrogenasa està suspesa en el Citoplasma, aquest fluid duu a terme una certa Glicòlisi."

#, fuzzy
msgid "WIKI_HYDROGENOSOME_STRATEGY"
msgstr "La Nitrogenasa és una proteïna capaç de produïr Amoníac, nutrient bàsic per al desenvolupament i reproducció de les cèl·lules, mitjançant Nitrogen i mol·lècules d'ATP. Aquest procés s'anomena Fixació de Nitrogen Anaeròbica. Com que la Nitrogenasa està suspesa en el Citoplasma, aquest fluid duu a terme una certa Glicòlisi."

#, fuzzy
msgid "WIKI_HYDROGENOSOME_UPGRADES"
msgstr "La Nitrogenasa és una proteïna capaç de produïr Amoníac, nutrient bàsic per al desenvolupament i reproducció de les cèl·lules, mitjançant Nitrogen i mol·lècules d'ATP. Aquest procés s'anomena Fixació de Nitrogen Anaeròbica. Com que la Nitrogenasa està suspesa en el Citoplasma, aquest fluid duu a terme una certa Glicòlisi."

#, fuzzy
msgid "WIKI_INDUSTRIAL_STAGE_CURRENT_DEVELOPMENT"
msgstr "Permet unir-te amb altres cèl·lules. Aquest és el primer pas cap a esdevenir un ésser multicel·lular. Quan la teva espècie forma part d'una colònia, les cèl·lules comparteixen els seus compostos. Mentre formis part d'una colònia, no pots entrar a l'editor, de manera que t'has de desunir un cop hagis recol·lectat prou compostos per dividir la teva cèl·lula."

#, fuzzy
msgid "WIKI_INDUSTRIAL_STAGE_FEATURES"
msgstr "Permet unir-te amb altres cèl·lules. Aquest és el primer pas cap a esdevenir un ésser multicel·lular. Quan la teva espècie forma part d'una colònia, les cèl·lules comparteixen els seus compostos. Mentre formis part d'una colònia, no pots entrar a l'editor, de manera que t'has de desunir un cop hagis recol·lectat prou compostos per dividir la teva cèl·lula."

#, fuzzy
msgid "WIKI_INDUSTRIAL_STAGE_INTRO"
msgstr "Agent d'Unió"

msgid "WIKI_INDUSTRIAL_STAGE_OVERVIEW"
msgstr ""

#, fuzzy
msgid "WIKI_INDUSTRIAL_STAGE_TRANSITIONS"
msgstr "(velocitat a la qual les espècies de la IA muten)"

#, fuzzy
msgid "WIKI_INDUSTRIAL_STAGE_UI"
msgstr "Agent d'Unió"

msgid "WIKI_INJECTISOME_PILUS"
msgstr ""

msgid "WIKI_LYSOSOME_EFFECTS"
msgstr ""

#, fuzzy
msgid "WIKI_LYSOSOME_INTRO"
msgstr "El lisosoma és un orgànul adherit a la membrana que conté enzims hidrolítics que poden trencar diverses biomolècules. Els lisosomes permeten a la cèl·lula digerir materials ingerits mitjançant endocitosi i netejar els productes de rebuig de la cèl·lula en un procés anomenat autofàgia."

#, fuzzy
msgid "WIKI_LYSOSOME_MODIFICATIONS"
msgstr "El lisosoma és un orgànul adherit a la membrana que conté enzims hidrolítics que poden trencar diverses biomolècules. Els lisosomes permeten a la cèl·lula digerir materials ingerits mitjançant endocitosi i netejar els productes de rebuig de la cèl·lula en un procés anomenat autofàgia."

#, fuzzy
msgid "WIKI_LYSOSOME_PROCESSES"
msgstr "Conté enzims digestius. Es pot modificar per canviar el tipus d'enzim que conté. Només es pot utilitzar un enzim cada vegada."

msgid "WIKI_LYSOSOME_REQUIREMENTS"
msgstr ""

msgid "WIKI_LYSOSOME_SCIENTIFIC_BACKGROUND"
msgstr ""

msgid "WIKI_LYSOSOME_STRATEGY"
msgstr ""

msgid "WIKI_LYSOSOME_UPGRADES"
msgstr ""

#, fuzzy
msgid "WIKI_MACROSCOPIC_STAGE_CONCEPT_ART"
msgstr "Estadi Multicel·lular"

#, fuzzy
msgid "WIKI_MACROSCOPIC_STAGE_CURRENT_DEVELOPMENT"
msgstr "Permet unir-te amb altres cèl·lules. Aquest és el primer pas cap a esdevenir un ésser multicel·lular. Quan la teva espècie forma part d'una colònia, les cèl·lules comparteixen els seus compostos. Mentre formis part d'una colònia, no pots entrar a l'editor, de manera que t'has de desunir un cop hagis recol·lectat prou compostos per dividir la teva cèl·lula."

#, fuzzy
msgid "WIKI_MACROSCOPIC_STAGE_FEATURES"
msgstr "Raig de llim"

#, fuzzy
msgid "WIKI_MACROSCOPIC_STAGE_INTRO"
msgstr ""
"Fa molt de temps, en un planeta molt i molt llunyà...\n"
"\n"
"S'han esdevingut milions d'anys, eons sencers, d'activitat volcànica i d'impactes de meteorits. Aquesta activitat ha causat l'aparició d'un fenomen inaudit a l'univers.\n"
"\n"
"La vida.\n"
"\n"
"A les profunditats dels mars i oceans, són a punt d'aparèixer eixams de Microbis, sopes tupides d'organismes vius. De moment, però, en tot el planeta, només hi ha un sol organisme, una petita cèl·lula formada per una fina Membrana plena de Citoplasma i Material Genètic. Aquest primer organisme serà conegut com a 'darrer avantpassat universal comú'. Ets a punt de prendre el control d'aquesta minúscula cèl·lula, per tal de guiar-ne les accions i aconseguir que es pugui reproduir.\n"
"\n"
"Per tal de sobreviure en aquest planeta hostil, hauràs d'arreplegar tots els compostos amb contingut nutritiu que puguis trobar. Al llarg de les diverses generacions del procés evolutiu, hauràs d'evolucionar per competir contra altres espècies pels nínxols de la cadena tròfica. Totes aquestes espècies hauran evolucionat a partir del darrer avantpassat universal comú."

#, fuzzy
msgid "WIKI_MACROSCOPIC_STAGE_OVERVIEW"
msgstr "Estadi de Microbi"

#, fuzzy
msgid "WIKI_MACROSCOPIC_STAGE_TRANSITIONS"
msgstr "Nitrogenasa"

#, fuzzy
msgid "WIKI_MACROSCOPIC_STAGE_UI"
msgstr "Estadi de Microbi"

#, fuzzy
msgid "WIKI_MECHANICS"
msgstr "Col·locar orgànul"

#, fuzzy
msgid "WIKI_MECHANICS_ROOT_INTRO"
msgstr "Orgànuls"

#, fuzzy
msgid "WIKI_MELANOSOME_EFFECTS"
msgstr "Els Metabolosomes són cúmuls de proteïnes embolcallades per una membrana de proteïnes. Transformen la Glucosa en ATP mitjançant la Respiració Aeròbica, de manera més ràpida i eficient que el Citoplasma. No obstant, necessita grans quantitats d'Oxigen atmosfèric per funcionar amb eficàcia, i nivells d'Oxigen més baixos en reduïran la velocitat de producció d'ATP. Com que els Metabolosomes estan suspesos en el Citoplasma, el fluid que els envolta duu a terme una certa glicòlisi."

#, fuzzy
msgid "WIKI_MELANOSOME_INTRO"
msgstr "El lisosoma és un orgànul adherit a la membrana que conté enzims hidrolítics que poden trencar diverses biomolècules. Els lisosomes permeten a la cèl·lula digerir materials ingerits mitjançant endocitosi i netejar els productes de rebuig de la cèl·lula en un procés anomenat autofàgia."

#, fuzzy
msgid "WIKI_MELANOSOME_MODIFICATIONS"
msgstr "El lisosoma és un orgànul adherit a la membrana que conté enzims hidrolítics que poden trencar diverses biomolècules. Els lisosomes permeten a la cèl·lula digerir materials ingerits mitjançant endocitosi i netejar els productes de rebuig de la cèl·lula en un procés anomenat autofàgia."

#, fuzzy
msgid "WIKI_MELANOSOME_PROCESSES"
msgstr "Conté enzims digestius. Es pot modificar per canviar el tipus d'enzim que conté. Només es pot utilitzar un enzim cada vegada."

#, fuzzy
msgid "WIKI_MELANOSOME_REQUIREMENTS"
msgstr "Els Metabolosomes són cúmuls de proteïnes embolcallades per una membrana de proteïnes. Transformen la Glucosa en ATP mitjançant la Respiració Aeròbica, de manera més ràpida i eficient que el Citoplasma. No obstant, necessita grans quantitats d'Oxigen atmosfèric per funcionar amb eficàcia, i nivells d'Oxigen més baixos en reduïran la velocitat de producció d'ATP. Com que els Metabolosomes estan suspesos en el Citoplasma, el fluid que els envolta duu a terme una certa glicòlisi."

#, fuzzy
msgid "WIKI_MELANOSOME_SCIENTIFIC_BACKGROUND"
msgstr "Els Metabolosomes són cúmuls de proteïnes embolcallades per una membrana de proteïnes. Transformen la Glucosa en ATP mitjançant la Respiració Aeròbica, de manera més ràpida i eficient que el Citoplasma. No obstant, necessita grans quantitats d'Oxigen atmosfèric per funcionar amb eficàcia, i nivells d'Oxigen més baixos en reduïran la velocitat de producció d'ATP. Com que els Metabolosomes estan suspesos en el Citoplasma, el fluid que els envolta duu a terme una certa glicòlisi."

#, fuzzy
msgid "WIKI_MELANOSOME_STRATEGY"
msgstr "Els Metabolosomes són cúmuls de proteïnes embolcallades per una membrana de proteïnes. Transformen la Glucosa en ATP mitjançant la Respiració Aeròbica, de manera més ràpida i eficient que el Citoplasma. No obstant, necessita grans quantitats d'Oxigen atmosfèric per funcionar amb eficàcia, i nivells d'Oxigen més baixos en reduïran la velocitat de producció d'ATP. Com que els Metabolosomes estan suspesos en el Citoplasma, el fluid que els envolta duu a terme una certa glicòlisi."

#, fuzzy
msgid "WIKI_MELANOSOME_UPGRADES"
msgstr "Els Metabolosomes són cúmuls de proteïnes embolcallades per una membrana de proteïnes. Transformen la Glucosa en ATP mitjançant la Respiració Aeròbica, de manera més ràpida i eficient que el Citoplasma. No obstant, necessita grans quantitats d'Oxigen atmosfèric per funcionar amb eficàcia, i nivells d'Oxigen més baixos en reduïran la velocitat de producció d'ATP. Com que els Metabolosomes estan suspesos en el Citoplasma, el fluid que els envolta duu a terme una certa glicòlisi."

#, fuzzy
msgid "WIKI_METABOLOSOMES_EFFECTS"
msgstr "Els Metabolosomes són cúmuls de proteïnes embolcallades per una membrana de proteïnes. Transformen la Glucosa en ATP mitjançant la Respiració Aeròbica, de manera més ràpida i eficient que el Citoplasma. No obstant, necessita grans quantitats d'Oxigen atmosfèric per funcionar amb eficàcia, i nivells d'Oxigen més baixos en reduïran la velocitat de producció d'ATP. Com que els Metabolosomes estan suspesos en el Citoplasma, el fluid que els envolta duu a terme una certa glicòlisi."

#, fuzzy
msgid "WIKI_METABOLOSOMES_INTRO"
msgstr "Metabolosomes"

#, fuzzy
msgid "WIKI_METABOLOSOMES_MODIFICATIONS"
msgstr "Els Metabolosomes són cúmuls de proteïnes embolcallades per una membrana de proteïnes. Transformen la Glucosa en ATP mitjançant la Respiració Aeròbica, de manera més ràpida i eficient que el Citoplasma. No obstant, necessita grans quantitats d'Oxigen atmosfèric per funcionar amb eficàcia, i nivells d'Oxigen més baixos en reduïran la velocitat de producció d'ATP. Com que els Metabolosomes estan suspesos en el Citoplasma, el fluid que els envolta duu a terme una certa glicòlisi."

#, fuzzy
msgid "WIKI_METABOLOSOMES_PROCESSES"
msgstr "Transforma [thrive:compound type=\"glucose\"][/thrive:compound] en [thrive:compound type=\"atp\"][/thrive:compound]. La velocitat és proporcional a la concentració de [thrive:compound type=\"oxygen\"][/thrive:compound]."

#, fuzzy
msgid "WIKI_METABOLOSOMES_REQUIREMENTS"
msgstr "Els Metabolosomes són cúmuls de proteïnes embolcallades per una membrana de proteïnes. Transformen la Glucosa en ATP mitjançant la Respiració Aeròbica, de manera més ràpida i eficient que el Citoplasma. No obstant, necessita grans quantitats d'Oxigen atmosfèric per funcionar amb eficàcia, i nivells d'Oxigen més baixos en reduïran la velocitat de producció d'ATP. Com que els Metabolosomes estan suspesos en el Citoplasma, el fluid que els envolta duu a terme una certa glicòlisi."

#, fuzzy
msgid "WIKI_METABOLOSOMES_SCIENTIFIC_BACKGROUND"
msgstr "Els Metabolosomes són cúmuls de proteïnes embolcallades per una membrana de proteïnes. Transformen la Glucosa en ATP mitjançant la Respiració Aeròbica, de manera més ràpida i eficient que el Citoplasma. No obstant, necessita grans quantitats d'Oxigen atmosfèric per funcionar amb eficàcia, i nivells d'Oxigen més baixos en reduïran la velocitat de producció d'ATP. Com que els Metabolosomes estan suspesos en el Citoplasma, el fluid que els envolta duu a terme una certa glicòlisi."

#, fuzzy
msgid "WIKI_METABOLOSOMES_STRATEGY"
msgstr "Els Metabolosomes són cúmuls de proteïnes embolcallades per una membrana de proteïnes. Transformen la Glucosa en ATP mitjançant la Respiració Aeròbica, de manera més ràpida i eficient que el Citoplasma. No obstant, necessita grans quantitats d'Oxigen atmosfèric per funcionar amb eficàcia, i nivells d'Oxigen més baixos en reduïran la velocitat de producció d'ATP. Com que els Metabolosomes estan suspesos en el Citoplasma, el fluid que els envolta duu a terme una certa glicòlisi."

#, fuzzy
msgid "WIKI_METABOLOSOMES_UPGRADES"
msgstr "Els Metabolosomes són cúmuls de proteïnes embolcallades per una membrana de proteïnes. Transformen la Glucosa en ATP mitjançant la Respiració Aeròbica, de manera més ràpida i eficient que el Citoplasma. No obstant, necessita grans quantitats d'Oxigen atmosfèric per funcionar amb eficàcia, i nivells d'Oxigen més baixos en reduïran la velocitat de producció d'ATP. Com que els Metabolosomes estan suspesos en el Citoplasma, el fluid que els envolta duu a terme una certa glicòlisi."

#, fuzzy
msgid "WIKI_MICROBE_STAGE_APPENDICES"
msgstr ""
"Fa molt de temps, en un planeta molt i molt llunyà...\n"
"\n"
"S'han esdevingut milions d'anys, eons sencers, d'activitat volcànica i d'impactes de meteorits. Aquesta activitat ha causat l'aparició d'un fenomen inaudit a l'univers.\n"
"\n"
"La vida.\n"
"\n"
"A les profunditats dels mars i oceans, són a punt d'aparèixer eixams de Microbis, sopes tupides d'organismes vius. De moment, però, en tot el planeta, només hi ha un sol organisme, una petita cèl·lula formada per una fina Membrana plena de Citoplasma i Material Genètic. Aquest primer organisme serà conegut com a 'darrer avantpassat universal comú'. Ets a punt de prendre el control d'aquesta minúscula cèl·lula, per tal de guiar-ne les accions i aconseguir que es pugui reproduir.\n"
"\n"
"Per tal de sobreviure en aquest planeta hostil, hauràs d'arreplegar tots els compostos amb contingut nutritiu que puguis trobar. Al llarg de les diverses generacions del procés evolutiu, hauràs d'evolucionar per competir contra altres espècies pels nínxols de la cadena tròfica. Totes aquestes espècies hauran evolucionat a partir del darrer avantpassat universal comú."

#, fuzzy
msgid "WIKI_MICROBE_STAGE_BUTTON"
msgstr ""
"Fa molt de temps, en un planeta molt i molt llunyà...\n"
"\n"
"S'han esdevingut milions d'anys, eons sencers, d'activitat volcànica i d'impactes de meteorits. Aquesta activitat ha causat l'aparició d'un fenomen inaudit a l'univers.\n"
"\n"
"La vida.\n"
"\n"
"A les profunditats dels mars i oceans, són a punt d'aparèixer eixams de Microbis, sopes tupides d'organismes vius. De moment, però, en tot el planeta, només hi ha un sol organisme, una petita cèl·lula formada per una fina Membrana plena de Citoplasma i Material Genètic. Aquest primer organisme serà conegut com a 'darrer avantpassat universal comú'. Ets a punt de prendre el control d'aquesta minúscula cèl·lula, per tal de guiar-ne les accions i aconseguir que es pugui reproduir.\n"
"\n"
"Per tal de sobreviure en aquest planeta hostil, hauràs d'arreplegar tots els compostos amb contingut nutritiu que puguis trobar. Al llarg de les diverses generacions del procés evolutiu, hauràs d'evolucionar per competir contra altres espècies pels nínxols de la cadena tròfica. Totes aquestes espècies hauran evolucionat a partir del darrer avantpassat universal comú."

#, fuzzy
msgid "WIKI_MICROBE_STAGE_EDITOR"
msgstr "Editor de Microbi"

#, fuzzy
msgid "WIKI_MICROBE_STAGE_GAMEPLAY"
msgstr ""
"Fa molt de temps, en un planeta molt i molt llunyà...\n"
"\n"
"S'han esdevingut milions d'anys, eons sencers, d'activitat volcànica i d'impactes de meteorits. Aquesta activitat ha causat l'aparició d'un fenomen inaudit a l'univers.\n"
"\n"
"La vida.\n"
"\n"
"A les profunditats dels mars i oceans, són a punt d'aparèixer eixams de Microbis, sopes tupides d'organismes vius. De moment, però, en tot el planeta, només hi ha un sol organisme, una petita cèl·lula formada per una fina Membrana plena de Citoplasma i Material Genètic. Aquest primer organisme serà conegut com a 'darrer avantpassat universal comú'. Ets a punt de prendre el control d'aquesta minúscula cèl·lula, per tal de guiar-ne les accions i aconseguir que es pugui reproduir.\n"
"\n"
"Per tal de sobreviure en aquest planeta hostil, hauràs d'arreplegar tots els compostos amb contingut nutritiu que puguis trobar. Al llarg de les diverses generacions del procés evolutiu, hauràs d'evolucionar per competir contra altres espècies pels nínxols de la cadena tròfica. Totes aquestes espècies hauran evolucionat a partir del darrer avantpassat universal comú."

#, fuzzy
msgid "WIKI_MICROBE_STAGE_GDD"
msgstr "Estadi de Microbi"

#, fuzzy
msgid "WIKI_MICROBE_STAGE_INTRO"
msgstr ""
"Fa molt de temps, en un planeta molt i molt llunyà...\n"
"\n"
"S'han esdevingut milions d'anys, eons sencers, d'activitat volcànica i d'impactes de meteorits. Aquesta activitat ha causat l'aparició d'un fenomen inaudit a l'univers.\n"
"\n"
"La vida.\n"
"\n"
"A les profunditats dels mars i oceans, són a punt d'aparèixer eixams de Microbis, sopes tupides d'organismes vius. De moment, però, en tot el planeta, només hi ha un sol organisme, una petita cèl·lula formada per una fina Membrana plena de Citoplasma i Material Genètic. Aquest primer organisme serà conegut com a 'darrer avantpassat universal comú'. Ets a punt de prendre el control d'aquesta minúscula cèl·lula, per tal de guiar-ne les accions i aconseguir que es pugui reproduir.\n"
"\n"
"Per tal de sobreviure en aquest planeta hostil, hauràs d'arreplegar tots els compostos amb contingut nutritiu que puguis trobar. Al llarg de les diverses generacions del procés evolutiu, hauràs d'evolucionar per competir contra altres espècies pels nínxols de la cadena tròfica. Totes aquestes espècies hauran evolucionat a partir del darrer avantpassat universal comú."

#, fuzzy
msgid "WIKI_MITOCHONDRION_EFFECTS"
msgstr "És el pal de paller de la generació d'energia per la cèl·lula. Els Mitocondris són una estructura de membrana doble curulla de proteïnes i enzims. En realitat, és un petit organisme procariota que ha estat engolit i assimilat per la cèl·lula eucariota, que actua com un hoste. Produeix grans quantitats d'ATP, a partir de Glucosa i Oxigen, amb una gran eficiència, per mitjà d'un procés anomenat Respiració Aeròbica."

#, fuzzy
msgid "WIKI_MITOCHONDRION_INTRO"
msgstr "Mitocondri"

#, fuzzy
msgid "WIKI_MITOCHONDRION_MODIFICATIONS"
msgstr "És el pal de paller de la generació d'energia per la cèl·lula. Els Mitocondris són una estructura de membrana doble curulla de proteïnes i enzims. En realitat, és un petit organisme procariota que ha estat engolit i assimilat per la cèl·lula eucariota, que actua com un hoste. Produeix grans quantitats d'ATP, a partir de Glucosa i Oxigen, amb una gran eficiència, per mitjà d'un procés anomenat Respiració Aeròbica."

#, fuzzy
msgid "WIKI_MITOCHONDRION_PROCESSES"
msgstr "Transforma [thrive:compound type=\"glucose\"][/thrive:compound] en [thrive:compound type=\"atp\"][/thrive:compound]. La velocitat és proporcional a la concentració de [thrive:compound type=\"oxygen\"][/thrive:compound]."

#, fuzzy
msgid "WIKI_MITOCHONDRION_REQUIREMENTS"
msgstr "És el pal de paller de la generació d'energia per la cèl·lula. Els Mitocondris són una estructura de membrana doble curulla de proteïnes i enzims. En realitat, és un petit organisme procariota que ha estat engolit i assimilat per la cèl·lula eucariota, que actua com un hoste. Produeix grans quantitats d'ATP, a partir de Glucosa i Oxigen, amb una gran eficiència, per mitjà d'un procés anomenat Respiració Aeròbica."

#, fuzzy
msgid "WIKI_MITOCHONDRION_SCIENTIFIC_BACKGROUND"
msgstr "És el pal de paller de la generació d'energia per la cèl·lula. Els Mitocondris són una estructura de membrana doble curulla de proteïnes i enzims. En realitat, és un petit organisme procariota que ha estat engolit i assimilat per la cèl·lula eucariota, que actua com un hoste. Produeix grans quantitats d'ATP, a partir de Glucosa i Oxigen, amb una gran eficiència, per mitjà d'un procés anomenat Respiració Aeròbica."

#, fuzzy
msgid "WIKI_MITOCHONDRION_STRATEGY"
msgstr "És el pal de paller de la generació d'energia per la cèl·lula. Els Mitocondris són una estructura de membrana doble curulla de proteïnes i enzims. En realitat, és un petit organisme procariota que ha estat engolit i assimilat per la cèl·lula eucariota, que actua com un hoste. Produeix grans quantitats d'ATP, a partir de Glucosa i Oxigen, amb una gran eficiència, per mitjà d'un procés anomenat Respiració Aeròbica."

#, fuzzy
msgid "WIKI_MITOCHONDRION_UPGRADES"
msgstr "És el pal de paller de la generació d'energia per la cèl·lula. Els Mitocondris són una estructura de membrana doble curulla de proteïnes i enzims. En realitat, és un petit organisme procariota que ha estat engolit i assimilat per la cèl·lula eucariota, que actua com un hoste. Produeix grans quantitats d'ATP, a partir de Glucosa i Oxigen, amb una gran eficiència, per mitjà d'un procés anomenat Respiració Aeròbica."

#, fuzzy
msgid "WIKI_MULTICELLULAR_STAGE_CONCEPT_ART"
msgstr "Estadi Multicel·lular"

#, fuzzy
msgid "WIKI_MULTICELLULAR_STAGE_CURRENT_DEVELOPMENT"
msgstr "Carregant l'Editor Multicel·lular Primerenc"

#, fuzzy
msgid "WIKI_MULTICELLULAR_STAGE_FEATURES"
msgstr "Estadi Multicel·lular"

#, fuzzy
msgid "WIKI_MULTICELLULAR_STAGE_INTRO"
msgstr "Estadi Multicel·lular"

#, fuzzy
msgid "WIKI_MULTICELLULAR_STAGE_OVERVIEW"
msgstr "Estadi Multicel·lular"

#, fuzzy
msgid "WIKI_MULTICELLULAR_STAGE_TRANSITIONS"
msgstr "Estadi Multicel·lular"

#, fuzzy
msgid "WIKI_MULTICELLULAR_STAGE_UI"
msgstr "Estadi Multicel·lular"

msgid "WIKI_MYOFIBRIL_EFFECTS"
msgstr ""

msgid "WIKI_MYOFIBRIL_INTRO"
msgstr ""

msgid "WIKI_MYOFIBRIL_MODIFICATIONS"
msgstr ""

#, fuzzy
msgid "WIKI_MYOFIBRIL_PROCESSES"
msgstr "Cap procés"

msgid "WIKI_MYOFIBRIL_REQUIREMENTS"
msgstr ""

msgid "WIKI_MYOFIBRIL_SCIENTIFIC_BACKGROUND"
msgstr ""

msgid "WIKI_MYOFIBRIL_STRATEGY"
msgstr ""

msgid "WIKI_MYOFIBRIL_UPGRADES"
msgstr ""

#, fuzzy
msgid "WIKI_NATION_EDITOR"
msgstr "Habilitar l'editor"

#, fuzzy
msgid "WIKI_NITROGENASE_EFFECTS"
msgstr "La Nitrogenasa és una proteïna capaç de produïr Amoníac, nutrient bàsic per al desenvolupament i reproducció de les cèl·lules, mitjançant Nitrogen i mol·lècules d'ATP. Aquest procés s'anomena Fixació de Nitrogen Anaeròbica. Com que la Nitrogenasa està suspesa en el Citoplasma, aquest fluid duu a terme una certa Glicòlisi."

#, fuzzy
msgid "WIKI_NITROGENASE_INTRO"
msgstr "La Nitrogenasa és una proteïna capaç de produïr Amoníac, nutrient bàsic per al desenvolupament i reproducció de les cèl·lules, mitjançant Nitrogen i mol·lècules d'ATP. Aquest procés s'anomena Fixació de Nitrogen Anaeròbica. Com que la Nitrogenasa està suspesa en el Citoplasma, aquest fluid duu a terme una certa Glicòlisi."

#, fuzzy
msgid "WIKI_NITROGENASE_MODIFICATIONS"
msgstr "La Nitrogenasa és una proteïna capaç de produïr Amoníac, nutrient bàsic per al desenvolupament i reproducció de les cèl·lules, mitjançant Nitrogen i mol·lècules d'ATP. Aquest procés s'anomena Fixació de Nitrogen Anaeròbica. Com que la Nitrogenasa està suspesa en el Citoplasma, aquest fluid duu a terme una certa Glicòlisi."

#, fuzzy
msgid "WIKI_NITROGENASE_PROCESSES"
msgstr "Transforma [thrive:compound type=\"atp\"][/thrive:compound] en [thrive:compound type=\"ammonia\"][/thrive:compound]. La velocitat és proporcional a la concentració de [thrive:compound type=\"nitrogen\"][/thrive:compound]."

msgid "WIKI_NITROGENASE_REQUIREMENTS"
msgstr ""

#, fuzzy
msgid "WIKI_NITROGENASE_SCIENTIFIC_BACKGROUND"
msgstr "La Nitrogenasa és una proteïna capaç de produïr Amoníac, nutrient bàsic per al desenvolupament i reproducció de les cèl·lules, mitjançant Nitrogen i mol·lècules d'ATP. Aquest procés s'anomena Fixació de Nitrogen Anaeròbica. Com que la Nitrogenasa està suspesa en el Citoplasma, aquest fluid duu a terme una certa Glicòlisi."

#, fuzzy
msgid "WIKI_NITROGENASE_STRATEGY"
msgstr "La Nitrogenasa és una proteïna capaç de produïr Amoníac, nutrient bàsic per al desenvolupament i reproducció de les cèl·lules, mitjançant Nitrogen i mol·lècules d'ATP. Aquest procés s'anomena Fixació de Nitrogen Anaeròbica. Com que la Nitrogenasa està suspesa en el Citoplasma, aquest fluid duu a terme una certa Glicòlisi."

#, fuzzy
msgid "WIKI_NITROGENASE_UPGRADES"
msgstr "La Nitrogenasa és una proteïna capaç de produïr Amoníac, nutrient bàsic per al desenvolupament i reproducció de les cèl·lules, mitjançant Nitrogen i mol·lècules d'ATP. Aquest procés s'anomena Fixació de Nitrogen Anaeròbica. Com que la Nitrogenasa està suspesa en el Citoplasma, aquest fluid duu a terme una certa Glicòlisi."

#, fuzzy
msgid "WIKI_NITROPLAST_EFFECTS"
msgstr "Plastidi Fixador de Nitrogen"

#, fuzzy
msgid "WIKI_NITROPLAST_INTRO"
msgstr "Plastidi Fixador de Nitrogen"

#, fuzzy
msgid "WIKI_NITROPLAST_MODIFICATIONS"
msgstr "El Plast de Fixació de Nitrogen és una proteïna que produeix Amoníac, un component important en el creixement i reproducció de les cèl·lules, mitjançant Nitrogen, Oxigen i mol·lècules d'ATP. Aquest procés s'anomena Fixació de Nitrogen Aeròbica."

#, fuzzy
msgid "WIKI_NITROPLAST_PROCESSES"
msgstr "Transforma [thrive:compound type=\"atp\"][/thrive:compound] en [thrive:compound type=\"ammonia\"][/thrive:compound]. La velocitat és proporcional a la concentració de [thrive:compound type=\"nitrogen\"][/thrive:compound] i [thrive:compound type=\"oxygen\"][/thrive:compound]."

#, fuzzy
msgid "WIKI_NITROPLAST_REQUIREMENTS"
msgstr "Plastidi Fixador de Nitrogen"

#, fuzzy
msgid "WIKI_NITROPLAST_SCIENTIFIC_BACKGROUND"
msgstr "El Plast de Fixació de Nitrogen és una proteïna que produeix Amoníac, un component important en el creixement i reproducció de les cèl·lules, mitjançant Nitrogen, Oxigen i mol·lècules d'ATP. Aquest procés s'anomena Fixació de Nitrogen Aeròbica."

#, fuzzy
msgid "WIKI_NITROPLAST_STRATEGY"
msgstr "Plastidi Fixador de Nitrogen"

#, fuzzy
msgid "WIKI_NITROPLAST_UPGRADES"
msgstr "Plastidi Fixador de Nitrogen"

#, fuzzy
msgid "WIKI_NO"
msgstr "la nostra Wiki"

msgid "WIKI_NONE_COMMA_THIS_IS_THE_LAST_STAGE"
msgstr ""

msgid "WIKI_NUCLEUS_EFFECTS"
msgstr ""

msgid "WIKI_NUCLEUS_INTRO"
msgstr ""

#, fuzzy
msgid "WIKI_NUCLEUS_MODIFICATIONS"
msgstr "És la característica que defineix les cèl·lules eucariotes. El nucli inclou el Reticle Endoplasmàtic i l'Aparell de Golgi. Representa un pas evolutiu important respecte a les cèl·lules procariotes, que permet desenvolupar orgànuls més complexes, rodejats per una membrana, tot engolint i assimilant petites cèl·lules procariotes. Això permet dividir clarament l'interior de la cèl·lula en diversos compartiments separats, cadascun duent a terme un procés de síntesi de recursos diferents. Així, amb aquests nous orgànuls, la cèl·lula pot esdevenir molt més complexa, eficient i especialitzada. No obstant, això també implica que la cèl·lula ha d'esdevenir més gran i necessita més quantitat de recursos per a viure."

#, fuzzy
msgid "WIKI_NUCLEUS_PROCESSES"
msgstr "Cap procés"

msgid "WIKI_NUCLEUS_REQUIREMENTS"
msgstr ""

msgid "WIKI_NUCLEUS_SCIENTIFIC_BACKGROUND"
msgstr ""

msgid "WIKI_NUCLEUS_STRATEGY"
msgstr ""

msgid "WIKI_NUCLEUS_UPGRADES"
msgstr ""

#, fuzzy
msgid "WIKI_ORGANELLES_ROOT_INTRO"
msgstr "Orgànuls"

#, fuzzy
msgid "WIKI_OXYTOXISOME_EFFECTS"
msgstr "Un Metabolosoma modificat que és responsable de la producció d'una forma primitiva de l'agent tòxic OxyToxy NT."

#, fuzzy
msgid "WIKI_OXYTOXISOME_INTRO"
msgstr "Oxytoxysoma"

#, fuzzy
msgid "WIKI_OXYTOXISOME_MODIFICATIONS"
msgstr "Un Metabolosoma modificat que és responsable de la producció d'una forma primitiva de l'agent tòxic OxyToxy NT."

#, fuzzy
msgid "WIKI_OXYTOXISOME_PROCESSES"
msgstr "Transforma [thrive:compound type=\"atp\"][/thrive:compound] en [thrive:compound type=\"oxytoxy\"][/thrive:compound]. La velocitat és proporcional a la concentració de [thrive:compound type=\"oxygen\"][/thrive:compound]. Pot alliberar toxines prement la tecla [thrive:input]g_fire_toxin[/thrive:input]. Quan la quantitat de [thrive:compound type=\"oxytoxy\"][/thrive:compound] és baixo, encara és possible disparar, però el dany causat serà menor."

#, fuzzy
msgid "WIKI_OXYTOXISOME_REQUIREMENTS"
msgstr "Un Metabolosoma modificat que és responsable de la producció d'una forma primitiva de l'agent tòxic OxyToxy NT."

msgid "WIKI_OXYTOXISOME_SCIENTIFIC_BACKGROUND"
msgstr ""

#, fuzzy
msgid "WIKI_OXYTOXISOME_STRATEGY"
msgstr "Un Metabolosoma modificat que és responsable de la producció d'una forma primitiva de l'agent tòxic OxyToxy NT."

#, fuzzy
msgid "WIKI_OXYTOXISOME_UPGRADES"
msgstr "Un Metabolosoma modificat que és responsable de la producció d'una forma primitiva de l'agent tòxic OxyToxy NT."

#, fuzzy
msgid "WIKI_OXYTOXY_SYNTHESIS_COMMA_GLYCOLYSIS"
msgstr "Síntesi de les toxines OxyToxy"

#, fuzzy
msgid "WIKI_PAGE_ASCENSION"
msgstr "Rusticianina"

#, fuzzy
msgid "WIKI_PAGE_AWAKENING_STAGE"
msgstr "Agent d'Unió"

#, fuzzy
msgid "WIKI_PAGE_AWARE_STAGE"
msgstr "Estadi de Microbi"

msgid "WIKI_PAGE_AXON"
msgstr ""

#, fuzzy
msgid "WIKI_PAGE_BINDING_AGENT"
msgstr "Agent d'Unió"

#, fuzzy
msgid "WIKI_PAGE_BIOLUMINESCENT_VACUOLE"
msgstr "Vacúol Bioluminescent"

#, fuzzy
msgid "WIKI_PAGE_CHEMOPLAST"
msgstr "Quimioplast"

#, fuzzy
msgid "WIKI_PAGE_CHEMORECEPTOR"
msgstr "Quimioreceptor"

#, fuzzy
msgid "WIKI_PAGE_CHEMOSYNTHESIZING_PROTEINS"
msgstr "Proteïnes Quimiosintetitzadores"

#, fuzzy
msgid "WIKI_PAGE_CHLOROPLAST"
msgstr "Cloroplast"

msgid "WIKI_PAGE_CILIA"
msgstr ""

#, fuzzy
msgid "WIKI_PAGE_COMPOUNDS"
msgstr "Citoplasma"

msgid "WIKI_PAGE_COMPOUND_SYSTEM_DEVELOPMENT"
msgstr ""

#, fuzzy
msgid "WIKI_PAGE_CYTOPLASM"
msgstr "Citoplasma"

#, fuzzy
msgid "WIKI_PAGE_DEVELOPMENT_ROOT"
msgstr "Col·locar orgànul"

#, fuzzy
msgid "WIKI_PAGE_EDITORS_AND_MUTATIONS"
msgstr "Mitocondri"

#, fuzzy
msgid "WIKI_PAGE_ENVIRONMENTAL_CONDITIONS"
msgstr "Mitocondri"

#, fuzzy
msgid "WIKI_PAGE_FERROPLAST"
msgstr "Termoplast"

#, fuzzy
msgid "WIKI_PAGE_FLAGELLUM"
msgstr "Flagel"

#, fuzzy
msgid "WIKI_PAGE_HELP_AND_TIPS"
msgstr "Quimioplast"

#, fuzzy
msgid "WIKI_PAGE_HYDROGENASE"
msgstr "Nitrogenasa"

#, fuzzy
msgid "WIKI_PAGE_HYDROGENOSOME"
msgstr "Nitrogenasa"

#, fuzzy
msgid "WIKI_PAGE_INDUSTRIAL_STAGE"
msgstr "Agent d'Unió"

#, fuzzy
msgid "WIKI_PAGE_LYSOSOME"
msgstr "Lisosoma"

#, fuzzy
msgid "WIKI_PAGE_MACROSCOPIC_STAGE"
msgstr "Nitrogenasa"

#, fuzzy
msgid "WIKI_PAGE_MECHANICS_ROOT"
msgstr "Col·locar orgànul"

#, fuzzy
msgid "WIKI_PAGE_MELANOSOME"
msgstr "Lisosoma"

#, fuzzy
msgid "WIKI_PAGE_METABOLOSOMES"
msgstr "Metabolosomes"

#, fuzzy
msgid "WIKI_PAGE_MICROBE_STAGE"
msgstr "Nitrogenasa"

#, fuzzy
msgid "WIKI_PAGE_MITOCHONDRION"
msgstr "Mitocondri"

#, fuzzy
msgid "WIKI_PAGE_MULTICELLULAR_STAGE"
msgstr "Estadi Multicel·lular"

#, fuzzy
msgid "WIKI_PAGE_MYOFIBRIL"
msgstr "Fibló"

#, fuzzy
msgid "WIKI_PAGE_NITROGENASE"
msgstr "Nitrogenasa"

#, fuzzy
msgid "WIKI_PAGE_NITROPLAST"
msgstr "Plastidi Fixador de Nitrogen"

#, fuzzy
msgid "WIKI_PAGE_NUCLEUS"
msgstr "Requereix nucli"

#, fuzzy
msgid "WIKI_PAGE_ORGANELLES_ROOT"
msgstr "Col·locar orgànul"

#, fuzzy
msgid "WIKI_PAGE_OXYTOXISOME"
msgstr "Oxytoxysoma"

msgid "WIKI_PAGE_PERFORATOR_PILUS"
msgstr ""

#, fuzzy
msgid "WIKI_PAGE_PROTOPLASM"
msgstr "protoplasma"

#, fuzzy
msgid "WIKI_PAGE_REPRODUCTION"
msgstr "protoplasma"

#, fuzzy
msgid "WIKI_PAGE_RUSTICYANIN"
msgstr "Rusticianina"

#, fuzzy
msgid "WIKI_PAGE_SIGNALING_AGENT"
msgstr "Agent de Senyalització"

#, fuzzy
msgid "WIKI_PAGE_SLIME_JET"
msgstr "Raig de llim"

#, fuzzy
msgid "WIKI_PAGE_SOCIETY_STAGE"
msgstr "Estadi de Microbi"

#, fuzzy
msgid "WIKI_PAGE_SPACE_STAGE"
msgstr "Raig de llim"

#, fuzzy
msgid "WIKI_PAGE_STAGES_ROOT"
msgstr "Col·locar orgànul"

#, fuzzy
msgid "WIKI_PAGE_THERMOPLAST"
msgstr "Termoplast"

#, fuzzy
msgid "WIKI_PAGE_THERMOSYNTHASE"
msgstr "Termosintasa"

#, fuzzy
msgid "WIKI_PAGE_THE_PATCH_MAP"
msgstr "Termoplast"

#, fuzzy
msgid "WIKI_PAGE_THYLAKOIDS"
msgstr "Tilacoide"

#, fuzzy
msgid "WIKI_PAGE_TOXIN_VACUOLE"
msgstr ""
"Toxina\n"
"Vacúol"

#, fuzzy
msgid "WIKI_PAGE_VACUOLE"
msgstr ""
"Toxina\n"
"Vacúol"

msgid "WIKI_PERFORATOR_PILUS_EFFECTS"
msgstr ""

msgid "WIKI_PERFORATOR_PILUS_INTRO"
msgstr ""

msgid "WIKI_PERFORATOR_PILUS_MODIFICATIONS"
msgstr ""

msgid "WIKI_PERFORATOR_PILUS_PROCESSES"
msgstr ""

msgid "WIKI_PERFORATOR_PILUS_REQUIREMENTS"
msgstr ""

msgid "WIKI_PERFORATOR_PILUS_SCIENTIFIC_BACKGROUND"
msgstr ""

msgid "WIKI_PERFORATOR_PILUS_STRATEGY"
msgstr ""

msgid "WIKI_PERFORATOR_PILUS_UPGRADES"
msgstr ""

#, fuzzy
msgid "WIKI_PROTEIN_RESPIRATION"
msgstr "Respiració aeròbica"

#, fuzzy
msgid "WIKI_PROTOPLASM_EFFECTS"
msgstr "protoplasma"

#, fuzzy
msgid "WIKI_PROTOPLASM_INTRO"
msgstr "protoplasma"

msgid "WIKI_PROTOPLASM_MODIFICATIONS"
msgstr ""

#, fuzzy
msgid "WIKI_PROTOPLASM_PROCESSES"
msgstr "Transforma [thrive:compound type=\"glucose\"][/thrive:compound] en [thrive:compound type=\"atp\"][/thrive:compound]."

msgid "WIKI_PROTOPLASM_REQUIREMENTS"
msgstr ""

msgid "WIKI_PROTOPLASM_SCIENTIFIC_BACKGROUND"
msgstr ""

msgid "WIKI_PROTOPLASM_STRATEGY"
msgstr ""

msgid "WIKI_PROTOPLASM_UPGRADES"
msgstr ""

msgid "WIKI_PULLING_CILIA"
msgstr ""

#, fuzzy
msgid "WIKI_REPRODUCTION_BUTTON"
msgstr "protoplasma"

#, fuzzy
msgid "WIKI_REPRODUCTION_INTRO"
msgstr "protoplasma"

msgid "WIKI_REPRODUCTION_REPRODUCTION_IN_THE_MICROBE_STAGE"
msgstr ""

msgid "WIKI_ROOT_BODY"
msgstr ""

msgid "WIKI_ROOT_HEADING"
msgstr ""

#, fuzzy
msgid "WIKI_RUSTICYANIN_EFFECTS"
msgstr "La Rusticianina és una proteïna capaç d'oxidar blocs de Ferro i, per tant, canviar-ne l'estat químic, mitjançant Diòxid de Carboni i Oxigen. Aquest procés s'anomena Respiració de Ferro, i allibera una certa quantitat d'energia que la cèl·lula pot fer servir."

#, fuzzy
msgid "WIKI_RUSTICYANIN_INTRO"
msgstr "La Rusticianina és una proteïna capaç d'oxidar blocs de Ferro i, per tant, canviar-ne l'estat químic, mitjançant Diòxid de Carboni i Oxigen. Aquest procés s'anomena Respiració de Ferro, i allibera una certa quantitat d'energia que la cèl·lula pot fer servir."

#, fuzzy
msgid "WIKI_RUSTICYANIN_MODIFICATIONS"
msgstr "La Rusticianina és una proteïna capaç d'oxidar blocs de Ferro i, per tant, canviar-ne l'estat químic, mitjançant Diòxid de Carboni i Oxigen. Aquest procés s'anomena Respiració de Ferro, i allibera una certa quantitat d'energia que la cèl·lula pot fer servir."

#, fuzzy
msgid "WIKI_RUSTICYANIN_PROCESSES"
msgstr "Transforma [thrive:compound type=\"iron\"][/thrive:compound] en [thrive:compound type=\"atp\"][/thrive:compound]. La velocitat és proporcional a la concentració de [thrive:compound type=\"carbondioxide\"][/thrive:compound] i [thrive:compound type=\"oxygen\"][/thrive:compound]."

msgid "WIKI_RUSTICYANIN_REQUIREMENTS"
msgstr ""

#, fuzzy
msgid "WIKI_RUSTICYANIN_SCIENTIFIC_BACKGROUND"
msgstr "La Rusticianina és una proteïna capaç d'oxidar blocs de Ferro i, per tant, canviar-ne l'estat químic, mitjançant Diòxid de Carboni i Oxigen. Aquest procés s'anomena Respiració de Ferro, i allibera una certa quantitat d'energia que la cèl·lula pot fer servir."

#, fuzzy
msgid "WIKI_RUSTICYANIN_STRATEGY"
msgstr "La Rusticianina és una proteïna capaç d'oxidar blocs de Ferro i, per tant, canviar-ne l'estat químic, mitjançant Diòxid de Carboni i Oxigen. Aquest procés s'anomena Respiració de Ferro, i allibera una certa quantitat d'energia que la cèl·lula pot fer servir."

#, fuzzy
msgid "WIKI_RUSTICYANIN_UPGRADES"
msgstr "La Rusticianina és una proteïna capaç d'oxidar blocs de Ferro i, per tant, canviar-ne l'estat químic, mitjançant Diòxid de Carboni i Oxigen. Aquest procés s'anomena Respiració de Ferro, i allibera una certa quantitat d'energia que la cèl·lula pot fer servir."

#, fuzzy
msgid "WIKI_SIGNALING_AGENT_EFFECTS"
msgstr "Agent de Senyalització"

#, fuzzy
msgid "WIKI_SIGNALING_AGENT_INTRO"
msgstr "Agent de Senyalització"

#, fuzzy
msgid "WIKI_SIGNALING_AGENT_MODIFICATIONS"
msgstr "Els agents de senyalització permeten crear productes químics amb els quals altres cèl·lules hi poden reaccionar. Els productes de senyalització es poden utilitzar per atraure altres cèl·lules o avisar-les sobre el perill per a fer-les fugir."

#, fuzzy
msgid "WIKI_SIGNALING_AGENT_PROCESSES"
msgstr "Mantingues [thrive:input]g_pack_commands[/thrive:input] premut per obrir un menú que et permet donar ordres a altres membres de la teva espècie."

#, fuzzy
msgid "WIKI_SIGNALING_AGENT_REQUIREMENTS"
msgstr "Els agents de senyalització permeten crear productes químics amb els quals altres cèl·lules hi poden reaccionar. Els productes de senyalització es poden utilitzar per atraure altres cèl·lules o avisar-les sobre el perill per a fer-les fugir."

#, fuzzy
msgid "WIKI_SIGNALING_AGENT_SCIENTIFIC_BACKGROUND"
msgstr "Els agents de senyalització permeten crear productes químics amb els quals altres cèl·lules hi poden reaccionar. Els productes de senyalització es poden utilitzar per atraure altres cèl·lules o avisar-les sobre el perill per a fer-les fugir."

#, fuzzy
msgid "WIKI_SIGNALING_AGENT_STRATEGY"
msgstr "Agent de Senyalització"

#, fuzzy
msgid "WIKI_SIGNALING_AGENT_UPGRADES"
msgstr "Agent de Senyalització"

#, fuzzy
msgid "WIKI_SLIME_JET_EFFECTS"
msgstr "La lipasa permet a la cèl·lula digerir la major part de membranes. La teva cèl·lula ja produeix una certa quantitat d'aquest enzim sense lisosoma, però seleccionant aquest tipus n'augmentaràs l'efectivitat."

#, fuzzy
msgid "WIKI_SLIME_JET_INTRO"
msgstr "La lipasa permet a la cèl·lula digerir la major part de membranes. La teva cèl·lula ja produeix una certa quantitat d'aquest enzim sense lisosoma, però seleccionant aquest tipus n'augmentaràs l'efectivitat."

#, fuzzy
msgid "WIKI_SLIME_JET_MODIFICATIONS"
msgstr "La lipasa permet a la cèl·lula digerir la major part de membranes. La teva cèl·lula ja produeix una certa quantitat d'aquest enzim sense lisosoma, però seleccionant aquest tipus n'augmentaràs l'efectivitat."

#, fuzzy
msgid "WIKI_SLIME_JET_PROCESSES"
msgstr "Augmenta la velocitat de gir de grans cèl·lules."

msgid "WIKI_SLIME_JET_REQUIREMENTS"
msgstr ""

msgid "WIKI_SLIME_JET_SCIENTIFIC_BACKGROUND"
msgstr ""

msgid "WIKI_SLIME_JET_STRATEGY"
msgstr ""

msgid "WIKI_SLIME_JET_UPGRADES"
msgstr ""

msgid "WIKI_SOCIETY_STAGE_CURRENT_DEVELOPMENT"
msgstr ""

#, fuzzy
msgid "WIKI_SOCIETY_STAGE_FEATURES"
msgstr "Estadi de Microbi"

#, fuzzy
msgid "WIKI_SOCIETY_STAGE_INTRO"
msgstr "La lipasa permet a la cèl·lula digerir la major part de membranes. La teva cèl·lula ja produeix una certa quantitat d'aquest enzim sense lisosoma, però seleccionant aquest tipus n'augmentaràs l'efectivitat."

#, fuzzy
msgid "WIKI_SOCIETY_STAGE_OVERVIEW"
msgstr "Estadi de Microbi"

#, fuzzy
msgid "WIKI_SOCIETY_STAGE_TRANSITIONS"
msgstr "Estadi de Microbi"

#, fuzzy
msgid "WIKI_SOCIETY_STAGE_UI"
msgstr "Estadi de Microbi"

msgid "WIKI_SPACE_STAGE_CURRENT_DEVELOPMENT"
msgstr ""

#, fuzzy
msgid "WIKI_SPACE_STAGE_FEATURES"
msgstr "Raig de llim"

#, fuzzy
msgid "WIKI_SPACE_STAGE_INTRO"
msgstr "La lipasa permet a la cèl·lula digerir la major part de membranes. La teva cèl·lula ja produeix una certa quantitat d'aquest enzim sense lisosoma, però seleccionant aquest tipus n'augmentaràs l'efectivitat."

#, fuzzy
msgid "WIKI_SPACE_STAGE_OVERVIEW"
msgstr "Estadi de Microbi"

#, fuzzy
msgid "WIKI_SPACE_STAGE_TRANSITIONS"
msgstr "Nitrogenasa"

#, fuzzy
msgid "WIKI_SPACE_STAGE_UI"
msgstr "Estadi de Microbi"

#, fuzzy
msgid "WIKI_STAGES_ROOT_INTRO"
msgstr "Orgànuls"

#, fuzzy
msgid "WIKI_TBA"
msgstr "la nostra Wiki"

msgid "WIKI_TECH_EDITOR_COMMA_NATION_EDITOR_COMMA_SQUAD_EDITOR"
msgstr ""

#, fuzzy
msgid "WIKI_THERMOPLAST_EFFECTS"
msgstr "El termoplast és una estructura de doble membrana que, de manera anàloga al Cloroplast, conté pigments sensibles a l'escalfor, agrupats en petites membranes. En realitat, és un petit organisme procariota que ha estat engolit i assimilat per una cèl·lula eucariota, que actua com a hoste. Aquests pigments, produeixen Glucosa a partir d'Aigua, Diòxid de Carboni i les diferències de Temperatura al seu entorn. La velocitat de producció de la Glucosa augmenta proporcionalment a la concentració de Diòxid de Carboni i la Temperatura."

#, fuzzy
msgid "WIKI_THERMOPLAST_INTRO"
msgstr "El termoplast és una estructura de doble membrana que, de manera anàloga al Cloroplast, conté pigments sensibles a l'escalfor, agrupats en petites membranes. En realitat, és un petit organisme procariota que ha estat engolit i assimilat per una cèl·lula eucariota, que actua com a hoste. Aquests pigments, produeixen Glucosa a partir d'Aigua, Diòxid de Carboni i les diferències de Temperatura al seu entorn. La velocitat de producció de la Glucosa augmenta proporcionalment a la concentració de Diòxid de Carboni i la Temperatura."

#, fuzzy
msgid "WIKI_THERMOPLAST_MODIFICATIONS"
msgstr "El termoplast és una estructura de doble membrana que, de manera anàloga al Cloroplast, conté pigments sensibles a l'escalfor, agrupats en petites membranes. En realitat, és un petit organisme procariota que ha estat engolit i assimilat per una cèl·lula eucariota, que actua com a hoste. Aquests pigments, produeixen Glucosa a partir d'Aigua, Diòxid de Carboni i les diferències de Temperatura al seu entorn. La velocitat de producció de la Glucosa augmenta proporcionalment a la concentració de Diòxid de Carboni i la Temperatura."

#, fuzzy
msgid "WIKI_THERMOPLAST_PROCESSES"
msgstr "Produeix [thrive:compound]glucose[/thrive:compound]. La velocitat és proporcional a la concentració de [thrive:compound]carbondioxide[/thrive:compound] i temperatura."

msgid "WIKI_THERMOPLAST_REQUIREMENTS"
msgstr ""

#, fuzzy
msgid "WIKI_THERMOPLAST_SCIENTIFIC_BACKGROUND"
msgstr "El termoplast és una estructura de doble membrana que, de manera anàloga al Cloroplast, conté pigments sensibles a l'escalfor, agrupats en petites membranes. En realitat, és un petit organisme procariota que ha estat engolit i assimilat per una cèl·lula eucariota, que actua com a hoste. Aquests pigments, produeixen Glucosa a partir d'Aigua, Diòxid de Carboni i les diferències de Temperatura al seu entorn. La velocitat de producció de la Glucosa augmenta proporcionalment a la concentració de Diòxid de Carboni i la Temperatura."

#, fuzzy
msgid "WIKI_THERMOPLAST_STRATEGY"
msgstr "El termoplast és una estructura de doble membrana que, de manera anàloga al Cloroplast, conté pigments sensibles a l'escalfor, agrupats en petites membranes. En realitat, és un petit organisme procariota que ha estat engolit i assimilat per una cèl·lula eucariota, que actua com a hoste. Aquests pigments, produeixen Glucosa a partir d'Aigua, Diòxid de Carboni i les diferències de Temperatura al seu entorn. La velocitat de producció de la Glucosa augmenta proporcionalment a la concentració de Diòxid de Carboni i la Temperatura."

#, fuzzy
msgid "WIKI_THERMOPLAST_UPGRADES"
msgstr "El termoplast és una estructura de doble membrana que, de manera anàloga al Cloroplast, conté pigments sensibles a l'escalfor, agrupats en petites membranes. En realitat, és un petit organisme procariota que ha estat engolit i assimilat per una cèl·lula eucariota, que actua com a hoste. Aquests pigments, produeixen Glucosa a partir d'Aigua, Diòxid de Carboni i les diferències de Temperatura al seu entorn. La velocitat de producció de la Glucosa augmenta proporcionalment a la concentració de Diòxid de Carboni i la Temperatura."

#, fuzzy
msgid "WIKI_THERMOSYNTHASE_EFFECTS"
msgstr "Termosintasa"

#, fuzzy
msgid "WIKI_THERMOSYNTHASE_INTRO"
msgstr "Termosintasa"

#, fuzzy
msgid "WIKI_THERMOSYNTHASE_MODIFICATIONS"
msgstr "La termosintasa és una proteïna que fa servir la convecció tèrmica per canviar la seva forma, permetent-li plegar-se i adherir-se a l'ADP quan és exposada a la temperature, tot seguit desplegar-se i reciclar-la en ATP quan s'exposa a temperatures més baixes en un procés anomenat termosíntesi. La velocitat de la producció d'ATP és proporcional a la temperatura."

#, fuzzy
msgid "WIKI_THERMOSYNTHASE_PROCESSES"
msgstr "Produeix [thrive:compound type=\"atp\"][/thrive:compound] fent servir gradients de temperatura. La velocitat és proporcional a [thrive:compound type=\"temperature\"][/thrive:compound]."

#, fuzzy
msgid "WIKI_THERMOSYNTHASE_REQUIREMENTS"
msgstr "La termosintasa és una proteïna que fa servir la convecció tèrmica per canviar la seva forma, permetent-li plegar-se i adherir-se a l'ADP quan és exposada a la temperature, tot seguit desplegar-se i reciclar-la en ATP quan s'exposa a temperatures més baixes en un procés anomenat termosíntesi. La velocitat de la producció d'ATP és proporcional a la temperatura."

#, fuzzy
msgid "WIKI_THERMOSYNTHASE_SCIENTIFIC_BACKGROUND"
msgstr "La termosintasa és una proteïna que fa servir la convecció tèrmica per canviar la seva forma, permetent-li plegar-se i adherir-se a l'ADP quan és exposada a la temperature, tot seguit desplegar-se i reciclar-la en ATP quan s'exposa a temperatures més baixes en un procés anomenat termosíntesi. La velocitat de la producció d'ATP és proporcional a la temperatura."

#, fuzzy
msgid "WIKI_THERMOSYNTHASE_STRATEGY"
msgstr "La termosintasa és una proteïna que fa servir la convecció tèrmica per canviar la seva forma, permetent-li plegar-se i adherir-se a l'ADP quan és exposada a la temperature, tot seguit desplegar-se i reciclar-la en ATP quan s'exposa a temperatures més baixes en un procés anomenat termosíntesi. La velocitat de la producció d'ATP és proporcional a la temperatura."

#, fuzzy
msgid "WIKI_THERMOSYNTHASE_UPGRADES"
msgstr "La termosintasa és una proteïna que fa servir la convecció tèrmica per canviar la seva forma, permetent-li plegar-se i adherir-se a l'ADP quan és exposada a la temperature, tot seguit desplegar-se i reciclar-la en ATP quan s'exposa a temperatures més baixes en un procés anomenat termosíntesi. La velocitat de la producció d'ATP és proporcional a la temperatura."

msgid "WIKI_THE_PATCH_MAP_FOG_OF_WAR"
msgstr ""

#, fuzzy
msgid "WIKI_THE_PATCH_MAP_INTRO"
msgstr "El termoplast és una estructura de doble membrana que, de manera anàloga al Cloroplast, conté pigments sensibles a l'escalfor, agrupats en petites membranes. En realitat, és un petit organisme procariota que ha estat engolit i assimilat per una cèl·lula eucariota, que actua com a hoste. Aquests pigments, produeixen Glucosa a partir d'Aigua, Diòxid de Carboni i les diferències de Temperatura al seu entorn. La velocitat de producció de la Glucosa augmenta proporcionalment a la concentració de Diòxid de Carboni i la Temperatura."

#, fuzzy
msgid "WIKI_THE_PATCH_MAP_PATCHES"
msgstr "El termoplast és una estructura de doble membrana que, de manera anàloga al Cloroplast, conté pigments sensibles a l'escalfor, agrupats en petites membranes. En realitat, és un petit organisme procariota que ha estat engolit i assimilat per una cèl·lula eucariota, que actua com a hoste. Aquests pigments, produeixen Glucosa a partir d'Aigua, Diòxid de Carboni i les diferències de Temperatura al seu entorn. La velocitat de producció de la Glucosa augmenta proporcionalment a la concentració de Diòxid de Carboni i la Temperatura."

msgid "WIKI_THE_PATCH_MAP_THE_PATCH_MAP"
msgstr ""

#, fuzzy
msgid "WIKI_THYLAKOIDS_EFFECTS"
msgstr "Els Tilacoides són cúmuls de proteïnes i pigments fotosensibles. Aquests pigments són capaços de fer servir l'energia provinent d'una font de Llum (com ara una estrella) i, combinant-la amb una certa quantitat d'Aigua i Diòxid de Carboni, produïr Glucosa, en un procés anomenat Fotosíntesi. Aquests pigments també donen un color característic als Tilacoides. La velocitat de producció de Glucosa és proporcional a la concentració de Diòxid de Carboni i a la intensitat de la Llum. Com que els Tilacoides estan suspesos en el Citoplasma, aquest fluid duu a terme una certa Fermentació."

#, fuzzy
msgid "WIKI_THYLAKOIDS_INTRO"
msgstr "Els Tilacoides són cúmuls de proteïnes i pigments fotosensibles. Aquests pigments són capaços de fer servir l'energia provinent d'una font de Llum (com ara una estrella) i, combinant-la amb una certa quantitat d'Aigua i Diòxid de Carboni, produïr Glucosa, en un procés anomenat Fotosíntesi. Aquests pigments també donen un color característic als Tilacoides. La velocitat de producció de Glucosa és proporcional a la concentració de Diòxid de Carboni i a la intensitat de la Llum. Com que els Tilacoides estan suspesos en el Citoplasma, aquest fluid duu a terme una certa Fermentació."

#, fuzzy
msgid "WIKI_THYLAKOIDS_MODIFICATIONS"
msgstr "Els Tilacoides són cúmuls de proteïnes i pigments fotosensibles. Aquests pigments són capaços de fer servir l'energia provinent d'una font de Llum (com ara una estrella) i, combinant-la amb una certa quantitat d'Aigua i Diòxid de Carboni, produïr Glucosa, en un procés anomenat Fotosíntesi. Aquests pigments també donen un color característic als Tilacoides. La velocitat de producció de Glucosa és proporcional a la concentració de Diòxid de Carboni i a la intensitat de la Llum. Com que els Tilacoides estan suspesos en el Citoplasma, aquest fluid duu a terme una certa Fermentació."

msgid "WIKI_THYLAKOIDS_PROCESSES"
msgstr ""

msgid "WIKI_THYLAKOIDS_REQUIREMENTS"
msgstr ""

#, fuzzy
msgid "WIKI_THYLAKOIDS_SCIENTIFIC_BACKGROUND"
msgstr "Els Tilacoides són cúmuls de proteïnes i pigments fotosensibles. Aquests pigments són capaços de fer servir l'energia provinent d'una font de Llum (com ara una estrella) i, combinant-la amb una certa quantitat d'Aigua i Diòxid de Carboni, produïr Glucosa, en un procés anomenat Fotosíntesi. Aquests pigments també donen un color característic als Tilacoides. La velocitat de producció de Glucosa és proporcional a la concentració de Diòxid de Carboni i a la intensitat de la Llum. Com que els Tilacoides estan suspesos en el Citoplasma, aquest fluid duu a terme una certa Fermentació."

#, fuzzy
msgid "WIKI_THYLAKOIDS_STRATEGY"
msgstr "Els Tilacoides són cúmuls de proteïnes i pigments fotosensibles. Aquests pigments són capaços de fer servir l'energia provinent d'una font de Llum (com ara una estrella) i, combinant-la amb una certa quantitat d'Aigua i Diòxid de Carboni, produïr Glucosa, en un procés anomenat Fotosíntesi. Aquests pigments també donen un color característic als Tilacoides. La velocitat de producció de Glucosa és proporcional a la concentració de Diòxid de Carboni i a la intensitat de la Llum. Com que els Tilacoides estan suspesos en el Citoplasma, aquest fluid duu a terme una certa Fermentació."

#, fuzzy
msgid "WIKI_THYLAKOIDS_UPGRADES"
msgstr "Els Tilacoides són cúmuls de proteïnes i pigments fotosensibles. Aquests pigments són capaços de fer servir l'energia provinent d'una font de Llum (com ara una estrella) i, combinant-la amb una certa quantitat d'Aigua i Diòxid de Carboni, produïr Glucosa, en un procés anomenat Fotosíntesi. Aquests pigments també donen un color característic als Tilacoides. La velocitat de producció de Glucosa és proporcional a la concentració de Diòxid de Carboni i a la intensitat de la Llum. Com que els Tilacoides estan suspesos en el Citoplasma, aquest fluid duu a terme una certa Fermentació."

#, fuzzy
msgid "WIKI_TOXIN_VACUOLE_EFFECTS"
msgstr "El Vacúol de Toxines, és un Vacúol que ha estat modificat per a la producció, emmagatzematge i secreció de Toxines OxyToxy. Com més quantitat d'aquests Vacúols tingui una cèl·lula, més ràpidament produirà aquestes Toxines."

#, fuzzy
msgid "WIKI_TOXIN_VACUOLE_INTRO"
msgstr ""
"Toxina\n"
"Vacúol"

#, fuzzy
msgid "WIKI_TOXIN_VACUOLE_MODIFICATIONS"
msgstr "El Vacúol de Toxines, és un Vacúol que ha estat modificat per a la producció, emmagatzematge i secreció de Toxines OxyToxy. Com més quantitat d'aquests Vacúols tingui una cèl·lula, més ràpidament produirà aquestes Toxines."

#, fuzzy
msgid "WIKI_TOXIN_VACUOLE_PROCESSES"
msgstr "Transforma [thrive:compound type=\"atp\"][/thrive:compound] en [thrive:compound type=\"oxytoxy\"][/thrive:compound]. La velocitat és proporcional a la concentració de [thrive:compound type=\"oxygen\"][/thrive:compound]. Allibera toxines quan es prem la tecla [thrive:input]g_fire_toxin[/thrive:input]. Quan la quantitat de [thrive:compound type=\"oxytoxy\"][/thrive:compound] és baixa, encara és possible disparar, però el dany causat serà menor."

#, fuzzy
msgid "WIKI_TOXIN_VACUOLE_REQUIREMENTS"
msgstr "El Vacúol de Toxines, és un Vacúol que ha estat modificat per a la producció, emmagatzematge i secreció de Toxines OxyToxy. Com més quantitat d'aquests Vacúols tingui una cèl·lula, més ràpidament produirà aquestes Toxines."

#, fuzzy
msgid "WIKI_TOXIN_VACUOLE_SCIENTIFIC_BACKGROUND"
msgstr "El Vacúol de Toxines, és un Vacúol que ha estat modificat per a la producció, emmagatzematge i secreció de Toxines OxyToxy. Com més quantitat d'aquests Vacúols tingui una cèl·lula, més ràpidament produirà aquestes Toxines."

#, fuzzy
msgid "WIKI_TOXIN_VACUOLE_STRATEGY"
msgstr "El Vacúol de Toxines, és un Vacúol que ha estat modificat per a la producció, emmagatzematge i secreció de Toxines OxyToxy. Com més quantitat d'aquests Vacúols tingui una cèl·lula, més ràpidament produirà aquestes Toxines."

#, fuzzy
msgid "WIKI_TOXIN_VACUOLE_UPGRADES"
msgstr "El Vacúol de Toxines, és un Vacúol que ha estat modificat per a la producció, emmagatzematge i secreció de Toxines OxyToxy. Com més quantitat d'aquests Vacúols tingui una cèl·lula, més ràpidament produirà aquestes Toxines."

msgid "WIKI_VACUOLE_EFFECTS"
msgstr ""

#, fuzzy
msgid "WIKI_VACUOLE_INTRO"
msgstr "El Vacúol de Toxines, és un Vacúol que ha estat modificat per a la producció, emmagatzematge i secreció de Toxines OxyToxy. Com més quantitat d'aquests Vacúols tingui una cèl·lula, més ràpidament produirà aquestes Toxines."

#, fuzzy
msgid "WIKI_VACUOLE_MODIFICATIONS"
msgstr "El Vacúol de Toxines, és un Vacúol que ha estat modificat per a la producció, emmagatzematge i secreció de Toxines OxyToxy. Com més quantitat d'aquests Vacúols tingui una cèl·lula, més ràpidament produirà aquestes Toxines."

#, fuzzy
msgid "WIKI_VACUOLE_PROCESSES"
msgstr "Transforma [thrive:compound type=\"atp\"][/thrive:compound] en [thrive:compound type=\"oxytoxy\"][/thrive:compound]. La velocitat és proporcional a la concentració de [thrive:compound type=\"oxygen\"][/thrive:compound]. Allibera toxines quan es prem la tecla [thrive:input]g_fire_toxin[/thrive:input]. Quan la quantitat de [thrive:compound type=\"oxytoxy\"][/thrive:compound] és baixa, encara és possible disparar, però el dany causat serà menor."

msgid "WIKI_VACUOLE_REQUIREMENTS"
msgstr ""

msgid "WIKI_VACUOLE_SCIENTIFIC_BACKGROUND"
msgstr ""

msgid "WIKI_VACUOLE_STRATEGY"
msgstr ""

msgid "WIKI_VACUOLE_UPGRADES"
msgstr ""

#, fuzzy
msgid "WIKI_YES"
msgstr "la nostra Wiki"

msgid "WILL_YOU_THRIVE"
msgstr "Podràs prosperar?"

msgid "WINDOWED"
msgstr ""

msgid "WIN_BOX_TITLE"
msgstr "HAS ACONSEGUIT PROSPERAR!"

msgid "WIN_TEXT"
msgstr "Enhorabona, has guanyat en la versió actual del joc! Si ho vols, un cop aquesta finestreta es tanqui, pots continuar jugant i fent evolucionar la teva espècie, o bé començar una nova partida en un nou món."

msgid "WORKSHOP_ITEM_CHANGE_NOTES"
msgstr "Notes de Canvi d'Item"

msgid "WORKSHOP_ITEM_CHANGE_NOTES_TOOLTIP"
msgstr "Canviar notes del Workshop d'Steam per aquesta versió d'aquest item (opcional)"

msgid "WORKSHOP_ITEM_DESCRIPTION"
msgstr "Descripció de l'Element:"

msgid "WORKSHOP_ITEM_PREVIEW"
msgstr "Imatge de Previsualització de l'Element:"

msgid "WORKSHOP_ITEM_TAGS"
msgstr "Etiquetes de l'Element (coma \",\" separats):"

msgid "WORKSHOP_ITEM_TITLE"
msgstr "Títol de l'Element:"

msgid "WORKSHOP_ITEM_UPLOAD_SUCCEEDED"
msgstr "La càrrega de l'element a l'Steam Workshop ha estat un èxit"

#, fuzzy
msgid "WORKSHOP_ITEM_UPLOAD_SUCCEEDED_TOS_REQUIRED"
msgstr "Càrrega de l'element al Workshop d'Steam ha estat un èxit, però has d'acceptar els termes de servei [color=#3796e1][url=https://steamcommunity.com/sharedfiles/workshoplegalagreement]del Workshop[/url][/color] abans que sigui visible"

msgid "WORKSHOP_TERMS_OF_SERVICE_NOTICE"
msgstr "Presentant aquest element, acceptes els termes de servei [color=#3796e1][url=https://steamcommunity.com/sharedfiles/workshoplegalagreement]de l'Steam Workshop[/url][/color]"

msgid "WORKSHOP_VISIBILITY_TOOLTIP"
msgstr "Un cop es faci visible un element, serà visible per a tothom"

msgid "WORLD"
msgstr "Món"

#, fuzzy
msgid "WORLD_EXPORT_SUCCESS_MESSAGE"
msgstr "Error: {0}"

msgid "WORLD_GENERAL_STATISTICS"
msgstr "Estadístiques Generals del Món Actual"

msgid "WORLD_MISC_DETAILS_STRING"
msgstr ""

#, fuzzy
msgid "WORLD_OCEANIC_COVERAGE"
msgstr "per augmentar la"

#, fuzzy
msgid "WORLD_OCEANIC_COVERAGE_EXPLANATION"
msgstr ""
"Els microbis centrats buscaran recursos o preses més llunyans\n"
"i és possible que siguin molt més ambiciosos respecte a uns mateixos recursos.\n"
"Els microbis sensibles canviaran d'objectius més aviat."

msgid "WORLD_OCEANIC_COVERAGE_LARGE"
msgstr ""

#, fuzzy
msgid "WORLD_OCEANIC_COVERAGE_MEDIUM"
msgstr "per augmentar la"

msgid "WORLD_OCEANIC_COVERAGE_SMALL"
msgstr ""

#, fuzzy
msgid "WORLD_RELATIVE_MOVEMENT"
msgstr "per augmentar la"

#, fuzzy
msgid "WORLD_SIZE"
msgstr "Món"

#, fuzzy
msgid "WORLD_SIZE_EXPLANATION"
msgstr ""
"Els microbis centrats buscaran recursos o preses més llunyans\n"
"i és possible que siguin molt més ambiciosos respecte a uns mateixos recursos.\n"
"Els microbis sensibles canviaran d'objectius més aviat."

msgid "WORLD_SIZE_LARGE"
msgstr ""

#, fuzzy
msgid "WORLD_SIZE_MEDIUM"
msgstr "per augmentar la"

msgid "WORLD_SIZE_SMALL"
msgstr ""

#, fuzzy
msgid "WORLD_SIZE_TOOLTIP"
msgstr "Han passat: {0:#,#} anys"

#, fuzzy
msgid "WORLD_TEMPERATURE"
msgstr "Temperatura"

#, fuzzy
msgid "WORLD_TEMPERATURE_COLD"
msgstr "Temperatura"

#, fuzzy
msgid "WORLD_TEMPERATURE_EXPLANATION"
msgstr ""
"Els microbis centrats buscaran recursos o preses més llunyans\n"
"i és possible que siguin molt més ambiciosos respecte a uns mateixos recursos.\n"
"Els microbis sensibles canviaran d'objectius més aviat."

#, fuzzy
msgid "WORLD_TEMPERATURE_TEMPERATE"
msgstr "Temperatura"

#, fuzzy
msgid "WORLD_TEMPERATURE_WARM"
msgstr "Temperatura"

msgid "WORST_PATCH_COLON"
msgstr "Pitjor Medi:"

msgid "XBOX360"
msgstr ""

msgid "XBOX_ONE"
msgstr ""

msgid "XBOX_SERIES"
msgstr ""

#, fuzzy
msgid "X_TWITTER_TOOLTIP"
msgstr "Han passat: {0:#,#} anys"

msgid "YEARS"
msgstr "anys"

#, fuzzy
msgid "YET_TO_BE_IMPLEMENTED_NOTICE"
msgstr "Encara no s'ha implementat."

#, fuzzy
msgid "YOUTUBE_TOOLTIP"
msgstr "Pausar el joc"

msgid "YOU_CAN_MAKE_PULL_REQUEST"
msgstr ""
"Thrive és un projecte de codi obert.\n"
"Podeu contribuïr a una sol·licitud sense aplicar a l'equip de programació."

msgid "YOU_CAN_SUPPORT_THRIVE_ON_PATREON"
msgstr "Pots donar suport al desenvolupament futur de Thrive a Patreon."

#, fuzzy
msgid "YUM_EXCLAMATION"
msgstr ""
"Els microbis centrats buscaran recursos o preses més llunyans\n"
"i és possible que siguin molt més ambiciosos respecte a uns mateixos recursos.\n"
"Els microbis sensibles canviaran d'objectius més aviat."

msgid "ZOOM_IN"
msgstr "Enfocar la visió de la càmera"

msgid "ZOOM_OUT"
msgstr "Zoom enfora"

msgid "—"
msgstr ""

#, fuzzy
#~ msgid "EFFECTIVE_VALUE"
#~ msgstr "{0}%"

#, fuzzy
#~ msgid "PLUS_MINUS_VALUE_WITH_UNIT"
#~ msgstr "{0} {1}"

#, fuzzy
#~ msgid "ADDITIONAL_RESISTANCE"
#~ msgstr "Resistència a les Toxines"

#, fuzzy
#~ msgid "KEEP_CURRENT_SHORT"
#~ msgstr "Món Actual"

#, fuzzy
#~ msgid "KEEP_CURRENT_TOLERANCE_FLEXIBILITY_TOOLTIP"
#~ msgstr "Pausar el joc"

#, fuzzy
#~ msgid "GENERATE_BUTTON"
#~ msgstr "Generació:"

#, fuzzy
#~ msgid "CELL_TYPE_BUTTON_ATP_CONSUMPTION"
#~ msgstr "{0}: -{1} ATP"

#, fuzzy
#~ msgid "CELL_TYPE_BUTTON_ATP_PRODUCTION"
#~ msgstr "Producció d'ATP"

#, fuzzy
#~ msgid "WORLD_SEA_LEVEL"
#~ msgstr "{0}-{1}m sota el nivell del mar"

#, fuzzy
#~ msgid "WORLD_SEA_LEVEL_DEEP"
#~ msgstr "{0}-{1}m sota el nivell del mar"

#, fuzzy
#~ msgid "WORLD_SEA_LEVEL_MODERATE"
#~ msgstr "per augmentar la"

#~ msgid "PLANET_GENERATION_TEASER"
#~ msgstr "Pròximament, generació planetària!"

#, fuzzy
#~ msgid "PASSIVE_REPRODUCTION_PROGRESS_EXPLANATION"
#~ msgstr "(velocitat a la qual les espècies de la IA muten)"

#~ msgid "TO_BE_IMPLEMENTED"
#~ msgstr "Encara no s'ha implementat."

#, fuzzy
#~ msgid "MICROBE_STAGE_DAY_NIGHT_TEXT"
#~ msgstr ""
#~ "Estigues atent a la barra de salut, que hi ha al costat de la barra d'ATP (a la part inferior dreta de la pantalla).\n"
#~ "Si la teva cèl·lula es queda sense energia, es morirà.\n"
#~ "Pots recuperar la teva salut (autoregeneració) si tens prou quantitat d'ATP.\n"
#~ "Assegurat de recol·lectar prou Glucosa per no quedar-te sense ATP."

#, fuzzy
#~ msgid "GLOBAL_GLACIATION_EVENT_LOG"
#~ msgstr "Població Total:"

#~ msgid "IRON_CHEMOLITHOAUTOTROPHY"
#~ msgstr "Quimiolitoautotròfia basada en Ferro"

#, fuzzy
#~ msgid "PASSIVE_REPRODUCTION_PROGRESS"
#~ msgstr "(velocitat a la qual les espècies de la IA muten)"

#, fuzzy
#~ msgid "MIGRATE"
#~ msgstr "La velocitat"

#, fuzzy
#~ msgid "THANKS_FOR_BUYING_THRIVE"
#~ msgstr ""
#~ "Gràcies per jugar!\n"
#~ "\n"
#~ "Si has gaudit del joc, siusplau explica-ho als teus amics."

#, fuzzy
#~ msgid "WIKI_RADIOSYNTHESIS"
#~ msgstr "Termosíntesi"

#~ msgid "EASTEREGG_MESSAGE_19"
#~ msgstr "A mode de curiositat, el Didinum és un ciliat que caça Paramecis."

#~ msgid "EASTEREGG_MESSAGE_20"
#~ msgstr "A mode de curiositat, les Amebes caçen i atrapen preses amb unes 'potes' fetes de Citoplasma que s'anomenen pseudòpodes. Eventualment, seran implementades al joc."

#~ msgid "EASTEREGG_MESSAGE_21"
#~ msgstr "Un petit consell: vés amb compte amb les cèl·lules més grans que la teva, no és gens divertit ser engolit per una d'aquestes bestioles."

#~ msgid "EASTEREGG_MESSAGE_22"
#~ msgstr "L'equip de so de Thrive ha composat moltes cançons, algunes de les quals encara no s'han afegit al joc. No obstant, les pots escoltar, i fins i tot veure emissions en directe al canal de YouTube 'Oliver Lugg'."

#~ msgid "EASTEREGG_MESSAGE_23"
#~ msgstr "Un petit consell, si la teva cèl·lula ocupa més de 150 hexàgons, et podràs empassar fins i tot el trossos de ferro més grans del joc."

#~ msgid "EASTEREGG_MESSAGE_24"
#~ msgstr "Thrive representa una simulació d'un planeta alienígena. Per tant, la majoria de criatures que vagis trobant, estaran emparentades i mostraran similituds amb d'altres espècies degut al procés d'evolució. Intenta identificar-les!"

#~ msgid "EASTEREGG_MESSAGE_25"
#~ msgstr "A mode de curiositat, l'equip de Thrive fa podcasts en directe cada cert temps. Estigues amatent i no te'n perdis ni un!"

#~ msgid "EASTEREGG_MESSAGE_26"
#~ msgstr "A mode de curiositat, Thrive està essent desenvolupat amb el motor de videojoc de codi obert anomenat Godot!"

#~ msgid "EASTEREGG_MESSAGE_27"
#~ msgstr "A mode de curiositat, un dels primers prototips jugables d'aquest joc va ser desenvolupat pel nostre gran programador untrustedlife!"

#~ msgid "MICROBE_EDITOR_HELP_MESSAGE_1"
#~ msgstr ""
#~ "Estructures Procariòtiques\n"
#~ "\n"
#~ "Citoplasma: Proporciona espai d'emmagatzematge i duu a terme la glicòlisi (Produeix petites quantitats de [thrive:compound type=\"atp\"][/thrive:compound] a partir de [thrive:compound type=\"glucose\"][/thrive:compound])\n"
#~ "\n"
#~ "Metabolosomes: Produeix [thrive:compound type=\"atp\"][/thrive:compound] a partir de [thrive:compound type=\"glucose\"][/thrive:compound]\n"
#~ "\n"
#~ "Tilacoides: Produeix 1/3 part de la quantitat de [thrive:compound type=\"glucose\"][/thrive:compound] que un cloroplast normal, però també duu a terma la glicòlisi, i ocupa 1 Hexàgonbut also performs glycolysis, and takes up 1 Hex\n"
#~ "\n"
#~ "Proteïnes Quimiosintetitzadores: Produeix la meitat de [thrive:compound type=\"glucose\"][/thrive:compound] out of [thrive:compound type=\"hydrogensulfide\"][/thrive:compound] que el Quimioplast, però també duu a terme la glicòlisi, i ocupa 1 Hexàgon\n"
#~ "\n"
#~ "Rusticianina: Transforma [thrive:compound type=\"iron\"][/thrive:compound] en [thrive:compound type=\"atp\"][/thrive:compound]\n"
#~ "\n"
#~ "Nitrogenasa: Transforma el nitrogen atmosfèric i [thrive:compound type=\"atp\"][/thrive:compound] en [thrive:compound type=\"ammonia\"][/thrive:compound] anaeròbicament\n"
#~ "\n"
#~ "Oxitoxisoma: Transforma [thrive:compound type=\"atp\"][/thrive:compound] en [thrive:compound type=\"oxytoxy\"][/thrive:compound]\n"
#~ "\n"
#~ "Termosintasa: Produeix [thrive:compound type=\"atp\"][/thrive:compound] fent servir gradients de temperatura"

#~ msgid "MICROBE_EDITOR_HELP_MESSAGE_14"
#~ msgstr "Un cop l'Engoliment s'hagi completat, tots els objectes atrapats es retindran dins la membrane per a ser digerits. Els objectes no digeribles seran sempre expulsats, de manera que primer t'has d'assegurar que tens les mutacions adequades per a poder-los processar. Els enzims que proporcionen els Lisosomes ajudaran amb la digestió, de manera que és recomanat evolucionar aquest orgànul per tal d'aconseguir una digestió molt més eficient."

#~ msgid "MICROBE_EDITOR_HELP_MESSAGE_2"
#~ msgstr ""
#~ "Orgànuls externs\n"
#~ "\n"
#~ "Flagel: Fa que la teva cèl·lula sigui més ràpida consumint [thrive:compound type=\"atp\"][/thrive:compound]\n"
#~ "\n"
#~ "Pilus: Estructura per punxar altres cèl·lules\n"
#~ "\n"
#~ "Quimioreceptor: Permet detectar compostos a distància.\n"
#~ "\n"
#~ "Cili: Augment la velocitat de gir de les cèl·lules"

#~ msgid "MICROBE_EDITOR_HELP_MESSAGE_3"
#~ msgstr ""
#~ "Orgànuls adherits a la membrana\n"
#~ "\n"
#~ "Nucli: Ocupa 11 hexàgons i permet evolucionar orgànuls adherits a la membrana, duplica la mida de la teva cèl·lula i redueix el mal rebut en un 50% (només es pot evolucionar una vegada)\n"
#~ "\n"
#~ "Agent d'Adhesió: Permet adherir-se amb altres cèl·lules\n"
#~ "\n"
#~ "Mitocondri: Produeix [thrive:compound type=\"atp\"][/thrive:compound] a partir de [thrive:compound type=\"glucose\"][/thrive:compound] i O2 atmosfèric de manera molt més eficient que el citoplasma\n"
#~ "\n"
#~ "Cloroplast: Produeix [thrive:compound type=\"glucose\"][/thrive:compound] a partir de llum solar i CO2 atmosfèric\n"
#~ "\n"
#~ "Thermoplast: Produeix [thrive:compound type=\"atp\"][/thrive:compound] fent servir gradients de temperatura\n"
#~ "\n"
#~ "Lysosome: Conté enzims digestius\n"
#~ "\n"
#~ "Quimioplast: Produeix [thrive:compound type=\"glucose\"][/thrive:compound] a partir de [thrive:compound type=\"hydrogensulfide\"][/thrive:compound]\n"
#~ "\n"
#~ "Plastidi Fixador de Nitrogen: Produeix [thrive:compound type=\"ammonia\"][/thrive:compound] a partir de [thrive:compound type=\"atp\"][/thrive:compound] i Nitrogen i Oxigen atmosfèric\n"
#~ "\n"
#~ "Vacúol: Emmagatzema fins a 8 unitats de compostos recol·lectats\n"
#~ "\n"
#~ "Vacúol de Toxines: Produeix toxines (anomenades [thrive:compound type=\"oxytoxy\"][/thrive:compound]) i et permet alliberar-les, tot produïnt mal en funció de la quantitat de toxines disponibles\n"
#~ "\n"
#~ "Agent de Senyalització: Permet crear productes químics als quals altres espècies hi poden reaccionar."

#~ msgid "MICROBE_EDITOR_HELP_MESSAGE_4"
#~ msgstr "Cada generació, pots gastar fins a 100 punts de mutació (PM), i cada canvi (o mutació) costarà una certa quantitat d'aquest PM. Afegir i eliminar orgànuls costa PM. No obstant, eliminar orgànuls que han estat afegits en la sessió de mutació actuals, et torna el cost en PM d'aquest orgànul. Pots moure o eliminar un orgànul tot fent clic dret a sobre d'aquest, i seleccionant l'acció adequada del menú que apareixirà. Pots rotar els teus orgànuls mentre els col·loques amb [thrive:input]e_rotate_left[/thrive:input] i [thrive:input]e_rotate_right[/thrive:input]."

#~ msgid "MICROBE_EDITOR_HELP_MESSAGE_5"
#~ msgstr "Cada vegada que et reprodueixis entraràs a l'editor de microbi, on podràs fer canvis a la teva espècie (afegir, moure o treure orgànuls) per tal de millorar-la. Cada sessió de l'editor de microbi representa [thrive:constant]EDITOR_TIME_JUMP_MILLION_YEARS[/thrive:constant] milions d'anys d'evolució."

#~ msgid "MICROBE_STAGE_HELP_MESSAGE_1"
#~ msgstr "[thrive:input]g_move_forward[/thrive:input],[thrive:input]g_move_left[/thrive:input],[thrive:input]g_move_backwards[/thrive:input],[thrive:input]g_move_right[/thrive:input] i fer servir el ratolí per canviar la orientació. [thrive:input]g_fire_toxin[/thrive:input] per disparar [thrive:compound type=\"oxytoxy\"][/thrive:compound] si tens un Vacúol de Toxines. [thrive:input]g_toggle_engulf[/thrive:input] per activar el mode Engolir. Pots ampliar o reduïr el camp de visió amb la rodeta del ratolí."

#~ msgid "MICROBE_STAGE_HELP_MESSAGE_10"
#~ msgstr "Per tal de reproduït-te, has de dividir cadascun dels teus orgànuls en 2. Els orgànuls necessiten Amoníac i Fosfat per tal d'autoreplicar-se."

#~ msgid "MICROBE_STAGE_HELP_MESSAGE_11"
#~ msgstr "Però si sobrevius durant 20 generacions i la teva població té més de 300 individus, hauràs guanyat el joc actual. Després de guanyar, apareixerà una finestreta d'enhorabona i, després, podràs seguir jugant."

#~ msgid "MICROBE_STAGE_HELP_MESSAGE_12"
#~ msgstr "Estigues alerta, ja que els teus competidors no cessaran d'evolucionar en cap moment. Cada vegada que entris a l'editor, ells també faran un salt evolutiu."

#~ msgid "MICROBE_STAGE_HELP_MESSAGE_13"
#~ msgstr "Si t'uneixes a altres cèl·lules, podràs construïr una colònia cel·lular on les cèl·lules comparteixen els compostos que absorbeixen i produeixen amb les altres. Per poder unir-te a una altra cèl·lula, has d'aconseguir l'orgànul \"agents d'unió\", entrar en contacte amb l'altra cèl·lula i, tot seguit, entrar en el \"mode d'unió\" prement [thrive:input]g_toggle_binding[/thrive:input]. Només et pots unir a cèl·lules de la teva espècie. Mentre formis part d'una colònia, no et pots reproduïr i entrar a l'editor (de moment). Per entrar a l'editor, un cop hagis recollit prou compostos hauràs d'abandonar la teva colònia prement [thrive:input]g_unbind_all[/thrive:input]. Les grans colònies de cèl·lules són la via per a esdevenir un organisme multicel·lular."

#~ msgid "MICROBE_STAGE_HELP_MESSAGE_15"
#~ msgstr "Les parets cel·lulars de Cel·lulose i Quitina, en particular, no es poden digerir si no es compta amb un enzim especial que les pot trencar."

#~ msgid "MICROBE_STAGE_HELP_MESSAGE_16"
#~ msgstr "No obstant, els Lisosomes són exclusius dels organismes eucariotes. Els procariotes, en canvi, no poden tenir aquest orgànul, de manera que digereixen el menjar de manera bastant ineficient. Per cèl·lules petites no hi ha cap problema, però per cèl·lules més grans no tenir Lisosomes és un gran desavantatge."

#~ msgid "MICROBE_STAGE_HELP_MESSAGE_2"
#~ msgstr "La teva cèl·lula fa servir [thrive:compound type=\"atp\"][/thrive:compound] com a font d'energia, si se li acaba es morirà."

#~ msgid "MICROBE_STAGE_HELP_MESSAGE_3"
#~ msgstr "Per desbloquejar l'editor i reproduïr-vos heu de recol·lectar [thrive:compound type=\"ammonia\"][/thrive:compound] (Núvol Taronja) i [thrive:compound type=\"phosphates\"][/thrive:compound] (Núvol Violeta)."

#~ msgid "MICROBE_STAGE_HELP_MESSAGE_4"
#~ msgstr "També pots engolir cèl·lules, bacteris, fragments de Ferro i fragments de cèl·lules mortes prement [thrive:input]g_toggle_engulf[/thrive:input]. Això comporta un cost afegit [thrive:compound type=\"atp\"][/thrive:compound] i et farà més lent. No t'oblidis de prèmer [thrive:input]g_toggle_engulf[/thrive:input] una segona vegada per deixar d'engolir."

#~ msgid "MICROBE_STAGE_HELP_MESSAGE_5"
#~ msgstr "L'Osmoregulació comporta un cost en [thrive:compound type=\"atp\"][/thrive:compound], de manera que, com més gran és la teva cèl·lula, més Mitocondris, Metabolosomes o Rusticianina (o Citoplasma, que duu a terme la Glicòlisi) necessites per evitar morir [thrive:compound type=\"atp\"][/thrive:compound] quan estàs quiet."

#~ msgid "MICROBE_STAGE_HELP_MESSAGE_6"
#~ msgstr "A l'editor hi ha un munt d'Orgànuls que pots fer servir per evolucionar; un munt de possibilitats jugables."

#~ msgid "MICROBE_STAGE_HELP_MESSAGE_7"
#~ msgstr "Per a la versió actual del joc, si la teva població baixa fins a 0 t'hauràs extingit."

#~ msgid "MICROBE_STAGE_HELP_MESSAGE_8"
#~ msgstr ""
#~ "Els diferents núvols de compostos són:\n"
#~ "\n"
#~ "Blanc – [thrive:compound type=\"glucose\"][/thrive:compound]\n"
#~ "Groc – [thrive:compound type=\"hydrogensulfide\"][/thrive:compound]\n"
#~ "Taronja – [thrive:compound type=\"ammonia\"][/thrive:compound]\n"
#~ "Violeta – [thrive:compound type=\"phosphates\"][/thrive:compound]\n"
#~ "Marró rovellat – [thrive:compound type=\"iron\"][/thrive:compound]\n"
#~ "\n"
#~ "[thrive:compound type=\"glucose\"][/thrive:compound] fa [thrive:compound type=\"atp\"][/thrive:compound]."

#~ msgid "MICROBE_STAGE_HELP_MESSAGE_9"
#~ msgstr "[thrive:compound type=\"hydrogensulfide\"][/thrive:compound] pot ser transformat en [thrive:compound type=\"glucose\"][/thrive:compound] per mitjà de Quimioplasts i Proteïnes Quimiosintetitzadores. [thrive:compound type=\"iron\"][/thrive:compound] pot ser transformat per mitjà de la proteïna Rusticianina en [thrive:compound type=\"atp\"][/thrive:compound]."

#, fuzzy
#~ msgid "WIKI_MACROSCOPIC_STAGE"
#~ msgstr "Estadi de Microbi"

#, fuzzy
#~ msgid "EARLY_MULTICELLULAR"
#~ msgstr "Multicel·lular"

#~ msgid "LOADING_EARLY_MULTICELLULAR_EDITOR"
#~ msgstr "Carregant l'Editor Multicel·lular Primerenc"

#, fuzzy
#~ msgid "ERUPTION_IN"
#~ msgstr "Gemmació"

#~ msgid "THE_AMOUNT_OF_GLUCOSE_HAS_BEEN_REDUCED"
#~ msgstr "La quantitat de Glucosa s'ha reduït un percentatge de {0} respecte a la Generació anterior."

#, fuzzy
#~ msgid "OXYTOXISOME_DESC"
#~ msgstr "Un Metabolosoma modificat que és responsable de la producció d'una forma primitiva de l'agent tòxic OxyToxy NT."

#~ msgid "THYLAKOID"
#~ msgstr "Tilacoide"

#, fuzzy
#~ msgid "WIKI_CYTOPLASM_GLYCOLYSIS"
#~ msgstr "Glicòlisi de Citoplasma"

#, fuzzy
#~ msgid "WIKI_AEROBIC_NITROGEN_FIXATION"
#~ msgstr "Fixació Anaeròbica de Nitrogen"

#, fuzzy
#~ msgid "WIKI_AWAKENING_STAGE"
#~ msgstr "Agent d'Unió"

#, fuzzy
#~ msgid "WIKI_AWARE_STAGE"
#~ msgstr "Estadi de Microbi"

#, fuzzy
#~ msgid "WIKI_GLYCOLYSIS"
#~ msgstr "Glicòlisi"

#, fuzzy
#~ msgid "WIKI_INDUSTRIAL_STAGE"
#~ msgstr "Agent d'Unió"

#, fuzzy
#~ msgid "WIKI_IRON_CHEMOLITHOAUTOTROPHY"
#~ msgstr "Quimiolitoautotròfia basada en Ferro"

#, fuzzy
#~ msgid "WIKI_LIPASE"
#~ msgstr "Lipasa"

#, fuzzy
#~ msgid "WIKI_MUCILAGE_SYNTHESIS"
#~ msgstr "Síntesi de mucílag"

#, fuzzy
#~ msgid "WIKI_MULTICELLULAR_STAGE"
#~ msgstr "Estadi Multicel·lular"

#, fuzzy
#~ msgid "WIKI_NONE"
#~ msgstr "La Rusticianina és una proteïna capaç d'oxidar blocs de Ferro i, per tant, canviar-ne l'estat químic, mitjançant Diòxid de Carboni i Oxigen. Aquest procés s'anomena Respiració de Ferro, i allibera una certa quantitat d'energia que la cèl·lula pot fer servir."

#, fuzzy
#~ msgid "WIKI_OXYTOXY_SYNTHESIS"
#~ msgstr "Síntesi de les toxines OxyToxy"

#, fuzzy
#~ msgid "WIKI_PHOTOSYNTHESIS"
#~ msgstr "Fotosíntesi"

#, fuzzy
#~ msgid "WIKI_RUSTICYANIN"
#~ msgstr "Rusticianina"

#, fuzzy
#~ msgid "WIKI_SOCIETY_STAGE"
#~ msgstr "Estadi de Microbi"

#, fuzzy
#~ msgid "WIKI_SPACE_STAGE"
#~ msgstr "Estadi de Microbi"

#, fuzzy
#~ msgid "NO"
#~ msgstr "Cap"

#, fuzzy
#~ msgid "YES"
#~ msgstr "anys"

#, fuzzy
#~ msgid "STAGES_BUTTON"
#~ msgstr "L'acció d'eliminar aquest arxiu de guardat és irreversible. Esteu segur que el voleu eliminar permanentment?"

#, fuzzy
#~ msgid "EDITING"
#~ msgstr "Quitina"

#, fuzzy
#~ msgid "ALLOW_SPECIES_TO_NOT_MIGRATE"
#~ msgstr "Part de [b][u]{0}[/u][/b] població ha migrat a {1}"

#, fuzzy
#~ msgid "MAXIMUM_SPECIES_IN_PATCH"
#~ msgstr "s'ha extingit de l'ecosistema"

#~ msgid "NOT_FOUND_CHUNK"
#~ msgstr "Error: tros no trobat"

#~ msgid "BASSBOOST"
#~ msgstr "Tecla Bassboost"

#~ msgid "BASSDOWN"
#~ msgstr "Tecla Bass Down"

#~ msgid "BASSUP"
#~ msgstr "Tecla Bass Up"

#~ msgid "DIRECTIONL"
#~ msgstr "Esquerra"

#~ msgid "DIRECTIONR"
#~ msgstr "Dreta"

#~ msgid "HYPERL"
#~ msgstr "Tecla Hyper Left"

#~ msgid "HYPERR"
#~ msgstr "Tecla Hyper Right"

#~ msgid "SUPERL"
#~ msgstr "Tecla Super Left"

#~ msgid "SUPERR"
#~ msgstr "Tecla Super Right"

#~ msgid "TREBLEDOWN"
#~ msgstr "Sons aguts avall"

#~ msgid "TREBLEUP"
#~ msgstr "Sons aguts amunt"

#~ msgid "UNKNOWN_ON_WINDOWS"
#~ msgstr "Desconegut a Windows"

#, fuzzy
#~ msgid "TARGET_TIME"
#~ msgstr "Tipus:"

#, fuzzy
#~ msgid "ENABLED"
#~ msgstr "Mods Habilitats"

#~ msgid "PANGONIAN_REGION_NAME"
#~ msgstr "Pangonià"

#~ msgid "PATCH_MAP_TYPE"
#~ msgstr "Tipus de mapa d'ecosistemes"

#~ msgid "PATCH_MAP_TYPE_CLASSIC"
#~ msgstr "Clàssic"

#~ msgid "PATCH_MAP_TYPE_EXPLANATION"
#~ msgstr "(generar un mapa d'ecosistemes proceduralment o utilitzar el mapa clàssic)"

#~ msgid "PATCH_MAP_TYPE_PROCEDURAL"
#~ msgstr "Procedural"

#~ msgid "LOOKING_AT"
#~ msgstr "Mirant a:"

#~ msgid "SPECIES_N_TIMES"
#~ msgstr "{0} (x{1})"

#~ msgid "BECOME_AWARE"
#~ msgstr "Esdevenir Conscient"

#~ msgid "CONFIRM_NORMAL"
#~ msgstr "Confirmar"

#~ msgid "STUFF_AT"
#~ msgstr "Matèria a les coordenades {0:F1}, {1:F1}:"

#, fuzzy
#~ msgid "SPECIES_DETAILS"
#~ msgstr "Espècies presents"

#, fuzzy
#~ msgid "CURRENT_GENERATION_COLON"
#~ msgstr "Generació:"

#~ msgid "STATISTICS_BUTTON_TOOLTIP"
#~ msgstr "Estadístiques sobre la partida actual"

#~ msgid "MACROSCOPIC_PROTOTYPE_INFO"
#~ msgstr "Prototip Macroscòpic"

#~ msgid "MACROSCOPIC_PROTOYPE_WARNING"
#~ msgstr ""
#~ "Enhorabone per haver arribat al prototip de la part macroscòpica de l'Estadi Multicel·lular!\n"
#~ "\n"
#~ "Degut a limitacions de desenvolupament, no hem pogut afegir jugabilitat a la part 3D macroscòpica en aquesta versió. No obstant, pots tornar a l'editor per seguir construïnt el teu organisme."

#~ msgid "INVULNERABLE_TO_ENGULFMENT"
#~ msgstr "Invulnerable a l'Engoliment"

#, fuzzy
#~ msgid "AUTO_GPU_NAME"
#~ msgstr "Nom d'usuari propi:"

#~ msgid "NOT_RUNNING_DOT"
#~ msgstr "No està en marxa."

#, fuzzy
#~ msgid "EXTREME"
#~ msgstr "Extres"

#~ msgid "PATCH_PANGONIAN_VENTS"
#~ msgstr "Fumeroles volcàniques de Pangònia"

#~ msgid "PATCH_PANGONIAN_MESOPELAGIC"
#~ msgstr "Zona Mesopelàgica de Pangònia"

#~ msgid "PATCH_PANGONIAN_EPIPELAGIC"
#~ msgstr "Zona Epipelàgica de Pangònia"

#~ msgid "PATCH_PANGONIAN_TIDEPOOL"
#~ msgstr "Toll o Bassa de Marea de Pangònia"

#~ msgid "PATHCH_PANGONIAN_ABYSSOPELAGIC"
#~ msgstr "Zona Abissopelàgica de Pangònia"

#~ msgid "PATCH_PANGONIAN_COAST"
#~ msgstr "Zona Costanera de Pangònia"

#~ msgid "PATCH_PANGONIAN_ESTUARY"
#~ msgstr "Estuari de Pangònia"

#~ msgid "PATCH_CAVE"
#~ msgstr "Cova submarina"

#~ msgid "PATCH_ICE_SHELF"
#~ msgstr "Plataforma de Gel"

#~ msgid "PATCH_PANGONIAN_SEAFLOOR"
#~ msgstr "Llit Marí de Pangònia"

#~ msgid "LOADING_DOT"
#~ msgstr "Carregant..."

#~ msgid "PREVIOUS"
#~ msgstr "anterior:"

#~ msgid "RUN_RESULT_POP_IN_PATCHES"
#~ msgstr "població a les zones:"

#~ msgid "SAVING"
#~ msgstr "Guardant..."

#~ msgid "OVERWRITE_EXISTING_SAVE_TITLE"
#~ msgstr "Voleu sobreescriure l'arxiu de guardat actual?"

#~ msgid "SAVING_FAILED"
#~ msgstr "Acció de guardat fallida! Hi ha hagut un problema"

#~ msgid "TYPE"
#~ msgstr "Tipus:"

#~ msgid "EDITOR_TUTORIAL_PATCH_TEXT"
#~ msgstr ""
#~ "Aquest és el mapa dels Indrets d'aquest món.\n"
#~ "Pots examinar els diferents Indrets cap a on la teva espècie pot migrar i colonitzar.\n"
#~ "L'Indret on es troba la teva espècie actualment està ressaltada.\n"
#~ "Pots clicar en els Indrets amb el ratolí per tal de seleccionar-lo i veure'n els detalls, a la banda dreta de la pestanya.\n"
#~ "\n"
#~ "Si selecciones un Indret limítrof amb el teu Indret actual, tens la opció de clicar el botó a la dreta per a fer-hi migrar la teva espècie.\n"
#~ "\n"
#~ "Selecciona un Indret per tal de continuar."

#~ msgid "VIEW_NOW"
#~ msgstr "Veure Ara"

#, fuzzy
#~ msgid "TOTAL_EXTINCTION"
#~ msgstr "s'ha extingit en {0}"

#, fuzzy
#~ msgid "LOCAL_EXTINCTION"
#~ msgstr "Jugador extingit"

#, fuzzy
#~ msgid "MARINE_SNOW_FOOD_SOURCE"
#~ msgstr "Neu marina"

#~ msgid "Cancel"
#~ msgstr "Cancel·lar"

#~ msgid "SAVING_ERROR"
#~ msgstr "Error en l'acció de guardat"

#~ msgid "REMOVE_ORGANELLE"
#~ msgstr "Suprimir orgànul"

#, fuzzy
#~ msgid "TRY_NEW_GAME"
#~ msgstr "Nova partida"

#~ msgid "MICROBE_PATCH_LABEL"
#~ msgstr "Indret: {0}"

#, fuzzy
#~ msgid "COLOR"
#~ msgstr "Color"

#~ msgid "TURNS"
#~ msgstr "Girs"

#~ msgid "INTO"
#~ msgstr "dins"

#~ msgid "DOT_RATE_SCALES"
#~ msgstr ". La velocitat augmenta proporcionalment"

#~ msgid "OXYGEN_DOT"
#~ msgstr "Oxigen."

#~ msgid "PRODUCES"
#~ msgstr "Produeix"

#~ msgid "DOT_RATE_SCALES_WITH"
#~ msgstr ". La velocitat augmenta proporcionalment amb"

#~ msgid "CONCENTRATION_OF"
#~ msgstr "la concentració de"

#~ msgid "AND"
#~ msgstr "i"

#~ msgid "INTENSITY_OF"
#~ msgstr "la intensitat de"

#~ msgid "DOT_RATE_SCALES_WITH_CONCENTRATION_OF"
#~ msgstr ". La velocitat augmenta proporcionalment amb la concentració de"

#~ msgid "ALSO_TURNS"
#~ msgstr "També transforma"

#~ msgid "DOT_RATE"
#~ msgstr ". La velocitat"

#~ msgid "SCALES_WITH_CONCENTRATION_OF"
#~ msgstr "augmenta proporcionalment amb la concentració de"

#~ msgid "OXYTOXY"
#~ msgstr "Oxytoxy"

#~ msgid "DOT_CAN_RELEASE"
#~ msgstr ". Pot alliberar"

#~ msgid "TOXINS_BY_PRESSING_E"
#~ msgstr "Toxines quan s'apreti el botó E del teclat. La velocitat augmenta proporcionalment amb"

#~ msgid "USES"
#~ msgstr "Fa servir"

#~ msgid "INREASE_STORAGE_SPACE"
#~ msgstr "Augmenta l'espai d'emmagatzematge de la cèl·lula."

#~ msgid "DOT_CAN"
#~ msgstr ". Pot"

#~ msgid "RELEASE_TOXINS_BY_PRESSING"
#~ msgstr "alliberar toxines quan es premi"

#~ msgid "E_DOT"
#~ msgstr "la tecla E."

#~ msgid "BIOLUMESCENT_VACUOLE"
#~ msgstr ""
#~ "Vacúol\n"
#~ "Bioluminescent"

#, fuzzy
#~ msgid "END"
#~ msgstr "i"

#, fuzzy
#~ msgid "LEFT"
#~ msgstr "Moure cap a l'esquerra"

#, fuzzy
#~ msgid "RIGHT"
#~ msgstr "Llum"

#, fuzzy
#~ msgid "FORWARD"
#~ msgstr "Moure cap endavant"

#, fuzzy
#~ msgid "PARENLEFT"
#~ msgstr "Rotar cap a l'esquerra"

#, fuzzy
#~ msgid "PARENRIGHT"
#~ msgstr "Rotar cap a la dreta"

#, fuzzy
#~ msgid "COLON"
#~ msgstr "Punts de salut:"

#, fuzzy
#~ msgid "SEMICOLON"
#~ msgstr "Mida:"

#, fuzzy
#~ msgid "AT"
#~ msgstr "ATP"

#, fuzzy
#~ msgid "BRACKETRIGHT"
#~ msgstr "Rotar cap a la dreta"

#, fuzzy
#~ msgid "QUOTELEFT"
#~ msgstr "Rotar cap a l'esquerra"

#, fuzzy
#~ msgid "BRACELEFT"
#~ msgstr "Rotar cap a l'esquerra"

#, fuzzy
#~ msgid "BRACERIGHT"
#~ msgstr "Rotar cap a la dreta"

#, fuzzy
#~ msgid "EXCLAMDOWN"
#~ msgstr "Rodeta avall"

#, fuzzy
#~ msgid "YEN"
#~ msgstr "Oxigen"

#, fuzzy
#~ msgid "SECTION"
#~ msgstr "Descripció:"

#, fuzzy
#~ msgid "COPYRIGHT"
#~ msgstr "Moure cap a la dreta"

#, fuzzy
#~ msgid "MU"
#~ msgstr "Mut"

#, fuzzy
#~ msgid "AE"
#~ msgstr "Guardar"

#, fuzzy
#~ msgid "ETH"
#~ msgstr "Salut"

#, fuzzy
#~ msgid "DIVISION"
#~ msgstr "Versió:"

#, fuzzy
#~ msgid "BACKTAB"
#~ msgstr "Enrere"

#~ msgid "EDITOR_TUTORIAL_CELL_TEXT"
#~ msgstr ""
#~ "Aquest és l'Editor de Microbi, on pots afegir, treure o modificar diferents orgànuls, tot invertint-hi una quantitat corresponent de Punts de Mutació.\n"
#~ "\n"
#~ "També pots canviar altres propietats i elements de la teva cèl·lula, com ara la membrana, en les altres pestanyes de l'Editor.\n"
#~ "\n"
#~ "Per continuar, selecciona un orgànul del tauler de l'esquerra (el Citoplasma és una bona opció). Tot seguit, fes clic esquerre al cantó de l'Hexàgon mostrat al bell mig de la pantalla (que representa l'interior de la teva cèl·lula) per tal d'afegir aquest orgànul a la teva espècie."<|MERGE_RESOLUTION|>--- conflicted
+++ resolved
@@ -7,11 +7,7 @@
 msgstr ""
 "Project-Id-Version: PROJECT VERSION\n"
 "Report-Msgid-Bugs-To: EMAIL@ADDRESS\n"
-<<<<<<< HEAD
-"POT-Creation-Date: 2025-09-13 14:35+0200\n"
-=======
 "POT-Creation-Date: 2025-09-12 09:19+0300\n"
->>>>>>> f532dcdb
 "PO-Revision-Date: 2025-05-25 15:00+0000\n"
 "Last-Translator: Anonymous <noreply@weblate.org>\n"
 "Language-Team: Catalan <https://translate.revolutionarygamesstudio.com/projects/thrive/thrive-game/ca/>\n"
@@ -1979,6 +1975,10 @@
 #, fuzzy
 msgid "EDIT_MICROBE_FIRST_TIME"
 msgstr "Estadi de Microbi"
+
+#, fuzzy
+msgid "EFFECTIVE_VALUE"
+msgstr "{0}%"
 
 msgid "EIGHT_TIMES"
 msgstr "8x"
@@ -3112,6 +3112,14 @@
 msgstr "Juny"
 
 #, fuzzy
+msgid "KEEP_CURRENT_SHORT"
+msgstr "Món Actual"
+
+#, fuzzy
+msgid "KEEP_CURRENT_TOLERANCE_FLEXIBILITY_TOOLTIP"
+msgstr "Pausar el joc"
+
+#, fuzzy
 msgid "KEEP_MIGRATION"
 msgstr "Respiració aeròbica"
 
@@ -4208,10 +4216,6 @@
 msgid "MODE_CAN_BE_CHANGED_IN_OPTIONS"
 msgstr ""
 
-#, fuzzy
-msgid "MODIFIER"
-msgstr "Modificar"
-
 msgid "MODIFY"
 msgstr "Modificar"
 
@@ -4767,9 +4771,6 @@
 #, fuzzy
 msgid "OFFICIAL_WEBSITE_BUTTON_TOOLTIP"
 msgstr "Suicidi"
-
-msgid "OFFSET"
-msgstr ""
 
 msgid "OK"
 msgstr "D'acord"
@@ -6705,22 +6706,17 @@
 msgid "TOOL_HAND_AXE"
 msgstr ""
 
+msgid "TOO_LARGE_PRESSURE_RANGE"
+msgstr ""
+
 msgid "TOO_MANY_RECENT_VERSIONS_TO_SHOW"
 msgstr ""
-
-#, fuzzy
-msgid "TOTAL"
-msgstr "Nombre total d'arxius guardats:"
 
 #, fuzzy
 msgid "TOTAL_GATHERED_ENERGY_COLON"
 msgstr "Artista:"
 
 msgid "TOTAL_SAVES"
-msgstr "Nombre total d'arxius guardats:"
-
-#, fuzzy
-msgid "TOTAL_VALUE"
 msgstr "Nombre total d'arxius guardats:"
 
 msgid "TOXIN_CHANNEL_INHIBITOR"
@@ -9505,29 +9501,6 @@
 
 msgid "ZOOM_OUT"
 msgstr "Zoom enfora"
-
-msgid "—"
-msgstr ""
-
-#, fuzzy
-#~ msgid "EFFECTIVE_VALUE"
-#~ msgstr "{0}%"
-
-#, fuzzy
-#~ msgid "PLUS_MINUS_VALUE_WITH_UNIT"
-#~ msgstr "{0} {1}"
-
-#, fuzzy
-#~ msgid "ADDITIONAL_RESISTANCE"
-#~ msgstr "Resistència a les Toxines"
-
-#, fuzzy
-#~ msgid "KEEP_CURRENT_SHORT"
-#~ msgstr "Món Actual"
-
-#, fuzzy
-#~ msgid "KEEP_CURRENT_TOLERANCE_FLEXIBILITY_TOOLTIP"
-#~ msgstr "Pausar el joc"
 
 #, fuzzy
 #~ msgid "GENERATE_BUTTON"
