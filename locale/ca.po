# Translations template for PROJECT.
# Copyright (C) 2020 ORGANIZATION
# This file is distributed under the same license as the PROJECT project.
# FIRST AUTHOR <EMAIL@ADDRESS>, 2020.
#
msgid ""
msgstr ""
"Project-Id-Version: PROJECT VERSION\n"
"Report-Msgid-Bugs-To: EMAIL@ADDRESS\n"
<<<<<<< HEAD
"POT-Creation-Date: 2025-07-11 18:06+0200\n"
=======
"POT-Creation-Date: 2025-06-05 21:10+0100\n"
>>>>>>> c10e08e0
"PO-Revision-Date: 2025-05-25 15:00+0000\n"
"Last-Translator: Anonymous <noreply@weblate.org>\n"
"Language-Team: Catalan <https://translate.revolutionarygamesstudio.com/projects/thrive/thrive-game/ca/>\n"
"Language: ca\n"
"MIME-Version: 1.0\n"
"Content-Type: text/plain; charset=UTF-8\n"
"Content-Transfer-Encoding: 8bit\n"
"Plural-Forms: nplurals=2; plural=n != 1;\n"
"X-Generator: Weblate 5.11.4\n"
"Generated-By: Babel 2.8.0\n"

msgid "2D_MOVEMENT_TYPE_SELECTION"
msgstr ""

msgid "3D_EDITOR"
msgstr "Editor 3D"

msgid "3D_MOVEMENT"
msgstr "Moviment 3D"

msgid "3D_MOVEMENT_TYPE_SELECTION"
msgstr ""

msgid "ABILITIES"
msgstr "Habilitats"

#, fuzzy
msgid "ABORT"
msgstr "Avortat."

msgid "ABORTED_DOT"
msgstr "Avortat."

#, fuzzy
msgid "ABSORBERS_COUNT"
msgstr "Estadi de Microbi"

msgid "ABYSSOPELAGIC"
msgstr "Zona abissal"

msgid "ACCEPT"
msgstr ""

#, fuzzy
msgid "ACTION_AWAKEN"
msgstr "Despertar"

#, fuzzy
msgid "ACTION_AWAKEN_TOOLTIP"
msgstr "Despertar"

msgid "ACTION_BLOCKED_WHILE_ANOTHER_IN_PROGRESS"
msgstr "Acció bloquejada mentre una altra s'està duent a terme"

#, fuzzy
msgid "ACTION_DELETE"
msgstr "Confirmar Sortida"

#, fuzzy
msgid "ACTION_DOUBLE_POPULATION"
msgstr "Població de les Espècies"

#, fuzzy
msgid "ACTION_DUPLICATE_UNITS"
msgstr "Confirmar Sortida"

#, fuzzy
msgid "ACTION_HALF_POPULATION"
msgstr "{0} amb població: {1}"

#, fuzzy
msgid "ACTION_TELEPORT"
msgstr "Confirmar Sortida"

msgid "ACTIVE"
msgstr "Actiu"

msgid "ACTIVE_THREAD_COUNT"
msgstr "Fils actuals:"

msgid "ACTIVITY_EXPLANATION"
msgstr ""
"Els microbis actius es mouran continuament per trobar recursos.\n"
"Els microbis sèssils es mantindran relativament quiets, esperant a que l'entorn canviï abans d'actuar."

msgid "ADDITIONAL_VALIDATION_FAILED"
msgstr "Validacions addicionals han detectat un problema: {0}"

msgid "ADD_INPUT_BUTTON_TOOLTIP"
msgstr "Afegir una nova vinculació de tecla"

msgid "ADVANCED_VIEW"
msgstr "Avançat"

msgid "ADVANCED_VIEW_BUTTON_TOOLTIP"
msgstr "Obrir la vista de configuració avançada"

#, fuzzy
msgid "AEROBIC_NITROGEN_FIXATION"
msgstr "Fixació Anaeròbica de Nitrogen"

msgid "AEROBIC_NITROGEN_FIXING"
msgstr "Fixació Aeròbica de Nitrogen"

#, fuzzy
msgid "AEROBIC_RESPIRATION"
msgstr "Respiració aeròbica"

msgid "AGENTS"
msgstr "Agents"

#, fuzzy
msgid "AGENTS_COLON"
msgstr "Artista:"

#, fuzzy
msgid "AGENT_NAME"
msgstr "{0} {1}"

msgid "AGGRESSION_EXPLANATION"
msgstr ""
"Els microbis agressius perseguiran les preses a més distància\n"
"i és més probable que s'enfrontin a depredadors quan siguin atacats.\n"
"Els microbis pacífics desistiran de perseguir les seves preses abans\n"
"i és menys probable que facin servir toxines contra depredadors."

msgid "AGGRESSIVE"
msgstr "Agressiu"

msgid "AI_MUTATION_RATE"
msgstr "Taxa de mutació de la IA"

msgid "AI_MUTATION_RATE_EXPLANATION"
msgstr "(velocitat a la qual les espècies de la IA muten)"

msgid "ALL"
msgstr "Tot"

#, fuzzy
msgid "ALLOW_SPECIES_SWITCH_ON_EXTINCTION"
msgstr "ha mutat"

#, fuzzy
msgid "ALLOW_SPECIES_SWITCH_ON_EXTINCTION_EXPLANATION"
msgstr ""
"Els microbis agressius perseguiran les preses a més distància\n"
"i és més probable que s'enfrontin a depredadors quan siguin atacats.\n"
"Els microbis pacífics desistiran de perseguir les seves preses abans\n"
"i és menys probable que facin servir toxines contra depredadors."

msgid "ALL_WORLDS_GENERAL_STATISTICS"
msgstr "Estadístiques Generals de tots els mons"

#, fuzzy
msgid "ALL_WORLDS_STATISTICS"
msgstr "Estadístiques de la Cèl·lula"

msgid "ALREADY_ASCENDED"
msgstr ""

msgid "ALT"
msgstr "Alt"

#, fuzzy
msgid "ALWAYS_VISIBLE"
msgstr "Visible"

msgid "AMBIANCE_VOLUME"
msgstr "Volum de l'ambient"

msgid "AMMONIA"
msgstr "Amoníac"

#, fuzzy
msgid "AMMONIA_COST"
msgstr "Amoníac"

msgid "AMOUNT_OF_AUTOSAVE_TO_KEEP"
msgstr "Màxim nombre d'arxius d'autoguardat:"

msgid "AMOUNT_OF_QUICKSAVE_TO_KEEP"
msgstr "Màxim nombre d'arxius de guardat ràpid:"

msgid "ANAEROBIC_NITROGEN_FIXATION"
msgstr "Fixació Anaeròbica de Nitrogen"

#, fuzzy
msgid "AND_UNLOCK_CONDITION"
msgstr "Condicions Físiques"

msgid "ANISOTROPIC_FILTERING"
msgstr ""

msgid "ANTIALIASING_MSAA_TAA"
msgstr ""

#, fuzzy
msgid "ANTI_ALIASING_FXAA"
msgstr "Antialiàsing Multimostres (MSAA):"

#, fuzzy
msgid "ANTI_ALIASING_MODE"
msgstr "Antialiàsing Multimostres (MSAA):"

#, fuzzy
msgid "ANTI_ALIASING_MSAA"
msgstr "Antialiàsing Multimostres (MSAA):"

#, fuzzy
msgid "ANTI_ALIASING_TAA"
msgstr "Antialiàsing Multimostres (MSAA):"

msgid "APPEARANCE"
msgstr "Aparença"

msgid "APPLY"
msgstr "Aplicar"

msgid "APPLY_CHANGES"
msgstr "Aplicar Canvis"

msgid "APRIL"
msgstr "Abril"

msgid "ARE_YOU_SURE_TO_RESET_ALL_SETTINGS"
msgstr "Esteu segur que voleu resetejar TOTA la configuració als seus valors per defecte?"

msgid "ARE_YOU_SURE_TO_RESET_INPUT_SETTINGS"
msgstr "Esteu segur que voleu resetejar els inputs de configuració a valors per defecte?"

msgid "ARTIST_COLON"
msgstr "Artista:"

msgid "ARTWORK_TITLE"
msgstr "\"{0}\" - {1}"

msgid "ART_BY"
msgstr "Art per {0}"

msgid "ART_GALLERY"
msgstr "Galeria d'art"

#, fuzzy
msgid "ASCENSION_CONGRATULATIONS"
msgstr "Població de les Espècies"

msgid "ASCENSION_CONGRATULATIONS_CONTENT"
msgstr ""

#, fuzzy
msgid "ASCENSION_STAGE"
msgstr "Versió:"

msgid "ASSEMBLY_CLASS_REQUIRED"
msgstr "Es requereix la classe de l'ensamblatge del mod quan s'especifica l'ensamblatge"

msgid "ASSEMBLY_REQUIRED_WITH_HARMONY"
msgstr "Es requereix l'ensamblatge de mod quan auto harmony està activat"

msgid "ASSUME_HYPERTHREADING"
msgstr "Assumir que la CPU té activat el hyperthreading"

msgid "ASSUME_HYPERTHREADING_TOOLTIP"
msgstr ""
"No pot ser automàticament detectat si el \"hyperthreading\" està activat o no.\n"
"Això afecta el nombre de \"threads\" per defecte ja que el \"hyperthreading threads\" no són tan ràpids com els núclis CPU reals."

msgid "ATMOSPHERIC_GASSES"
msgstr "Gasos Atmosfèrics"

msgid "ATP"
msgstr "ATP"

msgid "ATP_BALANCE"
msgstr "Equilibri d'ATP"

#, fuzzy
msgid "ATP_BALANCE_TOOLTIP"
msgstr "Mostrar / amagar l'entorn i els compostos"

#, fuzzy
msgid "ATP_BALANCE_TOOLTIP_MULTICELLULAR"
msgstr "Mostrar / amagar l'entorn i els compostos"

msgid "ATP_BALANCE_WITHOUT_EXTERNAL_RESOURCES"
msgstr ""

msgid "ATP_BALANCE_WITHOUT_GLUCOSE"
msgstr ""

#, fuzzy
msgid "ATP_BALANCE_WITHOUT_HYDROGEN_SULFIDE"
msgstr "Àcid Sulfhídric"

#, fuzzy
msgid "ATP_BALANCE_WITHOUT_IRON"
msgstr "Equilibri d'ATP"

msgid "ATP_BALANCE_WITH_ALL_COMPOUNDS"
msgstr ""

msgid "ATP_PRODUCTION"
msgstr "Producció d'ATP"

msgid "ATP_PRODUCTION_TOO_LOW"
msgstr "LA PRODUCCIÓ D'ATP ÉS MASSA BAIXA!"

msgid "ATTEMPT_TO_WRITE_SAVE_FAILED"
msgstr "L'intent d'escriure aquest arxiu de guardat ha fallat. És possible que el nom de guardat sigui massa llarg, o pot ser que no tinguis accés a la carpeta de guardat."

msgid "AT_CURSOR"
msgstr "A sota del Cursor:"

msgid "AUDIO_OUTPUT_DEVICE"
msgstr "Dispositiu de sortida d'àudio:"

msgid "AUGUST"
msgstr "Agost"

msgid "AUTO"
msgstr "Auto"

#, fuzzy
msgid "AUTO-EVO_EXPLANATION_EXPLANATION"
msgstr "Aquest tauler mostra els nombres que fa servir l'algorisme auto-evo per fer la seva predicció. L'energia total que una espècie pot recol·lectar i el cost energètic per individu d'aquesta espècie, en determinen la població final. L'algorisme auto-evo fa servir un model simplificat de la realitat per a calcular el rendiment de les espècies basat en l'energia que són capaces de recol·lectar. Per cada font d'alimentació, es mostra quanta energia en guanya l'espècie. A més a més, es mostra l'energia total disponible per aquesta font. La fracció de l'energia total que guanyen les espècies es basa en la magnitud del seu 'rendiment' respecte al 'rendiment total'. El 'rendiment' és una mètrica de com de bé les espècies poden utilitzar aquesta font d'alimentació."

msgid "AUTO-EVO_POPULATION_CHANGED_2"
msgstr "{0} població ha variat en {1} a {2} degut a: {3}"

msgid "AUTO-EVO_PREDICTION"
msgstr "Predicció d'Auto-Evo"

msgid "AUTO-EVO_PREDICTION_BOX_DESCRIPTION"
msgstr ""
"Aquest tauler mostra els nombres de població esperats pel sistema auto-evo per l'espècie editada.\n"
"El sistema auto-evo fa una simulació de població que representa l'altra part (més enllà del teu propi rendiment) que afecta la teva població."

#, fuzzy
msgid "AUTO-EVO_RESULTS_TITLE"
msgstr "Resultats de l'algorisme Auto-Evo:"

msgid "AUTO-EVO_STEPS_DONE"
msgstr "{0:F1}% fet. {1:n0}/{2:n0} passos."

#, fuzzy
msgid "AUTO-EVO_STRENGHT_MULTIPLIER"
msgstr "Multiplicador del cost de mutació"

#, fuzzy
msgid "AUTO-EVO_STRENGHT_MULTIPLIER_EXPLANATION"
msgstr "(cost d'orgànuls, membranes i altres elements a l'editor)"

msgid "AUTOSAVE_DURING_THE_GAME"
msgstr "Guardat automàtic durant el joc"

msgid "AUTO_EVO"
msgstr "Auto-Evo"

#, fuzzy
msgid "AUTO_EVO_EXPLORING_TOOL"
msgstr "estat d'execució:"

msgid "AUTO_EVO_FAILED"
msgstr "L'algorisme auto-evo ha tingut un error"

msgid "AUTO_EVO_MISSING_RESULT_DATA_OBJECT"
msgstr ""

msgid "AUTO_EVO_RESULTS"
msgstr "Resultats de l'algorisme Auto-Evo:"

#, fuzzy
msgid "AUTO_EVO_RESULTS_GLOBAL_TITLE"
msgstr "Resultats de l'algorisme Auto-Evo:"

#, fuzzy
msgid "AUTO_EVO_RESULTS_PATCH_TITLE"
msgstr "Resultats de l'algorisme Auto-Evo:"

msgid "AUTO_EVO_RUN_STATUS"
msgstr "estat d'execució:"

msgid "AUTO_EVO_STATUS_COLON"
msgstr "Estat d'Auto-Evo:"

msgid "AUTO_MOVE_FORWARDS"
msgstr "Moviment automàtic cap endavant"

msgid "AUTO_RESOLUTION"
msgstr "Auto ({0}x{1})"

msgid "AVAILABLE_CONSTRUCTION_PROJECTS"
msgstr ""

msgid "AVAILABLE_MODS"
msgstr "Mods Disponibles"

msgid "AWAKENING_STAGE"
msgstr ""

#, fuzzy
msgid "AWARE_STAGE"
msgstr "Estadi de Microbi"

msgid "BACK"
msgstr "Enrere"

msgid "BACKGROUND_BLUR"
msgstr ""

msgid "BACKSLASH"
msgstr "Enrere"

msgid "BACKSPACE"
msgstr "Enrere"

#, fuzzy
msgid "BACTERIAL_THERMOSYNTHESIS"
msgstr "Termosíntesi"

msgid "BALANCE_DISPLAY_AT_DAY_ALWAYS"
msgstr ""

msgid "BALANCE_DISPLAY_AT_DAY_ALWAYS_TOOLTIP"
msgstr ""

msgid "BALANCE_DISPLAY_WHILE_MOVING"
msgstr ""

#, fuzzy
msgid "BALANCE_DISPLAY_WHILE_MOVING_TOOLTIP"
msgstr "Obrir la vista de configuració avançada"

msgid "BASE_MOBILITY"
msgstr "Mobilitat base"

msgid "BASE_MOVEMENT"
msgstr "Capacitat de moviment"

msgid "BASIC_VIEW"
msgstr "Bàsic"

msgid "BASIC_VIEW_BUTTON_TOOLTIP"
msgstr "Tornar a la vista de configuració bàsica"

msgid "BATHYPELAGIC"
msgstr "Zona batipelàgica"

msgid "BECOME_MACROSCOPIC"
msgstr "Esdevenir un Organisme Macroscòpic ({0}/{1})"

msgid "BECOME_MULTICELLULAR"
msgstr "Esdevenir un Organisme Multicel·lular ({0}/{1})"

msgid "BEGIN_THRIVING"
msgstr "Començar a prosperar"

msgid "BEHAVIOUR"
msgstr "Comportament"

#, fuzzy
msgid "BEHAVIOUR_ACTIVITY"
msgstr "Comportament"

#, fuzzy
msgid "BEHAVIOUR_AGGRESSION"
msgstr "Comportament"

#, fuzzy
msgid "BEHAVIOUR_FEAR"
msgstr "Comportament"

#, fuzzy
msgid "BEHAVIOUR_FOCUS"
msgstr "Comportament"

#, fuzzy
msgid "BEHAVIOUR_OPPORTUNISM"
msgstr "Comportament"

msgid "BELOW_SEA_LEVEL"
msgstr "{0}-{1}m sota el nivell del mar"

msgid "BENCHMARKS"
msgstr ""

#, fuzzy
msgid "BENCHMARK_FINISHED"
msgstr "Càrrega completada"

msgid "BENCHMARK_PHASE"
msgstr ""

msgid "BENCHMARK_RESULTS_COLON"
msgstr ""

msgid "BEST_PATCH_COLON"
msgstr "Millor Medi:"

msgid "BIG_IRON_CHUNK"
msgstr "Gran tros de Ferro"

#, fuzzy
msgid "BIG_PHOSPHATE_CHUNK"
msgstr "Gran tros de Ferro"

msgid "BILLION_ABBREVIATION"
msgstr "{0} B"

msgid "BINDING_AGENT"
msgstr "Agent d'Unió"

msgid "BINDING_AGENT_DESCRIPTION"
msgstr "Permet unir-te amb altres cèl·lules. Aquest és el primer pas cap a esdevenir un ésser multicel·lular. Quan la teva espècie forma part d'una colònia, les cèl·lules comparteixen els seus compostos. Mentre formis part d'una colònia, no pots entrar a l'editor, de manera que t'has de desunir un cop hagis recol·lectat prou compostos per dividir la teva cèl·lula."

msgid "BINDING_AGENT_PROCESSES_DESCRIPTION"
msgstr "Pressiona la tecla [thrive:input]g_toggle_binding[/thrive:input] per entrar al mode d'unió. Quan siguis en aquest mode, et pots unir a altres cèl·lules de la teva espècie entrant-hi en contacte. Per abandonar una colònia, pressiona la tecla [thrive:input]g_unbind_all[/thrive:input]."

msgid "BIND_AXES_SENSITIVITY"
msgstr ""

msgid "BIOLUMINESCENT_VACUOLE"
msgstr "Vacúol Bioluminescent"

#, fuzzy
msgid "BIOLUMINESCENT_VACUOLE_DESCRIPTION"
msgstr "Vacúol Bioluminescent"

#, fuzzy
msgid "BIOLUMINESCENT_VACUOLE_PROCESSES_DESCRIPTION"
msgstr "Transforma [thrive:compound type=\"atp\"][/thrive:compound] en [thrive:compound type=\"oxytoxy\"][/thrive:compound]. La velocitat és proporcional a la concentració de [thrive:compound type=\"oxygen\"][/thrive:compound]. Allibera toxines quan es prem la tecla [thrive:input]g_fire_toxin[/thrive:input]. Quan la quantitat de [thrive:compound type=\"oxytoxy\"][/thrive:compound] és baixa, encara és possible disparar, però el dany causat serà menor."

msgid "BIOME_LABEL"
msgstr "Bioma: {0}"

#, fuzzy
msgid "BLOOM_RENDER_EFFECT"
msgstr "Efectes externs:"

#, fuzzy
msgid "BLUESKY_TOOLTIP"
msgstr "Pausar el joc"

msgid "BRAIN_CELL_NAME_DEFAULT"
msgstr ""

msgid "BRAVE"
msgstr "Valent"

msgid "BROWSE"
msgstr "Navegar"

msgid "BROWSE_WORKSHOP"
msgstr "Navegar Workshop"

#, fuzzy
msgid "BUILD_CITY"
msgstr "Estructura"

#, fuzzy
msgid "BUILD_QUEUE"
msgstr "Estructura"

#, fuzzy
msgid "BUILD_STRUCTURE"
msgstr "Estructura"

msgid "BY"
msgstr "Per:"

msgid "BY_REVOLUTIONARY_GAMES"
msgstr "Per Revolutionary Games Studio"

msgid "CACHE_DISK_MAX_TIME"
msgstr ""

msgid "CACHE_MEMORY_MAX_ITEMS"
msgstr ""

msgid "CACHE_TIME_MEMORY"
msgstr ""

msgid "CACHE_TIME_MEMORY_ONLY"
msgstr ""

#, fuzzy
msgid "CACHING_TITLE"
msgstr "Falta un nom"

msgid "CALCIUM_CARBONATE"
msgstr "Carbonat de Calci"

msgid "CALCIUM_CARBONATE_MEMBRANE_DESCRIPTION"
msgstr "Aquesta membrana té una capa dura de Carbonat de Calci. Té una gran resistència a qualsevol agressió externa, ja sigui de naturalesa física o química. No consumeix gaire energia. Malgrat tot, la cèl·lula esdevé lenta i absorbeix els nutrients a poc a poc."

msgid "CAMERA"
msgstr "Càmera"

msgid "CANCEL"
msgstr "Cancel·lar"

msgid "CANCEL_ACTION_CAPITAL"
msgstr "CANCEL·LAR ACCIÓ"

msgid "CANCEL_CURRENT_ACTION"
msgstr "Cancel·la l'acció actual"

msgid "CANNOT_DELETE_USED_CELL_TYPE"
msgstr "Un Tipus de Cèl·lula que s'utilitza actualment en el teu Pla Corporal no es pot eliminar"

msgid "CANNOT_DELETE_USED_CELL_TYPE_TITLE"
msgstr "No es pot eliminar el Tipus de Cèl·lula"

msgid "CANNOT_ENGULF"
msgstr "No pot engolir"

msgid "CANNOT_MOVE_METABALL_TO_DESCENDANT_TREE"
msgstr "No es pot moure una metabola en el seu arbre de descendents"

msgid "CANNOT_REDUCE_BRAIN_POWER_STAGE"
msgstr ""

msgid "CANNOT_REDUCE_BRAIN_POWER_STAGE_TITLE"
msgstr ""

msgid "CANNOT_WRITE_SAVE"
msgstr "No pot Escriure Guardat"

msgid "CANT_LOAD_MOD_INFO"
msgstr "No es pot carregar la informació del mod per {0}"

msgid "CAPSLOCK"
msgstr "Caps Lock"

msgid "CARBON_DIOXIDE"
msgstr "Diòxid de Carboni"

msgid "CATEGORY_AN_ABUNDANCE"
msgstr "en abundància"

msgid "CATEGORY_A_FAIR_AMOUNT"
msgstr "una quantitat justa"

msgid "CATEGORY_LITTLE"
msgstr "poc"

msgid "CATEGORY_QUITE_A_BIT"
msgstr "una mica"

msgid "CATEGORY_SOME"
msgstr "un xic"

msgid "CATEGORY_VERY_LITTLE"
msgstr "molt poc"

msgid "CAUTIOUS"
msgstr "Prudent"

msgid "CELL"
msgstr "Cèl·lula"

msgid "CELLS"
msgstr "Cèl·lules"

msgid "CELLULASE"
msgstr "Cel·lulasa"

msgid "CELLULASE_DESCRIPTION"
msgstr "La cel·lulasa permet a la cèl·lula trencar membranes de cel·lulosa. Cada addició n'augmenta l'efectivitat."

msgid "CELLULOSE"
msgstr "Cel·lulosa"

msgid "CELLULOSE_MEMBRANE_DESCRIPTION"
msgstr "Aquesta membrana té una paret, que ofereix una bona protecció, especialment contra agressions físiques, com ara fiblades. Consumeix poca energia, però no pot absorbir recursos ràpidament i és més lenta. [b]La cel·lulasa pot digerir aquesta membrana[/b] fent-la vulnerable a l'engoliment per part de depredadors."

#, fuzzy
msgid "CELL_STAT_ROTATION_TOOLTIP"
msgstr "El valor utilitzat per generar el món, que ha de ser un nombre enter positiu"

#, fuzzy
msgid "CELL_STAT_SPEED_TOOLTIP"
msgstr "El valor utilitzat per generar el món, que ha de ser un nombre enter positiu"

#, fuzzy
msgid "CELL_STAT_STORAGE_TOOLTIP"
msgstr "El valor utilitzat per generar el món, que ha de ser un nombre enter positiu"

#, fuzzy
msgid "CELL_TYPE_BUTTON_ATP_CONSUMPTION"
msgstr "{0}: -{1} ATP"

#, fuzzy
msgid "CELL_TYPE_BUTTON_ATP_PRODUCTION"
msgstr "Producció d'ATP"

msgid "CELL_TYPE_NAME"
msgstr "Nom del Tipus de Cèl·lula"

msgid "CHANGE_DESCRIPTION_IS_TOO_LONG"
msgstr "Les notes de canvi són massa llargues"

msgid "CHANGE_THE_SYMMETRY"
msgstr "Canviar la simetria"

#, fuzzy
msgid "CHANNEL_INHIBITOR_TOXIN_SYNTHESIS"
msgstr "El Vacúol de Toxines, és un Vacúol que ha estat modificat per a la producció, emmagatzematge i secreció de Toxines OxyToxy. Com més quantitat d'aquests Vacúols tingui una cèl·lula, més ràpidament produirà aquestes Toxines."

msgid "CHEATS"
msgstr "Trucs"

msgid "CHEAT_KEYS_ENABLED"
msgstr "Trucs activats"

msgid "CHEAT_MENU"
msgstr "Menú de trucs"

msgid "CHEMICAL_BUTTON_MICROBE_TOOLTIP"
msgstr "Mostrar / amagar els procesos del microbi"

msgid "CHEMOPLAST"
msgstr "Quimioplast"

#, fuzzy
msgid "CHEMOPLAST_DESCRIPTION"
msgstr "El Quimioplast és una estructura de doble membrana que conté proteïnes que transformen Àcid Sulfhídric, Aigua i Diòxid de Carboni en Glucosa, mitjançant un procés anomenat Quimiosíntesi de l'Àcid Sulfhídric. La velocitat de producció de Glucosa augmenta proporcionalment a la concentració de Diòxid de Carboni."

msgid "CHEMOPLAST_PROCESSES_DESCRIPTION"
msgstr "Transforma [thrive:compound type=\"hydrogensulfide\"][/thrive:compound] en [thrive:compound type=\"glucose\"][/thrive:compound]. La velocitat és proporcional a la concentració de [thrive:compound type=\"carbondioxide\"][/thrive:compound]."

msgid "CHEMORECEPTOR"
msgstr "Quimioreceptor"

msgid "CHEMORECEPTOR_DESCRIPTION"
msgstr "Les cèl·lules només poden \"veure\" el món exterior a través de la Quimiorecepció, que els permet obtenir informació del seu entorn. Afegir aquest orgànul representa evolucionar una quimiorecepció més afinada. Com que al jugador se li ofereix visió fins i tot a l'estadi de Microbi, això es representa amb una línia que apunta fora de l'àrea visible, mostrant la posició de compostos que el jugador encara no podia veure."

#, fuzzy
msgid "CHEMORECEPTOR_MINIMUM_AMOUNT_TOOLTIP"
msgstr "Quantitat mínima a detectar:"

msgid "CHEMORECEPTOR_PROCESSES_DESCRIPTION"
msgstr "El Quimioreceptor permet detectar compostos a gran distància. Modifica'l un cop l'hagis col·locat per seleccionar el compost concret que vols detectar i el color de la línia que n'indicarà la direcció."

#, fuzzy
msgid "CHEMORECEPTOR_SEARCH_RADIUS_TOOLTIP"
msgstr "Les cèl·lules només poden \"veure\" el món exterior a través de la Quimiorecepció, que els permet obtenir informació del seu entorn. Afegir aquest orgànul representa evolucionar una quimiorecepció més afinada. Com que al jugador se li ofereix visió fins i tot a l'estadi de Microbi, això es representa amb una línia que apunta fora de l'àrea visible, mostrant la posició de compostos que el jugador encara no podia veure."

#, fuzzy
msgid "CHEMOSYNTHESIS"
msgstr "Quimiosíntesi"

msgid "CHEMOSYNTHESIZING_PROTEINS"
msgstr "Proteïnes Quimiosintetitzadores"

#, fuzzy
msgid "CHEMOSYNTHESIZING_PROTEINS_DESCRIPTION"
msgstr "Les Proteïnes Quimiosintetitzadores són cúmuls de proteïnes suspeses en el Citoplasma, capaçes de transformar l'Àcid Sulfhídric, l'Aigua i el Diòxid de Carboni en Glucosa, mitjançant un procés anomenat Quimiosíntesi de l'Àcid Sulfhídric. La velocitat de la producció de Glucosa és proporcional a la concentració de Diòxid de Carboni. Transformen la Glucosa en ATP mitjançant la Respiració Aeròbica, de manera més ràpida que el Citoplasma. Com que les Proteïnes Quimiosintetitzadores estan suspeses en el Citoplasma, aquest fluid duu a terme una certa Glicòlisi."

msgid "CHEMOSYNTHESIZING_PROTEINS_PROCESSES_DESCRIPTION"
msgstr "Transforma [thrive:compound type=\"hydrogensulfide\"][/thrive:compound] en [thrive:compound type=\"glucose\"][/thrive:compound]. La velocitat és proporcional a la concentració de [thrive:compound type=\"carbondioxide\"][/thrive:compound]. També transforma [thrive:compound type=\"glucose\"][/thrive:compound] en [thrive:compound type=\"atp\"][/thrive:compound]."

msgid "CHEMO_SYNTHESIS"
msgstr "Quimiosíntesi"

msgid "CHITIN"
msgstr "Quitina"

msgid "CHITINASE"
msgstr "Quitinasa"

msgid "CHITINASE_DESCRIPTION"
msgstr "La quitinasa permet a la cèl·lula digerir membranes de quitina. Cada addició n'augmenta l'efectivitat."

msgid "CHITIN_MEMBRANE_DESCRIPTION"
msgstr "Aquesta membrana té una paret, de manera que està més ben protegida, especialment contra agents externs, com ara Toxines. A més a més, consumeix poca energia. No obstant, la cèl·lula esdevé més lenta i absorbeix els nutrients més a poc a poc. [b]La quitinasa pot digerir aquesta membrana[/b] fent-la vulnerable a l'engoliment per part de depredadors."

msgid "CHLOROPLAST"
msgstr "Cloroplast"

#, fuzzy
msgid "CHLOROPLAST_DESCRIPTION"
msgstr "El cloroplast és una estructura de doble membrana que conté pigments sensibles a la Llum, agrupats en petites membranes. En realitat, és un petit organisme procariota que ha estat engolit i assimilat per una cèl·lula eucariota, que actua com a hoste. Els seus pigments, són capaços de fer servir la Llum per produïr Glucosa, mitjançant Aigua i Diòxid de Carboni, en un procés anomenat Fotosíntesi. Aquests pigments també li donen un color distintiu. La velocitat de producció de Glucosa augmenta proporcionalment amb la concentració de Diòxid de Carboni i la intensitat de la Llum."

msgid "CHLOROPLAST_PROCESSES_DESCRIPTION"
msgstr "Produeix [thrive:compound type=\"glucose\"][/thrive:compound]. La velocitat és proporcional a la concentració de [thrive:compound type=\"carbondioxide\"][/thrive:compound] i a la intensitat de [thrive:compound type=\"sunlight\"][/thrive:compound]."

msgid "CHOSEN_FILENAME_ALREADY_EXISTS"
msgstr "El nom de l'arxiu ({0}) ja existeix. Voleu sobreescriure?"

msgid "CHROMATIC_ABERRATION"
msgstr "Aberració cromàtica:"

msgid "CHROMATOPHORE_PROCESSES_DESCRIPTION"
msgstr "Produeix [thrive:compound type=\"glucose\"][/thrive:compound]. La velocitat és proporcional a la concentració de [thrive:compound type=\"carbondioxide\"][/thrive:compound] i a la intensitat de [thrive:compound type=\"sunlight\"][/thrive:compound]."

msgid "CHUNK_CELL_CORPSE_PART"
msgstr ""

msgid "CHUNK_FOOD_SOURCE"
msgstr "{0} consum"

msgid "CILIA"
msgstr "Cilis"

msgid "CILIA_DESCRIPTION"
msgstr "Els filaments de cilis són similars als flagels, però en comptes de proporcional una força d'impuls direccional, proporcional una força rotacional per ajudar les cèl·lules a rotar."

msgid "CILIA_PROCESSES_DESCRIPTION"
msgstr "Augmenta la velocitat de gir de grans cèl·lules."

#, fuzzy
msgid "CITY_SHORT_STATISTICS"
msgstr "Estadístiques de la Cèl·lula"

msgid "CLEAN_UP_OLD_SAVES"
msgstr "Netejar els arxius de guardat antics"

msgid "CLEAR_CACHE"
msgstr ""

#, fuzzy
msgid "CLICK_TO_SELECT"
msgstr "Eliminar tot el que ha estat seleccionat"

msgid "CLOSE"
msgstr "Tancar"

msgid "CLOSE_OPTIONS"
msgstr "Tancar opcions?"

msgid "CLOSTRIDIAL_FERMENTATION"
msgstr ""

#, fuzzy
msgid "CLOUD_BENCHMARK"
msgstr "Editor de Microbi"

msgid "CLOUD_RESOLUTION_DIVISOR"
msgstr "Divisor de resolució dels núvols:"

msgid "CLOUD_SIMULATION_MINIMUM_INTERVAL"
msgstr "Mínim interval de simulació de núvols:"

#, fuzzy
msgid "CLOUD_SIMULATION_MULTIPLIER"
msgstr "Multiplicador del cost d'osmoregulació"

msgid "COASTAL"
msgstr "Zona costanera"

msgid "COLLISION_SHAPE"
msgstr "Generar entitats amb formes de col·lisió"

msgid "COLOUR"
msgstr "Color"

msgid "COLOURBLIND_CORRECTION"
msgstr "Correcció per daltonisme:"

msgid "COLOUR_PICKER_ADD_PRESET"
msgstr "Afegir color actual com a plantilla"

msgid "COLOUR_PICKER_A_TOOLTIP"
msgstr "Canal alpha valor del color"

msgid "COLOUR_PICKER_B_TOOLTIP"
msgstr "Canal blau valor del color"

msgid "COLOUR_PICKER_G_TOOLTIP"
msgstr "Canal verd valor del color"

msgid "COLOUR_PICKER_HSV_BUTTON_TOOLTIP"
msgstr ""
"Activar o desactivar el mode HSV (Hue, Saturació, Valor).\n"
"No es pot activar quan està en mode \"raw\"."

msgid "COLOUR_PICKER_H_TOOLTIP"
msgstr "Hue valor, porció de color"

msgid "COLOUR_PICKER_PICK_COLOUR"
msgstr "Tria un color a partir de la finestra del joc"

msgid "COLOUR_PICKER_PRESET_TOOLTIP"
msgstr ""
"Color: {0}\n"
"Ratolí esquerra: Fes servir aquest predefinit\n"
"Ratolí dret: Elimina aquest predefinit"

msgid "COLOUR_PICKER_RAW_BUTTON_TOOLTIP"
msgstr ""
"Activar o desactivar el mode \"raw\".\n"
"En el mode \"raw\" pots fer que els valors R, G, B\n"
"de color vagin més enllà de 1.0.\n"
"No es pot activar si el mode HSV està activat."

msgid "COLOUR_PICKER_R_TOOLTIP"
msgstr "Canal vermell valor del color"

msgid "COLOUR_PICKER_S_TOOLTIP"
msgstr "Valor de saturació, la quantitat de gris en un color particular"

msgid "COLOUR_PICKER_V_TOOLTIP"
msgstr "Valor (brillantor) valor, brillantor o intensitat del color"

#, fuzzy
msgid "COMMON_ABILITIES"
msgstr "Habilitats"

msgid "COMMON_EDITING_AND_STRATEGY"
msgstr ""

msgid "COMMUNITY_FORUM"
msgstr ""

#, fuzzy
msgid "COMMUNITY_FORUM_BUTTON_TOOLTIP"
msgstr "Entrar a l'editor i modificar la teva espècie"

#, fuzzy
msgid "COMMUNITY_WIKI"
msgstr "la nostra Wiki"

#, fuzzy
msgid "COMMUNITY_WIKI_BUTTON_TOOLTIP"
msgstr "Sortir del joc"

#, fuzzy
msgid "COMPILED_AT_COLON"
msgstr "Compostos:"

#, fuzzy
msgid "COMPLETE_ACTION"
msgstr "Compostos:"

msgid "COMPOUNDS"
msgstr "Compostos"

#, fuzzy
msgid "COMPOUNDS_AT_EQUILIBRIUM"
msgstr "Compost a trobar:"

#, fuzzy
msgid "COMPOUNDS_AT_MAX_SPEED"
msgstr "Compost a trobar:"

#, fuzzy
msgid "COMPOUNDS_BUTTON_MICROBE_TOOLTIP"
msgstr "Mostrar / amagar l'entorn i els compostos"

msgid "COMPOUNDS_COLON"
msgstr "Compostos:"

#, fuzzy
msgid "COMPOUND_BALANCE_FILL_TIME"
msgstr "Equilibri de Compostos"

#, fuzzy
msgid "COMPOUND_BALANCE_FILL_TIME_TOO_LONG"
msgstr "Equilibri de Compostos"

#, fuzzy
msgid "COMPOUND_BALANCE_MODE_TOOLTIP"
msgstr "Mostrar / amagar l'entorn i els compostos"

msgid "COMPOUND_BALANCE_TITLE"
msgstr "Equilibri de Compostos"

#, fuzzy
msgid "COMPOUND_BALANCE_TOOLTIP"
msgstr "Mostrar / amagar l'entorn i els compostos"

msgid "COMPOUND_CLOUDS"
msgstr "Núvols de Compostos"

#, fuzzy
msgid "COMPOUND_CLOUD_BENCHMARK"
msgstr "Densitat de núvols de Compostos"

msgid "COMPOUND_CLOUD_DENSITY"
msgstr "Densitat de núvols de Compostos"

msgid "COMPOUND_CLOUD_DENSITY_EXPLANATION"
msgstr "(densitat dels núvols de compostos al medi ambient)"

msgid "COMPOUND_CONCENTRATIONS_DECREASED"
msgstr "{0} concentrations han disminuït per {1}"

msgid "COMPOUND_FOOD_SOURCE"
msgstr "{0} consum"

#, fuzzy
msgid "COMPOUND_HANDLE_KEEP"
msgstr "Equilibri de Compostos"

#, fuzzy
msgid "COMPOUND_HANDLE_SPLIT_SISTER"
msgstr "Equilibri de Compostos"

#, fuzzy
msgid "COMPOUND_HANDLE_TOP_UP"
msgstr "Mostrar / amagar l'entorn i els compostos"

#, fuzzy
msgid "COMPOUND_HANDLE_TOP_UP_ON_CHANGE"
msgstr "Densitat de núvols de Compostos"

#, fuzzy
msgid "COMPOUND_STORAGE_AMOUNT_DOES_NOT_LAST_NIGHT"
msgstr "Equilibri de Compostos"

msgid "COMPOUND_STORAGE_NOT_ENOUGH_GENERATED_DURING_DAY"
msgstr ""

#, fuzzy
msgid "COMPOUND_STORAGE_NOT_ENOUGH_SPACE"
msgstr "{0} consum"

#, fuzzy
msgid "COMPOUND_STORAGE_STATS_TITLE"
msgstr "Equilibri de Compostos"

#, fuzzy
msgid "COMPOUND_STORAGE_STATS_TOOLTIP"
msgstr "Equilibri de Compostos"

msgid "COMPOUND_TO_FIND"
msgstr "Compost a trobar:"

msgid "CONCEPT_ART"
msgstr "Art Conceptual"

msgid "CONFIG"
msgstr "Configuració"

msgid "CONFIRM_CAPITAL"
msgstr "CONFIRMAR"

#, fuzzy
msgid "CONFIRM_DELETE"
msgstr "Confirmar Sortida"

msgid "CONFIRM_EXIT"
msgstr "Confirmar Sortida"

msgid "CONFIRM_FOSSILISATION_OVERWRITE"
msgstr ""

#, fuzzy
msgid "CONFIRM_MOVE_TO_ASCENSION_STAGE"
msgstr "(velocitat a la qual les espècies de la IA muten)"

#, fuzzy
msgid "CONFIRM_MOVE_TO_ASCENSION_STAGE_EXPLANATION"
msgstr "(velocitat a la qual les espècies de la IA muten)"

msgid "CONFIRM_MOVE_TO_INDUSTRIAL_STAGE"
msgstr ""

#, fuzzy
msgid "CONFIRM_MOVE_TO_INDUSTRIAL_STAGE_EXPLANATION"
msgstr "(velocitat a la qual les espècies de la IA muten)"

#, fuzzy
msgid "CONFIRM_MOVE_TO_SPACE_STAGE"
msgstr "(velocitat a la qual les espècies de la IA muten)"

#, fuzzy
msgid "CONFIRM_MOVE_TO_SPACE_STAGE_EXPLANATION"
msgstr "(velocitat a la qual les espècies de la IA muten)"

msgid "CONFIRM_NEW_GAME_BUTTON_TOOLTIP"
msgstr "Entrar al joc amb aquesta configuració"

msgid "CONFIRM_NEW_GAME_BUTTON_TOOLTIP_DISABLED"
msgstr "Alguns paràmetres no són vàlids"

#, fuzzy
msgid "CONSTRUCTION_UNIT_NAME"
msgstr "Tritanopia (Blau-Groc)"

msgid "CONTENT_UPLOADED_FROM"
msgstr "El contingut Workshop es pujarà des de la carpeta: {0}"

#, fuzzy
msgid "CONTINUE"
msgstr "Començar a prosperar"

#, fuzzy
msgid "CONTINUE_AS_SPECIES"
msgstr "Selecciona un Indret per a veure'n els detalls"

#, fuzzy
msgid "CONTINUE_THRIVING"
msgstr "Començar a prosperar"

#, fuzzy
msgid "CONTINUE_TO_PROTOTYPES"
msgstr ""
"Has assolit el final de la part \"completa\" de Thrive.\n"
"Si ho vols, pots continuar jugant als prototips d'altres estadis que estan inclosos al joc. Aquests, poden ser molt incomplerts, fer servir gràfics temporals, i ser \"matussers\" en general. No obstant, estan inclosos com a part del joc per a mostrar la possible direcció futura del joc, i la nostra visió general de com estan connectats els diferents estadis.\n"
"\n"
"Si continues, no podràs guardar ni tornar a l'estadi de microbi. Si vols tornar a aquest estadi, siusplau, guarda el joc ara, abans de continuar.\n"
"\n"
"Si tries continuar, siusplau tingues en compte que els següents estadis només són prototips incomplerts, i siusplau no ho critiqueu injustificadament."

msgid "CONTINUE_TO_PROTOTYPES_PROMPT"
msgstr "Continuar als prototips d'altres estadis?"

msgid "CONTROLLER_ANY_DEVICE"
msgstr ""

msgid "CONTROLLER_AXIS_L2"
msgstr ""

msgid "CONTROLLER_AXIS_LEFT_TRIGGER"
msgstr ""

msgid "CONTROLLER_AXIS_LEFT_X"
msgstr ""

msgid "CONTROLLER_AXIS_LEFT_Y"
msgstr ""

#, fuzzy
msgid "CONTROLLER_AXIS_NEGATIVE_DIRECTION"
msgstr "El Plast de Fixació de Nitrogen és una proteïna que produeix Amoníac, un component important en el creixement i reproducció de les cèl·lules, mitjançant Nitrogen, Oxigen i mol·lècules d'ATP. Aquest procés s'anomena Fixació de Nitrogen Aeròbica."

#, fuzzy
msgid "CONTROLLER_AXIS_POSITIVE_DIRECTION"
msgstr "El Plast de Fixació de Nitrogen és una proteïna que produeix Amoníac, un component important en el creixement i reproducció de les cèl·lules, mitjançant Nitrogen, Oxigen i mol·lècules d'ATP. Aquest procés s'anomena Fixació de Nitrogen Aeròbica."

msgid "CONTROLLER_AXIS_R2"
msgstr ""

msgid "CONTROLLER_AXIS_RIGHT_TRIGGER"
msgstr ""

msgid "CONTROLLER_AXIS_RIGHT_X"
msgstr ""

msgid "CONTROLLER_AXIS_RIGHT_Y"
msgstr ""

msgid "CONTROLLER_AXIS_VISUALIZERS"
msgstr ""

msgid "CONTROLLER_BUTTON_DPAD_DOWN"
msgstr ""

msgid "CONTROLLER_BUTTON_DPAD_LEFT"
msgstr ""

msgid "CONTROLLER_BUTTON_DPAD_RIGHT"
msgstr ""

msgid "CONTROLLER_BUTTON_DPAD_UP"
msgstr ""

msgid "CONTROLLER_BUTTON_LEFT_SHOULDER"
msgstr ""

msgid "CONTROLLER_BUTTON_LEFT_STICK"
msgstr ""

msgid "CONTROLLER_BUTTON_MISC1"
msgstr ""

msgid "CONTROLLER_BUTTON_PADDLE1"
msgstr ""

msgid "CONTROLLER_BUTTON_PADDLE2"
msgstr ""

msgid "CONTROLLER_BUTTON_PADDLE3"
msgstr ""

msgid "CONTROLLER_BUTTON_PADDLE4"
msgstr ""

msgid "CONTROLLER_BUTTON_PS3_SELECT"
msgstr ""

msgid "CONTROLLER_BUTTON_PS3_START"
msgstr ""

msgid "CONTROLLER_BUTTON_PS_CIRCLE"
msgstr ""

msgid "CONTROLLER_BUTTON_PS_CROSS"
msgstr ""

msgid "CONTROLLER_BUTTON_PS_L1"
msgstr ""

msgid "CONTROLLER_BUTTON_PS_L3"
msgstr ""

msgid "CONTROLLER_BUTTON_PS_OPTIONS"
msgstr ""

msgid "CONTROLLER_BUTTON_PS_R1"
msgstr ""

msgid "CONTROLLER_BUTTON_PS_R3"
msgstr ""

msgid "CONTROLLER_BUTTON_PS_SHARE"
msgstr ""

msgid "CONTROLLER_BUTTON_PS_SONY_BUTTON"
msgstr ""

msgid "CONTROLLER_BUTTON_PS_SQUARE"
msgstr ""

msgid "CONTROLLER_BUTTON_PS_TRIANGLE"
msgstr ""

msgid "CONTROLLER_BUTTON_RIGHT_SHOULDER"
msgstr ""

msgid "CONTROLLER_BUTTON_RIGHT_STICK"
msgstr ""

msgid "CONTROLLER_BUTTON_TOUCH_PAD"
msgstr ""

msgid "CONTROLLER_BUTTON_UNKNOWN"
msgstr ""

msgid "CONTROLLER_BUTTON_XBOX_A"
msgstr ""

msgid "CONTROLLER_BUTTON_XBOX_B"
msgstr ""

msgid "CONTROLLER_BUTTON_XBOX_BACK"
msgstr ""

msgid "CONTROLLER_BUTTON_XBOX_GUIDE"
msgstr ""

msgid "CONTROLLER_BUTTON_XBOX_START"
msgstr ""

msgid "CONTROLLER_BUTTON_XBOX_X"
msgstr ""

msgid "CONTROLLER_BUTTON_XBOX_Y"
msgstr ""

msgid "CONTROLLER_DEADZONES"
msgstr ""

#, fuzzy
msgid "CONTROLLER_DEADZONE_CALIBRATION_EXPLANATION"
msgstr "Aquest tauler mostra els nombres que fa servir l'algorisme auto-evo per fer la seva predicció. L'energia total que una espècie pot recol·lectar i el cost energètic per individu d'aquesta espècie, en determinen la població final. L'algorisme auto-evo fa servir un model simplificat de la realitat per a calcular el rendiment de les espècies basat en l'energia que són capaces de recol·lectar. Per cada font d'alimentació, es mostra quanta energia en guanya l'espècie. A més a més, es mostra l'energia total disponible per aquesta font. La fracció de l'energia total que guanyen les espècies es basa en la magnitud del seu 'rendiment' respecte al 'rendiment total'. El 'rendiment' és una mètrica de com de bé les espècies poden utilitzar aquesta font d'alimentació."

msgid "CONTROLLER_DEADZONE_COLON"
msgstr ""

msgid "CONTROLLER_PROMPT_TYPE_SETTING"
msgstr ""

msgid "CONTROLLER_SENSITIVITY"
msgstr ""

msgid "CONTROLLER_UNKNOWN_AXIS"
msgstr ""

msgid "COPY_ERROR_TO_CLIPBOARD"
msgstr "Copiar l'Error al Porta-Retalls"

#, fuzzy
msgid "COPY_RESULTS"
msgstr "Resultats de l'algorisme Auto-Evo:"

msgid "CORRECTION_PROTANOPE"
msgstr "Protanòpia (Vermell-Verd)"

msgid "CORRECTION_TRITANOPE"
msgstr "Tritanopia (Blau-Groc)"

#, fuzzy
msgid "CPU_THREADS"
msgstr "Fils:"

msgid "CRAFTING_CLEAR_INPUTS"
msgstr ""

msgid "CRAFTING_ERROR_INTERNAL_CONSUME_PROBLEM"
msgstr ""

#, fuzzy
msgid "CRAFTING_ERROR_TAKING_ITEMS"
msgstr "Falta un nom"

msgid "CRAFTING_FILTER_INPUTS"
msgstr ""

msgid "CRAFTING_KNOWN_ITEMS"
msgstr ""

msgid "CRAFTING_NOT_ENOUGH_MATERIAL"
msgstr ""

msgid "CRAFTING_NO_RECIPE_SELECTED"
msgstr ""

msgid "CRAFTING_NO_ROOM_TO_TAKE_CRAFTING_RESULTS"
msgstr ""

#, fuzzy
msgid "CRAFTING_RECIPE_DISPLAY"
msgstr "Resultats de l'algorisme Auto-Evo:"

msgid "CRAFTING_RECIPE_HAND_AXE"
msgstr ""

#, fuzzy
msgid "CRAFTING_RESULTS"
msgstr "Resultats de l'algorisme Auto-Evo:"

msgid "CRAFTING_SELECT_RECIPE_OR_ITEMS_TO_FILTER"
msgstr ""

msgid "CRAFTING_TAKE_ALL"
msgstr ""

#, fuzzy
msgid "CRAFTING_TITLE"
msgstr "Falta un nom"

msgid "CREATE"
msgstr "Crear"

msgid "CREATED_AT"
msgstr "Creat a:"

msgid "CREATED_ON_PLATFORM"
msgstr "Creat a la Plataforma:"

msgid "CREATE_A_NEW_MICROBE"
msgstr "Crear un nou microbi"

msgid "CREATE_NEW"
msgstr "Crear Nou"

msgid "CREATE_NEW_CELL_TYPE"
msgstr "Crear un nou Tipus de Cèl·lula"

msgid "CREATE_NEW_CELL_TYPE_DESCRIPTION"
msgstr "Pots crear nous tipus de cèl·lules duplicant-ne de ja existents, i donant-les-hi un nou nou. Els tipus de cèl·lula es poden modificar per a especialitzar-se en diferents rols. Quan es modifica un tipus de cèl·lula, totes les cèl·lules del mateix tipus col·locades s'actualitzaran."

msgid "CREATE_NEW_MOD"
msgstr "Crear un Nou Mod"

msgid "CREATE_NEW_SAVE"
msgstr "Crear un nou arxiu de guardat"

msgid "CREATE_NEW_TISSUE_TYPE"
msgstr "Crear un nou Tipus de Teixit"

msgid "CREATE_NEW_TISSUE_TYPE_DESCRIPTION"
msgstr "Pots crear nous tipus de teixits duplicant-ne de ja existents, i donant-los un nom nou. Els tipus de teixit es poden modificar amb l'editor de microbi per a especialitzar-los en diferents rols."

msgid "CREATING_DOT_DOT_DOT"
msgstr "Creant..."

msgid "CREATING_OBJECTS_FROM_SAVE"
msgstr "Creant objectes a partir de l'arxiu guardat"

msgid "CREDITS"
msgstr "Crèdits"

msgid "CTRL"
msgstr "CTRL"

#, fuzzy
msgid "CURRENT_CACHE_SIZE"
msgstr "Mostrar noms de botons de selecció de parts"

#, fuzzy
msgid "CURRENT_CACHE_SIZE_TOOLTIP"
msgstr "Secretar mucílag"

msgid "CURRENT_DEVELOPERS"
msgstr "Desenvolupadors Actuals"

msgid "CURRENT_LOCATION_CAPITAL"
msgstr "INDRET ACTUAL"

#, fuzzy
msgid "CURRENT_RESEARCH_NONE"
msgstr "Mostrar noms de botons de selecció de parts"

#, fuzzy
msgid "CURRENT_RESEARCH_PROGRESS"
msgstr "Obrir pantalla d'ajuda"

msgid "CURRENT_WORLD"
msgstr "Món Actual"

#, fuzzy
msgid "CURRENT_WORLD_STATISTICS"
msgstr "Estadístiques de la Cèl·lula"

msgid "CUSTOM_USERNAME"
msgstr "Nom d'usuari propi:"

msgid "CYTOPLASM"
msgstr "Citoplasma"

#, fuzzy
msgid "CYTOPLASM_DESCRIPTION"
msgstr "És la substància que forma l'interior de la cèl·lula. El Citoplasma és una barreja d'ions, proteïnes i altres substàncies dissoltes a l'aigua. Una de les seves funcions principals és dur a terme el procés de Fermentació, en el qual la Glucosa és transformada en ATP. Moltes cèl·lules simples, que no tenen orgànuls especialitzats, depenen totalment del seu citoplasma per tal de viure - és a dir, per tal de nutrir-se, relacionar-se i reproduïr-se."

msgid "CYTOPLASM_GLYCOLYSIS"
msgstr "Glicòlisi de Citoplasma"

msgid "CYTOPLASM_PROCESSES_DESCRIPTION"
msgstr "Transforma [thrive:compound type=\"glucose\"][/thrive:compound] en [thrive:compound type=\"atp\"][/thrive:compound]."

#, fuzzy
msgid "CYTOTOXIN_SYNTHESIS"
msgstr "Síntesi de les toxines OxyToxy"

#, fuzzy
msgid "DAMAGE_SOURCE_RADIATION"
msgstr "(cost d'orgànuls, membranes i altres elements a l'editor)"

msgid "DAY_LENGTH"
msgstr ""

#, fuzzy
msgid "DAY_LENGTH_EXPLANATION"
msgstr "(secrets aleatòriament generats al joc)"

msgid "DAY_NIGHT_CYCLE_ENABLED"
msgstr ""

#, fuzzy
msgid "DAY_NIGHT_CYCLE_ENABLED_EXPLANATION_2"
msgstr "(comença cada generació amb un núvol de glucosa gratuït proper)"

#, fuzzy
msgid "DEADZONE_CALIBRATION_FINISHED"
msgstr "Validacions addicionals han detectat un problema: {0}"

#, fuzzy
msgid "DEADZONE_CALIBRATION_INPROGRESS"
msgstr "Aquest idioma s'ha traduït al {0}%"

msgid "DEADZONE_CALIBRATION_IS_RESET"
msgstr ""

#, fuzzy
msgid "DEADZONE_CONFIGURATION"
msgstr "L'acció d'eliminar aquest arxiu de guardat és irreversible. Esteu segur que el voleu eliminar permanentment?"

msgid "DEATH"
msgstr "mort"

msgid "DEBUG_COORDINATES"
msgstr ""

msgid "DEBUG_DRAW_NOT_AVAILABLE"
msgstr ""

#, fuzzy
msgid "DEBUG_HEAT_AT_CURSOR"
msgstr "A sota del Cursor:"

msgid "DEBUG_PANEL"
msgstr "Tauler de Depuració"

msgid "DECEMBER"
msgstr "Desembre"

#, fuzzy
msgid "DECREASE_ITEM_SIZE"
msgstr "Secretar mucílag"

msgid "DEFAULT_AUDIO_OUTPUT_DEVICE"
msgstr "Aparell d'output per defecte"

msgid "DELETE"
msgstr "Eliminar"

msgid "DELETE_ALL_OLD_SAVE_WARNING_2"
msgstr ""
"No es pot desfer eliminar tots els arxius de guardat Auto i Ràpids, estàs segur que vols eliminar permanentment els següents?\n"
" - {0} Auto guardat(s)\n"
" - {1} Guardat(s) ràpid(s)\n"
" - {2} Còpia(es) de seguretat"

#, fuzzy
msgid "DELETE_FOSSIL_CONFIRMATION"
msgstr "L'acció d'eliminar aquest arxiu de guardat és irreversible. Esteu segur que el voleu eliminar permanentment?"

msgid "DELETE_OLD_SAVES_PROMPT"
msgstr "Eliminar arxiu(s) de guardat antic(s)?"

msgid "DELETE_ORGANELLE"
msgstr "Eliminar orgànul"

msgid "DELETE_SAVE_CONFIRMATION"
msgstr "L'acció d'eliminar aquest arxiu de guardat és irreversible. Esteu segur que el voleu eliminar permanentment?"

msgid "DELETE_SELECTED"
msgstr "Eliminar tot el que ha estat seleccionat"

msgid "DELETE_SELECTED_SAVES_PROMPT"
msgstr "Eliminar arxiu(s) de guardat seleccionat(s)?"

msgid "DELETE_SELECTED_SAVE_WARNING"
msgstr "L'acció d'eliminar els arxius de guardat seleccionats és irreversible. Esteu segur que voleu eliminar permanentment el següent nombre d'arxius: {0}?"

msgid "DELETE_THIS_SAVE_PROMPT"
msgstr "Eliminar aquest arxiu de guardat?"

#, fuzzy
msgid "DESCEND_BUTTON"
msgstr "L'acció d'eliminar aquest arxiu de guardat és irreversible. Esteu segur que el voleu eliminar permanentment?"

#, fuzzy
msgid "DESCEND_CONFIRMATION"
msgstr "L'acció d'eliminar aquest arxiu de guardat és irreversible. Esteu segur que el voleu eliminar permanentment?"

#, fuzzy
msgid "DESCEND_CONFIRMATION_EXPLANATION"
msgstr ""
"Els microbis agressius perseguiran les preses a més distància\n"
"i és més probable que s'enfrontin a depredadors quan siguin atacats.\n"
"Els microbis pacífics desistiran de perseguir les seves preses abans\n"
"i és menys probable que facin servir toxines contra depredadors."

msgid "DESCRIPTION"
msgstr "Descripció:"

msgid "DESCRIPTION_COLON"
msgstr "Descripció:"

msgid "DESCRIPTION_TOO_LONG"
msgstr "La descripció és massa llarga"

#, fuzzy
msgid "DESPAWN_ENTITIES"
msgstr "Màxim nombre d'entitats:"

msgid "DETECTED_CPU_COUNT"
msgstr "Detectat compte CPU:"

#, fuzzy
msgid "DEVBUILD_VERSION_INFO"
msgstr "Partidaris Devbuilds"

msgid "DEVELOPERS"
msgstr "Desenvolupadors"

#, fuzzy
msgid "DEVELOPMENT_FORUM"
msgstr "Desenvolupament a càrred de Revolutionary Games Studio ry"

#, fuzzy
msgid "DEVELOPMENT_FORUM_BUTTON_TOOLTIP"
msgstr "Entrar a l'editor i modificar la teva espècie"

msgid "DEVELOPMENT_SUPPORTED_BY"
msgstr "Desenvolupament a càrred de Revolutionary Games Studio ry"

#, fuzzy
msgid "DEVELOPMENT_WIKI"
msgstr "Desenvolupadors"

#, fuzzy
msgid "DEVELOPMENT_WIKI_BUTTON_TOOLTIP"
msgstr "Ajuda"

msgid "DEVOURED"
msgstr "Devorat"

msgid "DEV_BUILD_PATRONS"
msgstr "Partidaris Devbuilds"

msgid "DIFFICULTY"
msgstr "Dificultat"

#, fuzzy
msgid "DIFFICULTY_DETAILS_STRING"
msgstr "Dificultat predeterminada"

msgid "DIFFICULTY_PRESET"
msgstr "Dificultat predeterminada"

msgid "DIFFICULTY_PRESET_CUSTOM"
msgstr "Personalitzat"

msgid "DIFFICULTY_PRESET_EASY"
msgstr "Fàcil"

msgid "DIFFICULTY_PRESET_HARD"
msgstr "Difícil"

msgid "DIFFICULTY_PRESET_NORMAL"
msgstr "Normal"

msgid "DIGESTION_EFFICIENCY"
msgstr "Eficiència de Digestió"

msgid "DIGESTION_EFFICIENCY_COLON"
msgstr "Eficiència de Digestió"

msgid "DIGESTION_SPEED"
msgstr "Velocitat de Digestió"

msgid "DIGESTION_SPEED_COLON"
msgstr "Velocitat de Digestió:"

msgid "DIGESTION_SPEED_VALUE"
msgstr "{0}/s"

msgid "DISABLED"
msgstr "Inhabilitat"

msgid "DISABLE_ALL"
msgstr "Inhabilitar Tot"

msgid "DISCARD_AND_CONTINUE"
msgstr "Descartar i continuar"

msgid "DISCARD_CHANGES"
msgstr "Descartar Canvis"

#, fuzzy
msgid "DISCARD_MIGRATION"
msgstr "Descartar i continuar"

msgid "DISCONNECTED_CELLS"
msgstr "Cèl·lules Desconnectades"

msgid "DISCONNECTED_CELLS_TEXT"
msgstr ""
"Hi ha cèl·lules col·locades que no han estat físicament connectats a la resta.\n"
"Siusplau, connecta totes les cèl·lules per continuar."

msgid "DISCONNECTED_METABALLS"
msgstr "Metaboles Desconnectades"

msgid "DISCONNECTED_METABALLS_TEXT"
msgstr ""
"Hi ha metaboles col·locades que no estan connectades a la resta.\n"
"Siusplau, mou totes les metaboles col·locades al costat d'altres per continuar."

msgid "DISCONNECTED_ORGANELLES"
msgstr "Orgànuls Desconnectats"

msgid "DISCONNECTED_ORGANELLES_TEXT"
msgstr ""
"Hi ha orgànuls que no han estat físicament connectats a la resta.\n"
"Siusplau, connecta tots els orgànuls o bé desfés els teus canvis."

#, fuzzy
msgid "DISCORD_TOOLTIP"
msgstr "Han passat: {0:#,#} anys"

#, fuzzy
msgid "DISK_CACHE_TOOLTIP"
msgstr "Sortir del joc"

#, fuzzy
msgid "DISMISSED_POPUPS_COLON"
msgstr "Velocitat de Digestió:"

#, fuzzy
msgid "DISMISSED_POPUPS_EXPLANATION"
msgstr ""
"Els microbis centrats buscaran recursos o preses més llunyans\n"
"i és possible que siguin molt més ambiciosos respecte a uns mateixos recursos.\n"
"Els microbis sensibles canviaran d'objectius més aviat."

msgid "DISMISS_INFORMATION_PERMANENTLY"
msgstr ""

msgid "DISMISS_WARNING_PERMANENTLY"
msgstr ""

#, fuzzy
msgid "DISPLAY_3D_MENU_BACKGROUNDS"
msgstr "Mostrar partícules de fons"

msgid "DISPLAY_ABILITIES_BAR"
msgstr "Mostrar barra d'habilitats"

#, fuzzy
msgid "DISPLAY_BACKGROUND_DISTORTION_EFFECT"
msgstr "Mostrar partícules de fons"

msgid "DISPLAY_BACKGROUND_PARTICLES"
msgstr "Mostrar partícules de fons"

#, fuzzy
msgid "DISPLAY_DRIVER_OPENGL"
msgstr "Mostrar noms de botons de selecció de parts"

#, fuzzy
msgid "DISPLAY_DRIVER_VULKAN"
msgstr "Mostrar noms de botons de selecció de parts"

#, fuzzy
msgid "DISPLAY_MODE"
msgstr "Mostrar noms de botons de selecció de parts"

msgid "DISPLAY_PART_NAMES"
msgstr "Mostrar noms de botons de selecció de parts"

msgid "DISSOLVED_COMPOUND_FOOD_SOURCE"
msgstr "Font d'alimentació distribuïda uniformament de {0}"

msgid "DOES_NOT_USE_FEATURE"
msgstr "No"

msgid "DONATIONS"
msgstr "Donacions"

msgid "DOT_DOT_DOT"
msgstr "..."

msgid "DOUBLE"
msgstr "Doble"

msgid "DOUBLE_CLICK_TO_VIEW_IN_FULLSCREEN"
msgstr "Doble clic per mostrar en pantalla completa"

msgid "DOUBLE_MEMBRANE_DESCRIPTION"
msgstr "Una membrana cel·lular formada per dues capes, que ofereix millor protecció i consumeix menys energia. No obstant, fa que la cèl·lula esdevingui més lenta. També redueix la velocitat a la qual s'absorbeixen els nutrients en entrar-hi en contacte."

#, fuzzy
msgid "DOUBLE_SPEED_TOGGLE_TOOLTIP"
msgstr "El valor utilitzat per generar el món, que ha de ser un nombre enter positiu"

msgid "DRAG_TO_REORDER_ITEMS_WITH_MOUSE"
msgstr ""

msgid "DUMP_SCENE_TREE"
msgstr ""

msgid "DUPLICATE_TYPE"
msgstr "Duplicar Tipus"

msgid "EASTEREGG_MESSAGE_1"
msgstr "A mode de curiositat, la relació entre les cèl·lules de l'espècie Didinium i les cèl·lules Paramecium és un exemple típic i clar, que ha estat estudiat durant dècades, d'una relació entre depredador i presa. Ara bé, la teva espècie, és l'equivalent de Didinium o de Paramecium? Ets un depredador, o bé la presa?"

msgid "EASTEREGG_MESSAGE_10"
msgstr "ÉSSERS LLEFISCOSOS!!"

msgid "EASTEREGG_MESSAGE_11"
msgstr "Smeltal the meltal: frase satírica en anglès, amb un lèxic deformat a propòsit, que vol dir \"Fondre els metalls\"."

msgid "EASTEREGG_MESSAGE_12"
msgstr "No obstant, aquestes cèl·lules de color blau."

msgid "EASTEREGG_MESSAGE_13"
msgstr "Un petit consell: els diferents Biomes no són tan sols diferents fons, sinó que en cadascun hi ha diferents proporcions de compostos."

msgid "EASTEREGG_MESSAGE_14"
msgstr "Un petit consell: com més Flagels tinguis, més ràpid et podràs moure, però també més ATP consumiràs"

msgid "EASTEREGG_MESSAGE_15"
msgstr "Un petit consell: no només et pots empassar cèl·lules, sinó també trossos de Ferro."

msgid "EASTEREGG_MESSAGE_16"
msgstr "Un petit consell: prepara bé la teva cèl·lula abans d'afegir-li un Nucli. Els Nuclis són cars i consumeixen una gran quantitat d'ATP."

msgid "EASTEREGG_MESSAGE_17"
msgstr "A mode de curiositat, sabies que hi ha més de 8000 espècies d'organismes ciliats al planeta Terra?"

msgid "EASTEREGG_MESSAGE_18"
msgstr "A mode de curiositat, l'Stentor és un ciliat que es pot estendre per tal d'atrapar preses amb una boca amb forma de trompeta. Mitjançant Cilis, genera corrents d'aigua que atrapen a les preses."

msgid "EASTEREGG_MESSAGE_2"
msgstr "Un petit consell, si ets prou ràpid, pots fer servir les teves pròpies toxines per a bloquejar-ne d'altres."

msgid "EASTEREGG_MESSAGE_3"
msgstr "Un petit consell, la Osmoregulació consumeix, cada segon, 1 unitat d'ATP per nombre d'hexàgons de la teva cèl·lula. Alhora, cada hexàgon de citoplasma produeix 5 unitats d'ATP cada segon. Per tant, si estas perdent ATP degut a la Osmoregulació, afegeix un parell d'hexàgons de citoplasma o bé elimina alguns orgànuls."

msgid "EASTEREGG_MESSAGE_4"
msgstr "A mode de curiositat, al planeta Terra, els organismes procariotes tenen unes estructures anomenades Biocompartiments que actuen com orgànuls. En realitat, s'anomenen Orgànuls Polihèdrics."

msgid "EASTEREGG_MESSAGE_5"
msgstr "A mode de curiositat, els Metabolosomes són el que s'anomena Orgànuls Polihèdrics."

msgid "EASTEREGG_MESSAGE_6"
msgstr "Un petit consell, de vegades és millor fugir ràpidament de les altres cèl·lules."

msgid "EASTEREGG_MESSAGE_7"
msgstr "Recorda que, si et creues amb una cèl·lula almenys dues vegades més petita que tu, la pots engolir per alimentar-te'n."

msgid "EASTEREGG_MESSAGE_8"
msgstr "Vés amb compte. Els bacteris, malgrat ser molt petits, poden resultar perillosos. Alguns t'atacaran agressivament per devorar-te sense pensar-s'ho dues vegades!"

msgid "EASTEREGG_MESSAGE_9"
msgstr "Un petit consell, si caçes altres espècies i no vas amb compte, es poden extingir. També es poden extingir si són caçades per altres espècies depredadores."

msgid "EASTER_EGGS"
msgstr "Incloure Easter eggs"

msgid "EASTER_EGGS_EXPLANATION"
msgstr "(secrets aleatòriament generats al joc)"

#, fuzzy
msgid "EASTER_EGG_BANANA_BIOME"
msgstr "(secrets aleatòriament generats al joc)"

#, fuzzy
msgid "EDGE_PAN_SPEED"
msgstr "Velocitat de Digestió"

#, fuzzy
msgid "EDITING_TITLE"
msgstr "Falta un nom"

msgid "EDITOR"
msgstr "Editor"

#, fuzzy
msgid "EDITORS_AND_MUTATIONS_BUTTON"
msgstr "ha mutat"

msgid "EDITOR_BUTTON_TOOLTIP"
msgstr "Entrar a l'editor i modificar la teva espècie"

#, fuzzy
msgid "EDITOR_TUTORIAL_EARLY_GOAL"
msgstr ""
"Aquest és l'Editor de Microbi, on pots afegir, treure o modificar diferents orgànuls, tot invertint-hi una quantitat corresponent de Punts de Mutació.\n"
"\n"
"També pots canviar altres propietats i elements de la teva cèl·lula, com ara la membrana, en les altres pestanyes de l'Editor.\n"
"\n"
"Per continuar, selecciona un orgànul del tauler de l'esquerra (el Citoplasma és una bona opció). Tot seguit, fes clic esquerre al cantó de l'Hexàgon mostrat al bell mig de la pantalla (que representa l'interior de la teva cèl·lula) per tal d'afegir aquest orgànul a la teva espècie."

#, fuzzy
msgid "EDITOR_TUTORIAL_EDITOR_TEXT"
msgstr ""
"Benvingut a l'Editor de Microbi.\n"
"\n"
"Aquí pots revisar tot el que ha passat des del començament del joc o des de la darrera vegada que vas accedir a l'Editor. Tot seguit, pots fer canvis (que representen mutacions genètiques generades per un procés d'evolució).\n"
"\n"
"Aquesta pestanya t'ofereix una llista de canvis en la zona que ocupes actualment. Intenta explorar les diferents eines que tens a la teva disposició per aprendre més sobre els esdeveniments del teu món.\n"
"\n"
"Quan estiguis a punt, fes clic al botó \"següent\", a baix a la dreta."

#, fuzzy
msgid "EDITOR_TUTORIAL_MICROBE_EDITOR_NUCLEUS"
msgstr ""
"Aquest és l'editor de microbi, on pots fer evolucionar la teva espècie invertint punts de mutació (MP). En cada generació disposaràs de 100 MP per invertir, de manera que no cal que n'estalviïs!\n"
"\n"
"L'hexàgon del centre de la pantalla és la teva cèl·lula, formada per una sola part de citoplasma.\n"
"\n"
"Per continuar, selecciona una part del tauler de l'esquerra. Tot seguit, fes clic-esquerra a l'hexàgon per a col·locar-la. Pots fer rotar les parts amb les tecles [thrive:input]e_rotate_left[/thrive:input] and [thrive:input]e_rotate_right[/thrive:input]."

#, fuzzy
msgid "EFFECTIVE_VALUE"
msgstr "{0}%"

msgid "EIGHT_TIMES"
msgstr "8x"

#, fuzzy
msgid "EJECT_ENGULFED"
msgstr "No pot engolir"

#, fuzzy
msgid "EJECT_ENGULFED_TOOLTIP"
msgstr "No pot engolir"

#, fuzzy
msgid "EMITTERS_COUNT"
msgstr "Estadi de Microbi"

msgid "ENABLED_MODS"
msgstr "Mods Habilitats"

msgid "ENABLE_ALL_COMPATIBLE"
msgstr "Habilitar Tots els Mods Compatibles"

msgid "ENABLE_EDITOR"
msgstr "Habilitar l'editor"

msgid "ENABLE_GUI_LIGHT_EFFECTS"
msgstr "Habilitar efectes de llum del GUI"

msgid "ENDOSYMBIONT_ENGULFED_ALREADY_DONE"
msgstr ""

msgid "ENDOSYMBIONT_ENGULFED_PROGRESS"
msgstr ""

msgid "ENDOSYMBIONT_TYPE_ALREADY_PRESENT"
msgstr ""

#, fuzzy
msgid "ENDOSYMBIOSIS_AVAILABLE_ORGANELLES"
msgstr "Múltiples Orgànuls"

msgid "ENDOSYMBIOSIS_BUTTON"
msgstr ""

#, fuzzy
msgid "ENDOSYMBIOSIS_CANCEL_TOOLTIP"
msgstr "Desunir totes les cèl·lules"

#, fuzzy
msgid "ENDOSYMBIOSIS_COMPLETE_TOOLTIP"
msgstr "El valor utilitzat per generar el món, que ha de ser un nombre enter positiu"

#, fuzzy
msgid "ENDOSYMBIOSIS_EXPLANATION"
msgstr ""
"Els microbis agressius perseguiran les preses a més distància\n"
"i és més probable que s'enfrontin a depredadors quan siguin atacats.\n"
"Els microbis pacífics desistiran de perseguir les seves preses abans\n"
"i és menys probable que facin servir toxines contra depredadors."

msgid "ENDOSYMBIOSIS_NOTHING_ENGULFED"
msgstr ""

#, fuzzy
msgid "ENDOSYMBIOSIS_NO_CANDIDATE_ORGANELLES"
msgstr "Orgànuls Desconnectats"

#, fuzzy
msgid "ENDOSYMBIOSIS_PROGRESSING_EXPLANATION"
msgstr ""
"Els microbis centrats buscaran recursos o preses més llunyans\n"
"i és possible que siguin molt més ambiciosos respecte a uns mateixos recursos.\n"
"Els microbis sensibles canviaran d'objectius més aviat."

msgid "ENDOSYMBIOSIS_PROKARYOTIC_LIMIT_EXPLANATION"
msgstr ""

#, fuzzy
msgid "ENDOSYMBIOSIS_SINGLE_SPECIES_PROGRESS_DESCRIPTION"
msgstr "Transforma [thrive:compound type=\"hydrogensulfide\"][/thrive:compound] en [thrive:compound type=\"glucose\"][/thrive:compound]. La velocitat és proporcional a la concentració de [thrive:compound type=\"carbondioxide\"][/thrive:compound]. També transforma [thrive:compound type=\"glucose\"][/thrive:compound] en [thrive:compound type=\"atp\"][/thrive:compound]."

#, fuzzy
msgid "ENDOSYMBIOSIS_START_TOOLTIP"
msgstr "Entrar a l'editor i modificar la teva espècie"

#, fuzzy
msgid "ENDOSYMBIOSIS_TITLE"
msgstr "Falta un nom"

#, fuzzy
msgid "ENERGY_BALANCE_REQUIRED_COMPOUND_LINE"
msgstr "{0}: -{1} ATP"

msgid "ENERGY_BALANCE_TOOLTIP_CONSUMPTION"
msgstr "{0}: -{1} ATP"

msgid "ENERGY_BALANCE_TOOLTIP_PRODUCTION"
msgstr "{0}: +{1} ATP"

#, fuzzy
msgid "ENERGY_BALANCE_TOOLTIP_PRODUCTION_WITH_REQUIREMENT"
msgstr "{0}: +{1} ATP"

msgid "ENERGY_IN_PATCH_FOR"
msgstr "Energia a {0} per {1}"

#, fuzzy
msgid "ENERGY_IN_PATCH_SHORT"
msgstr "Energia a {0} per {1}"

msgid "ENERGY_SOURCES"
msgstr "Fonts d'energia:"

msgid "ENERGY_SUMMARY_LINE"
msgstr "L'energia total recol·lectada és {0} amb un cost individual de {1} resultant en una població no ajustada de {2}"

msgid "ENGULF_NO_ATP_DAMAGE_MESSAGE"
msgstr ""

msgid "ENTER_EXISTING_ID"
msgstr "Introduïr ID Existent"

msgid "ENTER_EXISTING_WORKSHOP_ID"
msgstr "Introduïr ID del Workshop Existent"

msgid "ENTITY_LABEL"
msgstr "Etiqueta d'entitat"

msgid "ENVIRONMENT"
msgstr "Entorn"

#, fuzzy
msgid "ENVIRONMENTAL_CONDITIONS_BUTTON"
msgstr "Retenció ambiental de glucosa"

msgid "ENVIRONMENTAL_GLUCOSE_RETENTION"
msgstr "Retenció ambiental de glucosa"

msgid "ENVIRONMENTAL_GLUCOSE_RETENTION_EXPLANATION"
msgstr "Proporció de glucosa retinguda al medi ambient cada generació"

#, fuzzy
msgid "ENVIRONMENT_BUTTON_MICROBE_TOOLTIP"
msgstr "Mostrar / amagar l'entorn i els compostos"

#, fuzzy
msgid "ENVIRONMENT_TOLERANCE"
msgstr "Entorn"

msgid "EPIPELAGIC"
msgstr "Zona epipelàgica"

msgid "EQUIPMENT_TYPE_AXE"
msgstr ""

msgid "ERROR"
msgstr "Error"

msgid "ERROR_CREATING_FOLDER"
msgstr "Error creant una carpeta per al mod"

msgid "ERROR_CREATING_INFO_FILE"
msgstr "Error creant l'arxiu d'informació del mod"

msgid "ERROR_FAILED_TO_SAVE_NEW_SETTINGS"
msgstr "Error: No s'ha pogut guardar la nova configuració."

#, fuzzy
msgid "ERROR_FETCHING_EXPLANATION"
msgstr "(secrets aleatòriament generats al joc)"

#, fuzzy
msgid "ERROR_FETCHING_NEWS"
msgstr "Error creant l'arxiu d'informació del mod"

msgid "ERROR_LOADING"
msgstr "Error durant la càrrega"

msgid "ERROR_SAVING"
msgstr "Error amb l'acció de guardat"

#, fuzzy
msgid "ERROR_UPLOADING_EXCEPTION"
msgstr "Error durant la càrrega"

msgid "ESCAPE"
msgstr "Tecla Esc"

msgid "ESCAPE_ENGULFING"
msgstr "evasió d'un intent d'engolició"

msgid "ESTUARY"
msgstr "Estuari"

#, fuzzy
msgid "EVENT_ERUPTION_TOOLTIP"
msgstr "Automàticament carregar els ecosistemes Harmony de l'Ensamblatge (no requereix especificar una classe de mod)"

msgid "EVENT_METEOR_GLUCOSE"
msgstr ""

#, fuzzy
msgid "EVENT_METEOR_IRON"
msgstr "{0}: +{1} ATP"

#, fuzzy
msgid "EVENT_METEOR_PHOSPHATES"
msgstr "Fer aparéixer Fosfats"

#, fuzzy
msgid "EVENT_METEOR_PLAIN"
msgstr "Automàticament carregar els ecosistemes Harmony de l'Ensamblatge (no requereix especificar una classe de mod)"

msgid "EVENT_METEOR_RADIOACTIVE"
msgstr ""

msgid "EVENT_METEOR_SULFUR"
msgstr ""

#, fuzzy
msgid "EVOLUTIONARY_TREE"
msgstr "Per Revolutionary Games Studio"

#, fuzzy
msgid "EVOLUTIONARY_TREE_BUILD_FAILED"
msgstr "Per Revolutionary Games Studio"

#, fuzzy
msgid "EXACT_VERSION_COLON"
msgstr "Versió:"

#, fuzzy
msgid "EXACT_VERSION_TOOLTIP"
msgstr "Automàticament carregar els ecosistemes Harmony de l'Ensamblatge (no requereix especificar una classe de mod)"

msgid "EXCEPTION_HAPPENED_PROCESSING_SAVE"
msgstr "S'ha produït un problema mentre es processaven els objectes carregats"

msgid "EXCEPTION_HAPPENED_WHILE_LOADING"
msgstr "S'ha produït un problema mentre es carregaven les dades de guardat"

#, fuzzy
msgid "EXCLUSIVE_FULLSCREEN"
msgstr "Activar pantalla completa"

#, fuzzy
msgid "EXISTING_BUILDINGS"
msgstr "Introduïr ID Existent"

msgid "EXIT"
msgstr "Sortir"

#, fuzzy
msgid "EXIT_EDITOR"
msgstr "Anar a la següent pestanya de l'editor"

#, fuzzy
msgid "EXIT_TO_LAUNCHER"
msgstr "Llançar E"

msgid "EXPERIMENTAL_FEATURES"
msgstr ""

#, fuzzy
msgid "EXPERIMENTAL_FEATURES_EXPLANATION"
msgstr "(velocitat a la qual les espècies de la IA muten)"

#, fuzzy
msgid "EXPERIMENTAL_FEATURES_WARNING"
msgstr "(velocitat a la qual les espècies de la IA muten)"

msgid "EXPORT_ALL_WORLDS"
msgstr ""

#, fuzzy
msgid "EXPORT_ALL_WORLDS_TOOLTIP"
msgstr "Han passat: {0:#,#} anys"

#, fuzzy
msgid "EXPORT_SUCCESS"
msgstr "Predació de {0}"

msgid "EXTERNAL"
msgstr "Extern"

msgid "EXTERNAL_EFFECTS"
msgstr "Efectes externs:"

msgid "EXTINCTION_BOX_TEXT"
msgstr "Com tantes i tantes altres espècies al llarg dels eons i de les edats d'aquest planeta, els teus petits organismes s'han extingit. A partir d'ara, altres espècies ocuparan el seu nínxol en les cadenes tròfiques dels diferents biomes i, potser, evolucionaran fins a esdevenir éssers intel·ligents que navegaran conscientment cap a planetes i estrelles llunyanes. No obstant, la teva línia evolutiva s'ha tallat, ha esdevingut un experiment fallit en el llarg procés de l'evolució."

msgid "EXTINCTION_CAPITAL"
msgstr "EXTINCIÓ"

msgid "EXTINCT_FROM_PATCH"
msgstr "s'ha extingit del planeta"

msgid "EXTINCT_FROM_THE_PLANET"
msgstr "s'ha extingit del planeta"

msgid "EXTINCT_IN_PATCH"
msgstr "s'ha extingit de l'ecosistema"

msgid "EXTINCT_SPECIES"
msgstr "EXTINCIÓ"

msgid "EXTRAS"
msgstr "Extres"

msgid "EXTRA_OPTIONS"
msgstr "Opcions Extra"

#, fuzzy
msgid "FACEBOOK_TOOLTIP"
msgstr "Pausar el joc"

msgid "FAILED"
msgstr "Error"

#, fuzzy
msgid "FAILED_ONE_OR_MORE_SAVE_DELETION_DESCRIPTION"
msgstr "El Meu Mod Esbalaïdor"

#, fuzzy
msgid "FAILED_SAVE_DELETION"
msgstr "Error: No s'ha pogut guardar la nova configuració."

#, fuzzy
msgid "FAILED_SAVE_DELETION_DESCRIPTION"
msgstr "Actualitzar l'arxiu de guardat especificat degut al següent error:"

msgid "FEARFUL"
msgstr "Poruc"

msgid "FEAR_EXPLANATION"
msgstr ""
"Els microbis temorosos fugiran a més distància\n"
"i en general fugiran de qualsevol depredador.\n"
"Els microbis valents no se senten intimidats per depredadors propers\n"
"i és més probable que contraataquin si són agredits."

#, fuzzy
msgid "FEATURE_DISABLED"
msgstr "Inhabilitat"

#, fuzzy
msgid "FEATURE_ENABLED"
msgstr "Trucs activats"

msgid "FEBRUARY"
msgstr "Febrer"

#, fuzzy
msgid "FEED_ITEM_CONTENT_PARSING_FAILED"
msgstr "Error en la inicialització de la llibreria de client d'Steam"

#, fuzzy
msgid "FEED_ITEM_MISSING_CONTENT"
msgstr ""
"Temps de procès: {0} s\n"
"Temps de físiques: {1} s\n"
"Entitats: {2} Other: {3}\n"
"Aparegudes: {4} Desaparegudes: {5}\n"
"Nodes utilitzats: {6}\n"
"Memòria utilitzada: {7}\n"
"Memòria GPU: {8}\n"
"Objectes renderitzats: {9}\n"
"Trucades sortejades: {10} 2D: {11}\n"
"Vèrtexs renderitzats: {12}\n"
"Canvis de material: {13}\n"
"Canvis de Shader: {14}\n"
"Nodes orfes: {15}\n"
"Latència d'Audio: {16} ms\n"
"Fils total: {17}\n"
"Temps de CPU Total:\n"
"{18}"

msgid "FEED_ITEM_PUBLISHED_AT"
msgstr ""

msgid "FEED_ITEM_TRUNCATED_NOTICE"
msgstr ""

#, fuzzy
msgid "FERROPLAST"
msgstr "Termoplast"

#, fuzzy
msgid "FERROPLAST_DESCRIPTION"
msgstr "El termoplast és una estructura de doble membrana que, de manera anàloga al Cloroplast, conté pigments sensibles a l'escalfor, agrupats en petites membranes. En realitat, és un petit organisme procariota que ha estat engolit i assimilat per una cèl·lula eucariota, que actua com a hoste. Aquests pigments, produeixen Glucosa a partir d'Aigua, Diòxid de Carboni i les diferències de Temperatura al seu entorn. La velocitat de producció de la Glucosa augmenta proporcionalment a la concentració de Diòxid de Carboni i la Temperatura."

#, fuzzy
msgid "FERROPLAST_PROCESSES_DESCRIPTION"
msgstr "Produeix [thrive:compound]glucose[/thrive:compound]. La velocitat és proporcional a la concentració de [thrive:compound]carbondioxide[/thrive:compound] i temperatura."

msgid "FILTER_ITEMS_BY_CATEGORY_COLON"
msgstr "Filtrar elements per categoria:"

msgid "FIND_CURRENT_PATCH"
msgstr "Trobar l'Ecosistema Actual"

msgid "FINISHED_DOT"
msgstr "Acabat."

msgid "FINISH_EDITING_AND_RETURN_TO_ENVIRONMENT"
msgstr "Acabar la sessió d'evolució i tornar al món"

msgid "FINISH_ONE_GENERATION"
msgstr "Acaba una Generació"

msgid "FINISH_X_GENERATIONS"
msgstr "Acaba {0} Generacions"

msgid "FIRE_TOXIN"
msgstr "Llançar les toxines"

#, fuzzy
msgid "FIRE_TOXIN_TOOLTIP"
msgstr "Algunes opcions poden ser desactivades si només LAWK està activat"

msgid "FLAGELLUM"
msgstr "Flagel"

msgid "FLAGELLUM_DESCRIPTION"
msgstr "El flagel (plural: flagels) és uns farcell de proteïnes i fibres, com un petit tentacle que sobresurt de la membrana cel·lular. Mitjançant un moviment ondulatori, permet propulsar la cèl·lula cap endavant a gran velocitat, mentre consumeix ATP. La posició dels flagels determina la direcció en la qual produeix l'impuls per moure la cèl·lula. La direcció de l'impuls és oposada a la direcció cap a la qual el flagel està apuntant. Per exemple, un flagel col·locat a l'esquerra del centre de la cèl·lula produïra impuls quan aquesta es mogui cap a la dreta."

#, fuzzy
msgid "FLAGELLUM_LENGTH_DESCRIPTION"
msgstr "El flagel (plural: flagels) és uns farcell de proteïnes i fibres, com un petit tentacle que sobresurt de la membrana cel·lular. Mitjançant un moviment ondulatori, permet propulsar la cèl·lula cap endavant a gran velocitat, mentre consumeix ATP. La posició dels flagels determina la direcció en la qual produeix l'impuls per moure la cèl·lula. La direcció de l'impuls és oposada a la direcció cap a la qual el flagel està apuntant. Per exemple, un flagel col·locat a l'esquerra del centre de la cèl·lula produïra impuls quan aquesta es mogui cap a la dreta."

msgid "FLAGELLUM_PROCESSES_DESCRIPTION"
msgstr "Fa servir [thrive:compound type=\"atp\"][/thrive:compound] per augmentar la velocitat del microbi."

#, fuzzy
msgid "FLEET_NAME_FROM_PLACE"
msgstr "s'ha extingit del planeta"

#, fuzzy
msgid "FLEET_UNITS"
msgstr "{0} {1}"

#, fuzzy
msgid "FLOATING_CHUNKS_COLON"
msgstr "Rotació:"

msgid "FLOATING_HAZARD"
msgstr "Perill flotant"

msgid "FLUID"
msgstr "Fluidesa"

msgid "FLUIDITY_RIGIDITY"
msgstr "Fluidesa / Rigidesa"

msgid "FOCUSED"
msgstr "Centrat"

msgid "FOCUS_EXPLANATION"
msgstr ""
"Els microbis centrats buscaran recursos o preses més llunyans\n"
"i és possible que siguin molt més ambiciosos respecte a uns mateixos recursos.\n"
"Els microbis sensibles canviaran d'objectius més aviat."

#, fuzzy
msgid "FOG_OF_WAR_DISABLED"
msgstr "Inhabilitat"

#, fuzzy
msgid "FOG_OF_WAR_DISABLED_DESCRIPTION"
msgstr "Actualitzar l'arxiu de guardat especificat degut al següent error:"

msgid "FOG_OF_WAR_INTENSE"
msgstr ""

#, fuzzy
msgid "FOG_OF_WAR_INTENSE_DESCRIPTION"
msgstr "La Nitrogenasa és una proteïna capaç de produïr Amoníac, nutrient bàsic per al desenvolupament i reproducció de les cèl·lules, mitjançant Nitrogen i mol·lècules d'ATP. Aquest procés s'anomena Fixació de Nitrogen Anaeròbica. Com que la Nitrogenasa està suspesa en el Citoplasma, aquest fluid duu a terme una certa Glicòlisi."

msgid "FOG_OF_WAR_MODE"
msgstr ""

msgid "FOG_OF_WAR_REGULAR"
msgstr ""

#, fuzzy
msgid "FOG_OF_WAR_REGULAR_DESCRIPTION"
msgstr "Els Pili (singular: pilus) es troben a la superfície de molts micro-organismes i tenen forma de pèls. Hi poden haver desenes o centenars de pili a la superfície d'un micro-organisme, i es poden fer servir amb diferents finalitats, incloents la depredació. Els micro-organismes patogènics fan servir els pili per virulència, ja sigui per unir-se a teixits hoste, o per penetrar la membrana exterior i accedir al citoplasma. Molts Pili similars existeixen, però no estan evolutivament relacionats i són resultat d'evolució convergent. Un sol organisme ha de tenir l'habilitat de tenir diferents tipus de Pili, i aquells que són a la superfície són canviats i substituïts constantment."

msgid "FOOD_CHAIN"
msgstr "Cadena Alimentària o Tròfica"

msgid "FOOD_SOURCE_ENERGY_INFO"
msgstr "{0} energia: {1} (rendiment: {2}) energia total disponible: {3} (rendiment total: {4})"

msgid "FORGET_MOD_DETAILS"
msgstr "Eliminar Dades Locals"

msgid "FORGET_MOD_DETAILS_TOOLTIP"
msgstr "Eliminar dades locals referents a aquest item. És útil si has introduït l'ID equivocat o vols carregar una nova versió a un item diferent."

msgid "FORM_ERROR_MESSAGE"
msgstr "Error: {0}"

#, fuzzy
msgid "FOSSILISATION"
msgstr "població:"

#, fuzzy
msgid "FOSSILISATION_EXPLANATION"
msgstr ""
"Els microbis agressius perseguiran les preses a més distància\n"
"i és més probable que s'enfrontin a depredadors quan siguin atacats.\n"
"Els microbis pacífics desistiran de perseguir les seves preses abans\n"
"i és menys probable que facin servir toxines contra depredadors."

#, fuzzy
msgid "FOSSILISATION_FAILED"
msgstr "població:"

#, fuzzy
msgid "FOSSILISATION_FAILED_DESCRIPTION"
msgstr "Actualitzar l'arxiu de guardat especificat degut al següent error:"

msgid "FOSSILISATION_HINT"
msgstr ""

msgid "FOSSILISATION_HINT_ALREADY_FOSSILISED"
msgstr ""

#, fuzzy
msgid "FOSSILISE"
msgstr "Sèssil"

#, fuzzy
msgid "FOSSIL_DELETION_FAILED"
msgstr "Creació de Mod Fallida"

#, fuzzy
msgid "FOSSIL_DELETION_FAILED_DESCRIPTION"
msgstr "Actualitzar l'arxiu de guardat especificat degut al següent error:"

msgid "FOUR_TIMES"
msgstr "4x"

msgid "FPS"
msgstr "FPS: {0}"

msgid "FPS_DISPLAY"
msgstr "Visualització d'FPS"

msgid "FRAME_DURATION"
msgstr "Delta: {0}"

msgid "FREEBUILDING"
msgstr "Construcció lliure"

msgid "FREE_GLUCOSE_CLOUD"
msgstr "Núvol de glucosa gratuït quan s'abandona l'editor"

msgid "FREE_GLUCOSE_CLOUD_EXPLANATION"
msgstr "(comença cada generació amb un núvol de glucosa gratuït proper)"

msgid "FULLSCREEN"
msgstr "Pantalla completa"

msgid "FULL_MOD_INFO"
msgstr "Informació Completa del Mod"

msgid "GALLERY_VIEWER"
msgstr "Visor de la Galeria"

#, fuzzy
msgid "GAMEPLAY_BASICS_TITLE"
msgstr "Equip de disseny del joc"

msgid "GAME_DESIGN_TEAM"
msgstr "Equip de disseny del joc"

#, fuzzy
msgid "GAME_SYSTEMS_TITLE"
msgstr "Equip de disseny del joc"

#, fuzzy
msgid "GATHERED_ENERGY_TOOLTIP"
msgstr "Pausar el joc"

msgid "GENERAL"
msgstr "General"

#, fuzzy
msgid "GENERAL_LOADING_TIP_1"
msgstr "Prem el botó de 'desfer' per tal de corregir qualsevol equivocació"

#, fuzzy
msgid "GENERAL_LOADING_TIP_2"
msgstr "Prem el botó de 'desfer' per tal de corregir qualsevol equivocació"

#, fuzzy
msgid "GENERAL_LOADING_TIP_3"
msgstr "Prem el botó de 'desfer' per tal de corregir qualsevol equivocació"

#, fuzzy
msgid "GENERAL_LOADING_TIP_4"
msgstr "Prem el botó de 'desfer' per tal de corregir qualsevol equivocació"

#, fuzzy
msgid "GENERAL_LOADING_TIP_5"
msgstr "Prem el botó de 'desfer' per tal de corregir qualsevol equivocació"

#, fuzzy
msgid "GENERAL_LOADING_TIP_6"
msgstr "Prem el botó de 'desfer' per tal de corregir qualsevol equivocació"

#, fuzzy
msgid "GENERAL_LOADING_TIP_7"
msgstr "Prem el botó de 'desfer' per tal de corregir qualsevol equivocació"

#, fuzzy
msgid "GENERATIONS"
msgstr "Generació:"

msgid "GENERATION_COLON"
msgstr "Generació:"

#, fuzzy
msgid "GITHUB_TOOLTIP"
msgstr "Sortir del joc"

msgid "GLES3"
msgstr ""

msgid "GLOBAL_GLACIATION_END_EVENT_LOG"
msgstr ""

#, fuzzy
msgid "GLOBAL_GLACIATION_EVENT"
msgstr "Població Total:"

#, fuzzy
msgid "GLOBAL_GLACIATION_EVENT_TOOLTIP"
msgstr "Despertar"

msgid "GLOBAL_GLACIATION_EVENT_WARNING_LOG_PLURAL"
msgstr ""

msgid "GLOBAL_GLACIATION_EVENT_WARNING_LOG_SINGULAR"
msgstr ""

msgid "GLOBAL_GLACIATION_START_EVENT_LOG"
msgstr ""

msgid "GLOBAL_INITIAL_LETTER"
msgstr "G"

#, fuzzy
msgid "GLOBAL_POPULATION_COLON"
msgstr "Població Total:"

msgid "GLOBAL_TIMELINE_SPECIES_MIGRATED_TO"
msgstr "Part de [b][u]{0}[/u][/b] població ha migrat a {1} des de {2}"

msgid "GLUCOSE"
msgstr "Glucosa"

msgid "GLUCOSE_CONCENTRATIONS_DRASTICALLY_DROPPED"
msgstr "Les concentracions de Glucosa han disminuït dràsticament!"

msgid "GLYCOLYSIS"
msgstr "Glicòlisi"

msgid "GODMODE"
msgstr "Mode Déu"

#, fuzzy
msgid "GOD_TOOLS_TITLE"
msgstr "Han passat: {0:#,#} anys"

msgid "GOOGLY_EYE_CELL"
msgstr "Cèl·lula d'ulls amorosos"

msgid "GOT_IT"
msgstr "Ho he entès tot"

msgid "GPL_LICENSE_HEADING"
msgstr "Text de la llicència GPL:"

#, fuzzy
msgid "GPU_NAME"
msgstr "{0} {1}"

msgid "GRAPHICS"
msgstr "Gràfics"

msgid "GRAPHICS_TEAM"
msgstr "Equip de gràfics"

#, fuzzy
msgid "GROWTH_ORDER"
msgstr "Normal"

msgid "GUI"
msgstr "GUI"

msgid "GUI_LIGHT_EFFECTS_OPTION_DESCRIPTION"
msgstr ""
"Permet els efectes de llum intermitent als GUIs (e.g llum intermitent del botó d'editor).\n"
"\n"
"Si experimentes un bug on parts del botó de l'editor desapareixen,\n"
"pots intentar desactivant això per veure si el problema s'arregla."

#, fuzzy
msgid "GUI_TAB_NAVIGATION"
msgstr "{0} K"

msgid "GUI_VOLUME"
msgstr "Volum del GUI"

msgid "HEALTH"
msgstr "Salut"

msgid "HEALTH_MODIFIER"
msgstr ""

#, fuzzy
msgid "HEAT_ACCUMULATION_BAR_TOOLTIP"
msgstr "Automàticament carregar els ecosistemes Harmony de l'Ensamblatge (no requereix especificar una classe de mod)"

msgid "HELP"
msgstr "Ajuda"

msgid "HELP_BUTTON_TOOLTIP"
msgstr "Ajuda"

msgid "HIGHER_VALUES_INCREASE_PERFORMANCE"
msgstr "(valors més alts augmenten el rendiment)"

msgid "HIGHER_VALUES_WORSEN_PERFORMANCE"
msgstr "(valors més alts empitjoren el rendiment)"

msgid "HOLD_FOR_PAN_OR_ROTATE_MODE"
msgstr "Mantenir premut per commutar entre el mode de translació i de rotació"

#, fuzzy
msgid "HOLD_FOR_PAN_WITH_MOUSE"
msgstr "Mantenir premut per commutar entre el mode de translació i de rotació"

msgid "HOLD_PACK_COMMANDS_MENU"
msgstr "Mantenir clicat per mostrar el menú d'ordres de la bandada"

msgid "HOLD_TO_SHOW_CURSOR"
msgstr "Mantingues premut per mostrar el cursor"

msgid "HOLD_TO_SHOW_CURSOR_ADVICE_TEXT"
msgstr ""

#, fuzzy
msgid "HOLD_TO_SKIP_CREDITS"
msgstr "Mantingues premut per mostrar el cursor"

#, fuzzy
msgid "HOME"
msgstr "Menú principal"

#, fuzzy
msgid "HORIZONTAL_COLON"
msgstr "Versió:"

msgid "HORIZONTAL_WITH_AXIS_NAME_COLON"
msgstr ""

msgid "HP_COLON"
msgstr "Punts de salut:"

msgid "HSV"
msgstr "HSV"

msgid "HUD_MESSAGE_MULTIPLE"
msgstr ""

#, fuzzy
msgid "HYDROGENASE"
msgstr "Àcid Sulfhídric"

#, fuzzy
msgid "HYDROGENASE_DESCRIPTION"
msgstr "La Nitrogenasa és una proteïna capaç de produïr Amoníac, nutrient bàsic per al desenvolupament i reproducció de les cèl·lules, mitjançant Nitrogen i mol·lècules d'ATP. Aquest procés s'anomena Fixació de Nitrogen Anaeròbica. Com que la Nitrogenasa està suspesa en el Citoplasma, aquest fluid duu a terme una certa Glicòlisi."

#, fuzzy
msgid "HYDROGENASE_PROCESSES_DESCRIPTION"
msgstr "Transforma [thrive:compound type=\"atp\"][/thrive:compound] en [thrive:compound type=\"ammonia\"][/thrive:compound]. La velocitat és proporcional a la concentració de [thrive:compound type=\"nitrogen\"][/thrive:compound]."

#, fuzzy
msgid "HYDROGENOSOME"
msgstr "Àcid Sulfhídric"

#, fuzzy
msgid "HYDROGENOSOME_DESCRIPTION"
msgstr "La Nitrogenasa és una proteïna capaç de produïr Amoníac, nutrient bàsic per al desenvolupament i reproducció de les cèl·lules, mitjançant Nitrogen i mol·lècules d'ATP. Aquest procés s'anomena Fixació de Nitrogen Anaeròbica. Com que la Nitrogenasa està suspesa en el Citoplasma, aquest fluid duu a terme una certa Glicòlisi."

#, fuzzy
msgid "HYDROGENOSOME_PROCESSES_DESCRIPTION"
msgstr "Transforma [thrive:compound type=\"atp\"][/thrive:compound] en [thrive:compound type=\"ammonia\"][/thrive:compound]. La velocitat és proporcional a la concentració de [thrive:compound type=\"nitrogen\"][/thrive:compound]."

msgid "HYDROGEN_SULFIDE"
msgstr "Àcid Sulfhídric"

#, fuzzy
msgid "ICESHARD"
msgstr "Fragment de gel"

msgid "ICESHELF"
msgstr "Plataforma de gel"

msgid "ICE_CHUNK_BIG"
msgstr ""

msgid "ICE_CHUNK_SMALL"
msgstr ""

msgid "ID_IS_NOT_A_NUMBER"
msgstr "L'ID no és un número vàlid"

msgid "ID_NUMBER"
msgstr "Nombre d'ID"

msgid "IF_FALLBACK_RENDERER_USED_ALL_NOT_AVAILABLE"
msgstr ""

#, fuzzy
msgid "IMAGE_FILE_TYPES"
msgstr "Tipus de Membrana"

msgid "INCLUDE_MULTICELLULAR_PROTOTYPE"
msgstr "Inclou prototips d'estadis tardans"

msgid "INCLUDE_MULTICELLULAR_PROTOTYPE_EXPLANATION"
msgstr "(algunes característiques poden no estar disponibles un cop assoleixis els propers estadis)"

#, fuzzy
msgid "INCREASE_ITEM_SIZE"
msgstr "Crear Nou"

#, fuzzy
msgid "INDICATOR_SPECIES_IS_NEW"
msgstr "EXTINCIÓ"

#, fuzzy
msgid "INDICATOR_SPECIES_MUTATED"
msgstr "ha mutat"

msgid "INDUSTRIAL_STAGE"
msgstr ""

msgid "INFINITE_COMPOUNDS"
msgstr "Compostos infinits"

msgid "INFINITE_MP"
msgstr "MP Infinit"

#, fuzzy
msgid "INFO_BOX_COST"
msgstr "HAS ACONSEGUIT PROSPERAR!"

#, fuzzy
msgid "INFO_BOX_EDITORS"
msgstr "HAS ACONSEGUIT PROSPERAR!"

msgid "INFO_BOX_ENZYMES"
msgstr ""

#, fuzzy
msgid "INFO_BOX_GAMEPLAY_TYPE"
msgstr "Cost d'Osmoregulació"

#, fuzzy
msgid "INFO_BOX_INTERNAL_NAME"
msgstr "Nom Intern (de Carpeta):"

msgid "INFO_BOX_MASS"
msgstr ""

#, fuzzy
msgid "INFO_BOX_NEXT_STAGE"
msgstr "HAS ACONSEGUIT PROSPERAR!"

#, fuzzy
msgid "INFO_BOX_OSMOREGULATION_COST"
msgstr "Cost d'Osmoregulació"

#, fuzzy
msgid "INFO_BOX_PREVIOUS_STAGE"
msgstr "Cap procés"

#, fuzzy
msgid "INFO_BOX_PROCESSES"
msgstr "Cap procés"

#, fuzzy
msgid "INFO_BOX_REQUIRES_NUCLEUS"
msgstr "Requereix nucli"

#, fuzzy
msgid "INFO_BOX_SIZE"
msgstr "HAS ACONSEGUIT PROSPERAR!"

#, fuzzy
msgid "INFO_BOX_STORAGE"
msgstr "HAS ACONSEGUIT PROSPERAR!"

#, fuzzy
msgid "INFO_BOX_UNIQUE"
msgstr "HAS ACONSEGUIT PROSPERAR!"

msgid "INFO_BOX_UPGRADES"
msgstr ""

msgid "INGESTED_MATTER"
msgstr "Matèria Ingerida"

msgid "INIT_NEW_WORLD_TOOLTIP"
msgstr "Crear un nou món"

msgid "INPUTS"
msgstr "Entrades"

#, fuzzy
msgid "INPUT_NAME_BUILD_STRUCTURE"
msgstr "Acaba una Generació"

#, fuzzy
msgid "INPUT_NAME_INTERACTION"
msgstr "Acaba una Generació"

#, fuzzy
msgid "INPUT_NAME_OPEN_INVENTORY"
msgstr "Acaba una Generació"

msgid "INSPECT"
msgstr "Inspeccionar"

#, fuzzy
msgid "INSPECTOR"
msgstr "Inspeccionar"

#, fuzzy
msgid "INSTAGRAM_TOOLTIP"
msgstr "Pausar el joc"

#, fuzzy
msgid "INTERACTION_ACTIVATE_ASCENSION"
msgstr "Taxa de mutació de la IA"

#, fuzzy
msgid "INTERACTION_ACTIVATE_ASCENSION_MISSING_ENERGY"
msgstr "Taxa de mutació de la IA"

#, fuzzy
msgid "INTERACTION_CONSTRUCT"
msgstr "Taxa de mutació de la IA"

msgid "INTERACTION_CONSTRUCT_MISSING_DEPOSITED_MATERIALS"
msgstr ""

#, fuzzy
msgid "INTERACTION_CRAFT"
msgstr "Taxa de mutació de la IA"

#, fuzzy
msgid "INTERACTION_DEPOSIT_RESOURCES"
msgstr "Taxa de mutació de la IA"

msgid "INTERACTION_DEPOSIT_RESOURCES_NO_SUITABLE_RESOURCES"
msgstr ""

#, fuzzy
msgid "INTERACTION_DESTROY"
msgstr "Taxa de mutació de la IA"

#, fuzzy
msgid "INTERACTION_FOUND_SETTLEMENT"
msgstr "Taxa de mutació de la IA"

#, fuzzy
msgid "INTERACTION_HARVEST"
msgstr "Taxa de mutació de la IA"

msgid "INTERACTION_HARVEST_CANNOT_MISSING_TOOL"
msgstr ""

msgid "INTERACTION_PICK_UP"
msgstr ""

msgid "INTERACTION_PICK_UP_CANNOT_FULL"
msgstr ""

msgid "INTERNALS"
msgstr "Parts internes"

msgid "INTERNAL_NAME_IN_USE"
msgstr "Ja hi ha un mod amb el nom intern especificat"

msgid "INTERNAL_NAME_REQUIRED"
msgstr "Es requereix un nom intern"

msgid "INTERNAL_NAME_REQUIRES_CAPITAL"
msgstr "Nom intern hauria de començar en majúscula"

msgid "INVALID_DATA_TO_PLOT"
msgstr "Camí de la icona del mod invàlid"

msgid "INVALID_ICON_PATH"
msgstr "Camí de la icona del mod invàlid"

msgid "INVALID_SAVE_NAME_POPUP"
msgstr "El nom de l'arxiu de guardat pot no tenir caràcters especials (<>:\"/\\|?*)"

msgid "INVALID_SPECIES_NAME_POPUP"
msgstr "El nom de l'espècie s'ha d'adequar a la nomenclatura binomial (Gènere i Epítet)!"

msgid "INVALID_TAG"
msgstr "Etiqueta invàlida \"{0}\" especificada"

msgid "INVALID_URL_FORMAT"
msgstr "Format d'URL invàlid"

msgid "INVALID_URL_SCHEME"
msgstr "Esquema URL invàlid"

msgid "INVENTORY_ITEMS_ON_GROUND"
msgstr ""

#, fuzzy
msgid "INVENTORY_TITLE"
msgstr "\"{0}\" - {1}"

msgid "INVENTORY_TOGGLE_CRAFTING"
msgstr ""

msgid "INVENTORY_TOGGLE_GROUND"
msgstr ""

msgid "INVERTED"
msgstr ""

msgid "IN_PROTOTYPE"
msgstr ""
"Estàs jugant els prototips d'estadis futurs, inclosos en el joc actual.\n"
"Aquests poden ser molt incomplerts, fer servir gràfics temporals, ser molt \"matussers\" en general\n"
"i no ser gaire jugables. Per tant, actualment no s'hi pot guardar la partida.\n"
"Algunes parts dels prototips poden permetre una opció de guardat limitada"

msgid "IRON"
msgstr "Ferro"

#, fuzzy
msgid "IRON_OXIDATION"
msgstr "Donacions"

#, fuzzy
msgid "ITCH_TOOLTIP"
msgstr "Sortir del joc"

msgid "ITEM_AT_2D_COORDINATES"
msgstr ""

#, fuzzy
msgid "ITEM_NAME_SEPARATOR"
msgstr "Acaba una Generació"

msgid "JANUARY"
msgstr "Gener"

msgid "JSON_DEBUG_MODE"
msgstr "Mode debug de JSON:"

msgid "JSON_DEBUG_MODE_ALWAYS"
msgstr "Sempre"

msgid "JSON_DEBUG_MODE_AUTO"
msgstr "Automàticament"

msgid "JSON_DEBUG_MODE_NEVER"
msgstr "Mai"

msgid "JULY"
msgstr "Juliol"

msgid "JUNE"
msgstr "Juny"

#, fuzzy
msgid "KEEP_CURRENT_SHORT"
msgstr "Món Actual"

#, fuzzy
msgid "KEEP_CURRENT_TOLERANCE_FLEXIBILITY_TOOLTIP"
msgstr "Pausar el joc"

#, fuzzy
msgid "KEEP_MIGRATION"
msgstr "Respiració aeròbica"

msgid "KEY_BACK"
msgstr "Enrere"

#, fuzzy
msgid "KEY_BACKTAB"
msgstr "Enrere"

msgid "KEY_BINDING_CHANGE_CONFLICT"
msgstr ""
"Hi ha un conflicte amb {0}\n"
"Vols eliminar l'input de {1}?"

msgid "KEY_BRING_UP_KEYBOARD"
msgstr ""

msgid "KEY_CLEAR"
msgstr "Treure"

msgid "KEY_DELETE"
msgstr "Eliminar"

msgid "KEY_DOWN"
msgstr "Rodeta avall"

msgid "KEY_END"
msgstr "Final"

msgid "KEY_ENTER"
msgstr "Enter"

msgid "KEY_FAVORITES"
msgstr "Preferits"

msgid "KEY_FORWARD"
msgstr "Endavant"

#, fuzzy
msgid "KEY_GLOBE"
msgstr "Menú principal"

msgid "KEY_HELP"
msgstr "Ajuda"

msgid "KEY_HOME"
msgstr "Menú principal"

msgid "KEY_HOMEPAGE"
msgstr "Pàgina principal"

#, fuzzy
msgid "KEY_HYPER"
msgstr "Ajuda"

msgid "KEY_INSERT"
msgstr "Insertar"

#, fuzzy
msgid "KEY_JIS_EISU"
msgstr "Insertar"

#, fuzzy
msgid "KEY_JIS_KANA"
msgstr "Stand-by"

msgid "KEY_LEFT"
msgstr "Esquerra"

msgid "KEY_MENU"
msgstr "Menú"

#, fuzzy
msgid "KEY_META"
msgstr "Pestanya"

msgid "KEY_OPENURL"
msgstr "Obrir l'URL"

msgid "KEY_PAUSE"
msgstr "Pausa"

msgid "KEY_PRINT"
msgstr "Imprimir pantalla"

msgid "KEY_REFRESH"
msgstr "Refrescar"

msgid "KEY_RIGHT"
msgstr "Dreta"

msgid "KEY_SEARCH"
msgstr "Cercar"

msgid "KEY_STANDBY"
msgstr "Stand-by"

msgid "KEY_STOP"
msgstr "Stop"

msgid "KEY_TAB"
msgstr "Pestanya"

msgid "KEY_UP"
msgstr "Amunt"

msgid "KILO_ABBREVIATION"
msgstr "{0} K"

msgid "KP0"
msgstr "Num 0"

msgid "KP1"
msgstr "Num 1"

msgid "KP2"
msgstr "Num 2"

msgid "KP3"
msgstr "Num 3"

msgid "KP4"
msgstr "Num 4"

msgid "KP5"
msgstr "Num 5"

msgid "KP6"
msgstr "Num 6"

msgid "KP7"
msgstr "Num 7"

msgid "KP8"
msgstr "Num 8"

msgid "KP9"
msgstr "Num 9"

msgid "KPADD"
msgstr "Num +"

msgid "KPDIVIDE"
msgstr "Num /"

msgid "KPENTER"
msgstr "Tecla Num Enter"

msgid "KPMULTIPLY"
msgstr "Num *"

msgid "KPPERIOD"
msgstr "Num ."

msgid "KPSUBTRACT"
msgstr "Num -"

msgid "LANGUAGE"
msgstr "Llengua:"

msgid "LANGUAGE_TRANSLATION_PROGRESS"
msgstr "Aquest idioma s'ha traduït al {0}%"

msgid "LANGUAGE_TRANSLATION_PROGRESS_LOW"
msgstr "Aquesta llengua encara és una feina en progrés ({0}% completat)"

msgid "LANGUAGE_TRANSLATION_PROGRESS_REALLY_LOW"
msgstr "Aquesta traducció encara és incomplerta ({0}% traduït) siusplau ajuda'ns a completar-la!"

#, fuzzy
msgid "LARGE_SULFUR_CHUNK"
msgstr "Petit tros de Ferro"

msgid "LAST_ORGANELLE_DELETE_OPTION_DISABLED_TOOLTIP"
msgstr "No es pot eliminar l'últim orgànul"

msgid "LAUNCH0"
msgstr "Llançar 0"

msgid "LAUNCH1"
msgstr "Llançar 1"

msgid "LAUNCH2"
msgstr "Llançar 2"

msgid "LAUNCH3"
msgstr "Llançar 3"

msgid "LAUNCH4"
msgstr "Llançar 4"

msgid "LAUNCH5"
msgstr "Llançar 5"

msgid "LAUNCH6"
msgstr "Llançar 6"

msgid "LAUNCH7"
msgstr "Llançar 7"

msgid "LAUNCH8"
msgstr "Llançar 8"

msgid "LAUNCH9"
msgstr "Llançar 9"

msgid "LAUNCHA"
msgstr "Llançar A"

msgid "LAUNCHB"
msgstr "Llançar B"

msgid "LAUNCHC"
msgstr "Llançar C"

msgid "LAUNCHD"
msgstr "Llançar D"

msgid "LAUNCHE"
msgstr "Llançar E"

msgid "LAUNCHF"
msgstr "Llançar F"

msgid "LAUNCHMAIL"
msgstr "Correu"

msgid "LAUNCHMEDIA"
msgstr "Multimèdia"

msgid "LAWK_ONLY"
msgstr "només LAWK"

msgid "LAWK_ONLY_EXPLANATION"
msgstr "(restringeix parts i habilitats a la vida tal com la coneixem)"

msgid "LEAD_ARTIST"
msgstr "Artista Principal"

msgid "LEAD_ARTISTS"
msgstr "Artistes Principals"

msgid "LEAD_DEVELOPERS"
msgstr "Desenvolupadors principals"

msgid "LEAD_GAME_DESIGNER"
msgstr "Dissenyador Principal del Joc"

msgid "LEAD_GAME_DESIGNERS"
msgstr "Dissenyadors Principals del Joc"

msgid "LEAD_OUTREACH_PEOPLE"
msgstr "Persona Líder de Divulgació"

msgid "LEAD_OUTREACH_PERSON"
msgstr "Persona Líder de Divulgació"

msgid "LEAD_PROGRAMMER"
msgstr "programador principal"

msgid "LEAD_PROGRAMMERS"
msgstr "programadors principals"

msgid "LEAD_PROJECT_MANAGER"
msgstr "Gestor de projecte en cap"

msgid "LEAD_PROJECT_MANAGERS"
msgstr "Gestors de projecte en cap"

msgid "LEAD_TESTER"
msgstr "Provador en cap"

msgid "LEAD_TESTERS"
msgstr "Provadors en cap"

msgid "LEAD_THEORIST"
msgstr "Teòric en cap"

msgid "LEAD_THEORISTS"
msgstr "Teòrics en cap"

msgid "LEFT_ARROW"
msgstr "←"

msgid "LEFT_MOUSE"
msgstr "Click esquerre del ratolí"

msgid "LICENSES"
msgstr "Llicències"

msgid "LICENSES_COVERING_THRIVE"
msgstr "Aquí es mostren les llicències cobrint parts de Thrive"

msgid "LIFE_ORIGIN"
msgstr "Origen de la vida"

msgid "LIFE_ORIGIN_EXPLANATION"
msgstr "(lloc de partida)"

msgid "LIFE_ORIGIN_PANSPERMIA"
msgstr "Panspèrmia (aleatori)"

msgid "LIFE_ORIGIN_POND"
msgstr "Petit, càlid toll"

msgid "LIFE_ORIGIN_TOOLTIP"
msgstr "Algunes opcions poden ser desactivades si només LAWK està activat"

msgid "LIFE_ORIGIN_VENTS"
msgstr "Fumaroles hidrotermals"

msgid "LIGHT"
msgstr "Llum"

msgid "LIGHT_LEVEL_AVERAGE"
msgstr ""

#, fuzzy
msgid "LIGHT_LEVEL_CURRENT"
msgstr "Rodeta dreta"

msgid "LIGHT_LEVEL_DAY"
msgstr ""

msgid "LIGHT_LEVEL_LABEL_AT_NOON"
msgstr ""

#, fuzzy
msgid "LIGHT_LEVEL_NIGHT"
msgstr "Rodeta dreta"

#, fuzzy
msgid "LIGHT_MAX"
msgstr "Llum"

msgid "LIMIT_EXTREME"
msgstr "Extrem"

#, fuzzy
msgid "LIMIT_GROWTH_RATE"
msgstr "Normal"

#, fuzzy
msgid "LIMIT_GROWTH_RATE_EXPLANATION"
msgstr "(velocitat a la qual les espècies de la IA muten)"

msgid "LIMIT_HUGE"
msgstr "Enorme"

msgid "LIMIT_LARGE"
msgstr "Gran"

msgid "LIMIT_NORMAL"
msgstr "Normal"

msgid "LIMIT_SMALL"
msgstr "Petit"

msgid "LIMIT_TINY"
msgstr "Minúscul"

msgid "LIMIT_VERY_LARGE"
msgstr "Molt gran"

msgid "LIMIT_VERY_SMALL"
msgstr "Molt petit"

msgid "LINE_COLOUR"
msgstr "Color de la línia:"

#, fuzzy
msgid "LINKS_TITLE"
msgstr "Falta un nom"

msgid "LIPASE"
msgstr "Lipasa"

msgid "LIPASE_DESCRIPTION"
msgstr "La lipasa permet a la cèl·lula digerir la major part de membranes. La teva cèl·lula ja produeix una certa quantitat d'aquest enzim sense lisosoma, però seleccionant aquest tipus n'augmentaràs l'efectivitat."

msgid "LOAD"
msgstr "Carregar"

msgid "LOADING"
msgstr "Carregant"

msgid "LOADING_DOT_DOT_DOT"
msgstr "Carregant..."

msgid "LOADING_GAME"
msgstr "Carregant el joc"

#, fuzzy
msgid "LOADING_GRAPHICS_SHADERS"
msgstr "Carregant el joc"

#, fuzzy
msgid "LOADING_MACROSCOPIC_EDITOR"
msgstr "S'està carregant l'Editor de Microbi"

msgid "LOADING_MICROBE_EDITOR"
msgstr "S'està carregant l'Editor de Microbi"

#, fuzzy
msgid "LOADING_MICROBE_STAGE"
msgstr "Estadi de Microbi"

msgid "LOADING_MULTICELLULAR_EDITOR"
msgstr "Carregant l'Editor Multicel·lular"

#, fuzzy
msgid "LOADING_MULTICELLULAR_STAGE"
msgstr "Carregant l'Editor Multicel·lular"

#, fuzzy
msgid "LOADING_STAGE"
msgstr "Carregant el joc"

#, fuzzy
msgid "LOADING_STAGE_ASSETS"
msgstr "Carregant el joc"

msgid "LOAD_FINISHED"
msgstr "Càrrega completada"

msgid "LOAD_GAME"
msgstr "Carregar una partida"

msgid "LOAD_GAME_BUTTON_TOOLTIP"
msgstr "Carregar arxius de guardat previs"

msgid "LOAD_INCOMPATIBLE_PROTOTYPE_WARNING"
msgstr ""
"L'arxiu de guardat seleccionat és un guardat fet en un prototip d'una versió de Thrive diferent.\n"
"Degut a això, aquest guardat no pot ser carregat, ja que els guardats de prototips no es poden actualitzar.\n"
"Mantenir la compatibilitat de guardat per als prototips seria un gran llast i faria alentir molt el desenvolupament de prototips."

msgid "LOAD_INCOMPATIBLE_SAVE_PROMPT"
msgstr "Carregar arxiu de guardat incompatible?"

msgid "LOAD_INCOMPATIBLE_SAVE_WARNING"
msgstr ""
"L'arxiu de guardat seleccionat no és compatible amb la present versió de Thrive.\n"
"I no hi ha cap actualitzador d'arxius de guardat per actualitzar aquest arxiu de guardat.\n"
"Com que Thrive encara està en una fase primerenca de desenvolupament, la compatibilitat entre versions no és la major prioritat. Per això, encara no s'ha implementat un programa convertidor d'arxius de guardat."

msgid "LOAD_INVALID_SAVE_PROMPT"
msgstr "Carregar arxiu de guardat no vàlid?"

msgid "LOAD_INVALID_SAVE_WARNING"
msgstr ""
"La informació de guardat no ha pogut ser carregada des d'aquest arxiu.\n"
"És probable que aquest arxiu de guardat sigui corrupte, o que pertanyi a un format nou, no entès per aquesta versió de Thrive.\n"
"Voleu intentar carregar l'arxiu igualment?"

msgid "LOCAL_INITIAL_LETTER"
msgstr "L"

msgid "LOCK_DAY_NIGHT_CYCLE"
msgstr ""

#, fuzzy
msgid "LOWER_SCALE_INCREASES_PERFORMANCE"
msgstr "(valors més alts augmenten el rendiment)"

msgid "LOWER_VALUE_MAKES_SHARPER_IMAGE"
msgstr ""

#, fuzzy
msgid "LOW_MENU_PERFORMANCE"
msgstr "Rendiment"

#, fuzzy
msgid "LOW_MENU_PERFORMANCE_DESCRIPTION"
msgstr "Conté enzims digestius. Es pot modificar per canviar el tipus d'enzim que conté. Només es pot utilitzar un enzim cada vegada."

msgid "LOW_QUALITY_BACKGROUND_BLUR"
msgstr ""

msgid "LOW_QUALITY_BACKGROUND_BLUR_TOOLTIP"
msgstr ""

msgid "LUCIFERASE"
msgstr ""

#, fuzzy
msgid "LUCIFERASE_SYNTHESIS"
msgstr "Síntesi de mucílag"

msgid "LYSOSOME"
msgstr "Lisosoma"

#, fuzzy
msgid "LYSOSOME_DESCRIPTION"
msgstr "El lisosoma és un orgànul adherit a la membrana que conté enzims hidrolítics que poden trencar diverses biomolècules. Els lisosomes permeten a la cèl·lula digerir materials ingerits mitjançant endocitosi i netejar els productes de rebuig de la cèl·lula en un procés anomenat autofàgia."

msgid "LYSOSOME_PROCESSES_DESCRIPTION"
msgstr "Conté enzims digestius. Es pot modificar per canviar el tipus d'enzim que conté. Només es pot utilitzar un enzim cada vegada."

#, fuzzy
msgid "MACROLIDE_SYNTHESIS"
msgstr "Síntesi de mucílag"

#, fuzzy
msgid "MACROSCOPIC"
msgstr "Esdevenir un Organisme Macroscòpic ({0}/{1})"

#, fuzzy
msgid "MACROSCOPIC_STAGE"
msgstr "Estadi de Microbi"

msgid "MANUALLY_SET_TIME"
msgstr ""

msgid "MAP"
msgstr "Mapa"

msgid "MARCH"
msgstr "Març"

msgid "MARINE_SNOW"
msgstr "Neu marina"

msgid "MASTER_VOLUME"
msgstr "Volum General"

#, fuzzy
msgid "MASTODON_TOOLTIP"
msgstr "Pausar el joc"

#, fuzzy
msgid "MAX_CACHE_SIZE_TOOLTIP"
msgstr "Secretar mucílag"

msgid "MAX_FPS"
msgstr "Màxims FPS:"

msgid "MAX_FPS_NO_LIMIT"
msgstr "Il·limitat"

#, fuzzy
msgid "MAX_SIZE_COLON"
msgstr "Mida:"

msgid "MAX_SPAWNED_ENTITIES"
msgstr "Màxim nombre d'entitats:"

msgid "MAX_VISIBLE_DATASET_WARNING"
msgstr "No està permès mostrar més de {0} datasets!"

msgid "MAY"
msgstr "Maig"

#, fuzzy
msgid "MECHANICS_BUTTON"
msgstr "L'acció d'eliminar aquest arxiu de guardat és irreversible. Esteu segur que el voleu eliminar permanentment?"

msgid "MEDIANEXT"
msgstr "Següent"

msgid "MEDIAPLAY"
msgstr "Iniciar Reproducció Multimèdia"

msgid "MEDIAPREVIOUS"
msgstr "Anterior"

msgid "MEDIARECORD"
msgstr "Gravar"

msgid "MEDIASTOP"
msgstr "Aturar Reproducció Multimèdia"

#, fuzzy
msgid "MEDIUM_SULFUR_CHUNK"
msgstr "Petit tros de Ferro"

msgid "MEGA_YEARS"
msgstr "Milions d'anys"

#, fuzzy
msgid "MELANOSOME"
msgstr "Metabolosomes"

#, fuzzy
msgid "MELANOSOME_DESCRIPTION"
msgstr "El lisosoma és un orgànul adherit a la membrana que conté enzims hidrolítics que poden trencar diverses biomolècules. Els lisosomes permeten a la cèl·lula digerir materials ingerits mitjançant endocitosi i netejar els productes de rebuig de la cèl·lula en un procés anomenat autofàgia."

#, fuzzy
msgid "MELANOSOME_PROCESSES_DESCRIPTION"
msgstr "Conté enzims digestius. Es pot modificar per canviar el tipus d'enzim que conté. Només es pot utilitzar un enzim cada vegada."

msgid "MEMBRANE"
msgstr "Membrana"

msgid "MEMBRANE_RIGIDITY"
msgstr "Rigidesa de la membrana"

msgid "MEMBRANE_TYPES"
msgstr "Tipus de Membrana"

msgid "MENU"
msgstr "Menú"

msgid "MESOPELAGIC"
msgstr "Zona mesopelàgica"

msgid "METABOLOSOMES"
msgstr "Metabolosomes"

#, fuzzy
msgid "METABOLOSOMES_DESCRIPTION"
msgstr "Els Metabolosomes són cúmuls de proteïnes embolcallades per una membrana de proteïnes. Transformen la Glucosa en ATP mitjançant la Respiració Aeròbica, de manera més ràpida i eficient que el Citoplasma. No obstant, necessita grans quantitats d'Oxigen atmosfèric per funcionar amb eficàcia, i nivells d'Oxigen més baixos en reduïran la velocitat de producció d'ATP. Com que els Metabolosomes estan suspesos en el Citoplasma, el fluid que els envolta duu a terme una certa glicòlisi."

msgid "METABOLOSOMES_PROCESSES_DESCRIPTION"
msgstr "Transforma [thrive:compound type=\"glucose\"][/thrive:compound] en [thrive:compound type=\"atp\"][/thrive:compound]. La velocitat és proporcional a la concentració de [thrive:compound type=\"oxygen\"][/thrive:compound]."

#, fuzzy
msgid "META_THREADS_TOOLTIP"
msgstr ""
"No pot ser automàticament detectat si el \"hyperthreading\" està activat o no.\n"
"Això afecta el nombre de \"threads\" per defecte ja que el \"hyperthreading threads\" no són tan ràpids com els núclis CPU reals."

msgid "METEOR_IMPACT_EVENT"
msgstr ""

msgid "METEOR_STRIKE_START_EVENT_LOG_PLURAL"
msgstr ""

msgid "METEOR_STRIKE_START_EVENT_LOG_SINGULAR"
msgstr ""

msgid "METRICS"
msgstr "Mètriques de rendiment"

#, fuzzy
msgid "METRICS_CONTENT"
msgstr ""
"Temps de procès: {0} s\n"
"Temps de físiques: {1} s\n"
"Entitats: {2} Other: {3}\n"
"Aparegudes: {4} Desaparegudes: {5}\n"
"Nodes utilitzats: {6}\n"
"Memòria utilitzada: {7}\n"
"Memòria GPU: {8}\n"
"Objectes renderitzats: {9}\n"
"Trucades sortejades: {10} 2D: {11}\n"
"Vèrtexs renderitzats: {12}\n"
"Canvis de material: {13}\n"
"Canvis de Shader: {14}\n"
"Nodes orfes: {15}\n"
"Latència d'Audio: {16} ms\n"
"Fils total: {17}\n"
"Temps de CPU Total:\n"
"{18}"

msgid "MIB_VALUE"
msgstr "{0} MiB"

msgid "MICHE"
msgstr ""

#, fuzzy
msgid "MICHES_FOR_PATCH"
msgstr "s'ha extingit del planeta"

#, fuzzy
msgid "MICHE_AVOID_PREDATION_SELECTION_PRESSURE"
msgstr "[b][u]{0}[/u][/b] s'ha dividit de [b][u]{1}[/u][/b] com a noves espècies degut a diferents pressions selectives"

msgid "MICHE_CHUNK_PRESSURE"
msgstr ""

#, fuzzy
msgid "MICHE_COMPOUND_CLOUD_PRESSURE"
msgstr "Núvols de Compostos"

msgid "MICHE_COMPOUND_EFFICIENCY_PRESSURE"
msgstr ""

#, fuzzy
msgid "MICHE_DETAIL_TEXT"
msgstr ""
"[b]Espècies[/b]\n"
"  {0}:{1}\n"
"[b]Generació[/b]\n"
"  {2}\n"
"[b]Població[/b]\n"
"  {3}\n"
"[b]Color[/b]\n"
"  #{4}\n"
"[b]Comportament[/b]\n"
"  {5}"

msgid "MICHE_ENVIRONMENTAL_COMPOUND_PRESSURE"
msgstr ""

#, fuzzy
msgid "MICHE_ENVIRONMENTAL_TOLERANCE"
msgstr "Entorn"

msgid "MICHE_MAINTAIN_COMPOUND_PRESSURE"
msgstr ""

msgid "MICHE_METABOLIC_STABILITY_PRESSURE"
msgstr ""

msgid "MICHE_NO_OP_PRESSURE"
msgstr ""

msgid "MICHE_PREDATION_EFFECTIVENESS_PRESSURE"
msgstr ""

#, fuzzy
msgid "MICHE_PREDATOR_ROOT_PRESSURE"
msgstr "Predació de {0}"

msgid "MICHE_ROOT_PRESSURE"
msgstr ""

msgid "MICHE_TREE"
msgstr ""

#, fuzzy
msgid "MICROBE"
msgstr "Estadi de Microbi"

#, fuzzy
msgid "MICROBES_COUNT"
msgstr "Estadi de Microbi"

#, fuzzy
msgid "MICROBE_BENCHMARK"
msgstr "Editor de Microbi"

#, fuzzy
msgid "MICROBE_CAMERA_TILT_EFFECT"
msgstr "Estadístiques de la Cèl·lula"

msgid "MICROBE_EDITOR"
msgstr "Editor de Microbi"

#, fuzzy
msgid "MICROBE_ENZYME_STATISTICS"
msgstr "Estadístiques de la Cèl·lula"

msgid "MICROBE_FREEBUILD_EDITOR"
msgstr "Editor Lliure de Microbi"

#, fuzzy
msgid "MICROBE_LOADING_TIP_1"
msgstr "Prem el botó de 'desfer' per tal de corregir qualsevol equivocació"

#, fuzzy
msgid "MICROBE_LOADING_TIP_10"
msgstr "Prem el botó de 'desfer' per tal de corregir qualsevol equivocació"

#, fuzzy
msgid "MICROBE_LOADING_TIP_11"
msgstr "Prem el botó de 'desfer' per tal de corregir qualsevol equivocació"

#, fuzzy
msgid "MICROBE_LOADING_TIP_12"
msgstr "Prem el botó de 'desfer' per tal de corregir qualsevol equivocació"

#, fuzzy
msgid "MICROBE_LOADING_TIP_13"
msgstr "Prem el botó de 'desfer' per tal de corregir qualsevol equivocació"

#, fuzzy
msgid "MICROBE_LOADING_TIP_14"
msgstr "Prem el botó de 'desfer' per tal de corregir qualsevol equivocació"

#, fuzzy
msgid "MICROBE_LOADING_TIP_15"
msgstr "Prem el botó de 'desfer' per tal de corregir qualsevol equivocació"

#, fuzzy
msgid "MICROBE_LOADING_TIP_16"
msgstr "Prem el botó de 'desfer' per tal de corregir qualsevol equivocació"

#, fuzzy
msgid "MICROBE_LOADING_TIP_17"
msgstr "Prem el botó de 'desfer' per tal de corregir qualsevol equivocació"

#, fuzzy
msgid "MICROBE_LOADING_TIP_18"
msgstr "Prem el botó de 'desfer' per tal de corregir qualsevol equivocació"

#, fuzzy
msgid "MICROBE_LOADING_TIP_19"
msgstr "Prem el botó de 'desfer' per tal de corregir qualsevol equivocació"

#, fuzzy
msgid "MICROBE_LOADING_TIP_2"
msgstr "Prem el botó de 'desfer' per tal de corregir qualsevol equivocació"

#, fuzzy
msgid "MICROBE_LOADING_TIP_20"
msgstr "Prem el botó de 'desfer' per tal de corregir qualsevol equivocació"

#, fuzzy
msgid "MICROBE_LOADING_TIP_21"
msgstr "Prem el botó de 'desfer' per tal de corregir qualsevol equivocació"

#, fuzzy
msgid "MICROBE_LOADING_TIP_22"
msgstr "Prem el botó de 'desfer' per tal de corregir qualsevol equivocació"

#, fuzzy
msgid "MICROBE_LOADING_TIP_3"
msgstr "Prem el botó de 'desfer' per tal de corregir qualsevol equivocació"

#, fuzzy
msgid "MICROBE_LOADING_TIP_4"
msgstr "Prem el botó de 'desfer' per tal de corregir qualsevol equivocació"

#, fuzzy
msgid "MICROBE_LOADING_TIP_5"
msgstr "Prem el botó de 'desfer' per tal de corregir qualsevol equivocació"

#, fuzzy
msgid "MICROBE_LOADING_TIP_6"
msgstr "Prem el botó de 'desfer' per tal de corregir qualsevol equivocació"

#, fuzzy
msgid "MICROBE_LOADING_TIP_7"
msgstr "Prem el botó de 'desfer' per tal de corregir qualsevol equivocació"

#, fuzzy
msgid "MICROBE_LOADING_TIP_8"
msgstr "Prem el botó de 'desfer' per tal de corregir qualsevol equivocació"

#, fuzzy
msgid "MICROBE_LOADING_TIP_9"
msgstr "Prem el botó de 'desfer' per tal de corregir qualsevol equivocació"

#, fuzzy
msgid "MICROBE_MEMBRANE_PERCENTAGE_STATISTICS"
msgstr "Estadístiques de la Cèl·lula"

#, fuzzy
msgid "MICROBE_MEMBRANE_STATISTICS"
msgstr "Estadístiques de la Cèl·lula"

#, fuzzy
msgid "MICROBE_ORGANELLE_STATISTICS"
msgstr "Estadístiques de la Cèl·lula"

#, fuzzy
msgid "MICROBE_ORGANELLE_UPGRADES_STATISTICS"
msgstr "Estadístiques de la Cèl·lula"

#, fuzzy
msgid "MICROBE_RIPPLE_EFFECT"
msgstr "Estadístiques de la Cèl·lula"

msgid "MICROBE_SPECIES_DETAIL_TEXT"
msgstr ""
"[b]Estadi[/b]\n"
"  Microbi\n"
"[b]Tipus de Membrana[/b]\n"
"  {0}\n"
"[b]Rigidesa de la Membrana[/b]\n"
"  {1}\n"
"[b]Velocitat Base[/b]\n"
"  {2}\n"
"[b]Velocitat de Rotació Base[/b]\n"
"  {3}\n"
"[b]Mida d'Hexàgon Base[/b]\n"
"  {4}"

msgid "MICROBE_STAGE"
msgstr "Estadi de Microbi"

#, fuzzy
msgid "MICROBE_STAGE_BECOME_MULTICELLULAR_TEXT"
msgstr ""
"Recol·lecta Glucosa (núvols blancs) desplaçant-t'hi per sobre.\n"
"\n"
"La teva cèl·lula necessita Glucosa per aconseguir energia i mantenir-se viva.\n"
"\n"
"Segueix la línia de la pantalla, des de la teva cèl·lula fins al núvol de Glucosa més proper."

#, fuzzy
msgid "MICROBE_STAGE_COLLECT_TEXT"
msgstr ""
"Recol·lecta Glucosa (núvols blancs) desplaçant-t'hi per sobre.\n"
"\n"
"La teva cèl·lula necessita Glucosa per aconseguir energia i mantenir-se viva.\n"
"\n"
"Segueix la línia de la pantalla, des de la teva cèl·lula fins al núvol de Glucosa més proper."

#, fuzzy
msgid "MICROBE_STAGE_CONTROL_TEXT"
msgstr ""
"La teva cèl·lula, el darrer avantpassat universal comú, és al centre de la pantalla. Per tal de controlar-la, fes servir les tecles que es mostren al seu costat.\n"
"\n"
"Prova totes les tecles durant uns instants per tal de continuar."

#, fuzzy
msgid "MICROBE_STAGE_CONTROL_TEXT_CONTROLLER"
msgstr ""
"La teva cèl·lula, el darrer avantpassat universal comú, és al centre de la pantalla. Per tal de controlar-la, fes servir les tecles que es mostren al seu costat.\n"
"\n"
"Prova totes les tecles durant uns instants per tal de continuar."

#, fuzzy
msgid "MICROBE_STAGE_HEALTH_TEXT"
msgstr ""
"Estigues atent a la barra de salut, que hi ha al costat de la barra d'ATP (a la part inferior dreta de la pantalla).\n"
"Si la teva cèl·lula es queda sense energia, es morirà.\n"
"Pots recuperar la teva salut (autoregeneració) si tens prou quantitat d'ATP.\n"
"Assegurat de recol·lectar prou Glucosa per no quedar-te sense ATP."

#, fuzzy
msgid "MICROBE_STAGE_INITIAL"
msgstr ""
"Fa molt de temps, en un planeta molt i molt llunyà...\n"
"\n"
"S'han esdevingut milions d'anys, eons sencers, d'activitat volcànica i d'impactes de meteorits. Aquesta activitat ha causat l'aparició d'un fenomen inaudit a l'univers.\n"
"\n"
"La vida.\n"
"\n"
"A les profunditats dels mars i oceans, són a punt d'aparèixer eixams de Microbis, sopes tupides d'organismes vius. De moment, però, en tot el planeta, només hi ha un sol organisme, una petita cèl·lula formada per una fina Membrana plena de Citoplasma i Material Genètic. Aquest primer organisme serà conegut com a 'darrer avantpassat universal comú'. Ets a punt de prendre el control d'aquesta minúscula cèl·lula, per tal de guiar-ne les accions i aconseguir que es pugui reproduir.\n"
"\n"
"Per tal de sobreviure en aquest planeta hostil, hauràs d'arreplegar tots els compostos amb contingut nutritiu que puguis trobar. Al llarg de les diverses generacions del procés evolutiu, hauràs d'evolucionar per competir contra altres espècies pels nínxols de la cadena tròfica. Totes aquestes espècies hauran evolucionat a partir del darrer avantpassat universal comú."

#, fuzzy
msgid "MICROBE_STAGE_INITIAL_PANSPERMIA"
msgstr ""
"Fa molt de temps, en un planeta molt i molt llunyà...\n"
"\n"
"S'han esdevingut milions d'anys, eons sencers, d'activitat volcànica i d'impactes de meteorits. Aquesta activitat ha causat l'aparició d'un fenomen inaudit a l'univers.\n"
"\n"
"La vida.\n"
"\n"
"A les profunditats dels mars i oceans, són a punt d'aparèixer eixams de Microbis, sopes tupides d'organismes vius. De moment, però, en tot el planeta, només hi ha un sol organisme, una petita cèl·lula formada per una fina Membrana plena de Citoplasma i Material Genètic. Aquest primer organisme serà conegut com a 'darrer avantpassat universal comú'. Ets a punt de prendre el control d'aquesta minúscula cèl·lula, per tal de guiar-ne les accions i aconseguir que es pugui reproduir.\n"
"\n"
"Per tal de sobreviure en aquest planeta hostil, hauràs d'arreplegar tots els compostos amb contingut nutritiu que puguis trobar. Al llarg de les diverses generacions del procés evolutiu, hauràs d'evolucionar per competir contra altres espècies pels nínxols de la cadena tròfica. Totes aquestes espècies hauran evolucionat a partir del darrer avantpassat universal comú."

#, fuzzy
msgid "MICROBE_STAGE_INITIAL_POND"
msgstr ""
"Fa molt de temps, en un planeta molt i molt llunyà...\n"
"\n"
"S'han esdevingut milions d'anys, eons sencers, d'activitat volcànica i d'impactes de meteorits. Aquesta activitat ha causat l'aparició d'un fenomen inaudit a l'univers.\n"
"\n"
"La vida.\n"
"\n"
"A les profunditats dels mars i oceans, són a punt d'aparèixer eixams de Microbis, sopes tupides d'organismes vius. De moment, però, en tot el planeta, només hi ha un sol organisme, una petita cèl·lula formada per una fina Membrana plena de Citoplasma i Material Genètic. Aquest primer organisme serà conegut com a 'darrer avantpassat universal comú'. Ets a punt de prendre el control d'aquesta minúscula cèl·lula, per tal de guiar-ne les accions i aconseguir que es pugui reproduir.\n"
"\n"
"Per tal de sobreviure en aquest planeta hostil, hauràs d'arreplegar tots els compostos amb contingut nutritiu que puguis trobar. Al llarg de les diverses generacions del procés evolutiu, hauràs d'evolucionar per competir contra altres espècies pels nínxols de la cadena tròfica. Totes aquestes espècies hauran evolucionat a partir del darrer avantpassat universal comú."

#, fuzzy
msgid "MICROBE_STAGE_ORGANELLE_DIVISION"
msgstr "Estadístiques de la Cèl·lula"

msgid "MIDDLE_MOUSE"
msgstr "Clic del mig del ratolí"

#, fuzzy
msgid "MIGRATION_FAILED_TO_ADD"
msgstr "Creació de Mod Fallida"

#, fuzzy
msgid "MIGRATION_MANAGER"
msgstr ""
"Estigues atent a la barra de salut, que hi ha al costat de la barra d'ATP (a la part inferior dreta de la pantalla).\n"
"Si la teva cèl·lula es queda sense energia, es morirà.\n"
"Pots recuperar la teva salut (autoregeneració) si tens prou quantitat d'ATP.\n"
"Assegurat de recol·lectar prou Glucosa per no quedar-te sense ATP."

msgid "MIGRATION_STATUS_DESTINATION_NOT_SELECTED"
msgstr ""

#, fuzzy
msgid "MIGRATION_STATUS_TEXT"
msgstr ""
"Estigues atent a la barra de salut, que hi ha al costat de la barra d'ATP (a la part inferior dreta de la pantalla).\n"
"Si la teva cèl·lula es queda sense energia, es morirà.\n"
"Pots recuperar la teva salut (autoregeneració) si tens prou quantitat d'ATP.\n"
"Assegurat de recol·lectar prou Glucosa per no quedar-te sense ATP."

#, fuzzy
msgid "MIGRATION_STEP_DESTINATION_EXPLANATION"
msgstr ""
"Els microbis agressius perseguiran les preses a més distància\n"
"i és més probable que s'enfrontin a depredadors quan siguin atacats.\n"
"Els microbis pacífics desistiran de perseguir les seves preses abans\n"
"i és menys probable que facin servir toxines contra depredadors."

msgid "MIGRATION_STEP_ONLY_ONE_ALLOWED"
msgstr ""

#, fuzzy
msgid "MIGRATION_STEP_POPULATION_EXPLANATION"
msgstr "(cost d'orgànuls, membranes i altres elements a l'editor)"

#, fuzzy
msgid "MIGRATION_STEP_SOURCE_EXPLANATION"
msgstr "(cost d'orgànuls, membranes i altres elements a l'editor)"

#, fuzzy
msgid "MIGRATION_TOOLTIP"
msgstr "Pausar el joc"

msgid "MILLION_ABBREVIATION"
msgstr "{0} M"

msgid "MINIMUM_AMOUNT_TO_FIND"
msgstr "Quantitat mínima a detectar:"

msgid "MINIMUM_VERSION"
msgstr "Mínim:"

msgid "MIN_VISIBLE_DATASET_WARNING"
msgstr "No està permès mostrar menys de {0} dataset(s)!"

msgid "MISC"
msgstr "Misc"

msgid "MISCELLANEOUS"
msgstr "Miscel·lània"

msgid "MISCELLANEOUS_3D_STAGE"
msgstr "Miscel·lània Estadi 3D"

#, fuzzy
msgid "MISC_FUN"
msgstr "Misc"

msgid "MISSING_DESCRIPTION"
msgstr "Falta una descripció"

msgid "MISSING_OR_INVALID_REQUIRED_FIELD"
msgstr "Format invàlid o falta format d'un camp requerit: {0}"

msgid "MISSING_TITLE"
msgstr "Falta un nom"

msgid "MITOCHONDRION"
msgstr "Mitocondri"

#, fuzzy
msgid "MITOCHONDRION_DESCRIPTION"
msgstr "És el pal de paller de la generació d'energia per la cèl·lula. Els Mitocondris són una estructura de membrana doble curulla de proteïnes i enzims. En realitat, és un petit organisme procariota que ha estat engolit i assimilat per la cèl·lula eucariota, que actua com un hoste. Produeix grans quantitats d'ATP, a partir de Glucosa i Oxigen, amb una gran eficiència, per mitjà d'un procés anomenat Respiració Aeròbica."

msgid "MITOCHONDRION_PROCESSES_DESCRIPTION"
msgstr "Transforma [thrive:compound type=\"glucose\"][/thrive:compound] en [thrive:compound type=\"atp\"][/thrive:compound]. La velocitat és proporcional a la concentració de [thrive:compound type=\"oxygen\"][/thrive:compound]."

#, fuzzy
msgid "MIXED_DOT_DOT_DOT"
msgstr "..."

msgid "MODDING_INSTRUCTIONS_ON"
msgstr "Instruccions per fer Mods estan disponibles a"

msgid "MODELS"
msgstr "Models"

msgid "MODE_CAN_BE_CHANGED_IN_OPTIONS"
msgstr ""

msgid "MODIFY"
msgstr "Modificar"

msgid "MODIFY_ORGANELLE"
msgstr "Modificar orgànul"

msgid "MODIFY_TYPE"
msgstr "Modificar Tipus"

msgid "MODS"
msgstr "Mods"

msgid "MODS_INSTALLED_BUT_NOT_ENABLED"
msgstr ""

msgid "MOD_ASSEMBLY"
msgstr "Ensamblatge de Mod:"

msgid "MOD_ASSEMBLY_CLASS"
msgstr "Classe Principal d'Ensamblatge de Mod:"

#, fuzzy
msgid "MOD_ASSEMBLY_CLASS_CREATION_FAILED"
msgstr "{0}: el mètode de descàrrega de l'ensamblatge del mod ha fallat"

msgid "MOD_ASSEMBLY_CLASS_NOT_FOUND"
msgstr "{0}: classe de mod especificada \"{1}\" no s'ha trobat a l'ensamblatge del mod"

msgid "MOD_ASSEMBLY_INIT_CALL_FAILED"
msgstr "{0}: mètode d'inicialització d'ensamblatge del mod ha fallat"

msgid "MOD_ASSEMBLY_LOAD_CALL_FAILED_EXCEPTION"
msgstr "{0}: el mètode d'inicialització d'ensamblatge del mod ha fallat amb una excepció: {1}"

msgid "MOD_ASSEMBLY_LOAD_EXCEPTION"
msgstr "{0}: la càrrega de l'ensamblatge ha fallat amb una excepció: {1}"

msgid "MOD_ASSEMBLY_UNLOAD_CALL_FAILED"
msgstr "{0}: el mètode de descàrrega de l'ensamblatge del mod ha fallat"

msgid "MOD_ASSEMBLY_UNLOAD_CALL_FAILED_EXCEPTION"
msgstr "{0}: el mètode de descàrrega d'ensamblatge del mod ha fallat amb una excepció: {1}"

msgid "MOD_AUTHOR"
msgstr "Autor del Mod:"

msgid "MOD_AUTO_HARMONY"
msgstr "Fa servir Auto Harmony:"

msgid "MOD_CREATION_FAILED"
msgstr "Creació de Mod Fallida"

msgid "MOD_DESCRIPTION"
msgstr "Descripció del Mod:"

msgid "MOD_EXTENDED_DESCRIPTION"
msgstr "Descripció Llarga del Mod:"

msgid "MOD_HARMONY_LOAD_FAILED_EXCEPTION"
msgstr "{0}: la càrrega del mod Harmony ha fallat amb una excepció: {1}"

msgid "MOD_HARMONY_UNLOAD_FAILED_EXCEPTION"
msgstr "{0}: la descàrrega del mod Harmony ha fallat amb una excepció: {1}"

msgid "MOD_HAS_NO_LOADABLE_RESOURCES"
msgstr "{0}: no té recursos que es puguin carregar"

msgid "MOD_ICON_FILE"
msgstr "Icona de l'Arxiu:"

msgid "MOD_INFO_URL"
msgstr "URL d'Informació del Mod:"

msgid "MOD_INTERNAL_NAME"
msgstr "Nom Intern (de Carpeta):"

msgid "MOD_LICENSE"
msgstr "Llicència del Mod:"

msgid "MOD_LOAD_ERRORS"
msgstr "Errors en Carregar el Mod"

msgid "MOD_LOAD_ERRORS_OCCURRED"
msgstr "Hi han hagut errors en carregar un o més mods. Els logs poden tenir més informació."

msgid "MOD_LOAD_OR_UNLOAD_ERRORS_OCCURRED"
msgstr "S'han produït errors en carregar o descarregar un o més mods. Els logs poden tenir més informació."

msgid "MOD_LOAD_UNLOAD_CAVEATS"
msgstr "Nota: molts mods requereix reiniciar el joc per pujar-se o descarregar-se adequadament. Descarrega només mods en els quals hi puguis confiar, ja que poden contenir codi executable."

msgid "MOD_LOAD_UNLOAD_RESTART"
msgstr "Un o més mods requereixen reiniciar el joc per a carregar-se o descarregar-se adequadament"

msgid "MOD_MAXIMUM_THRIVE"
msgstr "Versió Màxima de Thrive Suportada:"

msgid "MOD_MINIMUM_THRIVE"
msgstr "Versió de Thrive Mínima Requerida:"

msgid "MOD_NAME"
msgstr "Nom del Mod:"

msgid "MOD_PCK_NAME"
msgstr "Arxiu de Mod .pck:"

msgid "MOD_RECOMMENDED_THRIVE"
msgstr "Versió de Thrive Recomanada:"

msgid "MOD_TO_UPLOAD"
msgstr "Mod a Carregar:"

msgid "MOD_UPLOADER"
msgstr "Carregador de Mods"

msgid "MOD_VERSION"
msgstr "Versió del Mod:"

msgid "MORE_INFO"
msgstr "Mostrar Més Informació"

#, fuzzy
msgid "MORE_INFO_PROMPT"
msgstr "Mostrar Més Informació"

msgid "MOUSE_EDGE_PANNING_OPTION"
msgstr ""

msgid "MOUSE_LOOK_SENSITIVITY"
msgstr ""

msgid "MOUSE_SENSITIVITY_WINDOW_SIZE_ADJUSTMENT"
msgstr ""

msgid "MOVE"
msgstr "Moure"

msgid "MOVEMENT"
msgstr "Moviment"

msgid "MOVE_ATTEMPTS_PER_SPECIES"
msgstr ""

msgid "MOVE_BACKWARDS"
msgstr "Moure cap endarrere"

msgid "MOVE_DOWN_OR_CROUCH"
msgstr "Moure cap avall o ajupir-se"

msgid "MOVE_FORWARD"
msgstr "Moure cap endavant"

#, fuzzy
msgid "MOVE_ITEM_DOWN"
msgstr "Mod a Carregar:"

#, fuzzy
msgid "MOVE_ITEM_UP"
msgstr "Moure cap a la dreta"

msgid "MOVE_LEFT"
msgstr "Moure cap a l'esquerra"

msgid "MOVE_ORGANELLE"
msgstr "Moure orgànul"

msgid "MOVE_RIGHT"
msgstr "Moure cap a la dreta"

#, fuzzy
msgid "MOVE_TO_ANY_PATCH"
msgstr "Moure a aquest Indret"

#, fuzzy
msgid "MOVE_TO_LAND"
msgstr "Mod a Carregar:"

#, fuzzy
msgid "MOVE_TO_MACROSCOPIC_TOOLTIP"
msgstr "Accedeix al següent estadi del joc (Multicel·lular). Disponible un cop comptes amb una colònia cel·lular prou gran."

msgid "MOVE_TO_MULTICELLULAR_STAGE_TOOLTIP"
msgstr "Accedeix al següent estadi del joc (Multicel·lular). Disponible un cop comptes amb una colònia cel·lular prou gran."

msgid "MOVE_TO_THIS_PATCH"
msgstr "Moure a aquest Indret"

msgid "MOVE_UP_OR_JUMP"
msgstr "Moure's cap amunt o saltar"

#, fuzzy
msgid "MOVING_TO_AWAKENING_PROTOTYPE"
msgstr ""
"Has assolit el final de la part \"completa\" de Thrive.\n"
"Si ho vols, pots continuar jugant als prototips d'altres estadis que estan inclosos al joc. Aquests, poden ser molt incomplerts, fer servir gràfics temporals, i ser \"matussers\" en general. No obstant, estan inclosos com a part del joc per a mostrar la possible direcció futura del joc, i la nostra visió general de com estan connectats els diferents estadis.\n"
"\n"
"Si continues, no podràs guardar ni tornar a l'estadi de microbi. Si vols tornar a aquest estadi, siusplau, guarda el joc ara, abans de continuar.\n"
"\n"
"Si tries continuar, siusplau tingues en compte que els següents estadis només són prototips incomplerts, i siusplau no ho critiqueu injustificadament."

#, fuzzy
msgid "MOVING_TO_AWAKENING_PROTOTYPE_TITLE"
msgstr ""
"Has assolit el final de la part \"completa\" de Thrive.\n"
"Si ho vols, pots continuar jugant als prototips d'altres estadis que estan inclosos al joc. Aquests, poden ser molt incomplerts, fer servir gràfics temporals, i ser \"matussers\" en general. No obstant, estan inclosos com a part del joc per a mostrar la possible direcció futura del joc, i la nostra visió general de com estan connectats els diferents estadis.\n"
"\n"
"Si continues, no podràs guardar ni tornar a l'estadi de microbi. Si vols tornar a aquest estadi, siusplau, guarda el joc ara, abans de continuar.\n"
"\n"
"Si tries continuar, siusplau tingues en compte que els següents estadis només són prototips incomplerts, i siusplau no ho critiqueu injustificadament."

#, fuzzy
msgid "MOVING_TO_LAND_PROTOTYPE"
msgstr ""
"Has assolit el final de la part \"completa\" de Thrive.\n"
"Si ho vols, pots continuar jugant als prototips d'altres estadis que estan inclosos al joc. Aquests, poden ser molt incomplerts, fer servir gràfics temporals, i ser \"matussers\" en general. No obstant, estan inclosos com a part del joc per a mostrar la possible direcció futura del joc, i la nostra visió general de com estan connectats els diferents estadis.\n"
"\n"
"Si continues, no podràs guardar ni tornar a l'estadi de microbi. Si vols tornar a aquest estadi, siusplau, guarda el joc ara, abans de continuar.\n"
"\n"
"Si tries continuar, siusplau tingues en compte que els següents estadis només són prototips incomplerts, i siusplau no ho critiqueu injustificadament."

#, fuzzy
msgid "MOVING_TO_LAND_PROTOTYPE_TITLE"
msgstr ""
"Has assolit el final de la part \"completa\" de Thrive.\n"
"Si ho vols, pots continuar jugant als prototips d'altres estadis que estan inclosos al joc. Aquests, poden ser molt incomplerts, fer servir gràfics temporals, i ser \"matussers\" en general. No obstant, estan inclosos com a part del joc per a mostrar la possible direcció futura del joc, i la nostra visió general de com estan connectats els diferents estadis.\n"
"\n"
"Si continues, no podràs guardar ni tornar a l'estadi de microbi. Si vols tornar a aquest estadi, siusplau, guarda el joc ara, abans de continuar.\n"
"\n"
"Si tries continuar, siusplau tingues en compte que els següents estadis només són prototips incomplerts, i siusplau no ho critiqueu injustificadament."

#, fuzzy
msgid "MOVING_TO_SOCIETY_STAGE"
msgstr ""
"Has assolit el final de la part \"completa\" de Thrive.\n"
"Si ho vols, pots continuar jugant als prototips d'altres estadis que estan inclosos al joc. Aquests, poden ser molt incomplerts, fer servir gràfics temporals, i ser \"matussers\" en general. No obstant, estan inclosos com a part del joc per a mostrar la possible direcció futura del joc, i la nostra visió general de com estan connectats els diferents estadis.\n"
"\n"
"Si continues, no podràs guardar ni tornar a l'estadi de microbi. Si vols tornar a aquest estadi, siusplau, guarda el joc ara, abans de continuar.\n"
"\n"
"Si tries continuar, siusplau tingues en compte que els següents estadis només són prototips incomplerts, i siusplau no ho critiqueu injustificadament."

msgid "MP_COST"
msgstr "{0} MP"

msgid "MUCILAGE"
msgstr "Mucílag"

#, fuzzy
msgid "MUCILAGE_SYNTHESIS"
msgstr "Síntesi de mucílag"

#, fuzzy
msgid "MUCOCYST_ACTION_TOOLTIP"
msgstr "Pausar el joc"

#, fuzzy
msgid "MULTICELLULAR"
msgstr "Multicel·lular"

msgid "MULTICELLULAR_EDITOR"
msgstr "Editor Multicel·lular"

#, fuzzy
msgid "MULTICELLULAR_FREEBUILD_EDITOR"
msgstr "Editor Multicel·lular"

#, fuzzy
msgid "MULTICELLULAR_LOADING_TIP_1"
msgstr "Editor Multicel·lular"

msgid "MULTICELLULAR_STAGE"
msgstr "Estadi Multicel·lular"

msgid "MULTIPLE_CELLS"
msgstr "Múltiples cèl·lules"

msgid "MULTIPLE_METABALLS"
msgstr "Múltiples Metaboles"

msgid "MULTIPLE_ORGANELLES"
msgstr "Múltiples Orgànuls"

msgid "MULTISAMPLE_ANTI_ALIASING"
msgstr "Antialiàsing Multimostres (MSAA):"

msgid "MULTITHREADED_SIMULATION_ENABLED"
msgstr ""

#, fuzzy
msgid "MULTITHREADED_SIMULATION_EXPLANATION"
msgstr ""
"Els microbis agressius perseguiran les preses a més distància\n"
"i és més probable que s'enfrontin a depredadors quan siguin atacats.\n"
"Els microbis pacífics desistiran de perseguir les seves preses abans\n"
"i és menys probable que facin servir toxines contra depredadors."

msgid "MUSEUM_WELCOME_TEXT"
msgstr ""

msgid "MUSIC"
msgstr "Música"

msgid "MUSIC_VOLUME"
msgstr "Volum de la música"

#, fuzzy
msgid "MUTATIONS_PER_SPECIES"
msgstr "Punts de Mutació"

msgid "MUTATION_COST_MULTIPLIER"
msgstr "Multiplicador del cost de mutació"

msgid "MUTATION_COST_MULTIPLIER_EXPLANATION"
msgstr "(cost d'orgànuls, membranes i altres elements a l'editor)"

msgid "MUTATION_POINTS"
msgstr "Punts de Mutació"

msgid "MUTE"
msgstr "Mut"

msgid "NAME"
msgstr "Nom:"

#, fuzzy
msgid "NAME_LABEL_CITY"
msgstr "Bioma: {0}"

#, fuzzy
msgid "NAME_LABEL_FLEET"
msgstr "Bioma: {0}"

msgid "NAME_LABEL_STRUCTURE_UNFINISHED"
msgstr ""

#, fuzzy
msgid "NATIVE_THREAD_ADVICE_TOOLTIP"
msgstr "Fils actuals:"

msgid "NEGATIVE_ATP_BALANCE"
msgstr "Equilibri d'ATP Negatiu"

msgid "NEGATIVE_ATP_BALANCE_TEXT"
msgstr ""
"El teu Microbi no consumeix més ATP que no pas pot arribar a produïr!\n"
"Vols continuar?"

msgid "NEW"
msgstr "Nou"

msgid "NEWER_VERSION_LOADING_WARNING"
msgstr ""
"Aquest arxiu de guardat pertany a una versió de Thrive més nova que l'actual i, probablement, sigui incompatible.\n"
"Voleu intentar carregar l'arxiu igualment?"

msgid "NEWS"
msgstr ""

msgid "NEW_GAME"
msgstr "Nova partida"

msgid "NEW_GAME_BUTTON_TOOLTIP"
msgstr "Començar un nou joc"

msgid "NEW_GAME_SETTINGS_PERFORMANCE_OPTIONS_INFO"
msgstr ""

msgid "NEW_MOD_DEFAULT_DESCRIPTION"
msgstr "El Meu Mod Esbalaïdor"

msgid "NEW_NAME"
msgstr "Nou Nom"

msgid "NEW_NAME_COLON"
msgstr "Nou nom:"

msgid "NEXT_CAPITAL"
msgstr "SEGÜENT"

msgid "NEXT_EDITOR_TAB"
msgstr "Anar a la següent pestanya de l'editor"

msgid "NITROGEN"
msgstr "Nitrogen"

msgid "NITROGENASE"
msgstr "Nitrogenasa"

#, fuzzy
msgid "NITROGENASE_DESCRIPTION"
msgstr "La Nitrogenasa és una proteïna capaç de produïr Amoníac, nutrient bàsic per al desenvolupament i reproducció de les cèl·lules, mitjançant Nitrogen i mol·lècules d'ATP. Aquest procés s'anomena Fixació de Nitrogen Anaeròbica. Com que la Nitrogenasa està suspesa en el Citoplasma, aquest fluid duu a terme una certa Glicòlisi."

msgid "NITROGENASE_PROCESSES_DESCRIPTION"
msgstr "Transforma [thrive:compound type=\"atp\"][/thrive:compound] en [thrive:compound type=\"ammonia\"][/thrive:compound]. La velocitat és proporcional a la concentració de [thrive:compound type=\"nitrogen\"][/thrive:compound]."

msgid "NITROPLAST"
msgstr "Plastidi Fixador de Nitrogen"

#, fuzzy
msgid "NITROPLAST_DESCRIPTION"
msgstr "El Plast de Fixació de Nitrogen és una proteïna que produeix Amoníac, un component important en el creixement i reproducció de les cèl·lules, mitjançant Nitrogen, Oxigen i mol·lècules d'ATP. Aquest procés s'anomena Fixació de Nitrogen Aeròbica."

msgid "NITROPLAST_PROCESSES_DESCRIPTION"
msgstr "Transforma [thrive:compound type=\"atp\"][/thrive:compound] en [thrive:compound type=\"ammonia\"][/thrive:compound]. La velocitat és proporcional a la concentració de [thrive:compound type=\"nitrogen\"][/thrive:compound] i [thrive:compound type=\"oxygen\"][/thrive:compound]."

msgid "NONE"
msgstr "Cap"

msgid "NORMAL"
msgstr "Normal"

msgid "NORMAL_MEMBRANE_DESCRIPTION"
msgstr "Aquesta és la forma més bàsica de la Membrana cel·lular, que ofereix poca protecció contra Agents externs i altres cèl·lules. També consumeix una quantitat important d'energia. Com a avantatge, permet a la cèl·lula moure's i absorbir nutrients ràpidament."

msgid "NOTHING_HERE"
msgstr "No hi ha res a sota del Cursor"

msgid "NOTHING_TO_INTERACT_WITH"
msgstr ""

#, fuzzy
msgid "NOTICE_BINDING_OUT_OF_ATP"
msgstr "Activar el mode d'unió"

msgid "NOTICE_DAMAGED_BY_NO_ATP"
msgstr ""

msgid "NOTICE_ENGULFING_OUT_OF_ATP"
msgstr ""

msgid "NOTICE_ENGULF_DAMAGE_FROM_TOXIN"
msgstr ""

msgid "NOTICE_ENGULF_MISSING_ENZYME"
msgstr ""

msgid "NOTICE_ENGULF_SIZE_TOO_SMALL"
msgstr ""

msgid "NOTICE_ENGULF_STORAGE_FULL"
msgstr ""

msgid "NOTICE_HIT_BY_ATP_TOXIN"
msgstr ""

#, fuzzy
msgid "NOTICE_HIT_BY_BASE_MOVEMENT_TOXIN"
msgstr "Capacitat de moviment"

msgid "NOTICE_NOT_ENOUGH_MUCILAGE"
msgstr ""

msgid "NOTICE_RADIATION_DAMAGE"
msgstr ""

msgid "NOTICE_READY_TO_EDIT"
msgstr ""

#, fuzzy
msgid "NOT_ADAPTED_TO_CURRENT_PATCH"
msgstr "Trobar l'Ecosistema Actual"

#, fuzzy
msgid "NOT_STARTED_DOT"
msgstr "Avortat."

msgid "NOVEMBER"
msgstr "Novembre"

msgid "NO_AI"
msgstr "No IA"

msgid "NO_DATA_TO_SHOW"
msgstr "No hi ha dades a mostrar"

msgid "NO_EVENTS_RECORDED"
msgstr "Cap esdeveniment registrat"

#, fuzzy
msgid "NO_FOSSIL_DIRECTORY"
msgstr "No s'ha trobar el directori d'arxius de guardat"

#, fuzzy
msgid "NO_MODS_ENABLED"
msgstr "Inhabilitat"

msgid "NO_ORGANELLE_PROCESSES"
msgstr "Cap procés"

msgid "NO_SAVEGAMES_FOUND"
msgstr "No s'han trobat arxius de guardat"

msgid "NO_SAVE_DIRECTORY"
msgstr "No s'ha trobar el directori d'arxius de guardat"

msgid "NO_SCREENSHOT_DIRECTORY"
msgstr "No s'ha trobat cap directori de captures de pantalla"

msgid "NO_SELECTED_MOD"
msgstr "Cap Mod Seleccionat"

#, fuzzy
msgid "NO_SUGGESTION"
msgstr "Resolució:"

msgid "NUCLEUS"
msgstr "Nucli"

msgid "NUCLEUS_DELETE_OPTION_DISABLED_TOOLTIP"
msgstr ""
"No es pot eliminar el nucli, ja que aquesta és una evolució irreversible.\n"
"No obstant, si s'ha col·locat en la sessió actual, desfer o refer encara és permès"

msgid "NUCLEUS_DESCRIPTION"
msgstr "És la característica que defineix les cèl·lules eucariotes. El nucli inclou el Reticle Endoplasmàtic i l'Aparell de Golgi. Representa un pas evolutiu important respecte a les cèl·lules procariotes, que permet desenvolupar orgànuls més complexes, rodejats per una membrana, tot engolint i assimilant petites cèl·lules procariotes. Això permet dividir clarament l'interior de la cèl·lula en diversos compartiments separats, cadascun duent a terme un procés de síntesi de recursos diferents. Així, amb aquests nous orgànuls, la cèl·lula pot esdevenir molt més complexa, eficient i especialitzada. No obstant, això també implica que la cèl·lula ha d'esdevenir més gran i necessita més quantitat de recursos per a viure."

msgid "NUCLEUS_SMALL_DESCRIPTION"
msgstr "Permet evolucionar orgànuls més complexes, adherits a la membrana. Mantenir-lo costa una gran quantitat d'ATP. Aquesta evolució és irreversible."

msgid "NUMLOCK"
msgstr "Num Lock"

#, fuzzy
msgid "NUTRIENT_COST_TOOLTIP"
msgstr "Pausar el joc"

msgid "N_A"
msgstr "N/A"

msgid "N_A_MP"
msgstr "S'han esgotat els Punts de Mutació"

#, fuzzy
msgid "N_TIMES"
msgstr "2x"

msgid "OCTOBER"
msgstr "Octubre"

msgid "OFF"
msgstr ""

msgid "OFFICIAL_WEBSITE"
msgstr ""

#, fuzzy
msgid "OFFICIAL_WEBSITE_BUTTON_TOOLTIP"
msgstr "Suicidi"

msgid "OK"
msgstr "D'acord"

msgid "OLDER_VERSION_LOADING_WARNING"
msgstr ""
"Aquest arxiu de guardat pertany a una versió de Thrive antiga i, probablement, sigui incompatible.\n"
"Com que el joc actualment encara està en una fase primerenca de desenvolupament, la compatibilitat entre diferents versions encara no és la major prioritat.\n"
"Teniu la opció de notificar els problemes que us troben en aquest respecte però, no obstant, actualment no són de màxima prioritat.\n"
"Voleu intentar carregar l'arxiu igualment?"

#, fuzzy
msgid "OPENGL_MODE_WARNING"
msgstr "Mode d'Alerta GLES2"

#, fuzzy
msgid "OPENGL_MODE_WARNING_EXPLANATION"
msgstr "Esteu executant el programa Thrive amb GLES2. Aquesta tecnologia encara no ha estat del tot validada i, per tant, pot originar alguns problemes. Intenteu actualitzar els vostres drivers de vídeo i/o forçar l'ús de gràfics AMD o Nvidia per executar Thrive."

msgid "OPEN_FOLDER"
msgstr "Obrir Carpeta"

#, fuzzy
msgid "OPEN_FOSSIL_FOLDER"
msgstr "Obrir Carpeta de Registres"

msgid "OPEN_FOSSIL_IN_FREEBUILD_WARNING"
msgstr ""

#, fuzzy
msgid "OPEN_GOD_TOOLS"
msgstr "Obrir Informació de l'URL"

msgid "OPEN_HELP_SCREEN"
msgstr "Obrir pantalla d'ajuda"

#, fuzzy
msgid "OPEN_IN_FREEBUILD"
msgstr "Construcció lliure"

msgid "OPEN_LOGS_FOLDER"
msgstr "Obrir Carpeta de Registres"

msgid "OPEN_MOD_URL"
msgstr "Obrir Informació de l'URL"

#, fuzzy
msgid "OPEN_ORGANELLES_PAGE"
msgstr "Obrir menú d'orgànul"

msgid "OPEN_ORGANELLE_MENU"
msgstr "Obrir menú d'orgànul"

#, fuzzy
msgid "OPEN_RESEARCH_SCREEN"
msgstr "Obrir pantalla d'ajuda"

msgid "OPEN_SAVE_DIRECTORY"
msgstr "Obrir el directori de guardats"

#, fuzzy
msgid "OPEN_SCIENCE_MENU"
msgstr "Obrir el menú"

msgid "OPEN_SCREENSHOT_FOLDER"
msgstr "Obrir la carpeta de captures de pantalla"

msgid "OPEN_THE_MENU"
msgstr "Obrir el menú"

msgid "OPEN_TRANSLATION_SITE"
msgstr "Ajuda'ns a traduïr el joc"

#, fuzzy
msgid "OPERATION_PAUSED_DOT"
msgstr "PAUSAT"

msgid "OPPORTUNISM_EXPLANATION"
msgstr ""
"Els microbis oportunístics competiran amb els rivals pels uns mateixos recursos\n"
"e intentaran caçar preses amb toxines si no les poden engolir.\n"
"Els microbis prudents normalment no es posaran a si mateixos en perill per uns mateixos recursos."

msgid "OPPORTUNISTIC"
msgstr "Oportunístic"

msgid "OPTIONS"
msgstr "Opcions"

msgid "OPTIONS_BUTTON_TOOLTIP"
msgstr "Canviar la configuració"

msgid "ORGANELLES"
msgstr "Orgànuls"

#, fuzzy
msgid "ORGANELLES_BUTTON"
msgstr "Orgànuls"

#, fuzzy
msgid "ORGANELLES_WILL_BE_UNLOCKED_NEXT_GENERATION"
msgstr "(comença cada generació amb un núvol de glucosa gratuït proper)"

#, fuzzy
msgid "ORGANELLE_AXON"
msgstr "Orgànuls"

#, fuzzy
msgid "ORGANELLE_AXON_DESCRIPTION"
msgstr "Els Pili (singular: pilus) es troben a la superfície de molts micro-organismes i tenen forma de pèls. Hi poden haver desenes o centenars de pili a la superfície d'un micro-organisme, i es poden fer servir amb diferents finalitats, incloents la depredació. Els micro-organismes patogènics fan servir els pili per virulència, ja sigui per unir-se a teixits hoste, o per penetrar la membrana exterior i accedir al citoplasma. Molts Pili similars existeixen, però no estan evolutivament relacionats i són resultat d'evolució convergent. Un sol organisme ha de tenir l'habilitat de tenir diferents tipus de Pili, i aquells que són a la superfície són canviats i substituïts constantment."

#, fuzzy
msgid "ORGANELLE_CATEGORY_MACROSCOPIC"
msgstr "Multicel·lular"

#, fuzzy
msgid "ORGANELLE_CATEGORY_MULTICELLULAR"
msgstr "Multicel·lular"

#, fuzzy
msgid "ORGANELLE_GROWTH_ORDER_EXPLANATION"
msgstr "(velocitat a la qual les espècies de la IA muten)"

#, fuzzy
msgid "ORGANELLE_MYOFIBRIL"
msgstr "Fibló"

#, fuzzy
msgid "ORGANELLE_MYOFIBRIL_DESCRIPTION"
msgstr "Els Pili (singular: pilus) es troben a la superfície de molts micro-organismes i tenen forma de pèls. Hi poden haver desenes o centenars de pili a la superfície d'un micro-organisme, i es poden fer servir amb diferents finalitats, incloents la depredació. Els micro-organismes patogènics fan servir els pili per virulència, ja sigui per unir-se a teixits hoste, o per penetrar la membrana exterior i accedir al citoplasma. Molts Pili similars existeixen, però no estan evolutivament relacionats i són resultat d'evolució convergent. Un sol organisme ha de tenir l'habilitat de tenir diferents tipus de Pili, i aquells que són a la superfície són canviats i substituïts constantment."

msgid "ORGANELLE_PILUS"
msgstr "Fibló"

msgid "ORGANELLE_PILUS_DESCRIPTION"
msgstr "Els Pili (singular: pilus) es troben a la superfície de molts micro-organismes i tenen forma de pèls. Hi poden haver desenes o centenars de pili a la superfície d'un micro-organisme, i es poden fer servir amb diferents finalitats, incloents la depredació. Els micro-organismes patogènics fan servir els pili per virulència, ja sigui per unir-se a teixits hoste, o per penetrar la membrana exterior i accedir al citoplasma. Molts Pili similars existeixen, però no estan evolutivament relacionats i són resultat d'evolució convergent. Un sol organisme ha de tenir l'habilitat de tenir diferents tipus de Pili, i aquells que són a la superfície són canviats i substituïts constantment."

msgid "ORGANELLE_PILUS_PROCESSES_DESCRIPTION"
msgstr "Apunyala altres cèl·lules amb aquesta part."

#, fuzzy
msgid "ORGANELLE_PLURAL"
msgstr "Fibló"

#, fuzzy
msgid "ORGANELLE_SINGULAR"
msgstr "Fibló"

#, fuzzy
msgid "ORGANELLE_SUGGESTION_COLON"
msgstr "Orgànuls"

#, fuzzy
msgid "ORGANELLE_SUGGESTION_TOOLTIP"
msgstr "Carregar arxius de guardat previs"

#, fuzzy
msgid "ORGANELLE_UNLOCKS_ENABLED"
msgstr "Orgànuls"

#, fuzzy
msgid "ORGANELLE_UNLOCKS_ENABLED_EXPLANATION"
msgstr "(comença cada generació amb un núvol de glucosa gratuït proper)"

msgid "ORGANISM_STATISTICS"
msgstr "Estadístiques de la Cèl·lula"

msgid "OR_UNLOCK_CONDITION"
msgstr ""

msgid "OSMOREGULATION"
msgstr "Osmoregulació"

msgid "OSMOREGULATION_COST"
msgstr "Cost d'Osmoregulació"

msgid "OSMOREGULATION_COST_MULTIPLIER"
msgstr "Multiplicador del cost d'osmoregulació"

msgid "OSMOREGULATION_COST_MULTIPLIER_EXPLANATION"
msgstr "(cost d'osmoregulació de l'espècie del jugador)"

#, fuzzy
msgid "OTHER_COMPOUNDS"
msgstr "Compostos"

msgid "OUR_WIKI"
msgstr "la nostra Wiki"

#, fuzzy
msgid "OUTDATED_NOTICE"
msgstr "Avortat."

msgid "OUTREACH_TEAM"
msgstr "Equip de divulgació"

msgid "OUTSIDE_CONTRIBUTORS"
msgstr "Contribuïdors externs"

msgid "OVERWRITE_EXISTING_SAVE"
msgstr "Sobreescriure l'arxiu de guardat existent:"

msgid "OVERWRITE_EXISTING_SAVE_PROMPT"
msgstr "Sobreescriure l'arxiu de guardat existent?"

#, fuzzy
msgid "OVERWRITE_SPECIES_NAME_CONFIRMATION"
msgstr "L'acció d'eliminar aquest arxiu de guardat és irreversible. Esteu segur que el voleu eliminar permanentment?"

msgid "OXYGEN"
msgstr "Oxigen"

#, fuzzy
msgid "OXYGEN_INHIBITOR_SYNTHESIS"
msgstr "Síntesi de les toxines OxyToxy"

#, fuzzy
msgid "OXYGEN_RESISTANCE"
msgstr "Resistència a les Toxines"

#, fuzzy
msgid "OXYGEN_TOLERANCE_TOOLTIP"
msgstr "Mostrar / amagar l'entorn i els compostos"

#, fuzzy
msgid "OXYTOXISOME_PROCESSES_DESCRIPTION"
msgstr "Transforma [thrive:compound type=\"atp\"][/thrive:compound] en [thrive:compound type=\"oxytoxy\"][/thrive:compound]. La velocitat és proporcional a la concentració de [thrive:compound type=\"oxygen\"][/thrive:compound]. Pot alliberar toxines prement la tecla [thrive:input]g_fire_toxin[/thrive:input]. Quan la quantitat de [thrive:compound type=\"oxytoxy\"][/thrive:compound] és baixo, encara és possible disparar, però el dany causat serà menor."

msgid "OXYTOXY_NT"
msgstr "OxyToxy NT"

#, fuzzy
msgid "OXYTOXY_SYNTHESIS"
msgstr "Síntesi de les toxines OxyToxy"

msgid "PAGEDOWN"
msgstr "Avall"

msgid "PAGEUP"
msgstr "Amunt"

#, fuzzy
msgid "PAGE_BACK"
msgstr "Enrere"

#, fuzzy
msgid "PAGE_FORWARD"
msgstr "Endavant"

#, fuzzy
msgid "PAGE_TITLE"
msgstr "Eliminar Dades Locals"

msgid "PAN_CAMERA_DOWN"
msgstr "Desplaçar cap avall"

msgid "PAN_CAMERA_LEFT"
msgstr "Desplaçar cap a l'esquerra"

msgid "PAN_CAMERA_RESET"
msgstr "Reinicialitzar càmera"

msgid "PAN_CAMERA_RIGHT"
msgstr "Desplaçar cap a la dreta"

msgid "PAN_CAMERA_UP"
msgstr "Desplaçar cap amunt"

msgid "PAST_DEVELOPERS"
msgstr "Desenvolupadors passats"

#, fuzzy
msgid "PATCH_COLON"
msgstr "Millor Medi:"

msgid "PATCH_EXTINCTION_BOX_TEXT"
msgstr ""
"La teva espècie s'ha extingit en aquest ecosistema.\n"
"Però encara no s'ha acabat, encara pots seleccionar un nou ecosistema per a jugar-hi!"

msgid "PATCH_EXTINCTION_CAPITAL"
msgstr "EXTINCIÓ DE L'ECOSISTEMA"

msgid "PATCH_MAP"
msgstr "Mapa d'Indrets del món"

msgid "PATCH_MAP_NAVIGATION_TOOLTIP"
msgstr "Clica, arrossega i fes zoom per moure't"

msgid "PATCH_NAME"
msgstr "{0} {1}"

#, fuzzy
msgid "PATCH_NOTES_LAST_PLAYED_INFO"
msgstr "Eliminar Dades Locals"

msgid "PATCH_NOTES_LAST_PLAYED_INFO_PLURAL"
msgstr ""

#, fuzzy
msgid "PATCH_NOTES_TITLE"
msgstr "Eliminar Dades Locals"

msgid "PATCH_NOTE_BULLET_POINT"
msgstr ""

msgid "PATCH_NOTE_CHANGES_HEADING"
msgstr ""

#, fuzzy
msgid "PATCH_NOTE_LINK_VISIT_TEXT"
msgstr ""
"La teva espècie s'ha extingit en aquest ecosistema.\n"
"Però encara no s'ha acabat, encara pots seleccionar un nou ecosistema per a jugar-hi!"

#, fuzzy
msgid "PATREON_TOOLTIP"
msgstr "Pausar el joc"

msgid "PATRONS"
msgstr "Patrons"

msgid "PAUSED"
msgstr "PAUSAT"

msgid "PAUSE_MENU_RESUME_TOOLTIP"
msgstr "Tornar al joc"

msgid "PAUSE_PROMPT"
msgstr "[center]Prémer [thrive:input]g_pause[/thrive:input] per despausar [/center]"

msgid "PAUSE_TOOLTIP"
msgstr "Pausar el joc"

msgid "PCK_LOAD_FAILED"
msgstr "La càrrega de l'arxiu ({0}) ha fallat"

#, fuzzy
msgid "PCK_LOAD_FAILED_DOES_NOT_EXIST"
msgstr "La càrrega de l'arxiu ({0}) ha fallat"

msgid "PEACEFUL"
msgstr "Pacífic"

#, fuzzy
msgid "PENDING_ENDOSYMBIOSIS_EXPLANATION"
msgstr "Esteu executant el programa Thrive amb GLES2. Aquesta tecnologia encara no ha estat del tot validada i, per tant, pot originar alguns problemes. Intenteu actualitzar els vostres drivers de vídeo i/o forçar l'ús de gràfics AMD o Nvidia per executar Thrive."

msgid "PENDING_ENDOSYMBIOSIS_TITLE"
msgstr ""

msgid "PERCENTAGE_VALUE"
msgstr "{0}%"

#, fuzzy
msgid "PERFECT_ADAPTATION_DESCRIPTION"
msgstr ""
"Permet els efectes de llum intermitent als GUIs (e.g llum intermitent del botó d'editor).\n"
"\n"
"Si experimentes un bug on parts del botó de l'editor desapareixen,\n"
"pots intentar desactivant això per veure si el problema s'arregla."

msgid "PERFORMANCE"
msgstr "Rendiment"

msgid "PERFORM_UNBINDING"
msgstr "Dur a terme la desunió"

#, fuzzy
msgid "PER_SECOND_ABBREVIATION"
msgstr "{0} K"

msgid "PER_SECOND_SLASH"
msgstr "/segon"

msgid "PHOSPHATE"
msgstr "Fosfat"

#, fuzzy
msgid "PHOSPHATES_COST"
msgstr "Fosfat"

msgid "PHOTOSYNTHESIS"
msgstr "Fotosíntesi"

msgid "PHYSICAL_CONDITIONS"
msgstr "Condicions Físiques"

msgid "PHYSICAL_RESISTANCE"
msgstr "Resistència física"

msgid "PLACE_ORGANELLE"
msgstr "Col·locar orgànul"

msgid "PLANET"
msgstr "Planeta"

#, fuzzy
msgid "PLANET_DETAILS_STRING"
msgstr "Obrir Carpeta"

msgid "PLANET_GENERATION_TEASER"
msgstr "Pròximament, generació planetària!"

msgid "PLANET_RANDOM_SEED"
msgstr "Llavor de planeta aleatòria"

#, fuzzy
msgid "PLAYER"
msgstr "Cèl·lula del jugador"

msgid "PLAYER_DEATH_POPULATION_PENALTY"
msgstr "Penalització de la població per mort del jugador"

msgid "PLAYER_DEATH_POPULATION_PENALTY_EXPLANATION"
msgstr "(coeficient de reducció en la població del jugador per cada mort pròpia)"

msgid "PLAYER_DIED"
msgstr "el jugador ha mort"

msgid "PLAYER_DUPLICATE"
msgstr "Jugador Duplicat"

msgid "PLAYER_EXTINCT"
msgstr "Jugador extingit"

#, fuzzy
msgid "PLAYER_RELATIVE_MOVEMENT"
msgstr "Jugador extingit"

#, fuzzy
msgid "PLAYER_RELATIVE_MOVEMENT_TOOLTIP"
msgstr "Jugador extingit"

msgid "PLAYER_REPRODUCED"
msgstr "el jugador ha aconseguit reproduïr-se"

msgid "PLAYER_SPEED"
msgstr ""
"Jugador\n"
"Velocitat"

msgid "PLAYSTATION_3"
msgstr ""

msgid "PLAYSTATION_4"
msgstr ""

msgid "PLAYSTATION_5"
msgstr ""

msgid "PLAY_INTRO_VIDEO"
msgstr "Mostra el vídeo introductori"

msgid "PLAY_MICROBE_INTRO_ON_NEW_GAME"
msgstr "Mostrar la cinemàtica d'entrada a l'Estadi de Microbi en una nova partida"

msgid "PLAY_WITH_CURRENT_SETTING"
msgstr ""

msgid "POPULATION_CAPITAL"
msgstr "POBLACIÓ:"

msgid "POPULATION_COLON"
msgstr "població:"

msgid "POPULATION_IN_PATCHES"
msgstr "població a les zones:"

msgid "POPULATION_IN_PATCH_SHORT"
msgstr "{0} ({1})"

#, fuzzy
msgid "POSITION_NUMBER"
msgstr "Nombre d'ID"

msgid "PREDATION_FOOD_SOURCE"
msgstr "Predació de {0}"

msgid "PREDICTION_DETAILS_OPEN_TOOLTIP"
msgstr "Veure informació detallada de la predicció"

msgid "PRESSURE"
msgstr "Pressió"

msgid "PRESSURE_SHORT"
msgstr "Pressió"

#, fuzzy
msgid "PRESSURE_TOLERANCE_TOOLTIP"
msgstr "Tornar al menú principal"

msgid "PRESS_KEY_DOT_DOT_DOT"
msgstr "Prem qualsevol tecla o botó..."

msgid "PREVIEW_IMAGE_DOES_NOT_EXIST"
msgstr "La imatge de previsualització no existeix"

msgid "PREVIEW_IMAGE_IS_TOO_LARGE"
msgstr "L'arxiu de la imatge de previsualització és massa gran"

msgid "PREVIOUS_COLON"
msgstr "previ:"

msgid "PROCESSING_LOADED_OBJECTS"
msgstr "Processant objectes carregats"

msgid "PROCESS_ENVIRONMENT_SEPARATOR"
msgstr "@"

msgid "PROCESS_PANEL_TITLE"
msgstr "Processos de la Cèl·lula"

#, fuzzy
msgid "PROCESS_SPEED_MODIFIER"
msgstr "Processos de la Cèl·lula"

#, fuzzy
msgid "PROCESS_TOGGLE_TOOLTIP"
msgstr "Tornar al menú principal"

msgid "PROGRAMMING_TEAM"
msgstr "Equip de programació"

msgid "PROJECT_MANAGEMENT_TEAM"
msgstr "Equip de Gestió del Projecte"

msgid "PROTEINS"
msgstr "Proteïnes"

msgid "PROTOPLASM"
msgstr "protoplasma"

msgid "PULL_REQUESTS_PROGRAMMING"
msgstr "Pull Requests / Programació"

#, fuzzy
msgid "QUADRILLION_ABBREVIATION"
msgstr "{0} B"

msgid "QUICK_LOAD"
msgstr "Càrrega ràpida"

msgid "QUICK_SAVE"
msgstr "Guardat ràpid"

msgid "QUIT"
msgstr "Sortir"

msgid "QUIT_BUTTON_TOOLTIP"
msgstr "Sortir del joc"

msgid "QUIT_GAME_WARNING"
msgstr ""
"Estàs segur que vols sortir del joc?\n"
"Perdràs tot el progrés no guardat."

#, fuzzy
msgid "RADIATION"
msgstr "Respiració aeròbica"

#, fuzzy
msgid "RADIOACTIVE_CHUNK"
msgstr "Gran tros de Ferro"

#, fuzzy
msgid "RADIOSYNTHESIS"
msgstr "Termosíntesi"

msgid "RANDOMIZE_SPECIES_NAME"
msgstr "Nom de l'espècie aleatori"

msgid "RANDOM_SEED_TOOLTIP"
msgstr "El valor utilitzat per generar el món, que ha de ser un nombre enter positiu"

msgid "RAW"
msgstr "\"Raw\""

#, fuzzy
msgid "RAW_VALUE_COLON"
msgstr "Nou nom:"

msgid "READING_SAVE_DATA"
msgstr "Llegint les dades guardades"

#, fuzzy
msgid "READY"
msgstr "Fils:"

msgid "RECOMMENDED_THRIVE_VERSION"
msgstr "Recomanat Thrive:"

#, fuzzy
msgid "REDDIT_TOOLTIP"
msgstr "Reprendre el joc"

msgid "REDO"
msgstr "Refer l'acció"

msgid "REDO_THE_LAST_ACTION"
msgstr "Refer la darrera acció"

msgid "REFRESH"
msgstr "Refrescar"

msgid "RENDER_SCALE"
msgstr ""

msgid "REPORT"
msgstr "Informe"

#, fuzzy
msgid "REPORT_BUG"
msgstr "Informe"

msgid "REPRODUCED"
msgstr "reproducció"

msgid "REPRODUCTION"
msgstr "Reproducció"

msgid "REPRODUCTION_ASEXUAL"
msgstr "Asexual"

msgid "REPRODUCTION_BUDDING"
msgstr "Gemmació"

#, fuzzy
msgid "REPRODUCTION_COMPOUNDS_MODE"
msgstr "Reproducció:"

#, fuzzy
msgid "REPRODUCTION_COMPOUNDS_MODE_EXPLANATION"
msgstr "(velocitat a la qual les espècies de la IA muten)"

#, fuzzy
msgid "REPRODUCTION_COMPOUND_HANDLING_TOOLTIP"
msgstr "Reproducció:"

msgid "REPRODUCTION_METHOD"
msgstr "Reproducció:"

msgid "REQUIRES_NUCLEUS"
msgstr "Requereix nucli"

#, fuzzy
msgid "RESEARCH"
msgstr "Cercar"

msgid "RESET"
msgstr "Reset"

#, fuzzy
msgid "RESET_DEADZONES"
msgstr "Resetejar als valors per defecte?"

msgid "RESET_DISMISSED_POPUPS"
msgstr ""

msgid "RESET_INPUTS_TO_DEFAULTS"
msgstr "Resetejar els inputs a valors per defecte?"

#, fuzzy
msgid "RESET_ITEM_ORDER_TO_DEFAULT"
msgstr "Resetejar els inputs a valors per defecte?"

#, fuzzy
msgid "RESET_KEYBINDINGS"
msgstr "Resetejar Inputs"

msgid "RESET_SETTINGS_TO_DEFAULTS"
msgstr "Per defecte"

#, fuzzy
msgid "RESET_SHOWN_TUTORIALS"
msgstr "Mostrar tutorials"

#, fuzzy
msgid "RESET_SHOWN_TUTORIALS_TOOLTIP"
msgstr "Han passat: {0:#,#} anys"

msgid "RESET_TO_DEFAULTS"
msgstr "Resetejar als valors per defecte?"

msgid "RESISTANT_TO_BASIC_ENGULFMENT"
msgstr ""

#, fuzzy
msgid "RESIZE_METABALL_TOOLTIP"
msgstr "Reprendre el joc"

msgid "RESOLUTION"
msgstr "Resolució:"

msgid "RESOURCE_ABSORBTION_SPEED"
msgstr "Velocitat d'Absorció de Recursos"

#, fuzzy
msgid "RESOURCE_AMOUNT_SHORT"
msgstr "Pressió"

#, fuzzy
msgid "RESOURCE_ENERGY"
msgstr "Veure Codi Font"

#, fuzzy
msgid "RESOURCE_FOOD"
msgstr "Veure Codi Font"

#, fuzzy
msgid "RESOURCE_ROCK"
msgstr "Veure Codi Font"

#, fuzzy
msgid "RESOURCE_WOOD"
msgstr "Veure Codi Font"

msgid "RESPIRATION"
msgstr "Respiració aeròbica"

msgid "RESPONSIVE"
msgstr "Reactiu"

msgid "RESTART_REQUIRED"
msgstr "Cal reiniciar"

msgid "RESUME"
msgstr "Reprendre"

msgid "RESUME_TOOLTIP"
msgstr "Reprendre el joc"

msgid "RETURN_TO_MENU"
msgstr "Tornar al Menú"

msgid "RETURN_TO_MENU_TOOLTIP"
msgstr "Tornar al menú principal"

msgid "RETURN_TO_MENU_WARNING"
msgstr ""
"Estàs segur que vols sortir al menú principal?\n"
"Perdràs tot el progrés no guardat."

#, fuzzy
msgid "REVEAL_ALL_PATCHES"
msgstr "s'ha escampat a les zones:"

#, fuzzy
msgid "REVOLUTIONARY_GAMES_SOCIAL_TOOLTIP"
msgstr "Per Revolutionary Games Studio"

msgid "RIGHT_ARROW"
msgstr "→"

msgid "RIGHT_MOUSE"
msgstr "Clic dret del ratolí"

msgid "RIGID"
msgstr "Rigidesa"

msgid "RIGIDITY_MEMBRANE_DESCRIPTION"
msgstr "Una membrana més rígida protegeix millor, però fa que la cèl·lula sigui més lenta i menys àgil."

msgid "ROTATE_LEFT"
msgstr "Rotar cap a l'esquerra"

msgid "ROTATE_RIGHT"
msgstr "Rotar cap a la dreta"

msgid "ROTATION_COLON"
msgstr "Rotació:"

msgid "RUN_AUTO_EVO_DURING_GAMEPLAY"
msgstr "Activa la simulació auto-evo durant el joc"

msgid "RUN_ONE_STEP"
msgstr ""

msgid "RUN_RESULT_BY_SENDING_POPULATION"
msgstr "{0} enviant-hi: {1} membres de l'espècie des de la zona: {2}"

msgid "RUN_RESULT_GENE_CODE"
msgstr "codi genètic:"

msgid "RUN_RESULT_NICHE_FILL"
msgstr "sorgit per omplir un nínxol"

msgid "RUN_RESULT_SELECTION_PRESSURE_SPLIT"
msgstr "sorgit a causa de les diferents pressions de selecció"

msgid "RUN_RESULT_SPLIT_FROM"
msgstr "separació de {0}"

msgid "RUN_RESULT_SPLIT_OFF_TO"
msgstr "la població en algunes zones es divideix per formar noves espècies {0}:"

msgid "RUN_X_WORLDS"
msgstr ""

#, fuzzy
msgid "RUN_X_WORLDS_TOOLTIP"
msgstr "Han passat: {0:#,#} anys"

msgid "RUSTICYANIN"
msgstr "Rusticianina"

#, fuzzy
msgid "RUSTICYANIN_DESCRIPTION"
msgstr "La Rusticianina és una proteïna capaç d'oxidar blocs de Ferro i, per tant, canviar-ne l'estat químic, mitjançant Diòxid de Carboni i Oxigen. Aquest procés s'anomena Respiració de Ferro, i allibera una certa quantitat d'energia que la cèl·lula pot fer servir."

#, fuzzy
msgid "RUSTICYANIN_PROCESSES_DESCRIPTION"
msgstr "Transforma [thrive:compound type=\"iron\"][/thrive:compound] en [thrive:compound type=\"atp\"][/thrive:compound]. La velocitat és proporcional a la concentració de [thrive:compound type=\"carbondioxide\"][/thrive:compound] i [thrive:compound type=\"oxygen\"][/thrive:compound]."

#, fuzzy
msgid "SAFE_MODE_EXPLANATION"
msgstr ""
"Els microbis temorosos fugiran a més distància\n"
"i en general fugiran de qualsevol depredador.\n"
"Els microbis valents no se senten intimidats per depredadors propers\n"
"i és més probable que contraataquin si són agredits."

#, fuzzy
msgid "SAFE_MODE_TITLE"
msgstr "Eliminar Dades Locals"

msgid "SAVE"
msgstr "Guardar"

msgid "SAVE_AND_CONTINUE"
msgstr "Guardar i continuar"

msgid "SAVE_AUTOSAVE"
msgstr "Autoguardat"

msgid "SAVE_DELETE_WARNING"
msgstr "L'acció d'eliminar aquest arxiu de guardat és irreversible, esteu segur que voleu eliminar permanentment l'arxiu {0}?"

msgid "SAVE_ERROR_INCLUDE_JSON_DEBUG_NOTE"
msgstr ""

#, fuzzy
msgid "SAVE_ERROR_TURN_ON_JSON_DEBUG_MODE"
msgstr "Mode debug de JSON:"

msgid "SAVE_FAILED"
msgstr "Acció de guardat fallida"

msgid "SAVE_GAME"
msgstr "Guardar la partida"

msgid "SAVE_GAME_BUTTON_TOOLTIP"
msgstr "Obrir el menú de guardat per guardar el joc"

msgid "SAVE_HAS_DIFFERENT_VERSION"
msgstr "Aquest arxiu de guardat pertany a una versió diferent del joc"

msgid "SAVE_HAS_DIFFERENT_VERSION_TEXT"
msgstr ""
"La versió del fitxer de guardat que voleu carregar no coincideix amb la versió del joc actual.\n"
"Siusplau, carregueu l'arxiu de guardat manualment a través del menú."

msgid "SAVE_HAS_INVALID_GAME_STATE"
msgstr "L'arxiu guardat té una escena d'estat del joc no vàlida"

msgid "SAVE_INVALID"
msgstr "No vàlid"

msgid "SAVE_IS_INVALID"
msgstr "El fitxer guardat no és vàlid"

msgid "SAVE_IS_UPGRADEABLE_DESCRIPTION"
msgstr ""
"L'arxiu de guardat seleccionat és d'una versió més antiga de Thrive, però es pot actualitzar.\n"
"Es crearà una còpia de seguretat abans de l'actualització, si no ha estat prèviament creada.\n"
"Si et saltes l'actualització, s'intentarà carregar l'arxiu de guardat amb normalitat.\n"
"Intentar actualitzar aquest arxiu de guardat?"

msgid "SAVE_LOAD_ALREADY_LOADED_FREE_FAILURE"
msgstr ". Ha fallat en alliberar recursos ja carregats: {0}"

msgid "SAVE_MANUAL"
msgstr "Manual"

msgid "SAVE_QUICKSAVE"
msgstr "Guardat ràpid"

msgid "SAVE_SPACE_USED"
msgstr "Espai emprat pels arxius:"

msgid "SAVE_UPGRADE_FAILED"
msgstr "Actualització d'arxiu de guardat fallida"

msgid "SAVE_UPGRADE_FAILED_DESCRIPTION"
msgstr "Actualitzar l'arxiu de guardat especificat degut al següent error:"

msgid "SAVING_DATA_FAILED_DUE_TO"
msgstr "La informació de guardat ha estat fallida degut a l'excepció: {0}"

msgid "SAVING_DOT_DOT_DOT"
msgstr "Guardant..."

msgid "SAVING_FAILED_WITH_EXCEPTION"
msgstr "No s'ha pogut guardar! S'ha produït una excepció"

msgid "SAVING_NOT_POSSIBLE"
msgstr "No és possible guardar actualment degut a:"

msgid "SAVING_SUCCEEDED"
msgstr "Acció de guardat exitosa"

msgid "SCALING_NONE"
msgstr ""

#, fuzzy
msgid "SCALING_ON"
msgstr "Agent de Senyalització"

msgid "SCALING_ON_INVERSE"
msgstr ""

#, fuzzy
msgid "SCREEN_EFFECT"
msgstr "Efectes externs:"

#, fuzzy
msgid "SCREEN_EFFECT_GAMEBOY"
msgstr "Efectes externs:"

#, fuzzy
msgid "SCREEN_EFFECT_GAMEBOY_COLOR"
msgstr "Efectes externs:"

msgid "SCREEN_EFFECT_GREYSCALE"
msgstr ""

#, fuzzy
msgid "SCREEN_EFFECT_NONE"
msgstr "Mostrar noms de botons de selecció de parts"

#, fuzzy
msgid "SCREEN_RELATIVE_MOVEMENT"
msgstr "per augmentar la"

#, fuzzy
msgid "SCREEN_RELATIVE_MOVEMENT_TOOLTIP"
msgstr "per augmentar la"

msgid "SCROLLLOCK"
msgstr "Scroll Lock"

msgid "SEARCH_DOT_DOT_DOT"
msgstr "Cerca..."

msgid "SEARCH_PLACEHOLDER"
msgstr ""

msgid "SEARCH_RADIUS"
msgstr "Radi de cerca:"

msgid "SEA_FLOOR"
msgstr "Llit marí"

msgid "SECRETE_SLIME"
msgstr "Secretar mucílag"

#, fuzzy
msgid "SECRETE_SLIME_TOOLTIP"
msgstr "Secretar mucílag"

#, fuzzy
msgid "SEED_LABEL"
msgstr "Bioma: {0}"

#, fuzzy
msgid "SELECTED"
msgstr "Mod Seleccionat:"

msgid "SELECTED_COLON"
msgstr "Seleccionat:"

msgid "SELECTED_MOD"
msgstr "Mod Seleccionat:"

msgid "SELECTED_SAVE_IS_INCOMPATIBLE_PROMPT"
msgstr "L'arxiu de guardat seleccionat és incompatible"

msgid "SELECTED_SAVE_IS_INCOMPATIBLE_PROTOTYPE_PROMPT"
msgstr "L'arxiu de guardat seleccionat és un prototip incompatible"

msgid "SELECTED_SAVE_IS_UPGRADEABLE_PROMPT"
msgstr "L'arxiu de guardat seleccionat es pot actualitzar"

#, fuzzy
msgid "SELECT_A_GENERATION"
msgstr "Seleccionar Una Opció"

msgid "SELECT_A_PATCH"
msgstr "Selecciona un Indret per a veure'n els detalls"

#, fuzzy
msgid "SELECT_A_SPECIES"
msgstr "Selecciona un Indret per a veure'n els detalls"

#, fuzzy
msgid "SELECT_A_TECHNOLOGY"
msgstr "Selecciona un Indret per a veure'n els detalls"

msgid "SELECT_CELL_TYPE_FROM_EDITOR"
msgstr "Selecciona un tipus de cèl·lula per editar aquí des de la pestanya Editor"

msgid "SELECT_ENZYME"
msgstr "Seleccionar Enzim:"

#, fuzzy
msgid "SELECT_MOVEMENT_MODE_TITLE"
msgstr "Eliminar Dades Locals"

msgid "SELECT_OPTION"
msgstr "Seleccionar Una Opció"

msgid "SELECT_PREVIEW_IMAGE"
msgstr "Seleccionar Imatge de Previsualització"

#, fuzzy
msgid "SELECT_SPACE_STRUCTURE_TITLE"
msgstr "Estructura"

msgid "SELECT_STRUCTURE_POPUP_TITLE"
msgstr ""

msgid "SELECT_TISSUE_TYPE_FROM_EDITOR"
msgstr "Seleccionar un tipus de teixit per a editar aquí des de la pestanya de l'editor"

#, fuzzy
msgid "SELECT_VACUOLE_COMPOUND_COLON"
msgstr "Seleccionat:"

msgid "SEPTEMBER"
msgstr "Setembre"

msgid "SESSILE"
msgstr "Sèssil"

msgid "SETTING_ONLY_APPLIES_TO_NEW_GAMES"
msgstr "Aquest valor només s'aplicarà a les partides iniciades després de canviar la opció"

msgid "SFX_VOLUME"
msgstr "Volum SFX"

msgid "SHIFT"
msgstr "Shift"

#, fuzzy
msgid "SHOW_ALL_TUTORIALS"
msgstr "Mostrar tutorials"

#, fuzzy
msgid "SHOW_ALL_TUTORIALS_TOOLTIP"
msgstr "Han passat: {0:#,#} anys"

#, fuzzy
msgid "SHOW_DAMAGE_EFFECT"
msgstr "El flagel (plural: flagels) és uns farcell de proteïnes i fibres, com un petit tentacle que sobresurt de la membrana cel·lular. Mitjançant un moviment ondulatori, permet propulsar la cèl·lula cap endavant a gran velocitat, mentre consumeix ATP. La posició dels flagels determina la direcció en la qual produeix l'impuls per moure la cèl·lula. La direcció de l'impuls és oposada a la direcció cap a la qual el flagel està apuntant. Per exemple, un flagel col·locat a l'esquerra del centre de la cèl·lula produïra impuls quan aquesta es mogui cap a la dreta."

msgid "SHOW_HELP"
msgstr "Mostrar tauler d'ajuda"

#, fuzzy
msgid "SHOW_ITEM_COORDINATES"
msgstr "Mostrar tutorials"

#, fuzzy
msgid "SHOW_NEW_PATCH_NOTES"
msgstr "{0} {1}"

#, fuzzy
msgid "SHOW_NEW_PATCH_NOTES_TOOLTIP"
msgstr "{0} {1}"

msgid "SHOW_TUTORIALS_IN_NEW_CURRENT_OPTION"
msgstr "Mostrar tutorials (a la partida actual)"

msgid "SHOW_TUTORIALS_IN_NEW_GAMES_OPTION"
msgstr "Mostrar tutorials (en noves partides)"

#, fuzzy
msgid "SHOW_TUTORIALS_OPTION_TOOLTIP"
msgstr "Han passat: {0:#,#} anys"

msgid "SHOW_UNSAVED_PROGRESS_WARNING"
msgstr "Mostra avís de progrés no guardat"

msgid "SHOW_UNSAVED_PROGRESS_WARNING_TOOLTIP"
msgstr "Habilitar / deshabilitar la finestreta d'avís de progrés no guardat quan el jugador intenta sortir del joc."

msgid "SHOW_WEB_NEWS_FEED"
msgstr ""

#, fuzzy
msgid "SIDEROPHORE_ACTION_TOOLTIP"
msgstr "Pausar el joc"

msgid "SIGNALING_AGENT"
msgstr "Agent de Senyalització"

#, fuzzy
msgid "SIGNALING_AGENTS_ACTION_TOOLTIP"
msgstr "Els agents de senyalització permeten crear productes químics amb els quals altres cèl·lules hi poden reaccionar. Els productes de senyalització es poden utilitzar per atraure altres cèl·lules o avisar-les sobre el perill per a fer-les fugir."

msgid "SIGNALING_AGENT_DESCRIPTION"
msgstr "Els agents de senyalització permeten crear productes químics amb els quals altres cèl·lules hi poden reaccionar. Els productes de senyalització es poden utilitzar per atraure altres cèl·lules o avisar-les sobre el perill per a fer-les fugir."

msgid "SIGNALING_AGENT_PROCESSES_DESCRIPTION"
msgstr "Mantingues [thrive:input]g_pack_commands[/thrive:input] premut per obrir un menú que et permet donar ordres a altres membres de la teva espècie."

msgid "SIGNAL_COMMAND_AGGRESSION"
msgstr "Torna't agressiu"

msgid "SIGNAL_COMMAND_FLEE"
msgstr "Fuig"

msgid "SIGNAL_COMMAND_FOLLOW"
msgstr "Segueix-me"

msgid "SIGNAL_COMMAND_NONE"
msgstr "Cap Comanda"

msgid "SIGNAL_COMMAND_TO_ME"
msgstr "Mou-te cap a mi"

msgid "SIGNAL_TO_EMIT"
msgstr "Senyal a emetre"

msgid "SILICA"
msgstr "Silici"

msgid "SILICA_MEMBRANE_DESCRIPTION"
msgstr "Aquesta membrana té una forta paret de silici. Pot resistir les agressions externes, sobretot les de naturalesa física. També consumeix poca energia. No obstant, fa que la cèl·lula esdevingui lenta, i que absorbeixi els nutrients a poc a poc."

#, fuzzy
msgid "SIMULATION_CONFIG"
msgstr "Osmoregulació"

msgid "SIXTEEN_TIMES"
msgstr "16x"

msgid "SIZE_COLON"
msgstr "Mida:"

msgid "SLIDESHOW"
msgstr "Presentació de diapositives"

msgid "SLIME_JET"
msgstr "Raig de llim"

#, fuzzy
msgid "SLIME_JET_DESCRIPTION"
msgstr "La lipasa permet a la cèl·lula digerir la major part de membranes. La teva cèl·lula ja produeix una certa quantitat d'aquest enzim sense lisosoma, però seleccionant aquest tipus n'augmentaràs l'efectivitat."

#, fuzzy
msgid "SLIME_JET_PROCESSES_DESCRIPTION"
msgstr "Augmenta la velocitat de gir de grans cèl·lules."

msgid "SMALL_IRON_CHUNK"
msgstr "Petit tros de Ferro"

#, fuzzy
msgid "SMALL_PHOSPHATE_CHUNK"
msgstr "Petit tros de Ferro"

#, fuzzy
msgid "SMALL_SULFUR_CHUNK"
msgstr "Petit tros de Ferro"

msgid "SNOWFLAKE"
msgstr ""

#, fuzzy
msgid "SOCIETY_STAGE"
msgstr "Estadi de Microbi"

msgid "SOUND"
msgstr "Só"

msgid "SOUND_TEAM"
msgstr "Equip de so"

msgid "SOUND_TEAM_LEAD"
msgstr "Líder de l'Equip de So"

msgid "SOUND_TEAM_LEADS"
msgstr "Líders de l'Equip de So"

msgid "SPACE"
msgstr "Tecla espai"

#, fuzzy
msgid "SPACE_STAGE"
msgstr "Estadi de Microbi"

#, fuzzy
msgid "SPACE_STRUCTURE_HAS_RESOURCES"
msgstr "Estructura"

#, fuzzy
msgid "SPACE_STRUCTURE_NO_EXTRA_DESCRIPTION"
msgstr "Estructura"

msgid "SPACE_STRUCTURE_WAITING_CONSTRUCTION"
msgstr ""

msgid "SPAWN_AMMONIA"
msgstr "Fer aparéixer Amoníac"

msgid "SPAWN_ENEMY"
msgstr "Generar Enemic"

msgid "SPAWN_ENEMY_CHEAT_FAIL"
msgstr "No es pot fer servir el truc de generar un enemic ja que aquest medi no conté cap espècie enemiga"

msgid "SPAWN_GLUCOSE"
msgstr "Fer aparéixer Glucosa"

msgid "SPAWN_PHOSPHATES"
msgstr "Fer aparéixer Fosfats"

msgid "SPECIAL_MOUSE_1"
msgstr "Ratolí especial 1"

msgid "SPECIAL_MOUSE_2"
msgstr "Ratolí especial 2"

#, fuzzy
msgid "SPECIES"
msgstr "Espècies presents"

msgid "SPECIES_COLON"
msgstr "Espècies:"

msgid "SPECIES_DETAIL_TEXT"
msgstr ""
"[b]Espècies[/b]\n"
"  {0}:{1}\n"
"[b]Generació[/b]\n"
"  {2}\n"
"[b]Població[/b]\n"
"  {3}\n"
"[b]Color[/b]\n"
"  #{4}\n"
"[b]Comportament[/b]\n"
"  {5}"

msgid "SPECIES_HAS_A_MUTATION"
msgstr "ha mutat"

msgid "SPECIES_LIST"
msgstr "Espècies presents"

#, fuzzy
msgid "SPECIES_MEMBER_IMPACT_ON_POP"
msgstr "Nom de l'Espècie..."

#, fuzzy
msgid "SPECIES_MEMBER_IMPACT_ON_POPULATION_EXPLANATION"
msgstr "(cost d'orgànuls, membranes i altres elements a l'editor)"

msgid "SPECIES_NAME_DOT_DOT_DOT"
msgstr "Nom de l'Espècie..."

#, fuzzy
msgid "SPECIES_NAME_TOO_LONG_POPUP"
msgstr "Nom de l'Espècie..."

msgid "SPECIES_POPULATION"
msgstr "Població de les Espècies"

msgid "SPECIES_PRESENT"
msgstr "Espècies presents"

#, fuzzy
msgid "SPECIES_TO_FIND"
msgstr "Espècies:"

msgid "SPECIES_WITH_POPULATION"
msgstr "{0} amb població: {1}"

msgid "SPEED"
msgstr "Velocitat"

msgid "SPEED_COLON"
msgstr "Velocitat:"

msgid "SPREAD_TO_PATCHES"
msgstr "s'ha escampat a les zones:"

#, fuzzy
msgid "SPRINT"
msgstr "Imprimir pantalla"

#, fuzzy
msgid "SPRINT_ACTION_TOOLTIP"
msgstr "Pausar el joc"

msgid "STAGE_MENU_BUTTON_TOOLTIP"
msgstr "Menú de pausa"

#, fuzzy
msgid "START"
msgstr "Començant"

msgid "STARTING"
msgstr "Començant"

msgid "START_CALIBRATION"
msgstr ""

#, fuzzy
msgid "START_GAME"
msgstr "Guardar la partida"

#, fuzzy
msgid "START_RESEARCH"
msgstr "Cal reiniciar"

msgid "STATISTICS"
msgstr "Estadístiques"

#, fuzzy
msgid "STAT_ATP_PRODUCTION_REDUCTION"
msgstr "LA PRODUCCIÓ D'ATP ÉS MASSA BAIXA!"

#, fuzzy
msgid "STAT_BASE_MOVEMENT_REDUCTION"
msgstr "Capacitat de moviment"

msgid "STAT_DAMAGE"
msgstr ""

msgid "STAT_DAMAGE_PER_OXYGEN"
msgstr ""

msgid "STEAM_CLIENT_INIT_FAILED"
msgstr "Error en la inicialització de la llibreria de client d'Steam"

msgid "STEAM_ERROR_ACCOUNT_DOES_NOT_OWN_PRODUCT"
msgstr "El teu compte d'Steam no posseeix actualment una llicència per Thrive"

msgid "STEAM_ERROR_ACCOUNT_READ_ONLY"
msgstr "El teu compte d'Steam és actualment només en mode de lectura degut a un canvi de compte recent"

msgid "STEAM_ERROR_ALREADY_UPLOADED"
msgstr "Steam ha comunicat que el fitxer ja ha estat carregat, siusplau refresca"

msgid "STEAM_ERROR_BANNED"
msgstr "El teu compte d'Steam està vedat de la càrrega de continguts"

msgid "STEAM_ERROR_CLOUD_LIMIT_EXCEEDED"
msgstr "S'ha excedit la quota d'emmagatzematge al núvol d'Steam o la mida límit del fitxer"

msgid "STEAM_ERROR_DUPLICATE_NAME"
msgstr "Steam ha comunicat un error de nom duplicat"

msgid "STEAM_ERROR_FILE_NOT_FOUND"
msgstr "Fitxer no trobat"

msgid "STEAM_ERROR_INSUFFICIENT_PRIVILEGE"
msgstr "El teu compte d'Steam actualment té restringida la càrrega de contingut. Siusplau, contacta el suport d'Steam."

msgid "STEAM_ERROR_INVALID_PARAMETER"
msgstr "Paràmetre invàlid passat a Steam"

msgid "STEAM_ERROR_LOCKING_FAILED"
msgstr "Steam ha fallat en adquirir un cadenat UGC"

msgid "STEAM_ERROR_NOT_LOGGED_IN"
msgstr "No ha iniciat sessió a Steam"

msgid "STEAM_ERROR_TIMEOUT"
msgstr "El temps d'operació d'Steam ha estat superat, siusplau torna-ho a provar"

msgid "STEAM_ERROR_UNAVAILABLE"
msgstr "Steam no està disponible actualment, siusplau torna-ho a provar"

msgid "STEAM_ERROR_UNKNOWN"
msgstr "Hi ha hagut un error d'Steam desconegut"

#, fuzzy
msgid "STEAM_INIT_FAILED"
msgstr "Error en la inicialització de la llibreria de client d'Steam"

#, fuzzy
msgid "STEAM_INIT_FAILED_DESCRIPTION"
msgstr "Actualitzar l'arxiu de guardat especificat degut al següent error:"

#, fuzzy
msgid "STEAM_TOOLTIP"
msgstr "Pausar el joc"

msgid "STEM_CELL_NAME"
msgstr "Arrel"

msgid "STOP"
msgstr "Aturar"

msgid "STORAGE"
msgstr "Emmagatzematge"

msgid "STORAGE_COLON"
msgstr "Emmagatzematge:"

msgid "STORAGE_STATISTICS_SECONDS_OF_COMPOUND"
msgstr ""

msgid "STORE_LOGGED_IN_AS"
msgstr "Registrat com a: {0}"

#, fuzzy
msgid "STRAIN_BAR_TOOLTIP"
msgstr "Pausar el joc"

msgid "STRAIN_BAR_VISIBILITY"
msgstr ""

#, fuzzy
msgid "STRATEGY_STAGES"
msgstr "Estadi de Microbi"

msgid "STRICT_NICHE_COMPETITION"
msgstr ""

msgid "STRUCTURAL"
msgstr "Estructural"

msgid "STRUCTURE"
msgstr "Estructura"

msgid "STRUCTURE_ASCENSION_GATE"
msgstr ""

#, fuzzy
msgid "STRUCTURE_DYSON_SWARM"
msgstr "Estructura"

msgid "STRUCTURE_HAS_REQUIRED_RESOURCES_TO_BUILD"
msgstr ""

msgid "STRUCTURE_HUNTER_GATHERER_LODGE"
msgstr ""

msgid "STRUCTURE_IN_PROGRESS_CONSTRUCTION"
msgstr ""

msgid "STRUCTURE_REQUIRED_RESOURCES_TO_FINISH"
msgstr ""

msgid "STRUCTURE_SELECTION_MENU_ENTRY"
msgstr ""

msgid "STRUCTURE_SELECTION_MENU_ENTRY_NOT_ENOUGH_RESOURCES"
msgstr ""

msgid "STRUCTURE_SOCIETY_CENTER"
msgstr ""

msgid "STRUCTURE_STEAM_POWERED_FACTORY"
msgstr ""

msgid "SUCCESSFUL_KILL"
msgstr "acció de caça exitosa"

msgid "SUCCESSFUL_SCAVENGE"
msgstr "acció carronyaire exitosa"

msgid "SUCCESS_BUT_MISSING_ID"
msgstr "El resultat ha indicat un èxit, però no s'ha retornat cap ID"

msgid "SUICIDE_BUTTON_TOOLTIP"
msgstr "Suicidi"

msgid "SUNLIGHT"
msgstr "Llum solar"

msgid "SUPPORTER_PATRONS"
msgstr "Partidaris"

msgid "SURVIVAL_TITLE"
msgstr ""

msgid "SWITCH_TO_FRONT_CAMERA"
msgstr "Commutar a la vista de càmera frontal"

msgid "SWITCH_TO_RIGHT_CAMERA"
msgstr "Commutar a la vista de càmera de cantó"

msgid "SWITCH_TO_TOP_CAMERA"
msgstr "Commutar a la vista de càmera superior"

msgid "SYSREQ"
msgstr "Requeriments"

msgid "TAB_SECONDARY_SWITCH_LEFT"
msgstr ""

msgid "TAB_SECONDARY_SWITCH_RIGHT"
msgstr ""

#, fuzzy
msgid "TAB_SWITCH_LEFT"
msgstr "Rotar cap a l'esquerra"

#, fuzzy
msgid "TAB_SWITCH_RIGHT"
msgstr "Rotar cap a la dreta"

msgid "TAGS_IS_WHITESPACE"
msgstr "Les etiquetes només contenen espai en blanc"

msgid "TAKE_SCREENSHOT"
msgstr "Fer una captura de pantalla"

#, fuzzy
msgid "TARGET_TYPE_COLON"
msgstr "Tipus:"

msgid "TECHNOLOGY_ASCENSION"
msgstr ""

msgid "TECHNOLOGY_HUNTER_GATHERING"
msgstr ""

msgid "TECHNOLOGY_LEVEL_ADVANCED_SPACE"
msgstr ""

msgid "TECHNOLOGY_LEVEL_INDUSTRIAL"
msgstr ""

msgid "TECHNOLOGY_LEVEL_PRE_SOCIETY"
msgstr ""

msgid "TECHNOLOGY_LEVEL_PRIMITIVE"
msgstr ""

msgid "TECHNOLOGY_LEVEL_SCIFI"
msgstr ""

msgid "TECHNOLOGY_LEVEL_SPACE_AGE"
msgstr ""

msgid "TECHNOLOGY_REQUIRED_LEVEL"
msgstr ""

msgid "TECHNOLOGY_ROCKETRY"
msgstr ""

msgid "TECHNOLOGY_SIMPLE_STONE_TOOLS"
msgstr ""

msgid "TECHNOLOGY_SOCIETY_CENTER"
msgstr ""

msgid "TECHNOLOGY_STEAM_POWER"
msgstr ""

msgid "TECHNOLOGY_UNLOCKED_NOTICE"
msgstr ""

msgid "TEMPERATURE"
msgstr "Temperatura"

msgid "TEMPERATURE_SHORT"
msgstr "Temperatura"

#, fuzzy
msgid "TEMPERATURE_TOLERANCE_TOOLTIP"
msgstr "Pausar el joc"

msgid "TESTING_TEAM"
msgstr "Equip de proves"

#, fuzzy
msgid "THANKS_FOR_BUYING_THRIVE_2"
msgstr ""
"Gràcies per jugar!\n"
"\n"
"Si has gaudit del joc, siusplau explica-ho als teus amics."

msgid "THANKS_FOR_PLAYING"
msgstr ""
"Gràcies per jugar!\n"
"\n"
"Si has gaudit del joc, siusplau explica-ho als teus amics."

#, fuzzy
msgid "THANK_YOU_TITLE"
msgstr "HAS ACONSEGUIT PROSPERAR!"

msgid "THEORY_TEAM"
msgstr "Equip de teoria"

msgid "THERMOPLAST"
msgstr "Termoplast"

#, fuzzy
msgid "THERMOPLAST_DESCRIPTION"
msgstr "El termoplast és una estructura de doble membrana que, de manera anàloga al Cloroplast, conté pigments sensibles a l'escalfor, agrupats en petites membranes. En realitat, és un petit organisme procariota que ha estat engolit i assimilat per una cèl·lula eucariota, que actua com a hoste. Aquests pigments, produeixen Glucosa a partir d'Aigua, Diòxid de Carboni i les diferències de Temperatura al seu entorn. La velocitat de producció de la Glucosa augmenta proporcionalment a la concentració de Diòxid de Carboni i la Temperatura."

#, fuzzy
msgid "THERMOPLAST_PROCESSES_DESCRIPTION"
msgstr "Produeix [thrive:compound]glucose[/thrive:compound]. La velocitat és proporcional a la concentració de [thrive:compound]carbondioxide[/thrive:compound] i temperatura."

msgid "THERMOSYNTHASE"
msgstr "Termosintasa"

#, fuzzy
msgid "THERMOSYNTHASE_DESCRIPTION"
msgstr "La termosintasa és una proteïna que fa servir la convecció tèrmica per canviar la seva forma, permetent-li plegar-se i adherir-se a l'ADP quan és exposada a la temperature, tot seguit desplegar-se i reciclar-la en ATP quan s'exposa a temperatures més baixes en un procés anomenat termosíntesi. La velocitat de la producció d'ATP és proporcional a la temperatura."

#, fuzzy
msgid "THERMOSYNTHASE_PROCESSES_DESCRIPTION"
msgstr "Produeix [thrive:compound type=\"atp\"][/thrive:compound] fent servir gradients de temperatura. La velocitat és proporcional a [thrive:compound type=\"temperature\"][/thrive:compound]."

msgid "THERMOSYNTHESIS"
msgstr "Termosíntesi"

msgid "THE_DISTURBANCE"
msgstr ""

#, fuzzy
msgid "THE_PATCH_MAP_BUTTON"
msgstr "Mapa d'Indrets del món"

#, fuzzy
msgid "THE_WORLD_TITLE"
msgstr "Món"

msgid "THIS_IS_LOCAL_MOD"
msgstr "Aquest és un mod instal·lat localment"

msgid "THIS_IS_WORKSHOP_MOD"
msgstr "Aquest mod s'ha descarregat des del Workshop d'Steam"

msgid "THREADS"
msgstr "Fils:"

msgid "THRIVEOPEDIA"
msgstr ""

msgid "THRIVEOPEDIA_CURRENT_WORLD_PAGE_TITLE"
msgstr ""

msgid "THRIVEOPEDIA_EVOLUTIONARY_TREE_PAGE_TITLE"
msgstr ""

msgid "THRIVEOPEDIA_HINT_IN_GAME"
msgstr ""

msgid "THRIVEOPEDIA_HOME_INFO"
msgstr ""

msgid "THRIVEOPEDIA_HOME_PAGE_TITLE"
msgstr ""

msgid "THRIVEOPEDIA_MUSEUM_PAGE_TITLE"
msgstr ""

msgid "THRIVEOPEDIA_PATCH_MAP_PAGE_TITLE"
msgstr ""

msgid "THRIVE_LICENSES"
msgstr "Llicències de Thrive"

msgid "THYLAKOIDS"
msgstr "Tilacoide"

#, fuzzy
msgid "THYLAKOIDS_DESCRIPTION"
msgstr "Els Tilacoides són cúmuls de proteïnes i pigments fotosensibles. Aquests pigments són capaços de fer servir l'energia provinent d'una font de Llum (com ara una estrella) i, combinant-la amb una certa quantitat d'Aigua i Diòxid de Carboni, produïr Glucosa, en un procés anomenat Fotosíntesi. Aquests pigments també donen un color característic als Tilacoides. La velocitat de producció de Glucosa és proporcional a la concentració de Diòxid de Carboni i a la intensitat de la Llum. Com que els Tilacoides estan suspesos en el Citoplasma, aquest fluid duu a terme una certa Fermentació."

msgid "TIDEPOOL"
msgstr "Toll o bassa de marea"

msgid "TIMELINE"
msgstr "Cronologia"

msgid "TIMELINE_GLOBAL_FILTER_TOOLTIP"
msgstr "Mostrar esdeveniments globals"

msgid "TIMELINE_LOCAL_FILTER_TOOLTIP"
msgstr "Mostrar esdeveniments locals"

msgid "TIMELINE_NICHE_FILL"
msgstr "[b][u]{0}[/u][/b] s'ha dividit de [b][u]{1}[/u][/b] com a una nova espècie per omplir un nínxol"

#, fuzzy
msgid "TIMELINE_PLAYER_MIGRATED"
msgstr "Part de [b][u]{0}[/u][/b] població ha migrat a {1}"

#, fuzzy
msgid "TIMELINE_PLAYER_MIGRATED_TO"
msgstr "Part de [b][u]{0}[/u][/b] població ha migrat a {1}"

msgid "TIMELINE_SELECTION_PRESSURE_SPLIT"
msgstr "[b][u]{0}[/u][/b] s'ha dividit de [b][u]{1}[/u][/b] com a noves espècies degut a diferents pressions selectives"

#, fuzzy
msgid "TIMELINE_SPECIES_BECAME_MULTICELLULAR"
msgstr ""
"Recol·lecta Glucosa (núvols blancs) desplaçant-t'hi per sobre.\n"
"\n"
"La teva cèl·lula necessita Glucosa per aconseguir energia i mantenir-se viva.\n"
"\n"
"Segueix la línia de la pantalla, des de la teva cèl·lula fins al núvol de Glucosa més proper."

msgid "TIMELINE_SPECIES_EXTINCT"
msgstr "[b][u]{0}[/u][/b] s'ha extingit!"

msgid "TIMELINE_SPECIES_EXTINCT_LOCAL"
msgstr "[b][u]{0}[/u][/b] ha desaparegut de l'ecosistema"

#, fuzzy
msgid "TIMELINE_SPECIES_FOLLOWED"
msgstr "[b][u]{0}[/u][/b] s'ha extingit!"

msgid "TIMELINE_SPECIES_MIGRATED_FROM"
msgstr "Part de [b][u]{0}[/u][/b] població ha migrat a aquest ecosistema des de {1}"

msgid "TIMELINE_SPECIES_MIGRATED_TO"
msgstr "Part de [b][u]{0}[/u][/b] població ha migrat a {1}"

msgid "TIMELINE_SPECIES_POPULATION_DECREASE"
msgstr "[b][u]{0}[/u][/b] població ha disminuït a {1}"

msgid "TIMELINE_SPECIES_POPULATION_INCREASE"
msgstr "[b][u]{0}[/u][/b] població ha augmentat a {1}"

msgid "TIME_INDICATOR_TOOLTIP"
msgstr "Han passat: {0:#,#} anys"

msgid "TIME_OF_DAY"
msgstr ""

msgid "TITLE_COLON"
msgstr "Títol:"

msgid "TOGGLE_BINDING"
msgstr "Activar el mode d'unió"

#, fuzzy
msgid "TOGGLE_BINDING_TOOLTIP"
msgstr "Activar el mode d'unió"

msgid "TOGGLE_DEBUG_PANEL"
msgstr "Obrir el menú de debug"

msgid "TOGGLE_ENGULF"
msgstr "Activar el mode d'engolir"

#, fuzzy
msgid "TOGGLE_ENGULF_TOOLTIP"
msgstr "Activar el mode d'engolir"

#, fuzzy
msgid "TOGGLE_FAST_MODE"
msgstr "Pausa"

msgid "TOGGLE_FPS"
msgstr "Activar monitor FPS"

msgid "TOGGLE_FULLSCREEN"
msgstr "Activar pantalla completa"

#, fuzzy
msgid "TOGGLE_HEAT_VIEW_TOOLTIP"
msgstr "Activar el mode d'engolir"

msgid "TOGGLE_HUD_HIDE"
msgstr "Commuta HUD"

#, fuzzy
msgid "TOGGLE_INVENTORY"
msgstr "Activar el mode d'unió"

msgid "TOGGLE_METRICS"
msgstr "Activar pestanya d'estadístiques"

#, fuzzy
msgid "TOGGLE_MUCOCYST_DEFENCE"
msgstr "Activar pantalla completa"

msgid "TOGGLE_NAVIGATION_TREE"
msgstr ""

msgid "TOGGLE_PAUSE"
msgstr "Pausa"

msgid "TOGGLE_UNBINDING"
msgstr "Desactivar el mode d'unió"

msgid "TOLERANCES_TOO_HIGH_PRESSURE"
msgstr ""

msgid "TOLERANCES_TOO_HIGH_TEMPERATURE"
msgstr ""

msgid "TOLERANCES_TOO_LOW_OXYGEN_PROTECTION"
msgstr ""

#, fuzzy
msgid "TOLERANCES_TOO_LOW_PRESSURE"
msgstr "Núvols de Compostos"

msgid "TOLERANCES_TOO_LOW_TEMPERATURE"
msgstr ""

#, fuzzy
msgid "TOLERANCES_TOO_LOW_UV_PROTECTION"
msgstr "{0}: +{1} ATP"

msgid "TOLERANCES_UNSUITABLE_DEBUFFS"
msgstr ""

#, fuzzy
msgid "TOLERANCE_FROM_ORGANELLES_TOOLTIP"
msgstr "Mostrar / amagar l'entorn i els compostos"

msgid "TOLERANCE_RANGE_LABEL"
msgstr ""

msgid "TOOLS"
msgstr "Eines"

msgid "TOOL_HAND_AXE"
msgstr ""

msgid "TOO_LARGE_PRESSURE_RANGE"
msgstr ""

msgid "TOO_MANY_RECENT_VERSIONS_TO_SHOW"
msgstr ""

#, fuzzy
msgid "TOTAL_GATHERED_ENERGY_COLON"
msgstr "Artista:"

msgid "TOTAL_SAVES"
msgstr "Nombre total d'arxius guardats:"

msgid "TOXIN_CHANNEL_INHIBITOR"
msgstr ""

#, fuzzy
msgid "TOXIN_CHANNEL_INHIBITOR_DESCRIPTION"
msgstr "El Vacúol de Toxines, és un Vacúol que ha estat modificat per a la producció, emmagatzematge i secreció de Toxines OxyToxy. Com més quantitat d'aquests Vacúols tingui una cèl·lula, més ràpidament produirà aquestes Toxines."

#, fuzzy
msgid "TOXIN_COMPOUND"
msgstr "Compostos"

#, fuzzy
msgid "TOXIN_CYTOTOXIN"
msgstr "Algunes opcions poden ser desactivades si només LAWK està activat"

#, fuzzy
msgid "TOXIN_CYTOTOXIN_DESCRIPTION"
msgstr "El Vacúol de Toxines, és un Vacúol que ha estat modificat per a la producció, emmagatzematge i secreció de Toxines OxyToxy. Com més quantitat d'aquests Vacúols tingui una cèl·lula, més ràpidament produirà aquestes Toxines."

msgid "TOXIN_FIRE_RATE_TOXICITY_COLON"
msgstr ""

#, fuzzy
msgid "TOXIN_MACROLIDE"
msgstr ""
"Toxina\n"
"Vacúol"

#, fuzzy
msgid "TOXIN_MACROLIDE_DESCRIPTION"
msgstr "El Vacúol de Toxines, és un Vacúol que ha estat modificat per a la producció, emmagatzematge i secreció de Toxines OxyToxy. Com més quantitat d'aquests Vacúols tingui una cèl·lula, més ràpidament produirà aquestes Toxines."

msgid "TOXIN_OXYGEN_METABOLISM_INHIBITOR"
msgstr ""

#, fuzzy
msgid "TOXIN_OXYGEN_METABOLISM_INHIBITOR_DESCRIPTION"
msgstr "Els Metabolosomes són cúmuls de proteïnes embolcallades per una membrana de proteïnes. Transformen la Glucosa en ATP mitjançant la Respiració Aeròbica, de manera més ràpida i eficient que el Citoplasma. No obstant, necessita grans quantitats d'Oxigen atmosfèric per funcionar amb eficàcia, i nivells d'Oxigen més baixos en reduïran la velocitat de producció d'ATP. Com que els Metabolosomes estan suspesos en el Citoplasma, el fluid que els envolta duu a terme una certa glicòlisi."

#, fuzzy
msgid "TOXIN_OXYTOXY_DESCRIPTION"
msgstr "El Vacúol de Toxines, és un Vacúol que ha estat modificat per a la producció, emmagatzematge i secreció de Toxines OxyToxy. Com més quantitat d'aquests Vacúols tingui una cèl·lula, més ràpidament produirà aquestes Toxines."

msgid "TOXIN_PREFER_FIRE_RATE"
msgstr ""

msgid "TOXIN_PREFER_TOXICITY"
msgstr ""

#, fuzzy
msgid "TOXIN_PROPERTIES_HEADING"
msgstr "Resistència a les Toxines"

msgid "TOXIN_RESISTANCE"
msgstr "Resistència a les Toxines"

#, fuzzy
msgid "TOXIN_TOXICITY_CUSTOMIZATION_TOOLTIP"
msgstr ""
"Els microbis agressius perseguiran les preses a més distància\n"
"i és més probable que s'enfrontin a depredadors quan siguin atacats.\n"
"Els microbis pacífics desistiran de perseguir les seves preses abans\n"
"i és menys probable que facin servir toxines contra depredadors."

#, fuzzy
msgid "TOXIN_TYPE_COLON"
msgstr "Tipus:"

#, fuzzy
msgid "TOXIN_TYPE_CUSTOMIZATION_EXPLANATION"
msgstr ""
"Els microbis agressius perseguiran les preses a més distància\n"
"i és més probable que s'enfrontin a depredadors quan siguin atacats.\n"
"Els microbis pacífics desistiran de perseguir les seves preses abans\n"
"i és menys probable que facin servir toxines contra depredadors."

#, fuzzy
msgid "TOXIN_VACUOLE"
msgstr ""
"Toxina\n"
"Vacúol"

#, fuzzy
msgid "TOXIN_VACUOLE_DESCRIPTION"
msgstr "El Vacúol de Toxines, és un Vacúol que ha estat modificat per a la producció, emmagatzematge i secreció de Toxines OxyToxy. Com més quantitat d'aquests Vacúols tingui una cèl·lula, més ràpidament produirà aquestes Toxines."

#, fuzzy
msgid "TOXIN_VACUOLE_PROCESSES_DESCRIPTION"
msgstr "Transforma [thrive:compound type=\"atp\"][/thrive:compound] en [thrive:compound type=\"oxytoxy\"][/thrive:compound]. La velocitat és proporcional a la concentració de [thrive:compound type=\"oxygen\"][/thrive:compound]. Allibera toxines quan es prem la tecla [thrive:input]g_fire_toxin[/thrive:input]. Quan la quantitat de [thrive:compound type=\"oxytoxy\"][/thrive:compound] és baixa, encara és possible disparar, però el dany causat serà menor."

#, fuzzy
msgid "TOXISOME"
msgstr "Oxytoxysoma"

#, fuzzy
msgid "TOXISOME_DESCRIPTION"
msgstr "El lisosoma és un orgànul adherit a la membrana que conté enzims hidrolítics que poden trencar diverses biomolècules. Els lisosomes permeten a la cèl·lula digerir materials ingerits mitjançant endocitosi i netejar els productes de rebuig de la cèl·lula en un procés anomenat autofàgia."

msgid "TRANSLATORS"
msgstr "Traductors"

msgid "TRANSPARENCY"
msgstr "Transparència"

#, fuzzy
msgid "TRILLION_ABBREVIATION"
msgstr "{0} B"

#, fuzzy
msgid "TRY_FOSSILISING_SOME_SPECIES"
msgstr "Intenta fer algunes captures de pantalla!"

msgid "TRY_MAKING_A_SAVE"
msgstr "Intenta guardar una partida!"

msgid "TRY_TAKING_SOME_SCREENSHOTS"
msgstr "Intenta fer algunes captures de pantalla!"

msgid "TUTORIAL"
msgstr "Tutorial"

#, fuzzy
msgid "TUTORIAL_ALL_NOT_ENABLED_EXPLANATION"
msgstr "(comença cada generació amb un núvol de glucosa gratuït proper)"

#, fuzzy
msgid "TUTORIAL_MICROBE_EDITOR_ATP_BALANCE_INTRO"
msgstr ""
"Aquest és el mapa de zones.\n"
"\n"
"Cada icona representa un ecosistema o bioma que pot ser habitat. El tauler de la dreta indica les condicions del bioma seleccionat.\n"
"\n"
"Si selecciones un bioma connectat al que ocupes actualment, ressaltat amb una vora blau cian, pots premer el botó \"Moure's a aquesta zona\" per tal de migrar-hi.\n"
"\n"
"Selecciona una zona per continuar."

#, fuzzy
msgid "TUTORIAL_MICROBE_EDITOR_AUTO-EVO_PREDICTION"
msgstr ""
"Aquest tauler mostra una predicció de la teva futura població. Aquests nombres provenen de la simulació del sistema auto-evo.\n"
"\n"
"No tenen en compte el teu rendiment individual. De manera que, en el teu bioma actual, tindràs un rendiment més alt quan entris a l'editor.\n"
"\n"
"Però hauries d'intentar mantenir la teva població alta, fins i tot quan no hi estàs directament involucrat.\n"
"\n"
"Pots veure informació més detallada de la predicció clicant a la icona del signe d'interrogació al tauler. Prem-la per continuar."

#, fuzzy
msgid "TUTORIAL_MICROBE_EDITOR_CELL_TEXT"
msgstr ""
"Aquest és l'editor de microbi, on pots fer evolucionar la teva espècie invertint punts de mutació (MP). En cada generació disposaràs de 100 MP per invertir, de manera que no cal que n'estalviïs!\n"
"\n"
"L'hexàgon del centre de la pantalla és la teva cèl·lula, formada per una sola part de citoplasma.\n"
"\n"
"Per continuar, selecciona una part del tauler de l'esquerra. Tot seguit, fes clic-esquerra a l'hexàgon per a col·locar-la. Pots fer rotar les parts amb les tecles [thrive:input]e_rotate_left[/thrive:input] and [thrive:input]e_rotate_right[/thrive:input]."

#, fuzzy
msgid "TUTORIAL_MICROBE_EDITOR_CHEMORECEPTOR"
msgstr ""
"Aquest és l'editor de microbi, on pots fer evolucionar la teva espècie invertint punts de mutació (MP). En cada generació disposaràs de 100 MP per invertir, de manera que no cal que n'estalviïs!\n"
"\n"
"L'hexàgon del centre de la pantalla és la teva cèl·lula, formada per una sola part de citoplasma.\n"
"\n"
"Per continuar, selecciona una part del tauler de l'esquerra. Tot seguit, fes clic-esquerra a l'hexàgon per a col·locar-la. Pots fer rotar les parts amb les tecles [thrive:input]e_rotate_left[/thrive:input] and [thrive:input]e_rotate_right[/thrive:input]."

#, fuzzy
msgid "TUTORIAL_MICROBE_EDITOR_COMPOUND_BALANCES"
msgstr ""
"Aquest és el mapa de zones.\n"
"\n"
"Cada icona representa un ecosistema o bioma que pot ser habitat. El tauler de la dreta indica les condicions del bioma seleccionat.\n"
"\n"
"Si selecciones un bioma connectat al que ocupes actualment, ressaltat amb una vora blau cian, pots premer el botó \"Moure's a aquesta zona\" per tal de migrar-hi.\n"
"\n"
"Selecciona una zona per continuar."

#, fuzzy
msgid "TUTORIAL_MICROBE_EDITOR_DIGESTION_STAT"
msgstr ""
"Aquest és l'editor de microbi, on pots fer evolucionar la teva espècie invertint punts de mutació (MP). En cada generació disposaràs de 100 MP per invertir, de manera que no cal que n'estalviïs!\n"
"\n"
"L'hexàgon del centre de la pantalla és la teva cèl·lula, formada per una sola part de citoplasma.\n"
"\n"
"Per continuar, selecciona una part del tauler de l'esquerra. Tot seguit, fes clic-esquerra a l'hexàgon per a col·locar-la. Pots fer rotar les parts amb les tecles [thrive:input]e_rotate_left[/thrive:input] and [thrive:input]e_rotate_right[/thrive:input]."

#, fuzzy
msgid "TUTORIAL_MICROBE_EDITOR_ENDING_TEXT"
msgstr ""
"Aquests són els fonaments per editar la teva espècie. També pots canviar el nom de la teva espècie clicant el requadre de sota i a l'esquerra i editant-ne el text. \n"
"\n"
"Explora les altres pestanyes a sota la barra de Punts de Mutació per veure altres possibilitats de personalitzar la teva cèl·lula. de l'Editor de Microbi per descobrir totes les opcions que tens disponibles.\n"
"\n"
"Per sobreviure en aquest món hostil, hauràs de trobar una font d'energia fiable, ja que la concentració de glucosa lliure s'anirà reduïnt al planeta.\n"
"\n"
"Bona sort!"

#, fuzzy
msgid "TUTORIAL_MICROBE_EDITOR_FLAGELLUM"
msgstr ""
"Aquest és l'editor de microbi, on pots fer evolucionar la teva espècie invertint punts de mutació (MP). En cada generació disposaràs de 100 MP per invertir, de manera que no cal que n'estalviïs!\n"
"\n"
"L'hexàgon del centre de la pantalla és la teva cèl·lula, formada per una sola part de citoplasma.\n"
"\n"
"Per continuar, selecciona una part del tauler de l'esquerra. Tot seguit, fes clic-esquerra a l'hexàgon per a col·locar-la. Pots fer rotar les parts amb les tecles [thrive:input]e_rotate_left[/thrive:input] and [thrive:input]e_rotate_right[/thrive:input]."

#, fuzzy
msgid "TUTORIAL_MICROBE_EDITOR_FOOD_CHAIN"
msgstr ""
"Aquests són els fonaments per editar la teva espècie. També pots canviar el nom de la teva espècie clicant el requadre de sota i a l'esquerra i editant-ne el text. \n"
"\n"
"Explora les altres pestanyes a sota la barra de Punts de Mutació per veure altres possibilitats de personalitzar la teva cèl·lula. de l'Editor de Microbi per descobrir totes les opcions que tens disponibles.\n"
"\n"
"Per sobreviure en aquest món hostil, hauràs de trobar una font d'energia fiable, ja que la concentració de glucosa lliure s'anirà reduïnt al planeta.\n"
"\n"
"Bona sort!"

#, fuzzy
msgid "TUTORIAL_MICROBE_EDITOR_MIGRATION"
msgstr ""
"Aquest és l'editor de microbi, on pots fer evolucionar la teva espècie invertint punts de mutació (MP). En cada generació disposaràs de 100 MP per invertir, de manera que no cal que n'estalviïs!\n"
"\n"
"L'hexàgon del centre de la pantalla és la teva cèl·lula, formada per una sola part de citoplasma.\n"
"\n"
"Per continuar, selecciona una part del tauler de l'esquerra. Tot seguit, fes clic-esquerra a l'hexàgon per a col·locar-la. Pots fer rotar les parts amb les tecles [thrive:input]e_rotate_left[/thrive:input] and [thrive:input]e_rotate_right[/thrive:input]."

#, fuzzy
msgid "TUTORIAL_MICROBE_EDITOR_MODIFY_ORGANELLE"
msgstr ""
"Eliminar orgànuls també costa Punts de Mutació, a menys que els hagis col·locat en la sessió actual de l'editor.\n"
"\n"
"Pots fer clic dret a damunt dels orgànuls per fer visible el \"menú d'orgànul\" i seleccionar la opció d'eliminar-lo.\n"
"\n"
"Si comets un error, pots desfer qualsevol canvi que hagis fet a l'editor.\n"
"\n"
"Clica el botó de desfer per tal de prosseguir."

#, fuzzy
msgid "TUTORIAL_MICROBE_EDITOR_NEGATIVE_ATP_BALANCE"
msgstr ""
"Aquest és el mapa de zones.\n"
"\n"
"Cada icona representa un ecosistema o bioma que pot ser habitat. El tauler de la dreta indica les condicions del bioma seleccionat.\n"
"\n"
"Si selecciones un bioma connectat al que ocupes actualment, ressaltat amb una vora blau cian, pots premer el botó \"Moure's a aquesta zona\" per tal de migrar-hi.\n"
"\n"
"Selecciona una zona per continuar."

#, fuzzy
msgid "TUTORIAL_MICROBE_EDITOR_NO_CHANGES_MADE"
msgstr ""
"Aquests són els fonaments per editar la teva espècie. També pots canviar el nom de la teva espècie clicant el requadre de sota i a l'esquerra i editant-ne el text. \n"
"\n"
"Explora les altres pestanyes a sota la barra de Punts de Mutació per veure altres possibilitats de personalitzar la teva cèl·lula. de l'Editor de Microbi per descobrir totes les opcions que tens disponibles.\n"
"\n"
"Per sobreviure en aquest món hostil, hauràs de trobar una font d'energia fiable, ja que la concentració de glucosa lliure s'anirà reduïnt al planeta.\n"
"\n"
"Bona sort!"

#, fuzzy
msgid "TUTORIAL_MICROBE_EDITOR_OPEN_TOLERANCES"
msgstr ""
"Aquest és el mapa de zones.\n"
"\n"
"Cada icona representa un ecosistema o bioma que pot ser habitat. El tauler de la dreta indica les condicions del bioma seleccionat.\n"
"\n"
"Si selecciones un bioma connectat al que ocupes actualment, ressaltat amb una vora blau cian, pots premer el botó \"Moure's a aquesta zona\" per tal de migrar-hi.\n"
"\n"
"Selecciona una zona per continuar."

#, fuzzy
msgid "TUTORIAL_MICROBE_EDITOR_PATCH_TEXT"
msgstr ""
"Aquest és el mapa de zones.\n"
"\n"
"Cada icona representa un ecosistema o bioma que pot ser habitat. El tauler de la dreta indica les condicions del bioma seleccionat.\n"
"\n"
"Si selecciones un bioma connectat al que ocupes actualment, ressaltat amb una vora blau cian, pots premer el botó \"Moure's a aquesta zona\" per tal de migrar-hi.\n"
"\n"
"Selecciona una zona per continuar."

#, fuzzy
msgid "TUTORIAL_MICROBE_EDITOR_REMOVE_ORGANELLE_TEXT"
msgstr ""
"Eliminar orgànuls també costa Punts de Mutació, a menys que els hagis col·locat en la sessió actual de l'editor.\n"
"\n"
"Pots fer clic dret a damunt dels orgànuls per fer visible el \"menú d'orgànul\" i seleccionar la opció d'eliminar-lo.\n"
"\n"
"Si comets un error, pots desfer qualsevol canvi que hagis fet a l'editor.\n"
"\n"
"Clica el botó de desfer per tal de prosseguir."

#, fuzzy
msgid "TUTORIAL_MICROBE_EDITOR_SELECT_ORGANELLE_TEXT"
msgstr ""
"Quan seleccionis parts del menú, estigues atent als indicadors de funció dels orgànuls, per entendre el que fan. Algunes parts poden fer més mal que bé si no s'utilitzen correctament.\n"
"\n"
"La barra de balanç d'ATP que hi a la part superior dreta de la pantalla t'indica quanta energia produeixes comparat amb quanta energia consumeixes. Si la barra superior és més curta que la inferior, aleshores no estàs produïnt prou energia.\n"
"\n"
"Prem el botó de refer l'acció (a la vora del botó de desfer l'acció) per continuar."

#, fuzzy
msgid "TUTORIAL_MICROBE_EDITOR_STAY_SMALL"
msgstr ""
"Per sobreviure, t'hauries de concentrar en especialitzar-te en explotar una o dues fonts d'energia, de manera que no necessitis molts recursos diferents per sobreviure.\n"
"\n"
"També, considera curosament si afegir un orgànul és bo, sovint no fer cap canvi és una bona tria, ja que cada part costa ATP per mantenir i requereix més recursos per dividir.\n"
"\n"
"Una possible estratègia consisteix en mantenir-se com un sol hexàgon de citoplasma i simplement dirigir-te als biomes de la superfície primer abans d'aconseguir orgànuls de fotosíntesi."

#, fuzzy
msgid "TUTORIAL_MICROBE_EDITOR_TOLERANCES_TAB"
msgstr ""
"Aquest és el mapa de zones.\n"
"\n"
"Cada icona representa un ecosistema o bioma que pot ser habitat. El tauler de la dreta indica les condicions del bioma seleccionat.\n"
"\n"
"Si selecciones un bioma connectat al que ocupes actualment, ressaltat amb una vora blau cian, pots premer el botó \"Moure's a aquesta zona\" per tal de migrar-hi.\n"
"\n"
"Selecciona una zona per continuar."

msgid "TUTORIAL_MICROBE_STAGE_EDITOR_BUTTON_TUTORIAL"
msgstr ""
"Has recol·lectat prou recursos per què la teva cèl·lula es reprodueixi.\n"
"\n"
"Cada cop que et reprodueixis, accediràs a l'editor.\n"
"\n"
"Per entrar a l'editor, prem el botó que parpelleja a sota i a la dreta de la pantalla."

msgid "TUTORIAL_MICROBE_STAGE_ENGULFED_TEXT"
msgstr ""
"La teva cèl·lula ha estat engolida i està essent digerida. El progrés es mostra a la teva barra de salut. La teva cèl·lula morirà quan acabi o s'assoleixi un límit de temps màxim.\n"
"\n"
"Pots utilitzar el botó de suicidi per ometre i reaparèixer, però recorda que sempre hi haurà una oportunitat d'escapar-te!"

msgid "TUTORIAL_MICROBE_STAGE_ENGULFMENT_FULL_TEXT"
msgstr ""
"La teva cèl·lula té una capacitat limitada d'objectes que es poden engolir alhora. Aquest límit està basat en la mida; cèl·lules més petites tenen menys capacitat.\n"
"\n"
"Quan estigui plena, una cèl·lula no pot engolir més objectes. Per seguir engolint, cal esperar fins que un o més dels objectes ingerits hagin estat totalment digerits."

#, fuzzy
msgid "TUTORIAL_MICROBE_STAGE_ENGULFMENT_TEXT"
msgstr ""
"Engoleix objectes movent-hi per sobre mentre estiguis en el mode d'engoliment. Activa el mode d'engoliment prement [thrive:input]g_toggle_engulf[/thrive:input].\n"
"\n"
"Deixa d'engolir quan l'objecte estigui essent arrossegat cap a l'interior.\n"
"\n"
"Segueix la línia de la teva cèl·lula fins a l'objecte engolible proper."

#, fuzzy
msgid "TUTORIAL_MICROBE_STAGE_ENVIRONMENT_PANEL"
msgstr ""
"Engoleix objectes movent-hi per sobre mentre estiguis en el mode d'engoliment. Activa el mode d'engoliment prement [thrive:input]g_toggle_engulf[/thrive:input].\n"
"\n"
"Deixa d'engolir quan l'objecte estigui essent arrossegat cap a l'interior.\n"
"\n"
"Segueix la línia de la teva cèl·lula fins a l'objecte engolible proper."

#, fuzzy
msgid "TUTORIAL_MICROBE_STAGE_HELP_MENU_AND_ZOOM"
msgstr ""
"Si encara no acabes d'entendre les mecàniques de joc, fes una ullada al menú d'ajuda. El pots obrir amb el signe d'interrogació a baix a la dreta.\n"
"\n"
"Un altre consell: pots ampliar el camp de visió amb la rodeta del ratolí."

#, fuzzy
msgid "TUTORIAL_MICROBE_STAGE_LEAVE_COLONY_TEXT"
msgstr ""
"Has entrat en el \"Mode de Desunió\". En aquest mode, pots clicar a sobre dels membres de la teva colònia per desunir-los.\n"
"\n"
"Per abandonar la colònia del tot, pots clicar en la teva pròpia cèl·lula o pressionar la tecla per desunir-les a totes."

#, fuzzy
msgid "TUTORIAL_MICROBE_STAGE_MEMBER_DIED"
msgstr ""
"Engoleix objectes movent-hi per sobre mentre estiguis en el mode d'engoliment. Activa el mode d'engoliment prement [thrive:input]g_toggle_engulf[/thrive:input].\n"
"\n"
"Deixa d'engolir quan l'objecte estigui essent arrossegat cap a l'interior.\n"
"\n"
"Segueix la línia de la teva cèl·lula fins a l'objecte engolible proper."

#, fuzzy
msgid "TUTORIAL_MICROBE_STAGE_OPEN_PROCESS_PANEL"
msgstr ""
"Per reproduïr-te, has de duplicar tots els teus orgànuls recol·lectant prou Amoníac i Fosfat.\n"
"Estigues atent a les barres que envolten els botó de sota a la dreta per veure quant et falta. Aquestes barres es tornaran de color blanc quan s'hagin omplert."

#, fuzzy
msgid "TUTORIAL_MICROBE_STAGE_PAUSING"
msgstr ""
"Has entrat en el \"Mode de Desunió\". En aquest mode, pots clicar a sobre dels membres de la teva colònia per desunir-los.\n"
"\n"
"Per abandonar la colònia del tot, pots clicar en la teva pròpia cèl·lula o pressionar la tecla [thrive:input]g_unbind_all[/thrive:input]."

#, fuzzy
msgid "TUTORIAL_MICROBE_STAGE_PROCESS_PANEL"
msgstr ""
"Per reproduïr-te, has de duplicar tots els teus orgànuls recol·lectant prou Amoníac i Fosfat.\n"
"Estigues atent a les barres que envolten els botó de sota a la dreta per veure quant et falta. Aquestes barres es tornaran de color blanc quan s'hagin omplert."

#, fuzzy
msgid "TUTORIAL_MICROBE_STAGE_REPRODUCE_TEXT"
msgstr ""
"Per reproduïr-te, has de duplicar tots els teus orgànuls recol·lectant prou Amoníac i Fosfat.\n"
"Estigues atent a les barres que envolten els botó de sota a la dreta per veure quant et falta. Aquestes barres es tornaran de color blanc quan s'hagin omplert."

#, fuzzy
msgid "TUTORIAL_MICROBE_STAGE_RESOURCE_SPLIT"
msgstr ""
"Per reproduïr-te, has de duplicar tots els teus orgànuls recol·lectant prou Amoníac i Fosfat.\n"
"Estigues atent a les barres que envolten els botó de sota a la dreta per veure quant et falta. Aquestes barres es tornaran de color blanc quan s'hagin omplert."

msgid "TUTORIAL_MICROBE_STAGE_UNBIND_TEXT"
msgstr ""
"Has entrat en el \"Mode de Desunió\". En aquest mode, pots clicar a sobre dels membres de la teva colònia per desunir-los.\n"
"\n"
"Per abandonar la colònia del tot, pots clicar en la teva pròpia cèl·lula o pressionar la tecla [thrive:input]g_unbind_all[/thrive:input]."

#, fuzzy
msgid "TUTORIAL_MULTICELLULAR_STAGE_WELCOME"
msgstr "Carregant l'Editor Multicel·lular Primerenc"

msgid "TUTORIAL_VIEW_NOW"
msgstr "Veure ara"

msgid "TWO_TIMES"
msgstr "2x"

msgid "TYPE_COLON"
msgstr "Tipus:"

msgid "UNAPPLIED_MOD_CHANGES"
msgstr "Hi ha canvis no aplicats"

msgid "UNAPPLIED_MOD_CHANGES_DESCRIPTION"
msgstr "Has d'aplicar els teus canvis per pujar o descarregar mods."

msgid "UNBIND_ALL"
msgstr "Desunir totes les cèl·lules"

#, fuzzy
msgid "UNBIND_ALL_TOOLTIP"
msgstr "Desunir totes les cèl·lules"

msgid "UNBIND_HELP_TEXT"
msgstr "Mode de Desunió"

#, fuzzy
msgid "UNCERTAIN_VERSION_WARNING"
msgstr ""
"Aquest arxiu de guardat pertany a una versió de Thrive més nova que l'actual i, probablement, sigui incompatible.\n"
"Voleu intentar carregar l'arxiu igualment?"

msgid "UNDERWATERCAVE"
msgstr "Cova submarina"

#, fuzzy
msgid "UNDERWATER_VENT_ERUPTION"
msgstr "Cova submarina"

#, fuzzy
msgid "UNDERWATER_VENT_ERUPTION_IN"
msgstr "Cova submarina"

#, fuzzy
msgid "UNDISCOVERED_ORGANELLES"
msgstr "Orgànuls Desconnectats"

#, fuzzy
msgid "UNDISCOVERED_PATCH"
msgstr "Trobar l'Ecosistema Actual"

msgid "UNDO"
msgstr "Desfer l'acció"

msgid "UNDO_THE_LAST_ACTION"
msgstr "Desfer la darrera acció"

#, fuzzy
msgid "UNIT_ACTION_CONSTRUCT"
msgstr "Taxa de mutació de la IA"

#, fuzzy
msgid "UNIT_ACTION_MOVE"
msgstr "Taxa de mutació de la IA"

msgid "UNIT_ADVANCED_SPACESHIP"
msgstr ""

msgid "UNIT_SIMPLE_ROCKET"
msgstr ""

msgid "UNKNOWN"
msgstr "Desconegut"

#, fuzzy
msgid "UNKNOWN_DISPLAY_DRIVER"
msgstr "Mostrar noms de botons de selecció de parts"

msgid "UNKNOWN_MOUSE"
msgstr "Desconegut ratolí"

#, fuzzy
msgid "UNKNOWN_ORGANELLE_SYMBOL"
msgstr "Col·locar orgànul"

#, fuzzy
msgid "UNKNOWN_PATCH"
msgstr "Desconegut"

#, fuzzy
msgid "UNKNOWN_SHORT"
msgstr "Desconegut"

#, fuzzy
msgid "UNKNOWN_VERSION"
msgstr "Versió del Mod:"

msgid "UNKNOWN_WORKSHOP_ID"
msgstr "ID del Workshop Desconegut Per Aquest Mod"

#, fuzzy
msgid "UNLIMIT_GROWTH_SPEED"
msgstr "Normal"

#, fuzzy
msgid "UNLOCKED_NEW_ORGANELLE"
msgstr "Col·locar orgànul"

#, fuzzy
msgid "UNLOCK_ALL_ORGANELLES"
msgstr "Múltiples Orgànuls"

msgid "UNLOCK_CONDITION_ATP_PRODUCTION_ABOVE"
msgstr ""

msgid "UNLOCK_CONDITION_COMPOUND_IS_ABOVE"
msgstr ""

msgid "UNLOCK_CONDITION_COMPOUND_IS_BELOW"
msgstr ""

msgid "UNLOCK_CONDITION_COMPOUND_IS_BETWEEN"
msgstr ""

msgid "UNLOCK_CONDITION_DIGESTED_MICROBES_ABOVE"
msgstr ""

msgid "UNLOCK_CONDITION_ENGULFED_MICROBES_ABOVE"
msgstr ""

msgid "UNLOCK_CONDITION_EXCESS_ATP_ABOVE"
msgstr ""

#, fuzzy
msgid "UNLOCK_CONDITION_PLAYER_DAMAGE_RECEIVED"
msgstr "Velocitat de Digestió:"

#, fuzzy
msgid "UNLOCK_CONDITION_PLAYER_DAMAGE_RECEIVED_SOURCE"
msgstr "Velocitat de Digestió:"

msgid "UNLOCK_CONDITION_PLAYER_DEATH_COUNT_ABOVE"
msgstr ""

msgid "UNLOCK_CONDITION_REPRODUCED_WITH"
msgstr ""

msgid "UNLOCK_CONDITION_REPRODUCED_WITH_IN_A_ROW"
msgstr ""

msgid "UNLOCK_CONDITION_REPRODUCE_IN_BIOME"
msgstr ""

#, fuzzy
msgid "UNLOCK_CONDITION_SPEED_BELOW"
msgstr "Velocitat de Digestió:"

msgid "UNLOCK_WITH_ANY_OF_FOLLOWING"
msgstr ""

msgid "UNSAVED_CHANGE_WARNING"
msgstr ""
"Hi ha canvis no guardats. Si continueu, es perdran tots.\n"
"Voleu continuar?"

msgid "UNTITLED"
msgstr "Sense títol"

msgid "UPGRADE_CILIA_PULL"
msgstr ""

#, fuzzy
msgid "UPGRADE_CILIA_PULL_DESCRIPTION"
msgstr "Els filaments de cilis són similars als flagels, però en comptes de proporcional una força d'impuls direccional, proporcional una força rotacional per ajudar les cèl·lules a rotar."

#, fuzzy
msgid "UPGRADE_COST"
msgstr "{0} MP"

#, fuzzy
msgid "UPGRADE_DESCRIPTION_NONE"
msgstr "La lipasa permet a la cèl·lula digerir la major part de membranes. La teva cèl·lula ja produeix una certa quantitat d'aquest enzim sense lisosoma, però seleccionant aquest tipus n'augmentaràs l'efectivitat."

msgid "UPGRADE_NAME_NONE"
msgstr ""

#, fuzzy
msgid "UPGRADE_PILUS_INJECTISOME"
msgstr "Els filaments de cilis són similars als flagels, però en comptes de proporcional una força d'impuls direccional, proporcional una força rotacional per ajudar les cèl·lules a rotar."

#, fuzzy
msgid "UPGRADE_PILUS_INJECTISOME_DESCRIPTION"
msgstr "Els filaments de cilis són similars als flagels, però en comptes de proporcional una força d'impuls direccional, proporcional una força rotacional per ajudar les cèl·lules a rotar."

#, fuzzy
msgid "UPGRADE_SLIME_JET_MUCOCYST"
msgstr "{0} MP"

#, fuzzy
msgid "UPGRADE_SLIME_JET_MUCOCYST_DESCRIPTION"
msgstr "Augmenta la velocitat de gir de grans cèl·lules."

msgid "UPLOAD"
msgstr "Pujar"

msgid "UPLOADING_DOT_DOT_DOT"
msgstr "Carregant..."

msgid "UPLOAD_SUCCEEDED"
msgstr "Càrrega amb èxit"

msgid "UPSCALE_BILINEAR"
msgstr ""

msgid "UPSCALE_FSR_1"
msgstr ""

msgid "UPSCALE_FSR_22"
msgstr ""

msgid "UPSCALE_METHOD"
msgstr ""

msgid "UPSCALE_SHARPENING_FSR"
msgstr ""

msgid "USED_LIBRARIES_LICENSES"
msgstr "Llicències i llibreries utilitzades"

msgid "USED_RENDERER_NAME"
msgstr ""

msgid "USES_FEATURE"
msgstr "Si"

msgid "USE_AUTO_HARMONY"
msgstr "Utilitzar Càrrega Auto Harmony"

msgid "USE_AUTO_HARMONY_TOOLTIP"
msgstr "Automàticament carregar els ecosistemes Harmony de l'Ensamblatge (no requereix especificar una classe de mod)"

msgid "USE_A_CUSTOM_USERNAME"
msgstr "Fer servir un nom d'usuari propi"

msgid "USE_DISK_CACHE"
msgstr ""

msgid "USE_MANUAL_THREAD_COUNT"
msgstr "Manualment establir nombre de fils del fons"

#, fuzzy
msgid "USE_MANUAL_THREAD_COUNT_NATIVE"
msgstr "Manualment establir nombre de fils del fons"

msgid "USE_VIRTUAL_WINDOW_SIZE"
msgstr ""

#, fuzzy
msgid "UV_PROTECTION"
msgstr "Predicció d'Auto-Evo"

#, fuzzy
msgid "UV_TOLERANCE_TOOLTIP"
msgstr "Mostrar / amagar l'entorn i els compostos"

msgid "VACUOLE"
msgstr "Vacúol"

msgid "VACUOLE_DESCRIPTION"
msgstr "El Vacúol és un orgànul intern que consisteix en una membrana capaç d'emmagatzemar una certa quantitat de nutrients. Està format per un cert nombre de vesícules, que són unes petites estructures membranoses que han estat fusionades. El Vacúol està farcit d'Aigua, on hi ha, suspeses, tota mena de mol·lècules, enzimes, partícules sòlides i altres substàncies. No són estructures rígides, sinò que la seva forma pot canviar amb el temps."

msgid "VACUOLE_IS_SPECIALIZED"
msgstr ""

#, fuzzy
msgid "VACUOLE_NOT_SPECIALIZED_DESCRIPTION"
msgstr "Augmenta l'espai d'emmagatzematge de la cèl·lula."

msgid "VACUOLE_PROCESSES_DESCRIPTION"
msgstr "Augmenta l'espai d'emmagatzematge de la cèl·lula."

#, fuzzy
msgid "VACUOLE_SPECIALIZED_DESCRIPTION"
msgstr "Augmenta l'espai d'emmagatzematge de la cèl·lula."

msgid "VALUE_WITH_UNIT"
msgstr "{0} {1}"

msgid "VERSION_COLON"
msgstr "Versió:"

#, fuzzy
msgid "VERTICAL_COLON"
msgstr "Versió:"

#, fuzzy
msgid "VERTICAL_WITH_AXIS_NAME_COLON"
msgstr "Nou nom:"

msgid "VIDEO_MEMORY"
msgstr ""

msgid "VIDEO_MEMORY_MIB"
msgstr ""

msgid "VIEWER"
msgstr "Visor"

#, fuzzy
msgid "VIEW_ALL"
msgstr "Inhabilitar Tot"

#, fuzzy
msgid "VIEW_CELL_PROCESSES"
msgstr "Augmenta la velocitat de gir de grans cèl·lules."

#, fuzzy
msgid "VIEW_ONLINE"
msgstr "Inhabilitar Tot"

#, fuzzy
msgid "VIEW_PATCH_MICHES"
msgstr "{0} {1}"

#, fuzzy
msgid "VIEW_PATCH_NOTES"
msgstr "{0} {1}"

#, fuzzy
msgid "VIEW_PATCH_NOTES_TOOLTIP"
msgstr "{0} {1}"

msgid "VIEW_PENDING_ACTIONS"
msgstr ""

msgid "VIEW_SOURCE_CODE"
msgstr "Veure Codi Font"

msgid "VIEW_TEXT_REPORT"
msgstr ""

msgid "VIP_PATRONS"
msgstr "Partidaris VIP"

msgid "VISIBLE"
msgstr "Visible"

msgid "VISIBLE_WHEN_CLOSE_TO_FULL"
msgstr ""

msgid "VISIBLE_WHEN_OVER_ZERO"
msgstr ""

msgid "VISIT_SUGGESTIONS_SITE"
msgstr ""

msgid "VOLCANIC_VENT"
msgstr "Fissura volcànica"

msgid "VOLUMEDOWN"
msgstr "Abaixar volum"

msgid "VOLUMEMUTE"
msgstr "Treure volum"

msgid "VOLUMEUP"
msgstr "Apujar volum"

msgid "VSYNC"
msgstr "V-Sync"

msgid "WAITING_FOR_AUTO_EVO"
msgstr "S'està esperant l'algorisme auto-evo:"

msgid "WELCOME_TO_THRIVEOPEDIA"
msgstr ""

msgid "WENT_EXTINCT_FROM_PLANET"
msgstr "s'ha extingit del planeta"

msgid "WENT_EXTINCT_IN"
msgstr "s'ha extingit en {0}"

msgid "WHEEL_DOWN"
msgstr "Rodeta avall"

msgid "WHEEL_LEFT"
msgstr "Rodeta esquerra"

msgid "WHEEL_RIGHT"
msgstr "Rodeta dreta"

msgid "WHEEL_UP"
msgstr "Rodeta amunt"

#, fuzzy
msgid "WIKI"
msgstr "la nostra Wiki"

#, fuzzy
msgid "WIKI_2D"
msgstr "la nostra Wiki"

#, fuzzy
msgid "WIKI_3D"
msgstr "la nostra Wiki"

msgid "WIKI_3D_COMMA_SANDBOX"
msgstr ""

#, fuzzy
msgid "WIKI_3D_COMMA_STRATEGY"
msgstr "El Quimioplast és una estructura de doble membrana que conté proteïnes que transformen Àcid Sulfhídric, Aigua i Diòxid de Carboni en Glucosa, mitjançant un procés anomenat Quimiosíntesi de l'Àcid Sulfhídric. La velocitat de producció de Glucosa augmenta proporcionalment a la concentració de Diòxid de Carboni."

#, fuzzy
msgid "WIKI_3D_COMMA_STRATEGY_COMMA_SPACE"
msgstr "El Quimioplast és una estructura de doble membrana que conté proteïnes que transformen Àcid Sulfhídric, Aigua i Diòxid de Carboni en Glucosa, mitjançant un procés anomenat Quimiosíntesi de l'Àcid Sulfhídric. La velocitat de producció de Glucosa augmenta proporcionalment a la concentració de Diòxid de Carboni."

#, fuzzy
msgid "WIKI_8_BRACKET_16"
msgstr "Rotar cap a l'esquerra"

#, fuzzy
msgid "WIKI_ASCENSION"
msgstr "La Rusticianina és una proteïna capaç d'oxidar blocs de Ferro i, per tant, canviar-ne l'estat químic, mitjançant Diòxid de Carboni i Oxigen. Aquest procés s'anomena Respiració de Ferro, i allibera una certa quantitat d'energia que la cèl·lula pot fer servir."

#, fuzzy
msgid "WIKI_ASCENSION_CURRENT_DEVELOPMENT"
msgstr "Desenvolupadors Actuals"

#, fuzzy
msgid "WIKI_ASCENSION_FEATURES"
msgstr "Efectes externs:"

#, fuzzy
msgid "WIKI_ASCENSION_INTRO"
msgstr "La Rusticianina és una proteïna capaç d'oxidar blocs de Ferro i, per tant, canviar-ne l'estat químic, mitjançant Diòxid de Carboni i Oxigen. Aquest procés s'anomena Respiració de Ferro, i allibera una certa quantitat d'energia que la cèl·lula pot fer servir."

msgid "WIKI_ASCENSION_OVERVIEW"
msgstr ""

#, fuzzy
msgid "WIKI_ASCENSION_TRANSITIONS"
msgstr "Població de les Espècies"

#, fuzzy
msgid "WIKI_ASCENSION_UI"
msgstr "La Rusticianina és una proteïna capaç d'oxidar blocs de Ferro i, per tant, canviar-ne l'estat químic, mitjançant Diòxid de Carboni i Oxigen. Aquest procés s'anomena Respiració de Ferro, i allibera una certa quantitat d'energia que la cèl·lula pot fer servir."

#, fuzzy
msgid "WIKI_AWAKENING_STAGE_CURRENT_DEVELOPMENT"
msgstr "Permet unir-te amb altres cèl·lules. Aquest és el primer pas cap a esdevenir un ésser multicel·lular. Quan la teva espècie forma part d'una colònia, les cèl·lules comparteixen els seus compostos. Mentre formis part d'una colònia, no pots entrar a l'editor, de manera que t'has de desunir un cop hagis recol·lectat prou compostos per dividir la teva cèl·lula."

#, fuzzy
msgid "WIKI_AWAKENING_STAGE_FEATURES"
msgstr "Permet unir-te amb altres cèl·lules. Aquest és el primer pas cap a esdevenir un ésser multicel·lular. Quan la teva espècie forma part d'una colònia, les cèl·lules comparteixen els seus compostos. Mentre formis part d'una colònia, no pots entrar a l'editor, de manera que t'has de desunir un cop hagis recol·lectat prou compostos per dividir la teva cèl·lula."

#, fuzzy
msgid "WIKI_AWAKENING_STAGE_INTRO"
msgstr "Agent d'Unió"

msgid "WIKI_AWAKENING_STAGE_OVERVIEW"
msgstr ""

#, fuzzy
msgid "WIKI_AWAKENING_STAGE_TRANSITIONS"
msgstr "Permet unir-te amb altres cèl·lules. Aquest és el primer pas cap a esdevenir un ésser multicel·lular. Quan la teva espècie forma part d'una colònia, les cèl·lules comparteixen els seus compostos. Mentre formis part d'una colònia, no pots entrar a l'editor, de manera que t'has de desunir un cop hagis recol·lectat prou compostos per dividir la teva cèl·lula."

#, fuzzy
msgid "WIKI_AWAKENING_STAGE_UI"
msgstr "Agent d'Unió"

msgid "WIKI_AWARE_STAGE_CURRENT_DEVELOPMENT"
msgstr ""

#, fuzzy
msgid "WIKI_AWARE_STAGE_FEATURES"
msgstr "Estadi de Microbi"

#, fuzzy
msgid "WIKI_AWARE_STAGE_INTRO"
msgstr "La Nitrogenasa és una proteïna capaç de produïr Amoníac, nutrient bàsic per al desenvolupament i reproducció de les cèl·lules, mitjançant Nitrogen i mol·lècules d'ATP. Aquest procés s'anomena Fixació de Nitrogen Anaeròbica. Com que la Nitrogenasa està suspesa en el Citoplasma, aquest fluid duu a terme una certa Glicòlisi."

#, fuzzy
msgid "WIKI_AWARE_STAGE_OVERVIEW"
msgstr "Estadi de Microbi"

#, fuzzy
msgid "WIKI_AWARE_STAGE_TRANSITIONS"
msgstr "Nitrogenasa"

#, fuzzy
msgid "WIKI_AWARE_STAGE_UI"
msgstr "Estadi de Microbi"

#, fuzzy
msgid "WIKI_AXON_EFFECTS"
msgstr "Efectes externs:"

msgid "WIKI_AXON_INTRO"
msgstr ""

msgid "WIKI_AXON_MODIFICATIONS"
msgstr ""

#, fuzzy
msgid "WIKI_AXON_PROCESSES"
msgstr "Cap procés"

msgid "WIKI_AXON_REQUIREMENTS"
msgstr ""

msgid "WIKI_AXON_SCIENTIFIC_BACKGROUND"
msgstr ""

msgid "WIKI_AXON_STRATEGY"
msgstr ""

msgid "WIKI_AXON_UPGRADES"
msgstr ""

#, fuzzy
msgid "WIKI_BACTERIAL_CHEMOSYNTHESIS_COMMA_GLYCOLYSIS"
msgstr "Síntesi de les toxines OxyToxy"

#, fuzzy
msgid "WIKI_BINDING_AGENT_EFFECTS"
msgstr "Permet unir-te amb altres cèl·lules. Aquest és el primer pas cap a esdevenir un ésser multicel·lular. Quan la teva espècie forma part d'una colònia, les cèl·lules comparteixen els seus compostos. Mentre formis part d'una colònia, no pots entrar a l'editor, de manera que t'has de desunir un cop hagis recol·lectat prou compostos per dividir la teva cèl·lula."

#, fuzzy
msgid "WIKI_BINDING_AGENT_INTRO"
msgstr "Agent d'Unió"

#, fuzzy
msgid "WIKI_BINDING_AGENT_MODIFICATIONS"
msgstr "Permet unir-te amb altres cèl·lules. Aquest és el primer pas cap a esdevenir un ésser multicel·lular. Quan la teva espècie forma part d'una colònia, les cèl·lules comparteixen els seus compostos. Mentre formis part d'una colònia, no pots entrar a l'editor, de manera que t'has de desunir un cop hagis recol·lectat prou compostos per dividir la teva cèl·lula."

#, fuzzy
msgid "WIKI_BINDING_AGENT_PROCESSES"
msgstr "Pressiona la tecla [thrive:input]g_toggle_binding[/thrive:input] per entrar al mode d'unió. Quan siguis en aquest mode, et pots unir a altres cèl·lules de la teva espècie entrant-hi en contacte. Per abandonar una colònia, pressiona la tecla [thrive:input]g_unbind_all[/thrive:input]."

#, fuzzy
msgid "WIKI_BINDING_AGENT_REQUIREMENTS"
msgstr "Permet unir-te amb altres cèl·lules. Aquest és el primer pas cap a esdevenir un ésser multicel·lular. Quan la teva espècie forma part d'una colònia, les cèl·lules comparteixen els seus compostos. Mentre formis part d'una colònia, no pots entrar a l'editor, de manera que t'has de desunir un cop hagis recol·lectat prou compostos per dividir la teva cèl·lula."

#, fuzzy
msgid "WIKI_BINDING_AGENT_SCIENTIFIC_BACKGROUND"
msgstr "Permet unir-te amb altres cèl·lules. Aquest és el primer pas cap a esdevenir un ésser multicel·lular. Quan la teva espècie forma part d'una colònia, les cèl·lules comparteixen els seus compostos. Mentre formis part d'una colònia, no pots entrar a l'editor, de manera que t'has de desunir un cop hagis recol·lectat prou compostos per dividir la teva cèl·lula."

#, fuzzy
msgid "WIKI_BINDING_AGENT_STRATEGY"
msgstr "Permet unir-te amb altres cèl·lules. Aquest és el primer pas cap a esdevenir un ésser multicel·lular. Quan la teva espècie forma part d'una colònia, les cèl·lules comparteixen els seus compostos. Mentre formis part d'una colònia, no pots entrar a l'editor, de manera que t'has de desunir un cop hagis recol·lectat prou compostos per dividir la teva cèl·lula."

#, fuzzy
msgid "WIKI_BINDING_AGENT_UPGRADES"
msgstr "Permet unir-te amb altres cèl·lules. Aquest és el primer pas cap a esdevenir un ésser multicel·lular. Quan la teva espècie forma part d'una colònia, les cèl·lules comparteixen els seus compostos. Mentre formis part d'una colònia, no pots entrar a l'editor, de manera que t'has de desunir un cop hagis recol·lectat prou compostos per dividir la teva cèl·lula."

#, fuzzy
msgid "WIKI_BIOLUMINESCENT_VACUOLE_EFFECTS"
msgstr "Vacúol Bioluminescent"

#, fuzzy
msgid "WIKI_BIOLUMINESCENT_VACUOLE_INTRO"
msgstr "Vacúol Bioluminescent"

#, fuzzy
msgid "WIKI_BIOLUMINESCENT_VACUOLE_MODIFICATIONS"
msgstr "Vacúol Bioluminescent"

#, fuzzy
msgid "WIKI_BIOLUMINESCENT_VACUOLE_PROCESSES"
msgstr "Vacúol Bioluminescent"

#, fuzzy
msgid "WIKI_BIOLUMINESCENT_VACUOLE_REQUIREMENTS"
msgstr "Vacúol Bioluminescent"

#, fuzzy
msgid "WIKI_BIOLUMINESCENT_VACUOLE_SCIENTIFIC_BACKGROUND"
msgstr "Vacúol Bioluminescent"

#, fuzzy
msgid "WIKI_BIOLUMINESCENT_VACUOLE_STRATEGY"
msgstr "Vacúol Bioluminescent"

#, fuzzy
msgid "WIKI_BIOLUMINESCENT_VACUOLE_UPGRADES"
msgstr "Vacúol Bioluminescent"

msgid "WIKI_BODY_PLAN_EDITOR_COMMA_CELL_EDITOR"
msgstr ""

#, fuzzy
msgid "WIKI_CHEMOPLAST_EFFECTS"
msgstr "El Quimioplast és una estructura de doble membrana que conté proteïnes que transformen Àcid Sulfhídric, Aigua i Diòxid de Carboni en Glucosa, mitjançant un procés anomenat Quimiosíntesi de l'Àcid Sulfhídric. La velocitat de producció de Glucosa augmenta proporcionalment a la concentració de Diòxid de Carboni."

#, fuzzy
msgid "WIKI_CHEMOPLAST_INTRO"
msgstr "El Quimioplast és una estructura de doble membrana que conté proteïnes que transformen Àcid Sulfhídric, Aigua i Diòxid de Carboni en Glucosa, mitjançant un procés anomenat Quimiosíntesi de l'Àcid Sulfhídric. La velocitat de producció de Glucosa augmenta proporcionalment a la concentració de Diòxid de Carboni."

#, fuzzy
msgid "WIKI_CHEMOPLAST_MODIFICATIONS"
msgstr "El Quimioplast és una estructura de doble membrana que conté proteïnes que transformen Àcid Sulfhídric, Aigua i Diòxid de Carboni en Glucosa, mitjançant un procés anomenat Quimiosíntesi de l'Àcid Sulfhídric. La velocitat de producció de Glucosa augmenta proporcionalment a la concentració de Diòxid de Carboni."

#, fuzzy
msgid "WIKI_CHEMOPLAST_PROCESSES"
msgstr "Transforma [thrive:compound type=\"hydrogensulfide\"][/thrive:compound] en [thrive:compound type=\"glucose\"][/thrive:compound]. La velocitat és proporcional a la concentració de [thrive:compound type=\"carbondioxide\"][/thrive:compound]."

msgid "WIKI_CHEMOPLAST_REQUIREMENTS"
msgstr ""

#, fuzzy
msgid "WIKI_CHEMOPLAST_SCIENTIFIC_BACKGROUND"
msgstr "El Quimioplast és una estructura de doble membrana que conté proteïnes que transformen Àcid Sulfhídric, Aigua i Diòxid de Carboni en Glucosa, mitjançant un procés anomenat Quimiosíntesi de l'Àcid Sulfhídric. La velocitat de producció de Glucosa augmenta proporcionalment a la concentració de Diòxid de Carboni."

#, fuzzy
msgid "WIKI_CHEMOPLAST_STRATEGY"
msgstr "El Quimioplast és una estructura de doble membrana que conté proteïnes que transformen Àcid Sulfhídric, Aigua i Diòxid de Carboni en Glucosa, mitjançant un procés anomenat Quimiosíntesi de l'Àcid Sulfhídric. La velocitat de producció de Glucosa augmenta proporcionalment a la concentració de Diòxid de Carboni."

#, fuzzy
msgid "WIKI_CHEMOPLAST_UPGRADES"
msgstr "El Quimioplast és una estructura de doble membrana que conté proteïnes que transformen Àcid Sulfhídric, Aigua i Diòxid de Carboni en Glucosa, mitjançant un procés anomenat Quimiosíntesi de l'Àcid Sulfhídric. La velocitat de producció de Glucosa augmenta proporcionalment a la concentració de Diòxid de Carboni."

#, fuzzy
msgid "WIKI_CHEMORECEPTOR_EFFECTS"
msgstr "Les cèl·lules només poden \"veure\" el món exterior a través de la Quimiorecepció, que els permet obtenir informació del seu entorn. Afegir aquest orgànul representa evolucionar una quimiorecepció més afinada. Com que al jugador se li ofereix visió fins i tot a l'estadi de Microbi, això es representa amb una línia que apunta fora de l'àrea visible, mostrant la posició de compostos que el jugador encara no podia veure."

#, fuzzy
msgid "WIKI_CHEMORECEPTOR_INTRO"
msgstr "Quimioreceptor"

#, fuzzy
msgid "WIKI_CHEMORECEPTOR_MODIFICATIONS"
msgstr "Les cèl·lules només poden \"veure\" el món exterior a través de la Quimiorecepció, que els permet obtenir informació del seu entorn. Afegir aquest orgànul representa evolucionar una quimiorecepció més afinada. Com que al jugador se li ofereix visió fins i tot a l'estadi de Microbi, això es representa amb una línia que apunta fora de l'àrea visible, mostrant la posició de compostos que el jugador encara no podia veure."

#, fuzzy
msgid "WIKI_CHEMORECEPTOR_PROCESSES"
msgstr "El Quimioreceptor permet detectar compostos a gran distància. Modifica'l un cop l'hagis col·locat per seleccionar el compost concret que vols detectar i el color de la línia que n'indicarà la direcció."

#, fuzzy
msgid "WIKI_CHEMORECEPTOR_REQUIREMENTS"
msgstr "Les cèl·lules només poden \"veure\" el món exterior a través de la Quimiorecepció, que els permet obtenir informació del seu entorn. Afegir aquest orgànul representa evolucionar una quimiorecepció més afinada. Com que al jugador se li ofereix visió fins i tot a l'estadi de Microbi, això es representa amb una línia que apunta fora de l'àrea visible, mostrant la posició de compostos que el jugador encara no podia veure."

#, fuzzy
msgid "WIKI_CHEMORECEPTOR_SCIENTIFIC_BACKGROUND"
msgstr "Les cèl·lules només poden \"veure\" el món exterior a través de la Quimiorecepció, que els permet obtenir informació del seu entorn. Afegir aquest orgànul representa evolucionar una quimiorecepció més afinada. Com que al jugador se li ofereix visió fins i tot a l'estadi de Microbi, això es representa amb una línia que apunta fora de l'àrea visible, mostrant la posició de compostos que el jugador encara no podia veure."

#, fuzzy
msgid "WIKI_CHEMORECEPTOR_STRATEGY"
msgstr "Les cèl·lules només poden \"veure\" el món exterior a través de la Quimiorecepció, que els permet obtenir informació del seu entorn. Afegir aquest orgànul representa evolucionar una quimiorecepció més afinada. Com que al jugador se li ofereix visió fins i tot a l'estadi de Microbi, això es representa amb una línia que apunta fora de l'àrea visible, mostrant la posició de compostos que el jugador encara no podia veure."

#, fuzzy
msgid "WIKI_CHEMORECEPTOR_UPGRADES"
msgstr "Les cèl·lules només poden \"veure\" el món exterior a través de la Quimiorecepció, que els permet obtenir informació del seu entorn. Afegir aquest orgànul representa evolucionar una quimiorecepció més afinada. Com que al jugador se li ofereix visió fins i tot a l'estadi de Microbi, això es representa amb una línia que apunta fora de l'àrea visible, mostrant la posició de compostos que el jugador encara no podia veure."

#, fuzzy
msgid "WIKI_CHEMOSYNTHESIZING_PROTEINS_EFFECTS"
msgstr "Proteïnes Quimiosintetitzadores"

#, fuzzy
msgid "WIKI_CHEMOSYNTHESIZING_PROTEINS_INTRO"
msgstr "Proteïnes Quimiosintetitzadores"

#, fuzzy
msgid "WIKI_CHEMOSYNTHESIZING_PROTEINS_MODIFICATIONS"
msgstr "Les Proteïnes Quimiosintetitzadores són cúmuls de proteïnes suspeses en el Citoplasma, capaçes de transformar l'Àcid Sulfhídric, l'Aigua i el Diòxid de Carboni en Glucosa, mitjançant un procés anomenat Quimiosíntesi de l'Àcid Sulfhídric. La velocitat de la producció de Glucosa és proporcional a la concentració de Diòxid de Carboni. Transformen la Glucosa en ATP mitjançant la Respiració Aeròbica, de manera més ràpida que el Citoplasma. Com que les Proteïnes Quimiosintetitzadores estan suspeses en el Citoplasma, aquest fluid duu a terme una certa Glicòlisi."

#, fuzzy
msgid "WIKI_CHEMOSYNTHESIZING_PROTEINS_PROCESSES"
msgstr "Transforma [thrive:compound type=\"hydrogensulfide\"][/thrive:compound] en [thrive:compound type=\"glucose\"][/thrive:compound]. La velocitat és proporcional a la concentració de [thrive:compound type=\"carbondioxide\"][/thrive:compound]. També transforma [thrive:compound type=\"glucose\"][/thrive:compound] en [thrive:compound type=\"atp\"][/thrive:compound]."

#, fuzzy
msgid "WIKI_CHEMOSYNTHESIZING_PROTEINS_REQUIREMENTS"
msgstr ""
"Proteïnes\n"
"Quimiosintetitzadores"

#, fuzzy
msgid "WIKI_CHEMOSYNTHESIZING_PROTEINS_SCIENTIFIC_BACKGROUND"
msgstr "Les Proteïnes Quimiosintetitzadores són cúmuls de proteïnes suspeses en el Citoplasma, capaçes de transformar l'Àcid Sulfhídric, l'Aigua i el Diòxid de Carboni en Glucosa, mitjançant un procés anomenat Quimiosíntesi de l'Àcid Sulfhídric. La velocitat de la producció de Glucosa és proporcional a la concentració de Diòxid de Carboni. Transformen la Glucosa en ATP mitjançant la Respiració Aeròbica, de manera més ràpida que el Citoplasma. Com que les Proteïnes Quimiosintetitzadores estan suspeses en el Citoplasma, aquest fluid duu a terme una certa Glicòlisi."

#, fuzzy
msgid "WIKI_CHEMOSYNTHESIZING_PROTEINS_STRATEGY"
msgstr "Proteïnes Quimiosintetitzadores"

#, fuzzy
msgid "WIKI_CHEMOSYNTHESIZING_PROTEINS_UPGRADES"
msgstr "Proteïnes Quimiosintetitzadores"

#, fuzzy
msgid "WIKI_CHLOROPLAST_EFFECTS"
msgstr "El cloroplast és una estructura de doble membrana que conté pigments sensibles a la Llum, agrupats en petites membranes. En realitat, és un petit organisme procariota que ha estat engolit i assimilat per una cèl·lula eucariota, que actua com a hoste. Els seus pigments, són capaços de fer servir la Llum per produïr Glucosa, mitjançant Aigua i Diòxid de Carboni, en un procés anomenat Fotosíntesi. Aquests pigments també li donen un color distintiu. La velocitat de producció de Glucosa augmenta proporcionalment amb la concentració de Diòxid de Carboni i la intensitat de la Llum."

#, fuzzy
msgid "WIKI_CHLOROPLAST_INTRO"
msgstr "El cloroplast és una estructura de doble membrana que conté pigments sensibles a la Llum, agrupats en petites membranes. En realitat, és un petit organisme procariota que ha estat engolit i assimilat per una cèl·lula eucariota, que actua com a hoste. Els seus pigments, són capaços de fer servir la Llum per produïr Glucosa, mitjançant Aigua i Diòxid de Carboni, en un procés anomenat Fotosíntesi. Aquests pigments també li donen un color distintiu. La velocitat de producció de Glucosa augmenta proporcionalment amb la concentració de Diòxid de Carboni i la intensitat de la Llum."

#, fuzzy
msgid "WIKI_CHLOROPLAST_MODIFICATIONS"
msgstr "El cloroplast és una estructura de doble membrana que conté pigments sensibles a la Llum, agrupats en petites membranes. En realitat, és un petit organisme procariota que ha estat engolit i assimilat per una cèl·lula eucariota, que actua com a hoste. Els seus pigments, són capaços de fer servir la Llum per produïr Glucosa, mitjançant Aigua i Diòxid de Carboni, en un procés anomenat Fotosíntesi. Aquests pigments també li donen un color distintiu. La velocitat de producció de Glucosa augmenta proporcionalment amb la concentració de Diòxid de Carboni i la intensitat de la Llum."

#, fuzzy
msgid "WIKI_CHLOROPLAST_PROCESSES"
msgstr "Produeix [thrive:compound type=\"glucose\"][/thrive:compound]. La velocitat és proporcional a la concentració de [thrive:compound type=\"carbondioxide\"][/thrive:compound] i a la intensitat de [thrive:compound type=\"sunlight\"][/thrive:compound]."

msgid "WIKI_CHLOROPLAST_REQUIREMENTS"
msgstr ""

#, fuzzy
msgid "WIKI_CHLOROPLAST_SCIENTIFIC_BACKGROUND"
msgstr "El cloroplast és una estructura de doble membrana que conté pigments sensibles a la Llum, agrupats en petites membranes. En realitat, és un petit organisme procariota que ha estat engolit i assimilat per una cèl·lula eucariota, que actua com a hoste. Els seus pigments, són capaços de fer servir la Llum per produïr Glucosa, mitjançant Aigua i Diòxid de Carboni, en un procés anomenat Fotosíntesi. Aquests pigments també li donen un color distintiu. La velocitat de producció de Glucosa augmenta proporcionalment amb la concentració de Diòxid de Carboni i la intensitat de la Llum."

#, fuzzy
msgid "WIKI_CHLOROPLAST_STRATEGY"
msgstr "El cloroplast és una estructura de doble membrana que conté pigments sensibles a la Llum, agrupats en petites membranes. En realitat, és un petit organisme procariota que ha estat engolit i assimilat per una cèl·lula eucariota, que actua com a hoste. Els seus pigments, són capaços de fer servir la Llum per produïr Glucosa, mitjançant Aigua i Diòxid de Carboni, en un procés anomenat Fotosíntesi. Aquests pigments també li donen un color distintiu. La velocitat de producció de Glucosa augmenta proporcionalment amb la concentració de Diòxid de Carboni i la intensitat de la Llum."

#, fuzzy
msgid "WIKI_CHLOROPLAST_UPGRADES"
msgstr "El cloroplast és una estructura de doble membrana que conté pigments sensibles a la Llum, agrupats en petites membranes. En realitat, és un petit organisme procariota que ha estat engolit i assimilat per una cèl·lula eucariota, que actua com a hoste. Els seus pigments, són capaços de fer servir la Llum per produïr Glucosa, mitjançant Aigua i Diòxid de Carboni, en un procés anomenat Fotosíntesi. Aquests pigments també li donen un color distintiu. La velocitat de producció de Glucosa augmenta proporcionalment amb la concentració de Diòxid de Carboni i la intensitat de la Llum."

#, fuzzy
msgid "WIKI_CHROMATOPHORE_PHOTOSYNTHESIS_COMMA_GLYCOLYSIS"
msgstr "Síntesi de les toxines OxyToxy"

msgid "WIKI_CILIA_EFFECTS"
msgstr ""

msgid "WIKI_CILIA_INTRO"
msgstr ""

msgid "WIKI_CILIA_MODIFICATIONS"
msgstr ""

#, fuzzy
msgid "WIKI_CILIA_PROCESSES"
msgstr "Augmenta la velocitat de gir de grans cèl·lules."

msgid "WIKI_CILIA_REQUIREMENTS"
msgstr ""

msgid "WIKI_CILIA_SCIENTIFIC_BACKGROUND"
msgstr ""

msgid "WIKI_CILIA_STRATEGY"
msgstr ""

msgid "WIKI_CILIA_UPGRADES"
msgstr ""

#, fuzzy
msgid "WIKI_COMPOUNDS_BUTTON"
msgstr "És la substància que forma l'interior de la cèl·lula. El Citoplasma és una barreja d'ions, proteïnes i altres substàncies dissoltes a l'aigua. Una de les seves funcions principals és dur a terme el procés de Fermentació, en el qual la Glucosa és transformada en ATP. Moltes cèl·lules simples, que no tenen orgànuls especialitzats, depenen totalment del seu citoplasma per tal de viure - és a dir, per tal de nutrir-se, relacionar-se i reproduïr-se."

#, fuzzy
msgid "WIKI_COMPOUNDS_DEVELOPMENT"
msgstr "Compostos:"

#, fuzzy
msgid "WIKI_COMPOUNDS_INTRO"
msgstr "És la substància que forma l'interior de la cèl·lula. El Citoplasma és una barreja d'ions, proteïnes i altres substàncies dissoltes a l'aigua. Una de les seves funcions principals és dur a terme el procés de Fermentació, en el qual la Glucosa és transformada en ATP. Moltes cèl·lules simples, que no tenen orgànuls especialitzats, depenen totalment del seu citoplasma per tal de viure - és a dir, per tal de nutrir-se, relacionar-se i reproduïr-se."

msgid "WIKI_COMPOUNDS_TYPES_OF_COMPOUNDS"
msgstr ""

msgid "WIKI_COMPOUND_SYSTEM_DEVELOPMENT_COMPOUNDS_LIST"
msgstr ""

msgid "WIKI_COMPOUND_SYSTEM_DEVELOPMENT_INTRO"
msgstr ""

msgid "WIKI_COMPOUND_SYSTEM_DEVELOPMENT_MICROBE_STAGE"
msgstr ""

msgid "WIKI_COMPOUND_SYSTEM_DEVELOPMENT_OVERVIEW"
msgstr ""

#, fuzzy
msgid "WIKI_CREATURE_EDITOR_COMMA_TECH_EDITOR"
msgstr "Editor de Microbi"

#, fuzzy
msgid "WIKI_CYTOPLASM_EFFECTS"
msgstr "És la substància que forma l'interior de la cèl·lula. El Citoplasma és una barreja d'ions, proteïnes i altres substàncies dissoltes a l'aigua. Una de les seves funcions principals és dur a terme el procés de Fermentació, en el qual la Glucosa és transformada en ATP. Moltes cèl·lules simples, que no tenen orgànuls especialitzats, depenen totalment del seu citoplasma per tal de viure - és a dir, per tal de nutrir-se, relacionar-se i reproduïr-se."

#, fuzzy
msgid "WIKI_CYTOPLASM_INTRO"
msgstr "És la substància que forma l'interior de la cèl·lula. El Citoplasma és una barreja d'ions, proteïnes i altres substàncies dissoltes a l'aigua. Una de les seves funcions principals és dur a terme el procés de Fermentació, en el qual la Glucosa és transformada en ATP. Moltes cèl·lules simples, que no tenen orgànuls especialitzats, depenen totalment del seu citoplasma per tal de viure - és a dir, per tal de nutrir-se, relacionar-se i reproduïr-se."

#, fuzzy
msgid "WIKI_CYTOPLASM_MODIFICATIONS"
msgstr "És la substància que forma l'interior de la cèl·lula. El Citoplasma és una barreja d'ions, proteïnes i altres substàncies dissoltes a l'aigua. Una de les seves funcions principals és dur a terme el procés de Fermentació, en el qual la Glucosa és transformada en ATP. Moltes cèl·lules simples, que no tenen orgànuls especialitzats, depenen totalment del seu citoplasma per tal de viure - és a dir, per tal de nutrir-se, relacionar-se i reproduïr-se."

#, fuzzy
msgid "WIKI_CYTOPLASM_PROCESSES"
msgstr "Transforma [thrive:compound type=\"glucose\"][/thrive:compound] en [thrive:compound type=\"atp\"][/thrive:compound]."

msgid "WIKI_CYTOPLASM_REQUIREMENTS"
msgstr ""

msgid "WIKI_CYTOPLASM_SCIENTIFIC_BACKGROUND"
msgstr ""

msgid "WIKI_CYTOPLASM_STRATEGY"
msgstr ""

msgid "WIKI_CYTOPLASM_UPGRADES"
msgstr ""

#, fuzzy
msgid "WIKI_DEVELOPMENT"
msgstr "Desenvolupadors"

#, fuzzy
msgid "WIKI_DEVELOPMENT_INFO_BUTTON"
msgstr "Orgànuls"

#, fuzzy
msgid "WIKI_DEVELOPMENT_ROOT_INTRO"
msgstr "Orgànuls"

msgid "WIKI_EDITORS_AND_MUTATIONS_GENERATIONS_AND_EDITOR_SESSIONS"
msgstr ""

#, fuzzy
msgid "WIKI_EDITORS_AND_MUTATIONS_INTRO"
msgstr "Mitocondri"

msgid "WIKI_EDITORS_AND_MUTATIONS_MUTATIONS_AND_MUTATION_POINTS"
msgstr ""

msgid "WIKI_ENVIRONMENTAL_CONDITIONS_ENVIRONMENTAL_GASSES"
msgstr ""

#, fuzzy
msgid "WIKI_ENVIRONMENTAL_CONDITIONS_INTRO"
msgstr "Mitocondri"

#, fuzzy
msgid "WIKI_ENVIRONMENTAL_CONDITIONS_PHYSICAL_CONDITIONS"
msgstr "Proporció de glucosa retinguda al medi ambient cada generació"

msgid "WIKI_ENVIRONMENTAL_CONDITIONS_THE_DAY/NIGHT_CYCLE"
msgstr ""

#, fuzzy
msgid "WIKI_FERROPLAST_EFFECTS"
msgstr "El termoplast és una estructura de doble membrana que, de manera anàloga al Cloroplast, conté pigments sensibles a l'escalfor, agrupats en petites membranes. En realitat, és un petit organisme procariota que ha estat engolit i assimilat per una cèl·lula eucariota, que actua com a hoste. Aquests pigments, produeixen Glucosa a partir d'Aigua, Diòxid de Carboni i les diferències de Temperatura al seu entorn. La velocitat de producció de la Glucosa augmenta proporcionalment a la concentració de Diòxid de Carboni i la Temperatura."

#, fuzzy
msgid "WIKI_FERROPLAST_INTRO"
msgstr "El termoplast és una estructura de doble membrana que, de manera anàloga al Cloroplast, conté pigments sensibles a l'escalfor, agrupats en petites membranes. En realitat, és un petit organisme procariota que ha estat engolit i assimilat per una cèl·lula eucariota, que actua com a hoste. Aquests pigments, produeixen Glucosa a partir d'Aigua, Diòxid de Carboni i les diferències de Temperatura al seu entorn. La velocitat de producció de la Glucosa augmenta proporcionalment a la concentració de Diòxid de Carboni i la Temperatura."

#, fuzzy
msgid "WIKI_FERROPLAST_MODIFICATIONS"
msgstr "El termoplast és una estructura de doble membrana que, de manera anàloga al Cloroplast, conté pigments sensibles a l'escalfor, agrupats en petites membranes. En realitat, és un petit organisme procariota que ha estat engolit i assimilat per una cèl·lula eucariota, que actua com a hoste. Aquests pigments, produeixen Glucosa a partir d'Aigua, Diòxid de Carboni i les diferències de Temperatura al seu entorn. La velocitat de producció de la Glucosa augmenta proporcionalment a la concentració de Diòxid de Carboni i la Temperatura."

#, fuzzy
msgid "WIKI_FERROPLAST_PROCESSES"
msgstr "Produeix [thrive:compound]glucose[/thrive:compound]. La velocitat és proporcional a la concentració de [thrive:compound]carbondioxide[/thrive:compound] i temperatura."

#, fuzzy
msgid "WIKI_FERROPLAST_REQUIREMENTS"
msgstr "Plastidi Fixador de Nitrogen"

#, fuzzy
msgid "WIKI_FERROPLAST_SCIENTIFIC_BACKGROUND"
msgstr "El termoplast és una estructura de doble membrana que, de manera anàloga al Cloroplast, conté pigments sensibles a l'escalfor, agrupats en petites membranes. En realitat, és un petit organisme procariota que ha estat engolit i assimilat per una cèl·lula eucariota, que actua com a hoste. Aquests pigments, produeixen Glucosa a partir d'Aigua, Diòxid de Carboni i les diferències de Temperatura al seu entorn. La velocitat de producció de la Glucosa augmenta proporcionalment a la concentració de Diòxid de Carboni i la Temperatura."

#, fuzzy
msgid "WIKI_FERROPLAST_STRATEGY"
msgstr "El termoplast és una estructura de doble membrana que, de manera anàloga al Cloroplast, conté pigments sensibles a l'escalfor, agrupats en petites membranes. En realitat, és un petit organisme procariota que ha estat engolit i assimilat per una cèl·lula eucariota, que actua com a hoste. Aquests pigments, produeixen Glucosa a partir d'Aigua, Diòxid de Carboni i les diferències de Temperatura al seu entorn. La velocitat de producció de la Glucosa augmenta proporcionalment a la concentració de Diòxid de Carboni i la Temperatura."

#, fuzzy
msgid "WIKI_FERROPLAST_UPGRADES"
msgstr "El termoplast és una estructura de doble membrana que, de manera anàloga al Cloroplast, conté pigments sensibles a l'escalfor, agrupats en petites membranes. En realitat, és un petit organisme procariota que ha estat engolit i assimilat per una cèl·lula eucariota, que actua com a hoste. Aquests pigments, produeixen Glucosa a partir d'Aigua, Diòxid de Carboni i les diferències de Temperatura al seu entorn. La velocitat de producció de la Glucosa augmenta proporcionalment a la concentració de Diòxid de Carboni i la Temperatura."

#, fuzzy
msgid "WIKI_FLAGELLUM_EFFECTS"
msgstr "El flagel (plural: flagels) és uns farcell de proteïnes i fibres, com un petit tentacle que sobresurt de la membrana cel·lular. Mitjançant un moviment ondulatori, permet propulsar la cèl·lula cap endavant a gran velocitat, mentre consumeix ATP. La posició dels flagels determina la direcció en la qual produeix l'impuls per moure la cèl·lula. La direcció de l'impuls és oposada a la direcció cap a la qual el flagel està apuntant. Per exemple, un flagel col·locat a l'esquerra del centre de la cèl·lula produïra impuls quan aquesta es mogui cap a la dreta."

#, fuzzy
msgid "WIKI_FLAGELLUM_INTRO"
msgstr "El flagel (plural: flagels) és uns farcell de proteïnes i fibres, com un petit tentacle que sobresurt de la membrana cel·lular. Mitjançant un moviment ondulatori, permet propulsar la cèl·lula cap endavant a gran velocitat, mentre consumeix ATP. La posició dels flagels determina la direcció en la qual produeix l'impuls per moure la cèl·lula. La direcció de l'impuls és oposada a la direcció cap a la qual el flagel està apuntant. Per exemple, un flagel col·locat a l'esquerra del centre de la cèl·lula produïra impuls quan aquesta es mogui cap a la dreta."

#, fuzzy
msgid "WIKI_FLAGELLUM_MODIFICATIONS"
msgstr "El flagel (plural: flagels) és uns farcell de proteïnes i fibres, com un petit tentacle que sobresurt de la membrana cel·lular. Mitjançant un moviment ondulatori, permet propulsar la cèl·lula cap endavant a gran velocitat, mentre consumeix ATP. La posició dels flagels determina la direcció en la qual produeix l'impuls per moure la cèl·lula. La direcció de l'impuls és oposada a la direcció cap a la qual el flagel està apuntant. Per exemple, un flagel col·locat a l'esquerra del centre de la cèl·lula produïra impuls quan aquesta es mogui cap a la dreta."

#, fuzzy
msgid "WIKI_FLAGELLUM_PROCESSES"
msgstr "Fa servir [thrive:compound type=\"atp\"][/thrive:compound] per augmentar la velocitat del microbi."

msgid "WIKI_FLAGELLUM_REQUIREMENTS"
msgstr ""

msgid "WIKI_FLAGELLUM_SCIENTIFIC_BACKGROUND"
msgstr ""

msgid "WIKI_FLAGELLUM_STRATEGY"
msgstr ""

msgid "WIKI_FLAGELLUM_UPGRADES"
msgstr ""

#, fuzzy
msgid "WIKI_GLYCOLYSIS_COMMA_ANAEROBIC_NITROGEN_FIXATION"
msgstr "Fixació Anaeròbica de Nitrogen"

#, fuzzy
msgid "WIKI_HEADING_APPENDICES"
msgstr "Permet unir-te amb altres cèl·lules. Aquest és el primer pas cap a esdevenir un ésser multicel·lular. Quan la teva espècie forma part d'una colònia, les cèl·lules comparteixen els seus compostos. Mentre formis part d'una colònia, no pots entrar a l'editor, de manera que t'has de desunir un cop hagis recol·lectat prou compostos per dividir la teva cèl·lula."

#, fuzzy
msgid "WIKI_HEADING_BASIC_GAME_MECHANICS"
msgstr "Permet unir-te amb altres cèl·lules. Aquest és el primer pas cap a esdevenir un ésser multicel·lular. Quan la teva espècie forma part d'una colònia, les cèl·lules comparteixen els seus compostos. Mentre formis part d'una colònia, no pots entrar a l'editor, de manera que t'has de desunir un cop hagis recol·lectat prou compostos per dividir la teva cèl·lula."

msgid "WIKI_HEADING_COMPOUNDS_LIST"
msgstr ""

#, fuzzy
msgid "WIKI_HEADING_COMPOUND_CLOUDS"
msgstr "Compostos infinits"

#, fuzzy
msgid "WIKI_HEADING_CONCEPT_ART"
msgstr "Quimioreceptor"

#, fuzzy
msgid "WIKI_HEADING_CURRENT_DEVELOPMENT"
msgstr "Desenvolupadors Actuals"

#, fuzzy
msgid "WIKI_HEADING_DEVELOPMENT"
msgstr "Desenvolupadors principals"

#, fuzzy
msgid "WIKI_HEADING_EDITOR"
msgstr "Agent d'Unió"

msgid "WIKI_HEADING_EFFECTS"
msgstr ""

#, fuzzy
msgid "WIKI_HEADING_ENVIRONMENTAL_GASSES"
msgstr "Nitrogenasa"

#, fuzzy
msgid "WIKI_HEADING_FEATURES"
msgstr "Permet unir-te amb altres cèl·lules. Aquest és el primer pas cap a esdevenir un ésser multicel·lular. Quan la teva espècie forma part d'una colònia, les cèl·lules comparteixen els seus compostos. Mentre formis part d'una colònia, no pots entrar a l'editor, de manera que t'has de desunir un cop hagis recol·lectat prou compostos per dividir la teva cèl·lula."

msgid "WIKI_HEADING_FOG_OF_WAR"
msgstr ""

#, fuzzy
msgid "WIKI_HEADING_GAMEPLAY"
msgstr "Activa la simulació auto-evo durant el joc"

#, fuzzy
msgid "WIKI_HEADING_GDD"
msgstr "Agent d'Unió"

#, fuzzy
msgid "WIKI_HEADING_GENERAL_TIPS"
msgstr "Permet unir-te amb altres cèl·lules. Aquest és el primer pas cap a esdevenir un ésser multicel·lular. Quan la teva espècie forma part d'una colònia, les cèl·lules comparteixen els seus compostos. Mentre formis part d'una colònia, no pots entrar a l'editor, de manera que t'has de desunir un cop hagis recol·lectat prou compostos per dividir la teva cèl·lula."

msgid "WIKI_HEADING_GENERATIONS_AND_EDITOR_SESSIONS"
msgstr ""

#, fuzzy
msgid "WIKI_HEADING_MICROBE_PARTS"
msgstr "Estadi de Microbi"

#, fuzzy
msgid "WIKI_HEADING_MICROBE_STAGE"
msgstr "Estadi de Microbi"

#, fuzzy
msgid "WIKI_HEADING_MICROBE_STAGE_TIPS"
msgstr "Estadi de Microbi"

msgid "WIKI_HEADING_MODIFICATIONS"
msgstr ""

#, fuzzy
msgid "WIKI_HEADING_MORE_GAME_INFO"
msgstr "Estadi de Microbi"

msgid "WIKI_HEADING_MUTATIONS_AND_MUTATION_POINTS"
msgstr ""

msgid "WIKI_HEADING_OVERVIEW"
msgstr ""

#, fuzzy
msgid "WIKI_HEADING_PATCHES"
msgstr "Pressiona la tecla [thrive:input]g_toggle_binding[/thrive:input] per entrar al mode d'unió. Quan siguis en aquest mode, et pots unir a altres cèl·lules de la teva espècie entrant-hi en contacte. Per abandonar una colònia, pressiona la tecla [thrive:input]g_unbind_all[/thrive:input]."

#, fuzzy
msgid "WIKI_HEADING_PHYSICAL_CONDITIONS"
msgstr "Condicions Físiques"

msgid "WIKI_HEADING_PROCESSES"
msgstr ""

msgid "WIKI_HEADING_REPRODUCTION_IN_THE_MICROBE_STAGE"
msgstr ""

msgid "WIKI_HEADING_REQUIREMENTS"
msgstr ""

msgid "WIKI_HEADING_SCIENTIFIC_BACKGROUND"
msgstr ""

msgid "WIKI_HEADING_STRATEGY"
msgstr ""

msgid "WIKI_HEADING_THE_DAY/NIGHT_CYCLE"
msgstr ""

msgid "WIKI_HEADING_THE_PATCH_MAP"
msgstr ""

#, fuzzy
msgid "WIKI_HEADING_TRANSITIONS"
msgstr "Permet unir-te amb altres cèl·lules. Aquest és el primer pas cap a esdevenir un ésser multicel·lular. Quan la teva espècie forma part d'una colònia, les cèl·lules comparteixen els seus compostos. Mentre formis part d'una colònia, no pots entrar a l'editor, de manera que t'has de desunir un cop hagis recol·lectat prou compostos per dividir la teva cèl·lula."

#, fuzzy
msgid "WIKI_HEADING_TYPES_OF_COMPOUNDS"
msgstr "Compostos infinits"

msgid "WIKI_HEADING_UI"
msgstr ""

msgid "WIKI_HEADING_UPGRADES"
msgstr ""

#, fuzzy
msgid "WIKI_HELP_AND_TIPS_BASIC_GAME_MECHANICS"
msgstr "És la substància que forma l'interior de la cèl·lula. El Citoplasma és una barreja d'ions, proteïnes i altres substàncies dissoltes a l'aigua. Una de les seves funcions principals és dur a terme el procés de Fermentació, en el qual la Glucosa és transformada en ATP. Moltes cèl·lules simples, que no tenen orgànuls especialitzats, depenen totalment del seu citoplasma per tal de viure - és a dir, per tal de nutrir-se, relacionar-se i reproduïr-se."

#, fuzzy
msgid "WIKI_HELP_AND_TIPS_BUTTON"
msgstr "És la substància que forma l'interior de la cèl·lula. El Citoplasma és una barreja d'ions, proteïnes i altres substàncies dissoltes a l'aigua. Una de les seves funcions principals és dur a terme el procés de Fermentació, en el qual la Glucosa és transformada en ATP. Moltes cèl·lules simples, que no tenen orgànuls especialitzats, depenen totalment del seu citoplasma per tal de viure - és a dir, per tal de nutrir-se, relacionar-se i reproduïr-se."

#, fuzzy
msgid "WIKI_HELP_AND_TIPS_COMPOUND_CLOUDS"
msgstr "És la substància que forma l'interior de la cèl·lula. El Citoplasma és una barreja d'ions, proteïnes i altres substàncies dissoltes a l'aigua. Una de les seves funcions principals és dur a terme el procés de Fermentació, en el qual la Glucosa és transformada en ATP. Moltes cèl·lules simples, que no tenen orgànuls especialitzats, depenen totalment del seu citoplasma per tal de viure - és a dir, per tal de nutrir-se, relacionar-se i reproduïr-se."

#, fuzzy
msgid "WIKI_HELP_AND_TIPS_GENERAL_TIPS"
msgstr "Els Tilacoides són cúmuls de proteïnes i pigments fotosensibles. Aquests pigments són capaços de fer servir l'energia provinent d'una font de Llum (com ara una estrella) i, combinant-la amb una certa quantitat d'Aigua i Diòxid de Carboni, produïr Glucosa, en un procés anomenat Fotosíntesi. Aquests pigments també donen un color característic als Tilacoides. La velocitat de producció de Glucosa és proporcional a la concentració de Diòxid de Carboni i a la intensitat de la Llum. Com que els Tilacoides estan suspesos en el Citoplasma, aquest fluid duu a terme una certa Fermentació."

#, fuzzy
msgid "WIKI_HELP_AND_TIPS_INTRO"
msgstr "Els Tilacoides són cúmuls de proteïnes i pigments fotosensibles. Aquests pigments són capaços de fer servir l'energia provinent d'una font de Llum (com ara una estrella) i, combinant-la amb una certa quantitat d'Aigua i Diòxid de Carboni, produïr Glucosa, en un procés anomenat Fotosíntesi. Aquests pigments també donen un color característic als Tilacoides. La velocitat de producció de Glucosa és proporcional a la concentració de Diòxid de Carboni i a la intensitat de la Llum. Com que els Tilacoides estan suspesos en el Citoplasma, aquest fluid duu a terme una certa Fermentació."

#, fuzzy
msgid "WIKI_HELP_AND_TIPS_MICROBE_PARTS"
msgstr "Els Tilacoides són cúmuls de proteïnes i pigments fotosensibles. Aquests pigments són capaços de fer servir l'energia provinent d'una font de Llum (com ara una estrella) i, combinant-la amb una certa quantitat d'Aigua i Diòxid de Carboni, produïr Glucosa, en un procés anomenat Fotosíntesi. Aquests pigments també donen un color característic als Tilacoides. La velocitat de producció de Glucosa és proporcional a la concentració de Diòxid de Carboni i a la intensitat de la Llum. Com que els Tilacoides estan suspesos en el Citoplasma, aquest fluid duu a terme una certa Fermentació."

#, fuzzy
msgid "WIKI_HELP_AND_TIPS_MICROBE_STAGE_TIPS"
msgstr "Estadi de Microbi"

#, fuzzy
msgid "WIKI_HELP_AND_TIPS_MORE_GAME_INFO"
msgstr "Els Tilacoides són cúmuls de proteïnes i pigments fotosensibles. Aquests pigments són capaços de fer servir l'energia provinent d'una font de Llum (com ara una estrella) i, combinant-la amb una certa quantitat d'Aigua i Diòxid de Carboni, produïr Glucosa, en un procés anomenat Fotosíntesi. Aquests pigments també donen un color característic als Tilacoides. La velocitat de producció de Glucosa és proporcional a la concentració de Diòxid de Carboni i a la intensitat de la Llum. Com que els Tilacoides estan suspesos en el Citoplasma, aquest fluid duu a terme una certa Fermentació."

#, fuzzy
msgid "WIKI_HYDROGENASE_EFFECTS"
msgstr "La Nitrogenasa és una proteïna capaç de produïr Amoníac, nutrient bàsic per al desenvolupament i reproducció de les cèl·lules, mitjançant Nitrogen i mol·lècules d'ATP. Aquest procés s'anomena Fixació de Nitrogen Anaeròbica. Com que la Nitrogenasa està suspesa en el Citoplasma, aquest fluid duu a terme una certa Glicòlisi."

#, fuzzy
msgid "WIKI_HYDROGENASE_INTRO"
msgstr "La Nitrogenasa és una proteïna capaç de produïr Amoníac, nutrient bàsic per al desenvolupament i reproducció de les cèl·lules, mitjançant Nitrogen i mol·lècules d'ATP. Aquest procés s'anomena Fixació de Nitrogen Anaeròbica. Com que la Nitrogenasa està suspesa en el Citoplasma, aquest fluid duu a terme una certa Glicòlisi."

#, fuzzy
msgid "WIKI_HYDROGENASE_MODIFICATIONS"
msgstr "La Nitrogenasa és una proteïna capaç de produïr Amoníac, nutrient bàsic per al desenvolupament i reproducció de les cèl·lules, mitjançant Nitrogen i mol·lècules d'ATP. Aquest procés s'anomena Fixació de Nitrogen Anaeròbica. Com que la Nitrogenasa està suspesa en el Citoplasma, aquest fluid duu a terme una certa Glicòlisi."

#, fuzzy
msgid "WIKI_HYDROGENASE_PROCESSES"
msgstr "Transforma [thrive:compound type=\"atp\"][/thrive:compound] en [thrive:compound type=\"ammonia\"][/thrive:compound]. La velocitat és proporcional a la concentració de [thrive:compound type=\"nitrogen\"][/thrive:compound]."

#, fuzzy
msgid "WIKI_HYDROGENASE_REQUIREMENTS"
msgstr "La termosintasa és una proteïna que fa servir la convecció tèrmica per canviar la seva forma, permetent-li plegar-se i adherir-se a l'ADP quan és exposada a la temperature, tot seguit desplegar-se i reciclar-la en ATP quan s'exposa a temperatures més baixes en un procés anomenat termosíntesi. La velocitat de la producció d'ATP és proporcional a la temperatura."

#, fuzzy
msgid "WIKI_HYDROGENASE_SCIENTIFIC_BACKGROUND"
msgstr "La Nitrogenasa és una proteïna capaç de produïr Amoníac, nutrient bàsic per al desenvolupament i reproducció de les cèl·lules, mitjançant Nitrogen i mol·lècules d'ATP. Aquest procés s'anomena Fixació de Nitrogen Anaeròbica. Com que la Nitrogenasa està suspesa en el Citoplasma, aquest fluid duu a terme una certa Glicòlisi."

#, fuzzy
msgid "WIKI_HYDROGENASE_STRATEGY"
msgstr "La Nitrogenasa és una proteïna capaç de produïr Amoníac, nutrient bàsic per al desenvolupament i reproducció de les cèl·lules, mitjançant Nitrogen i mol·lècules d'ATP. Aquest procés s'anomena Fixació de Nitrogen Anaeròbica. Com que la Nitrogenasa està suspesa en el Citoplasma, aquest fluid duu a terme una certa Glicòlisi."

#, fuzzy
msgid "WIKI_HYDROGENASE_UPGRADES"
msgstr "La Nitrogenasa és una proteïna capaç de produïr Amoníac, nutrient bàsic per al desenvolupament i reproducció de les cèl·lules, mitjançant Nitrogen i mol·lècules d'ATP. Aquest procés s'anomena Fixació de Nitrogen Anaeròbica. Com que la Nitrogenasa està suspesa en el Citoplasma, aquest fluid duu a terme una certa Glicòlisi."

#, fuzzy
msgid "WIKI_HYDROGENOSOME_EFFECTS"
msgstr "La Nitrogenasa és una proteïna capaç de produïr Amoníac, nutrient bàsic per al desenvolupament i reproducció de les cèl·lules, mitjançant Nitrogen i mol·lècules d'ATP. Aquest procés s'anomena Fixació de Nitrogen Anaeròbica. Com que la Nitrogenasa està suspesa en el Citoplasma, aquest fluid duu a terme una certa Glicòlisi."

#, fuzzy
msgid "WIKI_HYDROGENOSOME_INTRO"
msgstr "La Nitrogenasa és una proteïna capaç de produïr Amoníac, nutrient bàsic per al desenvolupament i reproducció de les cèl·lules, mitjançant Nitrogen i mol·lècules d'ATP. Aquest procés s'anomena Fixació de Nitrogen Anaeròbica. Com que la Nitrogenasa està suspesa en el Citoplasma, aquest fluid duu a terme una certa Glicòlisi."

#, fuzzy
msgid "WIKI_HYDROGENOSOME_MODIFICATIONS"
msgstr "La Nitrogenasa és una proteïna capaç de produïr Amoníac, nutrient bàsic per al desenvolupament i reproducció de les cèl·lules, mitjançant Nitrogen i mol·lècules d'ATP. Aquest procés s'anomena Fixació de Nitrogen Anaeròbica. Com que la Nitrogenasa està suspesa en el Citoplasma, aquest fluid duu a terme una certa Glicòlisi."

#, fuzzy
msgid "WIKI_HYDROGENOSOME_PROCESSES"
msgstr "Transforma [thrive:compound type=\"atp\"][/thrive:compound] en [thrive:compound type=\"ammonia\"][/thrive:compound]. La velocitat és proporcional a la concentració de [thrive:compound type=\"nitrogen\"][/thrive:compound]."

#, fuzzy
msgid "WIKI_HYDROGENOSOME_REQUIREMENTS"
msgstr "La termosintasa és una proteïna que fa servir la convecció tèrmica per canviar la seva forma, permetent-li plegar-se i adherir-se a l'ADP quan és exposada a la temperature, tot seguit desplegar-se i reciclar-la en ATP quan s'exposa a temperatures més baixes en un procés anomenat termosíntesi. La velocitat de la producció d'ATP és proporcional a la temperatura."

#, fuzzy
msgid "WIKI_HYDROGENOSOME_SCIENTIFIC_BACKGROUND"
msgstr "La Nitrogenasa és una proteïna capaç de produïr Amoníac, nutrient bàsic per al desenvolupament i reproducció de les cèl·lules, mitjançant Nitrogen i mol·lècules d'ATP. Aquest procés s'anomena Fixació de Nitrogen Anaeròbica. Com que la Nitrogenasa està suspesa en el Citoplasma, aquest fluid duu a terme una certa Glicòlisi."

#, fuzzy
msgid "WIKI_HYDROGENOSOME_STRATEGY"
msgstr "La Nitrogenasa és una proteïna capaç de produïr Amoníac, nutrient bàsic per al desenvolupament i reproducció de les cèl·lules, mitjançant Nitrogen i mol·lècules d'ATP. Aquest procés s'anomena Fixació de Nitrogen Anaeròbica. Com que la Nitrogenasa està suspesa en el Citoplasma, aquest fluid duu a terme una certa Glicòlisi."

#, fuzzy
msgid "WIKI_HYDROGENOSOME_UPGRADES"
msgstr "La Nitrogenasa és una proteïna capaç de produïr Amoníac, nutrient bàsic per al desenvolupament i reproducció de les cèl·lules, mitjançant Nitrogen i mol·lècules d'ATP. Aquest procés s'anomena Fixació de Nitrogen Anaeròbica. Com que la Nitrogenasa està suspesa en el Citoplasma, aquest fluid duu a terme una certa Glicòlisi."

#, fuzzy
msgid "WIKI_INDUSTRIAL_STAGE_CURRENT_DEVELOPMENT"
msgstr "Permet unir-te amb altres cèl·lules. Aquest és el primer pas cap a esdevenir un ésser multicel·lular. Quan la teva espècie forma part d'una colònia, les cèl·lules comparteixen els seus compostos. Mentre formis part d'una colònia, no pots entrar a l'editor, de manera que t'has de desunir un cop hagis recol·lectat prou compostos per dividir la teva cèl·lula."

#, fuzzy
msgid "WIKI_INDUSTRIAL_STAGE_FEATURES"
msgstr "Permet unir-te amb altres cèl·lules. Aquest és el primer pas cap a esdevenir un ésser multicel·lular. Quan la teva espècie forma part d'una colònia, les cèl·lules comparteixen els seus compostos. Mentre formis part d'una colònia, no pots entrar a l'editor, de manera que t'has de desunir un cop hagis recol·lectat prou compostos per dividir la teva cèl·lula."

#, fuzzy
msgid "WIKI_INDUSTRIAL_STAGE_INTRO"
msgstr "Agent d'Unió"

msgid "WIKI_INDUSTRIAL_STAGE_OVERVIEW"
msgstr ""

#, fuzzy
msgid "WIKI_INDUSTRIAL_STAGE_TRANSITIONS"
msgstr "(velocitat a la qual les espècies de la IA muten)"

#, fuzzy
msgid "WIKI_INDUSTRIAL_STAGE_UI"
msgstr "Agent d'Unió"

msgid "WIKI_INJECTISOME_PILUS"
msgstr ""

msgid "WIKI_LYSOSOME_EFFECTS"
msgstr ""

#, fuzzy
msgid "WIKI_LYSOSOME_INTRO"
msgstr "El lisosoma és un orgànul adherit a la membrana que conté enzims hidrolítics que poden trencar diverses biomolècules. Els lisosomes permeten a la cèl·lula digerir materials ingerits mitjançant endocitosi i netejar els productes de rebuig de la cèl·lula en un procés anomenat autofàgia."

#, fuzzy
msgid "WIKI_LYSOSOME_MODIFICATIONS"
msgstr "El lisosoma és un orgànul adherit a la membrana que conté enzims hidrolítics que poden trencar diverses biomolècules. Els lisosomes permeten a la cèl·lula digerir materials ingerits mitjançant endocitosi i netejar els productes de rebuig de la cèl·lula en un procés anomenat autofàgia."

#, fuzzy
msgid "WIKI_LYSOSOME_PROCESSES"
msgstr "Conté enzims digestius. Es pot modificar per canviar el tipus d'enzim que conté. Només es pot utilitzar un enzim cada vegada."

msgid "WIKI_LYSOSOME_REQUIREMENTS"
msgstr ""

msgid "WIKI_LYSOSOME_SCIENTIFIC_BACKGROUND"
msgstr ""

msgid "WIKI_LYSOSOME_STRATEGY"
msgstr ""

msgid "WIKI_LYSOSOME_UPGRADES"
msgstr ""

#, fuzzy
msgid "WIKI_MACROSCOPIC_STAGE_CONCEPT_ART"
msgstr "Estadi Multicel·lular"

#, fuzzy
msgid "WIKI_MACROSCOPIC_STAGE_CURRENT_DEVELOPMENT"
msgstr "Permet unir-te amb altres cèl·lules. Aquest és el primer pas cap a esdevenir un ésser multicel·lular. Quan la teva espècie forma part d'una colònia, les cèl·lules comparteixen els seus compostos. Mentre formis part d'una colònia, no pots entrar a l'editor, de manera que t'has de desunir un cop hagis recol·lectat prou compostos per dividir la teva cèl·lula."

#, fuzzy
msgid "WIKI_MACROSCOPIC_STAGE_FEATURES"
msgstr "Raig de llim"

#, fuzzy
msgid "WIKI_MACROSCOPIC_STAGE_INTRO"
msgstr ""
"Fa molt de temps, en un planeta molt i molt llunyà...\n"
"\n"
"S'han esdevingut milions d'anys, eons sencers, d'activitat volcànica i d'impactes de meteorits. Aquesta activitat ha causat l'aparició d'un fenomen inaudit a l'univers.\n"
"\n"
"La vida.\n"
"\n"
"A les profunditats dels mars i oceans, són a punt d'aparèixer eixams de Microbis, sopes tupides d'organismes vius. De moment, però, en tot el planeta, només hi ha un sol organisme, una petita cèl·lula formada per una fina Membrana plena de Citoplasma i Material Genètic. Aquest primer organisme serà conegut com a 'darrer avantpassat universal comú'. Ets a punt de prendre el control d'aquesta minúscula cèl·lula, per tal de guiar-ne les accions i aconseguir que es pugui reproduir.\n"
"\n"
"Per tal de sobreviure en aquest planeta hostil, hauràs d'arreplegar tots els compostos amb contingut nutritiu que puguis trobar. Al llarg de les diverses generacions del procés evolutiu, hauràs d'evolucionar per competir contra altres espècies pels nínxols de la cadena tròfica. Totes aquestes espècies hauran evolucionat a partir del darrer avantpassat universal comú."

#, fuzzy
msgid "WIKI_MACROSCOPIC_STAGE_OVERVIEW"
msgstr "Estadi de Microbi"

#, fuzzy
msgid "WIKI_MACROSCOPIC_STAGE_TRANSITIONS"
msgstr "Nitrogenasa"

#, fuzzy
msgid "WIKI_MACROSCOPIC_STAGE_UI"
msgstr "Estadi de Microbi"

#, fuzzy
msgid "WIKI_MECHANICS"
msgstr "Col·locar orgànul"

#, fuzzy
msgid "WIKI_MECHANICS_ROOT_INTRO"
msgstr "Orgànuls"

#, fuzzy
msgid "WIKI_MELANOSOME_EFFECTS"
msgstr "Els Metabolosomes són cúmuls de proteïnes embolcallades per una membrana de proteïnes. Transformen la Glucosa en ATP mitjançant la Respiració Aeròbica, de manera més ràpida i eficient que el Citoplasma. No obstant, necessita grans quantitats d'Oxigen atmosfèric per funcionar amb eficàcia, i nivells d'Oxigen més baixos en reduïran la velocitat de producció d'ATP. Com que els Metabolosomes estan suspesos en el Citoplasma, el fluid que els envolta duu a terme una certa glicòlisi."

#, fuzzy
msgid "WIKI_MELANOSOME_INTRO"
msgstr "El lisosoma és un orgànul adherit a la membrana que conté enzims hidrolítics que poden trencar diverses biomolècules. Els lisosomes permeten a la cèl·lula digerir materials ingerits mitjançant endocitosi i netejar els productes de rebuig de la cèl·lula en un procés anomenat autofàgia."

#, fuzzy
msgid "WIKI_MELANOSOME_MODIFICATIONS"
msgstr "El lisosoma és un orgànul adherit a la membrana que conté enzims hidrolítics que poden trencar diverses biomolècules. Els lisosomes permeten a la cèl·lula digerir materials ingerits mitjançant endocitosi i netejar els productes de rebuig de la cèl·lula en un procés anomenat autofàgia."

#, fuzzy
msgid "WIKI_MELANOSOME_PROCESSES"
msgstr "Conté enzims digestius. Es pot modificar per canviar el tipus d'enzim que conté. Només es pot utilitzar un enzim cada vegada."

#, fuzzy
msgid "WIKI_MELANOSOME_REQUIREMENTS"
msgstr "Els Metabolosomes són cúmuls de proteïnes embolcallades per una membrana de proteïnes. Transformen la Glucosa en ATP mitjançant la Respiració Aeròbica, de manera més ràpida i eficient que el Citoplasma. No obstant, necessita grans quantitats d'Oxigen atmosfèric per funcionar amb eficàcia, i nivells d'Oxigen més baixos en reduïran la velocitat de producció d'ATP. Com que els Metabolosomes estan suspesos en el Citoplasma, el fluid que els envolta duu a terme una certa glicòlisi."

#, fuzzy
msgid "WIKI_MELANOSOME_SCIENTIFIC_BACKGROUND"
msgstr "Els Metabolosomes són cúmuls de proteïnes embolcallades per una membrana de proteïnes. Transformen la Glucosa en ATP mitjançant la Respiració Aeròbica, de manera més ràpida i eficient que el Citoplasma. No obstant, necessita grans quantitats d'Oxigen atmosfèric per funcionar amb eficàcia, i nivells d'Oxigen més baixos en reduïran la velocitat de producció d'ATP. Com que els Metabolosomes estan suspesos en el Citoplasma, el fluid que els envolta duu a terme una certa glicòlisi."

#, fuzzy
msgid "WIKI_MELANOSOME_STRATEGY"
msgstr "Els Metabolosomes són cúmuls de proteïnes embolcallades per una membrana de proteïnes. Transformen la Glucosa en ATP mitjançant la Respiració Aeròbica, de manera més ràpida i eficient que el Citoplasma. No obstant, necessita grans quantitats d'Oxigen atmosfèric per funcionar amb eficàcia, i nivells d'Oxigen més baixos en reduïran la velocitat de producció d'ATP. Com que els Metabolosomes estan suspesos en el Citoplasma, el fluid que els envolta duu a terme una certa glicòlisi."

#, fuzzy
msgid "WIKI_MELANOSOME_UPGRADES"
msgstr "Els Metabolosomes són cúmuls de proteïnes embolcallades per una membrana de proteïnes. Transformen la Glucosa en ATP mitjançant la Respiració Aeròbica, de manera més ràpida i eficient que el Citoplasma. No obstant, necessita grans quantitats d'Oxigen atmosfèric per funcionar amb eficàcia, i nivells d'Oxigen més baixos en reduïran la velocitat de producció d'ATP. Com que els Metabolosomes estan suspesos en el Citoplasma, el fluid que els envolta duu a terme una certa glicòlisi."

#, fuzzy
msgid "WIKI_METABOLOSOMES_EFFECTS"
msgstr "Els Metabolosomes són cúmuls de proteïnes embolcallades per una membrana de proteïnes. Transformen la Glucosa en ATP mitjançant la Respiració Aeròbica, de manera més ràpida i eficient que el Citoplasma. No obstant, necessita grans quantitats d'Oxigen atmosfèric per funcionar amb eficàcia, i nivells d'Oxigen més baixos en reduïran la velocitat de producció d'ATP. Com que els Metabolosomes estan suspesos en el Citoplasma, el fluid que els envolta duu a terme una certa glicòlisi."

#, fuzzy
msgid "WIKI_METABOLOSOMES_INTRO"
msgstr "Metabolosomes"

#, fuzzy
msgid "WIKI_METABOLOSOMES_MODIFICATIONS"
msgstr "Els Metabolosomes són cúmuls de proteïnes embolcallades per una membrana de proteïnes. Transformen la Glucosa en ATP mitjançant la Respiració Aeròbica, de manera més ràpida i eficient que el Citoplasma. No obstant, necessita grans quantitats d'Oxigen atmosfèric per funcionar amb eficàcia, i nivells d'Oxigen més baixos en reduïran la velocitat de producció d'ATP. Com que els Metabolosomes estan suspesos en el Citoplasma, el fluid que els envolta duu a terme una certa glicòlisi."

#, fuzzy
msgid "WIKI_METABOLOSOMES_PROCESSES"
msgstr "Transforma [thrive:compound type=\"glucose\"][/thrive:compound] en [thrive:compound type=\"atp\"][/thrive:compound]. La velocitat és proporcional a la concentració de [thrive:compound type=\"oxygen\"][/thrive:compound]."

#, fuzzy
msgid "WIKI_METABOLOSOMES_REQUIREMENTS"
msgstr "Els Metabolosomes són cúmuls de proteïnes embolcallades per una membrana de proteïnes. Transformen la Glucosa en ATP mitjançant la Respiració Aeròbica, de manera més ràpida i eficient que el Citoplasma. No obstant, necessita grans quantitats d'Oxigen atmosfèric per funcionar amb eficàcia, i nivells d'Oxigen més baixos en reduïran la velocitat de producció d'ATP. Com que els Metabolosomes estan suspesos en el Citoplasma, el fluid que els envolta duu a terme una certa glicòlisi."

#, fuzzy
msgid "WIKI_METABOLOSOMES_SCIENTIFIC_BACKGROUND"
msgstr "Els Metabolosomes són cúmuls de proteïnes embolcallades per una membrana de proteïnes. Transformen la Glucosa en ATP mitjançant la Respiració Aeròbica, de manera més ràpida i eficient que el Citoplasma. No obstant, necessita grans quantitats d'Oxigen atmosfèric per funcionar amb eficàcia, i nivells d'Oxigen més baixos en reduïran la velocitat de producció d'ATP. Com que els Metabolosomes estan suspesos en el Citoplasma, el fluid que els envolta duu a terme una certa glicòlisi."

#, fuzzy
msgid "WIKI_METABOLOSOMES_STRATEGY"
msgstr "Els Metabolosomes són cúmuls de proteïnes embolcallades per una membrana de proteïnes. Transformen la Glucosa en ATP mitjançant la Respiració Aeròbica, de manera més ràpida i eficient que el Citoplasma. No obstant, necessita grans quantitats d'Oxigen atmosfèric per funcionar amb eficàcia, i nivells d'Oxigen més baixos en reduïran la velocitat de producció d'ATP. Com que els Metabolosomes estan suspesos en el Citoplasma, el fluid que els envolta duu a terme una certa glicòlisi."

#, fuzzy
msgid "WIKI_METABOLOSOMES_UPGRADES"
msgstr "Els Metabolosomes són cúmuls de proteïnes embolcallades per una membrana de proteïnes. Transformen la Glucosa en ATP mitjançant la Respiració Aeròbica, de manera més ràpida i eficient que el Citoplasma. No obstant, necessita grans quantitats d'Oxigen atmosfèric per funcionar amb eficàcia, i nivells d'Oxigen més baixos en reduïran la velocitat de producció d'ATP. Com que els Metabolosomes estan suspesos en el Citoplasma, el fluid que els envolta duu a terme una certa glicòlisi."

#, fuzzy
msgid "WIKI_MICROBE_STAGE_APPENDICES"
msgstr ""
"Fa molt de temps, en un planeta molt i molt llunyà...\n"
"\n"
"S'han esdevingut milions d'anys, eons sencers, d'activitat volcànica i d'impactes de meteorits. Aquesta activitat ha causat l'aparició d'un fenomen inaudit a l'univers.\n"
"\n"
"La vida.\n"
"\n"
"A les profunditats dels mars i oceans, són a punt d'aparèixer eixams de Microbis, sopes tupides d'organismes vius. De moment, però, en tot el planeta, només hi ha un sol organisme, una petita cèl·lula formada per una fina Membrana plena de Citoplasma i Material Genètic. Aquest primer organisme serà conegut com a 'darrer avantpassat universal comú'. Ets a punt de prendre el control d'aquesta minúscula cèl·lula, per tal de guiar-ne les accions i aconseguir que es pugui reproduir.\n"
"\n"
"Per tal de sobreviure en aquest planeta hostil, hauràs d'arreplegar tots els compostos amb contingut nutritiu que puguis trobar. Al llarg de les diverses generacions del procés evolutiu, hauràs d'evolucionar per competir contra altres espècies pels nínxols de la cadena tròfica. Totes aquestes espècies hauran evolucionat a partir del darrer avantpassat universal comú."

#, fuzzy
msgid "WIKI_MICROBE_STAGE_BUTTON"
msgstr ""
"Fa molt de temps, en un planeta molt i molt llunyà...\n"
"\n"
"S'han esdevingut milions d'anys, eons sencers, d'activitat volcànica i d'impactes de meteorits. Aquesta activitat ha causat l'aparició d'un fenomen inaudit a l'univers.\n"
"\n"
"La vida.\n"
"\n"
"A les profunditats dels mars i oceans, són a punt d'aparèixer eixams de Microbis, sopes tupides d'organismes vius. De moment, però, en tot el planeta, només hi ha un sol organisme, una petita cèl·lula formada per una fina Membrana plena de Citoplasma i Material Genètic. Aquest primer organisme serà conegut com a 'darrer avantpassat universal comú'. Ets a punt de prendre el control d'aquesta minúscula cèl·lula, per tal de guiar-ne les accions i aconseguir que es pugui reproduir.\n"
"\n"
"Per tal de sobreviure en aquest planeta hostil, hauràs d'arreplegar tots els compostos amb contingut nutritiu que puguis trobar. Al llarg de les diverses generacions del procés evolutiu, hauràs d'evolucionar per competir contra altres espècies pels nínxols de la cadena tròfica. Totes aquestes espècies hauran evolucionat a partir del darrer avantpassat universal comú."

#, fuzzy
msgid "WIKI_MICROBE_STAGE_EDITOR"
msgstr "Editor de Microbi"

#, fuzzy
msgid "WIKI_MICROBE_STAGE_GAMEPLAY"
msgstr ""
"Fa molt de temps, en un planeta molt i molt llunyà...\n"
"\n"
"S'han esdevingut milions d'anys, eons sencers, d'activitat volcànica i d'impactes de meteorits. Aquesta activitat ha causat l'aparició d'un fenomen inaudit a l'univers.\n"
"\n"
"La vida.\n"
"\n"
"A les profunditats dels mars i oceans, són a punt d'aparèixer eixams de Microbis, sopes tupides d'organismes vius. De moment, però, en tot el planeta, només hi ha un sol organisme, una petita cèl·lula formada per una fina Membrana plena de Citoplasma i Material Genètic. Aquest primer organisme serà conegut com a 'darrer avantpassat universal comú'. Ets a punt de prendre el control d'aquesta minúscula cèl·lula, per tal de guiar-ne les accions i aconseguir que es pugui reproduir.\n"
"\n"
"Per tal de sobreviure en aquest planeta hostil, hauràs d'arreplegar tots els compostos amb contingut nutritiu que puguis trobar. Al llarg de les diverses generacions del procés evolutiu, hauràs d'evolucionar per competir contra altres espècies pels nínxols de la cadena tròfica. Totes aquestes espècies hauran evolucionat a partir del darrer avantpassat universal comú."

#, fuzzy
msgid "WIKI_MICROBE_STAGE_GDD"
msgstr "Estadi de Microbi"

#, fuzzy
msgid "WIKI_MICROBE_STAGE_INTRO"
msgstr ""
"Fa molt de temps, en un planeta molt i molt llunyà...\n"
"\n"
"S'han esdevingut milions d'anys, eons sencers, d'activitat volcànica i d'impactes de meteorits. Aquesta activitat ha causat l'aparició d'un fenomen inaudit a l'univers.\n"
"\n"
"La vida.\n"
"\n"
"A les profunditats dels mars i oceans, són a punt d'aparèixer eixams de Microbis, sopes tupides d'organismes vius. De moment, però, en tot el planeta, només hi ha un sol organisme, una petita cèl·lula formada per una fina Membrana plena de Citoplasma i Material Genètic. Aquest primer organisme serà conegut com a 'darrer avantpassat universal comú'. Ets a punt de prendre el control d'aquesta minúscula cèl·lula, per tal de guiar-ne les accions i aconseguir que es pugui reproduir.\n"
"\n"
"Per tal de sobreviure en aquest planeta hostil, hauràs d'arreplegar tots els compostos amb contingut nutritiu que puguis trobar. Al llarg de les diverses generacions del procés evolutiu, hauràs d'evolucionar per competir contra altres espècies pels nínxols de la cadena tròfica. Totes aquestes espècies hauran evolucionat a partir del darrer avantpassat universal comú."

#, fuzzy
msgid "WIKI_MITOCHONDRION_EFFECTS"
msgstr "És el pal de paller de la generació d'energia per la cèl·lula. Els Mitocondris són una estructura de membrana doble curulla de proteïnes i enzims. En realitat, és un petit organisme procariota que ha estat engolit i assimilat per la cèl·lula eucariota, que actua com un hoste. Produeix grans quantitats d'ATP, a partir de Glucosa i Oxigen, amb una gran eficiència, per mitjà d'un procés anomenat Respiració Aeròbica."

#, fuzzy
msgid "WIKI_MITOCHONDRION_INTRO"
msgstr "Mitocondri"

#, fuzzy
msgid "WIKI_MITOCHONDRION_MODIFICATIONS"
msgstr "És el pal de paller de la generació d'energia per la cèl·lula. Els Mitocondris són una estructura de membrana doble curulla de proteïnes i enzims. En realitat, és un petit organisme procariota que ha estat engolit i assimilat per la cèl·lula eucariota, que actua com un hoste. Produeix grans quantitats d'ATP, a partir de Glucosa i Oxigen, amb una gran eficiència, per mitjà d'un procés anomenat Respiració Aeròbica."

#, fuzzy
msgid "WIKI_MITOCHONDRION_PROCESSES"
msgstr "Transforma [thrive:compound type=\"glucose\"][/thrive:compound] en [thrive:compound type=\"atp\"][/thrive:compound]. La velocitat és proporcional a la concentració de [thrive:compound type=\"oxygen\"][/thrive:compound]."

#, fuzzy
msgid "WIKI_MITOCHONDRION_REQUIREMENTS"
msgstr "És el pal de paller de la generació d'energia per la cèl·lula. Els Mitocondris són una estructura de membrana doble curulla de proteïnes i enzims. En realitat, és un petit organisme procariota que ha estat engolit i assimilat per la cèl·lula eucariota, que actua com un hoste. Produeix grans quantitats d'ATP, a partir de Glucosa i Oxigen, amb una gran eficiència, per mitjà d'un procés anomenat Respiració Aeròbica."

#, fuzzy
msgid "WIKI_MITOCHONDRION_SCIENTIFIC_BACKGROUND"
msgstr "És el pal de paller de la generació d'energia per la cèl·lula. Els Mitocondris són una estructura de membrana doble curulla de proteïnes i enzims. En realitat, és un petit organisme procariota que ha estat engolit i assimilat per la cèl·lula eucariota, que actua com un hoste. Produeix grans quantitats d'ATP, a partir de Glucosa i Oxigen, amb una gran eficiència, per mitjà d'un procés anomenat Respiració Aeròbica."

#, fuzzy
msgid "WIKI_MITOCHONDRION_STRATEGY"
msgstr "És el pal de paller de la generació d'energia per la cèl·lula. Els Mitocondris són una estructura de membrana doble curulla de proteïnes i enzims. En realitat, és un petit organisme procariota que ha estat engolit i assimilat per la cèl·lula eucariota, que actua com un hoste. Produeix grans quantitats d'ATP, a partir de Glucosa i Oxigen, amb una gran eficiència, per mitjà d'un procés anomenat Respiració Aeròbica."

#, fuzzy
msgid "WIKI_MITOCHONDRION_UPGRADES"
msgstr "És el pal de paller de la generació d'energia per la cèl·lula. Els Mitocondris són una estructura de membrana doble curulla de proteïnes i enzims. En realitat, és un petit organisme procariota que ha estat engolit i assimilat per la cèl·lula eucariota, que actua com un hoste. Produeix grans quantitats d'ATP, a partir de Glucosa i Oxigen, amb una gran eficiència, per mitjà d'un procés anomenat Respiració Aeròbica."

#, fuzzy
msgid "WIKI_MULTICELLULAR_STAGE_CONCEPT_ART"
msgstr "Estadi Multicel·lular"

#, fuzzy
msgid "WIKI_MULTICELLULAR_STAGE_CURRENT_DEVELOPMENT"
msgstr "Carregant l'Editor Multicel·lular Primerenc"

#, fuzzy
msgid "WIKI_MULTICELLULAR_STAGE_FEATURES"
msgstr "Estadi Multicel·lular"

#, fuzzy
msgid "WIKI_MULTICELLULAR_STAGE_INTRO"
msgstr "Estadi Multicel·lular"

#, fuzzy
msgid "WIKI_MULTICELLULAR_STAGE_OVERVIEW"
msgstr "Estadi Multicel·lular"

#, fuzzy
msgid "WIKI_MULTICELLULAR_STAGE_TRANSITIONS"
msgstr "Estadi Multicel·lular"

#, fuzzy
msgid "WIKI_MULTICELLULAR_STAGE_UI"
msgstr "Estadi Multicel·lular"

msgid "WIKI_MYOFIBRIL_EFFECTS"
msgstr ""

msgid "WIKI_MYOFIBRIL_INTRO"
msgstr ""

msgid "WIKI_MYOFIBRIL_MODIFICATIONS"
msgstr ""

#, fuzzy
msgid "WIKI_MYOFIBRIL_PROCESSES"
msgstr "Cap procés"

msgid "WIKI_MYOFIBRIL_REQUIREMENTS"
msgstr ""

msgid "WIKI_MYOFIBRIL_SCIENTIFIC_BACKGROUND"
msgstr ""

msgid "WIKI_MYOFIBRIL_STRATEGY"
msgstr ""

msgid "WIKI_MYOFIBRIL_UPGRADES"
msgstr ""

#, fuzzy
msgid "WIKI_NATION_EDITOR"
msgstr "Habilitar l'editor"

#, fuzzy
msgid "WIKI_NITROGENASE_EFFECTS"
msgstr "La Nitrogenasa és una proteïna capaç de produïr Amoníac, nutrient bàsic per al desenvolupament i reproducció de les cèl·lules, mitjançant Nitrogen i mol·lècules d'ATP. Aquest procés s'anomena Fixació de Nitrogen Anaeròbica. Com que la Nitrogenasa està suspesa en el Citoplasma, aquest fluid duu a terme una certa Glicòlisi."

#, fuzzy
msgid "WIKI_NITROGENASE_INTRO"
msgstr "La Nitrogenasa és una proteïna capaç de produïr Amoníac, nutrient bàsic per al desenvolupament i reproducció de les cèl·lules, mitjançant Nitrogen i mol·lècules d'ATP. Aquest procés s'anomena Fixació de Nitrogen Anaeròbica. Com que la Nitrogenasa està suspesa en el Citoplasma, aquest fluid duu a terme una certa Glicòlisi."

#, fuzzy
msgid "WIKI_NITROGENASE_MODIFICATIONS"
msgstr "La Nitrogenasa és una proteïna capaç de produïr Amoníac, nutrient bàsic per al desenvolupament i reproducció de les cèl·lules, mitjançant Nitrogen i mol·lècules d'ATP. Aquest procés s'anomena Fixació de Nitrogen Anaeròbica. Com que la Nitrogenasa està suspesa en el Citoplasma, aquest fluid duu a terme una certa Glicòlisi."

#, fuzzy
msgid "WIKI_NITROGENASE_PROCESSES"
msgstr "Transforma [thrive:compound type=\"atp\"][/thrive:compound] en [thrive:compound type=\"ammonia\"][/thrive:compound]. La velocitat és proporcional a la concentració de [thrive:compound type=\"nitrogen\"][/thrive:compound]."

msgid "WIKI_NITROGENASE_REQUIREMENTS"
msgstr ""

#, fuzzy
msgid "WIKI_NITROGENASE_SCIENTIFIC_BACKGROUND"
msgstr "La Nitrogenasa és una proteïna capaç de produïr Amoníac, nutrient bàsic per al desenvolupament i reproducció de les cèl·lules, mitjançant Nitrogen i mol·lècules d'ATP. Aquest procés s'anomena Fixació de Nitrogen Anaeròbica. Com que la Nitrogenasa està suspesa en el Citoplasma, aquest fluid duu a terme una certa Glicòlisi."

#, fuzzy
msgid "WIKI_NITROGENASE_STRATEGY"
msgstr "La Nitrogenasa és una proteïna capaç de produïr Amoníac, nutrient bàsic per al desenvolupament i reproducció de les cèl·lules, mitjançant Nitrogen i mol·lècules d'ATP. Aquest procés s'anomena Fixació de Nitrogen Anaeròbica. Com que la Nitrogenasa està suspesa en el Citoplasma, aquest fluid duu a terme una certa Glicòlisi."

#, fuzzy
msgid "WIKI_NITROGENASE_UPGRADES"
msgstr "La Nitrogenasa és una proteïna capaç de produïr Amoníac, nutrient bàsic per al desenvolupament i reproducció de les cèl·lules, mitjançant Nitrogen i mol·lècules d'ATP. Aquest procés s'anomena Fixació de Nitrogen Anaeròbica. Com que la Nitrogenasa està suspesa en el Citoplasma, aquest fluid duu a terme una certa Glicòlisi."

#, fuzzy
msgid "WIKI_NITROPLAST_EFFECTS"
msgstr "Plastidi Fixador de Nitrogen"

#, fuzzy
msgid "WIKI_NITROPLAST_INTRO"
msgstr "Plastidi Fixador de Nitrogen"

#, fuzzy
msgid "WIKI_NITROPLAST_MODIFICATIONS"
msgstr "El Plast de Fixació de Nitrogen és una proteïna que produeix Amoníac, un component important en el creixement i reproducció de les cèl·lules, mitjançant Nitrogen, Oxigen i mol·lècules d'ATP. Aquest procés s'anomena Fixació de Nitrogen Aeròbica."

#, fuzzy
msgid "WIKI_NITROPLAST_PROCESSES"
msgstr "Transforma [thrive:compound type=\"atp\"][/thrive:compound] en [thrive:compound type=\"ammonia\"][/thrive:compound]. La velocitat és proporcional a la concentració de [thrive:compound type=\"nitrogen\"][/thrive:compound] i [thrive:compound type=\"oxygen\"][/thrive:compound]."

#, fuzzy
msgid "WIKI_NITROPLAST_REQUIREMENTS"
msgstr "Plastidi Fixador de Nitrogen"

#, fuzzy
msgid "WIKI_NITROPLAST_SCIENTIFIC_BACKGROUND"
msgstr "El Plast de Fixació de Nitrogen és una proteïna que produeix Amoníac, un component important en el creixement i reproducció de les cèl·lules, mitjançant Nitrogen, Oxigen i mol·lècules d'ATP. Aquest procés s'anomena Fixació de Nitrogen Aeròbica."

#, fuzzy
msgid "WIKI_NITROPLAST_STRATEGY"
msgstr "Plastidi Fixador de Nitrogen"

#, fuzzy
msgid "WIKI_NITROPLAST_UPGRADES"
msgstr "Plastidi Fixador de Nitrogen"

#, fuzzy
msgid "WIKI_NO"
msgstr "la nostra Wiki"

msgid "WIKI_NONE_COMMA_THIS_IS_THE_LAST_STAGE"
msgstr ""

msgid "WIKI_NUCLEUS_EFFECTS"
msgstr ""

msgid "WIKI_NUCLEUS_INTRO"
msgstr ""

#, fuzzy
msgid "WIKI_NUCLEUS_MODIFICATIONS"
msgstr "És la característica que defineix les cèl·lules eucariotes. El nucli inclou el Reticle Endoplasmàtic i l'Aparell de Golgi. Representa un pas evolutiu important respecte a les cèl·lules procariotes, que permet desenvolupar orgànuls més complexes, rodejats per una membrana, tot engolint i assimilant petites cèl·lules procariotes. Això permet dividir clarament l'interior de la cèl·lula en diversos compartiments separats, cadascun duent a terme un procés de síntesi de recursos diferents. Així, amb aquests nous orgànuls, la cèl·lula pot esdevenir molt més complexa, eficient i especialitzada. No obstant, això també implica que la cèl·lula ha d'esdevenir més gran i necessita més quantitat de recursos per a viure."

#, fuzzy
msgid "WIKI_NUCLEUS_PROCESSES"
msgstr "Cap procés"

msgid "WIKI_NUCLEUS_REQUIREMENTS"
msgstr ""

msgid "WIKI_NUCLEUS_SCIENTIFIC_BACKGROUND"
msgstr ""

msgid "WIKI_NUCLEUS_STRATEGY"
msgstr ""

msgid "WIKI_NUCLEUS_UPGRADES"
msgstr ""

#, fuzzy
msgid "WIKI_ORGANELLES_ROOT_INTRO"
msgstr "Orgànuls"

#, fuzzy
msgid "WIKI_OXYTOXISOME_EFFECTS"
msgstr "Un Metabolosoma modificat que és responsable de la producció d'una forma primitiva de l'agent tòxic OxyToxy NT."

#, fuzzy
msgid "WIKI_OXYTOXISOME_INTRO"
msgstr "Oxytoxysoma"

#, fuzzy
msgid "WIKI_OXYTOXISOME_MODIFICATIONS"
msgstr "Un Metabolosoma modificat que és responsable de la producció d'una forma primitiva de l'agent tòxic OxyToxy NT."

#, fuzzy
msgid "WIKI_OXYTOXISOME_PROCESSES"
msgstr "Transforma [thrive:compound type=\"atp\"][/thrive:compound] en [thrive:compound type=\"oxytoxy\"][/thrive:compound]. La velocitat és proporcional a la concentració de [thrive:compound type=\"oxygen\"][/thrive:compound]. Pot alliberar toxines prement la tecla [thrive:input]g_fire_toxin[/thrive:input]. Quan la quantitat de [thrive:compound type=\"oxytoxy\"][/thrive:compound] és baixo, encara és possible disparar, però el dany causat serà menor."

#, fuzzy
msgid "WIKI_OXYTOXISOME_REQUIREMENTS"
msgstr "Un Metabolosoma modificat que és responsable de la producció d'una forma primitiva de l'agent tòxic OxyToxy NT."

msgid "WIKI_OXYTOXISOME_SCIENTIFIC_BACKGROUND"
msgstr ""

#, fuzzy
msgid "WIKI_OXYTOXISOME_STRATEGY"
msgstr "Un Metabolosoma modificat que és responsable de la producció d'una forma primitiva de l'agent tòxic OxyToxy NT."

#, fuzzy
msgid "WIKI_OXYTOXISOME_UPGRADES"
msgstr "Un Metabolosoma modificat que és responsable de la producció d'una forma primitiva de l'agent tòxic OxyToxy NT."

#, fuzzy
msgid "WIKI_OXYTOXY_SYNTHESIS_COMMA_GLYCOLYSIS"
msgstr "Síntesi de les toxines OxyToxy"

#, fuzzy
msgid "WIKI_PAGE_ASCENSION"
msgstr "Rusticianina"

#, fuzzy
msgid "WIKI_PAGE_AWAKENING_STAGE"
msgstr "Agent d'Unió"

#, fuzzy
msgid "WIKI_PAGE_AWARE_STAGE"
msgstr "Estadi de Microbi"

msgid "WIKI_PAGE_AXON"
msgstr ""

#, fuzzy
msgid "WIKI_PAGE_BINDING_AGENT"
msgstr "Agent d'Unió"

#, fuzzy
msgid "WIKI_PAGE_BIOLUMINESCENT_VACUOLE"
msgstr "Vacúol Bioluminescent"

#, fuzzy
msgid "WIKI_PAGE_CHEMOPLAST"
msgstr "Quimioplast"

#, fuzzy
msgid "WIKI_PAGE_CHEMORECEPTOR"
msgstr "Quimioreceptor"

#, fuzzy
msgid "WIKI_PAGE_CHEMOSYNTHESIZING_PROTEINS"
msgstr "Proteïnes Quimiosintetitzadores"

#, fuzzy
msgid "WIKI_PAGE_CHLOROPLAST"
msgstr "Cloroplast"

msgid "WIKI_PAGE_CILIA"
msgstr ""

#, fuzzy
msgid "WIKI_PAGE_COMPOUNDS"
msgstr "Citoplasma"

msgid "WIKI_PAGE_COMPOUND_SYSTEM_DEVELOPMENT"
msgstr ""

#, fuzzy
msgid "WIKI_PAGE_CYTOPLASM"
msgstr "Citoplasma"

#, fuzzy
msgid "WIKI_PAGE_DEVELOPMENT_ROOT"
msgstr "Col·locar orgànul"

#, fuzzy
msgid "WIKI_PAGE_EDITORS_AND_MUTATIONS"
msgstr "Mitocondri"

#, fuzzy
msgid "WIKI_PAGE_ENVIRONMENTAL_CONDITIONS"
msgstr "Mitocondri"

#, fuzzy
msgid "WIKI_PAGE_FERROPLAST"
msgstr "Termoplast"

#, fuzzy
msgid "WIKI_PAGE_FLAGELLUM"
msgstr "Flagel"

#, fuzzy
msgid "WIKI_PAGE_HELP_AND_TIPS"
msgstr "Quimioplast"

#, fuzzy
msgid "WIKI_PAGE_HYDROGENASE"
msgstr "Nitrogenasa"

#, fuzzy
msgid "WIKI_PAGE_HYDROGENOSOME"
msgstr "Nitrogenasa"

#, fuzzy
msgid "WIKI_PAGE_INDUSTRIAL_STAGE"
msgstr "Agent d'Unió"

#, fuzzy
msgid "WIKI_PAGE_LYSOSOME"
msgstr "Lisosoma"

#, fuzzy
msgid "WIKI_PAGE_MACROSCOPIC_STAGE"
msgstr "Nitrogenasa"

#, fuzzy
msgid "WIKI_PAGE_MECHANICS_ROOT"
msgstr "Col·locar orgànul"

#, fuzzy
msgid "WIKI_PAGE_MELANOSOME"
msgstr "Lisosoma"

#, fuzzy
msgid "WIKI_PAGE_METABOLOSOMES"
msgstr "Metabolosomes"

#, fuzzy
msgid "WIKI_PAGE_MICROBE_STAGE"
msgstr "Nitrogenasa"

#, fuzzy
msgid "WIKI_PAGE_MITOCHONDRION"
msgstr "Mitocondri"

#, fuzzy
msgid "WIKI_PAGE_MULTICELLULAR_STAGE"
msgstr "Estadi Multicel·lular"

#, fuzzy
msgid "WIKI_PAGE_MYOFIBRIL"
msgstr "Fibló"

#, fuzzy
msgid "WIKI_PAGE_NITROGENASE"
msgstr "Nitrogenasa"

#, fuzzy
msgid "WIKI_PAGE_NITROPLAST"
msgstr "Plastidi Fixador de Nitrogen"

#, fuzzy
msgid "WIKI_PAGE_NUCLEUS"
msgstr "Requereix nucli"

#, fuzzy
msgid "WIKI_PAGE_ORGANELLES_ROOT"
msgstr "Col·locar orgànul"

#, fuzzy
msgid "WIKI_PAGE_OXYTOXISOME"
msgstr "Oxytoxysoma"

msgid "WIKI_PAGE_PERFORATOR_PILUS"
msgstr ""

#, fuzzy
msgid "WIKI_PAGE_PROTOPLASM"
msgstr "protoplasma"

#, fuzzy
msgid "WIKI_PAGE_REPRODUCTION"
msgstr "protoplasma"

#, fuzzy
msgid "WIKI_PAGE_RUSTICYANIN"
msgstr "Rusticianina"

#, fuzzy
msgid "WIKI_PAGE_SIGNALING_AGENT"
msgstr "Agent de Senyalització"

#, fuzzy
msgid "WIKI_PAGE_SLIME_JET"
msgstr "Raig de llim"

#, fuzzy
msgid "WIKI_PAGE_SOCIETY_STAGE"
msgstr "Estadi de Microbi"

#, fuzzy
msgid "WIKI_PAGE_SPACE_STAGE"
msgstr "Raig de llim"

#, fuzzy
msgid "WIKI_PAGE_STAGES_ROOT"
msgstr "Col·locar orgànul"

#, fuzzy
msgid "WIKI_PAGE_THERMOPLAST"
msgstr "Termoplast"

#, fuzzy
msgid "WIKI_PAGE_THERMOSYNTHASE"
msgstr "Termosintasa"

#, fuzzy
msgid "WIKI_PAGE_THE_PATCH_MAP"
msgstr "Termoplast"

#, fuzzy
msgid "WIKI_PAGE_THYLAKOIDS"
msgstr "Tilacoide"

#, fuzzy
msgid "WIKI_PAGE_TOXIN_VACUOLE"
msgstr ""
"Toxina\n"
"Vacúol"

#, fuzzy
msgid "WIKI_PAGE_VACUOLE"
msgstr ""
"Toxina\n"
"Vacúol"

msgid "WIKI_PERFORATOR_PILUS_EFFECTS"
msgstr ""

msgid "WIKI_PERFORATOR_PILUS_INTRO"
msgstr ""

msgid "WIKI_PERFORATOR_PILUS_MODIFICATIONS"
msgstr ""

msgid "WIKI_PERFORATOR_PILUS_PROCESSES"
msgstr ""

msgid "WIKI_PERFORATOR_PILUS_REQUIREMENTS"
msgstr ""

msgid "WIKI_PERFORATOR_PILUS_SCIENTIFIC_BACKGROUND"
msgstr ""

msgid "WIKI_PERFORATOR_PILUS_STRATEGY"
msgstr ""

msgid "WIKI_PERFORATOR_PILUS_UPGRADES"
msgstr ""

#, fuzzy
msgid "WIKI_PROTEIN_RESPIRATION"
msgstr "Respiració aeròbica"

#, fuzzy
msgid "WIKI_PROTOPLASM_EFFECTS"
msgstr "protoplasma"

#, fuzzy
msgid "WIKI_PROTOPLASM_INTRO"
msgstr "protoplasma"

msgid "WIKI_PROTOPLASM_MODIFICATIONS"
msgstr ""

#, fuzzy
msgid "WIKI_PROTOPLASM_PROCESSES"
msgstr "Transforma [thrive:compound type=\"glucose\"][/thrive:compound] en [thrive:compound type=\"atp\"][/thrive:compound]."

msgid "WIKI_PROTOPLASM_REQUIREMENTS"
msgstr ""

msgid "WIKI_PROTOPLASM_SCIENTIFIC_BACKGROUND"
msgstr ""

msgid "WIKI_PROTOPLASM_STRATEGY"
msgstr ""

msgid "WIKI_PROTOPLASM_UPGRADES"
msgstr ""

msgid "WIKI_PULLING_CILIA"
msgstr ""

#, fuzzy
msgid "WIKI_REPRODUCTION_BUTTON"
msgstr "protoplasma"

#, fuzzy
msgid "WIKI_REPRODUCTION_INTRO"
msgstr "protoplasma"

msgid "WIKI_REPRODUCTION_REPRODUCTION_IN_THE_MICROBE_STAGE"
msgstr ""

msgid "WIKI_ROOT_BODY"
msgstr ""

msgid "WIKI_ROOT_HEADING"
msgstr ""

#, fuzzy
msgid "WIKI_RUSTICYANIN_EFFECTS"
msgstr "La Rusticianina és una proteïna capaç d'oxidar blocs de Ferro i, per tant, canviar-ne l'estat químic, mitjançant Diòxid de Carboni i Oxigen. Aquest procés s'anomena Respiració de Ferro, i allibera una certa quantitat d'energia que la cèl·lula pot fer servir."

#, fuzzy
msgid "WIKI_RUSTICYANIN_INTRO"
msgstr "La Rusticianina és una proteïna capaç d'oxidar blocs de Ferro i, per tant, canviar-ne l'estat químic, mitjançant Diòxid de Carboni i Oxigen. Aquest procés s'anomena Respiració de Ferro, i allibera una certa quantitat d'energia que la cèl·lula pot fer servir."

#, fuzzy
msgid "WIKI_RUSTICYANIN_MODIFICATIONS"
msgstr "La Rusticianina és una proteïna capaç d'oxidar blocs de Ferro i, per tant, canviar-ne l'estat químic, mitjançant Diòxid de Carboni i Oxigen. Aquest procés s'anomena Respiració de Ferro, i allibera una certa quantitat d'energia que la cèl·lula pot fer servir."

#, fuzzy
msgid "WIKI_RUSTICYANIN_PROCESSES"
msgstr "Transforma [thrive:compound type=\"iron\"][/thrive:compound] en [thrive:compound type=\"atp\"][/thrive:compound]. La velocitat és proporcional a la concentració de [thrive:compound type=\"carbondioxide\"][/thrive:compound] i [thrive:compound type=\"oxygen\"][/thrive:compound]."

msgid "WIKI_RUSTICYANIN_REQUIREMENTS"
msgstr ""

#, fuzzy
msgid "WIKI_RUSTICYANIN_SCIENTIFIC_BACKGROUND"
msgstr "La Rusticianina és una proteïna capaç d'oxidar blocs de Ferro i, per tant, canviar-ne l'estat químic, mitjançant Diòxid de Carboni i Oxigen. Aquest procés s'anomena Respiració de Ferro, i allibera una certa quantitat d'energia que la cèl·lula pot fer servir."

#, fuzzy
msgid "WIKI_RUSTICYANIN_STRATEGY"
msgstr "La Rusticianina és una proteïna capaç d'oxidar blocs de Ferro i, per tant, canviar-ne l'estat químic, mitjançant Diòxid de Carboni i Oxigen. Aquest procés s'anomena Respiració de Ferro, i allibera una certa quantitat d'energia que la cèl·lula pot fer servir."

#, fuzzy
msgid "WIKI_RUSTICYANIN_UPGRADES"
msgstr "La Rusticianina és una proteïna capaç d'oxidar blocs de Ferro i, per tant, canviar-ne l'estat químic, mitjançant Diòxid de Carboni i Oxigen. Aquest procés s'anomena Respiració de Ferro, i allibera una certa quantitat d'energia que la cèl·lula pot fer servir."

#, fuzzy
msgid "WIKI_SIGNALING_AGENT_EFFECTS"
msgstr "Agent de Senyalització"

#, fuzzy
msgid "WIKI_SIGNALING_AGENT_INTRO"
msgstr "Agent de Senyalització"

#, fuzzy
msgid "WIKI_SIGNALING_AGENT_MODIFICATIONS"
msgstr "Els agents de senyalització permeten crear productes químics amb els quals altres cèl·lules hi poden reaccionar. Els productes de senyalització es poden utilitzar per atraure altres cèl·lules o avisar-les sobre el perill per a fer-les fugir."

#, fuzzy
msgid "WIKI_SIGNALING_AGENT_PROCESSES"
msgstr "Mantingues [thrive:input]g_pack_commands[/thrive:input] premut per obrir un menú que et permet donar ordres a altres membres de la teva espècie."

#, fuzzy
msgid "WIKI_SIGNALING_AGENT_REQUIREMENTS"
msgstr "Els agents de senyalització permeten crear productes químics amb els quals altres cèl·lules hi poden reaccionar. Els productes de senyalització es poden utilitzar per atraure altres cèl·lules o avisar-les sobre el perill per a fer-les fugir."

#, fuzzy
msgid "WIKI_SIGNALING_AGENT_SCIENTIFIC_BACKGROUND"
msgstr "Els agents de senyalització permeten crear productes químics amb els quals altres cèl·lules hi poden reaccionar. Els productes de senyalització es poden utilitzar per atraure altres cèl·lules o avisar-les sobre el perill per a fer-les fugir."

#, fuzzy
msgid "WIKI_SIGNALING_AGENT_STRATEGY"
msgstr "Agent de Senyalització"

#, fuzzy
msgid "WIKI_SIGNALING_AGENT_UPGRADES"
msgstr "Agent de Senyalització"

#, fuzzy
msgid "WIKI_SLIME_JET_EFFECTS"
msgstr "La lipasa permet a la cèl·lula digerir la major part de membranes. La teva cèl·lula ja produeix una certa quantitat d'aquest enzim sense lisosoma, però seleccionant aquest tipus n'augmentaràs l'efectivitat."

#, fuzzy
msgid "WIKI_SLIME_JET_INTRO"
msgstr "La lipasa permet a la cèl·lula digerir la major part de membranes. La teva cèl·lula ja produeix una certa quantitat d'aquest enzim sense lisosoma, però seleccionant aquest tipus n'augmentaràs l'efectivitat."

#, fuzzy
msgid "WIKI_SLIME_JET_MODIFICATIONS"
msgstr "La lipasa permet a la cèl·lula digerir la major part de membranes. La teva cèl·lula ja produeix una certa quantitat d'aquest enzim sense lisosoma, però seleccionant aquest tipus n'augmentaràs l'efectivitat."

#, fuzzy
msgid "WIKI_SLIME_JET_PROCESSES"
msgstr "Augmenta la velocitat de gir de grans cèl·lules."

msgid "WIKI_SLIME_JET_REQUIREMENTS"
msgstr ""

msgid "WIKI_SLIME_JET_SCIENTIFIC_BACKGROUND"
msgstr ""

msgid "WIKI_SLIME_JET_STRATEGY"
msgstr ""

msgid "WIKI_SLIME_JET_UPGRADES"
msgstr ""

msgid "WIKI_SOCIETY_STAGE_CURRENT_DEVELOPMENT"
msgstr ""

#, fuzzy
msgid "WIKI_SOCIETY_STAGE_FEATURES"
msgstr "Estadi de Microbi"

#, fuzzy
msgid "WIKI_SOCIETY_STAGE_INTRO"
msgstr "La lipasa permet a la cèl·lula digerir la major part de membranes. La teva cèl·lula ja produeix una certa quantitat d'aquest enzim sense lisosoma, però seleccionant aquest tipus n'augmentaràs l'efectivitat."

#, fuzzy
msgid "WIKI_SOCIETY_STAGE_OVERVIEW"
msgstr "Estadi de Microbi"

#, fuzzy
msgid "WIKI_SOCIETY_STAGE_TRANSITIONS"
msgstr "Estadi de Microbi"

#, fuzzy
msgid "WIKI_SOCIETY_STAGE_UI"
msgstr "Estadi de Microbi"

msgid "WIKI_SPACE_STAGE_CURRENT_DEVELOPMENT"
msgstr ""

#, fuzzy
msgid "WIKI_SPACE_STAGE_FEATURES"
msgstr "Raig de llim"

#, fuzzy
msgid "WIKI_SPACE_STAGE_INTRO"
msgstr "La lipasa permet a la cèl·lula digerir la major part de membranes. La teva cèl·lula ja produeix una certa quantitat d'aquest enzim sense lisosoma, però seleccionant aquest tipus n'augmentaràs l'efectivitat."

#, fuzzy
msgid "WIKI_SPACE_STAGE_OVERVIEW"
msgstr "Estadi de Microbi"

#, fuzzy
msgid "WIKI_SPACE_STAGE_TRANSITIONS"
msgstr "Nitrogenasa"

#, fuzzy
msgid "WIKI_SPACE_STAGE_UI"
msgstr "Estadi de Microbi"

#, fuzzy
msgid "WIKI_STAGES_ROOT_INTRO"
msgstr "Orgànuls"

#, fuzzy
msgid "WIKI_TBA"
msgstr "la nostra Wiki"

msgid "WIKI_TECH_EDITOR_COMMA_NATION_EDITOR_COMMA_SQUAD_EDITOR"
msgstr ""

#, fuzzy
msgid "WIKI_THERMOPLAST_EFFECTS"
msgstr "El termoplast és una estructura de doble membrana que, de manera anàloga al Cloroplast, conté pigments sensibles a l'escalfor, agrupats en petites membranes. En realitat, és un petit organisme procariota que ha estat engolit i assimilat per una cèl·lula eucariota, que actua com a hoste. Aquests pigments, produeixen Glucosa a partir d'Aigua, Diòxid de Carboni i les diferències de Temperatura al seu entorn. La velocitat de producció de la Glucosa augmenta proporcionalment a la concentració de Diòxid de Carboni i la Temperatura."

#, fuzzy
msgid "WIKI_THERMOPLAST_INTRO"
msgstr "El termoplast és una estructura de doble membrana que, de manera anàloga al Cloroplast, conté pigments sensibles a l'escalfor, agrupats en petites membranes. En realitat, és un petit organisme procariota que ha estat engolit i assimilat per una cèl·lula eucariota, que actua com a hoste. Aquests pigments, produeixen Glucosa a partir d'Aigua, Diòxid de Carboni i les diferències de Temperatura al seu entorn. La velocitat de producció de la Glucosa augmenta proporcionalment a la concentració de Diòxid de Carboni i la Temperatura."

#, fuzzy
msgid "WIKI_THERMOPLAST_MODIFICATIONS"
msgstr "El termoplast és una estructura de doble membrana que, de manera anàloga al Cloroplast, conté pigments sensibles a l'escalfor, agrupats en petites membranes. En realitat, és un petit organisme procariota que ha estat engolit i assimilat per una cèl·lula eucariota, que actua com a hoste. Aquests pigments, produeixen Glucosa a partir d'Aigua, Diòxid de Carboni i les diferències de Temperatura al seu entorn. La velocitat de producció de la Glucosa augmenta proporcionalment a la concentració de Diòxid de Carboni i la Temperatura."

#, fuzzy
msgid "WIKI_THERMOPLAST_PROCESSES"
msgstr "Produeix [thrive:compound]glucose[/thrive:compound]. La velocitat és proporcional a la concentració de [thrive:compound]carbondioxide[/thrive:compound] i temperatura."

msgid "WIKI_THERMOPLAST_REQUIREMENTS"
msgstr ""

#, fuzzy
msgid "WIKI_THERMOPLAST_SCIENTIFIC_BACKGROUND"
msgstr "El termoplast és una estructura de doble membrana que, de manera anàloga al Cloroplast, conté pigments sensibles a l'escalfor, agrupats en petites membranes. En realitat, és un petit organisme procariota que ha estat engolit i assimilat per una cèl·lula eucariota, que actua com a hoste. Aquests pigments, produeixen Glucosa a partir d'Aigua, Diòxid de Carboni i les diferències de Temperatura al seu entorn. La velocitat de producció de la Glucosa augmenta proporcionalment a la concentració de Diòxid de Carboni i la Temperatura."

#, fuzzy
msgid "WIKI_THERMOPLAST_STRATEGY"
msgstr "El termoplast és una estructura de doble membrana que, de manera anàloga al Cloroplast, conté pigments sensibles a l'escalfor, agrupats en petites membranes. En realitat, és un petit organisme procariota que ha estat engolit i assimilat per una cèl·lula eucariota, que actua com a hoste. Aquests pigments, produeixen Glucosa a partir d'Aigua, Diòxid de Carboni i les diferències de Temperatura al seu entorn. La velocitat de producció de la Glucosa augmenta proporcionalment a la concentració de Diòxid de Carboni i la Temperatura."

#, fuzzy
msgid "WIKI_THERMOPLAST_UPGRADES"
msgstr "El termoplast és una estructura de doble membrana que, de manera anàloga al Cloroplast, conté pigments sensibles a l'escalfor, agrupats en petites membranes. En realitat, és un petit organisme procariota que ha estat engolit i assimilat per una cèl·lula eucariota, que actua com a hoste. Aquests pigments, produeixen Glucosa a partir d'Aigua, Diòxid de Carboni i les diferències de Temperatura al seu entorn. La velocitat de producció de la Glucosa augmenta proporcionalment a la concentració de Diòxid de Carboni i la Temperatura."

#, fuzzy
msgid "WIKI_THERMOSYNTHASE_EFFECTS"
msgstr "Termosintasa"

#, fuzzy
msgid "WIKI_THERMOSYNTHASE_INTRO"
msgstr "Termosintasa"

#, fuzzy
msgid "WIKI_THERMOSYNTHASE_MODIFICATIONS"
msgstr "La termosintasa és una proteïna que fa servir la convecció tèrmica per canviar la seva forma, permetent-li plegar-se i adherir-se a l'ADP quan és exposada a la temperature, tot seguit desplegar-se i reciclar-la en ATP quan s'exposa a temperatures més baixes en un procés anomenat termosíntesi. La velocitat de la producció d'ATP és proporcional a la temperatura."

#, fuzzy
msgid "WIKI_THERMOSYNTHASE_PROCESSES"
msgstr "Produeix [thrive:compound type=\"atp\"][/thrive:compound] fent servir gradients de temperatura. La velocitat és proporcional a [thrive:compound type=\"temperature\"][/thrive:compound]."

#, fuzzy
msgid "WIKI_THERMOSYNTHASE_REQUIREMENTS"
msgstr "La termosintasa és una proteïna que fa servir la convecció tèrmica per canviar la seva forma, permetent-li plegar-se i adherir-se a l'ADP quan és exposada a la temperature, tot seguit desplegar-se i reciclar-la en ATP quan s'exposa a temperatures més baixes en un procés anomenat termosíntesi. La velocitat de la producció d'ATP és proporcional a la temperatura."

#, fuzzy
msgid "WIKI_THERMOSYNTHASE_SCIENTIFIC_BACKGROUND"
msgstr "La termosintasa és una proteïna que fa servir la convecció tèrmica per canviar la seva forma, permetent-li plegar-se i adherir-se a l'ADP quan és exposada a la temperature, tot seguit desplegar-se i reciclar-la en ATP quan s'exposa a temperatures més baixes en un procés anomenat termosíntesi. La velocitat de la producció d'ATP és proporcional a la temperatura."

#, fuzzy
msgid "WIKI_THERMOSYNTHASE_STRATEGY"
msgstr "La termosintasa és una proteïna que fa servir la convecció tèrmica per canviar la seva forma, permetent-li plegar-se i adherir-se a l'ADP quan és exposada a la temperature, tot seguit desplegar-se i reciclar-la en ATP quan s'exposa a temperatures més baixes en un procés anomenat termosíntesi. La velocitat de la producció d'ATP és proporcional a la temperatura."

#, fuzzy
msgid "WIKI_THERMOSYNTHASE_UPGRADES"
msgstr "La termosintasa és una proteïna que fa servir la convecció tèrmica per canviar la seva forma, permetent-li plegar-se i adherir-se a l'ADP quan és exposada a la temperature, tot seguit desplegar-se i reciclar-la en ATP quan s'exposa a temperatures més baixes en un procés anomenat termosíntesi. La velocitat de la producció d'ATP és proporcional a la temperatura."

msgid "WIKI_THE_PATCH_MAP_FOG_OF_WAR"
msgstr ""

#, fuzzy
msgid "WIKI_THE_PATCH_MAP_INTRO"
msgstr "El termoplast és una estructura de doble membrana que, de manera anàloga al Cloroplast, conté pigments sensibles a l'escalfor, agrupats en petites membranes. En realitat, és un petit organisme procariota que ha estat engolit i assimilat per una cèl·lula eucariota, que actua com a hoste. Aquests pigments, produeixen Glucosa a partir d'Aigua, Diòxid de Carboni i les diferències de Temperatura al seu entorn. La velocitat de producció de la Glucosa augmenta proporcionalment a la concentració de Diòxid de Carboni i la Temperatura."

#, fuzzy
msgid "WIKI_THE_PATCH_MAP_PATCHES"
msgstr "El termoplast és una estructura de doble membrana que, de manera anàloga al Cloroplast, conté pigments sensibles a l'escalfor, agrupats en petites membranes. En realitat, és un petit organisme procariota que ha estat engolit i assimilat per una cèl·lula eucariota, que actua com a hoste. Aquests pigments, produeixen Glucosa a partir d'Aigua, Diòxid de Carboni i les diferències de Temperatura al seu entorn. La velocitat de producció de la Glucosa augmenta proporcionalment a la concentració de Diòxid de Carboni i la Temperatura."

msgid "WIKI_THE_PATCH_MAP_THE_PATCH_MAP"
msgstr ""

#, fuzzy
msgid "WIKI_THYLAKOIDS_EFFECTS"
msgstr "Els Tilacoides són cúmuls de proteïnes i pigments fotosensibles. Aquests pigments són capaços de fer servir l'energia provinent d'una font de Llum (com ara una estrella) i, combinant-la amb una certa quantitat d'Aigua i Diòxid de Carboni, produïr Glucosa, en un procés anomenat Fotosíntesi. Aquests pigments també donen un color característic als Tilacoides. La velocitat de producció de Glucosa és proporcional a la concentració de Diòxid de Carboni i a la intensitat de la Llum. Com que els Tilacoides estan suspesos en el Citoplasma, aquest fluid duu a terme una certa Fermentació."

#, fuzzy
msgid "WIKI_THYLAKOIDS_INTRO"
msgstr "Els Tilacoides són cúmuls de proteïnes i pigments fotosensibles. Aquests pigments són capaços de fer servir l'energia provinent d'una font de Llum (com ara una estrella) i, combinant-la amb una certa quantitat d'Aigua i Diòxid de Carboni, produïr Glucosa, en un procés anomenat Fotosíntesi. Aquests pigments també donen un color característic als Tilacoides. La velocitat de producció de Glucosa és proporcional a la concentració de Diòxid de Carboni i a la intensitat de la Llum. Com que els Tilacoides estan suspesos en el Citoplasma, aquest fluid duu a terme una certa Fermentació."

#, fuzzy
msgid "WIKI_THYLAKOIDS_MODIFICATIONS"
msgstr "Els Tilacoides són cúmuls de proteïnes i pigments fotosensibles. Aquests pigments són capaços de fer servir l'energia provinent d'una font de Llum (com ara una estrella) i, combinant-la amb una certa quantitat d'Aigua i Diòxid de Carboni, produïr Glucosa, en un procés anomenat Fotosíntesi. Aquests pigments també donen un color característic als Tilacoides. La velocitat de producció de Glucosa és proporcional a la concentració de Diòxid de Carboni i a la intensitat de la Llum. Com que els Tilacoides estan suspesos en el Citoplasma, aquest fluid duu a terme una certa Fermentació."

msgid "WIKI_THYLAKOIDS_PROCESSES"
msgstr ""

msgid "WIKI_THYLAKOIDS_REQUIREMENTS"
msgstr ""

#, fuzzy
msgid "WIKI_THYLAKOIDS_SCIENTIFIC_BACKGROUND"
msgstr "Els Tilacoides són cúmuls de proteïnes i pigments fotosensibles. Aquests pigments són capaços de fer servir l'energia provinent d'una font de Llum (com ara una estrella) i, combinant-la amb una certa quantitat d'Aigua i Diòxid de Carboni, produïr Glucosa, en un procés anomenat Fotosíntesi. Aquests pigments també donen un color característic als Tilacoides. La velocitat de producció de Glucosa és proporcional a la concentració de Diòxid de Carboni i a la intensitat de la Llum. Com que els Tilacoides estan suspesos en el Citoplasma, aquest fluid duu a terme una certa Fermentació."

#, fuzzy
msgid "WIKI_THYLAKOIDS_STRATEGY"
msgstr "Els Tilacoides són cúmuls de proteïnes i pigments fotosensibles. Aquests pigments són capaços de fer servir l'energia provinent d'una font de Llum (com ara una estrella) i, combinant-la amb una certa quantitat d'Aigua i Diòxid de Carboni, produïr Glucosa, en un procés anomenat Fotosíntesi. Aquests pigments també donen un color característic als Tilacoides. La velocitat de producció de Glucosa és proporcional a la concentració de Diòxid de Carboni i a la intensitat de la Llum. Com que els Tilacoides estan suspesos en el Citoplasma, aquest fluid duu a terme una certa Fermentació."

#, fuzzy
msgid "WIKI_THYLAKOIDS_UPGRADES"
msgstr "Els Tilacoides són cúmuls de proteïnes i pigments fotosensibles. Aquests pigments són capaços de fer servir l'energia provinent d'una font de Llum (com ara una estrella) i, combinant-la amb una certa quantitat d'Aigua i Diòxid de Carboni, produïr Glucosa, en un procés anomenat Fotosíntesi. Aquests pigments també donen un color característic als Tilacoides. La velocitat de producció de Glucosa és proporcional a la concentració de Diòxid de Carboni i a la intensitat de la Llum. Com que els Tilacoides estan suspesos en el Citoplasma, aquest fluid duu a terme una certa Fermentació."

#, fuzzy
msgid "WIKI_TOXIN_VACUOLE_EFFECTS"
msgstr "El Vacúol de Toxines, és un Vacúol que ha estat modificat per a la producció, emmagatzematge i secreció de Toxines OxyToxy. Com més quantitat d'aquests Vacúols tingui una cèl·lula, més ràpidament produirà aquestes Toxines."

#, fuzzy
msgid "WIKI_TOXIN_VACUOLE_INTRO"
msgstr ""
"Toxina\n"
"Vacúol"

#, fuzzy
msgid "WIKI_TOXIN_VACUOLE_MODIFICATIONS"
msgstr "El Vacúol de Toxines, és un Vacúol que ha estat modificat per a la producció, emmagatzematge i secreció de Toxines OxyToxy. Com més quantitat d'aquests Vacúols tingui una cèl·lula, més ràpidament produirà aquestes Toxines."

#, fuzzy
msgid "WIKI_TOXIN_VACUOLE_PROCESSES"
msgstr "Transforma [thrive:compound type=\"atp\"][/thrive:compound] en [thrive:compound type=\"oxytoxy\"][/thrive:compound]. La velocitat és proporcional a la concentració de [thrive:compound type=\"oxygen\"][/thrive:compound]. Allibera toxines quan es prem la tecla [thrive:input]g_fire_toxin[/thrive:input]. Quan la quantitat de [thrive:compound type=\"oxytoxy\"][/thrive:compound] és baixa, encara és possible disparar, però el dany causat serà menor."

#, fuzzy
msgid "WIKI_TOXIN_VACUOLE_REQUIREMENTS"
msgstr "El Vacúol de Toxines, és un Vacúol que ha estat modificat per a la producció, emmagatzematge i secreció de Toxines OxyToxy. Com més quantitat d'aquests Vacúols tingui una cèl·lula, més ràpidament produirà aquestes Toxines."

#, fuzzy
msgid "WIKI_TOXIN_VACUOLE_SCIENTIFIC_BACKGROUND"
msgstr "El Vacúol de Toxines, és un Vacúol que ha estat modificat per a la producció, emmagatzematge i secreció de Toxines OxyToxy. Com més quantitat d'aquests Vacúols tingui una cèl·lula, més ràpidament produirà aquestes Toxines."

#, fuzzy
msgid "WIKI_TOXIN_VACUOLE_STRATEGY"
msgstr "El Vacúol de Toxines, és un Vacúol que ha estat modificat per a la producció, emmagatzematge i secreció de Toxines OxyToxy. Com més quantitat d'aquests Vacúols tingui una cèl·lula, més ràpidament produirà aquestes Toxines."

#, fuzzy
msgid "WIKI_TOXIN_VACUOLE_UPGRADES"
msgstr "El Vacúol de Toxines, és un Vacúol que ha estat modificat per a la producció, emmagatzematge i secreció de Toxines OxyToxy. Com més quantitat d'aquests Vacúols tingui una cèl·lula, més ràpidament produirà aquestes Toxines."

msgid "WIKI_VACUOLE_EFFECTS"
msgstr ""

#, fuzzy
msgid "WIKI_VACUOLE_INTRO"
msgstr "El Vacúol de Toxines, és un Vacúol que ha estat modificat per a la producció, emmagatzematge i secreció de Toxines OxyToxy. Com més quantitat d'aquests Vacúols tingui una cèl·lula, més ràpidament produirà aquestes Toxines."

#, fuzzy
msgid "WIKI_VACUOLE_MODIFICATIONS"
msgstr "El Vacúol de Toxines, és un Vacúol que ha estat modificat per a la producció, emmagatzematge i secreció de Toxines OxyToxy. Com més quantitat d'aquests Vacúols tingui una cèl·lula, més ràpidament produirà aquestes Toxines."

#, fuzzy
msgid "WIKI_VACUOLE_PROCESSES"
msgstr "Transforma [thrive:compound type=\"atp\"][/thrive:compound] en [thrive:compound type=\"oxytoxy\"][/thrive:compound]. La velocitat és proporcional a la concentració de [thrive:compound type=\"oxygen\"][/thrive:compound]. Allibera toxines quan es prem la tecla [thrive:input]g_fire_toxin[/thrive:input]. Quan la quantitat de [thrive:compound type=\"oxytoxy\"][/thrive:compound] és baixa, encara és possible disparar, però el dany causat serà menor."

msgid "WIKI_VACUOLE_REQUIREMENTS"
msgstr ""

msgid "WIKI_VACUOLE_SCIENTIFIC_BACKGROUND"
msgstr ""

msgid "WIKI_VACUOLE_STRATEGY"
msgstr ""

msgid "WIKI_VACUOLE_UPGRADES"
msgstr ""

#, fuzzy
msgid "WIKI_YES"
msgstr "la nostra Wiki"

msgid "WILL_YOU_THRIVE"
msgstr "Podràs prosperar?"

msgid "WINDOWED"
msgstr ""

msgid "WIN_BOX_TITLE"
msgstr "HAS ACONSEGUIT PROSPERAR!"

msgid "WIN_TEXT"
msgstr "Enhorabona, has guanyat en la versió actual del joc! Si ho vols, un cop aquesta finestreta es tanqui, pots continuar jugant i fent evolucionar la teva espècie, o bé començar una nova partida en un nou món."

msgid "WORKSHOP_ITEM_CHANGE_NOTES"
msgstr "Notes de Canvi d'Item"

msgid "WORKSHOP_ITEM_CHANGE_NOTES_TOOLTIP"
msgstr "Canviar notes del Workshop d'Steam per aquesta versió d'aquest item (opcional)"

msgid "WORKSHOP_ITEM_DESCRIPTION"
msgstr "Descripció de l'Element:"

msgid "WORKSHOP_ITEM_PREVIEW"
msgstr "Imatge de Previsualització de l'Element:"

msgid "WORKSHOP_ITEM_TAGS"
msgstr "Etiquetes de l'Element (coma \",\" separats):"

msgid "WORKSHOP_ITEM_TITLE"
msgstr "Títol de l'Element:"

msgid "WORKSHOP_ITEM_UPLOAD_SUCCEEDED"
msgstr "La càrrega de l'element a l'Steam Workshop ha estat un èxit"

#, fuzzy
msgid "WORKSHOP_ITEM_UPLOAD_SUCCEEDED_TOS_REQUIRED"
msgstr "Càrrega de l'element al Workshop d'Steam ha estat un èxit, però has d'acceptar els termes de servei [color=#3796e1][url=https://steamcommunity.com/sharedfiles/workshoplegalagreement]del Workshop[/url][/color] abans que sigui visible"

msgid "WORKSHOP_TERMS_OF_SERVICE_NOTICE"
msgstr "Presentant aquest element, acceptes els termes de servei [color=#3796e1][url=https://steamcommunity.com/sharedfiles/workshoplegalagreement]de l'Steam Workshop[/url][/color]"

msgid "WORKSHOP_VISIBILITY_TOOLTIP"
msgstr "Un cop es faci visible un element, serà visible per a tothom"

msgid "WORLD"
msgstr "Món"

#, fuzzy
msgid "WORLD_EXPORT_SUCCESS_MESSAGE"
msgstr "Error: {0}"

msgid "WORLD_GENERAL_STATISTICS"
msgstr "Estadístiques Generals del Món Actual"

msgid "WORLD_MISC_DETAILS_STRING"
msgstr ""

#, fuzzy
msgid "WORLD_RELATIVE_MOVEMENT"
msgstr "per augmentar la"

#, fuzzy
msgid "WORLD_SIZE"
msgstr "Món"

#, fuzzy
msgid "WORLD_SIZE_EXPLANATION"
msgstr ""
"Els microbis centrats buscaran recursos o preses més llunyans\n"
"i és possible que siguin molt més ambiciosos respecte a uns mateixos recursos.\n"
"Els microbis sensibles canviaran d'objectius més aviat."

msgid "WORLD_SIZE_LARGE"
msgstr ""

#, fuzzy
msgid "WORLD_SIZE_MEDIUM"
msgstr "per augmentar la"

msgid "WORLD_SIZE_SMALL"
msgstr ""

#, fuzzy
msgid "WORLD_SIZE_TOOLTIP"
msgstr "Han passat: {0:#,#} anys"

msgid "WORST_PATCH_COLON"
msgstr "Pitjor Medi:"

msgid "XBOX360"
msgstr ""

msgid "XBOX_ONE"
msgstr ""

msgid "XBOX_SERIES"
msgstr ""

#, fuzzy
msgid "X_TWITTER_TOOLTIP"
msgstr "Han passat: {0:#,#} anys"

msgid "YEARS"
msgstr "anys"

#, fuzzy
msgid "YET_TO_BE_IMPLEMENTED_NOTICE"
msgstr "Encara no s'ha implementat."

#, fuzzy
msgid "YOUTUBE_TOOLTIP"
msgstr "Pausar el joc"

msgid "YOU_CAN_MAKE_PULL_REQUEST"
msgstr ""
"Thrive és un projecte de codi obert.\n"
"Podeu contribuïr a una sol·licitud sense aplicar a l'equip de programació."

msgid "YOU_CAN_SUPPORT_THRIVE_ON_PATREON"
msgstr "Pots donar suport al desenvolupament futur de Thrive a Patreon."

msgid "ZOOM_IN"
msgstr "Enfocar la visió de la càmera"

msgid "ZOOM_OUT"
msgstr "Zoom enfora"

#, fuzzy
#~ msgid "AUTO_EVO_TOOL_BUTTON"
#~ msgstr "Auto ({0}x{1})"

#, fuzzy
#~ msgid "CLIMATE_INSTABILITY_EXPLANATION"
#~ msgstr ""
#~ "Els microbis actius es mouran continuament per trobar recursos.\n"
#~ "Els microbis sèssils es mantindran relativament quiets, esperant a que l'entorn canviï abans d'actuar."

#, fuzzy
#~ msgid "CLIMATE_STABILITY_AVERAGE"
#~ msgstr ""
#~ "Els microbis actius es mouran continuament per trobar recursos.\n"
#~ "Els microbis sèssils es mantindran relativament quiets, esperant a que l'entorn canviï abans d'actuar."

#, fuzzy
#~ msgid "CLIMATE_STABILITY_STABLE"
#~ msgstr ""
#~ "Els microbis actius es mouran continuament per trobar recursos.\n"
#~ "Els microbis sèssils es mantindran relativament quiets, esperant a que l'entorn canviï abans d'actuar."

#, fuzzy
#~ msgid "CLIMATE_STABILITY_UNSTABLE"
#~ msgstr ""
#~ "Els microbis actius es mouran continuament per trobar recursos.\n"
#~ "Els microbis sèssils es mantindran relativament quiets, esperant a que l'entorn canviï abans d'actuar."

#, fuzzy
#~ msgid "GENERATE_BUTTON"
#~ msgstr "Generació:"

#, fuzzy
#~ msgid "GEOLOGICAL_ACTIVITY_EXPLANATION"
#~ msgstr ""
#~ "Els microbis actius es mouran continuament per trobar recursos.\n"
#~ "Els microbis sèssils es mantindran relativament quiets, esperant a que l'entorn canviï abans d'actuar."

#, fuzzy
#~ msgid "PLANET_CUSTOMIZER"
#~ msgstr "A sota del Cursor:"

#, fuzzy
#~ msgid "REGENERATE_BUTTON"
#~ msgstr "Orgànuls"

#, fuzzy
#~ msgid "WORLD_SEA_LEVEL"
#~ msgstr "{0}-{1}m sota el nivell del mar"

#, fuzzy
#~ msgid "WORLD_SEA_LEVEL_DEEP"
#~ msgstr "{0}-{1}m sota el nivell del mar"

#, fuzzy
#~ msgid "WORLD_SEA_LEVEL_EXPLANATION"
#~ msgstr ""
#~ "Els microbis centrats buscaran recursos o preses més llunyans\n"
#~ "i és possible que siguin molt més ambiciosos respecte a uns mateixos recursos.\n"
#~ "Els microbis sensibles canviaran d'objectius més aviat."

#, fuzzy
#~ msgid "WORLD_SEA_LEVEL_MODERATE"
#~ msgstr "per augmentar la"

#, fuzzy
#~ msgid "WORLD_TEMPERATURE"
#~ msgstr "Temperatura"

#, fuzzy
#~ msgid "WORLD_TEMPERATURE_COLD"
#~ msgstr "Temperatura"

#, fuzzy
#~ msgid "WORLD_TEMPERATURE_EXPLANATION"
#~ msgstr ""
#~ "Els microbis centrats buscaran recursos o preses més llunyans\n"
#~ "i és possible que siguin molt més ambiciosos respecte a uns mateixos recursos.\n"
#~ "Els microbis sensibles canviaran d'objectius més aviat."

#, fuzzy
#~ msgid "WORLD_TEMPERATURE_TEMPERATE"
#~ msgstr "Temperatura"

#, fuzzy
#~ msgid "WORLD_TEMPERATURE_WARM"
#~ msgstr "Temperatura"

#, fuzzy
#~ msgid "PASSIVE_REPRODUCTION_PROGRESS_EXPLANATION"
#~ msgstr "(velocitat a la qual les espècies de la IA muten)"

#~ msgid "TO_BE_IMPLEMENTED"
#~ msgstr "Encara no s'ha implementat."

#, fuzzy
#~ msgid "MICROBE_STAGE_DAY_NIGHT_TEXT"
#~ msgstr ""
#~ "Estigues atent a la barra de salut, que hi ha al costat de la barra d'ATP (a la part inferior dreta de la pantalla).\n"
#~ "Si la teva cèl·lula es queda sense energia, es morirà.\n"
#~ "Pots recuperar la teva salut (autoregeneració) si tens prou quantitat d'ATP.\n"
#~ "Assegurat de recol·lectar prou Glucosa per no quedar-te sense ATP."

#, fuzzy
#~ msgid "GLOBAL_GLACIATION_EVENT_LOG"
#~ msgstr "Població Total:"

#~ msgid "IRON_CHEMOLITHOAUTOTROPHY"
#~ msgstr "Quimiolitoautotròfia basada en Ferro"

#, fuzzy
#~ msgid "PASSIVE_REPRODUCTION_PROGRESS"
#~ msgstr "(velocitat a la qual les espècies de la IA muten)"

#, fuzzy
#~ msgid "MIGRATE"
#~ msgstr "La velocitat"

#, fuzzy
#~ msgid "THANKS_FOR_BUYING_THRIVE"
#~ msgstr ""
#~ "Gràcies per jugar!\n"
#~ "\n"
#~ "Si has gaudit del joc, siusplau explica-ho als teus amics."

#, fuzzy
#~ msgid "WIKI_RADIOSYNTHESIS"
#~ msgstr "Termosíntesi"

#~ msgid "EASTEREGG_MESSAGE_19"
#~ msgstr "A mode de curiositat, el Didinum és un ciliat que caça Paramecis."

#~ msgid "EASTEREGG_MESSAGE_20"
#~ msgstr "A mode de curiositat, les Amebes caçen i atrapen preses amb unes 'potes' fetes de Citoplasma que s'anomenen pseudòpodes. Eventualment, seran implementades al joc."

#~ msgid "EASTEREGG_MESSAGE_21"
#~ msgstr "Un petit consell: vés amb compte amb les cèl·lules més grans que la teva, no és gens divertit ser engolit per una d'aquestes bestioles."

#~ msgid "EASTEREGG_MESSAGE_22"
#~ msgstr "L'equip de so de Thrive ha composat moltes cançons, algunes de les quals encara no s'han afegit al joc. No obstant, les pots escoltar, i fins i tot veure emissions en directe al canal de YouTube 'Oliver Lugg'."

#~ msgid "EASTEREGG_MESSAGE_23"
#~ msgstr "Un petit consell, si la teva cèl·lula ocupa més de 150 hexàgons, et podràs empassar fins i tot el trossos de ferro més grans del joc."

#~ msgid "EASTEREGG_MESSAGE_24"
#~ msgstr "Thrive representa una simulació d'un planeta alienígena. Per tant, la majoria de criatures que vagis trobant, estaran emparentades i mostraran similituds amb d'altres espècies degut al procés d'evolució. Intenta identificar-les!"

#~ msgid "EASTEREGG_MESSAGE_25"
#~ msgstr "A mode de curiositat, l'equip de Thrive fa podcasts en directe cada cert temps. Estigues amatent i no te'n perdis ni un!"

#~ msgid "EASTEREGG_MESSAGE_26"
#~ msgstr "A mode de curiositat, Thrive està essent desenvolupat amb el motor de videojoc de codi obert anomenat Godot!"

#~ msgid "EASTEREGG_MESSAGE_27"
#~ msgstr "A mode de curiositat, un dels primers prototips jugables d'aquest joc va ser desenvolupat pel nostre gran programador untrustedlife!"

#~ msgid "MICROBE_EDITOR_HELP_MESSAGE_1"
#~ msgstr ""
#~ "Estructures Procariòtiques\n"
#~ "\n"
#~ "Citoplasma: Proporciona espai d'emmagatzematge i duu a terme la glicòlisi (Produeix petites quantitats de [thrive:compound type=\"atp\"][/thrive:compound] a partir de [thrive:compound type=\"glucose\"][/thrive:compound])\n"
#~ "\n"
#~ "Metabolosomes: Produeix [thrive:compound type=\"atp\"][/thrive:compound] a partir de [thrive:compound type=\"glucose\"][/thrive:compound]\n"
#~ "\n"
#~ "Tilacoides: Produeix 1/3 part de la quantitat de [thrive:compound type=\"glucose\"][/thrive:compound] que un cloroplast normal, però també duu a terma la glicòlisi, i ocupa 1 Hexàgonbut also performs glycolysis, and takes up 1 Hex\n"
#~ "\n"
#~ "Proteïnes Quimiosintetitzadores: Produeix la meitat de [thrive:compound type=\"glucose\"][/thrive:compound] out of [thrive:compound type=\"hydrogensulfide\"][/thrive:compound] que el Quimioplast, però també duu a terme la glicòlisi, i ocupa 1 Hexàgon\n"
#~ "\n"
#~ "Rusticianina: Transforma [thrive:compound type=\"iron\"][/thrive:compound] en [thrive:compound type=\"atp\"][/thrive:compound]\n"
#~ "\n"
#~ "Nitrogenasa: Transforma el nitrogen atmosfèric i [thrive:compound type=\"atp\"][/thrive:compound] en [thrive:compound type=\"ammonia\"][/thrive:compound] anaeròbicament\n"
#~ "\n"
#~ "Oxitoxisoma: Transforma [thrive:compound type=\"atp\"][/thrive:compound] en [thrive:compound type=\"oxytoxy\"][/thrive:compound]\n"
#~ "\n"
#~ "Termosintasa: Produeix [thrive:compound type=\"atp\"][/thrive:compound] fent servir gradients de temperatura"

#~ msgid "MICROBE_EDITOR_HELP_MESSAGE_14"
#~ msgstr "Un cop l'Engoliment s'hagi completat, tots els objectes atrapats es retindran dins la membrane per a ser digerits. Els objectes no digeribles seran sempre expulsats, de manera que primer t'has d'assegurar que tens les mutacions adequades per a poder-los processar. Els enzims que proporcionen els Lisosomes ajudaran amb la digestió, de manera que és recomanat evolucionar aquest orgànul per tal d'aconseguir una digestió molt més eficient."

#~ msgid "MICROBE_EDITOR_HELP_MESSAGE_2"
#~ msgstr ""
#~ "Orgànuls externs\n"
#~ "\n"
#~ "Flagel: Fa que la teva cèl·lula sigui més ràpida consumint [thrive:compound type=\"atp\"][/thrive:compound]\n"
#~ "\n"
#~ "Pilus: Estructura per punxar altres cèl·lules\n"
#~ "\n"
#~ "Quimioreceptor: Permet detectar compostos a distància.\n"
#~ "\n"
#~ "Cili: Augment la velocitat de gir de les cèl·lules"

#~ msgid "MICROBE_EDITOR_HELP_MESSAGE_3"
#~ msgstr ""
#~ "Orgànuls adherits a la membrana\n"
#~ "\n"
#~ "Nucli: Ocupa 11 hexàgons i permet evolucionar orgànuls adherits a la membrana, duplica la mida de la teva cèl·lula i redueix el mal rebut en un 50% (només es pot evolucionar una vegada)\n"
#~ "\n"
#~ "Agent d'Adhesió: Permet adherir-se amb altres cèl·lules\n"
#~ "\n"
#~ "Mitocondri: Produeix [thrive:compound type=\"atp\"][/thrive:compound] a partir de [thrive:compound type=\"glucose\"][/thrive:compound] i O2 atmosfèric de manera molt més eficient que el citoplasma\n"
#~ "\n"
#~ "Cloroplast: Produeix [thrive:compound type=\"glucose\"][/thrive:compound] a partir de llum solar i CO2 atmosfèric\n"
#~ "\n"
#~ "Thermoplast: Produeix [thrive:compound type=\"atp\"][/thrive:compound] fent servir gradients de temperatura\n"
#~ "\n"
#~ "Lysosome: Conté enzims digestius\n"
#~ "\n"
#~ "Quimioplast: Produeix [thrive:compound type=\"glucose\"][/thrive:compound] a partir de [thrive:compound type=\"hydrogensulfide\"][/thrive:compound]\n"
#~ "\n"
#~ "Plastidi Fixador de Nitrogen: Produeix [thrive:compound type=\"ammonia\"][/thrive:compound] a partir de [thrive:compound type=\"atp\"][/thrive:compound] i Nitrogen i Oxigen atmosfèric\n"
#~ "\n"
#~ "Vacúol: Emmagatzema fins a 8 unitats de compostos recol·lectats\n"
#~ "\n"
#~ "Vacúol de Toxines: Produeix toxines (anomenades [thrive:compound type=\"oxytoxy\"][/thrive:compound]) i et permet alliberar-les, tot produïnt mal en funció de la quantitat de toxines disponibles\n"
#~ "\n"
#~ "Agent de Senyalització: Permet crear productes químics als quals altres espècies hi poden reaccionar."

#~ msgid "MICROBE_EDITOR_HELP_MESSAGE_4"
#~ msgstr "Cada generació, pots gastar fins a 100 punts de mutació (PM), i cada canvi (o mutació) costarà una certa quantitat d'aquest PM. Afegir i eliminar orgànuls costa PM. No obstant, eliminar orgànuls que han estat afegits en la sessió de mutació actuals, et torna el cost en PM d'aquest orgànul. Pots moure o eliminar un orgànul tot fent clic dret a sobre d'aquest, i seleccionant l'acció adequada del menú que apareixirà. Pots rotar els teus orgànuls mentre els col·loques amb [thrive:input]e_rotate_left[/thrive:input] i [thrive:input]e_rotate_right[/thrive:input]."

#~ msgid "MICROBE_EDITOR_HELP_MESSAGE_5"
#~ msgstr "Cada vegada que et reprodueixis entraràs a l'editor de microbi, on podràs fer canvis a la teva espècie (afegir, moure o treure orgànuls) per tal de millorar-la. Cada sessió de l'editor de microbi representa [thrive:constant]EDITOR_TIME_JUMP_MILLION_YEARS[/thrive:constant] milions d'anys d'evolució."

#~ msgid "MICROBE_STAGE_HELP_MESSAGE_1"
#~ msgstr "[thrive:input]g_move_forward[/thrive:input],[thrive:input]g_move_left[/thrive:input],[thrive:input]g_move_backwards[/thrive:input],[thrive:input]g_move_right[/thrive:input] i fer servir el ratolí per canviar la orientació. [thrive:input]g_fire_toxin[/thrive:input] per disparar [thrive:compound type=\"oxytoxy\"][/thrive:compound] si tens un Vacúol de Toxines. [thrive:input]g_toggle_engulf[/thrive:input] per activar el mode Engolir. Pots ampliar o reduïr el camp de visió amb la rodeta del ratolí."

#~ msgid "MICROBE_STAGE_HELP_MESSAGE_10"
#~ msgstr "Per tal de reproduït-te, has de dividir cadascun dels teus orgànuls en 2. Els orgànuls necessiten Amoníac i Fosfat per tal d'autoreplicar-se."

#~ msgid "MICROBE_STAGE_HELP_MESSAGE_11"
#~ msgstr "Però si sobrevius durant 20 generacions i la teva població té més de 300 individus, hauràs guanyat el joc actual. Després de guanyar, apareixerà una finestreta d'enhorabona i, després, podràs seguir jugant."

#~ msgid "MICROBE_STAGE_HELP_MESSAGE_12"
#~ msgstr "Estigues alerta, ja que els teus competidors no cessaran d'evolucionar en cap moment. Cada vegada que entris a l'editor, ells també faran un salt evolutiu."

#~ msgid "MICROBE_STAGE_HELP_MESSAGE_13"
#~ msgstr "Si t'uneixes a altres cèl·lules, podràs construïr una colònia cel·lular on les cèl·lules comparteixen els compostos que absorbeixen i produeixen amb les altres. Per poder unir-te a una altra cèl·lula, has d'aconseguir l'orgànul \"agents d'unió\", entrar en contacte amb l'altra cèl·lula i, tot seguit, entrar en el \"mode d'unió\" prement [thrive:input]g_toggle_binding[/thrive:input]. Només et pots unir a cèl·lules de la teva espècie. Mentre formis part d'una colònia, no et pots reproduïr i entrar a l'editor (de moment). Per entrar a l'editor, un cop hagis recollit prou compostos hauràs d'abandonar la teva colònia prement [thrive:input]g_unbind_all[/thrive:input]. Les grans colònies de cèl·lules són la via per a esdevenir un organisme multicel·lular."

#~ msgid "MICROBE_STAGE_HELP_MESSAGE_15"
#~ msgstr "Les parets cel·lulars de Cel·lulose i Quitina, en particular, no es poden digerir si no es compta amb un enzim especial que les pot trencar."

#~ msgid "MICROBE_STAGE_HELP_MESSAGE_16"
#~ msgstr "No obstant, els Lisosomes són exclusius dels organismes eucariotes. Els procariotes, en canvi, no poden tenir aquest orgànul, de manera que digereixen el menjar de manera bastant ineficient. Per cèl·lules petites no hi ha cap problema, però per cèl·lules més grans no tenir Lisosomes és un gran desavantatge."

#~ msgid "MICROBE_STAGE_HELP_MESSAGE_2"
#~ msgstr "La teva cèl·lula fa servir [thrive:compound type=\"atp\"][/thrive:compound] com a font d'energia, si se li acaba es morirà."

#~ msgid "MICROBE_STAGE_HELP_MESSAGE_3"
#~ msgstr "Per desbloquejar l'editor i reproduïr-vos heu de recol·lectar [thrive:compound type=\"ammonia\"][/thrive:compound] (Núvol Taronja) i [thrive:compound type=\"phosphates\"][/thrive:compound] (Núvol Violeta)."

#~ msgid "MICROBE_STAGE_HELP_MESSAGE_4"
#~ msgstr "També pots engolir cèl·lules, bacteris, fragments de Ferro i fragments de cèl·lules mortes prement [thrive:input]g_toggle_engulf[/thrive:input]. Això comporta un cost afegit [thrive:compound type=\"atp\"][/thrive:compound] i et farà més lent. No t'oblidis de prèmer [thrive:input]g_toggle_engulf[/thrive:input] una segona vegada per deixar d'engolir."

#~ msgid "MICROBE_STAGE_HELP_MESSAGE_5"
#~ msgstr "L'Osmoregulació comporta un cost en [thrive:compound type=\"atp\"][/thrive:compound], de manera que, com més gran és la teva cèl·lula, més Mitocondris, Metabolosomes o Rusticianina (o Citoplasma, que duu a terme la Glicòlisi) necessites per evitar morir [thrive:compound type=\"atp\"][/thrive:compound] quan estàs quiet."

#~ msgid "MICROBE_STAGE_HELP_MESSAGE_6"
#~ msgstr "A l'editor hi ha un munt d'Orgànuls que pots fer servir per evolucionar; un munt de possibilitats jugables."

#~ msgid "MICROBE_STAGE_HELP_MESSAGE_7"
#~ msgstr "Per a la versió actual del joc, si la teva població baixa fins a 0 t'hauràs extingit."

#~ msgid "MICROBE_STAGE_HELP_MESSAGE_8"
#~ msgstr ""
#~ "Els diferents núvols de compostos són:\n"
#~ "\n"
#~ "Blanc – [thrive:compound type=\"glucose\"][/thrive:compound]\n"
#~ "Groc – [thrive:compound type=\"hydrogensulfide\"][/thrive:compound]\n"
#~ "Taronja – [thrive:compound type=\"ammonia\"][/thrive:compound]\n"
#~ "Violeta – [thrive:compound type=\"phosphates\"][/thrive:compound]\n"
#~ "Marró rovellat – [thrive:compound type=\"iron\"][/thrive:compound]\n"
#~ "\n"
#~ "[thrive:compound type=\"glucose\"][/thrive:compound] fa [thrive:compound type=\"atp\"][/thrive:compound]."

#~ msgid "MICROBE_STAGE_HELP_MESSAGE_9"
#~ msgstr "[thrive:compound type=\"hydrogensulfide\"][/thrive:compound] pot ser transformat en [thrive:compound type=\"glucose\"][/thrive:compound] per mitjà de Quimioplasts i Proteïnes Quimiosintetitzadores. [thrive:compound type=\"iron\"][/thrive:compound] pot ser transformat per mitjà de la proteïna Rusticianina en [thrive:compound type=\"atp\"][/thrive:compound]."

#, fuzzy
#~ msgid "WIKI_MACROSCOPIC_STAGE"
#~ msgstr "Estadi de Microbi"

#, fuzzy
#~ msgid "EARLY_MULTICELLULAR"
#~ msgstr "Multicel·lular"

#~ msgid "LOADING_EARLY_MULTICELLULAR_EDITOR"
#~ msgstr "Carregant l'Editor Multicel·lular Primerenc"

#, fuzzy
#~ msgid "ERUPTION_IN"
#~ msgstr "Gemmació"

#~ msgid "THE_AMOUNT_OF_GLUCOSE_HAS_BEEN_REDUCED"
#~ msgstr "La quantitat de Glucosa s'ha reduït un percentatge de {0} respecte a la Generació anterior."

#, fuzzy
#~ msgid "OXYTOXISOME_DESC"
#~ msgstr "Un Metabolosoma modificat que és responsable de la producció d'una forma primitiva de l'agent tòxic OxyToxy NT."

#~ msgid "THYLAKOID"
#~ msgstr "Tilacoide"

#, fuzzy
#~ msgid "WIKI_CYTOPLASM_GLYCOLYSIS"
#~ msgstr "Glicòlisi de Citoplasma"

#, fuzzy
#~ msgid "WIKI_AEROBIC_NITROGEN_FIXATION"
#~ msgstr "Fixació Anaeròbica de Nitrogen"

#, fuzzy
#~ msgid "WIKI_AWAKENING_STAGE"
#~ msgstr "Agent d'Unió"

#, fuzzy
#~ msgid "WIKI_AWARE_STAGE"
#~ msgstr "Estadi de Microbi"

#, fuzzy
#~ msgid "WIKI_CHEMOSYNTHESIS"
#~ msgstr "Quimiosíntesi"

#, fuzzy
#~ msgid "WIKI_GLYCOLYSIS"
#~ msgstr "Glicòlisi"

#, fuzzy
#~ msgid "WIKI_INDUSTRIAL_STAGE"
#~ msgstr "Agent d'Unió"

#, fuzzy
#~ msgid "WIKI_IRON_CHEMOLITHOAUTOTROPHY"
#~ msgstr "Quimiolitoautotròfia basada en Ferro"

#, fuzzy
#~ msgid "WIKI_LIPASE"
#~ msgstr "Lipasa"

#, fuzzy
#~ msgid "WIKI_MICROBE_EDITOR"
#~ msgstr "Editor de Microbi"

#, fuzzy
#~ msgid "WIKI_MUCILAGE_SYNTHESIS"
#~ msgstr "Síntesi de mucílag"

#, fuzzy
#~ msgid "WIKI_MULTICELLULAR_STAGE"
#~ msgstr "Estadi Multicel·lular"

#, fuzzy
#~ msgid "WIKI_NONE"
#~ msgstr "La Rusticianina és una proteïna capaç d'oxidar blocs de Ferro i, per tant, canviar-ne l'estat químic, mitjançant Diòxid de Carboni i Oxigen. Aquest procés s'anomena Respiració de Ferro, i allibera una certa quantitat d'energia que la cèl·lula pot fer servir."

#, fuzzy
#~ msgid "WIKI_OXYTOXY_SYNTHESIS"
#~ msgstr "Síntesi de les toxines OxyToxy"

#, fuzzy
#~ msgid "WIKI_PHOTOSYNTHESIS"
#~ msgstr "Fotosíntesi"

#, fuzzy
#~ msgid "WIKI_RUSTICYANIN"
#~ msgstr "Rusticianina"

#, fuzzy
#~ msgid "WIKI_SOCIETY_STAGE"
#~ msgstr "Estadi de Microbi"

#, fuzzy
#~ msgid "WIKI_SPACE_STAGE"
#~ msgstr "Estadi de Microbi"

#, fuzzy
#~ msgid "NO"
#~ msgstr "Cap"

#, fuzzy
#~ msgid "YES"
#~ msgstr "anys"

#, fuzzy
#~ msgid "STAGES_BUTTON"
#~ msgstr "L'acció d'eliminar aquest arxiu de guardat és irreversible. Esteu segur que el voleu eliminar permanentment?"

#, fuzzy
#~ msgid "EDITING"
#~ msgstr "Quitina"

#, fuzzy
#~ msgid "ALLOW_SPECIES_TO_NOT_MIGRATE"
#~ msgstr "Part de [b][u]{0}[/u][/b] població ha migrat a {1}"

#, fuzzy
#~ msgid "MAXIMUM_SPECIES_IN_PATCH"
#~ msgstr "s'ha extingit de l'ecosistema"

#~ msgid "NOT_FOUND_CHUNK"
#~ msgstr "Error: tros no trobat"

#~ msgid "BASSBOOST"
#~ msgstr "Tecla Bassboost"

#~ msgid "BASSDOWN"
#~ msgstr "Tecla Bass Down"

#~ msgid "BASSUP"
#~ msgstr "Tecla Bass Up"

#~ msgid "DIRECTIONL"
#~ msgstr "Esquerra"

#~ msgid "DIRECTIONR"
#~ msgstr "Dreta"

#~ msgid "HYPERL"
#~ msgstr "Tecla Hyper Left"

#~ msgid "HYPERR"
#~ msgstr "Tecla Hyper Right"

#~ msgid "SUPERL"
#~ msgstr "Tecla Super Left"

#~ msgid "SUPERR"
#~ msgstr "Tecla Super Right"

#~ msgid "TREBLEDOWN"
#~ msgstr "Sons aguts avall"

#~ msgid "TREBLEUP"
#~ msgstr "Sons aguts amunt"

#~ msgid "UNKNOWN_ON_WINDOWS"
#~ msgstr "Desconegut a Windows"

#, fuzzy
#~ msgid "TARGET_TIME"
#~ msgstr "Tipus:"

#, fuzzy
#~ msgid "ENABLED"
#~ msgstr "Mods Habilitats"

#~ msgid "PANGONIAN_REGION_NAME"
#~ msgstr "Pangonià"

#~ msgid "PATCH_MAP_TYPE"
#~ msgstr "Tipus de mapa d'ecosistemes"

#~ msgid "PATCH_MAP_TYPE_CLASSIC"
#~ msgstr "Clàssic"

#~ msgid "PATCH_MAP_TYPE_EXPLANATION"
#~ msgstr "(generar un mapa d'ecosistemes proceduralment o utilitzar el mapa clàssic)"

#~ msgid "PATCH_MAP_TYPE_PROCEDURAL"
#~ msgstr "Procedural"

#~ msgid "LOOKING_AT"
#~ msgstr "Mirant a:"

#~ msgid "SPECIES_N_TIMES"
#~ msgstr "{0} (x{1})"

#~ msgid "BECOME_AWARE"
#~ msgstr "Esdevenir Conscient"

#~ msgid "CONFIRM_NORMAL"
#~ msgstr "Confirmar"

#~ msgid "STUFF_AT"
#~ msgstr "Matèria a les coordenades {0:F1}, {1:F1}:"

#, fuzzy
#~ msgid "SPECIES_DETAILS"
#~ msgstr "Espècies presents"

#, fuzzy
#~ msgid "CURRENT_GENERATION_COLON"
#~ msgstr "Generació:"

#~ msgid "STATISTICS_BUTTON_TOOLTIP"
#~ msgstr "Estadístiques sobre la partida actual"

#~ msgid "MACROSCOPIC_PROTOTYPE_INFO"
#~ msgstr "Prototip Macroscòpic"

#~ msgid "MACROSCOPIC_PROTOYPE_WARNING"
#~ msgstr ""
#~ "Enhorabone per haver arribat al prototip de la part macroscòpica de l'Estadi Multicel·lular!\n"
#~ "\n"
#~ "Degut a limitacions de desenvolupament, no hem pogut afegir jugabilitat a la part 3D macroscòpica en aquesta versió. No obstant, pots tornar a l'editor per seguir construïnt el teu organisme."

#~ msgid "INVULNERABLE_TO_ENGULFMENT"
#~ msgstr "Invulnerable a l'Engoliment"

#, fuzzy
#~ msgid "AUTO_GPU_NAME"
#~ msgstr "Nom d'usuari propi:"

#~ msgid "NOT_RUNNING_DOT"
#~ msgstr "No està en marxa."

#, fuzzy
#~ msgid "EXTREME"
#~ msgstr "Extres"

#~ msgid "PATCH_PANGONIAN_VENTS"
#~ msgstr "Fumeroles volcàniques de Pangònia"

#~ msgid "PATCH_PANGONIAN_MESOPELAGIC"
#~ msgstr "Zona Mesopelàgica de Pangònia"

#~ msgid "PATCH_PANGONIAN_EPIPELAGIC"
#~ msgstr "Zona Epipelàgica de Pangònia"

#~ msgid "PATCH_PANGONIAN_TIDEPOOL"
#~ msgstr "Toll o Bassa de Marea de Pangònia"

#~ msgid "PATHCH_PANGONIAN_ABYSSOPELAGIC"
#~ msgstr "Zona Abissopelàgica de Pangònia"

#~ msgid "PATCH_PANGONIAN_COAST"
#~ msgstr "Zona Costanera de Pangònia"

#~ msgid "PATCH_PANGONIAN_ESTUARY"
#~ msgstr "Estuari de Pangònia"

#~ msgid "PATCH_CAVE"
#~ msgstr "Cova submarina"

#~ msgid "PATCH_ICE_SHELF"
#~ msgstr "Plataforma de Gel"

#~ msgid "PATCH_PANGONIAN_SEAFLOOR"
#~ msgstr "Llit Marí de Pangònia"

#~ msgid "LOADING_DOT"
#~ msgstr "Carregant..."

#~ msgid "PREVIOUS"
#~ msgstr "anterior:"

#~ msgid "RUN_RESULT_POP_IN_PATCHES"
#~ msgstr "població a les zones:"

#~ msgid "SAVING"
#~ msgstr "Guardant..."

#~ msgid "OVERWRITE_EXISTING_SAVE_TITLE"
#~ msgstr "Voleu sobreescriure l'arxiu de guardat actual?"

#~ msgid "SAVING_FAILED"
#~ msgstr "Acció de guardat fallida! Hi ha hagut un problema"

#~ msgid "TYPE"
#~ msgstr "Tipus:"

#~ msgid "EDITOR_TUTORIAL_PATCH_TEXT"
#~ msgstr ""
#~ "Aquest és el mapa dels Indrets d'aquest món.\n"
#~ "Pots examinar els diferents Indrets cap a on la teva espècie pot migrar i colonitzar.\n"
#~ "L'Indret on es troba la teva espècie actualment està ressaltada.\n"
#~ "Pots clicar en els Indrets amb el ratolí per tal de seleccionar-lo i veure'n els detalls, a la banda dreta de la pestanya.\n"
#~ "\n"
#~ "Si selecciones un Indret limítrof amb el teu Indret actual, tens la opció de clicar el botó a la dreta per a fer-hi migrar la teva espècie.\n"
#~ "\n"
#~ "Selecciona un Indret per tal de continuar."

#~ msgid "VIEW_NOW"
#~ msgstr "Veure Ara"

#, fuzzy
#~ msgid "TOTAL_EXTINCTION"
#~ msgstr "s'ha extingit en {0}"

#, fuzzy
#~ msgid "LOCAL_EXTINCTION"
#~ msgstr "Jugador extingit"

#, fuzzy
#~ msgid "MARINE_SNOW_FOOD_SOURCE"
#~ msgstr "Neu marina"

#~ msgid "Cancel"
#~ msgstr "Cancel·lar"

#~ msgid "SAVING_ERROR"
#~ msgstr "Error en l'acció de guardat"

#~ msgid "REMOVE_ORGANELLE"
#~ msgstr "Suprimir orgànul"

#, fuzzy
#~ msgid "TRY_NEW_GAME"
#~ msgstr "Nova partida"

#~ msgid "MICROBE_PATCH_LABEL"
#~ msgstr "Indret: {0}"

#, fuzzy
#~ msgid "COLOR"
#~ msgstr "Color"

#~ msgid "TURNS"
#~ msgstr "Girs"

#~ msgid "INTO"
#~ msgstr "dins"

#~ msgid "DOT_RATE_SCALES"
#~ msgstr ". La velocitat augmenta proporcionalment"

#~ msgid "OXYGEN_DOT"
#~ msgstr "Oxigen."

#~ msgid "PRODUCES"
#~ msgstr "Produeix"

#~ msgid "DOT_RATE_SCALES_WITH"
#~ msgstr ". La velocitat augmenta proporcionalment amb"

#~ msgid "CONCENTRATION_OF"
#~ msgstr "la concentració de"

#~ msgid "AND"
#~ msgstr "i"

#~ msgid "INTENSITY_OF"
#~ msgstr "la intensitat de"

#~ msgid "DOT_RATE_SCALES_WITH_CONCENTRATION_OF"
#~ msgstr ". La velocitat augmenta proporcionalment amb la concentració de"

#~ msgid "ALSO_TURNS"
#~ msgstr "També transforma"

#~ msgid "DOT_RATE"
#~ msgstr ". La velocitat"

#~ msgid "SCALES_WITH_CONCENTRATION_OF"
#~ msgstr "augmenta proporcionalment amb la concentració de"

#~ msgid "OXYTOXY"
#~ msgstr "Oxytoxy"

#~ msgid "DOT_CAN_RELEASE"
#~ msgstr ". Pot alliberar"

#~ msgid "TOXINS_BY_PRESSING_E"
#~ msgstr "Toxines quan s'apreti el botó E del teclat. La velocitat augmenta proporcionalment amb"

#~ msgid "USES"
#~ msgstr "Fa servir"

#~ msgid "INREASE_STORAGE_SPACE"
#~ msgstr "Augmenta l'espai d'emmagatzematge de la cèl·lula."

#~ msgid "DOT_CAN"
#~ msgstr ". Pot"

#~ msgid "RELEASE_TOXINS_BY_PRESSING"
#~ msgstr "alliberar toxines quan es premi"

#~ msgid "E_DOT"
#~ msgstr "la tecla E."

#~ msgid "BIOLUMESCENT_VACUOLE"
#~ msgstr ""
#~ "Vacúol\n"
#~ "Bioluminescent"

#, fuzzy
#~ msgid "END"
#~ msgstr "i"

#, fuzzy
#~ msgid "LEFT"
#~ msgstr "Moure cap a l'esquerra"

#, fuzzy
#~ msgid "RIGHT"
#~ msgstr "Llum"

#, fuzzy
#~ msgid "FORWARD"
#~ msgstr "Moure cap endavant"

#, fuzzy
#~ msgid "PARENLEFT"
#~ msgstr "Rotar cap a l'esquerra"

#, fuzzy
#~ msgid "PARENRIGHT"
#~ msgstr "Rotar cap a la dreta"

#, fuzzy
#~ msgid "COLON"
#~ msgstr "Punts de salut:"

#, fuzzy
#~ msgid "SEMICOLON"
#~ msgstr "Mida:"

#, fuzzy
#~ msgid "AT"
#~ msgstr "ATP"

#, fuzzy
#~ msgid "BRACKETRIGHT"
#~ msgstr "Rotar cap a la dreta"

#, fuzzy
#~ msgid "QUOTELEFT"
#~ msgstr "Rotar cap a l'esquerra"

#, fuzzy
#~ msgid "BRACELEFT"
#~ msgstr "Rotar cap a l'esquerra"

#, fuzzy
#~ msgid "BRACERIGHT"
#~ msgstr "Rotar cap a la dreta"

#, fuzzy
#~ msgid "EXCLAMDOWN"
#~ msgstr "Rodeta avall"

#, fuzzy
#~ msgid "YEN"
#~ msgstr "Oxigen"

#, fuzzy
#~ msgid "SECTION"
#~ msgstr "Descripció:"

#, fuzzy
#~ msgid "COPYRIGHT"
#~ msgstr "Moure cap a la dreta"

#, fuzzy
#~ msgid "MU"
#~ msgstr "Mut"

#, fuzzy
#~ msgid "AE"
#~ msgstr "Guardar"

#, fuzzy
#~ msgid "ETH"
#~ msgstr "Salut"

#, fuzzy
#~ msgid "DIVISION"
#~ msgstr "Versió:"

#, fuzzy
#~ msgid "BACKTAB"
#~ msgstr "Enrere"

#~ msgid "EDITOR_TUTORIAL_CELL_TEXT"
#~ msgstr ""
#~ "Aquest és l'Editor de Microbi, on pots afegir, treure o modificar diferents orgànuls, tot invertint-hi una quantitat corresponent de Punts de Mutació.\n"
#~ "\n"
#~ "També pots canviar altres propietats i elements de la teva cèl·lula, com ara la membrana, en les altres pestanyes de l'Editor.\n"
#~ "\n"
#~ "Per continuar, selecciona un orgànul del tauler de l'esquerra (el Citoplasma és una bona opció). Tot seguit, fes clic esquerre al cantó de l'Hexàgon mostrat al bell mig de la pantalla (que representa l'interior de la teva cèl·lula) per tal d'afegir aquest orgànul a la teva espècie."<|MERGE_RESOLUTION|>--- conflicted
+++ resolved
@@ -7,11 +7,7 @@
 msgstr ""
 "Project-Id-Version: PROJECT VERSION\n"
 "Report-Msgid-Bugs-To: EMAIL@ADDRESS\n"
-<<<<<<< HEAD
-"POT-Creation-Date: 2025-07-11 18:06+0200\n"
-=======
 "POT-Creation-Date: 2025-06-05 21:10+0100\n"
->>>>>>> c10e08e0
 "PO-Revision-Date: 2025-05-25 15:00+0000\n"
 "Last-Translator: Anonymous <noreply@weblate.org>\n"
 "Language-Team: Catalan <https://translate.revolutionarygamesstudio.com/projects/thrive/thrive-game/ca/>\n"
@@ -5727,10 +5723,6 @@
 msgid "SILICA_MEMBRANE_DESCRIPTION"
 msgstr "Aquesta membrana té una forta paret de silici. Pot resistir les agressions externes, sobretot les de naturalesa física. També consumeix poca energia. No obstant, fa que la cèl·lula esdevingui lenta, i que absorbeixi els nutrients a poc a poc."
 
-#, fuzzy
-msgid "SIMULATION_CONFIG"
-msgstr "Osmoregulació"
-
 msgid "SIXTEEN_TIMES"
 msgstr "16x"
 
@@ -7076,9 +7068,6 @@
 msgid "UPSCALE_FSR_22"
 msgstr ""
 
-msgid "UPSCALE_METHOD"
-msgstr ""
-
 msgid "UPSCALE_SHARPENING_FSR"
 msgstr ""
 
@@ -9162,94 +9151,6 @@
 
 msgid "ZOOM_OUT"
 msgstr "Zoom enfora"
-
-#, fuzzy
-#~ msgid "AUTO_EVO_TOOL_BUTTON"
-#~ msgstr "Auto ({0}x{1})"
-
-#, fuzzy
-#~ msgid "CLIMATE_INSTABILITY_EXPLANATION"
-#~ msgstr ""
-#~ "Els microbis actius es mouran continuament per trobar recursos.\n"
-#~ "Els microbis sèssils es mantindran relativament quiets, esperant a que l'entorn canviï abans d'actuar."
-
-#, fuzzy
-#~ msgid "CLIMATE_STABILITY_AVERAGE"
-#~ msgstr ""
-#~ "Els microbis actius es mouran continuament per trobar recursos.\n"
-#~ "Els microbis sèssils es mantindran relativament quiets, esperant a que l'entorn canviï abans d'actuar."
-
-#, fuzzy
-#~ msgid "CLIMATE_STABILITY_STABLE"
-#~ msgstr ""
-#~ "Els microbis actius es mouran continuament per trobar recursos.\n"
-#~ "Els microbis sèssils es mantindran relativament quiets, esperant a que l'entorn canviï abans d'actuar."
-
-#, fuzzy
-#~ msgid "CLIMATE_STABILITY_UNSTABLE"
-#~ msgstr ""
-#~ "Els microbis actius es mouran continuament per trobar recursos.\n"
-#~ "Els microbis sèssils es mantindran relativament quiets, esperant a que l'entorn canviï abans d'actuar."
-
-#, fuzzy
-#~ msgid "GENERATE_BUTTON"
-#~ msgstr "Generació:"
-
-#, fuzzy
-#~ msgid "GEOLOGICAL_ACTIVITY_EXPLANATION"
-#~ msgstr ""
-#~ "Els microbis actius es mouran continuament per trobar recursos.\n"
-#~ "Els microbis sèssils es mantindran relativament quiets, esperant a que l'entorn canviï abans d'actuar."
-
-#, fuzzy
-#~ msgid "PLANET_CUSTOMIZER"
-#~ msgstr "A sota del Cursor:"
-
-#, fuzzy
-#~ msgid "REGENERATE_BUTTON"
-#~ msgstr "Orgànuls"
-
-#, fuzzy
-#~ msgid "WORLD_SEA_LEVEL"
-#~ msgstr "{0}-{1}m sota el nivell del mar"
-
-#, fuzzy
-#~ msgid "WORLD_SEA_LEVEL_DEEP"
-#~ msgstr "{0}-{1}m sota el nivell del mar"
-
-#, fuzzy
-#~ msgid "WORLD_SEA_LEVEL_EXPLANATION"
-#~ msgstr ""
-#~ "Els microbis centrats buscaran recursos o preses més llunyans\n"
-#~ "i és possible que siguin molt més ambiciosos respecte a uns mateixos recursos.\n"
-#~ "Els microbis sensibles canviaran d'objectius més aviat."
-
-#, fuzzy
-#~ msgid "WORLD_SEA_LEVEL_MODERATE"
-#~ msgstr "per augmentar la"
-
-#, fuzzy
-#~ msgid "WORLD_TEMPERATURE"
-#~ msgstr "Temperatura"
-
-#, fuzzy
-#~ msgid "WORLD_TEMPERATURE_COLD"
-#~ msgstr "Temperatura"
-
-#, fuzzy
-#~ msgid "WORLD_TEMPERATURE_EXPLANATION"
-#~ msgstr ""
-#~ "Els microbis centrats buscaran recursos o preses més llunyans\n"
-#~ "i és possible que siguin molt més ambiciosos respecte a uns mateixos recursos.\n"
-#~ "Els microbis sensibles canviaran d'objectius més aviat."
-
-#, fuzzy
-#~ msgid "WORLD_TEMPERATURE_TEMPERATE"
-#~ msgstr "Temperatura"
-
-#, fuzzy
-#~ msgid "WORLD_TEMPERATURE_WARM"
-#~ msgstr "Temperatura"
 
 #, fuzzy
 #~ msgid "PASSIVE_REPRODUCTION_PROGRESS_EXPLANATION"
