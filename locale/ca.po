# Translations template for PROJECT.
# Copyright (C) 2020 ORGANIZATION
# This file is distributed under the same license as the PROJECT project.
# FIRST AUTHOR <EMAIL@ADDRESS>, 2020.
#
msgid ""
msgstr ""
"Project-Id-Version: PROJECT VERSION\n"
"Report-Msgid-Bugs-To: EMAIL@ADDRESS\n"
<<<<<<< HEAD
"POT-Creation-Date: 2024-05-20 17:46+0100\n"
=======
"POT-Creation-Date: 2024-05-29 15:02+0300\n"
>>>>>>> c1d1221f
"PO-Revision-Date: 2024-03-14 12:20+0000\n"
"Last-Translator: Anonymous <noreply@weblate.org>\n"
"Language-Team: Catalan <https://translate.revolutionarygamesstudio.com/projects/thrive/thrive-game/ca/>\n"
"Language: ca\n"
"MIME-Version: 1.0\n"
"Content-Type: text/plain; charset=UTF-8\n"
"Content-Transfer-Encoding: 8bit\n"
"Plural-Forms: nplurals=2; plural=n != 1;\n"
"X-Generator: Weblate 5.4\n"
"Generated-By: Babel 2.8.0\n"

msgid "2D_MOVEMENT_TYPE_SELECTION"
msgstr ""

msgid "3D_EDITOR"
msgstr "Editor 3D"

msgid "3D_MOVEMENT"
msgstr "Moviment 3D"

msgid "3D_MOVEMENT_TYPE_SELECTION"
msgstr ""

msgid "ABILITIES"
msgstr "Habilitats"

#, fuzzy
msgid "ABORT"
msgstr "Avortat."

msgid "ABORTED_DOT"
msgstr "Avortat."

msgid "ABYSSOPELAGIC"
msgstr "Zona abissal"

#, fuzzy
msgid "ACTION_AWAKEN"
msgstr "Despertar"

#, fuzzy
msgid "ACTION_AWAKEN_TOOLTIP"
msgstr "Despertar"

msgid "ACTION_BLOCKED_WHILE_ANOTHER_IN_PROGRESS"
msgstr "Acció bloquejada mentre una altra s'està duent a terme"

#, fuzzy
msgid "ACTION_DELETE"
msgstr "Confirmar Sortida"

#, fuzzy
msgid "ACTION_DOUBLE_POPULATION"
msgstr "Població de les Espècies"

#, fuzzy
msgid "ACTION_DUPLICATE_UNITS"
msgstr "Confirmar Sortida"

#, fuzzy
msgid "ACTION_HALF_POPULATION"
msgstr "{0} amb població: {1}"

#, fuzzy
msgid "ACTION_TELEPORT"
msgstr "Confirmar Sortida"

msgid "ACTIVE"
msgstr "Actiu"

msgid "ACTIVE_THREAD_COUNT"
msgstr "Fils actuals:"

msgid "ACTIVITY_EXPLANATION"
msgstr ""
"Els microbis actius es mouran continuament per trobar recursos.\n"
"Els microbis sèssils es mantindran relativament quiets, esperant a que l'entorn canviï abans d'actuar."

msgid "ADDITIONAL_VALIDATION_FAILED"
msgstr "Validacions addicionals han detectat un problema: {0}"

msgid "ADD_INPUT_BUTTON_TOOLTIP"
msgstr "Afegir una nova vinculació de tecla"

msgid "ADVANCED_VIEW"
msgstr "Avançat"

msgid "ADVANCED_VIEW_BUTTON_TOOLTIP"
msgstr "Obrir la vista de configuració avançada"

msgid "AEROBIC_NITROGEN_FIXING"
msgstr "Fixació Aeròbica de Nitrogen"

msgid "AGENTS"
msgstr "Agents"

#, fuzzy
msgid "AGENTS_COLON"
msgstr "Artista:"

#, fuzzy
msgid "AGENT_NAME"
msgstr "{0} {1}"

msgid "AGGRESSION_EXPLANATION"
msgstr ""
"Els microbis agressius perseguiran les preses a més distància\n"
"i és més probable que s'enfrontin a depredadors quan siguin atacats.\n"
"Els microbis pacífics desistiran de perseguir les seves preses abans\n"
"i és menys probable que facin servir toxines contra depredadors."

msgid "AGGRESSIVE"
msgstr "Agressiu"

msgid "AI_MUTATION_RATE"
msgstr "Taxa de mutació de la IA"

msgid "AI_MUTATION_RATE_EXPLANATION"
msgstr "(velocitat a la qual les espècies de la IA muten)"

msgid "ALL"
msgstr "Tot"

#, fuzzy
msgid "ALLOW_SPECIES_TO_NOT_MIGRATE"
msgstr "Part de [b][u]{0}[/u][/b] població ha migrat a {1}"

#, fuzzy
msgid "ALLOW_SPECIES_TO_NOT_MUTATE"
msgstr "ha mutat"

msgid "ALL_WORLDS_GENERAL_STATISTICS"
msgstr "Estadístiques Generals de tots els mons"

#, fuzzy
msgid "ALL_WORLDS_STATISTICS"
msgstr "Estadístiques de la Cèl·lula"

msgid "ALREADY_ASCENDED"
msgstr ""

msgid "ALT"
msgstr "Alt"

msgid "AMBIANCE_VOLUME"
msgstr "Volum de l'ambient"

msgid "AMMONIA"
msgstr "Amoníac"

msgid "AMOUNT_OF_AUTOSAVE_TO_KEEP"
msgstr "Màxim nombre d'arxius d'autoguardat:"

msgid "AMOUNT_OF_QUICKSAVE_TO_KEEP"
msgstr "Màxim nombre d'arxius de guardat ràpid:"

msgid "ANAEROBIC_NITROGEN_FIXATION"
msgstr "Fixació Anaeròbica de Nitrogen"

#, fuzzy
msgid "AND_UNLOCK_CONDITION"
msgstr "Condicions Físiques"

msgid "APPEARANCE"
msgstr "Aparença"

msgid "APPLY"
msgstr "Aplicar"

msgid "APPLY_CHANGES"
msgstr "Aplicar Canvis"

msgid "APRIL"
msgstr "Abril"

msgid "ARE_YOU_SURE_TO_RESET_ALL_SETTINGS"
msgstr "Esteu segur que voleu resetejar TOTA la configuració als seus valors per defecte?"

msgid "ARE_YOU_SURE_TO_RESET_INPUT_SETTINGS"
msgstr "Esteu segur que voleu resetejar els inputs de configuració a valors per defecte?"

msgid "ARTIST_COLON"
msgstr "Artista:"

msgid "ARTWORK_TITLE"
msgstr "\"{0}\" - {1}"

msgid "ART_BY"
msgstr "Art per {0}"

msgid "ART_GALLERY"
msgstr "Galeria d'art"

#, fuzzy
msgid "ASCENSION_CONGRATULATIONS"
msgstr "Població de les Espècies"

msgid "ASCENSION_CONGRATULATIONS_CONTENT"
msgstr ""

msgid "ASSEMBLY_CLASS_REQUIRED"
msgstr "Es requereix la classe de l'ensamblatge del mod quan s'especifica l'ensamblatge"

msgid "ASSEMBLY_REQUIRED_WITH_HARMONY"
msgstr "Es requereix l'ensamblatge de mod quan auto harmony està activat"

msgid "ASSUME_HYPERTHREADING"
msgstr "Assumir que la CPU té activat el hyperthreading"

msgid "ASSUME_HYPERTHREADING_TOOLTIP"
msgstr ""
"No pot ser automàticament detectat si el \"hyperthreading\" està activat o no.\n"
"Això afecta el nombre de \"threads\" per defecte ja que el \"hyperthreading threads\" no són tan ràpids com els núclis CPU reals."

msgid "ATMOSPHERIC_GASSES"
msgstr "Gasos Atmosfèrics"

msgid "ATP"
msgstr "ATP"

msgid "ATP_BALANCE"
msgstr "Equilibri d'ATP"

msgid "ATP_PRODUCTION"
msgstr "Producció d'ATP"

msgid "ATP_PRODUCTION_TOO_LOW"
msgstr "LA PRODUCCIÓ D'ATP ÉS MASSA BAIXA!"

msgid "ATTEMPT_TO_WRITE_SAVE_FAILED"
msgstr "L'intent d'escriure aquest arxiu de guardat ha fallat. És possible que el nom de guardat sigui massa llarg, o pot ser que no tinguis accés a la carpeta de guardat."

msgid "AT_CURSOR"
msgstr "A sota del Cursor:"

msgid "AUDIO_OUTPUT_DEVICE"
msgstr "Dispositiu de sortida d'àudio:"

msgid "AUGUST"
msgstr "Agost"

msgid "AUTO"
msgstr "Auto"

msgid "AUTO-EVO_EXPLANATION_EXPLANATION"
msgstr "Aquest tauler mostra els nombres que fa servir l'algorisme auto-evo per fer la seva predicció. L'energia total que una espècie pot recol·lectar i el cost energètic per individu d'aquesta espècie, en determinen la població final. L'algorisme auto-evo fa servir un model simplificat de la realitat per a calcular el rendiment de les espècies basat en l'energia que són capaces de recol·lectar. Per cada font d'alimentació, es mostra quanta energia en guanya l'espècie. A més a més, es mostra l'energia total disponible per aquesta font. La fracció de l'energia total que guanyen les espècies es basa en la magnitud del seu 'rendiment' respecte al 'rendiment total'. El 'rendiment' és una mètrica de com de bé les espècies poden utilitzar aquesta font d'alimentació."

msgid "AUTO-EVO_POPULATION_CHANGED_2"
msgstr "{0} població ha variat en {1} a {2} degut a: {3}"

msgid "AUTO-EVO_PREDICTION"
msgstr "Predicció d'Auto-Evo"

msgid "AUTO-EVO_PREDICTION_BOX_DESCRIPTION"
msgstr ""
"Aquest tauler mostra els nombres de població esperats pel sistema auto-evo per l'espècie editada.\n"
"El sistema auto-evo fa una simulació de població que representa l'altra part (més enllà del teu propi rendiment) que afecta la teva població."

msgid "AUTO-EVO_STEPS_DONE"
msgstr "{0:F1}% fet. {1:n0}/{2:n0} passos."

msgid "AUTOSAVE_DURING_THE_GAME"
msgstr "Guardat automàtic durant el joc"

msgid "AUTO_EVO"
msgstr "Auto-Evo"

#, fuzzy
msgid "AUTO_EVO_EXPLORING_TOOL"
msgstr "estat d'execució:"

msgid "AUTO_EVO_FAILED"
msgstr "L'algorisme auto-evo ha tingut un error"

msgid "AUTO_EVO_RESULTS"
msgstr "Resultats de l'algorisme Auto-Evo:"

msgid "AUTO_EVO_RUN_STATUS"
msgstr "estat d'execució:"

msgid "AUTO_EVO_STATUS_COLON"
msgstr "Estat d'Auto-Evo:"

msgid "AUTO_MOVE_FORWARDS"
msgstr "Moviment automàtic cap endavant"

msgid "AUTO_RESOLUTION"
msgstr "Auto ({0}x{1})"

msgid "AVAILABLE_CONSTRUCTION_PROJECTS"
msgstr ""

msgid "AVAILABLE_MODS"
msgstr "Mods Disponibles"

msgid "AWAKENING_STAGE"
msgstr ""

#, fuzzy
msgid "AWARE_STAGE"
msgstr "Estadi de Microbi"

msgid "BACK"
msgstr "Enrere"

msgid "BACKSLASH"
msgstr "Enrere"

msgid "BACKSPACE"
msgstr "Enrere"

msgid "BALANCE_DISPLAY_AT_DAY_ALWAYS"
msgstr ""

msgid "BALANCE_DISPLAY_AT_DAY_ALWAYS_TOOLTIP"
msgstr ""

msgid "BALANCE_DISPLAY_WHILE_MOVING"
msgstr ""

#, fuzzy
msgid "BALANCE_DISPLAY_WHILE_MOVING_TOOLTIP"
msgstr "Obrir la vista de configuració avançada"

msgid "BASE_MOBILITY"
msgstr "Mobilitat base"

msgid "BASE_MOVEMENT"
msgstr "Capacitat de moviment"

msgid "BASIC_VIEW"
msgstr "Bàsic"

msgid "BASIC_VIEW_BUTTON_TOOLTIP"
msgstr "Tornar a la vista de configuració bàsica"

msgid "BATHYPELAGIC"
msgstr "Zona batipelàgica"

msgid "BECOME_MACROSCOPIC"
msgstr "Esdevenir un Organisme Macroscòpic ({0}/{1})"

msgid "BECOME_MULTICELLULAR"
msgstr "Esdevenir un Organisme Multicel·lular ({0}/{1})"

msgid "BEGIN_THRIVING"
msgstr "Començar a prosperar"

msgid "BEHAVIOUR"
msgstr "Comportament"

#, fuzzy
msgid "BEHAVIOUR_ACTIVITY"
msgstr "Comportament"

#, fuzzy
msgid "BEHAVIOUR_AGGRESSION"
msgstr "Comportament"

#, fuzzy
msgid "BEHAVIOUR_FEAR"
msgstr "Comportament"

#, fuzzy
msgid "BEHAVIOUR_FOCUS"
msgstr "Comportament"

#, fuzzy
msgid "BEHAVIOUR_OPPORTUNISM"
msgstr "Comportament"

msgid "BELOW_SEA_LEVEL"
msgstr "{0}-{1}m sota el nivell del mar"

msgid "BENCHMARKS"
msgstr ""

#, fuzzy
msgid "BENCHMARK_FINISHED"
msgstr "Càrrega completada"

msgid "BENCHMARK_PHASE"
msgstr ""

msgid "BENCHMARK_RESULTS_COLON"
msgstr ""

msgid "BEST_PATCH_COLON"
msgstr "Millor Medi:"

msgid "BIG_IRON_CHUNK"
msgstr "Gran tros de Ferro"

msgid "BILLION_ABBREVIATION"
msgstr "{0} B"

msgid "BINDING_AGENT"
msgstr "Agent d'Unió"

msgid "BINDING_AGENT_DESCRIPTION"
msgstr "Permet unir-te amb altres cèl·lules. Aquest és el primer pas cap a esdevenir un ésser multicel·lular. Quan la teva espècie forma part d'una colònia, les cèl·lules comparteixen els seus compostos. Mentre formis part d'una colònia, no pots entrar a l'editor, de manera que t'has de desunir un cop hagis recol·lectat prou compostos per dividir la teva cèl·lula."

msgid "BINDING_AGENT_PROCESSES_DESCRIPTION"
msgstr "Pressiona la tecla [thrive:input]g_toggle_binding[/thrive:input] per entrar al mode d'unió. Quan siguis en aquest mode, et pots unir a altres cèl·lules de la teva espècie entrant-hi en contacte. Per abandonar una colònia, pressiona la tecla [thrive:input]g_unbind_all[/thrive:input]."

msgid "BIND_AXES_SENSITIVITY"
msgstr ""

msgid "BIODIVERSITY_ATTEMPT_FILL_CHANCE"
msgstr ""

msgid "BIODIVERSITY_FROM_NEIGHBOUR_PATCH_CHANCE"
msgstr ""

msgid "BIODIVERSITY_NEARBY_PATCH_IS_FREE_POPULATION"
msgstr ""

msgid "BIODIVERSITY_SPLIT_IS_MUTATED"
msgstr ""

msgid "BIOLUMINESCENT_VACUOLE"
msgstr "Vacúol Bioluminescent"

msgid "BIOME_LABEL"
msgstr "Bioma: {0}"

msgid "BRAIN_CELL_NAME_DEFAULT"
msgstr ""

msgid "BRAVE"
msgstr "Valent"

msgid "BROWSE"
msgstr "Navegar"

msgid "BROWSE_WORKSHOP"
msgstr "Navegar Workshop"

#, fuzzy
msgid "BUILD_CITY"
msgstr "Estructura"

#, fuzzy
msgid "BUILD_QUEUE"
msgstr "Estructura"

#, fuzzy
msgid "BUILD_STRUCTURE"
msgstr "Estructura"

msgid "BY"
msgstr "Per:"

msgid "BY_REVOLUTIONARY_GAMES"
msgstr "Per Revolutionary Games Studio"

msgid "CALCIUM_CARBONATE"
msgstr "Carbonat de Calci"

msgid "CALCIUM_CARBONATE_MEMBRANE_DESCRIPTION"
msgstr "Aquesta membrana té una capa dura de Carbonat de Calci. Té una gran resistència a qualsevol agressió externa, ja sigui de naturalesa física o química. No consumeix gaire energia. Malgrat tot, la cèl·lula esdevé lenta i absorbeix els nutrients a poc a poc."

msgid "CAMERA"
msgstr "Càmera"

msgid "CANCEL"
msgstr "Cancel·lar"

msgid "CANCEL_ACTION_CAPITAL"
msgstr "CANCEL·LAR ACCIÓ"

msgid "CANCEL_CURRENT_ACTION"
msgstr "Cancel·la l'acció actual"

msgid "CANNOT_DELETE_USED_CELL_TYPE"
msgstr "Un Tipus de Cèl·lula que s'utilitza actualment en el teu Pla Corporal no es pot eliminar"

msgid "CANNOT_DELETE_USED_CELL_TYPE_TITLE"
msgstr "No es pot eliminar el Tipus de Cèl·lula"

msgid "CANNOT_ENGULF"
msgstr "No pot engolir"

msgid "CANNOT_MOVE_METABALL_TO_DESCENDANT_TREE"
msgstr "No es pot moure una metabola en el seu arbre de descendents"

msgid "CANNOT_REDUCE_BRAIN_POWER_STAGE"
msgstr ""

msgid "CANNOT_REDUCE_BRAIN_POWER_STAGE_TITLE"
msgstr ""

msgid "CANNOT_WRITE_SAVE"
msgstr "No pot Escriure Guardat"

msgid "CANT_LOAD_MOD_INFO"
msgstr "No es pot carregar la informació del mod per {0}"

msgid "CAPSLOCK"
msgstr "Caps Lock"

msgid "CARBON_DIOXIDE"
msgstr "Diòxid de Carboni"

msgid "CATEGORY_AN_ABUNDANCE"
msgstr "en abundància"

msgid "CATEGORY_A_FAIR_AMOUNT"
msgstr "una quantitat justa"

msgid "CATEGORY_LITTLE"
msgstr "poc"

msgid "CATEGORY_QUITE_A_BIT"
msgstr "una mica"

msgid "CATEGORY_SOME"
msgstr "un xic"

msgid "CATEGORY_VERY_LITTLE"
msgstr "molt poc"

msgid "CAUTIOUS"
msgstr "Prudent"

msgid "CELL"
msgstr "Cèl·lula"

msgid "CELLS"
msgstr "Cèl·lules"

msgid "CELLULASE"
msgstr "Cel·lulasa"

msgid "CELLULASE_DESCRIPTION"
msgstr "La cel·lulasa permet a la cèl·lula trencar membranes de cel·lulosa. Cada addició n'augmenta l'efectivitat."

msgid "CELLULOSE"
msgstr "Cel·lulosa"

msgid "CELLULOSE_MEMBRANE_DESCRIPTION"
msgstr "Aquesta membrana té una paret, que ofereix una bona protecció, especialment contra agressions físiques, com ara fiblades. Consumeix poca energia, però no pot absorbir recursos ràpidament i és més lenta. [b]La cel·lulasa pot digerir aquesta membrana[/b] fent-la vulnerable a l'engoliment per part de depredadors."

msgid "CELL_TYPE_NAME"
msgstr "Nom del Tipus de Cèl·lula"

msgid "CHANGE_DESCRIPTION_IS_TOO_LONG"
msgstr "Les notes de canvi són massa llargues"

msgid "CHANGE_THE_SYMMETRY"
msgstr "Canviar la simetria"

msgid "CHEATS"
msgstr "Trucs"

msgid "CHEAT_KEYS_ENABLED"
msgstr "Trucs activats"

msgid "CHEAT_MENU"
msgstr "Menú de trucs"

msgid "CHEMICAL_BUTTON_MICROBE_TOOLTIP"
msgstr "Mostrar / amagar els procesos del microbi"

msgid "CHEMOPLAST"
msgstr "Quimioplast"

msgid "CHEMOPLAST_DESCRIPTION"
msgstr "El Quimioplast és una estructura de doble membrana que conté proteïnes que transformen Àcid Sulfhídric, Aigua i Diòxid de Carboni en Glucosa, mitjançant un procés anomenat Quimiosíntesi de l'Àcid Sulfhídric. La velocitat de producció de Glucosa augmenta proporcionalment a la concentració de Diòxid de Carboni."

msgid "CHEMOPLAST_PROCESSES_DESCRIPTION"
msgstr "Transforma [thrive:compound type=\"hydrogensulfide\"][/thrive:compound] en [thrive:compound type=\"glucose\"][/thrive:compound]. La velocitat és proporcional a la concentració de [thrive:compound type=\"carbondioxide\"][/thrive:compound]."

msgid "CHEMORECEPTOR"
msgstr "Quimioreceptor"

msgid "CHEMORECEPTOR_DESCRIPTION"
msgstr "Les cèl·lules només poden \"veure\" el món exterior a través de la Quimiorecepció, que els permet obtenir informació del seu entorn. Afegir aquest orgànul representa evolucionar una quimiorecepció més afinada. Com que al jugador se li ofereix visió fins i tot a l'estadi de Microbi, això es representa amb una línia que apunta fora de l'àrea visible, mostrant la posició de compostos que el jugador encara no podia veure."

msgid "CHEMORECEPTOR_PROCESSES_DESCRIPTION"
msgstr "El Quimioreceptor permet detectar compostos a gran distància. Modifica'l un cop l'hagis col·locat per seleccionar el compost concret que vols detectar i el color de la línia que n'indicarà la direcció."

msgid "CHEMOSYNTHESIZING_PROTEINS"
msgstr "Proteïnes Quimiosintetitzadores"

msgid "CHEMOSYNTHESIZING_PROTEINS_DESCRIPTION"
msgstr "Les Proteïnes Quimiosintetitzadores són cúmuls de proteïnes suspeses en el Citoplasma, capaçes de transformar l'Àcid Sulfhídric, l'Aigua i el Diòxid de Carboni en Glucosa, mitjançant un procés anomenat Quimiosíntesi de l'Àcid Sulfhídric. La velocitat de la producció de Glucosa és proporcional a la concentració de Diòxid de Carboni. Transformen la Glucosa en ATP mitjançant la Respiració Aeròbica, de manera més ràpida que el Citoplasma. Com que les Proteïnes Quimiosintetitzadores estan suspeses en el Citoplasma, aquest fluid duu a terme una certa Glicòlisi."

msgid "CHEMOSYNTHESIZING_PROTEINS_PROCESSES_DESCRIPTION"
msgstr "Transforma [thrive:compound type=\"hydrogensulfide\"][/thrive:compound] en [thrive:compound type=\"glucose\"][/thrive:compound]. La velocitat és proporcional a la concentració de [thrive:compound type=\"carbondioxide\"][/thrive:compound]. També transforma [thrive:compound type=\"glucose\"][/thrive:compound] en [thrive:compound type=\"atp\"][/thrive:compound]."

msgid "CHEMO_SYNTHESIS"
msgstr "Quimiosíntesi"

msgid "CHITIN"
msgstr "Quitina"

msgid "CHITINASE"
msgstr "Quitinasa"

msgid "CHITINASE_DESCRIPTION"
msgstr "La quitinasa permet a la cèl·lula digerir membranes de quitina. Cada addició n'augmenta l'efectivitat."

msgid "CHITIN_MEMBRANE_DESCRIPTION"
msgstr "Aquesta membrana té una paret, de manera que està més ben protegida, especialment contra agents externs, com ara Toxines. A més a més, consumeix poca energia. No obstant, la cèl·lula esdevé més lenta i absorbeix els nutrients més a poc a poc. [b]La quitinasa pot digerir aquesta membrana[/b] fent-la vulnerable a l'engoliment per part de depredadors."

msgid "CHLOROPLAST"
msgstr "Cloroplast"

msgid "CHLOROPLAST_DESCRIPTION"
msgstr "El cloroplast és una estructura de doble membrana que conté pigments sensibles a la Llum, agrupats en petites membranes. En realitat, és un petit organisme procariota que ha estat engolit i assimilat per una cèl·lula eucariota, que actua com a hoste. Els seus pigments, són capaços de fer servir la Llum per produïr Glucosa, mitjançant Aigua i Diòxid de Carboni, en un procés anomenat Fotosíntesi. Aquests pigments també li donen un color distintiu. La velocitat de producció de Glucosa augmenta proporcionalment amb la concentració de Diòxid de Carboni i la intensitat de la Llum."

msgid "CHLOROPLAST_PROCESSES_DESCRIPTION"
msgstr "Produeix [thrive:compound type=\"glucose\"][/thrive:compound]. La velocitat és proporcional a la concentració de [thrive:compound type=\"carbondioxide\"][/thrive:compound] i a la intensitat de [thrive:compound type=\"sunlight\"][/thrive:compound]."

msgid "CHOSEN_FILENAME_ALREADY_EXISTS"
msgstr "El nom de l'arxiu ({0}) ja existeix. Voleu sobreescriure?"

msgid "CHROMATIC_ABERRATION"
msgstr "Aberració cromàtica:"

msgid "CHROMATOPHORE_PROCESSES_DESCRIPTION"
msgstr "Produeix [thrive:compound type=\"glucose\"][/thrive:compound]. La velocitat és proporcional a la concentració de [thrive:compound type=\"carbondioxide\"][/thrive:compound] i a la intensitat de [thrive:compound type=\"sunlight\"][/thrive:compound]."

msgid "CHUNK_CELL_CORPSE_PART"
msgstr ""

msgid "CHUNK_FOOD_SOURCE"
msgstr "{0} consum"

msgid "CILIA"
msgstr "Cilis"

msgid "CILIA_DESCRIPTION"
msgstr "Els filaments de cilis són similars als flagels, però en comptes de proporcional una força d'impuls direccional, proporcional una força rotacional per ajudar les cèl·lules a rotar."

msgid "CILIA_PROCESSES_DESCRIPTION"
msgstr "Augmenta la velocitat de gir de grans cèl·lules."

#, fuzzy
msgid "CITY_SHORT_STATISTICS"
msgstr "Estadístiques de la Cèl·lula"

msgid "CLEAN_UP_OLD_SAVES"
msgstr "Netejar els arxius de guardat antics"

msgid "CLOSE"
msgstr "Tancar"

msgid "CLOSE_OPTIONS"
msgstr "Tancar opcions?"

msgid "CLOUD_RESOLUTION_DIVISOR"
msgstr "Divisor de resolució dels núvols:"

msgid "CLOUD_SIMULATION_MINIMUM_INTERVAL"
msgstr "Mínim interval de simulació de núvols:"

msgid "COASTAL"
msgstr "Zona costanera"

msgid "COLLISION_SHAPE"
msgstr "Generar entitats amb formes de col·lisió"

msgid "COLOUR"
msgstr "Color"

msgid "COLOURBLIND_CORRECTION"
msgstr "Correcció per daltonisme:"

msgid "COLOUR_PICKER_ADD_PRESET"
msgstr "Afegir color actual com a plantilla"

msgid "COLOUR_PICKER_A_TOOLTIP"
msgstr "Canal alpha valor del color"

msgid "COLOUR_PICKER_B_TOOLTIP"
msgstr "Canal blau valor del color"

msgid "COLOUR_PICKER_G_TOOLTIP"
msgstr "Canal verd valor del color"

msgid "COLOUR_PICKER_HSV_BUTTON_TOOLTIP"
msgstr ""
"Activar o desactivar el mode HSV (Hue, Saturació, Valor).\n"
"No es pot activar quan està en mode \"raw\"."

msgid "COLOUR_PICKER_H_TOOLTIP"
msgstr "Hue valor, porció de color"

msgid "COLOUR_PICKER_PICK_COLOUR"
msgstr "Tria un color a partir de la finestra del joc"

msgid "COLOUR_PICKER_PRESET_TOOLTIP"
msgstr ""
"Color: {0}\n"
"Ratolí esquerra: Fes servir aquest predefinit\n"
"Ratolí dret: Elimina aquest predefinit"

msgid "COLOUR_PICKER_RAW_BUTTON_TOOLTIP"
msgstr ""
"Activar o desactivar el mode \"raw\".\n"
"En el mode \"raw\" pots fer que els valors R, G, B\n"
"de color vagin més enllà de 1.0.\n"
"No es pot activar si el mode HSV està activat."

msgid "COLOUR_PICKER_R_TOOLTIP"
msgstr "Canal vermell valor del color"

msgid "COLOUR_PICKER_S_TOOLTIP"
msgstr "Valor de saturació, la quantitat de gris en un color particular"

msgid "COLOUR_PICKER_V_TOOLTIP"
msgstr "Valor (brillantor) valor, brillantor o intensitat del color"

#, fuzzy
msgid "COMMON_ABILITIES"
msgstr "Habilitats"

msgid "COMMON_EDITING_AND_STRATEGY"
msgstr ""

msgid "COMMUNITY_FORUM"
msgstr ""

#, fuzzy
msgid "COMMUNITY_FORUM_BUTTON_TOOLTIP"
msgstr "Entrar a l'editor i modificar la teva espècie"

#, fuzzy
msgid "COMMUNITY_WIKI"
msgstr "la nostra Wiki"

#, fuzzy
msgid "COMMUNITY_WIKI_BUTTON_TOOLTIP"
msgstr "Sortir del joc"

#, fuzzy
msgid "COMPILED_AT_COLON"
msgstr "Compostos:"

#, fuzzy
msgid "COMPLETE_ACTION"
msgstr "Compostos:"

msgid "COMPOUNDS"
msgstr "Compostos"

#, fuzzy
msgid "COMPOUNDS_AT_EQUILIBRIUM"
msgstr "Compost a trobar:"

#, fuzzy
msgid "COMPOUNDS_AT_MAX_SPEED"
msgstr "Compost a trobar:"

#, fuzzy
msgid "COMPOUNDS_BUTTON_MICROBE_TOOLTIP"
msgstr "Mostrar / amagar l'entorn i els compostos"

msgid "COMPOUNDS_COLON"
msgstr "Compostos:"

#, fuzzy
msgid "COMPOUND_BALANCE_FILL_TIME"
msgstr "Equilibri de Compostos"

#, fuzzy
msgid "COMPOUND_BALANCE_FILL_TIME_TOO_LONG"
msgstr "Equilibri de Compostos"

#, fuzzy
msgid "COMPOUND_BALANCE_MODE_TOOLTIP"
msgstr "Mostrar / amagar l'entorn i els compostos"

msgid "COMPOUND_BALANCE_TITLE"
msgstr "Equilibri de Compostos"

#, fuzzy
msgid "COMPOUND_BALANCE_TOOLTIP"
msgstr "Mostrar / amagar l'entorn i els compostos"

msgid "COMPOUND_CLOUDS"
msgstr "Núvols de Compostos"

msgid "COMPOUND_CLOUD_DENSITY"
msgstr "Densitat de núvols de Compostos"

msgid "COMPOUND_CLOUD_DENSITY_EXPLANATION"
msgstr "(densitat dels núvols de compostos al medi ambient)"

msgid "COMPOUND_CONCENTRATIONS_DECREASED"
msgstr "{0} concentrations han disminuït per {1}"

msgid "COMPOUND_FOOD_SOURCE"
msgstr "{0} consum"

#, fuzzy
msgid "COMPOUND_STORAGE_AMOUNT_DOES_NOT_LAST_NIGHT"
msgstr "Equilibri de Compostos"

msgid "COMPOUND_STORAGE_NOT_ENOUGH_GENERATED_DURING_DAY"
msgstr ""

#, fuzzy
msgid "COMPOUND_STORAGE_NOT_ENOUGH_SPACE"
msgstr "{0} consum"

#, fuzzy
msgid "COMPOUND_STORAGE_STATS_TITLE"
msgstr "Equilibri de Compostos"

#, fuzzy
msgid "COMPOUND_STORAGE_STATS_TOOLTIP"
msgstr "Equilibri de Compostos"

msgid "COMPOUND_TO_FIND"
msgstr "Compost a trobar:"

msgid "CONCEPT_ART"
msgstr "Art Conceptual"

msgid "CONFIG"
msgstr "Configuració"

msgid "CONFIRM_CAPITAL"
msgstr "CONFIRMAR"

#, fuzzy
msgid "CONFIRM_DELETE"
msgstr "Confirmar Sortida"

msgid "CONFIRM_EXIT"
msgstr "Confirmar Sortida"

msgid "CONFIRM_FOSSILISATION_OVERWRITE"
msgstr ""

#, fuzzy
msgid "CONFIRM_MOVE_TO_ASCENSION_STAGE"
msgstr "(velocitat a la qual les espècies de la IA muten)"

#, fuzzy
msgid "CONFIRM_MOVE_TO_ASCENSION_STAGE_EXPLANATION"
msgstr "(velocitat a la qual les espècies de la IA muten)"

msgid "CONFIRM_MOVE_TO_INDUSTRIAL_STAGE"
msgstr ""

#, fuzzy
msgid "CONFIRM_MOVE_TO_INDUSTRIAL_STAGE_EXPLANATION"
msgstr "(velocitat a la qual les espècies de la IA muten)"

#, fuzzy
msgid "CONFIRM_MOVE_TO_SPACE_STAGE"
msgstr "(velocitat a la qual les espècies de la IA muten)"

#, fuzzy
msgid "CONFIRM_MOVE_TO_SPACE_STAGE_EXPLANATION"
msgstr "(velocitat a la qual les espècies de la IA muten)"

msgid "CONFIRM_NEW_GAME_BUTTON_TOOLTIP"
msgstr "Entrar al joc amb aquesta configuració"

msgid "CONFIRM_NEW_GAME_BUTTON_TOOLTIP_DISABLED"
msgstr "Alguns paràmetres no són vàlids"

#, fuzzy
msgid "CONSTRUCTION_UNIT_NAME"
msgstr "Tritanopia (Blau-Groc)"

msgid "CONTENT_UPLOADED_FROM"
msgstr "El contingut Workshop es pujarà des de la carpeta: {0}"

#, fuzzy
msgid "CONTINUE_THRIVING"
msgstr "Començar a prosperar"

msgid "CONTINUE_TO_PROTOTYPES"
msgstr ""
"Has assolit el final de la part \"completa\" de Thrive.\n"
"Si ho vols, pots continuar jugant als prototips d'altres estadis que estan inclosos al joc. Aquests, poden ser molt incomplerts, fer servir gràfics temporals, i ser \"matussers\" en general. No obstant, estan inclosos com a part del joc per a mostrar la possible direcció futura del joc, i la nostra visió general de com estan connectats els diferents estadis.\n"
"\n"
"Si continues, no podràs guardar ni tornar a l'estadi de microbi. Si vols tornar a aquest estadi, siusplau, guarda el joc ara, abans de continuar.\n"
"\n"
"Si tries continuar, siusplau tingues en compte que els següents estadis només són prototips incomplerts, i siusplau no ho critiqueu injustificadament."

msgid "CONTINUE_TO_PROTOTYPES_PROMPT"
msgstr "Continuar als prototips d'altres estadis?"

msgid "CONTROLLER_ANY_DEVICE"
msgstr ""

msgid "CONTROLLER_AXIS_L2"
msgstr ""

msgid "CONTROLLER_AXIS_LEFT_TRIGGER"
msgstr ""

msgid "CONTROLLER_AXIS_LEFT_X"
msgstr ""

msgid "CONTROLLER_AXIS_LEFT_Y"
msgstr ""

#, fuzzy
msgid "CONTROLLER_AXIS_NEGATIVE_DIRECTION"
msgstr "El Plast de Fixació de Nitrogen és una proteïna que produeix Amoníac, un component important en el creixement i reproducció de les cèl·lules, mitjançant Nitrogen, Oxigen i mol·lècules d'ATP. Aquest procés s'anomena Fixació de Nitrogen Aeròbica."

#, fuzzy
msgid "CONTROLLER_AXIS_POSITIVE_DIRECTION"
msgstr "El Plast de Fixació de Nitrogen és una proteïna que produeix Amoníac, un component important en el creixement i reproducció de les cèl·lules, mitjançant Nitrogen, Oxigen i mol·lècules d'ATP. Aquest procés s'anomena Fixació de Nitrogen Aeròbica."

msgid "CONTROLLER_AXIS_R2"
msgstr ""

msgid "CONTROLLER_AXIS_RIGHT_TRIGGER"
msgstr ""

msgid "CONTROLLER_AXIS_RIGHT_X"
msgstr ""

msgid "CONTROLLER_AXIS_RIGHT_Y"
msgstr ""

msgid "CONTROLLER_AXIS_VISUALIZERS"
msgstr ""

msgid "CONTROLLER_BUTTON_DPAD_DOWN"
msgstr ""

msgid "CONTROLLER_BUTTON_DPAD_LEFT"
msgstr ""

msgid "CONTROLLER_BUTTON_DPAD_RIGHT"
msgstr ""

msgid "CONTROLLER_BUTTON_DPAD_UP"
msgstr ""

msgid "CONTROLLER_BUTTON_LEFT_SHOULDER"
msgstr ""

msgid "CONTROLLER_BUTTON_LEFT_STICK"
msgstr ""

msgid "CONTROLLER_BUTTON_MISC1"
msgstr ""

msgid "CONTROLLER_BUTTON_PADDLE1"
msgstr ""

msgid "CONTROLLER_BUTTON_PADDLE2"
msgstr ""

msgid "CONTROLLER_BUTTON_PADDLE3"
msgstr ""

msgid "CONTROLLER_BUTTON_PADDLE4"
msgstr ""

msgid "CONTROLLER_BUTTON_PS3_SELECT"
msgstr ""

msgid "CONTROLLER_BUTTON_PS3_START"
msgstr ""

msgid "CONTROLLER_BUTTON_PS_CIRCLE"
msgstr ""

msgid "CONTROLLER_BUTTON_PS_CROSS"
msgstr ""

msgid "CONTROLLER_BUTTON_PS_L1"
msgstr ""

msgid "CONTROLLER_BUTTON_PS_L3"
msgstr ""

msgid "CONTROLLER_BUTTON_PS_OPTIONS"
msgstr ""

msgid "CONTROLLER_BUTTON_PS_R1"
msgstr ""

msgid "CONTROLLER_BUTTON_PS_R3"
msgstr ""

msgid "CONTROLLER_BUTTON_PS_SHARE"
msgstr ""

msgid "CONTROLLER_BUTTON_PS_SONY_BUTTON"
msgstr ""

msgid "CONTROLLER_BUTTON_PS_SQUARE"
msgstr ""

msgid "CONTROLLER_BUTTON_PS_TRIANGLE"
msgstr ""

msgid "CONTROLLER_BUTTON_RIGHT_SHOULDER"
msgstr ""

msgid "CONTROLLER_BUTTON_RIGHT_STICK"
msgstr ""

msgid "CONTROLLER_BUTTON_TOUCH_PAD"
msgstr ""

msgid "CONTROLLER_BUTTON_UNKNOWN"
msgstr ""

msgid "CONTROLLER_BUTTON_XBOX_A"
msgstr ""

msgid "CONTROLLER_BUTTON_XBOX_B"
msgstr ""

msgid "CONTROLLER_BUTTON_XBOX_BACK"
msgstr ""

msgid "CONTROLLER_BUTTON_XBOX_GUIDE"
msgstr ""

msgid "CONTROLLER_BUTTON_XBOX_START"
msgstr ""

msgid "CONTROLLER_BUTTON_XBOX_X"
msgstr ""

msgid "CONTROLLER_BUTTON_XBOX_Y"
msgstr ""

msgid "CONTROLLER_DEADZONES"
msgstr ""

#, fuzzy
msgid "CONTROLLER_DEADZONE_CALIBRATION_EXPLANATION"
msgstr "Aquest tauler mostra els nombres que fa servir l'algorisme auto-evo per fer la seva predicció. L'energia total que una espècie pot recol·lectar i el cost energètic per individu d'aquesta espècie, en determinen la població final. L'algorisme auto-evo fa servir un model simplificat de la realitat per a calcular el rendiment de les espècies basat en l'energia que són capaces de recol·lectar. Per cada font d'alimentació, es mostra quanta energia en guanya l'espècie. A més a més, es mostra l'energia total disponible per aquesta font. La fracció de l'energia total que guanyen les espècies es basa en la magnitud del seu 'rendiment' respecte al 'rendiment total'. El 'rendiment' és una mètrica de com de bé les espècies poden utilitzar aquesta font d'alimentació."

msgid "CONTROLLER_DEADZONE_COLON"
msgstr ""

msgid "CONTROLLER_PROMPT_TYPE_SETTING"
msgstr ""

msgid "CONTROLLER_SENSITIVITY"
msgstr ""

msgid "CONTROLLER_UNKNOWN_AXIS"
msgstr ""

msgid "COPY_ERROR_TO_CLIPBOARD"
msgstr "Copiar l'Error al Porta-Retalls"

#, fuzzy
msgid "COPY_RESULTS"
msgstr "Resultats de l'algorisme Auto-Evo:"

msgid "CORRECTION_PROTANOPE"
msgstr "Protanòpia (Vermell-Verd)"

msgid "CORRECTION_TRITANOPE"
msgstr "Tritanopia (Blau-Groc)"

#, fuzzy
msgid "CPU_THREADS"
msgstr "Fils:"

msgid "CRAFTING_CLEAR_INPUTS"
msgstr ""

msgid "CRAFTING_ERROR_INTERNAL_CONSUME_PROBLEM"
msgstr ""

#, fuzzy
msgid "CRAFTING_ERROR_TAKING_ITEMS"
msgstr "Falta un nom"

msgid "CRAFTING_FILTER_INPUTS"
msgstr ""

msgid "CRAFTING_KNOWN_ITEMS"
msgstr ""

msgid "CRAFTING_NOT_ENOUGH_MATERIAL"
msgstr ""

msgid "CRAFTING_NO_RECIPE_SELECTED"
msgstr ""

msgid "CRAFTING_NO_ROOM_TO_TAKE_CRAFTING_RESULTS"
msgstr ""

#, fuzzy
msgid "CRAFTING_RECIPE_DISPLAY"
msgstr "Resultats de l'algorisme Auto-Evo:"

msgid "CRAFTING_RECIPE_HAND_AXE"
msgstr ""

#, fuzzy
msgid "CRAFTING_RESULTS"
msgstr "Resultats de l'algorisme Auto-Evo:"

msgid "CRAFTING_SELECT_RECIPE_OR_ITEMS_TO_FILTER"
msgstr ""

msgid "CRAFTING_TAKE_ALL"
msgstr ""

#, fuzzy
msgid "CRAFTING_TITLE"
msgstr "Falta un nom"

msgid "CREATE"
msgstr "Crear"

msgid "CREATED_AT"
msgstr "Creat a:"

msgid "CREATED_ON_PLATFORM"
msgstr "Creat a la Plataforma:"

msgid "CREATE_A_NEW_MICROBE"
msgstr "Crear un nou microbi"

msgid "CREATE_NEW"
msgstr "Crear Nou"

msgid "CREATE_NEW_CELL_TYPE"
msgstr "Crear un nou Tipus de Cèl·lula"

msgid "CREATE_NEW_CELL_TYPE_DESCRIPTION"
msgstr "Pots crear nous tipus de cèl·lules duplicant-ne de ja existents, i donant-les-hi un nou nou. Els tipus de cèl·lula es poden modificar per a especialitzar-se en diferents rols. Quan es modifica un tipus de cèl·lula, totes les cèl·lules del mateix tipus col·locades s'actualitzaran."

msgid "CREATE_NEW_MOD"
msgstr "Crear un Nou Mod"

msgid "CREATE_NEW_SAVE"
msgstr "Crear un nou arxiu de guardat"

msgid "CREATE_NEW_TISSUE_TYPE"
msgstr "Crear un nou Tipus de Teixit"

msgid "CREATE_NEW_TISSUE_TYPE_DESCRIPTION"
msgstr "Pots crear nous tipus de teixits duplicant-ne de ja existents, i donant-los un nom nou. Els tipus de teixit es poden modificar amb l'editor de microbi per a especialitzar-los en diferents rols."

msgid "CREATING_DOT_DOT_DOT"
msgstr "Creant..."

msgid "CREATING_OBJECTS_FROM_SAVE"
msgstr "Creant objectes a partir de l'arxiu guardat"

msgid "CREDITS"
msgstr "Crèdits"

msgid "CTRL"
msgstr "CTRL"

msgid "CURRENT_DEVELOPERS"
msgstr "Desenvolupadors Actuals"

msgid "CURRENT_LOCATION_CAPITAL"
msgstr "INDRET ACTUAL"

#, fuzzy
msgid "CURRENT_RESEARCH_NONE"
msgstr "Mostrar noms de botons de selecció de parts"

#, fuzzy
msgid "CURRENT_RESEARCH_PROGRESS"
msgstr "Obrir pantalla d'ajuda"

msgid "CURRENT_WORLD"
msgstr "Món Actual"

#, fuzzy
msgid "CURRENT_WORLD_STATISTICS"
msgstr "Estadístiques de la Cèl·lula"

msgid "CUSTOM_USERNAME"
msgstr "Nom d'usuari propi:"

msgid "CYTOPLASM"
msgstr "Citoplasma"

msgid "CYTOPLASM_DESCRIPTION"
msgstr "És la substància que forma l'interior de la cèl·lula. El Citoplasma és una barreja d'ions, proteïnes i altres substàncies dissoltes a l'aigua. Una de les seves funcions principals és dur a terme el procés de Fermentació, en el qual la Glucosa és transformada en ATP. Moltes cèl·lules simples, que no tenen orgànuls especialitzats, depenen totalment del seu citoplasma per tal de viure - és a dir, per tal de nutrir-se, relacionar-se i reproduïr-se."

msgid "CYTOPLASM_GLYCOLYSIS"
msgstr "Glicòlisi de Citoplasma"

msgid "CYTOPLASM_PROCESSES_DESCRIPTION"
msgstr "Transforma [thrive:compound type=\"glucose\"][/thrive:compound] en [thrive:compound type=\"atp\"][/thrive:compound]."

msgid "DAY_LENGTH"
msgstr ""

#, fuzzy
msgid "DAY_LENGTH_EXPLANATION"
msgstr "(secrets aleatòriament generats al joc)"

msgid "DAY_NIGHT_CYCLE_ENABLED"
msgstr ""

#, fuzzy
msgid "DAY_NIGHT_CYCLE_ENABLED_EXPLANATION_2"
msgstr "(comença cada generació amb un núvol de glucosa gratuït proper)"

#, fuzzy
msgid "DEADZONE_CALIBRATION_FINISHED"
msgstr "Validacions addicionals han detectat un problema: {0}"

#, fuzzy
msgid "DEADZONE_CALIBRATION_INPROGRESS"
msgstr "Aquest idioma s'ha traduït al {0}%"

msgid "DEADZONE_CALIBRATION_IS_RESET"
msgstr ""

#, fuzzy
msgid "DEADZONE_CONFIGURATION"
msgstr "L'acció d'eliminar aquest arxiu de guardat és irreversible. Esteu segur que el voleu eliminar permanentment?"

msgid "DEATH"
msgstr "mort"

msgid "DEBUG_COORDINATES"
msgstr ""

msgid "DEBUG_DRAW_NOT_AVAILABLE"
msgstr ""

msgid "DEBUG_PANEL"
msgstr "Tauler de Depuració"

msgid "DECEMBER"
msgstr "Desembre"

msgid "DEFAULT_AUDIO_OUTPUT_DEVICE"
msgstr "Aparell d'output per defecte"

msgid "DELETE"
msgstr "Eliminar"

msgid "DELETE_ALL_OLD_SAVE_WARNING_2"
msgstr ""
"No es pot desfer eliminar tots els arxius de guardat Auto i Ràpids, estàs segur que vols eliminar permanentment els següents?\n"
" - {0} Auto guardat(s)\n"
" - {1} Guardat(s) ràpid(s)\n"
" - {2} Còpia(es) de seguretat"

#, fuzzy
msgid "DELETE_FOSSIL_CONFIRMATION"
msgstr "L'acció d'eliminar aquest arxiu de guardat és irreversible. Esteu segur que el voleu eliminar permanentment?"

msgid "DELETE_OLD_SAVES_PROMPT"
msgstr "Eliminar arxiu(s) de guardat antic(s)?"

msgid "DELETE_ORGANELLE"
msgstr "Eliminar orgànul"

msgid "DELETE_SAVE_CONFIRMATION"
msgstr "L'acció d'eliminar aquest arxiu de guardat és irreversible. Esteu segur que el voleu eliminar permanentment?"

msgid "DELETE_SELECTED"
msgstr "Eliminar tot el que ha estat seleccionat"

msgid "DELETE_SELECTED_SAVES_PROMPT"
msgstr "Eliminar arxiu(s) de guardat seleccionat(s)?"

msgid "DELETE_SELECTED_SAVE_WARNING"
msgstr "L'acció d'eliminar els arxius de guardat seleccionats és irreversible. Esteu segur que voleu eliminar permanentment el següent nombre d'arxius: {0}?"

msgid "DELETE_THIS_SAVE_PROMPT"
msgstr "Eliminar aquest arxiu de guardat?"

#, fuzzy
msgid "DESCEND_BUTTON"
msgstr "L'acció d'eliminar aquest arxiu de guardat és irreversible. Esteu segur que el voleu eliminar permanentment?"

#, fuzzy
msgid "DESCEND_CONFIRMATION"
msgstr "L'acció d'eliminar aquest arxiu de guardat és irreversible. Esteu segur que el voleu eliminar permanentment?"

#, fuzzy
msgid "DESCEND_CONFIRMATION_EXPLANATION"
msgstr ""
"Els microbis agressius perseguiran les preses a més distància\n"
"i és més probable que s'enfrontin a depredadors quan siguin atacats.\n"
"Els microbis pacífics desistiran de perseguir les seves preses abans\n"
"i és menys probable que facin servir toxines contra depredadors."

msgid "DESCRIPTION"
msgstr "Descripció:"

msgid "DESCRIPTION_COLON"
msgstr "Descripció:"

msgid "DESCRIPTION_TOO_LONG"
msgstr "La descripció és massa llarga"

#, fuzzy
msgid "DESPAWN_ENTITIES"
msgstr "Màxim nombre d'entitats:"

msgid "DETECTED_CPU_COUNT"
msgstr "Detectat compte CPU:"

#, fuzzy
msgid "DEVBUILD_VERSION_INFO"
msgstr "Partidaris Devbuilds"

msgid "DEVELOPERS"
msgstr "Desenvolupadors"

#, fuzzy
msgid "DEVELOPMENT_FORUM"
msgstr "Desenvolupament a càrred de Revolutionary Games Studio ry"

#, fuzzy
msgid "DEVELOPMENT_FORUM_BUTTON_TOOLTIP"
msgstr "Entrar a l'editor i modificar la teva espècie"

msgid "DEVELOPMENT_SUPPORTED_BY"
msgstr "Desenvolupament a càrred de Revolutionary Games Studio ry"

#, fuzzy
msgid "DEVELOPMENT_WIKI"
msgstr "Desenvolupadors"

#, fuzzy
msgid "DEVELOPMENT_WIKI_BUTTON_TOOLTIP"
msgstr "Ajuda"

msgid "DEVOURED"
msgstr "Devorat"

msgid "DEV_BUILD_PATRONS"
msgstr "Partidaris Devbuilds"

msgid "DIFFICULTY"
msgstr "Dificultat"

#, fuzzy
msgid "DIFFICULTY_DETAILS_STRING"
msgstr "Dificultat predeterminada"

msgid "DIFFICULTY_PRESET"
msgstr "Dificultat predeterminada"

msgid "DIFFICULTY_PRESET_CUSTOM"
msgstr "Personalitzat"

msgid "DIFFICULTY_PRESET_EASY"
msgstr "Fàcil"

msgid "DIFFICULTY_PRESET_HARD"
msgstr "Difícil"

msgid "DIFFICULTY_PRESET_NORMAL"
msgstr "Normal"

msgid "DIGESTION_EFFICIENCY"
msgstr "Eficiència de Digestió"

msgid "DIGESTION_EFFICIENCY_COLON"
msgstr "Eficiència de Digestió"

msgid "DIGESTION_SPEED"
msgstr "Velocitat de Digestió"

msgid "DIGESTION_SPEED_COLON"
msgstr "Velocitat de Digestió:"

msgid "DIGESTION_SPEED_VALUE"
msgstr "{0}/s"

msgid "DISABLED"
msgstr "Inhabilitat"

msgid "DISABLE_ALL"
msgstr "Inhabilitar Tot"

msgid "DISCARD_AND_CONTINUE"
msgstr "Descartar i continuar"

msgid "DISCARD_CHANGES"
msgstr "Descartar Canvis"

msgid "DISCONNECTED_CELLS"
msgstr "Cèl·lules Desconnectades"

msgid "DISCONNECTED_CELLS_TEXT"
msgstr ""
"Hi ha cèl·lules col·locades que no han estat físicament connectats a la resta.\n"
"Siusplau, connecta totes les cèl·lules per continuar."

msgid "DISCONNECTED_METABALLS"
msgstr "Metaboles Desconnectades"

msgid "DISCONNECTED_METABALLS_TEXT"
msgstr ""
"Hi ha metaboles col·locades que no estan connectades a la resta.\n"
"Siusplau, mou totes les metaboles col·locades al costat d'altres per continuar."

msgid "DISCONNECTED_ORGANELLES"
msgstr "Orgànuls Desconnectats"

msgid "DISCONNECTED_ORGANELLES_TEXT"
msgstr ""
"Hi ha orgànuls que no han estat físicament connectats a la resta.\n"
"Siusplau, connecta tots els orgànuls o bé desfés els teus canvis."

#, fuzzy
msgid "DISCORD_TOOLTIP"
msgstr "Han passat: {0:#,#} anys"

#, fuzzy
msgid "DISMISSED_POPUPS_COLON"
msgstr "Velocitat de Digestió:"

#, fuzzy
msgid "DISMISSED_POPUPS_EXPLANATION"
msgstr ""
"Els microbis centrats buscaran recursos o preses més llunyans\n"
"i és possible que siguin molt més ambiciosos respecte a uns mateixos recursos.\n"
"Els microbis sensibles canviaran d'objectius més aviat."

msgid "DISMISS_INFORMATION_PERMANENTLY"
msgstr ""

msgid "DISMISS_WARNING_PERMANENTLY"
msgstr ""

#, fuzzy
msgid "DISPLAY_3D_MENU_BACKGROUNDS"
msgstr "Mostrar partícules de fons"

msgid "DISPLAY_ABILITIES_BAR"
msgstr "Mostrar barra d'habilitats"

msgid "DISPLAY_BACKGROUND_PARTICLES"
msgstr "Mostrar partícules de fons"

#, fuzzy
msgid "DISPLAY_DRIVER_OPENGL"
msgstr "Mostrar noms de botons de selecció de parts"

#, fuzzy
msgid "DISPLAY_DRIVER_VULKAN"
msgstr "Mostrar noms de botons de selecció de parts"

msgid "DISPLAY_PART_NAMES"
msgstr "Mostrar noms de botons de selecció de parts"

msgid "DISSOLVED_COMPOUND_FOOD_SOURCE"
msgstr "Font d'alimentació distribuïda uniformament de {0}"

msgid "DOES_NOT_USE_FEATURE"
msgstr "No"

msgid "DONATIONS"
msgstr "Donacions"

msgid "DOT_DOT_DOT"
msgstr "..."

msgid "DOUBLE"
msgstr "Doble"

msgid "DOUBLE_CLICK_TO_VIEW_IN_FULLSCREEN"
msgstr "Doble clic per mostrar en pantalla completa"

msgid "DOUBLE_MEMBRANE_DESCRIPTION"
msgstr "Una membrana cel·lular formada per dues capes, que ofereix millor protecció i consumeix menys energia. No obstant, fa que la cèl·lula esdevingui més lenta. També redueix la velocitat a la qual s'absorbeixen els nutrients en entrar-hi en contacte."

msgid "DUMP_SCENE_TREE"
msgstr ""

msgid "DUPLICATE_TYPE"
msgstr "Duplicar Tipus"

#, fuzzy
msgid "EARLY_MULTICELLULAR"
msgstr "Multicel·lular"

msgid "EASTEREGG_MESSAGE_1"
msgstr "A mode de curiositat, la relació entre les cèl·lules de l'espècie Didinium i les cèl·lules Paramecium és un exemple típic i clar, que ha estat estudiat durant dècades, d'una relació entre depredador i presa. Ara bé, la teva espècie, és l'equivalent de Didinium o de Paramecium? Ets un depredador, o bé la presa?"

msgid "EASTEREGG_MESSAGE_10"
msgstr "ÉSSERS LLEFISCOSOS!!"

msgid "EASTEREGG_MESSAGE_11"
msgstr "Smeltal the meltal: frase satírica en anglès, amb un lèxic deformat a propòsit, que vol dir \"Fondre els metalls\"."

msgid "EASTEREGG_MESSAGE_12"
msgstr "No obstant, aquestes cèl·lules de color blau."

msgid "EASTEREGG_MESSAGE_13"
msgstr "Un petit consell: els diferents Biomes no són tan sols diferents fons, sinó que en cadascun hi ha diferents proporcions de compostos."

msgid "EASTEREGG_MESSAGE_14"
msgstr "Un petit consell: com més Flagels tinguis, més ràpid et podràs moure, però també més ATP consumiràs"

msgid "EASTEREGG_MESSAGE_15"
msgstr "Un petit consell: no només et pots empassar cèl·lules, sinó també trossos de Ferro."

msgid "EASTEREGG_MESSAGE_16"
msgstr "Un petit consell: prepara bé la teva cèl·lula abans d'afegir-li un Nucli. Els Nuclis són cars i consumeixen una gran quantitat d'ATP."

msgid "EASTEREGG_MESSAGE_17"
msgstr "A mode de curiositat, sabies que hi ha més de 8000 espècies d'organismes ciliats al planeta Terra?"

msgid "EASTEREGG_MESSAGE_18"
msgstr "A mode de curiositat, l'Stentor és un ciliat que es pot estendre per tal d'atrapar preses amb una boca amb forma de trompeta. Mitjançant Cilis, genera corrents d'aigua que atrapen a les preses."

msgid "EASTEREGG_MESSAGE_19"
msgstr "A mode de curiositat, el Didinum és un ciliat que caça Paramecis."

msgid "EASTEREGG_MESSAGE_2"
msgstr "Un petit consell, si ets prou ràpid, pots fer servir les teves pròpies toxines per a bloquejar-ne d'altres."

msgid "EASTEREGG_MESSAGE_20"
msgstr "A mode de curiositat, les Amebes caçen i atrapen preses amb unes 'potes' fetes de Citoplasma que s'anomenen pseudòpodes. Eventualment, seran implementades al joc."

msgid "EASTEREGG_MESSAGE_21"
msgstr "Un petit consell: vés amb compte amb les cèl·lules més grans que la teva, no és gens divertit ser engolit per una d'aquestes bestioles."

msgid "EASTEREGG_MESSAGE_22"
msgstr "L'equip de so de Thrive ha composat moltes cançons, algunes de les quals encara no s'han afegit al joc. No obstant, les pots escoltar, i fins i tot veure emissions en directe al canal de YouTube 'Oliver Lugg'."

msgid "EASTEREGG_MESSAGE_23"
msgstr "Un petit consell, si la teva cèl·lula ocupa més de 150 hexàgons, et podràs empassar fins i tot el trossos de ferro més grans del joc."

msgid "EASTEREGG_MESSAGE_24"
msgstr "Thrive representa una simulació d'un planeta alienígena. Per tant, la majoria de criatures que vagis trobant, estaran emparentades i mostraran similituds amb d'altres espècies degut al procés d'evolució. Intenta identificar-les!"

msgid "EASTEREGG_MESSAGE_25"
msgstr "A mode de curiositat, l'equip de Thrive fa podcasts en directe cada cert temps. Estigues amatent i no te'n perdis ni un!"

msgid "EASTEREGG_MESSAGE_26"
msgstr "A mode de curiositat, Thrive està essent desenvolupat amb el motor de videojoc de codi obert anomenat Godot!"

msgid "EASTEREGG_MESSAGE_27"
msgstr "A mode de curiositat, un dels primers prototips jugables d'aquest joc va ser desenvolupat pel nostre gran programador untrustedlife!"

msgid "EASTEREGG_MESSAGE_3"
msgstr "Un petit consell, la Osmoregulació consumeix, cada segon, 1 unitat d'ATP per nombre d'hexàgons de la teva cèl·lula. Alhora, cada hexàgon de citoplasma produeix 5 unitats d'ATP cada segon. Per tant, si estas perdent ATP degut a la Osmoregulació, afegeix un parell d'hexàgons de citoplasma o bé elimina alguns orgànuls."

msgid "EASTEREGG_MESSAGE_4"
msgstr "A mode de curiositat, al planeta Terra, els organismes procariotes tenen unes estructures anomenades Biocompartiments que actuen com orgànuls. En realitat, s'anomenen Orgànuls Polihèdrics."

msgid "EASTEREGG_MESSAGE_5"
msgstr "A mode de curiositat, els Metabolosomes són el que s'anomena Orgànuls Polihèdrics."

msgid "EASTEREGG_MESSAGE_6"
msgstr "Un petit consell, de vegades és millor fugir ràpidament de les altres cèl·lules."

msgid "EASTEREGG_MESSAGE_7"
msgstr "Recorda que, si et creues amb una cèl·lula almenys dues vegades més petita que tu, la pots engolir per alimentar-te'n."

msgid "EASTEREGG_MESSAGE_8"
msgstr "Vés amb compte. Els bacteris, malgrat ser molt petits, poden resultar perillosos. Alguns t'atacaran agressivament per devorar-te sense pensar-s'ho dues vegades!"

msgid "EASTEREGG_MESSAGE_9"
msgstr "Un petit consell, si caçes altres espècies i no vas amb compte, es poden extingir. També es poden extingir si són caçades per altres espècies depredadores."

msgid "EASTER_EGGS"
msgstr "Incloure Easter eggs"

msgid "EASTER_EGGS_EXPLANATION"
msgstr "(secrets aleatòriament generats al joc)"

#, fuzzy
msgid "EDGE_PAN_SPEED"
msgstr "Velocitat de Digestió"

msgid "EDITOR"
msgstr "Editor"

msgid "EDITOR_BUTTON_TOOLTIP"
msgstr "Entrar a l'editor i modificar la teva espècie"

msgid "EDITOR_TUTORIAL_EDITOR_TEXT"
msgstr ""
"Benvingut a l'Editor de Microbi.\n"
"\n"
"Aquí pots revisar tot el que ha passat des del començament del joc o des de la darrera vegada que vas accedir a l'Editor. Tot seguit, pots fer canvis (que representen mutacions genètiques generades per un procés d'evolució).\n"
"\n"
"Aquesta pestanya t'ofereix una llista de canvis en la zona que ocupes actualment. Intenta explorar les diferents eines que tens a la teva disposició per aprendre més sobre els esdeveniments del teu món.\n"
"\n"
"Quan estiguis a punt, fes clic al botó \"següent\", a baix a la dreta."

msgid "EIGHT_TIMES"
msgstr "8x"

#, fuzzy
msgid "EJECT_ENGULFED"
msgstr "No pot engolir"

#, fuzzy
msgid "EJECT_ENGULFED_TOOLTIP"
msgstr "No pot engolir"

msgid "ENABLED_MODS"
msgstr "Mods Habilitats"

msgid "ENABLE_ALL_COMPATIBLE"
msgstr "Habilitar Tots els Mods Compatibles"

msgid "ENABLE_EDITOR"
msgstr "Habilitar l'editor"

msgid "ENABLE_GUI_LIGHT_EFFECTS"
msgstr "Habilitar efectes de llum del GUI"

msgid "ENDOSYMBIONT_ENGULFED_ALREADY_DONE"
msgstr ""

msgid "ENDOSYMBIONT_ENGULFED_PROGRESS"
msgstr ""

msgid "ENDOSYMBIONT_TYPE_ALREADY_PRESENT"
msgstr ""

#, fuzzy
msgid "ENDOSYMBIOSIS_AVAILABLE_ORGANELLES"
msgstr "Múltiples Orgànuls"

msgid "ENDOSYMBIOSIS_BUTTON"
msgstr ""

#, fuzzy
msgid "ENDOSYMBIOSIS_CANCEL_TOOLTIP"
msgstr "Desunir totes les cèl·lules"

#, fuzzy
msgid "ENDOSYMBIOSIS_COMPLETE_TOOLTIP"
msgstr "El valor utilitzat per generar el món, que ha de ser un nombre enter positiu"

#, fuzzy
msgid "ENDOSYMBIOSIS_EXPLANATION"
msgstr ""
"Els microbis agressius perseguiran les preses a més distància\n"
"i és més probable que s'enfrontin a depredadors quan siguin atacats.\n"
"Els microbis pacífics desistiran de perseguir les seves preses abans\n"
"i és menys probable que facin servir toxines contra depredadors."

msgid "ENDOSYMBIOSIS_NOTHING_ENGULFED"
msgstr ""

#, fuzzy
msgid "ENDOSYMBIOSIS_NO_CANDIDATE_ORGANELLES"
msgstr "Orgànuls Desconnectats"

#, fuzzy
msgid "ENDOSYMBIOSIS_PROGRESSING_EXPLANATION"
msgstr ""
"Els microbis centrats buscaran recursos o preses més llunyans\n"
"i és possible que siguin molt més ambiciosos respecte a uns mateixos recursos.\n"
"Els microbis sensibles canviaran d'objectius més aviat."

msgid "ENDOSYMBIOSIS_PROKARYOTIC_LIMIT_EXPLANATION"
msgstr ""

#, fuzzy
msgid "ENDOSYMBIOSIS_SINGLE_SPECIES_PROGRESS_DESCRIPTION"
msgstr "Transforma [thrive:compound type=\"hydrogensulfide\"][/thrive:compound] en [thrive:compound type=\"glucose\"][/thrive:compound]. La velocitat és proporcional a la concentració de [thrive:compound type=\"carbondioxide\"][/thrive:compound]. També transforma [thrive:compound type=\"glucose\"][/thrive:compound] en [thrive:compound type=\"atp\"][/thrive:compound]."

#, fuzzy
msgid "ENDOSYMBIOSIS_START_TOOLTIP"
msgstr "Entrar a l'editor i modificar la teva espècie"

#, fuzzy
msgid "ENDOSYMBIOSIS_TITLE"
msgstr "Falta un nom"

msgid "ENERGY_BALANCE_TOOLTIP_CONSUMPTION"
msgstr "{0}: -{1} ATP"

msgid "ENERGY_BALANCE_TOOLTIP_PRODUCTION"
msgstr "{0}: +{1} ATP"

msgid "ENERGY_IN_PATCH_FOR"
msgstr "Energia a {0} per {1}"

#, fuzzy
msgid "ENERGY_IN_PATCH_SHORT"
msgstr "Energia a {0} per {1}"

msgid "ENERGY_SOURCES"
msgstr "Fonts d'energia:"

msgid "ENERGY_SUMMARY_LINE"
msgstr "L'energia total recol·lectada és {0} amb un cost individual de {1} resultant en una població no ajustada de {2}"

msgid "ENTER_EXISTING_ID"
msgstr "Introduïr ID Existent"

msgid "ENTER_EXISTING_WORKSHOP_ID"
msgstr "Introduïr ID del Workshop Existent"

msgid "ENTITY_LABEL"
msgstr "Etiqueta d'entitat"

msgid "ENVIRONMENT"
msgstr "Entorn"

msgid "ENVIRONMENTAL_GLUCOSE_RETENTION"
msgstr "Retenció ambiental de glucosa"

msgid "ENVIRONMENTAL_GLUCOSE_RETENTION_EXPLANATION"
msgstr "Proporció de glucosa retinguda al medi ambient cada generació"

#, fuzzy
msgid "ENVIRONMENT_BUTTON_MICROBE_TOOLTIP"
msgstr "Mostrar / amagar l'entorn i els compostos"

msgid "EPIPELAGIC"
msgstr "Zona epipelàgica"

msgid "EQUIPMENT_TYPE_AXE"
msgstr ""

msgid "ERROR"
msgstr "Error"

msgid "ERROR_CREATING_FOLDER"
msgstr "Error creant una carpeta per al mod"

msgid "ERROR_CREATING_INFO_FILE"
msgstr "Error creant l'arxiu d'informació del mod"

msgid "ERROR_FAILED_TO_SAVE_NEW_SETTINGS"
msgstr "Error: No s'ha pogut guardar la nova configuració."

#, fuzzy
msgid "ERROR_FETCHING_EXPLANATION"
msgstr "(secrets aleatòriament generats al joc)"

#, fuzzy
msgid "ERROR_FETCHING_NEWS"
msgstr "Error creant l'arxiu d'informació del mod"

msgid "ERROR_LOADING"
msgstr "Error durant la càrrega"

msgid "ERROR_SAVING"
msgstr "Error amb l'acció de guardat"

msgid "ESCAPE"
msgstr "Tecla Esc"

msgid "ESCAPE_ENGULFING"
msgstr "evasió d'un intent d'engolició"

msgid "ESTUARY"
msgstr "Estuari"

#, fuzzy
msgid "EVOLUTIONARY_TREE"
msgstr "Per Revolutionary Games Studio"

#, fuzzy
msgid "EVOLUTIONARY_TREE_BUILD_FAILED"
msgstr "Per Revolutionary Games Studio"

#, fuzzy
msgid "EXACT_VERSION_COLON"
msgstr "Versió:"

#, fuzzy
msgid "EXACT_VERSION_TOOLTIP"
msgstr "Automàticament carregar els ecosistemes Harmony de l'Ensamblatge (no requereix especificar una classe de mod)"

msgid "EXCEPTION_HAPPENED_PROCESSING_SAVE"
msgstr "S'ha produït un problema mentre es processaven els objectes carregats"

msgid "EXCEPTION_HAPPENED_WHILE_LOADING"
msgstr "S'ha produït un problema mentre es carregaven les dades de guardat"

#, fuzzy
msgid "EXISTING_BUILDINGS"
msgstr "Introduïr ID Existent"

msgid "EXIT"
msgstr "Sortir"

#, fuzzy
msgid "EXIT_EDITOR"
msgstr "Anar a la següent pestanya de l'editor"

#, fuzzy
msgid "EXIT_TO_LAUNCHER"
msgstr "Llançar E"

msgid "EXPORT_ALL_WORLDS"
msgstr ""

#, fuzzy
msgid "EXPORT_ALL_WORLDS_TOOLTIP"
msgstr "Han passat: {0:#,#} anys"

#, fuzzy
msgid "EXPORT_SUCCESS"
msgstr "Predació de {0}"

msgid "EXTERNAL"
msgstr "Extern"

msgid "EXTERNAL_EFFECTS"
msgstr "Efectes externs:"

msgid "EXTINCTION_BOX_TEXT"
msgstr "Com tantes i tantes altres espècies al llarg dels eons i de les edats d'aquest planeta, els teus petits organismes s'han extingit. A partir d'ara, altres espècies ocuparan el seu nínxol en les cadenes tròfiques dels diferents biomes i, potser, evolucionaran fins a esdevenir éssers intel·ligents que navegaran conscientment cap a planetes i estrelles llunyanes. No obstant, la teva línia evolutiva s'ha tallat, ha esdevingut un experiment fallit en el llarg procés de l'evolució."

msgid "EXTINCTION_CAPITAL"
msgstr "EXTINCIÓ"

msgid "EXTINCT_FROM_PATCH"
msgstr "s'ha extingit del planeta"

msgid "EXTINCT_FROM_THE_PLANET"
msgstr "s'ha extingit del planeta"

msgid "EXTINCT_IN_PATCH"
msgstr "s'ha extingit de l'ecosistema"

msgid "EXTINCT_SPECIES"
msgstr "EXTINCIÓ"

msgid "EXTRAS"
msgstr "Extres"

msgid "EXTRA_OPTIONS"
msgstr "Opcions Extra"

#, fuzzy
msgid "FACEBOOK_TOOLTIP"
msgstr "Pausar el joc"

msgid "FAILED"
msgstr "Error"

#, fuzzy
msgid "FAILED_ONE_OR_MORE_SAVE_DELETION_DESCRIPTION"
msgstr "El Meu Mod Esbalaïdor"

#, fuzzy
msgid "FAILED_SAVE_DELETION"
msgstr "Error: No s'ha pogut guardar la nova configuració."

#, fuzzy
msgid "FAILED_SAVE_DELETION_DESCRIPTION"
msgstr "Actualitzar l'arxiu de guardat especificat degut al següent error:"

msgid "FEARFUL"
msgstr "Poruc"

msgid "FEAR_EXPLANATION"
msgstr ""
"Els microbis temorosos fugiran a més distància\n"
"i en general fugiran de qualsevol depredador.\n"
"Els microbis valents no se senten intimidats per depredadors propers\n"
"i és més probable que contraataquin si són agredits."

#, fuzzy
msgid "FEATURE_DISABLED"
msgstr "Inhabilitat"

#, fuzzy
msgid "FEATURE_ENABLED"
msgstr "Trucs activats"

msgid "FEBRUARY"
msgstr "Febrer"

#, fuzzy
msgid "FEED_ITEM_CONTENT_PARSING_FAILED"
msgstr "Error en la inicialització de la llibreria de client d'Steam"

#, fuzzy
msgid "FEED_ITEM_MISSING_CONTENT"
msgstr ""
"Temps de procès: {0} s\n"
"Temps de físiques: {1} s\n"
"Entitats: {2} Other: {3}\n"
"Aparegudes: {4} Desaparegudes: {5}\n"
"Nodes utilitzats: {6}\n"
"Memòria utilitzada: {7}\n"
"Memòria GPU: {8}\n"
"Objectes renderitzats: {9}\n"
"Trucades sortejades: {10} 2D: {11}\n"
"Vèrtexs renderitzats: {12}\n"
"Canvis de material: {13}\n"
"Canvis de Shader: {14}\n"
"Nodes orfes: {15}\n"
"Latència d'Audio: {16} ms\n"
"Fils total: {17}\n"
"Temps de CPU Total:\n"
"{18}"

msgid "FEED_ITEM_PUBLISHED_AT"
msgstr ""

msgid "FEED_ITEM_TRUNCATED_NOTICE"
msgstr ""

msgid "FERROPLAST"
msgstr ""

msgid "FERROPLAST_DESCRIPTION"
msgstr ""

msgid "FERROPLAST_PROCESSES_DESCRIPTION"
msgstr ""

msgid "FILTER_ITEMS_BY_CATEGORY_COLON"
msgstr "Filtrar elements per categoria:"

msgid "FIND_CURRENT_PATCH"
msgstr "Trobar l'Ecosistema Actual"

msgid "FINISHED_DOT"
msgstr "Acabat."

msgid "FINISH_EDITING_AND_RETURN_TO_ENVIRONMENT"
msgstr "Acabar la sessió d'evolució i tornar al món"

msgid "FINISH_ONE_GENERATION"
msgstr "Acaba una Generació"

msgid "FINISH_X_GENERATIONS"
msgstr "Acaba {0} Generacions"

msgid "FIRE_TOXIN"
msgstr "Llançar les toxines"

#, fuzzy
msgid "FIRE_TOXIN_TOOLTIP"
msgstr "Algunes opcions poden ser desactivades si només LAWK està activat"

msgid "FLAGELLUM"
msgstr "Flagel"

msgid "FLAGELLUM_DESCRIPTION"
msgstr "El flagel (plural: flagels) és uns farcell de proteïnes i fibres, com un petit tentacle que sobresurt de la membrana cel·lular. Mitjançant un moviment ondulatori, permet propulsar la cèl·lula cap endavant a gran velocitat, mentre consumeix ATP. La posició dels flagels determina la direcció en la qual produeix l'impuls per moure la cèl·lula. La direcció de l'impuls és oposada a la direcció cap a la qual el flagel està apuntant. Per exemple, un flagel col·locat a l'esquerra del centre de la cèl·lula produïra impuls quan aquesta es mogui cap a la dreta."

msgid "FLAGELLUM_PROCESSES_DESCRIPTION"
msgstr "Fa servir [thrive:compound type=\"atp\"][/thrive:compound] per augmentar la velocitat del microbi."

#, fuzzy
msgid "FLEET_NAME_FROM_PLACE"
msgstr "s'ha extingit del planeta"

#, fuzzy
msgid "FLEET_UNITS"
msgstr "{0} {1}"

#, fuzzy
msgid "FLOATING_CHUNKS_COLON"
msgstr "Rotació:"

msgid "FLOATING_HAZARD"
msgstr "Perill flotant"

msgid "FLUID"
msgstr "Fluidesa"

msgid "FLUIDITY_RIGIDITY"
msgstr "Fluidesa / Rigidesa"

msgid "FOCUSED"
msgstr "Centrat"

msgid "FOCUS_EXPLANATION"
msgstr ""
"Els microbis centrats buscaran recursos o preses més llunyans\n"
"i és possible que siguin molt més ambiciosos respecte a uns mateixos recursos.\n"
"Els microbis sensibles canviaran d'objectius més aviat."

#, fuzzy
msgid "FOG_OF_WAR_DISABLED"
msgstr "Inhabilitat"

#, fuzzy
msgid "FOG_OF_WAR_DISABLED_DESCRIPTION"
msgstr "Actualitzar l'arxiu de guardat especificat degut al següent error:"

msgid "FOG_OF_WAR_INTENSE"
msgstr ""

#, fuzzy
msgid "FOG_OF_WAR_INTENSE_DESCRIPTION"
msgstr "La Nitrogenasa és una proteïna capaç de produïr Amoníac, nutrient bàsic per al desenvolupament i reproducció de les cèl·lules, mitjançant Nitrogen i mol·lècules d'ATP. Aquest procés s'anomena Fixació de Nitrogen Anaeròbica. Com que la Nitrogenasa està suspesa en el Citoplasma, aquest fluid duu a terme una certa Glicòlisi."

msgid "FOG_OF_WAR_MODE"
msgstr ""

msgid "FOG_OF_WAR_REGULAR"
msgstr ""

#, fuzzy
msgid "FOG_OF_WAR_REGULAR_DESCRIPTION"
msgstr "Els Pili (singular: pilus) es troben a la superfície de molts micro-organismes i tenen forma de pèls. Hi poden haver desenes o centenars de pili a la superfície d'un micro-organisme, i es poden fer servir amb diferents finalitats, incloents la depredació. Els micro-organismes patogènics fan servir els pili per virulència, ja sigui per unir-se a teixits hoste, o per penetrar la membrana exterior i accedir al citoplasma. Molts Pili similars existeixen, però no estan evolutivament relacionats i són resultat d'evolució convergent. Un sol organisme ha de tenir l'habilitat de tenir diferents tipus de Pili, i aquells que són a la superfície són canviats i substituïts constantment."

msgid "FOOD_CHAIN"
msgstr "Cadena Alimentària o Tròfica"

msgid "FOOD_SOURCE_ENERGY_INFO"
msgstr "{0} energia: {1} (rendiment: {2}) energia total disponible: {3} (rendiment total: {4})"

msgid "FORGET_MOD_DETAILS"
msgstr "Eliminar Dades Locals"

msgid "FORGET_MOD_DETAILS_TOOLTIP"
msgstr "Eliminar dades locals referents a aquest item. És útil si has introduït l'ID equivocat o vols carregar una nova versió a un item diferent."

msgid "FORM_ERROR_MESSAGE"
msgstr "Error: {0}"

#, fuzzy
msgid "FOSSILISATION"
msgstr "població:"

#, fuzzy
msgid "FOSSILISATION_EXPLANATION"
msgstr ""
"Els microbis agressius perseguiran les preses a més distància\n"
"i és més probable que s'enfrontin a depredadors quan siguin atacats.\n"
"Els microbis pacífics desistiran de perseguir les seves preses abans\n"
"i és menys probable que facin servir toxines contra depredadors."

#, fuzzy
msgid "FOSSILISATION_FAILED"
msgstr "població:"

#, fuzzy
msgid "FOSSILISATION_FAILED_DESCRIPTION"
msgstr "Actualitzar l'arxiu de guardat especificat degut al següent error:"

msgid "FOSSILISATION_HINT"
msgstr ""

msgid "FOSSILISATION_HINT_ALREADY_FOSSILISED"
msgstr ""

#, fuzzy
msgid "FOSSILISE"
msgstr "Sèssil"

#, fuzzy
msgid "FOSSIL_DELETION_FAILED"
msgstr "Creació de Mod Fallida"

#, fuzzy
msgid "FOSSIL_DELETION_FAILED_DESCRIPTION"
msgstr "Actualitzar l'arxiu de guardat especificat degut al següent error:"

msgid "FOUR_TIMES"
msgstr "4x"

msgid "FPS"
msgstr "FPS: {0}"

msgid "FPS_DISPLAY"
msgstr "Visualització d'FPS"

msgid "FRAME_DURATION"
msgstr "Delta: {0}"

msgid "FREEBUILDING"
msgstr "Construcció lliure"

msgid "FREE_GLUCOSE_CLOUD"
msgstr "Núvol de glucosa gratuït quan s'abandona l'editor"

msgid "FREE_GLUCOSE_CLOUD_EXPLANATION"
msgstr "(comença cada generació amb un núvol de glucosa gratuït proper)"

msgid "FULLSCREEN"
msgstr "Pantalla completa"

msgid "FULL_MOD_INFO"
msgstr "Informació Completa del Mod"

msgid "GALLERY_VIEWER"
msgstr "Visor de la Galeria"

msgid "GAME_DESIGN_TEAM"
msgstr "Equip de disseny del joc"

#, fuzzy
msgid "GATHERED_ENERGY_TOOLTIP"
msgstr "Pausar el joc"

msgid "GENERAL"
msgstr "General"

#, fuzzy
msgid "GENERATIONS"
msgstr "Generació:"

msgid "GENERATION_COLON"
msgstr "Generació:"

#, fuzzy
msgid "GITHUB_TOOLTIP"
msgstr "Sortir del joc"

msgid "GLES3"
msgstr ""

msgid "GLOBAL_INITIAL_LETTER"
msgstr "G"

msgid "GLOBAL_TIMELINE_SPECIES_MIGRATED_TO"
msgstr "Part de [b][u]{0}[/u][/b] població ha migrat a {1} des de {2}"

msgid "GLUCOSE"
msgstr "Glucosa"

msgid "GLUCOSE_CONCENTRATIONS_DRASTICALLY_DROPPED"
msgstr "Les concentracions de Glucosa han disminuït dràsticament!"

msgid "GLYCOLYSIS"
msgstr "Glicòlisi"

msgid "GODMODE"
msgstr "Mode Déu"

#, fuzzy
msgid "GOD_TOOLS_TITLE"
msgstr "Han passat: {0:#,#} anys"

msgid "GOOGLY_EYE_CELL"
msgstr "Cèl·lula d'ulls amorosos"

msgid "GOT_IT"
msgstr "Ho he entès tot"

msgid "GPL_LICENSE_HEADING"
msgstr "Text de la llicència GPL:"

#, fuzzy
msgid "GPU_NAME"
msgstr "{0} {1}"

msgid "GRAPHICS"
msgstr "Gràfics"

msgid "GRAPHICS_TEAM"
msgstr "Equip de gràfics"

msgid "GUI"
msgstr "GUI"

msgid "GUI_LIGHT_EFFECTS_OPTION_DESCRIPTION"
msgstr ""
"Permet els efectes de llum intermitent als GUIs (e.g llum intermitent del botó d'editor).\n"
"\n"
"Si experimentes un bug on parts del botó de l'editor desapareixen,\n"
"pots intentar desactivant això per veure si el problema s'arregla."

#, fuzzy
msgid "GUI_TAB_NAVIGATION"
msgstr "{0} K"

msgid "GUI_VOLUME"
msgstr "Volum del GUI"

msgid "HEALTH"
msgstr "Salut"

msgid "HELP"
msgstr "Ajuda"

msgid "HELP_BUTTON_TOOLTIP"
msgstr "Ajuda"

msgid "HIGHER_VALUES_INCREASE_PERFORMANCE"
msgstr "(valors més alts augmenten el rendiment)"

msgid "HIGHER_VALUES_WORSEN_PERFORMANCE"
msgstr "(valors més alts empitjoren el rendiment)"

msgid "HOLD_FOR_PAN_OR_ROTATE_MODE"
msgstr "Mantenir premut per commutar entre el mode de translació i de rotació"

#, fuzzy
msgid "HOLD_FOR_PAN_WITH_MOUSE"
msgstr "Mantenir premut per commutar entre el mode de translació i de rotació"

msgid "HOLD_PACK_COMMANDS_MENU"
msgstr "Mantenir clicat per mostrar el menú d'ordres de la bandada"

msgid "HOLD_TO_SHOW_CURSOR"
msgstr "Mantingues premut per mostrar el cursor"

msgid "HOLD_TO_SHOW_CURSOR_ADVICE_TEXT"
msgstr ""

#, fuzzy
msgid "HOLD_TO_SKIP_CREDITS"
msgstr "Mantingues premut per mostrar el cursor"

#, fuzzy
msgid "HOME"
msgstr "Menú principal"

#, fuzzy
msgid "HORIZONTAL_COLON"
msgstr "Versió:"

msgid "HORIZONTAL_WITH_AXIS_NAME_COLON"
msgstr ""

msgid "HP_COLON"
msgstr "Punts de salut:"

msgid "HSV"
msgstr "HSV"

msgid "HUD_MESSAGE_MULTIPLE"
msgstr ""

msgid "HYDROGEN_SULFIDE"
msgstr "Àcid Sulfhídric"

msgid "ICESHARD"
msgstr "Fragment de gel"

msgid "ICESHELF"
msgstr "Plataforma de gel"

msgid "ID_IS_NOT_A_NUMBER"
msgstr "L'ID no és un número vàlid"

msgid "ID_NUMBER"
msgstr "Nombre d'ID"

msgid "INCLUDE_MULTICELLULAR_PROTOTYPE"
msgstr "Inclou prototips d'estadis tardans"

msgid "INCLUDE_MULTICELLULAR_PROTOTYPE_EXPLANATION"
msgstr "(algunes característiques poden no estar disponibles un cop assoleixis els propers estadis)"

msgid "INDUSTRIAL_STAGE"
msgstr ""

msgid "INFINITE_COMPOUNDS"
msgstr "Compostos infinits"

msgid "INFINITE_MP"
msgstr "MP Infinit"

#, fuzzy
msgid "INFO_BOX_COST"
msgstr "HAS ACONSEGUIT PROSPERAR!"

msgid "INFO_BOX_ENZYMES"
msgstr ""

#, fuzzy
msgid "INFO_BOX_INTERNAL_NAME"
msgstr "Nom Intern (de Carpeta):"

msgid "INFO_BOX_MASS"
msgstr ""

#, fuzzy
msgid "INFO_BOX_OSMOREGULATION_COST"
msgstr "Cost d'Osmoregulació"

#, fuzzy
msgid "INFO_BOX_PROCESSES"
msgstr "Cap procés"

#, fuzzy
msgid "INFO_BOX_REQUIRES_NUCLEUS"
msgstr "Requereix nucli"

#, fuzzy
msgid "INFO_BOX_SIZE"
msgstr "HAS ACONSEGUIT PROSPERAR!"

#, fuzzy
msgid "INFO_BOX_STORAGE"
msgstr "HAS ACONSEGUIT PROSPERAR!"

#, fuzzy
msgid "INFO_BOX_UNIQUE"
msgstr "HAS ACONSEGUIT PROSPERAR!"

msgid "INFO_BOX_UPGRADES"
msgstr ""

msgid "INGESTED_MATTER"
msgstr "Matèria Ingerida"

msgid "INIT_NEW_WORLD_TOOLTIP"
msgstr "Crear un nou món"

msgid "INPUTS"
msgstr "Entrades"

#, fuzzy
msgid "INPUT_NAME_BUILD_STRUCTURE"
msgstr "Acaba una Generació"

#, fuzzy
msgid "INPUT_NAME_INTERACTION"
msgstr "Acaba una Generació"

#, fuzzy
msgid "INPUT_NAME_OPEN_INVENTORY"
msgstr "Acaba una Generació"

msgid "INSPECT"
msgstr "Inspeccionar"

#, fuzzy
msgid "INSPECTOR"
msgstr "Inspeccionar"

#, fuzzy
msgid "INTERACTION_ACTIVATE_ASCENSION"
msgstr "Taxa de mutació de la IA"

#, fuzzy
msgid "INTERACTION_ACTIVATE_ASCENSION_MISSING_ENERGY"
msgstr "Taxa de mutació de la IA"

#, fuzzy
msgid "INTERACTION_CONSTRUCT"
msgstr "Taxa de mutació de la IA"

msgid "INTERACTION_CONSTRUCT_MISSING_DEPOSITED_MATERIALS"
msgstr ""

#, fuzzy
msgid "INTERACTION_CRAFT"
msgstr "Taxa de mutació de la IA"

#, fuzzy
msgid "INTERACTION_DEPOSIT_RESOURCES"
msgstr "Taxa de mutació de la IA"

msgid "INTERACTION_DEPOSIT_RESOURCES_NO_SUITABLE_RESOURCES"
msgstr ""

#, fuzzy
msgid "INTERACTION_DESTROY"
msgstr "Taxa de mutació de la IA"

#, fuzzy
msgid "INTERACTION_FOUND_SETTLEMENT"
msgstr "Taxa de mutació de la IA"

#, fuzzy
msgid "INTERACTION_HARVEST"
msgstr "Taxa de mutació de la IA"

msgid "INTERACTION_HARVEST_CANNOT_MISSING_TOOL"
msgstr ""

msgid "INTERACTION_PICK_UP"
msgstr ""

msgid "INTERACTION_PICK_UP_CANNOT_FULL"
msgstr ""

msgid "INTERNALS"
msgstr "Parts internes"

msgid "INTERNAL_NAME_IN_USE"
msgstr "Ja hi ha un mod amb el nom intern especificat"

msgid "INTERNAL_NAME_REQUIRED"
msgstr "Es requereix un nom intern"

msgid "INTERNAL_NAME_REQUIRES_CAPITAL"
msgstr "Nom intern hauria de començar en majúscula"

msgid "INVALID_DATA_TO_PLOT"
msgstr "Camí de la icona del mod invàlid"

msgid "INVALID_ICON_PATH"
msgstr "Camí de la icona del mod invàlid"

msgid "INVALID_SAVE_NAME_POPUP"
msgstr "El nom de l'arxiu de guardat pot no tenir caràcters especials (<>:\"/\\|?*)"

msgid "INVALID_SPECIES_NAME_POPUP"
msgstr "El nom de l'espècie s'ha d'adequar a la nomenclatura binomial (Gènere i Epítet)!"

msgid "INVALID_TAG"
msgstr "Etiqueta invàlida \"{0}\" especificada"

msgid "INVALID_URL_FORMAT"
msgstr "Format d'URL invàlid"

msgid "INVALID_URL_SCHEME"
msgstr "Esquema URL invàlid"

msgid "INVENTORY_ITEMS_ON_GROUND"
msgstr ""

#, fuzzy
msgid "INVENTORY_TITLE"
msgstr "\"{0}\" - {1}"

msgid "INVENTORY_TOGGLE_CRAFTING"
msgstr ""

msgid "INVENTORY_TOGGLE_GROUND"
msgstr ""

msgid "INVERTED"
msgstr ""

msgid "IN_PROTOTYPE"
msgstr ""
"Estàs jugant els prototips d'estadis futurs, inclosos en el joc actual.\n"
"Aquests poden ser molt incomplerts, fer servir gràfics temporals, ser molt \"matussers\" en general\n"
"i no ser gaire jugables. Per tant, actualment no s'hi pot guardar la partida.\n"
"Algunes parts dels prototips poden permetre una opció de guardat limitada"

msgid "IRON"
msgstr "Ferro"

msgid "IRON_CHEMOLITHOAUTOTROPHY"
msgstr "Quimiolitoautotròfia basada en Ferro"

#, fuzzy
msgid "ITCH_TOOLTIP"
msgstr "Sortir del joc"

msgid "JANUARY"
msgstr "Gener"

msgid "JSON_DEBUG_MODE"
msgstr "Mode debug de JSON:"

msgid "JSON_DEBUG_MODE_ALWAYS"
msgstr "Sempre"

msgid "JSON_DEBUG_MODE_AUTO"
msgstr "Automàticament"

msgid "JSON_DEBUG_MODE_NEVER"
msgstr "Mai"

msgid "JULY"
msgstr "Juliol"

msgid "JUNE"
msgstr "Juny"

msgid "KEY_BACK"
msgstr "Enrere"

#, fuzzy
msgid "KEY_BACKTAB"
msgstr "Enrere"

msgid "KEY_BINDING_CHANGE_CONFLICT"
msgstr ""
"Hi ha un conflicte amb {0}\n"
"Vols eliminar l'input de {1}?"

msgid "KEY_BRING_UP_KEYBOARD"
msgstr ""

msgid "KEY_CLEAR"
msgstr "Treure"

msgid "KEY_DELETE"
msgstr "Eliminar"

msgid "KEY_DOWN"
msgstr "Rodeta avall"

msgid "KEY_END"
msgstr "Final"

msgid "KEY_ENTER"
msgstr "Enter"

msgid "KEY_FAVORITES"
msgstr "Preferits"

msgid "KEY_FORWARD"
msgstr "Endavant"

#, fuzzy
msgid "KEY_GLOBE"
msgstr "Menú principal"

msgid "KEY_HELP"
msgstr "Ajuda"

msgid "KEY_HOME"
msgstr "Menú principal"

msgid "KEY_HOMEPAGE"
msgstr "Pàgina principal"

#, fuzzy
msgid "KEY_HYPER"
msgstr "Ajuda"

msgid "KEY_INSERT"
msgstr "Insertar"

#, fuzzy
msgid "KEY_JIS_EISU"
msgstr "Insertar"

#, fuzzy
msgid "KEY_JIS_KANA"
msgstr "Stand-by"

msgid "KEY_LEFT"
msgstr "Esquerra"

msgid "KEY_MENU"
msgstr "Menú"

#, fuzzy
msgid "KEY_META"
msgstr "Pestanya"

msgid "KEY_OPENURL"
msgstr "Obrir l'URL"

msgid "KEY_PAUSE"
msgstr "Pausa"

msgid "KEY_PRINT"
msgstr "Imprimir pantalla"

msgid "KEY_REFRESH"
msgstr "Refrescar"

msgid "KEY_RIGHT"
msgstr "Dreta"

msgid "KEY_SEARCH"
msgstr "Cercar"

msgid "KEY_STANDBY"
msgstr "Stand-by"

msgid "KEY_STOP"
msgstr "Stop"

msgid "KEY_TAB"
msgstr "Pestanya"

msgid "KEY_UP"
msgstr "Amunt"

msgid "KILO_ABBREVIATION"
msgstr "{0} K"

msgid "KP0"
msgstr "Num 0"

msgid "KP1"
msgstr "Num 1"

msgid "KP2"
msgstr "Num 2"

msgid "KP3"
msgstr "Num 3"

msgid "KP4"
msgstr "Num 4"

msgid "KP5"
msgstr "Num 5"

msgid "KP6"
msgstr "Num 6"

msgid "KP7"
msgstr "Num 7"

msgid "KP8"
msgstr "Num 8"

msgid "KP9"
msgstr "Num 9"

msgid "KPADD"
msgstr "Num +"

msgid "KPDIVIDE"
msgstr "Num /"

msgid "KPENTER"
msgstr "Tecla Num Enter"

msgid "KPMULTIPLY"
msgstr "Num *"

msgid "KPPERIOD"
msgstr "Num ."

msgid "KPSUBTRACT"
msgstr "Num -"

msgid "LANGUAGE"
msgstr "Llengua:"

msgid "LANGUAGE_TRANSLATION_PROGRESS"
msgstr "Aquest idioma s'ha traduït al {0}%"

msgid "LANGUAGE_TRANSLATION_PROGRESS_LOW"
msgstr "Aquesta llengua encara és una feina en progrés ({0}% completat)"

msgid "LANGUAGE_TRANSLATION_PROGRESS_REALLY_LOW"
msgstr "Aquesta traducció encara és incomplerta ({0}% traduït) siusplau ajuda'ns a completar-la!"

msgid "LAST_ORGANELLE_DELETE_OPTION_DISABLED_TOOLTIP"
msgstr "No es pot eliminar l'últim orgànul"

#, fuzzy
msgid "LATE_MULTICELLULAR"
msgstr "Multicel·lular"

msgid "LAUNCH0"
msgstr "Llançar 0"

msgid "LAUNCH1"
msgstr "Llançar 1"

msgid "LAUNCH2"
msgstr "Llançar 2"

msgid "LAUNCH3"
msgstr "Llançar 3"

msgid "LAUNCH4"
msgstr "Llançar 4"

msgid "LAUNCH5"
msgstr "Llançar 5"

msgid "LAUNCH6"
msgstr "Llançar 6"

msgid "LAUNCH7"
msgstr "Llançar 7"

msgid "LAUNCH8"
msgstr "Llançar 8"

msgid "LAUNCH9"
msgstr "Llançar 9"

msgid "LAUNCHA"
msgstr "Llançar A"

msgid "LAUNCHB"
msgstr "Llançar B"

msgid "LAUNCHC"
msgstr "Llançar C"

msgid "LAUNCHD"
msgstr "Llançar D"

msgid "LAUNCHE"
msgstr "Llançar E"

msgid "LAUNCHF"
msgstr "Llançar F"

msgid "LAUNCHMAIL"
msgstr "Correu"

msgid "LAUNCHMEDIA"
msgstr "Multimèdia"

msgid "LAWK_ONLY"
msgstr "només LAWK"

msgid "LAWK_ONLY_EXPLANATION"
msgstr "(restringeix parts i habilitats a la vida tal com la coneixem)"

msgid "LEAD_ARTIST"
msgstr "Artista Principal"

msgid "LEAD_ARTISTS"
msgstr "Artistes Principals"

msgid "LEAD_DEVELOPERS"
msgstr "Desenvolupadors principals"

msgid "LEAD_GAME_DESIGNER"
msgstr "Dissenyador Principal del Joc"

msgid "LEAD_GAME_DESIGNERS"
msgstr "Dissenyadors Principals del Joc"

msgid "LEAD_OUTREACH_PEOPLE"
msgstr "Persona Líder de Divulgació"

msgid "LEAD_OUTREACH_PERSON"
msgstr "Persona Líder de Divulgació"

msgid "LEAD_PROGRAMMER"
msgstr "programador principal"

msgid "LEAD_PROGRAMMERS"
msgstr "programadors principals"

msgid "LEAD_PROJECT_MANAGER"
msgstr "Gestor de projecte en cap"

msgid "LEAD_PROJECT_MANAGERS"
msgstr "Gestors de projecte en cap"

msgid "LEAD_TESTER"
msgstr "Provador en cap"

msgid "LEAD_TESTERS"
msgstr "Provadors en cap"

msgid "LEAD_THEORIST"
msgstr "Teòric en cap"

msgid "LEAD_THEORISTS"
msgstr "Teòrics en cap"

msgid "LEFT_ARROW"
msgstr "←"

msgid "LEFT_MOUSE"
msgstr "Click esquerre del ratolí"

msgid "LICENSES"
msgstr "Llicències"

msgid "LICENSES_COVERING_THRIVE"
msgstr "Aquí es mostren les llicències cobrint parts de Thrive"

msgid "LIFE_ORIGIN"
msgstr "Origen de la vida"

msgid "LIFE_ORIGIN_EXPLANATION"
msgstr "(lloc de partida)"

msgid "LIFE_ORIGIN_PANSPERMIA"
msgstr "Panspèrmia (aleatori)"

msgid "LIFE_ORIGIN_POND"
msgstr "Petit, càlid toll"

msgid "LIFE_ORIGIN_TOOLTIP"
msgstr "Algunes opcions poden ser desactivades si només LAWK està activat"

msgid "LIFE_ORIGIN_VENTS"
msgstr "Fumaroles hidrotermals"

msgid "LIGHT"
msgstr "Llum"

msgid "LIGHT_LEVEL_AVERAGE"
msgstr ""

#, fuzzy
msgid "LIGHT_LEVEL_CURRENT"
msgstr "Rodeta dreta"

msgid "LIGHT_LEVEL_DAY"
msgstr ""

msgid "LIGHT_LEVEL_LABEL_AT_NOON"
msgstr ""

#, fuzzy
msgid "LIGHT_LEVEL_NIGHT"
msgstr "Rodeta dreta"

#, fuzzy
msgid "LIGHT_MAX"
msgstr "Llum"

msgid "LIMIT_EXTREME"
msgstr "Extrem"

#, fuzzy
msgid "LIMIT_GROWTH_RATE"
msgstr "Normal"

#, fuzzy
msgid "LIMIT_GROWTH_RATE_EXPLANATION"
msgstr "(velocitat a la qual les espècies de la IA muten)"

msgid "LIMIT_HUGE"
msgstr "Enorme"

msgid "LIMIT_LARGE"
msgstr "Gran"

msgid "LIMIT_NORMAL"
msgstr "Normal"

msgid "LIMIT_SMALL"
msgstr "Petit"

msgid "LIMIT_TINY"
msgstr "Minúscul"

msgid "LIMIT_VERY_LARGE"
msgstr "Molt gran"

msgid "LIMIT_VERY_SMALL"
msgstr "Molt petit"

msgid "LINE_COLOUR"
msgstr "Color de la línia:"

#, fuzzy
msgid "LINKS_TITLE"
msgstr "Falta un nom"

msgid "LIPASE"
msgstr "Lipasa"

msgid "LIPASE_DESCRIPTION"
msgstr "La lipasa permet a la cèl·lula digerir la major part de membranes. La teva cèl·lula ja produeix una certa quantitat d'aquest enzim sense lisosoma, però seleccionant aquest tipus n'augmentaràs l'efectivitat."

msgid "LOAD"
msgstr "Carregar"

msgid "LOADING"
msgstr "Carregant"

msgid "LOADING_DOT_DOT_DOT"
msgstr "Carregant..."

msgid "LOADING_EARLY_MULTICELLULAR_EDITOR"
msgstr "Carregant l'Editor Multicel·lular Primerenc"

msgid "LOADING_GAME"
msgstr "Carregant el joc"

msgid "LOADING_MICROBE_EDITOR"
msgstr "S'està carregant l'Editor de Microbi"

msgid "LOADING_MULTICELLULAR_EDITOR"
msgstr "Carregant l'Editor Multicel·lular"

msgid "LOADING_TIP"
msgstr "Prem el botó de 'desfer' per tal de corregir qualsevol equivocació"

msgid "LOAD_FINISHED"
msgstr "Càrrega completada"

msgid "LOAD_GAME"
msgstr "Carregar una partida"

msgid "LOAD_GAME_BUTTON_TOOLTIP"
msgstr "Carregar arxius de guardat previs"

msgid "LOAD_INCOMPATIBLE_PROTOTYPE_WARNING"
msgstr ""
"L'arxiu de guardat seleccionat és un guardat fet en un prototip d'una versió de Thrive diferent.\n"
"Degut a això, aquest guardat no pot ser carregat, ja que els guardats de prototips no es poden actualitzar.\n"
"Mantenir la compatibilitat de guardat per als prototips seria un gran llast i faria alentir molt el desenvolupament de prototips."

msgid "LOAD_INCOMPATIBLE_SAVE_PROMPT"
msgstr "Carregar arxiu de guardat incompatible?"

msgid "LOAD_INCOMPATIBLE_SAVE_WARNING"
msgstr ""
"L'arxiu de guardat seleccionat no és compatible amb la present versió de Thrive.\n"
"I no hi ha cap actualitzador d'arxius de guardat per actualitzar aquest arxiu de guardat.\n"
"Com que Thrive encara està en una fase primerenca de desenvolupament, la compatibilitat entre versions no és la major prioritat. Per això, encara no s'ha implementat un programa convertidor d'arxius de guardat."

msgid "LOAD_INVALID_SAVE_PROMPT"
msgstr "Carregar arxiu de guardat no vàlid?"

msgid "LOAD_INVALID_SAVE_WARNING"
msgstr ""
"La informació de guardat no ha pogut ser carregada des d'aquest arxiu.\n"
"És probable que aquest arxiu de guardat sigui corrupte, o que pertanyi a un format nou, no entès per aquesta versió de Thrive.\n"
"Voleu intentar carregar l'arxiu igualment?"

msgid "LOCAL_INITIAL_LETTER"
msgstr "L"

msgid "LOCK_DAY_NIGHT_CYCYLE"
msgstr ""

msgid "LOW_BIODIVERSITY_LIMIT"
msgstr ""

#, fuzzy
msgid "LOW_MENU_PERFORMANCE"
msgstr "Rendiment"

#, fuzzy
msgid "LOW_MENU_PERFORMANCE_DESCRIPTION"
msgstr "Conté enzims digestius. Es pot modificar per canviar el tipus d'enzim que conté. Només es pot utilitzar un enzim cada vegada."

msgid "LYSOSOME"
msgstr "Lisosoma"

msgid "LYSOSOME_DESCRIPTION"
msgstr "El lisosoma és un orgànul adherit a la membrana que conté enzims hidrolítics que poden trencar diverses biomolècules. Els lisosomes permeten a la cèl·lula digerir materials ingerits mitjançant endocitosi i netejar els productes de rebuig de la cèl·lula en un procés anomenat autofàgia."

msgid "LYSOSOME_PROCESSES_DESCRIPTION"
msgstr "Conté enzims digestius. Es pot modificar per canviar el tipus d'enzim que conté. Només es pot utilitzar un enzim cada vegada."

msgid "MANUALLY_SET_TIME"
msgstr ""

msgid "MAP"
msgstr "Mapa"

msgid "MARCH"
msgstr "Març"

msgid "MARINE_SNOW"
msgstr "Neu marina"

msgid "MASTER_VOLUME"
msgstr "Volum General"

#, fuzzy
msgid "MAXIMUM_SPECIES_IN_PATCH"
msgstr "s'ha extingit de l'ecosistema"

msgid "MAX_FPS"
msgstr "Màxims FPS:"

msgid "MAX_FPS_NO_LIMIT"
msgstr "Il·limitat"

msgid "MAX_SPAWNED_ENTITIES"
msgstr "Màxim nombre d'entitats:"

msgid "MAX_VISIBLE_DATASET_WARNING"
msgstr "No està permès mostrar més de {0} datasets!"

msgid "MAY"
msgstr "Maig"

msgid "MEDIANEXT"
msgstr "Següent"

msgid "MEDIAPLAY"
msgstr "Iniciar Reproducció Multimèdia"

msgid "MEDIAPREVIOUS"
msgstr "Anterior"

msgid "MEDIARECORD"
msgstr "Gravar"

msgid "MEDIASTOP"
msgstr "Aturar Reproducció Multimèdia"

msgid "MEGA_YEARS"
msgstr "Milions d'anys"

msgid "MEMBRANE"
msgstr "Membrana"

msgid "MEMBRANE_RIGIDITY"
msgstr "Rigidesa de la membrana"

msgid "MEMBRANE_TYPES"
msgstr "Tipus de Membrana"

msgid "MENU"
msgstr "Menú"

msgid "MESOPELAGIC"
msgstr "Zona mesopelàgica"

msgid "METABOLOSOMES"
msgstr "Metabolosomes"

msgid "METABOLOSOMES_DESCRIPTION"
msgstr "Els Metabolosomes són cúmuls de proteïnes embolcallades per una membrana de proteïnes. Transformen la Glucosa en ATP mitjançant la Respiració Aeròbica, de manera més ràpida i eficient que el Citoplasma. No obstant, necessita grans quantitats d'Oxigen atmosfèric per funcionar amb eficàcia, i nivells d'Oxigen més baixos en reduïran la velocitat de producció d'ATP. Com que els Metabolosomes estan suspesos en el Citoplasma, el fluid que els envolta duu a terme una certa glicòlisi."

msgid "METABOLOSOMES_PROCESSES_DESCRIPTION"
msgstr "Transforma [thrive:compound type=\"glucose\"][/thrive:compound] en [thrive:compound type=\"atp\"][/thrive:compound]. La velocitat és proporcional a la concentració de [thrive:compound type=\"oxygen\"][/thrive:compound]."

msgid "METRICS"
msgstr "Mètriques de rendiment"

#, fuzzy
msgid "METRICS_CONTENT"
msgstr ""
"Temps de procès: {0} s\n"
"Temps de físiques: {1} s\n"
"Entitats: {2} Other: {3}\n"
"Aparegudes: {4} Desaparegudes: {5}\n"
"Nodes utilitzats: {6}\n"
"Memòria utilitzada: {7}\n"
"Memòria GPU: {8}\n"
"Objectes renderitzats: {9}\n"
"Trucades sortejades: {10} 2D: {11}\n"
"Vèrtexs renderitzats: {12}\n"
"Canvis de material: {13}\n"
"Canvis de Shader: {14}\n"
"Nodes orfes: {15}\n"
"Latència d'Audio: {16} ms\n"
"Fils total: {17}\n"
"Temps de CPU Total:\n"
"{18}"

msgid "MIB_VALUE"
msgstr "{0} MiB"

#, fuzzy
msgid "MICROBE"
msgstr "Estadi de Microbi"

#, fuzzy
msgid "MICROBES_COUNT"
msgstr "Estadi de Microbi"

#, fuzzy
msgid "MICROBE_BENCHMARK"
msgstr "Editor de Microbi"

msgid "MICROBE_EDITOR"
msgstr "Editor de Microbi"

msgid "MICROBE_EDITOR_HELP_MESSAGE_1"
msgstr ""
"Estructures Procariòtiques\n"
"\n"
"Citoplasma: Proporciona espai d'emmagatzematge i duu a terme la glicòlisi (Produeix petites quantitats de [thrive:compound type=\"atp\"][/thrive:compound] a partir de [thrive:compound type=\"glucose\"][/thrive:compound])\n"
"\n"
"Metabolosomes: Produeix [thrive:compound type=\"atp\"][/thrive:compound] a partir de [thrive:compound type=\"glucose\"][/thrive:compound]\n"
"\n"
"Tilacoides: Produeix 1/3 part de la quantitat de [thrive:compound type=\"glucose\"][/thrive:compound] que un cloroplast normal, però també duu a terma la glicòlisi, i ocupa 1 Hexàgonbut also performs glycolysis, and takes up 1 Hex\n"
"\n"
"Proteïnes Quimiosintetitzadores: Produeix la meitat de [thrive:compound type=\"glucose\"][/thrive:compound] out of [thrive:compound type=\"hydrogensulfide\"][/thrive:compound] que el Quimioplast, però també duu a terme la glicòlisi, i ocupa 1 Hexàgon\n"
"\n"
"Rusticianina: Transforma [thrive:compound type=\"iron\"][/thrive:compound] en [thrive:compound type=\"atp\"][/thrive:compound]\n"
"\n"
"Nitrogenasa: Transforma el nitrogen atmosfèric i [thrive:compound type=\"atp\"][/thrive:compound] en [thrive:compound type=\"ammonia\"][/thrive:compound] anaeròbicament\n"
"\n"
"Oxitoxisoma: Transforma [thrive:compound type=\"atp\"][/thrive:compound] en [thrive:compound type=\"oxytoxy\"][/thrive:compound]\n"
"\n"
"Termosintasa: Produeix [thrive:compound type=\"atp\"][/thrive:compound] fent servir gradients de temperatura"

msgid "MICROBE_EDITOR_HELP_MESSAGE_14"
msgstr "Un cop l'Engoliment s'hagi completat, tots els objectes atrapats es retindran dins la membrane per a ser digerits. Els objectes no digeribles seran sempre expulsats, de manera que primer t'has d'assegurar que tens les mutacions adequades per a poder-los processar. Els enzims que proporcionen els Lisosomes ajudaran amb la digestió, de manera que és recomanat evolucionar aquest orgànul per tal d'aconseguir una digestió molt més eficient."

msgid "MICROBE_EDITOR_HELP_MESSAGE_2"
msgstr ""
"Orgànuls externs\n"
"\n"
"Flagel: Fa que la teva cèl·lula sigui més ràpida consumint [thrive:compound type=\"atp\"][/thrive:compound]\n"
"\n"
"Pilus: Estructura per punxar altres cèl·lules\n"
"\n"
"Quimioreceptor: Permet detectar compostos a distància.\n"
"\n"
"Cili: Augment la velocitat de gir de les cèl·lules"

msgid "MICROBE_EDITOR_HELP_MESSAGE_3"
msgstr ""
"Orgànuls adherits a la membrana\n"
"\n"
"Nucli: Ocupa 11 hexàgons i permet evolucionar orgànuls adherits a la membrana, duplica la mida de la teva cèl·lula i redueix el mal rebut en un 50% (només es pot evolucionar una vegada)\n"
"\n"
"Agent d'Adhesió: Permet adherir-se amb altres cèl·lules\n"
"\n"
"Mitocondri: Produeix [thrive:compound type=\"atp\"][/thrive:compound] a partir de [thrive:compound type=\"glucose\"][/thrive:compound] i O2 atmosfèric de manera molt més eficient que el citoplasma\n"
"\n"
"Cloroplast: Produeix [thrive:compound type=\"glucose\"][/thrive:compound] a partir de llum solar i CO2 atmosfèric\n"
"\n"
"Thermoplast: Produeix [thrive:compound type=\"atp\"][/thrive:compound] fent servir gradients de temperatura\n"
"\n"
"Lysosome: Conté enzims digestius\n"
"\n"
"Quimioplast: Produeix [thrive:compound type=\"glucose\"][/thrive:compound] a partir de [thrive:compound type=\"hydrogensulfide\"][/thrive:compound]\n"
"\n"
"Plastidi Fixador de Nitrogen: Produeix [thrive:compound type=\"ammonia\"][/thrive:compound] a partir de [thrive:compound type=\"atp\"][/thrive:compound] i Nitrogen i Oxigen atmosfèric\n"
"\n"
"Vacúol: Emmagatzema fins a 8 unitats de compostos recol·lectats\n"
"\n"
"Vacúol de Toxines: Produeix toxines (anomenades [thrive:compound type=\"oxytoxy\"][/thrive:compound]) i et permet alliberar-les, tot produïnt mal en funció de la quantitat de toxines disponibles\n"
"\n"
"Agent de Senyalització: Permet crear productes químics als quals altres espècies hi poden reaccionar."

msgid "MICROBE_EDITOR_HELP_MESSAGE_4"
msgstr "Cada generació, pots gastar fins a 100 punts de mutació (PM), i cada canvi (o mutació) costarà una certa quantitat d'aquest PM. Afegir i eliminar orgànuls costa PM. No obstant, eliminar orgànuls que han estat afegits en la sessió de mutació actuals, et torna el cost en PM d'aquest orgànul. Pots moure o eliminar un orgànul tot fent clic dret a sobre d'aquest, i seleccionant l'acció adequada del menú que apareixirà. Pots rotar els teus orgànuls mentre els col·loques amb [thrive:input]e_rotate_left[/thrive:input] i [thrive:input]e_rotate_right[/thrive:input]."

msgid "MICROBE_EDITOR_HELP_MESSAGE_5"
msgstr "Cada vegada que et reprodueixis entraràs a l'editor de microbi, on podràs fer canvis a la teva espècie (afegir, moure o treure orgànuls) per tal de millorar-la. Cada sessió de l'editor de microbi representa [thrive:constant]EDITOR_TIME_JUMP_MILLION_YEARS[/thrive:constant] milions d'anys d'evolució."

msgid "MICROBE_FREEBUILD_EDITOR"
msgstr "Editor Lliure de Microbi"

#, fuzzy
msgid "MICROBE_ORGANELLE_STATISTICS"
msgstr "Estadístiques de la Cèl·lula"

msgid "MICROBE_SPECIES_DETAIL_TEXT"
msgstr ""
"[b]Estadi[/b]\n"
"  Microbi\n"
"[b]Tipus de Membrana[/b]\n"
"  {0}\n"
"[b]Rigidesa de la Membrana[/b]\n"
"  {1}\n"
"[b]Velocitat Base[/b]\n"
"  {2}\n"
"[b]Velocitat de Rotació Base[/b]\n"
"  {3}\n"
"[b]Mida d'Hexàgon Base[/b]\n"
"  {4}"

msgid "MICROBE_STAGE"
msgstr "Estadi de Microbi"

#, fuzzy
msgid "MICROBE_STAGE_BECOME_MULTICELLULAR_TEXT"
msgstr ""
"Recol·lecta Glucosa (núvols blancs) desplaçant-t'hi per sobre.\n"
"\n"
"La teva cèl·lula necessita Glucosa per aconseguir energia i mantenir-se viva.\n"
"\n"
"Segueix la línia de la pantalla, des de la teva cèl·lula fins al núvol de Glucosa més proper."

msgid "MICROBE_STAGE_COLLECT_TEXT"
msgstr ""
"Recol·lecta Glucosa (núvols blancs) desplaçant-t'hi per sobre.\n"
"\n"
"La teva cèl·lula necessita Glucosa per aconseguir energia i mantenir-se viva.\n"
"\n"
"Segueix la línia de la pantalla, des de la teva cèl·lula fins al núvol de Glucosa més proper."

msgid "MICROBE_STAGE_CONTROL_TEXT"
msgstr ""
"La teva cèl·lula, el darrer avantpassat universal comú, és al centre de la pantalla. Per tal de controlar-la, fes servir les tecles que es mostren al seu costat.\n"
"\n"
"Prova totes les tecles durant uns instants per tal de continuar."

#, fuzzy
msgid "MICROBE_STAGE_CONTROL_TEXT_CONTROLLER"
msgstr ""
"La teva cèl·lula, el darrer avantpassat universal comú, és al centre de la pantalla. Per tal de controlar-la, fes servir les tecles que es mostren al seu costat.\n"
"\n"
"Prova totes les tecles durant uns instants per tal de continuar."

#, fuzzy
msgid "MICROBE_STAGE_DAY_NIGHT_TEXT"
msgstr ""
"Estigues atent a la barra de salut, que hi ha al costat de la barra d'ATP (a la part inferior dreta de la pantalla).\n"
"Si la teva cèl·lula es queda sense energia, es morirà.\n"
"Pots recuperar la teva salut (autoregeneració) si tens prou quantitat d'ATP.\n"
"Assegurat de recol·lectar prou Glucosa per no quedar-te sense ATP."

msgid "MICROBE_STAGE_HEALTH_TEXT"
msgstr ""
"Estigues atent a la barra de salut, que hi ha al costat de la barra d'ATP (a la part inferior dreta de la pantalla).\n"
"Si la teva cèl·lula es queda sense energia, es morirà.\n"
"Pots recuperar la teva salut (autoregeneració) si tens prou quantitat d'ATP.\n"
"Assegurat de recol·lectar prou Glucosa per no quedar-te sense ATP."

msgid "MICROBE_STAGE_HELP_MESSAGE_1"
msgstr "[thrive:input]g_move_forward[/thrive:input],[thrive:input]g_move_left[/thrive:input],[thrive:input]g_move_backwards[/thrive:input],[thrive:input]g_move_right[/thrive:input] i fer servir el ratolí per canviar la orientació. [thrive:input]g_fire_toxin[/thrive:input] per disparar [thrive:compound type=\"oxytoxy\"][/thrive:compound] si tens un Vacúol de Toxines. [thrive:input]g_toggle_engulf[/thrive:input] per activar el mode Engolir. Pots ampliar o reduïr el camp de visió amb la rodeta del ratolí."

msgid "MICROBE_STAGE_HELP_MESSAGE_10"
msgstr "Per tal de reproduït-te, has de dividir cadascun dels teus orgànuls en 2. Els orgànuls necessiten Amoníac i Fosfat per tal d'autoreplicar-se."

msgid "MICROBE_STAGE_HELP_MESSAGE_11"
msgstr "Però si sobrevius durant 20 generacions i la teva població té més de 300 individus, hauràs guanyat el joc actual. Després de guanyar, apareixerà una finestreta d'enhorabona i, després, podràs seguir jugant."

msgid "MICROBE_STAGE_HELP_MESSAGE_12"
msgstr "Estigues alerta, ja que els teus competidors no cessaran d'evolucionar en cap moment. Cada vegada que entris a l'editor, ells també faran un salt evolutiu."

msgid "MICROBE_STAGE_HELP_MESSAGE_13"
msgstr "Si t'uneixes a altres cèl·lules, podràs construïr una colònia cel·lular on les cèl·lules comparteixen els compostos que absorbeixen i produeixen amb les altres. Per poder unir-te a una altra cèl·lula, has d'aconseguir l'orgànul \"agents d'unió\", entrar en contacte amb l'altra cèl·lula i, tot seguit, entrar en el \"mode d'unió\" prement [thrive:input]g_toggle_binding[/thrive:input]. Només et pots unir a cèl·lules de la teva espècie. Mentre formis part d'una colònia, no et pots reproduïr i entrar a l'editor (de moment). Per entrar a l'editor, un cop hagis recollit prou compostos hauràs d'abandonar la teva colònia prement [thrive:input]g_unbind_all[/thrive:input]. Les grans colònies de cèl·lules són la via per a esdevenir un organisme multicel·lular."

msgid "MICROBE_STAGE_HELP_MESSAGE_15"
msgstr "Les parets cel·lulars de Cel·lulose i Quitina, en particular, no es poden digerir si no es compta amb un enzim especial que les pot trencar."

msgid "MICROBE_STAGE_HELP_MESSAGE_16"
msgstr "No obstant, els Lisosomes són exclusius dels organismes eucariotes. Els procariotes, en canvi, no poden tenir aquest orgànul, de manera que digereixen el menjar de manera bastant ineficient. Per cèl·lules petites no hi ha cap problema, però per cèl·lules més grans no tenir Lisosomes és un gran desavantatge."

msgid "MICROBE_STAGE_HELP_MESSAGE_2"
msgstr "La teva cèl·lula fa servir [thrive:compound type=\"atp\"][/thrive:compound] com a font d'energia, si se li acaba es morirà."

msgid "MICROBE_STAGE_HELP_MESSAGE_3"
msgstr "Per desbloquejar l'editor i reproduïr-vos heu de recol·lectar [thrive:compound type=\"ammonia\"][/thrive:compound] (Núvol Taronja) i [thrive:compound type=\"phosphates\"][/thrive:compound] (Núvol Violeta)."

msgid "MICROBE_STAGE_HELP_MESSAGE_4"
msgstr "També pots engolir cèl·lules, bacteris, fragments de Ferro i fragments de cèl·lules mortes prement [thrive:input]g_toggle_engulf[/thrive:input]. Això comporta un cost afegit [thrive:compound type=\"atp\"][/thrive:compound] i et farà més lent. No t'oblidis de prèmer [thrive:input]g_toggle_engulf[/thrive:input] una segona vegada per deixar d'engolir."

msgid "MICROBE_STAGE_HELP_MESSAGE_5"
msgstr "L'Osmoregulació comporta un cost en [thrive:compound type=\"atp\"][/thrive:compound], de manera que, com més gran és la teva cèl·lula, més Mitocondris, Metabolosomes o Rusticianina (o Citoplasma, que duu a terme la Glicòlisi) necessites per evitar morir [thrive:compound type=\"atp\"][/thrive:compound] quan estàs quiet."

msgid "MICROBE_STAGE_HELP_MESSAGE_6"
msgstr "A l'editor hi ha un munt d'Orgànuls que pots fer servir per evolucionar; un munt de possibilitats jugables."

msgid "MICROBE_STAGE_HELP_MESSAGE_7"
msgstr "Per a la versió actual del joc, si la teva població baixa fins a 0 t'hauràs extingit."

msgid "MICROBE_STAGE_HELP_MESSAGE_8"
msgstr ""
"Els diferents núvols de compostos són:\n"
"\n"
"Blanc – [thrive:compound type=\"glucose\"][/thrive:compound]\n"
"Groc – [thrive:compound type=\"hydrogensulfide\"][/thrive:compound]\n"
"Taronja – [thrive:compound type=\"ammonia\"][/thrive:compound]\n"
"Violeta – [thrive:compound type=\"phosphates\"][/thrive:compound]\n"
"Marró rovellat – [thrive:compound type=\"iron\"][/thrive:compound]\n"
"\n"
"[thrive:compound type=\"glucose\"][/thrive:compound] fa [thrive:compound type=\"atp\"][/thrive:compound]."

msgid "MICROBE_STAGE_HELP_MESSAGE_9"
msgstr "[thrive:compound type=\"hydrogensulfide\"][/thrive:compound] pot ser transformat en [thrive:compound type=\"glucose\"][/thrive:compound] per mitjà de Quimioplasts i Proteïnes Quimiosintetitzadores. [thrive:compound type=\"iron\"][/thrive:compound] pot ser transformat per mitjà de la proteïna Rusticianina en [thrive:compound type=\"atp\"][/thrive:compound]."

msgid "MICROBE_STAGE_INITIAL"
msgstr ""
"Fa molt de temps, en un planeta molt i molt llunyà...\n"
"\n"
"S'han esdevingut milions d'anys, eons sencers, d'activitat volcànica i d'impactes de meteorits. Aquesta activitat ha causat l'aparició d'un fenomen inaudit a l'univers.\n"
"\n"
"La vida.\n"
"\n"
"A les profunditats dels mars i oceans, són a punt d'aparèixer eixams de Microbis, sopes tupides d'organismes vius. De moment, però, en tot el planeta, només hi ha un sol organisme, una petita cèl·lula formada per una fina Membrana plena de Citoplasma i Material Genètic. Aquest primer organisme serà conegut com a 'darrer avantpassat universal comú'. Ets a punt de prendre el control d'aquesta minúscula cèl·lula, per tal de guiar-ne les accions i aconseguir que es pugui reproduir.\n"
"\n"
"Per tal de sobreviure en aquest planeta hostil, hauràs d'arreplegar tots els compostos amb contingut nutritiu que puguis trobar. Al llarg de les diverses generacions del procés evolutiu, hauràs d'evolucionar per competir contra altres espècies pels nínxols de la cadena tròfica. Totes aquestes espècies hauran evolucionat a partir del darrer avantpassat universal comú."

#, fuzzy
msgid "MICROBE_STAGE_INITIAL_PANSPERMIA"
msgstr ""
"Fa molt de temps, en un planeta molt i molt llunyà...\n"
"\n"
"S'han esdevingut milions d'anys, eons sencers, d'activitat volcànica i d'impactes de meteorits. Aquesta activitat ha causat l'aparició d'un fenomen inaudit a l'univers.\n"
"\n"
"La vida.\n"
"\n"
"A les profunditats dels mars i oceans, són a punt d'aparèixer eixams de Microbis, sopes tupides d'organismes vius. De moment, però, en tot el planeta, només hi ha un sol organisme, una petita cèl·lula formada per una fina Membrana plena de Citoplasma i Material Genètic. Aquest primer organisme serà conegut com a 'darrer avantpassat universal comú'. Ets a punt de prendre el control d'aquesta minúscula cèl·lula, per tal de guiar-ne les accions i aconseguir que es pugui reproduir.\n"
"\n"
"Per tal de sobreviure en aquest planeta hostil, hauràs d'arreplegar tots els compostos amb contingut nutritiu que puguis trobar. Al llarg de les diverses generacions del procés evolutiu, hauràs d'evolucionar per competir contra altres espècies pels nínxols de la cadena tròfica. Totes aquestes espècies hauran evolucionat a partir del darrer avantpassat universal comú."

#, fuzzy
msgid "MICROBE_STAGE_INITIAL_POND"
msgstr ""
"Fa molt de temps, en un planeta molt i molt llunyà...\n"
"\n"
"S'han esdevingut milions d'anys, eons sencers, d'activitat volcànica i d'impactes de meteorits. Aquesta activitat ha causat l'aparició d'un fenomen inaudit a l'univers.\n"
"\n"
"La vida.\n"
"\n"
"A les profunditats dels mars i oceans, són a punt d'aparèixer eixams de Microbis, sopes tupides d'organismes vius. De moment, però, en tot el planeta, només hi ha un sol organisme, una petita cèl·lula formada per una fina Membrana plena de Citoplasma i Material Genètic. Aquest primer organisme serà conegut com a 'darrer avantpassat universal comú'. Ets a punt de prendre el control d'aquesta minúscula cèl·lula, per tal de guiar-ne les accions i aconseguir que es pugui reproduir.\n"
"\n"
"Per tal de sobreviure en aquest planeta hostil, hauràs d'arreplegar tots els compostos amb contingut nutritiu que puguis trobar. Al llarg de les diverses generacions del procés evolutiu, hauràs d'evolucionar per competir contra altres espècies pels nínxols de la cadena tròfica. Totes aquestes espècies hauran evolucionat a partir del darrer avantpassat universal comú."

#, fuzzy
msgid "MICROBE_STAGE_ORGANELLE_DIVISION"
msgstr "Estadístiques de la Cèl·lula"

msgid "MIDDLE_MOUSE"
msgstr "Clic del mig del ratolí"

msgid "MILLION_ABBREVIATION"
msgstr "{0} M"

msgid "MINIMUM_AMOUNT_TO_FIND"
msgstr "Quantitat mínima a detectar:"

msgid "MINIMUM_VERSION"
msgstr "Mínim:"

msgid "MIN_VISIBLE_DATASET_WARNING"
msgstr "No està permès mostrar menys de {0} dataset(s)!"

msgid "MISC"
msgstr "Misc"

msgid "MISCELLANEOUS"
msgstr "Miscel·lània"

msgid "MISCELLANEOUS_3D_STAGE"
msgstr "Miscel·lània Estadi 3D"

#, fuzzy
msgid "MISC_FUN"
msgstr "Misc"

msgid "MISSING_DESCRIPTION"
msgstr "Falta una descripció"

msgid "MISSING_OR_INVALID_REQUIRED_FIELD"
msgstr "Format invàlid o falta format d'un camp requerit: {0}"

msgid "MISSING_TITLE"
msgstr "Falta un nom"

msgid "MITOCHONDRION"
msgstr "Mitocondri"

msgid "MITOCHONDRION_DESCRIPTION"
msgstr "És el pal de paller de la generació d'energia per la cèl·lula. Els Mitocondris són una estructura de membrana doble curulla de proteïnes i enzims. En realitat, és un petit organisme procariota que ha estat engolit i assimilat per la cèl·lula eucariota, que actua com un hoste. Produeix grans quantitats d'ATP, a partir de Glucosa i Oxigen, amb una gran eficiència, per mitjà d'un procés anomenat Respiració Aeròbica."

msgid "MITOCHONDRION_PROCESSES_DESCRIPTION"
msgstr "Transforma [thrive:compound type=\"glucose\"][/thrive:compound] en [thrive:compound type=\"atp\"][/thrive:compound]. La velocitat és proporcional a la concentració de [thrive:compound type=\"oxygen\"][/thrive:compound]."

#, fuzzy
msgid "MIXED_DOT_DOT_DOT"
msgstr "..."

msgid "MODDING_INSTRUCTIONS_ON"
msgstr "Instruccions per fer Mods estan disponibles a"

msgid "MODELS"
msgstr "Models"

msgid "MODIFY"
msgstr "Modificar"

msgid "MODIFY_ORGANELLE"
msgstr "Modificar orgànul"

msgid "MODIFY_TYPE"
msgstr "Modificar Tipus"

msgid "MODS"
msgstr "Mods"

msgid "MODS_INSTALLED_BUT_NOT_ENABLED"
msgstr ""

msgid "MOD_ASSEMBLY"
msgstr "Ensamblatge de Mod:"

msgid "MOD_ASSEMBLY_CLASS"
msgstr "Classe Principal d'Ensamblatge de Mod:"

#, fuzzy
msgid "MOD_ASSEMBLY_CLASS_CREATION_FAILED"
msgstr "{0}: el mètode de descàrrega de l'ensamblatge del mod ha fallat"

msgid "MOD_ASSEMBLY_CLASS_NOT_FOUND"
msgstr "{0}: classe de mod especificada \"{1}\" no s'ha trobat a l'ensamblatge del mod"

msgid "MOD_ASSEMBLY_INIT_CALL_FAILED"
msgstr "{0}: mètode d'inicialització d'ensamblatge del mod ha fallat"

msgid "MOD_ASSEMBLY_LOAD_CALL_FAILED_EXCEPTION"
msgstr "{0}: el mètode d'inicialització d'ensamblatge del mod ha fallat amb una excepció: {1}"

msgid "MOD_ASSEMBLY_LOAD_EXCEPTION"
msgstr "{0}: la càrrega de l'ensamblatge ha fallat amb una excepció: {1}"

msgid "MOD_ASSEMBLY_UNLOAD_CALL_FAILED"
msgstr "{0}: el mètode de descàrrega de l'ensamblatge del mod ha fallat"

msgid "MOD_ASSEMBLY_UNLOAD_CALL_FAILED_EXCEPTION"
msgstr "{0}: el mètode de descàrrega d'ensamblatge del mod ha fallat amb una excepció: {1}"

msgid "MOD_AUTHOR"
msgstr "Autor del Mod:"

msgid "MOD_AUTO_HARMONY"
msgstr "Fa servir Auto Harmony:"

msgid "MOD_CREATION_FAILED"
msgstr "Creació de Mod Fallida"

msgid "MOD_DESCRIPTION"
msgstr "Descripció del Mod:"

msgid "MOD_EXTENDED_DESCRIPTION"
msgstr "Descripció Llarga del Mod:"

msgid "MOD_HARMONY_LOAD_FAILED_EXCEPTION"
msgstr "{0}: la càrrega del mod Harmony ha fallat amb una excepció: {1}"

msgid "MOD_HARMONY_UNLOAD_FAILED_EXCEPTION"
msgstr "{0}: la descàrrega del mod Harmony ha fallat amb una excepció: {1}"

msgid "MOD_HAS_NO_LOADABLE_RESOURCES"
msgstr "{0}: no té recursos que es puguin carregar"

msgid "MOD_ICON_FILE"
msgstr "Icona de l'Arxiu:"

msgid "MOD_INFO_URL"
msgstr "URL d'Informació del Mod:"

msgid "MOD_INTERNAL_NAME"
msgstr "Nom Intern (de Carpeta):"

msgid "MOD_LICENSE"
msgstr "Llicència del Mod:"

msgid "MOD_LOAD_ERRORS"
msgstr "Errors en Carregar el Mod"

msgid "MOD_LOAD_ERRORS_OCCURRED"
msgstr "Hi han hagut errors en carregar un o més mods. Els logs poden tenir més informació."

msgid "MOD_LOAD_OR_UNLOAD_ERRORS_OCCURRED"
msgstr "S'han produït errors en carregar o descarregar un o més mods. Els logs poden tenir més informació."

msgid "MOD_LOAD_UNLOAD_CAVEATS"
msgstr "Nota: molts mods requereix reiniciar el joc per pujar-se o descarregar-se adequadament. Descarrega només mods en els quals hi puguis confiar, ja que poden contenir codi executable."

msgid "MOD_LOAD_UNLOAD_RESTART"
msgstr "Un o més mods requereixen reiniciar el joc per a carregar-se o descarregar-se adequadament"

msgid "MOD_MAXIMUM_THRIVE"
msgstr "Versió Màxima de Thrive Suportada:"

msgid "MOD_MINIMUM_THRIVE"
msgstr "Versió de Thrive Mínima Requerida:"

msgid "MOD_NAME"
msgstr "Nom del Mod:"

msgid "MOD_PCK_NAME"
msgstr "Arxiu de Mod .pck:"

msgid "MOD_RECOMMENDED_THRIVE"
msgstr "Versió de Thrive Recomanada:"

msgid "MOD_TO_UPLOAD"
msgstr "Mod a Carregar:"

msgid "MOD_UPLOADER"
msgstr "Carregador de Mods"

msgid "MOD_VERSION"
msgstr "Versió del Mod:"

msgid "MORE_INFO"
msgstr "Mostrar Més Informació"

#, fuzzy
msgid "MORE_INFO_PROMPT"
msgstr "Mostrar Més Informació"

msgid "MOUSE_EDGE_PANNING_OPTION"
msgstr ""

msgid "MOUSE_LOOK_SENSITIVITY"
msgstr ""

msgid "MOUSE_SENSITIVITY_WINDOW_SIZE_ADJUSTMENT"
msgstr ""

msgid "MOVE"
msgstr "Moure"

msgid "MOVEMENT"
msgstr "Moviment"

msgid "MOVE_ATTEMPTS_PER_SPECIES"
msgstr ""

msgid "MOVE_BACKWARDS"
msgstr "Moure cap endarrere"

msgid "MOVE_DOWN_OR_CROUCH"
msgstr "Moure cap avall o ajupir-se"

msgid "MOVE_FORWARD"
msgstr "Moure cap endavant"

msgid "MOVE_LEFT"
msgstr "Moure cap a l'esquerra"

msgid "MOVE_ORGANELLE"
msgstr "Moure orgànul"

msgid "MOVE_RIGHT"
msgstr "Moure cap a la dreta"

#, fuzzy
msgid "MOVE_TO_ANY_PATCH"
msgstr "Moure a aquest Indret"

#, fuzzy
msgid "MOVE_TO_LAND"
msgstr "Mod a Carregar:"

#, fuzzy
msgid "MOVE_TO_MACROSCOPIC_TOOLTIP"
msgstr "Accedeix al següent estadi del joc (Multicel·lular). Disponible un cop comptes amb una colònia cel·lular prou gran."

msgid "MOVE_TO_MULTICELLULAR_STAGE_TOOLTIP"
msgstr "Accedeix al següent estadi del joc (Multicel·lular). Disponible un cop comptes amb una colònia cel·lular prou gran."

msgid "MOVE_TO_THIS_PATCH"
msgstr "Moure a aquest Indret"

msgid "MOVE_UP_OR_JUMP"
msgstr "Moure's cap amunt o saltar"

#, fuzzy
msgid "MOVING_TO_AWAKENING_PROTOTYPE"
msgstr ""
"Has assolit el final de la part \"completa\" de Thrive.\n"
"Si ho vols, pots continuar jugant als prototips d'altres estadis que estan inclosos al joc. Aquests, poden ser molt incomplerts, fer servir gràfics temporals, i ser \"matussers\" en general. No obstant, estan inclosos com a part del joc per a mostrar la possible direcció futura del joc, i la nostra visió general de com estan connectats els diferents estadis.\n"
"\n"
"Si continues, no podràs guardar ni tornar a l'estadi de microbi. Si vols tornar a aquest estadi, siusplau, guarda el joc ara, abans de continuar.\n"
"\n"
"Si tries continuar, siusplau tingues en compte que els següents estadis només són prototips incomplerts, i siusplau no ho critiqueu injustificadament."

#, fuzzy
msgid "MOVING_TO_AWAKENING_PROTOTYPE_TITLE"
msgstr ""
"Has assolit el final de la part \"completa\" de Thrive.\n"
"Si ho vols, pots continuar jugant als prototips d'altres estadis que estan inclosos al joc. Aquests, poden ser molt incomplerts, fer servir gràfics temporals, i ser \"matussers\" en general. No obstant, estan inclosos com a part del joc per a mostrar la possible direcció futura del joc, i la nostra visió general de com estan connectats els diferents estadis.\n"
"\n"
"Si continues, no podràs guardar ni tornar a l'estadi de microbi. Si vols tornar a aquest estadi, siusplau, guarda el joc ara, abans de continuar.\n"
"\n"
"Si tries continuar, siusplau tingues en compte que els següents estadis només són prototips incomplerts, i siusplau no ho critiqueu injustificadament."

#, fuzzy
msgid "MOVING_TO_LAND_PROTOTYPE"
msgstr ""
"Has assolit el final de la part \"completa\" de Thrive.\n"
"Si ho vols, pots continuar jugant als prototips d'altres estadis que estan inclosos al joc. Aquests, poden ser molt incomplerts, fer servir gràfics temporals, i ser \"matussers\" en general. No obstant, estan inclosos com a part del joc per a mostrar la possible direcció futura del joc, i la nostra visió general de com estan connectats els diferents estadis.\n"
"\n"
"Si continues, no podràs guardar ni tornar a l'estadi de microbi. Si vols tornar a aquest estadi, siusplau, guarda el joc ara, abans de continuar.\n"
"\n"
"Si tries continuar, siusplau tingues en compte que els següents estadis només són prototips incomplerts, i siusplau no ho critiqueu injustificadament."

#, fuzzy
msgid "MOVING_TO_LAND_PROTOTYPE_TITLE"
msgstr ""
"Has assolit el final de la part \"completa\" de Thrive.\n"
"Si ho vols, pots continuar jugant als prototips d'altres estadis que estan inclosos al joc. Aquests, poden ser molt incomplerts, fer servir gràfics temporals, i ser \"matussers\" en general. No obstant, estan inclosos com a part del joc per a mostrar la possible direcció futura del joc, i la nostra visió general de com estan connectats els diferents estadis.\n"
"\n"
"Si continues, no podràs guardar ni tornar a l'estadi de microbi. Si vols tornar a aquest estadi, siusplau, guarda el joc ara, abans de continuar.\n"
"\n"
"Si tries continuar, siusplau tingues en compte que els següents estadis només són prototips incomplerts, i siusplau no ho critiqueu injustificadament."

#, fuzzy
msgid "MOVING_TO_SOCIETY_STAGE"
msgstr ""
"Has assolit el final de la part \"completa\" de Thrive.\n"
"Si ho vols, pots continuar jugant als prototips d'altres estadis que estan inclosos al joc. Aquests, poden ser molt incomplerts, fer servir gràfics temporals, i ser \"matussers\" en general. No obstant, estan inclosos com a part del joc per a mostrar la possible direcció futura del joc, i la nostra visió general de com estan connectats els diferents estadis.\n"
"\n"
"Si continues, no podràs guardar ni tornar a l'estadi de microbi. Si vols tornar a aquest estadi, siusplau, guarda el joc ara, abans de continuar.\n"
"\n"
"Si tries continuar, siusplau tingues en compte que els següents estadis només són prototips incomplerts, i siusplau no ho critiqueu injustificadament."

msgid "MP_COST"
msgstr "{0} MP"

msgid "MUCILAGE"
msgstr "Mucílag"

msgid "MUCILAGE_SYNTHESIS"
msgstr "Síntesi de mucílag"

msgid "MULTICELLULAR_EDITOR"
msgstr "Editor Multicel·lular"

#, fuzzy
msgid "MULTICELLULAR_FREEBUILD_EDITOR"
msgstr "Editor Multicel·lular"

msgid "MULTICELLULAR_STAGE"
msgstr "Estadi Multicel·lular"

msgid "MULTIPLE_CELLS"
msgstr "Múltiples cèl·lules"

msgid "MULTIPLE_METABALLS"
msgstr "Múltiples Metaboles"

msgid "MULTIPLE_ORGANELLES"
msgstr "Múltiples Orgànuls"

msgid "MULTISAMPLE_ANTI_ALIASING"
msgstr "Antialiàsing Multimostres (MSAA):"

msgid "MULTITHREADED_SIMULATION_ENABLED"
msgstr ""

#, fuzzy
msgid "MULTITHREADED_SIMULATION_EXPLANATION"
msgstr ""
"Els microbis agressius perseguiran les preses a més distància\n"
"i és més probable que s'enfrontin a depredadors quan siguin atacats.\n"
"Els microbis pacífics desistiran de perseguir les seves preses abans\n"
"i és menys probable que facin servir toxines contra depredadors."

msgid "MUSEUM_WELCOME_TEXT"
msgstr ""

msgid "MUSIC"
msgstr "Música"

msgid "MUSIC_VOLUME"
msgstr "Volum de la música"

#, fuzzy
msgid "MUTATIONS_PER_SPECIES"
msgstr "Punts de Mutació"

msgid "MUTATION_COST_MULTIPLIER"
msgstr "Multiplicador del cost de mutació"

msgid "MUTATION_COST_MULTIPLIER_EXPLANATION"
msgstr "(cost d'orgànuls, membranes i altres elements a l'editor)"

msgid "MUTATION_POINTS"
msgstr "Punts de Mutació"

msgid "MUTE"
msgstr "Mut"

msgid "NAME"
msgstr "Nom:"

#, fuzzy
msgid "NAME_LABEL_CITY"
msgstr "Bioma: {0}"

#, fuzzy
msgid "NAME_LABEL_FLEET"
msgstr "Bioma: {0}"

msgid "NAME_LABEL_STRUCTURE_UNFINISHED"
msgstr ""

#, fuzzy
msgid "NATIVE_THREAD_ADVICE_TOOLTIP"
msgstr "Fils actuals:"

msgid "NEGATIVE_ATP_BALANCE"
msgstr "Equilibri d'ATP Negatiu"

msgid "NEGATIVE_ATP_BALANCE_TEXT"
msgstr ""
"El teu Microbi no consumeix més ATP que no pas pot arribar a produïr!\n"
"Vols continuar?"

msgid "NEW"
msgstr "Nou"

msgid "NEWER_VERSION_LOADING_WARNING"
msgstr ""
"Aquest arxiu de guardat pertany a una versió de Thrive més nova que l'actual i, probablement, sigui incompatible.\n"
"Voleu intentar carregar l'arxiu igualment?"

msgid "NEWS"
msgstr ""

msgid "NEW_BIODIVERSITY_INCREASING_SPECIES_POPULATION"
msgstr ""

msgid "NEW_GAME"
msgstr "Nova partida"

msgid "NEW_GAME_BUTTON_TOOLTIP"
msgstr "Començar un nou joc"

msgid "NEW_GAME_SETTINGS_PERFORMANCE_OPTIONS_INFO"
msgstr ""

msgid "NEW_MOD_DEFAULT_DESCRIPTION"
msgstr "El Meu Mod Esbalaïdor"

msgid "NEW_NAME"
msgstr "Nou Nom"

msgid "NEW_NAME_COLON"
msgstr "Nou nom:"

msgid "NEXT_CAPITAL"
msgstr "SEGÜENT"

msgid "NEXT_EDITOR_TAB"
msgstr "Anar a la següent pestanya de l'editor"

msgid "NITROGEN"
msgstr "Nitrogen"

msgid "NITROGENASE"
msgstr "Nitrogenasa"

msgid "NITROGENASE_DESCRIPTION"
msgstr "La Nitrogenasa és una proteïna capaç de produïr Amoníac, nutrient bàsic per al desenvolupament i reproducció de les cèl·lules, mitjançant Nitrogen i mol·lècules d'ATP. Aquest procés s'anomena Fixació de Nitrogen Anaeròbica. Com que la Nitrogenasa està suspesa en el Citoplasma, aquest fluid duu a terme una certa Glicòlisi."

msgid "NITROGENASE_PROCESSES_DESCRIPTION"
msgstr "Transforma [thrive:compound type=\"atp\"][/thrive:compound] en [thrive:compound type=\"ammonia\"][/thrive:compound]. La velocitat és proporcional a la concentració de [thrive:compound type=\"nitrogen\"][/thrive:compound]."

msgid "NITROGEN_FIXING_PLASTID"
msgstr "Plastidi Fixador de Nitrogen"

msgid "NITROGEN_FIXING_PLASTID_DESCRIPTION"
msgstr "El Plast de Fixació de Nitrogen és una proteïna que produeix Amoníac, un component important en el creixement i reproducció de les cèl·lules, mitjançant Nitrogen, Oxigen i mol·lècules d'ATP. Aquest procés s'anomena Fixació de Nitrogen Aeròbica."

msgid "NITROGEN_FIXING_PLASTID_PROCESSES_DESCRIPTION"
msgstr "Transforma [thrive:compound type=\"atp\"][/thrive:compound] en [thrive:compound type=\"ammonia\"][/thrive:compound]. La velocitat és proporcional a la concentració de [thrive:compound type=\"nitrogen\"][/thrive:compound] i [thrive:compound type=\"oxygen\"][/thrive:compound]."

msgid "NONE"
msgstr "Cap"

msgid "NORMAL"
msgstr "Normal"

msgid "NORMAL_MEMBRANE_DESCRIPTION"
msgstr "Aquesta és la forma més bàsica de la Membrana cel·lular, que ofereix poca protecció contra Agents externs i altres cèl·lules. També consumeix una quantitat important d'energia. Com a avantatge, permet a la cèl·lula moure's i absorbir nutrients ràpidament."

msgid "NOTHING_HERE"
msgstr "No hi ha res a sota del Cursor"

msgid "NOTHING_TO_INTERACT_WITH"
msgstr ""

msgid "NOTICE_DAMAGED_BY_NO_ATP"
msgstr ""

msgid "NOTICE_ENGULF_DAMAGE_FROM_TOXIN"
msgstr ""

msgid "NOTICE_ENGULF_MISSING_ENZYME"
msgstr ""

msgid "NOTICE_ENGULF_SIZE_TOO_SMALL"
msgstr ""

msgid "NOTICE_ENGULF_STORAGE_FULL"
msgstr ""

msgid "NOTICE_READY_TO_EDIT"
msgstr ""

msgid "NOT_FOUND_CHUNK"
msgstr "Error: tros no trobat"

#, fuzzy
msgid "NOT_STARTED_DOT"
msgstr "Avortat."

msgid "NOVEMBER"
msgstr "Novembre"

msgid "NO_AI"
msgstr "No IA"

msgid "NO_DATA_TO_SHOW"
msgstr "No hi ha dades a mostrar"

msgid "NO_EVENTS_RECORDED"
msgstr "Cap esdeveniment registrat"

#, fuzzy
msgid "NO_FOSSIL_DIRECTORY"
msgstr "No s'ha trobar el directori d'arxius de guardat"

#, fuzzy
msgid "NO_MODS_ENABLED"
msgstr "Inhabilitat"

msgid "NO_ORGANELLE_PROCESSES"
msgstr "Cap procés"

msgid "NO_SAVEGAMES_FOUND"
msgstr "No s'han trobat arxius de guardat"

msgid "NO_SAVE_DIRECTORY"
msgstr "No s'ha trobar el directori d'arxius de guardat"

msgid "NO_SCREENSHOT_DIRECTORY"
msgstr "No s'ha trobat cap directori de captures de pantalla"

msgid "NO_SELECTED_MOD"
msgstr "Cap Mod Seleccionat"

msgid "NUCLEUS"
msgstr "Nucli"

msgid "NUCLEUS_DELETE_OPTION_DISABLED_TOOLTIP"
msgstr ""
"No es pot eliminar el nucli, ja que aquesta és una evolució irreversible.\n"
"No obstant, si s'ha col·locat en la sessió actual, desfer o refer encara és permès"

msgid "NUCLEUS_DESCRIPTION"
msgstr "És la característica que defineix les cèl·lules eucariotes. El nucli inclou el Reticle Endoplasmàtic i l'Aparell de Golgi. Representa un pas evolutiu important respecte a les cèl·lules procariotes, que permet desenvolupar orgànuls més complexes, rodejats per una membrana, tot engolint i assimilant petites cèl·lules procariotes. Això permet dividir clarament l'interior de la cèl·lula en diversos compartiments separats, cadascun duent a terme un procés de síntesi de recursos diferents. Així, amb aquests nous orgànuls, la cèl·lula pot esdevenir molt més complexa, eficient i especialitzada. No obstant, això també implica que la cèl·lula ha d'esdevenir més gran i necessita més quantitat de recursos per a viure."

msgid "NUCLEUS_SMALL_DESCRIPTION"
msgstr "Permet evolucionar orgànuls més complexes, adherits a la membrana. Mantenir-lo costa una gran quantitat d'ATP. Aquesta evolució és irreversible."

msgid "NUMLOCK"
msgstr "Num Lock"

msgid "N_A"
msgstr "N/A"

msgid "N_A_MP"
msgstr "S'han esgotat els Punts de Mutació"

#, fuzzy
msgid "N_TIMES"
msgstr "2x"

msgid "OCTOBER"
msgstr "Octubre"

msgid "OFFICIAL_WEBSITE"
msgstr ""

#, fuzzy
msgid "OFFICIAL_WEBSITE_BUTTON_TOOLTIP"
msgstr "Suicidi"

msgid "OK"
msgstr "D'acord"

msgid "OLDER_VERSION_LOADING_WARNING"
msgstr ""
"Aquest arxiu de guardat pertany a una versió de Thrive antiga i, probablement, sigui incompatible.\n"
"Com que el joc actualment encara està en una fase primerenca de desenvolupament, la compatibilitat entre diferents versions encara no és la major prioritat.\n"
"Teniu la opció de notificar els problemes que us troben en aquest respecte però, no obstant, actualment no són de màxima prioritat.\n"
"Voleu intentar carregar l'arxiu igualment?"

#, fuzzy
msgid "OPENGL_MODE_WARNING"
msgstr "Mode d'Alerta GLES2"

#, fuzzy
msgid "OPENGL_MODE_WARNING_EXPLANATION"
msgstr "Esteu executant el programa Thrive amb GLES2. Aquesta tecnologia encara no ha estat del tot validada i, per tant, pot originar alguns problemes. Intenteu actualitzar els vostres drivers de vídeo i/o forçar l'ús de gràfics AMD o Nvidia per executar Thrive."

msgid "OPEN_FOLDER"
msgstr "Obrir Carpeta"

#, fuzzy
msgid "OPEN_FOSSIL_FOLDER"
msgstr "Obrir Carpeta de Registres"

msgid "OPEN_FOSSIL_IN_FREEBUILD_WARNING"
msgstr ""

#, fuzzy
msgid "OPEN_GOD_TOOLS"
msgstr "Obrir Informació de l'URL"

msgid "OPEN_HELP_SCREEN"
msgstr "Obrir pantalla d'ajuda"

#, fuzzy
msgid "OPEN_IN_FREEBUILD"
msgstr "Construcció lliure"

msgid "OPEN_LOGS_FOLDER"
msgstr "Obrir Carpeta de Registres"

msgid "OPEN_MOD_URL"
msgstr "Obrir Informació de l'URL"

#, fuzzy
msgid "OPEN_ORGANELLES_PAGE"
msgstr "Obrir menú d'orgànul"

msgid "OPEN_ORGANELLE_MENU"
msgstr "Obrir menú d'orgànul"

#, fuzzy
msgid "OPEN_RESEARCH_SCREEN"
msgstr "Obrir pantalla d'ajuda"

msgid "OPEN_SAVE_DIRECTORY"
msgstr "Obrir el directori de guardats"

#, fuzzy
msgid "OPEN_SCIENCE_MENU"
msgstr "Obrir el menú"

msgid "OPEN_SCREENSHOT_FOLDER"
msgstr "Obrir la carpeta de captures de pantalla"

msgid "OPEN_THE_MENU"
msgstr "Obrir el menú"

msgid "OPEN_TRANSLATION_SITE"
msgstr "Ajuda'ns a traduïr el joc"

#, fuzzy
msgid "OPERATION_PAUSED_DOT"
msgstr "PAUSAT"

msgid "OPPORTUNISM_EXPLANATION"
msgstr ""
"Els microbis oportunístics competiran amb els rivals pels uns mateixos recursos\n"
"e intentaran caçar preses amb toxines si no les poden engolir.\n"
"Els microbis prudents normalment no es posaran a si mateixos en perill per uns mateixos recursos."

msgid "OPPORTUNISTIC"
msgstr "Oportunístic"

msgid "OPTIONS"
msgstr "Opcions"

msgid "OPTIONS_BUTTON_TOOLTIP"
msgstr "Canviar la configuració"

msgid "ORGANELLES"
msgstr "Orgànuls"

#, fuzzy
msgid "ORGANELLES_WILL_BE_UNLOCKED_NEXT_GENERATION"
msgstr "(comença cada generació amb un núvol de glucosa gratuït proper)"

#, fuzzy
msgid "ORGANELLE_AXON"
msgstr "Orgànuls"

#, fuzzy
msgid "ORGANELLE_AXON_DESCRIPTION"
msgstr "Els Pili (singular: pilus) es troben a la superfície de molts micro-organismes i tenen forma de pèls. Hi poden haver desenes o centenars de pili a la superfície d'un micro-organisme, i es poden fer servir amb diferents finalitats, incloents la depredació. Els micro-organismes patogènics fan servir els pili per virulència, ja sigui per unir-se a teixits hoste, o per penetrar la membrana exterior i accedir al citoplasma. Molts Pili similars existeixen, però no estan evolutivament relacionats i són resultat d'evolució convergent. Un sol organisme ha de tenir l'habilitat de tenir diferents tipus de Pili, i aquells que són a la superfície són canviats i substituïts constantment."

#, fuzzy
msgid "ORGANELLE_CATEGORY_MULTICELLULAR"
msgstr "Multicel·lular"

#, fuzzy
msgid "ORGANELLE_MYOFIBRIL"
msgstr "Fibló"

#, fuzzy
msgid "ORGANELLE_MYOFIBRIL_DESCRIPTION"
msgstr "Els Pili (singular: pilus) es troben a la superfície de molts micro-organismes i tenen forma de pèls. Hi poden haver desenes o centenars de pili a la superfície d'un micro-organisme, i es poden fer servir amb diferents finalitats, incloents la depredació. Els micro-organismes patogènics fan servir els pili per virulència, ja sigui per unir-se a teixits hoste, o per penetrar la membrana exterior i accedir al citoplasma. Molts Pili similars existeixen, però no estan evolutivament relacionats i són resultat d'evolució convergent. Un sol organisme ha de tenir l'habilitat de tenir diferents tipus de Pili, i aquells que són a la superfície són canviats i substituïts constantment."

msgid "ORGANELLE_PILUS"
msgstr "Fibló"

msgid "ORGANELLE_PILUS_DESCRIPTION"
msgstr "Els Pili (singular: pilus) es troben a la superfície de molts micro-organismes i tenen forma de pèls. Hi poden haver desenes o centenars de pili a la superfície d'un micro-organisme, i es poden fer servir amb diferents finalitats, incloents la depredació. Els micro-organismes patogènics fan servir els pili per virulència, ja sigui per unir-se a teixits hoste, o per penetrar la membrana exterior i accedir al citoplasma. Molts Pili similars existeixen, però no estan evolutivament relacionats i són resultat d'evolució convergent. Un sol organisme ha de tenir l'habilitat de tenir diferents tipus de Pili, i aquells que són a la superfície són canviats i substituïts constantment."

msgid "ORGANELLE_PILUS_PROCESSES_DESCRIPTION"
msgstr "Apunyala altres cèl·lules amb aquesta part."

#, fuzzy
msgid "ORGANELLE_PLURAL"
msgstr "Fibló"

#, fuzzy
msgid "ORGANELLE_SINGULAR"
msgstr "Fibló"

#, fuzzy
msgid "ORGANELLE_UNLOCKS_ENABLED"
msgstr "Orgànuls"

#, fuzzy
msgid "ORGANELLE_UNLOCKS_ENABLED_EXPLANATION"
msgstr "(comença cada generació amb un núvol de glucosa gratuït proper)"

msgid "ORGANISM_STATISTICS"
msgstr "Estadístiques de la Cèl·lula"

msgid "OR_UNLOCK_CONDITION"
msgstr ""

msgid "OSMOREGULATION"
msgstr "Osmoregulació"

msgid "OSMOREGULATION_COST"
msgstr "Cost d'Osmoregulació"

msgid "OSMOREGULATION_COST_MULTIPLIER"
msgstr "Multiplicador del cost d'osmoregulació"

msgid "OSMOREGULATION_COST_MULTIPLIER_EXPLANATION"
msgstr "(cost d'osmoregulació de l'espècie del jugador)"

msgid "OUR_WIKI"
msgstr "la nostra Wiki"

msgid "OUTREACH_TEAM"
msgstr "Equip de divulgació"

msgid "OUTSIDE_CONTRIBUTORS"
msgstr "Contribuïdors externs"

msgid "OVERWRITE_EXISTING_SAVE"
msgstr "Sobreescriure l'arxiu de guardat existent:"

msgid "OVERWRITE_EXISTING_SAVE_PROMPT"
msgstr "Sobreescriure l'arxiu de guardat existent?"

#, fuzzy
msgid "OVERWRITE_SPECIES_NAME_CONFIRMATION"
msgstr "L'acció d'eliminar aquest arxiu de guardat és irreversible. Esteu segur que el voleu eliminar permanentment?"

msgid "OXYGEN"
msgstr "Oxigen"

msgid "OXYTOXISOME"
msgstr "Oxytoxysoma"

msgid "OXYTOXISOME_DESC"
msgstr "Un Metabolosoma modificat que és responsable de la producció d'una forma primitiva de l'agent tòxic OxyToxy NT."

msgid "OXYTOXISOME_PROCESSES_DESCRIPTION"
msgstr "Transforma [thrive:compound type=\"atp\"][/thrive:compound] en [thrive:compound type=\"oxytoxy\"][/thrive:compound]. La velocitat és proporcional a la concentració de [thrive:compound type=\"oxygen\"][/thrive:compound]. Pot alliberar toxines prement la tecla [thrive:input]g_fire_toxin[/thrive:input]. Quan la quantitat de [thrive:compound type=\"oxytoxy\"][/thrive:compound] és baixo, encara és possible disparar, però el dany causat serà menor."

msgid "OXYTOXY_NT"
msgstr "OxyToxy NT"

msgid "OXYTOXY_SYNTHESIS"
msgstr "Síntesi de les toxines OxyToxy"

msgid "PAGEDOWN"
msgstr "Avall"

msgid "PAGEUP"
msgstr "Amunt"

#, fuzzy
msgid "PAGE_BACK"
msgstr "Enrere"

#, fuzzy
msgid "PAGE_FORWARD"
msgstr "Endavant"

#, fuzzy
msgid "PAGE_TITLE"
msgstr "Eliminar Dades Locals"

msgid "PAN_CAMERA_DOWN"
msgstr "Desplaçar cap avall"

msgid "PAN_CAMERA_LEFT"
msgstr "Desplaçar cap a l'esquerra"

msgid "PAN_CAMERA_RESET"
msgstr "Reinicialitzar càmera"

msgid "PAN_CAMERA_RIGHT"
msgstr "Desplaçar cap a la dreta"

msgid "PAN_CAMERA_UP"
msgstr "Desplaçar cap amunt"

#, fuzzy
msgid "PASSIVE_REPRODUCTION_PROGRESS"
msgstr "(velocitat a la qual les espècies de la IA muten)"

#, fuzzy
msgid "PASSIVE_REPRODUCTION_PROGRESS_EXPLANATION"
msgstr "(velocitat a la qual les espècies de la IA muten)"

msgid "PAST_DEVELOPERS"
msgstr "Desenvolupadors passats"

msgid "PATCH_EXTINCTION_BOX_TEXT"
msgstr ""
"La teva espècie s'ha extingit en aquest ecosistema.\n"
"Però encara no s'ha acabat, encara pots seleccionar un nou ecosistema per a jugar-hi!"

msgid "PATCH_EXTINCTION_CAPITAL"
msgstr "EXTINCIÓ DE L'ECOSISTEMA"

msgid "PATCH_MAP"
msgstr "Mapa d'Indrets del món"

msgid "PATCH_MAP_NAVIGATION_TOOLTIP"
msgstr "Clica, arrossega i fes zoom per moure't"

msgid "PATCH_NAME"
msgstr "{0} {1}"

#, fuzzy
msgid "PATCH_NOTES_LAST_PLAYED_INFO"
msgstr "Eliminar Dades Locals"

msgid "PATCH_NOTES_LAST_PLAYED_INFO_PLURAL"
msgstr ""

#, fuzzy
msgid "PATCH_NOTES_TITLE"
msgstr "Eliminar Dades Locals"

msgid "PATCH_NOTE_BULLET_POINT"
msgstr ""

msgid "PATCH_NOTE_CHANGES_HEADING"
msgstr ""

#, fuzzy
msgid "PATCH_NOTE_LINK_VISIT_TEXT"
msgstr ""
"La teva espècie s'ha extingit en aquest ecosistema.\n"
"Però encara no s'ha acabat, encara pots seleccionar un nou ecosistema per a jugar-hi!"

#, fuzzy
msgid "PATREON_TOOLTIP"
msgstr "Pausar el joc"

msgid "PATRONS"
msgstr "Patrons"

msgid "PAUSED"
msgstr "PAUSAT"

msgid "PAUSE_MENU_RESUME_TOOLTIP"
msgstr "Tornar al joc"

msgid "PAUSE_PROMPT"
msgstr "[center]Prémer [thrive:input]g_pause[/thrive:input] per despausar [/center]"

msgid "PAUSE_TOOLTIP"
msgstr "Pausar el joc"

msgid "PCK_LOAD_FAILED"
msgstr "La càrrega de l'arxiu ({0}) ha fallat"

#, fuzzy
msgid "PCK_LOAD_FAILED_DOES_NOT_EXIST"
msgstr "La càrrega de l'arxiu ({0}) ha fallat"

msgid "PEACEFUL"
msgstr "Pacífic"

#, fuzzy
msgid "PENDING_ENDOSYMBIOSIS_EXPLANATION"
msgstr "Esteu executant el programa Thrive amb GLES2. Aquesta tecnologia encara no ha estat del tot validada i, per tant, pot originar alguns problemes. Intenteu actualitzar els vostres drivers de vídeo i/o forçar l'ús de gràfics AMD o Nvidia per executar Thrive."

msgid "PENDING_ENDOSYMBIOSIS_TITLE"
msgstr ""

msgid "PERCENTAGE_VALUE"
msgstr "{0}%"

msgid "PERFORMANCE"
msgstr "Rendiment"

msgid "PERFORM_UNBINDING"
msgstr "Dur a terme la desunió"

msgid "PER_SECOND_SLASH"
msgstr "/segon"

msgid "PHOSPHATE"
msgstr "Fosfat"

msgid "PHOTOSYNTHESIS"
msgstr "Fotosíntesi"

msgid "PHYSICAL_CONDITIONS"
msgstr "Condicions Físiques"

msgid "PHYSICAL_RESISTANCE"
msgstr "Resistència física"

msgid "PLACE_ORGANELLE"
msgstr "Col·locar orgànul"

msgid "PLANET"
msgstr "Planeta"

#, fuzzy
msgid "PLANET_DETAILS_STRING"
msgstr "Obrir Carpeta"

msgid "PLANET_GENERATION_TEASER"
msgstr "Pròximament, generació planetària!"

msgid "PLANET_RANDOM_SEED"
msgstr "Llavor de planeta aleatòria"

#, fuzzy
msgid "PLAYER"
msgstr "Cèl·lula del jugador"

msgid "PLAYER_DEATH_POPULATION_PENALTY"
msgstr "Penalització de la població per mort del jugador"

msgid "PLAYER_DEATH_POPULATION_PENALTY_EXPLANATION"
msgstr "(coeficient de reducció en la població del jugador per cada mort pròpia)"

msgid "PLAYER_DIED"
msgstr "el jugador ha mort"

msgid "PLAYER_DUPLICATE"
msgstr "Jugador Duplicat"

msgid "PLAYER_EXTINCT"
msgstr "Jugador extingit"

#, fuzzy
msgid "PLAYER_RELATIVE_MOVEMENT"
msgstr "Jugador extingit"

msgid "PLAYER_REPRODUCED"
msgstr "el jugador ha aconseguit reproduïr-se"

msgid "PLAYER_SPEED"
msgstr ""
"Jugador\n"
"Velocitat"

msgid "PLAYSTATION_3"
msgstr ""

msgid "PLAYSTATION_4"
msgstr ""

msgid "PLAYSTATION_5"
msgstr ""

msgid "PLAY_INTRO_VIDEO"
msgstr "Mostra el vídeo introductori"

msgid "PLAY_MICROBE_INTRO_ON_NEW_GAME"
msgstr "Mostrar la cinemàtica d'entrada a l'Estadi de Microbi en una nova partida"

msgid "PLAY_WITH_CURRENT_SETTING"
msgstr ""

msgid "POPULATION_CAPITAL"
msgstr "POBLACIÓ:"

msgid "POPULATION_COLON"
msgstr "població:"

msgid "POPULATION_IN_PATCHES"
msgstr "població a les zones:"

msgid "POPULATION_IN_PATCH_SHORT"
msgstr "{0} ({1})"

msgid "PREDATION_FOOD_SOURCE"
msgstr "Predació de {0}"

msgid "PREDICTION_DETAILS_OPEN_TOOLTIP"
msgstr "Veure informació detallada de la predicció"

msgid "PRESSURE"
msgstr "Pressió"

msgid "PRESSURE_SHORT"
msgstr "Pressió"

msgid "PRESS_KEY_DOT_DOT_DOT"
msgstr "Prem qualsevol tecla o botó..."

msgid "PREVIEW_IMAGE_DOES_NOT_EXIST"
msgstr "La imatge de previsualització no existeix"

msgid "PREVIEW_IMAGE_IS_TOO_LARGE"
msgstr "L'arxiu de la imatge de previsualització és massa gran"

msgid "PREVIOUS_COLON"
msgstr "previ:"

msgid "PROCESSING_LOADED_OBJECTS"
msgstr "Processant objectes carregats"

msgid "PROCESS_ENVIRONMENT_SEPARATOR"
msgstr "@"

msgid "PROCESS_PANEL_TITLE"
msgstr "Processos de la Cèl·lula"

msgid "PROGRAMMING_TEAM"
msgstr "Equip de programació"

msgid "PROJECT_MANAGEMENT_TEAM"
msgstr "Equip de Gestió del Projecte"

msgid "PROTECT_MIGRATIONS_FROM_SPECIES_CAP"
msgstr ""

msgid "PROTECT_NEW_CELLS_FROM_SPECIES_CAP"
msgstr ""

msgid "PROTEINS"
msgstr "Proteïnes"

msgid "PROTOPLASM"
msgstr "protoplasma"

msgid "PULL_REQUESTS_PROGRAMMING"
msgstr "Pull Requests / Programació"

msgid "QUICK_LOAD"
msgstr "Càrrega ràpida"

msgid "QUICK_SAVE"
msgstr "Guardat ràpid"

msgid "QUIT"
msgstr "Sortir"

msgid "QUIT_BUTTON_TOOLTIP"
msgstr "Sortir del joc"

msgid "QUIT_GAME_WARNING"
msgstr ""
"Estàs segur que vols sortir del joc?\n"
"Perdràs tot el progrés no guardat."

msgid "RANDOMIZE_SPECIES_NAME"
msgstr "Nom de l'espècie aleatori"

msgid "RANDOM_SEED_TOOLTIP"
msgstr "El valor utilitzat per generar el món, que ha de ser un nombre enter positiu"

msgid "RAW"
msgstr "\"Raw\""

#, fuzzy
msgid "RAW_VALUE_COLON"
msgstr "Nou nom:"

msgid "READING_SAVE_DATA"
msgstr "Llegint les dades guardades"

#, fuzzy
msgid "READY"
msgstr "Fils:"

msgid "RECOMMENDED_THRIVE_VERSION"
msgstr "Recomanat Thrive:"

#, fuzzy
msgid "REDDIT_TOOLTIP"
msgstr "Reprendre el joc"

msgid "REDO"
msgstr "Refer l'acció"

msgid "REDO_THE_LAST_ACTION"
msgstr "Refer la darrera acció"

msgid "REFRESH"
msgstr "Refrescar"

msgid "REFUND_MIGRATIONS_IN_EXTINCTIONS"
msgstr ""

msgid "REPORT"
msgstr "Informe"

#, fuzzy
msgid "REPORT_BUG"
msgstr "Informe"

msgid "REPRODUCED"
msgstr "reproducció"

msgid "REPRODUCTION"
msgstr "Reproducció"

msgid "REPRODUCTION_ASEXUAL"
msgstr "Asexual"

msgid "REPRODUCTION_BUDDING"
msgstr "Gemmació"

msgid "REPRODUCTION_METHOD"
msgstr "Reproducció:"

msgid "REQUIRES_NUCLEUS"
msgstr "Requereix nucli"

#, fuzzy
msgid "RESEARCH"
msgstr "Cercar"

msgid "RESET"
msgstr "Reset"

#, fuzzy
msgid "RESET_DEADZONES"
msgstr "Resetejar als valors per defecte?"

msgid "RESET_DISMISSED_POPUPS"
msgstr ""

msgid "RESET_INPUTS_TO_DEFAULTS"
msgstr "Resetejar els inputs a valors per defecte?"

#, fuzzy
msgid "RESET_KEYBINDINGS"
msgstr "Resetejar Inputs"

msgid "RESET_SETTINGS_TO_DEFAULTS"
msgstr "Per defecte"

msgid "RESET_TO_DEFAULTS"
msgstr "Resetejar als valors per defecte?"

msgid "RESISTANT_TO_BASIC_ENGULFMENT"
msgstr ""

msgid "RESOLUTION"
msgstr "Resolució:"

msgid "RESOURCE_ABSORBTION_SPEED"
msgstr "Velocitat d'Absorció de Recursos"

#, fuzzy
msgid "RESOURCE_AMOUNT_SHORT"
msgstr "Pressió"

#, fuzzy
msgid "RESOURCE_ENERGY"
msgstr "Veure Codi Font"

#, fuzzy
msgid "RESOURCE_FOOD"
msgstr "Veure Codi Font"

#, fuzzy
msgid "RESOURCE_ROCK"
msgstr "Veure Codi Font"

#, fuzzy
msgid "RESOURCE_WOOD"
msgstr "Veure Codi Font"

msgid "RESPIRATION"
msgstr "Respiració aeròbica"

msgid "RESPONSIVE"
msgstr "Reactiu"

msgid "RESTART_REQUIRED"
msgstr "Cal reiniciar"

msgid "RESUME"
msgstr "Reprendre"

msgid "RESUME_TOOLTIP"
msgstr "Reprendre el joc"

msgid "RETURN_TO_MENU"
msgstr "Tornar al Menú"

msgid "RETURN_TO_MENU_TOOLTIP"
msgstr "Tornar al menú principal"

msgid "RETURN_TO_MENU_WARNING"
msgstr ""
"Estàs segur que vols sortir al menú principal?\n"
"Perdràs tot el progrés no guardat."

#, fuzzy
msgid "REVEAL_ALL_PATCHES"
msgstr "s'ha escampat a les zones:"

#, fuzzy
msgid "REVOLUTIONARY_GAMES_SOCIAL_TOOLTIP"
msgstr "Per Revolutionary Games Studio"

msgid "RIGHT_ARROW"
msgstr "→"

msgid "RIGHT_MOUSE"
msgstr "Clic dret del ratolí"

msgid "RIGID"
msgstr "Rigidesa"

msgid "RIGIDITY_MEMBRANE_DESCRIPTION"
msgstr "Una membrana més rígida protegeix millor, però fa que la cèl·lula sigui més lenta i menys àgil."

msgid "ROTATE_LEFT"
msgstr "Rotar cap a l'esquerra"

msgid "ROTATE_RIGHT"
msgstr "Rotar cap a la dreta"

msgid "ROTATION_COLON"
msgstr "Rotació:"

msgid "RUN_AUTO_EVO_DURING_GAMEPLAY"
msgstr "Activa la simulació auto-evo durant el joc"

msgid "RUN_ONE_STEP"
msgstr ""

msgid "RUN_RESULT_BY_SENDING_POPULATION"
msgstr "{0} enviant-hi: {1} membres de l'espècie des de la zona: {2}"

msgid "RUN_RESULT_GENE_CODE"
msgstr "codi genètic:"

msgid "RUN_RESULT_NICHE_FILL"
msgstr "sorgit per omplir un nínxol"

msgid "RUN_RESULT_SELECTION_PRESSURE_SPLIT"
msgstr "sorgit a causa de les diferents pressions de selecció"

msgid "RUN_RESULT_SPLIT_FROM"
msgstr "separació de {0}"

msgid "RUN_RESULT_SPLIT_OFF_TO"
msgstr "la població en algunes zones es divideix per formar noves espècies {0}:"

msgid "RUN_X_WORLDS"
msgstr ""

#, fuzzy
msgid "RUN_X_WORLDS_TOOLTIP"
msgstr "Han passat: {0:#,#} anys"

msgid "RUSTICYANIN"
msgstr "Rusticianina"

msgid "RUSTICYANIN_DESCRIPTION"
msgstr "La Rusticianina és una proteïna capaç d'oxidar blocs de Ferro i, per tant, canviar-ne l'estat químic, mitjançant Diòxid de Carboni i Oxigen. Aquest procés s'anomena Respiració de Ferro, i allibera una certa quantitat d'energia que la cèl·lula pot fer servir."

msgid "RUSTICYANIN_PROCESSES_DESCRIPTION"
msgstr "Transforma [thrive:compound type=\"iron\"][/thrive:compound] en [thrive:compound type=\"atp\"][/thrive:compound]. La velocitat és proporcional a la concentració de [thrive:compound type=\"carbondioxide\"][/thrive:compound] i [thrive:compound type=\"oxygen\"][/thrive:compound]."

#, fuzzy
msgid "SAFE_MODE_EXPLANATION"
msgstr ""
"Els microbis temorosos fugiran a més distància\n"
"i en general fugiran de qualsevol depredador.\n"
"Els microbis valents no se senten intimidats per depredadors propers\n"
"i és més probable que contraataquin si són agredits."

#, fuzzy
msgid "SAFE_MODE_TITLE"
msgstr "Eliminar Dades Locals"

msgid "SAVE"
msgstr "Guardar"

msgid "SAVE_AND_CONTINUE"
msgstr "Guardar i continuar"

msgid "SAVE_AUTOSAVE"
msgstr "Autoguardat"

msgid "SAVE_DELETE_WARNING"
msgstr "L'acció d'eliminar aquest arxiu de guardat és irreversible, esteu segur que voleu eliminar permanentment l'arxiu {0}?"

msgid "SAVE_ERROR_INCLUDE_JSON_DEBUG_NOTE"
msgstr ""

#, fuzzy
msgid "SAVE_ERROR_TURN_ON_JSON_DEBUG_MODE"
msgstr "Mode debug de JSON:"

msgid "SAVE_FAILED"
msgstr "Acció de guardat fallida"

msgid "SAVE_GAME"
msgstr "Guardar la partida"

msgid "SAVE_GAME_BUTTON_TOOLTIP"
msgstr "Obrir el menú de guardat per guardar el joc"

msgid "SAVE_HAS_DIFFERENT_VERSION"
msgstr "Aquest arxiu de guardat pertany a una versió diferent del joc"

msgid "SAVE_HAS_DIFFERENT_VERSION_TEXT"
msgstr ""
"La versió del fitxer de guardat que voleu carregar no coincideix amb la versió del joc actual.\n"
"Siusplau, carregueu l'arxiu de guardat manualment a través del menú."

msgid "SAVE_HAS_INVALID_GAME_STATE"
msgstr "L'arxiu guardat té una escena d'estat del joc no vàlida"

msgid "SAVE_INVALID"
msgstr "No vàlid"

msgid "SAVE_IS_INVALID"
msgstr "El fitxer guardat no és vàlid"

msgid "SAVE_IS_UPGRADEABLE_DESCRIPTION"
msgstr ""
"L'arxiu de guardat seleccionat és d'una versió més antiga de Thrive, però es pot actualitzar.\n"
"Es crearà una còpia de seguretat abans de l'actualització, si no ha estat prèviament creada.\n"
"Si et saltes l'actualització, s'intentarà carregar l'arxiu de guardat amb normalitat.\n"
"Intentar actualitzar aquest arxiu de guardat?"

msgid "SAVE_LOAD_ALREADY_LOADED_FREE_FAILURE"
msgstr ". Ha fallat en alliberar recursos ja carregats: {0}"

msgid "SAVE_MANUAL"
msgstr "Manual"

msgid "SAVE_QUICKSAVE"
msgstr "Guardat ràpid"

msgid "SAVE_SPACE_USED"
msgstr "Espai emprat pels arxius:"

msgid "SAVE_UPGRADE_FAILED"
msgstr "Actualització d'arxiu de guardat fallida"

msgid "SAVE_UPGRADE_FAILED_DESCRIPTION"
msgstr "Actualitzar l'arxiu de guardat especificat degut al següent error:"

msgid "SAVING_DATA_FAILED_DUE_TO"
msgstr "La informació de guardat ha estat fallida degut a l'excepció: {0}"

msgid "SAVING_DOT_DOT_DOT"
msgstr "Guardant..."

msgid "SAVING_FAILED_WITH_EXCEPTION"
msgstr "No s'ha pogut guardar! S'ha produït una excepció"

msgid "SAVING_NOT_POSSIBLE"
msgstr "No és possible guardar actualment degut a:"

msgid "SAVING_SUCCEEDED"
msgstr "Acció de guardat exitosa"

msgid "SCALING_NONE"
msgstr ""

#, fuzzy
msgid "SCALING_ON"
msgstr "Agent de Senyalització"

msgid "SCALING_ON_INVERSE"
msgstr ""

#, fuzzy
msgid "SCREEN_EFFECT"
msgstr "Efectes externs:"

#, fuzzy
msgid "SCREEN_EFFECT_GAMEBOY"
msgstr "Efectes externs:"

#, fuzzy
msgid "SCREEN_EFFECT_GAMEBOY_COLOR"
msgstr "Efectes externs:"

msgid "SCREEN_EFFECT_GREYSCALE"
msgstr ""

#, fuzzy
msgid "SCREEN_EFFECT_NONE"
msgstr "Mostrar noms de botons de selecció de parts"

#, fuzzy
msgid "SCREEN_RELATIVE_MOVEMENT"
msgstr "per augmentar la"

msgid "SCROLLLOCK"
msgstr "Scroll Lock"

msgid "SEARCH_DOT_DOT_DOT"
msgstr "Cerca..."

msgid "SEARCH_PLACEHOLDER"
msgstr ""

msgid "SEARCH_RADIUS"
msgstr "Radi de cerca:"

msgid "SEA_FLOOR"
msgstr "Llit marí"

msgid "SECRETE_SLIME"
msgstr "Secretar mucílag"

#, fuzzy
msgid "SECRETE_SLIME_TOOLTIP"
msgstr "Secretar mucílag"

#, fuzzy
msgid "SEED_LABEL"
msgstr "Bioma: {0}"

msgid "SELECTED_COLON"
msgstr "Seleccionat:"

msgid "SELECTED_MOD"
msgstr "Mod Seleccionat:"

msgid "SELECTED_SAVE_IS_INCOMPATIBLE_PROMPT"
msgstr "L'arxiu de guardat seleccionat és incompatible"

msgid "SELECTED_SAVE_IS_INCOMPATIBLE_PROTOTYPE_PROMPT"
msgstr "L'arxiu de guardat seleccionat és un prototip incompatible"

msgid "SELECTED_SAVE_IS_UPGRADEABLE_PROMPT"
msgstr "L'arxiu de guardat seleccionat es pot actualitzar"

#, fuzzy
msgid "SELECT_A_GENERATION"
msgstr "Seleccionar Una Opció"

msgid "SELECT_A_PATCH"
msgstr "Selecciona un Indret per a veure'n els detalls"

#, fuzzy
msgid "SELECT_A_SPECIES"
msgstr "Selecciona un Indret per a veure'n els detalls"

#, fuzzy
msgid "SELECT_A_TECHNOLOGY"
msgstr "Selecciona un Indret per a veure'n els detalls"

msgid "SELECT_CELL_TYPE_FROM_EDITOR"
msgstr "Selecciona un tipus de cèl·lula per editar aquí des de la pestanya Editor"

msgid "SELECT_ENZYME"
msgstr "Seleccionar Enzim:"

msgid "SELECT_OPTION"
msgstr "Seleccionar Una Opció"

msgid "SELECT_PREVIEW_IMAGE"
msgstr "Seleccionar Imatge de Previsualització"

#, fuzzy
msgid "SELECT_SPACE_STRUCTURE_TITLE"
msgstr "Estructura"

msgid "SELECT_STRUCTURE_POPUP_TITLE"
msgstr ""

msgid "SELECT_TISSUE_TYPE_FROM_EDITOR"
msgstr "Seleccionar un tipus de teixit per a editar aquí des de la pestanya de l'editor"

#, fuzzy
msgid "SELECT_VACUOLE_COMPOUND_COLON"
msgstr "Seleccionat:"

msgid "SEPTEMBER"
msgstr "Setembre"

msgid "SESSILE"
msgstr "Sèssil"

msgid "SETTING_ONLY_APPLIES_TO_NEW_GAMES"
msgstr "Aquest valor només s'aplicarà a les partides iniciades després de canviar la opció"

msgid "SFX_VOLUME"
msgstr "Volum SFX"

msgid "SHIFT"
msgstr "Shift"

msgid "SHOW_HELP"
msgstr "Mostrar tauler d'ajuda"

#, fuzzy
msgid "SHOW_NEW_PATCH_NOTES"
msgstr "{0} {1}"

#, fuzzy
msgid "SHOW_NEW_PATCH_NOTES_TOOLTIP"
msgstr "{0} {1}"

msgid "SHOW_TUTORIALS"
msgstr "Mostrar tutorials"

msgid "SHOW_TUTORIALS_IN_NEW_CURRENT_OPTION"
msgstr "Mostrar tutorials (a la partida actual)"

msgid "SHOW_TUTORIALS_IN_NEW_GAMES_OPTION"
msgstr "Mostrar tutorials (en noves partides)"

msgid "SHOW_UNSAVED_PROGRESS_WARNING"
msgstr "Mostra avís de progrés no guardat"

msgid "SHOW_UNSAVED_PROGRESS_WARNING_TOOLTIP"
msgstr "Habilitar / deshabilitar la finestreta d'avís de progrés no guardat quan el jugador intenta sortir del joc."

msgid "SHOW_WEB_NEWS_FEED"
msgstr ""

msgid "SIGNALING_AGENT"
msgstr "Agent de Senyalització"

#, fuzzy
msgid "SIGNALING_AGENTS_ACTION_TOOLTIP"
msgstr "Els agents de senyalització permeten crear productes químics amb els quals altres cèl·lules hi poden reaccionar. Els productes de senyalització es poden utilitzar per atraure altres cèl·lules o avisar-les sobre el perill per a fer-les fugir."

msgid "SIGNALING_AGENT_DESCRIPTION"
msgstr "Els agents de senyalització permeten crear productes químics amb els quals altres cèl·lules hi poden reaccionar. Els productes de senyalització es poden utilitzar per atraure altres cèl·lules o avisar-les sobre el perill per a fer-les fugir."

msgid "SIGNALING_AGENT_PROCESSES_DESCRIPTION"
msgstr "Mantingues [thrive:input]g_pack_commands[/thrive:input] premut per obrir un menú que et permet donar ordres a altres membres de la teva espècie."

msgid "SIGNAL_COMMAND_AGGRESSION"
msgstr "Torna't agressiu"

msgid "SIGNAL_COMMAND_FLEE"
msgstr "Fuig"

msgid "SIGNAL_COMMAND_FOLLOW"
msgstr "Segueix-me"

msgid "SIGNAL_COMMAND_NONE"
msgstr "Cap Comanda"

msgid "SIGNAL_COMMAND_TO_ME"
msgstr "Mou-te cap a mi"

msgid "SIGNAL_TO_EMIT"
msgstr "Senyal a emetre"

msgid "SILICA"
msgstr "Silici"

msgid "SILICA_MEMBRANE_DESCRIPTION"
msgstr "Aquesta membrana té una forta paret de silici. Pot resistir les agressions externes, sobretot les de naturalesa física. També consumeix poca energia. No obstant, fa que la cèl·lula esdevingui lenta, i que absorbeixi els nutrients a poc a poc."

msgid "SIZE_COLON"
msgstr "Mida:"

msgid "SLIDESHOW"
msgstr "Presentació de diapositives"

msgid "SLIME_JET"
msgstr "Raig de llim"

#, fuzzy
msgid "SLIME_JET_DESCRIPTION"
msgstr "La lipasa permet a la cèl·lula digerir la major part de membranes. La teva cèl·lula ja produeix una certa quantitat d'aquest enzim sense lisosoma, però seleccionant aquest tipus n'augmentaràs l'efectivitat."

#, fuzzy
msgid "SLIME_JET_PROCESSES_DESCRIPTION"
msgstr "Augmenta la velocitat de gir de grans cèl·lules."

msgid "SMALL_IRON_CHUNK"
msgstr "Petit tros de Ferro"

#, fuzzy
msgid "SOCIETY_STAGE"
msgstr "Estadi de Microbi"

msgid "SOUND"
msgstr "Só"

msgid "SOUND_TEAM"
msgstr "Equip de so"

msgid "SOUND_TEAM_LEAD"
msgstr "Líder de l'Equip de So"

msgid "SOUND_TEAM_LEADS"
msgstr "Líders de l'Equip de So"

msgid "SPACE"
msgstr "Tecla espai"

#, fuzzy
msgid "SPACE_STAGE"
msgstr "Estadi de Microbi"

#, fuzzy
msgid "SPACE_STRUCTURE_HAS_RESOURCES"
msgstr "Estructura"

#, fuzzy
msgid "SPACE_STRUCTURE_NO_EXTRA_DESCRIPTION"
msgstr "Estructura"

msgid "SPACE_STRUCTURE_WAITING_CONSTRUCTION"
msgstr ""

msgid "SPAWN_AMMONIA"
msgstr "Fer aparéixer Amoníac"

msgid "SPAWN_ENEMY"
msgstr "Generar Enemic"

msgid "SPAWN_ENEMY_CHEAT_FAIL"
msgstr "No es pot fer servir el truc de generar un enemic ja que aquest medi no conté cap espècie enemiga"

msgid "SPAWN_GLUCOSE"
msgstr "Fer aparéixer Glucosa"

msgid "SPAWN_PHOSPHATES"
msgstr "Fer aparéixer Fosfats"

msgid "SPECIAL_MOUSE_1"
msgstr "Ratolí especial 1"

msgid "SPECIAL_MOUSE_2"
msgstr "Ratolí especial 2"

#, fuzzy
msgid "SPECIES"
msgstr "Espècies presents"

msgid "SPECIES_COLON"
msgstr "Espècies:"

msgid "SPECIES_DETAIL_TEXT"
msgstr ""
"[b]Espècies[/b]\n"
"  {0}:{1}\n"
"[b]Generació[/b]\n"
"  {2}\n"
"[b]Població[/b]\n"
"  {3}\n"
"[b]Color[/b]\n"
"  #{4}\n"
"[b]Comportament[/b]\n"
"  {5}"

msgid "SPECIES_HAS_A_MUTATION"
msgstr "ha mutat"

msgid "SPECIES_LIST"
msgstr "Espècies presents"

msgid "SPECIES_NAME_DOT_DOT_DOT"
msgstr "Nom de l'Espècie..."

#, fuzzy
msgid "SPECIES_NAME_TOO_LONG_POPUP"
msgstr "Nom de l'Espècie..."

msgid "SPECIES_POPULATION"
msgstr "Població de les Espècies"

msgid "SPECIES_PRESENT"
msgstr "Espècies presents"

msgid "SPECIES_SPLIT_BY_MUTATION_THRESHOLD_POPULATION_AMOUNT"
msgstr ""

msgid "SPECIES_SPLIT_BY_MUTATION_THRESHOLD_POPULATION_FRACTION"
msgstr ""

#, fuzzy
msgid "SPECIES_TO_FIND"
msgstr "Espècies:"

msgid "SPECIES_WITH_POPULATION"
msgstr "{0} amb població: {1}"

msgid "SPEED"
msgstr "Velocitat"

msgid "SPEED_COLON"
msgstr "Velocitat:"

msgid "SPREAD_TO_PATCHES"
msgstr "s'ha escampat a les zones:"

msgid "STAGE_MENU_BUTTON_TOOLTIP"
msgstr "Menú de pausa"

#, fuzzy
msgid "START"
msgstr "Començant"

msgid "STARTING"
msgstr "Començant"

msgid "START_CALIBRATION"
msgstr ""

#, fuzzy
msgid "START_GAME"
msgstr "Guardar la partida"

#, fuzzy
msgid "START_RESEARCH"
msgstr "Cal reiniciar"

msgid "STATISTICS"
msgstr "Estadístiques"

msgid "STEAM_CLIENT_INIT_FAILED"
msgstr "Error en la inicialització de la llibreria de client d'Steam"

msgid "STEAM_ERROR_ACCOUNT_DOES_NOT_OWN_PRODUCT"
msgstr "El teu compte d'Steam no posseeix actualment una llicència per Thrive"

msgid "STEAM_ERROR_ACCOUNT_READ_ONLY"
msgstr "El teu compte d'Steam és actualment només en mode de lectura degut a un canvi de compte recent"

msgid "STEAM_ERROR_ALREADY_UPLOADED"
msgstr "Steam ha comunicat que el fitxer ja ha estat carregat, siusplau refresca"

msgid "STEAM_ERROR_BANNED"
msgstr "El teu compte d'Steam està vedat de la càrrega de continguts"

msgid "STEAM_ERROR_CLOUD_LIMIT_EXCEEDED"
msgstr "S'ha excedit la quota d'emmagatzematge al núvol d'Steam o la mida límit del fitxer"

msgid "STEAM_ERROR_DUPLICATE_NAME"
msgstr "Steam ha comunicat un error de nom duplicat"

msgid "STEAM_ERROR_FILE_NOT_FOUND"
msgstr "Fitxer no trobat"

msgid "STEAM_ERROR_INSUFFICIENT_PRIVILEGE"
msgstr "El teu compte d'Steam actualment té restringida la càrrega de contingut. Siusplau, contacta el suport d'Steam."

msgid "STEAM_ERROR_INVALID_PARAMETER"
msgstr "Paràmetre invàlid passat a Steam"

msgid "STEAM_ERROR_LOCKING_FAILED"
msgstr "Steam ha fallat en adquirir un cadenat UGC"

msgid "STEAM_ERROR_NOT_LOGGED_IN"
msgstr "No ha iniciat sessió a Steam"

msgid "STEAM_ERROR_TIMEOUT"
msgstr "El temps d'operació d'Steam ha estat superat, siusplau torna-ho a provar"

msgid "STEAM_ERROR_UNAVAILABLE"
msgstr "Steam no està disponible actualment, siusplau torna-ho a provar"

msgid "STEAM_ERROR_UNKNOWN"
msgstr "Hi ha hagut un error d'Steam desconegut"

#, fuzzy
msgid "STEAM_INIT_FAILED"
msgstr "Error en la inicialització de la llibreria de client d'Steam"

#, fuzzy
msgid "STEAM_INIT_FAILED_DESCRIPTION"
msgstr "Actualitzar l'arxiu de guardat especificat degut al següent error:"

#, fuzzy
msgid "STEAM_TOOLTIP"
msgstr "Pausar el joc"

msgid "STEM_CELL_NAME"
msgstr "Arrel"

msgid "STOP"
msgstr "Aturar"

msgid "STORAGE"
msgstr "Emmagatzematge"

msgid "STORAGE_COLON"
msgstr "Emmagatzematge:"

msgid "STORAGE_STATISTICS_SECONDS_OF_COMPOUND"
msgstr ""

msgid "STORE_LOGGED_IN_AS"
msgstr "Registrat com a: {0}"

#, fuzzy
msgid "STRATEGY_STAGES"
msgstr "Estadi de Microbi"

msgid "STRICT_NICHE_COMPETITION"
msgstr ""

msgid "STRUCTURAL"
msgstr "Estructural"

msgid "STRUCTURE"
msgstr "Estructura"

msgid "STRUCTURE_ASCENSION_GATE"
msgstr ""

#, fuzzy
msgid "STRUCTURE_DYSON_SWARM"
msgstr "Estructura"

msgid "STRUCTURE_HAS_REQUIRED_RESOURCES_TO_BUILD"
msgstr ""

msgid "STRUCTURE_HUNTER_GATHERER_LODGE"
msgstr ""

msgid "STRUCTURE_IN_PROGRESS_CONSTRUCTION"
msgstr ""

msgid "STRUCTURE_REQUIRED_RESOURCES_TO_FINISH"
msgstr ""

msgid "STRUCTURE_SELECTION_MENU_ENTRY"
msgstr ""

msgid "STRUCTURE_SELECTION_MENU_ENTRY_NOT_ENOUGH_RESOURCES"
msgstr ""

msgid "STRUCTURE_SOCIETY_CENTER"
msgstr ""

msgid "STRUCTURE_STEAM_POWERED_FACTORY"
msgstr ""

msgid "SUCCESSFUL_KILL"
msgstr "acció de caça exitosa"

msgid "SUCCESSFUL_SCAVENGE"
msgstr "acció carronyaire exitosa"

msgid "SUCCESS_BUT_MISSING_ID"
msgstr "El resultat ha indicat un èxit, però no s'ha retornat cap ID"

msgid "SUICIDE_BUTTON_TOOLTIP"
msgstr "Suicidi"

msgid "SUNLIGHT"
msgstr "Llum solar"

msgid "SUPPORTER_PATRONS"
msgstr "Partidaris"

msgid "SWITCH_TO_FRONT_CAMERA"
msgstr "Commutar a la vista de càmera frontal"

msgid "SWITCH_TO_RIGHT_CAMERA"
msgstr "Commutar a la vista de càmera de cantó"

msgid "SWITCH_TO_TOP_CAMERA"
msgstr "Commutar a la vista de càmera superior"

msgid "SYSREQ"
msgstr "Requeriments"

msgid "TAB_SECONDARY_SWITCH_LEFT"
msgstr ""

msgid "TAB_SECONDARY_SWITCH_RIGHT"
msgstr ""

#, fuzzy
msgid "TAB_SWITCH_LEFT"
msgstr "Rotar cap a l'esquerra"

#, fuzzy
msgid "TAB_SWITCH_RIGHT"
msgstr "Rotar cap a la dreta"

msgid "TAGS_IS_WHITESPACE"
msgstr "Les etiquetes només contenen espai en blanc"

msgid "TAKE_SCREENSHOT"
msgstr "Fer una captura de pantalla"

#, fuzzy
msgid "TARGET_TYPE_COLON"
msgstr "Tipus:"

msgid "TECHNOLOGY_ASCENSION"
msgstr ""

msgid "TECHNOLOGY_HUNTER_GATHERING"
msgstr ""

msgid "TECHNOLOGY_LEVEL_ADVANCED_SPACE"
msgstr ""

msgid "TECHNOLOGY_LEVEL_INDUSTRIAL"
msgstr ""

msgid "TECHNOLOGY_LEVEL_PRE_SOCIETY"
msgstr ""

msgid "TECHNOLOGY_LEVEL_PRIMITIVE"
msgstr ""

msgid "TECHNOLOGY_LEVEL_SCIFI"
msgstr ""

msgid "TECHNOLOGY_LEVEL_SPACE_AGE"
msgstr ""

msgid "TECHNOLOGY_REQUIRED_LEVEL"
msgstr ""

msgid "TECHNOLOGY_ROCKETRY"
msgstr ""

msgid "TECHNOLOGY_SIMPLE_STONE_TOOLS"
msgstr ""

msgid "TECHNOLOGY_SOCIETY_CENTER"
msgstr ""

msgid "TECHNOLOGY_STEAM_POWER"
msgstr ""

msgid "TECHNOLOGY_UNLOCKED_NOTICE"
msgstr ""

msgid "TEMPERATURE"
msgstr "Temperatura"

msgid "TEMPERATURE_SHORT"
msgstr "Temperatura"

msgid "TESTING_TEAM"
msgstr "Equip de proves"

#, fuzzy
msgid "THANKS_FOR_BUYING_THRIVE"
msgstr ""
"Gràcies per jugar!\n"
"\n"
"Si has gaudit del joc, siusplau explica-ho als teus amics."

msgid "THANKS_FOR_PLAYING"
msgstr ""
"Gràcies per jugar!\n"
"\n"
"Si has gaudit del joc, siusplau explica-ho als teus amics."

#, fuzzy
msgid "THANK_YOU_TITLE"
msgstr "HAS ACONSEGUIT PROSPERAR!"

msgid "THEORY_TEAM"
msgstr "Equip de teoria"

msgid "THERMOPLAST"
msgstr "Termoplast"

msgid "THERMOPLAST_DESCRIPTION"
msgstr "El termoplast és una estructura de doble membrana que, de manera anàloga al Cloroplast, conté pigments sensibles a l'escalfor, agrupats en petites membranes. En realitat, és un petit organisme procariota que ha estat engolit i assimilat per una cèl·lula eucariota, que actua com a hoste. Aquests pigments, produeixen Glucosa a partir d'Aigua, Diòxid de Carboni i les diferències de Temperatura al seu entorn. La velocitat de producció de la Glucosa augmenta proporcionalment a la concentració de Diòxid de Carboni i la Temperatura."

msgid "THERMOPLAST_PROCESSES_DESCRIPTION"
msgstr "Produeix [thrive:compound]glucose[/thrive:compound]. La velocitat és proporcional a la concentració de [thrive:compound]carbondioxide[/thrive:compound] i temperatura."

msgid "THERMOSYNTHASE"
msgstr "Termosintasa"

msgid "THERMOSYNTHASE_DESCRIPTION"
msgstr "La termosintasa és una proteïna que fa servir la convecció tèrmica per canviar la seva forma, permetent-li plegar-se i adherir-se a l'ADP quan és exposada a la temperature, tot seguit desplegar-se i reciclar-la en ATP quan s'exposa a temperatures més baixes en un procés anomenat termosíntesi. La velocitat de la producció d'ATP és proporcional a la temperatura."

msgid "THERMOSYNTHASE_PROCESSES_DESCRIPTION"
msgstr "Produeix [thrive:compound type=\"atp\"][/thrive:compound] fent servir gradients de temperatura. La velocitat és proporcional a [thrive:compound type=\"temperature\"][/thrive:compound]."

msgid "THERMOSYNTHESIS"
msgstr "Termosíntesi"

msgid "THE_AMOUNT_OF_GLUCOSE_HAS_BEEN_REDUCED"
msgstr "La quantitat de Glucosa s'ha reduït un percentatge de {0} respecte a la Generació anterior."

msgid "THE_DISTURBANCE"
msgstr ""

msgid "THIS_IS_LOCAL_MOD"
msgstr "Aquest és un mod instal·lat localment"

msgid "THIS_IS_WORKSHOP_MOD"
msgstr "Aquest mod s'ha descarregat des del Workshop d'Steam"

msgid "THREADS"
msgstr "Fils:"

msgid "THRIVEOPEDIA"
msgstr ""

msgid "THRIVEOPEDIA_CURRENT_WORLD_PAGE_TITLE"
msgstr ""

msgid "THRIVEOPEDIA_EVOLUTIONARY_TREE_PAGE_TITLE"
msgstr ""

msgid "THRIVEOPEDIA_HINT_IN_GAME"
msgstr ""

msgid "THRIVEOPEDIA_HOME_INFO"
msgstr ""

msgid "THRIVEOPEDIA_HOME_PAGE_TITLE"
msgstr ""

msgid "THRIVEOPEDIA_MUSEUM_PAGE_TITLE"
msgstr ""

msgid "THRIVEOPEDIA_PATCH_MAP_PAGE_TITLE"
msgstr ""

msgid "THRIVE_LICENSES"
msgstr "Llicències de Thrive"

msgid "THYLAKOID"
msgstr "Tilacoide"

msgid "THYLAKOIDS"
msgstr "Tilacoide"

msgid "THYLAKOIDS_DESCRIPTION"
msgstr "Els Tilacoides són cúmuls de proteïnes i pigments fotosensibles. Aquests pigments són capaços de fer servir l'energia provinent d'una font de Llum (com ara una estrella) i, combinant-la amb una certa quantitat d'Aigua i Diòxid de Carboni, produïr Glucosa, en un procés anomenat Fotosíntesi. Aquests pigments també donen un color característic als Tilacoides. La velocitat de producció de Glucosa és proporcional a la concentració de Diòxid de Carboni i a la intensitat de la Llum. Com que els Tilacoides estan suspesos en el Citoplasma, aquest fluid duu a terme una certa Fermentació."

msgid "TIDEPOOL"
msgstr "Toll o bassa de marea"

msgid "TIMELINE"
msgstr "Cronologia"

msgid "TIMELINE_GLOBAL_FILTER_TOOLTIP"
msgstr "Mostrar esdeveniments globals"

msgid "TIMELINE_LOCAL_FILTER_TOOLTIP"
msgstr "Mostrar esdeveniments locals"

msgid "TIMELINE_NICHE_FILL"
msgstr "[b][u]{0}[/u][/b] s'ha dividit de [b][u]{1}[/u][/b] com a una nova espècie per omplir un nínxol"

msgid "TIMELINE_SELECTION_PRESSURE_SPLIT"
msgstr "[b][u]{0}[/u][/b] s'ha dividit de [b][u]{1}[/u][/b] com a noves espècies degut a diferents pressions selectives"

#, fuzzy
msgid "TIMELINE_SPECIES_BECAME_MULTICELLULAR"
msgstr ""
"Recol·lecta Glucosa (núvols blancs) desplaçant-t'hi per sobre.\n"
"\n"
"La teva cèl·lula necessita Glucosa per aconseguir energia i mantenir-se viva.\n"
"\n"
"Segueix la línia de la pantalla, des de la teva cèl·lula fins al núvol de Glucosa més proper."

msgid "TIMELINE_SPECIES_EXTINCT"
msgstr "[b][u]{0}[/u][/b] s'ha extingit!"

msgid "TIMELINE_SPECIES_EXTINCT_LOCAL"
msgstr "[b][u]{0}[/u][/b] ha desaparegut de l'ecosistema"

msgid "TIMELINE_SPECIES_MIGRATED_FROM"
msgstr "Part de [b][u]{0}[/u][/b] població ha migrat a aquest ecosistema des de {1}"

msgid "TIMELINE_SPECIES_MIGRATED_TO"
msgstr "Part de [b][u]{0}[/u][/b] població ha migrat a {1}"

msgid "TIMELINE_SPECIES_POPULATION_DECREASE"
msgstr "[b][u]{0}[/u][/b] població ha disminuït a {1}"

msgid "TIMELINE_SPECIES_POPULATION_INCREASE"
msgstr "[b][u]{0}[/u][/b] població ha augmentat a {1}"

msgid "TIME_INDICATOR_TOOLTIP"
msgstr "Han passat: {0:#,#} anys"

msgid "TIME_OF_DAY"
msgstr ""

msgid "TITLE_COLON"
msgstr "Títol:"

msgid "TOGGLE_BINDING"
msgstr "Activar el mode d'unió"

#, fuzzy
msgid "TOGGLE_BINDING_TOOLTIP"
msgstr "Activar el mode d'unió"

msgid "TOGGLE_DEBUG_PANEL"
msgstr "Obrir el menú de debug"

msgid "TOGGLE_ENGULF"
msgstr "Activar el mode d'engolir"

#, fuzzy
msgid "TOGGLE_ENGULF_TOOLTIP"
msgstr "Activar el mode d'engolir"

msgid "TOGGLE_FPS"
msgstr "Activar monitor FPS"

msgid "TOGGLE_FULLSCREEN"
msgstr "Activar pantalla completa"

msgid "TOGGLE_HUD_HIDE"
msgstr "Commuta HUD"

#, fuzzy
msgid "TOGGLE_INVENTORY"
msgstr "Activar el mode d'unió"

msgid "TOGGLE_METRICS"
msgstr "Activar pestanya d'estadístiques"

msgid "TOGGLE_NAVIGATION_TREE"
msgstr ""

msgid "TOGGLE_PAUSE"
msgstr "Pausa"

msgid "TOGGLE_UNBINDING"
msgstr "Desactivar el mode d'unió"

msgid "TOOLS"
msgstr "Eines"

msgid "TOOL_HAND_AXE"
msgstr ""

#, fuzzy
msgid "TOTAL_GATHERED_ENERGY_COLON"
msgstr "Artista:"

msgid "TOTAL_SAVES"
msgstr "Nombre total d'arxius guardats:"

msgid "TOXIN_RESISTANCE"
msgstr "Resistència a les Toxines"

msgid "TOXIN_VACUOLE"
msgstr ""
"Toxina\n"
"Vacúol"

msgid "TOXIN_VACUOLE_DESCRIPTION"
msgstr "El Vacúol de Toxines, és un Vacúol que ha estat modificat per a la producció, emmagatzematge i secreció de Toxines OxyToxy. Com més quantitat d'aquests Vacúols tingui una cèl·lula, més ràpidament produirà aquestes Toxines."

msgid "TOXIN_VACUOLE_PROCESSES_DESCRIPTION"
msgstr "Transforma [thrive:compound type=\"atp\"][/thrive:compound] en [thrive:compound type=\"oxytoxy\"][/thrive:compound]. La velocitat és proporcional a la concentració de [thrive:compound type=\"oxygen\"][/thrive:compound]. Allibera toxines quan es prem la tecla [thrive:input]g_fire_toxin[/thrive:input]. Quan la quantitat de [thrive:compound type=\"oxytoxy\"][/thrive:compound] és baixa, encara és possible disparar, però el dany causat serà menor."

msgid "TO_BE_IMPLEMENTED"
msgstr "Encara no s'ha implementat."

msgid "TRANSLATORS"
msgstr "Traductors"

msgid "TRANSPARENCY"
msgstr "Transparència"

#, fuzzy
msgid "TRY_FOSSILISING_SOME_SPECIES"
msgstr "Intenta fer algunes captures de pantalla!"

msgid "TRY_MAKING_A_SAVE"
msgstr "Intenta guardar una partida!"

msgid "TRY_TAKING_SOME_SCREENSHOTS"
msgstr "Intenta fer algunes captures de pantalla!"

msgid "TUTORIAL"
msgstr "Tutorial"

#, fuzzy
msgid "TUTORIAL_EARLY_MULTICELLULAR_STAGE_WELCOME"
msgstr "Carregant l'Editor Multicel·lular Primerenc"

#, fuzzy
msgid "TUTORIAL_MICROBE_EDITOR_ATP_BALANCE_INTRO"
msgstr ""
"Aquest és el mapa de zones.\n"
"\n"
"Cada icona representa un ecosistema o bioma que pot ser habitat. El tauler de la dreta indica les condicions del bioma seleccionat.\n"
"\n"
"Si selecciones un bioma connectat al que ocupes actualment, ressaltat amb una vora blau cian, pots premer el botó \"Moure's a aquesta zona\" per tal de migrar-hi.\n"
"\n"
"Selecciona una zona per continuar."

msgid "TUTORIAL_MICROBE_EDITOR_AUTO-EVO_PREDICTION"
msgstr ""
"Aquest tauler mostra una predicció de la teva futura població. Aquests nombres provenen de la simulació del sistema auto-evo.\n"
"\n"
"No tenen en compte el teu rendiment individual. De manera que, en el teu bioma actual, tindràs un rendiment més alt quan entris a l'editor.\n"
"\n"
"Però hauries d'intentar mantenir la teva població alta, fins i tot quan no hi estàs directament involucrat.\n"
"\n"
"Pots veure informació més detallada de la predicció clicant a la icona del signe d'interrogació al tauler. Prem-la per continuar."

msgid "TUTORIAL_MICROBE_EDITOR_CELL_TEXT"
msgstr ""
"Aquest és l'editor de microbi, on pots fer evolucionar la teva espècie invertint punts de mutació (MP). En cada generació disposaràs de 100 MP per invertir, de manera que no cal que n'estalviïs!\n"
"\n"
"L'hexàgon del centre de la pantalla és la teva cèl·lula, formada per una sola part de citoplasma.\n"
"\n"
"Per continuar, selecciona una part del tauler de l'esquerra. Tot seguit, fes clic-esquerra a l'hexàgon per a col·locar-la. Pots fer rotar les parts amb les tecles [thrive:input]e_rotate_left[/thrive:input] and [thrive:input]e_rotate_right[/thrive:input]."

#, fuzzy
msgid "TUTORIAL_MICROBE_EDITOR_CHEMORECEPTOR"
msgstr ""
"Aquest és l'editor de microbi, on pots fer evolucionar la teva espècie invertint punts de mutació (MP). En cada generació disposaràs de 100 MP per invertir, de manera que no cal que n'estalviïs!\n"
"\n"
"L'hexàgon del centre de la pantalla és la teva cèl·lula, formada per una sola part de citoplasma.\n"
"\n"
"Per continuar, selecciona una part del tauler de l'esquerra. Tot seguit, fes clic-esquerra a l'hexàgon per a col·locar-la. Pots fer rotar les parts amb les tecles [thrive:input]e_rotate_left[/thrive:input] and [thrive:input]e_rotate_right[/thrive:input]."

msgid "TUTORIAL_MICROBE_EDITOR_ENDING_TEXT"
msgstr ""
"Aquests són els fonaments per editar la teva espècie. També pots canviar el nom de la teva espècie clicant el requadre de sota i a l'esquerra i editant-ne el text. \n"
"\n"
"Explora les altres pestanyes a sota la barra de Punts de Mutació per veure altres possibilitats de personalitzar la teva cèl·lula. de l'Editor de Microbi per descobrir totes les opcions que tens disponibles.\n"
"\n"
"Per sobreviure en aquest món hostil, hauràs de trobar una font d'energia fiable, ja que la concentració de glucosa lliure s'anirà reduïnt al planeta.\n"
"\n"
"Bona sort!"

#, fuzzy
msgid "TUTORIAL_MICROBE_EDITOR_FLAGELLUM"
msgstr ""
"Aquest és l'editor de microbi, on pots fer evolucionar la teva espècie invertint punts de mutació (MP). En cada generació disposaràs de 100 MP per invertir, de manera que no cal que n'estalviïs!\n"
"\n"
"L'hexàgon del centre de la pantalla és la teva cèl·lula, formada per una sola part de citoplasma.\n"
"\n"
"Per continuar, selecciona una part del tauler de l'esquerra. Tot seguit, fes clic-esquerra a l'hexàgon per a col·locar-la. Pots fer rotar les parts amb les tecles [thrive:input]e_rotate_left[/thrive:input] and [thrive:input]e_rotate_right[/thrive:input]."

#, fuzzy
msgid "TUTORIAL_MICROBE_EDITOR_MODIFY_ORGANELLE"
msgstr ""
"Eliminar orgànuls també costa Punts de Mutació, a menys que els hagis col·locat en la sessió actual de l'editor.\n"
"\n"
"Pots fer clic dret a damunt dels orgànuls per fer visible el \"menú d'orgànul\" i seleccionar la opció d'eliminar-lo.\n"
"\n"
"Si comets un error, pots desfer qualsevol canvi que hagis fet a l'editor.\n"
"\n"
"Clica el botó de desfer per tal de prosseguir."

#, fuzzy
msgid "TUTORIAL_MICROBE_EDITOR_NEGATIVE_ATP_BALANCE"
msgstr ""
"Aquest és el mapa de zones.\n"
"\n"
"Cada icona representa un ecosistema o bioma que pot ser habitat. El tauler de la dreta indica les condicions del bioma seleccionat.\n"
"\n"
"Si selecciones un bioma connectat al que ocupes actualment, ressaltat amb una vora blau cian, pots premer el botó \"Moure's a aquesta zona\" per tal de migrar-hi.\n"
"\n"
"Selecciona una zona per continuar."

#, fuzzy
msgid "TUTORIAL_MICROBE_EDITOR_NO_CHANGES_MADE"
msgstr ""
"Aquests són els fonaments per editar la teva espècie. També pots canviar el nom de la teva espècie clicant el requadre de sota i a l'esquerra i editant-ne el text. \n"
"\n"
"Explora les altres pestanyes a sota la barra de Punts de Mutació per veure altres possibilitats de personalitzar la teva cèl·lula. de l'Editor de Microbi per descobrir totes les opcions que tens disponibles.\n"
"\n"
"Per sobreviure en aquest món hostil, hauràs de trobar una font d'energia fiable, ja que la concentració de glucosa lliure s'anirà reduïnt al planeta.\n"
"\n"
"Bona sort!"

msgid "TUTORIAL_MICROBE_EDITOR_PATCH_TEXT"
msgstr ""
"Aquest és el mapa de zones.\n"
"\n"
"Cada icona representa un ecosistema o bioma que pot ser habitat. El tauler de la dreta indica les condicions del bioma seleccionat.\n"
"\n"
"Si selecciones un bioma connectat al que ocupes actualment, ressaltat amb una vora blau cian, pots premer el botó \"Moure's a aquesta zona\" per tal de migrar-hi.\n"
"\n"
"Selecciona una zona per continuar."

msgid "TUTORIAL_MICROBE_EDITOR_REMOVE_ORGANELLE_TEXT"
msgstr ""
"Eliminar orgànuls també costa Punts de Mutació, a menys que els hagis col·locat en la sessió actual de l'editor.\n"
"\n"
"Pots fer clic dret a damunt dels orgànuls per fer visible el \"menú d'orgànul\" i seleccionar la opció d'eliminar-lo.\n"
"\n"
"Si comets un error, pots desfer qualsevol canvi que hagis fet a l'editor.\n"
"\n"
"Clica el botó de desfer per tal de prosseguir."

msgid "TUTORIAL_MICROBE_EDITOR_SELECT_ORGANELLE_TEXT"
msgstr ""
"Quan seleccionis parts del menú, estigues atent als indicadors de funció dels orgànuls, per entendre el que fan. Algunes parts poden fer més mal que bé si no s'utilitzen correctament.\n"
"\n"
"La barra de balanç d'ATP que hi a la part superior dreta de la pantalla t'indica quanta energia produeixes comparat amb quanta energia consumeixes. Si la barra superior és més curta que la inferior, aleshores no estàs produïnt prou energia.\n"
"\n"
"Prem el botó de refer l'acció (a la vora del botó de desfer l'acció) per continuar."

msgid "TUTORIAL_MICROBE_EDITOR_STAY_SMALL"
msgstr ""
"Per sobreviure, t'hauries de concentrar en especialitzar-te en explotar una o dues fonts d'energia, de manera que no necessitis molts recursos diferents per sobreviure.\n"
"\n"
"També, considera curosament si afegir un orgànul és bo, sovint no fer cap canvi és una bona tria, ja que cada part costa ATP per mantenir i requereix més recursos per dividir.\n"
"\n"
"Una possible estratègia consisteix en mantenir-se com un sol hexàgon de citoplasma i simplement dirigir-te als biomes de la superfície primer abans d'aconseguir orgànuls de fotosíntesi."

msgid "TUTORIAL_MICROBE_STAGE_EDITOR_BUTTON_TUTORIAL"
msgstr ""
"Has recol·lectat prou recursos per què la teva cèl·lula es reprodueixi.\n"
"\n"
"Cada cop que et reprodueixis, accediràs a l'editor.\n"
"\n"
"Per entrar a l'editor, prem el botó que parpelleja a sota i a la dreta de la pantalla."

msgid "TUTORIAL_MICROBE_STAGE_ENGULFED_TEXT"
msgstr ""
"La teva cèl·lula ha estat engolida i està essent digerida. El progrés es mostra a la teva barra de salut. La teva cèl·lula morirà quan acabi o s'assoleixi un límit de temps màxim.\n"
"\n"
"Pots utilitzar el botó de suicidi per ometre i reaparèixer, però recorda que sempre hi haurà una oportunitat d'escapar-te!"

msgid "TUTORIAL_MICROBE_STAGE_ENGULFMENT_FULL_TEXT"
msgstr ""
"La teva cèl·lula té una capacitat limitada d'objectes que es poden engolir alhora. Aquest límit està basat en la mida; cèl·lules més petites tenen menys capacitat.\n"
"\n"
"Quan estigui plena, una cèl·lula no pot engolir més objectes. Per seguir engolint, cal esperar fins que un o més dels objectes ingerits hagin estat totalment digerits."

msgid "TUTORIAL_MICROBE_STAGE_ENGULFMENT_TEXT"
msgstr ""
"Engoleix objectes movent-hi per sobre mentre estiguis en el mode d'engoliment. Activa el mode d'engoliment prement [thrive:input]g_toggle_engulf[/thrive:input].\n"
"\n"
"Deixa d'engolir quan l'objecte estigui essent arrossegat cap a l'interior.\n"
"\n"
"Segueix la línia de la teva cèl·lula fins a l'objecte engolible proper."

msgid "TUTORIAL_MICROBE_STAGE_HELP_MENU_AND_ZOOM"
msgstr ""
"Si encara no acabes d'entendre les mecàniques de joc, fes una ullada al menú d'ajuda. El pots obrir amb el signe d'interrogació a baix a la dreta.\n"
"\n"
"Un altre consell: pots ampliar el camp de visió amb la rodeta del ratolí."

#, fuzzy
msgid "TUTORIAL_MICROBE_STAGE_LEAVE_COLONY_TEXT"
msgstr ""
"Has entrat en el \"Mode de Desunió\". En aquest mode, pots clicar a sobre dels membres de la teva colònia per desunir-los.\n"
"\n"
"Per abandonar la colònia del tot, pots clicar en la teva pròpia cèl·lula o pressionar la tecla per desunir-les a totes."

msgid "TUTORIAL_MICROBE_STAGE_REPRODUCE_TEXT"
msgstr ""
"Per reproduïr-te, has de duplicar tots els teus orgànuls recol·lectant prou Amoníac i Fosfat.\n"
"Estigues atent a les barres que envolten els botó de sota a la dreta per veure quant et falta. Aquestes barres es tornaran de color blanc quan s'hagin omplert."

msgid "TUTORIAL_MICROBE_STAGE_UNBIND_TEXT"
msgstr ""
"Has entrat en el \"Mode de Desunió\". En aquest mode, pots clicar a sobre dels membres de la teva colònia per desunir-los.\n"
"\n"
"Per abandonar la colònia del tot, pots clicar en la teva pròpia cèl·lula o pressionar la tecla [thrive:input]g_unbind_all[/thrive:input]."

msgid "TUTORIAL_VIEW_NOW"
msgstr "Veure ara"

#, fuzzy
msgid "TWITTER_TOOLTIP"
msgstr "Han passat: {0:#,#} anys"

msgid "TWO_TIMES"
msgstr "2x"

msgid "TYPE_COLON"
msgstr "Tipus:"

msgid "UNAPPLIED_MOD_CHANGES"
msgstr "Hi ha canvis no aplicats"

msgid "UNAPPLIED_MOD_CHANGES_DESCRIPTION"
msgstr "Has d'aplicar els teus canvis per pujar o descarregar mods."

msgid "UNBIND_ALL"
msgstr "Desunir totes les cèl·lules"

#, fuzzy
msgid "UNBIND_ALL_TOOLTIP"
msgstr "Desunir totes les cèl·lules"

msgid "UNBIND_HELP_TEXT"
msgstr "Mode de Desunió"

#, fuzzy
msgid "UNCERTAIN_VERSION_WARNING"
msgstr ""
"Aquest arxiu de guardat pertany a una versió de Thrive més nova que l'actual i, probablement, sigui incompatible.\n"
"Voleu intentar carregar l'arxiu igualment?"

msgid "UNDERWATERCAVE"
msgstr "Cova submarina"

#, fuzzy
msgid "UNDISCOVERED_ORGANELLES"
msgstr "Orgànuls Desconnectats"

#, fuzzy
msgid "UNDISCOVERED_PATCH"
msgstr "Trobar l'Ecosistema Actual"

msgid "UNDO"
msgstr "Desfer l'acció"

msgid "UNDO_THE_LAST_ACTION"
msgstr "Desfer la darrera acció"

#, fuzzy
msgid "UNIT_ACTION_CONSTRUCT"
msgstr "Taxa de mutació de la IA"

#, fuzzy
msgid "UNIT_ACTION_MOVE"
msgstr "Taxa de mutació de la IA"

msgid "UNIT_SIMPLE_ROCKET"
msgstr ""

msgid "UNKNOWN"
msgstr "Desconegut"

#, fuzzy
msgid "UNKNOWN_DISPLAY_DRIVER"
msgstr "Mostrar noms de botons de selecció de parts"

msgid "UNKNOWN_MOUSE"
msgstr "Desconegut ratolí"

#, fuzzy
msgid "UNKNOWN_ORGANELLE_SYMBOL"
msgstr "Col·locar orgànul"

#, fuzzy
msgid "UNKNOWN_PATCH"
msgstr "Desconegut"

#, fuzzy
msgid "UNKNOWN_SHORT"
msgstr "Desconegut"

#, fuzzy
msgid "UNKNOWN_VERSION"
msgstr "Versió del Mod:"

msgid "UNKNOWN_WORKSHOP_ID"
msgstr "ID del Workshop Desconegut Per Aquest Mod"

#, fuzzy
msgid "UNLIMIT_GROWTH_SPEED"
msgstr "Normal"

#, fuzzy
msgid "UNLOCKED_NEW_ORGANELLE"
msgstr "Col·locar orgànul"

#, fuzzy
msgid "UNLOCK_ALL_ORGANELLES"
msgstr "Múltiples Orgànuls"

msgid "UNLOCK_CONDITION_ATP_PRODUCTION_ABOVE"
msgstr ""

msgid "UNLOCK_CONDITION_COMPOUND_IS_ABOVE"
msgstr ""

msgid "UNLOCK_CONDITION_COMPOUND_IS_BELOW"
msgstr ""

msgid "UNLOCK_CONDITION_COMPOUND_IS_BETWEEN"
msgstr ""

msgid "UNLOCK_CONDITION_DIGESTED_MICROBES_ABOVE"
msgstr ""

msgid "UNLOCK_CONDITION_ENGULFED_MICROBES_ABOVE"
msgstr ""

msgid "UNLOCK_CONDITION_EXCESS_ATP_ABOVE"
msgstr ""

msgid "UNLOCK_CONDITION_PLAYER_DEATH_COUNT_ABOVE"
msgstr ""

msgid "UNLOCK_CONDITION_REPRODUCED_WITH"
msgstr ""

msgid "UNLOCK_CONDITION_REPRODUCED_WITH_IN_A_ROW"
msgstr ""

msgid "UNLOCK_CONDITION_REPRODUCE_IN_BIOME"
msgstr ""

#, fuzzy
msgid "UNLOCK_CONDITION_SPEED_BELOW"
msgstr "Velocitat de Digestió:"

msgid "UNLOCK_WITH_ANY_OF_FOLLOWING"
msgstr ""

msgid "UNSAVED_CHANGE_WARNING"
msgstr ""
"Hi ha canvis no guardats. Si continueu, es perdran tots.\n"
"Voleu continuar?"

msgid "UNTITLED"
msgstr "Sense títol"

msgid "UPGRADE_CILIA_PULL"
msgstr ""

#, fuzzy
msgid "UPGRADE_CILIA_PULL_DESCRIPTION"
msgstr "Els filaments de cilis són similars als flagels, però en comptes de proporcional una força d'impuls direccional, proporcional una força rotacional per ajudar les cèl·lules a rotar."

#, fuzzy
msgid "UPGRADE_DESCRIPTION_NONE"
msgstr "La lipasa permet a la cèl·lula digerir la major part de membranes. La teva cèl·lula ja produeix una certa quantitat d'aquest enzim sense lisosoma, però seleccionant aquest tipus n'augmentaràs l'efectivitat."

msgid "UPGRADE_NAME_NONE"
msgstr ""

#, fuzzy
msgid "UPGRADE_PILUS_INJECTISOME"
msgstr "Els filaments de cilis són similars als flagels, però en comptes de proporcional una força d'impuls direccional, proporcional una força rotacional per ajudar les cèl·lules a rotar."

#, fuzzy
msgid "UPGRADE_PILUS_INJECTISOME_DESCRIPTION"
msgstr "Els filaments de cilis són similars als flagels, però en comptes de proporcional una força d'impuls direccional, proporcional una força rotacional per ajudar les cèl·lules a rotar."

msgid "UPLOAD"
msgstr "Pujar"

msgid "UPLOADING_DOT_DOT_DOT"
msgstr "Carregant..."

msgid "UPLOAD_SUCCEEDED"
msgstr "Càrrega amb èxit"

msgid "USED_LIBRARIES_LICENSES"
msgstr "Llicències i llibreries utilitzades"

msgid "USED_RENDERER_NAME"
msgstr ""

msgid "USES_FEATURE"
msgstr "Si"

msgid "USE_AUTO_HARMONY"
msgstr "Utilitzar Càrrega Auto Harmony"

msgid "USE_AUTO_HARMONY_TOOLTIP"
msgstr "Automàticament carregar els ecosistemes Harmony de l'Ensamblatge (no requereix especificar una classe de mod)"

msgid "USE_A_CUSTOM_USERNAME"
msgstr "Fer servir un nom d'usuari propi"

msgid "USE_BIODIVERSITY_FORCE_SPLIT"
msgstr ""

msgid "USE_MANUAL_THREAD_COUNT"
msgstr "Manualment establir nombre de fils del fons"

#, fuzzy
msgid "USE_MANUAL_THREAD_COUNT_NATIVE"
msgstr "Manualment establir nombre de fils del fons"

msgid "USE_VIRTUAL_WINDOW_SIZE"
msgstr ""

msgid "VACUOLE"
msgstr "Vacúol"

msgid "VACUOLE_DESCRIPTION"
msgstr "El Vacúol és un orgànul intern que consisteix en una membrana capaç d'emmagatzemar una certa quantitat de nutrients. Està format per un cert nombre de vesícules, que són unes petites estructures membranoses que han estat fusionades. El Vacúol està farcit d'Aigua, on hi ha, suspeses, tota mena de mol·lècules, enzimes, partícules sòlides i altres substàncies. No són estructures rígides, sinò que la seva forma pot canviar amb el temps."

msgid "VACUOLE_IS_SPECIALIZED"
msgstr ""

#, fuzzy
msgid "VACUOLE_NOT_SPECIALIZED_DESCRIPTION"
msgstr "Augmenta l'espai d'emmagatzematge de la cèl·lula."

msgid "VACUOLE_PROCESSES_DESCRIPTION"
msgstr "Augmenta l'espai d'emmagatzematge de la cèl·lula."

#, fuzzy
msgid "VACUOLE_SPECIALIZED_DESCRIPTION"
msgstr "Augmenta l'espai d'emmagatzematge de la cèl·lula."

msgid "VALUE_WITH_UNIT"
msgstr "{0} {1}"

msgid "VERSION_COLON"
msgstr "Versió:"

#, fuzzy
msgid "VERTICAL_COLON"
msgstr "Versió:"

#, fuzzy
msgid "VERTICAL_WITH_AXIS_NAME_COLON"
msgstr "Nou nom:"

msgid "VIDEO_MEMORY"
msgstr ""

msgid "VIDEO_MEMORY_MIB"
msgstr ""

msgid "VIEWER"
msgstr "Visor"

#, fuzzy
msgid "VIEW_ALL"
msgstr "Inhabilitar Tot"

#, fuzzy
msgid "VIEW_ONLINE"
msgstr "Inhabilitar Tot"

#, fuzzy
msgid "VIEW_PATCH_NOTES"
msgstr "{0} {1}"

#, fuzzy
msgid "VIEW_PATCH_NOTES_TOOLTIP"
msgstr "{0} {1}"

msgid "VIEW_PENDING_ACTIONS"
msgstr ""

msgid "VIEW_SOURCE_CODE"
msgstr "Veure Codi Font"

msgid "VIP_PATRONS"
msgstr "Partidaris VIP"

msgid "VISIBLE"
msgstr "Visible"

msgid "VISIT_SUGGESTIONS_SITE"
msgstr ""

msgid "VOLCANIC_VENT"
msgstr "Fissura volcànica"

msgid "VOLUMEDOWN"
msgstr "Abaixar volum"

msgid "VOLUMEMUTE"
msgstr "Treure volum"

msgid "VOLUMEUP"
msgstr "Apujar volum"

msgid "VSYNC"
msgstr "V-Sync"

msgid "WAITING_FOR_AUTO_EVO"
msgstr "S'està esperant l'algorisme auto-evo:"

msgid "WELCOME_TO_THRIVEOPEDIA"
msgstr ""

msgid "WENT_EXTINCT_FROM_PLANET"
msgstr "s'ha extingit del planeta"

msgid "WENT_EXTINCT_IN"
msgstr "s'ha extingit en {0}"

msgid "WHEEL_DOWN"
msgstr "Rodeta avall"

msgid "WHEEL_LEFT"
msgstr "Rodeta esquerra"

msgid "WHEEL_RIGHT"
msgstr "Rodeta dreta"

msgid "WHEEL_UP"
msgstr "Rodeta amunt"

#, fuzzy
msgid "WIKI"
msgstr "la nostra Wiki"

#, fuzzy
msgid "WIKI_AXON_EFFECTS"
msgstr "Efectes externs:"

msgid "WIKI_AXON_INTRO"
msgstr ""

msgid "WIKI_AXON_MODIFICATIONS"
msgstr ""

#, fuzzy
msgid "WIKI_AXON_PROCESSES"
msgstr "Cap procés"

msgid "WIKI_AXON_REQUIREMENTS"
msgstr ""

msgid "WIKI_AXON_SCIENTIFIC_BACKGROUND"
msgstr ""

msgid "WIKI_AXON_STRATEGY"
msgstr ""

msgid "WIKI_AXON_UPGRADES"
msgstr ""

#, fuzzy
msgid "WIKI_BINDING_AGENT_EFFECTS"
msgstr "Permet unir-te amb altres cèl·lules. Aquest és el primer pas cap a esdevenir un ésser multicel·lular. Quan la teva espècie forma part d'una colònia, les cèl·lules comparteixen els seus compostos. Mentre formis part d'una colònia, no pots entrar a l'editor, de manera que t'has de desunir un cop hagis recol·lectat prou compostos per dividir la teva cèl·lula."

#, fuzzy
msgid "WIKI_BINDING_AGENT_INTRO"
msgstr "Agent d'Unió"

#, fuzzy
msgid "WIKI_BINDING_AGENT_MODIFICATIONS"
msgstr "Permet unir-te amb altres cèl·lules. Aquest és el primer pas cap a esdevenir un ésser multicel·lular. Quan la teva espècie forma part d'una colònia, les cèl·lules comparteixen els seus compostos. Mentre formis part d'una colònia, no pots entrar a l'editor, de manera que t'has de desunir un cop hagis recol·lectat prou compostos per dividir la teva cèl·lula."

#, fuzzy
msgid "WIKI_BINDING_AGENT_PROCESSES"
msgstr "Pressiona la tecla [thrive:input]g_toggle_binding[/thrive:input] per entrar al mode d'unió. Quan siguis en aquest mode, et pots unir a altres cèl·lules de la teva espècie entrant-hi en contacte. Per abandonar una colònia, pressiona la tecla [thrive:input]g_unbind_all[/thrive:input]."

#, fuzzy
msgid "WIKI_BINDING_AGENT_REQUIREMENTS"
msgstr "Permet unir-te amb altres cèl·lules. Aquest és el primer pas cap a esdevenir un ésser multicel·lular. Quan la teva espècie forma part d'una colònia, les cèl·lules comparteixen els seus compostos. Mentre formis part d'una colònia, no pots entrar a l'editor, de manera que t'has de desunir un cop hagis recol·lectat prou compostos per dividir la teva cèl·lula."

#, fuzzy
msgid "WIKI_BINDING_AGENT_SCIENTIFIC_BACKGROUND"
msgstr "Permet unir-te amb altres cèl·lules. Aquest és el primer pas cap a esdevenir un ésser multicel·lular. Quan la teva espècie forma part d'una colònia, les cèl·lules comparteixen els seus compostos. Mentre formis part d'una colònia, no pots entrar a l'editor, de manera que t'has de desunir un cop hagis recol·lectat prou compostos per dividir la teva cèl·lula."

#, fuzzy
msgid "WIKI_BINDING_AGENT_STRATEGY"
msgstr "Permet unir-te amb altres cèl·lules. Aquest és el primer pas cap a esdevenir un ésser multicel·lular. Quan la teva espècie forma part d'una colònia, les cèl·lules comparteixen els seus compostos. Mentre formis part d'una colònia, no pots entrar a l'editor, de manera que t'has de desunir un cop hagis recol·lectat prou compostos per dividir la teva cèl·lula."

#, fuzzy
msgid "WIKI_BINDING_AGENT_UPGRADES"
msgstr "Permet unir-te amb altres cèl·lules. Aquest és el primer pas cap a esdevenir un ésser multicel·lular. Quan la teva espècie forma part d'una colònia, les cèl·lules comparteixen els seus compostos. Mentre formis part d'una colònia, no pots entrar a l'editor, de manera que t'has de desunir un cop hagis recol·lectat prou compostos per dividir la teva cèl·lula."

#, fuzzy
msgid "WIKI_BIOLUMINESCENT_VACUOLE_EFFECTS"
msgstr "Vacúol Bioluminescent"

#, fuzzy
msgid "WIKI_BIOLUMINESCENT_VACUOLE_INTRO"
msgstr "Vacúol Bioluminescent"

#, fuzzy
msgid "WIKI_BIOLUMINESCENT_VACUOLE_MODIFICATIONS"
msgstr "Vacúol Bioluminescent"

#, fuzzy
msgid "WIKI_BIOLUMINESCENT_VACUOLE_PROCESSES"
msgstr "Vacúol Bioluminescent"

#, fuzzy
msgid "WIKI_BIOLUMINESCENT_VACUOLE_REQUIREMENTS"
msgstr "Vacúol Bioluminescent"

#, fuzzy
msgid "WIKI_BIOLUMINESCENT_VACUOLE_SCIENTIFIC_BACKGROUND"
msgstr "Vacúol Bioluminescent"

#, fuzzy
msgid "WIKI_BIOLUMINESCENT_VACUOLE_STRATEGY"
msgstr "Vacúol Bioluminescent"

#, fuzzy
msgid "WIKI_BIOLUMINESCENT_VACUOLE_UPGRADES"
msgstr "Vacúol Bioluminescent"

#, fuzzy
msgid "WIKI_CHEMOPLAST_EFFECTS"
msgstr "El Quimioplast és una estructura de doble membrana que conté proteïnes que transformen Àcid Sulfhídric, Aigua i Diòxid de Carboni en Glucosa, mitjançant un procés anomenat Quimiosíntesi de l'Àcid Sulfhídric. La velocitat de producció de Glucosa augmenta proporcionalment a la concentració de Diòxid de Carboni."

#, fuzzy
msgid "WIKI_CHEMOPLAST_INTRO"
msgstr "El Quimioplast és una estructura de doble membrana que conté proteïnes que transformen Àcid Sulfhídric, Aigua i Diòxid de Carboni en Glucosa, mitjançant un procés anomenat Quimiosíntesi de l'Àcid Sulfhídric. La velocitat de producció de Glucosa augmenta proporcionalment a la concentració de Diòxid de Carboni."

#, fuzzy
msgid "WIKI_CHEMOPLAST_MODIFICATIONS"
msgstr "El Quimioplast és una estructura de doble membrana que conté proteïnes que transformen Àcid Sulfhídric, Aigua i Diòxid de Carboni en Glucosa, mitjançant un procés anomenat Quimiosíntesi de l'Àcid Sulfhídric. La velocitat de producció de Glucosa augmenta proporcionalment a la concentració de Diòxid de Carboni."

#, fuzzy
msgid "WIKI_CHEMOPLAST_PROCESSES"
msgstr "Transforma [thrive:compound type=\"hydrogensulfide\"][/thrive:compound] en [thrive:compound type=\"glucose\"][/thrive:compound]. La velocitat és proporcional a la concentració de [thrive:compound type=\"carbondioxide\"][/thrive:compound]."

msgid "WIKI_CHEMOPLAST_REQUIREMENTS"
msgstr ""

#, fuzzy
msgid "WIKI_CHEMOPLAST_SCIENTIFIC_BACKGROUND"
msgstr "El Quimioplast és una estructura de doble membrana que conté proteïnes que transformen Àcid Sulfhídric, Aigua i Diòxid de Carboni en Glucosa, mitjançant un procés anomenat Quimiosíntesi de l'Àcid Sulfhídric. La velocitat de producció de Glucosa augmenta proporcionalment a la concentració de Diòxid de Carboni."

#, fuzzy
msgid "WIKI_CHEMOPLAST_STRATEGY"
msgstr "El Quimioplast és una estructura de doble membrana que conté proteïnes que transformen Àcid Sulfhídric, Aigua i Diòxid de Carboni en Glucosa, mitjançant un procés anomenat Quimiosíntesi de l'Àcid Sulfhídric. La velocitat de producció de Glucosa augmenta proporcionalment a la concentració de Diòxid de Carboni."

#, fuzzy
msgid "WIKI_CHEMOPLAST_UPGRADES"
msgstr "El Quimioplast és una estructura de doble membrana que conté proteïnes que transformen Àcid Sulfhídric, Aigua i Diòxid de Carboni en Glucosa, mitjançant un procés anomenat Quimiosíntesi de l'Àcid Sulfhídric. La velocitat de producció de Glucosa augmenta proporcionalment a la concentració de Diòxid de Carboni."

#, fuzzy
msgid "WIKI_CHEMORECEPTOR_EFFECTS"
msgstr "Les cèl·lules només poden \"veure\" el món exterior a través de la Quimiorecepció, que els permet obtenir informació del seu entorn. Afegir aquest orgànul representa evolucionar una quimiorecepció més afinada. Com que al jugador se li ofereix visió fins i tot a l'estadi de Microbi, això es representa amb una línia que apunta fora de l'àrea visible, mostrant la posició de compostos que el jugador encara no podia veure."

#, fuzzy
msgid "WIKI_CHEMORECEPTOR_INTRO"
msgstr "Quimioreceptor"

#, fuzzy
msgid "WIKI_CHEMORECEPTOR_MODIFICATIONS"
msgstr "Les cèl·lules només poden \"veure\" el món exterior a través de la Quimiorecepció, que els permet obtenir informació del seu entorn. Afegir aquest orgànul representa evolucionar una quimiorecepció més afinada. Com que al jugador se li ofereix visió fins i tot a l'estadi de Microbi, això es representa amb una línia que apunta fora de l'àrea visible, mostrant la posició de compostos que el jugador encara no podia veure."

#, fuzzy
msgid "WIKI_CHEMORECEPTOR_PROCESSES"
msgstr "El Quimioreceptor permet detectar compostos a gran distància. Modifica'l un cop l'hagis col·locat per seleccionar el compost concret que vols detectar i el color de la línia que n'indicarà la direcció."

#, fuzzy
msgid "WIKI_CHEMORECEPTOR_REQUIREMENTS"
msgstr "Les cèl·lules només poden \"veure\" el món exterior a través de la Quimiorecepció, que els permet obtenir informació del seu entorn. Afegir aquest orgànul representa evolucionar una quimiorecepció més afinada. Com que al jugador se li ofereix visió fins i tot a l'estadi de Microbi, això es representa amb una línia que apunta fora de l'àrea visible, mostrant la posició de compostos que el jugador encara no podia veure."

#, fuzzy
msgid "WIKI_CHEMORECEPTOR_SCIENTIFIC_BACKGROUND"
msgstr "Les cèl·lules només poden \"veure\" el món exterior a través de la Quimiorecepció, que els permet obtenir informació del seu entorn. Afegir aquest orgànul representa evolucionar una quimiorecepció més afinada. Com que al jugador se li ofereix visió fins i tot a l'estadi de Microbi, això es representa amb una línia que apunta fora de l'àrea visible, mostrant la posició de compostos que el jugador encara no podia veure."

#, fuzzy
msgid "WIKI_CHEMORECEPTOR_STRATEGY"
msgstr "Les cèl·lules només poden \"veure\" el món exterior a través de la Quimiorecepció, que els permet obtenir informació del seu entorn. Afegir aquest orgànul representa evolucionar una quimiorecepció més afinada. Com que al jugador se li ofereix visió fins i tot a l'estadi de Microbi, això es representa amb una línia que apunta fora de l'àrea visible, mostrant la posició de compostos que el jugador encara no podia veure."

#, fuzzy
msgid "WIKI_CHEMORECEPTOR_UPGRADES"
msgstr "Les cèl·lules només poden \"veure\" el món exterior a través de la Quimiorecepció, que els permet obtenir informació del seu entorn. Afegir aquest orgànul representa evolucionar una quimiorecepció més afinada. Com que al jugador se li ofereix visió fins i tot a l'estadi de Microbi, això es representa amb una línia que apunta fora de l'àrea visible, mostrant la posició de compostos que el jugador encara no podia veure."

#, fuzzy
msgid "WIKI_CHEMOSYNTHESIZING_PROTEINS_EFFECTS"
msgstr "Proteïnes Quimiosintetitzadores"

#, fuzzy
msgid "WIKI_CHEMOSYNTHESIZING_PROTEINS_INTRO"
msgstr "Proteïnes Quimiosintetitzadores"

#, fuzzy
msgid "WIKI_CHEMOSYNTHESIZING_PROTEINS_MODIFICATIONS"
msgstr "Les Proteïnes Quimiosintetitzadores són cúmuls de proteïnes suspeses en el Citoplasma, capaçes de transformar l'Àcid Sulfhídric, l'Aigua i el Diòxid de Carboni en Glucosa, mitjançant un procés anomenat Quimiosíntesi de l'Àcid Sulfhídric. La velocitat de la producció de Glucosa és proporcional a la concentració de Diòxid de Carboni. Transformen la Glucosa en ATP mitjançant la Respiració Aeròbica, de manera més ràpida que el Citoplasma. Com que les Proteïnes Quimiosintetitzadores estan suspeses en el Citoplasma, aquest fluid duu a terme una certa Glicòlisi."

#, fuzzy
msgid "WIKI_CHEMOSYNTHESIZING_PROTEINS_PROCESSES"
msgstr "Transforma [thrive:compound type=\"hydrogensulfide\"][/thrive:compound] en [thrive:compound type=\"glucose\"][/thrive:compound]. La velocitat és proporcional a la concentració de [thrive:compound type=\"carbondioxide\"][/thrive:compound]. També transforma [thrive:compound type=\"glucose\"][/thrive:compound] en [thrive:compound type=\"atp\"][/thrive:compound]."

#, fuzzy
msgid "WIKI_CHEMOSYNTHESIZING_PROTEINS_REQUIREMENTS"
msgstr ""
"Proteïnes\n"
"Quimiosintetitzadores"

#, fuzzy
msgid "WIKI_CHEMOSYNTHESIZING_PROTEINS_SCIENTIFIC_BACKGROUND"
msgstr "Les Proteïnes Quimiosintetitzadores són cúmuls de proteïnes suspeses en el Citoplasma, capaçes de transformar l'Àcid Sulfhídric, l'Aigua i el Diòxid de Carboni en Glucosa, mitjançant un procés anomenat Quimiosíntesi de l'Àcid Sulfhídric. La velocitat de la producció de Glucosa és proporcional a la concentració de Diòxid de Carboni. Transformen la Glucosa en ATP mitjançant la Respiració Aeròbica, de manera més ràpida que el Citoplasma. Com que les Proteïnes Quimiosintetitzadores estan suspeses en el Citoplasma, aquest fluid duu a terme una certa Glicòlisi."

#, fuzzy
msgid "WIKI_CHEMOSYNTHESIZING_PROTEINS_STRATEGY"
msgstr "Proteïnes Quimiosintetitzadores"

#, fuzzy
msgid "WIKI_CHEMOSYNTHESIZING_PROTEINS_UPGRADES"
msgstr "Proteïnes Quimiosintetitzadores"

#, fuzzy
msgid "WIKI_CHLOROPLAST_EFFECTS"
msgstr "El cloroplast és una estructura de doble membrana que conté pigments sensibles a la Llum, agrupats en petites membranes. En realitat, és un petit organisme procariota que ha estat engolit i assimilat per una cèl·lula eucariota, que actua com a hoste. Els seus pigments, són capaços de fer servir la Llum per produïr Glucosa, mitjançant Aigua i Diòxid de Carboni, en un procés anomenat Fotosíntesi. Aquests pigments també li donen un color distintiu. La velocitat de producció de Glucosa augmenta proporcionalment amb la concentració de Diòxid de Carboni i la intensitat de la Llum."

#, fuzzy
msgid "WIKI_CHLOROPLAST_INTRO"
msgstr "El cloroplast és una estructura de doble membrana que conté pigments sensibles a la Llum, agrupats en petites membranes. En realitat, és un petit organisme procariota que ha estat engolit i assimilat per una cèl·lula eucariota, que actua com a hoste. Els seus pigments, són capaços de fer servir la Llum per produïr Glucosa, mitjançant Aigua i Diòxid de Carboni, en un procés anomenat Fotosíntesi. Aquests pigments també li donen un color distintiu. La velocitat de producció de Glucosa augmenta proporcionalment amb la concentració de Diòxid de Carboni i la intensitat de la Llum."

#, fuzzy
msgid "WIKI_CHLOROPLAST_MODIFICATIONS"
msgstr "El cloroplast és una estructura de doble membrana que conté pigments sensibles a la Llum, agrupats en petites membranes. En realitat, és un petit organisme procariota que ha estat engolit i assimilat per una cèl·lula eucariota, que actua com a hoste. Els seus pigments, són capaços de fer servir la Llum per produïr Glucosa, mitjançant Aigua i Diòxid de Carboni, en un procés anomenat Fotosíntesi. Aquests pigments també li donen un color distintiu. La velocitat de producció de Glucosa augmenta proporcionalment amb la concentració de Diòxid de Carboni i la intensitat de la Llum."

#, fuzzy
msgid "WIKI_CHLOROPLAST_PROCESSES"
msgstr "Produeix [thrive:compound type=\"glucose\"][/thrive:compound]. La velocitat és proporcional a la concentració de [thrive:compound type=\"carbondioxide\"][/thrive:compound] i a la intensitat de [thrive:compound type=\"sunlight\"][/thrive:compound]."

msgid "WIKI_CHLOROPLAST_REQUIREMENTS"
msgstr ""

#, fuzzy
msgid "WIKI_CHLOROPLAST_SCIENTIFIC_BACKGROUND"
msgstr "El cloroplast és una estructura de doble membrana que conté pigments sensibles a la Llum, agrupats en petites membranes. En realitat, és un petit organisme procariota que ha estat engolit i assimilat per una cèl·lula eucariota, que actua com a hoste. Els seus pigments, són capaços de fer servir la Llum per produïr Glucosa, mitjançant Aigua i Diòxid de Carboni, en un procés anomenat Fotosíntesi. Aquests pigments també li donen un color distintiu. La velocitat de producció de Glucosa augmenta proporcionalment amb la concentració de Diòxid de Carboni i la intensitat de la Llum."

#, fuzzy
msgid "WIKI_CHLOROPLAST_STRATEGY"
msgstr "El cloroplast és una estructura de doble membrana que conté pigments sensibles a la Llum, agrupats en petites membranes. En realitat, és un petit organisme procariota que ha estat engolit i assimilat per una cèl·lula eucariota, que actua com a hoste. Els seus pigments, són capaços de fer servir la Llum per produïr Glucosa, mitjançant Aigua i Diòxid de Carboni, en un procés anomenat Fotosíntesi. Aquests pigments també li donen un color distintiu. La velocitat de producció de Glucosa augmenta proporcionalment amb la concentració de Diòxid de Carboni i la intensitat de la Llum."

#, fuzzy
msgid "WIKI_CHLOROPLAST_UPGRADES"
msgstr "El cloroplast és una estructura de doble membrana que conté pigments sensibles a la Llum, agrupats en petites membranes. En realitat, és un petit organisme procariota que ha estat engolit i assimilat per una cèl·lula eucariota, que actua com a hoste. Els seus pigments, són capaços de fer servir la Llum per produïr Glucosa, mitjançant Aigua i Diòxid de Carboni, en un procés anomenat Fotosíntesi. Aquests pigments també li donen un color distintiu. La velocitat de producció de Glucosa augmenta proporcionalment amb la concentració de Diòxid de Carboni i la intensitat de la Llum."

msgid "WIKI_CILIA_EFFECTS"
msgstr ""

msgid "WIKI_CILIA_INTRO"
msgstr ""

msgid "WIKI_CILIA_MODIFICATIONS"
msgstr ""

#, fuzzy
msgid "WIKI_CILIA_PROCESSES"
msgstr "Augmenta la velocitat de gir de grans cèl·lules."

msgid "WIKI_CILIA_REQUIREMENTS"
msgstr ""

msgid "WIKI_CILIA_SCIENTIFIC_BACKGROUND"
msgstr ""

msgid "WIKI_CILIA_STRATEGY"
msgstr ""

msgid "WIKI_CILIA_UPGRADES"
msgstr ""

#, fuzzy
msgid "WIKI_CYTOPLASM_EFFECTS"
msgstr "És la substància que forma l'interior de la cèl·lula. El Citoplasma és una barreja d'ions, proteïnes i altres substàncies dissoltes a l'aigua. Una de les seves funcions principals és dur a terme el procés de Fermentació, en el qual la Glucosa és transformada en ATP. Moltes cèl·lules simples, que no tenen orgànuls especialitzats, depenen totalment del seu citoplasma per tal de viure - és a dir, per tal de nutrir-se, relacionar-se i reproduïr-se."

#, fuzzy
msgid "WIKI_CYTOPLASM_INTRO"
msgstr "És la substància que forma l'interior de la cèl·lula. El Citoplasma és una barreja d'ions, proteïnes i altres substàncies dissoltes a l'aigua. Una de les seves funcions principals és dur a terme el procés de Fermentació, en el qual la Glucosa és transformada en ATP. Moltes cèl·lules simples, que no tenen orgànuls especialitzats, depenen totalment del seu citoplasma per tal de viure - és a dir, per tal de nutrir-se, relacionar-se i reproduïr-se."

#, fuzzy
msgid "WIKI_CYTOPLASM_MODIFICATIONS"
msgstr "És la substància que forma l'interior de la cèl·lula. El Citoplasma és una barreja d'ions, proteïnes i altres substàncies dissoltes a l'aigua. Una de les seves funcions principals és dur a terme el procés de Fermentació, en el qual la Glucosa és transformada en ATP. Moltes cèl·lules simples, que no tenen orgànuls especialitzats, depenen totalment del seu citoplasma per tal de viure - és a dir, per tal de nutrir-se, relacionar-se i reproduïr-se."

#, fuzzy
msgid "WIKI_CYTOPLASM_PROCESSES"
msgstr "Transforma [thrive:compound type=\"glucose\"][/thrive:compound] en [thrive:compound type=\"atp\"][/thrive:compound]."

msgid "WIKI_CYTOPLASM_REQUIREMENTS"
msgstr ""

msgid "WIKI_CYTOPLASM_SCIENTIFIC_BACKGROUND"
msgstr ""

msgid "WIKI_CYTOPLASM_STRATEGY"
msgstr ""

msgid "WIKI_CYTOPLASM_UPGRADES"
msgstr ""

#, fuzzy
msgid "WIKI_FLAGELLUM_EFFECTS"
msgstr "El flagel (plural: flagels) és uns farcell de proteïnes i fibres, com un petit tentacle que sobresurt de la membrana cel·lular. Mitjançant un moviment ondulatori, permet propulsar la cèl·lula cap endavant a gran velocitat, mentre consumeix ATP. La posició dels flagels determina la direcció en la qual produeix l'impuls per moure la cèl·lula. La direcció de l'impuls és oposada a la direcció cap a la qual el flagel està apuntant. Per exemple, un flagel col·locat a l'esquerra del centre de la cèl·lula produïra impuls quan aquesta es mogui cap a la dreta."

#, fuzzy
msgid "WIKI_FLAGELLUM_INTRO"
msgstr "El flagel (plural: flagels) és uns farcell de proteïnes i fibres, com un petit tentacle que sobresurt de la membrana cel·lular. Mitjançant un moviment ondulatori, permet propulsar la cèl·lula cap endavant a gran velocitat, mentre consumeix ATP. La posició dels flagels determina la direcció en la qual produeix l'impuls per moure la cèl·lula. La direcció de l'impuls és oposada a la direcció cap a la qual el flagel està apuntant. Per exemple, un flagel col·locat a l'esquerra del centre de la cèl·lula produïra impuls quan aquesta es mogui cap a la dreta."

#, fuzzy
msgid "WIKI_FLAGELLUM_MODIFICATIONS"
msgstr "El flagel (plural: flagels) és uns farcell de proteïnes i fibres, com un petit tentacle que sobresurt de la membrana cel·lular. Mitjançant un moviment ondulatori, permet propulsar la cèl·lula cap endavant a gran velocitat, mentre consumeix ATP. La posició dels flagels determina la direcció en la qual produeix l'impuls per moure la cèl·lula. La direcció de l'impuls és oposada a la direcció cap a la qual el flagel està apuntant. Per exemple, un flagel col·locat a l'esquerra del centre de la cèl·lula produïra impuls quan aquesta es mogui cap a la dreta."

#, fuzzy
msgid "WIKI_FLAGELLUM_PROCESSES"
msgstr "Fa servir [thrive:compound type=\"atp\"][/thrive:compound] per augmentar la velocitat del microbi."

msgid "WIKI_FLAGELLUM_REQUIREMENTS"
msgstr ""

msgid "WIKI_FLAGELLUM_SCIENTIFIC_BACKGROUND"
msgstr ""

msgid "WIKI_FLAGELLUM_STRATEGY"
msgstr ""

msgid "WIKI_FLAGELLUM_UPGRADES"
msgstr ""

msgid "WIKI_HEADING_EFFECTS"
msgstr ""

msgid "WIKI_HEADING_MODIFICATIONS"
msgstr ""

msgid "WIKI_HEADING_PROCESSES"
msgstr ""

msgid "WIKI_HEADING_REQUIREMENTS"
msgstr ""

msgid "WIKI_HEADING_SCIENTIFIC_BACKGROUND"
msgstr ""

msgid "WIKI_HEADING_STRATEGY"
msgstr ""

msgid "WIKI_HEADING_UPGRADES"
msgstr ""

msgid "WIKI_LYSOSOME_EFFECTS"
msgstr ""

#, fuzzy
msgid "WIKI_LYSOSOME_INTRO"
msgstr "El lisosoma és un orgànul adherit a la membrana que conté enzims hidrolítics que poden trencar diverses biomolècules. Els lisosomes permeten a la cèl·lula digerir materials ingerits mitjançant endocitosi i netejar els productes de rebuig de la cèl·lula en un procés anomenat autofàgia."

#, fuzzy
msgid "WIKI_LYSOSOME_MODIFICATIONS"
msgstr "El lisosoma és un orgànul adherit a la membrana que conté enzims hidrolítics que poden trencar diverses biomolècules. Els lisosomes permeten a la cèl·lula digerir materials ingerits mitjançant endocitosi i netejar els productes de rebuig de la cèl·lula en un procés anomenat autofàgia."

#, fuzzy
msgid "WIKI_LYSOSOME_PROCESSES"
msgstr "Conté enzims digestius. Es pot modificar per canviar el tipus d'enzim que conté. Només es pot utilitzar un enzim cada vegada."

msgid "WIKI_LYSOSOME_REQUIREMENTS"
msgstr ""

msgid "WIKI_LYSOSOME_SCIENTIFIC_BACKGROUND"
msgstr ""

msgid "WIKI_LYSOSOME_STRATEGY"
msgstr ""

msgid "WIKI_LYSOSOME_UPGRADES"
msgstr ""

#, fuzzy
msgid "WIKI_METABOLOSOMES_EFFECTS"
msgstr "Els Metabolosomes són cúmuls de proteïnes embolcallades per una membrana de proteïnes. Transformen la Glucosa en ATP mitjançant la Respiració Aeròbica, de manera més ràpida i eficient que el Citoplasma. No obstant, necessita grans quantitats d'Oxigen atmosfèric per funcionar amb eficàcia, i nivells d'Oxigen més baixos en reduïran la velocitat de producció d'ATP. Com que els Metabolosomes estan suspesos en el Citoplasma, el fluid que els envolta duu a terme una certa glicòlisi."

#, fuzzy
msgid "WIKI_METABOLOSOMES_INTRO"
msgstr "Metabolosomes"

#, fuzzy
msgid "WIKI_METABOLOSOMES_MODIFICATIONS"
msgstr "Els Metabolosomes són cúmuls de proteïnes embolcallades per una membrana de proteïnes. Transformen la Glucosa en ATP mitjançant la Respiració Aeròbica, de manera més ràpida i eficient que el Citoplasma. No obstant, necessita grans quantitats d'Oxigen atmosfèric per funcionar amb eficàcia, i nivells d'Oxigen més baixos en reduïran la velocitat de producció d'ATP. Com que els Metabolosomes estan suspesos en el Citoplasma, el fluid que els envolta duu a terme una certa glicòlisi."

#, fuzzy
msgid "WIKI_METABOLOSOMES_PROCESSES"
msgstr "Transforma [thrive:compound type=\"glucose\"][/thrive:compound] en [thrive:compound type=\"atp\"][/thrive:compound]. La velocitat és proporcional a la concentració de [thrive:compound type=\"oxygen\"][/thrive:compound]."

#, fuzzy
msgid "WIKI_METABOLOSOMES_REQUIREMENTS"
msgstr "Els Metabolosomes són cúmuls de proteïnes embolcallades per una membrana de proteïnes. Transformen la Glucosa en ATP mitjançant la Respiració Aeròbica, de manera més ràpida i eficient que el Citoplasma. No obstant, necessita grans quantitats d'Oxigen atmosfèric per funcionar amb eficàcia, i nivells d'Oxigen més baixos en reduïran la velocitat de producció d'ATP. Com que els Metabolosomes estan suspesos en el Citoplasma, el fluid que els envolta duu a terme una certa glicòlisi."

#, fuzzy
msgid "WIKI_METABOLOSOMES_SCIENTIFIC_BACKGROUND"
msgstr "Els Metabolosomes són cúmuls de proteïnes embolcallades per una membrana de proteïnes. Transformen la Glucosa en ATP mitjançant la Respiració Aeròbica, de manera més ràpida i eficient que el Citoplasma. No obstant, necessita grans quantitats d'Oxigen atmosfèric per funcionar amb eficàcia, i nivells d'Oxigen més baixos en reduïran la velocitat de producció d'ATP. Com que els Metabolosomes estan suspesos en el Citoplasma, el fluid que els envolta duu a terme una certa glicòlisi."

#, fuzzy
msgid "WIKI_METABOLOSOMES_STRATEGY"
msgstr "Els Metabolosomes són cúmuls de proteïnes embolcallades per una membrana de proteïnes. Transformen la Glucosa en ATP mitjançant la Respiració Aeròbica, de manera més ràpida i eficient que el Citoplasma. No obstant, necessita grans quantitats d'Oxigen atmosfèric per funcionar amb eficàcia, i nivells d'Oxigen més baixos en reduïran la velocitat de producció d'ATP. Com que els Metabolosomes estan suspesos en el Citoplasma, el fluid que els envolta duu a terme una certa glicòlisi."

#, fuzzy
msgid "WIKI_METABOLOSOMES_UPGRADES"
msgstr "Els Metabolosomes són cúmuls de proteïnes embolcallades per una membrana de proteïnes. Transformen la Glucosa en ATP mitjançant la Respiració Aeròbica, de manera més ràpida i eficient que el Citoplasma. No obstant, necessita grans quantitats d'Oxigen atmosfèric per funcionar amb eficàcia, i nivells d'Oxigen més baixos en reduïran la velocitat de producció d'ATP. Com que els Metabolosomes estan suspesos en el Citoplasma, el fluid que els envolta duu a terme una certa glicòlisi."

#, fuzzy
msgid "WIKI_MITOCHONDRION_EFFECTS"
msgstr "És el pal de paller de la generació d'energia per la cèl·lula. Els Mitocondris són una estructura de membrana doble curulla de proteïnes i enzims. En realitat, és un petit organisme procariota que ha estat engolit i assimilat per la cèl·lula eucariota, que actua com un hoste. Produeix grans quantitats d'ATP, a partir de Glucosa i Oxigen, amb una gran eficiència, per mitjà d'un procés anomenat Respiració Aeròbica."

#, fuzzy
msgid "WIKI_MITOCHONDRION_INTRO"
msgstr "Mitocondri"

#, fuzzy
msgid "WIKI_MITOCHONDRION_MODIFICATIONS"
msgstr "És el pal de paller de la generació d'energia per la cèl·lula. Els Mitocondris són una estructura de membrana doble curulla de proteïnes i enzims. En realitat, és un petit organisme procariota que ha estat engolit i assimilat per la cèl·lula eucariota, que actua com un hoste. Produeix grans quantitats d'ATP, a partir de Glucosa i Oxigen, amb una gran eficiència, per mitjà d'un procés anomenat Respiració Aeròbica."

#, fuzzy
msgid "WIKI_MITOCHONDRION_PROCESSES"
msgstr "Transforma [thrive:compound type=\"glucose\"][/thrive:compound] en [thrive:compound type=\"atp\"][/thrive:compound]. La velocitat és proporcional a la concentració de [thrive:compound type=\"oxygen\"][/thrive:compound]."

#, fuzzy
msgid "WIKI_MITOCHONDRION_REQUIREMENTS"
msgstr "És el pal de paller de la generació d'energia per la cèl·lula. Els Mitocondris són una estructura de membrana doble curulla de proteïnes i enzims. En realitat, és un petit organisme procariota que ha estat engolit i assimilat per la cèl·lula eucariota, que actua com un hoste. Produeix grans quantitats d'ATP, a partir de Glucosa i Oxigen, amb una gran eficiència, per mitjà d'un procés anomenat Respiració Aeròbica."

#, fuzzy
msgid "WIKI_MITOCHONDRION_SCIENTIFIC_BACKGROUND"
msgstr "És el pal de paller de la generació d'energia per la cèl·lula. Els Mitocondris són una estructura de membrana doble curulla de proteïnes i enzims. En realitat, és un petit organisme procariota que ha estat engolit i assimilat per la cèl·lula eucariota, que actua com un hoste. Produeix grans quantitats d'ATP, a partir de Glucosa i Oxigen, amb una gran eficiència, per mitjà d'un procés anomenat Respiració Aeròbica."

#, fuzzy
msgid "WIKI_MITOCHONDRION_STRATEGY"
msgstr "És el pal de paller de la generació d'energia per la cèl·lula. Els Mitocondris són una estructura de membrana doble curulla de proteïnes i enzims. En realitat, és un petit organisme procariota que ha estat engolit i assimilat per la cèl·lula eucariota, que actua com un hoste. Produeix grans quantitats d'ATP, a partir de Glucosa i Oxigen, amb una gran eficiència, per mitjà d'un procés anomenat Respiració Aeròbica."

#, fuzzy
msgid "WIKI_MITOCHONDRION_UPGRADES"
msgstr "És el pal de paller de la generació d'energia per la cèl·lula. Els Mitocondris són una estructura de membrana doble curulla de proteïnes i enzims. En realitat, és un petit organisme procariota que ha estat engolit i assimilat per la cèl·lula eucariota, que actua com un hoste. Produeix grans quantitats d'ATP, a partir de Glucosa i Oxigen, amb una gran eficiència, per mitjà d'un procés anomenat Respiració Aeròbica."

msgid "WIKI_MYOFIBRIL_EFFECTS"
msgstr ""

msgid "WIKI_MYOFIBRIL_INTRO"
msgstr ""

msgid "WIKI_MYOFIBRIL_MODIFICATIONS"
msgstr ""

#, fuzzy
msgid "WIKI_MYOFIBRIL_PROCESSES"
msgstr "Cap procés"

msgid "WIKI_MYOFIBRIL_REQUIREMENTS"
msgstr ""

msgid "WIKI_MYOFIBRIL_SCIENTIFIC_BACKGROUND"
msgstr ""

msgid "WIKI_MYOFIBRIL_STRATEGY"
msgstr ""

msgid "WIKI_MYOFIBRIL_UPGRADES"
msgstr ""

#, fuzzy
msgid "WIKI_NITROGEN-FIXING_PLASTID_EFFECTS"
msgstr "Plastidi Fixador de Nitrogen"

#, fuzzy
msgid "WIKI_NITROGEN-FIXING_PLASTID_INTRO"
msgstr "Plastidi Fixador de Nitrogen"

#, fuzzy
msgid "WIKI_NITROGEN-FIXING_PLASTID_MODIFICATIONS"
msgstr "El Plast de Fixació de Nitrogen és una proteïna que produeix Amoníac, un component important en el creixement i reproducció de les cèl·lules, mitjançant Nitrogen, Oxigen i mol·lècules d'ATP. Aquest procés s'anomena Fixació de Nitrogen Aeròbica."

#, fuzzy
msgid "WIKI_NITROGEN-FIXING_PLASTID_PROCESSES"
msgstr "Transforma [thrive:compound type=\"atp\"][/thrive:compound] en [thrive:compound type=\"ammonia\"][/thrive:compound]. La velocitat és proporcional a la concentració de [thrive:compound type=\"nitrogen\"][/thrive:compound] i [thrive:compound type=\"oxygen\"][/thrive:compound]."

#, fuzzy
msgid "WIKI_NITROGEN-FIXING_PLASTID_REQUIREMENTS"
msgstr "Plastidi Fixador de Nitrogen"

#, fuzzy
msgid "WIKI_NITROGEN-FIXING_PLASTID_SCIENTIFIC_BACKGROUND"
msgstr "El Plast de Fixació de Nitrogen és una proteïna que produeix Amoníac, un component important en el creixement i reproducció de les cèl·lules, mitjançant Nitrogen, Oxigen i mol·lècules d'ATP. Aquest procés s'anomena Fixació de Nitrogen Aeròbica."

#, fuzzy
msgid "WIKI_NITROGEN-FIXING_PLASTID_STRATEGY"
msgstr "Plastidi Fixador de Nitrogen"

#, fuzzy
msgid "WIKI_NITROGEN-FIXING_PLASTID_UPGRADES"
msgstr "Plastidi Fixador de Nitrogen"

#, fuzzy
msgid "WIKI_NITROGENASE_EFFECTS"
msgstr "La Nitrogenasa és una proteïna capaç de produïr Amoníac, nutrient bàsic per al desenvolupament i reproducció de les cèl·lules, mitjançant Nitrogen i mol·lècules d'ATP. Aquest procés s'anomena Fixació de Nitrogen Anaeròbica. Com que la Nitrogenasa està suspesa en el Citoplasma, aquest fluid duu a terme una certa Glicòlisi."

#, fuzzy
msgid "WIKI_NITROGENASE_INTRO"
msgstr "La Nitrogenasa és una proteïna capaç de produïr Amoníac, nutrient bàsic per al desenvolupament i reproducció de les cèl·lules, mitjançant Nitrogen i mol·lècules d'ATP. Aquest procés s'anomena Fixació de Nitrogen Anaeròbica. Com que la Nitrogenasa està suspesa en el Citoplasma, aquest fluid duu a terme una certa Glicòlisi."

#, fuzzy
msgid "WIKI_NITROGENASE_MODIFICATIONS"
msgstr "La Nitrogenasa és una proteïna capaç de produïr Amoníac, nutrient bàsic per al desenvolupament i reproducció de les cèl·lules, mitjançant Nitrogen i mol·lècules d'ATP. Aquest procés s'anomena Fixació de Nitrogen Anaeròbica. Com que la Nitrogenasa està suspesa en el Citoplasma, aquest fluid duu a terme una certa Glicòlisi."

#, fuzzy
msgid "WIKI_NITROGENASE_PROCESSES"
msgstr "Transforma [thrive:compound type=\"atp\"][/thrive:compound] en [thrive:compound type=\"ammonia\"][/thrive:compound]. La velocitat és proporcional a la concentració de [thrive:compound type=\"nitrogen\"][/thrive:compound]."

msgid "WIKI_NITROGENASE_REQUIREMENTS"
msgstr ""

#, fuzzy
msgid "WIKI_NITROGENASE_SCIENTIFIC_BACKGROUND"
msgstr "La Nitrogenasa és una proteïna capaç de produïr Amoníac, nutrient bàsic per al desenvolupament i reproducció de les cèl·lules, mitjançant Nitrogen i mol·lècules d'ATP. Aquest procés s'anomena Fixació de Nitrogen Anaeròbica. Com que la Nitrogenasa està suspesa en el Citoplasma, aquest fluid duu a terme una certa Glicòlisi."

#, fuzzy
msgid "WIKI_NITROGENASE_STRATEGY"
msgstr "La Nitrogenasa és una proteïna capaç de produïr Amoníac, nutrient bàsic per al desenvolupament i reproducció de les cèl·lules, mitjançant Nitrogen i mol·lècules d'ATP. Aquest procés s'anomena Fixació de Nitrogen Anaeròbica. Com que la Nitrogenasa està suspesa en el Citoplasma, aquest fluid duu a terme una certa Glicòlisi."

#, fuzzy
msgid "WIKI_NITROGENASE_UPGRADES"
msgstr "La Nitrogenasa és una proteïna capaç de produïr Amoníac, nutrient bàsic per al desenvolupament i reproducció de les cèl·lules, mitjançant Nitrogen i mol·lècules d'ATP. Aquest procés s'anomena Fixació de Nitrogen Anaeròbica. Com que la Nitrogenasa està suspesa en el Citoplasma, aquest fluid duu a terme una certa Glicòlisi."

msgid "WIKI_NUCLEUS_EFFECTS"
msgstr ""

msgid "WIKI_NUCLEUS_INTRO"
msgstr ""

#, fuzzy
msgid "WIKI_NUCLEUS_MODIFICATIONS"
msgstr "És la característica que defineix les cèl·lules eucariotes. El nucli inclou el Reticle Endoplasmàtic i l'Aparell de Golgi. Representa un pas evolutiu important respecte a les cèl·lules procariotes, que permet desenvolupar orgànuls més complexes, rodejats per una membrana, tot engolint i assimilant petites cèl·lules procariotes. Això permet dividir clarament l'interior de la cèl·lula en diversos compartiments separats, cadascun duent a terme un procés de síntesi de recursos diferents. Així, amb aquests nous orgànuls, la cèl·lula pot esdevenir molt més complexa, eficient i especialitzada. No obstant, això també implica que la cèl·lula ha d'esdevenir més gran i necessita més quantitat de recursos per a viure."

#, fuzzy
msgid "WIKI_NUCLEUS_PROCESSES"
msgstr "Cap procés"

msgid "WIKI_NUCLEUS_REQUIREMENTS"
msgstr ""

msgid "WIKI_NUCLEUS_SCIENTIFIC_BACKGROUND"
msgstr ""

msgid "WIKI_NUCLEUS_STRATEGY"
msgstr ""

msgid "WIKI_NUCLEUS_UPGRADES"
msgstr ""

#, fuzzy
msgid "WIKI_ORGANELLES_ROOT_INTRO"
msgstr "Orgànuls"

#, fuzzy
msgid "WIKI_OXYTOXISOME_EFFECTS"
msgstr "Un Metabolosoma modificat que és responsable de la producció d'una forma primitiva de l'agent tòxic OxyToxy NT."

#, fuzzy
msgid "WIKI_OXYTOXISOME_INTRO"
msgstr "Oxytoxysoma"

#, fuzzy
msgid "WIKI_OXYTOXISOME_MODIFICATIONS"
msgstr "Un Metabolosoma modificat que és responsable de la producció d'una forma primitiva de l'agent tòxic OxyToxy NT."

#, fuzzy
msgid "WIKI_OXYTOXISOME_PROCESSES"
msgstr "Transforma [thrive:compound type=\"atp\"][/thrive:compound] en [thrive:compound type=\"oxytoxy\"][/thrive:compound]. La velocitat és proporcional a la concentració de [thrive:compound type=\"oxygen\"][/thrive:compound]. Pot alliberar toxines prement la tecla [thrive:input]g_fire_toxin[/thrive:input]. Quan la quantitat de [thrive:compound type=\"oxytoxy\"][/thrive:compound] és baixo, encara és possible disparar, però el dany causat serà menor."

#, fuzzy
msgid "WIKI_OXYTOXISOME_REQUIREMENTS"
msgstr "Un Metabolosoma modificat que és responsable de la producció d'una forma primitiva de l'agent tòxic OxyToxy NT."

msgid "WIKI_OXYTOXISOME_SCIENTIFIC_BACKGROUND"
msgstr ""

#, fuzzy
msgid "WIKI_OXYTOXISOME_STRATEGY"
msgstr "Un Metabolosoma modificat que és responsable de la producció d'una forma primitiva de l'agent tòxic OxyToxy NT."

#, fuzzy
msgid "WIKI_OXYTOXISOME_UPGRADES"
msgstr "Un Metabolosoma modificat que és responsable de la producció d'una forma primitiva de l'agent tòxic OxyToxy NT."

msgid "WIKI_PAGE_AXON"
msgstr ""

#, fuzzy
msgid "WIKI_PAGE_BINDING_AGENT"
msgstr "Agent d'Unió"

#, fuzzy
msgid "WIKI_PAGE_BIOLUMINESCENT_VACUOLE"
msgstr "Vacúol Bioluminescent"

#, fuzzy
msgid "WIKI_PAGE_CHEMOPLAST"
msgstr "Quimioplast"

#, fuzzy
msgid "WIKI_PAGE_CHEMORECEPTOR"
msgstr "Quimioreceptor"

#, fuzzy
msgid "WIKI_PAGE_CHEMOSYNTHESIZING_PROTEINS"
msgstr "Proteïnes Quimiosintetitzadores"

#, fuzzy
msgid "WIKI_PAGE_CHLOROPLAST"
msgstr "Cloroplast"

msgid "WIKI_PAGE_CILIA"
msgstr ""

#, fuzzy
msgid "WIKI_PAGE_CYTOPLASM"
msgstr "Citoplasma"

#, fuzzy
msgid "WIKI_PAGE_FLAGELLUM"
msgstr "Flagel"

#, fuzzy
msgid "WIKI_PAGE_LYSOSOME"
msgstr "Lisosoma"

#, fuzzy
msgid "WIKI_PAGE_METABOLOSOMES"
msgstr "Metabolosomes"

#, fuzzy
msgid "WIKI_PAGE_MITOCHONDRION"
msgstr "Mitocondri"

#, fuzzy
msgid "WIKI_PAGE_MYOFIBRIL"
msgstr "Fibló"

#, fuzzy
msgid "WIKI_PAGE_NITROGEN-FIXING_PLASTID"
msgstr "Plastidi Fixador de Nitrogen"

#, fuzzy
msgid "WIKI_PAGE_NITROGENASE"
msgstr "Nitrogenasa"

#, fuzzy
msgid "WIKI_PAGE_NUCLEUS"
msgstr "Requereix nucli"

#, fuzzy
msgid "WIKI_PAGE_ORGANELLES_ROOT"
msgstr "Col·locar orgànul"

#, fuzzy
msgid "WIKI_PAGE_OXYTOXISOME"
msgstr "Oxytoxysoma"

msgid "WIKI_PAGE_PERFORATOR_PILUS"
msgstr ""

#, fuzzy
msgid "WIKI_PAGE_PROTOPLASM"
msgstr "protoplasma"

#, fuzzy
msgid "WIKI_PAGE_RUSTICYANIN"
msgstr "Rusticianina"

#, fuzzy
msgid "WIKI_PAGE_SIGNALING_AGENT"
msgstr "Agent de Senyalització"

#, fuzzy
msgid "WIKI_PAGE_SLIME_JET"
msgstr "Raig de llim"

#, fuzzy
msgid "WIKI_PAGE_THERMOPLAST"
msgstr "Termoplast"

#, fuzzy
msgid "WIKI_PAGE_THERMOSYNTHASE"
msgstr "Termosintasa"

#, fuzzy
msgid "WIKI_PAGE_THYLAKOIDS"
msgstr "Tilacoide"

#, fuzzy
msgid "WIKI_PAGE_TOXIN_VACUOLE"
msgstr ""
"Toxina\n"
"Vacúol"

#, fuzzy
msgid "WIKI_PAGE_VACUOLE"
msgstr ""
"Toxina\n"
"Vacúol"

msgid "WIKI_PERFORATOR_PILUS_EFFECTS"
msgstr ""

msgid "WIKI_PERFORATOR_PILUS_INTRO"
msgstr ""

msgid "WIKI_PERFORATOR_PILUS_MODIFICATIONS"
msgstr ""

msgid "WIKI_PERFORATOR_PILUS_PROCESSES"
msgstr ""

msgid "WIKI_PERFORATOR_PILUS_REQUIREMENTS"
msgstr ""

msgid "WIKI_PERFORATOR_PILUS_SCIENTIFIC_BACKGROUND"
msgstr ""

msgid "WIKI_PERFORATOR_PILUS_STRATEGY"
msgstr ""

msgid "WIKI_PERFORATOR_PILUS_UPGRADES"
msgstr ""

#, fuzzy
msgid "WIKI_PROTOPLASM_EFFECTS"
msgstr "protoplasma"

#, fuzzy
msgid "WIKI_PROTOPLASM_INTRO"
msgstr "protoplasma"

msgid "WIKI_PROTOPLASM_MODIFICATIONS"
msgstr ""

#, fuzzy
msgid "WIKI_PROTOPLASM_PROCESSES"
msgstr "Transforma [thrive:compound type=\"glucose\"][/thrive:compound] en [thrive:compound type=\"atp\"][/thrive:compound]."

msgid "WIKI_PROTOPLASM_REQUIREMENTS"
msgstr ""

msgid "WIKI_PROTOPLASM_SCIENTIFIC_BACKGROUND"
msgstr ""

msgid "WIKI_PROTOPLASM_STRATEGY"
msgstr ""

msgid "WIKI_PROTOPLASM_UPGRADES"
msgstr ""

msgid "WIKI_ROOT_BODY"
msgstr ""

msgid "WIKI_ROOT_HEADING"
msgstr ""

#, fuzzy
msgid "WIKI_RUSTICYANIN_EFFECTS"
msgstr "La Rusticianina és una proteïna capaç d'oxidar blocs de Ferro i, per tant, canviar-ne l'estat químic, mitjançant Diòxid de Carboni i Oxigen. Aquest procés s'anomena Respiració de Ferro, i allibera una certa quantitat d'energia que la cèl·lula pot fer servir."

#, fuzzy
msgid "WIKI_RUSTICYANIN_INTRO"
msgstr "La Rusticianina és una proteïna capaç d'oxidar blocs de Ferro i, per tant, canviar-ne l'estat químic, mitjançant Diòxid de Carboni i Oxigen. Aquest procés s'anomena Respiració de Ferro, i allibera una certa quantitat d'energia que la cèl·lula pot fer servir."

#, fuzzy
msgid "WIKI_RUSTICYANIN_MODIFICATIONS"
msgstr "La Rusticianina és una proteïna capaç d'oxidar blocs de Ferro i, per tant, canviar-ne l'estat químic, mitjançant Diòxid de Carboni i Oxigen. Aquest procés s'anomena Respiració de Ferro, i allibera una certa quantitat d'energia que la cèl·lula pot fer servir."

#, fuzzy
msgid "WIKI_RUSTICYANIN_PROCESSES"
msgstr "Transforma [thrive:compound type=\"iron\"][/thrive:compound] en [thrive:compound type=\"atp\"][/thrive:compound]. La velocitat és proporcional a la concentració de [thrive:compound type=\"carbondioxide\"][/thrive:compound] i [thrive:compound type=\"oxygen\"][/thrive:compound]."

msgid "WIKI_RUSTICYANIN_REQUIREMENTS"
msgstr ""

#, fuzzy
msgid "WIKI_RUSTICYANIN_SCIENTIFIC_BACKGROUND"
msgstr "La Rusticianina és una proteïna capaç d'oxidar blocs de Ferro i, per tant, canviar-ne l'estat químic, mitjançant Diòxid de Carboni i Oxigen. Aquest procés s'anomena Respiració de Ferro, i allibera una certa quantitat d'energia que la cèl·lula pot fer servir."

#, fuzzy
msgid "WIKI_RUSTICYANIN_STRATEGY"
msgstr "La Rusticianina és una proteïna capaç d'oxidar blocs de Ferro i, per tant, canviar-ne l'estat químic, mitjançant Diòxid de Carboni i Oxigen. Aquest procés s'anomena Respiració de Ferro, i allibera una certa quantitat d'energia que la cèl·lula pot fer servir."

#, fuzzy
msgid "WIKI_RUSTICYANIN_UPGRADES"
msgstr "La Rusticianina és una proteïna capaç d'oxidar blocs de Ferro i, per tant, canviar-ne l'estat químic, mitjançant Diòxid de Carboni i Oxigen. Aquest procés s'anomena Respiració de Ferro, i allibera una certa quantitat d'energia que la cèl·lula pot fer servir."

#, fuzzy
msgid "WIKI_SIGNALING_AGENT_EFFECTS"
msgstr "Agent de Senyalització"

#, fuzzy
msgid "WIKI_SIGNALING_AGENT_INTRO"
msgstr "Agent de Senyalització"

#, fuzzy
msgid "WIKI_SIGNALING_AGENT_MODIFICATIONS"
msgstr "Els agents de senyalització permeten crear productes químics amb els quals altres cèl·lules hi poden reaccionar. Els productes de senyalització es poden utilitzar per atraure altres cèl·lules o avisar-les sobre el perill per a fer-les fugir."

#, fuzzy
msgid "WIKI_SIGNALING_AGENT_PROCESSES"
msgstr "Mantingues [thrive:input]g_pack_commands[/thrive:input] premut per obrir un menú que et permet donar ordres a altres membres de la teva espècie."

#, fuzzy
msgid "WIKI_SIGNALING_AGENT_REQUIREMENTS"
msgstr "Els agents de senyalització permeten crear productes químics amb els quals altres cèl·lules hi poden reaccionar. Els productes de senyalització es poden utilitzar per atraure altres cèl·lules o avisar-les sobre el perill per a fer-les fugir."

#, fuzzy
msgid "WIKI_SIGNALING_AGENT_SCIENTIFIC_BACKGROUND"
msgstr "Els agents de senyalització permeten crear productes químics amb els quals altres cèl·lules hi poden reaccionar. Els productes de senyalització es poden utilitzar per atraure altres cèl·lules o avisar-les sobre el perill per a fer-les fugir."

#, fuzzy
msgid "WIKI_SIGNALING_AGENT_STRATEGY"
msgstr "Agent de Senyalització"

#, fuzzy
msgid "WIKI_SIGNALING_AGENT_UPGRADES"
msgstr "Agent de Senyalització"

#, fuzzy
msgid "WIKI_SLIME_JET_EFFECTS"
msgstr "La lipasa permet a la cèl·lula digerir la major part de membranes. La teva cèl·lula ja produeix una certa quantitat d'aquest enzim sense lisosoma, però seleccionant aquest tipus n'augmentaràs l'efectivitat."

#, fuzzy
msgid "WIKI_SLIME_JET_INTRO"
msgstr "La lipasa permet a la cèl·lula digerir la major part de membranes. La teva cèl·lula ja produeix una certa quantitat d'aquest enzim sense lisosoma, però seleccionant aquest tipus n'augmentaràs l'efectivitat."

#, fuzzy
msgid "WIKI_SLIME_JET_MODIFICATIONS"
msgstr "La lipasa permet a la cèl·lula digerir la major part de membranes. La teva cèl·lula ja produeix una certa quantitat d'aquest enzim sense lisosoma, però seleccionant aquest tipus n'augmentaràs l'efectivitat."

#, fuzzy
msgid "WIKI_SLIME_JET_PROCESSES"
msgstr "Augmenta la velocitat de gir de grans cèl·lules."

msgid "WIKI_SLIME_JET_REQUIREMENTS"
msgstr ""

msgid "WIKI_SLIME_JET_SCIENTIFIC_BACKGROUND"
msgstr ""

msgid "WIKI_SLIME_JET_STRATEGY"
msgstr ""

msgid "WIKI_SLIME_JET_UPGRADES"
msgstr ""

#, fuzzy
msgid "WIKI_THERMOPLAST_EFFECTS"
msgstr "El termoplast és una estructura de doble membrana que, de manera anàloga al Cloroplast, conté pigments sensibles a l'escalfor, agrupats en petites membranes. En realitat, és un petit organisme procariota que ha estat engolit i assimilat per una cèl·lula eucariota, que actua com a hoste. Aquests pigments, produeixen Glucosa a partir d'Aigua, Diòxid de Carboni i les diferències de Temperatura al seu entorn. La velocitat de producció de la Glucosa augmenta proporcionalment a la concentració de Diòxid de Carboni i la Temperatura."

#, fuzzy
msgid "WIKI_THERMOPLAST_INTRO"
msgstr "El termoplast és una estructura de doble membrana que, de manera anàloga al Cloroplast, conté pigments sensibles a l'escalfor, agrupats en petites membranes. En realitat, és un petit organisme procariota que ha estat engolit i assimilat per una cèl·lula eucariota, que actua com a hoste. Aquests pigments, produeixen Glucosa a partir d'Aigua, Diòxid de Carboni i les diferències de Temperatura al seu entorn. La velocitat de producció de la Glucosa augmenta proporcionalment a la concentració de Diòxid de Carboni i la Temperatura."

#, fuzzy
msgid "WIKI_THERMOPLAST_MODIFICATIONS"
msgstr "El termoplast és una estructura de doble membrana que, de manera anàloga al Cloroplast, conté pigments sensibles a l'escalfor, agrupats en petites membranes. En realitat, és un petit organisme procariota que ha estat engolit i assimilat per una cèl·lula eucariota, que actua com a hoste. Aquests pigments, produeixen Glucosa a partir d'Aigua, Diòxid de Carboni i les diferències de Temperatura al seu entorn. La velocitat de producció de la Glucosa augmenta proporcionalment a la concentració de Diòxid de Carboni i la Temperatura."

#, fuzzy
msgid "WIKI_THERMOPLAST_PROCESSES"
msgstr "Produeix [thrive:compound]glucose[/thrive:compound]. La velocitat és proporcional a la concentració de [thrive:compound]carbondioxide[/thrive:compound] i temperatura."

msgid "WIKI_THERMOPLAST_REQUIREMENTS"
msgstr ""

#, fuzzy
msgid "WIKI_THERMOPLAST_SCIENTIFIC_BACKGROUND"
msgstr "El termoplast és una estructura de doble membrana que, de manera anàloga al Cloroplast, conté pigments sensibles a l'escalfor, agrupats en petites membranes. En realitat, és un petit organisme procariota que ha estat engolit i assimilat per una cèl·lula eucariota, que actua com a hoste. Aquests pigments, produeixen Glucosa a partir d'Aigua, Diòxid de Carboni i les diferències de Temperatura al seu entorn. La velocitat de producció de la Glucosa augmenta proporcionalment a la concentració de Diòxid de Carboni i la Temperatura."

#, fuzzy
msgid "WIKI_THERMOPLAST_STRATEGY"
msgstr "El termoplast és una estructura de doble membrana que, de manera anàloga al Cloroplast, conté pigments sensibles a l'escalfor, agrupats en petites membranes. En realitat, és un petit organisme procariota que ha estat engolit i assimilat per una cèl·lula eucariota, que actua com a hoste. Aquests pigments, produeixen Glucosa a partir d'Aigua, Diòxid de Carboni i les diferències de Temperatura al seu entorn. La velocitat de producció de la Glucosa augmenta proporcionalment a la concentració de Diòxid de Carboni i la Temperatura."

#, fuzzy
msgid "WIKI_THERMOPLAST_UPGRADES"
msgstr "El termoplast és una estructura de doble membrana que, de manera anàloga al Cloroplast, conté pigments sensibles a l'escalfor, agrupats en petites membranes. En realitat, és un petit organisme procariota que ha estat engolit i assimilat per una cèl·lula eucariota, que actua com a hoste. Aquests pigments, produeixen Glucosa a partir d'Aigua, Diòxid de Carboni i les diferències de Temperatura al seu entorn. La velocitat de producció de la Glucosa augmenta proporcionalment a la concentració de Diòxid de Carboni i la Temperatura."

#, fuzzy
msgid "WIKI_THERMOSYNTHASE_EFFECTS"
msgstr "Termosintasa"

#, fuzzy
msgid "WIKI_THERMOSYNTHASE_INTRO"
msgstr "Termosintasa"

#, fuzzy
msgid "WIKI_THERMOSYNTHASE_MODIFICATIONS"
msgstr "La termosintasa és una proteïna que fa servir la convecció tèrmica per canviar la seva forma, permetent-li plegar-se i adherir-se a l'ADP quan és exposada a la temperature, tot seguit desplegar-se i reciclar-la en ATP quan s'exposa a temperatures més baixes en un procés anomenat termosíntesi. La velocitat de la producció d'ATP és proporcional a la temperatura."

#, fuzzy
msgid "WIKI_THERMOSYNTHASE_PROCESSES"
msgstr "Produeix [thrive:compound type=\"atp\"][/thrive:compound] fent servir gradients de temperatura. La velocitat és proporcional a [thrive:compound type=\"temperature\"][/thrive:compound]."

#, fuzzy
msgid "WIKI_THERMOSYNTHASE_REQUIREMENTS"
msgstr "La termosintasa és una proteïna que fa servir la convecció tèrmica per canviar la seva forma, permetent-li plegar-se i adherir-se a l'ADP quan és exposada a la temperature, tot seguit desplegar-se i reciclar-la en ATP quan s'exposa a temperatures més baixes en un procés anomenat termosíntesi. La velocitat de la producció d'ATP és proporcional a la temperatura."

#, fuzzy
msgid "WIKI_THERMOSYNTHASE_SCIENTIFIC_BACKGROUND"
msgstr "La termosintasa és una proteïna que fa servir la convecció tèrmica per canviar la seva forma, permetent-li plegar-se i adherir-se a l'ADP quan és exposada a la temperature, tot seguit desplegar-se i reciclar-la en ATP quan s'exposa a temperatures més baixes en un procés anomenat termosíntesi. La velocitat de la producció d'ATP és proporcional a la temperatura."

#, fuzzy
msgid "WIKI_THERMOSYNTHASE_STRATEGY"
msgstr "La termosintasa és una proteïna que fa servir la convecció tèrmica per canviar la seva forma, permetent-li plegar-se i adherir-se a l'ADP quan és exposada a la temperature, tot seguit desplegar-se i reciclar-la en ATP quan s'exposa a temperatures més baixes en un procés anomenat termosíntesi. La velocitat de la producció d'ATP és proporcional a la temperatura."

#, fuzzy
msgid "WIKI_THERMOSYNTHASE_UPGRADES"
msgstr "La termosintasa és una proteïna que fa servir la convecció tèrmica per canviar la seva forma, permetent-li plegar-se i adherir-se a l'ADP quan és exposada a la temperature, tot seguit desplegar-se i reciclar-la en ATP quan s'exposa a temperatures més baixes en un procés anomenat termosíntesi. La velocitat de la producció d'ATP és proporcional a la temperatura."

#, fuzzy
msgid "WIKI_THYLAKOIDS_EFFECTS"
msgstr "Els Tilacoides són cúmuls de proteïnes i pigments fotosensibles. Aquests pigments són capaços de fer servir l'energia provinent d'una font de Llum (com ara una estrella) i, combinant-la amb una certa quantitat d'Aigua i Diòxid de Carboni, produïr Glucosa, en un procés anomenat Fotosíntesi. Aquests pigments també donen un color característic als Tilacoides. La velocitat de producció de Glucosa és proporcional a la concentració de Diòxid de Carboni i a la intensitat de la Llum. Com que els Tilacoides estan suspesos en el Citoplasma, aquest fluid duu a terme una certa Fermentació."

#, fuzzy
msgid "WIKI_THYLAKOIDS_INTRO"
msgstr "Els Tilacoides són cúmuls de proteïnes i pigments fotosensibles. Aquests pigments són capaços de fer servir l'energia provinent d'una font de Llum (com ara una estrella) i, combinant-la amb una certa quantitat d'Aigua i Diòxid de Carboni, produïr Glucosa, en un procés anomenat Fotosíntesi. Aquests pigments també donen un color característic als Tilacoides. La velocitat de producció de Glucosa és proporcional a la concentració de Diòxid de Carboni i a la intensitat de la Llum. Com que els Tilacoides estan suspesos en el Citoplasma, aquest fluid duu a terme una certa Fermentació."

#, fuzzy
msgid "WIKI_THYLAKOIDS_MODIFICATIONS"
msgstr "Els Tilacoides són cúmuls de proteïnes i pigments fotosensibles. Aquests pigments són capaços de fer servir l'energia provinent d'una font de Llum (com ara una estrella) i, combinant-la amb una certa quantitat d'Aigua i Diòxid de Carboni, produïr Glucosa, en un procés anomenat Fotosíntesi. Aquests pigments també donen un color característic als Tilacoides. La velocitat de producció de Glucosa és proporcional a la concentració de Diòxid de Carboni i a la intensitat de la Llum. Com que els Tilacoides estan suspesos en el Citoplasma, aquest fluid duu a terme una certa Fermentació."

msgid "WIKI_THYLAKOIDS_PROCESSES"
msgstr ""

msgid "WIKI_THYLAKOIDS_REQUIREMENTS"
msgstr ""

#, fuzzy
msgid "WIKI_THYLAKOIDS_SCIENTIFIC_BACKGROUND"
msgstr "Els Tilacoides són cúmuls de proteïnes i pigments fotosensibles. Aquests pigments són capaços de fer servir l'energia provinent d'una font de Llum (com ara una estrella) i, combinant-la amb una certa quantitat d'Aigua i Diòxid de Carboni, produïr Glucosa, en un procés anomenat Fotosíntesi. Aquests pigments també donen un color característic als Tilacoides. La velocitat de producció de Glucosa és proporcional a la concentració de Diòxid de Carboni i a la intensitat de la Llum. Com que els Tilacoides estan suspesos en el Citoplasma, aquest fluid duu a terme una certa Fermentació."

#, fuzzy
msgid "WIKI_THYLAKOIDS_STRATEGY"
msgstr "Els Tilacoides són cúmuls de proteïnes i pigments fotosensibles. Aquests pigments són capaços de fer servir l'energia provinent d'una font de Llum (com ara una estrella) i, combinant-la amb una certa quantitat d'Aigua i Diòxid de Carboni, produïr Glucosa, en un procés anomenat Fotosíntesi. Aquests pigments també donen un color característic als Tilacoides. La velocitat de producció de Glucosa és proporcional a la concentració de Diòxid de Carboni i a la intensitat de la Llum. Com que els Tilacoides estan suspesos en el Citoplasma, aquest fluid duu a terme una certa Fermentació."

#, fuzzy
msgid "WIKI_THYLAKOIDS_UPGRADES"
msgstr "Els Tilacoides són cúmuls de proteïnes i pigments fotosensibles. Aquests pigments són capaços de fer servir l'energia provinent d'una font de Llum (com ara una estrella) i, combinant-la amb una certa quantitat d'Aigua i Diòxid de Carboni, produïr Glucosa, en un procés anomenat Fotosíntesi. Aquests pigments també donen un color característic als Tilacoides. La velocitat de producció de Glucosa és proporcional a la concentració de Diòxid de Carboni i a la intensitat de la Llum. Com que els Tilacoides estan suspesos en el Citoplasma, aquest fluid duu a terme una certa Fermentació."

#, fuzzy
msgid "WIKI_TOXIN_VACUOLE_EFFECTS"
msgstr "El Vacúol de Toxines, és un Vacúol que ha estat modificat per a la producció, emmagatzematge i secreció de Toxines OxyToxy. Com més quantitat d'aquests Vacúols tingui una cèl·lula, més ràpidament produirà aquestes Toxines."

#, fuzzy
msgid "WIKI_TOXIN_VACUOLE_INTRO"
msgstr ""
"Toxina\n"
"Vacúol"

#, fuzzy
msgid "WIKI_TOXIN_VACUOLE_MODIFICATIONS"
msgstr "El Vacúol de Toxines, és un Vacúol que ha estat modificat per a la producció, emmagatzematge i secreció de Toxines OxyToxy. Com més quantitat d'aquests Vacúols tingui una cèl·lula, més ràpidament produirà aquestes Toxines."

#, fuzzy
msgid "WIKI_TOXIN_VACUOLE_PROCESSES"
msgstr "Transforma [thrive:compound type=\"atp\"][/thrive:compound] en [thrive:compound type=\"oxytoxy\"][/thrive:compound]. La velocitat és proporcional a la concentració de [thrive:compound type=\"oxygen\"][/thrive:compound]. Allibera toxines quan es prem la tecla [thrive:input]g_fire_toxin[/thrive:input]. Quan la quantitat de [thrive:compound type=\"oxytoxy\"][/thrive:compound] és baixa, encara és possible disparar, però el dany causat serà menor."

#, fuzzy
msgid "WIKI_TOXIN_VACUOLE_REQUIREMENTS"
msgstr "El Vacúol de Toxines, és un Vacúol que ha estat modificat per a la producció, emmagatzematge i secreció de Toxines OxyToxy. Com més quantitat d'aquests Vacúols tingui una cèl·lula, més ràpidament produirà aquestes Toxines."

#, fuzzy
msgid "WIKI_TOXIN_VACUOLE_SCIENTIFIC_BACKGROUND"
msgstr "El Vacúol de Toxines, és un Vacúol que ha estat modificat per a la producció, emmagatzematge i secreció de Toxines OxyToxy. Com més quantitat d'aquests Vacúols tingui una cèl·lula, més ràpidament produirà aquestes Toxines."

#, fuzzy
msgid "WIKI_TOXIN_VACUOLE_STRATEGY"
msgstr "El Vacúol de Toxines, és un Vacúol que ha estat modificat per a la producció, emmagatzematge i secreció de Toxines OxyToxy. Com més quantitat d'aquests Vacúols tingui una cèl·lula, més ràpidament produirà aquestes Toxines."

#, fuzzy
msgid "WIKI_TOXIN_VACUOLE_UPGRADES"
msgstr "El Vacúol de Toxines, és un Vacúol que ha estat modificat per a la producció, emmagatzematge i secreció de Toxines OxyToxy. Com més quantitat d'aquests Vacúols tingui una cèl·lula, més ràpidament produirà aquestes Toxines."

msgid "WIKI_VACUOLE_EFFECTS"
msgstr ""

#, fuzzy
msgid "WIKI_VACUOLE_INTRO"
msgstr "El Vacúol de Toxines, és un Vacúol que ha estat modificat per a la producció, emmagatzematge i secreció de Toxines OxyToxy. Com més quantitat d'aquests Vacúols tingui una cèl·lula, més ràpidament produirà aquestes Toxines."

#, fuzzy
msgid "WIKI_VACUOLE_MODIFICATIONS"
msgstr "El Vacúol de Toxines, és un Vacúol que ha estat modificat per a la producció, emmagatzematge i secreció de Toxines OxyToxy. Com més quantitat d'aquests Vacúols tingui una cèl·lula, més ràpidament produirà aquestes Toxines."

#, fuzzy
msgid "WIKI_VACUOLE_PROCESSES"
msgstr "Transforma [thrive:compound type=\"atp\"][/thrive:compound] en [thrive:compound type=\"oxytoxy\"][/thrive:compound]. La velocitat és proporcional a la concentració de [thrive:compound type=\"oxygen\"][/thrive:compound]. Allibera toxines quan es prem la tecla [thrive:input]g_fire_toxin[/thrive:input]. Quan la quantitat de [thrive:compound type=\"oxytoxy\"][/thrive:compound] és baixa, encara és possible disparar, però el dany causat serà menor."

msgid "WIKI_VACUOLE_REQUIREMENTS"
msgstr ""

msgid "WIKI_VACUOLE_SCIENTIFIC_BACKGROUND"
msgstr ""

msgid "WIKI_VACUOLE_STRATEGY"
msgstr ""

msgid "WIKI_VACUOLE_UPGRADES"
msgstr ""

msgid "WILL_YOU_THRIVE"
msgstr "Podràs prosperar?"

msgid "WIN_BOX_TITLE"
msgstr "HAS ACONSEGUIT PROSPERAR!"

msgid "WIN_TEXT"
msgstr "Enhorabona, has guanyat en la versió actual del joc! Si ho vols, un cop aquesta finestreta es tanqui, pots continuar jugant i fent evolucionar la teva espècie, o bé començar una nova partida en un nou món."

msgid "WORKSHOP_ITEM_CHANGE_NOTES"
msgstr "Notes de Canvi d'Item"

msgid "WORKSHOP_ITEM_CHANGE_NOTES_TOOLTIP"
msgstr "Canviar notes del Workshop d'Steam per aquesta versió d'aquest item (opcional)"

msgid "WORKSHOP_ITEM_DESCRIPTION"
msgstr "Descripció de l'Element:"

msgid "WORKSHOP_ITEM_PREVIEW"
msgstr "Imatge de Previsualització de l'Element:"

msgid "WORKSHOP_ITEM_TAGS"
msgstr "Etiquetes de l'Element (coma \",\" separats):"

msgid "WORKSHOP_ITEM_TITLE"
msgstr "Títol de l'Element:"

msgid "WORKSHOP_ITEM_UPLOAD_SUCCEEDED"
msgstr "La càrrega de l'element a l'Steam Workshop ha estat un èxit"

msgid "WORKSHOP_ITEM_UPLOAD_SUCCEEDED_TOS_REQUIRED"
msgstr "Càrrega de l'element al Workshop d'Steam ha estat un èxit, però has d'acceptar els termes de servei [color=#3796e1][url=https://steamcommunity.com/sharedfiles/workshoplegalagreement]del Workshop[/url][/color] abans que sigui visible"

msgid "WORKSHOP_TERMS_OF_SERVICE_NOTICE"
msgstr "Presentant aquest element, acceptes els termes de servei [color=#3796e1][url=https://steamcommunity.com/sharedfiles/workshoplegalagreement]de l'Steam Workshop[/url][/color]"

msgid "WORKSHOP_VISIBILITY_TOOLTIP"
msgstr "Un cop es faci visible un element, serà visible per a tothom"

msgid "WORLD"
msgstr "Món"

#, fuzzy
msgid "WORLD_EXPORT_SUCCESS_MESSAGE"
msgstr "Error: {0}"

msgid "WORLD_GENERAL_STATISTICS"
msgstr "Estadístiques Generals del Món Actual"

msgid "WORLD_MISC_DETAILS_STRING"
msgstr ""

#, fuzzy
msgid "WORLD_RELATIVE_MOVEMENT"
msgstr "per augmentar la"

msgid "WORST_PATCH_COLON"
msgstr "Pitjor Medi:"

msgid "XBOX360"
msgstr ""

msgid "XBOX_ONE"
msgstr ""

msgid "XBOX_SERIES"
msgstr ""

msgid "YEARS"
msgstr "anys"

#, fuzzy
msgid "YOUTUBE_TOOLTIP"
msgstr "Pausar el joc"

msgid "YOU_CAN_MAKE_PULL_REQUEST"
msgstr ""
"Thrive és un projecte de codi obert.\n"
"Podeu contribuïr a una sol·licitud sense aplicar a l'equip de programació."

msgid "YOU_CAN_SUPPORT_THRIVE_ON_PATREON"
msgstr "Pots donar suport al desenvolupament futur de Thrive a Patreon."

msgid "ZOOM_IN"
msgstr "Enfocar la visió de la càmera"

msgid "ZOOM_OUT"
msgstr "Zoom enfora"

#~ msgid "BASSBOOST"
#~ msgstr "Tecla Bassboost"

#~ msgid "BASSDOWN"
#~ msgstr "Tecla Bass Down"

#~ msgid "BASSUP"
#~ msgstr "Tecla Bass Up"

#~ msgid "DIRECTIONL"
#~ msgstr "Esquerra"

#~ msgid "DIRECTIONR"
#~ msgstr "Dreta"

#~ msgid "HYPERL"
#~ msgstr "Tecla Hyper Left"

#~ msgid "HYPERR"
#~ msgstr "Tecla Hyper Right"

#~ msgid "SUPERL"
#~ msgstr "Tecla Super Left"

#~ msgid "SUPERR"
#~ msgstr "Tecla Super Right"

#~ msgid "TREBLEDOWN"
#~ msgstr "Sons aguts avall"

#~ msgid "TREBLEUP"
#~ msgstr "Sons aguts amunt"

#~ msgid "UNKNOWN_ON_WINDOWS"
#~ msgstr "Desconegut a Windows"

#~ msgid "SIXTEEN_TIMES"
#~ msgstr "16x"

#~ msgid "TOTAL_POPULATION_COLON"
#~ msgstr "Població Total:"

#, fuzzy
#~ msgid "QUESTION"
#~ msgstr "Resolució:"

#, fuzzy
#~ msgid "TARGET_TIME"
#~ msgstr "Tipus:"

#, fuzzy
#~ msgid "ENABLED"
#~ msgstr "Mods Habilitats"

#~ msgid "PANGONIAN_REGION_NAME"
#~ msgstr "Pangonià"

#~ msgid "PATCH_MAP_TYPE"
#~ msgstr "Tipus de mapa d'ecosistemes"

#~ msgid "PATCH_MAP_TYPE_CLASSIC"
#~ msgstr "Clàssic"

#~ msgid "PATCH_MAP_TYPE_EXPLANATION"
#~ msgstr "(generar un mapa d'ecosistemes proceduralment o utilitzar el mapa clàssic)"

#~ msgid "PATCH_MAP_TYPE_PROCEDURAL"
#~ msgstr "Procedural"

#~ msgid "LOOKING_AT"
#~ msgstr "Mirant a:"

#~ msgid "SPECIES_N_TIMES"
#~ msgstr "{0} (x{1})"

#~ msgid "BECOME_AWARE"
#~ msgstr "Esdevenir Conscient"

#~ msgid "CONFIRM_NORMAL"
#~ msgstr "Confirmar"

#~ msgid "STUFF_AT"
#~ msgstr "Matèria a les coordenades {0:F1}, {1:F1}:"

#, fuzzy
#~ msgid "SPECIES_DETAILS"
#~ msgstr "Espècies presents"

#, fuzzy
#~ msgid "CURRENT_GENERATION_COLON"
#~ msgstr "Generació:"

#~ msgid "STATISTICS_BUTTON_TOOLTIP"
#~ msgstr "Estadístiques sobre la partida actual"

#~ msgid "MACROSCOPIC_PROTOTYPE_INFO"
#~ msgstr "Prototip Macroscòpic"

#~ msgid "MACROSCOPIC_PROTOYPE_WARNING"
#~ msgstr ""
#~ "Enhorabone per haver arribat al prototip de la part macroscòpica de l'Estadi Multicel·lular!\n"
#~ "\n"
#~ "Degut a limitacions de desenvolupament, no hem pogut afegir jugabilitat a la part 3D macroscòpica en aquesta versió. No obstant, pots tornar a l'editor per seguir construïnt el teu organisme."

#~ msgid "INVULNERABLE_TO_ENGULFMENT"
#~ msgstr "Invulnerable a l'Engoliment"

#, fuzzy
#~ msgid "AUTO_GPU_NAME"
#~ msgstr "Nom d'usuari propi:"

#~ msgid "NOT_RUNNING_DOT"
#~ msgstr "No està en marxa."

#, fuzzy
#~ msgid "EXTREME"
#~ msgstr "Extres"

#~ msgid "PATCH_PANGONIAN_VENTS"
#~ msgstr "Fumeroles volcàniques de Pangònia"

#~ msgid "PATCH_PANGONIAN_MESOPELAGIC"
#~ msgstr "Zona Mesopelàgica de Pangònia"

#~ msgid "PATCH_PANGONIAN_EPIPELAGIC"
#~ msgstr "Zona Epipelàgica de Pangònia"

#~ msgid "PATCH_PANGONIAN_TIDEPOOL"
#~ msgstr "Toll o Bassa de Marea de Pangònia"

#~ msgid "PATHCH_PANGONIAN_ABYSSOPELAGIC"
#~ msgstr "Zona Abissopelàgica de Pangònia"

#~ msgid "PATCH_PANGONIAN_COAST"
#~ msgstr "Zona Costanera de Pangònia"

#~ msgid "PATCH_PANGONIAN_ESTUARY"
#~ msgstr "Estuari de Pangònia"

#~ msgid "PATCH_CAVE"
#~ msgstr "Cova submarina"

#~ msgid "PATCH_ICE_SHELF"
#~ msgstr "Plataforma de Gel"

#~ msgid "PATCH_PANGONIAN_SEAFLOOR"
#~ msgstr "Llit Marí de Pangònia"

#~ msgid "LOADING_DOT"
#~ msgstr "Carregant..."

#~ msgid "PREVIOUS"
#~ msgstr "anterior:"

#~ msgid "RUN_RESULT_POP_IN_PATCHES"
#~ msgstr "població a les zones:"

#~ msgid "SAVING"
#~ msgstr "Guardant..."

#~ msgid "OVERWRITE_EXISTING_SAVE_TITLE"
#~ msgstr "Voleu sobreescriure l'arxiu de guardat actual?"

#~ msgid "SAVING_FAILED"
#~ msgstr "Acció de guardat fallida! Hi ha hagut un problema"

#~ msgid "TYPE"
#~ msgstr "Tipus:"

#~ msgid "VERSION"
#~ msgstr "Versió:"

#~ msgid "EDITOR_TUTORIAL_PATCH_TEXT"
#~ msgstr ""
#~ "Aquest és el mapa dels Indrets d'aquest món.\n"
#~ "Pots examinar els diferents Indrets cap a on la teva espècie pot migrar i colonitzar.\n"
#~ "L'Indret on es troba la teva espècie actualment està ressaltada.\n"
#~ "Pots clicar en els Indrets amb el ratolí per tal de seleccionar-lo i veure'n els detalls, a la banda dreta de la pestanya.\n"
#~ "\n"
#~ "Si selecciones un Indret limítrof amb el teu Indret actual, tens la opció de clicar el botó a la dreta per a fer-hi migrar la teva espècie.\n"
#~ "\n"
#~ "Selecciona un Indret per tal de continuar."

#~ msgid "EDITOR_TUTORIAL_CELL_TEXT"
#~ msgstr ""
#~ "Aquest és l'Editor de Microbi, on pots afegir, treure o modificar diferents orgànuls, tot invertint-hi una quantitat corresponent de Punts de Mutació.\n"
#~ "\n"
#~ "També pots canviar altres propietats i elements de la teva cèl·lula, com ara la membrana, en les altres pestanyes de l'Editor.\n"
#~ "\n"
#~ "Per continuar, selecciona un orgànul del tauler de l'esquerra (el Citoplasma és una bona opció). Tot seguit, fes clic esquerre al cantó de l'Hexàgon mostrat al bell mig de la pantalla (que representa l'interior de la teva cèl·lula) per tal d'afegir aquest orgànul a la teva espècie."

#~ msgid "VIEW_NOW"
#~ msgstr "Veure Ara"

#, fuzzy
#~ msgid "TOTAL_EXTINCTION"
#~ msgstr "s'ha extingit en {0}"

#, fuzzy
#~ msgid "LOCAL_EXTINCTION"
#~ msgstr "Jugador extingit"

#, fuzzy
#~ msgid "MARINE_SNOW_FOOD_SOURCE"
#~ msgstr "Neu marina"

#~ msgid "Cancel"
#~ msgstr "Cancel·lar"

#~ msgid "SAVING_ERROR"
#~ msgstr "Error en l'acció de guardat"

#~ msgid "REMOVE_ORGANELLE"
#~ msgstr "Suprimir orgànul"

#, fuzzy
#~ msgid "TRY_NEW_GAME"
#~ msgstr "Nova partida"

#~ msgid "MICROBE_PATCH_LABEL"
#~ msgstr "Indret: {0}"

#, fuzzy
#~ msgid "COLOR"
#~ msgstr "Color"

#~ msgid "TURNS"
#~ msgstr "Girs"

#~ msgid "INTO"
#~ msgstr "dins"

#~ msgid "DOT_RATE_SCALES"
#~ msgstr ". La velocitat augmenta proporcionalment"

#~ msgid "OXYGEN_DOT"
#~ msgstr "Oxigen."

#~ msgid "PRODUCES"
#~ msgstr "Produeix"

#~ msgid "DOT_RATE_SCALES_WITH"
#~ msgstr ". La velocitat augmenta proporcionalment amb"

#~ msgid "CONCENTRATION_OF"
#~ msgstr "la concentració de"

#~ msgid "AND"
#~ msgstr "i"

#~ msgid "INTENSITY_OF"
#~ msgstr "la intensitat de"

#~ msgid "DOT_RATE_SCALES_WITH_CONCENTRATION_OF"
#~ msgstr ". La velocitat augmenta proporcionalment amb la concentració de"

#~ msgid "ALSO_TURNS"
#~ msgstr "També transforma"

#~ msgid "DOT_RATE"
#~ msgstr ". La velocitat"

#~ msgid "SCALES_WITH_CONCENTRATION_OF"
#~ msgstr "augmenta proporcionalment amb la concentració de"

#~ msgid "OXYTOXY"
#~ msgstr "Oxytoxy"

#~ msgid "DOT_CAN_RELEASE"
#~ msgstr ". Pot alliberar"

#~ msgid "TOXINS_BY_PRESSING_E"
#~ msgstr "Toxines quan s'apreti el botó E del teclat. La velocitat augmenta proporcionalment amb"

#~ msgid "USES"
#~ msgstr "Fa servir"

#~ msgid "INREASE_STORAGE_SPACE"
#~ msgstr "Augmenta l'espai d'emmagatzematge de la cèl·lula."

#~ msgid "DOT_CAN"
#~ msgstr ". Pot"

#~ msgid "RELEASE_TOXINS_BY_PRESSING"
#~ msgstr "alliberar toxines quan es premi"

#~ msgid "E_DOT"
#~ msgstr "la tecla E."

#~ msgid "RATE"
#~ msgstr "La velocitat"

#~ msgid "BIOLUMESCENT_VACUOLE"
#~ msgstr ""
#~ "Vacúol\n"
#~ "Bioluminescent"

#, fuzzy
#~ msgid "END"
#~ msgstr "i"

#, fuzzy
#~ msgid "LEFT"
#~ msgstr "Moure cap a l'esquerra"

#, fuzzy
#~ msgid "RIGHT"
#~ msgstr "Llum"

#, fuzzy
#~ msgid "FORWARD"
#~ msgstr "Moure cap endavant"

#, fuzzy
#~ msgid "PARENLEFT"
#~ msgstr "Rotar cap a l'esquerra"

#, fuzzy
#~ msgid "PARENRIGHT"
#~ msgstr "Rotar cap a la dreta"

#, fuzzy
#~ msgid "COLON"
#~ msgstr "Punts de salut:"

#, fuzzy
#~ msgid "SEMICOLON"
#~ msgstr "Mida:"

#, fuzzy
#~ msgid "AT"
#~ msgstr "ATP"

#, fuzzy
#~ msgid "BRACKETLEFT"
#~ msgstr "Rotar cap a l'esquerra"

#, fuzzy
#~ msgid "BRACKETRIGHT"
#~ msgstr "Rotar cap a la dreta"

#, fuzzy
#~ msgid "QUOTELEFT"
#~ msgstr "Rotar cap a l'esquerra"

#, fuzzy
#~ msgid "BRACELEFT"
#~ msgstr "Rotar cap a l'esquerra"

#, fuzzy
#~ msgid "BRACERIGHT"
#~ msgstr "Rotar cap a la dreta"

#, fuzzy
#~ msgid "EXCLAMDOWN"
#~ msgstr "Rodeta avall"

#, fuzzy
#~ msgid "YEN"
#~ msgstr "Oxigen"

#, fuzzy
#~ msgid "SECTION"
#~ msgstr "Descripció:"

#, fuzzy
#~ msgid "COPYRIGHT"
#~ msgstr "Moure cap a la dreta"

#, fuzzy
#~ msgid "MU"
#~ msgstr "Mut"

#, fuzzy
#~ msgid "AE"
#~ msgstr "Guardar"

#, fuzzy
#~ msgid "ETH"
#~ msgstr "Salut"

#, fuzzy
#~ msgid "DIVISION"
#~ msgstr "Versió:"

#, fuzzy
#~ msgid "BACKTAB"
#~ msgstr "Enrere"<|MERGE_RESOLUTION|>--- conflicted
+++ resolved
@@ -7,11 +7,7 @@
 msgstr ""
 "Project-Id-Version: PROJECT VERSION\n"
 "Report-Msgid-Bugs-To: EMAIL@ADDRESS\n"
-<<<<<<< HEAD
-"POT-Creation-Date: 2024-05-20 17:46+0100\n"
-=======
-"POT-Creation-Date: 2024-05-29 15:02+0300\n"
->>>>>>> c1d1221f
+"POT-Creation-Date: 2024-05-30 09:59+0300\n"
 "PO-Revision-Date: 2024-03-14 12:20+0000\n"
 "Last-Translator: Anonymous <noreply@weblate.org>\n"
 "Language-Team: Catalan <https://translate.revolutionarygamesstudio.com/projects/thrive/thrive-game/ca/>\n"
@@ -1922,14 +1918,17 @@
 msgid "FEED_ITEM_TRUNCATED_NOTICE"
 msgstr ""
 
+#, fuzzy
 msgid "FERROPLAST"
-msgstr ""
-
+msgstr "Termoplast"
+
+#, fuzzy
 msgid "FERROPLAST_DESCRIPTION"
-msgstr ""
-
+msgstr "El termoplast és una estructura de doble membrana que, de manera anàloga al Cloroplast, conté pigments sensibles a l'escalfor, agrupats en petites membranes. En realitat, és un petit organisme procariota que ha estat engolit i assimilat per una cèl·lula eucariota, que actua com a hoste. Aquests pigments, produeixen Glucosa a partir d'Aigua, Diòxid de Carboni i les diferències de Temperatura al seu entorn. La velocitat de producció de la Glucosa augmenta proporcionalment a la concentració de Diòxid de Carboni i la Temperatura."
+
+#, fuzzy
 msgid "FERROPLAST_PROCESSES_DESCRIPTION"
-msgstr ""
+msgstr "Produeix [thrive:compound]glucose[/thrive:compound]. La velocitat és proporcional a la concentració de [thrive:compound]carbondioxide[/thrive:compound] i temperatura."
 
 msgid "FILTER_ITEMS_BY_CATEGORY_COLON"
 msgstr "Filtrar elements per categoria:"
