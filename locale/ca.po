# Translations template for PROJECT.
# Copyright (C) 2020 ORGANIZATION
# This file is distributed under the same license as the PROJECT project.
# FIRST AUTHOR <EMAIL@ADDRESS>, 2020.
#
msgid ""
msgstr ""
"Project-Id-Version: PROJECT VERSION\n"
"Report-Msgid-Bugs-To: EMAIL@ADDRESS\n"
<<<<<<< HEAD
"POT-Creation-Date: 2021-09-21 18:55+0700\n"
=======
"POT-Creation-Date: 2021-09-24 14:14+0300\n"
>>>>>>> 4a6c2888
"PO-Revision-Date: 2021-09-03 13:42+0000\n"
"Last-Translator: aleixcoma <aleixcoma@gmail.com>\n"
"Language-Team: Catalan <https://translate.revolutionarygamesstudio.com/"
"projects/thrive/thrive-game/ca/>\n"
"Language: ca\n"
"MIME-Version: 1.0\n"
"Content-Type: text/plain; charset=UTF-8\n"
"Content-Transfer-Encoding: 8bit\n"
"Plural-Forms: nplurals=2; plural=n != 1;\n"
"X-Generator: Weblate 4.7.2\n"
"Generated-By: Babel 2.8.0\n"

#: ../simulation_parameters/common/help_texts.json:6
#: ../simulation_parameters/common/help_texts.json:85
msgid "MICROBE_STAGE_HELP_MESSAGE_1"
msgstr ""
"[thrive:input]g_move_forward[/thrive:input],[thrive:input]g_move_left[/"
"thrive:input],[thrive:input]g_move_backwards[/thrive:input],[thrive:"
"input]g_move_right[/thrive:input] i fer servir el ratolí per canviar la "
"orientació. [thrive:input]g_fire_toxin[/thrive:input] per disparar [thrive:"
"compound type=\"oxytoxy\"][/thrive:compound] si tens un Vacúol de Toxines. "
"[thrive:input]g_toggle_engulf[/thrive:input] per activar el mode Engolir."

#: ../simulation_parameters/common/help_texts.json:10
#: ../simulation_parameters/common/help_texts.json:88
msgid "MICROBE_STAGE_HELP_MESSAGE_2"
msgstr ""
"La teva cèl·lula fa servir [thrive:compound type=\"atp\"][/thrive:"
"compound] com a font d'energia, si se li acaba es morirà."

#: ../simulation_parameters/common/help_texts.json:14
#: ../simulation_parameters/common/help_texts.json:91
msgid "MICROBE_STAGE_HELP_MESSAGE_3"
msgstr ""
"Per desbloquejar l'editor i reproduïr-vos heu de recol·lectar [thrive:"
"compound type=\"ammonia\"][/thrive:compound] (Núvol Taronja) i [thrive:"
"compound type=\"phosphates\"][/thrive:compound] (Núvol Violeta)."

#: ../simulation_parameters/common/help_texts.json:18
#: ../simulation_parameters/common/help_texts.json:94
msgid "MICROBE_STAGE_HELP_MESSAGE_4"
msgstr ""
"També pots engolir cèl·lules, bacteris, fragments de Ferro i fragments de "
"cèl·lules mortes prement [thrive:input]g_toggle_engulf[/thrive:input]. "
"Això comporta un cost afegit [thrive:compound type=\"atp\"][/thrive:"
"compound] i et farà més lent. No t'oblidis de prèmer [thrive:"
"input]g_toggle_engulf[/thrive:input] una segona vegada per deixar "
"d'engolir."

#: ../simulation_parameters/common/help_texts.json:22
#: ../simulation_parameters/common/help_texts.json:97
msgid "MICROBE_STAGE_HELP_MESSAGE_5"
msgstr ""
"L'Osmoregulació comporta un cost en [thrive:compound type=\"atp\"][/thrive:"
"compound], de manera que, com més gran és la teva cèl·lula, més "
"Mitocondris, Metabolosomes o Rusticianina (o Citoplasma, que duu a terme "
"la Glicòlisi) necessites per evitar morir [thrive:compound type=\"atp\"][/"
"thrive:compound] quan estàs quiet."

#: ../simulation_parameters/common/help_texts.json:26
#: ../simulation_parameters/common/help_texts.json:100
msgid "MICROBE_STAGE_HELP_MESSAGE_6"
msgstr ""
"A l'editor hi ha un munt d'Orgànuls que pots fer servir per evolucionar; "
"un munt de possibilitats jugables."

#: ../simulation_parameters/common/help_texts.json:30
msgid "MICROBE_STAGE_HELP_MESSAGE_8"
msgstr ""
"Els diferents núvols de compostos són:\n"
"\n"
"Blanc – [thrive:compound type=\"glucose\"][/thrive:compound]\n"
"Groc – [thrive:compound type=\"hydrogensulfide\"][/thrive:compound]\n"
"Taronja – [thrive:compound type=\"ammonia\"][/thrive:compound]\n"
"Violeta – [thrive:compound type=\"phosphates\"][/thrive:compound]\n"
"Marró rovellat – [thrive:compound type=\"iron\"][/thrive:compound]\n"
"\n"
"[thrive:compound type=\"glucose\"][/thrive:compound] fa [thrive:compound "
"type=\"atp\"][/thrive:compound]"

#: ../simulation_parameters/common/help_texts.json:34
#: ../simulation_parameters/common/help_texts.json:106
msgid "MICROBE_STAGE_HELP_MESSAGE_9"
msgstr ""
"[thrive:compound type=\"hydrogensulfide\"][/thrive:compound] pot ser "
"transformat en [thrive:compound type=\"glucose\"][/thrive:compound] per "
"mitjà de Quimioplasts i Proteïnes Quimiosintetitzadores. [thrive:compound "
"type=\"iron\"][/thrive:compound] pot ser transformat per mitjà de la "
"proteïna Rusticianina en [thrive:compound type=\"atp\"][/thrive:compound]."

#: ../simulation_parameters/common/help_texts.json:38
#: ../simulation_parameters/common/help_texts.json:109
msgid "MICROBE_STAGE_HELP_MESSAGE_10"
msgstr ""
"Per tal de reproduït-te, has de dividir cadascun dels teus orgànuls en 2. "
"Els orgànuls necessiten Amoníac i Fosfat per tal d'autoreplicar-se."

#: ../simulation_parameters/common/help_texts.json:42
#: ../simulation_parameters/common/help_texts.json:103
msgid "MICROBE_STAGE_HELP_MESSAGE_7"
msgstr ""
"Per a la versió actual del joc, si la teva població baixa fins a 0 "
"t'hauràs extingit."

#: ../simulation_parameters/common/help_texts.json:46
msgid "MICROBE_STAGE_HELP_MESSAGE_11"
msgstr ""
"Però si sobrevius durant 20 generacions i la teva població té més de 300 "
"individus, hauràs guanyat el joc actual. Després de guanyar, apareixerà "
"una finestreta d'enhorabona i, després, podràs seguir jugant."

#: ../simulation_parameters/common/help_texts.json:50
#: ../simulation_parameters/common/help_texts.json:112
msgid "MICROBE_STAGE_HELP_MESSAGE_12"
msgstr ""
"Estigues alerta, ja que els teus competidors no cessaran d'evolucionar en "
"cap moment. Cada vegada que entris a l'editor, ells també faran un salt "
"evolutiu."

#: ../simulation_parameters/common/help_texts.json:54
msgid "MICROBE_STAGE_HELP_MESSAGE_13"
msgstr ""
"Si t'uneixes a altres cèl·lules, podràs construïr una colònia cel·lular on "
"les cèl·lules comparteixen els compostos que absorbeixen i produeixen amb "
"les altres. Per poder unir-te a una altra cèl·lula, has d'aconseguir "
"l'orgànul \"agents d'unió\", entrar en contacte amb l'altra cèl·lula i, "
"tot seguit, entrar en el \"mode d'unió\". Només et pots unir a cèl·lules "
"de la teva espècie. Mentre formis part d'una colònia, no et pots reproduïr "
"i entrar a l'editor (de moment). Per entrar a l'editor, un cop hagis "
"recollit prou compostos hauràs d'abandonar la teva colònia. Les grans "
"colònies de cèl·lules són la via per a esdevenir un organisme "
"multicel·lular (però encara no ha estat implementat al joc)."

#: ../simulation_parameters/common/help_texts.json:62
msgid "MICROBE_EDITOR_HELP_MESSAGE_1"
msgstr ""
"Estructures procariòtiques\n"
"\n"
"Metabolosomes: Produeixen ATP a partir de Glucosa\n"
"\n"
"Proteïnes Quimiosintetitzadores: Produeixen una petita quantitat de "
"Glucosa, la meitat respecte a un Quimioplast, a partir d'Àcid Sulfhídric. "
"També duu a terme el procés de Glicòlisi. A l'editor ocupa 1 Hexàgon\n"
"\n"
"Tilacoide: Produeixen una petita quantitat de Glucosa, una tercera part "
"respecte a un Cloroplast. També duu a terme el procés de Glicòlisi. A "
"l'editor ocupa 1 Hexàgon\n"
"\n"
"Rusticianina: Produeix ATP a partir de Ferro\n"
"\n"
"Nitrogenasa: Produeix Amoníac, mitjançant un procés anaeròbic, a partir de "
"l'ATP i del Nitrogen ambiental\n"
"\n"
"Citoplasma: Permet, fins a un cert límit, emmagatzemar recursos a "
"l'interior de la cèl·lula. També duu a terme el procés de Glicòlisi"

#: ../simulation_parameters/common/help_texts.json:66
msgid "MICROBE_EDITOR_HELP_MESSAGE_2"
msgstr ""
"Orgànuls externs\n"
"\n"
"Flagel: Fa que la teva cèl·lula sigui més ràpida. Consumeix ATP\n"
"\n"
"Pilus: Estructura per punxar altres cèl·lules"

#: ../simulation_parameters/common/help_texts.json:70
msgid "MICROBE_EDITOR_HELP_MESSAGE_3"
msgstr ""
"Orgànuls adherits a la membrana\n"
"\n"
"Nucli: Ocupa 11 hexàgons i permet desbloquejar la resta d'orgànuls "
"adherits a la membrana. A més a més, fa que la teva cèl·lula es faci més "
"grossa per un factor de 2. (Només es pot col·locar una vegada)\n"
"\n"
"Agent d'Unió: Permet ajuntar-se amb altres cèl·lules\n"
"\n"
"Mitocondri: Produeix ATP a partir de Glucosa i Oxigen (O2) atmosfèric. És "
"molt més eficient que no pas el Citoplasma\n"
"\n"
"Cloroplast: Produeix Glucosa a partir de Llum solar i Diòxid de Carboni "
"(CO2) atmosfèric\n"
"\n"
"Quimioplast: Produeix Glucosa a partir d'Àcid Sulfhídric\n"
"\n"
"Plastidi de Fixació de Nitrogen: Produeix Amoníac a partir d'ATP i "
"Nitrogen (N2) i Oxigen (O2) atmosfèric\n"
"\n"
"Vacúol: Emmagatzema 15 unitats de qualsevol compost recol·lectat\n"
"\n"
"Vacúol de Toxines: Produeix toxines (anomenades OxyToxy NT)"

#: ../simulation_parameters/common/help_texts.json:74
msgid "MICROBE_EDITOR_HELP_MESSAGE_4"
msgstr ""
"A cada generació pots invertir fins a 100 Punts de Mutació (MP, per les "
"seves sigles en Anglès). Qualsevol canvi (mutació) que facis a la teva "
"cèl·lula et costarà una certa quantitat d'aquests MP. Més concretament, "
"gastaràs Punts de Mutació tant si afegeixes com si elimines qualsevol "
"orgànul. No obstant, pots eliminar qualsevol orgànul que hagis col·locat "
"en la sessió d'edició actual sense cap cost. Pots eliminar qualsevol "
"orgànul tot fent-hi clic dret a sobre amb el ratolí. Pots fer girar els "
"orgànuls per canviar-ne la orientació mitjançant les tecles A i D."

#: ../simulation_parameters/common/help_texts.json:78
msgid "MICROBE_EDITOR_HELP_MESSAGE_5"
msgstr ""
"Cada vegada que et reprodueixis entraràs a l'editor de microbi, on podràs "
"fer canvis a la teva espècie (afegir, moure o treure orgànuls) per tal de "
"millorar-la. Cada sessió de l'editor de microbi representa 100 milions "
"d'anys d'evolució."

#: ../simulation_parameters/common/help_texts.json:119
msgid "LOADING_TIP"
msgstr "Prem el botó de 'desfer' per tal de corregir qualsevol equivocació"

#: ../simulation_parameters/common/help_texts.json:126
msgid "EASTEREGG_MESSAGE_1"
msgstr ""
"A mode de curiositat, la relació entre les cèl·lules de l'espècie Didinium "
"i les cèl·lules Paramecium és un exemple típic i clar, que ha estat "
"estudiat durant dècades, d'una relació entre depredador i presa. Ara bé, "
"la teva espècie, és l'equivalent de Didinium o de Paramecium? Ets un "
"depredador, o bé la presa?"

#: ../simulation_parameters/common/help_texts.json:129
msgid "EASTEREGG_MESSAGE_2"
msgstr ""
"Un petit consell, si ets prou ràpid, pots fer servir les teves pròpies "
"toxines per a bloquejar-ne d'altres."

#: ../simulation_parameters/common/help_texts.json:132
msgid "EASTEREGG_MESSAGE_3"
msgstr ""
"Un petit consell, la Osmoregulació consumeix, cada segon, 1 unitat d'ATP "
"per nombre d'hexàgons de la teva cèl·lula. Alhora, cada hexàgon de "
"citoplasma produeix 5 unitats d'ATP cada segon. Per tant, si estas perdent "
"ATP degut a la Osmoregulació, afegeix un parell d'hexàgons de citoplasma o "
"bé elimina alguns orgànuls."

#: ../simulation_parameters/common/help_texts.json:135
msgid "EASTEREGG_MESSAGE_4"
msgstr ""
"A mode de curiositat, al planeta Terra, els organismes procariotes tenen "
"unes estructures anomenades Biocompartiments que actuen com orgànuls. En "
"realitat, s'anomenen Orgànuls Polihèdrics."

#: ../simulation_parameters/common/help_texts.json:138
msgid "EASTEREGG_MESSAGE_5"
msgstr ""
"A mode de curiositat, els Metabolosomes són el que s'anomena Orgànuls "
"Polihèdrics."

#: ../simulation_parameters/common/help_texts.json:141
msgid "EASTEREGG_MESSAGE_6"
msgstr ""
"Un petit consell, de vegades és millor fugir ràpidament de les altres "
"cèl·lules."

#: ../simulation_parameters/common/help_texts.json:144
msgid "EASTEREGG_MESSAGE_7"
msgstr ""
"Recorda que, si et creues amb una cèl·lula almenys dues vegades més petita "
"que tu, la pots engolir per alimentar-te'n."

#: ../simulation_parameters/common/help_texts.json:147
msgid "EASTEREGG_MESSAGE_8"
msgstr ""
"Vés amb compte. Els bacteris, malgrat ser molt petits, poden resultar "
"perillosos. Alguns t'atacaran agressivament per devorar-te sense pensar-"
"s'ho dues vegades!"

#: ../simulation_parameters/common/help_texts.json:150
msgid "EASTEREGG_MESSAGE_9"
msgstr ""
"Un petit consell, si caçes altres espècies i no vas amb compte, es poden "
"extingir. També es poden extingir si són caçades per altres espècies "
"depredadores."

#: ../simulation_parameters/common/help_texts.json:153
msgid "EASTEREGG_MESSAGE_10"
msgstr "ÉSSERS LLEFISCOSOS!!"

#: ../simulation_parameters/common/help_texts.json:156
msgid "EASTEREGG_MESSAGE_11"
msgstr ""
"Smeltal the meltal: frase satírica en anglès, amb un lèxic deformat a "
"propòsit, que vol dir \"Fondre els metalls\"."

#: ../simulation_parameters/common/help_texts.json:159
msgid "EASTEREGG_MESSAGE_12"
msgstr "No obstant, aquestes cèl·lules de color blau."

#: ../simulation_parameters/common/help_texts.json:162
msgid "EASTEREGG_MESSAGE_13"
msgstr ""
"Un petit consell: els diferents Biomes no són tan sols diferents fons, "
"sinó que en cadascun hi ha diferents proporcions de compostos."

#: ../simulation_parameters/common/help_texts.json:165
msgid "EASTEREGG_MESSAGE_14"
msgstr ""
"Un petit consell: com més Flagels tinguis, més ràpid et podràs moure, però "
"també més ATP consumiràs"

#: ../simulation_parameters/common/help_texts.json:168
msgid "EASTEREGG_MESSAGE_15"
msgstr ""
"Un petit consell: no només et pots empassar cèl·lules, sinó també trossos "
"de Ferro."

#: ../simulation_parameters/common/help_texts.json:171
msgid "EASTEREGG_MESSAGE_16"
msgstr ""
"Un petit consell: prepara bé la teva cèl·lula abans d'afegir-li un Nucli. "
"Els Nuclis són cars i consumeixen una gran quantitat d'ATP."

#: ../simulation_parameters/common/help_texts.json:174
msgid "EASTEREGG_MESSAGE_17"
msgstr ""
"A mode de curiositat, sabies que hi ha més de 8000 espècies d'organismes "
"ciliats al planeta Terra?"

#: ../simulation_parameters/common/help_texts.json:177
msgid "EASTEREGG_MESSAGE_18"
msgstr ""
"A mode de curiositat, l'Stentor és un ciliat que es pot estendre per tal "
"d'atrapar preses amb una boca amb forma de trompeta. Mitjançant Cilis, "
"genera corrents d'aigua que atrapen a les preses."

#: ../simulation_parameters/common/help_texts.json:180
msgid "EASTEREGG_MESSAGE_19"
msgstr "A mode de curiositat, el Didinum és un ciliat que caça Paramecis."

#: ../simulation_parameters/common/help_texts.json:183
msgid "EASTEREGG_MESSAGE_20"
msgstr ""
"A mode de curiositat, les Amebes caçen i atrapen preses amb unes 'potes' "
"fetes de Citoplasma que s'anomenen pseudòpodes. Eventualment, seran "
"implementades al joc."

#: ../simulation_parameters/common/help_texts.json:186
msgid "EASTEREGG_MESSAGE_21"
msgstr ""
"Un petit consell: vés amb compte amb les cèl·lules més grans que la teva, "
"no és gens divertit ser engolit per una d'aquestes bestioles."

#: ../simulation_parameters/common/help_texts.json:189
msgid "EASTEREGG_MESSAGE_22"
msgstr ""
"L'equip de so de Thrive ha composat moltes cançons, algunes de les quals "
"encara no s'han afegit al joc. No obstant, les pots escoltar, i fins i tot "
"veure emissions en directe al canal de YouTube 'Oliver Lugg'."

#: ../simulation_parameters/common/help_texts.json:192
msgid "EASTEREGG_MESSAGE_23"
msgstr ""
"Un petit consell, si la teva cèl·lula ocupa més de 150 hexàgons, et podràs "
"empassar fins i tot el trossos de ferro més grans del joc."

#: ../simulation_parameters/common/help_texts.json:195
msgid "EASTEREGG_MESSAGE_24"
msgstr ""
"Thrive representa una simulació d'un planeta alienígena. Per tant, la "
"majoria de criatures que vagis trobant, estaran emparentades i mostraran "
"similituds amb d'altres espècies degut al procés d'evolució. Intenta "
"identificar-les!"

#: ../simulation_parameters/common/help_texts.json:198
msgid "EASTEREGG_MESSAGE_25"
msgstr ""
"A mode de curiositat, l'equip de Thrive fa podcasts en directe cada cert "
"temps. Estigues amatent i no te'n perdis ni un!"

#: ../simulation_parameters/common/help_texts.json:201
msgid "EASTEREGG_MESSAGE_26"
msgstr ""
"A mode de curiositat, Thrive està essent desenvolupat amb el motor de "
"videojoc de codi obert anomenat Godot!"

#: ../simulation_parameters/common/help_texts.json:204
msgid "EASTEREGG_MESSAGE_27"
msgstr ""
"A mode de curiositat, un dels primers prototips jugables d'aquest joc va "
"ser desenvolupat pel nostre gran programador untrustedlife!"

#: ../simulation_parameters/common/input_options.json:6
msgid "MOVEMENT"
msgstr "Moviment"

#: ../simulation_parameters/common/input_options.json:10
msgid "MOVE_LEFT"
msgstr "Moure cap a l'esquerra"

#: ../simulation_parameters/common/input_options.json:14
msgid "MOVE_RIGHT"
msgstr "Moure cap a la dreta"

#: ../simulation_parameters/common/input_options.json:18
msgid "MOVE_FORWARD"
msgstr "Moure cap endavant"

#: ../simulation_parameters/common/input_options.json:22
msgid "MOVE_BACKWARDS"
msgstr "Moure cap endarrere"

#: ../simulation_parameters/common/input_options.json:26
msgid "AUTO_MOVE_FORWARDS"
msgstr "Moviment automàtic cap endavant"

#: ../simulation_parameters/common/input_options.json:34
msgid "ABILITIES"
msgstr "Habilitats"

#: ../simulation_parameters/common/input_options.json:38
#: ../src/microbe_stage/MicrobeStage.tscn:2102
msgid "FIRE_TOXIN"
msgstr "Llançar les toxines"

#: ../simulation_parameters/common/input_options.json:42
#: ../src/microbe_stage/MicrobeStage.tscn:2091
msgid "TOGGLE_ENGULF"
msgstr "Activar el mode d'engolir"

#: ../simulation_parameters/common/input_options.json:46
#: ../src/microbe_stage/MicrobeStage.tscn:2112
msgid "TOGGLE_BINDING"
msgstr "Activar el mode d'unió"

#: ../simulation_parameters/common/input_options.json:50
msgid "TOGGLE_UNBINDING"
msgstr "Desactivar el mode d'unió"

#: ../simulation_parameters/common/input_options.json:54
msgid "UNBIND_ALL"
msgstr "Desunir totes les cèl·lules"

#: ../simulation_parameters/common/input_options.json:58
msgid "PERFORM_UNBINDING"
msgstr "Dur a terme la desunió"

#: ../simulation_parameters/common/input_options.json:67
msgid "CAMERA"
msgstr "Càmera"

#: ../simulation_parameters/common/input_options.json:71
msgid "ZOOM_OUT"
msgstr "Zoom enfora"

#: ../simulation_parameters/common/input_options.json:75
msgid "ZOOM_IN"
msgstr "Enfocar la visió de la càmera"

#: ../simulation_parameters/common/input_options.json:83
#: ../src/microbe_stage/editor/MicrobeEditor.tscn:548
msgid "EDITOR"
msgstr "Editor"

#: ../simulation_parameters/common/input_options.json:87
msgid "ROTATE_RIGHT"
msgstr "Rotar cap a la dreta"

#: ../simulation_parameters/common/input_options.json:91
msgid "ROTATE_LEFT"
msgstr "Rotar cap a l'esquerra"

#: ../simulation_parameters/common/input_options.json:95
msgid "UNDO"
msgstr "Desfer l'acció"

#: ../simulation_parameters/common/input_options.json:99
msgid "REDO"
msgstr "Refer l'acció"

#: ../simulation_parameters/common/input_options.json:103
msgid "PLACE_ORGANELLE"
msgstr "Col·locar orgànul"

#: ../simulation_parameters/common/input_options.json:107
#, fuzzy
msgid "OPEN_ORGANELLE_MENU"
msgstr "Suprimir orgànul"

#: ../simulation_parameters/common/input_options.json:111
msgid "PAN_CAMERA_LEFT"
msgstr "Desplaçar cap a l'esquerra"

#: ../simulation_parameters/common/input_options.json:115
msgid "PAN_CAMERA_RIGHT"
msgstr "Desplaçar cap a la dreta"

#: ../simulation_parameters/common/input_options.json:119
msgid "PAN_CAMERA_UP"
msgstr "Desplaçar cap amunt"

#: ../simulation_parameters/common/input_options.json:123
msgid "PAN_CAMERA_DOWN"
msgstr "Desplaçar cap avall"

#: ../simulation_parameters/common/input_options.json:127
msgid "PAN_CAMERA_RESET"
msgstr "Reinicialitzar càmera"

#: ../simulation_parameters/common/input_options.json:131
#: ../src/gui_common/tooltip/ToolTipManager.tscn:79
msgid "CANCEL_CURRENT_ACTION"
msgstr "Cancel·la l'acció actual"

#: ../simulation_parameters/common/input_options.json:135
msgid "DELETE_ORGANELLE"
msgstr "Eliminar orgànul"

#: ../simulation_parameters/common/input_options.json:139
msgid "MOVE_ORGANELLE"
msgstr "Moure orgànul"

#: ../simulation_parameters/common/input_options.json:147
#: ../src/microbe_stage/MicrobeCheatMenu.tscn:14
#: ../src/microbe_stage/editor/MicrobeEditorCheatMenu.tscn:14
msgid "CHEATS"
msgstr "Trucs"

#: ../simulation_parameters/common/input_options.json:151
msgid "ENABLE_EDITOR"
msgstr "Habilitar l'editor"

#: ../simulation_parameters/common/input_options.json:155
msgid "SPAWN_GLUCOSE"
msgstr "Fer aparéixer Glucosa"

#: ../simulation_parameters/common/input_options.json:159
msgid "SPAWN_AMMONIA"
msgstr "Fer aparéixer Amoníac"

#: ../simulation_parameters/common/input_options.json:163
msgid "SPAWN_PHOSPHATES"
msgstr "Fer aparéixer Fosfats"

#: ../simulation_parameters/common/input_options.json:167
msgid "CHEAT_MENU"
msgstr "Menú de trucs"

#: ../simulation_parameters/common/input_options.json:176
msgid "MISCELLANEOUS"
msgstr "Miscel·lània"

#: ../simulation_parameters/common/input_options.json:180
msgid "TOGGLE_FPS"
msgstr "Activar monitor FPS"

#: ../simulation_parameters/common/input_options.json:184
msgid "QUICK_SAVE"
msgstr "Guardat ràpid"

#: ../simulation_parameters/common/input_options.json:188
msgid "QUICK_LOAD"
msgstr "Càrrega ràpida"

#: ../simulation_parameters/common/input_options.json:192
msgid "TAKE_SCREENSHOT"
msgstr "Fer una captura de pantalla"

#: ../simulation_parameters/common/input_options.json:196
msgid "SHOW_HELP"
msgstr "Mostrar tauler d'ajuda"

#: ../simulation_parameters/common/input_options.json:200
msgid "TOGGLE_FULLSCREEN"
msgstr "Activar pantalla completa"

#: ../simulation_parameters/microbe_stage/bio_processes.json:3
#: ../simulation_parameters/microbe_stage/bio_processes.json:102
msgid "RESPIRATION"
msgstr "Respiració aeròbica"

#: ../simulation_parameters/microbe_stage/bio_processes.json:13
msgid "GLYCOLYSIS"
msgstr "Glicòlisi"

#: ../simulation_parameters/microbe_stage/bio_processes.json:22
msgid "CYTOPLASM_GLYCOLYSIS"
msgstr "Glicòlisi de Citoplasma"

#: ../simulation_parameters/microbe_stage/bio_processes.json:31
#: ../simulation_parameters/microbe_stage/bio_processes.json:112
msgid "PHOTOSYNTHESIS"
msgstr "Fotosíntesi"

#: ../simulation_parameters/microbe_stage/bio_processes.json:41
#: ../simulation_parameters/microbe_stage/bio_processes.json:51
msgid "OXYTOXY_SYNTHESIS"
msgstr "Síntesi de les toxines OxyToxy"

#: ../simulation_parameters/microbe_stage/bio_processes.json:61
#: ../simulation_parameters/microbe_stage/bio_processes.json:71
msgid "CHEMO_SYNTHESIS"
msgstr "Quimiosíntesi"

#: ../simulation_parameters/microbe_stage/bio_processes.json:81
msgid "AEROBIC_NITROGEN_FIXING"
msgstr "Fixació Aeròbica de Nitrogen"

#: ../simulation_parameters/microbe_stage/bio_processes.json:92
msgid "ANAEROBIC_NITROGEN_FIXATION"
msgstr "Fixació Anaeròbica de Nitrogen"

#: ../simulation_parameters/microbe_stage/bio_processes.json:122
msgid "IRON_CHEMOLITHOAUTOTROPHY"
msgstr "Quimiolitoautotròfia basada en Ferro"

#: ../simulation_parameters/microbe_stage/biomes.json:3
msgid "EPIPELAGIC"
msgstr "Zona epipelàgica"

#: ../simulation_parameters/microbe_stage/biomes.json:25
#: ../simulation_parameters/microbe_stage/biomes.json:168
#: ../simulation_parameters/microbe_stage/biomes.json:395
#: ../simulation_parameters/microbe_stage/biomes.json:542
#: ../simulation_parameters/microbe_stage/biomes.json:765
#: ../simulation_parameters/microbe_stage/biomes.json:992
#: ../simulation_parameters/microbe_stage/biomes.json:1219
#: ../simulation_parameters/microbe_stage/biomes.json:1362
#: ../simulation_parameters/microbe_stage/biomes.json:1509
#: ../simulation_parameters/microbe_stage/biomes.json:1674
#: ../simulation_parameters/microbe_stage/biomes.json:1821
msgid "FLOATING_HAZARD"
msgstr "Perill flotant"

#: ../simulation_parameters/microbe_stage/biomes.json:42
#: ../simulation_parameters/microbe_stage/biomes.json:185
#: ../simulation_parameters/microbe_stage/biomes.json:412
#: ../simulation_parameters/microbe_stage/biomes.json:559
#: ../simulation_parameters/microbe_stage/biomes.json:782
#: ../simulation_parameters/microbe_stage/biomes.json:1009
#: ../simulation_parameters/microbe_stage/biomes.json:1236
#: ../simulation_parameters/microbe_stage/biomes.json:1379
#: ../simulation_parameters/microbe_stage/biomes.json:1526
#: ../simulation_parameters/microbe_stage/biomes.json:1691
#: ../simulation_parameters/microbe_stage/biomes.json:1838
msgid "SMALL_IRON_CHUNK"
msgstr "Petit tros de Ferro"

#: ../simulation_parameters/microbe_stage/biomes.json:77
#: ../simulation_parameters/microbe_stage/biomes.json:300
#: ../simulation_parameters/microbe_stage/biomes.json:447
#: ../simulation_parameters/microbe_stage/biomes.json:594
#: ../simulation_parameters/microbe_stage/biomes.json:817
#: ../simulation_parameters/microbe_stage/biomes.json:1044
#: ../simulation_parameters/microbe_stage/biomes.json:1271
#: ../simulation_parameters/microbe_stage/biomes.json:1414
#: ../simulation_parameters/microbe_stage/biomes.json:1579
#: ../simulation_parameters/microbe_stage/biomes.json:1726
#: ../simulation_parameters/microbe_stage/biomes.json:1873
msgid "BIG_IRON_CHUNK"
msgstr "Gran tros de Ferro"

#: ../simulation_parameters/microbe_stage/biomes.json:146
msgid "VOLCANIC_VENT"
msgstr "Fissura volcànica"

#: ../simulation_parameters/microbe_stage/biomes.json:220
#: ../simulation_parameters/microbe_stage/biomes.json:617
#: ../simulation_parameters/microbe_stage/biomes.json:840
#: ../simulation_parameters/microbe_stage/biomes.json:1067
#: ../simulation_parameters/microbe_stage/biomes.json:1896
msgid "MARINE_SNOW"
msgstr "Neu marina"

#: ../simulation_parameters/microbe_stage/biomes.json:369
msgid "TIDEPOOL"
msgstr "Toll o bassa de marea"

#: ../simulation_parameters/microbe_stage/biomes.json:516
msgid "BATHYPELAGIC"
msgstr "Zona batipelàgica"

#: ../simulation_parameters/microbe_stage/biomes.json:743
msgid "ABYSSOPELAGIC"
msgstr "Zona abissal"

#: ../simulation_parameters/microbe_stage/biomes.json:966
msgid "MESOPELAGIC"
msgstr "Zona mesopelàgica"

#: ../simulation_parameters/microbe_stage/biomes.json:1193
msgid "COASTAL"
msgstr "Zona costanera"

#: ../simulation_parameters/microbe_stage/biomes.json:1340
msgid "UNDERWATERCAVE"
msgstr "Cova submarina"

#: ../simulation_parameters/microbe_stage/biomes.json:1483
msgid "ICESHELF"
msgstr "Plataforma de gel"

#: ../simulation_parameters/microbe_stage/biomes.json:1561
msgid "ICESHARD"
msgstr "Fragment de gel"

#: ../simulation_parameters/microbe_stage/biomes.json:1648
msgid "ESTUARY"
msgstr "Estuari"

#: ../simulation_parameters/microbe_stage/biomes.json:1795
msgid "SEA_FLOOR"
msgstr "Llit marí"

#: ../simulation_parameters/microbe_stage/compounds.json:3
msgid "ATP"
msgstr "ATP"

#: ../simulation_parameters/microbe_stage/compounds.json:17
#: ../src/microbe_stage/MicrobeStage.tscn:1272
#: ../src/microbe_stage/editor/MicrobeEditor.tscn:3010
msgid "AMMONIA"
msgstr "Amoníac"

#: ../simulation_parameters/microbe_stage/compounds.json:31
#: ../src/microbe_stage/MicrobeStage.tscn:1326
#: ../src/microbe_stage/editor/MicrobeEditor.tscn:3081
msgid "PHOSPHATE"
msgstr "Fosfat"

#: ../simulation_parameters/microbe_stage/compounds.json:45
#: ../src/microbe_stage/MicrobeStage.tscn:1380
#: ../src/microbe_stage/editor/MicrobeEditor.tscn:2975
msgid "HYDROGEN_SULFIDE"
msgstr "Àcid Sulfhídric"

#: ../simulation_parameters/microbe_stage/compounds.json:59
#: ../src/microbe_stage/MicrobeStage.tscn:1218
#: ../src/microbe_stage/editor/MicrobeEditor.tscn:3045
msgid "GLUCOSE"
msgstr "Glucosa"

#: ../simulation_parameters/microbe_stage/compounds.json:73
#: ../src/microbe_stage/MicrobeStage.tscn:1566
msgid "OXYTOXY_NT"
msgstr "OxyToxy NT"

#: ../simulation_parameters/microbe_stage/compounds.json:87
#: ../src/microbe_stage/MicrobeStage.tscn:1434
#: ../src/microbe_stage/editor/MicrobeEditor.tscn:3116
msgid "IRON"
msgstr "Ferro"

#: ../simulation_parameters/microbe_stage/compounds.json:101
#: ../src/microbe_stage/editor/MicrobeEditor.tscn:2811
msgid "OXYGEN"
msgstr "Oxigen"

#: ../simulation_parameters/microbe_stage/compounds.json:115
#: ../src/microbe_stage/editor/MicrobeEditor.tscn:2865
msgid "CARBON_DIOXIDE"
msgstr "Diòxid de Carboni"

#: ../simulation_parameters/microbe_stage/compounds.json:129
#: ../src/microbe_stage/editor/MicrobeEditor.tscn:2838
msgid "NITROGEN"
msgstr "Nitrogen"

#: ../simulation_parameters/microbe_stage/compounds.json:143
#: ../src/gui_common/tooltip/ToolTipManager.tscn:3473
#: ../src/microbe_stage/editor/MicrobeEditor.tscn:2691
msgid "SUNLIGHT"
msgstr "Llum solar"

#: ../simulation_parameters/microbe_stage/membranes.json:3
#: ../src/gui_common/tooltip/ToolTipManager.tscn:1987
msgid "NORMAL"
msgstr "Normal"

#: ../simulation_parameters/microbe_stage/membranes.json:20
#: ../src/gui_common/tooltip/ToolTipManager.tscn:2155
msgid "DOUBLE"
msgstr "Doble"

#: ../simulation_parameters/microbe_stage/membranes.json:37
#: ../src/gui_common/tooltip/ToolTipManager.tscn:2319
msgid "CELLULOSE"
msgstr "Cel·lulosa"

#: ../simulation_parameters/microbe_stage/membranes.json:54
#: ../src/gui_common/tooltip/ToolTipManager.tscn:2554
msgid "CHITIN"
msgstr "Quitina"

#: ../simulation_parameters/microbe_stage/membranes.json:71
#: ../src/gui_common/tooltip/ToolTipManager.tscn:2789
msgid "CALCIUM_CARBONATE"
msgstr "Carbonat de Calci"

#: ../simulation_parameters/microbe_stage/membranes.json:88
#: ../src/gui_common/tooltip/ToolTipManager.tscn:3057
msgid "SILICA"
msgstr "Silici"

#: ../simulation_parameters/microbe_stage/organelles.json:23
#: ../src/gui_common/tooltip/ToolTipManager.tscn:1043
msgid "PREDATORY_PILUS"
msgstr "Fibló"

#: ../simulation_parameters/microbe_stage/organelles.json:53
#: ../src/gui_common/tooltip/ToolTipManager.tscn:616
msgid "RUSTICYANIN"
msgstr "Rusticianina"

#: ../simulation_parameters/microbe_stage/organelles.json:86
#: ../src/gui_common/tooltip/ToolTipManager.tscn:713
msgid "NITROGENASE"
msgstr "Nitrogenasa"

#: ../simulation_parameters/microbe_stage/organelles.json:119
msgid "PROTOPLASM"
msgstr "protoplasma"

#: ../simulation_parameters/microbe_stage/organelles.json:149
#: ../src/gui_common/tooltip/ToolTipManager.tscn:519
msgid "CHEMOSYNTHESIZING_PROTEINS"
msgstr "Proteïnes Quimiosintetitzadores"

#: ../simulation_parameters/microbe_stage/organelles.json:186
#: ../src/gui_common/tooltip/ToolTipManager.tscn:811
msgid "OXYTOXISOME"
msgstr "Oxytoxysoma"

#: ../simulation_parameters/microbe_stage/organelles.json:219
msgid "THYLAKOIDS"
msgstr "Tilacoide"

#: ../simulation_parameters/microbe_stage/organelles.json:251
#: ../src/gui_common/tooltip/ToolTipManager.tscn:325
msgid "METABOLOSOMES"
msgstr "Metabolosomes"

#: ../simulation_parameters/microbe_stage/organelles.json:287
#: ../src/gui_common/tooltip/ToolTipManager.tscn:1668
msgid "NITROGEN_FIXING_PLASTID"
msgstr "Plastidi Fixador de Nitrogen"

#: ../simulation_parameters/microbe_stage/organelles.json:324
#: ../src/gui_common/tooltip/ToolTipManager.tscn:1584
msgid "CHEMOPLAST"
msgstr "Quimioplast"

#: ../simulation_parameters/microbe_stage/organelles.json:356
#: ../src/gui_common/tooltip/ToolTipManager.tscn:908
msgid "FLAGELLUM"
msgstr "Flagel"

#: ../simulation_parameters/microbe_stage/organelles.json:383
#: ../src/gui_common/tooltip/ToolTipManager.tscn:1766
msgid "VACUOLE"
msgstr "Vacúol"

#: ../simulation_parameters/microbe_stage/organelles.json:418
#: ../src/gui_common/tooltip/ToolTipManager.tscn:1301
msgid "MITOCHONDRION"
msgstr "Mitocondri"

#: ../simulation_parameters/microbe_stage/organelles.json:452
#: ../src/gui_common/tooltip/ToolTipManager.tscn:1863
msgid "TOXIN_VACUOLE"
msgstr ""
"Toxina\n"
"Vacúol"

#: ../simulation_parameters/microbe_stage/organelles.json:481
#: ../src/gui_common/tooltip/ToolTipManager.tscn:1121
msgid "BINDING_AGENT"
msgstr "Agent d'Unió"

#: ../simulation_parameters/microbe_stage/organelles.json:521
#: ../src/gui_common/tooltip/ToolTipManager.tscn:1385
msgid "CHLOROPLAST"
msgstr "Cloroplast"

#: ../simulation_parameters/microbe_stage/organelles.json:553
#: ../src/gui_common/tooltip/ToolTipManager.tscn:227
msgid "CYTOPLASM"
msgstr "Citoplasma"

#: ../simulation_parameters/microbe_stage/organelles.json:618
#: ../src/gui_common/tooltip/ToolTipManager.tscn:1204
msgid "NUCLEUS"
msgstr "Nucli"

#: ../src/auto-evo/AutoEvoRun.cs:112
msgid "ABORTED"
msgstr "Avortat."

#: ../src/auto-evo/AutoEvoRun.cs:115
msgid "FINISHED"
msgstr "Acabat."

#: ../src/auto-evo/AutoEvoRun.cs:118
msgid "NOT_RUNNING"
msgstr "No està en marxa."

#: ../src/auto-evo/AutoEvoRun.cs:128
msgid "AUTO-EVO_STEPS_DONE"
msgstr "{0:F1}% fet. {1:n0}/{2:n0} passos."

#: ../src/auto-evo/AutoEvoRun.cs:132
msgid "STARTING"
msgstr "Començant"

#: ../src/auto-evo/AutoEvoRun.cs:273
msgid "AUTO-EVO_POPULATION_CHANGED"
msgstr ""
"Població de l'espècie {0} canviada per una quantitat {1} degut a aquest "
"efecte: {2}"

#: ../src/auto-evo/RunResults.cs:218
msgid "POPULATION"
msgstr "població:"

#: ../src/auto-evo/RunResults.cs:226
msgid "WENT_EXTINCT_IN"
msgstr "s'ha extingit en {0}"

#: ../src/auto-evo/RunResults.cs:232
msgid "PREVIOUS"
msgstr "anterior:"

#: ../src/auto-evo/RunResults.cs:248
msgid "RUN_RESULT_HAS_A_MUTATION"
msgstr "ha patit una mutació"

#: ../src/auto-evo/RunResults.cs:253
msgid "RUN_RESULT_GENE_CODE"
msgstr "codi genètic:"

#: ../src/auto-evo/RunResults.cs:264
msgid "RUN_RESULT_SPREAD_TO_PATCHES"
msgstr "s'ha escampat a les zones:"

#: ../src/auto-evo/RunResults.cs:273
msgid "RUN_RESULT_BY_SENDING_POPULATION"
msgstr "{0} enviant-hi: {1} membres de l'espècie des de la zona: {2}"

#: ../src/auto-evo/RunResults.cs:292
msgid "RUN_RESULT_POP_IN_PATCHES"
msgstr "població a les zones:"

#: ../src/auto-evo/RunResults.cs:372
msgid "WENT_EXTINCT_FROM_PLANET"
msgstr "s'ha extingit del planeta"

#: ../src/engine/LoadingScreen.cs:65 ../src/engine/LoadingScreen.tscn:135
msgid "LOADING"
msgstr "Carregant"

#: ../src/engine/input/key_mapping/InputEventItem.cs:320
msgid "PRESS_KEY_DOT_DOT_DOT"
msgstr "Prem qualsevol tecla o botó..."

#: ../src/engine/input/key_mapping/InputGroupList.cs:135
msgid "KEY_BINDING_CHANGE_CONFLICT"
msgstr ""
"Hi ha un conflicte amb {0}\n"
"Vols eliminar l'input de {1}?"

#: ../src/engine/input/key_mapping/KeyNames.cs:126
msgid "KEY_FORWARD"
msgstr "Endavant"

#: ../src/engine/input/key_mapping/KeyNames.cs:127
msgid "KEY_TAB"
msgstr "Pestanya"

#: ../src/engine/input/key_mapping/KeyNames.cs:128
msgid "KEY_ENTER"
msgstr "Enter"

#: ../src/engine/input/key_mapping/KeyNames.cs:129
msgid "KEY_INSERT"
msgstr "Insertar"

#: ../src/engine/input/key_mapping/KeyNames.cs:130
msgid "KEY_DELETE"
msgstr "Eliminar"

#: ../src/engine/input/key_mapping/KeyNames.cs:131
msgid "KEY_PAUSE"
msgstr "Pausa"

#: ../src/engine/input/key_mapping/KeyNames.cs:132
msgid "KEY_CLEAR"
msgstr "Treure"

#: ../src/engine/input/key_mapping/KeyNames.cs:133
msgid "KEY_HOME"
msgstr "Menú principal"

#: ../src/engine/input/key_mapping/KeyNames.cs:134
msgid "KEY_END"
msgstr "Final"

#: ../src/engine/input/key_mapping/KeyNames.cs:135
msgid "KEY_LEFT"
msgstr "Esquerra"

#: ../src/engine/input/key_mapping/KeyNames.cs:136
msgid "KEY_UP"
msgstr "Amunt"

#: ../src/engine/input/key_mapping/KeyNames.cs:137
msgid "KEY_RIGHT"
msgstr "Dreta"

#: ../src/engine/input/key_mapping/KeyNames.cs:138
msgid "KEY_DOWN"
msgstr "Rodeta avall"

#: ../src/engine/input/key_mapping/KeyNames.cs:139
msgid "KEY_MENU"
msgstr "Menú"

#: ../src/engine/input/key_mapping/KeyNames.cs:140
msgid "KEY_HELP"
msgstr "Ajuda"

#: ../src/engine/input/key_mapping/KeyNames.cs:141
msgid "KEY_BACK"
msgstr "Enrere"

#: ../src/engine/input/key_mapping/KeyNames.cs:142
msgid "KEY_STOP"
msgstr "Stop"

#: ../src/engine/input/key_mapping/KeyNames.cs:143
msgid "KEY_REFRESH"
msgstr "Refrescar"

#: ../src/engine/input/key_mapping/KeyNames.cs:144
msgid "KEY_SEARCH"
msgstr "Cercar"

#: ../src/engine/input/key_mapping/KeyNames.cs:145
msgid "KEY_STANDBY"
msgstr "Stand-by"

#: ../src/engine/input/key_mapping/KeyNames.cs:146
msgid "KEY_OPENURL"
msgstr "Obrir l'URL"

#: ../src/engine/input/key_mapping/KeyNames.cs:147
msgid "KEY_HOMEPAGE"
msgstr "Pàgina principal"

#: ../src/engine/input/key_mapping/KeyNames.cs:148
msgid "KEY_FAVORITES"
msgstr "Preferits"

#: ../src/engine/input/key_mapping/KeyNames.cs:149
msgid "KEY_PRINT"
msgstr "Imprimir pantalla"

#: ../src/engine/input/key_mapping/KeyNames.cs:164
msgid "SPACE"
msgstr "Tecla espai"

#: ../src/engine/input/key_mapping/KeyNames.cs:165
msgid "BACKSLASH"
msgstr "Enrere"

#: ../src/engine/input/key_mapping/KeyNames.cs:166
msgid "ESCAPE"
msgstr "Tecla Esc"

#: ../src/engine/input/key_mapping/KeyNames.cs:167
msgid "BACKSPACE"
msgstr "Enrere"

#: ../src/engine/input/key_mapping/KeyNames.cs:168
msgid "KPENTER"
msgstr "Tecla Num Enter"

#: ../src/engine/input/key_mapping/KeyNames.cs:169
msgid "SYSREQ"
msgstr "Requeriments"

#: ../src/engine/input/key_mapping/KeyNames.cs:170
msgid "PAGEUP"
msgstr "Amunt"

#: ../src/engine/input/key_mapping/KeyNames.cs:171
msgid "PAGEDOWN"
msgstr "Avall"

#: ../src/engine/input/key_mapping/KeyNames.cs:172
msgid "CAPSLOCK"
msgstr "Caps Lock"

#: ../src/engine/input/key_mapping/KeyNames.cs:173
msgid "NUMLOCK"
msgstr "Num Lock"

#: ../src/engine/input/key_mapping/KeyNames.cs:174
msgid "SCROLLLOCK"
msgstr "Scroll Lock"

#: ../src/engine/input/key_mapping/KeyNames.cs:175
msgid "SUPERL"
msgstr "Tecla Super Left"

#: ../src/engine/input/key_mapping/KeyNames.cs:176
msgid "SUPERR"
msgstr "Tecla Super Right"

#: ../src/engine/input/key_mapping/KeyNames.cs:177
msgid "HYPERL"
msgstr "Tecla Hyper Left"

#: ../src/engine/input/key_mapping/KeyNames.cs:178
msgid "HYPERR"
msgstr "Tecla Hyper Right"

#: ../src/engine/input/key_mapping/KeyNames.cs:179
msgid "DIRECTIONL"
msgstr "Esquerra"

#: ../src/engine/input/key_mapping/KeyNames.cs:180
msgid "DIRECTIONR"
msgstr "Dreta"

#: ../src/engine/input/key_mapping/KeyNames.cs:181
msgid "VOLUMEDOWN"
msgstr "Abaixar volum"

#: ../src/engine/input/key_mapping/KeyNames.cs:182
msgid "VOLUMEMUTE"
msgstr "Treure volum"

#: ../src/engine/input/key_mapping/KeyNames.cs:183
msgid "VOLUMEUP"
msgstr "Apujar volum"

#: ../src/engine/input/key_mapping/KeyNames.cs:184
msgid "BASSBOOST"
msgstr "Tecla Bassboost"

#: ../src/engine/input/key_mapping/KeyNames.cs:185
msgid "BASSUP"
msgstr "Tecla Bass Up"

#: ../src/engine/input/key_mapping/KeyNames.cs:186
msgid "BASSDOWN"
msgstr "Tecla Bass Down"

#: ../src/engine/input/key_mapping/KeyNames.cs:187
msgid "TREBLEUP"
msgstr "Sons aguts amunt"

#: ../src/engine/input/key_mapping/KeyNames.cs:188
msgid "TREBLEDOWN"
msgstr "Sons aguts avall"

#: ../src/engine/input/key_mapping/KeyNames.cs:189
msgid "MEDIAPLAY"
msgstr "Iniciar Reproducció Multimèdia"

#: ../src/engine/input/key_mapping/KeyNames.cs:190
msgid "MEDIASTOP"
msgstr "Aturar Reproducció Multimèdia"

#: ../src/engine/input/key_mapping/KeyNames.cs:191
msgid "MEDIAPREVIOUS"
msgstr "Anterior"

#: ../src/engine/input/key_mapping/KeyNames.cs:192
msgid "MEDIANEXT"
msgstr "Següent"

#: ../src/engine/input/key_mapping/KeyNames.cs:193
msgid "MEDIARECORD"
msgstr "Gravar"

#: ../src/engine/input/key_mapping/KeyNames.cs:194
msgid "LAUNCHMAIL"
msgstr "Correu"

#: ../src/engine/input/key_mapping/KeyNames.cs:195
msgid "LAUNCHMEDIA"
msgstr "Multimèdia"

#: ../src/engine/input/key_mapping/KeyNames.cs:196
msgid "LAUNCH0"
msgstr "Llançar 0"

#: ../src/engine/input/key_mapping/KeyNames.cs:197
msgid "LAUNCH1"
msgstr "Llançar 1"

#: ../src/engine/input/key_mapping/KeyNames.cs:198
msgid "LAUNCH2"
msgstr "Llançar 2"

#: ../src/engine/input/key_mapping/KeyNames.cs:199
msgid "LAUNCH3"
msgstr "Llançar 3"

#: ../src/engine/input/key_mapping/KeyNames.cs:200
msgid "LAUNCH4"
msgstr "Llançar 4"

#: ../src/engine/input/key_mapping/KeyNames.cs:201
msgid "LAUNCH5"
msgstr "Llançar 5"

#: ../src/engine/input/key_mapping/KeyNames.cs:202
msgid "LAUNCH6"
msgstr "Llançar 6"

#: ../src/engine/input/key_mapping/KeyNames.cs:203
msgid "LAUNCH7"
msgstr "Llançar 7"

#: ../src/engine/input/key_mapping/KeyNames.cs:204
msgid "LAUNCH8"
msgstr "Llançar 8"

#: ../src/engine/input/key_mapping/KeyNames.cs:205
msgid "LAUNCH9"
msgstr "Llançar 9"

#: ../src/engine/input/key_mapping/KeyNames.cs:206
msgid "LAUNCHA"
msgstr "Llançar A"

#: ../src/engine/input/key_mapping/KeyNames.cs:207
msgid "LAUNCHB"
msgstr "Llançar B"

#: ../src/engine/input/key_mapping/KeyNames.cs:208
msgid "LAUNCHC"
msgstr "Llançar C"

#: ../src/engine/input/key_mapping/KeyNames.cs:209
msgid "LAUNCHD"
msgstr "Llançar D"

#: ../src/engine/input/key_mapping/KeyNames.cs:210
msgid "LAUNCHE"
msgstr "Llançar E"

#: ../src/engine/input/key_mapping/KeyNames.cs:211
msgid "LAUNCHF"
msgstr "Llançar F"

#: ../src/engine/input/key_mapping/KeyNames.cs:212
msgid "KPMULTIPLY"
msgstr "Num *"

#: ../src/engine/input/key_mapping/KeyNames.cs:213
msgid "KPDIVIDE"
msgstr "Num /"

#: ../src/engine/input/key_mapping/KeyNames.cs:214
msgid "KPSUBTRACT"
msgstr "Num -"

#: ../src/engine/input/key_mapping/KeyNames.cs:215
msgid "KPPERIOD"
msgstr "Num ."

#: ../src/engine/input/key_mapping/KeyNames.cs:216
msgid "KPADD"
msgstr "Num +"

#: ../src/engine/input/key_mapping/KeyNames.cs:217
msgid "KP0"
msgstr "Num 0"

#: ../src/engine/input/key_mapping/KeyNames.cs:218
msgid "KP1"
msgstr "Num 1"

#: ../src/engine/input/key_mapping/KeyNames.cs:219
msgid "KP2"
msgstr "Num 2"

#: ../src/engine/input/key_mapping/KeyNames.cs:220
msgid "KP3"
msgstr "Num 3"

#: ../src/engine/input/key_mapping/KeyNames.cs:221
msgid "KP4"
msgstr "Num 4"

#: ../src/engine/input/key_mapping/KeyNames.cs:222
msgid "KP5"
msgstr "Num 5"

#: ../src/engine/input/key_mapping/KeyNames.cs:223
msgid "KP6"
msgstr "Num 6"

#: ../src/engine/input/key_mapping/KeyNames.cs:224
msgid "KP7"
msgstr "Num 7"

#: ../src/engine/input/key_mapping/KeyNames.cs:225
msgid "KP8"
msgstr "Num 8"

#: ../src/engine/input/key_mapping/KeyNames.cs:226
msgid "KP9"
msgstr "Num 9"

#: ../src/engine/input/key_mapping/KeyNames.cs:227
msgid "UNKNOWN"
msgstr "Desconegut"

#: ../src/engine/input/key_mapping/SpecifiedInputKey.cs:52
msgid "CTRL"
msgstr "CTRL"

#: ../src/engine/input/key_mapping/SpecifiedInputKey.cs:54
msgid "ALT"
msgstr "Alt"

#: ../src/engine/input/key_mapping/SpecifiedInputKey.cs:56
msgid "SHIFT"
msgstr "Shift"

#: ../src/engine/input/key_mapping/SpecifiedInputKey.cs:67
msgid "LEFT_MOUSE"
msgstr "Click esquerre del ratolí"

#: ../src/engine/input/key_mapping/SpecifiedInputKey.cs:68
msgid "RIGHT_MOUSE"
msgstr "Clic dret del ratolí"

#: ../src/engine/input/key_mapping/SpecifiedInputKey.cs:69
msgid "MIDDLE_MOUSE"
msgstr "Clic del mig del ratolí"

#: ../src/engine/input/key_mapping/SpecifiedInputKey.cs:70
msgid "WHEEL_UP"
msgstr "Rodeta amunt"

#: ../src/engine/input/key_mapping/SpecifiedInputKey.cs:71
msgid "WHEEL_DOWN"
msgstr "Rodeta avall"

#: ../src/engine/input/key_mapping/SpecifiedInputKey.cs:72
msgid "WHEEL_LEFT"
msgstr "Rodeta esquerra"

#: ../src/engine/input/key_mapping/SpecifiedInputKey.cs:73
msgid "WHEEL_RIGHT"
msgstr "Rodeta dreta"

#: ../src/engine/input/key_mapping/SpecifiedInputKey.cs:74
msgid "SPECIAL_MOUSE_1"
msgstr "Ratolí especial 1"

#: ../src/engine/input/key_mapping/SpecifiedInputKey.cs:75
msgid "SPECIAL_MOUSE_2"
msgstr "Ratolí especial 2"

#: ../src/engine/input/key_mapping/SpecifiedInputKey.cs:76
msgid "UNKNOWN_MOUSE"
msgstr "Desconegut ratolí"

#: ../src/general/Gallery.cs:70
msgid "ARTWORK_TITLE"
msgstr "\"{0}\" - {1}"

#: ../src/general/Gallery.cs:74
msgid "ART_BY"
msgstr "Art per {0}"

#: ../src/general/HelpScreen.tscn:107
#: ../src/microbe_stage/ProcessPanel.tscn:72
msgid "CLOSE"
msgstr "Tancar"

<<<<<<< HEAD
=======
#: ../src/general/MainMenu.cs:393
msgid "OK"
msgstr "D'acord"

#: ../src/general/MainMenu.cs:394
msgid "Cancel"
msgstr "Cancel·lar"

>>>>>>> 4a6c2888
#: ../src/general/MainMenu.tscn:149
msgid "NEW_GAME"
msgstr "Nova partida"

#: ../src/general/MainMenu.tscn:162 ../src/general/PauseMenu.tscn:73
msgid "LOAD_GAME"
msgstr "Carregar una partida"

#: ../src/general/MainMenu.tscn:173 ../src/general/PauseMenu.tscn:95
msgid "OPTIONS"
msgstr "Opcions"

#: ../src/general/MainMenu.tscn:184
msgid "TOOLS"
msgstr "Eines"

#: ../src/general/MainMenu.tscn:195
msgid "VIEW_SOURCE_CODE"
msgstr "Veure Codi Font"

#: ../src/general/MainMenu.tscn:207
msgid "EXTRAS"
msgstr "Extres"

#: ../src/general/MainMenu.tscn:218
msgid "CREDITS"
msgstr "Crèdits"

#: ../src/general/MainMenu.tscn:229
msgid "QUIT"
msgstr "Sortir"

#: ../src/general/MainMenu.tscn:251
msgid "MICROBE_FREEBUILD_EDITOR"
msgstr "Editor Lliure de Microbi"

#: ../src/general/MainMenu.tscn:311 ../src/general/MainMenu.tscn:345
#: ../src/general/OptionsMenu.tscn:1177 ../src/general/PauseMenu.tscn:135
#: ../src/saving/NewSaveMenu.tscn:108 ../src/saving/SaveManagerGUI.tscn:120
msgid "BACK"
msgstr "Enrere"

#: ../src/general/MainMenu.tscn:382
msgid "GLES2_MODE_WARNING_TEXT"
msgstr ""
"Esteu executant el programa Thrive amb GLES2. Aquesta tecnologia encara no "
"ha estat del tot validada i, per tant, pot originar alguns problemes. "
"Intenteu actualitzar els vostres drivers de vídeo i/o forçar l'ús de "
"gràfics AMD o Nvidia per executar Thrive."

#: ../src/general/MainMenu.tscn:384
msgid "GLES2_MODE_WARNING"
msgstr "Mode d'Alerta GLES2"

#: ../src/general/OptionsMenu.cs:799
msgid "DEFAULT_AUDIO_OUTPUT_DEVICE"
msgstr "Aparell d'output per defecte"

#: ../src/general/OptionsMenu.cs:839
msgid "LANGUAGE_TRANSLATION_PROGRESS_REALLY_LOW"
msgstr ""
"Aquesta traducció encara és incomplerta ({0}% traduït) siusplau ajuda'ns a "
"completar-la!"

#: ../src/general/OptionsMenu.cs:843
msgid "LANGUAGE_TRANSLATION_PROGRESS_LOW"
msgstr "Aquesta llengua encara és una feina en progrés ({0}% completat)"

<<<<<<< HEAD
#: ../src/general/OptionsMenu.cs:847
#, fuzzy
=======
#: ../src/general/OptionsMenu.cs:851
>>>>>>> 4a6c2888
msgid "LANGUAGE_TRANSLATION_PROGRESS"
msgstr "Aquest idioma s'ha traduït al {0}%"

#: ../src/general/OptionsMenu.tscn:140
msgid "GRAPHICS"
msgstr "Gràfics"

#: ../src/general/OptionsMenu.tscn:151
msgid "SOUND"
msgstr "Só"

#: ../src/general/OptionsMenu.tscn:162
msgid "PERFORMANCE"
msgstr "Rendiment"

#: ../src/general/OptionsMenu.tscn:173
msgid "INPUTS"
msgstr "Inputs"

#: ../src/general/OptionsMenu.tscn:184
msgid "MISC"
msgstr "Misc"

#: ../src/general/OptionsMenu.tscn:217
msgid "VSYNC"
msgstr "V-sinc"

#: ../src/general/OptionsMenu.tscn:225
msgid "FULLSCREEN"
msgstr "Pantalla completa"

#: ../src/general/OptionsMenu.tscn:247
msgid "MULTISAMPLE_ANTI_ALIASING"
msgstr "Antialiàsing Multimostres (MSAA):"

#: ../src/general/OptionsMenu.tscn:254
msgid "HIGHER_VALUES_WORSEN_PERFORMANCE"
msgstr "(valors més alts empitjoren el rendiment)"

#: ../src/general/OptionsMenu.tscn:284
msgid "RESOLUTION"
msgstr "Resolució:"

#: ../src/general/OptionsMenu.tscn:297
msgid "AUTO"
msgstr "auto"

#: ../src/general/OptionsMenu.tscn:307
msgid "MAX_FPS"
msgstr "Màxim FPS:"

#: ../src/general/OptionsMenu.tscn:333
msgid "COLOURBLIND_CORRECTION"
msgstr "Correcció 'Colourblind':"

#: ../src/general/OptionsMenu.tscn:365
msgid "CHROMATIC_ABERRATION"
msgstr "Aberració cromàtica:"

#: ../src/general/OptionsMenu.tscn:392
msgid "DISPLAY_ABILITIES_BAR"
msgstr "Mostrar Barra d'Habilitats"

#: ../src/general/OptionsMenu.tscn:401
msgid "ENABLE_GUI_LIGHT_EFFECTS"
msgstr "Permetre Efectes de Llum en el GUI"

#: ../src/general/OptionsMenu.tscn:427
msgid "MASTER_VOLUME"
msgstr "Master del volum"

#: ../src/general/OptionsMenu.tscn:454 ../src/general/OptionsMenu.tscn:495
#: ../src/general/OptionsMenu.tscn:528 ../src/general/OptionsMenu.tscn:561
#: ../src/general/OptionsMenu.tscn:594
msgid "MUTE"
msgstr "Mut"

#: ../src/general/OptionsMenu.tscn:468
msgid "MUSIC_VOLUME"
msgstr "Volum de la música"

#: ../src/general/OptionsMenu.tscn:501
msgid "AMBIANCE_VOLUME"
msgstr "Volum de l'ambient"

#: ../src/general/OptionsMenu.tscn:534
msgid "SFX_VOLUME"
msgstr "Volum SFX"

#: ../src/general/OptionsMenu.tscn:567
msgid "GUI_VOLUME"
msgstr "Volum de la interfície GUI"

#: ../src/general/OptionsMenu.tscn:612
msgid "AUDIO_OUTPUT_DEVICE"
msgstr "Aparell d'output d'audio:"

#: ../src/general/OptionsMenu.tscn:637
msgid "LANGUAGE"
msgstr "Llengua:"

#: ../src/general/OptionsMenu.tscn:652 ../src/general/OptionsMenu.tscn:1188
msgid "RESET"
msgstr "Resetejar"

#: ../src/general/OptionsMenu.tscn:670
msgid "OPEN_TRANSLATION_SITE"
msgstr "Ajuda'ns a traduïr el joc"

#: ../src/general/OptionsMenu.tscn:696
msgid "COMPOUND_CLOUDS"
msgstr "Núvols de Compostos"

#: ../src/general/OptionsMenu.tscn:711
msgid "CLOUD_SIMULATION_MINIMUM_INTERVAL"
msgstr ""
"Mínim Interval de Simulació\n"
"de Núvols:"

#: ../src/general/OptionsMenu.tscn:718 ../src/general/OptionsMenu.tscn:760
msgid "HIGHER_VALUES_INCREASE_PERFORMANCE"
msgstr "(valors més alts augmenten el rendiment)"

#: ../src/general/OptionsMenu.tscn:753
msgid "CLOUD_RESOLUTION_DIVISOR"
msgstr "Divisor de Resolució dels Núvols:"

#: ../src/general/OptionsMenu.tscn:795
msgid "RUN_AUTO_EVO_DURING_GAMEPLAY"
msgstr "Activa la simulació auto-evo durant el joc"

#: ../src/general/OptionsMenu.tscn:815
msgid "DETECTED_CPU_COUNT"
msgstr "Detectat compte CPU:"

#: ../src/general/OptionsMenu.tscn:832
msgid "ACTIVE_THREAD_COUNT"
msgstr "Fils actuals:"

#: ../src/general/OptionsMenu.tscn:847
msgid "ASSUME_HYPERTHREADING"
msgstr "Assumir que la CPU té activat el hyperthreading"

#: ../src/general/OptionsMenu.tscn:859
msgid "USE_MANUAL_THREAD_COUNT"
msgstr "Manualment establir nombre de fils del fons"

#: ../src/general/OptionsMenu.tscn:872
msgid "THREADS"
msgstr "Fils:"

#: ../src/general/OptionsMenu.tscn:973
msgid "RESET_INPUTS"
msgstr "Resetejar Inputs"

#: ../src/general/OptionsMenu.tscn:1001
msgid "PLAY_INTRO_VIDEO"
msgstr "Mostra el vídeo introductori"

#: ../src/general/OptionsMenu.tscn:1010
msgid "PLAY_MICROBE_INTRO_ON_NEW_GAME"
msgstr ""
"Mostra la cinemàtica d'entrada a l'Estadi de Microbi en començar una nova "
"partida"

#: ../src/general/OptionsMenu.tscn:1019
msgid "AUTOSAVE_DURING_THE_GAME"
msgstr "Guardat automàtic durant el joc"

#: ../src/general/OptionsMenu.tscn:1030
msgid "AMOUNT_OF_AUTOSAVE_TO_KEEP"
msgstr "Màxim nombre d'arxius d'autoguardat:"

#: ../src/general/OptionsMenu.tscn:1058
msgid "AMOUNT_OF_QUICKSAVE_TO_KEEP"
msgstr "Màxim nombre d'arxius de guardat ràpid:"

#: ../src/general/OptionsMenu.tscn:1084
msgid "SHOW_TUTORIALS_IN_NEW_GAMES_OPTION"
msgstr "Mostrar tutorials (en noves partides)"

#: ../src/general/OptionsMenu.tscn:1092
msgid "SHOW_TUTORIALS_IN_NEW_CURRENT_OPTION"
msgstr "Mostrar tutorials (a la partida actual)"

#: ../src/general/OptionsMenu.tscn:1108
msgid "CHEAT_KEYS_ENABLED"
msgstr "Trucs activats"

#: ../src/general/OptionsMenu.tscn:1120
msgid "USE_A_CUSTOM_USERNAME"
msgstr "Fer servir un nom d'usuari propi"

#: ../src/general/OptionsMenu.tscn:1131
msgid "CUSTOM_USERNAME"
msgstr "Nom d'usuari:"

#: ../src/general/OptionsMenu.tscn:1157
msgid "OPEN_SCREENSHOT_FOLDER"
msgstr "Obrir la carpeta de captures de pantalla"

#: ../src/general/OptionsMenu.tscn:1165
msgid "OPEN_LOGS_FOLDER"
msgstr "Obrir Carpeta de Registres"

#: ../src/general/OptionsMenu.tscn:1200 ../src/saving/NewSaveMenu.tscn:72
msgid "SAVE"
msgstr "Guardar"

#: ../src/general/OptionsMenu.tscn:1217
msgid "RESET_SETTINGS_TO_DEFAULTS"
msgstr "Per defecte"

#: ../src/general/OptionsMenu.tscn:1228
msgid "ARE_YOU_SURE_TO_RESET_ALL_SETTINGS"
msgstr ""
"Esteu segur que voleu resetejar TOTA la configuració als seus valors per "
"defecte?"

#: ../src/general/OptionsMenu.tscn:1229
msgid "RESET_TO_DEFAULTS"
msgstr "Resetejar als valors per defecte?"

#: ../src/general/OptionsMenu.tscn:1237
msgid "ARE_YOU_SURE_TO_RESET_INPUT_SETTINGS"
msgstr ""
"Esteu segur que voleu resetejar els inputs de configuració a valors per "
"defecte?"

#: ../src/general/OptionsMenu.tscn:1238
msgid "RESET_INPUTS_TO_DEFAULTS"
msgstr "Resetejar els inputs a valors per defecte?"

#: ../src/general/OptionsMenu.tscn:1247
msgid "CLOSE_OPTIONS"
msgstr "Tancar opcions?"

#: ../src/general/OptionsMenu.tscn:1267
msgid "UNSAVED_CHANGE_WARNING"
msgstr ""
"Hi ha canvis no guardats. Si continueu, es perdran tots.\n"
"Voleu continuar?"

#: ../src/general/OptionsMenu.tscn:1290
msgid "SAVE_AND_CONTINUE"
msgstr "Guardar i continuar"

#: ../src/general/OptionsMenu.tscn:1300
msgid "DISCARD_AND_CONTINUE"
msgstr "Descartar i continuar"

#: ../src/general/OptionsMenu.tscn:1317
#: ../src/gui_common/dialogs/CustomConfirmationDialog.tscn:64
msgid "CANCEL"
msgstr "Cancel·lar"

#: ../src/general/OptionsMenu.tscn:1328 ../src/general/OptionsMenu.tscn:1338
msgid "ERROR"
msgstr "Error"

#: ../src/general/OptionsMenu.tscn:1339
msgid "ERROR_FAILED_TO_SAVE_NEW_SETTINGS"
msgstr "Error: No s'ha pogut guardar la nova configuració."

<<<<<<< HEAD
#: ../src/general/OptionsMenu.tscn:1347
#, fuzzy
=======
#: ../src/general/OptionsMenu.tscn:1407
msgid "NO_SCREENSHOT_DIRECTORY"
msgstr "No s'ha trobat cap directori de captures de pantalla"

#: ../src/general/OptionsMenu.tscn:1416
>>>>>>> 4a6c2888
msgid "TRY_TAKING_SOME_SCREENSHOTS"
msgstr "Intenta fer algunes captures de pantalla!"

#: ../src/general/OptionsMenu.tscn:1349
#, fuzzy
msgid "NO_SCREENSHOT_DIRECTORY"
msgstr "Obrir la carpeta de captures de pantalla"

#: ../src/general/PauseMenu.tscn:59
msgid "RESUME"
msgstr "Reprendre"

#: ../src/general/PauseMenu.tscn:66
msgid "SAVE_GAME"
msgstr "Guardar la partida"

#: ../src/general/PauseMenu.tscn:81
#: ../src/microbe_stage/editor/MicrobeEditor.tscn:2115
msgid "STATISTICS"
msgstr "Estadístiques"

#: ../src/general/PauseMenu.tscn:88
msgid "HELP"
msgstr "Ajuda"

#: ../src/general/PauseMenu.tscn:102
msgid "RETURN_TO_MENU"
msgstr "Tornar al Menú"

#: ../src/general/PauseMenu.tscn:109
msgid "EXIT"
msgstr "Sortir"

#: ../src/general/StringUtils.cs:22
msgid "BILLION_ABBREVIATION"
msgstr "{0} B"

#: ../src/general/StringUtils.cs:31
msgid "MILLION_ABBREVIATION"
msgstr "{0} M"

#: ../src/general/StringUtils.cs:40
msgid "KILO_ABBREVIATION"
msgstr "{0} K"

#: ../src/gui_common/ChemicalEquation.cs:139
#: ../src/gui_common/ChemicalEquation.cs:179
msgid "PER_SECOND_SLASH"
msgstr "/segon"

#: ../src/gui_common/ChemicalEquation.cs:298
msgid "PROCESS_ENVIRONMENT_SEPARATOR"
msgstr "@"

#: ../src/gui_common/CompoundAmount.cs:168
#: ../src/gui_common/tooltip/microbe_editor/SelectionMenuToolTip.cs:236
#: ../src/microbe_stage/MicrobeHUD.cs:614
#: ../src/microbe_stage/editor/MicrobeEditorGUI.cs:570
#: ../src/microbe_stage/editor/MicrobeEditorGUI.cs:838
#: ../src/microbe_stage/editor/MicrobeEditorGUI.cs:981
msgid "PERCENTAGE_VALUE"
msgstr "{0}%"

#: ../src/gui_common/CreditsScroll.cs:228
msgid "LEAD_DEVELOPERS"
msgstr ""

#: ../src/gui_common/CreditsScroll.cs:234
msgid "LEAD_PROGRAMMER"
msgstr ""

#: ../src/gui_common/CreditsScroll.cs:235
msgid "LEAD_PROGRAMMERS"
msgstr ""

#: ../src/gui_common/CreditsScroll.cs:240
msgid "LEAD_THEORIST"
msgstr ""

#: ../src/gui_common/CreditsScroll.cs:241
msgid "LEAD_THEORISTS"
msgstr ""

#: ../src/gui_common/CreditsScroll.cs:246
msgid "LEAD_ARTIST"
msgstr ""

#: ../src/gui_common/CreditsScroll.cs:247
msgid "LEAD_ARTISTS"
msgstr ""

#: ../src/gui_common/CreditsScroll.cs:252
msgid "SOUND_TEAM_LEAD"
msgstr ""

#: ../src/gui_common/CreditsScroll.cs:253
msgid "SOUND_TEAM_LEADS"
msgstr ""

#: ../src/gui_common/CreditsScroll.cs:258
msgid "LEAD_OUTREACH_PERSON"
msgstr ""

#: ../src/gui_common/CreditsScroll.cs:259
msgid "LEAD_OUTREACH_PEOPLE"
msgstr ""

#: ../src/gui_common/CreditsScroll.cs:264
msgid "LEAD_GAME_DESIGNER"
msgstr ""

#: ../src/gui_common/CreditsScroll.cs:265
msgid "LEAD_GAME_DESIGNERS"
msgstr ""

#: ../src/gui_common/CreditsScroll.cs:270
msgid "LEAD_TESTER"
msgstr ""

#: ../src/gui_common/CreditsScroll.cs:271
msgid "LEAD_TESTERS"
msgstr ""

#: ../src/gui_common/CreditsScroll.cs:276
msgid "LEAD_PROJECT_MANAGER"
msgstr ""

#: ../src/gui_common/CreditsScroll.cs:277
msgid "LEAD_PROJECT_MANAGERS"
msgstr ""

#: ../src/gui_common/CreditsScroll.cs:284
msgid "CURRENT_DEVELOPERS"
msgstr ""

#: ../src/gui_common/CreditsScroll.cs:300
msgid "PAST_DEVELOPERS"
msgstr ""

#: ../src/gui_common/CreditsScroll.cs:316
msgid "OUTSIDE_CONTRIBUTORS"
msgstr ""

#: ../src/gui_common/CreditsScroll.cs:319
msgid "YOU_CAN_MAKE_PULL_REQUEST"
msgstr ""

#: ../src/gui_common/CreditsScroll.cs:334
msgid "PATRONS"
msgstr ""

#: ../src/gui_common/CreditsScroll.cs:338
msgid "YOU_CAN_SUPPORT_THRIVE_ON_PATREON"
msgstr ""

#: ../src/gui_common/CreditsScroll.cs:341
msgid "VIP_PATRONS"
msgstr ""

#: ../src/gui_common/CreditsScroll.cs:342
msgid "DEV_BUILD_PATRONS"
msgstr ""

#: ../src/gui_common/CreditsScroll.cs:344
msgid "SUPPORTER_PATRONS"
msgstr ""

#: ../src/gui_common/CreditsScroll.cs:354
#, fuzzy
msgid "DONATIONS"
msgstr "Opcions"

#: ../src/gui_common/CreditsScroll.cs:377
#, fuzzy
msgid "TRANSLATORS"
msgstr "Ajuda'ns a traduïr el joc"

#: ../src/gui_common/CreditsScroll.cs:391
msgid "USED_LIBRARIES_LICENSES"
msgstr ""

#: ../src/gui_common/CreditsScroll.cs:485
msgid "THANKS_FOR_PLAYING"
msgstr ""

#: ../src/gui_common/CreditsScroll.tscn:45
msgid "BY_REVOLUTIONARY_GAMES"
msgstr ""

#: ../src/gui_common/CreditsScroll.tscn:52
msgid "DEVELOPMENT_SUPPORTED_BY"
msgstr ""

#: ../src/gui_common/CreditsScroll.tscn:60
msgid "DEVELOPERS"
msgstr ""

#: ../src/gui_common/QuickLoadHandler.tscn:20
msgid "SAVE_HAS_DIFFERENT_VERSION_TEXT"
msgstr ""
"La versió del fitxer de guardat que voleu carregar no coincideix amb la "
"versió del joc actual.\n"
"Siusplau, carregueu l'arxiu de guardat manualment a través del menú."

#: ../src/gui_common/QuickLoadHandler.tscn:22
msgid "SAVE_HAS_DIFFERENT_VERSION"
msgstr "Aquest arxiu de guardat pertany a una versió diferent del joc"

#: ../src/gui_common/TweakedColourPicker.cs:325
msgid "COLOUR_PICKER_PICK_COLOUR"
msgstr "Tria un color a partir de la finestra del joc"

#: ../src/gui_common/TweakedColourPicker.cs:326
msgid "COLOUR_PICKER_ADD_PRESET"
msgstr "Afegir color actual com a plantilla"

#: ../src/gui_common/TweakedColourPicker.cs:327
msgid "COLOUR_PICKER_HSV_BUTTON_TOOLTIP"
msgstr ""
"Activar o desactivar el mode HSV (Hue, Saturació, Valor).\n"
"No es pot activar quan està en mode \"raw\"."

#: ../src/gui_common/TweakedColourPicker.cs:328
msgid "COLOUR_PICKER_RAW_BUTTON_TOOLTIP"
msgstr ""
"Activar o desactivar el mode \"raw\".\n"
"En el mode \"raw\" pots fer que els valors R, G, B\n"
"de color vagin més enllà de 1.0.\n"
"No es pot activar si el mode HSV està activat."

#: ../src/gui_common/TweakedColourPicker.cs:332
msgid "COLOUR_PICKER_H_TOOLTIP"
msgstr "Hue valor, porció de color"

#: ../src/gui_common/TweakedColourPicker.cs:333
msgid "COLOUR_PICKER_S_TOOLTIP"
msgstr "Valor de saturació, la quantitat de gris en un color particular"

#: ../src/gui_common/TweakedColourPicker.cs:334
msgid "COLOUR_PICKER_V_TOOLTIP"
msgstr "Valor (brillantor) valor, brillantor o intensitat del color"

#: ../src/gui_common/TweakedColourPicker.cs:338
msgid "COLOUR_PICKER_R_TOOLTIP"
msgstr "Canal vermell valor del color"

#: ../src/gui_common/TweakedColourPicker.cs:339
msgid "COLOUR_PICKER_G_TOOLTIP"
msgstr "Canal verd valor del color"

#: ../src/gui_common/TweakedColourPicker.cs:340
msgid "COLOUR_PICKER_B_TOOLTIP"
msgstr "Canal blau valor del color"

#: ../src/gui_common/TweakedColourPicker.cs:343
msgid "COLOUR_PICKER_A_TOOLTIP"
msgstr "Canal alpha valor del color"

#: ../src/gui_common/TweakedColourPicker.cs:492
msgid "COLOUR_PICKER_PRESET_TOOLTIP"
msgstr ""
"Color: {0}\n"
"Ratolí esquerra: Fes servir aquest predefinit\n"
"Ratolí dret: Elimina aquest predefinit"

#: ../src/gui_common/TweakedColourPicker.tscn:44
msgid "HSV"
msgstr "HSV"

#: ../src/gui_common/TweakedColourPicker.tscn:67
msgid "RAW"
msgstr "\"Raw\""

#: ../src/gui_common/charts/line/LineChart.cs:706
msgid "NO_DATA_TO_SHOW"
msgstr "No hi ha dades a mostrar"

#: ../src/gui_common/charts/line/LineChart.cs:956
#: ../src/gui_common/charts/line/LineChart.cs:985
msgid "MAX_VISIBLE_DATASET_WARNING"
msgstr "No està permès mostrar més de {0} datasets!"

#: ../src/gui_common/charts/line/LineChart.cs:965
#: ../src/gui_common/charts/line/LineChart.cs:993
msgid "MIN_VISIBLE_DATASET_WARNING"
msgstr "No està permès mostrar menys de {0} dataset(s)!"

#: ../src/gui_common/dialogs/CustomConfirmationDialog.tscn:51
#: ../src/gui_common/dialogs/ErrorDialog.tscn:119
msgid "OK"
msgstr "D'acord"

#: ../src/gui_common/dialogs/ErrorDialog.tscn:110
msgid "COPY_ERROR_TO_CLIPBOARD"
msgstr "Copiar l'Error al Porta-Retalls"

#: ../src/gui_common/tooltip/ToolTipManager.tscn:47
msgid "OPEN_THE_MENU"
msgstr "Obrir el menú"

#: ../src/gui_common/tooltip/ToolTipManager.tscn:53
msgid "OPEN_HELP_SCREEN"
msgstr "Obrir pantalla d'ajuda"

#: ../src/gui_common/tooltip/ToolTipManager.tscn:67
msgid "WILL_YOU_THRIVE"
msgstr "Podràs prosperar?"

#: ../src/gui_common/tooltip/ToolTipManager.tscn:84
msgid "FINISH_EDITING_AND_RETURN_TO_ENVIRONMENT"
msgstr "Acabar la sessió d'evolució i tornar al món"

#: ../src/gui_common/tooltip/ToolTipManager.tscn:90
msgid "CHANGE_THE_SYMMETRY"
msgstr "Canviar la simetria"

#: ../src/gui_common/tooltip/ToolTipManager.tscn:96
msgid "UNDO_THE_LAST_ACTION"
msgstr "Desfer la darrera acció"

#: ../src/gui_common/tooltip/ToolTipManager.tscn:102
msgid "REDO_THE_LAST_ACTION"
msgstr "Refer la darrera acció"

#: ../src/gui_common/tooltip/ToolTipManager.tscn:108
msgid "CREATE_A_NEW_MICROBE"
msgstr "Crear un nou microbi"

#: ../src/gui_common/tooltip/ToolTipManager.tscn:119
msgid "MEMBRANE_RIGIDITY"
msgstr "Rigidesa de la membrana"

#: ../src/gui_common/tooltip/ToolTipManager.tscn:120
msgid "RIGIDITY_MEMBRANE_DESCRIPTION"
msgstr ""
"Una membrana més rígida protegeix millor, però fa que la cèl·lula sigui "
"més lenta i menys àgil."

#: ../src/gui_common/tooltip/ToolTipManager.tscn:146
#: ../src/gui_common/tooltip/ToolTipManager.tscn:2014
#: ../src/gui_common/tooltip/ToolTipManager.tscn:2182
#: ../src/gui_common/tooltip/ToolTipManager.tscn:2346
#: ../src/gui_common/tooltip/ToolTipManager.tscn:2581
#: ../src/gui_common/tooltip/ToolTipManager.tscn:2814
#: ../src/gui_common/tooltip/ToolTipManager.tscn:3084
msgid "MOBILITY"
msgstr "Mobilitat"

#: ../src/gui_common/tooltip/ToolTipManager.tscn:181
#: ../src/gui_common/tooltip/ToolTipManager.tscn:2117
#: ../src/gui_common/tooltip/ToolTipManager.tscn:2282
#: ../src/gui_common/tooltip/ToolTipManager.tscn:2449
#: ../src/gui_common/tooltip/ToolTipManager.tscn:2684
#: ../src/gui_common/tooltip/ToolTipManager.tscn:2917
#: ../src/gui_common/tooltip/ToolTipManager.tscn:3187
msgid "HEALTH"
msgstr "Salut"

#: ../src/gui_common/tooltip/ToolTipManager.tscn:228
msgid "CYTOPLASM_PROCESSES_DESCRIPTION"
msgstr ""
"Transforma [thrive:compound]glucose[/thrive:compound] en [thrive:"
"compound]atp[/thrive:compound]"

#: ../src/gui_common/tooltip/ToolTipManager.tscn:229
msgid "CYTOPLASM_DESCRIPTION"
msgstr ""
"És la substància que forma l'interior de la cèl·lula. El Citoplasma és una "
"barreja d'ions, proteïnes i altres substàncies dissoltes a l'aigua. Una de "
"les seves funcions principals és dur a terme el procés de Fermentació, en "
"el qual la Glucosa és transformada en ATP. Moltes cèl·lules simples, que "
"no tenen orgànuls especialitzats, depenen totalment del seu citoplasma per "
"tal de viure - és a dir, per tal de nutrir-se, relacionar-se i reproduïr-"
"se."

#: ../src/gui_common/tooltip/ToolTipManager.tscn:246
#: ../src/gui_common/tooltip/ToolTipManager.tscn:344
#: ../src/gui_common/tooltip/ToolTipManager.tscn:441
#: ../src/gui_common/tooltip/ToolTipManager.tscn:538
#: ../src/gui_common/tooltip/ToolTipManager.tscn:635
#: ../src/gui_common/tooltip/ToolTipManager.tscn:732
#: ../src/gui_common/tooltip/ToolTipManager.tscn:830
#: ../src/gui_common/tooltip/ToolTipManager.tscn:965
#: ../src/gui_common/tooltip/ToolTipManager.tscn:1134
#: ../src/gui_common/tooltip/ToolTipManager.tscn:1223
#: ../src/gui_common/tooltip/ToolTipManager.tscn:1315
#: ../src/gui_common/tooltip/ToolTipManager.tscn:1399
#: ../src/gui_common/tooltip/ToolTipManager.tscn:1498
#: ../src/gui_common/tooltip/ToolTipManager.tscn:1598
#: ../src/gui_common/tooltip/ToolTipManager.tscn:1687
#: ../src/gui_common/tooltip/ToolTipManager.tscn:1785
#: ../src/gui_common/tooltip/ToolTipManager.tscn:1882
msgid "STORAGE"
msgstr "Emmagatzematge"

#: ../src/gui_common/tooltip/ToolTipManager.tscn:284
#: ../src/gui_common/tooltip/ToolTipManager.tscn:382
#: ../src/gui_common/tooltip/ToolTipManager.tscn:479
#: ../src/gui_common/tooltip/ToolTipManager.tscn:576
#: ../src/gui_common/tooltip/ToolTipManager.tscn:673
#: ../src/gui_common/tooltip/ToolTipManager.tscn:770
#: ../src/gui_common/tooltip/ToolTipManager.tscn:868
#: ../src/gui_common/tooltip/ToolTipManager.tscn:1003
#: ../src/gui_common/tooltip/ToolTipManager.tscn:1062
#: ../src/gui_common/tooltip/ToolTipManager.tscn:1172
#: ../src/gui_common/tooltip/ToolTipManager.tscn:1261
#: ../src/gui_common/tooltip/ToolTipManager.tscn:1353
#: ../src/gui_common/tooltip/ToolTipManager.tscn:1437
#: ../src/gui_common/tooltip/ToolTipManager.tscn:1536
#: ../src/gui_common/tooltip/ToolTipManager.tscn:1636
#: ../src/gui_common/tooltip/ToolTipManager.tscn:1725
#: ../src/gui_common/tooltip/ToolTipManager.tscn:1823
#: ../src/gui_common/tooltip/ToolTipManager.tscn:1920
#: ../src/gui_common/tooltip/ToolTipManager.tscn:2049
#: ../src/gui_common/tooltip/ToolTipManager.tscn:2216
#: ../src/gui_common/tooltip/ToolTipManager.tscn:2381
#: ../src/gui_common/tooltip/ToolTipManager.tscn:2616
#: ../src/gui_common/tooltip/ToolTipManager.tscn:2849
#: ../src/gui_common/tooltip/ToolTipManager.tscn:3119
msgid "OSMOREGULATION_COST"
msgstr "Cost d'Osmoregulació"

#: ../src/gui_common/tooltip/ToolTipManager.tscn:326
msgid "METABOLOSOMES_PROCESSES_DESCRIPTION"
msgstr ""
"Transforma [thrive:compound]glucose[/thrive:compound] en [thrive:"
"compound]atp[/thrive:compound]. La taxa és proporcional a la concentració "
"de [thrive:compound]oxygen[/thrive:compound]"

#: ../src/gui_common/tooltip/ToolTipManager.tscn:327
msgid "METABOLOSOMES_DESCRIPTION"
msgstr ""
"Els Metabolosomes són cúmuls de proteïnes embolcallades per una membrana. "
"Transformen la Glucosa en ATP mitjançant la Respiració Aeròbica, de manera "
"més ràpida i eficient que el Citoplasma. No obstant, necessita grans "
"quantitats d'Oxigen atmosfèric per funcionar amb eficàcia. Com que els "
"Metabolosomes estan suspesos en el Citoplasma, aquest fluid duu a terme "
"una certa Fermentació."

#: ../src/gui_common/tooltip/ToolTipManager.tscn:422
msgid "THYLAKOID"
msgstr "Tilacoide"

#: ../src/gui_common/tooltip/ToolTipManager.tscn:423
msgid "CHROMATOPHORE_PROCESSES_DESCRIPTION"
msgstr ""
"Produeix [thrive:compound]glucose[/thrive:compound]. La taxa és "
"proporcional a la concentració de [thrive:compound]carbondioxide[/thrive:"
"compound] i la intensitat de [thrive:compound]sunlight[/thrive:compound]"

#: ../src/gui_common/tooltip/ToolTipManager.tscn:424
msgid "THYLAKOIDS_DESCRIPTION"
msgstr ""
"Els Tilacoides són cúmuls de proteïnes i pigments fotosensibles. Aquests "
"pigments són capaços de fer servir l'energia provinent d'una font de Llum "
"(com ara una estrella) i, combinant-la amb una certa quantitat d'Aigua i "
"Diòxid de Carboni, produïr Glucosa, en un procés anomenat Fotosíntesi. "
"Aquests pigments també donen un color característic als Tilacoides. La "
"velocitat de producció de Glucosa és proporcional a la concentració de "
"Diòxid de Carboni i a la intensitat de la Llum. Com que els Tilacoides "
"estan suspesos en el Citoplasma, aquest fluid duu a terme una certa "
"Fermentació."

#: ../src/gui_common/tooltip/ToolTipManager.tscn:520
msgid "CHEMOSYNTHESIZING_PROTEINS_PROCESSES_DESCRIPTION"
msgstr ""
"Transforma [thrive:compound]hydrogensulfide[/thrive:compound] en [thrive:"
"compound]glucose[/thrive:compound]. La velocitat és proporcional a la "
"concentració de [thrive:compound]carbondioxide[/thrive:compound]. També "
"transforma [thrive:compound]glucose[/thrive:compound] en [thrive:"
"compound]atp[/thrive:compound]"

#: ../src/gui_common/tooltip/ToolTipManager.tscn:521
msgid "CHEMOSYNTHESIZING_PROTEINS_DESCRIPTION"
msgstr ""
"Les Proteïnes Quimiosintetitzadores són cúmuls de proteïnes suspeses en el "
"Citoplasma, capaçes de transformar l'Àcid Sulfhídric, l'Aigua i el Diòxid "
"de Carboni en Glucosa, mitjançant un procés anomenat Quimiosíntesi de "
"l'Àcid Sulfhídric. La velocitat de la producció de Glucosa és proporcional "
"a la concentració de Diòxid de Carboni. Transformen la Glucosa en ATP "
"mitjançant la Respiració Aeròbica, de manera més ràpida que el Citoplasma. "
"Com que les Proteïnes Quimiosintetitzadores estan suspeses en el "
"Citoplasma, aquest fluid duu a terme una certa Glicòlisi."

#: ../src/gui_common/tooltip/ToolTipManager.tscn:617
msgid "RUSTICYANIN_PROCESSES_DESCRIPTION"
msgstr ""
"Transforma [thrive:compound]iron[/thrive:compound] en [thrive:"
"compound]atp[/thrive:compound]. La velocitat és proporcional a la "
"concentració de [thrive:compound]carbondioxide[/thrive:compound] i [thrive:"
"compound]oxygen[/thrive:compound]"

#: ../src/gui_common/tooltip/ToolTipManager.tscn:618
msgid "RUSTICYANIN_DESCRIPTION"
msgstr ""
"La Rusticianina és una proteïna capaç d'oxidar blocs de Ferro i, per tant, "
"canviar-ne l'estat químic, mitjançant Diòxid de Carboni i Oxigen. Aquest "
"procés s'anomena Respiració de Ferro, i allibera una certa quantitat "
"d'energia que la cèl·lula pot fer servir."

#: ../src/gui_common/tooltip/ToolTipManager.tscn:714
msgid "NITROGENASE_PROCESSES_DESCRIPTION"
msgstr ""
"Transforma [thrive:compound]atp[/thrive:compound] en [thrive:"
"compound]ammonia[/thrive:compound]. La velocitat és proporcional a la "
"concentració de [thrive:compound]nitrogen[/thrive:compound]"

#: ../src/gui_common/tooltip/ToolTipManager.tscn:715
msgid "NITROGENASE_DESCRIPTION"
msgstr ""
"La Nitrogenasa és una proteïna capaç de produïr Amoníac, nutrient bàsic "
"per al desenvolupament i reproducció de les cèl·lules, mitjançant Nitrogen "
"i mol·lècules d'ATP. Aquest procés s'anomena Fixació de Nitrogen "
"Anaeròbica. Com que la Nitrogenasa està suspesa en el Citoplasma, aquest "
"fluid duu a terme una certa Glicòlisi."

#: ../src/gui_common/tooltip/ToolTipManager.tscn:812
msgid "OXYTOXISOME_PROCESSES_DESCRIPTION"
msgstr ""
"Transforma [thrive:compound]atp[/thrive:compound] en [thrive:"
"compound]oxytoxy[/thrive:compound]. La velocitat és proporcional a la "
"concentració d' [thrive:compound]oxygen[/thrive:compound]. Allibera "
"toxines can es prem la tecla [thrive:input]g_fire_toxin[/thrive:input]."

#: ../src/gui_common/tooltip/ToolTipManager.tscn:813
msgid "OXYTOXISOME_DESC"
msgstr ""
"Un Metabolosoma modificat que és responsable de la producció d'una forma "
"primitiva de l'agent tòxic OxyToxy NT."

#: ../src/gui_common/tooltip/ToolTipManager.tscn:909
msgid "FLAGELLUM_PROCESSES_DESCRIPTION"
msgstr ""
"Fa servir [thrive:compound]atp[/thrive:compound] per augmentar la "
"velocitat de la cèl·lula"

#: ../src/gui_common/tooltip/ToolTipManager.tscn:910
msgid "FLAGELLUM_DESCRIPTION"
msgstr ""
"El flagel (plural: flagels) és uns farcell de proteïnes i fibres, com un "
"petit tentacle que sobresurt de la membrana cel·lular. Mitjançant un "
"moviment ondulatori, permet propulsar la cèl·lula cap endavant a gran "
"velocitat, mentre consumeix ATP. La posició dels flagels determina la "
"direcció en la qual produeix l'impuls per moure la cèl·lula. La direcció "
"de l'impuls és oposada a la direcció cap a la qual el flagel està "
"apuntant. Per exemple, un flagel col·locat a l'esquerra del centre de la "
"cèl·lula produïra impuls quan aquesta es mogui cap a la dreta."

#: ../src/gui_common/tooltip/ToolTipManager.tscn:927
msgid "SPEED"
msgstr "Velocitat"

#: ../src/gui_common/tooltip/ToolTipManager.tscn:1044
msgid "PREDATORY_PILUS_DESCRIPTION"
msgstr ""
"Amb aquesta estructura punxeguda, pots acoltellar altres cèl·lules fins a "
"trencar la seva membrana."

#: ../src/gui_common/tooltip/ToolTipManager.tscn:1104
msgid "CILIA"
msgstr "Cilis"

#: ../src/gui_common/tooltip/ToolTipManager.tscn:1105
#: ../src/gui_common/tooltip/ToolTipManager.tscn:1575
#: ../src/gui_common/tooltip/ToolTipManager.tscn:1962
msgid "TO_BE_IMPLEMENTED"
msgstr "Encara no s'ha implementat."

#: ../src/gui_common/tooltip/ToolTipManager.tscn:1122
msgid "BINDING_AGENT_PROCESSES_DESCRIPTION"
msgstr ""
"Pressiona la tecla [thrive:input]g_toggle_binding[/thrive:input] per "
"entrar al mode d'unió. Quan siguis en aquest mode, et pots unir a altres "
"cèl·lules de la teva espècie entrant-hi en contacte. Per abandonar una "
"colònia, pressiona la tecla [thrive:input]g_unbind_all[/thrive:input]."

#: ../src/gui_common/tooltip/ToolTipManager.tscn:1123
msgid "BINDING_AGENT_DESCRIPTION"
msgstr ""
"Permet unir-te amb altres cèl·lules. Aquest és el primer pas cap a "
"esdevenir un ésser multicel·lular. Quan la teva espècie forma part d'una "
"colònia, les cèl·lules comparteixen els seus compostos. Mentre formis part "
"d'una colònia, no pots entrar a l'editor, de manera que t'has de desunir "
"un cop hagis recol·lectat prou compostos per dividir la teva cèl·lula."

#: ../src/gui_common/tooltip/ToolTipManager.tscn:1205
msgid "NUCLEUS_SMALL_DESCRIPTION"
msgstr ""
"Permet evolucionar orgànuls més complexes, adherits a la membrana. "
"Mantenir-lo costa una gran quantitat d'ATP. Aquesta evolució és "
"irreversible."

#: ../src/gui_common/tooltip/ToolTipManager.tscn:1206
msgid "NUCLEUS_DESCRIPTION"
msgstr ""
"És la característica que defineix les cèl·lules eucariotes. El nucli "
"inclou el Reticle Endoplasmàtic i l'Aparell de Golgi. Representa un pas "
"evolutiu important respecte a les cèl·lules procariotes, que permet "
"desenvolupar orgànuls més complexes, rodejats per una membrana, tot "
"engolint i assimilant petites cèl·lules procariotes. Això permet dividir "
"clarament l'interior de la cèl·lula en diversos compartiments separats, "
"cadascun duent a terme un procés de síntesi de recursos diferents. Així, "
"amb aquests nous orgànuls, la cèl·lula pot esdevenir molt més complexa, "
"eficient i especialitzada. No obstant, això també implica que la cèl·lula "
"ha d'esdevenir més gran i necessita més quantitat de recursos per a viure."

#: ../src/gui_common/tooltip/ToolTipManager.tscn:1302
msgid "MITOCHONDRION_PROCESSES_DESCRIPTION"
msgstr ""
"Transforma [thrive:compound]glucose[/thrive:compound] en [thrive:"
"compound]atp[/thrive:compound]. La velocitat és proporcional a la "
"concentració d' [thrive:compound]oxygen[/thrive:compound]"

#: ../src/gui_common/tooltip/ToolTipManager.tscn:1303
msgid "MITOCHONDRION_DESCRIPTION"
msgstr ""
"És el pal de paller de la generació d'energia per la cèl·lula. Els "
"Mitocondris són una estructura de membrana doble curulla de proteïnes i "
"enzims. En realitat, és un petit organisme procariota que ha estat engolit "
"i assimilat per la cèl·lula eucariota, que actua com un hoste. Produeix "
"grans quantitats d'ATP, a partir de Glucosa i Oxigen, amb una gran "
"eficiència, per mitjà d'un procés anomenat Respiració Aeròbica."

#: ../src/gui_common/tooltip/ToolTipManager.tscn:1386
msgid "CHLOROPLAST_PROCESSES_DESCRIPTION"
msgstr ""
"Produeix [thrive:compound]glucose[/thrive:compound]. La velocitat és "
"proporcional a la concentració de [thrive:compound]carbondioxide[/thrive:"
"compound] i a la intensitat de [thrive:compound]sunlight[/thrive:compound]"

#: ../src/gui_common/tooltip/ToolTipManager.tscn:1387
msgid "CHLOROPLAST_DESCRIPTION"
msgstr ""
"El cloroplast és una estructura de doble membrana que conté pigments "
"sensibles a la Llum, agrupats en petites membranes. En realitat, és un "
"petit organisme procariota que ha estat engolit i assimilat per una "
"cèl·lula eucariota, que actua com a hoste. Els seus pigments, són capaços "
"de fer servir la Llum per produïr Glucosa, mitjançant Aigua i Diòxid de "
"Carboni, en un procés anomenat Fotosíntesi. Aquests pigments també li "
"donen un color distintiu. La velocitat de producció de Glucosa augmenta "
"proporcionalment amb la concentració de Diòxid de Carboni i la intensitat "
"de la Llum."

#: ../src/gui_common/tooltip/ToolTipManager.tscn:1469
msgid "THERMOPLAST"
msgstr "Termoplast"

#: ../src/gui_common/tooltip/ToolTipManager.tscn:1470
msgid "THERMOPLAST_PROCESSES_DESCRIPTION"
msgstr ""
"Produeix [thrive:compound]glucose[/thrive:compound]. La velocitat és "
"proporcional a la concentració de [thrive:compound]carbondioxide[/thrive:"
"compound] i temperatura."

#: ../src/gui_common/tooltip/ToolTipManager.tscn:1471
msgid "THERMOPLAST_DESCRIPTION"
msgstr ""
"El termoplast és una estructura de doble membrana que, de manera anàloga "
"al Cloroplast, conté pigments sensibles a l'escalfor, agrupats en petites "
"membranes. En realitat, és un petit organisme procariota que ha estat "
"engolit i assimilat per una cèl·lula eucariota, que actua com a hoste. "
"Aquests pigments, produeixen Glucosa a partir d'Aigua, Diòxid de Carboni i "
"les diferències de Temperatura al seu entorn. La velocitat de producció de "
"la Glucosa augmenta proporcionalment a la concentració de Diòxid de "
"Carboni i la Temperatura."

#: ../src/gui_common/tooltip/ToolTipManager.tscn:1487
#: ../src/gui_common/tooltip/microbe_editor/SelectionMenuToolTip.cs:173
msgid "NO_ORGANELLE_PROCESSES"
msgstr "Cap procés"

#: ../src/gui_common/tooltip/ToolTipManager.tscn:1585
msgid "CHEMOPLAST_PROCESSES_DESCRIPTION"
msgstr ""
"Transforma [thrive:compound]hydrogensulfide[/thrive:compound] en [thrive:"
"compound]glucose[/thrive:compound]. La velocitat és proporcional a la "
"concentració de [thrive:compound]carbondioxide[/thrive:compound]"

#: ../src/gui_common/tooltip/ToolTipManager.tscn:1586
msgid "CHEMOPLAST_DESCRIPTION"
msgstr ""
"El Quimioplast és una estructura de doble membrana que conté proteïnes que "
"transformen Àcid Sulfhídric, Aigua i Diòxid de Carboni en Glucosa, "
"mitjançant un procés anomenat Quimiosíntesi de l'Àcid Sulfhídric. La "
"velocitat de producció de Glucosa augmenta proporcionalment a la "
"concentració de Diòxid de Carboni."

#: ../src/gui_common/tooltip/ToolTipManager.tscn:1669
msgid "NITROGEN_FIXING_PLASTID_PROCESSES_DESCRIPTION"
msgstr ""
"Transforma [thrive:compound]atp[/thrive:compound] en [thrive:"
"compound]ammonia[/thrive:compound]. La velocitat és proporcional a la "
"concentració de [thrive:compound]nitrogen[/thrive:compound] i [thrive:"
"compound]oxygen[/thrive:compound]"

#: ../src/gui_common/tooltip/ToolTipManager.tscn:1670
msgid "NITROGEN_FIXING_PLASTID_DESCRIPTION"
msgstr ""
"El Plast de Fixació de Nitrogen és una proteïna que produeix Amoníac, un "
"component important en el creixement i reproducció de les cèl·lules, "
"mitjançant Nitrogen, Oxigen i mol·lècules d'ATP. Aquest procés s'anomena "
"Fixació de Nitrogen Aeròbica."

#: ../src/gui_common/tooltip/ToolTipManager.tscn:1767
msgid "VACUOLE_PROCESSES_DESCRIPTION"
msgstr "Augmenta l'espai d'emmagatzematge de la cèl·lula."

#: ../src/gui_common/tooltip/ToolTipManager.tscn:1768
msgid "VACUOLE_DESCRIPTION"
msgstr ""
"El Vacúol és un orgànul intern que consisteix en una membrana capaç "
"d'emmagatzemar una certa quantitat de nutrients. Està format per un cert "
"nombre de vesícules, que són unes petites estructures membranoses que han "
"estat fusionades. El Vacúol està farcit d'Aigua, on hi ha, suspeses, tota "
"mena de mol·lècules, enzimes, partícules sòlides i altres substàncies. No "
"són estructures rígides, sinò que la seva forma pot canviar amb el temps."

#: ../src/gui_common/tooltip/ToolTipManager.tscn:1864
msgid "TOXIN_VACUOLE_PROCESSES_DESCRIPTION"
msgstr ""
"Transforma [thrive:compound]atp[/thrive:compound] en [thrive:"
"compound]oxytoxy[/thrive:compound]. La velocitat és proporcional a la "
"concentració d'[thrive:compound]oxygen[/thrive:compound]. Allibera toxines "
"quan es prem la tecla [thrive:input]g_fire_toxin[/thrive:input]."

#: ../src/gui_common/tooltip/ToolTipManager.tscn:1865
msgid "TOXIN_VACUOLE_DESCRIPTION"
msgstr ""
"El Vacúol de Toxines, és un Vacúol que ha estat modificat per a la "
"producció, emmagatzematge i secreció de Toxines OxyToxy. Com més quantitat "
"d'aquests Vacúols tingui una cèl·lula, més ràpidament produirà aquestes "
"Toxines."

#: ../src/gui_common/tooltip/ToolTipManager.tscn:1961
msgid "BIOLUMINESCENT_VACUOLE"
msgstr "Vacúol Bioluminescent"

#: ../src/gui_common/tooltip/ToolTipManager.tscn:1988
msgid "NORMAL_MEMBRANE_DESCRIPTION"
msgstr ""
"Aquesta és la forma més bàsica de la Membrana cel·lular, que ofereix poca "
"protecció contra Agents externs i altres cèl·lules. També consumeix una "
"quantitat important d'energia. Com a avantatge, permet a la cèl·lula "
"moure's i absorbir nutrients ràpidament."

#: ../src/gui_common/tooltip/ToolTipManager.tscn:2083
#: ../src/gui_common/tooltip/ToolTipManager.tscn:2249
#: ../src/gui_common/tooltip/ToolTipManager.tscn:2415
#: ../src/gui_common/tooltip/ToolTipManager.tscn:2650
#: ../src/gui_common/tooltip/ToolTipManager.tscn:2883
#: ../src/gui_common/tooltip/ToolTipManager.tscn:3153
msgid "RESOURCE_ABSORBTION_SPEED"
msgstr "Velocitat d'Absorció de Recursos"

#: ../src/gui_common/tooltip/ToolTipManager.tscn:2156
msgid "DOUBLE_MEMBRANE_DESCRIPTION"
msgstr ""
"Una membrana cel·lular formada per dues capes, que ofereix millor "
"protecció i consumeix menys energia. No obstant, fa que la cèl·lula "
"esdevingui més lenta. També redueix la velocitat a la qual s'absorbeixen "
"els nutrients en entrar-hi en contacte."

#: ../src/gui_common/tooltip/ToolTipManager.tscn:2320
msgid "CELLULOSE_MEMBRANE_DESCRIPTION"
msgstr ""
"Aquesta membrana té una paret, que ofereix una bona protecció, "
"especialment contra agressions físiques, com ara fiblades. Consumeix poca "
"energia, però absorbeix els nutrients lentament."

#: ../src/gui_common/tooltip/ToolTipManager.tscn:2483
#: ../src/gui_common/tooltip/ToolTipManager.tscn:2951
#: ../src/gui_common/tooltip/ToolTipManager.tscn:3221
msgid "PHYSICAL_RESISTANCE"
msgstr "Resistència física"

#: ../src/gui_common/tooltip/ToolTipManager.tscn:2517
#: ../src/gui_common/tooltip/ToolTipManager.tscn:2752
#: ../src/gui_common/tooltip/ToolTipManager.tscn:3019
#: ../src/gui_common/tooltip/ToolTipManager.tscn:3289
msgid "CANNOT_ENGULF"
msgstr "No pot engolir"

#: ../src/gui_common/tooltip/ToolTipManager.tscn:2555
msgid "CHITIN_MEMBRANE_DESCRIPTION"
msgstr ""
"Aquesta membrana té una paret, de manera que està més ben protegida, "
"especialment contra agents externs, com ara Toxines. A més a més, "
"consumeix poca energia. No obstant, la cèl·lula esdevé més lenta i "
"absorbeix els nutrients més a poc a poc."

#: ../src/gui_common/tooltip/ToolTipManager.tscn:2718
#: ../src/gui_common/tooltip/ToolTipManager.tscn:2985
#: ../src/gui_common/tooltip/ToolTipManager.tscn:3255
msgid "TOXIN_RESISTANCE"
msgstr "Resistència a les Toxines"

#: ../src/gui_common/tooltip/ToolTipManager.tscn:2790
msgid "CALCIUM_CARBONATE_MEMBRANE_DESCRIPTION"
msgstr ""
"Aquesta membrana té una capa dura de Carbonat de Calci. Té una gran "
"resistència a qualsevol agressió externa, ja sigui de naturalesa física o "
"química. No consumeix gaire energia. Malgrat tot, la cèl·lula esdevé lenta "
"i absorbeix els nutrients a poc a poc."

#: ../src/gui_common/tooltip/ToolTipManager.tscn:3058
msgid "SILICA_MEMBRANE_DESCRIPTION"
msgstr ""
"Aquesta membrana té una forta paret de silici. Pot resistir les agressions "
"externes, sobretot les de naturalesa física. També consumeix poca energia. "
"No obstant, fa que la cèl·lula esdevingui lenta, i que absorbeixi els "
"nutrients a poc a poc."

#: ../src/gui_common/tooltip/ToolTipManager.tscn:3440
msgid "ADD_INPUT_BUTTON_TOOLTIP"
msgstr "Afegir una nova vinculació de tecla"

#: ../src/gui_common/tooltip/ToolTipManager.tscn:3446
msgid "SETTING_ONLY_APPLIES_TO_NEW_GAMES"
msgstr ""
"Aquest valor només s'aplicarà a les partides iniciades després de canviar "
"la opció"

#: ../src/gui_common/tooltip/ToolTipManager.tscn:3452
msgid "GUI_LIGHT_EFFECTS_OPTION_DESCRIPTION"
msgstr ""
"Permet els efectes de llum intermitent als GUIs (e.g llum intermitent del "
"botó d'editor).\n"
"\n"
"Si experimentes un bug on parts del botó de l'editor desapareixen,\n"
"pots intentar desactivant això per veure si el problema s'arregla."

#: ../src/gui_common/tooltip/ToolTipManager.tscn:3458
msgid "ASSUME_HYPERTHREADING_TOOLTIP"
msgstr ""
"No pot ser automàticament detectat si el \"hyperthreading\" està activat o "
"no.\n"
"Això afecta el nombre de \"threads\" per defecte ja que el "
"\"hyperthreading threads\" no són tan ràpids com els núclis CPU reals."

#: ../src/gui_common/tooltip/ToolTipManager.tscn:3468
#: ../src/microbe_stage/editor/MicrobeEditor.tscn:2628
#: ../src/microbe_stage/editor/MicrobeEditorGUI.cs:743
msgid "TEMPERATURE"
msgstr "Temperatura"

#: ../src/gui_common/tooltip/microbe_editor/SelectionMenuToolTip.tscn:95
#: ../src/microbe_stage/editor/MicrobePartSelection.tscn:81
msgid "N_A_MP"
msgstr "S'han esgotat els Punts de Mutació"

#: ../src/microbe_stage/Microbe.cs:982
msgid "DEATH"
msgstr "mort"

#: ../src/microbe_stage/Microbe.cs:1483
msgid "SUCCESSFUL_SCAVENGE"
msgstr "acció carronyaire exitosa"

#: ../src/microbe_stage/Microbe.cs:1490
msgid "SUCCESSFUL_KILL"
msgstr "acció de caça exitosa"

#: ../src/microbe_stage/Microbe.cs:1916
msgid "REPRODUCED"
msgstr "reproducció"

#: ../src/microbe_stage/Microbe.cs:2060
msgid "ESCAPE_ENGULFING"
msgstr "evasió d'un intent d'engolició"

#: ../src/microbe_stage/MicrobeCheatMenu.tscn:33
msgid "INFINITE_COMPOUNDS"
msgstr "Compostos infinits"

#: ../src/microbe_stage/MicrobeCheatMenu.tscn:43
msgid "GODMODE"
msgstr "Mode Déu"

#: ../src/microbe_stage/MicrobeCheatMenu.tscn:53
msgid "NO_AI"
msgstr "No IA"

#: ../src/microbe_stage/MicrobeCheatMenu.tscn:70
msgid "PLAYER_SPEED"
msgstr ""
"Jugador\n"
"Velocitat"

#: ../src/microbe_stage/MicrobeCheatMenu.tscn:91
msgid "PLAYER_DUPLICATE"
msgstr "Jugador Duplicat"

#: ../src/microbe_stage/MicrobeHUD.cs:672
msgid "STUFF_AT"
msgstr "Matèria a les coordenades {0:F1}, {1:F1}:"

#: ../src/microbe_stage/MicrobeHUD.cs:722
msgid "PLAYER_CELL"
msgstr "Cèl·lula del jugador"

#: ../src/microbe_stage/MicrobeStage.cs:489
msgid "PLAYER_REPRODUCED"
msgstr "el jugador ha aconseguit reproduïr-se"

#: ../src/microbe_stage/MicrobeStage.cs:610
msgid "PLAYER_DIED"
msgstr "el jugador ha mort"

#: ../src/microbe_stage/MicrobeStage.tscn:490
msgid "AT_CURSOR"
msgstr "A sota del Cursor:"

#: ../src/microbe_stage/MicrobeStage.tscn:515
msgid "NOTHING_HERE"
msgstr "No hi ha res a sota del Cursor"

#: ../src/microbe_stage/MicrobeStage.tscn:540
msgid "COMPOUNDS_COLON"
msgstr "Compostos:"

#: ../src/microbe_stage/MicrobeStage.tscn:578
msgid "SPECIES_COLON"
msgstr "Espècies:"

#: ../src/microbe_stage/MicrobeStage.tscn:659
msgid "ENVIRONMENT"
msgstr "Entorn"

#: ../src/microbe_stage/MicrobeStage.tscn:926
msgid "TEMPERATURE_SHORT"
msgstr "Temperatura"

#: ../src/microbe_stage/MicrobeStage.tscn:982
msgid "LIGHT"
msgstr "Llum"

#: ../src/microbe_stage/MicrobeStage.tscn:1037
msgid "PRESSURE_SHORT"
msgstr "Pressió"

#: ../src/microbe_stage/MicrobeStage.tscn:1120
#: ../src/microbe_stage/editor/MicrobeEditor.tscn:2299
#: ../src/microbe_stage/editor/MicrobeEditor.tscn:2935
#: ../src/microbe_stage/editor/MicrobeEditorGUI.cs:852
msgid "COMPOUNDS"
msgstr "Compostos"

#: ../src/microbe_stage/MicrobeStage.tscn:1504
msgid "AGENTS"
msgstr "Agents"

#: ../src/microbe_stage/MicrobeStage.tscn:1756
msgid "POPULATION_CAPITAL"
msgstr "POBLACIÓ:"

#: ../src/microbe_stage/PatchMapGenerator.cs:141
msgid "PATCH_PANGONIAN_VENTS"
msgstr "Fumeroles volcàniques de Pangònia"

#: ../src/microbe_stage/PatchMapGenerator.cs:142
msgid "PATCH_PANGONIAN_MESOPELAGIC"
msgstr "Zona Mesopelàgica de Pangònia"

#: ../src/microbe_stage/PatchMapGenerator.cs:143
msgid "PATCH_PANGONIAN_EPIPELAGIC"
msgstr "Zona Epipelàgica de Pangònia"

#: ../src/microbe_stage/PatchMapGenerator.cs:144
msgid "PATCH_PANGONIAN_TIDEPOOL"
msgstr "Toll o Bassa de Marea de Pangònia"

#: ../src/microbe_stage/PatchMapGenerator.cs:145
msgid "PATCH_PANGONIAN_BATHYPELAGIC"
msgstr "Zona Batipelàgica de Pangònia"

#: ../src/microbe_stage/PatchMapGenerator.cs:146
msgid "PATHCH_PANGONIAN_ABYSSOPELAGIC"
msgstr "Zona Abissopelàgica de Pangònia"

#: ../src/microbe_stage/PatchMapGenerator.cs:147
msgid "PATCH_PANGONIAN_COAST"
msgstr "Zona Costanera de Pangònia"

#: ../src/microbe_stage/PatchMapGenerator.cs:148
msgid "PATCH_PANGONIAN_ESTUARY"
msgstr "Estuari de Pangònia"

#: ../src/microbe_stage/PatchMapGenerator.cs:149
msgid "PATCH_CAVE"
msgstr "Cova submarina"

#: ../src/microbe_stage/PatchMapGenerator.cs:150
msgid "PATCH_ICE_SHELF"
msgstr "Plataforma de Gel"

#: ../src/microbe_stage/PatchMapGenerator.cs:151
msgid "PATCH_PANGONIAN_SEAFLOOR"
msgstr "Llit Marí de Pangònia"

#: ../src/microbe_stage/PlayerMicrobeInput.cs:117
msgid "UNBIND_HELP_TEXT"
msgstr "Mode de Desunió"

#: ../src/microbe_stage/ProcessPanel.tscn:16
msgid "PROCESS_PANEL_TITLE"
msgstr "Processos de la Cèl·lula"

#: ../src/microbe_stage/editor/CompoundBalanceDisplay.tscn:22
msgid "COMPOUND_BALANCE_TITLE"
msgstr "Equilibri de Compostos"

#: ../src/microbe_stage/editor/MicrobeEditor.cs:593
#: ../src/microbe_stage/editor/MicrobeEditor.cs:1365
msgid "LOADING_MICROBE_EDITOR"
msgstr "S'està carregant l'Editor de Microbi"

#: ../src/microbe_stage/editor/MicrobeEditor.cs:595
msgid "WAITING_FOR_AUTO_EVO"
msgstr "S'està esperant l'algorisme auto-evo:"

<<<<<<< HEAD
#: ../src/microbe_stage/editor/MicrobeEditor.cs:2315
msgid "AUTO_EVO_FAILED"
msgstr "L'algorisme auto-evo ha tingut un error"

#: ../src/microbe_stage/editor/MicrobeEditor.cs:2316
=======
#: ../src/microbe_stage/editor/MicrobeEditor.cs:2314
msgid "AUTO_EVO_FAILED"
msgstr "L'algorisme auto-evo ha tingut un error"

#: ../src/microbe_stage/editor/MicrobeEditor.cs:2315
>>>>>>> 4a6c2888
msgid "AUTO_EVO_RUN_STATUS"
msgstr "estat d'execució:"

#: ../src/microbe_stage/editor/MicrobeEditor.tscn:506
msgid "REPORT"
msgstr "Informe"

#: ../src/microbe_stage/editor/MicrobeEditor.tscn:527
msgid "PATCH_MAP"
msgstr "Mapa d'Indrets del món"

#: ../src/microbe_stage/editor/MicrobeEditor.tscn:607
msgid "ORGANISM_STATISTICS"
msgstr "Estadístiques de la Cèl·lula"

#: ../src/microbe_stage/editor/MicrobeEditor.tscn:670
msgid "SPEED_COLON"
msgstr "Velocitat:"

#: ../src/microbe_stage/editor/MicrobeEditor.tscn:700
msgid "HP_COLON"
msgstr "Punts de salut:"

#: ../src/microbe_stage/editor/MicrobeEditor.tscn:730
msgid "SIZE_COLON"
msgstr "Mida:"

#: ../src/microbe_stage/editor/MicrobeEditor.tscn:751
msgid "GENERATION_COLON"
msgstr "Generació:"

#: ../src/microbe_stage/editor/MicrobeEditor.tscn:793
msgid "ATP_BALANCE"
msgstr "Equilibri d'ATP"

#: ../src/microbe_stage/editor/MicrobeEditor.tscn:999
msgid "MUTATION_POINTS"
msgstr "Punts de Mutació"

#: ../src/microbe_stage/editor/MicrobeEditor.tscn:1134
msgid "STRUCTURE"
msgstr "Estructura"

#: ../src/microbe_stage/editor/MicrobeEditor.tscn:1156
msgid "MEMBRANE"
msgstr "Membrana"

#: ../src/microbe_stage/editor/MicrobeEditor.tscn:1179
msgid "BEHAVIOR"
msgstr "Comportament"

#: ../src/microbe_stage/editor/MicrobeEditor.tscn:1231
msgid "SEARCH_DOT_DOT_DOT"
msgstr "Cerca..."

#: ../src/microbe_stage/editor/MicrobeEditor.tscn:1238
msgid "STRUCTURAL"
msgstr "Estructural"

#: ../src/microbe_stage/editor/MicrobeEditor.tscn:1274
msgid "PROTEINS"
msgstr "Proteïnes"

#: ../src/microbe_stage/editor/MicrobeEditor.tscn:1350
msgid "EXTERNAL"
msgstr "Extern"

#: ../src/microbe_stage/editor/MicrobeEditor.tscn:1404
msgid "ORGANELLES"
msgstr "Orgànuls"

#: ../src/microbe_stage/editor/MicrobeEditor.tscn:1553
msgid "MEMBRANE_TYPES"
msgstr "Tipus de Membrana"

#: ../src/microbe_stage/editor/MicrobeEditor.tscn:1623
msgid "FLUIDITY_RIGIDITY"
msgstr "Fluidesa / Rigidesa"

#: ../src/microbe_stage/editor/MicrobeEditor.tscn:1662
msgid "COLOUR"
msgstr "Color"

#: ../src/microbe_stage/editor/MicrobeEditor.tscn:1802
msgid "SPECIES_NAME_DOT_DOT_DOT"
msgstr "Nom de l'Espècie..."

#: ../src/microbe_stage/editor/MicrobeEditor.tscn:1838
msgid "CANCEL_ACTION_CAPITAL"
msgstr "CANCEL·LAR ACCIÓ"

#: ../src/microbe_stage/editor/MicrobeEditor.tscn:1852
msgid "CONFIRM_CAPITAL"
msgstr "CONFIRMAR"

#: ../src/microbe_stage/editor/MicrobeEditor.tscn:1861
msgid "NEGATIVE_ATP_BALANCE"
msgstr "Equilibri d'ATP Negatiu"

#: ../src/microbe_stage/editor/MicrobeEditor.tscn:1862
msgid "NEGATIVE_ATP_BALANCE_TEXT"
msgstr ""
"El teu Microbi no consumeix més ATP que no pas pot arribar a produïr!\n"
"Vols continuar?"

#: ../src/microbe_stage/editor/MicrobeEditor.tscn:1868
msgid "DISCONNECTED_ORGANELLES"
msgstr "Orgànuls Desconnectats"

#: ../src/microbe_stage/editor/MicrobeEditor.tscn:1870
msgid "DISCONNECTED_ORGANELLES_TEXT"
msgstr ""
"Hi ha orgànuls que no han estat físicament connectats a la resta.\n"
"Siusplau, connecta tots els orgànuls o bé desfés els teus canvis."

#: ../src/microbe_stage/editor/MicrobeEditor.tscn:1968
msgid "AUTO_EVO"
msgstr "Auto-Evo"

#: ../src/microbe_stage/editor/MicrobeEditor.tscn:1981
msgid "FOOD_CHAIN"
msgstr "Cadena Alimentària o Tròfica"

#: ../src/microbe_stage/editor/MicrobeEditor.tscn:1994
msgid "TIMELINE"
msgstr "Cronologia"

#: ../src/microbe_stage/editor/MicrobeEditor.tscn:2047
msgid "AUTO_EVO_RESULTS"
msgstr "Resultats de l'algorisme Auto-Evo:"

#: ../src/microbe_stage/editor/MicrobeEditor.tscn:2066
msgid "EXTERNAL_EFFECTS"
msgstr "Efectes externs:"

#: ../src/microbe_stage/editor/MicrobeEditor.tscn:2124
msgid "SPECIES_POPULATION"
msgstr "Població de les Espècies"

#: ../src/microbe_stage/editor/MicrobeEditor.tscn:2157
#: ../src/microbe_stage/editor/MicrobeEditor.tscn:2587
msgid "PHYSICAL_CONDITIONS"
msgstr "Condicions Físiques"

#: ../src/microbe_stage/editor/MicrobeEditor.tscn:2261
#: ../src/microbe_stage/editor/MicrobeEditor.tscn:2770
#: ../src/microbe_stage/editor/MicrobeEditorGUI.cs:847
msgid "ATMOSPHERIC_GASSES"
msgstr "Gasos Atmosfèrics"

#: ../src/microbe_stage/editor/MicrobeEditor.tscn:2354
#: ../src/microbe_stage/editor/MicrobeEditor.tscn:3279
msgid "NEXT_CAPITAL"
msgstr "SEGÜENT"

#: ../src/microbe_stage/editor/MicrobeEditor.tscn:2469
msgid "SELECT_A_PATCH"
msgstr "Selecciona un Indret per a veure'n els detalls"

#: ../src/microbe_stage/editor/MicrobeEditor.tscn:2504
msgid "CURRENT_LOCATION_CAPITAL"
msgstr "INDRET ACTUAL"

#: ../src/microbe_stage/editor/MicrobeEditor.tscn:2664
msgid "PRESSURE"
msgstr "Pressió"

#: ../src/microbe_stage/editor/MicrobeEditor.tscn:3195
msgid "SPECIES_PRESENT"
msgstr "Espècies presents"

#: ../src/microbe_stage/editor/MicrobeEditor.tscn:3252
msgid "MOVE_TO_THIS_PATCH"
msgstr "Moure a aquest Indret"

#: ../src/microbe_stage/editor/MicrobeEditorCheatMenu.tscn:26
msgid "INFINITE_MP"
msgstr "MP Infinit"

#: ../src/microbe_stage/editor/MicrobeEditorGUI.cs:576
msgid "THE_AMOUNT_OF_GLUCOSE_HAS_BEEN_REDUCED"
msgstr ""
"La quantitat de Glucosa s'ha reduït un percentatge de {0} respecte a la "
"Generació anterior."

#: ../src/microbe_stage/editor/MicrobeEditorGUI.cs:583
msgid "MEGA_YEARS"
msgstr "Milions d'anys"

#: ../src/microbe_stage/editor/MicrobeEditorGUI.cs:587
#: ../src/microbe_stage/editor/MicrobeEditorGUI.cs:844
#: ../src/microbe_stage/editor/MicrobeEditorGUI.cs:845
#: ../src/microbe_stage/editor/MicrobeEditorGUI.cs:847
#: ../src/microbe_stage/editor/MicrobeEditorGUI.cs:849
#: ../src/microbe_stage/editor/MicrobeEditorGUI.cs:852
msgid "YEARS"
msgstr "anys"

#: ../src/microbe_stage/editor/MicrobeEditorGUI.cs:629
#: ../src/microbe_stage/editor/MicrobeEditorGUI.cs:634
msgid "ATP_PRODUCTION"
msgstr "Producció d'ATP"

#: ../src/microbe_stage/editor/MicrobeEditorGUI.cs:635
msgid "ATP_PRODUCTION_TOO_LOW"
msgstr "LA PRODUCCIÓ D'ATP ÉS MASSA BAIXA!"

#: ../src/microbe_stage/editor/MicrobeEditorGUI.cs:661
msgid "ENERGY_BALANCE_TOOLTIP_PRODUCTION"
msgstr "{0}: +{1} ATP"

#: ../src/microbe_stage/editor/MicrobeEditorGUI.cs:678
msgid "OSMOREGULATION"
msgstr "Osmoregulació"

#: ../src/microbe_stage/editor/MicrobeEditorGUI.cs:684
msgid "BASE_MOVEMENT"
msgstr "Capacitat de moviment"

#: ../src/microbe_stage/editor/MicrobeEditorGUI.cs:696
msgid "ENERGY_BALANCE_TOOLTIP_CONSUMPTION"
msgstr "{0}: -{1} ATP"

#: ../src/microbe_stage/editor/MicrobeEditorGUI.cs:849
msgid "SPECIES_LIST"
msgstr "Espècies presents"

#: ../src/microbe_stage/editor/MicrobeEditorGUI.cs:875
msgid "FREEBUILDING"
msgstr "Construcció lliure"

#: ../src/microbe_stage/editor/MicrobeEditorGUI.cs:972
msgid "BIOME_LABEL"
msgstr "Bioma: {0}"

#: ../src/microbe_stage/editor/MicrobeEditorGUI.cs:977
msgid "BELOW_SEA_LEVEL"
msgstr "{0}-{1}m sota el nivell del mar"

#: ../src/microbe_stage/editor/MicrobeEditorGUI.cs:1016
msgid "WITH_POPULATION"
msgstr "{0} amb població: {1}"

#: ../src/microbe_stage/editor/MicrobePartSelection.cs:112
#: ../src/microbe_stage/editor/OrganellePopupMenu.cs:207
#: ../src/microbe_stage/editor/OrganellePopupMenu.cs:226
msgid "MP_COST"
msgstr "{0} MP"

#: ../src/microbe_stage/editor/OrganellePopupMenu.tscn:227
msgid "DELETE"
msgstr "Eliminar"

#: ../src/microbe_stage/editor/OrganellePopupMenu.tscn:292
msgid "MOVE"
msgstr "Moure"

#: ../src/microbe_stage/editor/OrganellePopupMenu.tscn:359
msgid "MODIFY"
msgstr "Modificar"

#: ../src/microbe_stage/gui/ExtinctionBox.tscn:55
msgid "EXTINCTION_CAPITAL"
msgstr "EXTINCIÓ"

#: ../src/microbe_stage/gui/ExtinctionBox.tscn:64
msgid "EXTINCTION_BOX_TEXT"
msgstr ""
"Com tantes i tantes altres espècies al llarg dels eons i de les edats "
"d'aquest planeta, els teus petits organismes s'han extingit. A partir "
"d'ara, altres espècies ocuparan el seu nínxol en les cadenes tròfiques "
"dels diferents biomes i, potser, evolucionaran fins a esdevenir éssers "
"intel·ligents que navegaran conscientment cap a planetes i estrelles "
"llunyanes. No obstant, la teva línia evolutiva s'ha tallat, ha esdevingut "
"un experiment fallit en el llarg procés de l'evolució."

#: ../src/microbe_stage/gui/WinBox.tscn:54
msgid "WIN_BOX_TITLE"
msgstr "HAS ACONSEGUIT PROSPERAR!"

#: ../src/microbe_stage/gui/WinBox.tscn:63
msgid "WIN_TEXT"
msgstr ""
"Enhorabona, has guanyat en la versió actual del joc! Si ho vols, un cop "
"aquesta finestreta es tanqui, pots continuar jugant i fent evolucionar la "
"teva espècie, o bé començar una nova partida en un nou món."

#: ../src/saving/InProgressLoad.cs:77 ../src/saving/InProgressLoad.cs:96
#: ../src/saving/InProgressLoad.cs:145
msgid "LOADING_GAME"
msgstr "Carregant el joc"

#: ../src/saving/InProgressLoad.cs:79
msgid "READING_SAVE_DATA"
msgstr "Llegint les dades guardades"

#: ../src/saving/InProgressLoad.cs:98
msgid "CREATING_OBJECTS_FROM_SAVE"
msgstr "Creant objectes a partir de l'arxiu guardat"

#: ../src/saving/InProgressLoad.cs:107
msgid "AN_EXCEPTION_HAPPENED_WHILE_LOADING"
msgstr ""
"S'ha esdevingut un problema mentre es carregaven les dades del fitxer "
"guardat"

#: ../src/saving/InProgressLoad.cs:133
msgid "SAVE_IS_INVALID"
msgstr "El fitxer guardat no és vàlid"

#: ../src/saving/InProgressLoad.cs:134
msgid "SAVE_HAS_INVALID_GAME_STATE"
msgstr "L'arxiu guardat té una escena d'estat del joc no vàlida"

#: ../src/saving/InProgressLoad.cs:147
msgid "PROCESSING_LOADED_OBJECTS"
msgstr "Processant objectes carregats"

#: ../src/saving/InProgressLoad.cs:162
msgid "AN_EXCEPTION_HAPPENED_WHILE_PROCESSING"
msgstr ""
"S'ha produït un problema mentre es processaven els objectes carregats"

#: ../src/saving/InProgressLoad.cs:168
msgid "LOAD_FINISHED"
msgstr "Càrrega completada"

#: ../src/saving/InProgressLoad.cs:191
msgid "ERROR_LOADING"
msgstr "Error durant la càrrega"

#: ../src/saving/InProgressLoad.cs:220
msgid "SAVE_LOAD_ALREADY_LOADED_FREE_FAILURE"
msgstr ". Ha fallat en alliberar recursos ja carregats: {0}"

#: ../src/saving/InProgressSave.cs:173
msgid "SAVING"
msgstr "Guardant..."

#: ../src/saving/InProgressSave.cs:203
msgid "SAVE_FAILED"
msgstr "Acció de guardat fallida"

#: ../src/saving/InProgressSave.cs:204
msgid "ERROR_SAVING"
msgstr "Error amb l'acció de guardat"

#: ../src/saving/NewSaveMenu.cs:61
msgid "THE_CHOSEN_FILENAME_ALREADY_EXISTS"
msgstr ""
"El nom de l'arxiu ({0}) coincideix amb el d'un altre ja guardat. Voleu "
"sobreescriure-ho?"

#: ../src/saving/NewSaveMenu.tscn:30
msgid "CREATE_NEW_SAVE"
msgstr "Crear un nou arxiu de guardat"

#: ../src/saving/NewSaveMenu.tscn:47
msgid "NAME"
msgstr "Nom:"

#: ../src/saving/NewSaveMenu.tscn:65
msgid "EXTRA_OPTIONS"
msgstr "Opcions Extra"

#: ../src/saving/NewSaveMenu.tscn:83
msgid "OVERWRITE_EXISTING_SAVE"
msgstr "Sobreescriure l'arxiu de guardat existent:"

#: ../src/saving/NewSaveMenu.tscn:115
msgid "OVERWRITE_EXISTING_SAVE_TITLE"
msgstr "Voleu sobreescriure l'arxiu de guardat actual?"

#: ../src/saving/SaveHelper.cs:382
#, fuzzy
msgid "SAVING_NOT_POSSIBLE"
msgstr "Acció de guardat fallida! Hi ha hagut un problema"

#: ../src/saving/SaveHelper.cs:383
#, fuzzy
msgid "PLAYER_EXTINCT"
msgstr "Jugador Duplicat"

#: ../src/saving/SaveHelper.cs:392
msgid "SAVING_SUCCEEDED"
msgstr "Acció de guardat exitosa"

#: ../src/saving/SaveHelper.cs:402
msgid "SAVING_FAILED"
msgstr "Acció de guardat fallida! Hi ha hagut un problema"

#: ../src/saving/SaveInformation.cs:16
msgid "SAVE_MANUAL"
msgstr "Manual"

#: ../src/saving/SaveInformation.cs:22
msgid "SAVE_AUTOSAVE"
msgstr "Autoguardat"

#: ../src/saving/SaveInformation.cs:28
msgid "SAVE_QUICKSAVE"
msgstr "Guardat ràpid"

#: ../src/saving/SaveInformation.cs:34
msgid "SAVE_INVALID"
msgstr "No vàlid"

#: ../src/saving/SaveList.cs:187
msgid "SAVE_DELETE_WARNING"
msgstr ""
"L'acció d'eliminar aquest arxiu de guardat és irreversible, esteu segur "
"que voleu eliminar permanentment l'arxiu {0}?"

<<<<<<< HEAD
#: ../src/saving/SaveList.tscn:50 ../src/saving/SaveListItem.tscn:104
=======
#: ../src/saving/SaveList.cs:281
msgid "SAVE_UPGRADE_FAILED_DESCRIPTION"
msgstr ""
"Actualitzar l'arxiu de guardat especificat degut al següent error:\n"
"{0}"

#: ../src/saving/SaveList.tscn:49 ../src/saving/SaveListItem.tscn:105
>>>>>>> 4a6c2888
msgid "LOADING_DOT"
msgstr "Carregant..."

#: ../src/saving/SaveList.tscn:61 ../src/saving/SaveListItem.tscn:279
msgid "DELETE_THIS_SAVE"
msgstr "Eliminar aquest arxiu de guardat?"

#: ../src/saving/SaveList.tscn:68 ../src/saving/SaveList.tscn:76
msgid "LOAD_INCOMPATIBLE_SAVE"
msgstr "Carregar arxiu de guardat incompatible?"

#: ../src/saving/SaveList.tscn:69
msgid "NEWER_VERSION_LOADING_WARNING"
msgstr ""
"Aquest arxiu de guardat pertany a una versió de Thrive més nova que "
"l'actual i, probablement, sigui incompatible.\n"
"Voleu intentar carregar l'arxiu igualment?"

#: ../src/saving/SaveList.tscn:77
msgid "OLDER_VERSION_LOADING_WARNING"
msgstr ""
"Aquest arxiu de guardat pertany a una versió de Thrive antiga i, "
"probablement, sigui incompatible.\n"
"Com que el joc actualment encara està en una fase primerenca de "
"desenvolupament, la compatibilitat entre diferents versions encara no és "
"la major prioritat.\n"
"Teniu la opció de notificar els problemes que us troben en aquest respecte "
"però, no obstant, actualment no són de màxima prioritat.\n"
"Voleu intentar carregar l'arxiu igualment?"

#: ../src/saving/SaveList.tscn:84
msgid "LOAD_INVALID_SAVE"
msgstr "Carregar arxiu de guardat no vàlid?"

#: ../src/saving/SaveList.tscn:85
msgid "LOAD_INVALID_SAVE_WARNING"
msgstr ""
"La informació de guardat no ha pogut ser carregada des d'aquest arxiu.\n"
"És probable que aquest arxiu de guardat sigui corrupte, o que pertanyi a "
"un format nou, no entès per aquesta versió de Thrive.\n"
"Voleu intentar carregar l'arxiu igualment?"

#: ../src/saving/SaveList.tscn:92
msgid "SELECTED_SAVE_IS_INCOMPATIBLE"
msgstr "L'arxiu de guardat seleccionat és incompatible"

#: ../src/saving/SaveList.tscn:94
msgid "LOAD_INCOMPATIBLE_SAVE_WARNING"
msgstr ""
"L'arxiu de guardat seleccionat no és compatible amb la present versió de "
"Thrive.\n"
"Com que Thrive encara està en una fase primerenca de desenvolupament, la "
"compatibilitat entre versions no és la major prioritat. Per això, encara "
"no s'ha implementat un programa convertidor d'arxius de guardat."

<<<<<<< HEAD
#: ../src/saving/SaveList.tscn:103
#, fuzzy
=======
#: ../src/saving/SaveList.tscn:183
>>>>>>> 4a6c2888
msgid "SELECTED_SAVE_IS_UPGRADEABLE"
msgstr "L'arxiu de guardat seleccionar es pot actualitzar"

<<<<<<< HEAD
#: ../src/saving/SaveList.tscn:104
#, fuzzy
=======
#: ../src/saving/SaveList.tscn:192
>>>>>>> 4a6c2888
msgid "SAVE_IS_UPGRADEABLE_DESCRIPTION"
msgstr ""
"L'arxiu de guardat seleccionat és d'una versió més antiga de Thrive, però "
"es pot actualitzar.\n"
"Es crearà una còpia de seguretat abans de l'actualització, si no ha estat "
"prèviament creada.\n"
"Si et saltes l'actualització, s'intentarà carregar l'arxiu de guardat amb "
"normalitat.\n"
"Intentar actualitzar aquest arxiu de guardat?"

<<<<<<< HEAD
#: ../src/saving/SaveList.tscn:111
#, fuzzy
=======
#: ../src/saving/SaveList.tscn:207
>>>>>>> 4a6c2888
msgid "SAVE_UPGRADE_FAILED"
msgstr "Actualització d'arxiu de guardat fallida"

#: ../src/saving/SaveList.tscn:112
#, fuzzy
msgid "SAVE_UPGRADE_FAILED_DESCRIPTION"
msgstr ""
"El Vacúol és un orgànul intern que consisteix en una membrana capaç "
"d'emmagatzemar una certa quantitat de nutrients. Està format per un cert "
"nombre de vesícules, que són unes petites estructures membranoses que han "
"estat fusionades. El Vacúol està farcit d'Aigua, on hi ha, suspeses, tota "
"mena de mol·lècules, enzimes, partícules sòlides i altres substàncies. No "
"són estructures rígides, sinò que la seva forma pot canviar amb el temps."

#: ../src/saving/SaveListItem.tscn:130
msgid "CREATED_AT"
msgstr "Creat a:"

#: ../src/saving/SaveListItem.tscn:137 ../src/saving/SaveListItem.tscn:156
#: ../src/saving/SaveListItem.tscn:175 ../src/saving/SaveListItem.tscn:198
#: ../src/saving/SaveListItem.tscn:227 ../src/saving/SaveListItem.tscn:246
msgid "DOT_DOT_DOT"
msgstr "..."

#: ../src/saving/SaveListItem.tscn:149
msgid "TYPE"
msgstr "Tipus:"

#: ../src/saving/SaveListItem.tscn:168
msgid "DESCRIPTION"
msgstr "Descripció:"

#: ../src/saving/SaveListItem.tscn:191
msgid "VERSION"
msgstr "Versió:"

#: ../src/saving/SaveListItem.tscn:220
msgid "BY"
msgstr "Per:"

#: ../src/saving/SaveListItem.tscn:239
msgid "CREATED_ON_PLATFORM"
msgstr "Creat a la Plataforma:"

#: ../src/saving/SaveListItem.tscn:271 ../src/saving/SaveManagerGUI.tscn:56
msgid "LOAD"
msgstr "Carregar"

#: ../src/saving/SaveListItem.tscn:278
msgid "DELETE_SAVE_CONFIRMATION"
msgstr ""
"L'acció d'eliminar aquest arxiu de guardat és irreversible. Esteu segur "
"que el voleu eliminar permanentment?"

#: ../src/saving/SaveManagerGUI.cs:212
msgid "DELETE_SELECTED_SAVE_WARNING"
msgstr ""
"L'acció d'eliminar els arxius de guardat seleccionats és irreversible. "
"Esteu segur que voleu eliminar permanentment el següent nombre d'arxius: "
"{0}?"

#: ../src/saving/SaveManagerGUI.cs:224
msgid "DELETE_ALL_OLD_SAVE_WARNING"
msgstr ""
"L'acció d'eliminar tots els arxius de guardat automàtic i ràpid és "
"irreversible. Esteu segur que voleu eliminar permanentment els següents "
"arxius?\n"
" - {0} Guardat(s) automàtic(s)\n"
" - {1} Guardat(s) ràpid(s)"

#: ../src/saving/SaveManagerGUI.tscn:69
msgid "REFRESH"
msgstr "Refrescar"

#: ../src/saving/SaveManagerGUI.tscn:78
msgid "DELETE_SELECTED"
msgstr "Eliminar tot el que ha estat seleccionat"

#: ../src/saving/SaveManagerGUI.tscn:87
msgid "CLEAN_UP_OLD_SAVES"
msgstr "Netejar els arxius de guardat antics"

#: ../src/saving/SaveManagerGUI.tscn:99
msgid "OPEN_SAVE_DIRECTORY"
msgstr "Obrir el directori de guardats"

#: ../src/saving/SaveManagerGUI.tscn:132
msgid "TOTAL_SAVES"
msgstr "Nombre total d'arxius guardats:"

#: ../src/saving/SaveManagerGUI.tscn:152
msgid "SAVE_SPACE_USED"
msgstr "Espai emprat pels arxius:"

#: ../src/saving/SaveManagerGUI.tscn:172
msgid "SELECTED_COLON"
msgstr "Seleccionat:"

#: ../src/saving/SaveManagerGUI.tscn:186
msgid "DELETE_SELECTED_SAVES"
msgstr "Eliminar arxiu(s) de guardat seleccionat(s)?"

#: ../src/saving/SaveManagerGUI.tscn:193
msgid "DELETE_OLD_SAVES"
msgstr "Eliminar arxiu(s) de guardat antic(s)?"

<<<<<<< HEAD
#: ../src/saving/SaveManagerGUI.tscn:200
=======
#: ../src/saving/SaveManagerGUI.tscn:232
msgid "NO_SAVE_DIRECTORY"
msgstr "No s'ha trobar el directori d'arxius de guardat"

#: ../src/saving/SaveManagerGUI.tscn:239
>>>>>>> 4a6c2888
msgid "TRY_MAKING_A_SAVE"
msgstr "Intenta guardar una partida!"

<<<<<<< HEAD
#: ../src/saving/SaveManagerGUI.tscn:201
#, fuzzy
msgid "NO_SAVE_DIRECTORY"
msgstr "Obrir el directori de guardats"
=======
#: ../src/saving/SaveStatusOverlay.tscn:122
msgid "SAVING_ERROR"
msgstr "Error en l'acció de guardat"

#: ../src/saving/SaveStatusOverlay.tscn:184
msgid "COPY_ERROR_TO_CLIPBOARD"
msgstr "Copiar l'Error al Porta-Retalls"
>>>>>>> 4a6c2888

#: ../src/tutorial/microbe_editor/MicrobeEditorTutorialGUI.tscn:42
#: ../src/tutorial/microbe_editor/MicrobeEditorTutorialGUI.tscn:80
#: ../src/tutorial/microbe_editor/MicrobeEditorTutorialGUI.tscn:119
#: ../src/tutorial/microbe_editor/MicrobeEditorTutorialGUI.tscn:154
#: ../src/tutorial/microbe_editor/MicrobeEditorTutorialGUI.tscn:196
#: ../src/tutorial/microbe_editor/MicrobeEditorTutorialGUI.tscn:234
#: ../src/tutorial/microbe_stage/MicrobeTutorialGUI.tscn:47
#: ../src/tutorial/microbe_stage/MicrobeTutorialGUI.tscn:133
#: ../src/tutorial/microbe_stage/MicrobeTutorialGUI.tscn:216
#: ../src/tutorial/microbe_stage/MicrobeTutorialGUI.tscn:250
#: ../src/tutorial/microbe_stage/MicrobeTutorialGUI.tscn:285
#: ../src/tutorial/microbe_stage/MicrobeTutorialGUI.tscn:324
#: ../src/tutorial/microbe_stage/MicrobeTutorialGUI.tscn:360
msgid "TUTORIAL"
msgstr "Tutorial"

#: ../src/tutorial/microbe_editor/MicrobeEditorTutorialGUI.tscn:63
msgid "EDITOR_TUTORIAL_EDITOR_TEXT"
msgstr ""
"Benvingut a l'Editor de Microbi.\n"
"Aquí pots revisar tot el que ha passat des del començament del joc o des "
"de la darrera vegada que vas accedir a l'Editor. Tot seguit, pots fer "
"canvis (que representen mutacions genètiques generades per un procés "
"d'evolució).\n"
"\n"
"En aquesta pestanya pots examinar un informe que conté les espècies que hi "
"ha actualment al món, el seu domini territorial i les seves poblacions "
"fluctuants. També pots apreciar els canvis ambientals.\n"
"\n"
"Per tal d'accedir a la següent pestanya de l'Editor, fes clic al botó "
"SEGÜENT, a baix a la dreta."

#: ../src/tutorial/microbe_editor/MicrobeEditorTutorialGUI.tscn:102
msgid "EDITOR_TUTORIAL_PATCH_TEXT"
msgstr ""
"Aquest és el mapa dels Indrets d'aquest món.\n"
"Pots examinar els diferents Indrets cap a on la teva espècie pot migrar i "
"colonitzar.\n"
"L'Indret on es troba la teva espècie actualment està ressaltada.\n"
"Pots clicar en els Indrets amb el ratolí per tal de seleccionar-lo i "
"veure'n els detalls, a la banda dreta de la pestanya.\n"
"\n"
"Si selecciones un Indret limítrof amb el teu Indret actual, tens la opció "
"de clicar el botó a la dreta per a fer-hi migrar la teva espècie.\n"
"\n"
"Selecciona un Indret per tal de continuar."

#: ../src/tutorial/microbe_editor/MicrobeEditorTutorialGUI.tscn:137
msgid "EDITOR_TUTORIAL_CELL_TEXT"
msgstr ""
"Aquest és l'Editor de Microbi, on pots afegir, treure o modificar "
"diferents orgànuls, tot invertint-hi una quantitat corresponent de Punts "
"de Mutació.\n"
"\n"
"També pots canviar altres propietats i elements de la teva cèl·lula, com "
"ara la membrana, en les altres pestanyes de l'Editor.\n"
"\n"
"Per continuar, selecciona un orgànul del tauler de l'esquerra (el "
"Citoplasma és una bona opció). Tot seguit, fes clic esquerre al cantó de "
"l'Hexàgon mostrat al bell mig de la pantalla (que representa l'interior de "
"la teva cèl·lula) per tal d'afegir aquest orgànul a la teva espècie."

#: ../src/tutorial/microbe_editor/MicrobeEditorTutorialGUI.tscn:176
msgid "EDITOR_TUTORIAL_REMOVE_ORGANELLE_TEXT"
msgstr ""
"Eliminar orgànuls també costa una certa quantitat de Punts de Mutació, a "
"menys que els hagis col·locat en la sessió actual de l'editor.\n"
"\n"
"Pots fer clic dret a damunt dels orgànuls per fer visible el \"menú "
"d'orgànul\" i seleccionar la opció d'eliminar-lo.\n"
"\n"
"Si comets un error, pots desfer qualsevol canvi que hagis fet a l'editor.\n"
"\n"
"Clica el botó de desfer per tal de prosseguir."

#: ../src/tutorial/microbe_editor/MicrobeEditorTutorialGUI.tscn:217
msgid "EDITOR_TUTORIAL_SELECT_ORGANELLE_TEXT"
msgstr ""
"Quan seleccionis els orgànuls que vulguis afegir, estigues atent als "
"indicadors de funció ('tooltips', en anglès) per als orgànuls, que "
"t'informaran dels processos que poden dur a terme i els compostos que "
"consumeixen.\n"
"\n"
"A més a més, estigues atent a la barra de balanç d'ATP que hi a la part "
"superior dreta de la pantalla, per assegurar-te que la teva cèl·lula podrà "
"sobreviure.\n"
"\n"
"Pots fer rotar els orgànuls amb les tecles A i D (tecles per defecte) "
"abans de col·locar-los.\n"
"\n"
"Prem el botó de refer l'acció (a la vora del botó de desfer l'acció) per "
"tal de prosseguir."

#: ../src/tutorial/microbe_editor/MicrobeEditorTutorialGUI.tscn:261
msgid "EDITOR_TUTORIAL_ENDING_TEXT"
msgstr ""
"Aquests són els fonaments i consells bàsics per tal d'editar la teva "
"espècie. Pots explorar les altres pestanyes de l'Editor de Microbi per "
"descobrir totes les opcions que tens disponibles.\n"
"\n"
"També pots batejar la teva espècie amb un nom propi, tot clicant en el nom "
"actual de la teva espècie i editant-ne el text.\n"
"\n"
"A mode de consell, al principi de cada partida, mentre la teva espècie "
"sigui jove, hauries d'intentar mantenir-la amb una mida i una complexitat "
"reduïda, i intentar migrar fins als Indrets propers a la superfície "
"marina. Aquesta estrategia evolutiva és, en la versió actual del joc, la "
"més rendible. No obstant, si ets una persona inquieta, pots explorar i "
"lluitar tot duent a terme altres estrategies!\n"
"\n"
"Bona sort!"

#: ../src/tutorial/microbe_editor/MicrobeEditorTutorialGUI.tscn:278
msgid "GOT_IT"
msgstr "Ho he entès tot"

#: ../src/tutorial/microbe_stage/MicrobeTutorialGUI.tscn:78
msgid "MICROBE_STAGE_INITIAL"
msgstr ""
"Fa molt de temps, en un planeta molt i molt llunyà...\n"
"\n"
"S'han esdevingut milions d'anys, eons sencers, d'activitat volcànica i "
"d'impactes de meteorits. Aquesta activitat ha causat l'aparició d'un "
"fenòmen inaudit a l'univers.\n"
"\n"
"La vida.\n"
"\n"
"A les profunditats dels mars i oceans, són a punt d'aparèixer eixams de "
"Microbis, sopes tupides d'organismes vius. De moment, però, en tot el "
"planeta, només hi ha un sol organisme, una petita cèl·lula formada per una "
"fina Membrana plena de Citoplasma i Material Genètic. Aquest primer "
"organisme serà conegut com a 'darrer avantpassat universal comú'. Ets a "
"punt de prendre el control d'aquesta minúscula cèl·lula, per tal de guiar-"
"ne les accions i aconseguir que es pugui reproduïr.\n"
"\n"
"Per tal de sobreviure en aquest planeta hostil, hauràs d'arreplegar tots "
"els compostos amb contingut nutritiu que puguis trobar. Al llarg de les "
"diverses generacions del procés evolutiu, hauràs d'evolucionar per "
"competir contra altres espècies pels nínxols de la cadena tròfica. Totes "
"aquestes espècies hauran evolucionat a partir del darrer avantpassat "
"universal comú."

#: ../src/tutorial/microbe_stage/MicrobeTutorialGUI.tscn:103
msgid "SHOW_TUTORIALS"
msgstr "Mostrar els tutorials"

#: ../src/tutorial/microbe_stage/MicrobeTutorialGUI.tscn:112
msgid "BEGIN_THRIVING"
msgstr "Començar a prosperar"

#: ../src/tutorial/microbe_stage/MicrobeTutorialGUI.tscn:154
msgid "MICROBE_STAGE_CONTROL_TEXT"
msgstr ""
"La teva cèl·lula, el darrer avantpassat universal comú, és al centre de la "
"pantalla. Per tal de controlar-la, fes servir les tecles que es mostren al "
"seu costat.\n"
"\n"
"Prova totes les tecles durant uns instants per tal de continuar."

#: ../src/tutorial/microbe_stage/MicrobeTutorialGUI.tscn:236
msgid "MICROBE_STAGE_COLLECT_TEXT"
msgstr ""
"Has de recol·lectar la Glucosa que hi ha dissolta a l'oceà (núvols de "
"color blanc). Per fer-ho, mou-te en direcció cap al núvol. Un cop hi "
"entris en contacte, la membrana cel·lular l'absorbirà.\n"
"La teva cèl·lula necessita aquesta Glucosa per tal d'aconseguir energia, "
"en forma de mol·lècules d'ATP, i mantenir-se viva.\n"
"Segueix la línia de la pantalla, que s'estén des de la teva cèl·lula fins "
"al núvol de Glucosa més proper."

#: ../src/tutorial/microbe_stage/MicrobeTutorialGUI.tscn:270
msgid "MICROBE_STAGE_HEALTH_TEXT"
msgstr ""
"Estigues atent a la barra de salut, que hi ha al costat de la barra d'ATP "
"(a la part inferior dreta de la pantalla).\n"
"Si la teva cèl·lula es queda sense energia, es morirà.\n"
"Pots recuperar la teva salut (autoregeneració) si tens prou quantitat "
"d'ATP.\n"
"Assegurat de recol·lectar prou Glucosa per no quedar-te sense ATP."

#: ../src/tutorial/microbe_stage/MicrobeTutorialGUI.tscn:308
msgid "MICROBE_STAGE_REPRODUCE_TEXT"
msgstr ""
"Per tal de reproduïr-te, has de dividir la teva cèl·lula en dos organismes "
"diferents. Per fer-ho, abans has de duplicar tots els orgànuls de la teva "
"cèl·lula recol·lectant prou Amoníac i Fosfats.\n"
"Estigueu atents a l'indicador a la part inferior dreta per veure quina "
"quantitat d'Amoníac i Fosfats et falta encara."

#: ../src/tutorial/microbe_stage/MicrobeTutorialGUI.tscn:346
msgid "MICROBE_STAGE_EDITOR_BUTTON_TUTORIAL"
msgstr ""
"Has recol·lectat prou recursos per tal que la teva cèl·lula es divideixi.\n"
"\n"
"Estàs a punt de poder editar la teva espècie.\n"
"\n"
"Per entrar a l'editar, prem el botó que parpelleja a sota i a la dreta de "
"la pantalla."

#: ../src/tutorial/microbe_stage/MicrobeTutorialGUI.tscn:380
msgid "MICROBE_STAGE_UNBIND_TEXT"
msgstr ""
"Has entrar en el \"Mode de Desunió\". En aquest mode, pots clicar a sobre "
"dels membres de la teva colònia per desunir-los.\n"
"\n"
"Per tal d'abandonar la colònia del tot, pots clicar en la teva pròpia "
"cèl·lula o pressionar la tecla per desunir-les a totes."

<<<<<<< HEAD
#~ msgid "Cancel"
#~ msgstr "Cancel·lar"

#~ msgid "SAVING_ERROR"
#~ msgstr "Error en l'acció de guardat"
=======
#~ msgid "REMOVE_ORGANELLE"
#~ msgstr "Suprimir orgànul"
>>>>>>> 4a6c2888

#, fuzzy
#~ msgid "TRY_NEW_GAME"
#~ msgstr "Nova partida"

#~ msgid "MICROBE_PATCH_LABEL"
#~ msgstr "Indret: {0}"

#, fuzzy
#~ msgid "COLOR"
#~ msgstr "Color"

#~ msgid "TURNS"
#~ msgstr "Girs"

#~ msgid "INTO"
#~ msgstr "dins"

#~ msgid "DOT_RATE_SCALES"
#~ msgstr ". La velocitat augmenta proporcionalment"

#~ msgid "WITH_CONCENTRATION_OF"
#~ msgstr "amb la concentració de"

#~ msgid "OXYGEN_DOT"
#~ msgstr "Oxigen."

#~ msgid "PRODUCES"
#~ msgstr "Produeix"

#~ msgid "DOT_RATE_SCALES_WITH"
#~ msgstr ". La velocitat augmenta proporcionalment amb"

#~ msgid "CONCENTRATION_OF"
#~ msgstr "la concentració de"

#~ msgid "AND"
#~ msgstr "i"

#~ msgid "INTENSITY_OF"
#~ msgstr "la intensitat de"

#~ msgid "DOT_RATE_SCALES_WITH_CONCENTRATION_OF"
#~ msgstr ". La velocitat augmenta proporcionalment amb la concentració de"

#~ msgid "ALSO_TURNS"
#~ msgstr "També transforma"

#~ msgid "DOT_RATE"
#~ msgstr ". La velocitat"

#~ msgid "SCALES_WITH_CONCENTRATION_OF"
#~ msgstr "augmenta proporcionalment amb la concentració de"

#~ msgid "OXYTOXY"
#~ msgstr "Oxytoxy"

#~ msgid "DOT_CAN_RELEASE"
#~ msgstr ". Pot alliberar"

#~ msgid "TOXINS_BY_PRESSING_E"
#~ msgstr ""
#~ "Toxines quan s'apreti el botó E del teclat. La velocitat augmenta "
#~ "proporcionalment amb"

#~ msgid "USES"
#~ msgstr "Fa servir"

#~ msgid "TO_INCREASE_THE_MOVEMENT"
#~ msgstr "per augmentar la"

#~ msgid "SPEED_OF_THE_CELL"
#~ msgstr "velocitat de la cèl·lula."

#~ msgid "INREASE_STORAGE_SPACE"
#~ msgstr "Augmenta l'espai d'emmagatzematge de la cèl·lula."

#~ msgid "DOT_CAN"
#~ msgstr ". Pot"

#~ msgid "RELEASE_TOXINS_BY_PRESSING"
#~ msgstr "alliberar toxines quan es premi"

#~ msgid "E_DOT"
#~ msgstr "la tecla E."

#~ msgid "RATE"
#~ msgstr "La velocitat"

#~ msgid "CHEMOSYNTHESIZING_PROTEINS_TWO_LINES"
#~ msgstr ""
#~ "Proteïnes\n"
#~ "Quimiosintetitzadores"

#~ msgid "BIOLUMESCENT_VACUOLE"
#~ msgstr ""
#~ "Vacúol\n"
#~ "Bioluminescent"

#, fuzzy
#~ msgid "END"
#~ msgstr "i"

#, fuzzy
#~ msgid "LEFT"
#~ msgstr "Moure cap a l'esquerra"

#, fuzzy
#~ msgid "RIGHT"
#~ msgstr "Llum"

#, fuzzy
#~ msgid "FORWARD"
#~ msgstr "Moure cap endavant"

#, fuzzy
#~ msgid "PARENLEFT"
#~ msgstr "Rotar cap a l'esquerra"

#, fuzzy
#~ msgid "PARENRIGHT"
#~ msgstr "Rotar cap a la dreta"

#, fuzzy
#~ msgid "COLON"
#~ msgstr "Punts de salut:"

#, fuzzy
#~ msgid "SEMICOLON"
#~ msgstr "Mida:"

#, fuzzy
#~ msgid "QUESTION"
#~ msgstr "Resolució:"

#, fuzzy
#~ msgid "AT"
#~ msgstr "ATP"

#, fuzzy
#~ msgid "BRACKETLEFT"
#~ msgstr "Rotar cap a l'esquerra"

#, fuzzy
#~ msgid "BRACKETRIGHT"
#~ msgstr "Rotar cap a la dreta"

#, fuzzy
#~ msgid "QUOTELEFT"
#~ msgstr "Rotar cap a l'esquerra"

#, fuzzy
#~ msgid "BRACELEFT"
#~ msgstr "Rotar cap a l'esquerra"

#, fuzzy
#~ msgid "BRACERIGHT"
#~ msgstr "Rotar cap a la dreta"

#, fuzzy
#~ msgid "EXCLAMDOWN"
#~ msgstr "Rodeta avall"

#, fuzzy
#~ msgid "YEN"
#~ msgstr "Oxigen"

#, fuzzy
#~ msgid "SECTION"
#~ msgstr "Descripció:"

#, fuzzy
#~ msgid "COPYRIGHT"
#~ msgstr "Moure cap a la dreta"

#, fuzzy
#~ msgid "MU"
#~ msgstr "Mut"

#, fuzzy
#~ msgid "AE"
#~ msgstr "Guardar"

#, fuzzy
#~ msgid "ETH"
#~ msgstr "Salut"

#, fuzzy
#~ msgid "DIVISION"
#~ msgstr "Versió:"

#, fuzzy
#~ msgid "BACKTAB"
#~ msgstr "Enrere"

#~ msgid "APPEARANCE"
#~ msgstr "Aparença"

#~ msgid "PATCH_NAME"
#~ msgstr "Nom de l'Indret"<|MERGE_RESOLUTION|>--- conflicted
+++ resolved
@@ -7,11 +7,7 @@
 msgstr ""
 "Project-Id-Version: PROJECT VERSION\n"
 "Report-Msgid-Bugs-To: EMAIL@ADDRESS\n"
-<<<<<<< HEAD
-"POT-Creation-Date: 2021-09-21 18:55+0700\n"
-=======
-"POT-Creation-Date: 2021-09-24 14:14+0300\n"
->>>>>>> 4a6c2888
+"POT-Creation-Date: 2021-09-24 22:46+0700\n"
 "PO-Revision-Date: 2021-09-03 13:42+0000\n"
 "Last-Translator: aleixcoma <aleixcoma@gmail.com>\n"
 "Language-Team: Catalan <https://translate.revolutionarygamesstudio.com/"
@@ -520,12 +516,14 @@
 msgstr "Cancel·la l'acció actual"
 
 #: ../simulation_parameters/common/input_options.json:135
+#, fuzzy
 msgid "DELETE_ORGANELLE"
-msgstr "Eliminar orgànul"
+msgstr "Col·locar orgànul"
 
 #: ../simulation_parameters/common/input_options.json:139
+#, fuzzy
 msgid "MOVE_ORGANELLE"
-msgstr "Moure orgànul"
+msgstr "Suprimir orgànul"
 
 #: ../simulation_parameters/common/input_options.json:147
 #: ../src/microbe_stage/MicrobeCheatMenu.tscn:14
@@ -1392,17 +1390,6 @@
 msgid "CLOSE"
 msgstr "Tancar"
 
-<<<<<<< HEAD
-=======
-#: ../src/general/MainMenu.cs:393
-msgid "OK"
-msgstr "D'acord"
-
-#: ../src/general/MainMenu.cs:394
-msgid "Cancel"
-msgstr "Cancel·lar"
-
->>>>>>> 4a6c2888
 #: ../src/general/MainMenu.tscn:149
 msgid "NEW_GAME"
 msgstr "Nova partida"
@@ -1464,21 +1451,15 @@
 #: ../src/general/OptionsMenu.cs:839
 msgid "LANGUAGE_TRANSLATION_PROGRESS_REALLY_LOW"
 msgstr ""
-"Aquesta traducció encara és incomplerta ({0}% traduït) siusplau ajuda'ns a "
-"completar-la!"
 
 #: ../src/general/OptionsMenu.cs:843
 msgid "LANGUAGE_TRANSLATION_PROGRESS_LOW"
-msgstr "Aquesta llengua encara és una feina en progrés ({0}% completat)"
-
-<<<<<<< HEAD
+msgstr ""
+
 #: ../src/general/OptionsMenu.cs:847
 #, fuzzy
-=======
-#: ../src/general/OptionsMenu.cs:851
->>>>>>> 4a6c2888
 msgid "LANGUAGE_TRANSLATION_PROGRESS"
-msgstr "Aquest idioma s'ha traduït al {0}%"
+msgstr "Ajuda'ns a traduïr el joc"
 
 #: ../src/general/OptionsMenu.tscn:140
 msgid "GRAPHICS"
@@ -1729,11 +1710,11 @@
 msgstr "Descartar i continuar"
 
 #: ../src/general/OptionsMenu.tscn:1317
-#: ../src/gui_common/dialogs/CustomConfirmationDialog.tscn:64
+#: ../src/gui_common/dialogs/CustomConfirmationDialog.tscn:65
 msgid "CANCEL"
 msgstr "Cancel·lar"
 
-#: ../src/general/OptionsMenu.tscn:1328 ../src/general/OptionsMenu.tscn:1338
+#: ../src/general/OptionsMenu.tscn:1328 ../src/general/OptionsMenu.tscn:1337
 msgid "ERROR"
 msgstr "Error"
 
@@ -1741,18 +1722,10 @@
 msgid "ERROR_FAILED_TO_SAVE_NEW_SETTINGS"
 msgstr "Error: No s'ha pogut guardar la nova configuració."
 
-<<<<<<< HEAD
 #: ../src/general/OptionsMenu.tscn:1347
 #, fuzzy
-=======
-#: ../src/general/OptionsMenu.tscn:1407
-msgid "NO_SCREENSHOT_DIRECTORY"
-msgstr "No s'ha trobat cap directori de captures de pantalla"
-
-#: ../src/general/OptionsMenu.tscn:1416
->>>>>>> 4a6c2888
 msgid "TRY_TAKING_SOME_SCREENSHOTS"
-msgstr "Intenta fer algunes captures de pantalla!"
+msgstr "Fer una captura de pantalla"
 
 #: ../src/general/OptionsMenu.tscn:1349
 #, fuzzy
@@ -1803,7 +1776,7 @@
 
 #: ../src/gui_common/ChemicalEquation.cs:298
 msgid "PROCESS_ENVIRONMENT_SEPARATOR"
-msgstr "@"
+msgstr ""
 
 #: ../src/gui_common/CompoundAmount.cs:168
 #: ../src/gui_common/tooltip/microbe_editor/SelectionMenuToolTip.cs:236
@@ -1812,7 +1785,7 @@
 #: ../src/microbe_stage/editor/MicrobeEditorGUI.cs:838
 #: ../src/microbe_stage/editor/MicrobeEditorGUI.cs:981
 msgid "PERCENTAGE_VALUE"
-msgstr "{0}%"
+msgstr ""
 
 #: ../src/gui_common/CreditsScroll.cs:228
 msgid "LEAD_DEVELOPERS"
@@ -1961,72 +1934,73 @@
 
 #: ../src/gui_common/TweakedColourPicker.cs:325
 msgid "COLOUR_PICKER_PICK_COLOUR"
-msgstr "Tria un color a partir de la finestra del joc"
+msgstr ""
 
 #: ../src/gui_common/TweakedColourPicker.cs:326
 msgid "COLOUR_PICKER_ADD_PRESET"
-msgstr "Afegir color actual com a plantilla"
+msgstr ""
 
 #: ../src/gui_common/TweakedColourPicker.cs:327
+#, fuzzy
 msgid "COLOUR_PICKER_HSV_BUTTON_TOOLTIP"
-msgstr ""
-"Activar o desactivar el mode HSV (Hue, Saturació, Valor).\n"
-"No es pot activar quan està en mode \"raw\"."
+msgstr "Afegir una nova vinculació de tecla"
 
 #: ../src/gui_common/TweakedColourPicker.cs:328
+#, fuzzy
 msgid "COLOUR_PICKER_RAW_BUTTON_TOOLTIP"
-msgstr ""
-"Activar o desactivar el mode \"raw\".\n"
-"En el mode \"raw\" pots fer que els valors R, G, B\n"
-"de color vagin més enllà de 1.0.\n"
-"No es pot activar si el mode HSV està activat."
+msgstr "Afegir una nova vinculació de tecla"
 
 #: ../src/gui_common/TweakedColourPicker.cs:332
+#, fuzzy
 msgid "COLOUR_PICKER_H_TOOLTIP"
-msgstr "Hue valor, porció de color"
+msgstr "Afegir una nova vinculació de tecla"
 
 #: ../src/gui_common/TweakedColourPicker.cs:333
+#, fuzzy
 msgid "COLOUR_PICKER_S_TOOLTIP"
-msgstr "Valor de saturació, la quantitat de gris en un color particular"
+msgstr "Afegir una nova vinculació de tecla"
 
 #: ../src/gui_common/TweakedColourPicker.cs:334
+#, fuzzy
 msgid "COLOUR_PICKER_V_TOOLTIP"
-msgstr "Valor (brillantor) valor, brillantor o intensitat del color"
+msgstr "Afegir una nova vinculació de tecla"
 
 #: ../src/gui_common/TweakedColourPicker.cs:338
+#, fuzzy
 msgid "COLOUR_PICKER_R_TOOLTIP"
-msgstr "Canal vermell valor del color"
+msgstr "Afegir una nova vinculació de tecla"
 
 #: ../src/gui_common/TweakedColourPicker.cs:339
+#, fuzzy
 msgid "COLOUR_PICKER_G_TOOLTIP"
-msgstr "Canal verd valor del color"
+msgstr "Afegir una nova vinculació de tecla"
 
 #: ../src/gui_common/TweakedColourPicker.cs:340
+#, fuzzy
 msgid "COLOUR_PICKER_B_TOOLTIP"
-msgstr "Canal blau valor del color"
+msgstr "Afegir una nova vinculació de tecla"
 
 #: ../src/gui_common/TweakedColourPicker.cs:343
+#, fuzzy
 msgid "COLOUR_PICKER_A_TOOLTIP"
-msgstr "Canal alpha valor del color"
+msgstr "Afegir una nova vinculació de tecla"
 
 #: ../src/gui_common/TweakedColourPicker.cs:492
+#, fuzzy
 msgid "COLOUR_PICKER_PRESET_TOOLTIP"
-msgstr ""
-"Color: {0}\n"
-"Ratolí esquerra: Fes servir aquest predefinit\n"
-"Ratolí dret: Elimina aquest predefinit"
+msgstr "Afegir una nova vinculació de tecla"
 
 #: ../src/gui_common/TweakedColourPicker.tscn:44
 msgid "HSV"
-msgstr "HSV"
+msgstr ""
 
 #: ../src/gui_common/TweakedColourPicker.tscn:67
 msgid "RAW"
-msgstr "\"Raw\""
+msgstr ""
 
 #: ../src/gui_common/charts/line/LineChart.cs:706
 msgid "NO_DATA_TO_SHOW"
-msgstr "No hi ha dades a mostrar"
+msgstr ""
 
 #: ../src/gui_common/charts/line/LineChart.cs:956
 #: ../src/gui_common/charts/line/LineChart.cs:985
@@ -2038,12 +2012,13 @@
 msgid "MIN_VISIBLE_DATASET_WARNING"
 msgstr "No està permès mostrar menys de {0} dataset(s)!"
 
-#: ../src/gui_common/dialogs/CustomConfirmationDialog.tscn:51
-#: ../src/gui_common/dialogs/ErrorDialog.tscn:119
+#: ../src/gui_common/dialogs/CustomConfirmationDialog.tscn:52
+#: ../src/gui_common/dialogs/ErrorDialog.tscn:118
 msgid "OK"
 msgstr "D'acord"
 
-#: ../src/gui_common/dialogs/ErrorDialog.tscn:110
+#: ../src/gui_common/dialogs/ErrorDialog.tscn:109
+#: ../src/saving/SaveStatusOverlay.tscn:195
 msgid "COPY_ERROR_TO_CLIPBOARD"
 msgstr "Copiar l'Error al Porta-Retalls"
 
@@ -2574,21 +2549,19 @@
 "la opció"
 
 #: ../src/gui_common/tooltip/ToolTipManager.tscn:3452
+#, fuzzy
 msgid "GUI_LIGHT_EFFECTS_OPTION_DESCRIPTION"
 msgstr ""
-"Permet els efectes de llum intermitent als GUIs (e.g llum intermitent del "
-"botó d'editor).\n"
-"\n"
-"Si experimentes un bug on parts del botó de l'editor desapareixen,\n"
-"pots intentar desactivant això per veure si el problema s'arregla."
+"És el pal de paller de la generació d'energia per la cèl·lula. Els "
+"Mitocondris són una estructura de membrana doble curulla de proteïnes i "
+"enzims. En realitat, és un petit organisme procariota que ha estat engolit "
+"i assimilat per la cèl·lula eucariota, que actua com un hoste. Produeix "
+"grans quantitats d'ATP, a partir de Glucosa i Oxigen, amb una gran "
+"eficiència, per mitjà d'un procés anomenat Respiració Aeròbica."
 
 #: ../src/gui_common/tooltip/ToolTipManager.tscn:3458
 msgid "ASSUME_HYPERTHREADING_TOOLTIP"
 msgstr ""
-"No pot ser automàticament detectat si el \"hyperthreading\" està activat o "
-"no.\n"
-"Això afecta el nombre de \"threads\" per defecte ja que el "
-"\"hyperthreading threads\" no són tan ràpids com els núclis CPU reals."
 
 #: ../src/gui_common/tooltip/ToolTipManager.tscn:3468
 #: ../src/microbe_stage/editor/MicrobeEditor.tscn:2628
@@ -2771,19 +2744,11 @@
 msgid "WAITING_FOR_AUTO_EVO"
 msgstr "S'està esperant l'algorisme auto-evo:"
 
-<<<<<<< HEAD
-#: ../src/microbe_stage/editor/MicrobeEditor.cs:2315
-msgid "AUTO_EVO_FAILED"
-msgstr "L'algorisme auto-evo ha tingut un error"
-
-#: ../src/microbe_stage/editor/MicrobeEditor.cs:2316
-=======
 #: ../src/microbe_stage/editor/MicrobeEditor.cs:2314
 msgid "AUTO_EVO_FAILED"
 msgstr "L'algorisme auto-evo ha tingut un error"
 
 #: ../src/microbe_stage/editor/MicrobeEditor.cs:2315
->>>>>>> 4a6c2888
 msgid "AUTO_EVO_RUN_STATUS"
 msgstr "estat d'execució:"
 
@@ -3117,7 +3082,7 @@
 
 #: ../src/saving/InProgressLoad.cs:220
 msgid "SAVE_LOAD_ALREADY_LOADED_FREE_FAILURE"
-msgstr ". Ha fallat en alliberar recursos ja carregats: {0}"
+msgstr ""
 
 #: ../src/saving/InProgressSave.cs:173
 msgid "SAVING"
@@ -3197,17 +3162,7 @@
 "L'acció d'eliminar aquest arxiu de guardat és irreversible, esteu segur "
 "que voleu eliminar permanentment l'arxiu {0}?"
 
-<<<<<<< HEAD
 #: ../src/saving/SaveList.tscn:50 ../src/saving/SaveListItem.tscn:104
-=======
-#: ../src/saving/SaveList.cs:281
-msgid "SAVE_UPGRADE_FAILED_DESCRIPTION"
-msgstr ""
-"Actualitzar l'arxiu de guardat especificat degut al següent error:\n"
-"{0}"
-
-#: ../src/saving/SaveList.tscn:49 ../src/saving/SaveListItem.tscn:105
->>>>>>> 4a6c2888
 msgid "LOADING_DOT"
 msgstr "Carregant..."
 
@@ -3263,43 +3218,14 @@
 "compatibilitat entre versions no és la major prioritat. Per això, encara "
 "no s'ha implementat un programa convertidor d'arxius de guardat."
 
-<<<<<<< HEAD
 #: ../src/saving/SaveList.tscn:103
 #, fuzzy
-=======
-#: ../src/saving/SaveList.tscn:183
->>>>>>> 4a6c2888
 msgid "SELECTED_SAVE_IS_UPGRADEABLE"
-msgstr "L'arxiu de guardat seleccionar es pot actualitzar"
-
-<<<<<<< HEAD
+msgstr "L'arxiu de guardat seleccionat és incompatible"
+
 #: ../src/saving/SaveList.tscn:104
 #, fuzzy
-=======
-#: ../src/saving/SaveList.tscn:192
->>>>>>> 4a6c2888
 msgid "SAVE_IS_UPGRADEABLE_DESCRIPTION"
-msgstr ""
-"L'arxiu de guardat seleccionat és d'una versió més antiga de Thrive, però "
-"es pot actualitzar.\n"
-"Es crearà una còpia de seguretat abans de l'actualització, si no ha estat "
-"prèviament creada.\n"
-"Si et saltes l'actualització, s'intentarà carregar l'arxiu de guardat amb "
-"normalitat.\n"
-"Intentar actualitzar aquest arxiu de guardat?"
-
-<<<<<<< HEAD
-#: ../src/saving/SaveList.tscn:111
-#, fuzzy
-=======
-#: ../src/saving/SaveList.tscn:207
->>>>>>> 4a6c2888
-msgid "SAVE_UPGRADE_FAILED"
-msgstr "Actualització d'arxiu de guardat fallida"
-
-#: ../src/saving/SaveList.tscn:112
-#, fuzzy
-msgid "SAVE_UPGRADE_FAILED_DESCRIPTION"
 msgstr ""
 "El Vacúol és un orgànul intern que consisteix en una membrana capaç "
 "d'emmagatzemar una certa quantitat de nutrients. Està format per un cert "
@@ -3308,6 +3234,22 @@
 "mena de mol·lècules, enzimes, partícules sòlides i altres substàncies. No "
 "són estructures rígides, sinò que la seva forma pot canviar amb el temps."
 
+#: ../src/saving/SaveList.tscn:111
+#, fuzzy
+msgid "SAVE_UPGRADE_FAILED"
+msgstr "Acció de guardat fallida"
+
+#: ../src/saving/SaveList.tscn:112
+#, fuzzy
+msgid "SAVE_UPGRADE_FAILED_DESCRIPTION"
+msgstr ""
+"El Vacúol és un orgànul intern que consisteix en una membrana capaç "
+"d'emmagatzemar una certa quantitat de nutrients. Està format per un cert "
+"nombre de vesícules, que són unes petites estructures membranoses que han "
+"estat fusionades. El Vacúol està farcit d'Aigua, on hi ha, suspeses, tota "
+"mena de mol·lècules, enzimes, partícules sòlides i altres substàncies. No "
+"són estructures rígides, sinò que la seva forma pot canviar amb el temps."
+
 #: ../src/saving/SaveListItem.tscn:130
 msgid "CREATED_AT"
 msgstr "Creat a:"
@@ -3400,39 +3342,25 @@
 msgid "DELETE_OLD_SAVES"
 msgstr "Eliminar arxiu(s) de guardat antic(s)?"
 
-<<<<<<< HEAD
 #: ../src/saving/SaveManagerGUI.tscn:200
-=======
-#: ../src/saving/SaveManagerGUI.tscn:232
-msgid "NO_SAVE_DIRECTORY"
-msgstr "No s'ha trobar el directori d'arxius de guardat"
-
-#: ../src/saving/SaveManagerGUI.tscn:239
->>>>>>> 4a6c2888
 msgid "TRY_MAKING_A_SAVE"
-msgstr "Intenta guardar una partida!"
-
-<<<<<<< HEAD
+msgstr ""
+
 #: ../src/saving/SaveManagerGUI.tscn:201
 #, fuzzy
 msgid "NO_SAVE_DIRECTORY"
 msgstr "Obrir el directori de guardats"
-=======
-#: ../src/saving/SaveStatusOverlay.tscn:122
+
+#: ../src/saving/SaveStatusOverlay.tscn:133
 msgid "SAVING_ERROR"
 msgstr "Error en l'acció de guardat"
 
-#: ../src/saving/SaveStatusOverlay.tscn:184
-msgid "COPY_ERROR_TO_CLIPBOARD"
-msgstr "Copiar l'Error al Porta-Retalls"
->>>>>>> 4a6c2888
-
-#: ../src/tutorial/microbe_editor/MicrobeEditorTutorialGUI.tscn:42
-#: ../src/tutorial/microbe_editor/MicrobeEditorTutorialGUI.tscn:80
-#: ../src/tutorial/microbe_editor/MicrobeEditorTutorialGUI.tscn:119
-#: ../src/tutorial/microbe_editor/MicrobeEditorTutorialGUI.tscn:154
-#: ../src/tutorial/microbe_editor/MicrobeEditorTutorialGUI.tscn:196
-#: ../src/tutorial/microbe_editor/MicrobeEditorTutorialGUI.tscn:234
+#: ../src/tutorial/microbe_editor/MicrobeEditorTutorialGUI.tscn:41
+#: ../src/tutorial/microbe_editor/MicrobeEditorTutorialGUI.tscn:79
+#: ../src/tutorial/microbe_editor/MicrobeEditorTutorialGUI.tscn:118
+#: ../src/tutorial/microbe_editor/MicrobeEditorTutorialGUI.tscn:153
+#: ../src/tutorial/microbe_editor/MicrobeEditorTutorialGUI.tscn:195
+#: ../src/tutorial/microbe_editor/MicrobeEditorTutorialGUI.tscn:233
 #: ../src/tutorial/microbe_stage/MicrobeTutorialGUI.tscn:47
 #: ../src/tutorial/microbe_stage/MicrobeTutorialGUI.tscn:133
 #: ../src/tutorial/microbe_stage/MicrobeTutorialGUI.tscn:216
@@ -3635,16 +3563,11 @@
 "Per tal d'abandonar la colònia del tot, pots clicar en la teva pròpia "
 "cèl·lula o pressionar la tecla per desunir-les a totes."
 
-<<<<<<< HEAD
 #~ msgid "Cancel"
 #~ msgstr "Cancel·lar"
 
-#~ msgid "SAVING_ERROR"
-#~ msgstr "Error en l'acció de guardat"
-=======
 #~ msgid "REMOVE_ORGANELLE"
 #~ msgstr "Suprimir orgànul"
->>>>>>> 4a6c2888
 
 #, fuzzy
 #~ msgid "TRY_NEW_GAME"
