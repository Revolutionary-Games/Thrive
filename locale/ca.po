--- conflicted
+++ resolved
@@ -7,11 +7,7 @@
 msgstr ""
 "Project-Id-Version: PROJECT VERSION\n"
 "Report-Msgid-Bugs-To: EMAIL@ADDRESS\n"
-<<<<<<< HEAD
-"POT-Creation-Date: 2025-01-25 11:57+0100\n"
-=======
 "POT-Creation-Date: 2025-01-28 15:03+0200\n"
->>>>>>> 67c3216d
 "PO-Revision-Date: 2024-10-17 07:24+0000\n"
 "Last-Translator: Anonymous <noreply@weblate.org>\n"
 "Language-Team: Catalan <https://translate.revolutionarygamesstudio.com/projects/thrive/thrive-game/ca/>\n"
@@ -3462,10 +3458,6 @@
 msgid "MICROBE_EDITOR"
 msgstr "Editor de Microbi"
 
-#, fuzzy
-msgid "MICROBE_ENZYME_STATISTICS"
-msgstr "Estadístiques de la Cèl·lula"
-
 msgid "MICROBE_FREEBUILD_EDITOR"
 msgstr "Editor Lliure de Microbi"
 
@@ -3556,14 +3548,6 @@
 #, fuzzy
 msgid "MICROBE_LOADING_TIP_9"
 msgstr "Prem el botó de 'desfer' per tal de corregir qualsevol equivocació"
-
-#, fuzzy
-msgid "MICROBE_MEMBRANE_PERCENTAGE_STATISTICS"
-msgstr "Estadístiques de la Cèl·lula"
-
-#, fuzzy
-msgid "MICROBE_MEMBRANE_STATISTICS"
-msgstr "Estadístiques de la Cèl·lula"
 
 #, fuzzy
 msgid "MICROBE_ORGANELLE_STATISTICS"
@@ -8518,10 +8502,6 @@
 
 msgid "ZOOM_OUT"
 msgstr "Zoom enfora"
-
-#, fuzzy
-#~ msgid "NO_DATA_STATISTICS"
-#~ msgstr "Estadístiques"
 
 #~ msgid "EASTEREGG_MESSAGE_19"
 #~ msgstr "A mode de curiositat, el Didinum és un ciliat que caça Paramecis."
