--- conflicted
+++ resolved
@@ -7,11 +7,7 @@
 msgstr ""
 "Project-Id-Version: PROJECT VERSION\n"
 "Report-Msgid-Bugs-To: EMAIL@ADDRESS\n"
-<<<<<<< HEAD
-"POT-Creation-Date: 2022-05-07 17:51+0700\n"
-=======
-"POT-Creation-Date: 2022-05-09 14:59+0300\n"
->>>>>>> 04e7f0ed
+"POT-Creation-Date: 2022-05-12 21:02+0700\n"
 "PO-Revision-Date: 2022-04-15 14:50+0000\n"
 "Last-Translator: aleixcoma <aleixcoma@gmail.com>\n"
 "Language-Team: Catalan <https://translate.revolutionarygamesstudio.com/projects/thrive/thrive-game/ca/>\n"
@@ -2615,17 +2611,10 @@
 msgid "CHEMORECEPTOR_DESCRIPTION"
 msgstr "Les cèl·lules només poden \"veure\" el món exterior a través de la Quimiorecepció, que els permet obtenir informació del seu entorn. Afegir aquest orgànul representa evolucionar una quimiorecepció més afinada. Com que al jugador se li ofereix visió fins i tot a l'estadi de Microbi, això es representa amb una línia que apunta fora de l'àrea visible, mostrant la posició de compostos que el jugador encara no podia veure."
 
-<<<<<<< HEAD
 #: ../src/gui_common/tooltip/ToolTipManager.tscn:1226
 #: ../src/gui_common/tooltip/ToolTipManager.tscn:1699
 #: ../src/gui_common/tooltip/ToolTipManager.tscn:2183
-#: ../src/microbe_stage/MicrobeHUD.cs:1383
-=======
-#: ../src/gui_common/tooltip/ToolTipManager.tscn:1225
-#: ../src/gui_common/tooltip/ToolTipManager.tscn:1698
-#: ../src/gui_common/tooltip/ToolTipManager.tscn:2182
 #: ../src/microbe_stage/MicrobeHUD.cs:1468
->>>>>>> 04e7f0ed
 msgid "TO_BE_IMPLEMENTED"
 msgstr "Encara no s'ha implementat."
 
@@ -2819,21 +2808,17 @@
 msgid "N_A_MP"
 msgstr "S'han esgotat els Punts de Mutació"
 
-#: ../src/microbe_stage/Microbe.Contact.cs:623
+#: ../src/microbe_stage/Microbe.Contact.cs:611
 msgid "DEATH"
 msgstr "mort"
 
-#: ../src/microbe_stage/Microbe.Contact.cs:749
+#: ../src/microbe_stage/Microbe.Contact.cs:737
 msgid "SUCCESSFUL_SCAVENGE"
 msgstr "acció carronyaire exitosa"
 
-#: ../src/microbe_stage/Microbe.Contact.cs:756
+#: ../src/microbe_stage/Microbe.Contact.cs:744
 msgid "SUCCESSFUL_KILL"
 msgstr "acció de caça exitosa"
-
-#: ../src/microbe_stage/Microbe.Contact.cs:995
-msgid "ESCAPE_ENGULFING"
-msgstr "evasió d'un intent d'engolició"
 
 #: ../src/microbe_stage/Microbe.Interior.cs:835
 msgid "REPRODUCED"
@@ -2935,27 +2920,15 @@
 msgid "BECOME_MACROSCOPIC"
 msgstr "Esdevenir un Organisme Macroscòpic ({0}/{1})"
 
-<<<<<<< HEAD
-#: ../src/microbe_stage/MicrobeStage.cs:758
+#: ../src/microbe_stage/MicrobeStage.cs:759
 msgid "PLAYER_REPRODUCED"
 msgstr "el jugador ha aconseguit reproduïr-se"
 
-#: ../src/microbe_stage/MicrobeStage.cs:772
+#: ../src/microbe_stage/MicrobeStage.cs:773
 msgid "SPAWN_ENEMY_CHEAT_FAIL"
 msgstr "No es pot fer servir el truc de generar un enemic ja que aquest medi no conté cap espècie enemiga"
 
-#: ../src/microbe_stage/MicrobeStage.cs:795
-=======
-#: ../src/microbe_stage/MicrobeStage.cs:755
-msgid "PLAYER_REPRODUCED"
-msgstr "el jugador ha aconseguit reproduïr-se"
-
-#: ../src/microbe_stage/MicrobeStage.cs:769
-msgid "SPAWN_ENEMY_CHEAT_FAIL"
-msgstr "No es pot fer servir el truc de generar un enemic ja que aquest medi no conté cap espècie enemiga"
-
-#: ../src/microbe_stage/MicrobeStage.cs:792
->>>>>>> 04e7f0ed
+#: ../src/microbe_stage/MicrobeStage.cs:796
 msgid "PLAYER_DIED"
 msgstr "el jugador ha mort"
 
@@ -3497,49 +3470,49 @@
 msgid "WIN_TEXT"
 msgstr "Enhorabona, has guanyat en la versió actual del joc! Si ho vols, un cop aquesta finestreta es tanqui, pots continuar jugant i fent evolucionar la teva espècie, o bé començar una nova partida en un nou món."
 
-#: ../src/modding/ModLoader.cs:218 ../src/modding/ModLoader.cs:271
+#: ../src/modding/ModLoader.cs:226 ../src/modding/ModLoader.cs:279
 msgid "CANT_LOAD_MOD_INFO"
 msgstr "No es pot carregar la informació del mod per {0}"
 
-#: ../src/modding/ModLoader.cs:242
+#: ../src/modding/ModLoader.cs:250
 msgid "MOD_ASSEMBLY_LOAD_EXCEPTION"
 msgstr "{0}: la càrrega de l'ensamblatge ha fallat amb una excepció: {1}"
 
-#: ../src/modding/ModLoader.cs:259
+#: ../src/modding/ModLoader.cs:267
 msgid "MOD_HAS_NO_LOADABLE_RESOURCES"
 msgstr "{0}: no té recursos que es puguin carregar"
 
-#: ../src/modding/ModLoader.cs:286
+#: ../src/modding/ModLoader.cs:294
 msgid "MOD_ASSEMBLY_UNLOAD_CALL_FAILED"
 msgstr "{0}: el mètode de descàrrega de l'ensamblatge del mod ha fallat"
 
-#: ../src/modding/ModLoader.cs:294
+#: ../src/modding/ModLoader.cs:302
 msgid "MOD_ASSEMBLY_UNLOAD_CALL_FAILED_EXCEPTION"
 msgstr "{0}: el mètode de descàrrega d'ensamblatge del mod ha fallat amb una excepció: {1}"
 
-#: ../src/modding/ModLoader.cs:376
+#: ../src/modding/ModLoader.cs:384
 msgid "MOD_ASSEMBLY_CLASS_NOT_FOUND"
 msgstr "{0}: classe de mod especificada \"{1}\" no s'ha trobat a l'ensamblatge del mod"
 
-#: ../src/modding/ModLoader.cs:389
+#: ../src/modding/ModLoader.cs:397
 msgid "MOD_ASSEMBLY_INIT_CALL_FAILED"
 msgstr "{0}: mètode d'inicialització d'ensamblatge del mod ha fallat"
 
-#: ../src/modding/ModLoader.cs:405
+#: ../src/modding/ModLoader.cs:413
 msgid "MOD_ASSEMBLY_LOAD_CALL_FAILED_EXCEPTION"
 msgstr "{0}: el mètode d'inicialització d'ensamblatge del mod ha fallat amb una excepció: {1}"
 
-#: ../src/modding/ModLoader.cs:430
+#: ../src/modding/ModLoader.cs:438
 #, fuzzy
 msgid "MOD_HARMONY_LOAD_FAILED_EXCEPTION"
 msgstr "{0}: el mètode d'inicialització d'ensamblatge del mod ha fallat amb una excepció: {1}"
 
-#: ../src/modding/ModLoader.cs:453
+#: ../src/modding/ModLoader.cs:461
 #, fuzzy
 msgid "MOD_HARMONY_UNLOAD_FAILED_EXCEPTION"
 msgstr "{0}: el mètode de descàrrega d'ensamblatge del mod ha fallat amb una excepció: {1}"
 
-#: ../src/modding/ModLoader.cs:465
+#: ../src/modding/ModLoader.cs:473
 msgid "PCK_LOAD_FAILED"
 msgstr "La càrrega de l'arxiu ({0}) ha fallat"
 
@@ -4513,7 +4486,6 @@
 msgid "TUTORIAL_VIEW_NOW"
 msgstr "Veure ara"
 
-<<<<<<< HEAD
 #: ../src/tutorial/microbe_stage/MicrobeTutorialGUI.tscn:466
 #, fuzzy
 msgid "TUTORIAL_MICROBE_STAGE_ENGULFMENT_FULL_TEXT"
@@ -4521,7 +4493,10 @@
 "Has entrat en el \"Mode de Desunió\". En aquest mode, pots clicar a sobre dels membres de la teva colònia per desunir-los.\n"
 "\n"
 "Per abandonar la colònia del tot, pots clicar en la teva pròpia cèl·lula o pressionar la tecla per desunir-les a totes."
-=======
+
+#~ msgid "ESCAPE_ENGULFING"
+#~ msgstr "evasió d'un intent d'engolició"
+
 #~ msgid "PATCH_PANGONIAN_VENTS"
 #~ msgstr "Fumeroles volcàniques de Pangònia"
 
@@ -4554,7 +4529,6 @@
 
 #~ msgid "PATCH_PANGONIAN_SEAFLOOR"
 #~ msgstr "Llit Marí de Pangònia"
->>>>>>> 04e7f0ed
 
 #~ msgid "AUTO"
 #~ msgstr "Auto"
