--- conflicted
+++ resolved
@@ -7,13 +7,8 @@
 msgstr ""
 "Project-Id-Version: PROJECT VERSION\n"
 "Report-Msgid-Bugs-To: EMAIL@ADDRESS\n"
-<<<<<<< HEAD
-"POT-Creation-Date: 2025-03-18 21:56+0100\n"
-"PO-Revision-Date: 2025-02-06 13:29+0000\n"
-=======
 "POT-Creation-Date: 2025-03-27 09:59+0200\n"
 "PO-Revision-Date: 2025-03-20 20:10+0000\n"
->>>>>>> 4c6b8478
 "Last-Translator: Anonymous <noreply@weblate.org>\n"
 "Language-Team: Catalan <https://translate.revolutionarygamesstudio.com/projects/thrive/thrive-game/ca/>\n"
 "Language: ca\n"
@@ -2041,27 +2036,6 @@
 #, fuzzy
 msgid "EVENT_ERUPTION_TOOLTIP"
 msgstr "Automàticament carregar els ecosistemes Harmony de l'Ensamblatge (no requereix especificar una classe de mod)"
-
-msgid "EVENT_METEOR_GLUCOSE"
-msgstr ""
-
-#, fuzzy
-msgid "EVENT_METEOR_IRON"
-msgstr "{0}: +{1} ATP"
-
-#, fuzzy
-msgid "EVENT_METEOR_PHOSPHATES"
-msgstr "Fer aparéixer Fosfats"
-
-#, fuzzy
-msgid "EVENT_METEOR_PLAIN"
-msgstr "Automàticament carregar els ecosistemes Harmony de l'Ensamblatge (no requereix especificar una classe de mod)"
-
-msgid "EVENT_METEOR_RADIOACTIVE"
-msgstr ""
-
-msgid "EVENT_METEOR_SULFUR"
-msgstr ""
 
 #, fuzzy
 msgid "EVOLUTIONARY_TREE"
@@ -2483,27 +2457,14 @@
 msgstr "Població Total:"
 
 #, fuzzy
-<<<<<<< HEAD
-msgid "GLOBAL_GLACIATION_EVENT_LOG"
-msgstr "Població Total:"
-
-#, fuzzy
 msgid "GLOBAL_GLACIATION_EVENT_TOOLTIP"
 msgstr "Despertar"
 
-#, fuzzy
-msgid "GLOBAL_GLACIATION_EVENT_WARNING_LOG"
-msgstr "Població Total:"
-=======
-msgid "GLOBAL_GLACIATION_EVENT_TOOLTIP"
-msgstr "Despertar"
-
 msgid "GLOBAL_GLACIATION_EVENT_WARNING_LOG_PLURAL"
 msgstr ""
 
 msgid "GLOBAL_GLACIATION_EVENT_WARNING_LOG_SINGULAR"
 msgstr ""
->>>>>>> 4c6b8478
 
 msgid "GLOBAL_GLACIATION_START_EVENT_LOG"
 msgstr ""
@@ -3527,16 +3488,6 @@
 msgstr ""
 "No pot ser automàticament detectat si el \"hyperthreading\" està activat o no.\n"
 "Això afecta el nombre de \"threads\" per defecte ja que el \"hyperthreading threads\" no són tan ràpids com els núclis CPU reals."
-
-msgid "METEOR_IMPACT_EVENT"
-msgstr ""
-
-#, fuzzy
-msgid "METEOR_IMPACT_EVENT_LOG"
-msgstr "Població Total:"
-
-msgid "METEOR_STRIKE_START_EVENT_LOG"
-msgstr ""
 
 msgid "METRICS"
 msgstr "Mètriques de rendiment"
@@ -8988,22 +8939,6 @@
 msgstr "Zoom enfora"
 
 #, fuzzy
-<<<<<<< HEAD
-#~ msgid "GLUCOSE_METEOR"
-#~ msgstr "Glucosa"
-
-#, fuzzy
-#~ msgid "IRON_METEOR"
-#~ msgstr "Entorn"
-
-#, fuzzy
-#~ msgid "PHOSPHATE_METEOR"
-#~ msgstr "Fosfat"
-
-#, fuzzy
-#~ msgid "RADIOACTIVE_METEOR"
-#~ msgstr "Gran tros de Ferro"
-=======
 #~ msgid "MICROBE_STAGE_DAY_NIGHT_TEXT"
 #~ msgstr ""
 #~ "Estigues atent a la barra de salut, que hi ha al costat de la barra d'ATP (a la part inferior dreta de la pantalla).\n"
@@ -9014,7 +8949,6 @@
 #, fuzzy
 #~ msgid "GLOBAL_GLACIATION_EVENT_LOG"
 #~ msgstr "Població Total:"
->>>>>>> 4c6b8478
 
 #~ msgid "IRON_CHEMOLITHOAUTOTROPHY"
 #~ msgstr "Quimiolitoautotròfia basada en Ferro"
@@ -9201,6 +9135,10 @@
 #~ msgid "ERUPTION_IN"
 #~ msgstr "Gemmació"
 
+#, fuzzy
+#~ msgid "EVENT_TOOLTIP_ERUPTION"
+#~ msgstr "{0}: +{1} ATP"
+
 #~ msgid "THE_AMOUNT_OF_GLUCOSE_HAS_BEEN_REDUCED"
 #~ msgstr "La quantitat de Glucosa s'ha reduït un percentatge de {0} respecte a la Generació anterior."
 
