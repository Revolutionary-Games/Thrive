# Translations template for PROJECT.
# Copyright (C) 2020 ORGANIZATION
# This file is distributed under the same license as the PROJECT project.
# FIRST AUTHOR <EMAIL@ADDRESS>, 2020.
#
msgid ""
msgstr ""
"Project-Id-Version: PROJECT VERSION\n"
"Report-Msgid-Bugs-To: EMAIL@ADDRESS\n"
<<<<<<< HEAD
"POT-Creation-Date: 2025-04-12 20:18+0200\n"
=======
"POT-Creation-Date: 2025-04-11 10:12+0300\n"
>>>>>>> 10e73d4a
"PO-Revision-Date: 2025-04-04 10:42+0000\n"
"Last-Translator: Anonymous <noreply@weblate.org>\n"
"Language-Team: Catalan <https://translate.revolutionarygamesstudio.com/projects/thrive/thrive-game/ca/>\n"
"Language: ca\n"
"MIME-Version: 1.0\n"
"Content-Type: text/plain; charset=UTF-8\n"
"Content-Transfer-Encoding: 8bit\n"
"Plural-Forms: nplurals=2; plural=n != 1;\n"
"X-Generator: Weblate 5.7.2\n"
"Generated-By: Babel 2.8.0\n"

msgid "2D_MOVEMENT_TYPE_SELECTION"
msgstr ""

msgid "3D_EDITOR"
msgstr "Editor 3D"

msgid "3D_MOVEMENT"
msgstr "Moviment 3D"

msgid "3D_MOVEMENT_TYPE_SELECTION"
msgstr ""

msgid "ABILITIES"
msgstr "Habilitats"

#, fuzzy
msgid "ABORT"
msgstr "Avortat."

msgid "ABORTED_DOT"
msgstr "Avortat."

#, fuzzy
msgid "ABSORBERS_COUNT"
msgstr "Estadi de Microbi"

msgid "ABYSSOPELAGIC"
msgstr "Zona abissal"

msgid "ACCEPT"
msgstr ""

#, fuzzy
msgid "ACTION_AWAKEN"
msgstr "Despertar"

#, fuzzy
msgid "ACTION_AWAKEN_TOOLTIP"
msgstr "Despertar"

msgid "ACTION_BLOCKED_WHILE_ANOTHER_IN_PROGRESS"
msgstr "Acció bloquejada mentre una altra s'està duent a terme"

#, fuzzy
msgid "ACTION_DELETE"
msgstr "Confirmar Sortida"

#, fuzzy
msgid "ACTION_DOUBLE_POPULATION"
msgstr "Població de les Espècies"

#, fuzzy
msgid "ACTION_DUPLICATE_UNITS"
msgstr "Confirmar Sortida"

#, fuzzy
msgid "ACTION_HALF_POPULATION"
msgstr "{0} amb població: {1}"

#, fuzzy
msgid "ACTION_TELEPORT"
msgstr "Confirmar Sortida"

msgid "ACTIVE"
msgstr "Actiu"

msgid "ACTIVE_THREAD_COUNT"
msgstr "Fils actuals:"

msgid "ACTIVITY_EXPLANATION"
msgstr ""
"Els microbis actius es mouran continuament per trobar recursos.\n"
"Els microbis sèssils es mantindran relativament quiets, esperant a que l'entorn canviï abans d'actuar."

msgid "ADDITIONAL_VALIDATION_FAILED"
msgstr "Validacions addicionals han detectat un problema: {0}"

msgid "ADD_INPUT_BUTTON_TOOLTIP"
msgstr "Afegir una nova vinculació de tecla"

msgid "ADVANCED_VIEW"
msgstr "Avançat"

msgid "ADVANCED_VIEW_BUTTON_TOOLTIP"
msgstr "Obrir la vista de configuració avançada"

#, fuzzy
msgid "AEROBIC_NITROGEN_FIXATION"
msgstr "Fixació Anaeròbica de Nitrogen"

msgid "AEROBIC_NITROGEN_FIXING"
msgstr "Fixació Aeròbica de Nitrogen"

#, fuzzy
msgid "AEROBIC_RESPIRATION"
msgstr "Respiració aeròbica"

msgid "AGENTS"
msgstr "Agents"

#, fuzzy
msgid "AGENTS_COLON"
msgstr "Artista:"

#, fuzzy
msgid "AGENT_NAME"
msgstr "{0} {1}"

msgid "AGGRESSION_EXPLANATION"
msgstr ""
"Els microbis agressius perseguiran les preses a més distància\n"
"i és més probable que s'enfrontin a depredadors quan siguin atacats.\n"
"Els microbis pacífics desistiran de perseguir les seves preses abans\n"
"i és menys probable que facin servir toxines contra depredadors."

msgid "AGGRESSIVE"
msgstr "Agressiu"

msgid "AI_MUTATION_RATE"
msgstr "Taxa de mutació de la IA"

msgid "AI_MUTATION_RATE_EXPLANATION"
msgstr "(velocitat a la qual les espècies de la IA muten)"

msgid "ALL"
msgstr "Tot"

#, fuzzy
msgid "ALLOW_SPECIES_SWITCH_ON_EXTINCTION"
msgstr "ha mutat"

#, fuzzy
msgid "ALLOW_SPECIES_SWITCH_ON_EXTINCTION_EXPLANATION"
msgstr ""
"Els microbis agressius perseguiran les preses a més distància\n"
"i és més probable que s'enfrontin a depredadors quan siguin atacats.\n"
"Els microbis pacífics desistiran de perseguir les seves preses abans\n"
"i és menys probable que facin servir toxines contra depredadors."

msgid "ALL_WORLDS_GENERAL_STATISTICS"
msgstr "Estadístiques Generals de tots els mons"

#, fuzzy
msgid "ALL_WORLDS_STATISTICS"
msgstr "Estadístiques de la Cèl·lula"

msgid "ALREADY_ASCENDED"
msgstr ""

msgid "ALT"
msgstr "Alt"

#, fuzzy
msgid "ALWAYS_VISIBLE"
msgstr "Visible"

msgid "AMBIANCE_VOLUME"
msgstr "Volum de l'ambient"

msgid "AMMONIA"
msgstr "Amoníac"

#, fuzzy
msgid "AMMONIA_COST"
msgstr "Amoníac"

msgid "AMOUNT_OF_AUTOSAVE_TO_KEEP"
msgstr "Màxim nombre d'arxius d'autoguardat:"

msgid "AMOUNT_OF_QUICKSAVE_TO_KEEP"
msgstr "Màxim nombre d'arxius de guardat ràpid:"

msgid "ANAEROBIC_NITROGEN_FIXATION"
msgstr "Fixació Anaeròbica de Nitrogen"

#, fuzzy
msgid "AND_UNLOCK_CONDITION"
msgstr "Condicions Físiques"

msgid "ANISOTROPIC_FILTERING"
msgstr ""

msgid "ANTIALIASING_MSAA_TAA"
msgstr ""

#, fuzzy
msgid "ANTI_ALIASING_FXAA"
msgstr "Antialiàsing Multimostres (MSAA):"

#, fuzzy
msgid "ANTI_ALIASING_MODE"
msgstr "Antialiàsing Multimostres (MSAA):"

#, fuzzy
msgid "ANTI_ALIASING_MSAA"
msgstr "Antialiàsing Multimostres (MSAA):"

#, fuzzy
msgid "ANTI_ALIASING_TAA"
msgstr "Antialiàsing Multimostres (MSAA):"

msgid "APPEARANCE"
msgstr "Aparença"

msgid "APPLY"
msgstr "Aplicar"

msgid "APPLY_CHANGES"
msgstr "Aplicar Canvis"

msgid "APRIL"
msgstr "Abril"

msgid "ARE_YOU_SURE_TO_RESET_ALL_SETTINGS"
msgstr "Esteu segur que voleu resetejar TOTA la configuració als seus valors per defecte?"

msgid "ARE_YOU_SURE_TO_RESET_INPUT_SETTINGS"
msgstr "Esteu segur que voleu resetejar els inputs de configuració a valors per defecte?"

msgid "ARTIST_COLON"
msgstr "Artista:"

msgid "ARTWORK_TITLE"
msgstr "\"{0}\" - {1}"

msgid "ART_BY"
msgstr "Art per {0}"

msgid "ART_GALLERY"
msgstr "Galeria d'art"

#, fuzzy
msgid "ASCENSION_CONGRATULATIONS"
msgstr "Població de les Espècies"

msgid "ASCENSION_CONGRATULATIONS_CONTENT"
msgstr ""

#, fuzzy
msgid "ASCENSION_STAGE"
msgstr "Versió:"

msgid "ASSEMBLY_CLASS_REQUIRED"
msgstr "Es requereix la classe de l'ensamblatge del mod quan s'especifica l'ensamblatge"

msgid "ASSEMBLY_REQUIRED_WITH_HARMONY"
msgstr "Es requereix l'ensamblatge de mod quan auto harmony està activat"

msgid "ASSUME_HYPERTHREADING"
msgstr "Assumir que la CPU té activat el hyperthreading"

msgid "ASSUME_HYPERTHREADING_TOOLTIP"
msgstr ""
"No pot ser automàticament detectat si el \"hyperthreading\" està activat o no.\n"
"Això afecta el nombre de \"threads\" per defecte ja que el \"hyperthreading threads\" no són tan ràpids com els núclis CPU reals."

msgid "ATMOSPHERIC_GASSES"
msgstr "Gasos Atmosfèrics"

msgid "ATP"
msgstr "ATP"

msgid "ATP_BALANCE"
msgstr "Equilibri d'ATP"

#, fuzzy
msgid "ATP_BALANCE_TOOLTIP"
msgstr "Mostrar / amagar l'entorn i els compostos"

#, fuzzy
msgid "ATP_BALANCE_TOOLTIP_MULTICELLULAR"
msgstr "Mostrar / amagar l'entorn i els compostos"

msgid "ATP_BALANCE_WITHOUT_EXTERNAL_RESOURCES"
msgstr ""

msgid "ATP_BALANCE_WITHOUT_GLUCOSE"
msgstr ""

#, fuzzy
msgid "ATP_BALANCE_WITHOUT_HYDROGEN_SULFIDE"
msgstr "Àcid Sulfhídric"

#, fuzzy
msgid "ATP_BALANCE_WITHOUT_IRON"
msgstr "Equilibri d'ATP"

msgid "ATP_BALANCE_WITH_ALL_COMPOUNDS"
msgstr ""

msgid "ATP_PRODUCTION"
msgstr "Producció d'ATP"

msgid "ATP_PRODUCTION_TOO_LOW"
msgstr "LA PRODUCCIÓ D'ATP ÉS MASSA BAIXA!"

msgid "ATTEMPT_TO_WRITE_SAVE_FAILED"
msgstr "L'intent d'escriure aquest arxiu de guardat ha fallat. És possible que el nom de guardat sigui massa llarg, o pot ser que no tinguis accés a la carpeta de guardat."

msgid "AT_CURSOR"
msgstr "A sota del Cursor:"

msgid "AUDIO_OUTPUT_DEVICE"
msgstr "Dispositiu de sortida d'àudio:"

msgid "AUGUST"
msgstr "Agost"

msgid "AUTO"
msgstr "Auto"

#, fuzzy
msgid "AUTO-EVO_EXPLANATION_EXPLANATION"
msgstr "Aquest tauler mostra els nombres que fa servir l'algorisme auto-evo per fer la seva predicció. L'energia total que una espècie pot recol·lectar i el cost energètic per individu d'aquesta espècie, en determinen la població final. L'algorisme auto-evo fa servir un model simplificat de la realitat per a calcular el rendiment de les espècies basat en l'energia que són capaces de recol·lectar. Per cada font d'alimentació, es mostra quanta energia en guanya l'espècie. A més a més, es mostra l'energia total disponible per aquesta font. La fracció de l'energia total que guanyen les espècies es basa en la magnitud del seu 'rendiment' respecte al 'rendiment total'. El 'rendiment' és una mètrica de com de bé les espècies poden utilitzar aquesta font d'alimentació."

msgid "AUTO-EVO_POPULATION_CHANGED_2"
msgstr "{0} població ha variat en {1} a {2} degut a: {3}"

msgid "AUTO-EVO_PREDICTION"
msgstr "Predicció d'Auto-Evo"

msgid "AUTO-EVO_PREDICTION_BOX_DESCRIPTION"
msgstr ""
"Aquest tauler mostra els nombres de població esperats pel sistema auto-evo per l'espècie editada.\n"
"El sistema auto-evo fa una simulació de població que representa l'altra part (més enllà del teu propi rendiment) que afecta la teva població."

#, fuzzy
msgid "AUTO-EVO_RESULTS_TITLE"
msgstr "Resultats de l'algorisme Auto-Evo:"

msgid "AUTO-EVO_STEPS_DONE"
msgstr "{0:F1}% fet. {1:n0}/{2:n0} passos."

#, fuzzy
msgid "AUTO-EVO_STRENGHT_MULTIPLIER"
msgstr "Multiplicador del cost de mutació"

#, fuzzy
msgid "AUTO-EVO_STRENGHT_MULTIPLIER_EXPLANATION"
msgstr "(cost d'orgànuls, membranes i altres elements a l'editor)"

msgid "AUTOSAVE_DURING_THE_GAME"
msgstr "Guardat automàtic durant el joc"

msgid "AUTO_EVO"
msgstr "Auto-Evo"

#, fuzzy
msgid "AUTO_EVO_EXPLORING_TOOL"
msgstr "estat d'execució:"

msgid "AUTO_EVO_FAILED"
msgstr "L'algorisme auto-evo ha tingut un error"

msgid "AUTO_EVO_MISSING_RESULT_DATA_OBJECT"
msgstr ""

msgid "AUTO_EVO_RESULTS"
msgstr "Resultats de l'algorisme Auto-Evo:"

#, fuzzy
msgid "AUTO_EVO_RESULTS_GLOBAL_TITLE"
msgstr "Resultats de l'algorisme Auto-Evo:"

#, fuzzy
msgid "AUTO_EVO_RESULTS_PATCH_TITLE"
msgstr "Resultats de l'algorisme Auto-Evo:"

msgid "AUTO_EVO_RUN_STATUS"
msgstr "estat d'execució:"

msgid "AUTO_EVO_STATUS_COLON"
msgstr "Estat d'Auto-Evo:"

msgid "AUTO_MOVE_FORWARDS"
msgstr "Moviment automàtic cap endavant"

msgid "AUTO_RESOLUTION"
msgstr "Auto ({0}x{1})"

msgid "AVAILABLE_CONSTRUCTION_PROJECTS"
msgstr ""

msgid "AVAILABLE_MODS"
msgstr "Mods Disponibles"

msgid "AWAKENING_STAGE"
msgstr ""

#, fuzzy
msgid "AWARE_STAGE"
msgstr "Estadi de Microbi"

msgid "BACK"
msgstr "Enrere"

msgid "BACKGROUND_BLUR"
msgstr ""

msgid "BACKSLASH"
msgstr "Enrere"

msgid "BACKSPACE"
msgstr "Enrere"

#, fuzzy
msgid "BACTERIAL_THERMOSYNTHESIS"
msgstr "Termosíntesi"

msgid "BALANCE_DISPLAY_AT_DAY_ALWAYS"
msgstr ""

msgid "BALANCE_DISPLAY_AT_DAY_ALWAYS_TOOLTIP"
msgstr ""

msgid "BALANCE_DISPLAY_WHILE_MOVING"
msgstr ""

#, fuzzy
msgid "BALANCE_DISPLAY_WHILE_MOVING_TOOLTIP"
msgstr "Obrir la vista de configuració avançada"

msgid "BASE_MOBILITY"
msgstr "Mobilitat base"

msgid "BASE_MOVEMENT"
msgstr "Capacitat de moviment"

msgid "BASIC_VIEW"
msgstr "Bàsic"

msgid "BASIC_VIEW_BUTTON_TOOLTIP"
msgstr "Tornar a la vista de configuració bàsica"

msgid "BATHYPELAGIC"
msgstr "Zona batipelàgica"

msgid "BECOME_MACROSCOPIC"
msgstr "Esdevenir un Organisme Macroscòpic ({0}/{1})"

msgid "BECOME_MULTICELLULAR"
msgstr "Esdevenir un Organisme Multicel·lular ({0}/{1})"

msgid "BEGIN_THRIVING"
msgstr "Començar a prosperar"

msgid "BEHAVIOUR"
msgstr "Comportament"

#, fuzzy
msgid "BEHAVIOUR_ACTIVITY"
msgstr "Comportament"

#, fuzzy
msgid "BEHAVIOUR_AGGRESSION"
msgstr "Comportament"

#, fuzzy
msgid "BEHAVIOUR_FEAR"
msgstr "Comportament"

#, fuzzy
msgid "BEHAVIOUR_FOCUS"
msgstr "Comportament"

#, fuzzy
msgid "BEHAVIOUR_OPPORTUNISM"
msgstr "Comportament"

msgid "BELOW_SEA_LEVEL"
msgstr "{0}-{1}m sota el nivell del mar"

msgid "BENCHMARKS"
msgstr ""

#, fuzzy
msgid "BENCHMARK_FINISHED"
msgstr "Càrrega completada"

msgid "BENCHMARK_PHASE"
msgstr ""

msgid "BENCHMARK_RESULTS_COLON"
msgstr ""

msgid "BEST_PATCH_COLON"
msgstr "Millor Medi:"

msgid "BIG_IRON_CHUNK"
msgstr "Gran tros de Ferro"

#, fuzzy
msgid "BIG_PHOSPHATE_CHUNK"
msgstr "Gran tros de Ferro"

msgid "BILLION_ABBREVIATION"
msgstr "{0} B"

msgid "BINDING_AGENT"
msgstr "Agent d'Unió"

msgid "BINDING_AGENT_DESCRIPTION"
msgstr "Permet unir-te amb altres cèl·lules. Aquest és el primer pas cap a esdevenir un ésser multicel·lular. Quan la teva espècie forma part d'una colònia, les cèl·lules comparteixen els seus compostos. Mentre formis part d'una colònia, no pots entrar a l'editor, de manera que t'has de desunir un cop hagis recol·lectat prou compostos per dividir la teva cèl·lula."

msgid "BINDING_AGENT_PROCESSES_DESCRIPTION"
msgstr "Pressiona la tecla [thrive:input]g_toggle_binding[/thrive:input] per entrar al mode d'unió. Quan siguis en aquest mode, et pots unir a altres cèl·lules de la teva espècie entrant-hi en contacte. Per abandonar una colònia, pressiona la tecla [thrive:input]g_unbind_all[/thrive:input]."

msgid "BIND_AXES_SENSITIVITY"
msgstr ""

msgid "BIOLUMINESCENT_VACUOLE"
msgstr "Vacúol Bioluminescent"

#, fuzzy
msgid "BIOLUMINESCENT_VACUOLE_DESCRIPTION"
msgstr "Vacúol Bioluminescent"

#, fuzzy
msgid "BIOLUMINESCENT_VACUOLE_PROCESSES_DESCRIPTION"
msgstr "Transforma [thrive:compound type=\"atp\"][/thrive:compound] en [thrive:compound type=\"oxytoxy\"][/thrive:compound]. La velocitat és proporcional a la concentració de [thrive:compound type=\"oxygen\"][/thrive:compound]. Allibera toxines quan es prem la tecla [thrive:input]g_fire_toxin[/thrive:input]. Quan la quantitat de [thrive:compound type=\"oxytoxy\"][/thrive:compound] és baixa, encara és possible disparar, però el dany causat serà menor."

msgid "BIOME_LABEL"
msgstr "Bioma: {0}"

#, fuzzy
msgid "BLOOM_RENDER_EFFECT"
msgstr "Efectes externs:"

#, fuzzy
msgid "BLUESKY_TOOLTIP"
msgstr "Pausar el joc"

msgid "BRAIN_CELL_NAME_DEFAULT"
msgstr ""

msgid "BRAVE"
msgstr "Valent"

msgid "BROWSE"
msgstr "Navegar"

msgid "BROWSE_WORKSHOP"
msgstr "Navegar Workshop"

#, fuzzy
msgid "BUILD_CITY"
msgstr "Estructura"

#, fuzzy
msgid "BUILD_QUEUE"
msgstr "Estructura"

#, fuzzy
msgid "BUILD_STRUCTURE"
msgstr "Estructura"

msgid "BY"
msgstr "Per:"

msgid "BY_REVOLUTIONARY_GAMES"
msgstr "Per Revolutionary Games Studio"

msgid "CACHE_DISK_MAX_TIME"
msgstr ""

msgid "CACHE_MEMORY_MAX_ITEMS"
msgstr ""

msgid "CACHE_TIME_MEMORY"
msgstr ""

msgid "CACHE_TIME_MEMORY_ONLY"
msgstr ""

#, fuzzy
msgid "CACHING_TITLE"
msgstr "Falta un nom"

msgid "CALCIUM_CARBONATE"
msgstr "Carbonat de Calci"

msgid "CALCIUM_CARBONATE_MEMBRANE_DESCRIPTION"
msgstr "Aquesta membrana té una capa dura de Carbonat de Calci. Té una gran resistència a qualsevol agressió externa, ja sigui de naturalesa física o química. No consumeix gaire energia. Malgrat tot, la cèl·lula esdevé lenta i absorbeix els nutrients a poc a poc."

msgid "CAMERA"
msgstr "Càmera"

msgid "CANCEL"
msgstr "Cancel·lar"

msgid "CANCEL_ACTION_CAPITAL"
msgstr "CANCEL·LAR ACCIÓ"

msgid "CANCEL_CURRENT_ACTION"
msgstr "Cancel·la l'acció actual"

msgid "CANNOT_DELETE_USED_CELL_TYPE"
msgstr "Un Tipus de Cèl·lula que s'utilitza actualment en el teu Pla Corporal no es pot eliminar"

msgid "CANNOT_DELETE_USED_CELL_TYPE_TITLE"
msgstr "No es pot eliminar el Tipus de Cèl·lula"

msgid "CANNOT_ENGULF"
msgstr "No pot engolir"

msgid "CANNOT_MOVE_METABALL_TO_DESCENDANT_TREE"
msgstr "No es pot moure una metabola en el seu arbre de descendents"

msgid "CANNOT_REDUCE_BRAIN_POWER_STAGE"
msgstr ""

msgid "CANNOT_REDUCE_BRAIN_POWER_STAGE_TITLE"
msgstr ""

msgid "CANNOT_WRITE_SAVE"
msgstr "No pot Escriure Guardat"

msgid "CANT_LOAD_MOD_INFO"
msgstr "No es pot carregar la informació del mod per {0}"

msgid "CAPSLOCK"
msgstr "Caps Lock"

msgid "CARBON_DIOXIDE"
msgstr "Diòxid de Carboni"

msgid "CATEGORY_AN_ABUNDANCE"
msgstr "en abundància"

msgid "CATEGORY_A_FAIR_AMOUNT"
msgstr "una quantitat justa"

msgid "CATEGORY_LITTLE"
msgstr "poc"

msgid "CATEGORY_QUITE_A_BIT"
msgstr "una mica"

msgid "CATEGORY_SOME"
msgstr "un xic"

msgid "CATEGORY_VERY_LITTLE"
msgstr "molt poc"

msgid "CAUTIOUS"
msgstr "Prudent"

msgid "CELL"
msgstr "Cèl·lula"

msgid "CELLS"
msgstr "Cèl·lules"

msgid "CELLULASE"
msgstr "Cel·lulasa"

msgid "CELLULASE_DESCRIPTION"
msgstr "La cel·lulasa permet a la cèl·lula trencar membranes de cel·lulosa. Cada addició n'augmenta l'efectivitat."

msgid "CELLULOSE"
msgstr "Cel·lulosa"

msgid "CELLULOSE_MEMBRANE_DESCRIPTION"
msgstr "Aquesta membrana té una paret, que ofereix una bona protecció, especialment contra agressions físiques, com ara fiblades. Consumeix poca energia, però no pot absorbir recursos ràpidament i és més lenta. [b]La cel·lulasa pot digerir aquesta membrana[/b] fent-la vulnerable a l'engoliment per part de depredadors."

#, fuzzy
msgid "CELL_STAT_ROTATION_TOOLTIP"
msgstr "El valor utilitzat per generar el món, que ha de ser un nombre enter positiu"

#, fuzzy
msgid "CELL_STAT_SPEED_TOOLTIP"
msgstr "El valor utilitzat per generar el món, que ha de ser un nombre enter positiu"

#, fuzzy
msgid "CELL_STAT_STORAGE_TOOLTIP"
msgstr "El valor utilitzat per generar el món, que ha de ser un nombre enter positiu"

#, fuzzy
msgid "CELL_TYPE_BUTTON_ATP_CONSUMPTION"
msgstr "{0}: -{1} ATP"

#, fuzzy
msgid "CELL_TYPE_BUTTON_ATP_PRODUCTION"
msgstr "Producció d'ATP"

msgid "CELL_TYPE_NAME"
msgstr "Nom del Tipus de Cèl·lula"

msgid "CHANGE_DESCRIPTION_IS_TOO_LONG"
msgstr "Les notes de canvi són massa llargues"

msgid "CHANGE_THE_SYMMETRY"
msgstr "Canviar la simetria"

#, fuzzy
msgid "CHANNEL_INHIBITOR_TOXIN_SYNTHESIS"
msgstr "El Vacúol de Toxines, és un Vacúol que ha estat modificat per a la producció, emmagatzematge i secreció de Toxines OxyToxy. Com més quantitat d'aquests Vacúols tingui una cèl·lula, més ràpidament produirà aquestes Toxines."

msgid "CHEATS"
msgstr "Trucs"

msgid "CHEAT_KEYS_ENABLED"
msgstr "Trucs activats"

msgid "CHEAT_MENU"
msgstr "Menú de trucs"

msgid "CHEMICAL_BUTTON_MICROBE_TOOLTIP"
msgstr "Mostrar / amagar els procesos del microbi"

msgid "CHEMOPLAST"
msgstr "Quimioplast"

msgid "CHEMOPLAST_DESCRIPTION"
msgstr "El Quimioplast és una estructura de doble membrana que conté proteïnes que transformen Àcid Sulfhídric, Aigua i Diòxid de Carboni en Glucosa, mitjançant un procés anomenat Quimiosíntesi de l'Àcid Sulfhídric. La velocitat de producció de Glucosa augmenta proporcionalment a la concentració de Diòxid de Carboni."

msgid "CHEMOPLAST_PROCESSES_DESCRIPTION"
msgstr "Transforma [thrive:compound type=\"hydrogensulfide\"][/thrive:compound] en [thrive:compound type=\"glucose\"][/thrive:compound]. La velocitat és proporcional a la concentració de [thrive:compound type=\"carbondioxide\"][/thrive:compound]."

msgid "CHEMORECEPTOR"
msgstr "Quimioreceptor"

msgid "CHEMORECEPTOR_DESCRIPTION"
msgstr "Les cèl·lules només poden \"veure\" el món exterior a través de la Quimiorecepció, que els permet obtenir informació del seu entorn. Afegir aquest orgànul representa evolucionar una quimiorecepció més afinada. Com que al jugador se li ofereix visió fins i tot a l'estadi de Microbi, això es representa amb una línia que apunta fora de l'àrea visible, mostrant la posició de compostos que el jugador encara no podia veure."

#, fuzzy
msgid "CHEMORECEPTOR_MINIMUM_AMOUNT_TOOLTIP"
msgstr "Quantitat mínima a detectar:"

msgid "CHEMORECEPTOR_PROCESSES_DESCRIPTION"
msgstr "El Quimioreceptor permet detectar compostos a gran distància. Modifica'l un cop l'hagis col·locat per seleccionar el compost concret que vols detectar i el color de la línia que n'indicarà la direcció."

#, fuzzy
msgid "CHEMORECEPTOR_SEARCH_RADIUS_TOOLTIP"
msgstr "Les cèl·lules només poden \"veure\" el món exterior a través de la Quimiorecepció, que els permet obtenir informació del seu entorn. Afegir aquest orgànul representa evolucionar una quimiorecepció més afinada. Com que al jugador se li ofereix visió fins i tot a l'estadi de Microbi, això es representa amb una línia que apunta fora de l'àrea visible, mostrant la posició de compostos que el jugador encara no podia veure."

#, fuzzy
msgid "CHEMOSYNTHESIS"
msgstr "Quimiosíntesi"

msgid "CHEMOSYNTHESIZING_PROTEINS"
msgstr "Proteïnes Quimiosintetitzadores"

msgid "CHEMOSYNTHESIZING_PROTEINS_DESCRIPTION"
msgstr "Les Proteïnes Quimiosintetitzadores són cúmuls de proteïnes suspeses en el Citoplasma, capaçes de transformar l'Àcid Sulfhídric, l'Aigua i el Diòxid de Carboni en Glucosa, mitjançant un procés anomenat Quimiosíntesi de l'Àcid Sulfhídric. La velocitat de la producció de Glucosa és proporcional a la concentració de Diòxid de Carboni. Transformen la Glucosa en ATP mitjançant la Respiració Aeròbica, de manera més ràpida que el Citoplasma. Com que les Proteïnes Quimiosintetitzadores estan suspeses en el Citoplasma, aquest fluid duu a terme una certa Glicòlisi."

msgid "CHEMOSYNTHESIZING_PROTEINS_PROCESSES_DESCRIPTION"
msgstr "Transforma [thrive:compound type=\"hydrogensulfide\"][/thrive:compound] en [thrive:compound type=\"glucose\"][/thrive:compound]. La velocitat és proporcional a la concentració de [thrive:compound type=\"carbondioxide\"][/thrive:compound]. També transforma [thrive:compound type=\"glucose\"][/thrive:compound] en [thrive:compound type=\"atp\"][/thrive:compound]."

msgid "CHEMO_SYNTHESIS"
msgstr "Quimiosíntesi"

msgid "CHITIN"
msgstr "Quitina"

msgid "CHITINASE"
msgstr "Quitinasa"

msgid "CHITINASE_DESCRIPTION"
msgstr "La quitinasa permet a la cèl·lula digerir membranes de quitina. Cada addició n'augmenta l'efectivitat."

msgid "CHITIN_MEMBRANE_DESCRIPTION"
msgstr "Aquesta membrana té una paret, de manera que està més ben protegida, especialment contra agents externs, com ara Toxines. A més a més, consumeix poca energia. No obstant, la cèl·lula esdevé més lenta i absorbeix els nutrients més a poc a poc. [b]La quitinasa pot digerir aquesta membrana[/b] fent-la vulnerable a l'engoliment per part de depredadors."

msgid "CHLOROPLAST"
msgstr "Cloroplast"

msgid "CHLOROPLAST_DESCRIPTION"
msgstr "El cloroplast és una estructura de doble membrana que conté pigments sensibles a la Llum, agrupats en petites membranes. En realitat, és un petit organisme procariota que ha estat engolit i assimilat per una cèl·lula eucariota, que actua com a hoste. Els seus pigments, són capaços de fer servir la Llum per produïr Glucosa, mitjançant Aigua i Diòxid de Carboni, en un procés anomenat Fotosíntesi. Aquests pigments també li donen un color distintiu. La velocitat de producció de Glucosa augmenta proporcionalment amb la concentració de Diòxid de Carboni i la intensitat de la Llum."

msgid "CHLOROPLAST_PROCESSES_DESCRIPTION"
msgstr "Produeix [thrive:compound type=\"glucose\"][/thrive:compound]. La velocitat és proporcional a la concentració de [thrive:compound type=\"carbondioxide\"][/thrive:compound] i a la intensitat de [thrive:compound type=\"sunlight\"][/thrive:compound]."

msgid "CHOSEN_FILENAME_ALREADY_EXISTS"
msgstr "El nom de l'arxiu ({0}) ja existeix. Voleu sobreescriure?"

msgid "CHROMATIC_ABERRATION"
msgstr "Aberració cromàtica:"

msgid "CHROMATOPHORE_PROCESSES_DESCRIPTION"
msgstr "Produeix [thrive:compound type=\"glucose\"][/thrive:compound]. La velocitat és proporcional a la concentració de [thrive:compound type=\"carbondioxide\"][/thrive:compound] i a la intensitat de [thrive:compound type=\"sunlight\"][/thrive:compound]."

msgid "CHUNK_CELL_CORPSE_PART"
msgstr ""

msgid "CHUNK_FOOD_SOURCE"
msgstr "{0} consum"

msgid "CILIA"
msgstr "Cilis"

msgid "CILIA_DESCRIPTION"
msgstr "Els filaments de cilis són similars als flagels, però en comptes de proporcional una força d'impuls direccional, proporcional una força rotacional per ajudar les cèl·lules a rotar."

msgid "CILIA_PROCESSES_DESCRIPTION"
msgstr "Augmenta la velocitat de gir de grans cèl·lules."

#, fuzzy
msgid "CITY_SHORT_STATISTICS"
msgstr "Estadístiques de la Cèl·lula"

msgid "CLEAN_UP_OLD_SAVES"
msgstr "Netejar els arxius de guardat antics"

msgid "CLEAR_CACHE"
msgstr ""

#, fuzzy
msgid "CLICK_TO_SELECT"
msgstr "Eliminar tot el que ha estat seleccionat"

msgid "CLOSE"
msgstr "Tancar"

msgid "CLOSE_OPTIONS"
msgstr "Tancar opcions?"

msgid "CLOSTRIDIAL_FERMENTATION"
msgstr ""

#, fuzzy
msgid "CLOUD_BENCHMARK"
msgstr "Editor de Microbi"

msgid "CLOUD_RESOLUTION_DIVISOR"
msgstr "Divisor de resolució dels núvols:"

msgid "CLOUD_SIMULATION_MINIMUM_INTERVAL"
msgstr "Mínim interval de simulació de núvols:"

#, fuzzy
msgid "CLOUD_SIMULATION_MULTIPLIER"
msgstr "Multiplicador del cost d'osmoregulació"

msgid "COASTAL"
msgstr "Zona costanera"

msgid "COLLISION_SHAPE"
msgstr "Generar entitats amb formes de col·lisió"

msgid "COLOUR"
msgstr "Color"

msgid "COLOURBLIND_CORRECTION"
msgstr "Correcció per daltonisme:"

msgid "COLOUR_PICKER_ADD_PRESET"
msgstr "Afegir color actual com a plantilla"

msgid "COLOUR_PICKER_A_TOOLTIP"
msgstr "Canal alpha valor del color"

msgid "COLOUR_PICKER_B_TOOLTIP"
msgstr "Canal blau valor del color"

msgid "COLOUR_PICKER_G_TOOLTIP"
msgstr "Canal verd valor del color"

msgid "COLOUR_PICKER_HSV_BUTTON_TOOLTIP"
msgstr ""
"Activar o desactivar el mode HSV (Hue, Saturació, Valor).\n"
"No es pot activar quan està en mode \"raw\"."

msgid "COLOUR_PICKER_H_TOOLTIP"
msgstr "Hue valor, porció de color"

msgid "COLOUR_PICKER_PICK_COLOUR"
msgstr "Tria un color a partir de la finestra del joc"

msgid "COLOUR_PICKER_PRESET_TOOLTIP"
msgstr ""
"Color: {0}\n"
"Ratolí esquerra: Fes servir aquest predefinit\n"
"Ratolí dret: Elimina aquest predefinit"

msgid "COLOUR_PICKER_RAW_BUTTON_TOOLTIP"
msgstr ""
"Activar o desactivar el mode \"raw\".\n"
"En el mode \"raw\" pots fer que els valors R, G, B\n"
"de color vagin més enllà de 1.0.\n"
"No es pot activar si el mode HSV està activat."

msgid "COLOUR_PICKER_R_TOOLTIP"
msgstr "Canal vermell valor del color"

msgid "COLOUR_PICKER_S_TOOLTIP"
msgstr "Valor de saturació, la quantitat de gris en un color particular"

msgid "COLOUR_PICKER_V_TOOLTIP"
msgstr "Valor (brillantor) valor, brillantor o intensitat del color"

#, fuzzy
msgid "COMMON_ABILITIES"
msgstr "Habilitats"

msgid "COMMON_EDITING_AND_STRATEGY"
msgstr ""

msgid "COMMUNITY_FORUM"
msgstr ""

#, fuzzy
msgid "COMMUNITY_FORUM_BUTTON_TOOLTIP"
msgstr "Entrar a l'editor i modificar la teva espècie"

#, fuzzy
msgid "COMMUNITY_WIKI"
msgstr "la nostra Wiki"

#, fuzzy
msgid "COMMUNITY_WIKI_BUTTON_TOOLTIP"
msgstr "Sortir del joc"

#, fuzzy
msgid "COMPILED_AT_COLON"
msgstr "Compostos:"

#, fuzzy
msgid "COMPLETE_ACTION"
msgstr "Compostos:"

msgid "COMPOUNDS"
msgstr "Compostos"

#, fuzzy
msgid "COMPOUNDS_AT_EQUILIBRIUM"
msgstr "Compost a trobar:"

#, fuzzy
msgid "COMPOUNDS_AT_MAX_SPEED"
msgstr "Compost a trobar:"

#, fuzzy
msgid "COMPOUNDS_BUTTON_MICROBE_TOOLTIP"
msgstr "Mostrar / amagar l'entorn i els compostos"

msgid "COMPOUNDS_COLON"
msgstr "Compostos:"

#, fuzzy
msgid "COMPOUND_BALANCE_FILL_TIME"
msgstr "Equilibri de Compostos"

#, fuzzy
msgid "COMPOUND_BALANCE_FILL_TIME_TOO_LONG"
msgstr "Equilibri de Compostos"

#, fuzzy
msgid "COMPOUND_BALANCE_MODE_TOOLTIP"
msgstr "Mostrar / amagar l'entorn i els compostos"

msgid "COMPOUND_BALANCE_TITLE"
msgstr "Equilibri de Compostos"

#, fuzzy
msgid "COMPOUND_BALANCE_TOOLTIP"
msgstr "Mostrar / amagar l'entorn i els compostos"

msgid "COMPOUND_CLOUDS"
msgstr "Núvols de Compostos"

#, fuzzy
msgid "COMPOUND_CLOUD_BENCHMARK"
msgstr "Densitat de núvols de Compostos"

msgid "COMPOUND_CLOUD_DENSITY"
msgstr "Densitat de núvols de Compostos"

msgid "COMPOUND_CLOUD_DENSITY_EXPLANATION"
msgstr "(densitat dels núvols de compostos al medi ambient)"

msgid "COMPOUND_CONCENTRATIONS_DECREASED"
msgstr "{0} concentrations han disminuït per {1}"

msgid "COMPOUND_FOOD_SOURCE"
msgstr "{0} consum"

#, fuzzy
msgid "COMPOUND_HANDLE_KEEP"
msgstr "Equilibri de Compostos"

#, fuzzy
msgid "COMPOUND_HANDLE_SPLIT_SISTER"
msgstr "Equilibri de Compostos"

#, fuzzy
msgid "COMPOUND_HANDLE_TOP_UP"
msgstr "Mostrar / amagar l'entorn i els compostos"

#, fuzzy
msgid "COMPOUND_HANDLE_TOP_UP_ON_CHANGE"
msgstr "Densitat de núvols de Compostos"

#, fuzzy
msgid "COMPOUND_STORAGE_AMOUNT_DOES_NOT_LAST_NIGHT"
msgstr "Equilibri de Compostos"

msgid "COMPOUND_STORAGE_NOT_ENOUGH_GENERATED_DURING_DAY"
msgstr ""

#, fuzzy
msgid "COMPOUND_STORAGE_NOT_ENOUGH_SPACE"
msgstr "{0} consum"

#, fuzzy
msgid "COMPOUND_STORAGE_STATS_TITLE"
msgstr "Equilibri de Compostos"

#, fuzzy
msgid "COMPOUND_STORAGE_STATS_TOOLTIP"
msgstr "Equilibri de Compostos"

msgid "COMPOUND_TO_FIND"
msgstr "Compost a trobar:"

msgid "CONCEPT_ART"
msgstr "Art Conceptual"

msgid "CONFIG"
msgstr "Configuració"

msgid "CONFIRM_CAPITAL"
msgstr "CONFIRMAR"

#, fuzzy
msgid "CONFIRM_DELETE"
msgstr "Confirmar Sortida"

msgid "CONFIRM_EXIT"
msgstr "Confirmar Sortida"

msgid "CONFIRM_FOSSILISATION_OVERWRITE"
msgstr ""

#, fuzzy
msgid "CONFIRM_MOVE_TO_ASCENSION_STAGE"
msgstr "(velocitat a la qual les espècies de la IA muten)"

#, fuzzy
msgid "CONFIRM_MOVE_TO_ASCENSION_STAGE_EXPLANATION"
msgstr "(velocitat a la qual les espècies de la IA muten)"

msgid "CONFIRM_MOVE_TO_INDUSTRIAL_STAGE"
msgstr ""

#, fuzzy
msgid "CONFIRM_MOVE_TO_INDUSTRIAL_STAGE_EXPLANATION"
msgstr "(velocitat a la qual les espècies de la IA muten)"

#, fuzzy
msgid "CONFIRM_MOVE_TO_SPACE_STAGE"
msgstr "(velocitat a la qual les espècies de la IA muten)"

#, fuzzy
msgid "CONFIRM_MOVE_TO_SPACE_STAGE_EXPLANATION"
msgstr "(velocitat a la qual les espècies de la IA muten)"

msgid "CONFIRM_NEW_GAME_BUTTON_TOOLTIP"
msgstr "Entrar al joc amb aquesta configuració"

msgid "CONFIRM_NEW_GAME_BUTTON_TOOLTIP_DISABLED"
msgstr "Alguns paràmetres no són vàlids"

#, fuzzy
msgid "CONSTRUCTION_UNIT_NAME"
msgstr "Tritanopia (Blau-Groc)"

msgid "CONTENT_UPLOADED_FROM"
msgstr "El contingut Workshop es pujarà des de la carpeta: {0}"

#, fuzzy
msgid "CONTINUE"
msgstr "Començar a prosperar"

#, fuzzy
msgid "CONTINUE_AS_SPECIES"
msgstr "Selecciona un Indret per a veure'n els detalls"

#, fuzzy
msgid "CONTINUE_THRIVING"
msgstr "Començar a prosperar"

msgid "CONTINUE_TO_PROTOTYPES"
msgstr ""
"Has assolit el final de la part \"completa\" de Thrive.\n"
"Si ho vols, pots continuar jugant als prototips d'altres estadis que estan inclosos al joc. Aquests, poden ser molt incomplerts, fer servir gràfics temporals, i ser \"matussers\" en general. No obstant, estan inclosos com a part del joc per a mostrar la possible direcció futura del joc, i la nostra visió general de com estan connectats els diferents estadis.\n"
"\n"
"Si continues, no podràs guardar ni tornar a l'estadi de microbi. Si vols tornar a aquest estadi, siusplau, guarda el joc ara, abans de continuar.\n"
"\n"
"Si tries continuar, siusplau tingues en compte que els següents estadis només són prototips incomplerts, i siusplau no ho critiqueu injustificadament."

msgid "CONTINUE_TO_PROTOTYPES_PROMPT"
msgstr "Continuar als prototips d'altres estadis?"

msgid "CONTROLLER_ANY_DEVICE"
msgstr ""

msgid "CONTROLLER_AXIS_L2"
msgstr ""

msgid "CONTROLLER_AXIS_LEFT_TRIGGER"
msgstr ""

msgid "CONTROLLER_AXIS_LEFT_X"
msgstr ""

msgid "CONTROLLER_AXIS_LEFT_Y"
msgstr ""

#, fuzzy
msgid "CONTROLLER_AXIS_NEGATIVE_DIRECTION"
msgstr "El Plast de Fixació de Nitrogen és una proteïna que produeix Amoníac, un component important en el creixement i reproducció de les cèl·lules, mitjançant Nitrogen, Oxigen i mol·lècules d'ATP. Aquest procés s'anomena Fixació de Nitrogen Aeròbica."

#, fuzzy
msgid "CONTROLLER_AXIS_POSITIVE_DIRECTION"
msgstr "El Plast de Fixació de Nitrogen és una proteïna que produeix Amoníac, un component important en el creixement i reproducció de les cèl·lules, mitjançant Nitrogen, Oxigen i mol·lècules d'ATP. Aquest procés s'anomena Fixació de Nitrogen Aeròbica."

msgid "CONTROLLER_AXIS_R2"
msgstr ""

msgid "CONTROLLER_AXIS_RIGHT_TRIGGER"
msgstr ""

msgid "CONTROLLER_AXIS_RIGHT_X"
msgstr ""

msgid "CONTROLLER_AXIS_RIGHT_Y"
msgstr ""

msgid "CONTROLLER_AXIS_VISUALIZERS"
msgstr ""

msgid "CONTROLLER_BUTTON_DPAD_DOWN"
msgstr ""

msgid "CONTROLLER_BUTTON_DPAD_LEFT"
msgstr ""

msgid "CONTROLLER_BUTTON_DPAD_RIGHT"
msgstr ""

msgid "CONTROLLER_BUTTON_DPAD_UP"
msgstr ""

msgid "CONTROLLER_BUTTON_LEFT_SHOULDER"
msgstr ""

msgid "CONTROLLER_BUTTON_LEFT_STICK"
msgstr ""

msgid "CONTROLLER_BUTTON_MISC1"
msgstr ""

msgid "CONTROLLER_BUTTON_PADDLE1"
msgstr ""

msgid "CONTROLLER_BUTTON_PADDLE2"
msgstr ""

msgid "CONTROLLER_BUTTON_PADDLE3"
msgstr ""

msgid "CONTROLLER_BUTTON_PADDLE4"
msgstr ""

msgid "CONTROLLER_BUTTON_PS3_SELECT"
msgstr ""

msgid "CONTROLLER_BUTTON_PS3_START"
msgstr ""

msgid "CONTROLLER_BUTTON_PS_CIRCLE"
msgstr ""

msgid "CONTROLLER_BUTTON_PS_CROSS"
msgstr ""

msgid "CONTROLLER_BUTTON_PS_L1"
msgstr ""

msgid "CONTROLLER_BUTTON_PS_L3"
msgstr ""

msgid "CONTROLLER_BUTTON_PS_OPTIONS"
msgstr ""

msgid "CONTROLLER_BUTTON_PS_R1"
msgstr ""

msgid "CONTROLLER_BUTTON_PS_R3"
msgstr ""

msgid "CONTROLLER_BUTTON_PS_SHARE"
msgstr ""

msgid "CONTROLLER_BUTTON_PS_SONY_BUTTON"
msgstr ""

msgid "CONTROLLER_BUTTON_PS_SQUARE"
msgstr ""

msgid "CONTROLLER_BUTTON_PS_TRIANGLE"
msgstr ""

msgid "CONTROLLER_BUTTON_RIGHT_SHOULDER"
msgstr ""

msgid "CONTROLLER_BUTTON_RIGHT_STICK"
msgstr ""

msgid "CONTROLLER_BUTTON_TOUCH_PAD"
msgstr ""

msgid "CONTROLLER_BUTTON_UNKNOWN"
msgstr ""

msgid "CONTROLLER_BUTTON_XBOX_A"
msgstr ""

msgid "CONTROLLER_BUTTON_XBOX_B"
msgstr ""

msgid "CONTROLLER_BUTTON_XBOX_BACK"
msgstr ""

msgid "CONTROLLER_BUTTON_XBOX_GUIDE"
msgstr ""

msgid "CONTROLLER_BUTTON_XBOX_START"
msgstr ""

msgid "CONTROLLER_BUTTON_XBOX_X"
msgstr ""

msgid "CONTROLLER_BUTTON_XBOX_Y"
msgstr ""

msgid "CONTROLLER_DEADZONES"
msgstr ""

#, fuzzy
msgid "CONTROLLER_DEADZONE_CALIBRATION_EXPLANATION"
msgstr "Aquest tauler mostra els nombres que fa servir l'algorisme auto-evo per fer la seva predicció. L'energia total que una espècie pot recol·lectar i el cost energètic per individu d'aquesta espècie, en determinen la població final. L'algorisme auto-evo fa servir un model simplificat de la realitat per a calcular el rendiment de les espècies basat en l'energia que són capaces de recol·lectar. Per cada font d'alimentació, es mostra quanta energia en guanya l'espècie. A més a més, es mostra l'energia total disponible per aquesta font. La fracció de l'energia total que guanyen les espècies es basa en la magnitud del seu 'rendiment' respecte al 'rendiment total'. El 'rendiment' és una mètrica de com de bé les espècies poden utilitzar aquesta font d'alimentació."

msgid "CONTROLLER_DEADZONE_COLON"
msgstr ""

msgid "CONTROLLER_PROMPT_TYPE_SETTING"
msgstr ""

msgid "CONTROLLER_SENSITIVITY"
msgstr ""

msgid "CONTROLLER_UNKNOWN_AXIS"
msgstr ""

msgid "COPY_ERROR_TO_CLIPBOARD"
msgstr "Copiar l'Error al Porta-Retalls"

#, fuzzy
msgid "COPY_RESULTS"
msgstr "Resultats de l'algorisme Auto-Evo:"

msgid "CORRECTION_PROTANOPE"
msgstr "Protanòpia (Vermell-Verd)"

msgid "CORRECTION_TRITANOPE"
msgstr "Tritanopia (Blau-Groc)"

#, fuzzy
msgid "CPU_THREADS"
msgstr "Fils:"

msgid "CRAFTING_CLEAR_INPUTS"
msgstr ""

msgid "CRAFTING_ERROR_INTERNAL_CONSUME_PROBLEM"
msgstr ""

#, fuzzy
msgid "CRAFTING_ERROR_TAKING_ITEMS"
msgstr "Falta un nom"

msgid "CRAFTING_FILTER_INPUTS"
msgstr ""

msgid "CRAFTING_KNOWN_ITEMS"
msgstr ""

msgid "CRAFTING_NOT_ENOUGH_MATERIAL"
msgstr ""

msgid "CRAFTING_NO_RECIPE_SELECTED"
msgstr ""

msgid "CRAFTING_NO_ROOM_TO_TAKE_CRAFTING_RESULTS"
msgstr ""

#, fuzzy
msgid "CRAFTING_RECIPE_DISPLAY"
msgstr "Resultats de l'algorisme Auto-Evo:"

msgid "CRAFTING_RECIPE_HAND_AXE"
msgstr ""

#, fuzzy
msgid "CRAFTING_RESULTS"
msgstr "Resultats de l'algorisme Auto-Evo:"

msgid "CRAFTING_SELECT_RECIPE_OR_ITEMS_TO_FILTER"
msgstr ""

msgid "CRAFTING_TAKE_ALL"
msgstr ""

#, fuzzy
msgid "CRAFTING_TITLE"
msgstr "Falta un nom"

msgid "CREATE"
msgstr "Crear"

msgid "CREATED_AT"
msgstr "Creat a:"

msgid "CREATED_ON_PLATFORM"
msgstr "Creat a la Plataforma:"

msgid "CREATE_A_NEW_MICROBE"
msgstr "Crear un nou microbi"

msgid "CREATE_NEW"
msgstr "Crear Nou"

msgid "CREATE_NEW_CELL_TYPE"
msgstr "Crear un nou Tipus de Cèl·lula"

msgid "CREATE_NEW_CELL_TYPE_DESCRIPTION"
msgstr "Pots crear nous tipus de cèl·lules duplicant-ne de ja existents, i donant-les-hi un nou nou. Els tipus de cèl·lula es poden modificar per a especialitzar-se en diferents rols. Quan es modifica un tipus de cèl·lula, totes les cèl·lules del mateix tipus col·locades s'actualitzaran."

msgid "CREATE_NEW_MOD"
msgstr "Crear un Nou Mod"

msgid "CREATE_NEW_SAVE"
msgstr "Crear un nou arxiu de guardat"

msgid "CREATE_NEW_TISSUE_TYPE"
msgstr "Crear un nou Tipus de Teixit"

msgid "CREATE_NEW_TISSUE_TYPE_DESCRIPTION"
msgstr "Pots crear nous tipus de teixits duplicant-ne de ja existents, i donant-los un nom nou. Els tipus de teixit es poden modificar amb l'editor de microbi per a especialitzar-los en diferents rols."

msgid "CREATING_DOT_DOT_DOT"
msgstr "Creant..."

msgid "CREATING_OBJECTS_FROM_SAVE"
msgstr "Creant objectes a partir de l'arxiu guardat"

msgid "CREDITS"
msgstr "Crèdits"

msgid "CTRL"
msgstr "CTRL"

#, fuzzy
msgid "CURRENT_CACHE_SIZE"
msgstr "Mostrar noms de botons de selecció de parts"

#, fuzzy
msgid "CURRENT_CACHE_SIZE_TOOLTIP"
msgstr "Secretar mucílag"

msgid "CURRENT_DEVELOPERS"
msgstr "Desenvolupadors Actuals"

msgid "CURRENT_LOCATION_CAPITAL"
msgstr "INDRET ACTUAL"

#, fuzzy
msgid "CURRENT_RESEARCH_NONE"
msgstr "Mostrar noms de botons de selecció de parts"

#, fuzzy
msgid "CURRENT_RESEARCH_PROGRESS"
msgstr "Obrir pantalla d'ajuda"

msgid "CURRENT_WORLD"
msgstr "Món Actual"

#, fuzzy
msgid "CURRENT_WORLD_STATISTICS"
msgstr "Estadístiques de la Cèl·lula"

msgid "CUSTOM_USERNAME"
msgstr "Nom d'usuari propi:"

msgid "CYTOPLASM"
msgstr "Citoplasma"

msgid "CYTOPLASM_DESCRIPTION"
msgstr "És la substància que forma l'interior de la cèl·lula. El Citoplasma és una barreja d'ions, proteïnes i altres substàncies dissoltes a l'aigua. Una de les seves funcions principals és dur a terme el procés de Fermentació, en el qual la Glucosa és transformada en ATP. Moltes cèl·lules simples, que no tenen orgànuls especialitzats, depenen totalment del seu citoplasma per tal de viure - és a dir, per tal de nutrir-se, relacionar-se i reproduïr-se."

msgid "CYTOPLASM_GLYCOLYSIS"
msgstr "Glicòlisi de Citoplasma"

msgid "CYTOPLASM_PROCESSES_DESCRIPTION"
msgstr "Transforma [thrive:compound type=\"glucose\"][/thrive:compound] en [thrive:compound type=\"atp\"][/thrive:compound]."

#, fuzzy
msgid "CYTOTOXIN_SYNTHESIS"
msgstr "Síntesi de les toxines OxyToxy"

#, fuzzy
msgid "DAMAGE_SOURCE_RADIATION"
msgstr "(cost d'orgànuls, membranes i altres elements a l'editor)"

msgid "DAY_LENGTH"
msgstr ""

#, fuzzy
msgid "DAY_LENGTH_EXPLANATION"
msgstr "(secrets aleatòriament generats al joc)"

msgid "DAY_NIGHT_CYCLE_ENABLED"
msgstr ""

#, fuzzy
msgid "DAY_NIGHT_CYCLE_ENABLED_EXPLANATION_2"
msgstr "(comença cada generació amb un núvol de glucosa gratuït proper)"

#, fuzzy
msgid "DEADZONE_CALIBRATION_FINISHED"
msgstr "Validacions addicionals han detectat un problema: {0}"

#, fuzzy
msgid "DEADZONE_CALIBRATION_INPROGRESS"
msgstr "Aquest idioma s'ha traduït al {0}%"

msgid "DEADZONE_CALIBRATION_IS_RESET"
msgstr ""

#, fuzzy
msgid "DEADZONE_CONFIGURATION"
msgstr "L'acció d'eliminar aquest arxiu de guardat és irreversible. Esteu segur que el voleu eliminar permanentment?"

msgid "DEATH"
msgstr "mort"

msgid "DEBUG_COORDINATES"
msgstr ""

msgid "DEBUG_DRAW_NOT_AVAILABLE"
msgstr ""

#, fuzzy
msgid "DEBUG_HEAT_AT_CURSOR"
msgstr "A sota del Cursor:"

msgid "DEBUG_PANEL"
msgstr "Tauler de Depuració"

msgid "DECEMBER"
msgstr "Desembre"

#, fuzzy
msgid "DECREASE_ITEM_SIZE"
msgstr "Secretar mucílag"

msgid "DEFAULT_AUDIO_OUTPUT_DEVICE"
msgstr "Aparell d'output per defecte"

msgid "DELETE"
msgstr "Eliminar"

msgid "DELETE_ALL_OLD_SAVE_WARNING_2"
msgstr ""
"No es pot desfer eliminar tots els arxius de guardat Auto i Ràpids, estàs segur que vols eliminar permanentment els següents?\n"
" - {0} Auto guardat(s)\n"
" - {1} Guardat(s) ràpid(s)\n"
" - {2} Còpia(es) de seguretat"

#, fuzzy
msgid "DELETE_FOSSIL_CONFIRMATION"
msgstr "L'acció d'eliminar aquest arxiu de guardat és irreversible. Esteu segur que el voleu eliminar permanentment?"

msgid "DELETE_OLD_SAVES_PROMPT"
msgstr "Eliminar arxiu(s) de guardat antic(s)?"

msgid "DELETE_ORGANELLE"
msgstr "Eliminar orgànul"

msgid "DELETE_SAVE_CONFIRMATION"
msgstr "L'acció d'eliminar aquest arxiu de guardat és irreversible. Esteu segur que el voleu eliminar permanentment?"

msgid "DELETE_SELECTED"
msgstr "Eliminar tot el que ha estat seleccionat"

msgid "DELETE_SELECTED_SAVES_PROMPT"
msgstr "Eliminar arxiu(s) de guardat seleccionat(s)?"

msgid "DELETE_SELECTED_SAVE_WARNING"
msgstr "L'acció d'eliminar els arxius de guardat seleccionats és irreversible. Esteu segur que voleu eliminar permanentment el següent nombre d'arxius: {0}?"

msgid "DELETE_THIS_SAVE_PROMPT"
msgstr "Eliminar aquest arxiu de guardat?"

#, fuzzy
msgid "DESCEND_BUTTON"
msgstr "L'acció d'eliminar aquest arxiu de guardat és irreversible. Esteu segur que el voleu eliminar permanentment?"

#, fuzzy
msgid "DESCEND_CONFIRMATION"
msgstr "L'acció d'eliminar aquest arxiu de guardat és irreversible. Esteu segur que el voleu eliminar permanentment?"

#, fuzzy
msgid "DESCEND_CONFIRMATION_EXPLANATION"
msgstr ""
"Els microbis agressius perseguiran les preses a més distància\n"
"i és més probable que s'enfrontin a depredadors quan siguin atacats.\n"
"Els microbis pacífics desistiran de perseguir les seves preses abans\n"
"i és menys probable que facin servir toxines contra depredadors."

msgid "DESCRIPTION"
msgstr "Descripció:"

msgid "DESCRIPTION_COLON"
msgstr "Descripció:"

msgid "DESCRIPTION_TOO_LONG"
msgstr "La descripció és massa llarga"

#, fuzzy
msgid "DESPAWN_ENTITIES"
msgstr "Màxim nombre d'entitats:"

msgid "DETECTED_CPU_COUNT"
msgstr "Detectat compte CPU:"

#, fuzzy
msgid "DEVBUILD_VERSION_INFO"
msgstr "Partidaris Devbuilds"

msgid "DEVELOPERS"
msgstr "Desenvolupadors"

#, fuzzy
msgid "DEVELOPMENT_FORUM"
msgstr "Desenvolupament a càrred de Revolutionary Games Studio ry"

#, fuzzy
msgid "DEVELOPMENT_FORUM_BUTTON_TOOLTIP"
msgstr "Entrar a l'editor i modificar la teva espècie"

msgid "DEVELOPMENT_SUPPORTED_BY"
msgstr "Desenvolupament a càrred de Revolutionary Games Studio ry"

#, fuzzy
msgid "DEVELOPMENT_WIKI"
msgstr "Desenvolupadors"

#, fuzzy
msgid "DEVELOPMENT_WIKI_BUTTON_TOOLTIP"
msgstr "Ajuda"

msgid "DEVOURED"
msgstr "Devorat"

msgid "DEV_BUILD_PATRONS"
msgstr "Partidaris Devbuilds"

msgid "DIFFICULTY"
msgstr "Dificultat"

#, fuzzy
msgid "DIFFICULTY_DETAILS_STRING"
msgstr "Dificultat predeterminada"

msgid "DIFFICULTY_PRESET"
msgstr "Dificultat predeterminada"

msgid "DIFFICULTY_PRESET_CUSTOM"
msgstr "Personalitzat"

msgid "DIFFICULTY_PRESET_EASY"
msgstr "Fàcil"

msgid "DIFFICULTY_PRESET_HARD"
msgstr "Difícil"

msgid "DIFFICULTY_PRESET_NORMAL"
msgstr "Normal"

msgid "DIGESTION_EFFICIENCY"
msgstr "Eficiència de Digestió"

msgid "DIGESTION_EFFICIENCY_COLON"
msgstr "Eficiència de Digestió"

msgid "DIGESTION_SPEED"
msgstr "Velocitat de Digestió"

msgid "DIGESTION_SPEED_COLON"
msgstr "Velocitat de Digestió:"

msgid "DIGESTION_SPEED_VALUE"
msgstr "{0}/s"

msgid "DISABLED"
msgstr "Inhabilitat"

msgid "DISABLE_ALL"
msgstr "Inhabilitar Tot"

msgid "DISCARD_AND_CONTINUE"
msgstr "Descartar i continuar"

msgid "DISCARD_CHANGES"
msgstr "Descartar Canvis"

#, fuzzy
msgid "DISCARD_MIGRATION"
msgstr "Descartar i continuar"

msgid "DISCONNECTED_CELLS"
msgstr "Cèl·lules Desconnectades"

msgid "DISCONNECTED_CELLS_TEXT"
msgstr ""
"Hi ha cèl·lules col·locades que no han estat físicament connectats a la resta.\n"
"Siusplau, connecta totes les cèl·lules per continuar."

msgid "DISCONNECTED_METABALLS"
msgstr "Metaboles Desconnectades"

msgid "DISCONNECTED_METABALLS_TEXT"
msgstr ""
"Hi ha metaboles col·locades que no estan connectades a la resta.\n"
"Siusplau, mou totes les metaboles col·locades al costat d'altres per continuar."

msgid "DISCONNECTED_ORGANELLES"
msgstr "Orgànuls Desconnectats"

msgid "DISCONNECTED_ORGANELLES_TEXT"
msgstr ""
"Hi ha orgànuls que no han estat físicament connectats a la resta.\n"
"Siusplau, connecta tots els orgànuls o bé desfés els teus canvis."

#, fuzzy
msgid "DISCORD_TOOLTIP"
msgstr "Han passat: {0:#,#} anys"

#, fuzzy
msgid "DISK_CACHE_TOOLTIP"
msgstr "Sortir del joc"

#, fuzzy
msgid "DISMISSED_POPUPS_COLON"
msgstr "Velocitat de Digestió:"

#, fuzzy
msgid "DISMISSED_POPUPS_EXPLANATION"
msgstr ""
"Els microbis centrats buscaran recursos o preses més llunyans\n"
"i és possible que siguin molt més ambiciosos respecte a uns mateixos recursos.\n"
"Els microbis sensibles canviaran d'objectius més aviat."

msgid "DISMISS_INFORMATION_PERMANENTLY"
msgstr ""

msgid "DISMISS_WARNING_PERMANENTLY"
msgstr ""

#, fuzzy
msgid "DISPLAY_3D_MENU_BACKGROUNDS"
msgstr "Mostrar partícules de fons"

msgid "DISPLAY_ABILITIES_BAR"
msgstr "Mostrar barra d'habilitats"

#, fuzzy
msgid "DISPLAY_BACKGROUND_DISTORTION_EFFECT"
msgstr "Mostrar partícules de fons"

msgid "DISPLAY_BACKGROUND_PARTICLES"
msgstr "Mostrar partícules de fons"

#, fuzzy
msgid "DISPLAY_DRIVER_OPENGL"
msgstr "Mostrar noms de botons de selecció de parts"

#, fuzzy
msgid "DISPLAY_DRIVER_VULKAN"
msgstr "Mostrar noms de botons de selecció de parts"

#, fuzzy
msgid "DISPLAY_MODE"
msgstr "Mostrar noms de botons de selecció de parts"

msgid "DISPLAY_PART_NAMES"
msgstr "Mostrar noms de botons de selecció de parts"

msgid "DISSOLVED_COMPOUND_FOOD_SOURCE"
msgstr "Font d'alimentació distribuïda uniformament de {0}"

msgid "DOES_NOT_USE_FEATURE"
msgstr "No"

msgid "DONATIONS"
msgstr "Donacions"

msgid "DOT_DOT_DOT"
msgstr "..."

msgid "DOUBLE"
msgstr "Doble"

msgid "DOUBLE_CLICK_TO_VIEW_IN_FULLSCREEN"
msgstr "Doble clic per mostrar en pantalla completa"

msgid "DOUBLE_MEMBRANE_DESCRIPTION"
msgstr "Una membrana cel·lular formada per dues capes, que ofereix millor protecció i consumeix menys energia. No obstant, fa que la cèl·lula esdevingui més lenta. També redueix la velocitat a la qual s'absorbeixen els nutrients en entrar-hi en contacte."

#, fuzzy
msgid "DOUBLE_SPEED_TOGGLE_TOOLTIP"
msgstr "El valor utilitzat per generar el món, que ha de ser un nombre enter positiu"

msgid "DRAG_TO_REORDER_ITEMS_WITH_MOUSE"
msgstr ""

msgid "DUMP_SCENE_TREE"
msgstr ""

msgid "DUPLICATE_TYPE"
msgstr "Duplicar Tipus"

msgid "EASTEREGG_MESSAGE_1"
msgstr "A mode de curiositat, la relació entre les cèl·lules de l'espècie Didinium i les cèl·lules Paramecium és un exemple típic i clar, que ha estat estudiat durant dècades, d'una relació entre depredador i presa. Ara bé, la teva espècie, és l'equivalent de Didinium o de Paramecium? Ets un depredador, o bé la presa?"

msgid "EASTEREGG_MESSAGE_10"
msgstr "ÉSSERS LLEFISCOSOS!!"

msgid "EASTEREGG_MESSAGE_11"
msgstr "Smeltal the meltal: frase satírica en anglès, amb un lèxic deformat a propòsit, que vol dir \"Fondre els metalls\"."

msgid "EASTEREGG_MESSAGE_12"
msgstr "No obstant, aquestes cèl·lules de color blau."

msgid "EASTEREGG_MESSAGE_13"
msgstr "Un petit consell: els diferents Biomes no són tan sols diferents fons, sinó que en cadascun hi ha diferents proporcions de compostos."

msgid "EASTEREGG_MESSAGE_14"
msgstr "Un petit consell: com més Flagels tinguis, més ràpid et podràs moure, però també més ATP consumiràs"

msgid "EASTEREGG_MESSAGE_15"
msgstr "Un petit consell: no només et pots empassar cèl·lules, sinó també trossos de Ferro."

msgid "EASTEREGG_MESSAGE_16"
msgstr "Un petit consell: prepara bé la teva cèl·lula abans d'afegir-li un Nucli. Els Nuclis són cars i consumeixen una gran quantitat d'ATP."

msgid "EASTEREGG_MESSAGE_17"
msgstr "A mode de curiositat, sabies que hi ha més de 8000 espècies d'organismes ciliats al planeta Terra?"

msgid "EASTEREGG_MESSAGE_18"
msgstr "A mode de curiositat, l'Stentor és un ciliat que es pot estendre per tal d'atrapar preses amb una boca amb forma de trompeta. Mitjançant Cilis, genera corrents d'aigua que atrapen a les preses."

msgid "EASTEREGG_MESSAGE_2"
msgstr "Un petit consell, si ets prou ràpid, pots fer servir les teves pròpies toxines per a bloquejar-ne d'altres."

msgid "EASTEREGG_MESSAGE_3"
msgstr "Un petit consell, la Osmoregulació consumeix, cada segon, 1 unitat d'ATP per nombre d'hexàgons de la teva cèl·lula. Alhora, cada hexàgon de citoplasma produeix 5 unitats d'ATP cada segon. Per tant, si estas perdent ATP degut a la Osmoregulació, afegeix un parell d'hexàgons de citoplasma o bé elimina alguns orgànuls."

msgid "EASTEREGG_MESSAGE_4"
msgstr "A mode de curiositat, al planeta Terra, els organismes procariotes tenen unes estructures anomenades Biocompartiments que actuen com orgànuls. En realitat, s'anomenen Orgànuls Polihèdrics."

msgid "EASTEREGG_MESSAGE_5"
msgstr "A mode de curiositat, els Metabolosomes són el que s'anomena Orgànuls Polihèdrics."

msgid "EASTEREGG_MESSAGE_6"
msgstr "Un petit consell, de vegades és millor fugir ràpidament de les altres cèl·lules."

msgid "EASTEREGG_MESSAGE_7"
msgstr "Recorda que, si et creues amb una cèl·lula almenys dues vegades més petita que tu, la pots engolir per alimentar-te'n."

msgid "EASTEREGG_MESSAGE_8"
msgstr "Vés amb compte. Els bacteris, malgrat ser molt petits, poden resultar perillosos. Alguns t'atacaran agressivament per devorar-te sense pensar-s'ho dues vegades!"

msgid "EASTEREGG_MESSAGE_9"
msgstr "Un petit consell, si caçes altres espècies i no vas amb compte, es poden extingir. També es poden extingir si són caçades per altres espècies depredadores."

msgid "EASTER_EGGS"
msgstr "Incloure Easter eggs"

msgid "EASTER_EGGS_EXPLANATION"
msgstr "(secrets aleatòriament generats al joc)"

#, fuzzy
msgid "EASTER_EGG_BANANA_BIOME"
msgstr "(secrets aleatòriament generats al joc)"

#, fuzzy
msgid "EDGE_PAN_SPEED"
msgstr "Velocitat de Digestió"

#, fuzzy
msgid "EDITING_TITLE"
msgstr "Falta un nom"

msgid "EDITOR"
msgstr "Editor"

#, fuzzy
msgid "EDITORS_AND_MUTATIONS_BUTTON"
msgstr "ha mutat"

msgid "EDITOR_BUTTON_TOOLTIP"
msgstr "Entrar a l'editor i modificar la teva espècie"

#, fuzzy
msgid "EDITOR_TUTORIAL_EARLY_GOAL"
msgstr ""
"Aquest és l'Editor de Microbi, on pots afegir, treure o modificar diferents orgànuls, tot invertint-hi una quantitat corresponent de Punts de Mutació.\n"
"\n"
"També pots canviar altres propietats i elements de la teva cèl·lula, com ara la membrana, en les altres pestanyes de l'Editor.\n"
"\n"
"Per continuar, selecciona un orgànul del tauler de l'esquerra (el Citoplasma és una bona opció). Tot seguit, fes clic esquerre al cantó de l'Hexàgon mostrat al bell mig de la pantalla (que representa l'interior de la teva cèl·lula) per tal d'afegir aquest orgànul a la teva espècie."

#, fuzzy
msgid "EDITOR_TUTORIAL_EDITOR_TEXT"
msgstr ""
"Benvingut a l'Editor de Microbi.\n"
"\n"
"Aquí pots revisar tot el que ha passat des del començament del joc o des de la darrera vegada que vas accedir a l'Editor. Tot seguit, pots fer canvis (que representen mutacions genètiques generades per un procés d'evolució).\n"
"\n"
"Aquesta pestanya t'ofereix una llista de canvis en la zona que ocupes actualment. Intenta explorar les diferents eines que tens a la teva disposició per aprendre més sobre els esdeveniments del teu món.\n"
"\n"
"Quan estiguis a punt, fes clic al botó \"següent\", a baix a la dreta."

#, fuzzy
msgid "EDITOR_TUTORIAL_MICROBE_EDITOR_NUCLEUS"
msgstr ""
"Aquest és l'editor de microbi, on pots fer evolucionar la teva espècie invertint punts de mutació (MP). En cada generació disposaràs de 100 MP per invertir, de manera que no cal que n'estalviïs!\n"
"\n"
"L'hexàgon del centre de la pantalla és la teva cèl·lula, formada per una sola part de citoplasma.\n"
"\n"
"Per continuar, selecciona una part del tauler de l'esquerra. Tot seguit, fes clic-esquerra a l'hexàgon per a col·locar-la. Pots fer rotar les parts amb les tecles [thrive:input]e_rotate_left[/thrive:input] and [thrive:input]e_rotate_right[/thrive:input]."

#, fuzzy
msgid "EFFECTIVE_VALUE"
msgstr "{0}%"

msgid "EIGHT_TIMES"
msgstr "8x"

#, fuzzy
msgid "EJECT_ENGULFED"
msgstr "No pot engolir"

#, fuzzy
msgid "EJECT_ENGULFED_TOOLTIP"
msgstr "No pot engolir"

#, fuzzy
msgid "EMITTERS_COUNT"
msgstr "Estadi de Microbi"

msgid "ENABLED_MODS"
msgstr "Mods Habilitats"

msgid "ENABLE_ALL_COMPATIBLE"
msgstr "Habilitar Tots els Mods Compatibles"

msgid "ENABLE_EDITOR"
msgstr "Habilitar l'editor"

msgid "ENABLE_GUI_LIGHT_EFFECTS"
msgstr "Habilitar efectes de llum del GUI"

msgid "ENDOSYMBIONT_ENGULFED_ALREADY_DONE"
msgstr ""

msgid "ENDOSYMBIONT_ENGULFED_PROGRESS"
msgstr ""

msgid "ENDOSYMBIONT_TYPE_ALREADY_PRESENT"
msgstr ""

#, fuzzy
msgid "ENDOSYMBIOSIS_AVAILABLE_ORGANELLES"
msgstr "Múltiples Orgànuls"

msgid "ENDOSYMBIOSIS_BUTTON"
msgstr ""

#, fuzzy
msgid "ENDOSYMBIOSIS_CANCEL_TOOLTIP"
msgstr "Desunir totes les cèl·lules"

#, fuzzy
msgid "ENDOSYMBIOSIS_COMPLETE_TOOLTIP"
msgstr "El valor utilitzat per generar el món, que ha de ser un nombre enter positiu"

#, fuzzy
msgid "ENDOSYMBIOSIS_EXPLANATION"
msgstr ""
"Els microbis agressius perseguiran les preses a més distància\n"
"i és més probable que s'enfrontin a depredadors quan siguin atacats.\n"
"Els microbis pacífics desistiran de perseguir les seves preses abans\n"
"i és menys probable que facin servir toxines contra depredadors."

msgid "ENDOSYMBIOSIS_NOTHING_ENGULFED"
msgstr ""

#, fuzzy
msgid "ENDOSYMBIOSIS_NO_CANDIDATE_ORGANELLES"
msgstr "Orgànuls Desconnectats"

#, fuzzy
msgid "ENDOSYMBIOSIS_PROGRESSING_EXPLANATION"
msgstr ""
"Els microbis centrats buscaran recursos o preses més llunyans\n"
"i és possible que siguin molt més ambiciosos respecte a uns mateixos recursos.\n"
"Els microbis sensibles canviaran d'objectius més aviat."

msgid "ENDOSYMBIOSIS_PROKARYOTIC_LIMIT_EXPLANATION"
msgstr ""

#, fuzzy
msgid "ENDOSYMBIOSIS_SINGLE_SPECIES_PROGRESS_DESCRIPTION"
msgstr "Transforma [thrive:compound type=\"hydrogensulfide\"][/thrive:compound] en [thrive:compound type=\"glucose\"][/thrive:compound]. La velocitat és proporcional a la concentració de [thrive:compound type=\"carbondioxide\"][/thrive:compound]. També transforma [thrive:compound type=\"glucose\"][/thrive:compound] en [thrive:compound type=\"atp\"][/thrive:compound]."

#, fuzzy
msgid "ENDOSYMBIOSIS_START_TOOLTIP"
msgstr "Entrar a l'editor i modificar la teva espècie"

#, fuzzy
msgid "ENDOSYMBIOSIS_TITLE"
msgstr "Falta un nom"

#, fuzzy
msgid "ENERGY_BALANCE_REQUIRED_COMPOUND_LINE"
msgstr "{0}: -{1} ATP"

msgid "ENERGY_BALANCE_TOOLTIP_CONSUMPTION"
msgstr "{0}: -{1} ATP"

msgid "ENERGY_BALANCE_TOOLTIP_PRODUCTION"
msgstr "{0}: +{1} ATP"

#, fuzzy
msgid "ENERGY_BALANCE_TOOLTIP_PRODUCTION_WITH_REQUIREMENT"
msgstr "{0}: +{1} ATP"

msgid "ENERGY_IN_PATCH_FOR"
msgstr "Energia a {0} per {1}"

#, fuzzy
msgid "ENERGY_IN_PATCH_SHORT"
msgstr "Energia a {0} per {1}"

msgid "ENERGY_SOURCES"
msgstr "Fonts d'energia:"

msgid "ENERGY_SUMMARY_LINE"
msgstr "L'energia total recol·lectada és {0} amb un cost individual de {1} resultant en una població no ajustada de {2}"

msgid "ENGULF_NO_ATP_DAMAGE_MESSAGE"
msgstr ""

msgid "ENTER_EXISTING_ID"
msgstr "Introduïr ID Existent"

msgid "ENTER_EXISTING_WORKSHOP_ID"
msgstr "Introduïr ID del Workshop Existent"

msgid "ENTITY_LABEL"
msgstr "Etiqueta d'entitat"

msgid "ENVIRONMENT"
msgstr "Entorn"

#, fuzzy
msgid "ENVIRONMENTAL_CONDITIONS_BUTTON"
msgstr "Retenció ambiental de glucosa"

msgid "ENVIRONMENTAL_GLUCOSE_RETENTION"
msgstr "Retenció ambiental de glucosa"

msgid "ENVIRONMENTAL_GLUCOSE_RETENTION_EXPLANATION"
msgstr "Proporció de glucosa retinguda al medi ambient cada generació"

#, fuzzy
msgid "ENVIRONMENT_BUTTON_MICROBE_TOOLTIP"
msgstr "Mostrar / amagar l'entorn i els compostos"

#, fuzzy
msgid "ENVIRONMENT_TOLERANCE"
msgstr "Entorn"

msgid "EPIPELAGIC"
msgstr "Zona epipelàgica"

msgid "EQUIPMENT_TYPE_AXE"
msgstr ""

msgid "ERROR"
msgstr "Error"

msgid "ERROR_CREATING_FOLDER"
msgstr "Error creant una carpeta per al mod"

msgid "ERROR_CREATING_INFO_FILE"
msgstr "Error creant l'arxiu d'informació del mod"

msgid "ERROR_FAILED_TO_SAVE_NEW_SETTINGS"
msgstr "Error: No s'ha pogut guardar la nova configuració."

#, fuzzy
msgid "ERROR_FETCHING_EXPLANATION"
msgstr "(secrets aleatòriament generats al joc)"

#, fuzzy
msgid "ERROR_FETCHING_NEWS"
msgstr "Error creant l'arxiu d'informació del mod"

msgid "ERROR_LOADING"
msgstr "Error durant la càrrega"

msgid "ERROR_SAVING"
msgstr "Error amb l'acció de guardat"

#, fuzzy
msgid "ERROR_UPLOADING_EXCEPTION"
msgstr "Error durant la càrrega"

msgid "ESCAPE"
msgstr "Tecla Esc"

msgid "ESCAPE_ENGULFING"
msgstr "evasió d'un intent d'engolició"

msgid "ESTUARY"
msgstr "Estuari"

#, fuzzy
msgid "EVENT_ERUPTION_TOOLTIP"
msgstr "Automàticament carregar els ecosistemes Harmony de l'Ensamblatge (no requereix especificar una classe de mod)"

msgid "EVENT_METEOR_GLUCOSE"
msgstr ""

#, fuzzy
msgid "EVENT_METEOR_IRON"
msgstr "{0}: +{1} ATP"

#, fuzzy
msgid "EVENT_METEOR_PHOSPHATES"
msgstr "Fer aparéixer Fosfats"

#, fuzzy
msgid "EVENT_METEOR_PLAIN"
msgstr "Automàticament carregar els ecosistemes Harmony de l'Ensamblatge (no requereix especificar una classe de mod)"

msgid "EVENT_METEOR_RADIOACTIVE"
msgstr ""

msgid "EVENT_METEOR_SULFUR"
msgstr ""

#, fuzzy
msgid "EVOLUTIONARY_TREE"
msgstr "Per Revolutionary Games Studio"

#, fuzzy
msgid "EVOLUTIONARY_TREE_BUILD_FAILED"
msgstr "Per Revolutionary Games Studio"

#, fuzzy
msgid "EXACT_VERSION_COLON"
msgstr "Versió:"

#, fuzzy
msgid "EXACT_VERSION_TOOLTIP"
msgstr "Automàticament carregar els ecosistemes Harmony de l'Ensamblatge (no requereix especificar una classe de mod)"

msgid "EXCEPTION_HAPPENED_PROCESSING_SAVE"
msgstr "S'ha produït un problema mentre es processaven els objectes carregats"

msgid "EXCEPTION_HAPPENED_WHILE_LOADING"
msgstr "S'ha produït un problema mentre es carregaven les dades de guardat"

#, fuzzy
msgid "EXCLUSIVE_FULLSCREEN"
msgstr "Activar pantalla completa"

#, fuzzy
msgid "EXISTING_BUILDINGS"
msgstr "Introduïr ID Existent"

msgid "EXIT"
msgstr "Sortir"

#, fuzzy
msgid "EXIT_EDITOR"
msgstr "Anar a la següent pestanya de l'editor"

#, fuzzy
msgid "EXIT_TO_LAUNCHER"
msgstr "Llançar E"

msgid "EXPERIMENTAL_FEATURES"
msgstr ""

#, fuzzy
msgid "EXPERIMENTAL_FEATURES_EXPLANATION"
msgstr "(velocitat a la qual les espècies de la IA muten)"

#, fuzzy
msgid "EXPERIMENTAL_FEATURES_WARNING"
msgstr "(velocitat a la qual les espècies de la IA muten)"

msgid "EXPORT_ALL_WORLDS"
msgstr ""

#, fuzzy
msgid "EXPORT_ALL_WORLDS_TOOLTIP"
msgstr "Han passat: {0:#,#} anys"

#, fuzzy
msgid "EXPORT_SUCCESS"
msgstr "Predació de {0}"

msgid "EXTERNAL"
msgstr "Extern"

msgid "EXTERNAL_EFFECTS"
msgstr "Efectes externs:"

msgid "EXTINCTION_BOX_TEXT"
msgstr "Com tantes i tantes altres espècies al llarg dels eons i de les edats d'aquest planeta, els teus petits organismes s'han extingit. A partir d'ara, altres espècies ocuparan el seu nínxol en les cadenes tròfiques dels diferents biomes i, potser, evolucionaran fins a esdevenir éssers intel·ligents que navegaran conscientment cap a planetes i estrelles llunyanes. No obstant, la teva línia evolutiva s'ha tallat, ha esdevingut un experiment fallit en el llarg procés de l'evolució."

msgid "EXTINCTION_CAPITAL"
msgstr "EXTINCIÓ"

msgid "EXTINCT_FROM_PATCH"
msgstr "s'ha extingit del planeta"

msgid "EXTINCT_FROM_THE_PLANET"
msgstr "s'ha extingit del planeta"

msgid "EXTINCT_IN_PATCH"
msgstr "s'ha extingit de l'ecosistema"

msgid "EXTINCT_SPECIES"
msgstr "EXTINCIÓ"

msgid "EXTRAS"
msgstr "Extres"

msgid "EXTRA_OPTIONS"
msgstr "Opcions Extra"

#, fuzzy
msgid "FACEBOOK_TOOLTIP"
msgstr "Pausar el joc"

msgid "FAILED"
msgstr "Error"

#, fuzzy
msgid "FAILED_ONE_OR_MORE_SAVE_DELETION_DESCRIPTION"
msgstr "El Meu Mod Esbalaïdor"

#, fuzzy
msgid "FAILED_SAVE_DELETION"
msgstr "Error: No s'ha pogut guardar la nova configuració."

#, fuzzy
msgid "FAILED_SAVE_DELETION_DESCRIPTION"
msgstr "Actualitzar l'arxiu de guardat especificat degut al següent error:"

msgid "FEARFUL"
msgstr "Poruc"

msgid "FEAR_EXPLANATION"
msgstr ""
"Els microbis temorosos fugiran a més distància\n"
"i en general fugiran de qualsevol depredador.\n"
"Els microbis valents no se senten intimidats per depredadors propers\n"
"i és més probable que contraataquin si són agredits."

#, fuzzy
msgid "FEATURE_DISABLED"
msgstr "Inhabilitat"

#, fuzzy
msgid "FEATURE_ENABLED"
msgstr "Trucs activats"

msgid "FEBRUARY"
msgstr "Febrer"

#, fuzzy
msgid "FEED_ITEM_CONTENT_PARSING_FAILED"
msgstr "Error en la inicialització de la llibreria de client d'Steam"

#, fuzzy
msgid "FEED_ITEM_MISSING_CONTENT"
msgstr ""
"Temps de procès: {0} s\n"
"Temps de físiques: {1} s\n"
"Entitats: {2} Other: {3}\n"
"Aparegudes: {4} Desaparegudes: {5}\n"
"Nodes utilitzats: {6}\n"
"Memòria utilitzada: {7}\n"
"Memòria GPU: {8}\n"
"Objectes renderitzats: {9}\n"
"Trucades sortejades: {10} 2D: {11}\n"
"Vèrtexs renderitzats: {12}\n"
"Canvis de material: {13}\n"
"Canvis de Shader: {14}\n"
"Nodes orfes: {15}\n"
"Latència d'Audio: {16} ms\n"
"Fils total: {17}\n"
"Temps de CPU Total:\n"
"{18}"

msgid "FEED_ITEM_PUBLISHED_AT"
msgstr ""

msgid "FEED_ITEM_TRUNCATED_NOTICE"
msgstr ""

#, fuzzy
msgid "FERROPLAST"
msgstr "Termoplast"

#, fuzzy
msgid "FERROPLAST_DESCRIPTION"
msgstr "El termoplast és una estructura de doble membrana que, de manera anàloga al Cloroplast, conté pigments sensibles a l'escalfor, agrupats en petites membranes. En realitat, és un petit organisme procariota que ha estat engolit i assimilat per una cèl·lula eucariota, que actua com a hoste. Aquests pigments, produeixen Glucosa a partir d'Aigua, Diòxid de Carboni i les diferències de Temperatura al seu entorn. La velocitat de producció de la Glucosa augmenta proporcionalment a la concentració de Diòxid de Carboni i la Temperatura."

#, fuzzy
msgid "FERROPLAST_PROCESSES_DESCRIPTION"
msgstr "Produeix [thrive:compound]glucose[/thrive:compound]. La velocitat és proporcional a la concentració de [thrive:compound]carbondioxide[/thrive:compound] i temperatura."

msgid "FILTER_ITEMS_BY_CATEGORY_COLON"
msgstr "Filtrar elements per categoria:"

msgid "FIND_CURRENT_PATCH"
msgstr "Trobar l'Ecosistema Actual"

msgid "FINISHED_DOT"
msgstr "Acabat."

msgid "FINISH_EDITING_AND_RETURN_TO_ENVIRONMENT"
msgstr "Acabar la sessió d'evolució i tornar al món"

msgid "FINISH_ONE_GENERATION"
msgstr "Acaba una Generació"

msgid "FINISH_X_GENERATIONS"
msgstr "Acaba {0} Generacions"

msgid "FIRE_TOXIN"
msgstr "Llançar les toxines"

#, fuzzy
msgid "FIRE_TOXIN_TOOLTIP"
msgstr "Algunes opcions poden ser desactivades si només LAWK està activat"

msgid "FLAGELLUM"
msgstr "Flagel"

msgid "FLAGELLUM_DESCRIPTION"
msgstr "El flagel (plural: flagels) és uns farcell de proteïnes i fibres, com un petit tentacle que sobresurt de la membrana cel·lular. Mitjançant un moviment ondulatori, permet propulsar la cèl·lula cap endavant a gran velocitat, mentre consumeix ATP. La posició dels flagels determina la direcció en la qual produeix l'impuls per moure la cèl·lula. La direcció de l'impuls és oposada a la direcció cap a la qual el flagel està apuntant. Per exemple, un flagel col·locat a l'esquerra del centre de la cèl·lula produïra impuls quan aquesta es mogui cap a la dreta."

#, fuzzy
msgid "FLAGELLUM_LENGTH_DESCRIPTION"
msgstr "El flagel (plural: flagels) és uns farcell de proteïnes i fibres, com un petit tentacle que sobresurt de la membrana cel·lular. Mitjançant un moviment ondulatori, permet propulsar la cèl·lula cap endavant a gran velocitat, mentre consumeix ATP. La posició dels flagels determina la direcció en la qual produeix l'impuls per moure la cèl·lula. La direcció de l'impuls és oposada a la direcció cap a la qual el flagel està apuntant. Per exemple, un flagel col·locat a l'esquerra del centre de la cèl·lula produïra impuls quan aquesta es mogui cap a la dreta."

msgid "FLAGELLUM_PROCESSES_DESCRIPTION"
msgstr "Fa servir [thrive:compound type=\"atp\"][/thrive:compound] per augmentar la velocitat del microbi."

#, fuzzy
msgid "FLEET_NAME_FROM_PLACE"
msgstr "s'ha extingit del planeta"

#, fuzzy
msgid "FLEET_UNITS"
msgstr "{0} {1}"

#, fuzzy
msgid "FLOATING_CHUNKS_COLON"
msgstr "Rotació:"

msgid "FLOATING_HAZARD"
msgstr "Perill flotant"

msgid "FLUID"
msgstr "Fluidesa"

msgid "FLUIDITY_RIGIDITY"
msgstr "Fluidesa / Rigidesa"

msgid "FOCUSED"
msgstr "Centrat"

msgid "FOCUS_EXPLANATION"
msgstr ""
"Els microbis centrats buscaran recursos o preses més llunyans\n"
"i és possible que siguin molt més ambiciosos respecte a uns mateixos recursos.\n"
"Els microbis sensibles canviaran d'objectius més aviat."

#, fuzzy
msgid "FOG_OF_WAR_DISABLED"
msgstr "Inhabilitat"

#, fuzzy
msgid "FOG_OF_WAR_DISABLED_DESCRIPTION"
msgstr "Actualitzar l'arxiu de guardat especificat degut al següent error:"

msgid "FOG_OF_WAR_INTENSE"
msgstr ""

#, fuzzy
msgid "FOG_OF_WAR_INTENSE_DESCRIPTION"
msgstr "La Nitrogenasa és una proteïna capaç de produïr Amoníac, nutrient bàsic per al desenvolupament i reproducció de les cèl·lules, mitjançant Nitrogen i mol·lècules d'ATP. Aquest procés s'anomena Fixació de Nitrogen Anaeròbica. Com que la Nitrogenasa està suspesa en el Citoplasma, aquest fluid duu a terme una certa Glicòlisi."

msgid "FOG_OF_WAR_MODE"
msgstr ""

msgid "FOG_OF_WAR_REGULAR"
msgstr ""

#, fuzzy
msgid "FOG_OF_WAR_REGULAR_DESCRIPTION"
msgstr "Els Pili (singular: pilus) es troben a la superfície de molts micro-organismes i tenen forma de pèls. Hi poden haver desenes o centenars de pili a la superfície d'un micro-organisme, i es poden fer servir amb diferents finalitats, incloents la depredació. Els micro-organismes patogènics fan servir els pili per virulència, ja sigui per unir-se a teixits hoste, o per penetrar la membrana exterior i accedir al citoplasma. Molts Pili similars existeixen, però no estan evolutivament relacionats i són resultat d'evolució convergent. Un sol organisme ha de tenir l'habilitat de tenir diferents tipus de Pili, i aquells que són a la superfície són canviats i substituïts constantment."

msgid "FOOD_CHAIN"
msgstr "Cadena Alimentària o Tròfica"

msgid "FOOD_SOURCE_ENERGY_INFO"
msgstr "{0} energia: {1} (rendiment: {2}) energia total disponible: {3} (rendiment total: {4})"

msgid "FORGET_MOD_DETAILS"
msgstr "Eliminar Dades Locals"

msgid "FORGET_MOD_DETAILS_TOOLTIP"
msgstr "Eliminar dades locals referents a aquest item. És útil si has introduït l'ID equivocat o vols carregar una nova versió a un item diferent."

msgid "FORM_ERROR_MESSAGE"
msgstr "Error: {0}"

#, fuzzy
msgid "FOSSILISATION"
msgstr "població:"

#, fuzzy
msgid "FOSSILISATION_EXPLANATION"
msgstr ""
"Els microbis agressius perseguiran les preses a més distància\n"
"i és més probable que s'enfrontin a depredadors quan siguin atacats.\n"
"Els microbis pacífics desistiran de perseguir les seves preses abans\n"
"i és menys probable que facin servir toxines contra depredadors."

#, fuzzy
msgid "FOSSILISATION_FAILED"
msgstr "població:"

#, fuzzy
msgid "FOSSILISATION_FAILED_DESCRIPTION"
msgstr "Actualitzar l'arxiu de guardat especificat degut al següent error:"

msgid "FOSSILISATION_HINT"
msgstr ""

msgid "FOSSILISATION_HINT_ALREADY_FOSSILISED"
msgstr ""

#, fuzzy
msgid "FOSSILISE"
msgstr "Sèssil"

#, fuzzy
msgid "FOSSIL_DELETION_FAILED"
msgstr "Creació de Mod Fallida"

#, fuzzy
msgid "FOSSIL_DELETION_FAILED_DESCRIPTION"
msgstr "Actualitzar l'arxiu de guardat especificat degut al següent error:"

msgid "FOUR_TIMES"
msgstr "4x"

msgid "FPS"
msgstr "FPS: {0}"

msgid "FPS_DISPLAY"
msgstr "Visualització d'FPS"

msgid "FRAME_DURATION"
msgstr "Delta: {0}"

msgid "FREEBUILDING"
msgstr "Construcció lliure"

msgid "FREE_GLUCOSE_CLOUD"
msgstr "Núvol de glucosa gratuït quan s'abandona l'editor"

msgid "FREE_GLUCOSE_CLOUD_EXPLANATION"
msgstr "(comença cada generació amb un núvol de glucosa gratuït proper)"

msgid "FULLSCREEN"
msgstr "Pantalla completa"

msgid "FULL_MOD_INFO"
msgstr "Informació Completa del Mod"

msgid "GALLERY_VIEWER"
msgstr "Visor de la Galeria"

#, fuzzy
msgid "GAMEPLAY_BASICS_TITLE"
msgstr "Equip de disseny del joc"

msgid "GAME_DESIGN_TEAM"
msgstr "Equip de disseny del joc"

#, fuzzy
msgid "GAME_SYSTEMS_TITLE"
msgstr "Equip de disseny del joc"

#, fuzzy
msgid "GATHERED_ENERGY_TOOLTIP"
msgstr "Pausar el joc"

msgid "GENERAL"
msgstr "General"

#, fuzzy
msgid "GENERAL_LOADING_TIP_1"
msgstr "Prem el botó de 'desfer' per tal de corregir qualsevol equivocació"

#, fuzzy
msgid "GENERAL_LOADING_TIP_2"
msgstr "Prem el botó de 'desfer' per tal de corregir qualsevol equivocació"

#, fuzzy
msgid "GENERAL_LOADING_TIP_3"
msgstr "Prem el botó de 'desfer' per tal de corregir qualsevol equivocació"

#, fuzzy
msgid "GENERAL_LOADING_TIP_4"
msgstr "Prem el botó de 'desfer' per tal de corregir qualsevol equivocació"

#, fuzzy
msgid "GENERAL_LOADING_TIP_5"
msgstr "Prem el botó de 'desfer' per tal de corregir qualsevol equivocació"

#, fuzzy
msgid "GENERAL_LOADING_TIP_6"
msgstr "Prem el botó de 'desfer' per tal de corregir qualsevol equivocació"

#, fuzzy
msgid "GENERAL_LOADING_TIP_7"
msgstr "Prem el botó de 'desfer' per tal de corregir qualsevol equivocació"

#, fuzzy
msgid "GENERATIONS"
msgstr "Generació:"

msgid "GENERATION_COLON"
msgstr "Generació:"

#, fuzzy
msgid "GITHUB_TOOLTIP"
msgstr "Sortir del joc"

msgid "GLES3"
msgstr ""

msgid "GLOBAL_GLACIATION_END_EVENT_LOG"
msgstr ""

#, fuzzy
msgid "GLOBAL_GLACIATION_EVENT"
msgstr "Població Total:"

#, fuzzy
msgid "GLOBAL_GLACIATION_EVENT_TOOLTIP"
msgstr "Despertar"

msgid "GLOBAL_GLACIATION_EVENT_WARNING_LOG_PLURAL"
msgstr ""

msgid "GLOBAL_GLACIATION_EVENT_WARNING_LOG_SINGULAR"
msgstr ""

msgid "GLOBAL_GLACIATION_START_EVENT_LOG"
msgstr ""

msgid "GLOBAL_INITIAL_LETTER"
msgstr "G"

#, fuzzy
msgid "GLOBAL_POPULATION_COLON"
msgstr "Població Total:"

msgid "GLOBAL_TIMELINE_SPECIES_MIGRATED_TO"
msgstr "Part de [b][u]{0}[/u][/b] població ha migrat a {1} des de {2}"

msgid "GLUCOSE"
msgstr "Glucosa"

msgid "GLUCOSE_CONCENTRATIONS_DRASTICALLY_DROPPED"
msgstr "Les concentracions de Glucosa han disminuït dràsticament!"

msgid "GLYCOLYSIS"
msgstr "Glicòlisi"

msgid "GODMODE"
msgstr "Mode Déu"

#, fuzzy
msgid "GOD_TOOLS_TITLE"
msgstr "Han passat: {0:#,#} anys"

msgid "GOOGLY_EYE_CELL"
msgstr "Cèl·lula d'ulls amorosos"

msgid "GOT_IT"
msgstr "Ho he entès tot"

msgid "GPL_LICENSE_HEADING"
msgstr "Text de la llicència GPL:"

#, fuzzy
msgid "GPU_NAME"
msgstr "{0} {1}"

msgid "GRAPHICS"
msgstr "Gràfics"

msgid "GRAPHICS_TEAM"
msgstr "Equip de gràfics"

#, fuzzy
msgid "GROWTH_ORDER"
msgstr "Normal"

msgid "GUI"
msgstr "GUI"

msgid "GUI_LIGHT_EFFECTS_OPTION_DESCRIPTION"
msgstr ""
"Permet els efectes de llum intermitent als GUIs (e.g llum intermitent del botó d'editor).\n"
"\n"
"Si experimentes un bug on parts del botó de l'editor desapareixen,\n"
"pots intentar desactivant això per veure si el problema s'arregla."

#, fuzzy
msgid "GUI_TAB_NAVIGATION"
msgstr "{0} K"

msgid "GUI_VOLUME"
msgstr "Volum del GUI"

msgid "HEALTH"
msgstr "Salut"

msgid "HEALTH_MODIFIER"
msgstr ""

#, fuzzy
msgid "HEAT_ACCUMULATION_BAR_TOOLTIP"
msgstr "Automàticament carregar els ecosistemes Harmony de l'Ensamblatge (no requereix especificar una classe de mod)"

msgid "HELP"
msgstr "Ajuda"

msgid "HELP_BUTTON_TOOLTIP"
msgstr "Ajuda"

msgid "HIGHER_VALUES_INCREASE_PERFORMANCE"
msgstr "(valors més alts augmenten el rendiment)"

msgid "HIGHER_VALUES_WORSEN_PERFORMANCE"
msgstr "(valors més alts empitjoren el rendiment)"

msgid "HOLD_FOR_PAN_OR_ROTATE_MODE"
msgstr "Mantenir premut per commutar entre el mode de translació i de rotació"

#, fuzzy
msgid "HOLD_FOR_PAN_WITH_MOUSE"
msgstr "Mantenir premut per commutar entre el mode de translació i de rotació"

msgid "HOLD_PACK_COMMANDS_MENU"
msgstr "Mantenir clicat per mostrar el menú d'ordres de la bandada"

msgid "HOLD_TO_SHOW_CURSOR"
msgstr "Mantingues premut per mostrar el cursor"

msgid "HOLD_TO_SHOW_CURSOR_ADVICE_TEXT"
msgstr ""

#, fuzzy
msgid "HOLD_TO_SKIP_CREDITS"
msgstr "Mantingues premut per mostrar el cursor"

#, fuzzy
msgid "HOME"
msgstr "Menú principal"

#, fuzzy
msgid "HORIZONTAL_COLON"
msgstr "Versió:"

msgid "HORIZONTAL_WITH_AXIS_NAME_COLON"
msgstr ""

msgid "HP_COLON"
msgstr "Punts de salut:"

msgid "HSV"
msgstr "HSV"

msgid "HUD_MESSAGE_MULTIPLE"
msgstr ""

#, fuzzy
msgid "HYDROGENASE"
msgstr "Àcid Sulfhídric"

#, fuzzy
msgid "HYDROGENASE_DESCRIPTION"
msgstr "La Nitrogenasa és una proteïna capaç de produïr Amoníac, nutrient bàsic per al desenvolupament i reproducció de les cèl·lules, mitjançant Nitrogen i mol·lècules d'ATP. Aquest procés s'anomena Fixació de Nitrogen Anaeròbica. Com que la Nitrogenasa està suspesa en el Citoplasma, aquest fluid duu a terme una certa Glicòlisi."

#, fuzzy
msgid "HYDROGENASE_PROCESSES_DESCRIPTION"
msgstr "Transforma [thrive:compound type=\"atp\"][/thrive:compound] en [thrive:compound type=\"ammonia\"][/thrive:compound]. La velocitat és proporcional a la concentració de [thrive:compound type=\"nitrogen\"][/thrive:compound]."

msgid "HYDROGEN_SULFIDE"
msgstr "Àcid Sulfhídric"

#, fuzzy
msgid "ICESHARD"
msgstr "Fragment de gel"

msgid "ICESHELF"
msgstr "Plataforma de gel"

msgid "ICE_CHUNK_BIG"
msgstr ""

msgid "ICE_CHUNK_SMALL"
msgstr ""

msgid "ID_IS_NOT_A_NUMBER"
msgstr "L'ID no és un número vàlid"

msgid "ID_NUMBER"
msgstr "Nombre d'ID"

msgid "IF_FALLBACK_RENDERER_USED_ALL_NOT_AVAILABLE"
msgstr ""

#, fuzzy
msgid "IMAGE_FILE_TYPES"
msgstr "Tipus de Membrana"

msgid "INCLUDE_MULTICELLULAR_PROTOTYPE"
msgstr "Inclou prototips d'estadis tardans"

msgid "INCLUDE_MULTICELLULAR_PROTOTYPE_EXPLANATION"
msgstr "(algunes característiques poden no estar disponibles un cop assoleixis els propers estadis)"

#, fuzzy
msgid "INCREASE_ITEM_SIZE"
msgstr "Crear Nou"

#, fuzzy
msgid "INDICATOR_SPECIES_IS_NEW"
msgstr "EXTINCIÓ"

#, fuzzy
msgid "INDICATOR_SPECIES_MUTATED"
msgstr "ha mutat"

msgid "INDUSTRIAL_STAGE"
msgstr ""

msgid "INFINITE_COMPOUNDS"
msgstr "Compostos infinits"

msgid "INFINITE_MP"
msgstr "MP Infinit"

#, fuzzy
msgid "INFO_BOX_COST"
msgstr "HAS ACONSEGUIT PROSPERAR!"

#, fuzzy
msgid "INFO_BOX_EDITORS"
msgstr "HAS ACONSEGUIT PROSPERAR!"

msgid "INFO_BOX_ENZYMES"
msgstr ""

#, fuzzy
msgid "INFO_BOX_GAMEPLAY_TYPE"
msgstr "Cost d'Osmoregulació"

#, fuzzy
msgid "INFO_BOX_INTERNAL_NAME"
msgstr "Nom Intern (de Carpeta):"

msgid "INFO_BOX_MASS"
msgstr ""

#, fuzzy
msgid "INFO_BOX_NEXT_STAGE"
msgstr "HAS ACONSEGUIT PROSPERAR!"

#, fuzzy
msgid "INFO_BOX_OSMOREGULATION_COST"
msgstr "Cost d'Osmoregulació"

#, fuzzy
msgid "INFO_BOX_PREVIOUS_STAGE"
msgstr "Cap procés"

#, fuzzy
msgid "INFO_BOX_PROCESSES"
msgstr "Cap procés"

#, fuzzy
msgid "INFO_BOX_REQUIRES_NUCLEUS"
msgstr "Requereix nucli"

#, fuzzy
msgid "INFO_BOX_SIZE"
msgstr "HAS ACONSEGUIT PROSPERAR!"

#, fuzzy
msgid "INFO_BOX_STORAGE"
msgstr "HAS ACONSEGUIT PROSPERAR!"

#, fuzzy
msgid "INFO_BOX_UNIQUE"
msgstr "HAS ACONSEGUIT PROSPERAR!"

msgid "INFO_BOX_UPGRADES"
msgstr ""

msgid "INGESTED_MATTER"
msgstr "Matèria Ingerida"

msgid "INIT_NEW_WORLD_TOOLTIP"
msgstr "Crear un nou món"

msgid "INPUTS"
msgstr "Entrades"

#, fuzzy
msgid "INPUT_NAME_BUILD_STRUCTURE"
msgstr "Acaba una Generació"

#, fuzzy
msgid "INPUT_NAME_INTERACTION"
msgstr "Acaba una Generació"

#, fuzzy
msgid "INPUT_NAME_OPEN_INVENTORY"
msgstr "Acaba una Generació"

msgid "INSPECT"
msgstr "Inspeccionar"

#, fuzzy
msgid "INSPECTOR"
msgstr "Inspeccionar"

#, fuzzy
msgid "INSTAGRAM_TOOLTIP"
msgstr "Pausar el joc"

#, fuzzy
msgid "INTERACTION_ACTIVATE_ASCENSION"
msgstr "Taxa de mutació de la IA"

#, fuzzy
msgid "INTERACTION_ACTIVATE_ASCENSION_MISSING_ENERGY"
msgstr "Taxa de mutació de la IA"

#, fuzzy
msgid "INTERACTION_CONSTRUCT"
msgstr "Taxa de mutació de la IA"

msgid "INTERACTION_CONSTRUCT_MISSING_DEPOSITED_MATERIALS"
msgstr ""

#, fuzzy
msgid "INTERACTION_CRAFT"
msgstr "Taxa de mutació de la IA"

#, fuzzy
msgid "INTERACTION_DEPOSIT_RESOURCES"
msgstr "Taxa de mutació de la IA"

msgid "INTERACTION_DEPOSIT_RESOURCES_NO_SUITABLE_RESOURCES"
msgstr ""

#, fuzzy
msgid "INTERACTION_DESTROY"
msgstr "Taxa de mutació de la IA"

#, fuzzy
msgid "INTERACTION_FOUND_SETTLEMENT"
msgstr "Taxa de mutació de la IA"

#, fuzzy
msgid "INTERACTION_HARVEST"
msgstr "Taxa de mutació de la IA"

msgid "INTERACTION_HARVEST_CANNOT_MISSING_TOOL"
msgstr ""

msgid "INTERACTION_PICK_UP"
msgstr ""

msgid "INTERACTION_PICK_UP_CANNOT_FULL"
msgstr ""

msgid "INTERNALS"
msgstr "Parts internes"

msgid "INTERNAL_NAME_IN_USE"
msgstr "Ja hi ha un mod amb el nom intern especificat"

msgid "INTERNAL_NAME_REQUIRED"
msgstr "Es requereix un nom intern"

msgid "INTERNAL_NAME_REQUIRES_CAPITAL"
msgstr "Nom intern hauria de començar en majúscula"

msgid "INVALID_DATA_TO_PLOT"
msgstr "Camí de la icona del mod invàlid"

msgid "INVALID_ICON_PATH"
msgstr "Camí de la icona del mod invàlid"

msgid "INVALID_SAVE_NAME_POPUP"
msgstr "El nom de l'arxiu de guardat pot no tenir caràcters especials (<>:\"/\\|?*)"

msgid "INVALID_SPECIES_NAME_POPUP"
msgstr "El nom de l'espècie s'ha d'adequar a la nomenclatura binomial (Gènere i Epítet)!"

msgid "INVALID_TAG"
msgstr "Etiqueta invàlida \"{0}\" especificada"

msgid "INVALID_URL_FORMAT"
msgstr "Format d'URL invàlid"

msgid "INVALID_URL_SCHEME"
msgstr "Esquema URL invàlid"

msgid "INVENTORY_ITEMS_ON_GROUND"
msgstr ""

#, fuzzy
msgid "INVENTORY_TITLE"
msgstr "\"{0}\" - {1}"

msgid "INVENTORY_TOGGLE_CRAFTING"
msgstr ""

msgid "INVENTORY_TOGGLE_GROUND"
msgstr ""

msgid "INVERTED"
msgstr ""

msgid "IN_PROTOTYPE"
msgstr ""
"Estàs jugant els prototips d'estadis futurs, inclosos en el joc actual.\n"
"Aquests poden ser molt incomplerts, fer servir gràfics temporals, ser molt \"matussers\" en general\n"
"i no ser gaire jugables. Per tant, actualment no s'hi pot guardar la partida.\n"
"Algunes parts dels prototips poden permetre una opció de guardat limitada"

msgid "IRON"
msgstr "Ferro"

#, fuzzy
msgid "IRON_OXIDATION"
msgstr "Donacions"

#, fuzzy
msgid "ITCH_TOOLTIP"
msgstr "Sortir del joc"

msgid "ITEM_AT_2D_COORDINATES"
msgstr ""

#, fuzzy
msgid "ITEM_NAME_SEPARATOR"
msgstr "Acaba una Generació"

msgid "JANUARY"
msgstr "Gener"

msgid "JSON_DEBUG_MODE"
msgstr "Mode debug de JSON:"

msgid "JSON_DEBUG_MODE_ALWAYS"
msgstr "Sempre"

msgid "JSON_DEBUG_MODE_AUTO"
msgstr "Automàticament"

msgid "JSON_DEBUG_MODE_NEVER"
msgstr "Mai"

msgid "JULY"
msgstr "Juliol"

msgid "JUNE"
msgstr "Juny"

#, fuzzy
msgid "KEEP_CURRENT_SHORT"
msgstr "Món Actual"

#, fuzzy
msgid "KEEP_CURRENT_TOLERANCE_FLEXIBILITY_TOOLTIP"
msgstr "Pausar el joc"

#, fuzzy
msgid "KEEP_MIGRATION"
msgstr "Respiració aeròbica"

msgid "KEY_BACK"
msgstr "Enrere"

#, fuzzy
msgid "KEY_BACKTAB"
msgstr "Enrere"

msgid "KEY_BINDING_CHANGE_CONFLICT"
msgstr ""
"Hi ha un conflicte amb {0}\n"
"Vols eliminar l'input de {1}?"

msgid "KEY_BRING_UP_KEYBOARD"
msgstr ""

msgid "KEY_CLEAR"
msgstr "Treure"

msgid "KEY_DELETE"
msgstr "Eliminar"

msgid "KEY_DOWN"
msgstr "Rodeta avall"

msgid "KEY_END"
msgstr "Final"

msgid "KEY_ENTER"
msgstr "Enter"

msgid "KEY_FAVORITES"
msgstr "Preferits"

msgid "KEY_FORWARD"
msgstr "Endavant"

#, fuzzy
msgid "KEY_GLOBE"
msgstr "Menú principal"

msgid "KEY_HELP"
msgstr "Ajuda"

msgid "KEY_HOME"
msgstr "Menú principal"

msgid "KEY_HOMEPAGE"
msgstr "Pàgina principal"

#, fuzzy
msgid "KEY_HYPER"
msgstr "Ajuda"

msgid "KEY_INSERT"
msgstr "Insertar"

#, fuzzy
msgid "KEY_JIS_EISU"
msgstr "Insertar"

#, fuzzy
msgid "KEY_JIS_KANA"
msgstr "Stand-by"

msgid "KEY_LEFT"
msgstr "Esquerra"

msgid "KEY_MENU"
msgstr "Menú"

#, fuzzy
msgid "KEY_META"
msgstr "Pestanya"

msgid "KEY_OPENURL"
msgstr "Obrir l'URL"

msgid "KEY_PAUSE"
msgstr "Pausa"

msgid "KEY_PRINT"
msgstr "Imprimir pantalla"

msgid "KEY_REFRESH"
msgstr "Refrescar"

msgid "KEY_RIGHT"
msgstr "Dreta"

msgid "KEY_SEARCH"
msgstr "Cercar"

msgid "KEY_STANDBY"
msgstr "Stand-by"

msgid "KEY_STOP"
msgstr "Stop"

msgid "KEY_TAB"
msgstr "Pestanya"

msgid "KEY_UP"
msgstr "Amunt"

msgid "KILO_ABBREVIATION"
msgstr "{0} K"

msgid "KP0"
msgstr "Num 0"

msgid "KP1"
msgstr "Num 1"

msgid "KP2"
msgstr "Num 2"

msgid "KP3"
msgstr "Num 3"

msgid "KP4"
msgstr "Num 4"

msgid "KP5"
msgstr "Num 5"

msgid "KP6"
msgstr "Num 6"

msgid "KP7"
msgstr "Num 7"

msgid "KP8"
msgstr "Num 8"

msgid "KP9"
msgstr "Num 9"

msgid "KPADD"
msgstr "Num +"

msgid "KPDIVIDE"
msgstr "Num /"

msgid "KPENTER"
msgstr "Tecla Num Enter"

msgid "KPMULTIPLY"
msgstr "Num *"

msgid "KPPERIOD"
msgstr "Num ."

msgid "KPSUBTRACT"
msgstr "Num -"

msgid "LANGUAGE"
msgstr "Llengua:"

msgid "LANGUAGE_TRANSLATION_PROGRESS"
msgstr "Aquest idioma s'ha traduït al {0}%"

msgid "LANGUAGE_TRANSLATION_PROGRESS_LOW"
msgstr "Aquesta llengua encara és una feina en progrés ({0}% completat)"

msgid "LANGUAGE_TRANSLATION_PROGRESS_REALLY_LOW"
msgstr "Aquesta traducció encara és incomplerta ({0}% traduït) siusplau ajuda'ns a completar-la!"

#, fuzzy
msgid "LARGE_SULFUR_CHUNK"
msgstr "Petit tros de Ferro"

msgid "LAST_ORGANELLE_DELETE_OPTION_DISABLED_TOOLTIP"
msgstr "No es pot eliminar l'últim orgànul"

msgid "LAUNCH0"
msgstr "Llançar 0"

msgid "LAUNCH1"
msgstr "Llançar 1"

msgid "LAUNCH2"
msgstr "Llançar 2"

msgid "LAUNCH3"
msgstr "Llançar 3"

msgid "LAUNCH4"
msgstr "Llançar 4"

msgid "LAUNCH5"
msgstr "Llançar 5"

msgid "LAUNCH6"
msgstr "Llançar 6"

msgid "LAUNCH7"
msgstr "Llançar 7"

msgid "LAUNCH8"
msgstr "Llançar 8"

msgid "LAUNCH9"
msgstr "Llançar 9"

msgid "LAUNCHA"
msgstr "Llançar A"

msgid "LAUNCHB"
msgstr "Llançar B"

msgid "LAUNCHC"
msgstr "Llançar C"

msgid "LAUNCHD"
msgstr "Llançar D"

msgid "LAUNCHE"
msgstr "Llançar E"

msgid "LAUNCHF"
msgstr "Llançar F"

msgid "LAUNCHMAIL"
msgstr "Correu"

msgid "LAUNCHMEDIA"
msgstr "Multimèdia"

msgid "LAWK_ONLY"
msgstr "només LAWK"

msgid "LAWK_ONLY_EXPLANATION"
msgstr "(restringeix parts i habilitats a la vida tal com la coneixem)"

msgid "LEAD_ARTIST"
msgstr "Artista Principal"

msgid "LEAD_ARTISTS"
msgstr "Artistes Principals"

msgid "LEAD_DEVELOPERS"
msgstr "Desenvolupadors principals"

msgid "LEAD_GAME_DESIGNER"
msgstr "Dissenyador Principal del Joc"

msgid "LEAD_GAME_DESIGNERS"
msgstr "Dissenyadors Principals del Joc"

msgid "LEAD_OUTREACH_PEOPLE"
msgstr "Persona Líder de Divulgació"

msgid "LEAD_OUTREACH_PERSON"
msgstr "Persona Líder de Divulgació"

msgid "LEAD_PROGRAMMER"
msgstr "programador principal"

msgid "LEAD_PROGRAMMERS"
msgstr "programadors principals"

msgid "LEAD_PROJECT_MANAGER"
msgstr "Gestor de projecte en cap"

msgid "LEAD_PROJECT_MANAGERS"
msgstr "Gestors de projecte en cap"

msgid "LEAD_TESTER"
msgstr "Provador en cap"

msgid "LEAD_TESTERS"
msgstr "Provadors en cap"

msgid "LEAD_THEORIST"
msgstr "Teòric en cap"

msgid "LEAD_THEORISTS"
msgstr "Teòrics en cap"

msgid "LEFT_ARROW"
msgstr "←"

msgid "LEFT_MOUSE"
msgstr "Click esquerre del ratolí"

msgid "LICENSES"
msgstr "Llicències"

msgid "LICENSES_COVERING_THRIVE"
msgstr "Aquí es mostren les llicències cobrint parts de Thrive"

msgid "LIFE_ORIGIN"
msgstr "Origen de la vida"

msgid "LIFE_ORIGIN_EXPLANATION"
msgstr "(lloc de partida)"

msgid "LIFE_ORIGIN_PANSPERMIA"
msgstr "Panspèrmia (aleatori)"

msgid "LIFE_ORIGIN_POND"
msgstr "Petit, càlid toll"

msgid "LIFE_ORIGIN_TOOLTIP"
msgstr "Algunes opcions poden ser desactivades si només LAWK està activat"

msgid "LIFE_ORIGIN_VENTS"
msgstr "Fumaroles hidrotermals"

msgid "LIGHT"
msgstr "Llum"

msgid "LIGHT_LEVEL_AVERAGE"
msgstr ""

#, fuzzy
msgid "LIGHT_LEVEL_CURRENT"
msgstr "Rodeta dreta"

msgid "LIGHT_LEVEL_DAY"
msgstr ""

msgid "LIGHT_LEVEL_LABEL_AT_NOON"
msgstr ""

#, fuzzy
msgid "LIGHT_LEVEL_NIGHT"
msgstr "Rodeta dreta"

#, fuzzy
msgid "LIGHT_MAX"
msgstr "Llum"

msgid "LIMIT_EXTREME"
msgstr "Extrem"

#, fuzzy
msgid "LIMIT_GROWTH_RATE"
msgstr "Normal"

#, fuzzy
msgid "LIMIT_GROWTH_RATE_EXPLANATION"
msgstr "(velocitat a la qual les espècies de la IA muten)"

msgid "LIMIT_HUGE"
msgstr "Enorme"

msgid "LIMIT_LARGE"
msgstr "Gran"

msgid "LIMIT_NORMAL"
msgstr "Normal"

msgid "LIMIT_SMALL"
msgstr "Petit"

msgid "LIMIT_TINY"
msgstr "Minúscul"

msgid "LIMIT_VERY_LARGE"
msgstr "Molt gran"

msgid "LIMIT_VERY_SMALL"
msgstr "Molt petit"

msgid "LINE_COLOUR"
msgstr "Color de la línia:"

#, fuzzy
msgid "LINKS_TITLE"
msgstr "Falta un nom"

msgid "LIPASE"
msgstr "Lipasa"

msgid "LIPASE_DESCRIPTION"
msgstr "La lipasa permet a la cèl·lula digerir la major part de membranes. La teva cèl·lula ja produeix una certa quantitat d'aquest enzim sense lisosoma, però seleccionant aquest tipus n'augmentaràs l'efectivitat."

msgid "LOAD"
msgstr "Carregar"

msgid "LOADING"
msgstr "Carregant"

msgid "LOADING_DOT_DOT_DOT"
msgstr "Carregant..."

msgid "LOADING_GAME"
msgstr "Carregant el joc"

#, fuzzy
msgid "LOADING_GRAPHICS_SHADERS"
msgstr "Carregant el joc"

#, fuzzy
msgid "LOADING_MACROSCOPIC_EDITOR"
msgstr "S'està carregant l'Editor de Microbi"

msgid "LOADING_MICROBE_EDITOR"
msgstr "S'està carregant l'Editor de Microbi"

#, fuzzy
msgid "LOADING_MICROBE_STAGE"
msgstr "Estadi de Microbi"

msgid "LOADING_MULTICELLULAR_EDITOR"
msgstr "Carregant l'Editor Multicel·lular"

#, fuzzy
msgid "LOADING_MULTICELLULAR_STAGE"
msgstr "Carregant l'Editor Multicel·lular"

#, fuzzy
msgid "LOADING_STAGE"
msgstr "Carregant el joc"

#, fuzzy
msgid "LOADING_STAGE_ASSETS"
msgstr "Carregant el joc"

msgid "LOAD_FINISHED"
msgstr "Càrrega completada"

msgid "LOAD_GAME"
msgstr "Carregar una partida"

msgid "LOAD_GAME_BUTTON_TOOLTIP"
msgstr "Carregar arxius de guardat previs"

msgid "LOAD_INCOMPATIBLE_PROTOTYPE_WARNING"
msgstr ""
"L'arxiu de guardat seleccionat és un guardat fet en un prototip d'una versió de Thrive diferent.\n"
"Degut a això, aquest guardat no pot ser carregat, ja que els guardats de prototips no es poden actualitzar.\n"
"Mantenir la compatibilitat de guardat per als prototips seria un gran llast i faria alentir molt el desenvolupament de prototips."

msgid "LOAD_INCOMPATIBLE_SAVE_PROMPT"
msgstr "Carregar arxiu de guardat incompatible?"

msgid "LOAD_INCOMPATIBLE_SAVE_WARNING"
msgstr ""
"L'arxiu de guardat seleccionat no és compatible amb la present versió de Thrive.\n"
"I no hi ha cap actualitzador d'arxius de guardat per actualitzar aquest arxiu de guardat.\n"
"Com que Thrive encara està en una fase primerenca de desenvolupament, la compatibilitat entre versions no és la major prioritat. Per això, encara no s'ha implementat un programa convertidor d'arxius de guardat."

msgid "LOAD_INVALID_SAVE_PROMPT"
msgstr "Carregar arxiu de guardat no vàlid?"

msgid "LOAD_INVALID_SAVE_WARNING"
msgstr ""
"La informació de guardat no ha pogut ser carregada des d'aquest arxiu.\n"
"És probable que aquest arxiu de guardat sigui corrupte, o que pertanyi a un format nou, no entès per aquesta versió de Thrive.\n"
"Voleu intentar carregar l'arxiu igualment?"

msgid "LOCAL_INITIAL_LETTER"
msgstr "L"

msgid "LOCK_DAY_NIGHT_CYCLE"
msgstr ""

#, fuzzy
msgid "LOWER_SCALE_INCREASES_PERFORMANCE"
msgstr "(valors més alts augmenten el rendiment)"

msgid "LOWER_VALUE_MAKES_SHARPER_IMAGE"
msgstr ""

#, fuzzy
msgid "LOW_MENU_PERFORMANCE"
msgstr "Rendiment"

#, fuzzy
msgid "LOW_MENU_PERFORMANCE_DESCRIPTION"
msgstr "Conté enzims digestius. Es pot modificar per canviar el tipus d'enzim que conté. Només es pot utilitzar un enzim cada vegada."

msgid "LOW_QUALITY_BACKGROUND_BLUR"
msgstr ""

msgid "LOW_QUALITY_BACKGROUND_BLUR_TOOLTIP"
msgstr ""

msgid "LUCIFERASE"
msgstr ""

#, fuzzy
msgid "LUCIFERASE_SYNTHESIS"
msgstr "Síntesi de mucílag"

msgid "LYSOSOME"
msgstr "Lisosoma"

msgid "LYSOSOME_DESCRIPTION"
msgstr "El lisosoma és un orgànul adherit a la membrana que conté enzims hidrolítics que poden trencar diverses biomolècules. Els lisosomes permeten a la cèl·lula digerir materials ingerits mitjançant endocitosi i netejar els productes de rebuig de la cèl·lula en un procés anomenat autofàgia."

msgid "LYSOSOME_PROCESSES_DESCRIPTION"
msgstr "Conté enzims digestius. Es pot modificar per canviar el tipus d'enzim que conté. Només es pot utilitzar un enzim cada vegada."

#, fuzzy
msgid "MACROLIDE_SYNTHESIS"
msgstr "Síntesi de mucílag"

#, fuzzy
msgid "MACROSCOPIC"
msgstr "Esdevenir un Organisme Macroscòpic ({0}/{1})"

#, fuzzy
msgid "MACROSCOPIC_STAGE"
msgstr "Estadi de Microbi"

msgid "MANUALLY_SET_TIME"
msgstr ""

msgid "MAP"
msgstr "Mapa"

msgid "MARCH"
msgstr "Març"

msgid "MARINE_SNOW"
msgstr "Neu marina"

msgid "MASTER_VOLUME"
msgstr "Volum General"

#, fuzzy
msgid "MASTODON_TOOLTIP"
msgstr "Pausar el joc"

#, fuzzy
msgid "MAX_CACHE_SIZE_TOOLTIP"
msgstr "Secretar mucílag"

msgid "MAX_FPS"
msgstr "Màxims FPS:"

msgid "MAX_FPS_NO_LIMIT"
msgstr "Il·limitat"

#, fuzzy
msgid "MAX_SIZE_COLON"
msgstr "Mida:"

msgid "MAX_SPAWNED_ENTITIES"
msgstr "Màxim nombre d'entitats:"

msgid "MAX_VISIBLE_DATASET_WARNING"
msgstr "No està permès mostrar més de {0} datasets!"

msgid "MAY"
msgstr "Maig"

#, fuzzy
msgid "MECHANICS_BUTTON"
msgstr "L'acció d'eliminar aquest arxiu de guardat és irreversible. Esteu segur que el voleu eliminar permanentment?"

msgid "MEDIANEXT"
msgstr "Següent"

msgid "MEDIAPLAY"
msgstr "Iniciar Reproducció Multimèdia"

msgid "MEDIAPREVIOUS"
msgstr "Anterior"

msgid "MEDIARECORD"
msgstr "Gravar"

msgid "MEDIASTOP"
msgstr "Aturar Reproducció Multimèdia"

#, fuzzy
msgid "MEDIUM_SULFUR_CHUNK"
msgstr "Petit tros de Ferro"

msgid "MEGA_YEARS"
msgstr "Milions d'anys"

#, fuzzy
msgid "MELANOSOME"
msgstr "Metabolosomes"

#, fuzzy
msgid "MELANOSOME_DESCRIPTION"
msgstr "El lisosoma és un orgànul adherit a la membrana que conté enzims hidrolítics que poden trencar diverses biomolècules. Els lisosomes permeten a la cèl·lula digerir materials ingerits mitjançant endocitosi i netejar els productes de rebuig de la cèl·lula en un procés anomenat autofàgia."

#, fuzzy
msgid "MELANOSOME_PROCESSES_DESCRIPTION"
msgstr "Conté enzims digestius. Es pot modificar per canviar el tipus d'enzim que conté. Només es pot utilitzar un enzim cada vegada."

msgid "MEMBRANE"
msgstr "Membrana"

msgid "MEMBRANE_RIGIDITY"
msgstr "Rigidesa de la membrana"

msgid "MEMBRANE_TYPES"
msgstr "Tipus de Membrana"

msgid "MENU"
msgstr "Menú"

msgid "MESOPELAGIC"
msgstr "Zona mesopelàgica"

msgid "METABOLOSOMES"
msgstr "Metabolosomes"

msgid "METABOLOSOMES_DESCRIPTION"
msgstr "Els Metabolosomes són cúmuls de proteïnes embolcallades per una membrana de proteïnes. Transformen la Glucosa en ATP mitjançant la Respiració Aeròbica, de manera més ràpida i eficient que el Citoplasma. No obstant, necessita grans quantitats d'Oxigen atmosfèric per funcionar amb eficàcia, i nivells d'Oxigen més baixos en reduïran la velocitat de producció d'ATP. Com que els Metabolosomes estan suspesos en el Citoplasma, el fluid que els envolta duu a terme una certa glicòlisi."

msgid "METABOLOSOMES_PROCESSES_DESCRIPTION"
msgstr "Transforma [thrive:compound type=\"glucose\"][/thrive:compound] en [thrive:compound type=\"atp\"][/thrive:compound]. La velocitat és proporcional a la concentració de [thrive:compound type=\"oxygen\"][/thrive:compound]."

#, fuzzy
msgid "META_THREADS_TOOLTIP"
msgstr ""
"No pot ser automàticament detectat si el \"hyperthreading\" està activat o no.\n"
"Això afecta el nombre de \"threads\" per defecte ja que el \"hyperthreading threads\" no són tan ràpids com els núclis CPU reals."

msgid "METEOR_IMPACT_EVENT"
msgstr ""

msgid "METEOR_STRIKE_START_EVENT_LOG_PLURAL"
msgstr ""

msgid "METEOR_STRIKE_START_EVENT_LOG_SINGULAR"
msgstr ""

msgid "METRICS"
msgstr "Mètriques de rendiment"

#, fuzzy
msgid "METRICS_CONTENT"
msgstr ""
"Temps de procès: {0} s\n"
"Temps de físiques: {1} s\n"
"Entitats: {2} Other: {3}\n"
"Aparegudes: {4} Desaparegudes: {5}\n"
"Nodes utilitzats: {6}\n"
"Memòria utilitzada: {7}\n"
"Memòria GPU: {8}\n"
"Objectes renderitzats: {9}\n"
"Trucades sortejades: {10} 2D: {11}\n"
"Vèrtexs renderitzats: {12}\n"
"Canvis de material: {13}\n"
"Canvis de Shader: {14}\n"
"Nodes orfes: {15}\n"
"Latència d'Audio: {16} ms\n"
"Fils total: {17}\n"
"Temps de CPU Total:\n"
"{18}"

msgid "MIB_VALUE"
msgstr "{0} MiB"

msgid "MICHE"
msgstr ""

#, fuzzy
msgid "MICHES_FOR_PATCH"
msgstr "s'ha extingit del planeta"

#, fuzzy
msgid "MICHE_AVOID_PREDATION_SELECTION_PRESSURE"
msgstr "[b][u]{0}[/u][/b] s'ha dividit de [b][u]{1}[/u][/b] com a noves espècies degut a diferents pressions selectives"

msgid "MICHE_CHUNK_PRESSURE"
msgstr ""

#, fuzzy
msgid "MICHE_COMPOUND_CLOUD_PRESSURE"
msgstr "Núvols de Compostos"

msgid "MICHE_COMPOUND_EFFICIENCY_PRESSURE"
msgstr ""

#, fuzzy
msgid "MICHE_DETAIL_TEXT"
msgstr ""
"[b]Espècies[/b]\n"
"  {0}:{1}\n"
"[b]Generació[/b]\n"
"  {2}\n"
"[b]Població[/b]\n"
"  {3}\n"
"[b]Color[/b]\n"
"  #{4}\n"
"[b]Comportament[/b]\n"
"  {5}"

msgid "MICHE_ENVIRONMENTAL_COMPOUND_PRESSURE"
msgstr ""

#, fuzzy
msgid "MICHE_ENVIRONMENTAL_TOLERANCE"
msgstr "Entorn"

msgid "MICHE_MAINTAIN_COMPOUND_PRESSURE"
msgstr ""

msgid "MICHE_METABOLIC_STABILITY_PRESSURE"
msgstr ""

msgid "MICHE_NO_OP_PRESSURE"
msgstr ""

msgid "MICHE_PREDATION_EFFECTIVENESS_PRESSURE"
msgstr ""

#, fuzzy
msgid "MICHE_PREDATOR_ROOT_PRESSURE"
msgstr "Predació de {0}"

msgid "MICHE_ROOT_PRESSURE"
msgstr ""

msgid "MICHE_TREE"
msgstr ""

#, fuzzy
msgid "MICROBE"
msgstr "Estadi de Microbi"

#, fuzzy
msgid "MICROBES_COUNT"
msgstr "Estadi de Microbi"

#, fuzzy
msgid "MICROBE_BENCHMARK"
msgstr "Editor de Microbi"

msgid "MICROBE_EDITOR"
msgstr "Editor de Microbi"

#, fuzzy
msgid "MICROBE_ENZYME_STATISTICS"
msgstr "Estadístiques de la Cèl·lula"

msgid "MICROBE_FREEBUILD_EDITOR"
msgstr "Editor Lliure de Microbi"

#, fuzzy
msgid "MICROBE_LOADING_TIP_1"
msgstr "Prem el botó de 'desfer' per tal de corregir qualsevol equivocació"

#, fuzzy
msgid "MICROBE_LOADING_TIP_10"
msgstr "Prem el botó de 'desfer' per tal de corregir qualsevol equivocació"

#, fuzzy
msgid "MICROBE_LOADING_TIP_11"
msgstr "Prem el botó de 'desfer' per tal de corregir qualsevol equivocació"

#, fuzzy
msgid "MICROBE_LOADING_TIP_12"
msgstr "Prem el botó de 'desfer' per tal de corregir qualsevol equivocació"

#, fuzzy
msgid "MICROBE_LOADING_TIP_13"
msgstr "Prem el botó de 'desfer' per tal de corregir qualsevol equivocació"

#, fuzzy
msgid "MICROBE_LOADING_TIP_14"
msgstr "Prem el botó de 'desfer' per tal de corregir qualsevol equivocació"

#, fuzzy
msgid "MICROBE_LOADING_TIP_15"
msgstr "Prem el botó de 'desfer' per tal de corregir qualsevol equivocació"

#, fuzzy
msgid "MICROBE_LOADING_TIP_16"
msgstr "Prem el botó de 'desfer' per tal de corregir qualsevol equivocació"

#, fuzzy
msgid "MICROBE_LOADING_TIP_17"
msgstr "Prem el botó de 'desfer' per tal de corregir qualsevol equivocació"

#, fuzzy
msgid "MICROBE_LOADING_TIP_18"
msgstr "Prem el botó de 'desfer' per tal de corregir qualsevol equivocació"

#, fuzzy
msgid "MICROBE_LOADING_TIP_19"
msgstr "Prem el botó de 'desfer' per tal de corregir qualsevol equivocació"

#, fuzzy
msgid "MICROBE_LOADING_TIP_2"
msgstr "Prem el botó de 'desfer' per tal de corregir qualsevol equivocació"

#, fuzzy
msgid "MICROBE_LOADING_TIP_20"
msgstr "Prem el botó de 'desfer' per tal de corregir qualsevol equivocació"

#, fuzzy
msgid "MICROBE_LOADING_TIP_21"
msgstr "Prem el botó de 'desfer' per tal de corregir qualsevol equivocació"

#, fuzzy
msgid "MICROBE_LOADING_TIP_22"
msgstr "Prem el botó de 'desfer' per tal de corregir qualsevol equivocació"

#, fuzzy
msgid "MICROBE_LOADING_TIP_3"
msgstr "Prem el botó de 'desfer' per tal de corregir qualsevol equivocació"

#, fuzzy
msgid "MICROBE_LOADING_TIP_4"
msgstr "Prem el botó de 'desfer' per tal de corregir qualsevol equivocació"

#, fuzzy
msgid "MICROBE_LOADING_TIP_5"
msgstr "Prem el botó de 'desfer' per tal de corregir qualsevol equivocació"

#, fuzzy
msgid "MICROBE_LOADING_TIP_6"
msgstr "Prem el botó de 'desfer' per tal de corregir qualsevol equivocació"

#, fuzzy
msgid "MICROBE_LOADING_TIP_7"
msgstr "Prem el botó de 'desfer' per tal de corregir qualsevol equivocació"

#, fuzzy
msgid "MICROBE_LOADING_TIP_8"
msgstr "Prem el botó de 'desfer' per tal de corregir qualsevol equivocació"

#, fuzzy
msgid "MICROBE_LOADING_TIP_9"
msgstr "Prem el botó de 'desfer' per tal de corregir qualsevol equivocació"

#, fuzzy
msgid "MICROBE_MEMBRANE_PERCENTAGE_STATISTICS"
msgstr "Estadístiques de la Cèl·lula"

#, fuzzy
msgid "MICROBE_MEMBRANE_STATISTICS"
msgstr "Estadístiques de la Cèl·lula"

#, fuzzy
msgid "MICROBE_ORGANELLE_STATISTICS"
msgstr "Estadístiques de la Cèl·lula"

#, fuzzy
msgid "MICROBE_ORGANELLE_UPGRADES_STATISTICS"
msgstr "Estadístiques de la Cèl·lula"

msgid "MICROBE_SPECIES_DETAIL_TEXT"
msgstr ""
"[b]Estadi[/b]\n"
"  Microbi\n"
"[b]Tipus de Membrana[/b]\n"
"  {0}\n"
"[b]Rigidesa de la Membrana[/b]\n"
"  {1}\n"
"[b]Velocitat Base[/b]\n"
"  {2}\n"
"[b]Velocitat de Rotació Base[/b]\n"
"  {3}\n"
"[b]Mida d'Hexàgon Base[/b]\n"
"  {4}"

msgid "MICROBE_STAGE"
msgstr "Estadi de Microbi"

#, fuzzy
msgid "MICROBE_STAGE_BECOME_MULTICELLULAR_TEXT"
msgstr ""
"Recol·lecta Glucosa (núvols blancs) desplaçant-t'hi per sobre.\n"
"\n"
"La teva cèl·lula necessita Glucosa per aconseguir energia i mantenir-se viva.\n"
"\n"
"Segueix la línia de la pantalla, des de la teva cèl·lula fins al núvol de Glucosa més proper."

#, fuzzy
msgid "MICROBE_STAGE_COLLECT_TEXT"
msgstr ""
"Recol·lecta Glucosa (núvols blancs) desplaçant-t'hi per sobre.\n"
"\n"
"La teva cèl·lula necessita Glucosa per aconseguir energia i mantenir-se viva.\n"
"\n"
"Segueix la línia de la pantalla, des de la teva cèl·lula fins al núvol de Glucosa més proper."

#, fuzzy
msgid "MICROBE_STAGE_CONTROL_TEXT"
msgstr ""
"La teva cèl·lula, el darrer avantpassat universal comú, és al centre de la pantalla. Per tal de controlar-la, fes servir les tecles que es mostren al seu costat.\n"
"\n"
"Prova totes les tecles durant uns instants per tal de continuar."

#, fuzzy
msgid "MICROBE_STAGE_CONTROL_TEXT_CONTROLLER"
msgstr ""
"La teva cèl·lula, el darrer avantpassat universal comú, és al centre de la pantalla. Per tal de controlar-la, fes servir les tecles que es mostren al seu costat.\n"
"\n"
"Prova totes les tecles durant uns instants per tal de continuar."

#, fuzzy
msgid "MICROBE_STAGE_HEALTH_TEXT"
msgstr ""
"Estigues atent a la barra de salut, que hi ha al costat de la barra d'ATP (a la part inferior dreta de la pantalla).\n"
"Si la teva cèl·lula es queda sense energia, es morirà.\n"
"Pots recuperar la teva salut (autoregeneració) si tens prou quantitat d'ATP.\n"
"Assegurat de recol·lectar prou Glucosa per no quedar-te sense ATP."

#, fuzzy
msgid "MICROBE_STAGE_INITIAL"
msgstr ""
"Fa molt de temps, en un planeta molt i molt llunyà...\n"
"\n"
"S'han esdevingut milions d'anys, eons sencers, d'activitat volcànica i d'impactes de meteorits. Aquesta activitat ha causat l'aparició d'un fenomen inaudit a l'univers.\n"
"\n"
"La vida.\n"
"\n"
"A les profunditats dels mars i oceans, són a punt d'aparèixer eixams de Microbis, sopes tupides d'organismes vius. De moment, però, en tot el planeta, només hi ha un sol organisme, una petita cèl·lula formada per una fina Membrana plena de Citoplasma i Material Genètic. Aquest primer organisme serà conegut com a 'darrer avantpassat universal comú'. Ets a punt de prendre el control d'aquesta minúscula cèl·lula, per tal de guiar-ne les accions i aconseguir que es pugui reproduir.\n"
"\n"
"Per tal de sobreviure en aquest planeta hostil, hauràs d'arreplegar tots els compostos amb contingut nutritiu que puguis trobar. Al llarg de les diverses generacions del procés evolutiu, hauràs d'evolucionar per competir contra altres espècies pels nínxols de la cadena tròfica. Totes aquestes espècies hauran evolucionat a partir del darrer avantpassat universal comú."

#, fuzzy
msgid "MICROBE_STAGE_INITIAL_PANSPERMIA"
msgstr ""
"Fa molt de temps, en un planeta molt i molt llunyà...\n"
"\n"
"S'han esdevingut milions d'anys, eons sencers, d'activitat volcànica i d'impactes de meteorits. Aquesta activitat ha causat l'aparició d'un fenomen inaudit a l'univers.\n"
"\n"
"La vida.\n"
"\n"
"A les profunditats dels mars i oceans, són a punt d'aparèixer eixams de Microbis, sopes tupides d'organismes vius. De moment, però, en tot el planeta, només hi ha un sol organisme, una petita cèl·lula formada per una fina Membrana plena de Citoplasma i Material Genètic. Aquest primer organisme serà conegut com a 'darrer avantpassat universal comú'. Ets a punt de prendre el control d'aquesta minúscula cèl·lula, per tal de guiar-ne les accions i aconseguir que es pugui reproduir.\n"
"\n"
"Per tal de sobreviure en aquest planeta hostil, hauràs d'arreplegar tots els compostos amb contingut nutritiu que puguis trobar. Al llarg de les diverses generacions del procés evolutiu, hauràs d'evolucionar per competir contra altres espècies pels nínxols de la cadena tròfica. Totes aquestes espècies hauran evolucionat a partir del darrer avantpassat universal comú."

#, fuzzy
msgid "MICROBE_STAGE_INITIAL_POND"
msgstr ""
"Fa molt de temps, en un planeta molt i molt llunyà...\n"
"\n"
"S'han esdevingut milions d'anys, eons sencers, d'activitat volcànica i d'impactes de meteorits. Aquesta activitat ha causat l'aparició d'un fenomen inaudit a l'univers.\n"
"\n"
"La vida.\n"
"\n"
"A les profunditats dels mars i oceans, són a punt d'aparèixer eixams de Microbis, sopes tupides d'organismes vius. De moment, però, en tot el planeta, només hi ha un sol organisme, una petita cèl·lula formada per una fina Membrana plena de Citoplasma i Material Genètic. Aquest primer organisme serà conegut com a 'darrer avantpassat universal comú'. Ets a punt de prendre el control d'aquesta minúscula cèl·lula, per tal de guiar-ne les accions i aconseguir que es pugui reproduir.\n"
"\n"
"Per tal de sobreviure en aquest planeta hostil, hauràs d'arreplegar tots els compostos amb contingut nutritiu que puguis trobar. Al llarg de les diverses generacions del procés evolutiu, hauràs d'evolucionar per competir contra altres espècies pels nínxols de la cadena tròfica. Totes aquestes espècies hauran evolucionat a partir del darrer avantpassat universal comú."

#, fuzzy
msgid "MICROBE_STAGE_ORGANELLE_DIVISION"
msgstr "Estadístiques de la Cèl·lula"

msgid "MIDDLE_MOUSE"
msgstr "Clic del mig del ratolí"

#, fuzzy
msgid "MIGRATION_FAILED_TO_ADD"
msgstr "Creació de Mod Fallida"

#, fuzzy
msgid "MIGRATION_MANAGER"
msgstr ""
"Estigues atent a la barra de salut, que hi ha al costat de la barra d'ATP (a la part inferior dreta de la pantalla).\n"
"Si la teva cèl·lula es queda sense energia, es morirà.\n"
"Pots recuperar la teva salut (autoregeneració) si tens prou quantitat d'ATP.\n"
"Assegurat de recol·lectar prou Glucosa per no quedar-te sense ATP."

msgid "MIGRATION_STATUS_DESTINATION_NOT_SELECTED"
msgstr ""

#, fuzzy
msgid "MIGRATION_STATUS_TEXT"
msgstr ""
"Estigues atent a la barra de salut, que hi ha al costat de la barra d'ATP (a la part inferior dreta de la pantalla).\n"
"Si la teva cèl·lula es queda sense energia, es morirà.\n"
"Pots recuperar la teva salut (autoregeneració) si tens prou quantitat d'ATP.\n"
"Assegurat de recol·lectar prou Glucosa per no quedar-te sense ATP."

#, fuzzy
msgid "MIGRATION_STEP_DESTINATION_EXPLANATION"
msgstr ""
"Els microbis agressius perseguiran les preses a més distància\n"
"i és més probable que s'enfrontin a depredadors quan siguin atacats.\n"
"Els microbis pacífics desistiran de perseguir les seves preses abans\n"
"i és menys probable que facin servir toxines contra depredadors."

msgid "MIGRATION_STEP_ONLY_ONE_ALLOWED"
msgstr ""

#, fuzzy
msgid "MIGRATION_STEP_POPULATION_EXPLANATION"
msgstr "(cost d'orgànuls, membranes i altres elements a l'editor)"

#, fuzzy
msgid "MIGRATION_STEP_SOURCE_EXPLANATION"
msgstr "(cost d'orgànuls, membranes i altres elements a l'editor)"

#, fuzzy
msgid "MIGRATION_TOOLTIP"
msgstr "Pausar el joc"

msgid "MILLION_ABBREVIATION"
msgstr "{0} M"

msgid "MINIMUM_AMOUNT_TO_FIND"
msgstr "Quantitat mínima a detectar:"

msgid "MINIMUM_VERSION"
msgstr "Mínim:"

msgid "MIN_VISIBLE_DATASET_WARNING"
msgstr "No està permès mostrar menys de {0} dataset(s)!"

msgid "MISC"
msgstr "Misc"

msgid "MISCELLANEOUS"
msgstr "Miscel·lània"

msgid "MISCELLANEOUS_3D_STAGE"
msgstr "Miscel·lània Estadi 3D"

#, fuzzy
msgid "MISC_FUN"
msgstr "Misc"

msgid "MISSING_DESCRIPTION"
msgstr "Falta una descripció"

msgid "MISSING_OR_INVALID_REQUIRED_FIELD"
msgstr "Format invàlid o falta format d'un camp requerit: {0}"

msgid "MISSING_TITLE"
msgstr "Falta un nom"

msgid "MITOCHONDRION"
msgstr "Mitocondri"

msgid "MITOCHONDRION_DESCRIPTION"
msgstr "És el pal de paller de la generació d'energia per la cèl·lula. Els Mitocondris són una estructura de membrana doble curulla de proteïnes i enzims. En realitat, és un petit organisme procariota que ha estat engolit i assimilat per la cèl·lula eucariota, que actua com un hoste. Produeix grans quantitats d'ATP, a partir de Glucosa i Oxigen, amb una gran eficiència, per mitjà d'un procés anomenat Respiració Aeròbica."

msgid "MITOCHONDRION_PROCESSES_DESCRIPTION"
msgstr "Transforma [thrive:compound type=\"glucose\"][/thrive:compound] en [thrive:compound type=\"atp\"][/thrive:compound]. La velocitat és proporcional a la concentració de [thrive:compound type=\"oxygen\"][/thrive:compound]."

#, fuzzy
msgid "MIXED_DOT_DOT_DOT"
msgstr "..."

msgid "MODDING_INSTRUCTIONS_ON"
msgstr "Instruccions per fer Mods estan disponibles a"

msgid "MODELS"
msgstr "Models"

msgid "MODE_CAN_BE_CHANGED_IN_OPTIONS"
msgstr ""

msgid "MODIFY"
msgstr "Modificar"

msgid "MODIFY_ORGANELLE"
msgstr "Modificar orgànul"

msgid "MODIFY_TYPE"
msgstr "Modificar Tipus"

msgid "MODS"
msgstr "Mods"

msgid "MODS_INSTALLED_BUT_NOT_ENABLED"
msgstr ""

msgid "MOD_ASSEMBLY"
msgstr "Ensamblatge de Mod:"

msgid "MOD_ASSEMBLY_CLASS"
msgstr "Classe Principal d'Ensamblatge de Mod:"

#, fuzzy
msgid "MOD_ASSEMBLY_CLASS_CREATION_FAILED"
msgstr "{0}: el mètode de descàrrega de l'ensamblatge del mod ha fallat"

msgid "MOD_ASSEMBLY_CLASS_NOT_FOUND"
msgstr "{0}: classe de mod especificada \"{1}\" no s'ha trobat a l'ensamblatge del mod"

msgid "MOD_ASSEMBLY_INIT_CALL_FAILED"
msgstr "{0}: mètode d'inicialització d'ensamblatge del mod ha fallat"

msgid "MOD_ASSEMBLY_LOAD_CALL_FAILED_EXCEPTION"
msgstr "{0}: el mètode d'inicialització d'ensamblatge del mod ha fallat amb una excepció: {1}"

msgid "MOD_ASSEMBLY_LOAD_EXCEPTION"
msgstr "{0}: la càrrega de l'ensamblatge ha fallat amb una excepció: {1}"

msgid "MOD_ASSEMBLY_UNLOAD_CALL_FAILED"
msgstr "{0}: el mètode de descàrrega de l'ensamblatge del mod ha fallat"

msgid "MOD_ASSEMBLY_UNLOAD_CALL_FAILED_EXCEPTION"
msgstr "{0}: el mètode de descàrrega d'ensamblatge del mod ha fallat amb una excepció: {1}"

msgid "MOD_AUTHOR"
msgstr "Autor del Mod:"

msgid "MOD_AUTO_HARMONY"
msgstr "Fa servir Auto Harmony:"

msgid "MOD_CREATION_FAILED"
msgstr "Creació de Mod Fallida"

msgid "MOD_DESCRIPTION"
msgstr "Descripció del Mod:"

msgid "MOD_EXTENDED_DESCRIPTION"
msgstr "Descripció Llarga del Mod:"

msgid "MOD_HARMONY_LOAD_FAILED_EXCEPTION"
msgstr "{0}: la càrrega del mod Harmony ha fallat amb una excepció: {1}"

msgid "MOD_HARMONY_UNLOAD_FAILED_EXCEPTION"
msgstr "{0}: la descàrrega del mod Harmony ha fallat amb una excepció: {1}"

msgid "MOD_HAS_NO_LOADABLE_RESOURCES"
msgstr "{0}: no té recursos que es puguin carregar"

msgid "MOD_ICON_FILE"
msgstr "Icona de l'Arxiu:"

msgid "MOD_INFO_URL"
msgstr "URL d'Informació del Mod:"

msgid "MOD_INTERNAL_NAME"
msgstr "Nom Intern (de Carpeta):"

msgid "MOD_LICENSE"
msgstr "Llicència del Mod:"

msgid "MOD_LOAD_ERRORS"
msgstr "Errors en Carregar el Mod"

msgid "MOD_LOAD_ERRORS_OCCURRED"
msgstr "Hi han hagut errors en carregar un o més mods. Els logs poden tenir més informació."

msgid "MOD_LOAD_OR_UNLOAD_ERRORS_OCCURRED"
msgstr "S'han produït errors en carregar o descarregar un o més mods. Els logs poden tenir més informació."

msgid "MOD_LOAD_UNLOAD_CAVEATS"
msgstr "Nota: molts mods requereix reiniciar el joc per pujar-se o descarregar-se adequadament. Descarrega només mods en els quals hi puguis confiar, ja que poden contenir codi executable."

msgid "MOD_LOAD_UNLOAD_RESTART"
msgstr "Un o més mods requereixen reiniciar el joc per a carregar-se o descarregar-se adequadament"

msgid "MOD_MAXIMUM_THRIVE"
msgstr "Versió Màxima de Thrive Suportada:"

msgid "MOD_MINIMUM_THRIVE"
msgstr "Versió de Thrive Mínima Requerida:"

msgid "MOD_NAME"
msgstr "Nom del Mod:"

msgid "MOD_PCK_NAME"
msgstr "Arxiu de Mod .pck:"

msgid "MOD_RECOMMENDED_THRIVE"
msgstr "Versió de Thrive Recomanada:"

msgid "MOD_TO_UPLOAD"
msgstr "Mod a Carregar:"

msgid "MOD_UPLOADER"
msgstr "Carregador de Mods"

msgid "MOD_VERSION"
msgstr "Versió del Mod:"

msgid "MORE_INFO"
msgstr "Mostrar Més Informació"

#, fuzzy
msgid "MORE_INFO_PROMPT"
msgstr "Mostrar Més Informació"

msgid "MOUSE_EDGE_PANNING_OPTION"
msgstr ""

msgid "MOUSE_LOOK_SENSITIVITY"
msgstr ""

msgid "MOUSE_SENSITIVITY_WINDOW_SIZE_ADJUSTMENT"
msgstr ""

msgid "MOVE"
msgstr "Moure"

msgid "MOVEMENT"
msgstr "Moviment"

msgid "MOVE_ATTEMPTS_PER_SPECIES"
msgstr ""

msgid "MOVE_BACKWARDS"
msgstr "Moure cap endarrere"

msgid "MOVE_DOWN_OR_CROUCH"
msgstr "Moure cap avall o ajupir-se"

msgid "MOVE_FORWARD"
msgstr "Moure cap endavant"

#, fuzzy
msgid "MOVE_ITEM_DOWN"
msgstr "Mod a Carregar:"

#, fuzzy
msgid "MOVE_ITEM_UP"
msgstr "Moure cap a la dreta"

msgid "MOVE_LEFT"
msgstr "Moure cap a l'esquerra"

msgid "MOVE_ORGANELLE"
msgstr "Moure orgànul"

msgid "MOVE_RIGHT"
msgstr "Moure cap a la dreta"

#, fuzzy
msgid "MOVE_TO_ANY_PATCH"
msgstr "Moure a aquest Indret"

#, fuzzy
msgid "MOVE_TO_LAND"
msgstr "Mod a Carregar:"

#, fuzzy
msgid "MOVE_TO_MACROSCOPIC_TOOLTIP"
msgstr "Accedeix al següent estadi del joc (Multicel·lular). Disponible un cop comptes amb una colònia cel·lular prou gran."

msgid "MOVE_TO_MULTICELLULAR_STAGE_TOOLTIP"
msgstr "Accedeix al següent estadi del joc (Multicel·lular). Disponible un cop comptes amb una colònia cel·lular prou gran."

msgid "MOVE_TO_THIS_PATCH"
msgstr "Moure a aquest Indret"

msgid "MOVE_UP_OR_JUMP"
msgstr "Moure's cap amunt o saltar"

#, fuzzy
msgid "MOVING_TO_AWAKENING_PROTOTYPE"
msgstr ""
"Has assolit el final de la part \"completa\" de Thrive.\n"
"Si ho vols, pots continuar jugant als prototips d'altres estadis que estan inclosos al joc. Aquests, poden ser molt incomplerts, fer servir gràfics temporals, i ser \"matussers\" en general. No obstant, estan inclosos com a part del joc per a mostrar la possible direcció futura del joc, i la nostra visió general de com estan connectats els diferents estadis.\n"
"\n"
"Si continues, no podràs guardar ni tornar a l'estadi de microbi. Si vols tornar a aquest estadi, siusplau, guarda el joc ara, abans de continuar.\n"
"\n"
"Si tries continuar, siusplau tingues en compte que els següents estadis només són prototips incomplerts, i siusplau no ho critiqueu injustificadament."

#, fuzzy
msgid "MOVING_TO_AWAKENING_PROTOTYPE_TITLE"
msgstr ""
"Has assolit el final de la part \"completa\" de Thrive.\n"
"Si ho vols, pots continuar jugant als prototips d'altres estadis que estan inclosos al joc. Aquests, poden ser molt incomplerts, fer servir gràfics temporals, i ser \"matussers\" en general. No obstant, estan inclosos com a part del joc per a mostrar la possible direcció futura del joc, i la nostra visió general de com estan connectats els diferents estadis.\n"
"\n"
"Si continues, no podràs guardar ni tornar a l'estadi de microbi. Si vols tornar a aquest estadi, siusplau, guarda el joc ara, abans de continuar.\n"
"\n"
"Si tries continuar, siusplau tingues en compte que els següents estadis només són prototips incomplerts, i siusplau no ho critiqueu injustificadament."

#, fuzzy
msgid "MOVING_TO_LAND_PROTOTYPE"
msgstr ""
"Has assolit el final de la part \"completa\" de Thrive.\n"
"Si ho vols, pots continuar jugant als prototips d'altres estadis que estan inclosos al joc. Aquests, poden ser molt incomplerts, fer servir gràfics temporals, i ser \"matussers\" en general. No obstant, estan inclosos com a part del joc per a mostrar la possible direcció futura del joc, i la nostra visió general de com estan connectats els diferents estadis.\n"
"\n"
"Si continues, no podràs guardar ni tornar a l'estadi de microbi. Si vols tornar a aquest estadi, siusplau, guarda el joc ara, abans de continuar.\n"
"\n"
"Si tries continuar, siusplau tingues en compte que els següents estadis només són prototips incomplerts, i siusplau no ho critiqueu injustificadament."

#, fuzzy
msgid "MOVING_TO_LAND_PROTOTYPE_TITLE"
msgstr ""
"Has assolit el final de la part \"completa\" de Thrive.\n"
"Si ho vols, pots continuar jugant als prototips d'altres estadis que estan inclosos al joc. Aquests, poden ser molt incomplerts, fer servir gràfics temporals, i ser \"matussers\" en general. No obstant, estan inclosos com a part del joc per a mostrar la possible direcció futura del joc, i la nostra visió general de com estan connectats els diferents estadis.\n"
"\n"
"Si continues, no podràs guardar ni tornar a l'estadi de microbi. Si vols tornar a aquest estadi, siusplau, guarda el joc ara, abans de continuar.\n"
"\n"
"Si tries continuar, siusplau tingues en compte que els següents estadis només són prototips incomplerts, i siusplau no ho critiqueu injustificadament."

#, fuzzy
msgid "MOVING_TO_SOCIETY_STAGE"
msgstr ""
"Has assolit el final de la part \"completa\" de Thrive.\n"
"Si ho vols, pots continuar jugant als prototips d'altres estadis que estan inclosos al joc. Aquests, poden ser molt incomplerts, fer servir gràfics temporals, i ser \"matussers\" en general. No obstant, estan inclosos com a part del joc per a mostrar la possible direcció futura del joc, i la nostra visió general de com estan connectats els diferents estadis.\n"
"\n"
"Si continues, no podràs guardar ni tornar a l'estadi de microbi. Si vols tornar a aquest estadi, siusplau, guarda el joc ara, abans de continuar.\n"
"\n"
"Si tries continuar, siusplau tingues en compte que els següents estadis només són prototips incomplerts, i siusplau no ho critiqueu injustificadament."

msgid "MP_COST"
msgstr "{0} MP"

msgid "MUCILAGE"
msgstr "Mucílag"

#, fuzzy
msgid "MUCILAGE_SYNTHESIS"
msgstr "Síntesi de mucílag"

#, fuzzy
msgid "MUCOCYST_ACTION_TOOLTIP"
msgstr "Pausar el joc"

#, fuzzy
msgid "MULTICELLULAR"
msgstr "Multicel·lular"

msgid "MULTICELLULAR_EDITOR"
msgstr "Editor Multicel·lular"

#, fuzzy
msgid "MULTICELLULAR_FREEBUILD_EDITOR"
msgstr "Editor Multicel·lular"

#, fuzzy
msgid "MULTICELLULAR_LOADING_TIP_1"
msgstr "Editor Multicel·lular"

msgid "MULTICELLULAR_STAGE"
msgstr "Estadi Multicel·lular"

msgid "MULTIPLE_CELLS"
msgstr "Múltiples cèl·lules"

msgid "MULTIPLE_METABALLS"
msgstr "Múltiples Metaboles"

msgid "MULTIPLE_ORGANELLES"
msgstr "Múltiples Orgànuls"

msgid "MULTISAMPLE_ANTI_ALIASING"
msgstr "Antialiàsing Multimostres (MSAA):"

msgid "MULTITHREADED_SIMULATION_ENABLED"
msgstr ""

#, fuzzy
msgid "MULTITHREADED_SIMULATION_EXPLANATION"
msgstr ""
"Els microbis agressius perseguiran les preses a més distància\n"
"i és més probable que s'enfrontin a depredadors quan siguin atacats.\n"
"Els microbis pacífics desistiran de perseguir les seves preses abans\n"
"i és menys probable que facin servir toxines contra depredadors."

msgid "MUSEUM_WELCOME_TEXT"
msgstr ""

msgid "MUSIC"
msgstr "Música"

msgid "MUSIC_VOLUME"
msgstr "Volum de la música"

#, fuzzy
msgid "MUTATIONS_PER_SPECIES"
msgstr "Punts de Mutació"

msgid "MUTATION_COST_MULTIPLIER"
msgstr "Multiplicador del cost de mutació"

msgid "MUTATION_COST_MULTIPLIER_EXPLANATION"
msgstr "(cost d'orgànuls, membranes i altres elements a l'editor)"

msgid "MUTATION_POINTS"
msgstr "Punts de Mutació"

msgid "MUTE"
msgstr "Mut"

msgid "NAME"
msgstr "Nom:"

#, fuzzy
msgid "NAME_LABEL_CITY"
msgstr "Bioma: {0}"

#, fuzzy
msgid "NAME_LABEL_FLEET"
msgstr "Bioma: {0}"

msgid "NAME_LABEL_STRUCTURE_UNFINISHED"
msgstr ""

#, fuzzy
msgid "NATIVE_THREAD_ADVICE_TOOLTIP"
msgstr "Fils actuals:"

msgid "NEGATIVE_ATP_BALANCE"
msgstr "Equilibri d'ATP Negatiu"

msgid "NEGATIVE_ATP_BALANCE_TEXT"
msgstr ""
"El teu Microbi no consumeix més ATP que no pas pot arribar a produïr!\n"
"Vols continuar?"

msgid "NEW"
msgstr "Nou"

msgid "NEWER_VERSION_LOADING_WARNING"
msgstr ""
"Aquest arxiu de guardat pertany a una versió de Thrive més nova que l'actual i, probablement, sigui incompatible.\n"
"Voleu intentar carregar l'arxiu igualment?"

msgid "NEWS"
msgstr ""

msgid "NEW_GAME"
msgstr "Nova partida"

msgid "NEW_GAME_BUTTON_TOOLTIP"
msgstr "Començar un nou joc"

msgid "NEW_GAME_SETTINGS_PERFORMANCE_OPTIONS_INFO"
msgstr ""

msgid "NEW_MOD_DEFAULT_DESCRIPTION"
msgstr "El Meu Mod Esbalaïdor"

msgid "NEW_NAME"
msgstr "Nou Nom"

msgid "NEW_NAME_COLON"
msgstr "Nou nom:"

msgid "NEXT_CAPITAL"
msgstr "SEGÜENT"

msgid "NEXT_EDITOR_TAB"
msgstr "Anar a la següent pestanya de l'editor"

msgid "NITROGEN"
msgstr "Nitrogen"

msgid "NITROGENASE"
msgstr "Nitrogenasa"

msgid "NITROGENASE_DESCRIPTION"
msgstr "La Nitrogenasa és una proteïna capaç de produïr Amoníac, nutrient bàsic per al desenvolupament i reproducció de les cèl·lules, mitjançant Nitrogen i mol·lècules d'ATP. Aquest procés s'anomena Fixació de Nitrogen Anaeròbica. Com que la Nitrogenasa està suspesa en el Citoplasma, aquest fluid duu a terme una certa Glicòlisi."

msgid "NITROGENASE_PROCESSES_DESCRIPTION"
msgstr "Transforma [thrive:compound type=\"atp\"][/thrive:compound] en [thrive:compound type=\"ammonia\"][/thrive:compound]. La velocitat és proporcional a la concentració de [thrive:compound type=\"nitrogen\"][/thrive:compound]."

msgid "NITROPLAST"
msgstr "Plastidi Fixador de Nitrogen"

msgid "NITROPLAST_DESCRIPTION"
msgstr "El Plast de Fixació de Nitrogen és una proteïna que produeix Amoníac, un component important en el creixement i reproducció de les cèl·lules, mitjançant Nitrogen, Oxigen i mol·lècules d'ATP. Aquest procés s'anomena Fixació de Nitrogen Aeròbica."

msgid "NITROPLAST_PROCESSES_DESCRIPTION"
msgstr "Transforma [thrive:compound type=\"atp\"][/thrive:compound] en [thrive:compound type=\"ammonia\"][/thrive:compound]. La velocitat és proporcional a la concentració de [thrive:compound type=\"nitrogen\"][/thrive:compound] i [thrive:compound type=\"oxygen\"][/thrive:compound]."

msgid "NONE"
msgstr "Cap"

msgid "NORMAL"
msgstr "Normal"

msgid "NORMAL_MEMBRANE_DESCRIPTION"
msgstr "Aquesta és la forma més bàsica de la Membrana cel·lular, que ofereix poca protecció contra Agents externs i altres cèl·lules. També consumeix una quantitat important d'energia. Com a avantatge, permet a la cèl·lula moure's i absorbir nutrients ràpidament."

msgid "NOTHING_HERE"
msgstr "No hi ha res a sota del Cursor"

msgid "NOTHING_TO_INTERACT_WITH"
msgstr ""

#, fuzzy
msgid "NOTICE_BINDING_OUT_OF_ATP"
msgstr "Activar el mode d'unió"

msgid "NOTICE_DAMAGED_BY_NO_ATP"
msgstr ""

msgid "NOTICE_ENGULFING_OUT_OF_ATP"
msgstr ""

msgid "NOTICE_ENGULF_DAMAGE_FROM_TOXIN"
msgstr ""

msgid "NOTICE_ENGULF_MISSING_ENZYME"
msgstr ""

msgid "NOTICE_ENGULF_SIZE_TOO_SMALL"
msgstr ""

msgid "NOTICE_ENGULF_STORAGE_FULL"
msgstr ""

msgid "NOTICE_HIT_BY_ATP_TOXIN"
msgstr ""

#, fuzzy
msgid "NOTICE_HIT_BY_BASE_MOVEMENT_TOXIN"
msgstr "Capacitat de moviment"

msgid "NOTICE_RADIATION_DAMAGE"
msgstr ""

msgid "NOTICE_READY_TO_EDIT"
msgstr ""

#, fuzzy
msgid "NOT_ADAPTED_TO_CURRENT_PATCH"
msgstr "Trobar l'Ecosistema Actual"

#, fuzzy
msgid "NOT_STARTED_DOT"
msgstr "Avortat."

msgid "NOVEMBER"
msgstr "Novembre"

msgid "NO_AI"
msgstr "No IA"

msgid "NO_DATA_TO_SHOW"
msgstr "No hi ha dades a mostrar"

msgid "NO_EVENTS_RECORDED"
msgstr "Cap esdeveniment registrat"

#, fuzzy
msgid "NO_FOSSIL_DIRECTORY"
msgstr "No s'ha trobar el directori d'arxius de guardat"

#, fuzzy
msgid "NO_MODS_ENABLED"
msgstr "Inhabilitat"

msgid "NO_ORGANELLE_PROCESSES"
msgstr "Cap procés"

msgid "NO_SAVEGAMES_FOUND"
msgstr "No s'han trobat arxius de guardat"

msgid "NO_SAVE_DIRECTORY"
msgstr "No s'ha trobar el directori d'arxius de guardat"

msgid "NO_SCREENSHOT_DIRECTORY"
msgstr "No s'ha trobat cap directori de captures de pantalla"

msgid "NO_SELECTED_MOD"
msgstr "Cap Mod Seleccionat"

#, fuzzy
msgid "NO_SUGGESTION"
msgstr "Resolució:"

msgid "NUCLEUS"
msgstr "Nucli"

msgid "NUCLEUS_DELETE_OPTION_DISABLED_TOOLTIP"
msgstr ""
"No es pot eliminar el nucli, ja que aquesta és una evolució irreversible.\n"
"No obstant, si s'ha col·locat en la sessió actual, desfer o refer encara és permès"

msgid "NUCLEUS_DESCRIPTION"
msgstr "És la característica que defineix les cèl·lules eucariotes. El nucli inclou el Reticle Endoplasmàtic i l'Aparell de Golgi. Representa un pas evolutiu important respecte a les cèl·lules procariotes, que permet desenvolupar orgànuls més complexes, rodejats per una membrana, tot engolint i assimilant petites cèl·lules procariotes. Això permet dividir clarament l'interior de la cèl·lula en diversos compartiments separats, cadascun duent a terme un procés de síntesi de recursos diferents. Així, amb aquests nous orgànuls, la cèl·lula pot esdevenir molt més complexa, eficient i especialitzada. No obstant, això també implica que la cèl·lula ha d'esdevenir més gran i necessita més quantitat de recursos per a viure."

msgid "NUCLEUS_SMALL_DESCRIPTION"
msgstr "Permet evolucionar orgànuls més complexes, adherits a la membrana. Mantenir-lo costa una gran quantitat d'ATP. Aquesta evolució és irreversible."

msgid "NUMLOCK"
msgstr "Num Lock"

#, fuzzy
msgid "NUTRIENT_COST_TOOLTIP"
msgstr "Pausar el joc"

msgid "N_A"
msgstr "N/A"

msgid "N_A_MP"
msgstr "S'han esgotat els Punts de Mutació"

#, fuzzy
msgid "N_TIMES"
msgstr "2x"

msgid "OCTOBER"
msgstr "Octubre"

msgid "OFF"
msgstr ""

msgid "OFFICIAL_WEBSITE"
msgstr ""

#, fuzzy
msgid "OFFICIAL_WEBSITE_BUTTON_TOOLTIP"
msgstr "Suicidi"

msgid "OK"
msgstr "D'acord"

msgid "OLDER_VERSION_LOADING_WARNING"
msgstr ""
"Aquest arxiu de guardat pertany a una versió de Thrive antiga i, probablement, sigui incompatible.\n"
"Com que el joc actualment encara està en una fase primerenca de desenvolupament, la compatibilitat entre diferents versions encara no és la major prioritat.\n"
"Teniu la opció de notificar els problemes que us troben en aquest respecte però, no obstant, actualment no són de màxima prioritat.\n"
"Voleu intentar carregar l'arxiu igualment?"

#, fuzzy
msgid "OPENGL_MODE_WARNING"
msgstr "Mode d'Alerta GLES2"

#, fuzzy
msgid "OPENGL_MODE_WARNING_EXPLANATION"
msgstr "Esteu executant el programa Thrive amb GLES2. Aquesta tecnologia encara no ha estat del tot validada i, per tant, pot originar alguns problemes. Intenteu actualitzar els vostres drivers de vídeo i/o forçar l'ús de gràfics AMD o Nvidia per executar Thrive."

msgid "OPEN_FOLDER"
msgstr "Obrir Carpeta"

#, fuzzy
msgid "OPEN_FOSSIL_FOLDER"
msgstr "Obrir Carpeta de Registres"

msgid "OPEN_FOSSIL_IN_FREEBUILD_WARNING"
msgstr ""

#, fuzzy
msgid "OPEN_GOD_TOOLS"
msgstr "Obrir Informació de l'URL"

msgid "OPEN_HELP_SCREEN"
msgstr "Obrir pantalla d'ajuda"

#, fuzzy
msgid "OPEN_IN_FREEBUILD"
msgstr "Construcció lliure"

msgid "OPEN_LOGS_FOLDER"
msgstr "Obrir Carpeta de Registres"

msgid "OPEN_MOD_URL"
msgstr "Obrir Informació de l'URL"

#, fuzzy
msgid "OPEN_ORGANELLES_PAGE"
msgstr "Obrir menú d'orgànul"

msgid "OPEN_ORGANELLE_MENU"
msgstr "Obrir menú d'orgànul"

#, fuzzy
msgid "OPEN_RESEARCH_SCREEN"
msgstr "Obrir pantalla d'ajuda"

msgid "OPEN_SAVE_DIRECTORY"
msgstr "Obrir el directori de guardats"

#, fuzzy
msgid "OPEN_SCIENCE_MENU"
msgstr "Obrir el menú"

msgid "OPEN_SCREENSHOT_FOLDER"
msgstr "Obrir la carpeta de captures de pantalla"

msgid "OPEN_THE_MENU"
msgstr "Obrir el menú"

msgid "OPEN_TRANSLATION_SITE"
msgstr "Ajuda'ns a traduïr el joc"

#, fuzzy
msgid "OPERATION_PAUSED_DOT"
msgstr "PAUSAT"

msgid "OPPORTUNISM_EXPLANATION"
msgstr ""
"Els microbis oportunístics competiran amb els rivals pels uns mateixos recursos\n"
"e intentaran caçar preses amb toxines si no les poden engolir.\n"
"Els microbis prudents normalment no es posaran a si mateixos en perill per uns mateixos recursos."

msgid "OPPORTUNISTIC"
msgstr "Oportunístic"

msgid "OPTIONS"
msgstr "Opcions"

msgid "OPTIONS_BUTTON_TOOLTIP"
msgstr "Canviar la configuració"

msgid "ORGANELLES"
msgstr "Orgànuls"

#, fuzzy
msgid "ORGANELLES_BUTTON"
msgstr "Orgànuls"

#, fuzzy
msgid "ORGANELLES_WILL_BE_UNLOCKED_NEXT_GENERATION"
msgstr "(comença cada generació amb un núvol de glucosa gratuït proper)"

#, fuzzy
msgid "ORGANELLE_AXON"
msgstr "Orgànuls"

#, fuzzy
msgid "ORGANELLE_AXON_DESCRIPTION"
msgstr "Els Pili (singular: pilus) es troben a la superfície de molts micro-organismes i tenen forma de pèls. Hi poden haver desenes o centenars de pili a la superfície d'un micro-organisme, i es poden fer servir amb diferents finalitats, incloents la depredació. Els micro-organismes patogènics fan servir els pili per virulència, ja sigui per unir-se a teixits hoste, o per penetrar la membrana exterior i accedir al citoplasma. Molts Pili similars existeixen, però no estan evolutivament relacionats i són resultat d'evolució convergent. Un sol organisme ha de tenir l'habilitat de tenir diferents tipus de Pili, i aquells que són a la superfície són canviats i substituïts constantment."

#, fuzzy
msgid "ORGANELLE_CATEGORY_MACROSCOPIC"
msgstr "Multicel·lular"

#, fuzzy
msgid "ORGANELLE_CATEGORY_MULTICELLULAR"
msgstr "Multicel·lular"

#, fuzzy
msgid "ORGANELLE_GROWTH_ORDER_EXPLANATION"
msgstr "(velocitat a la qual les espècies de la IA muten)"

#, fuzzy
msgid "ORGANELLE_MYOFIBRIL"
msgstr "Fibló"

#, fuzzy
msgid "ORGANELLE_MYOFIBRIL_DESCRIPTION"
msgstr "Els Pili (singular: pilus) es troben a la superfície de molts micro-organismes i tenen forma de pèls. Hi poden haver desenes o centenars de pili a la superfície d'un micro-organisme, i es poden fer servir amb diferents finalitats, incloents la depredació. Els micro-organismes patogènics fan servir els pili per virulència, ja sigui per unir-se a teixits hoste, o per penetrar la membrana exterior i accedir al citoplasma. Molts Pili similars existeixen, però no estan evolutivament relacionats i són resultat d'evolució convergent. Un sol organisme ha de tenir l'habilitat de tenir diferents tipus de Pili, i aquells que són a la superfície són canviats i substituïts constantment."

msgid "ORGANELLE_PILUS"
msgstr "Fibló"

msgid "ORGANELLE_PILUS_DESCRIPTION"
msgstr "Els Pili (singular: pilus) es troben a la superfície de molts micro-organismes i tenen forma de pèls. Hi poden haver desenes o centenars de pili a la superfície d'un micro-organisme, i es poden fer servir amb diferents finalitats, incloents la depredació. Els micro-organismes patogènics fan servir els pili per virulència, ja sigui per unir-se a teixits hoste, o per penetrar la membrana exterior i accedir al citoplasma. Molts Pili similars existeixen, però no estan evolutivament relacionats i són resultat d'evolució convergent. Un sol organisme ha de tenir l'habilitat de tenir diferents tipus de Pili, i aquells que són a la superfície són canviats i substituïts constantment."

msgid "ORGANELLE_PILUS_PROCESSES_DESCRIPTION"
msgstr "Apunyala altres cèl·lules amb aquesta part."

#, fuzzy
msgid "ORGANELLE_PLURAL"
msgstr "Fibló"

#, fuzzy
msgid "ORGANELLE_SINGULAR"
msgstr "Fibló"

#, fuzzy
msgid "ORGANELLE_SUGGESTION_COLON"
msgstr "Orgànuls"

#, fuzzy
msgid "ORGANELLE_SUGGESTION_TOOLTIP"
msgstr "Carregar arxius de guardat previs"

#, fuzzy
msgid "ORGANELLE_UNLOCKS_ENABLED"
msgstr "Orgànuls"

#, fuzzy
msgid "ORGANELLE_UNLOCKS_ENABLED_EXPLANATION"
msgstr "(comença cada generació amb un núvol de glucosa gratuït proper)"

msgid "ORGANISM_STATISTICS"
msgstr "Estadístiques de la Cèl·lula"

msgid "OR_UNLOCK_CONDITION"
msgstr ""

msgid "OSMOREGULATION"
msgstr "Osmoregulació"

msgid "OSMOREGULATION_COST"
msgstr "Cost d'Osmoregulació"

msgid "OSMOREGULATION_COST_MULTIPLIER"
msgstr "Multiplicador del cost d'osmoregulació"

msgid "OSMOREGULATION_COST_MULTIPLIER_EXPLANATION"
msgstr "(cost d'osmoregulació de l'espècie del jugador)"

#, fuzzy
msgid "OTHER_COMPOUNDS"
msgstr "Compostos"

msgid "OUR_WIKI"
msgstr "la nostra Wiki"

#, fuzzy
msgid "OUTDATED_NOTICE"
msgstr "Avortat."

msgid "OUTREACH_TEAM"
msgstr "Equip de divulgació"

msgid "OUTSIDE_CONTRIBUTORS"
msgstr "Contribuïdors externs"

msgid "OVERWRITE_EXISTING_SAVE"
msgstr "Sobreescriure l'arxiu de guardat existent:"

msgid "OVERWRITE_EXISTING_SAVE_PROMPT"
msgstr "Sobreescriure l'arxiu de guardat existent?"

#, fuzzy
msgid "OVERWRITE_SPECIES_NAME_CONFIRMATION"
msgstr "L'acció d'eliminar aquest arxiu de guardat és irreversible. Esteu segur que el voleu eliminar permanentment?"

msgid "OXYGEN"
msgstr "Oxigen"

#, fuzzy
msgid "OXYGEN_INHIBITOR_SYNTHESIS"
msgstr "Síntesi de les toxines OxyToxy"

#, fuzzy
msgid "OXYGEN_RESISTANCE"
msgstr "Resistència a les Toxines"

#, fuzzy
msgid "OXYGEN_TOLERANCE_TOOLTIP"
msgstr "Mostrar / amagar l'entorn i els compostos"

#, fuzzy
msgid "OXYTOXISOME_PROCESSES_DESCRIPTION"
msgstr "Transforma [thrive:compound type=\"atp\"][/thrive:compound] en [thrive:compound type=\"oxytoxy\"][/thrive:compound]. La velocitat és proporcional a la concentració de [thrive:compound type=\"oxygen\"][/thrive:compound]. Pot alliberar toxines prement la tecla [thrive:input]g_fire_toxin[/thrive:input]. Quan la quantitat de [thrive:compound type=\"oxytoxy\"][/thrive:compound] és baixo, encara és possible disparar, però el dany causat serà menor."

msgid "OXYTOXY_NT"
msgstr "OxyToxy NT"

#, fuzzy
msgid "OXYTOXY_SYNTHESIS"
msgstr "Síntesi de les toxines OxyToxy"

msgid "PAGEDOWN"
msgstr "Avall"

msgid "PAGEUP"
msgstr "Amunt"

#, fuzzy
msgid "PAGE_BACK"
msgstr "Enrere"

#, fuzzy
msgid "PAGE_FORWARD"
msgstr "Endavant"

#, fuzzy
msgid "PAGE_TITLE"
msgstr "Eliminar Dades Locals"

msgid "PAN_CAMERA_DOWN"
msgstr "Desplaçar cap avall"

msgid "PAN_CAMERA_LEFT"
msgstr "Desplaçar cap a l'esquerra"

msgid "PAN_CAMERA_RESET"
msgstr "Reinicialitzar càmera"

msgid "PAN_CAMERA_RIGHT"
msgstr "Desplaçar cap a la dreta"

msgid "PAN_CAMERA_UP"
msgstr "Desplaçar cap amunt"

#, fuzzy
msgid "PASSIVE_REPRODUCTION_PROGRESS_EXPLANATION"
msgstr "(velocitat a la qual les espècies de la IA muten)"

msgid "PAST_DEVELOPERS"
msgstr "Desenvolupadors passats"

#, fuzzy
msgid "PATCH_COLON"
msgstr "Millor Medi:"

msgid "PATCH_EXTINCTION_BOX_TEXT"
msgstr ""
"La teva espècie s'ha extingit en aquest ecosistema.\n"
"Però encara no s'ha acabat, encara pots seleccionar un nou ecosistema per a jugar-hi!"

msgid "PATCH_EXTINCTION_CAPITAL"
msgstr "EXTINCIÓ DE L'ECOSISTEMA"

msgid "PATCH_MAP"
msgstr "Mapa d'Indrets del món"

msgid "PATCH_MAP_NAVIGATION_TOOLTIP"
msgstr "Clica, arrossega i fes zoom per moure't"

msgid "PATCH_NAME"
msgstr "{0} {1}"

#, fuzzy
msgid "PATCH_NOTES_LAST_PLAYED_INFO"
msgstr "Eliminar Dades Locals"

msgid "PATCH_NOTES_LAST_PLAYED_INFO_PLURAL"
msgstr ""

#, fuzzy
msgid "PATCH_NOTES_TITLE"
msgstr "Eliminar Dades Locals"

msgid "PATCH_NOTE_BULLET_POINT"
msgstr ""

msgid "PATCH_NOTE_CHANGES_HEADING"
msgstr ""

#, fuzzy
msgid "PATCH_NOTE_LINK_VISIT_TEXT"
msgstr ""
"La teva espècie s'ha extingit en aquest ecosistema.\n"
"Però encara no s'ha acabat, encara pots seleccionar un nou ecosistema per a jugar-hi!"

#, fuzzy
msgid "PATREON_TOOLTIP"
msgstr "Pausar el joc"

msgid "PATRONS"
msgstr "Patrons"

msgid "PAUSED"
msgstr "PAUSAT"

msgid "PAUSE_MENU_RESUME_TOOLTIP"
msgstr "Tornar al joc"

msgid "PAUSE_PROMPT"
msgstr "[center]Prémer [thrive:input]g_pause[/thrive:input] per despausar [/center]"

msgid "PAUSE_TOOLTIP"
msgstr "Pausar el joc"

msgid "PCK_LOAD_FAILED"
msgstr "La càrrega de l'arxiu ({0}) ha fallat"

#, fuzzy
msgid "PCK_LOAD_FAILED_DOES_NOT_EXIST"
msgstr "La càrrega de l'arxiu ({0}) ha fallat"

msgid "PEACEFUL"
msgstr "Pacífic"

#, fuzzy
msgid "PENDING_ENDOSYMBIOSIS_EXPLANATION"
msgstr "Esteu executant el programa Thrive amb GLES2. Aquesta tecnologia encara no ha estat del tot validada i, per tant, pot originar alguns problemes. Intenteu actualitzar els vostres drivers de vídeo i/o forçar l'ús de gràfics AMD o Nvidia per executar Thrive."

msgid "PENDING_ENDOSYMBIOSIS_TITLE"
msgstr ""

msgid "PERCENTAGE_VALUE"
msgstr "{0}%"

#, fuzzy
msgid "PERFECT_ADAPTATION_DESCRIPTION"
msgstr ""
"Permet els efectes de llum intermitent als GUIs (e.g llum intermitent del botó d'editor).\n"
"\n"
"Si experimentes un bug on parts del botó de l'editor desapareixen,\n"
"pots intentar desactivant això per veure si el problema s'arregla."

msgid "PERFORMANCE"
msgstr "Rendiment"

msgid "PERFORM_UNBINDING"
msgstr "Dur a terme la desunió"

#, fuzzy
msgid "PER_SECOND_ABBREVIATION"
msgstr "{0} K"

msgid "PER_SECOND_SLASH"
msgstr "/segon"

msgid "PHOSPHATE"
msgstr "Fosfat"

#, fuzzy
msgid "PHOSPHATES_COST"
msgstr "Fosfat"

msgid "PHOTOSYNTHESIS"
msgstr "Fotosíntesi"

msgid "PHYSICAL_CONDITIONS"
msgstr "Condicions Físiques"

msgid "PHYSICAL_RESISTANCE"
msgstr "Resistència física"

msgid "PLACE_ORGANELLE"
msgstr "Col·locar orgànul"

msgid "PLANET"
msgstr "Planeta"

#, fuzzy
msgid "PLANET_DETAILS_STRING"
msgstr "Obrir Carpeta"

msgid "PLANET_GENERATION_TEASER"
msgstr "Pròximament, generació planetària!"

msgid "PLANET_RANDOM_SEED"
msgstr "Llavor de planeta aleatòria"

#, fuzzy
msgid "PLAYER"
msgstr "Cèl·lula del jugador"

msgid "PLAYER_DEATH_POPULATION_PENALTY"
msgstr "Penalització de la població per mort del jugador"

msgid "PLAYER_DEATH_POPULATION_PENALTY_EXPLANATION"
msgstr "(coeficient de reducció en la població del jugador per cada mort pròpia)"

msgid "PLAYER_DIED"
msgstr "el jugador ha mort"

msgid "PLAYER_DUPLICATE"
msgstr "Jugador Duplicat"

msgid "PLAYER_EXTINCT"
msgstr "Jugador extingit"

#, fuzzy
msgid "PLAYER_RELATIVE_MOVEMENT"
msgstr "Jugador extingit"

#, fuzzy
msgid "PLAYER_RELATIVE_MOVEMENT_TOOLTIP"
msgstr "Jugador extingit"

msgid "PLAYER_REPRODUCED"
msgstr "el jugador ha aconseguit reproduïr-se"

msgid "PLAYER_SPEED"
msgstr ""
"Jugador\n"
"Velocitat"

msgid "PLAYSTATION_3"
msgstr ""

msgid "PLAYSTATION_4"
msgstr ""

msgid "PLAYSTATION_5"
msgstr ""

msgid "PLAY_INTRO_VIDEO"
msgstr "Mostra el vídeo introductori"

msgid "PLAY_MICROBE_INTRO_ON_NEW_GAME"
msgstr "Mostrar la cinemàtica d'entrada a l'Estadi de Microbi en una nova partida"

msgid "PLAY_WITH_CURRENT_SETTING"
msgstr ""

msgid "POPULATION_CAPITAL"
msgstr "POBLACIÓ:"

msgid "POPULATION_COLON"
msgstr "població:"

msgid "POPULATION_IN_PATCHES"
msgstr "població a les zones:"

msgid "POPULATION_IN_PATCH_SHORT"
msgstr "{0} ({1})"

#, fuzzy
msgid "POSITION_NUMBER"
msgstr "Nombre d'ID"

msgid "PREDATION_FOOD_SOURCE"
msgstr "Predació de {0}"

msgid "PREDICTION_DETAILS_OPEN_TOOLTIP"
msgstr "Veure informació detallada de la predicció"

msgid "PRESSURE"
msgstr "Pressió"

msgid "PRESSURE_SHORT"
msgstr "Pressió"

#, fuzzy
msgid "PRESSURE_TOLERANCE_TOOLTIP"
msgstr "Tornar al menú principal"

msgid "PRESS_KEY_DOT_DOT_DOT"
msgstr "Prem qualsevol tecla o botó..."

msgid "PREVIEW_IMAGE_DOES_NOT_EXIST"
msgstr "La imatge de previsualització no existeix"

msgid "PREVIEW_IMAGE_IS_TOO_LARGE"
msgstr "L'arxiu de la imatge de previsualització és massa gran"

msgid "PREVIOUS_COLON"
msgstr "previ:"

msgid "PROCESSING_LOADED_OBJECTS"
msgstr "Processant objectes carregats"

msgid "PROCESS_ENVIRONMENT_SEPARATOR"
msgstr "@"

msgid "PROCESS_PANEL_TITLE"
msgstr "Processos de la Cèl·lula"

#, fuzzy
msgid "PROCESS_SPEED_MODIFIER"
msgstr "Processos de la Cèl·lula"

#, fuzzy
msgid "PROCESS_TOGGLE_TOOLTIP"
msgstr "Tornar al menú principal"

msgid "PROGRAMMING_TEAM"
msgstr "Equip de programació"

msgid "PROJECT_MANAGEMENT_TEAM"
msgstr "Equip de Gestió del Projecte"

msgid "PROTEINS"
msgstr "Proteïnes"

msgid "PROTOPLASM"
msgstr "protoplasma"

msgid "PULL_REQUESTS_PROGRAMMING"
msgstr "Pull Requests / Programació"

#, fuzzy
msgid "QUADRILLION_ABBREVIATION"
msgstr "{0} B"

msgid "QUICK_LOAD"
msgstr "Càrrega ràpida"

msgid "QUICK_SAVE"
msgstr "Guardat ràpid"

msgid "QUIT"
msgstr "Sortir"

msgid "QUIT_BUTTON_TOOLTIP"
msgstr "Sortir del joc"

msgid "QUIT_GAME_WARNING"
msgstr ""
"Estàs segur que vols sortir del joc?\n"
"Perdràs tot el progrés no guardat."

#, fuzzy
msgid "RADIATION"
msgstr "Respiració aeròbica"

#, fuzzy
msgid "RADIOACTIVE_CHUNK"
msgstr "Gran tros de Ferro"

#, fuzzy
msgid "RADIOSYNTHESIS"
msgstr "Termosíntesi"

msgid "RANDOMIZE_SPECIES_NAME"
msgstr "Nom de l'espècie aleatori"

msgid "RANDOM_SEED_TOOLTIP"
msgstr "El valor utilitzat per generar el món, que ha de ser un nombre enter positiu"

msgid "RAW"
msgstr "\"Raw\""

#, fuzzy
msgid "RAW_VALUE_COLON"
msgstr "Nou nom:"

msgid "READING_SAVE_DATA"
msgstr "Llegint les dades guardades"

#, fuzzy
msgid "READY"
msgstr "Fils:"

msgid "RECOMMENDED_THRIVE_VERSION"
msgstr "Recomanat Thrive:"

#, fuzzy
msgid "REDDIT_TOOLTIP"
msgstr "Reprendre el joc"

msgid "REDO"
msgstr "Refer l'acció"

msgid "REDO_THE_LAST_ACTION"
msgstr "Refer la darrera acció"

msgid "REFRESH"
msgstr "Refrescar"

msgid "RENDER_SCALE"
msgstr ""

msgid "REPORT"
msgstr "Informe"

#, fuzzy
msgid "REPORT_BUG"
msgstr "Informe"

msgid "REPRODUCED"
msgstr "reproducció"

msgid "REPRODUCTION"
msgstr "Reproducció"

msgid "REPRODUCTION_ASEXUAL"
msgstr "Asexual"

msgid "REPRODUCTION_BUDDING"
msgstr "Gemmació"

#, fuzzy
msgid "REPRODUCTION_COMPOUNDS_MODE"
msgstr "Reproducció:"

#, fuzzy
msgid "REPRODUCTION_COMPOUNDS_MODE_EXPLANATION"
msgstr "(velocitat a la qual les espècies de la IA muten)"

#, fuzzy
msgid "REPRODUCTION_COMPOUND_HANDLING_TOOLTIP"
msgstr "Reproducció:"

msgid "REPRODUCTION_METHOD"
msgstr "Reproducció:"

msgid "REQUIRES_NUCLEUS"
msgstr "Requereix nucli"

#, fuzzy
msgid "RESEARCH"
msgstr "Cercar"

msgid "RESET"
msgstr "Reset"

#, fuzzy
msgid "RESET_DEADZONES"
msgstr "Resetejar als valors per defecte?"

msgid "RESET_DISMISSED_POPUPS"
msgstr ""

msgid "RESET_INPUTS_TO_DEFAULTS"
msgstr "Resetejar els inputs a valors per defecte?"

#, fuzzy
msgid "RESET_ITEM_ORDER_TO_DEFAULT"
msgstr "Resetejar els inputs a valors per defecte?"

#, fuzzy
msgid "RESET_KEYBINDINGS"
msgstr "Resetejar Inputs"

msgid "RESET_SETTINGS_TO_DEFAULTS"
msgstr "Per defecte"

#, fuzzy
msgid "RESET_SHOWN_TUTORIALS"
msgstr "Mostrar tutorials"

#, fuzzy
msgid "RESET_SHOWN_TUTORIALS_TOOLTIP"
msgstr "Han passat: {0:#,#} anys"

msgid "RESET_TO_DEFAULTS"
msgstr "Resetejar als valors per defecte?"

msgid "RESISTANT_TO_BASIC_ENGULFMENT"
msgstr ""

#, fuzzy
msgid "RESIZE_METABALL_TOOLTIP"
msgstr "Reprendre el joc"

msgid "RESOLUTION"
msgstr "Resolució:"

msgid "RESOURCE_ABSORBTION_SPEED"
msgstr "Velocitat d'Absorció de Recursos"

#, fuzzy
msgid "RESOURCE_AMOUNT_SHORT"
msgstr "Pressió"

#, fuzzy
msgid "RESOURCE_ENERGY"
msgstr "Veure Codi Font"

#, fuzzy
msgid "RESOURCE_FOOD"
msgstr "Veure Codi Font"

#, fuzzy
msgid "RESOURCE_ROCK"
msgstr "Veure Codi Font"

#, fuzzy
msgid "RESOURCE_WOOD"
msgstr "Veure Codi Font"

msgid "RESPIRATION"
msgstr "Respiració aeròbica"

msgid "RESPONSIVE"
msgstr "Reactiu"

msgid "RESTART_REQUIRED"
msgstr "Cal reiniciar"

msgid "RESUME"
msgstr "Reprendre"

msgid "RESUME_TOOLTIP"
msgstr "Reprendre el joc"

msgid "RETURN_TO_MENU"
msgstr "Tornar al Menú"

msgid "RETURN_TO_MENU_TOOLTIP"
msgstr "Tornar al menú principal"

msgid "RETURN_TO_MENU_WARNING"
msgstr ""
"Estàs segur que vols sortir al menú principal?\n"
"Perdràs tot el progrés no guardat."

#, fuzzy
msgid "REVEAL_ALL_PATCHES"
msgstr "s'ha escampat a les zones:"

#, fuzzy
msgid "REVOLUTIONARY_GAMES_SOCIAL_TOOLTIP"
msgstr "Per Revolutionary Games Studio"

msgid "RIGHT_ARROW"
msgstr "→"

msgid "RIGHT_MOUSE"
msgstr "Clic dret del ratolí"

msgid "RIGID"
msgstr "Rigidesa"

msgid "RIGIDITY_MEMBRANE_DESCRIPTION"
msgstr "Una membrana més rígida protegeix millor, però fa que la cèl·lula sigui més lenta i menys àgil."

msgid "ROTATE_LEFT"
msgstr "Rotar cap a l'esquerra"

msgid "ROTATE_RIGHT"
msgstr "Rotar cap a la dreta"

msgid "ROTATION_COLON"
msgstr "Rotació:"

msgid "RUN_AUTO_EVO_DURING_GAMEPLAY"
msgstr "Activa la simulació auto-evo durant el joc"

msgid "RUN_ONE_STEP"
msgstr ""

msgid "RUN_RESULT_BY_SENDING_POPULATION"
msgstr "{0} enviant-hi: {1} membres de l'espècie des de la zona: {2}"

msgid "RUN_RESULT_GENE_CODE"
msgstr "codi genètic:"

msgid "RUN_RESULT_NICHE_FILL"
msgstr "sorgit per omplir un nínxol"

msgid "RUN_RESULT_SELECTION_PRESSURE_SPLIT"
msgstr "sorgit a causa de les diferents pressions de selecció"

msgid "RUN_RESULT_SPLIT_FROM"
msgstr "separació de {0}"

msgid "RUN_RESULT_SPLIT_OFF_TO"
msgstr "la població en algunes zones es divideix per formar noves espècies {0}:"

msgid "RUN_X_WORLDS"
msgstr ""

#, fuzzy
msgid "RUN_X_WORLDS_TOOLTIP"
msgstr "Han passat: {0:#,#} anys"

msgid "RUSTICYANIN"
msgstr "Rusticianina"

#, fuzzy
msgid "RUSTICYANIN_DESCRIPTION"
msgstr "La Rusticianina és una proteïna capaç d'oxidar blocs de Ferro i, per tant, canviar-ne l'estat químic, mitjançant Diòxid de Carboni i Oxigen. Aquest procés s'anomena Respiració de Ferro, i allibera una certa quantitat d'energia que la cèl·lula pot fer servir."

#, fuzzy
msgid "RUSTICYANIN_PROCESSES_DESCRIPTION"
msgstr "Transforma [thrive:compound type=\"iron\"][/thrive:compound] en [thrive:compound type=\"atp\"][/thrive:compound]. La velocitat és proporcional a la concentració de [thrive:compound type=\"carbondioxide\"][/thrive:compound] i [thrive:compound type=\"oxygen\"][/thrive:compound]."

#, fuzzy
msgid "SAFE_MODE_EXPLANATION"
msgstr ""
"Els microbis temorosos fugiran a més distància\n"
"i en general fugiran de qualsevol depredador.\n"
"Els microbis valents no se senten intimidats per depredadors propers\n"
"i és més probable que contraataquin si són agredits."

#, fuzzy
msgid "SAFE_MODE_TITLE"
msgstr "Eliminar Dades Locals"

msgid "SAVE"
msgstr "Guardar"

msgid "SAVE_AND_CONTINUE"
msgstr "Guardar i continuar"

msgid "SAVE_AUTOSAVE"
msgstr "Autoguardat"

msgid "SAVE_DELETE_WARNING"
msgstr "L'acció d'eliminar aquest arxiu de guardat és irreversible, esteu segur que voleu eliminar permanentment l'arxiu {0}?"

msgid "SAVE_ERROR_INCLUDE_JSON_DEBUG_NOTE"
msgstr ""

#, fuzzy
msgid "SAVE_ERROR_TURN_ON_JSON_DEBUG_MODE"
msgstr "Mode debug de JSON:"

msgid "SAVE_FAILED"
msgstr "Acció de guardat fallida"

msgid "SAVE_GAME"
msgstr "Guardar la partida"

msgid "SAVE_GAME_BUTTON_TOOLTIP"
msgstr "Obrir el menú de guardat per guardar el joc"

msgid "SAVE_HAS_DIFFERENT_VERSION"
msgstr "Aquest arxiu de guardat pertany a una versió diferent del joc"

msgid "SAVE_HAS_DIFFERENT_VERSION_TEXT"
msgstr ""
"La versió del fitxer de guardat que voleu carregar no coincideix amb la versió del joc actual.\n"
"Siusplau, carregueu l'arxiu de guardat manualment a través del menú."

msgid "SAVE_HAS_INVALID_GAME_STATE"
msgstr "L'arxiu guardat té una escena d'estat del joc no vàlida"

msgid "SAVE_INVALID"
msgstr "No vàlid"

msgid "SAVE_IS_INVALID"
msgstr "El fitxer guardat no és vàlid"

msgid "SAVE_IS_UPGRADEABLE_DESCRIPTION"
msgstr ""
"L'arxiu de guardat seleccionat és d'una versió més antiga de Thrive, però es pot actualitzar.\n"
"Es crearà una còpia de seguretat abans de l'actualització, si no ha estat prèviament creada.\n"
"Si et saltes l'actualització, s'intentarà carregar l'arxiu de guardat amb normalitat.\n"
"Intentar actualitzar aquest arxiu de guardat?"

msgid "SAVE_LOAD_ALREADY_LOADED_FREE_FAILURE"
msgstr ". Ha fallat en alliberar recursos ja carregats: {0}"

msgid "SAVE_MANUAL"
msgstr "Manual"

msgid "SAVE_QUICKSAVE"
msgstr "Guardat ràpid"

msgid "SAVE_SPACE_USED"
msgstr "Espai emprat pels arxius:"

msgid "SAVE_UPGRADE_FAILED"
msgstr "Actualització d'arxiu de guardat fallida"

msgid "SAVE_UPGRADE_FAILED_DESCRIPTION"
msgstr "Actualitzar l'arxiu de guardat especificat degut al següent error:"

msgid "SAVING_DATA_FAILED_DUE_TO"
msgstr "La informació de guardat ha estat fallida degut a l'excepció: {0}"

msgid "SAVING_DOT_DOT_DOT"
msgstr "Guardant..."

msgid "SAVING_FAILED_WITH_EXCEPTION"
msgstr "No s'ha pogut guardar! S'ha produït una excepció"

msgid "SAVING_NOT_POSSIBLE"
msgstr "No és possible guardar actualment degut a:"

msgid "SAVING_SUCCEEDED"
msgstr "Acció de guardat exitosa"

msgid "SCALING_NONE"
msgstr ""

#, fuzzy
msgid "SCALING_ON"
msgstr "Agent de Senyalització"

msgid "SCALING_ON_INVERSE"
msgstr ""

#, fuzzy
msgid "SCREEN_EFFECT"
msgstr "Efectes externs:"

#, fuzzy
msgid "SCREEN_EFFECT_GAMEBOY"
msgstr "Efectes externs:"

#, fuzzy
msgid "SCREEN_EFFECT_GAMEBOY_COLOR"
msgstr "Efectes externs:"

msgid "SCREEN_EFFECT_GREYSCALE"
msgstr ""

#, fuzzy
msgid "SCREEN_EFFECT_NONE"
msgstr "Mostrar noms de botons de selecció de parts"

#, fuzzy
msgid "SCREEN_RELATIVE_MOVEMENT"
msgstr "per augmentar la"

#, fuzzy
msgid "SCREEN_RELATIVE_MOVEMENT_TOOLTIP"
msgstr "per augmentar la"

msgid "SCROLLLOCK"
msgstr "Scroll Lock"

msgid "SEARCH_DOT_DOT_DOT"
msgstr "Cerca..."

msgid "SEARCH_PLACEHOLDER"
msgstr ""

msgid "SEARCH_RADIUS"
msgstr "Radi de cerca:"

msgid "SEA_FLOOR"
msgstr "Llit marí"

msgid "SECRETE_SLIME"
msgstr "Secretar mucílag"

#, fuzzy
msgid "SECRETE_SLIME_TOOLTIP"
msgstr "Secretar mucílag"

#, fuzzy
msgid "SEED_LABEL"
msgstr "Bioma: {0}"

#, fuzzy
msgid "SELECTED"
msgstr "Mod Seleccionat:"

msgid "SELECTED_COLON"
msgstr "Seleccionat:"

msgid "SELECTED_MOD"
msgstr "Mod Seleccionat:"

msgid "SELECTED_SAVE_IS_INCOMPATIBLE_PROMPT"
msgstr "L'arxiu de guardat seleccionat és incompatible"

msgid "SELECTED_SAVE_IS_INCOMPATIBLE_PROTOTYPE_PROMPT"
msgstr "L'arxiu de guardat seleccionat és un prototip incompatible"

msgid "SELECTED_SAVE_IS_UPGRADEABLE_PROMPT"
msgstr "L'arxiu de guardat seleccionat es pot actualitzar"

#, fuzzy
msgid "SELECT_A_GENERATION"
msgstr "Seleccionar Una Opció"

msgid "SELECT_A_PATCH"
msgstr "Selecciona un Indret per a veure'n els detalls"

#, fuzzy
msgid "SELECT_A_SPECIES"
msgstr "Selecciona un Indret per a veure'n els detalls"

#, fuzzy
msgid "SELECT_A_TECHNOLOGY"
msgstr "Selecciona un Indret per a veure'n els detalls"

msgid "SELECT_CELL_TYPE_FROM_EDITOR"
msgstr "Selecciona un tipus de cèl·lula per editar aquí des de la pestanya Editor"

msgid "SELECT_ENZYME"
msgstr "Seleccionar Enzim:"

#, fuzzy
msgid "SELECT_MOVEMENT_MODE_TITLE"
msgstr "Eliminar Dades Locals"

msgid "SELECT_OPTION"
msgstr "Seleccionar Una Opció"

msgid "SELECT_PREVIEW_IMAGE"
msgstr "Seleccionar Imatge de Previsualització"

#, fuzzy
msgid "SELECT_SPACE_STRUCTURE_TITLE"
msgstr "Estructura"

msgid "SELECT_STRUCTURE_POPUP_TITLE"
msgstr ""

msgid "SELECT_TISSUE_TYPE_FROM_EDITOR"
msgstr "Seleccionar un tipus de teixit per a editar aquí des de la pestanya de l'editor"

#, fuzzy
msgid "SELECT_VACUOLE_COMPOUND_COLON"
msgstr "Seleccionat:"

msgid "SEPTEMBER"
msgstr "Setembre"

msgid "SESSILE"
msgstr "Sèssil"

msgid "SETTING_ONLY_APPLIES_TO_NEW_GAMES"
msgstr "Aquest valor només s'aplicarà a les partides iniciades després de canviar la opció"

msgid "SFX_VOLUME"
msgstr "Volum SFX"

msgid "SHIFT"
msgstr "Shift"

#, fuzzy
msgid "SHOW_ALL_TUTORIALS"
msgstr "Mostrar tutorials"

#, fuzzy
msgid "SHOW_ALL_TUTORIALS_TOOLTIP"
msgstr "Han passat: {0:#,#} anys"

#, fuzzy
msgid "SHOW_DAMAGE_EFFECT"
msgstr "El flagel (plural: flagels) és uns farcell de proteïnes i fibres, com un petit tentacle que sobresurt de la membrana cel·lular. Mitjançant un moviment ondulatori, permet propulsar la cèl·lula cap endavant a gran velocitat, mentre consumeix ATP. La posició dels flagels determina la direcció en la qual produeix l'impuls per moure la cèl·lula. La direcció de l'impuls és oposada a la direcció cap a la qual el flagel està apuntant. Per exemple, un flagel col·locat a l'esquerra del centre de la cèl·lula produïra impuls quan aquesta es mogui cap a la dreta."

msgid "SHOW_HELP"
msgstr "Mostrar tauler d'ajuda"

#, fuzzy
msgid "SHOW_ITEM_COORDINATES"
msgstr "Mostrar tutorials"

#, fuzzy
msgid "SHOW_NEW_PATCH_NOTES"
msgstr "{0} {1}"

#, fuzzy
msgid "SHOW_NEW_PATCH_NOTES_TOOLTIP"
msgstr "{0} {1}"

msgid "SHOW_TUTORIALS_IN_NEW_CURRENT_OPTION"
msgstr "Mostrar tutorials (a la partida actual)"

msgid "SHOW_TUTORIALS_IN_NEW_GAMES_OPTION"
msgstr "Mostrar tutorials (en noves partides)"

#, fuzzy
msgid "SHOW_TUTORIALS_OPTION_TOOLTIP"
msgstr "Han passat: {0:#,#} anys"

msgid "SHOW_UNSAVED_PROGRESS_WARNING"
msgstr "Mostra avís de progrés no guardat"

msgid "SHOW_UNSAVED_PROGRESS_WARNING_TOOLTIP"
msgstr "Habilitar / deshabilitar la finestreta d'avís de progrés no guardat quan el jugador intenta sortir del joc."

msgid "SHOW_WEB_NEWS_FEED"
msgstr ""

#, fuzzy
msgid "SIDEROPHORE_ACTION_TOOLTIP"
msgstr "Pausar el joc"

msgid "SIGNALING_AGENT"
msgstr "Agent de Senyalització"

#, fuzzy
msgid "SIGNALING_AGENTS_ACTION_TOOLTIP"
msgstr "Els agents de senyalització permeten crear productes químics amb els quals altres cèl·lules hi poden reaccionar. Els productes de senyalització es poden utilitzar per atraure altres cèl·lules o avisar-les sobre el perill per a fer-les fugir."

msgid "SIGNALING_AGENT_DESCRIPTION"
msgstr "Els agents de senyalització permeten crear productes químics amb els quals altres cèl·lules hi poden reaccionar. Els productes de senyalització es poden utilitzar per atraure altres cèl·lules o avisar-les sobre el perill per a fer-les fugir."

msgid "SIGNALING_AGENT_PROCESSES_DESCRIPTION"
msgstr "Mantingues [thrive:input]g_pack_commands[/thrive:input] premut per obrir un menú que et permet donar ordres a altres membres de la teva espècie."

msgid "SIGNAL_COMMAND_AGGRESSION"
msgstr "Torna't agressiu"

msgid "SIGNAL_COMMAND_FLEE"
msgstr "Fuig"

msgid "SIGNAL_COMMAND_FOLLOW"
msgstr "Segueix-me"

msgid "SIGNAL_COMMAND_NONE"
msgstr "Cap Comanda"

msgid "SIGNAL_COMMAND_TO_ME"
msgstr "Mou-te cap a mi"

msgid "SIGNAL_TO_EMIT"
msgstr "Senyal a emetre"

msgid "SILICA"
msgstr "Silici"

msgid "SILICA_MEMBRANE_DESCRIPTION"
msgstr "Aquesta membrana té una forta paret de silici. Pot resistir les agressions externes, sobretot les de naturalesa física. També consumeix poca energia. No obstant, fa que la cèl·lula esdevingui lenta, i que absorbeixi els nutrients a poc a poc."

msgid "SIXTEEN_TIMES"
msgstr "16x"

msgid "SIZE_COLON"
msgstr "Mida:"

msgid "SLIDESHOW"
msgstr "Presentació de diapositives"

msgid "SLIME_JET"
msgstr "Raig de llim"

#, fuzzy
msgid "SLIME_JET_DESCRIPTION"
msgstr "La lipasa permet a la cèl·lula digerir la major part de membranes. La teva cèl·lula ja produeix una certa quantitat d'aquest enzim sense lisosoma, però seleccionant aquest tipus n'augmentaràs l'efectivitat."

#, fuzzy
msgid "SLIME_JET_PROCESSES_DESCRIPTION"
msgstr "Augmenta la velocitat de gir de grans cèl·lules."

msgid "SMALL_IRON_CHUNK"
msgstr "Petit tros de Ferro"

#, fuzzy
msgid "SMALL_PHOSPHATE_CHUNK"
msgstr "Petit tros de Ferro"

#, fuzzy
msgid "SMALL_SULFUR_CHUNK"
msgstr "Petit tros de Ferro"

msgid "SNOWFLAKE"
msgstr ""

#, fuzzy
msgid "SOCIETY_STAGE"
msgstr "Estadi de Microbi"

msgid "SOUND"
msgstr "Só"

msgid "SOUND_TEAM"
msgstr "Equip de so"

msgid "SOUND_TEAM_LEAD"
msgstr "Líder de l'Equip de So"

msgid "SOUND_TEAM_LEADS"
msgstr "Líders de l'Equip de So"

msgid "SPACE"
msgstr "Tecla espai"

#, fuzzy
msgid "SPACE_STAGE"
msgstr "Estadi de Microbi"

#, fuzzy
msgid "SPACE_STRUCTURE_HAS_RESOURCES"
msgstr "Estructura"

#, fuzzy
msgid "SPACE_STRUCTURE_NO_EXTRA_DESCRIPTION"
msgstr "Estructura"

msgid "SPACE_STRUCTURE_WAITING_CONSTRUCTION"
msgstr ""

msgid "SPAWN_AMMONIA"
msgstr "Fer aparéixer Amoníac"

msgid "SPAWN_ENEMY"
msgstr "Generar Enemic"

msgid "SPAWN_ENEMY_CHEAT_FAIL"
msgstr "No es pot fer servir el truc de generar un enemic ja que aquest medi no conté cap espècie enemiga"

msgid "SPAWN_GLUCOSE"
msgstr "Fer aparéixer Glucosa"

msgid "SPAWN_PHOSPHATES"
msgstr "Fer aparéixer Fosfats"

msgid "SPECIAL_MOUSE_1"
msgstr "Ratolí especial 1"

msgid "SPECIAL_MOUSE_2"
msgstr "Ratolí especial 2"

#, fuzzy
msgid "SPECIES"
msgstr "Espècies presents"

msgid "SPECIES_COLON"
msgstr "Espècies:"

msgid "SPECIES_DETAIL_TEXT"
msgstr ""
"[b]Espècies[/b]\n"
"  {0}:{1}\n"
"[b]Generació[/b]\n"
"  {2}\n"
"[b]Població[/b]\n"
"  {3}\n"
"[b]Color[/b]\n"
"  #{4}\n"
"[b]Comportament[/b]\n"
"  {5}"

msgid "SPECIES_HAS_A_MUTATION"
msgstr "ha mutat"

msgid "SPECIES_LIST"
msgstr "Espècies presents"

#, fuzzy
msgid "SPECIES_MEMBER_IMPACT_ON_POP"
msgstr "Nom de l'Espècie..."

#, fuzzy
msgid "SPECIES_MEMBER_IMPACT_ON_POPULATION_EXPLANATION"
msgstr "(cost d'orgànuls, membranes i altres elements a l'editor)"

msgid "SPECIES_NAME_DOT_DOT_DOT"
msgstr "Nom de l'Espècie..."

#, fuzzy
msgid "SPECIES_NAME_TOO_LONG_POPUP"
msgstr "Nom de l'Espècie..."

msgid "SPECIES_POPULATION"
msgstr "Població de les Espècies"

msgid "SPECIES_PRESENT"
msgstr "Espècies presents"

#, fuzzy
msgid "SPECIES_TO_FIND"
msgstr "Espècies:"

msgid "SPECIES_WITH_POPULATION"
msgstr "{0} amb població: {1}"

msgid "SPEED"
msgstr "Velocitat"

msgid "SPEED_COLON"
msgstr "Velocitat:"

msgid "SPREAD_TO_PATCHES"
msgstr "s'ha escampat a les zones:"

#, fuzzy
msgid "SPRINT"
msgstr "Imprimir pantalla"

#, fuzzy
msgid "SPRINT_ACTION_TOOLTIP"
msgstr "Pausar el joc"

msgid "STAGE_MENU_BUTTON_TOOLTIP"
msgstr "Menú de pausa"

#, fuzzy
msgid "START"
msgstr "Començant"

msgid "STARTING"
msgstr "Començant"

msgid "START_CALIBRATION"
msgstr ""

#, fuzzy
msgid "START_GAME"
msgstr "Guardar la partida"

#, fuzzy
msgid "START_RESEARCH"
msgstr "Cal reiniciar"

msgid "STATISTICS"
msgstr "Estadístiques"

#, fuzzy
msgid "STAT_ATP_PRODUCTION_REDUCTION"
msgstr "LA PRODUCCIÓ D'ATP ÉS MASSA BAIXA!"

#, fuzzy
msgid "STAT_BASE_MOVEMENT_REDUCTION"
msgstr "Capacitat de moviment"

msgid "STAT_DAMAGE"
msgstr ""

msgid "STAT_DAMAGE_PER_OXYGEN"
msgstr ""

msgid "STEAM_CLIENT_INIT_FAILED"
msgstr "Error en la inicialització de la llibreria de client d'Steam"

msgid "STEAM_ERROR_ACCOUNT_DOES_NOT_OWN_PRODUCT"
msgstr "El teu compte d'Steam no posseeix actualment una llicència per Thrive"

msgid "STEAM_ERROR_ACCOUNT_READ_ONLY"
msgstr "El teu compte d'Steam és actualment només en mode de lectura degut a un canvi de compte recent"

msgid "STEAM_ERROR_ALREADY_UPLOADED"
msgstr "Steam ha comunicat que el fitxer ja ha estat carregat, siusplau refresca"

msgid "STEAM_ERROR_BANNED"
msgstr "El teu compte d'Steam està vedat de la càrrega de continguts"

msgid "STEAM_ERROR_CLOUD_LIMIT_EXCEEDED"
msgstr "S'ha excedit la quota d'emmagatzematge al núvol d'Steam o la mida límit del fitxer"

msgid "STEAM_ERROR_DUPLICATE_NAME"
msgstr "Steam ha comunicat un error de nom duplicat"

msgid "STEAM_ERROR_FILE_NOT_FOUND"
msgstr "Fitxer no trobat"

msgid "STEAM_ERROR_INSUFFICIENT_PRIVILEGE"
msgstr "El teu compte d'Steam actualment té restringida la càrrega de contingut. Siusplau, contacta el suport d'Steam."

msgid "STEAM_ERROR_INVALID_PARAMETER"
msgstr "Paràmetre invàlid passat a Steam"

msgid "STEAM_ERROR_LOCKING_FAILED"
msgstr "Steam ha fallat en adquirir un cadenat UGC"

msgid "STEAM_ERROR_NOT_LOGGED_IN"
msgstr "No ha iniciat sessió a Steam"

msgid "STEAM_ERROR_TIMEOUT"
msgstr "El temps d'operació d'Steam ha estat superat, siusplau torna-ho a provar"

msgid "STEAM_ERROR_UNAVAILABLE"
msgstr "Steam no està disponible actualment, siusplau torna-ho a provar"

msgid "STEAM_ERROR_UNKNOWN"
msgstr "Hi ha hagut un error d'Steam desconegut"

#, fuzzy
msgid "STEAM_INIT_FAILED"
msgstr "Error en la inicialització de la llibreria de client d'Steam"

#, fuzzy
msgid "STEAM_INIT_FAILED_DESCRIPTION"
msgstr "Actualitzar l'arxiu de guardat especificat degut al següent error:"

#, fuzzy
msgid "STEAM_TOOLTIP"
msgstr "Pausar el joc"

msgid "STEM_CELL_NAME"
msgstr "Arrel"

msgid "STOP"
msgstr "Aturar"

msgid "STORAGE"
msgstr "Emmagatzematge"

msgid "STORAGE_COLON"
msgstr "Emmagatzematge:"

msgid "STORAGE_STATISTICS_SECONDS_OF_COMPOUND"
msgstr ""

msgid "STORE_LOGGED_IN_AS"
msgstr "Registrat com a: {0}"

#, fuzzy
msgid "STRAIN_BAR_TOOLTIP"
msgstr "Pausar el joc"

msgid "STRAIN_BAR_VISIBILITY"
msgstr ""

#, fuzzy
msgid "STRATEGY_STAGES"
msgstr "Estadi de Microbi"

msgid "STRICT_NICHE_COMPETITION"
msgstr ""

msgid "STRUCTURAL"
msgstr "Estructural"

msgid "STRUCTURE"
msgstr "Estructura"

msgid "STRUCTURE_ASCENSION_GATE"
msgstr ""

#, fuzzy
msgid "STRUCTURE_DYSON_SWARM"
msgstr "Estructura"

msgid "STRUCTURE_HAS_REQUIRED_RESOURCES_TO_BUILD"
msgstr ""

msgid "STRUCTURE_HUNTER_GATHERER_LODGE"
msgstr ""

msgid "STRUCTURE_IN_PROGRESS_CONSTRUCTION"
msgstr ""

msgid "STRUCTURE_REQUIRED_RESOURCES_TO_FINISH"
msgstr ""

msgid "STRUCTURE_SELECTION_MENU_ENTRY"
msgstr ""

msgid "STRUCTURE_SELECTION_MENU_ENTRY_NOT_ENOUGH_RESOURCES"
msgstr ""

msgid "STRUCTURE_SOCIETY_CENTER"
msgstr ""

msgid "STRUCTURE_STEAM_POWERED_FACTORY"
msgstr ""

msgid "SUCCESSFUL_KILL"
msgstr "acció de caça exitosa"

msgid "SUCCESSFUL_SCAVENGE"
msgstr "acció carronyaire exitosa"

msgid "SUCCESS_BUT_MISSING_ID"
msgstr "El resultat ha indicat un èxit, però no s'ha retornat cap ID"

msgid "SUICIDE_BUTTON_TOOLTIP"
msgstr "Suicidi"

msgid "SUNLIGHT"
msgstr "Llum solar"

msgid "SUPPORTER_PATRONS"
msgstr "Partidaris"

msgid "SURVIVAL_TITLE"
msgstr ""

msgid "SWITCH_TO_FRONT_CAMERA"
msgstr "Commutar a la vista de càmera frontal"

msgid "SWITCH_TO_RIGHT_CAMERA"
msgstr "Commutar a la vista de càmera de cantó"

msgid "SWITCH_TO_TOP_CAMERA"
msgstr "Commutar a la vista de càmera superior"

msgid "SYSREQ"
msgstr "Requeriments"

msgid "TAB_SECONDARY_SWITCH_LEFT"
msgstr ""

msgid "TAB_SECONDARY_SWITCH_RIGHT"
msgstr ""

#, fuzzy
msgid "TAB_SWITCH_LEFT"
msgstr "Rotar cap a l'esquerra"

#, fuzzy
msgid "TAB_SWITCH_RIGHT"
msgstr "Rotar cap a la dreta"

msgid "TAGS_IS_WHITESPACE"
msgstr "Les etiquetes només contenen espai en blanc"

msgid "TAKE_SCREENSHOT"
msgstr "Fer una captura de pantalla"

#, fuzzy
msgid "TARGET_TYPE_COLON"
msgstr "Tipus:"

msgid "TECHNOLOGY_ASCENSION"
msgstr ""

msgid "TECHNOLOGY_HUNTER_GATHERING"
msgstr ""

msgid "TECHNOLOGY_LEVEL_ADVANCED_SPACE"
msgstr ""

msgid "TECHNOLOGY_LEVEL_INDUSTRIAL"
msgstr ""

msgid "TECHNOLOGY_LEVEL_PRE_SOCIETY"
msgstr ""

msgid "TECHNOLOGY_LEVEL_PRIMITIVE"
msgstr ""

msgid "TECHNOLOGY_LEVEL_SCIFI"
msgstr ""

msgid "TECHNOLOGY_LEVEL_SPACE_AGE"
msgstr ""

msgid "TECHNOLOGY_REQUIRED_LEVEL"
msgstr ""

msgid "TECHNOLOGY_ROCKETRY"
msgstr ""

msgid "TECHNOLOGY_SIMPLE_STONE_TOOLS"
msgstr ""

msgid "TECHNOLOGY_SOCIETY_CENTER"
msgstr ""

msgid "TECHNOLOGY_STEAM_POWER"
msgstr ""

msgid "TECHNOLOGY_UNLOCKED_NOTICE"
msgstr ""

msgid "TEMPERATURE"
msgstr "Temperatura"

msgid "TEMPERATURE_SHORT"
msgstr "Temperatura"

#, fuzzy
msgid "TEMPERATURE_TOLERANCE_TOOLTIP"
msgstr "Pausar el joc"

msgid "TESTING_TEAM"
msgstr "Equip de proves"

#, fuzzy
msgid "THANKS_FOR_BUYING_THRIVE_2"
msgstr ""
"Gràcies per jugar!\n"
"\n"
"Si has gaudit del joc, siusplau explica-ho als teus amics."

msgid "THANKS_FOR_PLAYING"
msgstr ""
"Gràcies per jugar!\n"
"\n"
"Si has gaudit del joc, siusplau explica-ho als teus amics."

#, fuzzy
msgid "THANK_YOU_TITLE"
msgstr "HAS ACONSEGUIT PROSPERAR!"

msgid "THEORY_TEAM"
msgstr "Equip de teoria"

msgid "THERMOPLAST"
msgstr "Termoplast"

#, fuzzy
msgid "THERMOPLAST_DESCRIPTION"
msgstr "El termoplast és una estructura de doble membrana que, de manera anàloga al Cloroplast, conté pigments sensibles a l'escalfor, agrupats en petites membranes. En realitat, és un petit organisme procariota que ha estat engolit i assimilat per una cèl·lula eucariota, que actua com a hoste. Aquests pigments, produeixen Glucosa a partir d'Aigua, Diòxid de Carboni i les diferències de Temperatura al seu entorn. La velocitat de producció de la Glucosa augmenta proporcionalment a la concentració de Diòxid de Carboni i la Temperatura."

#, fuzzy
msgid "THERMOPLAST_PROCESSES_DESCRIPTION"
msgstr "Produeix [thrive:compound]glucose[/thrive:compound]. La velocitat és proporcional a la concentració de [thrive:compound]carbondioxide[/thrive:compound] i temperatura."

msgid "THERMOSYNTHASE"
msgstr "Termosintasa"

#, fuzzy
msgid "THERMOSYNTHASE_DESCRIPTION"
msgstr "La termosintasa és una proteïna que fa servir la convecció tèrmica per canviar la seva forma, permetent-li plegar-se i adherir-se a l'ADP quan és exposada a la temperature, tot seguit desplegar-se i reciclar-la en ATP quan s'exposa a temperatures més baixes en un procés anomenat termosíntesi. La velocitat de la producció d'ATP és proporcional a la temperatura."

#, fuzzy
msgid "THERMOSYNTHASE_PROCESSES_DESCRIPTION"
msgstr "Produeix [thrive:compound type=\"atp\"][/thrive:compound] fent servir gradients de temperatura. La velocitat és proporcional a [thrive:compound type=\"temperature\"][/thrive:compound]."

msgid "THERMOSYNTHESIS"
msgstr "Termosíntesi"

msgid "THE_DISTURBANCE"
msgstr ""

#, fuzzy
msgid "THE_PATCH_MAP_BUTTON"
msgstr "Mapa d'Indrets del món"

#, fuzzy
msgid "THE_WORLD_TITLE"
msgstr "Món"

msgid "THIS_IS_LOCAL_MOD"
msgstr "Aquest és un mod instal·lat localment"

msgid "THIS_IS_WORKSHOP_MOD"
msgstr "Aquest mod s'ha descarregat des del Workshop d'Steam"

msgid "THREADS"
msgstr "Fils:"

msgid "THRIVEOPEDIA"
msgstr ""

msgid "THRIVEOPEDIA_CURRENT_WORLD_PAGE_TITLE"
msgstr ""

msgid "THRIVEOPEDIA_EVOLUTIONARY_TREE_PAGE_TITLE"
msgstr ""

msgid "THRIVEOPEDIA_HINT_IN_GAME"
msgstr ""

msgid "THRIVEOPEDIA_HOME_INFO"
msgstr ""

msgid "THRIVEOPEDIA_HOME_PAGE_TITLE"
msgstr ""

msgid "THRIVEOPEDIA_MUSEUM_PAGE_TITLE"
msgstr ""

msgid "THRIVEOPEDIA_PATCH_MAP_PAGE_TITLE"
msgstr ""

msgid "THRIVE_LICENSES"
msgstr "Llicències de Thrive"

msgid "THYLAKOIDS"
msgstr "Tilacoide"

msgid "THYLAKOIDS_DESCRIPTION"
msgstr "Els Tilacoides són cúmuls de proteïnes i pigments fotosensibles. Aquests pigments són capaços de fer servir l'energia provinent d'una font de Llum (com ara una estrella) i, combinant-la amb una certa quantitat d'Aigua i Diòxid de Carboni, produïr Glucosa, en un procés anomenat Fotosíntesi. Aquests pigments també donen un color característic als Tilacoides. La velocitat de producció de Glucosa és proporcional a la concentració de Diòxid de Carboni i a la intensitat de la Llum. Com que els Tilacoides estan suspesos en el Citoplasma, aquest fluid duu a terme una certa Fermentació."

msgid "TIDEPOOL"
msgstr "Toll o bassa de marea"

msgid "TIMELINE"
msgstr "Cronologia"

msgid "TIMELINE_GLOBAL_FILTER_TOOLTIP"
msgstr "Mostrar esdeveniments globals"

msgid "TIMELINE_LOCAL_FILTER_TOOLTIP"
msgstr "Mostrar esdeveniments locals"

msgid "TIMELINE_NICHE_FILL"
msgstr "[b][u]{0}[/u][/b] s'ha dividit de [b][u]{1}[/u][/b] com a una nova espècie per omplir un nínxol"

#, fuzzy
msgid "TIMELINE_PLAYER_MIGRATED"
msgstr "Part de [b][u]{0}[/u][/b] població ha migrat a {1}"

#, fuzzy
msgid "TIMELINE_PLAYER_MIGRATED_TO"
msgstr "Part de [b][u]{0}[/u][/b] població ha migrat a {1}"

msgid "TIMELINE_SELECTION_PRESSURE_SPLIT"
msgstr "[b][u]{0}[/u][/b] s'ha dividit de [b][u]{1}[/u][/b] com a noves espècies degut a diferents pressions selectives"

#, fuzzy
msgid "TIMELINE_SPECIES_BECAME_MULTICELLULAR"
msgstr ""
"Recol·lecta Glucosa (núvols blancs) desplaçant-t'hi per sobre.\n"
"\n"
"La teva cèl·lula necessita Glucosa per aconseguir energia i mantenir-se viva.\n"
"\n"
"Segueix la línia de la pantalla, des de la teva cèl·lula fins al núvol de Glucosa més proper."

msgid "TIMELINE_SPECIES_EXTINCT"
msgstr "[b][u]{0}[/u][/b] s'ha extingit!"

msgid "TIMELINE_SPECIES_EXTINCT_LOCAL"
msgstr "[b][u]{0}[/u][/b] ha desaparegut de l'ecosistema"

#, fuzzy
msgid "TIMELINE_SPECIES_FOLLOWED"
msgstr "[b][u]{0}[/u][/b] s'ha extingit!"

msgid "TIMELINE_SPECIES_MIGRATED_FROM"
msgstr "Part de [b][u]{0}[/u][/b] població ha migrat a aquest ecosistema des de {1}"

msgid "TIMELINE_SPECIES_MIGRATED_TO"
msgstr "Part de [b][u]{0}[/u][/b] població ha migrat a {1}"

msgid "TIMELINE_SPECIES_POPULATION_DECREASE"
msgstr "[b][u]{0}[/u][/b] població ha disminuït a {1}"

msgid "TIMELINE_SPECIES_POPULATION_INCREASE"
msgstr "[b][u]{0}[/u][/b] població ha augmentat a {1}"

msgid "TIME_INDICATOR_TOOLTIP"
msgstr "Han passat: {0:#,#} anys"

msgid "TIME_OF_DAY"
msgstr ""

msgid "TITLE_COLON"
msgstr "Títol:"

msgid "TOGGLE_BINDING"
msgstr "Activar el mode d'unió"

#, fuzzy
msgid "TOGGLE_BINDING_TOOLTIP"
msgstr "Activar el mode d'unió"

msgid "TOGGLE_DEBUG_PANEL"
msgstr "Obrir el menú de debug"

msgid "TOGGLE_ENGULF"
msgstr "Activar el mode d'engolir"

#, fuzzy
msgid "TOGGLE_ENGULF_TOOLTIP"
msgstr "Activar el mode d'engolir"

#, fuzzy
msgid "TOGGLE_FAST_MODE"
msgstr "Pausa"

msgid "TOGGLE_FPS"
msgstr "Activar monitor FPS"

msgid "TOGGLE_FULLSCREEN"
msgstr "Activar pantalla completa"

#, fuzzy
msgid "TOGGLE_HEAT_VIEW_TOOLTIP"
msgstr "Activar el mode d'engolir"

msgid "TOGGLE_HUD_HIDE"
msgstr "Commuta HUD"

#, fuzzy
msgid "TOGGLE_INVENTORY"
msgstr "Activar el mode d'unió"

msgid "TOGGLE_METRICS"
msgstr "Activar pestanya d'estadístiques"

#, fuzzy
msgid "TOGGLE_MUCOCYST_DEFENCE"
msgstr "Activar pantalla completa"

msgid "TOGGLE_NAVIGATION_TREE"
msgstr ""

msgid "TOGGLE_PAUSE"
msgstr "Pausa"

msgid "TOGGLE_UNBINDING"
msgstr "Desactivar el mode d'unió"

msgid "TOLERANCES_TOO_HIGH_PRESSURE"
msgstr ""

msgid "TOLERANCES_TOO_HIGH_TEMPERATURE"
msgstr ""

msgid "TOLERANCES_TOO_LOW_OXYGEN_PROTECTION"
msgstr ""

#, fuzzy
msgid "TOLERANCES_TOO_LOW_PRESSURE"
msgstr "Núvols de Compostos"

msgid "TOLERANCES_TOO_LOW_TEMPERATURE"
msgstr ""

#, fuzzy
msgid "TOLERANCES_TOO_LOW_UV_PROTECTION"
msgstr "{0}: +{1} ATP"

msgid "TOLERANCES_UNSUITABLE_DEBUFFS"
msgstr ""

#, fuzzy
msgid "TOLERANCE_FROM_ORGANELLES_TOOLTIP"
msgstr "Mostrar / amagar l'entorn i els compostos"

msgid "TOLERANCE_RANGE_LABEL"
msgstr ""

msgid "TOOLS"
msgstr "Eines"

msgid "TOOL_HAND_AXE"
msgstr ""

msgid "TOO_LARGE_PRESSURE_RANGE"
msgstr ""

msgid "TOO_MANY_RECENT_VERSIONS_TO_SHOW"
msgstr ""

#, fuzzy
msgid "TOTAL_GATHERED_ENERGY_COLON"
msgstr "Artista:"

msgid "TOTAL_SAVES"
msgstr "Nombre total d'arxius guardats:"

msgid "TOXIN_CHANNEL_INHIBITOR"
msgstr ""

#, fuzzy
msgid "TOXIN_CHANNEL_INHIBITOR_DESCRIPTION"
msgstr "El Vacúol de Toxines, és un Vacúol que ha estat modificat per a la producció, emmagatzematge i secreció de Toxines OxyToxy. Com més quantitat d'aquests Vacúols tingui una cèl·lula, més ràpidament produirà aquestes Toxines."

#, fuzzy
msgid "TOXIN_COMPOUND"
msgstr "Compostos"

#, fuzzy
msgid "TOXIN_CYTOTOXIN"
msgstr "Algunes opcions poden ser desactivades si només LAWK està activat"

#, fuzzy
msgid "TOXIN_CYTOTOXIN_DESCRIPTION"
msgstr "El Vacúol de Toxines, és un Vacúol que ha estat modificat per a la producció, emmagatzematge i secreció de Toxines OxyToxy. Com més quantitat d'aquests Vacúols tingui una cèl·lula, més ràpidament produirà aquestes Toxines."

msgid "TOXIN_FIRE_RATE_TOXICITY_COLON"
msgstr ""

#, fuzzy
msgid "TOXIN_MACROLIDE"
msgstr ""
"Toxina\n"
"Vacúol"

#, fuzzy
msgid "TOXIN_MACROLIDE_DESCRIPTION"
msgstr "El Vacúol de Toxines, és un Vacúol que ha estat modificat per a la producció, emmagatzematge i secreció de Toxines OxyToxy. Com més quantitat d'aquests Vacúols tingui una cèl·lula, més ràpidament produirà aquestes Toxines."

msgid "TOXIN_OXYGEN_METABOLISM_INHIBITOR"
msgstr ""

#, fuzzy
msgid "TOXIN_OXYGEN_METABOLISM_INHIBITOR_DESCRIPTION"
msgstr "Els Metabolosomes són cúmuls de proteïnes embolcallades per una membrana de proteïnes. Transformen la Glucosa en ATP mitjançant la Respiració Aeròbica, de manera més ràpida i eficient que el Citoplasma. No obstant, necessita grans quantitats d'Oxigen atmosfèric per funcionar amb eficàcia, i nivells d'Oxigen més baixos en reduïran la velocitat de producció d'ATP. Com que els Metabolosomes estan suspesos en el Citoplasma, el fluid que els envolta duu a terme una certa glicòlisi."

#, fuzzy
msgid "TOXIN_OXYTOXY_DESCRIPTION"
msgstr "El Vacúol de Toxines, és un Vacúol que ha estat modificat per a la producció, emmagatzematge i secreció de Toxines OxyToxy. Com més quantitat d'aquests Vacúols tingui una cèl·lula, més ràpidament produirà aquestes Toxines."

msgid "TOXIN_PREFER_FIRE_RATE"
msgstr ""

msgid "TOXIN_PREFER_TOXICITY"
msgstr ""

#, fuzzy
msgid "TOXIN_PROPERTIES_HEADING"
msgstr "Resistència a les Toxines"

msgid "TOXIN_RESISTANCE"
msgstr "Resistència a les Toxines"

#, fuzzy
msgid "TOXIN_TOXICITY_CUSTOMIZATION_TOOLTIP"
msgstr ""
"Els microbis agressius perseguiran les preses a més distància\n"
"i és més probable que s'enfrontin a depredadors quan siguin atacats.\n"
"Els microbis pacífics desistiran de perseguir les seves preses abans\n"
"i és menys probable que facin servir toxines contra depredadors."

#, fuzzy
msgid "TOXIN_TYPE_COLON"
msgstr "Tipus:"

#, fuzzy
msgid "TOXIN_TYPE_CUSTOMIZATION_EXPLANATION"
msgstr ""
"Els microbis agressius perseguiran les preses a més distància\n"
"i és més probable que s'enfrontin a depredadors quan siguin atacats.\n"
"Els microbis pacífics desistiran de perseguir les seves preses abans\n"
"i és menys probable que facin servir toxines contra depredadors."

#, fuzzy
msgid "TOXIN_VACUOLE"
msgstr ""
"Toxina\n"
"Vacúol"

#, fuzzy
msgid "TOXIN_VACUOLE_DESCRIPTION"
msgstr "El Vacúol de Toxines, és un Vacúol que ha estat modificat per a la producció, emmagatzematge i secreció de Toxines OxyToxy. Com més quantitat d'aquests Vacúols tingui una cèl·lula, més ràpidament produirà aquestes Toxines."

#, fuzzy
msgid "TOXIN_VACUOLE_PROCESSES_DESCRIPTION"
msgstr "Transforma [thrive:compound type=\"atp\"][/thrive:compound] en [thrive:compound type=\"oxytoxy\"][/thrive:compound]. La velocitat és proporcional a la concentració de [thrive:compound type=\"oxygen\"][/thrive:compound]. Allibera toxines quan es prem la tecla [thrive:input]g_fire_toxin[/thrive:input]. Quan la quantitat de [thrive:compound type=\"oxytoxy\"][/thrive:compound] és baixa, encara és possible disparar, però el dany causat serà menor."

#, fuzzy
msgid "TOXISOME"
msgstr "Oxytoxysoma"

#, fuzzy
msgid "TOXISOME_DESCRIPTION"
msgstr "El lisosoma és un orgànul adherit a la membrana que conté enzims hidrolítics que poden trencar diverses biomolècules. Els lisosomes permeten a la cèl·lula digerir materials ingerits mitjançant endocitosi i netejar els productes de rebuig de la cèl·lula en un procés anomenat autofàgia."

msgid "TRANSLATORS"
msgstr "Traductors"

msgid "TRANSPARENCY"
msgstr "Transparència"

#, fuzzy
msgid "TRILLION_ABBREVIATION"
msgstr "{0} B"

#, fuzzy
msgid "TRY_FOSSILISING_SOME_SPECIES"
msgstr "Intenta fer algunes captures de pantalla!"

msgid "TRY_MAKING_A_SAVE"
msgstr "Intenta guardar una partida!"

msgid "TRY_TAKING_SOME_SCREENSHOTS"
msgstr "Intenta fer algunes captures de pantalla!"

msgid "TUTORIAL"
msgstr "Tutorial"

#, fuzzy
msgid "TUTORIAL_ALL_NOT_ENABLED_EXPLANATION"
msgstr "(comença cada generació amb un núvol de glucosa gratuït proper)"

#, fuzzy
msgid "TUTORIAL_MICROBE_EDITOR_ATP_BALANCE_INTRO"
msgstr ""
"Aquest és el mapa de zones.\n"
"\n"
"Cada icona representa un ecosistema o bioma que pot ser habitat. El tauler de la dreta indica les condicions del bioma seleccionat.\n"
"\n"
"Si selecciones un bioma connectat al que ocupes actualment, ressaltat amb una vora blau cian, pots premer el botó \"Moure's a aquesta zona\" per tal de migrar-hi.\n"
"\n"
"Selecciona una zona per continuar."

msgid "TUTORIAL_MICROBE_EDITOR_AUTO-EVO_PREDICTION"
msgstr ""
"Aquest tauler mostra una predicció de la teva futura població. Aquests nombres provenen de la simulació del sistema auto-evo.\n"
"\n"
"No tenen en compte el teu rendiment individual. De manera que, en el teu bioma actual, tindràs un rendiment més alt quan entris a l'editor.\n"
"\n"
"Però hauries d'intentar mantenir la teva població alta, fins i tot quan no hi estàs directament involucrat.\n"
"\n"
"Pots veure informació més detallada de la predicció clicant a la icona del signe d'interrogació al tauler. Prem-la per continuar."

#, fuzzy
msgid "TUTORIAL_MICROBE_EDITOR_CELL_TEXT"
msgstr ""
"Aquest és l'editor de microbi, on pots fer evolucionar la teva espècie invertint punts de mutació (MP). En cada generació disposaràs de 100 MP per invertir, de manera que no cal que n'estalviïs!\n"
"\n"
"L'hexàgon del centre de la pantalla és la teva cèl·lula, formada per una sola part de citoplasma.\n"
"\n"
"Per continuar, selecciona una part del tauler de l'esquerra. Tot seguit, fes clic-esquerra a l'hexàgon per a col·locar-la. Pots fer rotar les parts amb les tecles [thrive:input]e_rotate_left[/thrive:input] and [thrive:input]e_rotate_right[/thrive:input]."

#, fuzzy
msgid "TUTORIAL_MICROBE_EDITOR_CHEMORECEPTOR"
msgstr ""
"Aquest és l'editor de microbi, on pots fer evolucionar la teva espècie invertint punts de mutació (MP). En cada generació disposaràs de 100 MP per invertir, de manera que no cal que n'estalviïs!\n"
"\n"
"L'hexàgon del centre de la pantalla és la teva cèl·lula, formada per una sola part de citoplasma.\n"
"\n"
"Per continuar, selecciona una part del tauler de l'esquerra. Tot seguit, fes clic-esquerra a l'hexàgon per a col·locar-la. Pots fer rotar les parts amb les tecles [thrive:input]e_rotate_left[/thrive:input] and [thrive:input]e_rotate_right[/thrive:input]."

#, fuzzy
msgid "TUTORIAL_MICROBE_EDITOR_COMPOUND_BALANCES"
msgstr ""
"Aquest és el mapa de zones.\n"
"\n"
"Cada icona representa un ecosistema o bioma que pot ser habitat. El tauler de la dreta indica les condicions del bioma seleccionat.\n"
"\n"
"Si selecciones un bioma connectat al que ocupes actualment, ressaltat amb una vora blau cian, pots premer el botó \"Moure's a aquesta zona\" per tal de migrar-hi.\n"
"\n"
"Selecciona una zona per continuar."

#, fuzzy
msgid "TUTORIAL_MICROBE_EDITOR_DIGESTION_STAT"
msgstr ""
"Aquest és l'editor de microbi, on pots fer evolucionar la teva espècie invertint punts de mutació (MP). En cada generació disposaràs de 100 MP per invertir, de manera que no cal que n'estalviïs!\n"
"\n"
"L'hexàgon del centre de la pantalla és la teva cèl·lula, formada per una sola part de citoplasma.\n"
"\n"
"Per continuar, selecciona una part del tauler de l'esquerra. Tot seguit, fes clic-esquerra a l'hexàgon per a col·locar-la. Pots fer rotar les parts amb les tecles [thrive:input]e_rotate_left[/thrive:input] and [thrive:input]e_rotate_right[/thrive:input]."

#, fuzzy
msgid "TUTORIAL_MICROBE_EDITOR_ENDING_TEXT"
msgstr ""
"Aquests són els fonaments per editar la teva espècie. També pots canviar el nom de la teva espècie clicant el requadre de sota i a l'esquerra i editant-ne el text. \n"
"\n"
"Explora les altres pestanyes a sota la barra de Punts de Mutació per veure altres possibilitats de personalitzar la teva cèl·lula. de l'Editor de Microbi per descobrir totes les opcions que tens disponibles.\n"
"\n"
"Per sobreviure en aquest món hostil, hauràs de trobar una font d'energia fiable, ja que la concentració de glucosa lliure s'anirà reduïnt al planeta.\n"
"\n"
"Bona sort!"

#, fuzzy
msgid "TUTORIAL_MICROBE_EDITOR_FLAGELLUM"
msgstr ""
"Aquest és l'editor de microbi, on pots fer evolucionar la teva espècie invertint punts de mutació (MP). En cada generació disposaràs de 100 MP per invertir, de manera que no cal que n'estalviïs!\n"
"\n"
"L'hexàgon del centre de la pantalla és la teva cèl·lula, formada per una sola part de citoplasma.\n"
"\n"
"Per continuar, selecciona una part del tauler de l'esquerra. Tot seguit, fes clic-esquerra a l'hexàgon per a col·locar-la. Pots fer rotar les parts amb les tecles [thrive:input]e_rotate_left[/thrive:input] and [thrive:input]e_rotate_right[/thrive:input]."

#, fuzzy
msgid "TUTORIAL_MICROBE_EDITOR_FOOD_CHAIN"
msgstr ""
"Aquests són els fonaments per editar la teva espècie. També pots canviar el nom de la teva espècie clicant el requadre de sota i a l'esquerra i editant-ne el text. \n"
"\n"
"Explora les altres pestanyes a sota la barra de Punts de Mutació per veure altres possibilitats de personalitzar la teva cèl·lula. de l'Editor de Microbi per descobrir totes les opcions que tens disponibles.\n"
"\n"
"Per sobreviure en aquest món hostil, hauràs de trobar una font d'energia fiable, ja que la concentració de glucosa lliure s'anirà reduïnt al planeta.\n"
"\n"
"Bona sort!"

#, fuzzy
msgid "TUTORIAL_MICROBE_EDITOR_MIGRATION"
msgstr ""
"Aquest és l'editor de microbi, on pots fer evolucionar la teva espècie invertint punts de mutació (MP). En cada generació disposaràs de 100 MP per invertir, de manera que no cal que n'estalviïs!\n"
"\n"
"L'hexàgon del centre de la pantalla és la teva cèl·lula, formada per una sola part de citoplasma.\n"
"\n"
"Per continuar, selecciona una part del tauler de l'esquerra. Tot seguit, fes clic-esquerra a l'hexàgon per a col·locar-la. Pots fer rotar les parts amb les tecles [thrive:input]e_rotate_left[/thrive:input] and [thrive:input]e_rotate_right[/thrive:input]."

#, fuzzy
msgid "TUTORIAL_MICROBE_EDITOR_MODIFY_ORGANELLE"
msgstr ""
"Eliminar orgànuls també costa Punts de Mutació, a menys que els hagis col·locat en la sessió actual de l'editor.\n"
"\n"
"Pots fer clic dret a damunt dels orgànuls per fer visible el \"menú d'orgànul\" i seleccionar la opció d'eliminar-lo.\n"
"\n"
"Si comets un error, pots desfer qualsevol canvi que hagis fet a l'editor.\n"
"\n"
"Clica el botó de desfer per tal de prosseguir."

#, fuzzy
msgid "TUTORIAL_MICROBE_EDITOR_NEGATIVE_ATP_BALANCE"
msgstr ""
"Aquest és el mapa de zones.\n"
"\n"
"Cada icona representa un ecosistema o bioma que pot ser habitat. El tauler de la dreta indica les condicions del bioma seleccionat.\n"
"\n"
"Si selecciones un bioma connectat al que ocupes actualment, ressaltat amb una vora blau cian, pots premer el botó \"Moure's a aquesta zona\" per tal de migrar-hi.\n"
"\n"
"Selecciona una zona per continuar."

#, fuzzy
msgid "TUTORIAL_MICROBE_EDITOR_NO_CHANGES_MADE"
msgstr ""
"Aquests són els fonaments per editar la teva espècie. També pots canviar el nom de la teva espècie clicant el requadre de sota i a l'esquerra i editant-ne el text. \n"
"\n"
"Explora les altres pestanyes a sota la barra de Punts de Mutació per veure altres possibilitats de personalitzar la teva cèl·lula. de l'Editor de Microbi per descobrir totes les opcions que tens disponibles.\n"
"\n"
"Per sobreviure en aquest món hostil, hauràs de trobar una font d'energia fiable, ja que la concentració de glucosa lliure s'anirà reduïnt al planeta.\n"
"\n"
"Bona sort!"

#, fuzzy
msgid "TUTORIAL_MICROBE_EDITOR_OPEN_TOLERANCES"
msgstr ""
"Aquest és el mapa de zones.\n"
"\n"
"Cada icona representa un ecosistema o bioma que pot ser habitat. El tauler de la dreta indica les condicions del bioma seleccionat.\n"
"\n"
"Si selecciones un bioma connectat al que ocupes actualment, ressaltat amb una vora blau cian, pots premer el botó \"Moure's a aquesta zona\" per tal de migrar-hi.\n"
"\n"
"Selecciona una zona per continuar."

#, fuzzy
msgid "TUTORIAL_MICROBE_EDITOR_PATCH_TEXT"
msgstr ""
"Aquest és el mapa de zones.\n"
"\n"
"Cada icona representa un ecosistema o bioma que pot ser habitat. El tauler de la dreta indica les condicions del bioma seleccionat.\n"
"\n"
"Si selecciones un bioma connectat al que ocupes actualment, ressaltat amb una vora blau cian, pots premer el botó \"Moure's a aquesta zona\" per tal de migrar-hi.\n"
"\n"
"Selecciona una zona per continuar."

msgid "TUTORIAL_MICROBE_EDITOR_REMOVE_ORGANELLE_TEXT"
msgstr ""
"Eliminar orgànuls també costa Punts de Mutació, a menys que els hagis col·locat en la sessió actual de l'editor.\n"
"\n"
"Pots fer clic dret a damunt dels orgànuls per fer visible el \"menú d'orgànul\" i seleccionar la opció d'eliminar-lo.\n"
"\n"
"Si comets un error, pots desfer qualsevol canvi que hagis fet a l'editor.\n"
"\n"
"Clica el botó de desfer per tal de prosseguir."

#, fuzzy
msgid "TUTORIAL_MICROBE_EDITOR_SELECT_ORGANELLE_TEXT"
msgstr ""
"Quan seleccionis parts del menú, estigues atent als indicadors de funció dels orgànuls, per entendre el que fan. Algunes parts poden fer més mal que bé si no s'utilitzen correctament.\n"
"\n"
"La barra de balanç d'ATP que hi a la part superior dreta de la pantalla t'indica quanta energia produeixes comparat amb quanta energia consumeixes. Si la barra superior és més curta que la inferior, aleshores no estàs produïnt prou energia.\n"
"\n"
"Prem el botó de refer l'acció (a la vora del botó de desfer l'acció) per continuar."

#, fuzzy
msgid "TUTORIAL_MICROBE_EDITOR_STAY_SMALL"
msgstr ""
"Per sobreviure, t'hauries de concentrar en especialitzar-te en explotar una o dues fonts d'energia, de manera que no necessitis molts recursos diferents per sobreviure.\n"
"\n"
"També, considera curosament si afegir un orgànul és bo, sovint no fer cap canvi és una bona tria, ja que cada part costa ATP per mantenir i requereix més recursos per dividir.\n"
"\n"
"Una possible estratègia consisteix en mantenir-se com un sol hexàgon de citoplasma i simplement dirigir-te als biomes de la superfície primer abans d'aconseguir orgànuls de fotosíntesi."

#, fuzzy
msgid "TUTORIAL_MICROBE_EDITOR_TOLERANCES_TAB"
msgstr ""
"Aquest és el mapa de zones.\n"
"\n"
"Cada icona representa un ecosistema o bioma que pot ser habitat. El tauler de la dreta indica les condicions del bioma seleccionat.\n"
"\n"
"Si selecciones un bioma connectat al que ocupes actualment, ressaltat amb una vora blau cian, pots premer el botó \"Moure's a aquesta zona\" per tal de migrar-hi.\n"
"\n"
"Selecciona una zona per continuar."

msgid "TUTORIAL_MICROBE_STAGE_EDITOR_BUTTON_TUTORIAL"
msgstr ""
"Has recol·lectat prou recursos per què la teva cèl·lula es reprodueixi.\n"
"\n"
"Cada cop que et reprodueixis, accediràs a l'editor.\n"
"\n"
"Per entrar a l'editor, prem el botó que parpelleja a sota i a la dreta de la pantalla."

msgid "TUTORIAL_MICROBE_STAGE_ENGULFED_TEXT"
msgstr ""
"La teva cèl·lula ha estat engolida i està essent digerida. El progrés es mostra a la teva barra de salut. La teva cèl·lula morirà quan acabi o s'assoleixi un límit de temps màxim.\n"
"\n"
"Pots utilitzar el botó de suicidi per ometre i reaparèixer, però recorda que sempre hi haurà una oportunitat d'escapar-te!"

msgid "TUTORIAL_MICROBE_STAGE_ENGULFMENT_FULL_TEXT"
msgstr ""
"La teva cèl·lula té una capacitat limitada d'objectes que es poden engolir alhora. Aquest límit està basat en la mida; cèl·lules més petites tenen menys capacitat.\n"
"\n"
"Quan estigui plena, una cèl·lula no pot engolir més objectes. Per seguir engolint, cal esperar fins que un o més dels objectes ingerits hagin estat totalment digerits."

#, fuzzy
msgid "TUTORIAL_MICROBE_STAGE_ENGULFMENT_TEXT"
msgstr ""
"Engoleix objectes movent-hi per sobre mentre estiguis en el mode d'engoliment. Activa el mode d'engoliment prement [thrive:input]g_toggle_engulf[/thrive:input].\n"
"\n"
"Deixa d'engolir quan l'objecte estigui essent arrossegat cap a l'interior.\n"
"\n"
"Segueix la línia de la teva cèl·lula fins a l'objecte engolible proper."

#, fuzzy
msgid "TUTORIAL_MICROBE_STAGE_ENVIRONMENT_PANEL"
msgstr ""
"Engoleix objectes movent-hi per sobre mentre estiguis en el mode d'engoliment. Activa el mode d'engoliment prement [thrive:input]g_toggle_engulf[/thrive:input].\n"
"\n"
"Deixa d'engolir quan l'objecte estigui essent arrossegat cap a l'interior.\n"
"\n"
"Segueix la línia de la teva cèl·lula fins a l'objecte engolible proper."

#, fuzzy
msgid "TUTORIAL_MICROBE_STAGE_HELP_MENU_AND_ZOOM"
msgstr ""
"Si encara no acabes d'entendre les mecàniques de joc, fes una ullada al menú d'ajuda. El pots obrir amb el signe d'interrogació a baix a la dreta.\n"
"\n"
"Un altre consell: pots ampliar el camp de visió amb la rodeta del ratolí."

#, fuzzy
msgid "TUTORIAL_MICROBE_STAGE_LEAVE_COLONY_TEXT"
msgstr ""
"Has entrat en el \"Mode de Desunió\". En aquest mode, pots clicar a sobre dels membres de la teva colònia per desunir-los.\n"
"\n"
"Per abandonar la colònia del tot, pots clicar en la teva pròpia cèl·lula o pressionar la tecla per desunir-les a totes."

#, fuzzy
msgid "TUTORIAL_MICROBE_STAGE_MEMBER_DIED"
msgstr ""
"Engoleix objectes movent-hi per sobre mentre estiguis en el mode d'engoliment. Activa el mode d'engoliment prement [thrive:input]g_toggle_engulf[/thrive:input].\n"
"\n"
"Deixa d'engolir quan l'objecte estigui essent arrossegat cap a l'interior.\n"
"\n"
"Segueix la línia de la teva cèl·lula fins a l'objecte engolible proper."

#, fuzzy
msgid "TUTORIAL_MICROBE_STAGE_OPEN_PROCESS_PANEL"
msgstr ""
"Per reproduïr-te, has de duplicar tots els teus orgànuls recol·lectant prou Amoníac i Fosfat.\n"
"Estigues atent a les barres que envolten els botó de sota a la dreta per veure quant et falta. Aquestes barres es tornaran de color blanc quan s'hagin omplert."

#, fuzzy
msgid "TUTORIAL_MICROBE_STAGE_PAUSING"
msgstr ""
"Has entrat en el \"Mode de Desunió\". En aquest mode, pots clicar a sobre dels membres de la teva colònia per desunir-los.\n"
"\n"
"Per abandonar la colònia del tot, pots clicar en la teva pròpia cèl·lula o pressionar la tecla [thrive:input]g_unbind_all[/thrive:input]."

#, fuzzy
msgid "TUTORIAL_MICROBE_STAGE_PROCESS_PANEL"
msgstr ""
"Per reproduïr-te, has de duplicar tots els teus orgànuls recol·lectant prou Amoníac i Fosfat.\n"
"Estigues atent a les barres que envolten els botó de sota a la dreta per veure quant et falta. Aquestes barres es tornaran de color blanc quan s'hagin omplert."

#, fuzzy
msgid "TUTORIAL_MICROBE_STAGE_REPRODUCE_TEXT"
msgstr ""
"Per reproduïr-te, has de duplicar tots els teus orgànuls recol·lectant prou Amoníac i Fosfat.\n"
"Estigues atent a les barres que envolten els botó de sota a la dreta per veure quant et falta. Aquestes barres es tornaran de color blanc quan s'hagin omplert."

#, fuzzy
msgid "TUTORIAL_MICROBE_STAGE_RESOURCE_SPLIT"
msgstr ""
"Per reproduïr-te, has de duplicar tots els teus orgànuls recol·lectant prou Amoníac i Fosfat.\n"
"Estigues atent a les barres que envolten els botó de sota a la dreta per veure quant et falta. Aquestes barres es tornaran de color blanc quan s'hagin omplert."

msgid "TUTORIAL_MICROBE_STAGE_UNBIND_TEXT"
msgstr ""
"Has entrat en el \"Mode de Desunió\". En aquest mode, pots clicar a sobre dels membres de la teva colònia per desunir-los.\n"
"\n"
"Per abandonar la colònia del tot, pots clicar en la teva pròpia cèl·lula o pressionar la tecla [thrive:input]g_unbind_all[/thrive:input]."

#, fuzzy
msgid "TUTORIAL_MULTICELLULAR_STAGE_WELCOME"
msgstr "Carregant l'Editor Multicel·lular Primerenc"

msgid "TUTORIAL_VIEW_NOW"
msgstr "Veure ara"

msgid "TWO_TIMES"
msgstr "2x"

msgid "TYPE_COLON"
msgstr "Tipus:"

msgid "UNAPPLIED_MOD_CHANGES"
msgstr "Hi ha canvis no aplicats"

msgid "UNAPPLIED_MOD_CHANGES_DESCRIPTION"
msgstr "Has d'aplicar els teus canvis per pujar o descarregar mods."

msgid "UNBIND_ALL"
msgstr "Desunir totes les cèl·lules"

#, fuzzy
msgid "UNBIND_ALL_TOOLTIP"
msgstr "Desunir totes les cèl·lules"

msgid "UNBIND_HELP_TEXT"
msgstr "Mode de Desunió"

#, fuzzy
msgid "UNCERTAIN_VERSION_WARNING"
msgstr ""
"Aquest arxiu de guardat pertany a una versió de Thrive més nova que l'actual i, probablement, sigui incompatible.\n"
"Voleu intentar carregar l'arxiu igualment?"

msgid "UNDERWATERCAVE"
msgstr "Cova submarina"

#, fuzzy
msgid "UNDERWATER_VENT_ERUPTION"
msgstr "Cova submarina"

#, fuzzy
msgid "UNDERWATER_VENT_ERUPTION_IN"
msgstr "Cova submarina"

#, fuzzy
msgid "UNDISCOVERED_ORGANELLES"
msgstr "Orgànuls Desconnectats"

#, fuzzy
msgid "UNDISCOVERED_PATCH"
msgstr "Trobar l'Ecosistema Actual"

msgid "UNDO"
msgstr "Desfer l'acció"

msgid "UNDO_THE_LAST_ACTION"
msgstr "Desfer la darrera acció"

#, fuzzy
msgid "UNIT_ACTION_CONSTRUCT"
msgstr "Taxa de mutació de la IA"

#, fuzzy
msgid "UNIT_ACTION_MOVE"
msgstr "Taxa de mutació de la IA"

msgid "UNIT_ADVANCED_SPACESHIP"
msgstr ""

msgid "UNIT_SIMPLE_ROCKET"
msgstr ""

msgid "UNKNOWN"
msgstr "Desconegut"

#, fuzzy
msgid "UNKNOWN_DISPLAY_DRIVER"
msgstr "Mostrar noms de botons de selecció de parts"

msgid "UNKNOWN_MOUSE"
msgstr "Desconegut ratolí"

#, fuzzy
msgid "UNKNOWN_ORGANELLE_SYMBOL"
msgstr "Col·locar orgànul"

#, fuzzy
msgid "UNKNOWN_PATCH"
msgstr "Desconegut"

#, fuzzy
msgid "UNKNOWN_SHORT"
msgstr "Desconegut"

#, fuzzy
msgid "UNKNOWN_VERSION"
msgstr "Versió del Mod:"

msgid "UNKNOWN_WORKSHOP_ID"
msgstr "ID del Workshop Desconegut Per Aquest Mod"

#, fuzzy
msgid "UNLIMIT_GROWTH_SPEED"
msgstr "Normal"

#, fuzzy
msgid "UNLOCKED_NEW_ORGANELLE"
msgstr "Col·locar orgànul"

#, fuzzy
msgid "UNLOCK_ALL_ORGANELLES"
msgstr "Múltiples Orgànuls"

msgid "UNLOCK_CONDITION_ATP_PRODUCTION_ABOVE"
msgstr ""

msgid "UNLOCK_CONDITION_COMPOUND_IS_ABOVE"
msgstr ""

msgid "UNLOCK_CONDITION_COMPOUND_IS_BELOW"
msgstr ""

msgid "UNLOCK_CONDITION_COMPOUND_IS_BETWEEN"
msgstr ""

msgid "UNLOCK_CONDITION_DIGESTED_MICROBES_ABOVE"
msgstr ""

msgid "UNLOCK_CONDITION_ENGULFED_MICROBES_ABOVE"
msgstr ""

msgid "UNLOCK_CONDITION_EXCESS_ATP_ABOVE"
msgstr ""

#, fuzzy
msgid "UNLOCK_CONDITION_PLAYER_DAMAGE_RECEIVED"
msgstr "Velocitat de Digestió:"

#, fuzzy
msgid "UNLOCK_CONDITION_PLAYER_DAMAGE_RECEIVED_SOURCE"
msgstr "Velocitat de Digestió:"

msgid "UNLOCK_CONDITION_PLAYER_DEATH_COUNT_ABOVE"
msgstr ""

msgid "UNLOCK_CONDITION_REPRODUCED_WITH"
msgstr ""

msgid "UNLOCK_CONDITION_REPRODUCED_WITH_IN_A_ROW"
msgstr ""

msgid "UNLOCK_CONDITION_REPRODUCE_IN_BIOME"
msgstr ""

#, fuzzy
msgid "UNLOCK_CONDITION_SPEED_BELOW"
msgstr "Velocitat de Digestió:"

msgid "UNLOCK_WITH_ANY_OF_FOLLOWING"
msgstr ""

msgid "UNSAVED_CHANGE_WARNING"
msgstr ""
"Hi ha canvis no guardats. Si continueu, es perdran tots.\n"
"Voleu continuar?"

msgid "UNTITLED"
msgstr "Sense títol"

msgid "UPGRADE_CILIA_PULL"
msgstr ""

#, fuzzy
msgid "UPGRADE_CILIA_PULL_DESCRIPTION"
msgstr "Els filaments de cilis són similars als flagels, però en comptes de proporcional una força d'impuls direccional, proporcional una força rotacional per ajudar les cèl·lules a rotar."

#, fuzzy
msgid "UPGRADE_COST"
msgstr "{0} MP"

#, fuzzy
msgid "UPGRADE_DESCRIPTION_NONE"
msgstr "La lipasa permet a la cèl·lula digerir la major part de membranes. La teva cèl·lula ja produeix una certa quantitat d'aquest enzim sense lisosoma, però seleccionant aquest tipus n'augmentaràs l'efectivitat."

msgid "UPGRADE_NAME_NONE"
msgstr ""

#, fuzzy
msgid "UPGRADE_PILUS_INJECTISOME"
msgstr "Els filaments de cilis són similars als flagels, però en comptes de proporcional una força d'impuls direccional, proporcional una força rotacional per ajudar les cèl·lules a rotar."

#, fuzzy
msgid "UPGRADE_PILUS_INJECTISOME_DESCRIPTION"
msgstr "Els filaments de cilis són similars als flagels, però en comptes de proporcional una força d'impuls direccional, proporcional una força rotacional per ajudar les cèl·lules a rotar."

#, fuzzy
msgid "UPGRADE_SLIME_JET_MUCOCYST"
msgstr "{0} MP"

#, fuzzy
msgid "UPGRADE_SLIME_JET_MUCOCYST_DESCRIPTION"
msgstr "Augmenta la velocitat de gir de grans cèl·lules."

msgid "UPLOAD"
msgstr "Pujar"

msgid "UPLOADING_DOT_DOT_DOT"
msgstr "Carregant..."

msgid "UPLOAD_SUCCEEDED"
msgstr "Càrrega amb èxit"

msgid "UPSCALE_BILINEAR"
msgstr ""

msgid "UPSCALE_FSR_1"
msgstr ""

msgid "UPSCALE_FSR_22"
msgstr ""

msgid "UPSCALE_SHARPENING_FSR"
msgstr ""

msgid "USED_LIBRARIES_LICENSES"
msgstr "Llicències i llibreries utilitzades"

msgid "USED_RENDERER_NAME"
msgstr ""

msgid "USES_FEATURE"
msgstr "Si"

msgid "USE_AUTO_HARMONY"
msgstr "Utilitzar Càrrega Auto Harmony"

msgid "USE_AUTO_HARMONY_TOOLTIP"
msgstr "Automàticament carregar els ecosistemes Harmony de l'Ensamblatge (no requereix especificar una classe de mod)"

msgid "USE_A_CUSTOM_USERNAME"
msgstr "Fer servir un nom d'usuari propi"

msgid "USE_DISK_CACHE"
msgstr ""

msgid "USE_MANUAL_THREAD_COUNT"
msgstr "Manualment establir nombre de fils del fons"

#, fuzzy
msgid "USE_MANUAL_THREAD_COUNT_NATIVE"
msgstr "Manualment establir nombre de fils del fons"

msgid "USE_VIRTUAL_WINDOW_SIZE"
msgstr ""

#, fuzzy
msgid "UV_PROTECTION"
msgstr "Predicció d'Auto-Evo"

#, fuzzy
msgid "UV_TOLERANCE_TOOLTIP"
msgstr "Mostrar / amagar l'entorn i els compostos"

msgid "VACUOLE"
msgstr "Vacúol"

msgid "VACUOLE_DESCRIPTION"
msgstr "El Vacúol és un orgànul intern que consisteix en una membrana capaç d'emmagatzemar una certa quantitat de nutrients. Està format per un cert nombre de vesícules, que són unes petites estructures membranoses que han estat fusionades. El Vacúol està farcit d'Aigua, on hi ha, suspeses, tota mena de mol·lècules, enzimes, partícules sòlides i altres substàncies. No són estructures rígides, sinò que la seva forma pot canviar amb el temps."

msgid "VACUOLE_IS_SPECIALIZED"
msgstr ""

#, fuzzy
msgid "VACUOLE_NOT_SPECIALIZED_DESCRIPTION"
msgstr "Augmenta l'espai d'emmagatzematge de la cèl·lula."

msgid "VACUOLE_PROCESSES_DESCRIPTION"
msgstr "Augmenta l'espai d'emmagatzematge de la cèl·lula."

#, fuzzy
msgid "VACUOLE_SPECIALIZED_DESCRIPTION"
msgstr "Augmenta l'espai d'emmagatzematge de la cèl·lula."

msgid "VALUE_WITH_UNIT"
msgstr "{0} {1}"

msgid "VERSION_COLON"
msgstr "Versió:"

#, fuzzy
msgid "VERTICAL_COLON"
msgstr "Versió:"

#, fuzzy
msgid "VERTICAL_WITH_AXIS_NAME_COLON"
msgstr "Nou nom:"

msgid "VIDEO_MEMORY"
msgstr ""

msgid "VIDEO_MEMORY_MIB"
msgstr ""

msgid "VIEWER"
msgstr "Visor"

#, fuzzy
msgid "VIEW_ALL"
msgstr "Inhabilitar Tot"

#, fuzzy
msgid "VIEW_CELL_PROCESSES"
msgstr "Augmenta la velocitat de gir de grans cèl·lules."

#, fuzzy
msgid "VIEW_ONLINE"
msgstr "Inhabilitar Tot"

#, fuzzy
msgid "VIEW_PATCH_MICHES"
msgstr "{0} {1}"

#, fuzzy
msgid "VIEW_PATCH_NOTES"
msgstr "{0} {1}"

#, fuzzy
msgid "VIEW_PATCH_NOTES_TOOLTIP"
msgstr "{0} {1}"

msgid "VIEW_PENDING_ACTIONS"
msgstr ""

msgid "VIEW_SOURCE_CODE"
msgstr "Veure Codi Font"

msgid "VIEW_TEXT_REPORT"
msgstr ""

msgid "VIP_PATRONS"
msgstr "Partidaris VIP"

msgid "VISIBLE"
msgstr "Visible"

msgid "VISIBLE_WHEN_CLOSE_TO_FULL"
msgstr ""

msgid "VISIBLE_WHEN_OVER_ZERO"
msgstr ""

msgid "VISIT_SUGGESTIONS_SITE"
msgstr ""

msgid "VOLCANIC_VENT"
msgstr "Fissura volcànica"

msgid "VOLUMEDOWN"
msgstr "Abaixar volum"

msgid "VOLUMEMUTE"
msgstr "Treure volum"

msgid "VOLUMEUP"
msgstr "Apujar volum"

msgid "VSYNC"
msgstr "V-Sync"

msgid "WAITING_FOR_AUTO_EVO"
msgstr "S'està esperant l'algorisme auto-evo:"

msgid "WELCOME_TO_THRIVEOPEDIA"
msgstr ""

msgid "WENT_EXTINCT_FROM_PLANET"
msgstr "s'ha extingit del planeta"

msgid "WENT_EXTINCT_IN"
msgstr "s'ha extingit en {0}"

msgid "WHEEL_DOWN"
msgstr "Rodeta avall"

msgid "WHEEL_LEFT"
msgstr "Rodeta esquerra"

msgid "WHEEL_RIGHT"
msgstr "Rodeta dreta"

msgid "WHEEL_UP"
msgstr "Rodeta amunt"

#, fuzzy
msgid "WIKI"
msgstr "la nostra Wiki"

#, fuzzy
msgid "WIKI_2D"
msgstr "la nostra Wiki"

#, fuzzy
msgid "WIKI_3D"
msgstr "la nostra Wiki"

msgid "WIKI_3D_COMMA_SANDBOX"
msgstr ""

#, fuzzy
msgid "WIKI_3D_COMMA_STRATEGY"
msgstr "El Quimioplast és una estructura de doble membrana que conté proteïnes que transformen Àcid Sulfhídric, Aigua i Diòxid de Carboni en Glucosa, mitjançant un procés anomenat Quimiosíntesi de l'Àcid Sulfhídric. La velocitat de producció de Glucosa augmenta proporcionalment a la concentració de Diòxid de Carboni."

#, fuzzy
msgid "WIKI_3D_COMMA_STRATEGY_COMMA_SPACE"
msgstr "El Quimioplast és una estructura de doble membrana que conté proteïnes que transformen Àcid Sulfhídric, Aigua i Diòxid de Carboni en Glucosa, mitjançant un procés anomenat Quimiosíntesi de l'Àcid Sulfhídric. La velocitat de producció de Glucosa augmenta proporcionalment a la concentració de Diòxid de Carboni."

#, fuzzy
msgid "WIKI_8_BRACKET_16"
msgstr "Rotar cap a l'esquerra"

#, fuzzy
msgid "WIKI_ASCENSION"
msgstr "La Rusticianina és una proteïna capaç d'oxidar blocs de Ferro i, per tant, canviar-ne l'estat químic, mitjançant Diòxid de Carboni i Oxigen. Aquest procés s'anomena Respiració de Ferro, i allibera una certa quantitat d'energia que la cèl·lula pot fer servir."

#, fuzzy
msgid "WIKI_ASCENSION_CURRENT_DEVELOPMENT"
msgstr "Desenvolupadors Actuals"

#, fuzzy
msgid "WIKI_ASCENSION_FEATURES"
msgstr "Efectes externs:"

#, fuzzy
msgid "WIKI_ASCENSION_INTRO"
msgstr "La Rusticianina és una proteïna capaç d'oxidar blocs de Ferro i, per tant, canviar-ne l'estat químic, mitjançant Diòxid de Carboni i Oxigen. Aquest procés s'anomena Respiració de Ferro, i allibera una certa quantitat d'energia que la cèl·lula pot fer servir."

msgid "WIKI_ASCENSION_OVERVIEW"
msgstr ""

#, fuzzy
msgid "WIKI_ASCENSION_TRANSITIONS"
msgstr "Població de les Espècies"

#, fuzzy
msgid "WIKI_ASCENSION_UI"
msgstr "La Rusticianina és una proteïna capaç d'oxidar blocs de Ferro i, per tant, canviar-ne l'estat químic, mitjançant Diòxid de Carboni i Oxigen. Aquest procés s'anomena Respiració de Ferro, i allibera una certa quantitat d'energia que la cèl·lula pot fer servir."

#, fuzzy
msgid "WIKI_AWAKENING_STAGE_CURRENT_DEVELOPMENT"
msgstr "Permet unir-te amb altres cèl·lules. Aquest és el primer pas cap a esdevenir un ésser multicel·lular. Quan la teva espècie forma part d'una colònia, les cèl·lules comparteixen els seus compostos. Mentre formis part d'una colònia, no pots entrar a l'editor, de manera que t'has de desunir un cop hagis recol·lectat prou compostos per dividir la teva cèl·lula."

#, fuzzy
msgid "WIKI_AWAKENING_STAGE_FEATURES"
msgstr "Permet unir-te amb altres cèl·lules. Aquest és el primer pas cap a esdevenir un ésser multicel·lular. Quan la teva espècie forma part d'una colònia, les cèl·lules comparteixen els seus compostos. Mentre formis part d'una colònia, no pots entrar a l'editor, de manera que t'has de desunir un cop hagis recol·lectat prou compostos per dividir la teva cèl·lula."

#, fuzzy
msgid "WIKI_AWAKENING_STAGE_INTRO"
msgstr "Agent d'Unió"

msgid "WIKI_AWAKENING_STAGE_OVERVIEW"
msgstr ""

#, fuzzy
msgid "WIKI_AWAKENING_STAGE_TRANSITIONS"
msgstr "Permet unir-te amb altres cèl·lules. Aquest és el primer pas cap a esdevenir un ésser multicel·lular. Quan la teva espècie forma part d'una colònia, les cèl·lules comparteixen els seus compostos. Mentre formis part d'una colònia, no pots entrar a l'editor, de manera que t'has de desunir un cop hagis recol·lectat prou compostos per dividir la teva cèl·lula."

#, fuzzy
msgid "WIKI_AWAKENING_STAGE_UI"
msgstr "Agent d'Unió"

msgid "WIKI_AWARE_STAGE_CURRENT_DEVELOPMENT"
msgstr ""

#, fuzzy
msgid "WIKI_AWARE_STAGE_FEATURES"
msgstr "Estadi de Microbi"

#, fuzzy
msgid "WIKI_AWARE_STAGE_INTRO"
msgstr "La Nitrogenasa és una proteïna capaç de produïr Amoníac, nutrient bàsic per al desenvolupament i reproducció de les cèl·lules, mitjançant Nitrogen i mol·lècules d'ATP. Aquest procés s'anomena Fixació de Nitrogen Anaeròbica. Com que la Nitrogenasa està suspesa en el Citoplasma, aquest fluid duu a terme una certa Glicòlisi."

#, fuzzy
msgid "WIKI_AWARE_STAGE_OVERVIEW"
msgstr "Estadi de Microbi"

#, fuzzy
msgid "WIKI_AWARE_STAGE_TRANSITIONS"
msgstr "Nitrogenasa"

#, fuzzy
msgid "WIKI_AWARE_STAGE_UI"
msgstr "Estadi de Microbi"

#, fuzzy
msgid "WIKI_AXON_EFFECTS"
msgstr "Efectes externs:"

msgid "WIKI_AXON_INTRO"
msgstr ""

msgid "WIKI_AXON_MODIFICATIONS"
msgstr ""

#, fuzzy
msgid "WIKI_AXON_PROCESSES"
msgstr "Cap procés"

msgid "WIKI_AXON_REQUIREMENTS"
msgstr ""

msgid "WIKI_AXON_SCIENTIFIC_BACKGROUND"
msgstr ""

msgid "WIKI_AXON_STRATEGY"
msgstr ""

msgid "WIKI_AXON_UPGRADES"
msgstr ""

#, fuzzy
msgid "WIKI_BACTERIAL_CHEMOSYNTHESIS_COMMA_GLYCOLYSIS"
msgstr "Síntesi de les toxines OxyToxy"

#, fuzzy
msgid "WIKI_BINDING_AGENT_EFFECTS"
msgstr "Permet unir-te amb altres cèl·lules. Aquest és el primer pas cap a esdevenir un ésser multicel·lular. Quan la teva espècie forma part d'una colònia, les cèl·lules comparteixen els seus compostos. Mentre formis part d'una colònia, no pots entrar a l'editor, de manera que t'has de desunir un cop hagis recol·lectat prou compostos per dividir la teva cèl·lula."

#, fuzzy
msgid "WIKI_BINDING_AGENT_INTRO"
msgstr "Agent d'Unió"

#, fuzzy
msgid "WIKI_BINDING_AGENT_MODIFICATIONS"
msgstr "Permet unir-te amb altres cèl·lules. Aquest és el primer pas cap a esdevenir un ésser multicel·lular. Quan la teva espècie forma part d'una colònia, les cèl·lules comparteixen els seus compostos. Mentre formis part d'una colònia, no pots entrar a l'editor, de manera que t'has de desunir un cop hagis recol·lectat prou compostos per dividir la teva cèl·lula."

#, fuzzy
msgid "WIKI_BINDING_AGENT_PROCESSES"
msgstr "Pressiona la tecla [thrive:input]g_toggle_binding[/thrive:input] per entrar al mode d'unió. Quan siguis en aquest mode, et pots unir a altres cèl·lules de la teva espècie entrant-hi en contacte. Per abandonar una colònia, pressiona la tecla [thrive:input]g_unbind_all[/thrive:input]."

#, fuzzy
msgid "WIKI_BINDING_AGENT_REQUIREMENTS"
msgstr "Permet unir-te amb altres cèl·lules. Aquest és el primer pas cap a esdevenir un ésser multicel·lular. Quan la teva espècie forma part d'una colònia, les cèl·lules comparteixen els seus compostos. Mentre formis part d'una colònia, no pots entrar a l'editor, de manera que t'has de desunir un cop hagis recol·lectat prou compostos per dividir la teva cèl·lula."

#, fuzzy
msgid "WIKI_BINDING_AGENT_SCIENTIFIC_BACKGROUND"
msgstr "Permet unir-te amb altres cèl·lules. Aquest és el primer pas cap a esdevenir un ésser multicel·lular. Quan la teva espècie forma part d'una colònia, les cèl·lules comparteixen els seus compostos. Mentre formis part d'una colònia, no pots entrar a l'editor, de manera que t'has de desunir un cop hagis recol·lectat prou compostos per dividir la teva cèl·lula."

#, fuzzy
msgid "WIKI_BINDING_AGENT_STRATEGY"
msgstr "Permet unir-te amb altres cèl·lules. Aquest és el primer pas cap a esdevenir un ésser multicel·lular. Quan la teva espècie forma part d'una colònia, les cèl·lules comparteixen els seus compostos. Mentre formis part d'una colònia, no pots entrar a l'editor, de manera que t'has de desunir un cop hagis recol·lectat prou compostos per dividir la teva cèl·lula."

#, fuzzy
msgid "WIKI_BINDING_AGENT_UPGRADES"
msgstr "Permet unir-te amb altres cèl·lules. Aquest és el primer pas cap a esdevenir un ésser multicel·lular. Quan la teva espècie forma part d'una colònia, les cèl·lules comparteixen els seus compostos. Mentre formis part d'una colònia, no pots entrar a l'editor, de manera que t'has de desunir un cop hagis recol·lectat prou compostos per dividir la teva cèl·lula."

#, fuzzy
msgid "WIKI_BIOLUMINESCENT_VACUOLE_EFFECTS"
msgstr "Vacúol Bioluminescent"

#, fuzzy
msgid "WIKI_BIOLUMINESCENT_VACUOLE_INTRO"
msgstr "Vacúol Bioluminescent"

#, fuzzy
msgid "WIKI_BIOLUMINESCENT_VACUOLE_MODIFICATIONS"
msgstr "Vacúol Bioluminescent"

#, fuzzy
msgid "WIKI_BIOLUMINESCENT_VACUOLE_PROCESSES"
msgstr "Vacúol Bioluminescent"

#, fuzzy
msgid "WIKI_BIOLUMINESCENT_VACUOLE_REQUIREMENTS"
msgstr "Vacúol Bioluminescent"

#, fuzzy
msgid "WIKI_BIOLUMINESCENT_VACUOLE_SCIENTIFIC_BACKGROUND"
msgstr "Vacúol Bioluminescent"

#, fuzzy
msgid "WIKI_BIOLUMINESCENT_VACUOLE_STRATEGY"
msgstr "Vacúol Bioluminescent"

#, fuzzy
msgid "WIKI_BIOLUMINESCENT_VACUOLE_UPGRADES"
msgstr "Vacúol Bioluminescent"

msgid "WIKI_BODY_PLAN_EDITOR_COMMA_CELL_EDITOR"
msgstr ""

#, fuzzy
msgid "WIKI_CHEMOPLAST_EFFECTS"
msgstr "El Quimioplast és una estructura de doble membrana que conté proteïnes que transformen Àcid Sulfhídric, Aigua i Diòxid de Carboni en Glucosa, mitjançant un procés anomenat Quimiosíntesi de l'Àcid Sulfhídric. La velocitat de producció de Glucosa augmenta proporcionalment a la concentració de Diòxid de Carboni."

#, fuzzy
msgid "WIKI_CHEMOPLAST_INTRO"
msgstr "El Quimioplast és una estructura de doble membrana que conté proteïnes que transformen Àcid Sulfhídric, Aigua i Diòxid de Carboni en Glucosa, mitjançant un procés anomenat Quimiosíntesi de l'Àcid Sulfhídric. La velocitat de producció de Glucosa augmenta proporcionalment a la concentració de Diòxid de Carboni."

#, fuzzy
msgid "WIKI_CHEMOPLAST_MODIFICATIONS"
msgstr "El Quimioplast és una estructura de doble membrana que conté proteïnes que transformen Àcid Sulfhídric, Aigua i Diòxid de Carboni en Glucosa, mitjançant un procés anomenat Quimiosíntesi de l'Àcid Sulfhídric. La velocitat de producció de Glucosa augmenta proporcionalment a la concentració de Diòxid de Carboni."

#, fuzzy
msgid "WIKI_CHEMOPLAST_PROCESSES"
msgstr "Transforma [thrive:compound type=\"hydrogensulfide\"][/thrive:compound] en [thrive:compound type=\"glucose\"][/thrive:compound]. La velocitat és proporcional a la concentració de [thrive:compound type=\"carbondioxide\"][/thrive:compound]."

msgid "WIKI_CHEMOPLAST_REQUIREMENTS"
msgstr ""

#, fuzzy
msgid "WIKI_CHEMOPLAST_SCIENTIFIC_BACKGROUND"
msgstr "El Quimioplast és una estructura de doble membrana que conté proteïnes que transformen Àcid Sulfhídric, Aigua i Diòxid de Carboni en Glucosa, mitjançant un procés anomenat Quimiosíntesi de l'Àcid Sulfhídric. La velocitat de producció de Glucosa augmenta proporcionalment a la concentració de Diòxid de Carboni."

#, fuzzy
msgid "WIKI_CHEMOPLAST_STRATEGY"
msgstr "El Quimioplast és una estructura de doble membrana que conté proteïnes que transformen Àcid Sulfhídric, Aigua i Diòxid de Carboni en Glucosa, mitjançant un procés anomenat Quimiosíntesi de l'Àcid Sulfhídric. La velocitat de producció de Glucosa augmenta proporcionalment a la concentració de Diòxid de Carboni."

#, fuzzy
msgid "WIKI_CHEMOPLAST_UPGRADES"
msgstr "El Quimioplast és una estructura de doble membrana que conté proteïnes que transformen Àcid Sulfhídric, Aigua i Diòxid de Carboni en Glucosa, mitjançant un procés anomenat Quimiosíntesi de l'Àcid Sulfhídric. La velocitat de producció de Glucosa augmenta proporcionalment a la concentració de Diòxid de Carboni."

#, fuzzy
msgid "WIKI_CHEMORECEPTOR_EFFECTS"
msgstr "Les cèl·lules només poden \"veure\" el món exterior a través de la Quimiorecepció, que els permet obtenir informació del seu entorn. Afegir aquest orgànul representa evolucionar una quimiorecepció més afinada. Com que al jugador se li ofereix visió fins i tot a l'estadi de Microbi, això es representa amb una línia que apunta fora de l'àrea visible, mostrant la posició de compostos que el jugador encara no podia veure."

#, fuzzy
msgid "WIKI_CHEMORECEPTOR_INTRO"
msgstr "Quimioreceptor"

#, fuzzy
msgid "WIKI_CHEMORECEPTOR_MODIFICATIONS"
msgstr "Les cèl·lules només poden \"veure\" el món exterior a través de la Quimiorecepció, que els permet obtenir informació del seu entorn. Afegir aquest orgànul representa evolucionar una quimiorecepció més afinada. Com que al jugador se li ofereix visió fins i tot a l'estadi de Microbi, això es representa amb una línia que apunta fora de l'àrea visible, mostrant la posició de compostos que el jugador encara no podia veure."

#, fuzzy
msgid "WIKI_CHEMORECEPTOR_PROCESSES"
msgstr "El Quimioreceptor permet detectar compostos a gran distància. Modifica'l un cop l'hagis col·locat per seleccionar el compost concret que vols detectar i el color de la línia que n'indicarà la direcció."

#, fuzzy
msgid "WIKI_CHEMORECEPTOR_REQUIREMENTS"
msgstr "Les cèl·lules només poden \"veure\" el món exterior a través de la Quimiorecepció, que els permet obtenir informació del seu entorn. Afegir aquest orgànul representa evolucionar una quimiorecepció més afinada. Com que al jugador se li ofereix visió fins i tot a l'estadi de Microbi, això es representa amb una línia que apunta fora de l'àrea visible, mostrant la posició de compostos que el jugador encara no podia veure."

#, fuzzy
msgid "WIKI_CHEMORECEPTOR_SCIENTIFIC_BACKGROUND"
msgstr "Les cèl·lules només poden \"veure\" el món exterior a través de la Quimiorecepció, que els permet obtenir informació del seu entorn. Afegir aquest orgànul representa evolucionar una quimiorecepció més afinada. Com que al jugador se li ofereix visió fins i tot a l'estadi de Microbi, això es representa amb una línia que apunta fora de l'àrea visible, mostrant la posició de compostos que el jugador encara no podia veure."

#, fuzzy
msgid "WIKI_CHEMORECEPTOR_STRATEGY"
msgstr "Les cèl·lules només poden \"veure\" el món exterior a través de la Quimiorecepció, que els permet obtenir informació del seu entorn. Afegir aquest orgànul representa evolucionar una quimiorecepció més afinada. Com que al jugador se li ofereix visió fins i tot a l'estadi de Microbi, això es representa amb una línia que apunta fora de l'àrea visible, mostrant la posició de compostos que el jugador encara no podia veure."

#, fuzzy
msgid "WIKI_CHEMORECEPTOR_UPGRADES"
msgstr "Les cèl·lules només poden \"veure\" el món exterior a través de la Quimiorecepció, que els permet obtenir informació del seu entorn. Afegir aquest orgànul representa evolucionar una quimiorecepció més afinada. Com que al jugador se li ofereix visió fins i tot a l'estadi de Microbi, això es representa amb una línia que apunta fora de l'àrea visible, mostrant la posició de compostos que el jugador encara no podia veure."

#, fuzzy
msgid "WIKI_CHEMOSYNTHESIZING_PROTEINS_EFFECTS"
msgstr "Proteïnes Quimiosintetitzadores"

#, fuzzy
msgid "WIKI_CHEMOSYNTHESIZING_PROTEINS_INTRO"
msgstr "Proteïnes Quimiosintetitzadores"

#, fuzzy
msgid "WIKI_CHEMOSYNTHESIZING_PROTEINS_MODIFICATIONS"
msgstr "Les Proteïnes Quimiosintetitzadores són cúmuls de proteïnes suspeses en el Citoplasma, capaçes de transformar l'Àcid Sulfhídric, l'Aigua i el Diòxid de Carboni en Glucosa, mitjançant un procés anomenat Quimiosíntesi de l'Àcid Sulfhídric. La velocitat de la producció de Glucosa és proporcional a la concentració de Diòxid de Carboni. Transformen la Glucosa en ATP mitjançant la Respiració Aeròbica, de manera més ràpida que el Citoplasma. Com que les Proteïnes Quimiosintetitzadores estan suspeses en el Citoplasma, aquest fluid duu a terme una certa Glicòlisi."

#, fuzzy
msgid "WIKI_CHEMOSYNTHESIZING_PROTEINS_PROCESSES"
msgstr "Transforma [thrive:compound type=\"hydrogensulfide\"][/thrive:compound] en [thrive:compound type=\"glucose\"][/thrive:compound]. La velocitat és proporcional a la concentració de [thrive:compound type=\"carbondioxide\"][/thrive:compound]. També transforma [thrive:compound type=\"glucose\"][/thrive:compound] en [thrive:compound type=\"atp\"][/thrive:compound]."

#, fuzzy
msgid "WIKI_CHEMOSYNTHESIZING_PROTEINS_REQUIREMENTS"
msgstr ""
"Proteïnes\n"
"Quimiosintetitzadores"

#, fuzzy
msgid "WIKI_CHEMOSYNTHESIZING_PROTEINS_SCIENTIFIC_BACKGROUND"
msgstr "Les Proteïnes Quimiosintetitzadores són cúmuls de proteïnes suspeses en el Citoplasma, capaçes de transformar l'Àcid Sulfhídric, l'Aigua i el Diòxid de Carboni en Glucosa, mitjançant un procés anomenat Quimiosíntesi de l'Àcid Sulfhídric. La velocitat de la producció de Glucosa és proporcional a la concentració de Diòxid de Carboni. Transformen la Glucosa en ATP mitjançant la Respiració Aeròbica, de manera més ràpida que el Citoplasma. Com que les Proteïnes Quimiosintetitzadores estan suspeses en el Citoplasma, aquest fluid duu a terme una certa Glicòlisi."

#, fuzzy
msgid "WIKI_CHEMOSYNTHESIZING_PROTEINS_STRATEGY"
msgstr "Proteïnes Quimiosintetitzadores"

#, fuzzy
msgid "WIKI_CHEMOSYNTHESIZING_PROTEINS_UPGRADES"
msgstr "Proteïnes Quimiosintetitzadores"

#, fuzzy
msgid "WIKI_CHLOROPLAST_EFFECTS"
msgstr "El cloroplast és una estructura de doble membrana que conté pigments sensibles a la Llum, agrupats en petites membranes. En realitat, és un petit organisme procariota que ha estat engolit i assimilat per una cèl·lula eucariota, que actua com a hoste. Els seus pigments, són capaços de fer servir la Llum per produïr Glucosa, mitjançant Aigua i Diòxid de Carboni, en un procés anomenat Fotosíntesi. Aquests pigments també li donen un color distintiu. La velocitat de producció de Glucosa augmenta proporcionalment amb la concentració de Diòxid de Carboni i la intensitat de la Llum."

#, fuzzy
msgid "WIKI_CHLOROPLAST_INTRO"
msgstr "El cloroplast és una estructura de doble membrana que conté pigments sensibles a la Llum, agrupats en petites membranes. En realitat, és un petit organisme procariota que ha estat engolit i assimilat per una cèl·lula eucariota, que actua com a hoste. Els seus pigments, són capaços de fer servir la Llum per produïr Glucosa, mitjançant Aigua i Diòxid de Carboni, en un procés anomenat Fotosíntesi. Aquests pigments també li donen un color distintiu. La velocitat de producció de Glucosa augmenta proporcionalment amb la concentració de Diòxid de Carboni i la intensitat de la Llum."

#, fuzzy
msgid "WIKI_CHLOROPLAST_MODIFICATIONS"
msgstr "El cloroplast és una estructura de doble membrana que conté pigments sensibles a la Llum, agrupats en petites membranes. En realitat, és un petit organisme procariota que ha estat engolit i assimilat per una cèl·lula eucariota, que actua com a hoste. Els seus pigments, són capaços de fer servir la Llum per produïr Glucosa, mitjançant Aigua i Diòxid de Carboni, en un procés anomenat Fotosíntesi. Aquests pigments també li donen un color distintiu. La velocitat de producció de Glucosa augmenta proporcionalment amb la concentració de Diòxid de Carboni i la intensitat de la Llum."

#, fuzzy
msgid "WIKI_CHLOROPLAST_PROCESSES"
msgstr "Produeix [thrive:compound type=\"glucose\"][/thrive:compound]. La velocitat és proporcional a la concentració de [thrive:compound type=\"carbondioxide\"][/thrive:compound] i a la intensitat de [thrive:compound type=\"sunlight\"][/thrive:compound]."

msgid "WIKI_CHLOROPLAST_REQUIREMENTS"
msgstr ""

#, fuzzy
msgid "WIKI_CHLOROPLAST_SCIENTIFIC_BACKGROUND"
msgstr "El cloroplast és una estructura de doble membrana que conté pigments sensibles a la Llum, agrupats en petites membranes. En realitat, és un petit organisme procariota que ha estat engolit i assimilat per una cèl·lula eucariota, que actua com a hoste. Els seus pigments, són capaços de fer servir la Llum per produïr Glucosa, mitjançant Aigua i Diòxid de Carboni, en un procés anomenat Fotosíntesi. Aquests pigments també li donen un color distintiu. La velocitat de producció de Glucosa augmenta proporcionalment amb la concentració de Diòxid de Carboni i la intensitat de la Llum."

#, fuzzy
msgid "WIKI_CHLOROPLAST_STRATEGY"
msgstr "El cloroplast és una estructura de doble membrana que conté pigments sensibles a la Llum, agrupats en petites membranes. En realitat, és un petit organisme procariota que ha estat engolit i assimilat per una cèl·lula eucariota, que actua com a hoste. Els seus pigments, són capaços de fer servir la Llum per produïr Glucosa, mitjançant Aigua i Diòxid de Carboni, en un procés anomenat Fotosíntesi. Aquests pigments també li donen un color distintiu. La velocitat de producció de Glucosa augmenta proporcionalment amb la concentració de Diòxid de Carboni i la intensitat de la Llum."

#, fuzzy
msgid "WIKI_CHLOROPLAST_UPGRADES"
msgstr "El cloroplast és una estructura de doble membrana que conté pigments sensibles a la Llum, agrupats en petites membranes. En realitat, és un petit organisme procariota que ha estat engolit i assimilat per una cèl·lula eucariota, que actua com a hoste. Els seus pigments, són capaços de fer servir la Llum per produïr Glucosa, mitjançant Aigua i Diòxid de Carboni, en un procés anomenat Fotosíntesi. Aquests pigments també li donen un color distintiu. La velocitat de producció de Glucosa augmenta proporcionalment amb la concentració de Diòxid de Carboni i la intensitat de la Llum."

#, fuzzy
msgid "WIKI_CHROMATOPHORE_PHOTOSYNTHESIS_COMMA_GLYCOLYSIS"
msgstr "Síntesi de les toxines OxyToxy"

msgid "WIKI_CILIA_EFFECTS"
msgstr ""

msgid "WIKI_CILIA_INTRO"
msgstr ""

msgid "WIKI_CILIA_MODIFICATIONS"
msgstr ""

#, fuzzy
msgid "WIKI_CILIA_PROCESSES"
msgstr "Augmenta la velocitat de gir de grans cèl·lules."

msgid "WIKI_CILIA_REQUIREMENTS"
msgstr ""

msgid "WIKI_CILIA_SCIENTIFIC_BACKGROUND"
msgstr ""

msgid "WIKI_CILIA_STRATEGY"
msgstr ""

msgid "WIKI_CILIA_UPGRADES"
msgstr ""

#, fuzzy
msgid "WIKI_COMPOUNDS_BUTTON"
msgstr "És la substància que forma l'interior de la cèl·lula. El Citoplasma és una barreja d'ions, proteïnes i altres substàncies dissoltes a l'aigua. Una de les seves funcions principals és dur a terme el procés de Fermentació, en el qual la Glucosa és transformada en ATP. Moltes cèl·lules simples, que no tenen orgànuls especialitzats, depenen totalment del seu citoplasma per tal de viure - és a dir, per tal de nutrir-se, relacionar-se i reproduïr-se."

#, fuzzy
msgid "WIKI_COMPOUNDS_DEVELOPMENT"
msgstr "Compostos:"

#, fuzzy
msgid "WIKI_COMPOUNDS_INTRO"
msgstr "És la substància que forma l'interior de la cèl·lula. El Citoplasma és una barreja d'ions, proteïnes i altres substàncies dissoltes a l'aigua. Una de les seves funcions principals és dur a terme el procés de Fermentació, en el qual la Glucosa és transformada en ATP. Moltes cèl·lules simples, que no tenen orgànuls especialitzats, depenen totalment del seu citoplasma per tal de viure - és a dir, per tal de nutrir-se, relacionar-se i reproduïr-se."

msgid "WIKI_COMPOUNDS_TYPES_OF_COMPOUNDS"
msgstr ""

msgid "WIKI_COMPOUND_SYSTEM_DEVELOPMENT_COMPOUNDS_LIST"
msgstr ""

msgid "WIKI_COMPOUND_SYSTEM_DEVELOPMENT_INTRO"
msgstr ""

msgid "WIKI_COMPOUND_SYSTEM_DEVELOPMENT_MICROBE_STAGE"
msgstr ""

msgid "WIKI_COMPOUND_SYSTEM_DEVELOPMENT_OVERVIEW"
msgstr ""

#, fuzzy
msgid "WIKI_CYTOPLASM_EFFECTS"
msgstr "És la substància que forma l'interior de la cèl·lula. El Citoplasma és una barreja d'ions, proteïnes i altres substàncies dissoltes a l'aigua. Una de les seves funcions principals és dur a terme el procés de Fermentació, en el qual la Glucosa és transformada en ATP. Moltes cèl·lules simples, que no tenen orgànuls especialitzats, depenen totalment del seu citoplasma per tal de viure - és a dir, per tal de nutrir-se, relacionar-se i reproduïr-se."

#, fuzzy
msgid "WIKI_CYTOPLASM_INTRO"
msgstr "És la substància que forma l'interior de la cèl·lula. El Citoplasma és una barreja d'ions, proteïnes i altres substàncies dissoltes a l'aigua. Una de les seves funcions principals és dur a terme el procés de Fermentació, en el qual la Glucosa és transformada en ATP. Moltes cèl·lules simples, que no tenen orgànuls especialitzats, depenen totalment del seu citoplasma per tal de viure - és a dir, per tal de nutrir-se, relacionar-se i reproduïr-se."

#, fuzzy
msgid "WIKI_CYTOPLASM_MODIFICATIONS"
msgstr "És la substància que forma l'interior de la cèl·lula. El Citoplasma és una barreja d'ions, proteïnes i altres substàncies dissoltes a l'aigua. Una de les seves funcions principals és dur a terme el procés de Fermentació, en el qual la Glucosa és transformada en ATP. Moltes cèl·lules simples, que no tenen orgànuls especialitzats, depenen totalment del seu citoplasma per tal de viure - és a dir, per tal de nutrir-se, relacionar-se i reproduïr-se."

#, fuzzy
msgid "WIKI_CYTOPLASM_PROCESSES"
msgstr "Transforma [thrive:compound type=\"glucose\"][/thrive:compound] en [thrive:compound type=\"atp\"][/thrive:compound]."

msgid "WIKI_CYTOPLASM_REQUIREMENTS"
msgstr ""

msgid "WIKI_CYTOPLASM_SCIENTIFIC_BACKGROUND"
msgstr ""

msgid "WIKI_CYTOPLASM_STRATEGY"
msgstr ""

msgid "WIKI_CYTOPLASM_UPGRADES"
msgstr ""

#, fuzzy
msgid "WIKI_DEVELOPMENT"
msgstr "Desenvolupadors"

#, fuzzy
msgid "WIKI_DEVELOPMENT_INFO_BUTTON"
msgstr "Orgànuls"

#, fuzzy
msgid "WIKI_DEVELOPMENT_ROOT_INTRO"
msgstr "Orgànuls"

msgid "WIKI_EDITORS_AND_MUTATIONS_GENERATIONS_AND_EDITOR_SESSIONS"
msgstr ""

#, fuzzy
msgid "WIKI_EDITORS_AND_MUTATIONS_INTRO"
msgstr "Mitocondri"

msgid "WIKI_EDITORS_AND_MUTATIONS_MUTATIONS_AND_MUTATION_POINTS"
msgstr ""

msgid "WIKI_ENVIRONMENTAL_CONDITIONS_ENVIRONMENTAL_GASSES"
msgstr ""

#, fuzzy
msgid "WIKI_ENVIRONMENTAL_CONDITIONS_INTRO"
msgstr "Mitocondri"

#, fuzzy
msgid "WIKI_ENVIRONMENTAL_CONDITIONS_PHYSICAL_CONDITIONS"
msgstr "Proporció de glucosa retinguda al medi ambient cada generació"

msgid "WIKI_ENVIRONMENTAL_CONDITIONS_THE_DAY/NIGHT_CYCLE"
msgstr ""

#, fuzzy
msgid "WIKI_FERROPLAST_EFFECTS"
msgstr "El termoplast és una estructura de doble membrana que, de manera anàloga al Cloroplast, conté pigments sensibles a l'escalfor, agrupats en petites membranes. En realitat, és un petit organisme procariota que ha estat engolit i assimilat per una cèl·lula eucariota, que actua com a hoste. Aquests pigments, produeixen Glucosa a partir d'Aigua, Diòxid de Carboni i les diferències de Temperatura al seu entorn. La velocitat de producció de la Glucosa augmenta proporcionalment a la concentració de Diòxid de Carboni i la Temperatura."

#, fuzzy
msgid "WIKI_FERROPLAST_INTRO"
msgstr "El termoplast és una estructura de doble membrana que, de manera anàloga al Cloroplast, conté pigments sensibles a l'escalfor, agrupats en petites membranes. En realitat, és un petit organisme procariota que ha estat engolit i assimilat per una cèl·lula eucariota, que actua com a hoste. Aquests pigments, produeixen Glucosa a partir d'Aigua, Diòxid de Carboni i les diferències de Temperatura al seu entorn. La velocitat de producció de la Glucosa augmenta proporcionalment a la concentració de Diòxid de Carboni i la Temperatura."

#, fuzzy
msgid "WIKI_FERROPLAST_MODIFICATIONS"
msgstr "El termoplast és una estructura de doble membrana que, de manera anàloga al Cloroplast, conté pigments sensibles a l'escalfor, agrupats en petites membranes. En realitat, és un petit organisme procariota que ha estat engolit i assimilat per una cèl·lula eucariota, que actua com a hoste. Aquests pigments, produeixen Glucosa a partir d'Aigua, Diòxid de Carboni i les diferències de Temperatura al seu entorn. La velocitat de producció de la Glucosa augmenta proporcionalment a la concentració de Diòxid de Carboni i la Temperatura."

#, fuzzy
msgid "WIKI_FERROPLAST_PROCESSES"
msgstr "Produeix [thrive:compound]glucose[/thrive:compound]. La velocitat és proporcional a la concentració de [thrive:compound]carbondioxide[/thrive:compound] i temperatura."

#, fuzzy
msgid "WIKI_FERROPLAST_REQUIREMENTS"
msgstr "Plastidi Fixador de Nitrogen"

#, fuzzy
msgid "WIKI_FERROPLAST_SCIENTIFIC_BACKGROUND"
msgstr "El termoplast és una estructura de doble membrana que, de manera anàloga al Cloroplast, conté pigments sensibles a l'escalfor, agrupats en petites membranes. En realitat, és un petit organisme procariota que ha estat engolit i assimilat per una cèl·lula eucariota, que actua com a hoste. Aquests pigments, produeixen Glucosa a partir d'Aigua, Diòxid de Carboni i les diferències de Temperatura al seu entorn. La velocitat de producció de la Glucosa augmenta proporcionalment a la concentració de Diòxid de Carboni i la Temperatura."

#, fuzzy
msgid "WIKI_FERROPLAST_STRATEGY"
msgstr "El termoplast és una estructura de doble membrana que, de manera anàloga al Cloroplast, conté pigments sensibles a l'escalfor, agrupats en petites membranes. En realitat, és un petit organisme procariota que ha estat engolit i assimilat per una cèl·lula eucariota, que actua com a hoste. Aquests pigments, produeixen Glucosa a partir d'Aigua, Diòxid de Carboni i les diferències de Temperatura al seu entorn. La velocitat de producció de la Glucosa augmenta proporcionalment a la concentració de Diòxid de Carboni i la Temperatura."

#, fuzzy
msgid "WIKI_FERROPLAST_UPGRADES"
msgstr "El termoplast és una estructura de doble membrana que, de manera anàloga al Cloroplast, conté pigments sensibles a l'escalfor, agrupats en petites membranes. En realitat, és un petit organisme procariota que ha estat engolit i assimilat per una cèl·lula eucariota, que actua com a hoste. Aquests pigments, produeixen Glucosa a partir d'Aigua, Diòxid de Carboni i les diferències de Temperatura al seu entorn. La velocitat de producció de la Glucosa augmenta proporcionalment a la concentració de Diòxid de Carboni i la Temperatura."

#, fuzzy
msgid "WIKI_FLAGELLUM_EFFECTS"
msgstr "El flagel (plural: flagels) és uns farcell de proteïnes i fibres, com un petit tentacle que sobresurt de la membrana cel·lular. Mitjançant un moviment ondulatori, permet propulsar la cèl·lula cap endavant a gran velocitat, mentre consumeix ATP. La posició dels flagels determina la direcció en la qual produeix l'impuls per moure la cèl·lula. La direcció de l'impuls és oposada a la direcció cap a la qual el flagel està apuntant. Per exemple, un flagel col·locat a l'esquerra del centre de la cèl·lula produïra impuls quan aquesta es mogui cap a la dreta."

#, fuzzy
msgid "WIKI_FLAGELLUM_INTRO"
msgstr "El flagel (plural: flagels) és uns farcell de proteïnes i fibres, com un petit tentacle que sobresurt de la membrana cel·lular. Mitjançant un moviment ondulatori, permet propulsar la cèl·lula cap endavant a gran velocitat, mentre consumeix ATP. La posició dels flagels determina la direcció en la qual produeix l'impuls per moure la cèl·lula. La direcció de l'impuls és oposada a la direcció cap a la qual el flagel està apuntant. Per exemple, un flagel col·locat a l'esquerra del centre de la cèl·lula produïra impuls quan aquesta es mogui cap a la dreta."

#, fuzzy
msgid "WIKI_FLAGELLUM_MODIFICATIONS"
msgstr "El flagel (plural: flagels) és uns farcell de proteïnes i fibres, com un petit tentacle que sobresurt de la membrana cel·lular. Mitjançant un moviment ondulatori, permet propulsar la cèl·lula cap endavant a gran velocitat, mentre consumeix ATP. La posició dels flagels determina la direcció en la qual produeix l'impuls per moure la cèl·lula. La direcció de l'impuls és oposada a la direcció cap a la qual el flagel està apuntant. Per exemple, un flagel col·locat a l'esquerra del centre de la cèl·lula produïra impuls quan aquesta es mogui cap a la dreta."

#, fuzzy
msgid "WIKI_FLAGELLUM_PROCESSES"
msgstr "Fa servir [thrive:compound type=\"atp\"][/thrive:compound] per augmentar la velocitat del microbi."

msgid "WIKI_FLAGELLUM_REQUIREMENTS"
msgstr ""

msgid "WIKI_FLAGELLUM_SCIENTIFIC_BACKGROUND"
msgstr ""

msgid "WIKI_FLAGELLUM_STRATEGY"
msgstr ""

msgid "WIKI_FLAGELLUM_UPGRADES"
msgstr ""

#, fuzzy
msgid "WIKI_GLYCOLYSIS_COMMA_ANAEROBIC_NITROGEN_FIXATION"
msgstr "Fixació Anaeròbica de Nitrogen"

#, fuzzy
msgid "WIKI_HEADING_APPENDICES"
msgstr "Permet unir-te amb altres cèl·lules. Aquest és el primer pas cap a esdevenir un ésser multicel·lular. Quan la teva espècie forma part d'una colònia, les cèl·lules comparteixen els seus compostos. Mentre formis part d'una colònia, no pots entrar a l'editor, de manera que t'has de desunir un cop hagis recol·lectat prou compostos per dividir la teva cèl·lula."

#, fuzzy
msgid "WIKI_HEADING_BASIC_GAME_MECHANICS"
msgstr "Permet unir-te amb altres cèl·lules. Aquest és el primer pas cap a esdevenir un ésser multicel·lular. Quan la teva espècie forma part d'una colònia, les cèl·lules comparteixen els seus compostos. Mentre formis part d'una colònia, no pots entrar a l'editor, de manera que t'has de desunir un cop hagis recol·lectat prou compostos per dividir la teva cèl·lula."

msgid "WIKI_HEADING_COMPOUNDS_LIST"
msgstr ""

#, fuzzy
msgid "WIKI_HEADING_COMPOUND_CLOUDS"
msgstr "Compostos infinits"

#, fuzzy
msgid "WIKI_HEADING_CONCEPT_ART"
msgstr "Quimioreceptor"

#, fuzzy
msgid "WIKI_HEADING_CURRENT_DEVELOPMENT"
msgstr "Desenvolupadors Actuals"

#, fuzzy
msgid "WIKI_HEADING_DEVELOPMENT"
msgstr "Desenvolupadors principals"

#, fuzzy
msgid "WIKI_HEADING_EDITOR"
msgstr "Agent d'Unió"

msgid "WIKI_HEADING_EFFECTS"
msgstr ""

#, fuzzy
msgid "WIKI_HEADING_ENVIRONMENTAL_GASSES"
msgstr "Nitrogenasa"

#, fuzzy
msgid "WIKI_HEADING_FEATURES"
msgstr "Permet unir-te amb altres cèl·lules. Aquest és el primer pas cap a esdevenir un ésser multicel·lular. Quan la teva espècie forma part d'una colònia, les cèl·lules comparteixen els seus compostos. Mentre formis part d'una colònia, no pots entrar a l'editor, de manera que t'has de desunir un cop hagis recol·lectat prou compostos per dividir la teva cèl·lula."

msgid "WIKI_HEADING_FOG_OF_WAR"
msgstr ""

#, fuzzy
msgid "WIKI_HEADING_GAMEPLAY"
msgstr "Activa la simulació auto-evo durant el joc"

#, fuzzy
msgid "WIKI_HEADING_GDD"
msgstr "Agent d'Unió"

#, fuzzy
msgid "WIKI_HEADING_GENERAL_TIPS"
msgstr "Permet unir-te amb altres cèl·lules. Aquest és el primer pas cap a esdevenir un ésser multicel·lular. Quan la teva espècie forma part d'una colònia, les cèl·lules comparteixen els seus compostos. Mentre formis part d'una colònia, no pots entrar a l'editor, de manera que t'has de desunir un cop hagis recol·lectat prou compostos per dividir la teva cèl·lula."

msgid "WIKI_HEADING_GENERATIONS_AND_EDITOR_SESSIONS"
msgstr ""

#, fuzzy
msgid "WIKI_HEADING_MICROBE_PARTS"
msgstr "Estadi de Microbi"

#, fuzzy
msgid "WIKI_HEADING_MICROBE_STAGE"
msgstr "Estadi de Microbi"

#, fuzzy
msgid "WIKI_HEADING_MICROBE_STAGE_TIPS"
msgstr "Estadi de Microbi"

msgid "WIKI_HEADING_MODIFICATIONS"
msgstr ""

#, fuzzy
msgid "WIKI_HEADING_MORE_GAME_INFO"
msgstr "Estadi de Microbi"

msgid "WIKI_HEADING_MUTATIONS_AND_MUTATION_POINTS"
msgstr ""

msgid "WIKI_HEADING_OVERVIEW"
msgstr ""

#, fuzzy
msgid "WIKI_HEADING_PATCHES"
msgstr "Pressiona la tecla [thrive:input]g_toggle_binding[/thrive:input] per entrar al mode d'unió. Quan siguis en aquest mode, et pots unir a altres cèl·lules de la teva espècie entrant-hi en contacte. Per abandonar una colònia, pressiona la tecla [thrive:input]g_unbind_all[/thrive:input]."

#, fuzzy
msgid "WIKI_HEADING_PHYSICAL_CONDITIONS"
msgstr "Condicions Físiques"

msgid "WIKI_HEADING_PROCESSES"
msgstr ""

msgid "WIKI_HEADING_REPRODUCTION_IN_THE_MICROBE_STAGE"
msgstr ""

msgid "WIKI_HEADING_REQUIREMENTS"
msgstr ""

msgid "WIKI_HEADING_SCIENTIFIC_BACKGROUND"
msgstr ""

msgid "WIKI_HEADING_STRATEGY"
msgstr ""

msgid "WIKI_HEADING_THE_DAY/NIGHT_CYCLE"
msgstr ""

msgid "WIKI_HEADING_THE_PATCH_MAP"
msgstr ""

#, fuzzy
msgid "WIKI_HEADING_TRANSITIONS"
msgstr "Permet unir-te amb altres cèl·lules. Aquest és el primer pas cap a esdevenir un ésser multicel·lular. Quan la teva espècie forma part d'una colònia, les cèl·lules comparteixen els seus compostos. Mentre formis part d'una colònia, no pots entrar a l'editor, de manera que t'has de desunir un cop hagis recol·lectat prou compostos per dividir la teva cèl·lula."

#, fuzzy
msgid "WIKI_HEADING_TYPES_OF_COMPOUNDS"
msgstr "Compostos infinits"

msgid "WIKI_HEADING_UI"
msgstr ""

msgid "WIKI_HEADING_UPGRADES"
msgstr ""

#, fuzzy
msgid "WIKI_HELP_AND_TIPS_BASIC_GAME_MECHANICS"
msgstr "És la substància que forma l'interior de la cèl·lula. El Citoplasma és una barreja d'ions, proteïnes i altres substàncies dissoltes a l'aigua. Una de les seves funcions principals és dur a terme el procés de Fermentació, en el qual la Glucosa és transformada en ATP. Moltes cèl·lules simples, que no tenen orgànuls especialitzats, depenen totalment del seu citoplasma per tal de viure - és a dir, per tal de nutrir-se, relacionar-se i reproduïr-se."

#, fuzzy
msgid "WIKI_HELP_AND_TIPS_BUTTON"
msgstr "És la substància que forma l'interior de la cèl·lula. El Citoplasma és una barreja d'ions, proteïnes i altres substàncies dissoltes a l'aigua. Una de les seves funcions principals és dur a terme el procés de Fermentació, en el qual la Glucosa és transformada en ATP. Moltes cèl·lules simples, que no tenen orgànuls especialitzats, depenen totalment del seu citoplasma per tal de viure - és a dir, per tal de nutrir-se, relacionar-se i reproduïr-se."

#, fuzzy
msgid "WIKI_HELP_AND_TIPS_COMPOUND_CLOUDS"
msgstr "És la substància que forma l'interior de la cèl·lula. El Citoplasma és una barreja d'ions, proteïnes i altres substàncies dissoltes a l'aigua. Una de les seves funcions principals és dur a terme el procés de Fermentació, en el qual la Glucosa és transformada en ATP. Moltes cèl·lules simples, que no tenen orgànuls especialitzats, depenen totalment del seu citoplasma per tal de viure - és a dir, per tal de nutrir-se, relacionar-se i reproduïr-se."

#, fuzzy
msgid "WIKI_HELP_AND_TIPS_GENERAL_TIPS"
msgstr "Els Tilacoides són cúmuls de proteïnes i pigments fotosensibles. Aquests pigments són capaços de fer servir l'energia provinent d'una font de Llum (com ara una estrella) i, combinant-la amb una certa quantitat d'Aigua i Diòxid de Carboni, produïr Glucosa, en un procés anomenat Fotosíntesi. Aquests pigments també donen un color característic als Tilacoides. La velocitat de producció de Glucosa és proporcional a la concentració de Diòxid de Carboni i a la intensitat de la Llum. Com que els Tilacoides estan suspesos en el Citoplasma, aquest fluid duu a terme una certa Fermentació."

#, fuzzy
msgid "WIKI_HELP_AND_TIPS_INTRO"
msgstr "Els Tilacoides són cúmuls de proteïnes i pigments fotosensibles. Aquests pigments són capaços de fer servir l'energia provinent d'una font de Llum (com ara una estrella) i, combinant-la amb una certa quantitat d'Aigua i Diòxid de Carboni, produïr Glucosa, en un procés anomenat Fotosíntesi. Aquests pigments també donen un color característic als Tilacoides. La velocitat de producció de Glucosa és proporcional a la concentració de Diòxid de Carboni i a la intensitat de la Llum. Com que els Tilacoides estan suspesos en el Citoplasma, aquest fluid duu a terme una certa Fermentació."

#, fuzzy
msgid "WIKI_HELP_AND_TIPS_MICROBE_PARTS"
msgstr "Els Tilacoides són cúmuls de proteïnes i pigments fotosensibles. Aquests pigments són capaços de fer servir l'energia provinent d'una font de Llum (com ara una estrella) i, combinant-la amb una certa quantitat d'Aigua i Diòxid de Carboni, produïr Glucosa, en un procés anomenat Fotosíntesi. Aquests pigments també donen un color característic als Tilacoides. La velocitat de producció de Glucosa és proporcional a la concentració de Diòxid de Carboni i a la intensitat de la Llum. Com que els Tilacoides estan suspesos en el Citoplasma, aquest fluid duu a terme una certa Fermentació."

#, fuzzy
msgid "WIKI_HELP_AND_TIPS_MICROBE_STAGE_TIPS"
msgstr "Estadi de Microbi"

#, fuzzy
msgid "WIKI_HELP_AND_TIPS_MORE_GAME_INFO"
msgstr "Els Tilacoides són cúmuls de proteïnes i pigments fotosensibles. Aquests pigments són capaços de fer servir l'energia provinent d'una font de Llum (com ara una estrella) i, combinant-la amb una certa quantitat d'Aigua i Diòxid de Carboni, produïr Glucosa, en un procés anomenat Fotosíntesi. Aquests pigments també donen un color característic als Tilacoides. La velocitat de producció de Glucosa és proporcional a la concentració de Diòxid de Carboni i a la intensitat de la Llum. Com que els Tilacoides estan suspesos en el Citoplasma, aquest fluid duu a terme una certa Fermentació."

#, fuzzy
msgid "WIKI_HYDROGENASE_EFFECTS"
msgstr "La Nitrogenasa és una proteïna capaç de produïr Amoníac, nutrient bàsic per al desenvolupament i reproducció de les cèl·lules, mitjançant Nitrogen i mol·lècules d'ATP. Aquest procés s'anomena Fixació de Nitrogen Anaeròbica. Com que la Nitrogenasa està suspesa en el Citoplasma, aquest fluid duu a terme una certa Glicòlisi."

#, fuzzy
msgid "WIKI_HYDROGENASE_INTRO"
msgstr "La Nitrogenasa és una proteïna capaç de produïr Amoníac, nutrient bàsic per al desenvolupament i reproducció de les cèl·lules, mitjançant Nitrogen i mol·lècules d'ATP. Aquest procés s'anomena Fixació de Nitrogen Anaeròbica. Com que la Nitrogenasa està suspesa en el Citoplasma, aquest fluid duu a terme una certa Glicòlisi."

#, fuzzy
msgid "WIKI_HYDROGENASE_MODIFICATIONS"
msgstr "La Nitrogenasa és una proteïna capaç de produïr Amoníac, nutrient bàsic per al desenvolupament i reproducció de les cèl·lules, mitjançant Nitrogen i mol·lècules d'ATP. Aquest procés s'anomena Fixació de Nitrogen Anaeròbica. Com que la Nitrogenasa està suspesa en el Citoplasma, aquest fluid duu a terme una certa Glicòlisi."

#, fuzzy
msgid "WIKI_HYDROGENASE_PROCESSES"
msgstr "Transforma [thrive:compound type=\"atp\"][/thrive:compound] en [thrive:compound type=\"ammonia\"][/thrive:compound]. La velocitat és proporcional a la concentració de [thrive:compound type=\"nitrogen\"][/thrive:compound]."

#, fuzzy
msgid "WIKI_HYDROGENASE_REQUIREMENTS"
msgstr "La termosintasa és una proteïna que fa servir la convecció tèrmica per canviar la seva forma, permetent-li plegar-se i adherir-se a l'ADP quan és exposada a la temperature, tot seguit desplegar-se i reciclar-la en ATP quan s'exposa a temperatures més baixes en un procés anomenat termosíntesi. La velocitat de la producció d'ATP és proporcional a la temperatura."

#, fuzzy
msgid "WIKI_HYDROGENASE_SCIENTIFIC_BACKGROUND"
msgstr "La Nitrogenasa és una proteïna capaç de produïr Amoníac, nutrient bàsic per al desenvolupament i reproducció de les cèl·lules, mitjançant Nitrogen i mol·lècules d'ATP. Aquest procés s'anomena Fixació de Nitrogen Anaeròbica. Com que la Nitrogenasa està suspesa en el Citoplasma, aquest fluid duu a terme una certa Glicòlisi."

#, fuzzy
msgid "WIKI_HYDROGENASE_STRATEGY"
msgstr "La Nitrogenasa és una proteïna capaç de produïr Amoníac, nutrient bàsic per al desenvolupament i reproducció de les cèl·lules, mitjançant Nitrogen i mol·lècules d'ATP. Aquest procés s'anomena Fixació de Nitrogen Anaeròbica. Com que la Nitrogenasa està suspesa en el Citoplasma, aquest fluid duu a terme una certa Glicòlisi."

#, fuzzy
msgid "WIKI_HYDROGENASE_UPGRADES"
msgstr "La Nitrogenasa és una proteïna capaç de produïr Amoníac, nutrient bàsic per al desenvolupament i reproducció de les cèl·lules, mitjançant Nitrogen i mol·lècules d'ATP. Aquest procés s'anomena Fixació de Nitrogen Anaeròbica. Com que la Nitrogenasa està suspesa en el Citoplasma, aquest fluid duu a terme una certa Glicòlisi."

#, fuzzy
msgid "WIKI_INDUSTRIAL_STAGE_CURRENT_DEVELOPMENT"
msgstr "Permet unir-te amb altres cèl·lules. Aquest és el primer pas cap a esdevenir un ésser multicel·lular. Quan la teva espècie forma part d'una colònia, les cèl·lules comparteixen els seus compostos. Mentre formis part d'una colònia, no pots entrar a l'editor, de manera que t'has de desunir un cop hagis recol·lectat prou compostos per dividir la teva cèl·lula."

#, fuzzy
msgid "WIKI_INDUSTRIAL_STAGE_FEATURES"
msgstr "Permet unir-te amb altres cèl·lules. Aquest és el primer pas cap a esdevenir un ésser multicel·lular. Quan la teva espècie forma part d'una colònia, les cèl·lules comparteixen els seus compostos. Mentre formis part d'una colònia, no pots entrar a l'editor, de manera que t'has de desunir un cop hagis recol·lectat prou compostos per dividir la teva cèl·lula."

#, fuzzy
msgid "WIKI_INDUSTRIAL_STAGE_INTRO"
msgstr "Agent d'Unió"

msgid "WIKI_INDUSTRIAL_STAGE_OVERVIEW"
msgstr ""

#, fuzzy
msgid "WIKI_INDUSTRIAL_STAGE_TRANSITIONS"
msgstr "(velocitat a la qual les espècies de la IA muten)"

#, fuzzy
msgid "WIKI_INDUSTRIAL_STAGE_UI"
msgstr "Agent d'Unió"

msgid "WIKI_INJECTISOME_PILUS"
msgstr ""

msgid "WIKI_LYSOSOME_EFFECTS"
msgstr ""

#, fuzzy
msgid "WIKI_LYSOSOME_INTRO"
msgstr "El lisosoma és un orgànul adherit a la membrana que conté enzims hidrolítics que poden trencar diverses biomolècules. Els lisosomes permeten a la cèl·lula digerir materials ingerits mitjançant endocitosi i netejar els productes de rebuig de la cèl·lula en un procés anomenat autofàgia."

#, fuzzy
msgid "WIKI_LYSOSOME_MODIFICATIONS"
msgstr "El lisosoma és un orgànul adherit a la membrana que conté enzims hidrolítics que poden trencar diverses biomolècules. Els lisosomes permeten a la cèl·lula digerir materials ingerits mitjançant endocitosi i netejar els productes de rebuig de la cèl·lula en un procés anomenat autofàgia."

#, fuzzy
msgid "WIKI_LYSOSOME_PROCESSES"
msgstr "Conté enzims digestius. Es pot modificar per canviar el tipus d'enzim que conté. Només es pot utilitzar un enzim cada vegada."

msgid "WIKI_LYSOSOME_REQUIREMENTS"
msgstr ""

msgid "WIKI_LYSOSOME_SCIENTIFIC_BACKGROUND"
msgstr ""

msgid "WIKI_LYSOSOME_STRATEGY"
msgstr ""

msgid "WIKI_LYSOSOME_UPGRADES"
msgstr ""

#, fuzzy
msgid "WIKI_MACROSCOPIC_STAGE_CONCEPT_ART"
msgstr "Estadi Multicel·lular"

#, fuzzy
msgid "WIKI_MACROSCOPIC_STAGE_CURRENT_DEVELOPMENT"
msgstr "Permet unir-te amb altres cèl·lules. Aquest és el primer pas cap a esdevenir un ésser multicel·lular. Quan la teva espècie forma part d'una colònia, les cèl·lules comparteixen els seus compostos. Mentre formis part d'una colònia, no pots entrar a l'editor, de manera que t'has de desunir un cop hagis recol·lectat prou compostos per dividir la teva cèl·lula."

#, fuzzy
msgid "WIKI_MACROSCOPIC_STAGE_FEATURES"
msgstr "Raig de llim"

#, fuzzy
msgid "WIKI_MACROSCOPIC_STAGE_INTRO"
msgstr ""
"Fa molt de temps, en un planeta molt i molt llunyà...\n"
"\n"
"S'han esdevingut milions d'anys, eons sencers, d'activitat volcànica i d'impactes de meteorits. Aquesta activitat ha causat l'aparició d'un fenomen inaudit a l'univers.\n"
"\n"
"La vida.\n"
"\n"
"A les profunditats dels mars i oceans, són a punt d'aparèixer eixams de Microbis, sopes tupides d'organismes vius. De moment, però, en tot el planeta, només hi ha un sol organisme, una petita cèl·lula formada per una fina Membrana plena de Citoplasma i Material Genètic. Aquest primer organisme serà conegut com a 'darrer avantpassat universal comú'. Ets a punt de prendre el control d'aquesta minúscula cèl·lula, per tal de guiar-ne les accions i aconseguir que es pugui reproduir.\n"
"\n"
"Per tal de sobreviure en aquest planeta hostil, hauràs d'arreplegar tots els compostos amb contingut nutritiu que puguis trobar. Al llarg de les diverses generacions del procés evolutiu, hauràs d'evolucionar per competir contra altres espècies pels nínxols de la cadena tròfica. Totes aquestes espècies hauran evolucionat a partir del darrer avantpassat universal comú."

#, fuzzy
msgid "WIKI_MACROSCOPIC_STAGE_OVERVIEW"
msgstr "Estadi de Microbi"

#, fuzzy
msgid "WIKI_MACROSCOPIC_STAGE_TRANSITIONS"
msgstr "Nitrogenasa"

#, fuzzy
msgid "WIKI_MACROSCOPIC_STAGE_UI"
msgstr "Estadi de Microbi"

#, fuzzy
msgid "WIKI_MECHANICS"
msgstr "Col·locar orgànul"

#, fuzzy
msgid "WIKI_MECHANICS_ROOT_INTRO"
msgstr "Orgànuls"

#, fuzzy
msgid "WIKI_MELANOSOME_EFFECTS"
msgstr "Els Metabolosomes són cúmuls de proteïnes embolcallades per una membrana de proteïnes. Transformen la Glucosa en ATP mitjançant la Respiració Aeròbica, de manera més ràpida i eficient que el Citoplasma. No obstant, necessita grans quantitats d'Oxigen atmosfèric per funcionar amb eficàcia, i nivells d'Oxigen més baixos en reduïran la velocitat de producció d'ATP. Com que els Metabolosomes estan suspesos en el Citoplasma, el fluid que els envolta duu a terme una certa glicòlisi."

#, fuzzy
msgid "WIKI_MELANOSOME_INTRO"
msgstr "El lisosoma és un orgànul adherit a la membrana que conté enzims hidrolítics que poden trencar diverses biomolècules. Els lisosomes permeten a la cèl·lula digerir materials ingerits mitjançant endocitosi i netejar els productes de rebuig de la cèl·lula en un procés anomenat autofàgia."

#, fuzzy
msgid "WIKI_MELANOSOME_MODIFICATIONS"
msgstr "El lisosoma és un orgànul adherit a la membrana que conté enzims hidrolítics que poden trencar diverses biomolècules. Els lisosomes permeten a la cèl·lula digerir materials ingerits mitjançant endocitosi i netejar els productes de rebuig de la cèl·lula en un procés anomenat autofàgia."

#, fuzzy
msgid "WIKI_MELANOSOME_PROCESSES"
msgstr "Conté enzims digestius. Es pot modificar per canviar el tipus d'enzim que conté. Només es pot utilitzar un enzim cada vegada."

#, fuzzy
msgid "WIKI_MELANOSOME_REQUIREMENTS"
msgstr "Els Metabolosomes són cúmuls de proteïnes embolcallades per una membrana de proteïnes. Transformen la Glucosa en ATP mitjançant la Respiració Aeròbica, de manera més ràpida i eficient que el Citoplasma. No obstant, necessita grans quantitats d'Oxigen atmosfèric per funcionar amb eficàcia, i nivells d'Oxigen més baixos en reduïran la velocitat de producció d'ATP. Com que els Metabolosomes estan suspesos en el Citoplasma, el fluid que els envolta duu a terme una certa glicòlisi."

#, fuzzy
msgid "WIKI_MELANOSOME_SCIENTIFIC_BACKGROUND"
msgstr "Els Metabolosomes són cúmuls de proteïnes embolcallades per una membrana de proteïnes. Transformen la Glucosa en ATP mitjançant la Respiració Aeròbica, de manera més ràpida i eficient que el Citoplasma. No obstant, necessita grans quantitats d'Oxigen atmosfèric per funcionar amb eficàcia, i nivells d'Oxigen més baixos en reduïran la velocitat de producció d'ATP. Com que els Metabolosomes estan suspesos en el Citoplasma, el fluid que els envolta duu a terme una certa glicòlisi."

#, fuzzy
msgid "WIKI_MELANOSOME_STRATEGY"
msgstr "Els Metabolosomes són cúmuls de proteïnes embolcallades per una membrana de proteïnes. Transformen la Glucosa en ATP mitjançant la Respiració Aeròbica, de manera més ràpida i eficient que el Citoplasma. No obstant, necessita grans quantitats d'Oxigen atmosfèric per funcionar amb eficàcia, i nivells d'Oxigen més baixos en reduïran la velocitat de producció d'ATP. Com que els Metabolosomes estan suspesos en el Citoplasma, el fluid que els envolta duu a terme una certa glicòlisi."

#, fuzzy
msgid "WIKI_MELANOSOME_UPGRADES"
msgstr "Els Metabolosomes són cúmuls de proteïnes embolcallades per una membrana de proteïnes. Transformen la Glucosa en ATP mitjançant la Respiració Aeròbica, de manera més ràpida i eficient que el Citoplasma. No obstant, necessita grans quantitats d'Oxigen atmosfèric per funcionar amb eficàcia, i nivells d'Oxigen més baixos en reduïran la velocitat de producció d'ATP. Com que els Metabolosomes estan suspesos en el Citoplasma, el fluid que els envolta duu a terme una certa glicòlisi."

#, fuzzy
msgid "WIKI_METABOLOSOMES_EFFECTS"
msgstr "Els Metabolosomes són cúmuls de proteïnes embolcallades per una membrana de proteïnes. Transformen la Glucosa en ATP mitjançant la Respiració Aeròbica, de manera més ràpida i eficient que el Citoplasma. No obstant, necessita grans quantitats d'Oxigen atmosfèric per funcionar amb eficàcia, i nivells d'Oxigen més baixos en reduïran la velocitat de producció d'ATP. Com que els Metabolosomes estan suspesos en el Citoplasma, el fluid que els envolta duu a terme una certa glicòlisi."

#, fuzzy
msgid "WIKI_METABOLOSOMES_INTRO"
msgstr "Metabolosomes"

#, fuzzy
msgid "WIKI_METABOLOSOMES_MODIFICATIONS"
msgstr "Els Metabolosomes són cúmuls de proteïnes embolcallades per una membrana de proteïnes. Transformen la Glucosa en ATP mitjançant la Respiració Aeròbica, de manera més ràpida i eficient que el Citoplasma. No obstant, necessita grans quantitats d'Oxigen atmosfèric per funcionar amb eficàcia, i nivells d'Oxigen més baixos en reduïran la velocitat de producció d'ATP. Com que els Metabolosomes estan suspesos en el Citoplasma, el fluid que els envolta duu a terme una certa glicòlisi."

#, fuzzy
msgid "WIKI_METABOLOSOMES_PROCESSES"
msgstr "Transforma [thrive:compound type=\"glucose\"][/thrive:compound] en [thrive:compound type=\"atp\"][/thrive:compound]. La velocitat és proporcional a la concentració de [thrive:compound type=\"oxygen\"][/thrive:compound]."

#, fuzzy
msgid "WIKI_METABOLOSOMES_REQUIREMENTS"
msgstr "Els Metabolosomes són cúmuls de proteïnes embolcallades per una membrana de proteïnes. Transformen la Glucosa en ATP mitjançant la Respiració Aeròbica, de manera més ràpida i eficient que el Citoplasma. No obstant, necessita grans quantitats d'Oxigen atmosfèric per funcionar amb eficàcia, i nivells d'Oxigen més baixos en reduïran la velocitat de producció d'ATP. Com que els Metabolosomes estan suspesos en el Citoplasma, el fluid que els envolta duu a terme una certa glicòlisi."

#, fuzzy
msgid "WIKI_METABOLOSOMES_SCIENTIFIC_BACKGROUND"
msgstr "Els Metabolosomes són cúmuls de proteïnes embolcallades per una membrana de proteïnes. Transformen la Glucosa en ATP mitjançant la Respiració Aeròbica, de manera més ràpida i eficient que el Citoplasma. No obstant, necessita grans quantitats d'Oxigen atmosfèric per funcionar amb eficàcia, i nivells d'Oxigen més baixos en reduïran la velocitat de producció d'ATP. Com que els Metabolosomes estan suspesos en el Citoplasma, el fluid que els envolta duu a terme una certa glicòlisi."

#, fuzzy
msgid "WIKI_METABOLOSOMES_STRATEGY"
msgstr "Els Metabolosomes són cúmuls de proteïnes embolcallades per una membrana de proteïnes. Transformen la Glucosa en ATP mitjançant la Respiració Aeròbica, de manera més ràpida i eficient que el Citoplasma. No obstant, necessita grans quantitats d'Oxigen atmosfèric per funcionar amb eficàcia, i nivells d'Oxigen més baixos en reduïran la velocitat de producció d'ATP. Com que els Metabolosomes estan suspesos en el Citoplasma, el fluid que els envolta duu a terme una certa glicòlisi."

#, fuzzy
msgid "WIKI_METABOLOSOMES_UPGRADES"
msgstr "Els Metabolosomes són cúmuls de proteïnes embolcallades per una membrana de proteïnes. Transformen la Glucosa en ATP mitjançant la Respiració Aeròbica, de manera més ràpida i eficient que el Citoplasma. No obstant, necessita grans quantitats d'Oxigen atmosfèric per funcionar amb eficàcia, i nivells d'Oxigen més baixos en reduïran la velocitat de producció d'ATP. Com que els Metabolosomes estan suspesos en el Citoplasma, el fluid que els envolta duu a terme una certa glicòlisi."

#, fuzzy
msgid "WIKI_MICROBE_STAGE_APPENDICES"
msgstr ""
"Fa molt de temps, en un planeta molt i molt llunyà...\n"
"\n"
"S'han esdevingut milions d'anys, eons sencers, d'activitat volcànica i d'impactes de meteorits. Aquesta activitat ha causat l'aparició d'un fenomen inaudit a l'univers.\n"
"\n"
"La vida.\n"
"\n"
"A les profunditats dels mars i oceans, són a punt d'aparèixer eixams de Microbis, sopes tupides d'organismes vius. De moment, però, en tot el planeta, només hi ha un sol organisme, una petita cèl·lula formada per una fina Membrana plena de Citoplasma i Material Genètic. Aquest primer organisme serà conegut com a 'darrer avantpassat universal comú'. Ets a punt de prendre el control d'aquesta minúscula cèl·lula, per tal de guiar-ne les accions i aconseguir que es pugui reproduir.\n"
"\n"
"Per tal de sobreviure en aquest planeta hostil, hauràs d'arreplegar tots els compostos amb contingut nutritiu que puguis trobar. Al llarg de les diverses generacions del procés evolutiu, hauràs d'evolucionar per competir contra altres espècies pels nínxols de la cadena tròfica. Totes aquestes espècies hauran evolucionat a partir del darrer avantpassat universal comú."

#, fuzzy
msgid "WIKI_MICROBE_STAGE_BUTTON"
msgstr ""
"Fa molt de temps, en un planeta molt i molt llunyà...\n"
"\n"
"S'han esdevingut milions d'anys, eons sencers, d'activitat volcànica i d'impactes de meteorits. Aquesta activitat ha causat l'aparició d'un fenomen inaudit a l'univers.\n"
"\n"
"La vida.\n"
"\n"
"A les profunditats dels mars i oceans, són a punt d'aparèixer eixams de Microbis, sopes tupides d'organismes vius. De moment, però, en tot el planeta, només hi ha un sol organisme, una petita cèl·lula formada per una fina Membrana plena de Citoplasma i Material Genètic. Aquest primer organisme serà conegut com a 'darrer avantpassat universal comú'. Ets a punt de prendre el control d'aquesta minúscula cèl·lula, per tal de guiar-ne les accions i aconseguir que es pugui reproduir.\n"
"\n"
"Per tal de sobreviure en aquest planeta hostil, hauràs d'arreplegar tots els compostos amb contingut nutritiu que puguis trobar. Al llarg de les diverses generacions del procés evolutiu, hauràs d'evolucionar per competir contra altres espècies pels nínxols de la cadena tròfica. Totes aquestes espècies hauran evolucionat a partir del darrer avantpassat universal comú."

#, fuzzy
msgid "WIKI_MICROBE_STAGE_EDITOR"
msgstr "Editor de Microbi"

#, fuzzy
msgid "WIKI_MICROBE_STAGE_GAMEPLAY"
msgstr ""
"Fa molt de temps, en un planeta molt i molt llunyà...\n"
"\n"
"S'han esdevingut milions d'anys, eons sencers, d'activitat volcànica i d'impactes de meteorits. Aquesta activitat ha causat l'aparició d'un fenomen inaudit a l'univers.\n"
"\n"
"La vida.\n"
"\n"
"A les profunditats dels mars i oceans, són a punt d'aparèixer eixams de Microbis, sopes tupides d'organismes vius. De moment, però, en tot el planeta, només hi ha un sol organisme, una petita cèl·lula formada per una fina Membrana plena de Citoplasma i Material Genètic. Aquest primer organisme serà conegut com a 'darrer avantpassat universal comú'. Ets a punt de prendre el control d'aquesta minúscula cèl·lula, per tal de guiar-ne les accions i aconseguir que es pugui reproduir.\n"
"\n"
"Per tal de sobreviure en aquest planeta hostil, hauràs d'arreplegar tots els compostos amb contingut nutritiu que puguis trobar. Al llarg de les diverses generacions del procés evolutiu, hauràs d'evolucionar per competir contra altres espècies pels nínxols de la cadena tròfica. Totes aquestes espècies hauran evolucionat a partir del darrer avantpassat universal comú."

#, fuzzy
msgid "WIKI_MICROBE_STAGE_GDD"
msgstr "Estadi de Microbi"

#, fuzzy
msgid "WIKI_MICROBE_STAGE_INTRO"
msgstr ""
"Fa molt de temps, en un planeta molt i molt llunyà...\n"
"\n"
"S'han esdevingut milions d'anys, eons sencers, d'activitat volcànica i d'impactes de meteorits. Aquesta activitat ha causat l'aparició d'un fenomen inaudit a l'univers.\n"
"\n"
"La vida.\n"
"\n"
"A les profunditats dels mars i oceans, són a punt d'aparèixer eixams de Microbis, sopes tupides d'organismes vius. De moment, però, en tot el planeta, només hi ha un sol organisme, una petita cèl·lula formada per una fina Membrana plena de Citoplasma i Material Genètic. Aquest primer organisme serà conegut com a 'darrer avantpassat universal comú'. Ets a punt de prendre el control d'aquesta minúscula cèl·lula, per tal de guiar-ne les accions i aconseguir que es pugui reproduir.\n"
"\n"
"Per tal de sobreviure en aquest planeta hostil, hauràs d'arreplegar tots els compostos amb contingut nutritiu que puguis trobar. Al llarg de les diverses generacions del procés evolutiu, hauràs d'evolucionar per competir contra altres espècies pels nínxols de la cadena tròfica. Totes aquestes espècies hauran evolucionat a partir del darrer avantpassat universal comú."

#, fuzzy
msgid "WIKI_MITOCHONDRION_EFFECTS"
msgstr "És el pal de paller de la generació d'energia per la cèl·lula. Els Mitocondris són una estructura de membrana doble curulla de proteïnes i enzims. En realitat, és un petit organisme procariota que ha estat engolit i assimilat per la cèl·lula eucariota, que actua com un hoste. Produeix grans quantitats d'ATP, a partir de Glucosa i Oxigen, amb una gran eficiència, per mitjà d'un procés anomenat Respiració Aeròbica."

#, fuzzy
msgid "WIKI_MITOCHONDRION_INTRO"
msgstr "Mitocondri"

#, fuzzy
msgid "WIKI_MITOCHONDRION_MODIFICATIONS"
msgstr "És el pal de paller de la generació d'energia per la cèl·lula. Els Mitocondris són una estructura de membrana doble curulla de proteïnes i enzims. En realitat, és un petit organisme procariota que ha estat engolit i assimilat per la cèl·lula eucariota, que actua com un hoste. Produeix grans quantitats d'ATP, a partir de Glucosa i Oxigen, amb una gran eficiència, per mitjà d'un procés anomenat Respiració Aeròbica."

#, fuzzy
msgid "WIKI_MITOCHONDRION_PROCESSES"
msgstr "Transforma [thrive:compound type=\"glucose\"][/thrive:compound] en [thrive:compound type=\"atp\"][/thrive:compound]. La velocitat és proporcional a la concentració de [thrive:compound type=\"oxygen\"][/thrive:compound]."

#, fuzzy
msgid "WIKI_MITOCHONDRION_REQUIREMENTS"
msgstr "És el pal de paller de la generació d'energia per la cèl·lula. Els Mitocondris són una estructura de membrana doble curulla de proteïnes i enzims. En realitat, és un petit organisme procariota que ha estat engolit i assimilat per la cèl·lula eucariota, que actua com un hoste. Produeix grans quantitats d'ATP, a partir de Glucosa i Oxigen, amb una gran eficiència, per mitjà d'un procés anomenat Respiració Aeròbica."

#, fuzzy
msgid "WIKI_MITOCHONDRION_SCIENTIFIC_BACKGROUND"
msgstr "És el pal de paller de la generació d'energia per la cèl·lula. Els Mitocondris són una estructura de membrana doble curulla de proteïnes i enzims. En realitat, és un petit organisme procariota que ha estat engolit i assimilat per la cèl·lula eucariota, que actua com un hoste. Produeix grans quantitats d'ATP, a partir de Glucosa i Oxigen, amb una gran eficiència, per mitjà d'un procés anomenat Respiració Aeròbica."

#, fuzzy
msgid "WIKI_MITOCHONDRION_STRATEGY"
msgstr "És el pal de paller de la generació d'energia per la cèl·lula. Els Mitocondris són una estructura de membrana doble curulla de proteïnes i enzims. En realitat, és un petit organisme procariota que ha estat engolit i assimilat per la cèl·lula eucariota, que actua com un hoste. Produeix grans quantitats d'ATP, a partir de Glucosa i Oxigen, amb una gran eficiència, per mitjà d'un procés anomenat Respiració Aeròbica."

#, fuzzy
msgid "WIKI_MITOCHONDRION_UPGRADES"
msgstr "És el pal de paller de la generació d'energia per la cèl·lula. Els Mitocondris són una estructura de membrana doble curulla de proteïnes i enzims. En realitat, és un petit organisme procariota que ha estat engolit i assimilat per la cèl·lula eucariota, que actua com un hoste. Produeix grans quantitats d'ATP, a partir de Glucosa i Oxigen, amb una gran eficiència, per mitjà d'un procés anomenat Respiració Aeròbica."

#, fuzzy
msgid "WIKI_MULTICELLULAR_STAGE_CONCEPT_ART"
msgstr "Estadi Multicel·lular"

#, fuzzy
msgid "WIKI_MULTICELLULAR_STAGE_CURRENT_DEVELOPMENT"
msgstr "Carregant l'Editor Multicel·lular Primerenc"

#, fuzzy
msgid "WIKI_MULTICELLULAR_STAGE_FEATURES"
msgstr "Estadi Multicel·lular"

#, fuzzy
msgid "WIKI_MULTICELLULAR_STAGE_INTRO"
msgstr "Estadi Multicel·lular"

#, fuzzy
msgid "WIKI_MULTICELLULAR_STAGE_OVERVIEW"
msgstr "Estadi Multicel·lular"

#, fuzzy
msgid "WIKI_MULTICELLULAR_STAGE_TRANSITIONS"
msgstr "Estadi Multicel·lular"

#, fuzzy
msgid "WIKI_MULTICELLULAR_STAGE_UI"
msgstr "Estadi Multicel·lular"

msgid "WIKI_MYOFIBRIL_EFFECTS"
msgstr ""

msgid "WIKI_MYOFIBRIL_INTRO"
msgstr ""

msgid "WIKI_MYOFIBRIL_MODIFICATIONS"
msgstr ""

#, fuzzy
msgid "WIKI_MYOFIBRIL_PROCESSES"
msgstr "Cap procés"

msgid "WIKI_MYOFIBRIL_REQUIREMENTS"
msgstr ""

msgid "WIKI_MYOFIBRIL_SCIENTIFIC_BACKGROUND"
msgstr ""

msgid "WIKI_MYOFIBRIL_STRATEGY"
msgstr ""

msgid "WIKI_MYOFIBRIL_UPGRADES"
msgstr ""

#, fuzzy
msgid "WIKI_NATION_EDITOR"
msgstr "Habilitar l'editor"

#, fuzzy
msgid "WIKI_NITROGENASE_EFFECTS"
msgstr "La Nitrogenasa és una proteïna capaç de produïr Amoníac, nutrient bàsic per al desenvolupament i reproducció de les cèl·lules, mitjançant Nitrogen i mol·lècules d'ATP. Aquest procés s'anomena Fixació de Nitrogen Anaeròbica. Com que la Nitrogenasa està suspesa en el Citoplasma, aquest fluid duu a terme una certa Glicòlisi."

#, fuzzy
msgid "WIKI_NITROGENASE_INTRO"
msgstr "La Nitrogenasa és una proteïna capaç de produïr Amoníac, nutrient bàsic per al desenvolupament i reproducció de les cèl·lules, mitjançant Nitrogen i mol·lècules d'ATP. Aquest procés s'anomena Fixació de Nitrogen Anaeròbica. Com que la Nitrogenasa està suspesa en el Citoplasma, aquest fluid duu a terme una certa Glicòlisi."

#, fuzzy
msgid "WIKI_NITROGENASE_MODIFICATIONS"
msgstr "La Nitrogenasa és una proteïna capaç de produïr Amoníac, nutrient bàsic per al desenvolupament i reproducció de les cèl·lules, mitjançant Nitrogen i mol·lècules d'ATP. Aquest procés s'anomena Fixació de Nitrogen Anaeròbica. Com que la Nitrogenasa està suspesa en el Citoplasma, aquest fluid duu a terme una certa Glicòlisi."

#, fuzzy
msgid "WIKI_NITROGENASE_PROCESSES"
msgstr "Transforma [thrive:compound type=\"atp\"][/thrive:compound] en [thrive:compound type=\"ammonia\"][/thrive:compound]. La velocitat és proporcional a la concentració de [thrive:compound type=\"nitrogen\"][/thrive:compound]."

msgid "WIKI_NITROGENASE_REQUIREMENTS"
msgstr ""

#, fuzzy
msgid "WIKI_NITROGENASE_SCIENTIFIC_BACKGROUND"
msgstr "La Nitrogenasa és una proteïna capaç de produïr Amoníac, nutrient bàsic per al desenvolupament i reproducció de les cèl·lules, mitjançant Nitrogen i mol·lècules d'ATP. Aquest procés s'anomena Fixació de Nitrogen Anaeròbica. Com que la Nitrogenasa està suspesa en el Citoplasma, aquest fluid duu a terme una certa Glicòlisi."

#, fuzzy
msgid "WIKI_NITROGENASE_STRATEGY"
msgstr "La Nitrogenasa és una proteïna capaç de produïr Amoníac, nutrient bàsic per al desenvolupament i reproducció de les cèl·lules, mitjançant Nitrogen i mol·lècules d'ATP. Aquest procés s'anomena Fixació de Nitrogen Anaeròbica. Com que la Nitrogenasa està suspesa en el Citoplasma, aquest fluid duu a terme una certa Glicòlisi."

#, fuzzy
msgid "WIKI_NITROGENASE_UPGRADES"
msgstr "La Nitrogenasa és una proteïna capaç de produïr Amoníac, nutrient bàsic per al desenvolupament i reproducció de les cèl·lules, mitjançant Nitrogen i mol·lècules d'ATP. Aquest procés s'anomena Fixació de Nitrogen Anaeròbica. Com que la Nitrogenasa està suspesa en el Citoplasma, aquest fluid duu a terme una certa Glicòlisi."

#, fuzzy
msgid "WIKI_NITROPLAST_EFFECTS"
msgstr "Plastidi Fixador de Nitrogen"

#, fuzzy
msgid "WIKI_NITROPLAST_INTRO"
msgstr "Plastidi Fixador de Nitrogen"

#, fuzzy
msgid "WIKI_NITROPLAST_MODIFICATIONS"
msgstr "El Plast de Fixació de Nitrogen és una proteïna que produeix Amoníac, un component important en el creixement i reproducció de les cèl·lules, mitjançant Nitrogen, Oxigen i mol·lècules d'ATP. Aquest procés s'anomena Fixació de Nitrogen Aeròbica."

#, fuzzy
msgid "WIKI_NITROPLAST_PROCESSES"
msgstr "Transforma [thrive:compound type=\"atp\"][/thrive:compound] en [thrive:compound type=\"ammonia\"][/thrive:compound]. La velocitat és proporcional a la concentració de [thrive:compound type=\"nitrogen\"][/thrive:compound] i [thrive:compound type=\"oxygen\"][/thrive:compound]."

#, fuzzy
msgid "WIKI_NITROPLAST_REQUIREMENTS"
msgstr "Plastidi Fixador de Nitrogen"

#, fuzzy
msgid "WIKI_NITROPLAST_SCIENTIFIC_BACKGROUND"
msgstr "El Plast de Fixació de Nitrogen és una proteïna que produeix Amoníac, un component important en el creixement i reproducció de les cèl·lules, mitjançant Nitrogen, Oxigen i mol·lècules d'ATP. Aquest procés s'anomena Fixació de Nitrogen Aeròbica."

#, fuzzy
msgid "WIKI_NITROPLAST_STRATEGY"
msgstr "Plastidi Fixador de Nitrogen"

#, fuzzy
msgid "WIKI_NITROPLAST_UPGRADES"
msgstr "Plastidi Fixador de Nitrogen"

#, fuzzy
msgid "WIKI_NO"
msgstr "la nostra Wiki"

msgid "WIKI_NONE_COMMA_THIS_IS_THE_LAST_STAGE"
msgstr ""

msgid "WIKI_NUCLEUS_EFFECTS"
msgstr ""

msgid "WIKI_NUCLEUS_INTRO"
msgstr ""

#, fuzzy
msgid "WIKI_NUCLEUS_MODIFICATIONS"
msgstr "És la característica que defineix les cèl·lules eucariotes. El nucli inclou el Reticle Endoplasmàtic i l'Aparell de Golgi. Representa un pas evolutiu important respecte a les cèl·lules procariotes, que permet desenvolupar orgànuls més complexes, rodejats per una membrana, tot engolint i assimilant petites cèl·lules procariotes. Això permet dividir clarament l'interior de la cèl·lula en diversos compartiments separats, cadascun duent a terme un procés de síntesi de recursos diferents. Així, amb aquests nous orgànuls, la cèl·lula pot esdevenir molt més complexa, eficient i especialitzada. No obstant, això també implica que la cèl·lula ha d'esdevenir més gran i necessita més quantitat de recursos per a viure."

#, fuzzy
msgid "WIKI_NUCLEUS_PROCESSES"
msgstr "Cap procés"

msgid "WIKI_NUCLEUS_REQUIREMENTS"
msgstr ""

msgid "WIKI_NUCLEUS_SCIENTIFIC_BACKGROUND"
msgstr ""

msgid "WIKI_NUCLEUS_STRATEGY"
msgstr ""

msgid "WIKI_NUCLEUS_UPGRADES"
msgstr ""

#, fuzzy
msgid "WIKI_ORGANELLES_ROOT_INTRO"
msgstr "Orgànuls"

#, fuzzy
msgid "WIKI_OXYTOXISOME_EFFECTS"
msgstr "Un Metabolosoma modificat que és responsable de la producció d'una forma primitiva de l'agent tòxic OxyToxy NT."

#, fuzzy
msgid "WIKI_OXYTOXISOME_INTRO"
msgstr "Oxytoxysoma"

#, fuzzy
msgid "WIKI_OXYTOXISOME_MODIFICATIONS"
msgstr "Un Metabolosoma modificat que és responsable de la producció d'una forma primitiva de l'agent tòxic OxyToxy NT."

#, fuzzy
msgid "WIKI_OXYTOXISOME_PROCESSES"
msgstr "Transforma [thrive:compound type=\"atp\"][/thrive:compound] en [thrive:compound type=\"oxytoxy\"][/thrive:compound]. La velocitat és proporcional a la concentració de [thrive:compound type=\"oxygen\"][/thrive:compound]. Pot alliberar toxines prement la tecla [thrive:input]g_fire_toxin[/thrive:input]. Quan la quantitat de [thrive:compound type=\"oxytoxy\"][/thrive:compound] és baixo, encara és possible disparar, però el dany causat serà menor."

#, fuzzy
msgid "WIKI_OXYTOXISOME_REQUIREMENTS"
msgstr "Un Metabolosoma modificat que és responsable de la producció d'una forma primitiva de l'agent tòxic OxyToxy NT."

msgid "WIKI_OXYTOXISOME_SCIENTIFIC_BACKGROUND"
msgstr ""

#, fuzzy
msgid "WIKI_OXYTOXISOME_STRATEGY"
msgstr "Un Metabolosoma modificat que és responsable de la producció d'una forma primitiva de l'agent tòxic OxyToxy NT."

#, fuzzy
msgid "WIKI_OXYTOXISOME_UPGRADES"
msgstr "Un Metabolosoma modificat que és responsable de la producció d'una forma primitiva de l'agent tòxic OxyToxy NT."

#, fuzzy
msgid "WIKI_OXYTOXY_SYNTHESIS_COMMA_GLYCOLYSIS"
msgstr "Síntesi de les toxines OxyToxy"

#, fuzzy
msgid "WIKI_PAGE_ASCENSION"
msgstr "Rusticianina"

#, fuzzy
msgid "WIKI_PAGE_AWAKENING_STAGE"
msgstr "Agent d'Unió"

#, fuzzy
msgid "WIKI_PAGE_AWARE_STAGE"
msgstr "Estadi de Microbi"

msgid "WIKI_PAGE_AXON"
msgstr ""

#, fuzzy
msgid "WIKI_PAGE_BINDING_AGENT"
msgstr "Agent d'Unió"

#, fuzzy
msgid "WIKI_PAGE_BIOLUMINESCENT_VACUOLE"
msgstr "Vacúol Bioluminescent"

#, fuzzy
msgid "WIKI_PAGE_CHEMOPLAST"
msgstr "Quimioplast"

#, fuzzy
msgid "WIKI_PAGE_CHEMORECEPTOR"
msgstr "Quimioreceptor"

#, fuzzy
msgid "WIKI_PAGE_CHEMOSYNTHESIZING_PROTEINS"
msgstr "Proteïnes Quimiosintetitzadores"

#, fuzzy
msgid "WIKI_PAGE_CHLOROPLAST"
msgstr "Cloroplast"

msgid "WIKI_PAGE_CILIA"
msgstr ""

#, fuzzy
msgid "WIKI_PAGE_COMPOUNDS"
msgstr "Citoplasma"

msgid "WIKI_PAGE_COMPOUND_SYSTEM_DEVELOPMENT"
msgstr ""

#, fuzzy
msgid "WIKI_PAGE_CYTOPLASM"
msgstr "Citoplasma"

#, fuzzy
msgid "WIKI_PAGE_DEVELOPMENT_ROOT"
msgstr "Col·locar orgànul"

#, fuzzy
msgid "WIKI_PAGE_EDITORS_AND_MUTATIONS"
msgstr "Mitocondri"

#, fuzzy
msgid "WIKI_PAGE_ENVIRONMENTAL_CONDITIONS"
msgstr "Mitocondri"

#, fuzzy
msgid "WIKI_PAGE_FERROPLAST"
msgstr "Termoplast"

#, fuzzy
msgid "WIKI_PAGE_FLAGELLUM"
msgstr "Flagel"

#, fuzzy
msgid "WIKI_PAGE_HELP_AND_TIPS"
msgstr "Quimioplast"

#, fuzzy
msgid "WIKI_PAGE_HYDROGENASE"
msgstr "Nitrogenasa"

#, fuzzy
msgid "WIKI_PAGE_INDUSTRIAL_STAGE"
msgstr "Agent d'Unió"

#, fuzzy
msgid "WIKI_PAGE_LYSOSOME"
msgstr "Lisosoma"

#, fuzzy
msgid "WIKI_PAGE_MACROSCOPIC_STAGE"
msgstr "Nitrogenasa"

#, fuzzy
msgid "WIKI_PAGE_MECHANICS_ROOT"
msgstr "Col·locar orgànul"

#, fuzzy
msgid "WIKI_PAGE_MELANOSOME"
msgstr "Lisosoma"

#, fuzzy
msgid "WIKI_PAGE_METABOLOSOMES"
msgstr "Metabolosomes"

#, fuzzy
msgid "WIKI_PAGE_MICROBE_STAGE"
msgstr "Nitrogenasa"

#, fuzzy
msgid "WIKI_PAGE_MITOCHONDRION"
msgstr "Mitocondri"

#, fuzzy
msgid "WIKI_PAGE_MULTICELLULAR_STAGE"
msgstr "Estadi Multicel·lular"

#, fuzzy
msgid "WIKI_PAGE_MYOFIBRIL"
msgstr "Fibló"

#, fuzzy
msgid "WIKI_PAGE_NITROGENASE"
msgstr "Nitrogenasa"

#, fuzzy
msgid "WIKI_PAGE_NITROPLAST"
msgstr "Plastidi Fixador de Nitrogen"

#, fuzzy
msgid "WIKI_PAGE_NUCLEUS"
msgstr "Requereix nucli"

#, fuzzy
msgid "WIKI_PAGE_ORGANELLES_ROOT"
msgstr "Col·locar orgànul"

#, fuzzy
msgid "WIKI_PAGE_OXYTOXISOME"
msgstr "Oxytoxysoma"

msgid "WIKI_PAGE_PERFORATOR_PILUS"
msgstr ""

#, fuzzy
msgid "WIKI_PAGE_PROTOPLASM"
msgstr "protoplasma"

#, fuzzy
msgid "WIKI_PAGE_REPRODUCTION"
msgstr "protoplasma"

#, fuzzy
msgid "WIKI_PAGE_RUSTICYANIN"
msgstr "Rusticianina"

#, fuzzy
msgid "WIKI_PAGE_SIGNALING_AGENT"
msgstr "Agent de Senyalització"

#, fuzzy
msgid "WIKI_PAGE_SLIME_JET"
msgstr "Raig de llim"

#, fuzzy
msgid "WIKI_PAGE_SOCIETY_STAGE"
msgstr "Estadi de Microbi"

#, fuzzy
msgid "WIKI_PAGE_SPACE_STAGE"
msgstr "Raig de llim"

#, fuzzy
msgid "WIKI_PAGE_STAGES_ROOT"
msgstr "Col·locar orgànul"

#, fuzzy
msgid "WIKI_PAGE_THERMOPLAST"
msgstr "Termoplast"

#, fuzzy
msgid "WIKI_PAGE_THERMOSYNTHASE"
msgstr "Termosintasa"

#, fuzzy
msgid "WIKI_PAGE_THE_PATCH_MAP"
msgstr "Termoplast"

#, fuzzy
msgid "WIKI_PAGE_THYLAKOIDS"
msgstr "Tilacoide"

#, fuzzy
msgid "WIKI_PAGE_TOXIN_VACUOLE"
msgstr ""
"Toxina\n"
"Vacúol"

#, fuzzy
msgid "WIKI_PAGE_VACUOLE"
msgstr ""
"Toxina\n"
"Vacúol"

msgid "WIKI_PERFORATOR_PILUS_EFFECTS"
msgstr ""

msgid "WIKI_PERFORATOR_PILUS_INTRO"
msgstr ""

msgid "WIKI_PERFORATOR_PILUS_MODIFICATIONS"
msgstr ""

msgid "WIKI_PERFORATOR_PILUS_PROCESSES"
msgstr ""

msgid "WIKI_PERFORATOR_PILUS_REQUIREMENTS"
msgstr ""

msgid "WIKI_PERFORATOR_PILUS_SCIENTIFIC_BACKGROUND"
msgstr ""

msgid "WIKI_PERFORATOR_PILUS_STRATEGY"
msgstr ""

msgid "WIKI_PERFORATOR_PILUS_UPGRADES"
msgstr ""

#, fuzzy
msgid "WIKI_PROTEIN_RESPIRATION"
msgstr "Respiració aeròbica"

#, fuzzy
msgid "WIKI_PROTOPLASM_EFFECTS"
msgstr "protoplasma"

#, fuzzy
msgid "WIKI_PROTOPLASM_INTRO"
msgstr "protoplasma"

msgid "WIKI_PROTOPLASM_MODIFICATIONS"
msgstr ""

#, fuzzy
msgid "WIKI_PROTOPLASM_PROCESSES"
msgstr "Transforma [thrive:compound type=\"glucose\"][/thrive:compound] en [thrive:compound type=\"atp\"][/thrive:compound]."

msgid "WIKI_PROTOPLASM_REQUIREMENTS"
msgstr ""

msgid "WIKI_PROTOPLASM_SCIENTIFIC_BACKGROUND"
msgstr ""

msgid "WIKI_PROTOPLASM_STRATEGY"
msgstr ""

msgid "WIKI_PROTOPLASM_UPGRADES"
msgstr ""

msgid "WIKI_PULLING_CILIA"
msgstr ""

#, fuzzy
msgid "WIKI_REPRODUCTION_BUTTON"
msgstr "protoplasma"

#, fuzzy
msgid "WIKI_REPRODUCTION_INTRO"
msgstr "protoplasma"

msgid "WIKI_REPRODUCTION_REPRODUCTION_IN_THE_MICROBE_STAGE"
msgstr ""

msgid "WIKI_ROOT_BODY"
msgstr ""

msgid "WIKI_ROOT_HEADING"
msgstr ""

#, fuzzy
msgid "WIKI_RUSTICYANIN_EFFECTS"
msgstr "La Rusticianina és una proteïna capaç d'oxidar blocs de Ferro i, per tant, canviar-ne l'estat químic, mitjançant Diòxid de Carboni i Oxigen. Aquest procés s'anomena Respiració de Ferro, i allibera una certa quantitat d'energia que la cèl·lula pot fer servir."

#, fuzzy
msgid "WIKI_RUSTICYANIN_INTRO"
msgstr "La Rusticianina és una proteïna capaç d'oxidar blocs de Ferro i, per tant, canviar-ne l'estat químic, mitjançant Diòxid de Carboni i Oxigen. Aquest procés s'anomena Respiració de Ferro, i allibera una certa quantitat d'energia que la cèl·lula pot fer servir."

#, fuzzy
msgid "WIKI_RUSTICYANIN_MODIFICATIONS"
msgstr "La Rusticianina és una proteïna capaç d'oxidar blocs de Ferro i, per tant, canviar-ne l'estat químic, mitjançant Diòxid de Carboni i Oxigen. Aquest procés s'anomena Respiració de Ferro, i allibera una certa quantitat d'energia que la cèl·lula pot fer servir."

#, fuzzy
msgid "WIKI_RUSTICYANIN_PROCESSES"
msgstr "Transforma [thrive:compound type=\"iron\"][/thrive:compound] en [thrive:compound type=\"atp\"][/thrive:compound]. La velocitat és proporcional a la concentració de [thrive:compound type=\"carbondioxide\"][/thrive:compound] i [thrive:compound type=\"oxygen\"][/thrive:compound]."

msgid "WIKI_RUSTICYANIN_REQUIREMENTS"
msgstr ""

#, fuzzy
msgid "WIKI_RUSTICYANIN_SCIENTIFIC_BACKGROUND"
msgstr "La Rusticianina és una proteïna capaç d'oxidar blocs de Ferro i, per tant, canviar-ne l'estat químic, mitjançant Diòxid de Carboni i Oxigen. Aquest procés s'anomena Respiració de Ferro, i allibera una certa quantitat d'energia que la cèl·lula pot fer servir."

#, fuzzy
msgid "WIKI_RUSTICYANIN_STRATEGY"
msgstr "La Rusticianina és una proteïna capaç d'oxidar blocs de Ferro i, per tant, canviar-ne l'estat químic, mitjançant Diòxid de Carboni i Oxigen. Aquest procés s'anomena Respiració de Ferro, i allibera una certa quantitat d'energia que la cèl·lula pot fer servir."

#, fuzzy
msgid "WIKI_RUSTICYANIN_UPGRADES"
msgstr "La Rusticianina és una proteïna capaç d'oxidar blocs de Ferro i, per tant, canviar-ne l'estat químic, mitjançant Diòxid de Carboni i Oxigen. Aquest procés s'anomena Respiració de Ferro, i allibera una certa quantitat d'energia que la cèl·lula pot fer servir."

#, fuzzy
msgid "WIKI_SIGNALING_AGENT_EFFECTS"
msgstr "Agent de Senyalització"

#, fuzzy
msgid "WIKI_SIGNALING_AGENT_INTRO"
msgstr "Agent de Senyalització"

#, fuzzy
msgid "WIKI_SIGNALING_AGENT_MODIFICATIONS"
msgstr "Els agents de senyalització permeten crear productes químics amb els quals altres cèl·lules hi poden reaccionar. Els productes de senyalització es poden utilitzar per atraure altres cèl·lules o avisar-les sobre el perill per a fer-les fugir."

#, fuzzy
msgid "WIKI_SIGNALING_AGENT_PROCESSES"
msgstr "Mantingues [thrive:input]g_pack_commands[/thrive:input] premut per obrir un menú que et permet donar ordres a altres membres de la teva espècie."

#, fuzzy
msgid "WIKI_SIGNALING_AGENT_REQUIREMENTS"
msgstr "Els agents de senyalització permeten crear productes químics amb els quals altres cèl·lules hi poden reaccionar. Els productes de senyalització es poden utilitzar per atraure altres cèl·lules o avisar-les sobre el perill per a fer-les fugir."

#, fuzzy
msgid "WIKI_SIGNALING_AGENT_SCIENTIFIC_BACKGROUND"
msgstr "Els agents de senyalització permeten crear productes químics amb els quals altres cèl·lules hi poden reaccionar. Els productes de senyalització es poden utilitzar per atraure altres cèl·lules o avisar-les sobre el perill per a fer-les fugir."

#, fuzzy
msgid "WIKI_SIGNALING_AGENT_STRATEGY"
msgstr "Agent de Senyalització"

#, fuzzy
msgid "WIKI_SIGNALING_AGENT_UPGRADES"
msgstr "Agent de Senyalització"

#, fuzzy
msgid "WIKI_SLIME_JET_EFFECTS"
msgstr "La lipasa permet a la cèl·lula digerir la major part de membranes. La teva cèl·lula ja produeix una certa quantitat d'aquest enzim sense lisosoma, però seleccionant aquest tipus n'augmentaràs l'efectivitat."

#, fuzzy
msgid "WIKI_SLIME_JET_INTRO"
msgstr "La lipasa permet a la cèl·lula digerir la major part de membranes. La teva cèl·lula ja produeix una certa quantitat d'aquest enzim sense lisosoma, però seleccionant aquest tipus n'augmentaràs l'efectivitat."

#, fuzzy
msgid "WIKI_SLIME_JET_MODIFICATIONS"
msgstr "La lipasa permet a la cèl·lula digerir la major part de membranes. La teva cèl·lula ja produeix una certa quantitat d'aquest enzim sense lisosoma, però seleccionant aquest tipus n'augmentaràs l'efectivitat."

#, fuzzy
msgid "WIKI_SLIME_JET_PROCESSES"
msgstr "Augmenta la velocitat de gir de grans cèl·lules."

msgid "WIKI_SLIME_JET_REQUIREMENTS"
msgstr ""

msgid "WIKI_SLIME_JET_SCIENTIFIC_BACKGROUND"
msgstr ""

msgid "WIKI_SLIME_JET_STRATEGY"
msgstr ""

msgid "WIKI_SLIME_JET_UPGRADES"
msgstr ""

msgid "WIKI_SOCIETY_STAGE_CURRENT_DEVELOPMENT"
msgstr ""

#, fuzzy
msgid "WIKI_SOCIETY_STAGE_FEATURES"
msgstr "Estadi de Microbi"

#, fuzzy
msgid "WIKI_SOCIETY_STAGE_INTRO"
msgstr "La lipasa permet a la cèl·lula digerir la major part de membranes. La teva cèl·lula ja produeix una certa quantitat d'aquest enzim sense lisosoma, però seleccionant aquest tipus n'augmentaràs l'efectivitat."

#, fuzzy
msgid "WIKI_SOCIETY_STAGE_OVERVIEW"
msgstr "Estadi de Microbi"

#, fuzzy
msgid "WIKI_SOCIETY_STAGE_TRANSITIONS"
msgstr "Estadi de Microbi"

#, fuzzy
msgid "WIKI_SOCIETY_STAGE_UI"
msgstr "Estadi de Microbi"

msgid "WIKI_SPACE_STAGE_CURRENT_DEVELOPMENT"
msgstr ""

#, fuzzy
msgid "WIKI_SPACE_STAGE_FEATURES"
msgstr "Raig de llim"

#, fuzzy
msgid "WIKI_SPACE_STAGE_INTRO"
msgstr "La lipasa permet a la cèl·lula digerir la major part de membranes. La teva cèl·lula ja produeix una certa quantitat d'aquest enzim sense lisosoma, però seleccionant aquest tipus n'augmentaràs l'efectivitat."

#, fuzzy
msgid "WIKI_SPACE_STAGE_OVERVIEW"
msgstr "Estadi de Microbi"

#, fuzzy
msgid "WIKI_SPACE_STAGE_TRANSITIONS"
msgstr "Nitrogenasa"

#, fuzzy
msgid "WIKI_SPACE_STAGE_UI"
msgstr "Estadi de Microbi"

#, fuzzy
msgid "WIKI_STAGES_ROOT_INTRO"
msgstr "Orgànuls"

#, fuzzy
msgid "WIKI_TBA"
msgstr "la nostra Wiki"

#, fuzzy
msgid "WIKI_THERMOPLAST_EFFECTS"
msgstr "El termoplast és una estructura de doble membrana que, de manera anàloga al Cloroplast, conté pigments sensibles a l'escalfor, agrupats en petites membranes. En realitat, és un petit organisme procariota que ha estat engolit i assimilat per una cèl·lula eucariota, que actua com a hoste. Aquests pigments, produeixen Glucosa a partir d'Aigua, Diòxid de Carboni i les diferències de Temperatura al seu entorn. La velocitat de producció de la Glucosa augmenta proporcionalment a la concentració de Diòxid de Carboni i la Temperatura."

#, fuzzy
msgid "WIKI_THERMOPLAST_INTRO"
msgstr "El termoplast és una estructura de doble membrana que, de manera anàloga al Cloroplast, conté pigments sensibles a l'escalfor, agrupats en petites membranes. En realitat, és un petit organisme procariota que ha estat engolit i assimilat per una cèl·lula eucariota, que actua com a hoste. Aquests pigments, produeixen Glucosa a partir d'Aigua, Diòxid de Carboni i les diferències de Temperatura al seu entorn. La velocitat de producció de la Glucosa augmenta proporcionalment a la concentració de Diòxid de Carboni i la Temperatura."

#, fuzzy
msgid "WIKI_THERMOPLAST_MODIFICATIONS"
msgstr "El termoplast és una estructura de doble membrana que, de manera anàloga al Cloroplast, conté pigments sensibles a l'escalfor, agrupats en petites membranes. En realitat, és un petit organisme procariota que ha estat engolit i assimilat per una cèl·lula eucariota, que actua com a hoste. Aquests pigments, produeixen Glucosa a partir d'Aigua, Diòxid de Carboni i les diferències de Temperatura al seu entorn. La velocitat de producció de la Glucosa augmenta proporcionalment a la concentració de Diòxid de Carboni i la Temperatura."

#, fuzzy
msgid "WIKI_THERMOPLAST_PROCESSES"
msgstr "Produeix [thrive:compound]glucose[/thrive:compound]. La velocitat és proporcional a la concentració de [thrive:compound]carbondioxide[/thrive:compound] i temperatura."

msgid "WIKI_THERMOPLAST_REQUIREMENTS"
msgstr ""

#, fuzzy
msgid "WIKI_THERMOPLAST_SCIENTIFIC_BACKGROUND"
msgstr "El termoplast és una estructura de doble membrana que, de manera anàloga al Cloroplast, conté pigments sensibles a l'escalfor, agrupats en petites membranes. En realitat, és un petit organisme procariota que ha estat engolit i assimilat per una cèl·lula eucariota, que actua com a hoste. Aquests pigments, produeixen Glucosa a partir d'Aigua, Diòxid de Carboni i les diferències de Temperatura al seu entorn. La velocitat de producció de la Glucosa augmenta proporcionalment a la concentració de Diòxid de Carboni i la Temperatura."

#, fuzzy
msgid "WIKI_THERMOPLAST_STRATEGY"
msgstr "El termoplast és una estructura de doble membrana que, de manera anàloga al Cloroplast, conté pigments sensibles a l'escalfor, agrupats en petites membranes. En realitat, és un petit organisme procariota que ha estat engolit i assimilat per una cèl·lula eucariota, que actua com a hoste. Aquests pigments, produeixen Glucosa a partir d'Aigua, Diòxid de Carboni i les diferències de Temperatura al seu entorn. La velocitat de producció de la Glucosa augmenta proporcionalment a la concentració de Diòxid de Carboni i la Temperatura."

#, fuzzy
msgid "WIKI_THERMOPLAST_UPGRADES"
msgstr "El termoplast és una estructura de doble membrana que, de manera anàloga al Cloroplast, conté pigments sensibles a l'escalfor, agrupats en petites membranes. En realitat, és un petit organisme procariota que ha estat engolit i assimilat per una cèl·lula eucariota, que actua com a hoste. Aquests pigments, produeixen Glucosa a partir d'Aigua, Diòxid de Carboni i les diferències de Temperatura al seu entorn. La velocitat de producció de la Glucosa augmenta proporcionalment a la concentració de Diòxid de Carboni i la Temperatura."

#, fuzzy
msgid "WIKI_THERMOSYNTHASE_EFFECTS"
msgstr "Termosintasa"

#, fuzzy
msgid "WIKI_THERMOSYNTHASE_INTRO"
msgstr "Termosintasa"

#, fuzzy
msgid "WIKI_THERMOSYNTHASE_MODIFICATIONS"
msgstr "La termosintasa és una proteïna que fa servir la convecció tèrmica per canviar la seva forma, permetent-li plegar-se i adherir-se a l'ADP quan és exposada a la temperature, tot seguit desplegar-se i reciclar-la en ATP quan s'exposa a temperatures més baixes en un procés anomenat termosíntesi. La velocitat de la producció d'ATP és proporcional a la temperatura."

#, fuzzy
msgid "WIKI_THERMOSYNTHASE_PROCESSES"
msgstr "Produeix [thrive:compound type=\"atp\"][/thrive:compound] fent servir gradients de temperatura. La velocitat és proporcional a [thrive:compound type=\"temperature\"][/thrive:compound]."

#, fuzzy
msgid "WIKI_THERMOSYNTHASE_REQUIREMENTS"
msgstr "La termosintasa és una proteïna que fa servir la convecció tèrmica per canviar la seva forma, permetent-li plegar-se i adherir-se a l'ADP quan és exposada a la temperature, tot seguit desplegar-se i reciclar-la en ATP quan s'exposa a temperatures més baixes en un procés anomenat termosíntesi. La velocitat de la producció d'ATP és proporcional a la temperatura."

#, fuzzy
msgid "WIKI_THERMOSYNTHASE_SCIENTIFIC_BACKGROUND"
msgstr "La termosintasa és una proteïna que fa servir la convecció tèrmica per canviar la seva forma, permetent-li plegar-se i adherir-se a l'ADP quan és exposada a la temperature, tot seguit desplegar-se i reciclar-la en ATP quan s'exposa a temperatures més baixes en un procés anomenat termosíntesi. La velocitat de la producció d'ATP és proporcional a la temperatura."

#, fuzzy
msgid "WIKI_THERMOSYNTHASE_STRATEGY"
msgstr "La termosintasa és una proteïna que fa servir la convecció tèrmica per canviar la seva forma, permetent-li plegar-se i adherir-se a l'ADP quan és exposada a la temperature, tot seguit desplegar-se i reciclar-la en ATP quan s'exposa a temperatures més baixes en un procés anomenat termosíntesi. La velocitat de la producció d'ATP és proporcional a la temperatura."

#, fuzzy
msgid "WIKI_THERMOSYNTHASE_UPGRADES"
msgstr "La termosintasa és una proteïna que fa servir la convecció tèrmica per canviar la seva forma, permetent-li plegar-se i adherir-se a l'ADP quan és exposada a la temperature, tot seguit desplegar-se i reciclar-la en ATP quan s'exposa a temperatures més baixes en un procés anomenat termosíntesi. La velocitat de la producció d'ATP és proporcional a la temperatura."

msgid "WIKI_THE_PATCH_MAP_FOG_OF_WAR"
msgstr ""

#, fuzzy
msgid "WIKI_THE_PATCH_MAP_INTRO"
msgstr "El termoplast és una estructura de doble membrana que, de manera anàloga al Cloroplast, conté pigments sensibles a l'escalfor, agrupats en petites membranes. En realitat, és un petit organisme procariota que ha estat engolit i assimilat per una cèl·lula eucariota, que actua com a hoste. Aquests pigments, produeixen Glucosa a partir d'Aigua, Diòxid de Carboni i les diferències de Temperatura al seu entorn. La velocitat de producció de la Glucosa augmenta proporcionalment a la concentració de Diòxid de Carboni i la Temperatura."

#, fuzzy
msgid "WIKI_THE_PATCH_MAP_PATCHES"
msgstr "El termoplast és una estructura de doble membrana que, de manera anàloga al Cloroplast, conté pigments sensibles a l'escalfor, agrupats en petites membranes. En realitat, és un petit organisme procariota que ha estat engolit i assimilat per una cèl·lula eucariota, que actua com a hoste. Aquests pigments, produeixen Glucosa a partir d'Aigua, Diòxid de Carboni i les diferències de Temperatura al seu entorn. La velocitat de producció de la Glucosa augmenta proporcionalment a la concentració de Diòxid de Carboni i la Temperatura."

msgid "WIKI_THE_PATCH_MAP_THE_PATCH_MAP"
msgstr ""

#, fuzzy
msgid "WIKI_THYLAKOIDS_EFFECTS"
msgstr "Els Tilacoides són cúmuls de proteïnes i pigments fotosensibles. Aquests pigments són capaços de fer servir l'energia provinent d'una font de Llum (com ara una estrella) i, combinant-la amb una certa quantitat d'Aigua i Diòxid de Carboni, produïr Glucosa, en un procés anomenat Fotosíntesi. Aquests pigments també donen un color característic als Tilacoides. La velocitat de producció de Glucosa és proporcional a la concentració de Diòxid de Carboni i a la intensitat de la Llum. Com que els Tilacoides estan suspesos en el Citoplasma, aquest fluid duu a terme una certa Fermentació."

#, fuzzy
msgid "WIKI_THYLAKOIDS_INTRO"
msgstr "Els Tilacoides són cúmuls de proteïnes i pigments fotosensibles. Aquests pigments són capaços de fer servir l'energia provinent d'una font de Llum (com ara una estrella) i, combinant-la amb una certa quantitat d'Aigua i Diòxid de Carboni, produïr Glucosa, en un procés anomenat Fotosíntesi. Aquests pigments també donen un color característic als Tilacoides. La velocitat de producció de Glucosa és proporcional a la concentració de Diòxid de Carboni i a la intensitat de la Llum. Com que els Tilacoides estan suspesos en el Citoplasma, aquest fluid duu a terme una certa Fermentació."

#, fuzzy
msgid "WIKI_THYLAKOIDS_MODIFICATIONS"
msgstr "Els Tilacoides són cúmuls de proteïnes i pigments fotosensibles. Aquests pigments són capaços de fer servir l'energia provinent d'una font de Llum (com ara una estrella) i, combinant-la amb una certa quantitat d'Aigua i Diòxid de Carboni, produïr Glucosa, en un procés anomenat Fotosíntesi. Aquests pigments també donen un color característic als Tilacoides. La velocitat de producció de Glucosa és proporcional a la concentració de Diòxid de Carboni i a la intensitat de la Llum. Com que els Tilacoides estan suspesos en el Citoplasma, aquest fluid duu a terme una certa Fermentació."

msgid "WIKI_THYLAKOIDS_PROCESSES"
msgstr ""

msgid "WIKI_THYLAKOIDS_REQUIREMENTS"
msgstr ""

#, fuzzy
msgid "WIKI_THYLAKOIDS_SCIENTIFIC_BACKGROUND"
msgstr "Els Tilacoides són cúmuls de proteïnes i pigments fotosensibles. Aquests pigments són capaços de fer servir l'energia provinent d'una font de Llum (com ara una estrella) i, combinant-la amb una certa quantitat d'Aigua i Diòxid de Carboni, produïr Glucosa, en un procés anomenat Fotosíntesi. Aquests pigments també donen un color característic als Tilacoides. La velocitat de producció de Glucosa és proporcional a la concentració de Diòxid de Carboni i a la intensitat de la Llum. Com que els Tilacoides estan suspesos en el Citoplasma, aquest fluid duu a terme una certa Fermentació."

#, fuzzy
msgid "WIKI_THYLAKOIDS_STRATEGY"
msgstr "Els Tilacoides són cúmuls de proteïnes i pigments fotosensibles. Aquests pigments són capaços de fer servir l'energia provinent d'una font de Llum (com ara una estrella) i, combinant-la amb una certa quantitat d'Aigua i Diòxid de Carboni, produïr Glucosa, en un procés anomenat Fotosíntesi. Aquests pigments també donen un color característic als Tilacoides. La velocitat de producció de Glucosa és proporcional a la concentració de Diòxid de Carboni i a la intensitat de la Llum. Com que els Tilacoides estan suspesos en el Citoplasma, aquest fluid duu a terme una certa Fermentació."

#, fuzzy
msgid "WIKI_THYLAKOIDS_UPGRADES"
msgstr "Els Tilacoides són cúmuls de proteïnes i pigments fotosensibles. Aquests pigments són capaços de fer servir l'energia provinent d'una font de Llum (com ara una estrella) i, combinant-la amb una certa quantitat d'Aigua i Diòxid de Carboni, produïr Glucosa, en un procés anomenat Fotosíntesi. Aquests pigments també donen un color característic als Tilacoides. La velocitat de producció de Glucosa és proporcional a la concentració de Diòxid de Carboni i a la intensitat de la Llum. Com que els Tilacoides estan suspesos en el Citoplasma, aquest fluid duu a terme una certa Fermentació."

#, fuzzy
msgid "WIKI_TOXIN_VACUOLE_EFFECTS"
msgstr "El Vacúol de Toxines, és un Vacúol que ha estat modificat per a la producció, emmagatzematge i secreció de Toxines OxyToxy. Com més quantitat d'aquests Vacúols tingui una cèl·lula, més ràpidament produirà aquestes Toxines."

#, fuzzy
msgid "WIKI_TOXIN_VACUOLE_INTRO"
msgstr ""
"Toxina\n"
"Vacúol"

#, fuzzy
msgid "WIKI_TOXIN_VACUOLE_MODIFICATIONS"
msgstr "El Vacúol de Toxines, és un Vacúol que ha estat modificat per a la producció, emmagatzematge i secreció de Toxines OxyToxy. Com més quantitat d'aquests Vacúols tingui una cèl·lula, més ràpidament produirà aquestes Toxines."

#, fuzzy
msgid "WIKI_TOXIN_VACUOLE_PROCESSES"
msgstr "Transforma [thrive:compound type=\"atp\"][/thrive:compound] en [thrive:compound type=\"oxytoxy\"][/thrive:compound]. La velocitat és proporcional a la concentració de [thrive:compound type=\"oxygen\"][/thrive:compound]. Allibera toxines quan es prem la tecla [thrive:input]g_fire_toxin[/thrive:input]. Quan la quantitat de [thrive:compound type=\"oxytoxy\"][/thrive:compound] és baixa, encara és possible disparar, però el dany causat serà menor."

#, fuzzy
msgid "WIKI_TOXIN_VACUOLE_REQUIREMENTS"
msgstr "El Vacúol de Toxines, és un Vacúol que ha estat modificat per a la producció, emmagatzematge i secreció de Toxines OxyToxy. Com més quantitat d'aquests Vacúols tingui una cèl·lula, més ràpidament produirà aquestes Toxines."

#, fuzzy
msgid "WIKI_TOXIN_VACUOLE_SCIENTIFIC_BACKGROUND"
msgstr "El Vacúol de Toxines, és un Vacúol que ha estat modificat per a la producció, emmagatzematge i secreció de Toxines OxyToxy. Com més quantitat d'aquests Vacúols tingui una cèl·lula, més ràpidament produirà aquestes Toxines."

#, fuzzy
msgid "WIKI_TOXIN_VACUOLE_STRATEGY"
msgstr "El Vacúol de Toxines, és un Vacúol que ha estat modificat per a la producció, emmagatzematge i secreció de Toxines OxyToxy. Com més quantitat d'aquests Vacúols tingui una cèl·lula, més ràpidament produirà aquestes Toxines."

#, fuzzy
msgid "WIKI_TOXIN_VACUOLE_UPGRADES"
msgstr "El Vacúol de Toxines, és un Vacúol que ha estat modificat per a la producció, emmagatzematge i secreció de Toxines OxyToxy. Com més quantitat d'aquests Vacúols tingui una cèl·lula, més ràpidament produirà aquestes Toxines."

msgid "WIKI_VACUOLE_EFFECTS"
msgstr ""

#, fuzzy
msgid "WIKI_VACUOLE_INTRO"
msgstr "El Vacúol de Toxines, és un Vacúol que ha estat modificat per a la producció, emmagatzematge i secreció de Toxines OxyToxy. Com més quantitat d'aquests Vacúols tingui una cèl·lula, més ràpidament produirà aquestes Toxines."

#, fuzzy
msgid "WIKI_VACUOLE_MODIFICATIONS"
msgstr "El Vacúol de Toxines, és un Vacúol que ha estat modificat per a la producció, emmagatzematge i secreció de Toxines OxyToxy. Com més quantitat d'aquests Vacúols tingui una cèl·lula, més ràpidament produirà aquestes Toxines."

#, fuzzy
msgid "WIKI_VACUOLE_PROCESSES"
msgstr "Transforma [thrive:compound type=\"atp\"][/thrive:compound] en [thrive:compound type=\"oxytoxy\"][/thrive:compound]. La velocitat és proporcional a la concentració de [thrive:compound type=\"oxygen\"][/thrive:compound]. Allibera toxines quan es prem la tecla [thrive:input]g_fire_toxin[/thrive:input]. Quan la quantitat de [thrive:compound type=\"oxytoxy\"][/thrive:compound] és baixa, encara és possible disparar, però el dany causat serà menor."

msgid "WIKI_VACUOLE_REQUIREMENTS"
msgstr ""

msgid "WIKI_VACUOLE_SCIENTIFIC_BACKGROUND"
msgstr ""

msgid "WIKI_VACUOLE_STRATEGY"
msgstr ""

msgid "WIKI_VACUOLE_UPGRADES"
msgstr ""

#, fuzzy
msgid "WIKI_YES"
msgstr "la nostra Wiki"

msgid "WILL_YOU_THRIVE"
msgstr "Podràs prosperar?"

msgid "WINDOWED"
msgstr ""

msgid "WIN_BOX_TITLE"
msgstr "HAS ACONSEGUIT PROSPERAR!"

msgid "WIN_TEXT"
msgstr "Enhorabona, has guanyat en la versió actual del joc! Si ho vols, un cop aquesta finestreta es tanqui, pots continuar jugant i fent evolucionar la teva espècie, o bé començar una nova partida en un nou món."

msgid "WORKSHOP_ITEM_CHANGE_NOTES"
msgstr "Notes de Canvi d'Item"

msgid "WORKSHOP_ITEM_CHANGE_NOTES_TOOLTIP"
msgstr "Canviar notes del Workshop d'Steam per aquesta versió d'aquest item (opcional)"

msgid "WORKSHOP_ITEM_DESCRIPTION"
msgstr "Descripció de l'Element:"

msgid "WORKSHOP_ITEM_PREVIEW"
msgstr "Imatge de Previsualització de l'Element:"

msgid "WORKSHOP_ITEM_TAGS"
msgstr "Etiquetes de l'Element (coma \",\" separats):"

msgid "WORKSHOP_ITEM_TITLE"
msgstr "Títol de l'Element:"

msgid "WORKSHOP_ITEM_UPLOAD_SUCCEEDED"
msgstr "La càrrega de l'element a l'Steam Workshop ha estat un èxit"

#, fuzzy
msgid "WORKSHOP_ITEM_UPLOAD_SUCCEEDED_TOS_REQUIRED"
msgstr "Càrrega de l'element al Workshop d'Steam ha estat un èxit, però has d'acceptar els termes de servei [color=#3796e1][url=https://steamcommunity.com/sharedfiles/workshoplegalagreement]del Workshop[/url][/color] abans que sigui visible"

msgid "WORKSHOP_TERMS_OF_SERVICE_NOTICE"
msgstr "Presentant aquest element, acceptes els termes de servei [color=#3796e1][url=https://steamcommunity.com/sharedfiles/workshoplegalagreement]de l'Steam Workshop[/url][/color]"

msgid "WORKSHOP_VISIBILITY_TOOLTIP"
msgstr "Un cop es faci visible un element, serà visible per a tothom"

msgid "WORLD"
msgstr "Món"

#, fuzzy
msgid "WORLD_EXPORT_SUCCESS_MESSAGE"
msgstr "Error: {0}"

msgid "WORLD_GENERAL_STATISTICS"
msgstr "Estadístiques Generals del Món Actual"

msgid "WORLD_MISC_DETAILS_STRING"
msgstr ""

#, fuzzy
msgid "WORLD_RELATIVE_MOVEMENT"
msgstr "per augmentar la"

#, fuzzy
msgid "WORLD_SIZE"
msgstr "Món"

#, fuzzy
msgid "WORLD_SIZE_EXPLANATION"
msgstr ""
"Els microbis centrats buscaran recursos o preses més llunyans\n"
"i és possible que siguin molt més ambiciosos respecte a uns mateixos recursos.\n"
"Els microbis sensibles canviaran d'objectius més aviat."

msgid "WORLD_SIZE_LARGE"
msgstr ""

#, fuzzy
msgid "WORLD_SIZE_MEDIUM"
msgstr "per augmentar la"

msgid "WORLD_SIZE_SMALL"
msgstr ""

#, fuzzy
msgid "WORLD_SIZE_TOOLTIP"
msgstr "Han passat: {0:#,#} anys"

msgid "WORST_PATCH_COLON"
msgstr "Pitjor Medi:"

msgid "XBOX360"
msgstr ""

msgid "XBOX_ONE"
msgstr ""

msgid "XBOX_SERIES"
msgstr ""

#, fuzzy
msgid "X_TWITTER_TOOLTIP"
msgstr "Han passat: {0:#,#} anys"

msgid "YEARS"
msgstr "anys"

#, fuzzy
msgid "YET_TO_BE_IMPLEMENTED_NOTICE"
msgstr "Encara no s'ha implementat."

#, fuzzy
msgid "YOUTUBE_TOOLTIP"
msgstr "Pausar el joc"

msgid "YOU_CAN_MAKE_PULL_REQUEST"
msgstr ""
"Thrive és un projecte de codi obert.\n"
"Podeu contribuïr a una sol·licitud sense aplicar a l'equip de programació."

msgid "YOU_CAN_SUPPORT_THRIVE_ON_PATREON"
msgstr "Pots donar suport al desenvolupament futur de Thrive a Patreon."

msgid "ZOOM_IN"
msgstr "Enfocar la visió de la càmera"

msgid "ZOOM_OUT"
msgstr "Zoom enfora"

#~ msgid "TO_BE_IMPLEMENTED"
#~ msgstr "Encara no s'ha implementat."

#, fuzzy
#~ msgid "MICROBE_STAGE_DAY_NIGHT_TEXT"
#~ msgstr ""
#~ "Estigues atent a la barra de salut, que hi ha al costat de la barra d'ATP (a la part inferior dreta de la pantalla).\n"
#~ "Si la teva cèl·lula es queda sense energia, es morirà.\n"
#~ "Pots recuperar la teva salut (autoregeneració) si tens prou quantitat d'ATP.\n"
#~ "Assegurat de recol·lectar prou Glucosa per no quedar-te sense ATP."

#, fuzzy
#~ msgid "GLOBAL_GLACIATION_EVENT_LOG"
#~ msgstr "Població Total:"

#~ msgid "IRON_CHEMOLITHOAUTOTROPHY"
#~ msgstr "Quimiolitoautotròfia basada en Ferro"

#, fuzzy
#~ msgid "PASSIVE_REPRODUCTION_PROGRESS"
#~ msgstr "(velocitat a la qual les espècies de la IA muten)"

#, fuzzy
#~ msgid "MIGRATE"
#~ msgstr "La velocitat"

#, fuzzy
#~ msgid "THANKS_FOR_BUYING_THRIVE"
#~ msgstr ""
#~ "Gràcies per jugar!\n"
#~ "\n"
#~ "Si has gaudit del joc, siusplau explica-ho als teus amics."

#, fuzzy
#~ msgid "WIKI_RADIOSYNTHESIS"
#~ msgstr "Termosíntesi"

#~ msgid "EASTEREGG_MESSAGE_19"
#~ msgstr "A mode de curiositat, el Didinum és un ciliat que caça Paramecis."

#~ msgid "EASTEREGG_MESSAGE_20"
#~ msgstr "A mode de curiositat, les Amebes caçen i atrapen preses amb unes 'potes' fetes de Citoplasma que s'anomenen pseudòpodes. Eventualment, seran implementades al joc."

#~ msgid "EASTEREGG_MESSAGE_21"
#~ msgstr "Un petit consell: vés amb compte amb les cèl·lules més grans que la teva, no és gens divertit ser engolit per una d'aquestes bestioles."

#~ msgid "EASTEREGG_MESSAGE_22"
#~ msgstr "L'equip de so de Thrive ha composat moltes cançons, algunes de les quals encara no s'han afegit al joc. No obstant, les pots escoltar, i fins i tot veure emissions en directe al canal de YouTube 'Oliver Lugg'."

#~ msgid "EASTEREGG_MESSAGE_23"
#~ msgstr "Un petit consell, si la teva cèl·lula ocupa més de 150 hexàgons, et podràs empassar fins i tot el trossos de ferro més grans del joc."

#~ msgid "EASTEREGG_MESSAGE_24"
#~ msgstr "Thrive representa una simulació d'un planeta alienígena. Per tant, la majoria de criatures que vagis trobant, estaran emparentades i mostraran similituds amb d'altres espècies degut al procés d'evolució. Intenta identificar-les!"

#~ msgid "EASTEREGG_MESSAGE_25"
#~ msgstr "A mode de curiositat, l'equip de Thrive fa podcasts en directe cada cert temps. Estigues amatent i no te'n perdis ni un!"

#~ msgid "EASTEREGG_MESSAGE_26"
#~ msgstr "A mode de curiositat, Thrive està essent desenvolupat amb el motor de videojoc de codi obert anomenat Godot!"

#~ msgid "EASTEREGG_MESSAGE_27"
#~ msgstr "A mode de curiositat, un dels primers prototips jugables d'aquest joc va ser desenvolupat pel nostre gran programador untrustedlife!"

#~ msgid "MICROBE_EDITOR_HELP_MESSAGE_1"
#~ msgstr ""
#~ "Estructures Procariòtiques\n"
#~ "\n"
#~ "Citoplasma: Proporciona espai d'emmagatzematge i duu a terme la glicòlisi (Produeix petites quantitats de [thrive:compound type=\"atp\"][/thrive:compound] a partir de [thrive:compound type=\"glucose\"][/thrive:compound])\n"
#~ "\n"
#~ "Metabolosomes: Produeix [thrive:compound type=\"atp\"][/thrive:compound] a partir de [thrive:compound type=\"glucose\"][/thrive:compound]\n"
#~ "\n"
#~ "Tilacoides: Produeix 1/3 part de la quantitat de [thrive:compound type=\"glucose\"][/thrive:compound] que un cloroplast normal, però també duu a terma la glicòlisi, i ocupa 1 Hexàgonbut also performs glycolysis, and takes up 1 Hex\n"
#~ "\n"
#~ "Proteïnes Quimiosintetitzadores: Produeix la meitat de [thrive:compound type=\"glucose\"][/thrive:compound] out of [thrive:compound type=\"hydrogensulfide\"][/thrive:compound] que el Quimioplast, però també duu a terme la glicòlisi, i ocupa 1 Hexàgon\n"
#~ "\n"
#~ "Rusticianina: Transforma [thrive:compound type=\"iron\"][/thrive:compound] en [thrive:compound type=\"atp\"][/thrive:compound]\n"
#~ "\n"
#~ "Nitrogenasa: Transforma el nitrogen atmosfèric i [thrive:compound type=\"atp\"][/thrive:compound] en [thrive:compound type=\"ammonia\"][/thrive:compound] anaeròbicament\n"
#~ "\n"
#~ "Oxitoxisoma: Transforma [thrive:compound type=\"atp\"][/thrive:compound] en [thrive:compound type=\"oxytoxy\"][/thrive:compound]\n"
#~ "\n"
#~ "Termosintasa: Produeix [thrive:compound type=\"atp\"][/thrive:compound] fent servir gradients de temperatura"

#~ msgid "MICROBE_EDITOR_HELP_MESSAGE_14"
#~ msgstr "Un cop l'Engoliment s'hagi completat, tots els objectes atrapats es retindran dins la membrane per a ser digerits. Els objectes no digeribles seran sempre expulsats, de manera que primer t'has d'assegurar que tens les mutacions adequades per a poder-los processar. Els enzims que proporcionen els Lisosomes ajudaran amb la digestió, de manera que és recomanat evolucionar aquest orgànul per tal d'aconseguir una digestió molt més eficient."

#~ msgid "MICROBE_EDITOR_HELP_MESSAGE_2"
#~ msgstr ""
#~ "Orgànuls externs\n"
#~ "\n"
#~ "Flagel: Fa que la teva cèl·lula sigui més ràpida consumint [thrive:compound type=\"atp\"][/thrive:compound]\n"
#~ "\n"
#~ "Pilus: Estructura per punxar altres cèl·lules\n"
#~ "\n"
#~ "Quimioreceptor: Permet detectar compostos a distància.\n"
#~ "\n"
#~ "Cili: Augment la velocitat de gir de les cèl·lules"

#~ msgid "MICROBE_EDITOR_HELP_MESSAGE_3"
#~ msgstr ""
#~ "Orgànuls adherits a la membrana\n"
#~ "\n"
#~ "Nucli: Ocupa 11 hexàgons i permet evolucionar orgànuls adherits a la membrana, duplica la mida de la teva cèl·lula i redueix el mal rebut en un 50% (només es pot evolucionar una vegada)\n"
#~ "\n"
#~ "Agent d'Adhesió: Permet adherir-se amb altres cèl·lules\n"
#~ "\n"
#~ "Mitocondri: Produeix [thrive:compound type=\"atp\"][/thrive:compound] a partir de [thrive:compound type=\"glucose\"][/thrive:compound] i O2 atmosfèric de manera molt més eficient que el citoplasma\n"
#~ "\n"
#~ "Cloroplast: Produeix [thrive:compound type=\"glucose\"][/thrive:compound] a partir de llum solar i CO2 atmosfèric\n"
#~ "\n"
#~ "Thermoplast: Produeix [thrive:compound type=\"atp\"][/thrive:compound] fent servir gradients de temperatura\n"
#~ "\n"
#~ "Lysosome: Conté enzims digestius\n"
#~ "\n"
#~ "Quimioplast: Produeix [thrive:compound type=\"glucose\"][/thrive:compound] a partir de [thrive:compound type=\"hydrogensulfide\"][/thrive:compound]\n"
#~ "\n"
#~ "Plastidi Fixador de Nitrogen: Produeix [thrive:compound type=\"ammonia\"][/thrive:compound] a partir de [thrive:compound type=\"atp\"][/thrive:compound] i Nitrogen i Oxigen atmosfèric\n"
#~ "\n"
#~ "Vacúol: Emmagatzema fins a 8 unitats de compostos recol·lectats\n"
#~ "\n"
#~ "Vacúol de Toxines: Produeix toxines (anomenades [thrive:compound type=\"oxytoxy\"][/thrive:compound]) i et permet alliberar-les, tot produïnt mal en funció de la quantitat de toxines disponibles\n"
#~ "\n"
#~ "Agent de Senyalització: Permet crear productes químics als quals altres espècies hi poden reaccionar."

#~ msgid "MICROBE_EDITOR_HELP_MESSAGE_4"
#~ msgstr "Cada generació, pots gastar fins a 100 punts de mutació (PM), i cada canvi (o mutació) costarà una certa quantitat d'aquest PM. Afegir i eliminar orgànuls costa PM. No obstant, eliminar orgànuls que han estat afegits en la sessió de mutació actuals, et torna el cost en PM d'aquest orgànul. Pots moure o eliminar un orgànul tot fent clic dret a sobre d'aquest, i seleccionant l'acció adequada del menú que apareixirà. Pots rotar els teus orgànuls mentre els col·loques amb [thrive:input]e_rotate_left[/thrive:input] i [thrive:input]e_rotate_right[/thrive:input]."

#~ msgid "MICROBE_EDITOR_HELP_MESSAGE_5"
#~ msgstr "Cada vegada que et reprodueixis entraràs a l'editor de microbi, on podràs fer canvis a la teva espècie (afegir, moure o treure orgànuls) per tal de millorar-la. Cada sessió de l'editor de microbi representa [thrive:constant]EDITOR_TIME_JUMP_MILLION_YEARS[/thrive:constant] milions d'anys d'evolució."

#~ msgid "MICROBE_STAGE_HELP_MESSAGE_1"
#~ msgstr "[thrive:input]g_move_forward[/thrive:input],[thrive:input]g_move_left[/thrive:input],[thrive:input]g_move_backwards[/thrive:input],[thrive:input]g_move_right[/thrive:input] i fer servir el ratolí per canviar la orientació. [thrive:input]g_fire_toxin[/thrive:input] per disparar [thrive:compound type=\"oxytoxy\"][/thrive:compound] si tens un Vacúol de Toxines. [thrive:input]g_toggle_engulf[/thrive:input] per activar el mode Engolir. Pots ampliar o reduïr el camp de visió amb la rodeta del ratolí."

#~ msgid "MICROBE_STAGE_HELP_MESSAGE_10"
#~ msgstr "Per tal de reproduït-te, has de dividir cadascun dels teus orgànuls en 2. Els orgànuls necessiten Amoníac i Fosfat per tal d'autoreplicar-se."

#~ msgid "MICROBE_STAGE_HELP_MESSAGE_11"
#~ msgstr "Però si sobrevius durant 20 generacions i la teva població té més de 300 individus, hauràs guanyat el joc actual. Després de guanyar, apareixerà una finestreta d'enhorabona i, després, podràs seguir jugant."

#~ msgid "MICROBE_STAGE_HELP_MESSAGE_12"
#~ msgstr "Estigues alerta, ja que els teus competidors no cessaran d'evolucionar en cap moment. Cada vegada que entris a l'editor, ells també faran un salt evolutiu."

#~ msgid "MICROBE_STAGE_HELP_MESSAGE_13"
#~ msgstr "Si t'uneixes a altres cèl·lules, podràs construïr una colònia cel·lular on les cèl·lules comparteixen els compostos que absorbeixen i produeixen amb les altres. Per poder unir-te a una altra cèl·lula, has d'aconseguir l'orgànul \"agents d'unió\", entrar en contacte amb l'altra cèl·lula i, tot seguit, entrar en el \"mode d'unió\" prement [thrive:input]g_toggle_binding[/thrive:input]. Només et pots unir a cèl·lules de la teva espècie. Mentre formis part d'una colònia, no et pots reproduïr i entrar a l'editor (de moment). Per entrar a l'editor, un cop hagis recollit prou compostos hauràs d'abandonar la teva colònia prement [thrive:input]g_unbind_all[/thrive:input]. Les grans colònies de cèl·lules són la via per a esdevenir un organisme multicel·lular."

#~ msgid "MICROBE_STAGE_HELP_MESSAGE_15"
#~ msgstr "Les parets cel·lulars de Cel·lulose i Quitina, en particular, no es poden digerir si no es compta amb un enzim especial que les pot trencar."

#~ msgid "MICROBE_STAGE_HELP_MESSAGE_16"
#~ msgstr "No obstant, els Lisosomes són exclusius dels organismes eucariotes. Els procariotes, en canvi, no poden tenir aquest orgànul, de manera que digereixen el menjar de manera bastant ineficient. Per cèl·lules petites no hi ha cap problema, però per cèl·lules més grans no tenir Lisosomes és un gran desavantatge."

#~ msgid "MICROBE_STAGE_HELP_MESSAGE_2"
#~ msgstr "La teva cèl·lula fa servir [thrive:compound type=\"atp\"][/thrive:compound] com a font d'energia, si se li acaba es morirà."

#~ msgid "MICROBE_STAGE_HELP_MESSAGE_3"
#~ msgstr "Per desbloquejar l'editor i reproduïr-vos heu de recol·lectar [thrive:compound type=\"ammonia\"][/thrive:compound] (Núvol Taronja) i [thrive:compound type=\"phosphates\"][/thrive:compound] (Núvol Violeta)."

#~ msgid "MICROBE_STAGE_HELP_MESSAGE_4"
#~ msgstr "També pots engolir cèl·lules, bacteris, fragments de Ferro i fragments de cèl·lules mortes prement [thrive:input]g_toggle_engulf[/thrive:input]. Això comporta un cost afegit [thrive:compound type=\"atp\"][/thrive:compound] i et farà més lent. No t'oblidis de prèmer [thrive:input]g_toggle_engulf[/thrive:input] una segona vegada per deixar d'engolir."

#~ msgid "MICROBE_STAGE_HELP_MESSAGE_5"
#~ msgstr "L'Osmoregulació comporta un cost en [thrive:compound type=\"atp\"][/thrive:compound], de manera que, com més gran és la teva cèl·lula, més Mitocondris, Metabolosomes o Rusticianina (o Citoplasma, que duu a terme la Glicòlisi) necessites per evitar morir [thrive:compound type=\"atp\"][/thrive:compound] quan estàs quiet."

#~ msgid "MICROBE_STAGE_HELP_MESSAGE_6"
#~ msgstr "A l'editor hi ha un munt d'Orgànuls que pots fer servir per evolucionar; un munt de possibilitats jugables."

#~ msgid "MICROBE_STAGE_HELP_MESSAGE_7"
#~ msgstr "Per a la versió actual del joc, si la teva població baixa fins a 0 t'hauràs extingit."

#~ msgid "MICROBE_STAGE_HELP_MESSAGE_8"
#~ msgstr ""
#~ "Els diferents núvols de compostos són:\n"
#~ "\n"
#~ "Blanc – [thrive:compound type=\"glucose\"][/thrive:compound]\n"
#~ "Groc – [thrive:compound type=\"hydrogensulfide\"][/thrive:compound]\n"
#~ "Taronja – [thrive:compound type=\"ammonia\"][/thrive:compound]\n"
#~ "Violeta – [thrive:compound type=\"phosphates\"][/thrive:compound]\n"
#~ "Marró rovellat – [thrive:compound type=\"iron\"][/thrive:compound]\n"
#~ "\n"
#~ "[thrive:compound type=\"glucose\"][/thrive:compound] fa [thrive:compound type=\"atp\"][/thrive:compound]."

#~ msgid "MICROBE_STAGE_HELP_MESSAGE_9"
#~ msgstr "[thrive:compound type=\"hydrogensulfide\"][/thrive:compound] pot ser transformat en [thrive:compound type=\"glucose\"][/thrive:compound] per mitjà de Quimioplasts i Proteïnes Quimiosintetitzadores. [thrive:compound type=\"iron\"][/thrive:compound] pot ser transformat per mitjà de la proteïna Rusticianina en [thrive:compound type=\"atp\"][/thrive:compound]."

#, fuzzy
#~ msgid "WIKI_MACROSCOPIC_STAGE"
#~ msgstr "Estadi de Microbi"

#, fuzzy
#~ msgid "EARLY_MULTICELLULAR"
#~ msgstr "Multicel·lular"

#~ msgid "LOADING_EARLY_MULTICELLULAR_EDITOR"
#~ msgstr "Carregant l'Editor Multicel·lular Primerenc"

#, fuzzy
#~ msgid "ERUPTION_IN"
#~ msgstr "Gemmació"

#~ msgid "THE_AMOUNT_OF_GLUCOSE_HAS_BEEN_REDUCED"
#~ msgstr "La quantitat de Glucosa s'ha reduït un percentatge de {0} respecte a la Generació anterior."

#, fuzzy
#~ msgid "OXYTOXISOME_DESC"
#~ msgstr "Un Metabolosoma modificat que és responsable de la producció d'una forma primitiva de l'agent tòxic OxyToxy NT."

#~ msgid "THYLAKOID"
#~ msgstr "Tilacoide"

#, fuzzy
#~ msgid "WIKI_CYTOPLASM_GLYCOLYSIS"
#~ msgstr "Glicòlisi de Citoplasma"

#, fuzzy
#~ msgid "WIKI_AEROBIC_NITROGEN_FIXATION"
#~ msgstr "Fixació Anaeròbica de Nitrogen"

#, fuzzy
#~ msgid "WIKI_AWAKENING_STAGE"
#~ msgstr "Agent d'Unió"

#, fuzzy
#~ msgid "WIKI_AWARE_STAGE"
#~ msgstr "Estadi de Microbi"

#, fuzzy
#~ msgid "WIKI_CHEMOSYNTHESIS"
#~ msgstr "Quimiosíntesi"

#, fuzzy
#~ msgid "WIKI_GLYCOLYSIS"
#~ msgstr "Glicòlisi"

#, fuzzy
#~ msgid "WIKI_INDUSTRIAL_STAGE"
#~ msgstr "Agent d'Unió"

#, fuzzy
#~ msgid "WIKI_IRON_CHEMOLITHOAUTOTROPHY"
#~ msgstr "Quimiolitoautotròfia basada en Ferro"

#, fuzzy
#~ msgid "WIKI_LIPASE"
#~ msgstr "Lipasa"

#, fuzzy
#~ msgid "WIKI_MICROBE_EDITOR"
#~ msgstr "Editor de Microbi"

#, fuzzy
#~ msgid "WIKI_MUCILAGE_SYNTHESIS"
#~ msgstr "Síntesi de mucílag"

#, fuzzy
#~ msgid "WIKI_MULTICELLULAR_STAGE"
#~ msgstr "Estadi Multicel·lular"

#, fuzzy
#~ msgid "WIKI_NONE"
#~ msgstr "La Rusticianina és una proteïna capaç d'oxidar blocs de Ferro i, per tant, canviar-ne l'estat químic, mitjançant Diòxid de Carboni i Oxigen. Aquest procés s'anomena Respiració de Ferro, i allibera una certa quantitat d'energia que la cèl·lula pot fer servir."

#, fuzzy
#~ msgid "WIKI_OXYTOXY_SYNTHESIS"
#~ msgstr "Síntesi de les toxines OxyToxy"

#, fuzzy
#~ msgid "WIKI_PHOTOSYNTHESIS"
#~ msgstr "Fotosíntesi"

#, fuzzy
#~ msgid "WIKI_RUSTICYANIN"
#~ msgstr "Rusticianina"

#, fuzzy
#~ msgid "WIKI_SOCIETY_STAGE"
#~ msgstr "Estadi de Microbi"

#, fuzzy
#~ msgid "WIKI_SPACE_STAGE"
#~ msgstr "Estadi de Microbi"

#, fuzzy
#~ msgid "NO"
#~ msgstr "Cap"

#, fuzzy
#~ msgid "YES"
#~ msgstr "anys"

#, fuzzy
#~ msgid "STAGES_BUTTON"
#~ msgstr "L'acció d'eliminar aquest arxiu de guardat és irreversible. Esteu segur que el voleu eliminar permanentment?"

#, fuzzy
#~ msgid "EDITING"
#~ msgstr "Quitina"

#, fuzzy
#~ msgid "ALLOW_SPECIES_TO_NOT_MIGRATE"
#~ msgstr "Part de [b][u]{0}[/u][/b] població ha migrat a {1}"

#, fuzzy
#~ msgid "MAXIMUM_SPECIES_IN_PATCH"
#~ msgstr "s'ha extingit de l'ecosistema"

#~ msgid "NOT_FOUND_CHUNK"
#~ msgstr "Error: tros no trobat"

#~ msgid "BASSBOOST"
#~ msgstr "Tecla Bassboost"

#~ msgid "BASSDOWN"
#~ msgstr "Tecla Bass Down"

#~ msgid "BASSUP"
#~ msgstr "Tecla Bass Up"

#~ msgid "DIRECTIONL"
#~ msgstr "Esquerra"

#~ msgid "DIRECTIONR"
#~ msgstr "Dreta"

#~ msgid "HYPERL"
#~ msgstr "Tecla Hyper Left"

#~ msgid "HYPERR"
#~ msgstr "Tecla Hyper Right"

#~ msgid "SUPERL"
#~ msgstr "Tecla Super Left"

#~ msgid "SUPERR"
#~ msgstr "Tecla Super Right"

#~ msgid "TREBLEDOWN"
#~ msgstr "Sons aguts avall"

#~ msgid "TREBLEUP"
#~ msgstr "Sons aguts amunt"

#~ msgid "UNKNOWN_ON_WINDOWS"
#~ msgstr "Desconegut a Windows"

#, fuzzy
#~ msgid "TARGET_TIME"
#~ msgstr "Tipus:"

#, fuzzy
#~ msgid "ENABLED"
#~ msgstr "Mods Habilitats"

#~ msgid "PANGONIAN_REGION_NAME"
#~ msgstr "Pangonià"

#~ msgid "PATCH_MAP_TYPE"
#~ msgstr "Tipus de mapa d'ecosistemes"

#~ msgid "PATCH_MAP_TYPE_CLASSIC"
#~ msgstr "Clàssic"

#~ msgid "PATCH_MAP_TYPE_EXPLANATION"
#~ msgstr "(generar un mapa d'ecosistemes proceduralment o utilitzar el mapa clàssic)"

#~ msgid "PATCH_MAP_TYPE_PROCEDURAL"
#~ msgstr "Procedural"

#~ msgid "LOOKING_AT"
#~ msgstr "Mirant a:"

#~ msgid "SPECIES_N_TIMES"
#~ msgstr "{0} (x{1})"

#~ msgid "BECOME_AWARE"
#~ msgstr "Esdevenir Conscient"

#~ msgid "CONFIRM_NORMAL"
#~ msgstr "Confirmar"

#~ msgid "STUFF_AT"
#~ msgstr "Matèria a les coordenades {0:F1}, {1:F1}:"

#, fuzzy
#~ msgid "SPECIES_DETAILS"
#~ msgstr "Espècies presents"

#, fuzzy
#~ msgid "CURRENT_GENERATION_COLON"
#~ msgstr "Generació:"

#~ msgid "STATISTICS_BUTTON_TOOLTIP"
#~ msgstr "Estadístiques sobre la partida actual"

#~ msgid "MACROSCOPIC_PROTOTYPE_INFO"
#~ msgstr "Prototip Macroscòpic"

#~ msgid "MACROSCOPIC_PROTOYPE_WARNING"
#~ msgstr ""
#~ "Enhorabone per haver arribat al prototip de la part macroscòpica de l'Estadi Multicel·lular!\n"
#~ "\n"
#~ "Degut a limitacions de desenvolupament, no hem pogut afegir jugabilitat a la part 3D macroscòpica en aquesta versió. No obstant, pots tornar a l'editor per seguir construïnt el teu organisme."

#~ msgid "INVULNERABLE_TO_ENGULFMENT"
#~ msgstr "Invulnerable a l'Engoliment"

#, fuzzy
#~ msgid "AUTO_GPU_NAME"
#~ msgstr "Nom d'usuari propi:"

#~ msgid "NOT_RUNNING_DOT"
#~ msgstr "No està en marxa."

#, fuzzy
#~ msgid "EXTREME"
#~ msgstr "Extres"

#~ msgid "PATCH_PANGONIAN_VENTS"
#~ msgstr "Fumeroles volcàniques de Pangònia"

#~ msgid "PATCH_PANGONIAN_MESOPELAGIC"
#~ msgstr "Zona Mesopelàgica de Pangònia"

#~ msgid "PATCH_PANGONIAN_EPIPELAGIC"
#~ msgstr "Zona Epipelàgica de Pangònia"

#~ msgid "PATCH_PANGONIAN_TIDEPOOL"
#~ msgstr "Toll o Bassa de Marea de Pangònia"

#~ msgid "PATHCH_PANGONIAN_ABYSSOPELAGIC"
#~ msgstr "Zona Abissopelàgica de Pangònia"

#~ msgid "PATCH_PANGONIAN_COAST"
#~ msgstr "Zona Costanera de Pangònia"

#~ msgid "PATCH_PANGONIAN_ESTUARY"
#~ msgstr "Estuari de Pangònia"

#~ msgid "PATCH_CAVE"
#~ msgstr "Cova submarina"

#~ msgid "PATCH_ICE_SHELF"
#~ msgstr "Plataforma de Gel"

#~ msgid "PATCH_PANGONIAN_SEAFLOOR"
#~ msgstr "Llit Marí de Pangònia"

#~ msgid "LOADING_DOT"
#~ msgstr "Carregant..."

#~ msgid "PREVIOUS"
#~ msgstr "anterior:"

#~ msgid "RUN_RESULT_POP_IN_PATCHES"
#~ msgstr "població a les zones:"

#~ msgid "SAVING"
#~ msgstr "Guardant..."

#~ msgid "OVERWRITE_EXISTING_SAVE_TITLE"
#~ msgstr "Voleu sobreescriure l'arxiu de guardat actual?"

#~ msgid "SAVING_FAILED"
#~ msgstr "Acció de guardat fallida! Hi ha hagut un problema"

#~ msgid "TYPE"
#~ msgstr "Tipus:"

#~ msgid "EDITOR_TUTORIAL_PATCH_TEXT"
#~ msgstr ""
#~ "Aquest és el mapa dels Indrets d'aquest món.\n"
#~ "Pots examinar els diferents Indrets cap a on la teva espècie pot migrar i colonitzar.\n"
#~ "L'Indret on es troba la teva espècie actualment està ressaltada.\n"
#~ "Pots clicar en els Indrets amb el ratolí per tal de seleccionar-lo i veure'n els detalls, a la banda dreta de la pestanya.\n"
#~ "\n"
#~ "Si selecciones un Indret limítrof amb el teu Indret actual, tens la opció de clicar el botó a la dreta per a fer-hi migrar la teva espècie.\n"
#~ "\n"
#~ "Selecciona un Indret per tal de continuar."

#~ msgid "VIEW_NOW"
#~ msgstr "Veure Ara"

#, fuzzy
#~ msgid "TOTAL_EXTINCTION"
#~ msgstr "s'ha extingit en {0}"

#, fuzzy
#~ msgid "LOCAL_EXTINCTION"
#~ msgstr "Jugador extingit"

#, fuzzy
#~ msgid "MARINE_SNOW_FOOD_SOURCE"
#~ msgstr "Neu marina"

#~ msgid "Cancel"
#~ msgstr "Cancel·lar"

#~ msgid "SAVING_ERROR"
#~ msgstr "Error en l'acció de guardat"

#~ msgid "REMOVE_ORGANELLE"
#~ msgstr "Suprimir orgànul"

#, fuzzy
#~ msgid "TRY_NEW_GAME"
#~ msgstr "Nova partida"

#~ msgid "MICROBE_PATCH_LABEL"
#~ msgstr "Indret: {0}"

#, fuzzy
#~ msgid "COLOR"
#~ msgstr "Color"

#~ msgid "TURNS"
#~ msgstr "Girs"

#~ msgid "INTO"
#~ msgstr "dins"

#~ msgid "DOT_RATE_SCALES"
#~ msgstr ". La velocitat augmenta proporcionalment"

#~ msgid "OXYGEN_DOT"
#~ msgstr "Oxigen."

#~ msgid "PRODUCES"
#~ msgstr "Produeix"

#~ msgid "DOT_RATE_SCALES_WITH"
#~ msgstr ". La velocitat augmenta proporcionalment amb"

#~ msgid "CONCENTRATION_OF"
#~ msgstr "la concentració de"

#~ msgid "AND"
#~ msgstr "i"

#~ msgid "INTENSITY_OF"
#~ msgstr "la intensitat de"

#~ msgid "DOT_RATE_SCALES_WITH_CONCENTRATION_OF"
#~ msgstr ". La velocitat augmenta proporcionalment amb la concentració de"

#~ msgid "ALSO_TURNS"
#~ msgstr "També transforma"

#~ msgid "DOT_RATE"
#~ msgstr ". La velocitat"

#~ msgid "SCALES_WITH_CONCENTRATION_OF"
#~ msgstr "augmenta proporcionalment amb la concentració de"

#~ msgid "OXYTOXY"
#~ msgstr "Oxytoxy"

#~ msgid "DOT_CAN_RELEASE"
#~ msgstr ". Pot alliberar"

#~ msgid "TOXINS_BY_PRESSING_E"
#~ msgstr "Toxines quan s'apreti el botó E del teclat. La velocitat augmenta proporcionalment amb"

#~ msgid "USES"
#~ msgstr "Fa servir"

#~ msgid "INREASE_STORAGE_SPACE"
#~ msgstr "Augmenta l'espai d'emmagatzematge de la cèl·lula."

#~ msgid "DOT_CAN"
#~ msgstr ". Pot"

#~ msgid "RELEASE_TOXINS_BY_PRESSING"
#~ msgstr "alliberar toxines quan es premi"

#~ msgid "E_DOT"
#~ msgstr "la tecla E."

#~ msgid "BIOLUMESCENT_VACUOLE"
#~ msgstr ""
#~ "Vacúol\n"
#~ "Bioluminescent"

#, fuzzy
#~ msgid "END"
#~ msgstr "i"

#, fuzzy
#~ msgid "LEFT"
#~ msgstr "Moure cap a l'esquerra"

#, fuzzy
#~ msgid "RIGHT"
#~ msgstr "Llum"

#, fuzzy
#~ msgid "FORWARD"
#~ msgstr "Moure cap endavant"

#, fuzzy
#~ msgid "PARENLEFT"
#~ msgstr "Rotar cap a l'esquerra"

#, fuzzy
#~ msgid "PARENRIGHT"
#~ msgstr "Rotar cap a la dreta"

#, fuzzy
#~ msgid "COLON"
#~ msgstr "Punts de salut:"

#, fuzzy
#~ msgid "SEMICOLON"
#~ msgstr "Mida:"

#, fuzzy
#~ msgid "AT"
#~ msgstr "ATP"

#, fuzzy
#~ msgid "BRACKETRIGHT"
#~ msgstr "Rotar cap a la dreta"

#, fuzzy
#~ msgid "QUOTELEFT"
#~ msgstr "Rotar cap a l'esquerra"

#, fuzzy
#~ msgid "BRACELEFT"
#~ msgstr "Rotar cap a l'esquerra"

#, fuzzy
#~ msgid "BRACERIGHT"
#~ msgstr "Rotar cap a la dreta"

#, fuzzy
#~ msgid "EXCLAMDOWN"
#~ msgstr "Rodeta avall"

#, fuzzy
#~ msgid "YEN"
#~ msgstr "Oxigen"

#, fuzzy
#~ msgid "SECTION"
#~ msgstr "Descripció:"

#, fuzzy
#~ msgid "COPYRIGHT"
#~ msgstr "Moure cap a la dreta"

#, fuzzy
#~ msgid "MU"
#~ msgstr "Mut"

#, fuzzy
#~ msgid "AE"
#~ msgstr "Guardar"

#, fuzzy
#~ msgid "ETH"
#~ msgstr "Salut"

#, fuzzy
#~ msgid "DIVISION"
#~ msgstr "Versió:"

#, fuzzy
#~ msgid "BACKTAB"
#~ msgstr "Enrere"

#~ msgid "EDITOR_TUTORIAL_CELL_TEXT"
#~ msgstr ""
#~ "Aquest és l'Editor de Microbi, on pots afegir, treure o modificar diferents orgànuls, tot invertint-hi una quantitat corresponent de Punts de Mutació.\n"
#~ "\n"
#~ "També pots canviar altres propietats i elements de la teva cèl·lula, com ara la membrana, en les altres pestanyes de l'Editor.\n"
#~ "\n"
#~ "Per continuar, selecciona un orgànul del tauler de l'esquerra (el Citoplasma és una bona opció). Tot seguit, fes clic esquerre al cantó de l'Hexàgon mostrat al bell mig de la pantalla (que representa l'interior de la teva cèl·lula) per tal d'afegir aquest orgànul a la teva espècie."<|MERGE_RESOLUTION|>--- conflicted
+++ resolved
@@ -7,11 +7,7 @@
 msgstr ""
 "Project-Id-Version: PROJECT VERSION\n"
 "Report-Msgid-Bugs-To: EMAIL@ADDRESS\n"
-<<<<<<< HEAD
-"POT-Creation-Date: 2025-04-12 20:18+0200\n"
-=======
 "POT-Creation-Date: 2025-04-11 10:12+0300\n"
->>>>>>> 10e73d4a
 "PO-Revision-Date: 2025-04-04 10:42+0000\n"
 "Last-Translator: Anonymous <noreply@weblate.org>\n"
 "Language-Team: Catalan <https://translate.revolutionarygamesstudio.com/projects/thrive/thrive-game/ca/>\n"
@@ -2069,27 +2065,6 @@
 #, fuzzy
 msgid "EVENT_ERUPTION_TOOLTIP"
 msgstr "Automàticament carregar els ecosistemes Harmony de l'Ensamblatge (no requereix especificar una classe de mod)"
-
-msgid "EVENT_METEOR_GLUCOSE"
-msgstr ""
-
-#, fuzzy
-msgid "EVENT_METEOR_IRON"
-msgstr "{0}: +{1} ATP"
-
-#, fuzzy
-msgid "EVENT_METEOR_PHOSPHATES"
-msgstr "Fer aparéixer Fosfats"
-
-#, fuzzy
-msgid "EVENT_METEOR_PLAIN"
-msgstr "Automàticament carregar els ecosistemes Harmony de l'Ensamblatge (no requereix especificar una classe de mod)"
-
-msgid "EVENT_METEOR_RADIOACTIVE"
-msgstr ""
-
-msgid "EVENT_METEOR_SULFUR"
-msgstr ""
 
 #, fuzzy
 msgid "EVOLUTIONARY_TREE"
@@ -3579,15 +3554,6 @@
 msgstr ""
 "No pot ser automàticament detectat si el \"hyperthreading\" està activat o no.\n"
 "Això afecta el nombre de \"threads\" per defecte ja que el \"hyperthreading threads\" no són tan ràpids com els núclis CPU reals."
-
-msgid "METEOR_IMPACT_EVENT"
-msgstr ""
-
-msgid "METEOR_STRIKE_START_EVENT_LOG_PLURAL"
-msgstr ""
-
-msgid "METEOR_STRIKE_START_EVENT_LOG_SINGULAR"
-msgstr ""
 
 msgid "METRICS"
 msgstr "Mètriques de rendiment"
@@ -9281,6 +9247,10 @@
 #~ msgid "ERUPTION_IN"
 #~ msgstr "Gemmació"
 
+#, fuzzy
+#~ msgid "EVENT_TOOLTIP_ERUPTION"
+#~ msgstr "{0}: +{1} ATP"
+
 #~ msgid "THE_AMOUNT_OF_GLUCOSE_HAS_BEEN_REDUCED"
 #~ msgstr "La quantitat de Glucosa s'ha reduït un percentatge de {0} respecte a la Generació anterior."
 
