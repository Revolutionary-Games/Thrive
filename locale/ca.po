--- conflicted
+++ resolved
@@ -7,15 +7,9 @@
 msgstr ""
 "Project-Id-Version: PROJECT VERSION\n"
 "Report-Msgid-Bugs-To: EMAIL@ADDRESS\n"
-<<<<<<< HEAD
-"POT-Creation-Date: 2022-02-04 16:25+0200\n"
-"PO-Revision-Date: 2022-01-21 14:35+0000\n"
-"Last-Translator: Sergio Albornoz <salbornozmateos@gmail.com>\n"
-=======
-"POT-Creation-Date: 2022-01-28 20:32+0200\n"
+"POT-Creation-Date: 2022-02-08 18:56+0200\n"
 "PO-Revision-Date: 2022-02-04 17:52+0000\n"
 "Last-Translator: aleixcoma <aleixcoma@gmail.com>\n"
->>>>>>> d0ab345e
 "Language-Team: Catalan <https://translate.revolutionarygamesstudio.com/"
 "projects/thrive/thrive-game/ca/>\n"
 "Language: ca\n"
@@ -198,15 +192,15 @@
 "partir de [thrive:compound type=\"glucose\"][/thrive:compound] i O2 "
 "atmosfèric de manera molt més eficient que el citoplasma\n"
 "\n"
-"Cloroplast: Produeix [thrive:compound type=\"glucose\"][/thrive:compound] a "
-"partir de llum solar i CO2 atmosfèric\n"
+"Cloroplast: Produeix [thrive:compound type=\"glucose\"][/thrive:compound] "
+"a partir de llum solar i CO2 atmosfèric\n"
 "\n"
-"Quimioplast: Produeix [thrive:compound type=\"glucose\"][/thrive:compound] a "
-"partir de [thrive:compound type=\"hydrogensulfide\"][/thrive:compound]\n"
+"Quimioplast: Produeix [thrive:compound type=\"glucose\"][/thrive:compound] "
+"a partir de [thrive:compound type=\"hydrogensulfide\"][/thrive:compound]\n"
 "\n"
-"Plastidi Fixador de Nitrogen: Produeix [thrive:compound type=\"ammonia\""
-"][/thrive:compound] a partir de [thrive:compound type=\"atp\""
-"][/thrive:compound] i Nitrogen i Oxigen atmosfèric\n"
+"Plastidi Fixador de Nitrogen: Produeix [thrive:compound type=\"ammonia\"][/"
+"thrive:compound] a partir de [thrive:compound type=\"atp\"][/thrive:"
+"compound] i Nitrogen i Oxigen atmosfèric\n"
 "\n"
 "Vacúol: Emmagatzema fins a 8 unitats de compostos recol·lectats\n"
 "\n"
@@ -1002,21 +996,11 @@
 msgid "TIMELINE_SPECIES_EXTINCT"
 msgstr "[u]{0}[/u] s'ha extingit!"
 
-<<<<<<< HEAD
 #: ../src/auto-evo/RunResults.cs:853 ../src/auto-evo/RunResults.cs:875
-#, fuzzy
-=======
-#: ../src/auto-evo/RunResults.cs:864 ../src/auto-evo/RunResults.cs:886
->>>>>>> d0ab345e
 msgid "TIMELINE_SPECIES_POPULATION_INCREASE"
 msgstr "[u]{0}[/u] població ha augmentat a {1}"
 
-<<<<<<< HEAD
 #: ../src/auto-evo/RunResults.cs:859 ../src/auto-evo/RunResults.cs:881
-#, fuzzy
-=======
-#: ../src/auto-evo/RunResults.cs:870 ../src/auto-evo/RunResults.cs:892
->>>>>>> d0ab345e
 msgid "TIMELINE_SPECIES_POPULATION_DECREASE"
 msgstr "[u]{0}[/u] població ha disminuït a {1}"
 
@@ -1036,27 +1020,17 @@
 msgid "TIMELINE_SPECIES_MIGRATED_TO"
 msgstr "Part de [u]{0}[/u] població ha migrat a {1}"
 
-<<<<<<< HEAD
 #: ../src/auto-evo/RunResults.cs:921
-#, fuzzy
-=======
-#: ../src/auto-evo/RunResults.cs:929
->>>>>>> d0ab345e
 msgid "TIMELINE_NICHE_FILL"
 msgstr ""
 "[u]{0}[/u] s'ha dividit de [u]{1}[/u] com a una nova espècie per omplir un "
 "nínxol"
 
-<<<<<<< HEAD
 #: ../src/auto-evo/RunResults.cs:927
-#, fuzzy
-=======
-#: ../src/auto-evo/RunResults.cs:935
->>>>>>> d0ab345e
 msgid "TIMELINE_SELECTION_PRESSURE_SPLIT"
 msgstr ""
-"[u]{0}[/u] s'ha dividit de [u]{1}[/u] com a noves espècies degut a diferents "
-"pressions selectives"
+"[u]{0}[/u] s'ha dividit de [u]{1}[/u] com a noves espècies degut a "
+"diferents pressions selectives"
 
 #: ../src/auto-evo/simulation/food_source/ChunkFoodSource.cs:81
 #, fuzzy
@@ -2634,11 +2608,12 @@
 msgid "OXYTOXISOME_PROCESSES_DESCRIPTION"
 msgstr ""
 "Transforma [thrive:compound type=\"atp\"][/thrive:compound] en [thrive:"
-"compound type=\"oxytoxy\"][/thrive:compound]. La velocitat és proporcional a "
-"la concentració de [thrive:compound type=\"oxygen\"][/thrive:compound]. Pot "
-"alliberar toxines prement la tecla [thrive:input]g_fire_toxin[/thrive:input]"
-". Quan la quantitat de [thrive:compound type=\"oxytoxy\"][/thrive:compound] "
-"és baixo, encara és possible disparar, però el dany causat serà menor."
+"compound type=\"oxytoxy\"][/thrive:compound]. La velocitat és proporcional "
+"a la concentració de [thrive:compound type=\"oxygen\"][/thrive:compound]. "
+"Pot alliberar toxines prement la tecla [thrive:input]g_fire_toxin[/thrive:"
+"input]. Quan la quantitat de [thrive:compound type=\"oxytoxy\"][/thrive:"
+"compound] és baixo, encara és possible disparar, però el dany causat serà "
+"menor."
 
 #: ../src/gui_common/tooltip/ToolTipManager.tscn:869
 msgid "OXYTOXISOME_DESC"
@@ -2676,22 +2651,22 @@
 msgid "PREDATORY_PILUS_DESCRIPTION"
 msgstr ""
 "Els Pili (singular: pilus) es troben a la superfície de molts micro-"
-"organismes i tenen forma de pèls. Hi poden haver desenes o centenars de pili "
-"a la superfície d'un micro-organisme, i es poden fer servir amb diferents "
-"finalitats, incloents la depredació. Els micro-organismes patogènics fan "
-"servir els pili per virulència, ja sigui per unir-se a teixits hoste, o per "
-"penetrar la membrana exterior i accedir al citoplasma. Molts Pili similars "
-"existeixen, però no estan evolutivament relacionats i són resultat "
-"d'evolució convergent. Un sol organisme ha de tenir l'habilitat de tenir "
-"diferents tipus de Pili, i aquells que són a la superfície són canviats i "
-"substituïts constantment."
+"organismes i tenen forma de pèls. Hi poden haver desenes o centenars de "
+"pili a la superfície d'un micro-organisme, i es poden fer servir amb "
+"diferents finalitats, incloents la depredació. Els micro-organismes "
+"patogènics fan servir els pili per virulència, ja sigui per unir-se a "
+"teixits hoste, o per penetrar la membrana exterior i accedir al "
+"citoplasma. Molts Pili similars existeixen, però no estan evolutivament "
+"relacionats i són resultat d'evolució convergent. Un sol organisme ha de "
+"tenir l'habilitat de tenir diferents tipus de Pili, i aquells que són a la "
+"superfície són canviats i substituïts constantment."
 
 #: ../src/gui_common/tooltip/ToolTipManager.tscn:1160
 msgid "CHEMORECEPTOR_PROCESSES_DESCRIPTION"
 msgstr ""
-"El Quimioreceptor permet detectar compostos a gran distància. Modifica'l un "
-"cop l'hagis col·locat per seleccionar el compost concret que vols detectar i "
-"el color de la línia que n'indicarà la direcció."
+"El Quimioreceptor permet detectar compostos a gran distància. Modifica'l "
+"un cop l'hagis col·locat per seleccionar el compost concret que vols "
+"detectar i el color de la línia que n'indicarà la direcció."
 
 #: ../src/gui_common/tooltip/ToolTipManager.tscn:1161
 msgid "CHEMORECEPTOR_DESCRIPTION"
@@ -2699,8 +2674,8 @@
 "Les cèl·lules només poden \"veure\" el món exterior a través de la "
 "Quimiorecepció, que els permet obtenir informació del seu entorn. Afegir "
 "aquest orgànul representa evolucionar una quimiorecepció més afinada. Com "
-"que al jugador se li ofereix visió fins i tot a l'estadi de Microbi, això es "
-"representa amb una línia que apunta fora de l'àrea visible, mostrant la "
+"que al jugador se li ofereix visió fins i tot a l'estadi de Microbi, això "
+"es representa amb una línia que apunta fora de l'àrea visible, mostrant la "
 "posició de compostos que el jugador encara no podia veure."
 
 #: ../src/gui_common/tooltip/ToolTipManager.tscn:1219
@@ -2868,12 +2843,12 @@
 msgid "TOXIN_VACUOLE_PROCESSES_DESCRIPTION"
 msgstr ""
 "Transforma [thrive:compound type=\"atp\"][/thrive:compound] en [thrive:"
-"compound type=\"oxytoxy\"][/thrive:compound]. La velocitat és proporcional a "
-"la concentració de [thrive:compound type=\"oxygen\"][/thrive:compound]. "
-"Allibera toxines quan es prem la tecla "
-"[thrive:input]g_fire_toxin[/thrive:input]. Quan la quantitat de [thrive:"
-"compound type=\"oxytoxy\"][/thrive:compound] és baixa, encara és possible "
-"disparar, però el dany causat serà menor."
+"compound type=\"oxytoxy\"][/thrive:compound]. La velocitat és proporcional "
+"a la concentració de [thrive:compound type=\"oxygen\"][/thrive:compound]. "
+"Allibera toxines quan es prem la tecla [thrive:input]g_fire_toxin[/thrive:"
+"input]. Quan la quantitat de [thrive:compound type=\"oxytoxy\"][/thrive:"
+"compound] és baixa, encara és possible disparar, però el dany causat serà "
+"menor."
 
 #: ../src/gui_common/tooltip/ToolTipManager.tscn:1980
 msgid "TOXIN_VACUOLE_DESCRIPTION"
@@ -3522,13 +3497,13 @@
 #: ../src/microbe_stage/editor/MicrobeEditor.tscn:4186
 msgid "AUTO-EVO_EXPLANATION_EXPLANATION"
 msgstr ""
-"Aquest tauler mostra els nombres que fa servir l'algorisme auto-evo per fer "
-"la seva predicció. L'energia total que una espècie pot recol·lectar i el "
-"cost energètic per individu d'aquesta espècie, en determinen la població "
-"final. L'algorisme auto-evo fa servir un model simplificat de la realitat "
-"per a calcular el rendiment de les espècies basat en l'energia que són "
-"capaces de recol·lectar. Per cada font d'alimentació, es mostra quanta "
-"energia en guanya l'espècie. A més a més, es mostra l'energia total "
+"Aquest tauler mostra els nombres que fa servir l'algorisme auto-evo per "
+"fer la seva predicció. L'energia total que una espècie pot recol·lectar i "
+"el cost energètic per individu d'aquesta espècie, en determinen la "
+"població final. L'algorisme auto-evo fa servir un model simplificat de la "
+"realitat per a calcular el rendiment de les espècies basat en l'energia "
+"que són capaces de recol·lectar. Per cada font d'alimentació, es mostra "
+"quanta energia en guanya l'espècie. A més a més, es mostra l'energia total "
 "disponible per aquesta font. La fracció de l'energia total que guanyen les "
 "espècies es basa en la magnitud del seu 'rendiment' respecte al 'rendiment "
 "total'. El 'rendiment' és una mètrica de com de bé les espècies poden "
