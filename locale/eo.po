# Translations template for PROJECT.
# Copyright (C) 2021 ORGANIZATION
# This file is distributed under the same license as the PROJECT project.
# FIRST AUTHOR <EMAIL@ADDRESS>, 2021.
#
msgid ""
msgstr ""
"Project-Id-Version: PROJECT VERSION\n"
"Report-Msgid-Bugs-To: EMAIL@ADDRESS\n"
<<<<<<< HEAD
"POT-Creation-Date: 2024-05-20 17:46+0100\n"
=======
"POT-Creation-Date: 2024-05-29 15:02+0300\n"
>>>>>>> c1d1221f
"PO-Revision-Date: 2022-03-22 18:22+0000\n"
"Last-Translator: Henri Hyyryläinen <hhyyrylainen@revolutionarygamesstudio.com>\n"
"Language-Team: Esperanto <https://translate.revolutionarygamesstudio.com/projects/thrive/thrive-game/eo/>\n"
"Language: eo\n"
"MIME-Version: 1.0\n"
"Content-Type: text/plain; charset=UTF-8\n"
"Content-Transfer-Encoding: 8bit\n"
"Plural-Forms: nplurals=2; plural=n != 1;\n"
"X-Generator: Weblate 4.11.2\n"
"Generated-By: Babel 2.9.0\n"

msgid "2D_MOVEMENT_TYPE_SELECTION"
msgstr ""

msgid "3D_EDITOR"
msgstr "3D Redaktilo"

msgid "3D_MOVEMENT"
msgstr "3D Movado"

msgid "3D_MOVEMENT_TYPE_SELECTION"
msgstr ""

msgid "ABILITIES"
msgstr "Kapabloj"

msgid "ABORT"
msgstr "Nuligi"

msgid "ABORTED_DOT"
msgstr "Nuligita."

msgid "ABYSSOPELAGIC"
msgstr "Abisma zono"

msgid "ACTION_AWAKEN"
msgstr ""

#, fuzzy
msgid "ACTION_AWAKEN_TOOLTIP"
msgstr "Aldonunovan funkcion por klavo"

msgid "ACTION_BLOCKED_WHILE_ANOTHER_IN_PROGRESS"
msgstr ""

msgid "ACTION_DELETE"
msgstr "Forigi"

msgid "ACTION_DOUBLE_POPULATION"
msgstr "Duobligi Loĝantaron"

msgid "ACTION_DUPLICATE_UNITS"
msgstr "Duobligi Unuojn"

msgid "ACTION_HALF_POPULATION"
msgstr "Duonigi Loĝantaron"

msgid "ACTION_TELEPORT"
msgstr "Teleporti"

msgid "ACTIVE"
msgstr ""

msgid "ACTIVE_THREAD_COUNT"
msgstr "Nunaj fadenoj:"

msgid "ACTIVITY_EXPLANATION"
msgstr ""

msgid "ADDITIONAL_VALIDATION_FAILED"
msgstr "Kromaj kontroloj detektis problemon: {0}"

msgid "ADD_INPUT_BUTTON_TOOLTIP"
msgstr "Aldoni novan fulmoklavon"

msgid "ADVANCED_VIEW"
msgstr ""

#, fuzzy
msgid "ADVANCED_VIEW_BUTTON_TOOLTIP"
msgstr "Aldonunovan funkcion por klavo"

msgid "AEROBIC_NITROGEN_FIXING"
msgstr "Aerobia Nitrogena Riparado"

msgid "AGENTS"
msgstr "Agentoj"

msgid "AGENTS_COLON"
msgstr "Agentoj:"

msgid "AGENT_NAME"
msgstr "{0} Agent"

msgid "AGGRESSION_EXPLANATION"
msgstr ""

msgid "AGGRESSIVE"
msgstr ""

msgid "AI_MUTATION_RATE"
msgstr "Mutaciofteco de AI"

msgid "AI_MUTATION_RATE_EXPLANATION"
msgstr "(la rapideco de mutacio en AI-specioj)"

msgid "ALL"
msgstr "Ĉiuj"

msgid "ALLOW_SPECIES_TO_NOT_MIGRATE"
msgstr ""

msgid "ALLOW_SPECIES_TO_NOT_MUTATE"
msgstr "Permesu al specioj ne mutacii (se ne bona mutacio trovitas)"

msgid "ALL_WORLDS_GENERAL_STATISTICS"
msgstr "Ĝeneralaj Statistikoj de Ĉiuj Mondoj"

msgid "ALL_WORLDS_STATISTICS"
msgstr ""
"[b]Generations:[/b]\n"
"{0}\n"
"[b]Total Species:[/b]\n"
"Averaĝo {1}; Norma devio {2}\n"
"[b]Specioj Kiuj Ankoraŭ Vivas:[/b]\n"
"Averaĝo {3}; Norma devio {4}\n"
"[b]Kvanto da specioj po loko:[/b]\n"
"Averaĝo {5}; Norma devio {6}\n"
"[b]Loĝantaro po loko:[/b]\n"
"Averaĝo {7}; Norma devio {8}\n"
"[b]Mikroba Specio Averaĝa Seslatera Grando:[/b]\n"
"Averaĝo {9}; Norma devio {10}\n"
"[b]Ĝeneralaj Organetaj Datumoj:[/b]"

msgid "ALREADY_ASCENDED"
msgstr ""

msgid "ALT"
msgstr "Alt"

msgid "AMBIANCE_VOLUME"
msgstr "Media Volumo"

msgid "AMMONIA"
msgstr "Amoniako"

msgid "AMOUNT_OF_AUTOSAVE_TO_KEEP"
msgstr "Kvanto da aŭtomataj konservadoj:"

msgid "AMOUNT_OF_QUICKSAVE_TO_KEEP"
msgstr "Kvanto da rapidaj konservadoj:"

msgid "ANAEROBIC_NITROGEN_FIXATION"
msgstr "Malaerobia Nitrogena Riparado"

#, fuzzy
msgid "AND_UNLOCK_CONDITION"
msgstr "Fizikaj Kondiĉoj"

msgid "APPEARANCE"
msgstr "Aspekto"

msgid "APPLY"
msgstr ""

msgid "APPLY_CHANGES"
msgstr ""

msgid "APRIL"
msgstr ""

msgid "ARE_YOU_SURE_TO_RESET_ALL_SETTINGS"
msgstr "Ĉu vi certas, ke vi volas restarigi ĈIUJN agordojn al defaŭltaj valoroj?"

msgid "ARE_YOU_SURE_TO_RESET_INPUT_SETTINGS"
msgstr "Ĉu vi certas, ke vi volas reagordi la enirajn agordojn al defaŭltaj valoroj?"

#, fuzzy
msgid "ARTIST_COLON"
msgstr "Specioj:"

msgid "ARTWORK_TITLE"
msgstr "\"{0}\" - {1}"

msgid "ART_BY"
msgstr ""

msgid "ART_GALLERY"
msgstr ""

#, fuzzy
msgid "ASCENSION_CONGRATULATIONS"
msgstr "Specio loĝantaro"

msgid "ASCENSION_CONGRATULATIONS_CONTENT"
msgstr ""

msgid "ASSEMBLY_CLASS_REQUIRED"
msgstr ""

msgid "ASSEMBLY_REQUIRED_WITH_HARMONY"
msgstr ""

msgid "ASSUME_HYPERTHREADING"
msgstr ""

msgid "ASSUME_HYPERTHREADING_TOOLTIP"
msgstr ""

msgid "ATMOSPHERIC_GASSES"
msgstr "Atmosferaj Gasoj"

msgid "ATP"
msgstr "ATP"

msgid "ATP_BALANCE"
msgstr "ATP-bilanco"

msgid "ATP_PRODUCTION"
msgstr "ATP-Produktado"

msgid "ATP_PRODUCTION_TOO_LOW"
msgstr "ATP-PRODUKTO ESTAS TRE MALALTA!"

#, fuzzy
msgid "ATTEMPT_TO_WRITE_SAVE_FAILED"
msgstr "Aŭtomata evolucio malsukcesis"

msgid "AT_CURSOR"
msgstr "Ĉe Kursoro(montrilo):"

msgid "AUDIO_OUTPUT_DEVICE"
msgstr ""

msgid "AUGUST"
msgstr ""

msgid "AUTO"
msgstr "aŭtomate"

#, fuzzy
msgid "AUTO-EVO_EXPLANATION_EXPLANATION"
msgstr "{0} loĝantaro ŝanĝiĝis per {1} pro: {2}"

#, fuzzy
msgid "AUTO-EVO_POPULATION_CHANGED_2"
msgstr "{0} loĝantaro ŝanĝiĝis per {1} pro: {2}"

#, fuzzy
msgid "AUTO-EVO_PREDICTION"
msgstr "{0:F1}% finita. {1:n0}/{2:n0} paŝoj."

#, fuzzy
msgid "AUTO-EVO_PREDICTION_BOX_DESCRIPTION"
msgstr "La potencocentro de la ĉelo. La mitokondrio (pluralo: mitokondrioj) estas duobla membrana strukturo plenigita de proteinoj kaj enzimoj. Ĝi estas prokarioto asimilita por uzo de sia eŭkariota gastiganto. Ĝi povas konverti glukozon en ATP-on kun multe pli alta efikeco ol oni povas fari ĝin en la citoplasmo en proceso nomata Aeroba Respirado. Tamen ĝi postulas oksigenon por funkcii, kaj pli malaltaj niveloj de oksigeno en la medio malrapidigos la rapidon de ĝia produktado de ATP."

msgid "AUTO-EVO_STEPS_DONE"
msgstr "{0:F1}% finita. {1:n0}/{2:n0} paŝoj."

msgid "AUTOSAVE_DURING_THE_GAME"
msgstr "Aŭtomata konservado dum la ludo"

msgid "AUTO_EVO"
msgstr "Aŭto-Evo"

#, fuzzy
msgid "AUTO_EVO_EXPLORING_TOOL"
msgstr "Lanĉa stato:"

msgid "AUTO_EVO_FAILED"
msgstr "Aŭtomata evolucio malsukcesis"

msgid "AUTO_EVO_RESULTS"
msgstr "Resultoj de aŭtomata evoluo:"

msgid "AUTO_EVO_RUN_STATUS"
msgstr "Lanĉa stato:"

#, fuzzy
msgid "AUTO_EVO_STATUS_COLON"
msgstr "Lanĉa stato:"

msgid "AUTO_MOVE_FORWARDS"
msgstr "Antaŭeniĝu aŭtomate"

#, fuzzy
msgid "AUTO_RESOLUTION"
msgstr "Distingivo:"

msgid "AVAILABLE_CONSTRUCTION_PROJECTS"
msgstr ""

msgid "AVAILABLE_MODS"
msgstr ""

msgid "AWAKENING_STAGE"
msgstr ""

#, fuzzy
msgid "AWARE_STAGE"
msgstr ""
"Sur fora fremda planedo, vulkana kaj meteora agado kondukis al la disvolviĝo de nova fenomeno en la universo.\n"
"\n"
"Vivo.\n"
"\n"
"Simplaj mikroboj loĝas en la profundaj regionoj de la oceano. Vi estas la lasta universala komuna prapatro (LUCA) sur ĉi tiu planedo.\n"
"\n"
"Por postvivi en ĉi tiu malamika mondo, vi devos kolekti iujn ajn komponaĵojn, kiujn vi povas trovi, kaj evoluigi ĉiun generacion por konkurenci kontraŭ la aliaj specioj de mikroboj."

msgid "BACK"
msgstr "Reen"

msgid "BACKSLASH"
msgstr "Deklivo"

msgid "BACKSPACE"
msgstr "Retropaŝo"

msgid "BALANCE_DISPLAY_AT_DAY_ALWAYS"
msgstr ""

msgid "BALANCE_DISPLAY_AT_DAY_ALWAYS_TOOLTIP"
msgstr ""

msgid "BALANCE_DISPLAY_WHILE_MOVING"
msgstr ""

#, fuzzy
msgid "BALANCE_DISPLAY_WHILE_MOVING_TOOLTIP"
msgstr "Aldonunovan funkcion por klavo"

#, fuzzy
msgid "BASE_MOBILITY"
msgstr "Movebleco"

msgid "BASE_MOVEMENT"
msgstr "Baza Movado"

msgid "BASIC_VIEW"
msgstr ""

#, fuzzy
msgid "BASIC_VIEW_BUTTON_TOOLTIP"
msgstr "Aldonunovan funkcion por klavo"

msgid "BATHYPELAGIC"
msgstr "Batipelagika"

msgid "BECOME_MACROSCOPIC"
msgstr ""

msgid "BECOME_MULTICELLULAR"
msgstr ""

msgid "BEGIN_THRIVING"
msgstr "Komencu Prosperadon(Thriving)"

#, fuzzy
msgid "BEHAVIOUR"
msgstr "Konduto"

msgid "BEHAVIOUR_ACTIVITY"
msgstr "Aktiveco"

#, fuzzy
msgid "BEHAVIOUR_AGGRESSION"
msgstr "Konduto"

#, fuzzy
msgid "BEHAVIOUR_FEAR"
msgstr "Konduto"

#, fuzzy
msgid "BEHAVIOUR_FOCUS"
msgstr "Konduto"

#, fuzzy
msgid "BEHAVIOUR_OPPORTUNISM"
msgstr "Konduto"

msgid "BELOW_SEA_LEVEL"
msgstr "{0}-{1}m sub marnivelo"

msgid "BENCHMARKS"
msgstr ""

#, fuzzy
msgid "BENCHMARK_FINISHED"
msgstr "Ŝarĝo estas finita"

msgid "BENCHMARK_PHASE"
msgstr ""

msgid "BENCHMARK_RESULTS_COLON"
msgstr ""

#, fuzzy
msgid "BEST_PATCH_COLON"
msgstr "Specioj:"

msgid "BIG_IRON_CHUNK"
msgstr "Granda Fera Peco"

msgid "BILLION_ABBREVIATION"
msgstr "{0} Mrd"

#, fuzzy
msgid "BINDING_AGENT"
msgstr ""
"Estas konflikto kun {0}.\n"
"Ĉu vi volas forigi la enigon de {1}?"

#, fuzzy
msgid "BINDING_AGENT_DESCRIPTION"
msgstr "Nitrogenazo estas proteino kapabla uzi gasan nitrogenon kaj ĉelan energion en la formo de ATP por produkti amoniakon, ĉefan kreskonutraĵon por ĉeloj. Ĉi tio estas procezo nomata Anaeroba Nitrogena Fiksado. Ĉar la nitrogenazo estas suspensie en la citoplasmo, la ĉirkaŭa fluidaĵo iom fermentas."

#, fuzzy
msgid "BINDING_AGENT_PROCESSES_DESCRIPTION"
msgstr "Nitrogenazo estas proteino kapabla uzi gasan nitrogenon kaj ĉelan energion en la formo de ATP por produkti amoniakon, ĉefan kreskonutraĵon por ĉeloj. Ĉi tio estas procezo nomata Anaeroba Nitrogena Fiksado. Ĉar la nitrogenazo estas suspensie en la citoplasmo, la ĉirkaŭa fluidaĵo iom fermentas."

msgid "BIND_AXES_SENSITIVITY"
msgstr ""

msgid "BIODIVERSITY_ATTEMPT_FILL_CHANCE"
msgstr ""

msgid "BIODIVERSITY_FROM_NEIGHBOUR_PATCH_CHANCE"
msgstr ""

msgid "BIODIVERSITY_NEARBY_PATCH_IS_FREE_POPULATION"
msgstr ""

msgid "BIODIVERSITY_SPLIT_IS_MUTATED"
msgstr ""

msgid "BIOLUMINESCENT_VACUOLE"
msgstr "Biolumineska Vakuolo"

msgid "BIOME_LABEL"
msgstr "Biomo: {0}"

msgid "BRAIN_CELL_NAME_DEFAULT"
msgstr ""

msgid "BRAVE"
msgstr ""

msgid "BROWSE"
msgstr ""

msgid "BROWSE_WORKSHOP"
msgstr ""

#, fuzzy
msgid "BUILD_CITY"
msgstr "Strukturo"

#, fuzzy
msgid "BUILD_QUEUE"
msgstr "Strukturo"

#, fuzzy
msgid "BUILD_STRUCTURE"
msgstr "Strukturo"

msgid "BY"
msgstr "Per:"

msgid "BY_REVOLUTIONARY_GAMES"
msgstr ""

msgid "CALCIUM_CARBONATE"
msgstr "Kalcia Karbonato"

msgid "CALCIUM_CARBONATE_MEMBRANE_DESCRIPTION"
msgstr "Ĉi tiu membrano havas fortan ŝelon el kalcia karbonato. Ĝi povas facile rezisti damaĝon kaj postulas malpli da energio por ne misformi. La malavantaĝoj de havi tian pezan ŝelon estas, ke la ĉelo estas multe pli malrapida kaj bezonas iom da tempo por sorbi resursojn."

msgid "CAMERA"
msgstr "Kamerao"

msgid "CANCEL"
msgstr "Nuligi"

msgid "CANCEL_ACTION_CAPITAL"
msgstr "NULIGI AGON"

msgid "CANCEL_CURRENT_ACTION"
msgstr "Nuligi nunan agon"

msgid "CANNOT_DELETE_USED_CELL_TYPE"
msgstr ""

msgid "CANNOT_DELETE_USED_CELL_TYPE_TITLE"
msgstr ""

msgid "CANNOT_ENGULF"
msgstr "Ne povas engluti"

msgid "CANNOT_MOVE_METABALL_TO_DESCENDANT_TREE"
msgstr ""

msgid "CANNOT_REDUCE_BRAIN_POWER_STAGE"
msgstr ""

msgid "CANNOT_REDUCE_BRAIN_POWER_STAGE_TITLE"
msgstr ""

#, fuzzy
msgid "CANNOT_WRITE_SAVE"
msgstr "Ne povas engluti"

msgid "CANT_LOAD_MOD_INFO"
msgstr ""

msgid "CAPSLOCK"
msgstr ""

msgid "CARBON_DIOXIDE"
msgstr "Karbona duoksido"

msgid "CATEGORY_AN_ABUNDANCE"
msgstr ""

msgid "CATEGORY_A_FAIR_AMOUNT"
msgstr ""

msgid "CATEGORY_LITTLE"
msgstr ""

msgid "CATEGORY_QUITE_A_BIT"
msgstr ""

msgid "CATEGORY_SOME"
msgstr ""

msgid "CATEGORY_VERY_LITTLE"
msgstr ""

msgid "CAUTIOUS"
msgstr ""

#, fuzzy
msgid "CELL"
msgstr "Celulozo"

#, fuzzy
msgid "CELLS"
msgstr "Celulozo"

#, fuzzy
msgid "CELLULASE"
msgstr "Celulozo"

#, fuzzy
msgid "CELLULASE_DESCRIPTION"
msgstr "La vakuolo estas interna membraneca organeto uzata por stokado en la ĉelo. Ili estas kunmetitaj de pluraj kunfandiĝitaj vezikoj, pli malgrandaj membranaj strukturoj vaste uzataj en ĉeloj por stokado. Ĝi estas plenigita per akvo, kiu kutimas enhavi molekulojn, enzimojn, solidojn kaj aliajn substancojn. Ilia formo estas flua kaj povas varii inter ĉeloj."

msgid "CELLULOSE"
msgstr "Celulozo"

msgid "CELLULOSE_MEMBRANE_DESCRIPTION"
msgstr "Ĉi tiu membrano havas muron, kio rezultigas pli bonan protekton kontraŭ ĝenerala damaĝo kaj precipe kontraŭ fizika damaĝo. Ankaŭ kostas malpli da energio konservi sian formon, sed ne povas absorbi aĵojn rapide kaj estas pli malrapida."

msgid "CELL_TYPE_NAME"
msgstr ""

#, fuzzy
msgid "CHANGE_DESCRIPTION_IS_TOO_LONG"
msgstr "Priskribo:"

msgid "CHANGE_THE_SYMMETRY"
msgstr "Ŝanĝu la simetrion"

msgid "CHEATS"
msgstr "Trompaĵoj"

msgid "CHEAT_KEYS_ENABLED"
msgstr "Trompaĵoj estas ebligitaj"

#, fuzzy
msgid "CHEAT_MENU"
msgstr "Trompaĵoj"

#, fuzzy
msgid "CHEMICAL_BUTTON_MICROBE_TOOLTIP"
msgstr "Aldonunovan funkcion por klavo"

msgid "CHEMOPLAST"
msgstr "Kemoplasto"

msgid "CHEMOPLAST_DESCRIPTION"
msgstr "La chememioplasto estas duoblomembrana strukturo, kiu havas proteinojn kapablajn transformi hidrogenan sulfidon, akvon kaj gasan karbondioksidon en glukozon dum proceso nomata Kemosintezo de Hidrogena Sulfido. La rapideco de ĝia glukoza produktado pliigas kun la koncentriĝo de karbona dioksido."

#, fuzzy
msgid "CHEMOPLAST_PROCESSES_DESCRIPTION"
msgstr "La chememioplasto estas duoblomembrana strukturo, kiu havas proteinojn kapablajn transformi hidrogenan sulfidon, akvon kaj gasan karbondioksidon en glukozon dum proceso nomata Kemosintezo de Hidrogena Sulfido. La rapideco de ĝia glukoza produktado pliigas kun la koncentriĝo de karbona dioksido."

#, fuzzy
msgid "CHEMORECEPTOR"
msgstr "Kemoplasto"

#, fuzzy
msgid "CHEMORECEPTOR_DESCRIPTION"
msgstr "La chememioplasto estas duoblomembrana strukturo, kiu havas proteinojn kapablajn transformi hidrogenan sulfidon, akvon kaj gasan karbondioksidon en glukozon dum proceso nomata Kemosintezo de Hidrogena Sulfido. La rapideco de ĝia glukoza produktado pliigas kun la koncentriĝo de karbona dioksido."

#, fuzzy
msgid "CHEMORECEPTOR_PROCESSES_DESCRIPTION"
msgstr "La chememioplasto estas duoblomembrana strukturo, kiu havas proteinojn kapablajn transformi hidrogenan sulfidon, akvon kaj gasan karbondioksidon en glukozon dum proceso nomata Kemosintezo de Hidrogena Sulfido. La rapideco de ĝia glukoza produktado pliigas kun la koncentriĝo de karbona dioksido."

msgid "CHEMOSYNTHESIZING_PROTEINS"
msgstr "Kemosintezaj Proteinoj"

msgid "CHEMOSYNTHESIZING_PROTEINS_DESCRIPTION"
msgstr "Kemosintezaj proteinoj estas malgrandaj aroj de proteinoj en la citoplasmo kapablaj konverti hidrogenan sulfidon, akvon kaj gasan karbondioksidon en glukozon en proceso nomata Kemosintezo de Hidrogena Sulfido. La rapideco de ĝia glukoza produktado kreskas kun la koncentriĝo de karbona dioksido. Ĉar la kemiosintezaj proteinoj estas suspensie rekte en la citoplasmo, la ĉirkaŭa fluido iom fermentas."

#, fuzzy
msgid "CHEMOSYNTHESIZING_PROTEINS_PROCESSES_DESCRIPTION"
msgstr "Kemosintezaj proteinoj estas malgrandaj aroj de proteinoj en la citoplasmo kapablaj konverti hidrogenan sulfidon, akvon kaj gasan karbondioksidon en glukozon en proceso nomata Kemosintezo de Hidrogena Sulfido. La rapideco de ĝia glukoza produktado kreskas kun la koncentriĝo de karbona dioksido. Ĉar la kemiosintezaj proteinoj estas suspensie rekte en la citoplasmo, la ĉirkaŭa fluido iom fermentas."

msgid "CHEMO_SYNTHESIS"
msgstr "Kemisintezo"

msgid "CHITIN"
msgstr "itino"

#, fuzzy
msgid "CHITINASE"
msgstr "itino"

#, fuzzy
msgid "CHITINASE_DESCRIPTION"
msgstr "La gluiĝemaj internaĵoj de ĉelo. La citoplasmo estas la baza miksaĵo de jonoj, proteinoj kaj aliaj substancoj solvitaj en akvo, kiu plenigas la internon de la ĉelo. Unu el la funkcioj, kiujn ĝi plenumas, estas Fermentado, la konvertiĝo de glukozo en ATP-energion. Por havi pli progresintajn metabolojn, ĉeloj, al kiuj mankas organetoj, uzas energion de ATP. Ĝi ankaŭ estas uzita por stoki molekulojn en la ĉelo kaj kreskigi la grandecon de la ĉelo."

msgid "CHITIN_MEMBRANE_DESCRIPTION"
msgstr "Ĉi tiu membrano havas muron, kio signifas, ke ĝi havas pli bonajn protektojn kontraŭ kutima damaĝo kaj precipe kontraŭ toksina damaĝo. Ankaŭ kostas malpli da energio konservi sian formon, sed ĝi estas pli malrapida kaj ne povas absorbi aĵojn rapide."

msgid "CHLOROPLAST"
msgstr "Kloroplasto"

msgid "CHLOROPLAST_DESCRIPTION"
msgstr "La kloroplasto estas duobla membranstrukturo enhavanta fotosentemajn pigmentojn stakigitajn kune en membranaj sakoj. Ĝi estas prokarioto asimilita por uzo de sia eŭkariota gastiganto. La pigmentoj en la kloroplasto kapablas uzi la luman energion por produkti glukozon el akvo kaj gasa karbondioksido en procezo nomita fotosintezo. Ĉi tiuj pigmentoj ankaŭ donas al ĝi diversan koloron. La rapideco de ĝia produktado de glukozo dependas de la koncentriĝo de karbona dioksido kaj la intenseco de lumo."

#, fuzzy
msgid "CHLOROPLAST_PROCESSES_DESCRIPTION"
msgstr "La kloroplasto estas duobla membranstrukturo enhavanta fotosentemajn pigmentojn stakigitajn kune en membranaj sakoj. Ĝi estas prokarioto asimilita por uzo de sia eŭkariota gastiganto. La pigmentoj en la kloroplasto kapablas uzi la luman energion por produkti glukozon el akvo kaj gasa karbondioksido en procezo nomita fotosintezo. Ĉi tiuj pigmentoj ankaŭ donas al ĝi diversan koloron. La rapideco de ĝia produktado de glukozo dependas de la koncentriĝo de karbona dioksido kaj la intenseco de lumo."

#, fuzzy
msgid "CHOSEN_FILENAME_ALREADY_EXISTS"
msgstr "La elektita dosiernomo ({0}) jam ekzistas. Ĉu anstataŭigi?"

msgid "CHROMATIC_ABERRATION"
msgstr "Kromata Aberacio:"

#, fuzzy
msgid "CHROMATOPHORE_PROCESSES_DESCRIPTION"
msgstr "Kemosintezaj proteinoj estas malgrandaj aroj de proteinoj en la citoplasmo kapablaj konverti hidrogenan sulfidon, akvon kaj gasan karbondioksidon en glukozon en proceso nomata Kemosintezo de Hidrogena Sulfido. La rapideco de ĝia glukoza produktado kreskas kun la koncentriĝo de karbona dioksido. Ĉar la kemiosintezaj proteinoj estas suspensie rekte en la citoplasmo, la ĉirkaŭa fluido iom fermentas."

msgid "CHUNK_CELL_CORPSE_PART"
msgstr ""

#, fuzzy
msgid "CHUNK_FOOD_SOURCE"
msgstr "Kunmetitaj nuboj"

msgid "CILIA"
msgstr "Cilio"

#, fuzzy
msgid "CILIA_DESCRIPTION"
msgstr "La gluiĝemaj internaĵoj de ĉelo. La citoplasmo estas la baza miksaĵo de jonoj, proteinoj kaj aliaj substancoj solvitaj en akvo, kiu plenigas la internon de la ĉelo. Unu el la funkcioj, kiujn ĝi plenumas, estas Fermentado, la konvertiĝo de glukozo en ATP-energion. Por havi pli progresintajn metabolojn, ĉeloj, al kiuj mankas organetoj, uzas energion de ATP. Ĝi ankaŭ estas uzita por stoki molekulojn en la ĉelo kaj kreskigi la grandecon de la ĉelo."

#, fuzzy
msgid "CILIA_PROCESSES_DESCRIPTION"
msgstr "La gluiĝemaj internaĵoj de ĉelo. La citoplasmo estas la baza miksaĵo de jonoj, proteinoj kaj aliaj substancoj solvitaj en akvo, kiu plenigas la internon de la ĉelo. Unu el la funkcioj, kiujn ĝi plenumas, estas Fermentado, la konvertiĝo de glukozo en ATP-energion. Por havi pli progresintajn metabolojn, ĉeloj, al kiuj mankas organetoj, uzas energion de ATP. Ĝi ankaŭ estas uzita por stoki molekulojn en la ĉelo kaj kreskigi la grandecon de la ĉelo."

#, fuzzy
msgid "CITY_SHORT_STATISTICS"
msgstr "Organisma Statistiko"

msgid "CLEAN_UP_OLD_SAVES"
msgstr "Forigi Malnovajn Konservadojn"

msgid "CLOSE"
msgstr "Fermu"

msgid "CLOSE_OPTIONS"
msgstr "Ĉu fermu agordojn?"

msgid "CLOUD_RESOLUTION_DIVISOR"
msgstr "Nuba Rezolucia Divizoro:"

msgid "CLOUD_SIMULATION_MINIMUM_INTERVAL"
msgstr ""
"Nuba Simulada Minimumo\n"
"Intervalo:"

msgid "COASTAL"
msgstr "Marbordo"

msgid "COLLISION_SHAPE"
msgstr ""

msgid "COLOUR"
msgstr "Koloro"

msgid "COLOURBLIND_CORRECTION"
msgstr "Kolorblinda o:"

msgid "COLOUR_PICKER_ADD_PRESET"
msgstr ""

#, fuzzy
msgid "COLOUR_PICKER_A_TOOLTIP"
msgstr "Aldonunovan funkcion por klavo"

#, fuzzy
msgid "COLOUR_PICKER_B_TOOLTIP"
msgstr "Aldonunovan funkcion por klavo"

#, fuzzy
msgid "COLOUR_PICKER_G_TOOLTIP"
msgstr "Aldonunovan funkcion por klavo"

#, fuzzy
msgid "COLOUR_PICKER_HSV_BUTTON_TOOLTIP"
msgstr "Aldonunovan funkcion por klavo"

#, fuzzy
msgid "COLOUR_PICKER_H_TOOLTIP"
msgstr "Aldonunovan funkcion por klavo"

msgid "COLOUR_PICKER_PICK_COLOUR"
msgstr ""

#, fuzzy
msgid "COLOUR_PICKER_PRESET_TOOLTIP"
msgstr "Aldonunovan funkcion por klavo"

#, fuzzy
msgid "COLOUR_PICKER_RAW_BUTTON_TOOLTIP"
msgstr "Aldonunovan funkcion por klavo"

#, fuzzy
msgid "COLOUR_PICKER_R_TOOLTIP"
msgstr "Aldonunovan funkcion por klavo"

#, fuzzy
msgid "COLOUR_PICKER_S_TOOLTIP"
msgstr "Aldonunovan funkcion por klavo"

#, fuzzy
msgid "COLOUR_PICKER_V_TOOLTIP"
msgstr "Aldonunovan funkcion por klavo"

#, fuzzy
msgid "COMMON_ABILITIES"
msgstr "Kapabloj"

msgid "COMMON_EDITING_AND_STRATEGY"
msgstr ""

msgid "COMMUNITY_FORUM"
msgstr ""

#, fuzzy
msgid "COMMUNITY_FORUM_BUTTON_TOOLTIP"
msgstr "Aldonunovan funkcion por klavo"

msgid "COMMUNITY_WIKI"
msgstr ""

#, fuzzy
msgid "COMMUNITY_WIKI_BUTTON_TOOLTIP"
msgstr "Aldonunovan funkcion por klavo"

#, fuzzy
msgid "COMPILED_AT_COLON"
msgstr "Kunmetaĵoj:"

#, fuzzy
msgid "COMPLETE_ACTION"
msgstr "Kunmetaĵoj:"

msgid "COMPOUNDS"
msgstr "Kunmetaĵoj"

#, fuzzy
msgid "COMPOUNDS_AT_EQUILIBRIUM"
msgstr "Kunmetitaj nuboj"

#, fuzzy
msgid "COMPOUNDS_AT_MAX_SPEED"
msgstr "Kunmetitaj nuboj"

#, fuzzy
msgid "COMPOUNDS_BUTTON_MICROBE_TOOLTIP"
msgstr "Aldonunovan funkcion por klavo"

msgid "COMPOUNDS_COLON"
msgstr "Kunmetaĵoj:"

#, fuzzy
msgid "COMPOUND_BALANCE_FILL_TIME"
msgstr "Kunmetaĵaj Ekvilibro"

#, fuzzy
msgid "COMPOUND_BALANCE_FILL_TIME_TOO_LONG"
msgstr "Kunmetaĵaj Ekvilibro"

#, fuzzy
msgid "COMPOUND_BALANCE_MODE_TOOLTIP"
msgstr "Aldonunovan funkcion por klavo"

msgid "COMPOUND_BALANCE_TITLE"
msgstr "Kunmetaĵaj Ekvilibro"

#, fuzzy
msgid "COMPOUND_BALANCE_TOOLTIP"
msgstr "Aldonunovan funkcion por klavo"

msgid "COMPOUND_CLOUDS"
msgstr "Kunmetitaj nuboj"

#, fuzzy
msgid "COMPOUND_CLOUD_DENSITY"
msgstr "Kunmetitaj nuboj"

#, fuzzy
msgid "COMPOUND_CLOUD_DENSITY_EXPLANATION"
msgstr "Kunmetitaj nuboj"

msgid "COMPOUND_CONCENTRATIONS_DECREASED"
msgstr ""

#, fuzzy
msgid "COMPOUND_FOOD_SOURCE"
msgstr "Kunmetitaj nuboj"

#, fuzzy
msgid "COMPOUND_STORAGE_AMOUNT_DOES_NOT_LAST_NIGHT"
msgstr "Kunmetaĵaj Ekvilibro"

msgid "COMPOUND_STORAGE_NOT_ENOUGH_GENERATED_DURING_DAY"
msgstr ""

#, fuzzy
msgid "COMPOUND_STORAGE_NOT_ENOUGH_SPACE"
msgstr "Kunmetitaj nuboj"

#, fuzzy
msgid "COMPOUND_STORAGE_STATS_TITLE"
msgstr "Kunmetaĵaj Ekvilibro"

#, fuzzy
msgid "COMPOUND_STORAGE_STATS_TOOLTIP"
msgstr "Kunmetaĵaj Ekvilibro"

#, fuzzy
msgid "COMPOUND_TO_FIND"
msgstr "Kunmetitaj nuboj"

msgid "CONCEPT_ART"
msgstr ""

msgid "CONFIG"
msgstr ""

msgid "CONFIRM_CAPITAL"
msgstr "KONFIRMU"

#, fuzzy
msgid "CONFIRM_DELETE"
msgstr "KONFIRMU"

#, fuzzy
msgid "CONFIRM_EXIT"
msgstr "KONFIRMU"

msgid "CONFIRM_FOSSILISATION_OVERWRITE"
msgstr ""

#, fuzzy
msgid "CONFIRM_MOVE_TO_ASCENSION_STAGE"
msgstr "{0} loĝantaro ŝanĝiĝis per {1} pro: {2}"

#, fuzzy
msgid "CONFIRM_MOVE_TO_ASCENSION_STAGE_EXPLANATION"
msgstr "{0} loĝantaro ŝanĝiĝis per {1} pro: {2}"

msgid "CONFIRM_MOVE_TO_INDUSTRIAL_STAGE"
msgstr ""

#, fuzzy
msgid "CONFIRM_MOVE_TO_INDUSTRIAL_STAGE_EXPLANATION"
msgstr "{0} loĝantaro ŝanĝiĝis per {1} pro: {2}"

#, fuzzy
msgid "CONFIRM_MOVE_TO_SPACE_STAGE"
msgstr "{0} loĝantaro ŝanĝiĝis per {1} pro: {2}"

#, fuzzy
msgid "CONFIRM_MOVE_TO_SPACE_STAGE_EXPLANATION"
msgstr "{0} loĝantaro ŝanĝiĝis per {1} pro: {2}"

#, fuzzy
msgid "CONFIRM_NEW_GAME_BUTTON_TOOLTIP"
msgstr "Aldonunovan funkcion por klavo"

#, fuzzy
msgid "CONFIRM_NEW_GAME_BUTTON_TOOLTIP_DISABLED"
msgstr "Aldonunovan funkcion por klavo"

msgid "CONSTRUCTION_UNIT_NAME"
msgstr ""

msgid "CONTENT_UPLOADED_FROM"
msgstr ""

#, fuzzy
msgid "CONTINUE_THRIVING"
msgstr "Komencu Prosperadon(Thriving)"

msgid "CONTINUE_TO_PROTOTYPES"
msgstr ""

msgid "CONTINUE_TO_PROTOTYPES_PROMPT"
msgstr ""

msgid "CONTROLLER_ANY_DEVICE"
msgstr ""

msgid "CONTROLLER_AXIS_L2"
msgstr ""

msgid "CONTROLLER_AXIS_LEFT_TRIGGER"
msgstr ""

msgid "CONTROLLER_AXIS_LEFT_X"
msgstr ""

msgid "CONTROLLER_AXIS_LEFT_Y"
msgstr ""

#, fuzzy
msgid "CONTROLLER_AXIS_NEGATIVE_DIRECTION"
msgstr "La Nitrogen-Fiksanta Plastido estas proteino, kiu kapablas uzi gasan nitrogenon kaj oksigenon kaj ĉelan energion en la formo de ATP por produkti amoniakon, ĉefan kreskan nutraĵon por ĉeloj. Ĉi tio estas procezo nomata Aerobia Nitrogena Fiksado."

#, fuzzy
msgid "CONTROLLER_AXIS_POSITIVE_DIRECTION"
msgstr "La Nitrogen-Fiksanta Plastido estas proteino, kiu kapablas uzi gasan nitrogenon kaj oksigenon kaj ĉelan energion en la formo de ATP por produkti amoniakon, ĉefan kreskan nutraĵon por ĉeloj. Ĉi tio estas procezo nomata Aerobia Nitrogena Fiksado."

msgid "CONTROLLER_AXIS_R2"
msgstr ""

msgid "CONTROLLER_AXIS_RIGHT_TRIGGER"
msgstr ""

msgid "CONTROLLER_AXIS_RIGHT_X"
msgstr ""

msgid "CONTROLLER_AXIS_RIGHT_Y"
msgstr ""

msgid "CONTROLLER_AXIS_VISUALIZERS"
msgstr ""

msgid "CONTROLLER_BUTTON_DPAD_DOWN"
msgstr ""

msgid "CONTROLLER_BUTTON_DPAD_LEFT"
msgstr ""

msgid "CONTROLLER_BUTTON_DPAD_RIGHT"
msgstr ""

msgid "CONTROLLER_BUTTON_DPAD_UP"
msgstr ""

msgid "CONTROLLER_BUTTON_LEFT_SHOULDER"
msgstr ""

msgid "CONTROLLER_BUTTON_LEFT_STICK"
msgstr ""

msgid "CONTROLLER_BUTTON_MISC1"
msgstr ""

msgid "CONTROLLER_BUTTON_PADDLE1"
msgstr ""

msgid "CONTROLLER_BUTTON_PADDLE2"
msgstr ""

msgid "CONTROLLER_BUTTON_PADDLE3"
msgstr ""

msgid "CONTROLLER_BUTTON_PADDLE4"
msgstr ""

msgid "CONTROLLER_BUTTON_PS3_SELECT"
msgstr ""

msgid "CONTROLLER_BUTTON_PS3_START"
msgstr ""

msgid "CONTROLLER_BUTTON_PS_CIRCLE"
msgstr ""

msgid "CONTROLLER_BUTTON_PS_CROSS"
msgstr ""

msgid "CONTROLLER_BUTTON_PS_L1"
msgstr ""

msgid "CONTROLLER_BUTTON_PS_L3"
msgstr ""

msgid "CONTROLLER_BUTTON_PS_OPTIONS"
msgstr ""

msgid "CONTROLLER_BUTTON_PS_R1"
msgstr ""

msgid "CONTROLLER_BUTTON_PS_R3"
msgstr ""

msgid "CONTROLLER_BUTTON_PS_SHARE"
msgstr ""

msgid "CONTROLLER_BUTTON_PS_SONY_BUTTON"
msgstr ""

msgid "CONTROLLER_BUTTON_PS_SQUARE"
msgstr ""

msgid "CONTROLLER_BUTTON_PS_TRIANGLE"
msgstr ""

msgid "CONTROLLER_BUTTON_RIGHT_SHOULDER"
msgstr ""

msgid "CONTROLLER_BUTTON_RIGHT_STICK"
msgstr ""

msgid "CONTROLLER_BUTTON_TOUCH_PAD"
msgstr ""

msgid "CONTROLLER_BUTTON_UNKNOWN"
msgstr ""

msgid "CONTROLLER_BUTTON_XBOX_A"
msgstr ""

msgid "CONTROLLER_BUTTON_XBOX_B"
msgstr ""

msgid "CONTROLLER_BUTTON_XBOX_BACK"
msgstr ""

msgid "CONTROLLER_BUTTON_XBOX_GUIDE"
msgstr ""

msgid "CONTROLLER_BUTTON_XBOX_START"
msgstr ""

msgid "CONTROLLER_BUTTON_XBOX_X"
msgstr ""

msgid "CONTROLLER_BUTTON_XBOX_Y"
msgstr ""

msgid "CONTROLLER_DEADZONES"
msgstr ""

#, fuzzy
msgid "CONTROLLER_DEADZONE_CALIBRATION_EXPLANATION"
msgstr "{0} loĝantaro ŝanĝiĝis per {1} pro: {2}"

msgid "CONTROLLER_DEADZONE_COLON"
msgstr ""

msgid "CONTROLLER_PROMPT_TYPE_SETTING"
msgstr ""

msgid "CONTROLLER_SENSITIVITY"
msgstr ""

msgid "CONTROLLER_UNKNOWN_AXIS"
msgstr ""

msgid "COPY_ERROR_TO_CLIPBOARD"
msgstr "Kopiu Eraron Al Tondujo"

#, fuzzy
msgid "COPY_RESULTS"
msgstr "Resultoj de aŭtomata evoluo:"

msgid "CORRECTION_PROTANOPE"
msgstr ""

msgid "CORRECTION_TRITANOPE"
msgstr ""

msgid "CPU_THREADS"
msgstr ""

msgid "CRAFTING_CLEAR_INPUTS"
msgstr ""

msgid "CRAFTING_ERROR_INTERNAL_CONSUME_PROBLEM"
msgstr ""

#, fuzzy
msgid "CRAFTING_ERROR_TAKING_ITEMS"
msgstr "VI PROSPERIS!"

msgid "CRAFTING_FILTER_INPUTS"
msgstr ""

msgid "CRAFTING_KNOWN_ITEMS"
msgstr ""

msgid "CRAFTING_NOT_ENOUGH_MATERIAL"
msgstr ""

msgid "CRAFTING_NO_RECIPE_SELECTED"
msgstr ""

msgid "CRAFTING_NO_ROOM_TO_TAKE_CRAFTING_RESULTS"
msgstr ""

#, fuzzy
msgid "CRAFTING_RECIPE_DISPLAY"
msgstr "Resultoj de aŭtomata evoluo:"

msgid "CRAFTING_RECIPE_HAND_AXE"
msgstr ""

#, fuzzy
msgid "CRAFTING_RESULTS"
msgstr "Resultoj de aŭtomata evoluo:"

msgid "CRAFTING_SELECT_RECIPE_OR_ITEMS_TO_FILTER"
msgstr ""

msgid "CRAFTING_TAKE_ALL"
msgstr ""

#, fuzzy
msgid "CRAFTING_TITLE"
msgstr "VI PROSPERIS!"

#, fuzzy
msgid "CREATE"
msgstr "Kreita je:"

msgid "CREATED_AT"
msgstr "Kreita je:"

msgid "CREATED_ON_PLATFORM"
msgstr "Kreita je platfomo:"

msgid "CREATE_A_NEW_MICROBE"
msgstr "Kreu novan mikrobon"

#, fuzzy
msgid "CREATE_NEW"
msgstr "Kreu Novan Konservadon"

#, fuzzy
msgid "CREATE_NEW_CELL_TYPE"
msgstr "Kreu Novan Konservadon"

#, fuzzy
msgid "CREATE_NEW_CELL_TYPE_DESCRIPTION"
msgstr "La chememioplasto estas duoblomembrana strukturo, kiu havas proteinojn kapablajn transformi hidrogenan sulfidon, akvon kaj gasan karbondioksidon en glukozon dum proceso nomata Kemosintezo de Hidrogena Sulfido. La rapideco de ĝia glukoza produktado pliigas kun la koncentriĝo de karbona dioksido."

#, fuzzy
msgid "CREATE_NEW_MOD"
msgstr "Kreu novan mikrobon"

msgid "CREATE_NEW_SAVE"
msgstr "Kreu Novan Konservadon"

#, fuzzy
msgid "CREATE_NEW_TISSUE_TYPE"
msgstr "Kreu Novan Konservadon"

#, fuzzy
msgid "CREATE_NEW_TISSUE_TYPE_DESCRIPTION"
msgstr "La chememioplasto estas duoblomembrana strukturo, kiu havas proteinojn kapablajn transformi hidrogenan sulfidon, akvon kaj gasan karbondioksidon en glukozon dum proceso nomata Kemosintezo de Hidrogena Sulfido. La rapideco de ĝia glukoza produktado pliigas kun la koncentriĝo de karbona dioksido."

#, fuzzy
msgid "CREATING_DOT_DOT_DOT"
msgstr "Serĉado..."

msgid "CREATING_OBJECTS_FROM_SAVE"
msgstr "Kreante objektojn el konservado"

msgid "CREDITS"
msgstr "Kreditoj"

msgid "CTRL"
msgstr "Ctrl"

msgid "CURRENT_DEVELOPERS"
msgstr ""

msgid "CURRENT_LOCATION_CAPITAL"
msgstr "NUNA LOKO"

#, fuzzy
msgid "CURRENT_RESEARCH_NONE"
msgstr "Kapabloj"

#, fuzzy
msgid "CURRENT_RESEARCH_PROGRESS"
msgstr "Malfermu helpekranon"

msgid "CURRENT_WORLD"
msgstr ""

#, fuzzy
msgid "CURRENT_WORLD_STATISTICS"
msgstr "Organisma Statistiko"

msgid "CUSTOM_USERNAME"
msgstr "Via Salutnomo:"

msgid "CYTOPLASM"
msgstr "Citoplasmo"

msgid "CYTOPLASM_DESCRIPTION"
msgstr "La gluiĝemaj internaĵoj de ĉelo. La citoplasmo estas la baza miksaĵo de jonoj, proteinoj kaj aliaj substancoj solvitaj en akvo, kiu plenigas la internon de la ĉelo. Unu el la funkcioj, kiujn ĝi plenumas, estas Fermentado, la konvertiĝo de glukozo en ATP-energion. Por havi pli progresintajn metabolojn, ĉeloj, al kiuj mankas organetoj, uzas energion de ATP. Ĝi ankaŭ estas uzita por stoki molekulojn en la ĉelo kaj kreskigi la grandecon de la ĉelo."

msgid "CYTOPLASM_GLYCOLYSIS"
msgstr "Citoplasma Glikolizo"

msgid "CYTOPLASM_PROCESSES_DESCRIPTION"
msgstr "Transformas [thrive:compound type=\"glucose\"][/thrive:compound] en [thrive:compound type=\"atp\"][/thrive:compound]."

msgid "DAY_LENGTH"
msgstr ""

#, fuzzy
msgid "DAY_LENGTH_EXPLANATION"
msgstr "{0} loĝantaro ŝanĝiĝis per {1} pro: {2}"

msgid "DAY_NIGHT_CYCLE_ENABLED"
msgstr ""

#, fuzzy
msgid "DAY_NIGHT_CYCLE_ENABLED_EXPLANATION_2"
msgstr "Piku aliajn ĉelojn per ĉi tio."

#, fuzzy
msgid "DEADZONE_CALIBRATION_FINISHED"
msgstr "Aŭtomata evolucio malsukcesis"

#, fuzzy
msgid "DEADZONE_CALIBRATION_INPROGRESS"
msgstr "Helpu Traduki La Ludon"

msgid "DEADZONE_CALIBRATION_IS_RESET"
msgstr ""

#, fuzzy
msgid "DEADZONE_CONFIGURATION"
msgstr "Forigi ĉi tiun konservadon ne povas esti malfarita, ĉu vi certas, ke vi volas forigi ĉi tion por ĉiam?"

msgid "DEATH"
msgstr "morto"

msgid "DEBUG_COORDINATES"
msgstr ""

msgid "DEBUG_DRAW_NOT_AVAILABLE"
msgstr ""

msgid "DEBUG_PANEL"
msgstr ""

msgid "DECEMBER"
msgstr ""

msgid "DEFAULT_AUDIO_OUTPUT_DEVICE"
msgstr ""

msgid "DELETE"
msgstr "Elimini"

#, fuzzy
msgid "DELETE_ALL_OLD_SAVE_WARNING_2"
msgstr ""
"Forigi ĉiujn malnovajn Aŭtomatajn kaj Rapidajn konservdojn ne povas esti malfarita, ĉu vi certas, ke vi volas forigi ĉi-sekvajn?\n"
" - {0} Aŭtomataj konservadoj\n"
" - {1} Rapida konservado(j)"

#, fuzzy
msgid "DELETE_FOSSIL_CONFIRMATION"
msgstr "Forigi ĉi tiun konservadon ne povas esti malfarita, ĉu vi certas, ke vi volas forigi ĉi tion por ĉiam?"

#, fuzzy
msgid "DELETE_OLD_SAVES_PROMPT"
msgstr "Ĉu forigi malnovajn Konservadojn?"

#, fuzzy
msgid "DELETE_ORGANELLE"
msgstr "Disloku organeton"

msgid "DELETE_SAVE_CONFIRMATION"
msgstr "Forigi ĉi tiun konservadon ne povas esti malfarita, ĉu vi certas, ke vi volas forigi ĉi tion por ĉiam?"

msgid "DELETE_SELECTED"
msgstr "Forigi Elektita(j)n"

#, fuzzy
msgid "DELETE_SELECTED_SAVES_PROMPT"
msgstr "Ĉu forigu elektitajn Konservadojn?"

msgid "DELETE_SELECTED_SAVE_WARNING"
msgstr "Forigi la elektitajn konservojn ne povas esti malfarita, ĉu vi certas, ke vi volas por ĉiam forigi {0} konservado(j)n?"

#, fuzzy
msgid "DELETE_THIS_SAVE_PROMPT"
msgstr "Ĉu forigi ĉi tiun Konservadon?"

#, fuzzy
msgid "DESCEND_BUTTON"
msgstr "Forigi ĉi tiun konservadon ne povas esti malfarita, ĉu vi certas, ke vi volas forigi ĉi tion por ĉiam?"

#, fuzzy
msgid "DESCEND_CONFIRMATION"
msgstr "Forigi ĉi tiun konservadon ne povas esti malfarita, ĉu vi certas, ke vi volas forigi ĉi tion por ĉiam?"

#, fuzzy
msgid "DESCEND_CONFIRMATION_EXPLANATION"
msgstr "{0} loĝantaro ŝanĝiĝis per {1} pro: {2}"

msgid "DESCRIPTION"
msgstr "Priskribo:"

#, fuzzy
msgid "DESCRIPTION_COLON"
msgstr "Priskribo:"

#, fuzzy
msgid "DESCRIPTION_TOO_LONG"
msgstr "Priskribo:"

msgid "DESPAWN_ENTITIES"
msgstr ""

#, fuzzy
msgid "DETECTED_CPU_COUNT"
msgstr "Elektita(j):"

msgid "DEVBUILD_VERSION_INFO"
msgstr ""

msgid "DEVELOPERS"
msgstr ""

msgid "DEVELOPMENT_FORUM"
msgstr ""

#, fuzzy
msgid "DEVELOPMENT_FORUM_BUTTON_TOOLTIP"
msgstr "Aldonunovan funkcion por klavo"

msgid "DEVELOPMENT_SUPPORTED_BY"
msgstr ""

msgid "DEVELOPMENT_WIKI"
msgstr ""

#, fuzzy
msgid "DEVELOPMENT_WIKI_BUTTON_TOOLTIP"
msgstr "Aldonunovan funkcion por klavo"

msgid "DEVOURED"
msgstr ""

msgid "DEV_BUILD_PATRONS"
msgstr ""

msgid "DIFFICULTY"
msgstr ""

msgid "DIFFICULTY_DETAILS_STRING"
msgstr ""

msgid "DIFFICULTY_PRESET"
msgstr ""

msgid "DIFFICULTY_PRESET_CUSTOM"
msgstr ""

msgid "DIFFICULTY_PRESET_EASY"
msgstr ""

msgid "DIFFICULTY_PRESET_HARD"
msgstr ""

msgid "DIFFICULTY_PRESET_NORMAL"
msgstr ""

msgid "DIGESTION_EFFICIENCY"
msgstr ""

#, fuzzy
msgid "DIGESTION_EFFICIENCY_COLON"
msgstr "Priskribo:"

#, fuzzy
msgid "DIGESTION_SPEED"
msgstr "Rimedo-Absorba Rapideo"

#, fuzzy
msgid "DIGESTION_SPEED_COLON"
msgstr "Rapideco:"

msgid "DIGESTION_SPEED_VALUE"
msgstr ""

msgid "DISABLED"
msgstr ""

msgid "DISABLE_ALL"
msgstr ""

msgid "DISCARD_AND_CONTINUE"
msgstr "Forĵetu kaj"

#, fuzzy
msgid "DISCARD_CHANGES"
msgstr "Forĵetu kaj"

#, fuzzy
msgid "DISCONNECTED_CELLS"
msgstr "Malkonektitaj Organetoj"

#, fuzzy
msgid "DISCONNECTED_CELLS_TEXT"
msgstr ""
"Inter metitaj organetoj, estas organetoj kiu ne estas ligitaj al la aliaj.\n"
"Bonvolu konekti ĉiujn metitajn organetojn unu kun la alia aŭ malfari viajn ŝanĝojn."

#, fuzzy
msgid "DISCONNECTED_METABALLS"
msgstr "Malkonektitaj Organetoj"

#, fuzzy
msgid "DISCONNECTED_METABALLS_TEXT"
msgstr ""
"Inter metitaj organetoj, estas organetoj kiu ne estas ligitaj al la aliaj.\n"
"Bonvolu konekti ĉiujn metitajn organetojn unu kun la alia aŭ malfari viajn ŝanĝojn."

msgid "DISCONNECTED_ORGANELLES"
msgstr "Malkonektitaj Organetoj"

msgid "DISCONNECTED_ORGANELLES_TEXT"
msgstr ""
"Inter metitaj organetoj, estas organetoj kiu ne estas ligitaj al la aliaj.\n"
"Bonvolu konekti ĉiujn metitajn organetojn unu kun la alia aŭ malfari viajn ŝanĝojn."

#, fuzzy
msgid "DISCORD_TOOLTIP"
msgstr "Aldonunovan funkcion por klavo"

#, fuzzy
msgid "DISMISSED_POPUPS_COLON"
msgstr "Rapideco:"

#, fuzzy
msgid "DISMISSED_POPUPS_EXPLANATION"
msgstr "{0} loĝantaro ŝanĝiĝis per {1} pro: {2}"

msgid "DISMISS_INFORMATION_PERMANENTLY"
msgstr ""

msgid "DISMISS_WARNING_PERMANENTLY"
msgstr ""

msgid "DISPLAY_3D_MENU_BACKGROUNDS"
msgstr ""

#, fuzzy
msgid "DISPLAY_ABILITIES_BAR"
msgstr "Kapabloj"

msgid "DISPLAY_BACKGROUND_PARTICLES"
msgstr ""

#, fuzzy
msgid "DISPLAY_DRIVER_OPENGL"
msgstr "Kapabloj"

#, fuzzy
msgid "DISPLAY_DRIVER_VULKAN"
msgstr "Kapabloj"

#, fuzzy
msgid "DISPLAY_PART_NAMES"
msgstr "Kapabloj"

msgid "DISSOLVED_COMPOUND_FOOD_SOURCE"
msgstr ""

msgid "DOES_NOT_USE_FEATURE"
msgstr ""

#, fuzzy
msgid "DONATIONS"
msgstr "Agordoj"

msgid "DOT_DOT_DOT"
msgstr "..."

msgid "DOUBLE"
msgstr "Duobla"

msgid "DOUBLE_CLICK_TO_VIEW_IN_FULLSCREEN"
msgstr ""

msgid "DOUBLE_MEMBRANE_DESCRIPTION"
msgstr "Membrano kun du tavoloj, ĝi havas pli bonan protekton kontraŭ damaĝo kaj bezonas malpli da energio por ne misformi. Tamen ĝi iom malrapidigas la ĉelon kaj malpliigas la rapidon, per kiu ĝi povas sorbi rimedojn."

msgid "DUMP_SCENE_TREE"
msgstr ""

#, fuzzy
msgid "DUPLICATE_TYPE"
msgstr "ludanto mortis"

#, fuzzy
msgid "EARLY_MULTICELLULAR"
msgstr "Disloku organeton"

msgid "EASTEREGG_MESSAGE_1"
msgstr "Amuza Fakto, La Didinio kaj Paramecio estas lernolibra ekzemplo de rilato de predantaj predoj, kiu estis studata de jardekoj, nun, ĉu vi estas la Didinio aŭ la Paramecio? Ĉu Predanto aŭ Predo?"

msgid "EASTEREGG_MESSAGE_10"
msgstr "FURIOZAJ AĴOJ!!"

msgid "EASTEREGG_MESSAGE_11"
msgstr "Metala potencialo."

msgid "EASTEREGG_MESSAGE_12"
msgstr "Tiuj bluaj ĉeloj tamen."

msgid "EASTEREGG_MESSAGE_13"
msgstr "Jen konsilo, Biomoj estas pli ol nur malsamaj fonoj, la kunmetaĵoj en malsamaj biomoj foje generiĝas kun malsamaj rapidecoj."

msgid "EASTEREGG_MESSAGE_14"
msgstr "Jen konsilo, Ju pli da flageloj vi havas, des pli rapide vi iras, sed ĝi kostas pli da ATP"

msgid "EASTEREGG_MESSAGE_15"
msgstr "Jen konsilo, vi povas engluti pecojn da fero aŭ da alia."

msgid "EASTEREGG_MESSAGE_16"
msgstr "Jen konsilo, preparu antaŭ ol aldoni kernon. Tiuj aĵoj estas multekostaj! En prizorgado kaj antaŭkosto."

msgid "EASTEREGG_MESSAGE_17"
msgstr "Amuza Fakto, ĉu vi sciis, ke ekzistas pli ol 8000 specioj de ciliatoj sur la planedo Tero?"

msgid "EASTEREGG_MESSAGE_18"
msgstr "Amuza Fakto: La Stentoro estas ciliato, kiu povas streĉi sin kaj kapti predon en simila al trumpeto buŝo, kiu allogas predon, generante akvofluojn kun cilioj."

msgid "EASTEREGG_MESSAGE_19"
msgstr "Amuza Fakto, La Didinio estas ciliato, kiu ĉasas paramecion."

msgid "EASTEREGG_MESSAGE_2"
msgstr "Jen konsilo, toksinoj povas esti uzataj por forpeli aliajn toksinojn de vi, se vi estas sufiĉe rapida."

msgid "EASTEREGG_MESSAGE_20"
msgstr "Amuza Fakto: La Amebo ĉasas kaj kaptas predojn per 'kruroj' el citoplasmo nomata pseŭdopodoj, ni volas havi tiujn en Thrive."

msgid "EASTEREGG_MESSAGE_21"
msgstr "Jen konsilo: gardu sin de pli grandaj ĉeloj kaj grandaj bakterioj, ĉar ne estas amuze esti digestita, se ili manĝos vin."

msgid "EASTEREGG_MESSAGE_22"
msgstr "La teama gvidanto de Thrive kreis multajn kantojn, kiuj ankoraŭ ne estis aldonitaj al la ludo. Vi povas aŭdi ilin, aŭ spekti fluojn de li komponanta sur sia jutuba kanalo, Oliver Lugg."

msgid "EASTEREGG_MESSAGE_23"
msgstr "Jen konsilo, se via ĉelo havas 150 sesangulojn, vi povas engluti la grandajn ferajn pecojn."

msgid "EASTEREGG_MESSAGE_24"
msgstr "Thrive estas simulado de fremda planedo, tial havas sencon, ke plej multaj bestoj, kiujn vi trovas, rilatos al unu aŭ du aliaj specioj pro evoluo okazanta ĉirkaŭ vi. Ni vidu, ĉu vi povas identigi ilin!"

msgid "EASTEREGG_MESSAGE_25"
msgstr "Amuze, La Thrive-teamo faras podkastojn de tempo al tempo, vi devas kontroli ilin!"

msgid "EASTEREGG_MESSAGE_26"
msgstr "Amuza Fakto, Thrive estas farita per la malfermitkoda Godot engine!"

msgid "EASTEREGG_MESSAGE_27"
msgstr "Amuza Fakto, Unu el la unuaj ludeblaj ludaj prototipoj estis farita per nia brava programisto, untrustedlife!"

msgid "EASTEREGG_MESSAGE_3"
msgstr "Jen konsilo, ke Osmoregado konsumas 1 ATP-on per sekundo por ĉiu sesangulo kiun vi havas. Ĉiu malplena sesangulo de citoplasmo generas ankaŭ 5 ATP-ojn per sekundo, kio signifas, ke se vi perdas ATP-ojn pro osmozregulacio, nur aldonu kelkajn malplenajn citoplasmajn sesangulojn aŭ forigu iujn organetojn."

msgid "EASTEREGG_MESSAGE_4"
msgstr "Amuza Fakto: En la reala vivo prokariotoj havas ion nomatan Biokompartmentoj, kiuj funkcias kiel organetoj. Fakte ili nomiĝas Pluredraj organetoj."

msgid "EASTEREGG_MESSAGE_5"
msgstr "Amuza Fakto: La metabolosomo estas tio, kion oni nomas Pluredra organeto."

msgid "EASTEREGG_MESSAGE_6"
msgstr "Jen konsilo, foje plej bone estas nur forkuri de aliaj ĉeloj."

msgid "EASTEREGG_MESSAGE_7"
msgstr "Jen konsilo, se ĉelo estas ĉirkaŭ duono de via grandeco, tiam vi povas engluti ĝin."

msgid "EASTEREGG_MESSAGE_8"
msgstr "Jen konsilo, Bakterioj povas esti pli fortaj ol ili ŝajnas, ili eble aspektas malgrandaj, sed iuj el ili povas enkaŝiĝi en vin kaj mortigi vin tiel!"

msgid "EASTEREGG_MESSAGE_9"
msgstr "Jen konsilo: Vi povas ĉasi aliajn speciojn ĝis formorto, se vi ne sufiĉe zorgas, ili ankaŭ povas fari ĉi tion."

#, fuzzy
msgid "EASTER_EGGS"
msgstr "Amuza Fakto, La Didinio kaj Paramecio estas lernolibra ekzemplo de rilato de predantaj predoj, kiu estis studata de jardekoj, nun, ĉu vi estas la Didinio aŭ la Paramecio? Ĉu Predanto aŭ Predo?"

#, fuzzy
msgid "EASTER_EGGS_EXPLANATION"
msgstr "{0} loĝantaro ŝanĝiĝis per {1} pro: {2}"

#, fuzzy
msgid "EDGE_PAN_SPEED"
msgstr "Rimedo-Absorba Rapideo"

msgid "EDITOR"
msgstr "Redaktilo"

#, fuzzy
msgid "EDITOR_BUTTON_TOOLTIP"
msgstr "Aldonunovan funkcion por klavo"

#, fuzzy
msgid "EDITOR_TUTORIAL_EDITOR_TEXT"
msgstr ""
"Bonvenon al la Mikrobredaktilo.\n"
"Ĉi tie vi povas revizii, kio okazis ekde la komenco de la ludo aŭ kiam vi laste estis en la redaktilo. Kaj ekde nun vi povas ŝanĝi viajn speciojn.\n"
"\n"
"En ĉi tiu langeto vi povas vidi raporton pri kiaj specioj ekzistas, kie kaj kiaj estas iliaj populacioj. Vi ankaŭ povas vidi mediajn ŝanĝojn supre.\n"
"\n"
"Por iri al la sekva redakta langeto, premu la sekvan butonon en la dekstra fundo."

#, fuzzy
msgid "EIGHT_TIMES"
msgstr "Dekstra musbutono"

#, fuzzy
msgid "EJECT_ENGULFED"
msgstr "Ne povas engluti"

#, fuzzy
msgid "EJECT_ENGULFED_TOOLTIP"
msgstr "Ne povas engluti"

#, fuzzy
msgid "ENABLED_MODS"
msgstr "Ebligu la redaktilon"

#, fuzzy
msgid "ENABLE_ALL_COMPATIBLE"
msgstr "Elektita konservado ne kongruas"

msgid "ENABLE_EDITOR"
msgstr "Ebligu la redaktilon"

#, fuzzy
msgid "ENABLE_GUI_LIGHT_EFFECTS"
msgstr "Eksteraj efikoj:"

msgid "ENDOSYMBIONT_ENGULFED_ALREADY_DONE"
msgstr ""

msgid "ENDOSYMBIONT_ENGULFED_PROGRESS"
msgstr ""

msgid "ENDOSYMBIONT_TYPE_ALREADY_PRESENT"
msgstr ""

#, fuzzy
msgid "ENDOSYMBIOSIS_AVAILABLE_ORGANELLES"
msgstr "Disloku organeton"

msgid "ENDOSYMBIOSIS_BUTTON"
msgstr ""

#, fuzzy
msgid "ENDOSYMBIOSIS_CANCEL_TOOLTIP"
msgstr "Malligi ĉiujn"

#, fuzzy
msgid "ENDOSYMBIOSIS_COMPLETE_TOOLTIP"
msgstr "Rekomenci"

#, fuzzy
msgid "ENDOSYMBIOSIS_EXPLANATION"
msgstr "{0} loĝantaro ŝanĝiĝis per {1} pro: {2}"

msgid "ENDOSYMBIOSIS_NOTHING_ENGULFED"
msgstr ""

#, fuzzy
msgid "ENDOSYMBIOSIS_NO_CANDIDATE_ORGANELLES"
msgstr "Malkonektitaj Organetoj"

#, fuzzy
msgid "ENDOSYMBIOSIS_PROGRESSING_EXPLANATION"
msgstr "{0} loĝantaro ŝanĝiĝis per {1} pro: {2}"

msgid "ENDOSYMBIOSIS_PROKARYOTIC_LIMIT_EXPLANATION"
msgstr ""

#, fuzzy
msgid "ENDOSYMBIOSIS_SINGLE_SPECIES_PROGRESS_DESCRIPTION"
msgstr "Kemosintezaj proteinoj estas malgrandaj aroj de proteinoj en la citoplasmo kapablaj konverti hidrogenan sulfidon, akvon kaj gasan karbondioksidon en glukozon en proceso nomata Kemosintezo de Hidrogena Sulfido. La rapideco de ĝia glukoza produktado kreskas kun la koncentriĝo de karbona dioksido. Ĉar la kemiosintezaj proteinoj estas suspensie rekte en la citoplasmo, la ĉirkaŭa fluido iom fermentas."

#, fuzzy
msgid "ENDOSYMBIOSIS_START_TOOLTIP"
msgstr "Aldonunovan funkcion por klavo"

#, fuzzy
msgid "ENDOSYMBIOSIS_TITLE"
msgstr "VI PROSPERIS!"

msgid "ENERGY_BALANCE_TOOLTIP_CONSUMPTION"
msgstr "{0}: -{1} ATP"

msgid "ENERGY_BALANCE_TOOLTIP_PRODUCTION"
msgstr "{0}: +{1} ATP"

msgid "ENERGY_IN_PATCH_FOR"
msgstr ""

#, fuzzy
msgid "ENERGY_IN_PATCH_SHORT"
msgstr "POPULACIO:"

msgid "ENERGY_SOURCES"
msgstr ""

msgid "ENERGY_SUMMARY_LINE"
msgstr ""

#, fuzzy
msgid "ENTER_EXISTING_ID"
msgstr "Anstataŭigi ekzistantan konservadon:"

msgid "ENTER_EXISTING_WORKSHOP_ID"
msgstr ""

#, fuzzy
msgid "ENTITY_LABEL"
msgstr "Biomo: {0}"

msgid "ENVIRONMENT"
msgstr "Medio"

msgid "ENVIRONMENTAL_GLUCOSE_RETENTION"
msgstr ""

#, fuzzy
msgid "ENVIRONMENTAL_GLUCOSE_RETENTION_EXPLANATION"
msgstr "{0} loĝantaro ŝanĝiĝis per {1} pro: {2}"

#, fuzzy
msgid "ENVIRONMENT_BUTTON_MICROBE_TOOLTIP"
msgstr "Aldonunovan funkcion por klavo"

msgid "EPIPELAGIC"
msgstr "Epipelagika"

msgid "EQUIPMENT_TYPE_AXE"
msgstr ""

msgid "ERROR"
msgstr "Eraro"

#, fuzzy
msgid "ERROR_CREATING_FOLDER"
msgstr "Eraro de konservado"

msgid "ERROR_CREATING_INFO_FILE"
msgstr ""

msgid "ERROR_FAILED_TO_SAVE_NEW_SETTINGS"
msgstr "Eraro: Malsukcesis konservi novajn agordojn en agorda dosiero."

#, fuzzy
msgid "ERROR_FETCHING_EXPLANATION"
msgstr "{0} loĝantaro ŝanĝiĝis per {1} pro: {2}"

#, fuzzy
msgid "ERROR_FETCHING_NEWS"
msgstr "Eraro de konservado"

msgid "ERROR_LOADING"
msgstr "Eraro Ŝarĝante"

msgid "ERROR_SAVING"
msgstr "Eraro de konservado"

msgid "ESCAPE"
msgstr ""

msgid "ESCAPE_ENGULFING"
msgstr "eskapu englutadon"

msgid "ESTUARY"
msgstr "Enmariĝo"

msgid "EVOLUTIONARY_TREE"
msgstr ""

#, fuzzy
msgid "EVOLUTIONARY_TREE_BUILD_FAILED"
msgstr "Aldonunovan funkcion por klavo"

#, fuzzy
msgid "EXACT_VERSION_COLON"
msgstr "Generacio:"

#, fuzzy
msgid "EXACT_VERSION_TOOLTIP"
msgstr "Aldonunovan funkcion por klavo"

#, fuzzy
msgid "EXCEPTION_HAPPENED_PROCESSING_SAVE"
msgstr "Escepto okazis dum prilaborado de ŝarĝitaj objektoj"

#, fuzzy
msgid "EXCEPTION_HAPPENED_WHILE_LOADING"
msgstr "Escepto okazis dum ŝarĝo de la konservadaj datumoj"

#, fuzzy
msgid "EXISTING_BUILDINGS"
msgstr "Anstataŭigi ekzistantan konservadon:"

msgid "EXIT"
msgstr "Eliri"

#, fuzzy
msgid "EXIT_EDITOR"
msgstr "Ebligu la redaktilon"

msgid "EXIT_TO_LAUNCHER"
msgstr ""

msgid "EXPORT_ALL_WORLDS"
msgstr ""

#, fuzzy
msgid "EXPORT_ALL_WORLDS_TOOLTIP"
msgstr "Aldonunovan funkcion por klavo"

msgid "EXPORT_SUCCESS"
msgstr ""

msgid "EXTERNAL"
msgstr "Ekstera"

msgid "EXTERNAL_EFFECTS"
msgstr "Eksteraj efikoj:"

msgid "EXTINCTION_BOX_TEXT"
msgstr "Same kiel 99% de ĉiuj specioj iam ajn ekzistintaj, via specio formortis. Aliaj plenigos vian niĉon kaj prosperos, sed tio ne estos vi. Vi estos forgesita, malsukcesa eksperimento de evolucio."

msgid "EXTINCTION_CAPITAL"
msgstr "FORMORTADO"

#, fuzzy
msgid "EXTINCT_FROM_PATCH"
msgstr "formortis de la planedo"

#, fuzzy
msgid "EXTINCT_FROM_THE_PLANET"
msgstr "formortis de la planedo"

#, fuzzy
msgid "EXTINCT_IN_PATCH"
msgstr "formortis de la planedo"

#, fuzzy
msgid "EXTINCT_SPECIES"
msgstr "FORMORTADO"

msgid "EXTRAS"
msgstr "Ekstraĵoj"

msgid "EXTRA_OPTIONS"
msgstr "Ekstraj Agordoj"

#, fuzzy
msgid "FACEBOOK_TOOLTIP"
msgstr "Aldonunovan funkcion por klavo"

#, fuzzy
msgid "FAILED"
msgstr "Konservado malsukcesis"

#, fuzzy
msgid "FAILED_ONE_OR_MORE_SAVE_DELETION_DESCRIPTION"
msgstr "La chememioplasto estas duoblomembrana strukturo, kiu havas proteinojn kapablajn transformi hidrogenan sulfidon, akvon kaj gasan karbondioksidon en glukozon dum proceso nomata Kemosintezo de Hidrogena Sulfido. La rapideco de ĝia glukoza produktado pliigas kun la koncentriĝo de karbona dioksido."

#, fuzzy
msgid "FAILED_SAVE_DELETION"
msgstr "Eraro: Malsukcesis konservi novajn agordojn en agorda dosiero."

#, fuzzy
msgid "FAILED_SAVE_DELETION_DESCRIPTION"
msgstr "La vakuolo estas interna membraneca organeto uzata por stokado en la ĉelo. Ili estas kunmetitaj de pluraj kunfandiĝitaj vezikoj, pli malgrandaj membranaj strukturoj vaste uzataj en ĉeloj por stokado. Ĝi estas plenigita per akvo, kiu kutimas enhavi molekulojn, enzimojn, solidojn kaj aliajn substancojn. Ilia formo estas flua kaj povas varii inter ĉeloj."

msgid "FEARFUL"
msgstr ""

msgid "FEAR_EXPLANATION"
msgstr ""

msgid "FEATURE_DISABLED"
msgstr ""

#, fuzzy
msgid "FEATURE_ENABLED"
msgstr "Trompaĵoj estas ebligitaj"

#, fuzzy
msgid "FEBRUARY"
msgstr "Enmariĝo"

msgid "FEED_ITEM_CONTENT_PARSING_FAILED"
msgstr ""

msgid "FEED_ITEM_MISSING_CONTENT"
msgstr ""

msgid "FEED_ITEM_PUBLISHED_AT"
msgstr ""

msgid "FEED_ITEM_TRUNCATED_NOTICE"
msgstr ""

msgid "FERROPLAST"
msgstr ""

msgid "FERROPLAST_DESCRIPTION"
msgstr ""

msgid "FERROPLAST_PROCESSES_DESCRIPTION"
msgstr ""

msgid "FILTER_ITEMS_BY_CATEGORY_COLON"
msgstr ""

msgid "FIND_CURRENT_PATCH"
msgstr ""

#, fuzzy
msgid "FINISHED_DOT"
msgstr "Finita."

msgid "FINISH_EDITING_AND_RETURN_TO_ENVIRONMENT"
msgstr "Finu redaktadon kaj revenu al ĉirkaŭa mondo"

#, fuzzy
msgid "FINISH_ONE_GENERATION"
msgstr "kun koncentriĝo de"

#, fuzzy
msgid "FINISH_X_GENERATIONS"
msgstr "kun koncentriĝo de"

msgid "FIRE_TOXIN"
msgstr "Pafu toksinon"

#, fuzzy
msgid "FIRE_TOXIN_TOOLTIP"
msgstr "Aldonunovan funkcion por klavo"

msgid "FLAGELLUM"
msgstr "Flagelo"

msgid "FLAGELLUM_DESCRIPTION"
msgstr "La flagelo estas vip-simila fasko de proteinaj fibroj etendiĝantaj de la membrano de la ĉelo, kiu povas uzi ATP por ondigi kaj peli la ĉelon en direkto."

#, fuzzy
msgid "FLAGELLUM_PROCESSES_DESCRIPTION"
msgstr "La flagelo estas vip-simila fasko de proteinaj fibroj etendiĝantaj de la membrano de la ĉelo, kiu povas uzi ATP por ondigi kaj peli la ĉelon en direkto."

#, fuzzy
msgid "FLEET_NAME_FROM_PLACE"
msgstr "formortis de la planedo"

msgid "FLEET_UNITS"
msgstr ""

#, fuzzy
msgid "FLOATING_CHUNKS_COLON"
msgstr "{0} loĝantaro ŝanĝiĝis per {1} pro: {2}"

msgid "FLOATING_HAZARD"
msgstr "Ŝveba Danĝero"

msgid "FLUID"
msgstr ""

msgid "FLUIDITY_RIGIDITY"
msgstr "Flueco / Rigideco"

msgid "FOCUSED"
msgstr ""

msgid "FOCUS_EXPLANATION"
msgstr ""

msgid "FOG_OF_WAR_DISABLED"
msgstr ""

#, fuzzy
msgid "FOG_OF_WAR_DISABLED_DESCRIPTION"
msgstr "La vakuolo estas interna membraneca organeto uzata por stokado en la ĉelo. Ili estas kunmetitaj de pluraj kunfandiĝitaj vezikoj, pli malgrandaj membranaj strukturoj vaste uzataj en ĉeloj por stokado. Ĝi estas plenigita per akvo, kiu kutimas enhavi molekulojn, enzimojn, solidojn kaj aliajn substancojn. Ilia formo estas flua kaj povas varii inter ĉeloj."

msgid "FOG_OF_WAR_INTENSE"
msgstr ""

#, fuzzy
msgid "FOG_OF_WAR_INTENSE_DESCRIPTION"
msgstr "Nitrogenazo estas proteino kapabla uzi gasan nitrogenon kaj ĉelan energion en la formo de ATP por produkti amoniakon, ĉefan kreskonutraĵon por ĉeloj. Ĉi tio estas procezo nomata Anaeroba Nitrogena Fiksado. Ĉar la nitrogenazo estas suspensie en la citoplasmo, la ĉirkaŭa fluidaĵo iom fermentas."

msgid "FOG_OF_WAR_MODE"
msgstr ""

msgid "FOG_OF_WAR_REGULAR"
msgstr ""

#, fuzzy
msgid "FOG_OF_WAR_REGULAR_DESCRIPTION"
msgstr "Piku aliajn ĉelojn per ĉi tio."

msgid "FOOD_CHAIN"
msgstr "Manĝoĉeno"

msgid "FOOD_SOURCE_ENERGY_INFO"
msgstr ""

msgid "FORGET_MOD_DETAILS"
msgstr ""

#, fuzzy
msgid "FORGET_MOD_DETAILS_TOOLTIP"
msgstr "Rekomenci"

#, fuzzy
msgid "FORM_ERROR_MESSAGE"
msgstr "Eraro de konservado"

#, fuzzy
msgid "FOSSILISATION"
msgstr "loĝantaro:"

#, fuzzy
msgid "FOSSILISATION_EXPLANATION"
msgstr "{0} loĝantaro ŝanĝiĝis per {1} pro: {2}"

#, fuzzy
msgid "FOSSILISATION_FAILED"
msgstr "loĝantaro:"

#, fuzzy
msgid "FOSSILISATION_FAILED_DESCRIPTION"
msgstr "La vakuolo estas interna membraneca organeto uzata por stokado en la ĉelo. Ili estas kunmetitaj de pluraj kunfandiĝitaj vezikoj, pli malgrandaj membranaj strukturoj vaste uzataj en ĉeloj por stokado. Ĝi estas plenigita per akvo, kiu kutimas enhavi molekulojn, enzimojn, solidojn kaj aliajn substancojn. Ilia formo estas flua kaj povas varii inter ĉeloj."

msgid "FOSSILISATION_HINT"
msgstr ""

msgid "FOSSILISATION_HINT_ALREADY_FOSSILISED"
msgstr ""

msgid "FOSSILISE"
msgstr ""

#, fuzzy
msgid "FOSSIL_DELETION_FAILED"
msgstr "Aŭtomata evolucio malsukcesis"

#, fuzzy
msgid "FOSSIL_DELETION_FAILED_DESCRIPTION"
msgstr "La vakuolo estas interna membraneca organeto uzata por stokado en la ĉelo. Ili estas kunmetitaj de pluraj kunfandiĝitaj vezikoj, pli malgrandaj membranaj strukturoj vaste uzataj en ĉeloj por stokado. Ĝi estas plenigita per akvo, kiu kutimas enhavi molekulojn, enzimojn, solidojn kaj aliajn substancojn. Ilia formo estas flua kaj povas varii inter ĉeloj."

msgid "FOUR_TIMES"
msgstr ""

#, fuzzy
msgid "FPS"
msgstr "Maks. FPS:"

msgid "FPS_DISPLAY"
msgstr ""

#, fuzzy
msgid "FRAME_DURATION"
msgstr "Spirado"

msgid "FREEBUILDING"
msgstr "Libera konstruado"

msgid "FREE_GLUCOSE_CLOUD"
msgstr ""

msgid "FREE_GLUCOSE_CLOUD_EXPLANATION"
msgstr ""

msgid "FULLSCREEN"
msgstr "Plenekrane"

msgid "FULL_MOD_INFO"
msgstr ""

msgid "GALLERY_VIEWER"
msgstr ""

msgid "GAME_DESIGN_TEAM"
msgstr ""

#, fuzzy
msgid "GATHERED_ENERGY_TOOLTIP"
msgstr "Aldonunovan funkcion por klavo"

#, fuzzy
msgid "GENERAL"
msgstr "Generacio:"

#, fuzzy
msgid "GENERATIONS"
msgstr "Generacio:"

msgid "GENERATION_COLON"
msgstr "Generacio:"

#, fuzzy
msgid "GITHUB_TOOLTIP"
msgstr "Aldonunovan funkcion por klavo"

msgid "GLES3"
msgstr ""

msgid "GLOBAL_INITIAL_LETTER"
msgstr ""

msgid "GLOBAL_TIMELINE_SPECIES_MIGRATED_TO"
msgstr ""

msgid "GLUCOSE"
msgstr "Glukozo"

msgid "GLUCOSE_CONCENTRATIONS_DRASTICALLY_DROPPED"
msgstr ""

msgid "GLYCOLYSIS"
msgstr "Glikolizo"

msgid "GODMODE"
msgstr ""

#, fuzzy
msgid "GOD_TOOLS_TITLE"
msgstr "Aldonunovan funkcion por klavo"

#, fuzzy
msgid "GOOGLY_EYE_CELL"
msgstr "Ĉelo de la ludanto"

msgid "GOT_IT"
msgstr "Komprenita"

msgid "GPL_LICENSE_HEADING"
msgstr ""

#, fuzzy
msgid "GPU_NAME"
msgstr "Kaverno"

msgid "GRAPHICS"
msgstr "Grafikaĵoj"

#, fuzzy
msgid "GRAPHICS_TEAM"
msgstr "Grafikaĵoj"

msgid "GUI"
msgstr ""

#, fuzzy
msgid "GUI_LIGHT_EFFECTS_OPTION_DESCRIPTION"
msgstr "La potencocentro de la ĉelo. La mitokondrio (pluralo: mitokondrioj) estas duobla membrana strukturo plenigita de proteinoj kaj enzimoj. Ĝi estas prokarioto asimilita por uzo de sia eŭkariota gastiganto. Ĝi povas konverti glukozon en ATP-on kun multe pli alta efikeco ol oni povas fari ĝin en la citoplasmo en proceso nomata Aeroba Respirado. Tamen ĝi postulas oksigenon por funkcii, kaj pli malaltaj niveloj de oksigeno en la medio malrapidigos la rapidon de ĝia produktado de ATP."

#, fuzzy
msgid "GUI_TAB_NAVIGATION"
msgstr "{0} K"

msgid "GUI_VOLUME"
msgstr "Interfaca volumo"

msgid "HEALTH"
msgstr "Sano"

msgid "HELP"
msgstr "Helpu"

#, fuzzy
msgid "HELP_BUTTON_TOOLTIP"
msgstr "Aldonunovan funkcion por klavo"

msgid "HIGHER_VALUES_INCREASE_PERFORMANCE"
msgstr "(pli altaj valoroj malpliigas rendimenton)"

msgid "HIGHER_VALUES_WORSEN_PERFORMANCE"
msgstr "(pli altaj valoroj plimalbonigas agadon)"

msgid "HOLD_FOR_PAN_OR_ROTATE_MODE"
msgstr ""

msgid "HOLD_FOR_PAN_WITH_MOUSE"
msgstr ""

msgid "HOLD_PACK_COMMANDS_MENU"
msgstr ""

msgid "HOLD_TO_SHOW_CURSOR"
msgstr ""

msgid "HOLD_TO_SHOW_CURSOR_ADVICE_TEXT"
msgstr ""

msgid "HOLD_TO_SKIP_CREDITS"
msgstr ""

msgid "HOME"
msgstr ""

#, fuzzy
msgid "HORIZONTAL_COLON"
msgstr "Generacio:"

msgid "HORIZONTAL_WITH_AXIS_NAME_COLON"
msgstr ""

msgid "HP_COLON"
msgstr "SP:"

msgid "HSV"
msgstr ""

msgid "HUD_MESSAGE_MULTIPLE"
msgstr ""

msgid "HYDROGEN_SULFIDE"
msgstr "Hidrogena Sulfido"

msgid "ICESHARD"
msgstr "Glacia ero"

msgid "ICESHELF"
msgstr "Glacia breto"

msgid "ID_IS_NOT_A_NUMBER"
msgstr ""

msgid "ID_NUMBER"
msgstr ""

#, fuzzy
msgid "INCLUDE_MULTICELLULAR_PROTOTYPE"
msgstr "Disloku organeton"

msgid "INCLUDE_MULTICELLULAR_PROTOTYPE_EXPLANATION"
msgstr ""

msgid "INDUSTRIAL_STAGE"
msgstr ""

#, fuzzy
msgid "INFINITE_COMPOUNDS"
msgstr "Kunmetaĵoj"

msgid "INFINITE_MP"
msgstr ""

#, fuzzy
msgid "INFO_BOX_COST"
msgstr "VI PROSPERIS!"

msgid "INFO_BOX_ENZYMES"
msgstr ""

#, fuzzy
msgid "INFO_BOX_INTERNAL_NAME"
msgstr "VI PROSPERIS!"

msgid "INFO_BOX_MASS"
msgstr ""

#, fuzzy
msgid "INFO_BOX_OSMOREGULATION_COST"
msgstr "Osmoregada Kosto"

#, fuzzy
msgid "INFO_BOX_PROCESSES"
msgstr "Disloku organeton"

#, fuzzy
msgid "INFO_BOX_REQUIRES_NUCLEUS"
msgstr "Kerno/Nukleo"

#, fuzzy
msgid "INFO_BOX_SIZE"
msgstr "VI PROSPERIS!"

#, fuzzy
msgid "INFO_BOX_STORAGE"
msgstr "VI PROSPERIS!"

#, fuzzy
msgid "INFO_BOX_UNIQUE"
msgstr "VI PROSPERIS!"

msgid "INFO_BOX_UPGRADES"
msgstr ""

msgid "INGESTED_MATTER"
msgstr ""

#, fuzzy
msgid "INIT_NEW_WORLD_TOOLTIP"
msgstr "Aldonunovan funkcion por klavo"

msgid "INPUTS"
msgstr "Klavoj"

#, fuzzy
msgid "INPUT_NAME_BUILD_STRUCTURE"
msgstr "kun koncentriĝo de"

#, fuzzy
msgid "INPUT_NAME_INTERACTION"
msgstr "kun koncentriĝo de"

#, fuzzy
msgid "INPUT_NAME_OPEN_INVENTORY"
msgstr "kun koncentriĝo de"

msgid "INSPECT"
msgstr ""

msgid "INSPECTOR"
msgstr ""

#, fuzzy
msgid "INTERACTION_ACTIVATE_ASCENSION"
msgstr "Mutaciaj Poentoj"

#, fuzzy
msgid "INTERACTION_ACTIVATE_ASCENSION_MISSING_ENERGY"
msgstr "Mutaciaj Poentoj"

#, fuzzy
msgid "INTERACTION_CONSTRUCT"
msgstr "Mutaciaj Poentoj"

msgid "INTERACTION_CONSTRUCT_MISSING_DEPOSITED_MATERIALS"
msgstr ""

#, fuzzy
msgid "INTERACTION_CRAFT"
msgstr "Mutaciaj Poentoj"

#, fuzzy
msgid "INTERACTION_DEPOSIT_RESOURCES"
msgstr "Mutaciaj Poentoj"

msgid "INTERACTION_DEPOSIT_RESOURCES_NO_SUITABLE_RESOURCES"
msgstr ""

#, fuzzy
msgid "INTERACTION_DESTROY"
msgstr "Mutaciaj Poentoj"

#, fuzzy
msgid "INTERACTION_FOUND_SETTLEMENT"
msgstr "Mutaciaj Poentoj"

#, fuzzy
msgid "INTERACTION_HARVEST"
msgstr "Mutaciaj Poentoj"

msgid "INTERACTION_HARVEST_CANNOT_MISSING_TOOL"
msgstr ""

msgid "INTERACTION_PICK_UP"
msgstr ""

msgid "INTERACTION_PICK_UP_CANNOT_FULL"
msgstr ""

#, fuzzy
msgid "INTERNALS"
msgstr "Ekstera"

msgid "INTERNAL_NAME_IN_USE"
msgstr ""

msgid "INTERNAL_NAME_REQUIRED"
msgstr ""

msgid "INTERNAL_NAME_REQUIRES_CAPITAL"
msgstr ""

#, fuzzy
msgid "INVALID_DATA_TO_PLOT"
msgstr "Ĉu ŝargu nevalidan konservadon?"

msgid "INVALID_ICON_PATH"
msgstr ""

#, fuzzy
msgid "INVALID_SAVE_NAME_POPUP"
msgstr "Ĉu ŝargu nevalidan konservadon?"

msgid "INVALID_SPECIES_NAME_POPUP"
msgstr ""

#, fuzzy
msgid "INVALID_TAG"
msgstr "Ĉu ŝargu nevalidan konservadon?"

msgid "INVALID_URL_FORMAT"
msgstr ""

msgid "INVALID_URL_SCHEME"
msgstr ""

msgid "INVENTORY_ITEMS_ON_GROUND"
msgstr ""

#, fuzzy
msgid "INVENTORY_TITLE"
msgstr "VI PROSPERIS!"

msgid "INVENTORY_TOGGLE_CRAFTING"
msgstr ""

msgid "INVENTORY_TOGGLE_GROUND"
msgstr ""

msgid "INVERTED"
msgstr ""

msgid "IN_PROTOTYPE"
msgstr ""

msgid "IRON"
msgstr "Fero"

msgid "IRON_CHEMOLITHOAUTOTROPHY"
msgstr "Fera Kemolitoaŭtotrofio"

#, fuzzy
msgid "ITCH_TOOLTIP"
msgstr "Aldonunovan funkcion por klavo"

msgid "JANUARY"
msgstr ""

msgid "JSON_DEBUG_MODE"
msgstr ""

msgid "JSON_DEBUG_MODE_ALWAYS"
msgstr ""

msgid "JSON_DEBUG_MODE_AUTO"
msgstr ""

msgid "JSON_DEBUG_MODE_NEVER"
msgstr ""

msgid "JULY"
msgstr ""

msgid "JUNE"
msgstr ""

#, fuzzy
msgid "KEY_BACK"
msgstr "Reen"

#, fuzzy
msgid "KEY_BACKTAB"
msgstr "Reen"

msgid "KEY_BINDING_CHANGE_CONFLICT"
msgstr ""
"Estas konflikto kun {0}.\n"
"Ĉu vi volas forigi la enigon de {1}?"

msgid "KEY_BRING_UP_KEYBOARD"
msgstr ""

msgid "KEY_CLEAR"
msgstr ""

#, fuzzy
msgid "KEY_DELETE"
msgstr "Elimini"

#, fuzzy
msgid "KEY_DOWN"
msgstr "Rado malsupren"

msgid "KEY_END"
msgstr ""

msgid "KEY_ENTER"
msgstr ""

msgid "KEY_FAVORITES"
msgstr ""

#, fuzzy
msgid "KEY_FORWARD"
msgstr "Antaŭeniĝu"

#, fuzzy
msgid "KEY_GLOBE"
msgstr "Movu maldekstren"

#, fuzzy
msgid "KEY_HELP"
msgstr "Helpu"

msgid "KEY_HOME"
msgstr ""

msgid "KEY_HOMEPAGE"
msgstr ""

#, fuzzy
msgid "KEY_HYPER"
msgstr "Helpu"

msgid "KEY_INSERT"
msgstr ""

msgid "KEY_JIS_EISU"
msgstr ""

msgid "KEY_JIS_KANA"
msgstr ""

#, fuzzy
msgid "KEY_LEFT"
msgstr "Movu maldekstren"

msgid "KEY_MENU"
msgstr ""

#, fuzzy
msgid "KEY_META"
msgstr "Movu maldekstren"

msgid "KEY_OPENURL"
msgstr ""

msgid "KEY_PAUSE"
msgstr ""

msgid "KEY_PRINT"
msgstr ""

#, fuzzy
msgid "KEY_REFRESH"
msgstr "Aktualigu"

#, fuzzy
msgid "KEY_RIGHT"
msgstr "Movu dekstren"

msgid "KEY_SEARCH"
msgstr ""

msgid "KEY_STANDBY"
msgstr ""

msgid "KEY_STOP"
msgstr ""

msgid "KEY_TAB"
msgstr ""

msgid "KEY_UP"
msgstr ""

msgid "KILO_ABBREVIATION"
msgstr "{0} K"

msgid "KP0"
msgstr ""

msgid "KP1"
msgstr ""

msgid "KP2"
msgstr ""

msgid "KP3"
msgstr ""

msgid "KP4"
msgstr ""

msgid "KP5"
msgstr ""

msgid "KP6"
msgstr ""

msgid "KP7"
msgstr ""

msgid "KP8"
msgstr ""

msgid "KP9"
msgstr ""

msgid "KPADD"
msgstr ""

msgid "KPDIVIDE"
msgstr ""

msgid "KPENTER"
msgstr ""

msgid "KPMULTIPLY"
msgstr ""

msgid "KPPERIOD"
msgstr ""

msgid "KPSUBTRACT"
msgstr ""

msgid "LANGUAGE"
msgstr "Lingvo:"

#, fuzzy
msgid "LANGUAGE_TRANSLATION_PROGRESS"
msgstr "Helpu Traduki La Ludon"

msgid "LANGUAGE_TRANSLATION_PROGRESS_LOW"
msgstr ""

msgid "LANGUAGE_TRANSLATION_PROGRESS_REALLY_LOW"
msgstr ""

msgid "LAST_ORGANELLE_DELETE_OPTION_DISABLED_TOOLTIP"
msgstr ""

#, fuzzy
msgid "LATE_MULTICELLULAR"
msgstr "Disloku organeton"

msgid "LAUNCH0"
msgstr ""

msgid "LAUNCH1"
msgstr ""

msgid "LAUNCH2"
msgstr ""

msgid "LAUNCH3"
msgstr ""

msgid "LAUNCH4"
msgstr ""

msgid "LAUNCH5"
msgstr ""

msgid "LAUNCH6"
msgstr ""

msgid "LAUNCH7"
msgstr ""

msgid "LAUNCH8"
msgstr ""

msgid "LAUNCH9"
msgstr ""

msgid "LAUNCHA"
msgstr ""

msgid "LAUNCHB"
msgstr ""

msgid "LAUNCHC"
msgstr ""

msgid "LAUNCHD"
msgstr ""

msgid "LAUNCHE"
msgstr ""

msgid "LAUNCHF"
msgstr ""

msgid "LAUNCHMAIL"
msgstr ""

msgid "LAUNCHMEDIA"
msgstr ""

msgid "LAWK_ONLY"
msgstr ""

#, fuzzy
msgid "LAWK_ONLY_EXPLANATION"
msgstr "{0} loĝantaro ŝanĝiĝis per {1} pro: {2}"

msgid "LEAD_ARTIST"
msgstr ""

msgid "LEAD_ARTISTS"
msgstr ""

msgid "LEAD_DEVELOPERS"
msgstr ""

msgid "LEAD_GAME_DESIGNER"
msgstr ""

msgid "LEAD_GAME_DESIGNERS"
msgstr ""

msgid "LEAD_OUTREACH_PEOPLE"
msgstr ""

msgid "LEAD_OUTREACH_PERSON"
msgstr ""

msgid "LEAD_PROGRAMMER"
msgstr ""

msgid "LEAD_PROGRAMMERS"
msgstr ""

msgid "LEAD_PROJECT_MANAGER"
msgstr ""

msgid "LEAD_PROJECT_MANAGERS"
msgstr ""

msgid "LEAD_TESTER"
msgstr ""

msgid "LEAD_TESTERS"
msgstr ""

msgid "LEAD_THEORIST"
msgstr ""

msgid "LEAD_THEORISTS"
msgstr ""

#, fuzzy
msgid "LEFT_ARROW"
msgstr "Maldekstra musbutono"

msgid "LEFT_MOUSE"
msgstr "Maldekstra musbutono"

msgid "LICENSES"
msgstr ""

msgid "LICENSES_COVERING_THRIVE"
msgstr ""

msgid "LIFE_ORIGIN"
msgstr ""

msgid "LIFE_ORIGIN_EXPLANATION"
msgstr ""

msgid "LIFE_ORIGIN_PANSPERMIA"
msgstr ""

msgid "LIFE_ORIGIN_POND"
msgstr ""

#, fuzzy
msgid "LIFE_ORIGIN_TOOLTIP"
msgstr "Aldonunovan funkcion por klavo"

msgid "LIFE_ORIGIN_VENTS"
msgstr ""

msgid "LIGHT"
msgstr "Lumo"

msgid "LIGHT_LEVEL_AVERAGE"
msgstr ""

#, fuzzy
msgid "LIGHT_LEVEL_CURRENT"
msgstr "Rado dekstre"

msgid "LIGHT_LEVEL_DAY"
msgstr ""

msgid "LIGHT_LEVEL_LABEL_AT_NOON"
msgstr ""

#, fuzzy
msgid "LIGHT_LEVEL_NIGHT"
msgstr "Rado dekstre"

#, fuzzy
msgid "LIGHT_MAX"
msgstr "Lumo"

#, fuzzy
msgid "LIMIT_EXTREME"
msgstr "Ekstraĵoj"

#, fuzzy
msgid "LIMIT_GROWTH_RATE"
msgstr "KONFIRMU"

#, fuzzy
msgid "LIMIT_GROWTH_RATE_EXPLANATION"
msgstr "{0} loĝantaro ŝanĝiĝis per {1} pro: {2}"

msgid "LIMIT_HUGE"
msgstr ""

msgid "LIMIT_LARGE"
msgstr ""

#, fuzzy
msgid "LIMIT_NORMAL"
msgstr "KONFIRMU"

msgid "LIMIT_SMALL"
msgstr ""

msgid "LIMIT_TINY"
msgstr ""

msgid "LIMIT_VERY_LARGE"
msgstr ""

msgid "LIMIT_VERY_SMALL"
msgstr ""

#, fuzzy
msgid "LINE_COLOUR"
msgstr "Koloro"

#, fuzzy
msgid "LINKS_TITLE"
msgstr "VI PROSPERIS!"

msgid "LIPASE"
msgstr ""

#, fuzzy
msgid "LIPASE_DESCRIPTION"
msgstr "La gluiĝemaj internaĵoj de ĉelo. La citoplasmo estas la baza miksaĵo de jonoj, proteinoj kaj aliaj substancoj solvitaj en akvo, kiu plenigas la internon de la ĉelo. Unu el la funkcioj, kiujn ĝi plenumas, estas Fermentado, la konvertiĝo de glukozo en ATP-energion. Por havi pli progresintajn metabolojn, ĉeloj, al kiuj mankas organetoj, uzas energion de ATP. Ĝi ankaŭ estas uzita por stoki molekulojn en la ĉelo kaj kreskigi la grandecon de la ĉelo."

msgid "LOAD"
msgstr "Ŝarĝu"

msgid "LOADING"
msgstr "Ŝarĝante"

#, fuzzy
msgid "LOADING_DOT_DOT_DOT"
msgstr "Ŝarĝante..."

#, fuzzy
msgid "LOADING_EARLY_MULTICELLULAR_EDITOR"
msgstr "Ŝarĝante Mikrobredaktilon"

msgid "LOADING_GAME"
msgstr "Ŝarĝante la Ludon"

msgid "LOADING_MICROBE_EDITOR"
msgstr "Ŝarĝante Mikrobredaktilon"

#, fuzzy
msgid "LOADING_MULTICELLULAR_EDITOR"
msgstr "Ŝarĝante Mikrobredaktilon"

msgid "LOADING_TIP"
msgstr "Premu la malfaran butonon en la redaktilo por korekti eraron"

msgid "LOAD_FINISHED"
msgstr "Ŝarĝo estas finita"

msgid "LOAD_GAME"
msgstr "Ŝarĝu"

#, fuzzy
msgid "LOAD_GAME_BUTTON_TOOLTIP"
msgstr "Aldonunovan funkcion por klavo"

#, fuzzy
msgid "LOAD_INCOMPATIBLE_PROTOTYPE_WARNING"
msgstr ""
"Oni scias, ke la elektita ŝarĝota konservado ne kongruas kun ĉi tiu versio de Thrive.\n"
"Ĉar Thrive ankoraŭ estas en frua disvolviĝo, kaj konservado ne estas la plej granda gravaĵo, do ne estas konservadilo por ĝisdatigi malnovajn konservadojn."

#, fuzzy
msgid "LOAD_INCOMPATIBLE_SAVE_PROMPT"
msgstr "Ĉu ŝarĝu malkongruan konservadon?"

msgid "LOAD_INCOMPATIBLE_SAVE_WARNING"
msgstr ""
"Oni scias, ke la elektita ŝarĝota konservado ne kongruas kun ĉi tiu versio de Thrive.\n"
"Ĉar Thrive ankoraŭ estas en frua disvolviĝo, kaj konservado ne estas la plej granda gravaĵo, do ne estas konservadilo por ĝisdatigi malnovajn konservadojn."

#, fuzzy
msgid "LOAD_INVALID_SAVE_PROMPT"
msgstr "Ĉu ŝargu nevalidan konservadon?"

msgid "LOAD_INVALID_SAVE_WARNING"
msgstr ""
"Konservita informo ne povas esti ŝarĝita de ĉi tiu dosiero.\n"
"Ĉi tiu konservado plej verŝajne estas korupta aŭ kun pli nova formato, kiu ne estas komprenebla en ĉi tiu versio de Thrive.\n"
"Ĉu vi volas provi ŝargi la konservadon ĉiuokaze?"

msgid "LOCAL_INITIAL_LETTER"
msgstr ""

msgid "LOCK_DAY_NIGHT_CYCYLE"
msgstr ""

msgid "LOW_BIODIVERSITY_LIMIT"
msgstr ""

#, fuzzy
msgid "LOW_MENU_PERFORMANCE"
msgstr "Agado"

#, fuzzy
msgid "LOW_MENU_PERFORMANCE_DESCRIPTION"
msgstr "Metabolosomoj estas aretoj de proteinoj envolvitaj en proteinaj ŝeloj. Ili povas konverti glukozon en ATP kun multe pli alta rapideco ol oni povas esti farita en la citoplasmo en proceso nomita Aeroba Respirado. Tamen ĝi postulas oksigenon por funkcii, kaj pli malaltaj niveloj de oksigeno en la medio malrapidigos la rapidon de ĝia produktado de ATP. Ĉar la metabolosomoj estas suspenditaj rekte en la citoplasmo, la ĉirkaŭa likvaĵo iom fermentas."

#, fuzzy
msgid "LYSOSOME"
msgstr "Oxytoxisomo"

#, fuzzy
msgid "LYSOSOME_DESCRIPTION"
msgstr "Metabolosomoj estas aretoj de proteinoj envolvitaj en proteinaj ŝeloj. Ili povas konverti glukozon en ATP kun multe pli alta rapideco ol oni povas esti farita en la citoplasmo en proceso nomita Aeroba Respirado. Tamen ĝi postulas oksigenon por funkcii, kaj pli malaltaj niveloj de oksigeno en la medio malrapidigos la rapidon de ĝia produktado de ATP. Ĉar la metabolosomoj estas suspenditaj rekte en la citoplasmo, la ĉirkaŭa likvaĵo iom fermentas."

#, fuzzy
msgid "LYSOSOME_PROCESSES_DESCRIPTION"
msgstr "Metabolosomoj estas aretoj de proteinoj envolvitaj en proteinaj ŝeloj. Ili povas konverti glukozon en ATP kun multe pli alta rapideco ol oni povas esti farita en la citoplasmo en proceso nomita Aeroba Respirado. Tamen ĝi postulas oksigenon por funkcii, kaj pli malaltaj niveloj de oksigeno en la medio malrapidigos la rapidon de ĝia produktado de ATP. Ĉar la metabolosomoj estas suspenditaj rekte en la citoplasmo, la ĉirkaŭa likvaĵo iom fermentas."

msgid "MANUALLY_SET_TIME"
msgstr ""

#, fuzzy
msgid "MAP"
msgstr "ATP"

msgid "MARCH"
msgstr ""

msgid "MARINE_SNOW"
msgstr "Mara neĝo"

msgid "MASTER_VOLUME"
msgstr "Ĉefa laŭ t"

#, fuzzy
msgid "MAXIMUM_SPECIES_IN_PATCH"
msgstr "formortis de la planedo"

msgid "MAX_FPS"
msgstr "Maks. FPS:"

#, fuzzy
msgid "MAX_FPS_NO_LIMIT"
msgstr "Maks. FPS:"

msgid "MAX_SPAWNED_ENTITIES"
msgstr ""

#, fuzzy
msgid "MAX_VISIBLE_DATASET_WARNING"
msgstr "Forigi ĉi tiun konservadon ne povas esti malfarita, ĉu vi certas, ke vi volas por ĉiam forigi {0}?"

msgid "MAY"
msgstr ""

msgid "MEDIANEXT"
msgstr ""

msgid "MEDIAPLAY"
msgstr ""

msgid "MEDIAPREVIOUS"
msgstr "Media Prev"

msgid "MEDIARECORD"
msgstr ""

msgid "MEDIASTOP"
msgstr ""

msgid "MEGA_YEARS"
msgstr "Megajaro"

msgid "MEMBRANE"
msgstr "Membrano"

msgid "MEMBRANE_RIGIDITY"
msgstr "Membrana eco"

msgid "MEMBRANE_TYPES"
msgstr "Membranaj Tipoj"

msgid "MENU"
msgstr ""

msgid "MESOPELAGIC"
msgstr "Mezopelagia zono"

msgid "METABOLOSOMES"
msgstr "Metabolosomoj"

msgid "METABOLOSOMES_DESCRIPTION"
msgstr "Metabolosomoj estas aretoj de proteinoj envolvitaj en proteinaj ŝeloj. Ili povas konverti glukozon en ATP kun multe pli alta rapideco ol oni povas esti farita en la citoplasmo en proceso nomita Aeroba Respirado. Tamen ĝi postulas oksigenon por funkcii, kaj pli malaltaj niveloj de oksigeno en la medio malrapidigos la rapidon de ĝia produktado de ATP. Ĉar la metabolosomoj estas suspenditaj rekte en la citoplasmo, la ĉirkaŭa likvaĵo iom fermentas."

msgid "METABOLOSOMES_PROCESSES_DESCRIPTION"
msgstr "Transformas [thrive:compound type=\"glucose\"][/thrive:compound] en [thrive:compound type=\"atp\"][/thrive:compound]. Kurzo skalas kun la koncentro de [thrive:compound type=\"oxygen\"][/thrive:compound]."

#, fuzzy
msgid "METRICS"
msgstr "Ŝaltu FPS-ekranon"

msgid "METRICS_CONTENT"
msgstr ""

msgid "MIB_VALUE"
msgstr ""

#, fuzzy
msgid "MICROBE"
msgstr ""
"Sur fora fremda planedo, vulkana kaj meteora agado kondukis al la disvolviĝo de nova fenomeno en la universo.\n"
"\n"
"Vivo.\n"
"\n"
"Simplaj mikroboj loĝas en la profundaj regionoj de la oceano. Vi estas la lasta universala komuna prapatro (LUCA) sur ĉi tiu planedo.\n"
"\n"
"Por postvivi en ĉi tiu malamika mondo, vi devos kolekti iujn ajn komponaĵojn, kiujn vi povas trovi, kaj evoluigi ĉiun generacion por konkurenci kontraŭ la aliaj specioj de mikroboj."

#, fuzzy
msgid "MICROBES_COUNT"
msgstr ""
"Sur fora fremda planedo, vulkana kaj meteora agado kondukis al la disvolviĝo de nova fenomeno en la universo.\n"
"\n"
"Vivo.\n"
"\n"
"Simplaj mikroboj loĝas en la profundaj regionoj de la oceano. Vi estas la lasta universala komuna prapatro (LUCA) sur ĉi tiu planedo.\n"
"\n"
"Por postvivi en ĉi tiu malamika mondo, vi devos kolekti iujn ajn komponaĵojn, kiujn vi povas trovi, kaj evoluigi ĉiun generacion por konkurenci kontraŭ la aliaj specioj de mikroboj."

#, fuzzy
msgid "MICROBE_BENCHMARK"
msgstr "Ŝarĝante Mikrobredaktilon"

#, fuzzy
msgid "MICROBE_EDITOR"
msgstr "Ŝarĝante Mikrobredaktilon"

msgid "MICROBE_EDITOR_HELP_MESSAGE_1"
msgstr ""
"Prokariotaj Strukturoj\n"
"\n"
"Metabolosomoj: Produktas ATP-ojn el glukozo\n"
"\n"
"Kemiosintezaj Proteinoj: Produktas duonon de la tuta glukozo el Hidrogena Sulfido kiel kemoplasto, sed ankaŭ plenumas glikolizon, plenas 1 Sesangulon\n"
"\n"
"Tilakoidoj: Produktas 1/3 de la kvanto de glukozo kiel normala kloroplasto, sed ankaŭ plenumas glikolizon, kaj plenas 1 Sesangulon\n"
"\n"
"Rusticyanin: Konvertas feron en ATP-ojn\n"
"\n"
"Nitrogenazo: Konvertas atmosferan nitrogenon kaj ATP-ojn en amoniakon malaerobe\n"
"\n"
"Citoplasmo: Havas stokan spacon kaj faras glikolizon (Produktas malgrandajn kvantojn de ATP)"

#, fuzzy
msgid "MICROBE_EDITOR_HELP_MESSAGE_14"
msgstr ""
"Prokariotaj Strukturoj\n"
"\n"
"Metabolosomoj: Produktas ATP-ojn el glukozo\n"
"\n"
"Kemiosintezaj Proteinoj: Produktas duonon de la tuta glukozo el Hidrogena Sulfido kiel kemoplasto, sed ankaŭ plenumas glikolizon, plenas 1 Sesangulon\n"
"\n"
"Tilakoidoj: Produktas 1/3 de la kvanto de glukozo kiel normala kloroplasto, sed ankaŭ plenumas glikolizon, kaj plenas 1 Sesangulon\n"
"\n"
"Rusticyanin: Konvertas feron en ATP-ojn\n"
"\n"
"Nitrogenazo: Konvertas atmosferan nitrogenon kaj ATP-ojn en amoniakon malaerobe\n"
"\n"
"Citoplasmo: Havas stokan spacon kaj faras glikolizon (Produktas malgrandajn kvantojn de ATP)"

msgid "MICROBE_EDITOR_HELP_MESSAGE_2"
msgstr ""
"Eksteraj Organetoj\n"
"\n"
"Flagelo: Pli rapide movas vian ĉelon per konsumado de ATP\n"
"\n"
"Pilus: Povas esti uzata por bati aliajn ĉelojn"

msgid "MICROBE_EDITOR_HELP_MESSAGE_3"
msgstr ""
"Membranaj Binditaj Organetoj\n"
"\n"
"Nukleo: Prenas 11 sesangulojn kaj permesas evoluon de membranligitaj organetoj. Kaj ankaŭ duobligas la grandecon de via ĉelo. (Evolueblas nur unufoje)\n"
"\n"
"Mitokondrio: Produktas ATP-ojn el glukozo kaj atmosfera O2. Multe pli efika ol citoplasmo\n"
"\n"
"Kloroplasto: Faras glukozon el sunlumo kaj atmosfera CO2\n"
"\n"
"Chememioplasto: Faras glukozon el Hidrogena Sulfido\n"
"\n"
"Nitrogenfiksanta plastido: Faras amoniakon de ATP kaj atmosfera Nitrogeno kaj Oksigeno\n"
"\n"
"Vakuolo: Konservas 15 kolektitajn komponaĵojn\n"
"\n"
"Toksinaj Vakuoloj: Produktas toksinojn (nomitajn OxyToxy NT-ojn)"

msgid "MICROBE_EDITOR_HELP_MESSAGE_4"
msgstr "Ĉiu generacio, vi havas 100 mutaciajn punktojn (MP) por elspezi, kaj ĉiu ŝanĝo (aŭ mutacio) kostos certan kvanton de tiu MP. Aldono kaj forigo de organetoj kostas MP-ojn, tamen forigi organetojn kiu estis lokitaj en la nuna mutacia kunsido repagas MP-ojn por tiu organeto. Vi povas forigi organeton per dekstra klako sur ĝi. Vi povas turni viajn organetojn per A kaj D."

msgid "MICROBE_EDITOR_HELP_MESSAGE_5"
msgstr "Ĉiufoje, kiam vi reproduktiĝas, vi eniros la Mikroban Redaktilon, kie vi povas ŝanĝi vian specion (aldonante, movante aŭ forigante organetojn) por pliigi la sukceson de via specio. Ĉiu vizito al la redaktoro en la Mikroba Scenejo reprezentas 100 milionojn da jaroj da evoluo."

msgid "MICROBE_FREEBUILD_EDITOR"
msgstr "Libra Redaktilo de"

#, fuzzy
msgid "MICROBE_ORGANELLE_STATISTICS"
msgstr "Organisma Statistiko"

#, fuzzy
msgid "MICROBE_SPECIES_DETAIL_TEXT"
msgstr ""
"Rigardu vian sanstaton apud la ATP-breto (malsupre dekstre).\n"
"Via ĉelo mortas, se ĝi elĉerpiĝas.\n"
"Vi regeneras sanon dum vi havas ATP-ojn.\n"
"Certigu kolekti sufiĉe da glukozo por produkti ATP-ojn."

#, fuzzy
msgid "MICROBE_STAGE"
msgstr ""
"Sur fora fremda planedo, vulkana kaj meteora agado kondukis al la disvolviĝo de nova fenomeno en la universo.\n"
"\n"
"Vivo.\n"
"\n"
"Simplaj mikroboj loĝas en la profundaj regionoj de la oceano. Vi estas la lasta universala komuna prapatro (LUCA) sur ĉi tiu planedo.\n"
"\n"
"Por postvivi en ĉi tiu malamika mondo, vi devos kolekti iujn ajn komponaĵojn, kiujn vi povas trovi, kaj evoluigi ĉiun generacion por konkurenci kontraŭ la aliaj specioj de mikroboj."

#, fuzzy
msgid "MICROBE_STAGE_BECOME_MULTICELLULAR_TEXT"
msgstr ""
"Kolektu glukozon (blankajn nubojn) moviĝante super ili.\n"
"Via ĉelo bezonas glukozon por produkti energion por resti viva.\n"
"Sekvu la linion de via ĉelo al proksima glukozo."

msgid "MICROBE_STAGE_COLLECT_TEXT"
msgstr ""
"Kolektu glukozon (blankajn nubojn) moviĝante super ili.\n"
"Via ĉelo bezonas glukozon por produkti energion por resti viva.\n"
"Sekvu la linion de via ĉelo al proksima glukozo."

msgid "MICROBE_STAGE_CONTROL_TEXT"
msgstr ""
"Por regi vian ĉelon, uzu la klavojn montritajn proksime al via ĉelo (centro de ekrano) kaj la muson por regi la ĉelan orientiĝon.\n"
"\n"
"Provu ĉiujn klavojn dum kelkaj sekundoj por daŭrigi."

#, fuzzy
msgid "MICROBE_STAGE_CONTROL_TEXT_CONTROLLER"
msgstr ""
"Por regi vian ĉelon, uzu la klavojn montritajn proksime al via ĉelo (centro de ekrano) kaj la muson por regi la ĉelan orientiĝon.\n"
"\n"
"Provu ĉiujn klavojn dum kelkaj sekundoj por daŭrigi."

#, fuzzy
msgid "MICROBE_STAGE_DAY_NIGHT_TEXT"
msgstr ""
"Rigardu vian sanstaton apud la ATP-breto (malsupre dekstre).\n"
"Via ĉelo mortas, se ĝi elĉerpiĝas.\n"
"Vi regeneras sanon dum vi havas ATP-ojn.\n"
"Certigu kolekti sufiĉe da glukozo por produkti ATP-ojn."

msgid "MICROBE_STAGE_HEALTH_TEXT"
msgstr ""
"Rigardu vian sanstaton apud la ATP-breto (malsupre dekstre).\n"
"Via ĉelo mortas, se ĝi elĉerpiĝas.\n"
"Vi regeneras sanon dum vi havas ATP-ojn.\n"
"Certigu kolekti sufiĉe da glukozo por produkti ATP-ojn."

msgid "MICROBE_STAGE_HELP_MESSAGE_1"
msgstr "[thrive:input]g_move_forward[/thrive:input],[thrive:input]g_move_left[/thrive:input],[thrive:input]g_move_backwards[/thrive:input],[thrive:input]g_move_right[/thrive:input] kaj muso por moviĝi. [thrive:input]g_fire_toxin[/thrive:input] por pafi [thrive:compound type=\"oxytoxy\"][/thrive:compound]-on, se vi havas toksinan vakuolon. [thrive:input]g_toggle_engulf[/thrive:input] por ŝalti englutan reĝimon."

msgid "MICROBE_STAGE_HELP_MESSAGE_10"
msgstr "Por reproduktiĝi vi devas dividi ĉiun el viaj organetoj en du. Organetoj bezonas amoniakon kaj fosfaton por duiĝi."

msgid "MICROBE_STAGE_HELP_MESSAGE_11"
msgstr "Sed se vi postvivos dudek generaciojn kun 300 aŭ pli loĝantoj, vi gajnas la ludon. Post kiam vi gajnas, aperas ŝprucfenestro, sed vi povas ludi plu, se vi volas."

msgid "MICROBE_STAGE_HELP_MESSAGE_12"
msgstr "Evoluu saĝe ĉar viaj konkurantoj evoluas kune kun vi. Ĉiufoje, kiam vi uzas la redaktilon, ili evoluas."

#, fuzzy
msgid "MICROBE_STAGE_HELP_MESSAGE_13"
msgstr "W, A, S, D kaj muso por moviĝi. E por pafi OxyToxy NT-on (se vi havas toksinan vakuolon). G por ŝalti englutan reĝimon."

#, fuzzy
msgid "MICROBE_STAGE_HELP_MESSAGE_15"
msgstr "W, A, S, D kaj muso por moviĝi. E por pafi OxyToxy NT-on (se vi havas toksinan vakuolon). G por ŝalti englutan reĝimon."

#, fuzzy
msgid "MICROBE_STAGE_HELP_MESSAGE_16"
msgstr "W, A, S, D kaj muso por moviĝi. E por pafi OxyToxy NT-on (se vi havas toksinan vakuolon). G por ŝalti englutan reĝimon."

msgid "MICROBE_STAGE_HELP_MESSAGE_2"
msgstr "Via ĉelo uzas ATP-on kiel energifonton, se ĝi finiĝos, vi mortos."

msgid "MICROBE_STAGE_HELP_MESSAGE_3"
msgstr "Por malfermi la redaktilon kaj reprodukti, vi devas kolekti Amoniakon (Oranĝa Nubo) kaj Fosfaton (Purpura Nubo)."

msgid "MICROBE_STAGE_HELP_MESSAGE_4"
msgstr "Vi ankaŭ povas engluti ĉelojn, bakteriojn, ferajn pecojn kaj ĉelajn pecojn pli malgrandajn ol vi premante G. Ĉi tio kostos aldonan ATP-on kaj malrapidigos vin. Ne forgesu premi G duan fojon por ĉesi engluti."

msgid "MICROBE_STAGE_HELP_MESSAGE_5"
msgstr "Osmoregado kostas ATP-ojn, kio signifas, ju pli granda estas via ĉelo, des pli da Mitokondrioj aŭ Metabolosomoj aŭ Rusticianinoj (aŭ citoplasmo, kiu faras Glikolizon) vi bezonas por eviti perdi ATP-on kiam vi estas senmova."

msgid "MICROBE_STAGE_HELP_MESSAGE_6"
msgstr "Estas multaj Organetoj en la redaktilo por ke vi evoluu, permesante larĝan gamon de malsamaj ludstiloj."

msgid "MICROBE_STAGE_HELP_MESSAGE_7"
msgstr "Se la nombro de via loĝantaro iĝos nulo, vi formortos."

msgid "MICROBE_STAGE_HELP_MESSAGE_8"
msgstr ""
"La diversaj kunmetitaj nuboj estas:\n"
"\n"
"Blanka - Glukozo\n"
"Flava - Hidrogena Sulfido\n"
"Oranĝa - Amoniako\n"
"Purpura - Fosfato\n"
"Rusta Bruno - Fero\n"
"\n"
"Glukozo produktas ATP-on"

msgid "MICROBE_STAGE_HELP_MESSAGE_9"
msgstr "Hidrogena Sulfido povas esti konvertita je glukozo per kemoplastoj kaj kemosintezaj proteinoj. Fero povas esti transformita en ATP per rusticianino."

msgid "MICROBE_STAGE_INITIAL"
msgstr ""
"Sur fora fremda planedo, vulkana kaj meteora agado kondukis al la disvolviĝo de nova fenomeno en la universo.\n"
"\n"
"Vivo.\n"
"\n"
"Simplaj mikroboj loĝas en la profundaj regionoj de la oceano. Vi estas la lasta universala komuna prapatro (LUCA) sur ĉi tiu planedo.\n"
"\n"
"Por postvivi en ĉi tiu malamika mondo, vi devos kolekti iujn ajn komponaĵojn, kiujn vi povas trovi, kaj evoluigi ĉiun generacion por konkurenci kontraŭ la aliaj specioj de mikroboj."

#, fuzzy
msgid "MICROBE_STAGE_INITIAL_PANSPERMIA"
msgstr ""
"Sur fora fremda planedo, vulkana kaj meteora agado kondukis al la disvolviĝo de nova fenomeno en la universo.\n"
"\n"
"Vivo.\n"
"\n"
"Simplaj mikroboj loĝas en la profundaj regionoj de la oceano. Vi estas la lasta universala komuna prapatro (LUCA) sur ĉi tiu planedo.\n"
"\n"
"Por postvivi en ĉi tiu malamika mondo, vi devos kolekti iujn ajn komponaĵojn, kiujn vi povas trovi, kaj evoluigi ĉiun generacion por konkurenci kontraŭ la aliaj specioj de mikroboj."

#, fuzzy
msgid "MICROBE_STAGE_INITIAL_POND"
msgstr ""
"Sur fora fremda planedo, vulkana kaj meteora agado kondukis al la disvolviĝo de nova fenomeno en la universo.\n"
"\n"
"Vivo.\n"
"\n"
"Simplaj mikroboj loĝas en la profundaj regionoj de la oceano. Vi estas la lasta universala komuna prapatro (LUCA) sur ĉi tiu planedo.\n"
"\n"
"Por postvivi en ĉi tiu malamika mondo, vi devos kolekti iujn ajn komponaĵojn, kiujn vi povas trovi, kaj evoluigi ĉiun generacion por konkurenci kontraŭ la aliaj specioj de mikroboj."

#, fuzzy
msgid "MICROBE_STAGE_ORGANELLE_DIVISION"
msgstr "Organisma Statistiko"

msgid "MIDDLE_MOUSE"
msgstr "Meza musbutono"

msgid "MILLION_ABBREVIATION"
msgstr "{0} M"

msgid "MINIMUM_AMOUNT_TO_FIND"
msgstr ""

#, fuzzy
msgid "MINIMUM_VERSION"
msgstr "Versio:"

#, fuzzy
msgid "MIN_VISIBLE_DATASET_WARNING"
msgstr "Forigi ĉi tiun konservadon ne povas esti malfarita, ĉu vi certas, ke vi volas por ĉiam forigi {0}?"

msgid "MISC"
msgstr "Aliaj"

msgid "MISCELLANEOUS"
msgstr "Diversaj"

#, fuzzy
msgid "MISCELLANEOUS_3D_STAGE"
msgstr "Diversaj"

#, fuzzy
msgid "MISC_FUN"
msgstr "Aliaj"

#, fuzzy
msgid "MISSING_DESCRIPTION"
msgstr "Priskribo:"

msgid "MISSING_OR_INVALID_REQUIRED_FIELD"
msgstr ""

#, fuzzy
msgid "MISSING_TITLE"
msgstr "VI PROSPERIS!"

msgid "MITOCHONDRION"
msgstr "Mitokondrio"

msgid "MITOCHONDRION_DESCRIPTION"
msgstr "La potencocentro de la ĉelo. La mitokondrio (pluralo: mitokondrioj) estas duobla membrana strukturo plenigita de proteinoj kaj enzimoj. Ĝi estas prokarioto asimilita por uzo de sia eŭkariota gastiganto. Ĝi povas konverti glukozon en ATP-on kun multe pli alta efikeco ol oni povas fari ĝin en la citoplasmo en proceso nomata Aeroba Respirado. Tamen ĝi postulas oksigenon por funkcii, kaj pli malaltaj niveloj de oksigeno en la medio malrapidigos la rapidon de ĝia produktado de ATP."

#, fuzzy
msgid "MITOCHONDRION_PROCESSES_DESCRIPTION"
msgstr "La potencocentro de la ĉelo. La mitokondrio (pluralo: mitokondrioj) estas duobla membrana strukturo plenigita de proteinoj kaj enzimoj. Ĝi estas prokarioto asimilita por uzo de sia eŭkariota gastiganto. Ĝi povas konverti glukozon en ATP-on kun multe pli alta efikeco ol oni povas fari ĝin en la citoplasmo en proceso nomata Aeroba Respirado. Tamen ĝi postulas oksigenon por funkcii, kaj pli malaltaj niveloj de oksigeno en la medio malrapidigos la rapidon de ĝia produktado de ATP."

#, fuzzy
msgid "MIXED_DOT_DOT_DOT"
msgstr "..."

msgid "MODDING_INSTRUCTIONS_ON"
msgstr ""

msgid "MODELS"
msgstr ""

msgid "MODIFY"
msgstr "Modifi"

#, fuzzy
msgid "MODIFY_ORGANELLE"
msgstr "Forigu organeton"

#, fuzzy
msgid "MODIFY_TYPE"
msgstr "Modifi"

msgid "MODS"
msgstr ""

msgid "MODS_INSTALLED_BUT_NOT_ENABLED"
msgstr ""

msgid "MOD_ASSEMBLY"
msgstr ""

msgid "MOD_ASSEMBLY_CLASS"
msgstr ""

#, fuzzy
msgid "MOD_ASSEMBLY_CLASS_CREATION_FAILED"
msgstr "Aŭtomata evolucio malsukcesis"

msgid "MOD_ASSEMBLY_CLASS_NOT_FOUND"
msgstr ""

msgid "MOD_ASSEMBLY_INIT_CALL_FAILED"
msgstr ""

msgid "MOD_ASSEMBLY_LOAD_CALL_FAILED_EXCEPTION"
msgstr ""

msgid "MOD_ASSEMBLY_LOAD_EXCEPTION"
msgstr ""

msgid "MOD_ASSEMBLY_UNLOAD_CALL_FAILED"
msgstr ""

msgid "MOD_ASSEMBLY_UNLOAD_CALL_FAILED_EXCEPTION"
msgstr ""

msgid "MOD_AUTHOR"
msgstr ""

msgid "MOD_AUTO_HARMONY"
msgstr ""

#, fuzzy
msgid "MOD_CREATION_FAILED"
msgstr "Aŭtomata evolucio malsukcesis"

#, fuzzy
msgid "MOD_DESCRIPTION"
msgstr "Priskribo:"

#, fuzzy
msgid "MOD_EXTENDED_DESCRIPTION"
msgstr "Nitrogenazo estas proteino kapabla uzi gasan nitrogenon kaj ĉelan energion en la formo de ATP por produkti amoniakon, ĉefan kreskonutraĵon por ĉeloj. Ĉi tio estas procezo nomata Anaeroba Nitrogena Fiksado. Ĉar la nitrogenazo estas suspensie en la citoplasmo, la ĉirkaŭa fluidaĵo iom fermentas."

#, fuzzy
msgid "MOD_HARMONY_LOAD_FAILED_EXCEPTION"
msgstr "La vakuolo estas interna membraneca organeto uzata por stokado en la ĉelo. Ili estas kunmetitaj de pluraj kunfandiĝitaj vezikoj, pli malgrandaj membranaj strukturoj vaste uzataj en ĉeloj por stokado. Ĝi estas plenigita per akvo, kiu kutimas enhavi molekulojn, enzimojn, solidojn kaj aliajn substancojn. Ilia formo estas flua kaj povas varii inter ĉeloj."

#, fuzzy
msgid "MOD_HARMONY_UNLOAD_FAILED_EXCEPTION"
msgstr "La vakuolo estas interna membraneca organeto uzata por stokado en la ĉelo. Ili estas kunmetitaj de pluraj kunfandiĝitaj vezikoj, pli malgrandaj membranaj strukturoj vaste uzataj en ĉeloj por stokado. Ĝi estas plenigita per akvo, kiu kutimas enhavi molekulojn, enzimojn, solidojn kaj aliajn substancojn. Ilia formo estas flua kaj povas varii inter ĉeloj."

msgid "MOD_HAS_NO_LOADABLE_RESOURCES"
msgstr ""

msgid "MOD_ICON_FILE"
msgstr ""

msgid "MOD_INFO_URL"
msgstr ""

msgid "MOD_INTERNAL_NAME"
msgstr ""

msgid "MOD_LICENSE"
msgstr ""

msgid "MOD_LOAD_ERRORS"
msgstr ""

msgid "MOD_LOAD_ERRORS_OCCURRED"
msgstr ""

#, fuzzy
msgid "MOD_LOAD_OR_UNLOAD_ERRORS_OCCURRED"
msgstr "Ĉu ŝargu nevalidan konservadon?"

#, fuzzy
msgid "MOD_LOAD_UNLOAD_CAVEATS"
msgstr "Ĉu ŝargu nevalidan konservadon?"

#, fuzzy
msgid "MOD_LOAD_UNLOAD_RESTART"
msgstr "Ĉu ŝargu nevalidan konservadon?"

msgid "MOD_MAXIMUM_THRIVE"
msgstr ""

msgid "MOD_MINIMUM_THRIVE"
msgstr ""

#, fuzzy
msgid "MOD_NAME"
msgstr "Nomo:"

msgid "MOD_PCK_NAME"
msgstr ""

msgid "MOD_RECOMMENDED_THRIVE"
msgstr ""

msgid "MOD_TO_UPLOAD"
msgstr ""

msgid "MOD_UPLOADER"
msgstr ""

#, fuzzy
msgid "MOD_VERSION"
msgstr "Versio:"

msgid "MORE_INFO"
msgstr ""

msgid "MORE_INFO_PROMPT"
msgstr ""

msgid "MOUSE_EDGE_PANNING_OPTION"
msgstr ""

msgid "MOUSE_LOOK_SENSITIVITY"
msgstr ""

msgid "MOUSE_SENSITIVITY_WINDOW_SIZE_ADJUSTMENT"
msgstr ""

msgid "MOVE"
msgstr "Moviĝi"

msgid "MOVEMENT"
msgstr "Movado"

msgid "MOVE_ATTEMPTS_PER_SPECIES"
msgstr ""

msgid "MOVE_BACKWARDS"
msgstr "Malantaŭeniĝu"

msgid "MOVE_DOWN_OR_CROUCH"
msgstr ""

msgid "MOVE_FORWARD"
msgstr "Antaŭeniĝu"

msgid "MOVE_LEFT"
msgstr "Movu maldekstren"

#, fuzzy
msgid "MOVE_ORGANELLE"
msgstr "Forigu organeton"

msgid "MOVE_RIGHT"
msgstr "Movu dekstren"

#, fuzzy
msgid "MOVE_TO_ANY_PATCH"
msgstr "Moviĝu al ĉi tiu loko"

#, fuzzy
msgid "MOVE_TO_LAND"
msgstr "Moviĝu al ĉi tiu loko"

#, fuzzy
msgid "MOVE_TO_MACROSCOPIC_TOOLTIP"
msgstr "Aldonunovan funkcion por klavo"

msgid "MOVE_TO_MULTICELLULAR_STAGE_TOOLTIP"
msgstr ""

msgid "MOVE_TO_THIS_PATCH"
msgstr "Moviĝu al ĉi tiu loko"

msgid "MOVE_UP_OR_JUMP"
msgstr ""

msgid "MOVING_TO_AWAKENING_PROTOTYPE"
msgstr ""

msgid "MOVING_TO_AWAKENING_PROTOTYPE_TITLE"
msgstr ""

msgid "MOVING_TO_LAND_PROTOTYPE"
msgstr ""

msgid "MOVING_TO_LAND_PROTOTYPE_TITLE"
msgstr ""

msgid "MOVING_TO_SOCIETY_STAGE"
msgstr ""

msgid "MP_COST"
msgstr "{0} MP"

msgid "MUCILAGE"
msgstr ""

#, fuzzy
msgid "MUCILAGE_SYNTHESIS"
msgstr "Kemisintezo"

#, fuzzy
msgid "MULTICELLULAR_EDITOR"
msgstr "Ŝarĝante Mikrobredaktilon"

#, fuzzy
msgid "MULTICELLULAR_FREEBUILD_EDITOR"
msgstr "Ŝarĝante Mikrobredaktilon"

#, fuzzy
msgid "MULTICELLULAR_STAGE"
msgstr "Disloku organeton"

#, fuzzy
msgid "MULTIPLE_CELLS"
msgstr "Disloku organeton"

#, fuzzy
msgid "MULTIPLE_METABALLS"
msgstr "Disloku organeton"

#, fuzzy
msgid "MULTIPLE_ORGANELLES"
msgstr "Disloku organeton"

msgid "MULTISAMPLE_ANTI_ALIASING"
msgstr "Multekzempla glatigo:"

msgid "MULTITHREADED_SIMULATION_ENABLED"
msgstr ""

#, fuzzy
msgid "MULTITHREADED_SIMULATION_EXPLANATION"
msgstr "{0} loĝantaro ŝanĝiĝis per {1} pro: {2}"

msgid "MUSEUM_WELCOME_TEXT"
msgstr ""

msgid "MUSIC"
msgstr ""

msgid "MUSIC_VOLUME"
msgstr "Muzika volumo"

#, fuzzy
msgid "MUTATIONS_PER_SPECIES"
msgstr "Mutaciaj Poentoj"

msgid "MUTATION_COST_MULTIPLIER"
msgstr ""

msgid "MUTATION_COST_MULTIPLIER_EXPLANATION"
msgstr ""

msgid "MUTATION_POINTS"
msgstr "Mutaciaj Poentoj"

msgid "MUTE"
msgstr "Silentigi"

msgid "NAME"
msgstr "Nomo:"

#, fuzzy
msgid "NAME_LABEL_CITY"
msgstr "Biomo: {0}"

#, fuzzy
msgid "NAME_LABEL_FLEET"
msgstr "Biomo: {0}"

msgid "NAME_LABEL_STRUCTURE_UNFINISHED"
msgstr ""

#, fuzzy
msgid "NATIVE_THREAD_ADVICE_TOOLTIP"
msgstr "Nunaj fadenoj:"

msgid "NEGATIVE_ATP_BALANCE"
msgstr "Negativa ATP-Balanco"

msgid "NEGATIVE_ATP_BALANCE_TEXT"
msgstr ""
"Via mikrobo ne produktas sufiĉe da ATP por ke ĝi travivu!\n"
"Ĉu vi volas daŭrigi?"

msgid "NEW"
msgstr ""

msgid "NEWER_VERSION_LOADING_WARNING"
msgstr ""
"Ĉi tiu konservado estas de pli nova versio de Thrive kaj tre probable ne kongruas.\n"
"Ĉu vi volas provi ŝargi la konservadon ĉiuokaze?"

msgid "NEWS"
msgstr ""

msgid "NEW_BIODIVERSITY_INCREASING_SPECIES_POPULATION"
msgstr ""

msgid "NEW_GAME"
msgstr "Nova ludo"

#, fuzzy
msgid "NEW_GAME_BUTTON_TOOLTIP"
msgstr "Aldonunovan funkcion por klavo"

msgid "NEW_GAME_SETTINGS_PERFORMANCE_OPTIONS_INFO"
msgstr ""

#, fuzzy
msgid "NEW_MOD_DEFAULT_DESCRIPTION"
msgstr "La chememioplasto estas duoblomembrana strukturo, kiu havas proteinojn kapablajn transformi hidrogenan sulfidon, akvon kaj gasan karbondioksidon en glukozon dum proceso nomata Kemosintezo de Hidrogena Sulfido. La rapideco de ĝia glukoza produktado pliigas kun la koncentriĝo de karbona dioksido."

#, fuzzy
msgid "NEW_NAME"
msgstr "Nova ludo"

#, fuzzy
msgid "NEW_NAME_COLON"
msgstr "Rapideco:"

msgid "NEXT_CAPITAL"
msgstr "SEKVA"

#, fuzzy
msgid "NEXT_EDITOR_TAB"
msgstr "Ebligu la redaktilon"

msgid "NITROGEN"
msgstr "Nitrogeno"

msgid "NITROGENASE"
msgstr "Nitrogenazo"

msgid "NITROGENASE_DESCRIPTION"
msgstr "Nitrogenazo estas proteino kapabla uzi gasan nitrogenon kaj ĉelan energion en la formo de ATP por produkti amoniakon, ĉefan kreskonutraĵon por ĉeloj. Ĉi tio estas procezo nomata Anaeroba Nitrogena Fiksado. Ĉar la nitrogenazo estas suspensie en la citoplasmo, la ĉirkaŭa fluidaĵo iom fermentas."

#, fuzzy
msgid "NITROGENASE_PROCESSES_DESCRIPTION"
msgstr "Nitrogenazo estas proteino kapabla uzi gasan nitrogenon kaj ĉelan energion en la formo de ATP por produkti amoniakon, ĉefan kreskonutraĵon por ĉeloj. Ĉi tio estas procezo nomata Anaeroba Nitrogena Fiksado. Ĉar la nitrogenazo estas suspensie en la citoplasmo, la ĉirkaŭa fluidaĵo iom fermentas."

msgid "NITROGEN_FIXING_PLASTID"
msgstr "Nitrogen-fiksa Plastido"

msgid "NITROGEN_FIXING_PLASTID_DESCRIPTION"
msgstr "La Nitrogen-Fiksanta Plastido estas proteino, kiu kapablas uzi gasan nitrogenon kaj oksigenon kaj ĉelan energion en la formo de ATP por produkti amoniakon, ĉefan kreskan nutraĵon por ĉeloj. Ĉi tio estas procezo nomata Aerobia Nitrogena Fiksado."

#, fuzzy
msgid "NITROGEN_FIXING_PLASTID_PROCESSES_DESCRIPTION"
msgstr "La Nitrogen-Fiksanta Plastido estas proteino, kiu kapablas uzi gasan nitrogenon kaj oksigenon kaj ĉelan energion en la formo de ATP por produkti amoniakon, ĉefan kreskan nutraĵon por ĉeloj. Ĉi tio estas procezo nomata Aerobia Nitrogena Fiksado."

msgid "NONE"
msgstr ""

msgid "NORMAL"
msgstr "Normala"

msgid "NORMAL_MEMBRANE_DESCRIPTION"
msgstr "La plej baza formo de membrano, ĝi havas malmultan protekton kontraŭ damaĝo. Ĝi ankaŭ bezonas pli da energio por ne misformi. La avantaĝo estas, ke ĝi permesas al la ĉelo moviĝi kaj sorbi nutraĵojn rapide."

msgid "NOTHING_HERE"
msgstr "Nenio estas ĉi tie"

msgid "NOTHING_TO_INTERACT_WITH"
msgstr ""

msgid "NOTICE_DAMAGED_BY_NO_ATP"
msgstr ""

msgid "NOTICE_ENGULF_DAMAGE_FROM_TOXIN"
msgstr ""

msgid "NOTICE_ENGULF_MISSING_ENZYME"
msgstr ""

msgid "NOTICE_ENGULF_SIZE_TOO_SMALL"
msgstr ""

msgid "NOTICE_ENGULF_STORAGE_FULL"
msgstr ""

msgid "NOTICE_READY_TO_EDIT"
msgstr ""

#, fuzzy
msgid "NOT_FOUND_CHUNK"
msgstr "Granda Fera Peco"

#, fuzzy
msgid "NOT_STARTED_DOT"
msgstr "Nuligita."

#, fuzzy
msgid "NOVEMBER"
msgstr "Movado"

msgid "NO_AI"
msgstr ""

msgid "NO_DATA_TO_SHOW"
msgstr ""

msgid "NO_EVENTS_RECORDED"
msgstr ""

#, fuzzy
msgid "NO_FOSSIL_DIRECTORY"
msgstr "Malfermu Konservadan Adresaron"

#, fuzzy
msgid "NO_MODS_ENABLED"
msgstr "Trompaĵoj estas ebligitaj"

#, fuzzy
msgid "NO_ORGANELLE_PROCESSES"
msgstr "Disloku organeton"

msgid "NO_SAVEGAMES_FOUND"
msgstr ""

#, fuzzy
msgid "NO_SAVE_DIRECTORY"
msgstr "Malfermu Konservadan Adresaron"

#, fuzzy
msgid "NO_SCREENSHOT_DIRECTORY"
msgstr "Malfermu Ekrankopian Dosierujon"

#, fuzzy
msgid "NO_SELECTED_MOD"
msgstr "Elektita(j):"

msgid "NUCLEUS"
msgstr "Kerno/Nukleo"

msgid "NUCLEUS_DELETE_OPTION_DISABLED_TOOLTIP"
msgstr ""

msgid "NUCLEUS_DESCRIPTION"
msgstr "La ĉefa eco de eŭkariotaj ĉeloj. La kerno ankaŭ inkluzivas la endoplasman retikulo kaj la golgi-korpon. Ĉi tio estas evoluado de prokariotaj ĉeloj por disvolvi sistemon de internaj membranoj, farita per asimilado de alia prokarioto en si mem. Ĉi tio permesas al ili dividi, aŭ kunestigi la malsamajn procezojn okazantajn ene de la ĉelo kaj malhelpi ilin interkovri. Ĉi tio permesas al iliaj novaj membranoligitaj organetoj esti multe pli kompleksaj, efikaj kaj specialigitaj ol se ili libere flosus en la citoplasmo. Tamen ĉi tio kostas fari la ĉelon multe pli granda kaj postuli multan energion por konservi la ĉelon."

msgid "NUCLEUS_SMALL_DESCRIPTION"
msgstr ""
"Permesas la evoluon de pli kompleksaj,\n"
"membran-ligitaj organetoj. Kostas multe\n"
"da ATP por prizorgi. Ĉi tio estas neinversigebla\n"
"evoluo."

msgid "NUMLOCK"
msgstr ""

#, fuzzy
msgid "N_A"
msgstr "N/A MP"

msgid "N_A_MP"
msgstr "N/A MP"

#, fuzzy
msgid "N_TIMES"
msgstr "Dekstra musbutono"

msgid "OCTOBER"
msgstr ""

msgid "OFFICIAL_WEBSITE"
msgstr ""

#, fuzzy
msgid "OFFICIAL_WEBSITE_BUTTON_TOOLTIP"
msgstr "Aldonunovan funkcion por klavo"

msgid "OK"
msgstr "JES"

msgid "OLDER_VERSION_LOADING_WARNING"
msgstr ""
"Ĉi tiu konservado devenas de malnova versio de Thrive kaj eble ne kongruas.\n"
"Ĉar Thrive nuntempe estas en frua disvolviĝo kaj kongruo de konsevadoj ne estas prioritato.\n"
"Vi eble raportos iujn ajn problemojn, kiujn vi renkontas, sed ili ne estas la plej alta prioritato nun.\n"
"Ĉu vi volas provi ŝargi la konservadon ĉiuokaze?"

#, fuzzy
msgid "OPENGL_MODE_WARNING"
msgstr "Averto Modo GLES2"

#, fuzzy
msgid "OPENGL_MODE_WARNING_EXPLANATION"
msgstr "Vi uzas Thrive kun GLES2. Ĉi tio estas tre neprovita kaj probable kaŭzas problemojn. Provu ĝisdatigi viajn video-pelilojn kaj/aŭ devigi uzi AMD aŭ Nvidia-grafikaĵojn por ke Thrive funkciu."

#, fuzzy
msgid "OPEN_FOLDER"
msgstr "Malfermu Dosierujon de Registroj"

#, fuzzy
msgid "OPEN_FOSSIL_FOLDER"
msgstr "Malfermu Dosierujon de Registroj"

msgid "OPEN_FOSSIL_IN_FREEBUILD_WARNING"
msgstr ""

#, fuzzy
msgid "OPEN_GOD_TOOLS"
msgstr "Malfermu Dosierujon de Registroj"

msgid "OPEN_HELP_SCREEN"
msgstr "Malfermu helpekranon"

#, fuzzy
msgid "OPEN_IN_FREEBUILD"
msgstr "Libera konstruado"

msgid "OPEN_LOGS_FOLDER"
msgstr "Malfermu Dosierujon de Registroj"

msgid "OPEN_MOD_URL"
msgstr ""

#, fuzzy
msgid "OPEN_ORGANELLES_PAGE"
msgstr "Forigu organeton"

#, fuzzy
msgid "OPEN_ORGANELLE_MENU"
msgstr "Forigu organeton"

#, fuzzy
msgid "OPEN_RESEARCH_SCREEN"
msgstr "Malfermu helpekranon"

msgid "OPEN_SAVE_DIRECTORY"
msgstr "Malfermu Konservadan Adresaron"

#, fuzzy
msgid "OPEN_SCIENCE_MENU"
msgstr "Malfermu la menuon"

msgid "OPEN_SCREENSHOT_FOLDER"
msgstr "Malfermu Ekrankopian Dosierujon"

msgid "OPEN_THE_MENU"
msgstr "Malfermu la menuon"

msgid "OPEN_TRANSLATION_SITE"
msgstr "Helpu Traduki La Ludon"

#, fuzzy
msgid "OPERATION_PAUSED_DOT"
msgstr "Nuligita."

msgid "OPPORTUNISM_EXPLANATION"
msgstr ""

msgid "OPPORTUNISTIC"
msgstr ""

msgid "OPTIONS"
msgstr "Agordoj"

#, fuzzy
msgid "OPTIONS_BUTTON_TOOLTIP"
msgstr "Aldonunovan funkcion por klavo"

msgid "ORGANELLES"
msgstr "Organetoj"

#, fuzzy
msgid "ORGANELLES_WILL_BE_UNLOCKED_NEXT_GENERATION"
msgstr "Piku aliajn ĉelojn per ĉi tio."

#, fuzzy
msgid "ORGANELLE_AXON"
msgstr "Organetoj"

#, fuzzy
msgid "ORGANELLE_AXON_DESCRIPTION"
msgstr "Piku aliajn ĉelojn per ĉi tio."

#, fuzzy
msgid "ORGANELLE_CATEGORY_MULTICELLULAR"
msgstr "Disloku organeton"

#, fuzzy
msgid "ORGANELLE_MYOFIBRIL"
msgstr "Raba Vilo (Pilus)"

#, fuzzy
msgid "ORGANELLE_MYOFIBRIL_DESCRIPTION"
msgstr "Piku aliajn ĉelojn per ĉi tio."

msgid "ORGANELLE_PILUS"
msgstr "Raba Vilo (Pilus)"

msgid "ORGANELLE_PILUS_DESCRIPTION"
msgstr "Piku aliajn ĉelojn per ĉi tio."

#, fuzzy
msgid "ORGANELLE_PILUS_PROCESSES_DESCRIPTION"
msgstr "Piku aliajn ĉelojn per ĉi tio."

#, fuzzy
msgid "ORGANELLE_PLURAL"
msgstr "Raba Vilo (Pilus)"

#, fuzzy
msgid "ORGANELLE_SINGULAR"
msgstr "Raba Vilo (Pilus)"

#, fuzzy
msgid "ORGANELLE_UNLOCKS_ENABLED"
msgstr "Organetoj"

#, fuzzy
msgid "ORGANELLE_UNLOCKS_ENABLED_EXPLANATION"
msgstr "Piku aliajn ĉelojn per ĉi tio."

msgid "ORGANISM_STATISTICS"
msgstr "Organisma Statistiko"

msgid "OR_UNLOCK_CONDITION"
msgstr ""

msgid "OSMOREGULATION"
msgstr "Osmoregado"

msgid "OSMOREGULATION_COST"
msgstr "Osmoregada Kosto"

#, fuzzy
msgid "OSMOREGULATION_COST_MULTIPLIER"
msgstr "Osmoregada Kosto"

#, fuzzy
msgid "OSMOREGULATION_COST_MULTIPLIER_EXPLANATION"
msgstr "Osmoregada Kosto"

msgid "OUR_WIKI"
msgstr ""

msgid "OUTREACH_TEAM"
msgstr ""

msgid "OUTSIDE_CONTRIBUTORS"
msgstr ""

msgid "OVERWRITE_EXISTING_SAVE"
msgstr "Anstataŭigi ekzistantan konservadon:"

#, fuzzy
msgid "OVERWRITE_EXISTING_SAVE_PROMPT"
msgstr "Anstataŭigi ekzistantan konservadon:"

#, fuzzy
msgid "OVERWRITE_SPECIES_NAME_CONFIRMATION"
msgstr "Forigi ĉi tiun konservadon ne povas esti malfarita, ĉu vi certas, ke vi volas forigi ĉi tion por ĉiam?"

msgid "OXYGEN"
msgstr "Oksigeno"

msgid "OXYTOXISOME"
msgstr "Oxytoxisomo"

msgid "OXYTOXISOME_DESC"
msgstr "Modifita metabolosomo, responsanta pri la produktado de primitiva formo de la toksa agento OxyToxy NT."

#, fuzzy
msgid "OXYTOXISOME_PROCESSES_DESCRIPTION"
msgstr "Metabolosomoj estas aretoj de proteinoj envolvitaj en proteinaj ŝeloj. Ili povas konverti glukozon en ATP kun multe pli alta rapideco ol oni povas esti farita en la citoplasmo en proceso nomita Aeroba Respirado. Tamen ĝi postulas oksigenon por funkcii, kaj pli malaltaj niveloj de oksigeno en la medio malrapidigos la rapidon de ĝia produktado de ATP. Ĉar la metabolosomoj estas suspenditaj rekte en la citoplasmo, la ĉirkaŭa likvaĵo iom fermentas."

msgid "OXYTOXY_NT"
msgstr "OksiToksina NO"

msgid "OXYTOXY_SYNTHESIS"
msgstr "OxyToxy Sintezo"

msgid "PAGEDOWN"
msgstr "Page Down"

msgid "PAGEUP"
msgstr ""

#, fuzzy
msgid "PAGE_BACK"
msgstr "Reen"

#, fuzzy
msgid "PAGE_FORWARD"
msgstr "Antaŭeniĝu"

#, fuzzy
msgid "PAGE_TITLE"
msgstr "Ĉelaj Procezoj"

msgid "PAN_CAMERA_DOWN"
msgstr "Movigu malsupren"

msgid "PAN_CAMERA_LEFT"
msgstr "Movigu maldekstren"

msgid "PAN_CAMERA_RESET"
msgstr "Restarigu kameraon"

msgid "PAN_CAMERA_RIGHT"
msgstr "Movigu dekstren"

msgid "PAN_CAMERA_UP"
msgstr "Movigu supren"

#, fuzzy
msgid "PASSIVE_REPRODUCTION_PROGRESS"
msgstr "{0} loĝantaro ŝanĝiĝis per {1} pro: {2}"

#, fuzzy
msgid "PASSIVE_REPRODUCTION_PROGRESS_EXPLANATION"
msgstr "{0} loĝantaro ŝanĝiĝis per {1} pro: {2}"

msgid "PAST_DEVELOPERS"
msgstr ""

#, fuzzy
msgid "PATCH_EXTINCTION_BOX_TEXT"
msgstr "Same kiel 99% de ĉiuj specioj iam ajn ekzistintaj, via specio formortis. Aliaj plenigos vian niĉon kaj prosperos, sed tio ne estos vi. Vi estos forgesita, malsukcesa eksperimento de evolucio."

#, fuzzy
msgid "PATCH_EXTINCTION_CAPITAL"
msgstr "FORMORTADO"

msgid "PATCH_MAP"
msgstr "Mapo"

#, fuzzy
msgid "PATCH_MAP_NAVIGATION_TOOLTIP"
msgstr "Aldonunovan funkcion por klavo"

#, fuzzy
msgid "PATCH_NAME"
msgstr "Kaverno"

#, fuzzy
msgid "PATCH_NOTES_LAST_PLAYED_INFO"
msgstr "Ĉelaj Procezoj"

msgid "PATCH_NOTES_LAST_PLAYED_INFO_PLURAL"
msgstr ""

#, fuzzy
msgid "PATCH_NOTES_TITLE"
msgstr "Ĉelaj Procezoj"

msgid "PATCH_NOTE_BULLET_POINT"
msgstr ""

msgid "PATCH_NOTE_CHANGES_HEADING"
msgstr ""

#, fuzzy
msgid "PATCH_NOTE_LINK_VISIT_TEXT"
msgstr "Same kiel 99% de ĉiuj specioj iam ajn ekzistintaj, via specio formortis. Aliaj plenigos vian niĉon kaj prosperos, sed tio ne estos vi. Vi estos forgesita, malsukcesa eksperimento de evolucio."

#, fuzzy
msgid "PATREON_TOOLTIP"
msgstr "Aldonunovan funkcion por klavo"

msgid "PATRONS"
msgstr ""

msgid "PAUSED"
msgstr ""

#, fuzzy
msgid "PAUSE_MENU_RESUME_TOOLTIP"
msgstr "Rekomenci"

msgid "PAUSE_PROMPT"
msgstr ""

msgid "PAUSE_TOOLTIP"
msgstr ""

#, fuzzy
msgid "PCK_LOAD_FAILED"
msgstr "Ŝarĝo estas finita"

#, fuzzy
msgid "PCK_LOAD_FAILED_DOES_NOT_EXIST"
msgstr "Ŝarĝo estas finita"

msgid "PEACEFUL"
msgstr ""

#, fuzzy
msgid "PENDING_ENDOSYMBIOSIS_EXPLANATION"
msgstr "Vi uzas Thrive kun GLES2. Ĉi tio estas tre neprovita kaj probable kaŭzas problemojn. Provu ĝisdatigi viajn video-pelilojn kaj/aŭ devigi uzi AMD aŭ Nvidia-grafikaĵojn por ke Thrive funkciu."

msgid "PENDING_ENDOSYMBIOSIS_TITLE"
msgstr ""

msgid "PERCENTAGE_VALUE"
msgstr ""

msgid "PERFORMANCE"
msgstr "Agado"

#, fuzzy
msgid "PERFORM_UNBINDING"
msgstr "Eraro Ŝarĝante"

msgid "PER_SECOND_SLASH"
msgstr "/sekundo"

msgid "PHOSPHATE"
msgstr "Fosfato"

msgid "PHOTOSYNTHESIS"
msgstr "Fotosintezo"

msgid "PHYSICAL_CONDITIONS"
msgstr "Fizikaj Kondiĉoj"

msgid "PHYSICAL_RESISTANCE"
msgstr "Fizika Rezisto"

msgid "PLACE_ORGANELLE"
msgstr "Disloku organeton"

msgid "PLANET"
msgstr ""

#, fuzzy
msgid "PLANET_DETAILS_STRING"
msgstr "Malfermu Dosierujon de Registroj"

msgid "PLANET_GENERATION_TEASER"
msgstr ""

msgid "PLANET_RANDOM_SEED"
msgstr ""

#, fuzzy
msgid "PLAYER"
msgstr "Ĉelo de la ludanto"

msgid "PLAYER_DEATH_POPULATION_PENALTY"
msgstr ""

#, fuzzy
msgid "PLAYER_DEATH_POPULATION_PENALTY_EXPLANATION"
msgstr "{0} loĝantaro ŝanĝiĝis per {1} pro: {2}"

msgid "PLAYER_DIED"
msgstr "ludanto mortis"

#, fuzzy
msgid "PLAYER_DUPLICATE"
msgstr "ludanto mortis"

#, fuzzy
msgid "PLAYER_EXTINCT"
msgstr "ludanto mortis"

#, fuzzy
msgid "PLAYER_RELATIVE_MOVEMENT"
msgstr "ludanto mortis"

msgid "PLAYER_REPRODUCED"
msgstr "ludanto reproduktita"

msgid "PLAYER_SPEED"
msgstr ""
"Ludanto\n"
"Rapido"

msgid "PLAYSTATION_3"
msgstr ""

msgid "PLAYSTATION_4"
msgstr ""

msgid "PLAYSTATION_5"
msgstr ""

msgid "PLAY_INTRO_VIDEO"
msgstr "Ludu enkondukan filmeton"

msgid "PLAY_MICROBE_INTRO_ON_NEW_GAME"
msgstr "Ludu Mikroban Enkondukon en ĉiu Nova Ludo"

msgid "PLAY_WITH_CURRENT_SETTING"
msgstr ""

msgid "POPULATION_CAPITAL"
msgstr "POPULACIO:"

#, fuzzy
msgid "POPULATION_COLON"
msgstr "{0} loĝantaro ŝanĝiĝis per {1} pro: {2}"

#, fuzzy
msgid "POPULATION_IN_PATCHES"
msgstr "POPULACIO:"

#, fuzzy
msgid "POPULATION_IN_PATCH_SHORT"
msgstr "POPULACIO:"

msgid "PREDATION_FOOD_SOURCE"
msgstr ""

#, fuzzy
msgid "PREDICTION_DETAILS_OPEN_TOOLTIP"
msgstr "Rekomenci"

msgid "PRESSURE"
msgstr "Premo"

msgid "PRESSURE_SHORT"
msgstr "Premo."

msgid "PRESS_KEY_DOT_DOT_DOT"
msgstr "Premu klavon..."

msgid "PREVIEW_IMAGE_DOES_NOT_EXIST"
msgstr ""

msgid "PREVIEW_IMAGE_IS_TOO_LARGE"
msgstr ""

#, fuzzy
msgid "PREVIOUS_COLON"
msgstr "Specioj:"

msgid "PROCESSING_LOADED_OBJECTS"
msgstr "Prilaborado de ŝarĝitaj objektoj"

msgid "PROCESS_ENVIRONMENT_SEPARATOR"
msgstr ""

msgid "PROCESS_PANEL_TITLE"
msgstr "Ĉelaj Procezoj"

msgid "PROGRAMMING_TEAM"
msgstr ""

msgid "PROJECT_MANAGEMENT_TEAM"
msgstr ""

msgid "PROTECT_MIGRATIONS_FROM_SPECIES_CAP"
msgstr ""

msgid "PROTECT_NEW_CELLS_FROM_SPECIES_CAP"
msgstr ""

msgid "PROTEINS"
msgstr "Proteinoj"

msgid "PROTOPLASM"
msgstr "Protoplasmo"

msgid "PULL_REQUESTS_PROGRAMMING"
msgstr ""

msgid "QUICK_LOAD"
msgstr "Rapida ŝarĝo"

msgid "QUICK_SAVE"
msgstr "Rapida konservado"

msgid "QUIT"
msgstr "Forlasu"

#, fuzzy
msgid "QUIT_BUTTON_TOOLTIP"
msgstr "Aldonunovan funkcion por klavo"

#, fuzzy
msgid "QUIT_GAME_WARNING"
msgstr "Averto Modo GLES2"

msgid "RANDOMIZE_SPECIES_NAME"
msgstr ""

#, fuzzy
msgid "RANDOM_SEED_TOOLTIP"
msgstr "Rekomenci"

msgid "RAW"
msgstr ""

#, fuzzy
msgid "RAW_VALUE_COLON"
msgstr "Rapideco:"

msgid "READING_SAVE_DATA"
msgstr "Legante konservadajn datumojn"

msgid "READY"
msgstr ""

msgid "RECOMMENDED_THRIVE_VERSION"
msgstr ""

#, fuzzy
msgid "REDDIT_TOOLTIP"
msgstr "Rekomenci"

msgid "REDO"
msgstr "Refaru"

msgid "REDO_THE_LAST_ACTION"
msgstr "Refarui la lastan agon"

msgid "REFRESH"
msgstr "Aktualigu"

msgid "REFUND_MIGRATIONS_IN_EXTINCTIONS"
msgstr ""

msgid "REPORT"
msgstr "Ra"

#, fuzzy
msgid "REPORT_BUG"
msgstr "Ra"

msgid "REPRODUCED"
msgstr "reproduktis"

#, fuzzy
msgid "REPRODUCTION"
msgstr "ATP-Produktado"

#, fuzzy
msgid "REPRODUCTION_ASEXUAL"
msgstr "ATP-Produktado"

#, fuzzy
msgid "REPRODUCTION_BUDDING"
msgstr "reproduktis"

#, fuzzy
msgid "REPRODUCTION_METHOD"
msgstr "reproduktis"

#, fuzzy
msgid "REQUIRES_NUCLEUS"
msgstr "Kerno/Nukleo"

#, fuzzy
msgid "RESEARCH"
msgstr "Rekomencu"

msgid "RESET"
msgstr "Rekomencu"

#, fuzzy
msgid "RESET_DEADZONES"
msgstr "Ĉu restarigu al defaŭltaj?"

msgid "RESET_DISMISSED_POPUPS"
msgstr ""

msgid "RESET_INPUTS_TO_DEFAULTS"
msgstr "Ĉu restarigu enirojn al defaŭltaj?"

#, fuzzy
msgid "RESET_KEYBINDINGS"
msgstr "Restarigu"

msgid "RESET_SETTINGS_TO_DEFAULTS"
msgstr "Defaŭlte"

msgid "RESET_TO_DEFAULTS"
msgstr "Ĉu restarigu al defaŭltaj?"

msgid "RESISTANT_TO_BASIC_ENGULFMENT"
msgstr ""

msgid "RESOLUTION"
msgstr "Distingivo:"

msgid "RESOURCE_ABSORBTION_SPEED"
msgstr "Rimedo-Absorba Rapideo"

#, fuzzy
msgid "RESOURCE_AMOUNT_SHORT"
msgstr "Premo."

#, fuzzy
msgid "RESOURCE_ENERGY"
msgstr "Rigardi Fontkodon"

#, fuzzy
msgid "RESOURCE_FOOD"
msgstr "Rigardi Fontkodon"

#, fuzzy
msgid "RESOURCE_ROCK"
msgstr "Rigardi Fontkodon"

#, fuzzy
msgid "RESOURCE_WOOD"
msgstr "Rigardi Fontkodon"

msgid "RESPIRATION"
msgstr "Spirado"

msgid "RESPONSIVE"
msgstr ""

msgid "RESTART_REQUIRED"
msgstr ""

msgid "RESUME"
msgstr "Rekomenci"

#, fuzzy
msgid "RESUME_TOOLTIP"
msgstr "Rekomenci"

msgid "RETURN_TO_MENU"
msgstr "Revenu al Menuo"

#, fuzzy
msgid "RETURN_TO_MENU_TOOLTIP"
msgstr "Revenu al Menuo"

#, fuzzy
msgid "RETURN_TO_MENU_WARNING"
msgstr "Revenu al Menuo"

#, fuzzy
msgid "REVEAL_ALL_PATCHES"
msgstr "disvastiĝas al flikĵj:"

#, fuzzy
msgid "REVOLUTIONARY_GAMES_SOCIAL_TOOLTIP"
msgstr "Aldonunovan funkcion por klavo"

#, fuzzy
msgid "RIGHT_ARROW"
msgstr "Dekstra musbutono"

msgid "RIGHT_MOUSE"
msgstr "Dekstra musbutono"

msgid "RIGID"
msgstr ""

msgid "RIGIDITY_MEMBRANE_DESCRIPTION"
msgstr "Pli malmola membrano pli rezistas damaĝon, sed malfaciligas la movadon de la ĉelo."

msgid "ROTATE_LEFT"
msgstr "Rotaciu maldekstren"

msgid "ROTATE_RIGHT"
msgstr "Rotaciu dekstren"

#, fuzzy
msgid "ROTATION_COLON"
msgstr "{0} loĝantaro ŝanĝiĝis per {1} pro: {2}"

msgid "RUN_AUTO_EVO_DURING_GAMEPLAY"
msgstr "aŭtomatan evolucion dum ludado"

msgid "RUN_ONE_STEP"
msgstr ""

msgid "RUN_RESULT_BY_SENDING_POPULATION"
msgstr "{0} sendas: {1} loĝantaro de loko: {2}"

msgid "RUN_RESULT_GENE_CODE"
msgstr "genkodo:"

#, fuzzy
msgid "RUN_RESULT_NICHE_FILL"
msgstr "genkodo:"

#, fuzzy
msgid "RUN_RESULT_SELECTION_PRESSURE_SPLIT"
msgstr "disvastiĝas al flikĵj:"

#, fuzzy
msgid "RUN_RESULT_SPLIT_FROM"
msgstr "genkodo:"

#, fuzzy
msgid "RUN_RESULT_SPLIT_OFF_TO"
msgstr "disvastiĝas al flikĵj:"

msgid "RUN_X_WORLDS"
msgstr ""

#, fuzzy
msgid "RUN_X_WORLDS_TOOLTIP"
msgstr "Aldonunovan funkcion por klavo"

msgid "RUSTICYANIN"
msgstr "Rusticianino"

msgid "RUSTICYANIN_DESCRIPTION"
msgstr "Rusticianino estas proteino kapabla uzi gasan karbonan dioksidon kaj oksigenon por oksigeni feron de unu kemia stato al alia. Ĉi tiu procezo, nomata Fera Respirado, liberigas energion, kiun la ĉelo tiam povas rikolti."

#, fuzzy
msgid "RUSTICYANIN_PROCESSES_DESCRIPTION"
msgstr "Rusticianino estas proteino kapabla uzi gasan karbonan dioksidon kaj oksigenon por oksigeni feron de unu kemia stato al alia. Ĉi tiu procezo, nomata Fera Respirado, liberigas energion, kiun la ĉelo tiam povas rikolti."

#, fuzzy
msgid "SAFE_MODE_EXPLANATION"
msgstr "{0} loĝantaro ŝanĝiĝis per {1} pro: {2}"

msgid "SAFE_MODE_TITLE"
msgstr ""

msgid "SAVE"
msgstr "Konservu"

msgid "SAVE_AND_CONTINUE"
msgstr "Konservu kaj"

msgid "SAVE_AUTOSAVE"
msgstr "Aŭtomata konservado"

msgid "SAVE_DELETE_WARNING"
msgstr "Forigi ĉi tiun konservadon ne povas esti malfarita, ĉu vi certas, ke vi volas por ĉiam forigi {0}?"

msgid "SAVE_ERROR_INCLUDE_JSON_DEBUG_NOTE"
msgstr ""

msgid "SAVE_ERROR_TURN_ON_JSON_DEBUG_MODE"
msgstr ""

msgid "SAVE_FAILED"
msgstr "Konservado malsukcesis"

msgid "SAVE_GAME"
msgstr "Konservu"

#, fuzzy
msgid "SAVE_GAME_BUTTON_TOOLTIP"
msgstr "Aldonunovan funkcion por klavo"

msgid "SAVE_HAS_DIFFERENT_VERSION"
msgstr "Konservo havas malsaman version"

msgid "SAVE_HAS_DIFFERENT_VERSION_TEXT"
msgstr ""
"La versio de la konservado, kiun vi provas ŝarĝi, ne kongruas kun la ludversio.\n"
"Bonvolu ŝargi la konservadon permane per la menuo."

msgid "SAVE_HAS_INVALID_GAME_STATE"
msgstr "Konservado havas malvalidan ludstatan scenon"

msgid "SAVE_INVALID"
msgstr "Nevalide"

msgid "SAVE_IS_INVALID"
msgstr "Konservado ne validas"

#, fuzzy
msgid "SAVE_IS_UPGRADEABLE_DESCRIPTION"
msgstr "La vakuolo estas interna membraneca organeto uzata por stokado en la ĉelo. Ili estas kunmetitaj de pluraj kunfandiĝitaj vezikoj, pli malgrandaj membranaj strukturoj vaste uzataj en ĉeloj por stokado. Ĝi estas plenigita per akvo, kiu kutimas enhavi molekulojn, enzimojn, solidojn kaj aliajn substancojn. Ilia formo estas flua kaj povas varii inter ĉeloj."

msgid "SAVE_LOAD_ALREADY_LOADED_FREE_FAILURE"
msgstr ""

msgid "SAVE_MANUAL"
msgstr "Mane"

msgid "SAVE_QUICKSAVE"
msgstr "Rapida konservado"

msgid "SAVE_SPACE_USED"
msgstr "Spaco uzata:"

#, fuzzy
msgid "SAVE_UPGRADE_FAILED"
msgstr "Konservado malsukcesis"

#, fuzzy
msgid "SAVE_UPGRADE_FAILED_DESCRIPTION"
msgstr "La vakuolo estas interna membraneca organeto uzata por stokado en la ĉelo. Ili estas kunmetitaj de pluraj kunfandiĝitaj vezikoj, pli malgrandaj membranaj strukturoj vaste uzataj en ĉeloj por stokado. Ĝi estas plenigita per akvo, kiu kutimas enhavi molekulojn, enzimojn, solidojn kaj aliajn substancojn. Ilia formo estas flua kaj povas varii inter ĉeloj."

#, fuzzy
msgid "SAVING_DATA_FAILED_DUE_TO"
msgstr "Konservado malsukcesis! Escepto okazis"

#, fuzzy
msgid "SAVING_DOT_DOT_DOT"
msgstr "Serĉado..."

#, fuzzy
msgid "SAVING_FAILED_WITH_EXCEPTION"
msgstr "La vakuolo estas interna membraneca organeto uzata por stokado en la ĉelo. Ili estas kunmetitaj de pluraj kunfandiĝitaj vezikoj, pli malgrandaj membranaj strukturoj vaste uzataj en ĉeloj por stokado. Ĝi estas plenigita per akvo, kiu kutimas enhavi molekulojn, enzimojn, solidojn kaj aliajn substancojn. Ilia formo estas flua kaj povas varii inter ĉeloj."

#, fuzzy
msgid "SAVING_NOT_POSSIBLE"
msgstr "Konservado malsukcesis! Escepto okazis"

msgid "SAVING_SUCCEEDED"
msgstr "Konservado sukcesis"

msgid "SCALING_NONE"
msgstr ""

#, fuzzy
msgid "SCALING_ON"
msgstr ""
"Estas konflikto kun {0}.\n"
"Ĉu vi volas forigi la enigon de {1}?"

msgid "SCALING_ON_INVERSE"
msgstr ""

#, fuzzy
msgid "SCREEN_EFFECT"
msgstr "Eksteraj efikoj:"

#, fuzzy
msgid "SCREEN_EFFECT_GAMEBOY"
msgstr "Eksteraj efikoj:"

#, fuzzy
msgid "SCREEN_EFFECT_GAMEBOY_COLOR"
msgstr "Eksteraj efikoj:"

msgid "SCREEN_EFFECT_GREYSCALE"
msgstr ""

#, fuzzy
msgid "SCREEN_EFFECT_NONE"
msgstr "Kapabloj"

#, fuzzy
msgid "SCREEN_RELATIVE_MOVEMENT"
msgstr "popliigi la movadon"

msgid "SCROLLLOCK"
msgstr ""

msgid "SEARCH_DOT_DOT_DOT"
msgstr "Serĉado..."

msgid "SEARCH_PLACEHOLDER"
msgstr ""

msgid "SEARCH_RADIUS"
msgstr ""

msgid "SEA_FLOOR"
msgstr "Marfundo"

msgid "SECRETE_SLIME"
msgstr ""

#, fuzzy
msgid "SECRETE_SLIME_TOOLTIP"
msgstr "Rekomenci"

#, fuzzy
msgid "SEED_LABEL"
msgstr "Biomo: {0}"

msgid "SELECTED_COLON"
msgstr "Elektita(j):"

#, fuzzy
msgid "SELECTED_MOD"
msgstr "Elektita(j):"

#, fuzzy
msgid "SELECTED_SAVE_IS_INCOMPATIBLE_PROMPT"
msgstr "Elektita konservado ne kongruas"

#, fuzzy
msgid "SELECTED_SAVE_IS_INCOMPATIBLE_PROTOTYPE_PROMPT"
msgstr "Elektita konservado ne kongruas"

#, fuzzy
msgid "SELECTED_SAVE_IS_UPGRADEABLE_PROMPT"
msgstr "Elektita konservado ne kongruas"

#, fuzzy
msgid "SELECT_A_GENERATION"
msgstr "Elektita(j):"

msgid "SELECT_A_PATCH"
msgstr "Elektu flikaĵon por montri detalojn ĉi tie"

#, fuzzy
msgid "SELECT_A_SPECIES"
msgstr "Elektu flikaĵon por montri detalojn ĉi tie"

#, fuzzy
msgid "SELECT_A_TECHNOLOGY"
msgstr "Elektu flikaĵon por montri detalojn ĉi tie"

msgid "SELECT_CELL_TYPE_FROM_EDITOR"
msgstr ""

#, fuzzy
msgid "SELECT_ENZYME"
msgstr "Elektita(j):"

#, fuzzy
msgid "SELECT_OPTION"
msgstr "Elektita(j):"

msgid "SELECT_PREVIEW_IMAGE"
msgstr ""

#, fuzzy
msgid "SELECT_SPACE_STRUCTURE_TITLE"
msgstr "Strukturo"

msgid "SELECT_STRUCTURE_POPUP_TITLE"
msgstr ""

msgid "SELECT_TISSUE_TYPE_FROM_EDITOR"
msgstr ""

#, fuzzy
msgid "SELECT_VACUOLE_COMPOUND_COLON"
msgstr "Elektita(j):"

msgid "SEPTEMBER"
msgstr ""

msgid "SESSILE"
msgstr ""

msgid "SETTING_ONLY_APPLIES_TO_NEW_GAMES"
msgstr ""

msgid "SFX_VOLUME"
msgstr "Volumo de sonefektoj"

msgid "SHIFT"
msgstr "Shift"

msgid "SHOW_HELP"
msgstr "Montru helpon"

#, fuzzy
msgid "SHOW_NEW_PATCH_NOTES"
msgstr "Kaverno"

#, fuzzy
msgid "SHOW_NEW_PATCH_NOTES_TOOLTIP"
msgstr "Kaverno"

msgid "SHOW_TUTORIALS"
msgstr "Montru lernilojn"

msgid "SHOW_TUTORIALS_IN_NEW_CURRENT_OPTION"
msgstr "Montru lernilojn (en ĉi tiu ludo)"

msgid "SHOW_TUTORIALS_IN_NEW_GAMES_OPTION"
msgstr "Montru lernilojn (en novaj ludoj)"

#, fuzzy
msgid "SHOW_UNSAVED_PROGRESS_WARNING"
msgstr ""
"Vi havas nesavitajn ŝanĝojn kiuj estis forĵetotajn.\n"
" Ĉu vi volas daŭrigi?"

#, fuzzy
msgid "SHOW_UNSAVED_PROGRESS_WARNING_TOOLTIP"
msgstr ""
"Vi havas nesavitajn ŝanĝojn kiuj estis forĵetotajn.\n"
" Ĉu vi volas daŭrigi?"

msgid "SHOW_WEB_NEWS_FEED"
msgstr ""

#, fuzzy
msgid "SIGNALING_AGENT"
msgstr ""
"Estas konflikto kun {0}.\n"
"Ĉu vi volas forigi la enigon de {1}?"

#, fuzzy
msgid "SIGNALING_AGENTS_ACTION_TOOLTIP"
msgstr "Nitrogenazo estas proteino kapabla uzi gasan nitrogenon kaj ĉelan energion en la formo de ATP por produkti amoniakon, ĉefan kreskonutraĵon por ĉeloj. Ĉi tio estas procezo nomata Anaeroba Nitrogena Fiksado. Ĉar la nitrogenazo estas suspensie en la citoplasmo, la ĉirkaŭa fluidaĵo iom fermentas."

#, fuzzy
msgid "SIGNALING_AGENT_DESCRIPTION"
msgstr "Nitrogenazo estas proteino kapabla uzi gasan nitrogenon kaj ĉelan energion en la formo de ATP por produkti amoniakon, ĉefan kreskonutraĵon por ĉeloj. Ĉi tio estas procezo nomata Anaeroba Nitrogena Fiksado. Ĉar la nitrogenazo estas suspensie en la citoplasmo, la ĉirkaŭa fluidaĵo iom fermentas."

#, fuzzy
msgid "SIGNALING_AGENT_PROCESSES_DESCRIPTION"
msgstr "Nitrogenazo estas proteino kapabla uzi gasan nitrogenon kaj ĉelan energion en la formo de ATP por produkti amoniakon, ĉefan kreskonutraĵon por ĉeloj. Ĉi tio estas procezo nomata Anaeroba Nitrogena Fiksado. Ĉar la nitrogenazo estas suspensie en la citoplasmo, la ĉirkaŭa fluidaĵo iom fermentas."

#, fuzzy
msgid "SIGNAL_COMMAND_AGGRESSION"
msgstr ""
"Estas konflikto kun {0}.\n"
"Ĉu vi volas forigi la enigon de {1}?"

msgid "SIGNAL_COMMAND_FLEE"
msgstr ""

msgid "SIGNAL_COMMAND_FOLLOW"
msgstr ""

msgid "SIGNAL_COMMAND_NONE"
msgstr ""

msgid "SIGNAL_COMMAND_TO_ME"
msgstr ""

#, fuzzy
msgid "SIGNAL_TO_EMIT"
msgstr ""
"Estas konflikto kun {0}.\n"
"Ĉu vi volas forigi la enigon de {1}?"

msgid "SILICA"
msgstr "Siliko"

msgid "SILICA_MEMBRANE_DESCRIPTION"
msgstr "Ĉi tiu membrano havas fortan silikan muron. Ĝi povas bone rezisti ĝeneralan damaĝon kaj tre rezistas al fizika damaĝo. Ĝi ankaŭ postulas malpli da energio por konservi sian formon. Tamen ĝi malrapidigas la ĉelon kaj la ĉelo sorbas resurson kun malpli granda rapideco."

msgid "SIZE_COLON"
msgstr "Grandeco:"

msgid "SLIDESHOW"
msgstr ""

msgid "SLIME_JET"
msgstr ""

#, fuzzy
msgid "SLIME_JET_DESCRIPTION"
msgstr "La gluiĝemaj internaĵoj de ĉelo. La citoplasmo estas la baza miksaĵo de jonoj, proteinoj kaj aliaj substancoj solvitaj en akvo, kiu plenigas la internon de la ĉelo. Unu el la funkcioj, kiujn ĝi plenumas, estas Fermentado, la konvertiĝo de glukozo en ATP-energion. Por havi pli progresintajn metabolojn, ĉeloj, al kiuj mankas organetoj, uzas energion de ATP. Ĝi ankaŭ estas uzita por stoki molekulojn en la ĉelo kaj kreskigi la grandecon de la ĉelo."

#, fuzzy
msgid "SLIME_JET_PROCESSES_DESCRIPTION"
msgstr "La gluiĝemaj internaĵoj de ĉelo. La citoplasmo estas la baza miksaĵo de jonoj, proteinoj kaj aliaj substancoj solvitaj en akvo, kiu plenigas la internon de la ĉelo. Unu el la funkcioj, kiujn ĝi plenumas, estas Fermentado, la konvertiĝo de glukozo en ATP-energion. Por havi pli progresintajn metabolojn, ĉeloj, al kiuj mankas organetoj, uzas energion de ATP. Ĝi ankaŭ estas uzita por stoki molekulojn en la ĉelo kaj kreskigi la grandecon de la ĉelo."

msgid "SMALL_IRON_CHUNK"
msgstr "Malgranda Fera Peco"

#, fuzzy
msgid "SOCIETY_STAGE"
msgstr ""
"Sur fora fremda planedo, vulkana kaj meteora agado kondukis al la disvolviĝo de nova fenomeno en la universo.\n"
"\n"
"Vivo.\n"
"\n"
"Simplaj mikroboj loĝas en la profundaj regionoj de la oceano. Vi estas la lasta universala komuna prapatro (LUCA) sur ĉi tiu planedo.\n"
"\n"
"Por postvivi en ĉi tiu malamika mondo, vi devos kolekti iujn ajn komponaĵojn, kiujn vi povas trovi, kaj evoluigi ĉiun generacion por konkurenci kontraŭ la aliaj specioj de mikroboj."

msgid "SOUND"
msgstr "Sono"

#, fuzzy
msgid "SOUND_TEAM"
msgstr "Sono"

msgid "SOUND_TEAM_LEAD"
msgstr ""

msgid "SOUND_TEAM_LEADS"
msgstr ""

msgid "SPACE"
msgstr ""

#, fuzzy
msgid "SPACE_STAGE"
msgstr ""
"Sur fora fremda planedo, vulkana kaj meteora agado kondukis al la disvolviĝo de nova fenomeno en la universo.\n"
"\n"
"Vivo.\n"
"\n"
"Simplaj mikroboj loĝas en la profundaj regionoj de la oceano. Vi estas la lasta universala komuna prapatro (LUCA) sur ĉi tiu planedo.\n"
"\n"
"Por postvivi en ĉi tiu malamika mondo, vi devos kolekti iujn ajn komponaĵojn, kiujn vi povas trovi, kaj evoluigi ĉiun generacion por konkurenci kontraŭ la aliaj specioj de mikroboj."

#, fuzzy
msgid "SPACE_STRUCTURE_HAS_RESOURCES"
msgstr "Strukturo"

#, fuzzy
msgid "SPACE_STRUCTURE_NO_EXTRA_DESCRIPTION"
msgstr "Strukturo"

msgid "SPACE_STRUCTURE_WAITING_CONSTRUCTION"
msgstr ""

msgid "SPAWN_AMMONIA"
msgstr "Generu amoniakon"

msgid "SPAWN_ENEMY"
msgstr ""

msgid "SPAWN_ENEMY_CHEAT_FAIL"
msgstr ""

msgid "SPAWN_GLUCOSE"
msgstr "Generu glukozon"

msgid "SPAWN_PHOSPHATES"
msgstr "Generu fosfaton"

msgid "SPECIAL_MOUSE_1"
msgstr "Musa Speciala 1"

msgid "SPECIAL_MOUSE_2"
msgstr "Musa Specialaĵo 2"

#, fuzzy
msgid "SPECIES"
msgstr "Listo de Specioj"

msgid "SPECIES_COLON"
msgstr "Specioj:"

#, fuzzy
msgid "SPECIES_DETAIL_TEXT"
msgstr "Listo de Specioj"

#, fuzzy
msgid "SPECIES_HAS_A_MUTATION"
msgstr "havas mutacion"

msgid "SPECIES_LIST"
msgstr "Listo de Specioj"

msgid "SPECIES_NAME_DOT_DOT_DOT"
msgstr "Specia nomo..."

#, fuzzy
msgid "SPECIES_NAME_TOO_LONG_POPUP"
msgstr "Specia nomo..."

msgid "SPECIES_POPULATION"
msgstr "Specio loĝantaro"

msgid "SPECIES_PRESENT"
msgstr "Nunaj specio"

msgid "SPECIES_SPLIT_BY_MUTATION_THRESHOLD_POPULATION_AMOUNT"
msgstr ""

msgid "SPECIES_SPLIT_BY_MUTATION_THRESHOLD_POPULATION_FRACTION"
msgstr ""

#, fuzzy
msgid "SPECIES_TO_FIND"
msgstr "Specioj:"

#, fuzzy
msgid "SPECIES_WITH_POPULATION"
msgstr "Specio loĝantaro"

msgid "SPEED"
msgstr "Rapideco"

msgid "SPEED_COLON"
msgstr "Rapideco:"

#, fuzzy
msgid "SPREAD_TO_PATCHES"
msgstr "disvastiĝas al flikĵj:"

#, fuzzy
msgid "STAGE_MENU_BUTTON_TOOLTIP"
msgstr "Aldonunovan funkcion por klavo"

#, fuzzy
msgid "START"
msgstr "Komenco"

msgid "STARTING"
msgstr "Komenco"

msgid "START_CALIBRATION"
msgstr ""

#, fuzzy
msgid "START_GAME"
msgstr "Konservu"

msgid "START_RESEARCH"
msgstr ""

msgid "STATISTICS"
msgstr "Statistiko"

msgid "STEAM_CLIENT_INIT_FAILED"
msgstr ""

msgid "STEAM_ERROR_ACCOUNT_DOES_NOT_OWN_PRODUCT"
msgstr ""

msgid "STEAM_ERROR_ACCOUNT_READ_ONLY"
msgstr ""

msgid "STEAM_ERROR_ALREADY_UPLOADED"
msgstr ""

msgid "STEAM_ERROR_BANNED"
msgstr ""

msgid "STEAM_ERROR_CLOUD_LIMIT_EXCEEDED"
msgstr ""

#, fuzzy
msgid "STEAM_ERROR_DUPLICATE_NAME"
msgstr "ludanto mortis"

msgid "STEAM_ERROR_FILE_NOT_FOUND"
msgstr ""

msgid "STEAM_ERROR_INSUFFICIENT_PRIVILEGE"
msgstr ""

#, fuzzy
msgid "STEAM_ERROR_INVALID_PARAMETER"
msgstr "Konservado havas malvalidan ludstatan scenon"

#, fuzzy
msgid "STEAM_ERROR_LOCKING_FAILED"
msgstr "Konservado malsukcesis! Escepto okazis"

msgid "STEAM_ERROR_NOT_LOGGED_IN"
msgstr ""

msgid "STEAM_ERROR_TIMEOUT"
msgstr ""

msgid "STEAM_ERROR_UNAVAILABLE"
msgstr ""

msgid "STEAM_ERROR_UNKNOWN"
msgstr ""

#, fuzzy
msgid "STEAM_INIT_FAILED"
msgstr "Konservado malsukcesis! Escepto okazis"

#, fuzzy
msgid "STEAM_INIT_FAILED_DESCRIPTION"
msgstr "La vakuolo estas interna membraneca organeto uzata por stokado en la ĉelo. Ili estas kunmetitaj de pluraj kunfandiĝitaj vezikoj, pli malgrandaj membranaj strukturoj vaste uzataj en ĉeloj por stokado. Ĝi estas plenigita per akvo, kiu kutimas enhavi molekulojn, enzimojn, solidojn kaj aliajn substancojn. Ilia formo estas flua kaj povas varii inter ĉeloj."

#, fuzzy
msgid "STEAM_TOOLTIP"
msgstr "Rekomenci"

#, fuzzy
msgid "STEM_CELL_NAME"
msgstr "Via Salutnomo:"

msgid "STOP"
msgstr ""

msgid "STORAGE"
msgstr "Stokado"

#, fuzzy
msgid "STORAGE_COLON"
msgstr "Stokado"

msgid "STORAGE_STATISTICS_SECONDS_OF_COMPOUND"
msgstr ""

msgid "STORE_LOGGED_IN_AS"
msgstr ""

#, fuzzy
msgid "STRATEGY_STAGES"
msgstr ""
"Sur fora fremda planedo, vulkana kaj meteora agado kondukis al la disvolviĝo de nova fenomeno en la universo.\n"
"\n"
"Vivo.\n"
"\n"
"Simplaj mikroboj loĝas en la profundaj regionoj de la oceano. Vi estas la lasta universala komuna prapatro (LUCA) sur ĉi tiu planedo.\n"
"\n"
"Por postvivi en ĉi tiu malamika mondo, vi devos kolekti iujn ajn komponaĵojn, kiujn vi povas trovi, kaj evoluigi ĉiun generacion por konkurenci kontraŭ la aliaj specioj de mikroboj."

msgid "STRICT_NICHE_COMPETITION"
msgstr ""

msgid "STRUCTURAL"
msgstr "Struktura"

msgid "STRUCTURE"
msgstr "Strukturo"

msgid "STRUCTURE_ASCENSION_GATE"
msgstr ""

#, fuzzy
msgid "STRUCTURE_DYSON_SWARM"
msgstr "Strukturo"

msgid "STRUCTURE_HAS_REQUIRED_RESOURCES_TO_BUILD"
msgstr ""

msgid "STRUCTURE_HUNTER_GATHERER_LODGE"
msgstr ""

msgid "STRUCTURE_IN_PROGRESS_CONSTRUCTION"
msgstr ""

msgid "STRUCTURE_REQUIRED_RESOURCES_TO_FINISH"
msgstr ""

msgid "STRUCTURE_SELECTION_MENU_ENTRY"
msgstr ""

msgid "STRUCTURE_SELECTION_MENU_ENTRY_NOT_ENOUGH_RESOURCES"
msgstr ""

msgid "STRUCTURE_SOCIETY_CENTER"
msgstr ""

msgid "STRUCTURE_STEAM_POWERED_FACTORY"
msgstr ""

msgid "SUCCESSFUL_KILL"
msgstr "sukcesa"

msgid "SUCCESSFUL_SCAVENGE"
msgstr "sukcesa ordaranĝado"

msgid "SUCCESS_BUT_MISSING_ID"
msgstr ""

#, fuzzy
msgid "SUICIDE_BUTTON_TOOLTIP"
msgstr "Aldonunovan funkcion por klavo"

msgid "SUNLIGHT"
msgstr "Sunlumo"

msgid "SUPPORTER_PATRONS"
msgstr ""

msgid "SWITCH_TO_FRONT_CAMERA"
msgstr ""

msgid "SWITCH_TO_RIGHT_CAMERA"
msgstr ""

msgid "SWITCH_TO_TOP_CAMERA"
msgstr ""

msgid "SYSREQ"
msgstr ""

msgid "TAB_SECONDARY_SWITCH_LEFT"
msgstr ""

msgid "TAB_SECONDARY_SWITCH_RIGHT"
msgstr ""

#, fuzzy
msgid "TAB_SWITCH_LEFT"
msgstr "Rotaciu maldekstren"

#, fuzzy
msgid "TAB_SWITCH_RIGHT"
msgstr "Rotaciu dekstren"

msgid "TAGS_IS_WHITESPACE"
msgstr ""

msgid "TAKE_SCREENSHOT"
msgstr "Prenu ekrankopion"

#, fuzzy
msgid "TARGET_TYPE_COLON"
msgstr "SP:"

msgid "TECHNOLOGY_ASCENSION"
msgstr ""

msgid "TECHNOLOGY_HUNTER_GATHERING"
msgstr ""

msgid "TECHNOLOGY_LEVEL_ADVANCED_SPACE"
msgstr ""

msgid "TECHNOLOGY_LEVEL_INDUSTRIAL"
msgstr ""

msgid "TECHNOLOGY_LEVEL_PRE_SOCIETY"
msgstr ""

msgid "TECHNOLOGY_LEVEL_PRIMITIVE"
msgstr ""

msgid "TECHNOLOGY_LEVEL_SCIFI"
msgstr ""

msgid "TECHNOLOGY_LEVEL_SPACE_AGE"
msgstr ""

msgid "TECHNOLOGY_REQUIRED_LEVEL"
msgstr ""

msgid "TECHNOLOGY_ROCKETRY"
msgstr ""

msgid "TECHNOLOGY_SIMPLE_STONE_TOOLS"
msgstr ""

msgid "TECHNOLOGY_SOCIETY_CENTER"
msgstr ""

msgid "TECHNOLOGY_STEAM_POWER"
msgstr ""

msgid "TECHNOLOGY_UNLOCKED_NOTICE"
msgstr ""

msgid "TEMPERATURE"
msgstr "Temperaturo"

msgid "TEMPERATURE_SHORT"
msgstr "Tеmp."

msgid "TESTING_TEAM"
msgstr ""

msgid "THANKS_FOR_BUYING_THRIVE"
msgstr ""

msgid "THANKS_FOR_PLAYING"
msgstr ""

#, fuzzy
msgid "THANK_YOU_TITLE"
msgstr "VI PROSPERIS!"

msgid "THEORY_TEAM"
msgstr ""

msgid "THERMOPLAST"
msgstr "Termika plasto"

msgid "THERMOPLAST_DESCRIPTION"
msgstr "La termoplasto estas duobla membranstrukturo enhavanta termosentemajn pigmentojn kunigitajn en membranaj sakoj. Ĝi estas prokarioto asimilita por uzo de sia eŭkariota gastiganto. La pigmentoj en la termoplasto povas uzi la energion de varmaj diferencoj en la medio por produkti glukozon el akvo kaj gasa karbona dioksido en procezo nomita Termosintezo. La rapideco de ĝia produktado de glukozo dependas de la koncentriĝo de karbona dioksido kaj temperaturo."

#, fuzzy
msgid "THERMOPLAST_PROCESSES_DESCRIPTION"
msgstr "La termoplasto estas duobla membranstrukturo enhavanta termosentemajn pigmentojn kunigitajn en membranaj sakoj. Ĝi estas prokarioto asimilita por uzo de sia eŭkariota gastiganto. La pigmentoj en la termoplasto povas uzi la energion de varmaj diferencoj en la medio por produkti glukozon el akvo kaj gasa karbona dioksido en procezo nomita Termosintezo. La rapideco de ĝia produktado de glukozo dependas de la koncentriĝo de karbona dioksido kaj temperaturo."

#, fuzzy
msgid "THERMOSYNTHASE"
msgstr "Kemisintezo"

#, fuzzy
msgid "THERMOSYNTHASE_DESCRIPTION"
msgstr "La termoplasto estas duobla membranstrukturo enhavanta termosentemajn pigmentojn kunigitajn en membranaj sakoj. Ĝi estas prokarioto asimilita por uzo de sia eŭkariota gastiganto. La pigmentoj en la termoplasto povas uzi la energion de varmaj diferencoj en la medio por produkti glukozon el akvo kaj gasa karbona dioksido en procezo nomita Termosintezo. La rapideco de ĝia produktado de glukozo dependas de la koncentriĝo de karbona dioksido kaj temperaturo."

#, fuzzy
msgid "THERMOSYNTHASE_PROCESSES_DESCRIPTION"
msgstr "La termoplasto estas duobla membranstrukturo enhavanta termosentemajn pigmentojn kunigitajn en membranaj sakoj. Ĝi estas prokarioto asimilita por uzo de sia eŭkariota gastiganto. La pigmentoj en la termoplasto povas uzi la energion de varmaj diferencoj en la medio por produkti glukozon el akvo kaj gasa karbona dioksido en procezo nomita Termosintezo. La rapideco de ĝia produktado de glukozo dependas de la koncentriĝo de karbona dioksido kaj temperaturo."

#, fuzzy
msgid "THERMOSYNTHESIS"
msgstr "Kemisintezo"

msgid "THE_AMOUNT_OF_GLUCOSE_HAS_BEEN_REDUCED"
msgstr "La kvanto de glukozo reduktiĝis al {0} de la antaŭa kvanto."

msgid "THE_DISTURBANCE"
msgstr ""

msgid "THIS_IS_LOCAL_MOD"
msgstr ""

msgid "THIS_IS_WORKSHOP_MOD"
msgstr ""

msgid "THREADS"
msgstr ""

msgid "THRIVEOPEDIA"
msgstr ""

msgid "THRIVEOPEDIA_CURRENT_WORLD_PAGE_TITLE"
msgstr ""

msgid "THRIVEOPEDIA_EVOLUTIONARY_TREE_PAGE_TITLE"
msgstr ""

msgid "THRIVEOPEDIA_HINT_IN_GAME"
msgstr ""

msgid "THRIVEOPEDIA_HOME_INFO"
msgstr ""

msgid "THRIVEOPEDIA_HOME_PAGE_TITLE"
msgstr ""

msgid "THRIVEOPEDIA_MUSEUM_PAGE_TITLE"
msgstr ""

msgid "THRIVEOPEDIA_PATCH_MAP_PAGE_TITLE"
msgstr ""

msgid "THRIVE_LICENSES"
msgstr ""

msgid "THYLAKOID"
msgstr "Tilakoido"

msgid "THYLAKOIDS"
msgstr "Tilakoidoj"

msgid "THYLAKOIDS_DESCRIPTION"
msgstr "Tilakoidoj estas aretoj de proteinoj kaj fotosentemaj pigmentoj. La pigmentoj povas uzi la luman energion por produkti glukozon el akvo kaj gasa karbondioksido en procezo nomita fotosintezo. Ĉi tiuj pigmentoj ankaŭ donas al ili distingan koloron. La rapideco de ilia glukozoproduktado dependas de la koncentriĝo de karbona dioksido kaj intenseco de lumo. Ĉar la tilakoidoj estas pendigitaj rekte en la citoplasmo, la ĉirkaŭa fluidaĵo iom fermentas."

msgid "TIDEPOOL"
msgstr "Tajdbaseno"

msgid "TIMELINE"
msgstr "Templinio"

msgid "TIMELINE_GLOBAL_FILTER_TOOLTIP"
msgstr ""

msgid "TIMELINE_LOCAL_FILTER_TOOLTIP"
msgstr ""

#, fuzzy
msgid "TIMELINE_NICHE_FILL"
msgstr "genkodo:"

#, fuzzy
msgid "TIMELINE_SELECTION_PRESSURE_SPLIT"
msgstr "disvastiĝas al flikĵj:"

#, fuzzy
msgid "TIMELINE_SPECIES_BECAME_MULTICELLULAR"
msgstr ""
"Kolektu glukozon (blankajn nubojn) moviĝante super ili.\n"
"Via ĉelo bezonas glukozon por produkti energion por resti viva.\n"
"Sekvu la linion de via ĉelo al proksima glukozo."

msgid "TIMELINE_SPECIES_EXTINCT"
msgstr ""

msgid "TIMELINE_SPECIES_EXTINCT_LOCAL"
msgstr ""

msgid "TIMELINE_SPECIES_MIGRATED_FROM"
msgstr ""

msgid "TIMELINE_SPECIES_MIGRATED_TO"
msgstr ""

#, fuzzy
msgid "TIMELINE_SPECIES_POPULATION_DECREASE"
msgstr "Specio loĝantaro"

#, fuzzy
msgid "TIMELINE_SPECIES_POPULATION_INCREASE"
msgstr "Specio loĝantaro"

msgid "TIME_INDICATOR_TOOLTIP"
msgstr ""

msgid "TIME_OF_DAY"
msgstr ""

#, fuzzy
msgid "TITLE_COLON"
msgstr "Grandeco:"

#, fuzzy
msgid "TOGGLE_BINDING"
msgstr "Ŝaltu engluton"

#, fuzzy
msgid "TOGGLE_BINDING_TOOLTIP"
msgstr "Ŝaltu engluton"

#, fuzzy
msgid "TOGGLE_DEBUG_PANEL"
msgstr "Ŝaltu engluton"

msgid "TOGGLE_ENGULF"
msgstr "Ŝaltu engluton"

#, fuzzy
msgid "TOGGLE_ENGULF_TOOLTIP"
msgstr "Ŝaltu engluton"

msgid "TOGGLE_FPS"
msgstr "Ŝaltu FPS-ekranon"

msgid "TOGGLE_FULLSCREEN"
msgstr "Ŝaltu FPS-ekranon"

#, fuzzy
msgid "TOGGLE_HUD_HIDE"
msgstr "Ŝaltu engluton"

#, fuzzy
msgid "TOGGLE_INVENTORY"
msgstr "Ŝaltu engluton"

#, fuzzy
msgid "TOGGLE_METRICS"
msgstr "Ŝaltu FPS-ekranon"

msgid "TOGGLE_NAVIGATION_TREE"
msgstr ""

msgid "TOGGLE_PAUSE"
msgstr ""

#, fuzzy
msgid "TOGGLE_UNBINDING"
msgstr "Ŝaltu engluton"

msgid "TOOLS"
msgstr "Iloj"

msgid "TOOL_HAND_AXE"
msgstr ""

#, fuzzy
msgid "TOTAL_GATHERED_ENERGY_COLON"
msgstr "Specioj:"

msgid "TOTAL_SAVES"
msgstr "Entute konservadoj:"

msgid "TOXIN_RESISTANCE"
msgstr "Toksinrezisto"

msgid "TOXIN_VACUOLE"
msgstr ""
"Toksa\n"
"Vakuolo"

msgid "TOXIN_VACUOLE_DESCRIPTION"
msgstr "La toksina vakuolo estas vakuolo, kiu estis modifita por la specifa produktado, stokado kaj sekrecio de oxytoxy toksinoj. Pli da toksinaj vacuoloj pliigos la rapidecon, per kiu toksinoj povas esti liberigitaj."

#, fuzzy
msgid "TOXIN_VACUOLE_PROCESSES_DESCRIPTION"
msgstr "La toksina vakuolo estas vakuolo, kiu estis modifita por la specifa produktado, stokado kaj sekrecio de oxytoxy toksinoj. Pli da toksinaj vacuoloj pliigos la rapidecon, per kiu toksinoj povas esti liberigitaj."

msgid "TO_BE_IMPLEMENTED"
msgstr "Devos ankoraŭ esti farita."

#, fuzzy
msgid "TRANSLATORS"
msgstr "Helpu Traduki La Ludon"

#, fuzzy
msgid "TRANSPARENCY"
msgstr "Helpu Traduki La Ludon"

#, fuzzy
msgid "TRY_FOSSILISING_SOME_SPECIES"
msgstr "Prenu ekrankopion"

msgid "TRY_MAKING_A_SAVE"
msgstr ""

#, fuzzy
msgid "TRY_TAKING_SOME_SCREENSHOTS"
msgstr "Prenu ekrankopion"

#, fuzzy
msgid "TUTORIAL"
msgstr "Lernilo"

#, fuzzy
msgid "TUTORIAL_EARLY_MULTICELLULAR_STAGE_WELCOME"
msgstr "Ŝarĝante Mikrobredaktilon"

#, fuzzy
msgid "TUTORIAL_MICROBE_EDITOR_ATP_BALANCE_INTRO"
msgstr ""
"Bonvenon al la Mikrobredaktilo.\n"
"Ĉi tie vi povas revizii, kio okazis ekde la komenco de la ludo aŭ kiam vi laste estis en la redaktilo. Kaj ekde nun vi povas ŝanĝi viajn speciojn.\n"
"\n"
"En ĉi tiu langeto vi povas vidi raporton pri kiaj specioj ekzistas, kie kaj kiaj estas iliaj populacioj. Vi ankaŭ povas vidi mediajn ŝanĝojn supre.\n"
"\n"
"Por iri al la sekva redakta langeto, premu la sekvan butonon en la dekstra fundo."

#, fuzzy
msgid "TUTORIAL_MICROBE_EDITOR_AUTO-EVO_PREDICTION"
msgstr ""
"Jen la flikaĵa mapo/karto.\n"
"Ĉi tie vi povas vidi la malsamajn flikaĵojn en kiuj mikroboj povas vivi.\n"
"Via nuna diakilo estas reliefigita.\n"
"Vi povas alklaki la flikaĵojn per via muso por elekti ilin por vidi iliajn detalojn dekstre.\n"
"\n"
"Se vi elektas flikaĵon apud tiu, en kiu vi nun troviĝas, vi povas premi la butonon dekstre por movi tien. Ĉi tio permesas al via loĝantaro disvastiĝi al novaj flikaĵoj.\n"
"\n"
"Elektu flikaĵon por daŭrigi."

#, fuzzy
msgid "TUTORIAL_MICROBE_EDITOR_CELL_TEXT"
msgstr ""
"Bonvenon al la Mikrobredaktilo.\n"
"Ĉi tie vi povas revizii, kio okazis ekde la komenco de la ludo aŭ kiam vi laste estis en la redaktilo. Kaj ekde nun vi povas ŝanĝi viajn speciojn.\n"
"\n"
"En ĉi tiu langeto vi povas vidi raporton pri kiaj specioj ekzistas, kie kaj kiaj estas iliaj populacioj. Vi ankaŭ povas vidi mediajn ŝanĝojn supre.\n"
"\n"
"Por iri al la sekva redakta langeto, premu la sekvan butonon en la dekstra fundo."

#, fuzzy
msgid "TUTORIAL_MICROBE_EDITOR_CHEMORECEPTOR"
msgstr ""
"Bonvenon al la Mikrobredaktilo.\n"
"Ĉi tie vi povas revizii, kio okazis ekde la komenco de la ludo aŭ kiam vi laste estis en la redaktilo. Kaj ekde nun vi povas ŝanĝi viajn speciojn.\n"
"\n"
"En ĉi tiu langeto vi povas vidi raporton pri kiaj specioj ekzistas, kie kaj kiaj estas iliaj populacioj. Vi ankaŭ povas vidi mediajn ŝanĝojn supre.\n"
"\n"
"Por iri al la sekva redakta langeto, premu la sekvan butonon en la dekstra fundo."

#, fuzzy
msgid "TUTORIAL_MICROBE_EDITOR_ENDING_TEXT"
msgstr ""
"Tiuj estas la bazoj por redakti vian specion. Vi povas kontroli la aliajn langetojn de ĉelredaktilo por eĉ pli da agardoj.\n"
"\n"
"Vi povas renomi vian specion alklakante la nunan specian nomon kaj redaktante la tekston.\n"
"\n"
"Komence vi devas teni vian ĉelon malgranda kaj direktiĝi al la surfacaj flikaĵoj.\n"
"\n"
"Bonŝancon!"

#, fuzzy
msgid "TUTORIAL_MICROBE_EDITOR_FLAGELLUM"
msgstr ""
"Bonvenon al la Mikrobredaktilo.\n"
"Ĉi tie vi povas revizii, kio okazis ekde la komenco de la ludo aŭ kiam vi laste estis en la redaktilo. Kaj ekde nun vi povas ŝanĝi viajn speciojn.\n"
"\n"
"En ĉi tiu langeto vi povas vidi raporton pri kiaj specioj ekzistas, kie kaj kiaj estas iliaj populacioj. Vi ankaŭ povas vidi mediajn ŝanĝojn supre.\n"
"\n"
"Por iri al la sekva redakta langeto, premu la sekvan butonon en la dekstra fundo."

#, fuzzy
msgid "TUTORIAL_MICROBE_EDITOR_MODIFY_ORGANELLE"
msgstr ""
"Forigi organetojn ankaŭ kostas MP, ĉar ĝi estas mutacio por via specio. Vi povas dekstre alklaki organetojn por aperigi la organan menuon kaj elekti la forigan opcion por forigi ilin.\n"
"\n"
"Se vi eraras, vi povas malfari iun ajn ŝanĝon, kiun vi faras en la redaktilo.\n"
"\n"
"Noto: forigi organetojn, kiujn vi lokis en la nuna redakta kunsido, estas senpaga.\n"
"\n"
"Alklaku la malfaran butonon por daŭrigi."

#, fuzzy
msgid "TUTORIAL_MICROBE_EDITOR_NEGATIVE_ATP_BALANCE"
msgstr ""
"Bonvenon al la Mikrobredaktilo.\n"
"Ĉi tie vi povas revizii, kio okazis ekde la komenco de la ludo aŭ kiam vi laste estis en la redaktilo. Kaj ekde nun vi povas ŝanĝi viajn speciojn.\n"
"\n"
"En ĉi tiu langeto vi povas vidi raporton pri kiaj specioj ekzistas, kie kaj kiaj estas iliaj populacioj. Vi ankaŭ povas vidi mediajn ŝanĝojn supre.\n"
"\n"
"Por iri al la sekva redakta langeto, premu la sekvan butonon en la dekstra fundo."

#, fuzzy
msgid "TUTORIAL_MICROBE_EDITOR_NO_CHANGES_MADE"
msgstr ""
"Tiuj estas la bazoj por redakti vian specion. Vi povas kontroli la aliajn langetojn de ĉelredaktilo por eĉ pli da agardoj.\n"
"\n"
"Vi povas renomi vian specion alklakante la nunan specian nomon kaj redaktante la tekston.\n"
"\n"
"Komence vi devas teni vian ĉelon malgranda kaj direktiĝi al la surfacaj flikaĵoj.\n"
"\n"
"Bonŝancon!"

#, fuzzy
msgid "TUTORIAL_MICROBE_EDITOR_PATCH_TEXT"
msgstr ""
"Bonvenon al la Mikrobredaktilo.\n"
"Ĉi tie vi povas revizii, kio okazis ekde la komenco de la ludo aŭ kiam vi laste estis en la redaktilo. Kaj ekde nun vi povas ŝanĝi viajn speciojn.\n"
"\n"
"En ĉi tiu langeto vi povas vidi raporton pri kiaj specioj ekzistas, kie kaj kiaj estas iliaj populacioj. Vi ankaŭ povas vidi mediajn ŝanĝojn supre.\n"
"\n"
"Por iri al la sekva redakta langeto, premu la sekvan butonon en la dekstra fundo."

#, fuzzy
msgid "TUTORIAL_MICROBE_EDITOR_REMOVE_ORGANELLE_TEXT"
msgstr ""
"Forigi organetojn ankaŭ kostas MP, ĉar ĝi estas mutacio por via specio. Vi povas dekstre alklaki organetojn por aperigi la organan menuon kaj elekti la forigan opcion por forigi ilin.\n"
"\n"
"Se vi eraras, vi povas malfari iun ajn ŝanĝon, kiun vi faras en la redaktilo.\n"
"\n"
"Noto: forigi organetojn, kiujn vi lokis en la nuna redakta kunsido, estas senpaga.\n"
"\n"
"Alklaku la malfaran butonon por daŭrigi."

#, fuzzy
msgid "TUTORIAL_MICROBE_EDITOR_SELECT_ORGANELLE_TEXT"
msgstr ""
"Kiam vi elektas kiujn organetojn vi volas aldoni, atentu la konsiletojn por la organetoj, ekz. en kiuj procezoj ili partoprenas kaj kiujn komponaĵojn ili uzas kaj produktas.\n"
"\n"
"Atentu ankaŭ la ATP-ekvilibron supre dekstre por certigi, ke via ĉelo povas travivi.\n"
"\n"
"Vi povas turni organetojn per A kaj D (defaŭltaj klavoj) antaŭ ol disloki ilin.\n"
"\n"
"Premu la refaran butonon (proksiman al la malfara butono) por daŭrigi."

#, fuzzy
msgid "TUTORIAL_MICROBE_EDITOR_STAY_SMALL"
msgstr ""
"Jen la ĉela redaktilo, kie vi povas aldoni aŭ forigi organetojn de via specio elspezante mutaciajn punktojn (MP).\n"
"\n"
"Vi ankaŭ povas ŝanĝi aliajn ecojn de via specio en la aliaj langetoj de la ĉela redaktilo.\n"
"\n"
"Por daŭrigi, elektu organeton el la maldekstra panelo (citoplasmo estas bona elekto). Poste maldekstre alklaku apud la sesangulo montrita meze de la ekrano por aldoni tiun organeton al via specio."

#, fuzzy
msgid "TUTORIAL_MICROBE_STAGE_EDITOR_BUTTON_TUTORIAL"
msgstr ""
"Sur fora fremda planedo, vulkana kaj meteora agado kondukis al la disvolviĝo de nova fenomeno en la universo.\n"
"\n"
"Vivo.\n"
"\n"
"Simplaj mikroboj loĝas en la profundaj regionoj de la oceano. Vi estas la lasta universala komuna prapatro (LUCA) sur ĉi tiu planedo.\n"
"\n"
"Por postvivi en ĉi tiu malamika mondo, vi devos kolekti iujn ajn komponaĵojn, kiujn vi povas trovi, kaj evoluigi ĉiun generacion por konkurenci kontraŭ la aliaj specioj de mikroboj."

#, fuzzy
msgid "TUTORIAL_MICROBE_STAGE_ENGULFED_TEXT"
msgstr ""
"Por regi vian ĉelon, uzu la klavojn montritajn proksime al via ĉelo (centro de ekrano) kaj la muson por regi la ĉelan orientiĝon.\n"
"\n"
"Provu ĉiujn klavojn dum kelkaj sekundoj por daŭrigi."

#, fuzzy
msgid "TUTORIAL_MICROBE_STAGE_ENGULFMENT_FULL_TEXT"
msgstr ""
"Por regi vian ĉelon, uzu la klavojn montritajn proksime al via ĉelo (centro de ekrano) kaj la muson por regi la ĉelan orientiĝon.\n"
"\n"
"Provu ĉiujn klavojn dum kelkaj sekundoj por daŭrigi."

#, fuzzy
msgid "TUTORIAL_MICROBE_STAGE_ENGULFMENT_TEXT"
msgstr ""
"Por regi vian ĉelon, uzu la klavojn montritajn proksime al via ĉelo (centro de ekrano) kaj la muson por regi la ĉelan orientiĝon.\n"
"\n"
"Provu ĉiujn klavojn dum kelkaj sekundoj por daŭrigi."

#, fuzzy
msgid "TUTORIAL_MICROBE_STAGE_HELP_MENU_AND_ZOOM"
msgstr "W, A, S, D kaj muso por moviĝi. E por pafi OxyToxy NT-on (se vi havas toksinan vakuolon). G por ŝalti englutan reĝimon."

#, fuzzy
msgid "TUTORIAL_MICROBE_STAGE_LEAVE_COLONY_TEXT"
msgstr ""
"Por regi vian ĉelon, uzu la klavojn montritajn proksime al via ĉelo (centro de ekrano) kaj la muson por regi la ĉelan orientiĝon.\n"
"\n"
"Provu ĉiujn klavojn dum kelkaj sekundoj por daŭrigi."

#, fuzzy
msgid "TUTORIAL_MICROBE_STAGE_REPRODUCE_TEXT"
msgstr ""
"Por reproduktiĝi, vi devas duplikati ĉiujn ĝiajn organetojn per kolektado de sufiĉe da amoniako kaj fosfatoj.\n"
"Rigardu la indikilon en la dekstra malsupra parto por vidi kiom pli vi bezonas."

#, fuzzy
msgid "TUTORIAL_MICROBE_STAGE_UNBIND_TEXT"
msgstr ""
"Por regi vian ĉelon, uzu la klavojn montritajn proksime al via ĉelo (centro de ekrano) kaj la muson por regi la ĉelan orientiĝon.\n"
"\n"
"Provu ĉiujn klavojn dum kelkaj sekundoj por daŭrigi."

#, fuzzy
msgid "TUTORIAL_VIEW_NOW"
msgstr "Lernilo"

#, fuzzy
msgid "TWITTER_TOOLTIP"
msgstr "Aldonunovan funkcion por klavo"

msgid "TWO_TIMES"
msgstr ""

#, fuzzy
msgid "TYPE_COLON"
msgstr "SP:"

msgid "UNAPPLIED_MOD_CHANGES"
msgstr ""

#, fuzzy
msgid "UNAPPLIED_MOD_CHANGES_DESCRIPTION"
msgstr "La plej baza formo de membrano, ĝi havas malmultan protekton kontraŭ damaĝo. Ĝi ankaŭ bezonas pli da energio por ne misformi. La avantaĝo estas, ke ĝi permesas al la ĉelo moviĝi kaj sorbi nutraĵojn rapide."

msgid "UNBIND_ALL"
msgstr "Malligi ĉiujn"

#, fuzzy
msgid "UNBIND_ALL_TOOLTIP"
msgstr "Malligi ĉiujn"

msgid "UNBIND_HELP_TEXT"
msgstr ""

#, fuzzy
msgid "UNCERTAIN_VERSION_WARNING"
msgstr ""
"Ĉi tiu konservado estas de pli nova versio de Thrive kaj tre probable ne kongruas.\n"
"Ĉu vi volas provi ŝargi la konservadon ĉiuokaze?"

msgid "UNDERWATERCAVE"
msgstr "Subakva Kaverno"

#, fuzzy
msgid "UNDISCOVERED_ORGANELLES"
msgstr "Malkonektitaj Organetoj"

msgid "UNDISCOVERED_PATCH"
msgstr ""

msgid "UNDO"
msgstr "Malfaru"

msgid "UNDO_THE_LAST_ACTION"
msgstr "Malfaru la lastan agon"

#, fuzzy
msgid "UNIT_ACTION_CONSTRUCT"
msgstr "Mutaciaj Poentoj"

#, fuzzy
msgid "UNIT_ACTION_MOVE"
msgstr "Mutaciaj Poentoj"

msgid "UNIT_SIMPLE_ROCKET"
msgstr ""

msgid "UNKNOWN"
msgstr "Nekonata"

#, fuzzy
msgid "UNKNOWN_DISPLAY_DRIVER"
msgstr "Kapabloj"

msgid "UNKNOWN_MOUSE"
msgstr "Nekonata musbutono"

#, fuzzy
msgid "UNKNOWN_ORGANELLE_SYMBOL"
msgstr "Disloku organeton"

#, fuzzy
msgid "UNKNOWN_PATCH"
msgstr "Nekonata"

#, fuzzy
msgid "UNKNOWN_SHORT"
msgstr "Nekonata"

#, fuzzy
msgid "UNKNOWN_VERSION"
msgstr "Versio:"

#, fuzzy
msgid "UNKNOWN_WORKSHOP_ID"
msgstr "Nekonata musbutono"

#, fuzzy
msgid "UNLIMIT_GROWTH_SPEED"
msgstr "KONFIRMU"

#, fuzzy
msgid "UNLOCKED_NEW_ORGANELLE"
msgstr "Disloku organeton"

#, fuzzy
msgid "UNLOCK_ALL_ORGANELLES"
msgstr "Disloku organeton"

msgid "UNLOCK_CONDITION_ATP_PRODUCTION_ABOVE"
msgstr ""

msgid "UNLOCK_CONDITION_COMPOUND_IS_ABOVE"
msgstr ""

msgid "UNLOCK_CONDITION_COMPOUND_IS_BELOW"
msgstr ""

msgid "UNLOCK_CONDITION_COMPOUND_IS_BETWEEN"
msgstr ""

msgid "UNLOCK_CONDITION_DIGESTED_MICROBES_ABOVE"
msgstr ""

msgid "UNLOCK_CONDITION_ENGULFED_MICROBES_ABOVE"
msgstr ""

msgid "UNLOCK_CONDITION_EXCESS_ATP_ABOVE"
msgstr ""

msgid "UNLOCK_CONDITION_PLAYER_DEATH_COUNT_ABOVE"
msgstr ""

msgid "UNLOCK_CONDITION_REPRODUCED_WITH"
msgstr ""

msgid "UNLOCK_CONDITION_REPRODUCED_WITH_IN_A_ROW"
msgstr ""

msgid "UNLOCK_CONDITION_REPRODUCE_IN_BIOME"
msgstr ""

#, fuzzy
msgid "UNLOCK_CONDITION_SPEED_BELOW"
msgstr "Rapideco:"

msgid "UNLOCK_WITH_ANY_OF_FOLLOWING"
msgstr ""

msgid "UNSAVED_CHANGE_WARNING"
msgstr ""
"Vi havas nesavitajn ŝanĝojn kiuj estis forĵetotajn.\n"
" Ĉu vi volas daŭrigi?"

#, fuzzy
msgid "UNTITLED"
msgstr "Biomo: {0}"

msgid "UPGRADE_CILIA_PULL"
msgstr ""

#, fuzzy
msgid "UPGRADE_CILIA_PULL_DESCRIPTION"
msgstr "La gluiĝemaj internaĵoj de ĉelo. La citoplasmo estas la baza miksaĵo de jonoj, proteinoj kaj aliaj substancoj solvitaj en akvo, kiu plenigas la internon de la ĉelo. Unu el la funkcioj, kiujn ĝi plenumas, estas Fermentado, la konvertiĝo de glukozo en ATP-energion. Por havi pli progresintajn metabolojn, ĉeloj, al kiuj mankas organetoj, uzas energion de ATP. Ĝi ankaŭ estas uzita por stoki molekulojn en la ĉelo kaj kreskigi la grandecon de la ĉelo."

#, fuzzy
msgid "UPGRADE_DESCRIPTION_NONE"
msgstr "La gluiĝemaj internaĵoj de ĉelo. La citoplasmo estas la baza miksaĵo de jonoj, proteinoj kaj aliaj substancoj solvitaj en akvo, kiu plenigas la internon de la ĉelo. Unu el la funkcioj, kiujn ĝi plenumas, estas Fermentado, la konvertiĝo de glukozo en ATP-energion. Por havi pli progresintajn metabolojn, ĉeloj, al kiuj mankas organetoj, uzas energion de ATP. Ĝi ankaŭ estas uzita por stoki molekulojn en la ĉelo kaj kreskigi la grandecon de la ĉelo."

msgid "UPGRADE_NAME_NONE"
msgstr ""

#, fuzzy
msgid "UPGRADE_PILUS_INJECTISOME"
msgstr "La gluiĝemaj internaĵoj de ĉelo. La citoplasmo estas la baza miksaĵo de jonoj, proteinoj kaj aliaj substancoj solvitaj en akvo, kiu plenigas la internon de la ĉelo. Unu el la funkcioj, kiujn ĝi plenumas, estas Fermentado, la konvertiĝo de glukozo en ATP-energion. Por havi pli progresintajn metabolojn, ĉeloj, al kiuj mankas organetoj, uzas energion de ATP. Ĝi ankaŭ estas uzita por stoki molekulojn en la ĉelo kaj kreskigi la grandecon de la ĉelo."

#, fuzzy
msgid "UPGRADE_PILUS_INJECTISOME_DESCRIPTION"
msgstr "La gluiĝemaj internaĵoj de ĉelo. La citoplasmo estas la baza miksaĵo de jonoj, proteinoj kaj aliaj substancoj solvitaj en akvo, kiu plenigas la internon de la ĉelo. Unu el la funkcioj, kiujn ĝi plenumas, estas Fermentado, la konvertiĝo de glukozo en ATP-energion. Por havi pli progresintajn metabolojn, ĉeloj, al kiuj mankas organetoj, uzas energion de ATP. Ĝi ankaŭ estas uzita por stoki molekulojn en la ĉelo kaj kreskigi la grandecon de la ĉelo."

#, fuzzy
msgid "UPLOAD"
msgstr "Ŝarĝu"

#, fuzzy
msgid "UPLOADING_DOT_DOT_DOT"
msgstr "Ŝarĝante..."

#, fuzzy
msgid "UPLOAD_SUCCEEDED"
msgstr "Konservado sukcesis"

msgid "USED_LIBRARIES_LICENSES"
msgstr ""

msgid "USED_RENDERER_NAME"
msgstr ""

#, fuzzy
msgid "USES_FEATURE"
msgstr "Temperaturo"

msgid "USE_AUTO_HARMONY"
msgstr ""

#, fuzzy
msgid "USE_AUTO_HARMONY_TOOLTIP"
msgstr "Aldonunovan funkcion por klavo"

msgid "USE_A_CUSTOM_USERNAME"
msgstr "Uzu propran salutnomon"

msgid "USE_BIODIVERSITY_FORCE_SPLIT"
msgstr ""

msgid "USE_MANUAL_THREAD_COUNT"
msgstr ""

msgid "USE_MANUAL_THREAD_COUNT_NATIVE"
msgstr ""

msgid "USE_VIRTUAL_WINDOW_SIZE"
msgstr ""

msgid "VACUOLE"
msgstr "Vakuolo"

msgid "VACUOLE_DESCRIPTION"
msgstr "La vakuolo estas interna membraneca organeto uzata por stokado en la ĉelo. Ili estas kunmetitaj de pluraj kunfandiĝitaj vezikoj, pli malgrandaj membranaj strukturoj vaste uzataj en ĉeloj por stokado. Ĝi estas plenigita per akvo, kiu kutimas enhavi molekulojn, enzimojn, solidojn kaj aliajn substancojn. Ilia formo estas flua kaj povas varii inter ĉeloj."

msgid "VACUOLE_IS_SPECIALIZED"
msgstr ""

#, fuzzy
msgid "VACUOLE_NOT_SPECIALIZED_DESCRIPTION"
msgstr "La vakuolo estas interna membraneca organeto uzata por stokado en la ĉelo. Ili estas kunmetitaj de pluraj kunfandiĝitaj vezikoj, pli malgrandaj membranaj strukturoj vaste uzataj en ĉeloj por stokado. Ĝi estas plenigita per akvo, kiu kutimas enhavi molekulojn, enzimojn, solidojn kaj aliajn substancojn. Ilia formo estas flua kaj povas varii inter ĉeloj."

#, fuzzy
msgid "VACUOLE_PROCESSES_DESCRIPTION"
msgstr "La vakuolo estas interna membraneca organeto uzata por stokado en la ĉelo. Ili estas kunmetitaj de pluraj kunfandiĝitaj vezikoj, pli malgrandaj membranaj strukturoj vaste uzataj en ĉeloj por stokado. Ĝi estas plenigita per akvo, kiu kutimas enhavi molekulojn, enzimojn, solidojn kaj aliajn substancojn. Ilia formo estas flua kaj povas varii inter ĉeloj."

#, fuzzy
msgid "VACUOLE_SPECIALIZED_DESCRIPTION"
msgstr "La vakuolo estas interna membraneca organeto uzata por stokado en la ĉelo. Ili estas kunmetitaj de pluraj kunfandiĝitaj vezikoj, pli malgrandaj membranaj strukturoj vaste uzataj en ĉeloj por stokado. Ĝi estas plenigita per akvo, kiu kutimas enhavi molekulojn, enzimojn, solidojn kaj aliajn substancojn. Ilia formo estas flua kaj povas varii inter ĉeloj."

msgid "VALUE_WITH_UNIT"
msgstr ""

#, fuzzy
msgid "VERSION_COLON"
msgstr "Generacio:"

#, fuzzy
msgid "VERTICAL_COLON"
msgstr "Generacio:"

#, fuzzy
msgid "VERTICAL_WITH_AXIS_NAME_COLON"
msgstr "Rapideco:"

msgid "VIDEO_MEMORY"
msgstr ""

msgid "VIDEO_MEMORY_MIB"
msgstr ""

msgid "VIEWER"
msgstr ""

msgid "VIEW_ALL"
msgstr ""

#, fuzzy
msgid "VIEW_ONLINE"
msgstr "Templinio"

#, fuzzy
msgid "VIEW_PATCH_NOTES"
msgstr "Kaverno"

#, fuzzy
msgid "VIEW_PATCH_NOTES_TOOLTIP"
msgstr "Kaverno"

msgid "VIEW_PENDING_ACTIONS"
msgstr ""

msgid "VIEW_SOURCE_CODE"
msgstr "Rigardi Fontkodon"

msgid "VIP_PATRONS"
msgstr ""

msgid "VISIBLE"
msgstr ""

msgid "VISIT_SUGGESTIONS_SITE"
msgstr ""

msgid "VOLCANIC_VENT"
msgstr "Vulkana ellastruo"

msgid "VOLUMEDOWN"
msgstr "Volume Down"

msgid "VOLUMEMUTE"
msgstr "Volume Mute"

msgid "VOLUMEUP"
msgstr "Volume Up"

msgid "VSYNC"
msgstr "VSi"

msgid "WAITING_FOR_AUTO_EVO"
msgstr "Atendante aŭtomata evolucion:"

msgid "WELCOME_TO_THRIVEOPEDIA"
msgstr ""

msgid "WENT_EXTINCT_FROM_PLANET"
msgstr "formortis de la planedo"

msgid "WENT_EXTINCT_IN"
msgstr "formortis je"

msgid "WHEEL_DOWN"
msgstr "Rado malsupren"

msgid "WHEEL_LEFT"
msgstr "Rado maldekstre"

msgid "WHEEL_RIGHT"
msgstr "Rado dekstre"

msgid "WHEEL_UP"
msgstr "Rado supren"

msgid "WIKI"
msgstr ""

#, fuzzy
msgid "WIKI_AXON_EFFECTS"
msgstr "Eksteraj efikoj:"

msgid "WIKI_AXON_INTRO"
msgstr ""

msgid "WIKI_AXON_MODIFICATIONS"
msgstr ""

#, fuzzy
msgid "WIKI_AXON_PROCESSES"
msgstr "Disloku organeton"

msgid "WIKI_AXON_REQUIREMENTS"
msgstr ""

msgid "WIKI_AXON_SCIENTIFIC_BACKGROUND"
msgstr ""

msgid "WIKI_AXON_STRATEGY"
msgstr ""

msgid "WIKI_AXON_UPGRADES"
msgstr ""

#, fuzzy
msgid "WIKI_BINDING_AGENT_EFFECTS"
msgstr "Nitrogenazo estas proteino kapabla uzi gasan nitrogenon kaj ĉelan energion en la formo de ATP por produkti amoniakon, ĉefan kreskonutraĵon por ĉeloj. Ĉi tio estas procezo nomata Anaeroba Nitrogena Fiksado. Ĉar la nitrogenazo estas suspensie en la citoplasmo, la ĉirkaŭa fluidaĵo iom fermentas."

#, fuzzy
msgid "WIKI_BINDING_AGENT_INTRO"
msgstr ""
"Estas konflikto kun {0}.\n"
"Ĉu vi volas forigi la enigon de {1}?"

#, fuzzy
msgid "WIKI_BINDING_AGENT_MODIFICATIONS"
msgstr "Nitrogenazo estas proteino kapabla uzi gasan nitrogenon kaj ĉelan energion en la formo de ATP por produkti amoniakon, ĉefan kreskonutraĵon por ĉeloj. Ĉi tio estas procezo nomata Anaeroba Nitrogena Fiksado. Ĉar la nitrogenazo estas suspensie en la citoplasmo, la ĉirkaŭa fluidaĵo iom fermentas."

#, fuzzy
msgid "WIKI_BINDING_AGENT_PROCESSES"
msgstr "Nitrogenazo estas proteino kapabla uzi gasan nitrogenon kaj ĉelan energion en la formo de ATP por produkti amoniakon, ĉefan kreskonutraĵon por ĉeloj. Ĉi tio estas procezo nomata Anaeroba Nitrogena Fiksado. Ĉar la nitrogenazo estas suspensie en la citoplasmo, la ĉirkaŭa fluidaĵo iom fermentas."

#, fuzzy
msgid "WIKI_BINDING_AGENT_REQUIREMENTS"
msgstr "Nitrogenazo estas proteino kapabla uzi gasan nitrogenon kaj ĉelan energion en la formo de ATP por produkti amoniakon, ĉefan kreskonutraĵon por ĉeloj. Ĉi tio estas procezo nomata Anaeroba Nitrogena Fiksado. Ĉar la nitrogenazo estas suspensie en la citoplasmo, la ĉirkaŭa fluidaĵo iom fermentas."

#, fuzzy
msgid "WIKI_BINDING_AGENT_SCIENTIFIC_BACKGROUND"
msgstr "Nitrogenazo estas proteino kapabla uzi gasan nitrogenon kaj ĉelan energion en la formo de ATP por produkti amoniakon, ĉefan kreskonutraĵon por ĉeloj. Ĉi tio estas procezo nomata Anaeroba Nitrogena Fiksado. Ĉar la nitrogenazo estas suspensie en la citoplasmo, la ĉirkaŭa fluidaĵo iom fermentas."

#, fuzzy
msgid "WIKI_BINDING_AGENT_STRATEGY"
msgstr "Nitrogenazo estas proteino kapabla uzi gasan nitrogenon kaj ĉelan energion en la formo de ATP por produkti amoniakon, ĉefan kreskonutraĵon por ĉeloj. Ĉi tio estas procezo nomata Anaeroba Nitrogena Fiksado. Ĉar la nitrogenazo estas suspensie en la citoplasmo, la ĉirkaŭa fluidaĵo iom fermentas."

#, fuzzy
msgid "WIKI_BINDING_AGENT_UPGRADES"
msgstr "Nitrogenazo estas proteino kapabla uzi gasan nitrogenon kaj ĉelan energion en la formo de ATP por produkti amoniakon, ĉefan kreskonutraĵon por ĉeloj. Ĉi tio estas procezo nomata Anaeroba Nitrogena Fiksado. Ĉar la nitrogenazo estas suspensie en la citoplasmo, la ĉirkaŭa fluidaĵo iom fermentas."

#, fuzzy
msgid "WIKI_BIOLUMINESCENT_VACUOLE_EFFECTS"
msgstr "Biolumineska Vakuolo"

#, fuzzy
msgid "WIKI_BIOLUMINESCENT_VACUOLE_INTRO"
msgstr "Biolumineska Vakuolo"

#, fuzzy
msgid "WIKI_BIOLUMINESCENT_VACUOLE_MODIFICATIONS"
msgstr "Biolumineska Vakuolo"

#, fuzzy
msgid "WIKI_BIOLUMINESCENT_VACUOLE_PROCESSES"
msgstr "Biolumineska Vakuolo"

#, fuzzy
msgid "WIKI_BIOLUMINESCENT_VACUOLE_REQUIREMENTS"
msgstr "Biolumineska Vakuolo"

#, fuzzy
msgid "WIKI_BIOLUMINESCENT_VACUOLE_SCIENTIFIC_BACKGROUND"
msgstr "Biolumineska Vakuolo"

#, fuzzy
msgid "WIKI_BIOLUMINESCENT_VACUOLE_STRATEGY"
msgstr "Biolumineska Vakuolo"

#, fuzzy
msgid "WIKI_BIOLUMINESCENT_VACUOLE_UPGRADES"
msgstr "Biolumineska Vakuolo"

#, fuzzy
msgid "WIKI_CHEMOPLAST_EFFECTS"
msgstr "La chememioplasto estas duoblomembrana strukturo, kiu havas proteinojn kapablajn transformi hidrogenan sulfidon, akvon kaj gasan karbondioksidon en glukozon dum proceso nomata Kemosintezo de Hidrogena Sulfido. La rapideco de ĝia glukoza produktado pliigas kun la koncentriĝo de karbona dioksido."

#, fuzzy
msgid "WIKI_CHEMOPLAST_INTRO"
msgstr "La chememioplasto estas duoblomembrana strukturo, kiu havas proteinojn kapablajn transformi hidrogenan sulfidon, akvon kaj gasan karbondioksidon en glukozon dum proceso nomata Kemosintezo de Hidrogena Sulfido. La rapideco de ĝia glukoza produktado pliigas kun la koncentriĝo de karbona dioksido."

#, fuzzy
msgid "WIKI_CHEMOPLAST_MODIFICATIONS"
msgstr "La chememioplasto estas duoblomembrana strukturo, kiu havas proteinojn kapablajn transformi hidrogenan sulfidon, akvon kaj gasan karbondioksidon en glukozon dum proceso nomata Kemosintezo de Hidrogena Sulfido. La rapideco de ĝia glukoza produktado pliigas kun la koncentriĝo de karbona dioksido."

#, fuzzy
msgid "WIKI_CHEMOPLAST_PROCESSES"
msgstr "La chememioplasto estas duoblomembrana strukturo, kiu havas proteinojn kapablajn transformi hidrogenan sulfidon, akvon kaj gasan karbondioksidon en glukozon dum proceso nomata Kemosintezo de Hidrogena Sulfido. La rapideco de ĝia glukoza produktado pliigas kun la koncentriĝo de karbona dioksido."

msgid "WIKI_CHEMOPLAST_REQUIREMENTS"
msgstr ""

#, fuzzy
msgid "WIKI_CHEMOPLAST_SCIENTIFIC_BACKGROUND"
msgstr "La chememioplasto estas duoblomembrana strukturo, kiu havas proteinojn kapablajn transformi hidrogenan sulfidon, akvon kaj gasan karbondioksidon en glukozon dum proceso nomata Kemosintezo de Hidrogena Sulfido. La rapideco de ĝia glukoza produktado pliigas kun la koncentriĝo de karbona dioksido."

#, fuzzy
msgid "WIKI_CHEMOPLAST_STRATEGY"
msgstr "La chememioplasto estas duoblomembrana strukturo, kiu havas proteinojn kapablajn transformi hidrogenan sulfidon, akvon kaj gasan karbondioksidon en glukozon dum proceso nomata Kemosintezo de Hidrogena Sulfido. La rapideco de ĝia glukoza produktado pliigas kun la koncentriĝo de karbona dioksido."

#, fuzzy
msgid "WIKI_CHEMOPLAST_UPGRADES"
msgstr "La chememioplasto estas duoblomembrana strukturo, kiu havas proteinojn kapablajn transformi hidrogenan sulfidon, akvon kaj gasan karbondioksidon en glukozon dum proceso nomata Kemosintezo de Hidrogena Sulfido. La rapideco de ĝia glukoza produktado pliigas kun la koncentriĝo de karbona dioksido."

#, fuzzy
msgid "WIKI_CHEMORECEPTOR_EFFECTS"
msgstr "La chememioplasto estas duoblomembrana strukturo, kiu havas proteinojn kapablajn transformi hidrogenan sulfidon, akvon kaj gasan karbondioksidon en glukozon dum proceso nomata Kemosintezo de Hidrogena Sulfido. La rapideco de ĝia glukoza produktado pliigas kun la koncentriĝo de karbona dioksido."

#, fuzzy
msgid "WIKI_CHEMORECEPTOR_INTRO"
msgstr "Kemoplasto"

#, fuzzy
msgid "WIKI_CHEMORECEPTOR_MODIFICATIONS"
msgstr "La chememioplasto estas duoblomembrana strukturo, kiu havas proteinojn kapablajn transformi hidrogenan sulfidon, akvon kaj gasan karbondioksidon en glukozon dum proceso nomata Kemosintezo de Hidrogena Sulfido. La rapideco de ĝia glukoza produktado pliigas kun la koncentriĝo de karbona dioksido."

#, fuzzy
msgid "WIKI_CHEMORECEPTOR_PROCESSES"
msgstr "La chememioplasto estas duoblomembrana strukturo, kiu havas proteinojn kapablajn transformi hidrogenan sulfidon, akvon kaj gasan karbondioksidon en glukozon dum proceso nomata Kemosintezo de Hidrogena Sulfido. La rapideco de ĝia glukoza produktado pliigas kun la koncentriĝo de karbona dioksido."

#, fuzzy
msgid "WIKI_CHEMORECEPTOR_REQUIREMENTS"
msgstr "La chememioplasto estas duoblomembrana strukturo, kiu havas proteinojn kapablajn transformi hidrogenan sulfidon, akvon kaj gasan karbondioksidon en glukozon dum proceso nomata Kemosintezo de Hidrogena Sulfido. La rapideco de ĝia glukoza produktado pliigas kun la koncentriĝo de karbona dioksido."

#, fuzzy
msgid "WIKI_CHEMORECEPTOR_SCIENTIFIC_BACKGROUND"
msgstr "La chememioplasto estas duoblomembrana strukturo, kiu havas proteinojn kapablajn transformi hidrogenan sulfidon, akvon kaj gasan karbondioksidon en glukozon dum proceso nomata Kemosintezo de Hidrogena Sulfido. La rapideco de ĝia glukoza produktado pliigas kun la koncentriĝo de karbona dioksido."

#, fuzzy
msgid "WIKI_CHEMORECEPTOR_STRATEGY"
msgstr "La chememioplasto estas duoblomembrana strukturo, kiu havas proteinojn kapablajn transformi hidrogenan sulfidon, akvon kaj gasan karbondioksidon en glukozon dum proceso nomata Kemosintezo de Hidrogena Sulfido. La rapideco de ĝia glukoza produktado pliigas kun la koncentriĝo de karbona dioksido."

#, fuzzy
msgid "WIKI_CHEMORECEPTOR_UPGRADES"
msgstr "La chememioplasto estas duoblomembrana strukturo, kiu havas proteinojn kapablajn transformi hidrogenan sulfidon, akvon kaj gasan karbondioksidon en glukozon dum proceso nomata Kemosintezo de Hidrogena Sulfido. La rapideco de ĝia glukoza produktado pliigas kun la koncentriĝo de karbona dioksido."

#, fuzzy
msgid "WIKI_CHEMOSYNTHESIZING_PROTEINS_EFFECTS"
msgstr "Kemosintezaj Proteinoj"

#, fuzzy
msgid "WIKI_CHEMOSYNTHESIZING_PROTEINS_INTRO"
msgstr "Kemosintezaj Proteinoj"

#, fuzzy
msgid "WIKI_CHEMOSYNTHESIZING_PROTEINS_MODIFICATIONS"
msgstr "Kemosintezaj proteinoj estas malgrandaj aroj de proteinoj en la citoplasmo kapablaj konverti hidrogenan sulfidon, akvon kaj gasan karbondioksidon en glukozon en proceso nomata Kemosintezo de Hidrogena Sulfido. La rapideco de ĝia glukoza produktado kreskas kun la koncentriĝo de karbona dioksido. Ĉar la kemiosintezaj proteinoj estas suspensie rekte en la citoplasmo, la ĉirkaŭa fluido iom fermentas."

#, fuzzy
msgid "WIKI_CHEMOSYNTHESIZING_PROTEINS_PROCESSES"
msgstr "Kemosintezaj proteinoj estas malgrandaj aroj de proteinoj en la citoplasmo kapablaj konverti hidrogenan sulfidon, akvon kaj gasan karbondioksidon en glukozon en proceso nomata Kemosintezo de Hidrogena Sulfido. La rapideco de ĝia glukoza produktado kreskas kun la koncentriĝo de karbona dioksido. Ĉar la kemiosintezaj proteinoj estas suspensie rekte en la citoplasmo, la ĉirkaŭa fluido iom fermentas."

#, fuzzy
msgid "WIKI_CHEMOSYNTHESIZING_PROTEINS_REQUIREMENTS"
msgstr ""
"Kemosin-\n"
"tezaj Proteinoj"

#, fuzzy
msgid "WIKI_CHEMOSYNTHESIZING_PROTEINS_SCIENTIFIC_BACKGROUND"
msgstr "Kemosintezaj proteinoj estas malgrandaj aroj de proteinoj en la citoplasmo kapablaj konverti hidrogenan sulfidon, akvon kaj gasan karbondioksidon en glukozon en proceso nomata Kemosintezo de Hidrogena Sulfido. La rapideco de ĝia glukoza produktado kreskas kun la koncentriĝo de karbona dioksido. Ĉar la kemiosintezaj proteinoj estas suspensie rekte en la citoplasmo, la ĉirkaŭa fluido iom fermentas."

#, fuzzy
msgid "WIKI_CHEMOSYNTHESIZING_PROTEINS_STRATEGY"
msgstr "Kemosintezaj Proteinoj"

#, fuzzy
msgid "WIKI_CHEMOSYNTHESIZING_PROTEINS_UPGRADES"
msgstr "Kemosintezaj Proteinoj"

#, fuzzy
msgid "WIKI_CHLOROPLAST_EFFECTS"
msgstr "La kloroplasto estas duobla membranstrukturo enhavanta fotosentemajn pigmentojn stakigitajn kune en membranaj sakoj. Ĝi estas prokarioto asimilita por uzo de sia eŭkariota gastiganto. La pigmentoj en la kloroplasto kapablas uzi la luman energion por produkti glukozon el akvo kaj gasa karbondioksido en procezo nomita fotosintezo. Ĉi tiuj pigmentoj ankaŭ donas al ĝi diversan koloron. La rapideco de ĝia produktado de glukozo dependas de la koncentriĝo de karbona dioksido kaj la intenseco de lumo."

#, fuzzy
msgid "WIKI_CHLOROPLAST_INTRO"
msgstr "La kloroplasto estas duobla membranstrukturo enhavanta fotosentemajn pigmentojn stakigitajn kune en membranaj sakoj. Ĝi estas prokarioto asimilita por uzo de sia eŭkariota gastiganto. La pigmentoj en la kloroplasto kapablas uzi la luman energion por produkti glukozon el akvo kaj gasa karbondioksido en procezo nomita fotosintezo. Ĉi tiuj pigmentoj ankaŭ donas al ĝi diversan koloron. La rapideco de ĝia produktado de glukozo dependas de la koncentriĝo de karbona dioksido kaj la intenseco de lumo."

#, fuzzy
msgid "WIKI_CHLOROPLAST_MODIFICATIONS"
msgstr "La kloroplasto estas duobla membranstrukturo enhavanta fotosentemajn pigmentojn stakigitajn kune en membranaj sakoj. Ĝi estas prokarioto asimilita por uzo de sia eŭkariota gastiganto. La pigmentoj en la kloroplasto kapablas uzi la luman energion por produkti glukozon el akvo kaj gasa karbondioksido en procezo nomita fotosintezo. Ĉi tiuj pigmentoj ankaŭ donas al ĝi diversan koloron. La rapideco de ĝia produktado de glukozo dependas de la koncentriĝo de karbona dioksido kaj la intenseco de lumo."

#, fuzzy
msgid "WIKI_CHLOROPLAST_PROCESSES"
msgstr "La kloroplasto estas duobla membranstrukturo enhavanta fotosentemajn pigmentojn stakigitajn kune en membranaj sakoj. Ĝi estas prokarioto asimilita por uzo de sia eŭkariota gastiganto. La pigmentoj en la kloroplasto kapablas uzi la luman energion por produkti glukozon el akvo kaj gasa karbondioksido en procezo nomita fotosintezo. Ĉi tiuj pigmentoj ankaŭ donas al ĝi diversan koloron. La rapideco de ĝia produktado de glukozo dependas de la koncentriĝo de karbona dioksido kaj la intenseco de lumo."

msgid "WIKI_CHLOROPLAST_REQUIREMENTS"
msgstr ""

#, fuzzy
msgid "WIKI_CHLOROPLAST_SCIENTIFIC_BACKGROUND"
msgstr "La kloroplasto estas duobla membranstrukturo enhavanta fotosentemajn pigmentojn stakigitajn kune en membranaj sakoj. Ĝi estas prokarioto asimilita por uzo de sia eŭkariota gastiganto. La pigmentoj en la kloroplasto kapablas uzi la luman energion por produkti glukozon el akvo kaj gasa karbondioksido en procezo nomita fotosintezo. Ĉi tiuj pigmentoj ankaŭ donas al ĝi diversan koloron. La rapideco de ĝia produktado de glukozo dependas de la koncentriĝo de karbona dioksido kaj la intenseco de lumo."

#, fuzzy
msgid "WIKI_CHLOROPLAST_STRATEGY"
msgstr "La kloroplasto estas duobla membranstrukturo enhavanta fotosentemajn pigmentojn stakigitajn kune en membranaj sakoj. Ĝi estas prokarioto asimilita por uzo de sia eŭkariota gastiganto. La pigmentoj en la kloroplasto kapablas uzi la luman energion por produkti glukozon el akvo kaj gasa karbondioksido en procezo nomita fotosintezo. Ĉi tiuj pigmentoj ankaŭ donas al ĝi diversan koloron. La rapideco de ĝia produktado de glukozo dependas de la koncentriĝo de karbona dioksido kaj la intenseco de lumo."

#, fuzzy
msgid "WIKI_CHLOROPLAST_UPGRADES"
msgstr "La kloroplasto estas duobla membranstrukturo enhavanta fotosentemajn pigmentojn stakigitajn kune en membranaj sakoj. Ĝi estas prokarioto asimilita por uzo de sia eŭkariota gastiganto. La pigmentoj en la kloroplasto kapablas uzi la luman energion por produkti glukozon el akvo kaj gasa karbondioksido en procezo nomita fotosintezo. Ĉi tiuj pigmentoj ankaŭ donas al ĝi diversan koloron. La rapideco de ĝia produktado de glukozo dependas de la koncentriĝo de karbona dioksido kaj la intenseco de lumo."

msgid "WIKI_CILIA_EFFECTS"
msgstr ""

msgid "WIKI_CILIA_INTRO"
msgstr ""

msgid "WIKI_CILIA_MODIFICATIONS"
msgstr ""

#, fuzzy
msgid "WIKI_CILIA_PROCESSES"
msgstr "La gluiĝemaj internaĵoj de ĉelo. La citoplasmo estas la baza miksaĵo de jonoj, proteinoj kaj aliaj substancoj solvitaj en akvo, kiu plenigas la internon de la ĉelo. Unu el la funkcioj, kiujn ĝi plenumas, estas Fermentado, la konvertiĝo de glukozo en ATP-energion. Por havi pli progresintajn metabolojn, ĉeloj, al kiuj mankas organetoj, uzas energion de ATP. Ĝi ankaŭ estas uzita por stoki molekulojn en la ĉelo kaj kreskigi la grandecon de la ĉelo."

msgid "WIKI_CILIA_REQUIREMENTS"
msgstr ""

msgid "WIKI_CILIA_SCIENTIFIC_BACKGROUND"
msgstr ""

msgid "WIKI_CILIA_STRATEGY"
msgstr ""

msgid "WIKI_CILIA_UPGRADES"
msgstr ""

#, fuzzy
msgid "WIKI_CYTOPLASM_EFFECTS"
msgstr "La gluiĝemaj internaĵoj de ĉelo. La citoplasmo estas la baza miksaĵo de jonoj, proteinoj kaj aliaj substancoj solvitaj en akvo, kiu plenigas la internon de la ĉelo. Unu el la funkcioj, kiujn ĝi plenumas, estas Fermentado, la konvertiĝo de glukozo en ATP-energion. Por havi pli progresintajn metabolojn, ĉeloj, al kiuj mankas organetoj, uzas energion de ATP. Ĝi ankaŭ estas uzita por stoki molekulojn en la ĉelo kaj kreskigi la grandecon de la ĉelo."

#, fuzzy
msgid "WIKI_CYTOPLASM_INTRO"
msgstr "La gluiĝemaj internaĵoj de ĉelo. La citoplasmo estas la baza miksaĵo de jonoj, proteinoj kaj aliaj substancoj solvitaj en akvo, kiu plenigas la internon de la ĉelo. Unu el la funkcioj, kiujn ĝi plenumas, estas Fermentado, la konvertiĝo de glukozo en ATP-energion. Por havi pli progresintajn metabolojn, ĉeloj, al kiuj mankas organetoj, uzas energion de ATP. Ĝi ankaŭ estas uzita por stoki molekulojn en la ĉelo kaj kreskigi la grandecon de la ĉelo."

#, fuzzy
msgid "WIKI_CYTOPLASM_MODIFICATIONS"
msgstr "La gluiĝemaj internaĵoj de ĉelo. La citoplasmo estas la baza miksaĵo de jonoj, proteinoj kaj aliaj substancoj solvitaj en akvo, kiu plenigas la internon de la ĉelo. Unu el la funkcioj, kiujn ĝi plenumas, estas Fermentado, la konvertiĝo de glukozo en ATP-energion. Por havi pli progresintajn metabolojn, ĉeloj, al kiuj mankas organetoj, uzas energion de ATP. Ĝi ankaŭ estas uzita por stoki molekulojn en la ĉelo kaj kreskigi la grandecon de la ĉelo."

#, fuzzy
msgid "WIKI_CYTOPLASM_PROCESSES"
msgstr "Transformas [thrive:compound type=\"glucose\"][/thrive:compound] en [thrive:compound type=\"atp\"][/thrive:compound]."

msgid "WIKI_CYTOPLASM_REQUIREMENTS"
msgstr ""

msgid "WIKI_CYTOPLASM_SCIENTIFIC_BACKGROUND"
msgstr ""

msgid "WIKI_CYTOPLASM_STRATEGY"
msgstr ""

msgid "WIKI_CYTOPLASM_UPGRADES"
msgstr ""

#, fuzzy
msgid "WIKI_FLAGELLUM_EFFECTS"
msgstr "La flagelo estas vip-simila fasko de proteinaj fibroj etendiĝantaj de la membrano de la ĉelo, kiu povas uzi ATP por ondigi kaj peli la ĉelon en direkto."

#, fuzzy
msgid "WIKI_FLAGELLUM_INTRO"
msgstr "La flagelo estas vip-simila fasko de proteinaj fibroj etendiĝantaj de la membrano de la ĉelo, kiu povas uzi ATP por ondigi kaj peli la ĉelon en direkto."

#, fuzzy
msgid "WIKI_FLAGELLUM_MODIFICATIONS"
msgstr "La flagelo estas vip-simila fasko de proteinaj fibroj etendiĝantaj de la membrano de la ĉelo, kiu povas uzi ATP por ondigi kaj peli la ĉelon en direkto."

#, fuzzy
msgid "WIKI_FLAGELLUM_PROCESSES"
msgstr "La flagelo estas vip-simila fasko de proteinaj fibroj etendiĝantaj de la membrano de la ĉelo, kiu povas uzi ATP por ondigi kaj peli la ĉelon en direkto."

msgid "WIKI_FLAGELLUM_REQUIREMENTS"
msgstr ""

msgid "WIKI_FLAGELLUM_SCIENTIFIC_BACKGROUND"
msgstr ""

msgid "WIKI_FLAGELLUM_STRATEGY"
msgstr ""

msgid "WIKI_FLAGELLUM_UPGRADES"
msgstr ""

msgid "WIKI_HEADING_EFFECTS"
msgstr ""

msgid "WIKI_HEADING_MODIFICATIONS"
msgstr ""

msgid "WIKI_HEADING_PROCESSES"
msgstr ""

msgid "WIKI_HEADING_REQUIREMENTS"
msgstr ""

msgid "WIKI_HEADING_SCIENTIFIC_BACKGROUND"
msgstr ""

msgid "WIKI_HEADING_STRATEGY"
msgstr ""

msgid "WIKI_HEADING_UPGRADES"
msgstr ""

msgid "WIKI_LYSOSOME_EFFECTS"
msgstr ""

#, fuzzy
msgid "WIKI_LYSOSOME_INTRO"
msgstr "Metabolosomoj estas aretoj de proteinoj envolvitaj en proteinaj ŝeloj. Ili povas konverti glukozon en ATP kun multe pli alta rapideco ol oni povas esti farita en la citoplasmo en proceso nomita Aeroba Respirado. Tamen ĝi postulas oksigenon por funkcii, kaj pli malaltaj niveloj de oksigeno en la medio malrapidigos la rapidon de ĝia produktado de ATP. Ĉar la metabolosomoj estas suspenditaj rekte en la citoplasmo, la ĉirkaŭa likvaĵo iom fermentas."

#, fuzzy
msgid "WIKI_LYSOSOME_MODIFICATIONS"
msgstr "Metabolosomoj estas aretoj de proteinoj envolvitaj en proteinaj ŝeloj. Ili povas konverti glukozon en ATP kun multe pli alta rapideco ol oni povas esti farita en la citoplasmo en proceso nomita Aeroba Respirado. Tamen ĝi postulas oksigenon por funkcii, kaj pli malaltaj niveloj de oksigeno en la medio malrapidigos la rapidon de ĝia produktado de ATP. Ĉar la metabolosomoj estas suspenditaj rekte en la citoplasmo, la ĉirkaŭa likvaĵo iom fermentas."

#, fuzzy
msgid "WIKI_LYSOSOME_PROCESSES"
msgstr "Metabolosomoj estas aretoj de proteinoj envolvitaj en proteinaj ŝeloj. Ili povas konverti glukozon en ATP kun multe pli alta rapideco ol oni povas esti farita en la citoplasmo en proceso nomita Aeroba Respirado. Tamen ĝi postulas oksigenon por funkcii, kaj pli malaltaj niveloj de oksigeno en la medio malrapidigos la rapidon de ĝia produktado de ATP. Ĉar la metabolosomoj estas suspenditaj rekte en la citoplasmo, la ĉirkaŭa likvaĵo iom fermentas."

msgid "WIKI_LYSOSOME_REQUIREMENTS"
msgstr ""

msgid "WIKI_LYSOSOME_SCIENTIFIC_BACKGROUND"
msgstr ""

msgid "WIKI_LYSOSOME_STRATEGY"
msgstr ""

msgid "WIKI_LYSOSOME_UPGRADES"
msgstr ""

#, fuzzy
msgid "WIKI_METABOLOSOMES_EFFECTS"
msgstr "Metabolosomoj estas aretoj de proteinoj envolvitaj en proteinaj ŝeloj. Ili povas konverti glukozon en ATP kun multe pli alta rapideco ol oni povas esti farita en la citoplasmo en proceso nomita Aeroba Respirado. Tamen ĝi postulas oksigenon por funkcii, kaj pli malaltaj niveloj de oksigeno en la medio malrapidigos la rapidon de ĝia produktado de ATP. Ĉar la metabolosomoj estas suspenditaj rekte en la citoplasmo, la ĉirkaŭa likvaĵo iom fermentas."

#, fuzzy
msgid "WIKI_METABOLOSOMES_INTRO"
msgstr "Metabolosomoj"

#, fuzzy
msgid "WIKI_METABOLOSOMES_MODIFICATIONS"
msgstr "Metabolosomoj estas aretoj de proteinoj envolvitaj en proteinaj ŝeloj. Ili povas konverti glukozon en ATP kun multe pli alta rapideco ol oni povas esti farita en la citoplasmo en proceso nomita Aeroba Respirado. Tamen ĝi postulas oksigenon por funkcii, kaj pli malaltaj niveloj de oksigeno en la medio malrapidigos la rapidon de ĝia produktado de ATP. Ĉar la metabolosomoj estas suspenditaj rekte en la citoplasmo, la ĉirkaŭa likvaĵo iom fermentas."

#, fuzzy
msgid "WIKI_METABOLOSOMES_PROCESSES"
msgstr "Transformas [thrive:compound type=\"glucose\"][/thrive:compound] en [thrive:compound type=\"atp\"][/thrive:compound]. Kurzo skalas kun la koncentro de [thrive:compound type=\"oxygen\"][/thrive:compound]."

#, fuzzy
msgid "WIKI_METABOLOSOMES_REQUIREMENTS"
msgstr "Metabolosomoj estas aretoj de proteinoj envolvitaj en proteinaj ŝeloj. Ili povas konverti glukozon en ATP kun multe pli alta rapideco ol oni povas esti farita en la citoplasmo en proceso nomita Aeroba Respirado. Tamen ĝi postulas oksigenon por funkcii, kaj pli malaltaj niveloj de oksigeno en la medio malrapidigos la rapidon de ĝia produktado de ATP. Ĉar la metabolosomoj estas suspenditaj rekte en la citoplasmo, la ĉirkaŭa likvaĵo iom fermentas."

#, fuzzy
msgid "WIKI_METABOLOSOMES_SCIENTIFIC_BACKGROUND"
msgstr "Metabolosomoj estas aretoj de proteinoj envolvitaj en proteinaj ŝeloj. Ili povas konverti glukozon en ATP kun multe pli alta rapideco ol oni povas esti farita en la citoplasmo en proceso nomita Aeroba Respirado. Tamen ĝi postulas oksigenon por funkcii, kaj pli malaltaj niveloj de oksigeno en la medio malrapidigos la rapidon de ĝia produktado de ATP. Ĉar la metabolosomoj estas suspenditaj rekte en la citoplasmo, la ĉirkaŭa likvaĵo iom fermentas."

#, fuzzy
msgid "WIKI_METABOLOSOMES_STRATEGY"
msgstr "Metabolosomoj estas aretoj de proteinoj envolvitaj en proteinaj ŝeloj. Ili povas konverti glukozon en ATP kun multe pli alta rapideco ol oni povas esti farita en la citoplasmo en proceso nomita Aeroba Respirado. Tamen ĝi postulas oksigenon por funkcii, kaj pli malaltaj niveloj de oksigeno en la medio malrapidigos la rapidon de ĝia produktado de ATP. Ĉar la metabolosomoj estas suspenditaj rekte en la citoplasmo, la ĉirkaŭa likvaĵo iom fermentas."

#, fuzzy
msgid "WIKI_METABOLOSOMES_UPGRADES"
msgstr "Metabolosomoj estas aretoj de proteinoj envolvitaj en proteinaj ŝeloj. Ili povas konverti glukozon en ATP kun multe pli alta rapideco ol oni povas esti farita en la citoplasmo en proceso nomita Aeroba Respirado. Tamen ĝi postulas oksigenon por funkcii, kaj pli malaltaj niveloj de oksigeno en la medio malrapidigos la rapidon de ĝia produktado de ATP. Ĉar la metabolosomoj estas suspenditaj rekte en la citoplasmo, la ĉirkaŭa likvaĵo iom fermentas."

#, fuzzy
msgid "WIKI_MITOCHONDRION_EFFECTS"
msgstr "La potencocentro de la ĉelo. La mitokondrio (pluralo: mitokondrioj) estas duobla membrana strukturo plenigita de proteinoj kaj enzimoj. Ĝi estas prokarioto asimilita por uzo de sia eŭkariota gastiganto. Ĝi povas konverti glukozon en ATP-on kun multe pli alta efikeco ol oni povas fari ĝin en la citoplasmo en proceso nomata Aeroba Respirado. Tamen ĝi postulas oksigenon por funkcii, kaj pli malaltaj niveloj de oksigeno en la medio malrapidigos la rapidon de ĝia produktado de ATP."

#, fuzzy
msgid "WIKI_MITOCHONDRION_INTRO"
msgstr "Mitokondrio"

#, fuzzy
msgid "WIKI_MITOCHONDRION_MODIFICATIONS"
msgstr "La potencocentro de la ĉelo. La mitokondrio (pluralo: mitokondrioj) estas duobla membrana strukturo plenigita de proteinoj kaj enzimoj. Ĝi estas prokarioto asimilita por uzo de sia eŭkariota gastiganto. Ĝi povas konverti glukozon en ATP-on kun multe pli alta efikeco ol oni povas fari ĝin en la citoplasmo en proceso nomata Aeroba Respirado. Tamen ĝi postulas oksigenon por funkcii, kaj pli malaltaj niveloj de oksigeno en la medio malrapidigos la rapidon de ĝia produktado de ATP."

#, fuzzy
msgid "WIKI_MITOCHONDRION_PROCESSES"
msgstr "La potencocentro de la ĉelo. La mitokondrio (pluralo: mitokondrioj) estas duobla membrana strukturo plenigita de proteinoj kaj enzimoj. Ĝi estas prokarioto asimilita por uzo de sia eŭkariota gastiganto. Ĝi povas konverti glukozon en ATP-on kun multe pli alta efikeco ol oni povas fari ĝin en la citoplasmo en proceso nomata Aeroba Respirado. Tamen ĝi postulas oksigenon por funkcii, kaj pli malaltaj niveloj de oksigeno en la medio malrapidigos la rapidon de ĝia produktado de ATP."

#, fuzzy
msgid "WIKI_MITOCHONDRION_REQUIREMENTS"
msgstr "La potencocentro de la ĉelo. La mitokondrio (pluralo: mitokondrioj) estas duobla membrana strukturo plenigita de proteinoj kaj enzimoj. Ĝi estas prokarioto asimilita por uzo de sia eŭkariota gastiganto. Ĝi povas konverti glukozon en ATP-on kun multe pli alta efikeco ol oni povas fari ĝin en la citoplasmo en proceso nomata Aeroba Respirado. Tamen ĝi postulas oksigenon por funkcii, kaj pli malaltaj niveloj de oksigeno en la medio malrapidigos la rapidon de ĝia produktado de ATP."

#, fuzzy
msgid "WIKI_MITOCHONDRION_SCIENTIFIC_BACKGROUND"
msgstr "La potencocentro de la ĉelo. La mitokondrio (pluralo: mitokondrioj) estas duobla membrana strukturo plenigita de proteinoj kaj enzimoj. Ĝi estas prokarioto asimilita por uzo de sia eŭkariota gastiganto. Ĝi povas konverti glukozon en ATP-on kun multe pli alta efikeco ol oni povas fari ĝin en la citoplasmo en proceso nomata Aeroba Respirado. Tamen ĝi postulas oksigenon por funkcii, kaj pli malaltaj niveloj de oksigeno en la medio malrapidigos la rapidon de ĝia produktado de ATP."

#, fuzzy
msgid "WIKI_MITOCHONDRION_STRATEGY"
msgstr "La potencocentro de la ĉelo. La mitokondrio (pluralo: mitokondrioj) estas duobla membrana strukturo plenigita de proteinoj kaj enzimoj. Ĝi estas prokarioto asimilita por uzo de sia eŭkariota gastiganto. Ĝi povas konverti glukozon en ATP-on kun multe pli alta efikeco ol oni povas fari ĝin en la citoplasmo en proceso nomata Aeroba Respirado. Tamen ĝi postulas oksigenon por funkcii, kaj pli malaltaj niveloj de oksigeno en la medio malrapidigos la rapidon de ĝia produktado de ATP."

#, fuzzy
msgid "WIKI_MITOCHONDRION_UPGRADES"
msgstr "La potencocentro de la ĉelo. La mitokondrio (pluralo: mitokondrioj) estas duobla membrana strukturo plenigita de proteinoj kaj enzimoj. Ĝi estas prokarioto asimilita por uzo de sia eŭkariota gastiganto. Ĝi povas konverti glukozon en ATP-on kun multe pli alta efikeco ol oni povas fari ĝin en la citoplasmo en proceso nomata Aeroba Respirado. Tamen ĝi postulas oksigenon por funkcii, kaj pli malaltaj niveloj de oksigeno en la medio malrapidigos la rapidon de ĝia produktado de ATP."

msgid "WIKI_MYOFIBRIL_EFFECTS"
msgstr ""

msgid "WIKI_MYOFIBRIL_INTRO"
msgstr ""

msgid "WIKI_MYOFIBRIL_MODIFICATIONS"
msgstr ""

#, fuzzy
msgid "WIKI_MYOFIBRIL_PROCESSES"
msgstr "Disloku organeton"

msgid "WIKI_MYOFIBRIL_REQUIREMENTS"
msgstr ""

msgid "WIKI_MYOFIBRIL_SCIENTIFIC_BACKGROUND"
msgstr ""

msgid "WIKI_MYOFIBRIL_STRATEGY"
msgstr ""

msgid "WIKI_MYOFIBRIL_UPGRADES"
msgstr ""

#, fuzzy
msgid "WIKI_NITROGEN-FIXING_PLASTID_EFFECTS"
msgstr "Nitrogen-fiksa Plastido"

#, fuzzy
msgid "WIKI_NITROGEN-FIXING_PLASTID_INTRO"
msgstr "Nitrogen-fiksa Plastido"

#, fuzzy
msgid "WIKI_NITROGEN-FIXING_PLASTID_MODIFICATIONS"
msgstr "La Nitrogen-Fiksanta Plastido estas proteino, kiu kapablas uzi gasan nitrogenon kaj oksigenon kaj ĉelan energion en la formo de ATP por produkti amoniakon, ĉefan kreskan nutraĵon por ĉeloj. Ĉi tio estas procezo nomata Aerobia Nitrogena Fiksado."

#, fuzzy
msgid "WIKI_NITROGEN-FIXING_PLASTID_PROCESSES"
msgstr "La Nitrogen-Fiksanta Plastido estas proteino, kiu kapablas uzi gasan nitrogenon kaj oksigenon kaj ĉelan energion en la formo de ATP por produkti amoniakon, ĉefan kreskan nutraĵon por ĉeloj. Ĉi tio estas procezo nomata Aerobia Nitrogena Fiksado."

#, fuzzy
msgid "WIKI_NITROGEN-FIXING_PLASTID_REQUIREMENTS"
msgstr "Nitrogen-fiksa Plastido"

#, fuzzy
msgid "WIKI_NITROGEN-FIXING_PLASTID_SCIENTIFIC_BACKGROUND"
msgstr "La Nitrogen-Fiksanta Plastido estas proteino, kiu kapablas uzi gasan nitrogenon kaj oksigenon kaj ĉelan energion en la formo de ATP por produkti amoniakon, ĉefan kreskan nutraĵon por ĉeloj. Ĉi tio estas procezo nomata Aerobia Nitrogena Fiksado."

#, fuzzy
msgid "WIKI_NITROGEN-FIXING_PLASTID_STRATEGY"
msgstr "Nitrogen-fiksa Plastido"

#, fuzzy
msgid "WIKI_NITROGEN-FIXING_PLASTID_UPGRADES"
msgstr "Nitrogen-fiksa Plastido"

#, fuzzy
msgid "WIKI_NITROGENASE_EFFECTS"
msgstr "Nitrogenazo estas proteino kapabla uzi gasan nitrogenon kaj ĉelan energion en la formo de ATP por produkti amoniakon, ĉefan kreskonutraĵon por ĉeloj. Ĉi tio estas procezo nomata Anaeroba Nitrogena Fiksado. Ĉar la nitrogenazo estas suspensie en la citoplasmo, la ĉirkaŭa fluidaĵo iom fermentas."

#, fuzzy
msgid "WIKI_NITROGENASE_INTRO"
msgstr "Nitrogenazo estas proteino kapabla uzi gasan nitrogenon kaj ĉelan energion en la formo de ATP por produkti amoniakon, ĉefan kreskonutraĵon por ĉeloj. Ĉi tio estas procezo nomata Anaeroba Nitrogena Fiksado. Ĉar la nitrogenazo estas suspensie en la citoplasmo, la ĉirkaŭa fluidaĵo iom fermentas."

#, fuzzy
msgid "WIKI_NITROGENASE_MODIFICATIONS"
msgstr "Nitrogenazo estas proteino kapabla uzi gasan nitrogenon kaj ĉelan energion en la formo de ATP por produkti amoniakon, ĉefan kreskonutraĵon por ĉeloj. Ĉi tio estas procezo nomata Anaeroba Nitrogena Fiksado. Ĉar la nitrogenazo estas suspensie en la citoplasmo, la ĉirkaŭa fluidaĵo iom fermentas."

#, fuzzy
msgid "WIKI_NITROGENASE_PROCESSES"
msgstr "Nitrogenazo estas proteino kapabla uzi gasan nitrogenon kaj ĉelan energion en la formo de ATP por produkti amoniakon, ĉefan kreskonutraĵon por ĉeloj. Ĉi tio estas procezo nomata Anaeroba Nitrogena Fiksado. Ĉar la nitrogenazo estas suspensie en la citoplasmo, la ĉirkaŭa fluidaĵo iom fermentas."

msgid "WIKI_NITROGENASE_REQUIREMENTS"
msgstr ""

#, fuzzy
msgid "WIKI_NITROGENASE_SCIENTIFIC_BACKGROUND"
msgstr "Nitrogenazo estas proteino kapabla uzi gasan nitrogenon kaj ĉelan energion en la formo de ATP por produkti amoniakon, ĉefan kreskonutraĵon por ĉeloj. Ĉi tio estas procezo nomata Anaeroba Nitrogena Fiksado. Ĉar la nitrogenazo estas suspensie en la citoplasmo, la ĉirkaŭa fluidaĵo iom fermentas."

#, fuzzy
msgid "WIKI_NITROGENASE_STRATEGY"
msgstr "Nitrogenazo estas proteino kapabla uzi gasan nitrogenon kaj ĉelan energion en la formo de ATP por produkti amoniakon, ĉefan kreskonutraĵon por ĉeloj. Ĉi tio estas procezo nomata Anaeroba Nitrogena Fiksado. Ĉar la nitrogenazo estas suspensie en la citoplasmo, la ĉirkaŭa fluidaĵo iom fermentas."

#, fuzzy
msgid "WIKI_NITROGENASE_UPGRADES"
msgstr "Nitrogenazo estas proteino kapabla uzi gasan nitrogenon kaj ĉelan energion en la formo de ATP por produkti amoniakon, ĉefan kreskonutraĵon por ĉeloj. Ĉi tio estas procezo nomata Anaeroba Nitrogena Fiksado. Ĉar la nitrogenazo estas suspensie en la citoplasmo, la ĉirkaŭa fluidaĵo iom fermentas."

msgid "WIKI_NUCLEUS_EFFECTS"
msgstr ""

msgid "WIKI_NUCLEUS_INTRO"
msgstr ""

#, fuzzy
msgid "WIKI_NUCLEUS_MODIFICATIONS"
msgstr "La ĉefa eco de eŭkariotaj ĉeloj. La kerno ankaŭ inkluzivas la endoplasman retikulo kaj la golgi-korpon. Ĉi tio estas evoluado de prokariotaj ĉeloj por disvolvi sistemon de internaj membranoj, farita per asimilado de alia prokarioto en si mem. Ĉi tio permesas al ili dividi, aŭ kunestigi la malsamajn procezojn okazantajn ene de la ĉelo kaj malhelpi ilin interkovri. Ĉi tio permesas al iliaj novaj membranoligitaj organetoj esti multe pli kompleksaj, efikaj kaj specialigitaj ol se ili libere flosus en la citoplasmo. Tamen ĉi tio kostas fari la ĉelon multe pli granda kaj postuli multan energion por konservi la ĉelon."

#, fuzzy
msgid "WIKI_NUCLEUS_PROCESSES"
msgstr "Disloku organeton"

msgid "WIKI_NUCLEUS_REQUIREMENTS"
msgstr ""

msgid "WIKI_NUCLEUS_SCIENTIFIC_BACKGROUND"
msgstr ""

msgid "WIKI_NUCLEUS_STRATEGY"
msgstr ""

msgid "WIKI_NUCLEUS_UPGRADES"
msgstr ""

#, fuzzy
msgid "WIKI_ORGANELLES_ROOT_INTRO"
msgstr "Organetoj"

#, fuzzy
msgid "WIKI_OXYTOXISOME_EFFECTS"
msgstr "Modifita metabolosomo, responsanta pri la produktado de primitiva formo de la toksa agento OxyToxy NT."

#, fuzzy
msgid "WIKI_OXYTOXISOME_INTRO"
msgstr "Oxytoxisomo"

#, fuzzy
msgid "WIKI_OXYTOXISOME_MODIFICATIONS"
msgstr "Modifita metabolosomo, responsanta pri la produktado de primitiva formo de la toksa agento OxyToxy NT."

#, fuzzy
msgid "WIKI_OXYTOXISOME_PROCESSES"
msgstr "Metabolosomoj estas aretoj de proteinoj envolvitaj en proteinaj ŝeloj. Ili povas konverti glukozon en ATP kun multe pli alta rapideco ol oni povas esti farita en la citoplasmo en proceso nomita Aeroba Respirado. Tamen ĝi postulas oksigenon por funkcii, kaj pli malaltaj niveloj de oksigeno en la medio malrapidigos la rapidon de ĝia produktado de ATP. Ĉar la metabolosomoj estas suspenditaj rekte en la citoplasmo, la ĉirkaŭa likvaĵo iom fermentas."

#, fuzzy
msgid "WIKI_OXYTOXISOME_REQUIREMENTS"
msgstr "Modifita metabolosomo, responsanta pri la produktado de primitiva formo de la toksa agento OxyToxy NT."

msgid "WIKI_OXYTOXISOME_SCIENTIFIC_BACKGROUND"
msgstr ""

#, fuzzy
msgid "WIKI_OXYTOXISOME_STRATEGY"
msgstr "Modifita metabolosomo, responsanta pri la produktado de primitiva formo de la toksa agento OxyToxy NT."

#, fuzzy
msgid "WIKI_OXYTOXISOME_UPGRADES"
msgstr "Modifita metabolosomo, responsanta pri la produktado de primitiva formo de la toksa agento OxyToxy NT."

msgid "WIKI_PAGE_AXON"
msgstr ""

#, fuzzy
msgid "WIKI_PAGE_BINDING_AGENT"
msgstr ""
"Estas konflikto kun {0}.\n"
"Ĉu vi volas forigi la enigon de {1}?"

#, fuzzy
msgid "WIKI_PAGE_BIOLUMINESCENT_VACUOLE"
msgstr "Biolumineska Vakuolo"

#, fuzzy
msgid "WIKI_PAGE_CHEMOPLAST"
msgstr "Kemoplasto"

#, fuzzy
msgid "WIKI_PAGE_CHEMORECEPTOR"
msgstr "Kemoplasto"

#, fuzzy
msgid "WIKI_PAGE_CHEMOSYNTHESIZING_PROTEINS"
msgstr "Kemosintezaj Proteinoj"

#, fuzzy
msgid "WIKI_PAGE_CHLOROPLAST"
msgstr "Kloroplasto"

msgid "WIKI_PAGE_CILIA"
msgstr ""

#, fuzzy
msgid "WIKI_PAGE_CYTOPLASM"
msgstr "Citoplasmo"

#, fuzzy
msgid "WIKI_PAGE_FLAGELLUM"
msgstr "Flagelo"

#, fuzzy
msgid "WIKI_PAGE_LYSOSOME"
msgstr "Oxytoxisomo"

#, fuzzy
msgid "WIKI_PAGE_METABOLOSOMES"
msgstr "Metabolosomoj"

#, fuzzy
msgid "WIKI_PAGE_MITOCHONDRION"
msgstr "Mitokondrio"

#, fuzzy
msgid "WIKI_PAGE_MYOFIBRIL"
msgstr "Raba Vilo (Pilus)"

#, fuzzy
msgid "WIKI_PAGE_NITROGEN-FIXING_PLASTID"
msgstr "Nitrogen-fiksa Plastido"

#, fuzzy
msgid "WIKI_PAGE_NITROGENASE"
msgstr "Nitrogenazo"

#, fuzzy
msgid "WIKI_PAGE_NUCLEUS"
msgstr "Kerno/Nukleo"

#, fuzzy
msgid "WIKI_PAGE_ORGANELLES_ROOT"
msgstr "Disloku organeton"

#, fuzzy
msgid "WIKI_PAGE_OXYTOXISOME"
msgstr "Oxytoxisomo"

msgid "WIKI_PAGE_PERFORATOR_PILUS"
msgstr ""

#, fuzzy
msgid "WIKI_PAGE_PROTOPLASM"
msgstr "Protoplasmo"

#, fuzzy
msgid "WIKI_PAGE_RUSTICYANIN"
msgstr "Rusticianino"

#, fuzzy
msgid "WIKI_PAGE_SIGNALING_AGENT"
msgstr ""
"Estas konflikto kun {0}.\n"
"Ĉu vi volas forigi la enigon de {1}?"

msgid "WIKI_PAGE_SLIME_JET"
msgstr ""

#, fuzzy
msgid "WIKI_PAGE_THERMOPLAST"
msgstr "Termika plasto"

#, fuzzy
msgid "WIKI_PAGE_THERMOSYNTHASE"
msgstr "Kemisintezo"

#, fuzzy
msgid "WIKI_PAGE_THYLAKOIDS"
msgstr "Tilakoidoj"

#, fuzzy
msgid "WIKI_PAGE_TOXIN_VACUOLE"
msgstr ""
"Toksa\n"
"Vakuolo"

#, fuzzy
msgid "WIKI_PAGE_VACUOLE"
msgstr ""
"Toksa\n"
"Vakuolo"

msgid "WIKI_PERFORATOR_PILUS_EFFECTS"
msgstr ""

msgid "WIKI_PERFORATOR_PILUS_INTRO"
msgstr ""

msgid "WIKI_PERFORATOR_PILUS_MODIFICATIONS"
msgstr ""

msgid "WIKI_PERFORATOR_PILUS_PROCESSES"
msgstr ""

msgid "WIKI_PERFORATOR_PILUS_REQUIREMENTS"
msgstr ""

msgid "WIKI_PERFORATOR_PILUS_SCIENTIFIC_BACKGROUND"
msgstr ""

msgid "WIKI_PERFORATOR_PILUS_STRATEGY"
msgstr ""

msgid "WIKI_PERFORATOR_PILUS_UPGRADES"
msgstr ""

#, fuzzy
msgid "WIKI_PROTOPLASM_EFFECTS"
msgstr "Protoplasmo"

#, fuzzy
msgid "WIKI_PROTOPLASM_INTRO"
msgstr "Protoplasmo"

msgid "WIKI_PROTOPLASM_MODIFICATIONS"
msgstr ""

#, fuzzy
msgid "WIKI_PROTOPLASM_PROCESSES"
msgstr "Transformas [thrive:compound type=\"glucose\"][/thrive:compound] en [thrive:compound type=\"atp\"][/thrive:compound]."

msgid "WIKI_PROTOPLASM_REQUIREMENTS"
msgstr ""

msgid "WIKI_PROTOPLASM_SCIENTIFIC_BACKGROUND"
msgstr ""

msgid "WIKI_PROTOPLASM_STRATEGY"
msgstr ""

msgid "WIKI_PROTOPLASM_UPGRADES"
msgstr ""

msgid "WIKI_ROOT_BODY"
msgstr ""

msgid "WIKI_ROOT_HEADING"
msgstr ""

#, fuzzy
msgid "WIKI_RUSTICYANIN_EFFECTS"
msgstr "Rusticianino estas proteino kapabla uzi gasan karbonan dioksidon kaj oksigenon por oksigeni feron de unu kemia stato al alia. Ĉi tiu procezo, nomata Fera Respirado, liberigas energion, kiun la ĉelo tiam povas rikolti."

#, fuzzy
msgid "WIKI_RUSTICYANIN_INTRO"
msgstr "Rusticianino estas proteino kapabla uzi gasan karbonan dioksidon kaj oksigenon por oksigeni feron de unu kemia stato al alia. Ĉi tiu procezo, nomata Fera Respirado, liberigas energion, kiun la ĉelo tiam povas rikolti."

#, fuzzy
msgid "WIKI_RUSTICYANIN_MODIFICATIONS"
msgstr "Rusticianino estas proteino kapabla uzi gasan karbonan dioksidon kaj oksigenon por oksigeni feron de unu kemia stato al alia. Ĉi tiu procezo, nomata Fera Respirado, liberigas energion, kiun la ĉelo tiam povas rikolti."

#, fuzzy
msgid "WIKI_RUSTICYANIN_PROCESSES"
msgstr "Rusticianino estas proteino kapabla uzi gasan karbonan dioksidon kaj oksigenon por oksigeni feron de unu kemia stato al alia. Ĉi tiu procezo, nomata Fera Respirado, liberigas energion, kiun la ĉelo tiam povas rikolti."

msgid "WIKI_RUSTICYANIN_REQUIREMENTS"
msgstr ""

#, fuzzy
msgid "WIKI_RUSTICYANIN_SCIENTIFIC_BACKGROUND"
msgstr "Rusticianino estas proteino kapabla uzi gasan karbonan dioksidon kaj oksigenon por oksigeni feron de unu kemia stato al alia. Ĉi tiu procezo, nomata Fera Respirado, liberigas energion, kiun la ĉelo tiam povas rikolti."

#, fuzzy
msgid "WIKI_RUSTICYANIN_STRATEGY"
msgstr "Rusticianino estas proteino kapabla uzi gasan karbonan dioksidon kaj oksigenon por oksigeni feron de unu kemia stato al alia. Ĉi tiu procezo, nomata Fera Respirado, liberigas energion, kiun la ĉelo tiam povas rikolti."

#, fuzzy
msgid "WIKI_RUSTICYANIN_UPGRADES"
msgstr "Rusticianino estas proteino kapabla uzi gasan karbonan dioksidon kaj oksigenon por oksigeni feron de unu kemia stato al alia. Ĉi tiu procezo, nomata Fera Respirado, liberigas energion, kiun la ĉelo tiam povas rikolti."

#, fuzzy
msgid "WIKI_SIGNALING_AGENT_EFFECTS"
msgstr ""
"Estas konflikto kun {0}.\n"
"Ĉu vi volas forigi la enigon de {1}?"

#, fuzzy
msgid "WIKI_SIGNALING_AGENT_INTRO"
msgstr ""
"Estas konflikto kun {0}.\n"
"Ĉu vi volas forigi la enigon de {1}?"

#, fuzzy
msgid "WIKI_SIGNALING_AGENT_MODIFICATIONS"
msgstr "Nitrogenazo estas proteino kapabla uzi gasan nitrogenon kaj ĉelan energion en la formo de ATP por produkti amoniakon, ĉefan kreskonutraĵon por ĉeloj. Ĉi tio estas procezo nomata Anaeroba Nitrogena Fiksado. Ĉar la nitrogenazo estas suspensie en la citoplasmo, la ĉirkaŭa fluidaĵo iom fermentas."

#, fuzzy
msgid "WIKI_SIGNALING_AGENT_PROCESSES"
msgstr "Nitrogenazo estas proteino kapabla uzi gasan nitrogenon kaj ĉelan energion en la formo de ATP por produkti amoniakon, ĉefan kreskonutraĵon por ĉeloj. Ĉi tio estas procezo nomata Anaeroba Nitrogena Fiksado. Ĉar la nitrogenazo estas suspensie en la citoplasmo, la ĉirkaŭa fluidaĵo iom fermentas."

#, fuzzy
msgid "WIKI_SIGNALING_AGENT_REQUIREMENTS"
msgstr "Nitrogenazo estas proteino kapabla uzi gasan nitrogenon kaj ĉelan energion en la formo de ATP por produkti amoniakon, ĉefan kreskonutraĵon por ĉeloj. Ĉi tio estas procezo nomata Anaeroba Nitrogena Fiksado. Ĉar la nitrogenazo estas suspensie en la citoplasmo, la ĉirkaŭa fluidaĵo iom fermentas."

#, fuzzy
msgid "WIKI_SIGNALING_AGENT_SCIENTIFIC_BACKGROUND"
msgstr "Nitrogenazo estas proteino kapabla uzi gasan nitrogenon kaj ĉelan energion en la formo de ATP por produkti amoniakon, ĉefan kreskonutraĵon por ĉeloj. Ĉi tio estas procezo nomata Anaeroba Nitrogena Fiksado. Ĉar la nitrogenazo estas suspensie en la citoplasmo, la ĉirkaŭa fluidaĵo iom fermentas."

#, fuzzy
msgid "WIKI_SIGNALING_AGENT_STRATEGY"
msgstr ""
"Estas konflikto kun {0}.\n"
"Ĉu vi volas forigi la enigon de {1}?"

#, fuzzy
msgid "WIKI_SIGNALING_AGENT_UPGRADES"
msgstr ""
"Estas konflikto kun {0}.\n"
"Ĉu vi volas forigi la enigon de {1}?"

#, fuzzy
msgid "WIKI_SLIME_JET_EFFECTS"
msgstr "La gluiĝemaj internaĵoj de ĉelo. La citoplasmo estas la baza miksaĵo de jonoj, proteinoj kaj aliaj substancoj solvitaj en akvo, kiu plenigas la internon de la ĉelo. Unu el la funkcioj, kiujn ĝi plenumas, estas Fermentado, la konvertiĝo de glukozo en ATP-energion. Por havi pli progresintajn metabolojn, ĉeloj, al kiuj mankas organetoj, uzas energion de ATP. Ĝi ankaŭ estas uzita por stoki molekulojn en la ĉelo kaj kreskigi la grandecon de la ĉelo."

#, fuzzy
msgid "WIKI_SLIME_JET_INTRO"
msgstr "La gluiĝemaj internaĵoj de ĉelo. La citoplasmo estas la baza miksaĵo de jonoj, proteinoj kaj aliaj substancoj solvitaj en akvo, kiu plenigas la internon de la ĉelo. Unu el la funkcioj, kiujn ĝi plenumas, estas Fermentado, la konvertiĝo de glukozo en ATP-energion. Por havi pli progresintajn metabolojn, ĉeloj, al kiuj mankas organetoj, uzas energion de ATP. Ĝi ankaŭ estas uzita por stoki molekulojn en la ĉelo kaj kreskigi la grandecon de la ĉelo."

#, fuzzy
msgid "WIKI_SLIME_JET_MODIFICATIONS"
msgstr "La gluiĝemaj internaĵoj de ĉelo. La citoplasmo estas la baza miksaĵo de jonoj, proteinoj kaj aliaj substancoj solvitaj en akvo, kiu plenigas la internon de la ĉelo. Unu el la funkcioj, kiujn ĝi plenumas, estas Fermentado, la konvertiĝo de glukozo en ATP-energion. Por havi pli progresintajn metabolojn, ĉeloj, al kiuj mankas organetoj, uzas energion de ATP. Ĝi ankaŭ estas uzita por stoki molekulojn en la ĉelo kaj kreskigi la grandecon de la ĉelo."

#, fuzzy
msgid "WIKI_SLIME_JET_PROCESSES"
msgstr "La gluiĝemaj internaĵoj de ĉelo. La citoplasmo estas la baza miksaĵo de jonoj, proteinoj kaj aliaj substancoj solvitaj en akvo, kiu plenigas la internon de la ĉelo. Unu el la funkcioj, kiujn ĝi plenumas, estas Fermentado, la konvertiĝo de glukozo en ATP-energion. Por havi pli progresintajn metabolojn, ĉeloj, al kiuj mankas organetoj, uzas energion de ATP. Ĝi ankaŭ estas uzita por stoki molekulojn en la ĉelo kaj kreskigi la grandecon de la ĉelo."

msgid "WIKI_SLIME_JET_REQUIREMENTS"
msgstr ""

msgid "WIKI_SLIME_JET_SCIENTIFIC_BACKGROUND"
msgstr ""

msgid "WIKI_SLIME_JET_STRATEGY"
msgstr ""

msgid "WIKI_SLIME_JET_UPGRADES"
msgstr ""

#, fuzzy
msgid "WIKI_THERMOPLAST_EFFECTS"
msgstr "La termoplasto estas duobla membranstrukturo enhavanta termosentemajn pigmentojn kunigitajn en membranaj sakoj. Ĝi estas prokarioto asimilita por uzo de sia eŭkariota gastiganto. La pigmentoj en la termoplasto povas uzi la energion de varmaj diferencoj en la medio por produkti glukozon el akvo kaj gasa karbona dioksido en procezo nomita Termosintezo. La rapideco de ĝia produktado de glukozo dependas de la koncentriĝo de karbona dioksido kaj temperaturo."

#, fuzzy
msgid "WIKI_THERMOPLAST_INTRO"
msgstr "La termoplasto estas duobla membranstrukturo enhavanta termosentemajn pigmentojn kunigitajn en membranaj sakoj. Ĝi estas prokarioto asimilita por uzo de sia eŭkariota gastiganto. La pigmentoj en la termoplasto povas uzi la energion de varmaj diferencoj en la medio por produkti glukozon el akvo kaj gasa karbona dioksido en procezo nomita Termosintezo. La rapideco de ĝia produktado de glukozo dependas de la koncentriĝo de karbona dioksido kaj temperaturo."

#, fuzzy
msgid "WIKI_THERMOPLAST_MODIFICATIONS"
msgstr "La termoplasto estas duobla membranstrukturo enhavanta termosentemajn pigmentojn kunigitajn en membranaj sakoj. Ĝi estas prokarioto asimilita por uzo de sia eŭkariota gastiganto. La pigmentoj en la termoplasto povas uzi la energion de varmaj diferencoj en la medio por produkti glukozon el akvo kaj gasa karbona dioksido en procezo nomita Termosintezo. La rapideco de ĝia produktado de glukozo dependas de la koncentriĝo de karbona dioksido kaj temperaturo."

#, fuzzy
msgid "WIKI_THERMOPLAST_PROCESSES"
msgstr "La termoplasto estas duobla membranstrukturo enhavanta termosentemajn pigmentojn kunigitajn en membranaj sakoj. Ĝi estas prokarioto asimilita por uzo de sia eŭkariota gastiganto. La pigmentoj en la termoplasto povas uzi la energion de varmaj diferencoj en la medio por produkti glukozon el akvo kaj gasa karbona dioksido en procezo nomita Termosintezo. La rapideco de ĝia produktado de glukozo dependas de la koncentriĝo de karbona dioksido kaj temperaturo."

msgid "WIKI_THERMOPLAST_REQUIREMENTS"
msgstr ""

#, fuzzy
msgid "WIKI_THERMOPLAST_SCIENTIFIC_BACKGROUND"
msgstr "La termoplasto estas duobla membranstrukturo enhavanta termosentemajn pigmentojn kunigitajn en membranaj sakoj. Ĝi estas prokarioto asimilita por uzo de sia eŭkariota gastiganto. La pigmentoj en la termoplasto povas uzi la energion de varmaj diferencoj en la medio por produkti glukozon el akvo kaj gasa karbona dioksido en procezo nomita Termosintezo. La rapideco de ĝia produktado de glukozo dependas de la koncentriĝo de karbona dioksido kaj temperaturo."

#, fuzzy
msgid "WIKI_THERMOPLAST_STRATEGY"
msgstr "La termoplasto estas duobla membranstrukturo enhavanta termosentemajn pigmentojn kunigitajn en membranaj sakoj. Ĝi estas prokarioto asimilita por uzo de sia eŭkariota gastiganto. La pigmentoj en la termoplasto povas uzi la energion de varmaj diferencoj en la medio por produkti glukozon el akvo kaj gasa karbona dioksido en procezo nomita Termosintezo. La rapideco de ĝia produktado de glukozo dependas de la koncentriĝo de karbona dioksido kaj temperaturo."

#, fuzzy
msgid "WIKI_THERMOPLAST_UPGRADES"
msgstr "La termoplasto estas duobla membranstrukturo enhavanta termosentemajn pigmentojn kunigitajn en membranaj sakoj. Ĝi estas prokarioto asimilita por uzo de sia eŭkariota gastiganto. La pigmentoj en la termoplasto povas uzi la energion de varmaj diferencoj en la medio por produkti glukozon el akvo kaj gasa karbona dioksido en procezo nomita Termosintezo. La rapideco de ĝia produktado de glukozo dependas de la koncentriĝo de karbona dioksido kaj temperaturo."

#, fuzzy
msgid "WIKI_THERMOSYNTHASE_EFFECTS"
msgstr "Kemisintezo"

#, fuzzy
msgid "WIKI_THERMOSYNTHASE_INTRO"
msgstr "Kemisintezo"

#, fuzzy
msgid "WIKI_THERMOSYNTHASE_MODIFICATIONS"
msgstr "La termoplasto estas duobla membranstrukturo enhavanta termosentemajn pigmentojn kunigitajn en membranaj sakoj. Ĝi estas prokarioto asimilita por uzo de sia eŭkariota gastiganto. La pigmentoj en la termoplasto povas uzi la energion de varmaj diferencoj en la medio por produkti glukozon el akvo kaj gasa karbona dioksido en procezo nomita Termosintezo. La rapideco de ĝia produktado de glukozo dependas de la koncentriĝo de karbona dioksido kaj temperaturo."

#, fuzzy
msgid "WIKI_THERMOSYNTHASE_PROCESSES"
msgstr "La termoplasto estas duobla membranstrukturo enhavanta termosentemajn pigmentojn kunigitajn en membranaj sakoj. Ĝi estas prokarioto asimilita por uzo de sia eŭkariota gastiganto. La pigmentoj en la termoplasto povas uzi la energion de varmaj diferencoj en la medio por produkti glukozon el akvo kaj gasa karbona dioksido en procezo nomita Termosintezo. La rapideco de ĝia produktado de glukozo dependas de la koncentriĝo de karbona dioksido kaj temperaturo."

#, fuzzy
msgid "WIKI_THERMOSYNTHASE_REQUIREMENTS"
msgstr "La termoplasto estas duobla membranstrukturo enhavanta termosentemajn pigmentojn kunigitajn en membranaj sakoj. Ĝi estas prokarioto asimilita por uzo de sia eŭkariota gastiganto. La pigmentoj en la termoplasto povas uzi la energion de varmaj diferencoj en la medio por produkti glukozon el akvo kaj gasa karbona dioksido en procezo nomita Termosintezo. La rapideco de ĝia produktado de glukozo dependas de la koncentriĝo de karbona dioksido kaj temperaturo."

#, fuzzy
msgid "WIKI_THERMOSYNTHASE_SCIENTIFIC_BACKGROUND"
msgstr "La termoplasto estas duobla membranstrukturo enhavanta termosentemajn pigmentojn kunigitajn en membranaj sakoj. Ĝi estas prokarioto asimilita por uzo de sia eŭkariota gastiganto. La pigmentoj en la termoplasto povas uzi la energion de varmaj diferencoj en la medio por produkti glukozon el akvo kaj gasa karbona dioksido en procezo nomita Termosintezo. La rapideco de ĝia produktado de glukozo dependas de la koncentriĝo de karbona dioksido kaj temperaturo."

#, fuzzy
msgid "WIKI_THERMOSYNTHASE_STRATEGY"
msgstr "La termoplasto estas duobla membranstrukturo enhavanta termosentemajn pigmentojn kunigitajn en membranaj sakoj. Ĝi estas prokarioto asimilita por uzo de sia eŭkariota gastiganto. La pigmentoj en la termoplasto povas uzi la energion de varmaj diferencoj en la medio por produkti glukozon el akvo kaj gasa karbona dioksido en procezo nomita Termosintezo. La rapideco de ĝia produktado de glukozo dependas de la koncentriĝo de karbona dioksido kaj temperaturo."

#, fuzzy
msgid "WIKI_THERMOSYNTHASE_UPGRADES"
msgstr "La termoplasto estas duobla membranstrukturo enhavanta termosentemajn pigmentojn kunigitajn en membranaj sakoj. Ĝi estas prokarioto asimilita por uzo de sia eŭkariota gastiganto. La pigmentoj en la termoplasto povas uzi la energion de varmaj diferencoj en la medio por produkti glukozon el akvo kaj gasa karbona dioksido en procezo nomita Termosintezo. La rapideco de ĝia produktado de glukozo dependas de la koncentriĝo de karbona dioksido kaj temperaturo."

#, fuzzy
msgid "WIKI_THYLAKOIDS_EFFECTS"
msgstr "Tilakoidoj estas aretoj de proteinoj kaj fotosentemaj pigmentoj. La pigmentoj povas uzi la luman energion por produkti glukozon el akvo kaj gasa karbondioksido en procezo nomita fotosintezo. Ĉi tiuj pigmentoj ankaŭ donas al ili distingan koloron. La rapideco de ilia glukozoproduktado dependas de la koncentriĝo de karbona dioksido kaj intenseco de lumo. Ĉar la tilakoidoj estas pendigitaj rekte en la citoplasmo, la ĉirkaŭa fluidaĵo iom fermentas."

#, fuzzy
msgid "WIKI_THYLAKOIDS_INTRO"
msgstr "Tilakoidoj estas aretoj de proteinoj kaj fotosentemaj pigmentoj. La pigmentoj povas uzi la luman energion por produkti glukozon el akvo kaj gasa karbondioksido en procezo nomita fotosintezo. Ĉi tiuj pigmentoj ankaŭ donas al ili distingan koloron. La rapideco de ilia glukozoproduktado dependas de la koncentriĝo de karbona dioksido kaj intenseco de lumo. Ĉar la tilakoidoj estas pendigitaj rekte en la citoplasmo, la ĉirkaŭa fluidaĵo iom fermentas."

#, fuzzy
msgid "WIKI_THYLAKOIDS_MODIFICATIONS"
msgstr "Tilakoidoj estas aretoj de proteinoj kaj fotosentemaj pigmentoj. La pigmentoj povas uzi la luman energion por produkti glukozon el akvo kaj gasa karbondioksido en procezo nomita fotosintezo. Ĉi tiuj pigmentoj ankaŭ donas al ili distingan koloron. La rapideco de ilia glukozoproduktado dependas de la koncentriĝo de karbona dioksido kaj intenseco de lumo. Ĉar la tilakoidoj estas pendigitaj rekte en la citoplasmo, la ĉirkaŭa fluidaĵo iom fermentas."

msgid "WIKI_THYLAKOIDS_PROCESSES"
msgstr ""

msgid "WIKI_THYLAKOIDS_REQUIREMENTS"
msgstr ""

#, fuzzy
msgid "WIKI_THYLAKOIDS_SCIENTIFIC_BACKGROUND"
msgstr "Tilakoidoj estas aretoj de proteinoj kaj fotosentemaj pigmentoj. La pigmentoj povas uzi la luman energion por produkti glukozon el akvo kaj gasa karbondioksido en procezo nomita fotosintezo. Ĉi tiuj pigmentoj ankaŭ donas al ili distingan koloron. La rapideco de ilia glukozoproduktado dependas de la koncentriĝo de karbona dioksido kaj intenseco de lumo. Ĉar la tilakoidoj estas pendigitaj rekte en la citoplasmo, la ĉirkaŭa fluidaĵo iom fermentas."

#, fuzzy
msgid "WIKI_THYLAKOIDS_STRATEGY"
msgstr "Tilakoidoj estas aretoj de proteinoj kaj fotosentemaj pigmentoj. La pigmentoj povas uzi la luman energion por produkti glukozon el akvo kaj gasa karbondioksido en procezo nomita fotosintezo. Ĉi tiuj pigmentoj ankaŭ donas al ili distingan koloron. La rapideco de ilia glukozoproduktado dependas de la koncentriĝo de karbona dioksido kaj intenseco de lumo. Ĉar la tilakoidoj estas pendigitaj rekte en la citoplasmo, la ĉirkaŭa fluidaĵo iom fermentas."

#, fuzzy
msgid "WIKI_THYLAKOIDS_UPGRADES"
msgstr "Tilakoidoj estas aretoj de proteinoj kaj fotosentemaj pigmentoj. La pigmentoj povas uzi la luman energion por produkti glukozon el akvo kaj gasa karbondioksido en procezo nomita fotosintezo. Ĉi tiuj pigmentoj ankaŭ donas al ili distingan koloron. La rapideco de ilia glukozoproduktado dependas de la koncentriĝo de karbona dioksido kaj intenseco de lumo. Ĉar la tilakoidoj estas pendigitaj rekte en la citoplasmo, la ĉirkaŭa fluidaĵo iom fermentas."

#, fuzzy
msgid "WIKI_TOXIN_VACUOLE_EFFECTS"
msgstr "La toksina vakuolo estas vakuolo, kiu estis modifita por la specifa produktado, stokado kaj sekrecio de oxytoxy toksinoj. Pli da toksinaj vacuoloj pliigos la rapidecon, per kiu toksinoj povas esti liberigitaj."

#, fuzzy
msgid "WIKI_TOXIN_VACUOLE_INTRO"
msgstr ""
"Toksa\n"
"Vakuolo"

#, fuzzy
msgid "WIKI_TOXIN_VACUOLE_MODIFICATIONS"
msgstr "La toksina vakuolo estas vakuolo, kiu estis modifita por la specifa produktado, stokado kaj sekrecio de oxytoxy toksinoj. Pli da toksinaj vacuoloj pliigos la rapidecon, per kiu toksinoj povas esti liberigitaj."

#, fuzzy
msgid "WIKI_TOXIN_VACUOLE_PROCESSES"
msgstr "La toksina vakuolo estas vakuolo, kiu estis modifita por la specifa produktado, stokado kaj sekrecio de oxytoxy toksinoj. Pli da toksinaj vacuoloj pliigos la rapidecon, per kiu toksinoj povas esti liberigitaj."

#, fuzzy
msgid "WIKI_TOXIN_VACUOLE_REQUIREMENTS"
msgstr "La toksina vakuolo estas vakuolo, kiu estis modifita por la specifa produktado, stokado kaj sekrecio de oxytoxy toksinoj. Pli da toksinaj vacuoloj pliigos la rapidecon, per kiu toksinoj povas esti liberigitaj."

#, fuzzy
msgid "WIKI_TOXIN_VACUOLE_SCIENTIFIC_BACKGROUND"
msgstr "La toksina vakuolo estas vakuolo, kiu estis modifita por la specifa produktado, stokado kaj sekrecio de oxytoxy toksinoj. Pli da toksinaj vacuoloj pliigos la rapidecon, per kiu toksinoj povas esti liberigitaj."

#, fuzzy
msgid "WIKI_TOXIN_VACUOLE_STRATEGY"
msgstr "La toksina vakuolo estas vakuolo, kiu estis modifita por la specifa produktado, stokado kaj sekrecio de oxytoxy toksinoj. Pli da toksinaj vacuoloj pliigos la rapidecon, per kiu toksinoj povas esti liberigitaj."

#, fuzzy
msgid "WIKI_TOXIN_VACUOLE_UPGRADES"
msgstr "La toksina vakuolo estas vakuolo, kiu estis modifita por la specifa produktado, stokado kaj sekrecio de oxytoxy toksinoj. Pli da toksinaj vacuoloj pliigos la rapidecon, per kiu toksinoj povas esti liberigitaj."

msgid "WIKI_VACUOLE_EFFECTS"
msgstr ""

#, fuzzy
msgid "WIKI_VACUOLE_INTRO"
msgstr "La toksina vakuolo estas vakuolo, kiu estis modifita por la specifa produktado, stokado kaj sekrecio de oxytoxy toksinoj. Pli da toksinaj vacuoloj pliigos la rapidecon, per kiu toksinoj povas esti liberigitaj."

#, fuzzy
msgid "WIKI_VACUOLE_MODIFICATIONS"
msgstr "La toksina vakuolo estas vakuolo, kiu estis modifita por la specifa produktado, stokado kaj sekrecio de oxytoxy toksinoj. Pli da toksinaj vacuoloj pliigos la rapidecon, per kiu toksinoj povas esti liberigitaj."

#, fuzzy
msgid "WIKI_VACUOLE_PROCESSES"
msgstr "La toksina vakuolo estas vakuolo, kiu estis modifita por la specifa produktado, stokado kaj sekrecio de oxytoxy toksinoj. Pli da toksinaj vacuoloj pliigos la rapidecon, per kiu toksinoj povas esti liberigitaj."

msgid "WIKI_VACUOLE_REQUIREMENTS"
msgstr ""

msgid "WIKI_VACUOLE_SCIENTIFIC_BACKGROUND"
msgstr ""

msgid "WIKI_VACUOLE_STRATEGY"
msgstr ""

msgid "WIKI_VACUOLE_UPGRADES"
msgstr ""

msgid "WILL_YOU_THRIVE"
msgstr "Ĉu vi prosperos?"

msgid "WIN_BOX_TITLE"
msgstr "VI PROSPERIS!"

msgid "WIN_TEXT"
msgstr "Gratulon, ke vi gajnis ĉi tiun version de Thrive! Vi povas daŭre ludi post kiam ĉi tiu ekrano fermiĝas, se vi volas, aŭ komenci novan ludon en nova mondo."

#, fuzzy
msgid "WORKSHOP_ITEM_CHANGE_NOTES"
msgstr "VI PROSPERIS!"

#, fuzzy
msgid "WORKSHOP_ITEM_CHANGE_NOTES_TOOLTIP"
msgstr "VI PROSPERIS!"

#, fuzzy
msgid "WORKSHOP_ITEM_DESCRIPTION"
msgstr "La kloroplasto estas duobla membranstrukturo enhavanta fotosentemajn pigmentojn stakigitajn kune en membranaj sakoj. Ĝi estas prokarioto asimilita por uzo de sia eŭkariota gastiganto. La pigmentoj en la kloroplasto kapablas uzi la luman energion por produkti glukozon el akvo kaj gasa karbondioksido en procezo nomita fotosintezo. Ĉi tiuj pigmentoj ankaŭ donas al ĝi diversan koloron. La rapideco de ĝia produktado de glukozo dependas de la koncentriĝo de karbona dioksido kaj la intenseco de lumo."

msgid "WORKSHOP_ITEM_PREVIEW"
msgstr ""

msgid "WORKSHOP_ITEM_TAGS"
msgstr ""

#, fuzzy
msgid "WORKSHOP_ITEM_TITLE"
msgstr "VI PROSPERIS!"

msgid "WORKSHOP_ITEM_UPLOAD_SUCCEEDED"
msgstr ""

msgid "WORKSHOP_ITEM_UPLOAD_SUCCEEDED_TOS_REQUIRED"
msgstr ""

msgid "WORKSHOP_TERMS_OF_SERVICE_NOTICE"
msgstr ""

msgid "WORKSHOP_VISIBILITY_TOOLTIP"
msgstr ""

msgid "WORLD"
msgstr ""

#, fuzzy
msgid "WORLD_EXPORT_SUCCESS_MESSAGE"
msgstr "Eraro de konservado"

#, fuzzy
msgid "WORLD_GENERAL_STATISTICS"
msgstr "Organisma Statistiko"

msgid "WORLD_MISC_DETAILS_STRING"
msgstr ""

#, fuzzy
msgid "WORLD_RELATIVE_MOVEMENT"
msgstr "popliigi la movadon"

#, fuzzy
msgid "WORST_PATCH_COLON"
msgstr "Specioj:"

msgid "XBOX360"
msgstr ""

msgid "XBOX_ONE"
msgstr ""

msgid "XBOX_SERIES"
msgstr ""

msgid "YEARS"
msgstr "jaroj"

#, fuzzy
msgid "YOUTUBE_TOOLTIP"
msgstr "Rekomenci"

msgid "YOU_CAN_MAKE_PULL_REQUEST"
msgstr ""

msgid "YOU_CAN_SUPPORT_THRIVE_ON_PATREON"
msgstr ""

msgid "ZOOM_IN"
msgstr "Zomu"

msgid "ZOOM_OUT"
msgstr "Malzomu"

#~ msgid "DIRECTIONL"
#~ msgstr "Maldesktra"

#~ msgid "DIRECTIONR"
#~ msgstr "Dekstra"

#~ msgid "TREBLEDOWN"
#~ msgstr "Treble Down"

#, fuzzy
#~ msgid "UNKNOWN_ON_WINDOWS"
#~ msgstr "Nekonata musbutono"

#, fuzzy
#~ msgid "TOTAL_POPULATION_COLON"
#~ msgstr "{0} loĝantaro ŝanĝiĝis per {1} pro: {2}"

#, fuzzy
#~ msgid "QUESTION"
#~ msgstr "Distingivo:"

#, fuzzy
#~ msgid "TARGET_TIME"
#~ msgstr "SP:"

#, fuzzy
#~ msgid "ENABLED"
#~ msgstr "Ebligu la redaktilon"

#, fuzzy
#~ msgid "PATCH_MAP_TYPE"
#~ msgstr "Mapo"

#, fuzzy
#~ msgid "LOOKING_AT"
#~ msgstr "Premu la malfaran butonon en la redaktilo por korekti eraron"

#, fuzzy
#~ msgid "SPECIES_N_TIMES"
#~ msgstr "Listo de Specioj"

#, fuzzy
#~ msgid "BECOME_AWARE"
#~ msgstr "Biomo: {0}"

#, fuzzy
#~ msgid "CONFIRM_NORMAL"
#~ msgstr "KONFIRMU"

#~ msgid "STUFF_AT"
#~ msgstr "Aĵoj ĉe {0: F1}, {1: F1}:"

#, fuzzy
#~ msgid "SPECIES_DETAILS"
#~ msgstr "Listo de Specioj"

#, fuzzy
#~ msgid "CURRENT_GENERATION_COLON"
#~ msgstr "Generacio:"

#, fuzzy
#~ msgid "STATISTICS_BUTTON_TOOLTIP"
#~ msgstr "Aldonunovan funkcion por klavo"

#, fuzzy
#~ msgid "MACROSCOPIC_PROTOYPE_WARNING"
#~ msgstr ""
#~ "Oni scias, ke la elektita ŝarĝota konservado ne kongruas kun ĉi tiu versio de Thrive.\n"
#~ "Ĉar Thrive ankoraŭ estas en frua disvolviĝo, kaj konservado ne estas la plej granda gravaĵo, do ne estas konservadilo por ĝisdatigi malnovajn konservadojn."

#, fuzzy
#~ msgid "AUTO_GPU_NAME"
#~ msgstr "Via Salutnomo:"

#, fuzzy
#~ msgid "NOT_RUNNING_DOT"
#~ msgstr "Malaktiva."

#~ msgid "PATCH_PANGONIAN_VENTS"
#~ msgstr "Pangoniaj Ellastruoj"

#~ msgid "PATCH_PANGONIAN_MESOPELAGIC"
#~ msgstr "Pangonia Mezopelagio"

#~ msgid "PATCH_PANGONIAN_EPIPELAGIC"
#~ msgstr "Pangonia Epipelagio"

#~ msgid "PATHCH_PANGONIAN_ABYSSOPELAGIC"
#~ msgstr "Pangonia"

#~ msgid "PATCH_PANGONIAN_COAST"
#~ msgstr "Pangonia Marbordo"

#~ msgid "PATCH_PANGONIAN_ESTUARY"
#~ msgstr "Pangonia Estuaro"

#~ msgid "PATCH_CAVE"
#~ msgstr "Kaverno"

#~ msgid "PATCH_ICE_SHELF"
#~ msgstr "Glacia Breto"

#~ msgid "PATCH_PANGONIAN_SEAFLOOR"
#~ msgstr "Pangonia Marfundo"

#~ msgid "LOADING_DOT"
#~ msgstr "Ŝarĝante..."

#~ msgid "PREVIOUS"
#~ msgstr "antaŭa:"

#~ msgid "RUN_RESULT_POP_IN_PATCHES"
#~ msgstr "loĝantaro en j:"

#~ msgid "SAVING"
#~ msgstr "Ŝarĝante..."

#~ msgid "OVERWRITE_EXISTING_SAVE_TITLE"
#~ msgstr "Ĉu anstataŭigi ekzistantan konservadon?"

#~ msgid "TYPE"
#~ msgstr "Tipo:"

#~ msgid "VERSION"
#~ msgstr "Versio:"

#~ msgid "EDITOR_TUTORIAL_PATCH_TEXT"
#~ msgstr ""
#~ "Jen la flikaĵa mapo/karto.\n"
#~ "Ĉi tie vi povas vidi la malsamajn flikaĵojn en kiuj mikroboj povas vivi.\n"
#~ "Via nuna diakilo estas reliefigita.\n"
#~ "Vi povas alklaki la flikaĵojn per via muso por elekti ilin por vidi iliajn detalojn dekstre.\n"
#~ "\n"
#~ "Se vi elektas flikaĵon apud tiu, en kiu vi nun troviĝas, vi povas premi la butonon dekstre por movi tien. Ĉi tio permesas al via loĝantaro disvastiĝi al novaj flikaĵoj.\n"
#~ "\n"
#~ "Elektu flikaĵon por daŭrigi."

#~ msgid "EDITOR_TUTORIAL_CELL_TEXT"
#~ msgstr ""
#~ "Jen la ĉela redaktilo, kie vi povas aldoni aŭ forigi organetojn de via specio elspezante mutaciajn punktojn (MP).\n"
#~ "\n"
#~ "Vi ankaŭ povas ŝanĝi aliajn ecojn de via specio en la aliaj langetoj de la ĉela redaktilo.\n"
#~ "\n"
#~ "Por daŭrigi, elektu organeton el la maldekstra panelo (citoplasmo estas bona elekto). Poste maldekstre alklaku apud la sesangulo montrita meze de la ekrano por aldoni tiun organeton al via specio."

#, fuzzy
#~ msgid "TOTAL_EXTINCTION"
#~ msgstr "formortis je"

#, fuzzy
#~ msgid "LOCAL_EXTINCTION"
#~ msgstr "ludanto mortis"

#, fuzzy
#~ msgid "MARINE_SNOW_FOOD_SOURCE"
#~ msgstr "Mara neĝo"

#~ msgid "Cancel"
#~ msgstr "Nuligi"

#~ msgid "SAVING_ERROR"
#~ msgstr "Konservada Eraro"

#~ msgid "REMOVE_ORGANELLE"
#~ msgstr "Forigu organeton"

#, fuzzy
#~ msgid "TRY_NEW_GAME"
#~ msgstr "Nova ludo"

#~ msgid "MICROBE_PATCH_LABEL"
#~ msgstr "Loko: {0}"

#, fuzzy
#~ msgid "COLOR"
#~ msgstr "Koloro"

#~ msgid "TURNS"
#~ msgstr "Turniĝi"

#~ msgid "INTO"
#~ msgstr "Al en"

#~ msgid "OXYTOXY"
#~ msgstr "xyToxy"

#~ msgid "DOT_CAN_RELEASE"
#~ msgstr ". Povas reali"

#~ msgid "TOXINS_BY_PRESSING_E"
#~ msgstr "toksinoj premante E-n. Asociita kun"

#~ msgid "CONCENTRATION_OF"
#~ msgstr "koncentriĝo de"

#~ msgid "USES"
#~ msgstr "Uzoj"

#~ msgid "DOT_RATE"
#~ msgstr ". Rate"

#~ msgid "SCALES_WITH_CONCENTRATION_OF"
#~ msgstr "dependas de koncentriĝo de"

#~ msgid "PRODUCES"
#~ msgstr "Produktas"

#~ msgid "DOT_RATE_SCALES_WITH"
#~ msgstr ". Dependas"

#~ msgid "AND"
#~ msgstr "kaj"

#~ msgid "INTENSITY_OF"
#~ msgstr "intenseco de"

#~ msgid "DOT_RATE_SCALES"
#~ msgstr ". Takso-skalo"

#~ msgid "OXYGEN_DOT"
#~ msgstr "Oksigeno."

#~ msgid "DOT_RATE_SCALES_WITH_CONCENTRATION_OF"
#~ msgstr ". Asociita kun la koncentriĝo de"

#~ msgid "ALSO_TURNS"
#~ msgstr "Ankaŭ inkluzivas"

#~ msgid "INREASE_STORAGE_SPACE"
#~ msgstr "Pliigas la stokan spacon de la ĉelo."

#~ msgid "DOT_CAN"
#~ msgstr ". Povas"

#~ msgid "RELEASE_TOXINS_BY_PRESSING"
#~ msgstr "liberigi toksinojn premante"

#~ msgid "E_DOT"
#~ msgstr "E."

#~ msgid "RATE"
#~ msgstr "Takso"

#~ msgid "BIOLUMESCENT_VACUOLE"
#~ msgstr ""
#~ "Biolumineska\n"
#~ " Vakuolo"

#, fuzzy
#~ msgid "END"
#~ msgstr "kaj"

#, fuzzy
#~ msgid "LEFT"
#~ msgstr "Movu maldekstren"

#, fuzzy
#~ msgid "RIGHT"
#~ msgstr "Lumo"

#, fuzzy
#~ msgid "FORWARD"
#~ msgstr "Antaŭeniĝu"

#, fuzzy
#~ msgid "PARENLEFT"
#~ msgstr "Rotaciu maldekstren"

#, fuzzy
#~ msgid "PARENRIGHT"
#~ msgstr "Rotaciu dekstren"

#, fuzzy
#~ msgid "COLON"
#~ msgstr "SP:"

#, fuzzy
#~ msgid "SEMICOLON"
#~ msgstr "Grandeco:"

#, fuzzy
#~ msgid "AT"
#~ msgstr "ATP"

#, fuzzy
#~ msgid "BRACKETLEFT"
#~ msgstr "Rotaciu maldekstren"

#, fuzzy
#~ msgid "BRACKETRIGHT"
#~ msgstr "Rotaciu dekstren"

#, fuzzy
#~ msgid "QUOTELEFT"
#~ msgstr "Rotaciu maldekstren"

#, fuzzy
#~ msgid "BRACELEFT"
#~ msgstr "Rotaciu maldekstren"

#, fuzzy
#~ msgid "BRACERIGHT"
#~ msgstr "Rotaciu dekstren"

#, fuzzy
#~ msgid "EXCLAMDOWN"
#~ msgstr "Rado malsupren"

#, fuzzy
#~ msgid "YEN"
#~ msgstr "Oksigeno"

#, fuzzy
#~ msgid "SECTION"
#~ msgstr "Priskribo:"

#, fuzzy
#~ msgid "COPYRIGHT"
#~ msgstr "Movu dekstren"

#, fuzzy
#~ msgid "MU"
#~ msgstr "Silentigi"

#, fuzzy
#~ msgid "AE"
#~ msgstr "Konservu"

#, fuzzy
#~ msgid "ETH"
#~ msgstr "morto"

#, fuzzy
#~ msgid "DIVISION"
#~ msgstr "Versio:"

#, fuzzy
#~ msgid "BACKTAB"
#~ msgstr "Reen"<|MERGE_RESOLUTION|>--- conflicted
+++ resolved
@@ -7,11 +7,7 @@
 msgstr ""
 "Project-Id-Version: PROJECT VERSION\n"
 "Report-Msgid-Bugs-To: EMAIL@ADDRESS\n"
-<<<<<<< HEAD
-"POT-Creation-Date: 2024-05-20 17:46+0100\n"
-=======
-"POT-Creation-Date: 2024-05-29 15:02+0300\n"
->>>>>>> c1d1221f
+"POT-Creation-Date: 2024-05-30 09:59+0300\n"
 "PO-Revision-Date: 2022-03-22 18:22+0000\n"
 "Last-Translator: Henri Hyyryläinen <hhyyrylainen@revolutionarygamesstudio.com>\n"
 "Language-Team: Esperanto <https://translate.revolutionarygamesstudio.com/projects/thrive/thrive-game/eo/>\n"
@@ -1958,14 +1954,17 @@
 msgid "FEED_ITEM_TRUNCATED_NOTICE"
 msgstr ""
 
+#, fuzzy
 msgid "FERROPLAST"
-msgstr ""
-
+msgstr "Termika plasto"
+
+#, fuzzy
 msgid "FERROPLAST_DESCRIPTION"
-msgstr ""
-
+msgstr "La termoplasto estas duobla membranstrukturo enhavanta termosentemajn pigmentojn kunigitajn en membranaj sakoj. Ĝi estas prokarioto asimilita por uzo de sia eŭkariota gastiganto. La pigmentoj en la termoplasto povas uzi la energion de varmaj diferencoj en la medio por produkti glukozon el akvo kaj gasa karbona dioksido en procezo nomita Termosintezo. La rapideco de ĝia produktado de glukozo dependas de la koncentriĝo de karbona dioksido kaj temperaturo."
+
+#, fuzzy
 msgid "FERROPLAST_PROCESSES_DESCRIPTION"
-msgstr ""
+msgstr "La termoplasto estas duobla membranstrukturo enhavanta termosentemajn pigmentojn kunigitajn en membranaj sakoj. Ĝi estas prokarioto asimilita por uzo de sia eŭkariota gastiganto. La pigmentoj en la termoplasto povas uzi la energion de varmaj diferencoj en la medio por produkti glukozon el akvo kaj gasa karbona dioksido en procezo nomita Termosintezo. La rapideco de ĝia produktado de glukozo dependas de la koncentriĝo de karbona dioksido kaj temperaturo."
 
 msgid "FILTER_ITEMS_BY_CATEGORY_COLON"
 msgstr ""
