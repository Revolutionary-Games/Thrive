# Translations template for PROJECT.
# Copyright (C) 2021 ORGANIZATION
# This file is distributed under the same license as the PROJECT project.
# FIRST AUTHOR <EMAIL@ADDRESS>, 2021.
#
msgid ""
msgstr ""
"Project-Id-Version: PROJECT VERSION\n"
"Report-Msgid-Bugs-To: EMAIL@ADDRESS\n"
<<<<<<< HEAD
"POT-Creation-Date: 2025-07-12 13:32+0200\n"
=======
"POT-Creation-Date: 2025-07-12 13:25+0200\n"
>>>>>>> a8b27aa6
"PO-Revision-Date: 2025-05-25 15:00+0000\n"
"Last-Translator: Anonymous <noreply@weblate.org>\n"
"Language-Team: Esperanto <https://translate.revolutionarygamesstudio.com/projects/thrive/thrive-game/eo/>\n"
"Language: eo\n"
"MIME-Version: 1.0\n"
"Content-Type: text/plain; charset=UTF-8\n"
"Content-Transfer-Encoding: 8bit\n"
"Plural-Forms: nplurals=2; plural=n != 1;\n"
"X-Generator: Weblate 5.11.4\n"
"Generated-By: Babel 2.9.0\n"

msgid "2D_MOVEMENT_TYPE_SELECTION"
msgstr ""

msgid "3D_EDITOR"
msgstr "3D Redaktilo"

msgid "3D_MOVEMENT"
msgstr "3D Movado"

msgid "3D_MOVEMENT_TYPE_SELECTION"
msgstr ""

msgid "ABILITIES"
msgstr "Kapabloj"

msgid "ABORT"
msgstr "Nuligi"

msgid "ABORTED_DOT"
msgstr "Nuligita."

#, fuzzy
msgid "ABSORBERS_COUNT"
msgstr ""
"Sur fora fremda planedo, vulkana kaj meteora agado kondukis al la disvolviĝo de nova fenomeno en la universo.\n"
"\n"
"Vivo.\n"
"\n"
"Simplaj mikroboj loĝas en la profundaj regionoj de la oceano. Vi estas la lasta universala komuna prapatro (LUCA) sur ĉi tiu planedo.\n"
"\n"
"Por postvivi en ĉi tiu malamika mondo, vi devos kolekti iujn ajn komponaĵojn, kiujn vi povas trovi, kaj evoluigi ĉiun generacion por konkurenci kontraŭ la aliaj specioj de mikroboj."

msgid "ABYSSOPELAGIC"
msgstr "Abisma zono"

msgid "ACCEPT"
msgstr ""

msgid "ACTION_AWAKEN"
msgstr ""

#, fuzzy
msgid "ACTION_AWAKEN_TOOLTIP"
msgstr "Aldonunovan funkcion por klavo"

msgid "ACTION_BLOCKED_WHILE_ANOTHER_IN_PROGRESS"
msgstr ""

msgid "ACTION_DELETE"
msgstr "Forigi"

msgid "ACTION_DOUBLE_POPULATION"
msgstr "Duobligi Loĝantaron"

msgid "ACTION_DUPLICATE_UNITS"
msgstr "Duobligi Unuojn"

msgid "ACTION_HALF_POPULATION"
msgstr "Duonigi Loĝantaron"

msgid "ACTION_TELEPORT"
msgstr "Teleporti"

msgid "ACTIVE"
msgstr ""

msgid "ACTIVE_THREAD_COUNT"
msgstr "Nunaj fadenoj:"

msgid "ACTIVITY_EXPLANATION"
msgstr ""

msgid "ADDITIONAL_VALIDATION_FAILED"
msgstr "Kromaj kontroloj detektis problemon: {0}"

msgid "ADD_INPUT_BUTTON_TOOLTIP"
msgstr "Aldoni novan fulmoklavon"

msgid "ADVANCED_VIEW"
msgstr ""

#, fuzzy
msgid "ADVANCED_VIEW_BUTTON_TOOLTIP"
msgstr "Aldonunovan funkcion por klavo"

#, fuzzy
msgid "AEROBIC_NITROGEN_FIXATION"
msgstr "Malaerobia Nitrogena Riparado"

msgid "AEROBIC_NITROGEN_FIXING"
msgstr "Aerobia Nitrogena Riparado"

#, fuzzy
msgid "AEROBIC_RESPIRATION"
msgstr "Spirado"

msgid "AGENTS"
msgstr "Agentoj"

msgid "AGENTS_COLON"
msgstr "Agentoj:"

msgid "AGENT_NAME"
msgstr "{0} Agent"

msgid "AGGRESSION_EXPLANATION"
msgstr ""

msgid "AGGRESSIVE"
msgstr ""

msgid "AI_MUTATION_RATE"
msgstr "Mutaciofteco de AI"

msgid "AI_MUTATION_RATE_EXPLANATION"
msgstr "(la rapideco de mutacio en AI-specioj)"

msgid "ALL"
msgstr "Ĉiuj"

#, fuzzy
msgid "ALLOW_SPECIES_SWITCH_ON_EXTINCTION"
msgstr "Permesu al specioj ne mutacii (se ne bona mutacio trovitas)"

#, fuzzy
msgid "ALLOW_SPECIES_SWITCH_ON_EXTINCTION_EXPLANATION"
msgstr "{0} loĝantaro ŝanĝiĝis per {1} pro: {2}"

msgid "ALL_WORLDS_GENERAL_STATISTICS"
msgstr "Ĝeneralaj Statistikoj de Ĉiuj Mondoj"

#, fuzzy
msgid "ALL_WORLDS_STATISTICS"
msgstr ""
"[b]Generations:[/b]\n"
"{0}\n"
"[b]Total Species:[/b]\n"
"Averaĝo {1}; Norma devio {2}\n"
"[b]Specioj Kiuj Ankoraŭ Vivas:[/b]\n"
"Averaĝo {3}; Norma devio {4}\n"
"[b]Kvanto da specioj po loko:[/b]\n"
"Averaĝo {5}; Norma devio {6}\n"
"[b]Loĝantaro po loko:[/b]\n"
"Averaĝo {7}; Norma devio {8}\n"
"[b]Mikroba Specio Averaĝa Seslatera Grando:[/b]\n"
"Averaĝo {9}; Norma devio {10}\n"
"[b]Ĝeneralaj Organetaj Datumoj:[/b]"

msgid "ALREADY_ASCENDED"
msgstr ""

msgid "ALT"
msgstr "Alt"

msgid "ALWAYS_VISIBLE"
msgstr ""

msgid "AMBIANCE_VOLUME"
msgstr "Media Volumo"

msgid "AMMONIA"
msgstr "Amoniako"

#, fuzzy
msgid "AMMONIA_COST"
msgstr "Amoniako"

msgid "AMOUNT_OF_AUTOSAVE_TO_KEEP"
msgstr "Kvanto da aŭtomataj konservadoj:"

msgid "AMOUNT_OF_QUICKSAVE_TO_KEEP"
msgstr "Kvanto da rapidaj konservadoj:"

msgid "ANAEROBIC_NITROGEN_FIXATION"
msgstr "Malaerobia Nitrogena Riparado"

#, fuzzy
msgid "AND_UNLOCK_CONDITION"
msgstr "Fizikaj Kondiĉoj"

msgid "ANISOTROPIC_FILTERING"
msgstr ""

msgid "ANTIALIASING_MSAA_TAA"
msgstr ""

#, fuzzy
msgid "ANTI_ALIASING_FXAA"
msgstr "Multekzempla glatigo:"

#, fuzzy
msgid "ANTI_ALIASING_MODE"
msgstr "Multekzempla glatigo:"

#, fuzzy
msgid "ANTI_ALIASING_MSAA"
msgstr "Multekzempla glatigo:"

#, fuzzy
msgid "ANTI_ALIASING_TAA"
msgstr "Multekzempla glatigo:"

msgid "APPEARANCE"
msgstr "Aspekto"

msgid "APPLY"
msgstr ""

msgid "APPLY_CHANGES"
msgstr ""

msgid "APRIL"
msgstr ""

msgid "ARE_YOU_SURE_TO_RESET_ALL_SETTINGS"
msgstr "Ĉu vi certas, ke vi volas restarigi ĈIUJN agordojn al defaŭltaj valoroj?"

msgid "ARE_YOU_SURE_TO_RESET_INPUT_SETTINGS"
msgstr "Ĉu vi certas, ke vi volas reagordi la enirajn agordojn al defaŭltaj valoroj?"

#, fuzzy
msgid "ARTIST_COLON"
msgstr "Specioj:"

msgid "ARTWORK_TITLE"
msgstr "\"{0}\" - {1}"

msgid "ART_BY"
msgstr ""

msgid "ART_GALLERY"
msgstr ""

#, fuzzy
msgid "ASCENSION_CONGRATULATIONS"
msgstr "Specio loĝantaro"

msgid "ASCENSION_CONGRATULATIONS_CONTENT"
msgstr ""

#, fuzzy
msgid "ASCENSION_STAGE"
msgstr "Versio:"

msgid "ASSEMBLY_CLASS_REQUIRED"
msgstr ""

msgid "ASSEMBLY_REQUIRED_WITH_HARMONY"
msgstr ""

msgid "ASSUME_HYPERTHREADING"
msgstr ""

msgid "ASSUME_HYPERTHREADING_TOOLTIP"
msgstr ""

msgid "ATMOSPHERIC_GASSES"
msgstr "Atmosferaj Gasoj"

msgid "ATP"
msgstr "ATP"

msgid "ATP_BALANCE"
msgstr "ATP-bilanco"

#, fuzzy
msgid "ATP_BALANCE_TOOLTIP"
msgstr "Aldonunovan funkcion por klavo"

#, fuzzy
msgid "ATP_BALANCE_TOOLTIP_MULTICELLULAR"
msgstr "Aldonunovan funkcion por klavo"

msgid "ATP_BALANCE_WITHOUT_EXTERNAL_RESOURCES"
msgstr ""

msgid "ATP_BALANCE_WITHOUT_GLUCOSE"
msgstr ""

#, fuzzy
msgid "ATP_BALANCE_WITHOUT_HYDROGEN_SULFIDE"
msgstr "Hidrogena Sulfido"

#, fuzzy
msgid "ATP_BALANCE_WITHOUT_IRON"
msgstr "ATP-bilanco"

msgid "ATP_BALANCE_WITH_ALL_COMPOUNDS"
msgstr ""

msgid "ATP_PRODUCTION"
msgstr "ATP-Produktado"

msgid "ATP_PRODUCTION_TOO_LOW"
msgstr "ATP-PRODUKTO ESTAS TRE MALALTA!"

#, fuzzy
msgid "ATTEMPT_TO_WRITE_SAVE_FAILED"
msgstr "Aŭtomata evolucio malsukcesis"

msgid "AT_CURSOR"
msgstr "Ĉe Kursoro(montrilo):"

msgid "AUDIO_OUTPUT_DEVICE"
msgstr ""

msgid "AUGUST"
msgstr ""

msgid "AUTO"
msgstr "aŭtomate"

#, fuzzy
msgid "AUTO-EVO_EXPLANATION_EXPLANATION"
msgstr "{0} loĝantaro ŝanĝiĝis per {1} pro: {2}"

#, fuzzy
msgid "AUTO-EVO_POPULATION_CHANGED_2"
msgstr "{0} loĝantaro ŝanĝiĝis per {1} pro: {2}"

#, fuzzy
msgid "AUTO-EVO_PREDICTION"
msgstr "{0:F1}% finita. {1:n0}/{2:n0} paŝoj."

#, fuzzy
msgid "AUTO-EVO_PREDICTION_BOX_DESCRIPTION"
msgstr "La potencocentro de la ĉelo. La mitokondrio (pluralo: mitokondrioj) estas duobla membrana strukturo plenigita de proteinoj kaj enzimoj. Ĝi estas prokarioto asimilita por uzo de sia eŭkariota gastiganto. Ĝi povas konverti glukozon en ATP-on kun multe pli alta efikeco ol oni povas fari ĝin en la citoplasmo en proceso nomata Aeroba Respirado. Tamen ĝi postulas oksigenon por funkcii, kaj pli malaltaj niveloj de oksigeno en la medio malrapidigos la rapidon de ĝia produktado de ATP."

#, fuzzy
msgid "AUTO-EVO_RESULTS_TITLE"
msgstr "Resultoj de aŭtomata evoluo:"

msgid "AUTO-EVO_STEPS_DONE"
msgstr "{0:F1}% finita. {1:n0}/{2:n0} paŝoj."

msgid "AUTO-EVO_STRENGHT_MULTIPLIER"
msgstr ""

#, fuzzy
msgid "AUTO-EVO_STRENGHT_MULTIPLIER_EXPLANATION"
msgstr "Osmoregada Kosto"

msgid "AUTOSAVE_DURING_THE_GAME"
msgstr "Aŭtomata konservado dum la ludo"

msgid "AUTO_EVO"
msgstr "Aŭto-Evo"

#, fuzzy
msgid "AUTO_EVO_EXPLORER_TOOL_BUTTON"
msgstr "Distingivo:"

#, fuzzy
msgid "AUTO_EVO_EXPLORING_TOOL"
msgstr "Lanĉa stato:"

msgid "AUTO_EVO_FAILED"
msgstr "Aŭtomata evolucio malsukcesis"

msgid "AUTO_EVO_MISSING_RESULT_DATA_OBJECT"
msgstr ""

msgid "AUTO_EVO_RESULTS"
msgstr "Resultoj de aŭtomata evoluo:"

#, fuzzy
msgid "AUTO_EVO_RESULTS_GLOBAL_TITLE"
msgstr "Resultoj de aŭtomata evoluo:"

#, fuzzy
msgid "AUTO_EVO_RESULTS_PATCH_TITLE"
msgstr "Resultoj de aŭtomata evoluo:"

msgid "AUTO_EVO_RUN_STATUS"
msgstr "Lanĉa stato:"

#, fuzzy
msgid "AUTO_EVO_STATUS_COLON"
msgstr "Lanĉa stato:"

msgid "AUTO_MOVE_FORWARDS"
msgstr "Antaŭeniĝu aŭtomate"

#, fuzzy
msgid "AUTO_RESOLUTION"
msgstr "Distingivo:"

msgid "AVAILABLE_CONSTRUCTION_PROJECTS"
msgstr ""

msgid "AVAILABLE_MODS"
msgstr ""

msgid "AWAKENING_STAGE"
msgstr ""

#, fuzzy
msgid "AWARE_STAGE"
msgstr ""
"Sur fora fremda planedo, vulkana kaj meteora agado kondukis al la disvolviĝo de nova fenomeno en la universo.\n"
"\n"
"Vivo.\n"
"\n"
"Simplaj mikroboj loĝas en la profundaj regionoj de la oceano. Vi estas la lasta universala komuna prapatro (LUCA) sur ĉi tiu planedo.\n"
"\n"
"Por postvivi en ĉi tiu malamika mondo, vi devos kolekti iujn ajn komponaĵojn, kiujn vi povas trovi, kaj evoluigi ĉiun generacion por konkurenci kontraŭ la aliaj specioj de mikroboj."

msgid "BACK"
msgstr "Reen"

msgid "BACKGROUND_BLUR"
msgstr ""

msgid "BACKSLASH"
msgstr "Deklivo"

msgid "BACKSPACE"
msgstr "Retropaŝo"

msgid "BACK_TO_SETTINGS"
msgstr ""

#, fuzzy
msgid "BACTERIAL_THERMOSYNTHESIS"
msgstr "Kemisintezo"

msgid "BALANCE_DISPLAY_AT_DAY_ALWAYS"
msgstr ""

msgid "BALANCE_DISPLAY_AT_DAY_ALWAYS_TOOLTIP"
msgstr ""

msgid "BALANCE_DISPLAY_WHILE_MOVING"
msgstr ""

#, fuzzy
msgid "BALANCE_DISPLAY_WHILE_MOVING_TOOLTIP"
msgstr "Aldonunovan funkcion por klavo"

#, fuzzy
msgid "BASE_MOBILITY"
msgstr "Movebleco"

msgid "BASE_MOVEMENT"
msgstr "Baza Movado"

msgid "BASIC_VIEW"
msgstr ""

#, fuzzy
msgid "BASIC_VIEW_BUTTON_TOOLTIP"
msgstr "Aldonunovan funkcion por klavo"

msgid "BATHYPELAGIC"
msgstr "Batipelagika"

msgid "BECOME_MACROSCOPIC"
msgstr ""

msgid "BECOME_MULTICELLULAR"
msgstr ""

msgid "BEGIN_THRIVING"
msgstr "Komencu Prosperadon(Thriving)"

#, fuzzy
msgid "BEHAVIOUR"
msgstr "Konduto"

msgid "BEHAVIOUR_ACTIVITY"
msgstr "Aktiveco"

#, fuzzy
msgid "BEHAVIOUR_AGGRESSION"
msgstr "Konduto"

#, fuzzy
msgid "BEHAVIOUR_FEAR"
msgstr "Konduto"

#, fuzzy
msgid "BEHAVIOUR_FOCUS"
msgstr "Konduto"

#, fuzzy
msgid "BEHAVIOUR_OPPORTUNISM"
msgstr "Konduto"

msgid "BELOW_SEA_LEVEL"
msgstr "{0}-{1}m sub marnivelo"

msgid "BENCHMARKS"
msgstr ""

#, fuzzy
msgid "BENCHMARK_FINISHED"
msgstr "Ŝarĝo estas finita"

msgid "BENCHMARK_PHASE"
msgstr ""

msgid "BENCHMARK_RESULTS_COLON"
msgstr ""

#, fuzzy
msgid "BEST_PATCH_COLON"
msgstr "Specioj:"

msgid "BIG_IRON_CHUNK"
msgstr "Granda Fera Peco"

#, fuzzy
msgid "BIG_PHOSPHATE_CHUNK"
msgstr "Granda Fera Peco"

msgid "BILLION_ABBREVIATION"
msgstr "{0} Mrd"

#, fuzzy
msgid "BINDING_AGENT"
msgstr ""
"Estas konflikto kun {0}.\n"
"Ĉu vi volas forigi la enigon de {1}?"

#, fuzzy
msgid "BINDING_AGENT_DESCRIPTION"
msgstr "Nitrogenazo estas proteino kapabla uzi gasan nitrogenon kaj ĉelan energion en la formo de ATP por produkti amoniakon, ĉefan kreskonutraĵon por ĉeloj. Ĉi tio estas procezo nomata Anaeroba Nitrogena Fiksado. Ĉar la nitrogenazo estas suspensie en la citoplasmo, la ĉirkaŭa fluidaĵo iom fermentas."

#, fuzzy
msgid "BINDING_AGENT_PROCESSES_DESCRIPTION"
msgstr "Nitrogenazo estas proteino kapabla uzi gasan nitrogenon kaj ĉelan energion en la formo de ATP por produkti amoniakon, ĉefan kreskonutraĵon por ĉeloj. Ĉi tio estas procezo nomata Anaeroba Nitrogena Fiksado. Ĉar la nitrogenazo estas suspensie en la citoplasmo, la ĉirkaŭa fluidaĵo iom fermentas."

msgid "BIND_AXES_SENSITIVITY"
msgstr ""

msgid "BIOLUMINESCENT_VACUOLE"
msgstr "Biolumineska Vakuolo"

#, fuzzy
msgid "BIOLUMINESCENT_VACUOLE_DESCRIPTION"
msgstr "Biolumineska Vakuolo"

#, fuzzy
msgid "BIOLUMINESCENT_VACUOLE_PROCESSES_DESCRIPTION"
msgstr "La toksina vakuolo estas vakuolo, kiu estis modifita por la specifa produktado, stokado kaj sekrecio de oxytoxy toksinoj. Pli da toksinaj vacuoloj pliigos la rapidecon, per kiu toksinoj povas esti liberigitaj."

msgid "BIOME_LABEL"
msgstr "Biomo: {0}"

#, fuzzy
msgid "BLOOM_RENDER_EFFECT"
msgstr "Eksteraj efikoj:"

#, fuzzy
msgid "BLUESKY_TOOLTIP"
msgstr "Rekomenci"

msgid "BRAIN_CELL_NAME_DEFAULT"
msgstr ""

msgid "BRAVE"
msgstr ""

msgid "BROWSE"
msgstr ""

msgid "BROWSE_WORKSHOP"
msgstr ""

#, fuzzy
msgid "BUILD_CITY"
msgstr "Strukturo"

#, fuzzy
msgid "BUILD_QUEUE"
msgstr "Strukturo"

#, fuzzy
msgid "BUILD_STRUCTURE"
msgstr "Strukturo"

msgid "BY"
msgstr "Per:"

msgid "BY_REVOLUTIONARY_GAMES"
msgstr ""

msgid "CACHE_DISK_MAX_TIME"
msgstr ""

msgid "CACHE_MEMORY_MAX_ITEMS"
msgstr ""

msgid "CACHE_TIME_MEMORY"
msgstr ""

msgid "CACHE_TIME_MEMORY_ONLY"
msgstr ""

#, fuzzy
msgid "CACHING_TITLE"
msgstr "VI PROSPERIS!"

msgid "CALCIUM_CARBONATE"
msgstr "Kalcia Karbonato"

msgid "CALCIUM_CARBONATE_MEMBRANE_DESCRIPTION"
msgstr "Ĉi tiu membrano havas fortan ŝelon el kalcia karbonato. Ĝi povas facile rezisti damaĝon kaj postulas malpli da energio por ne misformi. La malavantaĝoj de havi tian pezan ŝelon estas, ke la ĉelo estas multe pli malrapida kaj bezonas iom da tempo por sorbi resursojn."

msgid "CAMERA"
msgstr "Kamerao"

msgid "CANCEL"
msgstr "Nuligi"

msgid "CANCEL_ACTION_CAPITAL"
msgstr "NULIGI AGON"

msgid "CANCEL_CURRENT_ACTION"
msgstr "Nuligi nunan agon"

msgid "CANNOT_DELETE_USED_CELL_TYPE"
msgstr ""

msgid "CANNOT_DELETE_USED_CELL_TYPE_TITLE"
msgstr ""

msgid "CANNOT_ENGULF"
msgstr "Ne povas engluti"

msgid "CANNOT_MOVE_METABALL_TO_DESCENDANT_TREE"
msgstr ""

msgid "CANNOT_REDUCE_BRAIN_POWER_STAGE"
msgstr ""

msgid "CANNOT_REDUCE_BRAIN_POWER_STAGE_TITLE"
msgstr ""

#, fuzzy
msgid "CANNOT_WRITE_SAVE"
msgstr "Ne povas engluti"

msgid "CANT_LOAD_MOD_INFO"
msgstr ""

msgid "CAPSLOCK"
msgstr ""

msgid "CARBON_DIOXIDE"
msgstr "Karbona duoksido"

msgid "CATEGORY_AN_ABUNDANCE"
msgstr ""

msgid "CATEGORY_A_FAIR_AMOUNT"
msgstr ""

msgid "CATEGORY_LITTLE"
msgstr ""

msgid "CATEGORY_QUITE_A_BIT"
msgstr ""

msgid "CATEGORY_SOME"
msgstr ""

msgid "CATEGORY_VERY_LITTLE"
msgstr ""

msgid "CAUTIOUS"
msgstr ""

#, fuzzy
msgid "CELL"
msgstr "Celulozo"

#, fuzzy
msgid "CELLS"
msgstr "Celulozo"

#, fuzzy
msgid "CELLULASE"
msgstr "Celulozo"

#, fuzzy
msgid "CELLULASE_DESCRIPTION"
msgstr "La vakuolo estas interna membraneca organeto uzata por stokado en la ĉelo. Ili estas kunmetitaj de pluraj kunfandiĝitaj vezikoj, pli malgrandaj membranaj strukturoj vaste uzataj en ĉeloj por stokado. Ĝi estas plenigita per akvo, kiu kutimas enhavi molekulojn, enzimojn, solidojn kaj aliajn substancojn. Ilia formo estas flua kaj povas varii inter ĉeloj."

msgid "CELLULOSE"
msgstr "Celulozo"

#, fuzzy
msgid "CELLULOSE_MEMBRANE_DESCRIPTION"
msgstr "Ĉi tiu membrano havas muron, kio rezultigas pli bonan protekton kontraŭ ĝenerala damaĝo kaj precipe kontraŭ fizika damaĝo. Ankaŭ kostas malpli da energio konservi sian formon, sed ne povas absorbi aĵojn rapide kaj estas pli malrapida."

#, fuzzy
msgid "CELL_STAT_ROTATION_TOOLTIP"
msgstr "Rekomenci"

#, fuzzy
msgid "CELL_STAT_SPEED_TOOLTIP"
msgstr "Rekomenci"

#, fuzzy
msgid "CELL_STAT_STORAGE_TOOLTIP"
msgstr "Rekomenci"

#, fuzzy
msgid "CELL_TYPE_BUTTON_ATP_CONSUMPTION"
msgstr "{0}: -{1} ATP"

#, fuzzy
msgid "CELL_TYPE_BUTTON_ATP_PRODUCTION"
msgstr "ATP-Produktado"

msgid "CELL_TYPE_NAME"
msgstr ""

#, fuzzy
msgid "CHANGE_DESCRIPTION_IS_TOO_LONG"
msgstr "Priskribo:"

msgid "CHANGE_THE_SYMMETRY"
msgstr "Ŝanĝu la simetrion"

#, fuzzy
msgid "CHANNEL_INHIBITOR_TOXIN_SYNTHESIS"
msgstr "La toksina vakuolo estas vakuolo, kiu estis modifita por la specifa produktado, stokado kaj sekrecio de oxytoxy toksinoj. Pli da toksinaj vacuoloj pliigos la rapidecon, per kiu toksinoj povas esti liberigitaj."

msgid "CHEATS"
msgstr "Trompaĵoj"

msgid "CHEAT_KEYS_ENABLED"
msgstr "Trompaĵoj estas ebligitaj"

#, fuzzy
msgid "CHEAT_MENU"
msgstr "Trompaĵoj"

#, fuzzy
msgid "CHEMICAL_BUTTON_MICROBE_TOOLTIP"
msgstr "Aldonunovan funkcion por klavo"

msgid "CHEMOPLAST"
msgstr "Kemoplasto"

#, fuzzy
msgid "CHEMOPLAST_DESCRIPTION"
msgstr "La chememioplasto estas duoblomembrana strukturo, kiu havas proteinojn kapablajn transformi hidrogenan sulfidon, akvon kaj gasan karbondioksidon en glukozon dum proceso nomata Kemosintezo de Hidrogena Sulfido. La rapideco de ĝia glukoza produktado pliigas kun la koncentriĝo de karbona dioksido."

#, fuzzy
msgid "CHEMOPLAST_PROCESSES_DESCRIPTION"
msgstr "La chememioplasto estas duoblomembrana strukturo, kiu havas proteinojn kapablajn transformi hidrogenan sulfidon, akvon kaj gasan karbondioksidon en glukozon dum proceso nomata Kemosintezo de Hidrogena Sulfido. La rapideco de ĝia glukoza produktado pliigas kun la koncentriĝo de karbona dioksido."

#, fuzzy
msgid "CHEMORECEPTOR"
msgstr "Kemoplasto"

#, fuzzy
msgid "CHEMORECEPTOR_DESCRIPTION"
msgstr "La chememioplasto estas duoblomembrana strukturo, kiu havas proteinojn kapablajn transformi hidrogenan sulfidon, akvon kaj gasan karbondioksidon en glukozon dum proceso nomata Kemosintezo de Hidrogena Sulfido. La rapideco de ĝia glukoza produktado pliigas kun la koncentriĝo de karbona dioksido."

#, fuzzy
msgid "CHEMORECEPTOR_MINIMUM_AMOUNT_TOOLTIP"
msgstr "Kemoplasto"

#, fuzzy
msgid "CHEMORECEPTOR_PROCESSES_DESCRIPTION"
msgstr "La chememioplasto estas duoblomembrana strukturo, kiu havas proteinojn kapablajn transformi hidrogenan sulfidon, akvon kaj gasan karbondioksidon en glukozon dum proceso nomata Kemosintezo de Hidrogena Sulfido. La rapideco de ĝia glukoza produktado pliigas kun la koncentriĝo de karbona dioksido."

#, fuzzy
msgid "CHEMORECEPTOR_SEARCH_RADIUS_TOOLTIP"
msgstr "La chememioplasto estas duoblomembrana strukturo, kiu havas proteinojn kapablajn transformi hidrogenan sulfidon, akvon kaj gasan karbondioksidon en glukozon dum proceso nomata Kemosintezo de Hidrogena Sulfido. La rapideco de ĝia glukoza produktado pliigas kun la koncentriĝo de karbona dioksido."

#, fuzzy
msgid "CHEMOSYNTHESIS"
msgstr "Kemisintezo"

msgid "CHEMOSYNTHESIZING_PROTEINS"
msgstr "Kemosintezaj Proteinoj"

#, fuzzy
msgid "CHEMOSYNTHESIZING_PROTEINS_DESCRIPTION"
msgstr "Kemosintezaj proteinoj estas malgrandaj aroj de proteinoj en la citoplasmo kapablaj konverti hidrogenan sulfidon, akvon kaj gasan karbondioksidon en glukozon en proceso nomata Kemosintezo de Hidrogena Sulfido. La rapideco de ĝia glukoza produktado kreskas kun la koncentriĝo de karbona dioksido. Ĉar la kemiosintezaj proteinoj estas suspensie rekte en la citoplasmo, la ĉirkaŭa fluido iom fermentas."

#, fuzzy
msgid "CHEMOSYNTHESIZING_PROTEINS_PROCESSES_DESCRIPTION"
msgstr "Kemosintezaj proteinoj estas malgrandaj aroj de proteinoj en la citoplasmo kapablaj konverti hidrogenan sulfidon, akvon kaj gasan karbondioksidon en glukozon en proceso nomata Kemosintezo de Hidrogena Sulfido. La rapideco de ĝia glukoza produktado kreskas kun la koncentriĝo de karbona dioksido. Ĉar la kemiosintezaj proteinoj estas suspensie rekte en la citoplasmo, la ĉirkaŭa fluido iom fermentas."

msgid "CHEMO_SYNTHESIS"
msgstr "Kemisintezo"

msgid "CHITIN"
msgstr "itino"

#, fuzzy
msgid "CHITINASE"
msgstr "itino"

#, fuzzy
msgid "CHITINASE_DESCRIPTION"
msgstr "La gluiĝemaj internaĵoj de ĉelo. La citoplasmo estas la baza miksaĵo de jonoj, proteinoj kaj aliaj substancoj solvitaj en akvo, kiu plenigas la internon de la ĉelo. Unu el la funkcioj, kiujn ĝi plenumas, estas Fermentado, la konvertiĝo de glukozo en ATP-energion. Por havi pli progresintajn metabolojn, ĉeloj, al kiuj mankas organetoj, uzas energion de ATP. Ĝi ankaŭ estas uzita por stoki molekulojn en la ĉelo kaj kreskigi la grandecon de la ĉelo."

#, fuzzy
msgid "CHITIN_MEMBRANE_DESCRIPTION"
msgstr "Ĉi tiu membrano havas muron, kio signifas, ke ĝi havas pli bonajn protektojn kontraŭ kutima damaĝo kaj precipe kontraŭ toksina damaĝo. Ankaŭ kostas malpli da energio konservi sian formon, sed ĝi estas pli malrapida kaj ne povas absorbi aĵojn rapide."

msgid "CHLOROPLAST"
msgstr "Kloroplasto"

#, fuzzy
msgid "CHLOROPLAST_DESCRIPTION"
msgstr "La kloroplasto estas duobla membranstrukturo enhavanta fotosentemajn pigmentojn stakigitajn kune en membranaj sakoj. Ĝi estas prokarioto asimilita por uzo de sia eŭkariota gastiganto. La pigmentoj en la kloroplasto kapablas uzi la luman energion por produkti glukozon el akvo kaj gasa karbondioksido en procezo nomita fotosintezo. Ĉi tiuj pigmentoj ankaŭ donas al ĝi diversan koloron. La rapideco de ĝia produktado de glukozo dependas de la koncentriĝo de karbona dioksido kaj la intenseco de lumo."

#, fuzzy
msgid "CHLOROPLAST_PROCESSES_DESCRIPTION"
msgstr "La kloroplasto estas duobla membranstrukturo enhavanta fotosentemajn pigmentojn stakigitajn kune en membranaj sakoj. Ĝi estas prokarioto asimilita por uzo de sia eŭkariota gastiganto. La pigmentoj en la kloroplasto kapablas uzi la luman energion por produkti glukozon el akvo kaj gasa karbondioksido en procezo nomita fotosintezo. Ĉi tiuj pigmentoj ankaŭ donas al ĝi diversan koloron. La rapideco de ĝia produktado de glukozo dependas de la koncentriĝo de karbona dioksido kaj la intenseco de lumo."

#, fuzzy
msgid "CHOSEN_FILENAME_ALREADY_EXISTS"
msgstr "La elektita dosiernomo ({0}) jam ekzistas. Ĉu anstataŭigi?"

msgid "CHROMATIC_ABERRATION"
msgstr "Kromata Aberacio:"

#, fuzzy
msgid "CHROMATOPHORE_PROCESSES_DESCRIPTION"
msgstr "Kemosintezaj proteinoj estas malgrandaj aroj de proteinoj en la citoplasmo kapablaj konverti hidrogenan sulfidon, akvon kaj gasan karbondioksidon en glukozon en proceso nomata Kemosintezo de Hidrogena Sulfido. La rapideco de ĝia glukoza produktado kreskas kun la koncentriĝo de karbona dioksido. Ĉar la kemiosintezaj proteinoj estas suspensie rekte en la citoplasmo, la ĉirkaŭa fluido iom fermentas."

msgid "CHUNK_CELL_CORPSE_PART"
msgstr ""

#, fuzzy
msgid "CHUNK_FOOD_SOURCE"
msgstr "Kunmetitaj nuboj"

msgid "CILIA"
msgstr "Cilio"

#, fuzzy
msgid "CILIA_DESCRIPTION"
msgstr "La gluiĝemaj internaĵoj de ĉelo. La citoplasmo estas la baza miksaĵo de jonoj, proteinoj kaj aliaj substancoj solvitaj en akvo, kiu plenigas la internon de la ĉelo. Unu el la funkcioj, kiujn ĝi plenumas, estas Fermentado, la konvertiĝo de glukozo en ATP-energion. Por havi pli progresintajn metabolojn, ĉeloj, al kiuj mankas organetoj, uzas energion de ATP. Ĝi ankaŭ estas uzita por stoki molekulojn en la ĉelo kaj kreskigi la grandecon de la ĉelo."

#, fuzzy
msgid "CILIA_PROCESSES_DESCRIPTION"
msgstr "La gluiĝemaj internaĵoj de ĉelo. La citoplasmo estas la baza miksaĵo de jonoj, proteinoj kaj aliaj substancoj solvitaj en akvo, kiu plenigas la internon de la ĉelo. Unu el la funkcioj, kiujn ĝi plenumas, estas Fermentado, la konvertiĝo de glukozo en ATP-energion. Por havi pli progresintajn metabolojn, ĉeloj, al kiuj mankas organetoj, uzas energion de ATP. Ĝi ankaŭ estas uzita por stoki molekulojn en la ĉelo kaj kreskigi la grandecon de la ĉelo."

#, fuzzy
msgid "CITY_SHORT_STATISTICS"
msgstr "Organisma Statistiko"

msgid "CLEAN_UP_OLD_SAVES"
msgstr "Forigi Malnovajn Konservadojn"

msgid "CLEAR_CACHE"
msgstr ""

#, fuzzy
msgid "CLICK_TO_SELECT"
msgstr "Forigi Elektita(j)n"

msgid "CLIMATE_INSTABILITY"
msgstr ""

#, fuzzy
msgid "CLIMATE_INSTABILITY_EXPLANATION"
msgstr "{0} loĝantaro ŝanĝiĝis per {1} pro: {2}"

msgid "CLIMATE_STABILITY_AVERAGE"
msgstr ""

msgid "CLIMATE_STABILITY_STABLE"
msgstr ""

msgid "CLIMATE_STABILITY_UNSTABLE"
msgstr ""

msgid "CLOSE"
msgstr "Fermu"

msgid "CLOSE_OPTIONS"
msgstr "Ĉu fermu agordojn?"

msgid "CLOSTRIDIAL_FERMENTATION"
msgstr ""

#, fuzzy
msgid "CLOUD_BENCHMARK"
msgstr "Ŝarĝante Mikrobredaktilon"

msgid "CLOUD_RESOLUTION_DIVISOR"
msgstr "Nuba Rezolucia Divizoro:"

msgid "CLOUD_SIMULATION_MINIMUM_INTERVAL"
msgstr ""
"Nuba Simulada Minimumo\n"
"Intervalo:"

#, fuzzy
msgid "CLOUD_SIMULATION_MULTIPLIER"
msgstr "Osmoregada Kosto"

msgid "COASTAL"
msgstr "Marbordo"

msgid "COLLISION_SHAPE"
msgstr ""

msgid "COLOUR"
msgstr "Koloro"

msgid "COLOURBLIND_CORRECTION"
msgstr "Kolorblinda o:"

msgid "COLOUR_PICKER_ADD_PRESET"
msgstr ""

#, fuzzy
msgid "COLOUR_PICKER_A_TOOLTIP"
msgstr "Aldonunovan funkcion por klavo"

#, fuzzy
msgid "COLOUR_PICKER_B_TOOLTIP"
msgstr "Aldonunovan funkcion por klavo"

#, fuzzy
msgid "COLOUR_PICKER_G_TOOLTIP"
msgstr "Aldonunovan funkcion por klavo"

#, fuzzy
msgid "COLOUR_PICKER_HSV_BUTTON_TOOLTIP"
msgstr "Aldonunovan funkcion por klavo"

#, fuzzy
msgid "COLOUR_PICKER_H_TOOLTIP"
msgstr "Aldonunovan funkcion por klavo"

msgid "COLOUR_PICKER_PICK_COLOUR"
msgstr ""

#, fuzzy
msgid "COLOUR_PICKER_PRESET_TOOLTIP"
msgstr "Aldonunovan funkcion por klavo"

#, fuzzy
msgid "COLOUR_PICKER_RAW_BUTTON_TOOLTIP"
msgstr "Aldonunovan funkcion por klavo"

#, fuzzy
msgid "COLOUR_PICKER_R_TOOLTIP"
msgstr "Aldonunovan funkcion por klavo"

#, fuzzy
msgid "COLOUR_PICKER_S_TOOLTIP"
msgstr "Aldonunovan funkcion por klavo"

#, fuzzy
msgid "COLOUR_PICKER_V_TOOLTIP"
msgstr "Aldonunovan funkcion por klavo"

#, fuzzy
msgid "COMMON_ABILITIES"
msgstr "Kapabloj"

msgid "COMMON_EDITING_AND_STRATEGY"
msgstr ""

msgid "COMMUNITY_FORUM"
msgstr ""

#, fuzzy
msgid "COMMUNITY_FORUM_BUTTON_TOOLTIP"
msgstr "Aldonunovan funkcion por klavo"

msgid "COMMUNITY_WIKI"
msgstr ""

#, fuzzy
msgid "COMMUNITY_WIKI_BUTTON_TOOLTIP"
msgstr "Aldonunovan funkcion por klavo"

#, fuzzy
msgid "COMPILED_AT_COLON"
msgstr "Kunmetaĵoj:"

#, fuzzy
msgid "COMPLETE_ACTION"
msgstr "Kunmetaĵoj:"

msgid "COMPOUNDS"
msgstr "Kunmetaĵoj"

#, fuzzy
msgid "COMPOUNDS_AT_EQUILIBRIUM"
msgstr "Kunmetitaj nuboj"

#, fuzzy
msgid "COMPOUNDS_AT_MAX_SPEED"
msgstr "Kunmetitaj nuboj"

#, fuzzy
msgid "COMPOUNDS_BUTTON_MICROBE_TOOLTIP"
msgstr "Aldonunovan funkcion por klavo"

msgid "COMPOUNDS_COLON"
msgstr "Kunmetaĵoj:"

#, fuzzy
msgid "COMPOUND_BALANCE_FILL_TIME"
msgstr "Kunmetaĵaj Ekvilibro"

#, fuzzy
msgid "COMPOUND_BALANCE_FILL_TIME_TOO_LONG"
msgstr "Kunmetaĵaj Ekvilibro"

#, fuzzy
msgid "COMPOUND_BALANCE_MODE_TOOLTIP"
msgstr "Aldonunovan funkcion por klavo"

msgid "COMPOUND_BALANCE_TITLE"
msgstr "Kunmetaĵaj Ekvilibro"

#, fuzzy
msgid "COMPOUND_BALANCE_TOOLTIP"
msgstr "Aldonunovan funkcion por klavo"

msgid "COMPOUND_CLOUDS"
msgstr "Kunmetitaj nuboj"

#, fuzzy
msgid "COMPOUND_CLOUD_BENCHMARK"
msgstr "Kunmetitaj nuboj"

#, fuzzy
msgid "COMPOUND_CLOUD_DENSITY"
msgstr "Kunmetitaj nuboj"

#, fuzzy
msgid "COMPOUND_CLOUD_DENSITY_EXPLANATION"
msgstr "Kunmetitaj nuboj"

msgid "COMPOUND_CONCENTRATIONS_DECREASED"
msgstr ""

#, fuzzy
msgid "COMPOUND_FOOD_SOURCE"
msgstr "Kunmetitaj nuboj"

#, fuzzy
msgid "COMPOUND_HANDLE_KEEP"
msgstr "Kunmetaĵaj Ekvilibro"

#, fuzzy
msgid "COMPOUND_HANDLE_SPLIT_SISTER"
msgstr "Kunmetaĵaj Ekvilibro"

#, fuzzy
msgid "COMPOUND_HANDLE_TOP_UP"
msgstr "Aldonunovan funkcion por klavo"

#, fuzzy
msgid "COMPOUND_HANDLE_TOP_UP_ON_CHANGE"
msgstr "Kunmetitaj nuboj"

#, fuzzy
msgid "COMPOUND_STORAGE_AMOUNT_DOES_NOT_LAST_NIGHT"
msgstr "Kunmetaĵaj Ekvilibro"

msgid "COMPOUND_STORAGE_NOT_ENOUGH_GENERATED_DURING_DAY"
msgstr ""

#, fuzzy
msgid "COMPOUND_STORAGE_NOT_ENOUGH_SPACE"
msgstr "Kunmetitaj nuboj"

#, fuzzy
msgid "COMPOUND_STORAGE_STATS_TITLE"
msgstr "Kunmetaĵaj Ekvilibro"

#, fuzzy
msgid "COMPOUND_STORAGE_STATS_TOOLTIP"
msgstr "Kunmetaĵaj Ekvilibro"

#, fuzzy
msgid "COMPOUND_TO_FIND"
msgstr "Kunmetitaj nuboj"

msgid "CONCEPT_ART"
msgstr ""

msgid "CONFIG"
msgstr ""

msgid "CONFIRM_CAPITAL"
msgstr "KONFIRMU"

#, fuzzy
msgid "CONFIRM_DELETE"
msgstr "KONFIRMU"

#, fuzzy
msgid "CONFIRM_EXIT"
msgstr "KONFIRMU"

msgid "CONFIRM_FOSSILISATION_OVERWRITE"
msgstr ""

#, fuzzy
msgid "CONFIRM_MOVE_TO_ASCENSION_STAGE"
msgstr "{0} loĝantaro ŝanĝiĝis per {1} pro: {2}"

#, fuzzy
msgid "CONFIRM_MOVE_TO_ASCENSION_STAGE_EXPLANATION"
msgstr "{0} loĝantaro ŝanĝiĝis per {1} pro: {2}"

msgid "CONFIRM_MOVE_TO_INDUSTRIAL_STAGE"
msgstr ""

#, fuzzy
msgid "CONFIRM_MOVE_TO_INDUSTRIAL_STAGE_EXPLANATION"
msgstr "{0} loĝantaro ŝanĝiĝis per {1} pro: {2}"

#, fuzzy
msgid "CONFIRM_MOVE_TO_SPACE_STAGE"
msgstr "{0} loĝantaro ŝanĝiĝis per {1} pro: {2}"

#, fuzzy
msgid "CONFIRM_MOVE_TO_SPACE_STAGE_EXPLANATION"
msgstr "{0} loĝantaro ŝanĝiĝis per {1} pro: {2}"

#, fuzzy
msgid "CONFIRM_NEW_GAME_BUTTON_TOOLTIP"
msgstr "Aldonunovan funkcion por klavo"

#, fuzzy
msgid "CONFIRM_NEW_GAME_BUTTON_TOOLTIP_DISABLED"
msgstr "Aldonunovan funkcion por klavo"

msgid "CONSTRUCTION_UNIT_NAME"
msgstr ""

msgid "CONTENT_UPLOADED_FROM"
msgstr ""

#, fuzzy
msgid "CONTINUE"
msgstr "Komencu Prosperadon(Thriving)"

#, fuzzy
msgid "CONTINUE_AS_SPECIES"
msgstr "Elektu flikaĵon por montri detalojn ĉi tie"

#, fuzzy
msgid "CONTINUE_THRIVING"
msgstr "Komencu Prosperadon(Thriving)"

msgid "CONTINUE_TO_PROTOTYPES"
msgstr ""

msgid "CONTINUE_TO_PROTOTYPES_PROMPT"
msgstr ""

msgid "CONTROLLER_ANY_DEVICE"
msgstr ""

msgid "CONTROLLER_AXIS_L2"
msgstr ""

msgid "CONTROLLER_AXIS_LEFT_TRIGGER"
msgstr ""

msgid "CONTROLLER_AXIS_LEFT_X"
msgstr ""

msgid "CONTROLLER_AXIS_LEFT_Y"
msgstr ""

#, fuzzy
msgid "CONTROLLER_AXIS_NEGATIVE_DIRECTION"
msgstr "La Nitrogen-Fiksanta Plastido estas proteino, kiu kapablas uzi gasan nitrogenon kaj oksigenon kaj ĉelan energion en la formo de ATP por produkti amoniakon, ĉefan kreskan nutraĵon por ĉeloj. Ĉi tio estas procezo nomata Aerobia Nitrogena Fiksado."

#, fuzzy
msgid "CONTROLLER_AXIS_POSITIVE_DIRECTION"
msgstr "La Nitrogen-Fiksanta Plastido estas proteino, kiu kapablas uzi gasan nitrogenon kaj oksigenon kaj ĉelan energion en la formo de ATP por produkti amoniakon, ĉefan kreskan nutraĵon por ĉeloj. Ĉi tio estas procezo nomata Aerobia Nitrogena Fiksado."

msgid "CONTROLLER_AXIS_R2"
msgstr ""

msgid "CONTROLLER_AXIS_RIGHT_TRIGGER"
msgstr ""

msgid "CONTROLLER_AXIS_RIGHT_X"
msgstr ""

msgid "CONTROLLER_AXIS_RIGHT_Y"
msgstr ""

msgid "CONTROLLER_AXIS_VISUALIZERS"
msgstr ""

msgid "CONTROLLER_BUTTON_DPAD_DOWN"
msgstr ""

msgid "CONTROLLER_BUTTON_DPAD_LEFT"
msgstr ""

msgid "CONTROLLER_BUTTON_DPAD_RIGHT"
msgstr ""

msgid "CONTROLLER_BUTTON_DPAD_UP"
msgstr ""

msgid "CONTROLLER_BUTTON_LEFT_SHOULDER"
msgstr ""

msgid "CONTROLLER_BUTTON_LEFT_STICK"
msgstr ""

msgid "CONTROLLER_BUTTON_MISC1"
msgstr ""

msgid "CONTROLLER_BUTTON_PADDLE1"
msgstr ""

msgid "CONTROLLER_BUTTON_PADDLE2"
msgstr ""

msgid "CONTROLLER_BUTTON_PADDLE3"
msgstr ""

msgid "CONTROLLER_BUTTON_PADDLE4"
msgstr ""

msgid "CONTROLLER_BUTTON_PS3_SELECT"
msgstr ""

msgid "CONTROLLER_BUTTON_PS3_START"
msgstr ""

msgid "CONTROLLER_BUTTON_PS_CIRCLE"
msgstr ""

msgid "CONTROLLER_BUTTON_PS_CROSS"
msgstr ""

msgid "CONTROLLER_BUTTON_PS_L1"
msgstr ""

msgid "CONTROLLER_BUTTON_PS_L3"
msgstr ""

msgid "CONTROLLER_BUTTON_PS_OPTIONS"
msgstr ""

msgid "CONTROLLER_BUTTON_PS_R1"
msgstr ""

msgid "CONTROLLER_BUTTON_PS_R3"
msgstr ""

msgid "CONTROLLER_BUTTON_PS_SHARE"
msgstr ""

msgid "CONTROLLER_BUTTON_PS_SONY_BUTTON"
msgstr ""

msgid "CONTROLLER_BUTTON_PS_SQUARE"
msgstr ""

msgid "CONTROLLER_BUTTON_PS_TRIANGLE"
msgstr ""

msgid "CONTROLLER_BUTTON_RIGHT_SHOULDER"
msgstr ""

msgid "CONTROLLER_BUTTON_RIGHT_STICK"
msgstr ""

msgid "CONTROLLER_BUTTON_TOUCH_PAD"
msgstr ""

msgid "CONTROLLER_BUTTON_UNKNOWN"
msgstr ""

msgid "CONTROLLER_BUTTON_XBOX_A"
msgstr ""

msgid "CONTROLLER_BUTTON_XBOX_B"
msgstr ""

msgid "CONTROLLER_BUTTON_XBOX_BACK"
msgstr ""

msgid "CONTROLLER_BUTTON_XBOX_GUIDE"
msgstr ""

msgid "CONTROLLER_BUTTON_XBOX_START"
msgstr ""

msgid "CONTROLLER_BUTTON_XBOX_X"
msgstr ""

msgid "CONTROLLER_BUTTON_XBOX_Y"
msgstr ""

msgid "CONTROLLER_DEADZONES"
msgstr ""

#, fuzzy
msgid "CONTROLLER_DEADZONE_CALIBRATION_EXPLANATION"
msgstr "{0} loĝantaro ŝanĝiĝis per {1} pro: {2}"

msgid "CONTROLLER_DEADZONE_COLON"
msgstr ""

msgid "CONTROLLER_PROMPT_TYPE_SETTING"
msgstr ""

msgid "CONTROLLER_SENSITIVITY"
msgstr ""

msgid "CONTROLLER_UNKNOWN_AXIS"
msgstr ""

msgid "COPY_ERROR_TO_CLIPBOARD"
msgstr "Kopiu Eraron Al Tondujo"

#, fuzzy
msgid "COPY_RESULTS"
msgstr "Resultoj de aŭtomata evoluo:"

msgid "CORRECTION_PROTANOPE"
msgstr ""

msgid "CORRECTION_TRITANOPE"
msgstr ""

msgid "CPU_THREADS"
msgstr ""

msgid "CRAFTING_CLEAR_INPUTS"
msgstr ""

msgid "CRAFTING_ERROR_INTERNAL_CONSUME_PROBLEM"
msgstr ""

#, fuzzy
msgid "CRAFTING_ERROR_TAKING_ITEMS"
msgstr "VI PROSPERIS!"

msgid "CRAFTING_FILTER_INPUTS"
msgstr ""

msgid "CRAFTING_KNOWN_ITEMS"
msgstr ""

msgid "CRAFTING_NOT_ENOUGH_MATERIAL"
msgstr ""

msgid "CRAFTING_NO_RECIPE_SELECTED"
msgstr ""

msgid "CRAFTING_NO_ROOM_TO_TAKE_CRAFTING_RESULTS"
msgstr ""

#, fuzzy
msgid "CRAFTING_RECIPE_DISPLAY"
msgstr "Resultoj de aŭtomata evoluo:"

msgid "CRAFTING_RECIPE_HAND_AXE"
msgstr ""

#, fuzzy
msgid "CRAFTING_RESULTS"
msgstr "Resultoj de aŭtomata evoluo:"

msgid "CRAFTING_SELECT_RECIPE_OR_ITEMS_TO_FILTER"
msgstr ""

msgid "CRAFTING_TAKE_ALL"
msgstr ""

#, fuzzy
msgid "CRAFTING_TITLE"
msgstr "VI PROSPERIS!"

#, fuzzy
msgid "CREATE"
msgstr "Kreita je:"

msgid "CREATED_AT"
msgstr "Kreita je:"

msgid "CREATED_ON_PLATFORM"
msgstr "Kreita je platfomo:"

msgid "CREATE_A_NEW_MICROBE"
msgstr "Kreu novan mikrobon"

#, fuzzy
msgid "CREATE_NEW"
msgstr "Kreu Novan Konservadon"

#, fuzzy
msgid "CREATE_NEW_CELL_TYPE"
msgstr "Kreu Novan Konservadon"

#, fuzzy
msgid "CREATE_NEW_CELL_TYPE_DESCRIPTION"
msgstr "La chememioplasto estas duoblomembrana strukturo, kiu havas proteinojn kapablajn transformi hidrogenan sulfidon, akvon kaj gasan karbondioksidon en glukozon dum proceso nomata Kemosintezo de Hidrogena Sulfido. La rapideco de ĝia glukoza produktado pliigas kun la koncentriĝo de karbona dioksido."

#, fuzzy
msgid "CREATE_NEW_MOD"
msgstr "Kreu novan mikrobon"

msgid "CREATE_NEW_SAVE"
msgstr "Kreu Novan Konservadon"

#, fuzzy
msgid "CREATE_NEW_TISSUE_TYPE"
msgstr "Kreu Novan Konservadon"

#, fuzzy
msgid "CREATE_NEW_TISSUE_TYPE_DESCRIPTION"
msgstr "La chememioplasto estas duoblomembrana strukturo, kiu havas proteinojn kapablajn transformi hidrogenan sulfidon, akvon kaj gasan karbondioksidon en glukozon dum proceso nomata Kemosintezo de Hidrogena Sulfido. La rapideco de ĝia glukoza produktado pliigas kun la koncentriĝo de karbona dioksido."

#, fuzzy
msgid "CREATING_DOT_DOT_DOT"
msgstr "Serĉado..."

msgid "CREATING_OBJECTS_FROM_SAVE"
msgstr "Kreante objektojn el konservado"

msgid "CREDITS"
msgstr "Kreditoj"

msgid "CTRL"
msgstr "Ctrl"

#, fuzzy
msgid "CURRENT_CACHE_SIZE"
msgstr "Kapabloj"

#, fuzzy
msgid "CURRENT_CACHE_SIZE_TOOLTIP"
msgstr "Rekomenci"

msgid "CURRENT_DEVELOPERS"
msgstr ""

msgid "CURRENT_LOCATION_CAPITAL"
msgstr "NUNA LOKO"

#, fuzzy
msgid "CURRENT_RESEARCH_NONE"
msgstr "Kapabloj"

#, fuzzy
msgid "CURRENT_RESEARCH_PROGRESS"
msgstr "Malfermu helpekranon"

msgid "CURRENT_WORLD"
msgstr ""

#, fuzzy
msgid "CURRENT_WORLD_STATISTICS"
msgstr "Organisma Statistiko"

msgid "CUSTOM_USERNAME"
msgstr "Via Salutnomo:"

msgid "CYTOPLASM"
msgstr "Citoplasmo"

#, fuzzy
msgid "CYTOPLASM_DESCRIPTION"
msgstr "La gluiĝemaj internaĵoj de ĉelo. La citoplasmo estas la baza miksaĵo de jonoj, proteinoj kaj aliaj substancoj solvitaj en akvo, kiu plenigas la internon de la ĉelo. Unu el la funkcioj, kiujn ĝi plenumas, estas Fermentado, la konvertiĝo de glukozo en ATP-energion. Por havi pli progresintajn metabolojn, ĉeloj, al kiuj mankas organetoj, uzas energion de ATP. Ĝi ankaŭ estas uzita por stoki molekulojn en la ĉelo kaj kreskigi la grandecon de la ĉelo."

msgid "CYTOPLASM_GLYCOLYSIS"
msgstr "Citoplasma Glikolizo"

msgid "CYTOPLASM_PROCESSES_DESCRIPTION"
msgstr "Transformas [thrive:compound type=\"glucose\"][/thrive:compound] en [thrive:compound type=\"atp\"][/thrive:compound]."

#, fuzzy
msgid "CYTOTOXIN_SYNTHESIS"
msgstr "OxyToxy Sintezo"

#, fuzzy
msgid "DAMAGE_SOURCE_RADIATION"
msgstr "(la rapideco de mutacio en AI-specioj)"

msgid "DAY_LENGTH"
msgstr ""

#, fuzzy
msgid "DAY_LENGTH_EXPLANATION"
msgstr "{0} loĝantaro ŝanĝiĝis per {1} pro: {2}"

msgid "DAY_NIGHT_CYCLE_ENABLED"
msgstr ""

#, fuzzy
msgid "DAY_NIGHT_CYCLE_ENABLED_EXPLANATION_2"
msgstr "Piku aliajn ĉelojn per ĉi tio."

#, fuzzy
msgid "DEADZONE_CALIBRATION_FINISHED"
msgstr "Aŭtomata evolucio malsukcesis"

#, fuzzy
msgid "DEADZONE_CALIBRATION_INPROGRESS"
msgstr "Helpu Traduki La Ludon"

msgid "DEADZONE_CALIBRATION_IS_RESET"
msgstr ""

#, fuzzy
msgid "DEADZONE_CONFIGURATION"
msgstr "Forigi ĉi tiun konservadon ne povas esti malfarita, ĉu vi certas, ke vi volas forigi ĉi tion por ĉiam?"

msgid "DEATH"
msgstr "morto"

msgid "DEBUG_COORDINATES"
msgstr ""

msgid "DEBUG_DRAW_NOT_AVAILABLE"
msgstr ""

#, fuzzy
msgid "DEBUG_HEAT_AT_CURSOR"
msgstr "Ĉe Kursoro(montrilo):"

msgid "DEBUG_PANEL"
msgstr ""

msgid "DECEMBER"
msgstr ""

#, fuzzy
msgid "DECREASE_ITEM_SIZE"
msgstr "Kreu Novan Konservadon"

msgid "DEFAULT_AUDIO_OUTPUT_DEVICE"
msgstr ""

msgid "DELETE"
msgstr "Elimini"

#, fuzzy
msgid "DELETE_ALL_OLD_SAVE_WARNING_2"
msgstr ""
"Forigi ĉiujn malnovajn Aŭtomatajn kaj Rapidajn konservdojn ne povas esti malfarita, ĉu vi certas, ke vi volas forigi ĉi-sekvajn?\n"
" - {0} Aŭtomataj konservadoj\n"
" - {1} Rapida konservado(j)"

#, fuzzy
msgid "DELETE_FOSSIL_CONFIRMATION"
msgstr "Forigi ĉi tiun konservadon ne povas esti malfarita, ĉu vi certas, ke vi volas forigi ĉi tion por ĉiam?"

#, fuzzy
msgid "DELETE_OLD_SAVES_PROMPT"
msgstr "Ĉu forigi malnovajn Konservadojn?"

#, fuzzy
msgid "DELETE_ORGANELLE"
msgstr "Disloku organeton"

msgid "DELETE_SAVE_CONFIRMATION"
msgstr "Forigi ĉi tiun konservadon ne povas esti malfarita, ĉu vi certas, ke vi volas forigi ĉi tion por ĉiam?"

msgid "DELETE_SELECTED"
msgstr "Forigi Elektita(j)n"

#, fuzzy
msgid "DELETE_SELECTED_SAVES_PROMPT"
msgstr "Ĉu forigu elektitajn Konservadojn?"

msgid "DELETE_SELECTED_SAVE_WARNING"
msgstr "Forigi la elektitajn konservojn ne povas esti malfarita, ĉu vi certas, ke vi volas por ĉiam forigi {0} konservado(j)n?"

#, fuzzy
msgid "DELETE_THIS_SAVE_PROMPT"
msgstr "Ĉu forigi ĉi tiun Konservadon?"

#, fuzzy
msgid "DESCEND_BUTTON"
msgstr "Forigi ĉi tiun konservadon ne povas esti malfarita, ĉu vi certas, ke vi volas forigi ĉi tion por ĉiam?"

#, fuzzy
msgid "DESCEND_CONFIRMATION"
msgstr "Forigi ĉi tiun konservadon ne povas esti malfarita, ĉu vi certas, ke vi volas forigi ĉi tion por ĉiam?"

#, fuzzy
msgid "DESCEND_CONFIRMATION_EXPLANATION"
msgstr "{0} loĝantaro ŝanĝiĝis per {1} pro: {2}"

msgid "DESCRIPTION"
msgstr "Priskribo:"

#, fuzzy
msgid "DESCRIPTION_COLON"
msgstr "Priskribo:"

#, fuzzy
msgid "DESCRIPTION_TOO_LONG"
msgstr "Priskribo:"

msgid "DESPAWN_ENTITIES"
msgstr ""

#, fuzzy
msgid "DETECTED_CPU_COUNT"
msgstr "Elektita(j):"

msgid "DEVBUILD_VERSION_INFO"
msgstr ""

msgid "DEVELOPERS"
msgstr ""

msgid "DEVELOPMENT_FORUM"
msgstr ""

#, fuzzy
msgid "DEVELOPMENT_FORUM_BUTTON_TOOLTIP"
msgstr "Aldonunovan funkcion por klavo"

msgid "DEVELOPMENT_SUPPORTED_BY"
msgstr ""

msgid "DEVELOPMENT_WIKI"
msgstr ""

#, fuzzy
msgid "DEVELOPMENT_WIKI_BUTTON_TOOLTIP"
msgstr "Aldonunovan funkcion por klavo"

msgid "DEVOURED"
msgstr ""

msgid "DEV_BUILD_PATRONS"
msgstr ""

msgid "DIFFICULTY"
msgstr ""

msgid "DIFFICULTY_DETAILS_STRING"
msgstr ""

msgid "DIFFICULTY_PRESET"
msgstr ""

msgid "DIFFICULTY_PRESET_CUSTOM"
msgstr ""

msgid "DIFFICULTY_PRESET_EASY"
msgstr ""

msgid "DIFFICULTY_PRESET_HARD"
msgstr ""

msgid "DIFFICULTY_PRESET_NORMAL"
msgstr ""

msgid "DIGESTION_EFFICIENCY"
msgstr ""

#, fuzzy
msgid "DIGESTION_EFFICIENCY_COLON"
msgstr "Priskribo:"

#, fuzzy
msgid "DIGESTION_SPEED"
msgstr "Rimedo-Absorba Rapideo"

#, fuzzy
msgid "DIGESTION_SPEED_COLON"
msgstr "Rapideco:"

msgid "DIGESTION_SPEED_VALUE"
msgstr ""

msgid "DISABLED"
msgstr ""

msgid "DISABLE_ALL"
msgstr ""

msgid "DISCARD_AND_CONTINUE"
msgstr "Forĵetu kaj"

#, fuzzy
msgid "DISCARD_CHANGES"
msgstr "Forĵetu kaj"

#, fuzzy
msgid "DISCARD_MIGRATION"
msgstr "Forĵetu kaj"

#, fuzzy
msgid "DISCONNECTED_CELLS"
msgstr "Malkonektitaj Organetoj"

#, fuzzy
msgid "DISCONNECTED_CELLS_TEXT"
msgstr ""
"Inter metitaj organetoj, estas organetoj kiu ne estas ligitaj al la aliaj.\n"
"Bonvolu konekti ĉiujn metitajn organetojn unu kun la alia aŭ malfari viajn ŝanĝojn."

#, fuzzy
msgid "DISCONNECTED_METABALLS"
msgstr "Malkonektitaj Organetoj"

#, fuzzy
msgid "DISCONNECTED_METABALLS_TEXT"
msgstr ""
"Inter metitaj organetoj, estas organetoj kiu ne estas ligitaj al la aliaj.\n"
"Bonvolu konekti ĉiujn metitajn organetojn unu kun la alia aŭ malfari viajn ŝanĝojn."

msgid "DISCONNECTED_ORGANELLES"
msgstr "Malkonektitaj Organetoj"

msgid "DISCONNECTED_ORGANELLES_TEXT"
msgstr ""
"Inter metitaj organetoj, estas organetoj kiu ne estas ligitaj al la aliaj.\n"
"Bonvolu konekti ĉiujn metitajn organetojn unu kun la alia aŭ malfari viajn ŝanĝojn."

#, fuzzy
msgid "DISCORD_TOOLTIP"
msgstr "Aldonunovan funkcion por klavo"

#, fuzzy
msgid "DISK_CACHE_TOOLTIP"
msgstr "Aldonunovan funkcion por klavo"

#, fuzzy
msgid "DISMISSED_POPUPS_COLON"
msgstr "Rapideco:"

#, fuzzy
msgid "DISMISSED_POPUPS_EXPLANATION"
msgstr "{0} loĝantaro ŝanĝiĝis per {1} pro: {2}"

msgid "DISMISS_INFORMATION_PERMANENTLY"
msgstr ""

msgid "DISMISS_WARNING_PERMANENTLY"
msgstr ""

msgid "DISPLAY_3D_MENU_BACKGROUNDS"
msgstr ""

#, fuzzy
msgid "DISPLAY_ABILITIES_BAR"
msgstr "Kapabloj"

msgid "DISPLAY_BACKGROUND_DISTORTION_EFFECT"
msgstr ""

msgid "DISPLAY_BACKGROUND_PARTICLES"
msgstr ""

#, fuzzy
msgid "DISPLAY_DRIVER_OPENGL"
msgstr "Kapabloj"

#, fuzzy
msgid "DISPLAY_DRIVER_VULKAN"
msgstr "Kapabloj"

#, fuzzy
msgid "DISPLAY_MODE"
msgstr "Kapabloj"

#, fuzzy
msgid "DISPLAY_PART_NAMES"
msgstr "Kapabloj"

msgid "DISSOLVED_COMPOUND_FOOD_SOURCE"
msgstr ""

msgid "DOES_NOT_USE_FEATURE"
msgstr ""

#, fuzzy
msgid "DONATIONS"
msgstr "Agordoj"

msgid "DOT_DOT_DOT"
msgstr "..."

msgid "DOUBLE"
msgstr "Duobla"

msgid "DOUBLE_CLICK_TO_VIEW_IN_FULLSCREEN"
msgstr ""

msgid "DOUBLE_MEMBRANE_DESCRIPTION"
msgstr "Membrano kun du tavoloj, ĝi havas pli bonan protekton kontraŭ damaĝo kaj bezonas malpli da energio por ne misformi. Tamen ĝi iom malrapidigas la ĉelon kaj malpliigas la rapidon, per kiu ĝi povas sorbi rimedojn."

#, fuzzy
msgid "DOUBLE_SPEED_TOGGLE_TOOLTIP"
msgstr "Rekomenci"

msgid "DRAG_TO_REORDER_ITEMS_WITH_MOUSE"
msgstr ""

msgid "DUMP_SCENE_TREE"
msgstr ""

#, fuzzy
msgid "DUPLICATE_TYPE"
msgstr "ludanto mortis"

msgid "EASTEREGG_MESSAGE_1"
msgstr "Amuza Fakto, La Didinio kaj Paramecio estas lernolibra ekzemplo de rilato de predantaj predoj, kiu estis studata de jardekoj, nun, ĉu vi estas la Didinio aŭ la Paramecio? Ĉu Predanto aŭ Predo?"

msgid "EASTEREGG_MESSAGE_10"
msgstr "FURIOZAJ AĴOJ!!"

msgid "EASTEREGG_MESSAGE_11"
msgstr "Metala potencialo."

msgid "EASTEREGG_MESSAGE_12"
msgstr "Tiuj bluaj ĉeloj tamen."

msgid "EASTEREGG_MESSAGE_13"
msgstr "Jen konsilo, Biomoj estas pli ol nur malsamaj fonoj, la kunmetaĵoj en malsamaj biomoj foje generiĝas kun malsamaj rapidecoj."

msgid "EASTEREGG_MESSAGE_14"
msgstr "Jen konsilo, Ju pli da flageloj vi havas, des pli rapide vi iras, sed ĝi kostas pli da ATP"

msgid "EASTEREGG_MESSAGE_15"
msgstr "Jen konsilo, vi povas engluti pecojn da fero aŭ da alia."

msgid "EASTEREGG_MESSAGE_16"
msgstr "Jen konsilo, preparu antaŭ ol aldoni kernon. Tiuj aĵoj estas multekostaj! En prizorgado kaj antaŭkosto."

msgid "EASTEREGG_MESSAGE_17"
msgstr "Amuza Fakto, ĉu vi sciis, ke ekzistas pli ol 8000 specioj de ciliatoj sur la planedo Tero?"

msgid "EASTEREGG_MESSAGE_18"
msgstr "Amuza Fakto: La Stentoro estas ciliato, kiu povas streĉi sin kaj kapti predon en simila al trumpeto buŝo, kiu allogas predon, generante akvofluojn kun cilioj."

msgid "EASTEREGG_MESSAGE_2"
msgstr "Jen konsilo, toksinoj povas esti uzataj por forpeli aliajn toksinojn de vi, se vi estas sufiĉe rapida."

msgid "EASTEREGG_MESSAGE_3"
msgstr "Jen konsilo, ke Osmoregado konsumas 1 ATP-on per sekundo por ĉiu sesangulo kiun vi havas. Ĉiu malplena sesangulo de citoplasmo generas ankaŭ 5 ATP-ojn per sekundo, kio signifas, ke se vi perdas ATP-ojn pro osmozregulacio, nur aldonu kelkajn malplenajn citoplasmajn sesangulojn aŭ forigu iujn organetojn."

msgid "EASTEREGG_MESSAGE_4"
msgstr "Amuza Fakto: En la reala vivo prokariotoj havas ion nomatan Biokompartmentoj, kiuj funkcias kiel organetoj. Fakte ili nomiĝas Pluredraj organetoj."

msgid "EASTEREGG_MESSAGE_5"
msgstr "Amuza Fakto: La metabolosomo estas tio, kion oni nomas Pluredra organeto."

msgid "EASTEREGG_MESSAGE_6"
msgstr "Jen konsilo, foje plej bone estas nur forkuri de aliaj ĉeloj."

msgid "EASTEREGG_MESSAGE_7"
msgstr "Jen konsilo, se ĉelo estas ĉirkaŭ duono de via grandeco, tiam vi povas engluti ĝin."

msgid "EASTEREGG_MESSAGE_8"
msgstr "Jen konsilo, Bakterioj povas esti pli fortaj ol ili ŝajnas, ili eble aspektas malgrandaj, sed iuj el ili povas enkaŝiĝi en vin kaj mortigi vin tiel!"

msgid "EASTEREGG_MESSAGE_9"
msgstr "Jen konsilo: Vi povas ĉasi aliajn speciojn ĝis formorto, se vi ne sufiĉe zorgas, ili ankaŭ povas fari ĉi tion."

#, fuzzy
msgid "EASTER_EGGS"
msgstr "Amuza Fakto, La Didinio kaj Paramecio estas lernolibra ekzemplo de rilato de predantaj predoj, kiu estis studata de jardekoj, nun, ĉu vi estas la Didinio aŭ la Paramecio? Ĉu Predanto aŭ Predo?"

#, fuzzy
msgid "EASTER_EGGS_EXPLANATION"
msgstr "{0} loĝantaro ŝanĝiĝis per {1} pro: {2}"

#, fuzzy
msgid "EASTER_EGG_BANANA_BIOME"
msgstr "{0} loĝantaro ŝanĝiĝis per {1} pro: {2}"

#, fuzzy
msgid "EDGE_PAN_SPEED"
msgstr "Rimedo-Absorba Rapideo"

#, fuzzy
msgid "EDITING_TITLE"
msgstr "VI PROSPERIS!"

msgid "EDITOR"
msgstr "Redaktilo"

#, fuzzy
msgid "EDITORS_AND_MUTATIONS_BUTTON"
msgstr "havas mutacion"

#, fuzzy
msgid "EDITOR_BUTTON_TOOLTIP"
msgstr "Aldonunovan funkcion por klavo"

#, fuzzy
msgid "EDITOR_TUTORIAL_EARLY_GOAL"
msgstr ""
"Jen la ĉela redaktilo, kie vi povas aldoni aŭ forigi organetojn de via specio elspezante mutaciajn punktojn (MP).\n"
"\n"
"Vi ankaŭ povas ŝanĝi aliajn ecojn de via specio en la aliaj langetoj de la ĉela redaktilo.\n"
"\n"
"Por daŭrigi, elektu organeton el la maldekstra panelo (citoplasmo estas bona elekto). Poste maldekstre alklaku apud la sesangulo montrita meze de la ekrano por aldoni tiun organeton al via specio."

#, fuzzy
msgid "EDITOR_TUTORIAL_EDITOR_TEXT"
msgstr ""
"Bonvenon al la Mikrobredaktilo.\n"
"Ĉi tie vi povas revizii, kio okazis ekde la komenco de la ludo aŭ kiam vi laste estis en la redaktilo. Kaj ekde nun vi povas ŝanĝi viajn speciojn.\n"
"\n"
"En ĉi tiu langeto vi povas vidi raporton pri kiaj specioj ekzistas, kie kaj kiaj estas iliaj populacioj. Vi ankaŭ povas vidi mediajn ŝanĝojn supre.\n"
"\n"
"Por iri al la sekva redakta langeto, premu la sekvan butonon en la dekstra fundo."

#, fuzzy
msgid "EDITOR_TUTORIAL_MICROBE_EDITOR_NUCLEUS"
msgstr ""
"Bonvenon al la Mikrobredaktilo.\n"
"Ĉi tie vi povas revizii, kio okazis ekde la komenco de la ludo aŭ kiam vi laste estis en la redaktilo. Kaj ekde nun vi povas ŝanĝi viajn speciojn.\n"
"\n"
"En ĉi tiu langeto vi povas vidi raporton pri kiaj specioj ekzistas, kie kaj kiaj estas iliaj populacioj. Vi ankaŭ povas vidi mediajn ŝanĝojn supre.\n"
"\n"
"Por iri al la sekva redakta langeto, premu la sekvan butonon en la dekstra fundo."

msgid "EFFECTIVE_VALUE"
msgstr ""

#, fuzzy
msgid "EIGHT_TIMES"
msgstr "Dekstra musbutono"

#, fuzzy
msgid "EJECT_ENGULFED"
msgstr "Ne povas engluti"

#, fuzzy
msgid "EJECT_ENGULFED_TOOLTIP"
msgstr "Ne povas engluti"

#, fuzzy
msgid "EMITTERS_COUNT"
msgstr ""
"Sur fora fremda planedo, vulkana kaj meteora agado kondukis al la disvolviĝo de nova fenomeno en la universo.\n"
"\n"
"Vivo.\n"
"\n"
"Simplaj mikroboj loĝas en la profundaj regionoj de la oceano. Vi estas la lasta universala komuna prapatro (LUCA) sur ĉi tiu planedo.\n"
"\n"
"Por postvivi en ĉi tiu malamika mondo, vi devos kolekti iujn ajn komponaĵojn, kiujn vi povas trovi, kaj evoluigi ĉiun generacion por konkurenci kontraŭ la aliaj specioj de mikroboj."

#, fuzzy
msgid "ENABLED_MODS"
msgstr "Ebligu la redaktilon"

#, fuzzy
msgid "ENABLE_ALL_COMPATIBLE"
msgstr "Elektita konservado ne kongruas"

msgid "ENABLE_EDITOR"
msgstr "Ebligu la redaktilon"

#, fuzzy
msgid "ENABLE_GUI_LIGHT_EFFECTS"
msgstr "Eksteraj efikoj:"

msgid "ENDOSYMBIONT_ENGULFED_ALREADY_DONE"
msgstr ""

msgid "ENDOSYMBIONT_ENGULFED_PROGRESS"
msgstr ""

msgid "ENDOSYMBIONT_TYPE_ALREADY_PRESENT"
msgstr ""

#, fuzzy
msgid "ENDOSYMBIOSIS_AVAILABLE_ORGANELLES"
msgstr "Disloku organeton"

msgid "ENDOSYMBIOSIS_BUTTON"
msgstr ""

#, fuzzy
msgid "ENDOSYMBIOSIS_CANCEL_TOOLTIP"
msgstr "Malligi ĉiujn"

#, fuzzy
msgid "ENDOSYMBIOSIS_COMPLETE_TOOLTIP"
msgstr "Rekomenci"

#, fuzzy
msgid "ENDOSYMBIOSIS_EXPLANATION"
msgstr "{0} loĝantaro ŝanĝiĝis per {1} pro: {2}"

msgid "ENDOSYMBIOSIS_NOTHING_ENGULFED"
msgstr ""

#, fuzzy
msgid "ENDOSYMBIOSIS_NO_CANDIDATE_ORGANELLES"
msgstr "Malkonektitaj Organetoj"

#, fuzzy
msgid "ENDOSYMBIOSIS_PROGRESSING_EXPLANATION"
msgstr "{0} loĝantaro ŝanĝiĝis per {1} pro: {2}"

msgid "ENDOSYMBIOSIS_PROKARYOTIC_LIMIT_EXPLANATION"
msgstr ""

#, fuzzy
msgid "ENDOSYMBIOSIS_SINGLE_SPECIES_PROGRESS_DESCRIPTION"
msgstr "Kemosintezaj proteinoj estas malgrandaj aroj de proteinoj en la citoplasmo kapablaj konverti hidrogenan sulfidon, akvon kaj gasan karbondioksidon en glukozon en proceso nomata Kemosintezo de Hidrogena Sulfido. La rapideco de ĝia glukoza produktado kreskas kun la koncentriĝo de karbona dioksido. Ĉar la kemiosintezaj proteinoj estas suspensie rekte en la citoplasmo, la ĉirkaŭa fluido iom fermentas."

#, fuzzy
msgid "ENDOSYMBIOSIS_START_TOOLTIP"
msgstr "Aldonunovan funkcion por klavo"

#, fuzzy
msgid "ENDOSYMBIOSIS_TITLE"
msgstr "VI PROSPERIS!"

#, fuzzy
msgid "ENERGY_BALANCE_REQUIRED_COMPOUND_LINE"
msgstr "{0}: -{1} ATP"

msgid "ENERGY_BALANCE_TOOLTIP_CONSUMPTION"
msgstr "{0}: -{1} ATP"

msgid "ENERGY_BALANCE_TOOLTIP_PRODUCTION"
msgstr "{0}: +{1} ATP"

#, fuzzy
msgid "ENERGY_BALANCE_TOOLTIP_PRODUCTION_WITH_REQUIREMENT"
msgstr "{0}: +{1} ATP"

msgid "ENERGY_IN_PATCH_FOR"
msgstr ""

#, fuzzy
msgid "ENERGY_IN_PATCH_SHORT"
msgstr "POPULACIO:"

msgid "ENERGY_SOURCES"
msgstr ""

msgid "ENERGY_SUMMARY_LINE"
msgstr ""

msgid "ENGULF_NO_ATP_DAMAGE_MESSAGE"
msgstr ""

#, fuzzy
msgid "ENTER_EXISTING_ID"
msgstr "Anstataŭigi ekzistantan konservadon:"

msgid "ENTER_EXISTING_WORKSHOP_ID"
msgstr ""

#, fuzzy
msgid "ENTITY_LABEL"
msgstr "Biomo: {0}"

msgid "ENVIRONMENT"
msgstr "Medio"

#, fuzzy
msgid "ENVIRONMENTAL_CONDITIONS_BUTTON"
msgstr "{0} loĝantaro ŝanĝiĝis per {1} pro: {2}"

msgid "ENVIRONMENTAL_GLUCOSE_RETENTION"
msgstr ""

#, fuzzy
msgid "ENVIRONMENTAL_GLUCOSE_RETENTION_EXPLANATION"
msgstr "{0} loĝantaro ŝanĝiĝis per {1} pro: {2}"

#, fuzzy
msgid "ENVIRONMENT_BUTTON_MICROBE_TOOLTIP"
msgstr "Aldonunovan funkcion por klavo"

#, fuzzy
msgid "ENVIRONMENT_TOLERANCE"
msgstr "Medio"

msgid "EPIPELAGIC"
msgstr "Epipelagika"

msgid "EQUIPMENT_TYPE_AXE"
msgstr ""

msgid "ERROR"
msgstr "Eraro"

#, fuzzy
msgid "ERROR_CREATING_FOLDER"
msgstr "Eraro de konservado"

msgid "ERROR_CREATING_INFO_FILE"
msgstr ""

msgid "ERROR_FAILED_TO_SAVE_NEW_SETTINGS"
msgstr "Eraro: Malsukcesis konservi novajn agordojn en agorda dosiero."

#, fuzzy
msgid "ERROR_FETCHING_EXPLANATION"
msgstr "{0} loĝantaro ŝanĝiĝis per {1} pro: {2}"

#, fuzzy
msgid "ERROR_FETCHING_NEWS"
msgstr "Eraro de konservado"

msgid "ERROR_LOADING"
msgstr "Eraro Ŝarĝante"

msgid "ERROR_SAVING"
msgstr "Eraro de konservado"

#, fuzzy
msgid "ERROR_UPLOADING_EXCEPTION"
msgstr "Eraro Ŝarĝante"

msgid "ESCAPE"
msgstr ""

msgid "ESCAPE_ENGULFING"
msgstr "eskapu englutadon"

msgid "ESTUARY"
msgstr "Enmariĝo"

#, fuzzy
msgid "EVENT_ERUPTION_TOOLTIP"
msgstr "Aldonunovan funkcion por klavo"

msgid "EVENT_METEOR_GLUCOSE"
msgstr ""

#, fuzzy
msgid "EVENT_METEOR_IRON"
msgstr "{0}: +{1} ATP"

#, fuzzy
msgid "EVENT_METEOR_PHOSPHATES"
msgstr "Generu fosfaton"

#, fuzzy
msgid "EVENT_METEOR_PLAIN"
msgstr "Aldonunovan funkcion por klavo"

msgid "EVENT_METEOR_RADIOACTIVE"
msgstr ""

msgid "EVENT_METEOR_SULFUR"
msgstr ""

msgid "EVOLUTIONARY_TREE"
msgstr ""

#, fuzzy
msgid "EVOLUTIONARY_TREE_BUILD_FAILED"
msgstr "Aldonunovan funkcion por klavo"

#, fuzzy
msgid "EXACT_VERSION_COLON"
msgstr "Generacio:"

#, fuzzy
msgid "EXACT_VERSION_TOOLTIP"
msgstr "Aldonunovan funkcion por klavo"

#, fuzzy
msgid "EXCEPTION_HAPPENED_PROCESSING_SAVE"
msgstr "Escepto okazis dum prilaborado de ŝarĝitaj objektoj"

#, fuzzy
msgid "EXCEPTION_HAPPENED_WHILE_LOADING"
msgstr "Escepto okazis dum ŝarĝo de la konservadaj datumoj"

#, fuzzy
msgid "EXCLUSIVE_FULLSCREEN"
msgstr "Ŝaltu FPS-ekranon"

#, fuzzy
msgid "EXISTING_BUILDINGS"
msgstr "Anstataŭigi ekzistantan konservadon:"

msgid "EXIT"
msgstr "Eliri"

#, fuzzy
msgid "EXIT_EDITOR"
msgstr "Ebligu la redaktilon"

msgid "EXIT_TO_LAUNCHER"
msgstr ""

msgid "EXPERIMENTAL_FEATURES"
msgstr ""

#, fuzzy
msgid "EXPERIMENTAL_FEATURES_EXPLANATION"
msgstr "(la rapideco de mutacio en AI-specioj)"

#, fuzzy
msgid "EXPERIMENTAL_FEATURES_WARNING"
msgstr "(la rapideco de mutacio en AI-specioj)"

msgid "EXPORT_ALL_WORLDS"
msgstr ""

#, fuzzy
msgid "EXPORT_ALL_WORLDS_TOOLTIP"
msgstr "Aldonunovan funkcion por klavo"

msgid "EXPORT_SUCCESS"
msgstr ""

msgid "EXTERNAL"
msgstr "Ekstera"

msgid "EXTERNAL_EFFECTS"
msgstr "Eksteraj efikoj:"

msgid "EXTINCTION_BOX_TEXT"
msgstr "Same kiel 99% de ĉiuj specioj iam ajn ekzistintaj, via specio formortis. Aliaj plenigos vian niĉon kaj prosperos, sed tio ne estos vi. Vi estos forgesita, malsukcesa eksperimento de evolucio."

msgid "EXTINCTION_CAPITAL"
msgstr "FORMORTADO"

#, fuzzy
msgid "EXTINCT_FROM_PATCH"
msgstr "formortis de la planedo"

#, fuzzy
msgid "EXTINCT_FROM_THE_PLANET"
msgstr "formortis de la planedo"

#, fuzzy
msgid "EXTINCT_IN_PATCH"
msgstr "formortis de la planedo"

#, fuzzy
msgid "EXTINCT_SPECIES"
msgstr "FORMORTADO"

msgid "EXTRAS"
msgstr "Ekstraĵoj"

msgid "EXTRA_OPTIONS"
msgstr "Ekstraj Agordoj"

#, fuzzy
msgid "FACEBOOK_TOOLTIP"
msgstr "Aldonunovan funkcion por klavo"

#, fuzzy
msgid "FAILED"
msgstr "Konservado malsukcesis"

#, fuzzy
msgid "FAILED_ONE_OR_MORE_SAVE_DELETION_DESCRIPTION"
msgstr "La chememioplasto estas duoblomembrana strukturo, kiu havas proteinojn kapablajn transformi hidrogenan sulfidon, akvon kaj gasan karbondioksidon en glukozon dum proceso nomata Kemosintezo de Hidrogena Sulfido. La rapideco de ĝia glukoza produktado pliigas kun la koncentriĝo de karbona dioksido."

#, fuzzy
msgid "FAILED_SAVE_DELETION"
msgstr "Eraro: Malsukcesis konservi novajn agordojn en agorda dosiero."

#, fuzzy
msgid "FAILED_SAVE_DELETION_DESCRIPTION"
msgstr "La vakuolo estas interna membraneca organeto uzata por stokado en la ĉelo. Ili estas kunmetitaj de pluraj kunfandiĝitaj vezikoj, pli malgrandaj membranaj strukturoj vaste uzataj en ĉeloj por stokado. Ĝi estas plenigita per akvo, kiu kutimas enhavi molekulojn, enzimojn, solidojn kaj aliajn substancojn. Ilia formo estas flua kaj povas varii inter ĉeloj."

msgid "FEARFUL"
msgstr ""

msgid "FEAR_EXPLANATION"
msgstr ""

msgid "FEATURE_DISABLED"
msgstr ""

#, fuzzy
msgid "FEATURE_ENABLED"
msgstr "Trompaĵoj estas ebligitaj"

#, fuzzy
msgid "FEBRUARY"
msgstr "Enmariĝo"

msgid "FEED_ITEM_CONTENT_PARSING_FAILED"
msgstr ""

msgid "FEED_ITEM_MISSING_CONTENT"
msgstr ""

msgid "FEED_ITEM_PUBLISHED_AT"
msgstr ""

msgid "FEED_ITEM_TRUNCATED_NOTICE"
msgstr ""

#, fuzzy
msgid "FERROPLAST"
msgstr "Termika plasto"

#, fuzzy
msgid "FERROPLAST_DESCRIPTION"
msgstr "La termoplasto estas duobla membranstrukturo enhavanta termosentemajn pigmentojn kunigitajn en membranaj sakoj. Ĝi estas prokarioto asimilita por uzo de sia eŭkariota gastiganto. La pigmentoj en la termoplasto povas uzi la energion de varmaj diferencoj en la medio por produkti glukozon el akvo kaj gasa karbona dioksido en procezo nomita Termosintezo. La rapideco de ĝia produktado de glukozo dependas de la koncentriĝo de karbona dioksido kaj temperaturo."

#, fuzzy
msgid "FERROPLAST_PROCESSES_DESCRIPTION"
msgstr "La termoplasto estas duobla membranstrukturo enhavanta termosentemajn pigmentojn kunigitajn en membranaj sakoj. Ĝi estas prokarioto asimilita por uzo de sia eŭkariota gastiganto. La pigmentoj en la termoplasto povas uzi la energion de varmaj diferencoj en la medio por produkti glukozon el akvo kaj gasa karbona dioksido en procezo nomita Termosintezo. La rapideco de ĝia produktado de glukozo dependas de la koncentriĝo de karbona dioksido kaj temperaturo."

msgid "FILTER_ITEMS_BY_CATEGORY_COLON"
msgstr ""

msgid "FIND_CURRENT_PATCH"
msgstr ""

#, fuzzy
msgid "FINISHED_DOT"
msgstr "Finita."

msgid "FINISH_EDITING_AND_RETURN_TO_ENVIRONMENT"
msgstr "Finu redaktadon kaj revenu al ĉirkaŭa mondo"

#, fuzzy
msgid "FINISH_ONE_GENERATION"
msgstr "kun koncentriĝo de"

#, fuzzy
msgid "FINISH_X_GENERATIONS"
msgstr "kun koncentriĝo de"

msgid "FIRE_TOXIN"
msgstr "Pafu toksinon"

#, fuzzy
msgid "FIRE_TOXIN_TOOLTIP"
msgstr "Aldonunovan funkcion por klavo"

msgid "FLAGELLUM"
msgstr "Flagelo"

msgid "FLAGELLUM_DESCRIPTION"
msgstr "La flagelo estas vip-simila fasko de proteinaj fibroj etendiĝantaj de la membrano de la ĉelo, kiu povas uzi ATP por ondigi kaj peli la ĉelon en direkto."

#, fuzzy
msgid "FLAGELLUM_LENGTH_DESCRIPTION"
msgstr "La flagelo estas vip-simila fasko de proteinaj fibroj etendiĝantaj de la membrano de la ĉelo, kiu povas uzi ATP por ondigi kaj peli la ĉelon en direkto."

#, fuzzy
msgid "FLAGELLUM_PROCESSES_DESCRIPTION"
msgstr "La flagelo estas vip-simila fasko de proteinaj fibroj etendiĝantaj de la membrano de la ĉelo, kiu povas uzi ATP por ondigi kaj peli la ĉelon en direkto."

#, fuzzy
msgid "FLEET_NAME_FROM_PLACE"
msgstr "formortis de la planedo"

msgid "FLEET_UNITS"
msgstr ""

#, fuzzy
msgid "FLOATING_CHUNKS_COLON"
msgstr "{0} loĝantaro ŝanĝiĝis per {1} pro: {2}"

msgid "FLOATING_HAZARD"
msgstr "Ŝveba Danĝero"

msgid "FLUID"
msgstr ""

msgid "FLUIDITY_RIGIDITY"
msgstr "Flueco / Rigideco"

msgid "FOCUSED"
msgstr ""

msgid "FOCUS_EXPLANATION"
msgstr ""

msgid "FOG_OF_WAR_DISABLED"
msgstr ""

#, fuzzy
msgid "FOG_OF_WAR_DISABLED_DESCRIPTION"
msgstr "La vakuolo estas interna membraneca organeto uzata por stokado en la ĉelo. Ili estas kunmetitaj de pluraj kunfandiĝitaj vezikoj, pli malgrandaj membranaj strukturoj vaste uzataj en ĉeloj por stokado. Ĝi estas plenigita per akvo, kiu kutimas enhavi molekulojn, enzimojn, solidojn kaj aliajn substancojn. Ilia formo estas flua kaj povas varii inter ĉeloj."

msgid "FOG_OF_WAR_INTENSE"
msgstr ""

#, fuzzy
msgid "FOG_OF_WAR_INTENSE_DESCRIPTION"
msgstr "Nitrogenazo estas proteino kapabla uzi gasan nitrogenon kaj ĉelan energion en la formo de ATP por produkti amoniakon, ĉefan kreskonutraĵon por ĉeloj. Ĉi tio estas procezo nomata Anaeroba Nitrogena Fiksado. Ĉar la nitrogenazo estas suspensie en la citoplasmo, la ĉirkaŭa fluidaĵo iom fermentas."

msgid "FOG_OF_WAR_MODE"
msgstr ""

msgid "FOG_OF_WAR_REGULAR"
msgstr ""

#, fuzzy
msgid "FOG_OF_WAR_REGULAR_DESCRIPTION"
msgstr "Piku aliajn ĉelojn per ĉi tio."

msgid "FOOD_CHAIN"
msgstr "Manĝoĉeno"

msgid "FOOD_SOURCE_ENERGY_INFO"
msgstr ""

msgid "FORGET_MOD_DETAILS"
msgstr ""

#, fuzzy
msgid "FORGET_MOD_DETAILS_TOOLTIP"
msgstr "Rekomenci"

#, fuzzy
msgid "FORM_ERROR_MESSAGE"
msgstr "Eraro de konservado"

#, fuzzy
msgid "FOSSILISATION"
msgstr "loĝantaro:"

#, fuzzy
msgid "FOSSILISATION_EXPLANATION"
msgstr "{0} loĝantaro ŝanĝiĝis per {1} pro: {2}"

#, fuzzy
msgid "FOSSILISATION_FAILED"
msgstr "loĝantaro:"

#, fuzzy
msgid "FOSSILISATION_FAILED_DESCRIPTION"
msgstr "La vakuolo estas interna membraneca organeto uzata por stokado en la ĉelo. Ili estas kunmetitaj de pluraj kunfandiĝitaj vezikoj, pli malgrandaj membranaj strukturoj vaste uzataj en ĉeloj por stokado. Ĝi estas plenigita per akvo, kiu kutimas enhavi molekulojn, enzimojn, solidojn kaj aliajn substancojn. Ilia formo estas flua kaj povas varii inter ĉeloj."

msgid "FOSSILISATION_HINT"
msgstr ""

msgid "FOSSILISATION_HINT_ALREADY_FOSSILISED"
msgstr ""

msgid "FOSSILISE"
msgstr ""

#, fuzzy
msgid "FOSSIL_DELETION_FAILED"
msgstr "Aŭtomata evolucio malsukcesis"

#, fuzzy
msgid "FOSSIL_DELETION_FAILED_DESCRIPTION"
msgstr "La vakuolo estas interna membraneca organeto uzata por stokado en la ĉelo. Ili estas kunmetitaj de pluraj kunfandiĝitaj vezikoj, pli malgrandaj membranaj strukturoj vaste uzataj en ĉeloj por stokado. Ĝi estas plenigita per akvo, kiu kutimas enhavi molekulojn, enzimojn, solidojn kaj aliajn substancojn. Ilia formo estas flua kaj povas varii inter ĉeloj."

msgid "FOUR_TIMES"
msgstr ""

#, fuzzy
msgid "FPS"
msgstr "Maks. FPS:"

msgid "FPS_DISPLAY"
msgstr ""

#, fuzzy
msgid "FRAME_DURATION"
msgstr "Spirado"

msgid "FREEBUILDING"
msgstr "Libera konstruado"

msgid "FREE_GLUCOSE_CLOUD"
msgstr ""

msgid "FREE_GLUCOSE_CLOUD_EXPLANATION"
msgstr ""

msgid "FULLSCREEN"
msgstr "Plenekrane"

msgid "FULL_MOD_INFO"
msgstr ""

msgid "GALLERY_VIEWER"
msgstr ""

#, fuzzy
msgid "GAMEPLAY_BASICS_TITLE"
msgstr "Ĉelaj Procezoj"

msgid "GAME_DESIGN_TEAM"
msgstr ""

#, fuzzy
msgid "GAME_SYSTEMS_TITLE"
msgstr "Ĉelaj Procezoj"

#, fuzzy
msgid "GATHERED_ENERGY_TOOLTIP"
msgstr "Aldonunovan funkcion por klavo"

#, fuzzy
msgid "GENERAL"
msgstr "Generacio:"

#, fuzzy
msgid "GENERAL_LOADING_TIP_1"
msgstr "Premu la malfaran butonon en la redaktilo por korekti eraron"

#, fuzzy
msgid "GENERAL_LOADING_TIP_2"
msgstr "Premu la malfaran butonon en la redaktilo por korekti eraron"

#, fuzzy
msgid "GENERAL_LOADING_TIP_3"
msgstr "Premu la malfaran butonon en la redaktilo por korekti eraron"

#, fuzzy
msgid "GENERAL_LOADING_TIP_4"
msgstr "Premu la malfaran butonon en la redaktilo por korekti eraron"

#, fuzzy
msgid "GENERAL_LOADING_TIP_5"
msgstr "Premu la malfaran butonon en la redaktilo por korekti eraron"

#, fuzzy
msgid "GENERAL_LOADING_TIP_6"
msgstr "Premu la malfaran butonon en la redaktilo por korekti eraron"

#, fuzzy
msgid "GENERAL_LOADING_TIP_7"
msgstr "Premu la malfaran butonon en la redaktilo por korekti eraron"

#, fuzzy
msgid "GENERATE_BUTTON"
msgstr "Generacio:"

#, fuzzy
msgid "GENERATIONS"
msgstr "Generacio:"

msgid "GENERATION_COLON"
msgstr "Generacio:"

msgid "GEOLOGICAL_ACTIVITY"
msgstr ""

msgid "GEOLOGICAL_ACTIVITY_ACTIVE"
msgstr ""

msgid "GEOLOGICAL_ACTIVITY_AVERAGE"
msgstr ""

msgid "GEOLOGICAL_ACTIVITY_DORMANT"
msgstr ""

#, fuzzy
msgid "GEOLOGICAL_ACTIVITY_EXPLANATION"
msgstr "{0} loĝantaro ŝanĝiĝis per {1} pro: {2}"

#, fuzzy
msgid "GITHUB_TOOLTIP"
msgstr "Aldonunovan funkcion por klavo"

msgid "GLES3"
msgstr ""

msgid "GLOBAL_GLACIATION_END_EVENT_LOG"
msgstr ""

#, fuzzy
msgid "GLOBAL_GLACIATION_EVENT"
msgstr "{0} loĝantaro ŝanĝiĝis per {1} pro: {2}"

#, fuzzy
msgid "GLOBAL_GLACIATION_EVENT_TOOLTIP"
msgstr "Aldonunovan funkcion por klavo"

msgid "GLOBAL_GLACIATION_EVENT_WARNING_LOG_PLURAL"
msgstr ""

msgid "GLOBAL_GLACIATION_EVENT_WARNING_LOG_SINGULAR"
msgstr ""

msgid "GLOBAL_GLACIATION_START_EVENT_LOG"
msgstr ""

msgid "GLOBAL_INITIAL_LETTER"
msgstr ""

#, fuzzy
msgid "GLOBAL_POPULATION_COLON"
msgstr "{0} loĝantaro ŝanĝiĝis per {1} pro: {2}"

msgid "GLOBAL_TIMELINE_SPECIES_MIGRATED_TO"
msgstr ""

msgid "GLUCOSE"
msgstr "Glukozo"

msgid "GLUCOSE_CONCENTRATIONS_DRASTICALLY_DROPPED"
msgstr ""

msgid "GLYCOLYSIS"
msgstr "Glikolizo"

msgid "GODMODE"
msgstr ""

#, fuzzy
msgid "GOD_TOOLS_TITLE"
msgstr "Aldonunovan funkcion por klavo"

#, fuzzy
msgid "GOOGLY_EYE_CELL"
msgstr "Ĉelo de la ludanto"

msgid "GOT_IT"
msgstr "Komprenita"

msgid "GPL_LICENSE_HEADING"
msgstr ""

#, fuzzy
msgid "GPU_NAME"
msgstr "Kaverno"

msgid "GRAPHICS"
msgstr "Grafikaĵoj"

#, fuzzy
msgid "GRAPHICS_TEAM"
msgstr "Grafikaĵoj"

#, fuzzy
msgid "GROWTH_ORDER"
msgstr "KONFIRMU"

msgid "GUI"
msgstr ""

#, fuzzy
msgid "GUI_LIGHT_EFFECTS_OPTION_DESCRIPTION"
msgstr "La potencocentro de la ĉelo. La mitokondrio (pluralo: mitokondrioj) estas duobla membrana strukturo plenigita de proteinoj kaj enzimoj. Ĝi estas prokarioto asimilita por uzo de sia eŭkariota gastiganto. Ĝi povas konverti glukozon en ATP-on kun multe pli alta efikeco ol oni povas fari ĝin en la citoplasmo en proceso nomata Aeroba Respirado. Tamen ĝi postulas oksigenon por funkcii, kaj pli malaltaj niveloj de oksigeno en la medio malrapidigos la rapidon de ĝia produktado de ATP."

#, fuzzy
msgid "GUI_TAB_NAVIGATION"
msgstr "{0} K"

msgid "GUI_VOLUME"
msgstr "Interfaca volumo"

msgid "HEALTH"
msgstr "Sano"

msgid "HEALTH_MODIFIER"
msgstr ""

#, fuzzy
msgid "HEAT_ACCUMULATION_BAR_TOOLTIP"
msgstr "Aldonunovan funkcion por klavo"

msgid "HELP"
msgstr "Helpu"

#, fuzzy
msgid "HELP_BUTTON_TOOLTIP"
msgstr "Aldonunovan funkcion por klavo"

msgid "HIGHER_VALUES_INCREASE_PERFORMANCE"
msgstr "(pli altaj valoroj malpliigas rendimenton)"

msgid "HIGHER_VALUES_WORSEN_PERFORMANCE"
msgstr "(pli altaj valoroj plimalbonigas agadon)"

msgid "HOLD_FOR_PAN_OR_ROTATE_MODE"
msgstr ""

msgid "HOLD_FOR_PAN_WITH_MOUSE"
msgstr ""

msgid "HOLD_PACK_COMMANDS_MENU"
msgstr ""

msgid "HOLD_TO_SHOW_CURSOR"
msgstr ""

msgid "HOLD_TO_SHOW_CURSOR_ADVICE_TEXT"
msgstr ""

msgid "HOLD_TO_SKIP_CREDITS"
msgstr ""

msgid "HOME"
msgstr ""

#, fuzzy
msgid "HORIZONTAL_COLON"
msgstr "Generacio:"

msgid "HORIZONTAL_WITH_AXIS_NAME_COLON"
msgstr ""

msgid "HP_COLON"
msgstr "SP:"

msgid "HSV"
msgstr ""

msgid "HUD_MESSAGE_MULTIPLE"
msgstr ""

#, fuzzy
msgid "HYDROGENASE"
msgstr "Hidrogena Sulfido"

#, fuzzy
msgid "HYDROGENASE_DESCRIPTION"
msgstr "Nitrogenazo estas proteino kapabla uzi gasan nitrogenon kaj ĉelan energion en la formo de ATP por produkti amoniakon, ĉefan kreskonutraĵon por ĉeloj. Ĉi tio estas procezo nomata Anaeroba Nitrogena Fiksado. Ĉar la nitrogenazo estas suspensie en la citoplasmo, la ĉirkaŭa fluidaĵo iom fermentas."

#, fuzzy
msgid "HYDROGENASE_PROCESSES_DESCRIPTION"
msgstr "Nitrogenazo estas proteino kapabla uzi gasan nitrogenon kaj ĉelan energion en la formo de ATP por produkti amoniakon, ĉefan kreskonutraĵon por ĉeloj. Ĉi tio estas procezo nomata Anaeroba Nitrogena Fiksado. Ĉar la nitrogenazo estas suspensie en la citoplasmo, la ĉirkaŭa fluidaĵo iom fermentas."

#, fuzzy
msgid "HYDROGENOSOME"
msgstr "Hidrogena Sulfido"

#, fuzzy
msgid "HYDROGENOSOME_DESCRIPTION"
msgstr "Nitrogenazo estas proteino kapabla uzi gasan nitrogenon kaj ĉelan energion en la formo de ATP por produkti amoniakon, ĉefan kreskonutraĵon por ĉeloj. Ĉi tio estas procezo nomata Anaeroba Nitrogena Fiksado. Ĉar la nitrogenazo estas suspensie en la citoplasmo, la ĉirkaŭa fluidaĵo iom fermentas."

#, fuzzy
msgid "HYDROGENOSOME_PROCESSES_DESCRIPTION"
msgstr "Nitrogenazo estas proteino kapabla uzi gasan nitrogenon kaj ĉelan energion en la formo de ATP por produkti amoniakon, ĉefan kreskonutraĵon por ĉeloj. Ĉi tio estas procezo nomata Anaeroba Nitrogena Fiksado. Ĉar la nitrogenazo estas suspensie en la citoplasmo, la ĉirkaŭa fluidaĵo iom fermentas."

msgid "HYDROGEN_SULFIDE"
msgstr "Hidrogena Sulfido"

#, fuzzy
msgid "ICESHARD"
msgstr "Glacia ero"

msgid "ICESHELF"
msgstr "Glacia breto"

msgid "ICE_CHUNK_BIG"
msgstr ""

msgid "ICE_CHUNK_SMALL"
msgstr ""

msgid "ID_IS_NOT_A_NUMBER"
msgstr ""

msgid "ID_NUMBER"
msgstr ""

msgid "IF_FALLBACK_RENDERER_USED_ALL_NOT_AVAILABLE"
msgstr ""

#, fuzzy
msgid "IMAGE_FILE_TYPES"
msgstr "Membranaj Tipoj"

#, fuzzy
msgid "INCLUDE_MULTICELLULAR_PROTOTYPE"
msgstr "Disloku organeton"

msgid "INCLUDE_MULTICELLULAR_PROTOTYPE_EXPLANATION"
msgstr ""

#, fuzzy
msgid "INCREASE_ITEM_SIZE"
msgstr "Kreu Novan Konservadon"

#, fuzzy
msgid "INDICATOR_SPECIES_IS_NEW"
msgstr "FORMORTADO"

#, fuzzy
msgid "INDICATOR_SPECIES_MUTATED"
msgstr "Permesu al specioj ne mutacii (se ne bona mutacio trovitas)"

msgid "INDUSTRIAL_STAGE"
msgstr ""

#, fuzzy
msgid "INFINITE_COMPOUNDS"
msgstr "Kunmetaĵoj"

msgid "INFINITE_MP"
msgstr ""

#, fuzzy
msgid "INFO_BOX_COST"
msgstr "VI PROSPERIS!"

#, fuzzy
msgid "INFO_BOX_EDITORS"
msgstr "VI PROSPERIS!"

msgid "INFO_BOX_ENZYMES"
msgstr ""

#, fuzzy
msgid "INFO_BOX_GAMEPLAY_TYPE"
msgstr "Osmoregada Kosto"

#, fuzzy
msgid "INFO_BOX_INTERNAL_NAME"
msgstr "VI PROSPERIS!"

msgid "INFO_BOX_MASS"
msgstr ""

#, fuzzy
msgid "INFO_BOX_NEXT_STAGE"
msgstr "VI PROSPERIS!"

#, fuzzy
msgid "INFO_BOX_OSMOREGULATION_COST"
msgstr "Osmoregada Kosto"

#, fuzzy
msgid "INFO_BOX_PREVIOUS_STAGE"
msgstr "Disloku organeton"

#, fuzzy
msgid "INFO_BOX_PROCESSES"
msgstr "Disloku organeton"

#, fuzzy
msgid "INFO_BOX_REQUIRES_NUCLEUS"
msgstr "Kerno/Nukleo"

#, fuzzy
msgid "INFO_BOX_SIZE"
msgstr "VI PROSPERIS!"

#, fuzzy
msgid "INFO_BOX_STORAGE"
msgstr "VI PROSPERIS!"

#, fuzzy
msgid "INFO_BOX_UNIQUE"
msgstr "VI PROSPERIS!"

msgid "INFO_BOX_UPGRADES"
msgstr ""

msgid "INGESTED_MATTER"
msgstr ""

#, fuzzy
msgid "INIT_NEW_WORLD_TOOLTIP"
msgstr "Aldonunovan funkcion por klavo"

msgid "INPUTS"
msgstr "Klavoj"

#, fuzzy
msgid "INPUT_NAME_BUILD_STRUCTURE"
msgstr "kun koncentriĝo de"

#, fuzzy
msgid "INPUT_NAME_INTERACTION"
msgstr "kun koncentriĝo de"

#, fuzzy
msgid "INPUT_NAME_OPEN_INVENTORY"
msgstr "kun koncentriĝo de"

msgid "INSPECT"
msgstr ""

msgid "INSPECTOR"
msgstr ""

#, fuzzy
msgid "INSTAGRAM_TOOLTIP"
msgstr "Rekomenci"

#, fuzzy
msgid "INTERACTION_ACTIVATE_ASCENSION"
msgstr "Mutaciaj Poentoj"

#, fuzzy
msgid "INTERACTION_ACTIVATE_ASCENSION_MISSING_ENERGY"
msgstr "Mutaciaj Poentoj"

#, fuzzy
msgid "INTERACTION_CONSTRUCT"
msgstr "Mutaciaj Poentoj"

msgid "INTERACTION_CONSTRUCT_MISSING_DEPOSITED_MATERIALS"
msgstr ""

#, fuzzy
msgid "INTERACTION_CRAFT"
msgstr "Mutaciaj Poentoj"

#, fuzzy
msgid "INTERACTION_DEPOSIT_RESOURCES"
msgstr "Mutaciaj Poentoj"

msgid "INTERACTION_DEPOSIT_RESOURCES_NO_SUITABLE_RESOURCES"
msgstr ""

#, fuzzy
msgid "INTERACTION_DESTROY"
msgstr "Mutaciaj Poentoj"

#, fuzzy
msgid "INTERACTION_FOUND_SETTLEMENT"
msgstr "Mutaciaj Poentoj"

#, fuzzy
msgid "INTERACTION_HARVEST"
msgstr "Mutaciaj Poentoj"

msgid "INTERACTION_HARVEST_CANNOT_MISSING_TOOL"
msgstr ""

msgid "INTERACTION_PICK_UP"
msgstr ""

msgid "INTERACTION_PICK_UP_CANNOT_FULL"
msgstr ""

#, fuzzy
msgid "INTERNALS"
msgstr "Ekstera"

msgid "INTERNAL_NAME_IN_USE"
msgstr ""

msgid "INTERNAL_NAME_REQUIRED"
msgstr ""

msgid "INTERNAL_NAME_REQUIRES_CAPITAL"
msgstr ""

#, fuzzy
msgid "INVALID_DATA_TO_PLOT"
msgstr "Ĉu ŝargu nevalidan konservadon?"

msgid "INVALID_ICON_PATH"
msgstr ""

#, fuzzy
msgid "INVALID_SAVE_NAME_POPUP"
msgstr "Ĉu ŝargu nevalidan konservadon?"

msgid "INVALID_SPECIES_NAME_POPUP"
msgstr ""

#, fuzzy
msgid "INVALID_TAG"
msgstr "Ĉu ŝargu nevalidan konservadon?"

msgid "INVALID_URL_FORMAT"
msgstr ""

msgid "INVALID_URL_SCHEME"
msgstr ""

msgid "INVENTORY_ITEMS_ON_GROUND"
msgstr ""

#, fuzzy
msgid "INVENTORY_TITLE"
msgstr "VI PROSPERIS!"

msgid "INVENTORY_TOGGLE_CRAFTING"
msgstr ""

msgid "INVENTORY_TOGGLE_GROUND"
msgstr ""

msgid "INVERTED"
msgstr ""

msgid "IN_PROTOTYPE"
msgstr ""

msgid "IRON"
msgstr "Fero"

#, fuzzy
msgid "IRON_OXIDATION"
msgstr "Agordoj"

#, fuzzy
msgid "ITCH_TOOLTIP"
msgstr "Aldonunovan funkcion por klavo"

msgid "ITEM_AT_2D_COORDINATES"
msgstr ""

#, fuzzy
msgid "ITEM_NAME_SEPARATOR"
msgstr "kun koncentriĝo de"

msgid "JANUARY"
msgstr ""

msgid "JSON_DEBUG_MODE"
msgstr ""

msgid "JSON_DEBUG_MODE_ALWAYS"
msgstr ""

msgid "JSON_DEBUG_MODE_AUTO"
msgstr ""

msgid "JSON_DEBUG_MODE_NEVER"
msgstr ""

msgid "JULY"
msgstr ""

msgid "JUNE"
msgstr ""

#, fuzzy
msgid "KEEP_CURRENT_SHORT"
msgstr "Tеmp."

#, fuzzy
msgid "KEEP_CURRENT_TOLERANCE_FLEXIBILITY_TOOLTIP"
msgstr "Aldonunovan funkcion por klavo"

#, fuzzy
msgid "KEEP_MIGRATION"
msgstr "Spirado"

#, fuzzy
msgid "KEY_BACK"
msgstr "Reen"

#, fuzzy
msgid "KEY_BACKTAB"
msgstr "Reen"

msgid "KEY_BINDING_CHANGE_CONFLICT"
msgstr ""
"Estas konflikto kun {0}.\n"
"Ĉu vi volas forigi la enigon de {1}?"

msgid "KEY_BRING_UP_KEYBOARD"
msgstr ""

msgid "KEY_CLEAR"
msgstr ""

#, fuzzy
msgid "KEY_DELETE"
msgstr "Elimini"

#, fuzzy
msgid "KEY_DOWN"
msgstr "Rado malsupren"

msgid "KEY_END"
msgstr ""

msgid "KEY_ENTER"
msgstr ""

msgid "KEY_FAVORITES"
msgstr ""

#, fuzzy
msgid "KEY_FORWARD"
msgstr "Antaŭeniĝu"

#, fuzzy
msgid "KEY_GLOBE"
msgstr "Movu maldekstren"

#, fuzzy
msgid "KEY_HELP"
msgstr "Helpu"

msgid "KEY_HOME"
msgstr ""

msgid "KEY_HOMEPAGE"
msgstr ""

#, fuzzy
msgid "KEY_HYPER"
msgstr "Helpu"

msgid "KEY_INSERT"
msgstr ""

msgid "KEY_JIS_EISU"
msgstr ""

msgid "KEY_JIS_KANA"
msgstr ""

#, fuzzy
msgid "KEY_LEFT"
msgstr "Movu maldekstren"

msgid "KEY_MENU"
msgstr ""

#, fuzzy
msgid "KEY_META"
msgstr "Movu maldekstren"

msgid "KEY_OPENURL"
msgstr ""

msgid "KEY_PAUSE"
msgstr ""

msgid "KEY_PRINT"
msgstr ""

#, fuzzy
msgid "KEY_REFRESH"
msgstr "Aktualigu"

#, fuzzy
msgid "KEY_RIGHT"
msgstr "Movu dekstren"

msgid "KEY_SEARCH"
msgstr ""

msgid "KEY_STANDBY"
msgstr ""

msgid "KEY_STOP"
msgstr ""

msgid "KEY_TAB"
msgstr ""

msgid "KEY_UP"
msgstr ""

msgid "KILO_ABBREVIATION"
msgstr "{0} K"

msgid "KP0"
msgstr ""

msgid "KP1"
msgstr ""

msgid "KP2"
msgstr ""

msgid "KP3"
msgstr ""

msgid "KP4"
msgstr ""

msgid "KP5"
msgstr ""

msgid "KP6"
msgstr ""

msgid "KP7"
msgstr ""

msgid "KP8"
msgstr ""

msgid "KP9"
msgstr ""

msgid "KPADD"
msgstr ""

msgid "KPDIVIDE"
msgstr ""

msgid "KPENTER"
msgstr ""

msgid "KPMULTIPLY"
msgstr ""

msgid "KPPERIOD"
msgstr ""

msgid "KPSUBTRACT"
msgstr ""

msgid "LANGUAGE"
msgstr "Lingvo:"

#, fuzzy
msgid "LANGUAGE_TRANSLATION_PROGRESS"
msgstr "Helpu Traduki La Ludon"

msgid "LANGUAGE_TRANSLATION_PROGRESS_LOW"
msgstr ""

msgid "LANGUAGE_TRANSLATION_PROGRESS_REALLY_LOW"
msgstr ""

#, fuzzy
msgid "LARGE_SULFUR_CHUNK"
msgstr "Malgranda Fera Peco"

msgid "LAST_ORGANELLE_DELETE_OPTION_DISABLED_TOOLTIP"
msgstr ""

msgid "LAUNCH0"
msgstr ""

msgid "LAUNCH1"
msgstr ""

msgid "LAUNCH2"
msgstr ""

msgid "LAUNCH3"
msgstr ""

msgid "LAUNCH4"
msgstr ""

msgid "LAUNCH5"
msgstr ""

msgid "LAUNCH6"
msgstr ""

msgid "LAUNCH7"
msgstr ""

msgid "LAUNCH8"
msgstr ""

msgid "LAUNCH9"
msgstr ""

msgid "LAUNCHA"
msgstr ""

msgid "LAUNCHB"
msgstr ""

msgid "LAUNCHC"
msgstr ""

msgid "LAUNCHD"
msgstr ""

msgid "LAUNCHE"
msgstr ""

msgid "LAUNCHF"
msgstr ""

msgid "LAUNCHMAIL"
msgstr ""

msgid "LAUNCHMEDIA"
msgstr ""

msgid "LAWK_ONLY"
msgstr ""

#, fuzzy
msgid "LAWK_ONLY_EXPLANATION"
msgstr "{0} loĝantaro ŝanĝiĝis per {1} pro: {2}"

msgid "LEAD_ARTIST"
msgstr ""

msgid "LEAD_ARTISTS"
msgstr ""

msgid "LEAD_DEVELOPERS"
msgstr ""

msgid "LEAD_GAME_DESIGNER"
msgstr ""

msgid "LEAD_GAME_DESIGNERS"
msgstr ""

msgid "LEAD_OUTREACH_PEOPLE"
msgstr ""

msgid "LEAD_OUTREACH_PERSON"
msgstr ""

msgid "LEAD_PROGRAMMER"
msgstr ""

msgid "LEAD_PROGRAMMERS"
msgstr ""

msgid "LEAD_PROJECT_MANAGER"
msgstr ""

msgid "LEAD_PROJECT_MANAGERS"
msgstr ""

msgid "LEAD_TESTER"
msgstr ""

msgid "LEAD_TESTERS"
msgstr ""

msgid "LEAD_THEORIST"
msgstr ""

msgid "LEAD_THEORISTS"
msgstr ""

#, fuzzy
msgid "LEFT_ARROW"
msgstr "Maldekstra musbutono"

msgid "LEFT_MOUSE"
msgstr "Maldekstra musbutono"

msgid "LICENSES"
msgstr ""

msgid "LICENSES_COVERING_THRIVE"
msgstr ""

msgid "LIFE_ORIGIN"
msgstr ""

msgid "LIFE_ORIGIN_EXPLANATION"
msgstr ""

msgid "LIFE_ORIGIN_PANSPERMIA"
msgstr ""

msgid "LIFE_ORIGIN_POND"
msgstr ""

#, fuzzy
msgid "LIFE_ORIGIN_TOOLTIP"
msgstr "Aldonunovan funkcion por klavo"

msgid "LIFE_ORIGIN_VENTS"
msgstr ""

msgid "LIGHT"
msgstr "Lumo"

msgid "LIGHT_LEVEL_AVERAGE"
msgstr ""

#, fuzzy
msgid "LIGHT_LEVEL_CURRENT"
msgstr "Rado dekstre"

msgid "LIGHT_LEVEL_DAY"
msgstr ""

msgid "LIGHT_LEVEL_LABEL_AT_NOON"
msgstr ""

#, fuzzy
msgid "LIGHT_LEVEL_NIGHT"
msgstr "Rado dekstre"

#, fuzzy
msgid "LIGHT_MAX"
msgstr "Lumo"

#, fuzzy
msgid "LIMIT_EXTREME"
msgstr "Ekstraĵoj"

#, fuzzy
msgid "LIMIT_GROWTH_RATE"
msgstr "KONFIRMU"

#, fuzzy
msgid "LIMIT_GROWTH_RATE_EXPLANATION"
msgstr "{0} loĝantaro ŝanĝiĝis per {1} pro: {2}"

msgid "LIMIT_HUGE"
msgstr ""

msgid "LIMIT_LARGE"
msgstr ""

#, fuzzy
msgid "LIMIT_NORMAL"
msgstr "KONFIRMU"

msgid "LIMIT_SMALL"
msgstr ""

msgid "LIMIT_TINY"
msgstr ""

msgid "LIMIT_VERY_LARGE"
msgstr ""

msgid "LIMIT_VERY_SMALL"
msgstr ""

#, fuzzy
msgid "LINE_COLOUR"
msgstr "Koloro"

#, fuzzy
msgid "LINKS_TITLE"
msgstr "VI PROSPERIS!"

msgid "LIPASE"
msgstr ""

#, fuzzy
msgid "LIPASE_DESCRIPTION"
msgstr "La gluiĝemaj internaĵoj de ĉelo. La citoplasmo estas la baza miksaĵo de jonoj, proteinoj kaj aliaj substancoj solvitaj en akvo, kiu plenigas la internon de la ĉelo. Unu el la funkcioj, kiujn ĝi plenumas, estas Fermentado, la konvertiĝo de glukozo en ATP-energion. Por havi pli progresintajn metabolojn, ĉeloj, al kiuj mankas organetoj, uzas energion de ATP. Ĝi ankaŭ estas uzita por stoki molekulojn en la ĉelo kaj kreskigi la grandecon de la ĉelo."

msgid "LOAD"
msgstr "Ŝarĝu"

msgid "LOADING"
msgstr "Ŝarĝante"

#, fuzzy
msgid "LOADING_DOT_DOT_DOT"
msgstr "Ŝarĝante..."

msgid "LOADING_GAME"
msgstr "Ŝarĝante la Ludon"

#, fuzzy
msgid "LOADING_GRAPHICS_SHADERS"
msgstr "Ŝarĝante la Ludon"

#, fuzzy
msgid "LOADING_MACROSCOPIC_EDITOR"
msgstr "Ŝarĝante Mikrobredaktilon"

msgid "LOADING_MICROBE_EDITOR"
msgstr "Ŝarĝante Mikrobredaktilon"

#, fuzzy
msgid "LOADING_MICROBE_STAGE"
msgstr ""
"Sur fora fremda planedo, vulkana kaj meteora agado kondukis al la disvolviĝo de nova fenomeno en la universo.\n"
"\n"
"Vivo.\n"
"\n"
"Simplaj mikroboj loĝas en la profundaj regionoj de la oceano. Vi estas la lasta universala komuna prapatro (LUCA) sur ĉi tiu planedo.\n"
"\n"
"Por postvivi en ĉi tiu malamika mondo, vi devos kolekti iujn ajn komponaĵojn, kiujn vi povas trovi, kaj evoluigi ĉiun generacion por konkurenci kontraŭ la aliaj specioj de mikroboj."

#, fuzzy
msgid "LOADING_MULTICELLULAR_EDITOR"
msgstr "Ŝarĝante Mikrobredaktilon"

#, fuzzy
msgid "LOADING_MULTICELLULAR_STAGE"
msgstr "Ŝarĝante Mikrobredaktilon"

#, fuzzy
msgid "LOADING_STAGE"
msgstr "Ŝarĝante la Ludon"

#, fuzzy
msgid "LOADING_STAGE_ASSETS"
msgstr "Ŝarĝante la Ludon"

msgid "LOAD_FINISHED"
msgstr "Ŝarĝo estas finita"

msgid "LOAD_GAME"
msgstr "Ŝarĝu"

#, fuzzy
msgid "LOAD_GAME_BUTTON_TOOLTIP"
msgstr "Aldonunovan funkcion por klavo"

#, fuzzy
msgid "LOAD_INCOMPATIBLE_PROTOTYPE_WARNING"
msgstr ""
"Oni scias, ke la elektita ŝarĝota konservado ne kongruas kun ĉi tiu versio de Thrive.\n"
"Ĉar Thrive ankoraŭ estas en frua disvolviĝo, kaj konservado ne estas la plej granda gravaĵo, do ne estas konservadilo por ĝisdatigi malnovajn konservadojn."

#, fuzzy
msgid "LOAD_INCOMPATIBLE_SAVE_PROMPT"
msgstr "Ĉu ŝarĝu malkongruan konservadon?"

msgid "LOAD_INCOMPATIBLE_SAVE_WARNING"
msgstr ""
"Oni scias, ke la elektita ŝarĝota konservado ne kongruas kun ĉi tiu versio de Thrive.\n"
"Ĉar Thrive ankoraŭ estas en frua disvolviĝo, kaj konservado ne estas la plej granda gravaĵo, do ne estas konservadilo por ĝisdatigi malnovajn konservadojn."

#, fuzzy
msgid "LOAD_INVALID_SAVE_PROMPT"
msgstr "Ĉu ŝargu nevalidan konservadon?"

msgid "LOAD_INVALID_SAVE_WARNING"
msgstr ""
"Konservita informo ne povas esti ŝarĝita de ĉi tiu dosiero.\n"
"Ĉi tiu konservado plej verŝajne estas korupta aŭ kun pli nova formato, kiu ne estas komprenebla en ĉi tiu versio de Thrive.\n"
"Ĉu vi volas provi ŝargi la konservadon ĉiuokaze?"

msgid "LOCAL_INITIAL_LETTER"
msgstr ""

msgid "LOCK_DAY_NIGHT_CYCLE"
msgstr ""

#, fuzzy
msgid "LOWER_SCALE_INCREASES_PERFORMANCE"
msgstr "(pli altaj valoroj malpliigas rendimenton)"

msgid "LOWER_VALUE_MAKES_SHARPER_IMAGE"
msgstr ""

#, fuzzy
msgid "LOW_MENU_PERFORMANCE"
msgstr "Agado"

#, fuzzy
msgid "LOW_MENU_PERFORMANCE_DESCRIPTION"
msgstr "Metabolosomoj estas aretoj de proteinoj envolvitaj en proteinaj ŝeloj. Ili povas konverti glukozon en ATP kun multe pli alta rapideco ol oni povas esti farita en la citoplasmo en proceso nomita Aeroba Respirado. Tamen ĝi postulas oksigenon por funkcii, kaj pli malaltaj niveloj de oksigeno en la medio malrapidigos la rapidon de ĝia produktado de ATP. Ĉar la metabolosomoj estas suspenditaj rekte en la citoplasmo, la ĉirkaŭa likvaĵo iom fermentas."

msgid "LOW_QUALITY_BACKGROUND_BLUR"
msgstr ""

msgid "LOW_QUALITY_BACKGROUND_BLUR_TOOLTIP"
msgstr ""

msgid "LUCIFERASE"
msgstr ""

#, fuzzy
msgid "LUCIFERASE_SYNTHESIS"
msgstr "Kemisintezo"

#, fuzzy
msgid "LYSOSOME"
msgstr "Oxytoxisomo"

#, fuzzy
msgid "LYSOSOME_DESCRIPTION"
msgstr "Metabolosomoj estas aretoj de proteinoj envolvitaj en proteinaj ŝeloj. Ili povas konverti glukozon en ATP kun multe pli alta rapideco ol oni povas esti farita en la citoplasmo en proceso nomita Aeroba Respirado. Tamen ĝi postulas oksigenon por funkcii, kaj pli malaltaj niveloj de oksigeno en la medio malrapidigos la rapidon de ĝia produktado de ATP. Ĉar la metabolosomoj estas suspenditaj rekte en la citoplasmo, la ĉirkaŭa likvaĵo iom fermentas."

#, fuzzy
msgid "LYSOSOME_PROCESSES_DESCRIPTION"
msgstr "Metabolosomoj estas aretoj de proteinoj envolvitaj en proteinaj ŝeloj. Ili povas konverti glukozon en ATP kun multe pli alta rapideco ol oni povas esti farita en la citoplasmo en proceso nomita Aeroba Respirado. Tamen ĝi postulas oksigenon por funkcii, kaj pli malaltaj niveloj de oksigeno en la medio malrapidigos la rapidon de ĝia produktado de ATP. Ĉar la metabolosomoj estas suspenditaj rekte en la citoplasmo, la ĉirkaŭa likvaĵo iom fermentas."

#, fuzzy
msgid "MACROLIDE_SYNTHESIS"
msgstr "Kemisintezo"

msgid "MACROSCOPIC"
msgstr ""

#, fuzzy
msgid "MACROSCOPIC_STAGE"
msgstr ""
"Sur fora fremda planedo, vulkana kaj meteora agado kondukis al la disvolviĝo de nova fenomeno en la universo.\n"
"\n"
"Vivo.\n"
"\n"
"Simplaj mikroboj loĝas en la profundaj regionoj de la oceano. Vi estas la lasta universala komuna prapatro (LUCA) sur ĉi tiu planedo.\n"
"\n"
"Por postvivi en ĉi tiu malamika mondo, vi devos kolekti iujn ajn komponaĵojn, kiujn vi povas trovi, kaj evoluigi ĉiun generacion por konkurenci kontraŭ la aliaj specioj de mikroboj."

msgid "MANUALLY_SET_TIME"
msgstr ""

#, fuzzy
msgid "MAP"
msgstr "ATP"

msgid "MARCH"
msgstr ""

msgid "MARINE_SNOW"
msgstr "Mara neĝo"

msgid "MASTER_VOLUME"
msgstr "Ĉefa laŭ t"

#, fuzzy
msgid "MASTODON_TOOLTIP"
msgstr "Aldonunovan funkcion por klavo"

#, fuzzy
msgid "MAX_CACHE_SIZE_TOOLTIP"
msgstr "Rekomenci"

msgid "MAX_FPS"
msgstr "Maks. FPS:"

#, fuzzy
msgid "MAX_FPS_NO_LIMIT"
msgstr "Maks. FPS:"

#, fuzzy
msgid "MAX_SIZE_COLON"
msgstr "Grandeco:"

msgid "MAX_SPAWNED_ENTITIES"
msgstr ""

#, fuzzy
msgid "MAX_VISIBLE_DATASET_WARNING"
msgstr "Forigi ĉi tiun konservadon ne povas esti malfarita, ĉu vi certas, ke vi volas por ĉiam forigi {0}?"

msgid "MAY"
msgstr ""

#, fuzzy
msgid "MECHANICS_BUTTON"
msgstr "Forigi ĉi tiun konservadon ne povas esti malfarita, ĉu vi certas, ke vi volas forigi ĉi tion por ĉiam?"

msgid "MEDIANEXT"
msgstr ""

msgid "MEDIAPLAY"
msgstr ""

msgid "MEDIAPREVIOUS"
msgstr "Media Prev"

msgid "MEDIARECORD"
msgstr ""

msgid "MEDIASTOP"
msgstr ""

#, fuzzy
msgid "MEDIUM_SULFUR_CHUNK"
msgstr "Malgranda Fera Peco"

msgid "MEGA_YEARS"
msgstr "Megajaro"

#, fuzzy
msgid "MELANOSOME"
msgstr "Metabolosomoj"

#, fuzzy
msgid "MELANOSOME_DESCRIPTION"
msgstr "Metabolosomoj estas aretoj de proteinoj envolvitaj en proteinaj ŝeloj. Ili povas konverti glukozon en ATP kun multe pli alta rapideco ol oni povas esti farita en la citoplasmo en proceso nomita Aeroba Respirado. Tamen ĝi postulas oksigenon por funkcii, kaj pli malaltaj niveloj de oksigeno en la medio malrapidigos la rapidon de ĝia produktado de ATP. Ĉar la metabolosomoj estas suspenditaj rekte en la citoplasmo, la ĉirkaŭa likvaĵo iom fermentas."

#, fuzzy
msgid "MELANOSOME_PROCESSES_DESCRIPTION"
msgstr "Metabolosomoj estas aretoj de proteinoj envolvitaj en proteinaj ŝeloj. Ili povas konverti glukozon en ATP kun multe pli alta rapideco ol oni povas esti farita en la citoplasmo en proceso nomita Aeroba Respirado. Tamen ĝi postulas oksigenon por funkcii, kaj pli malaltaj niveloj de oksigeno en la medio malrapidigos la rapidon de ĝia produktado de ATP. Ĉar la metabolosomoj estas suspenditaj rekte en la citoplasmo, la ĉirkaŭa likvaĵo iom fermentas."

msgid "MEMBRANE"
msgstr "Membrano"

msgid "MEMBRANE_RIGIDITY"
msgstr "Membrana eco"

msgid "MEMBRANE_TYPES"
msgstr "Membranaj Tipoj"

msgid "MENU"
msgstr ""

msgid "MESOPELAGIC"
msgstr "Mezopelagia zono"

msgid "METABOLOSOMES"
msgstr "Metabolosomoj"

#, fuzzy
msgid "METABOLOSOMES_DESCRIPTION"
msgstr "Metabolosomoj estas aretoj de proteinoj envolvitaj en proteinaj ŝeloj. Ili povas konverti glukozon en ATP kun multe pli alta rapideco ol oni povas esti farita en la citoplasmo en proceso nomita Aeroba Respirado. Tamen ĝi postulas oksigenon por funkcii, kaj pli malaltaj niveloj de oksigeno en la medio malrapidigos la rapidon de ĝia produktado de ATP. Ĉar la metabolosomoj estas suspenditaj rekte en la citoplasmo, la ĉirkaŭa likvaĵo iom fermentas."

msgid "METABOLOSOMES_PROCESSES_DESCRIPTION"
msgstr "Transformas [thrive:compound type=\"glucose\"][/thrive:compound] en [thrive:compound type=\"atp\"][/thrive:compound]. Kurzo skalas kun la koncentro de [thrive:compound type=\"oxygen\"][/thrive:compound]."

#, fuzzy
msgid "META_THREADS_TOOLTIP"
msgstr "Aldonunovan funkcion por klavo"

msgid "METEOR_IMPACT_EVENT"
msgstr ""

msgid "METEOR_STRIKE_START_EVENT_LOG_PLURAL"
msgstr ""

msgid "METEOR_STRIKE_START_EVENT_LOG_SINGULAR"
msgstr ""

#, fuzzy
msgid "METRICS"
msgstr "Ŝaltu FPS-ekranon"

msgid "METRICS_CONTENT"
msgstr ""

msgid "MIB_VALUE"
msgstr ""

msgid "MICHE"
msgstr ""

#, fuzzy
msgid "MICHES_FOR_PATCH"
msgstr "formortis de la planedo"

#, fuzzy
msgid "MICHE_AVOID_PREDATION_SELECTION_PRESSURE"
msgstr "disvastiĝas al flikĵj:"

msgid "MICHE_CHUNK_PRESSURE"
msgstr ""

#, fuzzy
msgid "MICHE_COMPOUND_CLOUD_PRESSURE"
msgstr "Kunmetitaj nuboj"

msgid "MICHE_COMPOUND_EFFICIENCY_PRESSURE"
msgstr ""

#, fuzzy
msgid "MICHE_DETAIL_TEXT"
msgstr "Listo de Specioj"

msgid "MICHE_ENVIRONMENTAL_COMPOUND_PRESSURE"
msgstr ""

#, fuzzy
msgid "MICHE_ENVIRONMENTAL_TOLERANCE"
msgstr "Medio"

msgid "MICHE_MAINTAIN_COMPOUND_PRESSURE"
msgstr ""

msgid "MICHE_METABOLIC_STABILITY_PRESSURE"
msgstr ""

msgid "MICHE_NO_OP_PRESSURE"
msgstr ""

msgid "MICHE_PREDATION_EFFECTIVENESS_PRESSURE"
msgstr ""

msgid "MICHE_PREDATOR_ROOT_PRESSURE"
msgstr ""

msgid "MICHE_ROOT_PRESSURE"
msgstr ""

msgid "MICHE_TREE"
msgstr ""

#, fuzzy
msgid "MICROBE"
msgstr ""
"Sur fora fremda planedo, vulkana kaj meteora agado kondukis al la disvolviĝo de nova fenomeno en la universo.\n"
"\n"
"Vivo.\n"
"\n"
"Simplaj mikroboj loĝas en la profundaj regionoj de la oceano. Vi estas la lasta universala komuna prapatro (LUCA) sur ĉi tiu planedo.\n"
"\n"
"Por postvivi en ĉi tiu malamika mondo, vi devos kolekti iujn ajn komponaĵojn, kiujn vi povas trovi, kaj evoluigi ĉiun generacion por konkurenci kontraŭ la aliaj specioj de mikroboj."

#, fuzzy
msgid "MICROBES_COUNT"
msgstr ""
"Sur fora fremda planedo, vulkana kaj meteora agado kondukis al la disvolviĝo de nova fenomeno en la universo.\n"
"\n"
"Vivo.\n"
"\n"
"Simplaj mikroboj loĝas en la profundaj regionoj de la oceano. Vi estas la lasta universala komuna prapatro (LUCA) sur ĉi tiu planedo.\n"
"\n"
"Por postvivi en ĉi tiu malamika mondo, vi devos kolekti iujn ajn komponaĵojn, kiujn vi povas trovi, kaj evoluigi ĉiun generacion por konkurenci kontraŭ la aliaj specioj de mikroboj."

#, fuzzy
msgid "MICROBE_BENCHMARK"
msgstr "Ŝarĝante Mikrobredaktilon"

#, fuzzy
msgid "MICROBE_CAMERA_TILT_EFFECT"
msgstr "Organisma Statistiko"

#, fuzzy
msgid "MICROBE_EDITOR"
msgstr "Ŝarĝante Mikrobredaktilon"

#, fuzzy
msgid "MICROBE_ENZYME_STATISTICS"
msgstr "Organisma Statistiko"

msgid "MICROBE_FREEBUILD_EDITOR"
msgstr "Libra Redaktilo de"

#, fuzzy
msgid "MICROBE_LOADING_TIP_1"
msgstr "Premu la malfaran butonon en la redaktilo por korekti eraron"

#, fuzzy
msgid "MICROBE_LOADING_TIP_10"
msgstr "Premu la malfaran butonon en la redaktilo por korekti eraron"

#, fuzzy
msgid "MICROBE_LOADING_TIP_11"
msgstr "Premu la malfaran butonon en la redaktilo por korekti eraron"

#, fuzzy
msgid "MICROBE_LOADING_TIP_12"
msgstr "Premu la malfaran butonon en la redaktilo por korekti eraron"

#, fuzzy
msgid "MICROBE_LOADING_TIP_13"
msgstr "Premu la malfaran butonon en la redaktilo por korekti eraron"

#, fuzzy
msgid "MICROBE_LOADING_TIP_14"
msgstr "Premu la malfaran butonon en la redaktilo por korekti eraron"

#, fuzzy
msgid "MICROBE_LOADING_TIP_15"
msgstr "Premu la malfaran butonon en la redaktilo por korekti eraron"

#, fuzzy
msgid "MICROBE_LOADING_TIP_16"
msgstr "Premu la malfaran butonon en la redaktilo por korekti eraron"

#, fuzzy
msgid "MICROBE_LOADING_TIP_17"
msgstr "Premu la malfaran butonon en la redaktilo por korekti eraron"

#, fuzzy
msgid "MICROBE_LOADING_TIP_18"
msgstr "Premu la malfaran butonon en la redaktilo por korekti eraron"

#, fuzzy
msgid "MICROBE_LOADING_TIP_19"
msgstr "Premu la malfaran butonon en la redaktilo por korekti eraron"

#, fuzzy
msgid "MICROBE_LOADING_TIP_2"
msgstr "Premu la malfaran butonon en la redaktilo por korekti eraron"

#, fuzzy
msgid "MICROBE_LOADING_TIP_20"
msgstr "Premu la malfaran butonon en la redaktilo por korekti eraron"

#, fuzzy
msgid "MICROBE_LOADING_TIP_21"
msgstr "Premu la malfaran butonon en la redaktilo por korekti eraron"

#, fuzzy
msgid "MICROBE_LOADING_TIP_22"
msgstr "Premu la malfaran butonon en la redaktilo por korekti eraron"

#, fuzzy
msgid "MICROBE_LOADING_TIP_3"
msgstr "Premu la malfaran butonon en la redaktilo por korekti eraron"

#, fuzzy
msgid "MICROBE_LOADING_TIP_4"
msgstr "Premu la malfaran butonon en la redaktilo por korekti eraron"

#, fuzzy
msgid "MICROBE_LOADING_TIP_5"
msgstr "Premu la malfaran butonon en la redaktilo por korekti eraron"

#, fuzzy
msgid "MICROBE_LOADING_TIP_6"
msgstr "Premu la malfaran butonon en la redaktilo por korekti eraron"

#, fuzzy
msgid "MICROBE_LOADING_TIP_7"
msgstr "Premu la malfaran butonon en la redaktilo por korekti eraron"

#, fuzzy
msgid "MICROBE_LOADING_TIP_8"
msgstr "Premu la malfaran butonon en la redaktilo por korekti eraron"

#, fuzzy
msgid "MICROBE_LOADING_TIP_9"
msgstr "Premu la malfaran butonon en la redaktilo por korekti eraron"

#, fuzzy
msgid "MICROBE_MEMBRANE_PERCENTAGE_STATISTICS"
msgstr "Organisma Statistiko"

#, fuzzy
msgid "MICROBE_MEMBRANE_STATISTICS"
msgstr "Organisma Statistiko"

#, fuzzy
msgid "MICROBE_ORGANELLE_STATISTICS"
msgstr "Organisma Statistiko"

#, fuzzy
msgid "MICROBE_ORGANELLE_UPGRADES_STATISTICS"
msgstr "Organisma Statistiko"

#, fuzzy
msgid "MICROBE_RIPPLE_EFFECT"
msgstr "Organisma Statistiko"

#, fuzzy
msgid "MICROBE_SPECIES_DETAIL_TEXT"
msgstr ""
"Rigardu vian sanstaton apud la ATP-breto (malsupre dekstre).\n"
"Via ĉelo mortas, se ĝi elĉerpiĝas.\n"
"Vi regeneras sanon dum vi havas ATP-ojn.\n"
"Certigu kolekti sufiĉe da glukozo por produkti ATP-ojn."

#, fuzzy
msgid "MICROBE_STAGE"
msgstr ""
"Sur fora fremda planedo, vulkana kaj meteora agado kondukis al la disvolviĝo de nova fenomeno en la universo.\n"
"\n"
"Vivo.\n"
"\n"
"Simplaj mikroboj loĝas en la profundaj regionoj de la oceano. Vi estas la lasta universala komuna prapatro (LUCA) sur ĉi tiu planedo.\n"
"\n"
"Por postvivi en ĉi tiu malamika mondo, vi devos kolekti iujn ajn komponaĵojn, kiujn vi povas trovi, kaj evoluigi ĉiun generacion por konkurenci kontraŭ la aliaj specioj de mikroboj."

#, fuzzy
msgid "MICROBE_STAGE_BECOME_MULTICELLULAR_TEXT"
msgstr ""
"Kolektu glukozon (blankajn nubojn) moviĝante super ili.\n"
"Via ĉelo bezonas glukozon por produkti energion por resti viva.\n"
"Sekvu la linion de via ĉelo al proksima glukozo."

#, fuzzy
msgid "MICROBE_STAGE_COLLECT_TEXT"
msgstr ""
"Kolektu glukozon (blankajn nubojn) moviĝante super ili.\n"
"Via ĉelo bezonas glukozon por produkti energion por resti viva.\n"
"Sekvu la linion de via ĉelo al proksima glukozo."

#, fuzzy
msgid "MICROBE_STAGE_CONTROL_TEXT"
msgstr ""
"Por regi vian ĉelon, uzu la klavojn montritajn proksime al via ĉelo (centro de ekrano) kaj la muson por regi la ĉelan orientiĝon.\n"
"\n"
"Provu ĉiujn klavojn dum kelkaj sekundoj por daŭrigi."

#, fuzzy
msgid "MICROBE_STAGE_CONTROL_TEXT_CONTROLLER"
msgstr ""
"Por regi vian ĉelon, uzu la klavojn montritajn proksime al via ĉelo (centro de ekrano) kaj la muson por regi la ĉelan orientiĝon.\n"
"\n"
"Provu ĉiujn klavojn dum kelkaj sekundoj por daŭrigi."

#, fuzzy
msgid "MICROBE_STAGE_HEALTH_TEXT"
msgstr ""
"Rigardu vian sanstaton apud la ATP-breto (malsupre dekstre).\n"
"Via ĉelo mortas, se ĝi elĉerpiĝas.\n"
"Vi regeneras sanon dum vi havas ATP-ojn.\n"
"Certigu kolekti sufiĉe da glukozo por produkti ATP-ojn."

#, fuzzy
msgid "MICROBE_STAGE_INITIAL"
msgstr ""
"Sur fora fremda planedo, vulkana kaj meteora agado kondukis al la disvolviĝo de nova fenomeno en la universo.\n"
"\n"
"Vivo.\n"
"\n"
"Simplaj mikroboj loĝas en la profundaj regionoj de la oceano. Vi estas la lasta universala komuna prapatro (LUCA) sur ĉi tiu planedo.\n"
"\n"
"Por postvivi en ĉi tiu malamika mondo, vi devos kolekti iujn ajn komponaĵojn, kiujn vi povas trovi, kaj evoluigi ĉiun generacion por konkurenci kontraŭ la aliaj specioj de mikroboj."

#, fuzzy
msgid "MICROBE_STAGE_INITIAL_PANSPERMIA"
msgstr ""
"Sur fora fremda planedo, vulkana kaj meteora agado kondukis al la disvolviĝo de nova fenomeno en la universo.\n"
"\n"
"Vivo.\n"
"\n"
"Simplaj mikroboj loĝas en la profundaj regionoj de la oceano. Vi estas la lasta universala komuna prapatro (LUCA) sur ĉi tiu planedo.\n"
"\n"
"Por postvivi en ĉi tiu malamika mondo, vi devos kolekti iujn ajn komponaĵojn, kiujn vi povas trovi, kaj evoluigi ĉiun generacion por konkurenci kontraŭ la aliaj specioj de mikroboj."

#, fuzzy
msgid "MICROBE_STAGE_INITIAL_POND"
msgstr ""
"Sur fora fremda planedo, vulkana kaj meteora agado kondukis al la disvolviĝo de nova fenomeno en la universo.\n"
"\n"
"Vivo.\n"
"\n"
"Simplaj mikroboj loĝas en la profundaj regionoj de la oceano. Vi estas la lasta universala komuna prapatro (LUCA) sur ĉi tiu planedo.\n"
"\n"
"Por postvivi en ĉi tiu malamika mondo, vi devos kolekti iujn ajn komponaĵojn, kiujn vi povas trovi, kaj evoluigi ĉiun generacion por konkurenci kontraŭ la aliaj specioj de mikroboj."

#, fuzzy
msgid "MICROBE_STAGE_ORGANELLE_DIVISION"
msgstr "Organisma Statistiko"

msgid "MIDDLE_MOUSE"
msgstr "Meza musbutono"

#, fuzzy
msgid "MIGRATION_FAILED_TO_ADD"
msgstr "Aŭtomata evolucio malsukcesis"

#, fuzzy
msgid "MIGRATION_MANAGER"
msgstr ""
"Rigardu vian sanstaton apud la ATP-breto (malsupre dekstre).\n"
"Via ĉelo mortas, se ĝi elĉerpiĝas.\n"
"Vi regeneras sanon dum vi havas ATP-ojn.\n"
"Certigu kolekti sufiĉe da glukozo por produkti ATP-ojn."

msgid "MIGRATION_STATUS_DESTINATION_NOT_SELECTED"
msgstr ""

#, fuzzy
msgid "MIGRATION_STATUS_TEXT"
msgstr ""
"Rigardu vian sanstaton apud la ATP-breto (malsupre dekstre).\n"
"Via ĉelo mortas, se ĝi elĉerpiĝas.\n"
"Vi regeneras sanon dum vi havas ATP-ojn.\n"
"Certigu kolekti sufiĉe da glukozo por produkti ATP-ojn."

#, fuzzy
msgid "MIGRATION_STEP_DESTINATION_EXPLANATION"
msgstr "{0} loĝantaro ŝanĝiĝis per {1} pro: {2}"

msgid "MIGRATION_STEP_ONLY_ONE_ALLOWED"
msgstr ""

#, fuzzy
msgid "MIGRATION_STEP_POPULATION_EXPLANATION"
msgstr "{0} loĝantaro ŝanĝiĝis per {1} pro: {2}"

#, fuzzy
msgid "MIGRATION_STEP_SOURCE_EXPLANATION"
msgstr "(la rapideco de mutacio en AI-specioj)"

#, fuzzy
msgid "MIGRATION_TOOLTIP"
msgstr "Aldonunovan funkcion por klavo"

msgid "MILLION_ABBREVIATION"
msgstr "{0} M"

msgid "MINIMUM_AMOUNT_TO_FIND"
msgstr ""

#, fuzzy
msgid "MINIMUM_VERSION"
msgstr "Versio:"

#, fuzzy
msgid "MIN_VISIBLE_DATASET_WARNING"
msgstr "Forigi ĉi tiun konservadon ne povas esti malfarita, ĉu vi certas, ke vi volas por ĉiam forigi {0}?"

msgid "MISC"
msgstr "Aliaj"

msgid "MISCELLANEOUS"
msgstr "Diversaj"

#, fuzzy
msgid "MISCELLANEOUS_3D_STAGE"
msgstr "Diversaj"

#, fuzzy
msgid "MISC_FUN"
msgstr "Aliaj"

#, fuzzy
msgid "MISSING_DESCRIPTION"
msgstr "Priskribo:"

msgid "MISSING_OR_INVALID_REQUIRED_FIELD"
msgstr ""

#, fuzzy
msgid "MISSING_TITLE"
msgstr "VI PROSPERIS!"

msgid "MITOCHONDRION"
msgstr "Mitokondrio"

#, fuzzy
msgid "MITOCHONDRION_DESCRIPTION"
msgstr "La potencocentro de la ĉelo. La mitokondrio (pluralo: mitokondrioj) estas duobla membrana strukturo plenigita de proteinoj kaj enzimoj. Ĝi estas prokarioto asimilita por uzo de sia eŭkariota gastiganto. Ĝi povas konverti glukozon en ATP-on kun multe pli alta efikeco ol oni povas fari ĝin en la citoplasmo en proceso nomata Aeroba Respirado. Tamen ĝi postulas oksigenon por funkcii, kaj pli malaltaj niveloj de oksigeno en la medio malrapidigos la rapidon de ĝia produktado de ATP."

#, fuzzy
msgid "MITOCHONDRION_PROCESSES_DESCRIPTION"
msgstr "La potencocentro de la ĉelo. La mitokondrio (pluralo: mitokondrioj) estas duobla membrana strukturo plenigita de proteinoj kaj enzimoj. Ĝi estas prokarioto asimilita por uzo de sia eŭkariota gastiganto. Ĝi povas konverti glukozon en ATP-on kun multe pli alta efikeco ol oni povas fari ĝin en la citoplasmo en proceso nomata Aeroba Respirado. Tamen ĝi postulas oksigenon por funkcii, kaj pli malaltaj niveloj de oksigeno en la medio malrapidigos la rapidon de ĝia produktado de ATP."

#, fuzzy
msgid "MIXED_DOT_DOT_DOT"
msgstr "..."

msgid "MODDING_INSTRUCTIONS_ON"
msgstr ""

msgid "MODELS"
msgstr ""

msgid "MODE_CAN_BE_CHANGED_IN_OPTIONS"
msgstr ""

msgid "MODIFY"
msgstr "Modifi"

#, fuzzy
msgid "MODIFY_ORGANELLE"
msgstr "Forigu organeton"

#, fuzzy
msgid "MODIFY_TYPE"
msgstr "Modifi"

msgid "MODS"
msgstr ""

msgid "MODS_INSTALLED_BUT_NOT_ENABLED"
msgstr ""

msgid "MOD_ASSEMBLY"
msgstr ""

msgid "MOD_ASSEMBLY_CLASS"
msgstr ""

#, fuzzy
msgid "MOD_ASSEMBLY_CLASS_CREATION_FAILED"
msgstr "Aŭtomata evolucio malsukcesis"

msgid "MOD_ASSEMBLY_CLASS_NOT_FOUND"
msgstr ""

msgid "MOD_ASSEMBLY_INIT_CALL_FAILED"
msgstr ""

msgid "MOD_ASSEMBLY_LOAD_CALL_FAILED_EXCEPTION"
msgstr ""

msgid "MOD_ASSEMBLY_LOAD_EXCEPTION"
msgstr ""

msgid "MOD_ASSEMBLY_UNLOAD_CALL_FAILED"
msgstr ""

msgid "MOD_ASSEMBLY_UNLOAD_CALL_FAILED_EXCEPTION"
msgstr ""

msgid "MOD_AUTHOR"
msgstr ""

msgid "MOD_AUTO_HARMONY"
msgstr ""

#, fuzzy
msgid "MOD_CREATION_FAILED"
msgstr "Aŭtomata evolucio malsukcesis"

#, fuzzy
msgid "MOD_DESCRIPTION"
msgstr "Priskribo:"

#, fuzzy
msgid "MOD_EXTENDED_DESCRIPTION"
msgstr "Nitrogenazo estas proteino kapabla uzi gasan nitrogenon kaj ĉelan energion en la formo de ATP por produkti amoniakon, ĉefan kreskonutraĵon por ĉeloj. Ĉi tio estas procezo nomata Anaeroba Nitrogena Fiksado. Ĉar la nitrogenazo estas suspensie en la citoplasmo, la ĉirkaŭa fluidaĵo iom fermentas."

#, fuzzy
msgid "MOD_HARMONY_LOAD_FAILED_EXCEPTION"
msgstr "La vakuolo estas interna membraneca organeto uzata por stokado en la ĉelo. Ili estas kunmetitaj de pluraj kunfandiĝitaj vezikoj, pli malgrandaj membranaj strukturoj vaste uzataj en ĉeloj por stokado. Ĝi estas plenigita per akvo, kiu kutimas enhavi molekulojn, enzimojn, solidojn kaj aliajn substancojn. Ilia formo estas flua kaj povas varii inter ĉeloj."

#, fuzzy
msgid "MOD_HARMONY_UNLOAD_FAILED_EXCEPTION"
msgstr "La vakuolo estas interna membraneca organeto uzata por stokado en la ĉelo. Ili estas kunmetitaj de pluraj kunfandiĝitaj vezikoj, pli malgrandaj membranaj strukturoj vaste uzataj en ĉeloj por stokado. Ĝi estas plenigita per akvo, kiu kutimas enhavi molekulojn, enzimojn, solidojn kaj aliajn substancojn. Ilia formo estas flua kaj povas varii inter ĉeloj."

msgid "MOD_HAS_NO_LOADABLE_RESOURCES"
msgstr ""

msgid "MOD_ICON_FILE"
msgstr ""

msgid "MOD_INFO_URL"
msgstr ""

msgid "MOD_INTERNAL_NAME"
msgstr ""

msgid "MOD_LICENSE"
msgstr ""

msgid "MOD_LOAD_ERRORS"
msgstr ""

msgid "MOD_LOAD_ERRORS_OCCURRED"
msgstr ""

#, fuzzy
msgid "MOD_LOAD_OR_UNLOAD_ERRORS_OCCURRED"
msgstr "Ĉu ŝargu nevalidan konservadon?"

#, fuzzy
msgid "MOD_LOAD_UNLOAD_CAVEATS"
msgstr "Ĉu ŝargu nevalidan konservadon?"

#, fuzzy
msgid "MOD_LOAD_UNLOAD_RESTART"
msgstr "Ĉu ŝargu nevalidan konservadon?"

msgid "MOD_MAXIMUM_THRIVE"
msgstr ""

msgid "MOD_MINIMUM_THRIVE"
msgstr ""

#, fuzzy
msgid "MOD_NAME"
msgstr "Nomo:"

msgid "MOD_PCK_NAME"
msgstr ""

msgid "MOD_RECOMMENDED_THRIVE"
msgstr ""

msgid "MOD_TO_UPLOAD"
msgstr ""

msgid "MOD_UPLOADER"
msgstr ""

#, fuzzy
msgid "MOD_VERSION"
msgstr "Versio:"

msgid "MORE_INFO"
msgstr ""

msgid "MORE_INFO_PROMPT"
msgstr ""

msgid "MOUSE_EDGE_PANNING_OPTION"
msgstr ""

msgid "MOUSE_LOOK_SENSITIVITY"
msgstr ""

msgid "MOUSE_SENSITIVITY_WINDOW_SIZE_ADJUSTMENT"
msgstr ""

msgid "MOVE"
msgstr "Moviĝi"

msgid "MOVEMENT"
msgstr "Movado"

msgid "MOVE_ATTEMPTS_PER_SPECIES"
msgstr ""

msgid "MOVE_BACKWARDS"
msgstr "Malantaŭeniĝu"

msgid "MOVE_DOWN_OR_CROUCH"
msgstr ""

msgid "MOVE_FORWARD"
msgstr "Antaŭeniĝu"

#, fuzzy
msgid "MOVE_ITEM_DOWN"
msgstr "Moviĝu al ĉi tiu loko"

#, fuzzy
msgid "MOVE_ITEM_UP"
msgstr "Movu dekstren"

msgid "MOVE_LEFT"
msgstr "Movu maldekstren"

#, fuzzy
msgid "MOVE_ORGANELLE"
msgstr "Forigu organeton"

msgid "MOVE_RIGHT"
msgstr "Movu dekstren"

#, fuzzy
msgid "MOVE_TO_ANY_PATCH"
msgstr "Moviĝu al ĉi tiu loko"

#, fuzzy
msgid "MOVE_TO_LAND"
msgstr "Moviĝu al ĉi tiu loko"

#, fuzzy
msgid "MOVE_TO_MACROSCOPIC_TOOLTIP"
msgstr "Aldonunovan funkcion por klavo"

msgid "MOVE_TO_MULTICELLULAR_STAGE_TOOLTIP"
msgstr ""

msgid "MOVE_TO_THIS_PATCH"
msgstr "Moviĝu al ĉi tiu loko"

msgid "MOVE_UP_OR_JUMP"
msgstr ""

msgid "MOVING_TO_AWAKENING_PROTOTYPE"
msgstr ""

msgid "MOVING_TO_AWAKENING_PROTOTYPE_TITLE"
msgstr ""

msgid "MOVING_TO_LAND_PROTOTYPE"
msgstr ""

msgid "MOVING_TO_LAND_PROTOTYPE_TITLE"
msgstr ""

msgid "MOVING_TO_SOCIETY_STAGE"
msgstr ""

msgid "MP_COST"
msgstr "{0} MP"

msgid "MUCILAGE"
msgstr ""

#, fuzzy
msgid "MUCILAGE_SYNTHESIS"
msgstr "Kemisintezo"

#, fuzzy
msgid "MUCOCYST_ACTION_TOOLTIP"
msgstr "Aldonunovan funkcion por klavo"

#, fuzzy
msgid "MULTICELLULAR"
msgstr "Disloku organeton"

#, fuzzy
msgid "MULTICELLULAR_EDITOR"
msgstr "Ŝarĝante Mikrobredaktilon"

#, fuzzy
msgid "MULTICELLULAR_FREEBUILD_EDITOR"
msgstr "Ŝarĝante Mikrobredaktilon"

#, fuzzy
msgid "MULTICELLULAR_LOADING_TIP_1"
msgstr "Ŝarĝante Mikrobredaktilon"

#, fuzzy
msgid "MULTICELLULAR_STAGE"
msgstr "Disloku organeton"

#, fuzzy
msgid "MULTIPLE_CELLS"
msgstr "Disloku organeton"

#, fuzzy
msgid "MULTIPLE_METABALLS"
msgstr "Disloku organeton"

#, fuzzy
msgid "MULTIPLE_ORGANELLES"
msgstr "Disloku organeton"

msgid "MULTISAMPLE_ANTI_ALIASING"
msgstr "Multekzempla glatigo:"

msgid "MULTITHREADED_SIMULATION_ENABLED"
msgstr ""

#, fuzzy
msgid "MULTITHREADED_SIMULATION_EXPLANATION"
msgstr "{0} loĝantaro ŝanĝiĝis per {1} pro: {2}"

msgid "MUSEUM_WELCOME_TEXT"
msgstr ""

msgid "MUSIC"
msgstr ""

msgid "MUSIC_VOLUME"
msgstr "Muzika volumo"

#, fuzzy
msgid "MUTATIONS_PER_SPECIES"
msgstr "Mutaciaj Poentoj"

msgid "MUTATION_COST_MULTIPLIER"
msgstr ""

msgid "MUTATION_COST_MULTIPLIER_EXPLANATION"
msgstr ""

msgid "MUTATION_POINTS"
msgstr "Mutaciaj Poentoj"

msgid "MUTE"
msgstr "Silentigi"

msgid "NAME"
msgstr "Nomo:"

#, fuzzy
msgid "NAME_LABEL_CITY"
msgstr "Biomo: {0}"

#, fuzzy
msgid "NAME_LABEL_FLEET"
msgstr "Biomo: {0}"

msgid "NAME_LABEL_STRUCTURE_UNFINISHED"
msgstr ""

#, fuzzy
msgid "NATIVE_THREAD_ADVICE_TOOLTIP"
msgstr "Nunaj fadenoj:"

msgid "NEGATIVE_ATP_BALANCE"
msgstr "Negativa ATP-Balanco"

msgid "NEGATIVE_ATP_BALANCE_TEXT"
msgstr ""
"Via mikrobo ne produktas sufiĉe da ATP por ke ĝi travivu!\n"
"Ĉu vi volas daŭrigi?"

msgid "NEW"
msgstr ""

msgid "NEWER_VERSION_LOADING_WARNING"
msgstr ""
"Ĉi tiu konservado estas de pli nova versio de Thrive kaj tre probable ne kongruas.\n"
"Ĉu vi volas provi ŝargi la konservadon ĉiuokaze?"

msgid "NEWS"
msgstr ""

msgid "NEW_GAME"
msgstr "Nova ludo"

#, fuzzy
msgid "NEW_GAME_BUTTON_TOOLTIP"
msgstr "Aldonunovan funkcion por klavo"

msgid "NEW_GAME_SETTINGS_PERFORMANCE_OPTIONS_INFO"
msgstr ""

#, fuzzy
msgid "NEW_MOD_DEFAULT_DESCRIPTION"
msgstr "La chememioplasto estas duoblomembrana strukturo, kiu havas proteinojn kapablajn transformi hidrogenan sulfidon, akvon kaj gasan karbondioksidon en glukozon dum proceso nomata Kemosintezo de Hidrogena Sulfido. La rapideco de ĝia glukoza produktado pliigas kun la koncentriĝo de karbona dioksido."

#, fuzzy
msgid "NEW_NAME"
msgstr "Nova ludo"

#, fuzzy
msgid "NEW_NAME_COLON"
msgstr "Rapideco:"

msgid "NEXT_CAPITAL"
msgstr "SEKVA"

#, fuzzy
msgid "NEXT_EDITOR_TAB"
msgstr "Ebligu la redaktilon"

msgid "NITROGEN"
msgstr "Nitrogeno"

msgid "NITROGENASE"
msgstr "Nitrogenazo"

#, fuzzy
msgid "NITROGENASE_DESCRIPTION"
msgstr "Nitrogenazo estas proteino kapabla uzi gasan nitrogenon kaj ĉelan energion en la formo de ATP por produkti amoniakon, ĉefan kreskonutraĵon por ĉeloj. Ĉi tio estas procezo nomata Anaeroba Nitrogena Fiksado. Ĉar la nitrogenazo estas suspensie en la citoplasmo, la ĉirkaŭa fluidaĵo iom fermentas."

#, fuzzy
msgid "NITROGENASE_PROCESSES_DESCRIPTION"
msgstr "Nitrogenazo estas proteino kapabla uzi gasan nitrogenon kaj ĉelan energion en la formo de ATP por produkti amoniakon, ĉefan kreskonutraĵon por ĉeloj. Ĉi tio estas procezo nomata Anaeroba Nitrogena Fiksado. Ĉar la nitrogenazo estas suspensie en la citoplasmo, la ĉirkaŭa fluidaĵo iom fermentas."

msgid "NITROPLAST"
msgstr "Nitrogen-fiksa Plastido"

#, fuzzy
msgid "NITROPLAST_DESCRIPTION"
msgstr "La Nitrogen-Fiksanta Plastido estas proteino, kiu kapablas uzi gasan nitrogenon kaj oksigenon kaj ĉelan energion en la formo de ATP por produkti amoniakon, ĉefan kreskan nutraĵon por ĉeloj. Ĉi tio estas procezo nomata Aerobia Nitrogena Fiksado."

#, fuzzy
msgid "NITROPLAST_PROCESSES_DESCRIPTION"
msgstr "La Nitrogen-Fiksanta Plastido estas proteino, kiu kapablas uzi gasan nitrogenon kaj oksigenon kaj ĉelan energion en la formo de ATP por produkti amoniakon, ĉefan kreskan nutraĵon por ĉeloj. Ĉi tio estas procezo nomata Aerobia Nitrogena Fiksado."

msgid "NONE"
msgstr ""

msgid "NORMAL"
msgstr "Normala"

msgid "NORMAL_MEMBRANE_DESCRIPTION"
msgstr "La plej baza formo de membrano, ĝi havas malmultan protekton kontraŭ damaĝo. Ĝi ankaŭ bezonas pli da energio por ne misformi. La avantaĝo estas, ke ĝi permesas al la ĉelo moviĝi kaj sorbi nutraĵojn rapide."

msgid "NOTHING_HERE"
msgstr "Nenio estas ĉi tie"

msgid "NOTHING_TO_INTERACT_WITH"
msgstr ""

#, fuzzy
msgid "NOTICE_BINDING_OUT_OF_ATP"
msgstr "Ŝaltu engluton"

msgid "NOTICE_DAMAGED_BY_NO_ATP"
msgstr ""

msgid "NOTICE_ENGULFING_OUT_OF_ATP"
msgstr ""

msgid "NOTICE_ENGULF_DAMAGE_FROM_TOXIN"
msgstr ""

msgid "NOTICE_ENGULF_MISSING_ENZYME"
msgstr ""

msgid "NOTICE_ENGULF_SIZE_TOO_SMALL"
msgstr ""

msgid "NOTICE_ENGULF_STORAGE_FULL"
msgstr ""

msgid "NOTICE_HIT_BY_ATP_TOXIN"
msgstr ""

#, fuzzy
msgid "NOTICE_HIT_BY_BASE_MOVEMENT_TOXIN"
msgstr "Baza Movado"

msgid "NOTICE_NOT_ENOUGH_MUCILAGE"
msgstr ""

msgid "NOTICE_RADIATION_DAMAGE"
msgstr ""

msgid "NOTICE_READY_TO_EDIT"
msgstr ""

msgid "NOT_ADAPTED_TO_CURRENT_PATCH"
msgstr ""

#, fuzzy
msgid "NOT_STARTED_DOT"
msgstr "Nuligita."

#, fuzzy
msgid "NOVEMBER"
msgstr "Movado"

msgid "NO_AI"
msgstr ""

msgid "NO_DATA_TO_SHOW"
msgstr ""

msgid "NO_EVENTS_RECORDED"
msgstr ""

#, fuzzy
msgid "NO_FOSSIL_DIRECTORY"
msgstr "Malfermu Konservadan Adresaron"

#, fuzzy
msgid "NO_MODS_ENABLED"
msgstr "Trompaĵoj estas ebligitaj"

#, fuzzy
msgid "NO_ORGANELLE_PROCESSES"
msgstr "Disloku organeton"

msgid "NO_SAVEGAMES_FOUND"
msgstr ""

#, fuzzy
msgid "NO_SAVE_DIRECTORY"
msgstr "Malfermu Konservadan Adresaron"

#, fuzzy
msgid "NO_SCREENSHOT_DIRECTORY"
msgstr "Malfermu Ekrankopian Dosierujon"

#, fuzzy
msgid "NO_SELECTED_MOD"
msgstr "Elektita(j):"

#, fuzzy
msgid "NO_SUGGESTION"
msgstr "Distingivo:"

msgid "NUCLEUS"
msgstr "Kerno/Nukleo"

msgid "NUCLEUS_DELETE_OPTION_DISABLED_TOOLTIP"
msgstr ""

msgid "NUCLEUS_DESCRIPTION"
msgstr "La ĉefa eco de eŭkariotaj ĉeloj. La kerno ankaŭ inkluzivas la endoplasman retikulo kaj la golgi-korpon. Ĉi tio estas evoluado de prokariotaj ĉeloj por disvolvi sistemon de internaj membranoj, farita per asimilado de alia prokarioto en si mem. Ĉi tio permesas al ili dividi, aŭ kunestigi la malsamajn procezojn okazantajn ene de la ĉelo kaj malhelpi ilin interkovri. Ĉi tio permesas al iliaj novaj membranoligitaj organetoj esti multe pli kompleksaj, efikaj kaj specialigitaj ol se ili libere flosus en la citoplasmo. Tamen ĉi tio kostas fari la ĉelon multe pli granda kaj postuli multan energion por konservi la ĉelon."

msgid "NUCLEUS_SMALL_DESCRIPTION"
msgstr ""
"Permesas la evoluon de pli kompleksaj,\n"
"membran-ligitaj organetoj. Kostas multe\n"
"da ATP por prizorgi. Ĉi tio estas neinversigebla\n"
"evoluo."

msgid "NUMLOCK"
msgstr ""

#, fuzzy
msgid "NUTRIENT_COST_TOOLTIP"
msgstr "Aldonunovan funkcion por klavo"

#, fuzzy
msgid "N_A"
msgstr "N/A MP"

msgid "N_A_MP"
msgstr "N/A MP"

#, fuzzy
msgid "N_TIMES"
msgstr "Dekstra musbutono"

msgid "OCTOBER"
msgstr ""

msgid "OFF"
msgstr ""

msgid "OFFICIAL_WEBSITE"
msgstr ""

#, fuzzy
msgid "OFFICIAL_WEBSITE_BUTTON_TOOLTIP"
msgstr "Aldonunovan funkcion por klavo"

msgid "OK"
msgstr "JES"

msgid "OLDER_VERSION_LOADING_WARNING"
msgstr ""
"Ĉi tiu konservado devenas de malnova versio de Thrive kaj eble ne kongruas.\n"
"Ĉar Thrive nuntempe estas en frua disvolviĝo kaj kongruo de konsevadoj ne estas prioritato.\n"
"Vi eble raportos iujn ajn problemojn, kiujn vi renkontas, sed ili ne estas la plej alta prioritato nun.\n"
"Ĉu vi volas provi ŝargi la konservadon ĉiuokaze?"

#, fuzzy
msgid "OPENGL_MODE_WARNING"
msgstr "Averto Modo GLES2"

#, fuzzy
msgid "OPENGL_MODE_WARNING_EXPLANATION"
msgstr "Vi uzas Thrive kun GLES2. Ĉi tio estas tre neprovita kaj probable kaŭzas problemojn. Provu ĝisdatigi viajn video-pelilojn kaj/aŭ devigi uzi AMD aŭ Nvidia-grafikaĵojn por ke Thrive funkciu."

#, fuzzy
msgid "OPEN_FOLDER"
msgstr "Malfermu Dosierujon de Registroj"

#, fuzzy
msgid "OPEN_FOSSIL_FOLDER"
msgstr "Malfermu Dosierujon de Registroj"

msgid "OPEN_FOSSIL_IN_FREEBUILD_WARNING"
msgstr ""

#, fuzzy
msgid "OPEN_GOD_TOOLS"
msgstr "Malfermu Dosierujon de Registroj"

msgid "OPEN_HELP_SCREEN"
msgstr "Malfermu helpekranon"

#, fuzzy
msgid "OPEN_IN_FREEBUILD"
msgstr "Libera konstruado"

msgid "OPEN_LOGS_FOLDER"
msgstr "Malfermu Dosierujon de Registroj"

msgid "OPEN_MOD_URL"
msgstr ""

#, fuzzy
msgid "OPEN_ORGANELLES_PAGE"
msgstr "Forigu organeton"

#, fuzzy
msgid "OPEN_ORGANELLE_MENU"
msgstr "Forigu organeton"

#, fuzzy
msgid "OPEN_RESEARCH_SCREEN"
msgstr "Malfermu helpekranon"

msgid "OPEN_SAVE_DIRECTORY"
msgstr "Malfermu Konservadan Adresaron"

#, fuzzy
msgid "OPEN_SCIENCE_MENU"
msgstr "Malfermu la menuon"

msgid "OPEN_SCREENSHOT_FOLDER"
msgstr "Malfermu Ekrankopian Dosierujon"

msgid "OPEN_THE_MENU"
msgstr "Malfermu la menuon"

msgid "OPEN_TRANSLATION_SITE"
msgstr "Helpu Traduki La Ludon"

#, fuzzy
msgid "OPERATION_PAUSED_DOT"
msgstr "Nuligita."

msgid "OPPORTUNISM_EXPLANATION"
msgstr ""

msgid "OPPORTUNISTIC"
msgstr ""

msgid "OPTIONS"
msgstr "Agordoj"

#, fuzzy
msgid "OPTIONS_BUTTON_TOOLTIP"
msgstr "Aldonunovan funkcion por klavo"

msgid "ORGANELLES"
msgstr "Organetoj"

#, fuzzy
msgid "ORGANELLES_BUTTON"
msgstr "Organetoj"

#, fuzzy
msgid "ORGANELLES_WILL_BE_UNLOCKED_NEXT_GENERATION"
msgstr "Piku aliajn ĉelojn per ĉi tio."

#, fuzzy
msgid "ORGANELLE_AXON"
msgstr "Organetoj"

#, fuzzy
msgid "ORGANELLE_AXON_DESCRIPTION"
msgstr "Piku aliajn ĉelojn per ĉi tio."

#, fuzzy
msgid "ORGANELLE_CATEGORY_MACROSCOPIC"
msgstr "Disloku organeton"

#, fuzzy
msgid "ORGANELLE_CATEGORY_MULTICELLULAR"
msgstr "Disloku organeton"

#, fuzzy
msgid "ORGANELLE_GROWTH_ORDER_EXPLANATION"
msgstr "{0} loĝantaro ŝanĝiĝis per {1} pro: {2}"

#, fuzzy
msgid "ORGANELLE_MYOFIBRIL"
msgstr "Raba Vilo (Pilus)"

#, fuzzy
msgid "ORGANELLE_MYOFIBRIL_DESCRIPTION"
msgstr "Piku aliajn ĉelojn per ĉi tio."

msgid "ORGANELLE_PILUS"
msgstr "Raba Vilo (Pilus)"

msgid "ORGANELLE_PILUS_DESCRIPTION"
msgstr "Piku aliajn ĉelojn per ĉi tio."

#, fuzzy
msgid "ORGANELLE_PILUS_PROCESSES_DESCRIPTION"
msgstr "Piku aliajn ĉelojn per ĉi tio."

#, fuzzy
msgid "ORGANELLE_PLURAL"
msgstr "Raba Vilo (Pilus)"

#, fuzzy
msgid "ORGANELLE_SINGULAR"
msgstr "Raba Vilo (Pilus)"

#, fuzzy
msgid "ORGANELLE_SUGGESTION_COLON"
msgstr "Organetoj"

#, fuzzy
msgid "ORGANELLE_SUGGESTION_TOOLTIP"
msgstr "Aldonunovan funkcion por klavo"

#, fuzzy
msgid "ORGANELLE_UNLOCKS_ENABLED"
msgstr "Organetoj"

#, fuzzy
msgid "ORGANELLE_UNLOCKS_ENABLED_EXPLANATION"
msgstr "Piku aliajn ĉelojn per ĉi tio."

msgid "ORGANISM_STATISTICS"
msgstr "Organisma Statistiko"

msgid "OR_UNLOCK_CONDITION"
msgstr ""

msgid "OSMOREGULATION"
msgstr "Osmoregado"

msgid "OSMOREGULATION_COST"
msgstr "Osmoregada Kosto"

#, fuzzy
msgid "OSMOREGULATION_COST_MULTIPLIER"
msgstr "Osmoregada Kosto"

#, fuzzy
msgid "OSMOREGULATION_COST_MULTIPLIER_EXPLANATION"
msgstr "Osmoregada Kosto"

#, fuzzy
msgid "OTHER_COMPOUNDS"
msgstr "Kunmetaĵoj"

msgid "OUR_WIKI"
msgstr ""

#, fuzzy
msgid "OUTDATED_NOTICE"
msgstr "Nuligita."

msgid "OUTREACH_TEAM"
msgstr ""

msgid "OUTSIDE_CONTRIBUTORS"
msgstr ""

msgid "OVERWRITE_EXISTING_SAVE"
msgstr "Anstataŭigi ekzistantan konservadon:"

#, fuzzy
msgid "OVERWRITE_EXISTING_SAVE_PROMPT"
msgstr "Anstataŭigi ekzistantan konservadon:"

#, fuzzy
msgid "OVERWRITE_SPECIES_NAME_CONFIRMATION"
msgstr "Forigi ĉi tiun konservadon ne povas esti malfarita, ĉu vi certas, ke vi volas forigi ĉi tion por ĉiam?"

msgid "OXYGEN"
msgstr "Oksigeno"

#, fuzzy
msgid "OXYGEN_INHIBITOR_SYNTHESIS"
msgstr "OxyToxy Sintezo"

#, fuzzy
msgid "OXYGEN_RESISTANCE"
msgstr "Toksinrezisto"

#, fuzzy
msgid "OXYGEN_TOLERANCE_TOOLTIP"
msgstr "Aldonunovan funkcion por klavo"

#, fuzzy
msgid "OXYTOXISOME_PROCESSES_DESCRIPTION"
msgstr "Metabolosomoj estas aretoj de proteinoj envolvitaj en proteinaj ŝeloj. Ili povas konverti glukozon en ATP kun multe pli alta rapideco ol oni povas esti farita en la citoplasmo en proceso nomita Aeroba Respirado. Tamen ĝi postulas oksigenon por funkcii, kaj pli malaltaj niveloj de oksigeno en la medio malrapidigos la rapidon de ĝia produktado de ATP. Ĉar la metabolosomoj estas suspenditaj rekte en la citoplasmo, la ĉirkaŭa likvaĵo iom fermentas."

msgid "OXYTOXY_NT"
msgstr "OksiToksina NO"

#, fuzzy
msgid "OXYTOXY_SYNTHESIS"
msgstr "OxyToxy Sintezo"

msgid "PAGEDOWN"
msgstr "Page Down"

msgid "PAGEUP"
msgstr ""

#, fuzzy
msgid "PAGE_BACK"
msgstr "Reen"

#, fuzzy
msgid "PAGE_FORWARD"
msgstr "Antaŭeniĝu"

#, fuzzy
msgid "PAGE_TITLE"
msgstr "Ĉelaj Procezoj"

msgid "PAN_CAMERA_DOWN"
msgstr "Movigu malsupren"

msgid "PAN_CAMERA_LEFT"
msgstr "Movigu maldekstren"

msgid "PAN_CAMERA_RESET"
msgstr "Restarigu kameraon"

msgid "PAN_CAMERA_RIGHT"
msgstr "Movigu dekstren"

msgid "PAN_CAMERA_UP"
msgstr "Movigu supren"

msgid "PAST_DEVELOPERS"
msgstr ""

#, fuzzy
msgid "PATCH_COLON"
msgstr "Specioj:"

#, fuzzy
msgid "PATCH_EXTINCTION_BOX_TEXT"
msgstr "Same kiel 99% de ĉiuj specioj iam ajn ekzistintaj, via specio formortis. Aliaj plenigos vian niĉon kaj prosperos, sed tio ne estos vi. Vi estos forgesita, malsukcesa eksperimento de evolucio."

#, fuzzy
msgid "PATCH_EXTINCTION_CAPITAL"
msgstr "FORMORTADO"

msgid "PATCH_MAP"
msgstr "Mapo"

#, fuzzy
msgid "PATCH_MAP_NAVIGATION_TOOLTIP"
msgstr "Aldonunovan funkcion por klavo"

#, fuzzy
msgid "PATCH_NAME"
msgstr "Kaverno"

#, fuzzy
msgid "PATCH_NOTES_LAST_PLAYED_INFO"
msgstr "Ĉelaj Procezoj"

msgid "PATCH_NOTES_LAST_PLAYED_INFO_PLURAL"
msgstr ""

#, fuzzy
msgid "PATCH_NOTES_TITLE"
msgstr "Ĉelaj Procezoj"

msgid "PATCH_NOTE_BULLET_POINT"
msgstr ""

msgid "PATCH_NOTE_CHANGES_HEADING"
msgstr ""

#, fuzzy
msgid "PATCH_NOTE_LINK_VISIT_TEXT"
msgstr "Same kiel 99% de ĉiuj specioj iam ajn ekzistintaj, via specio formortis. Aliaj plenigos vian niĉon kaj prosperos, sed tio ne estos vi. Vi estos forgesita, malsukcesa eksperimento de evolucio."

#, fuzzy
msgid "PATREON_TOOLTIP"
msgstr "Aldonunovan funkcion por klavo"

msgid "PATRONS"
msgstr ""

msgid "PAUSED"
msgstr ""

#, fuzzy
msgid "PAUSE_MENU_RESUME_TOOLTIP"
msgstr "Rekomenci"

msgid "PAUSE_PROMPT"
msgstr ""

msgid "PAUSE_TOOLTIP"
msgstr ""

#, fuzzy
msgid "PCK_LOAD_FAILED"
msgstr "Ŝarĝo estas finita"

#, fuzzy
msgid "PCK_LOAD_FAILED_DOES_NOT_EXIST"
msgstr "Ŝarĝo estas finita"

msgid "PEACEFUL"
msgstr ""

#, fuzzy
msgid "PENDING_ENDOSYMBIOSIS_EXPLANATION"
msgstr "Vi uzas Thrive kun GLES2. Ĉi tio estas tre neprovita kaj probable kaŭzas problemojn. Provu ĝisdatigi viajn video-pelilojn kaj/aŭ devigi uzi AMD aŭ Nvidia-grafikaĵojn por ke Thrive funkciu."

msgid "PENDING_ENDOSYMBIOSIS_TITLE"
msgstr ""

msgid "PERCENTAGE_VALUE"
msgstr ""

#, fuzzy
msgid "PERFECT_ADAPTATION_DESCRIPTION"
msgstr "La potencocentro de la ĉelo. La mitokondrio (pluralo: mitokondrioj) estas duobla membrana strukturo plenigita de proteinoj kaj enzimoj. Ĝi estas prokarioto asimilita por uzo de sia eŭkariota gastiganto. Ĝi povas konverti glukozon en ATP-on kun multe pli alta efikeco ol oni povas fari ĝin en la citoplasmo en proceso nomata Aeroba Respirado. Tamen ĝi postulas oksigenon por funkcii, kaj pli malaltaj niveloj de oksigeno en la medio malrapidigos la rapidon de ĝia produktado de ATP."

msgid "PERFORMANCE"
msgstr "Agado"

#, fuzzy
msgid "PERFORM_UNBINDING"
msgstr "Eraro Ŝarĝante"

#, fuzzy
msgid "PER_SECOND_ABBREVIATION"
msgstr "{0} K"

msgid "PER_SECOND_SLASH"
msgstr "/sekundo"

msgid "PHOSPHATE"
msgstr "Fosfato"

#, fuzzy
msgid "PHOSPHATES_COST"
msgstr "Fosfato"

msgid "PHOTOSYNTHESIS"
msgstr "Fotosintezo"

msgid "PHYSICAL_CONDITIONS"
msgstr "Fizikaj Kondiĉoj"

msgid "PHYSICAL_RESISTANCE"
msgstr "Fizika Rezisto"

msgid "PLACE_ORGANELLE"
msgstr "Disloku organeton"

msgid "PLANET"
msgstr ""

#, fuzzy
msgid "PLANET_CUSTOMIZER"
msgstr "Ĉe Kursoro(montrilo):"

#, fuzzy
msgid "PLANET_DETAILS_STRING"
msgstr "Malfermu Dosierujon de Registroj"

msgid "PLANET_RANDOM_SEED"
msgstr ""

#, fuzzy
msgid "PLAYER"
msgstr "Ĉelo de la ludanto"

msgid "PLAYER_DEATH_POPULATION_PENALTY"
msgstr ""

#, fuzzy
msgid "PLAYER_DEATH_POPULATION_PENALTY_EXPLANATION"
msgstr "{0} loĝantaro ŝanĝiĝis per {1} pro: {2}"

msgid "PLAYER_DIED"
msgstr "ludanto mortis"

#, fuzzy
msgid "PLAYER_DUPLICATE"
msgstr "ludanto mortis"

#, fuzzy
msgid "PLAYER_EXTINCT"
msgstr "ludanto mortis"

#, fuzzy
msgid "PLAYER_RELATIVE_MOVEMENT"
msgstr "ludanto mortis"

#, fuzzy
msgid "PLAYER_RELATIVE_MOVEMENT_TOOLTIP"
msgstr "ludanto mortis"

msgid "PLAYER_REPRODUCED"
msgstr "ludanto reproduktita"

msgid "PLAYER_SPEED"
msgstr ""
"Ludanto\n"
"Rapido"

msgid "PLAYSTATION_3"
msgstr ""

msgid "PLAYSTATION_4"
msgstr ""

msgid "PLAYSTATION_5"
msgstr ""

msgid "PLAY_INTRO_VIDEO"
msgstr "Ludu enkondukan filmeton"

msgid "PLAY_MICROBE_INTRO_ON_NEW_GAME"
msgstr "Ludu Mikroban Enkondukon en ĉiu Nova Ludo"

msgid "PLAY_WITH_CURRENT_SETTING"
msgstr ""

msgid "POPULATION_CAPITAL"
msgstr "POPULACIO:"

#, fuzzy
msgid "POPULATION_COLON"
msgstr "{0} loĝantaro ŝanĝiĝis per {1} pro: {2}"

#, fuzzy
msgid "POPULATION_IN_PATCHES"
msgstr "POPULACIO:"

#, fuzzy
msgid "POPULATION_IN_PATCH_SHORT"
msgstr "POPULACIO:"

msgid "POSITION_NUMBER"
msgstr ""

msgid "PREDATION_FOOD_SOURCE"
msgstr ""

#, fuzzy
msgid "PREDICTION_DETAILS_OPEN_TOOLTIP"
msgstr "Rekomenci"

msgid "PRESSURE"
msgstr "Premo"

msgid "PRESSURE_SHORT"
msgstr "Premo."

#, fuzzy
msgid "PRESSURE_TOLERANCE_TOOLTIP"
msgstr "Revenu al Menuo"

msgid "PRESS_KEY_DOT_DOT_DOT"
msgstr "Premu klavon..."

msgid "PREVIEW_IMAGE_DOES_NOT_EXIST"
msgstr ""

msgid "PREVIEW_IMAGE_IS_TOO_LARGE"
msgstr ""

#, fuzzy
msgid "PREVIOUS_COLON"
msgstr "Specioj:"

msgid "PROCESSING_LOADED_OBJECTS"
msgstr "Prilaborado de ŝarĝitaj objektoj"

msgid "PROCESS_ENVIRONMENT_SEPARATOR"
msgstr ""

msgid "PROCESS_PANEL_TITLE"
msgstr "Ĉelaj Procezoj"

#, fuzzy
msgid "PROCESS_SPEED_MODIFIER"
msgstr "Ĉelaj Procezoj"

#, fuzzy
msgid "PROCESS_TOGGLE_TOOLTIP"
msgstr "Revenu al Menuo"

msgid "PROGRAMMING_TEAM"
msgstr ""

msgid "PROJECT_MANAGEMENT_TEAM"
msgstr ""

msgid "PROTEINS"
msgstr "Proteinoj"

msgid "PROTOPLASM"
msgstr "Protoplasmo"

msgid "PULL_REQUESTS_PROGRAMMING"
msgstr ""

#, fuzzy
msgid "QUADRILLION_ABBREVIATION"
msgstr "{0} Mrd"

msgid "QUICK_LOAD"
msgstr "Rapida ŝarĝo"

msgid "QUICK_SAVE"
msgstr "Rapida konservado"

msgid "QUIT"
msgstr "Forlasu"

#, fuzzy
msgid "QUIT_BUTTON_TOOLTIP"
msgstr "Aldonunovan funkcion por klavo"

#, fuzzy
msgid "QUIT_GAME_WARNING"
msgstr "Averto Modo GLES2"

#, fuzzy
msgid "RADIATION"
msgstr "Spirado"

#, fuzzy
msgid "RADIOACTIVE_CHUNK"
msgstr "Granda Fera Peco"

#, fuzzy
msgid "RADIOSYNTHESIS"
msgstr "Kemisintezo"

msgid "RANDOMIZE_SPECIES_NAME"
msgstr ""

#, fuzzy
msgid "RANDOM_SEED_TOOLTIP"
msgstr "Rekomenci"

msgid "RAW"
msgstr ""

#, fuzzy
msgid "RAW_VALUE_COLON"
msgstr "Rapideco:"

msgid "READING_SAVE_DATA"
msgstr "Legante konservadajn datumojn"

msgid "READY"
msgstr ""

msgid "RECOMMENDED_THRIVE_VERSION"
msgstr ""

#, fuzzy
msgid "REDDIT_TOOLTIP"
msgstr "Rekomenci"

msgid "REDO"
msgstr "Refaru"

msgid "REDO_THE_LAST_ACTION"
msgstr "Refarui la lastan agon"

msgid "REFRESH"
msgstr "Aktualigu"

#, fuzzy
msgid "REGENERATE_BUTTON"
msgstr "Organetoj"

msgid "RENDER_SCALE"
msgstr ""

msgid "REPORT"
msgstr "Ra"

#, fuzzy
msgid "REPORT_BUG"
msgstr "Ra"

msgid "REPRODUCED"
msgstr "reproduktis"

#, fuzzy
msgid "REPRODUCTION"
msgstr "ATP-Produktado"

#, fuzzy
msgid "REPRODUCTION_ASEXUAL"
msgstr "ATP-Produktado"

#, fuzzy
msgid "REPRODUCTION_BUDDING"
msgstr "reproduktis"

#, fuzzy
msgid "REPRODUCTION_COMPOUNDS_MODE"
msgstr "reproduktis"

#, fuzzy
msgid "REPRODUCTION_COMPOUNDS_MODE_EXPLANATION"
msgstr "{0} loĝantaro ŝanĝiĝis per {1} pro: {2}"

#, fuzzy
msgid "REPRODUCTION_COMPOUND_HANDLING_TOOLTIP"
msgstr "reproduktis"

#, fuzzy
msgid "REPRODUCTION_METHOD"
msgstr "reproduktis"

#, fuzzy
msgid "REQUIRES_NUCLEUS"
msgstr "Kerno/Nukleo"

#, fuzzy
msgid "RESEARCH"
msgstr "Rekomencu"

msgid "RESET"
msgstr "Rekomencu"

#, fuzzy
msgid "RESET_DEADZONES"
msgstr "Ĉu restarigu al defaŭltaj?"

msgid "RESET_DISMISSED_POPUPS"
msgstr ""

msgid "RESET_INPUTS_TO_DEFAULTS"
msgstr "Ĉu restarigu enirojn al defaŭltaj?"

#, fuzzy
msgid "RESET_ITEM_ORDER_TO_DEFAULT"
msgstr "Ĉu restarigu enirojn al defaŭltaj?"

#, fuzzy
msgid "RESET_KEYBINDINGS"
msgstr "Restarigu"

msgid "RESET_SETTINGS_TO_DEFAULTS"
msgstr "Defaŭlte"

#, fuzzy
msgid "RESET_SHOWN_TUTORIALS"
msgstr "Montru lernilojn"

#, fuzzy
msgid "RESET_SHOWN_TUTORIALS_TOOLTIP"
msgstr "Aldonunovan funkcion por klavo"

msgid "RESET_TO_DEFAULTS"
msgstr "Ĉu restarigu al defaŭltaj?"

msgid "RESISTANT_TO_BASIC_ENGULFMENT"
msgstr ""

#, fuzzy
msgid "RESIZE_METABALL_TOOLTIP"
msgstr "Rekomenci"

msgid "RESOLUTION"
msgstr "Distingivo:"

msgid "RESOURCE_ABSORBTION_SPEED"
msgstr "Rimedo-Absorba Rapideo"

#, fuzzy
msgid "RESOURCE_AMOUNT_SHORT"
msgstr "Premo."

#, fuzzy
msgid "RESOURCE_ENERGY"
msgstr "Rigardi Fontkodon"

#, fuzzy
msgid "RESOURCE_FOOD"
msgstr "Rigardi Fontkodon"

#, fuzzy
msgid "RESOURCE_ROCK"
msgstr "Rigardi Fontkodon"

#, fuzzy
msgid "RESOURCE_WOOD"
msgstr "Rigardi Fontkodon"

msgid "RESPIRATION"
msgstr "Spirado"

msgid "RESPONSIVE"
msgstr ""

msgid "RESTART_REQUIRED"
msgstr ""

msgid "RESUME"
msgstr "Rekomenci"

#, fuzzy
msgid "RESUME_TOOLTIP"
msgstr "Rekomenci"

msgid "RETURN_TO_MENU"
msgstr "Revenu al Menuo"

#, fuzzy
msgid "RETURN_TO_MENU_TOOLTIP"
msgstr "Revenu al Menuo"

#, fuzzy
msgid "RETURN_TO_MENU_WARNING"
msgstr "Revenu al Menuo"

#, fuzzy
msgid "REVEAL_ALL_PATCHES"
msgstr "disvastiĝas al flikĵj:"

#, fuzzy
msgid "REVOLUTIONARY_GAMES_SOCIAL_TOOLTIP"
msgstr "Aldonunovan funkcion por klavo"

#, fuzzy
msgid "RIGHT_ARROW"
msgstr "Dekstra musbutono"

msgid "RIGHT_MOUSE"
msgstr "Dekstra musbutono"

msgid "RIGID"
msgstr ""

msgid "RIGIDITY_MEMBRANE_DESCRIPTION"
msgstr "Pli malmola membrano pli rezistas damaĝon, sed malfaciligas la movadon de la ĉelo."

msgid "ROTATE_LEFT"
msgstr "Rotaciu maldekstren"

msgid "ROTATE_RIGHT"
msgstr "Rotaciu dekstren"

#, fuzzy
msgid "ROTATION_COLON"
msgstr "{0} loĝantaro ŝanĝiĝis per {1} pro: {2}"

msgid "RUN_AUTO_EVO_DURING_GAMEPLAY"
msgstr "aŭtomatan evolucion dum ludado"

msgid "RUN_ONE_STEP"
msgstr ""

msgid "RUN_RESULT_BY_SENDING_POPULATION"
msgstr "{0} sendas: {1} loĝantaro de loko: {2}"

msgid "RUN_RESULT_GENE_CODE"
msgstr "genkodo:"

#, fuzzy
msgid "RUN_RESULT_NICHE_FILL"
msgstr "genkodo:"

#, fuzzy
msgid "RUN_RESULT_SELECTION_PRESSURE_SPLIT"
msgstr "disvastiĝas al flikĵj:"

#, fuzzy
msgid "RUN_RESULT_SPLIT_FROM"
msgstr "genkodo:"

#, fuzzy
msgid "RUN_RESULT_SPLIT_OFF_TO"
msgstr "disvastiĝas al flikĵj:"

msgid "RUN_X_WORLDS"
msgstr ""

#, fuzzy
msgid "RUN_X_WORLDS_TOOLTIP"
msgstr "Aldonunovan funkcion por klavo"

msgid "RUSTICYANIN"
msgstr "Rusticianino"

#, fuzzy
msgid "RUSTICYANIN_DESCRIPTION"
msgstr "Rusticianino estas proteino kapabla uzi gasan karbonan dioksidon kaj oksigenon por oksigeni feron de unu kemia stato al alia. Ĉi tiu procezo, nomata Fera Respirado, liberigas energion, kiun la ĉelo tiam povas rikolti."

#, fuzzy
msgid "RUSTICYANIN_PROCESSES_DESCRIPTION"
msgstr "Rusticianino estas proteino kapabla uzi gasan karbonan dioksidon kaj oksigenon por oksigeni feron de unu kemia stato al alia. Ĉi tiu procezo, nomata Fera Respirado, liberigas energion, kiun la ĉelo tiam povas rikolti."

#, fuzzy
msgid "SAFE_MODE_EXPLANATION"
msgstr "{0} loĝantaro ŝanĝiĝis per {1} pro: {2}"

msgid "SAFE_MODE_TITLE"
msgstr ""

msgid "SAVE"
msgstr "Konservu"

msgid "SAVE_AND_CONTINUE"
msgstr "Konservu kaj"

msgid "SAVE_AUTOSAVE"
msgstr "Aŭtomata konservado"

msgid "SAVE_DELETE_WARNING"
msgstr "Forigi ĉi tiun konservadon ne povas esti malfarita, ĉu vi certas, ke vi volas por ĉiam forigi {0}?"

msgid "SAVE_ERROR_INCLUDE_JSON_DEBUG_NOTE"
msgstr ""

msgid "SAVE_ERROR_TURN_ON_JSON_DEBUG_MODE"
msgstr ""

msgid "SAVE_FAILED"
msgstr "Konservado malsukcesis"

msgid "SAVE_GAME"
msgstr "Konservu"

#, fuzzy
msgid "SAVE_GAME_BUTTON_TOOLTIP"
msgstr "Aldonunovan funkcion por klavo"

msgid "SAVE_HAS_DIFFERENT_VERSION"
msgstr "Konservo havas malsaman version"

msgid "SAVE_HAS_DIFFERENT_VERSION_TEXT"
msgstr ""
"La versio de la konservado, kiun vi provas ŝarĝi, ne kongruas kun la ludversio.\n"
"Bonvolu ŝargi la konservadon permane per la menuo."

msgid "SAVE_HAS_INVALID_GAME_STATE"
msgstr "Konservado havas malvalidan ludstatan scenon"

msgid "SAVE_INVALID"
msgstr "Nevalide"

msgid "SAVE_IS_INVALID"
msgstr "Konservado ne validas"

#, fuzzy
msgid "SAVE_IS_UPGRADEABLE_DESCRIPTION"
msgstr "La vakuolo estas interna membraneca organeto uzata por stokado en la ĉelo. Ili estas kunmetitaj de pluraj kunfandiĝitaj vezikoj, pli malgrandaj membranaj strukturoj vaste uzataj en ĉeloj por stokado. Ĝi estas plenigita per akvo, kiu kutimas enhavi molekulojn, enzimojn, solidojn kaj aliajn substancojn. Ilia formo estas flua kaj povas varii inter ĉeloj."

msgid "SAVE_LOAD_ALREADY_LOADED_FREE_FAILURE"
msgstr ""

msgid "SAVE_MANUAL"
msgstr "Mane"

msgid "SAVE_QUICKSAVE"
msgstr "Rapida konservado"

msgid "SAVE_SPACE_USED"
msgstr "Spaco uzata:"

#, fuzzy
msgid "SAVE_UPGRADE_FAILED"
msgstr "Konservado malsukcesis"

#, fuzzy
msgid "SAVE_UPGRADE_FAILED_DESCRIPTION"
msgstr "La vakuolo estas interna membraneca organeto uzata por stokado en la ĉelo. Ili estas kunmetitaj de pluraj kunfandiĝitaj vezikoj, pli malgrandaj membranaj strukturoj vaste uzataj en ĉeloj por stokado. Ĝi estas plenigita per akvo, kiu kutimas enhavi molekulojn, enzimojn, solidojn kaj aliajn substancojn. Ilia formo estas flua kaj povas varii inter ĉeloj."

#, fuzzy
msgid "SAVING_DATA_FAILED_DUE_TO"
msgstr "Konservado malsukcesis! Escepto okazis"

#, fuzzy
msgid "SAVING_DOT_DOT_DOT"
msgstr "Serĉado..."

#, fuzzy
msgid "SAVING_FAILED_WITH_EXCEPTION"
msgstr "La vakuolo estas interna membraneca organeto uzata por stokado en la ĉelo. Ili estas kunmetitaj de pluraj kunfandiĝitaj vezikoj, pli malgrandaj membranaj strukturoj vaste uzataj en ĉeloj por stokado. Ĝi estas plenigita per akvo, kiu kutimas enhavi molekulojn, enzimojn, solidojn kaj aliajn substancojn. Ilia formo estas flua kaj povas varii inter ĉeloj."

#, fuzzy
msgid "SAVING_NOT_POSSIBLE"
msgstr "Konservado malsukcesis! Escepto okazis"

msgid "SAVING_SUCCEEDED"
msgstr "Konservado sukcesis"

msgid "SCALING_NONE"
msgstr ""

#, fuzzy
msgid "SCALING_ON"
msgstr ""
"Estas konflikto kun {0}.\n"
"Ĉu vi volas forigi la enigon de {1}?"

msgid "SCALING_ON_INVERSE"
msgstr ""

#, fuzzy
msgid "SCREEN_EFFECT"
msgstr "Eksteraj efikoj:"

#, fuzzy
msgid "SCREEN_EFFECT_GAMEBOY"
msgstr "Eksteraj efikoj:"

#, fuzzy
msgid "SCREEN_EFFECT_GAMEBOY_COLOR"
msgstr "Eksteraj efikoj:"

msgid "SCREEN_EFFECT_GREYSCALE"
msgstr ""

#, fuzzy
msgid "SCREEN_EFFECT_NONE"
msgstr "Kapabloj"

#, fuzzy
msgid "SCREEN_RELATIVE_MOVEMENT"
msgstr "popliigi la movadon"

#, fuzzy
msgid "SCREEN_RELATIVE_MOVEMENT_TOOLTIP"
msgstr "popliigi la movadon"

msgid "SCROLLLOCK"
msgstr ""

msgid "SEARCH_DOT_DOT_DOT"
msgstr "Serĉado..."

msgid "SEARCH_PLACEHOLDER"
msgstr ""

msgid "SEARCH_RADIUS"
msgstr ""

msgid "SEA_FLOOR"
msgstr "Marfundo"

msgid "SECRETE_SLIME"
msgstr ""

#, fuzzy
msgid "SECRETE_SLIME_TOOLTIP"
msgstr "Rekomenci"

#, fuzzy
msgid "SEED_LABEL"
msgstr "Biomo: {0}"

#, fuzzy
msgid "SELECTED"
msgstr "Elektita(j):"

msgid "SELECTED_COLON"
msgstr "Elektita(j):"

#, fuzzy
msgid "SELECTED_MOD"
msgstr "Elektita(j):"

#, fuzzy
msgid "SELECTED_SAVE_IS_INCOMPATIBLE_PROMPT"
msgstr "Elektita konservado ne kongruas"

#, fuzzy
msgid "SELECTED_SAVE_IS_INCOMPATIBLE_PROTOTYPE_PROMPT"
msgstr "Elektita konservado ne kongruas"

#, fuzzy
msgid "SELECTED_SAVE_IS_UPGRADEABLE_PROMPT"
msgstr "Elektita konservado ne kongruas"

#, fuzzy
msgid "SELECT_A_GENERATION"
msgstr "Elektita(j):"

msgid "SELECT_A_PATCH"
msgstr "Elektu flikaĵon por montri detalojn ĉi tie"

#, fuzzy
msgid "SELECT_A_SPECIES"
msgstr "Elektu flikaĵon por montri detalojn ĉi tie"

#, fuzzy
msgid "SELECT_A_TECHNOLOGY"
msgstr "Elektu flikaĵon por montri detalojn ĉi tie"

msgid "SELECT_CELL_TYPE_FROM_EDITOR"
msgstr ""

#, fuzzy
msgid "SELECT_ENZYME"
msgstr "Elektita(j):"

msgid "SELECT_MOVEMENT_MODE_TITLE"
msgstr ""

#, fuzzy
msgid "SELECT_OPTION"
msgstr "Elektita(j):"

msgid "SELECT_PREVIEW_IMAGE"
msgstr ""

#, fuzzy
msgid "SELECT_SPACE_STRUCTURE_TITLE"
msgstr "Strukturo"

msgid "SELECT_STRUCTURE_POPUP_TITLE"
msgstr ""

msgid "SELECT_TISSUE_TYPE_FROM_EDITOR"
msgstr ""

#, fuzzy
msgid "SELECT_VACUOLE_COMPOUND_COLON"
msgstr "Elektita(j):"

msgid "SEPTEMBER"
msgstr ""

msgid "SESSILE"
msgstr ""

msgid "SETTING_ONLY_APPLIES_TO_NEW_GAMES"
msgstr ""

msgid "SFX_VOLUME"
msgstr "Volumo de sonefektoj"

msgid "SHIFT"
msgstr "Shift"

#, fuzzy
msgid "SHOW_ALL_TUTORIALS"
msgstr "Montru lernilojn"

#, fuzzy
msgid "SHOW_ALL_TUTORIALS_TOOLTIP"
msgstr "Aldonunovan funkcion por klavo"

#, fuzzy
msgid "SHOW_DAMAGE_EFFECT"
msgstr "La flagelo estas vip-simila fasko de proteinaj fibroj etendiĝantaj de la membrano de la ĉelo, kiu povas uzi ATP por ondigi kaj peli la ĉelon en direkto."

msgid "SHOW_HELP"
msgstr "Montru helpon"

#, fuzzy
msgid "SHOW_ITEM_COORDINATES"
msgstr "Montru lernilojn"

#, fuzzy
msgid "SHOW_NEW_PATCH_NOTES"
msgstr "Kaverno"

#, fuzzy
msgid "SHOW_NEW_PATCH_NOTES_TOOLTIP"
msgstr "Kaverno"

msgid "SHOW_TUTORIALS_IN_NEW_CURRENT_OPTION"
msgstr "Montru lernilojn (en ĉi tiu ludo)"

msgid "SHOW_TUTORIALS_IN_NEW_GAMES_OPTION"
msgstr "Montru lernilojn (en novaj ludoj)"

#, fuzzy
msgid "SHOW_TUTORIALS_OPTION_TOOLTIP"
msgstr "Aldonunovan funkcion por klavo"

#, fuzzy
msgid "SHOW_UNSAVED_PROGRESS_WARNING"
msgstr ""
"Vi havas nesavitajn ŝanĝojn kiuj estis forĵetotajn.\n"
" Ĉu vi volas daŭrigi?"

#, fuzzy
msgid "SHOW_UNSAVED_PROGRESS_WARNING_TOOLTIP"
msgstr ""
"Vi havas nesavitajn ŝanĝojn kiuj estis forĵetotajn.\n"
" Ĉu vi volas daŭrigi?"

msgid "SHOW_WEB_NEWS_FEED"
msgstr ""

#, fuzzy
msgid "SIDEROPHORE_ACTION_TOOLTIP"
msgstr "Aldonunovan funkcion por klavo"

#, fuzzy
msgid "SIGNALING_AGENT"
msgstr ""
"Estas konflikto kun {0}.\n"
"Ĉu vi volas forigi la enigon de {1}?"

#, fuzzy
msgid "SIGNALING_AGENTS_ACTION_TOOLTIP"
msgstr "Nitrogenazo estas proteino kapabla uzi gasan nitrogenon kaj ĉelan energion en la formo de ATP por produkti amoniakon, ĉefan kreskonutraĵon por ĉeloj. Ĉi tio estas procezo nomata Anaeroba Nitrogena Fiksado. Ĉar la nitrogenazo estas suspensie en la citoplasmo, la ĉirkaŭa fluidaĵo iom fermentas."

#, fuzzy
msgid "SIGNALING_AGENT_DESCRIPTION"
msgstr "Nitrogenazo estas proteino kapabla uzi gasan nitrogenon kaj ĉelan energion en la formo de ATP por produkti amoniakon, ĉefan kreskonutraĵon por ĉeloj. Ĉi tio estas procezo nomata Anaeroba Nitrogena Fiksado. Ĉar la nitrogenazo estas suspensie en la citoplasmo, la ĉirkaŭa fluidaĵo iom fermentas."

#, fuzzy
msgid "SIGNALING_AGENT_PROCESSES_DESCRIPTION"
msgstr "Nitrogenazo estas proteino kapabla uzi gasan nitrogenon kaj ĉelan energion en la formo de ATP por produkti amoniakon, ĉefan kreskonutraĵon por ĉeloj. Ĉi tio estas procezo nomata Anaeroba Nitrogena Fiksado. Ĉar la nitrogenazo estas suspensie en la citoplasmo, la ĉirkaŭa fluidaĵo iom fermentas."

#, fuzzy
msgid "SIGNAL_COMMAND_AGGRESSION"
msgstr ""
"Estas konflikto kun {0}.\n"
"Ĉu vi volas forigi la enigon de {1}?"

msgid "SIGNAL_COMMAND_FLEE"
msgstr ""

msgid "SIGNAL_COMMAND_FOLLOW"
msgstr ""

msgid "SIGNAL_COMMAND_NONE"
msgstr ""

msgid "SIGNAL_COMMAND_TO_ME"
msgstr ""

#, fuzzy
msgid "SIGNAL_TO_EMIT"
msgstr ""
"Estas konflikto kun {0}.\n"
"Ĉu vi volas forigi la enigon de {1}?"

msgid "SILICA"
msgstr "Siliko"

msgid "SILICA_MEMBRANE_DESCRIPTION"
msgstr "Ĉi tiu membrano havas fortan silikan muron. Ĝi povas bone rezisti ĝeneralan damaĝon kaj tre rezistas al fizika damaĝo. Ĝi ankaŭ postulas malpli da energio por konservi sian formon. Tamen ĝi malrapidigas la ĉelon kaj la ĉelo sorbas resurson kun malpli granda rapideco."

#, fuzzy
msgid "SIMULATION_CONFIG"
msgstr "Osmoregada Kosto"

#, fuzzy
msgid "SIXTEEN_TIMES"
msgstr "Listo de Specioj"

msgid "SIZE_COLON"
msgstr "Grandeco:"

msgid "SLIDESHOW"
msgstr ""

msgid "SLIME_JET"
msgstr ""

#, fuzzy
msgid "SLIME_JET_DESCRIPTION"
msgstr "La gluiĝemaj internaĵoj de ĉelo. La citoplasmo estas la baza miksaĵo de jonoj, proteinoj kaj aliaj substancoj solvitaj en akvo, kiu plenigas la internon de la ĉelo. Unu el la funkcioj, kiujn ĝi plenumas, estas Fermentado, la konvertiĝo de glukozo en ATP-energion. Por havi pli progresintajn metabolojn, ĉeloj, al kiuj mankas organetoj, uzas energion de ATP. Ĝi ankaŭ estas uzita por stoki molekulojn en la ĉelo kaj kreskigi la grandecon de la ĉelo."

#, fuzzy
msgid "SLIME_JET_PROCESSES_DESCRIPTION"
msgstr "La gluiĝemaj internaĵoj de ĉelo. La citoplasmo estas la baza miksaĵo de jonoj, proteinoj kaj aliaj substancoj solvitaj en akvo, kiu plenigas la internon de la ĉelo. Unu el la funkcioj, kiujn ĝi plenumas, estas Fermentado, la konvertiĝo de glukozo en ATP-energion. Por havi pli progresintajn metabolojn, ĉeloj, al kiuj mankas organetoj, uzas energion de ATP. Ĝi ankaŭ estas uzita por stoki molekulojn en la ĉelo kaj kreskigi la grandecon de la ĉelo."

msgid "SMALL_IRON_CHUNK"
msgstr "Malgranda Fera Peco"

#, fuzzy
msgid "SMALL_PHOSPHATE_CHUNK"
msgstr "Malgranda Fera Peco"

#, fuzzy
msgid "SMALL_SULFUR_CHUNK"
msgstr "Malgranda Fera Peco"

msgid "SNOWFLAKE"
msgstr ""

#, fuzzy
msgid "SOCIETY_STAGE"
msgstr ""
"Sur fora fremda planedo, vulkana kaj meteora agado kondukis al la disvolviĝo de nova fenomeno en la universo.\n"
"\n"
"Vivo.\n"
"\n"
"Simplaj mikroboj loĝas en la profundaj regionoj de la oceano. Vi estas la lasta universala komuna prapatro (LUCA) sur ĉi tiu planedo.\n"
"\n"
"Por postvivi en ĉi tiu malamika mondo, vi devos kolekti iujn ajn komponaĵojn, kiujn vi povas trovi, kaj evoluigi ĉiun generacion por konkurenci kontraŭ la aliaj specioj de mikroboj."

msgid "SOUND"
msgstr "Sono"

#, fuzzy
msgid "SOUND_TEAM"
msgstr "Sono"

msgid "SOUND_TEAM_LEAD"
msgstr ""

msgid "SOUND_TEAM_LEADS"
msgstr ""

msgid "SPACE"
msgstr ""

#, fuzzy
msgid "SPACE_STAGE"
msgstr ""
"Sur fora fremda planedo, vulkana kaj meteora agado kondukis al la disvolviĝo de nova fenomeno en la universo.\n"
"\n"
"Vivo.\n"
"\n"
"Simplaj mikroboj loĝas en la profundaj regionoj de la oceano. Vi estas la lasta universala komuna prapatro (LUCA) sur ĉi tiu planedo.\n"
"\n"
"Por postvivi en ĉi tiu malamika mondo, vi devos kolekti iujn ajn komponaĵojn, kiujn vi povas trovi, kaj evoluigi ĉiun generacion por konkurenci kontraŭ la aliaj specioj de mikroboj."

#, fuzzy
msgid "SPACE_STRUCTURE_HAS_RESOURCES"
msgstr "Strukturo"

#, fuzzy
msgid "SPACE_STRUCTURE_NO_EXTRA_DESCRIPTION"
msgstr "Strukturo"

msgid "SPACE_STRUCTURE_WAITING_CONSTRUCTION"
msgstr ""

msgid "SPAWN_AMMONIA"
msgstr "Generu amoniakon"

msgid "SPAWN_ENEMY"
msgstr ""

msgid "SPAWN_ENEMY_CHEAT_FAIL"
msgstr ""

msgid "SPAWN_GLUCOSE"
msgstr "Generu glukozon"

msgid "SPAWN_PHOSPHATES"
msgstr "Generu fosfaton"

msgid "SPECIAL_MOUSE_1"
msgstr "Musa Speciala 1"

msgid "SPECIAL_MOUSE_2"
msgstr "Musa Specialaĵo 2"

#, fuzzy
msgid "SPECIES"
msgstr "Listo de Specioj"

msgid "SPECIES_COLON"
msgstr "Specioj:"

#, fuzzy
msgid "SPECIES_DETAIL_TEXT"
msgstr "Listo de Specioj"

#, fuzzy
msgid "SPECIES_HAS_A_MUTATION"
msgstr "havas mutacion"

msgid "SPECIES_LIST"
msgstr "Listo de Specioj"

#, fuzzy
msgid "SPECIES_MEMBER_IMPACT_ON_POP"
msgstr "Specia nomo..."

#, fuzzy
msgid "SPECIES_MEMBER_IMPACT_ON_POPULATION_EXPLANATION"
msgstr "{0} loĝantaro ŝanĝiĝis per {1} pro: {2}"

msgid "SPECIES_NAME_DOT_DOT_DOT"
msgstr "Specia nomo..."

#, fuzzy
msgid "SPECIES_NAME_TOO_LONG_POPUP"
msgstr "Specia nomo..."

msgid "SPECIES_POPULATION"
msgstr "Specio loĝantaro"

msgid "SPECIES_PRESENT"
msgstr "Nunaj specio"

#, fuzzy
msgid "SPECIES_TO_FIND"
msgstr "Specioj:"

#, fuzzy
msgid "SPECIES_WITH_POPULATION"
msgstr "Specio loĝantaro"

msgid "SPEED"
msgstr "Rapideco"

msgid "SPEED_COLON"
msgstr "Rapideco:"

#, fuzzy
msgid "SPREAD_TO_PATCHES"
msgstr "disvastiĝas al flikĵj:"

msgid "SPRINT"
msgstr ""

#, fuzzy
msgid "SPRINT_ACTION_TOOLTIP"
msgstr "Aldonunovan funkcion por klavo"

#, fuzzy
msgid "STAGE_MENU_BUTTON_TOOLTIP"
msgstr "Aldonunovan funkcion por klavo"

#, fuzzy
msgid "START"
msgstr "Komenco"

msgid "STARTING"
msgstr "Komenco"

msgid "START_CALIBRATION"
msgstr ""

#, fuzzy
msgid "START_GAME"
msgstr "Konservu"

msgid "START_RESEARCH"
msgstr ""

msgid "STATISTICS"
msgstr "Statistiko"

#, fuzzy
msgid "STAT_ATP_PRODUCTION_REDUCTION"
msgstr "ATP-PRODUKTO ESTAS TRE MALALTA!"

#, fuzzy
msgid "STAT_BASE_MOVEMENT_REDUCTION"
msgstr "Baza Movado"

msgid "STAT_DAMAGE"
msgstr ""

msgid "STAT_DAMAGE_PER_OXYGEN"
msgstr ""

msgid "STEAM_CLIENT_INIT_FAILED"
msgstr ""

msgid "STEAM_ERROR_ACCOUNT_DOES_NOT_OWN_PRODUCT"
msgstr ""

msgid "STEAM_ERROR_ACCOUNT_READ_ONLY"
msgstr ""

msgid "STEAM_ERROR_ALREADY_UPLOADED"
msgstr ""

msgid "STEAM_ERROR_BANNED"
msgstr ""

msgid "STEAM_ERROR_CLOUD_LIMIT_EXCEEDED"
msgstr ""

#, fuzzy
msgid "STEAM_ERROR_DUPLICATE_NAME"
msgstr "ludanto mortis"

msgid "STEAM_ERROR_FILE_NOT_FOUND"
msgstr ""

msgid "STEAM_ERROR_INSUFFICIENT_PRIVILEGE"
msgstr ""

#, fuzzy
msgid "STEAM_ERROR_INVALID_PARAMETER"
msgstr "Konservado havas malvalidan ludstatan scenon"

#, fuzzy
msgid "STEAM_ERROR_LOCKING_FAILED"
msgstr "Konservado malsukcesis! Escepto okazis"

msgid "STEAM_ERROR_NOT_LOGGED_IN"
msgstr ""

msgid "STEAM_ERROR_TIMEOUT"
msgstr ""

msgid "STEAM_ERROR_UNAVAILABLE"
msgstr ""

msgid "STEAM_ERROR_UNKNOWN"
msgstr ""

#, fuzzy
msgid "STEAM_INIT_FAILED"
msgstr "Konservado malsukcesis! Escepto okazis"

#, fuzzy
msgid "STEAM_INIT_FAILED_DESCRIPTION"
msgstr "La vakuolo estas interna membraneca organeto uzata por stokado en la ĉelo. Ili estas kunmetitaj de pluraj kunfandiĝitaj vezikoj, pli malgrandaj membranaj strukturoj vaste uzataj en ĉeloj por stokado. Ĝi estas plenigita per akvo, kiu kutimas enhavi molekulojn, enzimojn, solidojn kaj aliajn substancojn. Ilia formo estas flua kaj povas varii inter ĉeloj."

#, fuzzy
msgid "STEAM_TOOLTIP"
msgstr "Rekomenci"

#, fuzzy
msgid "STEM_CELL_NAME"
msgstr "Via Salutnomo:"

msgid "STOP"
msgstr ""

msgid "STORAGE"
msgstr "Stokado"

#, fuzzy
msgid "STORAGE_COLON"
msgstr "Stokado"

msgid "STORAGE_STATISTICS_SECONDS_OF_COMPOUND"
msgstr ""

msgid "STORE_LOGGED_IN_AS"
msgstr ""

#, fuzzy
msgid "STRAIN_BAR_TOOLTIP"
msgstr "Aldonunovan funkcion por klavo"

msgid "STRAIN_BAR_VISIBILITY"
msgstr ""

#, fuzzy
msgid "STRATEGY_STAGES"
msgstr ""
"Sur fora fremda planedo, vulkana kaj meteora agado kondukis al la disvolviĝo de nova fenomeno en la universo.\n"
"\n"
"Vivo.\n"
"\n"
"Simplaj mikroboj loĝas en la profundaj regionoj de la oceano. Vi estas la lasta universala komuna prapatro (LUCA) sur ĉi tiu planedo.\n"
"\n"
"Por postvivi en ĉi tiu malamika mondo, vi devos kolekti iujn ajn komponaĵojn, kiujn vi povas trovi, kaj evoluigi ĉiun generacion por konkurenci kontraŭ la aliaj specioj de mikroboj."

msgid "STRICT_NICHE_COMPETITION"
msgstr ""

msgid "STRUCTURAL"
msgstr "Struktura"

msgid "STRUCTURE"
msgstr "Strukturo"

msgid "STRUCTURE_ASCENSION_GATE"
msgstr ""

#, fuzzy
msgid "STRUCTURE_DYSON_SWARM"
msgstr "Strukturo"

msgid "STRUCTURE_HAS_REQUIRED_RESOURCES_TO_BUILD"
msgstr ""

msgid "STRUCTURE_HUNTER_GATHERER_LODGE"
msgstr ""

msgid "STRUCTURE_IN_PROGRESS_CONSTRUCTION"
msgstr ""

msgid "STRUCTURE_REQUIRED_RESOURCES_TO_FINISH"
msgstr ""

msgid "STRUCTURE_SELECTION_MENU_ENTRY"
msgstr ""

msgid "STRUCTURE_SELECTION_MENU_ENTRY_NOT_ENOUGH_RESOURCES"
msgstr ""

msgid "STRUCTURE_SOCIETY_CENTER"
msgstr ""

msgid "STRUCTURE_STEAM_POWERED_FACTORY"
msgstr ""

msgid "SUCCESSFUL_KILL"
msgstr "sukcesa"

msgid "SUCCESSFUL_SCAVENGE"
msgstr "sukcesa ordaranĝado"

msgid "SUCCESS_BUT_MISSING_ID"
msgstr ""

#, fuzzy
msgid "SUICIDE_BUTTON_TOOLTIP"
msgstr "Aldonunovan funkcion por klavo"

msgid "SUNLIGHT"
msgstr "Sunlumo"

msgid "SUPPORTER_PATRONS"
msgstr ""

msgid "SURVIVAL_TITLE"
msgstr ""

msgid "SWITCH_TO_FRONT_CAMERA"
msgstr ""

msgid "SWITCH_TO_RIGHT_CAMERA"
msgstr ""

msgid "SWITCH_TO_TOP_CAMERA"
msgstr ""

msgid "SYSREQ"
msgstr ""

msgid "TAB_CHANGE_BLOCKED_WHILE_ACTION_IN_PROGRESS"
msgstr ""

msgid "TAB_SECONDARY_SWITCH_LEFT"
msgstr ""

msgid "TAB_SECONDARY_SWITCH_RIGHT"
msgstr ""

#, fuzzy
msgid "TAB_SWITCH_LEFT"
msgstr "Rotaciu maldekstren"

#, fuzzy
msgid "TAB_SWITCH_RIGHT"
msgstr "Rotaciu dekstren"

msgid "TAGS_IS_WHITESPACE"
msgstr ""

msgid "TAKE_SCREENSHOT"
msgstr "Prenu ekrankopion"

#, fuzzy
msgid "TARGET_TYPE_COLON"
msgstr "SP:"

msgid "TECHNOLOGY_ASCENSION"
msgstr ""

msgid "TECHNOLOGY_HUNTER_GATHERING"
msgstr ""

msgid "TECHNOLOGY_LEVEL_ADVANCED_SPACE"
msgstr ""

msgid "TECHNOLOGY_LEVEL_INDUSTRIAL"
msgstr ""

msgid "TECHNOLOGY_LEVEL_PRE_SOCIETY"
msgstr ""

msgid "TECHNOLOGY_LEVEL_PRIMITIVE"
msgstr ""

msgid "TECHNOLOGY_LEVEL_SCIFI"
msgstr ""

msgid "TECHNOLOGY_LEVEL_SPACE_AGE"
msgstr ""

msgid "TECHNOLOGY_REQUIRED_LEVEL"
msgstr ""

msgid "TECHNOLOGY_ROCKETRY"
msgstr ""

msgid "TECHNOLOGY_SIMPLE_STONE_TOOLS"
msgstr ""

msgid "TECHNOLOGY_SOCIETY_CENTER"
msgstr ""

msgid "TECHNOLOGY_STEAM_POWER"
msgstr ""

msgid "TECHNOLOGY_UNLOCKED_NOTICE"
msgstr ""

msgid "TEMPERATURE"
msgstr "Temperaturo"

msgid "TEMPERATURE_SHORT"
msgstr "Tеmp."

#, fuzzy
msgid "TEMPERATURE_TOLERANCE_TOOLTIP"
msgstr "Aldonunovan funkcion por klavo"

msgid "TESTING_TEAM"
msgstr ""

msgid "THANKS_FOR_BUYING_THRIVE_2"
msgstr ""

msgid "THANKS_FOR_PLAYING"
msgstr ""

#, fuzzy
msgid "THANK_YOU_TITLE"
msgstr "VI PROSPERIS!"

msgid "THEORY_TEAM"
msgstr ""

msgid "THERMOPLAST"
msgstr "Termika plasto"

#, fuzzy
msgid "THERMOPLAST_DESCRIPTION"
msgstr "La termoplasto estas duobla membranstrukturo enhavanta termosentemajn pigmentojn kunigitajn en membranaj sakoj. Ĝi estas prokarioto asimilita por uzo de sia eŭkariota gastiganto. La pigmentoj en la termoplasto povas uzi la energion de varmaj diferencoj en la medio por produkti glukozon el akvo kaj gasa karbona dioksido en procezo nomita Termosintezo. La rapideco de ĝia produktado de glukozo dependas de la koncentriĝo de karbona dioksido kaj temperaturo."

#, fuzzy
msgid "THERMOPLAST_PROCESSES_DESCRIPTION"
msgstr "La termoplasto estas duobla membranstrukturo enhavanta termosentemajn pigmentojn kunigitajn en membranaj sakoj. Ĝi estas prokarioto asimilita por uzo de sia eŭkariota gastiganto. La pigmentoj en la termoplasto povas uzi la energion de varmaj diferencoj en la medio por produkti glukozon el akvo kaj gasa karbona dioksido en procezo nomita Termosintezo. La rapideco de ĝia produktado de glukozo dependas de la koncentriĝo de karbona dioksido kaj temperaturo."

#, fuzzy
msgid "THERMOSYNTHASE"
msgstr "Kemisintezo"

#, fuzzy
msgid "THERMOSYNTHASE_DESCRIPTION"
msgstr "La termoplasto estas duobla membranstrukturo enhavanta termosentemajn pigmentojn kunigitajn en membranaj sakoj. Ĝi estas prokarioto asimilita por uzo de sia eŭkariota gastiganto. La pigmentoj en la termoplasto povas uzi la energion de varmaj diferencoj en la medio por produkti glukozon el akvo kaj gasa karbona dioksido en procezo nomita Termosintezo. La rapideco de ĝia produktado de glukozo dependas de la koncentriĝo de karbona dioksido kaj temperaturo."

#, fuzzy
msgid "THERMOSYNTHASE_PROCESSES_DESCRIPTION"
msgstr "La termoplasto estas duobla membranstrukturo enhavanta termosentemajn pigmentojn kunigitajn en membranaj sakoj. Ĝi estas prokarioto asimilita por uzo de sia eŭkariota gastiganto. La pigmentoj en la termoplasto povas uzi la energion de varmaj diferencoj en la medio por produkti glukozon el akvo kaj gasa karbona dioksido en procezo nomita Termosintezo. La rapideco de ĝia produktado de glukozo dependas de la koncentriĝo de karbona dioksido kaj temperaturo."

#, fuzzy
msgid "THERMOSYNTHESIS"
msgstr "Kemisintezo"

msgid "THE_DISTURBANCE"
msgstr ""

#, fuzzy
msgid "THE_PATCH_MAP_BUTTON"
msgstr "Mapo"

#, fuzzy
msgid "THE_WORLD_TITLE"
msgstr "\"{0}\" - {1}"

msgid "THIS_IS_LOCAL_MOD"
msgstr ""

msgid "THIS_IS_WORKSHOP_MOD"
msgstr ""

msgid "THREADS"
msgstr ""

msgid "THRIVEOPEDIA"
msgstr ""

msgid "THRIVEOPEDIA_CURRENT_WORLD_PAGE_TITLE"
msgstr ""

msgid "THRIVEOPEDIA_EVOLUTIONARY_TREE_PAGE_TITLE"
msgstr ""

msgid "THRIVEOPEDIA_HINT_IN_GAME"
msgstr ""

msgid "THRIVEOPEDIA_HOME_INFO"
msgstr ""

msgid "THRIVEOPEDIA_HOME_PAGE_TITLE"
msgstr ""

msgid "THRIVEOPEDIA_MUSEUM_PAGE_TITLE"
msgstr ""

msgid "THRIVEOPEDIA_PATCH_MAP_PAGE_TITLE"
msgstr ""

msgid "THRIVE_LICENSES"
msgstr ""

msgid "THYLAKOIDS"
msgstr "Tilakoidoj"

#, fuzzy
msgid "THYLAKOIDS_DESCRIPTION"
msgstr "Tilakoidoj estas aretoj de proteinoj kaj fotosentemaj pigmentoj. La pigmentoj povas uzi la luman energion por produkti glukozon el akvo kaj gasa karbondioksido en procezo nomita fotosintezo. Ĉi tiuj pigmentoj ankaŭ donas al ili distingan koloron. La rapideco de ilia glukozoproduktado dependas de la koncentriĝo de karbona dioksido kaj intenseco de lumo. Ĉar la tilakoidoj estas pendigitaj rekte en la citoplasmo, la ĉirkaŭa fluidaĵo iom fermentas."

msgid "TIDEPOOL"
msgstr "Tajdbaseno"

msgid "TIMELINE"
msgstr "Templinio"

msgid "TIMELINE_GLOBAL_FILTER_TOOLTIP"
msgstr ""

msgid "TIMELINE_LOCAL_FILTER_TOOLTIP"
msgstr ""

#, fuzzy
msgid "TIMELINE_NICHE_FILL"
msgstr "genkodo:"

msgid "TIMELINE_PLAYER_MIGRATED"
msgstr ""

msgid "TIMELINE_PLAYER_MIGRATED_TO"
msgstr ""

#, fuzzy
msgid "TIMELINE_SELECTION_PRESSURE_SPLIT"
msgstr "disvastiĝas al flikĵj:"

#, fuzzy
msgid "TIMELINE_SPECIES_BECAME_MULTICELLULAR"
msgstr ""
"Kolektu glukozon (blankajn nubojn) moviĝante super ili.\n"
"Via ĉelo bezonas glukozon por produkti energion por resti viva.\n"
"Sekvu la linion de via ĉelo al proksima glukozo."

msgid "TIMELINE_SPECIES_EXTINCT"
msgstr ""

msgid "TIMELINE_SPECIES_EXTINCT_LOCAL"
msgstr ""

#, fuzzy
msgid "TIMELINE_SPECIES_FOLLOWED"
msgstr "Specio loĝantaro"

msgid "TIMELINE_SPECIES_MIGRATED_FROM"
msgstr ""

msgid "TIMELINE_SPECIES_MIGRATED_TO"
msgstr ""

#, fuzzy
msgid "TIMELINE_SPECIES_POPULATION_DECREASE"
msgstr "Specio loĝantaro"

#, fuzzy
msgid "TIMELINE_SPECIES_POPULATION_INCREASE"
msgstr "Specio loĝantaro"

msgid "TIME_INDICATOR_TOOLTIP"
msgstr ""

msgid "TIME_OF_DAY"
msgstr ""

#, fuzzy
msgid "TITLE_COLON"
msgstr "Grandeco:"

#, fuzzy
msgid "TOGGLE_BINDING"
msgstr "Ŝaltu engluton"

#, fuzzy
msgid "TOGGLE_BINDING_TOOLTIP"
msgstr "Ŝaltu engluton"

#, fuzzy
msgid "TOGGLE_DEBUG_PANEL"
msgstr "Ŝaltu engluton"

msgid "TOGGLE_ENGULF"
msgstr "Ŝaltu engluton"

#, fuzzy
msgid "TOGGLE_ENGULF_TOOLTIP"
msgstr "Ŝaltu engluton"

#, fuzzy
msgid "TOGGLE_FAST_MODE"
msgstr "Ŝaltu FPS-ekranon"

msgid "TOGGLE_FPS"
msgstr "Ŝaltu FPS-ekranon"

msgid "TOGGLE_FULLSCREEN"
msgstr "Ŝaltu FPS-ekranon"

#, fuzzy
msgid "TOGGLE_HEAT_VIEW_TOOLTIP"
msgstr "Ŝaltu engluton"

#, fuzzy
msgid "TOGGLE_HUD_HIDE"
msgstr "Ŝaltu engluton"

#, fuzzy
msgid "TOGGLE_INVENTORY"
msgstr "Ŝaltu engluton"

#, fuzzy
msgid "TOGGLE_METRICS"
msgstr "Ŝaltu FPS-ekranon"

#, fuzzy
msgid "TOGGLE_MUCOCYST_DEFENCE"
msgstr "Ŝaltu FPS-ekranon"

msgid "TOGGLE_NAVIGATION_TREE"
msgstr ""

msgid "TOGGLE_PAUSE"
msgstr ""

#, fuzzy
msgid "TOGGLE_UNBINDING"
msgstr "Ŝaltu engluton"

msgid "TOLERANCES_TOO_HIGH_PRESSURE"
msgstr ""

msgid "TOLERANCES_TOO_HIGH_TEMPERATURE"
msgstr ""

msgid "TOLERANCES_TOO_LOW_OXYGEN_PROTECTION"
msgstr ""

#, fuzzy
msgid "TOLERANCES_TOO_LOW_PRESSURE"
msgstr "Kunmetitaj nuboj"

msgid "TOLERANCES_TOO_LOW_TEMPERATURE"
msgstr ""

#, fuzzy
msgid "TOLERANCES_TOO_LOW_UV_PROTECTION"
msgstr "{0}: +{1} ATP"

msgid "TOLERANCES_UNSUITABLE_DEBUFFS"
msgstr ""

#, fuzzy
msgid "TOLERANCE_FROM_ORGANELLES_TOOLTIP"
msgstr "Aldonunovan funkcion por klavo"

msgid "TOLERANCE_RANGE_LABEL"
msgstr ""

msgid "TOOLS"
msgstr "Iloj"

msgid "TOOL_HAND_AXE"
msgstr ""

msgid "TOO_LARGE_PRESSURE_RANGE"
msgstr ""

msgid "TOO_MANY_RECENT_VERSIONS_TO_SHOW"
msgstr ""

#, fuzzy
msgid "TOTAL_GATHERED_ENERGY_COLON"
msgstr "Specioj:"

msgid "TOTAL_SAVES"
msgstr "Entute konservadoj:"

msgid "TOXIN_CHANNEL_INHIBITOR"
msgstr ""

#, fuzzy
msgid "TOXIN_CHANNEL_INHIBITOR_DESCRIPTION"
msgstr "La toksina vakuolo estas vakuolo, kiu estis modifita por la specifa produktado, stokado kaj sekrecio de oxytoxy toksinoj. Pli da toksinaj vacuoloj pliigos la rapidecon, per kiu toksinoj povas esti liberigitaj."

#, fuzzy
msgid "TOXIN_COMPOUND"
msgstr "Kunmetaĵoj"

#, fuzzy
msgid "TOXIN_CYTOTOXIN"
msgstr "Aldonunovan funkcion por klavo"

#, fuzzy
msgid "TOXIN_CYTOTOXIN_DESCRIPTION"
msgstr "La toksina vakuolo estas vakuolo, kiu estis modifita por la specifa produktado, stokado kaj sekrecio de oxytoxy toksinoj. Pli da toksinaj vacuoloj pliigos la rapidecon, per kiu toksinoj povas esti liberigitaj."

msgid "TOXIN_FIRE_RATE_TOXICITY_COLON"
msgstr ""

#, fuzzy
msgid "TOXIN_MACROLIDE"
msgstr ""
"Toksa\n"
"Vakuolo"

#, fuzzy
msgid "TOXIN_MACROLIDE_DESCRIPTION"
msgstr "La toksina vakuolo estas vakuolo, kiu estis modifita por la specifa produktado, stokado kaj sekrecio de oxytoxy toksinoj. Pli da toksinaj vacuoloj pliigos la rapidecon, per kiu toksinoj povas esti liberigitaj."

msgid "TOXIN_OXYGEN_METABOLISM_INHIBITOR"
msgstr ""

#, fuzzy
msgid "TOXIN_OXYGEN_METABOLISM_INHIBITOR_DESCRIPTION"
msgstr "Metabolosomoj estas aretoj de proteinoj envolvitaj en proteinaj ŝeloj. Ili povas konverti glukozon en ATP kun multe pli alta rapideco ol oni povas esti farita en la citoplasmo en proceso nomita Aeroba Respirado. Tamen ĝi postulas oksigenon por funkcii, kaj pli malaltaj niveloj de oksigeno en la medio malrapidigos la rapidon de ĝia produktado de ATP. Ĉar la metabolosomoj estas suspenditaj rekte en la citoplasmo, la ĉirkaŭa likvaĵo iom fermentas."

#, fuzzy
msgid "TOXIN_OXYTOXY_DESCRIPTION"
msgstr "La toksina vakuolo estas vakuolo, kiu estis modifita por la specifa produktado, stokado kaj sekrecio de oxytoxy toksinoj. Pli da toksinaj vacuoloj pliigos la rapidecon, per kiu toksinoj povas esti liberigitaj."

msgid "TOXIN_PREFER_FIRE_RATE"
msgstr ""

msgid "TOXIN_PREFER_TOXICITY"
msgstr ""

#, fuzzy
msgid "TOXIN_PROPERTIES_HEADING"
msgstr "Toksinrezisto"

msgid "TOXIN_RESISTANCE"
msgstr "Toksinrezisto"

#, fuzzy
msgid "TOXIN_TOXICITY_CUSTOMIZATION_TOOLTIP"
msgstr "{0} loĝantaro ŝanĝiĝis per {1} pro: {2}"

#, fuzzy
msgid "TOXIN_TYPE_COLON"
msgstr "SP:"

#, fuzzy
msgid "TOXIN_TYPE_CUSTOMIZATION_EXPLANATION"
msgstr "{0} loĝantaro ŝanĝiĝis per {1} pro: {2}"

#, fuzzy
msgid "TOXIN_VACUOLE"
msgstr ""
"Toksa\n"
"Vakuolo"

#, fuzzy
msgid "TOXIN_VACUOLE_DESCRIPTION"
msgstr "La toksina vakuolo estas vakuolo, kiu estis modifita por la specifa produktado, stokado kaj sekrecio de oxytoxy toksinoj. Pli da toksinaj vacuoloj pliigos la rapidecon, per kiu toksinoj povas esti liberigitaj."

#, fuzzy
msgid "TOXIN_VACUOLE_PROCESSES_DESCRIPTION"
msgstr "La toksina vakuolo estas vakuolo, kiu estis modifita por la specifa produktado, stokado kaj sekrecio de oxytoxy toksinoj. Pli da toksinaj vacuoloj pliigos la rapidecon, per kiu toksinoj povas esti liberigitaj."

#, fuzzy
msgid "TOXISOME"
msgstr "Oxytoxisomo"

#, fuzzy
msgid "TOXISOME_DESCRIPTION"
msgstr "Metabolosomoj estas aretoj de proteinoj envolvitaj en proteinaj ŝeloj. Ili povas konverti glukozon en ATP kun multe pli alta rapideco ol oni povas esti farita en la citoplasmo en proceso nomita Aeroba Respirado. Tamen ĝi postulas oksigenon por funkcii, kaj pli malaltaj niveloj de oksigeno en la medio malrapidigos la rapidon de ĝia produktado de ATP. Ĉar la metabolosomoj estas suspenditaj rekte en la citoplasmo, la ĉirkaŭa likvaĵo iom fermentas."

#, fuzzy
msgid "TRANSLATORS"
msgstr "Helpu Traduki La Ludon"

#, fuzzy
msgid "TRANSPARENCY"
msgstr "Helpu Traduki La Ludon"

#, fuzzy
msgid "TRILLION_ABBREVIATION"
msgstr "{0} Mrd"

#, fuzzy
msgid "TRY_FOSSILISING_SOME_SPECIES"
msgstr "Prenu ekrankopion"

msgid "TRY_MAKING_A_SAVE"
msgstr ""

#, fuzzy
msgid "TRY_TAKING_SOME_SCREENSHOTS"
msgstr "Prenu ekrankopion"

#, fuzzy
msgid "TUTORIAL"
msgstr "Lernilo"

#, fuzzy
msgid "TUTORIAL_ALL_NOT_ENABLED_EXPLANATION"
msgstr "Piku aliajn ĉelojn per ĉi tio."

#, fuzzy
msgid "TUTORIAL_MICROBE_EDITOR_ATP_BALANCE_INTRO"
msgstr ""
"Bonvenon al la Mikrobredaktilo.\n"
"Ĉi tie vi povas revizii, kio okazis ekde la komenco de la ludo aŭ kiam vi laste estis en la redaktilo. Kaj ekde nun vi povas ŝanĝi viajn speciojn.\n"
"\n"
"En ĉi tiu langeto vi povas vidi raporton pri kiaj specioj ekzistas, kie kaj kiaj estas iliaj populacioj. Vi ankaŭ povas vidi mediajn ŝanĝojn supre.\n"
"\n"
"Por iri al la sekva redakta langeto, premu la sekvan butonon en la dekstra fundo."

#, fuzzy
msgid "TUTORIAL_MICROBE_EDITOR_AUTO-EVO_PREDICTION"
msgstr ""
"Jen la flikaĵa mapo/karto.\n"
"Ĉi tie vi povas vidi la malsamajn flikaĵojn en kiuj mikroboj povas vivi.\n"
"Via nuna diakilo estas reliefigita.\n"
"Vi povas alklaki la flikaĵojn per via muso por elekti ilin por vidi iliajn detalojn dekstre.\n"
"\n"
"Se vi elektas flikaĵon apud tiu, en kiu vi nun troviĝas, vi povas premi la butonon dekstre por movi tien. Ĉi tio permesas al via loĝantaro disvastiĝi al novaj flikaĵoj.\n"
"\n"
"Elektu flikaĵon por daŭrigi."

#, fuzzy
msgid "TUTORIAL_MICROBE_EDITOR_CELL_TEXT"
msgstr ""
"Bonvenon al la Mikrobredaktilo.\n"
"Ĉi tie vi povas revizii, kio okazis ekde la komenco de la ludo aŭ kiam vi laste estis en la redaktilo. Kaj ekde nun vi povas ŝanĝi viajn speciojn.\n"
"\n"
"En ĉi tiu langeto vi povas vidi raporton pri kiaj specioj ekzistas, kie kaj kiaj estas iliaj populacioj. Vi ankaŭ povas vidi mediajn ŝanĝojn supre.\n"
"\n"
"Por iri al la sekva redakta langeto, premu la sekvan butonon en la dekstra fundo."

#, fuzzy
msgid "TUTORIAL_MICROBE_EDITOR_CHEMORECEPTOR"
msgstr ""
"Bonvenon al la Mikrobredaktilo.\n"
"Ĉi tie vi povas revizii, kio okazis ekde la komenco de la ludo aŭ kiam vi laste estis en la redaktilo. Kaj ekde nun vi povas ŝanĝi viajn speciojn.\n"
"\n"
"En ĉi tiu langeto vi povas vidi raporton pri kiaj specioj ekzistas, kie kaj kiaj estas iliaj populacioj. Vi ankaŭ povas vidi mediajn ŝanĝojn supre.\n"
"\n"
"Por iri al la sekva redakta langeto, premu la sekvan butonon en la dekstra fundo."

#, fuzzy
msgid "TUTORIAL_MICROBE_EDITOR_COMPOUND_BALANCES"
msgstr ""
"Bonvenon al la Mikrobredaktilo.\n"
"Ĉi tie vi povas revizii, kio okazis ekde la komenco de la ludo aŭ kiam vi laste estis en la redaktilo. Kaj ekde nun vi povas ŝanĝi viajn speciojn.\n"
"\n"
"En ĉi tiu langeto vi povas vidi raporton pri kiaj specioj ekzistas, kie kaj kiaj estas iliaj populacioj. Vi ankaŭ povas vidi mediajn ŝanĝojn supre.\n"
"\n"
"Por iri al la sekva redakta langeto, premu la sekvan butonon en la dekstra fundo."

#, fuzzy
msgid "TUTORIAL_MICROBE_EDITOR_DIGESTION_STAT"
msgstr ""
"Bonvenon al la Mikrobredaktilo.\n"
"Ĉi tie vi povas revizii, kio okazis ekde la komenco de la ludo aŭ kiam vi laste estis en la redaktilo. Kaj ekde nun vi povas ŝanĝi viajn speciojn.\n"
"\n"
"En ĉi tiu langeto vi povas vidi raporton pri kiaj specioj ekzistas, kie kaj kiaj estas iliaj populacioj. Vi ankaŭ povas vidi mediajn ŝanĝojn supre.\n"
"\n"
"Por iri al la sekva redakta langeto, premu la sekvan butonon en la dekstra fundo."

#, fuzzy
msgid "TUTORIAL_MICROBE_EDITOR_ENDING_TEXT"
msgstr ""
"Tiuj estas la bazoj por redakti vian specion. Vi povas kontroli la aliajn langetojn de ĉelredaktilo por eĉ pli da agardoj.\n"
"\n"
"Vi povas renomi vian specion alklakante la nunan specian nomon kaj redaktante la tekston.\n"
"\n"
"Komence vi devas teni vian ĉelon malgranda kaj direktiĝi al la surfacaj flikaĵoj.\n"
"\n"
"Bonŝancon!"

#, fuzzy
msgid "TUTORIAL_MICROBE_EDITOR_FLAGELLUM"
msgstr ""
"Bonvenon al la Mikrobredaktilo.\n"
"Ĉi tie vi povas revizii, kio okazis ekde la komenco de la ludo aŭ kiam vi laste estis en la redaktilo. Kaj ekde nun vi povas ŝanĝi viajn speciojn.\n"
"\n"
"En ĉi tiu langeto vi povas vidi raporton pri kiaj specioj ekzistas, kie kaj kiaj estas iliaj populacioj. Vi ankaŭ povas vidi mediajn ŝanĝojn supre.\n"
"\n"
"Por iri al la sekva redakta langeto, premu la sekvan butonon en la dekstra fundo."

#, fuzzy
msgid "TUTORIAL_MICROBE_EDITOR_FOOD_CHAIN"
msgstr ""
"Tiuj estas la bazoj por redakti vian specion. Vi povas kontroli la aliajn langetojn de ĉelredaktilo por eĉ pli da agardoj.\n"
"\n"
"Vi povas renomi vian specion alklakante la nunan specian nomon kaj redaktante la tekston.\n"
"\n"
"Komence vi devas teni vian ĉelon malgranda kaj direktiĝi al la surfacaj flikaĵoj.\n"
"\n"
"Bonŝancon!"

#, fuzzy
msgid "TUTORIAL_MICROBE_EDITOR_MIGRATION"
msgstr ""
"Bonvenon al la Mikrobredaktilo.\n"
"Ĉi tie vi povas revizii, kio okazis ekde la komenco de la ludo aŭ kiam vi laste estis en la redaktilo. Kaj ekde nun vi povas ŝanĝi viajn speciojn.\n"
"\n"
"En ĉi tiu langeto vi povas vidi raporton pri kiaj specioj ekzistas, kie kaj kiaj estas iliaj populacioj. Vi ankaŭ povas vidi mediajn ŝanĝojn supre.\n"
"\n"
"Por iri al la sekva redakta langeto, premu la sekvan butonon en la dekstra fundo."

#, fuzzy
msgid "TUTORIAL_MICROBE_EDITOR_MODIFY_ORGANELLE"
msgstr ""
"Forigi organetojn ankaŭ kostas MP, ĉar ĝi estas mutacio por via specio. Vi povas dekstre alklaki organetojn por aperigi la organan menuon kaj elekti la forigan opcion por forigi ilin.\n"
"\n"
"Se vi eraras, vi povas malfari iun ajn ŝanĝon, kiun vi faras en la redaktilo.\n"
"\n"
"Noto: forigi organetojn, kiujn vi lokis en la nuna redakta kunsido, estas senpaga.\n"
"\n"
"Alklaku la malfaran butonon por daŭrigi."

#, fuzzy
msgid "TUTORIAL_MICROBE_EDITOR_NEGATIVE_ATP_BALANCE"
msgstr ""
"Bonvenon al la Mikrobredaktilo.\n"
"Ĉi tie vi povas revizii, kio okazis ekde la komenco de la ludo aŭ kiam vi laste estis en la redaktilo. Kaj ekde nun vi povas ŝanĝi viajn speciojn.\n"
"\n"
"En ĉi tiu langeto vi povas vidi raporton pri kiaj specioj ekzistas, kie kaj kiaj estas iliaj populacioj. Vi ankaŭ povas vidi mediajn ŝanĝojn supre.\n"
"\n"
"Por iri al la sekva redakta langeto, premu la sekvan butonon en la dekstra fundo."

#, fuzzy
msgid "TUTORIAL_MICROBE_EDITOR_NO_CHANGES_MADE"
msgstr ""
"Tiuj estas la bazoj por redakti vian specion. Vi povas kontroli la aliajn langetojn de ĉelredaktilo por eĉ pli da agardoj.\n"
"\n"
"Vi povas renomi vian specion alklakante la nunan specian nomon kaj redaktante la tekston.\n"
"\n"
"Komence vi devas teni vian ĉelon malgranda kaj direktiĝi al la surfacaj flikaĵoj.\n"
"\n"
"Bonŝancon!"

#, fuzzy
msgid "TUTORIAL_MICROBE_EDITOR_OPEN_TOLERANCES"
msgstr ""
"Bonvenon al la Mikrobredaktilo.\n"
"Ĉi tie vi povas revizii, kio okazis ekde la komenco de la ludo aŭ kiam vi laste estis en la redaktilo. Kaj ekde nun vi povas ŝanĝi viajn speciojn.\n"
"\n"
"En ĉi tiu langeto vi povas vidi raporton pri kiaj specioj ekzistas, kie kaj kiaj estas iliaj populacioj. Vi ankaŭ povas vidi mediajn ŝanĝojn supre.\n"
"\n"
"Por iri al la sekva redakta langeto, premu la sekvan butonon en la dekstra fundo."

#, fuzzy
msgid "TUTORIAL_MICROBE_EDITOR_PATCH_TEXT"
msgstr ""
"Bonvenon al la Mikrobredaktilo.\n"
"Ĉi tie vi povas revizii, kio okazis ekde la komenco de la ludo aŭ kiam vi laste estis en la redaktilo. Kaj ekde nun vi povas ŝanĝi viajn speciojn.\n"
"\n"
"En ĉi tiu langeto vi povas vidi raporton pri kiaj specioj ekzistas, kie kaj kiaj estas iliaj populacioj. Vi ankaŭ povas vidi mediajn ŝanĝojn supre.\n"
"\n"
"Por iri al la sekva redakta langeto, premu la sekvan butonon en la dekstra fundo."

#, fuzzy
msgid "TUTORIAL_MICROBE_EDITOR_REMOVE_ORGANELLE_TEXT"
msgstr ""
"Forigi organetojn ankaŭ kostas MP, ĉar ĝi estas mutacio por via specio. Vi povas dekstre alklaki organetojn por aperigi la organan menuon kaj elekti la forigan opcion por forigi ilin.\n"
"\n"
"Se vi eraras, vi povas malfari iun ajn ŝanĝon, kiun vi faras en la redaktilo.\n"
"\n"
"Noto: forigi organetojn, kiujn vi lokis en la nuna redakta kunsido, estas senpaga.\n"
"\n"
"Alklaku la malfaran butonon por daŭrigi."

#, fuzzy
msgid "TUTORIAL_MICROBE_EDITOR_SELECT_ORGANELLE_TEXT"
msgstr ""
"Kiam vi elektas kiujn organetojn vi volas aldoni, atentu la konsiletojn por la organetoj, ekz. en kiuj procezoj ili partoprenas kaj kiujn komponaĵojn ili uzas kaj produktas.\n"
"\n"
"Atentu ankaŭ la ATP-ekvilibron supre dekstre por certigi, ke via ĉelo povas travivi.\n"
"\n"
"Vi povas turni organetojn per A kaj D (defaŭltaj klavoj) antaŭ ol disloki ilin.\n"
"\n"
"Premu la refaran butonon (proksiman al la malfara butono) por daŭrigi."

#, fuzzy
msgid "TUTORIAL_MICROBE_EDITOR_STAY_SMALL"
msgstr ""
"Jen la ĉela redaktilo, kie vi povas aldoni aŭ forigi organetojn de via specio elspezante mutaciajn punktojn (MP).\n"
"\n"
"Vi ankaŭ povas ŝanĝi aliajn ecojn de via specio en la aliaj langetoj de la ĉela redaktilo.\n"
"\n"
"Por daŭrigi, elektu organeton el la maldekstra panelo (citoplasmo estas bona elekto). Poste maldekstre alklaku apud la sesangulo montrita meze de la ekrano por aldoni tiun organeton al via specio."

#, fuzzy
msgid "TUTORIAL_MICROBE_EDITOR_TOLERANCES_TAB"
msgstr ""
"Bonvenon al la Mikrobredaktilo.\n"
"Ĉi tie vi povas revizii, kio okazis ekde la komenco de la ludo aŭ kiam vi laste estis en la redaktilo. Kaj ekde nun vi povas ŝanĝi viajn speciojn.\n"
"\n"
"En ĉi tiu langeto vi povas vidi raporton pri kiaj specioj ekzistas, kie kaj kiaj estas iliaj populacioj. Vi ankaŭ povas vidi mediajn ŝanĝojn supre.\n"
"\n"
"Por iri al la sekva redakta langeto, premu la sekvan butonon en la dekstra fundo."

#, fuzzy
msgid "TUTORIAL_MICROBE_STAGE_EDITOR_BUTTON_TUTORIAL"
msgstr ""
"Sur fora fremda planedo, vulkana kaj meteora agado kondukis al la disvolviĝo de nova fenomeno en la universo.\n"
"\n"
"Vivo.\n"
"\n"
"Simplaj mikroboj loĝas en la profundaj regionoj de la oceano. Vi estas la lasta universala komuna prapatro (LUCA) sur ĉi tiu planedo.\n"
"\n"
"Por postvivi en ĉi tiu malamika mondo, vi devos kolekti iujn ajn komponaĵojn, kiujn vi povas trovi, kaj evoluigi ĉiun generacion por konkurenci kontraŭ la aliaj specioj de mikroboj."

#, fuzzy
msgid "TUTORIAL_MICROBE_STAGE_ENGULFED_TEXT"
msgstr ""
"Por regi vian ĉelon, uzu la klavojn montritajn proksime al via ĉelo (centro de ekrano) kaj la muson por regi la ĉelan orientiĝon.\n"
"\n"
"Provu ĉiujn klavojn dum kelkaj sekundoj por daŭrigi."

#, fuzzy
msgid "TUTORIAL_MICROBE_STAGE_ENGULFMENT_FULL_TEXT"
msgstr ""
"Por regi vian ĉelon, uzu la klavojn montritajn proksime al via ĉelo (centro de ekrano) kaj la muson por regi la ĉelan orientiĝon.\n"
"\n"
"Provu ĉiujn klavojn dum kelkaj sekundoj por daŭrigi."

#, fuzzy
msgid "TUTORIAL_MICROBE_STAGE_ENGULFMENT_TEXT"
msgstr ""
"Por regi vian ĉelon, uzu la klavojn montritajn proksime al via ĉelo (centro de ekrano) kaj la muson por regi la ĉelan orientiĝon.\n"
"\n"
"Provu ĉiujn klavojn dum kelkaj sekundoj por daŭrigi."

#, fuzzy
msgid "TUTORIAL_MICROBE_STAGE_ENVIRONMENT_PANEL"
msgstr ""
"Por regi vian ĉelon, uzu la klavojn montritajn proksime al via ĉelo (centro de ekrano) kaj la muson por regi la ĉelan orientiĝon.\n"
"\n"
"Provu ĉiujn klavojn dum kelkaj sekundoj por daŭrigi."

#, fuzzy
msgid "TUTORIAL_MICROBE_STAGE_HELP_MENU_AND_ZOOM"
msgstr "W, A, S, D kaj muso por moviĝi. E por pafi OxyToxy NT-on (se vi havas toksinan vakuolon). G por ŝalti englutan reĝimon."

#, fuzzy
msgid "TUTORIAL_MICROBE_STAGE_LEAVE_COLONY_TEXT"
msgstr ""
"Por regi vian ĉelon, uzu la klavojn montritajn proksime al via ĉelo (centro de ekrano) kaj la muson por regi la ĉelan orientiĝon.\n"
"\n"
"Provu ĉiujn klavojn dum kelkaj sekundoj por daŭrigi."

#, fuzzy
msgid "TUTORIAL_MICROBE_STAGE_MEMBER_DIED"
msgstr ""
"Por regi vian ĉelon, uzu la klavojn montritajn proksime al via ĉelo (centro de ekrano) kaj la muson por regi la ĉelan orientiĝon.\n"
"\n"
"Provu ĉiujn klavojn dum kelkaj sekundoj por daŭrigi."

#, fuzzy
msgid "TUTORIAL_MICROBE_STAGE_OPEN_PROCESS_PANEL"
msgstr ""
"Por reproduktiĝi, vi devas duplikati ĉiujn ĝiajn organetojn per kolektado de sufiĉe da amoniako kaj fosfatoj.\n"
"Rigardu la indikilon en la dekstra malsupra parto por vidi kiom pli vi bezonas."

#, fuzzy
msgid "TUTORIAL_MICROBE_STAGE_PAUSING"
msgstr ""
"Por regi vian ĉelon, uzu la klavojn montritajn proksime al via ĉelo (centro de ekrano) kaj la muson por regi la ĉelan orientiĝon.\n"
"\n"
"Provu ĉiujn klavojn dum kelkaj sekundoj por daŭrigi."

#, fuzzy
msgid "TUTORIAL_MICROBE_STAGE_PROCESS_PANEL"
msgstr ""
"Por reproduktiĝi, vi devas duplikati ĉiujn ĝiajn organetojn per kolektado de sufiĉe da amoniako kaj fosfatoj.\n"
"Rigardu la indikilon en la dekstra malsupra parto por vidi kiom pli vi bezonas."

#, fuzzy
msgid "TUTORIAL_MICROBE_STAGE_REPRODUCE_TEXT"
msgstr ""
"Por reproduktiĝi, vi devas duplikati ĉiujn ĝiajn organetojn per kolektado de sufiĉe da amoniako kaj fosfatoj.\n"
"Rigardu la indikilon en la dekstra malsupra parto por vidi kiom pli vi bezonas."

#, fuzzy
msgid "TUTORIAL_MICROBE_STAGE_RESOURCE_SPLIT"
msgstr ""
"Por reproduktiĝi, vi devas duplikati ĉiujn ĝiajn organetojn per kolektado de sufiĉe da amoniako kaj fosfatoj.\n"
"Rigardu la indikilon en la dekstra malsupra parto por vidi kiom pli vi bezonas."

#, fuzzy
msgid "TUTORIAL_MICROBE_STAGE_UNBIND_TEXT"
msgstr ""
"Por regi vian ĉelon, uzu la klavojn montritajn proksime al via ĉelo (centro de ekrano) kaj la muson por regi la ĉelan orientiĝon.\n"
"\n"
"Provu ĉiujn klavojn dum kelkaj sekundoj por daŭrigi."

#, fuzzy
msgid "TUTORIAL_MULTICELLULAR_STAGE_WELCOME"
msgstr "Ŝarĝante Mikrobredaktilon"

#, fuzzy
msgid "TUTORIAL_VIEW_NOW"
msgstr "Lernilo"

msgid "TWO_TIMES"
msgstr ""

#, fuzzy
msgid "TYPE_COLON"
msgstr "SP:"

msgid "UNAPPLIED_MOD_CHANGES"
msgstr ""

#, fuzzy
msgid "UNAPPLIED_MOD_CHANGES_DESCRIPTION"
msgstr "La plej baza formo de membrano, ĝi havas malmultan protekton kontraŭ damaĝo. Ĝi ankaŭ bezonas pli da energio por ne misformi. La avantaĝo estas, ke ĝi permesas al la ĉelo moviĝi kaj sorbi nutraĵojn rapide."

msgid "UNBIND_ALL"
msgstr "Malligi ĉiujn"

#, fuzzy
msgid "UNBIND_ALL_TOOLTIP"
msgstr "Malligi ĉiujn"

msgid "UNBIND_HELP_TEXT"
msgstr ""

#, fuzzy
msgid "UNCERTAIN_VERSION_WARNING"
msgstr ""
"Ĉi tiu konservado estas de pli nova versio de Thrive kaj tre probable ne kongruas.\n"
"Ĉu vi volas provi ŝargi la konservadon ĉiuokaze?"

msgid "UNDERWATERCAVE"
msgstr "Subakva Kaverno"

#, fuzzy
msgid "UNDERWATER_VENT_ERUPTION"
msgstr "Subakva Kaverno"

#, fuzzy
msgid "UNDERWATER_VENT_ERUPTION_IN"
msgstr "Subakva Kaverno"

#, fuzzy
msgid "UNDISCOVERED_ORGANELLES"
msgstr "Malkonektitaj Organetoj"

msgid "UNDISCOVERED_PATCH"
msgstr ""

msgid "UNDO"
msgstr "Malfaru"

msgid "UNDO_THE_LAST_ACTION"
msgstr "Malfaru la lastan agon"

#, fuzzy
msgid "UNIT_ACTION_CONSTRUCT"
msgstr "Mutaciaj Poentoj"

#, fuzzy
msgid "UNIT_ACTION_MOVE"
msgstr "Mutaciaj Poentoj"

msgid "UNIT_ADVANCED_SPACESHIP"
msgstr ""

msgid "UNIT_SIMPLE_ROCKET"
msgstr ""

msgid "UNKNOWN"
msgstr "Nekonata"

#, fuzzy
msgid "UNKNOWN_DISPLAY_DRIVER"
msgstr "Kapabloj"

msgid "UNKNOWN_MOUSE"
msgstr "Nekonata musbutono"

#, fuzzy
msgid "UNKNOWN_ORGANELLE_SYMBOL"
msgstr "Disloku organeton"

#, fuzzy
msgid "UNKNOWN_PATCH"
msgstr "Nekonata"

#, fuzzy
msgid "UNKNOWN_SHORT"
msgstr "Nekonata"

#, fuzzy
msgid "UNKNOWN_VERSION"
msgstr "Versio:"

#, fuzzy
msgid "UNKNOWN_WORKSHOP_ID"
msgstr "Nekonata musbutono"

#, fuzzy
msgid "UNLIMIT_GROWTH_SPEED"
msgstr "KONFIRMU"

#, fuzzy
msgid "UNLOCKED_NEW_ORGANELLE"
msgstr "Disloku organeton"

#, fuzzy
msgid "UNLOCK_ALL_ORGANELLES"
msgstr "Disloku organeton"

msgid "UNLOCK_CONDITION_ATP_PRODUCTION_ABOVE"
msgstr ""

msgid "UNLOCK_CONDITION_COMPOUND_IS_ABOVE"
msgstr ""

msgid "UNLOCK_CONDITION_COMPOUND_IS_BELOW"
msgstr ""

msgid "UNLOCK_CONDITION_COMPOUND_IS_BETWEEN"
msgstr ""

msgid "UNLOCK_CONDITION_DIGESTED_MICROBES_ABOVE"
msgstr ""

msgid "UNLOCK_CONDITION_ENGULFED_MICROBES_ABOVE"
msgstr ""

msgid "UNLOCK_CONDITION_EXCESS_ATP_ABOVE"
msgstr ""

#, fuzzy
msgid "UNLOCK_CONDITION_PLAYER_DAMAGE_RECEIVED"
msgstr "Rapideco:"

#, fuzzy
msgid "UNLOCK_CONDITION_PLAYER_DAMAGE_RECEIVED_SOURCE"
msgstr "Rapideco:"

msgid "UNLOCK_CONDITION_PLAYER_DEATH_COUNT_ABOVE"
msgstr ""

msgid "UNLOCK_CONDITION_REPRODUCED_WITH"
msgstr ""

msgid "UNLOCK_CONDITION_REPRODUCED_WITH_IN_A_ROW"
msgstr ""

msgid "UNLOCK_CONDITION_REPRODUCE_IN_BIOME"
msgstr ""

#, fuzzy
msgid "UNLOCK_CONDITION_SPEED_BELOW"
msgstr "Rapideco:"

msgid "UNLOCK_WITH_ANY_OF_FOLLOWING"
msgstr ""

msgid "UNSAVED_CHANGE_WARNING"
msgstr ""
"Vi havas nesavitajn ŝanĝojn kiuj estis forĵetotajn.\n"
" Ĉu vi volas daŭrigi?"

#, fuzzy
msgid "UNTITLED"
msgstr "Biomo: {0}"

msgid "UPGRADE_CILIA_PULL"
msgstr ""

#, fuzzy
msgid "UPGRADE_CILIA_PULL_DESCRIPTION"
msgstr "La gluiĝemaj internaĵoj de ĉelo. La citoplasmo estas la baza miksaĵo de jonoj, proteinoj kaj aliaj substancoj solvitaj en akvo, kiu plenigas la internon de la ĉelo. Unu el la funkcioj, kiujn ĝi plenumas, estas Fermentado, la konvertiĝo de glukozo en ATP-energion. Por havi pli progresintajn metabolojn, ĉeloj, al kiuj mankas organetoj, uzas energion de ATP. Ĝi ankaŭ estas uzita por stoki molekulojn en la ĉelo kaj kreskigi la grandecon de la ĉelo."

#, fuzzy
msgid "UPGRADE_COST"
msgstr "{0} MP"

#, fuzzy
msgid "UPGRADE_DESCRIPTION_NONE"
msgstr "La gluiĝemaj internaĵoj de ĉelo. La citoplasmo estas la baza miksaĵo de jonoj, proteinoj kaj aliaj substancoj solvitaj en akvo, kiu plenigas la internon de la ĉelo. Unu el la funkcioj, kiujn ĝi plenumas, estas Fermentado, la konvertiĝo de glukozo en ATP-energion. Por havi pli progresintajn metabolojn, ĉeloj, al kiuj mankas organetoj, uzas energion de ATP. Ĝi ankaŭ estas uzita por stoki molekulojn en la ĉelo kaj kreskigi la grandecon de la ĉelo."

msgid "UPGRADE_NAME_NONE"
msgstr ""

#, fuzzy
msgid "UPGRADE_PILUS_INJECTISOME"
msgstr "La gluiĝemaj internaĵoj de ĉelo. La citoplasmo estas la baza miksaĵo de jonoj, proteinoj kaj aliaj substancoj solvitaj en akvo, kiu plenigas la internon de la ĉelo. Unu el la funkcioj, kiujn ĝi plenumas, estas Fermentado, la konvertiĝo de glukozo en ATP-energion. Por havi pli progresintajn metabolojn, ĉeloj, al kiuj mankas organetoj, uzas energion de ATP. Ĝi ankaŭ estas uzita por stoki molekulojn en la ĉelo kaj kreskigi la grandecon de la ĉelo."

#, fuzzy
msgid "UPGRADE_PILUS_INJECTISOME_DESCRIPTION"
msgstr "La gluiĝemaj internaĵoj de ĉelo. La citoplasmo estas la baza miksaĵo de jonoj, proteinoj kaj aliaj substancoj solvitaj en akvo, kiu plenigas la internon de la ĉelo. Unu el la funkcioj, kiujn ĝi plenumas, estas Fermentado, la konvertiĝo de glukozo en ATP-energion. Por havi pli progresintajn metabolojn, ĉeloj, al kiuj mankas organetoj, uzas energion de ATP. Ĝi ankaŭ estas uzita por stoki molekulojn en la ĉelo kaj kreskigi la grandecon de la ĉelo."

#, fuzzy
msgid "UPGRADE_SLIME_JET_MUCOCYST"
msgstr "{0} MP"

#, fuzzy
msgid "UPGRADE_SLIME_JET_MUCOCYST_DESCRIPTION"
msgstr "La gluiĝemaj internaĵoj de ĉelo. La citoplasmo estas la baza miksaĵo de jonoj, proteinoj kaj aliaj substancoj solvitaj en akvo, kiu plenigas la internon de la ĉelo. Unu el la funkcioj, kiujn ĝi plenumas, estas Fermentado, la konvertiĝo de glukozo en ATP-energion. Por havi pli progresintajn metabolojn, ĉeloj, al kiuj mankas organetoj, uzas energion de ATP. Ĝi ankaŭ estas uzita por stoki molekulojn en la ĉelo kaj kreskigi la grandecon de la ĉelo."

#, fuzzy
msgid "UPLOAD"
msgstr "Ŝarĝu"

#, fuzzy
msgid "UPLOADING_DOT_DOT_DOT"
msgstr "Ŝarĝante..."

#, fuzzy
msgid "UPLOAD_SUCCEEDED"
msgstr "Konservado sukcesis"

msgid "UPSCALE_BILINEAR"
msgstr ""

msgid "UPSCALE_FSR_1"
msgstr ""

msgid "UPSCALE_FSR_22"
msgstr ""

msgid "UPSCALE_METHOD"
msgstr ""

msgid "UPSCALE_SHARPENING_FSR"
msgstr ""

msgid "USED_LIBRARIES_LICENSES"
msgstr ""

msgid "USED_RENDERER_NAME"
msgstr ""

#, fuzzy
msgid "USES_FEATURE"
msgstr "Temperaturo"

msgid "USE_AUTO_HARMONY"
msgstr ""

#, fuzzy
msgid "USE_AUTO_HARMONY_TOOLTIP"
msgstr "Aldonunovan funkcion por klavo"

msgid "USE_A_CUSTOM_USERNAME"
msgstr "Uzu propran salutnomon"

msgid "USE_DISK_CACHE"
msgstr ""

msgid "USE_MANUAL_THREAD_COUNT"
msgstr ""

msgid "USE_MANUAL_THREAD_COUNT_NATIVE"
msgstr ""

msgid "USE_VIRTUAL_WINDOW_SIZE"
msgstr ""

#, fuzzy
msgid "UV_PROTECTION"
msgstr "{0:F1}% finita. {1:n0}/{2:n0} paŝoj."

#, fuzzy
msgid "UV_TOLERANCE_TOOLTIP"
msgstr "Aldonunovan funkcion por klavo"

msgid "VACUOLE"
msgstr "Vakuolo"

msgid "VACUOLE_DESCRIPTION"
msgstr "La vakuolo estas interna membraneca organeto uzata por stokado en la ĉelo. Ili estas kunmetitaj de pluraj kunfandiĝitaj vezikoj, pli malgrandaj membranaj strukturoj vaste uzataj en ĉeloj por stokado. Ĝi estas plenigita per akvo, kiu kutimas enhavi molekulojn, enzimojn, solidojn kaj aliajn substancojn. Ilia formo estas flua kaj povas varii inter ĉeloj."

msgid "VACUOLE_IS_SPECIALIZED"
msgstr ""

#, fuzzy
msgid "VACUOLE_NOT_SPECIALIZED_DESCRIPTION"
msgstr "La vakuolo estas interna membraneca organeto uzata por stokado en la ĉelo. Ili estas kunmetitaj de pluraj kunfandiĝitaj vezikoj, pli malgrandaj membranaj strukturoj vaste uzataj en ĉeloj por stokado. Ĝi estas plenigita per akvo, kiu kutimas enhavi molekulojn, enzimojn, solidojn kaj aliajn substancojn. Ilia formo estas flua kaj povas varii inter ĉeloj."

#, fuzzy
msgid "VACUOLE_PROCESSES_DESCRIPTION"
msgstr "La vakuolo estas interna membraneca organeto uzata por stokado en la ĉelo. Ili estas kunmetitaj de pluraj kunfandiĝitaj vezikoj, pli malgrandaj membranaj strukturoj vaste uzataj en ĉeloj por stokado. Ĝi estas plenigita per akvo, kiu kutimas enhavi molekulojn, enzimojn, solidojn kaj aliajn substancojn. Ilia formo estas flua kaj povas varii inter ĉeloj."

#, fuzzy
msgid "VACUOLE_SPECIALIZED_DESCRIPTION"
msgstr "La vakuolo estas interna membraneca organeto uzata por stokado en la ĉelo. Ili estas kunmetitaj de pluraj kunfandiĝitaj vezikoj, pli malgrandaj membranaj strukturoj vaste uzataj en ĉeloj por stokado. Ĝi estas plenigita per akvo, kiu kutimas enhavi molekulojn, enzimojn, solidojn kaj aliajn substancojn. Ilia formo estas flua kaj povas varii inter ĉeloj."

msgid "VALUE_WITH_UNIT"
msgstr ""

#, fuzzy
msgid "VERSION_COLON"
msgstr "Generacio:"

#, fuzzy
msgid "VERTICAL_COLON"
msgstr "Generacio:"

#, fuzzy
msgid "VERTICAL_WITH_AXIS_NAME_COLON"
msgstr "Rapideco:"

msgid "VIDEO_MEMORY"
msgstr ""

msgid "VIDEO_MEMORY_MIB"
msgstr ""

msgid "VIEWER"
msgstr ""

msgid "VIEW_ALL"
msgstr ""

#, fuzzy
msgid "VIEW_CELL_PROCESSES"
msgstr "La gluiĝemaj internaĵoj de ĉelo. La citoplasmo estas la baza miksaĵo de jonoj, proteinoj kaj aliaj substancoj solvitaj en akvo, kiu plenigas la internon de la ĉelo. Unu el la funkcioj, kiujn ĝi plenumas, estas Fermentado, la konvertiĝo de glukozo en ATP-energion. Por havi pli progresintajn metabolojn, ĉeloj, al kiuj mankas organetoj, uzas energion de ATP. Ĝi ankaŭ estas uzita por stoki molekulojn en la ĉelo kaj kreskigi la grandecon de la ĉelo."

#, fuzzy
msgid "VIEW_ONLINE"
msgstr "Templinio"

#, fuzzy
msgid "VIEW_PATCH_MICHES"
msgstr "Kaverno"

#, fuzzy
msgid "VIEW_PATCH_NOTES"
msgstr "Kaverno"

#, fuzzy
msgid "VIEW_PATCH_NOTES_TOOLTIP"
msgstr "Kaverno"

msgid "VIEW_PENDING_ACTIONS"
msgstr ""

msgid "VIEW_SOURCE_CODE"
msgstr "Rigardi Fontkodon"

msgid "VIEW_TEXT_REPORT"
msgstr ""

msgid "VIP_PATRONS"
msgstr ""

msgid "VISIBLE"
msgstr ""

msgid "VISIBLE_WHEN_CLOSE_TO_FULL"
msgstr ""

msgid "VISIBLE_WHEN_OVER_ZERO"
msgstr ""

msgid "VISIT_SUGGESTIONS_SITE"
msgstr ""

msgid "VOLCANIC_VENT"
msgstr "Vulkana ellastruo"

msgid "VOLUMEDOWN"
msgstr "Volume Down"

msgid "VOLUMEMUTE"
msgstr "Volume Mute"

msgid "VOLUMEUP"
msgstr "Volume Up"

msgid "VSYNC"
msgstr "VSi"

msgid "WAITING_FOR_AUTO_EVO"
msgstr "Atendante aŭtomata evolucion:"

msgid "WELCOME_TO_THRIVEOPEDIA"
msgstr ""

msgid "WENT_EXTINCT_FROM_PLANET"
msgstr "formortis de la planedo"

#, fuzzy
msgid "WENT_EXTINCT_IN"
msgstr "formortis je"

msgid "WHEEL_DOWN"
msgstr "Rado malsupren"

msgid "WHEEL_LEFT"
msgstr "Rado maldekstre"

msgid "WHEEL_RIGHT"
msgstr "Rado dekstre"

msgid "WHEEL_UP"
msgstr "Rado supren"

msgid "WIKI"
msgstr ""

msgid "WIKI_2D"
msgstr ""

msgid "WIKI_3D"
msgstr ""

msgid "WIKI_3D_COMMA_SANDBOX"
msgstr ""

#, fuzzy
msgid "WIKI_3D_COMMA_STRATEGY"
msgstr "La chememioplasto estas duoblomembrana strukturo, kiu havas proteinojn kapablajn transformi hidrogenan sulfidon, akvon kaj gasan karbondioksidon en glukozon dum proceso nomata Kemosintezo de Hidrogena Sulfido. La rapideco de ĝia glukoza produktado pliigas kun la koncentriĝo de karbona dioksido."

#, fuzzy
msgid "WIKI_3D_COMMA_STRATEGY_COMMA_SPACE"
msgstr "La chememioplasto estas duoblomembrana strukturo, kiu havas proteinojn kapablajn transformi hidrogenan sulfidon, akvon kaj gasan karbondioksidon en glukozon dum proceso nomata Kemosintezo de Hidrogena Sulfido. La rapideco de ĝia glukoza produktado pliigas kun la koncentriĝo de karbona dioksido."

#, fuzzy
msgid "WIKI_8_BRACKET_16"
msgstr "Rotaciu maldekstren"

#, fuzzy
msgid "WIKI_ASCENSION"
msgstr "Rusticianino estas proteino kapabla uzi gasan karbonan dioksidon kaj oksigenon por oksigeni feron de unu kemia stato al alia. Ĉi tiu procezo, nomata Fera Respirado, liberigas energion, kiun la ĉelo tiam povas rikolti."

msgid "WIKI_ASCENSION_CURRENT_DEVELOPMENT"
msgstr ""

#, fuzzy
msgid "WIKI_ASCENSION_FEATURES"
msgstr "Eksteraj efikoj:"

#, fuzzy
msgid "WIKI_ASCENSION_INTRO"
msgstr "Rusticianino estas proteino kapabla uzi gasan karbonan dioksidon kaj oksigenon por oksigeni feron de unu kemia stato al alia. Ĉi tiu procezo, nomata Fera Respirado, liberigas energion, kiun la ĉelo tiam povas rikolti."

msgid "WIKI_ASCENSION_OVERVIEW"
msgstr ""

#, fuzzy
msgid "WIKI_ASCENSION_TRANSITIONS"
msgstr "Specio loĝantaro"

#, fuzzy
msgid "WIKI_ASCENSION_UI"
msgstr "Rusticianino estas proteino kapabla uzi gasan karbonan dioksidon kaj oksigenon por oksigeni feron de unu kemia stato al alia. Ĉi tiu procezo, nomata Fera Respirado, liberigas energion, kiun la ĉelo tiam povas rikolti."

#, fuzzy
msgid "WIKI_AWAKENING_STAGE_CURRENT_DEVELOPMENT"
msgstr "Nitrogenazo estas proteino kapabla uzi gasan nitrogenon kaj ĉelan energion en la formo de ATP por produkti amoniakon, ĉefan kreskonutraĵon por ĉeloj. Ĉi tio estas procezo nomata Anaeroba Nitrogena Fiksado. Ĉar la nitrogenazo estas suspensie en la citoplasmo, la ĉirkaŭa fluidaĵo iom fermentas."

#, fuzzy
msgid "WIKI_AWAKENING_STAGE_FEATURES"
msgstr "Nitrogenazo estas proteino kapabla uzi gasan nitrogenon kaj ĉelan energion en la formo de ATP por produkti amoniakon, ĉefan kreskonutraĵon por ĉeloj. Ĉi tio estas procezo nomata Anaeroba Nitrogena Fiksado. Ĉar la nitrogenazo estas suspensie en la citoplasmo, la ĉirkaŭa fluidaĵo iom fermentas."

#, fuzzy
msgid "WIKI_AWAKENING_STAGE_INTRO"
msgstr ""
"Estas konflikto kun {0}.\n"
"Ĉu vi volas forigi la enigon de {1}?"

msgid "WIKI_AWAKENING_STAGE_OVERVIEW"
msgstr ""

#, fuzzy
msgid "WIKI_AWAKENING_STAGE_TRANSITIONS"
msgstr "Nitrogenazo estas proteino kapabla uzi gasan nitrogenon kaj ĉelan energion en la formo de ATP por produkti amoniakon, ĉefan kreskonutraĵon por ĉeloj. Ĉi tio estas procezo nomata Anaeroba Nitrogena Fiksado. Ĉar la nitrogenazo estas suspensie en la citoplasmo, la ĉirkaŭa fluidaĵo iom fermentas."

#, fuzzy
msgid "WIKI_AWAKENING_STAGE_UI"
msgstr ""
"Estas konflikto kun {0}.\n"
"Ĉu vi volas forigi la enigon de {1}?"

msgid "WIKI_AWARE_STAGE_CURRENT_DEVELOPMENT"
msgstr ""

#, fuzzy
msgid "WIKI_AWARE_STAGE_FEATURES"
msgstr ""
"Sur fora fremda planedo, vulkana kaj meteora agado kondukis al la disvolviĝo de nova fenomeno en la universo.\n"
"\n"
"Vivo.\n"
"\n"
"Simplaj mikroboj loĝas en la profundaj regionoj de la oceano. Vi estas la lasta universala komuna prapatro (LUCA) sur ĉi tiu planedo.\n"
"\n"
"Por postvivi en ĉi tiu malamika mondo, vi devos kolekti iujn ajn komponaĵojn, kiujn vi povas trovi, kaj evoluigi ĉiun generacion por konkurenci kontraŭ la aliaj specioj de mikroboj."

#, fuzzy
msgid "WIKI_AWARE_STAGE_INTRO"
msgstr "Nitrogenazo estas proteino kapabla uzi gasan nitrogenon kaj ĉelan energion en la formo de ATP por produkti amoniakon, ĉefan kreskonutraĵon por ĉeloj. Ĉi tio estas procezo nomata Anaeroba Nitrogena Fiksado. Ĉar la nitrogenazo estas suspensie en la citoplasmo, la ĉirkaŭa fluidaĵo iom fermentas."

#, fuzzy
msgid "WIKI_AWARE_STAGE_OVERVIEW"
msgstr ""
"Sur fora fremda planedo, vulkana kaj meteora agado kondukis al la disvolviĝo de nova fenomeno en la universo.\n"
"\n"
"Vivo.\n"
"\n"
"Simplaj mikroboj loĝas en la profundaj regionoj de la oceano. Vi estas la lasta universala komuna prapatro (LUCA) sur ĉi tiu planedo.\n"
"\n"
"Por postvivi en ĉi tiu malamika mondo, vi devos kolekti iujn ajn komponaĵojn, kiujn vi povas trovi, kaj evoluigi ĉiun generacion por konkurenci kontraŭ la aliaj specioj de mikroboj."

#, fuzzy
msgid "WIKI_AWARE_STAGE_TRANSITIONS"
msgstr "Nitrogenazo"

#, fuzzy
msgid "WIKI_AWARE_STAGE_UI"
msgstr ""
"Sur fora fremda planedo, vulkana kaj meteora agado kondukis al la disvolviĝo de nova fenomeno en la universo.\n"
"\n"
"Vivo.\n"
"\n"
"Simplaj mikroboj loĝas en la profundaj regionoj de la oceano. Vi estas la lasta universala komuna prapatro (LUCA) sur ĉi tiu planedo.\n"
"\n"
"Por postvivi en ĉi tiu malamika mondo, vi devos kolekti iujn ajn komponaĵojn, kiujn vi povas trovi, kaj evoluigi ĉiun generacion por konkurenci kontraŭ la aliaj specioj de mikroboj."

#, fuzzy
msgid "WIKI_AXON_EFFECTS"
msgstr "Eksteraj efikoj:"

msgid "WIKI_AXON_INTRO"
msgstr ""

msgid "WIKI_AXON_MODIFICATIONS"
msgstr ""

#, fuzzy
msgid "WIKI_AXON_PROCESSES"
msgstr "Disloku organeton"

msgid "WIKI_AXON_REQUIREMENTS"
msgstr ""

msgid "WIKI_AXON_SCIENTIFIC_BACKGROUND"
msgstr ""

msgid "WIKI_AXON_STRATEGY"
msgstr ""

msgid "WIKI_AXON_UPGRADES"
msgstr ""

#, fuzzy
msgid "WIKI_BACTERIAL_CHEMOSYNTHESIS_COMMA_GLYCOLYSIS"
msgstr "OxyToxy Sintezo"

#, fuzzy
msgid "WIKI_BINDING_AGENT_EFFECTS"
msgstr "Nitrogenazo estas proteino kapabla uzi gasan nitrogenon kaj ĉelan energion en la formo de ATP por produkti amoniakon, ĉefan kreskonutraĵon por ĉeloj. Ĉi tio estas procezo nomata Anaeroba Nitrogena Fiksado. Ĉar la nitrogenazo estas suspensie en la citoplasmo, la ĉirkaŭa fluidaĵo iom fermentas."

#, fuzzy
msgid "WIKI_BINDING_AGENT_INTRO"
msgstr ""
"Estas konflikto kun {0}.\n"
"Ĉu vi volas forigi la enigon de {1}?"

#, fuzzy
msgid "WIKI_BINDING_AGENT_MODIFICATIONS"
msgstr "Nitrogenazo estas proteino kapabla uzi gasan nitrogenon kaj ĉelan energion en la formo de ATP por produkti amoniakon, ĉefan kreskonutraĵon por ĉeloj. Ĉi tio estas procezo nomata Anaeroba Nitrogena Fiksado. Ĉar la nitrogenazo estas suspensie en la citoplasmo, la ĉirkaŭa fluidaĵo iom fermentas."

#, fuzzy
msgid "WIKI_BINDING_AGENT_PROCESSES"
msgstr "Nitrogenazo estas proteino kapabla uzi gasan nitrogenon kaj ĉelan energion en la formo de ATP por produkti amoniakon, ĉefan kreskonutraĵon por ĉeloj. Ĉi tio estas procezo nomata Anaeroba Nitrogena Fiksado. Ĉar la nitrogenazo estas suspensie en la citoplasmo, la ĉirkaŭa fluidaĵo iom fermentas."

#, fuzzy
msgid "WIKI_BINDING_AGENT_REQUIREMENTS"
msgstr "Nitrogenazo estas proteino kapabla uzi gasan nitrogenon kaj ĉelan energion en la formo de ATP por produkti amoniakon, ĉefan kreskonutraĵon por ĉeloj. Ĉi tio estas procezo nomata Anaeroba Nitrogena Fiksado. Ĉar la nitrogenazo estas suspensie en la citoplasmo, la ĉirkaŭa fluidaĵo iom fermentas."

#, fuzzy
msgid "WIKI_BINDING_AGENT_SCIENTIFIC_BACKGROUND"
msgstr "Nitrogenazo estas proteino kapabla uzi gasan nitrogenon kaj ĉelan energion en la formo de ATP por produkti amoniakon, ĉefan kreskonutraĵon por ĉeloj. Ĉi tio estas procezo nomata Anaeroba Nitrogena Fiksado. Ĉar la nitrogenazo estas suspensie en la citoplasmo, la ĉirkaŭa fluidaĵo iom fermentas."

#, fuzzy
msgid "WIKI_BINDING_AGENT_STRATEGY"
msgstr "Nitrogenazo estas proteino kapabla uzi gasan nitrogenon kaj ĉelan energion en la formo de ATP por produkti amoniakon, ĉefan kreskonutraĵon por ĉeloj. Ĉi tio estas procezo nomata Anaeroba Nitrogena Fiksado. Ĉar la nitrogenazo estas suspensie en la citoplasmo, la ĉirkaŭa fluidaĵo iom fermentas."

#, fuzzy
msgid "WIKI_BINDING_AGENT_UPGRADES"
msgstr "Nitrogenazo estas proteino kapabla uzi gasan nitrogenon kaj ĉelan energion en la formo de ATP por produkti amoniakon, ĉefan kreskonutraĵon por ĉeloj. Ĉi tio estas procezo nomata Anaeroba Nitrogena Fiksado. Ĉar la nitrogenazo estas suspensie en la citoplasmo, la ĉirkaŭa fluidaĵo iom fermentas."

#, fuzzy
msgid "WIKI_BIOLUMINESCENT_VACUOLE_EFFECTS"
msgstr "Biolumineska Vakuolo"

#, fuzzy
msgid "WIKI_BIOLUMINESCENT_VACUOLE_INTRO"
msgstr "Biolumineska Vakuolo"

#, fuzzy
msgid "WIKI_BIOLUMINESCENT_VACUOLE_MODIFICATIONS"
msgstr "Biolumineska Vakuolo"

#, fuzzy
msgid "WIKI_BIOLUMINESCENT_VACUOLE_PROCESSES"
msgstr "Biolumineska Vakuolo"

#, fuzzy
msgid "WIKI_BIOLUMINESCENT_VACUOLE_REQUIREMENTS"
msgstr "Biolumineska Vakuolo"

#, fuzzy
msgid "WIKI_BIOLUMINESCENT_VACUOLE_SCIENTIFIC_BACKGROUND"
msgstr "Biolumineska Vakuolo"

#, fuzzy
msgid "WIKI_BIOLUMINESCENT_VACUOLE_STRATEGY"
msgstr "Biolumineska Vakuolo"

#, fuzzy
msgid "WIKI_BIOLUMINESCENT_VACUOLE_UPGRADES"
msgstr "Biolumineska Vakuolo"

msgid "WIKI_BODY_PLAN_EDITOR_COMMA_CELL_EDITOR"
msgstr ""

#, fuzzy
msgid "WIKI_CHEMOPLAST_EFFECTS"
msgstr "La chememioplasto estas duoblomembrana strukturo, kiu havas proteinojn kapablajn transformi hidrogenan sulfidon, akvon kaj gasan karbondioksidon en glukozon dum proceso nomata Kemosintezo de Hidrogena Sulfido. La rapideco de ĝia glukoza produktado pliigas kun la koncentriĝo de karbona dioksido."

#, fuzzy
msgid "WIKI_CHEMOPLAST_INTRO"
msgstr "La chememioplasto estas duoblomembrana strukturo, kiu havas proteinojn kapablajn transformi hidrogenan sulfidon, akvon kaj gasan karbondioksidon en glukozon dum proceso nomata Kemosintezo de Hidrogena Sulfido. La rapideco de ĝia glukoza produktado pliigas kun la koncentriĝo de karbona dioksido."

#, fuzzy
msgid "WIKI_CHEMOPLAST_MODIFICATIONS"
msgstr "La chememioplasto estas duoblomembrana strukturo, kiu havas proteinojn kapablajn transformi hidrogenan sulfidon, akvon kaj gasan karbondioksidon en glukozon dum proceso nomata Kemosintezo de Hidrogena Sulfido. La rapideco de ĝia glukoza produktado pliigas kun la koncentriĝo de karbona dioksido."

#, fuzzy
msgid "WIKI_CHEMOPLAST_PROCESSES"
msgstr "La chememioplasto estas duoblomembrana strukturo, kiu havas proteinojn kapablajn transformi hidrogenan sulfidon, akvon kaj gasan karbondioksidon en glukozon dum proceso nomata Kemosintezo de Hidrogena Sulfido. La rapideco de ĝia glukoza produktado pliigas kun la koncentriĝo de karbona dioksido."

msgid "WIKI_CHEMOPLAST_REQUIREMENTS"
msgstr ""

#, fuzzy
msgid "WIKI_CHEMOPLAST_SCIENTIFIC_BACKGROUND"
msgstr "La chememioplasto estas duoblomembrana strukturo, kiu havas proteinojn kapablajn transformi hidrogenan sulfidon, akvon kaj gasan karbondioksidon en glukozon dum proceso nomata Kemosintezo de Hidrogena Sulfido. La rapideco de ĝia glukoza produktado pliigas kun la koncentriĝo de karbona dioksido."

#, fuzzy
msgid "WIKI_CHEMOPLAST_STRATEGY"
msgstr "La chememioplasto estas duoblomembrana strukturo, kiu havas proteinojn kapablajn transformi hidrogenan sulfidon, akvon kaj gasan karbondioksidon en glukozon dum proceso nomata Kemosintezo de Hidrogena Sulfido. La rapideco de ĝia glukoza produktado pliigas kun la koncentriĝo de karbona dioksido."

#, fuzzy
msgid "WIKI_CHEMOPLAST_UPGRADES"
msgstr "La chememioplasto estas duoblomembrana strukturo, kiu havas proteinojn kapablajn transformi hidrogenan sulfidon, akvon kaj gasan karbondioksidon en glukozon dum proceso nomata Kemosintezo de Hidrogena Sulfido. La rapideco de ĝia glukoza produktado pliigas kun la koncentriĝo de karbona dioksido."

#, fuzzy
msgid "WIKI_CHEMORECEPTOR_EFFECTS"
msgstr "La chememioplasto estas duoblomembrana strukturo, kiu havas proteinojn kapablajn transformi hidrogenan sulfidon, akvon kaj gasan karbondioksidon en glukozon dum proceso nomata Kemosintezo de Hidrogena Sulfido. La rapideco de ĝia glukoza produktado pliigas kun la koncentriĝo de karbona dioksido."

#, fuzzy
msgid "WIKI_CHEMORECEPTOR_INTRO"
msgstr "Kemoplasto"

#, fuzzy
msgid "WIKI_CHEMORECEPTOR_MODIFICATIONS"
msgstr "La chememioplasto estas duoblomembrana strukturo, kiu havas proteinojn kapablajn transformi hidrogenan sulfidon, akvon kaj gasan karbondioksidon en glukozon dum proceso nomata Kemosintezo de Hidrogena Sulfido. La rapideco de ĝia glukoza produktado pliigas kun la koncentriĝo de karbona dioksido."

#, fuzzy
msgid "WIKI_CHEMORECEPTOR_PROCESSES"
msgstr "La chememioplasto estas duoblomembrana strukturo, kiu havas proteinojn kapablajn transformi hidrogenan sulfidon, akvon kaj gasan karbondioksidon en glukozon dum proceso nomata Kemosintezo de Hidrogena Sulfido. La rapideco de ĝia glukoza produktado pliigas kun la koncentriĝo de karbona dioksido."

#, fuzzy
msgid "WIKI_CHEMORECEPTOR_REQUIREMENTS"
msgstr "La chememioplasto estas duoblomembrana strukturo, kiu havas proteinojn kapablajn transformi hidrogenan sulfidon, akvon kaj gasan karbondioksidon en glukozon dum proceso nomata Kemosintezo de Hidrogena Sulfido. La rapideco de ĝia glukoza produktado pliigas kun la koncentriĝo de karbona dioksido."

#, fuzzy
msgid "WIKI_CHEMORECEPTOR_SCIENTIFIC_BACKGROUND"
msgstr "La chememioplasto estas duoblomembrana strukturo, kiu havas proteinojn kapablajn transformi hidrogenan sulfidon, akvon kaj gasan karbondioksidon en glukozon dum proceso nomata Kemosintezo de Hidrogena Sulfido. La rapideco de ĝia glukoza produktado pliigas kun la koncentriĝo de karbona dioksido."

#, fuzzy
msgid "WIKI_CHEMORECEPTOR_STRATEGY"
msgstr "La chememioplasto estas duoblomembrana strukturo, kiu havas proteinojn kapablajn transformi hidrogenan sulfidon, akvon kaj gasan karbondioksidon en glukozon dum proceso nomata Kemosintezo de Hidrogena Sulfido. La rapideco de ĝia glukoza produktado pliigas kun la koncentriĝo de karbona dioksido."

#, fuzzy
msgid "WIKI_CHEMORECEPTOR_UPGRADES"
msgstr "La chememioplasto estas duoblomembrana strukturo, kiu havas proteinojn kapablajn transformi hidrogenan sulfidon, akvon kaj gasan karbondioksidon en glukozon dum proceso nomata Kemosintezo de Hidrogena Sulfido. La rapideco de ĝia glukoza produktado pliigas kun la koncentriĝo de karbona dioksido."

#, fuzzy
msgid "WIKI_CHEMOSYNTHESIZING_PROTEINS_EFFECTS"
msgstr "Kemosintezaj Proteinoj"

#, fuzzy
msgid "WIKI_CHEMOSYNTHESIZING_PROTEINS_INTRO"
msgstr "Kemosintezaj Proteinoj"

#, fuzzy
msgid "WIKI_CHEMOSYNTHESIZING_PROTEINS_MODIFICATIONS"
msgstr "Kemosintezaj proteinoj estas malgrandaj aroj de proteinoj en la citoplasmo kapablaj konverti hidrogenan sulfidon, akvon kaj gasan karbondioksidon en glukozon en proceso nomata Kemosintezo de Hidrogena Sulfido. La rapideco de ĝia glukoza produktado kreskas kun la koncentriĝo de karbona dioksido. Ĉar la kemiosintezaj proteinoj estas suspensie rekte en la citoplasmo, la ĉirkaŭa fluido iom fermentas."

#, fuzzy
msgid "WIKI_CHEMOSYNTHESIZING_PROTEINS_PROCESSES"
msgstr "Kemosintezaj proteinoj estas malgrandaj aroj de proteinoj en la citoplasmo kapablaj konverti hidrogenan sulfidon, akvon kaj gasan karbondioksidon en glukozon en proceso nomata Kemosintezo de Hidrogena Sulfido. La rapideco de ĝia glukoza produktado kreskas kun la koncentriĝo de karbona dioksido. Ĉar la kemiosintezaj proteinoj estas suspensie rekte en la citoplasmo, la ĉirkaŭa fluido iom fermentas."

#, fuzzy
msgid "WIKI_CHEMOSYNTHESIZING_PROTEINS_REQUIREMENTS"
msgstr ""
"Kemosin-\n"
"tezaj Proteinoj"

#, fuzzy
msgid "WIKI_CHEMOSYNTHESIZING_PROTEINS_SCIENTIFIC_BACKGROUND"
msgstr "Kemosintezaj proteinoj estas malgrandaj aroj de proteinoj en la citoplasmo kapablaj konverti hidrogenan sulfidon, akvon kaj gasan karbondioksidon en glukozon en proceso nomata Kemosintezo de Hidrogena Sulfido. La rapideco de ĝia glukoza produktado kreskas kun la koncentriĝo de karbona dioksido. Ĉar la kemiosintezaj proteinoj estas suspensie rekte en la citoplasmo, la ĉirkaŭa fluido iom fermentas."

#, fuzzy
msgid "WIKI_CHEMOSYNTHESIZING_PROTEINS_STRATEGY"
msgstr "Kemosintezaj Proteinoj"

#, fuzzy
msgid "WIKI_CHEMOSYNTHESIZING_PROTEINS_UPGRADES"
msgstr "Kemosintezaj Proteinoj"

#, fuzzy
msgid "WIKI_CHLOROPLAST_EFFECTS"
msgstr "La kloroplasto estas duobla membranstrukturo enhavanta fotosentemajn pigmentojn stakigitajn kune en membranaj sakoj. Ĝi estas prokarioto asimilita por uzo de sia eŭkariota gastiganto. La pigmentoj en la kloroplasto kapablas uzi la luman energion por produkti glukozon el akvo kaj gasa karbondioksido en procezo nomita fotosintezo. Ĉi tiuj pigmentoj ankaŭ donas al ĝi diversan koloron. La rapideco de ĝia produktado de glukozo dependas de la koncentriĝo de karbona dioksido kaj la intenseco de lumo."

#, fuzzy
msgid "WIKI_CHLOROPLAST_INTRO"
msgstr "La kloroplasto estas duobla membranstrukturo enhavanta fotosentemajn pigmentojn stakigitajn kune en membranaj sakoj. Ĝi estas prokarioto asimilita por uzo de sia eŭkariota gastiganto. La pigmentoj en la kloroplasto kapablas uzi la luman energion por produkti glukozon el akvo kaj gasa karbondioksido en procezo nomita fotosintezo. Ĉi tiuj pigmentoj ankaŭ donas al ĝi diversan koloron. La rapideco de ĝia produktado de glukozo dependas de la koncentriĝo de karbona dioksido kaj la intenseco de lumo."

#, fuzzy
msgid "WIKI_CHLOROPLAST_MODIFICATIONS"
msgstr "La kloroplasto estas duobla membranstrukturo enhavanta fotosentemajn pigmentojn stakigitajn kune en membranaj sakoj. Ĝi estas prokarioto asimilita por uzo de sia eŭkariota gastiganto. La pigmentoj en la kloroplasto kapablas uzi la luman energion por produkti glukozon el akvo kaj gasa karbondioksido en procezo nomita fotosintezo. Ĉi tiuj pigmentoj ankaŭ donas al ĝi diversan koloron. La rapideco de ĝia produktado de glukozo dependas de la koncentriĝo de karbona dioksido kaj la intenseco de lumo."

#, fuzzy
msgid "WIKI_CHLOROPLAST_PROCESSES"
msgstr "La kloroplasto estas duobla membranstrukturo enhavanta fotosentemajn pigmentojn stakigitajn kune en membranaj sakoj. Ĝi estas prokarioto asimilita por uzo de sia eŭkariota gastiganto. La pigmentoj en la kloroplasto kapablas uzi la luman energion por produkti glukozon el akvo kaj gasa karbondioksido en procezo nomita fotosintezo. Ĉi tiuj pigmentoj ankaŭ donas al ĝi diversan koloron. La rapideco de ĝia produktado de glukozo dependas de la koncentriĝo de karbona dioksido kaj la intenseco de lumo."

msgid "WIKI_CHLOROPLAST_REQUIREMENTS"
msgstr ""

#, fuzzy
msgid "WIKI_CHLOROPLAST_SCIENTIFIC_BACKGROUND"
msgstr "La kloroplasto estas duobla membranstrukturo enhavanta fotosentemajn pigmentojn stakigitajn kune en membranaj sakoj. Ĝi estas prokarioto asimilita por uzo de sia eŭkariota gastiganto. La pigmentoj en la kloroplasto kapablas uzi la luman energion por produkti glukozon el akvo kaj gasa karbondioksido en procezo nomita fotosintezo. Ĉi tiuj pigmentoj ankaŭ donas al ĝi diversan koloron. La rapideco de ĝia produktado de glukozo dependas de la koncentriĝo de karbona dioksido kaj la intenseco de lumo."

#, fuzzy
msgid "WIKI_CHLOROPLAST_STRATEGY"
msgstr "La kloroplasto estas duobla membranstrukturo enhavanta fotosentemajn pigmentojn stakigitajn kune en membranaj sakoj. Ĝi estas prokarioto asimilita por uzo de sia eŭkariota gastiganto. La pigmentoj en la kloroplasto kapablas uzi la luman energion por produkti glukozon el akvo kaj gasa karbondioksido en procezo nomita fotosintezo. Ĉi tiuj pigmentoj ankaŭ donas al ĝi diversan koloron. La rapideco de ĝia produktado de glukozo dependas de la koncentriĝo de karbona dioksido kaj la intenseco de lumo."

#, fuzzy
msgid "WIKI_CHLOROPLAST_UPGRADES"
msgstr "La kloroplasto estas duobla membranstrukturo enhavanta fotosentemajn pigmentojn stakigitajn kune en membranaj sakoj. Ĝi estas prokarioto asimilita por uzo de sia eŭkariota gastiganto. La pigmentoj en la kloroplasto kapablas uzi la luman energion por produkti glukozon el akvo kaj gasa karbondioksido en procezo nomita fotosintezo. Ĉi tiuj pigmentoj ankaŭ donas al ĝi diversan koloron. La rapideco de ĝia produktado de glukozo dependas de la koncentriĝo de karbona dioksido kaj la intenseco de lumo."

#, fuzzy
msgid "WIKI_CHROMATOPHORE_PHOTOSYNTHESIS_COMMA_GLYCOLYSIS"
msgstr "OxyToxy Sintezo"

msgid "WIKI_CILIA_EFFECTS"
msgstr ""

msgid "WIKI_CILIA_INTRO"
msgstr ""

msgid "WIKI_CILIA_MODIFICATIONS"
msgstr ""

#, fuzzy
msgid "WIKI_CILIA_PROCESSES"
msgstr "La gluiĝemaj internaĵoj de ĉelo. La citoplasmo estas la baza miksaĵo de jonoj, proteinoj kaj aliaj substancoj solvitaj en akvo, kiu plenigas la internon de la ĉelo. Unu el la funkcioj, kiujn ĝi plenumas, estas Fermentado, la konvertiĝo de glukozo en ATP-energion. Por havi pli progresintajn metabolojn, ĉeloj, al kiuj mankas organetoj, uzas energion de ATP. Ĝi ankaŭ estas uzita por stoki molekulojn en la ĉelo kaj kreskigi la grandecon de la ĉelo."

msgid "WIKI_CILIA_REQUIREMENTS"
msgstr ""

msgid "WIKI_CILIA_SCIENTIFIC_BACKGROUND"
msgstr ""

msgid "WIKI_CILIA_STRATEGY"
msgstr ""

msgid "WIKI_CILIA_UPGRADES"
msgstr ""

#, fuzzy
msgid "WIKI_COMPOUNDS_BUTTON"
msgstr "La gluiĝemaj internaĵoj de ĉelo. La citoplasmo estas la baza miksaĵo de jonoj, proteinoj kaj aliaj substancoj solvitaj en akvo, kiu plenigas la internon de la ĉelo. Unu el la funkcioj, kiujn ĝi plenumas, estas Fermentado, la konvertiĝo de glukozo en ATP-energion. Por havi pli progresintajn metabolojn, ĉeloj, al kiuj mankas organetoj, uzas energion de ATP. Ĝi ankaŭ estas uzita por stoki molekulojn en la ĉelo kaj kreskigi la grandecon de la ĉelo."

#, fuzzy
msgid "WIKI_COMPOUNDS_DEVELOPMENT"
msgstr "Kunmetaĵoj:"

#, fuzzy
msgid "WIKI_COMPOUNDS_INTRO"
msgstr "La gluiĝemaj internaĵoj de ĉelo. La citoplasmo estas la baza miksaĵo de jonoj, proteinoj kaj aliaj substancoj solvitaj en akvo, kiu plenigas la internon de la ĉelo. Unu el la funkcioj, kiujn ĝi plenumas, estas Fermentado, la konvertiĝo de glukozo en ATP-energion. Por havi pli progresintajn metabolojn, ĉeloj, al kiuj mankas organetoj, uzas energion de ATP. Ĝi ankaŭ estas uzita por stoki molekulojn en la ĉelo kaj kreskigi la grandecon de la ĉelo."

msgid "WIKI_COMPOUNDS_TYPES_OF_COMPOUNDS"
msgstr ""

msgid "WIKI_COMPOUND_SYSTEM_DEVELOPMENT_COMPOUNDS_LIST"
msgstr ""

msgid "WIKI_COMPOUND_SYSTEM_DEVELOPMENT_INTRO"
msgstr ""

msgid "WIKI_COMPOUND_SYSTEM_DEVELOPMENT_MICROBE_STAGE"
msgstr ""

msgid "WIKI_COMPOUND_SYSTEM_DEVELOPMENT_OVERVIEW"
msgstr ""

#, fuzzy
msgid "WIKI_CREATURE_EDITOR_COMMA_TECH_EDITOR"
msgstr "Ŝarĝante Mikrobredaktilon"

#, fuzzy
msgid "WIKI_CYTOPLASM_EFFECTS"
msgstr "La gluiĝemaj internaĵoj de ĉelo. La citoplasmo estas la baza miksaĵo de jonoj, proteinoj kaj aliaj substancoj solvitaj en akvo, kiu plenigas la internon de la ĉelo. Unu el la funkcioj, kiujn ĝi plenumas, estas Fermentado, la konvertiĝo de glukozo en ATP-energion. Por havi pli progresintajn metabolojn, ĉeloj, al kiuj mankas organetoj, uzas energion de ATP. Ĝi ankaŭ estas uzita por stoki molekulojn en la ĉelo kaj kreskigi la grandecon de la ĉelo."

#, fuzzy
msgid "WIKI_CYTOPLASM_INTRO"
msgstr "La gluiĝemaj internaĵoj de ĉelo. La citoplasmo estas la baza miksaĵo de jonoj, proteinoj kaj aliaj substancoj solvitaj en akvo, kiu plenigas la internon de la ĉelo. Unu el la funkcioj, kiujn ĝi plenumas, estas Fermentado, la konvertiĝo de glukozo en ATP-energion. Por havi pli progresintajn metabolojn, ĉeloj, al kiuj mankas organetoj, uzas energion de ATP. Ĝi ankaŭ estas uzita por stoki molekulojn en la ĉelo kaj kreskigi la grandecon de la ĉelo."

#, fuzzy
msgid "WIKI_CYTOPLASM_MODIFICATIONS"
msgstr "La gluiĝemaj internaĵoj de ĉelo. La citoplasmo estas la baza miksaĵo de jonoj, proteinoj kaj aliaj substancoj solvitaj en akvo, kiu plenigas la internon de la ĉelo. Unu el la funkcioj, kiujn ĝi plenumas, estas Fermentado, la konvertiĝo de glukozo en ATP-energion. Por havi pli progresintajn metabolojn, ĉeloj, al kiuj mankas organetoj, uzas energion de ATP. Ĝi ankaŭ estas uzita por stoki molekulojn en la ĉelo kaj kreskigi la grandecon de la ĉelo."

#, fuzzy
msgid "WIKI_CYTOPLASM_PROCESSES"
msgstr "Transformas [thrive:compound type=\"glucose\"][/thrive:compound] en [thrive:compound type=\"atp\"][/thrive:compound]."

msgid "WIKI_CYTOPLASM_REQUIREMENTS"
msgstr ""

msgid "WIKI_CYTOPLASM_SCIENTIFIC_BACKGROUND"
msgstr ""

msgid "WIKI_CYTOPLASM_STRATEGY"
msgstr ""

msgid "WIKI_CYTOPLASM_UPGRADES"
msgstr ""

#, fuzzy
msgid "WIKI_DEVELOPMENT"
msgstr "3D Movado"

#, fuzzy
msgid "WIKI_DEVELOPMENT_INFO_BUTTON"
msgstr "Organetoj"

#, fuzzy
msgid "WIKI_DEVELOPMENT_ROOT_INTRO"
msgstr "Organetoj"

msgid "WIKI_EDITORS_AND_MUTATIONS_GENERATIONS_AND_EDITOR_SESSIONS"
msgstr ""

#, fuzzy
msgid "WIKI_EDITORS_AND_MUTATIONS_INTRO"
msgstr "Mitokondrio"

msgid "WIKI_EDITORS_AND_MUTATIONS_MUTATIONS_AND_MUTATION_POINTS"
msgstr ""

msgid "WIKI_ENVIRONMENTAL_CONDITIONS_ENVIRONMENTAL_GASSES"
msgstr ""

#, fuzzy
msgid "WIKI_ENVIRONMENTAL_CONDITIONS_INTRO"
msgstr "Mitokondrio"

#, fuzzy
msgid "WIKI_ENVIRONMENTAL_CONDITIONS_PHYSICAL_CONDITIONS"
msgstr "{0} loĝantaro ŝanĝiĝis per {1} pro: {2}"

msgid "WIKI_ENVIRONMENTAL_CONDITIONS_THE_DAY/NIGHT_CYCLE"
msgstr ""

#, fuzzy
msgid "WIKI_FERROPLAST_EFFECTS"
msgstr "La termoplasto estas duobla membranstrukturo enhavanta termosentemajn pigmentojn kunigitajn en membranaj sakoj. Ĝi estas prokarioto asimilita por uzo de sia eŭkariota gastiganto. La pigmentoj en la termoplasto povas uzi la energion de varmaj diferencoj en la medio por produkti glukozon el akvo kaj gasa karbona dioksido en procezo nomita Termosintezo. La rapideco de ĝia produktado de glukozo dependas de la koncentriĝo de karbona dioksido kaj temperaturo."

#, fuzzy
msgid "WIKI_FERROPLAST_INTRO"
msgstr "La termoplasto estas duobla membranstrukturo enhavanta termosentemajn pigmentojn kunigitajn en membranaj sakoj. Ĝi estas prokarioto asimilita por uzo de sia eŭkariota gastiganto. La pigmentoj en la termoplasto povas uzi la energion de varmaj diferencoj en la medio por produkti glukozon el akvo kaj gasa karbona dioksido en procezo nomita Termosintezo. La rapideco de ĝia produktado de glukozo dependas de la koncentriĝo de karbona dioksido kaj temperaturo."

#, fuzzy
msgid "WIKI_FERROPLAST_MODIFICATIONS"
msgstr "La termoplasto estas duobla membranstrukturo enhavanta termosentemajn pigmentojn kunigitajn en membranaj sakoj. Ĝi estas prokarioto asimilita por uzo de sia eŭkariota gastiganto. La pigmentoj en la termoplasto povas uzi la energion de varmaj diferencoj en la medio por produkti glukozon el akvo kaj gasa karbona dioksido en procezo nomita Termosintezo. La rapideco de ĝia produktado de glukozo dependas de la koncentriĝo de karbona dioksido kaj temperaturo."

#, fuzzy
msgid "WIKI_FERROPLAST_PROCESSES"
msgstr "La termoplasto estas duobla membranstrukturo enhavanta termosentemajn pigmentojn kunigitajn en membranaj sakoj. Ĝi estas prokarioto asimilita por uzo de sia eŭkariota gastiganto. La pigmentoj en la termoplasto povas uzi la energion de varmaj diferencoj en la medio por produkti glukozon el akvo kaj gasa karbona dioksido en procezo nomita Termosintezo. La rapideco de ĝia produktado de glukozo dependas de la koncentriĝo de karbona dioksido kaj temperaturo."

#, fuzzy
msgid "WIKI_FERROPLAST_REQUIREMENTS"
msgstr "Nitrogen-fiksa Plastido"

#, fuzzy
msgid "WIKI_FERROPLAST_SCIENTIFIC_BACKGROUND"
msgstr "La termoplasto estas duobla membranstrukturo enhavanta termosentemajn pigmentojn kunigitajn en membranaj sakoj. Ĝi estas prokarioto asimilita por uzo de sia eŭkariota gastiganto. La pigmentoj en la termoplasto povas uzi la energion de varmaj diferencoj en la medio por produkti glukozon el akvo kaj gasa karbona dioksido en procezo nomita Termosintezo. La rapideco de ĝia produktado de glukozo dependas de la koncentriĝo de karbona dioksido kaj temperaturo."

#, fuzzy
msgid "WIKI_FERROPLAST_STRATEGY"
msgstr "La termoplasto estas duobla membranstrukturo enhavanta termosentemajn pigmentojn kunigitajn en membranaj sakoj. Ĝi estas prokarioto asimilita por uzo de sia eŭkariota gastiganto. La pigmentoj en la termoplasto povas uzi la energion de varmaj diferencoj en la medio por produkti glukozon el akvo kaj gasa karbona dioksido en procezo nomita Termosintezo. La rapideco de ĝia produktado de glukozo dependas de la koncentriĝo de karbona dioksido kaj temperaturo."

#, fuzzy
msgid "WIKI_FERROPLAST_UPGRADES"
msgstr "La termoplasto estas duobla membranstrukturo enhavanta termosentemajn pigmentojn kunigitajn en membranaj sakoj. Ĝi estas prokarioto asimilita por uzo de sia eŭkariota gastiganto. La pigmentoj en la termoplasto povas uzi la energion de varmaj diferencoj en la medio por produkti glukozon el akvo kaj gasa karbona dioksido en procezo nomita Termosintezo. La rapideco de ĝia produktado de glukozo dependas de la koncentriĝo de karbona dioksido kaj temperaturo."

#, fuzzy
msgid "WIKI_FLAGELLUM_EFFECTS"
msgstr "La flagelo estas vip-simila fasko de proteinaj fibroj etendiĝantaj de la membrano de la ĉelo, kiu povas uzi ATP por ondigi kaj peli la ĉelon en direkto."

#, fuzzy
msgid "WIKI_FLAGELLUM_INTRO"
msgstr "La flagelo estas vip-simila fasko de proteinaj fibroj etendiĝantaj de la membrano de la ĉelo, kiu povas uzi ATP por ondigi kaj peli la ĉelon en direkto."

#, fuzzy
msgid "WIKI_FLAGELLUM_MODIFICATIONS"
msgstr "La flagelo estas vip-simila fasko de proteinaj fibroj etendiĝantaj de la membrano de la ĉelo, kiu povas uzi ATP por ondigi kaj peli la ĉelon en direkto."

#, fuzzy
msgid "WIKI_FLAGELLUM_PROCESSES"
msgstr "La flagelo estas vip-simila fasko de proteinaj fibroj etendiĝantaj de la membrano de la ĉelo, kiu povas uzi ATP por ondigi kaj peli la ĉelon en direkto."

msgid "WIKI_FLAGELLUM_REQUIREMENTS"
msgstr ""

msgid "WIKI_FLAGELLUM_SCIENTIFIC_BACKGROUND"
msgstr ""

msgid "WIKI_FLAGELLUM_STRATEGY"
msgstr ""

msgid "WIKI_FLAGELLUM_UPGRADES"
msgstr ""

#, fuzzy
msgid "WIKI_GLYCOLYSIS_COMMA_ANAEROBIC_NITROGEN_FIXATION"
msgstr "Malaerobia Nitrogena Riparado"

#, fuzzy
msgid "WIKI_HEADING_APPENDICES"
msgstr "Nitrogenazo estas proteino kapabla uzi gasan nitrogenon kaj ĉelan energion en la formo de ATP por produkti amoniakon, ĉefan kreskonutraĵon por ĉeloj. Ĉi tio estas procezo nomata Anaeroba Nitrogena Fiksado. Ĉar la nitrogenazo estas suspensie en la citoplasmo, la ĉirkaŭa fluidaĵo iom fermentas."

#, fuzzy
msgid "WIKI_HEADING_BASIC_GAME_MECHANICS"
msgstr "Nitrogenazo estas proteino kapabla uzi gasan nitrogenon kaj ĉelan energion en la formo de ATP por produkti amoniakon, ĉefan kreskonutraĵon por ĉeloj. Ĉi tio estas procezo nomata Anaeroba Nitrogena Fiksado. Ĉar la nitrogenazo estas suspensie en la citoplasmo, la ĉirkaŭa fluidaĵo iom fermentas."

msgid "WIKI_HEADING_COMPOUNDS_LIST"
msgstr ""

#, fuzzy
msgid "WIKI_HEADING_COMPOUND_CLOUDS"
msgstr "Kunmetaĵoj"

#, fuzzy
msgid "WIKI_HEADING_CONCEPT_ART"
msgstr "Kemoplasto"

#, fuzzy
msgid "WIKI_HEADING_CURRENT_DEVELOPMENT"
msgstr "Nitrogenazo estas proteino kapabla uzi gasan nitrogenon kaj ĉelan energion en la formo de ATP por produkti amoniakon, ĉefan kreskonutraĵon por ĉeloj. Ĉi tio estas procezo nomata Anaeroba Nitrogena Fiksado. Ĉar la nitrogenazo estas suspensie en la citoplasmo, la ĉirkaŭa fluidaĵo iom fermentas."

msgid "WIKI_HEADING_DEVELOPMENT"
msgstr ""

#, fuzzy
msgid "WIKI_HEADING_EDITOR"
msgstr ""
"Estas konflikto kun {0}.\n"
"Ĉu vi volas forigi la enigon de {1}?"

msgid "WIKI_HEADING_EFFECTS"
msgstr ""

#, fuzzy
msgid "WIKI_HEADING_ENVIRONMENTAL_GASSES"
msgstr "Nitrogenazo"

#, fuzzy
msgid "WIKI_HEADING_FEATURES"
msgstr "Nitrogenazo estas proteino kapabla uzi gasan nitrogenon kaj ĉelan energion en la formo de ATP por produkti amoniakon, ĉefan kreskonutraĵon por ĉeloj. Ĉi tio estas procezo nomata Anaeroba Nitrogena Fiksado. Ĉar la nitrogenazo estas suspensie en la citoplasmo, la ĉirkaŭa fluidaĵo iom fermentas."

msgid "WIKI_HEADING_FOG_OF_WAR"
msgstr ""

#, fuzzy
msgid "WIKI_HEADING_GAMEPLAY"
msgstr "aŭtomatan evolucion dum ludado"

#, fuzzy
msgid "WIKI_HEADING_GDD"
msgstr ""
"Estas konflikto kun {0}.\n"
"Ĉu vi volas forigi la enigon de {1}?"

#, fuzzy
msgid "WIKI_HEADING_GENERAL_TIPS"
msgstr "Nitrogenazo estas proteino kapabla uzi gasan nitrogenon kaj ĉelan energion en la formo de ATP por produkti amoniakon, ĉefan kreskonutraĵon por ĉeloj. Ĉi tio estas procezo nomata Anaeroba Nitrogena Fiksado. Ĉar la nitrogenazo estas suspensie en la citoplasmo, la ĉirkaŭa fluidaĵo iom fermentas."

msgid "WIKI_HEADING_GENERATIONS_AND_EDITOR_SESSIONS"
msgstr ""

#, fuzzy
msgid "WIKI_HEADING_MICROBE_PARTS"
msgstr ""
"Sur fora fremda planedo, vulkana kaj meteora agado kondukis al la disvolviĝo de nova fenomeno en la universo.\n"
"\n"
"Vivo.\n"
"\n"
"Simplaj mikroboj loĝas en la profundaj regionoj de la oceano. Vi estas la lasta universala komuna prapatro (LUCA) sur ĉi tiu planedo.\n"
"\n"
"Por postvivi en ĉi tiu malamika mondo, vi devos kolekti iujn ajn komponaĵojn, kiujn vi povas trovi, kaj evoluigi ĉiun generacion por konkurenci kontraŭ la aliaj specioj de mikroboj."

#, fuzzy
msgid "WIKI_HEADING_MICROBE_STAGE"
msgstr ""
"Sur fora fremda planedo, vulkana kaj meteora agado kondukis al la disvolviĝo de nova fenomeno en la universo.\n"
"\n"
"Vivo.\n"
"\n"
"Simplaj mikroboj loĝas en la profundaj regionoj de la oceano. Vi estas la lasta universala komuna prapatro (LUCA) sur ĉi tiu planedo.\n"
"\n"
"Por postvivi en ĉi tiu malamika mondo, vi devos kolekti iujn ajn komponaĵojn, kiujn vi povas trovi, kaj evoluigi ĉiun generacion por konkurenci kontraŭ la aliaj specioj de mikroboj."

#, fuzzy
msgid "WIKI_HEADING_MICROBE_STAGE_TIPS"
msgstr ""
"Sur fora fremda planedo, vulkana kaj meteora agado kondukis al la disvolviĝo de nova fenomeno en la universo.\n"
"\n"
"Vivo.\n"
"\n"
"Simplaj mikroboj loĝas en la profundaj regionoj de la oceano. Vi estas la lasta universala komuna prapatro (LUCA) sur ĉi tiu planedo.\n"
"\n"
"Por postvivi en ĉi tiu malamika mondo, vi devos kolekti iujn ajn komponaĵojn, kiujn vi povas trovi, kaj evoluigi ĉiun generacion por konkurenci kontraŭ la aliaj specioj de mikroboj."

msgid "WIKI_HEADING_MODIFICATIONS"
msgstr ""

#, fuzzy
msgid "WIKI_HEADING_MORE_GAME_INFO"
msgstr ""
"Sur fora fremda planedo, vulkana kaj meteora agado kondukis al la disvolviĝo de nova fenomeno en la universo.\n"
"\n"
"Vivo.\n"
"\n"
"Simplaj mikroboj loĝas en la profundaj regionoj de la oceano. Vi estas la lasta universala komuna prapatro (LUCA) sur ĉi tiu planedo.\n"
"\n"
"Por postvivi en ĉi tiu malamika mondo, vi devos kolekti iujn ajn komponaĵojn, kiujn vi povas trovi, kaj evoluigi ĉiun generacion por konkurenci kontraŭ la aliaj specioj de mikroboj."

msgid "WIKI_HEADING_MUTATIONS_AND_MUTATION_POINTS"
msgstr ""

msgid "WIKI_HEADING_OVERVIEW"
msgstr ""

#, fuzzy
msgid "WIKI_HEADING_PATCHES"
msgstr "Nitrogenazo estas proteino kapabla uzi gasan nitrogenon kaj ĉelan energion en la formo de ATP por produkti amoniakon, ĉefan kreskonutraĵon por ĉeloj. Ĉi tio estas procezo nomata Anaeroba Nitrogena Fiksado. Ĉar la nitrogenazo estas suspensie en la citoplasmo, la ĉirkaŭa fluidaĵo iom fermentas."

#, fuzzy
msgid "WIKI_HEADING_PHYSICAL_CONDITIONS"
msgstr "Fizikaj Kondiĉoj"

msgid "WIKI_HEADING_PROCESSES"
msgstr ""

msgid "WIKI_HEADING_REPRODUCTION_IN_THE_MICROBE_STAGE"
msgstr ""

msgid "WIKI_HEADING_REQUIREMENTS"
msgstr ""

msgid "WIKI_HEADING_SCIENTIFIC_BACKGROUND"
msgstr ""

msgid "WIKI_HEADING_STRATEGY"
msgstr ""

msgid "WIKI_HEADING_THE_DAY/NIGHT_CYCLE"
msgstr ""

msgid "WIKI_HEADING_THE_PATCH_MAP"
msgstr ""

#, fuzzy
msgid "WIKI_HEADING_TRANSITIONS"
msgstr "Nitrogenazo estas proteino kapabla uzi gasan nitrogenon kaj ĉelan energion en la formo de ATP por produkti amoniakon, ĉefan kreskonutraĵon por ĉeloj. Ĉi tio estas procezo nomata Anaeroba Nitrogena Fiksado. Ĉar la nitrogenazo estas suspensie en la citoplasmo, la ĉirkaŭa fluidaĵo iom fermentas."

#, fuzzy
msgid "WIKI_HEADING_TYPES_OF_COMPOUNDS"
msgstr "Kunmetaĵoj"

msgid "WIKI_HEADING_UI"
msgstr ""

msgid "WIKI_HEADING_UPGRADES"
msgstr ""

#, fuzzy
msgid "WIKI_HELP_AND_TIPS_BASIC_GAME_MECHANICS"
msgstr "Disloku organeton"

#, fuzzy
msgid "WIKI_HELP_AND_TIPS_BUTTON"
msgstr "La gluiĝemaj internaĵoj de ĉelo. La citoplasmo estas la baza miksaĵo de jonoj, proteinoj kaj aliaj substancoj solvitaj en akvo, kiu plenigas la internon de la ĉelo. Unu el la funkcioj, kiujn ĝi plenumas, estas Fermentado, la konvertiĝo de glukozo en ATP-energion. Por havi pli progresintajn metabolojn, ĉeloj, al kiuj mankas organetoj, uzas energion de ATP. Ĝi ankaŭ estas uzita por stoki molekulojn en la ĉelo kaj kreskigi la grandecon de la ĉelo."

#, fuzzy
msgid "WIKI_HELP_AND_TIPS_COMPOUND_CLOUDS"
msgstr "Kunmetaĵoj"

msgid "WIKI_HELP_AND_TIPS_GENERAL_TIPS"
msgstr ""

#, fuzzy
msgid "WIKI_HELP_AND_TIPS_INTRO"
msgstr "Mitokondrio"

#, fuzzy
msgid "WIKI_HELP_AND_TIPS_MICROBE_PARTS"
msgstr ""
"Sur fora fremda planedo, vulkana kaj meteora agado kondukis al la disvolviĝo de nova fenomeno en la universo.\n"
"\n"
"Vivo.\n"
"\n"
"Simplaj mikroboj loĝas en la profundaj regionoj de la oceano. Vi estas la lasta universala komuna prapatro (LUCA) sur ĉi tiu planedo.\n"
"\n"
"Por postvivi en ĉi tiu malamika mondo, vi devos kolekti iujn ajn komponaĵojn, kiujn vi povas trovi, kaj evoluigi ĉiun generacion por konkurenci kontraŭ la aliaj specioj de mikroboj."

#, fuzzy
msgid "WIKI_HELP_AND_TIPS_MICROBE_STAGE_TIPS"
msgstr ""
"Sur fora fremda planedo, vulkana kaj meteora agado kondukis al la disvolviĝo de nova fenomeno en la universo.\n"
"\n"
"Vivo.\n"
"\n"
"Simplaj mikroboj loĝas en la profundaj regionoj de la oceano. Vi estas la lasta universala komuna prapatro (LUCA) sur ĉi tiu planedo.\n"
"\n"
"Por postvivi en ĉi tiu malamika mondo, vi devos kolekti iujn ajn komponaĵojn, kiujn vi povas trovi, kaj evoluigi ĉiun generacion por konkurenci kontraŭ la aliaj specioj de mikroboj."

msgid "WIKI_HELP_AND_TIPS_MORE_GAME_INFO"
msgstr ""

#, fuzzy
msgid "WIKI_HYDROGENASE_EFFECTS"
msgstr "Nitrogenazo estas proteino kapabla uzi gasan nitrogenon kaj ĉelan energion en la formo de ATP por produkti amoniakon, ĉefan kreskonutraĵon por ĉeloj. Ĉi tio estas procezo nomata Anaeroba Nitrogena Fiksado. Ĉar la nitrogenazo estas suspensie en la citoplasmo, la ĉirkaŭa fluidaĵo iom fermentas."

#, fuzzy
msgid "WIKI_HYDROGENASE_INTRO"
msgstr "Nitrogenazo estas proteino kapabla uzi gasan nitrogenon kaj ĉelan energion en la formo de ATP por produkti amoniakon, ĉefan kreskonutraĵon por ĉeloj. Ĉi tio estas procezo nomata Anaeroba Nitrogena Fiksado. Ĉar la nitrogenazo estas suspensie en la citoplasmo, la ĉirkaŭa fluidaĵo iom fermentas."

#, fuzzy
msgid "WIKI_HYDROGENASE_MODIFICATIONS"
msgstr "Nitrogenazo estas proteino kapabla uzi gasan nitrogenon kaj ĉelan energion en la formo de ATP por produkti amoniakon, ĉefan kreskonutraĵon por ĉeloj. Ĉi tio estas procezo nomata Anaeroba Nitrogena Fiksado. Ĉar la nitrogenazo estas suspensie en la citoplasmo, la ĉirkaŭa fluidaĵo iom fermentas."

#, fuzzy
msgid "WIKI_HYDROGENASE_PROCESSES"
msgstr "Nitrogenazo estas proteino kapabla uzi gasan nitrogenon kaj ĉelan energion en la formo de ATP por produkti amoniakon, ĉefan kreskonutraĵon por ĉeloj. Ĉi tio estas procezo nomata Anaeroba Nitrogena Fiksado. Ĉar la nitrogenazo estas suspensie en la citoplasmo, la ĉirkaŭa fluidaĵo iom fermentas."

#, fuzzy
msgid "WIKI_HYDROGENASE_REQUIREMENTS"
msgstr "La termoplasto estas duobla membranstrukturo enhavanta termosentemajn pigmentojn kunigitajn en membranaj sakoj. Ĝi estas prokarioto asimilita por uzo de sia eŭkariota gastiganto. La pigmentoj en la termoplasto povas uzi la energion de varmaj diferencoj en la medio por produkti glukozon el akvo kaj gasa karbona dioksido en procezo nomita Termosintezo. La rapideco de ĝia produktado de glukozo dependas de la koncentriĝo de karbona dioksido kaj temperaturo."

#, fuzzy
msgid "WIKI_HYDROGENASE_SCIENTIFIC_BACKGROUND"
msgstr "Nitrogenazo estas proteino kapabla uzi gasan nitrogenon kaj ĉelan energion en la formo de ATP por produkti amoniakon, ĉefan kreskonutraĵon por ĉeloj. Ĉi tio estas procezo nomata Anaeroba Nitrogena Fiksado. Ĉar la nitrogenazo estas suspensie en la citoplasmo, la ĉirkaŭa fluidaĵo iom fermentas."

#, fuzzy
msgid "WIKI_HYDROGENASE_STRATEGY"
msgstr "Nitrogenazo estas proteino kapabla uzi gasan nitrogenon kaj ĉelan energion en la formo de ATP por produkti amoniakon, ĉefan kreskonutraĵon por ĉeloj. Ĉi tio estas procezo nomata Anaeroba Nitrogena Fiksado. Ĉar la nitrogenazo estas suspensie en la citoplasmo, la ĉirkaŭa fluidaĵo iom fermentas."

#, fuzzy
msgid "WIKI_HYDROGENASE_UPGRADES"
msgstr "Nitrogenazo estas proteino kapabla uzi gasan nitrogenon kaj ĉelan energion en la formo de ATP por produkti amoniakon, ĉefan kreskonutraĵon por ĉeloj. Ĉi tio estas procezo nomata Anaeroba Nitrogena Fiksado. Ĉar la nitrogenazo estas suspensie en la citoplasmo, la ĉirkaŭa fluidaĵo iom fermentas."

#, fuzzy
msgid "WIKI_HYDROGENOSOME_EFFECTS"
msgstr "Nitrogenazo estas proteino kapabla uzi gasan nitrogenon kaj ĉelan energion en la formo de ATP por produkti amoniakon, ĉefan kreskonutraĵon por ĉeloj. Ĉi tio estas procezo nomata Anaeroba Nitrogena Fiksado. Ĉar la nitrogenazo estas suspensie en la citoplasmo, la ĉirkaŭa fluidaĵo iom fermentas."

#, fuzzy
msgid "WIKI_HYDROGENOSOME_INTRO"
msgstr "Nitrogenazo estas proteino kapabla uzi gasan nitrogenon kaj ĉelan energion en la formo de ATP por produkti amoniakon, ĉefan kreskonutraĵon por ĉeloj. Ĉi tio estas procezo nomata Anaeroba Nitrogena Fiksado. Ĉar la nitrogenazo estas suspensie en la citoplasmo, la ĉirkaŭa fluidaĵo iom fermentas."

#, fuzzy
msgid "WIKI_HYDROGENOSOME_MODIFICATIONS"
msgstr "Nitrogenazo estas proteino kapabla uzi gasan nitrogenon kaj ĉelan energion en la formo de ATP por produkti amoniakon, ĉefan kreskonutraĵon por ĉeloj. Ĉi tio estas procezo nomata Anaeroba Nitrogena Fiksado. Ĉar la nitrogenazo estas suspensie en la citoplasmo, la ĉirkaŭa fluidaĵo iom fermentas."

#, fuzzy
msgid "WIKI_HYDROGENOSOME_PROCESSES"
msgstr "Nitrogenazo estas proteino kapabla uzi gasan nitrogenon kaj ĉelan energion en la formo de ATP por produkti amoniakon, ĉefan kreskonutraĵon por ĉeloj. Ĉi tio estas procezo nomata Anaeroba Nitrogena Fiksado. Ĉar la nitrogenazo estas suspensie en la citoplasmo, la ĉirkaŭa fluidaĵo iom fermentas."

#, fuzzy
msgid "WIKI_HYDROGENOSOME_REQUIREMENTS"
msgstr "La termoplasto estas duobla membranstrukturo enhavanta termosentemajn pigmentojn kunigitajn en membranaj sakoj. Ĝi estas prokarioto asimilita por uzo de sia eŭkariota gastiganto. La pigmentoj en la termoplasto povas uzi la energion de varmaj diferencoj en la medio por produkti glukozon el akvo kaj gasa karbona dioksido en procezo nomita Termosintezo. La rapideco de ĝia produktado de glukozo dependas de la koncentriĝo de karbona dioksido kaj temperaturo."

#, fuzzy
msgid "WIKI_HYDROGENOSOME_SCIENTIFIC_BACKGROUND"
msgstr "Nitrogenazo estas proteino kapabla uzi gasan nitrogenon kaj ĉelan energion en la formo de ATP por produkti amoniakon, ĉefan kreskonutraĵon por ĉeloj. Ĉi tio estas procezo nomata Anaeroba Nitrogena Fiksado. Ĉar la nitrogenazo estas suspensie en la citoplasmo, la ĉirkaŭa fluidaĵo iom fermentas."

#, fuzzy
msgid "WIKI_HYDROGENOSOME_STRATEGY"
msgstr "Nitrogenazo estas proteino kapabla uzi gasan nitrogenon kaj ĉelan energion en la formo de ATP por produkti amoniakon, ĉefan kreskonutraĵon por ĉeloj. Ĉi tio estas procezo nomata Anaeroba Nitrogena Fiksado. Ĉar la nitrogenazo estas suspensie en la citoplasmo, la ĉirkaŭa fluidaĵo iom fermentas."

#, fuzzy
msgid "WIKI_HYDROGENOSOME_UPGRADES"
msgstr "Nitrogenazo estas proteino kapabla uzi gasan nitrogenon kaj ĉelan energion en la formo de ATP por produkti amoniakon, ĉefan kreskonutraĵon por ĉeloj. Ĉi tio estas procezo nomata Anaeroba Nitrogena Fiksado. Ĉar la nitrogenazo estas suspensie en la citoplasmo, la ĉirkaŭa fluidaĵo iom fermentas."

#, fuzzy
msgid "WIKI_INDUSTRIAL_STAGE_CURRENT_DEVELOPMENT"
msgstr "Nitrogenazo estas proteino kapabla uzi gasan nitrogenon kaj ĉelan energion en la formo de ATP por produkti amoniakon, ĉefan kreskonutraĵon por ĉeloj. Ĉi tio estas procezo nomata Anaeroba Nitrogena Fiksado. Ĉar la nitrogenazo estas suspensie en la citoplasmo, la ĉirkaŭa fluidaĵo iom fermentas."

#, fuzzy
msgid "WIKI_INDUSTRIAL_STAGE_FEATURES"
msgstr "Nitrogenazo estas proteino kapabla uzi gasan nitrogenon kaj ĉelan energion en la formo de ATP por produkti amoniakon, ĉefan kreskonutraĵon por ĉeloj. Ĉi tio estas procezo nomata Anaeroba Nitrogena Fiksado. Ĉar la nitrogenazo estas suspensie en la citoplasmo, la ĉirkaŭa fluidaĵo iom fermentas."

#, fuzzy
msgid "WIKI_INDUSTRIAL_STAGE_INTRO"
msgstr ""
"Estas konflikto kun {0}.\n"
"Ĉu vi volas forigi la enigon de {1}?"

msgid "WIKI_INDUSTRIAL_STAGE_OVERVIEW"
msgstr ""

#, fuzzy
msgid "WIKI_INDUSTRIAL_STAGE_TRANSITIONS"
msgstr "{0} loĝantaro ŝanĝiĝis per {1} pro: {2}"

#, fuzzy
msgid "WIKI_INDUSTRIAL_STAGE_UI"
msgstr ""
"Estas konflikto kun {0}.\n"
"Ĉu vi volas forigi la enigon de {1}?"

msgid "WIKI_INJECTISOME_PILUS"
msgstr ""

msgid "WIKI_LYSOSOME_EFFECTS"
msgstr ""

#, fuzzy
msgid "WIKI_LYSOSOME_INTRO"
msgstr "Metabolosomoj estas aretoj de proteinoj envolvitaj en proteinaj ŝeloj. Ili povas konverti glukozon en ATP kun multe pli alta rapideco ol oni povas esti farita en la citoplasmo en proceso nomita Aeroba Respirado. Tamen ĝi postulas oksigenon por funkcii, kaj pli malaltaj niveloj de oksigeno en la medio malrapidigos la rapidon de ĝia produktado de ATP. Ĉar la metabolosomoj estas suspenditaj rekte en la citoplasmo, la ĉirkaŭa likvaĵo iom fermentas."

#, fuzzy
msgid "WIKI_LYSOSOME_MODIFICATIONS"
msgstr "Metabolosomoj estas aretoj de proteinoj envolvitaj en proteinaj ŝeloj. Ili povas konverti glukozon en ATP kun multe pli alta rapideco ol oni povas esti farita en la citoplasmo en proceso nomita Aeroba Respirado. Tamen ĝi postulas oksigenon por funkcii, kaj pli malaltaj niveloj de oksigeno en la medio malrapidigos la rapidon de ĝia produktado de ATP. Ĉar la metabolosomoj estas suspenditaj rekte en la citoplasmo, la ĉirkaŭa likvaĵo iom fermentas."

#, fuzzy
msgid "WIKI_LYSOSOME_PROCESSES"
msgstr "Metabolosomoj estas aretoj de proteinoj envolvitaj en proteinaj ŝeloj. Ili povas konverti glukozon en ATP kun multe pli alta rapideco ol oni povas esti farita en la citoplasmo en proceso nomita Aeroba Respirado. Tamen ĝi postulas oksigenon por funkcii, kaj pli malaltaj niveloj de oksigeno en la medio malrapidigos la rapidon de ĝia produktado de ATP. Ĉar la metabolosomoj estas suspenditaj rekte en la citoplasmo, la ĉirkaŭa likvaĵo iom fermentas."

msgid "WIKI_LYSOSOME_REQUIREMENTS"
msgstr ""

msgid "WIKI_LYSOSOME_SCIENTIFIC_BACKGROUND"
msgstr ""

msgid "WIKI_LYSOSOME_STRATEGY"
msgstr ""

msgid "WIKI_LYSOSOME_UPGRADES"
msgstr ""

#, fuzzy
msgid "WIKI_MACROSCOPIC_STAGE_CONCEPT_ART"
msgstr "Disloku organeton"

#, fuzzy
msgid "WIKI_MACROSCOPIC_STAGE_CURRENT_DEVELOPMENT"
msgstr "Nitrogenazo estas proteino kapabla uzi gasan nitrogenon kaj ĉelan energion en la formo de ATP por produkti amoniakon, ĉefan kreskonutraĵon por ĉeloj. Ĉi tio estas procezo nomata Anaeroba Nitrogena Fiksado. Ĉar la nitrogenazo estas suspensie en la citoplasmo, la ĉirkaŭa fluidaĵo iom fermentas."

#, fuzzy
msgid "WIKI_MACROSCOPIC_STAGE_FEATURES"
msgstr "Kerno/Nukleo"

#, fuzzy
msgid "WIKI_MACROSCOPIC_STAGE_INTRO"
msgstr ""
"Sur fora fremda planedo, vulkana kaj meteora agado kondukis al la disvolviĝo de nova fenomeno en la universo.\n"
"\n"
"Vivo.\n"
"\n"
"Simplaj mikroboj loĝas en la profundaj regionoj de la oceano. Vi estas la lasta universala komuna prapatro (LUCA) sur ĉi tiu planedo.\n"
"\n"
"Por postvivi en ĉi tiu malamika mondo, vi devos kolekti iujn ajn komponaĵojn, kiujn vi povas trovi, kaj evoluigi ĉiun generacion por konkurenci kontraŭ la aliaj specioj de mikroboj."

#, fuzzy
msgid "WIKI_MACROSCOPIC_STAGE_OVERVIEW"
msgstr ""
"Sur fora fremda planedo, vulkana kaj meteora agado kondukis al la disvolviĝo de nova fenomeno en la universo.\n"
"\n"
"Vivo.\n"
"\n"
"Simplaj mikroboj loĝas en la profundaj regionoj de la oceano. Vi estas la lasta universala komuna prapatro (LUCA) sur ĉi tiu planedo.\n"
"\n"
"Por postvivi en ĉi tiu malamika mondo, vi devos kolekti iujn ajn komponaĵojn, kiujn vi povas trovi, kaj evoluigi ĉiun generacion por konkurenci kontraŭ la aliaj specioj de mikroboj."

#, fuzzy
msgid "WIKI_MACROSCOPIC_STAGE_TRANSITIONS"
msgstr "Nitrogenazo"

#, fuzzy
msgid "WIKI_MACROSCOPIC_STAGE_UI"
msgstr ""
"Sur fora fremda planedo, vulkana kaj meteora agado kondukis al la disvolviĝo de nova fenomeno en la universo.\n"
"\n"
"Vivo.\n"
"\n"
"Simplaj mikroboj loĝas en la profundaj regionoj de la oceano. Vi estas la lasta universala komuna prapatro (LUCA) sur ĉi tiu planedo.\n"
"\n"
"Por postvivi en ĉi tiu malamika mondo, vi devos kolekti iujn ajn komponaĵojn, kiujn vi povas trovi, kaj evoluigi ĉiun generacion por konkurenci kontraŭ la aliaj specioj de mikroboj."

#, fuzzy
msgid "WIKI_MECHANICS"
msgstr "Disloku organeton"

#, fuzzy
msgid "WIKI_MECHANICS_ROOT_INTRO"
msgstr "Organetoj"

#, fuzzy
msgid "WIKI_MELANOSOME_EFFECTS"
msgstr "Metabolosomoj estas aretoj de proteinoj envolvitaj en proteinaj ŝeloj. Ili povas konverti glukozon en ATP kun multe pli alta rapideco ol oni povas esti farita en la citoplasmo en proceso nomita Aeroba Respirado. Tamen ĝi postulas oksigenon por funkcii, kaj pli malaltaj niveloj de oksigeno en la medio malrapidigos la rapidon de ĝia produktado de ATP. Ĉar la metabolosomoj estas suspenditaj rekte en la citoplasmo, la ĉirkaŭa likvaĵo iom fermentas."

#, fuzzy
msgid "WIKI_MELANOSOME_INTRO"
msgstr "Metabolosomoj estas aretoj de proteinoj envolvitaj en proteinaj ŝeloj. Ili povas konverti glukozon en ATP kun multe pli alta rapideco ol oni povas esti farita en la citoplasmo en proceso nomita Aeroba Respirado. Tamen ĝi postulas oksigenon por funkcii, kaj pli malaltaj niveloj de oksigeno en la medio malrapidigos la rapidon de ĝia produktado de ATP. Ĉar la metabolosomoj estas suspenditaj rekte en la citoplasmo, la ĉirkaŭa likvaĵo iom fermentas."

#, fuzzy
msgid "WIKI_MELANOSOME_MODIFICATIONS"
msgstr "Metabolosomoj estas aretoj de proteinoj envolvitaj en proteinaj ŝeloj. Ili povas konverti glukozon en ATP kun multe pli alta rapideco ol oni povas esti farita en la citoplasmo en proceso nomita Aeroba Respirado. Tamen ĝi postulas oksigenon por funkcii, kaj pli malaltaj niveloj de oksigeno en la medio malrapidigos la rapidon de ĝia produktado de ATP. Ĉar la metabolosomoj estas suspenditaj rekte en la citoplasmo, la ĉirkaŭa likvaĵo iom fermentas."

#, fuzzy
msgid "WIKI_MELANOSOME_PROCESSES"
msgstr "Metabolosomoj estas aretoj de proteinoj envolvitaj en proteinaj ŝeloj. Ili povas konverti glukozon en ATP kun multe pli alta rapideco ol oni povas esti farita en la citoplasmo en proceso nomita Aeroba Respirado. Tamen ĝi postulas oksigenon por funkcii, kaj pli malaltaj niveloj de oksigeno en la medio malrapidigos la rapidon de ĝia produktado de ATP. Ĉar la metabolosomoj estas suspenditaj rekte en la citoplasmo, la ĉirkaŭa likvaĵo iom fermentas."

#, fuzzy
msgid "WIKI_MELANOSOME_REQUIREMENTS"
msgstr "Metabolosomoj estas aretoj de proteinoj envolvitaj en proteinaj ŝeloj. Ili povas konverti glukozon en ATP kun multe pli alta rapideco ol oni povas esti farita en la citoplasmo en proceso nomita Aeroba Respirado. Tamen ĝi postulas oksigenon por funkcii, kaj pli malaltaj niveloj de oksigeno en la medio malrapidigos la rapidon de ĝia produktado de ATP. Ĉar la metabolosomoj estas suspenditaj rekte en la citoplasmo, la ĉirkaŭa likvaĵo iom fermentas."

#, fuzzy
msgid "WIKI_MELANOSOME_SCIENTIFIC_BACKGROUND"
msgstr "Metabolosomoj estas aretoj de proteinoj envolvitaj en proteinaj ŝeloj. Ili povas konverti glukozon en ATP kun multe pli alta rapideco ol oni povas esti farita en la citoplasmo en proceso nomita Aeroba Respirado. Tamen ĝi postulas oksigenon por funkcii, kaj pli malaltaj niveloj de oksigeno en la medio malrapidigos la rapidon de ĝia produktado de ATP. Ĉar la metabolosomoj estas suspenditaj rekte en la citoplasmo, la ĉirkaŭa likvaĵo iom fermentas."

#, fuzzy
msgid "WIKI_MELANOSOME_STRATEGY"
msgstr "Metabolosomoj estas aretoj de proteinoj envolvitaj en proteinaj ŝeloj. Ili povas konverti glukozon en ATP kun multe pli alta rapideco ol oni povas esti farita en la citoplasmo en proceso nomita Aeroba Respirado. Tamen ĝi postulas oksigenon por funkcii, kaj pli malaltaj niveloj de oksigeno en la medio malrapidigos la rapidon de ĝia produktado de ATP. Ĉar la metabolosomoj estas suspenditaj rekte en la citoplasmo, la ĉirkaŭa likvaĵo iom fermentas."

#, fuzzy
msgid "WIKI_MELANOSOME_UPGRADES"
msgstr "Metabolosomoj estas aretoj de proteinoj envolvitaj en proteinaj ŝeloj. Ili povas konverti glukozon en ATP kun multe pli alta rapideco ol oni povas esti farita en la citoplasmo en proceso nomita Aeroba Respirado. Tamen ĝi postulas oksigenon por funkcii, kaj pli malaltaj niveloj de oksigeno en la medio malrapidigos la rapidon de ĝia produktado de ATP. Ĉar la metabolosomoj estas suspenditaj rekte en la citoplasmo, la ĉirkaŭa likvaĵo iom fermentas."

#, fuzzy
msgid "WIKI_METABOLOSOMES_EFFECTS"
msgstr "Metabolosomoj estas aretoj de proteinoj envolvitaj en proteinaj ŝeloj. Ili povas konverti glukozon en ATP kun multe pli alta rapideco ol oni povas esti farita en la citoplasmo en proceso nomita Aeroba Respirado. Tamen ĝi postulas oksigenon por funkcii, kaj pli malaltaj niveloj de oksigeno en la medio malrapidigos la rapidon de ĝia produktado de ATP. Ĉar la metabolosomoj estas suspenditaj rekte en la citoplasmo, la ĉirkaŭa likvaĵo iom fermentas."

#, fuzzy
msgid "WIKI_METABOLOSOMES_INTRO"
msgstr "Metabolosomoj"

#, fuzzy
msgid "WIKI_METABOLOSOMES_MODIFICATIONS"
msgstr "Metabolosomoj estas aretoj de proteinoj envolvitaj en proteinaj ŝeloj. Ili povas konverti glukozon en ATP kun multe pli alta rapideco ol oni povas esti farita en la citoplasmo en proceso nomita Aeroba Respirado. Tamen ĝi postulas oksigenon por funkcii, kaj pli malaltaj niveloj de oksigeno en la medio malrapidigos la rapidon de ĝia produktado de ATP. Ĉar la metabolosomoj estas suspenditaj rekte en la citoplasmo, la ĉirkaŭa likvaĵo iom fermentas."

#, fuzzy
msgid "WIKI_METABOLOSOMES_PROCESSES"
msgstr "Transformas [thrive:compound type=\"glucose\"][/thrive:compound] en [thrive:compound type=\"atp\"][/thrive:compound]. Kurzo skalas kun la koncentro de [thrive:compound type=\"oxygen\"][/thrive:compound]."

#, fuzzy
msgid "WIKI_METABOLOSOMES_REQUIREMENTS"
msgstr "Metabolosomoj estas aretoj de proteinoj envolvitaj en proteinaj ŝeloj. Ili povas konverti glukozon en ATP kun multe pli alta rapideco ol oni povas esti farita en la citoplasmo en proceso nomita Aeroba Respirado. Tamen ĝi postulas oksigenon por funkcii, kaj pli malaltaj niveloj de oksigeno en la medio malrapidigos la rapidon de ĝia produktado de ATP. Ĉar la metabolosomoj estas suspenditaj rekte en la citoplasmo, la ĉirkaŭa likvaĵo iom fermentas."

#, fuzzy
msgid "WIKI_METABOLOSOMES_SCIENTIFIC_BACKGROUND"
msgstr "Metabolosomoj estas aretoj de proteinoj envolvitaj en proteinaj ŝeloj. Ili povas konverti glukozon en ATP kun multe pli alta rapideco ol oni povas esti farita en la citoplasmo en proceso nomita Aeroba Respirado. Tamen ĝi postulas oksigenon por funkcii, kaj pli malaltaj niveloj de oksigeno en la medio malrapidigos la rapidon de ĝia produktado de ATP. Ĉar la metabolosomoj estas suspenditaj rekte en la citoplasmo, la ĉirkaŭa likvaĵo iom fermentas."

#, fuzzy
msgid "WIKI_METABOLOSOMES_STRATEGY"
msgstr "Metabolosomoj estas aretoj de proteinoj envolvitaj en proteinaj ŝeloj. Ili povas konverti glukozon en ATP kun multe pli alta rapideco ol oni povas esti farita en la citoplasmo en proceso nomita Aeroba Respirado. Tamen ĝi postulas oksigenon por funkcii, kaj pli malaltaj niveloj de oksigeno en la medio malrapidigos la rapidon de ĝia produktado de ATP. Ĉar la metabolosomoj estas suspenditaj rekte en la citoplasmo, la ĉirkaŭa likvaĵo iom fermentas."

#, fuzzy
msgid "WIKI_METABOLOSOMES_UPGRADES"
msgstr "Metabolosomoj estas aretoj de proteinoj envolvitaj en proteinaj ŝeloj. Ili povas konverti glukozon en ATP kun multe pli alta rapideco ol oni povas esti farita en la citoplasmo en proceso nomita Aeroba Respirado. Tamen ĝi postulas oksigenon por funkcii, kaj pli malaltaj niveloj de oksigeno en la medio malrapidigos la rapidon de ĝia produktado de ATP. Ĉar la metabolosomoj estas suspenditaj rekte en la citoplasmo, la ĉirkaŭa likvaĵo iom fermentas."

#, fuzzy
msgid "WIKI_MICROBE_STAGE_APPENDICES"
msgstr ""
"Sur fora fremda planedo, vulkana kaj meteora agado kondukis al la disvolviĝo de nova fenomeno en la universo.\n"
"\n"
"Vivo.\n"
"\n"
"Simplaj mikroboj loĝas en la profundaj regionoj de la oceano. Vi estas la lasta universala komuna prapatro (LUCA) sur ĉi tiu planedo.\n"
"\n"
"Por postvivi en ĉi tiu malamika mondo, vi devos kolekti iujn ajn komponaĵojn, kiujn vi povas trovi, kaj evoluigi ĉiun generacion por konkurenci kontraŭ la aliaj specioj de mikroboj."

#, fuzzy
msgid "WIKI_MICROBE_STAGE_BUTTON"
msgstr ""
"Sur fora fremda planedo, vulkana kaj meteora agado kondukis al la disvolviĝo de nova fenomeno en la universo.\n"
"\n"
"Vivo.\n"
"\n"
"Simplaj mikroboj loĝas en la profundaj regionoj de la oceano. Vi estas la lasta universala komuna prapatro (LUCA) sur ĉi tiu planedo.\n"
"\n"
"Por postvivi en ĉi tiu malamika mondo, vi devos kolekti iujn ajn komponaĵojn, kiujn vi povas trovi, kaj evoluigi ĉiun generacion por konkurenci kontraŭ la aliaj specioj de mikroboj."

#, fuzzy
msgid "WIKI_MICROBE_STAGE_EDITOR"
msgstr "Ŝarĝante Mikrobredaktilon"

#, fuzzy
msgid "WIKI_MICROBE_STAGE_GAMEPLAY"
msgstr ""
"Sur fora fremda planedo, vulkana kaj meteora agado kondukis al la disvolviĝo de nova fenomeno en la universo.\n"
"\n"
"Vivo.\n"
"\n"
"Simplaj mikroboj loĝas en la profundaj regionoj de la oceano. Vi estas la lasta universala komuna prapatro (LUCA) sur ĉi tiu planedo.\n"
"\n"
"Por postvivi en ĉi tiu malamika mondo, vi devos kolekti iujn ajn komponaĵojn, kiujn vi povas trovi, kaj evoluigi ĉiun generacion por konkurenci kontraŭ la aliaj specioj de mikroboj."

#, fuzzy
msgid "WIKI_MICROBE_STAGE_GDD"
msgstr ""
"Sur fora fremda planedo, vulkana kaj meteora agado kondukis al la disvolviĝo de nova fenomeno en la universo.\n"
"\n"
"Vivo.\n"
"\n"
"Simplaj mikroboj loĝas en la profundaj regionoj de la oceano. Vi estas la lasta universala komuna prapatro (LUCA) sur ĉi tiu planedo.\n"
"\n"
"Por postvivi en ĉi tiu malamika mondo, vi devos kolekti iujn ajn komponaĵojn, kiujn vi povas trovi, kaj evoluigi ĉiun generacion por konkurenci kontraŭ la aliaj specioj de mikroboj."

#, fuzzy
msgid "WIKI_MICROBE_STAGE_INTRO"
msgstr ""
"Sur fora fremda planedo, vulkana kaj meteora agado kondukis al la disvolviĝo de nova fenomeno en la universo.\n"
"\n"
"Vivo.\n"
"\n"
"Simplaj mikroboj loĝas en la profundaj regionoj de la oceano. Vi estas la lasta universala komuna prapatro (LUCA) sur ĉi tiu planedo.\n"
"\n"
"Por postvivi en ĉi tiu malamika mondo, vi devos kolekti iujn ajn komponaĵojn, kiujn vi povas trovi, kaj evoluigi ĉiun generacion por konkurenci kontraŭ la aliaj specioj de mikroboj."

#, fuzzy
msgid "WIKI_MITOCHONDRION_EFFECTS"
msgstr "La potencocentro de la ĉelo. La mitokondrio (pluralo: mitokondrioj) estas duobla membrana strukturo plenigita de proteinoj kaj enzimoj. Ĝi estas prokarioto asimilita por uzo de sia eŭkariota gastiganto. Ĝi povas konverti glukozon en ATP-on kun multe pli alta efikeco ol oni povas fari ĝin en la citoplasmo en proceso nomata Aeroba Respirado. Tamen ĝi postulas oksigenon por funkcii, kaj pli malaltaj niveloj de oksigeno en la medio malrapidigos la rapidon de ĝia produktado de ATP."

#, fuzzy
msgid "WIKI_MITOCHONDRION_INTRO"
msgstr "Mitokondrio"

#, fuzzy
msgid "WIKI_MITOCHONDRION_MODIFICATIONS"
msgstr "La potencocentro de la ĉelo. La mitokondrio (pluralo: mitokondrioj) estas duobla membrana strukturo plenigita de proteinoj kaj enzimoj. Ĝi estas prokarioto asimilita por uzo de sia eŭkariota gastiganto. Ĝi povas konverti glukozon en ATP-on kun multe pli alta efikeco ol oni povas fari ĝin en la citoplasmo en proceso nomata Aeroba Respirado. Tamen ĝi postulas oksigenon por funkcii, kaj pli malaltaj niveloj de oksigeno en la medio malrapidigos la rapidon de ĝia produktado de ATP."

#, fuzzy
msgid "WIKI_MITOCHONDRION_PROCESSES"
msgstr "La potencocentro de la ĉelo. La mitokondrio (pluralo: mitokondrioj) estas duobla membrana strukturo plenigita de proteinoj kaj enzimoj. Ĝi estas prokarioto asimilita por uzo de sia eŭkariota gastiganto. Ĝi povas konverti glukozon en ATP-on kun multe pli alta efikeco ol oni povas fari ĝin en la citoplasmo en proceso nomata Aeroba Respirado. Tamen ĝi postulas oksigenon por funkcii, kaj pli malaltaj niveloj de oksigeno en la medio malrapidigos la rapidon de ĝia produktado de ATP."

#, fuzzy
msgid "WIKI_MITOCHONDRION_REQUIREMENTS"
msgstr "La potencocentro de la ĉelo. La mitokondrio (pluralo: mitokondrioj) estas duobla membrana strukturo plenigita de proteinoj kaj enzimoj. Ĝi estas prokarioto asimilita por uzo de sia eŭkariota gastiganto. Ĝi povas konverti glukozon en ATP-on kun multe pli alta efikeco ol oni povas fari ĝin en la citoplasmo en proceso nomata Aeroba Respirado. Tamen ĝi postulas oksigenon por funkcii, kaj pli malaltaj niveloj de oksigeno en la medio malrapidigos la rapidon de ĝia produktado de ATP."

#, fuzzy
msgid "WIKI_MITOCHONDRION_SCIENTIFIC_BACKGROUND"
msgstr "La potencocentro de la ĉelo. La mitokondrio (pluralo: mitokondrioj) estas duobla membrana strukturo plenigita de proteinoj kaj enzimoj. Ĝi estas prokarioto asimilita por uzo de sia eŭkariota gastiganto. Ĝi povas konverti glukozon en ATP-on kun multe pli alta efikeco ol oni povas fari ĝin en la citoplasmo en proceso nomata Aeroba Respirado. Tamen ĝi postulas oksigenon por funkcii, kaj pli malaltaj niveloj de oksigeno en la medio malrapidigos la rapidon de ĝia produktado de ATP."

#, fuzzy
msgid "WIKI_MITOCHONDRION_STRATEGY"
msgstr "La potencocentro de la ĉelo. La mitokondrio (pluralo: mitokondrioj) estas duobla membrana strukturo plenigita de proteinoj kaj enzimoj. Ĝi estas prokarioto asimilita por uzo de sia eŭkariota gastiganto. Ĝi povas konverti glukozon en ATP-on kun multe pli alta efikeco ol oni povas fari ĝin en la citoplasmo en proceso nomata Aeroba Respirado. Tamen ĝi postulas oksigenon por funkcii, kaj pli malaltaj niveloj de oksigeno en la medio malrapidigos la rapidon de ĝia produktado de ATP."

#, fuzzy
msgid "WIKI_MITOCHONDRION_UPGRADES"
msgstr "La potencocentro de la ĉelo. La mitokondrio (pluralo: mitokondrioj) estas duobla membrana strukturo plenigita de proteinoj kaj enzimoj. Ĝi estas prokarioto asimilita por uzo de sia eŭkariota gastiganto. Ĝi povas konverti glukozon en ATP-on kun multe pli alta efikeco ol oni povas fari ĝin en la citoplasmo en proceso nomata Aeroba Respirado. Tamen ĝi postulas oksigenon por funkcii, kaj pli malaltaj niveloj de oksigeno en la medio malrapidigos la rapidon de ĝia produktado de ATP."

#, fuzzy
msgid "WIKI_MULTICELLULAR_STAGE_CONCEPT_ART"
msgstr "Disloku organeton"

#, fuzzy
msgid "WIKI_MULTICELLULAR_STAGE_CURRENT_DEVELOPMENT"
msgstr "Ŝarĝante Mikrobredaktilon"

#, fuzzy
msgid "WIKI_MULTICELLULAR_STAGE_FEATURES"
msgstr "Disloku organeton"

#, fuzzy
msgid "WIKI_MULTICELLULAR_STAGE_INTRO"
msgstr "Disloku organeton"

#, fuzzy
msgid "WIKI_MULTICELLULAR_STAGE_OVERVIEW"
msgstr "Disloku organeton"

#, fuzzy
msgid "WIKI_MULTICELLULAR_STAGE_TRANSITIONS"
msgstr "Disloku organeton"

#, fuzzy
msgid "WIKI_MULTICELLULAR_STAGE_UI"
msgstr "Disloku organeton"

msgid "WIKI_MYOFIBRIL_EFFECTS"
msgstr ""

msgid "WIKI_MYOFIBRIL_INTRO"
msgstr ""

msgid "WIKI_MYOFIBRIL_MODIFICATIONS"
msgstr ""

#, fuzzy
msgid "WIKI_MYOFIBRIL_PROCESSES"
msgstr "Disloku organeton"

msgid "WIKI_MYOFIBRIL_REQUIREMENTS"
msgstr ""

msgid "WIKI_MYOFIBRIL_SCIENTIFIC_BACKGROUND"
msgstr ""

msgid "WIKI_MYOFIBRIL_STRATEGY"
msgstr ""

msgid "WIKI_MYOFIBRIL_UPGRADES"
msgstr ""

#, fuzzy
msgid "WIKI_NATION_EDITOR"
msgstr "Ebligu la redaktilon"

#, fuzzy
msgid "WIKI_NITROGENASE_EFFECTS"
msgstr "Nitrogenazo estas proteino kapabla uzi gasan nitrogenon kaj ĉelan energion en la formo de ATP por produkti amoniakon, ĉefan kreskonutraĵon por ĉeloj. Ĉi tio estas procezo nomata Anaeroba Nitrogena Fiksado. Ĉar la nitrogenazo estas suspensie en la citoplasmo, la ĉirkaŭa fluidaĵo iom fermentas."

#, fuzzy
msgid "WIKI_NITROGENASE_INTRO"
msgstr "Nitrogenazo estas proteino kapabla uzi gasan nitrogenon kaj ĉelan energion en la formo de ATP por produkti amoniakon, ĉefan kreskonutraĵon por ĉeloj. Ĉi tio estas procezo nomata Anaeroba Nitrogena Fiksado. Ĉar la nitrogenazo estas suspensie en la citoplasmo, la ĉirkaŭa fluidaĵo iom fermentas."

#, fuzzy
msgid "WIKI_NITROGENASE_MODIFICATIONS"
msgstr "Nitrogenazo estas proteino kapabla uzi gasan nitrogenon kaj ĉelan energion en la formo de ATP por produkti amoniakon, ĉefan kreskonutraĵon por ĉeloj. Ĉi tio estas procezo nomata Anaeroba Nitrogena Fiksado. Ĉar la nitrogenazo estas suspensie en la citoplasmo, la ĉirkaŭa fluidaĵo iom fermentas."

#, fuzzy
msgid "WIKI_NITROGENASE_PROCESSES"
msgstr "Nitrogenazo estas proteino kapabla uzi gasan nitrogenon kaj ĉelan energion en la formo de ATP por produkti amoniakon, ĉefan kreskonutraĵon por ĉeloj. Ĉi tio estas procezo nomata Anaeroba Nitrogena Fiksado. Ĉar la nitrogenazo estas suspensie en la citoplasmo, la ĉirkaŭa fluidaĵo iom fermentas."

msgid "WIKI_NITROGENASE_REQUIREMENTS"
msgstr ""

#, fuzzy
msgid "WIKI_NITROGENASE_SCIENTIFIC_BACKGROUND"
msgstr "Nitrogenazo estas proteino kapabla uzi gasan nitrogenon kaj ĉelan energion en la formo de ATP por produkti amoniakon, ĉefan kreskonutraĵon por ĉeloj. Ĉi tio estas procezo nomata Anaeroba Nitrogena Fiksado. Ĉar la nitrogenazo estas suspensie en la citoplasmo, la ĉirkaŭa fluidaĵo iom fermentas."

#, fuzzy
msgid "WIKI_NITROGENASE_STRATEGY"
msgstr "Nitrogenazo estas proteino kapabla uzi gasan nitrogenon kaj ĉelan energion en la formo de ATP por produkti amoniakon, ĉefan kreskonutraĵon por ĉeloj. Ĉi tio estas procezo nomata Anaeroba Nitrogena Fiksado. Ĉar la nitrogenazo estas suspensie en la citoplasmo, la ĉirkaŭa fluidaĵo iom fermentas."

#, fuzzy
msgid "WIKI_NITROGENASE_UPGRADES"
msgstr "Nitrogenazo estas proteino kapabla uzi gasan nitrogenon kaj ĉelan energion en la formo de ATP por produkti amoniakon, ĉefan kreskonutraĵon por ĉeloj. Ĉi tio estas procezo nomata Anaeroba Nitrogena Fiksado. Ĉar la nitrogenazo estas suspensie en la citoplasmo, la ĉirkaŭa fluidaĵo iom fermentas."

#, fuzzy
msgid "WIKI_NITROPLAST_EFFECTS"
msgstr "Nitrogen-fiksa Plastido"

#, fuzzy
msgid "WIKI_NITROPLAST_INTRO"
msgstr "Nitrogen-fiksa Plastido"

#, fuzzy
msgid "WIKI_NITROPLAST_MODIFICATIONS"
msgstr "La Nitrogen-Fiksanta Plastido estas proteino, kiu kapablas uzi gasan nitrogenon kaj oksigenon kaj ĉelan energion en la formo de ATP por produkti amoniakon, ĉefan kreskan nutraĵon por ĉeloj. Ĉi tio estas procezo nomata Aerobia Nitrogena Fiksado."

#, fuzzy
msgid "WIKI_NITROPLAST_PROCESSES"
msgstr "La Nitrogen-Fiksanta Plastido estas proteino, kiu kapablas uzi gasan nitrogenon kaj oksigenon kaj ĉelan energion en la formo de ATP por produkti amoniakon, ĉefan kreskan nutraĵon por ĉeloj. Ĉi tio estas procezo nomata Aerobia Nitrogena Fiksado."

#, fuzzy
msgid "WIKI_NITROPLAST_REQUIREMENTS"
msgstr "Nitrogen-fiksa Plastido"

#, fuzzy
msgid "WIKI_NITROPLAST_SCIENTIFIC_BACKGROUND"
msgstr "La Nitrogen-Fiksanta Plastido estas proteino, kiu kapablas uzi gasan nitrogenon kaj oksigenon kaj ĉelan energion en la formo de ATP por produkti amoniakon, ĉefan kreskan nutraĵon por ĉeloj. Ĉi tio estas procezo nomata Aerobia Nitrogena Fiksado."

#, fuzzy
msgid "WIKI_NITROPLAST_STRATEGY"
msgstr "Nitrogen-fiksa Plastido"

#, fuzzy
msgid "WIKI_NITROPLAST_UPGRADES"
msgstr "Nitrogen-fiksa Plastido"

msgid "WIKI_NO"
msgstr ""

msgid "WIKI_NONE_COMMA_THIS_IS_THE_LAST_STAGE"
msgstr ""

msgid "WIKI_NUCLEUS_EFFECTS"
msgstr ""

msgid "WIKI_NUCLEUS_INTRO"
msgstr ""

#, fuzzy
msgid "WIKI_NUCLEUS_MODIFICATIONS"
msgstr "La ĉefa eco de eŭkariotaj ĉeloj. La kerno ankaŭ inkluzivas la endoplasman retikulo kaj la golgi-korpon. Ĉi tio estas evoluado de prokariotaj ĉeloj por disvolvi sistemon de internaj membranoj, farita per asimilado de alia prokarioto en si mem. Ĉi tio permesas al ili dividi, aŭ kunestigi la malsamajn procezojn okazantajn ene de la ĉelo kaj malhelpi ilin interkovri. Ĉi tio permesas al iliaj novaj membranoligitaj organetoj esti multe pli kompleksaj, efikaj kaj specialigitaj ol se ili libere flosus en la citoplasmo. Tamen ĉi tio kostas fari la ĉelon multe pli granda kaj postuli multan energion por konservi la ĉelon."

#, fuzzy
msgid "WIKI_NUCLEUS_PROCESSES"
msgstr "Disloku organeton"

msgid "WIKI_NUCLEUS_REQUIREMENTS"
msgstr ""

msgid "WIKI_NUCLEUS_SCIENTIFIC_BACKGROUND"
msgstr ""

msgid "WIKI_NUCLEUS_STRATEGY"
msgstr ""

msgid "WIKI_NUCLEUS_UPGRADES"
msgstr ""

#, fuzzy
msgid "WIKI_ORGANELLES_ROOT_INTRO"
msgstr "Organetoj"

#, fuzzy
msgid "WIKI_OXYTOXISOME_EFFECTS"
msgstr "Modifita metabolosomo, responsanta pri la produktado de primitiva formo de la toksa agento OxyToxy NT."

#, fuzzy
msgid "WIKI_OXYTOXISOME_INTRO"
msgstr "Oxytoxisomo"

#, fuzzy
msgid "WIKI_OXYTOXISOME_MODIFICATIONS"
msgstr "Modifita metabolosomo, responsanta pri la produktado de primitiva formo de la toksa agento OxyToxy NT."

#, fuzzy
msgid "WIKI_OXYTOXISOME_PROCESSES"
msgstr "Metabolosomoj estas aretoj de proteinoj envolvitaj en proteinaj ŝeloj. Ili povas konverti glukozon en ATP kun multe pli alta rapideco ol oni povas esti farita en la citoplasmo en proceso nomita Aeroba Respirado. Tamen ĝi postulas oksigenon por funkcii, kaj pli malaltaj niveloj de oksigeno en la medio malrapidigos la rapidon de ĝia produktado de ATP. Ĉar la metabolosomoj estas suspenditaj rekte en la citoplasmo, la ĉirkaŭa likvaĵo iom fermentas."

#, fuzzy
msgid "WIKI_OXYTOXISOME_REQUIREMENTS"
msgstr "Modifita metabolosomo, responsanta pri la produktado de primitiva formo de la toksa agento OxyToxy NT."

msgid "WIKI_OXYTOXISOME_SCIENTIFIC_BACKGROUND"
msgstr ""

#, fuzzy
msgid "WIKI_OXYTOXISOME_STRATEGY"
msgstr "Modifita metabolosomo, responsanta pri la produktado de primitiva formo de la toksa agento OxyToxy NT."

#, fuzzy
msgid "WIKI_OXYTOXISOME_UPGRADES"
msgstr "Modifita metabolosomo, responsanta pri la produktado de primitiva formo de la toksa agento OxyToxy NT."

#, fuzzy
msgid "WIKI_OXYTOXY_SYNTHESIS_COMMA_GLYCOLYSIS"
msgstr "OxyToxy Sintezo"

#, fuzzy
msgid "WIKI_PAGE_ASCENSION"
msgstr "Rusticianino"

#, fuzzy
msgid "WIKI_PAGE_AWAKENING_STAGE"
msgstr ""
"Estas konflikto kun {0}.\n"
"Ĉu vi volas forigi la enigon de {1}?"

#, fuzzy
msgid "WIKI_PAGE_AWARE_STAGE"
msgstr ""
"Sur fora fremda planedo, vulkana kaj meteora agado kondukis al la disvolviĝo de nova fenomeno en la universo.\n"
"\n"
"Vivo.\n"
"\n"
"Simplaj mikroboj loĝas en la profundaj regionoj de la oceano. Vi estas la lasta universala komuna prapatro (LUCA) sur ĉi tiu planedo.\n"
"\n"
"Por postvivi en ĉi tiu malamika mondo, vi devos kolekti iujn ajn komponaĵojn, kiujn vi povas trovi, kaj evoluigi ĉiun generacion por konkurenci kontraŭ la aliaj specioj de mikroboj."

msgid "WIKI_PAGE_AXON"
msgstr ""

#, fuzzy
msgid "WIKI_PAGE_BINDING_AGENT"
msgstr ""
"Estas konflikto kun {0}.\n"
"Ĉu vi volas forigi la enigon de {1}?"

#, fuzzy
msgid "WIKI_PAGE_BIOLUMINESCENT_VACUOLE"
msgstr "Biolumineska Vakuolo"

#, fuzzy
msgid "WIKI_PAGE_CHEMOPLAST"
msgstr "Kemoplasto"

#, fuzzy
msgid "WIKI_PAGE_CHEMORECEPTOR"
msgstr "Kemoplasto"

#, fuzzy
msgid "WIKI_PAGE_CHEMOSYNTHESIZING_PROTEINS"
msgstr "Kemosintezaj Proteinoj"

#, fuzzy
msgid "WIKI_PAGE_CHLOROPLAST"
msgstr "Kloroplasto"

msgid "WIKI_PAGE_CILIA"
msgstr ""

#, fuzzy
msgid "WIKI_PAGE_COMPOUNDS"
msgstr "Citoplasmo"

msgid "WIKI_PAGE_COMPOUND_SYSTEM_DEVELOPMENT"
msgstr ""

#, fuzzy
msgid "WIKI_PAGE_CYTOPLASM"
msgstr "Citoplasmo"

#, fuzzy
msgid "WIKI_PAGE_DEVELOPMENT_ROOT"
msgstr "Disloku organeton"

#, fuzzy
msgid "WIKI_PAGE_EDITORS_AND_MUTATIONS"
msgstr "Mitokondrio"

#, fuzzy
msgid "WIKI_PAGE_ENVIRONMENTAL_CONDITIONS"
msgstr "Mitokondrio"

#, fuzzy
msgid "WIKI_PAGE_FERROPLAST"
msgstr "Termika plasto"

#, fuzzy
msgid "WIKI_PAGE_FLAGELLUM"
msgstr "Flagelo"

#, fuzzy
msgid "WIKI_PAGE_HELP_AND_TIPS"
msgstr "Mitokondrio"

#, fuzzy
msgid "WIKI_PAGE_HYDROGENASE"
msgstr "Nitrogenazo"

#, fuzzy
msgid "WIKI_PAGE_HYDROGENOSOME"
msgstr "Nitrogenazo"

#, fuzzy
msgid "WIKI_PAGE_INDUSTRIAL_STAGE"
msgstr ""
"Estas konflikto kun {0}.\n"
"Ĉu vi volas forigi la enigon de {1}?"

#, fuzzy
msgid "WIKI_PAGE_LYSOSOME"
msgstr "Oxytoxisomo"

#, fuzzy
msgid "WIKI_PAGE_MACROSCOPIC_STAGE"
msgstr "Nitrogenazo"

#, fuzzy
msgid "WIKI_PAGE_MECHANICS_ROOT"
msgstr "Disloku organeton"

#, fuzzy
msgid "WIKI_PAGE_MELANOSOME"
msgstr "Oxytoxisomo"

#, fuzzy
msgid "WIKI_PAGE_METABOLOSOMES"
msgstr "Metabolosomoj"

#, fuzzy
msgid "WIKI_PAGE_MICROBE_STAGE"
msgstr "Nitrogenazo"

#, fuzzy
msgid "WIKI_PAGE_MITOCHONDRION"
msgstr "Mitokondrio"

#, fuzzy
msgid "WIKI_PAGE_MULTICELLULAR_STAGE"
msgstr "Disloku organeton"

#, fuzzy
msgid "WIKI_PAGE_MYOFIBRIL"
msgstr "Raba Vilo (Pilus)"

#, fuzzy
msgid "WIKI_PAGE_NITROGENASE"
msgstr "Nitrogenazo"

#, fuzzy
msgid "WIKI_PAGE_NITROPLAST"
msgstr "Nitrogen-fiksa Plastido"

#, fuzzy
msgid "WIKI_PAGE_NUCLEUS"
msgstr "Kerno/Nukleo"

#, fuzzy
msgid "WIKI_PAGE_ORGANELLES_ROOT"
msgstr "Disloku organeton"

#, fuzzy
msgid "WIKI_PAGE_OXYTOXISOME"
msgstr "Oxytoxisomo"

msgid "WIKI_PAGE_PERFORATOR_PILUS"
msgstr ""

#, fuzzy
msgid "WIKI_PAGE_PROTOPLASM"
msgstr "Protoplasmo"

#, fuzzy
msgid "WIKI_PAGE_REPRODUCTION"
msgstr "Protoplasmo"

#, fuzzy
msgid "WIKI_PAGE_RUSTICYANIN"
msgstr "Rusticianino"

#, fuzzy
msgid "WIKI_PAGE_SIGNALING_AGENT"
msgstr ""
"Estas konflikto kun {0}.\n"
"Ĉu vi volas forigi la enigon de {1}?"

msgid "WIKI_PAGE_SLIME_JET"
msgstr ""

#, fuzzy
msgid "WIKI_PAGE_SOCIETY_STAGE"
msgstr ""
"Sur fora fremda planedo, vulkana kaj meteora agado kondukis al la disvolviĝo de nova fenomeno en la universo.\n"
"\n"
"Vivo.\n"
"\n"
"Simplaj mikroboj loĝas en la profundaj regionoj de la oceano. Vi estas la lasta universala komuna prapatro (LUCA) sur ĉi tiu planedo.\n"
"\n"
"Por postvivi en ĉi tiu malamika mondo, vi devos kolekti iujn ajn komponaĵojn, kiujn vi povas trovi, kaj evoluigi ĉiun generacion por konkurenci kontraŭ la aliaj specioj de mikroboj."

#, fuzzy
msgid "WIKI_PAGE_SPACE_STAGE"
msgstr ""
"Estas konflikto kun {0}.\n"
"Ĉu vi volas forigi la enigon de {1}?"

#, fuzzy
msgid "WIKI_PAGE_STAGES_ROOT"
msgstr "Disloku organeton"

#, fuzzy
msgid "WIKI_PAGE_THERMOPLAST"
msgstr "Termika plasto"

#, fuzzy
msgid "WIKI_PAGE_THERMOSYNTHASE"
msgstr "Kemisintezo"

#, fuzzy
msgid "WIKI_PAGE_THE_PATCH_MAP"
msgstr "Termika plasto"

#, fuzzy
msgid "WIKI_PAGE_THYLAKOIDS"
msgstr "Tilakoidoj"

#, fuzzy
msgid "WIKI_PAGE_TOXIN_VACUOLE"
msgstr ""
"Toksa\n"
"Vakuolo"

#, fuzzy
msgid "WIKI_PAGE_VACUOLE"
msgstr ""
"Toksa\n"
"Vakuolo"

msgid "WIKI_PERFORATOR_PILUS_EFFECTS"
msgstr ""

msgid "WIKI_PERFORATOR_PILUS_INTRO"
msgstr ""

msgid "WIKI_PERFORATOR_PILUS_MODIFICATIONS"
msgstr ""

msgid "WIKI_PERFORATOR_PILUS_PROCESSES"
msgstr ""

msgid "WIKI_PERFORATOR_PILUS_REQUIREMENTS"
msgstr ""

msgid "WIKI_PERFORATOR_PILUS_SCIENTIFIC_BACKGROUND"
msgstr ""

msgid "WIKI_PERFORATOR_PILUS_STRATEGY"
msgstr ""

msgid "WIKI_PERFORATOR_PILUS_UPGRADES"
msgstr ""

#, fuzzy
msgid "WIKI_PROTEIN_RESPIRATION"
msgstr "Spirado"

#, fuzzy
msgid "WIKI_PROTOPLASM_EFFECTS"
msgstr "Protoplasmo"

#, fuzzy
msgid "WIKI_PROTOPLASM_INTRO"
msgstr "Protoplasmo"

msgid "WIKI_PROTOPLASM_MODIFICATIONS"
msgstr ""

#, fuzzy
msgid "WIKI_PROTOPLASM_PROCESSES"
msgstr "Transformas [thrive:compound type=\"glucose\"][/thrive:compound] en [thrive:compound type=\"atp\"][/thrive:compound]."

msgid "WIKI_PROTOPLASM_REQUIREMENTS"
msgstr ""

msgid "WIKI_PROTOPLASM_SCIENTIFIC_BACKGROUND"
msgstr ""

msgid "WIKI_PROTOPLASM_STRATEGY"
msgstr ""

msgid "WIKI_PROTOPLASM_UPGRADES"
msgstr ""

msgid "WIKI_PULLING_CILIA"
msgstr ""

#, fuzzy
msgid "WIKI_REPRODUCTION_BUTTON"
msgstr "Protoplasmo"

#, fuzzy
msgid "WIKI_REPRODUCTION_INTRO"
msgstr "Protoplasmo"

msgid "WIKI_REPRODUCTION_REPRODUCTION_IN_THE_MICROBE_STAGE"
msgstr ""

msgid "WIKI_ROOT_BODY"
msgstr ""

msgid "WIKI_ROOT_HEADING"
msgstr ""

#, fuzzy
msgid "WIKI_RUSTICYANIN_EFFECTS"
msgstr "Rusticianino estas proteino kapabla uzi gasan karbonan dioksidon kaj oksigenon por oksigeni feron de unu kemia stato al alia. Ĉi tiu procezo, nomata Fera Respirado, liberigas energion, kiun la ĉelo tiam povas rikolti."

#, fuzzy
msgid "WIKI_RUSTICYANIN_INTRO"
msgstr "Rusticianino estas proteino kapabla uzi gasan karbonan dioksidon kaj oksigenon por oksigeni feron de unu kemia stato al alia. Ĉi tiu procezo, nomata Fera Respirado, liberigas energion, kiun la ĉelo tiam povas rikolti."

#, fuzzy
msgid "WIKI_RUSTICYANIN_MODIFICATIONS"
msgstr "Rusticianino estas proteino kapabla uzi gasan karbonan dioksidon kaj oksigenon por oksigeni feron de unu kemia stato al alia. Ĉi tiu procezo, nomata Fera Respirado, liberigas energion, kiun la ĉelo tiam povas rikolti."

#, fuzzy
msgid "WIKI_RUSTICYANIN_PROCESSES"
msgstr "Rusticianino estas proteino kapabla uzi gasan karbonan dioksidon kaj oksigenon por oksigeni feron de unu kemia stato al alia. Ĉi tiu procezo, nomata Fera Respirado, liberigas energion, kiun la ĉelo tiam povas rikolti."

msgid "WIKI_RUSTICYANIN_REQUIREMENTS"
msgstr ""

#, fuzzy
msgid "WIKI_RUSTICYANIN_SCIENTIFIC_BACKGROUND"
msgstr "Rusticianino estas proteino kapabla uzi gasan karbonan dioksidon kaj oksigenon por oksigeni feron de unu kemia stato al alia. Ĉi tiu procezo, nomata Fera Respirado, liberigas energion, kiun la ĉelo tiam povas rikolti."

#, fuzzy
msgid "WIKI_RUSTICYANIN_STRATEGY"
msgstr "Rusticianino estas proteino kapabla uzi gasan karbonan dioksidon kaj oksigenon por oksigeni feron de unu kemia stato al alia. Ĉi tiu procezo, nomata Fera Respirado, liberigas energion, kiun la ĉelo tiam povas rikolti."

#, fuzzy
msgid "WIKI_RUSTICYANIN_UPGRADES"
msgstr "Rusticianino estas proteino kapabla uzi gasan karbonan dioksidon kaj oksigenon por oksigeni feron de unu kemia stato al alia. Ĉi tiu procezo, nomata Fera Respirado, liberigas energion, kiun la ĉelo tiam povas rikolti."

#, fuzzy
msgid "WIKI_SIGNALING_AGENT_EFFECTS"
msgstr ""
"Estas konflikto kun {0}.\n"
"Ĉu vi volas forigi la enigon de {1}?"

#, fuzzy
msgid "WIKI_SIGNALING_AGENT_INTRO"
msgstr ""
"Estas konflikto kun {0}.\n"
"Ĉu vi volas forigi la enigon de {1}?"

#, fuzzy
msgid "WIKI_SIGNALING_AGENT_MODIFICATIONS"
msgstr "Nitrogenazo estas proteino kapabla uzi gasan nitrogenon kaj ĉelan energion en la formo de ATP por produkti amoniakon, ĉefan kreskonutraĵon por ĉeloj. Ĉi tio estas procezo nomata Anaeroba Nitrogena Fiksado. Ĉar la nitrogenazo estas suspensie en la citoplasmo, la ĉirkaŭa fluidaĵo iom fermentas."

#, fuzzy
msgid "WIKI_SIGNALING_AGENT_PROCESSES"
msgstr "Nitrogenazo estas proteino kapabla uzi gasan nitrogenon kaj ĉelan energion en la formo de ATP por produkti amoniakon, ĉefan kreskonutraĵon por ĉeloj. Ĉi tio estas procezo nomata Anaeroba Nitrogena Fiksado. Ĉar la nitrogenazo estas suspensie en la citoplasmo, la ĉirkaŭa fluidaĵo iom fermentas."

#, fuzzy
msgid "WIKI_SIGNALING_AGENT_REQUIREMENTS"
msgstr "Nitrogenazo estas proteino kapabla uzi gasan nitrogenon kaj ĉelan energion en la formo de ATP por produkti amoniakon, ĉefan kreskonutraĵon por ĉeloj. Ĉi tio estas procezo nomata Anaeroba Nitrogena Fiksado. Ĉar la nitrogenazo estas suspensie en la citoplasmo, la ĉirkaŭa fluidaĵo iom fermentas."

#, fuzzy
msgid "WIKI_SIGNALING_AGENT_SCIENTIFIC_BACKGROUND"
msgstr "Nitrogenazo estas proteino kapabla uzi gasan nitrogenon kaj ĉelan energion en la formo de ATP por produkti amoniakon, ĉefan kreskonutraĵon por ĉeloj. Ĉi tio estas procezo nomata Anaeroba Nitrogena Fiksado. Ĉar la nitrogenazo estas suspensie en la citoplasmo, la ĉirkaŭa fluidaĵo iom fermentas."

#, fuzzy
msgid "WIKI_SIGNALING_AGENT_STRATEGY"
msgstr ""
"Estas konflikto kun {0}.\n"
"Ĉu vi volas forigi la enigon de {1}?"

#, fuzzy
msgid "WIKI_SIGNALING_AGENT_UPGRADES"
msgstr ""
"Estas konflikto kun {0}.\n"
"Ĉu vi volas forigi la enigon de {1}?"

#, fuzzy
msgid "WIKI_SLIME_JET_EFFECTS"
msgstr "La gluiĝemaj internaĵoj de ĉelo. La citoplasmo estas la baza miksaĵo de jonoj, proteinoj kaj aliaj substancoj solvitaj en akvo, kiu plenigas la internon de la ĉelo. Unu el la funkcioj, kiujn ĝi plenumas, estas Fermentado, la konvertiĝo de glukozo en ATP-energion. Por havi pli progresintajn metabolojn, ĉeloj, al kiuj mankas organetoj, uzas energion de ATP. Ĝi ankaŭ estas uzita por stoki molekulojn en la ĉelo kaj kreskigi la grandecon de la ĉelo."

#, fuzzy
msgid "WIKI_SLIME_JET_INTRO"
msgstr "La gluiĝemaj internaĵoj de ĉelo. La citoplasmo estas la baza miksaĵo de jonoj, proteinoj kaj aliaj substancoj solvitaj en akvo, kiu plenigas la internon de la ĉelo. Unu el la funkcioj, kiujn ĝi plenumas, estas Fermentado, la konvertiĝo de glukozo en ATP-energion. Por havi pli progresintajn metabolojn, ĉeloj, al kiuj mankas organetoj, uzas energion de ATP. Ĝi ankaŭ estas uzita por stoki molekulojn en la ĉelo kaj kreskigi la grandecon de la ĉelo."

#, fuzzy
msgid "WIKI_SLIME_JET_MODIFICATIONS"
msgstr "La gluiĝemaj internaĵoj de ĉelo. La citoplasmo estas la baza miksaĵo de jonoj, proteinoj kaj aliaj substancoj solvitaj en akvo, kiu plenigas la internon de la ĉelo. Unu el la funkcioj, kiujn ĝi plenumas, estas Fermentado, la konvertiĝo de glukozo en ATP-energion. Por havi pli progresintajn metabolojn, ĉeloj, al kiuj mankas organetoj, uzas energion de ATP. Ĝi ankaŭ estas uzita por stoki molekulojn en la ĉelo kaj kreskigi la grandecon de la ĉelo."

#, fuzzy
msgid "WIKI_SLIME_JET_PROCESSES"
msgstr "La gluiĝemaj internaĵoj de ĉelo. La citoplasmo estas la baza miksaĵo de jonoj, proteinoj kaj aliaj substancoj solvitaj en akvo, kiu plenigas la internon de la ĉelo. Unu el la funkcioj, kiujn ĝi plenumas, estas Fermentado, la konvertiĝo de glukozo en ATP-energion. Por havi pli progresintajn metabolojn, ĉeloj, al kiuj mankas organetoj, uzas energion de ATP. Ĝi ankaŭ estas uzita por stoki molekulojn en la ĉelo kaj kreskigi la grandecon de la ĉelo."

msgid "WIKI_SLIME_JET_REQUIREMENTS"
msgstr ""

msgid "WIKI_SLIME_JET_SCIENTIFIC_BACKGROUND"
msgstr ""

msgid "WIKI_SLIME_JET_STRATEGY"
msgstr ""

msgid "WIKI_SLIME_JET_UPGRADES"
msgstr ""

msgid "WIKI_SOCIETY_STAGE_CURRENT_DEVELOPMENT"
msgstr ""

#, fuzzy
msgid "WIKI_SOCIETY_STAGE_FEATURES"
msgstr ""
"Sur fora fremda planedo, vulkana kaj meteora agado kondukis al la disvolviĝo de nova fenomeno en la universo.\n"
"\n"
"Vivo.\n"
"\n"
"Simplaj mikroboj loĝas en la profundaj regionoj de la oceano. Vi estas la lasta universala komuna prapatro (LUCA) sur ĉi tiu planedo.\n"
"\n"
"Por postvivi en ĉi tiu malamika mondo, vi devos kolekti iujn ajn komponaĵojn, kiujn vi povas trovi, kaj evoluigi ĉiun generacion por konkurenci kontraŭ la aliaj specioj de mikroboj."

#, fuzzy
msgid "WIKI_SOCIETY_STAGE_INTRO"
msgstr "La gluiĝemaj internaĵoj de ĉelo. La citoplasmo estas la baza miksaĵo de jonoj, proteinoj kaj aliaj substancoj solvitaj en akvo, kiu plenigas la internon de la ĉelo. Unu el la funkcioj, kiujn ĝi plenumas, estas Fermentado, la konvertiĝo de glukozo en ATP-energion. Por havi pli progresintajn metabolojn, ĉeloj, al kiuj mankas organetoj, uzas energion de ATP. Ĝi ankaŭ estas uzita por stoki molekulojn en la ĉelo kaj kreskigi la grandecon de la ĉelo."

#, fuzzy
msgid "WIKI_SOCIETY_STAGE_OVERVIEW"
msgstr ""
"Sur fora fremda planedo, vulkana kaj meteora agado kondukis al la disvolviĝo de nova fenomeno en la universo.\n"
"\n"
"Vivo.\n"
"\n"
"Simplaj mikroboj loĝas en la profundaj regionoj de la oceano. Vi estas la lasta universala komuna prapatro (LUCA) sur ĉi tiu planedo.\n"
"\n"
"Por postvivi en ĉi tiu malamika mondo, vi devos kolekti iujn ajn komponaĵojn, kiujn vi povas trovi, kaj evoluigi ĉiun generacion por konkurenci kontraŭ la aliaj specioj de mikroboj."

#, fuzzy
msgid "WIKI_SOCIETY_STAGE_TRANSITIONS"
msgstr ""
"Sur fora fremda planedo, vulkana kaj meteora agado kondukis al la disvolviĝo de nova fenomeno en la universo.\n"
"\n"
"Vivo.\n"
"\n"
"Simplaj mikroboj loĝas en la profundaj regionoj de la oceano. Vi estas la lasta universala komuna prapatro (LUCA) sur ĉi tiu planedo.\n"
"\n"
"Por postvivi en ĉi tiu malamika mondo, vi devos kolekti iujn ajn komponaĵojn, kiujn vi povas trovi, kaj evoluigi ĉiun generacion por konkurenci kontraŭ la aliaj specioj de mikroboj."

#, fuzzy
msgid "WIKI_SOCIETY_STAGE_UI"
msgstr ""
"Sur fora fremda planedo, vulkana kaj meteora agado kondukis al la disvolviĝo de nova fenomeno en la universo.\n"
"\n"
"Vivo.\n"
"\n"
"Simplaj mikroboj loĝas en la profundaj regionoj de la oceano. Vi estas la lasta universala komuna prapatro (LUCA) sur ĉi tiu planedo.\n"
"\n"
"Por postvivi en ĉi tiu malamika mondo, vi devos kolekti iujn ajn komponaĵojn, kiujn vi povas trovi, kaj evoluigi ĉiun generacion por konkurenci kontraŭ la aliaj specioj de mikroboj."

msgid "WIKI_SPACE_STAGE_CURRENT_DEVELOPMENT"
msgstr ""

#, fuzzy
msgid "WIKI_SPACE_STAGE_FEATURES"
msgstr "Kerno/Nukleo"

#, fuzzy
msgid "WIKI_SPACE_STAGE_INTRO"
msgstr "La gluiĝemaj internaĵoj de ĉelo. La citoplasmo estas la baza miksaĵo de jonoj, proteinoj kaj aliaj substancoj solvitaj en akvo, kiu plenigas la internon de la ĉelo. Unu el la funkcioj, kiujn ĝi plenumas, estas Fermentado, la konvertiĝo de glukozo en ATP-energion. Por havi pli progresintajn metabolojn, ĉeloj, al kiuj mankas organetoj, uzas energion de ATP. Ĝi ankaŭ estas uzita por stoki molekulojn en la ĉelo kaj kreskigi la grandecon de la ĉelo."

#, fuzzy
msgid "WIKI_SPACE_STAGE_OVERVIEW"
msgstr ""
"Sur fora fremda planedo, vulkana kaj meteora agado kondukis al la disvolviĝo de nova fenomeno en la universo.\n"
"\n"
"Vivo.\n"
"\n"
"Simplaj mikroboj loĝas en la profundaj regionoj de la oceano. Vi estas la lasta universala komuna prapatro (LUCA) sur ĉi tiu planedo.\n"
"\n"
"Por postvivi en ĉi tiu malamika mondo, vi devos kolekti iujn ajn komponaĵojn, kiujn vi povas trovi, kaj evoluigi ĉiun generacion por konkurenci kontraŭ la aliaj specioj de mikroboj."

#, fuzzy
msgid "WIKI_SPACE_STAGE_TRANSITIONS"
msgstr "Nitrogenazo"

#, fuzzy
msgid "WIKI_SPACE_STAGE_UI"
msgstr ""
"Sur fora fremda planedo, vulkana kaj meteora agado kondukis al la disvolviĝo de nova fenomeno en la universo.\n"
"\n"
"Vivo.\n"
"\n"
"Simplaj mikroboj loĝas en la profundaj regionoj de la oceano. Vi estas la lasta universala komuna prapatro (LUCA) sur ĉi tiu planedo.\n"
"\n"
"Por postvivi en ĉi tiu malamika mondo, vi devos kolekti iujn ajn komponaĵojn, kiujn vi povas trovi, kaj evoluigi ĉiun generacion por konkurenci kontraŭ la aliaj specioj de mikroboj."

#, fuzzy
msgid "WIKI_STAGES_ROOT_INTRO"
msgstr "Organetoj"

msgid "WIKI_TBA"
msgstr ""

msgid "WIKI_TECH_EDITOR_COMMA_NATION_EDITOR_COMMA_SQUAD_EDITOR"
msgstr ""

#, fuzzy
msgid "WIKI_THERMOPLAST_EFFECTS"
msgstr "La termoplasto estas duobla membranstrukturo enhavanta termosentemajn pigmentojn kunigitajn en membranaj sakoj. Ĝi estas prokarioto asimilita por uzo de sia eŭkariota gastiganto. La pigmentoj en la termoplasto povas uzi la energion de varmaj diferencoj en la medio por produkti glukozon el akvo kaj gasa karbona dioksido en procezo nomita Termosintezo. La rapideco de ĝia produktado de glukozo dependas de la koncentriĝo de karbona dioksido kaj temperaturo."

#, fuzzy
msgid "WIKI_THERMOPLAST_INTRO"
msgstr "La termoplasto estas duobla membranstrukturo enhavanta termosentemajn pigmentojn kunigitajn en membranaj sakoj. Ĝi estas prokarioto asimilita por uzo de sia eŭkariota gastiganto. La pigmentoj en la termoplasto povas uzi la energion de varmaj diferencoj en la medio por produkti glukozon el akvo kaj gasa karbona dioksido en procezo nomita Termosintezo. La rapideco de ĝia produktado de glukozo dependas de la koncentriĝo de karbona dioksido kaj temperaturo."

#, fuzzy
msgid "WIKI_THERMOPLAST_MODIFICATIONS"
msgstr "La termoplasto estas duobla membranstrukturo enhavanta termosentemajn pigmentojn kunigitajn en membranaj sakoj. Ĝi estas prokarioto asimilita por uzo de sia eŭkariota gastiganto. La pigmentoj en la termoplasto povas uzi la energion de varmaj diferencoj en la medio por produkti glukozon el akvo kaj gasa karbona dioksido en procezo nomita Termosintezo. La rapideco de ĝia produktado de glukozo dependas de la koncentriĝo de karbona dioksido kaj temperaturo."

#, fuzzy
msgid "WIKI_THERMOPLAST_PROCESSES"
msgstr "La termoplasto estas duobla membranstrukturo enhavanta termosentemajn pigmentojn kunigitajn en membranaj sakoj. Ĝi estas prokarioto asimilita por uzo de sia eŭkariota gastiganto. La pigmentoj en la termoplasto povas uzi la energion de varmaj diferencoj en la medio por produkti glukozon el akvo kaj gasa karbona dioksido en procezo nomita Termosintezo. La rapideco de ĝia produktado de glukozo dependas de la koncentriĝo de karbona dioksido kaj temperaturo."

msgid "WIKI_THERMOPLAST_REQUIREMENTS"
msgstr ""

#, fuzzy
msgid "WIKI_THERMOPLAST_SCIENTIFIC_BACKGROUND"
msgstr "La termoplasto estas duobla membranstrukturo enhavanta termosentemajn pigmentojn kunigitajn en membranaj sakoj. Ĝi estas prokarioto asimilita por uzo de sia eŭkariota gastiganto. La pigmentoj en la termoplasto povas uzi la energion de varmaj diferencoj en la medio por produkti glukozon el akvo kaj gasa karbona dioksido en procezo nomita Termosintezo. La rapideco de ĝia produktado de glukozo dependas de la koncentriĝo de karbona dioksido kaj temperaturo."

#, fuzzy
msgid "WIKI_THERMOPLAST_STRATEGY"
msgstr "La termoplasto estas duobla membranstrukturo enhavanta termosentemajn pigmentojn kunigitajn en membranaj sakoj. Ĝi estas prokarioto asimilita por uzo de sia eŭkariota gastiganto. La pigmentoj en la termoplasto povas uzi la energion de varmaj diferencoj en la medio por produkti glukozon el akvo kaj gasa karbona dioksido en procezo nomita Termosintezo. La rapideco de ĝia produktado de glukozo dependas de la koncentriĝo de karbona dioksido kaj temperaturo."

#, fuzzy
msgid "WIKI_THERMOPLAST_UPGRADES"
msgstr "La termoplasto estas duobla membranstrukturo enhavanta termosentemajn pigmentojn kunigitajn en membranaj sakoj. Ĝi estas prokarioto asimilita por uzo de sia eŭkariota gastiganto. La pigmentoj en la termoplasto povas uzi la energion de varmaj diferencoj en la medio por produkti glukozon el akvo kaj gasa karbona dioksido en procezo nomita Termosintezo. La rapideco de ĝia produktado de glukozo dependas de la koncentriĝo de karbona dioksido kaj temperaturo."

#, fuzzy
msgid "WIKI_THERMOSYNTHASE_EFFECTS"
msgstr "Kemisintezo"

#, fuzzy
msgid "WIKI_THERMOSYNTHASE_INTRO"
msgstr "Kemisintezo"

#, fuzzy
msgid "WIKI_THERMOSYNTHASE_MODIFICATIONS"
msgstr "La termoplasto estas duobla membranstrukturo enhavanta termosentemajn pigmentojn kunigitajn en membranaj sakoj. Ĝi estas prokarioto asimilita por uzo de sia eŭkariota gastiganto. La pigmentoj en la termoplasto povas uzi la energion de varmaj diferencoj en la medio por produkti glukozon el akvo kaj gasa karbona dioksido en procezo nomita Termosintezo. La rapideco de ĝia produktado de glukozo dependas de la koncentriĝo de karbona dioksido kaj temperaturo."

#, fuzzy
msgid "WIKI_THERMOSYNTHASE_PROCESSES"
msgstr "La termoplasto estas duobla membranstrukturo enhavanta termosentemajn pigmentojn kunigitajn en membranaj sakoj. Ĝi estas prokarioto asimilita por uzo de sia eŭkariota gastiganto. La pigmentoj en la termoplasto povas uzi la energion de varmaj diferencoj en la medio por produkti glukozon el akvo kaj gasa karbona dioksido en procezo nomita Termosintezo. La rapideco de ĝia produktado de glukozo dependas de la koncentriĝo de karbona dioksido kaj temperaturo."

#, fuzzy
msgid "WIKI_THERMOSYNTHASE_REQUIREMENTS"
msgstr "La termoplasto estas duobla membranstrukturo enhavanta termosentemajn pigmentojn kunigitajn en membranaj sakoj. Ĝi estas prokarioto asimilita por uzo de sia eŭkariota gastiganto. La pigmentoj en la termoplasto povas uzi la energion de varmaj diferencoj en la medio por produkti glukozon el akvo kaj gasa karbona dioksido en procezo nomita Termosintezo. La rapideco de ĝia produktado de glukozo dependas de la koncentriĝo de karbona dioksido kaj temperaturo."

#, fuzzy
msgid "WIKI_THERMOSYNTHASE_SCIENTIFIC_BACKGROUND"
msgstr "La termoplasto estas duobla membranstrukturo enhavanta termosentemajn pigmentojn kunigitajn en membranaj sakoj. Ĝi estas prokarioto asimilita por uzo de sia eŭkariota gastiganto. La pigmentoj en la termoplasto povas uzi la energion de varmaj diferencoj en la medio por produkti glukozon el akvo kaj gasa karbona dioksido en procezo nomita Termosintezo. La rapideco de ĝia produktado de glukozo dependas de la koncentriĝo de karbona dioksido kaj temperaturo."

#, fuzzy
msgid "WIKI_THERMOSYNTHASE_STRATEGY"
msgstr "La termoplasto estas duobla membranstrukturo enhavanta termosentemajn pigmentojn kunigitajn en membranaj sakoj. Ĝi estas prokarioto asimilita por uzo de sia eŭkariota gastiganto. La pigmentoj en la termoplasto povas uzi la energion de varmaj diferencoj en la medio por produkti glukozon el akvo kaj gasa karbona dioksido en procezo nomita Termosintezo. La rapideco de ĝia produktado de glukozo dependas de la koncentriĝo de karbona dioksido kaj temperaturo."

#, fuzzy
msgid "WIKI_THERMOSYNTHASE_UPGRADES"
msgstr "La termoplasto estas duobla membranstrukturo enhavanta termosentemajn pigmentojn kunigitajn en membranaj sakoj. Ĝi estas prokarioto asimilita por uzo de sia eŭkariota gastiganto. La pigmentoj en la termoplasto povas uzi la energion de varmaj diferencoj en la medio por produkti glukozon el akvo kaj gasa karbona dioksido en procezo nomita Termosintezo. La rapideco de ĝia produktado de glukozo dependas de la koncentriĝo de karbona dioksido kaj temperaturo."

msgid "WIKI_THE_PATCH_MAP_FOG_OF_WAR"
msgstr ""

#, fuzzy
msgid "WIKI_THE_PATCH_MAP_INTRO"
msgstr "La termoplasto estas duobla membranstrukturo enhavanta termosentemajn pigmentojn kunigitajn en membranaj sakoj. Ĝi estas prokarioto asimilita por uzo de sia eŭkariota gastiganto. La pigmentoj en la termoplasto povas uzi la energion de varmaj diferencoj en la medio por produkti glukozon el akvo kaj gasa karbona dioksido en procezo nomita Termosintezo. La rapideco de ĝia produktado de glukozo dependas de la koncentriĝo de karbona dioksido kaj temperaturo."

#, fuzzy
msgid "WIKI_THE_PATCH_MAP_PATCHES"
msgstr "La termoplasto estas duobla membranstrukturo enhavanta termosentemajn pigmentojn kunigitajn en membranaj sakoj. Ĝi estas prokarioto asimilita por uzo de sia eŭkariota gastiganto. La pigmentoj en la termoplasto povas uzi la energion de varmaj diferencoj en la medio por produkti glukozon el akvo kaj gasa karbona dioksido en procezo nomita Termosintezo. La rapideco de ĝia produktado de glukozo dependas de la koncentriĝo de karbona dioksido kaj temperaturo."

msgid "WIKI_THE_PATCH_MAP_THE_PATCH_MAP"
msgstr ""

#, fuzzy
msgid "WIKI_THYLAKOIDS_EFFECTS"
msgstr "Tilakoidoj estas aretoj de proteinoj kaj fotosentemaj pigmentoj. La pigmentoj povas uzi la luman energion por produkti glukozon el akvo kaj gasa karbondioksido en procezo nomita fotosintezo. Ĉi tiuj pigmentoj ankaŭ donas al ili distingan koloron. La rapideco de ilia glukozoproduktado dependas de la koncentriĝo de karbona dioksido kaj intenseco de lumo. Ĉar la tilakoidoj estas pendigitaj rekte en la citoplasmo, la ĉirkaŭa fluidaĵo iom fermentas."

#, fuzzy
msgid "WIKI_THYLAKOIDS_INTRO"
msgstr "Tilakoidoj estas aretoj de proteinoj kaj fotosentemaj pigmentoj. La pigmentoj povas uzi la luman energion por produkti glukozon el akvo kaj gasa karbondioksido en procezo nomita fotosintezo. Ĉi tiuj pigmentoj ankaŭ donas al ili distingan koloron. La rapideco de ilia glukozoproduktado dependas de la koncentriĝo de karbona dioksido kaj intenseco de lumo. Ĉar la tilakoidoj estas pendigitaj rekte en la citoplasmo, la ĉirkaŭa fluidaĵo iom fermentas."

#, fuzzy
msgid "WIKI_THYLAKOIDS_MODIFICATIONS"
msgstr "Tilakoidoj estas aretoj de proteinoj kaj fotosentemaj pigmentoj. La pigmentoj povas uzi la luman energion por produkti glukozon el akvo kaj gasa karbondioksido en procezo nomita fotosintezo. Ĉi tiuj pigmentoj ankaŭ donas al ili distingan koloron. La rapideco de ilia glukozoproduktado dependas de la koncentriĝo de karbona dioksido kaj intenseco de lumo. Ĉar la tilakoidoj estas pendigitaj rekte en la citoplasmo, la ĉirkaŭa fluidaĵo iom fermentas."

msgid "WIKI_THYLAKOIDS_PROCESSES"
msgstr ""

msgid "WIKI_THYLAKOIDS_REQUIREMENTS"
msgstr ""

#, fuzzy
msgid "WIKI_THYLAKOIDS_SCIENTIFIC_BACKGROUND"
msgstr "Tilakoidoj estas aretoj de proteinoj kaj fotosentemaj pigmentoj. La pigmentoj povas uzi la luman energion por produkti glukozon el akvo kaj gasa karbondioksido en procezo nomita fotosintezo. Ĉi tiuj pigmentoj ankaŭ donas al ili distingan koloron. La rapideco de ilia glukozoproduktado dependas de la koncentriĝo de karbona dioksido kaj intenseco de lumo. Ĉar la tilakoidoj estas pendigitaj rekte en la citoplasmo, la ĉirkaŭa fluidaĵo iom fermentas."

#, fuzzy
msgid "WIKI_THYLAKOIDS_STRATEGY"
msgstr "Tilakoidoj estas aretoj de proteinoj kaj fotosentemaj pigmentoj. La pigmentoj povas uzi la luman energion por produkti glukozon el akvo kaj gasa karbondioksido en procezo nomita fotosintezo. Ĉi tiuj pigmentoj ankaŭ donas al ili distingan koloron. La rapideco de ilia glukozoproduktado dependas de la koncentriĝo de karbona dioksido kaj intenseco de lumo. Ĉar la tilakoidoj estas pendigitaj rekte en la citoplasmo, la ĉirkaŭa fluidaĵo iom fermentas."

#, fuzzy
msgid "WIKI_THYLAKOIDS_UPGRADES"
msgstr "Tilakoidoj estas aretoj de proteinoj kaj fotosentemaj pigmentoj. La pigmentoj povas uzi la luman energion por produkti glukozon el akvo kaj gasa karbondioksido en procezo nomita fotosintezo. Ĉi tiuj pigmentoj ankaŭ donas al ili distingan koloron. La rapideco de ilia glukozoproduktado dependas de la koncentriĝo de karbona dioksido kaj intenseco de lumo. Ĉar la tilakoidoj estas pendigitaj rekte en la citoplasmo, la ĉirkaŭa fluidaĵo iom fermentas."

#, fuzzy
msgid "WIKI_TOXIN_VACUOLE_EFFECTS"
msgstr "La toksina vakuolo estas vakuolo, kiu estis modifita por la specifa produktado, stokado kaj sekrecio de oxytoxy toksinoj. Pli da toksinaj vacuoloj pliigos la rapidecon, per kiu toksinoj povas esti liberigitaj."

#, fuzzy
msgid "WIKI_TOXIN_VACUOLE_INTRO"
msgstr ""
"Toksa\n"
"Vakuolo"

#, fuzzy
msgid "WIKI_TOXIN_VACUOLE_MODIFICATIONS"
msgstr "La toksina vakuolo estas vakuolo, kiu estis modifita por la specifa produktado, stokado kaj sekrecio de oxytoxy toksinoj. Pli da toksinaj vacuoloj pliigos la rapidecon, per kiu toksinoj povas esti liberigitaj."

#, fuzzy
msgid "WIKI_TOXIN_VACUOLE_PROCESSES"
msgstr "La toksina vakuolo estas vakuolo, kiu estis modifita por la specifa produktado, stokado kaj sekrecio de oxytoxy toksinoj. Pli da toksinaj vacuoloj pliigos la rapidecon, per kiu toksinoj povas esti liberigitaj."

#, fuzzy
msgid "WIKI_TOXIN_VACUOLE_REQUIREMENTS"
msgstr "La toksina vakuolo estas vakuolo, kiu estis modifita por la specifa produktado, stokado kaj sekrecio de oxytoxy toksinoj. Pli da toksinaj vacuoloj pliigos la rapidecon, per kiu toksinoj povas esti liberigitaj."

#, fuzzy
msgid "WIKI_TOXIN_VACUOLE_SCIENTIFIC_BACKGROUND"
msgstr "La toksina vakuolo estas vakuolo, kiu estis modifita por la specifa produktado, stokado kaj sekrecio de oxytoxy toksinoj. Pli da toksinaj vacuoloj pliigos la rapidecon, per kiu toksinoj povas esti liberigitaj."

#, fuzzy
msgid "WIKI_TOXIN_VACUOLE_STRATEGY"
msgstr "La toksina vakuolo estas vakuolo, kiu estis modifita por la specifa produktado, stokado kaj sekrecio de oxytoxy toksinoj. Pli da toksinaj vacuoloj pliigos la rapidecon, per kiu toksinoj povas esti liberigitaj."

#, fuzzy
msgid "WIKI_TOXIN_VACUOLE_UPGRADES"
msgstr "La toksina vakuolo estas vakuolo, kiu estis modifita por la specifa produktado, stokado kaj sekrecio de oxytoxy toksinoj. Pli da toksinaj vacuoloj pliigos la rapidecon, per kiu toksinoj povas esti liberigitaj."

msgid "WIKI_VACUOLE_EFFECTS"
msgstr ""

#, fuzzy
msgid "WIKI_VACUOLE_INTRO"
msgstr "La toksina vakuolo estas vakuolo, kiu estis modifita por la specifa produktado, stokado kaj sekrecio de oxytoxy toksinoj. Pli da toksinaj vacuoloj pliigos la rapidecon, per kiu toksinoj povas esti liberigitaj."

#, fuzzy
msgid "WIKI_VACUOLE_MODIFICATIONS"
msgstr "La toksina vakuolo estas vakuolo, kiu estis modifita por la specifa produktado, stokado kaj sekrecio de oxytoxy toksinoj. Pli da toksinaj vacuoloj pliigos la rapidecon, per kiu toksinoj povas esti liberigitaj."

#, fuzzy
msgid "WIKI_VACUOLE_PROCESSES"
msgstr "La toksina vakuolo estas vakuolo, kiu estis modifita por la specifa produktado, stokado kaj sekrecio de oxytoxy toksinoj. Pli da toksinaj vacuoloj pliigos la rapidecon, per kiu toksinoj povas esti liberigitaj."

msgid "WIKI_VACUOLE_REQUIREMENTS"
msgstr ""

msgid "WIKI_VACUOLE_SCIENTIFIC_BACKGROUND"
msgstr ""

msgid "WIKI_VACUOLE_STRATEGY"
msgstr ""

msgid "WIKI_VACUOLE_UPGRADES"
msgstr ""

#, fuzzy
msgid "WIKI_YES"
msgstr "Disloku organeton"

msgid "WILL_YOU_THRIVE"
msgstr "Ĉu vi prosperos?"

msgid "WINDOWED"
msgstr ""

msgid "WIN_BOX_TITLE"
msgstr "VI PROSPERIS!"

msgid "WIN_TEXT"
msgstr "Gratulon, ke vi gajnis ĉi tiun version de Thrive! Vi povas daŭre ludi post kiam ĉi tiu ekrano fermiĝas, se vi volas, aŭ komenci novan ludon en nova mondo."

#, fuzzy
msgid "WORKSHOP_ITEM_CHANGE_NOTES"
msgstr "VI PROSPERIS!"

#, fuzzy
msgid "WORKSHOP_ITEM_CHANGE_NOTES_TOOLTIP"
msgstr "VI PROSPERIS!"

#, fuzzy
msgid "WORKSHOP_ITEM_DESCRIPTION"
msgstr "La kloroplasto estas duobla membranstrukturo enhavanta fotosentemajn pigmentojn stakigitajn kune en membranaj sakoj. Ĝi estas prokarioto asimilita por uzo de sia eŭkariota gastiganto. La pigmentoj en la kloroplasto kapablas uzi la luman energion por produkti glukozon el akvo kaj gasa karbondioksido en procezo nomita fotosintezo. Ĉi tiuj pigmentoj ankaŭ donas al ĝi diversan koloron. La rapideco de ĝia produktado de glukozo dependas de la koncentriĝo de karbona dioksido kaj la intenseco de lumo."

msgid "WORKSHOP_ITEM_PREVIEW"
msgstr ""

msgid "WORKSHOP_ITEM_TAGS"
msgstr ""

#, fuzzy
msgid "WORKSHOP_ITEM_TITLE"
msgstr "VI PROSPERIS!"

msgid "WORKSHOP_ITEM_UPLOAD_SUCCEEDED"
msgstr ""

msgid "WORKSHOP_ITEM_UPLOAD_SUCCEEDED_TOS_REQUIRED"
msgstr ""

msgid "WORKSHOP_TERMS_OF_SERVICE_NOTICE"
msgstr ""

msgid "WORKSHOP_VISIBILITY_TOOLTIP"
msgstr ""

msgid "WORLD"
msgstr ""

#, fuzzy
msgid "WORLD_EXPORT_SUCCESS_MESSAGE"
msgstr "Eraro de konservado"

#, fuzzy
msgid "WORLD_GENERAL_STATISTICS"
msgstr "Organisma Statistiko"

msgid "WORLD_MISC_DETAILS_STRING"
msgstr ""

#, fuzzy
msgid "WORLD_RELATIVE_MOVEMENT"
msgstr "popliigi la movadon"

#, fuzzy
msgid "WORLD_SEA_LEVEL"
msgstr "{0}-{1}m sub marnivelo"

#, fuzzy
msgid "WORLD_SEA_LEVEL_DEEP"
msgstr "{0}-{1}m sub marnivelo"

#, fuzzy
msgid "WORLD_SEA_LEVEL_EXPLANATION"
msgstr "{0} loĝantaro ŝanĝiĝis per {1} pro: {2}"

#, fuzzy
msgid "WORLD_SEA_LEVEL_MODERATE"
msgstr "popliigi la movadon"

msgid "WORLD_SEA_LEVEL_SHALLOW"
msgstr ""

#, fuzzy
msgid "WORLD_SIZE"
msgstr "\"{0}\" - {1}"

#, fuzzy
msgid "WORLD_SIZE_EXPLANATION"
msgstr "{0} loĝantaro ŝanĝiĝis per {1} pro: {2}"

msgid "WORLD_SIZE_LARGE"
msgstr ""

#, fuzzy
msgid "WORLD_SIZE_MEDIUM"
msgstr "popliigi la movadon"

msgid "WORLD_SIZE_SMALL"
msgstr ""

#, fuzzy
msgid "WORLD_SIZE_TOOLTIP"
msgstr "Aldonunovan funkcion por klavo"

#, fuzzy
msgid "WORLD_TEMPERATURE"
msgstr "Temperaturo"

#, fuzzy
msgid "WORLD_TEMPERATURE_COLD"
msgstr "Tеmp."

#, fuzzy
msgid "WORLD_TEMPERATURE_EXPLANATION"
msgstr "{0} loĝantaro ŝanĝiĝis per {1} pro: {2}"

#, fuzzy
msgid "WORLD_TEMPERATURE_TEMPERATE"
msgstr "Tеmp."

#, fuzzy
msgid "WORLD_TEMPERATURE_WARM"
msgstr "Tеmp."

#, fuzzy
msgid "WORST_PATCH_COLON"
msgstr "Specioj:"

msgid "XBOX360"
msgstr ""

msgid "XBOX_ONE"
msgstr ""

msgid "XBOX_SERIES"
msgstr ""

#, fuzzy
msgid "X_TWITTER_TOOLTIP"
msgstr "Aldonunovan funkcion por klavo"

msgid "YEARS"
msgstr "jaroj"

#, fuzzy
msgid "YET_TO_BE_IMPLEMENTED_NOTICE"
msgstr "Devos ankoraŭ esti farita."

#, fuzzy
msgid "YOUTUBE_TOOLTIP"
msgstr "Rekomenci"

msgid "YOU_CAN_MAKE_PULL_REQUEST"
msgstr ""

msgid "YOU_CAN_SUPPORT_THRIVE_ON_PATREON"
msgstr ""

msgid "ZOOM_IN"
msgstr "Zomu"

msgid "ZOOM_OUT"
msgstr "Malzomu"

#, fuzzy
#~ msgid "PASSIVE_REPRODUCTION_PROGRESS_EXPLANATION"
#~ msgstr "{0} loĝantaro ŝanĝiĝis per {1} pro: {2}"

#~ msgid "TO_BE_IMPLEMENTED"
#~ msgstr "Devos ankoraŭ esti farita."

#, fuzzy
#~ msgid "MICROBE_STAGE_DAY_NIGHT_TEXT"
#~ msgstr ""
#~ "Rigardu vian sanstaton apud la ATP-breto (malsupre dekstre).\n"
#~ "Via ĉelo mortas, se ĝi elĉerpiĝas.\n"
#~ "Vi regeneras sanon dum vi havas ATP-ojn.\n"
#~ "Certigu kolekti sufiĉe da glukozo por produkti ATP-ojn."

#, fuzzy
#~ msgid "GLOBAL_GLACIATION_EVENT_LOG"
#~ msgstr "{0} loĝantaro ŝanĝiĝis per {1} pro: {2}"

#~ msgid "IRON_CHEMOLITHOAUTOTROPHY"
#~ msgstr "Fera Kemolitoaŭtotrofio"

#, fuzzy
#~ msgid "PASSIVE_REPRODUCTION_PROGRESS"
#~ msgstr "{0} loĝantaro ŝanĝiĝis per {1} pro: {2}"

#, fuzzy
#~ msgid "MIGRATE"
#~ msgstr "Takso"

#, fuzzy
#~ msgid "WIKI_RADIOSYNTHESIS"
#~ msgstr "Kemisintezo"

#~ msgid "EASTEREGG_MESSAGE_19"
#~ msgstr "Amuza Fakto, La Didinio estas ciliato, kiu ĉasas paramecion."

#~ msgid "EASTEREGG_MESSAGE_20"
#~ msgstr "Amuza Fakto: La Amebo ĉasas kaj kaptas predojn per 'kruroj' el citoplasmo nomata pseŭdopodoj, ni volas havi tiujn en Thrive."

#~ msgid "EASTEREGG_MESSAGE_21"
#~ msgstr "Jen konsilo: gardu sin de pli grandaj ĉeloj kaj grandaj bakterioj, ĉar ne estas amuze esti digestita, se ili manĝos vin."

#~ msgid "EASTEREGG_MESSAGE_22"
#~ msgstr "La teama gvidanto de Thrive kreis multajn kantojn, kiuj ankoraŭ ne estis aldonitaj al la ludo. Vi povas aŭdi ilin, aŭ spekti fluojn de li komponanta sur sia jutuba kanalo, Oliver Lugg."

#~ msgid "EASTEREGG_MESSAGE_23"
#~ msgstr "Jen konsilo, se via ĉelo havas 150 sesangulojn, vi povas engluti la grandajn ferajn pecojn."

#~ msgid "EASTEREGG_MESSAGE_24"
#~ msgstr "Thrive estas simulado de fremda planedo, tial havas sencon, ke plej multaj bestoj, kiujn vi trovas, rilatos al unu aŭ du aliaj specioj pro evoluo okazanta ĉirkaŭ vi. Ni vidu, ĉu vi povas identigi ilin!"

#~ msgid "EASTEREGG_MESSAGE_25"
#~ msgstr "Amuze, La Thrive-teamo faras podkastojn de tempo al tempo, vi devas kontroli ilin!"

#~ msgid "EASTEREGG_MESSAGE_26"
#~ msgstr "Amuza Fakto, Thrive estas farita per la malfermitkoda Godot engine!"

#~ msgid "EASTEREGG_MESSAGE_27"
#~ msgstr "Amuza Fakto, Unu el la unuaj ludeblaj ludaj prototipoj estis farita per nia brava programisto, untrustedlife!"

#~ msgid "MICROBE_EDITOR_HELP_MESSAGE_1"
#~ msgstr ""
#~ "Prokariotaj Strukturoj\n"
#~ "\n"
#~ "Metabolosomoj: Produktas ATP-ojn el glukozo\n"
#~ "\n"
#~ "Kemiosintezaj Proteinoj: Produktas duonon de la tuta glukozo el Hidrogena Sulfido kiel kemoplasto, sed ankaŭ plenumas glikolizon, plenas 1 Sesangulon\n"
#~ "\n"
#~ "Tilakoidoj: Produktas 1/3 de la kvanto de glukozo kiel normala kloroplasto, sed ankaŭ plenumas glikolizon, kaj plenas 1 Sesangulon\n"
#~ "\n"
#~ "Rusticyanin: Konvertas feron en ATP-ojn\n"
#~ "\n"
#~ "Nitrogenazo: Konvertas atmosferan nitrogenon kaj ATP-ojn en amoniakon malaerobe\n"
#~ "\n"
#~ "Citoplasmo: Havas stokan spacon kaj faras glikolizon (Produktas malgrandajn kvantojn de ATP)"

#, fuzzy
#~ msgid "MICROBE_EDITOR_HELP_MESSAGE_14"
#~ msgstr ""
#~ "Prokariotaj Strukturoj\n"
#~ "\n"
#~ "Metabolosomoj: Produktas ATP-ojn el glukozo\n"
#~ "\n"
#~ "Kemiosintezaj Proteinoj: Produktas duonon de la tuta glukozo el Hidrogena Sulfido kiel kemoplasto, sed ankaŭ plenumas glikolizon, plenas 1 Sesangulon\n"
#~ "\n"
#~ "Tilakoidoj: Produktas 1/3 de la kvanto de glukozo kiel normala kloroplasto, sed ankaŭ plenumas glikolizon, kaj plenas 1 Sesangulon\n"
#~ "\n"
#~ "Rusticyanin: Konvertas feron en ATP-ojn\n"
#~ "\n"
#~ "Nitrogenazo: Konvertas atmosferan nitrogenon kaj ATP-ojn en amoniakon malaerobe\n"
#~ "\n"
#~ "Citoplasmo: Havas stokan spacon kaj faras glikolizon (Produktas malgrandajn kvantojn de ATP)"

#~ msgid "MICROBE_EDITOR_HELP_MESSAGE_2"
#~ msgstr ""
#~ "Eksteraj Organetoj\n"
#~ "\n"
#~ "Flagelo: Pli rapide movas vian ĉelon per konsumado de ATP\n"
#~ "\n"
#~ "Pilus: Povas esti uzata por bati aliajn ĉelojn"

#~ msgid "MICROBE_EDITOR_HELP_MESSAGE_3"
#~ msgstr ""
#~ "Membranaj Binditaj Organetoj\n"
#~ "\n"
#~ "Nukleo: Prenas 11 sesangulojn kaj permesas evoluon de membranligitaj organetoj. Kaj ankaŭ duobligas la grandecon de via ĉelo. (Evolueblas nur unufoje)\n"
#~ "\n"
#~ "Mitokondrio: Produktas ATP-ojn el glukozo kaj atmosfera O2. Multe pli efika ol citoplasmo\n"
#~ "\n"
#~ "Kloroplasto: Faras glukozon el sunlumo kaj atmosfera CO2\n"
#~ "\n"
#~ "Chememioplasto: Faras glukozon el Hidrogena Sulfido\n"
#~ "\n"
#~ "Nitrogenfiksanta plastido: Faras amoniakon de ATP kaj atmosfera Nitrogeno kaj Oksigeno\n"
#~ "\n"
#~ "Vakuolo: Konservas 15 kolektitajn komponaĵojn\n"
#~ "\n"
#~ "Toksinaj Vakuoloj: Produktas toksinojn (nomitajn OxyToxy NT-ojn)"

#~ msgid "MICROBE_EDITOR_HELP_MESSAGE_4"
#~ msgstr "Ĉiu generacio, vi havas 100 mutaciajn punktojn (MP) por elspezi, kaj ĉiu ŝanĝo (aŭ mutacio) kostos certan kvanton de tiu MP. Aldono kaj forigo de organetoj kostas MP-ojn, tamen forigi organetojn kiu estis lokitaj en la nuna mutacia kunsido repagas MP-ojn por tiu organeto. Vi povas forigi organeton per dekstra klako sur ĝi. Vi povas turni viajn organetojn per A kaj D."

#~ msgid "MICROBE_EDITOR_HELP_MESSAGE_5"
#~ msgstr "Ĉiufoje, kiam vi reproduktiĝas, vi eniros la Mikroban Redaktilon, kie vi povas ŝanĝi vian specion (aldonante, movante aŭ forigante organetojn) por pliigi la sukceson de via specio. Ĉiu vizito al la redaktoro en la Mikroba Scenejo reprezentas 100 milionojn da jaroj da evoluo."

#~ msgid "MICROBE_STAGE_HELP_MESSAGE_1"
#~ msgstr "[thrive:input]g_move_forward[/thrive:input],[thrive:input]g_move_left[/thrive:input],[thrive:input]g_move_backwards[/thrive:input],[thrive:input]g_move_right[/thrive:input] kaj muso por moviĝi. [thrive:input]g_fire_toxin[/thrive:input] por pafi [thrive:compound type=\"oxytoxy\"][/thrive:compound]-on, se vi havas toksinan vakuolon. [thrive:input]g_toggle_engulf[/thrive:input] por ŝalti englutan reĝimon."

#~ msgid "MICROBE_STAGE_HELP_MESSAGE_10"
#~ msgstr "Por reproduktiĝi vi devas dividi ĉiun el viaj organetoj en du. Organetoj bezonas amoniakon kaj fosfaton por duiĝi."

#~ msgid "MICROBE_STAGE_HELP_MESSAGE_11"
#~ msgstr "Sed se vi postvivos dudek generaciojn kun 300 aŭ pli loĝantoj, vi gajnas la ludon. Post kiam vi gajnas, aperas ŝprucfenestro, sed vi povas ludi plu, se vi volas."

#~ msgid "MICROBE_STAGE_HELP_MESSAGE_12"
#~ msgstr "Evoluu saĝe ĉar viaj konkurantoj evoluas kune kun vi. Ĉiufoje, kiam vi uzas la redaktilon, ili evoluas."

#, fuzzy
#~ msgid "MICROBE_STAGE_HELP_MESSAGE_13"
#~ msgstr "W, A, S, D kaj muso por moviĝi. E por pafi OxyToxy NT-on (se vi havas toksinan vakuolon). G por ŝalti englutan reĝimon."

#, fuzzy
#~ msgid "MICROBE_STAGE_HELP_MESSAGE_15"
#~ msgstr "W, A, S, D kaj muso por moviĝi. E por pafi OxyToxy NT-on (se vi havas toksinan vakuolon). G por ŝalti englutan reĝimon."

#, fuzzy
#~ msgid "MICROBE_STAGE_HELP_MESSAGE_16"
#~ msgstr "W, A, S, D kaj muso por moviĝi. E por pafi OxyToxy NT-on (se vi havas toksinan vakuolon). G por ŝalti englutan reĝimon."

#~ msgid "MICROBE_STAGE_HELP_MESSAGE_2"
#~ msgstr "Via ĉelo uzas ATP-on kiel energifonton, se ĝi finiĝos, vi mortos."

#~ msgid "MICROBE_STAGE_HELP_MESSAGE_3"
#~ msgstr "Por malfermi la redaktilon kaj reprodukti, vi devas kolekti Amoniakon (Oranĝa Nubo) kaj Fosfaton (Purpura Nubo)."

#~ msgid "MICROBE_STAGE_HELP_MESSAGE_4"
#~ msgstr "Vi ankaŭ povas engluti ĉelojn, bakteriojn, ferajn pecojn kaj ĉelajn pecojn pli malgrandajn ol vi premante G. Ĉi tio kostos aldonan ATP-on kaj malrapidigos vin. Ne forgesu premi G duan fojon por ĉesi engluti."

#~ msgid "MICROBE_STAGE_HELP_MESSAGE_5"
#~ msgstr "Osmoregado kostas ATP-ojn, kio signifas, ju pli granda estas via ĉelo, des pli da Mitokondrioj aŭ Metabolosomoj aŭ Rusticianinoj (aŭ citoplasmo, kiu faras Glikolizon) vi bezonas por eviti perdi ATP-on kiam vi estas senmova."

#~ msgid "MICROBE_STAGE_HELP_MESSAGE_6"
#~ msgstr "Estas multaj Organetoj en la redaktilo por ke vi evoluu, permesante larĝan gamon de malsamaj ludstiloj."

#~ msgid "MICROBE_STAGE_HELP_MESSAGE_7"
#~ msgstr "Se la nombro de via loĝantaro iĝos nulo, vi formortos."

#~ msgid "MICROBE_STAGE_HELP_MESSAGE_8"
#~ msgstr ""
#~ "La diversaj kunmetitaj nuboj estas:\n"
#~ "\n"
#~ "Blanka - Glukozo\n"
#~ "Flava - Hidrogena Sulfido\n"
#~ "Oranĝa - Amoniako\n"
#~ "Purpura - Fosfato\n"
#~ "Rusta Bruno - Fero\n"
#~ "\n"
#~ "Glukozo produktas ATP-on"

#~ msgid "MICROBE_STAGE_HELP_MESSAGE_9"
#~ msgstr "Hidrogena Sulfido povas esti konvertita je glukozo per kemoplastoj kaj kemosintezaj proteinoj. Fero povas esti transformita en ATP per rusticianino."

#, fuzzy
#~ msgid "WIKI_MACROSCOPIC_STAGE"
#~ msgstr ""
#~ "Sur fora fremda planedo, vulkana kaj meteora agado kondukis al la disvolviĝo de nova fenomeno en la universo.\n"
#~ "\n"
#~ "Vivo.\n"
#~ "\n"
#~ "Simplaj mikroboj loĝas en la profundaj regionoj de la oceano. Vi estas la lasta universala komuna prapatro (LUCA) sur ĉi tiu planedo.\n"
#~ "\n"
#~ "Por postvivi en ĉi tiu malamika mondo, vi devos kolekti iujn ajn komponaĵojn, kiujn vi povas trovi, kaj evoluigi ĉiun generacion por konkurenci kontraŭ la aliaj specioj de mikroboj."

#, fuzzy
#~ msgid "EARLY_MULTICELLULAR"
#~ msgstr "Disloku organeton"

#, fuzzy
#~ msgid "LOADING_EARLY_MULTICELLULAR_EDITOR"
#~ msgstr "Ŝarĝante Mikrobredaktilon"

#, fuzzy
#~ msgid "ERUPTION_IN"
#~ msgstr "reproduktis"

#~ msgid "THE_AMOUNT_OF_GLUCOSE_HAS_BEEN_REDUCED"
#~ msgstr "La kvanto de glukozo reduktiĝis al {0} de la antaŭa kvanto."

#, fuzzy
#~ msgid "OXYTOXISOME_DESC"
#~ msgstr "Modifita metabolosomo, responsanta pri la produktado de primitiva formo de la toksa agento OxyToxy NT."

#~ msgid "THYLAKOID"
#~ msgstr "Tilakoido"

#, fuzzy
#~ msgid "WIKI_CYTOPLASM_GLYCOLYSIS"
#~ msgstr "Citoplasma Glikolizo"

#, fuzzy
#~ msgid "WIKI_AEROBIC_NITROGEN_FIXATION"
#~ msgstr "Malaerobia Nitrogena Riparado"

#, fuzzy
#~ msgid "WIKI_AWAKENING_STAGE"
#~ msgstr ""
#~ "Estas konflikto kun {0}.\n"
#~ "Ĉu vi volas forigi la enigon de {1}?"

#, fuzzy
#~ msgid "WIKI_AWARE_STAGE"
#~ msgstr ""
#~ "Sur fora fremda planedo, vulkana kaj meteora agado kondukis al la disvolviĝo de nova fenomeno en la universo.\n"
#~ "\n"
#~ "Vivo.\n"
#~ "\n"
#~ "Simplaj mikroboj loĝas en la profundaj regionoj de la oceano. Vi estas la lasta universala komuna prapatro (LUCA) sur ĉi tiu planedo.\n"
#~ "\n"
#~ "Por postvivi en ĉi tiu malamika mondo, vi devos kolekti iujn ajn komponaĵojn, kiujn vi povas trovi, kaj evoluigi ĉiun generacion por konkurenci kontraŭ la aliaj specioj de mikroboj."

#, fuzzy
#~ msgid "WIKI_CHEMOSYNTHESIS"
#~ msgstr "Kemisintezo"

#, fuzzy
#~ msgid "WIKI_GLYCOLYSIS"
#~ msgstr "Glikolizo"

#, fuzzy
#~ msgid "WIKI_INDUSTRIAL_STAGE"
#~ msgstr ""
#~ "Estas konflikto kun {0}.\n"
#~ "Ĉu vi volas forigi la enigon de {1}?"

#, fuzzy
#~ msgid "WIKI_IRON_CHEMOLITHOAUTOTROPHY"
#~ msgstr "Fera Kemolitoaŭtotrofio"

#, fuzzy
#~ msgid "WIKI_LIPASE"
#~ msgstr "La gluiĝemaj internaĵoj de ĉelo. La citoplasmo estas la baza miksaĵo de jonoj, proteinoj kaj aliaj substancoj solvitaj en akvo, kiu plenigas la internon de la ĉelo. Unu el la funkcioj, kiujn ĝi plenumas, estas Fermentado, la konvertiĝo de glukozo en ATP-energion. Por havi pli progresintajn metabolojn, ĉeloj, al kiuj mankas organetoj, uzas energion de ATP. Ĝi ankaŭ estas uzita por stoki molekulojn en la ĉelo kaj kreskigi la grandecon de la ĉelo."

#, fuzzy
#~ msgid "WIKI_MICROBE_EDITOR"
#~ msgstr "Ŝarĝante Mikrobredaktilon"

#, fuzzy
#~ msgid "WIKI_MUCILAGE_SYNTHESIS"
#~ msgstr "Kemisintezo"

#, fuzzy
#~ msgid "WIKI_MULTICELLULAR_STAGE"
#~ msgstr "Disloku organeton"

#, fuzzy
#~ msgid "WIKI_NONE"
#~ msgstr "Rusticianino estas proteino kapabla uzi gasan karbonan dioksidon kaj oksigenon por oksigeni feron de unu kemia stato al alia. Ĉi tiu procezo, nomata Fera Respirado, liberigas energion, kiun la ĉelo tiam povas rikolti."

#, fuzzy
#~ msgid "WIKI_OXYTOXY_SYNTHESIS"
#~ msgstr "OxyToxy Sintezo"

#, fuzzy
#~ msgid "WIKI_PHOTOSYNTHESIS"
#~ msgstr "Fotosintezo"

#, fuzzy
#~ msgid "WIKI_RUSTICYANIN"
#~ msgstr "Rusticianino"

#, fuzzy
#~ msgid "WIKI_SOCIETY_STAGE"
#~ msgstr ""
#~ "Sur fora fremda planedo, vulkana kaj meteora agado kondukis al la disvolviĝo de nova fenomeno en la universo.\n"
#~ "\n"
#~ "Vivo.\n"
#~ "\n"
#~ "Simplaj mikroboj loĝas en la profundaj regionoj de la oceano. Vi estas la lasta universala komuna prapatro (LUCA) sur ĉi tiu planedo.\n"
#~ "\n"
#~ "Por postvivi en ĉi tiu malamika mondo, vi devos kolekti iujn ajn komponaĵojn, kiujn vi povas trovi, kaj evoluigi ĉiun generacion por konkurenci kontraŭ la aliaj specioj de mikroboj."

#, fuzzy
#~ msgid "WIKI_SPACE_STAGE"
#~ msgstr ""
#~ "Sur fora fremda planedo, vulkana kaj meteora agado kondukis al la disvolviĝo de nova fenomeno en la universo.\n"
#~ "\n"
#~ "Vivo.\n"
#~ "\n"
#~ "Simplaj mikroboj loĝas en la profundaj regionoj de la oceano. Vi estas la lasta universala komuna prapatro (LUCA) sur ĉi tiu planedo.\n"
#~ "\n"
#~ "Por postvivi en ĉi tiu malamika mondo, vi devos kolekti iujn ajn komponaĵojn, kiujn vi povas trovi, kaj evoluigi ĉiun generacion por konkurenci kontraŭ la aliaj specioj de mikroboj."

#, fuzzy
#~ msgid "NO"
#~ msgstr "Malfaru"

#, fuzzy
#~ msgid "YES"
#~ msgstr "jaroj"

#, fuzzy
#~ msgid "STAGES_BUTTON"
#~ msgstr "Forigi ĉi tiun konservadon ne povas esti malfarita, ĉu vi certas, ke vi volas forigi ĉi tion por ĉiam?"

#, fuzzy
#~ msgid "EDITING"
#~ msgstr "itino"

#, fuzzy
#~ msgid "MAXIMUM_SPECIES_IN_PATCH"
#~ msgstr "formortis de la planedo"

#, fuzzy
#~ msgid "NOT_FOUND_CHUNK"
#~ msgstr "Granda Fera Peco"

#~ msgid "DIRECTIONL"
#~ msgstr "Maldesktra"

#~ msgid "DIRECTIONR"
#~ msgstr "Dekstra"

#~ msgid "TREBLEDOWN"
#~ msgstr "Treble Down"

#, fuzzy
#~ msgid "UNKNOWN_ON_WINDOWS"
#~ msgstr "Nekonata musbutono"

#, fuzzy
#~ msgid "TARGET_TIME"
#~ msgstr "SP:"

#, fuzzy
#~ msgid "ENABLED"
#~ msgstr "Ebligu la redaktilon"

#, fuzzy
#~ msgid "PATCH_MAP_TYPE"
#~ msgstr "Mapo"

#, fuzzy
#~ msgid "LOOKING_AT"
#~ msgstr "Premu la malfaran butonon en la redaktilo por korekti eraron"

#, fuzzy
#~ msgid "BECOME_AWARE"
#~ msgstr "Biomo: {0}"

#, fuzzy
#~ msgid "CONFIRM_NORMAL"
#~ msgstr "KONFIRMU"

#~ msgid "STUFF_AT"
#~ msgstr "Aĵoj ĉe {0: F1}, {1: F1}:"

#, fuzzy
#~ msgid "SPECIES_DETAILS"
#~ msgstr "Listo de Specioj"

#, fuzzy
#~ msgid "CURRENT_GENERATION_COLON"
#~ msgstr "Generacio:"

#, fuzzy
#~ msgid "STATISTICS_BUTTON_TOOLTIP"
#~ msgstr "Aldonunovan funkcion por klavo"

#, fuzzy
#~ msgid "MACROSCOPIC_PROTOYPE_WARNING"
#~ msgstr ""
#~ "Oni scias, ke la elektita ŝarĝota konservado ne kongruas kun ĉi tiu versio de Thrive.\n"
#~ "Ĉar Thrive ankoraŭ estas en frua disvolviĝo, kaj konservado ne estas la plej granda gravaĵo, do ne estas konservadilo por ĝisdatigi malnovajn konservadojn."

#, fuzzy
#~ msgid "AUTO_GPU_NAME"
#~ msgstr "Via Salutnomo:"

#, fuzzy
#~ msgid "NOT_RUNNING_DOT"
#~ msgstr "Malaktiva."

#~ msgid "PATCH_PANGONIAN_VENTS"
#~ msgstr "Pangoniaj Ellastruoj"

#~ msgid "PATCH_PANGONIAN_MESOPELAGIC"
#~ msgstr "Pangonia Mezopelagio"

#~ msgid "PATCH_PANGONIAN_EPIPELAGIC"
#~ msgstr "Pangonia Epipelagio"

#~ msgid "PATHCH_PANGONIAN_ABYSSOPELAGIC"
#~ msgstr "Pangonia"

#~ msgid "PATCH_PANGONIAN_COAST"
#~ msgstr "Pangonia Marbordo"

#~ msgid "PATCH_PANGONIAN_ESTUARY"
#~ msgstr "Pangonia Estuaro"

#~ msgid "PATCH_CAVE"
#~ msgstr "Kaverno"

#~ msgid "PATCH_ICE_SHELF"
#~ msgstr "Glacia Breto"

#~ msgid "PATCH_PANGONIAN_SEAFLOOR"
#~ msgstr "Pangonia Marfundo"

#~ msgid "LOADING_DOT"
#~ msgstr "Ŝarĝante..."

#~ msgid "PREVIOUS"
#~ msgstr "antaŭa:"

#~ msgid "RUN_RESULT_POP_IN_PATCHES"
#~ msgstr "loĝantaro en j:"

#~ msgid "SAVING"
#~ msgstr "Ŝarĝante..."

#~ msgid "OVERWRITE_EXISTING_SAVE_TITLE"
#~ msgstr "Ĉu anstataŭigi ekzistantan konservadon?"

#~ msgid "TYPE"
#~ msgstr "Tipo:"

#~ msgid "EDITOR_TUTORIAL_PATCH_TEXT"
#~ msgstr ""
#~ "Jen la flikaĵa mapo/karto.\n"
#~ "Ĉi tie vi povas vidi la malsamajn flikaĵojn en kiuj mikroboj povas vivi.\n"
#~ "Via nuna diakilo estas reliefigita.\n"
#~ "Vi povas alklaki la flikaĵojn per via muso por elekti ilin por vidi iliajn detalojn dekstre.\n"
#~ "\n"
#~ "Se vi elektas flikaĵon apud tiu, en kiu vi nun troviĝas, vi povas premi la butonon dekstre por movi tien. Ĉi tio permesas al via loĝantaro disvastiĝi al novaj flikaĵoj.\n"
#~ "\n"
#~ "Elektu flikaĵon por daŭrigi."

#, fuzzy
#~ msgid "TOTAL_EXTINCTION"
#~ msgstr "formortis je"

#, fuzzy
#~ msgid "LOCAL_EXTINCTION"
#~ msgstr "ludanto mortis"

#, fuzzy
#~ msgid "MARINE_SNOW_FOOD_SOURCE"
#~ msgstr "Mara neĝo"

#~ msgid "Cancel"
#~ msgstr "Nuligi"

#~ msgid "SAVING_ERROR"
#~ msgstr "Konservada Eraro"

#~ msgid "REMOVE_ORGANELLE"
#~ msgstr "Forigu organeton"

#, fuzzy
#~ msgid "TRY_NEW_GAME"
#~ msgstr "Nova ludo"

#~ msgid "MICROBE_PATCH_LABEL"
#~ msgstr "Loko: {0}"

#, fuzzy
#~ msgid "COLOR"
#~ msgstr "Koloro"

#~ msgid "TURNS"
#~ msgstr "Turniĝi"

#~ msgid "INTO"
#~ msgstr "Al en"

#~ msgid "OXYTOXY"
#~ msgstr "xyToxy"

#~ msgid "DOT_CAN_RELEASE"
#~ msgstr ". Povas reali"

#~ msgid "TOXINS_BY_PRESSING_E"
#~ msgstr "toksinoj premante E-n. Asociita kun"

#~ msgid "CONCENTRATION_OF"
#~ msgstr "koncentriĝo de"

#~ msgid "USES"
#~ msgstr "Uzoj"

#~ msgid "DOT_RATE"
#~ msgstr ". Rate"

#~ msgid "SCALES_WITH_CONCENTRATION_OF"
#~ msgstr "dependas de koncentriĝo de"

#~ msgid "PRODUCES"
#~ msgstr "Produktas"

#~ msgid "DOT_RATE_SCALES_WITH"
#~ msgstr ". Dependas"

#~ msgid "AND"
#~ msgstr "kaj"

#~ msgid "INTENSITY_OF"
#~ msgstr "intenseco de"

#~ msgid "DOT_RATE_SCALES"
#~ msgstr ". Takso-skalo"

#~ msgid "OXYGEN_DOT"
#~ msgstr "Oksigeno."

#~ msgid "DOT_RATE_SCALES_WITH_CONCENTRATION_OF"
#~ msgstr ". Asociita kun la koncentriĝo de"

#~ msgid "ALSO_TURNS"
#~ msgstr "Ankaŭ inkluzivas"

#~ msgid "INREASE_STORAGE_SPACE"
#~ msgstr "Pliigas la stokan spacon de la ĉelo."

#~ msgid "DOT_CAN"
#~ msgstr ". Povas"

#~ msgid "RELEASE_TOXINS_BY_PRESSING"
#~ msgstr "liberigi toksinojn premante"

#~ msgid "E_DOT"
#~ msgstr "E."

#~ msgid "BIOLUMESCENT_VACUOLE"
#~ msgstr ""
#~ "Biolumineska\n"
#~ " Vakuolo"

#, fuzzy
#~ msgid "END"
#~ msgstr "kaj"

#, fuzzy
#~ msgid "LEFT"
#~ msgstr "Movu maldekstren"

#, fuzzy
#~ msgid "RIGHT"
#~ msgstr "Lumo"

#, fuzzy
#~ msgid "FORWARD"
#~ msgstr "Antaŭeniĝu"

#, fuzzy
#~ msgid "PARENLEFT"
#~ msgstr "Rotaciu maldekstren"

#, fuzzy
#~ msgid "PARENRIGHT"
#~ msgstr "Rotaciu dekstren"

#, fuzzy
#~ msgid "COLON"
#~ msgstr "SP:"

#, fuzzy
#~ msgid "SEMICOLON"
#~ msgstr "Grandeco:"

#, fuzzy
#~ msgid "AT"
#~ msgstr "ATP"

#, fuzzy
#~ msgid "BRACKETRIGHT"
#~ msgstr "Rotaciu dekstren"

#, fuzzy
#~ msgid "QUOTELEFT"
#~ msgstr "Rotaciu maldekstren"

#, fuzzy
#~ msgid "BRACELEFT"
#~ msgstr "Rotaciu maldekstren"

#, fuzzy
#~ msgid "BRACERIGHT"
#~ msgstr "Rotaciu dekstren"

#, fuzzy
#~ msgid "EXCLAMDOWN"
#~ msgstr "Rado malsupren"

#, fuzzy
#~ msgid "YEN"
#~ msgstr "Oksigeno"

#, fuzzy
#~ msgid "SECTION"
#~ msgstr "Priskribo:"

#, fuzzy
#~ msgid "COPYRIGHT"
#~ msgstr "Movu dekstren"

#, fuzzy
#~ msgid "MU"
#~ msgstr "Silentigi"

#, fuzzy
#~ msgid "AE"
#~ msgstr "Konservu"

#, fuzzy
#~ msgid "ETH"
#~ msgstr "morto"

#, fuzzy
#~ msgid "DIVISION"
#~ msgstr "Versio:"

#, fuzzy
#~ msgid "BACKTAB"
#~ msgstr "Reen"

#~ msgid "EDITOR_TUTORIAL_CELL_TEXT"
#~ msgstr ""
#~ "Jen la ĉela redaktilo, kie vi povas aldoni aŭ forigi organetojn de via specio elspezante mutaciajn punktojn (MP).\n"
#~ "\n"
#~ "Vi ankaŭ povas ŝanĝi aliajn ecojn de via specio en la aliaj langetoj de la ĉela redaktilo.\n"
#~ "\n"
#~ "Por daŭrigi, elektu organeton el la maldekstra panelo (citoplasmo estas bona elekto). Poste maldekstre alklaku apud la sesangulo montrita meze de la ekrano por aldoni tiun organeton al via specio."<|MERGE_RESOLUTION|>--- conflicted
+++ resolved
@@ -7,11 +7,7 @@
 msgstr ""
 "Project-Id-Version: PROJECT VERSION\n"
 "Report-Msgid-Bugs-To: EMAIL@ADDRESS\n"
-<<<<<<< HEAD
-"POT-Creation-Date: 2025-07-12 13:32+0200\n"
-=======
 "POT-Creation-Date: 2025-07-12 13:25+0200\n"
->>>>>>> a8b27aa6
 "PO-Revision-Date: 2025-05-25 15:00+0000\n"
 "Last-Translator: Anonymous <noreply@weblate.org>\n"
 "Language-Team: Esperanto <https://translate.revolutionarygamesstudio.com/projects/thrive/thrive-game/eo/>\n"
@@ -372,10 +368,6 @@
 msgstr "Aŭto-Evo"
 
 #, fuzzy
-msgid "AUTO_EVO_EXPLORER_TOOL_BUTTON"
-msgstr "Distingivo:"
-
-#, fuzzy
 msgid "AUTO_EVO_EXPLORING_TOOL"
 msgstr "Lanĉa stato:"
 
@@ -442,9 +434,6 @@
 msgid "BACKSPACE"
 msgstr "Retropaŝo"
 
-msgid "BACK_TO_SETTINGS"
-msgstr ""
-
 #, fuzzy
 msgid "BACTERIAL_THERMOSYNTHESIS"
 msgstr "Kemisintezo"
@@ -884,22 +873,6 @@
 #, fuzzy
 msgid "CLICK_TO_SELECT"
 msgstr "Forigi Elektita(j)n"
-
-msgid "CLIMATE_INSTABILITY"
-msgstr ""
-
-#, fuzzy
-msgid "CLIMATE_INSTABILITY_EXPLANATION"
-msgstr "{0} loĝantaro ŝanĝiĝis per {1} pro: {2}"
-
-msgid "CLIMATE_STABILITY_AVERAGE"
-msgstr ""
-
-msgid "CLIMATE_STABILITY_STABLE"
-msgstr ""
-
-msgid "CLIMATE_STABILITY_UNSTABLE"
-msgstr ""
 
 msgid "CLOSE"
 msgstr "Fermu"
@@ -2562,31 +2535,11 @@
 msgstr "Premu la malfaran butonon en la redaktilo por korekti eraron"
 
 #, fuzzy
-msgid "GENERATE_BUTTON"
-msgstr "Generacio:"
-
-#, fuzzy
 msgid "GENERATIONS"
 msgstr "Generacio:"
 
 msgid "GENERATION_COLON"
 msgstr "Generacio:"
-
-msgid "GEOLOGICAL_ACTIVITY"
-msgstr ""
-
-msgid "GEOLOGICAL_ACTIVITY_ACTIVE"
-msgstr ""
-
-msgid "GEOLOGICAL_ACTIVITY_AVERAGE"
-msgstr ""
-
-msgid "GEOLOGICAL_ACTIVITY_DORMANT"
-msgstr ""
-
-#, fuzzy
-msgid "GEOLOGICAL_ACTIVITY_EXPLANATION"
-msgstr "{0} loĝantaro ŝanĝiĝis per {1} pro: {2}"
 
 #, fuzzy
 msgid "GITHUB_TOOLTIP"
@@ -5080,13 +5033,12 @@
 msgstr ""
 
 #, fuzzy
-msgid "PLANET_CUSTOMIZER"
-msgstr "Ĉe Kursoro(montrilo):"
-
-#, fuzzy
 msgid "PLANET_DETAILS_STRING"
 msgstr "Malfermu Dosierujon de Registroj"
 
+msgid "PLANET_GENERATION_TEASER"
+msgstr ""
+
 msgid "PLANET_RANDOM_SEED"
 msgstr ""
 
@@ -5294,10 +5246,6 @@
 
 msgid "REFRESH"
 msgstr "Aktualigu"
-
-#, fuzzy
-msgid "REGENERATE_BUTTON"
-msgstr "Organetoj"
 
 msgid "RENDER_SCALE"
 msgstr ""
@@ -9426,25 +9374,6 @@
 msgstr "popliigi la movadon"
 
 #, fuzzy
-msgid "WORLD_SEA_LEVEL"
-msgstr "{0}-{1}m sub marnivelo"
-
-#, fuzzy
-msgid "WORLD_SEA_LEVEL_DEEP"
-msgstr "{0}-{1}m sub marnivelo"
-
-#, fuzzy
-msgid "WORLD_SEA_LEVEL_EXPLANATION"
-msgstr "{0} loĝantaro ŝanĝiĝis per {1} pro: {2}"
-
-#, fuzzy
-msgid "WORLD_SEA_LEVEL_MODERATE"
-msgstr "popliigi la movadon"
-
-msgid "WORLD_SEA_LEVEL_SHALLOW"
-msgstr ""
-
-#, fuzzy
 msgid "WORLD_SIZE"
 msgstr "\"{0}\" - {1}"
 
@@ -9465,26 +9394,6 @@
 #, fuzzy
 msgid "WORLD_SIZE_TOOLTIP"
 msgstr "Aldonunovan funkcion por klavo"
-
-#, fuzzy
-msgid "WORLD_TEMPERATURE"
-msgstr "Temperaturo"
-
-#, fuzzy
-msgid "WORLD_TEMPERATURE_COLD"
-msgstr "Tеmp."
-
-#, fuzzy
-msgid "WORLD_TEMPERATURE_EXPLANATION"
-msgstr "{0} loĝantaro ŝanĝiĝis per {1} pro: {2}"
-
-#, fuzzy
-msgid "WORLD_TEMPERATURE_TEMPERATE"
-msgstr "Tеmp."
-
-#, fuzzy
-msgid "WORLD_TEMPERATURE_WARM"
-msgstr "Tеmp."
 
 #, fuzzy
 msgid "WORST_PATCH_COLON"
