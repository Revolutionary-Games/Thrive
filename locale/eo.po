--- conflicted
+++ resolved
@@ -7,11 +7,7 @@
 msgstr ""
 "Project-Id-Version: PROJECT VERSION\n"
 "Report-Msgid-Bugs-To: EMAIL@ADDRESS\n"
-<<<<<<< HEAD
-"POT-Creation-Date: 2025-03-02 06:12-0300\n"
-=======
 "POT-Creation-Date: 2025-03-07 11:33+0200\n"
->>>>>>> 125b0f74
 "PO-Revision-Date: 2025-02-06 13:29+0000\n"
 "Last-Translator: Anonymous <noreply@weblate.org>\n"
 "Language-Team: Esperanto <https://translate.revolutionarygamesstudio.com/projects/thrive/thrive-game/eo/>\n"
@@ -1875,16 +1871,6 @@
 
 msgid "EFFECTIVE_VALUE"
 msgstr ""
-
-#, fuzzy
-msgid "EDITOR_TUTORIAL_MICROBE_EDITOR_NUCLEUS"
-msgstr ""
-"Bonvenon al la Mikrobredaktilo.\n"
-"Ĉi tie vi povas revizii, kio okazis ekde la komenco de la ludo aŭ kiam vi laste estis en la redaktilo. Kaj ekde nun vi povas ŝanĝi viajn speciojn.\n"
-"\n"
-"En ĉi tiu langeto vi povas vidi raporton pri kiaj specioj ekzistas, kie kaj kiaj estas iliaj populacioj. Vi ankaŭ povas vidi mediajn ŝanĝojn supre.\n"
-"\n"
-"Por iri al la sekva redakta langeto, premu la sekvan butonon en la dekstra fundo."
 
 #, fuzzy
 msgid "EIGHT_TIMES"
