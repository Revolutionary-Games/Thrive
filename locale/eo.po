--- conflicted
+++ resolved
@@ -7,11 +7,7 @@
 msgstr ""
 "Project-Id-Version: PROJECT VERSION\n"
 "Report-Msgid-Bugs-To: EMAIL@ADDRESS\n"
-<<<<<<< HEAD
-"POT-Creation-Date: 2025-07-11 17:40+0200\n"
-=======
 "POT-Creation-Date: 2025-06-05 21:10+0100\n"
->>>>>>> c10e08e0
 "PO-Revision-Date: 2025-05-25 15:00+0000\n"
 "Last-Translator: Anonymous <noreply@weblate.org>\n"
 "Language-Team: Esperanto <https://translate.revolutionarygamesstudio.com/projects/thrive/thrive-game/eo/>\n"
@@ -399,10 +395,6 @@
 msgid "AUTO_EVO_STATUS_COLON"
 msgstr "Lanĉa stato:"
 
-#, fuzzy
-msgid "AUTO_EVO_TOOL_BUTTON"
-msgstr "Distingivo:"
-
 msgid "AUTO_MOVE_FORWARDS"
 msgstr "Antaŭeniĝu aŭtomate"
 
@@ -442,9 +434,6 @@
 msgid "BACKSPACE"
 msgstr "Retropaŝo"
 
-msgid "BACK_TO_SETTINGS"
-msgstr ""
-
 #, fuzzy
 msgid "BACTERIAL_THERMOSYNTHESIS"
 msgstr "Kemisintezo"
@@ -884,25 +873,6 @@
 #, fuzzy
 msgid "CLICK_TO_SELECT"
 msgstr "Forigi Elektita(j)n"
-
-msgid "CLIMATE_INSTABILITY"
-msgstr ""
-
-#, fuzzy
-msgid "CLIMATE_INSTABILITY_EXPLANATION"
-msgstr "{0} loĝantaro ŝanĝiĝis per {1} pro: {2}"
-
-#, fuzzy
-msgid "CLIMATE_STABILITY_AVERAGE"
-msgstr "{0} loĝantaro ŝanĝiĝis per {1} pro: {2}"
-
-#, fuzzy
-msgid "CLIMATE_STABILITY_STABLE"
-msgstr "{0} loĝantaro ŝanĝiĝis per {1} pro: {2}"
-
-#, fuzzy
-msgid "CLIMATE_STABILITY_UNSTABLE"
-msgstr "{0} loĝantaro ŝanĝiĝis per {1} pro: {2}"
 
 msgid "CLOSE"
 msgstr "Fermu"
@@ -2565,31 +2535,11 @@
 msgstr "Premu la malfaran butonon en la redaktilo por korekti eraron"
 
 #, fuzzy
-msgid "GENERATE_BUTTON"
-msgstr "Generacio:"
-
-#, fuzzy
 msgid "GENERATIONS"
 msgstr "Generacio:"
 
 msgid "GENERATION_COLON"
 msgstr "Generacio:"
-
-msgid "GEOLOGICAL_ACTIVITY"
-msgstr ""
-
-msgid "GEOLOGICAL_ACTIVITY_ACTIVE"
-msgstr ""
-
-msgid "GEOLOGICAL_ACTIVITY_AVERAGE"
-msgstr ""
-
-msgid "GEOLOGICAL_ACTIVITY_DORMANT"
-msgstr ""
-
-#, fuzzy
-msgid "GEOLOGICAL_ACTIVITY_EXPLANATION"
-msgstr "{0} loĝantaro ŝanĝiĝis per {1} pro: {2}"
 
 #, fuzzy
 msgid "GITHUB_TOOLTIP"
@@ -5083,13 +5033,12 @@
 msgstr ""
 
 #, fuzzy
-msgid "PLANET_CUSTOMIZER"
-msgstr "Ĉe Kursoro(montrilo):"
-
-#, fuzzy
 msgid "PLANET_DETAILS_STRING"
 msgstr "Malfermu Dosierujon de Registroj"
 
+msgid "PLANET_GENERATION_TEASER"
+msgstr ""
+
 msgid "PLANET_RANDOM_SEED"
 msgstr ""
 
@@ -5297,10 +5246,6 @@
 
 msgid "REFRESH"
 msgstr "Aktualigu"
-
-#, fuzzy
-msgid "REGENERATE_BUTTON"
-msgstr "Organetoj"
 
 msgid "RENDER_SCALE"
 msgstr ""
@@ -9419,25 +9364,6 @@
 msgstr "popliigi la movadon"
 
 #, fuzzy
-msgid "WORLD_SEA_LEVEL"
-msgstr "{0}-{1}m sub marnivelo"
-
-#, fuzzy
-msgid "WORLD_SEA_LEVEL_DEEP"
-msgstr "{0}-{1}m sub marnivelo"
-
-#, fuzzy
-msgid "WORLD_SEA_LEVEL_EXPLANATION"
-msgstr "{0} loĝantaro ŝanĝiĝis per {1} pro: {2}"
-
-#, fuzzy
-msgid "WORLD_SEA_LEVEL_MODERATE"
-msgstr "popliigi la movadon"
-
-msgid "WORLD_SEA_LEVEL_SHALLOW"
-msgstr ""
-
-#, fuzzy
 msgid "WORLD_SIZE"
 msgstr "\"{0}\" - {1}"
 
@@ -9458,26 +9384,6 @@
 #, fuzzy
 msgid "WORLD_SIZE_TOOLTIP"
 msgstr "Aldonunovan funkcion por klavo"
-
-#, fuzzy
-msgid "WORLD_TEMPERATURE"
-msgstr "Temperaturo"
-
-#, fuzzy
-msgid "WORLD_TEMPERATURE_COLD"
-msgstr "Tеmp."
-
-#, fuzzy
-msgid "WORLD_TEMPERATURE_EXPLANATION"
-msgstr "{0} loĝantaro ŝanĝiĝis per {1} pro: {2}"
-
-#, fuzzy
-msgid "WORLD_TEMPERATURE_TEMPERATE"
-msgstr "Tеmp."
-
-#, fuzzy
-msgid "WORLD_TEMPERATURE_WARM"
-msgstr "Tеmp."
 
 #, fuzzy
 msgid "WORST_PATCH_COLON"
