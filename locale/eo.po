--- conflicted
+++ resolved
@@ -7,11 +7,7 @@
 msgstr ""
 "Project-Id-Version: PROJECT VERSION\n"
 "Report-Msgid-Bugs-To: EMAIL@ADDRESS\n"
-<<<<<<< HEAD
-"POT-Creation-Date: 2025-07-21 15:54+0300\n"
-=======
-"POT-Creation-Date: 2025-08-21 15:14+0300\n"
->>>>>>> 98cb2c80
+"POT-Creation-Date: 2025-08-25 19:09+0300\n"
 "PO-Revision-Date: 2025-05-25 15:00+0000\n"
 "Last-Translator: Anonymous <noreply@weblate.org>\n"
 "Language-Team: Esperanto <https://translate.revolutionarygamesstudio.com/projects/thrive/thrive-game/eo/>\n"
@@ -9678,10 +9674,6 @@
 msgstr "Malzomu"
 
 #, fuzzy
-<<<<<<< HEAD
-#~ msgid "TEMPERATURE_SESSILITY_PRESSURE_DESCRIPTION"
-#~ msgstr "La termoplasto estas duobla membranstrukturo enhavanta termosentemajn pigmentojn kunigitajn en membranaj sakoj. Ĝi estas prokarioto asimilita por uzo de sia eŭkariota gastiganto. La pigmentoj en la termoplasto povas uzi la energion de varmaj diferencoj en la medio por produkti glukozon el akvo kaj gasa karbona dioksido en procezo nomita Termosintezo. La rapideco de ĝia produktado de glukozo dependas de la koncentriĝo de karbona dioksido kaj temperaturo."
-=======
 #~ msgid "CELL_TYPE_BUTTON_ATP_CONSUMPTION"
 #~ msgstr "{0}: -{1} ATP"
 
@@ -9700,7 +9692,6 @@
 #, fuzzy
 #~ msgid "WORLD_SEA_LEVEL_MODERATE"
 #~ msgstr "popliigi la movadon"
->>>>>>> 98cb2c80
 
 #, fuzzy
 #~ msgid "PASSIVE_REPRODUCTION_PROGRESS_EXPLANATION"
