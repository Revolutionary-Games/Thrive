--- conflicted
+++ resolved
@@ -7,11 +7,7 @@
 msgstr ""
 "Project-Id-Version: PROJECT VERSION\n"
 "Report-Msgid-Bugs-To: EMAIL@ADDRESS\n"
-<<<<<<< HEAD
-"POT-Creation-Date: 2025-03-09 17:04-0300\n"
-=======
 "POT-Creation-Date: 2025-03-09 11:58-0300\n"
->>>>>>> 9d0b1b56
 "PO-Revision-Date: 2025-02-06 13:29+0000\n"
 "Last-Translator: Anonymous <noreply@weblate.org>\n"
 "Language-Team: Esperanto <https://translate.revolutionarygamesstudio.com/projects/thrive/thrive-game/eo/>\n"
@@ -203,9 +199,6 @@
 msgid "AND_UNLOCK_CONDITION"
 msgstr "Fizikaj Kondiĉoj"
 
-msgid "ANISOTROPIC_FILTERING"
-msgstr ""
-
 msgid "APPEARANCE"
 msgstr "Aspekto"
 
@@ -5607,10 +5600,6 @@
 
 msgid "SILICA_MEMBRANE_DESCRIPTION"
 msgstr "Ĉi tiu membrano havas fortan silikan muron. Ĝi povas bone rezisti ĝeneralan damaĝon kaj tre rezistas al fizika damaĝo. Ĝi ankaŭ postulas malpli da energio por konservi sian formon. Tamen ĝi malrapidigas la ĉelon kaj la ĉelo sorbas resurson kun malpli granda rapideco."
-
-#, fuzzy
-msgid "SIXTEEN_TIMES"
-msgstr "Listo de Specioj"
 
 msgid "SIZE_COLON"
 msgstr "Grandeco:"
@@ -9399,6 +9388,10 @@
 #~ msgstr "Premu la malfaran butonon en la redaktilo por korekti eraron"
 
 #, fuzzy
+#~ msgid "SPECIES_N_TIMES"
+#~ msgstr "Listo de Specioj"
+
+#, fuzzy
 #~ msgid "BECOME_AWARE"
 #~ msgstr "Biomo: {0}"
 
