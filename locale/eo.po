--- conflicted
+++ resolved
@@ -7,15 +7,9 @@
 msgstr ""
 "Project-Id-Version: PROJECT VERSION\n"
 "Report-Msgid-Bugs-To: EMAIL@ADDRESS\n"
-<<<<<<< HEAD
-"POT-Creation-Date: 2021-01-26 02:56+0100\n"
-"PO-Revision-Date: 2021-01-22 19:41+0000\n"
-"Last-Translator: Telegina Alexandra <teleginaaleksandra1@gmail.com>\n"
-=======
 "POT-Creation-Date: 2021-03-31 16:05+0700\n"
 "PO-Revision-Date: 2021-03-15 17:26+0000\n"
 "Last-Translator: Max H <maaxood@gmail.com>\n"
->>>>>>> b6a77438
 "Language-Team: Esperanto <https://translate.revolutionarygamesstudio.com/"
 "projects/thrive/thrive-game/eo/>\n"
 "Language: eo\n"
@@ -207,19 +201,11 @@
 #: ../simulation_parameters/common/help_texts.json:50
 msgid "EASTEREGG_MESSAGE_3"
 msgstr ""
-<<<<<<< HEAD
-"Jen konsilo, ke Osmozregulacio konsumas 1 ATP-on per sekundo por ĉiu "
-"sesangulo kiun vi havas. Ĉiu malplena sesangulo de citoplasmo generas "
-"ankaŭ 5 ATP-ojn per sekundo, kio signifas, ke se vi perdas ATP-ojn pro "
-"osmozregulacio, nur aldonu kelkajn malplenajn citoplasmajn sesangulojn aŭ "
-"forigu iujn organetojn."
-=======
 "Jen konsilo, ke Osmoregado konsumas 1 ATP-on per sekundo por ĉiu sesangulo "
 "kiun vi havas. Ĉiu malplena sesangulo de citoplasmo generas ankaŭ 5 ATP-"
 "ojn per sekundo, kio signifas, ke se vi perdas ATP-ojn pro osmozregulacio, "
 "nur aldonu kelkajn malplenajn citoplasmajn sesangulojn aŭ forigu iujn "
 "organetojn."
->>>>>>> b6a77438
 
 #: ../simulation_parameters/common/help_texts.json:51
 msgid "EASTEREGG_MESSAGE_4"
@@ -869,10 +855,6 @@
 msgid "POPULATION"
 msgstr "loĝantaro:"
 
-#: ../src/auto-evo/RunResults.cs:225
-msgid "EXTINCT"
-msgstr ""
-
 #: ../src/auto-evo/RunResults.cs:232
 msgid "PREVIOUS"
 msgstr "antaŭa:"
@@ -897,10 +879,6 @@
 msgid "RUNRESULT_POP_IN_PATCHES"
 msgstr "loĝantaro en j:"
 
-#: ../src/auto-evo/RunResults.cs:371
-msgid "WENT_EXTINCT"
-msgstr ""
-
 #: ../src/engine/LoadingScreen.cs:60 ../src/engine/LoadingScreen.tscn:125
 msgid "LOADING"
 msgstr "Ŝarĝante"
@@ -967,11 +945,7 @@
 msgid "UNKNOWN_MOUSE"
 msgstr "Nekonata musbutono"
 
-<<<<<<< HEAD
-#: ../src/general/HelpScreen.tscn:102
-=======
 #: ../src/general/HelpScreen.tscn:107
->>>>>>> b6a77438
 #: ../src/microbe_stage/ProcessPanel.tscn:76
 msgid "CLOSE"
 msgstr "Fermu"
@@ -1541,13 +1515,8 @@
 "la tilakoidoj estas pendigitaj rekte en la citoplasmo, la ĉirkaŭa fluidaĵo "
 "iom fermentas."
 
-<<<<<<< HEAD
-#: ../src/gui_common/tooltip/ToolTipManager.tscn:1342
-#: ../src/gui_common/tooltip/ToolTipManager.tscn:4209
-=======
 #: ../src/gui_common/tooltip/ToolTipManager.tscn:1344
 #: ../src/gui_common/tooltip/ToolTipManager.tscn:4220
->>>>>>> b6a77438
 msgid "DOT_RATE_SCALES_WITH_CONCENTRATION_OF"
 msgstr ". Asociita kun la koncentriĝo de"
 
@@ -1663,11 +1632,7 @@
 msgid "NUCLEUS_DESCRIPTION"
 msgstr ""
 "La ĉefa eco de eŭkariotaj ĉeloj. La kerno ankaŭ inkluzivas la endoplasman "
-<<<<<<< HEAD
-"reteton kaj la golgi-korpon. Ĉi tio estas evoluado de prokariotaj ĉeloj "
-=======
 "retikulo kaj la golgi-korpon. Ĉi tio estas evoluado de prokariotaj ĉeloj "
->>>>>>> b6a77438
 "por disvolvi sistemon de internaj membranoj, farita per asimilado de alia "
 "prokarioto en si mem. Ĉi tio permesas al ili dividi, aŭ kunestigi la "
 "malsamajn procezojn okazantajn ene de la ĉelo kaj malhelpi ilin "
@@ -1699,15 +1664,9 @@
 "glukozo dependas de la koncentriĝo de karbona dioksido kaj la intenseco de "
 "lumo."
 
-<<<<<<< HEAD
-#: ../src/gui_common/tooltip/ToolTipManager.tscn:3769
-#: ../src/gui_common/tooltip/ToolTipManager.tscn:3833
-#: ../src/microbe_stage/editor/MicrobeEditor.tscn:2937
-=======
 #: ../src/gui_common/tooltip/ToolTipManager.tscn:3771
 #: ../src/gui_common/tooltip/ToolTipManager.tscn:3835
 #: ../src/microbe_stage/editor/MicrobeEditor.tscn:3011
->>>>>>> b6a77438
 msgid "THERMOPLAST"
 msgstr "Termika plasto"
 
@@ -1728,11 +1687,7 @@
 "de ĝia produktado de glukozo dependas de la koncentriĝo de karbona "
 "dioksido kaj temperaturo."
 
-<<<<<<< HEAD
-#: ../src/gui_common/tooltip/ToolTipManager.tscn:4332
-=======
 #: ../src/gui_common/tooltip/ToolTipManager.tscn:4343
->>>>>>> b6a77438
 msgid "CHEMOPLAST_DESCRIPTION"
 msgstr ""
 "La chememioplasto estas duoblomembrana strukturo, kiu havas proteinojn "
@@ -1904,10 +1859,6 @@
 msgid "ADD_INPUT_BUTTON_TOOLTIP"
 msgstr "Aldonunovan funkcion por klavo"
 
-#: ../src/microbe_stage/Microbe.cs:806
-msgid "DEATH"
-msgstr ""
-
 #: ../src/microbe_stage/Microbe.cs:1175
 msgid "SUCCESSFUL_SCAVENGE"
 msgstr "sukcesa ordaranĝado"
@@ -1916,13 +1867,6 @@
 msgid "SUCCESSFUL_KILL"
 msgstr "sukcesa"
 
-<<<<<<< HEAD
-#: ../src/microbe_stage/Microbe.cs:1501
-msgid "REPRODUCED"
-msgstr ""
-
-=======
->>>>>>> b6a77438
 #: ../src/microbe_stage/Microbe.cs:1581
 msgid "ESCAPE_ENGULFING"
 msgstr "eskapu englutadon"
@@ -2423,11 +2367,7 @@
 msgid "SAVING_SUCCEEDED"
 msgstr "Konservado sukcesis"
 
-<<<<<<< HEAD
-#: ../src/saving/SaveHelper.cs:383
-=======
 #: ../src/saving/SaveHelper.cs:384
->>>>>>> b6a77438
 msgid "SAVING_FAILED"
 msgstr "Konservado malsukcesis! Escepto okazis"
 
