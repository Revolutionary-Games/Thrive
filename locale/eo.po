--- conflicted
+++ resolved
@@ -7,13 +7,8 @@
 msgstr ""
 "Project-Id-Version: PROJECT VERSION\n"
 "Report-Msgid-Bugs-To: EMAIL@ADDRESS\n"
-<<<<<<< HEAD
-"POT-Creation-Date: 2025-05-11 23:56+0200\n"
-"PO-Revision-Date: 2025-03-27 11:38+0000\n"
-=======
 "POT-Creation-Date: 2025-05-28 14:54+0300\n"
 "PO-Revision-Date: 2025-05-25 15:00+0000\n"
->>>>>>> e9cc3c9b
 "Last-Translator: Anonymous <noreply@weblate.org>\n"
 "Language-Team: Esperanto <https://translate.revolutionarygamesstudio.com/projects/thrive/thrive-game/eo/>\n"
 "Language: eo\n"
@@ -400,10 +395,6 @@
 msgid "AUTO_EVO_STATUS_COLON"
 msgstr "Lanĉa stato:"
 
-#, fuzzy
-msgid "AUTO_EVO_TOOL_BUTTON"
-msgstr "Distingivo:"
-
 msgid "AUTO_MOVE_FORWARDS"
 msgstr "Antaŭeniĝu aŭtomate"
 
@@ -443,9 +434,6 @@
 msgid "BACKSPACE"
 msgstr "Retropaŝo"
 
-msgid "BACK_TO_SETTINGS"
-msgstr ""
-
 #, fuzzy
 msgid "BACTERIAL_THERMOSYNTHESIS"
 msgstr "Kemisintezo"
@@ -885,13 +873,6 @@
 #, fuzzy
 msgid "CLICK_TO_SELECT"
 msgstr "Forigi Elektita(j)n"
-
-msgid "CLIMATE_INSTABILITY"
-msgstr ""
-
-#, fuzzy
-msgid "CLIMATE_INSTABILITY_EXPLANATION"
-msgstr "{0} loĝantaro ŝanĝiĝis per {1} pro: {2}"
 
 msgid "CLOSE"
 msgstr "Fermu"
@@ -2554,31 +2535,11 @@
 msgstr "Premu la malfaran butonon en la redaktilo por korekti eraron"
 
 #, fuzzy
-msgid "GENERATE_BUTTON"
-msgstr "Generacio:"
-
-#, fuzzy
 msgid "GENERATIONS"
 msgstr "Generacio:"
 
 msgid "GENERATION_COLON"
 msgstr "Generacio:"
-
-msgid "GEOLOGICAL_ACTIVITY"
-msgstr ""
-
-msgid "GEOLOGICAL_ACTIVITY_ACTIVE"
-msgstr ""
-
-msgid "GEOLOGICAL_ACTIVITY_AVERAGE"
-msgstr ""
-
-msgid "GEOLOGICAL_ACTIVITY_DORMANT"
-msgstr ""
-
-#, fuzzy
-msgid "GEOLOGICAL_ACTIVITY_EXPLANATION"
-msgstr "{0} loĝantaro ŝanĝiĝis per {1} pro: {2}"
 
 #, fuzzy
 msgid "GITHUB_TOOLTIP"
@@ -5069,13 +5030,12 @@
 msgstr ""
 
 #, fuzzy
-msgid "PLANET_CUSTOMIZER"
-msgstr "Ĉe Kursoro(montrilo):"
-
-#, fuzzy
 msgid "PLANET_DETAILS_STRING"
 msgstr "Malfermu Dosierujon de Registroj"
 
+msgid "PLANET_GENERATION_TEASER"
+msgstr ""
+
 msgid "PLANET_RANDOM_SEED"
 msgstr ""
 
@@ -5283,10 +5243,6 @@
 
 msgid "REFRESH"
 msgstr "Aktualigu"
-
-#, fuzzy
-msgid "REGENERATE_BUTTON"
-msgstr "Organetoj"
 
 msgid "RENDER_SCALE"
 msgstr ""
@@ -9405,25 +9361,6 @@
 msgstr "popliigi la movadon"
 
 #, fuzzy
-msgid "WORLD_SEA_LEVEL"
-msgstr "{0}-{1}m sub marnivelo"
-
-#, fuzzy
-msgid "WORLD_SEA_LEVEL_DEEP"
-msgstr "{0}-{1}m sub marnivelo"
-
-#, fuzzy
-msgid "WORLD_SEA_LEVEL_EXPLANATION"
-msgstr "{0} loĝantaro ŝanĝiĝis per {1} pro: {2}"
-
-#, fuzzy
-msgid "WORLD_SEA_LEVEL_MODERATE"
-msgstr "popliigi la movadon"
-
-msgid "WORLD_SEA_LEVEL_SHALLOW"
-msgstr ""
-
-#, fuzzy
 msgid "WORLD_SIZE"
 msgstr "\"{0}\" - {1}"
 
@@ -9444,26 +9381,6 @@
 #, fuzzy
 msgid "WORLD_SIZE_TOOLTIP"
 msgstr "Aldonunovan funkcion por klavo"
-
-#, fuzzy
-msgid "WORLD_TEMPERATURE"
-msgstr "Temperaturo"
-
-#, fuzzy
-msgid "WORLD_TEMPERATURE_COLD"
-msgstr "Tеmp."
-
-#, fuzzy
-msgid "WORLD_TEMPERATURE_EXPLANATION"
-msgstr "{0} loĝantaro ŝanĝiĝis per {1} pro: {2}"
-
-#, fuzzy
-msgid "WORLD_TEMPERATURE_TEMPERATE"
-msgstr "Tеmp."
-
-#, fuzzy
-msgid "WORLD_TEMPERATURE_WARM"
-msgstr "Tеmp."
 
 #, fuzzy
 msgid "WORST_PATCH_COLON"
