# Translations template for PROJECT.
# Copyright (C) 2021 ORGANIZATION
# This file is distributed under the same license as the PROJECT project.
# FIRST AUTHOR <EMAIL@ADDRESS>, 2021.
#
msgid ""
msgstr ""
"Project-Id-Version: PROJECT VERSION\n"
"Report-Msgid-Bugs-To: EMAIL@ADDRESS\n"
<<<<<<< HEAD
"POT-Creation-Date: 2024-08-17 17:51-0500\n"
=======
"POT-Creation-Date: 2024-08-17 13:26+0200\n"
>>>>>>> 9083d43e
"PO-Revision-Date: 2024-06-07 07:01+0000\n"
"Last-Translator: Anonymous <noreply@weblate.org>\n"
"Language-Team: Esperanto <https://translate.revolutionarygamesstudio.com/projects/thrive/thrive-game/eo/>\n"
"Language: eo\n"
"MIME-Version: 1.0\n"
"Content-Type: text/plain; charset=UTF-8\n"
"Content-Transfer-Encoding: 8bit\n"
"Plural-Forms: nplurals=2; plural=n != 1;\n"
"X-Generator: Weblate 5.5.5\n"
"Generated-By: Babel 2.9.0\n"

msgid "2D_MOVEMENT_TYPE_SELECTION"
msgstr ""

msgid "3D_EDITOR"
msgstr "3D Redaktilo"

msgid "3D_MOVEMENT"
msgstr "3D Movado"

msgid "3D_MOVEMENT_TYPE_SELECTION"
msgstr ""

msgid "ABILITIES"
msgstr "Kapabloj"

msgid "ABORT"
msgstr "Nuligi"

msgid "ABORTED_DOT"
msgstr "Nuligita."

msgid "ABYSSOPELAGIC"
msgstr "Abisma zono"

msgid "ACCEPT"
msgstr ""

msgid "ACTION_AWAKEN"
msgstr ""

#, fuzzy
msgid "ACTION_AWAKEN_TOOLTIP"
msgstr "Aldonunovan funkcion por klavo"

msgid "ACTION_BLOCKED_WHILE_ANOTHER_IN_PROGRESS"
msgstr ""

msgid "ACTION_DELETE"
msgstr "Forigi"

msgid "ACTION_DOUBLE_POPULATION"
msgstr "Duobligi Loĝantaron"

msgid "ACTION_DUPLICATE_UNITS"
msgstr "Duobligi Unuojn"

msgid "ACTION_HALF_POPULATION"
msgstr "Duonigi Loĝantaron"

msgid "ACTION_TELEPORT"
msgstr "Teleporti"

msgid "ACTIVE"
msgstr ""

msgid "ACTIVE_THREAD_COUNT"
msgstr "Nunaj fadenoj:"

msgid "ACTIVITY_EXPLANATION"
msgstr ""

msgid "ADDITIONAL_VALIDATION_FAILED"
msgstr "Kromaj kontroloj detektis problemon: {0}"

msgid "ADD_INPUT_BUTTON_TOOLTIP"
msgstr "Aldoni novan fulmoklavon"

msgid "ADVANCED_VIEW"
msgstr ""

#, fuzzy
msgid "ADVANCED_VIEW_BUTTON_TOOLTIP"
msgstr "Aldonunovan funkcion por klavo"

msgid "AEROBIC_NITROGEN_FIXING"
msgstr "Aerobia Nitrogena Riparado"

msgid "AGENTS"
msgstr "Agentoj"

msgid "AGENTS_COLON"
msgstr "Agentoj:"

msgid "AGENT_NAME"
msgstr "{0} Agent"

msgid "AGGRESSION_EXPLANATION"
msgstr ""

msgid "AGGRESSIVE"
msgstr ""

msgid "AI_MUTATION_RATE"
msgstr "Mutaciofteco de AI"

msgid "AI_MUTATION_RATE_EXPLANATION"
msgstr "(la rapideco de mutacio en AI-specioj)"

msgid "ALL"
msgstr "Ĉiuj"

#, fuzzy
msgid "ALLOW_SPECIES_SWITCH_ON_EXTINCTION"
msgstr "Permesu al specioj ne mutacii (se ne bona mutacio trovitas)"

#, fuzzy
msgid "ALLOW_SPECIES_SWITCH_ON_EXTINCTION_EXPLANATION"
msgstr "{0} loĝantaro ŝanĝiĝis per {1} pro: {2}"

msgid "ALLOW_SPECIES_TO_NOT_MIGRATE"
msgstr ""

msgid "ALLOW_SPECIES_TO_NOT_MUTATE"
msgstr "Permesu al specioj ne mutacii (se ne bona mutacio trovitas)"

msgid "ALL_WORLDS_GENERAL_STATISTICS"
msgstr "Ĝeneralaj Statistikoj de Ĉiuj Mondoj"

msgid "ALL_WORLDS_STATISTICS"
msgstr ""
"[b]Generations:[/b]\n"
"{0}\n"
"[b]Total Species:[/b]\n"
"Averaĝo {1}; Norma devio {2}\n"
"[b]Specioj Kiuj Ankoraŭ Vivas:[/b]\n"
"Averaĝo {3}; Norma devio {4}\n"
"[b]Kvanto da specioj po loko:[/b]\n"
"Averaĝo {5}; Norma devio {6}\n"
"[b]Loĝantaro po loko:[/b]\n"
"Averaĝo {7}; Norma devio {8}\n"
"[b]Mikroba Specio Averaĝa Seslatera Grando:[/b]\n"
"Averaĝo {9}; Norma devio {10}\n"
"[b]Ĝeneralaj Organetaj Datumoj:[/b]"

msgid "ALREADY_ASCENDED"
msgstr ""

msgid "ALT"
msgstr "Alt"

msgid "ALWAYS_VISIBLE"
msgstr ""

msgid "AMBIANCE_VOLUME"
msgstr "Media Volumo"

msgid "AMMONIA"
msgstr "Amoniako"

msgid "AMOUNT_OF_AUTOSAVE_TO_KEEP"
msgstr "Kvanto da aŭtomataj konservadoj:"

msgid "AMOUNT_OF_QUICKSAVE_TO_KEEP"
msgstr "Kvanto da rapidaj konservadoj:"

msgid "ANAEROBIC_NITROGEN_FIXATION"
msgstr "Malaerobia Nitrogena Riparado"

#, fuzzy
msgid "AND_UNLOCK_CONDITION"
msgstr "Fizikaj Kondiĉoj"

msgid "APPEARANCE"
msgstr "Aspekto"

msgid "APPLY"
msgstr ""

msgid "APPLY_CHANGES"
msgstr ""

msgid "APRIL"
msgstr ""

msgid "ARE_YOU_SURE_TO_RESET_ALL_SETTINGS"
msgstr "Ĉu vi certas, ke vi volas restarigi ĈIUJN agordojn al defaŭltaj valoroj?"

msgid "ARE_YOU_SURE_TO_RESET_INPUT_SETTINGS"
msgstr "Ĉu vi certas, ke vi volas reagordi la enirajn agordojn al defaŭltaj valoroj?"

#, fuzzy
msgid "ARTIST_COLON"
msgstr "Specioj:"

msgid "ARTWORK_TITLE"
msgstr "\"{0}\" - {1}"

msgid "ART_BY"
msgstr ""

msgid "ART_GALLERY"
msgstr ""

#, fuzzy
msgid "ASCENSION_CONGRATULATIONS"
msgstr "Specio loĝantaro"

msgid "ASCENSION_CONGRATULATIONS_CONTENT"
msgstr ""

msgid "ASSEMBLY_CLASS_REQUIRED"
msgstr ""

msgid "ASSEMBLY_REQUIRED_WITH_HARMONY"
msgstr ""

msgid "ASSUME_HYPERTHREADING"
msgstr ""

msgid "ASSUME_HYPERTHREADING_TOOLTIP"
msgstr ""

msgid "ATMOSPHERIC_GASSES"
msgstr "Atmosferaj Gasoj"

msgid "ATP"
msgstr "ATP"

msgid "ATP_BALANCE"
msgstr "ATP-bilanco"

msgid "ATP_PRODUCTION"
msgstr "ATP-Produktado"

msgid "ATP_PRODUCTION_TOO_LOW"
msgstr "ATP-PRODUKTO ESTAS TRE MALALTA!"

#, fuzzy
msgid "ATTEMPT_TO_WRITE_SAVE_FAILED"
msgstr "Aŭtomata evolucio malsukcesis"

msgid "AT_CURSOR"
msgstr "Ĉe Kursoro(montrilo):"

msgid "AUDIO_OUTPUT_DEVICE"
msgstr ""

msgid "AUGUST"
msgstr ""

msgid "AUTO"
msgstr "aŭtomate"

#, fuzzy
msgid "AUTO-EVO_EXPLANATION_EXPLANATION"
msgstr "{0} loĝantaro ŝanĝiĝis per {1} pro: {2}"

#, fuzzy
msgid "AUTO-EVO_POPULATION_CHANGED_2"
msgstr "{0} loĝantaro ŝanĝiĝis per {1} pro: {2}"

#, fuzzy
msgid "AUTO-EVO_PREDICTION"
msgstr "{0:F1}% finita. {1:n0}/{2:n0} paŝoj."

#, fuzzy
msgid "AUTO-EVO_PREDICTION_BOX_DESCRIPTION"
msgstr "La potencocentro de la ĉelo. La mitokondrio (pluralo: mitokondrioj) estas duobla membrana strukturo plenigita de proteinoj kaj enzimoj. Ĝi estas prokarioto asimilita por uzo de sia eŭkariota gastiganto. Ĝi povas konverti glukozon en ATP-on kun multe pli alta efikeco ol oni povas fari ĝin en la citoplasmo en proceso nomata Aeroba Respirado. Tamen ĝi postulas oksigenon por funkcii, kaj pli malaltaj niveloj de oksigeno en la medio malrapidigos la rapidon de ĝia produktado de ATP."

msgid "AUTO-EVO_STEPS_DONE"
msgstr "{0:F1}% finita. {1:n0}/{2:n0} paŝoj."

msgid "AUTOSAVE_DURING_THE_GAME"
msgstr "Aŭtomata konservado dum la ludo"

msgid "AUTO_EVO"
msgstr "Aŭto-Evo"

#, fuzzy
msgid "AUTO_EVO_EXPLORING_TOOL"
msgstr "Lanĉa stato:"

msgid "AUTO_EVO_FAILED"
msgstr "Aŭtomata evolucio malsukcesis"

msgid "AUTO_EVO_RESULTS"
msgstr "Resultoj de aŭtomata evoluo:"

msgid "AUTO_EVO_RUN_STATUS"
msgstr "Lanĉa stato:"

#, fuzzy
msgid "AUTO_EVO_STATUS_COLON"
msgstr "Lanĉa stato:"

msgid "AUTO_MOVE_FORWARDS"
msgstr "Antaŭeniĝu aŭtomate"

#, fuzzy
msgid "AUTO_RESOLUTION"
msgstr "Distingivo:"

msgid "AVAILABLE_CONSTRUCTION_PROJECTS"
msgstr ""

msgid "AVAILABLE_MODS"
msgstr ""

msgid "AWAKENING_STAGE"
msgstr ""

#, fuzzy
msgid "AWARE_STAGE"
msgstr ""
"Sur fora fremda planedo, vulkana kaj meteora agado kondukis al la disvolviĝo de nova fenomeno en la universo.\n"
"\n"
"Vivo.\n"
"\n"
"Simplaj mikroboj loĝas en la profundaj regionoj de la oceano. Vi estas la lasta universala komuna prapatro (LUCA) sur ĉi tiu planedo.\n"
"\n"
"Por postvivi en ĉi tiu malamika mondo, vi devos kolekti iujn ajn komponaĵojn, kiujn vi povas trovi, kaj evoluigi ĉiun generacion por konkurenci kontraŭ la aliaj specioj de mikroboj."

msgid "BACK"
msgstr "Reen"

msgid "BACKSLASH"
msgstr "Deklivo"

msgid "BACKSPACE"
msgstr "Retropaŝo"

msgid "BALANCE_DISPLAY_AT_DAY_ALWAYS"
msgstr ""

msgid "BALANCE_DISPLAY_AT_DAY_ALWAYS_TOOLTIP"
msgstr ""

msgid "BALANCE_DISPLAY_WHILE_MOVING"
msgstr ""

#, fuzzy
msgid "BALANCE_DISPLAY_WHILE_MOVING_TOOLTIP"
msgstr "Aldonunovan funkcion por klavo"

#, fuzzy
msgid "BASE_MOBILITY"
msgstr "Movebleco"

msgid "BASE_MOVEMENT"
msgstr "Baza Movado"

msgid "BASIC_VIEW"
msgstr ""

#, fuzzy
msgid "BASIC_VIEW_BUTTON_TOOLTIP"
msgstr "Aldonunovan funkcion por klavo"

msgid "BATHYPELAGIC"
msgstr "Batipelagika"

msgid "BECOME_MACROSCOPIC"
msgstr ""

msgid "BECOME_MULTICELLULAR"
msgstr ""

msgid "BEGIN_THRIVING"
msgstr "Komencu Prosperadon(Thriving)"

#, fuzzy
msgid "BEHAVIOUR"
msgstr "Konduto"

msgid "BEHAVIOUR_ACTIVITY"
msgstr "Aktiveco"

#, fuzzy
msgid "BEHAVIOUR_AGGRESSION"
msgstr "Konduto"

#, fuzzy
msgid "BEHAVIOUR_FEAR"
msgstr "Konduto"

#, fuzzy
msgid "BEHAVIOUR_FOCUS"
msgstr "Konduto"

#, fuzzy
msgid "BEHAVIOUR_OPPORTUNISM"
msgstr "Konduto"

msgid "BELOW_SEA_LEVEL"
msgstr "{0}-{1}m sub marnivelo"

msgid "BENCHMARKS"
msgstr ""

#, fuzzy
msgid "BENCHMARK_FINISHED"
msgstr "Ŝarĝo estas finita"

msgid "BENCHMARK_PHASE"
msgstr ""

msgid "BENCHMARK_RESULTS_COLON"
msgstr ""

#, fuzzy
msgid "BEST_PATCH_COLON"
msgstr "Specioj:"

msgid "BIG_IRON_CHUNK"
msgstr "Granda Fera Peco"

msgid "BILLION_ABBREVIATION"
msgstr "{0} Mrd"

#, fuzzy
msgid "BINDING_AGENT"
msgstr ""
"Estas konflikto kun {0}.\n"
"Ĉu vi volas forigi la enigon de {1}?"

#, fuzzy
msgid "BINDING_AGENT_DESCRIPTION"
msgstr "Nitrogenazo estas proteino kapabla uzi gasan nitrogenon kaj ĉelan energion en la formo de ATP por produkti amoniakon, ĉefan kreskonutraĵon por ĉeloj. Ĉi tio estas procezo nomata Anaeroba Nitrogena Fiksado. Ĉar la nitrogenazo estas suspensie en la citoplasmo, la ĉirkaŭa fluidaĵo iom fermentas."

#, fuzzy
msgid "BINDING_AGENT_PROCESSES_DESCRIPTION"
msgstr "Nitrogenazo estas proteino kapabla uzi gasan nitrogenon kaj ĉelan energion en la formo de ATP por produkti amoniakon, ĉefan kreskonutraĵon por ĉeloj. Ĉi tio estas procezo nomata Anaeroba Nitrogena Fiksado. Ĉar la nitrogenazo estas suspensie en la citoplasmo, la ĉirkaŭa fluidaĵo iom fermentas."

msgid "BIND_AXES_SENSITIVITY"
msgstr ""

msgid "BIODIVERSITY_ATTEMPT_FILL_CHANCE"
msgstr ""

msgid "BIODIVERSITY_FROM_NEIGHBOUR_PATCH_CHANCE"
msgstr ""

msgid "BIODIVERSITY_NEARBY_PATCH_IS_FREE_POPULATION"
msgstr ""

msgid "BIODIVERSITY_SPLIT_IS_MUTATED"
msgstr ""

msgid "BIOLUMINESCENT_VACUOLE"
msgstr "Biolumineska Vakuolo"

msgid "BIOME_LABEL"
msgstr "Biomo: {0}"

msgid "BRAIN_CELL_NAME_DEFAULT"
msgstr ""

msgid "BRAVE"
msgstr ""

msgid "BROWSE"
msgstr ""

msgid "BROWSE_WORKSHOP"
msgstr ""

#, fuzzy
msgid "BUILD_CITY"
msgstr "Strukturo"

#, fuzzy
msgid "BUILD_QUEUE"
msgstr "Strukturo"

#, fuzzy
msgid "BUILD_STRUCTURE"
msgstr "Strukturo"

msgid "BY"
msgstr "Per:"

msgid "BY_REVOLUTIONARY_GAMES"
msgstr ""

msgid "CALCIUM_CARBONATE"
msgstr "Kalcia Karbonato"

msgid "CALCIUM_CARBONATE_MEMBRANE_DESCRIPTION"
msgstr "Ĉi tiu membrano havas fortan ŝelon el kalcia karbonato. Ĝi povas facile rezisti damaĝon kaj postulas malpli da energio por ne misformi. La malavantaĝoj de havi tian pezan ŝelon estas, ke la ĉelo estas multe pli malrapida kaj bezonas iom da tempo por sorbi resursojn."

msgid "CAMERA"
msgstr "Kamerao"

msgid "CANCEL"
msgstr "Nuligi"

msgid "CANCEL_ACTION_CAPITAL"
msgstr "NULIGI AGON"

msgid "CANCEL_CURRENT_ACTION"
msgstr "Nuligi nunan agon"

msgid "CANNOT_DELETE_USED_CELL_TYPE"
msgstr ""

msgid "CANNOT_DELETE_USED_CELL_TYPE_TITLE"
msgstr ""

msgid "CANNOT_ENGULF"
msgstr "Ne povas engluti"

msgid "CANNOT_MOVE_METABALL_TO_DESCENDANT_TREE"
msgstr ""

msgid "CANNOT_REDUCE_BRAIN_POWER_STAGE"
msgstr ""

msgid "CANNOT_REDUCE_BRAIN_POWER_STAGE_TITLE"
msgstr ""

#, fuzzy
msgid "CANNOT_WRITE_SAVE"
msgstr "Ne povas engluti"

msgid "CANT_LOAD_MOD_INFO"
msgstr ""

msgid "CAPSLOCK"
msgstr ""

msgid "CARBON_DIOXIDE"
msgstr "Karbona duoksido"

msgid "CATEGORY_AN_ABUNDANCE"
msgstr ""

msgid "CATEGORY_A_FAIR_AMOUNT"
msgstr ""

msgid "CATEGORY_LITTLE"
msgstr ""

msgid "CATEGORY_QUITE_A_BIT"
msgstr ""

msgid "CATEGORY_SOME"
msgstr ""

msgid "CATEGORY_VERY_LITTLE"
msgstr ""

msgid "CAUTIOUS"
msgstr ""

#, fuzzy
msgid "CELL"
msgstr "Celulozo"

#, fuzzy
msgid "CELLS"
msgstr "Celulozo"

#, fuzzy
msgid "CELLULASE"
msgstr "Celulozo"

#, fuzzy
msgid "CELLULASE_DESCRIPTION"
msgstr "La vakuolo estas interna membraneca organeto uzata por stokado en la ĉelo. Ili estas kunmetitaj de pluraj kunfandiĝitaj vezikoj, pli malgrandaj membranaj strukturoj vaste uzataj en ĉeloj por stokado. Ĝi estas plenigita per akvo, kiu kutimas enhavi molekulojn, enzimojn, solidojn kaj aliajn substancojn. Ilia formo estas flua kaj povas varii inter ĉeloj."

msgid "CELLULOSE"
msgstr "Celulozo"

msgid "CELLULOSE_MEMBRANE_DESCRIPTION"
msgstr "Ĉi tiu membrano havas muron, kio rezultigas pli bonan protekton kontraŭ ĝenerala damaĝo kaj precipe kontraŭ fizika damaĝo. Ankaŭ kostas malpli da energio konservi sian formon, sed ne povas absorbi aĵojn rapide kaj estas pli malrapida."

msgid "CELL_TYPE_NAME"
msgstr ""

#, fuzzy
msgid "CHANGE_DESCRIPTION_IS_TOO_LONG"
msgstr "Priskribo:"

msgid "CHANGE_THE_SYMMETRY"
msgstr "Ŝanĝu la simetrion"

msgid "CHEATS"
msgstr "Trompaĵoj"

msgid "CHEAT_KEYS_ENABLED"
msgstr "Trompaĵoj estas ebligitaj"

#, fuzzy
msgid "CHEAT_MENU"
msgstr "Trompaĵoj"

#, fuzzy
msgid "CHEMICAL_BUTTON_MICROBE_TOOLTIP"
msgstr "Aldonunovan funkcion por klavo"

msgid "CHEMOPLAST"
msgstr "Kemoplasto"

msgid "CHEMOPLAST_DESCRIPTION"
msgstr "La chememioplasto estas duoblomembrana strukturo, kiu havas proteinojn kapablajn transformi hidrogenan sulfidon, akvon kaj gasan karbondioksidon en glukozon dum proceso nomata Kemosintezo de Hidrogena Sulfido. La rapideco de ĝia glukoza produktado pliigas kun la koncentriĝo de karbona dioksido."

#, fuzzy
msgid "CHEMOPLAST_PROCESSES_DESCRIPTION"
msgstr "La chememioplasto estas duoblomembrana strukturo, kiu havas proteinojn kapablajn transformi hidrogenan sulfidon, akvon kaj gasan karbondioksidon en glukozon dum proceso nomata Kemosintezo de Hidrogena Sulfido. La rapideco de ĝia glukoza produktado pliigas kun la koncentriĝo de karbona dioksido."

#, fuzzy
msgid "CHEMORECEPTOR"
msgstr "Kemoplasto"

#, fuzzy
msgid "CHEMORECEPTOR_DESCRIPTION"
msgstr "La chememioplasto estas duoblomembrana strukturo, kiu havas proteinojn kapablajn transformi hidrogenan sulfidon, akvon kaj gasan karbondioksidon en glukozon dum proceso nomata Kemosintezo de Hidrogena Sulfido. La rapideco de ĝia glukoza produktado pliigas kun la koncentriĝo de karbona dioksido."

#, fuzzy
msgid "CHEMORECEPTOR_PROCESSES_DESCRIPTION"
msgstr "La chememioplasto estas duoblomembrana strukturo, kiu havas proteinojn kapablajn transformi hidrogenan sulfidon, akvon kaj gasan karbondioksidon en glukozon dum proceso nomata Kemosintezo de Hidrogena Sulfido. La rapideco de ĝia glukoza produktado pliigas kun la koncentriĝo de karbona dioksido."

msgid "CHEMOSYNTHESIZING_PROTEINS"
msgstr "Kemosintezaj Proteinoj"

msgid "CHEMOSYNTHESIZING_PROTEINS_DESCRIPTION"
msgstr "Kemosintezaj proteinoj estas malgrandaj aroj de proteinoj en la citoplasmo kapablaj konverti hidrogenan sulfidon, akvon kaj gasan karbondioksidon en glukozon en proceso nomata Kemosintezo de Hidrogena Sulfido. La rapideco de ĝia glukoza produktado kreskas kun la koncentriĝo de karbona dioksido. Ĉar la kemiosintezaj proteinoj estas suspensie rekte en la citoplasmo, la ĉirkaŭa fluido iom fermentas."

#, fuzzy
msgid "CHEMOSYNTHESIZING_PROTEINS_PROCESSES_DESCRIPTION"
msgstr "Kemosintezaj proteinoj estas malgrandaj aroj de proteinoj en la citoplasmo kapablaj konverti hidrogenan sulfidon, akvon kaj gasan karbondioksidon en glukozon en proceso nomata Kemosintezo de Hidrogena Sulfido. La rapideco de ĝia glukoza produktado kreskas kun la koncentriĝo de karbona dioksido. Ĉar la kemiosintezaj proteinoj estas suspensie rekte en la citoplasmo, la ĉirkaŭa fluido iom fermentas."

msgid "CHEMO_SYNTHESIS"
msgstr "Kemisintezo"

msgid "CHITIN"
msgstr "itino"

#, fuzzy
msgid "CHITINASE"
msgstr "itino"

#, fuzzy
msgid "CHITINASE_DESCRIPTION"
msgstr "La gluiĝemaj internaĵoj de ĉelo. La citoplasmo estas la baza miksaĵo de jonoj, proteinoj kaj aliaj substancoj solvitaj en akvo, kiu plenigas la internon de la ĉelo. Unu el la funkcioj, kiujn ĝi plenumas, estas Fermentado, la konvertiĝo de glukozo en ATP-energion. Por havi pli progresintajn metabolojn, ĉeloj, al kiuj mankas organetoj, uzas energion de ATP. Ĝi ankaŭ estas uzita por stoki molekulojn en la ĉelo kaj kreskigi la grandecon de la ĉelo."

msgid "CHITIN_MEMBRANE_DESCRIPTION"
msgstr "Ĉi tiu membrano havas muron, kio signifas, ke ĝi havas pli bonajn protektojn kontraŭ kutima damaĝo kaj precipe kontraŭ toksina damaĝo. Ankaŭ kostas malpli da energio konservi sian formon, sed ĝi estas pli malrapida kaj ne povas absorbi aĵojn rapide."

msgid "CHLOROPLAST"
msgstr "Kloroplasto"

msgid "CHLOROPLAST_DESCRIPTION"
msgstr "La kloroplasto estas duobla membranstrukturo enhavanta fotosentemajn pigmentojn stakigitajn kune en membranaj sakoj. Ĝi estas prokarioto asimilita por uzo de sia eŭkariota gastiganto. La pigmentoj en la kloroplasto kapablas uzi la luman energion por produkti glukozon el akvo kaj gasa karbondioksido en procezo nomita fotosintezo. Ĉi tiuj pigmentoj ankaŭ donas al ĝi diversan koloron. La rapideco de ĝia produktado de glukozo dependas de la koncentriĝo de karbona dioksido kaj la intenseco de lumo."

#, fuzzy
msgid "CHLOROPLAST_PROCESSES_DESCRIPTION"
msgstr "La kloroplasto estas duobla membranstrukturo enhavanta fotosentemajn pigmentojn stakigitajn kune en membranaj sakoj. Ĝi estas prokarioto asimilita por uzo de sia eŭkariota gastiganto. La pigmentoj en la kloroplasto kapablas uzi la luman energion por produkti glukozon el akvo kaj gasa karbondioksido en procezo nomita fotosintezo. Ĉi tiuj pigmentoj ankaŭ donas al ĝi diversan koloron. La rapideco de ĝia produktado de glukozo dependas de la koncentriĝo de karbona dioksido kaj la intenseco de lumo."

#, fuzzy
msgid "CHOSEN_FILENAME_ALREADY_EXISTS"
msgstr "La elektita dosiernomo ({0}) jam ekzistas. Ĉu anstataŭigi?"

msgid "CHROMATIC_ABERRATION"
msgstr "Kromata Aberacio:"

#, fuzzy
msgid "CHROMATOPHORE_PROCESSES_DESCRIPTION"
msgstr "Kemosintezaj proteinoj estas malgrandaj aroj de proteinoj en la citoplasmo kapablaj konverti hidrogenan sulfidon, akvon kaj gasan karbondioksidon en glukozon en proceso nomata Kemosintezo de Hidrogena Sulfido. La rapideco de ĝia glukoza produktado kreskas kun la koncentriĝo de karbona dioksido. Ĉar la kemiosintezaj proteinoj estas suspensie rekte en la citoplasmo, la ĉirkaŭa fluido iom fermentas."

msgid "CHUNK_CELL_CORPSE_PART"
msgstr ""

#, fuzzy
msgid "CHUNK_FOOD_SOURCE"
msgstr "Kunmetitaj nuboj"

msgid "CILIA"
msgstr "Cilio"

#, fuzzy
msgid "CILIA_DESCRIPTION"
msgstr "La gluiĝemaj internaĵoj de ĉelo. La citoplasmo estas la baza miksaĵo de jonoj, proteinoj kaj aliaj substancoj solvitaj en akvo, kiu plenigas la internon de la ĉelo. Unu el la funkcioj, kiujn ĝi plenumas, estas Fermentado, la konvertiĝo de glukozo en ATP-energion. Por havi pli progresintajn metabolojn, ĉeloj, al kiuj mankas organetoj, uzas energion de ATP. Ĝi ankaŭ estas uzita por stoki molekulojn en la ĉelo kaj kreskigi la grandecon de la ĉelo."

#, fuzzy
msgid "CILIA_PROCESSES_DESCRIPTION"
msgstr "La gluiĝemaj internaĵoj de ĉelo. La citoplasmo estas la baza miksaĵo de jonoj, proteinoj kaj aliaj substancoj solvitaj en akvo, kiu plenigas la internon de la ĉelo. Unu el la funkcioj, kiujn ĝi plenumas, estas Fermentado, la konvertiĝo de glukozo en ATP-energion. Por havi pli progresintajn metabolojn, ĉeloj, al kiuj mankas organetoj, uzas energion de ATP. Ĝi ankaŭ estas uzita por stoki molekulojn en la ĉelo kaj kreskigi la grandecon de la ĉelo."

#, fuzzy
msgid "CITY_SHORT_STATISTICS"
msgstr "Organisma Statistiko"

msgid "CLEAN_UP_OLD_SAVES"
msgstr "Forigi Malnovajn Konservadojn"

msgid "CLOSE"
msgstr "Fermu"

msgid "CLOSE_OPTIONS"
msgstr "Ĉu fermu agordojn?"

msgid "CLOUD_RESOLUTION_DIVISOR"
msgstr "Nuba Rezolucia Divizoro:"

msgid "CLOUD_SIMULATION_MINIMUM_INTERVAL"
msgstr ""
"Nuba Simulada Minimumo\n"
"Intervalo:"

msgid "COASTAL"
msgstr "Marbordo"

msgid "COLLISION_SHAPE"
msgstr ""

msgid "COLOUR"
msgstr "Koloro"

msgid "COLOURBLIND_CORRECTION"
msgstr "Kolorblinda o:"

msgid "COLOUR_PICKER_ADD_PRESET"
msgstr ""

#, fuzzy
msgid "COLOUR_PICKER_A_TOOLTIP"
msgstr "Aldonunovan funkcion por klavo"

#, fuzzy
msgid "COLOUR_PICKER_B_TOOLTIP"
msgstr "Aldonunovan funkcion por klavo"

#, fuzzy
msgid "COLOUR_PICKER_G_TOOLTIP"
msgstr "Aldonunovan funkcion por klavo"

#, fuzzy
msgid "COLOUR_PICKER_HSV_BUTTON_TOOLTIP"
msgstr "Aldonunovan funkcion por klavo"

#, fuzzy
msgid "COLOUR_PICKER_H_TOOLTIP"
msgstr "Aldonunovan funkcion por klavo"

msgid "COLOUR_PICKER_PICK_COLOUR"
msgstr ""

#, fuzzy
msgid "COLOUR_PICKER_PRESET_TOOLTIP"
msgstr "Aldonunovan funkcion por klavo"

#, fuzzy
msgid "COLOUR_PICKER_RAW_BUTTON_TOOLTIP"
msgstr "Aldonunovan funkcion por klavo"

#, fuzzy
msgid "COLOUR_PICKER_R_TOOLTIP"
msgstr "Aldonunovan funkcion por klavo"

#, fuzzy
msgid "COLOUR_PICKER_S_TOOLTIP"
msgstr "Aldonunovan funkcion por klavo"

#, fuzzy
msgid "COLOUR_PICKER_V_TOOLTIP"
msgstr "Aldonunovan funkcion por klavo"

#, fuzzy
msgid "COMMON_ABILITIES"
msgstr "Kapabloj"

msgid "COMMON_EDITING_AND_STRATEGY"
msgstr ""

msgid "COMMUNITY_FORUM"
msgstr ""

#, fuzzy
msgid "COMMUNITY_FORUM_BUTTON_TOOLTIP"
msgstr "Aldonunovan funkcion por klavo"

msgid "COMMUNITY_WIKI"
msgstr ""

#, fuzzy
msgid "COMMUNITY_WIKI_BUTTON_TOOLTIP"
msgstr "Aldonunovan funkcion por klavo"

#, fuzzy
msgid "COMPILED_AT_COLON"
msgstr "Kunmetaĵoj:"

#, fuzzy
msgid "COMPLETE_ACTION"
msgstr "Kunmetaĵoj:"

msgid "COMPOUNDS"
msgstr "Kunmetaĵoj"

#, fuzzy
msgid "COMPOUNDS_AT_EQUILIBRIUM"
msgstr "Kunmetitaj nuboj"

#, fuzzy
msgid "COMPOUNDS_AT_MAX_SPEED"
msgstr "Kunmetitaj nuboj"

#, fuzzy
msgid "COMPOUNDS_BUTTON_MICROBE_TOOLTIP"
msgstr "Aldonunovan funkcion por klavo"

msgid "COMPOUNDS_COLON"
msgstr "Kunmetaĵoj:"

#, fuzzy
msgid "COMPOUND_BALANCE_FILL_TIME"
msgstr "Kunmetaĵaj Ekvilibro"

#, fuzzy
msgid "COMPOUND_BALANCE_FILL_TIME_TOO_LONG"
msgstr "Kunmetaĵaj Ekvilibro"

#, fuzzy
msgid "COMPOUND_BALANCE_MODE_TOOLTIP"
msgstr "Aldonunovan funkcion por klavo"

msgid "COMPOUND_BALANCE_TITLE"
msgstr "Kunmetaĵaj Ekvilibro"

#, fuzzy
msgid "COMPOUND_BALANCE_TOOLTIP"
msgstr "Aldonunovan funkcion por klavo"

msgid "COMPOUND_CLOUDS"
msgstr "Kunmetitaj nuboj"

#, fuzzy
msgid "COMPOUND_CLOUD_DENSITY"
msgstr "Kunmetitaj nuboj"

#, fuzzy
msgid "COMPOUND_CLOUD_DENSITY_EXPLANATION"
msgstr "Kunmetitaj nuboj"

msgid "COMPOUND_CONCENTRATIONS_DECREASED"
msgstr ""

#, fuzzy
msgid "COMPOUND_FOOD_SOURCE"
msgstr "Kunmetitaj nuboj"

#, fuzzy
msgid "COMPOUND_STORAGE_AMOUNT_DOES_NOT_LAST_NIGHT"
msgstr "Kunmetaĵaj Ekvilibro"

msgid "COMPOUND_STORAGE_NOT_ENOUGH_GENERATED_DURING_DAY"
msgstr ""

#, fuzzy
msgid "COMPOUND_STORAGE_NOT_ENOUGH_SPACE"
msgstr "Kunmetitaj nuboj"

#, fuzzy
msgid "COMPOUND_STORAGE_STATS_TITLE"
msgstr "Kunmetaĵaj Ekvilibro"

#, fuzzy
msgid "COMPOUND_STORAGE_STATS_TOOLTIP"
msgstr "Kunmetaĵaj Ekvilibro"

#, fuzzy
msgid "COMPOUND_TO_FIND"
msgstr "Kunmetitaj nuboj"

msgid "CONCEPT_ART"
msgstr ""

msgid "CONFIG"
msgstr ""

msgid "CONFIRM_CAPITAL"
msgstr "KONFIRMU"

#, fuzzy
msgid "CONFIRM_DELETE"
msgstr "KONFIRMU"

#, fuzzy
msgid "CONFIRM_EXIT"
msgstr "KONFIRMU"

msgid "CONFIRM_FOSSILISATION_OVERWRITE"
msgstr ""

#, fuzzy
msgid "CONFIRM_MOVE_TO_ASCENSION_STAGE"
msgstr "{0} loĝantaro ŝanĝiĝis per {1} pro: {2}"

#, fuzzy
msgid "CONFIRM_MOVE_TO_ASCENSION_STAGE_EXPLANATION"
msgstr "{0} loĝantaro ŝanĝiĝis per {1} pro: {2}"

msgid "CONFIRM_MOVE_TO_INDUSTRIAL_STAGE"
msgstr ""

#, fuzzy
msgid "CONFIRM_MOVE_TO_INDUSTRIAL_STAGE_EXPLANATION"
msgstr "{0} loĝantaro ŝanĝiĝis per {1} pro: {2}"

#, fuzzy
msgid "CONFIRM_MOVE_TO_SPACE_STAGE"
msgstr "{0} loĝantaro ŝanĝiĝis per {1} pro: {2}"

#, fuzzy
msgid "CONFIRM_MOVE_TO_SPACE_STAGE_EXPLANATION"
msgstr "{0} loĝantaro ŝanĝiĝis per {1} pro: {2}"

#, fuzzy
msgid "CONFIRM_NEW_GAME_BUTTON_TOOLTIP"
msgstr "Aldonunovan funkcion por klavo"

#, fuzzy
msgid "CONFIRM_NEW_GAME_BUTTON_TOOLTIP_DISABLED"
msgstr "Aldonunovan funkcion por klavo"

msgid "CONSTRUCTION_UNIT_NAME"
msgstr ""

msgid "CONTENT_UPLOADED_FROM"
msgstr ""

#, fuzzy
msgid "CONTINUE"
msgstr "Komencu Prosperadon(Thriving)"

#, fuzzy
msgid "CONTINUE_AS_SPECIES"
msgstr "Elektu flikaĵon por montri detalojn ĉi tie"

#, fuzzy
msgid "CONTINUE_THRIVING"
msgstr "Komencu Prosperadon(Thriving)"

msgid "CONTINUE_TO_PROTOTYPES"
msgstr ""

msgid "CONTINUE_TO_PROTOTYPES_PROMPT"
msgstr ""

msgid "CONTROLLER_ANY_DEVICE"
msgstr ""

msgid "CONTROLLER_AXIS_L2"
msgstr ""

msgid "CONTROLLER_AXIS_LEFT_TRIGGER"
msgstr ""

msgid "CONTROLLER_AXIS_LEFT_X"
msgstr ""

msgid "CONTROLLER_AXIS_LEFT_Y"
msgstr ""

#, fuzzy
msgid "CONTROLLER_AXIS_NEGATIVE_DIRECTION"
msgstr "La Nitrogen-Fiksanta Plastido estas proteino, kiu kapablas uzi gasan nitrogenon kaj oksigenon kaj ĉelan energion en la formo de ATP por produkti amoniakon, ĉefan kreskan nutraĵon por ĉeloj. Ĉi tio estas procezo nomata Aerobia Nitrogena Fiksado."

#, fuzzy
msgid "CONTROLLER_AXIS_POSITIVE_DIRECTION"
msgstr "La Nitrogen-Fiksanta Plastido estas proteino, kiu kapablas uzi gasan nitrogenon kaj oksigenon kaj ĉelan energion en la formo de ATP por produkti amoniakon, ĉefan kreskan nutraĵon por ĉeloj. Ĉi tio estas procezo nomata Aerobia Nitrogena Fiksado."

msgid "CONTROLLER_AXIS_R2"
msgstr ""

msgid "CONTROLLER_AXIS_RIGHT_TRIGGER"
msgstr ""

msgid "CONTROLLER_AXIS_RIGHT_X"
msgstr ""

msgid "CONTROLLER_AXIS_RIGHT_Y"
msgstr ""

msgid "CONTROLLER_AXIS_VISUALIZERS"
msgstr ""

msgid "CONTROLLER_BUTTON_DPAD_DOWN"
msgstr ""

msgid "CONTROLLER_BUTTON_DPAD_LEFT"
msgstr ""

msgid "CONTROLLER_BUTTON_DPAD_RIGHT"
msgstr ""

msgid "CONTROLLER_BUTTON_DPAD_UP"
msgstr ""

msgid "CONTROLLER_BUTTON_LEFT_SHOULDER"
msgstr ""

msgid "CONTROLLER_BUTTON_LEFT_STICK"
msgstr ""

msgid "CONTROLLER_BUTTON_MISC1"
msgstr ""

msgid "CONTROLLER_BUTTON_PADDLE1"
msgstr ""

msgid "CONTROLLER_BUTTON_PADDLE2"
msgstr ""

msgid "CONTROLLER_BUTTON_PADDLE3"
msgstr ""

msgid "CONTROLLER_BUTTON_PADDLE4"
msgstr ""

msgid "CONTROLLER_BUTTON_PS3_SELECT"
msgstr ""

msgid "CONTROLLER_BUTTON_PS3_START"
msgstr ""

msgid "CONTROLLER_BUTTON_PS_CIRCLE"
msgstr ""

msgid "CONTROLLER_BUTTON_PS_CROSS"
msgstr ""

msgid "CONTROLLER_BUTTON_PS_L1"
msgstr ""

msgid "CONTROLLER_BUTTON_PS_L3"
msgstr ""

msgid "CONTROLLER_BUTTON_PS_OPTIONS"
msgstr ""

msgid "CONTROLLER_BUTTON_PS_R1"
msgstr ""

msgid "CONTROLLER_BUTTON_PS_R3"
msgstr ""

msgid "CONTROLLER_BUTTON_PS_SHARE"
msgstr ""

msgid "CONTROLLER_BUTTON_PS_SONY_BUTTON"
msgstr ""

msgid "CONTROLLER_BUTTON_PS_SQUARE"
msgstr ""

msgid "CONTROLLER_BUTTON_PS_TRIANGLE"
msgstr ""

msgid "CONTROLLER_BUTTON_RIGHT_SHOULDER"
msgstr ""

msgid "CONTROLLER_BUTTON_RIGHT_STICK"
msgstr ""

msgid "CONTROLLER_BUTTON_TOUCH_PAD"
msgstr ""

msgid "CONTROLLER_BUTTON_UNKNOWN"
msgstr ""

msgid "CONTROLLER_BUTTON_XBOX_A"
msgstr ""

msgid "CONTROLLER_BUTTON_XBOX_B"
msgstr ""

msgid "CONTROLLER_BUTTON_XBOX_BACK"
msgstr ""

msgid "CONTROLLER_BUTTON_XBOX_GUIDE"
msgstr ""

msgid "CONTROLLER_BUTTON_XBOX_START"
msgstr ""

msgid "CONTROLLER_BUTTON_XBOX_X"
msgstr ""

msgid "CONTROLLER_BUTTON_XBOX_Y"
msgstr ""

msgid "CONTROLLER_DEADZONES"
msgstr ""

#, fuzzy
msgid "CONTROLLER_DEADZONE_CALIBRATION_EXPLANATION"
msgstr "{0} loĝantaro ŝanĝiĝis per {1} pro: {2}"

msgid "CONTROLLER_DEADZONE_COLON"
msgstr ""

msgid "CONTROLLER_PROMPT_TYPE_SETTING"
msgstr ""

msgid "CONTROLLER_SENSITIVITY"
msgstr ""

msgid "CONTROLLER_UNKNOWN_AXIS"
msgstr ""

msgid "COPY_ERROR_TO_CLIPBOARD"
msgstr "Kopiu Eraron Al Tondujo"

#, fuzzy
msgid "COPY_RESULTS"
msgstr "Resultoj de aŭtomata evoluo:"

msgid "CORRECTION_PROTANOPE"
msgstr ""

msgid "CORRECTION_TRITANOPE"
msgstr ""

msgid "CPU_THREADS"
msgstr ""

msgid "CRAFTING_CLEAR_INPUTS"
msgstr ""

msgid "CRAFTING_ERROR_INTERNAL_CONSUME_PROBLEM"
msgstr ""

#, fuzzy
msgid "CRAFTING_ERROR_TAKING_ITEMS"
msgstr "VI PROSPERIS!"

msgid "CRAFTING_FILTER_INPUTS"
msgstr ""

msgid "CRAFTING_KNOWN_ITEMS"
msgstr ""

msgid "CRAFTING_NOT_ENOUGH_MATERIAL"
msgstr ""

msgid "CRAFTING_NO_RECIPE_SELECTED"
msgstr ""

msgid "CRAFTING_NO_ROOM_TO_TAKE_CRAFTING_RESULTS"
msgstr ""

#, fuzzy
msgid "CRAFTING_RECIPE_DISPLAY"
msgstr "Resultoj de aŭtomata evoluo:"

msgid "CRAFTING_RECIPE_HAND_AXE"
msgstr ""

#, fuzzy
msgid "CRAFTING_RESULTS"
msgstr "Resultoj de aŭtomata evoluo:"

msgid "CRAFTING_SELECT_RECIPE_OR_ITEMS_TO_FILTER"
msgstr ""

msgid "CRAFTING_TAKE_ALL"
msgstr ""

#, fuzzy
msgid "CRAFTING_TITLE"
msgstr "VI PROSPERIS!"

#, fuzzy
msgid "CREATE"
msgstr "Kreita je:"

msgid "CREATED_AT"
msgstr "Kreita je:"

msgid "CREATED_ON_PLATFORM"
msgstr "Kreita je platfomo:"

msgid "CREATE_A_NEW_MICROBE"
msgstr "Kreu novan mikrobon"

#, fuzzy
msgid "CREATE_NEW"
msgstr "Kreu Novan Konservadon"

#, fuzzy
msgid "CREATE_NEW_CELL_TYPE"
msgstr "Kreu Novan Konservadon"

#, fuzzy
msgid "CREATE_NEW_CELL_TYPE_DESCRIPTION"
msgstr "La chememioplasto estas duoblomembrana strukturo, kiu havas proteinojn kapablajn transformi hidrogenan sulfidon, akvon kaj gasan karbondioksidon en glukozon dum proceso nomata Kemosintezo de Hidrogena Sulfido. La rapideco de ĝia glukoza produktado pliigas kun la koncentriĝo de karbona dioksido."

#, fuzzy
msgid "CREATE_NEW_MOD"
msgstr "Kreu novan mikrobon"

msgid "CREATE_NEW_SAVE"
msgstr "Kreu Novan Konservadon"

#, fuzzy
msgid "CREATE_NEW_TISSUE_TYPE"
msgstr "Kreu Novan Konservadon"

#, fuzzy
msgid "CREATE_NEW_TISSUE_TYPE_DESCRIPTION"
msgstr "La chememioplasto estas duoblomembrana strukturo, kiu havas proteinojn kapablajn transformi hidrogenan sulfidon, akvon kaj gasan karbondioksidon en glukozon dum proceso nomata Kemosintezo de Hidrogena Sulfido. La rapideco de ĝia glukoza produktado pliigas kun la koncentriĝo de karbona dioksido."

#, fuzzy
msgid "CREATING_DOT_DOT_DOT"
msgstr "Serĉado..."

msgid "CREATING_OBJECTS_FROM_SAVE"
msgstr "Kreante objektojn el konservado"

msgid "CREDITS"
msgstr "Kreditoj"

msgid "CTRL"
msgstr "Ctrl"

msgid "CURRENT_DEVELOPERS"
msgstr ""

msgid "CURRENT_LOCATION_CAPITAL"
msgstr "NUNA LOKO"

#, fuzzy
msgid "CURRENT_RESEARCH_NONE"
msgstr "Kapabloj"

#, fuzzy
msgid "CURRENT_RESEARCH_PROGRESS"
msgstr "Malfermu helpekranon"

msgid "CURRENT_WORLD"
msgstr ""

#, fuzzy
msgid "CURRENT_WORLD_STATISTICS"
msgstr "Organisma Statistiko"

msgid "CUSTOM_USERNAME"
msgstr "Via Salutnomo:"

msgid "CYTOPLASM"
msgstr "Citoplasmo"

msgid "CYTOPLASM_DESCRIPTION"
msgstr "La gluiĝemaj internaĵoj de ĉelo. La citoplasmo estas la baza miksaĵo de jonoj, proteinoj kaj aliaj substancoj solvitaj en akvo, kiu plenigas la internon de la ĉelo. Unu el la funkcioj, kiujn ĝi plenumas, estas Fermentado, la konvertiĝo de glukozo en ATP-energion. Por havi pli progresintajn metabolojn, ĉeloj, al kiuj mankas organetoj, uzas energion de ATP. Ĝi ankaŭ estas uzita por stoki molekulojn en la ĉelo kaj kreskigi la grandecon de la ĉelo."

msgid "CYTOPLASM_GLYCOLYSIS"
msgstr "Citoplasma Glikolizo"

msgid "CYTOPLASM_PROCESSES_DESCRIPTION"
msgstr "Transformas [thrive:compound type=\"glucose\"][/thrive:compound] en [thrive:compound type=\"atp\"][/thrive:compound]."

msgid "DAY_LENGTH"
msgstr ""

#, fuzzy
msgid "DAY_LENGTH_EXPLANATION"
msgstr "{0} loĝantaro ŝanĝiĝis per {1} pro: {2}"

msgid "DAY_NIGHT_CYCLE_ENABLED"
msgstr ""

#, fuzzy
msgid "DAY_NIGHT_CYCLE_ENABLED_EXPLANATION_2"
msgstr "Piku aliajn ĉelojn per ĉi tio."

#, fuzzy
msgid "DEADZONE_CALIBRATION_FINISHED"
msgstr "Aŭtomata evolucio malsukcesis"

#, fuzzy
msgid "DEADZONE_CALIBRATION_INPROGRESS"
msgstr "Helpu Traduki La Ludon"

msgid "DEADZONE_CALIBRATION_IS_RESET"
msgstr ""

#, fuzzy
msgid "DEADZONE_CONFIGURATION"
msgstr "Forigi ĉi tiun konservadon ne povas esti malfarita, ĉu vi certas, ke vi volas forigi ĉi tion por ĉiam?"

msgid "DEATH"
msgstr "morto"

msgid "DEBUG_COORDINATES"
msgstr ""

msgid "DEBUG_DRAW_NOT_AVAILABLE"
msgstr ""

msgid "DEBUG_PANEL"
msgstr ""

msgid "DECEMBER"
msgstr ""

msgid "DEFAULT_AUDIO_OUTPUT_DEVICE"
msgstr ""

msgid "DELETE"
msgstr "Elimini"

#, fuzzy
msgid "DELETE_ALL_OLD_SAVE_WARNING_2"
msgstr ""
"Forigi ĉiujn malnovajn Aŭtomatajn kaj Rapidajn konservdojn ne povas esti malfarita, ĉu vi certas, ke vi volas forigi ĉi-sekvajn?\n"
" - {0} Aŭtomataj konservadoj\n"
" - {1} Rapida konservado(j)"

#, fuzzy
msgid "DELETE_FOSSIL_CONFIRMATION"
msgstr "Forigi ĉi tiun konservadon ne povas esti malfarita, ĉu vi certas, ke vi volas forigi ĉi tion por ĉiam?"

#, fuzzy
msgid "DELETE_OLD_SAVES_PROMPT"
msgstr "Ĉu forigi malnovajn Konservadojn?"

#, fuzzy
msgid "DELETE_ORGANELLE"
msgstr "Disloku organeton"

msgid "DELETE_SAVE_CONFIRMATION"
msgstr "Forigi ĉi tiun konservadon ne povas esti malfarita, ĉu vi certas, ke vi volas forigi ĉi tion por ĉiam?"

msgid "DELETE_SELECTED"
msgstr "Forigi Elektita(j)n"

#, fuzzy
msgid "DELETE_SELECTED_SAVES_PROMPT"
msgstr "Ĉu forigu elektitajn Konservadojn?"

msgid "DELETE_SELECTED_SAVE_WARNING"
msgstr "Forigi la elektitajn konservojn ne povas esti malfarita, ĉu vi certas, ke vi volas por ĉiam forigi {0} konservado(j)n?"

#, fuzzy
msgid "DELETE_THIS_SAVE_PROMPT"
msgstr "Ĉu forigi ĉi tiun Konservadon?"

#, fuzzy
msgid "DESCEND_BUTTON"
msgstr "Forigi ĉi tiun konservadon ne povas esti malfarita, ĉu vi certas, ke vi volas forigi ĉi tion por ĉiam?"

#, fuzzy
msgid "DESCEND_CONFIRMATION"
msgstr "Forigi ĉi tiun konservadon ne povas esti malfarita, ĉu vi certas, ke vi volas forigi ĉi tion por ĉiam?"

#, fuzzy
msgid "DESCEND_CONFIRMATION_EXPLANATION"
msgstr "{0} loĝantaro ŝanĝiĝis per {1} pro: {2}"

msgid "DESCRIPTION"
msgstr "Priskribo:"

#, fuzzy
msgid "DESCRIPTION_COLON"
msgstr "Priskribo:"

#, fuzzy
msgid "DESCRIPTION_TOO_LONG"
msgstr "Priskribo:"

msgid "DESPAWN_ENTITIES"
msgstr ""

#, fuzzy
msgid "DETECTED_CPU_COUNT"
msgstr "Elektita(j):"

msgid "DEVBUILD_VERSION_INFO"
msgstr ""

msgid "DEVELOPERS"
msgstr ""

msgid "DEVELOPMENT_FORUM"
msgstr ""

#, fuzzy
msgid "DEVELOPMENT_FORUM_BUTTON_TOOLTIP"
msgstr "Aldonunovan funkcion por klavo"

msgid "DEVELOPMENT_SUPPORTED_BY"
msgstr ""

msgid "DEVELOPMENT_WIKI"
msgstr ""

#, fuzzy
msgid "DEVELOPMENT_WIKI_BUTTON_TOOLTIP"
msgstr "Aldonunovan funkcion por klavo"

msgid "DEVOURED"
msgstr ""

msgid "DEV_BUILD_PATRONS"
msgstr ""

msgid "DIFFICULTY"
msgstr ""

msgid "DIFFICULTY_DETAILS_STRING"
msgstr ""

msgid "DIFFICULTY_PRESET"
msgstr ""

msgid "DIFFICULTY_PRESET_CUSTOM"
msgstr ""

msgid "DIFFICULTY_PRESET_EASY"
msgstr ""

msgid "DIFFICULTY_PRESET_HARD"
msgstr ""

msgid "DIFFICULTY_PRESET_NORMAL"
msgstr ""

msgid "DIGESTION_EFFICIENCY"
msgstr ""

#, fuzzy
msgid "DIGESTION_EFFICIENCY_COLON"
msgstr "Priskribo:"

#, fuzzy
msgid "DIGESTION_SPEED"
msgstr "Rimedo-Absorba Rapideo"

#, fuzzy
msgid "DIGESTION_SPEED_COLON"
msgstr "Rapideco:"

msgid "DIGESTION_SPEED_VALUE"
msgstr ""

msgid "DISABLED"
msgstr ""

msgid "DISABLE_ALL"
msgstr ""

msgid "DISCARD_AND_CONTINUE"
msgstr "Forĵetu kaj"

#, fuzzy
msgid "DISCARD_CHANGES"
msgstr "Forĵetu kaj"

#, fuzzy
msgid "DISCONNECTED_CELLS"
msgstr "Malkonektitaj Organetoj"

#, fuzzy
msgid "DISCONNECTED_CELLS_TEXT"
msgstr ""
"Inter metitaj organetoj, estas organetoj kiu ne estas ligitaj al la aliaj.\n"
"Bonvolu konekti ĉiujn metitajn organetojn unu kun la alia aŭ malfari viajn ŝanĝojn."

#, fuzzy
msgid "DISCONNECTED_METABALLS"
msgstr "Malkonektitaj Organetoj"

#, fuzzy
msgid "DISCONNECTED_METABALLS_TEXT"
msgstr ""
"Inter metitaj organetoj, estas organetoj kiu ne estas ligitaj al la aliaj.\n"
"Bonvolu konekti ĉiujn metitajn organetojn unu kun la alia aŭ malfari viajn ŝanĝojn."

msgid "DISCONNECTED_ORGANELLES"
msgstr "Malkonektitaj Organetoj"

msgid "DISCONNECTED_ORGANELLES_TEXT"
msgstr ""
"Inter metitaj organetoj, estas organetoj kiu ne estas ligitaj al la aliaj.\n"
"Bonvolu konekti ĉiujn metitajn organetojn unu kun la alia aŭ malfari viajn ŝanĝojn."

#, fuzzy
msgid "DISCORD_TOOLTIP"
msgstr "Aldonunovan funkcion por klavo"

#, fuzzy
msgid "DISMISSED_POPUPS_COLON"
msgstr "Rapideco:"

#, fuzzy
msgid "DISMISSED_POPUPS_EXPLANATION"
msgstr "{0} loĝantaro ŝanĝiĝis per {1} pro: {2}"

msgid "DISMISS_INFORMATION_PERMANENTLY"
msgstr ""

msgid "DISMISS_WARNING_PERMANENTLY"
msgstr ""

msgid "DISPLAY_3D_MENU_BACKGROUNDS"
msgstr ""

#, fuzzy
msgid "DISPLAY_ABILITIES_BAR"
msgstr "Kapabloj"

msgid "DISPLAY_BACKGROUND_PARTICLES"
msgstr ""

#, fuzzy
msgid "DISPLAY_DRIVER_OPENGL"
msgstr "Kapabloj"

#, fuzzy
msgid "DISPLAY_DRIVER_VULKAN"
msgstr "Kapabloj"

#, fuzzy
msgid "DISPLAY_PART_NAMES"
msgstr "Kapabloj"

msgid "DISSOLVED_COMPOUND_FOOD_SOURCE"
msgstr ""

msgid "DOES_NOT_USE_FEATURE"
msgstr ""

#, fuzzy
msgid "DONATIONS"
msgstr "Agordoj"

msgid "DOT_DOT_DOT"
msgstr "..."

msgid "DOUBLE"
msgstr "Duobla"

msgid "DOUBLE_CLICK_TO_VIEW_IN_FULLSCREEN"
msgstr ""

msgid "DOUBLE_MEMBRANE_DESCRIPTION"
msgstr "Membrano kun du tavoloj, ĝi havas pli bonan protekton kontraŭ damaĝo kaj bezonas malpli da energio por ne misformi. Tamen ĝi iom malrapidigas la ĉelon kaj malpliigas la rapidon, per kiu ĝi povas sorbi rimedojn."

msgid "DUMP_SCENE_TREE"
msgstr ""

#, fuzzy
msgid "DUPLICATE_TYPE"
msgstr "ludanto mortis"

#, fuzzy
msgid "EARLY_MULTICELLULAR"
msgstr "Disloku organeton"

msgid "EASTEREGG_MESSAGE_1"
msgstr "Amuza Fakto, La Didinio kaj Paramecio estas lernolibra ekzemplo de rilato de predantaj predoj, kiu estis studata de jardekoj, nun, ĉu vi estas la Didinio aŭ la Paramecio? Ĉu Predanto aŭ Predo?"

msgid "EASTEREGG_MESSAGE_10"
msgstr "FURIOZAJ AĴOJ!!"

msgid "EASTEREGG_MESSAGE_11"
msgstr "Metala potencialo."

msgid "EASTEREGG_MESSAGE_12"
msgstr "Tiuj bluaj ĉeloj tamen."

msgid "EASTEREGG_MESSAGE_13"
msgstr "Jen konsilo, Biomoj estas pli ol nur malsamaj fonoj, la kunmetaĵoj en malsamaj biomoj foje generiĝas kun malsamaj rapidecoj."

msgid "EASTEREGG_MESSAGE_14"
msgstr "Jen konsilo, Ju pli da flageloj vi havas, des pli rapide vi iras, sed ĝi kostas pli da ATP"

msgid "EASTEREGG_MESSAGE_15"
msgstr "Jen konsilo, vi povas engluti pecojn da fero aŭ da alia."

msgid "EASTEREGG_MESSAGE_16"
msgstr "Jen konsilo, preparu antaŭ ol aldoni kernon. Tiuj aĵoj estas multekostaj! En prizorgado kaj antaŭkosto."

msgid "EASTEREGG_MESSAGE_17"
msgstr "Amuza Fakto, ĉu vi sciis, ke ekzistas pli ol 8000 specioj de ciliatoj sur la planedo Tero?"

msgid "EASTEREGG_MESSAGE_18"
msgstr "Amuza Fakto: La Stentoro estas ciliato, kiu povas streĉi sin kaj kapti predon en simila al trumpeto buŝo, kiu allogas predon, generante akvofluojn kun cilioj."

msgid "EASTEREGG_MESSAGE_19"
msgstr "Amuza Fakto, La Didinio estas ciliato, kiu ĉasas paramecion."

msgid "EASTEREGG_MESSAGE_2"
msgstr "Jen konsilo, toksinoj povas esti uzataj por forpeli aliajn toksinojn de vi, se vi estas sufiĉe rapida."

msgid "EASTEREGG_MESSAGE_20"
msgstr "Amuza Fakto: La Amebo ĉasas kaj kaptas predojn per 'kruroj' el citoplasmo nomata pseŭdopodoj, ni volas havi tiujn en Thrive."

msgid "EASTEREGG_MESSAGE_21"
msgstr "Jen konsilo: gardu sin de pli grandaj ĉeloj kaj grandaj bakterioj, ĉar ne estas amuze esti digestita, se ili manĝos vin."

msgid "EASTEREGG_MESSAGE_22"
msgstr "La teama gvidanto de Thrive kreis multajn kantojn, kiuj ankoraŭ ne estis aldonitaj al la ludo. Vi povas aŭdi ilin, aŭ spekti fluojn de li komponanta sur sia jutuba kanalo, Oliver Lugg."

msgid "EASTEREGG_MESSAGE_23"
msgstr "Jen konsilo, se via ĉelo havas 150 sesangulojn, vi povas engluti la grandajn ferajn pecojn."

msgid "EASTEREGG_MESSAGE_24"
msgstr "Thrive estas simulado de fremda planedo, tial havas sencon, ke plej multaj bestoj, kiujn vi trovas, rilatos al unu aŭ du aliaj specioj pro evoluo okazanta ĉirkaŭ vi. Ni vidu, ĉu vi povas identigi ilin!"

msgid "EASTEREGG_MESSAGE_25"
msgstr "Amuze, La Thrive-teamo faras podkastojn de tempo al tempo, vi devas kontroli ilin!"

msgid "EASTEREGG_MESSAGE_26"
msgstr "Amuza Fakto, Thrive estas farita per la malfermitkoda Godot engine!"

msgid "EASTEREGG_MESSAGE_27"
msgstr "Amuza Fakto, Unu el la unuaj ludeblaj ludaj prototipoj estis farita per nia brava programisto, untrustedlife!"

msgid "EASTEREGG_MESSAGE_3"
msgstr "Jen konsilo, ke Osmoregado konsumas 1 ATP-on per sekundo por ĉiu sesangulo kiun vi havas. Ĉiu malplena sesangulo de citoplasmo generas ankaŭ 5 ATP-ojn per sekundo, kio signifas, ke se vi perdas ATP-ojn pro osmozregulacio, nur aldonu kelkajn malplenajn citoplasmajn sesangulojn aŭ forigu iujn organetojn."

msgid "EASTEREGG_MESSAGE_4"
msgstr "Amuza Fakto: En la reala vivo prokariotoj havas ion nomatan Biokompartmentoj, kiuj funkcias kiel organetoj. Fakte ili nomiĝas Pluredraj organetoj."

msgid "EASTEREGG_MESSAGE_5"
msgstr "Amuza Fakto: La metabolosomo estas tio, kion oni nomas Pluredra organeto."

msgid "EASTEREGG_MESSAGE_6"
msgstr "Jen konsilo, foje plej bone estas nur forkuri de aliaj ĉeloj."

msgid "EASTEREGG_MESSAGE_7"
msgstr "Jen konsilo, se ĉelo estas ĉirkaŭ duono de via grandeco, tiam vi povas engluti ĝin."

msgid "EASTEREGG_MESSAGE_8"
msgstr "Jen konsilo, Bakterioj povas esti pli fortaj ol ili ŝajnas, ili eble aspektas malgrandaj, sed iuj el ili povas enkaŝiĝi en vin kaj mortigi vin tiel!"

msgid "EASTEREGG_MESSAGE_9"
msgstr "Jen konsilo: Vi povas ĉasi aliajn speciojn ĝis formorto, se vi ne sufiĉe zorgas, ili ankaŭ povas fari ĉi tion."

#, fuzzy
msgid "EASTER_EGGS"
msgstr "Amuza Fakto, La Didinio kaj Paramecio estas lernolibra ekzemplo de rilato de predantaj predoj, kiu estis studata de jardekoj, nun, ĉu vi estas la Didinio aŭ la Paramecio? Ĉu Predanto aŭ Predo?"

#, fuzzy
msgid "EASTER_EGGS_EXPLANATION"
msgstr "{0} loĝantaro ŝanĝiĝis per {1} pro: {2}"

#, fuzzy
msgid "EDGE_PAN_SPEED"
msgstr "Rimedo-Absorba Rapideo"

msgid "EDITOR"
msgstr "Redaktilo"

#, fuzzy
msgid "EDITOR_BUTTON_TOOLTIP"
msgstr "Aldonunovan funkcion por klavo"

#, fuzzy
msgid "EDITOR_TUTORIAL_EDITOR_TEXT"
msgstr ""
"Bonvenon al la Mikrobredaktilo.\n"
"Ĉi tie vi povas revizii, kio okazis ekde la komenco de la ludo aŭ kiam vi laste estis en la redaktilo. Kaj ekde nun vi povas ŝanĝi viajn speciojn.\n"
"\n"
"En ĉi tiu langeto vi povas vidi raporton pri kiaj specioj ekzistas, kie kaj kiaj estas iliaj populacioj. Vi ankaŭ povas vidi mediajn ŝanĝojn supre.\n"
"\n"
"Por iri al la sekva redakta langeto, premu la sekvan butonon en la dekstra fundo."

#, fuzzy
msgid "EIGHT_TIMES"
msgstr "Dekstra musbutono"

#, fuzzy
msgid "EJECT_ENGULFED"
msgstr "Ne povas engluti"

#, fuzzy
msgid "EJECT_ENGULFED_TOOLTIP"
msgstr "Ne povas engluti"

#, fuzzy
msgid "ENABLED_MODS"
msgstr "Ebligu la redaktilon"

#, fuzzy
msgid "ENABLE_ALL_COMPATIBLE"
msgstr "Elektita konservado ne kongruas"

msgid "ENABLE_EDITOR"
msgstr "Ebligu la redaktilon"

#, fuzzy
msgid "ENABLE_GUI_LIGHT_EFFECTS"
msgstr "Eksteraj efikoj:"

msgid "ENDOSYMBIONT_ENGULFED_ALREADY_DONE"
msgstr ""

msgid "ENDOSYMBIONT_ENGULFED_PROGRESS"
msgstr ""

msgid "ENDOSYMBIONT_TYPE_ALREADY_PRESENT"
msgstr ""

#, fuzzy
msgid "ENDOSYMBIOSIS_AVAILABLE_ORGANELLES"
msgstr "Disloku organeton"

msgid "ENDOSYMBIOSIS_BUTTON"
msgstr ""

#, fuzzy
msgid "ENDOSYMBIOSIS_CANCEL_TOOLTIP"
msgstr "Malligi ĉiujn"

#, fuzzy
msgid "ENDOSYMBIOSIS_COMPLETE_TOOLTIP"
msgstr "Rekomenci"

#, fuzzy
msgid "ENDOSYMBIOSIS_EXPLANATION"
msgstr "{0} loĝantaro ŝanĝiĝis per {1} pro: {2}"

msgid "ENDOSYMBIOSIS_NOTHING_ENGULFED"
msgstr ""

#, fuzzy
msgid "ENDOSYMBIOSIS_NO_CANDIDATE_ORGANELLES"
msgstr "Malkonektitaj Organetoj"

#, fuzzy
msgid "ENDOSYMBIOSIS_PROGRESSING_EXPLANATION"
msgstr "{0} loĝantaro ŝanĝiĝis per {1} pro: {2}"

msgid "ENDOSYMBIOSIS_PROKARYOTIC_LIMIT_EXPLANATION"
msgstr ""

#, fuzzy
msgid "ENDOSYMBIOSIS_SINGLE_SPECIES_PROGRESS_DESCRIPTION"
msgstr "Kemosintezaj proteinoj estas malgrandaj aroj de proteinoj en la citoplasmo kapablaj konverti hidrogenan sulfidon, akvon kaj gasan karbondioksidon en glukozon en proceso nomata Kemosintezo de Hidrogena Sulfido. La rapideco de ĝia glukoza produktado kreskas kun la koncentriĝo de karbona dioksido. Ĉar la kemiosintezaj proteinoj estas suspensie rekte en la citoplasmo, la ĉirkaŭa fluido iom fermentas."

#, fuzzy
msgid "ENDOSYMBIOSIS_START_TOOLTIP"
msgstr "Aldonunovan funkcion por klavo"

#, fuzzy
msgid "ENDOSYMBIOSIS_TITLE"
msgstr "VI PROSPERIS!"

msgid "ENERGY_BALANCE_TOOLTIP_CONSUMPTION"
msgstr "{0}: -{1} ATP"

msgid "ENERGY_BALANCE_TOOLTIP_PRODUCTION"
msgstr "{0}: +{1} ATP"

msgid "ENERGY_IN_PATCH_FOR"
msgstr ""

#, fuzzy
msgid "ENERGY_IN_PATCH_SHORT"
msgstr "POPULACIO:"

msgid "ENERGY_SOURCES"
msgstr ""

msgid "ENERGY_SUMMARY_LINE"
msgstr ""

msgid "ENGULF_NO_ATP_DAMAGE_MESSAGE"
msgstr ""

#, fuzzy
msgid "ENTER_EXISTING_ID"
msgstr "Anstataŭigi ekzistantan konservadon:"

msgid "ENTER_EXISTING_WORKSHOP_ID"
msgstr ""

#, fuzzy
msgid "ENTITY_LABEL"
msgstr "Biomo: {0}"

msgid "ENVIRONMENT"
msgstr "Medio"

msgid "ENVIRONMENTAL_GLUCOSE_RETENTION"
msgstr ""

#, fuzzy
msgid "ENVIRONMENTAL_GLUCOSE_RETENTION_EXPLANATION"
msgstr "{0} loĝantaro ŝanĝiĝis per {1} pro: {2}"

#, fuzzy
msgid "ENVIRONMENT_BUTTON_MICROBE_TOOLTIP"
msgstr "Aldonunovan funkcion por klavo"

msgid "EPIPELAGIC"
msgstr "Epipelagika"

msgid "EQUIPMENT_TYPE_AXE"
msgstr ""

msgid "ERROR"
msgstr "Eraro"

#, fuzzy
msgid "ERROR_CREATING_FOLDER"
msgstr "Eraro de konservado"

msgid "ERROR_CREATING_INFO_FILE"
msgstr ""

msgid "ERROR_FAILED_TO_SAVE_NEW_SETTINGS"
msgstr "Eraro: Malsukcesis konservi novajn agordojn en agorda dosiero."

#, fuzzy
msgid "ERROR_FETCHING_EXPLANATION"
msgstr "{0} loĝantaro ŝanĝiĝis per {1} pro: {2}"

#, fuzzy
msgid "ERROR_FETCHING_NEWS"
msgstr "Eraro de konservado"

msgid "ERROR_LOADING"
msgstr "Eraro Ŝarĝante"

msgid "ERROR_SAVING"
msgstr "Eraro de konservado"

msgid "ESCAPE"
msgstr ""

msgid "ESCAPE_ENGULFING"
msgstr "eskapu englutadon"

msgid "ESTUARY"
msgstr "Enmariĝo"

msgid "EVOLUTIONARY_TREE"
msgstr ""

#, fuzzy
msgid "EVOLUTIONARY_TREE_BUILD_FAILED"
msgstr "Aldonunovan funkcion por klavo"

#, fuzzy
msgid "EXACT_VERSION_COLON"
msgstr "Generacio:"

#, fuzzy
msgid "EXACT_VERSION_TOOLTIP"
msgstr "Aldonunovan funkcion por klavo"

#, fuzzy
msgid "EXCEPTION_HAPPENED_PROCESSING_SAVE"
msgstr "Escepto okazis dum prilaborado de ŝarĝitaj objektoj"

#, fuzzy
msgid "EXCEPTION_HAPPENED_WHILE_LOADING"
msgstr "Escepto okazis dum ŝarĝo de la konservadaj datumoj"

#, fuzzy
msgid "EXISTING_BUILDINGS"
msgstr "Anstataŭigi ekzistantan konservadon:"

msgid "EXIT"
msgstr "Eliri"

#, fuzzy
msgid "EXIT_EDITOR"
msgstr "Ebligu la redaktilon"

msgid "EXIT_TO_LAUNCHER"
msgstr ""

msgid "EXPERIMENTAL_FEATURES"
msgstr ""

#, fuzzy
msgid "EXPERIMENTAL_FEATURES_EXPLANATION"
msgstr "(la rapideco de mutacio en AI-specioj)"

msgid "EXPORT_ALL_WORLDS"
msgstr ""

#, fuzzy
msgid "EXPORT_ALL_WORLDS_TOOLTIP"
msgstr "Aldonunovan funkcion por klavo"

msgid "EXPORT_SUCCESS"
msgstr ""

msgid "EXTERNAL"
msgstr "Ekstera"

msgid "EXTERNAL_EFFECTS"
msgstr "Eksteraj efikoj:"

msgid "EXTINCTION_BOX_TEXT"
msgstr "Same kiel 99% de ĉiuj specioj iam ajn ekzistintaj, via specio formortis. Aliaj plenigos vian niĉon kaj prosperos, sed tio ne estos vi. Vi estos forgesita, malsukcesa eksperimento de evolucio."

msgid "EXTINCTION_CAPITAL"
msgstr "FORMORTADO"

#, fuzzy
msgid "EXTINCT_FROM_PATCH"
msgstr "formortis de la planedo"

#, fuzzy
msgid "EXTINCT_FROM_THE_PLANET"
msgstr "formortis de la planedo"

#, fuzzy
msgid "EXTINCT_IN_PATCH"
msgstr "formortis de la planedo"

#, fuzzy
msgid "EXTINCT_SPECIES"
msgstr "FORMORTADO"

msgid "EXTRAS"
msgstr "Ekstraĵoj"

msgid "EXTRA_OPTIONS"
msgstr "Ekstraj Agordoj"

#, fuzzy
msgid "FACEBOOK_TOOLTIP"
msgstr "Aldonunovan funkcion por klavo"

#, fuzzy
msgid "FAILED"
msgstr "Konservado malsukcesis"

#, fuzzy
msgid "FAILED_ONE_OR_MORE_SAVE_DELETION_DESCRIPTION"
msgstr "La chememioplasto estas duoblomembrana strukturo, kiu havas proteinojn kapablajn transformi hidrogenan sulfidon, akvon kaj gasan karbondioksidon en glukozon dum proceso nomata Kemosintezo de Hidrogena Sulfido. La rapideco de ĝia glukoza produktado pliigas kun la koncentriĝo de karbona dioksido."

#, fuzzy
msgid "FAILED_SAVE_DELETION"
msgstr "Eraro: Malsukcesis konservi novajn agordojn en agorda dosiero."

#, fuzzy
msgid "FAILED_SAVE_DELETION_DESCRIPTION"
msgstr "La vakuolo estas interna membraneca organeto uzata por stokado en la ĉelo. Ili estas kunmetitaj de pluraj kunfandiĝitaj vezikoj, pli malgrandaj membranaj strukturoj vaste uzataj en ĉeloj por stokado. Ĝi estas plenigita per akvo, kiu kutimas enhavi molekulojn, enzimojn, solidojn kaj aliajn substancojn. Ilia formo estas flua kaj povas varii inter ĉeloj."

msgid "FEARFUL"
msgstr ""

msgid "FEAR_EXPLANATION"
msgstr ""

msgid "FEATURE_DISABLED"
msgstr ""

#, fuzzy
msgid "FEATURE_ENABLED"
msgstr "Trompaĵoj estas ebligitaj"

#, fuzzy
msgid "FEBRUARY"
msgstr "Enmariĝo"

msgid "FEED_ITEM_CONTENT_PARSING_FAILED"
msgstr ""

msgid "FEED_ITEM_MISSING_CONTENT"
msgstr ""

msgid "FEED_ITEM_PUBLISHED_AT"
msgstr ""

msgid "FEED_ITEM_TRUNCATED_NOTICE"
msgstr ""

#, fuzzy
msgid "FERROPLAST"
msgstr "Termika plasto"

#, fuzzy
msgid "FERROPLAST_DESCRIPTION"
msgstr "La termoplasto estas duobla membranstrukturo enhavanta termosentemajn pigmentojn kunigitajn en membranaj sakoj. Ĝi estas prokarioto asimilita por uzo de sia eŭkariota gastiganto. La pigmentoj en la termoplasto povas uzi la energion de varmaj diferencoj en la medio por produkti glukozon el akvo kaj gasa karbona dioksido en procezo nomita Termosintezo. La rapideco de ĝia produktado de glukozo dependas de la koncentriĝo de karbona dioksido kaj temperaturo."

#, fuzzy
msgid "FERROPLAST_PROCESSES_DESCRIPTION"
msgstr "La termoplasto estas duobla membranstrukturo enhavanta termosentemajn pigmentojn kunigitajn en membranaj sakoj. Ĝi estas prokarioto asimilita por uzo de sia eŭkariota gastiganto. La pigmentoj en la termoplasto povas uzi la energion de varmaj diferencoj en la medio por produkti glukozon el akvo kaj gasa karbona dioksido en procezo nomita Termosintezo. La rapideco de ĝia produktado de glukozo dependas de la koncentriĝo de karbona dioksido kaj temperaturo."

msgid "FILTER_ITEMS_BY_CATEGORY_COLON"
msgstr ""

msgid "FIND_CURRENT_PATCH"
msgstr ""

#, fuzzy
msgid "FINISHED_DOT"
msgstr "Finita."

msgid "FINISH_EDITING_AND_RETURN_TO_ENVIRONMENT"
msgstr "Finu redaktadon kaj revenu al ĉirkaŭa mondo"

#, fuzzy
msgid "FINISH_ONE_GENERATION"
msgstr "kun koncentriĝo de"

#, fuzzy
msgid "FINISH_X_GENERATIONS"
msgstr "kun koncentriĝo de"

msgid "FIRE_TOXIN"
msgstr "Pafu toksinon"

#, fuzzy
msgid "FIRE_TOXIN_TOOLTIP"
msgstr "Aldonunovan funkcion por klavo"

msgid "FLAGELLUM"
msgstr "Flagelo"

msgid "FLAGELLUM_DESCRIPTION"
msgstr "La flagelo estas vip-simila fasko de proteinaj fibroj etendiĝantaj de la membrano de la ĉelo, kiu povas uzi ATP por ondigi kaj peli la ĉelon en direkto."

#, fuzzy
msgid "FLAGELLUM_PROCESSES_DESCRIPTION"
msgstr "La flagelo estas vip-simila fasko de proteinaj fibroj etendiĝantaj de la membrano de la ĉelo, kiu povas uzi ATP por ondigi kaj peli la ĉelon en direkto."

#, fuzzy
msgid "FLEET_NAME_FROM_PLACE"
msgstr "formortis de la planedo"

msgid "FLEET_UNITS"
msgstr ""

#, fuzzy
msgid "FLOATING_CHUNKS_COLON"
msgstr "{0} loĝantaro ŝanĝiĝis per {1} pro: {2}"

msgid "FLOATING_HAZARD"
msgstr "Ŝveba Danĝero"

msgid "FLUID"
msgstr ""

msgid "FLUIDITY_RIGIDITY"
msgstr "Flueco / Rigideco"

msgid "FOCUSED"
msgstr ""

msgid "FOCUS_EXPLANATION"
msgstr ""

msgid "FOG_OF_WAR_DISABLED"
msgstr ""

#, fuzzy
msgid "FOG_OF_WAR_DISABLED_DESCRIPTION"
msgstr "La vakuolo estas interna membraneca organeto uzata por stokado en la ĉelo. Ili estas kunmetitaj de pluraj kunfandiĝitaj vezikoj, pli malgrandaj membranaj strukturoj vaste uzataj en ĉeloj por stokado. Ĝi estas plenigita per akvo, kiu kutimas enhavi molekulojn, enzimojn, solidojn kaj aliajn substancojn. Ilia formo estas flua kaj povas varii inter ĉeloj."

msgid "FOG_OF_WAR_INTENSE"
msgstr ""

#, fuzzy
msgid "FOG_OF_WAR_INTENSE_DESCRIPTION"
msgstr "Nitrogenazo estas proteino kapabla uzi gasan nitrogenon kaj ĉelan energion en la formo de ATP por produkti amoniakon, ĉefan kreskonutraĵon por ĉeloj. Ĉi tio estas procezo nomata Anaeroba Nitrogena Fiksado. Ĉar la nitrogenazo estas suspensie en la citoplasmo, la ĉirkaŭa fluidaĵo iom fermentas."

msgid "FOG_OF_WAR_MODE"
msgstr ""

msgid "FOG_OF_WAR_REGULAR"
msgstr ""

#, fuzzy
msgid "FOG_OF_WAR_REGULAR_DESCRIPTION"
msgstr "Piku aliajn ĉelojn per ĉi tio."

msgid "FOOD_CHAIN"
msgstr "Manĝoĉeno"

msgid "FOOD_SOURCE_ENERGY_INFO"
msgstr ""

msgid "FORGET_MOD_DETAILS"
msgstr ""

#, fuzzy
msgid "FORGET_MOD_DETAILS_TOOLTIP"
msgstr "Rekomenci"

#, fuzzy
msgid "FORM_ERROR_MESSAGE"
msgstr "Eraro de konservado"

#, fuzzy
msgid "FOSSILISATION"
msgstr "loĝantaro:"

#, fuzzy
msgid "FOSSILISATION_EXPLANATION"
msgstr "{0} loĝantaro ŝanĝiĝis per {1} pro: {2}"

#, fuzzy
msgid "FOSSILISATION_FAILED"
msgstr "loĝantaro:"

#, fuzzy
msgid "FOSSILISATION_FAILED_DESCRIPTION"
msgstr "La vakuolo estas interna membraneca organeto uzata por stokado en la ĉelo. Ili estas kunmetitaj de pluraj kunfandiĝitaj vezikoj, pli malgrandaj membranaj strukturoj vaste uzataj en ĉeloj por stokado. Ĝi estas plenigita per akvo, kiu kutimas enhavi molekulojn, enzimojn, solidojn kaj aliajn substancojn. Ilia formo estas flua kaj povas varii inter ĉeloj."

msgid "FOSSILISATION_HINT"
msgstr ""

msgid "FOSSILISATION_HINT_ALREADY_FOSSILISED"
msgstr ""

msgid "FOSSILISE"
msgstr ""

#, fuzzy
msgid "FOSSIL_DELETION_FAILED"
msgstr "Aŭtomata evolucio malsukcesis"

#, fuzzy
msgid "FOSSIL_DELETION_FAILED_DESCRIPTION"
msgstr "La vakuolo estas interna membraneca organeto uzata por stokado en la ĉelo. Ili estas kunmetitaj de pluraj kunfandiĝitaj vezikoj, pli malgrandaj membranaj strukturoj vaste uzataj en ĉeloj por stokado. Ĝi estas plenigita per akvo, kiu kutimas enhavi molekulojn, enzimojn, solidojn kaj aliajn substancojn. Ilia formo estas flua kaj povas varii inter ĉeloj."

msgid "FOUR_TIMES"
msgstr ""

#, fuzzy
msgid "FPS"
msgstr "Maks. FPS:"

msgid "FPS_DISPLAY"
msgstr ""

#, fuzzy
msgid "FRAME_DURATION"
msgstr "Spirado"

msgid "FREEBUILDING"
msgstr "Libera konstruado"

msgid "FREE_GLUCOSE_CLOUD"
msgstr ""

msgid "FREE_GLUCOSE_CLOUD_EXPLANATION"
msgstr ""

msgid "FULLSCREEN"
msgstr "Plenekrane"

msgid "FULL_MOD_INFO"
msgstr ""

msgid "GALLERY_VIEWER"
msgstr ""

msgid "GAME_DESIGN_TEAM"
msgstr ""

#, fuzzy
msgid "GATHERED_ENERGY_TOOLTIP"
msgstr "Aldonunovan funkcion por klavo"

#, fuzzy
msgid "GENERAL"
msgstr "Generacio:"

#, fuzzy
msgid "GENERATIONS"
msgstr "Generacio:"

msgid "GENERATION_COLON"
msgstr "Generacio:"

#, fuzzy
msgid "GITHUB_TOOLTIP"
msgstr "Aldonunovan funkcion por klavo"

msgid "GLES3"
msgstr ""

msgid "GLOBAL_INITIAL_LETTER"
msgstr ""

msgid "GLOBAL_TIMELINE_SPECIES_MIGRATED_TO"
msgstr ""

msgid "GLUCOSE"
msgstr "Glukozo"

msgid "GLUCOSE_CONCENTRATIONS_DRASTICALLY_DROPPED"
msgstr ""

msgid "GLYCOLYSIS"
msgstr "Glikolizo"

msgid "GODMODE"
msgstr ""

#, fuzzy
msgid "GOD_TOOLS_TITLE"
msgstr "Aldonunovan funkcion por klavo"

#, fuzzy
msgid "GOOGLY_EYE_CELL"
msgstr "Ĉelo de la ludanto"

msgid "GOT_IT"
msgstr "Komprenita"

msgid "GPL_LICENSE_HEADING"
msgstr ""

#, fuzzy
msgid "GPU_NAME"
msgstr "Kaverno"

msgid "GRAPHICS"
msgstr "Grafikaĵoj"

#, fuzzy
msgid "GRAPHICS_TEAM"
msgstr "Grafikaĵoj"

msgid "GUI"
msgstr ""

#, fuzzy
msgid "GUI_LIGHT_EFFECTS_OPTION_DESCRIPTION"
msgstr "La potencocentro de la ĉelo. La mitokondrio (pluralo: mitokondrioj) estas duobla membrana strukturo plenigita de proteinoj kaj enzimoj. Ĝi estas prokarioto asimilita por uzo de sia eŭkariota gastiganto. Ĝi povas konverti glukozon en ATP-on kun multe pli alta efikeco ol oni povas fari ĝin en la citoplasmo en proceso nomata Aeroba Respirado. Tamen ĝi postulas oksigenon por funkcii, kaj pli malaltaj niveloj de oksigeno en la medio malrapidigos la rapidon de ĝia produktado de ATP."

#, fuzzy
msgid "GUI_TAB_NAVIGATION"
msgstr "{0} K"

msgid "GUI_VOLUME"
msgstr "Interfaca volumo"

msgid "HEALTH"
msgstr "Sano"

msgid "HELP"
msgstr "Helpu"

#, fuzzy
msgid "HELP_BUTTON_TOOLTIP"
msgstr "Aldonunovan funkcion por klavo"

msgid "HIGHER_VALUES_INCREASE_PERFORMANCE"
msgstr "(pli altaj valoroj malpliigas rendimenton)"

msgid "HIGHER_VALUES_WORSEN_PERFORMANCE"
msgstr "(pli altaj valoroj plimalbonigas agadon)"

msgid "HOLD_FOR_PAN_OR_ROTATE_MODE"
msgstr ""

msgid "HOLD_FOR_PAN_WITH_MOUSE"
msgstr ""

msgid "HOLD_PACK_COMMANDS_MENU"
msgstr ""

msgid "HOLD_TO_SHOW_CURSOR"
msgstr ""

msgid "HOLD_TO_SHOW_CURSOR_ADVICE_TEXT"
msgstr ""

msgid "HOLD_TO_SKIP_CREDITS"
msgstr ""

msgid "HOME"
msgstr ""

#, fuzzy
msgid "HORIZONTAL_COLON"
msgstr "Generacio:"

msgid "HORIZONTAL_WITH_AXIS_NAME_COLON"
msgstr ""

msgid "HP_COLON"
msgstr "SP:"

msgid "HSV"
msgstr ""

msgid "HUD_MESSAGE_MULTIPLE"
msgstr ""

msgid "HYDROGEN_SULFIDE"
msgstr "Hidrogena Sulfido"

msgid "ICESHARD"
msgstr "Glacia ero"

msgid "ICESHELF"
msgstr "Glacia breto"

msgid "ID_IS_NOT_A_NUMBER"
msgstr ""

msgid "ID_NUMBER"
msgstr ""

#, fuzzy
msgid "INCLUDE_MULTICELLULAR_PROTOTYPE"
msgstr "Disloku organeton"

msgid "INCLUDE_MULTICELLULAR_PROTOTYPE_EXPLANATION"
msgstr ""

msgid "INDUSTRIAL_STAGE"
msgstr ""

#, fuzzy
msgid "INFINITE_COMPOUNDS"
msgstr "Kunmetaĵoj"

msgid "INFINITE_MP"
msgstr ""

#, fuzzy
msgid "INFO_BOX_COST"
msgstr "VI PROSPERIS!"

msgid "INFO_BOX_ENZYMES"
msgstr ""

#, fuzzy
msgid "INFO_BOX_INTERNAL_NAME"
msgstr "VI PROSPERIS!"

msgid "INFO_BOX_MASS"
msgstr ""

#, fuzzy
msgid "INFO_BOX_OSMOREGULATION_COST"
msgstr "Osmoregada Kosto"

#, fuzzy
msgid "INFO_BOX_PROCESSES"
msgstr "Disloku organeton"

#, fuzzy
msgid "INFO_BOX_REQUIRES_NUCLEUS"
msgstr "Kerno/Nukleo"

#, fuzzy
msgid "INFO_BOX_SIZE"
msgstr "VI PROSPERIS!"

#, fuzzy
msgid "INFO_BOX_STORAGE"
msgstr "VI PROSPERIS!"

#, fuzzy
msgid "INFO_BOX_UNIQUE"
msgstr "VI PROSPERIS!"

msgid "INFO_BOX_UPGRADES"
msgstr ""

msgid "INGESTED_MATTER"
msgstr ""

#, fuzzy
msgid "INIT_NEW_WORLD_TOOLTIP"
msgstr "Aldonunovan funkcion por klavo"

msgid "INPUTS"
msgstr "Klavoj"

#, fuzzy
msgid "INPUT_NAME_BUILD_STRUCTURE"
msgstr "kun koncentriĝo de"

#, fuzzy
msgid "INPUT_NAME_INTERACTION"
msgstr "kun koncentriĝo de"

#, fuzzy
msgid "INPUT_NAME_OPEN_INVENTORY"
msgstr "kun koncentriĝo de"

msgid "INSPECT"
msgstr ""

msgid "INSPECTOR"
msgstr ""

#, fuzzy
msgid "INTERACTION_ACTIVATE_ASCENSION"
msgstr "Mutaciaj Poentoj"

#, fuzzy
msgid "INTERACTION_ACTIVATE_ASCENSION_MISSING_ENERGY"
msgstr "Mutaciaj Poentoj"

#, fuzzy
msgid "INTERACTION_CONSTRUCT"
msgstr "Mutaciaj Poentoj"

msgid "INTERACTION_CONSTRUCT_MISSING_DEPOSITED_MATERIALS"
msgstr ""

#, fuzzy
msgid "INTERACTION_CRAFT"
msgstr "Mutaciaj Poentoj"

#, fuzzy
msgid "INTERACTION_DEPOSIT_RESOURCES"
msgstr "Mutaciaj Poentoj"

msgid "INTERACTION_DEPOSIT_RESOURCES_NO_SUITABLE_RESOURCES"
msgstr ""

#, fuzzy
msgid "INTERACTION_DESTROY"
msgstr "Mutaciaj Poentoj"

#, fuzzy
msgid "INTERACTION_FOUND_SETTLEMENT"
msgstr "Mutaciaj Poentoj"

#, fuzzy
msgid "INTERACTION_HARVEST"
msgstr "Mutaciaj Poentoj"

msgid "INTERACTION_HARVEST_CANNOT_MISSING_TOOL"
msgstr ""

msgid "INTERACTION_PICK_UP"
msgstr ""

msgid "INTERACTION_PICK_UP_CANNOT_FULL"
msgstr ""

#, fuzzy
msgid "INTERNALS"
msgstr "Ekstera"

msgid "INTERNAL_NAME_IN_USE"
msgstr ""

msgid "INTERNAL_NAME_REQUIRED"
msgstr ""

msgid "INTERNAL_NAME_REQUIRES_CAPITAL"
msgstr ""

#, fuzzy
msgid "INVALID_DATA_TO_PLOT"
msgstr "Ĉu ŝargu nevalidan konservadon?"

msgid "INVALID_ICON_PATH"
msgstr ""

#, fuzzy
msgid "INVALID_SAVE_NAME_POPUP"
msgstr "Ĉu ŝargu nevalidan konservadon?"

msgid "INVALID_SPECIES_NAME_POPUP"
msgstr ""

#, fuzzy
msgid "INVALID_TAG"
msgstr "Ĉu ŝargu nevalidan konservadon?"

msgid "INVALID_URL_FORMAT"
msgstr ""

msgid "INVALID_URL_SCHEME"
msgstr ""

msgid "INVENTORY_ITEMS_ON_GROUND"
msgstr ""

#, fuzzy
msgid "INVENTORY_TITLE"
msgstr "VI PROSPERIS!"

msgid "INVENTORY_TOGGLE_CRAFTING"
msgstr ""

msgid "INVENTORY_TOGGLE_GROUND"
msgstr ""

msgid "INVERTED"
msgstr ""

msgid "IN_PROTOTYPE"
msgstr ""

msgid "IRON"
msgstr "Fero"

msgid "IRON_CHEMOLITHOAUTOTROPHY"
msgstr "Fera Kemolitoaŭtotrofio"

#, fuzzy
msgid "ITCH_TOOLTIP"
msgstr "Aldonunovan funkcion por klavo"

msgid "JANUARY"
msgstr ""

msgid "JSON_DEBUG_MODE"
msgstr ""

msgid "JSON_DEBUG_MODE_ALWAYS"
msgstr ""

msgid "JSON_DEBUG_MODE_AUTO"
msgstr ""

msgid "JSON_DEBUG_MODE_NEVER"
msgstr ""

msgid "JULY"
msgstr ""

msgid "JUNE"
msgstr ""

#, fuzzy
msgid "KEY_BACK"
msgstr "Reen"

#, fuzzy
msgid "KEY_BACKTAB"
msgstr "Reen"

msgid "KEY_BINDING_CHANGE_CONFLICT"
msgstr ""
"Estas konflikto kun {0}.\n"
"Ĉu vi volas forigi la enigon de {1}?"

msgid "KEY_BRING_UP_KEYBOARD"
msgstr ""

msgid "KEY_CLEAR"
msgstr ""

#, fuzzy
msgid "KEY_DELETE"
msgstr "Elimini"

#, fuzzy
msgid "KEY_DOWN"
msgstr "Rado malsupren"

msgid "KEY_END"
msgstr ""

msgid "KEY_ENTER"
msgstr ""

msgid "KEY_FAVORITES"
msgstr ""

#, fuzzy
msgid "KEY_FORWARD"
msgstr "Antaŭeniĝu"

#, fuzzy
msgid "KEY_GLOBE"
msgstr "Movu maldekstren"

#, fuzzy
msgid "KEY_HELP"
msgstr "Helpu"

msgid "KEY_HOME"
msgstr ""

msgid "KEY_HOMEPAGE"
msgstr ""

#, fuzzy
msgid "KEY_HYPER"
msgstr "Helpu"

msgid "KEY_INSERT"
msgstr ""

msgid "KEY_JIS_EISU"
msgstr ""

msgid "KEY_JIS_KANA"
msgstr ""

#, fuzzy
msgid "KEY_LEFT"
msgstr "Movu maldekstren"

msgid "KEY_MENU"
msgstr ""

#, fuzzy
msgid "KEY_META"
msgstr "Movu maldekstren"

msgid "KEY_OPENURL"
msgstr ""

msgid "KEY_PAUSE"
msgstr ""

msgid "KEY_PRINT"
msgstr ""

#, fuzzy
msgid "KEY_REFRESH"
msgstr "Aktualigu"

#, fuzzy
msgid "KEY_RIGHT"
msgstr "Movu dekstren"

msgid "KEY_SEARCH"
msgstr ""

msgid "KEY_STANDBY"
msgstr ""

msgid "KEY_STOP"
msgstr ""

msgid "KEY_TAB"
msgstr ""

msgid "KEY_UP"
msgstr ""

msgid "KILO_ABBREVIATION"
msgstr "{0} K"

msgid "KP0"
msgstr ""

msgid "KP1"
msgstr ""

msgid "KP2"
msgstr ""

msgid "KP3"
msgstr ""

msgid "KP4"
msgstr ""

msgid "KP5"
msgstr ""

msgid "KP6"
msgstr ""

msgid "KP7"
msgstr ""

msgid "KP8"
msgstr ""

msgid "KP9"
msgstr ""

msgid "KPADD"
msgstr ""

msgid "KPDIVIDE"
msgstr ""

msgid "KPENTER"
msgstr ""

msgid "KPMULTIPLY"
msgstr ""

msgid "KPPERIOD"
msgstr ""

msgid "KPSUBTRACT"
msgstr ""

msgid "LANGUAGE"
msgstr "Lingvo:"

#, fuzzy
msgid "LANGUAGE_TRANSLATION_PROGRESS"
msgstr "Helpu Traduki La Ludon"

msgid "LANGUAGE_TRANSLATION_PROGRESS_LOW"
msgstr ""

msgid "LANGUAGE_TRANSLATION_PROGRESS_REALLY_LOW"
msgstr ""

msgid "LAST_ORGANELLE_DELETE_OPTION_DISABLED_TOOLTIP"
msgstr ""

#, fuzzy
msgid "LATE_MULTICELLULAR"
msgstr "Disloku organeton"

msgid "LAUNCH0"
msgstr ""

msgid "LAUNCH1"
msgstr ""

msgid "LAUNCH2"
msgstr ""

msgid "LAUNCH3"
msgstr ""

msgid "LAUNCH4"
msgstr ""

msgid "LAUNCH5"
msgstr ""

msgid "LAUNCH6"
msgstr ""

msgid "LAUNCH7"
msgstr ""

msgid "LAUNCH8"
msgstr ""

msgid "LAUNCH9"
msgstr ""

msgid "LAUNCHA"
msgstr ""

msgid "LAUNCHB"
msgstr ""

msgid "LAUNCHC"
msgstr ""

msgid "LAUNCHD"
msgstr ""

msgid "LAUNCHE"
msgstr ""

msgid "LAUNCHF"
msgstr ""

msgid "LAUNCHMAIL"
msgstr ""

msgid "LAUNCHMEDIA"
msgstr ""

msgid "LAWK_ONLY"
msgstr ""

#, fuzzy
msgid "LAWK_ONLY_EXPLANATION"
msgstr "{0} loĝantaro ŝanĝiĝis per {1} pro: {2}"

msgid "LEAD_ARTIST"
msgstr ""

msgid "LEAD_ARTISTS"
msgstr ""

msgid "LEAD_DEVELOPERS"
msgstr ""

msgid "LEAD_GAME_DESIGNER"
msgstr ""

msgid "LEAD_GAME_DESIGNERS"
msgstr ""

msgid "LEAD_OUTREACH_PEOPLE"
msgstr ""

msgid "LEAD_OUTREACH_PERSON"
msgstr ""

msgid "LEAD_PROGRAMMER"
msgstr ""

msgid "LEAD_PROGRAMMERS"
msgstr ""

msgid "LEAD_PROJECT_MANAGER"
msgstr ""

msgid "LEAD_PROJECT_MANAGERS"
msgstr ""

msgid "LEAD_TESTER"
msgstr ""

msgid "LEAD_TESTERS"
msgstr ""

msgid "LEAD_THEORIST"
msgstr ""

msgid "LEAD_THEORISTS"
msgstr ""

#, fuzzy
msgid "LEFT_ARROW"
msgstr "Maldekstra musbutono"

msgid "LEFT_MOUSE"
msgstr "Maldekstra musbutono"

msgid "LICENSES"
msgstr ""

msgid "LICENSES_COVERING_THRIVE"
msgstr ""

msgid "LIFE_ORIGIN"
msgstr ""

msgid "LIFE_ORIGIN_EXPLANATION"
msgstr ""

msgid "LIFE_ORIGIN_PANSPERMIA"
msgstr ""

msgid "LIFE_ORIGIN_POND"
msgstr ""

#, fuzzy
msgid "LIFE_ORIGIN_TOOLTIP"
msgstr "Aldonunovan funkcion por klavo"

msgid "LIFE_ORIGIN_VENTS"
msgstr ""

msgid "LIGHT"
msgstr "Lumo"

msgid "LIGHT_LEVEL_AVERAGE"
msgstr ""

#, fuzzy
msgid "LIGHT_LEVEL_CURRENT"
msgstr "Rado dekstre"

msgid "LIGHT_LEVEL_DAY"
msgstr ""

msgid "LIGHT_LEVEL_LABEL_AT_NOON"
msgstr ""

#, fuzzy
msgid "LIGHT_LEVEL_NIGHT"
msgstr "Rado dekstre"

#, fuzzy
msgid "LIGHT_MAX"
msgstr "Lumo"

#, fuzzy
msgid "LIMIT_EXTREME"
msgstr "Ekstraĵoj"

#, fuzzy
msgid "LIMIT_GROWTH_RATE"
msgstr "KONFIRMU"

#, fuzzy
msgid "LIMIT_GROWTH_RATE_EXPLANATION"
msgstr "{0} loĝantaro ŝanĝiĝis per {1} pro: {2}"

msgid "LIMIT_HUGE"
msgstr ""

msgid "LIMIT_LARGE"
msgstr ""

#, fuzzy
msgid "LIMIT_NORMAL"
msgstr "KONFIRMU"

msgid "LIMIT_SMALL"
msgstr ""

msgid "LIMIT_TINY"
msgstr ""

msgid "LIMIT_VERY_LARGE"
msgstr ""

msgid "LIMIT_VERY_SMALL"
msgstr ""

#, fuzzy
msgid "LINE_COLOUR"
msgstr "Koloro"

#, fuzzy
msgid "LINKS_TITLE"
msgstr "VI PROSPERIS!"

msgid "LIPASE"
msgstr ""

#, fuzzy
msgid "LIPASE_DESCRIPTION"
msgstr "La gluiĝemaj internaĵoj de ĉelo. La citoplasmo estas la baza miksaĵo de jonoj, proteinoj kaj aliaj substancoj solvitaj en akvo, kiu plenigas la internon de la ĉelo. Unu el la funkcioj, kiujn ĝi plenumas, estas Fermentado, la konvertiĝo de glukozo en ATP-energion. Por havi pli progresintajn metabolojn, ĉeloj, al kiuj mankas organetoj, uzas energion de ATP. Ĝi ankaŭ estas uzita por stoki molekulojn en la ĉelo kaj kreskigi la grandecon de la ĉelo."

msgid "LOAD"
msgstr "Ŝarĝu"

msgid "LOADING"
msgstr "Ŝarĝante"

#, fuzzy
msgid "LOADING_DOT_DOT_DOT"
msgstr "Ŝarĝante..."

#, fuzzy
msgid "LOADING_EARLY_MULTICELLULAR_EDITOR"
msgstr "Ŝarĝante Mikrobredaktilon"

msgid "LOADING_GAME"
msgstr "Ŝarĝante la Ludon"

msgid "LOADING_MICROBE_EDITOR"
msgstr "Ŝarĝante Mikrobredaktilon"

#, fuzzy
msgid "LOADING_MULTICELLULAR_EDITOR"
msgstr "Ŝarĝante Mikrobredaktilon"

msgid "LOADING_TIP"
msgstr "Premu la malfaran butonon en la redaktilo por korekti eraron"

msgid "LOAD_FINISHED"
msgstr "Ŝarĝo estas finita"

msgid "LOAD_GAME"
msgstr "Ŝarĝu"

#, fuzzy
msgid "LOAD_GAME_BUTTON_TOOLTIP"
msgstr "Aldonunovan funkcion por klavo"

#, fuzzy
msgid "LOAD_INCOMPATIBLE_PROTOTYPE_WARNING"
msgstr ""
"Oni scias, ke la elektita ŝarĝota konservado ne kongruas kun ĉi tiu versio de Thrive.\n"
"Ĉar Thrive ankoraŭ estas en frua disvolviĝo, kaj konservado ne estas la plej granda gravaĵo, do ne estas konservadilo por ĝisdatigi malnovajn konservadojn."

#, fuzzy
msgid "LOAD_INCOMPATIBLE_SAVE_PROMPT"
msgstr "Ĉu ŝarĝu malkongruan konservadon?"

msgid "LOAD_INCOMPATIBLE_SAVE_WARNING"
msgstr ""
"Oni scias, ke la elektita ŝarĝota konservado ne kongruas kun ĉi tiu versio de Thrive.\n"
"Ĉar Thrive ankoraŭ estas en frua disvolviĝo, kaj konservado ne estas la plej granda gravaĵo, do ne estas konservadilo por ĝisdatigi malnovajn konservadojn."

#, fuzzy
msgid "LOAD_INVALID_SAVE_PROMPT"
msgstr "Ĉu ŝargu nevalidan konservadon?"

msgid "LOAD_INVALID_SAVE_WARNING"
msgstr ""
"Konservita informo ne povas esti ŝarĝita de ĉi tiu dosiero.\n"
"Ĉi tiu konservado plej verŝajne estas korupta aŭ kun pli nova formato, kiu ne estas komprenebla en ĉi tiu versio de Thrive.\n"
"Ĉu vi volas provi ŝargi la konservadon ĉiuokaze?"

msgid "LOCAL_INITIAL_LETTER"
msgstr ""

msgid "LOCK_DAY_NIGHT_CYCLE"
msgstr ""

msgid "LOW_BIODIVERSITY_LIMIT"
msgstr ""

#, fuzzy
msgid "LOW_MENU_PERFORMANCE"
msgstr "Agado"

#, fuzzy
msgid "LOW_MENU_PERFORMANCE_DESCRIPTION"
msgstr "Metabolosomoj estas aretoj de proteinoj envolvitaj en proteinaj ŝeloj. Ili povas konverti glukozon en ATP kun multe pli alta rapideco ol oni povas esti farita en la citoplasmo en proceso nomita Aeroba Respirado. Tamen ĝi postulas oksigenon por funkcii, kaj pli malaltaj niveloj de oksigeno en la medio malrapidigos la rapidon de ĝia produktado de ATP. Ĉar la metabolosomoj estas suspenditaj rekte en la citoplasmo, la ĉirkaŭa likvaĵo iom fermentas."

#, fuzzy
msgid "LYSOSOME"
msgstr "Oxytoxisomo"

#, fuzzy
msgid "LYSOSOME_DESCRIPTION"
msgstr "Metabolosomoj estas aretoj de proteinoj envolvitaj en proteinaj ŝeloj. Ili povas konverti glukozon en ATP kun multe pli alta rapideco ol oni povas esti farita en la citoplasmo en proceso nomita Aeroba Respirado. Tamen ĝi postulas oksigenon por funkcii, kaj pli malaltaj niveloj de oksigeno en la medio malrapidigos la rapidon de ĝia produktado de ATP. Ĉar la metabolosomoj estas suspenditaj rekte en la citoplasmo, la ĉirkaŭa likvaĵo iom fermentas."

#, fuzzy
msgid "LYSOSOME_PROCESSES_DESCRIPTION"
msgstr "Metabolosomoj estas aretoj de proteinoj envolvitaj en proteinaj ŝeloj. Ili povas konverti glukozon en ATP kun multe pli alta rapideco ol oni povas esti farita en la citoplasmo en proceso nomita Aeroba Respirado. Tamen ĝi postulas oksigenon por funkcii, kaj pli malaltaj niveloj de oksigeno en la medio malrapidigos la rapidon de ĝia produktado de ATP. Ĉar la metabolosomoj estas suspenditaj rekte en la citoplasmo, la ĉirkaŭa likvaĵo iom fermentas."

msgid "MANUALLY_SET_TIME"
msgstr ""

#, fuzzy
msgid "MAP"
msgstr "ATP"

msgid "MARCH"
msgstr ""

msgid "MARINE_SNOW"
msgstr "Mara neĝo"

msgid "MASTER_VOLUME"
msgstr "Ĉefa laŭ t"

#, fuzzy
msgid "MAXIMUM_SPECIES_IN_PATCH"
msgstr "formortis de la planedo"

msgid "MAX_FPS"
msgstr "Maks. FPS:"

#, fuzzy
msgid "MAX_FPS_NO_LIMIT"
msgstr "Maks. FPS:"

msgid "MAX_SPAWNED_ENTITIES"
msgstr ""

#, fuzzy
msgid "MAX_VISIBLE_DATASET_WARNING"
msgstr "Forigi ĉi tiun konservadon ne povas esti malfarita, ĉu vi certas, ke vi volas por ĉiam forigi {0}?"

msgid "MAY"
msgstr ""

msgid "MEDIANEXT"
msgstr ""

msgid "MEDIAPLAY"
msgstr ""

msgid "MEDIAPREVIOUS"
msgstr "Media Prev"

msgid "MEDIARECORD"
msgstr ""

msgid "MEDIASTOP"
msgstr ""

msgid "MEGA_YEARS"
msgstr "Megajaro"

msgid "MEMBRANE"
msgstr "Membrano"

msgid "MEMBRANE_RIGIDITY"
msgstr "Membrana eco"

msgid "MEMBRANE_TYPES"
msgstr "Membranaj Tipoj"

msgid "MENU"
msgstr ""

msgid "MESOPELAGIC"
msgstr "Mezopelagia zono"

msgid "METABOLOSOMES"
msgstr "Metabolosomoj"

msgid "METABOLOSOMES_DESCRIPTION"
msgstr "Metabolosomoj estas aretoj de proteinoj envolvitaj en proteinaj ŝeloj. Ili povas konverti glukozon en ATP kun multe pli alta rapideco ol oni povas esti farita en la citoplasmo en proceso nomita Aeroba Respirado. Tamen ĝi postulas oksigenon por funkcii, kaj pli malaltaj niveloj de oksigeno en la medio malrapidigos la rapidon de ĝia produktado de ATP. Ĉar la metabolosomoj estas suspenditaj rekte en la citoplasmo, la ĉirkaŭa likvaĵo iom fermentas."

msgid "METABOLOSOMES_PROCESSES_DESCRIPTION"
msgstr "Transformas [thrive:compound type=\"glucose\"][/thrive:compound] en [thrive:compound type=\"atp\"][/thrive:compound]. Kurzo skalas kun la koncentro de [thrive:compound type=\"oxygen\"][/thrive:compound]."

#, fuzzy
msgid "METRICS"
msgstr "Ŝaltu FPS-ekranon"

msgid "METRICS_CONTENT"
msgstr ""

msgid "MIB_VALUE"
msgstr ""

msgid "MICHE"
msgstr ""

#, fuzzy
msgid "MICHE_AVOID_PREDATION_SELECTION_PRESSURE"
msgstr "disvastiĝas al flikĵj:"

#, fuzzy
msgid "MICHE_CHUNK_PRESSURE"
msgstr "Premo"

#, fuzzy
msgid "MICHE_COMPOUND_CLOUD_PRESSURE"
msgstr "Kunmetitaj nuboj"

#, fuzzy
msgid "MICHE_COMPOUND_EFFICIENCY_PRESSURE"
msgstr "Kunmetitaj nuboj"

#, fuzzy
msgid "MICHE_DETAIL_TEXT"
msgstr "Listo de Specioj"

#, fuzzy
msgid "MICHE_ENVIRONMENTAL_COMPOUND_PRESSURE"
msgstr "Kunmetitaj nuboj"

#, fuzzy
msgid "MICHE_MAINTAIN_COMPOUND_PRESSURE"
msgstr "Kunmetitaj nuboj"

msgid "MICHE_METABOLIC_STABILITY_PRESSURE"
msgstr ""

#, fuzzy
msgid "MICHE_NO_OP_PRESSURE"
msgstr "Premo"

#, fuzzy
msgid "MICHE_PREDATION_EFFECTIVENESS_PRESSURE"
msgstr "disvastiĝas al flikĵj:"

#, fuzzy
msgid "MICHE_PREDATOR_ROOT_PRESSURE"
msgstr "Premo"

#, fuzzy
msgid "MICHE_ROOT_PRESSURE"
msgstr "Premo"

msgid "MICHE_TREE"
msgstr ""

#, fuzzy
msgid "MICROBE"
msgstr ""
"Sur fora fremda planedo, vulkana kaj meteora agado kondukis al la disvolviĝo de nova fenomeno en la universo.\n"
"\n"
"Vivo.\n"
"\n"
"Simplaj mikroboj loĝas en la profundaj regionoj de la oceano. Vi estas la lasta universala komuna prapatro (LUCA) sur ĉi tiu planedo.\n"
"\n"
"Por postvivi en ĉi tiu malamika mondo, vi devos kolekti iujn ajn komponaĵojn, kiujn vi povas trovi, kaj evoluigi ĉiun generacion por konkurenci kontraŭ la aliaj specioj de mikroboj."

#, fuzzy
msgid "MICROBES_COUNT"
msgstr ""
"Sur fora fremda planedo, vulkana kaj meteora agado kondukis al la disvolviĝo de nova fenomeno en la universo.\n"
"\n"
"Vivo.\n"
"\n"
"Simplaj mikroboj loĝas en la profundaj regionoj de la oceano. Vi estas la lasta universala komuna prapatro (LUCA) sur ĉi tiu planedo.\n"
"\n"
"Por postvivi en ĉi tiu malamika mondo, vi devos kolekti iujn ajn komponaĵojn, kiujn vi povas trovi, kaj evoluigi ĉiun generacion por konkurenci kontraŭ la aliaj specioj de mikroboj."

#, fuzzy
msgid "MICROBE_BENCHMARK"
msgstr "Ŝarĝante Mikrobredaktilon"

#, fuzzy
msgid "MICROBE_EDITOR"
msgstr "Ŝarĝante Mikrobredaktilon"

msgid "MICROBE_EDITOR_HELP_MESSAGE_1"
msgstr ""
"Prokariotaj Strukturoj\n"
"\n"
"Metabolosomoj: Produktas ATP-ojn el glukozo\n"
"\n"
"Kemiosintezaj Proteinoj: Produktas duonon de la tuta glukozo el Hidrogena Sulfido kiel kemoplasto, sed ankaŭ plenumas glikolizon, plenas 1 Sesangulon\n"
"\n"
"Tilakoidoj: Produktas 1/3 de la kvanto de glukozo kiel normala kloroplasto, sed ankaŭ plenumas glikolizon, kaj plenas 1 Sesangulon\n"
"\n"
"Rusticyanin: Konvertas feron en ATP-ojn\n"
"\n"
"Nitrogenazo: Konvertas atmosferan nitrogenon kaj ATP-ojn en amoniakon malaerobe\n"
"\n"
"Citoplasmo: Havas stokan spacon kaj faras glikolizon (Produktas malgrandajn kvantojn de ATP)"

#, fuzzy
msgid "MICROBE_EDITOR_HELP_MESSAGE_14"
msgstr ""
"Prokariotaj Strukturoj\n"
"\n"
"Metabolosomoj: Produktas ATP-ojn el glukozo\n"
"\n"
"Kemiosintezaj Proteinoj: Produktas duonon de la tuta glukozo el Hidrogena Sulfido kiel kemoplasto, sed ankaŭ plenumas glikolizon, plenas 1 Sesangulon\n"
"\n"
"Tilakoidoj: Produktas 1/3 de la kvanto de glukozo kiel normala kloroplasto, sed ankaŭ plenumas glikolizon, kaj plenas 1 Sesangulon\n"
"\n"
"Rusticyanin: Konvertas feron en ATP-ojn\n"
"\n"
"Nitrogenazo: Konvertas atmosferan nitrogenon kaj ATP-ojn en amoniakon malaerobe\n"
"\n"
"Citoplasmo: Havas stokan spacon kaj faras glikolizon (Produktas malgrandajn kvantojn de ATP)"

msgid "MICROBE_EDITOR_HELP_MESSAGE_2"
msgstr ""
"Eksteraj Organetoj\n"
"\n"
"Flagelo: Pli rapide movas vian ĉelon per konsumado de ATP\n"
"\n"
"Pilus: Povas esti uzata por bati aliajn ĉelojn"

msgid "MICROBE_EDITOR_HELP_MESSAGE_3"
msgstr ""
"Membranaj Binditaj Organetoj\n"
"\n"
"Nukleo: Prenas 11 sesangulojn kaj permesas evoluon de membranligitaj organetoj. Kaj ankaŭ duobligas la grandecon de via ĉelo. (Evolueblas nur unufoje)\n"
"\n"
"Mitokondrio: Produktas ATP-ojn el glukozo kaj atmosfera O2. Multe pli efika ol citoplasmo\n"
"\n"
"Kloroplasto: Faras glukozon el sunlumo kaj atmosfera CO2\n"
"\n"
"Chememioplasto: Faras glukozon el Hidrogena Sulfido\n"
"\n"
"Nitrogenfiksanta plastido: Faras amoniakon de ATP kaj atmosfera Nitrogeno kaj Oksigeno\n"
"\n"
"Vakuolo: Konservas 15 kolektitajn komponaĵojn\n"
"\n"
"Toksinaj Vakuoloj: Produktas toksinojn (nomitajn OxyToxy NT-ojn)"

msgid "MICROBE_EDITOR_HELP_MESSAGE_4"
msgstr "Ĉiu generacio, vi havas 100 mutaciajn punktojn (MP) por elspezi, kaj ĉiu ŝanĝo (aŭ mutacio) kostos certan kvanton de tiu MP. Aldono kaj forigo de organetoj kostas MP-ojn, tamen forigi organetojn kiu estis lokitaj en la nuna mutacia kunsido repagas MP-ojn por tiu organeto. Vi povas forigi organeton per dekstra klako sur ĝi. Vi povas turni viajn organetojn per A kaj D."

msgid "MICROBE_EDITOR_HELP_MESSAGE_5"
msgstr "Ĉiufoje, kiam vi reproduktiĝas, vi eniros la Mikroban Redaktilon, kie vi povas ŝanĝi vian specion (aldonante, movante aŭ forigante organetojn) por pliigi la sukceson de via specio. Ĉiu vizito al la redaktoro en la Mikroba Scenejo reprezentas 100 milionojn da jaroj da evoluo."

msgid "MICROBE_FREEBUILD_EDITOR"
msgstr "Libra Redaktilo de"

#, fuzzy
msgid "MICROBE_ORGANELLE_STATISTICS"
msgstr "Organisma Statistiko"

#, fuzzy
msgid "MICROBE_SPECIES_DETAIL_TEXT"
msgstr ""
"Rigardu vian sanstaton apud la ATP-breto (malsupre dekstre).\n"
"Via ĉelo mortas, se ĝi elĉerpiĝas.\n"
"Vi regeneras sanon dum vi havas ATP-ojn.\n"
"Certigu kolekti sufiĉe da glukozo por produkti ATP-ojn."

#, fuzzy
msgid "MICROBE_STAGE"
msgstr ""
"Sur fora fremda planedo, vulkana kaj meteora agado kondukis al la disvolviĝo de nova fenomeno en la universo.\n"
"\n"
"Vivo.\n"
"\n"
"Simplaj mikroboj loĝas en la profundaj regionoj de la oceano. Vi estas la lasta universala komuna prapatro (LUCA) sur ĉi tiu planedo.\n"
"\n"
"Por postvivi en ĉi tiu malamika mondo, vi devos kolekti iujn ajn komponaĵojn, kiujn vi povas trovi, kaj evoluigi ĉiun generacion por konkurenci kontraŭ la aliaj specioj de mikroboj."

#, fuzzy
msgid "MICROBE_STAGE_BECOME_MULTICELLULAR_TEXT"
msgstr ""
"Kolektu glukozon (blankajn nubojn) moviĝante super ili.\n"
"Via ĉelo bezonas glukozon por produkti energion por resti viva.\n"
"Sekvu la linion de via ĉelo al proksima glukozo."

msgid "MICROBE_STAGE_COLLECT_TEXT"
msgstr ""
"Kolektu glukozon (blankajn nubojn) moviĝante super ili.\n"
"Via ĉelo bezonas glukozon por produkti energion por resti viva.\n"
"Sekvu la linion de via ĉelo al proksima glukozo."

msgid "MICROBE_STAGE_CONTROL_TEXT"
msgstr ""
"Por regi vian ĉelon, uzu la klavojn montritajn proksime al via ĉelo (centro de ekrano) kaj la muson por regi la ĉelan orientiĝon.\n"
"\n"
"Provu ĉiujn klavojn dum kelkaj sekundoj por daŭrigi."

#, fuzzy
msgid "MICROBE_STAGE_CONTROL_TEXT_CONTROLLER"
msgstr ""
"Por regi vian ĉelon, uzu la klavojn montritajn proksime al via ĉelo (centro de ekrano) kaj la muson por regi la ĉelan orientiĝon.\n"
"\n"
"Provu ĉiujn klavojn dum kelkaj sekundoj por daŭrigi."

#, fuzzy
msgid "MICROBE_STAGE_DAY_NIGHT_TEXT"
msgstr ""
"Rigardu vian sanstaton apud la ATP-breto (malsupre dekstre).\n"
"Via ĉelo mortas, se ĝi elĉerpiĝas.\n"
"Vi regeneras sanon dum vi havas ATP-ojn.\n"
"Certigu kolekti sufiĉe da glukozo por produkti ATP-ojn."

msgid "MICROBE_STAGE_HEALTH_TEXT"
msgstr ""
"Rigardu vian sanstaton apud la ATP-breto (malsupre dekstre).\n"
"Via ĉelo mortas, se ĝi elĉerpiĝas.\n"
"Vi regeneras sanon dum vi havas ATP-ojn.\n"
"Certigu kolekti sufiĉe da glukozo por produkti ATP-ojn."

msgid "MICROBE_STAGE_HELP_MESSAGE_1"
msgstr "[thrive:input]g_move_forward[/thrive:input],[thrive:input]g_move_left[/thrive:input],[thrive:input]g_move_backwards[/thrive:input],[thrive:input]g_move_right[/thrive:input] kaj muso por moviĝi. [thrive:input]g_fire_toxin[/thrive:input] por pafi [thrive:compound type=\"oxytoxy\"][/thrive:compound]-on, se vi havas toksinan vakuolon. [thrive:input]g_toggle_engulf[/thrive:input] por ŝalti englutan reĝimon."

msgid "MICROBE_STAGE_HELP_MESSAGE_10"
msgstr "Por reproduktiĝi vi devas dividi ĉiun el viaj organetoj en du. Organetoj bezonas amoniakon kaj fosfaton por duiĝi."

msgid "MICROBE_STAGE_HELP_MESSAGE_11"
msgstr "Sed se vi postvivos dudek generaciojn kun 300 aŭ pli loĝantoj, vi gajnas la ludon. Post kiam vi gajnas, aperas ŝprucfenestro, sed vi povas ludi plu, se vi volas."

msgid "MICROBE_STAGE_HELP_MESSAGE_12"
msgstr "Evoluu saĝe ĉar viaj konkurantoj evoluas kune kun vi. Ĉiufoje, kiam vi uzas la redaktilon, ili evoluas."

#, fuzzy
msgid "MICROBE_STAGE_HELP_MESSAGE_13"
msgstr "W, A, S, D kaj muso por moviĝi. E por pafi OxyToxy NT-on (se vi havas toksinan vakuolon). G por ŝalti englutan reĝimon."

#, fuzzy
msgid "MICROBE_STAGE_HELP_MESSAGE_15"
msgstr "W, A, S, D kaj muso por moviĝi. E por pafi OxyToxy NT-on (se vi havas toksinan vakuolon). G por ŝalti englutan reĝimon."

#, fuzzy
msgid "MICROBE_STAGE_HELP_MESSAGE_16"
msgstr "W, A, S, D kaj muso por moviĝi. E por pafi OxyToxy NT-on (se vi havas toksinan vakuolon). G por ŝalti englutan reĝimon."

msgid "MICROBE_STAGE_HELP_MESSAGE_2"
msgstr "Via ĉelo uzas ATP-on kiel energifonton, se ĝi finiĝos, vi mortos."

msgid "MICROBE_STAGE_HELP_MESSAGE_3"
msgstr "Por malfermi la redaktilon kaj reprodukti, vi devas kolekti Amoniakon (Oranĝa Nubo) kaj Fosfaton (Purpura Nubo)."

msgid "MICROBE_STAGE_HELP_MESSAGE_4"
msgstr "Vi ankaŭ povas engluti ĉelojn, bakteriojn, ferajn pecojn kaj ĉelajn pecojn pli malgrandajn ol vi premante G. Ĉi tio kostos aldonan ATP-on kaj malrapidigos vin. Ne forgesu premi G duan fojon por ĉesi engluti."

msgid "MICROBE_STAGE_HELP_MESSAGE_5"
msgstr "Osmoregado kostas ATP-ojn, kio signifas, ju pli granda estas via ĉelo, des pli da Mitokondrioj aŭ Metabolosomoj aŭ Rusticianinoj (aŭ citoplasmo, kiu faras Glikolizon) vi bezonas por eviti perdi ATP-on kiam vi estas senmova."

msgid "MICROBE_STAGE_HELP_MESSAGE_6"
msgstr "Estas multaj Organetoj en la redaktilo por ke vi evoluu, permesante larĝan gamon de malsamaj ludstiloj."

msgid "MICROBE_STAGE_HELP_MESSAGE_7"
msgstr "Se la nombro de via loĝantaro iĝos nulo, vi formortos."

msgid "MICROBE_STAGE_HELP_MESSAGE_8"
msgstr ""
"La diversaj kunmetitaj nuboj estas:\n"
"\n"
"Blanka - Glukozo\n"
"Flava - Hidrogena Sulfido\n"
"Oranĝa - Amoniako\n"
"Purpura - Fosfato\n"
"Rusta Bruno - Fero\n"
"\n"
"Glukozo produktas ATP-on"

msgid "MICROBE_STAGE_HELP_MESSAGE_9"
msgstr "Hidrogena Sulfido povas esti konvertita je glukozo per kemoplastoj kaj kemosintezaj proteinoj. Fero povas esti transformita en ATP per rusticianino."

msgid "MICROBE_STAGE_INITIAL"
msgstr ""
"Sur fora fremda planedo, vulkana kaj meteora agado kondukis al la disvolviĝo de nova fenomeno en la universo.\n"
"\n"
"Vivo.\n"
"\n"
"Simplaj mikroboj loĝas en la profundaj regionoj de la oceano. Vi estas la lasta universala komuna prapatro (LUCA) sur ĉi tiu planedo.\n"
"\n"
"Por postvivi en ĉi tiu malamika mondo, vi devos kolekti iujn ajn komponaĵojn, kiujn vi povas trovi, kaj evoluigi ĉiun generacion por konkurenci kontraŭ la aliaj specioj de mikroboj."

#, fuzzy
msgid "MICROBE_STAGE_INITIAL_PANSPERMIA"
msgstr ""
"Sur fora fremda planedo, vulkana kaj meteora agado kondukis al la disvolviĝo de nova fenomeno en la universo.\n"
"\n"
"Vivo.\n"
"\n"
"Simplaj mikroboj loĝas en la profundaj regionoj de la oceano. Vi estas la lasta universala komuna prapatro (LUCA) sur ĉi tiu planedo.\n"
"\n"
"Por postvivi en ĉi tiu malamika mondo, vi devos kolekti iujn ajn komponaĵojn, kiujn vi povas trovi, kaj evoluigi ĉiun generacion por konkurenci kontraŭ la aliaj specioj de mikroboj."

#, fuzzy
msgid "MICROBE_STAGE_INITIAL_POND"
msgstr ""
"Sur fora fremda planedo, vulkana kaj meteora agado kondukis al la disvolviĝo de nova fenomeno en la universo.\n"
"\n"
"Vivo.\n"
"\n"
"Simplaj mikroboj loĝas en la profundaj regionoj de la oceano. Vi estas la lasta universala komuna prapatro (LUCA) sur ĉi tiu planedo.\n"
"\n"
"Por postvivi en ĉi tiu malamika mondo, vi devos kolekti iujn ajn komponaĵojn, kiujn vi povas trovi, kaj evoluigi ĉiun generacion por konkurenci kontraŭ la aliaj specioj de mikroboj."

#, fuzzy
msgid "MICROBE_STAGE_ORGANELLE_DIVISION"
msgstr "Organisma Statistiko"

msgid "MIDDLE_MOUSE"
msgstr "Meza musbutono"

#, fuzzy
msgid "MIGRATE"
msgstr "Takso"

#, fuzzy
msgid "MIGRATION_FAILED_TO_ADD"
msgstr "Aŭtomata evolucio malsukcesis"

msgid "MIGRATION_STATUS_DESTINATION_NOT_SELECTED"
msgstr ""

#, fuzzy
msgid "MIGRATION_STATUS_TEXT"
msgstr ""
"Rigardu vian sanstaton apud la ATP-breto (malsupre dekstre).\n"
"Via ĉelo mortas, se ĝi elĉerpiĝas.\n"
"Vi regeneras sanon dum vi havas ATP-ojn.\n"
"Certigu kolekti sufiĉe da glukozo por produkti ATP-ojn."

#, fuzzy
msgid "MIGRATION_STEP_DESTINATION_EXPLANATION"
msgstr "{0} loĝantaro ŝanĝiĝis per {1} pro: {2}"

msgid "MIGRATION_STEP_ONLY_ONE_ALLOWED"
msgstr ""

#, fuzzy
msgid "MIGRATION_STEP_POPULATION_EXPLANATION"
msgstr "{0} loĝantaro ŝanĝiĝis per {1} pro: {2}"

#, fuzzy
msgid "MIGRATION_STEP_SOURCE_EXPLANATION"
msgstr "(la rapideco de mutacio en AI-specioj)"

#, fuzzy
msgid "MIGRATION_TOOLTIP"
msgstr "Aldonunovan funkcion por klavo"

msgid "MILLION_ABBREVIATION"
msgstr "{0} M"

msgid "MINIMUM_AMOUNT_TO_FIND"
msgstr ""

#, fuzzy
msgid "MINIMUM_VERSION"
msgstr "Versio:"

#, fuzzy
msgid "MIN_VISIBLE_DATASET_WARNING"
msgstr "Forigi ĉi tiun konservadon ne povas esti malfarita, ĉu vi certas, ke vi volas por ĉiam forigi {0}?"

msgid "MISC"
msgstr "Aliaj"

msgid "MISCELLANEOUS"
msgstr "Diversaj"

#, fuzzy
msgid "MISCELLANEOUS_3D_STAGE"
msgstr "Diversaj"

#, fuzzy
msgid "MISC_FUN"
msgstr "Aliaj"

#, fuzzy
msgid "MISSING_DESCRIPTION"
msgstr "Priskribo:"

msgid "MISSING_OR_INVALID_REQUIRED_FIELD"
msgstr ""

#, fuzzy
msgid "MISSING_TITLE"
msgstr "VI PROSPERIS!"

msgid "MITOCHONDRION"
msgstr "Mitokondrio"

msgid "MITOCHONDRION_DESCRIPTION"
msgstr "La potencocentro de la ĉelo. La mitokondrio (pluralo: mitokondrioj) estas duobla membrana strukturo plenigita de proteinoj kaj enzimoj. Ĝi estas prokarioto asimilita por uzo de sia eŭkariota gastiganto. Ĝi povas konverti glukozon en ATP-on kun multe pli alta efikeco ol oni povas fari ĝin en la citoplasmo en proceso nomata Aeroba Respirado. Tamen ĝi postulas oksigenon por funkcii, kaj pli malaltaj niveloj de oksigeno en la medio malrapidigos la rapidon de ĝia produktado de ATP."

#, fuzzy
msgid "MITOCHONDRION_PROCESSES_DESCRIPTION"
msgstr "La potencocentro de la ĉelo. La mitokondrio (pluralo: mitokondrioj) estas duobla membrana strukturo plenigita de proteinoj kaj enzimoj. Ĝi estas prokarioto asimilita por uzo de sia eŭkariota gastiganto. Ĝi povas konverti glukozon en ATP-on kun multe pli alta efikeco ol oni povas fari ĝin en la citoplasmo en proceso nomata Aeroba Respirado. Tamen ĝi postulas oksigenon por funkcii, kaj pli malaltaj niveloj de oksigeno en la medio malrapidigos la rapidon de ĝia produktado de ATP."

#, fuzzy
msgid "MIXED_DOT_DOT_DOT"
msgstr "..."

msgid "MODDING_INSTRUCTIONS_ON"
msgstr ""

msgid "MODELS"
msgstr ""

msgid "MODIFY"
msgstr "Modifi"

#, fuzzy
msgid "MODIFY_ORGANELLE"
msgstr "Forigu organeton"

#, fuzzy
msgid "MODIFY_TYPE"
msgstr "Modifi"

msgid "MODS"
msgstr ""

msgid "MODS_INSTALLED_BUT_NOT_ENABLED"
msgstr ""

msgid "MOD_ASSEMBLY"
msgstr ""

msgid "MOD_ASSEMBLY_CLASS"
msgstr ""

#, fuzzy
msgid "MOD_ASSEMBLY_CLASS_CREATION_FAILED"
msgstr "Aŭtomata evolucio malsukcesis"

msgid "MOD_ASSEMBLY_CLASS_NOT_FOUND"
msgstr ""

msgid "MOD_ASSEMBLY_INIT_CALL_FAILED"
msgstr ""

msgid "MOD_ASSEMBLY_LOAD_CALL_FAILED_EXCEPTION"
msgstr ""

msgid "MOD_ASSEMBLY_LOAD_EXCEPTION"
msgstr ""

msgid "MOD_ASSEMBLY_UNLOAD_CALL_FAILED"
msgstr ""

msgid "MOD_ASSEMBLY_UNLOAD_CALL_FAILED_EXCEPTION"
msgstr ""

msgid "MOD_AUTHOR"
msgstr ""

msgid "MOD_AUTO_HARMONY"
msgstr ""

#, fuzzy
msgid "MOD_CREATION_FAILED"
msgstr "Aŭtomata evolucio malsukcesis"

#, fuzzy
msgid "MOD_DESCRIPTION"
msgstr "Priskribo:"

#, fuzzy
msgid "MOD_EXTENDED_DESCRIPTION"
msgstr "Nitrogenazo estas proteino kapabla uzi gasan nitrogenon kaj ĉelan energion en la formo de ATP por produkti amoniakon, ĉefan kreskonutraĵon por ĉeloj. Ĉi tio estas procezo nomata Anaeroba Nitrogena Fiksado. Ĉar la nitrogenazo estas suspensie en la citoplasmo, la ĉirkaŭa fluidaĵo iom fermentas."

#, fuzzy
msgid "MOD_HARMONY_LOAD_FAILED_EXCEPTION"
msgstr "La vakuolo estas interna membraneca organeto uzata por stokado en la ĉelo. Ili estas kunmetitaj de pluraj kunfandiĝitaj vezikoj, pli malgrandaj membranaj strukturoj vaste uzataj en ĉeloj por stokado. Ĝi estas plenigita per akvo, kiu kutimas enhavi molekulojn, enzimojn, solidojn kaj aliajn substancojn. Ilia formo estas flua kaj povas varii inter ĉeloj."

#, fuzzy
msgid "MOD_HARMONY_UNLOAD_FAILED_EXCEPTION"
msgstr "La vakuolo estas interna membraneca organeto uzata por stokado en la ĉelo. Ili estas kunmetitaj de pluraj kunfandiĝitaj vezikoj, pli malgrandaj membranaj strukturoj vaste uzataj en ĉeloj por stokado. Ĝi estas plenigita per akvo, kiu kutimas enhavi molekulojn, enzimojn, solidojn kaj aliajn substancojn. Ilia formo estas flua kaj povas varii inter ĉeloj."

msgid "MOD_HAS_NO_LOADABLE_RESOURCES"
msgstr ""

msgid "MOD_ICON_FILE"
msgstr ""

msgid "MOD_INFO_URL"
msgstr ""

msgid "MOD_INTERNAL_NAME"
msgstr ""

msgid "MOD_LICENSE"
msgstr ""

msgid "MOD_LOAD_ERRORS"
msgstr ""

msgid "MOD_LOAD_ERRORS_OCCURRED"
msgstr ""

#, fuzzy
msgid "MOD_LOAD_OR_UNLOAD_ERRORS_OCCURRED"
msgstr "Ĉu ŝargu nevalidan konservadon?"

#, fuzzy
msgid "MOD_LOAD_UNLOAD_CAVEATS"
msgstr "Ĉu ŝargu nevalidan konservadon?"

#, fuzzy
msgid "MOD_LOAD_UNLOAD_RESTART"
msgstr "Ĉu ŝargu nevalidan konservadon?"

msgid "MOD_MAXIMUM_THRIVE"
msgstr ""

msgid "MOD_MINIMUM_THRIVE"
msgstr ""

#, fuzzy
msgid "MOD_NAME"
msgstr "Nomo:"

msgid "MOD_PCK_NAME"
msgstr ""

msgid "MOD_RECOMMENDED_THRIVE"
msgstr ""

msgid "MOD_TO_UPLOAD"
msgstr ""

msgid "MOD_UPLOADER"
msgstr ""

#, fuzzy
msgid "MOD_VERSION"
msgstr "Versio:"

msgid "MORE_INFO"
msgstr ""

msgid "MORE_INFO_PROMPT"
msgstr ""

msgid "MOUSE_EDGE_PANNING_OPTION"
msgstr ""

msgid "MOUSE_LOOK_SENSITIVITY"
msgstr ""

msgid "MOUSE_SENSITIVITY_WINDOW_SIZE_ADJUSTMENT"
msgstr ""

msgid "MOVE"
msgstr "Moviĝi"

msgid "MOVEMENT"
msgstr "Movado"

msgid "MOVE_ATTEMPTS_PER_SPECIES"
msgstr ""

msgid "MOVE_BACKWARDS"
msgstr "Malantaŭeniĝu"

msgid "MOVE_DOWN_OR_CROUCH"
msgstr ""

msgid "MOVE_FORWARD"
msgstr "Antaŭeniĝu"

msgid "MOVE_LEFT"
msgstr "Movu maldekstren"

#, fuzzy
msgid "MOVE_ORGANELLE"
msgstr "Forigu organeton"

msgid "MOVE_RIGHT"
msgstr "Movu dekstren"

#, fuzzy
msgid "MOVE_TO_ANY_PATCH"
msgstr "Moviĝu al ĉi tiu loko"

#, fuzzy
msgid "MOVE_TO_LAND"
msgstr "Moviĝu al ĉi tiu loko"

#, fuzzy
msgid "MOVE_TO_MACROSCOPIC_TOOLTIP"
msgstr "Aldonunovan funkcion por klavo"

msgid "MOVE_TO_MULTICELLULAR_STAGE_TOOLTIP"
msgstr ""

msgid "MOVE_TO_THIS_PATCH"
msgstr "Moviĝu al ĉi tiu loko"

msgid "MOVE_UP_OR_JUMP"
msgstr ""

msgid "MOVING_TO_AWAKENING_PROTOTYPE"
msgstr ""

msgid "MOVING_TO_AWAKENING_PROTOTYPE_TITLE"
msgstr ""

msgid "MOVING_TO_LAND_PROTOTYPE"
msgstr ""

msgid "MOVING_TO_LAND_PROTOTYPE_TITLE"
msgstr ""

msgid "MOVING_TO_SOCIETY_STAGE"
msgstr ""

msgid "MP_COST"
msgstr "{0} MP"

msgid "MUCILAGE"
msgstr ""

#, fuzzy
msgid "MUCILAGE_SYNTHESIS"
msgstr "Kemisintezo"

#, fuzzy
msgid "MUCOCYST_ACTION_TOOLTIP"
msgstr "Aldonunovan funkcion por klavo"

#, fuzzy
msgid "MULTICELLULAR_EDITOR"
msgstr "Ŝarĝante Mikrobredaktilon"

#, fuzzy
msgid "MULTICELLULAR_FREEBUILD_EDITOR"
msgstr "Ŝarĝante Mikrobredaktilon"

#, fuzzy
msgid "MULTICELLULAR_STAGE"
msgstr "Disloku organeton"

#, fuzzy
msgid "MULTIPLE_CELLS"
msgstr "Disloku organeton"

#, fuzzy
msgid "MULTIPLE_METABALLS"
msgstr "Disloku organeton"

#, fuzzy
msgid "MULTIPLE_ORGANELLES"
msgstr "Disloku organeton"

msgid "MULTISAMPLE_ANTI_ALIASING"
msgstr "Multekzempla glatigo:"

msgid "MULTITHREADED_SIMULATION_ENABLED"
msgstr ""

#, fuzzy
msgid "MULTITHREADED_SIMULATION_EXPLANATION"
msgstr "{0} loĝantaro ŝanĝiĝis per {1} pro: {2}"

msgid "MUSEUM_WELCOME_TEXT"
msgstr ""

msgid "MUSIC"
msgstr ""

msgid "MUSIC_VOLUME"
msgstr "Muzika volumo"

#, fuzzy
msgid "MUTATIONS_PER_SPECIES"
msgstr "Mutaciaj Poentoj"

msgid "MUTATION_COST_MULTIPLIER"
msgstr ""

msgid "MUTATION_COST_MULTIPLIER_EXPLANATION"
msgstr ""

msgid "MUTATION_POINTS"
msgstr "Mutaciaj Poentoj"

msgid "MUTE"
msgstr "Silentigi"

msgid "NAME"
msgstr "Nomo:"

#, fuzzy
msgid "NAME_LABEL_CITY"
msgstr "Biomo: {0}"

#, fuzzy
msgid "NAME_LABEL_FLEET"
msgstr "Biomo: {0}"

msgid "NAME_LABEL_STRUCTURE_UNFINISHED"
msgstr ""

#, fuzzy
msgid "NATIVE_THREAD_ADVICE_TOOLTIP"
msgstr "Nunaj fadenoj:"

msgid "NEGATIVE_ATP_BALANCE"
msgstr "Negativa ATP-Balanco"

msgid "NEGATIVE_ATP_BALANCE_TEXT"
msgstr ""
"Via mikrobo ne produktas sufiĉe da ATP por ke ĝi travivu!\n"
"Ĉu vi volas daŭrigi?"

msgid "NEW"
msgstr ""

msgid "NEWER_VERSION_LOADING_WARNING"
msgstr ""
"Ĉi tiu konservado estas de pli nova versio de Thrive kaj tre probable ne kongruas.\n"
"Ĉu vi volas provi ŝargi la konservadon ĉiuokaze?"

msgid "NEWS"
msgstr ""

msgid "NEW_BIODIVERSITY_INCREASING_SPECIES_POPULATION"
msgstr ""

msgid "NEW_GAME"
msgstr "Nova ludo"

#, fuzzy
msgid "NEW_GAME_BUTTON_TOOLTIP"
msgstr "Aldonunovan funkcion por klavo"

msgid "NEW_GAME_SETTINGS_PERFORMANCE_OPTIONS_INFO"
msgstr ""

#, fuzzy
msgid "NEW_MOD_DEFAULT_DESCRIPTION"
msgstr "La chememioplasto estas duoblomembrana strukturo, kiu havas proteinojn kapablajn transformi hidrogenan sulfidon, akvon kaj gasan karbondioksidon en glukozon dum proceso nomata Kemosintezo de Hidrogena Sulfido. La rapideco de ĝia glukoza produktado pliigas kun la koncentriĝo de karbona dioksido."

#, fuzzy
msgid "NEW_NAME"
msgstr "Nova ludo"

#, fuzzy
msgid "NEW_NAME_COLON"
msgstr "Rapideco:"

msgid "NEXT_CAPITAL"
msgstr "SEKVA"

#, fuzzy
msgid "NEXT_EDITOR_TAB"
msgstr "Ebligu la redaktilon"

msgid "NITROGEN"
msgstr "Nitrogeno"

msgid "NITROGENASE"
msgstr "Nitrogenazo"

msgid "NITROGENASE_DESCRIPTION"
msgstr "Nitrogenazo estas proteino kapabla uzi gasan nitrogenon kaj ĉelan energion en la formo de ATP por produkti amoniakon, ĉefan kreskonutraĵon por ĉeloj. Ĉi tio estas procezo nomata Anaeroba Nitrogena Fiksado. Ĉar la nitrogenazo estas suspensie en la citoplasmo, la ĉirkaŭa fluidaĵo iom fermentas."

#, fuzzy
msgid "NITROGENASE_PROCESSES_DESCRIPTION"
msgstr "Nitrogenazo estas proteino kapabla uzi gasan nitrogenon kaj ĉelan energion en la formo de ATP por produkti amoniakon, ĉefan kreskonutraĵon por ĉeloj. Ĉi tio estas procezo nomata Anaeroba Nitrogena Fiksado. Ĉar la nitrogenazo estas suspensie en la citoplasmo, la ĉirkaŭa fluidaĵo iom fermentas."

msgid "NITROGEN_FIXING_PLASTID"
msgstr "Nitrogen-fiksa Plastido"

msgid "NITROGEN_FIXING_PLASTID_DESCRIPTION"
msgstr "La Nitrogen-Fiksanta Plastido estas proteino, kiu kapablas uzi gasan nitrogenon kaj oksigenon kaj ĉelan energion en la formo de ATP por produkti amoniakon, ĉefan kreskan nutraĵon por ĉeloj. Ĉi tio estas procezo nomata Aerobia Nitrogena Fiksado."

#, fuzzy
msgid "NITROGEN_FIXING_PLASTID_PROCESSES_DESCRIPTION"
msgstr "La Nitrogen-Fiksanta Plastido estas proteino, kiu kapablas uzi gasan nitrogenon kaj oksigenon kaj ĉelan energion en la formo de ATP por produkti amoniakon, ĉefan kreskan nutraĵon por ĉeloj. Ĉi tio estas procezo nomata Aerobia Nitrogena Fiksado."

msgid "NONE"
msgstr ""

msgid "NORMAL"
msgstr "Normala"

msgid "NORMAL_MEMBRANE_DESCRIPTION"
msgstr "La plej baza formo de membrano, ĝi havas malmultan protekton kontraŭ damaĝo. Ĝi ankaŭ bezonas pli da energio por ne misformi. La avantaĝo estas, ke ĝi permesas al la ĉelo moviĝi kaj sorbi nutraĵojn rapide."

msgid "NOTHING_HERE"
msgstr "Nenio estas ĉi tie"

msgid "NOTHING_TO_INTERACT_WITH"
msgstr ""

msgid "NOTICE_DAMAGED_BY_NO_ATP"
msgstr ""

msgid "NOTICE_ENGULF_DAMAGE_FROM_TOXIN"
msgstr ""

msgid "NOTICE_ENGULF_MISSING_ENZYME"
msgstr ""

msgid "NOTICE_ENGULF_SIZE_TOO_SMALL"
msgstr ""

msgid "NOTICE_ENGULF_STORAGE_FULL"
msgstr ""

msgid "NOTICE_HIT_BY_ATP_TOXIN"
msgstr ""

#, fuzzy
msgid "NOTICE_HIT_BY_BASE_MOVEMENT_TOXIN"
msgstr "Baza Movado"

msgid "NOTICE_READY_TO_EDIT"
msgstr ""

#, fuzzy
msgid "NOT_STARTED_DOT"
msgstr "Nuligita."

#, fuzzy
msgid "NOVEMBER"
msgstr "Movado"

msgid "NO_AI"
msgstr ""

msgid "NO_DATA_TO_SHOW"
msgstr ""

msgid "NO_EVENTS_RECORDED"
msgstr ""

#, fuzzy
msgid "NO_FOSSIL_DIRECTORY"
msgstr "Malfermu Konservadan Adresaron"

#, fuzzy
msgid "NO_MODS_ENABLED"
msgstr "Trompaĵoj estas ebligitaj"

#, fuzzy
msgid "NO_ORGANELLE_PROCESSES"
msgstr "Disloku organeton"

msgid "NO_SAVEGAMES_FOUND"
msgstr ""

#, fuzzy
msgid "NO_SAVE_DIRECTORY"
msgstr "Malfermu Konservadan Adresaron"

#, fuzzy
msgid "NO_SCREENSHOT_DIRECTORY"
msgstr "Malfermu Ekrankopian Dosierujon"

#, fuzzy
msgid "NO_SELECTED_MOD"
msgstr "Elektita(j):"

msgid "NUCLEUS"
msgstr "Kerno/Nukleo"

msgid "NUCLEUS_DELETE_OPTION_DISABLED_TOOLTIP"
msgstr ""

msgid "NUCLEUS_DESCRIPTION"
msgstr "La ĉefa eco de eŭkariotaj ĉeloj. La kerno ankaŭ inkluzivas la endoplasman retikulo kaj la golgi-korpon. Ĉi tio estas evoluado de prokariotaj ĉeloj por disvolvi sistemon de internaj membranoj, farita per asimilado de alia prokarioto en si mem. Ĉi tio permesas al ili dividi, aŭ kunestigi la malsamajn procezojn okazantajn ene de la ĉelo kaj malhelpi ilin interkovri. Ĉi tio permesas al iliaj novaj membranoligitaj organetoj esti multe pli kompleksaj, efikaj kaj specialigitaj ol se ili libere flosus en la citoplasmo. Tamen ĉi tio kostas fari la ĉelon multe pli granda kaj postuli multan energion por konservi la ĉelon."

msgid "NUCLEUS_SMALL_DESCRIPTION"
msgstr ""
"Permesas la evoluon de pli kompleksaj,\n"
"membran-ligitaj organetoj. Kostas multe\n"
"da ATP por prizorgi. Ĉi tio estas neinversigebla\n"
"evoluo."

msgid "NUMLOCK"
msgstr ""

#, fuzzy
msgid "N_A"
msgstr "N/A MP"

msgid "N_A_MP"
msgstr "N/A MP"

#, fuzzy
msgid "N_TIMES"
msgstr "Dekstra musbutono"

msgid "OCTOBER"
msgstr ""

msgid "OFF"
msgstr ""

msgid "OFFICIAL_WEBSITE"
msgstr ""

#, fuzzy
msgid "OFFICIAL_WEBSITE_BUTTON_TOOLTIP"
msgstr "Aldonunovan funkcion por klavo"

msgid "OK"
msgstr "JES"

msgid "OLDER_VERSION_LOADING_WARNING"
msgstr ""
"Ĉi tiu konservado devenas de malnova versio de Thrive kaj eble ne kongruas.\n"
"Ĉar Thrive nuntempe estas en frua disvolviĝo kaj kongruo de konsevadoj ne estas prioritato.\n"
"Vi eble raportos iujn ajn problemojn, kiujn vi renkontas, sed ili ne estas la plej alta prioritato nun.\n"
"Ĉu vi volas provi ŝargi la konservadon ĉiuokaze?"

#, fuzzy
msgid "OPENGL_MODE_WARNING"
msgstr "Averto Modo GLES2"

#, fuzzy
msgid "OPENGL_MODE_WARNING_EXPLANATION"
msgstr "Vi uzas Thrive kun GLES2. Ĉi tio estas tre neprovita kaj probable kaŭzas problemojn. Provu ĝisdatigi viajn video-pelilojn kaj/aŭ devigi uzi AMD aŭ Nvidia-grafikaĵojn por ke Thrive funkciu."

#, fuzzy
msgid "OPEN_FOLDER"
msgstr "Malfermu Dosierujon de Registroj"

#, fuzzy
msgid "OPEN_FOSSIL_FOLDER"
msgstr "Malfermu Dosierujon de Registroj"

msgid "OPEN_FOSSIL_IN_FREEBUILD_WARNING"
msgstr ""

#, fuzzy
msgid "OPEN_GOD_TOOLS"
msgstr "Malfermu Dosierujon de Registroj"

msgid "OPEN_HELP_SCREEN"
msgstr "Malfermu helpekranon"

#, fuzzy
msgid "OPEN_IN_FREEBUILD"
msgstr "Libera konstruado"

msgid "OPEN_LOGS_FOLDER"
msgstr "Malfermu Dosierujon de Registroj"

msgid "OPEN_MOD_URL"
msgstr ""

#, fuzzy
msgid "OPEN_ORGANELLES_PAGE"
msgstr "Forigu organeton"

#, fuzzy
msgid "OPEN_ORGANELLE_MENU"
msgstr "Forigu organeton"

#, fuzzy
msgid "OPEN_RESEARCH_SCREEN"
msgstr "Malfermu helpekranon"

msgid "OPEN_SAVE_DIRECTORY"
msgstr "Malfermu Konservadan Adresaron"

#, fuzzy
msgid "OPEN_SCIENCE_MENU"
msgstr "Malfermu la menuon"

msgid "OPEN_SCREENSHOT_FOLDER"
msgstr "Malfermu Ekrankopian Dosierujon"

msgid "OPEN_THE_MENU"
msgstr "Malfermu la menuon"

msgid "OPEN_TRANSLATION_SITE"
msgstr "Helpu Traduki La Ludon"

#, fuzzy
msgid "OPERATION_PAUSED_DOT"
msgstr "Nuligita."

msgid "OPPORTUNISM_EXPLANATION"
msgstr ""

msgid "OPPORTUNISTIC"
msgstr ""

msgid "OPTIONS"
msgstr "Agordoj"

#, fuzzy
msgid "OPTIONS_BUTTON_TOOLTIP"
msgstr "Aldonunovan funkcion por klavo"

msgid "ORGANELLES"
msgstr "Organetoj"

#, fuzzy
msgid "ORGANELLES_WILL_BE_UNLOCKED_NEXT_GENERATION"
msgstr "Piku aliajn ĉelojn per ĉi tio."

#, fuzzy
msgid "ORGANELLE_AXON"
msgstr "Organetoj"

#, fuzzy
msgid "ORGANELLE_AXON_DESCRIPTION"
msgstr "Piku aliajn ĉelojn per ĉi tio."

#, fuzzy
msgid "ORGANELLE_CATEGORY_MULTICELLULAR"
msgstr "Disloku organeton"

#, fuzzy
msgid "ORGANELLE_MYOFIBRIL"
msgstr "Raba Vilo (Pilus)"

#, fuzzy
msgid "ORGANELLE_MYOFIBRIL_DESCRIPTION"
msgstr "Piku aliajn ĉelojn per ĉi tio."

msgid "ORGANELLE_PILUS"
msgstr "Raba Vilo (Pilus)"

msgid "ORGANELLE_PILUS_DESCRIPTION"
msgstr "Piku aliajn ĉelojn per ĉi tio."

#, fuzzy
msgid "ORGANELLE_PILUS_PROCESSES_DESCRIPTION"
msgstr "Piku aliajn ĉelojn per ĉi tio."

#, fuzzy
msgid "ORGANELLE_PLURAL"
msgstr "Raba Vilo (Pilus)"

#, fuzzy
msgid "ORGANELLE_SINGULAR"
msgstr "Raba Vilo (Pilus)"

#, fuzzy
msgid "ORGANELLE_UNLOCKS_ENABLED"
msgstr "Organetoj"

#, fuzzy
msgid "ORGANELLE_UNLOCKS_ENABLED_EXPLANATION"
msgstr "Piku aliajn ĉelojn per ĉi tio."

msgid "ORGANISM_STATISTICS"
msgstr "Organisma Statistiko"

msgid "OR_UNLOCK_CONDITION"
msgstr ""

msgid "OSMOREGULATION"
msgstr "Osmoregado"

msgid "OSMOREGULATION_COST"
msgstr "Osmoregada Kosto"

#, fuzzy
msgid "OSMOREGULATION_COST_MULTIPLIER"
msgstr "Osmoregada Kosto"

#, fuzzy
msgid "OSMOREGULATION_COST_MULTIPLIER_EXPLANATION"
msgstr "Osmoregada Kosto"

msgid "OUR_WIKI"
msgstr ""

msgid "OUTREACH_TEAM"
msgstr ""

msgid "OUTSIDE_CONTRIBUTORS"
msgstr ""

msgid "OVERWRITE_EXISTING_SAVE"
msgstr "Anstataŭigi ekzistantan konservadon:"

#, fuzzy
msgid "OVERWRITE_EXISTING_SAVE_PROMPT"
msgstr "Anstataŭigi ekzistantan konservadon:"

#, fuzzy
msgid "OVERWRITE_SPECIES_NAME_CONFIRMATION"
msgstr "Forigi ĉi tiun konservadon ne povas esti malfarita, ĉu vi certas, ke vi volas forigi ĉi tion por ĉiam?"

msgid "OXYGEN"
msgstr "Oksigeno"

msgid "OXYTOXISOME"
msgstr "Oxytoxisomo"

#, fuzzy
msgid "OXYTOXISOME_DESC"
msgstr "Modifita metabolosomo, responsanta pri la produktado de primitiva formo de la toksa agento OxyToxy NT."

#, fuzzy
msgid "OXYTOXISOME_PROCESSES_DESCRIPTION"
msgstr "Metabolosomoj estas aretoj de proteinoj envolvitaj en proteinaj ŝeloj. Ili povas konverti glukozon en ATP kun multe pli alta rapideco ol oni povas esti farita en la citoplasmo en proceso nomita Aeroba Respirado. Tamen ĝi postulas oksigenon por funkcii, kaj pli malaltaj niveloj de oksigeno en la medio malrapidigos la rapidon de ĝia produktado de ATP. Ĉar la metabolosomoj estas suspenditaj rekte en la citoplasmo, la ĉirkaŭa likvaĵo iom fermentas."

msgid "OXYTOXY_NT"
msgstr "OksiToksina NO"

msgid "OXYTOXY_SYNTHESIS"
msgstr "OxyToxy Sintezo"

msgid "PAGEDOWN"
msgstr "Page Down"

msgid "PAGEUP"
msgstr ""

#, fuzzy
msgid "PAGE_BACK"
msgstr "Reen"

#, fuzzy
msgid "PAGE_FORWARD"
msgstr "Antaŭeniĝu"

#, fuzzy
msgid "PAGE_TITLE"
msgstr "Ĉelaj Procezoj"

msgid "PAN_CAMERA_DOWN"
msgstr "Movigu malsupren"

msgid "PAN_CAMERA_LEFT"
msgstr "Movigu maldekstren"

msgid "PAN_CAMERA_RESET"
msgstr "Restarigu kameraon"

msgid "PAN_CAMERA_RIGHT"
msgstr "Movigu dekstren"

msgid "PAN_CAMERA_UP"
msgstr "Movigu supren"

#, fuzzy
msgid "PASSIVE_REPRODUCTION_PROGRESS"
msgstr "{0} loĝantaro ŝanĝiĝis per {1} pro: {2}"

#, fuzzy
msgid "PASSIVE_REPRODUCTION_PROGRESS_EXPLANATION"
msgstr "{0} loĝantaro ŝanĝiĝis per {1} pro: {2}"

msgid "PAST_DEVELOPERS"
msgstr ""

#, fuzzy
msgid "PATCH_COLON"
msgstr "Specioj:"

#, fuzzy
msgid "PATCH_EXTINCTION_BOX_TEXT"
msgstr "Same kiel 99% de ĉiuj specioj iam ajn ekzistintaj, via specio formortis. Aliaj plenigos vian niĉon kaj prosperos, sed tio ne estos vi. Vi estos forgesita, malsukcesa eksperimento de evolucio."

#, fuzzy
msgid "PATCH_EXTINCTION_CAPITAL"
msgstr "FORMORTADO"

msgid "PATCH_MAP"
msgstr "Mapo"

#, fuzzy
msgid "PATCH_MAP_NAVIGATION_TOOLTIP"
msgstr "Aldonunovan funkcion por klavo"

#, fuzzy
msgid "PATCH_NAME"
msgstr "Kaverno"

#, fuzzy
msgid "PATCH_NOTES_LAST_PLAYED_INFO"
msgstr "Ĉelaj Procezoj"

msgid "PATCH_NOTES_LAST_PLAYED_INFO_PLURAL"
msgstr ""

#, fuzzy
msgid "PATCH_NOTES_TITLE"
msgstr "Ĉelaj Procezoj"

msgid "PATCH_NOTE_BULLET_POINT"
msgstr ""

msgid "PATCH_NOTE_CHANGES_HEADING"
msgstr ""

#, fuzzy
msgid "PATCH_NOTE_LINK_VISIT_TEXT"
msgstr "Same kiel 99% de ĉiuj specioj iam ajn ekzistintaj, via specio formortis. Aliaj plenigos vian niĉon kaj prosperos, sed tio ne estos vi. Vi estos forgesita, malsukcesa eksperimento de evolucio."

#, fuzzy
msgid "PATREON_TOOLTIP"
msgstr "Aldonunovan funkcion por klavo"

msgid "PATRONS"
msgstr ""

msgid "PAUSED"
msgstr ""

#, fuzzy
msgid "PAUSE_MENU_RESUME_TOOLTIP"
msgstr "Rekomenci"

msgid "PAUSE_PROMPT"
msgstr ""

msgid "PAUSE_TOOLTIP"
msgstr ""

#, fuzzy
msgid "PCK_LOAD_FAILED"
msgstr "Ŝarĝo estas finita"

#, fuzzy
msgid "PCK_LOAD_FAILED_DOES_NOT_EXIST"
msgstr "Ŝarĝo estas finita"

msgid "PEACEFUL"
msgstr ""

#, fuzzy
msgid "PENDING_ENDOSYMBIOSIS_EXPLANATION"
msgstr "Vi uzas Thrive kun GLES2. Ĉi tio estas tre neprovita kaj probable kaŭzas problemojn. Provu ĝisdatigi viajn video-pelilojn kaj/aŭ devigi uzi AMD aŭ Nvidia-grafikaĵojn por ke Thrive funkciu."

msgid "PENDING_ENDOSYMBIOSIS_TITLE"
msgstr ""

msgid "PERCENTAGE_VALUE"
msgstr ""

msgid "PERFORMANCE"
msgstr "Agado"

#, fuzzy
msgid "PERFORM_UNBINDING"
msgstr "Eraro Ŝarĝante"

msgid "PER_SECOND_SLASH"
msgstr "/sekundo"

msgid "PHOSPHATE"
msgstr "Fosfato"

msgid "PHOSPHATE_CHUNK"
msgstr ""

msgid "PHOTOSYNTHESIS"
msgstr "Fotosintezo"

msgid "PHYSICAL_CONDITIONS"
msgstr "Fizikaj Kondiĉoj"

msgid "PHYSICAL_RESISTANCE"
msgstr "Fizika Rezisto"

msgid "PLACE_ORGANELLE"
msgstr "Disloku organeton"

msgid "PLANET"
msgstr ""

#, fuzzy
msgid "PLANET_DETAILS_STRING"
msgstr "Malfermu Dosierujon de Registroj"

msgid "PLANET_GENERATION_TEASER"
msgstr ""

msgid "PLANET_RANDOM_SEED"
msgstr ""

#, fuzzy
msgid "PLAYER"
msgstr "Ĉelo de la ludanto"

msgid "PLAYER_DEATH_POPULATION_PENALTY"
msgstr ""

#, fuzzy
msgid "PLAYER_DEATH_POPULATION_PENALTY_EXPLANATION"
msgstr "{0} loĝantaro ŝanĝiĝis per {1} pro: {2}"

msgid "PLAYER_DIED"
msgstr "ludanto mortis"

#, fuzzy
msgid "PLAYER_DUPLICATE"
msgstr "ludanto mortis"

#, fuzzy
msgid "PLAYER_EXTINCT"
msgstr "ludanto mortis"

#, fuzzy
msgid "PLAYER_RELATIVE_MOVEMENT"
msgstr "ludanto mortis"

msgid "PLAYER_REPRODUCED"
msgstr "ludanto reproduktita"

msgid "PLAYER_SPEED"
msgstr ""
"Ludanto\n"
"Rapido"

msgid "PLAYSTATION_3"
msgstr ""

msgid "PLAYSTATION_4"
msgstr ""

msgid "PLAYSTATION_5"
msgstr ""

msgid "PLAY_INTRO_VIDEO"
msgstr "Ludu enkondukan filmeton"

msgid "PLAY_MICROBE_INTRO_ON_NEW_GAME"
msgstr "Ludu Mikroban Enkondukon en ĉiu Nova Ludo"

msgid "PLAY_WITH_CURRENT_SETTING"
msgstr ""

msgid "POPULATION_CAPITAL"
msgstr "POPULACIO:"

#, fuzzy
msgid "POPULATION_COLON"
msgstr "{0} loĝantaro ŝanĝiĝis per {1} pro: {2}"

#, fuzzy
msgid "POPULATION_IN_PATCHES"
msgstr "POPULACIO:"

#, fuzzy
msgid "POPULATION_IN_PATCH_SHORT"
msgstr "POPULACIO:"

msgid "PREDATION_FOOD_SOURCE"
msgstr ""

#, fuzzy
msgid "PREDICTION_DETAILS_OPEN_TOOLTIP"
msgstr "Rekomenci"

msgid "PRESSURE"
msgstr "Premo"

msgid "PRESSURE_SHORT"
msgstr "Premo."

msgid "PRESS_KEY_DOT_DOT_DOT"
msgstr "Premu klavon..."

msgid "PREVIEW_IMAGE_DOES_NOT_EXIST"
msgstr ""

msgid "PREVIEW_IMAGE_IS_TOO_LARGE"
msgstr ""

#, fuzzy
msgid "PREVIOUS_COLON"
msgstr "Specioj:"

msgid "PROCESSING_LOADED_OBJECTS"
msgstr "Prilaborado de ŝarĝitaj objektoj"

msgid "PROCESS_ENVIRONMENT_SEPARATOR"
msgstr ""

msgid "PROCESS_PANEL_TITLE"
msgstr "Ĉelaj Procezoj"

msgid "PROGRAMMING_TEAM"
msgstr ""

msgid "PROJECT_MANAGEMENT_TEAM"
msgstr ""

msgid "PROTECT_MIGRATIONS_FROM_SPECIES_CAP"
msgstr ""

msgid "PROTECT_NEW_CELLS_FROM_SPECIES_CAP"
msgstr ""

msgid "PROTEINS"
msgstr "Proteinoj"

msgid "PROTOPLASM"
msgstr "Protoplasmo"

msgid "PULL_REQUESTS_PROGRAMMING"
msgstr ""

msgid "QUICK_LOAD"
msgstr "Rapida ŝarĝo"

msgid "QUICK_SAVE"
msgstr "Rapida konservado"

msgid "QUIT"
msgstr "Forlasu"

#, fuzzy
msgid "QUIT_BUTTON_TOOLTIP"
msgstr "Aldonunovan funkcion por klavo"

#, fuzzy
msgid "QUIT_GAME_WARNING"
msgstr "Averto Modo GLES2"

msgid "RANDOMIZE_SPECIES_NAME"
msgstr ""

#, fuzzy
msgid "RANDOM_SEED_TOOLTIP"
msgstr "Rekomenci"

msgid "RAW"
msgstr ""

#, fuzzy
msgid "RAW_VALUE_COLON"
msgstr "Rapideco:"

msgid "READING_SAVE_DATA"
msgstr "Legante konservadajn datumojn"

msgid "READY"
msgstr ""

msgid "RECOMMENDED_THRIVE_VERSION"
msgstr ""

#, fuzzy
msgid "REDDIT_TOOLTIP"
msgstr "Rekomenci"

msgid "REDO"
msgstr "Refaru"

msgid "REDO_THE_LAST_ACTION"
msgstr "Refarui la lastan agon"

msgid "REFRESH"
msgstr "Aktualigu"

msgid "REFUND_MIGRATIONS_IN_EXTINCTIONS"
msgstr ""

msgid "REPORT"
msgstr "Ra"

#, fuzzy
msgid "REPORT_BUG"
msgstr "Ra"

msgid "REPRODUCED"
msgstr "reproduktis"

#, fuzzy
msgid "REPRODUCTION"
msgstr "ATP-Produktado"

#, fuzzy
msgid "REPRODUCTION_ASEXUAL"
msgstr "ATP-Produktado"

#, fuzzy
msgid "REPRODUCTION_BUDDING"
msgstr "reproduktis"

#, fuzzy
msgid "REPRODUCTION_METHOD"
msgstr "reproduktis"

#, fuzzy
msgid "REQUIRES_NUCLEUS"
msgstr "Kerno/Nukleo"

#, fuzzy
msgid "RESEARCH"
msgstr "Rekomencu"

msgid "RESET"
msgstr "Rekomencu"

#, fuzzy
msgid "RESET_DEADZONES"
msgstr "Ĉu restarigu al defaŭltaj?"

msgid "RESET_DISMISSED_POPUPS"
msgstr ""

msgid "RESET_INPUTS_TO_DEFAULTS"
msgstr "Ĉu restarigu enirojn al defaŭltaj?"

#, fuzzy
msgid "RESET_KEYBINDINGS"
msgstr "Restarigu"

msgid "RESET_SETTINGS_TO_DEFAULTS"
msgstr "Defaŭlte"

msgid "RESET_TO_DEFAULTS"
msgstr "Ĉu restarigu al defaŭltaj?"

msgid "RESISTANT_TO_BASIC_ENGULFMENT"
msgstr ""

msgid "RESOLUTION"
msgstr "Distingivo:"

msgid "RESOURCE_ABSORBTION_SPEED"
msgstr "Rimedo-Absorba Rapideo"

#, fuzzy
msgid "RESOURCE_AMOUNT_SHORT"
msgstr "Premo."

#, fuzzy
msgid "RESOURCE_ENERGY"
msgstr "Rigardi Fontkodon"

#, fuzzy
msgid "RESOURCE_FOOD"
msgstr "Rigardi Fontkodon"

#, fuzzy
msgid "RESOURCE_ROCK"
msgstr "Rigardi Fontkodon"

#, fuzzy
msgid "RESOURCE_WOOD"
msgstr "Rigardi Fontkodon"

msgid "RESPIRATION"
msgstr "Spirado"

msgid "RESPONSIVE"
msgstr ""

msgid "RESTART_REQUIRED"
msgstr ""

msgid "RESUME"
msgstr "Rekomenci"

#, fuzzy
msgid "RESUME_TOOLTIP"
msgstr "Rekomenci"

msgid "RETURN_TO_MENU"
msgstr "Revenu al Menuo"

#, fuzzy
msgid "RETURN_TO_MENU_TOOLTIP"
msgstr "Revenu al Menuo"

#, fuzzy
msgid "RETURN_TO_MENU_WARNING"
msgstr "Revenu al Menuo"

#, fuzzy
msgid "REVEAL_ALL_PATCHES"
msgstr "disvastiĝas al flikĵj:"

#, fuzzy
msgid "REVOLUTIONARY_GAMES_SOCIAL_TOOLTIP"
msgstr "Aldonunovan funkcion por klavo"

#, fuzzy
msgid "RIGHT_ARROW"
msgstr "Dekstra musbutono"

msgid "RIGHT_MOUSE"
msgstr "Dekstra musbutono"

msgid "RIGID"
msgstr ""

msgid "RIGIDITY_MEMBRANE_DESCRIPTION"
msgstr "Pli malmola membrano pli rezistas damaĝon, sed malfaciligas la movadon de la ĉelo."

msgid "ROTATE_LEFT"
msgstr "Rotaciu maldekstren"

msgid "ROTATE_RIGHT"
msgstr "Rotaciu dekstren"

#, fuzzy
msgid "ROTATION_COLON"
msgstr "{0} loĝantaro ŝanĝiĝis per {1} pro: {2}"

msgid "RUN_AUTO_EVO_DURING_GAMEPLAY"
msgstr "aŭtomatan evolucion dum ludado"

msgid "RUN_ONE_STEP"
msgstr ""

msgid "RUN_RESULT_BY_SENDING_POPULATION"
msgstr "{0} sendas: {1} loĝantaro de loko: {2}"

msgid "RUN_RESULT_GENE_CODE"
msgstr "genkodo:"

#, fuzzy
msgid "RUN_RESULT_NICHE_FILL"
msgstr "genkodo:"

#, fuzzy
msgid "RUN_RESULT_SELECTION_PRESSURE_SPLIT"
msgstr "disvastiĝas al flikĵj:"

#, fuzzy
msgid "RUN_RESULT_SPLIT_FROM"
msgstr "genkodo:"

#, fuzzy
msgid "RUN_RESULT_SPLIT_OFF_TO"
msgstr "disvastiĝas al flikĵj:"

msgid "RUN_X_WORLDS"
msgstr ""

#, fuzzy
msgid "RUN_X_WORLDS_TOOLTIP"
msgstr "Aldonunovan funkcion por klavo"

msgid "RUSTICYANIN"
msgstr "Rusticianino"

msgid "RUSTICYANIN_DESCRIPTION"
msgstr "Rusticianino estas proteino kapabla uzi gasan karbonan dioksidon kaj oksigenon por oksigeni feron de unu kemia stato al alia. Ĉi tiu procezo, nomata Fera Respirado, liberigas energion, kiun la ĉelo tiam povas rikolti."

#, fuzzy
msgid "RUSTICYANIN_PROCESSES_DESCRIPTION"
msgstr "Rusticianino estas proteino kapabla uzi gasan karbonan dioksidon kaj oksigenon por oksigeni feron de unu kemia stato al alia. Ĉi tiu procezo, nomata Fera Respirado, liberigas energion, kiun la ĉelo tiam povas rikolti."

#, fuzzy
msgid "SAFE_MODE_EXPLANATION"
msgstr "{0} loĝantaro ŝanĝiĝis per {1} pro: {2}"

#, fuzzy
msgid "SAFE_MODE_TITLE"
msgstr "{0} loĝantaro ŝanĝiĝis per {1} pro: {2}"

msgid "SAVE"
msgstr "Konservu"

msgid "SAVE_AND_CONTINUE"
msgstr "Konservu kaj"

msgid "SAVE_AUTOSAVE"
msgstr "Aŭtomata konservado"

msgid "SAVE_DELETE_WARNING"
msgstr "Forigi ĉi tiun konservadon ne povas esti malfarita, ĉu vi certas, ke vi volas por ĉiam forigi {0}?"

msgid "SAVE_ERROR_INCLUDE_JSON_DEBUG_NOTE"
msgstr ""

msgid "SAVE_ERROR_TURN_ON_JSON_DEBUG_MODE"
msgstr ""

msgid "SAVE_FAILED"
msgstr "Konservado malsukcesis"

msgid "SAVE_GAME"
msgstr "Konservu"

#, fuzzy
msgid "SAVE_GAME_BUTTON_TOOLTIP"
msgstr "Aldonunovan funkcion por klavo"

msgid "SAVE_HAS_DIFFERENT_VERSION"
msgstr "Konservo havas malsaman version"

msgid "SAVE_HAS_DIFFERENT_VERSION_TEXT"
msgstr ""
"La versio de la konservado, kiun vi provas ŝarĝi, ne kongruas kun la ludversio.\n"
"Bonvolu ŝargi la konservadon permane per la menuo."

msgid "SAVE_HAS_INVALID_GAME_STATE"
msgstr "Konservado havas malvalidan ludstatan scenon"

msgid "SAVE_INVALID"
msgstr "Nevalide"

msgid "SAVE_IS_INVALID"
msgstr "Konservado ne validas"

#, fuzzy
msgid "SAVE_IS_UPGRADEABLE_DESCRIPTION"
msgstr "La vakuolo estas interna membraneca organeto uzata por stokado en la ĉelo. Ili estas kunmetitaj de pluraj kunfandiĝitaj vezikoj, pli malgrandaj membranaj strukturoj vaste uzataj en ĉeloj por stokado. Ĝi estas plenigita per akvo, kiu kutimas enhavi molekulojn, enzimojn, solidojn kaj aliajn substancojn. Ilia formo estas flua kaj povas varii inter ĉeloj."

msgid "SAVE_LOAD_ALREADY_LOADED_FREE_FAILURE"
msgstr ""

msgid "SAVE_MANUAL"
msgstr "Mane"

msgid "SAVE_QUICKSAVE"
msgstr "Rapida konservado"

msgid "SAVE_SPACE_USED"
msgstr "Spaco uzata:"

#, fuzzy
msgid "SAVE_UPGRADE_FAILED"
msgstr "Konservado malsukcesis"

#, fuzzy
msgid "SAVE_UPGRADE_FAILED_DESCRIPTION"
msgstr "La vakuolo estas interna membraneca organeto uzata por stokado en la ĉelo. Ili estas kunmetitaj de pluraj kunfandiĝitaj vezikoj, pli malgrandaj membranaj strukturoj vaste uzataj en ĉeloj por stokado. Ĝi estas plenigita per akvo, kiu kutimas enhavi molekulojn, enzimojn, solidojn kaj aliajn substancojn. Ilia formo estas flua kaj povas varii inter ĉeloj."

#, fuzzy
msgid "SAVING_DATA_FAILED_DUE_TO"
msgstr "Konservado malsukcesis! Escepto okazis"

#, fuzzy
msgid "SAVING_DOT_DOT_DOT"
msgstr "Serĉado..."

#, fuzzy
msgid "SAVING_FAILED_WITH_EXCEPTION"
msgstr "La vakuolo estas interna membraneca organeto uzata por stokado en la ĉelo. Ili estas kunmetitaj de pluraj kunfandiĝitaj vezikoj, pli malgrandaj membranaj strukturoj vaste uzataj en ĉeloj por stokado. Ĝi estas plenigita per akvo, kiu kutimas enhavi molekulojn, enzimojn, solidojn kaj aliajn substancojn. Ilia formo estas flua kaj povas varii inter ĉeloj."

#, fuzzy
msgid "SAVING_NOT_POSSIBLE"
msgstr "Konservado malsukcesis! Escepto okazis"

msgid "SAVING_SUCCEEDED"
msgstr "Konservado sukcesis"

msgid "SCALING_NONE"
msgstr ""

#, fuzzy
msgid "SCALING_ON"
msgstr ""
"Estas konflikto kun {0}.\n"
"Ĉu vi volas forigi la enigon de {1}?"

msgid "SCALING_ON_INVERSE"
msgstr ""

#, fuzzy
msgid "SCREEN_EFFECT"
msgstr "Eksteraj efikoj:"

#, fuzzy
msgid "SCREEN_EFFECT_GAMEBOY"
msgstr "Eksteraj efikoj:"

#, fuzzy
msgid "SCREEN_EFFECT_GAMEBOY_COLOR"
msgstr "Eksteraj efikoj:"

msgid "SCREEN_EFFECT_GREYSCALE"
msgstr ""

#, fuzzy
msgid "SCREEN_EFFECT_NONE"
msgstr "Kapabloj"

#, fuzzy
msgid "SCREEN_RELATIVE_MOVEMENT"
msgstr "popliigi la movadon"

msgid "SCROLLLOCK"
msgstr ""

msgid "SEARCH_DOT_DOT_DOT"
msgstr "Serĉado..."

msgid "SEARCH_PLACEHOLDER"
msgstr ""

msgid "SEARCH_RADIUS"
msgstr ""

msgid "SEA_FLOOR"
msgstr "Marfundo"

msgid "SECRETE_SLIME"
msgstr ""

#, fuzzy
msgid "SECRETE_SLIME_TOOLTIP"
msgstr "Rekomenci"

#, fuzzy
msgid "SEED_LABEL"
msgstr "Biomo: {0}"

msgid "SELECTED_COLON"
msgstr "Elektita(j):"

#, fuzzy
msgid "SELECTED_MOD"
msgstr "Elektita(j):"

#, fuzzy
msgid "SELECTED_SAVE_IS_INCOMPATIBLE_PROMPT"
msgstr "Elektita konservado ne kongruas"

#, fuzzy
msgid "SELECTED_SAVE_IS_INCOMPATIBLE_PROTOTYPE_PROMPT"
msgstr "Elektita konservado ne kongruas"

#, fuzzy
msgid "SELECTED_SAVE_IS_UPGRADEABLE_PROMPT"
msgstr "Elektita konservado ne kongruas"

#, fuzzy
msgid "SELECT_A_GENERATION"
msgstr "Elektita(j):"

msgid "SELECT_A_PATCH"
msgstr "Elektu flikaĵon por montri detalojn ĉi tie"

#, fuzzy
msgid "SELECT_A_SPECIES"
msgstr "Elektu flikaĵon por montri detalojn ĉi tie"

#, fuzzy
msgid "SELECT_A_TECHNOLOGY"
msgstr "Elektu flikaĵon por montri detalojn ĉi tie"

msgid "SELECT_CELL_TYPE_FROM_EDITOR"
msgstr ""

#, fuzzy
msgid "SELECT_ENZYME"
msgstr "Elektita(j):"

#, fuzzy
msgid "SELECT_OPTION"
msgstr "Elektita(j):"

msgid "SELECT_PREVIEW_IMAGE"
msgstr ""

#, fuzzy
msgid "SELECT_SPACE_STRUCTURE_TITLE"
msgstr "Strukturo"

msgid "SELECT_STRUCTURE_POPUP_TITLE"
msgstr ""

msgid "SELECT_TISSUE_TYPE_FROM_EDITOR"
msgstr ""

#, fuzzy
msgid "SELECT_VACUOLE_COMPOUND_COLON"
msgstr "Elektita(j):"

msgid "SEPTEMBER"
msgstr ""

msgid "SESSILE"
msgstr ""

msgid "SETTING_ONLY_APPLIES_TO_NEW_GAMES"
msgstr ""

msgid "SFX_VOLUME"
msgstr "Volumo de sonefektoj"

msgid "SHIFT"
msgstr "Shift"

#, fuzzy
msgid "SHOW_DAMAGE_EFFECT"
msgstr "La flagelo estas vip-simila fasko de proteinaj fibroj etendiĝantaj de la membrano de la ĉelo, kiu povas uzi ATP por ondigi kaj peli la ĉelon en direkto."

msgid "SHOW_HELP"
msgstr "Montru helpon"

#, fuzzy
msgid "SHOW_NEW_PATCH_NOTES"
msgstr "Kaverno"

#, fuzzy
msgid "SHOW_NEW_PATCH_NOTES_TOOLTIP"
msgstr "Kaverno"

msgid "SHOW_TUTORIALS"
msgstr "Montru lernilojn"

msgid "SHOW_TUTORIALS_IN_NEW_CURRENT_OPTION"
msgstr "Montru lernilojn (en ĉi tiu ludo)"

msgid "SHOW_TUTORIALS_IN_NEW_GAMES_OPTION"
msgstr "Montru lernilojn (en novaj ludoj)"

#, fuzzy
msgid "SHOW_UNSAVED_PROGRESS_WARNING"
msgstr ""
"Vi havas nesavitajn ŝanĝojn kiuj estis forĵetotajn.\n"
" Ĉu vi volas daŭrigi?"

#, fuzzy
msgid "SHOW_UNSAVED_PROGRESS_WARNING_TOOLTIP"
msgstr ""
"Vi havas nesavitajn ŝanĝojn kiuj estis forĵetotajn.\n"
" Ĉu vi volas daŭrigi?"

msgid "SHOW_WEB_NEWS_FEED"
msgstr ""

#, fuzzy
msgid "SIDEROPHORE_ACTION_TOOLTIP"
msgstr "Aldonunovan funkcion por klavo"

#, fuzzy
msgid "SIGNALING_AGENT"
msgstr ""
"Estas konflikto kun {0}.\n"
"Ĉu vi volas forigi la enigon de {1}?"

#, fuzzy
msgid "SIGNALING_AGENTS_ACTION_TOOLTIP"
msgstr "Nitrogenazo estas proteino kapabla uzi gasan nitrogenon kaj ĉelan energion en la formo de ATP por produkti amoniakon, ĉefan kreskonutraĵon por ĉeloj. Ĉi tio estas procezo nomata Anaeroba Nitrogena Fiksado. Ĉar la nitrogenazo estas suspensie en la citoplasmo, la ĉirkaŭa fluidaĵo iom fermentas."

#, fuzzy
msgid "SIGNALING_AGENT_DESCRIPTION"
msgstr "Nitrogenazo estas proteino kapabla uzi gasan nitrogenon kaj ĉelan energion en la formo de ATP por produkti amoniakon, ĉefan kreskonutraĵon por ĉeloj. Ĉi tio estas procezo nomata Anaeroba Nitrogena Fiksado. Ĉar la nitrogenazo estas suspensie en la citoplasmo, la ĉirkaŭa fluidaĵo iom fermentas."

#, fuzzy
msgid "SIGNALING_AGENT_PROCESSES_DESCRIPTION"
msgstr "Nitrogenazo estas proteino kapabla uzi gasan nitrogenon kaj ĉelan energion en la formo de ATP por produkti amoniakon, ĉefan kreskonutraĵon por ĉeloj. Ĉi tio estas procezo nomata Anaeroba Nitrogena Fiksado. Ĉar la nitrogenazo estas suspensie en la citoplasmo, la ĉirkaŭa fluidaĵo iom fermentas."

#, fuzzy
msgid "SIGNAL_COMMAND_AGGRESSION"
msgstr ""
"Estas konflikto kun {0}.\n"
"Ĉu vi volas forigi la enigon de {1}?"

msgid "SIGNAL_COMMAND_FLEE"
msgstr ""

msgid "SIGNAL_COMMAND_FOLLOW"
msgstr ""

msgid "SIGNAL_COMMAND_NONE"
msgstr ""

msgid "SIGNAL_COMMAND_TO_ME"
msgstr ""

#, fuzzy
msgid "SIGNAL_TO_EMIT"
msgstr ""
"Estas konflikto kun {0}.\n"
"Ĉu vi volas forigi la enigon de {1}?"

msgid "SILICA"
msgstr "Siliko"

msgid "SILICA_MEMBRANE_DESCRIPTION"
msgstr "Ĉi tiu membrano havas fortan silikan muron. Ĝi povas bone rezisti ĝeneralan damaĝon kaj tre rezistas al fizika damaĝo. Ĝi ankaŭ postulas malpli da energio por konservi sian formon. Tamen ĝi malrapidigas la ĉelon kaj la ĉelo sorbas resurson kun malpli granda rapideco."

msgid "SIZE_COLON"
msgstr "Grandeco:"

msgid "SLIDESHOW"
msgstr ""

msgid "SLIME_JET"
msgstr ""

#, fuzzy
msgid "SLIME_JET_DESCRIPTION"
msgstr "La gluiĝemaj internaĵoj de ĉelo. La citoplasmo estas la baza miksaĵo de jonoj, proteinoj kaj aliaj substancoj solvitaj en akvo, kiu plenigas la internon de la ĉelo. Unu el la funkcioj, kiujn ĝi plenumas, estas Fermentado, la konvertiĝo de glukozo en ATP-energion. Por havi pli progresintajn metabolojn, ĉeloj, al kiuj mankas organetoj, uzas energion de ATP. Ĝi ankaŭ estas uzita por stoki molekulojn en la ĉelo kaj kreskigi la grandecon de la ĉelo."

#, fuzzy
msgid "SLIME_JET_PROCESSES_DESCRIPTION"
msgstr "La gluiĝemaj internaĵoj de ĉelo. La citoplasmo estas la baza miksaĵo de jonoj, proteinoj kaj aliaj substancoj solvitaj en akvo, kiu plenigas la internon de la ĉelo. Unu el la funkcioj, kiujn ĝi plenumas, estas Fermentado, la konvertiĝo de glukozo en ATP-energion. Por havi pli progresintajn metabolojn, ĉeloj, al kiuj mankas organetoj, uzas energion de ATP. Ĝi ankaŭ estas uzita por stoki molekulojn en la ĉelo kaj kreskigi la grandecon de la ĉelo."

msgid "SMALL_IRON_CHUNK"
msgstr "Malgranda Fera Peco"

#, fuzzy
msgid "SOCIETY_STAGE"
msgstr ""
"Sur fora fremda planedo, vulkana kaj meteora agado kondukis al la disvolviĝo de nova fenomeno en la universo.\n"
"\n"
"Vivo.\n"
"\n"
"Simplaj mikroboj loĝas en la profundaj regionoj de la oceano. Vi estas la lasta universala komuna prapatro (LUCA) sur ĉi tiu planedo.\n"
"\n"
"Por postvivi en ĉi tiu malamika mondo, vi devos kolekti iujn ajn komponaĵojn, kiujn vi povas trovi, kaj evoluigi ĉiun generacion por konkurenci kontraŭ la aliaj specioj de mikroboj."

msgid "SOUND"
msgstr "Sono"

#, fuzzy
msgid "SOUND_TEAM"
msgstr "Sono"

msgid "SOUND_TEAM_LEAD"
msgstr ""

msgid "SOUND_TEAM_LEADS"
msgstr ""

msgid "SPACE"
msgstr ""

#, fuzzy
msgid "SPACE_STAGE"
msgstr ""
"Sur fora fremda planedo, vulkana kaj meteora agado kondukis al la disvolviĝo de nova fenomeno en la universo.\n"
"\n"
"Vivo.\n"
"\n"
"Simplaj mikroboj loĝas en la profundaj regionoj de la oceano. Vi estas la lasta universala komuna prapatro (LUCA) sur ĉi tiu planedo.\n"
"\n"
"Por postvivi en ĉi tiu malamika mondo, vi devos kolekti iujn ajn komponaĵojn, kiujn vi povas trovi, kaj evoluigi ĉiun generacion por konkurenci kontraŭ la aliaj specioj de mikroboj."

#, fuzzy
msgid "SPACE_STRUCTURE_HAS_RESOURCES"
msgstr "Strukturo"

#, fuzzy
msgid "SPACE_STRUCTURE_NO_EXTRA_DESCRIPTION"
msgstr "Strukturo"

msgid "SPACE_STRUCTURE_WAITING_CONSTRUCTION"
msgstr ""

msgid "SPAWN_AMMONIA"
msgstr "Generu amoniakon"

msgid "SPAWN_ENEMY"
msgstr ""

msgid "SPAWN_ENEMY_CHEAT_FAIL"
msgstr ""

msgid "SPAWN_GLUCOSE"
msgstr "Generu glukozon"

msgid "SPAWN_PHOSPHATES"
msgstr "Generu fosfaton"

msgid "SPECIAL_MOUSE_1"
msgstr "Musa Speciala 1"

msgid "SPECIAL_MOUSE_2"
msgstr "Musa Specialaĵo 2"

#, fuzzy
msgid "SPECIES"
msgstr "Listo de Specioj"

msgid "SPECIES_COLON"
msgstr "Specioj:"

#, fuzzy
msgid "SPECIES_DETAIL_TEXT"
msgstr "Listo de Specioj"

#, fuzzy
msgid "SPECIES_HAS_A_MUTATION"
msgstr "havas mutacion"

msgid "SPECIES_LIST"
msgstr "Listo de Specioj"

msgid "SPECIES_NAME_DOT_DOT_DOT"
msgstr "Specia nomo..."

#, fuzzy
msgid "SPECIES_NAME_TOO_LONG_POPUP"
msgstr "Specia nomo..."

msgid "SPECIES_POPULATION"
msgstr "Specio loĝantaro"

msgid "SPECIES_PRESENT"
msgstr "Nunaj specio"

msgid "SPECIES_SPLIT_BY_MUTATION_THRESHOLD_POPULATION_AMOUNT"
msgstr ""

msgid "SPECIES_SPLIT_BY_MUTATION_THRESHOLD_POPULATION_FRACTION"
msgstr ""

#, fuzzy
msgid "SPECIES_TO_FIND"
msgstr "Specioj:"

#, fuzzy
msgid "SPECIES_WITH_POPULATION"
msgstr "Specio loĝantaro"

msgid "SPEED"
msgstr "Rapideco"

msgid "SPEED_COLON"
msgstr "Rapideco:"

#, fuzzy
msgid "SPREAD_TO_PATCHES"
msgstr "disvastiĝas al flikĵj:"

msgid "SPRINT"
msgstr ""

#, fuzzy
msgid "SPRINT_ACTION_TOOLTIP"
msgstr "Aldonunovan funkcion por klavo"

#, fuzzy
msgid "STAGE_MENU_BUTTON_TOOLTIP"
msgstr "Aldonunovan funkcion por klavo"

#, fuzzy
msgid "START"
msgstr "Komenco"

msgid "STARTING"
msgstr "Komenco"

msgid "START_CALIBRATION"
msgstr ""

#, fuzzy
msgid "START_GAME"
msgstr "Konservu"

msgid "START_RESEARCH"
msgstr ""

msgid "STATISTICS"
msgstr "Statistiko"

#, fuzzy
msgid "STAT_ATP_PRODUCTION_REDUCTION"
msgstr "ATP-PRODUKTO ESTAS TRE MALALTA!"

#, fuzzy
msgid "STAT_BASE_MOVEMENT_REDUCTION"
msgstr "Baza Movado"

msgid "STAT_DAMAGE"
msgstr ""

msgid "STAT_DAMAGE_PER_OXYGEN"
msgstr ""

msgid "STEAM_CLIENT_INIT_FAILED"
msgstr ""

msgid "STEAM_ERROR_ACCOUNT_DOES_NOT_OWN_PRODUCT"
msgstr ""

msgid "STEAM_ERROR_ACCOUNT_READ_ONLY"
msgstr ""

msgid "STEAM_ERROR_ALREADY_UPLOADED"
msgstr ""

msgid "STEAM_ERROR_BANNED"
msgstr ""

msgid "STEAM_ERROR_CLOUD_LIMIT_EXCEEDED"
msgstr ""

#, fuzzy
msgid "STEAM_ERROR_DUPLICATE_NAME"
msgstr "ludanto mortis"

msgid "STEAM_ERROR_FILE_NOT_FOUND"
msgstr ""

msgid "STEAM_ERROR_INSUFFICIENT_PRIVILEGE"
msgstr ""

#, fuzzy
msgid "STEAM_ERROR_INVALID_PARAMETER"
msgstr "Konservado havas malvalidan ludstatan scenon"

#, fuzzy
msgid "STEAM_ERROR_LOCKING_FAILED"
msgstr "Konservado malsukcesis! Escepto okazis"

msgid "STEAM_ERROR_NOT_LOGGED_IN"
msgstr ""

msgid "STEAM_ERROR_TIMEOUT"
msgstr ""

msgid "STEAM_ERROR_UNAVAILABLE"
msgstr ""

msgid "STEAM_ERROR_UNKNOWN"
msgstr ""

#, fuzzy
msgid "STEAM_INIT_FAILED"
msgstr "Konservado malsukcesis! Escepto okazis"

#, fuzzy
msgid "STEAM_INIT_FAILED_DESCRIPTION"
msgstr "La vakuolo estas interna membraneca organeto uzata por stokado en la ĉelo. Ili estas kunmetitaj de pluraj kunfandiĝitaj vezikoj, pli malgrandaj membranaj strukturoj vaste uzataj en ĉeloj por stokado. Ĝi estas plenigita per akvo, kiu kutimas enhavi molekulojn, enzimojn, solidojn kaj aliajn substancojn. Ilia formo estas flua kaj povas varii inter ĉeloj."

#, fuzzy
msgid "STEAM_TOOLTIP"
msgstr "Rekomenci"

#, fuzzy
msgid "STEM_CELL_NAME"
msgstr "Via Salutnomo:"

msgid "STOP"
msgstr ""

msgid "STORAGE"
msgstr "Stokado"

#, fuzzy
msgid "STORAGE_COLON"
msgstr "Stokado"

msgid "STORAGE_STATISTICS_SECONDS_OF_COMPOUND"
msgstr ""

msgid "STORE_LOGGED_IN_AS"
msgstr ""

msgid "STRAIN_BAR_VISIBILITY"
msgstr ""

#, fuzzy
msgid "STRATEGY_STAGES"
msgstr ""
"Sur fora fremda planedo, vulkana kaj meteora agado kondukis al la disvolviĝo de nova fenomeno en la universo.\n"
"\n"
"Vivo.\n"
"\n"
"Simplaj mikroboj loĝas en la profundaj regionoj de la oceano. Vi estas la lasta universala komuna prapatro (LUCA) sur ĉi tiu planedo.\n"
"\n"
"Por postvivi en ĉi tiu malamika mondo, vi devos kolekti iujn ajn komponaĵojn, kiujn vi povas trovi, kaj evoluigi ĉiun generacion por konkurenci kontraŭ la aliaj specioj de mikroboj."

msgid "STRICT_NICHE_COMPETITION"
msgstr ""

msgid "STRUCTURAL"
msgstr "Struktura"

msgid "STRUCTURE"
msgstr "Strukturo"

msgid "STRUCTURE_ASCENSION_GATE"
msgstr ""

#, fuzzy
msgid "STRUCTURE_DYSON_SWARM"
msgstr "Strukturo"

msgid "STRUCTURE_HAS_REQUIRED_RESOURCES_TO_BUILD"
msgstr ""

msgid "STRUCTURE_HUNTER_GATHERER_LODGE"
msgstr ""

msgid "STRUCTURE_IN_PROGRESS_CONSTRUCTION"
msgstr ""

msgid "STRUCTURE_REQUIRED_RESOURCES_TO_FINISH"
msgstr ""

msgid "STRUCTURE_SELECTION_MENU_ENTRY"
msgstr ""

msgid "STRUCTURE_SELECTION_MENU_ENTRY_NOT_ENOUGH_RESOURCES"
msgstr ""

msgid "STRUCTURE_SOCIETY_CENTER"
msgstr ""

msgid "STRUCTURE_STEAM_POWERED_FACTORY"
msgstr ""

msgid "SUCCESSFUL_KILL"
msgstr "sukcesa"

msgid "SUCCESSFUL_SCAVENGE"
msgstr "sukcesa ordaranĝado"

msgid "SUCCESS_BUT_MISSING_ID"
msgstr ""

#, fuzzy
msgid "SUICIDE_BUTTON_TOOLTIP"
msgstr "Aldonunovan funkcion por klavo"

msgid "SUNLIGHT"
msgstr "Sunlumo"

msgid "SUPPORTER_PATRONS"
msgstr ""

msgid "SWITCH_TO_FRONT_CAMERA"
msgstr ""

msgid "SWITCH_TO_RIGHT_CAMERA"
msgstr ""

msgid "SWITCH_TO_TOP_CAMERA"
msgstr ""

msgid "SYSREQ"
msgstr ""

msgid "TAB_SECONDARY_SWITCH_LEFT"
msgstr ""

msgid "TAB_SECONDARY_SWITCH_RIGHT"
msgstr ""

#, fuzzy
msgid "TAB_SWITCH_LEFT"
msgstr "Rotaciu maldekstren"

#, fuzzy
msgid "TAB_SWITCH_RIGHT"
msgstr "Rotaciu dekstren"

msgid "TAGS_IS_WHITESPACE"
msgstr ""

msgid "TAKE_SCREENSHOT"
msgstr "Prenu ekrankopion"

#, fuzzy
msgid "TARGET_TYPE_COLON"
msgstr "SP:"

msgid "TECHNOLOGY_ASCENSION"
msgstr ""

msgid "TECHNOLOGY_HUNTER_GATHERING"
msgstr ""

msgid "TECHNOLOGY_LEVEL_ADVANCED_SPACE"
msgstr ""

msgid "TECHNOLOGY_LEVEL_INDUSTRIAL"
msgstr ""

msgid "TECHNOLOGY_LEVEL_PRE_SOCIETY"
msgstr ""

msgid "TECHNOLOGY_LEVEL_PRIMITIVE"
msgstr ""

msgid "TECHNOLOGY_LEVEL_SCIFI"
msgstr ""

msgid "TECHNOLOGY_LEVEL_SPACE_AGE"
msgstr ""

msgid "TECHNOLOGY_REQUIRED_LEVEL"
msgstr ""

msgid "TECHNOLOGY_ROCKETRY"
msgstr ""

msgid "TECHNOLOGY_SIMPLE_STONE_TOOLS"
msgstr ""

msgid "TECHNOLOGY_SOCIETY_CENTER"
msgstr ""

msgid "TECHNOLOGY_STEAM_POWER"
msgstr ""

msgid "TECHNOLOGY_UNLOCKED_NOTICE"
msgstr ""

msgid "TEMPERATURE"
msgstr "Temperaturo"

msgid "TEMPERATURE_SHORT"
msgstr "Tеmp."

msgid "TESTING_TEAM"
msgstr ""

msgid "THANKS_FOR_BUYING_THRIVE"
msgstr ""

msgid "THANKS_FOR_PLAYING"
msgstr ""

#, fuzzy
msgid "THANK_YOU_TITLE"
msgstr "VI PROSPERIS!"

msgid "THEORY_TEAM"
msgstr ""

msgid "THERMOPLAST"
msgstr "Termika plasto"

msgid "THERMOPLAST_DESCRIPTION"
msgstr "La termoplasto estas duobla membranstrukturo enhavanta termosentemajn pigmentojn kunigitajn en membranaj sakoj. Ĝi estas prokarioto asimilita por uzo de sia eŭkariota gastiganto. La pigmentoj en la termoplasto povas uzi la energion de varmaj diferencoj en la medio por produkti glukozon el akvo kaj gasa karbona dioksido en procezo nomita Termosintezo. La rapideco de ĝia produktado de glukozo dependas de la koncentriĝo de karbona dioksido kaj temperaturo."

#, fuzzy
msgid "THERMOPLAST_PROCESSES_DESCRIPTION"
msgstr "La termoplasto estas duobla membranstrukturo enhavanta termosentemajn pigmentojn kunigitajn en membranaj sakoj. Ĝi estas prokarioto asimilita por uzo de sia eŭkariota gastiganto. La pigmentoj en la termoplasto povas uzi la energion de varmaj diferencoj en la medio por produkti glukozon el akvo kaj gasa karbona dioksido en procezo nomita Termosintezo. La rapideco de ĝia produktado de glukozo dependas de la koncentriĝo de karbona dioksido kaj temperaturo."

#, fuzzy
msgid "THERMOSYNTHASE"
msgstr "Kemisintezo"

#, fuzzy
msgid "THERMOSYNTHASE_DESCRIPTION"
msgstr "La termoplasto estas duobla membranstrukturo enhavanta termosentemajn pigmentojn kunigitajn en membranaj sakoj. Ĝi estas prokarioto asimilita por uzo de sia eŭkariota gastiganto. La pigmentoj en la termoplasto povas uzi la energion de varmaj diferencoj en la medio por produkti glukozon el akvo kaj gasa karbona dioksido en procezo nomita Termosintezo. La rapideco de ĝia produktado de glukozo dependas de la koncentriĝo de karbona dioksido kaj temperaturo."

#, fuzzy
msgid "THERMOSYNTHASE_PROCESSES_DESCRIPTION"
msgstr "La termoplasto estas duobla membranstrukturo enhavanta termosentemajn pigmentojn kunigitajn en membranaj sakoj. Ĝi estas prokarioto asimilita por uzo de sia eŭkariota gastiganto. La pigmentoj en la termoplasto povas uzi la energion de varmaj diferencoj en la medio por produkti glukozon el akvo kaj gasa karbona dioksido en procezo nomita Termosintezo. La rapideco de ĝia produktado de glukozo dependas de la koncentriĝo de karbona dioksido kaj temperaturo."

#, fuzzy
msgid "THERMOSYNTHESIS"
msgstr "Kemisintezo"

msgid "THE_AMOUNT_OF_GLUCOSE_HAS_BEEN_REDUCED"
msgstr "La kvanto de glukozo reduktiĝis al {0} de la antaŭa kvanto."

msgid "THE_DISTURBANCE"
msgstr ""

msgid "THIS_IS_LOCAL_MOD"
msgstr ""

msgid "THIS_IS_WORKSHOP_MOD"
msgstr ""

msgid "THREADS"
msgstr ""

msgid "THRIVEOPEDIA"
msgstr ""

msgid "THRIVEOPEDIA_CURRENT_WORLD_PAGE_TITLE"
msgstr ""

msgid "THRIVEOPEDIA_EVOLUTIONARY_TREE_PAGE_TITLE"
msgstr ""

msgid "THRIVEOPEDIA_HINT_IN_GAME"
msgstr ""

msgid "THRIVEOPEDIA_HOME_INFO"
msgstr ""

msgid "THRIVEOPEDIA_HOME_PAGE_TITLE"
msgstr ""

msgid "THRIVEOPEDIA_MUSEUM_PAGE_TITLE"
msgstr ""

msgid "THRIVEOPEDIA_PATCH_MAP_PAGE_TITLE"
msgstr ""

msgid "THRIVE_LICENSES"
msgstr ""

msgid "THYLAKOID"
msgstr "Tilakoido"

msgid "THYLAKOIDS"
msgstr "Tilakoidoj"

msgid "THYLAKOIDS_DESCRIPTION"
msgstr "Tilakoidoj estas aretoj de proteinoj kaj fotosentemaj pigmentoj. La pigmentoj povas uzi la luman energion por produkti glukozon el akvo kaj gasa karbondioksido en procezo nomita fotosintezo. Ĉi tiuj pigmentoj ankaŭ donas al ili distingan koloron. La rapideco de ilia glukozoproduktado dependas de la koncentriĝo de karbona dioksido kaj intenseco de lumo. Ĉar la tilakoidoj estas pendigitaj rekte en la citoplasmo, la ĉirkaŭa fluidaĵo iom fermentas."

msgid "TIDEPOOL"
msgstr "Tajdbaseno"

msgid "TIMELINE"
msgstr "Templinio"

msgid "TIMELINE_GLOBAL_FILTER_TOOLTIP"
msgstr ""

msgid "TIMELINE_LOCAL_FILTER_TOOLTIP"
msgstr ""

#, fuzzy
msgid "TIMELINE_NICHE_FILL"
msgstr "genkodo:"

#, fuzzy
msgid "TIMELINE_SELECTION_PRESSURE_SPLIT"
msgstr "disvastiĝas al flikĵj:"

#, fuzzy
msgid "TIMELINE_SPECIES_BECAME_MULTICELLULAR"
msgstr ""
"Kolektu glukozon (blankajn nubojn) moviĝante super ili.\n"
"Via ĉelo bezonas glukozon por produkti energion por resti viva.\n"
"Sekvu la linion de via ĉelo al proksima glukozo."

msgid "TIMELINE_SPECIES_EXTINCT"
msgstr ""

msgid "TIMELINE_SPECIES_EXTINCT_LOCAL"
msgstr ""

msgid "TIMELINE_SPECIES_MIGRATED_FROM"
msgstr ""

msgid "TIMELINE_SPECIES_MIGRATED_TO"
msgstr ""

#, fuzzy
msgid "TIMELINE_SPECIES_POPULATION_DECREASE"
msgstr "Specio loĝantaro"

#, fuzzy
msgid "TIMELINE_SPECIES_POPULATION_INCREASE"
msgstr "Specio loĝantaro"

msgid "TIME_INDICATOR_TOOLTIP"
msgstr ""

msgid "TIME_OF_DAY"
msgstr ""

#, fuzzy
msgid "TITLE_COLON"
msgstr "Grandeco:"

#, fuzzy
msgid "TOGGLE_BINDING"
msgstr "Ŝaltu engluton"

#, fuzzy
msgid "TOGGLE_BINDING_TOOLTIP"
msgstr "Ŝaltu engluton"

#, fuzzy
msgid "TOGGLE_DEBUG_PANEL"
msgstr "Ŝaltu engluton"

msgid "TOGGLE_ENGULF"
msgstr "Ŝaltu engluton"

#, fuzzy
msgid "TOGGLE_ENGULF_TOOLTIP"
msgstr "Ŝaltu engluton"

msgid "TOGGLE_FPS"
msgstr "Ŝaltu FPS-ekranon"

msgid "TOGGLE_FULLSCREEN"
msgstr "Ŝaltu FPS-ekranon"

#, fuzzy
msgid "TOGGLE_HUD_HIDE"
msgstr "Ŝaltu engluton"

#, fuzzy
msgid "TOGGLE_INVENTORY"
msgstr "Ŝaltu engluton"

#, fuzzy
msgid "TOGGLE_METRICS"
msgstr "Ŝaltu FPS-ekranon"

#, fuzzy
msgid "TOGGLE_MUCOCYST_DEFENCE"
msgstr "Ŝaltu FPS-ekranon"

msgid "TOGGLE_NAVIGATION_TREE"
msgstr ""

msgid "TOGGLE_PAUSE"
msgstr ""

#, fuzzy
msgid "TOGGLE_UNBINDING"
msgstr "Ŝaltu engluton"

msgid "TOOLS"
msgstr "Iloj"

msgid "TOOL_HAND_AXE"
msgstr ""

#, fuzzy
msgid "TOTAL_GATHERED_ENERGY_COLON"
msgstr "Specioj:"

msgid "TOTAL_SAVES"
msgstr "Entute konservadoj:"

msgid "TOXIN_CHANNEL_INHIBITOR"
msgstr ""

#, fuzzy
msgid "TOXIN_CHANNEL_INHIBITOR_DESCRIPTION"
msgstr "La toksina vakuolo estas vakuolo, kiu estis modifita por la specifa produktado, stokado kaj sekrecio de oxytoxy toksinoj. Pli da toksinaj vacuoloj pliigos la rapidecon, per kiu toksinoj povas esti liberigitaj."

#, fuzzy
msgid "TOXIN_CYTOTOXIN"
msgstr "Aldonunovan funkcion por klavo"

#, fuzzy
msgid "TOXIN_CYTOTOXIN_DESCRIPTION"
msgstr "La toksina vakuolo estas vakuolo, kiu estis modifita por la specifa produktado, stokado kaj sekrecio de oxytoxy toksinoj. Pli da toksinaj vacuoloj pliigos la rapidecon, per kiu toksinoj povas esti liberigitaj."

msgid "TOXIN_FIRE_RATE_TOXICITY_COLON"
msgstr ""

#, fuzzy
msgid "TOXIN_MACROLIDE"
msgstr ""
"Toksa\n"
"Vakuolo"

#, fuzzy
msgid "TOXIN_MACROLIDE_DESCRIPTION"
msgstr "La toksina vakuolo estas vakuolo, kiu estis modifita por la specifa produktado, stokado kaj sekrecio de oxytoxy toksinoj. Pli da toksinaj vacuoloj pliigos la rapidecon, per kiu toksinoj povas esti liberigitaj."

msgid "TOXIN_OXYGEN_METABOLISM_INHIBITOR"
msgstr ""

#, fuzzy
msgid "TOXIN_OXYGEN_METABOLISM_INHIBITOR_DESCRIPTION"
msgstr "Metabolosomoj estas aretoj de proteinoj envolvitaj en proteinaj ŝeloj. Ili povas konverti glukozon en ATP kun multe pli alta rapideco ol oni povas esti farita en la citoplasmo en proceso nomita Aeroba Respirado. Tamen ĝi postulas oksigenon por funkcii, kaj pli malaltaj niveloj de oksigeno en la medio malrapidigos la rapidon de ĝia produktado de ATP. Ĉar la metabolosomoj estas suspenditaj rekte en la citoplasmo, la ĉirkaŭa likvaĵo iom fermentas."

#, fuzzy
msgid "TOXIN_OXYTOXY_DESCRIPTION"
msgstr "La toksina vakuolo estas vakuolo, kiu estis modifita por la specifa produktado, stokado kaj sekrecio de oxytoxy toksinoj. Pli da toksinaj vacuoloj pliigos la rapidecon, per kiu toksinoj povas esti liberigitaj."

msgid "TOXIN_PREFER_FIRE_RATE"
msgstr ""

msgid "TOXIN_PREFER_TOXICITY"
msgstr ""

#, fuzzy
msgid "TOXIN_PROPERTIES_HEADING"
msgstr "Toksinrezisto"

msgid "TOXIN_RESISTANCE"
msgstr "Toksinrezisto"

#, fuzzy
msgid "TOXIN_TOXICITY_CUSTOMIZATION_TOOLTIP"
msgstr "{0} loĝantaro ŝanĝiĝis per {1} pro: {2}"

#, fuzzy
msgid "TOXIN_TYPE_COLON"
msgstr "SP:"

#, fuzzy
msgid "TOXIN_TYPE_CUSTOMIZATION_EXPLANATION"
msgstr "{0} loĝantaro ŝanĝiĝis per {1} pro: {2}"

msgid "TOXIN_VACUOLE"
msgstr ""
"Toksa\n"
"Vakuolo"

#, fuzzy
msgid "TOXIN_VACUOLE_DESCRIPTION"
msgstr "La toksina vakuolo estas vakuolo, kiu estis modifita por la specifa produktado, stokado kaj sekrecio de oxytoxy toksinoj. Pli da toksinaj vacuoloj pliigos la rapidecon, per kiu toksinoj povas esti liberigitaj."

#, fuzzy
msgid "TOXIN_VACUOLE_PROCESSES_DESCRIPTION"
msgstr "La toksina vakuolo estas vakuolo, kiu estis modifita por la specifa produktado, stokado kaj sekrecio de oxytoxy toksinoj. Pli da toksinaj vacuoloj pliigos la rapidecon, per kiu toksinoj povas esti liberigitaj."

msgid "TO_BE_IMPLEMENTED"
msgstr "Devos ankoraŭ esti farita."

#, fuzzy
msgid "TRANSLATORS"
msgstr "Helpu Traduki La Ludon"

#, fuzzy
msgid "TRANSPARENCY"
msgstr "Helpu Traduki La Ludon"

#, fuzzy
msgid "TRY_FOSSILISING_SOME_SPECIES"
msgstr "Prenu ekrankopion"

msgid "TRY_MAKING_A_SAVE"
msgstr ""

#, fuzzy
msgid "TRY_TAKING_SOME_SCREENSHOTS"
msgstr "Prenu ekrankopion"

#, fuzzy
msgid "TUTORIAL"
msgstr "Lernilo"

#, fuzzy
msgid "TUTORIAL_EARLY_MULTICELLULAR_STAGE_WELCOME"
msgstr "Ŝarĝante Mikrobredaktilon"

#, fuzzy
msgid "TUTORIAL_MICROBE_EDITOR_ATP_BALANCE_INTRO"
msgstr ""
"Bonvenon al la Mikrobredaktilo.\n"
"Ĉi tie vi povas revizii, kio okazis ekde la komenco de la ludo aŭ kiam vi laste estis en la redaktilo. Kaj ekde nun vi povas ŝanĝi viajn speciojn.\n"
"\n"
"En ĉi tiu langeto vi povas vidi raporton pri kiaj specioj ekzistas, kie kaj kiaj estas iliaj populacioj. Vi ankaŭ povas vidi mediajn ŝanĝojn supre.\n"
"\n"
"Por iri al la sekva redakta langeto, premu la sekvan butonon en la dekstra fundo."

#, fuzzy
msgid "TUTORIAL_MICROBE_EDITOR_AUTO-EVO_PREDICTION"
msgstr ""
"Jen la flikaĵa mapo/karto.\n"
"Ĉi tie vi povas vidi la malsamajn flikaĵojn en kiuj mikroboj povas vivi.\n"
"Via nuna diakilo estas reliefigita.\n"
"Vi povas alklaki la flikaĵojn per via muso por elekti ilin por vidi iliajn detalojn dekstre.\n"
"\n"
"Se vi elektas flikaĵon apud tiu, en kiu vi nun troviĝas, vi povas premi la butonon dekstre por movi tien. Ĉi tio permesas al via loĝantaro disvastiĝi al novaj flikaĵoj.\n"
"\n"
"Elektu flikaĵon por daŭrigi."

#, fuzzy
msgid "TUTORIAL_MICROBE_EDITOR_CELL_TEXT"
msgstr ""
"Bonvenon al la Mikrobredaktilo.\n"
"Ĉi tie vi povas revizii, kio okazis ekde la komenco de la ludo aŭ kiam vi laste estis en la redaktilo. Kaj ekde nun vi povas ŝanĝi viajn speciojn.\n"
"\n"
"En ĉi tiu langeto vi povas vidi raporton pri kiaj specioj ekzistas, kie kaj kiaj estas iliaj populacioj. Vi ankaŭ povas vidi mediajn ŝanĝojn supre.\n"
"\n"
"Por iri al la sekva redakta langeto, premu la sekvan butonon en la dekstra fundo."

#, fuzzy
msgid "TUTORIAL_MICROBE_EDITOR_CHEMORECEPTOR"
msgstr ""
"Bonvenon al la Mikrobredaktilo.\n"
"Ĉi tie vi povas revizii, kio okazis ekde la komenco de la ludo aŭ kiam vi laste estis en la redaktilo. Kaj ekde nun vi povas ŝanĝi viajn speciojn.\n"
"\n"
"En ĉi tiu langeto vi povas vidi raporton pri kiaj specioj ekzistas, kie kaj kiaj estas iliaj populacioj. Vi ankaŭ povas vidi mediajn ŝanĝojn supre.\n"
"\n"
"Por iri al la sekva redakta langeto, premu la sekvan butonon en la dekstra fundo."

#, fuzzy
msgid "TUTORIAL_MICROBE_EDITOR_ENDING_TEXT"
msgstr ""
"Tiuj estas la bazoj por redakti vian specion. Vi povas kontroli la aliajn langetojn de ĉelredaktilo por eĉ pli da agardoj.\n"
"\n"
"Vi povas renomi vian specion alklakante la nunan specian nomon kaj redaktante la tekston.\n"
"\n"
"Komence vi devas teni vian ĉelon malgranda kaj direktiĝi al la surfacaj flikaĵoj.\n"
"\n"
"Bonŝancon!"

#, fuzzy
msgid "TUTORIAL_MICROBE_EDITOR_FLAGELLUM"
msgstr ""
"Bonvenon al la Mikrobredaktilo.\n"
"Ĉi tie vi povas revizii, kio okazis ekde la komenco de la ludo aŭ kiam vi laste estis en la redaktilo. Kaj ekde nun vi povas ŝanĝi viajn speciojn.\n"
"\n"
"En ĉi tiu langeto vi povas vidi raporton pri kiaj specioj ekzistas, kie kaj kiaj estas iliaj populacioj. Vi ankaŭ povas vidi mediajn ŝanĝojn supre.\n"
"\n"
"Por iri al la sekva redakta langeto, premu la sekvan butonon en la dekstra fundo."

#, fuzzy
msgid "TUTORIAL_MICROBE_EDITOR_MODIFY_ORGANELLE"
msgstr ""
"Forigi organetojn ankaŭ kostas MP, ĉar ĝi estas mutacio por via specio. Vi povas dekstre alklaki organetojn por aperigi la organan menuon kaj elekti la forigan opcion por forigi ilin.\n"
"\n"
"Se vi eraras, vi povas malfari iun ajn ŝanĝon, kiun vi faras en la redaktilo.\n"
"\n"
"Noto: forigi organetojn, kiujn vi lokis en la nuna redakta kunsido, estas senpaga.\n"
"\n"
"Alklaku la malfaran butonon por daŭrigi."

#, fuzzy
msgid "TUTORIAL_MICROBE_EDITOR_NEGATIVE_ATP_BALANCE"
msgstr ""
"Bonvenon al la Mikrobredaktilo.\n"
"Ĉi tie vi povas revizii, kio okazis ekde la komenco de la ludo aŭ kiam vi laste estis en la redaktilo. Kaj ekde nun vi povas ŝanĝi viajn speciojn.\n"
"\n"
"En ĉi tiu langeto vi povas vidi raporton pri kiaj specioj ekzistas, kie kaj kiaj estas iliaj populacioj. Vi ankaŭ povas vidi mediajn ŝanĝojn supre.\n"
"\n"
"Por iri al la sekva redakta langeto, premu la sekvan butonon en la dekstra fundo."

#, fuzzy
msgid "TUTORIAL_MICROBE_EDITOR_NO_CHANGES_MADE"
msgstr ""
"Tiuj estas la bazoj por redakti vian specion. Vi povas kontroli la aliajn langetojn de ĉelredaktilo por eĉ pli da agardoj.\n"
"\n"
"Vi povas renomi vian specion alklakante la nunan specian nomon kaj redaktante la tekston.\n"
"\n"
"Komence vi devas teni vian ĉelon malgranda kaj direktiĝi al la surfacaj flikaĵoj.\n"
"\n"
"Bonŝancon!"

#, fuzzy
msgid "TUTORIAL_MICROBE_EDITOR_PATCH_TEXT"
msgstr ""
"Bonvenon al la Mikrobredaktilo.\n"
"Ĉi tie vi povas revizii, kio okazis ekde la komenco de la ludo aŭ kiam vi laste estis en la redaktilo. Kaj ekde nun vi povas ŝanĝi viajn speciojn.\n"
"\n"
"En ĉi tiu langeto vi povas vidi raporton pri kiaj specioj ekzistas, kie kaj kiaj estas iliaj populacioj. Vi ankaŭ povas vidi mediajn ŝanĝojn supre.\n"
"\n"
"Por iri al la sekva redakta langeto, premu la sekvan butonon en la dekstra fundo."

#, fuzzy
msgid "TUTORIAL_MICROBE_EDITOR_REMOVE_ORGANELLE_TEXT"
msgstr ""
"Forigi organetojn ankaŭ kostas MP, ĉar ĝi estas mutacio por via specio. Vi povas dekstre alklaki organetojn por aperigi la organan menuon kaj elekti la forigan opcion por forigi ilin.\n"
"\n"
"Se vi eraras, vi povas malfari iun ajn ŝanĝon, kiun vi faras en la redaktilo.\n"
"\n"
"Noto: forigi organetojn, kiujn vi lokis en la nuna redakta kunsido, estas senpaga.\n"
"\n"
"Alklaku la malfaran butonon por daŭrigi."

#, fuzzy
msgid "TUTORIAL_MICROBE_EDITOR_SELECT_ORGANELLE_TEXT"
msgstr ""
"Kiam vi elektas kiujn organetojn vi volas aldoni, atentu la konsiletojn por la organetoj, ekz. en kiuj procezoj ili partoprenas kaj kiujn komponaĵojn ili uzas kaj produktas.\n"
"\n"
"Atentu ankaŭ la ATP-ekvilibron supre dekstre por certigi, ke via ĉelo povas travivi.\n"
"\n"
"Vi povas turni organetojn per A kaj D (defaŭltaj klavoj) antaŭ ol disloki ilin.\n"
"\n"
"Premu la refaran butonon (proksiman al la malfara butono) por daŭrigi."

#, fuzzy
msgid "TUTORIAL_MICROBE_EDITOR_STAY_SMALL"
msgstr ""
"Jen la ĉela redaktilo, kie vi povas aldoni aŭ forigi organetojn de via specio elspezante mutaciajn punktojn (MP).\n"
"\n"
"Vi ankaŭ povas ŝanĝi aliajn ecojn de via specio en la aliaj langetoj de la ĉela redaktilo.\n"
"\n"
"Por daŭrigi, elektu organeton el la maldekstra panelo (citoplasmo estas bona elekto). Poste maldekstre alklaku apud la sesangulo montrita meze de la ekrano por aldoni tiun organeton al via specio."

#, fuzzy
msgid "TUTORIAL_MICROBE_STAGE_EDITOR_BUTTON_TUTORIAL"
msgstr ""
"Sur fora fremda planedo, vulkana kaj meteora agado kondukis al la disvolviĝo de nova fenomeno en la universo.\n"
"\n"
"Vivo.\n"
"\n"
"Simplaj mikroboj loĝas en la profundaj regionoj de la oceano. Vi estas la lasta universala komuna prapatro (LUCA) sur ĉi tiu planedo.\n"
"\n"
"Por postvivi en ĉi tiu malamika mondo, vi devos kolekti iujn ajn komponaĵojn, kiujn vi povas trovi, kaj evoluigi ĉiun generacion por konkurenci kontraŭ la aliaj specioj de mikroboj."

#, fuzzy
msgid "TUTORIAL_MICROBE_STAGE_ENGULFED_TEXT"
msgstr ""
"Por regi vian ĉelon, uzu la klavojn montritajn proksime al via ĉelo (centro de ekrano) kaj la muson por regi la ĉelan orientiĝon.\n"
"\n"
"Provu ĉiujn klavojn dum kelkaj sekundoj por daŭrigi."

#, fuzzy
msgid "TUTORIAL_MICROBE_STAGE_ENGULFMENT_FULL_TEXT"
msgstr ""
"Por regi vian ĉelon, uzu la klavojn montritajn proksime al via ĉelo (centro de ekrano) kaj la muson por regi la ĉelan orientiĝon.\n"
"\n"
"Provu ĉiujn klavojn dum kelkaj sekundoj por daŭrigi."

#, fuzzy
msgid "TUTORIAL_MICROBE_STAGE_ENGULFMENT_TEXT"
msgstr ""
"Por regi vian ĉelon, uzu la klavojn montritajn proksime al via ĉelo (centro de ekrano) kaj la muson por regi la ĉelan orientiĝon.\n"
"\n"
"Provu ĉiujn klavojn dum kelkaj sekundoj por daŭrigi."

#, fuzzy
msgid "TUTORIAL_MICROBE_STAGE_HELP_MENU_AND_ZOOM"
msgstr "W, A, S, D kaj muso por moviĝi. E por pafi OxyToxy NT-on (se vi havas toksinan vakuolon). G por ŝalti englutan reĝimon."

#, fuzzy
msgid "TUTORIAL_MICROBE_STAGE_LEAVE_COLONY_TEXT"
msgstr ""
"Por regi vian ĉelon, uzu la klavojn montritajn proksime al via ĉelo (centro de ekrano) kaj la muson por regi la ĉelan orientiĝon.\n"
"\n"
"Provu ĉiujn klavojn dum kelkaj sekundoj por daŭrigi."

#, fuzzy
msgid "TUTORIAL_MICROBE_STAGE_REPRODUCE_TEXT"
msgstr ""
"Por reproduktiĝi, vi devas duplikati ĉiujn ĝiajn organetojn per kolektado de sufiĉe da amoniako kaj fosfatoj.\n"
"Rigardu la indikilon en la dekstra malsupra parto por vidi kiom pli vi bezonas."

#, fuzzy
msgid "TUTORIAL_MICROBE_STAGE_UNBIND_TEXT"
msgstr ""
"Por regi vian ĉelon, uzu la klavojn montritajn proksime al via ĉelo (centro de ekrano) kaj la muson por regi la ĉelan orientiĝon.\n"
"\n"
"Provu ĉiujn klavojn dum kelkaj sekundoj por daŭrigi."

#, fuzzy
msgid "TUTORIAL_VIEW_NOW"
msgstr "Lernilo"

#, fuzzy
msgid "TWITTER_TOOLTIP"
msgstr "Aldonunovan funkcion por klavo"

msgid "TWO_TIMES"
msgstr ""

#, fuzzy
msgid "TYPE_COLON"
msgstr "SP:"

msgid "UNAPPLIED_MOD_CHANGES"
msgstr ""

#, fuzzy
msgid "UNAPPLIED_MOD_CHANGES_DESCRIPTION"
msgstr "La plej baza formo de membrano, ĝi havas malmultan protekton kontraŭ damaĝo. Ĝi ankaŭ bezonas pli da energio por ne misformi. La avantaĝo estas, ke ĝi permesas al la ĉelo moviĝi kaj sorbi nutraĵojn rapide."

msgid "UNBIND_ALL"
msgstr "Malligi ĉiujn"

#, fuzzy
msgid "UNBIND_ALL_TOOLTIP"
msgstr "Malligi ĉiujn"

msgid "UNBIND_HELP_TEXT"
msgstr ""

#, fuzzy
msgid "UNCERTAIN_VERSION_WARNING"
msgstr ""
"Ĉi tiu konservado estas de pli nova versio de Thrive kaj tre probable ne kongruas.\n"
"Ĉu vi volas provi ŝargi la konservadon ĉiuokaze?"

msgid "UNDERWATERCAVE"
msgstr "Subakva Kaverno"

#, fuzzy
msgid "UNDISCOVERED_ORGANELLES"
msgstr "Malkonektitaj Organetoj"

msgid "UNDISCOVERED_PATCH"
msgstr ""

msgid "UNDO"
msgstr "Malfaru"

msgid "UNDO_THE_LAST_ACTION"
msgstr "Malfaru la lastan agon"

#, fuzzy
msgid "UNIT_ACTION_CONSTRUCT"
msgstr "Mutaciaj Poentoj"

#, fuzzy
msgid "UNIT_ACTION_MOVE"
msgstr "Mutaciaj Poentoj"

msgid "UNIT_SIMPLE_ROCKET"
msgstr ""

msgid "UNKNOWN"
msgstr "Nekonata"

#, fuzzy
msgid "UNKNOWN_DISPLAY_DRIVER"
msgstr "Kapabloj"

msgid "UNKNOWN_MOUSE"
msgstr "Nekonata musbutono"

#, fuzzy
msgid "UNKNOWN_ORGANELLE_SYMBOL"
msgstr "Disloku organeton"

#, fuzzy
msgid "UNKNOWN_PATCH"
msgstr "Nekonata"

#, fuzzy
msgid "UNKNOWN_SHORT"
msgstr "Nekonata"

#, fuzzy
msgid "UNKNOWN_VERSION"
msgstr "Versio:"

#, fuzzy
msgid "UNKNOWN_WORKSHOP_ID"
msgstr "Nekonata musbutono"

#, fuzzy
msgid "UNLIMIT_GROWTH_SPEED"
msgstr "KONFIRMU"

#, fuzzy
msgid "UNLOCKED_NEW_ORGANELLE"
msgstr "Disloku organeton"

#, fuzzy
msgid "UNLOCK_ALL_ORGANELLES"
msgstr "Disloku organeton"

msgid "UNLOCK_CONDITION_ATP_PRODUCTION_ABOVE"
msgstr ""

msgid "UNLOCK_CONDITION_COMPOUND_IS_ABOVE"
msgstr ""

msgid "UNLOCK_CONDITION_COMPOUND_IS_BELOW"
msgstr ""

msgid "UNLOCK_CONDITION_COMPOUND_IS_BETWEEN"
msgstr ""

msgid "UNLOCK_CONDITION_DIGESTED_MICROBES_ABOVE"
msgstr ""

msgid "UNLOCK_CONDITION_ENGULFED_MICROBES_ABOVE"
msgstr ""

msgid "UNLOCK_CONDITION_EXCESS_ATP_ABOVE"
msgstr ""

msgid "UNLOCK_CONDITION_PLAYER_DEATH_COUNT_ABOVE"
msgstr ""

msgid "UNLOCK_CONDITION_REPRODUCED_WITH"
msgstr ""

msgid "UNLOCK_CONDITION_REPRODUCED_WITH_IN_A_ROW"
msgstr ""

msgid "UNLOCK_CONDITION_REPRODUCE_IN_BIOME"
msgstr ""

#, fuzzy
msgid "UNLOCK_CONDITION_SPEED_BELOW"
msgstr "Rapideco:"

msgid "UNLOCK_WITH_ANY_OF_FOLLOWING"
msgstr ""

msgid "UNSAVED_CHANGE_WARNING"
msgstr ""
"Vi havas nesavitajn ŝanĝojn kiuj estis forĵetotajn.\n"
" Ĉu vi volas daŭrigi?"

#, fuzzy
msgid "UNTITLED"
msgstr "Biomo: {0}"

msgid "UPGRADE_CILIA_PULL"
msgstr ""

#, fuzzy
msgid "UPGRADE_CILIA_PULL_DESCRIPTION"
msgstr "La gluiĝemaj internaĵoj de ĉelo. La citoplasmo estas la baza miksaĵo de jonoj, proteinoj kaj aliaj substancoj solvitaj en akvo, kiu plenigas la internon de la ĉelo. Unu el la funkcioj, kiujn ĝi plenumas, estas Fermentado, la konvertiĝo de glukozo en ATP-energion. Por havi pli progresintajn metabolojn, ĉeloj, al kiuj mankas organetoj, uzas energion de ATP. Ĝi ankaŭ estas uzita por stoki molekulojn en la ĉelo kaj kreskigi la grandecon de la ĉelo."

#, fuzzy
msgid "UPGRADE_COST"
msgstr "{0} MP"

#, fuzzy
msgid "UPGRADE_DESCRIPTION_NONE"
msgstr "La gluiĝemaj internaĵoj de ĉelo. La citoplasmo estas la baza miksaĵo de jonoj, proteinoj kaj aliaj substancoj solvitaj en akvo, kiu plenigas la internon de la ĉelo. Unu el la funkcioj, kiujn ĝi plenumas, estas Fermentado, la konvertiĝo de glukozo en ATP-energion. Por havi pli progresintajn metabolojn, ĉeloj, al kiuj mankas organetoj, uzas energion de ATP. Ĝi ankaŭ estas uzita por stoki molekulojn en la ĉelo kaj kreskigi la grandecon de la ĉelo."

msgid "UPGRADE_NAME_NONE"
msgstr ""

#, fuzzy
msgid "UPGRADE_PILUS_INJECTISOME"
msgstr "La gluiĝemaj internaĵoj de ĉelo. La citoplasmo estas la baza miksaĵo de jonoj, proteinoj kaj aliaj substancoj solvitaj en akvo, kiu plenigas la internon de la ĉelo. Unu el la funkcioj, kiujn ĝi plenumas, estas Fermentado, la konvertiĝo de glukozo en ATP-energion. Por havi pli progresintajn metabolojn, ĉeloj, al kiuj mankas organetoj, uzas energion de ATP. Ĝi ankaŭ estas uzita por stoki molekulojn en la ĉelo kaj kreskigi la grandecon de la ĉelo."

#, fuzzy
msgid "UPGRADE_PILUS_INJECTISOME_DESCRIPTION"
msgstr "La gluiĝemaj internaĵoj de ĉelo. La citoplasmo estas la baza miksaĵo de jonoj, proteinoj kaj aliaj substancoj solvitaj en akvo, kiu plenigas la internon de la ĉelo. Unu el la funkcioj, kiujn ĝi plenumas, estas Fermentado, la konvertiĝo de glukozo en ATP-energion. Por havi pli progresintajn metabolojn, ĉeloj, al kiuj mankas organetoj, uzas energion de ATP. Ĝi ankaŭ estas uzita por stoki molekulojn en la ĉelo kaj kreskigi la grandecon de la ĉelo."

#, fuzzy
msgid "UPGRADE_SLIME_JET_MUCOCYST"
msgstr "{0} MP"

#, fuzzy
msgid "UPGRADE_SLIME_JET_MUCOCYST_DESCRIPTION"
msgstr "La gluiĝemaj internaĵoj de ĉelo. La citoplasmo estas la baza miksaĵo de jonoj, proteinoj kaj aliaj substancoj solvitaj en akvo, kiu plenigas la internon de la ĉelo. Unu el la funkcioj, kiujn ĝi plenumas, estas Fermentado, la konvertiĝo de glukozo en ATP-energion. Por havi pli progresintajn metabolojn, ĉeloj, al kiuj mankas organetoj, uzas energion de ATP. Ĝi ankaŭ estas uzita por stoki molekulojn en la ĉelo kaj kreskigi la grandecon de la ĉelo."

#, fuzzy
msgid "UPLOAD"
msgstr "Ŝarĝu"

#, fuzzy
msgid "UPLOADING_DOT_DOT_DOT"
msgstr "Ŝarĝante..."

#, fuzzy
msgid "UPLOAD_SUCCEEDED"
msgstr "Konservado sukcesis"

msgid "USED_LIBRARIES_LICENSES"
msgstr ""

msgid "USED_RENDERER_NAME"
msgstr ""

#, fuzzy
msgid "USES_FEATURE"
msgstr "Temperaturo"

msgid "USE_AUTO_HARMONY"
msgstr ""

#, fuzzy
msgid "USE_AUTO_HARMONY_TOOLTIP"
msgstr "Aldonunovan funkcion por klavo"

msgid "USE_A_CUSTOM_USERNAME"
msgstr "Uzu propran salutnomon"

msgid "USE_BIODIVERSITY_FORCE_SPLIT"
msgstr ""

msgid "USE_MANUAL_THREAD_COUNT"
msgstr ""

msgid "USE_MANUAL_THREAD_COUNT_NATIVE"
msgstr ""

msgid "USE_VIRTUAL_WINDOW_SIZE"
msgstr ""

msgid "VACUOLE"
msgstr "Vakuolo"

msgid "VACUOLE_DESCRIPTION"
msgstr "La vakuolo estas interna membraneca organeto uzata por stokado en la ĉelo. Ili estas kunmetitaj de pluraj kunfandiĝitaj vezikoj, pli malgrandaj membranaj strukturoj vaste uzataj en ĉeloj por stokado. Ĝi estas plenigita per akvo, kiu kutimas enhavi molekulojn, enzimojn, solidojn kaj aliajn substancojn. Ilia formo estas flua kaj povas varii inter ĉeloj."

msgid "VACUOLE_IS_SPECIALIZED"
msgstr ""

#, fuzzy
msgid "VACUOLE_NOT_SPECIALIZED_DESCRIPTION"
msgstr "La vakuolo estas interna membraneca organeto uzata por stokado en la ĉelo. Ili estas kunmetitaj de pluraj kunfandiĝitaj vezikoj, pli malgrandaj membranaj strukturoj vaste uzataj en ĉeloj por stokado. Ĝi estas plenigita per akvo, kiu kutimas enhavi molekulojn, enzimojn, solidojn kaj aliajn substancojn. Ilia formo estas flua kaj povas varii inter ĉeloj."

#, fuzzy
msgid "VACUOLE_PROCESSES_DESCRIPTION"
msgstr "La vakuolo estas interna membraneca organeto uzata por stokado en la ĉelo. Ili estas kunmetitaj de pluraj kunfandiĝitaj vezikoj, pli malgrandaj membranaj strukturoj vaste uzataj en ĉeloj por stokado. Ĝi estas plenigita per akvo, kiu kutimas enhavi molekulojn, enzimojn, solidojn kaj aliajn substancojn. Ilia formo estas flua kaj povas varii inter ĉeloj."

#, fuzzy
msgid "VACUOLE_SPECIALIZED_DESCRIPTION"
msgstr "La vakuolo estas interna membraneca organeto uzata por stokado en la ĉelo. Ili estas kunmetitaj de pluraj kunfandiĝitaj vezikoj, pli malgrandaj membranaj strukturoj vaste uzataj en ĉeloj por stokado. Ĝi estas plenigita per akvo, kiu kutimas enhavi molekulojn, enzimojn, solidojn kaj aliajn substancojn. Ilia formo estas flua kaj povas varii inter ĉeloj."

msgid "VALUE_WITH_UNIT"
msgstr ""

#, fuzzy
msgid "VERSION_COLON"
msgstr "Generacio:"

#, fuzzy
msgid "VERTICAL_COLON"
msgstr "Generacio:"

#, fuzzy
msgid "VERTICAL_WITH_AXIS_NAME_COLON"
msgstr "Rapideco:"

msgid "VIDEO_MEMORY"
msgstr ""

msgid "VIDEO_MEMORY_MIB"
msgstr ""

msgid "VIEWER"
msgstr ""

msgid "VIEW_ALL"
msgstr ""

#, fuzzy
msgid "VIEW_CELL_PROCESSES"
msgstr "La gluiĝemaj internaĵoj de ĉelo. La citoplasmo estas la baza miksaĵo de jonoj, proteinoj kaj aliaj substancoj solvitaj en akvo, kiu plenigas la internon de la ĉelo. Unu el la funkcioj, kiujn ĝi plenumas, estas Fermentado, la konvertiĝo de glukozo en ATP-energion. Por havi pli progresintajn metabolojn, ĉeloj, al kiuj mankas organetoj, uzas energion de ATP. Ĝi ankaŭ estas uzita por stoki molekulojn en la ĉelo kaj kreskigi la grandecon de la ĉelo."

#, fuzzy
msgid "VIEW_ONLINE"
msgstr "Templinio"

#, fuzzy
msgid "VIEW_PATCH_NOTES"
msgstr "Kaverno"

#, fuzzy
msgid "VIEW_PATCH_NOTES_TOOLTIP"
msgstr "Kaverno"

msgid "VIEW_PENDING_ACTIONS"
msgstr ""

msgid "VIEW_SOURCE_CODE"
msgstr "Rigardi Fontkodon"

msgid "VIP_PATRONS"
msgstr ""

msgid "VISIBLE"
msgstr ""

msgid "VISIBLE_WHEN_CLOSE_TO_FULL"
msgstr ""

msgid "VISIBLE_WHEN_OVER_ZERO"
msgstr ""

msgid "VISIT_SUGGESTIONS_SITE"
msgstr ""

msgid "VOLCANIC_VENT"
msgstr "Vulkana ellastruo"

msgid "VOLUMEDOWN"
msgstr "Volume Down"

msgid "VOLUMEMUTE"
msgstr "Volume Mute"

msgid "VOLUMEUP"
msgstr "Volume Up"

msgid "VSYNC"
msgstr "VSi"

msgid "WAITING_FOR_AUTO_EVO"
msgstr "Atendante aŭtomata evolucion:"

msgid "WELCOME_TO_THRIVEOPEDIA"
msgstr ""

msgid "WENT_EXTINCT_FROM_PLANET"
msgstr "formortis de la planedo"

msgid "WENT_EXTINCT_IN"
msgstr "formortis je"

msgid "WHEEL_DOWN"
msgstr "Rado malsupren"

msgid "WHEEL_LEFT"
msgstr "Rado maldekstre"

msgid "WHEEL_RIGHT"
msgstr "Rado dekstre"

msgid "WHEEL_UP"
msgstr "Rado supren"

msgid "WIKI"
msgstr ""

#, fuzzy
msgid "WIKI_AXON_EFFECTS"
msgstr "Eksteraj efikoj:"

msgid "WIKI_AXON_INTRO"
msgstr ""

msgid "WIKI_AXON_MODIFICATIONS"
msgstr ""

#, fuzzy
msgid "WIKI_AXON_PROCESSES"
msgstr "Disloku organeton"

msgid "WIKI_AXON_REQUIREMENTS"
msgstr ""

msgid "WIKI_AXON_SCIENTIFIC_BACKGROUND"
msgstr ""

msgid "WIKI_AXON_STRATEGY"
msgstr ""

msgid "WIKI_AXON_UPGRADES"
msgstr ""

#, fuzzy
msgid "WIKI_BINDING_AGENT_EFFECTS"
msgstr "Nitrogenazo estas proteino kapabla uzi gasan nitrogenon kaj ĉelan energion en la formo de ATP por produkti amoniakon, ĉefan kreskonutraĵon por ĉeloj. Ĉi tio estas procezo nomata Anaeroba Nitrogena Fiksado. Ĉar la nitrogenazo estas suspensie en la citoplasmo, la ĉirkaŭa fluidaĵo iom fermentas."

#, fuzzy
msgid "WIKI_BINDING_AGENT_INTRO"
msgstr ""
"Estas konflikto kun {0}.\n"
"Ĉu vi volas forigi la enigon de {1}?"

#, fuzzy
msgid "WIKI_BINDING_AGENT_MODIFICATIONS"
msgstr "Nitrogenazo estas proteino kapabla uzi gasan nitrogenon kaj ĉelan energion en la formo de ATP por produkti amoniakon, ĉefan kreskonutraĵon por ĉeloj. Ĉi tio estas procezo nomata Anaeroba Nitrogena Fiksado. Ĉar la nitrogenazo estas suspensie en la citoplasmo, la ĉirkaŭa fluidaĵo iom fermentas."

#, fuzzy
msgid "WIKI_BINDING_AGENT_PROCESSES"
msgstr "Nitrogenazo estas proteino kapabla uzi gasan nitrogenon kaj ĉelan energion en la formo de ATP por produkti amoniakon, ĉefan kreskonutraĵon por ĉeloj. Ĉi tio estas procezo nomata Anaeroba Nitrogena Fiksado. Ĉar la nitrogenazo estas suspensie en la citoplasmo, la ĉirkaŭa fluidaĵo iom fermentas."

#, fuzzy
msgid "WIKI_BINDING_AGENT_REQUIREMENTS"
msgstr "Nitrogenazo estas proteino kapabla uzi gasan nitrogenon kaj ĉelan energion en la formo de ATP por produkti amoniakon, ĉefan kreskonutraĵon por ĉeloj. Ĉi tio estas procezo nomata Anaeroba Nitrogena Fiksado. Ĉar la nitrogenazo estas suspensie en la citoplasmo, la ĉirkaŭa fluidaĵo iom fermentas."

#, fuzzy
msgid "WIKI_BINDING_AGENT_SCIENTIFIC_BACKGROUND"
msgstr "Nitrogenazo estas proteino kapabla uzi gasan nitrogenon kaj ĉelan energion en la formo de ATP por produkti amoniakon, ĉefan kreskonutraĵon por ĉeloj. Ĉi tio estas procezo nomata Anaeroba Nitrogena Fiksado. Ĉar la nitrogenazo estas suspensie en la citoplasmo, la ĉirkaŭa fluidaĵo iom fermentas."

#, fuzzy
msgid "WIKI_BINDING_AGENT_STRATEGY"
msgstr "Nitrogenazo estas proteino kapabla uzi gasan nitrogenon kaj ĉelan energion en la formo de ATP por produkti amoniakon, ĉefan kreskonutraĵon por ĉeloj. Ĉi tio estas procezo nomata Anaeroba Nitrogena Fiksado. Ĉar la nitrogenazo estas suspensie en la citoplasmo, la ĉirkaŭa fluidaĵo iom fermentas."

#, fuzzy
msgid "WIKI_BINDING_AGENT_UPGRADES"
msgstr "Nitrogenazo estas proteino kapabla uzi gasan nitrogenon kaj ĉelan energion en la formo de ATP por produkti amoniakon, ĉefan kreskonutraĵon por ĉeloj. Ĉi tio estas procezo nomata Anaeroba Nitrogena Fiksado. Ĉar la nitrogenazo estas suspensie en la citoplasmo, la ĉirkaŭa fluidaĵo iom fermentas."

#, fuzzy
msgid "WIKI_BIOLUMINESCENT_VACUOLE_EFFECTS"
msgstr "Biolumineska Vakuolo"

#, fuzzy
msgid "WIKI_BIOLUMINESCENT_VACUOLE_INTRO"
msgstr "Biolumineska Vakuolo"

#, fuzzy
msgid "WIKI_BIOLUMINESCENT_VACUOLE_MODIFICATIONS"
msgstr "Biolumineska Vakuolo"

#, fuzzy
msgid "WIKI_BIOLUMINESCENT_VACUOLE_PROCESSES"
msgstr "Biolumineska Vakuolo"

#, fuzzy
msgid "WIKI_BIOLUMINESCENT_VACUOLE_REQUIREMENTS"
msgstr "Biolumineska Vakuolo"

#, fuzzy
msgid "WIKI_BIOLUMINESCENT_VACUOLE_SCIENTIFIC_BACKGROUND"
msgstr "Biolumineska Vakuolo"

#, fuzzy
msgid "WIKI_BIOLUMINESCENT_VACUOLE_STRATEGY"
msgstr "Biolumineska Vakuolo"

#, fuzzy
msgid "WIKI_BIOLUMINESCENT_VACUOLE_UPGRADES"
msgstr "Biolumineska Vakuolo"

#, fuzzy
msgid "WIKI_CHEMOPLAST_EFFECTS"
msgstr "La chememioplasto estas duoblomembrana strukturo, kiu havas proteinojn kapablajn transformi hidrogenan sulfidon, akvon kaj gasan karbondioksidon en glukozon dum proceso nomata Kemosintezo de Hidrogena Sulfido. La rapideco de ĝia glukoza produktado pliigas kun la koncentriĝo de karbona dioksido."

#, fuzzy
msgid "WIKI_CHEMOPLAST_INTRO"
msgstr "La chememioplasto estas duoblomembrana strukturo, kiu havas proteinojn kapablajn transformi hidrogenan sulfidon, akvon kaj gasan karbondioksidon en glukozon dum proceso nomata Kemosintezo de Hidrogena Sulfido. La rapideco de ĝia glukoza produktado pliigas kun la koncentriĝo de karbona dioksido."

#, fuzzy
msgid "WIKI_CHEMOPLAST_MODIFICATIONS"
msgstr "La chememioplasto estas duoblomembrana strukturo, kiu havas proteinojn kapablajn transformi hidrogenan sulfidon, akvon kaj gasan karbondioksidon en glukozon dum proceso nomata Kemosintezo de Hidrogena Sulfido. La rapideco de ĝia glukoza produktado pliigas kun la koncentriĝo de karbona dioksido."

#, fuzzy
msgid "WIKI_CHEMOPLAST_PROCESSES"
msgstr "La chememioplasto estas duoblomembrana strukturo, kiu havas proteinojn kapablajn transformi hidrogenan sulfidon, akvon kaj gasan karbondioksidon en glukozon dum proceso nomata Kemosintezo de Hidrogena Sulfido. La rapideco de ĝia glukoza produktado pliigas kun la koncentriĝo de karbona dioksido."

msgid "WIKI_CHEMOPLAST_REQUIREMENTS"
msgstr ""

#, fuzzy
msgid "WIKI_CHEMOPLAST_SCIENTIFIC_BACKGROUND"
msgstr "La chememioplasto estas duoblomembrana strukturo, kiu havas proteinojn kapablajn transformi hidrogenan sulfidon, akvon kaj gasan karbondioksidon en glukozon dum proceso nomata Kemosintezo de Hidrogena Sulfido. La rapideco de ĝia glukoza produktado pliigas kun la koncentriĝo de karbona dioksido."

#, fuzzy
msgid "WIKI_CHEMOPLAST_STRATEGY"
msgstr "La chememioplasto estas duoblomembrana strukturo, kiu havas proteinojn kapablajn transformi hidrogenan sulfidon, akvon kaj gasan karbondioksidon en glukozon dum proceso nomata Kemosintezo de Hidrogena Sulfido. La rapideco de ĝia glukoza produktado pliigas kun la koncentriĝo de karbona dioksido."

#, fuzzy
msgid "WIKI_CHEMOPLAST_UPGRADES"
msgstr "La chememioplasto estas duoblomembrana strukturo, kiu havas proteinojn kapablajn transformi hidrogenan sulfidon, akvon kaj gasan karbondioksidon en glukozon dum proceso nomata Kemosintezo de Hidrogena Sulfido. La rapideco de ĝia glukoza produktado pliigas kun la koncentriĝo de karbona dioksido."

#, fuzzy
msgid "WIKI_CHEMORECEPTOR_EFFECTS"
msgstr "La chememioplasto estas duoblomembrana strukturo, kiu havas proteinojn kapablajn transformi hidrogenan sulfidon, akvon kaj gasan karbondioksidon en glukozon dum proceso nomata Kemosintezo de Hidrogena Sulfido. La rapideco de ĝia glukoza produktado pliigas kun la koncentriĝo de karbona dioksido."

#, fuzzy
msgid "WIKI_CHEMORECEPTOR_INTRO"
msgstr "Kemoplasto"

#, fuzzy
msgid "WIKI_CHEMORECEPTOR_MODIFICATIONS"
msgstr "La chememioplasto estas duoblomembrana strukturo, kiu havas proteinojn kapablajn transformi hidrogenan sulfidon, akvon kaj gasan karbondioksidon en glukozon dum proceso nomata Kemosintezo de Hidrogena Sulfido. La rapideco de ĝia glukoza produktado pliigas kun la koncentriĝo de karbona dioksido."

#, fuzzy
msgid "WIKI_CHEMORECEPTOR_PROCESSES"
msgstr "La chememioplasto estas duoblomembrana strukturo, kiu havas proteinojn kapablajn transformi hidrogenan sulfidon, akvon kaj gasan karbondioksidon en glukozon dum proceso nomata Kemosintezo de Hidrogena Sulfido. La rapideco de ĝia glukoza produktado pliigas kun la koncentriĝo de karbona dioksido."

#, fuzzy
msgid "WIKI_CHEMORECEPTOR_REQUIREMENTS"
msgstr "La chememioplasto estas duoblomembrana strukturo, kiu havas proteinojn kapablajn transformi hidrogenan sulfidon, akvon kaj gasan karbondioksidon en glukozon dum proceso nomata Kemosintezo de Hidrogena Sulfido. La rapideco de ĝia glukoza produktado pliigas kun la koncentriĝo de karbona dioksido."

#, fuzzy
msgid "WIKI_CHEMORECEPTOR_SCIENTIFIC_BACKGROUND"
msgstr "La chememioplasto estas duoblomembrana strukturo, kiu havas proteinojn kapablajn transformi hidrogenan sulfidon, akvon kaj gasan karbondioksidon en glukozon dum proceso nomata Kemosintezo de Hidrogena Sulfido. La rapideco de ĝia glukoza produktado pliigas kun la koncentriĝo de karbona dioksido."

#, fuzzy
msgid "WIKI_CHEMORECEPTOR_STRATEGY"
msgstr "La chememioplasto estas duoblomembrana strukturo, kiu havas proteinojn kapablajn transformi hidrogenan sulfidon, akvon kaj gasan karbondioksidon en glukozon dum proceso nomata Kemosintezo de Hidrogena Sulfido. La rapideco de ĝia glukoza produktado pliigas kun la koncentriĝo de karbona dioksido."

#, fuzzy
msgid "WIKI_CHEMORECEPTOR_UPGRADES"
msgstr "La chememioplasto estas duoblomembrana strukturo, kiu havas proteinojn kapablajn transformi hidrogenan sulfidon, akvon kaj gasan karbondioksidon en glukozon dum proceso nomata Kemosintezo de Hidrogena Sulfido. La rapideco de ĝia glukoza produktado pliigas kun la koncentriĝo de karbona dioksido."

#, fuzzy
msgid "WIKI_CHEMOSYNTHESIZING_PROTEINS_EFFECTS"
msgstr "Kemosintezaj Proteinoj"

#, fuzzy
msgid "WIKI_CHEMOSYNTHESIZING_PROTEINS_INTRO"
msgstr "Kemosintezaj Proteinoj"

#, fuzzy
msgid "WIKI_CHEMOSYNTHESIZING_PROTEINS_MODIFICATIONS"
msgstr "Kemosintezaj proteinoj estas malgrandaj aroj de proteinoj en la citoplasmo kapablaj konverti hidrogenan sulfidon, akvon kaj gasan karbondioksidon en glukozon en proceso nomata Kemosintezo de Hidrogena Sulfido. La rapideco de ĝia glukoza produktado kreskas kun la koncentriĝo de karbona dioksido. Ĉar la kemiosintezaj proteinoj estas suspensie rekte en la citoplasmo, la ĉirkaŭa fluido iom fermentas."

#, fuzzy
msgid "WIKI_CHEMOSYNTHESIZING_PROTEINS_PROCESSES"
msgstr "Kemosintezaj proteinoj estas malgrandaj aroj de proteinoj en la citoplasmo kapablaj konverti hidrogenan sulfidon, akvon kaj gasan karbondioksidon en glukozon en proceso nomata Kemosintezo de Hidrogena Sulfido. La rapideco de ĝia glukoza produktado kreskas kun la koncentriĝo de karbona dioksido. Ĉar la kemiosintezaj proteinoj estas suspensie rekte en la citoplasmo, la ĉirkaŭa fluido iom fermentas."

#, fuzzy
msgid "WIKI_CHEMOSYNTHESIZING_PROTEINS_REQUIREMENTS"
msgstr ""
"Kemosin-\n"
"tezaj Proteinoj"

#, fuzzy
msgid "WIKI_CHEMOSYNTHESIZING_PROTEINS_SCIENTIFIC_BACKGROUND"
msgstr "Kemosintezaj proteinoj estas malgrandaj aroj de proteinoj en la citoplasmo kapablaj konverti hidrogenan sulfidon, akvon kaj gasan karbondioksidon en glukozon en proceso nomata Kemosintezo de Hidrogena Sulfido. La rapideco de ĝia glukoza produktado kreskas kun la koncentriĝo de karbona dioksido. Ĉar la kemiosintezaj proteinoj estas suspensie rekte en la citoplasmo, la ĉirkaŭa fluido iom fermentas."

#, fuzzy
msgid "WIKI_CHEMOSYNTHESIZING_PROTEINS_STRATEGY"
msgstr "Kemosintezaj Proteinoj"

#, fuzzy
msgid "WIKI_CHEMOSYNTHESIZING_PROTEINS_UPGRADES"
msgstr "Kemosintezaj Proteinoj"

#, fuzzy
msgid "WIKI_CHLOROPLAST_EFFECTS"
msgstr "La kloroplasto estas duobla membranstrukturo enhavanta fotosentemajn pigmentojn stakigitajn kune en membranaj sakoj. Ĝi estas prokarioto asimilita por uzo de sia eŭkariota gastiganto. La pigmentoj en la kloroplasto kapablas uzi la luman energion por produkti glukozon el akvo kaj gasa karbondioksido en procezo nomita fotosintezo. Ĉi tiuj pigmentoj ankaŭ donas al ĝi diversan koloron. La rapideco de ĝia produktado de glukozo dependas de la koncentriĝo de karbona dioksido kaj la intenseco de lumo."

#, fuzzy
msgid "WIKI_CHLOROPLAST_INTRO"
msgstr "La kloroplasto estas duobla membranstrukturo enhavanta fotosentemajn pigmentojn stakigitajn kune en membranaj sakoj. Ĝi estas prokarioto asimilita por uzo de sia eŭkariota gastiganto. La pigmentoj en la kloroplasto kapablas uzi la luman energion por produkti glukozon el akvo kaj gasa karbondioksido en procezo nomita fotosintezo. Ĉi tiuj pigmentoj ankaŭ donas al ĝi diversan koloron. La rapideco de ĝia produktado de glukozo dependas de la koncentriĝo de karbona dioksido kaj la intenseco de lumo."

#, fuzzy
msgid "WIKI_CHLOROPLAST_MODIFICATIONS"
msgstr "La kloroplasto estas duobla membranstrukturo enhavanta fotosentemajn pigmentojn stakigitajn kune en membranaj sakoj. Ĝi estas prokarioto asimilita por uzo de sia eŭkariota gastiganto. La pigmentoj en la kloroplasto kapablas uzi la luman energion por produkti glukozon el akvo kaj gasa karbondioksido en procezo nomita fotosintezo. Ĉi tiuj pigmentoj ankaŭ donas al ĝi diversan koloron. La rapideco de ĝia produktado de glukozo dependas de la koncentriĝo de karbona dioksido kaj la intenseco de lumo."

#, fuzzy
msgid "WIKI_CHLOROPLAST_PROCESSES"
msgstr "La kloroplasto estas duobla membranstrukturo enhavanta fotosentemajn pigmentojn stakigitajn kune en membranaj sakoj. Ĝi estas prokarioto asimilita por uzo de sia eŭkariota gastiganto. La pigmentoj en la kloroplasto kapablas uzi la luman energion por produkti glukozon el akvo kaj gasa karbondioksido en procezo nomita fotosintezo. Ĉi tiuj pigmentoj ankaŭ donas al ĝi diversan koloron. La rapideco de ĝia produktado de glukozo dependas de la koncentriĝo de karbona dioksido kaj la intenseco de lumo."

msgid "WIKI_CHLOROPLAST_REQUIREMENTS"
msgstr ""

#, fuzzy
msgid "WIKI_CHLOROPLAST_SCIENTIFIC_BACKGROUND"
msgstr "La kloroplasto estas duobla membranstrukturo enhavanta fotosentemajn pigmentojn stakigitajn kune en membranaj sakoj. Ĝi estas prokarioto asimilita por uzo de sia eŭkariota gastiganto. La pigmentoj en la kloroplasto kapablas uzi la luman energion por produkti glukozon el akvo kaj gasa karbondioksido en procezo nomita fotosintezo. Ĉi tiuj pigmentoj ankaŭ donas al ĝi diversan koloron. La rapideco de ĝia produktado de glukozo dependas de la koncentriĝo de karbona dioksido kaj la intenseco de lumo."

#, fuzzy
msgid "WIKI_CHLOROPLAST_STRATEGY"
msgstr "La kloroplasto estas duobla membranstrukturo enhavanta fotosentemajn pigmentojn stakigitajn kune en membranaj sakoj. Ĝi estas prokarioto asimilita por uzo de sia eŭkariota gastiganto. La pigmentoj en la kloroplasto kapablas uzi la luman energion por produkti glukozon el akvo kaj gasa karbondioksido en procezo nomita fotosintezo. Ĉi tiuj pigmentoj ankaŭ donas al ĝi diversan koloron. La rapideco de ĝia produktado de glukozo dependas de la koncentriĝo de karbona dioksido kaj la intenseco de lumo."

#, fuzzy
msgid "WIKI_CHLOROPLAST_UPGRADES"
msgstr "La kloroplasto estas duobla membranstrukturo enhavanta fotosentemajn pigmentojn stakigitajn kune en membranaj sakoj. Ĝi estas prokarioto asimilita por uzo de sia eŭkariota gastiganto. La pigmentoj en la kloroplasto kapablas uzi la luman energion por produkti glukozon el akvo kaj gasa karbondioksido en procezo nomita fotosintezo. Ĉi tiuj pigmentoj ankaŭ donas al ĝi diversan koloron. La rapideco de ĝia produktado de glukozo dependas de la koncentriĝo de karbona dioksido kaj la intenseco de lumo."

msgid "WIKI_CILIA_EFFECTS"
msgstr ""

msgid "WIKI_CILIA_INTRO"
msgstr ""

msgid "WIKI_CILIA_MODIFICATIONS"
msgstr ""

#, fuzzy
msgid "WIKI_CILIA_PROCESSES"
msgstr "La gluiĝemaj internaĵoj de ĉelo. La citoplasmo estas la baza miksaĵo de jonoj, proteinoj kaj aliaj substancoj solvitaj en akvo, kiu plenigas la internon de la ĉelo. Unu el la funkcioj, kiujn ĝi plenumas, estas Fermentado, la konvertiĝo de glukozo en ATP-energion. Por havi pli progresintajn metabolojn, ĉeloj, al kiuj mankas organetoj, uzas energion de ATP. Ĝi ankaŭ estas uzita por stoki molekulojn en la ĉelo kaj kreskigi la grandecon de la ĉelo."

msgid "WIKI_CILIA_REQUIREMENTS"
msgstr ""

msgid "WIKI_CILIA_SCIENTIFIC_BACKGROUND"
msgstr ""

msgid "WIKI_CILIA_STRATEGY"
msgstr ""

msgid "WIKI_CILIA_UPGRADES"
msgstr ""

#, fuzzy
msgid "WIKI_CYTOPLASM_EFFECTS"
msgstr "La gluiĝemaj internaĵoj de ĉelo. La citoplasmo estas la baza miksaĵo de jonoj, proteinoj kaj aliaj substancoj solvitaj en akvo, kiu plenigas la internon de la ĉelo. Unu el la funkcioj, kiujn ĝi plenumas, estas Fermentado, la konvertiĝo de glukozo en ATP-energion. Por havi pli progresintajn metabolojn, ĉeloj, al kiuj mankas organetoj, uzas energion de ATP. Ĝi ankaŭ estas uzita por stoki molekulojn en la ĉelo kaj kreskigi la grandecon de la ĉelo."

#, fuzzy
msgid "WIKI_CYTOPLASM_INTRO"
msgstr "La gluiĝemaj internaĵoj de ĉelo. La citoplasmo estas la baza miksaĵo de jonoj, proteinoj kaj aliaj substancoj solvitaj en akvo, kiu plenigas la internon de la ĉelo. Unu el la funkcioj, kiujn ĝi plenumas, estas Fermentado, la konvertiĝo de glukozo en ATP-energion. Por havi pli progresintajn metabolojn, ĉeloj, al kiuj mankas organetoj, uzas energion de ATP. Ĝi ankaŭ estas uzita por stoki molekulojn en la ĉelo kaj kreskigi la grandecon de la ĉelo."

#, fuzzy
msgid "WIKI_CYTOPLASM_MODIFICATIONS"
msgstr "La gluiĝemaj internaĵoj de ĉelo. La citoplasmo estas la baza miksaĵo de jonoj, proteinoj kaj aliaj substancoj solvitaj en akvo, kiu plenigas la internon de la ĉelo. Unu el la funkcioj, kiujn ĝi plenumas, estas Fermentado, la konvertiĝo de glukozo en ATP-energion. Por havi pli progresintajn metabolojn, ĉeloj, al kiuj mankas organetoj, uzas energion de ATP. Ĝi ankaŭ estas uzita por stoki molekulojn en la ĉelo kaj kreskigi la grandecon de la ĉelo."

#, fuzzy
msgid "WIKI_CYTOPLASM_PROCESSES"
msgstr "Transformas [thrive:compound type=\"glucose\"][/thrive:compound] en [thrive:compound type=\"atp\"][/thrive:compound]."

msgid "WIKI_CYTOPLASM_REQUIREMENTS"
msgstr ""

msgid "WIKI_CYTOPLASM_SCIENTIFIC_BACKGROUND"
msgstr ""

msgid "WIKI_CYTOPLASM_STRATEGY"
msgstr ""

msgid "WIKI_CYTOPLASM_UPGRADES"
msgstr ""

#, fuzzy
msgid "WIKI_FLAGELLUM_EFFECTS"
msgstr "La flagelo estas vip-simila fasko de proteinaj fibroj etendiĝantaj de la membrano de la ĉelo, kiu povas uzi ATP por ondigi kaj peli la ĉelon en direkto."

#, fuzzy
msgid "WIKI_FLAGELLUM_INTRO"
msgstr "La flagelo estas vip-simila fasko de proteinaj fibroj etendiĝantaj de la membrano de la ĉelo, kiu povas uzi ATP por ondigi kaj peli la ĉelon en direkto."

#, fuzzy
msgid "WIKI_FLAGELLUM_MODIFICATIONS"
msgstr "La flagelo estas vip-simila fasko de proteinaj fibroj etendiĝantaj de la membrano de la ĉelo, kiu povas uzi ATP por ondigi kaj peli la ĉelon en direkto."

#, fuzzy
msgid "WIKI_FLAGELLUM_PROCESSES"
msgstr "La flagelo estas vip-simila fasko de proteinaj fibroj etendiĝantaj de la membrano de la ĉelo, kiu povas uzi ATP por ondigi kaj peli la ĉelon en direkto."

msgid "WIKI_FLAGELLUM_REQUIREMENTS"
msgstr ""

msgid "WIKI_FLAGELLUM_SCIENTIFIC_BACKGROUND"
msgstr ""

msgid "WIKI_FLAGELLUM_STRATEGY"
msgstr ""

msgid "WIKI_FLAGELLUM_UPGRADES"
msgstr ""

msgid "WIKI_HEADING_EFFECTS"
msgstr ""

msgid "WIKI_HEADING_MODIFICATIONS"
msgstr ""

msgid "WIKI_HEADING_PROCESSES"
msgstr ""

msgid "WIKI_HEADING_REQUIREMENTS"
msgstr ""

msgid "WIKI_HEADING_SCIENTIFIC_BACKGROUND"
msgstr ""

msgid "WIKI_HEADING_STRATEGY"
msgstr ""

msgid "WIKI_HEADING_UPGRADES"
msgstr ""

msgid "WIKI_LYSOSOME_EFFECTS"
msgstr ""

#, fuzzy
msgid "WIKI_LYSOSOME_INTRO"
msgstr "Metabolosomoj estas aretoj de proteinoj envolvitaj en proteinaj ŝeloj. Ili povas konverti glukozon en ATP kun multe pli alta rapideco ol oni povas esti farita en la citoplasmo en proceso nomita Aeroba Respirado. Tamen ĝi postulas oksigenon por funkcii, kaj pli malaltaj niveloj de oksigeno en la medio malrapidigos la rapidon de ĝia produktado de ATP. Ĉar la metabolosomoj estas suspenditaj rekte en la citoplasmo, la ĉirkaŭa likvaĵo iom fermentas."

#, fuzzy
msgid "WIKI_LYSOSOME_MODIFICATIONS"
msgstr "Metabolosomoj estas aretoj de proteinoj envolvitaj en proteinaj ŝeloj. Ili povas konverti glukozon en ATP kun multe pli alta rapideco ol oni povas esti farita en la citoplasmo en proceso nomita Aeroba Respirado. Tamen ĝi postulas oksigenon por funkcii, kaj pli malaltaj niveloj de oksigeno en la medio malrapidigos la rapidon de ĝia produktado de ATP. Ĉar la metabolosomoj estas suspenditaj rekte en la citoplasmo, la ĉirkaŭa likvaĵo iom fermentas."

#, fuzzy
msgid "WIKI_LYSOSOME_PROCESSES"
msgstr "Metabolosomoj estas aretoj de proteinoj envolvitaj en proteinaj ŝeloj. Ili povas konverti glukozon en ATP kun multe pli alta rapideco ol oni povas esti farita en la citoplasmo en proceso nomita Aeroba Respirado. Tamen ĝi postulas oksigenon por funkcii, kaj pli malaltaj niveloj de oksigeno en la medio malrapidigos la rapidon de ĝia produktado de ATP. Ĉar la metabolosomoj estas suspenditaj rekte en la citoplasmo, la ĉirkaŭa likvaĵo iom fermentas."

msgid "WIKI_LYSOSOME_REQUIREMENTS"
msgstr ""

msgid "WIKI_LYSOSOME_SCIENTIFIC_BACKGROUND"
msgstr ""

msgid "WIKI_LYSOSOME_STRATEGY"
msgstr ""

msgid "WIKI_LYSOSOME_UPGRADES"
msgstr ""

#, fuzzy
msgid "WIKI_METABOLOSOMES_EFFECTS"
msgstr "Metabolosomoj estas aretoj de proteinoj envolvitaj en proteinaj ŝeloj. Ili povas konverti glukozon en ATP kun multe pli alta rapideco ol oni povas esti farita en la citoplasmo en proceso nomita Aeroba Respirado. Tamen ĝi postulas oksigenon por funkcii, kaj pli malaltaj niveloj de oksigeno en la medio malrapidigos la rapidon de ĝia produktado de ATP. Ĉar la metabolosomoj estas suspenditaj rekte en la citoplasmo, la ĉirkaŭa likvaĵo iom fermentas."

#, fuzzy
msgid "WIKI_METABOLOSOMES_INTRO"
msgstr "Metabolosomoj"

#, fuzzy
msgid "WIKI_METABOLOSOMES_MODIFICATIONS"
msgstr "Metabolosomoj estas aretoj de proteinoj envolvitaj en proteinaj ŝeloj. Ili povas konverti glukozon en ATP kun multe pli alta rapideco ol oni povas esti farita en la citoplasmo en proceso nomita Aeroba Respirado. Tamen ĝi postulas oksigenon por funkcii, kaj pli malaltaj niveloj de oksigeno en la medio malrapidigos la rapidon de ĝia produktado de ATP. Ĉar la metabolosomoj estas suspenditaj rekte en la citoplasmo, la ĉirkaŭa likvaĵo iom fermentas."

#, fuzzy
msgid "WIKI_METABOLOSOMES_PROCESSES"
msgstr "Transformas [thrive:compound type=\"glucose\"][/thrive:compound] en [thrive:compound type=\"atp\"][/thrive:compound]. Kurzo skalas kun la koncentro de [thrive:compound type=\"oxygen\"][/thrive:compound]."

#, fuzzy
msgid "WIKI_METABOLOSOMES_REQUIREMENTS"
msgstr "Metabolosomoj estas aretoj de proteinoj envolvitaj en proteinaj ŝeloj. Ili povas konverti glukozon en ATP kun multe pli alta rapideco ol oni povas esti farita en la citoplasmo en proceso nomita Aeroba Respirado. Tamen ĝi postulas oksigenon por funkcii, kaj pli malaltaj niveloj de oksigeno en la medio malrapidigos la rapidon de ĝia produktado de ATP. Ĉar la metabolosomoj estas suspenditaj rekte en la citoplasmo, la ĉirkaŭa likvaĵo iom fermentas."

#, fuzzy
msgid "WIKI_METABOLOSOMES_SCIENTIFIC_BACKGROUND"
msgstr "Metabolosomoj estas aretoj de proteinoj envolvitaj en proteinaj ŝeloj. Ili povas konverti glukozon en ATP kun multe pli alta rapideco ol oni povas esti farita en la citoplasmo en proceso nomita Aeroba Respirado. Tamen ĝi postulas oksigenon por funkcii, kaj pli malaltaj niveloj de oksigeno en la medio malrapidigos la rapidon de ĝia produktado de ATP. Ĉar la metabolosomoj estas suspenditaj rekte en la citoplasmo, la ĉirkaŭa likvaĵo iom fermentas."

#, fuzzy
msgid "WIKI_METABOLOSOMES_STRATEGY"
msgstr "Metabolosomoj estas aretoj de proteinoj envolvitaj en proteinaj ŝeloj. Ili povas konverti glukozon en ATP kun multe pli alta rapideco ol oni povas esti farita en la citoplasmo en proceso nomita Aeroba Respirado. Tamen ĝi postulas oksigenon por funkcii, kaj pli malaltaj niveloj de oksigeno en la medio malrapidigos la rapidon de ĝia produktado de ATP. Ĉar la metabolosomoj estas suspenditaj rekte en la citoplasmo, la ĉirkaŭa likvaĵo iom fermentas."

#, fuzzy
msgid "WIKI_METABOLOSOMES_UPGRADES"
msgstr "Metabolosomoj estas aretoj de proteinoj envolvitaj en proteinaj ŝeloj. Ili povas konverti glukozon en ATP kun multe pli alta rapideco ol oni povas esti farita en la citoplasmo en proceso nomita Aeroba Respirado. Tamen ĝi postulas oksigenon por funkcii, kaj pli malaltaj niveloj de oksigeno en la medio malrapidigos la rapidon de ĝia produktado de ATP. Ĉar la metabolosomoj estas suspenditaj rekte en la citoplasmo, la ĉirkaŭa likvaĵo iom fermentas."

#, fuzzy
msgid "WIKI_MITOCHONDRION_EFFECTS"
msgstr "La potencocentro de la ĉelo. La mitokondrio (pluralo: mitokondrioj) estas duobla membrana strukturo plenigita de proteinoj kaj enzimoj. Ĝi estas prokarioto asimilita por uzo de sia eŭkariota gastiganto. Ĝi povas konverti glukozon en ATP-on kun multe pli alta efikeco ol oni povas fari ĝin en la citoplasmo en proceso nomata Aeroba Respirado. Tamen ĝi postulas oksigenon por funkcii, kaj pli malaltaj niveloj de oksigeno en la medio malrapidigos la rapidon de ĝia produktado de ATP."

#, fuzzy
msgid "WIKI_MITOCHONDRION_INTRO"
msgstr "Mitokondrio"

#, fuzzy
msgid "WIKI_MITOCHONDRION_MODIFICATIONS"
msgstr "La potencocentro de la ĉelo. La mitokondrio (pluralo: mitokondrioj) estas duobla membrana strukturo plenigita de proteinoj kaj enzimoj. Ĝi estas prokarioto asimilita por uzo de sia eŭkariota gastiganto. Ĝi povas konverti glukozon en ATP-on kun multe pli alta efikeco ol oni povas fari ĝin en la citoplasmo en proceso nomata Aeroba Respirado. Tamen ĝi postulas oksigenon por funkcii, kaj pli malaltaj niveloj de oksigeno en la medio malrapidigos la rapidon de ĝia produktado de ATP."

#, fuzzy
msgid "WIKI_MITOCHONDRION_PROCESSES"
msgstr "La potencocentro de la ĉelo. La mitokondrio (pluralo: mitokondrioj) estas duobla membrana strukturo plenigita de proteinoj kaj enzimoj. Ĝi estas prokarioto asimilita por uzo de sia eŭkariota gastiganto. Ĝi povas konverti glukozon en ATP-on kun multe pli alta efikeco ol oni povas fari ĝin en la citoplasmo en proceso nomata Aeroba Respirado. Tamen ĝi postulas oksigenon por funkcii, kaj pli malaltaj niveloj de oksigeno en la medio malrapidigos la rapidon de ĝia produktado de ATP."

#, fuzzy
msgid "WIKI_MITOCHONDRION_REQUIREMENTS"
msgstr "La potencocentro de la ĉelo. La mitokondrio (pluralo: mitokondrioj) estas duobla membrana strukturo plenigita de proteinoj kaj enzimoj. Ĝi estas prokarioto asimilita por uzo de sia eŭkariota gastiganto. Ĝi povas konverti glukozon en ATP-on kun multe pli alta efikeco ol oni povas fari ĝin en la citoplasmo en proceso nomata Aeroba Respirado. Tamen ĝi postulas oksigenon por funkcii, kaj pli malaltaj niveloj de oksigeno en la medio malrapidigos la rapidon de ĝia produktado de ATP."

#, fuzzy
msgid "WIKI_MITOCHONDRION_SCIENTIFIC_BACKGROUND"
msgstr "La potencocentro de la ĉelo. La mitokondrio (pluralo: mitokondrioj) estas duobla membrana strukturo plenigita de proteinoj kaj enzimoj. Ĝi estas prokarioto asimilita por uzo de sia eŭkariota gastiganto. Ĝi povas konverti glukozon en ATP-on kun multe pli alta efikeco ol oni povas fari ĝin en la citoplasmo en proceso nomata Aeroba Respirado. Tamen ĝi postulas oksigenon por funkcii, kaj pli malaltaj niveloj de oksigeno en la medio malrapidigos la rapidon de ĝia produktado de ATP."

#, fuzzy
msgid "WIKI_MITOCHONDRION_STRATEGY"
msgstr "La potencocentro de la ĉelo. La mitokondrio (pluralo: mitokondrioj) estas duobla membrana strukturo plenigita de proteinoj kaj enzimoj. Ĝi estas prokarioto asimilita por uzo de sia eŭkariota gastiganto. Ĝi povas konverti glukozon en ATP-on kun multe pli alta efikeco ol oni povas fari ĝin en la citoplasmo en proceso nomata Aeroba Respirado. Tamen ĝi postulas oksigenon por funkcii, kaj pli malaltaj niveloj de oksigeno en la medio malrapidigos la rapidon de ĝia produktado de ATP."

#, fuzzy
msgid "WIKI_MITOCHONDRION_UPGRADES"
msgstr "La potencocentro de la ĉelo. La mitokondrio (pluralo: mitokondrioj) estas duobla membrana strukturo plenigita de proteinoj kaj enzimoj. Ĝi estas prokarioto asimilita por uzo de sia eŭkariota gastiganto. Ĝi povas konverti glukozon en ATP-on kun multe pli alta efikeco ol oni povas fari ĝin en la citoplasmo en proceso nomata Aeroba Respirado. Tamen ĝi postulas oksigenon por funkcii, kaj pli malaltaj niveloj de oksigeno en la medio malrapidigos la rapidon de ĝia produktado de ATP."

msgid "WIKI_MYOFIBRIL_EFFECTS"
msgstr ""

msgid "WIKI_MYOFIBRIL_INTRO"
msgstr ""

msgid "WIKI_MYOFIBRIL_MODIFICATIONS"
msgstr ""

#, fuzzy
msgid "WIKI_MYOFIBRIL_PROCESSES"
msgstr "Disloku organeton"

msgid "WIKI_MYOFIBRIL_REQUIREMENTS"
msgstr ""

msgid "WIKI_MYOFIBRIL_SCIENTIFIC_BACKGROUND"
msgstr ""

msgid "WIKI_MYOFIBRIL_STRATEGY"
msgstr ""

msgid "WIKI_MYOFIBRIL_UPGRADES"
msgstr ""

#, fuzzy
msgid "WIKI_NITROGEN-FIXING_PLASTID_EFFECTS"
msgstr "Nitrogen-fiksa Plastido"

#, fuzzy
msgid "WIKI_NITROGEN-FIXING_PLASTID_INTRO"
msgstr "Nitrogen-fiksa Plastido"

#, fuzzy
msgid "WIKI_NITROGEN-FIXING_PLASTID_MODIFICATIONS"
msgstr "La Nitrogen-Fiksanta Plastido estas proteino, kiu kapablas uzi gasan nitrogenon kaj oksigenon kaj ĉelan energion en la formo de ATP por produkti amoniakon, ĉefan kreskan nutraĵon por ĉeloj. Ĉi tio estas procezo nomata Aerobia Nitrogena Fiksado."

#, fuzzy
msgid "WIKI_NITROGEN-FIXING_PLASTID_PROCESSES"
msgstr "La Nitrogen-Fiksanta Plastido estas proteino, kiu kapablas uzi gasan nitrogenon kaj oksigenon kaj ĉelan energion en la formo de ATP por produkti amoniakon, ĉefan kreskan nutraĵon por ĉeloj. Ĉi tio estas procezo nomata Aerobia Nitrogena Fiksado."

#, fuzzy
msgid "WIKI_NITROGEN-FIXING_PLASTID_REQUIREMENTS"
msgstr "Nitrogen-fiksa Plastido"

#, fuzzy
msgid "WIKI_NITROGEN-FIXING_PLASTID_SCIENTIFIC_BACKGROUND"
msgstr "La Nitrogen-Fiksanta Plastido estas proteino, kiu kapablas uzi gasan nitrogenon kaj oksigenon kaj ĉelan energion en la formo de ATP por produkti amoniakon, ĉefan kreskan nutraĵon por ĉeloj. Ĉi tio estas procezo nomata Aerobia Nitrogena Fiksado."

#, fuzzy
msgid "WIKI_NITROGEN-FIXING_PLASTID_STRATEGY"
msgstr "Nitrogen-fiksa Plastido"

#, fuzzy
msgid "WIKI_NITROGEN-FIXING_PLASTID_UPGRADES"
msgstr "Nitrogen-fiksa Plastido"

#, fuzzy
msgid "WIKI_NITROGENASE_EFFECTS"
msgstr "Nitrogenazo estas proteino kapabla uzi gasan nitrogenon kaj ĉelan energion en la formo de ATP por produkti amoniakon, ĉefan kreskonutraĵon por ĉeloj. Ĉi tio estas procezo nomata Anaeroba Nitrogena Fiksado. Ĉar la nitrogenazo estas suspensie en la citoplasmo, la ĉirkaŭa fluidaĵo iom fermentas."

#, fuzzy
msgid "WIKI_NITROGENASE_INTRO"
msgstr "Nitrogenazo estas proteino kapabla uzi gasan nitrogenon kaj ĉelan energion en la formo de ATP por produkti amoniakon, ĉefan kreskonutraĵon por ĉeloj. Ĉi tio estas procezo nomata Anaeroba Nitrogena Fiksado. Ĉar la nitrogenazo estas suspensie en la citoplasmo, la ĉirkaŭa fluidaĵo iom fermentas."

#, fuzzy
msgid "WIKI_NITROGENASE_MODIFICATIONS"
msgstr "Nitrogenazo estas proteino kapabla uzi gasan nitrogenon kaj ĉelan energion en la formo de ATP por produkti amoniakon, ĉefan kreskonutraĵon por ĉeloj. Ĉi tio estas procezo nomata Anaeroba Nitrogena Fiksado. Ĉar la nitrogenazo estas suspensie en la citoplasmo, la ĉirkaŭa fluidaĵo iom fermentas."

#, fuzzy
msgid "WIKI_NITROGENASE_PROCESSES"
msgstr "Nitrogenazo estas proteino kapabla uzi gasan nitrogenon kaj ĉelan energion en la formo de ATP por produkti amoniakon, ĉefan kreskonutraĵon por ĉeloj. Ĉi tio estas procezo nomata Anaeroba Nitrogena Fiksado. Ĉar la nitrogenazo estas suspensie en la citoplasmo, la ĉirkaŭa fluidaĵo iom fermentas."

msgid "WIKI_NITROGENASE_REQUIREMENTS"
msgstr ""

#, fuzzy
msgid "WIKI_NITROGENASE_SCIENTIFIC_BACKGROUND"
msgstr "Nitrogenazo estas proteino kapabla uzi gasan nitrogenon kaj ĉelan energion en la formo de ATP por produkti amoniakon, ĉefan kreskonutraĵon por ĉeloj. Ĉi tio estas procezo nomata Anaeroba Nitrogena Fiksado. Ĉar la nitrogenazo estas suspensie en la citoplasmo, la ĉirkaŭa fluidaĵo iom fermentas."

#, fuzzy
msgid "WIKI_NITROGENASE_STRATEGY"
msgstr "Nitrogenazo estas proteino kapabla uzi gasan nitrogenon kaj ĉelan energion en la formo de ATP por produkti amoniakon, ĉefan kreskonutraĵon por ĉeloj. Ĉi tio estas procezo nomata Anaeroba Nitrogena Fiksado. Ĉar la nitrogenazo estas suspensie en la citoplasmo, la ĉirkaŭa fluidaĵo iom fermentas."

#, fuzzy
msgid "WIKI_NITROGENASE_UPGRADES"
msgstr "Nitrogenazo estas proteino kapabla uzi gasan nitrogenon kaj ĉelan energion en la formo de ATP por produkti amoniakon, ĉefan kreskonutraĵon por ĉeloj. Ĉi tio estas procezo nomata Anaeroba Nitrogena Fiksado. Ĉar la nitrogenazo estas suspensie en la citoplasmo, la ĉirkaŭa fluidaĵo iom fermentas."

msgid "WIKI_NUCLEUS_EFFECTS"
msgstr ""

msgid "WIKI_NUCLEUS_INTRO"
msgstr ""

#, fuzzy
msgid "WIKI_NUCLEUS_MODIFICATIONS"
msgstr "La ĉefa eco de eŭkariotaj ĉeloj. La kerno ankaŭ inkluzivas la endoplasman retikulo kaj la golgi-korpon. Ĉi tio estas evoluado de prokariotaj ĉeloj por disvolvi sistemon de internaj membranoj, farita per asimilado de alia prokarioto en si mem. Ĉi tio permesas al ili dividi, aŭ kunestigi la malsamajn procezojn okazantajn ene de la ĉelo kaj malhelpi ilin interkovri. Ĉi tio permesas al iliaj novaj membranoligitaj organetoj esti multe pli kompleksaj, efikaj kaj specialigitaj ol se ili libere flosus en la citoplasmo. Tamen ĉi tio kostas fari la ĉelon multe pli granda kaj postuli multan energion por konservi la ĉelon."

#, fuzzy
msgid "WIKI_NUCLEUS_PROCESSES"
msgstr "Disloku organeton"

msgid "WIKI_NUCLEUS_REQUIREMENTS"
msgstr ""

msgid "WIKI_NUCLEUS_SCIENTIFIC_BACKGROUND"
msgstr ""

msgid "WIKI_NUCLEUS_STRATEGY"
msgstr ""

msgid "WIKI_NUCLEUS_UPGRADES"
msgstr ""

#, fuzzy
msgid "WIKI_ORGANELLES_ROOT_INTRO"
msgstr "Organetoj"

#, fuzzy
msgid "WIKI_OXYTOXISOME_EFFECTS"
msgstr "Modifita metabolosomo, responsanta pri la produktado de primitiva formo de la toksa agento OxyToxy NT."

#, fuzzy
msgid "WIKI_OXYTOXISOME_INTRO"
msgstr "Oxytoxisomo"

#, fuzzy
msgid "WIKI_OXYTOXISOME_MODIFICATIONS"
msgstr "Modifita metabolosomo, responsanta pri la produktado de primitiva formo de la toksa agento OxyToxy NT."

#, fuzzy
msgid "WIKI_OXYTOXISOME_PROCESSES"
msgstr "Metabolosomoj estas aretoj de proteinoj envolvitaj en proteinaj ŝeloj. Ili povas konverti glukozon en ATP kun multe pli alta rapideco ol oni povas esti farita en la citoplasmo en proceso nomita Aeroba Respirado. Tamen ĝi postulas oksigenon por funkcii, kaj pli malaltaj niveloj de oksigeno en la medio malrapidigos la rapidon de ĝia produktado de ATP. Ĉar la metabolosomoj estas suspenditaj rekte en la citoplasmo, la ĉirkaŭa likvaĵo iom fermentas."

#, fuzzy
msgid "WIKI_OXYTOXISOME_REQUIREMENTS"
msgstr "Modifita metabolosomo, responsanta pri la produktado de primitiva formo de la toksa agento OxyToxy NT."

msgid "WIKI_OXYTOXISOME_SCIENTIFIC_BACKGROUND"
msgstr ""

#, fuzzy
msgid "WIKI_OXYTOXISOME_STRATEGY"
msgstr "Modifita metabolosomo, responsanta pri la produktado de primitiva formo de la toksa agento OxyToxy NT."

#, fuzzy
msgid "WIKI_OXYTOXISOME_UPGRADES"
msgstr "Modifita metabolosomo, responsanta pri la produktado de primitiva formo de la toksa agento OxyToxy NT."

msgid "WIKI_PAGE_AXON"
msgstr ""

#, fuzzy
msgid "WIKI_PAGE_BINDING_AGENT"
msgstr ""
"Estas konflikto kun {0}.\n"
"Ĉu vi volas forigi la enigon de {1}?"

#, fuzzy
msgid "WIKI_PAGE_BIOLUMINESCENT_VACUOLE"
msgstr "Biolumineska Vakuolo"

#, fuzzy
msgid "WIKI_PAGE_CHEMOPLAST"
msgstr "Kemoplasto"

#, fuzzy
msgid "WIKI_PAGE_CHEMORECEPTOR"
msgstr "Kemoplasto"

#, fuzzy
msgid "WIKI_PAGE_CHEMOSYNTHESIZING_PROTEINS"
msgstr "Kemosintezaj Proteinoj"

#, fuzzy
msgid "WIKI_PAGE_CHLOROPLAST"
msgstr "Kloroplasto"

msgid "WIKI_PAGE_CILIA"
msgstr ""

#, fuzzy
msgid "WIKI_PAGE_CYTOPLASM"
msgstr "Citoplasmo"

#, fuzzy
msgid "WIKI_PAGE_FLAGELLUM"
msgstr "Flagelo"

#, fuzzy
msgid "WIKI_PAGE_LYSOSOME"
msgstr "Oxytoxisomo"

#, fuzzy
msgid "WIKI_PAGE_METABOLOSOMES"
msgstr "Metabolosomoj"

#, fuzzy
msgid "WIKI_PAGE_MITOCHONDRION"
msgstr "Mitokondrio"

#, fuzzy
msgid "WIKI_PAGE_MYOFIBRIL"
msgstr "Raba Vilo (Pilus)"

#, fuzzy
msgid "WIKI_PAGE_NITROGEN-FIXING_PLASTID"
msgstr "Nitrogen-fiksa Plastido"

#, fuzzy
msgid "WIKI_PAGE_NITROGENASE"
msgstr "Nitrogenazo"

#, fuzzy
msgid "WIKI_PAGE_NUCLEUS"
msgstr "Kerno/Nukleo"

#, fuzzy
msgid "WIKI_PAGE_ORGANELLES_ROOT"
msgstr "Disloku organeton"

#, fuzzy
msgid "WIKI_PAGE_OXYTOXISOME"
msgstr "Oxytoxisomo"

msgid "WIKI_PAGE_PERFORATOR_PILUS"
msgstr ""

#, fuzzy
msgid "WIKI_PAGE_PROTOPLASM"
msgstr "Protoplasmo"

#, fuzzy
msgid "WIKI_PAGE_RUSTICYANIN"
msgstr "Rusticianino"

#, fuzzy
msgid "WIKI_PAGE_SIGNALING_AGENT"
msgstr ""
"Estas konflikto kun {0}.\n"
"Ĉu vi volas forigi la enigon de {1}?"

msgid "WIKI_PAGE_SLIME_JET"
msgstr ""

#, fuzzy
msgid "WIKI_PAGE_THERMOPLAST"
msgstr "Termika plasto"

#, fuzzy
msgid "WIKI_PAGE_THERMOSYNTHASE"
msgstr "Kemisintezo"

#, fuzzy
msgid "WIKI_PAGE_THYLAKOIDS"
msgstr "Tilakoidoj"

#, fuzzy
msgid "WIKI_PAGE_TOXIN_VACUOLE"
msgstr ""
"Toksa\n"
"Vakuolo"

#, fuzzy
msgid "WIKI_PAGE_VACUOLE"
msgstr ""
"Toksa\n"
"Vakuolo"

msgid "WIKI_PERFORATOR_PILUS_EFFECTS"
msgstr ""

msgid "WIKI_PERFORATOR_PILUS_INTRO"
msgstr ""

msgid "WIKI_PERFORATOR_PILUS_MODIFICATIONS"
msgstr ""

msgid "WIKI_PERFORATOR_PILUS_PROCESSES"
msgstr ""

msgid "WIKI_PERFORATOR_PILUS_REQUIREMENTS"
msgstr ""

msgid "WIKI_PERFORATOR_PILUS_SCIENTIFIC_BACKGROUND"
msgstr ""

msgid "WIKI_PERFORATOR_PILUS_STRATEGY"
msgstr ""

msgid "WIKI_PERFORATOR_PILUS_UPGRADES"
msgstr ""

#, fuzzy
msgid "WIKI_PROTOPLASM_EFFECTS"
msgstr "Protoplasmo"

#, fuzzy
msgid "WIKI_PROTOPLASM_INTRO"
msgstr "Protoplasmo"

msgid "WIKI_PROTOPLASM_MODIFICATIONS"
msgstr ""

#, fuzzy
msgid "WIKI_PROTOPLASM_PROCESSES"
msgstr "Transformas [thrive:compound type=\"glucose\"][/thrive:compound] en [thrive:compound type=\"atp\"][/thrive:compound]."

msgid "WIKI_PROTOPLASM_REQUIREMENTS"
msgstr ""

msgid "WIKI_PROTOPLASM_SCIENTIFIC_BACKGROUND"
msgstr ""

msgid "WIKI_PROTOPLASM_STRATEGY"
msgstr ""

msgid "WIKI_PROTOPLASM_UPGRADES"
msgstr ""

msgid "WIKI_ROOT_BODY"
msgstr ""

msgid "WIKI_ROOT_HEADING"
msgstr ""

#, fuzzy
msgid "WIKI_RUSTICYANIN_EFFECTS"
msgstr "Rusticianino estas proteino kapabla uzi gasan karbonan dioksidon kaj oksigenon por oksigeni feron de unu kemia stato al alia. Ĉi tiu procezo, nomata Fera Respirado, liberigas energion, kiun la ĉelo tiam povas rikolti."

#, fuzzy
msgid "WIKI_RUSTICYANIN_INTRO"
msgstr "Rusticianino estas proteino kapabla uzi gasan karbonan dioksidon kaj oksigenon por oksigeni feron de unu kemia stato al alia. Ĉi tiu procezo, nomata Fera Respirado, liberigas energion, kiun la ĉelo tiam povas rikolti."

#, fuzzy
msgid "WIKI_RUSTICYANIN_MODIFICATIONS"
msgstr "Rusticianino estas proteino kapabla uzi gasan karbonan dioksidon kaj oksigenon por oksigeni feron de unu kemia stato al alia. Ĉi tiu procezo, nomata Fera Respirado, liberigas energion, kiun la ĉelo tiam povas rikolti."

#, fuzzy
msgid "WIKI_RUSTICYANIN_PROCESSES"
msgstr "Rusticianino estas proteino kapabla uzi gasan karbonan dioksidon kaj oksigenon por oksigeni feron de unu kemia stato al alia. Ĉi tiu procezo, nomata Fera Respirado, liberigas energion, kiun la ĉelo tiam povas rikolti."

msgid "WIKI_RUSTICYANIN_REQUIREMENTS"
msgstr ""

#, fuzzy
msgid "WIKI_RUSTICYANIN_SCIENTIFIC_BACKGROUND"
msgstr "Rusticianino estas proteino kapabla uzi gasan karbonan dioksidon kaj oksigenon por oksigeni feron de unu kemia stato al alia. Ĉi tiu procezo, nomata Fera Respirado, liberigas energion, kiun la ĉelo tiam povas rikolti."

#, fuzzy
msgid "WIKI_RUSTICYANIN_STRATEGY"
msgstr "Rusticianino estas proteino kapabla uzi gasan karbonan dioksidon kaj oksigenon por oksigeni feron de unu kemia stato al alia. Ĉi tiu procezo, nomata Fera Respirado, liberigas energion, kiun la ĉelo tiam povas rikolti."

#, fuzzy
msgid "WIKI_RUSTICYANIN_UPGRADES"
msgstr "Rusticianino estas proteino kapabla uzi gasan karbonan dioksidon kaj oksigenon por oksigeni feron de unu kemia stato al alia. Ĉi tiu procezo, nomata Fera Respirado, liberigas energion, kiun la ĉelo tiam povas rikolti."

#, fuzzy
msgid "WIKI_SIGNALING_AGENT_EFFECTS"
msgstr ""
"Estas konflikto kun {0}.\n"
"Ĉu vi volas forigi la enigon de {1}?"

#, fuzzy
msgid "WIKI_SIGNALING_AGENT_INTRO"
msgstr ""
"Estas konflikto kun {0}.\n"
"Ĉu vi volas forigi la enigon de {1}?"

#, fuzzy
msgid "WIKI_SIGNALING_AGENT_MODIFICATIONS"
msgstr "Nitrogenazo estas proteino kapabla uzi gasan nitrogenon kaj ĉelan energion en la formo de ATP por produkti amoniakon, ĉefan kreskonutraĵon por ĉeloj. Ĉi tio estas procezo nomata Anaeroba Nitrogena Fiksado. Ĉar la nitrogenazo estas suspensie en la citoplasmo, la ĉirkaŭa fluidaĵo iom fermentas."

#, fuzzy
msgid "WIKI_SIGNALING_AGENT_PROCESSES"
msgstr "Nitrogenazo estas proteino kapabla uzi gasan nitrogenon kaj ĉelan energion en la formo de ATP por produkti amoniakon, ĉefan kreskonutraĵon por ĉeloj. Ĉi tio estas procezo nomata Anaeroba Nitrogena Fiksado. Ĉar la nitrogenazo estas suspensie en la citoplasmo, la ĉirkaŭa fluidaĵo iom fermentas."

#, fuzzy
msgid "WIKI_SIGNALING_AGENT_REQUIREMENTS"
msgstr "Nitrogenazo estas proteino kapabla uzi gasan nitrogenon kaj ĉelan energion en la formo de ATP por produkti amoniakon, ĉefan kreskonutraĵon por ĉeloj. Ĉi tio estas procezo nomata Anaeroba Nitrogena Fiksado. Ĉar la nitrogenazo estas suspensie en la citoplasmo, la ĉirkaŭa fluidaĵo iom fermentas."

#, fuzzy
msgid "WIKI_SIGNALING_AGENT_SCIENTIFIC_BACKGROUND"
msgstr "Nitrogenazo estas proteino kapabla uzi gasan nitrogenon kaj ĉelan energion en la formo de ATP por produkti amoniakon, ĉefan kreskonutraĵon por ĉeloj. Ĉi tio estas procezo nomata Anaeroba Nitrogena Fiksado. Ĉar la nitrogenazo estas suspensie en la citoplasmo, la ĉirkaŭa fluidaĵo iom fermentas."

#, fuzzy
msgid "WIKI_SIGNALING_AGENT_STRATEGY"
msgstr ""
"Estas konflikto kun {0}.\n"
"Ĉu vi volas forigi la enigon de {1}?"

#, fuzzy
msgid "WIKI_SIGNALING_AGENT_UPGRADES"
msgstr ""
"Estas konflikto kun {0}.\n"
"Ĉu vi volas forigi la enigon de {1}?"

#, fuzzy
msgid "WIKI_SLIME_JET_EFFECTS"
msgstr "La gluiĝemaj internaĵoj de ĉelo. La citoplasmo estas la baza miksaĵo de jonoj, proteinoj kaj aliaj substancoj solvitaj en akvo, kiu plenigas la internon de la ĉelo. Unu el la funkcioj, kiujn ĝi plenumas, estas Fermentado, la konvertiĝo de glukozo en ATP-energion. Por havi pli progresintajn metabolojn, ĉeloj, al kiuj mankas organetoj, uzas energion de ATP. Ĝi ankaŭ estas uzita por stoki molekulojn en la ĉelo kaj kreskigi la grandecon de la ĉelo."

#, fuzzy
msgid "WIKI_SLIME_JET_INTRO"
msgstr "La gluiĝemaj internaĵoj de ĉelo. La citoplasmo estas la baza miksaĵo de jonoj, proteinoj kaj aliaj substancoj solvitaj en akvo, kiu plenigas la internon de la ĉelo. Unu el la funkcioj, kiujn ĝi plenumas, estas Fermentado, la konvertiĝo de glukozo en ATP-energion. Por havi pli progresintajn metabolojn, ĉeloj, al kiuj mankas organetoj, uzas energion de ATP. Ĝi ankaŭ estas uzita por stoki molekulojn en la ĉelo kaj kreskigi la grandecon de la ĉelo."

#, fuzzy
msgid "WIKI_SLIME_JET_MODIFICATIONS"
msgstr "La gluiĝemaj internaĵoj de ĉelo. La citoplasmo estas la baza miksaĵo de jonoj, proteinoj kaj aliaj substancoj solvitaj en akvo, kiu plenigas la internon de la ĉelo. Unu el la funkcioj, kiujn ĝi plenumas, estas Fermentado, la konvertiĝo de glukozo en ATP-energion. Por havi pli progresintajn metabolojn, ĉeloj, al kiuj mankas organetoj, uzas energion de ATP. Ĝi ankaŭ estas uzita por stoki molekulojn en la ĉelo kaj kreskigi la grandecon de la ĉelo."

#, fuzzy
msgid "WIKI_SLIME_JET_PROCESSES"
msgstr "La gluiĝemaj internaĵoj de ĉelo. La citoplasmo estas la baza miksaĵo de jonoj, proteinoj kaj aliaj substancoj solvitaj en akvo, kiu plenigas la internon de la ĉelo. Unu el la funkcioj, kiujn ĝi plenumas, estas Fermentado, la konvertiĝo de glukozo en ATP-energion. Por havi pli progresintajn metabolojn, ĉeloj, al kiuj mankas organetoj, uzas energion de ATP. Ĝi ankaŭ estas uzita por stoki molekulojn en la ĉelo kaj kreskigi la grandecon de la ĉelo."

msgid "WIKI_SLIME_JET_REQUIREMENTS"
msgstr ""

msgid "WIKI_SLIME_JET_SCIENTIFIC_BACKGROUND"
msgstr ""

msgid "WIKI_SLIME_JET_STRATEGY"
msgstr ""

msgid "WIKI_SLIME_JET_UPGRADES"
msgstr ""

#, fuzzy
msgid "WIKI_THERMOPLAST_EFFECTS"
msgstr "La termoplasto estas duobla membranstrukturo enhavanta termosentemajn pigmentojn kunigitajn en membranaj sakoj. Ĝi estas prokarioto asimilita por uzo de sia eŭkariota gastiganto. La pigmentoj en la termoplasto povas uzi la energion de varmaj diferencoj en la medio por produkti glukozon el akvo kaj gasa karbona dioksido en procezo nomita Termosintezo. La rapideco de ĝia produktado de glukozo dependas de la koncentriĝo de karbona dioksido kaj temperaturo."

#, fuzzy
msgid "WIKI_THERMOPLAST_INTRO"
msgstr "La termoplasto estas duobla membranstrukturo enhavanta termosentemajn pigmentojn kunigitajn en membranaj sakoj. Ĝi estas prokarioto asimilita por uzo de sia eŭkariota gastiganto. La pigmentoj en la termoplasto povas uzi la energion de varmaj diferencoj en la medio por produkti glukozon el akvo kaj gasa karbona dioksido en procezo nomita Termosintezo. La rapideco de ĝia produktado de glukozo dependas de la koncentriĝo de karbona dioksido kaj temperaturo."

#, fuzzy
msgid "WIKI_THERMOPLAST_MODIFICATIONS"
msgstr "La termoplasto estas duobla membranstrukturo enhavanta termosentemajn pigmentojn kunigitajn en membranaj sakoj. Ĝi estas prokarioto asimilita por uzo de sia eŭkariota gastiganto. La pigmentoj en la termoplasto povas uzi la energion de varmaj diferencoj en la medio por produkti glukozon el akvo kaj gasa karbona dioksido en procezo nomita Termosintezo. La rapideco de ĝia produktado de glukozo dependas de la koncentriĝo de karbona dioksido kaj temperaturo."

#, fuzzy
msgid "WIKI_THERMOPLAST_PROCESSES"
msgstr "La termoplasto estas duobla membranstrukturo enhavanta termosentemajn pigmentojn kunigitajn en membranaj sakoj. Ĝi estas prokarioto asimilita por uzo de sia eŭkariota gastiganto. La pigmentoj en la termoplasto povas uzi la energion de varmaj diferencoj en la medio por produkti glukozon el akvo kaj gasa karbona dioksido en procezo nomita Termosintezo. La rapideco de ĝia produktado de glukozo dependas de la koncentriĝo de karbona dioksido kaj temperaturo."

msgid "WIKI_THERMOPLAST_REQUIREMENTS"
msgstr ""

#, fuzzy
msgid "WIKI_THERMOPLAST_SCIENTIFIC_BACKGROUND"
msgstr "La termoplasto estas duobla membranstrukturo enhavanta termosentemajn pigmentojn kunigitajn en membranaj sakoj. Ĝi estas prokarioto asimilita por uzo de sia eŭkariota gastiganto. La pigmentoj en la termoplasto povas uzi la energion de varmaj diferencoj en la medio por produkti glukozon el akvo kaj gasa karbona dioksido en procezo nomita Termosintezo. La rapideco de ĝia produktado de glukozo dependas de la koncentriĝo de karbona dioksido kaj temperaturo."

#, fuzzy
msgid "WIKI_THERMOPLAST_STRATEGY"
msgstr "La termoplasto estas duobla membranstrukturo enhavanta termosentemajn pigmentojn kunigitajn en membranaj sakoj. Ĝi estas prokarioto asimilita por uzo de sia eŭkariota gastiganto. La pigmentoj en la termoplasto povas uzi la energion de varmaj diferencoj en la medio por produkti glukozon el akvo kaj gasa karbona dioksido en procezo nomita Termosintezo. La rapideco de ĝia produktado de glukozo dependas de la koncentriĝo de karbona dioksido kaj temperaturo."

#, fuzzy
msgid "WIKI_THERMOPLAST_UPGRADES"
msgstr "La termoplasto estas duobla membranstrukturo enhavanta termosentemajn pigmentojn kunigitajn en membranaj sakoj. Ĝi estas prokarioto asimilita por uzo de sia eŭkariota gastiganto. La pigmentoj en la termoplasto povas uzi la energion de varmaj diferencoj en la medio por produkti glukozon el akvo kaj gasa karbona dioksido en procezo nomita Termosintezo. La rapideco de ĝia produktado de glukozo dependas de la koncentriĝo de karbona dioksido kaj temperaturo."

#, fuzzy
msgid "WIKI_THERMOSYNTHASE_EFFECTS"
msgstr "Kemisintezo"

#, fuzzy
msgid "WIKI_THERMOSYNTHASE_INTRO"
msgstr "Kemisintezo"

#, fuzzy
msgid "WIKI_THERMOSYNTHASE_MODIFICATIONS"
msgstr "La termoplasto estas duobla membranstrukturo enhavanta termosentemajn pigmentojn kunigitajn en membranaj sakoj. Ĝi estas prokarioto asimilita por uzo de sia eŭkariota gastiganto. La pigmentoj en la termoplasto povas uzi la energion de varmaj diferencoj en la medio por produkti glukozon el akvo kaj gasa karbona dioksido en procezo nomita Termosintezo. La rapideco de ĝia produktado de glukozo dependas de la koncentriĝo de karbona dioksido kaj temperaturo."

#, fuzzy
msgid "WIKI_THERMOSYNTHASE_PROCESSES"
msgstr "La termoplasto estas duobla membranstrukturo enhavanta termosentemajn pigmentojn kunigitajn en membranaj sakoj. Ĝi estas prokarioto asimilita por uzo de sia eŭkariota gastiganto. La pigmentoj en la termoplasto povas uzi la energion de varmaj diferencoj en la medio por produkti glukozon el akvo kaj gasa karbona dioksido en procezo nomita Termosintezo. La rapideco de ĝia produktado de glukozo dependas de la koncentriĝo de karbona dioksido kaj temperaturo."

#, fuzzy
msgid "WIKI_THERMOSYNTHASE_REQUIREMENTS"
msgstr "La termoplasto estas duobla membranstrukturo enhavanta termosentemajn pigmentojn kunigitajn en membranaj sakoj. Ĝi estas prokarioto asimilita por uzo de sia eŭkariota gastiganto. La pigmentoj en la termoplasto povas uzi la energion de varmaj diferencoj en la medio por produkti glukozon el akvo kaj gasa karbona dioksido en procezo nomita Termosintezo. La rapideco de ĝia produktado de glukozo dependas de la koncentriĝo de karbona dioksido kaj temperaturo."

#, fuzzy
msgid "WIKI_THERMOSYNTHASE_SCIENTIFIC_BACKGROUND"
msgstr "La termoplasto estas duobla membranstrukturo enhavanta termosentemajn pigmentojn kunigitajn en membranaj sakoj. Ĝi estas prokarioto asimilita por uzo de sia eŭkariota gastiganto. La pigmentoj en la termoplasto povas uzi la energion de varmaj diferencoj en la medio por produkti glukozon el akvo kaj gasa karbona dioksido en procezo nomita Termosintezo. La rapideco de ĝia produktado de glukozo dependas de la koncentriĝo de karbona dioksido kaj temperaturo."

#, fuzzy
msgid "WIKI_THERMOSYNTHASE_STRATEGY"
msgstr "La termoplasto estas duobla membranstrukturo enhavanta termosentemajn pigmentojn kunigitajn en membranaj sakoj. Ĝi estas prokarioto asimilita por uzo de sia eŭkariota gastiganto. La pigmentoj en la termoplasto povas uzi la energion de varmaj diferencoj en la medio por produkti glukozon el akvo kaj gasa karbona dioksido en procezo nomita Termosintezo. La rapideco de ĝia produktado de glukozo dependas de la koncentriĝo de karbona dioksido kaj temperaturo."

#, fuzzy
msgid "WIKI_THERMOSYNTHASE_UPGRADES"
msgstr "La termoplasto estas duobla membranstrukturo enhavanta termosentemajn pigmentojn kunigitajn en membranaj sakoj. Ĝi estas prokarioto asimilita por uzo de sia eŭkariota gastiganto. La pigmentoj en la termoplasto povas uzi la energion de varmaj diferencoj en la medio por produkti glukozon el akvo kaj gasa karbona dioksido en procezo nomita Termosintezo. La rapideco de ĝia produktado de glukozo dependas de la koncentriĝo de karbona dioksido kaj temperaturo."

#, fuzzy
msgid "WIKI_THYLAKOIDS_EFFECTS"
msgstr "Tilakoidoj estas aretoj de proteinoj kaj fotosentemaj pigmentoj. La pigmentoj povas uzi la luman energion por produkti glukozon el akvo kaj gasa karbondioksido en procezo nomita fotosintezo. Ĉi tiuj pigmentoj ankaŭ donas al ili distingan koloron. La rapideco de ilia glukozoproduktado dependas de la koncentriĝo de karbona dioksido kaj intenseco de lumo. Ĉar la tilakoidoj estas pendigitaj rekte en la citoplasmo, la ĉirkaŭa fluidaĵo iom fermentas."

#, fuzzy
msgid "WIKI_THYLAKOIDS_INTRO"
msgstr "Tilakoidoj estas aretoj de proteinoj kaj fotosentemaj pigmentoj. La pigmentoj povas uzi la luman energion por produkti glukozon el akvo kaj gasa karbondioksido en procezo nomita fotosintezo. Ĉi tiuj pigmentoj ankaŭ donas al ili distingan koloron. La rapideco de ilia glukozoproduktado dependas de la koncentriĝo de karbona dioksido kaj intenseco de lumo. Ĉar la tilakoidoj estas pendigitaj rekte en la citoplasmo, la ĉirkaŭa fluidaĵo iom fermentas."

#, fuzzy
msgid "WIKI_THYLAKOIDS_MODIFICATIONS"
msgstr "Tilakoidoj estas aretoj de proteinoj kaj fotosentemaj pigmentoj. La pigmentoj povas uzi la luman energion por produkti glukozon el akvo kaj gasa karbondioksido en procezo nomita fotosintezo. Ĉi tiuj pigmentoj ankaŭ donas al ili distingan koloron. La rapideco de ilia glukozoproduktado dependas de la koncentriĝo de karbona dioksido kaj intenseco de lumo. Ĉar la tilakoidoj estas pendigitaj rekte en la citoplasmo, la ĉirkaŭa fluidaĵo iom fermentas."

msgid "WIKI_THYLAKOIDS_PROCESSES"
msgstr ""

msgid "WIKI_THYLAKOIDS_REQUIREMENTS"
msgstr ""

#, fuzzy
msgid "WIKI_THYLAKOIDS_SCIENTIFIC_BACKGROUND"
msgstr "Tilakoidoj estas aretoj de proteinoj kaj fotosentemaj pigmentoj. La pigmentoj povas uzi la luman energion por produkti glukozon el akvo kaj gasa karbondioksido en procezo nomita fotosintezo. Ĉi tiuj pigmentoj ankaŭ donas al ili distingan koloron. La rapideco de ilia glukozoproduktado dependas de la koncentriĝo de karbona dioksido kaj intenseco de lumo. Ĉar la tilakoidoj estas pendigitaj rekte en la citoplasmo, la ĉirkaŭa fluidaĵo iom fermentas."

#, fuzzy
msgid "WIKI_THYLAKOIDS_STRATEGY"
msgstr "Tilakoidoj estas aretoj de proteinoj kaj fotosentemaj pigmentoj. La pigmentoj povas uzi la luman energion por produkti glukozon el akvo kaj gasa karbondioksido en procezo nomita fotosintezo. Ĉi tiuj pigmentoj ankaŭ donas al ili distingan koloron. La rapideco de ilia glukozoproduktado dependas de la koncentriĝo de karbona dioksido kaj intenseco de lumo. Ĉar la tilakoidoj estas pendigitaj rekte en la citoplasmo, la ĉirkaŭa fluidaĵo iom fermentas."

#, fuzzy
msgid "WIKI_THYLAKOIDS_UPGRADES"
msgstr "Tilakoidoj estas aretoj de proteinoj kaj fotosentemaj pigmentoj. La pigmentoj povas uzi la luman energion por produkti glukozon el akvo kaj gasa karbondioksido en procezo nomita fotosintezo. Ĉi tiuj pigmentoj ankaŭ donas al ili distingan koloron. La rapideco de ilia glukozoproduktado dependas de la koncentriĝo de karbona dioksido kaj intenseco de lumo. Ĉar la tilakoidoj estas pendigitaj rekte en la citoplasmo, la ĉirkaŭa fluidaĵo iom fermentas."

#, fuzzy
msgid "WIKI_TOXIN_VACUOLE_EFFECTS"
msgstr "La toksina vakuolo estas vakuolo, kiu estis modifita por la specifa produktado, stokado kaj sekrecio de oxytoxy toksinoj. Pli da toksinaj vacuoloj pliigos la rapidecon, per kiu toksinoj povas esti liberigitaj."

#, fuzzy
msgid "WIKI_TOXIN_VACUOLE_INTRO"
msgstr ""
"Toksa\n"
"Vakuolo"

#, fuzzy
msgid "WIKI_TOXIN_VACUOLE_MODIFICATIONS"
msgstr "La toksina vakuolo estas vakuolo, kiu estis modifita por la specifa produktado, stokado kaj sekrecio de oxytoxy toksinoj. Pli da toksinaj vacuoloj pliigos la rapidecon, per kiu toksinoj povas esti liberigitaj."

#, fuzzy
msgid "WIKI_TOXIN_VACUOLE_PROCESSES"
msgstr "La toksina vakuolo estas vakuolo, kiu estis modifita por la specifa produktado, stokado kaj sekrecio de oxytoxy toksinoj. Pli da toksinaj vacuoloj pliigos la rapidecon, per kiu toksinoj povas esti liberigitaj."

#, fuzzy
msgid "WIKI_TOXIN_VACUOLE_REQUIREMENTS"
msgstr "La toksina vakuolo estas vakuolo, kiu estis modifita por la specifa produktado, stokado kaj sekrecio de oxytoxy toksinoj. Pli da toksinaj vacuoloj pliigos la rapidecon, per kiu toksinoj povas esti liberigitaj."

#, fuzzy
msgid "WIKI_TOXIN_VACUOLE_SCIENTIFIC_BACKGROUND"
msgstr "La toksina vakuolo estas vakuolo, kiu estis modifita por la specifa produktado, stokado kaj sekrecio de oxytoxy toksinoj. Pli da toksinaj vacuoloj pliigos la rapidecon, per kiu toksinoj povas esti liberigitaj."

#, fuzzy
msgid "WIKI_TOXIN_VACUOLE_STRATEGY"
msgstr "La toksina vakuolo estas vakuolo, kiu estis modifita por la specifa produktado, stokado kaj sekrecio de oxytoxy toksinoj. Pli da toksinaj vacuoloj pliigos la rapidecon, per kiu toksinoj povas esti liberigitaj."

#, fuzzy
msgid "WIKI_TOXIN_VACUOLE_UPGRADES"
msgstr "La toksina vakuolo estas vakuolo, kiu estis modifita por la specifa produktado, stokado kaj sekrecio de oxytoxy toksinoj. Pli da toksinaj vacuoloj pliigos la rapidecon, per kiu toksinoj povas esti liberigitaj."

msgid "WIKI_VACUOLE_EFFECTS"
msgstr ""

#, fuzzy
msgid "WIKI_VACUOLE_INTRO"
msgstr "La toksina vakuolo estas vakuolo, kiu estis modifita por la specifa produktado, stokado kaj sekrecio de oxytoxy toksinoj. Pli da toksinaj vacuoloj pliigos la rapidecon, per kiu toksinoj povas esti liberigitaj."

#, fuzzy
msgid "WIKI_VACUOLE_MODIFICATIONS"
msgstr "La toksina vakuolo estas vakuolo, kiu estis modifita por la specifa produktado, stokado kaj sekrecio de oxytoxy toksinoj. Pli da toksinaj vacuoloj pliigos la rapidecon, per kiu toksinoj povas esti liberigitaj."

#, fuzzy
msgid "WIKI_VACUOLE_PROCESSES"
msgstr "La toksina vakuolo estas vakuolo, kiu estis modifita por la specifa produktado, stokado kaj sekrecio de oxytoxy toksinoj. Pli da toksinaj vacuoloj pliigos la rapidecon, per kiu toksinoj povas esti liberigitaj."

msgid "WIKI_VACUOLE_REQUIREMENTS"
msgstr ""

msgid "WIKI_VACUOLE_SCIENTIFIC_BACKGROUND"
msgstr ""

msgid "WIKI_VACUOLE_STRATEGY"
msgstr ""

msgid "WIKI_VACUOLE_UPGRADES"
msgstr ""

msgid "WILL_YOU_THRIVE"
msgstr "Ĉu vi prosperos?"

msgid "WIN_BOX_TITLE"
msgstr "VI PROSPERIS!"

msgid "WIN_TEXT"
msgstr "Gratulon, ke vi gajnis ĉi tiun version de Thrive! Vi povas daŭre ludi post kiam ĉi tiu ekrano fermiĝas, se vi volas, aŭ komenci novan ludon en nova mondo."

#, fuzzy
msgid "WORKSHOP_ITEM_CHANGE_NOTES"
msgstr "VI PROSPERIS!"

#, fuzzy
msgid "WORKSHOP_ITEM_CHANGE_NOTES_TOOLTIP"
msgstr "VI PROSPERIS!"

#, fuzzy
msgid "WORKSHOP_ITEM_DESCRIPTION"
msgstr "La kloroplasto estas duobla membranstrukturo enhavanta fotosentemajn pigmentojn stakigitajn kune en membranaj sakoj. Ĝi estas prokarioto asimilita por uzo de sia eŭkariota gastiganto. La pigmentoj en la kloroplasto kapablas uzi la luman energion por produkti glukozon el akvo kaj gasa karbondioksido en procezo nomita fotosintezo. Ĉi tiuj pigmentoj ankaŭ donas al ĝi diversan koloron. La rapideco de ĝia produktado de glukozo dependas de la koncentriĝo de karbona dioksido kaj la intenseco de lumo."

msgid "WORKSHOP_ITEM_PREVIEW"
msgstr ""

msgid "WORKSHOP_ITEM_TAGS"
msgstr ""

#, fuzzy
msgid "WORKSHOP_ITEM_TITLE"
msgstr "VI PROSPERIS!"

msgid "WORKSHOP_ITEM_UPLOAD_SUCCEEDED"
msgstr ""

msgid "WORKSHOP_ITEM_UPLOAD_SUCCEEDED_TOS_REQUIRED"
msgstr ""

msgid "WORKSHOP_TERMS_OF_SERVICE_NOTICE"
msgstr ""

msgid "WORKSHOP_VISIBILITY_TOOLTIP"
msgstr ""

msgid "WORLD"
msgstr ""

#, fuzzy
msgid "WORLD_EXPORT_SUCCESS_MESSAGE"
msgstr "Eraro de konservado"

#, fuzzy
msgid "WORLD_GENERAL_STATISTICS"
msgstr "Organisma Statistiko"

msgid "WORLD_MISC_DETAILS_STRING"
msgstr ""

#, fuzzy
msgid "WORLD_RELATIVE_MOVEMENT"
msgstr "popliigi la movadon"

#, fuzzy
msgid "WORST_PATCH_COLON"
msgstr "Specioj:"

msgid "XBOX360"
msgstr ""

msgid "XBOX_ONE"
msgstr ""

msgid "XBOX_SERIES"
msgstr ""

msgid "YEARS"
msgstr "jaroj"

#, fuzzy
msgid "YOUTUBE_TOOLTIP"
msgstr "Rekomenci"

msgid "YOU_CAN_MAKE_PULL_REQUEST"
msgstr ""

msgid "YOU_CAN_SUPPORT_THRIVE_ON_PATREON"
msgstr ""

msgid "ZOOM_IN"
msgstr "Zomu"

msgid "ZOOM_OUT"
msgstr "Malzomu"

#, fuzzy
#~ msgid "NOT_FOUND_CHUNK"
#~ msgstr "Granda Fera Peco"

#, fuzzy
#~ msgid "COMPOUND_CLOUD_PRESSURE"
#~ msgstr "Kunmetitaj nuboj"

#, fuzzy
#~ msgid "STORAGE_PRESSURE"
#~ msgstr "Premo"

#, fuzzy
#~ msgid "PATCH"
#~ msgstr "Mapo"

#~ msgid "DIRECTIONL"
#~ msgstr "Maldesktra"

#~ msgid "DIRECTIONR"
#~ msgstr "Dekstra"

#~ msgid "TREBLEDOWN"
#~ msgstr "Treble Down"

#, fuzzy
#~ msgid "UNKNOWN_ON_WINDOWS"
#~ msgstr "Nekonata musbutono"

#, fuzzy
#~ msgid "TOTAL_POPULATION_COLON"
#~ msgstr "{0} loĝantaro ŝanĝiĝis per {1} pro: {2}"

#, fuzzy
#~ msgid "QUESTION"
#~ msgstr "Distingivo:"

#, fuzzy
#~ msgid "TARGET_TIME"
#~ msgstr "SP:"

#, fuzzy
#~ msgid "ENABLED"
#~ msgstr "Ebligu la redaktilon"

#, fuzzy
#~ msgid "PATCH_MAP_TYPE"
#~ msgstr "Mapo"

#, fuzzy
#~ msgid "LOOKING_AT"
#~ msgstr "Premu la malfaran butonon en la redaktilo por korekti eraron"

#, fuzzy
#~ msgid "SPECIES_N_TIMES"
#~ msgstr "Listo de Specioj"

#, fuzzy
#~ msgid "BECOME_AWARE"
#~ msgstr "Biomo: {0}"

#, fuzzy
#~ msgid "CONFIRM_NORMAL"
#~ msgstr "KONFIRMU"

#~ msgid "STUFF_AT"
#~ msgstr "Aĵoj ĉe {0: F1}, {1: F1}:"

#, fuzzy
#~ msgid "SPECIES_DETAILS"
#~ msgstr "Listo de Specioj"

#, fuzzy
#~ msgid "CURRENT_GENERATION_COLON"
#~ msgstr "Generacio:"

#, fuzzy
#~ msgid "STATISTICS_BUTTON_TOOLTIP"
#~ msgstr "Aldonunovan funkcion por klavo"

#, fuzzy
#~ msgid "MACROSCOPIC_PROTOYPE_WARNING"
#~ msgstr ""
#~ "Oni scias, ke la elektita ŝarĝota konservado ne kongruas kun ĉi tiu versio de Thrive.\n"
#~ "Ĉar Thrive ankoraŭ estas en frua disvolviĝo, kaj konservado ne estas la plej granda gravaĵo, do ne estas konservadilo por ĝisdatigi malnovajn konservadojn."

#, fuzzy
#~ msgid "AUTO_GPU_NAME"
#~ msgstr "Via Salutnomo:"

#, fuzzy
#~ msgid "NOT_RUNNING_DOT"
#~ msgstr "Malaktiva."

#~ msgid "PATCH_PANGONIAN_VENTS"
#~ msgstr "Pangoniaj Ellastruoj"

#~ msgid "PATCH_PANGONIAN_MESOPELAGIC"
#~ msgstr "Pangonia Mezopelagio"

#~ msgid "PATCH_PANGONIAN_EPIPELAGIC"
#~ msgstr "Pangonia Epipelagio"

#~ msgid "PATHCH_PANGONIAN_ABYSSOPELAGIC"
#~ msgstr "Pangonia"

#~ msgid "PATCH_PANGONIAN_COAST"
#~ msgstr "Pangonia Marbordo"

#~ msgid "PATCH_PANGONIAN_ESTUARY"
#~ msgstr "Pangonia Estuaro"

#~ msgid "PATCH_CAVE"
#~ msgstr "Kaverno"

#~ msgid "PATCH_ICE_SHELF"
#~ msgstr "Glacia Breto"

#~ msgid "PATCH_PANGONIAN_SEAFLOOR"
#~ msgstr "Pangonia Marfundo"

#~ msgid "LOADING_DOT"
#~ msgstr "Ŝarĝante..."

#~ msgid "PREVIOUS"
#~ msgstr "antaŭa:"

#~ msgid "RUN_RESULT_POP_IN_PATCHES"
#~ msgstr "loĝantaro en j:"

#~ msgid "SAVING"
#~ msgstr "Ŝarĝante..."

#~ msgid "OVERWRITE_EXISTING_SAVE_TITLE"
#~ msgstr "Ĉu anstataŭigi ekzistantan konservadon?"

#~ msgid "TYPE"
#~ msgstr "Tipo:"

#~ msgid "VERSION"
#~ msgstr "Versio:"

#~ msgid "EDITOR_TUTORIAL_PATCH_TEXT"
#~ msgstr ""
#~ "Jen la flikaĵa mapo/karto.\n"
#~ "Ĉi tie vi povas vidi la malsamajn flikaĵojn en kiuj mikroboj povas vivi.\n"
#~ "Via nuna diakilo estas reliefigita.\n"
#~ "Vi povas alklaki la flikaĵojn per via muso por elekti ilin por vidi iliajn detalojn dekstre.\n"
#~ "\n"
#~ "Se vi elektas flikaĵon apud tiu, en kiu vi nun troviĝas, vi povas premi la butonon dekstre por movi tien. Ĉi tio permesas al via loĝantaro disvastiĝi al novaj flikaĵoj.\n"
#~ "\n"
#~ "Elektu flikaĵon por daŭrigi."

#~ msgid "EDITOR_TUTORIAL_CELL_TEXT"
#~ msgstr ""
#~ "Jen la ĉela redaktilo, kie vi povas aldoni aŭ forigi organetojn de via specio elspezante mutaciajn punktojn (MP).\n"
#~ "\n"
#~ "Vi ankaŭ povas ŝanĝi aliajn ecojn de via specio en la aliaj langetoj de la ĉela redaktilo.\n"
#~ "\n"
#~ "Por daŭrigi, elektu organeton el la maldekstra panelo (citoplasmo estas bona elekto). Poste maldekstre alklaku apud la sesangulo montrita meze de la ekrano por aldoni tiun organeton al via specio."

#, fuzzy
#~ msgid "TOTAL_EXTINCTION"
#~ msgstr "formortis je"

#, fuzzy
#~ msgid "LOCAL_EXTINCTION"
#~ msgstr "ludanto mortis"

#, fuzzy
#~ msgid "MARINE_SNOW_FOOD_SOURCE"
#~ msgstr "Mara neĝo"

#~ msgid "Cancel"
#~ msgstr "Nuligi"

#~ msgid "SAVING_ERROR"
#~ msgstr "Konservada Eraro"

#~ msgid "REMOVE_ORGANELLE"
#~ msgstr "Forigu organeton"

#, fuzzy
#~ msgid "TRY_NEW_GAME"
#~ msgstr "Nova ludo"

#~ msgid "MICROBE_PATCH_LABEL"
#~ msgstr "Loko: {0}"

#, fuzzy
#~ msgid "COLOR"
#~ msgstr "Koloro"

#~ msgid "TURNS"
#~ msgstr "Turniĝi"

#~ msgid "INTO"
#~ msgstr "Al en"

#~ msgid "OXYTOXY"
#~ msgstr "xyToxy"

#~ msgid "DOT_CAN_RELEASE"
#~ msgstr ". Povas reali"

#~ msgid "TOXINS_BY_PRESSING_E"
#~ msgstr "toksinoj premante E-n. Asociita kun"

#~ msgid "CONCENTRATION_OF"
#~ msgstr "koncentriĝo de"

#~ msgid "USES"
#~ msgstr "Uzoj"

#~ msgid "DOT_RATE"
#~ msgstr ". Rate"

#~ msgid "SCALES_WITH_CONCENTRATION_OF"
#~ msgstr "dependas de koncentriĝo de"

#~ msgid "PRODUCES"
#~ msgstr "Produktas"

#~ msgid "DOT_RATE_SCALES_WITH"
#~ msgstr ". Dependas"

#~ msgid "AND"
#~ msgstr "kaj"

#~ msgid "INTENSITY_OF"
#~ msgstr "intenseco de"

#~ msgid "DOT_RATE_SCALES"
#~ msgstr ". Takso-skalo"

#~ msgid "OXYGEN_DOT"
#~ msgstr "Oksigeno."

#~ msgid "DOT_RATE_SCALES_WITH_CONCENTRATION_OF"
#~ msgstr ". Asociita kun la koncentriĝo de"

#~ msgid "ALSO_TURNS"
#~ msgstr "Ankaŭ inkluzivas"

#~ msgid "INREASE_STORAGE_SPACE"
#~ msgstr "Pliigas la stokan spacon de la ĉelo."

#~ msgid "DOT_CAN"
#~ msgstr ". Povas"

#~ msgid "RELEASE_TOXINS_BY_PRESSING"
#~ msgstr "liberigi toksinojn premante"

#~ msgid "E_DOT"
#~ msgstr "E."

#~ msgid "BIOLUMESCENT_VACUOLE"
#~ msgstr ""
#~ "Biolumineska\n"
#~ " Vakuolo"

#, fuzzy
#~ msgid "END"
#~ msgstr "kaj"

#, fuzzy
#~ msgid "LEFT"
#~ msgstr "Movu maldekstren"

#, fuzzy
#~ msgid "RIGHT"
#~ msgstr "Lumo"

#, fuzzy
#~ msgid "FORWARD"
#~ msgstr "Antaŭeniĝu"

#, fuzzy
#~ msgid "PARENLEFT"
#~ msgstr "Rotaciu maldekstren"

#, fuzzy
#~ msgid "PARENRIGHT"
#~ msgstr "Rotaciu dekstren"

#, fuzzy
#~ msgid "COLON"
#~ msgstr "SP:"

#, fuzzy
#~ msgid "SEMICOLON"
#~ msgstr "Grandeco:"

#, fuzzy
#~ msgid "AT"
#~ msgstr "ATP"

#, fuzzy
#~ msgid "BRACKETLEFT"
#~ msgstr "Rotaciu maldekstren"

#, fuzzy
#~ msgid "BRACKETRIGHT"
#~ msgstr "Rotaciu dekstren"

#, fuzzy
#~ msgid "QUOTELEFT"
#~ msgstr "Rotaciu maldekstren"

#, fuzzy
#~ msgid "BRACELEFT"
#~ msgstr "Rotaciu maldekstren"

#, fuzzy
#~ msgid "BRACERIGHT"
#~ msgstr "Rotaciu dekstren"

#, fuzzy
#~ msgid "EXCLAMDOWN"
#~ msgstr "Rado malsupren"

#, fuzzy
#~ msgid "YEN"
#~ msgstr "Oksigeno"

#, fuzzy
#~ msgid "SECTION"
#~ msgstr "Priskribo:"

#, fuzzy
#~ msgid "COPYRIGHT"
#~ msgstr "Movu dekstren"

#, fuzzy
#~ msgid "MU"
#~ msgstr "Silentigi"

#, fuzzy
#~ msgid "AE"
#~ msgstr "Konservu"

#, fuzzy
#~ msgid "ETH"
#~ msgstr "morto"

#, fuzzy
#~ msgid "DIVISION"
#~ msgstr "Versio:"

#, fuzzy
#~ msgid "BACKTAB"
#~ msgstr "Reen"<|MERGE_RESOLUTION|>--- conflicted
+++ resolved
@@ -7,11 +7,7 @@
 msgstr ""
 "Project-Id-Version: PROJECT VERSION\n"
 "Report-Msgid-Bugs-To: EMAIL@ADDRESS\n"
-<<<<<<< HEAD
-"POT-Creation-Date: 2024-08-17 17:51-0500\n"
-=======
-"POT-Creation-Date: 2024-08-17 13:26+0200\n"
->>>>>>> 9083d43e
+"POT-Creation-Date: 2024-08-20 15:20+0300\n"
 "PO-Revision-Date: 2024-06-07 07:01+0000\n"
 "Last-Translator: Anonymous <noreply@weblate.org>\n"
 "Language-Team: Esperanto <https://translate.revolutionarygamesstudio.com/projects/thrive/thrive-game/eo/>\n"
@@ -3121,48 +3117,40 @@
 msgid "MICHE_AVOID_PREDATION_SELECTION_PRESSURE"
 msgstr "disvastiĝas al flikĵj:"
 
-#, fuzzy
 msgid "MICHE_CHUNK_PRESSURE"
-msgstr "Premo"
+msgstr ""
 
 #, fuzzy
 msgid "MICHE_COMPOUND_CLOUD_PRESSURE"
 msgstr "Kunmetitaj nuboj"
 
-#, fuzzy
 msgid "MICHE_COMPOUND_EFFICIENCY_PRESSURE"
-msgstr "Kunmetitaj nuboj"
+msgstr ""
 
 #, fuzzy
 msgid "MICHE_DETAIL_TEXT"
 msgstr "Listo de Specioj"
 
-#, fuzzy
 msgid "MICHE_ENVIRONMENTAL_COMPOUND_PRESSURE"
-msgstr "Kunmetitaj nuboj"
-
-#, fuzzy
+msgstr ""
+
 msgid "MICHE_MAINTAIN_COMPOUND_PRESSURE"
-msgstr "Kunmetitaj nuboj"
+msgstr ""
 
 msgid "MICHE_METABOLIC_STABILITY_PRESSURE"
 msgstr ""
 
-#, fuzzy
 msgid "MICHE_NO_OP_PRESSURE"
-msgstr "Premo"
-
-#, fuzzy
+msgstr ""
+
 msgid "MICHE_PREDATION_EFFECTIVENESS_PRESSURE"
-msgstr "disvastiĝas al flikĵj:"
-
-#, fuzzy
+msgstr ""
+
 msgid "MICHE_PREDATOR_ROOT_PRESSURE"
-msgstr "Premo"
-
-#, fuzzy
+msgstr ""
+
 msgid "MICHE_ROOT_PRESSURE"
-msgstr "Premo"
+msgstr ""
 
 msgid "MICHE_TREE"
 msgstr ""
@@ -4769,9 +4757,8 @@
 msgid "SAFE_MODE_EXPLANATION"
 msgstr "{0} loĝantaro ŝanĝiĝis per {1} pro: {2}"
 
-#, fuzzy
 msgid "SAFE_MODE_TITLE"
-msgstr "{0} loĝantaro ŝanĝiĝis per {1} pro: {2}"
+msgstr ""
 
 msgid "SAVE"
 msgstr "Konservu"
@@ -7479,18 +7466,6 @@
 #, fuzzy
 #~ msgid "NOT_FOUND_CHUNK"
 #~ msgstr "Granda Fera Peco"
-
-#, fuzzy
-#~ msgid "COMPOUND_CLOUD_PRESSURE"
-#~ msgstr "Kunmetitaj nuboj"
-
-#, fuzzy
-#~ msgid "STORAGE_PRESSURE"
-#~ msgstr "Premo"
-
-#, fuzzy
-#~ msgid "PATCH"
-#~ msgstr "Mapo"
 
 #~ msgid "DIRECTIONL"
 #~ msgstr "Maldesktra"
