# Translations template for PROJECT.
# Copyright (C) 2021 ORGANIZATION
# This file is distributed under the same license as the PROJECT project.
# FIRST AUTHOR <EMAIL@ADDRESS>, 2021.
#
msgid ""
msgstr ""
"Project-Id-Version: PROJECT VERSION\n"
"Report-Msgid-Bugs-To: EMAIL@ADDRESS\n"
<<<<<<< HEAD
"POT-Creation-Date: 2024-04-08 17:20+0200\n"
=======
"POT-Creation-Date: 2024-04-05 10:10+0300\n"
>>>>>>> 888843c9
"PO-Revision-Date: 2022-03-22 18:22+0000\n"
"Last-Translator: Henri Hyyryläinen <hhyyrylainen@revolutionarygamesstudio.com>\n"
"Language-Team: Esperanto <https://translate.revolutionarygamesstudio.com/projects/thrive/thrive-game/eo/>\n"
"Language: eo\n"
"MIME-Version: 1.0\n"
"Content-Type: text/plain; charset=UTF-8\n"
"Content-Transfer-Encoding: 8bit\n"
"Plural-Forms: nplurals=2; plural=n != 1;\n"
"X-Generator: Weblate 4.11.2\n"
"Generated-By: Babel 2.9.0\n"

msgid "2D_MOVEMENT_TYPE_SELECTION"
msgstr ""

msgid "3D_EDITOR"
msgstr "3D Redaktilo"

msgid "3D_MOVEMENT"
msgstr "3D Movado"

msgid "3D_MOVEMENT_TYPE_SELECTION"
msgstr ""

msgid "ABILITIES"
msgstr "Kapabloj"

msgid "ABORT"
msgstr "Nuligi"

msgid "ABORTED_DOT"
msgstr "Nuligita."

msgid "ABYSSOPELAGIC"
msgstr "Abisma zono"

msgid "ACTION_AWAKEN"
msgstr ""

#, fuzzy
msgid "ACTION_AWAKEN_TOOLTIP"
msgstr "Aldonunovan funkcion por klavo"

msgid "ACTION_BLOCKED_WHILE_ANOTHER_IN_PROGRESS"
msgstr ""

msgid "ACTION_DELETE"
msgstr "Forigi"

msgid "ACTION_DOUBLE_POPULATION"
msgstr "Duobligi Loĝantaron"

msgid "ACTION_DUPLICATE_UNITS"
msgstr "Duobligi Unuojn"

msgid "ACTION_HALF_POPULATION"
msgstr "Duonigi Loĝantaron"

msgid "ACTION_TELEPORT"
msgstr "Teleporti"

msgid "ACTIVE"
msgstr ""

msgid "ACTIVE_THREAD_COUNT"
msgstr "Nunaj fadenoj:"

msgid "ACTIVITY_EXPLANATION"
msgstr ""

msgid "ADDITIONAL_VALIDATION_FAILED"
msgstr "Kromaj kontroloj detektis problemon: {0}"

msgid "ADD_INPUT_BUTTON_TOOLTIP"
msgstr "Aldoni novan fulmoklavon"

msgid "ADVANCED_VIEW"
msgstr ""

#, fuzzy
msgid "ADVANCED_VIEW_BUTTON_TOOLTIP"
msgstr "Aldonunovan funkcion por klavo"

msgid "AEROBIC_NITROGEN_FIXING"
msgstr "Aerobia Nitrogena Riparado"

msgid "AGENTS"
msgstr "Agentoj"

msgid "AGENTS_COLON"
msgstr "Agentoj:"

msgid "AGENT_NAME"
msgstr "{0} Agent"

msgid "AGGRESSION_EXPLANATION"
msgstr ""

msgid "AGGRESSIVE"
msgstr ""

msgid "AI_MUTATION_RATE"
msgstr "Mutaciofteco de AI"

msgid "AI_MUTATION_RATE_EXPLANATION"
msgstr "(la rapideco de mutacio en AI-specioj)"

msgid "ALL"
msgstr "Ĉiuj"

msgid "ALLOW_SPECIES_TO_NOT_MIGRATE"
msgstr ""

msgid "ALLOW_SPECIES_TO_NOT_MUTATE"
msgstr "Permesu al specioj ne mutacii (se ne bona mutacio trovitas)"

msgid "ALL_WORLDS_GENERAL_STATISTICS"
msgstr "Ĝeneralaj Statistikoj de Ĉiuj Mondoj"

msgid "ALL_WORLDS_STATISTICS"
msgstr ""
"[b]Generations:[/b]\n"
"{0}\n"
"[b]Total Species:[/b]\n"
"Averaĝo {1}; Norma devio {2}\n"
"[b]Specioj Kiuj Ankoraŭ Vivas:[/b]\n"
"Averaĝo {3}; Norma devio {4}\n"
"[b]Kvanto da specioj po loko:[/b]\n"
"Averaĝo {5}; Norma devio {6}\n"
"[b]Loĝantaro po loko:[/b]\n"
"Averaĝo {7}; Norma devio {8}\n"
"[b]Mikroba Specio Averaĝa Seslatera Grando:[/b]\n"
"Averaĝo {9}; Norma devio {10}\n"
"[b]Ĝeneralaj Organetaj Datumoj:[/b]"

msgid "ALREADY_ASCENDED"
msgstr ""

msgid "ALT"
msgstr "Alt"

msgid "AMBIANCE_VOLUME"
msgstr "Media Volumo"

msgid "AMMONIA"
msgstr "Amoniako"

msgid "AMOUNT_OF_AUTOSAVE_TO_KEEP"
msgstr "Kvanto da aŭtomataj konservadoj:"

msgid "AMOUNT_OF_QUICKSAVE_TO_KEEP"
msgstr "Kvanto da rapidaj konservadoj:"

msgid "ANAEROBIC_NITROGEN_FIXATION"
msgstr "Malaerobia Nitrogena Riparado"

#, fuzzy
msgid "AND_UNLOCK_CONDITION"
msgstr "Fizikaj Kondiĉoj"

msgid "APPEARANCE"
msgstr "Aspekto"

msgid "APPLY"
msgstr ""

msgid "APPLY_CHANGES"
msgstr ""

msgid "APRIL"
msgstr ""

msgid "ARE_YOU_SURE_TO_RESET_ALL_SETTINGS"
msgstr "Ĉu vi certas, ke vi volas restarigi ĈIUJN agordojn al defaŭltaj valoroj?"

msgid "ARE_YOU_SURE_TO_RESET_INPUT_SETTINGS"
msgstr "Ĉu vi certas, ke vi volas reagordi la enirajn agordojn al defaŭltaj valoroj?"

#, fuzzy
msgid "ARTIST_COLON"
msgstr "Specioj:"

msgid "ARTWORK_TITLE"
msgstr "\"{0}\" - {1}"

msgid "ART_BY"
msgstr ""

msgid "ART_GALLERY"
msgstr ""

#, fuzzy
msgid "ASCENSION_CONGRATULATIONS"
msgstr "Specio loĝantaro"

msgid "ASCENSION_CONGRATULATIONS_CONTENT"
msgstr ""

msgid "ASSEMBLY_CLASS_REQUIRED"
msgstr ""

msgid "ASSEMBLY_REQUIRED_WITH_HARMONY"
msgstr ""

msgid "ASSUME_HYPERTHREADING"
msgstr ""

msgid "ASSUME_HYPERTHREADING_TOOLTIP"
msgstr ""

msgid "ATMOSPHERIC_GASSES"
msgstr "Atmosferaj Gasoj"

msgid "ATP"
msgstr "ATP"

msgid "ATP_BALANCE"
msgstr "ATP-bilanco"

msgid "ATP_PRODUCTION"
msgstr "ATP-Produktado"

msgid "ATP_PRODUCTION_TOO_LOW"
msgstr "ATP-PRODUKTO ESTAS TRE MALALTA!"

#, fuzzy
msgid "ATTEMPT_TO_WRITE_SAVE_FAILED"
msgstr "Aŭtomata evolucio malsukcesis"

msgid "AT_CURSOR"
msgstr "Ĉe Kursoro(montrilo):"

msgid "AUDIO_OUTPUT_DEVICE"
msgstr ""

msgid "AUGUST"
msgstr ""

msgid "AUTO"
msgstr "aŭtomate"

#, fuzzy
msgid "AUTO-EVO_EXPLANATION_EXPLANATION"
msgstr "{0} loĝantaro ŝanĝiĝis per {1} pro: {2}"

#, fuzzy
msgid "AUTO-EVO_POPULATION_CHANGED_2"
msgstr "{0} loĝantaro ŝanĝiĝis per {1} pro: {2}"

#, fuzzy
msgid "AUTO-EVO_PREDICTION"
msgstr "{0:F1}% finita. {1:n0}/{2:n0} paŝoj."

#, fuzzy
msgid "AUTO-EVO_PREDICTION_BOX_DESCRIPTION"
msgstr "La potencocentro de la ĉelo. La mitokondrio (pluralo: mitokondrioj) estas duobla membrana strukturo plenigita de proteinoj kaj enzimoj. Ĝi estas prokarioto asimilita por uzo de sia eŭkariota gastiganto. Ĝi povas konverti glukozon en ATP-on kun multe pli alta efikeco ol oni povas fari ĝin en la citoplasmo en proceso nomata Aeroba Respirado. Tamen ĝi postulas oksigenon por funkcii, kaj pli malaltaj niveloj de oksigeno en la medio malrapidigos la rapidon de ĝia produktado de ATP."

msgid "AUTO-EVO_STEPS_DONE"
msgstr "{0:F1}% finita. {1:n0}/{2:n0} paŝoj."

msgid "AUTOSAVE_DURING_THE_GAME"
msgstr "Aŭtomata konservado dum la ludo"

msgid "AUTO_EVO"
msgstr "Aŭto-Evo"

#, fuzzy
msgid "AUTO_EVO_EXPLORING_TOOL"
msgstr "Lanĉa stato:"

msgid "AUTO_EVO_FAILED"
msgstr "Aŭtomata evolucio malsukcesis"

msgid "AUTO_EVO_RESULTS"
msgstr "Resultoj de aŭtomata evoluo:"

msgid "AUTO_EVO_RUN_STATUS"
msgstr "Lanĉa stato:"

#, fuzzy
msgid "AUTO_EVO_STATUS_COLON"
msgstr "Lanĉa stato:"

msgid "AUTO_MOVE_FORWARDS"
msgstr "Antaŭeniĝu aŭtomate"

#, fuzzy
msgid "AUTO_RESOLUTION"
msgstr "Distingivo:"

msgid "AVAILABLE_CONSTRUCTION_PROJECTS"
msgstr ""

msgid "AVAILABLE_MODS"
msgstr ""

msgid "AWAKENING_STAGE"
msgstr ""

#, fuzzy
msgid "AWARE_STAGE"
msgstr ""
"Sur fora fremda planedo, vulkana kaj meteora agado kondukis al la disvolviĝo de nova fenomeno en la universo.\n"
"\n"
"Vivo.\n"
"\n"
"Simplaj mikroboj loĝas en la profundaj regionoj de la oceano. Vi estas la lasta universala komuna prapatro (LUCA) sur ĉi tiu planedo.\n"
"\n"
"Por postvivi en ĉi tiu malamika mondo, vi devos kolekti iujn ajn komponaĵojn, kiujn vi povas trovi, kaj evoluigi ĉiun generacion por konkurenci kontraŭ la aliaj specioj de mikroboj."

msgid "BACK"
msgstr "Reen"

msgid "BACKSLASH"
msgstr "Deklivo"

msgid "BACKSPACE"
msgstr "Retropaŝo"

#, fuzzy
msgid "BASE_MOBILITY"
msgstr "Movebleco"

msgid "BASE_MOVEMENT"
msgstr "Baza Movado"

msgid "BASIC_VIEW"
msgstr ""

#, fuzzy
msgid "BASIC_VIEW_BUTTON_TOOLTIP"
msgstr "Aldonunovan funkcion por klavo"

msgid "BATHYPELAGIC"
msgstr "Batipelagika"

msgid "BECOME_MACROSCOPIC"
msgstr ""

msgid "BECOME_MULTICELLULAR"
msgstr ""

msgid "BEGIN_THRIVING"
msgstr "Komencu Prosperadon(Thriving)"

#, fuzzy
msgid "BEHAVIOUR"
msgstr "Konduto"

msgid "BEHAVIOUR_ACTIVITY"
msgstr "Aktiveco"

#, fuzzy
msgid "BEHAVIOUR_AGGRESSION"
msgstr "Konduto"

#, fuzzy
msgid "BEHAVIOUR_FEAR"
msgstr "Konduto"

#, fuzzy
msgid "BEHAVIOUR_FOCUS"
msgstr "Konduto"

#, fuzzy
msgid "BEHAVIOUR_OPPORTUNISM"
msgstr "Konduto"

msgid "BELOW_SEA_LEVEL"
msgstr "{0}-{1}m sub marnivelo"

msgid "BENCHMARKS"
msgstr ""

#, fuzzy
msgid "BENCHMARK_FINISHED"
msgstr "Ŝarĝo estas finita"

msgid "BENCHMARK_PHASE"
msgstr ""

msgid "BENCHMARK_RESULTS_COLON"
msgstr ""

#, fuzzy
msgid "BEST_PATCH_COLON"
msgstr "Specioj:"

msgid "BIG_IRON_CHUNK"
msgstr "Granda Fera Peco"

msgid "BILLION_ABBREVIATION"
msgstr "{0} Mrd"

#, fuzzy
msgid "BINDING_AGENT"
msgstr ""
"Estas konflikto kun {0}.\n"
"Ĉu vi volas forigi la enigon de {1}?"

#, fuzzy
msgid "BINDING_AGENT_DESCRIPTION"
msgstr "Nitrogenazo estas proteino kapabla uzi gasan nitrogenon kaj ĉelan energion en la formo de ATP por produkti amoniakon, ĉefan kreskonutraĵon por ĉeloj. Ĉi tio estas procezo nomata Anaeroba Nitrogena Fiksado. Ĉar la nitrogenazo estas suspensie en la citoplasmo, la ĉirkaŭa fluidaĵo iom fermentas."

#, fuzzy
msgid "BINDING_AGENT_PROCESSES_DESCRIPTION"
msgstr "Nitrogenazo estas proteino kapabla uzi gasan nitrogenon kaj ĉelan energion en la formo de ATP por produkti amoniakon, ĉefan kreskonutraĵon por ĉeloj. Ĉi tio estas procezo nomata Anaeroba Nitrogena Fiksado. Ĉar la nitrogenazo estas suspensie en la citoplasmo, la ĉirkaŭa fluidaĵo iom fermentas."

msgid "BIND_AXES_SENSITIVITY"
msgstr ""

msgid "BIODIVERSITY_ATTEMPT_FILL_CHANCE"
msgstr ""

msgid "BIODIVERSITY_FROM_NEIGHBOUR_PATCH_CHANCE"
msgstr ""

msgid "BIODIVERSITY_NEARBY_PATCH_IS_FREE_POPULATION"
msgstr ""

msgid "BIODIVERSITY_SPLIT_IS_MUTATED"
msgstr ""

msgid "BIOLUMINESCENT_VACUOLE"
msgstr "Biolumineska Vakuolo"

msgid "BIOME_LABEL"
msgstr "Biomo: {0}"

msgid "BRAIN_CELL_NAME_DEFAULT"
msgstr ""

msgid "BRAVE"
msgstr ""

msgid "BROWSE"
msgstr ""

msgid "BROWSE_WORKSHOP"
msgstr ""

#, fuzzy
msgid "BUILD_CITY"
msgstr "Strukturo"

#, fuzzy
msgid "BUILD_QUEUE"
msgstr "Strukturo"

#, fuzzy
msgid "BUILD_STRUCTURE"
msgstr "Strukturo"

msgid "BY"
msgstr "Per:"

msgid "BY_REVOLUTIONARY_GAMES"
msgstr ""

msgid "CALCIUM_CARBONATE"
msgstr "Kalcia Karbonato"

msgid "CALCIUM_CARBONATE_MEMBRANE_DESCRIPTION"
msgstr "Ĉi tiu membrano havas fortan ŝelon el kalcia karbonato. Ĝi povas facile rezisti damaĝon kaj postulas malpli da energio por ne misformi. La malavantaĝoj de havi tian pezan ŝelon estas, ke la ĉelo estas multe pli malrapida kaj bezonas iom da tempo por sorbi resursojn."

msgid "CAMERA"
msgstr "Kamerao"

msgid "CANCEL"
msgstr "Nuligi"

msgid "CANCEL_ACTION_CAPITAL"
msgstr "NULIGI AGON"

msgid "CANCEL_CURRENT_ACTION"
msgstr "Nuligi nunan agon"

msgid "CANNOT_DELETE_USED_CELL_TYPE"
msgstr ""

msgid "CANNOT_DELETE_USED_CELL_TYPE_TITLE"
msgstr ""

msgid "CANNOT_ENGULF"
msgstr "Ne povas engluti"

msgid "CANNOT_MOVE_METABALL_TO_DESCENDANT_TREE"
msgstr ""

msgid "CANNOT_REDUCE_BRAIN_POWER_STAGE"
msgstr ""

msgid "CANNOT_REDUCE_BRAIN_POWER_STAGE_TITLE"
msgstr ""

#, fuzzy
msgid "CANNOT_WRITE_SAVE"
msgstr "Ne povas engluti"

msgid "CANT_LOAD_MOD_INFO"
msgstr ""

msgid "CAPSLOCK"
msgstr ""

msgid "CARBON_DIOXIDE"
msgstr "Karbona duoksido"

msgid "CATEGORY_AN_ABUNDANCE"
msgstr ""

msgid "CATEGORY_A_FAIR_AMOUNT"
msgstr ""

msgid "CATEGORY_LITTLE"
msgstr ""

msgid "CATEGORY_QUITE_A_BIT"
msgstr ""

msgid "CATEGORY_SOME"
msgstr ""

msgid "CATEGORY_VERY_LITTLE"
msgstr ""

msgid "CAUTIOUS"
msgstr ""

#, fuzzy
msgid "CELL"
msgstr "Celulozo"

#, fuzzy
msgid "CELLS"
msgstr "Celulozo"

#, fuzzy
msgid "CELLULASE"
msgstr "Celulozo"

#, fuzzy
msgid "CELLULASE_DESCRIPTION"
msgstr "La vakuolo estas interna membraneca organeto uzata por stokado en la ĉelo. Ili estas kunmetitaj de pluraj kunfandiĝitaj vezikoj, pli malgrandaj membranaj strukturoj vaste uzataj en ĉeloj por stokado. Ĝi estas plenigita per akvo, kiu kutimas enhavi molekulojn, enzimojn, solidojn kaj aliajn substancojn. Ilia formo estas flua kaj povas varii inter ĉeloj."

msgid "CELLULOSE"
msgstr "Celulozo"

msgid "CELLULOSE_MEMBRANE_DESCRIPTION"
msgstr "Ĉi tiu membrano havas muron, kio rezultigas pli bonan protekton kontraŭ ĝenerala damaĝo kaj precipe kontraŭ fizika damaĝo. Ankaŭ kostas malpli da energio konservi sian formon, sed ne povas absorbi aĵojn rapide kaj estas pli malrapida."

msgid "CELL_TYPE_NAME"
msgstr ""

#, fuzzy
msgid "CHANGE_DESCRIPTION_IS_TOO_LONG"
msgstr "Priskribo:"

msgid "CHANGE_THE_SYMMETRY"
msgstr "Ŝanĝu la simetrion"

msgid "CHEATS"
msgstr "Trompaĵoj"

msgid "CHEAT_KEYS_ENABLED"
msgstr "Trompaĵoj estas ebligitaj"

#, fuzzy
msgid "CHEAT_MENU"
msgstr "Trompaĵoj"

#, fuzzy
msgid "CHEMICAL_BUTTON_MICROBE_TOOLTIP"
msgstr "Aldonunovan funkcion por klavo"

msgid "CHEMOPLAST"
msgstr "Kemoplasto"

msgid "CHEMOPLAST_DESCRIPTION"
msgstr "La chememioplasto estas duoblomembrana strukturo, kiu havas proteinojn kapablajn transformi hidrogenan sulfidon, akvon kaj gasan karbondioksidon en glukozon dum proceso nomata Kemosintezo de Hidrogena Sulfido. La rapideco de ĝia glukoza produktado pliigas kun la koncentriĝo de karbona dioksido."

#, fuzzy
msgid "CHEMOPLAST_PROCESSES_DESCRIPTION"
msgstr "La chememioplasto estas duoblomembrana strukturo, kiu havas proteinojn kapablajn transformi hidrogenan sulfidon, akvon kaj gasan karbondioksidon en glukozon dum proceso nomata Kemosintezo de Hidrogena Sulfido. La rapideco de ĝia glukoza produktado pliigas kun la koncentriĝo de karbona dioksido."

#, fuzzy
msgid "CHEMORECEPTOR"
msgstr "Kemoplasto"

#, fuzzy
msgid "CHEMORECEPTOR_DESCRIPTION"
msgstr "La chememioplasto estas duoblomembrana strukturo, kiu havas proteinojn kapablajn transformi hidrogenan sulfidon, akvon kaj gasan karbondioksidon en glukozon dum proceso nomata Kemosintezo de Hidrogena Sulfido. La rapideco de ĝia glukoza produktado pliigas kun la koncentriĝo de karbona dioksido."

#, fuzzy
msgid "CHEMORECEPTOR_PROCESSES_DESCRIPTION"
msgstr "La chememioplasto estas duoblomembrana strukturo, kiu havas proteinojn kapablajn transformi hidrogenan sulfidon, akvon kaj gasan karbondioksidon en glukozon dum proceso nomata Kemosintezo de Hidrogena Sulfido. La rapideco de ĝia glukoza produktado pliigas kun la koncentriĝo de karbona dioksido."

msgid "CHEMOSYNTHESIZING_PROTEINS"
msgstr "Kemosintezaj Proteinoj"

msgid "CHEMOSYNTHESIZING_PROTEINS_DESCRIPTION"
msgstr "Kemosintezaj proteinoj estas malgrandaj aroj de proteinoj en la citoplasmo kapablaj konverti hidrogenan sulfidon, akvon kaj gasan karbondioksidon en glukozon en proceso nomata Kemosintezo de Hidrogena Sulfido. La rapideco de ĝia glukoza produktado kreskas kun la koncentriĝo de karbona dioksido. Ĉar la kemiosintezaj proteinoj estas suspensie rekte en la citoplasmo, la ĉirkaŭa fluido iom fermentas."

#, fuzzy
msgid "CHEMOSYNTHESIZING_PROTEINS_PROCESSES_DESCRIPTION"
msgstr "Kemosintezaj proteinoj estas malgrandaj aroj de proteinoj en la citoplasmo kapablaj konverti hidrogenan sulfidon, akvon kaj gasan karbondioksidon en glukozon en proceso nomata Kemosintezo de Hidrogena Sulfido. La rapideco de ĝia glukoza produktado kreskas kun la koncentriĝo de karbona dioksido. Ĉar la kemiosintezaj proteinoj estas suspensie rekte en la citoplasmo, la ĉirkaŭa fluido iom fermentas."

msgid "CHEMO_SYNTHESIS"
msgstr "Kemisintezo"

msgid "CHITIN"
msgstr "itino"

#, fuzzy
msgid "CHITINASE"
msgstr "itino"

#, fuzzy
msgid "CHITINASE_DESCRIPTION"
msgstr "La gluiĝemaj internaĵoj de ĉelo. La citoplasmo estas la baza miksaĵo de jonoj, proteinoj kaj aliaj substancoj solvitaj en akvo, kiu plenigas la internon de la ĉelo. Unu el la funkcioj, kiujn ĝi plenumas, estas Fermentado, la konvertiĝo de glukozo en ATP-energion. Por havi pli progresintajn metabolojn, ĉeloj, al kiuj mankas organetoj, uzas energion de ATP. Ĝi ankaŭ estas uzita por stoki molekulojn en la ĉelo kaj kreskigi la grandecon de la ĉelo."

msgid "CHITIN_MEMBRANE_DESCRIPTION"
msgstr "Ĉi tiu membrano havas muron, kio signifas, ke ĝi havas pli bonajn protektojn kontraŭ kutima damaĝo kaj precipe kontraŭ toksina damaĝo. Ankaŭ kostas malpli da energio konservi sian formon, sed ĝi estas pli malrapida kaj ne povas absorbi aĵojn rapide."

msgid "CHLOROPLAST"
msgstr "Kloroplasto"

msgid "CHLOROPLAST_DESCRIPTION"
msgstr "La kloroplasto estas duobla membranstrukturo enhavanta fotosentemajn pigmentojn stakigitajn kune en membranaj sakoj. Ĝi estas prokarioto asimilita por uzo de sia eŭkariota gastiganto. La pigmentoj en la kloroplasto kapablas uzi la luman energion por produkti glukozon el akvo kaj gasa karbondioksido en procezo nomita fotosintezo. Ĉi tiuj pigmentoj ankaŭ donas al ĝi diversan koloron. La rapideco de ĝia produktado de glukozo dependas de la koncentriĝo de karbona dioksido kaj la intenseco de lumo."

#, fuzzy
msgid "CHLOROPLAST_PROCESSES_DESCRIPTION"
msgstr "La kloroplasto estas duobla membranstrukturo enhavanta fotosentemajn pigmentojn stakigitajn kune en membranaj sakoj. Ĝi estas prokarioto asimilita por uzo de sia eŭkariota gastiganto. La pigmentoj en la kloroplasto kapablas uzi la luman energion por produkti glukozon el akvo kaj gasa karbondioksido en procezo nomita fotosintezo. Ĉi tiuj pigmentoj ankaŭ donas al ĝi diversan koloron. La rapideco de ĝia produktado de glukozo dependas de la koncentriĝo de karbona dioksido kaj la intenseco de lumo."

#, fuzzy
msgid "CHOSEN_FILENAME_ALREADY_EXISTS"
msgstr "La elektita dosiernomo ({0}) jam ekzistas. Ĉu anstataŭigi?"

msgid "CHROMATIC_ABERRATION"
msgstr "Kromata Aberacio:"

#, fuzzy
msgid "CHROMATOPHORE_PROCESSES_DESCRIPTION"
msgstr "Kemosintezaj proteinoj estas malgrandaj aroj de proteinoj en la citoplasmo kapablaj konverti hidrogenan sulfidon, akvon kaj gasan karbondioksidon en glukozon en proceso nomata Kemosintezo de Hidrogena Sulfido. La rapideco de ĝia glukoza produktado kreskas kun la koncentriĝo de karbona dioksido. Ĉar la kemiosintezaj proteinoj estas suspensie rekte en la citoplasmo, la ĉirkaŭa fluido iom fermentas."

msgid "CHUNK_CELL_CORPSE_PART"
msgstr ""

#, fuzzy
msgid "CHUNK_FOOD_SOURCE"
msgstr "Kunmetitaj nuboj"

msgid "CILIA"
msgstr "Cilio"

#, fuzzy
msgid "CILIA_DESCRIPTION"
msgstr "La gluiĝemaj internaĵoj de ĉelo. La citoplasmo estas la baza miksaĵo de jonoj, proteinoj kaj aliaj substancoj solvitaj en akvo, kiu plenigas la internon de la ĉelo. Unu el la funkcioj, kiujn ĝi plenumas, estas Fermentado, la konvertiĝo de glukozo en ATP-energion. Por havi pli progresintajn metabolojn, ĉeloj, al kiuj mankas organetoj, uzas energion de ATP. Ĝi ankaŭ estas uzita por stoki molekulojn en la ĉelo kaj kreskigi la grandecon de la ĉelo."

#, fuzzy
msgid "CILIA_PROCESSES_DESCRIPTION"
msgstr "La gluiĝemaj internaĵoj de ĉelo. La citoplasmo estas la baza miksaĵo de jonoj, proteinoj kaj aliaj substancoj solvitaj en akvo, kiu plenigas la internon de la ĉelo. Unu el la funkcioj, kiujn ĝi plenumas, estas Fermentado, la konvertiĝo de glukozo en ATP-energion. Por havi pli progresintajn metabolojn, ĉeloj, al kiuj mankas organetoj, uzas energion de ATP. Ĝi ankaŭ estas uzita por stoki molekulojn en la ĉelo kaj kreskigi la grandecon de la ĉelo."

#, fuzzy
msgid "CITY_SHORT_STATISTICS"
msgstr "Organisma Statistiko"

msgid "CLEAN_UP_OLD_SAVES"
msgstr "Forigi Malnovajn Konservadojn"

msgid "CLOSE"
msgstr "Fermu"

msgid "CLOSE_OPTIONS"
msgstr "Ĉu fermu agordojn?"

msgid "CLOUD_RESOLUTION_DIVISOR"
msgstr "Nuba Rezolucia Divizoro:"

msgid "CLOUD_SIMULATION_MINIMUM_INTERVAL"
msgstr ""
"Nuba Simulada Minimumo\n"
"Intervalo:"

msgid "COASTAL"
msgstr "Marbordo"

msgid "COLLISION_SHAPE"
msgstr ""

msgid "COLOUR"
msgstr "Koloro"

msgid "COLOURBLIND_CORRECTION"
msgstr "Kolorblinda o:"

#, fuzzy
msgid "COLOUR_PICKER_ADD_PRESET"
msgstr "Aldonunovan funkcion por klavo"

#, fuzzy
msgid "COLOUR_PICKER_A_TOOLTIP"
msgstr "Aldonunovan funkcion por klavo"

#, fuzzy
msgid "COLOUR_PICKER_B_TOOLTIP"
msgstr "Aldonunovan funkcion por klavo"

#, fuzzy
msgid "COLOUR_PICKER_G_TOOLTIP"
msgstr "Aldonunovan funkcion por klavo"

#, fuzzy
msgid "COLOUR_PICKER_H_TOOLTIP"
msgstr "Aldonunovan funkcion por klavo"

msgid "COLOUR_PICKER_PICK_COLOUR"
msgstr ""

#, fuzzy
msgid "COLOUR_PICKER_PRESET_TOOLTIP"
msgstr "Aldonunovan funkcion por klavo"

#, fuzzy
msgid "COLOUR_PICKER_R_TOOLTIP"
msgstr "Aldonunovan funkcion por klavo"

#, fuzzy
msgid "COLOUR_PICKER_S_TOOLTIP"
msgstr "Aldonunovan funkcion por klavo"

#, fuzzy
msgid "COLOUR_PICKER_V_TOOLTIP"
msgstr "Aldonunovan funkcion por klavo"

#, fuzzy
msgid "COMMON_ABILITIES"
msgstr "Kapabloj"

msgid "COMMON_EDITING_AND_STRATEGY"
msgstr ""

msgid "COMMUNITY_FORUM"
msgstr ""

#, fuzzy
msgid "COMMUNITY_FORUM_BUTTON_TOOLTIP"
msgstr "Aldonunovan funkcion por klavo"

msgid "COMMUNITY_WIKI"
msgstr ""

#, fuzzy
msgid "COMMUNITY_WIKI_BUTTON_TOOLTIP"
msgstr "Aldonunovan funkcion por klavo"

#, fuzzy
msgid "COMPILED_AT_COLON"
msgstr "Kunmetaĵoj:"

msgid "COMPOUNDS"
msgstr "Kunmetaĵoj"

#, fuzzy
msgid "COMPOUNDS_BUTTON_MICROBE_TOOLTIP"
msgstr "Aldonunovan funkcion por klavo"

msgid "COMPOUNDS_COLON"
msgstr "Kunmetaĵoj:"

msgid "COMPOUND_BALANCE_TITLE"
msgstr "Kunmetaĵaj Ekvilibro"

msgid "COMPOUND_CLOUDS"
msgstr "Kunmetitaj nuboj"

#, fuzzy
msgid "COMPOUND_CLOUD_DENSITY"
msgstr "Kunmetitaj nuboj"

#, fuzzy
msgid "COMPOUND_CLOUD_DENSITY_EXPLANATION"
msgstr "Kunmetitaj nuboj"

msgid "COMPOUND_CONCENTRATIONS_DECREASED"
msgstr ""

#, fuzzy
msgid "COMPOUND_FOOD_SOURCE"
msgstr "Kunmetitaj nuboj"

#, fuzzy
msgid "COMPOUND_TO_FIND"
msgstr "Kunmetitaj nuboj"

msgid "CONCEPT_ART"
msgstr ""

msgid "CONFIG"
msgstr ""

msgid "CONFIRM_CAPITAL"
msgstr "KONFIRMU"

#, fuzzy
msgid "CONFIRM_DELETE"
msgstr "KONFIRMU"

#, fuzzy
msgid "CONFIRM_EXIT"
msgstr "KONFIRMU"

msgid "CONFIRM_FOSSILISATION_OVERWRITE"
msgstr ""

#, fuzzy
msgid "CONFIRM_MOVE_TO_ASCENSION_STAGE"
msgstr "{0} loĝantaro ŝanĝiĝis per {1} pro: {2}"

#, fuzzy
msgid "CONFIRM_MOVE_TO_ASCENSION_STAGE_EXPLANATION"
msgstr "{0} loĝantaro ŝanĝiĝis per {1} pro: {2}"

msgid "CONFIRM_MOVE_TO_INDUSTRIAL_STAGE"
msgstr ""

#, fuzzy
msgid "CONFIRM_MOVE_TO_INDUSTRIAL_STAGE_EXPLANATION"
msgstr "{0} loĝantaro ŝanĝiĝis per {1} pro: {2}"

#, fuzzy
msgid "CONFIRM_MOVE_TO_SPACE_STAGE"
msgstr "{0} loĝantaro ŝanĝiĝis per {1} pro: {2}"

#, fuzzy
msgid "CONFIRM_MOVE_TO_SPACE_STAGE_EXPLANATION"
msgstr "{0} loĝantaro ŝanĝiĝis per {1} pro: {2}"

#, fuzzy
msgid "CONFIRM_NEW_GAME_BUTTON_TOOLTIP"
msgstr "Aldonunovan funkcion por klavo"

#, fuzzy
msgid "CONFIRM_NEW_GAME_BUTTON_TOOLTIP_DISABLED"
msgstr "Aldonunovan funkcion por klavo"

msgid "CONSTRUCTION_UNIT_NAME"
msgstr ""

msgid "CONTENT_UPLOADED_FROM"
msgstr ""

#, fuzzy
msgid "CONTINUE_THRIVING"
msgstr "Komencu Prosperadon(Thriving)"

msgid "CONTINUE_TO_PROTOTYPES"
msgstr ""

msgid "CONTINUE_TO_PROTOTYPES_PROMPT"
msgstr ""

msgid "CONTROLLER_ANY_DEVICE"
msgstr ""

msgid "CONTROLLER_AXIS_L2"
msgstr ""

msgid "CONTROLLER_AXIS_LEFT_TRIGGER"
msgstr ""

msgid "CONTROLLER_AXIS_LEFT_X"
msgstr ""

msgid "CONTROLLER_AXIS_LEFT_Y"
msgstr ""

#, fuzzy
msgid "CONTROLLER_AXIS_NEGATIVE_DIRECTION"
msgstr "La Nitrogen-Fiksanta Plastido estas proteino, kiu kapablas uzi gasan nitrogenon kaj oksigenon kaj ĉelan energion en la formo de ATP por produkti amoniakon, ĉefan kreskan nutraĵon por ĉeloj. Ĉi tio estas procezo nomata Aerobia Nitrogena Fiksado."

#, fuzzy
msgid "CONTROLLER_AXIS_POSITIVE_DIRECTION"
msgstr "La Nitrogen-Fiksanta Plastido estas proteino, kiu kapablas uzi gasan nitrogenon kaj oksigenon kaj ĉelan energion en la formo de ATP por produkti amoniakon, ĉefan kreskan nutraĵon por ĉeloj. Ĉi tio estas procezo nomata Aerobia Nitrogena Fiksado."

msgid "CONTROLLER_AXIS_R2"
msgstr ""

msgid "CONTROLLER_AXIS_RIGHT_TRIGGER"
msgstr ""

msgid "CONTROLLER_AXIS_RIGHT_X"
msgstr ""

msgid "CONTROLLER_AXIS_RIGHT_Y"
msgstr ""

msgid "CONTROLLER_AXIS_VISUALIZERS"
msgstr ""

msgid "CONTROLLER_BUTTON_DPAD_DOWN"
msgstr ""

msgid "CONTROLLER_BUTTON_DPAD_LEFT"
msgstr ""

msgid "CONTROLLER_BUTTON_DPAD_RIGHT"
msgstr ""

msgid "CONTROLLER_BUTTON_DPAD_UP"
msgstr ""

msgid "CONTROLLER_BUTTON_LEFT_SHOULDER"
msgstr ""

msgid "CONTROLLER_BUTTON_LEFT_STICK"
msgstr ""

msgid "CONTROLLER_BUTTON_MISC1"
msgstr ""

msgid "CONTROLLER_BUTTON_PADDLE1"
msgstr ""

msgid "CONTROLLER_BUTTON_PADDLE2"
msgstr ""

msgid "CONTROLLER_BUTTON_PADDLE3"
msgstr ""

msgid "CONTROLLER_BUTTON_PADDLE4"
msgstr ""

msgid "CONTROLLER_BUTTON_PS3_SELECT"
msgstr ""

msgid "CONTROLLER_BUTTON_PS3_START"
msgstr ""

msgid "CONTROLLER_BUTTON_PS_CIRCLE"
msgstr ""

msgid "CONTROLLER_BUTTON_PS_CROSS"
msgstr ""

msgid "CONTROLLER_BUTTON_PS_L1"
msgstr ""

msgid "CONTROLLER_BUTTON_PS_L3"
msgstr ""

msgid "CONTROLLER_BUTTON_PS_OPTIONS"
msgstr ""

msgid "CONTROLLER_BUTTON_PS_R1"
msgstr ""

msgid "CONTROLLER_BUTTON_PS_R3"
msgstr ""

msgid "CONTROLLER_BUTTON_PS_SHARE"
msgstr ""

msgid "CONTROLLER_BUTTON_PS_SONY_BUTTON"
msgstr ""

msgid "CONTROLLER_BUTTON_PS_SQUARE"
msgstr ""

msgid "CONTROLLER_BUTTON_PS_TRIANGLE"
msgstr ""

msgid "CONTROLLER_BUTTON_RIGHT_SHOULDER"
msgstr ""

msgid "CONTROLLER_BUTTON_RIGHT_STICK"
msgstr ""

msgid "CONTROLLER_BUTTON_TOUCH_PAD"
msgstr ""

msgid "CONTROLLER_BUTTON_UNKNOWN"
msgstr ""

msgid "CONTROLLER_BUTTON_XBOX_A"
msgstr ""

msgid "CONTROLLER_BUTTON_XBOX_B"
msgstr ""

msgid "CONTROLLER_BUTTON_XBOX_BACK"
msgstr ""

msgid "CONTROLLER_BUTTON_XBOX_GUIDE"
msgstr ""

msgid "CONTROLLER_BUTTON_XBOX_START"
msgstr ""

msgid "CONTROLLER_BUTTON_XBOX_X"
msgstr ""

msgid "CONTROLLER_BUTTON_XBOX_Y"
msgstr ""

msgid "CONTROLLER_DEADZONES"
msgstr ""

#, fuzzy
msgid "CONTROLLER_DEADZONE_CALIBRATION_EXPLANATION"
msgstr "{0} loĝantaro ŝanĝiĝis per {1} pro: {2}"

msgid "CONTROLLER_DEADZONE_COLON"
msgstr ""

msgid "CONTROLLER_PROMPT_TYPE_SETTING"
msgstr ""

msgid "CONTROLLER_SENSITIVITY"
msgstr ""

msgid "CONTROLLER_UNKNOWN_AXIS"
msgstr ""

msgid "COPY_ERROR_TO_CLIPBOARD"
msgstr "Kopiu Eraron Al Tondujo"

#, fuzzy
msgid "COPY_RESULTS"
msgstr "Resultoj de aŭtomata evoluo:"

msgid "CORRECTION_PROTANOPE"
msgstr ""

msgid "CORRECTION_TRITANOPE"
msgstr ""

msgid "CPU_THREADS"
msgstr ""

msgid "CRAFTING_CLEAR_INPUTS"
msgstr ""

msgid "CRAFTING_ERROR_INTERNAL_CONSUME_PROBLEM"
msgstr ""

#, fuzzy
msgid "CRAFTING_ERROR_TAKING_ITEMS"
msgstr "VI PROSPERIS!"

msgid "CRAFTING_FILTER_INPUTS"
msgstr ""

msgid "CRAFTING_KNOWN_ITEMS"
msgstr ""

msgid "CRAFTING_NOT_ENOUGH_MATERIAL"
msgstr ""

msgid "CRAFTING_NO_RECIPE_SELECTED"
msgstr ""

msgid "CRAFTING_NO_ROOM_TO_TAKE_CRAFTING_RESULTS"
msgstr ""

#, fuzzy
msgid "CRAFTING_RECIPE_DISPLAY"
msgstr "Resultoj de aŭtomata evoluo:"

msgid "CRAFTING_RECIPE_HAND_AXE"
msgstr ""

#, fuzzy
msgid "CRAFTING_RESULTS"
msgstr "Resultoj de aŭtomata evoluo:"

msgid "CRAFTING_SELECT_RECIPE_OR_ITEMS_TO_FILTER"
msgstr ""

msgid "CRAFTING_TAKE_ALL"
msgstr ""

#, fuzzy
msgid "CRAFTING_TITLE"
msgstr "VI PROSPERIS!"

#, fuzzy
msgid "CREATE"
msgstr "Kreita je:"

msgid "CREATED_AT"
msgstr "Kreita je:"

msgid "CREATED_ON_PLATFORM"
msgstr "Kreita je platfomo:"

msgid "CREATE_A_NEW_MICROBE"
msgstr "Kreu novan mikrobon"

#, fuzzy
msgid "CREATE_NEW"
msgstr "Kreu Novan Konservadon"

#, fuzzy
msgid "CREATE_NEW_CELL_TYPE"
msgstr "Kreu Novan Konservadon"

#, fuzzy
msgid "CREATE_NEW_CELL_TYPE_DESCRIPTION"
msgstr "La chememioplasto estas duoblomembrana strukturo, kiu havas proteinojn kapablajn transformi hidrogenan sulfidon, akvon kaj gasan karbondioksidon en glukozon dum proceso nomata Kemosintezo de Hidrogena Sulfido. La rapideco de ĝia glukoza produktado pliigas kun la koncentriĝo de karbona dioksido."

#, fuzzy
msgid "CREATE_NEW_MOD"
msgstr "Kreu novan mikrobon"

msgid "CREATE_NEW_SAVE"
msgstr "Kreu Novan Konservadon"

#, fuzzy
msgid "CREATE_NEW_TISSUE_TYPE"
msgstr "Kreu Novan Konservadon"

#, fuzzy
msgid "CREATE_NEW_TISSUE_TYPE_DESCRIPTION"
msgstr "La chememioplasto estas duoblomembrana strukturo, kiu havas proteinojn kapablajn transformi hidrogenan sulfidon, akvon kaj gasan karbondioksidon en glukozon dum proceso nomata Kemosintezo de Hidrogena Sulfido. La rapideco de ĝia glukoza produktado pliigas kun la koncentriĝo de karbona dioksido."

#, fuzzy
msgid "CREATING_DOT_DOT_DOT"
msgstr "Serĉado..."

msgid "CREATING_OBJECTS_FROM_SAVE"
msgstr "Kreante objektojn el konservado"

msgid "CREDITS"
msgstr "Kreditoj"

msgid "CTRL"
msgstr "Ctrl"

msgid "CURRENT_DEVELOPERS"
msgstr ""

msgid "CURRENT_LOCATION_CAPITAL"
msgstr "NUNA LOKO"

#, fuzzy
msgid "CURRENT_RESEARCH_NONE"
msgstr "Kapabloj"

#, fuzzy
msgid "CURRENT_RESEARCH_PROGRESS"
msgstr "Malfermu helpekranon"

msgid "CURRENT_WORLD"
msgstr ""

#, fuzzy
msgid "CURRENT_WORLD_STATISTICS"
msgstr "Organisma Statistiko"

msgid "CUSTOM_USERNAME"
msgstr "Via Salutnomo:"

msgid "CYTOPLASM"
msgstr "Citoplasmo"

msgid "CYTOPLASM_DESCRIPTION"
msgstr "La gluiĝemaj internaĵoj de ĉelo. La citoplasmo estas la baza miksaĵo de jonoj, proteinoj kaj aliaj substancoj solvitaj en akvo, kiu plenigas la internon de la ĉelo. Unu el la funkcioj, kiujn ĝi plenumas, estas Fermentado, la konvertiĝo de glukozo en ATP-energion. Por havi pli progresintajn metabolojn, ĉeloj, al kiuj mankas organetoj, uzas energion de ATP. Ĝi ankaŭ estas uzita por stoki molekulojn en la ĉelo kaj kreskigi la grandecon de la ĉelo."

msgid "CYTOPLASM_GLYCOLYSIS"
msgstr "Citoplasma Glikolizo"

msgid "CYTOPLASM_PROCESSES_DESCRIPTION"
msgstr "Transformas [thrive:compound type=\"glucose\"][/thrive:compound] en [thrive:compound type=\"atp\"][/thrive:compound]."

msgid "DAY_LENGTH"
msgstr ""

#, fuzzy
msgid "DAY_LENGTH_EXPLANATION"
msgstr "{0} loĝantaro ŝanĝiĝis per {1} pro: {2}"

msgid "DAY_NIGHT_CYCLE_ENABLED"
msgstr ""

msgid "DAY_NIGHT_CYCLE_ENABLED_EXPLANATION"
msgstr ""

#, fuzzy
msgid "DEADZONE_CALIBRATION_FINISHED"
msgstr "Aŭtomata evolucio malsukcesis"

#, fuzzy
msgid "DEADZONE_CALIBRATION_INPROGRESS"
msgstr "Helpu Traduki La Ludon"

msgid "DEADZONE_CALIBRATION_IS_RESET"
msgstr ""

#, fuzzy
msgid "DEADZONE_CONFIGURATION"
msgstr "Forigi ĉi tiun konservadon ne povas esti malfarita, ĉu vi certas, ke vi volas forigi ĉi tion por ĉiam?"

msgid "DEATH"
msgstr "morto"

msgid "DEBUG_COORDINATES"
msgstr ""

msgid "DEBUG_DRAW_NOT_AVAILABLE"
msgstr ""

msgid "DEBUG_PANEL"
msgstr ""

msgid "DECEMBER"
msgstr ""

msgid "DEFAULT_AUDIO_OUTPUT_DEVICE"
msgstr ""

msgid "DELETE"
msgstr "Elimini"

#, fuzzy
msgid "DELETE_ALL_OLD_SAVE_WARNING_2"
msgstr ""
"Forigi ĉiujn malnovajn Aŭtomatajn kaj Rapidajn konservdojn ne povas esti malfarita, ĉu vi certas, ke vi volas forigi ĉi-sekvajn?\n"
" - {0} Aŭtomataj konservadoj\n"
" - {1} Rapida konservado(j)"

#, fuzzy
msgid "DELETE_FOSSIL_CONFIRMATION"
msgstr "Forigi ĉi tiun konservadon ne povas esti malfarita, ĉu vi certas, ke vi volas forigi ĉi tion por ĉiam?"

#, fuzzy
msgid "DELETE_OLD_SAVES_PROMPT"
msgstr "Ĉu forigi malnovajn Konservadojn?"

#, fuzzy
msgid "DELETE_ORGANELLE"
msgstr "Disloku organeton"

msgid "DELETE_SAVE_CONFIRMATION"
msgstr "Forigi ĉi tiun konservadon ne povas esti malfarita, ĉu vi certas, ke vi volas forigi ĉi tion por ĉiam?"

msgid "DELETE_SELECTED"
msgstr "Forigi Elektita(j)n"

#, fuzzy
msgid "DELETE_SELECTED_SAVES_PROMPT"
msgstr "Ĉu forigu elektitajn Konservadojn?"

msgid "DELETE_SELECTED_SAVE_WARNING"
msgstr "Forigi la elektitajn konservojn ne povas esti malfarita, ĉu vi certas, ke vi volas por ĉiam forigi {0} konservado(j)n?"

#, fuzzy
msgid "DELETE_THIS_SAVE_PROMPT"
msgstr "Ĉu forigi ĉi tiun Konservadon?"

#, fuzzy
msgid "DESCEND_BUTTON"
msgstr "Forigi ĉi tiun konservadon ne povas esti malfarita, ĉu vi certas, ke vi volas forigi ĉi tion por ĉiam?"

#, fuzzy
msgid "DESCEND_CONFIRMATION"
msgstr "Forigi ĉi tiun konservadon ne povas esti malfarita, ĉu vi certas, ke vi volas forigi ĉi tion por ĉiam?"

#, fuzzy
msgid "DESCEND_CONFIRMATION_EXPLANATION"
msgstr "{0} loĝantaro ŝanĝiĝis per {1} pro: {2}"

msgid "DESCRIPTION"
msgstr "Priskribo:"

#, fuzzy
msgid "DESCRIPTION_COLON"
msgstr "Priskribo:"

#, fuzzy
msgid "DESCRIPTION_TOO_LONG"
msgstr "Priskribo:"

msgid "DESPAWN_ENTITIES"
msgstr ""

#, fuzzy
msgid "DETECTED_CPU_COUNT"
msgstr "Elektita(j):"

msgid "DEVBUILD_VERSION_INFO"
msgstr ""

msgid "DEVELOPERS"
msgstr ""

msgid "DEVELOPMENT_FORUM"
msgstr ""

#, fuzzy
msgid "DEVELOPMENT_FORUM_BUTTON_TOOLTIP"
msgstr "Aldonunovan funkcion por klavo"

msgid "DEVELOPMENT_SUPPORTED_BY"
msgstr ""

msgid "DEVELOPMENT_WIKI"
msgstr ""

#, fuzzy
msgid "DEVELOPMENT_WIKI_BUTTON_TOOLTIP"
msgstr "Aldonunovan funkcion por klavo"

msgid "DEVOURED"
msgstr ""

msgid "DEV_BUILD_PATRONS"
msgstr ""

msgid "DIFFICULTY"
msgstr ""

msgid "DIFFICULTY_DETAILS_STRING"
msgstr ""

msgid "DIFFICULTY_PRESET"
msgstr ""

msgid "DIFFICULTY_PRESET_CUSTOM"
msgstr ""

msgid "DIFFICULTY_PRESET_EASY"
msgstr ""

msgid "DIFFICULTY_PRESET_HARD"
msgstr ""

msgid "DIFFICULTY_PRESET_NORMAL"
msgstr ""

msgid "DIGESTION_EFFICIENCY"
msgstr ""

#, fuzzy
msgid "DIGESTION_EFFICIENCY_COLON"
msgstr "Priskribo:"

#, fuzzy
msgid "DIGESTION_SPEED"
msgstr "Rimedo-Absorba Rapideo"

#, fuzzy
msgid "DIGESTION_SPEED_COLON"
msgstr "Rapideco:"

msgid "DIGESTION_SPEED_VALUE"
msgstr ""

msgid "DISABLED"
msgstr ""

msgid "DISABLE_ALL"
msgstr ""

msgid "DISCARD_AND_CONTINUE"
msgstr "Forĵetu kaj"

#, fuzzy
msgid "DISCARD_CHANGES"
msgstr "Forĵetu kaj"

#, fuzzy
msgid "DISCONNECTED_CELLS"
msgstr "Malkonektitaj Organetoj"

#, fuzzy
msgid "DISCONNECTED_CELLS_TEXT"
msgstr ""
"Inter metitaj organetoj, estas organetoj kiu ne estas ligitaj al la aliaj.\n"
"Bonvolu konekti ĉiujn metitajn organetojn unu kun la alia aŭ malfari viajn ŝanĝojn."

#, fuzzy
msgid "DISCONNECTED_METABALLS"
msgstr "Malkonektitaj Organetoj"

#, fuzzy
msgid "DISCONNECTED_METABALLS_TEXT"
msgstr ""
"Inter metitaj organetoj, estas organetoj kiu ne estas ligitaj al la aliaj.\n"
"Bonvolu konekti ĉiujn metitajn organetojn unu kun la alia aŭ malfari viajn ŝanĝojn."

msgid "DISCONNECTED_ORGANELLES"
msgstr "Malkonektitaj Organetoj"

msgid "DISCONNECTED_ORGANELLES_TEXT"
msgstr ""
"Inter metitaj organetoj, estas organetoj kiu ne estas ligitaj al la aliaj.\n"
"Bonvolu konekti ĉiujn metitajn organetojn unu kun la alia aŭ malfari viajn ŝanĝojn."

#, fuzzy
msgid "DISCORD_TOOLTIP"
msgstr "Aldonunovan funkcion por klavo"

#, fuzzy
msgid "DISMISSED_POPUPS_COLON"
msgstr "Rapideco:"

#, fuzzy
msgid "DISMISSED_POPUPS_EXPLANATION"
msgstr "{0} loĝantaro ŝanĝiĝis per {1} pro: {2}"

msgid "DISMISS_INFORMATION_PERMANENTLY"
msgstr ""

msgid "DISMISS_WARNING_PERMANENTLY"
msgstr ""

msgid "DISPLAY_3D_MENU_BACKGROUNDS"
msgstr ""

#, fuzzy
msgid "DISPLAY_ABILITIES_BAR"
msgstr "Kapabloj"

msgid "DISPLAY_BACKGROUND_PARTICLES"
msgstr ""

#, fuzzy
msgid "DISPLAY_DRIVER_OPENGL"
msgstr "Kapabloj"

#, fuzzy
msgid "DISPLAY_DRIVER_VULKAN"
msgstr "Kapabloj"

#, fuzzy
msgid "DISPLAY_PART_NAMES"
msgstr "Kapabloj"

msgid "DISSOLVED_COMPOUND_FOOD_SOURCE"
msgstr ""

msgid "DOES_NOT_USE_FEATURE"
msgstr ""

#, fuzzy
msgid "DONATIONS"
msgstr "Agordoj"

msgid "DOT_DOT_DOT"
msgstr "..."

msgid "DOUBLE"
msgstr "Duobla"

msgid "DOUBLE_CLICK_TO_VIEW_IN_FULLSCREEN"
msgstr ""

msgid "DOUBLE_MEMBRANE_DESCRIPTION"
msgstr "Membrano kun du tavoloj, ĝi havas pli bonan protekton kontraŭ damaĝo kaj bezonas malpli da energio por ne misformi. Tamen ĝi iom malrapidigas la ĉelon kaj malpliigas la rapidon, per kiu ĝi povas sorbi rimedojn."

msgid "DUMP_SCENE_TREE"
msgstr ""

#, fuzzy
msgid "DUPLICATE_TYPE"
msgstr "ludanto mortis"

#, fuzzy
msgid "EARLY_MULTICELLULAR"
msgstr "Disloku organeton"

msgid "EASTEREGG_MESSAGE_1"
msgstr "Amuza Fakto, La Didinio kaj Paramecio estas lernolibra ekzemplo de rilato de predantaj predoj, kiu estis studata de jardekoj, nun, ĉu vi estas la Didinio aŭ la Paramecio? Ĉu Predanto aŭ Predo?"

msgid "EASTEREGG_MESSAGE_10"
msgstr "FURIOZAJ AĴOJ!!"

msgid "EASTEREGG_MESSAGE_11"
msgstr "Metala potencialo."

msgid "EASTEREGG_MESSAGE_12"
msgstr "Tiuj bluaj ĉeloj tamen."

msgid "EASTEREGG_MESSAGE_13"
msgstr "Jen konsilo, Biomoj estas pli ol nur malsamaj fonoj, la kunmetaĵoj en malsamaj biomoj foje generiĝas kun malsamaj rapidecoj."

msgid "EASTEREGG_MESSAGE_14"
msgstr "Jen konsilo, Ju pli da flageloj vi havas, des pli rapide vi iras, sed ĝi kostas pli da ATP"

msgid "EASTEREGG_MESSAGE_15"
msgstr "Jen konsilo, vi povas engluti pecojn da fero aŭ da alia."

msgid "EASTEREGG_MESSAGE_16"
msgstr "Jen konsilo, preparu antaŭ ol aldoni kernon. Tiuj aĵoj estas multekostaj! En prizorgado kaj antaŭkosto."

msgid "EASTEREGG_MESSAGE_17"
msgstr "Amuza Fakto, ĉu vi sciis, ke ekzistas pli ol 8000 specioj de ciliatoj sur la planedo Tero?"

msgid "EASTEREGG_MESSAGE_18"
msgstr "Amuza Fakto: La Stentoro estas ciliato, kiu povas streĉi sin kaj kapti predon en simila al trumpeto buŝo, kiu allogas predon, generante akvofluojn kun cilioj."

msgid "EASTEREGG_MESSAGE_19"
msgstr "Amuza Fakto, La Didinio estas ciliato, kiu ĉasas paramecion."

msgid "EASTEREGG_MESSAGE_2"
msgstr "Jen konsilo, toksinoj povas esti uzataj por forpeli aliajn toksinojn de vi, se vi estas sufiĉe rapida."

msgid "EASTEREGG_MESSAGE_20"
msgstr "Amuza Fakto: La Amebo ĉasas kaj kaptas predojn per 'kruroj' el citoplasmo nomata pseŭdopodoj, ni volas havi tiujn en Thrive."

msgid "EASTEREGG_MESSAGE_21"
msgstr "Jen konsilo: gardu sin de pli grandaj ĉeloj kaj grandaj bakterioj, ĉar ne estas amuze esti digestita, se ili manĝos vin."

msgid "EASTEREGG_MESSAGE_22"
msgstr "La teama gvidanto de Thrive kreis multajn kantojn, kiuj ankoraŭ ne estis aldonitaj al la ludo. Vi povas aŭdi ilin, aŭ spekti fluojn de li komponanta sur sia jutuba kanalo, Oliver Lugg."

msgid "EASTEREGG_MESSAGE_23"
msgstr "Jen konsilo, se via ĉelo havas 150 sesangulojn, vi povas engluti la grandajn ferajn pecojn."

msgid "EASTEREGG_MESSAGE_24"
msgstr "Thrive estas simulado de fremda planedo, tial havas sencon, ke plej multaj bestoj, kiujn vi trovas, rilatos al unu aŭ du aliaj specioj pro evoluo okazanta ĉirkaŭ vi. Ni vidu, ĉu vi povas identigi ilin!"

msgid "EASTEREGG_MESSAGE_25"
msgstr "Amuze, La Thrive-teamo faras podkastojn de tempo al tempo, vi devas kontroli ilin!"

msgid "EASTEREGG_MESSAGE_26"
msgstr "Amuza Fakto, Thrive estas farita per la malfermitkoda Godot engine!"

msgid "EASTEREGG_MESSAGE_27"
msgstr "Amuza Fakto, Unu el la unuaj ludeblaj ludaj prototipoj estis farita per nia brava programisto, untrustedlife!"

msgid "EASTEREGG_MESSAGE_3"
msgstr "Jen konsilo, ke Osmoregado konsumas 1 ATP-on per sekundo por ĉiu sesangulo kiun vi havas. Ĉiu malplena sesangulo de citoplasmo generas ankaŭ 5 ATP-ojn per sekundo, kio signifas, ke se vi perdas ATP-ojn pro osmozregulacio, nur aldonu kelkajn malplenajn citoplasmajn sesangulojn aŭ forigu iujn organetojn."

msgid "EASTEREGG_MESSAGE_4"
msgstr "Amuza Fakto: En la reala vivo prokariotoj havas ion nomatan Biokompartmentoj, kiuj funkcias kiel organetoj. Fakte ili nomiĝas Pluredraj organetoj."

msgid "EASTEREGG_MESSAGE_5"
msgstr "Amuza Fakto: La metabolosomo estas tio, kion oni nomas Pluredra organeto."

msgid "EASTEREGG_MESSAGE_6"
msgstr "Jen konsilo, foje plej bone estas nur forkuri de aliaj ĉeloj."

msgid "EASTEREGG_MESSAGE_7"
msgstr "Jen konsilo, se ĉelo estas ĉirkaŭ duono de via grandeco, tiam vi povas engluti ĝin."

msgid "EASTEREGG_MESSAGE_8"
msgstr "Jen konsilo, Bakterioj povas esti pli fortaj ol ili ŝajnas, ili eble aspektas malgrandaj, sed iuj el ili povas enkaŝiĝi en vin kaj mortigi vin tiel!"

msgid "EASTEREGG_MESSAGE_9"
msgstr "Jen konsilo: Vi povas ĉasi aliajn speciojn ĝis formorto, se vi ne sufiĉe zorgas, ili ankaŭ povas fari ĉi tion."

#, fuzzy
msgid "EASTER_EGGS"
msgstr "Amuza Fakto, La Didinio kaj Paramecio estas lernolibra ekzemplo de rilato de predantaj predoj, kiu estis studata de jardekoj, nun, ĉu vi estas la Didinio aŭ la Paramecio? Ĉu Predanto aŭ Predo?"

#, fuzzy
msgid "EASTER_EGGS_EXPLANATION"
msgstr "{0} loĝantaro ŝanĝiĝis per {1} pro: {2}"

#, fuzzy
msgid "EDGE_PAN_SPEED"
msgstr "Rimedo-Absorba Rapideo"

msgid "EDITOR"
msgstr "Redaktilo"

#, fuzzy
msgid "EDITOR_BUTTON_TOOLTIP"
msgstr "Aldonunovan funkcion por klavo"

#, fuzzy
msgid "EDITOR_TUTORIAL_EDITOR_TEXT"
msgstr ""
"Bonvenon al la Mikrobredaktilo.\n"
"Ĉi tie vi povas revizii, kio okazis ekde la komenco de la ludo aŭ kiam vi laste estis en la redaktilo. Kaj ekde nun vi povas ŝanĝi viajn speciojn.\n"
"\n"
"En ĉi tiu langeto vi povas vidi raporton pri kiaj specioj ekzistas, kie kaj kiaj estas iliaj populacioj. Vi ankaŭ povas vidi mediajn ŝanĝojn supre.\n"
"\n"
"Por iri al la sekva redakta langeto, premu la sekvan butonon en la dekstra fundo."

#, fuzzy
msgid "EIGHT_TIMES"
msgstr "Dekstra musbutono"

#, fuzzy
msgid "EJECT_ENGULFED"
msgstr "Ne povas engluti"

#, fuzzy
msgid "EJECT_ENGULFED_TOOLTIP"
msgstr "Ne povas engluti"

#, fuzzy
msgid "ENABLED_MODS"
msgstr "Ebligu la redaktilon"

#, fuzzy
msgid "ENABLE_ALL_COMPATIBLE"
msgstr "Elektita konservado ne kongruas"

msgid "ENABLE_EDITOR"
msgstr "Ebligu la redaktilon"

#, fuzzy
msgid "ENABLE_GUI_LIGHT_EFFECTS"
msgstr "Eksteraj efikoj:"

msgid "ENERGY_BALANCE_TOOLTIP_CONSUMPTION"
msgstr "{0}: -{1} ATP"

msgid "ENERGY_BALANCE_TOOLTIP_PRODUCTION"
msgstr "{0}: +{1} ATP"

msgid "ENERGY_IN_PATCH_FOR"
msgstr ""

#, fuzzy
msgid "ENERGY_IN_PATCH_SHORT"
msgstr "POPULACIO:"

msgid "ENERGY_SOURCES"
msgstr ""

msgid "ENERGY_SUMMARY_LINE"
msgstr ""

#, fuzzy
msgid "ENTER_EXISTING_ID"
msgstr "Anstataŭigi ekzistantan konservadon:"

msgid "ENTER_EXISTING_WORKSHOP_ID"
msgstr ""

#, fuzzy
msgid "ENTITY_LABEL"
msgstr "Biomo: {0}"

msgid "ENVIRONMENT"
msgstr "Medio"

msgid "ENVIRONMENTAL_GLUCOSE_RETENTION"
msgstr ""

#, fuzzy
msgid "ENVIRONMENTAL_GLUCOSE_RETENTION_EXPLANATION"
msgstr "{0} loĝantaro ŝanĝiĝis per {1} pro: {2}"

#, fuzzy
msgid "ENVIRONMENT_BUTTON_MICROBE_TOOLTIP"
msgstr "Aldonunovan funkcion por klavo"

msgid "EPIPELAGIC"
msgstr "Epipelagika"

msgid "EQUIPMENT_TYPE_AXE"
msgstr ""

msgid "ERROR"
msgstr "Eraro"

#, fuzzy
msgid "ERROR_CREATING_FOLDER"
msgstr "Eraro de konservado"

msgid "ERROR_CREATING_INFO_FILE"
msgstr ""

msgid "ERROR_FAILED_TO_SAVE_NEW_SETTINGS"
msgstr "Eraro: Malsukcesis konservi novajn agordojn en agorda dosiero."

#, fuzzy
msgid "ERROR_FETCHING_EXPLANATION"
msgstr "{0} loĝantaro ŝanĝiĝis per {1} pro: {2}"

#, fuzzy
msgid "ERROR_FETCHING_NEWS"
msgstr "Eraro de konservado"

msgid "ERROR_LOADING"
msgstr "Eraro Ŝarĝante"

msgid "ERROR_SAVING"
msgstr "Eraro de konservado"

msgid "ESCAPE"
msgstr ""

msgid "ESCAPE_ENGULFING"
msgstr "eskapu englutadon"

msgid "ESTUARY"
msgstr "Enmariĝo"

msgid "EVOLUTIONARY_TREE"
msgstr ""

#, fuzzy
msgid "EVOLUTIONARY_TREE_BUILD_FAILED"
msgstr "Aldonunovan funkcion por klavo"

#, fuzzy
msgid "EXACT_VERSION_COLON"
msgstr "Generacio:"

#, fuzzy
msgid "EXACT_VERSION_TOOLTIP"
msgstr "Aldonunovan funkcion por klavo"

#, fuzzy
msgid "EXCEPTION_HAPPENED_PROCESSING_SAVE"
msgstr "Escepto okazis dum prilaborado de ŝarĝitaj objektoj"

#, fuzzy
msgid "EXCEPTION_HAPPENED_WHILE_LOADING"
msgstr "Escepto okazis dum ŝarĝo de la konservadaj datumoj"

#, fuzzy
msgid "EXISTING_BUILDINGS"
msgstr "Anstataŭigi ekzistantan konservadon:"

msgid "EXIT"
msgstr "Eliri"

msgid "EXIT_TO_LAUNCHER"
msgstr ""

msgid "EXPORT_ALL_WORLDS"
msgstr ""

#, fuzzy
msgid "EXPORT_ALL_WORLDS_TOOLTIP"
msgstr "Aldonunovan funkcion por klavo"

msgid "EXPORT_SUCCESS"
msgstr ""

msgid "EXTERNAL"
msgstr "Ekstera"

msgid "EXTERNAL_EFFECTS"
msgstr "Eksteraj efikoj:"

msgid "EXTINCTION_BOX_TEXT"
msgstr "Same kiel 99% de ĉiuj specioj iam ajn ekzistintaj, via specio formortis. Aliaj plenigos vian niĉon kaj prosperos, sed tio ne estos vi. Vi estos forgesita, malsukcesa eksperimento de evolucio."

msgid "EXTINCTION_CAPITAL"
msgstr "FORMORTADO"

#, fuzzy
msgid "EXTINCT_FROM_PATCH"
msgstr "formortis de la planedo"

#, fuzzy
msgid "EXTINCT_FROM_THE_PLANET"
msgstr "formortis de la planedo"

#, fuzzy
msgid "EXTINCT_IN_PATCH"
msgstr "formortis de la planedo"

#, fuzzy
msgid "EXTINCT_SPECIES"
msgstr "FORMORTADO"

msgid "EXTRAS"
msgstr "Ekstraĵoj"

msgid "EXTRA_OPTIONS"
msgstr "Ekstraj Agordoj"

#, fuzzy
msgid "FACEBOOK_TOOLTIP"
msgstr "Aldonunovan funkcion por klavo"

#, fuzzy
msgid "FAILED"
msgstr "Konservado malsukcesis"

#, fuzzy
msgid "FAILED_ONE_OR_MORE_SAVE_DELETION_DESCRIPTION"
msgstr "La chememioplasto estas duoblomembrana strukturo, kiu havas proteinojn kapablajn transformi hidrogenan sulfidon, akvon kaj gasan karbondioksidon en glukozon dum proceso nomata Kemosintezo de Hidrogena Sulfido. La rapideco de ĝia glukoza produktado pliigas kun la koncentriĝo de karbona dioksido."

#, fuzzy
msgid "FAILED_SAVE_DELETION"
msgstr "Eraro: Malsukcesis konservi novajn agordojn en agorda dosiero."

#, fuzzy
msgid "FAILED_SAVE_DELETION_DESCRIPTION"
msgstr "La vakuolo estas interna membraneca organeto uzata por stokado en la ĉelo. Ili estas kunmetitaj de pluraj kunfandiĝitaj vezikoj, pli malgrandaj membranaj strukturoj vaste uzataj en ĉeloj por stokado. Ĝi estas plenigita per akvo, kiu kutimas enhavi molekulojn, enzimojn, solidojn kaj aliajn substancojn. Ilia formo estas flua kaj povas varii inter ĉeloj."

msgid "FEARFUL"
msgstr ""

msgid "FEAR_EXPLANATION"
msgstr ""

msgid "FEATURE_DISABLED"
msgstr ""

#, fuzzy
msgid "FEATURE_ENABLED"
msgstr "Trompaĵoj estas ebligitaj"

#, fuzzy
msgid "FEBRUARY"
msgstr "Enmariĝo"

msgid "FEED_ITEM_CONTENT_PARSING_FAILED"
msgstr ""

msgid "FEED_ITEM_MISSING_CONTENT"
msgstr ""

msgid "FEED_ITEM_PUBLISHED_AT"
msgstr ""

msgid "FEED_ITEM_TRUNCATED_NOTICE"
msgstr ""

msgid "FILTER_ITEMS_BY_CATEGORY_COLON"
msgstr ""

msgid "FIND_CURRENT_PATCH"
msgstr ""

#, fuzzy
msgid "FINISHED_DOT"
msgstr "Finita."

msgid "FINISH_EDITING_AND_RETURN_TO_ENVIRONMENT"
msgstr "Finu redaktadon kaj revenu al ĉirkaŭa mondo"

#, fuzzy
msgid "FINISH_ONE_GENERATION"
msgstr "kun koncentriĝo de"

#, fuzzy
msgid "FINISH_X_GENERATIONS"
msgstr "kun koncentriĝo de"

msgid "FIRE_TOXIN"
msgstr "Pafu toksinon"

#, fuzzy
msgid "FIRE_TOXIN_TOOLTIP"
msgstr "Aldonunovan funkcion por klavo"

msgid "FLAGELLUM"
msgstr "Flagelo"

msgid "FLAGELLUM_DESCRIPTION"
msgstr "La flagelo estas vip-simila fasko de proteinaj fibroj etendiĝantaj de la membrano de la ĉelo, kiu povas uzi ATP por ondigi kaj peli la ĉelon en direkto."

#, fuzzy
msgid "FLAGELLUM_PROCESSES_DESCRIPTION"
msgstr "La flagelo estas vip-simila fasko de proteinaj fibroj etendiĝantaj de la membrano de la ĉelo, kiu povas uzi ATP por ondigi kaj peli la ĉelon en direkto."

#, fuzzy
msgid "FLEET_NAME_FROM_PLACE"
msgstr "formortis de la planedo"

msgid "FLEET_UNITS"
msgstr ""

#, fuzzy
msgid "FLOATING_CHUNKS_COLON"
msgstr "{0} loĝantaro ŝanĝiĝis per {1} pro: {2}"

msgid "FLOATING_HAZARD"
msgstr "Ŝveba Danĝero"

msgid "FLUID"
msgstr ""

msgid "FLUIDITY_RIGIDITY"
msgstr "Flueco / Rigideco"

msgid "FOCUSED"
msgstr ""

msgid "FOCUS_EXPLANATION"
msgstr ""

msgid "FOG_OF_WAR_DISABLED"
msgstr ""

#, fuzzy
msgid "FOG_OF_WAR_DISABLED_DESCRIPTION"
msgstr "La vakuolo estas interna membraneca organeto uzata por stokado en la ĉelo. Ili estas kunmetitaj de pluraj kunfandiĝitaj vezikoj, pli malgrandaj membranaj strukturoj vaste uzataj en ĉeloj por stokado. Ĝi estas plenigita per akvo, kiu kutimas enhavi molekulojn, enzimojn, solidojn kaj aliajn substancojn. Ilia formo estas flua kaj povas varii inter ĉeloj."

msgid "FOG_OF_WAR_INTENSE"
msgstr ""

#, fuzzy
msgid "FOG_OF_WAR_INTENSE_DESCRIPTION"
msgstr "Nitrogenazo estas proteino kapabla uzi gasan nitrogenon kaj ĉelan energion en la formo de ATP por produkti amoniakon, ĉefan kreskonutraĵon por ĉeloj. Ĉi tio estas procezo nomata Anaeroba Nitrogena Fiksado. Ĉar la nitrogenazo estas suspensie en la citoplasmo, la ĉirkaŭa fluidaĵo iom fermentas."

msgid "FOG_OF_WAR_MODE"
msgstr ""

msgid "FOG_OF_WAR_REGULAR"
msgstr ""

#, fuzzy
msgid "FOG_OF_WAR_REGULAR_DESCRIPTION"
msgstr "Piku aliajn ĉelojn per ĉi tio."

msgid "FOOD_CHAIN"
msgstr "Manĝoĉeno"

msgid "FOOD_SOURCE_ENERGY_INFO"
msgstr ""

msgid "FORGET_MOD_DETAILS"
msgstr ""

#, fuzzy
msgid "FORGET_MOD_DETAILS_TOOLTIP"
msgstr "Rekomenci"

#, fuzzy
msgid "FORM_ERROR_MESSAGE"
msgstr "Eraro de konservado"

#, fuzzy
msgid "FOSSILISATION"
msgstr "loĝantaro:"

#, fuzzy
msgid "FOSSILISATION_EXPLANATION"
msgstr "{0} loĝantaro ŝanĝiĝis per {1} pro: {2}"

#, fuzzy
msgid "FOSSILISATION_FAILED"
msgstr "loĝantaro:"

#, fuzzy
msgid "FOSSILISATION_FAILED_DESCRIPTION"
msgstr "La vakuolo estas interna membraneca organeto uzata por stokado en la ĉelo. Ili estas kunmetitaj de pluraj kunfandiĝitaj vezikoj, pli malgrandaj membranaj strukturoj vaste uzataj en ĉeloj por stokado. Ĝi estas plenigita per akvo, kiu kutimas enhavi molekulojn, enzimojn, solidojn kaj aliajn substancojn. Ilia formo estas flua kaj povas varii inter ĉeloj."

msgid "FOSSILISATION_HINT"
msgstr ""

msgid "FOSSILISATION_HINT_ALREADY_FOSSILISED"
msgstr ""

msgid "FOSSILISE"
msgstr ""

#, fuzzy
msgid "FOSSIL_DELETION_FAILED"
msgstr "Aŭtomata evolucio malsukcesis"

#, fuzzy
msgid "FOSSIL_DELETION_FAILED_DESCRIPTION"
msgstr "La vakuolo estas interna membraneca organeto uzata por stokado en la ĉelo. Ili estas kunmetitaj de pluraj kunfandiĝitaj vezikoj, pli malgrandaj membranaj strukturoj vaste uzataj en ĉeloj por stokado. Ĝi estas plenigita per akvo, kiu kutimas enhavi molekulojn, enzimojn, solidojn kaj aliajn substancojn. Ilia formo estas flua kaj povas varii inter ĉeloj."

msgid "FOUR_TIMES"
msgstr ""

#, fuzzy
msgid "FPS"
msgstr "Maks. FPS:"

msgid "FPS_DISPLAY"
msgstr ""

#, fuzzy
msgid "FRAME_DURATION"
msgstr "Spirado"

msgid "FREEBUILDING"
msgstr "Libera konstruado"

msgid "FREE_GLUCOSE_CLOUD"
msgstr ""

msgid "FREE_GLUCOSE_CLOUD_EXPLANATION"
msgstr ""

msgid "FULLSCREEN"
msgstr "Plenekrane"

msgid "FULL_MOD_INFO"
msgstr ""

msgid "GALLERY_VIEWER"
msgstr ""

msgid "GAME_DESIGN_TEAM"
msgstr ""

#, fuzzy
msgid "GATHERED_ENERGY_TOOLTIP"
msgstr "Aldonunovan funkcion por klavo"

#, fuzzy
msgid "GENERAL"
msgstr "Generacio:"

#, fuzzy
msgid "GENERATIONS"
msgstr "Generacio:"

msgid "GENERATION_COLON"
msgstr "Generacio:"

#, fuzzy
msgid "GITHUB_TOOLTIP"
msgstr "Aldonunovan funkcion por klavo"

msgid "GLES3"
msgstr ""

msgid "GLOBAL_INITIAL_LETTER"
msgstr ""

msgid "GLOBAL_TIMELINE_SPECIES_MIGRATED_TO"
msgstr ""

msgid "GLUCOSE"
msgstr "Glukozo"

msgid "GLUCOSE_CONCENTRATIONS_DRASTICALLY_DROPPED"
msgstr ""

msgid "GLYCOLYSIS"
msgstr "Glikolizo"

msgid "GODMODE"
msgstr ""

#, fuzzy
msgid "GOD_TOOLS_TITLE"
msgstr "Aldonunovan funkcion por klavo"

#, fuzzy
msgid "GOOGLY_EYE_CELL"
msgstr "Ĉelo de la ludanto"

msgid "GOT_IT"
msgstr "Komprenita"

msgid "GPL_LICENSE_HEADING"
msgstr ""

#, fuzzy
msgid "GPU_NAME"
msgstr "Kaverno"

msgid "GRAPHICS"
msgstr "Grafikaĵoj"

#, fuzzy
msgid "GRAPHICS_TEAM"
msgstr "Grafikaĵoj"

msgid "GUI"
msgstr ""

#, fuzzy
msgid "GUI_LIGHT_EFFECTS_OPTION_DESCRIPTION"
msgstr "La potencocentro de la ĉelo. La mitokondrio (pluralo: mitokondrioj) estas duobla membrana strukturo plenigita de proteinoj kaj enzimoj. Ĝi estas prokarioto asimilita por uzo de sia eŭkariota gastiganto. Ĝi povas konverti glukozon en ATP-on kun multe pli alta efikeco ol oni povas fari ĝin en la citoplasmo en proceso nomata Aeroba Respirado. Tamen ĝi postulas oksigenon por funkcii, kaj pli malaltaj niveloj de oksigeno en la medio malrapidigos la rapidon de ĝia produktado de ATP."

#, fuzzy
msgid "GUI_TAB_NAVIGATION"
msgstr "{0} K"

msgid "GUI_VOLUME"
msgstr "Interfaca volumo"

msgid "HEALTH"
msgstr "Sano"

msgid "HELP"
msgstr "Helpu"

#, fuzzy
msgid "HELP_BUTTON_TOOLTIP"
msgstr "Aldonunovan funkcion por klavo"

msgid "HIGHER_VALUES_INCREASE_PERFORMANCE"
msgstr "(pli altaj valoroj malpliigas rendimenton)"

msgid "HIGHER_VALUES_WORSEN_PERFORMANCE"
msgstr "(pli altaj valoroj plimalbonigas agadon)"

msgid "HOLD_FOR_PAN_OR_ROTATE_MODE"
msgstr ""

msgid "HOLD_FOR_PAN_WITH_MOUSE"
msgstr ""

msgid "HOLD_PACK_COMMANDS_MENU"
msgstr ""

msgid "HOLD_TO_SHOW_CURSOR"
msgstr ""

msgid "HOLD_TO_SHOW_CURSOR_ADVICE_TEXT"
msgstr ""

msgid "HOLD_TO_SKIP_CREDITS"
msgstr ""

msgid "HOME"
msgstr ""

#, fuzzy
msgid "HORIZONTAL_COLON"
msgstr "Generacio:"

msgid "HORIZONTAL_WITH_AXIS_NAME_COLON"
msgstr ""

msgid "HP_COLON"
msgstr "SP:"

msgid "HUD_MESSAGE_MULTIPLE"
msgstr ""

msgid "HYDROGEN_SULFIDE"
msgstr "Hidrogena Sulfido"

msgid "ICESHARD"
msgstr "Glacia ero"

msgid "ICESHELF"
msgstr "Glacia breto"

msgid "ID_IS_NOT_A_NUMBER"
msgstr ""

msgid "ID_NUMBER"
msgstr ""

#, fuzzy
msgid "INCLUDE_MULTICELLULAR_PROTOTYPE"
msgstr "Disloku organeton"

msgid "INCLUDE_MULTICELLULAR_PROTOTYPE_EXPLANATION"
msgstr ""

msgid "INDUSTRIAL_STAGE"
msgstr ""

#, fuzzy
msgid "INFINITE_COMPOUNDS"
msgstr "Kunmetaĵoj"

msgid "INFINITE_MP"
msgstr ""

#, fuzzy
msgid "INFO_BOX_COST"
msgstr "VI PROSPERIS!"

msgid "INFO_BOX_ENZYMES"
msgstr ""

#, fuzzy
msgid "INFO_BOX_INTERNAL_NAME"
msgstr "VI PROSPERIS!"

msgid "INFO_BOX_MASS"
msgstr ""

#, fuzzy
msgid "INFO_BOX_OSMOREGULATION_COST"
msgstr "Osmoregada Kosto"

#, fuzzy
msgid "INFO_BOX_PROCESSES"
msgstr "Disloku organeton"

#, fuzzy
msgid "INFO_BOX_REQUIRES_NUCLEUS"
msgstr "Kerno/Nukleo"

#, fuzzy
msgid "INFO_BOX_SIZE"
msgstr "VI PROSPERIS!"

#, fuzzy
msgid "INFO_BOX_STORAGE"
msgstr "VI PROSPERIS!"

#, fuzzy
msgid "INFO_BOX_UNIQUE"
msgstr "VI PROSPERIS!"

msgid "INFO_BOX_UPGRADES"
msgstr ""

msgid "INGESTED_MATTER"
msgstr ""

#, fuzzy
msgid "INIT_NEW_WORLD_TOOLTIP"
msgstr "Aldonunovan funkcion por klavo"

msgid "INPUTS"
msgstr "Klavoj"

#, fuzzy
msgid "INPUT_NAME_BUILD_STRUCTURE"
msgstr "kun koncentriĝo de"

#, fuzzy
msgid "INPUT_NAME_INTERACTION"
msgstr "kun koncentriĝo de"

#, fuzzy
msgid "INPUT_NAME_OPEN_INVENTORY"
msgstr "kun koncentriĝo de"

msgid "INSPECT"
msgstr ""

msgid "INSPECTOR"
msgstr ""

#, fuzzy
msgid "INTERACTION_ACTIVATE_ASCENSION"
msgstr "Mutaciaj Poentoj"

#, fuzzy
msgid "INTERACTION_ACTIVATE_ASCENSION_MISSING_ENERGY"
msgstr "Mutaciaj Poentoj"

#, fuzzy
msgid "INTERACTION_CONSTRUCT"
msgstr "Mutaciaj Poentoj"

msgid "INTERACTION_CONSTRUCT_MISSING_DEPOSITED_MATERIALS"
msgstr ""

#, fuzzy
msgid "INTERACTION_CRAFT"
msgstr "Mutaciaj Poentoj"

#, fuzzy
msgid "INTERACTION_DEPOSIT_RESOURCES"
msgstr "Mutaciaj Poentoj"

msgid "INTERACTION_DEPOSIT_RESOURCES_NO_SUITABLE_RESOURCES"
msgstr ""

#, fuzzy
msgid "INTERACTION_DESTROY"
msgstr "Mutaciaj Poentoj"

#, fuzzy
msgid "INTERACTION_FOUND_SETTLEMENT"
msgstr "Mutaciaj Poentoj"

#, fuzzy
msgid "INTERACTION_HARVEST"
msgstr "Mutaciaj Poentoj"

msgid "INTERACTION_HARVEST_CANNOT_MISSING_TOOL"
msgstr ""

msgid "INTERACTION_PICK_UP"
msgstr ""

msgid "INTERACTION_PICK_UP_CANNOT_FULL"
msgstr ""

#, fuzzy
msgid "INTERNALS"
msgstr "Ekstera"

msgid "INTERNAL_NAME_IN_USE"
msgstr ""

msgid "INTERNAL_NAME_REQUIRED"
msgstr ""

msgid "INTERNAL_NAME_REQUIRES_CAPITAL"
msgstr ""

#, fuzzy
msgid "INVALID_DATA_TO_PLOT"
msgstr "Ĉu ŝargu nevalidan konservadon?"

msgid "INVALID_ICON_PATH"
msgstr ""

#, fuzzy
msgid "INVALID_SAVE_NAME_POPUP"
msgstr "Ĉu ŝargu nevalidan konservadon?"

msgid "INVALID_SPECIES_NAME_POPUP"
msgstr ""

#, fuzzy
msgid "INVALID_TAG"
msgstr "Ĉu ŝargu nevalidan konservadon?"

msgid "INVALID_URL_FORMAT"
msgstr ""

msgid "INVALID_URL_SCHEME"
msgstr ""

msgid "INVENTORY_ITEMS_ON_GROUND"
msgstr ""

#, fuzzy
msgid "INVENTORY_TITLE"
msgstr "VI PROSPERIS!"

msgid "INVENTORY_TOGGLE_CRAFTING"
msgstr ""

msgid "INVENTORY_TOGGLE_GROUND"
msgstr ""

msgid "INVERTED"
msgstr ""

msgid "IN_PROTOTYPE"
msgstr ""

msgid "IRON"
msgstr "Fero"

msgid "IRON_CHEMOLITHOAUTOTROPHY"
msgstr "Fera Kemolitoaŭtotrofio"

#, fuzzy
msgid "ITCH_TOOLTIP"
msgstr "Aldonunovan funkcion por klavo"

msgid "JANUARY"
msgstr ""

msgid "JSON_DEBUG_MODE"
msgstr ""

msgid "JSON_DEBUG_MODE_ALWAYS"
msgstr ""

msgid "JSON_DEBUG_MODE_AUTO"
msgstr ""

msgid "JSON_DEBUG_MODE_NEVER"
msgstr ""

msgid "JULY"
msgstr ""

msgid "JUNE"
msgstr ""

#, fuzzy
msgid "KEY_BACK"
msgstr "Reen"

#, fuzzy
msgid "KEY_BACKTAB"
msgstr "Reen"

msgid "KEY_BINDING_CHANGE_CONFLICT"
msgstr ""
"Estas konflikto kun {0}.\n"
"Ĉu vi volas forigi la enigon de {1}?"

msgid "KEY_BRING_UP_KEYBOARD"
msgstr ""

msgid "KEY_CLEAR"
msgstr ""

#, fuzzy
msgid "KEY_DELETE"
msgstr "Elimini"

#, fuzzy
msgid "KEY_DOWN"
msgstr "Rado malsupren"

msgid "KEY_END"
msgstr ""

msgid "KEY_ENTER"
msgstr ""

msgid "KEY_FAVORITES"
msgstr ""

#, fuzzy
msgid "KEY_FORWARD"
msgstr "Antaŭeniĝu"

#, fuzzy
msgid "KEY_GLOBE"
msgstr "Movu maldekstren"

#, fuzzy
msgid "KEY_HELP"
msgstr "Helpu"

msgid "KEY_HOME"
msgstr ""

msgid "KEY_HOMEPAGE"
msgstr ""

#, fuzzy
msgid "KEY_HYPER"
msgstr "Helpu"

msgid "KEY_INSERT"
msgstr ""

msgid "KEY_JIS_EISU"
msgstr ""

msgid "KEY_JIS_KANA"
msgstr ""

#, fuzzy
msgid "KEY_LEFT"
msgstr "Movu maldekstren"

msgid "KEY_MENU"
msgstr ""

#, fuzzy
msgid "KEY_META"
msgstr "Movu maldekstren"

msgid "KEY_OPENURL"
msgstr ""

msgid "KEY_PAUSE"
msgstr ""

msgid "KEY_PRINT"
msgstr ""

#, fuzzy
msgid "KEY_REFRESH"
msgstr "Aktualigu"

#, fuzzy
msgid "KEY_RIGHT"
msgstr "Movu dekstren"

msgid "KEY_SEARCH"
msgstr ""

msgid "KEY_STANDBY"
msgstr ""

msgid "KEY_STOP"
msgstr ""

msgid "KEY_TAB"
msgstr ""

msgid "KEY_UP"
msgstr ""

msgid "KILO_ABBREVIATION"
msgstr "{0} K"

msgid "KP0"
msgstr ""

msgid "KP1"
msgstr ""

msgid "KP2"
msgstr ""

msgid "KP3"
msgstr ""

msgid "KP4"
msgstr ""

msgid "KP5"
msgstr ""

msgid "KP6"
msgstr ""

msgid "KP7"
msgstr ""

msgid "KP8"
msgstr ""

msgid "KP9"
msgstr ""

msgid "KPADD"
msgstr ""

msgid "KPDIVIDE"
msgstr ""

msgid "KPENTER"
msgstr ""

msgid "KPMULTIPLY"
msgstr ""

msgid "KPPERIOD"
msgstr ""

msgid "KPSUBTRACT"
msgstr ""

msgid "LANGUAGE"
msgstr "Lingvo:"

#, fuzzy
msgid "LANGUAGE_TRANSLATION_PROGRESS"
msgstr "Helpu Traduki La Ludon"

msgid "LANGUAGE_TRANSLATION_PROGRESS_LOW"
msgstr ""

msgid "LANGUAGE_TRANSLATION_PROGRESS_REALLY_LOW"
msgstr ""

msgid "LAST_ORGANELLE_DELETE_OPTION_DISABLED_TOOLTIP"
msgstr ""

#, fuzzy
msgid "LATE_MULTICELLULAR"
msgstr "Disloku organeton"

msgid "LAUNCH0"
msgstr ""

msgid "LAUNCH1"
msgstr ""

msgid "LAUNCH2"
msgstr ""

msgid "LAUNCH3"
msgstr ""

msgid "LAUNCH4"
msgstr ""

msgid "LAUNCH5"
msgstr ""

msgid "LAUNCH6"
msgstr ""

msgid "LAUNCH7"
msgstr ""

msgid "LAUNCH8"
msgstr ""

msgid "LAUNCH9"
msgstr ""

msgid "LAUNCHA"
msgstr ""

msgid "LAUNCHB"
msgstr ""

msgid "LAUNCHC"
msgstr ""

msgid "LAUNCHD"
msgstr ""

msgid "LAUNCHE"
msgstr ""

msgid "LAUNCHF"
msgstr ""

msgid "LAUNCHMAIL"
msgstr ""

msgid "LAUNCHMEDIA"
msgstr ""

msgid "LAWK_ONLY"
msgstr ""

#, fuzzy
msgid "LAWK_ONLY_EXPLANATION"
msgstr "{0} loĝantaro ŝanĝiĝis per {1} pro: {2}"

msgid "LEAD_ARTIST"
msgstr ""

msgid "LEAD_ARTISTS"
msgstr ""

msgid "LEAD_DEVELOPERS"
msgstr ""

msgid "LEAD_GAME_DESIGNER"
msgstr ""

msgid "LEAD_GAME_DESIGNERS"
msgstr ""

msgid "LEAD_OUTREACH_PEOPLE"
msgstr ""

msgid "LEAD_OUTREACH_PERSON"
msgstr ""

msgid "LEAD_PROGRAMMER"
msgstr ""

msgid "LEAD_PROGRAMMERS"
msgstr ""

msgid "LEAD_PROJECT_MANAGER"
msgstr ""

msgid "LEAD_PROJECT_MANAGERS"
msgstr ""

msgid "LEAD_TESTER"
msgstr ""

msgid "LEAD_TESTERS"
msgstr ""

msgid "LEAD_THEORIST"
msgstr ""

msgid "LEAD_THEORISTS"
msgstr ""

#, fuzzy
msgid "LEFT_ARROW"
msgstr "Maldekstra musbutono"

msgid "LEFT_MOUSE"
msgstr "Maldekstra musbutono"

msgid "LICENSES"
msgstr ""

msgid "LICENSES_COVERING_THRIVE"
msgstr ""

msgid "LIFE_ORIGIN"
msgstr ""

msgid "LIFE_ORIGIN_EXPLANATION"
msgstr ""

msgid "LIFE_ORIGIN_PANSPERMIA"
msgstr ""

msgid "LIFE_ORIGIN_POND"
msgstr ""

#, fuzzy
msgid "LIFE_ORIGIN_TOOLTIP"
msgstr "Aldonunovan funkcion por klavo"

msgid "LIFE_ORIGIN_VENTS"
msgstr ""

msgid "LIGHT"
msgstr "Lumo"

msgid "LIGHT_LEVEL_AVERAGE"
msgstr ""

#, fuzzy
msgid "LIGHT_LEVEL_CURRENT"
msgstr "Rado dekstre"

msgid "LIGHT_LEVEL_DAY"
msgstr ""

msgid "LIGHT_LEVEL_LABEL_AT_NOON"
msgstr ""

#, fuzzy
msgid "LIGHT_LEVEL_NIGHT"
msgstr "Rado dekstre"

#, fuzzy
msgid "LIGHT_MAX"
msgstr "Lumo"

#, fuzzy
msgid "LIMIT_EXTREME"
msgstr "Ekstraĵoj"

#, fuzzy
msgid "LIMIT_GROWTH_RATE"
msgstr "KONFIRMU"

#, fuzzy
msgid "LIMIT_GROWTH_RATE_EXPLANATION"
msgstr "{0} loĝantaro ŝanĝiĝis per {1} pro: {2}"

msgid "LIMIT_HUGE"
msgstr ""

msgid "LIMIT_LARGE"
msgstr ""

#, fuzzy
msgid "LIMIT_NORMAL"
msgstr "KONFIRMU"

msgid "LIMIT_SMALL"
msgstr ""

msgid "LIMIT_TINY"
msgstr ""

msgid "LIMIT_VERY_LARGE"
msgstr ""

msgid "LIMIT_VERY_SMALL"
msgstr ""

#, fuzzy
msgid "LINE_COLOUR"
msgstr "Koloro"

msgid "LIPASE"
msgstr ""

#, fuzzy
msgid "LIPASE_DESCRIPTION"
msgstr "La gluiĝemaj internaĵoj de ĉelo. La citoplasmo estas la baza miksaĵo de jonoj, proteinoj kaj aliaj substancoj solvitaj en akvo, kiu plenigas la internon de la ĉelo. Unu el la funkcioj, kiujn ĝi plenumas, estas Fermentado, la konvertiĝo de glukozo en ATP-energion. Por havi pli progresintajn metabolojn, ĉeloj, al kiuj mankas organetoj, uzas energion de ATP. Ĝi ankaŭ estas uzita por stoki molekulojn en la ĉelo kaj kreskigi la grandecon de la ĉelo."

msgid "LOAD"
msgstr "Ŝarĝu"

msgid "LOADING"
msgstr "Ŝarĝante"

#, fuzzy
msgid "LOADING_DOT_DOT_DOT"
msgstr "Ŝarĝante..."

#, fuzzy
msgid "LOADING_EARLY_MULTICELLULAR_EDITOR"
msgstr "Ŝarĝante Mikrobredaktilon"

msgid "LOADING_GAME"
msgstr "Ŝarĝante la Ludon"

msgid "LOADING_MICROBE_EDITOR"
msgstr "Ŝarĝante Mikrobredaktilon"

#, fuzzy
msgid "LOADING_MULTICELLULAR_EDITOR"
msgstr "Ŝarĝante Mikrobredaktilon"

msgid "LOADING_TIP"
msgstr "Premu la malfaran butonon en la redaktilo por korekti eraron"

msgid "LOAD_FINISHED"
msgstr "Ŝarĝo estas finita"

msgid "LOAD_GAME"
msgstr "Ŝarĝu"

#, fuzzy
msgid "LOAD_GAME_BUTTON_TOOLTIP"
msgstr "Aldonunovan funkcion por klavo"

#, fuzzy
msgid "LOAD_INCOMPATIBLE_PROTOTYPE_WARNING"
msgstr ""
"Oni scias, ke la elektita ŝarĝota konservado ne kongruas kun ĉi tiu versio de Thrive.\n"
"Ĉar Thrive ankoraŭ estas en frua disvolviĝo, kaj konservado ne estas la plej granda gravaĵo, do ne estas konservadilo por ĝisdatigi malnovajn konservadojn."

#, fuzzy
msgid "LOAD_INCOMPATIBLE_SAVE_PROMPT"
msgstr "Ĉu ŝarĝu malkongruan konservadon?"

msgid "LOAD_INCOMPATIBLE_SAVE_WARNING"
msgstr ""
"Oni scias, ke la elektita ŝarĝota konservado ne kongruas kun ĉi tiu versio de Thrive.\n"
"Ĉar Thrive ankoraŭ estas en frua disvolviĝo, kaj konservado ne estas la plej granda gravaĵo, do ne estas konservadilo por ĝisdatigi malnovajn konservadojn."

#, fuzzy
msgid "LOAD_INVALID_SAVE_PROMPT"
msgstr "Ĉu ŝargu nevalidan konservadon?"

msgid "LOAD_INVALID_SAVE_WARNING"
msgstr ""
"Konservita informo ne povas esti ŝarĝita de ĉi tiu dosiero.\n"
"Ĉi tiu konservado plej verŝajne estas korupta aŭ kun pli nova formato, kiu ne estas komprenebla en ĉi tiu versio de Thrive.\n"
"Ĉu vi volas provi ŝargi la konservadon ĉiuokaze?"

msgid "LOCAL_INITIAL_LETTER"
msgstr ""

msgid "LOCK_DAY_NIGHT_CYCYLE"
msgstr ""

msgid "LOW_BIODIVERSITY_LIMIT"
msgstr ""

#, fuzzy
msgid "LOW_MENU_PERFORMANCE"
msgstr "Agado"

#, fuzzy
msgid "LOW_MENU_PERFORMANCE_DESCRIPTION"
msgstr "Metabolosomoj estas aretoj de proteinoj envolvitaj en proteinaj ŝeloj. Ili povas konverti glukozon en ATP kun multe pli alta rapideco ol oni povas esti farita en la citoplasmo en proceso nomita Aeroba Respirado. Tamen ĝi postulas oksigenon por funkcii, kaj pli malaltaj niveloj de oksigeno en la medio malrapidigos la rapidon de ĝia produktado de ATP. Ĉar la metabolosomoj estas suspenditaj rekte en la citoplasmo, la ĉirkaŭa likvaĵo iom fermentas."

#, fuzzy
msgid "LYSOSOME"
msgstr "Oxytoxisomo"

#, fuzzy
msgid "LYSOSOME_DESCRIPTION"
msgstr "Metabolosomoj estas aretoj de proteinoj envolvitaj en proteinaj ŝeloj. Ili povas konverti glukozon en ATP kun multe pli alta rapideco ol oni povas esti farita en la citoplasmo en proceso nomita Aeroba Respirado. Tamen ĝi postulas oksigenon por funkcii, kaj pli malaltaj niveloj de oksigeno en la medio malrapidigos la rapidon de ĝia produktado de ATP. Ĉar la metabolosomoj estas suspenditaj rekte en la citoplasmo, la ĉirkaŭa likvaĵo iom fermentas."

#, fuzzy
msgid "LYSOSOME_PROCESSES_DESCRIPTION"
msgstr "Metabolosomoj estas aretoj de proteinoj envolvitaj en proteinaj ŝeloj. Ili povas konverti glukozon en ATP kun multe pli alta rapideco ol oni povas esti farita en la citoplasmo en proceso nomita Aeroba Respirado. Tamen ĝi postulas oksigenon por funkcii, kaj pli malaltaj niveloj de oksigeno en la medio malrapidigos la rapidon de ĝia produktado de ATP. Ĉar la metabolosomoj estas suspenditaj rekte en la citoplasmo, la ĉirkaŭa likvaĵo iom fermentas."

msgid "MANUALLY_SET_TIME"
msgstr ""

#, fuzzy
msgid "MAP"
msgstr "ATP"

msgid "MARCH"
msgstr ""

msgid "MARINE_SNOW"
msgstr "Mara neĝo"

msgid "MASTER_VOLUME"
msgstr "Ĉefa laŭ t"

#, fuzzy
msgid "MAXIMUM_SPECIES_IN_PATCH"
msgstr "formortis de la planedo"

msgid "MAX_FPS"
msgstr "Maks. FPS:"

#, fuzzy
msgid "MAX_FPS_NO_LIMIT"
msgstr "Maks. FPS:"

msgid "MAX_SPAWNED_ENTITIES"
msgstr ""

#, fuzzy
msgid "MAX_VISIBLE_DATASET_WARNING"
msgstr "Forigi ĉi tiun konservadon ne povas esti malfarita, ĉu vi certas, ke vi volas por ĉiam forigi {0}?"

msgid "MAY"
msgstr ""

msgid "MEDIANEXT"
msgstr ""

msgid "MEDIAPLAY"
msgstr ""

msgid "MEDIAPREVIOUS"
msgstr "Media Prev"

msgid "MEDIARECORD"
msgstr ""

msgid "MEDIASTOP"
msgstr ""

msgid "MEGA_YEARS"
msgstr "Megajaro"

msgid "MEMBRANE"
msgstr "Membrano"

msgid "MEMBRANE_RIGIDITY"
msgstr "Membrana eco"

msgid "MEMBRANE_TYPES"
msgstr "Membranaj Tipoj"

msgid "MENU"
msgstr ""

msgid "MESOPELAGIC"
msgstr "Mezopelagia zono"

msgid "METABOLOSOMES"
msgstr "Metabolosomoj"

msgid "METABOLOSOMES_DESCRIPTION"
msgstr "Metabolosomoj estas aretoj de proteinoj envolvitaj en proteinaj ŝeloj. Ili povas konverti glukozon en ATP kun multe pli alta rapideco ol oni povas esti farita en la citoplasmo en proceso nomita Aeroba Respirado. Tamen ĝi postulas oksigenon por funkcii, kaj pli malaltaj niveloj de oksigeno en la medio malrapidigos la rapidon de ĝia produktado de ATP. Ĉar la metabolosomoj estas suspenditaj rekte en la citoplasmo, la ĉirkaŭa likvaĵo iom fermentas."

msgid "METABOLOSOMES_PROCESSES_DESCRIPTION"
msgstr "Transformas [thrive:compound type=\"glucose\"][/thrive:compound] en [thrive:compound type=\"atp\"][/thrive:compound]. Kurzo skalas kun la koncentro de [thrive:compound type=\"oxygen\"][/thrive:compound]."

#, fuzzy
msgid "METRICS"
msgstr "Ŝaltu FPS-ekranon"

msgid "METRICS_CONTENT"
msgstr ""

msgid "MIB_VALUE"
msgstr ""

#, fuzzy
msgid "MICROBE"
msgstr ""
"Sur fora fremda planedo, vulkana kaj meteora agado kondukis al la disvolviĝo de nova fenomeno en la universo.\n"
"\n"
"Vivo.\n"
"\n"
"Simplaj mikroboj loĝas en la profundaj regionoj de la oceano. Vi estas la lasta universala komuna prapatro (LUCA) sur ĉi tiu planedo.\n"
"\n"
"Por postvivi en ĉi tiu malamika mondo, vi devos kolekti iujn ajn komponaĵojn, kiujn vi povas trovi, kaj evoluigi ĉiun generacion por konkurenci kontraŭ la aliaj specioj de mikroboj."

#, fuzzy
msgid "MICROBES_COUNT"
msgstr ""
"Sur fora fremda planedo, vulkana kaj meteora agado kondukis al la disvolviĝo de nova fenomeno en la universo.\n"
"\n"
"Vivo.\n"
"\n"
"Simplaj mikroboj loĝas en la profundaj regionoj de la oceano. Vi estas la lasta universala komuna prapatro (LUCA) sur ĉi tiu planedo.\n"
"\n"
"Por postvivi en ĉi tiu malamika mondo, vi devos kolekti iujn ajn komponaĵojn, kiujn vi povas trovi, kaj evoluigi ĉiun generacion por konkurenci kontraŭ la aliaj specioj de mikroboj."

#, fuzzy
msgid "MICROBE_BENCHMARK"
msgstr "Ŝarĝante Mikrobredaktilon"

#, fuzzy
msgid "MICROBE_EDITOR"
msgstr "Ŝarĝante Mikrobredaktilon"

msgid "MICROBE_EDITOR_HELP_MESSAGE_1"
msgstr ""
"Prokariotaj Strukturoj\n"
"\n"
"Metabolosomoj: Produktas ATP-ojn el glukozo\n"
"\n"
"Kemiosintezaj Proteinoj: Produktas duonon de la tuta glukozo el Hidrogena Sulfido kiel kemoplasto, sed ankaŭ plenumas glikolizon, plenas 1 Sesangulon\n"
"\n"
"Tilakoidoj: Produktas 1/3 de la kvanto de glukozo kiel normala kloroplasto, sed ankaŭ plenumas glikolizon, kaj plenas 1 Sesangulon\n"
"\n"
"Rusticyanin: Konvertas feron en ATP-ojn\n"
"\n"
"Nitrogenazo: Konvertas atmosferan nitrogenon kaj ATP-ojn en amoniakon malaerobe\n"
"\n"
"Citoplasmo: Havas stokan spacon kaj faras glikolizon (Produktas malgrandajn kvantojn de ATP)"

#, fuzzy
msgid "MICROBE_EDITOR_HELP_MESSAGE_14"
msgstr ""
"Prokariotaj Strukturoj\n"
"\n"
"Metabolosomoj: Produktas ATP-ojn el glukozo\n"
"\n"
"Kemiosintezaj Proteinoj: Produktas duonon de la tuta glukozo el Hidrogena Sulfido kiel kemoplasto, sed ankaŭ plenumas glikolizon, plenas 1 Sesangulon\n"
"\n"
"Tilakoidoj: Produktas 1/3 de la kvanto de glukozo kiel normala kloroplasto, sed ankaŭ plenumas glikolizon, kaj plenas 1 Sesangulon\n"
"\n"
"Rusticyanin: Konvertas feron en ATP-ojn\n"
"\n"
"Nitrogenazo: Konvertas atmosferan nitrogenon kaj ATP-ojn en amoniakon malaerobe\n"
"\n"
"Citoplasmo: Havas stokan spacon kaj faras glikolizon (Produktas malgrandajn kvantojn de ATP)"

msgid "MICROBE_EDITOR_HELP_MESSAGE_2"
msgstr ""
"Eksteraj Organetoj\n"
"\n"
"Flagelo: Pli rapide movas vian ĉelon per konsumado de ATP\n"
"\n"
"Pilus: Povas esti uzata por bati aliajn ĉelojn"

msgid "MICROBE_EDITOR_HELP_MESSAGE_3"
msgstr ""
"Membranaj Binditaj Organetoj\n"
"\n"
"Nukleo: Prenas 11 sesangulojn kaj permesas evoluon de membranligitaj organetoj. Kaj ankaŭ duobligas la grandecon de via ĉelo. (Evolueblas nur unufoje)\n"
"\n"
"Mitokondrio: Produktas ATP-ojn el glukozo kaj atmosfera O2. Multe pli efika ol citoplasmo\n"
"\n"
"Kloroplasto: Faras glukozon el sunlumo kaj atmosfera CO2\n"
"\n"
"Chememioplasto: Faras glukozon el Hidrogena Sulfido\n"
"\n"
"Nitrogenfiksanta plastido: Faras amoniakon de ATP kaj atmosfera Nitrogeno kaj Oksigeno\n"
"\n"
"Vakuolo: Konservas 15 kolektitajn komponaĵojn\n"
"\n"
"Toksinaj Vakuoloj: Produktas toksinojn (nomitajn OxyToxy NT-ojn)"

msgid "MICROBE_EDITOR_HELP_MESSAGE_4"
msgstr "Ĉiu generacio, vi havas 100 mutaciajn punktojn (MP) por elspezi, kaj ĉiu ŝanĝo (aŭ mutacio) kostos certan kvanton de tiu MP. Aldono kaj forigo de organetoj kostas MP-ojn, tamen forigi organetojn kiu estis lokitaj en la nuna mutacia kunsido repagas MP-ojn por tiu organeto. Vi povas forigi organeton per dekstra klako sur ĝi. Vi povas turni viajn organetojn per A kaj D."

msgid "MICROBE_EDITOR_HELP_MESSAGE_5"
msgstr "Ĉiufoje, kiam vi reproduktiĝas, vi eniros la Mikroban Redaktilon, kie vi povas ŝanĝi vian specion (aldonante, movante aŭ forigante organetojn) por pliigi la sukceson de via specio. Ĉiu vizito al la redaktoro en la Mikroba Scenejo reprezentas 100 milionojn da jaroj da evoluo."

msgid "MICROBE_FREEBUILD_EDITOR"
msgstr "Libra Redaktilo de"

#, fuzzy
msgid "MICROBE_ORGANELLE_STATISTICS"
msgstr "Organisma Statistiko"

#, fuzzy
msgid "MICROBE_SPECIES_DETAIL_TEXT"
msgstr ""
"Rigardu vian sanstaton apud la ATP-breto (malsupre dekstre).\n"
"Via ĉelo mortas, se ĝi elĉerpiĝas.\n"
"Vi regeneras sanon dum vi havas ATP-ojn.\n"
"Certigu kolekti sufiĉe da glukozo por produkti ATP-ojn."

#, fuzzy
msgid "MICROBE_STAGE"
msgstr ""
"Sur fora fremda planedo, vulkana kaj meteora agado kondukis al la disvolviĝo de nova fenomeno en la universo.\n"
"\n"
"Vivo.\n"
"\n"
"Simplaj mikroboj loĝas en la profundaj regionoj de la oceano. Vi estas la lasta universala komuna prapatro (LUCA) sur ĉi tiu planedo.\n"
"\n"
"Por postvivi en ĉi tiu malamika mondo, vi devos kolekti iujn ajn komponaĵojn, kiujn vi povas trovi, kaj evoluigi ĉiun generacion por konkurenci kontraŭ la aliaj specioj de mikroboj."

#, fuzzy
msgid "MICROBE_STAGE_BECOME_MULTICELLULAR_TEXT"
msgstr ""
"Kolektu glukozon (blankajn nubojn) moviĝante super ili.\n"
"Via ĉelo bezonas glukozon por produkti energion por resti viva.\n"
"Sekvu la linion de via ĉelo al proksima glukozo."

msgid "MICROBE_STAGE_COLLECT_TEXT"
msgstr ""
"Kolektu glukozon (blankajn nubojn) moviĝante super ili.\n"
"Via ĉelo bezonas glukozon por produkti energion por resti viva.\n"
"Sekvu la linion de via ĉelo al proksima glukozo."

msgid "MICROBE_STAGE_CONTROL_TEXT"
msgstr ""
"Por regi vian ĉelon, uzu la klavojn montritajn proksime al via ĉelo (centro de ekrano) kaj la muson por regi la ĉelan orientiĝon.\n"
"\n"
"Provu ĉiujn klavojn dum kelkaj sekundoj por daŭrigi."

#, fuzzy
msgid "MICROBE_STAGE_CONTROL_TEXT_CONTROLLER"
msgstr ""
"Por regi vian ĉelon, uzu la klavojn montritajn proksime al via ĉelo (centro de ekrano) kaj la muson por regi la ĉelan orientiĝon.\n"
"\n"
"Provu ĉiujn klavojn dum kelkaj sekundoj por daŭrigi."

#, fuzzy
msgid "MICROBE_STAGE_DAY_NIGHT_TEXT"
msgstr ""
"Rigardu vian sanstaton apud la ATP-breto (malsupre dekstre).\n"
"Via ĉelo mortas, se ĝi elĉerpiĝas.\n"
"Vi regeneras sanon dum vi havas ATP-ojn.\n"
"Certigu kolekti sufiĉe da glukozo por produkti ATP-ojn."

msgid "MICROBE_STAGE_HEALTH_TEXT"
msgstr ""
"Rigardu vian sanstaton apud la ATP-breto (malsupre dekstre).\n"
"Via ĉelo mortas, se ĝi elĉerpiĝas.\n"
"Vi regeneras sanon dum vi havas ATP-ojn.\n"
"Certigu kolekti sufiĉe da glukozo por produkti ATP-ojn."

msgid "MICROBE_STAGE_HELP_MESSAGE_1"
msgstr "[thrive:input]g_move_forward[/thrive:input],[thrive:input]g_move_left[/thrive:input],[thrive:input]g_move_backwards[/thrive:input],[thrive:input]g_move_right[/thrive:input] kaj muso por moviĝi. [thrive:input]g_fire_toxin[/thrive:input] por pafi [thrive:compound type=\"oxytoxy\"][/thrive:compound]-on, se vi havas toksinan vakuolon. [thrive:input]g_toggle_engulf[/thrive:input] por ŝalti englutan reĝimon."

msgid "MICROBE_STAGE_HELP_MESSAGE_10"
msgstr "Por reproduktiĝi vi devas dividi ĉiun el viaj organetoj en du. Organetoj bezonas amoniakon kaj fosfaton por duiĝi."

msgid "MICROBE_STAGE_HELP_MESSAGE_11"
msgstr "Sed se vi postvivos dudek generaciojn kun 300 aŭ pli loĝantoj, vi gajnas la ludon. Post kiam vi gajnas, aperas ŝprucfenestro, sed vi povas ludi plu, se vi volas."

msgid "MICROBE_STAGE_HELP_MESSAGE_12"
msgstr "Evoluu saĝe ĉar viaj konkurantoj evoluas kune kun vi. Ĉiufoje, kiam vi uzas la redaktilon, ili evoluas."

#, fuzzy
msgid "MICROBE_STAGE_HELP_MESSAGE_13"
msgstr "W, A, S, D kaj muso por moviĝi. E por pafi OxyToxy NT-on (se vi havas toksinan vakuolon). G por ŝalti englutan reĝimon."

#, fuzzy
msgid "MICROBE_STAGE_HELP_MESSAGE_15"
msgstr "W, A, S, D kaj muso por moviĝi. E por pafi OxyToxy NT-on (se vi havas toksinan vakuolon). G por ŝalti englutan reĝimon."

#, fuzzy
msgid "MICROBE_STAGE_HELP_MESSAGE_16"
msgstr "W, A, S, D kaj muso por moviĝi. E por pafi OxyToxy NT-on (se vi havas toksinan vakuolon). G por ŝalti englutan reĝimon."

msgid "MICROBE_STAGE_HELP_MESSAGE_2"
msgstr "Via ĉelo uzas ATP-on kiel energifonton, se ĝi finiĝos, vi mortos."

msgid "MICROBE_STAGE_HELP_MESSAGE_3"
msgstr "Por malfermi la redaktilon kaj reprodukti, vi devas kolekti Amoniakon (Oranĝa Nubo) kaj Fosfaton (Purpura Nubo)."

msgid "MICROBE_STAGE_HELP_MESSAGE_4"
msgstr "Vi ankaŭ povas engluti ĉelojn, bakteriojn, ferajn pecojn kaj ĉelajn pecojn pli malgrandajn ol vi premante G. Ĉi tio kostos aldonan ATP-on kaj malrapidigos vin. Ne forgesu premi G duan fojon por ĉesi engluti."

msgid "MICROBE_STAGE_HELP_MESSAGE_5"
msgstr "Osmoregado kostas ATP-ojn, kio signifas, ju pli granda estas via ĉelo, des pli da Mitokondrioj aŭ Metabolosomoj aŭ Rusticianinoj (aŭ citoplasmo, kiu faras Glikolizon) vi bezonas por eviti perdi ATP-on kiam vi estas senmova."

msgid "MICROBE_STAGE_HELP_MESSAGE_6"
msgstr "Estas multaj Organetoj en la redaktilo por ke vi evoluu, permesante larĝan gamon de malsamaj ludstiloj."

msgid "MICROBE_STAGE_HELP_MESSAGE_7"
msgstr "Se la nombro de via loĝantaro iĝos nulo, vi formortos."

msgid "MICROBE_STAGE_HELP_MESSAGE_8"
msgstr ""
"La diversaj kunmetitaj nuboj estas:\n"
"\n"
"Blanka - Glukozo\n"
"Flava - Hidrogena Sulfido\n"
"Oranĝa - Amoniako\n"
"Purpura - Fosfato\n"
"Rusta Bruno - Fero\n"
"\n"
"Glukozo produktas ATP-on"

msgid "MICROBE_STAGE_HELP_MESSAGE_9"
msgstr "Hidrogena Sulfido povas esti konvertita je glukozo per kemoplastoj kaj kemosintezaj proteinoj. Fero povas esti transformita en ATP per rusticianino."

msgid "MICROBE_STAGE_INITIAL"
msgstr ""
"Sur fora fremda planedo, vulkana kaj meteora agado kondukis al la disvolviĝo de nova fenomeno en la universo.\n"
"\n"
"Vivo.\n"
"\n"
"Simplaj mikroboj loĝas en la profundaj regionoj de la oceano. Vi estas la lasta universala komuna prapatro (LUCA) sur ĉi tiu planedo.\n"
"\n"
"Por postvivi en ĉi tiu malamika mondo, vi devos kolekti iujn ajn komponaĵojn, kiujn vi povas trovi, kaj evoluigi ĉiun generacion por konkurenci kontraŭ la aliaj specioj de mikroboj."

#, fuzzy
msgid "MICROBE_STAGE_INITIAL_PANSPERMIA"
msgstr ""
"Sur fora fremda planedo, vulkana kaj meteora agado kondukis al la disvolviĝo de nova fenomeno en la universo.\n"
"\n"
"Vivo.\n"
"\n"
"Simplaj mikroboj loĝas en la profundaj regionoj de la oceano. Vi estas la lasta universala komuna prapatro (LUCA) sur ĉi tiu planedo.\n"
"\n"
"Por postvivi en ĉi tiu malamika mondo, vi devos kolekti iujn ajn komponaĵojn, kiujn vi povas trovi, kaj evoluigi ĉiun generacion por konkurenci kontraŭ la aliaj specioj de mikroboj."

#, fuzzy
msgid "MICROBE_STAGE_INITIAL_POND"
msgstr ""
"Sur fora fremda planedo, vulkana kaj meteora agado kondukis al la disvolviĝo de nova fenomeno en la universo.\n"
"\n"
"Vivo.\n"
"\n"
"Simplaj mikroboj loĝas en la profundaj regionoj de la oceano. Vi estas la lasta universala komuna prapatro (LUCA) sur ĉi tiu planedo.\n"
"\n"
"Por postvivi en ĉi tiu malamika mondo, vi devos kolekti iujn ajn komponaĵojn, kiujn vi povas trovi, kaj evoluigi ĉiun generacion por konkurenci kontraŭ la aliaj specioj de mikroboj."

#, fuzzy
msgid "MICROBE_STAGE_ORGANELLE_DIVISION"
msgstr "Organisma Statistiko"

msgid "MIDDLE_MOUSE"
msgstr "Meza musbutono"

msgid "MILLION_ABBREVIATION"
msgstr "{0} M"

msgid "MINIMUM_AMOUNT_TO_FIND"
msgstr ""

#, fuzzy
msgid "MINIMUM_VERSION"
msgstr "Versio:"

#, fuzzy
msgid "MIN_VISIBLE_DATASET_WARNING"
msgstr "Forigi ĉi tiun konservadon ne povas esti malfarita, ĉu vi certas, ke vi volas por ĉiam forigi {0}?"

msgid "MISC"
msgstr "Aliaj"

msgid "MISCELLANEOUS"
msgstr "Diversaj"

#, fuzzy
msgid "MISCELLANEOUS_3D_STAGE"
msgstr "Diversaj"

#, fuzzy
msgid "MISC_FUN"
msgstr "Aliaj"

#, fuzzy
msgid "MISSING_DESCRIPTION"
msgstr "Priskribo:"

msgid "MISSING_OR_INVALID_REQUIRED_FIELD"
msgstr ""

#, fuzzy
msgid "MISSING_TITLE"
msgstr "VI PROSPERIS!"

msgid "MITOCHONDRION"
msgstr "Mitokondrio"

msgid "MITOCHONDRION_DESCRIPTION"
msgstr "La potencocentro de la ĉelo. La mitokondrio (pluralo: mitokondrioj) estas duobla membrana strukturo plenigita de proteinoj kaj enzimoj. Ĝi estas prokarioto asimilita por uzo de sia eŭkariota gastiganto. Ĝi povas konverti glukozon en ATP-on kun multe pli alta efikeco ol oni povas fari ĝin en la citoplasmo en proceso nomata Aeroba Respirado. Tamen ĝi postulas oksigenon por funkcii, kaj pli malaltaj niveloj de oksigeno en la medio malrapidigos la rapidon de ĝia produktado de ATP."

#, fuzzy
msgid "MITOCHONDRION_PROCESSES_DESCRIPTION"
msgstr "La potencocentro de la ĉelo. La mitokondrio (pluralo: mitokondrioj) estas duobla membrana strukturo plenigita de proteinoj kaj enzimoj. Ĝi estas prokarioto asimilita por uzo de sia eŭkariota gastiganto. Ĝi povas konverti glukozon en ATP-on kun multe pli alta efikeco ol oni povas fari ĝin en la citoplasmo en proceso nomata Aeroba Respirado. Tamen ĝi postulas oksigenon por funkcii, kaj pli malaltaj niveloj de oksigeno en la medio malrapidigos la rapidon de ĝia produktado de ATP."

#, fuzzy
msgid "MIXED_DOT_DOT_DOT"
msgstr "..."

msgid "MODDING_INSTRUCTIONS_ON"
msgstr ""

msgid "MODELS"
msgstr ""

msgid "MODIFY"
msgstr "Modifi"

#, fuzzy
msgid "MODIFY_ORGANELLE"
msgstr "Forigu organeton"

#, fuzzy
msgid "MODIFY_TYPE"
msgstr "Modifi"

msgid "MODS"
msgstr ""

msgid "MODS_INSTALLED_BUT_NOT_ENABLED"
msgstr ""

msgid "MOD_ASSEMBLY"
msgstr ""

msgid "MOD_ASSEMBLY_CLASS"
msgstr ""

#, fuzzy
msgid "MOD_ASSEMBLY_CLASS_CREATION_FAILED"
msgstr "Aŭtomata evolucio malsukcesis"

msgid "MOD_ASSEMBLY_CLASS_NOT_FOUND"
msgstr ""

msgid "MOD_ASSEMBLY_INIT_CALL_FAILED"
msgstr ""

msgid "MOD_ASSEMBLY_LOAD_CALL_FAILED_EXCEPTION"
msgstr ""

msgid "MOD_ASSEMBLY_LOAD_EXCEPTION"
msgstr ""

msgid "MOD_ASSEMBLY_UNLOAD_CALL_FAILED"
msgstr ""

msgid "MOD_ASSEMBLY_UNLOAD_CALL_FAILED_EXCEPTION"
msgstr ""

msgid "MOD_AUTHOR"
msgstr ""

msgid "MOD_AUTO_HARMONY"
msgstr ""

#, fuzzy
msgid "MOD_CREATION_FAILED"
msgstr "Aŭtomata evolucio malsukcesis"

#, fuzzy
msgid "MOD_DESCRIPTION"
msgstr "Priskribo:"

#, fuzzy
msgid "MOD_EXTENDED_DESCRIPTION"
msgstr "Nitrogenazo estas proteino kapabla uzi gasan nitrogenon kaj ĉelan energion en la formo de ATP por produkti amoniakon, ĉefan kreskonutraĵon por ĉeloj. Ĉi tio estas procezo nomata Anaeroba Nitrogena Fiksado. Ĉar la nitrogenazo estas suspensie en la citoplasmo, la ĉirkaŭa fluidaĵo iom fermentas."

#, fuzzy
msgid "MOD_HARMONY_LOAD_FAILED_EXCEPTION"
msgstr "La vakuolo estas interna membraneca organeto uzata por stokado en la ĉelo. Ili estas kunmetitaj de pluraj kunfandiĝitaj vezikoj, pli malgrandaj membranaj strukturoj vaste uzataj en ĉeloj por stokado. Ĝi estas plenigita per akvo, kiu kutimas enhavi molekulojn, enzimojn, solidojn kaj aliajn substancojn. Ilia formo estas flua kaj povas varii inter ĉeloj."

#, fuzzy
msgid "MOD_HARMONY_UNLOAD_FAILED_EXCEPTION"
msgstr "La vakuolo estas interna membraneca organeto uzata por stokado en la ĉelo. Ili estas kunmetitaj de pluraj kunfandiĝitaj vezikoj, pli malgrandaj membranaj strukturoj vaste uzataj en ĉeloj por stokado. Ĝi estas plenigita per akvo, kiu kutimas enhavi molekulojn, enzimojn, solidojn kaj aliajn substancojn. Ilia formo estas flua kaj povas varii inter ĉeloj."

msgid "MOD_HAS_NO_LOADABLE_RESOURCES"
msgstr ""

msgid "MOD_ICON_FILE"
msgstr ""

msgid "MOD_INFO_URL"
msgstr ""

msgid "MOD_INTERNAL_NAME"
msgstr ""

msgid "MOD_LICENSE"
msgstr ""

msgid "MOD_LOAD_ERRORS"
msgstr ""

msgid "MOD_LOAD_ERRORS_OCCURRED"
msgstr ""

#, fuzzy
msgid "MOD_LOAD_OR_UNLOAD_ERRORS_OCCURRED"
msgstr "Ĉu ŝargu nevalidan konservadon?"

#, fuzzy
msgid "MOD_LOAD_UNLOAD_CAVEATS"
msgstr "Ĉu ŝargu nevalidan konservadon?"

#, fuzzy
msgid "MOD_LOAD_UNLOAD_RESTART"
msgstr "Ĉu ŝargu nevalidan konservadon?"

msgid "MOD_MAXIMUM_THRIVE"
msgstr ""

msgid "MOD_MINIMUM_THRIVE"
msgstr ""

#, fuzzy
msgid "MOD_NAME"
msgstr "Nomo:"

msgid "MOD_PCK_NAME"
msgstr ""

msgid "MOD_RECOMMENDED_THRIVE"
msgstr ""

msgid "MOD_TO_UPLOAD"
msgstr ""

msgid "MOD_UPLOADER"
msgstr ""

#, fuzzy
msgid "MOD_VERSION"
msgstr "Versio:"

msgid "MORE_INFO"
msgstr ""

msgid "MORE_INFO_PROMPT"
msgstr ""

msgid "MOUSE_EDGE_PANNING_OPTION"
msgstr ""

msgid "MOUSE_LOOK_SENSITIVITY"
msgstr ""

msgid "MOUSE_SENSITIVITY_WINDOW_SIZE_ADJUSTMENT"
msgstr ""

msgid "MOVE"
msgstr "Moviĝi"

msgid "MOVEMENT"
msgstr "Movado"

msgid "MOVE_ATTEMPTS_PER_SPECIES"
msgstr ""

msgid "MOVE_BACKWARDS"
msgstr "Malantaŭeniĝu"

msgid "MOVE_DOWN_OR_CROUCH"
msgstr ""

msgid "MOVE_FORWARD"
msgstr "Antaŭeniĝu"

msgid "MOVE_LEFT"
msgstr "Movu maldekstren"

#, fuzzy
msgid "MOVE_ORGANELLE"
msgstr "Forigu organeton"

msgid "MOVE_RIGHT"
msgstr "Movu dekstren"

#, fuzzy
msgid "MOVE_TO_ANY_PATCH"
msgstr "Moviĝu al ĉi tiu loko"

#, fuzzy
msgid "MOVE_TO_LAND"
msgstr "Moviĝu al ĉi tiu loko"

#, fuzzy
msgid "MOVE_TO_MACROSCOPIC_TOOLTIP"
msgstr "Aldonunovan funkcion por klavo"

msgid "MOVE_TO_MULTICELLULAR_STAGE_TOOLTIP"
msgstr ""

msgid "MOVE_TO_THIS_PATCH"
msgstr "Moviĝu al ĉi tiu loko"

msgid "MOVE_UP_OR_JUMP"
msgstr ""

msgid "MOVING_TO_AWAKENING_PROTOTYPE"
msgstr ""

msgid "MOVING_TO_AWAKENING_PROTOTYPE_TITLE"
msgstr ""

msgid "MOVING_TO_LAND_PROTOTYPE"
msgstr ""

msgid "MOVING_TO_LAND_PROTOTYPE_TITLE"
msgstr ""

msgid "MOVING_TO_SOCIETY_STAGE"
msgstr ""

msgid "MP_COST"
msgstr "{0} MP"

msgid "MUCILAGE"
msgstr ""

#, fuzzy
msgid "MUCILAGE_SYNTHESIS"
msgstr "Kemisintezo"

#, fuzzy
msgid "MULTICELLULAR_EDITOR"
msgstr "Ŝarĝante Mikrobredaktilon"

#, fuzzy
msgid "MULTICELLULAR_FREEBUILD_EDITOR"
msgstr "Ŝarĝante Mikrobredaktilon"

#, fuzzy
msgid "MULTICELLULAR_STAGE"
msgstr "Disloku organeton"

#, fuzzy
msgid "MULTIPLE_CELLS"
msgstr "Disloku organeton"

#, fuzzy
msgid "MULTIPLE_METABALLS"
msgstr "Disloku organeton"

#, fuzzy
msgid "MULTIPLE_ORGANELLES"
msgstr "Disloku organeton"

msgid "MULTISAMPLE_ANTI_ALIASING"
msgstr "Multekzempla glatigo:"

msgid "MULTITHREADED_SIMULATION_ENABLED"
msgstr ""

#, fuzzy
msgid "MULTITHREADED_SIMULATION_EXPLANATION"
msgstr "{0} loĝantaro ŝanĝiĝis per {1} pro: {2}"

msgid "MUSEUM_WELCOME_TEXT"
msgstr ""

msgid "MUSIC"
msgstr ""

msgid "MUSIC_VOLUME"
msgstr "Muzika volumo"

#, fuzzy
msgid "MUTATIONS_PER_SPECIES"
msgstr "Mutaciaj Poentoj"

msgid "MUTATION_COST_MULTIPLIER"
msgstr ""

msgid "MUTATION_COST_MULTIPLIER_EXPLANATION"
msgstr ""

msgid "MUTATION_POINTS"
msgstr "Mutaciaj Poentoj"

msgid "MUTE"
msgstr "Silentigi"

msgid "NAME"
msgstr "Nomo:"

#, fuzzy
msgid "NAME_LABEL_CITY"
msgstr "Biomo: {0}"

#, fuzzy
msgid "NAME_LABEL_FLEET"
msgstr "Biomo: {0}"

msgid "NAME_LABEL_STRUCTURE_UNFINISHED"
msgstr ""

#, fuzzy
msgid "NATIVE_THREAD_ADVICE_TOOLTIP"
msgstr "Nunaj fadenoj:"

msgid "NEGATIVE_ATP_BALANCE"
msgstr "Negativa ATP-Balanco"

msgid "NEGATIVE_ATP_BALANCE_TEXT"
msgstr ""
"Via mikrobo ne produktas sufiĉe da ATP por ke ĝi travivu!\n"
"Ĉu vi volas daŭrigi?"

msgid "NEW"
msgstr ""

msgid "NEWER_VERSION_LOADING_WARNING"
msgstr ""
"Ĉi tiu konservado estas de pli nova versio de Thrive kaj tre probable ne kongruas.\n"
"Ĉu vi volas provi ŝargi la konservadon ĉiuokaze?"

msgid "NEWS"
msgstr ""

msgid "NEW_BIODIVERSITY_INCREASING_SPECIES_POPULATION"
msgstr ""

msgid "NEW_GAME"
msgstr "Nova ludo"

#, fuzzy
msgid "NEW_GAME_BUTTON_TOOLTIP"
msgstr "Aldonunovan funkcion por klavo"

msgid "NEW_GAME_SETTINGS_PERFORMANCE_OPTIONS_INFO"
msgstr ""

#, fuzzy
msgid "NEW_MOD_DEFAULT_DESCRIPTION"
msgstr "La chememioplasto estas duoblomembrana strukturo, kiu havas proteinojn kapablajn transformi hidrogenan sulfidon, akvon kaj gasan karbondioksidon en glukozon dum proceso nomata Kemosintezo de Hidrogena Sulfido. La rapideco de ĝia glukoza produktado pliigas kun la koncentriĝo de karbona dioksido."

#, fuzzy
msgid "NEW_NAME"
msgstr "Nova ludo"

#, fuzzy
msgid "NEW_NAME_COLON"
msgstr "Rapideco:"

msgid "NEXT_CAPITAL"
msgstr "SEKVA"

#, fuzzy
msgid "NEXT_EDITOR_TAB"
msgstr "Ebligu la redaktilon"

msgid "NITROGEN"
msgstr "Nitrogeno"

msgid "NITROGENASE"
msgstr "Nitrogenazo"

msgid "NITROGENASE_DESCRIPTION"
msgstr "Nitrogenazo estas proteino kapabla uzi gasan nitrogenon kaj ĉelan energion en la formo de ATP por produkti amoniakon, ĉefan kreskonutraĵon por ĉeloj. Ĉi tio estas procezo nomata Anaeroba Nitrogena Fiksado. Ĉar la nitrogenazo estas suspensie en la citoplasmo, la ĉirkaŭa fluidaĵo iom fermentas."

#, fuzzy
msgid "NITROGENASE_PROCESSES_DESCRIPTION"
msgstr "Nitrogenazo estas proteino kapabla uzi gasan nitrogenon kaj ĉelan energion en la formo de ATP por produkti amoniakon, ĉefan kreskonutraĵon por ĉeloj. Ĉi tio estas procezo nomata Anaeroba Nitrogena Fiksado. Ĉar la nitrogenazo estas suspensie en la citoplasmo, la ĉirkaŭa fluidaĵo iom fermentas."

msgid "NITROGEN_FIXING_PLASTID"
msgstr "Nitrogen-fiksa Plastido"

msgid "NITROGEN_FIXING_PLASTID_DESCRIPTION"
msgstr "La Nitrogen-Fiksanta Plastido estas proteino, kiu kapablas uzi gasan nitrogenon kaj oksigenon kaj ĉelan energion en la formo de ATP por produkti amoniakon, ĉefan kreskan nutraĵon por ĉeloj. Ĉi tio estas procezo nomata Aerobia Nitrogena Fiksado."

#, fuzzy
msgid "NITROGEN_FIXING_PLASTID_PROCESSES_DESCRIPTION"
msgstr "La Nitrogen-Fiksanta Plastido estas proteino, kiu kapablas uzi gasan nitrogenon kaj oksigenon kaj ĉelan energion en la formo de ATP por produkti amoniakon, ĉefan kreskan nutraĵon por ĉeloj. Ĉi tio estas procezo nomata Aerobia Nitrogena Fiksado."

msgid "NONE"
msgstr ""

msgid "NORMAL"
msgstr "Normala"

msgid "NORMAL_MEMBRANE_DESCRIPTION"
msgstr "La plej baza formo de membrano, ĝi havas malmultan protekton kontraŭ damaĝo. Ĝi ankaŭ bezonas pli da energio por ne misformi. La avantaĝo estas, ke ĝi permesas al la ĉelo moviĝi kaj sorbi nutraĵojn rapide."

msgid "NOTHING_HERE"
msgstr "Nenio estas ĉi tie"

msgid "NOTHING_TO_INTERACT_WITH"
msgstr ""

msgid "NOTICE_DAMAGED_BY_NO_ATP"
msgstr ""

msgid "NOTICE_ENGULF_DAMAGE_FROM_TOXIN"
msgstr ""

msgid "NOTICE_ENGULF_MISSING_ENZYME"
msgstr ""

msgid "NOTICE_ENGULF_SIZE_TOO_SMALL"
msgstr ""

msgid "NOTICE_ENGULF_STORAGE_FULL"
msgstr ""

msgid "NOTICE_READY_TO_EDIT"
msgstr ""

#, fuzzy
msgid "NOT_FOUND_CHUNK"
msgstr "Granda Fera Peco"

#, fuzzy
msgid "NOT_STARTED_DOT"
msgstr "Nuligita."

#, fuzzy
msgid "NOVEMBER"
msgstr "Movado"

msgid "NO_AI"
msgstr ""

msgid "NO_DATA_TO_SHOW"
msgstr ""

msgid "NO_EVENTS_RECORDED"
msgstr ""

#, fuzzy
msgid "NO_FOSSIL_DIRECTORY"
msgstr "Malfermu Konservadan Adresaron"

#, fuzzy
msgid "NO_MODS_ENABLED"
msgstr "Trompaĵoj estas ebligitaj"

#, fuzzy
msgid "NO_ORGANELLE_PROCESSES"
msgstr "Disloku organeton"

msgid "NO_SAVEGAMES_FOUND"
msgstr ""

#, fuzzy
msgid "NO_SAVE_DIRECTORY"
msgstr "Malfermu Konservadan Adresaron"

#, fuzzy
msgid "NO_SCREENSHOT_DIRECTORY"
msgstr "Malfermu Ekrankopian Dosierujon"

#, fuzzy
msgid "NO_SELECTED_MOD"
msgstr "Elektita(j):"

msgid "NUCLEUS"
msgstr "Kerno/Nukleo"

msgid "NUCLEUS_DELETE_OPTION_DISABLED_TOOLTIP"
msgstr ""

msgid "NUCLEUS_DESCRIPTION"
msgstr "La ĉefa eco de eŭkariotaj ĉeloj. La kerno ankaŭ inkluzivas la endoplasman retikulo kaj la golgi-korpon. Ĉi tio estas evoluado de prokariotaj ĉeloj por disvolvi sistemon de internaj membranoj, farita per asimilado de alia prokarioto en si mem. Ĉi tio permesas al ili dividi, aŭ kunestigi la malsamajn procezojn okazantajn ene de la ĉelo kaj malhelpi ilin interkovri. Ĉi tio permesas al iliaj novaj membranoligitaj organetoj esti multe pli kompleksaj, efikaj kaj specialigitaj ol se ili libere flosus en la citoplasmo. Tamen ĉi tio kostas fari la ĉelon multe pli granda kaj postuli multan energion por konservi la ĉelon."

msgid "NUCLEUS_SMALL_DESCRIPTION"
msgstr ""
"Permesas la evoluon de pli kompleksaj,\n"
"membran-ligitaj organetoj. Kostas multe\n"
"da ATP por prizorgi. Ĉi tio estas neinversigebla\n"
"evoluo."

msgid "NUMLOCK"
msgstr ""

#, fuzzy
msgid "N_A"
msgstr "N/A MP"

msgid "N_A_MP"
msgstr "N/A MP"

#, fuzzy
msgid "N_TIMES"
msgstr "Dekstra musbutono"

msgid "OCTOBER"
msgstr ""

msgid "OFFICIAL_WEBSITE"
msgstr ""

#, fuzzy
msgid "OFFICIAL_WEBSITE_BUTTON_TOOLTIP"
msgstr "Aldonunovan funkcion por klavo"

msgid "OK"
msgstr "JES"

msgid "OLDER_VERSION_LOADING_WARNING"
msgstr ""
"Ĉi tiu konservado devenas de malnova versio de Thrive kaj eble ne kongruas.\n"
"Ĉar Thrive nuntempe estas en frua disvolviĝo kaj kongruo de konsevadoj ne estas prioritato.\n"
"Vi eble raportos iujn ajn problemojn, kiujn vi renkontas, sed ili ne estas la plej alta prioritato nun.\n"
"Ĉu vi volas provi ŝargi la konservadon ĉiuokaze?"

#, fuzzy
msgid "OPENGL_MODE_WARNING"
msgstr "Averto Modo GLES2"

#, fuzzy
msgid "OPENGL_MODE_WARNING_EXPLANATION"
msgstr "Vi uzas Thrive kun GLES2. Ĉi tio estas tre neprovita kaj probable kaŭzas problemojn. Provu ĝisdatigi viajn video-pelilojn kaj/aŭ devigi uzi AMD aŭ Nvidia-grafikaĵojn por ke Thrive funkciu."

#, fuzzy
msgid "OPEN_FOLDER"
msgstr "Malfermu Dosierujon de Registroj"

#, fuzzy
msgid "OPEN_FOSSIL_FOLDER"
msgstr "Malfermu Dosierujon de Registroj"

msgid "OPEN_FOSSIL_IN_FREEBUILD_WARNING"
msgstr ""

#, fuzzy
msgid "OPEN_GOD_TOOLS"
msgstr "Malfermu Dosierujon de Registroj"

msgid "OPEN_HELP_SCREEN"
msgstr "Malfermu helpekranon"

#, fuzzy
msgid "OPEN_IN_FREEBUILD"
msgstr "Libera konstruado"

msgid "OPEN_LOGS_FOLDER"
msgstr "Malfermu Dosierujon de Registroj"

msgid "OPEN_MOD_URL"
msgstr ""

#, fuzzy
msgid "OPEN_ORGANELLES_PAGE"
msgstr "Forigu organeton"

#, fuzzy
msgid "OPEN_ORGANELLE_MENU"
msgstr "Forigu organeton"

#, fuzzy
msgid "OPEN_RESEARCH_SCREEN"
msgstr "Malfermu helpekranon"

msgid "OPEN_SAVE_DIRECTORY"
msgstr "Malfermu Konservadan Adresaron"

#, fuzzy
msgid "OPEN_SCIENCE_MENU"
msgstr "Malfermu la menuon"

msgid "OPEN_SCREENSHOT_FOLDER"
msgstr "Malfermu Ekrankopian Dosierujon"

msgid "OPEN_THE_MENU"
msgstr "Malfermu la menuon"

msgid "OPEN_TRANSLATION_SITE"
msgstr "Helpu Traduki La Ludon"

#, fuzzy
msgid "OPERATION_PAUSED_DOT"
msgstr "Nuligita."

msgid "OPPORTUNISM_EXPLANATION"
msgstr ""

msgid "OPPORTUNISTIC"
msgstr ""

msgid "OPTIONS"
msgstr "Agordoj"

#, fuzzy
msgid "OPTIONS_BUTTON_TOOLTIP"
msgstr "Aldonunovan funkcion por klavo"

msgid "ORGANELLES"
msgstr "Organetoj"

#, fuzzy
msgid "ORGANELLES_WILL_BE_UNLOCKED_NEXT_GENERATION"
msgstr "Piku aliajn ĉelojn per ĉi tio."

#, fuzzy
msgid "ORGANELLE_AXON"
msgstr "Organetoj"

#, fuzzy
msgid "ORGANELLE_AXON_DESCRIPTION"
msgstr "Piku aliajn ĉelojn per ĉi tio."

#, fuzzy
msgid "ORGANELLE_CATEGORY_MULTICELLULAR"
msgstr "Disloku organeton"

#, fuzzy
msgid "ORGANELLE_MYOFIBRIL"
msgstr "Raba Vilo (Pilus)"

#, fuzzy
msgid "ORGANELLE_MYOFIBRIL_DESCRIPTION"
msgstr "Piku aliajn ĉelojn per ĉi tio."

msgid "ORGANELLE_PILUS"
msgstr "Raba Vilo (Pilus)"

msgid "ORGANELLE_PILUS_DESCRIPTION"
msgstr "Piku aliajn ĉelojn per ĉi tio."

#, fuzzy
msgid "ORGANELLE_PILUS_PROCESSES_DESCRIPTION"
msgstr "Piku aliajn ĉelojn per ĉi tio."

#, fuzzy
msgid "ORGANELLE_PLURAL"
msgstr "Raba Vilo (Pilus)"

#, fuzzy
msgid "ORGANELLE_SINGULAR"
msgstr "Raba Vilo (Pilus)"

#, fuzzy
msgid "ORGANELLE_UNLOCKS_ENABLED"
msgstr "Organetoj"

#, fuzzy
msgid "ORGANELLE_UNLOCKS_ENABLED_EXPLANATION"
msgstr "Piku aliajn ĉelojn per ĉi tio."

msgid "ORGANISM_STATISTICS"
msgstr "Organisma Statistiko"

msgid "OR_UNLOCK_CONDITION"
msgstr ""

msgid "OSMOREGULATION"
msgstr "Osmoregado"

msgid "OSMOREGULATION_COST"
msgstr "Osmoregada Kosto"

#, fuzzy
msgid "OSMOREGULATION_COST_MULTIPLIER"
msgstr "Osmoregada Kosto"

#, fuzzy
msgid "OSMOREGULATION_COST_MULTIPLIER_EXPLANATION"
msgstr "Osmoregada Kosto"

msgid "OUR_WIKI"
msgstr ""

msgid "OUTREACH_TEAM"
msgstr ""

msgid "OUTSIDE_CONTRIBUTORS"
msgstr ""

msgid "OVERWRITE_EXISTING_SAVE"
msgstr "Anstataŭigi ekzistantan konservadon:"

#, fuzzy
msgid "OVERWRITE_EXISTING_SAVE_PROMPT"
msgstr "Anstataŭigi ekzistantan konservadon:"

#, fuzzy
msgid "OVERWRITE_SPECIES_NAME_CONFIRMATION"
msgstr "Forigi ĉi tiun konservadon ne povas esti malfarita, ĉu vi certas, ke vi volas forigi ĉi tion por ĉiam?"

msgid "OXYGEN"
msgstr "Oksigeno"

msgid "OXYTOXISOME"
msgstr "Oxytoxisomo"

msgid "OXYTOXISOME_DESC"
msgstr "Modifita metabolosomo, responsanta pri la produktado de primitiva formo de la toksa agento OxyToxy NT."

#, fuzzy
msgid "OXYTOXISOME_PROCESSES_DESCRIPTION"
msgstr "Metabolosomoj estas aretoj de proteinoj envolvitaj en proteinaj ŝeloj. Ili povas konverti glukozon en ATP kun multe pli alta rapideco ol oni povas esti farita en la citoplasmo en proceso nomita Aeroba Respirado. Tamen ĝi postulas oksigenon por funkcii, kaj pli malaltaj niveloj de oksigeno en la medio malrapidigos la rapidon de ĝia produktado de ATP. Ĉar la metabolosomoj estas suspenditaj rekte en la citoplasmo, la ĉirkaŭa likvaĵo iom fermentas."

msgid "OXYTOXY_NT"
msgstr "OksiToksina NO"

msgid "OXYTOXY_SYNTHESIS"
msgstr "OxyToxy Sintezo"

msgid "PAGEDOWN"
msgstr "Page Down"

msgid "PAGEUP"
msgstr ""

#, fuzzy
msgid "PAGE_BACK"
msgstr "Reen"

#, fuzzy
msgid "PAGE_FORWARD"
msgstr "Antaŭeniĝu"

#, fuzzy
msgid "PAGE_TITLE"
msgstr "Ĉelaj Procezoj"

msgid "PAN_CAMERA_DOWN"
msgstr "Movigu malsupren"

msgid "PAN_CAMERA_LEFT"
msgstr "Movigu maldekstren"

msgid "PAN_CAMERA_RESET"
msgstr "Restarigu kameraon"

msgid "PAN_CAMERA_RIGHT"
msgstr "Movigu dekstren"

msgid "PAN_CAMERA_UP"
msgstr "Movigu supren"

#, fuzzy
msgid "PASSIVE_REPRODUCTION_PROGRESS"
msgstr "{0} loĝantaro ŝanĝiĝis per {1} pro: {2}"

#, fuzzy
msgid "PASSIVE_REPRODUCTION_PROGRESS_EXPLANATION"
msgstr "{0} loĝantaro ŝanĝiĝis per {1} pro: {2}"

msgid "PAST_DEVELOPERS"
msgstr ""

#, fuzzy
msgid "PATCH_EXTINCTION_BOX_TEXT"
msgstr "Same kiel 99% de ĉiuj specioj iam ajn ekzistintaj, via specio formortis. Aliaj plenigos vian niĉon kaj prosperos, sed tio ne estos vi. Vi estos forgesita, malsukcesa eksperimento de evolucio."

#, fuzzy
msgid "PATCH_EXTINCTION_CAPITAL"
msgstr "FORMORTADO"

msgid "PATCH_MAP"
msgstr "Mapo"

#, fuzzy
msgid "PATCH_MAP_NAVIGATION_TOOLTIP"
msgstr "Aldonunovan funkcion por klavo"

#, fuzzy
msgid "PATCH_NAME"
msgstr "Kaverno"

#, fuzzy
msgid "PATCH_NOTES_LAST_PLAYED_INFO"
msgstr "Ĉelaj Procezoj"

msgid "PATCH_NOTES_LAST_PLAYED_INFO_PLURAL"
msgstr ""

#, fuzzy
msgid "PATCH_NOTES_TITLE"
msgstr "Ĉelaj Procezoj"

msgid "PATCH_NOTE_BULLET_POINT"
msgstr ""

msgid "PATCH_NOTE_CHANGES_HEADING"
msgstr ""

#, fuzzy
msgid "PATCH_NOTE_LINK_VISIT_TEXT"
msgstr "Same kiel 99% de ĉiuj specioj iam ajn ekzistintaj, via specio formortis. Aliaj plenigos vian niĉon kaj prosperos, sed tio ne estos vi. Vi estos forgesita, malsukcesa eksperimento de evolucio."

#, fuzzy
msgid "PATREON_TOOLTIP"
msgstr "Aldonunovan funkcion por klavo"

msgid "PATRONS"
msgstr ""

msgid "PAUSED"
msgstr ""

#, fuzzy
msgid "PAUSE_MENU_RESUME_TOOLTIP"
msgstr "Rekomenci"

msgid "PAUSE_PROMPT"
msgstr ""

msgid "PAUSE_TOOLTIP"
msgstr ""

#, fuzzy
msgid "PCK_LOAD_FAILED"
msgstr "Ŝarĝo estas finita"

#, fuzzy
msgid "PCK_LOAD_FAILED_DOES_NOT_EXIST"
msgstr "Ŝarĝo estas finita"

msgid "PEACEFUL"
msgstr ""

msgid "PERCENTAGE_VALUE"
msgstr ""

msgid "PERFORMANCE"
msgstr "Agado"

#, fuzzy
msgid "PERFORM_UNBINDING"
msgstr "Eraro Ŝarĝante"

msgid "PER_SECOND_SLASH"
msgstr "/sekundo"

msgid "PHOSPHATE"
msgstr "Fosfato"

msgid "PHOTOSYNTHESIS"
msgstr "Fotosintezo"

msgid "PHYSICAL_CONDITIONS"
msgstr "Fizikaj Kondiĉoj"

msgid "PHYSICAL_RESISTANCE"
msgstr "Fizika Rezisto"

msgid "PLACE_ORGANELLE"
msgstr "Disloku organeton"

msgid "PLANET"
msgstr ""

#, fuzzy
msgid "PLANET_DETAILS_STRING"
msgstr "Malfermu Dosierujon de Registroj"

msgid "PLANET_GENERATION_TEASER"
msgstr ""

msgid "PLANET_RANDOM_SEED"
msgstr ""

#, fuzzy
msgid "PLAYER"
msgstr "Ĉelo de la ludanto"

msgid "PLAYER_DEATH_POPULATION_PENALTY"
msgstr ""

#, fuzzy
msgid "PLAYER_DEATH_POPULATION_PENALTY_EXPLANATION"
msgstr "{0} loĝantaro ŝanĝiĝis per {1} pro: {2}"

msgid "PLAYER_DIED"
msgstr "ludanto mortis"

#, fuzzy
msgid "PLAYER_DUPLICATE"
msgstr "ludanto mortis"

#, fuzzy
msgid "PLAYER_EXTINCT"
msgstr "ludanto mortis"

#, fuzzy
msgid "PLAYER_RELATIVE_MOVEMENT"
msgstr "ludanto mortis"

msgid "PLAYER_REPRODUCED"
msgstr "ludanto reproduktita"

msgid "PLAYER_SPEED"
msgstr ""
"Ludanto\n"
"Rapido"

msgid "PLAYSTATION_3"
msgstr ""

msgid "PLAYSTATION_4"
msgstr ""

msgid "PLAYSTATION_5"
msgstr ""

msgid "PLAY_INTRO_VIDEO"
msgstr "Ludu enkondukan filmeton"

msgid "PLAY_MICROBE_INTRO_ON_NEW_GAME"
msgstr "Ludu Mikroban Enkondukon en ĉiu Nova Ludo"

msgid "PLAY_WITH_CURRENT_SETTING"
msgstr ""

msgid "POPULATION_CAPITAL"
msgstr "POPULACIO:"

#, fuzzy
msgid "POPULATION_COLON"
msgstr "{0} loĝantaro ŝanĝiĝis per {1} pro: {2}"

#, fuzzy
msgid "POPULATION_IN_PATCHES"
msgstr "POPULACIO:"

#, fuzzy
msgid "POPULATION_IN_PATCH_SHORT"
msgstr "POPULACIO:"

msgid "PREDATION_FOOD_SOURCE"
msgstr ""

#, fuzzy
msgid "PREDICTION_DETAILS_OPEN_TOOLTIP"
msgstr "Rekomenci"

msgid "PRESSURE"
msgstr "Premo"

msgid "PRESSURE_SHORT"
msgstr "Premo."

msgid "PRESS_KEY_DOT_DOT_DOT"
msgstr "Premu klavon..."

msgid "PREVIEW_IMAGE_DOES_NOT_EXIST"
msgstr ""

msgid "PREVIEW_IMAGE_IS_TOO_LARGE"
msgstr ""

#, fuzzy
msgid "PREVIOUS_COLON"
msgstr "Specioj:"

msgid "PROCESSING_LOADED_OBJECTS"
msgstr "Prilaborado de ŝarĝitaj objektoj"

msgid "PROCESS_ENVIRONMENT_SEPARATOR"
msgstr ""

msgid "PROCESS_PANEL_TITLE"
msgstr "Ĉelaj Procezoj"

msgid "PROGRAMMING_TEAM"
msgstr ""

msgid "PROJECT_MANAGEMENT_TEAM"
msgstr ""

msgid "PROTECT_MIGRATIONS_FROM_SPECIES_CAP"
msgstr ""

msgid "PROTECT_NEW_CELLS_FROM_SPECIES_CAP"
msgstr ""

msgid "PROTEINS"
msgstr "Proteinoj"

msgid "PROTOPLASM"
msgstr "Protoplasmo"

msgid "PULL_REQUESTS_PROGRAMMING"
msgstr ""

msgid "QUICK_LOAD"
msgstr "Rapida ŝarĝo"

msgid "QUICK_SAVE"
msgstr "Rapida konservado"

msgid "QUIT"
msgstr "Forlasu"

#, fuzzy
msgid "QUIT_BUTTON_TOOLTIP"
msgstr "Aldonunovan funkcion por klavo"

#, fuzzy
msgid "QUIT_GAME_WARNING"
msgstr "Averto Modo GLES2"

msgid "RANDOMIZE_SPECIES_NAME"
msgstr ""

#, fuzzy
msgid "RANDOM_SEED_TOOLTIP"
msgstr "Rekomenci"

#, fuzzy
msgid "RAW_VALUE_COLON"
msgstr "Rapideco:"

msgid "READING_SAVE_DATA"
msgstr "Legante konservadajn datumojn"

msgid "READY"
msgstr ""

msgid "RECOMMENDED_THRIVE_VERSION"
msgstr ""

#, fuzzy
msgid "REDDIT_TOOLTIP"
msgstr "Rekomenci"

msgid "REDO"
msgstr "Refaru"

msgid "REDO_THE_LAST_ACTION"
msgstr "Refarui la lastan agon"

msgid "REFRESH"
msgstr "Aktualigu"

msgid "REFUND_MIGRATIONS_IN_EXTINCTIONS"
msgstr ""

msgid "REPORT"
msgstr "Ra"

#, fuzzy
msgid "REPORT_BUG"
msgstr "Ra"

msgid "REPRODUCED"
msgstr "reproduktis"

#, fuzzy
msgid "REPRODUCTION"
msgstr "ATP-Produktado"

#, fuzzy
msgid "REPRODUCTION_ASEXUAL"
msgstr "ATP-Produktado"

#, fuzzy
msgid "REPRODUCTION_BUDDING"
msgstr "reproduktis"

#, fuzzy
msgid "REPRODUCTION_METHOD"
msgstr "reproduktis"

#, fuzzy
msgid "REQUIRES_NUCLEUS"
msgstr "Kerno/Nukleo"

#, fuzzy
msgid "RESEARCH"
msgstr "Rekomencu"

msgid "RESET"
msgstr "Rekomencu"

#, fuzzy
msgid "RESET_DEADZONES"
msgstr "Ĉu restarigu al defaŭltaj?"

msgid "RESET_DISMISSED_POPUPS"
msgstr ""

msgid "RESET_INPUTS_TO_DEFAULTS"
msgstr "Ĉu restarigu enirojn al defaŭltaj?"

#, fuzzy
msgid "RESET_KEYBINDINGS"
msgstr "Restarigu"

msgid "RESET_SETTINGS_TO_DEFAULTS"
msgstr "Defaŭlte"

msgid "RESET_TO_DEFAULTS"
msgstr "Ĉu restarigu al defaŭltaj?"

msgid "RESISTANT_TO_BASIC_ENGULFMENT"
msgstr ""

msgid "RESOLUTION"
msgstr "Distingivo:"

msgid "RESOURCE_ABSORBTION_SPEED"
msgstr "Rimedo-Absorba Rapideo"

#, fuzzy
msgid "RESOURCE_AMOUNT_SHORT"
msgstr "Premo."

#, fuzzy
msgid "RESOURCE_ENERGY"
msgstr "Rigardi Fontkodon"

#, fuzzy
msgid "RESOURCE_FOOD"
msgstr "Rigardi Fontkodon"

#, fuzzy
msgid "RESOURCE_ROCK"
msgstr "Rigardi Fontkodon"

#, fuzzy
msgid "RESOURCE_WOOD"
msgstr "Rigardi Fontkodon"

msgid "RESPIRATION"
msgstr "Spirado"

msgid "RESPONSIVE"
msgstr ""

msgid "RESTART_REQUIRED"
msgstr ""

msgid "RESUME"
msgstr "Rekomenci"

#, fuzzy
msgid "RESUME_TOOLTIP"
msgstr "Rekomenci"

msgid "RETURN_TO_MENU"
msgstr "Revenu al Menuo"

#, fuzzy
msgid "RETURN_TO_MENU_TOOLTIP"
msgstr "Revenu al Menuo"

#, fuzzy
msgid "RETURN_TO_MENU_WARNING"
msgstr "Revenu al Menuo"

#, fuzzy
msgid "REVEAL_ALL_PATCHES"
msgstr "disvastiĝas al flikĵj:"

#, fuzzy
msgid "REVOLUTIONARY_GAMES_SOCIAL_TOOLTIP"
msgstr "Aldonunovan funkcion por klavo"

#, fuzzy
msgid "RIGHT_ARROW"
msgstr "Dekstra musbutono"

msgid "RIGHT_MOUSE"
msgstr "Dekstra musbutono"

msgid "RIGID"
msgstr ""

msgid "RIGIDITY_MEMBRANE_DESCRIPTION"
msgstr "Pli malmola membrano pli rezistas damaĝon, sed malfaciligas la movadon de la ĉelo."

msgid "ROTATE_LEFT"
msgstr "Rotaciu maldekstren"

msgid "ROTATE_RIGHT"
msgstr "Rotaciu dekstren"

#, fuzzy
msgid "ROTATION_COLON"
msgstr "{0} loĝantaro ŝanĝiĝis per {1} pro: {2}"

msgid "RUN_AUTO_EVO_DURING_GAMEPLAY"
msgstr "aŭtomatan evolucion dum ludado"

msgid "RUN_ONE_STEP"
msgstr ""

msgid "RUN_RESULT_BY_SENDING_POPULATION"
msgstr "{0} sendas: {1} loĝantaro de loko: {2}"

msgid "RUN_RESULT_GENE_CODE"
msgstr "genkodo:"

#, fuzzy
msgid "RUN_RESULT_NICHE_FILL"
msgstr "genkodo:"

#, fuzzy
msgid "RUN_RESULT_SELECTION_PRESSURE_SPLIT"
msgstr "disvastiĝas al flikĵj:"

#, fuzzy
msgid "RUN_RESULT_SPLIT_FROM"
msgstr "genkodo:"

#, fuzzy
msgid "RUN_RESULT_SPLIT_OFF_TO"
msgstr "disvastiĝas al flikĵj:"

msgid "RUN_X_WORLDS"
msgstr ""

#, fuzzy
msgid "RUN_X_WORLDS_TOOLTIP"
msgstr "Aldonunovan funkcion por klavo"

msgid "RUSTICYANIN"
msgstr "Rusticianino"

msgid "RUSTICYANIN_DESCRIPTION"
msgstr "Rusticianino estas proteino kapabla uzi gasan karbonan dioksidon kaj oksigenon por oksigeni feron de unu kemia stato al alia. Ĉi tiu procezo, nomata Fera Respirado, liberigas energion, kiun la ĉelo tiam povas rikolti."

#, fuzzy
msgid "RUSTICYANIN_PROCESSES_DESCRIPTION"
msgstr "Rusticianino estas proteino kapabla uzi gasan karbonan dioksidon kaj oksigenon por oksigeni feron de unu kemia stato al alia. Ĉi tiu procezo, nomata Fera Respirado, liberigas energion, kiun la ĉelo tiam povas rikolti."

#, fuzzy
msgid "SAFE_MODE_EXPLANATION"
msgstr "{0} loĝantaro ŝanĝiĝis per {1} pro: {2}"

msgid "SAFE_MODE_TITLE"
msgstr ""

msgid "SAVE"
msgstr "Konservu"

msgid "SAVE_AND_CONTINUE"
msgstr "Konservu kaj"

msgid "SAVE_AUTOSAVE"
msgstr "Aŭtomata konservado"

msgid "SAVE_DELETE_WARNING"
msgstr "Forigi ĉi tiun konservadon ne povas esti malfarita, ĉu vi certas, ke vi volas por ĉiam forigi {0}?"

msgid "SAVE_ERROR_INCLUDE_JSON_DEBUG_NOTE"
msgstr ""

msgid "SAVE_ERROR_TURN_ON_JSON_DEBUG_MODE"
msgstr ""

msgid "SAVE_FAILED"
msgstr "Konservado malsukcesis"

msgid "SAVE_GAME"
msgstr "Konservu"

#, fuzzy
msgid "SAVE_GAME_BUTTON_TOOLTIP"
msgstr "Aldonunovan funkcion por klavo"

msgid "SAVE_HAS_DIFFERENT_VERSION"
msgstr "Konservo havas malsaman version"

msgid "SAVE_HAS_DIFFERENT_VERSION_TEXT"
msgstr ""
"La versio de la konservado, kiun vi provas ŝarĝi, ne kongruas kun la ludversio.\n"
"Bonvolu ŝargi la konservadon permane per la menuo."

msgid "SAVE_HAS_INVALID_GAME_STATE"
msgstr "Konservado havas malvalidan ludstatan scenon"

msgid "SAVE_INVALID"
msgstr "Nevalide"

msgid "SAVE_IS_INVALID"
msgstr "Konservado ne validas"

#, fuzzy
msgid "SAVE_IS_UPGRADEABLE_DESCRIPTION"
msgstr "La vakuolo estas interna membraneca organeto uzata por stokado en la ĉelo. Ili estas kunmetitaj de pluraj kunfandiĝitaj vezikoj, pli malgrandaj membranaj strukturoj vaste uzataj en ĉeloj por stokado. Ĝi estas plenigita per akvo, kiu kutimas enhavi molekulojn, enzimojn, solidojn kaj aliajn substancojn. Ilia formo estas flua kaj povas varii inter ĉeloj."

msgid "SAVE_LOAD_ALREADY_LOADED_FREE_FAILURE"
msgstr ""

msgid "SAVE_MANUAL"
msgstr "Mane"

msgid "SAVE_QUICKSAVE"
msgstr "Rapida konservado"

msgid "SAVE_SPACE_USED"
msgstr "Spaco uzata:"

#, fuzzy
msgid "SAVE_UPGRADE_FAILED"
msgstr "Konservado malsukcesis"

#, fuzzy
msgid "SAVE_UPGRADE_FAILED_DESCRIPTION"
msgstr "La vakuolo estas interna membraneca organeto uzata por stokado en la ĉelo. Ili estas kunmetitaj de pluraj kunfandiĝitaj vezikoj, pli malgrandaj membranaj strukturoj vaste uzataj en ĉeloj por stokado. Ĝi estas plenigita per akvo, kiu kutimas enhavi molekulojn, enzimojn, solidojn kaj aliajn substancojn. Ilia formo estas flua kaj povas varii inter ĉeloj."

#, fuzzy
msgid "SAVING_DATA_FAILED_DUE_TO"
msgstr "Konservado malsukcesis! Escepto okazis"

#, fuzzy
msgid "SAVING_DOT_DOT_DOT"
msgstr "Serĉado..."

#, fuzzy
msgid "SAVING_FAILED_WITH_EXCEPTION"
msgstr "La vakuolo estas interna membraneca organeto uzata por stokado en la ĉelo. Ili estas kunmetitaj de pluraj kunfandiĝitaj vezikoj, pli malgrandaj membranaj strukturoj vaste uzataj en ĉeloj por stokado. Ĝi estas plenigita per akvo, kiu kutimas enhavi molekulojn, enzimojn, solidojn kaj aliajn substancojn. Ilia formo estas flua kaj povas varii inter ĉeloj."

#, fuzzy
msgid "SAVING_NOT_POSSIBLE"
msgstr "Konservado malsukcesis! Escepto okazis"

msgid "SAVING_SUCCEEDED"
msgstr "Konservado sukcesis"

msgid "SCALING_NONE"
msgstr ""

#, fuzzy
msgid "SCALING_ON"
msgstr ""
"Estas konflikto kun {0}.\n"
"Ĉu vi volas forigi la enigon de {1}?"

msgid "SCALING_ON_INVERSE"
msgstr ""

#, fuzzy
msgid "SCREEN_EFFECT"
msgstr "Eksteraj efikoj:"

#, fuzzy
msgid "SCREEN_EFFECT_GAMEBOY"
msgstr "Eksteraj efikoj:"

#, fuzzy
msgid "SCREEN_EFFECT_GAMEBOY_COLOR"
msgstr "Eksteraj efikoj:"

msgid "SCREEN_EFFECT_GREYSCALE"
msgstr ""

#, fuzzy
msgid "SCREEN_EFFECT_NONE"
msgstr "Kapabloj"

#, fuzzy
msgid "SCREEN_RELATIVE_MOVEMENT"
msgstr "popliigi la movadon"

msgid "SCROLLLOCK"
msgstr ""

msgid "SEARCH_DOT_DOT_DOT"
msgstr "Serĉado..."

msgid "SEARCH_PLACEHOLDER"
msgstr ""

msgid "SEARCH_RADIUS"
msgstr ""

msgid "SEA_FLOOR"
msgstr "Marfundo"

msgid "SECRETE_SLIME"
msgstr ""

#, fuzzy
msgid "SECRETE_SLIME_TOOLTIP"
msgstr "Rekomenci"

#, fuzzy
msgid "SEED_LABEL"
msgstr "Biomo: {0}"

msgid "SELECTED_COLON"
msgstr "Elektita(j):"

#, fuzzy
msgid "SELECTED_MOD"
msgstr "Elektita(j):"

#, fuzzy
msgid "SELECTED_SAVE_IS_INCOMPATIBLE_PROMPT"
msgstr "Elektita konservado ne kongruas"

#, fuzzy
msgid "SELECTED_SAVE_IS_INCOMPATIBLE_PROTOTYPE_PROMPT"
msgstr "Elektita konservado ne kongruas"

#, fuzzy
msgid "SELECTED_SAVE_IS_UPGRADEABLE_PROMPT"
msgstr "Elektita konservado ne kongruas"

#, fuzzy
msgid "SELECT_A_GENERATION"
msgstr "Elektita(j):"

msgid "SELECT_A_PATCH"
msgstr "Elektu flikaĵon por montri detalojn ĉi tie"

#, fuzzy
msgid "SELECT_A_SPECIES"
msgstr "Elektu flikaĵon por montri detalojn ĉi tie"

#, fuzzy
msgid "SELECT_A_TECHNOLOGY"
msgstr "Elektu flikaĵon por montri detalojn ĉi tie"

msgid "SELECT_CELL_TYPE_FROM_EDITOR"
msgstr ""

#, fuzzy
msgid "SELECT_ENZYME"
msgstr "Elektita(j):"

#, fuzzy
msgid "SELECT_OPTION"
msgstr "Elektita(j):"

msgid "SELECT_PREVIEW_IMAGE"
msgstr ""

#, fuzzy
msgid "SELECT_SPACE_STRUCTURE_TITLE"
msgstr "Strukturo"

msgid "SELECT_STRUCTURE_POPUP_TITLE"
msgstr ""

msgid "SELECT_TISSUE_TYPE_FROM_EDITOR"
msgstr ""

#, fuzzy
msgid "SELECT_VACUOLE_COMPOUND_COLON"
msgstr "Elektita(j):"

msgid "SEPTEMBER"
msgstr ""

msgid "SESSILE"
msgstr ""

msgid "SETTING_ONLY_APPLIES_TO_NEW_GAMES"
msgstr ""

msgid "SFX_VOLUME"
msgstr "Volumo de sonefektoj"

msgid "SHIFT"
msgstr "Shift"

msgid "SHOW_HELP"
msgstr "Montru helpon"

#, fuzzy
msgid "SHOW_NEW_PATCH_NOTES"
msgstr "Kaverno"

#, fuzzy
msgid "SHOW_NEW_PATCH_NOTES_TOOLTIP"
msgstr "Kaverno"

msgid "SHOW_TUTORIALS"
msgstr "Montru lernilojn"

msgid "SHOW_TUTORIALS_IN_NEW_CURRENT_OPTION"
msgstr "Montru lernilojn (en ĉi tiu ludo)"

msgid "SHOW_TUTORIALS_IN_NEW_GAMES_OPTION"
msgstr "Montru lernilojn (en novaj ludoj)"

#, fuzzy
msgid "SHOW_UNSAVED_PROGRESS_WARNING"
msgstr ""
"Vi havas nesavitajn ŝanĝojn kiuj estis forĵetotajn.\n"
" Ĉu vi volas daŭrigi?"

#, fuzzy
msgid "SHOW_UNSAVED_PROGRESS_WARNING_TOOLTIP"
msgstr ""
"Vi havas nesavitajn ŝanĝojn kiuj estis forĵetotajn.\n"
" Ĉu vi volas daŭrigi?"

msgid "SHOW_WEB_NEWS_FEED"
msgstr ""

#, fuzzy
msgid "SIGNALING_AGENT"
msgstr ""
"Estas konflikto kun {0}.\n"
"Ĉu vi volas forigi la enigon de {1}?"

#, fuzzy
msgid "SIGNALING_AGENTS_ACTION_TOOLTIP"
msgstr "Nitrogenazo estas proteino kapabla uzi gasan nitrogenon kaj ĉelan energion en la formo de ATP por produkti amoniakon, ĉefan kreskonutraĵon por ĉeloj. Ĉi tio estas procezo nomata Anaeroba Nitrogena Fiksado. Ĉar la nitrogenazo estas suspensie en la citoplasmo, la ĉirkaŭa fluidaĵo iom fermentas."

#, fuzzy
msgid "SIGNALING_AGENT_DESCRIPTION"
msgstr "Nitrogenazo estas proteino kapabla uzi gasan nitrogenon kaj ĉelan energion en la formo de ATP por produkti amoniakon, ĉefan kreskonutraĵon por ĉeloj. Ĉi tio estas procezo nomata Anaeroba Nitrogena Fiksado. Ĉar la nitrogenazo estas suspensie en la citoplasmo, la ĉirkaŭa fluidaĵo iom fermentas."

#, fuzzy
msgid "SIGNALING_AGENT_PROCESSES_DESCRIPTION"
msgstr "Nitrogenazo estas proteino kapabla uzi gasan nitrogenon kaj ĉelan energion en la formo de ATP por produkti amoniakon, ĉefan kreskonutraĵon por ĉeloj. Ĉi tio estas procezo nomata Anaeroba Nitrogena Fiksado. Ĉar la nitrogenazo estas suspensie en la citoplasmo, la ĉirkaŭa fluidaĵo iom fermentas."

#, fuzzy
msgid "SIGNAL_COMMAND_AGGRESSION"
msgstr ""
"Estas konflikto kun {0}.\n"
"Ĉu vi volas forigi la enigon de {1}?"

msgid "SIGNAL_COMMAND_FLEE"
msgstr ""

msgid "SIGNAL_COMMAND_FOLLOW"
msgstr ""

msgid "SIGNAL_COMMAND_NONE"
msgstr ""

msgid "SIGNAL_COMMAND_TO_ME"
msgstr ""

#, fuzzy
msgid "SIGNAL_TO_EMIT"
msgstr ""
"Estas konflikto kun {0}.\n"
"Ĉu vi volas forigi la enigon de {1}?"

msgid "SILICA"
msgstr "Siliko"

msgid "SILICA_MEMBRANE_DESCRIPTION"
msgstr "Ĉi tiu membrano havas fortan silikan muron. Ĝi povas bone rezisti ĝeneralan damaĝon kaj tre rezistas al fizika damaĝo. Ĝi ankaŭ postulas malpli da energio por konservi sian formon. Tamen ĝi malrapidigas la ĉelon kaj la ĉelo sorbas resurson kun malpli granda rapideco."

msgid "SIZE_COLON"
msgstr "Grandeco:"

msgid "SLIDESHOW"
msgstr ""

msgid "SLIME_JET"
msgstr ""

#, fuzzy
msgid "SLIME_JET_DESCRIPTION"
msgstr "La gluiĝemaj internaĵoj de ĉelo. La citoplasmo estas la baza miksaĵo de jonoj, proteinoj kaj aliaj substancoj solvitaj en akvo, kiu plenigas la internon de la ĉelo. Unu el la funkcioj, kiujn ĝi plenumas, estas Fermentado, la konvertiĝo de glukozo en ATP-energion. Por havi pli progresintajn metabolojn, ĉeloj, al kiuj mankas organetoj, uzas energion de ATP. Ĝi ankaŭ estas uzita por stoki molekulojn en la ĉelo kaj kreskigi la grandecon de la ĉelo."

#, fuzzy
msgid "SLIME_JET_PROCESSES_DESCRIPTION"
msgstr "La gluiĝemaj internaĵoj de ĉelo. La citoplasmo estas la baza miksaĵo de jonoj, proteinoj kaj aliaj substancoj solvitaj en akvo, kiu plenigas la internon de la ĉelo. Unu el la funkcioj, kiujn ĝi plenumas, estas Fermentado, la konvertiĝo de glukozo en ATP-energion. Por havi pli progresintajn metabolojn, ĉeloj, al kiuj mankas organetoj, uzas energion de ATP. Ĝi ankaŭ estas uzita por stoki molekulojn en la ĉelo kaj kreskigi la grandecon de la ĉelo."

msgid "SMALL_IRON_CHUNK"
msgstr "Malgranda Fera Peco"

#, fuzzy
msgid "SOCIETY_STAGE"
msgstr ""
"Sur fora fremda planedo, vulkana kaj meteora agado kondukis al la disvolviĝo de nova fenomeno en la universo.\n"
"\n"
"Vivo.\n"
"\n"
"Simplaj mikroboj loĝas en la profundaj regionoj de la oceano. Vi estas la lasta universala komuna prapatro (LUCA) sur ĉi tiu planedo.\n"
"\n"
"Por postvivi en ĉi tiu malamika mondo, vi devos kolekti iujn ajn komponaĵojn, kiujn vi povas trovi, kaj evoluigi ĉiun generacion por konkurenci kontraŭ la aliaj specioj de mikroboj."

msgid "SOUND"
msgstr "Sono"

#, fuzzy
msgid "SOUND_TEAM"
msgstr "Sono"

msgid "SOUND_TEAM_LEAD"
msgstr ""

msgid "SOUND_TEAM_LEADS"
msgstr ""

msgid "SPACE"
msgstr ""

#, fuzzy
msgid "SPACE_STAGE"
msgstr ""
"Sur fora fremda planedo, vulkana kaj meteora agado kondukis al la disvolviĝo de nova fenomeno en la universo.\n"
"\n"
"Vivo.\n"
"\n"
"Simplaj mikroboj loĝas en la profundaj regionoj de la oceano. Vi estas la lasta universala komuna prapatro (LUCA) sur ĉi tiu planedo.\n"
"\n"
"Por postvivi en ĉi tiu malamika mondo, vi devos kolekti iujn ajn komponaĵojn, kiujn vi povas trovi, kaj evoluigi ĉiun generacion por konkurenci kontraŭ la aliaj specioj de mikroboj."

#, fuzzy
msgid "SPACE_STRUCTURE_HAS_RESOURCES"
msgstr "Strukturo"

#, fuzzy
msgid "SPACE_STRUCTURE_NO_EXTRA_DESCRIPTION"
msgstr "Strukturo"

msgid "SPACE_STRUCTURE_WAITING_CONSTRUCTION"
msgstr ""

msgid "SPAWN_AMMONIA"
msgstr "Generu amoniakon"

msgid "SPAWN_ENEMY"
msgstr ""

msgid "SPAWN_ENEMY_CHEAT_FAIL"
msgstr ""

msgid "SPAWN_GLUCOSE"
msgstr "Generu glukozon"

msgid "SPAWN_PHOSPHATES"
msgstr "Generu fosfaton"

msgid "SPECIAL_MOUSE_1"
msgstr "Musa Speciala 1"

msgid "SPECIAL_MOUSE_2"
msgstr "Musa Specialaĵo 2"

#, fuzzy
msgid "SPECIES"
msgstr "Listo de Specioj"

msgid "SPECIES_COLON"
msgstr "Specioj:"

#, fuzzy
msgid "SPECIES_DETAIL_TEXT"
msgstr "Listo de Specioj"

#, fuzzy
msgid "SPECIES_HAS_A_MUTATION"
msgstr "havas mutacion"

msgid "SPECIES_LIST"
msgstr "Listo de Specioj"

msgid "SPECIES_NAME_DOT_DOT_DOT"
msgstr "Specia nomo..."

#, fuzzy
msgid "SPECIES_NAME_TOO_LONG_POPUP"
msgstr "Specia nomo..."

msgid "SPECIES_POPULATION"
msgstr "Specio loĝantaro"

msgid "SPECIES_PRESENT"
msgstr "Nunaj specio"

msgid "SPECIES_SPLIT_BY_MUTATION_THRESHOLD_POPULATION_AMOUNT"
msgstr ""

msgid "SPECIES_SPLIT_BY_MUTATION_THRESHOLD_POPULATION_FRACTION"
msgstr ""

#, fuzzy
msgid "SPECIES_TO_FIND"
msgstr "Specioj:"

#, fuzzy
msgid "SPECIES_WITH_POPULATION"
msgstr "Specio loĝantaro"

msgid "SPEED"
msgstr "Rapideco"

msgid "SPEED_COLON"
msgstr "Rapideco:"

#, fuzzy
msgid "SPREAD_TO_PATCHES"
msgstr "disvastiĝas al flikĵj:"

#, fuzzy
msgid "STAGE_MENU_BUTTON_TOOLTIP"
msgstr "Aldonunovan funkcion por klavo"

msgid "STARTING"
msgstr "Komenco"

msgid "START_CALIBRATION"
msgstr ""

#, fuzzy
msgid "START_GAME"
msgstr "Konservu"

msgid "START_RESEARCH"
msgstr ""

msgid "STATISTICS"
msgstr "Statistiko"

msgid "STEAM_CLIENT_INIT_FAILED"
msgstr ""

msgid "STEAM_ERROR_ACCOUNT_DOES_NOT_OWN_PRODUCT"
msgstr ""

msgid "STEAM_ERROR_ACCOUNT_READ_ONLY"
msgstr ""

msgid "STEAM_ERROR_ALREADY_UPLOADED"
msgstr ""

msgid "STEAM_ERROR_BANNED"
msgstr ""

msgid "STEAM_ERROR_CLOUD_LIMIT_EXCEEDED"
msgstr ""

#, fuzzy
msgid "STEAM_ERROR_DUPLICATE_NAME"
msgstr "ludanto mortis"

msgid "STEAM_ERROR_FILE_NOT_FOUND"
msgstr ""

msgid "STEAM_ERROR_INSUFFICIENT_PRIVILEGE"
msgstr ""

#, fuzzy
msgid "STEAM_ERROR_INVALID_PARAMETER"
msgstr "Konservado havas malvalidan ludstatan scenon"

#, fuzzy
msgid "STEAM_ERROR_LOCKING_FAILED"
msgstr "Konservado malsukcesis! Escepto okazis"

msgid "STEAM_ERROR_NOT_LOGGED_IN"
msgstr ""

msgid "STEAM_ERROR_TIMEOUT"
msgstr ""

msgid "STEAM_ERROR_UNAVAILABLE"
msgstr ""

msgid "STEAM_ERROR_UNKNOWN"
msgstr ""

#, fuzzy
msgid "STEAM_INIT_FAILED"
msgstr "Konservado malsukcesis! Escepto okazis"

#, fuzzy
msgid "STEAM_INIT_FAILED_DESCRIPTION"
msgstr "La vakuolo estas interna membraneca organeto uzata por stokado en la ĉelo. Ili estas kunmetitaj de pluraj kunfandiĝitaj vezikoj, pli malgrandaj membranaj strukturoj vaste uzataj en ĉeloj por stokado. Ĝi estas plenigita per akvo, kiu kutimas enhavi molekulojn, enzimojn, solidojn kaj aliajn substancojn. Ilia formo estas flua kaj povas varii inter ĉeloj."

#, fuzzy
msgid "STEAM_TOOLTIP"
msgstr "Rekomenci"

#, fuzzy
msgid "STEM_CELL_NAME"
msgstr "Via Salutnomo:"

msgid "STOP"
msgstr ""

msgid "STORAGE"
msgstr "Stokado"

#, fuzzy
msgid "STORAGE_COLON"
msgstr "Stokado"

msgid "STORE_LOGGED_IN_AS"
msgstr ""

#, fuzzy
msgid "STRATEGY_STAGES"
msgstr ""
"Sur fora fremda planedo, vulkana kaj meteora agado kondukis al la disvolviĝo de nova fenomeno en la universo.\n"
"\n"
"Vivo.\n"
"\n"
"Simplaj mikroboj loĝas en la profundaj regionoj de la oceano. Vi estas la lasta universala komuna prapatro (LUCA) sur ĉi tiu planedo.\n"
"\n"
"Por postvivi en ĉi tiu malamika mondo, vi devos kolekti iujn ajn komponaĵojn, kiujn vi povas trovi, kaj evoluigi ĉiun generacion por konkurenci kontraŭ la aliaj specioj de mikroboj."

msgid "STRICT_NICHE_COMPETITION"
msgstr ""

msgid "STRUCTURAL"
msgstr "Struktura"

msgid "STRUCTURE"
msgstr "Strukturo"

msgid "STRUCTURE_ASCENSION_GATE"
msgstr ""

#, fuzzy
msgid "STRUCTURE_DYSON_SWARM"
msgstr "Strukturo"

msgid "STRUCTURE_HAS_REQUIRED_RESOURCES_TO_BUILD"
msgstr ""

msgid "STRUCTURE_HUNTER_GATHERER_LODGE"
msgstr ""

msgid "STRUCTURE_IN_PROGRESS_CONSTRUCTION"
msgstr ""

msgid "STRUCTURE_REQUIRED_RESOURCES_TO_FINISH"
msgstr ""

msgid "STRUCTURE_SELECTION_MENU_ENTRY"
msgstr ""

msgid "STRUCTURE_SELECTION_MENU_ENTRY_NOT_ENOUGH_RESOURCES"
msgstr ""

msgid "STRUCTURE_SOCIETY_CENTER"
msgstr ""

msgid "STRUCTURE_STEAM_POWERED_FACTORY"
msgstr ""

msgid "SUCCESSFUL_KILL"
msgstr "sukcesa"

msgid "SUCCESSFUL_SCAVENGE"
msgstr "sukcesa ordaranĝado"

msgid "SUCCESS_BUT_MISSING_ID"
msgstr ""

#, fuzzy
msgid "SUICIDE_BUTTON_TOOLTIP"
msgstr "Aldonunovan funkcion por klavo"

msgid "SUNLIGHT"
msgstr "Sunlumo"

msgid "SUPPORTER_PATRONS"
msgstr ""

msgid "SWITCH_TO_FRONT_CAMERA"
msgstr ""

msgid "SWITCH_TO_RIGHT_CAMERA"
msgstr ""

msgid "SWITCH_TO_TOP_CAMERA"
msgstr ""

msgid "SYSREQ"
msgstr ""

msgid "TAB_SECONDARY_SWITCH_LEFT"
msgstr ""

msgid "TAB_SECONDARY_SWITCH_RIGHT"
msgstr ""

#, fuzzy
msgid "TAB_SWITCH_LEFT"
msgstr "Rotaciu maldekstren"

#, fuzzy
msgid "TAB_SWITCH_RIGHT"
msgstr "Rotaciu dekstren"

msgid "TAGS_IS_WHITESPACE"
msgstr ""

msgid "TAKE_SCREENSHOT"
msgstr "Prenu ekrankopion"

#, fuzzy
msgid "TARGET_TYPE_COLON"
msgstr "SP:"

msgid "TECHNOLOGY_ASCENSION"
msgstr ""

msgid "TECHNOLOGY_HUNTER_GATHERING"
msgstr ""

msgid "TECHNOLOGY_LEVEL_ADVANCED_SPACE"
msgstr ""

msgid "TECHNOLOGY_LEVEL_INDUSTRIAL"
msgstr ""

msgid "TECHNOLOGY_LEVEL_PRE_SOCIETY"
msgstr ""

msgid "TECHNOLOGY_LEVEL_PRIMITIVE"
msgstr ""

msgid "TECHNOLOGY_LEVEL_SCIFI"
msgstr ""

msgid "TECHNOLOGY_LEVEL_SPACE_AGE"
msgstr ""

msgid "TECHNOLOGY_REQUIRED_LEVEL"
msgstr ""

msgid "TECHNOLOGY_ROCKETRY"
msgstr ""

msgid "TECHNOLOGY_SIMPLE_STONE_TOOLS"
msgstr ""

msgid "TECHNOLOGY_SOCIETY_CENTER"
msgstr ""

msgid "TECHNOLOGY_STEAM_POWER"
msgstr ""

msgid "TECHNOLOGY_UNLOCKED_NOTICE"
msgstr ""

msgid "TEMPERATURE"
msgstr "Temperaturo"

msgid "TEMPERATURE_SHORT"
msgstr "Tеmp."

msgid "TESTING_TEAM"
msgstr ""

msgid "THANKS_FOR_BUYING_THRIVE"
msgstr ""

msgid "THANKS_FOR_PLAYING"
msgstr ""

#, fuzzy
msgid "THANK_YOU_TITLE"
msgstr "VI PROSPERIS!"

msgid "THEORY_TEAM"
msgstr ""

msgid "THERMOPLAST"
msgstr "Termika plasto"

msgid "THERMOPLAST_DESCRIPTION"
msgstr "La termoplasto estas duobla membranstrukturo enhavanta termosentemajn pigmentojn kunigitajn en membranaj sakoj. Ĝi estas prokarioto asimilita por uzo de sia eŭkariota gastiganto. La pigmentoj en la termoplasto povas uzi la energion de varmaj diferencoj en la medio por produkti glukozon el akvo kaj gasa karbona dioksido en procezo nomita Termosintezo. La rapideco de ĝia produktado de glukozo dependas de la koncentriĝo de karbona dioksido kaj temperaturo."

#, fuzzy
msgid "THERMOPLAST_PROCESSES_DESCRIPTION"
msgstr "La termoplasto estas duobla membranstrukturo enhavanta termosentemajn pigmentojn kunigitajn en membranaj sakoj. Ĝi estas prokarioto asimilita por uzo de sia eŭkariota gastiganto. La pigmentoj en la termoplasto povas uzi la energion de varmaj diferencoj en la medio por produkti glukozon el akvo kaj gasa karbona dioksido en procezo nomita Termosintezo. La rapideco de ĝia produktado de glukozo dependas de la koncentriĝo de karbona dioksido kaj temperaturo."

#, fuzzy
msgid "THERMOSYNTHASE"
msgstr "Kemisintezo"

#, fuzzy
msgid "THERMOSYNTHASE_DESCRIPTION"
msgstr "La termoplasto estas duobla membranstrukturo enhavanta termosentemajn pigmentojn kunigitajn en membranaj sakoj. Ĝi estas prokarioto asimilita por uzo de sia eŭkariota gastiganto. La pigmentoj en la termoplasto povas uzi la energion de varmaj diferencoj en la medio por produkti glukozon el akvo kaj gasa karbona dioksido en procezo nomita Termosintezo. La rapideco de ĝia produktado de glukozo dependas de la koncentriĝo de karbona dioksido kaj temperaturo."

#, fuzzy
msgid "THERMOSYNTHASE_PROCESSES_DESCRIPTION"
msgstr "La termoplasto estas duobla membranstrukturo enhavanta termosentemajn pigmentojn kunigitajn en membranaj sakoj. Ĝi estas prokarioto asimilita por uzo de sia eŭkariota gastiganto. La pigmentoj en la termoplasto povas uzi la energion de varmaj diferencoj en la medio por produkti glukozon el akvo kaj gasa karbona dioksido en procezo nomita Termosintezo. La rapideco de ĝia produktado de glukozo dependas de la koncentriĝo de karbona dioksido kaj temperaturo."

#, fuzzy
msgid "THERMOSYNTHESIS"
msgstr "Kemisintezo"

msgid "THE_AMOUNT_OF_GLUCOSE_HAS_BEEN_REDUCED"
msgstr "La kvanto de glukozo reduktiĝis al {0} de la antaŭa kvanto."

msgid "THE_DISTURBANCE"
msgstr ""

msgid "THIS_IS_LOCAL_MOD"
msgstr ""

msgid "THIS_IS_WORKSHOP_MOD"
msgstr ""

msgid "THREADS"
msgstr ""

msgid "THRIVEOPEDIA"
msgstr ""

msgid "THRIVEOPEDIA_CURRENT_WORLD_PAGE_TITLE"
msgstr ""

msgid "THRIVEOPEDIA_EVOLUTIONARY_TREE_PAGE_TITLE"
msgstr ""

msgid "THRIVEOPEDIA_HINT_IN_GAME"
msgstr ""

msgid "THRIVEOPEDIA_HOME_INFO"
msgstr ""

msgid "THRIVEOPEDIA_HOME_PAGE_TITLE"
msgstr ""

msgid "THRIVEOPEDIA_MUSEUM_PAGE_TITLE"
msgstr ""

msgid "THRIVEOPEDIA_PATCH_MAP_PAGE_TITLE"
msgstr ""

msgid "THRIVE_LICENSES"
msgstr ""

msgid "THYLAKOID"
msgstr "Tilakoido"

msgid "THYLAKOIDS"
msgstr "Tilakoidoj"

msgid "THYLAKOIDS_DESCRIPTION"
msgstr "Tilakoidoj estas aretoj de proteinoj kaj fotosentemaj pigmentoj. La pigmentoj povas uzi la luman energion por produkti glukozon el akvo kaj gasa karbondioksido en procezo nomita fotosintezo. Ĉi tiuj pigmentoj ankaŭ donas al ili distingan koloron. La rapideco de ilia glukozoproduktado dependas de la koncentriĝo de karbona dioksido kaj intenseco de lumo. Ĉar la tilakoidoj estas pendigitaj rekte en la citoplasmo, la ĉirkaŭa fluidaĵo iom fermentas."

msgid "TIDEPOOL"
msgstr "Tajdbaseno"

msgid "TIMELINE"
msgstr "Templinio"

msgid "TIMELINE_GLOBAL_FILTER_TOOLTIP"
msgstr ""

msgid "TIMELINE_LOCAL_FILTER_TOOLTIP"
msgstr ""

#, fuzzy
msgid "TIMELINE_NICHE_FILL"
msgstr "genkodo:"

#, fuzzy
msgid "TIMELINE_SELECTION_PRESSURE_SPLIT"
msgstr "disvastiĝas al flikĵj:"

#, fuzzy
msgid "TIMELINE_SPECIES_BECAME_MULTICELLULAR"
msgstr ""
"Kolektu glukozon (blankajn nubojn) moviĝante super ili.\n"
"Via ĉelo bezonas glukozon por produkti energion por resti viva.\n"
"Sekvu la linion de via ĉelo al proksima glukozo."

msgid "TIMELINE_SPECIES_EXTINCT"
msgstr ""

msgid "TIMELINE_SPECIES_EXTINCT_LOCAL"
msgstr ""

msgid "TIMELINE_SPECIES_MIGRATED_FROM"
msgstr ""

msgid "TIMELINE_SPECIES_MIGRATED_TO"
msgstr ""

#, fuzzy
msgid "TIMELINE_SPECIES_POPULATION_DECREASE"
msgstr "Specio loĝantaro"

#, fuzzy
msgid "TIMELINE_SPECIES_POPULATION_INCREASE"
msgstr "Specio loĝantaro"

msgid "TIME_INDICATOR_TOOLTIP"
msgstr ""

msgid "TIME_OF_DAY"
msgstr ""

#, fuzzy
msgid "TITLE_COLON"
msgstr "Grandeco:"

#, fuzzy
msgid "TOGGLE_BINDING"
msgstr "Ŝaltu engluton"

#, fuzzy
msgid "TOGGLE_BINDING_TOOLTIP"
msgstr "Ŝaltu engluton"

#, fuzzy
msgid "TOGGLE_DEBUG_PANEL"
msgstr "Ŝaltu engluton"

msgid "TOGGLE_ENGULF"
msgstr "Ŝaltu engluton"

#, fuzzy
msgid "TOGGLE_ENGULF_TOOLTIP"
msgstr "Ŝaltu engluton"

msgid "TOGGLE_FPS"
msgstr "Ŝaltu FPS-ekranon"

msgid "TOGGLE_FULLSCREEN"
msgstr "Ŝaltu FPS-ekranon"

#, fuzzy
msgid "TOGGLE_HUD_HIDE"
msgstr "Ŝaltu engluton"

#, fuzzy
msgid "TOGGLE_INVENTORY"
msgstr "Ŝaltu engluton"

#, fuzzy
msgid "TOGGLE_METRICS"
msgstr "Ŝaltu FPS-ekranon"

msgid "TOGGLE_NAVIGATION_TREE"
msgstr ""

msgid "TOGGLE_PAUSE"
msgstr ""

#, fuzzy
msgid "TOGGLE_UNBINDING"
msgstr "Ŝaltu engluton"

msgid "TOOLS"
msgstr "Iloj"

msgid "TOOL_HAND_AXE"
msgstr ""

#, fuzzy
msgid "TOTAL_GATHERED_ENERGY_COLON"
msgstr "Specioj:"

msgid "TOTAL_SAVES"
msgstr "Entute konservadoj:"

msgid "TOXIN_RESISTANCE"
msgstr "Toksinrezisto"

msgid "TOXIN_VACUOLE"
msgstr ""
"Toksa\n"
"Vakuolo"

msgid "TOXIN_VACUOLE_DESCRIPTION"
msgstr "La toksina vakuolo estas vakuolo, kiu estis modifita por la specifa produktado, stokado kaj sekrecio de oxytoxy toksinoj. Pli da toksinaj vacuoloj pliigos la rapidecon, per kiu toksinoj povas esti liberigitaj."

#, fuzzy
msgid "TOXIN_VACUOLE_PROCESSES_DESCRIPTION"
msgstr "La toksina vakuolo estas vakuolo, kiu estis modifita por la specifa produktado, stokado kaj sekrecio de oxytoxy toksinoj. Pli da toksinaj vacuoloj pliigos la rapidecon, per kiu toksinoj povas esti liberigitaj."

msgid "TO_BE_IMPLEMENTED"
msgstr "Devos ankoraŭ esti farita."

#, fuzzy
msgid "TRANSLATORS"
msgstr "Helpu Traduki La Ludon"

#, fuzzy
msgid "TRANSPARENCY"
msgstr "Helpu Traduki La Ludon"

#, fuzzy
msgid "TRY_FOSSILISING_SOME_SPECIES"
msgstr "Prenu ekrankopion"

msgid "TRY_MAKING_A_SAVE"
msgstr ""

#, fuzzy
msgid "TRY_TAKING_SOME_SCREENSHOTS"
msgstr "Prenu ekrankopion"

#, fuzzy
msgid "TUTORIAL"
msgstr "Lernilo"

#, fuzzy
msgid "TUTORIAL_EARLY_MULTICELLULAR_STAGE_WELCOME"
msgstr "Ŝarĝante Mikrobredaktilon"

#, fuzzy
msgid "TUTORIAL_MICROBE_EDITOR_ATP_BALANCE_INTRO"
msgstr ""
"Bonvenon al la Mikrobredaktilo.\n"
"Ĉi tie vi povas revizii, kio okazis ekde la komenco de la ludo aŭ kiam vi laste estis en la redaktilo. Kaj ekde nun vi povas ŝanĝi viajn speciojn.\n"
"\n"
"En ĉi tiu langeto vi povas vidi raporton pri kiaj specioj ekzistas, kie kaj kiaj estas iliaj populacioj. Vi ankaŭ povas vidi mediajn ŝanĝojn supre.\n"
"\n"
"Por iri al la sekva redakta langeto, premu la sekvan butonon en la dekstra fundo."

#, fuzzy
msgid "TUTORIAL_MICROBE_EDITOR_AUTO-EVO_PREDICTION"
msgstr ""
"Jen la flikaĵa mapo/karto.\n"
"Ĉi tie vi povas vidi la malsamajn flikaĵojn en kiuj mikroboj povas vivi.\n"
"Via nuna diakilo estas reliefigita.\n"
"Vi povas alklaki la flikaĵojn per via muso por elekti ilin por vidi iliajn detalojn dekstre.\n"
"\n"
"Se vi elektas flikaĵon apud tiu, en kiu vi nun troviĝas, vi povas premi la butonon dekstre por movi tien. Ĉi tio permesas al via loĝantaro disvastiĝi al novaj flikaĵoj.\n"
"\n"
"Elektu flikaĵon por daŭrigi."

#, fuzzy
msgid "TUTORIAL_MICROBE_EDITOR_CELL_TEXT"
msgstr ""
"Bonvenon al la Mikrobredaktilo.\n"
"Ĉi tie vi povas revizii, kio okazis ekde la komenco de la ludo aŭ kiam vi laste estis en la redaktilo. Kaj ekde nun vi povas ŝanĝi viajn speciojn.\n"
"\n"
"En ĉi tiu langeto vi povas vidi raporton pri kiaj specioj ekzistas, kie kaj kiaj estas iliaj populacioj. Vi ankaŭ povas vidi mediajn ŝanĝojn supre.\n"
"\n"
"Por iri al la sekva redakta langeto, premu la sekvan butonon en la dekstra fundo."

#, fuzzy
msgid "TUTORIAL_MICROBE_EDITOR_CHEMORECEPTOR"
msgstr ""
"Bonvenon al la Mikrobredaktilo.\n"
"Ĉi tie vi povas revizii, kio okazis ekde la komenco de la ludo aŭ kiam vi laste estis en la redaktilo. Kaj ekde nun vi povas ŝanĝi viajn speciojn.\n"
"\n"
"En ĉi tiu langeto vi povas vidi raporton pri kiaj specioj ekzistas, kie kaj kiaj estas iliaj populacioj. Vi ankaŭ povas vidi mediajn ŝanĝojn supre.\n"
"\n"
"Por iri al la sekva redakta langeto, premu la sekvan butonon en la dekstra fundo."

#, fuzzy
msgid "TUTORIAL_MICROBE_EDITOR_ENDING_TEXT"
msgstr ""
"Tiuj estas la bazoj por redakti vian specion. Vi povas kontroli la aliajn langetojn de ĉelredaktilo por eĉ pli da agardoj.\n"
"\n"
"Vi povas renomi vian specion alklakante la nunan specian nomon kaj redaktante la tekston.\n"
"\n"
"Komence vi devas teni vian ĉelon malgranda kaj direktiĝi al la surfacaj flikaĵoj.\n"
"\n"
"Bonŝancon!"

#, fuzzy
msgid "TUTORIAL_MICROBE_EDITOR_FLAGELLUM"
msgstr ""
"Bonvenon al la Mikrobredaktilo.\n"
"Ĉi tie vi povas revizii, kio okazis ekde la komenco de la ludo aŭ kiam vi laste estis en la redaktilo. Kaj ekde nun vi povas ŝanĝi viajn speciojn.\n"
"\n"
"En ĉi tiu langeto vi povas vidi raporton pri kiaj specioj ekzistas, kie kaj kiaj estas iliaj populacioj. Vi ankaŭ povas vidi mediajn ŝanĝojn supre.\n"
"\n"
"Por iri al la sekva redakta langeto, premu la sekvan butonon en la dekstra fundo."

#, fuzzy
msgid "TUTORIAL_MICROBE_EDITOR_MODIFY_ORGANELLE"
msgstr ""
"Forigi organetojn ankaŭ kostas MP, ĉar ĝi estas mutacio por via specio. Vi povas dekstre alklaki organetojn por aperigi la organan menuon kaj elekti la forigan opcion por forigi ilin.\n"
"\n"
"Se vi eraras, vi povas malfari iun ajn ŝanĝon, kiun vi faras en la redaktilo.\n"
"\n"
"Noto: forigi organetojn, kiujn vi lokis en la nuna redakta kunsido, estas senpaga.\n"
"\n"
"Alklaku la malfaran butonon por daŭrigi."

#, fuzzy
msgid "TUTORIAL_MICROBE_EDITOR_NEGATIVE_ATP_BALANCE"
msgstr ""
"Bonvenon al la Mikrobredaktilo.\n"
"Ĉi tie vi povas revizii, kio okazis ekde la komenco de la ludo aŭ kiam vi laste estis en la redaktilo. Kaj ekde nun vi povas ŝanĝi viajn speciojn.\n"
"\n"
"En ĉi tiu langeto vi povas vidi raporton pri kiaj specioj ekzistas, kie kaj kiaj estas iliaj populacioj. Vi ankaŭ povas vidi mediajn ŝanĝojn supre.\n"
"\n"
"Por iri al la sekva redakta langeto, premu la sekvan butonon en la dekstra fundo."

#, fuzzy
msgid "TUTORIAL_MICROBE_EDITOR_NO_CHANGES_MADE"
msgstr ""
"Tiuj estas la bazoj por redakti vian specion. Vi povas kontroli la aliajn langetojn de ĉelredaktilo por eĉ pli da agardoj.\n"
"\n"
"Vi povas renomi vian specion alklakante la nunan specian nomon kaj redaktante la tekston.\n"
"\n"
"Komence vi devas teni vian ĉelon malgranda kaj direktiĝi al la surfacaj flikaĵoj.\n"
"\n"
"Bonŝancon!"

#, fuzzy
msgid "TUTORIAL_MICROBE_EDITOR_PATCH_TEXT"
msgstr ""
"Bonvenon al la Mikrobredaktilo.\n"
"Ĉi tie vi povas revizii, kio okazis ekde la komenco de la ludo aŭ kiam vi laste estis en la redaktilo. Kaj ekde nun vi povas ŝanĝi viajn speciojn.\n"
"\n"
"En ĉi tiu langeto vi povas vidi raporton pri kiaj specioj ekzistas, kie kaj kiaj estas iliaj populacioj. Vi ankaŭ povas vidi mediajn ŝanĝojn supre.\n"
"\n"
"Por iri al la sekva redakta langeto, premu la sekvan butonon en la dekstra fundo."

#, fuzzy
msgid "TUTORIAL_MICROBE_EDITOR_REMOVE_ORGANELLE_TEXT"
msgstr ""
"Forigi organetojn ankaŭ kostas MP, ĉar ĝi estas mutacio por via specio. Vi povas dekstre alklaki organetojn por aperigi la organan menuon kaj elekti la forigan opcion por forigi ilin.\n"
"\n"
"Se vi eraras, vi povas malfari iun ajn ŝanĝon, kiun vi faras en la redaktilo.\n"
"\n"
"Noto: forigi organetojn, kiujn vi lokis en la nuna redakta kunsido, estas senpaga.\n"
"\n"
"Alklaku la malfaran butonon por daŭrigi."

#, fuzzy
msgid "TUTORIAL_MICROBE_EDITOR_SELECT_ORGANELLE_TEXT"
msgstr ""
"Kiam vi elektas kiujn organetojn vi volas aldoni, atentu la konsiletojn por la organetoj, ekz. en kiuj procezoj ili partoprenas kaj kiujn komponaĵojn ili uzas kaj produktas.\n"
"\n"
"Atentu ankaŭ la ATP-ekvilibron supre dekstre por certigi, ke via ĉelo povas travivi.\n"
"\n"
"Vi povas turni organetojn per A kaj D (defaŭltaj klavoj) antaŭ ol disloki ilin.\n"
"\n"
"Premu la refaran butonon (proksiman al la malfara butono) por daŭrigi."

#, fuzzy
msgid "TUTORIAL_MICROBE_EDITOR_STAY_SMALL"
msgstr ""
"Jen la ĉela redaktilo, kie vi povas aldoni aŭ forigi organetojn de via specio elspezante mutaciajn punktojn (MP).\n"
"\n"
"Vi ankaŭ povas ŝanĝi aliajn ecojn de via specio en la aliaj langetoj de la ĉela redaktilo.\n"
"\n"
"Por daŭrigi, elektu organeton el la maldekstra panelo (citoplasmo estas bona elekto). Poste maldekstre alklaku apud la sesangulo montrita meze de la ekrano por aldoni tiun organeton al via specio."

#, fuzzy
msgid "TUTORIAL_MICROBE_STAGE_EDITOR_BUTTON_TUTORIAL"
msgstr ""
"Sur fora fremda planedo, vulkana kaj meteora agado kondukis al la disvolviĝo de nova fenomeno en la universo.\n"
"\n"
"Vivo.\n"
"\n"
"Simplaj mikroboj loĝas en la profundaj regionoj de la oceano. Vi estas la lasta universala komuna prapatro (LUCA) sur ĉi tiu planedo.\n"
"\n"
"Por postvivi en ĉi tiu malamika mondo, vi devos kolekti iujn ajn komponaĵojn, kiujn vi povas trovi, kaj evoluigi ĉiun generacion por konkurenci kontraŭ la aliaj specioj de mikroboj."

#, fuzzy
msgid "TUTORIAL_MICROBE_STAGE_ENGULFED_TEXT"
msgstr ""
"Por regi vian ĉelon, uzu la klavojn montritajn proksime al via ĉelo (centro de ekrano) kaj la muson por regi la ĉelan orientiĝon.\n"
"\n"
"Provu ĉiujn klavojn dum kelkaj sekundoj por daŭrigi."

#, fuzzy
msgid "TUTORIAL_MICROBE_STAGE_ENGULFMENT_FULL_TEXT"
msgstr ""
"Por regi vian ĉelon, uzu la klavojn montritajn proksime al via ĉelo (centro de ekrano) kaj la muson por regi la ĉelan orientiĝon.\n"
"\n"
"Provu ĉiujn klavojn dum kelkaj sekundoj por daŭrigi."

#, fuzzy
msgid "TUTORIAL_MICROBE_STAGE_ENGULFMENT_TEXT"
msgstr ""
"Por regi vian ĉelon, uzu la klavojn montritajn proksime al via ĉelo (centro de ekrano) kaj la muson por regi la ĉelan orientiĝon.\n"
"\n"
"Provu ĉiujn klavojn dum kelkaj sekundoj por daŭrigi."

#, fuzzy
msgid "TUTORIAL_MICROBE_STAGE_HELP_MENU_AND_ZOOM"
msgstr "W, A, S, D kaj muso por moviĝi. E por pafi OxyToxy NT-on (se vi havas toksinan vakuolon). G por ŝalti englutan reĝimon."

#, fuzzy
msgid "TUTORIAL_MICROBE_STAGE_LEAVE_COLONY_TEXT"
msgstr ""
"Por regi vian ĉelon, uzu la klavojn montritajn proksime al via ĉelo (centro de ekrano) kaj la muson por regi la ĉelan orientiĝon.\n"
"\n"
"Provu ĉiujn klavojn dum kelkaj sekundoj por daŭrigi."

#, fuzzy
msgid "TUTORIAL_MICROBE_STAGE_REPRODUCE_TEXT"
msgstr ""
"Por reproduktiĝi, vi devas duplikati ĉiujn ĝiajn organetojn per kolektado de sufiĉe da amoniako kaj fosfatoj.\n"
"Rigardu la indikilon en la dekstra malsupra parto por vidi kiom pli vi bezonas."

#, fuzzy
msgid "TUTORIAL_MICROBE_STAGE_UNBIND_TEXT"
msgstr ""
"Por regi vian ĉelon, uzu la klavojn montritajn proksime al via ĉelo (centro de ekrano) kaj la muson por regi la ĉelan orientiĝon.\n"
"\n"
"Provu ĉiujn klavojn dum kelkaj sekundoj por daŭrigi."

#, fuzzy
msgid "TUTORIAL_VIEW_NOW"
msgstr "Lernilo"

#, fuzzy
msgid "TWITTER_TOOLTIP"
msgstr "Aldonunovan funkcion por klavo"

msgid "TWO_TIMES"
msgstr ""

#, fuzzy
msgid "TYPE_COLON"
msgstr "SP:"

msgid "UNAPPLIED_MOD_CHANGES"
msgstr ""

#, fuzzy
msgid "UNAPPLIED_MOD_CHANGES_DESCRIPTION"
msgstr "La plej baza formo de membrano, ĝi havas malmultan protekton kontraŭ damaĝo. Ĝi ankaŭ bezonas pli da energio por ne misformi. La avantaĝo estas, ke ĝi permesas al la ĉelo moviĝi kaj sorbi nutraĵojn rapide."

msgid "UNBIND_ALL"
msgstr "Malligi ĉiujn"

#, fuzzy
msgid "UNBIND_ALL_TOOLTIP"
msgstr "Malligi ĉiujn"

msgid "UNBIND_HELP_TEXT"
msgstr ""

#, fuzzy
msgid "UNCERTAIN_VERSION_WARNING"
msgstr ""
"Ĉi tiu konservado estas de pli nova versio de Thrive kaj tre probable ne kongruas.\n"
"Ĉu vi volas provi ŝargi la konservadon ĉiuokaze?"

msgid "UNDERWATERCAVE"
msgstr "Subakva Kaverno"

#, fuzzy
msgid "UNDISCOVERED_ORGANELLES"
msgstr "Malkonektitaj Organetoj"

msgid "UNDISCOVERED_PATCH"
msgstr ""

msgid "UNDO"
msgstr "Malfaru"

msgid "UNDO_THE_LAST_ACTION"
msgstr "Malfaru la lastan agon"

#, fuzzy
msgid "UNIT_ACTION_CONSTRUCT"
msgstr "Mutaciaj Poentoj"

#, fuzzy
msgid "UNIT_ACTION_MOVE"
msgstr "Mutaciaj Poentoj"

msgid "UNIT_SIMPLE_ROCKET"
msgstr ""

msgid "UNKNOWN"
msgstr "Nekonata"

#, fuzzy
msgid "UNKNOWN_DISPLAY_DRIVER"
msgstr "Kapabloj"

msgid "UNKNOWN_MOUSE"
msgstr "Nekonata musbutono"

#, fuzzy
msgid "UNKNOWN_ORGANELLE_SYMBOL"
msgstr "Disloku organeton"

#, fuzzy
msgid "UNKNOWN_PATCH"
msgstr "Nekonata"

#, fuzzy
msgid "UNKNOWN_SHORT"
msgstr "Nekonata"

#, fuzzy
msgid "UNKNOWN_VERSION"
msgstr "Versio:"

#, fuzzy
msgid "UNKNOWN_WORKSHOP_ID"
msgstr "Nekonata musbutono"

#, fuzzy
msgid "UNLIMIT_GROWTH_SPEED"
msgstr "KONFIRMU"

#, fuzzy
msgid "UNLOCKED_NEW_ORGANELLE"
msgstr "Disloku organeton"

#, fuzzy
msgid "UNLOCK_ALL_ORGANELLES"
msgstr "Disloku organeton"

msgid "UNLOCK_CONDITION_ATP_PRODUCTION_ABOVE"
msgstr ""

msgid "UNLOCK_CONDITION_COMPOUND_IS_ABOVE"
msgstr ""

msgid "UNLOCK_CONDITION_COMPOUND_IS_BELOW"
msgstr ""

msgid "UNLOCK_CONDITION_COMPOUND_IS_BETWEEN"
msgstr ""

msgid "UNLOCK_CONDITION_DIGESTED_MICROBES_ABOVE"
msgstr ""

msgid "UNLOCK_CONDITION_ENGULFED_MICROBES_ABOVE"
msgstr ""

msgid "UNLOCK_CONDITION_EXCESS_ATP_ABOVE"
msgstr ""

msgid "UNLOCK_CONDITION_PLAYER_DEATH_COUNT_ABOVE"
msgstr ""

msgid "UNLOCK_CONDITION_REPRODUCED_WITH"
msgstr ""

msgid "UNLOCK_CONDITION_REPRODUCED_WITH_IN_A_ROW"
msgstr ""

msgid "UNLOCK_CONDITION_REPRODUCE_IN_BIOME"
msgstr ""

#, fuzzy
msgid "UNLOCK_CONDITION_SPEED_BELOW"
msgstr "Rapideco:"

msgid "UNLOCK_WITH_ANY_OF_FOLLOWING"
msgstr ""

msgid "UNSAVED_CHANGE_WARNING"
msgstr ""
"Vi havas nesavitajn ŝanĝojn kiuj estis forĵetotajn.\n"
" Ĉu vi volas daŭrigi?"

#, fuzzy
msgid "UNTITLED"
msgstr "Biomo: {0}"

msgid "UPGRADE_CILIA_PULL"
msgstr ""

#, fuzzy
msgid "UPGRADE_CILIA_PULL_DESCRIPTION"
msgstr "La gluiĝemaj internaĵoj de ĉelo. La citoplasmo estas la baza miksaĵo de jonoj, proteinoj kaj aliaj substancoj solvitaj en akvo, kiu plenigas la internon de la ĉelo. Unu el la funkcioj, kiujn ĝi plenumas, estas Fermentado, la konvertiĝo de glukozo en ATP-energion. Por havi pli progresintajn metabolojn, ĉeloj, al kiuj mankas organetoj, uzas energion de ATP. Ĝi ankaŭ estas uzita por stoki molekulojn en la ĉelo kaj kreskigi la grandecon de la ĉelo."

#, fuzzy
msgid "UPGRADE_DESCRIPTION_NONE"
msgstr "La gluiĝemaj internaĵoj de ĉelo. La citoplasmo estas la baza miksaĵo de jonoj, proteinoj kaj aliaj substancoj solvitaj en akvo, kiu plenigas la internon de la ĉelo. Unu el la funkcioj, kiujn ĝi plenumas, estas Fermentado, la konvertiĝo de glukozo en ATP-energion. Por havi pli progresintajn metabolojn, ĉeloj, al kiuj mankas organetoj, uzas energion de ATP. Ĝi ankaŭ estas uzita por stoki molekulojn en la ĉelo kaj kreskigi la grandecon de la ĉelo."

msgid "UPGRADE_NAME_NONE"
msgstr ""

#, fuzzy
msgid "UPGRADE_PILUS_INJECTISOME"
msgstr "La gluiĝemaj internaĵoj de ĉelo. La citoplasmo estas la baza miksaĵo de jonoj, proteinoj kaj aliaj substancoj solvitaj en akvo, kiu plenigas la internon de la ĉelo. Unu el la funkcioj, kiujn ĝi plenumas, estas Fermentado, la konvertiĝo de glukozo en ATP-energion. Por havi pli progresintajn metabolojn, ĉeloj, al kiuj mankas organetoj, uzas energion de ATP. Ĝi ankaŭ estas uzita por stoki molekulojn en la ĉelo kaj kreskigi la grandecon de la ĉelo."

#, fuzzy
msgid "UPGRADE_PILUS_INJECTISOME_DESCRIPTION"
msgstr "La gluiĝemaj internaĵoj de ĉelo. La citoplasmo estas la baza miksaĵo de jonoj, proteinoj kaj aliaj substancoj solvitaj en akvo, kiu plenigas la internon de la ĉelo. Unu el la funkcioj, kiujn ĝi plenumas, estas Fermentado, la konvertiĝo de glukozo en ATP-energion. Por havi pli progresintajn metabolojn, ĉeloj, al kiuj mankas organetoj, uzas energion de ATP. Ĝi ankaŭ estas uzita por stoki molekulojn en la ĉelo kaj kreskigi la grandecon de la ĉelo."

#, fuzzy
msgid "UPLOAD"
msgstr "Ŝarĝu"

#, fuzzy
msgid "UPLOADING_DOT_DOT_DOT"
msgstr "Ŝarĝante..."

#, fuzzy
msgid "UPLOAD_SUCCEEDED"
msgstr "Konservado sukcesis"

msgid "USED_LIBRARIES_LICENSES"
msgstr ""

msgid "USED_RENDERER_NAME"
msgstr ""

#, fuzzy
msgid "USES_FEATURE"
msgstr "Temperaturo"

msgid "USE_AUTO_HARMONY"
msgstr ""

#, fuzzy
msgid "USE_AUTO_HARMONY_TOOLTIP"
msgstr "Aldonunovan funkcion por klavo"

msgid "USE_A_CUSTOM_USERNAME"
msgstr "Uzu propran salutnomon"

msgid "USE_BIODIVERSITY_FORCE_SPLIT"
msgstr ""

msgid "USE_MANUAL_THREAD_COUNT"
msgstr ""

msgid "USE_MANUAL_THREAD_COUNT_NATIVE"
msgstr ""

msgid "USE_VIRTUAL_WINDOW_SIZE"
msgstr ""

msgid "VACUOLE"
msgstr "Vakuolo"

msgid "VACUOLE_DESCRIPTION"
msgstr "La vakuolo estas interna membraneca organeto uzata por stokado en la ĉelo. Ili estas kunmetitaj de pluraj kunfandiĝitaj vezikoj, pli malgrandaj membranaj strukturoj vaste uzataj en ĉeloj por stokado. Ĝi estas plenigita per akvo, kiu kutimas enhavi molekulojn, enzimojn, solidojn kaj aliajn substancojn. Ilia formo estas flua kaj povas varii inter ĉeloj."

msgid "VACUOLE_IS_SPECIALIZED"
msgstr ""

#, fuzzy
msgid "VACUOLE_NOT_SPECIALIZED_DESCRIPTION"
msgstr "La vakuolo estas interna membraneca organeto uzata por stokado en la ĉelo. Ili estas kunmetitaj de pluraj kunfandiĝitaj vezikoj, pli malgrandaj membranaj strukturoj vaste uzataj en ĉeloj por stokado. Ĝi estas plenigita per akvo, kiu kutimas enhavi molekulojn, enzimojn, solidojn kaj aliajn substancojn. Ilia formo estas flua kaj povas varii inter ĉeloj."

#, fuzzy
msgid "VACUOLE_PROCESSES_DESCRIPTION"
msgstr "La vakuolo estas interna membraneca organeto uzata por stokado en la ĉelo. Ili estas kunmetitaj de pluraj kunfandiĝitaj vezikoj, pli malgrandaj membranaj strukturoj vaste uzataj en ĉeloj por stokado. Ĝi estas plenigita per akvo, kiu kutimas enhavi molekulojn, enzimojn, solidojn kaj aliajn substancojn. Ilia formo estas flua kaj povas varii inter ĉeloj."

#, fuzzy
msgid "VACUOLE_SPECIALIZED_DESCRIPTION"
msgstr "La vakuolo estas interna membraneca organeto uzata por stokado en la ĉelo. Ili estas kunmetitaj de pluraj kunfandiĝitaj vezikoj, pli malgrandaj membranaj strukturoj vaste uzataj en ĉeloj por stokado. Ĝi estas plenigita per akvo, kiu kutimas enhavi molekulojn, enzimojn, solidojn kaj aliajn substancojn. Ilia formo estas flua kaj povas varii inter ĉeloj."

msgid "VALUE_WITH_UNIT"
msgstr ""

#, fuzzy
msgid "VERSION_COLON"
msgstr "Generacio:"

#, fuzzy
msgid "VERTICAL_COLON"
msgstr "Generacio:"

#, fuzzy
msgid "VERTICAL_WITH_AXIS_NAME_COLON"
msgstr "Rapideco:"

msgid "VIDEO_MEMORY"
msgstr ""

msgid "VIDEO_MEMORY_MIB"
msgstr ""

msgid "VIEWER"
msgstr ""

msgid "VIEW_ALL"
msgstr ""

#, fuzzy
msgid "VIEW_ONLINE"
msgstr "Templinio"

#, fuzzy
msgid "VIEW_PATCH_NOTES"
msgstr "Kaverno"

#, fuzzy
msgid "VIEW_PATCH_NOTES_TOOLTIP"
msgstr "Kaverno"

msgid "VIEW_SOURCE_CODE"
msgstr "Rigardi Fontkodon"

msgid "VIP_PATRONS"
msgstr ""

msgid "VISIBLE"
msgstr ""

msgid "VISIT_SUGGESTIONS_SITE"
msgstr ""

msgid "VOLCANIC_VENT"
msgstr "Vulkana ellastruo"

msgid "VOLUMEDOWN"
msgstr "Volume Down"

msgid "VOLUMEMUTE"
msgstr "Volume Mute"

msgid "VOLUMEUP"
msgstr "Volume Up"

msgid "VSYNC"
msgstr "VSi"

msgid "WAITING_FOR_AUTO_EVO"
msgstr "Atendante aŭtomata evolucion:"

msgid "WELCOME_TO_THRIVEOPEDIA"
msgstr ""

msgid "WENT_EXTINCT_FROM_PLANET"
msgstr "formortis de la planedo"

msgid "WENT_EXTINCT_IN"
msgstr "formortis je"

msgid "WHEEL_DOWN"
msgstr "Rado malsupren"

msgid "WHEEL_LEFT"
msgstr "Rado maldekstre"

msgid "WHEEL_RIGHT"
msgstr "Rado dekstre"

msgid "WHEEL_UP"
msgstr "Rado supren"

msgid "WIKI"
msgstr ""

#, fuzzy
msgid "WIKI_AXON_EFFECTS"
msgstr "Eksteraj efikoj:"

msgid "WIKI_AXON_INTRO"
msgstr ""

msgid "WIKI_AXON_MODIFICATIONS"
msgstr ""

#, fuzzy
msgid "WIKI_AXON_PROCESSES"
msgstr "Disloku organeton"

msgid "WIKI_AXON_REQUIREMENTS"
msgstr ""

msgid "WIKI_AXON_SCIENTIFIC_BACKGROUND"
msgstr ""

msgid "WIKI_AXON_STRATEGY"
msgstr ""

msgid "WIKI_AXON_UPGRADES"
msgstr ""

#, fuzzy
msgid "WIKI_BINDING_AGENT_EFFECTS"
msgstr "Nitrogenazo estas proteino kapabla uzi gasan nitrogenon kaj ĉelan energion en la formo de ATP por produkti amoniakon, ĉefan kreskonutraĵon por ĉeloj. Ĉi tio estas procezo nomata Anaeroba Nitrogena Fiksado. Ĉar la nitrogenazo estas suspensie en la citoplasmo, la ĉirkaŭa fluidaĵo iom fermentas."

#, fuzzy
msgid "WIKI_BINDING_AGENT_INTRO"
msgstr ""
"Estas konflikto kun {0}.\n"
"Ĉu vi volas forigi la enigon de {1}?"

#, fuzzy
msgid "WIKI_BINDING_AGENT_MODIFICATIONS"
msgstr "Nitrogenazo estas proteino kapabla uzi gasan nitrogenon kaj ĉelan energion en la formo de ATP por produkti amoniakon, ĉefan kreskonutraĵon por ĉeloj. Ĉi tio estas procezo nomata Anaeroba Nitrogena Fiksado. Ĉar la nitrogenazo estas suspensie en la citoplasmo, la ĉirkaŭa fluidaĵo iom fermentas."

#, fuzzy
msgid "WIKI_BINDING_AGENT_PROCESSES"
msgstr "Nitrogenazo estas proteino kapabla uzi gasan nitrogenon kaj ĉelan energion en la formo de ATP por produkti amoniakon, ĉefan kreskonutraĵon por ĉeloj. Ĉi tio estas procezo nomata Anaeroba Nitrogena Fiksado. Ĉar la nitrogenazo estas suspensie en la citoplasmo, la ĉirkaŭa fluidaĵo iom fermentas."

#, fuzzy
msgid "WIKI_BINDING_AGENT_REQUIREMENTS"
msgstr "Nitrogenazo estas proteino kapabla uzi gasan nitrogenon kaj ĉelan energion en la formo de ATP por produkti amoniakon, ĉefan kreskonutraĵon por ĉeloj. Ĉi tio estas procezo nomata Anaeroba Nitrogena Fiksado. Ĉar la nitrogenazo estas suspensie en la citoplasmo, la ĉirkaŭa fluidaĵo iom fermentas."

#, fuzzy
msgid "WIKI_BINDING_AGENT_SCIENTIFIC_BACKGROUND"
msgstr "Nitrogenazo estas proteino kapabla uzi gasan nitrogenon kaj ĉelan energion en la formo de ATP por produkti amoniakon, ĉefan kreskonutraĵon por ĉeloj. Ĉi tio estas procezo nomata Anaeroba Nitrogena Fiksado. Ĉar la nitrogenazo estas suspensie en la citoplasmo, la ĉirkaŭa fluidaĵo iom fermentas."

#, fuzzy
msgid "WIKI_BINDING_AGENT_STRATEGY"
msgstr "Nitrogenazo estas proteino kapabla uzi gasan nitrogenon kaj ĉelan energion en la formo de ATP por produkti amoniakon, ĉefan kreskonutraĵon por ĉeloj. Ĉi tio estas procezo nomata Anaeroba Nitrogena Fiksado. Ĉar la nitrogenazo estas suspensie en la citoplasmo, la ĉirkaŭa fluidaĵo iom fermentas."

#, fuzzy
msgid "WIKI_BINDING_AGENT_UPGRADES"
msgstr "Nitrogenazo estas proteino kapabla uzi gasan nitrogenon kaj ĉelan energion en la formo de ATP por produkti amoniakon, ĉefan kreskonutraĵon por ĉeloj. Ĉi tio estas procezo nomata Anaeroba Nitrogena Fiksado. Ĉar la nitrogenazo estas suspensie en la citoplasmo, la ĉirkaŭa fluidaĵo iom fermentas."

#, fuzzy
msgid "WIKI_BIOLUMINESCENT_VACUOLE_EFFECTS"
msgstr "Biolumineska Vakuolo"

#, fuzzy
msgid "WIKI_BIOLUMINESCENT_VACUOLE_INTRO"
msgstr "Biolumineska Vakuolo"

#, fuzzy
msgid "WIKI_BIOLUMINESCENT_VACUOLE_MODIFICATIONS"
msgstr "Biolumineska Vakuolo"

#, fuzzy
msgid "WIKI_BIOLUMINESCENT_VACUOLE_PROCESSES"
msgstr "Biolumineska Vakuolo"

#, fuzzy
msgid "WIKI_BIOLUMINESCENT_VACUOLE_REQUIREMENTS"
msgstr "Biolumineska Vakuolo"

#, fuzzy
msgid "WIKI_BIOLUMINESCENT_VACUOLE_SCIENTIFIC_BACKGROUND"
msgstr "Biolumineska Vakuolo"

#, fuzzy
msgid "WIKI_BIOLUMINESCENT_VACUOLE_STRATEGY"
msgstr "Biolumineska Vakuolo"

#, fuzzy
msgid "WIKI_BIOLUMINESCENT_VACUOLE_UPGRADES"
msgstr "Biolumineska Vakuolo"

#, fuzzy
msgid "WIKI_CHEMOPLAST_EFFECTS"
msgstr "La chememioplasto estas duoblomembrana strukturo, kiu havas proteinojn kapablajn transformi hidrogenan sulfidon, akvon kaj gasan karbondioksidon en glukozon dum proceso nomata Kemosintezo de Hidrogena Sulfido. La rapideco de ĝia glukoza produktado pliigas kun la koncentriĝo de karbona dioksido."

#, fuzzy
msgid "WIKI_CHEMOPLAST_INTRO"
msgstr "La chememioplasto estas duoblomembrana strukturo, kiu havas proteinojn kapablajn transformi hidrogenan sulfidon, akvon kaj gasan karbondioksidon en glukozon dum proceso nomata Kemosintezo de Hidrogena Sulfido. La rapideco de ĝia glukoza produktado pliigas kun la koncentriĝo de karbona dioksido."

#, fuzzy
msgid "WIKI_CHEMOPLAST_MODIFICATIONS"
msgstr "La chememioplasto estas duoblomembrana strukturo, kiu havas proteinojn kapablajn transformi hidrogenan sulfidon, akvon kaj gasan karbondioksidon en glukozon dum proceso nomata Kemosintezo de Hidrogena Sulfido. La rapideco de ĝia glukoza produktado pliigas kun la koncentriĝo de karbona dioksido."

#, fuzzy
msgid "WIKI_CHEMOPLAST_PROCESSES"
msgstr "La chememioplasto estas duoblomembrana strukturo, kiu havas proteinojn kapablajn transformi hidrogenan sulfidon, akvon kaj gasan karbondioksidon en glukozon dum proceso nomata Kemosintezo de Hidrogena Sulfido. La rapideco de ĝia glukoza produktado pliigas kun la koncentriĝo de karbona dioksido."

msgid "WIKI_CHEMOPLAST_REQUIREMENTS"
msgstr ""

#, fuzzy
msgid "WIKI_CHEMOPLAST_SCIENTIFIC_BACKGROUND"
msgstr "La chememioplasto estas duoblomembrana strukturo, kiu havas proteinojn kapablajn transformi hidrogenan sulfidon, akvon kaj gasan karbondioksidon en glukozon dum proceso nomata Kemosintezo de Hidrogena Sulfido. La rapideco de ĝia glukoza produktado pliigas kun la koncentriĝo de karbona dioksido."

#, fuzzy
msgid "WIKI_CHEMOPLAST_STRATEGY"
msgstr "La chememioplasto estas duoblomembrana strukturo, kiu havas proteinojn kapablajn transformi hidrogenan sulfidon, akvon kaj gasan karbondioksidon en glukozon dum proceso nomata Kemosintezo de Hidrogena Sulfido. La rapideco de ĝia glukoza produktado pliigas kun la koncentriĝo de karbona dioksido."

#, fuzzy
msgid "WIKI_CHEMOPLAST_UPGRADES"
msgstr "La chememioplasto estas duoblomembrana strukturo, kiu havas proteinojn kapablajn transformi hidrogenan sulfidon, akvon kaj gasan karbondioksidon en glukozon dum proceso nomata Kemosintezo de Hidrogena Sulfido. La rapideco de ĝia glukoza produktado pliigas kun la koncentriĝo de karbona dioksido."

#, fuzzy
msgid "WIKI_CHEMORECEPTOR_EFFECTS"
msgstr "La chememioplasto estas duoblomembrana strukturo, kiu havas proteinojn kapablajn transformi hidrogenan sulfidon, akvon kaj gasan karbondioksidon en glukozon dum proceso nomata Kemosintezo de Hidrogena Sulfido. La rapideco de ĝia glukoza produktado pliigas kun la koncentriĝo de karbona dioksido."

#, fuzzy
msgid "WIKI_CHEMORECEPTOR_INTRO"
msgstr "Kemoplasto"

#, fuzzy
msgid "WIKI_CHEMORECEPTOR_MODIFICATIONS"
msgstr "La chememioplasto estas duoblomembrana strukturo, kiu havas proteinojn kapablajn transformi hidrogenan sulfidon, akvon kaj gasan karbondioksidon en glukozon dum proceso nomata Kemosintezo de Hidrogena Sulfido. La rapideco de ĝia glukoza produktado pliigas kun la koncentriĝo de karbona dioksido."

#, fuzzy
msgid "WIKI_CHEMORECEPTOR_PROCESSES"
msgstr "La chememioplasto estas duoblomembrana strukturo, kiu havas proteinojn kapablajn transformi hidrogenan sulfidon, akvon kaj gasan karbondioksidon en glukozon dum proceso nomata Kemosintezo de Hidrogena Sulfido. La rapideco de ĝia glukoza produktado pliigas kun la koncentriĝo de karbona dioksido."

#, fuzzy
msgid "WIKI_CHEMORECEPTOR_REQUIREMENTS"
msgstr "La chememioplasto estas duoblomembrana strukturo, kiu havas proteinojn kapablajn transformi hidrogenan sulfidon, akvon kaj gasan karbondioksidon en glukozon dum proceso nomata Kemosintezo de Hidrogena Sulfido. La rapideco de ĝia glukoza produktado pliigas kun la koncentriĝo de karbona dioksido."

#, fuzzy
msgid "WIKI_CHEMORECEPTOR_SCIENTIFIC_BACKGROUND"
msgstr "La chememioplasto estas duoblomembrana strukturo, kiu havas proteinojn kapablajn transformi hidrogenan sulfidon, akvon kaj gasan karbondioksidon en glukozon dum proceso nomata Kemosintezo de Hidrogena Sulfido. La rapideco de ĝia glukoza produktado pliigas kun la koncentriĝo de karbona dioksido."

#, fuzzy
msgid "WIKI_CHEMORECEPTOR_STRATEGY"
msgstr "La chememioplasto estas duoblomembrana strukturo, kiu havas proteinojn kapablajn transformi hidrogenan sulfidon, akvon kaj gasan karbondioksidon en glukozon dum proceso nomata Kemosintezo de Hidrogena Sulfido. La rapideco de ĝia glukoza produktado pliigas kun la koncentriĝo de karbona dioksido."

#, fuzzy
msgid "WIKI_CHEMORECEPTOR_UPGRADES"
msgstr "La chememioplasto estas duoblomembrana strukturo, kiu havas proteinojn kapablajn transformi hidrogenan sulfidon, akvon kaj gasan karbondioksidon en glukozon dum proceso nomata Kemosintezo de Hidrogena Sulfido. La rapideco de ĝia glukoza produktado pliigas kun la koncentriĝo de karbona dioksido."

#, fuzzy
msgid "WIKI_CHEMOSYNTHESIZING_PROTEINS_EFFECTS"
msgstr "Kemosintezaj Proteinoj"

#, fuzzy
msgid "WIKI_CHEMOSYNTHESIZING_PROTEINS_INTRO"
msgstr "Kemosintezaj Proteinoj"

#, fuzzy
msgid "WIKI_CHEMOSYNTHESIZING_PROTEINS_MODIFICATIONS"
msgstr "Kemosintezaj proteinoj estas malgrandaj aroj de proteinoj en la citoplasmo kapablaj konverti hidrogenan sulfidon, akvon kaj gasan karbondioksidon en glukozon en proceso nomata Kemosintezo de Hidrogena Sulfido. La rapideco de ĝia glukoza produktado kreskas kun la koncentriĝo de karbona dioksido. Ĉar la kemiosintezaj proteinoj estas suspensie rekte en la citoplasmo, la ĉirkaŭa fluido iom fermentas."

#, fuzzy
msgid "WIKI_CHEMOSYNTHESIZING_PROTEINS_PROCESSES"
msgstr "Kemosintezaj proteinoj estas malgrandaj aroj de proteinoj en la citoplasmo kapablaj konverti hidrogenan sulfidon, akvon kaj gasan karbondioksidon en glukozon en proceso nomata Kemosintezo de Hidrogena Sulfido. La rapideco de ĝia glukoza produktado kreskas kun la koncentriĝo de karbona dioksido. Ĉar la kemiosintezaj proteinoj estas suspensie rekte en la citoplasmo, la ĉirkaŭa fluido iom fermentas."

#, fuzzy
msgid "WIKI_CHEMOSYNTHESIZING_PROTEINS_REQUIREMENTS"
msgstr ""
"Kemosin-\n"
"tezaj Proteinoj"

#, fuzzy
msgid "WIKI_CHEMOSYNTHESIZING_PROTEINS_SCIENTIFIC_BACKGROUND"
msgstr "Kemosintezaj proteinoj estas malgrandaj aroj de proteinoj en la citoplasmo kapablaj konverti hidrogenan sulfidon, akvon kaj gasan karbondioksidon en glukozon en proceso nomata Kemosintezo de Hidrogena Sulfido. La rapideco de ĝia glukoza produktado kreskas kun la koncentriĝo de karbona dioksido. Ĉar la kemiosintezaj proteinoj estas suspensie rekte en la citoplasmo, la ĉirkaŭa fluido iom fermentas."

#, fuzzy
msgid "WIKI_CHEMOSYNTHESIZING_PROTEINS_STRATEGY"
msgstr "Kemosintezaj Proteinoj"

#, fuzzy
msgid "WIKI_CHEMOSYNTHESIZING_PROTEINS_UPGRADES"
msgstr "Kemosintezaj Proteinoj"

#, fuzzy
msgid "WIKI_CHLOROPLAST_EFFECTS"
msgstr "La kloroplasto estas duobla membranstrukturo enhavanta fotosentemajn pigmentojn stakigitajn kune en membranaj sakoj. Ĝi estas prokarioto asimilita por uzo de sia eŭkariota gastiganto. La pigmentoj en la kloroplasto kapablas uzi la luman energion por produkti glukozon el akvo kaj gasa karbondioksido en procezo nomita fotosintezo. Ĉi tiuj pigmentoj ankaŭ donas al ĝi diversan koloron. La rapideco de ĝia produktado de glukozo dependas de la koncentriĝo de karbona dioksido kaj la intenseco de lumo."

#, fuzzy
msgid "WIKI_CHLOROPLAST_INTRO"
msgstr "La kloroplasto estas duobla membranstrukturo enhavanta fotosentemajn pigmentojn stakigitajn kune en membranaj sakoj. Ĝi estas prokarioto asimilita por uzo de sia eŭkariota gastiganto. La pigmentoj en la kloroplasto kapablas uzi la luman energion por produkti glukozon el akvo kaj gasa karbondioksido en procezo nomita fotosintezo. Ĉi tiuj pigmentoj ankaŭ donas al ĝi diversan koloron. La rapideco de ĝia produktado de glukozo dependas de la koncentriĝo de karbona dioksido kaj la intenseco de lumo."

#, fuzzy
msgid "WIKI_CHLOROPLAST_MODIFICATIONS"
msgstr "La kloroplasto estas duobla membranstrukturo enhavanta fotosentemajn pigmentojn stakigitajn kune en membranaj sakoj. Ĝi estas prokarioto asimilita por uzo de sia eŭkariota gastiganto. La pigmentoj en la kloroplasto kapablas uzi la luman energion por produkti glukozon el akvo kaj gasa karbondioksido en procezo nomita fotosintezo. Ĉi tiuj pigmentoj ankaŭ donas al ĝi diversan koloron. La rapideco de ĝia produktado de glukozo dependas de la koncentriĝo de karbona dioksido kaj la intenseco de lumo."

#, fuzzy
msgid "WIKI_CHLOROPLAST_PROCESSES"
msgstr "La kloroplasto estas duobla membranstrukturo enhavanta fotosentemajn pigmentojn stakigitajn kune en membranaj sakoj. Ĝi estas prokarioto asimilita por uzo de sia eŭkariota gastiganto. La pigmentoj en la kloroplasto kapablas uzi la luman energion por produkti glukozon el akvo kaj gasa karbondioksido en procezo nomita fotosintezo. Ĉi tiuj pigmentoj ankaŭ donas al ĝi diversan koloron. La rapideco de ĝia produktado de glukozo dependas de la koncentriĝo de karbona dioksido kaj la intenseco de lumo."

msgid "WIKI_CHLOROPLAST_REQUIREMENTS"
msgstr ""

#, fuzzy
msgid "WIKI_CHLOROPLAST_SCIENTIFIC_BACKGROUND"
msgstr "La kloroplasto estas duobla membranstrukturo enhavanta fotosentemajn pigmentojn stakigitajn kune en membranaj sakoj. Ĝi estas prokarioto asimilita por uzo de sia eŭkariota gastiganto. La pigmentoj en la kloroplasto kapablas uzi la luman energion por produkti glukozon el akvo kaj gasa karbondioksido en procezo nomita fotosintezo. Ĉi tiuj pigmentoj ankaŭ donas al ĝi diversan koloron. La rapideco de ĝia produktado de glukozo dependas de la koncentriĝo de karbona dioksido kaj la intenseco de lumo."

#, fuzzy
msgid "WIKI_CHLOROPLAST_STRATEGY"
msgstr "La kloroplasto estas duobla membranstrukturo enhavanta fotosentemajn pigmentojn stakigitajn kune en membranaj sakoj. Ĝi estas prokarioto asimilita por uzo de sia eŭkariota gastiganto. La pigmentoj en la kloroplasto kapablas uzi la luman energion por produkti glukozon el akvo kaj gasa karbondioksido en procezo nomita fotosintezo. Ĉi tiuj pigmentoj ankaŭ donas al ĝi diversan koloron. La rapideco de ĝia produktado de glukozo dependas de la koncentriĝo de karbona dioksido kaj la intenseco de lumo."

#, fuzzy
msgid "WIKI_CHLOROPLAST_UPGRADES"
msgstr "La kloroplasto estas duobla membranstrukturo enhavanta fotosentemajn pigmentojn stakigitajn kune en membranaj sakoj. Ĝi estas prokarioto asimilita por uzo de sia eŭkariota gastiganto. La pigmentoj en la kloroplasto kapablas uzi la luman energion por produkti glukozon el akvo kaj gasa karbondioksido en procezo nomita fotosintezo. Ĉi tiuj pigmentoj ankaŭ donas al ĝi diversan koloron. La rapideco de ĝia produktado de glukozo dependas de la koncentriĝo de karbona dioksido kaj la intenseco de lumo."

msgid "WIKI_CILIA_EFFECTS"
msgstr ""

msgid "WIKI_CILIA_INTRO"
msgstr ""

msgid "WIKI_CILIA_MODIFICATIONS"
msgstr ""

#, fuzzy
msgid "WIKI_CILIA_PROCESSES"
msgstr "La gluiĝemaj internaĵoj de ĉelo. La citoplasmo estas la baza miksaĵo de jonoj, proteinoj kaj aliaj substancoj solvitaj en akvo, kiu plenigas la internon de la ĉelo. Unu el la funkcioj, kiujn ĝi plenumas, estas Fermentado, la konvertiĝo de glukozo en ATP-energion. Por havi pli progresintajn metabolojn, ĉeloj, al kiuj mankas organetoj, uzas energion de ATP. Ĝi ankaŭ estas uzita por stoki molekulojn en la ĉelo kaj kreskigi la grandecon de la ĉelo."

msgid "WIKI_CILIA_REQUIREMENTS"
msgstr ""

msgid "WIKI_CILIA_SCIENTIFIC_BACKGROUND"
msgstr ""

msgid "WIKI_CILIA_STRATEGY"
msgstr ""

msgid "WIKI_CILIA_UPGRADES"
msgstr ""

#, fuzzy
msgid "WIKI_CYTOPLASM_EFFECTS"
msgstr "La gluiĝemaj internaĵoj de ĉelo. La citoplasmo estas la baza miksaĵo de jonoj, proteinoj kaj aliaj substancoj solvitaj en akvo, kiu plenigas la internon de la ĉelo. Unu el la funkcioj, kiujn ĝi plenumas, estas Fermentado, la konvertiĝo de glukozo en ATP-energion. Por havi pli progresintajn metabolojn, ĉeloj, al kiuj mankas organetoj, uzas energion de ATP. Ĝi ankaŭ estas uzita por stoki molekulojn en la ĉelo kaj kreskigi la grandecon de la ĉelo."

#, fuzzy
msgid "WIKI_CYTOPLASM_INTRO"
msgstr "La gluiĝemaj internaĵoj de ĉelo. La citoplasmo estas la baza miksaĵo de jonoj, proteinoj kaj aliaj substancoj solvitaj en akvo, kiu plenigas la internon de la ĉelo. Unu el la funkcioj, kiujn ĝi plenumas, estas Fermentado, la konvertiĝo de glukozo en ATP-energion. Por havi pli progresintajn metabolojn, ĉeloj, al kiuj mankas organetoj, uzas energion de ATP. Ĝi ankaŭ estas uzita por stoki molekulojn en la ĉelo kaj kreskigi la grandecon de la ĉelo."

#, fuzzy
msgid "WIKI_CYTOPLASM_MODIFICATIONS"
msgstr "La gluiĝemaj internaĵoj de ĉelo. La citoplasmo estas la baza miksaĵo de jonoj, proteinoj kaj aliaj substancoj solvitaj en akvo, kiu plenigas la internon de la ĉelo. Unu el la funkcioj, kiujn ĝi plenumas, estas Fermentado, la konvertiĝo de glukozo en ATP-energion. Por havi pli progresintajn metabolojn, ĉeloj, al kiuj mankas organetoj, uzas energion de ATP. Ĝi ankaŭ estas uzita por stoki molekulojn en la ĉelo kaj kreskigi la grandecon de la ĉelo."

#, fuzzy
msgid "WIKI_CYTOPLASM_PROCESSES"
msgstr "Transformas [thrive:compound type=\"glucose\"][/thrive:compound] en [thrive:compound type=\"atp\"][/thrive:compound]."

msgid "WIKI_CYTOPLASM_REQUIREMENTS"
msgstr ""

msgid "WIKI_CYTOPLASM_SCIENTIFIC_BACKGROUND"
msgstr ""

msgid "WIKI_CYTOPLASM_STRATEGY"
msgstr ""

msgid "WIKI_CYTOPLASM_UPGRADES"
msgstr ""

#, fuzzy
msgid "WIKI_FLAGELLUM_EFFECTS"
msgstr "La flagelo estas vip-simila fasko de proteinaj fibroj etendiĝantaj de la membrano de la ĉelo, kiu povas uzi ATP por ondigi kaj peli la ĉelon en direkto."

#, fuzzy
msgid "WIKI_FLAGELLUM_INTRO"
msgstr "La flagelo estas vip-simila fasko de proteinaj fibroj etendiĝantaj de la membrano de la ĉelo, kiu povas uzi ATP por ondigi kaj peli la ĉelon en direkto."

#, fuzzy
msgid "WIKI_FLAGELLUM_MODIFICATIONS"
msgstr "La flagelo estas vip-simila fasko de proteinaj fibroj etendiĝantaj de la membrano de la ĉelo, kiu povas uzi ATP por ondigi kaj peli la ĉelon en direkto."

#, fuzzy
msgid "WIKI_FLAGELLUM_PROCESSES"
msgstr "La flagelo estas vip-simila fasko de proteinaj fibroj etendiĝantaj de la membrano de la ĉelo, kiu povas uzi ATP por ondigi kaj peli la ĉelon en direkto."

msgid "WIKI_FLAGELLUM_REQUIREMENTS"
msgstr ""

msgid "WIKI_FLAGELLUM_SCIENTIFIC_BACKGROUND"
msgstr ""

msgid "WIKI_FLAGELLUM_STRATEGY"
msgstr ""

msgid "WIKI_FLAGELLUM_UPGRADES"
msgstr ""

msgid "WIKI_HEADING_EFFECTS"
msgstr ""

msgid "WIKI_HEADING_MODIFICATIONS"
msgstr ""

msgid "WIKI_HEADING_PROCESSES"
msgstr ""

msgid "WIKI_HEADING_REQUIREMENTS"
msgstr ""

msgid "WIKI_HEADING_SCIENTIFIC_BACKGROUND"
msgstr ""

msgid "WIKI_HEADING_STRATEGY"
msgstr ""

msgid "WIKI_HEADING_UPGRADES"
msgstr ""

msgid "WIKI_LYSOSOME_EFFECTS"
msgstr ""

#, fuzzy
msgid "WIKI_LYSOSOME_INTRO"
msgstr "Metabolosomoj estas aretoj de proteinoj envolvitaj en proteinaj ŝeloj. Ili povas konverti glukozon en ATP kun multe pli alta rapideco ol oni povas esti farita en la citoplasmo en proceso nomita Aeroba Respirado. Tamen ĝi postulas oksigenon por funkcii, kaj pli malaltaj niveloj de oksigeno en la medio malrapidigos la rapidon de ĝia produktado de ATP. Ĉar la metabolosomoj estas suspenditaj rekte en la citoplasmo, la ĉirkaŭa likvaĵo iom fermentas."

#, fuzzy
msgid "WIKI_LYSOSOME_MODIFICATIONS"
msgstr "Metabolosomoj estas aretoj de proteinoj envolvitaj en proteinaj ŝeloj. Ili povas konverti glukozon en ATP kun multe pli alta rapideco ol oni povas esti farita en la citoplasmo en proceso nomita Aeroba Respirado. Tamen ĝi postulas oksigenon por funkcii, kaj pli malaltaj niveloj de oksigeno en la medio malrapidigos la rapidon de ĝia produktado de ATP. Ĉar la metabolosomoj estas suspenditaj rekte en la citoplasmo, la ĉirkaŭa likvaĵo iom fermentas."

#, fuzzy
msgid "WIKI_LYSOSOME_PROCESSES"
msgstr "Metabolosomoj estas aretoj de proteinoj envolvitaj en proteinaj ŝeloj. Ili povas konverti glukozon en ATP kun multe pli alta rapideco ol oni povas esti farita en la citoplasmo en proceso nomita Aeroba Respirado. Tamen ĝi postulas oksigenon por funkcii, kaj pli malaltaj niveloj de oksigeno en la medio malrapidigos la rapidon de ĝia produktado de ATP. Ĉar la metabolosomoj estas suspenditaj rekte en la citoplasmo, la ĉirkaŭa likvaĵo iom fermentas."

msgid "WIKI_LYSOSOME_REQUIREMENTS"
msgstr ""

msgid "WIKI_LYSOSOME_SCIENTIFIC_BACKGROUND"
msgstr ""

msgid "WIKI_LYSOSOME_STRATEGY"
msgstr ""

msgid "WIKI_LYSOSOME_UPGRADES"
msgstr ""

#, fuzzy
msgid "WIKI_METABOLOSOMES_EFFECTS"
msgstr "Metabolosomoj estas aretoj de proteinoj envolvitaj en proteinaj ŝeloj. Ili povas konverti glukozon en ATP kun multe pli alta rapideco ol oni povas esti farita en la citoplasmo en proceso nomita Aeroba Respirado. Tamen ĝi postulas oksigenon por funkcii, kaj pli malaltaj niveloj de oksigeno en la medio malrapidigos la rapidon de ĝia produktado de ATP. Ĉar la metabolosomoj estas suspenditaj rekte en la citoplasmo, la ĉirkaŭa likvaĵo iom fermentas."

#, fuzzy
msgid "WIKI_METABOLOSOMES_INTRO"
msgstr "Metabolosomoj"

#, fuzzy
msgid "WIKI_METABOLOSOMES_MODIFICATIONS"
msgstr "Metabolosomoj estas aretoj de proteinoj envolvitaj en proteinaj ŝeloj. Ili povas konverti glukozon en ATP kun multe pli alta rapideco ol oni povas esti farita en la citoplasmo en proceso nomita Aeroba Respirado. Tamen ĝi postulas oksigenon por funkcii, kaj pli malaltaj niveloj de oksigeno en la medio malrapidigos la rapidon de ĝia produktado de ATP. Ĉar la metabolosomoj estas suspenditaj rekte en la citoplasmo, la ĉirkaŭa likvaĵo iom fermentas."

#, fuzzy
msgid "WIKI_METABOLOSOMES_PROCESSES"
msgstr "Transformas [thrive:compound type=\"glucose\"][/thrive:compound] en [thrive:compound type=\"atp\"][/thrive:compound]. Kurzo skalas kun la koncentro de [thrive:compound type=\"oxygen\"][/thrive:compound]."

#, fuzzy
msgid "WIKI_METABOLOSOMES_REQUIREMENTS"
msgstr "Metabolosomoj estas aretoj de proteinoj envolvitaj en proteinaj ŝeloj. Ili povas konverti glukozon en ATP kun multe pli alta rapideco ol oni povas esti farita en la citoplasmo en proceso nomita Aeroba Respirado. Tamen ĝi postulas oksigenon por funkcii, kaj pli malaltaj niveloj de oksigeno en la medio malrapidigos la rapidon de ĝia produktado de ATP. Ĉar la metabolosomoj estas suspenditaj rekte en la citoplasmo, la ĉirkaŭa likvaĵo iom fermentas."

#, fuzzy
msgid "WIKI_METABOLOSOMES_SCIENTIFIC_BACKGROUND"
msgstr "Metabolosomoj estas aretoj de proteinoj envolvitaj en proteinaj ŝeloj. Ili povas konverti glukozon en ATP kun multe pli alta rapideco ol oni povas esti farita en la citoplasmo en proceso nomita Aeroba Respirado. Tamen ĝi postulas oksigenon por funkcii, kaj pli malaltaj niveloj de oksigeno en la medio malrapidigos la rapidon de ĝia produktado de ATP. Ĉar la metabolosomoj estas suspenditaj rekte en la citoplasmo, la ĉirkaŭa likvaĵo iom fermentas."

#, fuzzy
msgid "WIKI_METABOLOSOMES_STRATEGY"
msgstr "Metabolosomoj estas aretoj de proteinoj envolvitaj en proteinaj ŝeloj. Ili povas konverti glukozon en ATP kun multe pli alta rapideco ol oni povas esti farita en la citoplasmo en proceso nomita Aeroba Respirado. Tamen ĝi postulas oksigenon por funkcii, kaj pli malaltaj niveloj de oksigeno en la medio malrapidigos la rapidon de ĝia produktado de ATP. Ĉar la metabolosomoj estas suspenditaj rekte en la citoplasmo, la ĉirkaŭa likvaĵo iom fermentas."

#, fuzzy
msgid "WIKI_METABOLOSOMES_UPGRADES"
msgstr "Metabolosomoj estas aretoj de proteinoj envolvitaj en proteinaj ŝeloj. Ili povas konverti glukozon en ATP kun multe pli alta rapideco ol oni povas esti farita en la citoplasmo en proceso nomita Aeroba Respirado. Tamen ĝi postulas oksigenon por funkcii, kaj pli malaltaj niveloj de oksigeno en la medio malrapidigos la rapidon de ĝia produktado de ATP. Ĉar la metabolosomoj estas suspenditaj rekte en la citoplasmo, la ĉirkaŭa likvaĵo iom fermentas."

#, fuzzy
msgid "WIKI_MITOCHONDRION_EFFECTS"
msgstr "La potencocentro de la ĉelo. La mitokondrio (pluralo: mitokondrioj) estas duobla membrana strukturo plenigita de proteinoj kaj enzimoj. Ĝi estas prokarioto asimilita por uzo de sia eŭkariota gastiganto. Ĝi povas konverti glukozon en ATP-on kun multe pli alta efikeco ol oni povas fari ĝin en la citoplasmo en proceso nomata Aeroba Respirado. Tamen ĝi postulas oksigenon por funkcii, kaj pli malaltaj niveloj de oksigeno en la medio malrapidigos la rapidon de ĝia produktado de ATP."

#, fuzzy
msgid "WIKI_MITOCHONDRION_INTRO"
msgstr "Mitokondrio"

#, fuzzy
msgid "WIKI_MITOCHONDRION_MODIFICATIONS"
msgstr "La potencocentro de la ĉelo. La mitokondrio (pluralo: mitokondrioj) estas duobla membrana strukturo plenigita de proteinoj kaj enzimoj. Ĝi estas prokarioto asimilita por uzo de sia eŭkariota gastiganto. Ĝi povas konverti glukozon en ATP-on kun multe pli alta efikeco ol oni povas fari ĝin en la citoplasmo en proceso nomata Aeroba Respirado. Tamen ĝi postulas oksigenon por funkcii, kaj pli malaltaj niveloj de oksigeno en la medio malrapidigos la rapidon de ĝia produktado de ATP."

#, fuzzy
msgid "WIKI_MITOCHONDRION_PROCESSES"
msgstr "La potencocentro de la ĉelo. La mitokondrio (pluralo: mitokondrioj) estas duobla membrana strukturo plenigita de proteinoj kaj enzimoj. Ĝi estas prokarioto asimilita por uzo de sia eŭkariota gastiganto. Ĝi povas konverti glukozon en ATP-on kun multe pli alta efikeco ol oni povas fari ĝin en la citoplasmo en proceso nomata Aeroba Respirado. Tamen ĝi postulas oksigenon por funkcii, kaj pli malaltaj niveloj de oksigeno en la medio malrapidigos la rapidon de ĝia produktado de ATP."

#, fuzzy
msgid "WIKI_MITOCHONDRION_REQUIREMENTS"
msgstr "La potencocentro de la ĉelo. La mitokondrio (pluralo: mitokondrioj) estas duobla membrana strukturo plenigita de proteinoj kaj enzimoj. Ĝi estas prokarioto asimilita por uzo de sia eŭkariota gastiganto. Ĝi povas konverti glukozon en ATP-on kun multe pli alta efikeco ol oni povas fari ĝin en la citoplasmo en proceso nomata Aeroba Respirado. Tamen ĝi postulas oksigenon por funkcii, kaj pli malaltaj niveloj de oksigeno en la medio malrapidigos la rapidon de ĝia produktado de ATP."

#, fuzzy
msgid "WIKI_MITOCHONDRION_SCIENTIFIC_BACKGROUND"
msgstr "La potencocentro de la ĉelo. La mitokondrio (pluralo: mitokondrioj) estas duobla membrana strukturo plenigita de proteinoj kaj enzimoj. Ĝi estas prokarioto asimilita por uzo de sia eŭkariota gastiganto. Ĝi povas konverti glukozon en ATP-on kun multe pli alta efikeco ol oni povas fari ĝin en la citoplasmo en proceso nomata Aeroba Respirado. Tamen ĝi postulas oksigenon por funkcii, kaj pli malaltaj niveloj de oksigeno en la medio malrapidigos la rapidon de ĝia produktado de ATP."

#, fuzzy
msgid "WIKI_MITOCHONDRION_STRATEGY"
msgstr "La potencocentro de la ĉelo. La mitokondrio (pluralo: mitokondrioj) estas duobla membrana strukturo plenigita de proteinoj kaj enzimoj. Ĝi estas prokarioto asimilita por uzo de sia eŭkariota gastiganto. Ĝi povas konverti glukozon en ATP-on kun multe pli alta efikeco ol oni povas fari ĝin en la citoplasmo en proceso nomata Aeroba Respirado. Tamen ĝi postulas oksigenon por funkcii, kaj pli malaltaj niveloj de oksigeno en la medio malrapidigos la rapidon de ĝia produktado de ATP."

#, fuzzy
msgid "WIKI_MITOCHONDRION_UPGRADES"
msgstr "La potencocentro de la ĉelo. La mitokondrio (pluralo: mitokondrioj) estas duobla membrana strukturo plenigita de proteinoj kaj enzimoj. Ĝi estas prokarioto asimilita por uzo de sia eŭkariota gastiganto. Ĝi povas konverti glukozon en ATP-on kun multe pli alta efikeco ol oni povas fari ĝin en la citoplasmo en proceso nomata Aeroba Respirado. Tamen ĝi postulas oksigenon por funkcii, kaj pli malaltaj niveloj de oksigeno en la medio malrapidigos la rapidon de ĝia produktado de ATP."

msgid "WIKI_MYOFIBRIL_EFFECTS"
msgstr ""

msgid "WIKI_MYOFIBRIL_INTRO"
msgstr ""

msgid "WIKI_MYOFIBRIL_MODIFICATIONS"
msgstr ""

#, fuzzy
msgid "WIKI_MYOFIBRIL_PROCESSES"
msgstr "Disloku organeton"

msgid "WIKI_MYOFIBRIL_REQUIREMENTS"
msgstr ""

msgid "WIKI_MYOFIBRIL_SCIENTIFIC_BACKGROUND"
msgstr ""

msgid "WIKI_MYOFIBRIL_STRATEGY"
msgstr ""

msgid "WIKI_MYOFIBRIL_UPGRADES"
msgstr ""

#, fuzzy
msgid "WIKI_NITROGEN-FIXING_PLASTID_EFFECTS"
msgstr "Nitrogen-fiksa Plastido"

#, fuzzy
msgid "WIKI_NITROGEN-FIXING_PLASTID_INTRO"
msgstr "Nitrogen-fiksa Plastido"

#, fuzzy
msgid "WIKI_NITROGEN-FIXING_PLASTID_MODIFICATIONS"
msgstr "La Nitrogen-Fiksanta Plastido estas proteino, kiu kapablas uzi gasan nitrogenon kaj oksigenon kaj ĉelan energion en la formo de ATP por produkti amoniakon, ĉefan kreskan nutraĵon por ĉeloj. Ĉi tio estas procezo nomata Aerobia Nitrogena Fiksado."

#, fuzzy
msgid "WIKI_NITROGEN-FIXING_PLASTID_PROCESSES"
msgstr "La Nitrogen-Fiksanta Plastido estas proteino, kiu kapablas uzi gasan nitrogenon kaj oksigenon kaj ĉelan energion en la formo de ATP por produkti amoniakon, ĉefan kreskan nutraĵon por ĉeloj. Ĉi tio estas procezo nomata Aerobia Nitrogena Fiksado."

#, fuzzy
msgid "WIKI_NITROGEN-FIXING_PLASTID_REQUIREMENTS"
msgstr "Nitrogen-fiksa Plastido"

#, fuzzy
msgid "WIKI_NITROGEN-FIXING_PLASTID_SCIENTIFIC_BACKGROUND"
msgstr "La Nitrogen-Fiksanta Plastido estas proteino, kiu kapablas uzi gasan nitrogenon kaj oksigenon kaj ĉelan energion en la formo de ATP por produkti amoniakon, ĉefan kreskan nutraĵon por ĉeloj. Ĉi tio estas procezo nomata Aerobia Nitrogena Fiksado."

#, fuzzy
msgid "WIKI_NITROGEN-FIXING_PLASTID_STRATEGY"
msgstr "Nitrogen-fiksa Plastido"

#, fuzzy
msgid "WIKI_NITROGEN-FIXING_PLASTID_UPGRADES"
msgstr "Nitrogen-fiksa Plastido"

#, fuzzy
msgid "WIKI_NITROGENASE_EFFECTS"
msgstr "Nitrogenazo estas proteino kapabla uzi gasan nitrogenon kaj ĉelan energion en la formo de ATP por produkti amoniakon, ĉefan kreskonutraĵon por ĉeloj. Ĉi tio estas procezo nomata Anaeroba Nitrogena Fiksado. Ĉar la nitrogenazo estas suspensie en la citoplasmo, la ĉirkaŭa fluidaĵo iom fermentas."

#, fuzzy
msgid "WIKI_NITROGENASE_INTRO"
msgstr "Nitrogenazo estas proteino kapabla uzi gasan nitrogenon kaj ĉelan energion en la formo de ATP por produkti amoniakon, ĉefan kreskonutraĵon por ĉeloj. Ĉi tio estas procezo nomata Anaeroba Nitrogena Fiksado. Ĉar la nitrogenazo estas suspensie en la citoplasmo, la ĉirkaŭa fluidaĵo iom fermentas."

#, fuzzy
msgid "WIKI_NITROGENASE_MODIFICATIONS"
msgstr "Nitrogenazo estas proteino kapabla uzi gasan nitrogenon kaj ĉelan energion en la formo de ATP por produkti amoniakon, ĉefan kreskonutraĵon por ĉeloj. Ĉi tio estas procezo nomata Anaeroba Nitrogena Fiksado. Ĉar la nitrogenazo estas suspensie en la citoplasmo, la ĉirkaŭa fluidaĵo iom fermentas."

#, fuzzy
msgid "WIKI_NITROGENASE_PROCESSES"
msgstr "Nitrogenazo estas proteino kapabla uzi gasan nitrogenon kaj ĉelan energion en la formo de ATP por produkti amoniakon, ĉefan kreskonutraĵon por ĉeloj. Ĉi tio estas procezo nomata Anaeroba Nitrogena Fiksado. Ĉar la nitrogenazo estas suspensie en la citoplasmo, la ĉirkaŭa fluidaĵo iom fermentas."

msgid "WIKI_NITROGENASE_REQUIREMENTS"
msgstr ""

#, fuzzy
msgid "WIKI_NITROGENASE_SCIENTIFIC_BACKGROUND"
msgstr "Nitrogenazo estas proteino kapabla uzi gasan nitrogenon kaj ĉelan energion en la formo de ATP por produkti amoniakon, ĉefan kreskonutraĵon por ĉeloj. Ĉi tio estas procezo nomata Anaeroba Nitrogena Fiksado. Ĉar la nitrogenazo estas suspensie en la citoplasmo, la ĉirkaŭa fluidaĵo iom fermentas."

#, fuzzy
msgid "WIKI_NITROGENASE_STRATEGY"
msgstr "Nitrogenazo estas proteino kapabla uzi gasan nitrogenon kaj ĉelan energion en la formo de ATP por produkti amoniakon, ĉefan kreskonutraĵon por ĉeloj. Ĉi tio estas procezo nomata Anaeroba Nitrogena Fiksado. Ĉar la nitrogenazo estas suspensie en la citoplasmo, la ĉirkaŭa fluidaĵo iom fermentas."

#, fuzzy
msgid "WIKI_NITROGENASE_UPGRADES"
msgstr "Nitrogenazo estas proteino kapabla uzi gasan nitrogenon kaj ĉelan energion en la formo de ATP por produkti amoniakon, ĉefan kreskonutraĵon por ĉeloj. Ĉi tio estas procezo nomata Anaeroba Nitrogena Fiksado. Ĉar la nitrogenazo estas suspensie en la citoplasmo, la ĉirkaŭa fluidaĵo iom fermentas."

msgid "WIKI_NUCLEUS_EFFECTS"
msgstr ""

msgid "WIKI_NUCLEUS_INTRO"
msgstr ""

#, fuzzy
msgid "WIKI_NUCLEUS_MODIFICATIONS"
msgstr "La ĉefa eco de eŭkariotaj ĉeloj. La kerno ankaŭ inkluzivas la endoplasman retikulo kaj la golgi-korpon. Ĉi tio estas evoluado de prokariotaj ĉeloj por disvolvi sistemon de internaj membranoj, farita per asimilado de alia prokarioto en si mem. Ĉi tio permesas al ili dividi, aŭ kunestigi la malsamajn procezojn okazantajn ene de la ĉelo kaj malhelpi ilin interkovri. Ĉi tio permesas al iliaj novaj membranoligitaj organetoj esti multe pli kompleksaj, efikaj kaj specialigitaj ol se ili libere flosus en la citoplasmo. Tamen ĉi tio kostas fari la ĉelon multe pli granda kaj postuli multan energion por konservi la ĉelon."

#, fuzzy
msgid "WIKI_NUCLEUS_PROCESSES"
msgstr "Disloku organeton"

msgid "WIKI_NUCLEUS_REQUIREMENTS"
msgstr ""

msgid "WIKI_NUCLEUS_SCIENTIFIC_BACKGROUND"
msgstr ""

msgid "WIKI_NUCLEUS_STRATEGY"
msgstr ""

msgid "WIKI_NUCLEUS_UPGRADES"
msgstr ""

#, fuzzy
msgid "WIKI_ORGANELLES_ROOT_INTRO"
msgstr "Organetoj"

#, fuzzy
msgid "WIKI_OXYTOXISOME_EFFECTS"
msgstr "Modifita metabolosomo, responsanta pri la produktado de primitiva formo de la toksa agento OxyToxy NT."

#, fuzzy
msgid "WIKI_OXYTOXISOME_INTRO"
msgstr "Oxytoxisomo"

#, fuzzy
msgid "WIKI_OXYTOXISOME_MODIFICATIONS"
msgstr "Modifita metabolosomo, responsanta pri la produktado de primitiva formo de la toksa agento OxyToxy NT."

#, fuzzy
msgid "WIKI_OXYTOXISOME_PROCESSES"
msgstr "Metabolosomoj estas aretoj de proteinoj envolvitaj en proteinaj ŝeloj. Ili povas konverti glukozon en ATP kun multe pli alta rapideco ol oni povas esti farita en la citoplasmo en proceso nomita Aeroba Respirado. Tamen ĝi postulas oksigenon por funkcii, kaj pli malaltaj niveloj de oksigeno en la medio malrapidigos la rapidon de ĝia produktado de ATP. Ĉar la metabolosomoj estas suspenditaj rekte en la citoplasmo, la ĉirkaŭa likvaĵo iom fermentas."

#, fuzzy
msgid "WIKI_OXYTOXISOME_REQUIREMENTS"
msgstr "Modifita metabolosomo, responsanta pri la produktado de primitiva formo de la toksa agento OxyToxy NT."

msgid "WIKI_OXYTOXISOME_SCIENTIFIC_BACKGROUND"
msgstr ""

#, fuzzy
msgid "WIKI_OXYTOXISOME_STRATEGY"
msgstr "Modifita metabolosomo, responsanta pri la produktado de primitiva formo de la toksa agento OxyToxy NT."

#, fuzzy
msgid "WIKI_OXYTOXISOME_UPGRADES"
msgstr "Modifita metabolosomo, responsanta pri la produktado de primitiva formo de la toksa agento OxyToxy NT."

msgid "WIKI_PAGE_AXON"
msgstr ""

#, fuzzy
msgid "WIKI_PAGE_BINDING_AGENT"
msgstr ""
"Estas konflikto kun {0}.\n"
"Ĉu vi volas forigi la enigon de {1}?"

#, fuzzy
msgid "WIKI_PAGE_BIOLUMINESCENT_VACUOLE"
msgstr "Biolumineska Vakuolo"

#, fuzzy
msgid "WIKI_PAGE_CHEMOPLAST"
msgstr "Kemoplasto"

#, fuzzy
msgid "WIKI_PAGE_CHEMORECEPTOR"
msgstr "Kemoplasto"

#, fuzzy
msgid "WIKI_PAGE_CHEMOSYNTHESIZING_PROTEINS"
msgstr "Kemosintezaj Proteinoj"

#, fuzzy
msgid "WIKI_PAGE_CHLOROPLAST"
msgstr "Kloroplasto"

msgid "WIKI_PAGE_CILIA"
msgstr ""

#, fuzzy
msgid "WIKI_PAGE_CYTOPLASM"
msgstr "Citoplasmo"

#, fuzzy
msgid "WIKI_PAGE_FLAGELLUM"
msgstr "Flagelo"

#, fuzzy
msgid "WIKI_PAGE_LYSOSOME"
msgstr "Oxytoxisomo"

#, fuzzy
msgid "WIKI_PAGE_METABOLOSOMES"
msgstr "Metabolosomoj"

#, fuzzy
msgid "WIKI_PAGE_MITOCHONDRION"
msgstr "Mitokondrio"

#, fuzzy
msgid "WIKI_PAGE_MYOFIBRIL"
msgstr "Raba Vilo (Pilus)"

#, fuzzy
msgid "WIKI_PAGE_NITROGEN-FIXING_PLASTID"
msgstr "Nitrogen-fiksa Plastido"

#, fuzzy
msgid "WIKI_PAGE_NITROGENASE"
msgstr "Nitrogenazo"

#, fuzzy
msgid "WIKI_PAGE_NUCLEUS"
msgstr "Kerno/Nukleo"

#, fuzzy
msgid "WIKI_PAGE_ORGANELLES_ROOT"
msgstr "Disloku organeton"

#, fuzzy
msgid "WIKI_PAGE_OXYTOXISOME"
msgstr "Oxytoxisomo"

msgid "WIKI_PAGE_PERFORATOR_PILUS"
msgstr ""

#, fuzzy
msgid "WIKI_PAGE_PROTOPLASM"
msgstr "Protoplasmo"

#, fuzzy
msgid "WIKI_PAGE_RUSTICYANIN"
msgstr "Rusticianino"

#, fuzzy
msgid "WIKI_PAGE_SIGNALING_AGENT"
msgstr ""
"Estas konflikto kun {0}.\n"
"Ĉu vi volas forigi la enigon de {1}?"

msgid "WIKI_PAGE_SLIME_JET"
msgstr ""

#, fuzzy
msgid "WIKI_PAGE_THERMOPLAST"
msgstr "Termika plasto"

#, fuzzy
msgid "WIKI_PAGE_THERMOSYNTHASE"
msgstr "Kemisintezo"

#, fuzzy
msgid "WIKI_PAGE_THYLAKOIDS"
msgstr "Tilakoidoj"

#, fuzzy
msgid "WIKI_PAGE_TOXIN_VACUOLE"
msgstr ""
"Toksa\n"
"Vakuolo"

#, fuzzy
msgid "WIKI_PAGE_VACUOLE"
msgstr ""
"Toksa\n"
"Vakuolo"

msgid "WIKI_PERFORATOR_PILUS_EFFECTS"
msgstr ""

msgid "WIKI_PERFORATOR_PILUS_INTRO"
msgstr ""

msgid "WIKI_PERFORATOR_PILUS_MODIFICATIONS"
msgstr ""

msgid "WIKI_PERFORATOR_PILUS_PROCESSES"
msgstr ""

msgid "WIKI_PERFORATOR_PILUS_REQUIREMENTS"
msgstr ""

msgid "WIKI_PERFORATOR_PILUS_SCIENTIFIC_BACKGROUND"
msgstr ""

msgid "WIKI_PERFORATOR_PILUS_STRATEGY"
msgstr ""

msgid "WIKI_PERFORATOR_PILUS_UPGRADES"
msgstr ""

#, fuzzy
msgid "WIKI_PROTOPLASM_EFFECTS"
msgstr "Protoplasmo"

#, fuzzy
msgid "WIKI_PROTOPLASM_INTRO"
msgstr "Protoplasmo"

msgid "WIKI_PROTOPLASM_MODIFICATIONS"
msgstr ""

#, fuzzy
msgid "WIKI_PROTOPLASM_PROCESSES"
msgstr "Transformas [thrive:compound type=\"glucose\"][/thrive:compound] en [thrive:compound type=\"atp\"][/thrive:compound]."

msgid "WIKI_PROTOPLASM_REQUIREMENTS"
msgstr ""

msgid "WIKI_PROTOPLASM_SCIENTIFIC_BACKGROUND"
msgstr ""

msgid "WIKI_PROTOPLASM_STRATEGY"
msgstr ""

msgid "WIKI_PROTOPLASM_UPGRADES"
msgstr ""

msgid "WIKI_ROOT_BODY"
msgstr ""

msgid "WIKI_ROOT_HEADING"
msgstr ""

#, fuzzy
msgid "WIKI_RUSTICYANIN_EFFECTS"
msgstr "Rusticianino estas proteino kapabla uzi gasan karbonan dioksidon kaj oksigenon por oksigeni feron de unu kemia stato al alia. Ĉi tiu procezo, nomata Fera Respirado, liberigas energion, kiun la ĉelo tiam povas rikolti."

#, fuzzy
msgid "WIKI_RUSTICYANIN_INTRO"
msgstr "Rusticianino estas proteino kapabla uzi gasan karbonan dioksidon kaj oksigenon por oksigeni feron de unu kemia stato al alia. Ĉi tiu procezo, nomata Fera Respirado, liberigas energion, kiun la ĉelo tiam povas rikolti."

#, fuzzy
msgid "WIKI_RUSTICYANIN_MODIFICATIONS"
msgstr "Rusticianino estas proteino kapabla uzi gasan karbonan dioksidon kaj oksigenon por oksigeni feron de unu kemia stato al alia. Ĉi tiu procezo, nomata Fera Respirado, liberigas energion, kiun la ĉelo tiam povas rikolti."

#, fuzzy
msgid "WIKI_RUSTICYANIN_PROCESSES"
msgstr "Rusticianino estas proteino kapabla uzi gasan karbonan dioksidon kaj oksigenon por oksigeni feron de unu kemia stato al alia. Ĉi tiu procezo, nomata Fera Respirado, liberigas energion, kiun la ĉelo tiam povas rikolti."

msgid "WIKI_RUSTICYANIN_REQUIREMENTS"
msgstr ""

#, fuzzy
msgid "WIKI_RUSTICYANIN_SCIENTIFIC_BACKGROUND"
msgstr "Rusticianino estas proteino kapabla uzi gasan karbonan dioksidon kaj oksigenon por oksigeni feron de unu kemia stato al alia. Ĉi tiu procezo, nomata Fera Respirado, liberigas energion, kiun la ĉelo tiam povas rikolti."

#, fuzzy
msgid "WIKI_RUSTICYANIN_STRATEGY"
msgstr "Rusticianino estas proteino kapabla uzi gasan karbonan dioksidon kaj oksigenon por oksigeni feron de unu kemia stato al alia. Ĉi tiu procezo, nomata Fera Respirado, liberigas energion, kiun la ĉelo tiam povas rikolti."

#, fuzzy
msgid "WIKI_RUSTICYANIN_UPGRADES"
msgstr "Rusticianino estas proteino kapabla uzi gasan karbonan dioksidon kaj oksigenon por oksigeni feron de unu kemia stato al alia. Ĉi tiu procezo, nomata Fera Respirado, liberigas energion, kiun la ĉelo tiam povas rikolti."

#, fuzzy
msgid "WIKI_SIGNALING_AGENT_EFFECTS"
msgstr ""
"Estas konflikto kun {0}.\n"
"Ĉu vi volas forigi la enigon de {1}?"

#, fuzzy
msgid "WIKI_SIGNALING_AGENT_INTRO"
msgstr ""
"Estas konflikto kun {0}.\n"
"Ĉu vi volas forigi la enigon de {1}?"

#, fuzzy
msgid "WIKI_SIGNALING_AGENT_MODIFICATIONS"
msgstr "Nitrogenazo estas proteino kapabla uzi gasan nitrogenon kaj ĉelan energion en la formo de ATP por produkti amoniakon, ĉefan kreskonutraĵon por ĉeloj. Ĉi tio estas procezo nomata Anaeroba Nitrogena Fiksado. Ĉar la nitrogenazo estas suspensie en la citoplasmo, la ĉirkaŭa fluidaĵo iom fermentas."

#, fuzzy
msgid "WIKI_SIGNALING_AGENT_PROCESSES"
msgstr "Nitrogenazo estas proteino kapabla uzi gasan nitrogenon kaj ĉelan energion en la formo de ATP por produkti amoniakon, ĉefan kreskonutraĵon por ĉeloj. Ĉi tio estas procezo nomata Anaeroba Nitrogena Fiksado. Ĉar la nitrogenazo estas suspensie en la citoplasmo, la ĉirkaŭa fluidaĵo iom fermentas."

#, fuzzy
msgid "WIKI_SIGNALING_AGENT_REQUIREMENTS"
msgstr "Nitrogenazo estas proteino kapabla uzi gasan nitrogenon kaj ĉelan energion en la formo de ATP por produkti amoniakon, ĉefan kreskonutraĵon por ĉeloj. Ĉi tio estas procezo nomata Anaeroba Nitrogena Fiksado. Ĉar la nitrogenazo estas suspensie en la citoplasmo, la ĉirkaŭa fluidaĵo iom fermentas."

#, fuzzy
msgid "WIKI_SIGNALING_AGENT_SCIENTIFIC_BACKGROUND"
msgstr "Nitrogenazo estas proteino kapabla uzi gasan nitrogenon kaj ĉelan energion en la formo de ATP por produkti amoniakon, ĉefan kreskonutraĵon por ĉeloj. Ĉi tio estas procezo nomata Anaeroba Nitrogena Fiksado. Ĉar la nitrogenazo estas suspensie en la citoplasmo, la ĉirkaŭa fluidaĵo iom fermentas."

#, fuzzy
msgid "WIKI_SIGNALING_AGENT_STRATEGY"
msgstr ""
"Estas konflikto kun {0}.\n"
"Ĉu vi volas forigi la enigon de {1}?"

#, fuzzy
msgid "WIKI_SIGNALING_AGENT_UPGRADES"
msgstr ""
"Estas konflikto kun {0}.\n"
"Ĉu vi volas forigi la enigon de {1}?"

#, fuzzy
msgid "WIKI_SLIME_JET_EFFECTS"
msgstr "La gluiĝemaj internaĵoj de ĉelo. La citoplasmo estas la baza miksaĵo de jonoj, proteinoj kaj aliaj substancoj solvitaj en akvo, kiu plenigas la internon de la ĉelo. Unu el la funkcioj, kiujn ĝi plenumas, estas Fermentado, la konvertiĝo de glukozo en ATP-energion. Por havi pli progresintajn metabolojn, ĉeloj, al kiuj mankas organetoj, uzas energion de ATP. Ĝi ankaŭ estas uzita por stoki molekulojn en la ĉelo kaj kreskigi la grandecon de la ĉelo."

#, fuzzy
msgid "WIKI_SLIME_JET_INTRO"
msgstr "La gluiĝemaj internaĵoj de ĉelo. La citoplasmo estas la baza miksaĵo de jonoj, proteinoj kaj aliaj substancoj solvitaj en akvo, kiu plenigas la internon de la ĉelo. Unu el la funkcioj, kiujn ĝi plenumas, estas Fermentado, la konvertiĝo de glukozo en ATP-energion. Por havi pli progresintajn metabolojn, ĉeloj, al kiuj mankas organetoj, uzas energion de ATP. Ĝi ankaŭ estas uzita por stoki molekulojn en la ĉelo kaj kreskigi la grandecon de la ĉelo."

#, fuzzy
msgid "WIKI_SLIME_JET_MODIFICATIONS"
msgstr "La gluiĝemaj internaĵoj de ĉelo. La citoplasmo estas la baza miksaĵo de jonoj, proteinoj kaj aliaj substancoj solvitaj en akvo, kiu plenigas la internon de la ĉelo. Unu el la funkcioj, kiujn ĝi plenumas, estas Fermentado, la konvertiĝo de glukozo en ATP-energion. Por havi pli progresintajn metabolojn, ĉeloj, al kiuj mankas organetoj, uzas energion de ATP. Ĝi ankaŭ estas uzita por stoki molekulojn en la ĉelo kaj kreskigi la grandecon de la ĉelo."

#, fuzzy
msgid "WIKI_SLIME_JET_PROCESSES"
msgstr "La gluiĝemaj internaĵoj de ĉelo. La citoplasmo estas la baza miksaĵo de jonoj, proteinoj kaj aliaj substancoj solvitaj en akvo, kiu plenigas la internon de la ĉelo. Unu el la funkcioj, kiujn ĝi plenumas, estas Fermentado, la konvertiĝo de glukozo en ATP-energion. Por havi pli progresintajn metabolojn, ĉeloj, al kiuj mankas organetoj, uzas energion de ATP. Ĝi ankaŭ estas uzita por stoki molekulojn en la ĉelo kaj kreskigi la grandecon de la ĉelo."

msgid "WIKI_SLIME_JET_REQUIREMENTS"
msgstr ""

msgid "WIKI_SLIME_JET_SCIENTIFIC_BACKGROUND"
msgstr ""

msgid "WIKI_SLIME_JET_STRATEGY"
msgstr ""

msgid "WIKI_SLIME_JET_UPGRADES"
msgstr ""

#, fuzzy
msgid "WIKI_THERMOPLAST_EFFECTS"
msgstr "La termoplasto estas duobla membranstrukturo enhavanta termosentemajn pigmentojn kunigitajn en membranaj sakoj. Ĝi estas prokarioto asimilita por uzo de sia eŭkariota gastiganto. La pigmentoj en la termoplasto povas uzi la energion de varmaj diferencoj en la medio por produkti glukozon el akvo kaj gasa karbona dioksido en procezo nomita Termosintezo. La rapideco de ĝia produktado de glukozo dependas de la koncentriĝo de karbona dioksido kaj temperaturo."

#, fuzzy
msgid "WIKI_THERMOPLAST_INTRO"
msgstr "La termoplasto estas duobla membranstrukturo enhavanta termosentemajn pigmentojn kunigitajn en membranaj sakoj. Ĝi estas prokarioto asimilita por uzo de sia eŭkariota gastiganto. La pigmentoj en la termoplasto povas uzi la energion de varmaj diferencoj en la medio por produkti glukozon el akvo kaj gasa karbona dioksido en procezo nomita Termosintezo. La rapideco de ĝia produktado de glukozo dependas de la koncentriĝo de karbona dioksido kaj temperaturo."

#, fuzzy
msgid "WIKI_THERMOPLAST_MODIFICATIONS"
msgstr "La termoplasto estas duobla membranstrukturo enhavanta termosentemajn pigmentojn kunigitajn en membranaj sakoj. Ĝi estas prokarioto asimilita por uzo de sia eŭkariota gastiganto. La pigmentoj en la termoplasto povas uzi la energion de varmaj diferencoj en la medio por produkti glukozon el akvo kaj gasa karbona dioksido en procezo nomita Termosintezo. La rapideco de ĝia produktado de glukozo dependas de la koncentriĝo de karbona dioksido kaj temperaturo."

#, fuzzy
msgid "WIKI_THERMOPLAST_PROCESSES"
msgstr "La termoplasto estas duobla membranstrukturo enhavanta termosentemajn pigmentojn kunigitajn en membranaj sakoj. Ĝi estas prokarioto asimilita por uzo de sia eŭkariota gastiganto. La pigmentoj en la termoplasto povas uzi la energion de varmaj diferencoj en la medio por produkti glukozon el akvo kaj gasa karbona dioksido en procezo nomita Termosintezo. La rapideco de ĝia produktado de glukozo dependas de la koncentriĝo de karbona dioksido kaj temperaturo."

msgid "WIKI_THERMOPLAST_REQUIREMENTS"
msgstr ""

#, fuzzy
msgid "WIKI_THERMOPLAST_SCIENTIFIC_BACKGROUND"
msgstr "La termoplasto estas duobla membranstrukturo enhavanta termosentemajn pigmentojn kunigitajn en membranaj sakoj. Ĝi estas prokarioto asimilita por uzo de sia eŭkariota gastiganto. La pigmentoj en la termoplasto povas uzi la energion de varmaj diferencoj en la medio por produkti glukozon el akvo kaj gasa karbona dioksido en procezo nomita Termosintezo. La rapideco de ĝia produktado de glukozo dependas de la koncentriĝo de karbona dioksido kaj temperaturo."

#, fuzzy
msgid "WIKI_THERMOPLAST_STRATEGY"
msgstr "La termoplasto estas duobla membranstrukturo enhavanta termosentemajn pigmentojn kunigitajn en membranaj sakoj. Ĝi estas prokarioto asimilita por uzo de sia eŭkariota gastiganto. La pigmentoj en la termoplasto povas uzi la energion de varmaj diferencoj en la medio por produkti glukozon el akvo kaj gasa karbona dioksido en procezo nomita Termosintezo. La rapideco de ĝia produktado de glukozo dependas de la koncentriĝo de karbona dioksido kaj temperaturo."

#, fuzzy
msgid "WIKI_THERMOPLAST_UPGRADES"
msgstr "La termoplasto estas duobla membranstrukturo enhavanta termosentemajn pigmentojn kunigitajn en membranaj sakoj. Ĝi estas prokarioto asimilita por uzo de sia eŭkariota gastiganto. La pigmentoj en la termoplasto povas uzi la energion de varmaj diferencoj en la medio por produkti glukozon el akvo kaj gasa karbona dioksido en procezo nomita Termosintezo. La rapideco de ĝia produktado de glukozo dependas de la koncentriĝo de karbona dioksido kaj temperaturo."

#, fuzzy
msgid "WIKI_THERMOSYNTHASE_EFFECTS"
msgstr "Kemisintezo"

#, fuzzy
msgid "WIKI_THERMOSYNTHASE_INTRO"
msgstr "Kemisintezo"

#, fuzzy
msgid "WIKI_THERMOSYNTHASE_MODIFICATIONS"
msgstr "La termoplasto estas duobla membranstrukturo enhavanta termosentemajn pigmentojn kunigitajn en membranaj sakoj. Ĝi estas prokarioto asimilita por uzo de sia eŭkariota gastiganto. La pigmentoj en la termoplasto povas uzi la energion de varmaj diferencoj en la medio por produkti glukozon el akvo kaj gasa karbona dioksido en procezo nomita Termosintezo. La rapideco de ĝia produktado de glukozo dependas de la koncentriĝo de karbona dioksido kaj temperaturo."

#, fuzzy
msgid "WIKI_THERMOSYNTHASE_PROCESSES"
msgstr "La termoplasto estas duobla membranstrukturo enhavanta termosentemajn pigmentojn kunigitajn en membranaj sakoj. Ĝi estas prokarioto asimilita por uzo de sia eŭkariota gastiganto. La pigmentoj en la termoplasto povas uzi la energion de varmaj diferencoj en la medio por produkti glukozon el akvo kaj gasa karbona dioksido en procezo nomita Termosintezo. La rapideco de ĝia produktado de glukozo dependas de la koncentriĝo de karbona dioksido kaj temperaturo."

#, fuzzy
msgid "WIKI_THERMOSYNTHASE_REQUIREMENTS"
msgstr "La termoplasto estas duobla membranstrukturo enhavanta termosentemajn pigmentojn kunigitajn en membranaj sakoj. Ĝi estas prokarioto asimilita por uzo de sia eŭkariota gastiganto. La pigmentoj en la termoplasto povas uzi la energion de varmaj diferencoj en la medio por produkti glukozon el akvo kaj gasa karbona dioksido en procezo nomita Termosintezo. La rapideco de ĝia produktado de glukozo dependas de la koncentriĝo de karbona dioksido kaj temperaturo."

#, fuzzy
msgid "WIKI_THERMOSYNTHASE_SCIENTIFIC_BACKGROUND"
msgstr "La termoplasto estas duobla membranstrukturo enhavanta termosentemajn pigmentojn kunigitajn en membranaj sakoj. Ĝi estas prokarioto asimilita por uzo de sia eŭkariota gastiganto. La pigmentoj en la termoplasto povas uzi la energion de varmaj diferencoj en la medio por produkti glukozon el akvo kaj gasa karbona dioksido en procezo nomita Termosintezo. La rapideco de ĝia produktado de glukozo dependas de la koncentriĝo de karbona dioksido kaj temperaturo."

#, fuzzy
msgid "WIKI_THERMOSYNTHASE_STRATEGY"
msgstr "La termoplasto estas duobla membranstrukturo enhavanta termosentemajn pigmentojn kunigitajn en membranaj sakoj. Ĝi estas prokarioto asimilita por uzo de sia eŭkariota gastiganto. La pigmentoj en la termoplasto povas uzi la energion de varmaj diferencoj en la medio por produkti glukozon el akvo kaj gasa karbona dioksido en procezo nomita Termosintezo. La rapideco de ĝia produktado de glukozo dependas de la koncentriĝo de karbona dioksido kaj temperaturo."

#, fuzzy
msgid "WIKI_THERMOSYNTHASE_UPGRADES"
msgstr "La termoplasto estas duobla membranstrukturo enhavanta termosentemajn pigmentojn kunigitajn en membranaj sakoj. Ĝi estas prokarioto asimilita por uzo de sia eŭkariota gastiganto. La pigmentoj en la termoplasto povas uzi la energion de varmaj diferencoj en la medio por produkti glukozon el akvo kaj gasa karbona dioksido en procezo nomita Termosintezo. La rapideco de ĝia produktado de glukozo dependas de la koncentriĝo de karbona dioksido kaj temperaturo."

#, fuzzy
msgid "WIKI_THYLAKOIDS_EFFECTS"
msgstr "Tilakoidoj estas aretoj de proteinoj kaj fotosentemaj pigmentoj. La pigmentoj povas uzi la luman energion por produkti glukozon el akvo kaj gasa karbondioksido en procezo nomita fotosintezo. Ĉi tiuj pigmentoj ankaŭ donas al ili distingan koloron. La rapideco de ilia glukozoproduktado dependas de la koncentriĝo de karbona dioksido kaj intenseco de lumo. Ĉar la tilakoidoj estas pendigitaj rekte en la citoplasmo, la ĉirkaŭa fluidaĵo iom fermentas."

#, fuzzy
msgid "WIKI_THYLAKOIDS_INTRO"
msgstr "Tilakoidoj estas aretoj de proteinoj kaj fotosentemaj pigmentoj. La pigmentoj povas uzi la luman energion por produkti glukozon el akvo kaj gasa karbondioksido en procezo nomita fotosintezo. Ĉi tiuj pigmentoj ankaŭ donas al ili distingan koloron. La rapideco de ilia glukozoproduktado dependas de la koncentriĝo de karbona dioksido kaj intenseco de lumo. Ĉar la tilakoidoj estas pendigitaj rekte en la citoplasmo, la ĉirkaŭa fluidaĵo iom fermentas."

#, fuzzy
msgid "WIKI_THYLAKOIDS_MODIFICATIONS"
msgstr "Tilakoidoj estas aretoj de proteinoj kaj fotosentemaj pigmentoj. La pigmentoj povas uzi la luman energion por produkti glukozon el akvo kaj gasa karbondioksido en procezo nomita fotosintezo. Ĉi tiuj pigmentoj ankaŭ donas al ili distingan koloron. La rapideco de ilia glukozoproduktado dependas de la koncentriĝo de karbona dioksido kaj intenseco de lumo. Ĉar la tilakoidoj estas pendigitaj rekte en la citoplasmo, la ĉirkaŭa fluidaĵo iom fermentas."

msgid "WIKI_THYLAKOIDS_PROCESSES"
msgstr ""

msgid "WIKI_THYLAKOIDS_REQUIREMENTS"
msgstr ""

#, fuzzy
msgid "WIKI_THYLAKOIDS_SCIENTIFIC_BACKGROUND"
msgstr "Tilakoidoj estas aretoj de proteinoj kaj fotosentemaj pigmentoj. La pigmentoj povas uzi la luman energion por produkti glukozon el akvo kaj gasa karbondioksido en procezo nomita fotosintezo. Ĉi tiuj pigmentoj ankaŭ donas al ili distingan koloron. La rapideco de ilia glukozoproduktado dependas de la koncentriĝo de karbona dioksido kaj intenseco de lumo. Ĉar la tilakoidoj estas pendigitaj rekte en la citoplasmo, la ĉirkaŭa fluidaĵo iom fermentas."

#, fuzzy
msgid "WIKI_THYLAKOIDS_STRATEGY"
msgstr "Tilakoidoj estas aretoj de proteinoj kaj fotosentemaj pigmentoj. La pigmentoj povas uzi la luman energion por produkti glukozon el akvo kaj gasa karbondioksido en procezo nomita fotosintezo. Ĉi tiuj pigmentoj ankaŭ donas al ili distingan koloron. La rapideco de ilia glukozoproduktado dependas de la koncentriĝo de karbona dioksido kaj intenseco de lumo. Ĉar la tilakoidoj estas pendigitaj rekte en la citoplasmo, la ĉirkaŭa fluidaĵo iom fermentas."

#, fuzzy
msgid "WIKI_THYLAKOIDS_UPGRADES"
msgstr "Tilakoidoj estas aretoj de proteinoj kaj fotosentemaj pigmentoj. La pigmentoj povas uzi la luman energion por produkti glukozon el akvo kaj gasa karbondioksido en procezo nomita fotosintezo. Ĉi tiuj pigmentoj ankaŭ donas al ili distingan koloron. La rapideco de ilia glukozoproduktado dependas de la koncentriĝo de karbona dioksido kaj intenseco de lumo. Ĉar la tilakoidoj estas pendigitaj rekte en la citoplasmo, la ĉirkaŭa fluidaĵo iom fermentas."

#, fuzzy
msgid "WIKI_TOXIN_VACUOLE_EFFECTS"
msgstr "La toksina vakuolo estas vakuolo, kiu estis modifita por la specifa produktado, stokado kaj sekrecio de oxytoxy toksinoj. Pli da toksinaj vacuoloj pliigos la rapidecon, per kiu toksinoj povas esti liberigitaj."

#, fuzzy
msgid "WIKI_TOXIN_VACUOLE_INTRO"
msgstr ""
"Toksa\n"
"Vakuolo"

#, fuzzy
msgid "WIKI_TOXIN_VACUOLE_MODIFICATIONS"
msgstr "La toksina vakuolo estas vakuolo, kiu estis modifita por la specifa produktado, stokado kaj sekrecio de oxytoxy toksinoj. Pli da toksinaj vacuoloj pliigos la rapidecon, per kiu toksinoj povas esti liberigitaj."

#, fuzzy
msgid "WIKI_TOXIN_VACUOLE_PROCESSES"
msgstr "La toksina vakuolo estas vakuolo, kiu estis modifita por la specifa produktado, stokado kaj sekrecio de oxytoxy toksinoj. Pli da toksinaj vacuoloj pliigos la rapidecon, per kiu toksinoj povas esti liberigitaj."

#, fuzzy
msgid "WIKI_TOXIN_VACUOLE_REQUIREMENTS"
msgstr "La toksina vakuolo estas vakuolo, kiu estis modifita por la specifa produktado, stokado kaj sekrecio de oxytoxy toksinoj. Pli da toksinaj vacuoloj pliigos la rapidecon, per kiu toksinoj povas esti liberigitaj."

#, fuzzy
msgid "WIKI_TOXIN_VACUOLE_SCIENTIFIC_BACKGROUND"
msgstr "La toksina vakuolo estas vakuolo, kiu estis modifita por la specifa produktado, stokado kaj sekrecio de oxytoxy toksinoj. Pli da toksinaj vacuoloj pliigos la rapidecon, per kiu toksinoj povas esti liberigitaj."

#, fuzzy
msgid "WIKI_TOXIN_VACUOLE_STRATEGY"
msgstr "La toksina vakuolo estas vakuolo, kiu estis modifita por la specifa produktado, stokado kaj sekrecio de oxytoxy toksinoj. Pli da toksinaj vacuoloj pliigos la rapidecon, per kiu toksinoj povas esti liberigitaj."

#, fuzzy
msgid "WIKI_TOXIN_VACUOLE_UPGRADES"
msgstr "La toksina vakuolo estas vakuolo, kiu estis modifita por la specifa produktado, stokado kaj sekrecio de oxytoxy toksinoj. Pli da toksinaj vacuoloj pliigos la rapidecon, per kiu toksinoj povas esti liberigitaj."

msgid "WIKI_VACUOLE_EFFECTS"
msgstr ""

#, fuzzy
msgid "WIKI_VACUOLE_INTRO"
msgstr "La toksina vakuolo estas vakuolo, kiu estis modifita por la specifa produktado, stokado kaj sekrecio de oxytoxy toksinoj. Pli da toksinaj vacuoloj pliigos la rapidecon, per kiu toksinoj povas esti liberigitaj."

#, fuzzy
msgid "WIKI_VACUOLE_MODIFICATIONS"
msgstr "La toksina vakuolo estas vakuolo, kiu estis modifita por la specifa produktado, stokado kaj sekrecio de oxytoxy toksinoj. Pli da toksinaj vacuoloj pliigos la rapidecon, per kiu toksinoj povas esti liberigitaj."

#, fuzzy
msgid "WIKI_VACUOLE_PROCESSES"
msgstr "La toksina vakuolo estas vakuolo, kiu estis modifita por la specifa produktado, stokado kaj sekrecio de oxytoxy toksinoj. Pli da toksinaj vacuoloj pliigos la rapidecon, per kiu toksinoj povas esti liberigitaj."

msgid "WIKI_VACUOLE_REQUIREMENTS"
msgstr ""

msgid "WIKI_VACUOLE_SCIENTIFIC_BACKGROUND"
msgstr ""

msgid "WIKI_VACUOLE_STRATEGY"
msgstr ""

msgid "WIKI_VACUOLE_UPGRADES"
msgstr ""

msgid "WILL_YOU_THRIVE"
msgstr "Ĉu vi prosperos?"

msgid "WIN_BOX_TITLE"
msgstr "VI PROSPERIS!"

msgid "WIN_TEXT"
msgstr "Gratulon, ke vi gajnis ĉi tiun version de Thrive! Vi povas daŭre ludi post kiam ĉi tiu ekrano fermiĝas, se vi volas, aŭ komenci novan ludon en nova mondo."

#, fuzzy
msgid "WORKSHOP_ITEM_CHANGE_NOTES"
msgstr "VI PROSPERIS!"

#, fuzzy
msgid "WORKSHOP_ITEM_CHANGE_NOTES_TOOLTIP"
msgstr "VI PROSPERIS!"

#, fuzzy
msgid "WORKSHOP_ITEM_DESCRIPTION"
msgstr "La kloroplasto estas duobla membranstrukturo enhavanta fotosentemajn pigmentojn stakigitajn kune en membranaj sakoj. Ĝi estas prokarioto asimilita por uzo de sia eŭkariota gastiganto. La pigmentoj en la kloroplasto kapablas uzi la luman energion por produkti glukozon el akvo kaj gasa karbondioksido en procezo nomita fotosintezo. Ĉi tiuj pigmentoj ankaŭ donas al ĝi diversan koloron. La rapideco de ĝia produktado de glukozo dependas de la koncentriĝo de karbona dioksido kaj la intenseco de lumo."

msgid "WORKSHOP_ITEM_PREVIEW"
msgstr ""

msgid "WORKSHOP_ITEM_TAGS"
msgstr ""

#, fuzzy
msgid "WORKSHOP_ITEM_TITLE"
msgstr "VI PROSPERIS!"

msgid "WORKSHOP_ITEM_UPLOAD_SUCCEEDED"
msgstr ""

msgid "WORKSHOP_ITEM_UPLOAD_SUCCEEDED_TOS_REQUIRED"
msgstr ""

msgid "WORKSHOP_TERMS_OF_SERVICE_NOTICE"
msgstr ""

msgid "WORKSHOP_VISIBILITY_TOOLTIP"
msgstr ""

msgid "WORLD"
msgstr ""

#, fuzzy
msgid "WORLD_EXPORT_SUCCESS_MESSAGE"
msgstr "Eraro de konservado"

#, fuzzy
msgid "WORLD_GENERAL_STATISTICS"
msgstr "Organisma Statistiko"

msgid "WORLD_MISC_DETAILS_STRING"
msgstr ""

#, fuzzy
msgid "WORLD_RELATIVE_MOVEMENT"
msgstr "popliigi la movadon"

#, fuzzy
msgid "WORST_PATCH_COLON"
msgstr "Specioj:"

msgid "XBOX360"
msgstr ""

msgid "XBOX_ONE"
msgstr ""

msgid "XBOX_SERIES"
msgstr ""

msgid "YEARS"
msgstr "jaroj"

#, fuzzy
msgid "YOUTUBE_TOOLTIP"
msgstr "Rekomenci"

msgid "YOU_CAN_MAKE_PULL_REQUEST"
msgstr ""

msgid "YOU_CAN_SUPPORT_THRIVE_ON_PATREON"
msgstr ""

msgid "ZOOM_IN"
msgstr "Zomu"

msgid "ZOOM_OUT"
msgstr "Malzomu"

#, fuzzy
#~ msgid "COLOUR_PICKER_HSV_BUTTON_TOOLTIP"
#~ msgstr "Aldonunovan funkcion por klavo"

#, fuzzy
#~ msgid "COLOUR_PICKER_RAW_BUTTON_TOOLTIP"
#~ msgstr "Aldonunovan funkcion por klavo"

#~ msgid "DIRECTIONL"
#~ msgstr "Maldesktra"

#~ msgid "DIRECTIONR"
#~ msgstr "Dekstra"

#~ msgid "TREBLEDOWN"
#~ msgstr "Treble Down"

#, fuzzy
#~ msgid "UNKNOWN_ON_WINDOWS"
#~ msgstr "Nekonata musbutono"

#, fuzzy
#~ msgid "TOTAL_POPULATION_COLON"
#~ msgstr "{0} loĝantaro ŝanĝiĝis per {1} pro: {2}"

#, fuzzy
#~ msgid "QUESTION"
#~ msgstr "Distingivo:"

#, fuzzy
#~ msgid "TARGET_TIME"
#~ msgstr "SP:"

#, fuzzy
#~ msgid "ENABLED"
#~ msgstr "Ebligu la redaktilon"

#, fuzzy
#~ msgid "PATCH_MAP_TYPE"
#~ msgstr "Mapo"

#, fuzzy
#~ msgid "LOOKING_AT"
#~ msgstr "Premu la malfaran butonon en la redaktilo por korekti eraron"

#, fuzzy
#~ msgid "SPECIES_N_TIMES"
#~ msgstr "Listo de Specioj"

#, fuzzy
#~ msgid "BECOME_AWARE"
#~ msgstr "Biomo: {0}"

#, fuzzy
#~ msgid "CONFIRM_NORMAL"
#~ msgstr "KONFIRMU"

#~ msgid "STUFF_AT"
#~ msgstr "Aĵoj ĉe {0: F1}, {1: F1}:"

#, fuzzy
#~ msgid "SPECIES_DETAILS"
#~ msgstr "Listo de Specioj"

#, fuzzy
#~ msgid "CURRENT_GENERATION_COLON"
#~ msgstr "Generacio:"

#, fuzzy
#~ msgid "STATISTICS_BUTTON_TOOLTIP"
#~ msgstr "Aldonunovan funkcion por klavo"

#, fuzzy
#~ msgid "MACROSCOPIC_PROTOYPE_WARNING"
#~ msgstr ""
#~ "Oni scias, ke la elektita ŝarĝota konservado ne kongruas kun ĉi tiu versio de Thrive.\n"
#~ "Ĉar Thrive ankoraŭ estas en frua disvolviĝo, kaj konservado ne estas la plej granda gravaĵo, do ne estas konservadilo por ĝisdatigi malnovajn konservadojn."

#, fuzzy
#~ msgid "AUTO_GPU_NAME"
#~ msgstr "Via Salutnomo:"

#, fuzzy
#~ msgid "NOT_RUNNING_DOT"
#~ msgstr "Malaktiva."

#~ msgid "PATCH_PANGONIAN_VENTS"
#~ msgstr "Pangoniaj Ellastruoj"

#~ msgid "PATCH_PANGONIAN_MESOPELAGIC"
#~ msgstr "Pangonia Mezopelagio"

#~ msgid "PATCH_PANGONIAN_EPIPELAGIC"
#~ msgstr "Pangonia Epipelagio"

#~ msgid "PATHCH_PANGONIAN_ABYSSOPELAGIC"
#~ msgstr "Pangonia"

#~ msgid "PATCH_PANGONIAN_COAST"
#~ msgstr "Pangonia Marbordo"

#~ msgid "PATCH_PANGONIAN_ESTUARY"
#~ msgstr "Pangonia Estuaro"

#~ msgid "PATCH_CAVE"
#~ msgstr "Kaverno"

#~ msgid "PATCH_ICE_SHELF"
#~ msgstr "Glacia Breto"

#~ msgid "PATCH_PANGONIAN_SEAFLOOR"
#~ msgstr "Pangonia Marfundo"

#~ msgid "LOADING_DOT"
#~ msgstr "Ŝarĝante..."

#~ msgid "PREVIOUS"
#~ msgstr "antaŭa:"

#~ msgid "RUN_RESULT_POP_IN_PATCHES"
#~ msgstr "loĝantaro en j:"

#~ msgid "SAVING"
#~ msgstr "Ŝarĝante..."

#~ msgid "OVERWRITE_EXISTING_SAVE_TITLE"
#~ msgstr "Ĉu anstataŭigi ekzistantan konservadon?"

#~ msgid "TYPE"
#~ msgstr "Tipo:"

#~ msgid "VERSION"
#~ msgstr "Versio:"

#~ msgid "EDITOR_TUTORIAL_PATCH_TEXT"
#~ msgstr ""
#~ "Jen la flikaĵa mapo/karto.\n"
#~ "Ĉi tie vi povas vidi la malsamajn flikaĵojn en kiuj mikroboj povas vivi.\n"
#~ "Via nuna diakilo estas reliefigita.\n"
#~ "Vi povas alklaki la flikaĵojn per via muso por elekti ilin por vidi iliajn detalojn dekstre.\n"
#~ "\n"
#~ "Se vi elektas flikaĵon apud tiu, en kiu vi nun troviĝas, vi povas premi la butonon dekstre por movi tien. Ĉi tio permesas al via loĝantaro disvastiĝi al novaj flikaĵoj.\n"
#~ "\n"
#~ "Elektu flikaĵon por daŭrigi."

#~ msgid "EDITOR_TUTORIAL_CELL_TEXT"
#~ msgstr ""
#~ "Jen la ĉela redaktilo, kie vi povas aldoni aŭ forigi organetojn de via specio elspezante mutaciajn punktojn (MP).\n"
#~ "\n"
#~ "Vi ankaŭ povas ŝanĝi aliajn ecojn de via specio en la aliaj langetoj de la ĉela redaktilo.\n"
#~ "\n"
#~ "Por daŭrigi, elektu organeton el la maldekstra panelo (citoplasmo estas bona elekto). Poste maldekstre alklaku apud la sesangulo montrita meze de la ekrano por aldoni tiun organeton al via specio."

#, fuzzy
#~ msgid "TOTAL_EXTINCTION"
#~ msgstr "formortis je"

#, fuzzy
#~ msgid "LOCAL_EXTINCTION"
#~ msgstr "ludanto mortis"

#, fuzzy
#~ msgid "MARINE_SNOW_FOOD_SOURCE"
#~ msgstr "Mara neĝo"

#~ msgid "Cancel"
#~ msgstr "Nuligi"

#~ msgid "SAVING_ERROR"
#~ msgstr "Konservada Eraro"

#~ msgid "REMOVE_ORGANELLE"
#~ msgstr "Forigu organeton"

#, fuzzy
#~ msgid "TRY_NEW_GAME"
#~ msgstr "Nova ludo"

#~ msgid "MICROBE_PATCH_LABEL"
#~ msgstr "Loko: {0}"

#, fuzzy
#~ msgid "COLOR"
#~ msgstr "Koloro"

#~ msgid "TURNS"
#~ msgstr "Turniĝi"

#~ msgid "INTO"
#~ msgstr "Al en"

#~ msgid "OXYTOXY"
#~ msgstr "xyToxy"

#~ msgid "DOT_CAN_RELEASE"
#~ msgstr ". Povas reali"

#~ msgid "TOXINS_BY_PRESSING_E"
#~ msgstr "toksinoj premante E-n. Asociita kun"

#~ msgid "CONCENTRATION_OF"
#~ msgstr "koncentriĝo de"

#~ msgid "USES"
#~ msgstr "Uzoj"

#~ msgid "DOT_RATE"
#~ msgstr ". Rate"

#~ msgid "SCALES_WITH_CONCENTRATION_OF"
#~ msgstr "dependas de koncentriĝo de"

#~ msgid "PRODUCES"
#~ msgstr "Produktas"

#~ msgid "DOT_RATE_SCALES_WITH"
#~ msgstr ". Dependas"

#~ msgid "AND"
#~ msgstr "kaj"

#~ msgid "INTENSITY_OF"
#~ msgstr "intenseco de"

#~ msgid "DOT_RATE_SCALES"
#~ msgstr ". Takso-skalo"

#~ msgid "OXYGEN_DOT"
#~ msgstr "Oksigeno."

#~ msgid "DOT_RATE_SCALES_WITH_CONCENTRATION_OF"
#~ msgstr ". Asociita kun la koncentriĝo de"

#~ msgid "ALSO_TURNS"
#~ msgstr "Ankaŭ inkluzivas"

#~ msgid "INREASE_STORAGE_SPACE"
#~ msgstr "Pliigas la stokan spacon de la ĉelo."

#~ msgid "DOT_CAN"
#~ msgstr ". Povas"

#~ msgid "RELEASE_TOXINS_BY_PRESSING"
#~ msgstr "liberigi toksinojn premante"

#~ msgid "E_DOT"
#~ msgstr "E."

#~ msgid "RATE"
#~ msgstr "Takso"

#~ msgid "BIOLUMESCENT_VACUOLE"
#~ msgstr ""
#~ "Biolumineska\n"
#~ " Vakuolo"

#, fuzzy
#~ msgid "END"
#~ msgstr "kaj"

#, fuzzy
#~ msgid "LEFT"
#~ msgstr "Movu maldekstren"

#, fuzzy
#~ msgid "RIGHT"
#~ msgstr "Lumo"

#, fuzzy
#~ msgid "FORWARD"
#~ msgstr "Antaŭeniĝu"

#, fuzzy
#~ msgid "PARENLEFT"
#~ msgstr "Rotaciu maldekstren"

#, fuzzy
#~ msgid "PARENRIGHT"
#~ msgstr "Rotaciu dekstren"

#, fuzzy
#~ msgid "COLON"
#~ msgstr "SP:"

#, fuzzy
#~ msgid "SEMICOLON"
#~ msgstr "Grandeco:"

#, fuzzy
#~ msgid "AT"
#~ msgstr "ATP"

#, fuzzy
#~ msgid "BRACKETLEFT"
#~ msgstr "Rotaciu maldekstren"

#, fuzzy
#~ msgid "BRACKETRIGHT"
#~ msgstr "Rotaciu dekstren"

#, fuzzy
#~ msgid "QUOTELEFT"
#~ msgstr "Rotaciu maldekstren"

#, fuzzy
#~ msgid "BRACELEFT"
#~ msgstr "Rotaciu maldekstren"

#, fuzzy
#~ msgid "BRACERIGHT"
#~ msgstr "Rotaciu dekstren"

#, fuzzy
#~ msgid "EXCLAMDOWN"
#~ msgstr "Rado malsupren"

#, fuzzy
#~ msgid "YEN"
#~ msgstr "Oksigeno"

#, fuzzy
#~ msgid "SECTION"
#~ msgstr "Priskribo:"

#, fuzzy
#~ msgid "COPYRIGHT"
#~ msgstr "Movu dekstren"

#, fuzzy
#~ msgid "MU"
#~ msgstr "Silentigi"

#, fuzzy
#~ msgid "AE"
#~ msgstr "Konservu"

#, fuzzy
#~ msgid "ETH"
#~ msgstr "morto"

#, fuzzy
#~ msgid "DIVISION"
#~ msgstr "Versio:"

#, fuzzy
#~ msgid "BACKTAB"
#~ msgstr "Reen"<|MERGE_RESOLUTION|>--- conflicted
+++ resolved
@@ -7,11 +7,7 @@
 msgstr ""
 "Project-Id-Version: PROJECT VERSION\n"
 "Report-Msgid-Bugs-To: EMAIL@ADDRESS\n"
-<<<<<<< HEAD
-"POT-Creation-Date: 2024-04-08 17:20+0200\n"
-=======
 "POT-Creation-Date: 2024-04-05 10:10+0300\n"
->>>>>>> 888843c9
 "PO-Revision-Date: 2022-03-22 18:22+0000\n"
 "Last-Translator: Henri Hyyryläinen <hhyyrylainen@revolutionarygamesstudio.com>\n"
 "Language-Team: Esperanto <https://translate.revolutionarygamesstudio.com/projects/thrive/thrive-game/eo/>\n"
@@ -707,9 +703,8 @@
 msgid "COLOURBLIND_CORRECTION"
 msgstr "Kolorblinda o:"
 
-#, fuzzy
 msgid "COLOUR_PICKER_ADD_PRESET"
-msgstr "Aldonunovan funkcion por klavo"
+msgstr ""
 
 #, fuzzy
 msgid "COLOUR_PICKER_A_TOOLTIP"
@@ -724,6 +719,10 @@
 msgstr "Aldonunovan funkcion por klavo"
 
 #, fuzzy
+msgid "COLOUR_PICKER_HSV_BUTTON_TOOLTIP"
+msgstr "Aldonunovan funkcion por klavo"
+
+#, fuzzy
 msgid "COLOUR_PICKER_H_TOOLTIP"
 msgstr "Aldonunovan funkcion por klavo"
 
@@ -732,6 +731,10 @@
 
 #, fuzzy
 msgid "COLOUR_PICKER_PRESET_TOOLTIP"
+msgstr "Aldonunovan funkcion por klavo"
+
+#, fuzzy
+msgid "COLOUR_PICKER_RAW_BUTTON_TOOLTIP"
 msgstr "Aldonunovan funkcion por klavo"
 
 #, fuzzy
@@ -2130,6 +2133,9 @@
 
 msgid "HP_COLON"
 msgstr "SP:"
+
+msgid "HSV"
+msgstr ""
 
 msgid "HUD_MESSAGE_MULTIPLE"
 msgstr ""
@@ -4251,6 +4257,9 @@
 msgid "RANDOM_SEED_TOOLTIP"
 msgstr "Rekomenci"
 
+msgid "RAW"
+msgstr ""
+
 #, fuzzy
 msgid "RAW_VALUE_COLON"
 msgstr "Rapideco:"
@@ -7048,14 +7057,6 @@
 
 msgid "ZOOM_OUT"
 msgstr "Malzomu"
-
-#, fuzzy
-#~ msgid "COLOUR_PICKER_HSV_BUTTON_TOOLTIP"
-#~ msgstr "Aldonunovan funkcion por klavo"
-
-#, fuzzy
-#~ msgid "COLOUR_PICKER_RAW_BUTTON_TOOLTIP"
-#~ msgstr "Aldonunovan funkcion por klavo"
 
 #~ msgid "DIRECTIONL"
 #~ msgstr "Maldesktra"
