--- conflicted
+++ resolved
@@ -7,11 +7,7 @@
 msgstr ""
 "Project-Id-Version: PROJECT VERSION\n"
 "Report-Msgid-Bugs-To: EMAIL@ADDRESS\n"
-<<<<<<< HEAD
-"POT-Creation-Date: 2025-01-25 11:57+0100\n"
-=======
 "POT-Creation-Date: 2025-01-28 15:03+0200\n"
->>>>>>> 67c3216d
 "PO-Revision-Date: 2025-01-21 12:01+0000\n"
 "Last-Translator: Anonymous <noreply@weblate.org>\n"
 "Language-Team: Georgian <https://translate.revolutionarygamesstudio.com/projects/thrive/thrive-game/ka/>\n"
@@ -3133,10 +3129,6 @@
 msgid "MICROBE_EDITOR"
 msgstr "მიკრობის რედაქტორი"
 
-#, fuzzy
-msgid "MICROBE_ENZYME_STATISTICS"
-msgstr "  {0}: აღმოჩენილია {1} სახეობაში, საშუალოდ {2} თითო"
-
 msgid "MICROBE_FREEBUILD_EDITOR"
 msgstr "მიკრობის თავისუფალი რედაქტორი"
 
@@ -3227,14 +3219,6 @@
 #, fuzzy
 msgid "MICROBE_LOADING_TIP_9"
 msgstr "შეცდომის გასასწორებლად რედაქტორში დაბრუნების ღილაკს დააჭირეთ"
-
-#, fuzzy
-msgid "MICROBE_MEMBRANE_PERCENTAGE_STATISTICS"
-msgstr "  {0}: აღმოჩენილია {1} სახეობაში, საშუალოდ {2} თითო"
-
-#, fuzzy
-msgid "MICROBE_MEMBRANE_STATISTICS"
-msgstr "  {0}: აღმოჩენილია {1} სახეობაში, საშუალოდ {2} თითო"
 
 msgid "MICROBE_ORGANELLE_STATISTICS"
 msgstr "  {0}: აღმოჩენილია {1} სახეობაში, საშუალოდ {2} თითო"
@@ -7422,10 +7406,6 @@
 msgid "ZOOM_OUT"
 msgstr "დაპატარავება"
 
-#, fuzzy
-#~ msgid "NO_DATA_STATISTICS"
-#~ msgstr "სტატისტიკა"
-
 #~ msgid "EASTEREGG_MESSAGE_19"
 #~ msgstr "სასაცილოა: ინფუზორიები Didinium ნადირობს ქალამანაზე."
 
