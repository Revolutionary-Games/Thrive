--- conflicted
+++ resolved
@@ -7,11 +7,7 @@
 msgstr ""
 "Project-Id-Version: PROJECT VERSION\n"
 "Report-Msgid-Bugs-To: EMAIL@ADDRESS\n"
-<<<<<<< HEAD
-"POT-Creation-Date: 2022-05-07 17:51+0700\n"
-=======
-"POT-Creation-Date: 2022-05-09 14:59+0300\n"
->>>>>>> 04e7f0ed
+"POT-Creation-Date: 2022-05-12 21:02+0700\n"
 "PO-Revision-Date: 2022-04-15 08:28+0000\n"
 "Last-Translator: Louison Wouts <wouts.louison@gmail.com>\n"
 "Language-Team: French <https://translate.revolutionarygamesstudio.com/projects/thrive/thrive-game/fr/>\n"
@@ -2690,17 +2686,10 @@
 msgid "CHEMORECEPTOR_DESCRIPTION"
 msgstr "Le chimioplaste est une structure à double membrane contenant des protéines capable de convertir le sulfure d'hydrogène, l'eau et le dioxyde de carbone gazeux en glucose avec un processus nommé Chimiosynthèse de Sulfure d'Hydrogène. Le taux de glucose produit varie en fonction de la concentration en dioxyde de carbone."
 
-<<<<<<< HEAD
 #: ../src/gui_common/tooltip/ToolTipManager.tscn:1226
 #: ../src/gui_common/tooltip/ToolTipManager.tscn:1699
 #: ../src/gui_common/tooltip/ToolTipManager.tscn:2183
-#: ../src/microbe_stage/MicrobeHUD.cs:1383
-=======
-#: ../src/gui_common/tooltip/ToolTipManager.tscn:1225
-#: ../src/gui_common/tooltip/ToolTipManager.tscn:1698
-#: ../src/gui_common/tooltip/ToolTipManager.tscn:2182
 #: ../src/microbe_stage/MicrobeHUD.cs:1468
->>>>>>> 04e7f0ed
 msgid "TO_BE_IMPLEMENTED"
 msgstr "Doit être implémenté."
 
@@ -2898,21 +2887,17 @@
 msgid "N_A_MP"
 msgstr "N/A PM"
 
-#: ../src/microbe_stage/Microbe.Contact.cs:623
+#: ../src/microbe_stage/Microbe.Contact.cs:611
 msgid "DEATH"
 msgstr "mort"
 
-#: ../src/microbe_stage/Microbe.Contact.cs:749
+#: ../src/microbe_stage/Microbe.Contact.cs:737
 msgid "SUCCESSFUL_SCAVENGE"
 msgstr "récupération réussie"
 
-#: ../src/microbe_stage/Microbe.Contact.cs:756
+#: ../src/microbe_stage/Microbe.Contact.cs:744
 msgid "SUCCESSFUL_KILL"
 msgstr "élimination réussie"
-
-#: ../src/microbe_stage/Microbe.Contact.cs:995
-msgid "ESCAPE_ENGULFING"
-msgstr "échapper à l'engloutissement"
 
 #: ../src/microbe_stage/Microbe.Interior.cs:835
 msgid "REPRODUCED"
@@ -3022,27 +3007,15 @@
 msgid "BECOME_MACROSCOPIC"
 msgstr "Devenez Macroscopiques ({0}/{1})"
 
-<<<<<<< HEAD
-#: ../src/microbe_stage/MicrobeStage.cs:758
+#: ../src/microbe_stage/MicrobeStage.cs:759
 msgid "PLAYER_REPRODUCED"
 msgstr "le joueur s'est reproduit"
 
-#: ../src/microbe_stage/MicrobeStage.cs:772
+#: ../src/microbe_stage/MicrobeStage.cs:773
 msgid "SPAWN_ENEMY_CHEAT_FAIL"
 msgstr "Impossible d'invoquer une espèce ennemie, car ce milieu ne contient que la vôtre"
 
-#: ../src/microbe_stage/MicrobeStage.cs:795
-=======
-#: ../src/microbe_stage/MicrobeStage.cs:755
-msgid "PLAYER_REPRODUCED"
-msgstr "le joueur s'est reproduit"
-
-#: ../src/microbe_stage/MicrobeStage.cs:769
-msgid "SPAWN_ENEMY_CHEAT_FAIL"
-msgstr "Impossible d'invoquer une espèce ennemie, car ce milieu ne contient que la vôtre"
-
-#: ../src/microbe_stage/MicrobeStage.cs:792
->>>>>>> 04e7f0ed
+#: ../src/microbe_stage/MicrobeStage.cs:796
 msgid "PLAYER_DIED"
 msgstr "le joueur est mort"
 
@@ -3608,54 +3581,54 @@
 msgid "WIN_TEXT"
 msgstr "Bravo, vous avez gagné cette version de Thrive! vous pouvez continuer à jouer après que cet écran se soit fermé si vous le souhaitez, ou démarrer une nouvelle partie dans un autre monde."
 
-#: ../src/modding/ModLoader.cs:218 ../src/modding/ModLoader.cs:271
+#: ../src/modding/ModLoader.cs:226 ../src/modding/ModLoader.cs:279
 msgid "CANT_LOAD_MOD_INFO"
 msgstr "Impossible de charger les informations pour la modification « {0} »"
 
-#: ../src/modding/ModLoader.cs:242
+#: ../src/modding/ModLoader.cs:250
 msgid "MOD_ASSEMBLY_LOAD_EXCEPTION"
 msgstr "{0}: échec de chargement de l'assemblage avec une exception:{1}"
 
-#: ../src/modding/ModLoader.cs:259
+#: ../src/modding/ModLoader.cs:267
 msgid "MOD_HAS_NO_LOADABLE_RESOURCES"
 msgstr "Impossible de charger des ressources de {0}"
 
-#: ../src/modding/ModLoader.cs:286
+#: ../src/modding/ModLoader.cs:294
 #, fuzzy
 msgid "MOD_ASSEMBLY_UNLOAD_CALL_FAILED"
 msgstr "{0}: l'appel de la méthode de déchargement pour l'assemblage des mods a échoué"
 
-#: ../src/modding/ModLoader.cs:294
+#: ../src/modding/ModLoader.cs:302
 #, fuzzy
 msgid "MOD_ASSEMBLY_UNLOAD_CALL_FAILED_EXCEPTION"
 msgstr "{0} : l'appel de la méthode de déchargement pour l'assemblage des mods a échoué avec une exception : {1}"
 
-#: ../src/modding/ModLoader.cs:376
+#: ../src/modding/ModLoader.cs:384
 #, fuzzy
 msgid "MOD_ASSEMBLY_CLASS_NOT_FOUND"
 msgstr "{0}: le mode de classe spécifié \"{1}\" n'a pas été trouvé dans l'assemblage des mods"
 
-#: ../src/modding/ModLoader.cs:389
+#: ../src/modding/ModLoader.cs:397
 #, fuzzy
 msgid "MOD_ASSEMBLY_INIT_CALL_FAILED"
 msgstr "{0}: l'appel de la méthode d'initialisation pour l'assemblage des mods a échoué"
 
-#: ../src/modding/ModLoader.cs:405
+#: ../src/modding/ModLoader.cs:413
 #, fuzzy
 msgid "MOD_ASSEMBLY_LOAD_CALL_FAILED_EXCEPTION"
 msgstr "{0}: l'appel de la méthode d'initialisation pour l'assemblage des mods a échoué avec une exception : {1}"
 
-#: ../src/modding/ModLoader.cs:430
+#: ../src/modding/ModLoader.cs:438
 #, fuzzy
 msgid "MOD_HARMONY_LOAD_FAILED_EXCEPTION"
 msgstr "{0}: l'appel de la méthode d'initialisation pour l'assemblage des mods a échoué avec une exception : {1}"
 
-#: ../src/modding/ModLoader.cs:453
+#: ../src/modding/ModLoader.cs:461
 #, fuzzy
 msgid "MOD_HARMONY_UNLOAD_FAILED_EXCEPTION"
 msgstr "{0} : l'appel de la méthode de déchargement pour l'assemblage des mods a échoué avec une exception : {1}"
 
-#: ../src/modding/ModLoader.cs:465
+#: ../src/modding/ModLoader.cs:473
 msgid "PCK_LOAD_FAILED"
 msgstr "Échec du chargement du ficher pck ({0})"
 
@@ -4723,7 +4696,6 @@
 msgid "TUTORIAL_VIEW_NOW"
 msgstr "Tutoriel"
 
-<<<<<<< HEAD
 #: ../src/tutorial/microbe_stage/MicrobeTutorialGUI.tscn:466
 #, fuzzy
 msgid "TUTORIAL_MICROBE_STAGE_ENGULFMENT_FULL_TEXT"
@@ -4731,7 +4703,10 @@
 "You have entered Unlink mode. In this mode, you can click on colony members to unlink them.\n"
 "\n"
 "To leave the colony completely, you can click on your own cell or press the Ungroup All button."
-=======
+
+#~ msgid "ESCAPE_ENGULFING"
+#~ msgstr "échapper à l'engloutissement"
+
 #~ msgid "PATCH_PANGONIAN_VENTS"
 #~ msgstr "Cheminées pangoniennes"
 
@@ -4764,7 +4739,6 @@
 
 #~ msgid "PATCH_PANGONIAN_SEAFLOOR"
 #~ msgstr "Sol Marin Pangonien"
->>>>>>> 04e7f0ed
 
 #~ msgid "AUTO"
 #~ msgstr "Automatique"
