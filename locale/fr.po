--- conflicted
+++ resolved
@@ -7,13 +7,8 @@
 msgstr ""
 "Project-Id-Version: PROJECT VERSION\n"
 "Report-Msgid-Bugs-To: EMAIL@ADDRESS\n"
-<<<<<<< HEAD
-"POT-Creation-Date: 2025-01-22 11:09+0200\n"
-"PO-Revision-Date: 2024-12-20 15:12+0000\n"
-=======
-"POT-Creation-Date: 2025-01-17 22:29+0100\n"
+"POT-Creation-Date: 2025-01-22 13:17+0200\n"
 "PO-Revision-Date: 2025-01-21 12:01+0000\n"
->>>>>>> 00775765
 "Last-Translator: Anonymous <noreply@weblate.org>\n"
 "Language-Team: French <https://translate.revolutionarygamesstudio.com/projects/thrive/thrive-game/fr/>\n"
 "Language: fr\n"
@@ -7129,10 +7124,7 @@
 
 #, fuzzy
 msgid "WIKI_HELP_AND_TIPS_BASIC_GAME_MECHANICS"
-msgstr ""
-"Les entrailles gluantes d'une cellule. Le [b]cytoplasme[/b] est le mélange de base d'ions, de protéines et d'autres substances dissoutes dans l'eau qui constitue l'intérieur de la cellule.\n"
-"\n"
-"L'une de ses fonctions est la [b]glycolyse du cytoplasme[/b], la conversion du [thrive:compound type=\"glucose\"][/thrive:compound] en [thrive:compound type=\"atp\"][/thrive:compound]. Chez les cellules dépourvues d'organites et dont le métabolisme est moins avancé, il permet de fournir l'énergie dont elles ont besoin. Il est également utilisé pour stocker des molécules dans la cellule et pour augmenter la taille de la cellule."
+msgstr "Organites"
 
 #, fuzzy
 msgid "WIKI_HELP_AND_TIPS_BUTTON"
@@ -7145,25 +7137,23 @@
 msgid "WIKI_HELP_AND_TIPS_COMPOUND_CLOUDS"
 msgstr "Processus"
 
-#, fuzzy
 msgid "WIKI_HELP_AND_TIPS_GENERAL_TIPS"
-msgstr "Les thylakoïdes sont des amas de protéines et de pigments photosensibles. Les pigments sont capables d'utiliser l'énergie de la [thrive:compound type=\"sunlight\"][/thrive:compound] pour produire du [thrive:compound type=\"glucose\"][/thrive:compound] à partir d'eau et de [thrive:compound type=\"carbondioxide\"][/thrive:compound] gazeux dans un processus appelé [b]photosynthèse[/b]. Ce sont également ces pigments qui leur donnent une couleur distinctive. Le taux de production de [thrive:compound type=\"glucose\"][/thrive:compound] dépend de la concentration de [thrive:compound type=\"carbondioxide\"][/thrive:compound] et de l'intensité de [thrive:compound type=\"sunlight\"][/thrive:compound]. Comme les thylakoïdes sont suspendus directement dans le cytoplasme, le fluide environnant effectue une certaine [b]glycolyse[/b]."
+msgstr ""
 
 #, fuzzy
 msgid "WIKI_HELP_AND_TIPS_INTRO"
-msgstr "Les thylakoïdes sont des amas de protéines et de pigments photosensibles. Les pigments sont capables d'utiliser l'énergie de la [thrive:compound type=\"sunlight\"][/thrive:compound] pour produire du [thrive:compound type=\"glucose\"][/thrive:compound] à partir d'eau et de [thrive:compound type=\"carbondioxide\"][/thrive:compound] gazeux dans un processus appelé [b]photosynthèse[/b]. Ce sont également ces pigments qui leur donnent une couleur distinctive. Le taux de production de [thrive:compound type=\"glucose\"][/thrive:compound] dépend de la concentration de [thrive:compound type=\"carbondioxide\"][/thrive:compound] et de l'intensité de [thrive:compound type=\"sunlight\"][/thrive:compound]. Comme les thylakoïdes sont suspendus directement dans le cytoplasme, le fluide environnant effectue une certaine [b]glycolyse[/b]."
+msgstr "Le moteur de la cellule. Les [b]mitochondries[/b] réalisent la [b]respiration aérobie[/b], ou la conversion du [thrive:compound type=\"glucose\"][/thrive:compound] en [thrive:compound type=\"atp\"][/thrive:compound] en utilisant de l'[thrive:compound type=\"oxygène\"][/thrive:compound]. Les [b]mitochondries[/b] remplissent cette fonction plus efficacement que d'autres organites tels que les [b][color=#3796e1][url=thriveopedia:metabolosome]métabolosomes[/url][/color][/b]."
 
 #, fuzzy
 msgid "WIKI_HELP_AND_TIPS_MICROBE_PARTS"
-msgstr "Les thylakoïdes sont des amas de protéines et de pigments photosensibles. Les pigments sont capables d'utiliser l'énergie de la [thrive:compound type=\"sunlight\"][/thrive:compound] pour produire du [thrive:compound type=\"glucose\"][/thrive:compound] à partir d'eau et de [thrive:compound type=\"carbondioxide\"][/thrive:compound] gazeux dans un processus appelé [b]photosynthèse[/b]. Ce sont également ces pigments qui leur donnent une couleur distinctive. Le taux de production de [thrive:compound type=\"glucose\"][/thrive:compound] dépend de la concentration de [thrive:compound type=\"carbondioxide\"][/thrive:compound] et de l'intensité de [thrive:compound type=\"sunlight\"][/thrive:compound]. Comme les thylakoïdes sont suspendus directement dans le cytoplasme, le fluide environnant effectue une certaine [b]glycolyse[/b]."
+msgstr "Phase microbienne"
 
 #, fuzzy
 msgid "WIKI_HELP_AND_TIPS_MICROBE_STAGE_TIPS"
 msgstr "Phase microbienne"
 
-#, fuzzy
 msgid "WIKI_HELP_AND_TIPS_MORE_GAME_INFO"
-msgstr "Les thylakoïdes sont des amas de protéines et de pigments photosensibles. Les pigments sont capables d'utiliser l'énergie de la [thrive:compound type=\"sunlight\"][/thrive:compound] pour produire du [thrive:compound type=\"glucose\"][/thrive:compound] à partir d'eau et de [thrive:compound type=\"carbondioxide\"][/thrive:compound] gazeux dans un processus appelé [b]photosynthèse[/b]. Ce sont également ces pigments qui leur donnent une couleur distinctive. Le taux de production de [thrive:compound type=\"glucose\"][/thrive:compound] dépend de la concentration de [thrive:compound type=\"carbondioxide\"][/thrive:compound] et de l'intensité de [thrive:compound type=\"sunlight\"][/thrive:compound]. Comme les thylakoïdes sont suspendus directement dans le cytoplasme, le fluide environnant effectue une certaine [b]glycolyse[/b]."
+msgstr ""
 
 msgid "WIKI_HYDROGENASE_EFFECTS"
 msgstr "Pas d'effets."
@@ -7699,7 +7689,7 @@
 
 #, fuzzy
 msgid "WIKI_PAGE_HELP_AND_TIPS"
-msgstr "Chimioplaste"
+msgstr "Mitochondrie"
 
 msgid "WIKI_PAGE_HYDROGENASE"
 msgstr "Hydrogénase"
