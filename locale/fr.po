--- conflicted
+++ resolved
@@ -7,15 +7,9 @@
 msgstr ""
 "Project-Id-Version: PROJECT VERSION\n"
 "Report-Msgid-Bugs-To: EMAIL@ADDRESS\n"
-<<<<<<< HEAD
-"POT-Creation-Date: 2025-03-18 21:56+0100\n"
-"PO-Revision-Date: 2025-03-12 14:39+0000\n"
-"Last-Translator: Anonymous <noreply@weblate.org>\n"
-=======
 "POT-Creation-Date: 2025-03-27 09:59+0200\n"
 "PO-Revision-Date: 2025-03-21 00:47+0000\n"
 "Last-Translator: Simon QIAN <qiansimon7@gmail.com>\n"
->>>>>>> 4c6b8478
 "Language-Team: French <https://translate.revolutionarygamesstudio.com/projects/thrive/thrive-game/fr/>\n"
 "Language: fr\n"
 "MIME-Version: 1.0\n"
@@ -2025,27 +2019,6 @@
 msgid "EVENT_ERUPTION_TOOLTIP"
 msgstr "Ceci est le code exact à partir duquel cette version de Thrive a été compilée"
 
-msgid "EVENT_METEOR_GLUCOSE"
-msgstr ""
-
-#, fuzzy
-msgid "EVENT_METEOR_IRON"
-msgstr "{0} : +{1} ATP"
-
-#, fuzzy
-msgid "EVENT_METEOR_PHOSPHATES"
-msgstr "Créer du phosphate"
-
-#, fuzzy
-msgid "EVENT_METEOR_PLAIN"
-msgstr "Ceci est le code exact à partir duquel cette version de Thrive a été compilée"
-
-msgid "EVENT_METEOR_RADIOACTIVE"
-msgstr ""
-
-msgid "EVENT_METEOR_SULFUR"
-msgstr ""
-
 msgid "EVOLUTIONARY_TREE"
 msgstr "Arbre phylogénétique"
 
@@ -2421,27 +2394,14 @@
 msgstr "Population totale :"
 
 #, fuzzy
-<<<<<<< HEAD
-msgid "GLOBAL_GLACIATION_EVENT_LOG"
-msgstr "Population totale :"
-
-#, fuzzy
 msgid "GLOBAL_GLACIATION_EVENT_TOOLTIP"
 msgstr "Passer à la Phase d'Éveil. Disponible une fois que vous avez assez de puissance cérébrale (Type de tissu avec axones)."
 
-#, fuzzy
-msgid "GLOBAL_GLACIATION_EVENT_WARNING_LOG"
-msgstr "Population totale :"
-=======
-msgid "GLOBAL_GLACIATION_EVENT_TOOLTIP"
-msgstr "Passer à la Phase d'Éveil. Disponible une fois que vous avez assez de puissance cérébrale (Type de tissu avec axones)."
-
 msgid "GLOBAL_GLACIATION_EVENT_WARNING_LOG_PLURAL"
 msgstr ""
 
 msgid "GLOBAL_GLACIATION_EVENT_WARNING_LOG_SINGULAR"
 msgstr ""
->>>>>>> 4c6b8478
 
 msgid "GLOBAL_GLACIATION_START_EVENT_LOG"
 msgstr ""
@@ -3424,16 +3384,6 @@
 msgstr ""
 "Il n'est pas possible de détecter de manière automatique si l'hyper-threading est activé ou non.\n"
 "Cela a un impact sur le nombre de threads par défaut, car les threads de l'hyper-threading ne sont pas aussi performants que les véritables cœurs d'une unité centrale (CPU)."
-
-msgid "METEOR_IMPACT_EVENT"
-msgstr ""
-
-#, fuzzy
-msgid "METEOR_IMPACT_EVENT_LOG"
-msgstr "Population totale :"
-
-msgid "METEOR_STRIKE_START_EVENT_LOG"
-msgstr ""
 
 msgid "METRICS"
 msgstr "Mesures de performance"
@@ -8863,22 +8813,6 @@
 msgstr "Dézoomer"
 
 #, fuzzy
-<<<<<<< HEAD
-#~ msgid "GLUCOSE_METEOR"
-#~ msgstr "Glucose"
-
-#, fuzzy
-#~ msgid "IRON_METEOR"
-#~ msgstr "Environnement"
-
-#, fuzzy
-#~ msgid "PHOSPHATE_METEOR"
-#~ msgstr "Phosphate"
-
-#, fuzzy
-#~ msgid "RADIOACTIVE_METEOR"
-#~ msgstr "Gros fragment de phosphate"
-=======
 #~ msgid "MICROBE_STAGE_DAY_NIGHT_TEXT"
 #~ msgstr ""
 #~ "Surveillez la baisse du [b]taux d'ensoleillement[/b] sur le panneau de l'environnement.\n"
@@ -8890,7 +8824,6 @@
 #, fuzzy
 #~ msgid "GLOBAL_GLACIATION_EVENT_LOG"
 #~ msgstr "Population totale :"
->>>>>>> 4c6b8478
 
 #~ msgid "IRON_CHEMOLITHOAUTOTROPHY"
 #~ msgstr "Chimiolithoautotrophe ferrique"
@@ -9084,6 +9017,10 @@
 #~ msgid "ERUPTION_IN"
 #~ msgstr "Bourgeonnement"
 
+#, fuzzy
+#~ msgid "EVENT_TOOLTIP_ERUPTION"
+#~ msgstr "{0} : +{1} ATP"
+
 #~ msgid "THE_AMOUNT_OF_GLUCOSE_HAS_BEEN_REDUCED"
 #~ msgstr "La quantité de glucose a été réduite à {0} de sa valeur précédente."
 
