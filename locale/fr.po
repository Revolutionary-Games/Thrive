# Translations template for PROJECT.
# Copyright (C) 2020 ORGANIZATION
# This file is distributed under the same license as the PROJECT project.
# Automatically generated, 2020.
#
msgid ""
msgstr ""
"Project-Id-Version: PROJECT VERSION\n"
"Report-Msgid-Bugs-To: EMAIL@ADDRESS\n"
<<<<<<< HEAD
"POT-Creation-Date: 2025-09-13 14:35+0200\n"
=======
"POT-Creation-Date: 2025-09-12 09:19+0300\n"
>>>>>>> f532dcdb
"PO-Revision-Date: 2025-08-17 14:44+0000\n"
"Last-Translator: Alexandre Stoppini <stoppini.alexandre@gmail.com>\n"
"Language-Team: French <https://translate.revolutionarygamesstudio.com/projects/thrive/thrive-game/fr/>\n"
"Language: fr\n"
"MIME-Version: 1.0\n"
"Content-Type: text/plain; charset=UTF-8\n"
"Content-Transfer-Encoding: 8bit\n"
"Plural-Forms: nplurals=2; plural=n > 1;\n"
"X-Generator: Weblate 5.11.4\n"
"Generated-By: Babel 2.8.0\n"

msgid "2D_MOVEMENT_TYPE_SELECTION"
msgstr "Style de mouvement 2D :"

msgid "3D_EDITOR"
msgstr "Éditeur 3D"

msgid "3D_MOVEMENT"
msgstr "Mouvement 3D"

msgid "3D_MOVEMENT_TYPE_SELECTION"
msgstr "Style de mouvement 3D :"

msgid "ABILITIES"
msgstr "Capacités"

msgid "ABORT"
msgstr "Abandon"

msgid "ABORTED_DOT"
msgstr "Abandonné."

#, fuzzy
msgid "ABSORBERS_COUNT"
msgstr "Nombre de microbes :"

msgid "ABYSSOPELAGIC"
msgstr "Abyssopélagique"

msgid "ACCEPT"
msgstr "Accepter"

#, fuzzy
msgid "ACHIEVEMENTS"
msgstr "Mouvement de base"

msgid "ACHIEVEMENTS_TOTAL"
msgstr "Succès {0} / {1}"

msgid "ACHIEVEMENT_ACHIEVED"
msgstr "Complété"

msgid "ACHIEVEMENT_LOCKED"
msgstr "Verrouillé"

msgid "ACTION_AWAKEN"
msgstr "S'éveiller ({0:F1} / {1:F1})"

msgid "ACTION_AWAKEN_TOOLTIP"
msgstr "Passer à la phase d'éveil. Disponible une fois que vous avez assez de puissance cérébrale (type de tissu avec axones)."

msgid "ACTION_BLOCKED_WHILE_ANOTHER_IN_PROGRESS"
msgstr "Action bloquée pendant qu'une autre est en cours"

msgid "ACTION_DELETE"
msgstr "Supprimer"

msgid "ACTION_DOUBLE_POPULATION"
msgstr "Doubler la population"

msgid "ACTION_DUPLICATE_UNITS"
msgstr "Dupliquer des éléments"

msgid "ACTION_HALF_POPULATION"
msgstr "Diviser la population par deux"

msgid "ACTION_TELEPORT"
msgstr "Se téléporter"

msgid "ACTIVE"
msgstr "Actif"

msgid "ACTIVE_THREAD_COUNT"
msgstr "Threads actuels :"

msgid "ACTIVITY_EXPLANATION"
msgstr ""
"Les microbes actifs déambuleront en l'absence de cible.\n"
"Les microbes sessiles seront immobiles en l'attente d'un changement dans leur environnement."

msgid "ADDITIONAL_VALIDATION_FAILED"
msgstr "Des validations supplémentaires ont détecté un problème : {0}"

msgid "ADD_INPUT_BUTTON_TOOLTIP"
msgstr "Ajouter un nouveau raccourci clavier"

msgid "ADVANCED_VIEW"
msgstr "Avancée"

msgid "ADVANCED_VIEW_BUTTON_TOOLTIP"
msgstr "Ouvrir la vue de configuration avancée"

msgid "AEROBIC_NITROGEN_FIXATION"
msgstr "Fixation aérobique d'azote"

msgid "AEROBIC_NITROGEN_FIXING"
msgstr "Fixation aérobique d'azote"

msgid "AEROBIC_RESPIRATION"
msgstr "Respiration aérobie"

msgid "AGENTS"
msgstr "Agents"

msgid "AGENTS_COLON"
msgstr "Agents :"

msgid "AGENT_NAME"
msgstr "Agent {0}"

msgid "AGGRESSION_EXPLANATION"
msgstr ""
"Les microbes agressifs pourchasseront leurs proies sur de plus longues distances\n"
"et sont plus enclins à affronter un assaillant.\n"
"Les microbes pacifiques ne poursuivront pas les autres cellules si elles se tiennent à distance\n"
"et utiliseront moins de toxines contre les prédateurs."

msgid "AGGRESSIVE"
msgstr "Agressif"

msgid "AI_MUTATION_RATE"
msgstr "Taux de mutation de l'IA"

msgid "AI_MUTATION_RATE_EXPLANATION"
msgstr "(vitesse de mutation des espèces contrôlées par l'IA)"

msgid "ALL"
msgstr "Tout"

#, fuzzy
msgid "ALLOW_SPECIES_SWITCH_ON_EXTINCTION"
msgstr "Permet aux espèces de ne pas muter (si aucune bonne mutation n'est trouvée)"

msgid "ALLOW_SPECIES_SWITCH_ON_EXTINCTION_EXPLANATION"
msgstr "(permet de continuer la partie avec une espèce différent à l'extinction plutôt que de finir la partie)"

msgid "ALL_WORLDS_GENERAL_STATISTICS"
msgstr "Statistiques génériques de tous les mondes"

msgid "ALL_WORLDS_STATISTICS"
msgstr ""
"[b]Générations :[/b]\n"
" {0}\n"
"[b]Espèces totales :[/b]\n"
"  Moyenne{1} ; écart-type {2}\n"
"[b]Espèces toujours en vie :[/b]\n"
"  Moyenne{3} ; écart-type {4}\n"
"[b]Compteur d'espèces par secteur :[/b]\n"
"  Moyenne{5} ; écart-type {6}\n"
"[b]Population totale par secteur :[/b]\n"
"  Moyenne{7} ; écart-type {8}\n"
"[b]Taille moyenne des hexagones des espèces microbiennes :[/b]\n"
"  Moyenne{9} ; écart-type {10}\n"
"\n"
"[b]Données génériques des organites :[/b]"

msgid "ALREADY_ASCENDED"
msgstr "Vous avez déjà eu votre ascension"

msgid "ALT"
msgstr "Alt"

msgid "ALWAYS_VISIBLE"
msgstr "Toujours visible"

msgid "AMBIANCE_VOLUME"
msgstr "Volume d'ambiance"

msgid "AMMONIA"
msgstr "Ammoniac"

msgid "AMMONIA_COST"
msgstr "Ammoniac :"

#, fuzzy
msgid "AMMONIA_LEVELS"
msgstr "Ammoniac :"

msgid "AMOUNT_OF_AUTOSAVE_TO_KEEP"
msgstr "Nombre de sauvegardes à conserver :"

msgid "AMOUNT_OF_QUICKSAVE_TO_KEEP"
msgstr "Nombre de sauvegardes rapides à conserver :"

msgid "ANAEROBIC_NITROGEN_FIXATION"
msgstr "Fixation anaérobique d'azote"

msgid "AND_UNLOCK_CONDITION"
msgstr "et"

msgid "ANISOTROPIC_FILTERING"
msgstr "Filtrage anisotrope :"

msgid "ANTIALIASING_MSAA_TAA"
msgstr "MSAA + TAA"

msgid "ANTI_ALIASING_FXAA"
msgstr "FXAA"

msgid "ANTI_ALIASING_MODE"
msgstr "Mode d'anticrénelage :"

msgid "ANTI_ALIASING_MSAA"
msgstr "MSAA"

msgid "ANTI_ALIASING_TAA"
msgstr "TAA"

msgid "APPEARANCE"
msgstr "Apparence"

msgid "APPLY"
msgstr "Appliquer"

msgid "APPLY_CHANGES"
msgstr "Appliquer les changements"

msgid "APRIL"
msgstr "Avril"

msgid "ARE_YOU_SURE_TO_RESET_ALL_SETTINGS"
msgstr "Êtes-vous sûr de vouloir restaurer tous les paramètres par défaut ?"

msgid "ARE_YOU_SURE_TO_RESET_INPUT_SETTINGS"
msgstr "Êtes-vous sur de vouloir restaurer les entrées à leurs valeurs par défaut ?"

msgid "ARTIST_COLON"
msgstr "Artiste :"

msgid "ARTWORK_TITLE"
msgstr "\"{0}\" - {1}"

msgid "ART_BY"
msgstr "Œuvre de {0}"

msgid "ART_GALLERY"
msgstr "Galerie d'art"

msgid "ASCENSION_CONGRATULATIONS"
msgstr "Félicitations !"

msgid "ASCENSION_CONGRATULATIONS_CONTENT"
msgstr ""
"Vous avez atteint le sommet et fini le jeu. Félicitation pour être arrivé à la fin du jeu !\n"
"\n"
"Vous pouvez continuer à jouer dans la Phase spatiale pour faire des bêtises dans le bac-à-sable avec les outils divins maintenant débloqués.\n"
"\n"
"Il est aussi possible de retourner à la Phase microbienne dans cette sauvegarde pour jouer à toutes les phases avec des avantages.\n"
"\n"
"Nombre d'évolutions dans cette sauvegarde : {0}"

msgid "ASCENSION_STAGE"
msgstr "Phase évoluée"

msgid "ASSEMBLY_CLASS_REQUIRED"
msgstr "La classe de l'assemblage des Mods est requise lorsque l'assemblage est précisé"

msgid "ASSEMBLY_REQUIRED_WITH_HARMONY"
msgstr "La classe de l'assemblage des Mods est requise lorsque l'auto harmonie est activée"

msgid "ASSUME_HYPERTHREADING"
msgstr "Supposer que l'hyper-threading du CPU est activé"

msgid "ASSUME_HYPERTHREADING_TOOLTIP"
msgstr ""
"Il n'est pas possible de détecter de manière automatique si l'hyper-threading est activé ou non.\n"
"Cela a un impact sur le nombre de threads par défaut, car les threads de l'hyper-threading ne sont pas aussi performants que les véritables cœurs d'une unité centrale (CPU)."

msgid "ATMOSPHERIC_GASSES"
msgstr "Gaz atmosphériques"

msgid "ATP"
msgstr "ATP"

msgid "ATP_BALANCE"
msgstr "Niveau d'ATP"

msgid "ATP_BALANCE_TOOLTIP"
msgstr ""
"Cette section montre la balance total d'ATP (énergie) de la cellule actuelle.\n"
"Pour survivre la balance doit être positive. Pour les cellules sessiles la balance peut être considéré comme positive à l'exclusion du mouvement.\n"
"Le menu ci-dessous peut être utilisé pour vérifier ce qui arriverait si la cellules n'avait pas suffisamment de ressource pour produire des ATP.\n"
"Par exemple, certaines cellules ne peuvent maintenir une balance d'ATP positive que s'ils ont plusieurs types de composés produisant des ATP en même temps.\n"
"Ces types de cellules sont plus dures à jouer car elles nécessitent plusieurs stockages de composés différents en même temps, pour survivre."

msgid "ATP_BALANCE_TOOLTIP_MULTICELLULAR"
msgstr ""
"Cette section montre les options pour calculer la balance d'ATP (énergie) des cellules.\n"
"La balance ainsi calculée est montrée dans le menu de sélection des types de cellules. \n"
"Le menu déroulant ci-dessous peut être utilisé pour vérifier ce qui arriverait si la cellule n'avait pas assez de ressources disponibles pour produire des ATP."

msgid "ATP_BALANCE_WITHOUT_EXTERNAL_RESOURCES"
msgstr "Sans ressources externes"

msgid "ATP_BALANCE_WITHOUT_GLUCOSE"
msgstr "Sans glucose"

msgid "ATP_BALANCE_WITHOUT_HYDROGEN_SULFIDE"
msgstr "Sans sulfure d'hydrogène"

msgid "ATP_BALANCE_WITHOUT_IRON"
msgstr "Sans fer"

msgid "ATP_BALANCE_WITH_ALL_COMPOUNDS"
msgstr "Avec tous les composés requis"

msgid "ATP_PRODUCTION"
msgstr "Production d'ATP"

msgid "ATP_PRODUCTION_TOO_LOW"
msgstr "LA PRODUCTION D'ATP EST TROP FAIBLE !"

msgid "ATTEMPT_TO_WRITE_SAVE_FAILED"
msgstr "La tentative d'écriture de ce fichier de sauvegarde a échoué. Le nom de la sauvegarde est peut-être trop long ou vous n'avez peut-être pas accès en écriture au dossier de sauvegarde."

msgid "AT_CURSOR"
msgstr "Au pointeur :"

msgid "AUDIO_OUTPUT_DEVICE"
msgstr "Périphérique de sortie audio :"

msgid "AUGUST"
msgstr "Août"

msgid "AUTO"
msgstr "Automatique"

msgid "AUTO-EVO_EXPLANATION_EXPLANATION"
msgstr "Ce panneau affiche les données qu'utilise l'Auto-Évo pour sa prédiction. L'énergie totale que peut accaparer une espèce, et le coût de survie pour chacun de ses individus, détermine la population finale. L'Auto-Évo utilise un modèle simplifié de la réalité pour calculer à quel point une espèce est adaptée à son milieu, en fonction de l'énergie qu'elle parvient à capturer. La quantité d'énergie qu'une source de nourriture fournit à l'espèce est ainsi affichée à côté de la quantité totale d'énergie que chacune d'entre elles est en mesure d'offrir. La fraction ainsi obtenue de cette énergie totale est calculée à partir de l'adaptation de l'espèce, c'est-à-dire de sa capacité à utiliser cette source, rapportée à l'adaptation totale de toutes les espèces."

msgid "AUTO-EVO_POPULATION_CHANGED_2"
msgstr "La population de {0} a changé de {1} en {2} à cause de : {3}"

msgid "AUTO-EVO_PREDICTION"
msgstr "Prévision de l'Auto-Évo"

msgid "AUTO-EVO_PREDICTION_BOX_DESCRIPTION"
msgstr ""
"Ce panneau affiche l'énergie totale récoltée attendue et les nombres de population (entre parenthèses) par l'algorithme d'Auto-Évo pour l'espèce éditée.\n"
"L'Auto-Évo régit la simulation d'évolution des populations qui est, avec votre propre performance, l'un des deux facteurs qui affectent votre population en jeu."

msgid "AUTO-EVO_RESULTS_TITLE"
msgstr "Résultats de l'Auto-Évo"

msgid "AUTO-EVO_STEPS_DONE"
msgstr "{0:F1}% terminé. {1:n0}/{2:n0} étapes."

#, fuzzy
msgid "AUTO-EVO_STRENGHT_MULTIPLIER"
msgstr "Multiplicateur de coût de mutation"

#, fuzzy
msgid "AUTO-EVO_STRENGHT_MULTIPLIER_EXPLANATION"
msgstr "(coût des organites, membranes et autres éléments dans l'éditeur)"

msgid "AUTOSAVE_DURING_THE_GAME"
msgstr "Sauvegarde automatique en jeu"

msgid "AUTO_EVO"
msgstr "Auto-Évo"

#, fuzzy
msgid "AUTO_EVO_EXPLORER_TOOL_BUTTON"
msgstr "Outil d'exploration Auto-Évo"

msgid "AUTO_EVO_EXPLORING_TOOL"
msgstr "Outil d'exploration Auto-Évo"

msgid "AUTO_EVO_FAILED"
msgstr "L'Auto-Évo n'a pas pu se lancer"

msgid "AUTO_EVO_MISSING_RESULT_DATA_OBJECT"
msgstr "Les résultats Auto-evo sont manquants. Si vous avez chargé une sauvegarde plus ancienne, il est normal qu'ils soient manquants. Si vous n’avez pas chargé une sauvegarde plus ancienne, veuillez nous le signaler comme un bug et envoyez-nous votre log de jeu."

msgid "AUTO_EVO_RESULTS"
msgstr "Résultats de l'Auto-Évo :"

msgid "AUTO_EVO_RESULTS_GLOBAL_TITLE"
msgstr "Résultats globaux"

msgid "AUTO_EVO_RESULTS_PATCH_TITLE"
msgstr "Résultat du secteur sélectionné"

msgid "AUTO_EVO_RUN_STATUS"
msgstr "état de lancement :"

msgid "AUTO_EVO_STATUS_COLON"
msgstr "État de l'auto-évo :"

msgid "AUTO_MOVE_FORWARDS"
msgstr "Avance auto"

msgid "AUTO_RESOLUTION"
msgstr "Automatique ({0}x{1})"

msgid "AVAILABLE_CONSTRUCTION_PROJECTS"
msgstr "Projets de construction disponibles"

msgid "AVAILABLE_MODS"
msgstr "Mods disponibles"

msgid "AVERAGE_SURFACE_CARBON_DIOXIDE_LEVEL"
msgstr ""

msgid "AVERAGE_SURFACE_LIGHT_LEVEL"
msgstr ""

msgid "AVERAGE_SURFACE_NITROGEN_LEVEL"
msgstr ""

msgid "AVERAGE_SURFACE_OTHER_LEVEL"
msgstr ""

msgid "AVERAGE_SURFACE_OXYGEN_LEVEL"
msgstr ""

msgid "AWAKENING_STAGE"
msgstr "Phase d’éveil"

msgid "AWARE_STAGE"
msgstr "Phase consciente"

msgid "BACK"
msgstr "Revenir"

msgid "BACKGROUND_BLUR"
msgstr "Flou d’arrière-plan :"

msgid "BACKSLASH"
msgstr "Barre oblique inversée"

msgid "BACKSPACE"
msgstr "Retour arrière"

msgid "BACK_TO_SETTINGS"
msgstr "Revenir aux paramètres"

msgid "BACTERIAL_THERMOSYNTHESIS"
msgstr "Thermosynthèse bactérienne"

msgid "BALANCE_DISPLAY_AT_DAY_ALWAYS"
msgstr "Calculer comme si c'était le jour"

msgid "BALANCE_DISPLAY_AT_DAY_ALWAYS_TOOLTIP"
msgstr "Lors de la vérification des chiffres calculés dans ce panneau, calculer comme s'il faisait toujours jour"

msgid "BALANCE_DISPLAY_WHILE_MOVING"
msgstr "Inclure le coût des mouvements"

msgid "BALANCE_DISPLAY_WHILE_MOVING_TOOLTIP"
msgstr "Lorsque cette option est cochée, les valeurs indiquées ici sont calculées en supposant que la cellule est constamment en mouvement"

msgid "BASE_MOBILITY"
msgstr "Mobilité de base"

msgid "BASE_MOVEMENT"
msgstr "Mouvement de base"

msgid "BASIC_VIEW"
msgstr "Basique"

msgid "BASIC_VIEW_BUTTON_TOOLTIP"
msgstr "Retour à la vue de la configuration basique"

msgid "BATHYPELAGIC"
msgstr "Bathypélagique"

msgid "BECOME_MACROSCOPIC"
msgstr "Devenir macroscopique ({0}/{1})"

msgid "BECOME_MULTICELLULAR"
msgstr "Devenir multicellulaire ({0}/{1})"

msgid "BEGIN_THRIVING"
msgstr "Commencer à prospérer"

msgid "BEHAVIOUR"
msgstr "Comportement"

msgid "BEHAVIOUR_ACTIVITY"
msgstr "Activité"

msgid "BEHAVIOUR_AGGRESSION"
msgstr "Agressivité"

msgid "BEHAVIOUR_FEAR"
msgstr "Peur"

msgid "BEHAVIOUR_FOCUS"
msgstr "Persévérance"

msgid "BEHAVIOUR_OPPORTUNISM"
msgstr "Opportunisme"

msgid "BELOW_SEA_LEVEL"
msgstr "{0}-{1}m sous la mer"

msgid "BENCHMARKS"
msgstr "Références"

msgid "BENCHMARK_FINISHED"
msgstr "Benchmark terminé"

msgid "BENCHMARK_PHASE"
msgstr "Phase de benchmark :"

msgid "BENCHMARK_RESULTS_COLON"
msgstr "Résultats :"

msgid "BEST_PATCH_COLON"
msgstr "Meilleur secteur :"

msgid "BETTER_TOGETHER"
msgstr "Mieux ensemble"

msgid "BEYOND_THE_CELL"
msgstr "Au delà de la cellule"

msgid "BIG_IRON_CHUNK"
msgstr "Gros fragment de fer"

msgid "BIG_PHOSPHATE_CHUNK"
msgstr "Gros fragment de phosphate"

msgid "BILLION_ABBREVIATION"
msgstr "{0} Mrd"

msgid "BINDING_AGENT"
msgstr "Agent liant"

msgid "BINDING_AGENT_DESCRIPTION"
msgstr "Permet de se lier à d'autres cellules. C'est le premier pas vers la multicellularité. Lorsque votre cellule fait partie d'une colonie, les composés sont partagés entre les différentes cellules. Vous ne pouvez pas entrer dans l'éditeur lorsque vous faites partie d'une colonie. Vous devez donc vous délier une fois que vous avez collecté suffisamment de composés pour diviser votre cellule."

msgid "BINDING_AGENT_PROCESSES_DESCRIPTION"
msgstr "Appuyez sur [thrive:input]g_toggle_binding[/thrive:input] pour basculer en mode liaison. En mode liaison, vous pouvez attacher d’autres cellules de votre espèce à votre colonie en vous y déplaçant. Pour quitter une colonie, appuyez sur [thrive:input]g_unbind_all[/thrive:input]. Vous ne pouvez pas entrer dans l'éditeur lorsque vous êtes lié à d'autres cellules."

msgid "BIND_AXES_SENSITIVITY"
msgstr "Lier les axes ensemble"

msgid "BIOLUMINESCENT_VACUOLE"
msgstr "Vacuole bioluminescente"

msgid "BIOLUMINESCENT_VACUOLE_DESCRIPTION"
msgstr "Une vacuole qui contient des sites de réaction où la luciférase est consommée pour libérer de la lumière visible. On suppose que la bioluminescence a évolué à l'origine comme un mécanisme de protection contre [thrive:compound type=\"oxygen\"][/thrive:compound]. Lorsque la Grande Oxygénation s'est produite, les microbes habitués aux conditions anaérobies ont été confrontés à de nombreux nouveaux problèmes en raison de la très forte réactivité de l'oxygène, qui a causé beaucoup de dégâts. Ces vacuoles peuvent être ajoutées pour augmenter la résistance à l'oxygène et obtenir de jolies lumières. À l'avenir, la bioluminescence pourrait devenir un moyen de communication."

msgid "BIOLUMINESCENT_VACUOLE_PROCESSES_DESCRIPTION"
msgstr "Utiliser [thrive:compound type=\"atp\"][/thrive:compound] pour transformer [thrive:compound type=\"oxygen\"][/thrive:compound] en lumière. N'a pas d'autre impact sur le gameplay pour l'instant, à l'exception de l'augmentation de la résistance à l'oxygène."

msgid "BIOME_LABEL"
msgstr "Terrain : {0}"

msgid "BLOOM_RENDER_EFFECT"
msgstr "Flou Lumineux :"

msgid "BLUESKY_TOOLTIP"
msgstr "Visitez notre profil Bluesky"

msgid "BRAIN_CELL_NAME_DEFAULT"
msgstr "Neurone"

msgid "BRAVE"
msgstr "Audacieux"

msgid "BROWSE"
msgstr "Parcourir"

msgid "BROWSE_WORKSHOP"
msgstr "Parcourir le Workshop"

msgid "BUILD_CITY"
msgstr "Construire une ville"

msgid "BUILD_QUEUE"
msgstr "File d'attente pour la construction"

msgid "BUILD_STRUCTURE"
msgstr "Construire une structure"

msgid "BY"
msgstr "Par :"

msgid "BY_REVOLUTIONARY_GAMES"
msgstr "Par Revolutionary Game Studio"

msgid "CACHE_DISK_MAX_TIME"
msgstr "Temps maximum de rétention des objets sur disque avant suppression"

msgid "CACHE_MEMORY_MAX_ITEMS"
msgstr "Nombre maximal d'objets à garder en mémoire cache"

msgid "CACHE_TIME_MEMORY"
msgstr "Temps de conservation du cache en mémoire"

msgid "CACHE_TIME_MEMORY_ONLY"
msgstr "Temps de conservation du cache quand seule la mémoire cache est utilisée"

#, fuzzy
msgid "CACHING_TITLE"
msgstr "Fabrication"

msgid "CALCIUM_CARBONATE"
msgstr "Carbonate de calcium"

msgid "CALCIUM_CARBONATE_MEMBRANE_DESCRIPTION"
msgstr "Cette membrane a une coque résistante faite de carbonate de calcium. Elle peut facilement résister aux dégâts et requiert moins d'énergie pour ne pas se déformer. L'inconvénient d'avoir une coque si résistante est que la cellule est plus lente et va prendre du temps à absorber les ressources."

msgid "CAMERA"
msgstr "Caméra"

msgid "CANCEL"
msgstr "Annuler"

msgid "CANCEL_ACTION_CAPITAL"
msgstr "ANNULER L'ACTION"

msgid "CANCEL_CURRENT_ACTION"
msgstr "Arrêter l'action courante"

msgid "CANNOT_DELETE_USED_CELL_TYPE"
msgstr "Un type de cellule qui est actuellement utilisé dans votre le plan de votre corps ne peut pas être supprimé"

msgid "CANNOT_DELETE_USED_CELL_TYPE_TITLE"
msgstr "Impossible de supprimer le type de cellule utilisé"

msgid "CANNOT_ENGULF"
msgstr "Ne peut pas absorber"

msgid "CANNOT_IMPROVE_PERFECTION"
msgstr "Impossible d'améliorer la perfection"

msgid "CANNOT_MOVE_METABALL_TO_DESCENDANT_TREE"
msgstr "Impossible de bouger une méta balle dans l'arbre généalogique"

msgid "CANNOT_REDUCE_BRAIN_POWER_STAGE"
msgstr "La puissance cérébrale est maintenant trop basse pour rester dans la phase actuelle. Redescendre les phases n'est pas actuellement permis, veuillez augmenter la puissance cérébrale pour continuer."

msgid "CANNOT_REDUCE_BRAIN_POWER_STAGE_TITLE"
msgstr "Ne peut pas réduire la puissance cérébrale pour retourner aux phases antérieures"

msgid "CANNOT_WRITE_SAVE"
msgstr "Impossible d'écrire la sauvegarde"

msgid "CANT_LOAD_MOD_INFO"
msgstr "Impossible de charger les informations pour la modification « {0} »"

msgid "CAPSLOCK"
msgstr "Verrouillage des majuscules"

msgid "CARBON_DIOXIDE"
msgstr "Gaz carbonique"

msgid "CATEGORY_AN_ABUNDANCE"
msgstr "en abondance"

msgid "CATEGORY_A_FAIR_AMOUNT"
msgstr "une quantité raisonnable"

msgid "CATEGORY_LITTLE"
msgstr "peu"

msgid "CATEGORY_QUITE_A_BIT"
msgstr "en certaine quantité"

msgid "CATEGORY_SOME"
msgstr "quelque"

msgid "CATEGORY_VERY_LITTLE"
msgstr "très peu"

msgid "CAUTIOUS"
msgstr "Prudent"

msgid "CELL"
msgstr "Cellule"

msgid "CELLS"
msgstr "Cellules"

msgid "CELLULASE"
msgstr "Cellulase"

msgid "CELLULASE_DESCRIPTION"
msgstr "La cellulase décompose la membrane de cellulose des cellules. Chaque ajout augment l'efficacité."

msgid "CELLULOSE"
msgstr "Cellulose"

msgid "CELLULOSE_MEMBRANE_DESCRIPTION"
msgstr "Cette membrane est dotée d'un mur, ce qui lui confère une meilleure protection contre les dégâts généraux et surtout contre les dégâts physiques. Elle coûte également moins d'énergie pour conserver sa forme, mais ne peut absorber les ressources rapidement et est plus lente. [b]La cellulase peut digérer cette paroi[/b], ce qui la rend vulnérable à l'engloutissement par les prédateurs."

msgid "CELL_STAT_ROTATION_TOOLTIP"
msgstr ""
"Vitesse de rotation de la cellule. Les cellules plus grosse tournent plus lentement mais des cils peuvent être ajoutés pour compenser.\n"
"Le placement des organites impacte la rotation, les organites les plus loin du centre réduisant moins la vitesse de rotation."

msgid "CELL_STAT_SPEED_TOOLTIP"
msgstr ""
"Vitesse de la cellule. Veuillez noter qu'en raison des limites de l'algorithme qui calcule cette valeur, celle-ci est approximative.\n"
"Par exemple, lorsque la longueur du flagelle est modifiée, les valeurs de vitesse n'ont pas beaucoup de sens et ne correspondent pas à ce qui se passera dans la phase.\n"
"Il s'agit d'un problème connu, mais qui n'a pas encore été résolu car il est moins prioritaire que de nombreux autres problèmes et nouvelles fonctionnalités."

msgid "CELL_STAT_STORAGE_TOOLTIP"
msgstr ""
"Capacité de stockage de la cellule. Une capacité de stockage plus élevée permet de stocker davantage de composés à la fois.\n"
"Les cellules à haute capacité de stockage peuvent utiliser une stratégie dans laquelle elles ne peuvent pas se déplacer indéfiniment, mais doivent recharger leurs réserves d'ATP pendant un certain temps avant de pouvoir se déplacer.\n"
"Notez qu'une faible capacité de stockage peut entraîner des pénuries d'ATP même si la balance ATP est positive. Ces problèmes peuvent être aggravés par des pics de latence\n"
"ou par les performances globalement faibles du jeu. L'ajout d'une capacité de stockage supplémentaire permet de remédier à ces problèmes."

msgid "CELL_TYPE_NAME"
msgstr "Nom du type de cellule"

msgid "CHANGE_DESCRIPTION_IS_TOO_LONG"
msgstr "Les notes de changement sont trop longues"

msgid "CHANGE_THE_SYMMETRY"
msgstr "Modifier la symétrie"

msgid "CHANNEL_INHIBITOR_TOXIN_SYNTHESIS"
msgstr "Synthèse des inhibiteurs de canaux"

msgid "CHEATS"
msgstr "Triches"

#, fuzzy
msgid "CHEATS_USED_NOTICE"
msgstr "Non commencé."

msgid "CHEAT_KEYS_ENABLED"
msgstr "Touches de triche activées"

msgid "CHEAT_MENU"
msgstr "Menu de triche"

msgid "CHEMICAL_BUTTON_MICROBE_TOOLTIP"
msgstr "Afficher / cacher les processus cellulaires"

msgid "CHEMOPLAST"
msgstr "Chimioplaste"

msgid "CHEMOPLAST_DESCRIPTION"
msgstr "Le chimioplaste est une structure à double membrane contenant des protéines capables de transformer le [thrive:compound type=\"hydrogensulfide\"][/thrive:compound], le [thrive:compound type=\"carbondioxide\"][/thrive:compound] gazeux et l'eau en [thrive:compound type=\"glucose\"][/thrive:compound] dans un processus appelé [b]chimiosynthèse du sulfure d'hydrogène[/b]. Le taux de production de [thrive:compound type=\"glucose\"][/thrive:compound] dépend de la concentration de [thrive:compound type=\"carbondioxide\"][/thrive:compound]."

msgid "CHEMOPLAST_PROCESSES_DESCRIPTION"
msgstr "Transforme l'[thrive:compound type=\"hydrogensulfide\"][/thrive:compound] en [thrive:compound type=\"glucose\"][/thrive:compound]. Taux proportionnels à la concentration de [thrive:compound type=\"carbondioxide\"][/thrive:compound]."

msgid "CHEMORECEPTOR"
msgstr "Chimiorécepteur"

msgid "CHEMORECEPTOR_DESCRIPTION"
msgstr "Toutes les cellules ne \"voient\" que par le biais de la chimioréception. C'est ainsi que les cellules acquièrent des informations sur leur environnement. L'ajout de cet organite représente l'évolution d'une chimioréception plus fine. Comme le joueur obtient la vision même au stade de la cellule, cela est représenté par une ligne pointant en dehors de la zone visible de l'écran, montrant les composés proches que le joueur ne pouvait pas encore voir."

msgid "CHEMORECEPTOR_MINIMUM_AMOUNT_TOOLTIP"
msgstr ""
"Définir le seuil de détection des composés. Des valeurs basses peuvent pointer vers des traces infimes de composés qui peuvent ne pas avoir suffisamment de composés pour être utile.\n"
"Un exemple de cette stratégie est d'augment le rayon de recherches, et la quantité minimal pour que le nuage le plus proche et suffisamment dense, soit toujours détecté.\n"
"Les chimiorécepteurs sentent des points individuels dans un \"nuage\" de composés et pas le total de d'un nuage entier."

msgid "CHEMORECEPTOR_PROCESSES_DESCRIPTION"
msgstr "Le chimiorécepteur permet de détecter les composés de plus loin. Modifier une fois placé pour choisir le type de composé détecté et la couleur de la ligne de guidage."

msgid "CHEMORECEPTOR_SEARCH_RADIUS_TOOLTIP"
msgstr ""
"Définit la distance maximale à laquelle ce chimiorécepteur recherche des éléments.\n"
"Peut être utilisé, par exemple, pour que les cellules lentes ne pointent pas vers des ressources susceptibles d'avoir disparu avant que la cellule n'y arrive, en réduisant la distance.\n"
"À l'inverse, augmenter la distance permet de pointer vers des éléments beaucoup plus éloignés, mais ceux-ci peuvent être difficiles à atteindre avant qu'ils ne disparaissent."

#, fuzzy
msgid "CHEMOSYNTHESIS"
msgstr "Chimiosynthèse"

msgid "CHEMOSYNTHESIZING_PROTEINS"
msgstr "Protéines chimiosynthétiques"

msgid "CHEMOSYNTHESIZING_PROTEINS_DESCRIPTION"
msgstr "Les protéines chimiosynthétiques sont de petits groupes de protéines dans le cytoplasme qui sont capables de convertir le [thrive:compound type=\"hydrogensulfide\"][/thrive:compound], le [thrive:compound type=\"carbondioxide\"][/thrive:compound] gazeux et l'eau en [thrive:compound type=\"glucose\"][/thrive:compound] dans un processus appelé [b]chimiosynthèse du sulfure d'hydrogène[/b]. Le taux de production de ce [thrive:compound type=\"glucose\"][/thrive:compound] dépend de la concentration de [thrive:compound type=\"carbondioxide\"][/thrive:compound]. Comme les protéines chimiosynthétiques sont suspendues directement dans le cytoplasme, le fluide environnant effectue une partie de la [b]glycolyse[/b]."

msgid "CHEMOSYNTHESIZING_PROTEINS_PROCESSES_DESCRIPTION"
msgstr "Transforme le [thrive:compound type=\"hydrogensulfide\"][/thrive:compound] en [thrive:compound type=\"glucose\"][/thrive:compound]. Effet proportionnel avec la concentration en [thrive:compound type=\"carbondioxide\"][/thrive:compound]. Transforme aussi le [thrive:compound type=\"glucose\"][/thrive:compound] en [thrive:compound type=\"atp\"][/thrive:compound]."

msgid "CHEMO_SYNTHESIS"
msgstr "Chimiosynthèse"

msgid "CHITIN"
msgstr "Chitine"

msgid "CHITINASE"
msgstr "Chitinase"

msgid "CHITINASE_DESCRIPTION"
msgstr "La chitinase permet à la cellule de casser les membranes faites de chitine. Chaque addition augmente l'efficacité."

msgid "CHITIN_MEMBRANE_DESCRIPTION"
msgstr "Cette membrane est dotée d'un mur, ce qui signifie qu'elle possède de meilleures protections contre les dégâts généraux et surtout contre les dégâts causés par les toxines. Elle coûte également moins d'énergie pour conserver sa forme, mais elle est plus lente et ne peut absorber les ressources rapidement. [b]La chitinase peut digérer cette paroi[/b], ce qui la rend vulnérable à l'engloutissement par les prédateurs."

msgid "CHLOROPLAST"
msgstr "Chloroplaste"

msgid "CHLOROPLAST_DESCRIPTION"
msgstr "Le chloroplaste est une structure à double membrane contenant des pigments photosensibles empilés dans des sacs membranaires. C'est un procaryote qui a été assimilé pour être utilisé par son hôte eucaryote. Les pigments du chloroplaste sont capables d'utiliser l'énergie de la lumière pour produire du [thrive:compound type=\"glucose\"][/thrive:compound] à partir de [thrive:compound type=\"carbondioxide\"][/thrive:compound] gazeux et d'eau dans un processus appelé [b]photosynthèse[/b]. Ce sont également ces pigments qui lui donnent une couleur distinctive. Le taux de production de [thrive:compound type=\"glucose\"][/thrive:compound] dépend de la concentration de [thrive:compound type=\"carbondioxide\"][/thrive:compound] et de l'intensité de [thrive:compound type=\"sunlight\"][/thrive:compound]."

msgid "CHLOROPLAST_PROCESSES_DESCRIPTION"
msgstr "Produit du [thrive:compound type=\"glucose\"][/thrive:compound]. Taux proportionnels à la concentration de [thrive:compound type=\"carbondioxide\"][/thrive:compound] et à l'intensité de [thrive:compound type=\"sunlight\"][/thrive:compound]."

msgid "CHOSEN_FILENAME_ALREADY_EXISTS"
msgstr "La sauvegarde sélectionnée ({0}) existe déjà. Écraser le fichier ?"

msgid "CHROMATIC_ABERRATION"
msgstr "Aberration chromatique :"

msgid "CHROMATOPHORE_PROCESSES_DESCRIPTION"
msgstr "Produit [thrive:compound type=\"glucose\"][/thrive:compound]. Effet proportionnel avec la concentration en [thrive:compound type=\"carbondioxide\"][/thrive:compound] et l'[thrive:compound type=\"sunlight\"][/thrive:compound]."

msgid "CHUNK_CELL_CORPSE_PART"
msgstr "Fragment de cadavre cellulaire"

msgid "CHUNK_FOOD_SOURCE"
msgstr "Consommation de {0}"

msgid "CILIA"
msgstr "Cils"

msgid "CILIA_DESCRIPTION"
msgstr "Les cils sont similaires aux flagelles mais au lieu de fournir une force de poussée directionnelle, ils fournissent une force de rotation pour aider les cellules à tourner."

msgid "CILIA_PROCESSES_DESCRIPTION"
msgstr "Augmente la vitesse de rotation des grandes cellules."

msgid "CITY_SHORT_STATISTICS"
msgstr "Population : {0} Nourriture : {1} Science : {2}"

msgid "CLEAN_UP_OLD_SAVES"
msgstr "Suppression des anciennes sauvegardes"

msgid "CLEAR_CACHE"
msgstr "Vider la mémoire cache"

#, fuzzy
msgid "CLICK_TO_SELECT"
msgstr "Supprimer la sélection"

msgid "CLIMATE_INSTABILITY"
msgstr "Instabilité du climat"

#, fuzzy
msgid "CLIMATE_INSTABILITY_EXPLANATION"
msgstr ""
"Les microbes actifs déambuleront en l'absence de cible.\n"
"Les microbes sessiles seront immobiles en l'attente d'un changement dans leur environnement."

msgid "CLIMATE_STABILITY_AVERAGE"
msgstr "Moyenne"

msgid "CLIMATE_STABILITY_STABLE"
msgstr "Stable"

msgid "CLIMATE_STABILITY_UNSTABLE"
msgstr "Instable"

msgid "CLOSE"
msgstr "Fermer"

msgid "CLOSE_OPTIONS"
msgstr "Fermer les paramètres ?"

msgid "CLOSTRIDIAL_FERMENTATION"
msgstr "Fermentation clostridienne"

#, fuzzy
msgid "CLOUD_BENCHMARK"
msgstr "Éditeur de microbes"

msgid "CLOUD_RESOLUTION_DIVISOR"
msgstr "Diviseur de résolution des nuages :"

msgid "CLOUD_SIMULATION_MINIMUM_INTERVAL"
msgstr "Intervalle minimal de simulation des nuages :"

msgid "CLOUD_SIMULATION_MULTIPLIER"
msgstr "Multiplicateur de la simulation :"

msgid "COASTAL"
msgstr "Littoral"

msgid "COLLISION_SHAPE"
msgstr "Créer les entités avec les formes de collision"

msgid "COLOUR"
msgstr "Couleur"

msgid "COLOURBLIND_CORRECTION"
msgstr "Correction daltonienne :"

msgid "COLOUR_PICKER_ADD_PRESET"
msgstr "Ajouter cette couleur à la palette"

msgid "COLOUR_PICKER_A_TOOLTIP"
msgstr "Valeur du canal de transparence de la couleur"

msgid "COLOUR_PICKER_B_TOOLTIP"
msgstr "Valeur du canal bleu de la couleur"

msgid "COLOUR_PICKER_G_TOOLTIP"
msgstr "Valeur du canal vert de la couleur"

msgid "COLOUR_PICKER_HSV_BUTTON_TOOLTIP"
msgstr ""
"Active ou désactive le mode TSV (teinte, saturation, valeur).\n"
"Ne peut pas être activé en mode brut."

msgid "COLOUR_PICKER_H_TOOLTIP"
msgstr "Teinte de la couleur"

msgid "COLOUR_PICKER_PICK_COLOUR"
msgstr "Sélectionnez une couleur dans la fenêtre de jeu"

msgid "COLOUR_PICKER_PRESET_TOOLTIP"
msgstr ""
"Couleur : {0}\n"
"Clic gauche : Utiliser cette couleur par défaut\n"
"Clic droit : Supprimer des couleurs par défaut"

msgid "COLOUR_PICKER_RAW_BUTTON_TOOLTIP"
msgstr ""
"Activez ou désactivez le mode brut.\n"
"En mode brut, vous pouvez faire en sorte\n"
"que les valeurs de couleur R, V, B vont au-delà de 1.0.\n"
"Ce mode ne peut pas être activé en mode TSV."

msgid "COLOUR_PICKER_R_TOOLTIP"
msgstr "Valeur du canal rouge de la couleur"

msgid "COLOUR_PICKER_S_TOOLTIP"
msgstr "Saturation de la couleur (proportion de gris)"

msgid "COLOUR_PICKER_V_TOOLTIP"
msgstr "Luminosité ou intensité de la couleur"

msgid "COMMON_ABILITIES"
msgstr "Capacités communes"

msgid "COMMON_EDITING_AND_STRATEGY"
msgstr "Éditeur commun et phases de stratégie"

msgid "COMMUNITY_FORUM"
msgstr "Forum de la communauté"

msgid "COMMUNITY_FORUM_BUTTON_TOOLTIP"
msgstr "Rejoignez la communauté Thrive sur notre forum communautaire"

msgid "COMMUNITY_WIKI"
msgstr "Wiki de la communauté"

msgid "COMMUNITY_WIKI_BUTTON_TOOLTIP"
msgstr "Visitez le wiki de la communauté"

msgid "COMPILED_AT_COLON"
msgstr "Compilée le :"

msgid "COMPLETE_ACTION"
msgstr "Terminer"

msgid "COMPOUNDS"
msgstr "Composés"

msgid "COMPOUNDS_AT_EQUILIBRIUM"
msgstr "Balance à l'Équilibre"

msgid "COMPOUNDS_AT_MAX_SPEED"
msgstr "Balance à la Vitesse Maximum"

msgid "COMPOUNDS_BUTTON_MICROBE_TOOLTIP"
msgstr "Afficher / cacher les composés"

msgid "COMPOUNDS_COLON"
msgstr "Composés :"

#, fuzzy
msgid "COMPOUND_BALANCE_FILL_TIME"
msgstr "(stockage plein en {0} s)"

#, fuzzy
msgid "COMPOUND_BALANCE_FILL_TIME_TOO_LONG"
msgstr "(stockage plein en {0} s alors que la lumière du jour dure seulement {1} s)"

msgid "COMPOUND_BALANCE_MODE_TOOLTIP"
msgstr ""
"Mode pour calculer la balance, par exemple vitesse maximum calcule en supposant que tous les processus fonctionnant à vitesse maximum\n"
"alors que équilibre calcule avec les processus fonctionnant juste assez rapidement pour avoir un bilan ATP non négatif."

msgid "COMPOUND_BALANCE_TITLE"
msgstr "Équilibre des composés"

msgid "COMPOUND_BALANCE_TOOLTIP"
msgstr ""
"Cette section montre la balance totale (production - consommation) pour chaque composé.\n"
"Par exemple, pour former une cellule végétale, le bilan du glucose doit être très positif."

msgid "COMPOUND_CLOUDS"
msgstr "Nuages de composés"

#, fuzzy
msgid "COMPOUND_CLOUD_BENCHMARK"
msgstr "Densité des nuages de composés"

msgid "COMPOUND_CLOUD_DENSITY"
msgstr "Densité des nuages de composés"

msgid "COMPOUND_CLOUD_DENSITY_EXPLANATION"
msgstr "(densité des nuages de composés dans l'environnement)"

msgid "COMPOUND_CONCENTRATIONS_DECREASED"
msgstr "La concentration de {0} a diminué de {1}"

msgid "COMPOUND_FOOD_SOURCE"
msgstr "Consommation de {0}"

#, fuzzy
msgid "COMPOUND_HANDLE_KEEP"
msgstr "Équilibre des composés"

#, fuzzy
msgid "COMPOUND_HANDLE_SPLIT_SISTER"
msgstr "Équilibre des composés"

msgid "COMPOUND_HANDLE_TOP_UP"
msgstr "Toujours remplir au démarrage"

#, fuzzy
msgid "COMPOUND_HANDLE_TOP_UP_ON_CHANGE"
msgstr "Densité des nuages de composés"

#, fuzzy
msgid "COMPOUND_LEVEL_AVERAGE"
msgstr "Moyenne"

#, fuzzy
msgid "COMPOUND_LEVEL_HIGH"
msgstr "Équilibre des composés"

#, fuzzy
msgid "COMPOUND_LEVEL_LOW"
msgstr "Nuages de composés"

msgid "COMPOUND_LEVEL_VERY_HIGH"
msgstr ""

#, fuzzy
msgid "COMPOUND_LEVEL_VERY_LOW"
msgstr "Équilibre des composés"

#, fuzzy
msgid "COMPOUND_STORAGE_AMOUNT_DOES_NOT_LAST_NIGHT"
msgstr "(insuffisant pour passer toute la nuit qui dure {0} s)"

#, fuzzy
msgid "COMPOUND_STORAGE_NOT_ENOUGH_GENERATED_DURING_DAY"
msgstr "Seulement {1} [thrive:compound type=\"{0}\"][/thrive:compound] peuvent être générés pendant la journée, mais pour survivre la nuit, {2} sont nécessaires."

#, fuzzy
msgid "COMPOUND_STORAGE_NOT_ENOUGH_SPACE"
msgstr "La capacité de stockage est insuffisante pour [thrive:compound type=\"{0}\"][/thrive:compound] car la nuit dure {2} s mais le stockage ne peut contenir que {1} s de composés."

msgid "COMPOUND_STORAGE_STATS_TITLE"
msgstr "Capacités de stockage"

#, fuzzy
msgid "COMPOUND_STORAGE_STATS_TOOLTIP"
msgstr ""
"Cette section montre le temps qu'il faut à la cellule pour épuiser chaque type de composé en partant d'une réserve pleine.\n"
"Ces chiffres sont toujours calculés comme s'il faisait nuit et permettent de vérifier si la cellule aura assez de réserves\n"
"pour survivre toute la nuit. En désactivant les coûts de déplacement à l'aide de la case à cocher, on obtient les valeurs minimales\n"
"nécessaires pour survivre en restant immobile toute la nuit."

msgid "COMPOUND_TO_FIND"
msgstr "Composé à trouver :"

msgid "CONCEPT_ART"
msgstr "Art conceptuel"

msgid "CONFIG"
msgstr "Configuration"

msgid "CONFIRM_CAPITAL"
msgstr "ACCEPTER"

msgid "CONFIRM_DELETE"
msgstr "Confirmer la suppression"

msgid "CONFIRM_EXIT"
msgstr "Confirmer la sortie"

msgid "CONFIRM_FOSSILISATION_OVERWRITE"
msgstr "Confirmez l'écrasement"

msgid "CONFIRM_MOVE_TO_ASCENSION_STAGE"
msgstr "Passer à la Phase d'ascension ?"

msgid "CONFIRM_MOVE_TO_ASCENSION_STAGE_EXPLANATION"
msgstr ""
"Vous pouvez maintenant évoluer et atteindre la Phase évoluée en activant le Portail d'ascension.\n"
"\n"
"Cela débloquera une puissance illimité sous la forme de nouveaux outils divins que vous pouvez utiliser dans cette sauvegarde.\n"
"\n"
"Évoluer veut aussi dire que vous avez battu le jeu, mais vous pourrez continuer à jouer. Évoluer ?"

msgid "CONFIRM_MOVE_TO_INDUSTRIAL_STAGE"
msgstr "Passe à la Phase industrielle ?"

msgid "CONFIRM_MOVE_TO_INDUSTRIAL_STAGE_EXPLANATION"
msgstr "Placer une usine vous fera avancer à la Phase industrielle. Continuer vers la prochaine phase ?"

msgid "CONFIRM_MOVE_TO_SPACE_STAGE"
msgstr "Passer à la Phase spatiale ?"

msgid "CONFIRM_MOVE_TO_SPACE_STAGE_EXPLANATION"
msgstr ""
"Vous pouvez maintenant passer à la phase spatiale en lançant votre premier vaisseau spatial.\n"
"\n"
"Pour l'instant, dans les prototypes, vous ne pouvez pas revenir sur votre planète mais le but à long terme est de permettre de zoomer et dézoomer en douceur sur les planètes dans la phase spatiale.\n"
"\n"
"L'annulation du lancement détruira l'unité du vaisseau spatial. Lancer le vaisseau spatial ?"

msgid "CONFIRM_NEW_GAME_BUTTON_TOOLTIP"
msgstr "Commencer la partie avec ces paramètres"

msgid "CONFIRM_NEW_GAME_BUTTON_TOOLTIP_DISABLED"
msgstr "Certains paramètres sont invalides"

#, fuzzy
msgid "CONFIRM_RESET_ACHIEVEMENTS"
msgstr "Confirmer la suppression"

#, fuzzy
msgid "CONFIRM_RESET_ACHIEVEMENTS_DESCRIPTION"
msgstr "Transforme l'[thrive:compound type=\"atp\"][/thrive:compound] en [thrive:compound type=\"ammonia\"][/thrive:compound]. Taux proportionnels à la concentration de [thrive:compound type=\"nitrogen\"][/thrive:compound]."

msgid "CONSTRUCTION_UNIT_NAME"
msgstr "Unité : {0}"

msgid "CONTENT_UPLOADED_FROM"
msgstr "Le contenu provenant du Workshop sera téléchargé depuis le dossier : {0}"

msgid "CONTINUE"
msgstr "Continuer"

msgid "CONTINUE_AS_SPECIES"
msgstr "[center]Le jeu n'est pas encore terminé. Vous pouvez [b]continuer[/b] en passant à l'espèce {0} dont la population est de {1}.[/center]"

msgid "CONTINUE_THRIVING"
msgstr "Continuez à prospérer"

msgid "CONTINUE_TO_PROTOTYPES"
msgstr ""
"[b]Vous avez atteint la fin de la partie « complète » de Thrive.[/b]\n"
"\n"
"Si vous le souhaitez, vous pouvez passer aux [b]prototypes de phases ultérieures[/b] inclus dans le jeu.\n"
"\n"
"Ceux-ci peuvent être très incomplets, utiliser des graphismes provisoires et être très approximatifs en général. Ils sont inclus afin de montrer la direction future potentielle du jeu et notre vision globale de la manière dont les phases sont reliées entre elles.\n"
"\n"
"Si vous continuez, vous ne pourrez [b]ni sauvegarder[/b] ni revenir à la phase précédente pendant la plupart des prototypes. Si vous souhaitez revenir à [i]cette[/i] phase, veuillez [b]sauvegarder maintenant[/b] avant de continuer.\n"
"\n"
"La prise en charge des manettes est également incomplète dans les prototypes. Si vous choisissez de continuer, sachez que les phases suivantes sont des prototypes et veuillez ne pas vous plaindre de leur caractère incomplet."

msgid "CONTINUE_TO_PROTOTYPES_PROMPT"
msgstr "Continuer vers les phases en prototype ?"

msgid "CONTROLLER_ANY_DEVICE"
msgstr "N'importe quel périphérique"

msgid "CONTROLLER_AXIS_L2"
msgstr "L2"

msgid "CONTROLLER_AXIS_LEFT_TRIGGER"
msgstr "Gâchette gauche"

msgid "CONTROLLER_AXIS_LEFT_X"
msgstr "Stick gauche horizontal"

msgid "CONTROLLER_AXIS_LEFT_Y"
msgstr "Stick gauche vertical"

msgid "CONTROLLER_AXIS_NEGATIVE_DIRECTION"
msgstr "Direction négative"

msgid "CONTROLLER_AXIS_POSITIVE_DIRECTION"
msgstr "Direction positive"

msgid "CONTROLLER_AXIS_R2"
msgstr "R2"

msgid "CONTROLLER_AXIS_RIGHT_TRIGGER"
msgstr "Gâchette droite"

msgid "CONTROLLER_AXIS_RIGHT_X"
msgstr "Stick droit horizontal"

msgid "CONTROLLER_AXIS_RIGHT_Y"
msgstr "Stick droit vertical"

msgid "CONTROLLER_AXIS_VISUALIZERS"
msgstr "Visualiseurs d'axes de contrôle :"

msgid "CONTROLLER_BUTTON_DPAD_DOWN"
msgstr "Croix directionnelle bas"

msgid "CONTROLLER_BUTTON_DPAD_LEFT"
msgstr "Croix directionnelle gauche"

msgid "CONTROLLER_BUTTON_DPAD_RIGHT"
msgstr "Croix directionnelle droite"

msgid "CONTROLLER_BUTTON_DPAD_UP"
msgstr "Croix directionnelle haut"

msgid "CONTROLLER_BUTTON_LEFT_SHOULDER"
msgstr "Tranche gauche"

msgid "CONTROLLER_BUTTON_LEFT_STICK"
msgstr "Clic du stick gauche"

msgid "CONTROLLER_BUTTON_MISC1"
msgstr "Bouton divers du contrôleur"

msgid "CONTROLLER_BUTTON_PADDLE1"
msgstr "Bouton paddle 1"

msgid "CONTROLLER_BUTTON_PADDLE2"
msgstr "Bouton paddle 2"

msgid "CONTROLLER_BUTTON_PADDLE3"
msgstr "Bouton paddle 3"

msgid "CONTROLLER_BUTTON_PADDLE4"
msgstr "Bouton paddle 4"

msgid "CONTROLLER_BUTTON_PS3_SELECT"
msgstr "Select"

msgid "CONTROLLER_BUTTON_PS3_START"
msgstr "Start"

msgid "CONTROLLER_BUTTON_PS_CIRCLE"
msgstr "Rond"

msgid "CONTROLLER_BUTTON_PS_CROSS"
msgstr "Croix"

msgid "CONTROLLER_BUTTON_PS_L1"
msgstr "L1"

msgid "CONTROLLER_BUTTON_PS_L3"
msgstr "L3"

msgid "CONTROLLER_BUTTON_PS_OPTIONS"
msgstr "Options"

msgid "CONTROLLER_BUTTON_PS_R1"
msgstr "R1"

msgid "CONTROLLER_BUTTON_PS_R3"
msgstr "R3"

msgid "CONTROLLER_BUTTON_PS_SHARE"
msgstr "Share"

msgid "CONTROLLER_BUTTON_PS_SONY_BUTTON"
msgstr "Bouton logo"

msgid "CONTROLLER_BUTTON_PS_SQUARE"
msgstr "Carré"

msgid "CONTROLLER_BUTTON_PS_TRIANGLE"
msgstr "Triangle"

msgid "CONTROLLER_BUTTON_RIGHT_SHOULDER"
msgstr "Tranche droite"

msgid "CONTROLLER_BUTTON_RIGHT_STICK"
msgstr "Clic du stick droit"

msgid "CONTROLLER_BUTTON_TOUCH_PAD"
msgstr "Pavé tactile"

msgid "CONTROLLER_BUTTON_UNKNOWN"
msgstr "Bouton inconnu"

msgid "CONTROLLER_BUTTON_XBOX_A"
msgstr "A"

msgid "CONTROLLER_BUTTON_XBOX_B"
msgstr "B"

msgid "CONTROLLER_BUTTON_XBOX_BACK"
msgstr "Back"

msgid "CONTROLLER_BUTTON_XBOX_GUIDE"
msgstr "Guide"

msgid "CONTROLLER_BUTTON_XBOX_START"
msgstr "Start"

msgid "CONTROLLER_BUTTON_XBOX_X"
msgstr "X"

msgid "CONTROLLER_BUTTON_XBOX_Y"
msgstr "Y"

msgid "CONTROLLER_DEADZONES"
msgstr "Zones mortes du contrôleur"

msgid "CONTROLLER_DEADZONE_CALIBRATION_EXPLANATION"
msgstr ""
"Cet outil permet de configurer les zones mortes des axes du contrôleur. La taille des zones mortes permet de contrôler la quantité de mouvement que doit effectuer un stick (ou un bouton analogique) avant que ce mouvement ne soit détecté comme une entrée.\n"
"Avant de commencer le calibrage, veuillez déplacer tous les sticks et les relâcher, ainsi que presser et relâcher tous les boutons analogiques (par exemple les gâchettes) de votre contrôleur."

msgid "CONTROLLER_DEADZONE_COLON"
msgstr "Zone morte :"

msgid "CONTROLLER_PROMPT_TYPE_SETTING"
msgstr "Type de requête de bouton de manette :"

msgid "CONTROLLER_SENSITIVITY"
msgstr "Sensibilité du contrôleur"

msgid "CONTROLLER_UNKNOWN_AXIS"
msgstr "Axe inconnu"

msgid "COPY_ERROR_TO_CLIPBOARD"
msgstr "Copier l'erreur dans le presse-papier"

msgid "COPY_RESULTS"
msgstr "Résultats de copie"

msgid "CORRECTION_PROTANOPE"
msgstr "Protanopie (rouge-vert)"

msgid "CORRECTION_TRITANOPE"
msgstr "Tritanopie (bleu-jaune)"

#, fuzzy
msgid "CPU_POWER_NOT_ENOUGH_FOR_SPEED_MODE"
msgstr "La capacité de stockage est insuffisante pour [thrive:compound type=\"{0}\"][/thrive:compound] car la nuit dure {2} s mais le stockage ne peut contenir que {1} s de composés."

msgid "CPU_THREADS"
msgstr "Threads"

msgid "CRAFTING_CLEAR_INPUTS"
msgstr "Réinitialiser les entrées sélectionnées"

msgid "CRAFTING_ERROR_INTERNAL_CONSUME_PROBLEM"
msgstr "Erreur : bogue interne pour la consommation des matériaux"

msgid "CRAFTING_ERROR_TAKING_ITEMS"
msgstr "Impossible de trouver des éléments d'entrée de fabrication"

msgid "CRAFTING_FILTER_INPUTS"
msgstr "Entrée"

msgid "CRAFTING_KNOWN_ITEMS"
msgstr "Recette apprises"

msgid "CRAFTING_NOT_ENOUGH_MATERIAL"
msgstr "{0} insuffisant pour fabriquer la recette"

msgid "CRAFTING_NO_RECIPE_SELECTED"
msgstr "Veuillez choisir une recette ci-dessus avant de fabriquer"

msgid "CRAFTING_NO_ROOM_TO_TAKE_CRAFTING_RESULTS"
msgstr "Espace insuffisant pour prendre tous les produits fabriqués"

msgid "CRAFTING_RECIPE_DISPLAY"
msgstr "{0} ({1})"

msgid "CRAFTING_RECIPE_HAND_AXE"
msgstr "Biface en pierre"

msgid "CRAFTING_RESULTS"
msgstr "Objets fabriqués"

msgid "CRAFTING_SELECT_RECIPE_OR_ITEMS_TO_FILTER"
msgstr "Choisir une recette ou ajouter des objets au filtre"

msgid "CRAFTING_TAKE_ALL"
msgstr "Tout prendre"

msgid "CRAFTING_TITLE"
msgstr "Fabrication"

msgid "CREATE"
msgstr "Créer"

msgid "CREATED_AT"
msgstr "Créé(e) à :"

msgid "CREATED_ON_PLATFORM"
msgstr "Créé sur la plateforme :"

msgid "CREATE_A_NEW_MICROBE"
msgstr "Créer un nouveau microbe"

msgid "CREATE_NEW"
msgstr "Créer un nouveau"

msgid "CREATE_NEW_CELL_TYPE"
msgstr "Créer un nouveau type de cellule"

msgid "CREATE_NEW_CELL_TYPE_DESCRIPTION"
msgstr "Vous pouvez créer de nouveaux types de cellules en dupliquant et en changeant leur nom. Les types de cellules peuvent être modifiés pour les spécialiser afin de leur attribuer des rôles. Quand un type de cellule est modifié, toutes les cellules de ce type déjà placées sont mises à jour."

msgid "CREATE_NEW_MOD"
msgstr "Créer un nouveau mod"

msgid "CREATE_NEW_SAVE"
msgstr "Créer une nouvelle sauvegarde"

msgid "CREATE_NEW_TISSUE_TYPE"
msgstr "Créer un nouveau type de tissu"

msgid "CREATE_NEW_TISSUE_TYPE_DESCRIPTION"
msgstr "Vous pouvez créer de nouveau tissus en dupliquant et en leur donnant un nouveau nom. Les types de tissus peuvent être modifiés avec l'Éditeur de cellules pour les adapter à différents rôles."

msgid "CREATING_DOT_DOT_DOT"
msgstr "En train de créer..."

msgid "CREATING_OBJECTS_FROM_SAVE"
msgstr "Création des objets à partir de la sauvegarde"

msgid "CREDITS"
msgstr "Crédits"

msgid "CTRL"
msgstr "CTRL"

msgid "CURRENT_CACHE_SIZE"
msgstr "Taille actuelle :"

#, fuzzy
msgid "CURRENT_CACHE_SIZE_TOOLTIP"
msgstr "Sécréter du mucilage pour augmenter votre vitesse ou pour engluer des cellules et les ralentir"

msgid "CURRENT_DEVELOPERS"
msgstr "Développeurs actuels"

msgid "CURRENT_LOCATION_CAPITAL"
msgstr "POSITION ACTUELLE"

msgid "CURRENT_RESEARCH_NONE"
msgstr "Aucune recherche en cours"

msgid "CURRENT_RESEARCH_PROGRESS"
msgstr "Recherche en cours : {0} ({1})"

msgid "CURRENT_WORLD"
msgstr "Monde actuel"

#, fuzzy
msgid "CURRENT_WORLD_STATISTICS"
msgstr ""
"[b]Générations :[/b]\n"
"  {0}\n"
"[b]Secteurs totaux :[/b]\n"
"  {1}\n"
"[b]Temps total d'auto-évo :[/b]\n"
"  {2}\n"
"[b]Espèces totales :[/b]\n"
"  {3}\n"
"[b]Espèces toujours en vie :[/b]\n"
"  {4}\n"
"[b]Compteur d'espèces par secteur :[/b]\n"
"  Moyenne{5} ; écart-type {6}\n"
"[b]Population totale :[/b]\n"
"  {7}\n"
"[b]Espèce la plus populeuse :[/b]\n"
"  {8}\n"
"[b]Données basiques des espèces microbiennes :[/b]\n"
"  Taille moyenne des hexagones : {9}\n"
"[b]Données génériques des organites :[/b]"

msgid "CUSTOM_USERNAME"
msgstr "Pseudo personnalisé :"

msgid "CYTOPLASM"
msgstr "Cytoplasme"

msgid "CYTOPLASM_DESCRIPTION"
msgstr "Les entrailles gluantes d'une cellule. Le cytoplasme est le mélange basique d'ions, de protéines et d'autres substances dissoutes dans l'eau qui remplit l'intérieur de la cellule. L'une de ses fonctions est la [b]glycolyse[/b], la conversion du [thrive:compound type=\"glucose\"][/thrive:compound] en [thrive:compound type=\"atp\"][/thrive:compound]. Pour les cellules dépourvues d'organites aux métabolismes plus avancés, c'est ce qui leur permet d'obtenir de l'énergie. Elle est également utilisée pour stocker des molécules dans la cellule et pour accroître la taille de la cellule."

msgid "CYTOPLASM_GLYCOLYSIS"
msgstr "Glycolyse cytoplasmique"

msgid "CYTOPLASM_PROCESSES_DESCRIPTION"
msgstr "Transforme le [thrive:compound type=\"glucose\"][/thrive:compound] en [thrive:compound type=\"atp\"][/thrive:compound]."

#, fuzzy
msgid "CYTOTOXIN_SYNTHESIS"
msgstr "Synthèse des cytotoxines"

#, fuzzy
msgid "DAMAGE_SOURCE_RADIATION"
msgstr "(coût des organites, membranes et autres éléments dans l'éditeur)"

msgid "DAY_LENGTH"
msgstr "Durée de la journée"

msgid "DAY_LENGTH_EXPLANATION"
msgstr "(durée en secondes en temps réel pour une journée de jeu)"

msgid "DAY_NIGHT_CYCLE_ENABLED"
msgstr "Activer le cycle jour/nuit"

msgid "DAY_NIGHT_CYCLE_ENABLED_EXPLANATION_2"
msgstr "(la photosynthèse devient inefficace pendant la nuit, ce qui nécessite une plus grande planification préalable)"

msgid "DEADZONE_CALIBRATION_FINISHED"
msgstr "Le calibrage des zones mortes est terminé. Les nouvelles zones mortes sont affichées ci-dessous sur les afficheurs de valeurs d'axes."

msgid "DEADZONE_CALIBRATION_INPROGRESS"
msgstr "Le calibrage des zones mortes est en cours. Veuillez ne pas toucher les boutons ou les sticks de votre contrôleur et attendez quelques secondes."

msgid "DEADZONE_CALIBRATION_IS_RESET"
msgstr "Les calibrations de la zone morte ont été réinitialisées"

msgid "DEADZONE_CONFIGURATION"
msgstr "Configuration des zones mortes"

msgid "DEATH"
msgstr "mort"

msgid "DEBUG_COORDINATES"
msgstr ""
"Position : {0}\n"
"Pointeur à : {1}"

#, fuzzy
msgid "DEBUG_DRAW_NOT_AVAILABLE"
msgstr "Le dessin de débogage physique n'est pas disponible dans ce type de build"

#, fuzzy
msgid "DEBUG_HEAT_AT_CURSOR"
msgstr "Au pointeur :"

msgid "DEBUG_PANEL"
msgstr "Débogueur"

msgid "DECEMBER"
msgstr "Décembre"

#, fuzzy
msgid "DECREASE_ITEM_SIZE"
msgstr "Sécréter du mucilage"

msgid "DEFAULT_AUDIO_OUTPUT_DEVICE"
msgstr "Périphérique de sortie par défaut"

msgid "DELETE"
msgstr "Supprimer"

msgid "DELETE_ALL_OLD_SAVE_WARNING_2"
msgstr ""
"La suppression de toutes les anciennes sauvegardes automatiques et rapides ne peut être annulée. Êtes-vous sûr de vouloir supprimer définitivement les éléments suivants ?\n"
" - {0} Sauvegarde(s) automatique(s)\n"
" - {1} Sauvegarde(s) rapide(s)\n"
" - {2} Sauvegarde(s) de secours"

msgid "DELETE_FOSSIL_CONFIRMATION"
msgstr "Supprimer ce fossile est définitif, êtes-vous sûr de vouloir le supprimer définitivement ?"

msgid "DELETE_OLD_SAVES_PROMPT"
msgstr "Supprimer les anciennes sauvegardes ?"

msgid "DELETE_ORGANELLE"
msgstr "Supprimer organite"

msgid "DELETE_SAVE_CONFIRMATION"
msgstr "Supprimer cette sauvegarde est définitif, êtes-vous sûr de vouloir la supprimer définitivement ?"

msgid "DELETE_SELECTED"
msgstr "Supprimer la sélection"

msgid "DELETE_SELECTED_SAVES_PROMPT"
msgstr "Supprimer la(les) sauvegarde(s) sélectionnée(s) ?"

msgid "DELETE_SELECTED_SAVE_WARNING"
msgstr "Supprimer la(les) sauvegarde(s) sélectionnée(s) ne peut pas être défait, êtes-vous sûr que vous voulez supprimer {0} sauvegarde(s) de manière permanente ?"

msgid "DELETE_THIS_SAVE_PROMPT"
msgstr "Supprimer cette sauvegarde ?"

msgid "DESCEND_BUTTON"
msgstr "Dévoluer"

msgid "DESCEND_CONFIRMATION"
msgstr "Êtes vous sur de vouloir dévoluer ?"

msgid "DESCEND_CONFIRMATION_EXPLANATION"
msgstr ""
"Dévoluer vous retirera votre statut évolué et vous fera retourner à la phase microbienne. De là vous pourrez rejouer au jeu dans la sauvegarde actuelle.\n"
"\n"
"Vous recevrez un avantage de dévolution pour la nouvelle partie. Dans une version future vous pourrez choisir votre avantage mais pour l'instant ce sera toujours une diminution de 20% de l'osmorégulation.\n"
"\n"
"Une fois votre dévolution confirmée, vous pourrez modifier les paramètres du jeu pour choisir une autre graine de monde et ainsi jouer sur une carte différente ou désactiver LAWK, par exemple."

msgid "DESCRIPTION"
msgstr "Description :"

msgid "DESCRIPTION_COLON"
msgstr "Description :"

msgid "DESCRIPTION_TOO_LONG"
msgstr "La description est trop longue"

msgid "DESPAWN_ENTITIES"
msgstr "Supprimer toutes les entités"

msgid "DETECTED_CPU_COUNT"
msgstr "Nombre de CPU détectés :"

msgid "DEVBUILD_VERSION_INFO"
msgstr ""
"DevBuild {0}\n"
"sur la branche {1} à {2}\n"
"{3}"

msgid "DEVELOPERS"
msgstr "Développeurs"

msgid "DEVELOPMENT_FORUM"
msgstr "Forum de développement"

msgid "DEVELOPMENT_FORUM_BUTTON_TOOLTIP"
msgstr "Consultez les mises à jour du développement sur notre forum de développement"

msgid "DEVELOPMENT_SUPPORTED_BY"
msgstr "Développé avec le soutien de Revolutionary Games Studio ry"

msgid "DEVELOPMENT_WIKI"
msgstr "Wiki de développement"

msgid "DEVELOPMENT_WIKI_BUTTON_TOOLTIP"
msgstr "Visitez notre wiki de développement"

msgid "DEVOURED"
msgstr "Dévoré(e)"

msgid "DEV_BUILD_PATRONS"
msgstr "Supporteurs DevBuilds"

msgid "DIFFICULTY"
msgstr "Difficulté"

#, fuzzy
msgid "DIFFICULTY_DETAILS_STRING"
msgstr ""
"Difficulté prédéfinie : {0}\n"
"Multiplicateur du coût de mutation : {1}\n"
"Taux de mutation de l'IA : {2}\n"
"Densité des nuages de composés : {3}\n"
"Pénalité pour la mort du joueur : {4}\n"
"Rétention de glucose dans l'environnement : {5}\n"
"Multiplicateur du coût d'osmorégulation : {6}\n"
"Nuage de glucose gratuit en quittant l'éditeur : {7}\n"
"Gagner passivement du temps de reproduction : {8}\n"
"Limiter l'utilisation des composés de croissance : {9}"

msgid "DIFFICULTY_PRESET"
msgstr "Difficulté prédéfinie"

msgid "DIFFICULTY_PRESET_CUSTOM"
msgstr "Personnalisé"

msgid "DIFFICULTY_PRESET_EASY"
msgstr "Facile"

msgid "DIFFICULTY_PRESET_HARD"
msgstr "Difficile"

msgid "DIFFICULTY_PRESET_NORMAL"
msgstr "Normal"

msgid "DIGESTION_EFFICIENCY"
msgstr "Efficacité de la digestion"

msgid "DIGESTION_EFFICIENCY_COLON"
msgstr "Efficacité de la digestion :"

msgid "DIGESTION_SPEED"
msgstr "Vitesse d'absorption des ressources"

msgid "DIGESTION_SPEED_COLON"
msgstr "Vitesse de digestion :"

msgid "DIGESTION_SPEED_VALUE"
msgstr "{0}/s"

msgid "DISABLED"
msgstr "Désactivé"

msgid "DISABLE_ALL"
msgstr "Tout désactiver"

msgid "DISCARD_AND_CONTINUE"
msgstr "Annuler et continuer"

msgid "DISCARD_CHANGES"
msgstr "Annuler les changements"

#, fuzzy
msgid "DISCARD_MIGRATION"
msgstr "Annuler et continuer"

msgid "DISCONNECTED_CELLS"
msgstr "Cellules déconnectées"

msgid "DISCONNECTED_CELLS_TEXT"
msgstr ""
"Une ou plusieurs cellules ne sont pas connectées.\n"
"Veuillez connecter toutes les cellules les unes avec les autres pour continuer."

msgid "DISCONNECTED_METABALLS"
msgstr "Métaballes déconnectées"

msgid "DISCONNECTED_METABALLS_TEXT"
msgstr ""
"Il y a des métaballes placées qui ne sont pas connectés au reste.\n"
"Veuillez connecter toutes les métaballes placées avec les autres ou annulez vos changements."

msgid "DISCONNECTED_ORGANELLES"
msgstr "Organites déconnectés"

msgid "DISCONNECTED_ORGANELLES_TEXT"
msgstr ""
"Il y a des organites placées qui ne sont pas connectés au reste.\n"
"Veuillez connecter toutes les organites placées avec les autres ou annulez vos changements."

msgid "DISCORD_TOOLTIP"
msgstr "Rejoignez notre serveur Discord de la communauté"

#, fuzzy
msgid "DISK_CACHE_TOOLTIP"
msgstr "Visitez notre page Itch.io"

msgid "DISMISSED_POPUPS_COLON"
msgstr "Popups désactivées :"

msgid "DISMISSED_POPUPS_EXPLANATION"
msgstr ""
"Ceci indique le nombre de fenêtres contextuelles qui ont été définitivement désactivées par l'utilisateur.\n"
"Si certaines fenêtres contextuelles, qui sont en fait souhaitées, ont été désactivées, le bouton situé à côté peut être utilisé pour faire réapparaître toutes les fenêtres contextuelles désactivées."

msgid "DISMISS_INFORMATION_PERMANENTLY"
msgstr "Ne plus montrer"

msgid "DISMISS_WARNING_PERMANENTLY"
msgstr "Ne plus prévenir"

msgid "DISPLAY_3D_MENU_BACKGROUNDS"
msgstr "Afficher les arrières-plans 3D du menu"

msgid "DISPLAY_ABILITIES_BAR"
msgstr "Afficher la barre des capacités"

#, fuzzy
msgid "DISPLAY_BACKGROUND_DISTORTION_EFFECT"
msgstr "Afficher les particules en arrière-plan"

msgid "DISPLAY_BACKGROUND_PARTICLES"
msgstr "Afficher les particules en arrière-plan"

msgid "DISPLAY_DRIVER_OPENGL"
msgstr "OpenGL"

msgid "DISPLAY_DRIVER_VULKAN"
msgstr "Vulkan"

#, fuzzy
msgid "DISPLAY_MODE"
msgstr "Afficher les noms des boutons de sélection des parties"

msgid "DISPLAY_PART_NAMES"
msgstr "Afficher les noms des boutons de sélection des parties"

msgid "DISSOLVED_COMPOUND_FOOD_SOURCE"
msgstr "Source environnementale de {0} nutritive uniformément répartie"

msgid "DOES_NOT_USE_FEATURE"
msgstr "Non"

msgid "DONATIONS"
msgstr "Dons"

msgid "DOT_DOT_DOT"
msgstr "..."

msgid "DOUBLE"
msgstr "Double"

msgid "DOUBLE_CLICK_TO_VIEW_IN_FULLSCREEN"
msgstr "Double-cliquer pour voir en plein écran"

msgid "DOUBLE_MEMBRANE_DESCRIPTION"
msgstr "Étant une membrane à double couche de phospholipides, elle offre une meilleure protection et demande peu d'énergie pour ne pas se déformer. Néanmoins, elle peut ralentir une cellule en terme de vitesse de locomotion et d'absorption de ressources."

#, fuzzy
msgid "DOUBLE_SPEED_TOGGLE_TOOLTIP"
msgstr "La valeur utilisée pour générer le monde doit être un entier positif"

msgid "DRAG_TO_REORDER_ITEMS_WITH_MOUSE"
msgstr "Faire glisser ça pour réordonner les objets avec la souris"

#, fuzzy
msgid "DUMP_SCENE_TREE"
msgstr "Vider l'arbre des scènes"

msgid "DUPLICATE_TYPE"
msgstr "Dupliquer le type"

msgid "EASTEREGG_MESSAGE_1"
msgstr "Anecdote : Didinium et Paramecium sont des cas d'école de la relation proie/prédateur qui a été étudiée pendant des décennies. Et vous, êtes-vous un Didinium, ou un Paramecium ? Un prédateur, ou bien une proie ?"

msgid "EASTEREGG_MESSAGE_10"
msgstr "CHOSES AGITÉES ! !"

msgid "EASTEREGG_MESSAGE_11"
msgstr "Se fombre dans l'ombre."

msgid "EASTEREGG_MESSAGE_12"
msgstr "Ces cellules bleues si."

msgid "EASTEREGG_MESSAGE_13"
msgstr "Voici une astuce : les biomes sont plus que des arrière-plans différents ; les composés apparaissent à des taux différents selon ceux-ci."

msgid "EASTEREGG_MESSAGE_14"
msgstr "Voici une astuce, plus vous avez de flagelles, plus vous allez vite, vroum vroum, mais cela coûte plus d'ATP"

msgid "EASTEREGG_MESSAGE_15"
msgstr "Voici une astuce, vous pouvez engloutir des fragments, de fer ou autre."

msgid "EASTEREGG_MESSAGE_16"
msgstr "Voici une astuce, préparez vous avant d'ajouter un noyau. Ces choses coûtent cher ! À la fois en entretien et en coût initial."

msgid "EASTEREGG_MESSAGE_17"
msgstr "Fait amusant, saviez-vous qu'il existe plus de 8000 espèces de ciliés sur la planète Terre ?"

msgid "EASTEREGG_MESSAGE_18"
msgstr "Fait amusant, le Stentor est un cilié qui peut s'étirer et attraper des proies dans une sorte de trompette comme une bouche qui attire les proies en générant des courants d'eau avec des cils."

msgid "EASTEREGG_MESSAGE_2"
msgstr "Voici une astuce, les toxines peuvent être utilisées pour envoyer d'autres toxines loin de vous si vous êtes suffisamment rapide."

msgid "EASTEREGG_MESSAGE_3"
msgstr "Voici une astuce, l'Osmorégulation coûte 1 ATP par seconde par hexagone que votre cellule possède, chaque cellule vide de votre cytoplasme génère aussi 5 ATP par seconde, ce qui signifie que si vous perdez de l'ATP à cause de l'osmorégulation ajoutez juste quelques hexagones de cytoplasmes vides ou retirez quelques organites."

msgid "EASTEREGG_MESSAGE_4"
msgstr "Fait amusant, dans la vie réelle les procaryotes ont quelque chose appelé Biocompartiments qui agissent comme des organites, et sont en fait nommés Organites polyédraux."

msgid "EASTEREGG_MESSAGE_5"
msgstr "Fait amusant, le métabolosome est ce qui est appelé un Organite polyédral."

msgid "EASTEREGG_MESSAGE_6"
msgstr "Voici une astuce, parfois il vaut mieux fuir les autres cellules."

msgid "EASTEREGG_MESSAGE_7"
msgstr "Voici une astuce, si une cellule fait moins de la moitié de votre taille, vous pouvez l'absorber."

msgid "EASTEREGG_MESSAGE_8"
msgstr "Voici un conseil, les bactéries sont plus dangereuses qu'elles n'y paraissent, elles peuvent sembler minuscules, mais certaines d'entre elles peuvent vous transpercer avec leur pilus pour vous tuer !"

msgid "EASTEREGG_MESSAGE_9"
msgstr "Voici une astuce : vous pouvez pousser d'autres espèces à l'extinction si vous n'êtes assez pas prudent en les chassant. Les autres espèces peuvent faire de même."

msgid "EASTER_EGGS"
msgstr "Inclure les Easter eggs"

msgid "EASTER_EGGS_EXPLANATION"
msgstr "(secrets apparaissant au hasard dans le jeu)"

#, fuzzy
msgid "EASTER_EGG_BANANA_BIOME"
msgstr "(secrets apparaissant au hasard dans le jeu)"

#, fuzzy
msgid "EDGE_PAN_SPEED"
msgstr "Vitesse d'absorption des ressources :"

#, fuzzy
msgid "EDITING_TITLE"
msgstr "Titre manquant"

msgid "EDITOR"
msgstr "Éditeur"

#, fuzzy
msgid "EDITORS_AND_MUTATIONS_BUTTON"
msgstr "a muté"

msgid "EDITOR_BUTTON_TOOLTIP"
msgstr "Entrer dans l'éditeur et modifier votre espèce"

#, fuzzy
msgid "EDITOR_TUTORIAL_EARLY_GOAL"
msgstr ""
"Voici l'éditeur de cellule ou vous pouvez ajouter ou retirer des organites à votre espèce en dépensant des points de mutation (PM).\n"
"\n"
"Vous pouvez aussi changer d'autres propriétés de votre espèce dans les autres onglets de l'éditeur de cellule.\n"
"\n"
"Pour continuer, sélectionnez un organite sur le panneau de gauche (un cytoplasme serait un bon choix). Ensuite faites un clic gauche à côté de l'hexagone affiché au milieu de l'écran pour ajouter cet organite à votre espèce."

#, fuzzy
msgid "EDITOR_TUTORIAL_EDITOR_TEXT"
msgstr ""
"Bienvenue dans l'[b]Éditeur de microbe[/b].\n"
"\n"
"Ici, vous pouvez revoir ce qui s'est passé au cours des générations précédentes, puis apporter des modifications à votre espèce.\n"
"\n"
"Cet onglet vous donne une liste des modifications apportées au secteur que vous occupez actuellement. Essayez d'explorer les différents outils à votre disposition pour en savoir plus sur les événements de votre monde !\n"
"\n"
"Lorsque vous êtes prêt, appuyez sur le bouton \"Suivant\" en bas à droite pour continuer."

#, fuzzy
msgid "EDITOR_TUTORIAL_MICROBE_EDITOR_BINDING_AGENTS"
msgstr ""
"C'est l'éditeur de cellules où vous pouvez faire évoluer votre espèce en dépensant des [b]points de mutation[/b] (PM) [thrive:icon]MP[/thrive:icon]. À chaque génération, vous aurez toujours [b]100 PM[/b] [thrive:icon]MP[/thrive:icon] à dépenser, alors inutile d'économiser !\n"
"\n"
"L'hexagone au centre de votre écran est votre [b]cellule[/b], qui est composée d'une seule partie de cytoplasme.\n"
"\n"
"Pour continuer, sélectionnez une partie dans le panneau de gauche. Cliquez ensuite avec le bouton gauche de la souris à côté de l'hexagone pour le placer. Vous pouvez faire pivoter les pièces avec [thrive:input]e_rotate_left[/thrive:input] et [thrive:input]e_rotate_right[/thrive:input]."

#, fuzzy
msgid "EDITOR_TUTORIAL_MICROBE_EDITOR_NUCLEUS"
msgstr ""
"C'est l'éditeur de cellules où vous pouvez faire évoluer votre espèce en dépensant des [b]points de mutation[/b] (PM) [thrive:icon]MP[/thrive:icon]. À chaque génération, vous aurez toujours [b]100 PM[/b] [thrive:icon]MP[/thrive:icon] à dépenser, alors inutile d'économiser !\n"
"\n"
"L'hexagone au centre de votre écran est votre [b]cellule[/b], qui est composée d'une seule partie de cytoplasme.\n"
"\n"
"Pour continuer, sélectionnez une partie dans le panneau de gauche. Cliquez ensuite avec le bouton gauche de la souris à côté de l'hexagone pour le placer. Vous pouvez faire pivoter les pièces avec [thrive:input]e_rotate_left[/thrive:input] et [thrive:input]e_rotate_right[/thrive:input]."

#, fuzzy
msgid "EDIT_MICROBE_FIRST_TIME"
msgstr "Chargement de la phase microbienne"

msgid "EIGHT_TIMES"
msgstr "8x"

#, fuzzy
msgid "EJECT_ENGULFED"
msgstr "Ne peut pas absorber"

#, fuzzy
msgid "EJECT_ENGULFED_TOOLTIP"
msgstr "Ne peut pas absorber"

#, fuzzy
msgid "EMITTERS_COUNT"
msgstr "Nombre de microbes :"

msgid "ENABLED_MODS"
msgstr "Mods activés"

msgid "ENABLE_ALL_COMPATIBLE"
msgstr "Activer tous les mods compatibles"

msgid "ENABLE_EDITOR"
msgstr "Activer l'éditeur"

msgid "ENABLE_GUI_LIGHT_EFFECTS"
msgstr "Activer les effets lumineux dans l'interface utilisateur"

#, fuzzy
msgid "ENDOSYMBIONT_ENGULFED_ALREADY_DONE"
msgstr "Le processus d'endosymbiose est terminé, finalisez-le dans l'éditeur"

#, fuzzy
msgid "ENDOSYMBIONT_ENGULFED_PROGRESS"
msgstr "La cible de l'endosymbiose a été transformée en organite temporaire. L'endosymbiose progressera si vous parvenez à atteindre l'éditeur"

msgid "ENDOSYMBIONT_TYPE_ALREADY_PRESENT"
msgstr "Un endosymbiote est déjà présent. Entrez dans l'éditeur pour faire progresser le processus d'endosymbiose"

#, fuzzy
msgid "ENDOSYMBIOSIS_AVAILABLE_ORGANELLES"
msgstr "Organites disponibles à transformer"

msgid "ENDOSYMBIOSIS_BUTTON"
msgstr "Endosymbiose"

msgid "ENDOSYMBIOSIS_CANCEL_TOOLTIP"
msgstr "Annuler le processus d'endosymbiose. Vous perdrez la progression actuelle pour cet endosymbiote !"

#, fuzzy
msgid "ENDOSYMBIOSIS_COMPLETE_TOOLTIP"
msgstr "Terminer le processus d'endosymbiose et le placer en tant qu'organite"

#, fuzzy
msgid "ENDOSYMBIOSIS_EXPLANATION"
msgstr "L'endosymbiose est un processus qui transforme une espèce en un endosymbiote (une espèce qui vit à l'intérieur d'une autre dans une relation de symbiose). Cela débloquera l'organite créé, et donnera une copie gratuite de cet organite. Les espèces pouvant être transformées en organites sont représentées ci-dessous après avoir été englouties. La durée du processus dépend de la compatibilité de l'espèce candidate à l'endosymbiose (cette caractéristique est indiquée sous chaque organite candidat)."

msgid "ENDOSYMBIOSIS_NOTHING_ENGULFED"
msgstr "Aucune espèce susceptible d'être transformée en endosymbiote n'a encore été engloutie"

msgid "ENDOSYMBIOSIS_NO_CANDIDATE_ORGANELLES"
msgstr "Cette espèce ne peut être transformée en aucun organite valide"

msgid "ENDOSYMBIOSIS_PROGRESSING_EXPLANATION"
msgstr "Pour réaliser le processus d'endosymbiose, l'espèce cible doit être engloutie pour être transformée en organite temporaire (une seule espèce peut être présente à la fois). Le processus est ensuite lancé une fois que l'organite temporaire a été placé dans l'éditeur."

msgid "ENDOSYMBIOSIS_PROKARYOTIC_LIMIT_EXPLANATION"
msgstr "Les procaryotes ne peuvent avoir au maximum qu'un seul endosymbiote"

#, fuzzy
msgid "ENDOSYMBIOSIS_SINGLE_SPECIES_PROGRESS_DESCRIPTION"
msgstr "Survivez jusqu'à l'éditeur avec cette espèce en tant qu'organite temporaire pour faire avancer le processus"

#, fuzzy
msgid "ENDOSYMBIOSIS_START_TOOLTIP"
msgstr "Démarrer l'endosymbiose avec cette espèce (disponible après avoir sélectionné le type d'organite cible)"

msgid "ENDOSYMBIOSIS_TITLE"
msgstr "Endosymbiose"

msgid "ENERGY_BALANCE_REQUIRED_COMPOUND_LINE"
msgstr "- {0} : {1} /seconde"

msgid "ENERGY_BALANCE_TOOLTIP_CONSUMPTION"
msgstr "{0} : -{1} ATP"

msgid "ENERGY_BALANCE_TOOLTIP_PRODUCTION"
msgstr "{0} : +{1} ATP"

#, fuzzy
msgid "ENERGY_BALANCE_TOOLTIP_PRODUCTION_WITH_REQUIREMENT"
msgstr "{0} : +{1} ATP"

msgid "ENERGY_IN_PATCH_FOR"
msgstr "Énergie dans le secteur {0} pour la source {1}"

msgid "ENERGY_IN_PATCH_SHORT"
msgstr "{0}, {1}"

msgid "ENERGY_SOURCES"
msgstr "Sources d'énergie :"

msgid "ENERGY_SUMMARY_LINE"
msgstr "{0} unités d'énergie ont été récoltées au total, avec un coût de {1} par individu, résultant en une population non-ajustée de {2}"

#, fuzzy
msgid "ENGULF_CELL_OR_CHUNK"
msgstr "Absorber une autre cellule ou un morceau"

msgid "ENGULF_NO_ATP_DAMAGE_MESSAGE"
msgstr "Endommagé en entrant dans le mode engloutir sans ATP"

msgid "ENTER_EXISTING_ID"
msgstr "Insérez ID existant"

msgid "ENTER_EXISTING_WORKSHOP_ID"
msgstr "Entrez l'ID du Workshop existant"

msgid "ENTITY_LABEL"
msgstr "Étiquette de l'entité"

msgid "ENVIRONMENT"
msgstr "Environnement"

#, fuzzy
msgid "ENVIRONMENTAL_CONDITIONS_BUTTON"
msgstr "Rétention environnementale de glucose"

msgid "ENVIRONMENTAL_GLUCOSE_RETENTION"
msgstr "Rétention environnementale de glucose"

msgid "ENVIRONMENTAL_GLUCOSE_RETENTION_EXPLANATION"
msgstr "(proportion de glucose retenue dans l'environnement à chaque génération)"

msgid "ENVIRONMENT_BUTTON_MICROBE_TOOLTIP"
msgstr "Afficher / cacher l'environnement et les composés"

#, fuzzy
msgid "ENVIRONMENT_TOLERANCE"
msgstr "Environnement"

msgid "EPIPELAGIC"
msgstr "Épipélagique"

msgid "EQUIPMENT_TYPE_AXE"
msgstr "Hache"

msgid "ERROR"
msgstr "Erreur"

msgid "ERROR_CREATING_FOLDER"
msgstr "Erreur de création du dossier pour le mod"

msgid "ERROR_CREATING_INFO_FILE"
msgstr "Erreur de création du dossier d'information pour le mod"

msgid "ERROR_FAILED_TO_SAVE_NEW_SETTINGS"
msgstr "Erreur : les nouveaux paramètres n'ont pas été sauvegardés dans le fichier de configuration."

msgid "ERROR_FETCHING_EXPLANATION"
msgstr "La récupération des actualités a échoué en raison d'une erreur : {0}"

msgid "ERROR_FETCHING_NEWS"
msgstr "Erreur de récupération des actualités"

msgid "ERROR_LOADING"
msgstr "Erreur de chargement"

msgid "ERROR_SAVING"
msgstr "Erreur de sauvegarde"

#, fuzzy
msgid "ERROR_UPLOADING_EXCEPTION"
msgstr "Erreur de chargement"

msgid "ESCAPE"
msgstr "Échap"

msgid "ESCAPE_ENGULFING"
msgstr "échapper à l'engloutissement"

msgid "ESTUARY"
msgstr "Estuaire"

#, fuzzy
msgid "EVENT_ERUPTION_TOOLTIP"
msgstr "Ceci est le code exact à partir duquel cette version de Thrive a été compilée"

msgid "EVENT_METEOR_GLUCOSE"
msgstr ""
"Impact de météorite de glucose\n"
"Augmente les niveaux de glucose de dioxide de carbone."

#, fuzzy
msgid "EVENT_METEOR_IRON"
msgstr "{0} : +{1} ATP"

#, fuzzy
msgid "EVENT_METEOR_PHOSPHATES"
msgstr "Créer du phosphate"

#, fuzzy
msgid "EVENT_METEOR_PLAIN"
msgstr "Ceci est le code exact à partir duquel cette version de Thrive a été compilée"

msgid "EVENT_METEOR_RADIOACTIVE"
msgstr ""
"Impact de météorite radioactive\n"
"Augmente le niveau de dioxide de carbone\n"
"Fait apparaître des fragments radioactifs."

msgid "EVENT_METEOR_SULFUR"
msgstr ""
"Impact de météorite de souffre\n"
"Augmente les niveaux de souffre et de dioxide de carbone\n"
"Fait apparaître des fragments de souffre."

msgid "EVOLUTIONARY_TREE"
msgstr "Arbre phylogénétique"

#, fuzzy
msgid "EVOLUTIONARY_TREE_BUILD_FAILED"
msgstr ""
"La construction de l'arbre phylogénétique a échoué.\n"
"\n"
"Veuillez en informer l'équipe de développement et fournir les logs de jeu."

msgid "EXACT_VERSION_COLON"
msgstr "Version exacte de Thrive :"

msgid "EXACT_VERSION_TOOLTIP"
msgstr "Ceci est le code exact à partir duquel cette version de Thrive a été compilée"

#, fuzzy
msgid "EXCEPTION_HAPPENED_PROCESSING_SAVE"
msgstr "Une exception s'est produite lors du traitement des objets importés"

msgid "EXCEPTION_HAPPENED_WHILE_LOADING"
msgstr "Une exception a eu lieu pendant le chargement des données de sauvegarde"

#, fuzzy
msgid "EXCLUSIVE_FULLSCREEN"
msgstr "Plein écran"

msgid "EXISTING_BUILDINGS"
msgstr "Constructions"

msgid "EXIT"
msgstr "Quitter"

msgid "EXIT_EDITOR"
msgstr "Quitter l'éditeur"

msgid "EXIT_TO_LAUNCHER"
msgstr "Revenir au lanceur"

msgid "EXPERIMENTAL_FEATURES"
msgstr "Fonctionnalités expérimentales"

#, fuzzy
msgid "EXPERIMENTAL_FEATURES_EXPLANATION"
msgstr "(active des fonctionnalités supplémentaires qui ne sont pas assez abouties pour être dans le jeu par défaut, si vous jouez avec merci de nous faire part de vos remarques à leur sujet)"

#, fuzzy
msgid "EXPERIMENTAL_FEATURES_WARNING"
msgstr "Fonctionnalités expérimentales"

msgid "EXPORT_ALL_WORLDS"
msgstr "Exporter tous les mondes"

msgid "EXPORT_ALL_WORLDS_TOOLTIP"
msgstr "Exporter toutes les donnée des mondes en format Comma-Separated Values (csv)"

msgid "EXPORT_SUCCESS"
msgstr "Succès de l'exportation"

msgid "EXTERNAL"
msgstr "Externes"

msgid "EXTERNAL_EFFECTS"
msgstr "Effets externes :"

msgid "EXTINCTION_BOX_TEXT"
msgstr "Tout comme 99% des espèces qui ont existé, votre espèce s'est éteinte. D'autres continuerons à remplir vos abris et prospérerons, mais ça ne sera pas vous. Vous serez oublié, une expérience qui a échoué dans l'évolution."

msgid "EXTINCTION_CAPITAL"
msgstr "EXTINCTION"

msgid "EXTINCT_FROM_PATCH"
msgstr "Disparu du secteur"

msgid "EXTINCT_FROM_THE_PLANET"
msgstr "Éteint de la planète"

msgid "EXTINCT_IN_PATCH"
msgstr "a disparu du secteur"

msgid "EXTINCT_SPECIES"
msgstr "Espèces éteintes"

msgid "EXTRAS"
msgstr "Extras"

msgid "EXTRA_OPTIONS"
msgstr "Autres Options"

msgid "FACEBOOK_TOOLTIP"
msgstr "Visitez notre page Facebook"

msgid "FAILED"
msgstr "Échec"

msgid "FAILED_ONE_OR_MORE_SAVE_DELETION_DESCRIPTION"
msgstr "Erreur : échec de la suppression d'un ou plusieurs fichiers de sauvegarde."

msgid "FAILED_SAVE_DELETION"
msgstr "Erreur : échec de la suppression de la sauvegarde"

msgid "FAILED_SAVE_DELETION_DESCRIPTION"
msgstr "Le fichier de sauvegarde n'a pas pu être supprimé."

msgid "FEARFUL"
msgstr "Craintif"

msgid "FEAR_EXPLANATION"
msgstr ""
"Les microbes craintifs fuiront aussi loin qu'ils le peuvent\n"
"et éviteront la plupart des prédateurs.\n"
"Les microbes audacieux ne seront pas intimidés par les prédateurs\n"
"et seront plus enclins à riposter."

msgid "FEATURE_DISABLED"
msgstr "Désactivé"

msgid "FEATURE_ENABLED"
msgstr "Activé"

msgid "FEBRUARY"
msgstr "Février"

#, fuzzy
msgid "FEED_ITEM_CONTENT_PARSING_FAILED"
msgstr "L'analyse du contenu de ce flux a échoué."

#, fuzzy
msgid "FEED_ITEM_MISSING_CONTENT"
msgstr "Le contenu de ce flux est incomplet."

msgid "FEED_ITEM_PUBLISHED_AT"
msgstr "Publié le {0}"

msgid "FEED_ITEM_TRUNCATED_NOTICE"
msgstr "Cet élément à été coupé car il était trop long, pour la version complète, veuillez lire l'original. {0}"

msgid "FERROPLAST"
msgstr "Ferroplaste"

#, fuzzy
msgid "FERROPLAST_DESCRIPTION"
msgstr "La puissance du métal. Le ferroplaste est une structure à double membrane remplie de protéines et d'enzymes. Il s'agit d'un procaryote qui a été assimilé pour être utilisé par son hôte eucaryote. Il est capable d'oxyder le [thrive:compound type=\"iron\"][/thrive:compound] d'un état chimique à un autre avec une efficacité bien supérieure à celle de la rusticyanine. Ce processus, appelé [b]respiration du fer[/b], libère de l'énergie que la cellule peut ensuite récolter. Il nécessite cependant du [thrive:compound type=\"carbondioxide\"][/thrive:compound] et du [thrive:compound type=\"oxygen\"][/thrive:compound] pour fonctionner, et des niveaux inférieurs de l'un ou l'autre de ces éléments dans l'environnement ralentiront le rythme de sa production de [thrive:compound type=\"atp\"][/thrive:compound]."

#, fuzzy
msgid "FERROPLAST_PROCESSES_DESCRIPTION"
msgstr "Transforme [thrive:compound type=\"iron\"][/thrive:compound] en [thrive:compound type=\"atp\"][/thrive:compound]. La vitesse varie en fonction de la concentration en [thrive:compound type=\"carbondioxide\"][/thrive:compound] et en [thrive:compound type=\"oxygen\"][/thrive:compound]."

msgid "FILTER_ITEMS_BY_CATEGORY_COLON"
msgstr "Filtrer les objets par catégories :"

msgid "FIND_CURRENT_PATCH"
msgstr "Trouver le secteur courant"

msgid "FINISHED_DOT"
msgstr "Terminé."

msgid "FINISH_EDITING_AND_RETURN_TO_ENVIRONMENT"
msgstr "Terminer l'édition et retourner à l'environnement"

msgid "FINISH_ONE_GENERATION"
msgstr "Finir une génération"

msgid "FINISH_X_GENERATIONS"
msgstr "Finir {0} générations"

msgid "FIRE_TOXIN"
msgstr "Tirer des toxines"

#, fuzzy
msgid "FIRE_TOXIN_TOOLTIP"
msgstr "Projette une toxine causant des dommages aux cellules touchées"

msgid "FLAGELLUM"
msgstr "Flagelle"

msgid "FLAGELLUM_DESCRIPTION"
msgstr "Le flagelle est un faisceau de fibres protéiques en forme de fouet s’étendant de la membrane de la cellule qui utilisent l’[thrive:compound type=\"atp\"][/thrive:compound] pour onduler et propulser la cellule dans une direction. La position du flagelle détermine la direction dans laquelle il fournit la poussée pour le mouvement de la cellule. La direction de poussée est opposée à la direction vers laquelle pointe le flagelle, par exemple un flagelle placé sur le côté gauche d’une cellule fournit une poussée lors du déplacement vers la droite."

#, fuzzy
msgid "FLAGELLUM_LENGTH_DESCRIPTION"
msgstr "Le flagelle est un faisceau de fibres protéiques en forme de fouet s’étendant de la membrane de la cellule qui utilisent l’[thrive:compound type=\"atp\"][/thrive:compound] pour onduler et propulser la cellule dans une direction. La position du flagelle détermine la direction dans laquelle il fournit la poussée pour le mouvement de la cellule. La direction de poussée est opposée à la direction vers laquelle pointe le flagelle, par exemple un flagelle placé sur le côté gauche d’une cellule fournit une poussée lors du déplacement vers la droite."

msgid "FLAGELLUM_PROCESSES_DESCRIPTION"
msgstr "Utilise de l'[thrive:compound type=\"atp\"][/thrive:compound] pour augmenter la vitesse de déplacement de la cellule."

msgid "FLEET_NAME_FROM_PLACE"
msgstr "Flotte {0}"

msgid "FLEET_UNITS"
msgstr "Unités de la flotte"

msgid "FLOATING_CHUNKS_COLON"
msgstr "Fragments flottants :"

msgid "FLOATING_HAZARD"
msgstr "Danger flottant"

msgid "FLUID"
msgstr "Fluide"

msgid "FLUIDITY_RIGIDITY"
msgstr "Fluidité / Rigidité"

msgid "FOCUSED"
msgstr "Persévérant"

msgid "FOCUS_EXPLANATION"
msgstr ""
"Les microbes persévérants rechercheront des fragments ou des proies sur de plus grandes distances\n"
"et pourront se montrer bien plus ambitieux face à des fragments disputés.\n"
"Les microbes réactifs basculeront plus vite vers de nouvelles cibles."

msgid "FOG_OF_WAR_DISABLED"
msgstr "Brouillard de guerre désactivé"

msgid "FOG_OF_WAR_DISABLED_DESCRIPTION"
msgstr "(tous les secteurs seront révélés)"

msgid "FOG_OF_WAR_INTENSE"
msgstr "Brouillard de guerre intense"

#, fuzzy
msgid "FOG_OF_WAR_INTENSE_DESCRIPTION"
msgstr "La nitrogénase est une protéine capable d'utiliser l'[thrive:compound type=\"nitrogen\"][/thrive:compound] gazeux et l'énergie cellulaire sous forme d'[thrive:compound type=\"atp\"][/thrive:compound] pour produire de l'[thrive:compound type=\"ammoniaque\"][/thrive:compound], un nutriment essentiel à la croissance des cellules. Il s'agit d'un processus appelé [b]fixation anaérobie de l'azote[/b]. Comme la nitrogénase est suspendue directement dans le cytoplasme, le liquide environnant effectue une partie de la [b]glycolyse[/b]."

msgid "FOG_OF_WAR_MODE"
msgstr "Mode brouillard de guerre"

msgid "FOG_OF_WAR_REGULAR"
msgstr "Brouillard de guerre standard"

msgid "FOG_OF_WAR_REGULAR_DESCRIPTION"
msgstr "(les secteurs où le joueur s'est rendu et les secteurs adjacents seront révélés)"

msgid "FOOD_CHAIN"
msgstr "Chaîne alimentaire"

msgid "FOOD_SOURCE_ENERGY_INFO"
msgstr "Unités d'énergie pour la source « {0} » : {1} (valeur sélective : {2}) énergie totale disponible : {3} (valeur totale : {4})"

msgid "FORGET_MOD_DETAILS"
msgstr "Supprimer les données locales"

msgid "FORGET_MOD_DETAILS_TOOLTIP"
msgstr "Supprimez les données locales concernant cet élément. Utile si vous avez saisi un mauvais identifiant ou si vous souhaitez télécharger une nouvelle version d'un autre article."

#, fuzzy
msgid "FORM_CELL_COLONY"
msgstr "Stockage :"

msgid "FORM_ERROR_MESSAGE"
msgstr "Erreur : {0}"

msgid "FOSSILISATION"
msgstr "Fossilisation"

msgid "FOSSILISATION_EXPLANATION"
msgstr "Fossilisez cette espèce pour la sauvegarder dans le musée. Vous pouvez accéder au musée à partir de Thriveopédia, ou charger des espèces fossilisées dans l'éditeur de construction libre."

msgid "FOSSILISATION_FAILED"
msgstr "Échec de la fossilisation"

msgid "FOSSILISATION_FAILED_DESCRIPTION"
msgstr "Le fichier fossile n'a pas pu être écrit"

msgid "FOSSILISATION_HINT"
msgstr "Fossiliser cette espèce"

msgid "FOSSILISATION_HINT_ALREADY_FOSSILISED"
msgstr "Fossiliser cette espèce (déjà fossilisée)"

msgid "FOSSILISE"
msgstr "Fossiliser"

msgid "FOSSIL_DELETION_FAILED"
msgstr "Suppression du fossile échouée"

msgid "FOSSIL_DELETION_FAILED_DESCRIPTION"
msgstr "Le fichier fossile n'a pas pu être supprimé"

msgid "FOUR_TIMES"
msgstr "4x"

msgid "FPS"
msgstr "FPS : {0}"

msgid "FPS_DISPLAY"
msgstr "Afficher les FPS"

msgid "FRAME_DURATION"
msgstr "Delta : {0}"

msgid "FREEBUILDING"
msgstr "Construction libre"

msgid "FREE_GLUCOSE_CLOUD"
msgstr "Nuage de glucose à la sortie de l'éditeur"

msgid "FREE_GLUCOSE_CLOUD_EXPLANATION"
msgstr "(commencer par un nuage de glucose à proximité de chaque génération)"

msgid "FULLSCREEN"
msgstr "Plein écran"

msgid "FULL_MOD_INFO"
msgstr "Informations complètes du mod"

msgid "GALLERY_VIEWER"
msgstr "Visionneur de la galerie"

#, fuzzy
msgid "GAMEPLAY_BASICS_TITLE"
msgstr "Équipe conception du jeu"

msgid "GAME_DESIGN_TEAM"
msgstr "Équipe conception du jeu"

#, fuzzy
msgid "GAME_SYSTEMS_TITLE"
msgstr "Équipe conception du jeu"

#, fuzzy
msgid "GATHERED_ENERGY_TOOLTIP"
msgstr ""
"Indique l’estimation de l'énergie totale collectée par votre espèce dans toutes les zones et la population résultante (entre parenthèses).\n"
"Énergie précédente : {0}"

msgid "GENERAL"
msgstr "Général"

#, fuzzy
msgid "GENERAL_LOADING_TIP_1"
msgstr "Appuyez sur le bouton Annuler la dernière action dans l'éditeur pour corriger une erreur"

#, fuzzy
msgid "GENERAL_LOADING_TIP_2"
msgstr "Appuyez sur le bouton Annuler la dernière action dans l'éditeur pour corriger une erreur"

#, fuzzy
msgid "GENERAL_LOADING_TIP_3"
msgstr "Appuyez sur le bouton Annuler la dernière action dans l'éditeur pour corriger une erreur"

#, fuzzy
msgid "GENERAL_LOADING_TIP_4"
msgstr "Appuyez sur le bouton Annuler la dernière action dans l'éditeur pour corriger une erreur"

#, fuzzy
msgid "GENERAL_LOADING_TIP_5"
msgstr "Appuyez sur le bouton Annuler la dernière action dans l'éditeur pour corriger une erreur"

#, fuzzy
msgid "GENERAL_LOADING_TIP_6"
msgstr "Appuyez sur le bouton Annuler la dernière action dans l'éditeur pour corriger une erreur"

#, fuzzy
msgid "GENERAL_LOADING_TIP_7"
msgstr "Appuyez sur le bouton Annuler la dernière action dans l'éditeur pour corriger une erreur"

msgid "GENERATE_POSITIVE_GLUCOSE_PHOTOSYNTHESIS"
msgstr "Générer plus de glucose que vous n'en consommez via la photosynthèse"

msgid "GENERATIONS"
msgstr "Générations"

msgid "GENERATION_COLON"
msgstr "Génération :"

msgid "GEOLOGICAL_ACTIVITY"
msgstr "Activité géologique"

msgid "GEOLOGICAL_ACTIVITY_ACTIVE"
msgstr "Active"

msgid "GEOLOGICAL_ACTIVITY_AVERAGE"
msgstr "Moyenne"

msgid "GEOLOGICAL_ACTIVITY_DORMANT"
msgstr "Inactif"

#, fuzzy
msgid "GEOLOGICAL_ACTIVITY_EXPLANATION"
msgstr ""
"Les microbes actifs déambuleront en l'absence de cible.\n"
"Les microbes sessiles seront immobiles en l'attente d'un changement dans leur environnement."

msgid "GITHUB_TOOLTIP"
msgstr "Visitez notre dépôt Github"

msgid "GLES3"
msgstr "GLES3"

msgid "GLOBAL_GLACIATION_END_EVENT_LOG"
msgstr "L'ère glaciaire a pris fin sur tous les secteurs de surface"

#, fuzzy
msgid "GLOBAL_GLACIATION_EVENT"
msgstr "Population totale :"

#, fuzzy
msgid "GLOBAL_GLACIATION_EVENT_TOOLTIP"
msgstr "Passer à la Phase d'Éveil. Disponible une fois que vous avez assez de puissance cérébrale (Type de tissu avec axones)."

msgid "GLOBAL_GLACIATION_EVENT_WARNING_LOG_PLURAL"
msgstr "L’ère glaciaire se déclenchera dans {0} générations"

msgid "GLOBAL_GLACIATION_EVENT_WARNING_LOG_SINGULAR"
msgstr "L'ère glaciale se déclenchera dans {0} génération"

msgid "GLOBAL_GLACIATION_START_EVENT_LOG"
msgstr "L'ère glaciaire a commencé sur tous les secteurs de surface"

msgid "GLOBAL_INITIAL_LETTER"
msgstr "G"

#, fuzzy
msgid "GLOBAL_POPULATION_COLON"
msgstr "Population totale :"

msgid "GLOBAL_TIMELINE_SPECIES_MIGRATED_TO"
msgstr "Une partie de la population de [b][u]{0}[/u][/b] a migré vers {1} depuis {2}"

msgid "GLUCOSE"
msgstr "Glucose"

msgid "GLUCOSE_CONCENTRATIONS_DRASTICALLY_DROPPED"
msgstr "La concentration de glucose a baissé drastiquement !"

#, fuzzy
msgid "GLUCOSE_LEVEL"
msgstr "{0}-{1}m sous la mer"

msgid "GLYCOLYSIS"
msgstr "Glycolyse"

msgid "GODMODE"
msgstr "Mode Tout-Puissant"

msgid "GOD_TOOLS_TITLE"
msgstr "Outils divins"

#, fuzzy
msgid "GOING_NUCLEAR"
msgstr "Vers le noyau"

msgid "GOOGLY_EYE_CELL"
msgstr "Cellule à œil écarquillé"

msgid "GOT_IT"
msgstr "Bien reçu"

msgid "GPL_LICENSE_HEADING"
msgstr "Texte de la licence GPL :"

msgid "GPU_NAME"
msgstr "Processeur graphique :"

msgid "GRAPHICS"
msgstr "Graphismes"

msgid "GRAPHICS_TEAM"
msgstr "Équipe de graphisme"

#, fuzzy
msgid "GROWTH_ORDER"
msgstr "Limiter l'utilisation du composé de croissance"

msgid "GUI"
msgstr "Interface utilisateur"

msgid "GUI_LIGHT_EFFECTS_OPTION_DESCRIPTION"
msgstr ""
"Active les effets de flashs lumineux sur l'interface utilisateur (c.à.d. sur les boutons de l'éditeur).\n"
"\n"
"Si vous constatez des bugs (comme une partie des boutons qui disparaissent),\n"
"vous pouvez essayer de désactiver cette option."

msgid "GUI_TAB_NAVIGATION"
msgstr "Onglet navigation UI"

msgid "GUI_VOLUME"
msgstr "Volume de l'interface"

msgid "HEALTH"
msgstr "Santé"

msgid "HEALTH_MODIFIER"
msgstr "Modificateur de santé"

#, fuzzy
msgid "HEAT_ACCUMULATION_BAR_TOOLTIP"
msgstr "Chargement automatique des patchs Harmony à partir de l'Assembleur (ne nécessite pas de spécifier la classe de mod)"

msgid "HELP"
msgstr "Aide"

msgid "HELP_BUTTON_TOOLTIP"
msgstr "Comment jouer au jeu"

msgid "HIGHER_VALUES_INCREASE_PERFORMANCE"
msgstr "(des valeurs plus hautes améliorent les performances)"

msgid "HIGHER_VALUES_WORSEN_PERFORMANCE"
msgstr "(des valeurs plus élevées demandent plus de performances)"

msgid "HOLD_FOR_PAN_OR_ROTATE_MODE"
msgstr "Maintenir pour changer entre les modes panoramique ou rotatif"

#, fuzzy
msgid "HOLD_FOR_PAN_WITH_MOUSE"
msgstr "Maintenir pour changer entre les modes panoramique ou rotatif"

msgid "HOLD_PACK_COMMANDS_MENU"
msgstr "Maintenir pour faire apparaitre le menu des commandes de meute"

msgid "HOLD_TO_SHOW_CURSOR"
msgstr "Maintenir pour afficher le curseur"

msgid "HOLD_TO_SHOW_CURSOR_ADVICE_TEXT"
msgstr "Maintenez [thrive:input]g_free_cursor[/thrive:input] pour le curseur"

msgid "HOLD_TO_SKIP_CREDITS"
msgstr "Maintenir pour passer les crédits"

msgid "HOME"
msgstr "Menu principal"

msgid "HORIZONTAL_COLON"
msgstr "Horizontal :"

msgid "HORIZONTAL_WITH_AXIS_NAME_COLON"
msgstr "Horizontal (Axe : {0})"

msgid "HP_COLON"
msgstr "PV :"

msgid "HSV"
msgstr "TSV"

#, fuzzy
msgid "HUD_MESSAGE_MULTIPLE"
msgstr "{0} (x{1})"

msgid "HYDROGENASE"
msgstr "Hydrogénase"

#, fuzzy
msgid "HYDROGENASE_DESCRIPTION"
msgstr "La nitrogénase est une protéine capable d'utiliser l'[thrive:compound type=\"nitrogen\"][/thrive:compound] gazeux et l'énergie cellulaire sous forme d'[thrive:compound type=\"atp\"][/thrive:compound] pour produire de l'[thrive:compound type=\"ammonia\"][/thrive:compound], un nutriment essentiel à la croissance des cellules. Il s'agit d'un processus appelé [b]fixation anaérobie de l'azote[/b]. Comme la nitrogénase est suspendue directement dans le cytoplasme, le liquide environnant effectue une partie de la [b]glycolyse[/b]."

#, fuzzy
msgid "HYDROGENASE_PROCESSES_DESCRIPTION"
msgstr "Transforme l'[thrive:compound type=\"atp\"][/thrive:compound] en [thrive:compound type=\"ammonia\"][/thrive:compound]. Taux proportionnels à la concentration de [thrive:compound type=\"nitrogen\"][/thrive:compound]."

#, fuzzy
msgid "HYDROGENOSOME"
msgstr "Hydrogénase"

#, fuzzy
msgid "HYDROGENOSOME_DESCRIPTION"
msgstr "La nitrogénase est une protéine capable d'utiliser l'[thrive:compound type=\"nitrogen\"][/thrive:compound] gazeux et l'énergie cellulaire sous forme d'[thrive:compound type=\"atp\"][/thrive:compound] pour produire de l'[thrive:compound type=\"ammonia\"][/thrive:compound], un nutriment essentiel à la croissance des cellules. Il s'agit d'un processus appelé [b]fixation anaérobie de l'azote[/b]. Comme la nitrogénase est suspendue directement dans le cytoplasme, le liquide environnant effectue une partie de la [b]glycolyse[/b]."

#, fuzzy
msgid "HYDROGENOSOME_PROCESSES_DESCRIPTION"
msgstr "Transforme l'[thrive:compound type=\"atp\"][/thrive:compound] en [thrive:compound type=\"ammonia\"][/thrive:compound]. Taux proportionnels à la concentration de [thrive:compound type=\"nitrogen\"][/thrive:compound]."

msgid "HYDROGEN_SULFIDE"
msgstr "Sulfure d'hydrogène"

#, fuzzy
msgid "HYDROGEN_SULFIDE_LEVELS"
msgstr "Sulfure d'hydrogène"

#, fuzzy
msgid "ICESHARD"
msgstr "Éclat de glace"

msgid "ICESHELF"
msgstr "Plaque de glace"

msgid "ICE_CHUNK_BIG"
msgstr "Grand morceau de glade"

msgid "ICE_CHUNK_SMALL"
msgstr "Petit morceau de glace"

msgid "ID_IS_NOT_A_NUMBER"
msgstr "L'identifiant n'est pas un nombre valide"

msgid "ID_NUMBER"
msgstr "Identifiant numérique"

msgid "IF_FALLBACK_RENDERER_USED_ALL_NOT_AVAILABLE"
msgstr "(en fonction du mode de rendu et de la mise à l’échelle, toutes les méthodes ne sont pas disponibles)"

#, fuzzy
msgid "IMAGE_FILE_TYPES"
msgstr "Types de membrane"

msgid "INCLUDE_MULTICELLULAR_PROTOTYPE"
msgstr "Inclure les prototypes des phases avancées"

msgid "INCLUDE_MULTICELLULAR_PROTOTYPE_EXPLANATION"
msgstr "(certaines fonctionnalités peuvent être indisponibles une fois les phases suivantes atteintes)"

#, fuzzy
msgid "INCREASE_ITEM_SIZE"
msgstr "Créer un nouveau"

#, fuzzy
msgid "INDICATOR_SPECIES_IS_NEW"
msgstr "Espèces éteintes"

#, fuzzy
msgid "INDICATOR_SPECIES_MUTATED"
msgstr "Permet aux espèces de ne pas muter (si aucune bonne mutation n'est trouvée)"

msgid "INDUSTRIAL_STAGE"
msgstr "Phase industrielle"

msgid "INFINITE_COMPOUNDS"
msgstr "Composés infinis"

msgid "INFINITE_MP"
msgstr "PM illimités"

msgid "INFO_BOX_COST"
msgstr "Coût de base (PM)"

msgid "INFO_BOX_EDITORS"
msgstr "Éditeurs"

msgid "INFO_BOX_ENZYMES"
msgstr "Enzymes"

#, fuzzy
msgid "INFO_BOX_GAMEPLAY_TYPE"
msgstr "Enzymes"

msgid "INFO_BOX_INTERNAL_NAME"
msgstr "Nom interne"

msgid "INFO_BOX_MASS"
msgstr "Masse"

msgid "INFO_BOX_NEXT_STAGE"
msgstr "Phase suivante"

msgid "INFO_BOX_OSMOREGULATION_COST"
msgstr "Coût en osmorégulation"

msgid "INFO_BOX_PREVIOUS_STAGE"
msgstr "Phase précédente"

msgid "INFO_BOX_PROCESSES"
msgstr "Processus"

msgid "INFO_BOX_REQUIRES_NUCLEUS"
msgstr "Nécessite un noyau"

msgid "INFO_BOX_SIZE"
msgstr "Taille (hexagones)"

msgid "INFO_BOX_STORAGE"
msgstr "Stockage"

msgid "INFO_BOX_UNIQUE"
msgstr "Unique"

msgid "INFO_BOX_UPGRADES"
msgstr "Améliorations"

msgid "INGESTED_MATTER"
msgstr "Matière ingérée"

msgid "INIT_NEW_WORLD_TOOLTIP"
msgstr "Créer un nouveau monde"

msgid "INPUTS"
msgstr "Entrées"

msgid "INPUT_NAME_BUILD_STRUCTURE"
msgstr "Construire un bâtiment"

msgid "INPUT_NAME_INTERACTION"
msgstr "Interagir"

msgid "INPUT_NAME_OPEN_INVENTORY"
msgstr "Ouvrir / fermer l'inventaire"

msgid "INSPECT"
msgstr "Inspecter"

msgid "INSPECTOR"
msgstr "Inspecteur"

msgid "INSTAGRAM_TOOLTIP"
msgstr "Visitez notre page Instagram"

msgid "INTERACTION_ACTIVATE_ASCENSION"
msgstr "Activer le Portail d'ascension"

msgid "INTERACTION_ACTIVATE_ASCENSION_MISSING_ENERGY"
msgstr "Activer le Portail d'ascension (ÉNERGIE MANQUANTE)"

msgid "INTERACTION_CONSTRUCT"
msgstr "Finir la construction"

msgid "INTERACTION_CONSTRUCT_MISSING_DEPOSITED_MATERIALS"
msgstr "Finir la construction (matériaux requis manquants)"

msgid "INTERACTION_CRAFT"
msgstr "Fabriquer…"

msgid "INTERACTION_DEPOSIT_RESOURCES"
msgstr "Déposer des matériaux"

msgid "INTERACTION_DEPOSIT_RESOURCES_NO_SUITABLE_RESOURCES"
msgstr "Déposer des matériaux (pas de matériaux appropriés)"

msgid "INTERACTION_DESTROY"
msgstr "Détruire"

msgid "INTERACTION_FOUND_SETTLEMENT"
msgstr "Fonder une colonie"

msgid "INTERACTION_HARVEST"
msgstr "Récolter"

msgid "INTERACTION_HARVEST_CANNOT_MISSING_TOOL"
msgstr "Récolter (ÉQUIPEMENT MANQUANT :{0})"

msgid "INTERACTION_PICK_UP"
msgstr "Prendre"

msgid "INTERACTION_PICK_UP_CANNOT_FULL"
msgstr "Prendre (PLEIN)"

msgid "INTERNALS"
msgstr "Internes"

msgid "INTERNAL_NAME_IN_USE"
msgstr "Une modification porte déjà ce nom interne"

msgid "INTERNAL_NAME_REQUIRED"
msgstr "Un nom interne est nécessaire"

msgid "INTERNAL_NAME_REQUIRES_CAPITAL"
msgstr "Les noms internes doivent commencer par une majuscule"

msgid "INVALID_DATA_TO_PLOT"
msgstr "Données non valides à tracer"

msgid "INVALID_ICON_PATH"
msgstr "Chemin d'accès à l'icône invalide pour cette modification"

msgid "INVALID_SAVE_NAME_POPUP"
msgstr "Le nom de sauvegarde ne doit pas contenir de caractères spéciaux (<>:\"/\\|?*)"

msgid "INVALID_SPECIES_NAME_POPUP"
msgstr "Le nom d'espèce doit respecter la nomenclature binomiale (genre et épithète) !"

msgid "INVALID_TAG"
msgstr "Étiquette spécifiée \"{0}\" invalide"

msgid "INVALID_URL_FORMAT"
msgstr "Format d'URL invalide"

msgid "INVALID_URL_SCHEME"
msgstr "Schéma d'URL invalide"

msgid "INVENTORY_ITEMS_ON_GROUND"
msgstr "Objets à terre"

msgid "INVENTORY_TITLE"
msgstr "Inventaire"

msgid "INVENTORY_TOGGLE_CRAFTING"
msgstr "Fabrication"

msgid "INVENTORY_TOGGLE_GROUND"
msgstr "Sol"

msgid "INVERTED"
msgstr "Inversé"

msgid "IN_PROTOTYPE"
msgstr ""
"Vous jouez les derniers prototypes qui sont inclus dans le jeu.\n"
"Ils peuvent être très incomplets, utiliser des graphismes de remplacement, être très grossiers en général,\n"
"et ne sont pas toujours très jouables. Il n'est donc pas possible de les sauvegarder.\n"
"Certaines parties des prototypes peuvent permettre une sauvegarde limitée."

msgid "IRON"
msgstr "Fer"

msgid "IRON_LEVELS"
msgstr ""

#, fuzzy
msgid "IRON_OXIDATION"
msgstr "Dons"

msgid "ITCH_TOOLTIP"
msgstr "Visitez notre page Itch.io"

#, fuzzy
msgid "ITEM_AT_2D_COORDINATES"
msgstr ""
"Position : {0}\n"
"Pointeur à : {1}"

#, fuzzy
msgid "ITEM_NAME_SEPARATOR"
msgstr "Interagir"

msgid "JANUARY"
msgstr "Janvier"

msgid "JSON_DEBUG_MODE"
msgstr "Mode de débogage de JSON :"

msgid "JSON_DEBUG_MODE_ALWAYS"
msgstr "Toujours"

msgid "JSON_DEBUG_MODE_AUTO"
msgstr "Automatiquement"

msgid "JSON_DEBUG_MODE_NEVER"
msgstr "Jamais"

msgid "JULY"
msgstr "Juillet"

msgid "JUNE"
msgstr "Juin"

#, fuzzy
msgid "KEEP_MIGRATION"
msgstr "Respiration aérobie"

msgid "KEY_BACK"
msgstr "Revenir"

#, fuzzy
msgid "KEY_BACKTAB"
msgstr "Backtab"

msgid "KEY_BINDING_CHANGE_CONFLICT"
msgstr ""
"Il y a un conflit avec {0}.\n"
"Voulez-vous enlever l'entrée de {1} ?"

msgid "KEY_BRING_UP_KEYBOARD"
msgstr "Ouvrir le clavier"

msgid "KEY_CLEAR"
msgstr "Effacer"

msgid "KEY_DELETE"
msgstr "Supprimer"

msgid "KEY_DOWN"
msgstr "Bas"

msgid "KEY_END"
msgstr "Fin"

msgid "KEY_ENTER"
msgstr "Entrer"

msgid "KEY_FAVORITES"
msgstr "Favoris"

msgid "KEY_FORWARD"
msgstr "Avancer"

msgid "KEY_GLOBE"
msgstr "Touche globe"

msgid "KEY_HELP"
msgstr "Aide"

msgid "KEY_HOME"
msgstr "Menu principal"

msgid "KEY_HOMEPAGE"
msgstr "Page d'accueil"

msgid "KEY_HYPER"
msgstr "Hyper"

msgid "KEY_INSERT"
msgstr "Insérer"

msgid "KEY_JIS_EISU"
msgstr "Touche JIS Eisu"

msgid "KEY_JIS_KANA"
msgstr "Touche JIS Kana"

msgid "KEY_LEFT"
msgstr "Gauche"

msgid "KEY_MENU"
msgstr "Menu"

msgid "KEY_META"
msgstr "Méta"

msgid "KEY_OPENURL"
msgstr "Ouvre l'URL"

msgid "KEY_PAUSE"
msgstr "Pause"

msgid "KEY_PRINT"
msgstr "Impression écran"

msgid "KEY_REFRESH"
msgstr "Actualiser"

msgid "KEY_RIGHT"
msgstr "Droite"

msgid "KEY_SEARCH"
msgstr "Rechercher"

msgid "KEY_STANDBY"
msgstr "Veille"

msgid "KEY_STOP"
msgstr "Stop"

msgid "KEY_TAB"
msgstr "Tab"

msgid "KEY_UP"
msgstr "Haut"

#, fuzzy
msgid "KILL_50_MICROBES"
msgstr "Phase microbienne"

#, fuzzy
msgid "KILL_MICROBES_PROGRESS"
msgstr "Éditeur de microbe"

msgid "KILO_ABBREVIATION"
msgstr "{0} K"

msgid "KP0"
msgstr "Num 0"

msgid "KP1"
msgstr "Num 1"

msgid "KP2"
msgstr "Num 2"

msgid "KP3"
msgstr "Num 3"

msgid "KP4"
msgstr "Num 4"

msgid "KP5"
msgstr "Num 5"

msgid "KP6"
msgstr "Num 6"

msgid "KP7"
msgstr "Num 7"

msgid "KP8"
msgstr "Num 8"

msgid "KP9"
msgstr "Num 9"

msgid "KPADD"
msgstr "Num +"

msgid "KPDIVIDE"
msgstr "Num /"

msgid "KPENTER"
msgstr "Verr Num"

msgid "KPMULTIPLY"
msgstr "Num *"

msgid "KPPERIOD"
msgstr "Num ."

msgid "KPSUBTRACT"
msgstr "Num -"

msgid "LANGUAGE"
msgstr "Langue :"

msgid "LANGUAGE_TRANSLATION_PROGRESS"
msgstr "Cette langue est complétée à {0}%"

msgid "LANGUAGE_TRANSLATION_PROGRESS_LOW"
msgstr "Cette langue est encore en cours de rédaction ({0}% effectué)"

msgid "LANGUAGE_TRANSLATION_PROGRESS_REALLY_LOW"
msgstr "Cette traduction est très incomplète ({0}% effectué). Aidez-nous à la terminer !"

#, fuzzy
msgid "LARGE_SULFUR_CHUNK"
msgstr "Petit fragment de fer"

msgid "LAST_ORGANELLE_DELETE_OPTION_DISABLED_TOOLTIP"
msgstr "Impossible de supprimer le dernière organite"

msgid "LAUNCH0"
msgstr "Lancement 0"

msgid "LAUNCH1"
msgstr "Lancement 1"

msgid "LAUNCH2"
msgstr "Lancement 2"

msgid "LAUNCH3"
msgstr "Lancement 3"

msgid "LAUNCH4"
msgstr "Lancement 4"

msgid "LAUNCH5"
msgstr "Lancement 5"

msgid "LAUNCH6"
msgstr "Lancement 6"

msgid "LAUNCH7"
msgstr "Lancement 7"

msgid "LAUNCH8"
msgstr "Lancement 8"

msgid "LAUNCH9"
msgstr "Lancement 9"

msgid "LAUNCHA"
msgstr "Lancement A"

msgid "LAUNCHB"
msgstr "Lancement B"

msgid "LAUNCHC"
msgstr "Lancement C"

msgid "LAUNCHD"
msgstr "Lancement D"

msgid "LAUNCHE"
msgstr "Lancement E"

msgid "LAUNCHF"
msgstr "Lancement F"

msgid "LAUNCHMAIL"
msgstr "Courrier"

msgid "LAUNCHMEDIA"
msgstr "Média"

msgid "LAWK_ONLY"
msgstr "LAWK uniquement"

msgid "LAWK_ONLY_EXPLANATION"
msgstr "(restreint les parties et les capacités à la vie telle que nous la connaissons)"

msgid "LEAD_ARTIST"
msgstr "Artiste principal"

msgid "LEAD_ARTISTS"
msgstr "Artistes principaux"

msgid "LEAD_DEVELOPERS"
msgstr "Développeur principal"

msgid "LEAD_GAME_DESIGNER"
msgstr "Concepteur de jeu principal"

msgid "LEAD_GAME_DESIGNERS"
msgstr "Concepteurs de jeu principaux"

msgid "LEAD_OUTREACH_PEOPLE"
msgstr "Responsables des relations publiques"

msgid "LEAD_OUTREACH_PERSON"
msgstr "Responsable des relations publiques"

msgid "LEAD_PROGRAMMER"
msgstr "Programmeur principal"

msgid "LEAD_PROGRAMMERS"
msgstr "Programmeurs principaux"

msgid "LEAD_PROJECT_MANAGER"
msgstr "Chef de projet principal"

msgid "LEAD_PROJECT_MANAGERS"
msgstr "Chef de projets principaux"

msgid "LEAD_TESTER"
msgstr "Testeur principal"

msgid "LEAD_TESTERS"
msgstr "Testeurs principaux"

msgid "LEAD_THEORIST"
msgstr "Théoricien principal"

msgid "LEAD_THEORISTS"
msgstr "Théoriciens principaux"

msgid "LEFT_ARROW"
msgstr "←"

msgid "LEFT_MOUSE"
msgstr "Clic gauche"

msgid "LICENSES"
msgstr "Licences"

msgid "LICENSES_COVERING_THRIVE"
msgstr "Les licences s'appliquant aux différentes parties de Thrive sont affichées ici"

msgid "LIFE_ORIGIN"
msgstr "Origine de la vie"

msgid "LIFE_ORIGIN_EXPLANATION"
msgstr "(emplacement de départ)"

msgid "LIFE_ORIGIN_PANSPERMIA"
msgstr "Panspermie (aléatoire)"

msgid "LIFE_ORIGIN_POND"
msgstr "Petit bassin chaud"

msgid "LIFE_ORIGIN_TOOLTIP"
msgstr "Certaines options peuvent être désactivées si l'option \"LAWK uniquement\" est activée"

msgid "LIFE_ORIGIN_VENTS"
msgstr "Cheminées hydrothermales"

msgid "LIGHT"
msgstr "Lumière"

msgid "LIGHT_LEVEL_AVERAGE"
msgstr "Moyenne"

msgid "LIGHT_LEVEL_CURRENT"
msgstr "Lumière actuelle"

msgid "LIGHT_LEVEL_DAY"
msgstr "Jour"

msgid "LIGHT_LEVEL_LABEL_AT_NOON"
msgstr "{0} à midi"

msgid "LIGHT_LEVEL_NIGHT"
msgstr "Nuit"

msgid "LIGHT_MAX"
msgstr "Lumière maximum"

msgid "LIMIT_EXTREME"
msgstr "Extrême"

msgid "LIMIT_GROWTH_RATE"
msgstr "Limiter l'utilisation du composé de croissance"

msgid "LIMIT_GROWTH_RATE_EXPLANATION"
msgstr "(si elle est activée, la vitesse de croissance est plafonnée, si elle est désactivée, seuls les composés disponibles affectent la vitesse de croissance)"

msgid "LIMIT_HUGE"
msgstr "Énorme"

msgid "LIMIT_LARGE"
msgstr "Grand"

msgid "LIMIT_NORMAL"
msgstr "Normal"

msgid "LIMIT_SMALL"
msgstr "Petit"

msgid "LIMIT_TINY"
msgstr "Minuscule"

msgid "LIMIT_VERY_LARGE"
msgstr "Très grand"

msgid "LIMIT_VERY_SMALL"
msgstr "Très petit"

msgid "LINE_COLOUR"
msgstr "Couleur de la ligne :"

msgid "LINKS_TITLE"
msgstr "Liens"

msgid "LIPASE"
msgstr "Lipase"

#, fuzzy
msgid "LIPASE_DESCRIPTION"
msgstr "La lipase permet de décomposer la plupart des membranes. votre cellule en produit déjà sans lysosome, mais sélectionner ce type en augmentera l'efficacité."

msgid "LOAD"
msgstr "Charger"

msgid "LOADING"
msgstr "Chargement"

msgid "LOADING_DOT_DOT_DOT"
msgstr "Chargement…"

msgid "LOADING_GAME"
msgstr "Chargement du jeu"

msgid "LOADING_GRAPHICS_SHADERS"
msgstr "Chargement des shaders"

#, fuzzy
msgid "LOADING_MACROSCOPIC_EDITOR"
msgstr "Chargement de l'Éditeur de microbe"

msgid "LOADING_MICROBE_EDITOR"
msgstr "Chargement de l'Éditeur de microbe"

msgid "LOADING_MICROBE_STAGE"
msgstr "Chargement de la phase microbienne"

msgid "LOADING_MULTICELLULAR_EDITOR"
msgstr "Chargement de l'Éditeur multicellulaire"

msgid "LOADING_MULTICELLULAR_STAGE"
msgstr "Chargement de la phase multicellulaire"

msgid "LOADING_STAGE"
msgstr "Chargement de la phase"

msgid "LOADING_STAGE_ASSETS"
msgstr "Chargement des assets de la phase {0} / {1}"

msgid "LOAD_FINISHED"
msgstr "Chargement terminé"

msgid "LOAD_GAME"
msgstr "Charger une partie"

msgid "LOAD_GAME_BUTTON_TOOLTIP"
msgstr "Charger les sauvegardes précédentes"

msgid "LOAD_INCOMPATIBLE_PROTOTYPE_WARNING"
msgstr ""
"La sauvegarde sélectionnée pour être chargée a été faite dans un prototype d'une version différente de Thrive.\n"
"À cause de ça cette sauvegarde ne peut pas être chargée car les sauvegardes de prototype ne peuvent pas être mises à jour.\n"
"Maintenir la compatibilité des sauvegardes pour les prototypes serait une lourde charge car des choses sont souvent retravaillées et écrire un système de mise à jour des sauvegardes ralentirait considérablement le développement de prototypes."

msgid "LOAD_INCOMPATIBLE_SAVE_PROMPT"
msgstr "Charger une sauvegarde incompatible ?"

msgid "LOAD_INCOMPATIBLE_SAVE_WARNING"
msgstr ""
"La sauvegarde sélectionnée est connue pour être incompatible avec cette version de Thrive.\n"
"Comme Thrive est toujours en développement précaire la compatibilité des sauvegardes n'est pas une grande priorité, il n'existe ainsi aucun convertisseur de sauvegarde intégré pour mettre à jour d'anciennes sauvegardes."

msgid "LOAD_INVALID_SAVE_PROMPT"
msgstr "Charger la sauvegarde invalide ?"

msgid "LOAD_INVALID_SAVE_WARNING"
msgstr ""
"Les informations de sauvegarde n'ont pas pu être chargées à partir de ce fichier.\n"
"Il semble que la sauvegarde soit corrompue ou d'un nouveau format non compris par cette version de Thrive.\n"
"Voulez-vous essayer de charger la sauvegarde malgré tout ?"

msgid "LOCAL_INITIAL_LETTER"
msgstr "L"

#, fuzzy
msgid "LOCK_DAY_NIGHT_CYCLE"
msgstr "Verrouiller le cycle jour/nuit"

#, fuzzy
msgid "LOWER_SCALE_INCREASES_PERFORMANCE"
msgstr "(des valeurs plus hautes améliorent les performances)"

msgid "LOWER_VALUE_MAKES_SHARPER_IMAGE"
msgstr "(les valeurs inférieures rendent l’image plus nette)"

msgid "LOW_MENU_PERFORMANCE"
msgstr "Faibles performances détectées"

msgid "LOW_MENU_PERFORMANCE_DESCRIPTION"
msgstr ""
"Votre taux de rafraîchissement moyen est très bas.\n"
"Les arrières-plans 3D du menu sont activés, cela peut utiliser une grande partie des ressources du système. Désactiver cette option peut améliorer considérablement les performances.\n"
"Voulez-vous le faire maintenant ?"

msgid "LOW_QUALITY_BACKGROUND_BLUR"
msgstr "Faible résolution du flou d'arrière plan"

msgid "LOW_QUALITY_BACKGROUND_BLUR_TOOLTIP"
msgstr "Faire que le flou d'arrière plan soit de faible résolution ce qui améliore les performances."

msgid "LUCIFERASE"
msgstr "Luciférase"

msgid "LUCIFERASE_SYNTHESIS"
msgstr "Synthèse de luciférase"

msgid "LYSOSOME"
msgstr "Lysosome"

msgid "LYSOSOME_DESCRIPTION"
msgstr "Le lysosome est un organite lié à la membrane qui contient des enzymes hydrolytiques capables de décomposer diverses biomolécules. Les lysosomes permettent à la cellule de digérer les matières ingérées par endocytose et de nettoyer les déchets de la cellule dans un processus appelé [b]autophagie[/b]."

msgid "LYSOSOME_PROCESSES_DESCRIPTION"
msgstr "Contient des enzymes digestives. peut être modifié pour changer le type d'enzyme. Seul une enzyme peut être utilisé par lysosome. Les enzymes augmentent la vitesse et l'efficacité de la digestion."

#, fuzzy
msgid "MACROLIDE_SYNTHESIS"
msgstr "Synthèse de mucilage"

#, fuzzy
msgid "MACROSCOPIC"
msgstr "Devenir macroscopique ({0}/{1})"

#, fuzzy
msgid "MACROSCOPIC_STAGE"
msgstr "Phase microbienne"

#, fuzzy
msgid "MAKE_CELL_THAT_EATS_RADIATION"
msgstr "(coût des organites, membranes et autres éléments dans l'éditeur)"

#, fuzzy
msgid "MAKE_CELL_USE_CHEMOSYNTHESIS"
msgstr "Chimiosynthèse"

#, fuzzy
msgid "MAKE_NO_CHANGES_IN_EDITOR"
msgstr "Modifications :"

msgid "MANUALLY_SET_TIME"
msgstr "Renseigner manuellement l'heure"

msgid "MAP"
msgstr "Carte"

msgid "MARCH"
msgstr "Mars"

msgid "MARINE_SNOW"
msgstr "Neige marine"

msgid "MASTER_VOLUME"
msgstr "Volume principal"

msgid "MASTODON_TOOLTIP"
msgstr "Visitez notre profil sur le réseau social Mastodon"

#, fuzzy
msgid "MAX_CACHE_SIZE_TOOLTIP"
msgstr "Sécréter du mucilage pour augmenter votre vitesse ou pour engluer des cellules et les ralentir"

msgid "MAX_FPS"
msgstr "FPS max. :"

msgid "MAX_FPS_NO_LIMIT"
msgstr "Illimitées"

msgid "MAX_SIZE_COLON"
msgstr "Taille max :"

msgid "MAX_SPAWNED_ENTITIES"
msgstr "Nombre maximum d'entités :"

msgid "MAX_VISIBLE_DATASET_WARNING"
msgstr "Il n'est pas permis d'afficher plus de {0} datasets !"

msgid "MAY"
msgstr "Mai"

#, fuzzy
msgid "MECHANICS_BUTTON"
msgstr "Dévoluer"

msgid "MEDIANEXT"
msgstr "Média suivant"

msgid "MEDIAPLAY"
msgstr "Lire média"

msgid "MEDIAPREVIOUS"
msgstr "Média précédent"

msgid "MEDIARECORD"
msgstr "MedEnreg"

msgid "MEDIASTOP"
msgstr "Interrompre lecture"

#, fuzzy
msgid "MEDIUM_SULFUR_CHUNK"
msgstr "Petit fragment de fer"

msgid "MEGA_YEARS"
msgstr "Ma"

msgid "MELANOSOME"
msgstr "Mélanosome"

#, fuzzy
msgid "MELANOSOME_DESCRIPTION"
msgstr "Le lysosome est un organite lié à la membrane qui contient des enzymes hydrolytiques capables de décomposer diverses biomolécules. Les lysosomes permettent à la cellule de digérer les matières ingérées par endocytose et de nettoyer les déchets de la cellule dans un processus appelé [b]autophagie[/b]."

#, fuzzy
msgid "MELANOSOME_PROCESSES_DESCRIPTION"
msgstr "Contient des enzymes digestives. peut être modifié pour changer le type d'enzyme. Seul une enzyme peut être utilisé par lysosome. Les enzymes augmentent la vitesse et l'efficacité de la digestion."

msgid "MEMBRANE"
msgstr "Membrane"

msgid "MEMBRANE_RIGIDITY"
msgstr "Rigidité de la membrane"

msgid "MEMBRANE_TYPES"
msgstr "Types de membrane"

msgid "MENU"
msgstr "Menu"

msgid "MESOPELAGIC"
msgstr "Mésopélagique"

msgid "METABOLOSOMES"
msgstr "Métabolosomes"

msgid "METABOLOSOMES_DESCRIPTION"
msgstr "Les métabolosomes sont des amas de protéines enveloppés dans des enveloppes protéiques. Ils sont capables de convertir le [thrive:compound type=\"glucose\"][/thrive:compound] en [thrive:compound type=\"atp\"][/thrive:compound] à une vitesse bien supérieure à celle du cytoplasme dans un processus appelé [b]Respiration aérobie[/b]. Elle a toutefois besoin d'[thrive:compound type=\"oxygen\"][/thrive:compound] pour fonctionner, et des niveaux inférieurs d'[thrive:compound type=\"oxygen\"][/thrive:compound] dans l'environnement ralentiront le rythme de sa production d'[thrive:compound type=\"atp\"][/thrive:compound]. Comme les métabolosomes sont suspendus directement dans le cytoplasme, le liquide environnant effectue une partie de la [b]glycolyse[/b]."

msgid "METABOLOSOMES_PROCESSES_DESCRIPTION"
msgstr "Transforme le [thrive:compound type=\"glucose\"][/thrive:compound] en [thrive:compound type=\"atp\"][/thrive:compound]. Taux proportionnel à la concentration en [thrive:compound type=\"oxygen\"][/thrive:compound]."

#, fuzzy
msgid "META_THREADS_TOOLTIP"
msgstr ""
"Il n'est pas possible de détecter de manière automatique si l'hyper-threading est activé ou non.\n"
"Cela a un impact sur le nombre de threads par défaut, car les threads de l'hyper-threading ne sont pas aussi performants que les véritables cœurs d'une unité centrale (CPU)."

msgid "METEOR_IMPACT_EVENT"
msgstr "Impact de météorite"

msgid "METEOR_STRIKE_START_EVENT_LOG_PLURAL"
msgstr "L'impact de météorite a affecté {0} zones"

msgid "METEOR_STRIKE_START_EVENT_LOG_SINGULAR"
msgstr "L'impact de météorite a affecté {0} zones"

msgid "METRICS"
msgstr "Mesures de performance"

msgid "METRICS_CONTENT"
msgstr ""
"Temps de traitement : {0} s\n"
"Temps de calculs physiques : {1} s\n"
"Entités : {2} (poids : {3})\n"
"Apparition : {4} Désapparitions : {5}\n"
"Nœuds utilisés : {6}\n"
"Mémoire utilisée : {7}\n"
"Mémoire GPU : {8}\n"
"Objets rendus : {9}\n"
"Appels de dessin totaux : {10}\n"
"Primitifs rendus : {11}\n"
"Nœuds orphelins : {12}\n"
"Latence audio : {13} ms\n"
"Nombre total de threads : {14}\n"
"Temps total du CPU :\n"
"{15}"

msgid "MIB_VALUE"
msgstr "{0} MiB"

#, fuzzy
msgid "MICHE"
msgstr "Miche"

#, fuzzy
msgid "MICHES_FOR_PATCH"
msgstr "Disparu du secteur"

#, fuzzy
msgid "MICHE_AVOID_PREDATION_SELECTION_PRESSURE"
msgstr "[b][u]{0}[/u][/b] s'est séparé de [b][u]{1}[/u][/b] en tant que nouvelle espèce en raison de différentes pressions sélectives"

msgid "MICHE_CHUNK_PRESSURE"
msgstr "Tension lié aux nuages de composés"

#, fuzzy
msgid "MICHE_COMPOUND_CLOUD_PRESSURE"
msgstr "Nuages de composés"

msgid "MICHE_COMPOUND_EFFICIENCY_PRESSURE"
msgstr "Pression sur l'efficacité de conversion des composés"

#, fuzzy
msgid "MICHE_DETAIL_TEXT"
msgstr ""
"[b]Espèce[/b] \n"
"   {0}:{1}  \n"
"[b]Génération[/b] \n"
"   {2}  \n"
"[b]Population[/b] \n"
"   {3}  \n"
"[b]Couleur[/b] \n"
"   #{4}  \n"
"[b]Comportement[/b] \n"
"   {5}"

msgid "MICHE_ENVIRONMENTAL_COMPOUND_PRESSURE"
msgstr "Pression environementale sur les composés"

#, fuzzy
msgid "MICHE_ENVIRONMENTAL_TOLERANCE"
msgstr "Environnement"

msgid "MICHE_MAINTAIN_COMPOUND_PRESSURE"
msgstr "Pression de maintient des composés"

msgid "MICHE_METABOLIC_STABILITY_PRESSURE"
msgstr "Pression sur la stabilité métabolique"

msgid "MICHE_NO_OP_PRESSURE"
msgstr "Pas de pression opérationnelle"

msgid "MICHE_PREDATION_EFFECTIVENESS_PRESSURE"
msgstr "Efficacité de la pression de prédation"

#, fuzzy
msgid "MICHE_PREDATOR_ROOT_PRESSURE"
msgstr "Prédation de {0}"

msgid "MICHE_ROOT_PRESSURE"
msgstr "Pression racine"

#, fuzzy
msgid "MICHE_TEMPERATURE_SESSILITY_PRESSURE"
msgstr "Pression sur la stabilité métabolique"

#, fuzzy
msgid "MICHE_TREE"
msgstr "Vider l'arbre des scènes"

msgid "MICROBE"
msgstr "Microbe"

msgid "MICROBES_COUNT"
msgstr "Nombre de microbes :"

#, fuzzy
msgid "MICROBE_BENCHMARK"
msgstr "Éditeur de microbes"

#, fuzzy
msgid "MICROBE_CAMERA_TILT_EFFECT"
msgstr "  {0} : Trouvé dans {1} espèce, en moyenne {2} chacun"

msgid "MICROBE_EDITOR"
msgstr "Éditeur de microbe"

#, fuzzy
msgid "MICROBE_ENZYME_STATISTICS"
msgstr "  {0} : Trouvé dans {1} espèce, en moyenne {2} chacun"

#, fuzzy
msgid "MICROBE_FREEBUILD_EDITOR"
msgstr "Éditeur de microbe"

#, fuzzy
msgid "MICROBE_LOADING_TIP_1"
msgstr "Appuyez sur le bouton Annuler la dernière action dans l'éditeur pour corriger une erreur"

#, fuzzy
msgid "MICROBE_LOADING_TIP_10"
msgstr "Appuyez sur le bouton Annuler la dernière action dans l'éditeur pour corriger une erreur"

#, fuzzy
msgid "MICROBE_LOADING_TIP_11"
msgstr "Appuyez sur le bouton Annuler la dernière action dans l'éditeur pour corriger une erreur"

#, fuzzy
msgid "MICROBE_LOADING_TIP_12"
msgstr "Appuyez sur le bouton Annuler la dernière action dans l'éditeur pour corriger une erreur"

#, fuzzy
msgid "MICROBE_LOADING_TIP_13"
msgstr "Appuyez sur le bouton Annuler la dernière action dans l'éditeur pour corriger une erreur"

#, fuzzy
msgid "MICROBE_LOADING_TIP_14"
msgstr "Appuyez sur le bouton Annuler la dernière action dans l'éditeur pour corriger une erreur"

#, fuzzy
msgid "MICROBE_LOADING_TIP_15"
msgstr "Appuyez sur le bouton Annuler la dernière action dans l'éditeur pour corriger une erreur"

#, fuzzy
msgid "MICROBE_LOADING_TIP_16"
msgstr "Appuyez sur le bouton Annuler la dernière action dans l'éditeur pour corriger une erreur"

#, fuzzy
msgid "MICROBE_LOADING_TIP_17"
msgstr "Appuyez sur le bouton Annuler la dernière action dans l'éditeur pour corriger une erreur"

#, fuzzy
msgid "MICROBE_LOADING_TIP_18"
msgstr "Appuyez sur le bouton Annuler la dernière action dans l'éditeur pour corriger une erreur"

#, fuzzy
msgid "MICROBE_LOADING_TIP_19"
msgstr "Appuyez sur le bouton Annuler la dernière action dans l'éditeur pour corriger une erreur"

#, fuzzy
msgid "MICROBE_LOADING_TIP_2"
msgstr "Appuyez sur le bouton Annuler la dernière action dans l'éditeur pour corriger une erreur"

#, fuzzy
msgid "MICROBE_LOADING_TIP_20"
msgstr "Appuyez sur le bouton Annuler la dernière action dans l'éditeur pour corriger une erreur"

#, fuzzy
msgid "MICROBE_LOADING_TIP_21"
msgstr "Appuyez sur le bouton Annuler la dernière action dans l'éditeur pour corriger une erreur"

#, fuzzy
msgid "MICROBE_LOADING_TIP_22"
msgstr "Appuyez sur le bouton Annuler la dernière action dans l'éditeur pour corriger une erreur"

#, fuzzy
msgid "MICROBE_LOADING_TIP_3"
msgstr "Appuyez sur le bouton Annuler la dernière action dans l'éditeur pour corriger une erreur"

#, fuzzy
msgid "MICROBE_LOADING_TIP_4"
msgstr "Appuyez sur le bouton Annuler la dernière action dans l'éditeur pour corriger une erreur"

#, fuzzy
msgid "MICROBE_LOADING_TIP_5"
msgstr "Appuyez sur le bouton Annuler la dernière action dans l'éditeur pour corriger une erreur"

#, fuzzy
msgid "MICROBE_LOADING_TIP_6"
msgstr "Appuyez sur le bouton Annuler la dernière action dans l'éditeur pour corriger une erreur"

#, fuzzy
msgid "MICROBE_LOADING_TIP_7"
msgstr "Appuyez sur le bouton Annuler la dernière action dans l'éditeur pour corriger une erreur"

#, fuzzy
msgid "MICROBE_LOADING_TIP_8"
msgstr "Appuyez sur le bouton Annuler la dernière action dans l'éditeur pour corriger une erreur"

#, fuzzy
msgid "MICROBE_LOADING_TIP_9"
msgstr "Appuyez sur le bouton Annuler la dernière action dans l'éditeur pour corriger une erreur"

#, fuzzy
msgid "MICROBE_MEMBRANE_PERCENTAGE_STATISTICS"
msgstr "  {0} : Trouvé dans {1} espèce, en moyenne {2} chacun"

#, fuzzy
msgid "MICROBE_MEMBRANE_STATISTICS"
msgstr "  {0} : Trouvé dans {1} espèce, en moyenne {2} chacun"

msgid "MICROBE_ORGANELLE_STATISTICS"
msgstr "  {0} : Trouvé dans {1} espèce, en moyenne {2} chacun"

#, fuzzy
msgid "MICROBE_ORGANELLE_UPGRADES_STATISTICS"
msgstr "  {0} : Trouvé dans {1} espèce, en moyenne {2} chacun"

#, fuzzy
msgid "MICROBE_RIPPLE_EFFECT"
msgstr "  {0} : Trouvé dans {1} espèce, en moyenne {2} chacun"

msgid "MICROBE_SPECIES_DETAIL_TEXT"
msgstr ""
"[b]Phase[/b] \n"
"   Microbe \n"
"[b]Type de membrane[/b] \n"
"   {0} \n"
"[b]Rigidité de la membrane[/b]\n"
"   {1} \n"
"[b]Vitesse de base[/b] \n"
"   {2} \n"
"[b]Vitesse de rotation de base[/b] \n"
"   {3} \n"
"[b]Taille de base de l'hexagone[/b] \n"
"   {4}"

msgid "MICROBE_STAGE"
msgstr "Phase microbienne"

#, fuzzy
msgid "MICROBE_STAGE_BECOME_MULTICELLULAR_TEXT"
msgstr ""
"Vous avez débloqué la possibilité de progresser vers la [b]multicellularité[/b]. Voici la prochaine étape de votre voyage.\n"
"\n"
"Pour continuer, appuyez sur le bouton \"Devenir multicellulaire\"."

#, fuzzy
msgid "MICROBE_STAGE_COLLECT_TEXT"
msgstr ""
"Collectez du [thrive:compound type=\"glucose\"][/thrive:compound] (nuages blancs) en vous déplaçant dessus.\n"
"\n"
"Votre cellule a besoin de [thrive:compound type=\"glucose\"][/thrive:compound] afin de produire de l'[thrive:compound type=\"atp\"][/thrive:compound] (énergie) et rester en vie.\n"
"\n"
"Suivez la ligne entre votre cellule et le [thrive:compound type=\"glucose\"][/thrive:compound] le plus proche."

#, fuzzy
msgid "MICROBE_STAGE_CONTROL_TEXT"
msgstr ""
"Pour contrôler votre cellule utilisez les touches affichées près de votre cellule (au centre de l'écran) et la souris pour contrôler sa direction.\n"
"\n"
"Le mode de mouvement peut être changé dans le menu des options.\n"
"\n"
"Essayez toutes les touches pendant quelques secondes pour continuer."

#, fuzzy
msgid "MICROBE_STAGE_CONTROL_TEXT_CONTROLLER"
msgstr ""
"Pour contrôler votre cellule utilisez les touches affichées près de votre cellule (au centre de l'écran) et la souris pour contrôler l'orientation de votre cellule.\n"
"AVERTISSEMENT : la saisie par manette est expérimentale et n'est pas totalement utilisable (sans pavé tactile), il faut s'attendre à des bogues.\n"
"Essayez toutes les touches pendant quelques secondes pour continuer."

#, fuzzy
msgid "MICROBE_STAGE_HEALTH_TEXT"
msgstr ""
"Gardez un œil sur votre barre de santé près de votre barre d'[thrive:compound type=\"atp\"][/thrive:compound] (en bas à droite).\n"
"Votre cellule meurt si elle est à court de vie.\n"
"Vous régénérez votre santé tant que vous avez de l'[thrive:compound type=\"atp\"][/thrive:compound].\n"
"Faites en sorte de collecter assez de [thrive:compound type=\"glucose\"][/thrive:compound] pour produire de l'[thrive:compound type=\"atp\"][/thrive:compound]."

#, fuzzy
msgid "MICROBE_STAGE_INITIAL"
msgstr ""
"Sur une planète distante et étrangère, des éternités d'activité volcanique et d'impacts de météores ont abouti au développement d'un nouveau phénomène dans l'univers.\n"
"\n"
"La vie.\n"
"\n"
"Simple microbe résidant dans les régions abyssales de l'océan, vous êtes le dernier ancêtre commun de tous les êtres vivants (LUCA) de cette planète.\n"
"\n"
"Pour survivre dans ce monde hostile, vous aurez besoin de collecter tous les composés que vous pourrez trouver et d'évoluer au cours de vos générations, dans une féroce compétition avec les autres espèces de microbes, qui peupleront bientôt ces océans..."

#, fuzzy
msgid "MICROBE_STAGE_INITIAL_PANSPERMIA"
msgstr ""
"Sur une planète distante et étrangère, des éternités d'activité volcanique et d'impacts de météores ont abouti au développement d'un nouveau phénomène dans l'univers.\n"
"\n"
"La vie.\n"
"\n"
"Simple microbe résidant dans les régions abyssales de l'océan, vous êtes le dernier ancêtre commun de tous les êtres vivants (LUCA) de cette planète.\n"
"\n"
"Pour survivre dans ce monde hostile, vous aurez besoin de collecter tous les composés que vous pourrez trouver et d'évoluer au cours de vos générations, dans une féroce compétition avec les autres espèces de microbes, qui peupleront bientôt ces océans..."

#, fuzzy
msgid "MICROBE_STAGE_INITIAL_POND"
msgstr ""
"Sur une planète distante et étrangère, des éternités d'activité volcanique et d'impacts de météores ont abouti au développement d'un nouveau phénomène dans l'univers.\n"
"\n"
"La vie.\n"
"\n"
"Simple microbe résidant dans les régions abyssales de l'océan, vous êtes le dernier ancêtre commun de tous les êtres vivants (LUCA) de cette planète.\n"
"\n"
"Pour survivre dans ce monde hostile, vous aurez besoin de collecter tous les composés que vous pourrez trouver et d'évoluer au cours de vos générations, dans une féroce compétition avec les autres espèces de microbes, qui peupleront bientôt ces océans..."

#, fuzzy
msgid "MICROBE_STAGE_ORGANELLE_DIVISION"
msgstr ""
"L'un de vos organites s'est divisé.\n"
"\n"
"À mesure que vous accumulez des composés, votre cellule en utilise une partie pour sa reproduction.\n"
"\n"
"Lorsque la quantité de composés est suffisante, les organites se divisent et à se dupliquent. Quand tous les organites se sont divisés, votre cellule peut se reproduire et vous pouvez entrer dans l'éditeur."

#, fuzzy
msgid "MICROBIAL_MASSACRE"
msgstr "Phase microbienne"

#, fuzzy
msgid "MICRO_BORG"
msgstr "Microbe"

msgid "MIDDLE_MOUSE"
msgstr "Clic molette"

#, fuzzy
msgid "MIGRATION_FAILED_TO_ADD"
msgstr "Échec de la fossilisation"

#, fuzzy
msgid "MIGRATION_MANAGER"
msgstr ""
"Gardez un œil sur votre barre de santé près de votre barre d'[thrive:compound type=\"atp\"][/thrive:compound] (en bas à droite).\n"
"Votre cellule meurt si elle est à court de vie.\n"
"Vous régénérez votre santé tant que vous avez de l'[thrive:compound type=\"atp\"][/thrive:compound].\n"
"Faites en sorte de collecter assez de [thrive:compound type=\"glucose\"][/thrive:compound] pour produire de l'[thrive:compound type=\"atp\"][/thrive:compound]."

msgid "MIGRATION_STATUS_DESTINATION_NOT_SELECTED"
msgstr "La population va migrer de {0} à ..."

#, fuzzy
msgid "MIGRATION_STATUS_TEXT"
msgstr ""
"Gardez un œil sur votre barre de santé près de votre barre d'[thrive:compound type=\"atp\"][/thrive:compound] (en bas à droite).\n"
"Votre cellule meurt si elle est à court de vie.\n"
"Vous régénérez votre santé tant que vous avez de l'[thrive:compound type=\"atp\"][/thrive:compound].\n"
"Faites en sorte de collecter assez de [thrive:compound type=\"glucose\"][/thrive:compound] pour produire de l'[thrive:compound type=\"atp\"][/thrive:compound]."

#, fuzzy
msgid "MIGRATION_STEP_DESTINATION_EXPLANATION"
msgstr "Les différents types de toxines ont des effets variés qui sont plus efficaces contre certains types de cellules. Si une cellule possède plusieurs types de toxines, celles-ci sont utilisées successivement plutôt que toutes à la fois."

msgid "MIGRATION_STEP_ONLY_ONE_ALLOWED"
msgstr "Seule une migration par session d'éditeur peut être exécutée. Vous pouvez voir la migration en attente ci-dessous et la garder ou l'annuler pour créer une migration différente"

#, fuzzy
msgid "MIGRATION_STEP_POPULATION_EXPLANATION"
msgstr "(coût des organites, membranes et autres éléments dans l'éditeur)"

#, fuzzy
msgid "MIGRATION_STEP_SOURCE_EXPLANATION"
msgstr "(coût des organites, membranes et autres éléments dans l'éditeur)"

#, fuzzy
msgid "MIGRATION_TOOLTIP"
msgstr "Visitez notre page Patreon"

msgid "MILLION_ABBREVIATION"
msgstr "{0} M"

msgid "MINIMUM_AMOUNT_TO_FIND"
msgstr "Quantité minimale à détecter :"

msgid "MINIMUM_VERSION"
msgstr "Minimum :"

msgid "MIN_VISIBLE_DATASET_WARNING"
msgstr "Il n'est pas permis d'afficher moins de {0} datasets !"

msgid "MISC"
msgstr "Divers"

msgid "MISCELLANEOUS"
msgstr "Divers"

msgid "MISCELLANEOUS_3D_STAGE"
msgstr "Divers - phases 3D"

msgid "MISC_FUN"
msgstr "Divers"

msgid "MISSING_DESCRIPTION"
msgstr "La description est manquante"

msgid "MISSING_OR_INVALID_REQUIRED_FIELD"
msgstr "Le champ suivant est manquant ou a un format invalide : {0}"

msgid "MISSING_TITLE"
msgstr "Titre manquant"

msgid "MITOCHONDRION"
msgstr "Mitochondrie"

msgid "MITOCHONDRION_DESCRIPTION"
msgstr "La centrale électrique de la cellule. La mitochondrie est une structure à double membrane remplie de protéines et d'enzymes. C'est un procaryote qui a été assimilé pour être utilisé par son hôte eucaryote. Elle est capable de convertir le [thrive:compound type=\"glucose\"][/thrive:compound] en [thrive:compound type=\"atp\"][/thrive:compound] avec une efficacité bien supérieure à celle du cytoplasme dans un processus appelé [b]respiration aérobie[/b]. Ce processus nécessite toutefois de l'[thrive:compound type=\"oxygen\"][/thrive:compound] pour fonctionner, et des niveaux inférieurs d'[thrive:compound type=\"oxygen\"][/thrive:compound] dans l'environnement ralentiront le taux de production d'[thrive:compound type=\"atp\"][/thrive:compound]."

msgid "MITOCHONDRION_PROCESSES_DESCRIPTION"
msgstr "Transforme le [thrive:compound type=\"glucose\"][/thrive:compound] en [thrive:compound type=\"atp\"][/thrive:compound]. Taux proportionnels à la concentration d'[thrive:compound type=\"oxygen\"][/thrive:compound]."

#, fuzzy
msgid "MIXED_DOT_DOT_DOT"
msgstr "..."

msgid "MODDING_INSTRUCTIONS_ON"
msgstr "Les instructions pour créer des mods sont disponibles sur"

msgid "MODELS"
msgstr "Modèles"

msgid "MODE_CAN_BE_CHANGED_IN_OPTIONS"
msgstr "Le mode de mouvement 2D peut être changé plus tard depuis le menu des options"

#, fuzzy
msgid "MODIFIER"
msgstr "Modifier"

msgid "MODIFY"
msgstr "Modifier"

msgid "MODIFY_ORGANELLE"
msgstr "Modifier l'organite"

msgid "MODIFY_TYPE"
msgstr "Modifier le type"

msgid "MODS"
msgstr "Mods"

msgid "MODS_INSTALLED_BUT_NOT_ENABLED"
msgstr ""
"Des mods installés ont été détectés, mais aucun mod n'a été activé.\n"
"\n"
"Les mods doivent être activés après l'installation. Visitez le gestionnaire de mods en utilisant le bouton mods dans le menu extras."

msgid "MOD_ASSEMBLY"
msgstr "Assembleur du mod :"

msgid "MOD_ASSEMBLY_CLASS"
msgstr "Classe principale de l'assembleur du mod :"

#, fuzzy
msgid "MOD_ASSEMBLY_CLASS_CREATION_FAILED"
msgstr "{0} : l'appel de la méthode de déchargement de l'assembly du mod a échoué"

msgid "MOD_ASSEMBLY_CLASS_NOT_FOUND"
msgstr "{0} : la classe de mod spécifiée \"{1}\" n'a pas été trouvée dans l'assembly du mod"

msgid "MOD_ASSEMBLY_INIT_CALL_FAILED"
msgstr "{0} : l'appel à la méthode d'initialisation de l'assembly du mod a échoué"

msgid "MOD_ASSEMBLY_LOAD_CALL_FAILED_EXCEPTION"
msgstr "{0} : l'appel à la méthode d'initialisation de l'assembleur du mod a échoué avec une exception : {1}"

msgid "MOD_ASSEMBLY_LOAD_EXCEPTION"
msgstr "{0} : échec de chargement de l'assemblage avec une exception :{1}"

msgid "MOD_ASSEMBLY_UNLOAD_CALL_FAILED"
msgstr "{0} : l'appel de la méthode de déchargement de l'assembly du mod a échoué"

#, fuzzy
msgid "MOD_ASSEMBLY_UNLOAD_CALL_FAILED_EXCEPTION"
msgstr "{0} : l'appel de la méthode de déchargement pour l'assemblage des mods a échoué avec une exception : {1}"

msgid "MOD_AUTHOR"
msgstr "Créateur du mod :"

msgid "MOD_AUTO_HARMONY"
msgstr "Utiliser l'Auto Harmony :"

msgid "MOD_CREATION_FAILED"
msgstr "Création du mod échouée"

msgid "MOD_DESCRIPTION"
msgstr "Description du mod :"

msgid "MOD_EXTENDED_DESCRIPTION"
msgstr "Description longue du mod :"

msgid "MOD_HARMONY_LOAD_FAILED_EXCEPTION"
msgstr "{0} : le chargement du Harmony du mod a échoué avec une exception : {1}"

#, fuzzy
msgid "MOD_HARMONY_UNLOAD_FAILED_EXCEPTION"
msgstr "{0} : l'appel de la méthode de déchargement pour l'assemblage des mods a échoué avec une exception : {1}"

msgid "MOD_HAS_NO_LOADABLE_RESOURCES"
msgstr "Impossible de charger des ressources de {0}"

msgid "MOD_ICON_FILE"
msgstr "Fichier d'icône :"

msgid "MOD_INFO_URL"
msgstr "Lien d'information du mod :"

msgid "MOD_INTERNAL_NAME"
msgstr "Nom interne (dossier) :"

msgid "MOD_LICENSE"
msgstr "Licence du mod :"

msgid "MOD_LOAD_ERRORS"
msgstr "Erreurs liées au chargement de mod"

msgid "MOD_LOAD_ERRORS_OCCURRED"
msgstr "Des erreurs sont survenues lors du chargement d'un ou plusieurs mods. Les journaux pourraient contenir des informations supplémentaires."

msgid "MOD_LOAD_OR_UNLOAD_ERRORS_OCCURRED"
msgstr "Des erreurs sont survenues lors du chargement ou du déchargement d'un ou plusieurs mods. Les journaux pourraient contenir des informations supplémentaires."

msgid "MOD_LOAD_UNLOAD_CAVEATS"
msgstr "Remarque : de nombreux mods nécessitent un redémarrage du jeu pour être chargés ou déchargés correctement. Ne chargez que les mods auxquels vous faites confiance car ils peuvent contenir du code exécutable."

#, fuzzy
msgid "MOD_LOAD_UNLOAD_RESTART"
msgstr "Un ou plusieurs mods requièrent un redémarrage du jeu pour se charger ou se décharger correctement"

msgid "MOD_MAXIMUM_THRIVE"
msgstr "Version maximale de Thrive supportée :"

msgid "MOD_MINIMUM_THRIVE"
msgstr "Version minimale de Thrive requise :"

msgid "MOD_NAME"
msgstr "Nom du mod :"

msgid "MOD_PCK_NAME"
msgstr "Fichier .pck du mod :"

msgid "MOD_RECOMMENDED_THRIVE"
msgstr "Version de Thrive recommandée :"

msgid "MOD_TO_UPLOAD"
msgstr "Mod à mettre en ligne :"

msgid "MOD_UPLOADER"
msgstr "Téléverseur de mod"

msgid "MOD_VERSION"
msgstr "Version du mod :"

msgid "MORE_INFO"
msgstr "Plus d'informations"

msgid "MORE_INFO_PROMPT"
msgstr "Appuyez sur [thrive:input]help[/thrive:input] pour voir plus d'informations dans Thriveopédia."

msgid "MOUSE_EDGE_PANNING_OPTION"
msgstr "Activer la vue panoramique lorsque le curseur est sur le bord de l'écran"

msgid "MOUSE_LOOK_SENSITIVITY"
msgstr "Sensibilité de la souris"

msgid "MOUSE_SENSITIVITY_WINDOW_SIZE_ADJUSTMENT"
msgstr "Sensibilité de la souris en fonction de la taille de la fenêtre"

msgid "MOVE"
msgstr "Déplacer"

msgid "MOVEMENT"
msgstr "Mouvement"

msgid "MOVE_ATTEMPTS_PER_SPECIES"
msgstr "Tentatives de déplacement par espèce"

msgid "MOVE_BACKWARDS"
msgstr "Reculer"

msgid "MOVE_DOWN_OR_CROUCH"
msgstr "Reculer ou s'accroupir"

msgid "MOVE_FORWARD"
msgstr "Avancer"

#, fuzzy
msgid "MOVE_ITEM_DOWN"
msgstr "Aller sur la terre ferme"

#, fuzzy
msgid "MOVE_ITEM_UP"
msgstr "Se déplacer vers la droite"

msgid "MOVE_LEFT"
msgstr "Se déplacer vers la gauche"

msgid "MOVE_ORGANELLE"
msgstr "Déplacer organite"

msgid "MOVE_RIGHT"
msgstr "Se déplacer vers la droite"

msgid "MOVE_TO_ANY_PATCH"
msgstr "Se déplacer vers n'importe quel secteur"

msgid "MOVE_TO_LAND"
msgstr "Aller sur la terre ferme"

#, fuzzy
msgid "MOVE_TO_MACROSCOPIC_TOOLTIP"
msgstr "Passer à l'étape suivante du jeu (multicellulaire). Possible lorsque votre colonie de cellule est assez grande."

msgid "MOVE_TO_MULTICELLULAR_STAGE_TOOLTIP"
msgstr "Passer à la phase suivante du jeu (multicellulaire). Possible lorsque votre colonie de cellule est assez grande."

msgid "MOVE_TO_THIS_PATCH"
msgstr "Se déplacer vers ce secteur"

msgid "MOVE_UP_OR_JUMP"
msgstr "Avancer ou sauter"

msgid "MOVING_TO_AWAKENING_PROTOTYPE"
msgstr ""
"Vous êtes sur le point de passer à la phase d’éveil,une fois cela fait vous ne pouvez plus revenir en arrière.\n"
"\n"
"Si vous êtes un espèce marine, vous serez bloqué et ne pourrez pas finir le jeu.\n"
"\n"
"Soyez très prudent si vous n'êtes pas sorti de la mer."

msgid "MOVING_TO_AWAKENING_PROTOTYPE_TITLE"
msgstr "Passer à la phase d’éveil ?"

msgid "MOVING_TO_LAND_PROTOTYPE"
msgstr ""
"Vous êtes sur le point de passer à la terre ferme. C'est nécessaire pour avancer plus tard dans le jeu. Une fois que vous êtes sur la terre ferme, vous ne pouvez plus revenir en arrière.\n"
"\n"
"Actuellement, cette transition vers la terre est beaucoup plus abrupte qu'elle ne devrait l'être une fois ajoutée.\n"
"\n"
"Le plan est de faire en sorte que le passage à la terre ferme soit graduel et non pas un changement abrupt."

msgid "MOVING_TO_LAND_PROTOTYPE_TITLE"
msgstr "Aller sur la terre ferme ?"

msgid "MOVING_TO_SOCIETY_STAGE"
msgstr "Transformation en une société…"

msgid "MP_COST"
msgstr "{0} PM"

msgid "MUCILAGE"
msgstr "Mucilage"

#, fuzzy
msgid "MUCILAGE_SYNTHESIS"
msgstr "Synthèse de mucilage"

#, fuzzy
msgid "MUCOCYST_ACTION_TOOLTIP"
msgstr "Visitez notre page Patreon"

#, fuzzy
msgid "MULTICELLULAR"
msgstr "Passer à l'étape suivante du jeu (multicellulaire). Possible lorsque votre colonie de cellule est assez grande."

msgid "MULTICELLULAR_EDITOR"
msgstr "Éditeur multicellulaire"

#, fuzzy
msgid "MULTICELLULAR_FREEBUILD_EDITOR"
msgstr "Éditeur multicellulaire"

#, fuzzy
msgid "MULTICELLULAR_LOADING_TIP_1"
msgstr "Éditeur multicellulaire"

msgid "MULTICELLULAR_STAGE"
msgstr "Phase multicellulaire"

msgid "MULTIPLE_CELLS"
msgstr "Cellules multiples"

msgid "MULTIPLE_METABALLS"
msgstr "Plusieurs métaballes"

msgid "MULTIPLE_ORGANELLES"
msgstr "Plusieurs organites"

msgid "MULTISAMPLE_ANTI_ALIASING"
msgstr "Anticrénelage plusieurs échantillons :"

#, fuzzy
msgid "MULTITHREADED_SIMULATION_ENABLED"
msgstr "Exécuter les simulations du jeu à l'aide de plusieurs threads"

#, fuzzy
msgid "MULTITHREADED_SIMULATION_EXPLANATION"
msgstr ""
"Dévoluer vous retirera votre statut évolué et vous fera retourner à la phase microbienne. De là vous pourrez rejouer au jeu dans la sauvegarde actuelle.\n"
"\n"
"Vous recevrez un avantage de dévolution pour la nouvelle partie. Dans une version future vous pourrez choisir votre avantage mais pour l'instant ce sera toujours une diminution de 20% de l'osmorégulation.\n"
"\n"
"Une fois votre dévolution confirmée, vous pourrez modifier les paramètres du jeu pour choisir une autre graine de monde et ainsi jouer sur une carte différente ou désactiver LAWK, par exemple."

msgid "MUSEUM_WELCOME_TEXT"
msgstr ""
"Bienvenue au musée ! Ici, vous pouvez admirer les nombreuses espèces que vous avez fossilisé au cours de toutes vos parties. Vous pouvez même incarner une espèce en l'ouvrant dans l'éditeur de construction libre.\n"
"\n"
"Pour fossiliser une espèce dans le jeu, appuyez sur le bouton pause. Sélectionnez ensuite un microbe à l'écran pour fossiliser son espèce."

msgid "MUSIC"
msgstr "Musique"

msgid "MUSIC_VOLUME"
msgstr "Volume de la musique"

msgid "MUTATIONS_PER_SPECIES"
msgstr "Tentatives de mutation par espèce"

msgid "MUTATION_COST_MULTIPLIER"
msgstr "Multiplicateur de coût de mutation"

msgid "MUTATION_COST_MULTIPLIER_EXPLANATION"
msgstr "(coût des organites, membranes et autres éléments dans l'éditeur)"

msgid "MUTATION_POINTS"
msgstr "Points de mutation"

msgid "MUTE"
msgstr "Silencieux"

msgid "NAME"
msgstr "Nom :"

msgid "NAME_LABEL_CITY"
msgstr "{0} ({1})"

msgid "NAME_LABEL_FLEET"
msgstr "{0} (Puissance : {1})"

msgid "NAME_LABEL_STRUCTURE_UNFINISHED"
msgstr "{0} (U)"

#, fuzzy
msgid "NATIVE_THREAD_ADVICE_TOOLTIP"
msgstr "Threads actuels :"

msgid "NEGATIVE_ATP_BALANCE"
msgstr "Quantité d'ATP négative"

msgid "NEGATIVE_ATP_BALANCE_TEXT"
msgstr ""
"Votre microbe ne produit pas assez d'ATP pour survivre !\n"
"Voulez-vous continuer ?"

msgid "NEW"
msgstr "Nouveau"

msgid "NEWER_VERSION_LOADING_WARNING"
msgstr ""
"Cette sauvegarde vient d'une version postérieure de Thrive et a beaucoup de chances d'être incompatible.\n"
"Voulez-vous tout de même tenter de charger la sauvegarde ?"

msgid "NEWS"
msgstr "ACTUALITÉS"

msgid "NEW_GAME"
msgstr "Nouvelle partie"

msgid "NEW_GAME_BUTTON_TOOLTIP"
msgstr "Commencer une nouvelle partie"

msgid "NEW_GAME_SETTINGS_PERFORMANCE_OPTIONS_INFO"
msgstr "Remarque : vous pouvez modifier les options liées aux performances à tout moment dans le [color=#3796e1][url=thrive://GUI/OptionsMenu/Performance]menu options[/url][/color] pour améliorer les performances du jeu"

msgid "NEW_MOD_DEFAULT_DESCRIPTION"
msgstr "Mon mod génial"

msgid "NEW_NAME"
msgstr "Nouveau nom"

msgid "NEW_NAME_COLON"
msgstr "Nouveau nom :"

msgid "NEXT_CAPITAL"
msgstr "SUIVANT"

msgid "NEXT_EDITOR_TAB"
msgstr "Aller au prochain onglet de l'éditeur"

msgid "NITROGEN"
msgstr "Azote"

msgid "NITROGENASE"
msgstr "Nitrogénase"

msgid "NITROGENASE_DESCRIPTION"
msgstr "La nitrogénase est une protéine capable d'utiliser l'[thrive:compound type=\"nitrogen\"][/thrive:compound] gazeux et l'énergie cellulaire sous forme d'[thrive:compound type=\"atp\"][/thrive:compound] pour produire de l'[thrive:compound type=\"ammonia\"][/thrive:compound], un nutriment essentiel à la croissance des cellules. Il s'agit d'un processus appelé [b]fixation anaérobie de l'azote[/b]. Comme la nitrogénase est suspendue directement dans le cytoplasme, le liquide environnant effectue une partie de la [b]glycolyse[/b]."

msgid "NITROGENASE_PROCESSES_DESCRIPTION"
msgstr "Transforme l'[thrive:compound type=\"atp\"][/thrive:compound] en [thrive:compound type=\"ammonia\"][/thrive:compound]. Taux proportionnels à la concentration de [thrive:compound type=\"nitrogen\"][/thrive:compound]."

msgid "NITROPLAST"
msgstr "Nitroplaste"

msgid "NITROPLAST_DESCRIPTION"
msgstr "Le plaste fixateur d'azote est une protéine capable d'utiliser l'[thrive:compound type=\"nitrogen\"][/thrive:compound] gazeux, l'[thrive:compound type=\"oxygen\"][/thrive:compound] et l'[thrive:compound type=\"atp\"][/thrive:compound] pour produire de l'[thrive:compound type=\"ammonia\"][/thrive:compound], un nutriment essentiel à la croissance des cellules. Il s'agit d'un processus appelé [b]fixation aérobique de l'azote[/b]."

msgid "NITROPLAST_PROCESSES_DESCRIPTION"
msgstr "Transforme l'[thrive:compound type=\"atp\"][/thrive:compound] en [thrive:compound type=\"ammonia\"][/thrive:compound]. Taux proportionnels à la concentration d'[thrive:compound type=\"nitrogen\"][/thrive:compound] et d'[thrive:compound type=\"oxygen\"][/thrive:compound]."

msgid "NONE"
msgstr "Aucun(e)"

msgid "NORMAL"
msgstr "Normal"

msgid "NORMAL_MEMBRANE_DESCRIPTION"
msgstr "Étant la forme de membrane la plus simple, elle n'offre que très peu de protection et demande plus d'énergie pour ne pas se déformer. Par contre, elle permet à une cellule de se déplacer et se nourrir plus rapidement."

msgid "NOTHING_HERE"
msgstr "Rien ici"

msgid "NOTHING_TO_INTERACT_WITH"
msgstr "Aucun objet avec lequel interagir"

#, fuzzy
msgid "NOTICE_BINDING_OUT_OF_ATP"
msgstr "Dommages dus à l'absence d'ATP"

#, fuzzy
msgid "NOTICE_DAMAGED_BY_NO_ATP"
msgstr "Dommages dus à l'absence d'ATP"

#, fuzzy
msgid "NOTICE_ENGULFING_OUT_OF_ATP"
msgstr "Cellule trop petite pour phagocyter la cible"

#, fuzzy
msgid "NOTICE_ENGULF_DAMAGE_FROM_TOXIN"
msgstr "Dommages dus à l'ingestion de toxines"

#, fuzzy
msgid "NOTICE_ENGULF_MISSING_ENZYME"
msgstr "{0} manquant pour phagocyter la cible"

#, fuzzy
msgid "NOTICE_ENGULF_SIZE_TOO_SMALL"
msgstr "Cellule trop petite pour phagocyter la cible"

#, fuzzy
msgid "NOTICE_ENGULF_STORAGE_FULL"
msgstr "Pas suffisamment d'espace disponible pour phagocyter la cible"

msgid "NOTICE_HIT_BY_ATP_TOXIN"
msgstr "Production d'ATP inhibée par une toxine"

#, fuzzy
msgid "NOTICE_HIT_BY_BASE_MOVEMENT_TOXIN"
msgstr "Vitesse de déplacement réduite en raison d'une toxine"

#, fuzzy
msgid "NOTICE_HYDROGEN_SULFIDE_DAMAGE"
msgstr "Sulfure d'hydrogène"

msgid "NOTICE_NOT_ENOUGH_MUCILAGE"
msgstr "Mucilage insuffisant pour activer le bouclier mucocyste"

#, fuzzy
msgid "NOTICE_RADIATION_DAMAGE"
msgstr "Vous pouvez maintenant accéder à l'éditeur"

msgid "NOTICE_READY_TO_EDIT"
msgstr "Vous pouvez maintenant accéder à l'éditeur"

#, fuzzy
msgid "NOT_ADAPTED_TO_CURRENT_PATCH"
msgstr "Trouver le secteur courant"

msgid "NOT_STARTED_DOT"
msgstr "Non commencé."

msgid "NOVEMBER"
msgstr "Novembre"

msgid "NO_AI"
msgstr "Pas d'IA"

msgid "NO_DATA_TO_SHOW"
msgstr "Aucune donnée à afficher"

msgid "NO_EVENTS_RECORDED"
msgstr "Aucun évènement enregistré"

msgid "NO_FOSSIL_DIRECTORY"
msgstr "Pas de dossier fossiles trouvé"

#, fuzzy
msgid "NO_LONGER_ELIGIBLE_FOR_ACHIEVEMENTS"
msgstr "Confirmer la suppression"

msgid "NO_MODS_ENABLED"
msgstr "Pas de mods activés"

msgid "NO_ORGANELLE_PROCESSES"
msgstr "Pas de processus"

msgid "NO_SAVEGAMES_FOUND"
msgstr "Aucune sauvegarde trouvée"

msgid "NO_SAVE_DIRECTORY"
msgstr "Pas de dossier de sauvegarde trouvé"

msgid "NO_SCREENSHOT_DIRECTORY"
msgstr "Pas de dossier de captures d'écrans trouvé"

msgid "NO_SELECTED_MOD"
msgstr "Aucun mod sélectionné"

msgid "NO_SUGGESTION"
msgstr "Aucune"

msgid "NUCLEUS"
msgstr "Noyau"

msgid "NUCLEUS_DELETE_OPTION_DISABLED_TOOLTIP"
msgstr ""
"Impossible de supprimer le noyau car c'est une évolution irréversible.\n"
"Cependant, s'il a été placé durant la session actuelle, le défaire ou le refaire est toujours possible."

msgid "NUCLEUS_DESCRIPTION"
msgstr "La propriété principale des cellules eucaryotes. Le noyau inclut le réticule endoplasmique et le corps golgi. C'est une évolution des cellules procaryotes pour développer un système de membranes interne, réalisé en assimilant d'autres procaryotes en elles. Cela permet de compartimenter, ou de conjurer, les différents processus qui ont lieu dans la cellule et les empêcher de se superposer. Cela permet à leurs nouveaux organites liées à la membrane d'être plus complexes, efficaces, et spécialisées que si elles étaient libres dans le cytoplasme. Cependant, cela vient avec le coût de devoir créer une cellule bien plus grosse et de dépenser beaucoup de l'énergie de la cellule pour subsister."

msgid "NUCLEUS_SMALL_DESCRIPTION"
msgstr "Permet l'évolution vers des organites plus complexes liés à la membrane. Coûte beaucoup d'ATP à maintenir. Cette évolution est irréversible."

msgid "NUMLOCK"
msgstr "Verr Num"

#, fuzzy
msgid "NUTRIENT_COST_TOOLTIP"
msgstr "Visitez notre page Patreon"

msgid "N_A"
msgstr "Aucun"

msgid "N_A_MP"
msgstr "N/A PM"

msgid "N_TIMES"
msgstr "{0} fois"

msgid "OCTOBER"
msgstr "Octobre"

msgid "OFF"
msgstr "Désactivé"

msgid "OFFICIAL_WEBSITE"
msgstr "Site web officiel"

msgid "OFFICIAL_WEBSITE_BUTTON_TOOLTIP"
msgstr "Visitez le site officiel de Revolutionary Games"

msgid "OFFSET"
msgstr ""

msgid "OK"
msgstr "OK"

msgid "OLDER_VERSION_LOADING_WARNING"
msgstr ""
"Cette sauvegarde provient d'une ancienne version de Thrive et pourrait être incompatible.\n"
"Comme Thrive est actuellement en développement précoce, la compatibilité des sauvegardes n'est pas une priorité.\n"
"Vous pouvez signaler les problèmes rencontrés, mais ils n'ont pas la plus haute priorité actuellement.\n"
"Voulez-vous essayer de charger la sauvegarde malgré tout ?"

msgid "OPENGL_MODE_WARNING"
msgstr "Avertissement mode OpenGL"

msgid "OPENGL_MODE_WARNING_EXPLANATION"
msgstr "Vous utilisez Thrive avec OpenGL. Cela demeure non testé et risque de causer des problèmes. Assurez-vous d'utiliser des cartes graphiques (processeurs graphiques ou intégrées) suffisamment récentes et essayez de mettre à jour vos pilotes vidéos. Pour les ordinateur portables vous pouvez avoir besoin de forcer l'utilisation des cartes graphiques AMD ou Nvidia dédiées pour lancer Thrive au lieu des cartes graphiques intégrées."

msgid "OPEN_FOLDER"
msgstr "Ouvrir le dossier"

msgid "OPEN_FOSSIL_FOLDER"
msgstr "Ouvrir dossier fossiles"

msgid "OPEN_FOSSIL_IN_FREEBUILD_WARNING"
msgstr ""
"Êtes-vous sûr de vouloir commencer une nouvelle partie avec l'espèce sélectionnée ?\n"
"Vous perdrez toute progression non sauvegardée."

msgid "OPEN_GOD_TOOLS"
msgstr "Outils divins"

msgid "OPEN_HELP_SCREEN"
msgstr "Ouvrir l'écran d'aide"

#, fuzzy
msgid "OPEN_IN_FREEBUILD"
msgstr "Construction Libre"

msgid "OPEN_LOGS_FOLDER"
msgstr "Ouvrir le dossier des journaux"

msgid "OPEN_MOD_URL"
msgstr "Ouvrir le lien d'information"

msgid "OPEN_ORGANELLES_PAGE"
msgstr "Ouvrir la page des organites"

msgid "OPEN_ORGANELLE_MENU"
msgstr "Ouvrir le menu des organites"

msgid "OPEN_RESEARCH_SCREEN"
msgstr "Ouvrir l'écran de recherche"

msgid "OPEN_SAVE_DIRECTORY"
msgstr "Ouvrir le dossier de sauvegarde"

msgid "OPEN_SCIENCE_MENU"
msgstr "Ouvrir le menu science"

msgid "OPEN_SCREENSHOT_FOLDER"
msgstr "Ouvrir le dossier de captures d'écran"

msgid "OPEN_THE_MENU"
msgstr "Ouvrir le menu"

msgid "OPEN_TRANSLATION_SITE"
msgstr "Aidez nous à traduire le jeu"

msgid "OPERATION_PAUSED_DOT"
msgstr "Mis en pause."

msgid "OPPORTUNISM_EXPLANATION"
msgstr ""
"Les microbes opportunistes se battront pour les fragments flottants\n"
"et essaieront d'éliminer avec leurs toxines les proies qu'ils ne peuvent pas absorber.\n"
"Les microbes prudents éviteront de risquer leur vie pour accéder à ces fragments."

msgid "OPPORTUNISTIC"
msgstr "Opportuniste"

msgid "OPTIONS"
msgstr "Options"

msgid "OPTIONS_BUTTON_TOOLTIP"
msgstr "Modifier vos paramètres"

msgid "ORGANELLES"
msgstr "Organites"

#, fuzzy
msgid "ORGANELLES_BUTTON"
msgstr "Axone"

#, fuzzy
msgid "ORGANELLES_WILL_BE_UNLOCKED_NEXT_GENERATION"
msgstr "Les conditions de déverrouillage ne sont vérifiées qu'une fois par génération lors de l'entrée dans l'éditeur"

msgid "ORGANELLE_AXON"
msgstr "Axone"

msgid "ORGANELLE_AXON_DESCRIPTION"
msgstr "Les axones sont les fibres nerveuses utilisés par les neurones pour communiquer entre eux. Placer cet organite transforme un type de cellule en tissu cérébral."

#, fuzzy
msgid "ORGANELLE_CATEGORY_MACROSCOPIC"
msgstr "Multicellulaire"

msgid "ORGANELLE_CATEGORY_MULTICELLULAR"
msgstr "Multicellulaire"

#, fuzzy
msgid "ORGANELLE_GROWTH_ORDER_EXPLANATION"
msgstr "(si elle est activée, la vitesse de croissance est plafonnée, si elle est désactivée, seuls les composés disponibles affectent la vitesse de croissance)"

msgid "ORGANELLE_MYOFIBRIL"
msgstr "Myofibrille"

msgid "ORGANELLE_MYOFIBRIL_DESCRIPTION"
msgstr "Permet de créer des cellules musculaires. Pour l'instant augmente la vitesse de votre organisme dans le prototype."

#, fuzzy
msgid "ORGANELLE_PILUS"
msgstr "Pilus Perforant"

#, fuzzy
msgid "ORGANELLE_PILUS_DESCRIPTION"
msgstr "Les pili (singulier : pilus) se trouvent à la surface de nombreux micro-organismes et ressemblent à de fins poils. Des dizaines, voire des centaines de pili peuvent être présents à la surface d'un micro-organisme et remplir plusieurs fonctions, notamment dans la prédation. Les micro-organismes pathogènes utilisent les pili de façon agressive, soit pour s'attacher et se lier aux tissus de l'hôte, soit pour franchir la membrane externe et accéder au cytoplasme. Il existe de nombreux pili similaires, mais ils ne sont pas liés par l'évolution et résultent d'une évolution convergente. Un même organisme peut développer plusieurs types de pili, et les pili présents à la surface des cellules sont constamment modifiés et remplacés."

msgid "ORGANELLE_PILUS_PROCESSES_DESCRIPTION"
msgstr "Peut être utilisé pour attaquer les autres cellules ou pour se défendre contre leurs toxines."

msgid "ORGANELLE_PLURAL"
msgstr "{0} organites"

msgid "ORGANELLE_SINGULAR"
msgstr "{0} organite"

#, fuzzy
msgid "ORGANELLE_SUGGESTION_COLON"
msgstr "Axone"

#, fuzzy
msgid "ORGANELLE_SUGGESTION_TOOLTIP"
msgstr "Charger les sauvegardes précédentes"

msgid "ORGANELLE_UNLOCKS_ENABLED"
msgstr "Déverrouillage des organites activé"

msgid "ORGANELLE_UNLOCKS_ENABLED_EXPLANATION"
msgstr "(certains organites auront des conditions de déverrouillage requises pour les placer)"

msgid "ORGANISM_STATISTICS"
msgstr "Statistiques de l'organisme"

msgid "OR_UNLOCK_CONDITION"
msgstr "ou"

msgid "OSMOREGULATION"
msgstr "Osmorégulation"

msgid "OSMOREGULATION_COST"
msgstr "Coût en osmorégulation"

msgid "OSMOREGULATION_COST_MULTIPLIER"
msgstr "Multiplicateur du coût de l'osmorégulation"

msgid "OSMOREGULATION_COST_MULTIPLIER_EXPLANATION"
msgstr "(coût de l'osmorégulation des espèces du joueur)"

#, fuzzy
msgid "OTHER_COMPOUNDS"
msgstr "Composés"

msgid "OUR_WIKI"
msgstr "notre Wiki"

#, fuzzy
msgid "OUTDATED_NOTICE"
msgstr "Non commencé."

msgid "OUTREACH_TEAM"
msgstr "Équipe chargée des Relations Publiques"

msgid "OUTSIDE_CONTRIBUTORS"
msgstr "Contributeurs extérieurs"

msgid "OVERWRITE_EXISTING_SAVE"
msgstr "Réécriture sur la sauvegarde existante :"

msgid "OVERWRITE_EXISTING_SAVE_PROMPT"
msgstr "Remplacer la sauvegarde existante ?"

msgid "OVERWRITE_SPECIES_NAME_CONFIRMATION"
msgstr ""
"Une espèce fossilisée avec ce nom existe déjà.\n"
"Êtes-vous sur de vouloir l'écraser ?"

msgid "OXYGEN"
msgstr "Oxygène"

#, fuzzy
msgid "OXYGEN_INHIBITOR_SYNTHESIS"
msgstr "Synthèse d'OxyToxy"

msgid "OXYGEN_RESISTANCE"
msgstr "Résistance à l'oxygène"

#, fuzzy
msgid "OXYGEN_TOLERANCE_TOOLTIP"
msgstr ""
"Cette section montre la balance totale (production - consommation) pour chaque composé.\n"
"Par exemple, pour former une cellule végétale, le bilan du glucose doit être très positif."

msgid "OXYTOXISOME_PROCESSES_DESCRIPTION"
msgstr "Transforme l'[thrive:compound type=\"atp\"][/thrive:compound] en [thrive:compound type=\"oxytoxy\"][/thrive:compound]. Peut libérer des toxines en appuyant sur [thrive:input]g_fire_toxin[/thrive:input]. Lorsque la quantité d'[thrive:compound type=\"oxytoxy\"][/thrive:compound] est faible, il est toujours possible de tirer mais les dégâts sont réduits."

msgid "OXYTOXY_NT"
msgstr "NeuroToxyOxy"

#, fuzzy
msgid "OXYTOXY_SYNTHESIS"
msgstr "Synthèse d'OxyToxy"

msgid "PAGEDOWN"
msgstr "Page suivante"

msgid "PAGEUP"
msgstr "Page précédente"

msgid "PAGE_BACK"
msgstr "Revenir"

msgid "PAGE_FORWARD"
msgstr "Avancer"

msgid "PAGE_TITLE"
msgstr "Titre de la page"

msgid "PAN_CAMERA_DOWN"
msgstr "Panoramique vers le bas"

msgid "PAN_CAMERA_LEFT"
msgstr "Panoramique gauche"

msgid "PAN_CAMERA_RESET"
msgstr "Réinitialiser la caméra"

msgid "PAN_CAMERA_RIGHT"
msgstr "Panoramique droit"

msgid "PAN_CAMERA_UP"
msgstr "Panoramique vers le haut"

msgid "PAST_DEVELOPERS"
msgstr "Anciens développeurs"

#, fuzzy
msgid "PATCHES_NUMBER"
msgstr "{0} {1}"

msgid "PATCH_COLON"
msgstr "Secteur :"

msgid "PATCH_EXTINCTION_BOX_TEXT"
msgstr ""
"Votre espèce s'est éteinte dans ce secteur.\n"
"Mais ce n'est pas encore fini, vous pouvez encore choisir un nouveau secteur dans lequel jouer !"

msgid "PATCH_EXTINCTION_CAPITAL"
msgstr "EXTINCTION DANS LE SECTEUR"

msgid "PATCH_MAP"
msgstr "Carte des secteurs"

msgid "PATCH_MAP_NAVIGATION_TOOLTIP"
msgstr "Cliquez, faites glisser et zoomez pour vous déplacer"

msgid "PATCH_NAME"
msgstr "{0} {1}"

msgid "PATCH_NOTES_LAST_PLAYED_INFO"
msgstr "Vous avez joué la dernière fois en version {0}, depuis il y a eu une nouvelle version"

msgid "PATCH_NOTES_LAST_PLAYED_INFO_PLURAL"
msgstr "Vous avez joué la dernière fois en version {0}, depuis il y a eu {1} nouvelles versions"

msgid "PATCH_NOTES_TITLE"
msgstr "Notes de correctif"

msgid "PATCH_NOTE_BULLET_POINT"
msgstr "• {0}"

msgid "PATCH_NOTE_CHANGES_HEADING"
msgstr "Modifications :"

msgid "PATCH_NOTE_LINK_VISIT_TEXT"
msgstr "Voir tous les détails de cette mise à jour sur [color=#3796e1][url={0}]GitHub[/url][/color]"

msgid "PATREON_TOOLTIP"
msgstr "Visitez notre page Patreon"

msgid "PATRONS"
msgstr "Donateurs"

msgid "PAUSED"
msgstr "EN PAUSE"

msgid "PAUSE_MENU_RESUME_TOOLTIP"
msgstr "Reprendre"

msgid "PAUSE_PROMPT"
msgstr "[center] Appuyer sur [thrive:input]g_pause[/thrive:input] pour relancer[/center]"

msgid "PAUSE_TOOLTIP"
msgstr "Mettre le jeu en pause"

msgid "PCK_LOAD_FAILED"
msgstr "Échec du chargement du ficher pck ({0})"

msgid "PCK_LOAD_FAILED_DOES_NOT_EXIST"
msgstr "Échec du chargement du ficher pck ({0}) car le fichier est inexistant"

msgid "PEACEFUL"
msgstr "Pacifique"

#, fuzzy
msgid "PENDING_ENDOSYMBIOSIS_EXPLANATION"
msgstr "Le processus d'endosymbiose est terminé et peut être finalisé en le plaçant en tant qu'organite. Il est recommandé de le faire dès que possible, car aucun autre progrès dans le processus d'endosymbiose ne sera possible avant cela. Consulter la progression de l'endosymbiose maintenant ?"

#, fuzzy
msgid "PENDING_ENDOSYMBIOSIS_TITLE"
msgstr "Progrès du processus d'endosymbiose en cours"

msgid "PERCENTAGE_VALUE"
msgstr "{0}%"

#, fuzzy
msgid "PERFECT_ADAPTATION_DESCRIPTION"
msgstr ""
"Active les effets de flashs lumineux sur l'interface utilisateur (c.à.d. sur les boutons de l'éditeur).\n"
"\n"
"Si vous constatez des bugs (comme une partie des boutons qui disparaissent),\n"
"vous pouvez essayer de désactiver cette option."

msgid "PERFORMANCE"
msgstr "Performance"

msgid "PERFORM_UNBINDING"
msgstr "Supprimer le relieur"

msgid "PER_SECOND_ABBREVIATION"
msgstr "/s"

msgid "PER_SECOND_SLASH"
msgstr "/seconde"

msgid "PHOSPHATE"
msgstr "Phosphate"

#, fuzzy
msgid "PHOSPHATES_COST"
msgstr "Phosphate"

#, fuzzy
msgid "PHOSPHATES_LEVELS"
msgstr "Phosphate"

msgid "PHOTOSYNTHESIS"
msgstr "Photosynthèse"

msgid "PHYSICAL_CONDITIONS"
msgstr "Conditions physiques"

msgid "PHYSICAL_RESISTANCE"
msgstr "Résistance physique"

msgid "PLACE_ORGANELLE"
msgstr "Placer organite"

msgid "PLANET"
msgstr "Planète"

#, fuzzy
msgid "PLANET_CUSTOMIZER"
msgstr "Au pointeur :"

msgid "PLANET_DETAILS_STRING"
msgstr ""
"LAWK uniquement : {0}\n"
"Origine de la vie : {1}\n"
"Cycle jour/nuit : {2}\n"
"Durée du jour : {3} secondes\n"
"Graine aléatoire de la planète : {4}"

msgid "PLANET_RANDOM_SEED"
msgstr "Graine planétaire aléatoire"

#, fuzzy
msgid "PLANET_STATISTICS"
msgstr "Statistiques"

msgid "PLAYER"
msgstr "Joueur"

msgid "PLAYER_DEATH_POPULATION_PENALTY"
msgstr "Pénalité démographique à la mort du joueur"

msgid "PLAYER_DEATH_POPULATION_PENALTY_EXPLANATION"
msgstr "(coefficient de réduction de la population des espèces du joueur à chaque mort du joueur)"

msgid "PLAYER_DIED"
msgstr "le joueur est mort"

msgid "PLAYER_DUPLICATE"
msgstr "Joueur en double"

msgid "PLAYER_EXTINCT"
msgstr "Le joueur est éteint"

msgid "PLAYER_RELATIVE_MOVEMENT"
msgstr "Dépend du joueur"

#, fuzzy
msgid "PLAYER_RELATIVE_MOVEMENT_TOOLTIP"
msgstr "Dépend du joueur"

msgid "PLAYER_REPRODUCED"
msgstr "le joueur s'est reproduit"

msgid "PLAYER_SPEED"
msgstr ""
"Vitesse\n"
"du joueur"

msgid "PLAYSTATION_3"
msgstr "PlayStation 3"

msgid "PLAYSTATION_4"
msgstr "PlayStation 4"

msgid "PLAYSTATION_5"
msgstr "PlayStation 5"

msgid "PLAY_INTRO_VIDEO"
msgstr "Jouer la vidéo d'intro"

msgid "PLAY_MICROBE_INTRO_ON_NEW_GAME"
msgstr "Jouer l'introduction à chaque nouvelle partie"

msgid "PLAY_WITH_CURRENT_SETTING"
msgstr "Jouer avec les paramètres actuels"

msgid "POPULATION_CAPITAL"
msgstr "POPULATION :"

msgid "POPULATION_COLON"
msgstr "population :"

msgid "POPULATION_IN_PATCHES"
msgstr "population dans les secteurs :"

msgid "POPULATION_IN_PATCH_SHORT"
msgstr "{0} ({1})"

msgid "POSITION_NUMBER"
msgstr "{0}."

msgid "PREDATION_FOOD_SOURCE"
msgstr "Prédation de {0}"

msgid "PREDICTION_DETAILS_OPEN_TOOLTIP"
msgstr "Voir les informations détaillées sur la prévision"

msgid "PRESSURE"
msgstr "Pression"

msgid "PRESSURE_SHORT"
msgstr "Press."

#, fuzzy
msgid "PRESSURE_TOLERANCE_TOOLTIP"
msgstr "Retour au menu principal"

msgid "PRESS_KEY_DOT_DOT_DOT"
msgstr "Pressez une touche..."

msgid "PREVIEW_IMAGE_DOES_NOT_EXIST"
msgstr "L'image de prévisualisation n'existe pas"

msgid "PREVIEW_IMAGE_IS_TOO_LARGE"
msgstr "Le fichier contenant l'image de prévisualisation est trop volumineux"

msgid "PREVIOUS_COLON"
msgstr "précédente :"

msgid "PROCESSING_LOADED_OBJECTS"
msgstr "Compréhension des objets chargés"

msgid "PROCESS_ENVIRONMENT_SEPARATOR"
msgstr "@"

msgid "PROCESS_PANEL_TITLE"
msgstr "Processus cellulaires"

#, fuzzy
msgid "PROCESS_SPEED_MODIFIER"
msgstr "Processus cellulaires"

#, fuzzy
msgid "PROCESS_TOGGLE_TOOLTIP"
msgstr "Retour au menu principal"

msgid "PROGRAMMING_TEAM"
msgstr "Équipe de programmation"

msgid "PROJECT_MANAGEMENT_TEAM"
msgstr "Équipe de gestion du projet"

msgid "PROTEINS"
msgstr "Protéines"

msgid "PROTOPLASM"
msgstr "Protoplasme"

msgid "PULL_REQUESTS_PROGRAMMING"
msgstr "Pull Requests / Programmation"

#, fuzzy
msgid "QUADRILLION_ABBREVIATION"
msgstr "{0} Mrd"

msgid "QUICK_LOAD"
msgstr "Chargement rapide"

msgid "QUICK_SAVE"
msgstr "Sauvegarde rapide"

msgid "QUIT"
msgstr "Quitter"

msgid "QUIT_BUTTON_TOOLTIP"
msgstr "Quitter le jeu"

msgid "QUIT_GAME_WARNING"
msgstr ""
"Voulez-vous vraiment quitter le jeu ?\n"
"Vous perdrez toute progression non sauvegardée."

#, fuzzy
msgid "RADIATION"
msgstr "Respiration aérobie"

#, fuzzy
msgid "RADIATION_LEVELS"
msgstr "Respiration aérobie"

#, fuzzy
msgid "RADIOACTIVE_CHUNK"
msgstr "Gros fragment de phosphate"

msgid "RADIOSYNTHESIS"
msgstr "Radiosynthèse"

msgid "RANDOMIZE_SPECIES_NAME"
msgstr "Nom d'espèce aléatoire"

msgid "RANDOM_SEED_TOOLTIP"
msgstr "La valeur utilisée pour générer le monde doit être un entier positif"

msgid "RAW"
msgstr "Brut"

msgid "RAW_VALUE_COLON"
msgstr "Brut :"

#, fuzzy
msgid "REACH_GENERATION_15_WITH_A_SPECIES"
msgstr "Atteindre la quinzième génération avec une seule espèce en difficulté normal ou supérieur"

msgid "REACH_GENERATION_15_WITH_A_SPECIES_PROGRESS"
msgstr "Atteindre la génération {0}/{1} avec une seule espèce en difficulté normal ou plus"

#, fuzzy
msgid "REACH_MULTICELLULAR_STAGE"
msgstr "Phase multicellulaire"

msgid "READING_SAVE_DATA"
msgstr "Lecture des données de sauvegarde"

msgid "READY"
msgstr "Prêt"

msgid "RECOMMENDED_THRIVE_VERSION"
msgstr "Version de Thrive recommandée :"

msgid "REDDIT_TOOLTIP"
msgstr "Visitez notre subreddit"

msgid "REDO"
msgstr "Refaire"

msgid "REDO_THE_LAST_ACTION"
msgstr "Répéter la dernière action"

msgid "REFRESH"
msgstr "Rafraîchir"

#, fuzzy
msgid "REGENERATE_BUTTON"
msgstr "Axone"

#, fuzzy
msgid "REGIONS_NUMBER"
msgstr "Identifiant numérique"

#, fuzzy
msgid "RENDER_SCALE"
msgstr "Moteur de rendu utilisé :"

msgid "REPORT"
msgstr "Rapport"

msgid "REPORT_BUG"
msgstr "Rapporter un bogue"

msgid "REPRODUCED"
msgstr "reproduit"

msgid "REPRODUCTION"
msgstr "Reproduction"

msgid "REPRODUCTION_ASEXUAL"
msgstr "Asexuel"

msgid "REPRODUCTION_BUDDING"
msgstr "Bourgeonnement"

#, fuzzy
msgid "REPRODUCTION_COMPOUNDS_MODE"
msgstr "Reproduction :"

#, fuzzy
msgid "REPRODUCTION_COMPOUNDS_MODE_EXPLANATION"
msgstr "(obtenir passivement des composés de reproduction de l'environnement sans avoir à faire quoi que ce soit)"

#, fuzzy
msgid "REPRODUCTION_COMPOUND_HANDLING_TOOLTIP"
msgstr "Reproduction :"

msgid "REPRODUCTION_METHOD"
msgstr "Reproduction :"

msgid "REQUIRES_NUCLEUS"
msgstr "Nécessite un noyau"

msgid "RESEARCH"
msgstr "Recherche"

msgid "RESET"
msgstr "Réinitialiser"

#, fuzzy
msgid "RESET_ACHIEVEMENTS"
msgstr "Réinitialiser les entrées"

msgid "RESET_DEADZONES"
msgstr "Réinitialiser les zones mortes"

msgid "RESET_DISMISSED_POPUPS"
msgstr "Réinitialiser les popups désactivées"

msgid "RESET_INPUTS_TO_DEFAULTS"
msgstr "Réinitialiser les entrées aux valeurs par défaut ?"

#, fuzzy
msgid "RESET_ITEM_ORDER_TO_DEFAULT"
msgstr "Réinitialiser les entrées aux valeurs par défaut ?"

msgid "RESET_KEYBINDINGS"
msgstr "Réinitialiser les raccourcis clavier"

msgid "RESET_SETTINGS_TO_DEFAULTS"
msgstr "Par défaut"

#, fuzzy
msgid "RESET_SHOWN_TUTORIALS"
msgstr "Montrer les tutoriels"

#, fuzzy
msgid "RESET_SHOWN_TUTORIALS_TOOLTIP"
msgstr "Exporter toutes les donnée des mondes en format Comma-Separated Values (csv)"

msgid "RESET_TO_DEFAULTS"
msgstr "Restaurer par défaut ?"

msgid "RESISTANT_TO_BASIC_ENGULFMENT"
msgstr "Résistant à l'engloutissement de base"

#, fuzzy
msgid "RESIZE_METABALL_TOOLTIP"
msgstr "Reprendre"

msgid "RESOLUTION"
msgstr "Résolution :"

msgid "RESOURCE_ABSORBTION_SPEED"
msgstr "Vitesse d'absorption des ressources"

msgid "RESOURCE_AMOUNT_SHORT"
msgstr "{0} : {1}"

msgid "RESOURCE_ENERGY"
msgstr "Énergie"

msgid "RESOURCE_FOOD"
msgstr "Nourriture"

msgid "RESOURCE_ROCK"
msgstr "Pierre"

msgid "RESOURCE_WOOD"
msgstr "Bois"

msgid "RESPIRATION"
msgstr "Respiration aérobie"

msgid "RESPONSIVE"
msgstr "Réactif"

msgid "RESTART_REQUIRED"
msgstr "Redémarrage nécessaire"

msgid "RESUME"
msgstr "Reprendre"

msgid "RESUME_TOOLTIP"
msgstr "Reprendre"

msgid "RETURN_TO_MENU"
msgstr "Retour au menu"

msgid "RETURN_TO_MENU_TOOLTIP"
msgstr "Retour au menu principal"

msgid "RETURN_TO_MENU_WARNING"
msgstr ""
"Voulez-vous vraiment retourner au menu principal ?\n"
"Vous perdrez toute progression non sauvegardée."

msgid "REVEAL_ALL_PATCHES"
msgstr "Révéler tous les secteurs"

#, fuzzy
msgid "REVERT_TO_EDITOR"
msgstr "Quitter l'éditeur"

#, fuzzy
msgid "REVERT_TO_EDITOR_EXPLANATION"
msgstr "(si elle est activée, la vitesse de croissance est plafonnée, si elle est désactivée, seuls les composés disponibles affectent la vitesse de croissance)"

#, fuzzy
msgid "REVERT_TO_EDITOR_PROMPT"
msgstr "Appuyez sur [thrive:input]help[/thrive:input] pour voir plus d'informations dans Thriveopédia."

msgid "REVOLUTIONARY_GAMES_SOCIAL_TOOLTIP"
msgstr "Visitez les sites officiels de Revolutionary Games"

msgid "RIGHT_ARROW"
msgstr "→"

msgid "RIGHT_MOUSE"
msgstr "Clic droit"

msgid "RIGID"
msgstr "Rigide"

msgid "RIGIDITY_MEMBRANE_DESCRIPTION"
msgstr "Une membrane plus rigide est plus résistante aux dégâts, mais réduira la capacité motrice de la cellule."

msgid "ROTATE_LEFT"
msgstr "Tourner à gauche"

msgid "ROTATE_RIGHT"
msgstr "Tourner à droite"

msgid "ROTATION_COLON"
msgstr "Rotation :"

msgid "RUN_AUTO_EVO_DURING_GAMEPLAY"
msgstr "Activer l'Auto-Évo en jeu"

msgid "RUN_ONE_STEP"
msgstr "Calculer une étape"

msgid "RUN_RESULT_BY_SENDING_POPULATION"
msgstr "{0} en envoyant : {1} population depuis le secteur : {2}"

msgid "RUN_RESULT_GENE_CODE"
msgstr "code génétique :"

msgid "RUN_RESULT_NICHE_FILL"
msgstr "est apparue pour occuper une niche"

msgid "RUN_RESULT_SELECTION_PRESSURE_SPLIT"
msgstr "est apparue suite à une divergence de pressions sélectives"

msgid "RUN_RESULT_SPLIT_FROM"
msgstr "a opéré une scission de {0}"

msgid "RUN_RESULT_SPLIT_OFF_TO"
msgstr "La population s'est scindée pour fonder la nouvelle espèce {0} dans certains secteurs :"

msgid "RUN_X_WORLDS"
msgstr "Lancer {0} mondes"

msgid "RUN_X_WORLDS_TOOLTIP"
msgstr "Lance un certain nombre de mondes, le nombre de générations pour chaque monde est déterminé par liste déroulante ci-dessus."

msgid "RUSTICYANIN"
msgstr "Rusticyanine"

#, fuzzy
msgid "RUSTICYANIN_DESCRIPTION"
msgstr "La rusticyanine est une protéine capable d'utiliser le [thrive:compound type=\"carbondioxide\"][/thrive:compound] pour oxyder le [thrive:compound type=\"iron\"][/thrive:compound] d'un état chimique à un autre. Ce processus, appelé [b]respiration ferrique[/b], libère de l'énergie que la cellule peut ensuite récolter."

#, fuzzy
msgid "RUSTICYANIN_PROCESSES_DESCRIPTION"
msgstr "Transforme le [thrive:compound type=\"iron\"][/thrive:compound] en [thrive:compound type=\"atp\"][/thrive:compound]. Taux proportionnels à la concentration de [thrive:compound type=\"carbondioxide\"][/thrive:compound]."

msgid "SAFE_MODE_EXPLANATION"
msgstr ""
"Thrive a démarré en mode sans échec en raison d'un échec de démarrage antérieur.\n"
"\n"
"Cela a probablement été causé par un mod ou le lecteur vidéo. Par précaution, le chargement de mods activés peut avoir été ignoré et/ou la lecture de vidéos peut être désactivée. Ceci sera en vigueur jusqu'à ce que Thrive soit redémarré.\n"
"\n"
"Avant de redémarrer, veuillez désactiver tout mod qui pourrait être problématique ou non compatible avec cette version de Thrive (vous pouvez lire les journaux des démarrages précédents pour voir si un mod était le coupable probable).\n"
"Pour les problèmes liés au lecteur vidéo, veuillez utiliser l'option du lanceur pour forcer la désactivation des vidéos.\n"
"\n"
"Si vous ne résolvez pas le problème à l'origine de l'échec du démarrage, vous devrez redémarrer et faire planter Thrive plusieurs fois pour revenir en mode sans échec."

msgid "SAFE_MODE_TITLE"
msgstr "Thrive a démarré en mode sans échec"

msgid "SAVE"
msgstr "Sauvegarder"

msgid "SAVE_AND_CONTINUE"
msgstr "Sauvegarder et continuer"

msgid "SAVE_AUTOSAVE"
msgstr "Sauvegarde automatique"

#, fuzzy
msgid "SAVE_CHEATS_USED"
msgstr "Espace utilisé :"

msgid "SAVE_DELETE_WARNING"
msgstr "Supprimer cette sauvegarde ne peut pas être défait, êtes-vous sûr de vouloir détruire {0} de manière permanente ?"

#, fuzzy
msgid "SAVE_ERROR_INCLUDE_JSON_DEBUG_NOTE"
msgstr "Pour rapporter une erreur de sauvegarde veuillez inclure [color=#3796e1][url={0}]{1}[/url][/color] depuis le [color=#3796e1][url={2}]dossier de logs[/url][/color] car il s'agit d'une information essentielle au développeurs pour savoir quelle est l'erreur. Sans ce fichier, il sera extrêmement difficile de corriger ce problème."

msgid "SAVE_ERROR_TURN_ON_JSON_DEBUG_MODE"
msgstr "Veuillez vous assurer que le mode de débogage JSON n'est pas désactivé avant de signaler cette erreur de sauvegarde. Le mode de débogage automatique JSON devrai avoir créé un dossier appelé {0} dans le [color=#3796e1][url={1}]dossier des journaux[/url][/color]. Ce fichier contient des informations cruciales pour les développeurs de Thrive afin de comprendre quelle était l'erreur de sauvegarde."

msgid "SAVE_FAILED"
msgstr "Sauvegarde échouée"

msgid "SAVE_GAME"
msgstr "Sauvegarder"

msgid "SAVE_GAME_BUTTON_TOOLTIP"
msgstr "Ouvrir le menu de sauvegarde pour sauvegarder la partie"

msgid "SAVE_HAS_DIFFERENT_VERSION"
msgstr "La sauvegarde a une version différente"

msgid "SAVE_HAS_DIFFERENT_VERSION_TEXT"
msgstr ""
"La version de la sauvegarde que vous essayez de charger ne correspond pas à la version du jeu.\n"
"Chargez la sauvegarde manuellement à partir du menu."

msgid "SAVE_HAS_INVALID_GAME_STATE"
msgstr "La sauvegarde a un état scénique de jeu invalide"

msgid "SAVE_INVALID"
msgstr "Invalide"

msgid "SAVE_IS_INVALID"
msgstr "La sauvegarde est invalide"

msgid "SAVE_IS_UPGRADEABLE_DESCRIPTION"
msgstr ""
"La sauvegarde sélectionnée provient d'une version plus ancienne de Thrive, mais elle peut être mise à jour.\n"
"Une copie sera créée avant la procédure, si elle n'est pas déjà présente.\n"
"Si vous passer cette étape, Thrive essaiera de charger la sauvegarde normalement.\n"
"Voulez-vous effectuer la mise à jour de cette sauvegarde ?"

msgid "SAVE_LOAD_ALREADY_LOADED_FREE_FAILURE"
msgstr ". Echec de la libération des ressources déjà chargées : {0}"

msgid "SAVE_MANUAL"
msgstr "Manuelle"

msgid "SAVE_QUICKSAVE"
msgstr "Sauvegarde rapide"

msgid "SAVE_SPACE_USED"
msgstr "Espace utilisé :"

msgid "SAVE_UPGRADE_FAILED"
msgstr "Échec de la mise à jour de la sauvegarde"

msgid "SAVE_UPGRADE_FAILED_DESCRIPTION"
msgstr "La mise à jour de la sauvegarde a échouée à cause de cette erreur :"

msgid "SAVING_DATA_FAILED_DUE_TO"
msgstr "La sauvegarde d'information a échoué en raison d'une exception : {0}"

msgid "SAVING_DOT_DOT_DOT"
msgstr "Sauvegarde…"

msgid "SAVING_FAILED_WITH_EXCEPTION"
msgstr "La sauvegarde a échoué ! Une exception est survenue"

msgid "SAVING_NOT_POSSIBLE"
msgstr "Sauvegarde actuellement impossible à cause de :"

msgid "SAVING_SUCCEEDED"
msgstr "Sauvegarde réussie"

msgid "SCALING_NONE"
msgstr "Aucun"

msgid "SCALING_ON"
msgstr "Proportionel"

msgid "SCALING_ON_INVERSE"
msgstr "Inversement proportionnel"

msgid "SCREEN_EFFECT"
msgstr "Effets d'écran"

msgid "SCREEN_EFFECT_GAMEBOY"
msgstr "Palette GB"

msgid "SCREEN_EFFECT_GAMEBOY_COLOR"
msgstr "Graphismes GB Color"

msgid "SCREEN_EFFECT_GREYSCALE"
msgstr "Nuances de gris"

msgid "SCREEN_EFFECT_NONE"
msgstr "Aucun"

msgid "SCREEN_RELATIVE_MOVEMENT"
msgstr "Dépend de l'écran"

#, fuzzy
msgid "SCREEN_RELATIVE_MOVEMENT_TOOLTIP"
msgstr "Dépend de l'écran"

msgid "SCROLLLOCK"
msgstr "Verrouillage de défilement"

msgid "SEARCH_DOT_DOT_DOT"
msgstr "Rechercher..."

msgid "SEARCH_PLACEHOLDER"
msgstr "Rechercher..."

msgid "SEARCH_RADIUS"
msgstr "Rayon de recherche :"

msgid "SEA_FLOOR"
msgstr "Fond marin"

msgid "SECRETE_SLIME"
msgstr "Sécréter du mucilage"

#, fuzzy
msgid "SECRETE_SLIME_TOOLTIP"
msgstr "Sécréter du mucilage pour augmenter votre vitesse ou pour engluer des cellules et les ralentir"

msgid "SEED_LABEL"
msgstr "Graine de la planète : {0}"

#, fuzzy
msgid "SELECTED"
msgstr "Mod sélectionné :"

msgid "SELECTED_COLON"
msgstr "Sélectionné :"

msgid "SELECTED_MOD"
msgstr "Mod sélectionné :"

msgid "SELECTED_SAVE_IS_INCOMPATIBLE_PROMPT"
msgstr "La sauvegarde sélectionnée est incompatible"

msgid "SELECTED_SAVE_IS_INCOMPATIBLE_PROTOTYPE_PROMPT"
msgstr "La sauvegarde sélectionnée vient d'un prototype incompatible"

msgid "SELECTED_SAVE_IS_UPGRADEABLE_PROMPT"
msgstr "La sauvegarde sélectionnée peut être mise à jour pour cette version du jeu"

msgid "SELECT_A_GENERATION"
msgstr "Sélectionnez une génération"

msgid "SELECT_A_PATCH"
msgstr "Choisir un secteur pour voir ses détails ici"

msgid "SELECT_A_SPECIES"
msgstr "Sélectionner une espèce"

#, fuzzy
msgid "SELECT_A_TECHNOLOGY"
msgstr "Choisir un secteur pour voir ses détails ici"

msgid "SELECT_CELL_TYPE_FROM_EDITOR"
msgstr "Sélectionnez un type de cellule à modifier dans l'onglet de l'éditeur"

msgid "SELECT_ENZYME"
msgstr "Sélectionner une enzyme :"

#, fuzzy
msgid "SELECT_MOVEMENT_MODE_TITLE"
msgstr "Thrive a démarré en mode sans échec"

msgid "SELECT_OPTION"
msgstr "Choisir une option"

#, fuzzy
msgid "SELECT_PREVIEW_IMAGE"
msgstr "Sélectionner l'image de prévisualisation"

msgid "SELECT_SPACE_STRUCTURE_TITLE"
msgstr "Choisissez un bâtiment à construire"

msgid "SELECT_STRUCTURE_POPUP_TITLE"
msgstr "Choisissez une structure à placer"

msgid "SELECT_TISSUE_TYPE_FROM_EDITOR"
msgstr "Sélectionnez un type de cellule à éditer ici depuis l'onglet de l'éditeur"

msgid "SELECT_VACUOLE_COMPOUND_COLON"
msgstr "Sélectionnez le composé que la vacuole stockera :"

msgid "SEPTEMBER"
msgstr "Septembre"

msgid "SESSILE"
msgstr "Sessile"

msgid "SETTING_ONLY_APPLIES_TO_NEW_GAMES"
msgstr "Cette valeur ne s'applique qu'aux nouvelles parties après avoir changé cette option"

msgid "SFX_VOLUME"
msgstr "Volume des effets spéciaux"

msgid "SHIFT"
msgstr "Maj"

#, fuzzy
msgid "SHOW_ALL_TUTORIALS"
msgstr "Montrer les tutoriels"

#, fuzzy
msgid "SHOW_ALL_TUTORIALS_TOOLTIP"
msgstr "Exporter toutes les donnée des mondes en format Comma-Separated Values (csv)"

#, fuzzy
msgid "SHOW_DAMAGE_EFFECT"
msgstr "Chaque [b]flagelle[/b] exerce une poussée en sens inverse de son orientation. Il fournit également une petite poussée dans les directions proches du sens opposé (plus précisément, les directions pour lesquelles la composante du vecteur opposé est positive). Lorsqu'un [b]flagelle[/b] est actif, il consomme de l'[/thrive:compound type=\"atp\"][/thrive:compound]."

msgid "SHOW_HELP"
msgstr "Montrer l'aide"

#, fuzzy
msgid "SHOW_ITEM_COORDINATES"
msgstr ""
"Position : {0}\n"
"Pointeur à : {1}"

#, fuzzy
msgid "SHOW_MAP"
msgstr "Montrer l'aide"

msgid "SHOW_NEW_PATCH_NOTES"
msgstr "Afficher automatiquement les nouvelles notes de correctif"

msgid "SHOW_NEW_PATCH_NOTES_TOOLTIP"
msgstr "Afficher automatiquement les notes de correctif des nouvelles versions de Thrive dans le menu principal"

msgid "SHOW_TUTORIALS_IN_NEW_CURRENT_OPTION"
msgstr "Afficher les tutoriels (dans la partie en cours)"

msgid "SHOW_TUTORIALS_IN_NEW_GAMES_OPTION"
msgstr "Afficher les tutoriels (dans les nouvelles parties)"

#, fuzzy
msgid "SHOW_TUTORIALS_OPTION_TOOLTIP"
msgstr "Exporter toutes les donnée des mondes en format Comma-Separated Values (csv)"

msgid "SHOW_UNSAVED_PROGRESS_WARNING"
msgstr "Avertissement lorsque la progression n'a pas été sauvegardée"

msgid "SHOW_UNSAVED_PROGRESS_WARNING_TOOLTIP"
msgstr "Active / désactive les popup d'avertissement de progrès non sauvegardés lorsque le joueur essayer de quitter le jeu."

msgid "SHOW_WEB_NEWS_FEED"
msgstr "Afficher le flux des actualités de Thrive (téléchargé depuis internet)"

#, fuzzy
msgid "SIDEROPHORE_ACTION_TOOLTIP"
msgstr "Visitez notre page Patreon"

msgid "SIGNALING_AGENT"
msgstr "Agent de signalisation"

#, fuzzy
msgid "SIGNALING_AGENTS_ACTION_TOOLTIP"
msgstr "Maintenir la touche enfoncée pour voir le menu des commandes de groupe permettant de commander d'autres cellules"

msgid "SIGNALING_AGENT_DESCRIPTION"
msgstr "Les agents de signalisation permettent aux cellules de créer des substances chimiques auxquelles d'autres cellules peuvent réagir. Les substances chimiques de signalisation peuvent être utilisées pour attirer d'autres cellules ou les avertir d'un danger pour les faire fuir."

msgid "SIGNALING_AGENT_PROCESSES_DESCRIPTION"
msgstr "Maintenez [thrive:input]g_pack_commands[/thrive:input] afin d'ouvrir un menu pour transmettre des commandes aux autres membres de votre espèce."

msgid "SIGNAL_COMMAND_AGGRESSION"
msgstr "Devenez agressifs"

msgid "SIGNAL_COMMAND_FLEE"
msgstr "Fuyez"

msgid "SIGNAL_COMMAND_FOLLOW"
msgstr "Suivez-moi"

msgid "SIGNAL_COMMAND_NONE"
msgstr "Aucune commande"

msgid "SIGNAL_COMMAND_TO_ME"
msgstr "Rejoignez-moi"

msgid "SIGNAL_TO_EMIT"
msgstr "Signal à émettre"

msgid "SILICA"
msgstr "Silice"

msgid "SILICA_MEMBRANE_DESCRIPTION"
msgstr "Cette membrane possède une paroi solide de silice. Elle résiste bien aux dégâts globaux et très bien aux dégâts physiques. Elle requiert aussi moins d'énergie pour maintenir sa forme. Cependant, elle ralentit sensiblement la cellule et celle-ci absorbe les ressources à un taux réduit."

#, fuzzy
msgid "SIMULATION_CONFIG"
msgstr "Coût en osmorégulation"

msgid "SIXTEEN_TIMES"
msgstr "16x"

msgid "SIZE_COLON"
msgstr "Taille :"

msgid "SLIDESHOW"
msgstr "Diaporama"

msgid "SLIME_JET"
msgstr "Propulseur gélatineux"

msgid "SLIME_JET_DESCRIPTION"
msgstr "De nombreux organismes produisent des substances polysaccharidiques gluantes, et le mucilage est l'un de ces polysaccharides. Si de nombreuses espèces utilisent la bave pour se déplacer, certains types de bactéries éjectent ces substances à haute pression dans leur sillage. Ces jets de bave agissent comme des moteurs de fusée, poussant les cellules en avant à une vitesse incroyable. La bave est également utilisée pour faire obstacle aux prédateurs, en les piégeant dans une substance que seuls les organismes dotés de jets peuvent diriger."

msgid "SLIME_JET_PROCESSES_DESCRIPTION"
msgstr "Transforme le [thrive:compound type=\"glucose\"][/thrive:compound] en [thrive:compound type=\"mucilage\"][/thrive:compound]. Appuyez sur [thrive:input]g_secrete_slime[/thrive:input] pour libérer le [thrive:compound type=\"mucilage\"][/thrive:compound] stocké, augmentant la vitesse de cette cellule et ralentissant les prédateurs."

msgid "SMALL_IRON_CHUNK"
msgstr "Petit fragment de fer"

msgid "SMALL_PHOSPHATE_CHUNK"
msgstr "Petit fragment de phosphate"

#, fuzzy
msgid "SMALL_SULFUR_CHUNK"
msgstr "Petit fragment de fer"

msgid "SNOWFLAKE"
msgstr "Flocon de neige"

msgid "SOCIETY_STAGE"
msgstr "Phase sociétale"

msgid "SOUND"
msgstr "Son"

msgid "SOUND_TEAM"
msgstr "Équipe « Son & Musique »"

msgid "SOUND_TEAM_LEAD"
msgstr "Équipe son principale"

msgid "SOUND_TEAM_LEADS"
msgstr "Équipe son principales"

msgid "SPACE"
msgstr "Espace"

msgid "SPACE_STAGE"
msgstr "Phase spatiale"

msgid "SPACE_STRUCTURE_HAS_RESOURCES"
msgstr "Le bâtiment attends une flotte de construction pour construire"

msgid "SPACE_STRUCTURE_NO_EXTRA_DESCRIPTION"
msgstr "Pas d'informations détaillées"

msgid "SPACE_STRUCTURE_WAITING_CONSTRUCTION"
msgstr "Le bâtiment attends une flotte de construction pour construire et les ressources suivantes : {0}"

msgid "SPAWN_AMMONIA"
msgstr "Créer de l'ammoniac"

msgid "SPAWN_ENEMY"
msgstr "Invoquer un ennemi"

msgid "SPAWN_ENEMY_CHEAT_FAIL"
msgstr "Impossible d'invoquer une espèce ennemie, car ce secteur ne contient pas d'espèces ennemies"

msgid "SPAWN_GLUCOSE"
msgstr "Créer du glucose"

msgid "SPAWN_PHOSPHATES"
msgstr "Créer du phosphate"

msgid "SPECIAL_MOUSE_1"
msgstr "Bouton spécial souris 1"

msgid "SPECIAL_MOUSE_2"
msgstr "Bouton spécial souris 2"

msgid "SPECIES"
msgstr "Espèces"

msgid "SPECIES_COLON"
msgstr "Espèces :"

msgid "SPECIES_DETAIL_TEXT"
msgstr ""
"[b]Espèce[/b] \n"
"   {0}:{1}  \n"
"[b]Génération[/b] \n"
"   {2}  \n"
"[b]Population[/b] \n"
"   {3}  \n"
"[b]Couleur[/b] \n"
"   #{4}  \n"
"[b]Comportement[/b] \n"
"   {5}"

msgid "SPECIES_HAS_A_MUTATION"
msgstr "a muté"

msgid "SPECIES_LIST"
msgstr "Liste des espèces"

#, fuzzy
msgid "SPECIES_MEMBER_IMPACT_ON_POP"
msgstr "Le nom de l’espèce est trop long !"

#, fuzzy
msgid "SPECIES_MEMBER_IMPACT_ON_POPULATION_EXPLANATION"
msgstr "(coût des organites, membranes et autres éléments dans l'éditeur)"

msgid "SPECIES_NAME_DOT_DOT_DOT"
msgstr "Nom de l’espèce..."

msgid "SPECIES_NAME_TOO_LONG_POPUP"
msgstr "Le nom de l’espèce est trop long !"

msgid "SPECIES_POPULATION"
msgstr "Population de l'espèce"

msgid "SPECIES_PRESENT"
msgstr "Espèces présentes"

msgid "SPECIES_TO_FIND"
msgstr "Espèce à trouver :"

msgid "SPECIES_WITH_POPULATION"
msgstr "{0} avec population : {1}"

msgid "SPEED"
msgstr "Vitesse"

msgid "SPEED_COLON"
msgstr "Vitesse :"

msgid "SPREAD_TO_PATCHES"
msgstr "s'est propagé dans les secteurs :"

#, fuzzy
msgid "SPRINT"
msgstr "Impression écran"

#, fuzzy
msgid "SPRINT_ACTION_TOOLTIP"
msgstr "Visitez notre page Patreon"

msgid "STAGE_MENU_BUTTON_TOOLTIP"
msgstr "Menu de pause"

msgid "START"
msgstr "Démarrer"

msgid "STARTING"
msgstr "Démarrage"

msgid "START_CALIBRATION"
msgstr "Démarrer le calibrage"

msgid "START_GAME"
msgstr "Commencer"

msgid "START_RESEARCH"
msgstr "Commencer la recherche"

msgid "STATISTICS"
msgstr "Statistiques"

msgid "STAT_ATP_PRODUCTION_REDUCTION"
msgstr "Pénalité de production d'ATP"

msgid "STAT_BASE_MOVEMENT_REDUCTION"
msgstr "Réduction de mouvement de base"

msgid "STAT_DAMAGE"
msgstr "Dégâts"

msgid "STAT_DAMAGE_PER_OXYGEN"
msgstr "Échelle des dommages par organelle utilisant de l’oxygène"

msgid "STEAM_CLIENT_INIT_FAILED"
msgstr "L'initialisation de la bibliothèque du client Steam a échoué"

msgid "STEAM_ERROR_ACCOUNT_DOES_NOT_OWN_PRODUCT"
msgstr "Votre compte Steam ne dispose pas d'une licence pour Thrive"

msgid "STEAM_ERROR_ACCOUNT_READ_ONLY"
msgstr "Votre compte Steam est présentement en mode « lecture seule » suite à un changement récent sur le compte"

msgid "STEAM_ERROR_ALREADY_UPLOADED"
msgstr "Steam signale que ce fichier a déjà été mis en ligne, merci de réactualiser"

msgid "STEAM_ERROR_BANNED"
msgstr "Il vous est interdit de partager du contenu avec votre compte Steam"

msgid "STEAM_ERROR_CLOUD_LIMIT_EXCEEDED"
msgstr "Capacité de stockage ou taille maximale de fichier du cloud Steam dépassée"

msgid "STEAM_ERROR_DUPLICATE_NAME"
msgstr "Steam a signalé une erreur de nom en double"

msgid "STEAM_ERROR_FILE_NOT_FOUND"
msgstr "Fichier introuvable"

msgid "STEAM_ERROR_INSUFFICIENT_PRIVILEGE"
msgstr "Vous ne pouvez pas partager de contenu via ce compte Steam. Veuillez contacter le support Steam."

#, fuzzy
msgid "STEAM_ERROR_INVALID_PARAMETER"
msgstr "Paramètre invalide transmis à Steam"

#, fuzzy
msgid "STEAM_ERROR_LOCKING_FAILED"
msgstr "Steam n'a pas réussi à obtenir le verrou UGC"

msgid "STEAM_ERROR_NOT_LOGGED_IN"
msgstr "Non connecté à Steam"

msgid "STEAM_ERROR_TIMEOUT"
msgstr "La connexion avec Steam a expiré, veuillez réessayer"

msgid "STEAM_ERROR_UNAVAILABLE"
msgstr "Steam est indisponible pour le moment, veuillez réessayer ultérieurement"

msgid "STEAM_ERROR_UNKNOWN"
msgstr "Une erreur Steam inconnue vient de se produire"

msgid "STEAM_INIT_FAILED"
msgstr "L'initialisation de Steam a échoué"

msgid "STEAM_INIT_FAILED_DESCRIPTION"
msgstr ""
"L'initialisation de la bibliothèque du client Steam a échoué. Les fonctionnalités Steam seront indisponibles.\n"
"Veuillez vous assurer que Steam fonctionne et que vous êtes connecté au bon compte. Veuillez lancer le jeu depuis le client Steam si cette erreur ne part pas autrement."

msgid "STEAM_TOOLTIP"
msgstr "Visitez notre page Steam"

msgid "STEM_CELL_NAME"
msgstr "Souche"

msgid "STOP"
msgstr "Stop"

msgid "STORAGE"
msgstr "Stockage"

msgid "STORAGE_COLON"
msgstr "Stockage :"

msgid "STORAGE_STATISTICS_SECONDS_OF_COMPOUND"
msgstr "secondes de"

msgid "STORE_LOGGED_IN_AS"
msgstr "Connecté sous le nom de : {0}"

#, fuzzy
msgid "STRAIN_BAR_TOOLTIP"
msgstr "Visitez notre page Patreon"

msgid "STRAIN_BAR_VISIBILITY"
msgstr "Visibilité de la barre de contrainte"

msgid "STRATEGY_STAGES"
msgstr "Phases stratégie"

msgid "STRICT_NICHE_COMPETITION"
msgstr "Stricte compétition pour les niches (les différences de valeur sélectives sont exagérées)"

msgid "STRUCTURAL"
msgstr "Structure"

msgid "STRUCTURE"
msgstr "Structure"

msgid "STRUCTURE_ASCENSION_GATE"
msgstr "Portail d'évolution"

msgid "STRUCTURE_DYSON_SWARM"
msgstr "Essaim de Dyson"

msgid "STRUCTURE_HAS_REQUIRED_RESOURCES_TO_BUILD"
msgstr "Les matériaux requis pour la construction ont été livrés"

msgid "STRUCTURE_HUNTER_GATHERER_LODGE"
msgstr "Cabane de chasseur-cueilleur"

msgid "STRUCTURE_IN_PROGRESS_CONSTRUCTION"
msgstr "En construction : {0}"

msgid "STRUCTURE_REQUIRED_RESOURCES_TO_FINISH"
msgstr "Matériaux requis pour finir la construction : {0}"

#, fuzzy
msgid "STRUCTURE_SELECTION_MENU_ENTRY"
msgstr "{0} (coût de départ : {1}, coût final :{2})"

#, fuzzy
msgid "STRUCTURE_SELECTION_MENU_ENTRY_NOT_ENOUGH_RESOURCES"
msgstr "{0} (Pas assez pour commencer : {1}, total : {2})"

msgid "STRUCTURE_SOCIETY_CENTER"
msgstr "Centre de la société"

msgid "STRUCTURE_STEAM_POWERED_FACTORY"
msgstr "Usine à vapeur"

msgid "SUCCESSFULLY_PERFORM_ENDOSYMBIOSIS"
msgstr "Réussir l'endosymbiose"

msgid "SUCCESSFUL_KILL"
msgstr "élimination réussie"

msgid "SUCCESSFUL_SCAVENGE"
msgstr "récupération réussie"

#, fuzzy
msgid "SUCCESS_BUT_MISSING_ID"
msgstr "Le résultat a indiqué une réussite mais aucun ID n'a été renvoyé"

msgid "SUICIDE_BUTTON_TOOLTIP"
msgstr "Périr instantanément"

msgid "SUNLIGHT"
msgstr "Lumière du soleil"

msgid "SUPPORTER_PATRONS"
msgstr "Supporters"

msgid "SURVIVAL_TITLE"
msgstr "Survie"

#, fuzzy
msgid "SURVIVE_WITH_A_NUCLEUS"
msgstr "Noyau"

msgid "SWITCH_TO_FRONT_CAMERA"
msgstr "Passer en camera frontale"

msgid "SWITCH_TO_RIGHT_CAMERA"
msgstr "Passer en camera latérale droite"

msgid "SWITCH_TO_TOP_CAMERA"
msgstr "Passer en camera plongée"

msgid "SYSREQ"
msgstr "ConRq"

#, fuzzy
msgid "TAB_CHANGE_BLOCKED_WHILE_ACTION_IN_PROGRESS"
msgstr "Action bloquée pendant qu'une autre est en cours"

msgid "TAB_SECONDARY_SWITCH_LEFT"
msgstr "Passer à l'onglet secondaire à gauche"

msgid "TAB_SECONDARY_SWITCH_RIGHT"
msgstr "Passer à l'onglet secondaire à droite"

#, fuzzy
msgid "TAB_SWITCH_LEFT"
msgstr "Tourner à gauche"

#, fuzzy
msgid "TAB_SWITCH_RIGHT"
msgstr "Tourner à droite"

#, fuzzy
msgid "TAGS_IS_WHITESPACE"
msgstr "Les tags ne contiennent que des espaces vides"

msgid "TAKE_SCREENSHOT"
msgstr "Prendre une capture d'écran"

msgid "TARGET_TYPE_COLON"
msgstr "Type de cible :"

#, fuzzy
msgid "TASTE_THE_SUN"
msgstr "Threads actuels :"

#, fuzzy
msgid "TASTY_RADIATION"
msgstr "Respiration aérobie"

#, fuzzy
msgid "TECHNOLOGY_ASCENSION"
msgstr "Progrès"

#, fuzzy
msgid "TECHNOLOGY_HUNTER_GATHERING"
msgstr "Chasseur - Cueilleur"

msgid "TECHNOLOGY_LEVEL_ADVANCED_SPACE"
msgstr "Espace avancé"

msgid "TECHNOLOGY_LEVEL_INDUSTRIAL"
msgstr "Industriel"

msgid "TECHNOLOGY_LEVEL_PRE_SOCIETY"
msgstr "Société primitive"

msgid "TECHNOLOGY_LEVEL_PRIMITIVE"
msgstr "Primitif"

msgid "TECHNOLOGY_LEVEL_SCIFI"
msgstr "Science-fiction"

msgid "TECHNOLOGY_LEVEL_SPACE_AGE"
msgstr "Âge spatial"

msgid "TECHNOLOGY_REQUIRED_LEVEL"
msgstr "Niveau technologique requis : {0}"

msgid "TECHNOLOGY_ROCKETRY"
msgstr "Fuséologie"

msgid "TECHNOLOGY_SIMPLE_STONE_TOOLS"
msgstr "Outils en pierre simples"

msgid "TECHNOLOGY_SOCIETY_CENTER"
msgstr "Construire le centre de la société"

#, fuzzy
msgid "TECHNOLOGY_STEAM_POWER"
msgstr "machine à vapeur"

msgid "TECHNOLOGY_UNLOCKED_NOTICE"
msgstr "Technologie débloquée : {0}"

msgid "TEMPERATURE"
msgstr "Température"

msgid "TEMPERATURE_SHORT"
msgstr "Temp."

#, fuzzy
msgid "TEMPERATURE_TOLERANCE_TOOLTIP"
msgstr "Visitez notre page Patreon"

msgid "TESTING_TEAM"
msgstr "Équipe de test"

#, fuzzy
msgid "THANKS_FOR_BUYING_THRIVE_2"
msgstr ""
"Merci de soutenir le développement de Thrive en achetant cette copie de Thrive !\n"
"\n"
"Si vous n'avez pas acheté cette copie, s'il vous plaît achetez-la [color=#3796e1][url={0}]ici[/url][/color] ou aller voir sur notre [color=#3796e1][url=https://revolutionarygamesstudio.com/releases/]site web[/url][/color].\n"
"\n"
"Si vous souhaitez voir le lanceur Thrive avant le démarrage de Thrive, vous pouvez utiliser le bouton du menu principal pour sortir du lanceur, puis désactiver le mode transparent dans le menu des options du lanceur."

msgid "THANKS_FOR_PLAYING"
msgstr ""
"Merci d'avoir joué !\n"
"\n"
"Si vous avez aimé le jeu, n'hésitez pas à en parler à vos amis."

msgid "THANK_YOU_TITLE"
msgstr "Merci"

msgid "THEORY_TEAM"
msgstr "Équipe de théoriciens"

msgid "THERMOPLAST"
msgstr "Thermoplaste"

#, fuzzy
msgid "THERMOPLAST_DESCRIPTION"
msgstr "Le thermoplaste est une structure à double membrane contenant des pigments thermosensibles empilés dans des sacs membranaires. C'est un procaryote qui a été assimilé pour être utilisé par son hôte eucaryote. Les pigments du thermoplaste sont capables d'utiliser l'énergie des différences de chaleur dans l'environnement pour produire de l'[thrive:compound type=\"atp\"][/thrive:compound] à partir de l'eau dans un processus appelé [b]thermosynthèse[/b]. Le taux de production d'[thrive:compound type=\"atp\"][/thrive:compound] varie avec la [thrive:compound type=\"temperature\"][/thrive:compound]."

#, fuzzy
msgid "THERMOPLAST_PROCESSES_DESCRIPTION"
msgstr "Produit du [thrive:compound type=\"glucose\"][/thrive:compound]. Taux proportionnel à la concentration de [thrive:compound type=\"carbondioxide\"][/thrive:compound] et à la température."

msgid "THERMOSYNTHASE"
msgstr "Thermosynthase"

#, fuzzy
msgid "THERMOSYNTHASE_DESCRIPTION"
msgstr "La thermosynthase est une protéine qui utilise la convection thermique pour changer de forme, ce qui lui permet de se replier et de se lier à l'ADP lorsqu'elle est exposée à la chaleur, puis de se déplier et de le recycler en [thrive:compound type=\"atp\"][/thrive:compound] lorsqu'elle est exposée au froid, dans un processus appelé [b]thermosynthèse[/b]. Le taux de production d'[thrive:compound type=\"atp\"][/thrive:compound] varie avec la [thrive:compound type=\"temperature\"][/thrive:compound]."

#, fuzzy
msgid "THERMOSYNTHASE_PROCESSES_DESCRIPTION"
msgstr "Produit l'[thrive:compound type=\"atp\"][/thrive:compound] en utilisant les gradients de température. Le taux varie en fonction de la [thrive:compound type=\"temperature\"][/thrive:compound]."

msgid "THERMOSYNTHESIS"
msgstr "Thermosynthèse"

msgid "THE_DISTURBANCE"
msgstr "La Perturbation"

#, fuzzy
msgid "THE_EDITOR"
msgstr "Quitter l'éditeur"

#, fuzzy
msgid "THE_PATCH_MAP_BUTTON"
msgstr "Carte des secteurs"

#, fuzzy
msgid "THE_WORLD_TITLE"
msgstr "Monde"

msgid "THIS_IS_LOCAL_MOD"
msgstr "Cette modification est installée localement"

msgid "THIS_IS_WORKSHOP_MOD"
msgstr "Cette modification a été téléchargée depuis le Workshop Steam"

msgid "THREADS"
msgstr "Threads :"

msgid "THRIVEOPEDIA"
msgstr "Thriveopédia"

msgid "THRIVEOPEDIA_CURRENT_WORLD_PAGE_TITLE"
msgstr "Monde courant"

msgid "THRIVEOPEDIA_EVOLUTIONARY_TREE_PAGE_TITLE"
msgstr "Arbre d'évolution"

msgid "THRIVEOPEDIA_HINT_IN_GAME"
msgstr "Ouvrir Thriveopédia"

msgid "THRIVEOPEDIA_HOME_INFO"
msgstr ""
"Thriveopédia est la bibliothèque centrale et le centre d'information pour le contenu de Thrive. Vous y trouverez les réponses à toutes les questions que vous pourriez vous poser sur le jeu, votre monde actuel ou le projet de développement Thrive.\n"
"\n"
"Pour le moment, Thriveopédia est relativement dénudée, mais vous pouvez toujours explorer plusieurs pages en utilisant l'arbre des pages et les boutons de navigation. Notez que les pages relatives à une partie en cours ne sont affichées que lorsque la Thriveopédia est ouverte via le menu de pause du jeu.\n"
"\n"
"Vous pouvez trouver plus d'informations sur le jeu aux endroits ci-dessous.\n"
"\n"
"[color=#3796e1][url=https://revolutionarygamesstudio.com/]Site web officiel[/url][/color]\n"
"[color=#3796e1][url=https://wiki.revolutionarygamesstudio.com/wiki/Main_Page]Wiki de développement[/url][/color]\n"
"[color=#3796e1][url=https://thrive.fandom.com/wiki/Thrive_Wiki]Wiki de la communauté[/url][/color]"

msgid "THRIVEOPEDIA_HOME_PAGE_TITLE"
msgstr "Accueil"

msgid "THRIVEOPEDIA_MUSEUM_PAGE_TITLE"
msgstr "Musée"

msgid "THRIVEOPEDIA_PATCH_MAP_PAGE_TITLE"
msgstr "Carte des secteurs"

msgid "THRIVE_LICENSES"
msgstr "Licences de Thrive"

#, fuzzy
msgid "THRIVIN_ACHIEVEMENT"
msgstr "Mouvement de base"

msgid "THYLAKOIDS"
msgstr "Thylakoïdes"

msgid "THYLAKOIDS_DESCRIPTION"
msgstr "Les thylakoïdes sont des amas de protéines et de pigments photosensibles. Les pigments sont capables d'utiliser l'énergie de la [thrive:compound type=\"sunlight\"][/thrive:compound] pour produire du [thrive:compound type=\"glucose\"][/thrive:compound] à partir d'eau et de [thrive:compound type=\"carbondioxide\"][/thrive:compound] gazeux dans un processus appelé [b]photosynthèse[/b]. Ce sont également ces pigments qui leur donnent une couleur distinctive. Le taux de production de [thrive:compound type=\"glucose\"][/thrive:compound] dépend de la concentration de [thrive:compound type=\"carbondioxide\"][/thrive:compound] et de l'intensité de [thrive:compound type=\"sunlight\"][/thrive:compound]. Comme les thylakoïdes sont suspendus directement dans le cytoplasme, le fluide environnant effectue une partie de la [b]glycolyse[/b]."

msgid "TIDEPOOL"
msgstr "Flaque"

msgid "TIMELINE"
msgstr "Chronologie"

#, fuzzy
msgid "TIMELINE_GLOBAL_FILTER_TOOLTIP"
msgstr "Montrer les évènements globaux"

#, fuzzy
msgid "TIMELINE_LOCAL_FILTER_TOOLTIP"
msgstr "Montrer les évènements locaux"

msgid "TIMELINE_NICHE_FILL"
msgstr "[b][u]{0}[/u][/b] s'est séparé de [b][u]{1}[/u][/b] en tant que nouvelle espèce pour remplir une niche"

#, fuzzy
msgid "TIMELINE_PLAYER_MIGRATED"
msgstr "Une partie de la population de [b][u]{0}[/u][/b] a migré vers {1}"

#, fuzzy
msgid "TIMELINE_PLAYER_MIGRATED_TO"
msgstr "Une partie de la population de [b][u]{0}[/u][/b] a migré vers {1}"

msgid "TIMELINE_SELECTION_PRESSURE_SPLIT"
msgstr "[b][u]{0}[/u][/b] s'est séparé de [b][u]{1}[/u][/b] en tant que nouvelle espèce en raison de différentes pressions sélectives"

msgid "TIMELINE_SPECIES_BECAME_MULTICELLULAR"
msgstr "[b][u]{0}[/u][/b] devient multicellulaire"

msgid "TIMELINE_SPECIES_EXTINCT"
msgstr "[b][u]{0}[/u][/b] s'est éteint !"

msgid "TIMELINE_SPECIES_EXTINCT_LOCAL"
msgstr "[b][u]{0}[/u][/b] a disparu de ce secteur"

#, fuzzy
msgid "TIMELINE_SPECIES_FOLLOWED"
msgstr "[b][u]{0}[/u][/b] s'est éteint !"

msgid "TIMELINE_SPECIES_MIGRATED_FROM"
msgstr "Une partie de la population de [b][u]{0}[/u][/b] a migré vers ce secteur depuis {1}"

msgid "TIMELINE_SPECIES_MIGRATED_TO"
msgstr "Une partie de la population de [b][u]{0}[/u][/b] a migré vers {1}"

msgid "TIMELINE_SPECIES_POPULATION_DECREASE"
msgstr "La population de [b][u]{0}[/u][/b] est descendue à {1}"

msgid "TIMELINE_SPECIES_POPULATION_INCREASE"
msgstr "La population de [b][u]{0}[/u][/b] a grimpé à {1}"

msgid "TIME_INDICATOR_TOOLTIP"
msgstr "Temps écoulé : {0:#,#} années"

msgid "TIME_OF_DAY"
msgstr "Temps"

msgid "TITLE_COLON"
msgstr "Titre :"

#, fuzzy
msgid "TOGGLE_BINDING"
msgstr "Activer le mode liaison"

#, fuzzy
msgid "TOGGLE_BINDING_TOOLTIP"
msgstr "Activez le mode liaison. Entrez en contact avec d'autres cellules pour créer une colonie."

msgid "TOGGLE_DEBUG_PANEL"
msgstr "Activer/désactiver le panneau de débogage"

msgid "TOGGLE_ENGULF"
msgstr "Activer/désactiver Engloutir"

#, fuzzy
msgid "TOGGLE_ENGULF_TOOLTIP"
msgstr ""
"Activez le mode engloutissement pour engloutir divers fragments,\n"
"ou bien de petits organismes au prix d'une plus grande consommation d'ATP pendant ce temps"

#, fuzzy
msgid "TOGGLE_FAST_MODE"
msgstr "Pause"

msgid "TOGGLE_FPS"
msgstr "Afficher/cacher les FPS"

msgid "TOGGLE_FULLSCREEN"
msgstr "Plein écran"

#, fuzzy
msgid "TOGGLE_HEAT_VIEW_TOOLTIP"
msgstr ""
"Activez le mode engloutissement pour engloutir divers fragments,\n"
"ou bien de petits organismes au prix d'une plus grande consommation d'ATP pendant ce temps"

msgid "TOGGLE_HUD_HIDE"
msgstr "Activer/désactiver l'ATH"

#, fuzzy
msgid "TOGGLE_INVENTORY"
msgstr "Activer relieur"

msgid "TOGGLE_METRICS"
msgstr "Afficher/cacher les performances"

#, fuzzy
msgid "TOGGLE_MUCOCYST_DEFENCE"
msgstr "Plein écran"

msgid "TOGGLE_NAVIGATION_TREE"
msgstr "Activer/désactiver l'arbre de navigation"

msgid "TOGGLE_PAUSE"
msgstr "Pause"

msgid "TOGGLE_UNBINDING"
msgstr "Activer/désactiver la liaison"

msgid "TOLERANCES_TOO_HIGH_PRESSURE"
msgstr "Pression de préférence trop haure de {0}"

msgid "TOLERANCES_TOO_HIGH_TEMPERATURE"
msgstr "Température préférée trop haute de {0}"

msgid "TOLERANCES_TOO_LOW_OXYGEN_PROTECTION"
msgstr "Production d'oxygène trop basse, nécessite d'être {0}% plus haute"

#, fuzzy
msgid "TOLERANCES_TOO_LOW_PRESSURE"
msgstr "Nuages de composés"

msgid "TOLERANCES_TOO_LOW_TEMPERATURE"
msgstr "Température préférée trop basse de {0}"

#, fuzzy
msgid "TOLERANCES_TOO_LOW_UV_PROTECTION"
msgstr "{0} : +{1} ATP"

msgid "TOLERANCES_UNSUITABLE_DEBUFFS"
msgstr "Pas adapté à vivre dans les conditions environnementales actuelles. Coût de l'osmorégulation {0}%, vitesse des processus biologiques {1}%, santé {2}%"

#, fuzzy
msgid "TOLERANCE_DETAIL_TEXT"
msgstr ""
"[b]Espèce[/b] \n"
"   {0}:{1}  \n"
"[b]Génération[/b] \n"
"   {2}  \n"
"[b]Population[/b] \n"
"   {3}  \n"
"[b]Couleur[/b] \n"
"   #{4}  \n"
"[b]Comportement[/b] \n"
"   {5}"

#, fuzzy
msgid "TOLERANCE_FROM_ORGANELLES_TOOLTIP"
msgstr ""
"Cette section montre la balance totale (production - consommation) pour chaque composé.\n"
"Par exemple, pour former une cellule végétale, le bilan du glucose doit être très positif."

msgid "TOLERANCE_RANGE_LABEL"
msgstr "Flexibilité :"

msgid "TOOLS"
msgstr "Outils"

msgid "TOOL_HAND_AXE"
msgstr "Biface"

msgid "TOO_MANY_RECENT_VERSIONS_TO_SHOW"
msgstr "Toutes les versions récentes ne sont pas affichées car il y en a trop"

#, fuzzy
msgid "TOTAL"
msgstr "Nombre de sauvegardes :"

msgid "TOTAL_GATHERED_ENERGY_COLON"
msgstr "Énergie récoltée :"

msgid "TOTAL_SAVES"
msgstr "Nombre de sauvegardes :"

#, fuzzy
msgid "TOTAL_VALUE"
msgstr "Nombre de sauvegardes :"

msgid "TOXIN_CHANNEL_INHIBITOR"
msgstr "Inhibiteur de canal"

msgid "TOXIN_CHANNEL_INHIBITOR_DESCRIPTION"
msgstr "Inhibe la production d'ATP des cellules affectées, ce qui les empêche de se déplacer rapidement et peut entraîner la mort des cellules dont la production d'ATP n'a pas beaucoup d'excédent."

#, fuzzy
msgid "TOXIN_COMPOUND"
msgstr "Composés"

msgid "TOXIN_CYTOTOXIN"
msgstr "Cytotoxine"

msgid "TOXIN_CYTOTOXIN_DESCRIPTION"
msgstr "Une toxine simple qui est raisonnablement efficace contre les cellules dépourvues de membranes spécialisées."

msgid "TOXIN_FIRE_RATE_TOXICITY_COLON"
msgstr "Vitesse de tir et toxicité :"

msgid "TOXIN_MACROLIDE"
msgstr "Macrolide"

msgid "TOXIN_MACROLIDE_DESCRIPTION"
msgstr "Toxine qui réduit énormément la vitesse de déplacement de base, rendant les cellules simples pratiquement incapables de se déplacer."

msgid "TOXIN_OXYGEN_METABOLISM_INHIBITOR"
msgstr "Cyanure"

msgid "TOXIN_OXYGEN_METABOLISM_INHIBITOR_DESCRIPTION"
msgstr "Le cyanure cible les processus de métabolisation de l'oxygène et est très efficace contre les cellules dont le métabolisme est basé sur l'oxygène."

msgid "TOXIN_OXYTOXY_DESCRIPTION"
msgstr "Toxine basée sur l'oxygène causant des dommages cellulaires. Moins efficace contre les espèces qui utilisent l'oxygène pour leur métabolisme."

msgid "TOXIN_PREFER_FIRE_RATE"
msgstr "Tir rapide"

msgid "TOXIN_PREFER_TOXICITY"
msgstr "Toxique"

msgid "TOXIN_PROPERTIES_HEADING"
msgstr "Effets de la toxine sur la cible"

msgid "TOXIN_RESISTANCE"
msgstr "Résistance aux toxines"

#, fuzzy
msgid "TOXIN_TOXICITY_CUSTOMIZATION_TOOLTIP"
msgstr "Les différents types de toxines ont des effets variés qui sont plus efficaces contre certains types de cellules. Si une cellule possède plusieurs types de toxines, celles-ci sont utilisées successivement plutôt que toutes à la fois."

msgid "TOXIN_TYPE_COLON"
msgstr "Type de toxine :"

#, fuzzy
msgid "TOXIN_TYPE_CUSTOMIZATION_EXPLANATION"
msgstr "Les différents types de toxines ont des effets variés qui sont plus efficaces contre certains types de cellules. Si une cellule possède plusieurs types de toxines, celles-ci sont utilisées successivement plutôt que toutes à la fois."

#, fuzzy
msgid "TOXIN_VACUOLE"
msgstr ""
"Vacuole\n"
"à toxine"

msgid "TOXIN_VACUOLE_DESCRIPTION"
msgstr "La vacuole à toxines est une vacuole ayant évolué de manière à spécifiquement produire, stocker et sécréter des [thrive:compound type=\"oxytoxy\"][/thrive:compound]. Un plus grand nombre de vacuoles à toxines augmente la vitesse à laquelle les toxines peuvent être libérées. Peut être modifié pour changer le type de toxine généré pour obtenir d'autres effets, dont la production peut nécessiter de l'[thrive:compound type=\"oxygen\"]."

msgid "TOXIN_VACUOLE_PROCESSES_DESCRIPTION"
msgstr "Transforme l'[thrive:compound type=\"atp\"][/thrive:compound] en [thrive:compound type=\"oxytoxy\"][/thrive:compound]. Peut libérer des toxines en appuyant sur [thrive:input]g_fire_toxin[/thrive:input]. Lorsque la quantité d'[thrive:compound type=\"oxytoxy\"][/thrive:compound] est faible, il est toujours possible de tirer mais les dégâts sont réduits."

msgid "TOXISOME"
msgstr "Toxisome"

#, fuzzy
msgid "TOXISOME_DESCRIPTION"
msgstr "Le lysosome est un organite lié à la membrane qui contient des enzymes hydrolytiques capables de décomposer diverses biomolécules. Les lysosomes permettent à la cellule de digérer les matières ingérées par endocytose et de nettoyer les déchets de la cellule dans un processus appelé [b]autophagie[/b]."

msgid "TRANSLATORS"
msgstr "Traducteurs"

msgid "TRANSPARENCY"
msgstr "Transparence"

#, fuzzy
msgid "TRILLION_ABBREVIATION"
msgstr "{0} Mrd"

msgid "TRY_FOSSILISING_SOME_SPECIES"
msgstr "Essayez de fossiliser des espèces !"

msgid "TRY_MAKING_A_SAVE"
msgstr "Essayez de sauvegarder !"

msgid "TRY_TAKING_SOME_SCREENSHOTS"
msgstr "Essayez de prendre une capture d'écran !"

msgid "TUTORIAL"
msgstr "Tutoriel"

#, fuzzy
msgid "TUTORIAL_MICROBE_EDITOR_ATP_BALANCE_INTRO"
msgstr ""
"La barre de production d'ATP à droite indique la quantité de [thrive:compound type=\"atp\"][/thrive:compound] produite par votre cellule par rapport à la quantité consommée. Si la barre supérieure est plus courte que la barre inférieure, cela signifie que vous ne produisez pas assez d'[thrive:compound type=\"atp\"][/thrive:compound].\n"
"\n"
"La barre du bas montre le coût de l'[b]osmorégulation[/b] [thrive:icon]OsmoIcon[/thrive:icon] et le coût du [b]déplacement[/b] [thrive:icon]MovementIcon[/thrive:icon].\n"
"L'[b]Osmorégulation[/b] [thrive:icon]OsmoIcon[/thrive:icon] est [u]le coût fondamental pour rester en vie[/u]. Chaque élément que vous ajoutez augmente ce coût.\n"
"\n"
"Si votre production de [thrive:compound type=\"atp\"][/thrive:compound] est négative, assurez-vous d'augmenter votre production de [thrive:compound type=\"atp\"][/thrive:compound] ou d'ajouter du [b]stockage[/b] [thrive:icon]StorageIcon[/thrive:icon] pour vous permettre de vous déplacer en plusieurs étapes."

#, fuzzy
msgid "TUTORIAL_MICROBE_EDITOR_AUTO-EVO_PREDICTION"
msgstr ""
"Ce panneau montre une prévision de votre future énergie totale récoltée (et de la population entre parenthèses). Ces chiffres sont issus de la simulation d'[b]Auto-Évo[/b].\n"
"\n"
"Ils ne prennent pas en compte vos performances individuelles. Ainsi, dans votre secteur actuel, vos performances seront meilleures lorsque vous entrerez dans l'éditeur.\n"
"\n"
"Mais vous devriez essayer de la maintenir à un niveau élevé même si vous n'êtes pas directement impliqué.\n"
"\n"
"Vous pouvez voir des informations plus détaillées derrière la prévision en appuyant sur le bouton point d'interrogation dans le panneau. Appuyez sur ce bouton pour continuer."

#, fuzzy
msgid "TUTORIAL_MICROBE_EDITOR_CELL_TEXT"
msgstr ""
"C'est l'éditeur de cellules où vous pouvez faire évoluer votre espèce en dépensant des [b]points de mutation[/b] (PM) [thrive:icon]MP[/thrive:icon]. À chaque génération, vous aurez toujours [b]100 PM[/b] [thrive:icon]MP[/thrive:icon] à dépenser, alors inutile d'économiser !\n"
"\n"
"L'hexagone au centre de votre écran est votre [b]cellule[/b], qui est composée d'une seule partie de cytoplasme.\n"
"\n"
"Pour continuer, sélectionnez une partie dans le panneau de gauche. Cliquez ensuite avec le bouton gauche de la souris à côté de l'hexagone pour le placer. Vous pouvez faire pivoter les pièces avec [thrive:input]e_rotate_left[/thrive:input] et [thrive:input]e_rotate_right[/thrive:input]."

msgid "TUTORIAL_MICROBE_EDITOR_CHEMORECEPTOR"
msgstr ""
"Vous pouvez ajouter l'organite [b]chimiorécepteur[/b] à votre cellule.\n"
"\n"
"Les chimiorécepteurs sont des récepteurs qui permettent à votre espèce de détecter des composés.\n"
"\n"
"En placer un vous permettra de détecter des composés comme le [thrive:compound type=\"glucose\"][/thrive:compound] et vous guidera vers eux. Ils peuvent également être utilisés pour détecter les cellules d'autres espèces."

#, fuzzy
msgid "TUTORIAL_MICROBE_EDITOR_COMPOUND_BALANCES"
msgstr ""
"La barre de production d'ATP à droite indique la quantité de [thrive:compound type=\"atp\"][/thrive:compound] produite par votre cellule par rapport à la quantité consommée. Si la barre supérieure est plus courte que la barre inférieure, cela signifie que vous ne produisez pas assez d'[thrive:compound type=\"atp\"][/thrive:compound].\n"
"\n"
"La barre du bas montre le coût de l'[b]osmorégulation[/b] [thrive:icon]OsmoIcon[/thrive:icon] et le coût du [b]déplacement[/b] [thrive:icon]MovementIcon[/thrive:icon].\n"
"L'[b]Osmorégulation[/b] [thrive:icon]OsmoIcon[/thrive:icon] est [u]le coût fondamental pour rester en vie[/u]. Chaque élément que vous ajoutez augmente ce coût.\n"
"\n"
"Si votre production de [thrive:compound type=\"atp\"][/thrive:compound] est négative, assurez-vous d'augmenter votre production de [thrive:compound type=\"atp\"][/thrive:compound] ou d'ajouter du [b]stockage[/b] [thrive:icon]StorageIcon[/thrive:icon] pour vous permettre de vous déplacer en plusieurs étapes."

#, fuzzy
msgid "TUTORIAL_MICROBE_EDITOR_DIGESTION_STAT"
msgstr ""
"Vous pouvez ajouter l'organite [b]chimiorécepteur[/b] à votre cellule.\n"
"\n"
"Les chimiorécepteurs sont des récepteurs qui permettent à votre espèce de détecter des composés.\n"
"\n"
"En placer un vous permettra de détecter des composés comme le [thrive:compound type=\"glucose\"][/thrive:compound] et vous guidera vers eux. Ils peuvent également être utilisés pour détecter les cellules d'autres espèces."

#, fuzzy
msgid "TUTORIAL_MICROBE_EDITOR_ENDING_TEXT"
msgstr ""
"Voilà les bases de l'édition de votre espèce. Pour finir, vous pouvez renommer votre espèce en cliquant sur le nom en bas à gauche et en modifiant le texte.\n"
"\n"
"Essayez d'explorer les autres onglets de la barre [b]PM[thrive:icon]MP[/thrive:icon][/b] pour voir comment personnaliser votre cellule.\n"
"\n"
"Pour survivre dans ce monde hostile, vous devrez trouver une source fiable de [thrive:compound type=\"atp\"][/thrive:compound] car le [thrive:compound type=\"glucose\"][/thrive:compound] naturel va [b]rapidement décliner[/b].\n"
"\n"
"Bonne chance !"

#, fuzzy
msgid "TUTORIAL_MICROBE_EDITOR_FLAGELLUM"
msgstr ""
"Les [b]flagelles[/b] propulsent votre microbe dans la direction opposée à celle où ils sont placés.\n"
"\n"
"En plaçant un flagelle pointant vers l'arrière, votre microbe sera poussé vers l'avant.\n"
"\n"
"Les flagelles sont des organites très gourmands en [thrive:compound type=\"atp\"][/thrive:compound] et ne conviennent donc pas très bien aux petites cellules.\n"
"\n"
"Une autre façon d'augmenter légèrement la [b]vitesse de déplacement[/b] [thrive:icon]MovementIcon[/thrive:icon] est de rendre votre membrane plus fluide dans l'onglet [u]membrane[/u]."

#, fuzzy
msgid "TUTORIAL_MICROBE_EDITOR_FOOD_CHAIN"
msgstr ""
"Voila les bases de l'édition de votre espèce. Vous pouvez consulter les autres onglets de l'éditeur de cellule pour plus d'options.\n"
"\n"
"Vous pouvez renommer votre espèce en cliquant sur son nom et en changeant le texte.\n"
"\n"
"Au début, vous devriez garder votre cellule petite et migrer vers les parcelles en surface.\n"
"\n"
"Bonne chance !"

#, fuzzy
msgid "TUTORIAL_MICROBE_EDITOR_MIGRATION"
msgstr ""
"Vous pouvez ajouter l'organite [b]chimiorécepteur[/b] à votre cellule.\n"
"\n"
"Les chimiorécepteurs sont des récepteurs qui permettent à votre espèce de détecter des composés.\n"
"\n"
"En placer un vous permettra de détecter des composés comme le [thrive:compound type=\"glucose\"][/thrive:compound] et vous guidera vers eux. Ils peuvent également être utilisés pour détecter les cellules d'autres espèces."

#, fuzzy
msgid "TUTORIAL_MICROBE_EDITOR_MODIFY_ORGANELLE"
msgstr ""
"Vous pouvez [b]modifier[/b] cet organite. Cela débloquera de [b]nouvelles fonctions[/b] ou des [b]améliorations[/b] de cet organite.\n"
"\n"
"Pour ce faire, faites un clic droit sur l'organite pour faire apparaître le [b]menu contextuel de l'organite[/b], et appuyez sur le bouton \"Modifier\".\n"
"\n"
"Modifiez l'organite pour continuer."

msgid "TUTORIAL_MICROBE_EDITOR_NEGATIVE_ATP_BALANCE"
msgstr ""
"Votre équilibre en [thrive:compound type=\"atp\"][/thrive:compound] est négatif.\n"
"\n"
"Lorsque vous vous déplacerez et que tous les processus fonctionneront, votre cellule épuisera son [thrive:compound type=\"atp\"][/thrive:compound] et mourra.\n"
"\n"
"Il existe de nombreuses façons de réguler la production d'[thrive:compound type=\"atp\"][/thrive:compound]. Vous pouvez l'augmenter en ajoutant des organites qui produisent [u]directement[/u] de l'[thrive:compound type=\"atp\"][/thrive:compound] comme les [b]hydrogénases[/b]. Certaines [b]membranes[/b] peuvent réduire le coût de l'osmorégulation [thrive:icon]OsmoIcon[/thrive:icon]. \n"
"\n"
"Enfin, vous pouvez également supprimer les organites inutiles ou redondants. Ou si vous venez juste de faire une modification, vous pouvez l'annuler."

#, fuzzy
msgid "TUTORIAL_MICROBE_EDITOR_NO_CHANGES_MADE"
msgstr ""
"Voila les bases de l'édition de votre espèce. Vous pouvez consulter les autres onglets de l'éditeur de cellule pour plus d'options.\n"
"\n"
"Vous pouvez renommer votre espèce en cliquant sur son nom et en changeant le texte.\n"
"\n"
"Au début, vous devriez garder votre cellule petite et migrer vers les parcelles en surface.\n"
"\n"
"Bonne chance !"

#, fuzzy
msgid "TUTORIAL_MICROBE_EDITOR_OPEN_TOLERANCES"
msgstr ""
"La barre de production d'ATP à droite indique la quantité de [thrive:compound type=\"atp\"][/thrive:compound] produite par votre cellule par rapport à la quantité consommée. Si la barre supérieure est plus courte que la barre inférieure, cela signifie que vous ne produisez pas assez d'[thrive:compound type=\"atp\"][/thrive:compound].\n"
"\n"
"La barre du bas montre le coût de l'[b]osmorégulation[/b] [thrive:icon]OsmoIcon[/thrive:icon] et le coût du [b]déplacement[/b] [thrive:icon]MovementIcon[/thrive:icon].\n"
"L'[b]Osmorégulation[/b] [thrive:icon]OsmoIcon[/thrive:icon] est [u]le coût fondamental pour rester en vie[/u]. Chaque élément que vous ajoutez augmente ce coût.\n"
"\n"
"Si votre production de [thrive:compound type=\"atp\"][/thrive:compound] est négative, assurez-vous d'augmenter votre production de [thrive:compound type=\"atp\"][/thrive:compound] ou d'ajouter du [b]stockage[/b] [thrive:icon]StorageIcon[/thrive:icon] pour vous permettre de vous déplacer en plusieurs étapes."

#, fuzzy
msgid "TUTORIAL_MICROBE_EDITOR_PATCH_TEXT"
msgstr ""
"Voici la [b]carte des secteurs[/b].\n"
"\n"
"Chaque icône représente un environnement unique que vous pouvez habiter, le panneau sur votre droite décrivant les conditions du secteur actuellement sélectionné.\n"
"\n"
"Si vous sélectionnez un secteur connecté à celui que vous occupez, qui est mis en évidence par une bordure verte clignotante, vous pouvez appuyer sur le bouton \"Se déplacer vers ce secteur\" sur la droite pour y migrer.\n"
"\n"
"Essayez de sélectionner un secteur pour continuer."

msgid "TUTORIAL_MICROBE_EDITOR_REMOVE_ORGANELLE_TEXT"
msgstr ""
"Retirer des organites coûte aussi des [b]PM[/b] [thrive:icon]MP[/thrive:icon] car c'est aussi une mutation de votre espèce, [u]à moins qu'elles n'aient été placé lors de la session en cours[/u].\n"
"\n"
"Vous pouvez faire un clic droit sur les organites pour afficher le [b]menu organite[/b] puis sélectionner l’option supprimer pour les retirer.\n"
"\n"
"Si vous faites une erreur, vous pouvez annuler tous les changements que vous faites dans l'éditeur.\n"
"\n"
"Cliquez sur le bouton d'annulation pour continuer."

#, fuzzy
msgid "TUTORIAL_MICROBE_EDITOR_SELECT_ORGANELLE_TEXT"
msgstr ""
"En sélectionnant quels organites ajouter, faites attention à leurs descriptions : quels processus ils réalisent, et quels composants ils consomment et produisent.\n"
"\n"
"Faites également attention à votre barre d'équilibrage d'ATP en haut à droite pour être sûr que votre cellule peut survivre.\n"
"\n"
"Vous pouvez tourner les organites avec A et D (touches par défaut) avant de les placer.\n"
"\n"
"Appuyez sur le bouton « refaire » (près du bouton d'annulation) pour continuer."

#, fuzzy
msgid "TUTORIAL_MICROBE_EDITOR_STAY_SMALL"
msgstr ""
"Vous devriez vous concentrer sur la [b]spécialisation[/b] pour survivre avec une ou deux sources d'[thrive:compound type=\"atp\"][/thrive:compound] afin de ne pas avoir besoin de nombreuses ressources différentes à la fois pour vous maintenir.\n"
"\n"
"Demandez-vous également si l'ajout d'une partie est vraiment bénéfique. Il n'est pas toujours nécessaire de changer ce qui fonctionne déjà, car chaque partie coûte de l'[thrive:compound type=\"atp\"][/thrive:compound] pour entretenir [thrive:icon]OsmoIcon[/thrive:icon] et nécessite plus de ressources pour se reproduire.\n"
"\n"
"Une stratégie possible est de rester sur un seul hexagone de cytoplasme et de se diriger d'abord vers les secteurs de surface avant d'obtenir les organites de [b]photosynthèse[/b]."

#, fuzzy
msgid "TUTORIAL_MICROBE_EDITOR_TOLERANCES_TAB"
msgstr ""
"La barre de production d'ATP à droite indique la quantité de [thrive:compound type=\"atp\"][/thrive:compound] produite par votre cellule par rapport à la quantité consommée. Si la barre supérieure est plus courte que la barre inférieure, cela signifie que vous ne produisez pas assez d'[thrive:compound type=\"atp\"][/thrive:compound].\n"
"\n"
"La barre du bas montre le coût de l'[b]osmorégulation[/b] [thrive:icon]OsmoIcon[/thrive:icon] et le coût du [b]déplacement[/b] [thrive:icon]MovementIcon[/thrive:icon].\n"
"L'[b]Osmorégulation[/b] [thrive:icon]OsmoIcon[/thrive:icon] est [u]le coût fondamental pour rester en vie[/u]. Chaque élément que vous ajoutez augmente ce coût.\n"
"\n"
"Si votre production de [thrive:compound type=\"atp\"][/thrive:compound] est négative, assurez-vous d'augmenter votre production de [thrive:compound type=\"atp\"][/thrive:compound] ou d'ajouter du [b]stockage[/b] [thrive:icon]StorageIcon[/thrive:icon] pour vous permettre de vous déplacer en plusieurs étapes."

msgid "TUTORIAL_MICROBE_STAGE_EDITOR_BUTTON_TUTORIAL"
msgstr ""
"Vous avez survécu assez longtemps pour que votre cellule se reproduise.\n"
"\n"
"Chaque fois que vous reproduisez, vous êtes redirigé vers l'éditeur.\n"
"\n"
"Pour entrer dans l'éditeur, appuyez sur le grand bouton circulaire en bas à droite."

msgid "TUTORIAL_MICROBE_STAGE_ENGULFED_TEXT"
msgstr ""
"Votre cellule a été engloutie et est en cours de digestion. La progression est indiquée sur votre barre de santé. Votre cellule sera morte une fois qu'elle sera vidée ou qu'une limite de temps maximale sera atteinte.\n"
"\n"
"Vous pouvez utiliser le bouton périr pour passer et renaitre, mais n'oubliez pas qu'il y a toujours une chance que vous vous échappiez !"

#, fuzzy
msgid "TUTORIAL_MICROBE_STAGE_ENGULFMENT_FULL_TEXT"
msgstr ""
"La capacité de votre cellule à engloutir des substances est limitée. Cette limite dépend de sa taille; les plus petites cellules auront une capacité moindre.\n"
"\n"
"Lorsqu'elle est pleine, une cellule ne peut plus engloutir d'autres substances. Il faut alors attendre que ces éléments soient digérés pour engloutir d'autres éléments."

#, fuzzy
msgid "TUTORIAL_MICROBE_STAGE_ENGULFMENT_TEXT"
msgstr ""
"Engloutissez les objets en vous déplaçant au-dessus d'eux en mode engloutissement. Passez en mode engloutissement en appuyant sur [thrive:input]g_toggle_engulf[/thrive:input].\n"
"\n"
"Arrêtez d'engloutir une fois que l'objet est aspiré.\n"
"\n"
"Suivez la ligne qui va de votre cellule à l'objet engloutissable le plus proche."

#, fuzzy
msgid "TUTORIAL_MICROBE_STAGE_ENVIRONMENT_PANEL"
msgstr ""
"Engloutissez les objets en vous déplaçant au-dessus d'eux en mode engloutissement. Passez en mode engloutissement en appuyant sur [thrive:input]g_toggle_engulf[/thrive:input].\n"
"\n"
"Arrêtez d'engloutir une fois que l'objet est aspiré.\n"
"\n"
"Suivez la ligne qui va de votre cellule à l'objet engloutissable le plus proche."

msgid "TUTORIAL_MICROBE_STAGE_HELP_MENU_AND_ZOOM"
msgstr ""
"Si vous avez encore besoin de guidage, consultez le menu d'aide. Vous pouvez l'ouvrir à tout moment en cliquant sur le point d'interrogation en bas à gauche.\n"
"\n"
"Un dernier conseil : vous pouvez dézoomer avec [thrive:input]g_zoom_out[/thrive:input]."

msgid "TUTORIAL_MICROBE_STAGE_LEAVE_COLONY_TEXT"
msgstr ""
"Vous faites le plein d'[thrive:compound type=\"ammonia\"][/thrive:compound] et de [thrive:compound type=\"phosphates\"][/thrive:compound]. Cependant, comme vous êtes dans une colonie non-multicellulaire, vous ne faites pas de progrès en matière de reproduction.\n"
"\n"
"Vous devez quitter la colonie pour accéder à l'éditeur, sauf si vous envisagez de devenir multicellulaire.\n"
"Quittez la colonie pour reprendre votre croissance en appuyant sur [thrive:input]g_unbind_all[/thrive:input]."

#, fuzzy
msgid "TUTORIAL_MICROBE_STAGE_MEMBER_DIED"
msgstr ""
"Engloutissez les objets en vous déplaçant au-dessus d'eux en mode engloutissement. Passez en mode engloutissement en appuyant sur [thrive:input]g_toggle_engulf[/thrive:input].\n"
"\n"
"Arrêtez d'engloutir une fois que l'objet est aspiré.\n"
"\n"
"Suivez la ligne qui va de votre cellule à l'objet engloutissable le plus proche."

#, fuzzy
msgid "TUTORIAL_MICROBE_STAGE_OPEN_PROCESS_PANEL"
msgstr ""
"Afin de vous reproduire vous devez dupliquer tous vos organites. Cela se fait progressivement mais vous pouvez accélérer le processus en collectant assez d'[thrive:compound type=\"ammonia\"][/thrive:compound] et de [thrive:compound type=\"phosphates\"][/thrive:compound].\n"
"\n"
"Les jauges en bas à droite montrent votre progression. Elles deviennent blanches quand vous pouvez vous reproduire."

#, fuzzy
msgid "TUTORIAL_MICROBE_STAGE_PAUSING"
msgstr ""
"Vous êtes entré dans le mode de déverrouillage. Dans ce mode, tu peux cliquer sur les membres de la colonie pour les délier.\n"
"\n"
"Pour quitter la colonie entièrement, vous pouvez cliquer sur votre propre cellule ou appuyer sur la touche [thrive:input]g_unbind_all[/thrive:input]."

#, fuzzy
msgid "TUTORIAL_MICROBE_STAGE_PROCESS_PANEL"
msgstr ""
"Afin de vous reproduire vous devez dupliquer tous vos organites. Cela se fait progressivement mais vous pouvez accélérer le processus en collectant assez d'[thrive:compound type=\"ammonia\"][/thrive:compound] et de [thrive:compound type=\"phosphates\"][/thrive:compound].\n"
"\n"
"Les jauges en bas à droite montrent votre progression. Elles deviennent blanches quand vous pouvez vous reproduire."

#, fuzzy
msgid "TUTORIAL_MICROBE_STAGE_REPRODUCE_TEXT"
msgstr ""
"Afin de vous reproduire vous devez dupliquer tous vos organites. Cela se fait progressivement mais vous pouvez accélérer le processus en collectant assez d'[thrive:compound type=\"ammonia\"][/thrive:compound] et de [thrive:compound type=\"phosphates\"][/thrive:compound].\n"
"\n"
"Les jauges en bas à droite montrent votre progression. Elles deviennent blanches quand vous pouvez vous reproduire."

#, fuzzy
msgid "TUTORIAL_MICROBE_STAGE_RESOURCE_SPLIT"
msgstr ""
"Afin de vous reproduire vous devez dupliquer tous vos organites. Cela se fait progressivement mais vous pouvez accélérer le processus en collectant assez d'[thrive:compound type=\"ammonia\"][/thrive:compound] et de [thrive:compound type=\"phosphates\"][/thrive:compound].\n"
"\n"
"Les jauges en bas à droite montrent votre progression. Elles deviennent blanches quand vous pouvez vous reproduire."

msgid "TUTORIAL_MICROBE_STAGE_UNBIND_TEXT"
msgstr ""
"Vous êtes entré dans le mode de déverrouillage. Dans ce mode, tu peux cliquer sur les membres de la colonie pour les délier.\n"
"\n"
"Pour quitter la colonie entièrement, vous pouvez cliquer sur votre propre cellule ou appuyer sur la touche [thrive:input]g_unbind_all[/thrive:input]."

#, fuzzy
msgid "TUTORIAL_MULTICELLULAR_STAGE_WELCOME"
msgstr ""
"Bienvenue au début de la phase multicellulaire !\n"
"\n"
"Vous avez réussi à guider votre espèce à travers la phase unicellulaire.\n"
"\n"
"Le gameplay suit les mécanismes de base de la phase microbienne. Vous devez toujours faire croître votre organisme pour vous reproduire et atteindre l'éditeur.\n"
"\n"
"Cependant, vous pouvez maintenant concevoir la disposition des cellules de votre colonie dans l'éditeur et vous pouvez spécialiser vos cellules pour divers rôles. N'oubliez pas que les membres de la colonie ne peuvent pas partager l'[thrive:compound type=\"atp\"][/thrive:compound].\n"
"\n"
"Si vous utilisez la reproduction par bourgeonnement (la méthode par défaut), vous commencez par contrôler un petit bourgeon et devez faire croître le reste de la disposition des cellules."

#, fuzzy
msgid "TUTORIAL_REPLAY_ALL_EXPLANATION"
msgstr "(certains organites auront des conditions de déverrouillage requises pour les placer)"

msgid "TUTORIAL_VIEW_NOW"
msgstr "Voir maintenant"

msgid "TWO_TIMES"
msgstr "2x"

msgid "TYPE_COLON"
msgstr "Type :"

msgid "UNAPPLIED_MOD_CHANGES"
msgstr "Certains changements n'ont pas été appliqués"

#, fuzzy
msgid "UNAPPLIED_MOD_CHANGES_DESCRIPTION"
msgstr "Étant la forme de membrane la plus simple, elle n'offre que très peu de protection et demande plus d'énergie pour ne pas se déformer. Par contre, elle permet à une cellule de se déplacer et se nourrir plus rapidement."

msgid "UNBIND_ALL"
msgstr "Dissocier tout"

#, fuzzy
msgid "UNBIND_ALL_TOOLTIP"
msgstr "Dissocier tout"

msgid "UNBIND_HELP_TEXT"
msgstr "Mode déliage"

msgid "UNCERTAIN_VERSION_WARNING"
msgstr "Il s'agit d'une version de debug où les informations ci-dessous ne sont probablement pas à jour"

msgid "UNDERWATERCAVE"
msgstr "Grotte sous-marine"

#, fuzzy
msgid "UNDERWATER_VENT_ERUPTION"
msgstr "Grotte sous-marine"

#, fuzzy
msgid "UNDERWATER_VENT_ERUPTION_IN"
msgstr "Grotte sous-marine"

#, fuzzy
msgid "UNDISCOVERED_ORGANELLES"
msgstr "Organites Déconnectés"

msgid "UNDISCOVERED_PATCH"
msgstr "Secteur non découvert"

msgid "UNDO"
msgstr "Annuler"

msgid "UNDO_THE_LAST_ACTION"
msgstr "Annuler la dernière action"

msgid "UNIT_ACTION_CONSTRUCT"
msgstr "Construire"

#, fuzzy
msgid "UNIT_ACTION_MOVE"
msgstr "Taux de mutation de l'IA"

msgid "UNIT_ADVANCED_SPACESHIP"
msgstr "Vaisseau spatial avancé"

#, fuzzy
msgid "UNIT_SIMPLE_ROCKET"
msgstr "Fusée simple"

msgid "UNKNOWN"
msgstr "Entrée inconnue"

msgid "UNKNOWN_DISPLAY_DRIVER"
msgstr "Inconnu"

msgid "UNKNOWN_MOUSE"
msgstr "Souris inconnue"

msgid "UNKNOWN_ORGANELLE_SYMBOL"
msgstr "?"

msgid "UNKNOWN_PATCH"
msgstr "Secteur inconnu"

msgid "UNKNOWN_SHORT"
msgstr "?"

msgid "UNKNOWN_VERSION"
msgstr "Version inconnue"

#, fuzzy
msgid "UNKNOWN_WORKSHOP_ID"
msgstr "Souris inconnue"

#, fuzzy
msgid "UNLIMIT_GROWTH_SPEED"
msgstr "Limiter l'utilisation du composé de croissance"

#, fuzzy
msgid "UNLOCKED_NEW_ORGANELLE"
msgstr "Placer organite"

msgid "UNLOCK_ALL_ORGANELLES"
msgstr "Déverrouiller tous les organites"

msgid "UNLOCK_CONDITION_ATP_PRODUCTION_ABOVE"
msgstr "[thrive:compound type=\"atp\"][/thrive:compound] la production a atteint {0}"

msgid "UNLOCK_CONDITION_COMPOUND_IS_ABOVE"
msgstr "[thrive:compound type=\"{0}\"][/thrive:compound] dans le secteur est supérieur à {1}"

msgid "UNLOCK_CONDITION_COMPOUND_IS_BELOW"
msgstr "[thrive:compound type=\"{0}\"][/thrive:compound] dans le secteur est inférieur à {1}"

msgid "UNLOCK_CONDITION_COMPOUND_IS_BETWEEN"
msgstr "[thrive:compound type=\"{0}\"][/thrive:compound] dans le secteur est compris entre {1} et {2}"

msgid "UNLOCK_CONDITION_DIGESTED_MICROBES_ABOVE"
msgstr "{0} les microbes sont en digestion  (actuellement au rythme de {1})"

msgid "UNLOCK_CONDITION_ENGULFED_MICROBES_ABOVE"
msgstr "{0} microbes ont été engloutis (actuellement à {1})"

msgid "UNLOCK_CONDITION_EXCESS_ATP_ABOVE"
msgstr "la production [thrive:compound type=\"atp\"][/thrive:compound] en excès a atteint {0}"

#, fuzzy
msgid "UNLOCK_CONDITION_PLAYER_DAMAGE_RECEIVED"
msgstr "Vitesse de digestion :"

#, fuzzy
msgid "UNLOCK_CONDITION_PLAYER_DAMAGE_RECEIVED_SOURCE"
msgstr "Vitesse de digestion :"

msgid "UNLOCK_CONDITION_PLAYER_DEATH_COUNT_ABOVE"
msgstr "le nombre de mort doit atteindre {0} (actuellement de {1})"

msgid "UNLOCK_CONDITION_REPRODUCED_WITH"
msgstr "l'organisme contient au moins {1} {0} pour {2} générations (actuellement {3})"

msgid "UNLOCK_CONDITION_REPRODUCED_WITH_IN_A_ROW"
msgstr "l'organisme contient au moins {1} {0} pour {2} générations d'affilé (actuellement {3})"

msgid "UNLOCK_CONDITION_REPRODUCE_IN_BIOME"
msgstr "reproduction dans le biome {0}"

#, fuzzy
msgid "UNLOCK_CONDITION_SPEED_BELOW"
msgstr "Vitesse de digestion :"

msgid "UNLOCK_WITH_ANY_OF_FOLLOWING"
msgstr "[b]{0}[/b] débloqué quand"

msgid "UNSAVED_CHANGE_WARNING"
msgstr ""
"Des changements non sauvegardés vont être abandonnés.\n"
"Voulez-vous continuer ?"

msgid "UNTITLED"
msgstr "Sans titre"

#, fuzzy
msgid "UPGRADE_CILIA_PULL"
msgstr "Cils de traction"

msgid "UPGRADE_CILIA_PULL_DESCRIPTION"
msgstr "Quand vous êtes en mode phagocytage ([thrive:input]g_toggle_engulf[/thrive:input]) ce type de cils créera des vortex dans l'eau qui attireront les objets proches. Utile pour capturer des proies."

msgid "UPGRADE_COST"
msgstr "{0} ({1} PM)"

msgid "UPGRADE_DESCRIPTION_NONE"
msgstr "L'état non-amélioré par défaut"

msgid "UPGRADE_NAME_NONE"
msgstr "Pas d’amélioration"

msgid "UPGRADE_PILUS_INJECTISOME"
msgstr "Pilus injectisome"

msgid "UPGRADE_PILUS_INJECTISOME_DESCRIPTION"
msgstr "Transforme le pilus en un injectisome, infligeant des dégats par toxines lors de l'empalement d'autres cellules"

msgid "UPGRADE_SLIME_JET_MUCOCYST"
msgstr "Mucocyste"

#, fuzzy
msgid "UPGRADE_SLIME_JET_MUCOCYST_DESCRIPTION"
msgstr "Transforme le [thrive:compound type=\"glucose\"][/thrive:compound] en [thrive:compound type=\"mucilage\"][/thrive:compound]. Appuyez sur [thrive:input]g_secrete_slime[/thrive:input] pour libérer le [thrive:compound type=\"mucilage\"][/thrive:compound] stocké, augmentant la vitesse de cette cellule et ralentissant les prédateurs."

#, fuzzy
msgid "UPLOAD"
msgstr "Charger"

#, fuzzy
msgid "UPLOADING_DOT_DOT_DOT"
msgstr "Chargement..."

#, fuzzy
msgid "UPLOAD_SUCCEEDED"
msgstr "Sauvegarde réussi"

msgid "UPSCALE_BILINEAR"
msgstr "Mise à l’échelle bilinéaire"

msgid "UPSCALE_FSR_1"
msgstr "Mise à l’échelle FSR 1"

msgid "UPSCALE_FSR_22"
msgstr "Mise à l'échelle FSR 2.2"

#, fuzzy
msgid "UPSCALE_METHOD"
msgstr "Mise à l’échelle bilinéaire"

msgid "UPSCALE_SHARPENING_FSR"
msgstr "Aiguisage FSR"

msgid "USED_LIBRARIES_LICENSES"
msgstr "Licences et bibliothèques utilisés"

msgid "USED_RENDERER_NAME"
msgstr "Moteur de rendu utilisé :"

msgid "USES_FEATURE"
msgstr "Oui"

#, fuzzy
msgid "USE_AUTO_HARMONY"
msgstr "Utiliser le chargement auto-harmonie"

msgid "USE_AUTO_HARMONY_TOOLTIP"
msgstr "Chargement automatique des patchs Harmony à partir de l'Assembleur (ne nécessite pas de spécifier la classe de mod)"

msgid "USE_A_CUSTOM_USERNAME"
msgstr "Utiliser un nom d'utilisateur personnalisé"

msgid "USE_DISK_CACHE"
msgstr "Utiliser le cache disque"

msgid "USE_MANUAL_THREAD_COUNT"
msgstr "Saisie manuelle du nombre de thread en arrière-plan"

#, fuzzy
msgid "USE_MANUAL_THREAD_COUNT_NATIVE"
msgstr "Saisie manuelle du nombre de thread en arrière-plan"

msgid "USE_VIRTUAL_WINDOW_SIZE"
msgstr "Utiliser la taille de la fenêtre virtuelle"

msgid "UV_PROTECTION"
msgstr "Résistance aux UV"

#, fuzzy
msgid "UV_TOLERANCE_TOOLTIP"
msgstr ""
"Cette section montre la balance totale (production - consommation) pour chaque composé.\n"
"Par exemple, pour former une cellule végétale, le bilan du glucose doit être très positif."

msgid "VACUOLE"
msgstr "Vacuole"

msgid "VACUOLE_DESCRIPTION"
msgstr "La vacuole est un organite de la membrane interne utilisée pour stocker dans la cellule. Ils sont composés de plusieurs vésicules, des structures membranaires plus petites grandement utilisées dans les cellules pour le stockage, qui ont fusionné ensemble. Elle est remplie d'eau qui est utilisée pour contenir des molécules, des enzymes, des solides et autres substances. Leur forme est fluide et peut varier selon les cellules."

msgid "VACUOLE_IS_SPECIALIZED"
msgstr "Vacuole spécialisée"

#, fuzzy
msgid "VACUOLE_NOT_SPECIALIZED_DESCRIPTION"
msgstr "La vacuole stockera {0} unités de chaque composé"

msgid "VACUOLE_PROCESSES_DESCRIPTION"
msgstr "Augmente l'espace de stockage de la cellule."

#, fuzzy
msgid "VACUOLE_SPECIALIZED_DESCRIPTION"
msgstr "La vacuole stockera {0} unités du composé sélectionné"

msgid "VALUE_WITH_UNIT"
msgstr "{0} {1}"

#, fuzzy
msgid "VENTS_ARE_HOME"
msgstr "Aucun évènement enregistré"

msgid "VERSION_COLON"
msgstr "Version :"

msgid "VERTICAL_COLON"
msgstr "Vertical :"

msgid "VERTICAL_WITH_AXIS_NAME_COLON"
msgstr "Vertical (Axe : {0})"

msgid "VIDEO_MEMORY"
msgstr "Mémoire vidéo actuellement utilisée :"

msgid "VIDEO_MEMORY_MIB"
msgstr "{0} MiO"

msgid "VIEWER"
msgstr "Visionneur"

msgid "VIEW_ALL"
msgstr "Voir toutes"

#, fuzzy
msgid "VIEW_CELL_PROCESSES"
msgstr "Pas de processus."

msgid "VIEW_ONLINE"
msgstr "Voir en ligne"

#, fuzzy
msgid "VIEW_PATCH_MICHES"
msgstr "Voir les notes de correctif"

msgid "VIEW_PATCH_NOTES"
msgstr "Voir les notes de correctif"

msgid "VIEW_PATCH_NOTES_TOOLTIP"
msgstr "Voir toutes ou les dernières notes de correctif maintenant"

#, fuzzy
msgid "VIEW_PENDING_ACTIONS"
msgstr "Modifications"

msgid "VIEW_SOURCE_CODE"
msgstr "Voir le code source"

msgid "VIEW_TEXT_REPORT"
msgstr "Voir la rapport textuel"

msgid "VIP_PATRONS"
msgstr "Soutiens VIP"

msgid "VISIBLE"
msgstr "Visible"

msgid "VISIBLE_WHEN_CLOSE_TO_FULL"
msgstr "Visible quand presque plein"

msgid "VISIBLE_WHEN_OVER_ZERO"
msgstr "Visible quand au-dessus de zéro"

msgid "VISIT_SUGGESTIONS_SITE"
msgstr "Proposer une fonctionnalité"

msgid "VOLCANIC_VENT"
msgstr "Cratère de volcan"

msgid "VOLUMEDOWN"
msgstr "Réduire le volume sonore"

msgid "VOLUMEMUTE"
msgstr "Taire le volume sonore"

msgid "VOLUMEUP"
msgstr "Augmenter le volume sonore"

msgid "VSYNC"
msgstr "Synchronisation verticale"

msgid "WAITING_FOR_AUTO_EVO"
msgstr "Attente de l'Auto-Évo :"

msgid "WELCOME_TO_THRIVEOPEDIA"
msgstr "Bienvenue dans Thriveopédia"

msgid "WENT_EXTINCT_FROM_PLANET"
msgstr "a disparu de la planète"

msgid "WENT_EXTINCT_IN"
msgstr "extinction en {0}"

msgid "WHEEL_DOWN"
msgstr "Molette arrière"

msgid "WHEEL_LEFT"
msgstr "Roue gauche"

msgid "WHEEL_RIGHT"
msgstr "Roulette droite"

msgid "WHEEL_UP"
msgstr "Molette avant"

msgid "WIKI"
msgstr "Wiki"

#, fuzzy
msgid "WIKI_2D"
msgstr "Wiki"

#, fuzzy
msgid "WIKI_3D"
msgstr "Wiki"

msgid "WIKI_3D_COMMA_SANDBOX"
msgstr "3D, Bac-à-sable"

#, fuzzy
msgid "WIKI_3D_COMMA_STRATEGY"
msgstr "Les [b]cils[/b] sont essentiels pour les grandes cellules, en particulier celles qui dépendent de la prédation. Sans eux, les grandes cellules sont limitées par des vitesses de rotation souvent très lentes. Nous recommandons d'ajouter des [b]cils[/b] dès que possible après avoir développé un [b][color=#3796e1][url=thriveopedia:nucleus]noyau[/url][/color][/b] pour compenser la taille énorme de cet organite crucial, et nous recommandons de les placer aussi loin que possible du centre de la cellule pour maximiser la force de rotation."

#, fuzzy
msgid "WIKI_3D_COMMA_STRATEGY_COMMA_SPACE"
msgstr "Les [b]cils[/b] sont essentiels pour les grandes cellules, en particulier celles qui dépendent de la prédation. Sans eux, les grandes cellules sont limitées par des vitesses de rotation souvent très lentes. Nous recommandons d'ajouter des [b]cils[/b] dès que possible après avoir développé un [b][color=#3796e1][url=thriveopedia:nucleus]noyau[/url][/color][/b] pour compenser la taille énorme de cet organite crucial, et nous recommandons de les placer aussi loin que possible du centre de la cellule pour maximiser la force de rotation."

#, fuzzy
msgid "WIKI_8_BRACKET_16"
msgstr "Tourner à gauche"

#, fuzzy
msgid "WIKI_ASCENSION"
msgstr "Des fibres nerveuses reliant les neurones, disponibles à partir de l'étape multicellulaire. Ils sont nécessaires pour augmenter la puissance cérébrale d'un organisme et lui permettre de passer aux phases suivantes."

#, fuzzy
msgid "WIKI_ASCENSION_CURRENT_DEVELOPMENT"
msgstr "Développeurs actuels"

msgid "WIKI_ASCENSION_FEATURES"
msgstr "Prochainement."

#, fuzzy
msgid "WIKI_ASCENSION_INTRO"
msgstr "Des fibres nerveuses reliant les neurones, disponibles à partir de l'étape multicellulaire. Ils sont nécessaires pour augmenter la puissance cérébrale d'un organisme et lui permettre de passer aux phases suivantes."

msgid "WIKI_ASCENSION_OVERVIEW"
msgstr ""
"L'Ascension est un concept clé dans Thrive, comparable à \"finir le jeu\" dans les autres jeux vidéos. C'est un état dans lequel un organisme conscient est transformé en une forme d'énergie par la Porte d'Ascension et donc gagne des pouvoirs divins, utilisant l'énergie de l'univers lui-même (essentiellement en faisant des miracles).\n"
"\n"
"Ce que fait l'Ascension, si vous avez recherché les Outils Divins, est d'ajouter un nouveau panneau \"Outils Divins\" accessible à tout instant dans le jeu, ce qui permet de changer tout ce que vous désirez. De la création totale d'un système solaire à la création de la plus petite bactérie, de la destruction complète d'une civilisation à la possession de l'un de ses membres, tout est possible."

#, fuzzy
msgid "WIKI_ASCENSION_TRANSITIONS"
msgstr "Félicitations !"

msgid "WIKI_ASCENSION_UI"
msgstr "Prochainement."

msgid "WIKI_AWAKENING_STAGE_CURRENT_DEVELOPMENT"
msgstr "Les travaux sur la phase d’éveil n'ont pas encore commencé."

msgid "WIKI_AWAKENING_STAGE_FEATURES"
msgstr "Prochainement."

#, fuzzy
msgid "WIKI_AWAKENING_STAGE_INTRO"
msgstr ""
"Permet à une cellule de se réunir avec d'autres cellules de son espèce pour former une colonie cellulaire. Une fois liées dans une colonie, les cellules se déplacent comme une seule et même entité et partagent leurs composés. Les cellules doivent se détacher d'une colonie avant d'entrer dans l'éditeur et de se diviser.\n"
"\n"
"La formation de colonies cellulaires est la première étape vers la multicellularité, et les [b]agents liants[/b] sont donc essentiels pour passer à la phase suivante."

msgid "WIKI_AWAKENING_STAGE_OVERVIEW"
msgstr "La phase d’éveil est la cinquième des neuf phases de Thrive."

#, fuzzy
msgid "WIKI_AWAKENING_STAGE_TRANSITIONS"
msgstr "Phase d’éveil"

msgid "WIKI_AWAKENING_STAGE_UI"
msgstr "Prochainement."

msgid "WIKI_AWARE_STAGE_CURRENT_DEVELOPMENT"
msgstr "Le niveau prototype du développement du stade Conscient et des étapes ultérieures a commencé. Les prototypes sont beaucoup plus primitifs que le prototype multicellulaire, ce qui n’est pas à la hauteur de la qualité que nous voulons pour le jeu fini."

msgid "WIKI_AWARE_STAGE_FEATURES"
msgstr "Prochainement."

#, fuzzy
msgid "WIKI_AWARE_STAGE_INTRO"
msgstr "La nitrogénase est une protéine capable d'utiliser l'[thrive:compound type=\"nitrogen\"][/thrive:compound] gazeux et l'énergie cellulaire sous forme d'[thrive:compound type=\"atp\"][/thrive:compound] pour produire de l'[thrive:compound type=\"ammoniaque\"][/thrive:compound], un nutriment essentiel à la croissance des cellules. Il s'agit d'un processus appelé [b]fixation anaérobie de l'azote[/b]. Comme la nitrogénase est suspendue directement dans le cytoplasme, le liquide environnant effectue une partie de la [b]glycolyse[/b]."

#, fuzzy
msgid "WIKI_AWARE_STAGE_OVERVIEW"
msgstr "Phase consciente"

#, fuzzy
msgid "WIKI_AWARE_STAGE_TRANSITIONS"
msgstr "Nitrogénase"

msgid "WIKI_AWARE_STAGE_UI"
msgstr "Prochainement."

msgid "WIKI_AXON_EFFECTS"
msgstr ""
"Pour chaque cellule d'un organisme multicellulaire qui contient un [b]axone[/b], la puissance cérébrale de cet organisme augmentera proportionnellement au volume de cette cellule. Les cellules dotées d'[b]axones[/b] sont considérées comme possédant un tissu cérébral.\n"
"\n"
"Lorsque la puissance cérébrale dépasse [b]+0.5[/b], le joueur entre dans la Phase Consciente. Lorsque la puissance cérébrale dépasse [b]+5.0[/b], le joueur entre dans la Phase d'Éveil."

msgid "WIKI_AXON_INTRO"
msgstr "Des fibres nerveuses reliant les neurones, disponibles à partir de l'étape multicellulaire. Ils sont nécessaires pour augmenter la puissance cérébrale d'un organisme et lui permettre de passer aux phases suivantes."

msgid "WIKI_AXON_MODIFICATIONS"
msgstr "Pas de modifications."

msgid "WIKI_AXON_PROCESSES"
msgstr "Pas de processus."

msgid "WIKI_AXON_REQUIREMENTS"
msgstr "Seulement disponible à partir de la phase multicellulaire."

msgid "WIKI_AXON_SCIENTIFIC_BACKGROUND"
msgstr "À venir"

msgid "WIKI_AXON_STRATEGY"
msgstr "L'ajout d'[b]axones[/b] est essentiel pour atteindre les étapes suivantes. Il est recommandé d'ajouter un [b]axone[/b] à plusieurs types de cellules dans votre organisme multicellulaire, mais en ajouter plus d'un est superflu. Pour le moment, les [b]axones[/b] supplémentaires n'apportent aucun avantage additionnel."

msgid "WIKI_AXON_UPGRADES"
msgstr "Pas d'améliorations."

#, fuzzy
msgid "WIKI_BACTERIAL_CHEMOSYNTHESIS_COMMA_GLYCOLYSIS"
msgstr "Synthèse d'OxyToxy"

msgid "WIKI_BINDING_AGENT_EFFECTS"
msgstr ""
"Les cellules dotées d'[b]agents liants[/b] (ou les colonies contenant des cellules dotées d'[b]agents liants[/b]) peuvent entrer en mode liaison. En mode liaison, chaque cellule consomme un [b]+2[/b] [thrive:compound type=\"atp\"][/thrive:compound] supplémentaire. Le mode liaison se désactive au contact d'une cellule de la même espèce, et permet de réunir les cellules en une colonie. Le mode liaison peut également être désactivé manuellement.\n"
"\n"
"Les cellules d'une même colonie partagent leurs ressources, les répartissant équitablement entre toutes les cellules. Les colonies bénéficient également d'un coût d'osmorégulation réduit - le coût d'osmorégulation de chaque cellule diminue à un rythme inversement proportionnel au nombre total de membres de la colonie."

msgid "WIKI_BINDING_AGENT_INTRO"
msgstr ""
"Permet à une cellule de se réunir avec d'autres cellules de son espèce pour former une colonie cellulaire. Une fois liées dans une colonie, les cellules se déplacent comme une seule et même entité et partagent leurs composés. Les cellules doivent se détacher d'une colonie avant d'entrer dans l'éditeur et de se diviser.\n"
"\n"
"La formation de colonies cellulaires est la première étape vers la multicellularité, et les [b]agents liants[/b] sont donc essentiels pour passer à la phase suivante."

msgid "WIKI_BINDING_AGENT_MODIFICATIONS"
msgstr "Pas de modifications."

msgid "WIKI_BINDING_AGENT_PROCESSES"
msgstr "Pas de processus."

msgid "WIKI_BINDING_AGENT_REQUIREMENTS"
msgstr ""
"Une cellule doit avoir un [b][color=#3796e1][url=thriveopedia:nucleus]noyau[/url][/color][/b] pour pouvoir développer des [b]agents liants[/b].\n"
"\n"
"Si l'amélioration des organites est activée dans les paramètres du jeu, [i]chacune[/i] des conditions suivantes devra être vérifiée [i]pour la cellule du joueur[/i] :\n"
"\n"
"[indent]—   Contient un [b][color=#3796e1][url=thriveopedia:nucleus]noyau[/url][/color][/b] depuis au moins [b]5[/b] générations.[/indent]\n"
"[indent]—   A une balance de [thrive:compound type=\"atp\"][/thrive:compound] d'au moins [b]+15[/b].[/indent]"

#, fuzzy
msgid "WIKI_BINDING_AGENT_SCIENTIFIC_BACKGROUND"
msgstr "À venir"

msgid "WIKI_BINDING_AGENT_STRATEGY"
msgstr ""
"Il est très utile de former des colonies, en particulier pour les organismes utilisant la [b]photosynthèse[/b]. Chaque cellule supplémentaire dans une colonie réduit le coût global de l'osmorégulation, ce qui signifie une plus grande efficacité énergétique. Ainsi, les espèces photosynthétiques produiront du [thrive:compound type=\"glucose\"][/thrive:compound] plus rapidement, et les colonies prédatrices pourront survivre plus longtemps entre deux repas.\n"
"\n"
"Toutefois, il peut être difficile de trouver des cellules avec lesquelles se lier, il peut donc être utile d'utiliser un [b][color=#3796e1][url=thriveopedia:signalingAgent]agent de signalisation[/url][/color][/b] pour attirer des alliés près de vous.\n"
"\n"
"Les cellules ne peuvent pas se diviser lorsqu'elles sont dans une colonie, vous devez donc les délier avant d'entrer dans l'éditeur.\n"
"\n"
"Bien qu'une colonie puisse croître indéfiniment, vous n'avez besoin que de cinq cellules pour passer à l'étape suivante. Vous trouverez le bouton permettant de devenir multicellulaire au-dessus du bouton de l'éditeur dans l'interface utilisateur."

msgid "WIKI_BINDING_AGENT_UPGRADES"
msgstr "Pas d'améliorations."

msgid "WIKI_BIOLUMINESCENT_VACUOLE_EFFECTS"
msgstr "Pas d'effets. Doit être implémenté."

msgid "WIKI_BIOLUMINESCENT_VACUOLE_INTRO"
msgstr "Elles produisent de la lumière. Pas encore implémentées dans Thrive."

msgid "WIKI_BIOLUMINESCENT_VACUOLE_MODIFICATIONS"
msgstr "Pas de modifications. Doit être implémenté."

msgid "WIKI_BIOLUMINESCENT_VACUOLE_PROCESSES"
msgstr "Pas de processus. Doit être implémenté."

msgid "WIKI_BIOLUMINESCENT_VACUOLE_REQUIREMENTS"
msgstr "Ne peut pas être ajouté à des cellules. Doit être implémenté."

msgid "WIKI_BIOLUMINESCENT_VACUOLE_SCIENTIFIC_BACKGROUND"
msgstr ""
"De nombreux organismes vivants sont bioluminescents, y compris certaines bactéries et certains protistes. Le fait de produire chimiquement de la lumière dans le corps d'un organisme a de nombreuses utilisations, notamment pour attirer des partenaires, communiquer avec les membres de la même espèce et attirer ou repousser d'autres espèces. La bioluminescence des algues microscopiques peut produire des efflorescences algales, illuminant d'énormes régions de l'océan d'une lueur bleu-vert.\n"
"\n"
"Pour l'instant, la fonction de la bioluminescence n'a pas encore été intégrée dans le jeu. Bien qu'il s'agisse d'une touche esthétique agréable et même d'une aide pour le joueur dans les environnements sombres, il a été difficile de définir des mécanismes de jeu utiles basés sur la bioluminescence. La communication intra-espèce est déjà couverte par l'[b][color=#3796e1][url=thriveopedia:signalingAgent]agent de signalisation[/url][/color][/b], et toute autre utilisation semble difficile à justifier lorsqu'elle entraîne un coût inévitable en [thrive:compound type=\"atp\"][/thrive:compound].\n"
"\n"
"Ceci peut se faire par le biais d'une [b]vacuole bioluminescente[/b] ou d'un organite plus spécifique. Un exemple concret est le [color=#3796e1][url=https://en.wikipedia.org/wiki/Scintillon]scintillon[/url][/color].\n"
"\n"
"Si vous êtes favorable à l'inclusion de [b]vacuoles bioluminescentes[/b] ou si vous avez des suggestions de fonctions intéressantes pour le jeu, rendez-vous sur notre [color=#3796e1][url=https://suggestions.revolutionarygamesstudio.com/]tableau des suggestions[/url][/color]."

msgid "WIKI_BIOLUMINESCENT_VACUOLE_STRATEGY"
msgstr "Pas disponible dans le jeu. Doit être implémenté."

msgid "WIKI_BIOLUMINESCENT_VACUOLE_UPGRADES"
msgstr "Pas d'améliorations. Doit être implémenté."

msgid "WIKI_BODY_PLAN_EDITOR_COMMA_CELL_EDITOR"
msgstr "Editeur de corps, éditeur de cellule"

msgid "WIKI_CHEMOPLAST_EFFECTS"
msgstr "Pas d'effets."

msgid "WIKI_CHEMOPLAST_INTRO"
msgstr "Un organite eucaryote utilisé pour effectuer la [b]chimiosynthèse[/b], le processus de conversion du [thrive:compound type=\"hydrogensulfide\"][/thrive:compound] en [thrive:compound type=\"glucose\"][/thrive:compound] en utilisant le [thrive:compound type=\"carbondioxyde\"][/thrive:compound] ambiant. Ce processus est plus efficace que celui de ses analogues procaryotes, les [b][color=#3796e1][url=thriveopedia:chemoSynthesizingProteins]protéines chimiosynthétiques[/url][/color][/b]."

msgid "WIKI_CHEMOPLAST_MODIFICATIONS"
msgstr "Pas de modifications."

msgid "WIKI_CHEMOPLAST_PROCESSES"
msgstr ""
"[b]Chimiosynthèse[/b] : [thrive:compound type=\"hydrogensulfide\"][/thrive:compound] + [thrive:compound type=\"carbondioxide\"][/thrive:compound] → [thrive:compound type=\"glucose\"][/thrive:compound]\n"
"\n"
"Une méthode de synthèse du [thrive:compound type=\"glucose\"][/thrive:compound]. Elle nécessite du [thrive:compound type=\"hydrogensulfide\"][/thrive:compound] et la vitesse de la réaction dépend de la teneur de l'environnement en [thrive:compound type=\"carbondioxide\"][/thrive:compound]. Ce processus est plus performant que le procédé similaire réalisé par les [b][color=#3796e1][url=thriveopedia:chemoSynthesizingProteins]protéines chimiosynthétiques[/url][/color][/b]."

msgid "WIKI_CHEMOPLAST_REQUIREMENTS"
msgstr "Une cellule doit posséder un [b][color=#3796e1][url=thriveopedia:nucleus]noyau[/url][/color][/b] pour pouvoir former des [b]chimioplastes[/b]."

#, fuzzy
msgid "WIKI_CHEMOPLAST_SCIENTIFIC_BACKGROUND"
msgstr "À venir"

msgid "WIKI_CHEMOPLAST_STRATEGY"
msgstr ""
"Tout comme les [b][color=#3796e1][url=thriveopedia:chemoSynthesizingProteins]protéines chimiosynthétiques[/url][/color][/b], cet organite permet à une cellule d'exploiter le [thrive:compound type=\"hydrogensulfide\"][/thrive:compound] présent en abondance dans certaines zones. Comme les concentrations environnementales en [thrive:compound type=\"glucose\"][/thrive:compound] diminuent tout au long du jeu, il est conseillé de trouver d'autres sources d'énergie, et le [thrive:compound type=\"hydrogensulfide\"][/thrive:compound] pourrait bien être une source appropriée pour votre cellule si vous restez près d'un cratère volcanique.\n"
"\n"
"Il est conseillé de remplacer les [b][color=#3796e1][url=thriveopedia:chemoSynthesizingProteins]protéines chimiosynthétiques[/url][/color][/b] par des [b]chimioplastes[/b] après avoir développé un [b][color=#3796e1][url=thriveopedia:nucleus]noyau[/url][/color][/b], ces derniers sont plus performants."

msgid "WIKI_CHEMOPLAST_UPGRADES"
msgstr "Pas d'améliorations."

#, fuzzy
msgid "WIKI_CHEMORECEPTOR_EFFECTS"
msgstr ""
"Pour chaque [b]chimiorécepteur[/b] présent dans la cellule du joueur : \n"
"\n"
"[indent]—   S'il est réglé pour détecter un composé spécifique, le joueur verra un indicateur visuel lui indiquer le nuage le plus proche de ce composé. Le nuage devra se trouver dans le rayon de recherche et avoir une densité supérieure à la densité minimale[/indent].\n"
"[indent]—   S'il est réglé pour détecter une espèce spécifique, le joueur verra un indicateur visuel pointer vers la cellule la plus proche de cette espèce. La cellule concernée devra se trouver dans le rayon de recherche.[/indent]\n"
"\n"
"De leur côté, les cellules non-joueurs auront tendance à se diriger vers les composés et/ou les espèces spécifiés par leurs [b]chimiorécepteurs[/b]."

#, fuzzy
msgid "WIKI_CHEMORECEPTOR_INTRO"
msgstr "Organite externe permettant à une cellule de détecter les composés présents dans l'environnement. Les [b]chimiorécepteurs[/b] peuvent être personnalisés pour détecter un composé spécifique, ou même des cellules d'une espèce spécifique."

msgid "WIKI_CHEMORECEPTOR_MODIFICATIONS"
msgstr "Modifiez le [b]chimiorécepteur[/b] pour sélectionner le composé à rechercher ou l'espèce à détecter. Définissez le rayon de recherche, la couleur de la ligne et, si vous recherchez des composés, la densité minimale de composés à détecter."

msgid "WIKI_CHEMORECEPTOR_PROCESSES"
msgstr "Pas de processus."

msgid "WIKI_CHEMORECEPTOR_REQUIREMENTS"
msgstr "Pas de conditions"

#, fuzzy
msgid "WIKI_CHEMORECEPTOR_SCIENTIFIC_BACKGROUND"
msgstr "À venir"

#, fuzzy
msgid "WIKI_CHEMORECEPTOR_STRATEGY"
msgstr ""
"Les [b]chimiorécepteurs[/b] sont utiles en début de partie pour trouver du [thrive:compound type=\"glucose\"][/thrive:compound]. Par la suite, ils pourront être utilisés pour trouver du [thrive:compound type=\"phosphates\"][/thrive:compound], car c'est le seul composé que les cellules ne peuvent pas produire elles-mêmes.\n"
"\n"
"Nous vous recommandons de régler le rayon de recherche au maximum et la densité minimale au milieu de sa plage. De cette façon, les nuages que vous trouverez seront plus volumineux et vaudront donc la peine d'investir de l'énergie pour les collecter.\n"
"\n"
"Faites attention aux [b]chimiorécepteurs[/b] des autres cellules, qu'elles soient de votre espèce ou d'autres espèces. Les cellules non joueuses dotées de [b]chimiorécepteurs[/b] recherchent leur composé cible, et si elles sont trop nombreuses dans l'environnement, cela peut entraîner une pénurie de ce composé. Si votre espèce développe des [b]chimiorécepteurs[/b] et que sa population explose, vous devrez peut-être trouver un équilibre entre la facilité de la recherche et la décimation d'un composé dans l'environnement."

msgid "WIKI_CHEMORECEPTOR_UPGRADES"
msgstr "Pas d'améliorations."

msgid "WIKI_CHEMOSYNTHESIZING_PROTEINS_EFFECTS"
msgstr "Pas d'effets spéciaux."

msgid "WIKI_CHEMOSYNTHESIZING_PROTEINS_INTRO"
msgstr "Petits groupes de protéines dans le [b][color=#3796e1][url=thriveopedia:cytoplasme]cytoplasme[/url][/color][/b] qui convertissent du [thrive:compound type=\"hydrogensulfide\"][/thrive : compound], du [thrive:compound type=\"carbondioxide\"][/thrive:compound] gazeux et de l'eau en [thrive:compound type=\"glucose\"][/thrive:compound] dans un processus appelé [b]chimiosynthèse bactérienne[/b]. Le taux de production de [thrive:compound type=\"glucose\"][/thrive:compound] varie en fonction de la concentration en [thrive:compound type=\"carbondioxide\"][/thrive:compound]."

msgid "WIKI_CHEMOSYNTHESIZING_PROTEINS_MODIFICATIONS"
msgstr "Pas de modifications."

#, fuzzy
msgid "WIKI_CHEMOSYNTHESIZING_PROTEINS_PROCESSES"
msgstr ""
"[b]Chimiosynthèse bactérienne :[/b] [thrive:compound type=\"hydrogensulfide\"][/thrive:compound] + [thrive:compound type=\"carbondioxide\"][/thrive:compound] → [thrive:compound type=\"glucose\"][/thrive:compound]\n"
"\n"
"Convertit [thrive:compound type=\"hydrogensulfide\"][/thrive:compound] en [thrive:compound type=\"glucose\"][/thrive:compound]. Le taux varie en fonction de la concentration de [thrive:compound type=\"carbondioxide\"][/thrive:compound] dans l'environnement.\n"
"\n"
"[b]Glycolyse[/b] : [b]Glucose[/b] [thrive:compound type=\"glucose\"][/thrive:compound] → [thrive:compound type=\"atp\"][/thrive:compound]\n"
"\n"
"Comme des [b]protéines chimiosynthétiques[/b] sont présentes dans le [b][color=#3796e1][url=thriveopedia:cytoplasme]cytoplasme[/url][/color][/b], elles effectuent également une certaine [b]glycolyse[/b]."

msgid "WIKI_CHEMOSYNTHESIZING_PROTEINS_REQUIREMENTS"
msgstr "Pas de conditions."

#, fuzzy
msgid "WIKI_CHEMOSYNTHESIZING_PROTEINS_SCIENTIFIC_BACKGROUND"
msgstr "À venir"

#, fuzzy
msgid "WIKI_CHEMOSYNTHESIZING_PROTEINS_STRATEGY"
msgstr ""
"Avec les [b]Protéines chimiosynthétiques[/b], les cellules ont accès à l'une des sources d'énergie les plus abondantes et les plus fiables des cratères volcaniques, le [thrive:compound type=\"hydrogensulfide\"][/thrive:compound]. Celui-ci peut être stocké et transformé régulièrement en [thrive:compound type=\"glucose\"][/thrive:compound], et permet de conserver des réserves d'énergie.\n"
"\n"
"Pour développer une bactérie chimiosynthétique efficace, il suffit d'avoir suffisamment de [b]Protéines chimiosynthétiques[/b] pour générer une augmentation nette de [thrive:compound type=\"glucose\"][/thrive:compound] à l'intérieur de la cellule. Une bonne façon de commencer est de placer deux [b]Protéines chimiosynthétiques[/b] dans la première génération, suivi de [b][color=#3796e1][url=thriveopedia:metabolosome]Métabolosomes[/url][/color][/b] et de n'importe quel élément que vous souhaitez développer dans la génération suivante. Par la suite, il est généralement conseillé de ne placer qu'un hexagone supplémentaire de [b]Protéines chimiosynthétiques[/b] toutes les deux parties.\n"
"\n"
"Méfiez-vous cependant, car le [thrive:compound type=\"hydrogensulfide\"][/thrive:compound] n'est présent que dans certains biomes du monde. En choisissant d'en faire votre principale source d'énergie, vous ne pourrez pas voyager en toute sécurité dans d'autres environnements."

msgid "WIKI_CHEMOSYNTHESIZING_PROTEINS_UPGRADES"
msgstr "Pas d'améliorations."

msgid "WIKI_CHLOROPLAST_EFFECTS"
msgstr "Pas d'effets."

msgid "WIKI_CHLOROPLAST_INTRO"
msgstr ""
"Rempli d'un pigment vert appelé chlorophylle, il utilise l'énergie issue du [thrive:compound type=\"sunlight\"][/thrive:compound] pour produire du [thrive:compound type=\"glucose\"][/thrive:compound] en utilisant de l'eau et du [thrive:compound type=\"carbondioxide\"][/thrive:compound] gazeux. Ce processus est appelé [b]photosynthèse[/b]. \n"
"\n"
"Comme la [b]photosynthèse[/b] nécessite du [thrive:compound type=\"sunlight\"][/thrive:compound] pour fonctionner, elle n'est efficace qu'en surface.\n"
"\n"
"Cet organite est un équivalent eucaryote des [b][color=#3796e1][url=thriveopedia:chromatophore]thylakoïdes[/url][/color][/b]."

msgid "WIKI_CHLOROPLAST_MODIFICATIONS"
msgstr "Pas de modifications."

#, fuzzy
msgid "WIKI_CHLOROPLAST_PROCESSES"
msgstr "Produit du [thrive:compound type=\"glucose\"][/thrive:compound]. Taux proportionnels à la concentration de [thrive:compound type=\"carbondioxide\"][/thrive:compound] et à l'intensité de [thrive:compound type=\"sunlight\"][/thrive:compound]."

msgid "WIKI_CHLOROPLAST_REQUIREMENTS"
msgstr ""
"Une cellule doit avoir un [b][color=#3796e1][url=thriveopedia:nucleus]noyau[/url][/color][/b] pour pouvoir développer des [b]chloroplastes[/b].\n"
"\n"
"Si le déblocage des organites est activé dans les paramètres du jeu, la condition suivante doit être vraie [i]pour la cellule du joueur[/i] :\n"
"\n"
"[indent]—   Posséder au moins [b]5[/b] [b][color=#3796e1][url=thriveopedia:chromatophore]thylakoïdes[/url][/color][/b] depuis au moins [b]7[/b] générations d'affilée.[/indent]"

#, fuzzy
msgid "WIKI_CHLOROPLAST_SCIENTIFIC_BACKGROUND"
msgstr "À venir"

msgid "WIKI_CHLOROPLAST_STRATEGY"
msgstr ""
"Les [b]chloroplastes[/b] sont les plus grands organites, à l'exception du [color=#3796e1][url=thriveopedia:nucleus]noyau[/url][/color], et leur coût d'osmorégulation et leur poids sont élevés.\n"
"\n"
"Lorsque vous jouez avec le cycle jour/nuit activé, une grande capacité de stockage de [thrive:compound type=\"glucose\"][/thrive:compound] est nécessaire pour survivre à la nuit. Cela peut être fourni par des [b][color=#3796e1][url=thriveopedia:vacuole]vacuoles[/url][/color][/b]. Consultez la section stratégie pour les [b][color=#3796e1][url=thriveopedia:chromatophore]thylakoïdes[/url][/color][/b] pour plus de conseils sur la survie en tant qu'organisme photosynthétique."

msgid "WIKI_CHLOROPLAST_UPGRADES"
msgstr "Pas d'améliorations."

#, fuzzy
msgid "WIKI_CHROMATOPHORE_PHOTOSYNTHESIS_COMMA_GLYCOLYSIS"
msgstr "Synthèse d'OxyToxy"

msgid "WIKI_CILIA_EFFECTS"
msgstr "Chaque hexagone de [b]cils[/b] augmente la vitesse de rotation d'une cellule, et consomme de l'[/thrive:compound type=\"atp\"][/thrive:compound] en échange d'une mobilité accrue. Cette amélioration dépend de l'emplacement de l'organite - plus il est éloigné du centre de la cellule, plus son moment d'inertie est élevé, et plus sa vitesse de rotation est grande."

#, fuzzy
msgid "WIKI_CILIA_INTRO"
msgstr "De petits poils à l'extérieur d'une cellule qui utilisent [thrive:compound type=\"atp\"][/thrive:compound] pour augmenter la vitesse de rotation de la cellule. Ils peuvent être améliorés pour générer des courants qui attirent des cellules proies ou d'autres objets."

msgid "WIKI_CILIA_MODIFICATIONS"
msgstr "Pas de modifications."

msgid "WIKI_CILIA_PROCESSES"
msgstr "Pas de processus."

msgid "WIKI_CILIA_REQUIREMENTS"
msgstr "Une cellule doit posséder un [b][color=#3796e1][url=thriveopedia:nucleus]noyau[/url][/color][/b] pour pouvoir développer des [b]cils[/b]."

#, fuzzy
msgid "WIKI_CILIA_SCIENTIFIC_BACKGROUND"
msgstr ""
"À l'instar des [b][color=#3796e1][url=thriveopedia:flagellum]flagelles[/url][/color][/b], les [b]cils[/b] sont de fins poils qui fournissent une poussée directionnelle, avec toutefois des configurations différentes et d'autres avantages. De nombreux organismes utilisent les [b]cils[/b] à des fins sensorielles et ils peuvent également pousser et tirer des nutriments des organismes de plus grande taille.\n"
"\n"
"Dans la réalité, les [b]cils[/b] apparaissent généralement sur tout l'extérieur d'une cellule plutôt qu'en amas individuels. Les cellules dotées de ce revêtement sont appelées ciliées.\n"
"\n"
"Pour en savoir plus, consultez la [color=#3796e1][url=https://fr.wikipedia.org/wiki/Cil_cellulaire]page Wikipédia[/url][/color]"

msgid "WIKI_CILIA_STRATEGY"
msgstr "Les [b]cils[/b] sont essentiels pour les grandes cellules, en particulier celles qui dépendent de la prédation. Sans eux, les grandes cellules sont limitées par des vitesses de rotation souvent très lentes. Nous recommandons d'ajouter des [b]cils[/b] dès que possible après avoir développé un [b][color=#3796e1][url=thriveopedia:nucleus]noyau[/url][/color][/b] pour compenser la taille énorme de cet organite crucial, et nous recommandons de les placer aussi loin que possible du centre de la cellule pour maximiser la force de rotation."

msgid "WIKI_CILIA_UPGRADES"
msgstr ""
"[b]Cils de traction[/b]\n"
"\n"
"Pour [b]25[/b] points de mutation, modifiez les [b]cils[/b] déjà placés pour les transformer en [b]cils de traction[/b]. En plus des effets habituels de l'organite, les [b]cils de traction[/b] génèrent des tourbillons qui attirent les petites cellules et des fragments tels que les organites flottants."

#, fuzzy
msgid "WIKI_COMPOUNDS_BUTTON"
msgstr ""
"Les entrailles gluantes d'une cellule. Le [b]cytoplasme[/b] est le mélange de base d'ions, de protéines et d'autres substances dissoutes dans l'eau qui constitue l'intérieur de la cellule.\n"
"\n"
"L'une de ses fonctions est la [b]glycolyse du cytoplasme[/b], la conversion du [thrive:compound type=\"glucose\"][/thrive:compound] en [thrive:compound type=\"atp\"][/thrive:compound]. Chez les cellules dépourvues d'organites et dont le métabolisme est moins avancé, il permet de fournir l'énergie dont elles ont besoin. Il est également utilisé pour stocker des molécules dans la cellule et pour augmenter la taille de la cellule."

#, fuzzy
msgid "WIKI_COMPOUNDS_DEVELOPMENT"
msgstr "Composés :"

#, fuzzy
msgid "WIKI_COMPOUNDS_INTRO"
msgstr ""
"Les entrailles gluantes d'une cellule. Le [b]cytoplasme[/b] est le mélange de base d'ions, de protéines et d'autres substances dissoutes dans l'eau qui constitue l'intérieur de la cellule.\n"
"\n"
"L'une de ses fonctions est la [b]glycolyse du cytoplasme[/b], la conversion du [thrive:compound type=\"glucose\"][/thrive:compound] en [thrive:compound type=\"atp\"][/thrive:compound]. Chez les cellules dépourvues d'organites et dont le métabolisme est moins avancé, il permet de fournir l'énergie dont elles ont besoin. Il est également utilisé pour stocker des molécules dans la cellule et pour augmenter la taille de la cellule."

#, fuzzy
msgid "WIKI_COMPOUNDS_TYPES_OF_COMPOUNDS"
msgstr ""
"Il existe plusieurs [b]Composés[/b] différents dans Thrive.\n"
"\n"
"[b][u]Nuage de composés[/u][/b]\n"
"\n"
"Ces composés apparaissent dans des nuages générés dans l’[b]environnement[/b].\n"
"\n"
"[indent]— [thrive:compound type=\"glucose\"][/thrive:compound][/indent]\n"
"[indent]— [thrive:compound type=\"iron\"][/thrive:compound] (Également émis par les [b]Fragments[/b])[/indent]\n"
"[indent]— [thrive:compound type=\"hydrogensulfide\"][/thrive:compound][/indent]\n"
"[indent]— [thrive:compound type=\"ammonia\"][/thrive:compound][/indent]\n"
"[indent]— [thrive:compound type=\"phosphates\"][/thrive:compound][/indent]\n"
"\n"
"[b][u]Gaz Environnementaux[/u][/b]\n"
"\n"
"Ces composés n’apparaissent pas sous forme de nuages dans l’environnement, mais sont présents dans toute la zone et affectent certains processus. Le total de ces composés atteint toujours 100 % dans une zone. Pour en savoir plus sur les gaz, voir [color=#3796e1][url=thriveopedia:EnvironmentalConditions]Conditions Environnementales[/url][/color].\n"
"\n"
"[indent]— [thrive:compound type=\"oxygen\"][/thrive:compound][/indent]\n"
"[indent]— [thrive:compound type=\"nitrogen\"][/thrive:compound][/indent]\n"
"[indent]— [thrive:compound type=\"carbondioxide\"][/thrive:compound][/indent]\n"
"\n"
"[b][u]Composés des Fragments Flottants[/u][/b]\n"
"\n"
"Ces composés se trouvent dans des fragments de minéraux flottant dans certaines zones.\n"
"\n"
"[indent]— [thrive:compound type=\"iron\"][/thrive:compound][/indent]\n"
"[indent]— [thrive:compound type=\"hydrogensulfide\"][/thrive:compound][/indent]\n"
"[indent]— [thrive:compound type=\"phosphates\"][/thrive:compound][/indent]\n"
"\n"
"[b][u]Agents[/u][/b]\n"
"\n"
"Ces composés sont créés dans des [color=#3796e1][url=thriveopedia:OrganellesRoot]organites[/url][/color] spéciaux et ont des usages particuliers.\n"
"\n"
"[indent]— [thrive:compound type=\"oxytoxy\"][/thrive:compound][/indent]\n"
"[indent]— [thrive:compound type=\"mucilage\"][/thrive:compound][/indent]\n"
"\n"
"[b][u]ATP[/u][/b]\n"
"\n"
"[thrive:compound type=\"atp\"][/thrive:compound] est principalement produit à partir de [thrive:compound type=\"glucose\"][/thrive:compound] et est essentiel à la survie de votre organisme."

msgid "WIKI_COMPOUND_SYSTEM_DEVELOPMENT_COMPOUNDS_LIST"
msgstr "Pour la liste complète des composés du niveau Microbe, voir la table annexe des Composés du niveau Microbe."

msgid "WIKI_COMPOUND_SYSTEM_DEVELOPMENT_INTRO"
msgstr "Le système de composés est l’un des mécanismes de jeu fondamental sous-jacentes aux simulations tout au long du jeu, conçu pour être utilisé partout, de l’homéostasie cellulaire au commerce interstellaire."

#, fuzzy
msgid "WIKI_COMPOUND_SYSTEM_DEVELOPMENT_MICROBE_STAGE"
msgstr ""
"[indent]— Les composés sont les matériaux dont le monde et les organismes sont faits. Il s'agit donc de composés élémentaires (comme le carbone), de ressources naturelles (sel, eau), de composés organiques (acides aminés) et de polymères organiques (protéines).[/indent]\n"
"[indent]— Plus tard, il y aura des composites (os, muscles) constitués de plusieurs composés combinés.[/indent]\n"
"[indent]— Les produits finaux sont des éléments comme la membrane cellulaire, qui peut être traitée comme un composé. Un autre produit final important est l’énergie.[/indent]\n"
"[indent]— Les composés existent sous plusieurs états dans l’environnement :[/indent]\n"
"\n"
"[indent]— Aucun composé n'entre ni ne sort de l'écosystème total.[/indent]\n"
"[indent]— Les composés peuvent changer de forme (par exemple, la décomposition de l'eau en hydrogène et oxygène).[/indent]\n"
"[indent]— Les nuages de composés sont basés sur une représentation en grille des ressources environnementales. Leur concentration peut varier, et une concentration plus élevée donne un nuage d’une couleur plus intense.[/indent]\n"
"\n"
"[b][u]Organites[/u][/b]\n"
"\n"
"[indent]— C’est là que les processus se déroulent généralement. Certains processus nécessitent des organites spécifiques. Leur qualité peut varier.[/indent]\n"
"[indent]— À des stades plus avancés, cela deviendrait des organes, des ateliers/usines et des villes.[/indent]\n"
"\n"
"[b][u]Collecte et Stockage[/u][/b]\n"
"\n"
"[indent]— La quantité de composés dans un système est mesurée en une unité basée sur les moles.[/indent]\n"
"[indent]— Chaque composé a un poids, ce qui affecte l’espace de stockage qu’il occupe dans une cellule.[/indent]\n"
"[indent]— Les microbes absorbent automatiquement les composés en nageant à travers eux, à condition d’avoir de l’espace pour les stocker. Ils sont stockés dans le cytoplasme ou dans des vacuoles.[/indent]\n"
"[indent]— Les vacuoles peuvent être assignées au stockage de composés spécifiques.[/indent]\n"
"\n"
"[b][u]Système de Priorité[/u][/b]\n"
"\n"
"Étant donné que le stockage est global, il faut établir des priorités sur les composés à stocker et ceux à éjecter en cas de saturation.\n"
"\n"
"[b][u]Processus[/u][/b]\n"
"\n"
"[indent]— Ceux-ci contrôlent comment les composés sont convertis d’une forme à une autre et ce qui est nécessaire pour cela. Si un organisme ne peut pas effectuer un processus donné, il n’aura pas accès à ses produits et devra les acquérir autrement (probablement en consommant autre chose), voire ne pas les obtenir du tout (par exemple, manger une corne de rhinocéros ne permet pas d’en faire pousser une).[/indent]\n"
"[indent]— Les processus qu’un organisme peut effectuer et leur efficacité définissent son espèce et sa place dans la chaîne alimentaire.[/indent]\n"
"[indent]— Tous les processus ne sont pas disponibles au début, et le joueur devra obtenir certains organites pour les débloquer.[/indent]\n"
"\n"
"[b][u]Agents[/u][/b]\n"
"\n"
"[indent]— Les agents sont des composés spéciaux aux effets puissants, fabriqués à partir des mêmes constituants pour simplifier le système. La conversion des composés entrants en agents est effectuée par l’appareil de Golgi et le réticulum endoplasmique, qui consomment de l’ATP à un taux fixe, qu’ils effectuent cette tâche ou non.[/indent]\n"
"[indent]— Plus de détails sur la page des Agents.[/indent]\n"
"\n"
"[b][u]Organismes[/u][/b]\n"
"\n"
"[indent]— Les organismes sont des individus d’une espèce, qu’il s’agisse d’une cellule, d’une plante ou d’une créature.[/indent]\n"
"[indent]— Chacun possède des organites ou organes spécifiques, réalise certains processus, stocke des composés particuliers et considère d’autres comme des déchets.[/indent]\n"
"[indent]— Chaque organisme effectue en continu les processus qu’il peut pour produire les composés dont il a besoin.[/indent]\n"
"[indent]— Un composé peut être un nutriment pour une espèce et non pour une autre.[/indent]\n"
"\n"
"[b][u]Implémentation[/u][/b]\n"
"\n"
"[indent]— Au début de la méthode de mise à jour, chaque processus calcule son prix, qui est une fonction de la demande, de l’offre et du prix précédent du composé.[/indent]\n"
"\n"
"Dans l’implémentation actuelle, la fonction est :\n"
"\n"
"[code]P = √(D / (S + 1)) * COMPOUND_PRICE_MOMENTUM + oldP * (1 - COMPOUND_PRICE_MOMENTUM))[/code]\n"
"\n"
"Avec :\n"
"[code]P[/code] le prix\n"
"[code]D[/code] la demande\n"
"[code]S[/code] l’offre\n"
"[code]oldP[/code] l’ancien prix\n"
"[code]COMPOUND_PRICE_MOMENTUM[/code] une constante entre 0 et 1\n"
"\n"
"La fonction vérifie également si la valeur est trop basse et l'augmente légèrement si nécessaire.\n"
"\n"
"[indent]— Ensuite, si le composé est marqué comme \"utile\" (défini dans la table des composés), son prix est gonflé en fonction de son offre pour s’assurer que le système de processus produit ce dont il a besoin (sinon, tous les prix s’effondreraient à zéro).[/indent]\n"
"\n"
"La fonction de gonflement du prix est :\n"
"\n"
"[code]PI = IMPORTANT_COMPOUND_BIAS / (S + 1)[/code]\n"
"\n"
"Avec :\n"
"[code]PI[/code] l’inflation du prix\n"
"[code]S[/code] l’offre\n"
"[code]IMPORTANT_COMPOUND_BIAS[/code] une constante arbitraire\n"
"\n"
"Le prix initial utilisé dans l'équation est celui sans inflation.\n"
"\n"
"[indent]— Après tous ces calculs, le système de processus doit déterminer le taux désiré pour chaque processus.[/indent]\n"
"\n"
"Ce taux peut dépasser la capacité maximale du processus. Il est déterminé en simulant les calculs de la phase 1, en supposant que l’offre est augmentée d’une unité et que le prix varie linéairement avec l’offre.\n"
"\n"
"[indent]— Si le prix du composé était 0 en phase 1, il est supposé rester 0, quel que soit l’approvisionnement.[/indent]\n"
"[indent]— Si la linéarisation donnerait un prix négatif, il est fixé à 0.[/indent]\n"
"\n"
"[indent]— Ensuite, le système de processus trouve le taux où la somme des prix des intrants équivaut à la somme des prix des extrants. C’est le taux désiré.[/indent]\n"
"[indent]— Si tous les extrants ont un prix de 0, alors le taux désiré est 0.[/indent]\n"
"\n"
"Un exemple de processus :\n"
"\n"
"Pour prendre en compte l’espace de stockage, une fonction ajuste les prix en fonction de l’espace disponible et de la taille des composés traités.\n"
"\n"
"[code]M = 2.0 * (1.0 - sigmoid(RS / (AS + 1.0) * STORAGE_SPACE_MULTIPLIER));[/code]\n"
"\n"
"Avec :\n"
"[code]M[/code] le multiplicateur (entre 0 et 1)\n"
"[code]RS[/code] l’espace requis\n"
"[code]AS[/code] l’espace de stockage disponible\n"
"[code]STORAGE_SPACE_MULTIPLIER[/code] une constante arbitraire\n"
"\n"
"[indent]— Ensuite, les intrants sont convertis en extrants au taux minimum entre le taux désiré et la capacité du processus.[/indent]\n"
"\n"
"[indent]— Enfin, la demande de chaque composé est calculée :[/indent]\n"
"\n"
"[code]D = DR * IN * soft(PC * IN)[/code]\n"
"\n"
"Avec :\n"
"[code]D[/code] la demande\n"
"[code]DR[/code] le taux désiré\n"
"[code]IN[/code] l’intrant requis\n"
"[code]PC[/code] la capacité maximale du processus\n"
"[code]soft(x) = 2 * sigmoid(x * PROCESS_CAPACITY_DEMAND_MULTIPLIER) - 1[/code]\n"
"\n"
"[indent]— Les processus avec une capacité de 0 n'affectent pas le système.[/indent]\n"
"[indent]— C’est terminé ! :D"

msgid "WIKI_COMPOUND_SYSTEM_DEVELOPMENT_OVERVIEW"
msgstr ""
"[indent]— Dans Thrive, les substances qui composent les choses sont appelées composés, et peuvent être considérées comme des ressources. Elles ne se limitent pas à la définition scientifique de \"composé\" comme étant une combinaison de deux ou plusieurs éléments liés entre eux. Les composés au sens de ressource peuvent être des éléments (comme l’oxygène), des composés (comme l’ammoniac) ou d’autres substances (agents chimiques ou toxines).[/indent]\n"
"\n"
"[indent]— En gros, tout dans le jeu est fait d’un certain composé. Le système de composés sert à suivre de quoi les organismes sont constitués, ce qu’ils ont consommé, en quoi ils l’ont transformé et quels déchets ils expulsent. Tout le reste fait partie de l’environnement et est accessible aux autres organismes.[/indent]"

#, fuzzy
msgid "WIKI_CREATURE_EDITOR_COMMA_TECH_EDITOR"
msgstr "Editeur de corps, éditeur de cellule"

msgid "WIKI_CYTOPLASM_EFFECTS"
msgstr "N'importe quel organite peut remplacer le [b]cytoplasme[/b] sans coût supplémentaire en points de mutation (en dehors du coût de l'organite en question)."

msgid "WIKI_CYTOPLASM_INTRO"
msgstr ""
"Les entrailles gluantes d'une cellule. Le [b]cytoplasme[/b] est le mélange de base d'ions, de protéines et d'autres substances dissoutes dans l'eau qui constitue l'intérieur de la cellule.\n"
"\n"
"L'une de ses fonctions est la [b]glycolyse du cytoplasme[/b], la conversion du [thrive:compound type=\"glucose\"][/thrive:compound] en [thrive:compound type=\"atp\"][/thrive:compound]. Chez les cellules dépourvues d'organites et dont le métabolisme est moins avancé, il permet de fournir l'énergie dont elles ont besoin. Il est également utilisé pour stocker des molécules dans la cellule et pour augmenter la taille de la cellule."

msgid "WIKI_CYTOPLASM_MODIFICATIONS"
msgstr "Pas de modifications."

msgid "WIKI_CYTOPLASM_PROCESSES"
msgstr ""
"[b]Glycolyse du cytoplasme[/b] : [thrive:compound type=\"glucose\"][/thrive:compound] → [thrive:compound type=\"atp\"][/thrive:compound]\n"
"\n"
"Le premier processus de production d'énergie disponible dans le jeu. Moins efficace que la [b]glycolyse[/b] effectuée par d'autres organites (par exemple les [b][color=#3796e1][url=thriveopedia:metabolosome]métabolosomes[/url][/color][/b]), elle ne nécessite qu'un afflux régulier de [thrive:compound type=\"glucose\"][/thrive:compound] et son rendement ne varie pas en fonction de l'environnement."

msgid "WIKI_CYTOPLASM_REQUIREMENTS"
msgstr "Pas de conditions."

msgid "WIKI_CYTOPLASM_SCIENTIFIC_BACKGROUND"
msgstr ""
"Sur le plan biologique, le [b]cytoplasme[/b] n'est pas un organite ; c'est la combinaison de tous les constituants d'une cellule autres que le noyau et la membrane. Dans Thrive, le [b]cytoplasme[/b] est considéré comme un organite à part entière, qui se présente comme un espace vide contribuant néanmoins à la forme et à la taille d'une cellule. Dans les deux cas, le [b]cytoplasme[/b] peut être considéré comme le contenu de la membrane, le liquide organique à travers lequel flottent les autres composants de la cellule.\n"
"\n"
"Le principal composant du [b]cytoplasme[/b] est le cytosol. Le cytosol contient des fluides qui distribuent les nutriments dans la cellule, à peu près comme le sang dans les organismes macroscopiques, et le cytosquelette, qui maintient la structure de la cellule. De nombreux processus métaboliques ont lieu dans le cytosol, tels que ceux impliqués dans l'osmorégulation et la communication interne par le biais de signaux chimiques.\n"
"\n"
"Pour en savoir plus, consultez la [color=#3796e1][url=https://fr.wikipedia.org/wiki/Cytoplasme]page Wikipédia[/url][/color] de cet organite."

msgid "WIKI_CYTOPLASM_STRATEGY"
msgstr ""
"Si vous parvenez à collecter des [thrive:compound type=\"glucose\"][/thrive:compound] sur les nuages environnants, chaque hexagone de [b]cytoplasme[/b] produira naturellement de l'énergie (sous la forme de [thrive:compound type=\"atp\"][/thrive:compound]). Cet organite est donc un choix fiable pour produire facilement de l'énergie dans la plupart des environnements. D'ailleurs, la cellule de départ (LUCA) est un simple hexagone de [b]cytoplasme[/b].\n"
"\n"
"Il existe cependant des méthodes plus performantes pour générer de l'[thrive:compound type=\"atp\"][/thrive:compound]. Au fil du jeu, il est conseillé d'investir dans des organites plus spécialisés en fonction des conditions environnementales, d'autant plus que les concentrations en [thrive:compound type=\"glucose\"][/thrive:compound] diminuent avec le temps. Par exemple [b][color=#3796e1][url=thriveopedia:metabolosome]métabolosomes[/url][/color][/b] est efficace si la zone est riche en [thrive:compound type=\"oxygen\"][/thrive : compound], et [b][color=#3796e1][url=thriveopedia:thermosynthase]thermosynthèse[/url][/color][/b] est efficace dans les zones où la [thrive:compound type=\"temperature\"][/thrive:compound] est élevée.\n"
"\n"
"L'ajout d'hexagones de [b]cytoplasme[/b] est également l'un des moyens les plus efficaces d'augmenter la taille d'une cellule. Augmenter la taille de la cellule, c'est augmenter sa santé et empêcher les petites cellules de l'engloutir, au détriment de sa vitesse et de sa manœuvrabilité."

msgid "WIKI_CYTOPLASM_UPGRADES"
msgstr "Pas d'améliorations."

#, fuzzy
msgid "WIKI_DEVELOPMENT"
msgstr "Wiki de développement"

#, fuzzy
msgid "WIKI_DEVELOPMENT_INFO_BUTTON"
msgstr ""
"Les organites sont les \"organes\" des organismes unicellulaires. Dans Thrive, ils sont les éléments constitutifs de votre cellule, contrôlant ses fonctions et processus internes.\n"
"\n"
"Chaque fois que vous vous reproduisez, vous pouvez ajouter, déplacer, modifier ou supprimer des organites à l'intérieur de votre cellule à l'aide de l'éditeur de microbes. Presque toutes ces actions coûtent des points de mutation. Les organites sont disposés dans une grille hexagonale, formant une forme contiguë enveloppée par la membrane cellulaire, et chaque organite a une empreinte hexagonale caractéristique. Les organites externes s'attachent à l'extérieur de la membrane, de sorte que pour la plupart d'entre eux, l'orientation du placement a de l'importance.\n"
"\n"
"Lorsque vous modifiez votre cellule, les autres espèces modifient également la disposition de leurs organites. Elles ont accès aux mêmes pouvoirs et capacités.\n"
"\n"
"Sélectionnez un organite dans la liste ci-dessous pour en savoir plus."

#, fuzzy
msgid "WIKI_DEVELOPMENT_ROOT_INTRO"
msgstr ""
"Les organites sont les \"organes\" des organismes unicellulaires. Dans Thrive, ils sont les éléments constitutifs de votre cellule, contrôlant ses fonctions et processus internes.\n"
"\n"
"Chaque fois que vous vous reproduisez, vous pouvez ajouter, déplacer, modifier ou supprimer des organites à l'intérieur de votre cellule à l'aide de l'éditeur de microbes. Presque toutes ces actions coûtent des points de mutation. Les organites sont disposés dans une grille hexagonale, formant une forme contiguë enveloppée par la membrane cellulaire, et chaque organite a une empreinte hexagonale caractéristique. Les organites externes s'attachent à l'extérieur de la membrane, de sorte que pour la plupart d'entre eux, l'orientation du placement a de l'importance.\n"
"\n"
"Lorsque vous modifiez votre cellule, les autres espèces modifient également la disposition de leurs organites. Elles ont accès aux mêmes pouvoirs et capacités.\n"
"\n"
"Sélectionnez un organite dans la liste ci-dessous pour en savoir plus."

msgid "WIKI_EDITORS_AND_MUTATIONS_GENERATIONS_AND_EDITOR_SESSIONS"
msgstr "Chaque fois que vous entrez dans un [b]Éditeur[/b] dans Thrive, vous avancez d’une [b]Génération[/b]. Vous pouvez ensuite consulter des statistiques, changer de lieu ou effectuer d’autres modifications sur votre espèce. Cela est appelé une [b]Session d'Édition[/b]."

#, fuzzy
msgid "WIKI_EDITORS_AND_MUTATIONS_INTRO"
msgstr "Le moteur de la cellule. Les [b]mitochondries[/b] réalisent la [b]respiration aérobie[/b], ou la conversion du [thrive:compound type=\"glucose\"][/thrive:compound] en [thrive:compound type=\"atp\"][/thrive:compound] en utilisant de l'[thrive:compound type=\"oxygène\"][/thrive:compound]. Les [b]mitochondries[/b] remplissent cette fonction plus efficacement que d'autres organites tels que les [b][color=#3796e1][url=thriveopedia:metabolosome]métabolosomes[/url][/color][/b]."

msgid "WIKI_EDITORS_AND_MUTATIONS_MUTATIONS_AND_MUTATION_POINTS"
msgstr ""
"Chaque modification que vous apportez à votre espèce est une [b]Mutation[/b]. Cela inclut le placement d’organites, leur amélioration et, surtout, [u]même leur suppression[/u].\n"
"\n"
"Chaque mutation que vous effectuez coûte des [b]Points de Mutation[/b] [thrive:icon]MP[/thrive:icon], également appelés [b]MP[/b]. Vous recevez toujours [b]100[/b] points de mutation par session d'édition. [u]Ils ne se cumulent pas et ne sont pas reportés[/u]."

msgid "WIKI_ENVIRONMENTAL_CONDITIONS_ENVIRONMENTAL_GASSES"
msgstr "Ce sont des [color=#3796e1][url=thriveopedia:Compounds]Composés[/url][/color] qui sont uniquement présents sous forme de pourcentages dans l’environnement. De la même manière, ils modifient le [b]taux[/b] auquel certains [b]processus[/b] se produisent. Ils affectent la plupart des organites."

#, fuzzy
msgid "WIKI_ENVIRONMENTAL_CONDITIONS_INTRO"
msgstr "Le moteur de la cellule. Les [b]mitochondries[/b] réalisent la [b]respiration aérobie[/b], ou la conversion du [thrive:compound type=\"glucose\"][/thrive:compound] en [thrive:compound type=\"atp\"][/thrive:compound] en utilisant de l'[thrive:compound type=\"oxygène\"][/thrive:compound]. Les [b]mitochondries[/b] remplissent cette fonction plus efficacement que d'autres organites tels que les [b][color=#3796e1][url=thriveopedia:metabolosome]métabolosomes[/url][/color][/b]."

#, fuzzy
msgid "WIKI_ENVIRONMENTAL_CONDITIONS_PHYSICAL_CONDITIONS"
msgstr "(proportion de glucose retenue dans l'environnement à chaque génération)"

msgid "WIKI_ENVIRONMENTAL_CONDITIONS_THE_DAY/NIGHT_CYCLE"
msgstr ""
"Le [b]cycle jour/nuit[/b] est un paramètre qui peut être activé dans le menu de nouvelle partie. Lorsqu’il est activé, les zones contenant [thrive:compound type=\"sunlight\"][/thrive:compound] alternent entre [b]0[/b] et [b]100[/b] [b]%[/b] lux sur une durée déterminée (modifiable dans les paramètres).\n"
"\n"
"Cela rend la [b]photosynthèse[/b] beaucoup plus instable et difficile pour la survie. Les autotrophes utilisant [thrive:compound type=\"sunlight\"][/thrive:compound] doivent évoluer en développant un [b]système de stockage[/b] (par exemple en utilisant des [color=#3796e1][url=thriveopedia:vacuole]Vacuoles[/url][/color]) pour survivre à la nuit."

#, fuzzy
msgid "WIKI_FERROPLAST_EFFECTS"
msgstr "Pas d'effets."

#, fuzzy
msgid "WIKI_FERROPLAST_INTRO"
msgstr "Le thermoplaste est une structure à double membrane contenant des pigments thermosensibles empilés dans des sacs membranaires. C'est un procaryote qui a été assimilé pour être utilisé par son hôte eucaryote. Les pigments du thermoplaste sont capables d'utiliser l'énergie des différences de chaleur dans l'environnement pour produire [thrive:compound type=\"atp\"][/thrive:compound] à partir de l'eau dans un processus appelé [b]thermosynthèse[/b]. Le taux de production de [thrive:compound type=\"atp\"][/thrive:compound] varie avec [thrive:compound type=\"temperature\"][/thrive:compound]."

#, fuzzy
msgid "WIKI_FERROPLAST_MODIFICATIONS"
msgstr "Pas de modifications."

#, fuzzy
msgid "WIKI_FERROPLAST_PROCESSES"
msgstr "Produit du [thrive:compound type=\"glucose\"][/thrive:compound]. Taux proportionnel à la concentration de [thrive:compound type=\"carbondioxide\"][/thrive:compound] et à la température."

#, fuzzy
msgid "WIKI_FERROPLAST_REQUIREMENTS"
msgstr "Plaste Fixateur d'Azote"

#, fuzzy
msgid "WIKI_FERROPLAST_SCIENTIFIC_BACKGROUND"
msgstr "À venir"

#, fuzzy
msgid "WIKI_FERROPLAST_STRATEGY"
msgstr "Le thermoplaste est une structure à double membrane contenant des pigments thermosensibles empilés dans des sacs membranaires. C'est un procaryote qui a été assimilé pour être utilisé par son hôte eucaryote. Les pigments du thermoplaste sont capables d'utiliser l'énergie des différences de chaleur dans l'environnement pour produire [thrive:compound type=\"atp\"][/thrive:compound] à partir de l'eau dans un processus appelé [b]thermosynthèse[/b]. Le taux de production de [thrive:compound type=\"atp\"][/thrive:compound] varie avec [thrive:compound type=\"temperature\"][/thrive:compound]."

#, fuzzy
msgid "WIKI_FERROPLAST_UPGRADES"
msgstr "Pas d'améliorations."

msgid "WIKI_FLAGELLUM_EFFECTS"
msgstr "Chaque [b]flagelle[/b] exerce une poussée en sens inverse de son orientation. Il fournit également une petite poussée dans les directions proches du sens opposé (plus précisément, les directions pour lesquelles la composante du vecteur opposé est positive). Lorsqu'un [b]flagelle[/b] est actif, il consomme de l'[/thrive:compound type=\"atp\"][/thrive:compound]."

#, fuzzy
msgid "WIKI_FLAGELLUM_INTRO"
msgstr "Le flagelle (pluriel : flagelle) est un faisceau de fibres protéiques en forme de fouet s’étendant de la membrane de la cellule qui utilisent l’ATP pour onduler et propulser la cellule dans une direction. La position du flagelle détermine la direction dans laquelle il fournit la poussée pour le mouvement de la cellule. La direction de poussée est opposée à la direction vers laquelle pointe le flagelle, par exemple un flagelle placé sur le côté gauche d’une cellule fournit une poussée lors du déplacement vers la droite."

msgid "WIKI_FLAGELLUM_MODIFICATIONS"
msgstr "Pas de modifications."

msgid "WIKI_FLAGELLUM_PROCESSES"
msgstr "Pas de processus."

#, fuzzy
msgid "WIKI_FLAGELLUM_REQUIREMENTS"
msgstr ""
"Si l'amélioration des organites est activée dans les paramètres du jeu, [i]au moins une[/i] des conditions suivantes doit être vraie [i]pour la cellule du joueur[/i] :\n"
"\n"
"[indent]—   Vitesse inférieure à [b]15[/b].[/indent]\n"
"[indent]—   Produit au moins [b]+15[/b] [thrive:compound type=\"atp\"][/thrive:compound].[/indent]"

#, fuzzy
msgid "WIKI_FLAGELLUM_SCIENTIFIC_BACKGROUND"
msgstr "À venir"

msgid "WIKI_FLAGELLUM_STRATEGY"
msgstr ""
"La vitesse est essentielle aussi bien pour les prédateurs que pour les proies, c’est pourquoi les [b]Flagelles[/b] sont couramment présents dans l’environnement microbien. À moins que votre cellule ne soit principalement sessile, nous recommandons d’ajouter au moins quelques [b]Flagelles[/b] pour vous aider à chasser et à échapper aux autres cellules, notamment pour compenser la diminution de vitesse après l’évolution d’un [b][color=#3796e1][url=thriveopedia:nucleus]Noyau[/url][/color][/b].\n"
"\n"
"Faites attention à l’équilibre de votre [thrive:compound type=\"atp\"][/thrive:compound]. Une cellule peut survivre avec un bilan global négatif si vous vous déplacez uniquement par petites impulsions et produisez suffisamment de [thrive:compound type=\"atp\"][/thrive:compound] pour subvenir à vos besoins lorsque la consommation induite par les [b]Flagelles[/b] est ignorée."

msgid "WIKI_FLAGELLUM_UPGRADES"
msgstr "Pas d'améliorations."

#, fuzzy
msgid "WIKI_GLYCOLYSIS_COMMA_ANAEROBIC_NITROGEN_FIXATION"
msgstr "Fixation anaérobique d'azote"

#, fuzzy
msgid "WIKI_HEADING_APPENDICES"
msgstr "Améliorations"

#, fuzzy
msgid "WIKI_HEADING_BASIC_GAME_MECHANICS"
msgstr "Améliorations"

#, fuzzy
msgid "WIKI_HEADING_COMPOUNDS_LIST"
msgstr "Processus"

#, fuzzy
msgid "WIKI_HEADING_COMPOUND_CLOUDS"
msgstr "Processus"

#, fuzzy
msgid "WIKI_HEADING_CONCEPT_ART"
msgstr "Stratégie"

msgid "WIKI_HEADING_CURRENT_DEVELOPMENT"
msgstr "Développement actuel"

#, fuzzy
msgid "WIKI_HEADING_DEVELOPMENT"
msgstr "Conditions"

#, fuzzy
msgid "WIKI_HEADING_EDITOR"
msgstr "Effets"

msgid "WIKI_HEADING_EFFECTS"
msgstr "Effets"

#, fuzzy
msgid "WIKI_HEADING_ENVIRONMENTAL_GASSES"
msgstr "Processus"

msgid "WIKI_HEADING_FEATURES"
msgstr "Fonctionnalités"

msgid "WIKI_HEADING_FOG_OF_WAR"
msgstr "Brouillard de guerre"

#, fuzzy
msgid "WIKI_HEADING_GAMEPLAY"
msgstr "Stratégie"

#, fuzzy
msgid "WIKI_HEADING_GDD"
msgstr "Améliorations"

#, fuzzy
msgid "WIKI_HEADING_GENERAL_TIPS"
msgstr "Effets"

#, fuzzy
msgid "WIKI_HEADING_GENERATIONS_AND_EDITOR_SESSIONS"
msgstr "Modifications"

#, fuzzy
msgid "WIKI_HEADING_MICROBE_PARTS"
msgstr "Phase microbienne"

msgid "WIKI_HEADING_MICROBE_STAGE"
msgstr "Phase microbienne"

#, fuzzy
msgid "WIKI_HEADING_MICROBE_STAGE_TIPS"
msgstr "Phase microbienne"

msgid "WIKI_HEADING_MODIFICATIONS"
msgstr "Modifications"

#, fuzzy
msgid "WIKI_HEADING_MORE_GAME_INFO"
msgstr "Phase microbienne"

#, fuzzy
msgid "WIKI_HEADING_MUTATIONS_AND_MUTATION_POINTS"
msgstr "Modifications"

#, fuzzy
msgid "WIKI_HEADING_OVERVIEW"
msgstr "Processus"

#, fuzzy
msgid "WIKI_HEADING_PATCHES"
msgstr "Améliorations"

#, fuzzy
msgid "WIKI_HEADING_PHYSICAL_CONDITIONS"
msgstr "Conditions physiques"

msgid "WIKI_HEADING_PROCESSES"
msgstr "Processus"

msgid "WIKI_HEADING_REPRODUCTION_IN_THE_MICROBE_STAGE"
msgstr "Reproduction dans la phase Microbe"

msgid "WIKI_HEADING_REQUIREMENTS"
msgstr "Conditions"

msgid "WIKI_HEADING_SCIENTIFIC_BACKGROUND"
msgstr "Contexte scientifique"

msgid "WIKI_HEADING_STRATEGY"
msgstr "Stratégie"

#, fuzzy
msgid "WIKI_HEADING_THE_DAY/NIGHT_CYCLE"
msgstr "Stratégie"

#, fuzzy
msgid "WIKI_HEADING_THE_PATCH_MAP"
msgstr "Stratégie"

#, fuzzy
msgid "WIKI_HEADING_TRANSITIONS"
msgstr "Modifications"

#, fuzzy
msgid "WIKI_HEADING_TYPES_OF_COMPOUNDS"
msgstr "Effets"

#, fuzzy
msgid "WIKI_HEADING_UI"
msgstr "Améliorations"

msgid "WIKI_HEADING_UPGRADES"
msgstr "Améliorations"

#, fuzzy
msgid "WIKI_HELP_AND_TIPS_BASIC_GAME_MECHANICS"
msgstr "Organites"

#, fuzzy
msgid "WIKI_HELP_AND_TIPS_BUTTON"
msgstr ""
"Les entrailles gluantes d'une cellule. Le [b]cytoplasme[/b] est le mélange de base d'ions, de protéines et d'autres substances dissoutes dans l'eau qui constitue l'intérieur de la cellule.\n"
"\n"
"L'une de ses fonctions est la [b]glycolyse du cytoplasme[/b], la conversion du [thrive:compound type=\"glucose\"][/thrive:compound] en [thrive:compound type=\"atp\"][/thrive:compound]. Chez les cellules dépourvues d'organites et dont le métabolisme est moins avancé, il permet de fournir l'énergie dont elles ont besoin. Il est également utilisé pour stocker des molécules dans la cellule et pour augmenter la taille de la cellule."

#, fuzzy
msgid "WIKI_HELP_AND_TIPS_COMPOUND_CLOUDS"
msgstr "Processus"

msgid "WIKI_HELP_AND_TIPS_GENERAL_TIPS"
msgstr ""
"Cette section liste tous les conseils de jeu applicables à plusieurs étapes qui sont affichés sur les écrans de chargement.\n"
"\n"
"\n"
"Appuyez sur le bouton [b]Annuler[/b] dans l'éditeur pour corriger une erreur.\n"
"\n"
"Faites attention aux organismes plus grands. Ils vous mangeront, et ce n'est pas agréable d'être digéré !\n"
"\n"
"Soyez prudent lorsque vous chassez plusieurs fois la même espèce, car vous pouvez les chasser jusqu'à l'extinction. D'autres espèces peuvent le faire également.\n"
"\n"
"Parfois, il vaut mieux simplement fuir.\n"
"\n"
"Lorsque l'Auto-Evo prédit une baisse de votre population, vous pouvez toujours l'augmenter en bien jouant.\n"
"\n"
"N'oubliez pas, vous pouvez utiliser le panneau en haut à droite de l'écran pour voir ce qui se trouve sous le curseur.\n"
"\n"
"Si votre population tombe à zéro, vous vous éteignez."

#, fuzzy
msgid "WIKI_HELP_AND_TIPS_INTRO"
msgstr "Le moteur de la cellule. Les [b]mitochondries[/b] réalisent la [b]respiration aérobie[/b], ou la conversion du [thrive:compound type=\"glucose\"][/thrive:compound] en [thrive:compound type=\"atp\"][/thrive:compound] en utilisant de l'[thrive:compound type=\"oxygène\"][/thrive:compound]. Les [b]mitochondries[/b] remplissent cette fonction plus efficacement que d'autres organites tels que les [b][color=#3796e1][url=thriveopedia:metabolosome]métabolosomes[/url][/color][/b]."

#, fuzzy
msgid "WIKI_HELP_AND_TIPS_MICROBE_PARTS"
msgstr "Phase microbienne"

#, fuzzy
msgid "WIKI_HELP_AND_TIPS_MICROBE_STAGE_TIPS"
msgstr "Phase microbienne"

msgid "WIKI_HELP_AND_TIPS_MORE_GAME_INFO"
msgstr ""
"Chaque génération, vous avez 100 points de mutation (PM) à dépenser, et chaque changement (ou mutation) coûtera un certain nombre de ces PM. Ajouter et retirer des organelles coûte des PM. Cependant, retirer des organelles placées dans la session actuelle de l'éditeur rembourse les PM pour cette organelle. Vous pouvez déplacer (et faire pivoter) ou retirer une organelle en faisant un clic droit dessus et en sélectionnant dans le menu contextuel.\n"
"\n"
"Les principales façons pour les cellules de gagner de l'énergie sont de se nourrir de l'environnement autour d'elles - ce qu'on appelle [b]l'autotrophie[/b] - et de se nourrir d'autres cellules ou de parties de cellules mortes - ce qu'on appelle [b]l'hétérotrophie[/b]. Les deux sont des éléments importants de la [b]chaîne alimentaire[/b].\n"
"\n"
"Les parois cellulaires en [b]cellulose[/b] et en [b]chitine[/b] ne peuvent pas être digérées sans les enzymes capables de les décomposer au préalable. Ces enzymes sont produites par les [color=#3796e1][url=thriveopedia:lysosome]Lysosomes[/url][/color], qui sont exclusifs aux eucaryotes. Les procaryotes n'ont pas de telles organelles et digèrent leur nourriture de manière moins efficace. Pour les petites cellules, cela ne pose pas de problème, mais pour les cellules plus grandes, ne pas avoir de [color=#3796e1][url=thriveopedia:lysosome]Lysosomes[/url][/color] peut être un grand désavantage.\n"
"\n"
"L'[color=#3796e1][url=thriveopedia:bindingAgent]Agent de Liaison[/url][/color] permet à votre cellule et à d'autres cellules de sa espèce de former une [b]colonie cellulaire[/b] où les cellules partagent les composés qu'elles absorbent et produisent entre elles. En étant dans une colonie, vous ne pouvez pas entrer dans l'éditeur. Pour cela, vous devez quitter la colonie en appuyant sur la touche [b]Délier tout[/b]. Les grandes colonies cellulaires sont la voie vers la [b]Multicellularité[/b] et la fin de l'étape unicellulaire.\n"
"\n"
"Si vous survivez pendant vingt générations avec une population de 300, vous êtes considéré comme ayant \"gagné\" le jeu actuel. Vous pouvez toujours continuer à jouer comme vous le souhaitez."

msgid "WIKI_HYDROGENASE_EFFECTS"
msgstr "Pas d'effets."

#, fuzzy
msgid "WIKI_HYDROGENASE_INTRO"
msgstr "La nitrogénase est une protéine capable d'utiliser l'[thrive:compound type=\"nitrogen\"][/thrive:compound] gazeux et l'énergie cellulaire sous forme d'[thrive:compound type=\"atp\"][/thrive:compound] pour produire de l'[thrive:compound type=\"ammoniaque\"][/thrive:compound], un nutriment essentiel à la croissance des cellules. Il s'agit d'un processus appelé [b]fixation anaérobie de l'azote[/b]. Comme la nitrogénase est suspendue directement dans le cytoplasme, le liquide environnant effectue une partie de la [b]glycolyse[/b]."

msgid "WIKI_HYDROGENASE_MODIFICATIONS"
msgstr "Pas de modifications."

#, fuzzy
msgid "WIKI_HYDROGENASE_PROCESSES"
msgstr "Transforme l'[thrive:compound type=\"atp\"][/thrive:compound] en [thrive:compound type=\"ammonia\"][/thrive:compound]. Taux proportionnels à la concentration de [thrive:compound type=\"nitrogen\"][/thrive:compound]."

#, fuzzy
msgid "WIKI_HYDROGENASE_REQUIREMENTS"
msgstr "La thermosynthase est une protéine qui utilise la convection thermique pour changer de forme, ce qui lui permet de se replier et de se lier à l'ADP lorsqu'elle est exposée à la chaleur, puis de se déplier et de le recycler en [thrive:compound type=\"atp\"][/thrive:compound] lorsqu'elle est exposée au froid, dans un processus appelé [b]thermosynthèse[/b]. Le taux de production de [thrive:compound type=\"atp\"][/thrive:compound] varie avec [thrive:compound type=\"temperature\"][/thrive:compound]."

#, fuzzy
msgid "WIKI_HYDROGENASE_SCIENTIFIC_BACKGROUND"
msgstr "À venir"

#, fuzzy
msgid "WIKI_HYDROGENASE_STRATEGY"
msgstr "La nitrogénase est une protéine capable d'utiliser l'[thrive:compound type=\"nitrogen\"][/thrive:compound] gazeux et l'énergie cellulaire sous forme d'[thrive:compound type=\"atp\"][/thrive:compound] pour produire de l'[thrive:compound type=\"ammoniaque\"][/thrive:compound], un nutriment essentiel à la croissance des cellules. Il s'agit d'un processus appelé [b]fixation anaérobie de l'azote[/b]. Comme la nitrogénase est suspendue directement dans le cytoplasme, le liquide environnant effectue une partie de la [b]glycolyse[/b]."

msgid "WIKI_HYDROGENASE_UPGRADES"
msgstr "Pas d'améliorations."

#, fuzzy
msgid "WIKI_HYDROGENOSOME_EFFECTS"
msgstr "Pas d'effets."

#, fuzzy
msgid "WIKI_HYDROGENOSOME_INTRO"
msgstr "La nitrogénase est une protéine capable d'utiliser l'[thrive:compound type=\"nitrogen\"][/thrive:compound] gazeux et l'énergie cellulaire sous forme d'[thrive:compound type=\"atp\"][/thrive:compound] pour produire de l'[thrive:compound type=\"ammoniaque\"][/thrive:compound], un nutriment essentiel à la croissance des cellules. Il s'agit d'un processus appelé [b]fixation anaérobie de l'azote[/b]. Comme la nitrogénase est suspendue directement dans le cytoplasme, le liquide environnant effectue une partie de la [b]glycolyse[/b]."

#, fuzzy
msgid "WIKI_HYDROGENOSOME_MODIFICATIONS"
msgstr "Pas de modifications."

#, fuzzy
msgid "WIKI_HYDROGENOSOME_PROCESSES"
msgstr "Transforme l'[thrive:compound type=\"atp\"][/thrive:compound] en [thrive:compound type=\"ammonia\"][/thrive:compound]. Taux proportionnels à la concentration de [thrive:compound type=\"nitrogen\"][/thrive:compound]."

#, fuzzy
msgid "WIKI_HYDROGENOSOME_REQUIREMENTS"
msgstr "La thermosynthase est une protéine qui utilise la convection thermique pour changer de forme, ce qui lui permet de se replier et de se lier à l'ADP lorsqu'elle est exposée à la chaleur, puis de se déplier et de le recycler en [thrive:compound type=\"atp\"][/thrive:compound] lorsqu'elle est exposée au froid, dans un processus appelé [b]thermosynthèse[/b]. Le taux de production de [thrive:compound type=\"atp\"][/thrive:compound] varie avec [thrive:compound type=\"temperature\"][/thrive:compound]."

#, fuzzy
msgid "WIKI_HYDROGENOSOME_SCIENTIFIC_BACKGROUND"
msgstr "À venir"

#, fuzzy
msgid "WIKI_HYDROGENOSOME_STRATEGY"
msgstr "La nitrogénase est une protéine capable d'utiliser l'[thrive:compound type=\"nitrogen\"][/thrive:compound] gazeux et l'énergie cellulaire sous forme d'[thrive:compound type=\"atp\"][/thrive:compound] pour produire de l'[thrive:compound type=\"ammoniaque\"][/thrive:compound], un nutriment essentiel à la croissance des cellules. Il s'agit d'un processus appelé [b]fixation anaérobie de l'azote[/b]. Comme la nitrogénase est suspendue directement dans le cytoplasme, le liquide environnant effectue une partie de la [b]glycolyse[/b]."

#, fuzzy
msgid "WIKI_HYDROGENOSOME_UPGRADES"
msgstr "Pas d'améliorations."

#, fuzzy
msgid "WIKI_INDUSTRIAL_STAGE_CURRENT_DEVELOPMENT"
msgstr ""
"Une cellule doit avoir un [b][color=#3796e1][url=thriveopedia:nucleus]noyau[/url][/color][/b] pour pouvoir développer des [b]agents liants[/b].\n"
"\n"
"Si l'amélioration des organites est activée dans les paramètres du jeu, [i]chacune[/i] des conditions suivantes devra être vérifiée [i]pour la cellule du joueur[/i] :\n"
"\n"
"[indent]—   Contient un [b][color=#3796e1][url=thriveopedia:nucleus]noyau[/url][/color][/b] depuis au moins [b]5[/b] générations.[/indent]\n"
"[indent]—   A une balance de [thrive:compound type=\"atp\"][/thrive:compound] d'au moins [b]+15[/b].[/indent]"

msgid "WIKI_INDUSTRIAL_STAGE_FEATURES"
msgstr "Prochainement."

#, fuzzy
msgid "WIKI_INDUSTRIAL_STAGE_INTRO"
msgstr ""
"Permet à une cellule de se réunir avec d'autres cellules de son espèce pour former une colonie cellulaire. Une fois liées dans une colonie, les cellules se déplacent comme une seule et même entité et partagent leurs composés. Les cellules doivent se détacher d'une colonie avant d'entrer dans l'éditeur et de se diviser.\n"
"\n"
"La formation de colonies cellulaires est la première étape vers la multicellularité, et les [b]agents liants[/b] sont donc essentiels pour passer à la phase suivante."

#, fuzzy
msgid "WIKI_INDUSTRIAL_STAGE_OVERVIEW"
msgstr "Phase industrielle"

#, fuzzy
msgid "WIKI_INDUSTRIAL_STAGE_TRANSITIONS"
msgstr "Phase industrielle"

msgid "WIKI_INDUSTRIAL_STAGE_UI"
msgstr "Prochainement."

msgid "WIKI_INJECTISOME_PILUS"
msgstr "Pilus injectisome"

msgid "WIKI_LYSOSOME_EFFECTS"
msgstr ""
"L'ajout d'une [b]Lysosome[/b] équipée de [b]Chitinas[/b] ou de [b]Cellulase[/b] permet à une cellule de digérer d'autres cellules avec des [b]Membranes de Chitine[/b] ou des [b]Membranes de Cellulose[/b] respectivement. Les cellules indigestes – celles pour lesquelles une cellule ne possède pas l'enzyme requise – sont immédiatement rejetées.\n"
"\n"
"En plus de ses statistiques générales, chaque [b]Lysosome[/b] contribue :\n"
"\n"
"[indent]— [b]+0.05[/b] vitesse de digestion. La matière ingérée sera digérée plus rapidement.[/indent]\n"
" [indent]— [b]+4.5%[/b] d'efficacité de digestion pour l'enzyme choisie. Les cellules ingérées avec la membrane cible de l'enzyme produiront plus de composés lorsqu'elles seront digérées.[/indent]"

#, fuzzy
msgid "WIKI_LYSOSOME_INTRO"
msgstr "Le lysosome est un organite lié à la membrane qui contient des enzymes hydrolytiques capables de décomposer diverses biomolécules. Les lysosomes permettent à la cellule de digérer les matières ingérées par endocytose et de nettoyer les déchets de la cellule dans un processus appelé [b]autophagie[/b]."

#, fuzzy
msgid "WIKI_LYSOSOME_MODIFICATIONS"
msgstr "Le lysosome est un organite lié à la membrane qui contient des enzymes hydrolytiques capables de décomposer diverses biomolécules. Les lysosomes permettent à la cellule de digérer les matières ingérées par endocytose et de nettoyer les déchets de la cellule dans un processus appelé [b]autophagie[/b]."

msgid "WIKI_LYSOSOME_PROCESSES"
msgstr "Pas de processus."

#, fuzzy
msgid "WIKI_LYSOSOME_REQUIREMENTS"
msgstr ""
"Une cellule doit posséder un [b][color=#3796e1][url=thriveopedia:nucleus]Noyau[/url][/color][/b] pour pouvoir développer des [b]Lysosomes[/b].\n"
"\n"
"Si l'amélioration des organites est activée dans les paramètres du jeu, [i]au moins une[/i] des conditions suivantes doit être vraie [i]pour la cellule du joueur[/i] :\n"
"\n"
"[indent]—   A englouti au moins [b]20[/b] cellules depuis le début du jeu.[/indent]\n"
"[indent]—   A digéré au moins [b]10[/b] cellules depuis le début du jeu.[/indent]"

#, fuzzy
msgid "WIKI_LYSOSOME_SCIENTIFIC_BACKGROUND"
msgstr "À venir"

msgid "WIKI_LYSOSOME_STRATEGY"
msgstr ""
"Pour les cellules qui engloutissent des proies, il est généralement conseillé d'évoluer au moins deux [b]Lysosomes[/b], en réglant l'un pour utiliser [b]Chitinas[/b] et l'autre pour utiliser [b]Cellulase[/b]. De cette manière, votre cellule pourra digérer beaucoup plus de types de proies qui, autrement, resteraient invulnérables à l'engloutissement.\n"
"\n"
"Ajouter encore plus de [b]Lysosomes[/b], en diversifiant le choix des enzymes, est également une bonne idée. L'augmentation de la vitesse de digestion peut prévenir les problèmes de stockage insuffisant pour toute la matière ingérée, et l'augmentation de l'efficacité de digestion rend la prédation beaucoup plus viable en tant que stratégie."

msgid "WIKI_LYSOSOME_UPGRADES"
msgstr "Pas d'améliorations."

#, fuzzy
msgid "WIKI_MACROSCOPIC_STAGE_CONCEPT_ART"
msgstr "Phase multicellulaire"

#, fuzzy
msgid "WIKI_MACROSCOPIC_STAGE_CURRENT_DEVELOPMENT"
msgstr "Les travaux sur la phase spatiale n'ont pas encore commencé."

#, fuzzy
msgid "WIKI_MACROSCOPIC_STAGE_FEATURES"
msgstr "Prochainement."

#, fuzzy
msgid "WIKI_MACROSCOPIC_STAGE_INTRO"
msgstr ""
"Sur une planète distante et étrangère, des éternités d'activité volcanique et d'impacts de météores ont abouti au développement d'un nouveau phénomène dans l'univers.\n"
"\n"
"La vie.\n"
"\n"
"Simple microbe résidant dans les régions abyssales de l'océan, vous êtes le dernier ancêtre commun de tous les êtres vivants (LUCA) de cette planète.\n"
"\n"
"Pour survivre dans ce monde hostile, vous aurez besoin de collecter tous les composés que vous pourrez trouver et d'évoluer au cours de vos générations, dans une féroce compétition avec les autres espèces de microbes, qui peupleront bientôt ces océans..."

#, fuzzy
msgid "WIKI_MACROSCOPIC_STAGE_OVERVIEW"
msgstr "Phase spatiale"

#, fuzzy
msgid "WIKI_MACROSCOPIC_STAGE_TRANSITIONS"
msgstr "Nitrogénase"

#, fuzzy
msgid "WIKI_MACROSCOPIC_STAGE_UI"
msgstr "Prochainement."

#, fuzzy
msgid "WIKI_MECHANICS"
msgstr "Organites"

#, fuzzy
msgid "WIKI_MECHANICS_ROOT_INTRO"
msgstr ""
"Les organites sont les \"organes\" des organismes unicellulaires. Dans Thrive, ils sont les éléments constitutifs de votre cellule, contrôlant ses fonctions et processus internes.\n"
"\n"
"Chaque fois que vous vous reproduisez, vous pouvez ajouter, déplacer, modifier ou supprimer des organites à l'intérieur de votre cellule à l'aide de l'éditeur de microbes. Presque toutes ces actions coûtent des points de mutation. Les organites sont disposés dans une grille hexagonale, formant une forme contiguë enveloppée par la membrane cellulaire, et chaque organite a une empreinte hexagonale caractéristique. Les organites externes s'attachent à l'extérieur de la membrane, de sorte que pour la plupart d'entre eux, l'orientation du placement a de l'importance.\n"
"\n"
"Lorsque vous modifiez votre cellule, les autres espèces modifient également la disposition de leurs organites. Elles ont accès aux mêmes pouvoirs et capacités.\n"
"\n"
"Sélectionnez un organite dans la liste ci-dessous pour en savoir plus."

msgid "WIKI_MELANOSOME_EFFECTS"
msgstr "Pas d'effets."

#, fuzzy
msgid "WIKI_MELANOSOME_INTRO"
msgstr "Le lysosome est un organite lié à la membrane qui contient des enzymes hydrolytiques capables de décomposer diverses biomolécules. Les lysosomes permettent à la cellule de digérer les matières ingérées par endocytose et de nettoyer les déchets de la cellule dans un processus appelé [b]autophagie[/b]."

msgid "WIKI_MELANOSOME_MODIFICATIONS"
msgstr "Pas de modifications."

#, fuzzy
msgid "WIKI_MELANOSOME_PROCESSES"
msgstr "Pas de processus."

#, fuzzy
msgid "WIKI_MELANOSOME_REQUIREMENTS"
msgstr ""
"Une cellule doit posséder un [b][color=#3796e1][url=thriveopedia:nucleus]Noyau[/url][/color][/b] pour pouvoir développer des [b]Lysosomes[/b].\n"
"\n"
"Si l'amélioration des organites est activée dans les paramètres du jeu, [i]au moins une[/i] des conditions suivantes doit être vraie [i]pour la cellule du joueur[/i] :\n"
"\n"
"[indent]—   A englouti au moins [b]20[/b] cellules depuis le début du jeu.[/indent]\n"
"[indent]—   A digéré au moins [b]10[/b] cellules depuis le début du jeu.[/indent]"

#, fuzzy
msgid "WIKI_MELANOSOME_SCIENTIFIC_BACKGROUND"
msgstr "À venir"

#, fuzzy
msgid "WIKI_MELANOSOME_STRATEGY"
msgstr ""
"A bien des égards, les [b]Métabolosomes[/b] sont une amélioration du [b][color=#3796e1][url=thriveopedia:cytoplasme]Cytoplasme[/url][/color][/b]. Le style de jeu qui fonctionne pour la cellule de départ (LUCA) est susceptible de fonctionner pour une cellule construite à partir de [b]Métabolosomes[/b], qui recueillent simplement le [thrive:compound type=\"glucose\"][/thrive:compound] de l'environnement. La différence est un rendement accru qui peut alimenter plus d'organites avec des fonctions plus larges, comme [b][color=#3796e1][url=thriveopedia:pilus]Pilus Perforant[/url][/color][/b] ou [b][color=#3796e1][url=thriveopedia:flagellum]Flagelles[/url][/color][/b].\n"
"\n"
"Cependant, les concentrations naturelles de [thrive:compound type=\"glucose\"][/thrive:compound] dans l'environnement diminuent au cours du jeu, il est donc conseillé de passer à de nouvelles sources de nourriture plus tard.\n"
"\n"
"Une fois qu'une cellule aura développé un [b][color=#3796e1][url=thriveopedia:nucleus]Noyau[/url][/color][/b], il est conseillé de remplacer les [b]Métabolosomes[/b] par leur équivalent eucaryote, les [b][color=#3796e1][url=thriveopedia : mitochondrion]Mitochondries[/url][/color][/b], car celles-ci sont beaucoup plus performantes."

msgid "WIKI_MELANOSOME_UPGRADES"
msgstr "Pas d'améliorations."

msgid "WIKI_METABOLOSOMES_EFFECTS"
msgstr "Pas d'effets."

#, fuzzy
msgid "WIKI_METABOLOSOMES_INTRO"
msgstr "Les [b]Métabolosomes[/b] assurent la [b]respiration protéique[/b], une forme de [b]respiration aérobie[/b] moins efficace que celle des [b][color=#3796e1][url=thriveopedia:mitochondrion]mitochondries[/url][/color][/b]. Il s'agit de la conversion du [thrive:compound type=\"glucose\"][/thrive:compound] en [thrive:compound type=\"atp\"][/thrive:compound] en utilisant de l'[thrive:compound type=\"oxygène\"][/thrive:compound]."

msgid "WIKI_METABOLOSOMES_MODIFICATIONS"
msgstr "Pas de modifications."

#, fuzzy
msgid "WIKI_METABOLOSOMES_PROCESSES"
msgstr ""
"[b]Respiration protéique[/b] : [thrive:compound type=\"glucose\"][/thrive:compound] + [thrive:compound type=\"oxygen\"][/thrive:compound] → [thrive:compound type=\"atp\"][/thrive:compound]\n"
"\n"
"Une méthode de production d'énergie, plus performante que celle des [b][color=#3796e1][url=thriveopedia:cytoplasme]cytoplasme[/color][/b] mais moins performante que celle des [b][color=#3796e1][url=thriveopedia:mitochondrion]mitochondries[/color][/b]. Nécessite un afflux régulier de [thrive:compound type=\"glucose\"][/thrive:compound]. Son rendement dépend de la concentration en [thrive:compound type=\"oxygen\"][/thrive:compound] de l'environnement."

msgid "WIKI_METABOLOSOMES_REQUIREMENTS"
msgstr "Pas de conditions"

#, fuzzy
msgid "WIKI_METABOLOSOMES_SCIENTIFIC_BACKGROUND"
msgstr "Les métabolosomes sont des amas de protéines enveloppés dans des enveloppes protéiques. Ils sont capables de convertir le [thrive:compound type=\"glucose\"][/thrive:compound] en [thrive:compound type=\"atp\"][/thrive:compound] à une vitesse bien supérieure à celle du cytoplasme dans un processus appelé [b]Respiration aérobie[/b]. Elle a toutefois besoin de [thrive:compound type=\"oxygen\"][/thrive:compound] pour fonctionner, et des niveaux inférieurs de [thrive:compound type=\"oxygen\"][/thrive:compound] dans l'environnement ralentiront le rythme de sa production de [thrive:compound type=\"atp\"][/thrive:compound]. Comme les métabolosomes sont suspendus directement dans le cytoplasme, le liquide environnant effectue une certaine [b]glycolyse[/b]."

#, fuzzy
msgid "WIKI_METABOLOSOMES_STRATEGY"
msgstr ""
"A bien des égards, les [b]Métabolosomes[/b] sont une amélioration du [b][color=#3796e1][url=thriveopedia:cytoplasme]Cytoplasme[/url][/color][/b]. Le style de jeu qui fonctionne pour la cellule de départ (LUCA) est susceptible de fonctionner pour une cellule construite à partir de [b]Métabolosomes[/b], qui recueillent simplement le [thrive:compound type=\"glucose\"][/thrive:compound] de l'environnement. La différence est un rendement accru qui peut alimenter plus d'organites avec des fonctions plus larges, comme [b][color=#3796e1][url=thriveopedia:pilus]Pilus Perforant[/url][/color][/b] ou [b][color=#3796e1][url=thriveopedia:flagellum]Flagelles[/url][/color][/b].\n"
"\n"
"Cependant, les concentrations naturelles de [thrive:compound type=\"glucose\"][/thrive:compound] dans l'environnement diminuent au cours du jeu, il est donc conseillé de passer à de nouvelles sources de nourriture plus tard.\n"
"\n"
"Une fois qu'une cellule aura développé un [b][color=#3796e1][url=thriveopedia:nucleus]Noyau[/url][/color][/b], il est conseillé de remplacer les [b]Métabolosomes[/b] par leur équivalent eucaryote, les [b][color=#3796e1][url=thriveopedia : mitochondrion]Mitochondries[/url][/color][/b], car celles-ci sont beaucoup plus performantes."

msgid "WIKI_METABOLOSOMES_UPGRADES"
msgstr "Pas d'améliorations."

#, fuzzy
msgid "WIKI_MICROBE_STAGE_APPENDICES"
msgstr ""
"Sur une planète distante et étrangère, des éternités d'activité volcanique et d'impacts de météores ont abouti au développement d'un nouveau phénomène dans l'univers.\n"
"\n"
"La vie.\n"
"\n"
"Simple microbe résidant dans les régions abyssales de l'océan, vous êtes le dernier ancêtre commun de tous les êtres vivants (LUCA) de cette planète.\n"
"\n"
"Pour survivre dans ce monde hostile, vous aurez besoin de collecter tous les composés que vous pourrez trouver et d'évoluer au cours de vos générations, dans une féroce compétition avec les autres espèces de microbes, qui peupleront bientôt ces océans..."

msgid "WIKI_MICROBE_STAGE_BUTTON"
msgstr "Phase microbienne"

#, fuzzy
msgid "WIKI_MICROBE_STAGE_EDITOR"
msgstr "Éditeur de microbe"

#, fuzzy
msgid "WIKI_MICROBE_STAGE_GAMEPLAY"
msgstr ""
"Sur une planète distante et étrangère, des éternités d'activité volcanique et d'impacts de météores ont abouti au développement d'un nouveau phénomène dans l'univers.\n"
"\n"
"La vie.\n"
"\n"
"Simple microbe résidant dans les régions abyssales de l'océan, vous êtes le dernier ancêtre commun de tous les êtres vivants (LUCA) de cette planète.\n"
"\n"
"Pour survivre dans ce monde hostile, vous aurez besoin de collecter tous les composés que vous pourrez trouver et d'évoluer au cours de vos générations, dans une féroce compétition avec les autres espèces de microbes, qui peupleront bientôt ces océans..."

#, fuzzy
msgid "WIKI_MICROBE_STAGE_GDD"
msgstr "Phase microbienne"

#, fuzzy
msgid "WIKI_MICROBE_STAGE_INTRO"
msgstr ""
"Sur une planète distante et étrangère, des éternités d'activité volcanique et d'impacts de météores ont abouti au développement d'un nouveau phénomène dans l'univers.\n"
"\n"
"La vie.\n"
"\n"
"Simple microbe résidant dans les régions abyssales de l'océan, vous êtes le dernier ancêtre commun de tous les êtres vivants (LUCA) de cette planète.\n"
"\n"
"Pour survivre dans ce monde hostile, vous aurez besoin de collecter tous les composés que vous pourrez trouver et d'évoluer au cours de vos générations, dans une féroce compétition avec les autres espèces de microbes, qui peupleront bientôt ces océans..."

msgid "WIKI_MITOCHONDRION_EFFECTS"
msgstr "Pas d'effets."

msgid "WIKI_MITOCHONDRION_INTRO"
msgstr "Le moteur de la cellule. Les [b]mitochondries[/b] réalisent la [b]respiration aérobie[/b], ou la conversion du [thrive:compound type=\"glucose\"][/thrive:compound] en [thrive:compound type=\"atp\"][/thrive:compound] en utilisant de l'[thrive:compound type=\"oxygène\"][/thrive:compound]. Les [b]mitochondries[/b] remplissent cette fonction plus efficacement que d'autres organites tels que les [b][color=#3796e1][url=thriveopedia:metabolosome]métabolosomes[/url][/color][/b]."

msgid "WIKI_MITOCHONDRION_MODIFICATIONS"
msgstr "Pas de modifications."

#, fuzzy
msgid "WIKI_MITOCHONDRION_PROCESSES"
msgstr "Transforme le [thrive:compound type=\"glucose\"][/thrive:compound] en [thrive:compound type=\"atp\"][/thrive:compound]. Taux proportionnels à la concentration d'[thrive:compound type=\"oxygen\"][/thrive:compound]."

msgid "WIKI_MITOCHONDRION_REQUIREMENTS"
msgstr ""
"Une cellule doit posséder un [b][color=#3796e1][url=thriveopedia:nucleus]noyau[/url][/color][/b] pour pouvoir développer des [b]mitochondries[/b].\n"
"\n"
"Si l'amélioration des organites est activée dans les paramètres du jeu, [i]les deux[/i] conditions suivantes doivent également être remplies [i]pour la cellule du joueur[/i] :\n"
"\n"
"[indent]—   Posséder des [b][color=#3796e1][url=thriveopedia:metabolosome]Métabolosomes[/url][/color][/b] depuis au moins [b]7[/b] générations consécutives.[/indent]\n"
"[indent]—   Produire au moins [b]+20[/b] [thrive:compound type=\"atp\"][/thrive:compound].[/indent]"

msgid "WIKI_MITOCHONDRION_SCIENTIFIC_BACKGROUND"
msgstr "À venir"

msgid "WIKI_MITOCHONDRION_STRATEGY"
msgstr ""
"Dans les environnements où le [thrive:compound type=\"glucose\"][/thrive:compound] est abondant, les [b]mitochondries[/b] constituent véritablement le moteur de la cellule. Sachez cependant que les concentrations en [thrive:compound type=\"glucose\"][/thrive:compound] diminuent au fur et à mesure que le jeu progresse, et nous vous recommandons donc de passer à d'autres sources d'énergie si possible.\n"
"\n"
"Il est également recommandé de remplacer les [b][color=#3796e1][url=thriveopedia:metabolosome]métabolosomes[/url][/color][/b] par des [b]mitochondries[/b] après avoir développé un [b][color=#3796e1][url=thriveopedia:nucleus]noyau[/url][/color][/b] pour une meilleure efficacité."

msgid "WIKI_MITOCHONDRION_UPGRADES"
msgstr "Pas d'améliorations."

#, fuzzy
msgid "WIKI_MULTICELLULAR_STAGE_CONCEPT_ART"
msgstr "Phase multicellulaire"

#, fuzzy
msgid "WIKI_MULTICELLULAR_STAGE_CURRENT_DEVELOPMENT"
msgstr ""
"Bienvenue au début de la phase multicellulaire !\n"
"\n"
"Vous avez réussi à guider votre espèce à travers la phase unicellulaire.\n"
"\n"
"Le gameplay suit les mécanismes de base de la phase microbienne. Vous devez toujours faire croître votre organisme pour vous reproduire et atteindre l'éditeur.\n"
"\n"
"Cependant, vous pouvez maintenant concevoir la disposition des cellules de votre colonie dans l'éditeur et vous pouvez spécialiser vos cellules pour divers rôles. N'oubliez pas que les membres de la colonie ne peuvent pas partager l'[thrive:compound type=\"atp\"][/thrive:compound].\n"
"\n"
"Si vous utilisez la reproduction par bourgeonnement (la méthode par défaut), vous commencez par contrôler un petit bourgeon et devez faire croître le reste de la disposition des cellules."

#, fuzzy
msgid "WIKI_MULTICELLULAR_STAGE_FEATURES"
msgstr "Phase multicellulaire"

#, fuzzy
msgid "WIKI_MULTICELLULAR_STAGE_INTRO"
msgstr "Phase multicellulaire"

#, fuzzy
msgid "WIKI_MULTICELLULAR_STAGE_OVERVIEW"
msgstr "Phase multicellulaire"

#, fuzzy
msgid "WIKI_MULTICELLULAR_STAGE_TRANSITIONS"
msgstr "Phase multicellulaire"

msgid "WIKI_MULTICELLULAR_STAGE_UI"
msgstr "Rien n'a été discuté."

msgid "WIKI_MYOFIBRIL_EFFECTS"
msgstr "Pour chaque cellule d'un organisme multicellulaire contenant un [b]Myofibrille[/b], la vitesse de mouvement de cet organisme augmente proportionnellement au volume de cette cellule. Les cellules avec des [b]Myofibrilles[/b] sont classées comme ayant un type de tissu musculaire."

msgid "WIKI_MYOFIBRIL_INTRO"
msgstr "Organelle constituée de longues fibres qui, en agrégat, créent du tissu musculaire au sein des organismes, disponible à partir de l'étape multicellulaire. Augmente la vitesse d'un organisme."

msgid "WIKI_MYOFIBRIL_MODIFICATIONS"
msgstr "Pas de modifications."

msgid "WIKI_MYOFIBRIL_PROCESSES"
msgstr "Pas de processus."

msgid "WIKI_MYOFIBRIL_REQUIREMENTS"
msgstr "Seulement disponible à partir de la phase multicellulaire."

msgid "WIKI_MYOFIBRIL_SCIENTIFIC_BACKGROUND"
msgstr "À venir"

msgid "WIKI_MYOFIBRIL_STRATEGY"
msgstr "Nous recommandons d'ajouter un [b]Myofibrille[/b] à plusieurs types de cellules dans votre organisme multicellulaire, mais en ajouter plus d'un est redondant. Pour le moment, des [b]Myofibrilles[/b] supplémentaires n'apportent aucun avantage supplémentaire."

msgid "WIKI_MYOFIBRIL_UPGRADES"
msgstr "Pas d'améliorations"

#, fuzzy
msgid "WIKI_NATION_EDITOR"
msgstr "Activer l'éditeur"

msgid "WIKI_NITROGENASE_EFFECTS"
msgstr "Pas d'effets."

#, fuzzy
msgid "WIKI_NITROGENASE_INTRO"
msgstr "La nitrogénase est une protéine capable d'utiliser l'[thrive:compound type=\"nitrogen\"][/thrive:compound] gazeux et l'énergie cellulaire sous forme d'[thrive:compound type=\"atp\"][/thrive:compound] pour produire de l'[thrive:compound type=\"ammoniaque\"][/thrive:compound], un nutriment essentiel à la croissance des cellules. Il s'agit d'un processus appelé [b]fixation anaérobie de l'azote[/b]. Comme la nitrogénase est suspendue directement dans le cytoplasme, le liquide environnant effectue une partie de la [b]glycolyse[/b]."

msgid "WIKI_NITROGENASE_MODIFICATIONS"
msgstr "Pas de modifications."

#, fuzzy
msgid "WIKI_NITROGENASE_PROCESSES"
msgstr "Transforme l'[thrive:compound type=\"atp\"][/thrive:compound] en [thrive:compound type=\"ammonia\"][/thrive:compound]. Taux proportionnels à la concentration de [thrive:compound type=\"nitrogen\"][/thrive:compound]."

msgid "WIKI_NITROGENASE_REQUIREMENTS"
msgstr ""
"Si les améliorations des organelles sont activées dans les paramètres du jeu, la condition suivante doit être vraie [i]pour la cellule du joueur[/i] :\n"
"\n"
"[indent]— Se trouve dans une zone avec au maximum [b]13[/b] [thrive:compound type=\"ammonia\"][/thrive:compound].[/indent]"

#, fuzzy
msgid "WIKI_NITROGENASE_SCIENTIFIC_BACKGROUND"
msgstr "À venir"

#, fuzzy
msgid "WIKI_NITROGENASE_STRATEGY"
msgstr "La nitrogénase est une protéine capable d'utiliser l'[thrive:compound type=\"nitrogen\"][/thrive:compound] gazeux et l'énergie cellulaire sous forme d'[thrive:compound type=\"atp\"][/thrive:compound] pour produire de l'[thrive:compound type=\"ammoniaque\"][/thrive:compound], un nutriment essentiel à la croissance des cellules. Il s'agit d'un processus appelé [b]fixation anaérobie de l'azote[/b]. Comme la nitrogénase est suspendue directement dans le cytoplasme, le liquide environnant effectue une partie de la [b]glycolyse[/b]."

msgid "WIKI_NITROGENASE_UPGRADES"
msgstr "Pas d'améliorations."

msgid "WIKI_NITROPLAST_EFFECTS"
msgstr "Pas d'effets."

#, fuzzy
msgid "WIKI_NITROPLAST_INTRO"
msgstr "Plaste Fixateur d'Azote"

msgid "WIKI_NITROPLAST_MODIFICATIONS"
msgstr "Pas de modifications."

#, fuzzy
msgid "WIKI_NITROPLAST_PROCESSES"
msgstr "Transforme l'[thrive:compound type=\"atp\"][/thrive:compound] en [thrive:compound type=\"ammonia\"][/thrive:compound]. Taux proportionnels à la concentration d'[thrive:compound type=\"nitrogen\"][/thrive:compound] et d'[thrive:compound type=\"oxygen\"][/thrive:compound]."

#, fuzzy
msgid "WIKI_NITROPLAST_REQUIREMENTS"
msgstr "Plaste Fixateur d'Azote"

msgid "WIKI_NITROPLAST_SCIENTIFIC_BACKGROUND"
msgstr "À venir"

#, fuzzy
msgid "WIKI_NITROPLAST_STRATEGY"
msgstr "Plaste Fixateur d'Azote"

msgid "WIKI_NITROPLAST_UPGRADES"
msgstr "Pas d'améliorations."

msgid "WIKI_NO"
msgstr "Non"

msgid "WIKI_NONE_COMMA_THIS_IS_THE_LAST_STAGE"
msgstr "Aucun, c'est la dernière étape de jeu"

#, fuzzy
msgid "WIKI_NUCLEUS_EFFECTS"
msgstr ""
"Une fois qu'une cellule évolue un [b]Noyau[/b], elle gagne la capacité d'évoluer de nombreuses autres organelles qui étaient auparavant verrouillées.\n"
"\n"
"Les cellules avec un [b]Noyau[/b] subissent [b]50%[/b] de dégâts en moins de toute source, à l'exception de la famine due à l'absence de [thrive:compound type=\"atp\"][/thrive:compound].\n"
"\n"
"Une cellule ne peut avoir qu'un seul [b]Noyau[/b] au maximum et il ne peut pas être retiré une fois qu'il a évolué."

#, fuzzy
msgid "WIKI_NUCLEUS_INTRO"
msgstr ""
"Le plus grand organite et le trait distinctif des cellules eucaryotes. Il permet aux cellules de développer des organites membranaires plus puissants et plus perfectionnés, tels que les [b][color=#3796e1][url=thriveopedia:mitochondrion]Mitochondries[/color][/b] et les [b][color=#3796e1][url=thriveopedia:lysosome]Lysosomes[/color][/b].\n"
"\n"
"Il est très consommateur en [thrive:compound type=\"atp\"][/thrive:compound] en raison de sa taille énorme et de son coût d'osmorégulation. Quand une cellule se dote d'un noyau, celui-ci ne peut plus être supprimé dans les générations futures.\n"
"\n"
"Il réduit également de [b]50%[/b] les dégâts subis, quelle qu'en soit la source, hormis ceux liés au manque d'énergie."

msgid "WIKI_NUCLEUS_MODIFICATIONS"
msgstr "Pas de modifications."

msgid "WIKI_NUCLEUS_PROCESSES"
msgstr "Pas de processus."

#, fuzzy
msgid "WIKI_NUCLEUS_REQUIREMENTS"
msgstr "Pas de conditions."

#, fuzzy
msgid "WIKI_NUCLEUS_SCIENTIFIC_BACKGROUND"
msgstr "À venir"

#, fuzzy
msgid "WIKI_NUCLEUS_STRATEGY"
msgstr ""
"Réfléchissez bien avant d'ajouter un [b]Noyau[/b] à votre cellule. Ces derniers sont coûteux à entretenir et ralentissent considérablement votre cellule. Assurez-vous donc d'avoir une balance en [thrive:compound type=\"atp\"][/thrive:compound] nettement positive et de pouvoir vous permettre un mode de vie plus sédentaire pendant une ou deux générations. Nous recommandons d'ajouter des [b][color=#3796e1][url=thriveopedia:cilia] Cils[/url][/color][/b] et des [b][color=#3796e1][url=thriveopedia:flagellum]Flagelles[/url][/color][/b] dans les générations suivantes afin de retrouver un peu de mobilité.\n"
"\n"
"Cependant, ses avantages sont évidents. Les eucaryotes (cellules dotées d'un [b]Noyau[/b]) ont accès à des améliorations plus polyvalentes que les procaryotes (cellules dépourvues de noyau).\n"
"\n"
"Les organites débloqués par le [b]Noyau[/b] apportent de nouvelles aptitudes puissantes, comme l'[b][color=#3796e1][url=thriveopedia:signalingAgent]Agent de signalisation[/url][/color][/b] et l'[b][color=#3796e1][url=thriveopedia : BindingAgent]Agent liant[/url][/color][/b], ou des améliorations significatives de capacités existantes, telles que les [b][color=#3796e1][url=thriveopedia:mitochondrion]Mitochondries[/url][/color][/b] et les [b][color=#3796e1][url=thriveopedia:thermoplast]Thermoplastes[/url][/color][/b]. Il est recommandé de remplacer les organites procaryotes par leurs homologues eucaryotes plus efficaces après avoir ajouté un [b]Noyau[/b] pour améliorer la production de [thrive:compound type=\"atp\"][/thrive:compound] et améliorer la viabilité de votre cellule."

msgid "WIKI_NUCLEUS_UPGRADES"
msgstr "Pas d'améliorations."

msgid "WIKI_ORGANELLES_ROOT_INTRO"
msgstr ""
"Les organites sont les \"organes\" des organismes unicellulaires. Dans Thrive, ils sont les éléments constitutifs de votre cellule, contrôlant ses fonctions et processus internes.\n"
"\n"
"Chaque fois que vous vous reproduisez, vous pouvez ajouter, déplacer, modifier ou supprimer des organites à l'intérieur de votre cellule à l'aide de l'éditeur de microbes. Presque toutes ces actions coûtent des points de mutation. Les organites sont disposés dans une grille hexagonale, formant une forme contiguë enveloppée par la membrane cellulaire, et chaque organite a une empreinte hexagonale caractéristique. Les organites externes s'attachent à l'extérieur de la membrane, de sorte que pour la plupart d'entre eux, l'orientation du placement a de l'importance.\n"
"\n"
"Lorsque vous modifiez votre cellule, les autres espèces modifient également la disposition de leurs organites. Elles ont accès aux mêmes pouvoirs et capacités.\n"
"\n"
"Sélectionnez un organite dans la liste ci-dessous pour en savoir plus."

#, fuzzy
msgid "WIKI_OXYTOXISOME_EFFECTS"
msgstr "Un métabolosome responsable de la production d'une forme primitive de l'agent toxique OxyToxy NT."

#, fuzzy
msgid "WIKI_OXYTOXISOME_INTRO"
msgstr "Oxytoxisome"

msgid "WIKI_OXYTOXISOME_MODIFICATIONS"
msgstr "Pas de modifications."

#, fuzzy
msgid "WIKI_OXYTOXISOME_PROCESSES"
msgstr "Transforme [thrive:compound type=\"atp\"][/thrive:compound] en [thrive:compound type=\"oxytoxy\"][/thrive:compound]. Taux proportionnels à la concentration d'[thrive:compound type=\"oxygen\"][/thrive:compound]. Peut libérer des toxines en appuyant sur [thrive:input]g_fire_toxin[/thrive:input]."

#, fuzzy
msgid "WIKI_OXYTOXISOME_REQUIREMENTS"
msgstr "Un métabolosome responsable de la production d'une forme primitive de l'agent toxique OxyToxy NT."

msgid "WIKI_OXYTOXISOME_SCIENTIFIC_BACKGROUND"
msgstr "À venir"

#, fuzzy
msgid "WIKI_OXYTOXISOME_STRATEGY"
msgstr ""
"Les toxines sont une arme précieuse dans le combat cellulaire. Elles sont actuellement la seule méthode d'attaque à distance dans le jeu, l'engloutissement et les [b][color=#3796e1][url=thriveopedia:pilus]pili perforants[/url][/color][/b] s'apparentant davantage à des armes de mêlée.\n"
"\n"
"L'[b]oxytoxisome[/b] et son homologue eucaryote, la [b][color=#3796e1][url=thriveopedia:oxytoxy]vacuole à toxines[/color][/b], sont également utiles à des fins défensives. Une cellule qui engloutit une autre cellule possédant l'un ou l'autre de ces organites subit des dommages au fur et à mesure de la digestion de sa proie, ce qui peut avoir un effet dissuasif sur les prédateurs plus importants."

msgid "WIKI_OXYTOXISOME_UPGRADES"
msgstr "Pas d'améliorations."

#, fuzzy
msgid "WIKI_OXYTOXY_SYNTHESIS_COMMA_GLYCOLYSIS"
msgstr "Synthèse d'OxyToxy"

#, fuzzy
msgid "WIKI_PAGE_ASCENSION"
msgstr "Axone"

msgid "WIKI_PAGE_AWAKENING_STAGE"
msgstr "Phase d’éveil"

msgid "WIKI_PAGE_AWARE_STAGE"
msgstr "Phase consciente"

msgid "WIKI_PAGE_AXON"
msgstr "Axone"

msgid "WIKI_PAGE_BINDING_AGENT"
msgstr "Agent liant"

msgid "WIKI_PAGE_BIOLUMINESCENT_VACUOLE"
msgstr "Vacuole bioluminescente"

msgid "WIKI_PAGE_CHEMOPLAST"
msgstr "Chimioplaste"

msgid "WIKI_PAGE_CHEMORECEPTOR"
msgstr "Chimiorécepteur"

msgid "WIKI_PAGE_CHEMOSYNTHESIZING_PROTEINS"
msgstr "Protéines chimiosynthétiques"

#, fuzzy
msgid "WIKI_PAGE_CHLOROPLAST"
msgstr "Chloroplaste"

msgid "WIKI_PAGE_CILIA"
msgstr "Cils"

#, fuzzy
msgid "WIKI_PAGE_COMPOUNDS"
msgstr "Cytoplasme"

msgid "WIKI_PAGE_COMPOUND_SYSTEM_DEVELOPMENT"
msgstr "Développement du système de composés"

msgid "WIKI_PAGE_CYTOPLASM"
msgstr "Cytoplasme"

#, fuzzy
msgid "WIKI_PAGE_DEVELOPMENT_ROOT"
msgstr "Organites"

#, fuzzy
msgid "WIKI_PAGE_EDITORS_AND_MUTATIONS"
msgstr "Mitochondrie"

#, fuzzy
msgid "WIKI_PAGE_ENVIRONMENTAL_CONDITIONS"
msgstr "Mitochondrie"

#, fuzzy
msgid "WIKI_PAGE_FERROPLAST"
msgstr "Thermoplaste"

msgid "WIKI_PAGE_FLAGELLUM"
msgstr "Flagelle"

#, fuzzy
msgid "WIKI_PAGE_HELP_AND_TIPS"
msgstr "Mitochondrie"

msgid "WIKI_PAGE_HYDROGENASE"
msgstr "Hydrogénase"

#, fuzzy
msgid "WIKI_PAGE_HYDROGENOSOME"
msgstr "Hydrogénase"

msgid "WIKI_PAGE_INDUSTRIAL_STAGE"
msgstr "Phase industrielle"

msgid "WIKI_PAGE_LYSOSOME"
msgstr "Lysosome"

#, fuzzy
msgid "WIKI_PAGE_MACROSCOPIC_STAGE"
msgstr "Phase microbienne"

#, fuzzy
msgid "WIKI_PAGE_MECHANICS_ROOT"
msgstr "Organites"

msgid "WIKI_PAGE_MELANOSOME"
msgstr "Mélanosome"

msgid "WIKI_PAGE_METABOLOSOMES"
msgstr "Métabolosomes"

msgid "WIKI_PAGE_MICROBE_STAGE"
msgstr "Phase microbienne"

msgid "WIKI_PAGE_MITOCHONDRION"
msgstr "Mitochondrie"

msgid "WIKI_PAGE_MULTICELLULAR_STAGE"
msgstr "Phase multicellulaire"

#, fuzzy
msgid "WIKI_PAGE_MYOFIBRIL"
msgstr "Myofibrille"

msgid "WIKI_PAGE_NITROGENASE"
msgstr "Nitrogénase"

msgid "WIKI_PAGE_NITROPLAST"
msgstr "Nitroplaste"

msgid "WIKI_PAGE_NUCLEUS"
msgstr "Noyau"

msgid "WIKI_PAGE_ORGANELLES_ROOT"
msgstr "Organites"

msgid "WIKI_PAGE_OXYTOXISOME"
msgstr "Oxytoxisome"

msgid "WIKI_PAGE_PERFORATOR_PILUS"
msgstr "Pilus perforant"

msgid "WIKI_PAGE_PROTOPLASM"
msgstr "Protoplasme"

#, fuzzy
msgid "WIKI_PAGE_REPRODUCTION"
msgstr "Protoplasme"

msgid "WIKI_PAGE_RUSTICYANIN"
msgstr "Rusticyanine"

#, fuzzy
msgid "WIKI_PAGE_SIGNALING_AGENT"
msgstr "Agent de signalisation"

msgid "WIKI_PAGE_SLIME_JET"
msgstr "Propulseur gélatineux"

msgid "WIKI_PAGE_SOCIETY_STAGE"
msgstr "Phase sociétale"

msgid "WIKI_PAGE_SPACE_STAGE"
msgstr "Phase spatiale"

msgid "WIKI_PAGE_STAGES_ROOT"
msgstr "Phases"

msgid "WIKI_PAGE_THERMOPLAST"
msgstr "Thermoplaste"

#, fuzzy
msgid "WIKI_PAGE_THERMOSYNTHASE"
msgstr "Thermosynthase"

#, fuzzy
msgid "WIKI_PAGE_THE_PATCH_MAP"
msgstr "Thermoplaste"

msgid "WIKI_PAGE_THYLAKOIDS"
msgstr "Thylakoïdes"

#, fuzzy
msgid "WIKI_PAGE_TOXIN_VACUOLE"
msgstr ""
"Vacuole\n"
"à toxine"

msgid "WIKI_PAGE_VACUOLE"
msgstr "Vacuole"

msgid "WIKI_PERFORATOR_PILUS_EFFECTS"
msgstr ""
"Si une cellule possède un [b]pilus perforant[/b], les cellules d'autres espèces subiront d'importants dégâts à son contact. Si les deux cellules ont des [b]pili perforants[/b], elles pourront au contraire bloquer leurs attaques respectives.\n"
"\n"
"Les [b]pili perforants[/b] bloquent également les projectiles de toxines. Voir [b][color=#3796e1][url=thriveopedia:oxytoxyProteins]Oxytoxisome[/url][/color][/b] et [b][color=#3796e1][url=thriveopedia:oxytoxy]Vacuole à toxines[/color][/b]."

msgid "WIKI_PERFORATOR_PILUS_INTRO"
msgstr ""
"Organite de combat utilisé pour perforer d'autres cellules. Les cellules attaquées par un [b]pilus perforant[/b] subissent de lourds dégâts.\n"
"\n"
"Il permet également de se défendre contre les toxines en parant les projectiles de toxines."

msgid "WIKI_PERFORATOR_PILUS_MODIFICATIONS"
msgstr "Pas de modifications."

msgid "WIKI_PERFORATOR_PILUS_PROCESSES"
msgstr "Pas de processus."

#, fuzzy
msgid "WIKI_PERFORATOR_PILUS_REQUIREMENTS"
msgstr ""
"Si l'amélioration des organites est activée dans les paramètres du jeu, [i]au moins une[/i] des conditions suivantes doit être vraie [i]pour la cellule du joueur[/i] :\n"
"\n"
"[indent]—   A englouti au moins [b]5[/b] cellules, toutes générations confondues.[/indent]\n"
"[indent]—   Est mort au moins [b]5[/b] fois parmi toutes les générations.[/indent]"

#, fuzzy
msgid "WIKI_PERFORATOR_PILUS_SCIENTIFIC_BACKGROUND"
msgstr ""
"Les pili (singulier : pilus) se trouvent à la surface de nombreux micro-organismes et ressemblent à de fins poils. Des dizaines, voire des centaines de pili peuvent être présents à la surface d'un micro-organisme et remplir plusieurs fonctions, notamment celle de prédation. Les micro-organismes pathogènes utilisent les pili de façon agressive, soit pour s'attacher et se lier aux tissus de l'hôte, soit pour percer leur membrane externe afin d'accéder au cytoplasme. Il existe de nombreux pili similaires, mais ils ne sont pas apparentés d'un point de vue évolutif et résultent d'une évolution convergente. Un même organisme peut développer plusieurs types de pili et ceux qui sont présents à la surface sont constamment modifiés et remplacés.\n"
"\n"
"Pour en savoir plus, consultez la [color=#3796e1][url=https://en.wikipedia.org/wiki/Pilus]page Wikipedia[/url][/color] de cet organite."

#, fuzzy
msgid "WIKI_PERFORATOR_PILUS_STRATEGY"
msgstr ""
"Les cellules équipées de [b]Pili Perforants[/b] sont des prédateurs efficaces et peuvent attaquer n'importe quelle cellule, même celles qui sont résistantes aux toxines ou qui ont une membrane résistante à l'engloutissement. Ils doivent cependant être placés judicieusement et leur utilisation requiert une certaine habileté.\n"
"\n"
"Les [b]Pili Perforants[/b] ont également un fort pouvoir dissuasif sur les proies. En effet, il est peu probable qu'une boule hérissée de pointes soit considérée comme un repas facile."

#, fuzzy
msgid "WIKI_PERFORATOR_PILUS_UPGRADES"
msgstr ""
"[b]Pilus Injectisome[/b]\n"
"\n"
"Pour [b]25[/b] points de mutation, modifiez les [b]Pili Perforants[/b] déjà placés pour les transformer en [b]Pili Injectisome[/b]. Lorsque ces derniers heurtent des cellules ennemies, ils infligent également des dégâts de toxine. Les types de membranes qui réduisent les dégâts des toxines réduisent également les dégâts des [b]Pili Injectisome/b]."

#, fuzzy
msgid "WIKI_PROTEIN_RESPIRATION"
msgstr "Respiration aérobie"

msgid "WIKI_PROTOPLASM_EFFECTS"
msgstr "Pas d'effets."

#, fuzzy
msgid "WIKI_PROTOPLASM_INTRO"
msgstr "Protoplasme"

msgid "WIKI_PROTOPLASM_MODIFICATIONS"
msgstr "Pas de modifications."

#, fuzzy
msgid "WIKI_PROTOPLASM_PROCESSES"
msgstr "Transforme le [thrive:compound type=\"glucose\"][/thrive:compound] en [thrive:compound type=\"atp\"][/thrive:compound]."

msgid "WIKI_PROTOPLASM_REQUIREMENTS"
msgstr "Le joueur ne peut pas faire évoluer le [b]Protoplasme[/b]. Les espèces non-joueur peuvent le faire sans restrictions."

msgid "WIKI_PROTOPLASM_SCIENTIFIC_BACKGROUND"
msgstr ""
"Dans certains endroits, le [b]Protoplasme[/b] est un autre nom pour le [b][color=#3796e1][url=thriveopedia:cytoplasm]Cytoplasme[/url][/color][/b], bien qu'il puisse aussi faire référence à l'ensemble du contenu d'une cellule, y compris le noyau et les structures environnantes.\n"
"\n"
"Lisez plus sur cette organelle sur sa [color=#3796e1][url=https://fr.wikipedia.org/wiki/Protoplasme]page Wikipédia[/url][/color]."

msgid "WIKI_PROTOPLASM_STRATEGY"
msgstr ""
"Il n'est pas possible d'utiliser le [b]Protoplasme[/b] dans les jeux réguliers. Le joueur ne peut l'utiliser que s'il joue en mode de construction libre avec une espèce non-joueur qu'il a fossilisée dans une partie précédente et qui a évolué cette organelle.\n"
"\n"
"Lorsque le [b]Protoplasme[/b] apparaît, il est stratégiquement équivalent au [b][color=#3796e1][url=thriveopedia:cytoplasm]Cytoplasme[/url][/color][/b], mais avec une capacité de stockage notablement augmentée et une production de [thrive:compound type=\"atp\"][/thrive:compound] plus lente. Les cellules avec [b]Protoplasme[/b] peuvent généralement survivre beaucoup plus longtemps sans trouver des nuages de composés ou consommer des proies."

msgid "WIKI_PROTOPLASM_UPGRADES"
msgstr "Pas d'améliorations."

#, fuzzy
msgid "WIKI_PULLING_CILIA"
msgstr "Cils"

#, fuzzy
msgid "WIKI_REPRODUCTION_BUTTON"
msgstr "Protoplasme"

#, fuzzy
msgid "WIKI_REPRODUCTION_INTRO"
msgstr "Protoplasme"

msgid "WIKI_REPRODUCTION_REPRODUCTION_IN_THE_MICROBE_STAGE"
msgstr ""
"Pour se reproduire à l'[color=#3796e1][url=thriveopedia:microbe_stage]Étape Microbe[/url][/color], vous devez collecter un certain nombre de composés de reproduction [color=#3796e1][url=thriveopedia:Compounds]composés[/url][/color]. À savoir [thrive:compound type=\"ammonia\"][/thrive:compound] et [thrive:compound type=\"phosphates\"][/thrive:compound]. Vous absorbez ces composés de manière passive, à un taux dépendant de votre membrane.\n"
"\n"
"[b][u]Multiplication des organelles[/u][/b]\n"
"\n"
"À mesure que votre cellule grandit, certains composés seront mis de côté pour la reproduction. Une fois qu'une certaine quantité de composés a été atteinte, vos organelles commenceront à se [b]dupliquer[/b]. La quantité requise de [thrive:compound type=\"ammonia\"][/thrive:compound] et de [thrive:compound type=\"phosphates\"][/thrive:compound] dépend de chaque organelle. Chaque organelle a un [b]coût de reproduction[/b] qui détermine combien de composés elle a besoin pour [b]se dupliquer[/b]. Une fois que toutes vos organelles ont été dupliquées, vous pouvez [b]vous reproduire[/b] et entrer dans l'éditeur."

msgid "WIKI_ROOT_BODY"
msgstr ""
"Bienvenue dans le wiki en jeu de Thrive. Vous trouverez ici des informations détaillées sur les concepts du jeu, des guides de stratégie à la théorie scientifique qui sous-tend les mécaniques de jeu.\n"
"\n"
"La majorité des pages de cette section est auto-générée depuis le contenu en anglais sur le [color=#3796e1][url=https://wiki.revolutionarygamesstudio.com/]wiki de développement en ligne[/url][/color] et est traduite par la communauté. Si vous avez envie d'aider à écrire et maintenir le contenu du wiki, veuillez prendre en considération de[color=#3796e1] [url=https://revolutionarygamesstudio.com/get-involved/]rejoindre l'équipe[/url][/color].\n"
"\n"
"Voir les liens ci-dessous pour quelques-uns des principaux concepts du jeu."

msgid "WIKI_ROOT_HEADING"
msgstr "Wiki en jeu de Thrive"

#, fuzzy
msgid "WIKI_RUSTICYANIN_EFFECTS"
msgstr "La rusticyanine est une protéine capable d'utiliser le [thrive:compound type=\"carbondioxide\"][/thrive:compound] gazeux et le [thrive:compound type=\"oxygen\"][/thrive:compound] pour oxyder le fer d'un état chimique à un autre. Ce processus, appelé [b]respiration ferrique[/b], libère de l'énergie que la cellule peut ensuite récolter."

#, fuzzy
msgid "WIKI_RUSTICYANIN_INTRO"
msgstr "Transforme du [thrive:compound type=\"iron\"][/thrive:compound] en [thrive:compound type=\"atp\"][/thrive:compound] par le processus de [b]Chimiolithoautotrophie ferrique[/b]. La vitesse de cette réaction dépend de la concentration en [thrive:compound type=\"carbondioxide\"][/thrive:compound] dans l'environnement."

msgid "WIKI_RUSTICYANIN_MODIFICATIONS"
msgstr "Pas de modifications."

#, fuzzy
msgid "WIKI_RUSTICYANIN_PROCESSES"
msgstr ""
"[b]Chimiolithoautotrophie ferrique[/b] : [thrive:compound type=\"iron\"][/thrive:compound] + [thrive:compound type=\"carbondioxide\"][/thrive:compound] → [thrive:compound type=\"atp\"][/thrive:compound]\n"
"\n"
"Une méthode pour générer de l'énergie sans [thrive:compound type=\"glucose\"][/thrive:compound]. Consomme du [thrive:compound type=\"iron\"][/thrive:compound] et dépend de la concentration en [thrive:compound type=\"carbondioxide\"][/thrive:compound] de l'environnement."

msgid "WIKI_RUSTICYANIN_REQUIREMENTS"
msgstr "Pas de conditions."

#, fuzzy
msgid "WIKI_RUSTICYANIN_SCIENTIFIC_BACKGROUND"
msgstr "À venir"

#, fuzzy
msgid "WIKI_RUSTICYANIN_STRATEGY"
msgstr "La rusticyanine est une protéine capable d'utiliser le [thrive:compound type=\"carbondioxide\"][/thrive:compound] gazeux et le [thrive:compound type=\"oxygen\"][/thrive:compound] pour oxyder le fer d'un état chimique à un autre. Ce processus, appelé [b]respiration ferrique[/b], libère de l'énergie que la cellule peut ensuite récolter."

msgid "WIKI_RUSTICYANIN_UPGRADES"
msgstr "Pas d'améliorations."

#, fuzzy
msgid "WIKI_SIGNALING_AGENT_EFFECTS"
msgstr "Agent de signalisation"

#, fuzzy
msgid "WIKI_SIGNALING_AGENT_INTRO"
msgstr "Agent de signalisation"

msgid "WIKI_SIGNALING_AGENT_MODIFICATIONS"
msgstr "Pas de processus."

msgid "WIKI_SIGNALING_AGENT_PROCESSES"
msgstr "Pas de processus."

#, fuzzy
msgid "WIKI_SIGNALING_AGENT_REQUIREMENTS"
msgstr "Les agents de signalisation permettent aux cellules de créer des substances chimiques auxquelles d'autres cellules peuvent réagir. Les substances chimiques de signalisation peuvent être utilisées pour attirer d'autres cellules ou les avertir d'un danger pour les faire fuir."

#, fuzzy
msgid "WIKI_SIGNALING_AGENT_SCIENTIFIC_BACKGROUND"
msgstr "À venir"

#, fuzzy
msgid "WIKI_SIGNALING_AGENT_STRATEGY"
msgstr "Agent de signalisation"

msgid "WIKI_SIGNALING_AGENT_UPGRADES"
msgstr "Pas d'améliorations."

#, fuzzy
msgid "WIKI_SLIME_JET_EFFECTS"
msgstr "De nombreux organismes produisent des substances polysaccharidiques gluantes, et le mucilage est l'un de ces polysaccharides. Si de nombreuses espèces utilisent la bave pour se déplacer, certains types de bactéries éjectent ces substances à haute pression dans leur sillage. Ces jets de bave agissent comme des moteurs de fusée, poussant les cellules en avant à une vitesse incroyable. La bave est également utilisée pour faire obstacle aux prédateurs, en les piégeant dans une substance que seuls les organismes dotés de jets peuvent diriger."

#, fuzzy
msgid "WIKI_SLIME_JET_INTRO"
msgstr "De nombreux organismes produisent des substances polysaccharidiques gluantes, et le mucilage est l'un de ces polysaccharides. Si de nombreuses espèces utilisent la bave pour se déplacer, certains types de bactéries éjectent ces substances à haute pression dans leur sillage. Ces jets de bave agissent comme des moteurs de fusée, poussant les cellules en avant à une vitesse incroyable. La bave est également utilisée pour faire obstacle aux prédateurs, en les piégeant dans une substance que seuls les organismes dotés de jets peuvent diriger."

msgid "WIKI_SLIME_JET_MODIFICATIONS"
msgstr "Pas de modifications."

#, fuzzy
msgid "WIKI_SLIME_JET_PROCESSES"
msgstr "Transforme le [thrive:compound type=\"glucose\"][/thrive:compound] en [thrive:compound type=\"mucilage\"][/thrive:compound]. Appuyez sur [thrive:input]g_secrete_slime[/thrive:input] pour libérer le [thrive:compound type=\"mucilage\"][/thrive:compound] stockés, augmentant la vitesse de cette cellule et ralentissant les prédateurs."

msgid "WIKI_SLIME_JET_REQUIREMENTS"
msgstr "Pas de conditions."

#, fuzzy
msgid "WIKI_SLIME_JET_SCIENTIFIC_BACKGROUND"
msgstr "À venir"

msgid "WIKI_SLIME_JET_STRATEGY"
msgstr ""
"La capacité d'obtenir un boost momentané de vitesse s'avère utile lorsqu'il s'agit de rattraper une proie ou de fuir des prédateurs, d'autant plus que le [thrive:compound type=\"mucilage\"][/thrive:compound] expulsé peut ralentir les prédateurs entrants. Tant la poussée totale que le stockage de [thrive:compound type=\"mucilage\"][/thrive:compound], et donc aussi la durée maximale d'expulsion, sont proportionnels au nombre de [b]Jets de Slime[/b] présents sur une cellule.\n"
"\n"
"Il est également important de noter que l'organelle utilise du [thrive:compound type=\"glucose\"][/thrive:compound] et non du [thrive:compound type=\"atp\"][/thrive:compound], alors assurez-vous de vérifier l'équilibre des composés de votre cellule lorsque vous ajoutez cette organelle."

msgid "WIKI_SLIME_JET_UPGRADES"
msgstr "Pas d'améliorations."

msgid "WIKI_SOCIETY_STAGE_CURRENT_DEVELOPMENT"
msgstr "Le développement de cette étape n'a pas encore commencé. Les discussions théoriques et sur le gameplay n'ont pas beaucoup eu lieu ces dernières années pour cette étape. Les discussions devront reprendre une fois que nous aurons réellement atteint l'étape Sociétale dans le développement officiel."

msgid "WIKI_SOCIETY_STAGE_FEATURES"
msgstr "Prochainement."

#, fuzzy
msgid "WIKI_SOCIETY_STAGE_INTRO"
msgstr "De nombreux organismes produisent des substances polysaccharidiques gluantes, et le mucilage est l'un de ces polysaccharides. Si de nombreuses espèces utilisent la bave pour se déplacer, certains types de bactéries éjectent ces substances à haute pression dans leur sillage. Ces jets de bave agissent comme des moteurs de fusée, poussant les cellules en avant à une vitesse incroyable. La bave est également utilisée pour faire obstacle aux prédateurs, en les piégeant dans une substance que seuls les organismes dotés de jets peuvent diriger."

#, fuzzy
msgid "WIKI_SOCIETY_STAGE_OVERVIEW"
msgstr "Phase sociétale"

#, fuzzy
msgid "WIKI_SOCIETY_STAGE_TRANSITIONS"
msgstr "Phase sociétale"

msgid "WIKI_SOCIETY_STAGE_UI"
msgstr "Prochainement."

msgid "WIKI_SPACE_STAGE_CURRENT_DEVELOPMENT"
msgstr "Les travaux sur la phase spatiale n'ont pas encore commencé."

msgid "WIKI_SPACE_STAGE_FEATURES"
msgstr "Prochainement."

#, fuzzy
msgid "WIKI_SPACE_STAGE_INTRO"
msgstr "De nombreux organismes produisent des substances polysaccharidiques gluantes, et le mucilage est l'un de ces polysaccharides. Si de nombreuses espèces utilisent la bave pour se déplacer, certains types de bactéries éjectent ces substances à haute pression dans leur sillage. Ces jets de bave agissent comme des moteurs de fusée, poussant les cellules en avant à une vitesse incroyable. La bave est également utilisée pour faire obstacle aux prédateurs, en les piégeant dans une substance que seuls les organismes dotés de jets peuvent diriger."

#, fuzzy
msgid "WIKI_SPACE_STAGE_OVERVIEW"
msgstr "Phase spatiale"

#, fuzzy
msgid "WIKI_SPACE_STAGE_TRANSITIONS"
msgstr "Nitrogénase"

msgid "WIKI_SPACE_STAGE_UI"
msgstr "Prochainement."

#, fuzzy
msgid "WIKI_STAGES_ROOT_INTRO"
msgstr ""
"Les organites sont les \"organes\" des organismes unicellulaires. Dans Thrive, ils sont les éléments constitutifs de votre cellule, contrôlant ses fonctions et processus internes.\n"
"\n"
"Chaque fois que vous vous reproduisez, vous pouvez ajouter, déplacer, modifier ou supprimer des organites à l'intérieur de votre cellule à l'aide de l'éditeur de microbes. Presque toutes ces actions coûtent des points de mutation. Les organites sont disposés dans une grille hexagonale, formant une forme contiguë enveloppée par la membrane cellulaire, et chaque organite a une empreinte hexagonale caractéristique. Les organites externes s'attachent à l'extérieur de la membrane, de sorte que pour la plupart d'entre eux, l'orientation du placement a de l'importance.\n"
"\n"
"Lorsque vous modifiez votre cellule, les autres espèces modifient également la disposition de leurs organites. Elles ont accès aux mêmes pouvoirs et capacités.\n"
"\n"
"Sélectionnez un organite dans la liste ci-dessous pour en savoir plus."

msgid "WIKI_TBA"
msgstr "À venir"

#, fuzzy
msgid "WIKI_TECH_EDITOR_COMMA_NATION_EDITOR_COMMA_SQUAD_EDITOR"
msgstr "Editeur de corps, éditeur de cellule"

#, fuzzy
msgid "WIKI_THERMOPLAST_EFFECTS"
msgstr "Pas d'effets."

#, fuzzy
msgid "WIKI_THERMOPLAST_INTRO"
msgstr "Le thermoplaste est une structure à double membrane contenant des pigments thermosensibles empilés dans des sacs membranaires. C'est un procaryote qui a été assimilé pour être utilisé par son hôte eucaryote. Les pigments du thermoplaste sont capables d'utiliser l'énergie des différences de chaleur dans l'environnement pour produire [thrive:compound type=\"atp\"][/thrive:compound] à partir de l'eau dans un processus appelé [b]thermosynthèse[/b]. Le taux de production de [thrive:compound type=\"atp\"][/thrive:compound] varie avec [thrive:compound type=\"temperature\"][/thrive:compound]."

msgid "WIKI_THERMOPLAST_MODIFICATIONS"
msgstr "Pas de modifications."

#, fuzzy
msgid "WIKI_THERMOPLAST_PROCESSES"
msgstr "Produit du [thrive:compound type=\"glucose\"][/thrive:compound]. Taux proportionnel à la concentration de [thrive:compound type=\"carbondioxide\"][/thrive:compound] et à la température."

#, fuzzy
msgid "WIKI_THERMOPLAST_REQUIREMENTS"
msgstr ""
"Les [b]Thermoplastes[/b] n'apparaissent que dans les jeux avec LAWK désactivé dans les paramètres du jeu.\n"
"\n"
"Si les améliorations des organelles sont activées dans les paramètres du jeu, la condition suivante doit également être vraie [i]pour la cellule du joueur[/i] :\n"
"\n"
"[indent]— Contient au moins [b]3[/b] hexes de [b][color=#3796e1][url=thriveopedia:thermosynthase]Thermosynthase[/url][/color][/b] pendant au moins [b]5[/b] générations consécutives.[/indent]"

#, fuzzy
msgid "WIKI_THERMOPLAST_SCIENTIFIC_BACKGROUND"
msgstr "À venir"

#, fuzzy
msgid "WIKI_THERMOPLAST_STRATEGY"
msgstr "Le thermoplaste est une structure à double membrane contenant des pigments thermosensibles empilés dans des sacs membranaires. C'est un procaryote qui a été assimilé pour être utilisé par son hôte eucaryote. Les pigments du thermoplaste sont capables d'utiliser l'énergie des différences de chaleur dans l'environnement pour produire [thrive:compound type=\"atp\"][/thrive:compound] à partir de l'eau dans un processus appelé [b]thermosynthèse[/b]. Le taux de production de [thrive:compound type=\"atp\"][/thrive:compound] varie avec [thrive:compound type=\"temperature\"][/thrive:compound]."

msgid "WIKI_THERMOPLAST_UPGRADES"
msgstr "Pas d'améliorations."

#, fuzzy
msgid "WIKI_THERMOSYNTHASE_EFFECTS"
msgstr "Pas d'effets."

#, fuzzy
msgid "WIKI_THERMOSYNTHASE_INTRO"
msgstr "Thermosynthase"

msgid "WIKI_THERMOSYNTHASE_MODIFICATIONS"
msgstr "Pas de modifications."

#, fuzzy
msgid "WIKI_THERMOSYNTHASE_PROCESSES"
msgstr "Produit l'[thrive:compound type=\"atp\"][/thrive:compound] en utilisant les gradients de température. Le taux varie en fonction de la [thrive:compound type=\"temperature\"][/thrive:compound]."

#, fuzzy
msgid "WIKI_THERMOSYNTHASE_REQUIREMENTS"
msgstr "La thermosynthase est une protéine qui utilise la convection thermique pour changer de forme, ce qui lui permet de se replier et de se lier à l'ADP lorsqu'elle est exposée à la chaleur, puis de se déplier et de le recycler en [thrive:compound type=\"atp\"][/thrive:compound] lorsqu'elle est exposée au froid, dans un processus appelé [b]thermosynthèse[/b]. Le taux de production de [thrive:compound type=\"atp\"][/thrive:compound] varie avec [thrive:compound type=\"temperature\"][/thrive:compound]."

#, fuzzy
msgid "WIKI_THERMOSYNTHASE_SCIENTIFIC_BACKGROUND"
msgstr "À venir"

#, fuzzy
msgid "WIKI_THERMOSYNTHASE_STRATEGY"
msgstr "La thermosynthase est une protéine qui utilise la convection thermique pour changer de forme, ce qui lui permet de se replier et de se lier à l'ADP lorsqu'elle est exposée à la chaleur, puis de se déplier et de le recycler en [thrive:compound type=\"atp\"][/thrive:compound] lorsqu'elle est exposée au froid, dans un processus appelé [b]thermosynthèse[/b]. Le taux de production de [thrive:compound type=\"atp\"][/thrive:compound] varie avec [thrive:compound type=\"temperature\"][/thrive:compound]."

msgid "WIKI_THERMOSYNTHASE_UPGRADES"
msgstr "Pas d'améliorations."

msgid "WIKI_THE_PATCH_MAP_FOG_OF_WAR"
msgstr ""
"Le Brouillard de guerre est un paramètre de jeu qui peut être activé, limitant les zones que le joueur peut prévisualiser.\n"
"\n"
"Lorsqu'il est réglé sur [b]normal[/b], seules les zones où le joueur est allé, ainsi que les zones adjacentes, seront visibles. Bien que les zones adjacentes à [i]celles-ci[/i] soient visibles sur la carte, leur type, les informations sur les [color=#3796e1][url=thriveopedia:Compounds]composés[/url][/color] et les [color=#3796e1][url=thriveopedia:EnvironmentalConditions]Conditions Environnementales[/url][/color] sont masquées.\n"
"\n"
"Lorsqu'il est réglé sur [b]intense[/b], [b]seulement[/b] les zones où le joueur est allé seront visibles. Les zones adjacentes seront visibles mais leur type et les informations sur les composés seront cachées"

#, fuzzy
msgid "WIKI_THE_PATCH_MAP_INTRO"
msgstr "Le thermoplaste est une structure à double membrane contenant des pigments thermosensibles empilés dans des sacs membranaires. C'est un procaryote qui a été assimilé pour être utilisé par son hôte eucaryote. Les pigments du thermoplaste sont capables d'utiliser l'énergie des différences de chaleur dans l'environnement pour produire [thrive:compound type=\"atp\"][/thrive:compound] à partir de l'eau dans un processus appelé [b]thermosynthèse[/b]. Le taux de production de [thrive:compound type=\"atp\"][/thrive:compound] varie avec [thrive:compound type=\"temperature\"][/thrive:compound]."

#, fuzzy
msgid "WIKI_THE_PATCH_MAP_PATCHES"
msgstr "Pas d'améliorations."

msgid "WIKI_THE_PATCH_MAP_THE_PATCH_MAP"
msgstr "La [b]Carte des zones[/b] est une représentation de votre planète. Elle est composée de [b]Zones[/b] et de [b]Régions[/b] (expliquées ci-dessous). Chaque région contient plusieurs zones connectées (ou adjacentes) et est reliée à d'autres régions."

msgid "WIKI_THYLAKOIDS_EFFECTS"
msgstr "Pas d'effets spéciaux."

#, fuzzy
msgid "WIKI_THYLAKOIDS_INTRO"
msgstr "Les thylakoïdes sont des amas de protéines et de pigments photosensibles. Les pigments sont capables d'utiliser l'énergie de la [thrive:compound type=\"sunlight\"][/thrive:compound] pour produire du [thrive:compound type=\"glucose\"][/thrive:compound] à partir d'eau et de [thrive:compound type=\"carbondioxide\"][/thrive:compound] gazeux dans un processus appelé [b]photosynthèse[/b]. Ce sont également ces pigments qui leur donnent une couleur distinctive. Le taux de production de [thrive:compound type=\"glucose\"][/thrive:compound] dépend de la concentration de [thrive:compound type=\"carbondioxide\"][/thrive:compound] et de l'intensité de [thrive:compound type=\"sunlight\"][/thrive:compound]. Comme les thylakoïdes sont suspendus directement dans le cytoplasme, le fluide environnant effectue une certaine [b]glycolyse[/b]."

msgid "WIKI_THYLAKOIDS_MODIFICATIONS"
msgstr "Pas de modifications"

msgid "WIKI_THYLAKOIDS_PROCESSES"
msgstr ""
"[b]Photosynthèse Chromatophore :[/b] [thrive:compound type=\"sunlight\"][/thrive:compound] + [thrive:compound type=\"carbondioxide\"][/thrive:compound] → [thrive:compound type=\"glucose\"][/thrive:compound] + [thrive:compound type=\"oxygen\"][/thrive:compound]\n"
"\n"
"Maintenant, vous pouvez manger de la [thrive:compound type=\"sunlight\"][/thrive:compound]. Goûtez au soleil. Notez que les [b]Thylakoïdes[/b] ne peuvent pas effectuer la [b]Photosynthèse Chromatophore[/b] dans les zones sombres, et plus une cellule se rapproche de la surface, plus ce processus devient efficace.\n"
"\n"
"[b]Glycolyse :[/b] [thrive:compound type=\"glucose\"][/thrive:compound] → [thrive:compound type=\"atp\"][/thrive:compound]\n"
"\n"
"Comme les [b]Thylakoïdes[/b] sont suspendus directement dans le [b][color=#3796e1][url=thriveopedia:cytoplasm]Cytoplasme[/url][/color][/b], le fluide environnant effectue la [b]Glycolyse[/b]."

msgid "WIKI_THYLAKOIDS_REQUIREMENTS"
msgstr ""
"Si les améliorations des organelles sont activées dans les paramètres du jeu, la condition suivante doit être vraie [i]pour la cellule du joueur[/i] :\n"
"\n"
"[indent]— Se trouve dans une zone avec au moins [b]20%[/b] de [thrive:compound type=\"sunlight\"][/thrive:compound].[/indent]"

#, fuzzy
msgid "WIKI_THYLAKOIDS_SCIENTIFIC_BACKGROUND"
msgstr "À venir"

#, fuzzy
msgid "WIKI_THYLAKOIDS_STRATEGY"
msgstr "Les thylakoïdes sont des amas de protéines et de pigments photosensibles. Les pigments sont capables d'utiliser l'énergie de la [thrive:compound type=\"sunlight\"][/thrive:compound] pour produire du [thrive:compound type=\"glucose\"][/thrive:compound] à partir d'eau et de [thrive:compound type=\"carbondioxide\"][/thrive:compound] gazeux dans un processus appelé [b]photosynthèse[/b]. Ce sont également ces pigments qui leur donnent une couleur distinctive. Le taux de production de [thrive:compound type=\"glucose\"][/thrive:compound] dépend de la concentration de [thrive:compound type=\"carbondioxide\"][/thrive:compound] et de l'intensité de [thrive:compound type=\"sunlight\"][/thrive:compound]. Comme les thylakoïdes sont suspendus directement dans le cytoplasme, le fluide environnant effectue une certaine [b]glycolyse[/b]."

msgid "WIKI_THYLAKOIDS_UPGRADES"
msgstr "Pas d'améliorations."

#, fuzzy
msgid "WIKI_TOXIN_VACUOLE_EFFECTS"
msgstr "La vacuole à toxines est une vacuole ayant évolué de manière à spécifiquement produire, contenir et sécréter des toxines oxytoxy. La vitesse de production et sécrétion augmente proportionellement au nombre de vacuoles à toxines."

#, fuzzy
msgid "WIKI_TOXIN_VACUOLE_INTRO"
msgstr ""
"Vacuole\n"
"à toxine"

msgid "WIKI_TOXIN_VACUOLE_MODIFICATIONS"
msgstr "Pas de modifications."

#, fuzzy
msgid "WIKI_TOXIN_VACUOLE_PROCESSES"
msgstr "Transforme l'[thrive:compound type=\"atp\"][/thrive:compound] en [thrive:compound type=\"oxytoxy\"][/thrive:compound]. Taux proportionnel à la concentration d'[thrive:compound type=\"oxygen\"][thrive:compound]. Peut libérer des toxines en appuyant sur [thrive:input]g_fire_toxin[/thrive:input]."

#, fuzzy
msgid "WIKI_TOXIN_VACUOLE_REQUIREMENTS"
msgstr "La vacuole à toxines est une vacuole ayant évolué de manière à spécifiquement produire, contenir et sécréter des toxines oxytoxy. La vitesse de production et sécrétion augmente proportionellement au nombre de vacuoles à toxines."

msgid "WIKI_TOXIN_VACUOLE_SCIENTIFIC_BACKGROUND"
msgstr "À venir"

#, fuzzy
msgid "WIKI_TOXIN_VACUOLE_STRATEGY"
msgstr "La vacuole à toxines est une vacuole ayant évolué de manière à spécifiquement produire, contenir et sécréter des toxines oxytoxy. La vitesse de production et sécrétion augmente proportionellement au nombre de vacuoles à toxines."

msgid "WIKI_TOXIN_VACUOLE_UPGRADES"
msgstr "Pas d'améliorations."

msgid "WIKI_VACUOLE_EFFECTS"
msgstr "Pas d'effets."

#, fuzzy
msgid "WIKI_VACUOLE_INTRO"
msgstr "La vacuole à toxines est une vacuole ayant évolué de manière à spécifiquement produire, contenir et sécréter des toxines oxytoxy. La vitesse de production et sécrétion augmente proportionellement au nombre de vacuoles à toxines."

#, fuzzy
msgid "WIKI_VACUOLE_MODIFICATIONS"
msgstr "La vacuole à toxines est une vacuole ayant évolué de manière à spécifiquement produire, contenir et sécréter des toxines oxytoxy. La vitesse de production et sécrétion augmente proportionellement au nombre de vacuoles à toxines."

msgid "WIKI_VACUOLE_PROCESSES"
msgstr "Pas de processus"

msgid "WIKI_VACUOLE_REQUIREMENTS"
msgstr "Une cellule doit avoir un [b][color=#3796e1][url=thriveopedia:nucleus]Noyau[/url][/color][/b] pour faire évoluer les [b]Vacuoles[/b]."

msgid "WIKI_VACUOLE_SCIENTIFIC_BACKGROUND"
msgstr "À venir"

msgid "WIKI_VACUOLE_STRATEGY"
msgstr "Bien que le stockage supplémentaire soit utile dans toutes les situations, une [b]Vacuole[/b] est particulièrement utile pour les organismes qui utilisent la [b]Photosynthèse[/b] (cellules avec des [b][color=#3796e1][url=thriveopedia:chromatophore]Thylakoïdes[/url][/color][/b] ou des [b][color=#3796e1][url=thriveopedia:chloroplast]Chloroplastes[/url][/color][/b]). Si le cycle jour/nuit est activé dans les paramètres du jeu, les cellules photosynthétiques doivent avoir suffisamment d'espace pour stocker le [thrive:compound type=\"glucose\"][/thrive:compound] nécessaire pour survivre pendant la nuit."

msgid "WIKI_VACUOLE_UPGRADES"
msgstr "Pas d'améliorations."

msgid "WIKI_YES"
msgstr "Oui"

msgid "WILL_YOU_THRIVE"
msgstr "Allez-vous prospérer ?"

msgid "WINDOWED"
msgstr "Fenêtré"

msgid "WIN_BOX_TITLE"
msgstr "VOUS AVEZ PROSPÉRÉ !"

msgid "WIN_TEXT"
msgstr "Félicitations, vous avez gagné cette version de Thrive ! Vous pouvez continuer à jouer après la disparition de ce message si vous le souhaitez, ou commencer une nouvelle partie dans un nouveau monde. Vous pouvez également ajouter des agents liants pour construire une colonie cellulaire et essayer les prototypes de jeu ultérieurs."

#, fuzzy
msgid "WORKSHOP_ITEM_CHANGE_NOTES"
msgstr "Remarques de Changement d'Item"

#, fuzzy
msgid "WORKSHOP_ITEM_CHANGE_NOTES_TOOLTIP"
msgstr "Changez les remarques afin d'afficher la version de cet objet sur l'Atelier Steam (optionnel)"

msgid "WORKSHOP_ITEM_DESCRIPTION"
msgstr "Description de l'objet :"

msgid "WORKSHOP_ITEM_PREVIEW"
msgstr "Image de prévisualisation :"

msgid "WORKSHOP_ITEM_TAGS"
msgstr "Étiquettes (séparées par une virgule « , ») :"

#, fuzzy
msgid "WORKSHOP_ITEM_TITLE"
msgstr "Titre de l'objet :"

#, fuzzy
msgid "WORKSHOP_ITEM_UPLOAD_SUCCEEDED"
msgstr "La mise en ligne sur l'atelier Steam a été réalisée avec succès"

msgid "WORKSHOP_ITEM_UPLOAD_SUCCEEDED_TOS_REQUIRED"
msgstr "La mise en ligne sur le Workshop Steam a fonctionné, mais vous devez accepter son [color=#3796e1][url=https://steamcommunity.com/sharedfiles/workshoplegalagreement]contrat de licence[/url][/color] avant que cela ne devienne visible"

msgid "WORKSHOP_TERMS_OF_SERVICE_NOTICE"
msgstr "En proposant cet objet, vous acceptez le [color=#3796e1][url=https://steamcommunity.com/sharedfiles/workshoplegalagreement]contrat de licence[/url][/color] du Workshop Steam"

msgid "WORKSHOP_VISIBILITY_TOOLTIP"
msgstr "Une fois un item publié, tout le monde pourra le voir"

msgid "WORLD"
msgstr "Monde"

msgid "WORLD_EXPORT_SUCCESS_MESSAGE"
msgstr "Les données du monde ont été exportées avec succès vers {0}"

msgid "WORLD_GENERAL_STATISTICS"
msgstr "Statistiques génériques du monde actuel"

msgid "WORLD_MISC_DETAILS_STRING"
msgstr ""
"Inclure les prototypes des phases avancées : {0}\n"
"Inclure les Easter eggs : {1}"

#, fuzzy
msgid "WORLD_OCEANIC_COVERAGE"
msgstr "Grand"

#, fuzzy
msgid "WORLD_OCEANIC_COVERAGE_EXPLANATION"
msgstr "Grand"

#, fuzzy
msgid "WORLD_OCEANIC_COVERAGE_LARGE"
msgstr "Grand"

#, fuzzy
msgid "WORLD_OCEANIC_COVERAGE_MEDIUM"
msgstr "Grand"

#, fuzzy
msgid "WORLD_OCEANIC_COVERAGE_SMALL"
msgstr "Petit"

msgid "WORLD_RELATIVE_MOVEMENT"
msgstr "Dépend du monde"

#, fuzzy
msgid "WORLD_SIZE"
msgstr "Monde"

#, fuzzy
msgid "WORLD_SIZE_EXPLANATION"
msgstr ""
"Les microbes persévérants rechercheront des fragments ou des proies sur de plus grandes distances\n"
"et pourront se montrer bien plus ambitieux face à des fragments disputés.\n"
"Les microbes réactifs basculeront plus vite vers de nouvelles cibles."

msgid "WORLD_SIZE_LARGE"
msgstr "Grand"

msgid "WORLD_SIZE_MEDIUM"
msgstr "Moyen"

msgid "WORLD_SIZE_SMALL"
msgstr "Petit"

#, fuzzy
msgid "WORLD_SIZE_TOOLTIP"
msgstr "Lance un certain nombre de mondes, le nombre de générations pour chaque monde est déterminé par liste déroulante ci-dessus."

#, fuzzy
msgid "WORLD_TEMPERATURE"
msgstr "Température"

#, fuzzy
msgid "WORLD_TEMPERATURE_COLD"
msgstr "Temp."

#, fuzzy
msgid "WORLD_TEMPERATURE_EXPLANATION"
msgstr ""
"Les microbes persévérants rechercheront des fragments ou des proies sur de plus grandes distances\n"
"et pourront se montrer bien plus ambitieux face à des fragments disputés.\n"
"Les microbes réactifs basculeront plus vite vers de nouvelles cibles."

#, fuzzy
msgid "WORLD_TEMPERATURE_TEMPERATE"
msgstr "Temp."

#, fuzzy
msgid "WORLD_TEMPERATURE_WARM"
msgstr "Temp."

msgid "WORST_PATCH_COLON"
msgstr "Pire secteur :"

msgid "XBOX360"
msgstr "Xbox 360"

msgid "XBOX_ONE"
msgstr "Xbox One"

msgid "XBOX_SERIES"
msgstr "Xbox Series X"

msgid "X_TWITTER_TOOLTIP"
msgstr "Visitez notre profil X (anciennement Twitter)"

msgid "YEARS"
msgstr "années"

msgid "YET_TO_BE_IMPLEMENTED_NOTICE"
msgstr "Le contenu de cette page n'est pas entièrement implimentée dans le jeu et risque de changer."

msgid "YOUTUBE_TOOLTIP"
msgstr "Visitez notre chaîne YouTube"

msgid "YOU_CAN_MAKE_PULL_REQUEST"
msgstr ""
"Thrive est un projet open-source.\n"
"Vous pouvez proposer un correctif sans avoir besoin de faire partie de l'équipe (de développement)."

msgid "YOU_CAN_SUPPORT_THRIVE_ON_PATREON"
msgstr "Vous pouvez financer le développement de Thrive sur Patreon."

#, fuzzy
msgid "YUM_EXCLAMATION"
msgstr ""
"Les microbes persévérants rechercheront des fragments ou des proies sur de plus grandes distances\n"
"et pourront se montrer bien plus ambitieux face à des fragments disputés.\n"
"Les microbes réactifs basculeront plus vite vers de nouvelles cibles."

msgid "ZOOM_IN"
msgstr "Zoomer"

msgid "ZOOM_OUT"
msgstr "Dézoomer"

<<<<<<< HEAD
msgid "—"
msgstr ""

#, fuzzy
#~ msgid "EFFECTIVE_VALUE"
#~ msgstr "{0}%"

#, fuzzy
#~ msgid "PLUS_MINUS_VALUE_WITH_UNIT"
#~ msgstr "{0} {1}"

#, fuzzy
#~ msgid "ADDITIONAL_RESISTANCE"
#~ msgstr "Résistance aux toxines"

#, fuzzy
#~ msgid "KEEP_CURRENT_SHORT"
#~ msgstr "Monde actuel"

#, fuzzy
#~ msgid "KEEP_CURRENT_TOLERANCE_FLEXIBILITY_TOOLTIP"
#~ msgstr "Visitez notre page Patreon"

#~ msgid "TOO_LARGE_PRESSURE_RANGE"
#~ msgstr "Plage de pression trop large"
=======
#, fuzzy
#~ msgid "GENERATE_BUTTON"
#~ msgstr "Générations"
>>>>>>> f532dcdb

#~ msgid "CELL_TYPE_BUTTON_ATP_CONSUMPTION"
#~ msgstr "La consommation d'ATP de ce type de cellule est {0}."

#~ msgid "CELL_TYPE_BUTTON_ATP_PRODUCTION"
#~ msgstr "La production d'ATP de ce type de cellule est {0}."

#, fuzzy
#~ msgid "WORLD_SEA_LEVEL"
#~ msgstr "{0}-{1}m sous la mer"

#, fuzzy
#~ msgid "WORLD_SEA_LEVEL_DEEP"
#~ msgstr "{0}-{1}m sous la mer"

#, fuzzy
#~ msgid "WORLD_SEA_LEVEL_EXPLANATION"
#~ msgstr ""
#~ "Les microbes persévérants rechercheront des fragments ou des proies sur de plus grandes distances\n"
#~ "et pourront se montrer bien plus ambitieux face à des fragments disputés.\n"
#~ "Les microbes réactifs basculeront plus vite vers de nouvelles cibles."

#, fuzzy
#~ msgid "WORLD_SEA_LEVEL_MODERATE"
#~ msgstr "Dépend du monde"

#, fuzzy
#~ msgid "WORLD_SEA_LEVEL_SHALLOW"
#~ msgstr "Petit"

#~ msgid "PLANET_GENERATION_TEASER"
#~ msgstr "La génération de planète arrive bientôt !"

#~ msgid "PASSIVE_REPRODUCTION_PROGRESS_EXPLANATION"
#~ msgstr "(obtenir passivement des composés de reproduction de l'environnement sans avoir à faire quoi que ce soit)"

#~ msgid "TO_BE_IMPLEMENTED"
#~ msgstr "Doit être implémenté."

#, fuzzy
#~ msgid "GLOBAL_GLACIATION_EVENT_LOG"
#~ msgstr "Population totale :"

#~ msgid "IRON_CHEMOLITHOAUTOTROPHY"
#~ msgstr "Chimiolithoautotrophe ferrique"

#~ msgid "PASSIVE_REPRODUCTION_PROGRESS"
#~ msgstr "Gagner passivement des progrès en matière de reproduction"

#, fuzzy
#~ msgid "MIGRATE"
#~ msgstr "Taux"

#~ msgid "THANKS_FOR_BUYING_THRIVE"
#~ msgstr ""
#~ "Merci de soutenir le développement de Thrive en achetant cette copie de Thrive !\n"
#~ "\n"
#~ "Si vous n'avez pas acheté cette copie, s'il vous plaît achetez-la [color=#3796e1][url={0}]ici[/url][/color] ou aller voir sur notre [color=#3796e1][url=https://revolutionarygamesstudio.com/releases/]site web[/url][/color].\n"
#~ "\n"
#~ "Si vous souhaitez voir le lanceur Thrive avant le démarrage de Thrive, vous pouvez utiliser le bouton du menu principal pour sortir du lanceur, puis désactiver le mode transparent dans le menu des options du lanceur."

#, fuzzy
#~ msgid "WIKI_RADIOSYNTHESIS"
#~ msgstr "Thermosynthèse"

#~ msgid "EASTEREGG_MESSAGE_19"
#~ msgstr "Fait amusant, le Didinium est un cilié qui chasse les paramécies."

#~ msgid "EASTEREGG_MESSAGE_20"
#~ msgstr "Fait amusant, l'amibe chasse et attrape ses proies à l'aide de \"jambes\" constituées de cytoplasme qu'on appelle pseudopodes, nous voulons les avoir à terme dans Thrive."

#~ msgid "EASTEREGG_MESSAGE_21"
#~ msgstr "Voici un conseil, prêtez attention aux cellules plus grandes et aux grandes bactéries, c'est pas drôle de se faire digérer, et elles vont vous manger."

#~ msgid "EASTEREGG_MESSAGE_22"
#~ msgstr "Le chef de l'équipe sonore de Thrive a composé des sons qui n'ont pas encore été ajoutés au jeu. Vous pouvez les écouter ou le regarder composer sur sa chaîne YouTube, Olivier Lugg."

#~ msgid "EASTEREGG_MESSAGE_23"
#~ msgstr "Voici une astuce : si votre cellule atteint 150 hexagones, vous pouvez engloutir les gros fragments de fer."

#~ msgid "EASTEREGG_MESSAGE_24"
#~ msgstr "Thrive se veut une simulation d'une planète alien, il est donc logique que la plupart des créatures que vous trouverez soient liées à une ou deux autres espèces à cause de l'évolution qui a lieu autour de vous, voyez si vous pouvez les identifier !"

#~ msgid "EASTEREGG_MESSAGE_25"
#~ msgstr "Fait amusant, l'équipe de Thrive podcaste assez souvent, vous devriez aller voir !"

#~ msgid "EASTEREGG_MESSAGE_26"
#~ msgstr "Fait amusant, Thrive est développé avec le moteur open source Godot !"

#~ msgid "EASTEREGG_MESSAGE_27"
#~ msgstr "Fait amusant, l'un des premiers prototypes jouables a été créé par notre merveilleux programmeur, untrustedlife !"

#~ msgid "MICROBE_EDITOR_HELP_MESSAGE_1"
#~ msgstr ""
#~ "Structures procaryotes\n"
#~ "\n"
#~ "Cytoplasme : possède un espace de stockage et effectue la glycolyse (produit de petites quantités de [thrive:compound type=\"atp\"][/thrive:compound] à partir de [thrive:compound type=\"glucose\"][/thrive:compound]).\n"
#~ "\n"
#~ "Métabolosomes : produit [thrive:compound type=\"atp\"][/thrive:compound] à partir de [thrive:compound type=\"glucose\"][/thrive:compound].\n"
#~ "\n"
#~ "Thylakoïdes : produit un tiers de la quantité de [thrive:compound type=\"glucose\"][/thrive:compound] d'un chloroplaste normal, mais effectue également la glycolyse et occupe 1 Hex.\n"
#~ "\n"
#~ "Protéines chimiosynthétisantes : produit la moitié du [thrive:compound type=\"glucose\"][/thrive:compound] à partir du [thrive:compound type=\"hydrogensulfide\"][/thrive:compound] en tant que chimioplaste, mais effectue également la glycolyse et absorbe 1 Hex.\n"
#~ "\n"
#~ "Rusticyanine : convertit le [thrive:compound type=\"iron\"][/thrive:compound] en [thrive:compound type=\"atp\"][/thrive:compound].\n"
#~ "\n"
#~ "Nitrogénase : transforme l'azote atmosphérique et [thrive:compound type=\"atp\"][/thrive:compound] en [thrive:compound type=\"ammonia\"][/thrive:compound] en anaérobie.\n"
#~ "\n"
#~ "Oxytoxisome : transforme [thrive:compound type=\"atp\"][/thrive:compound] en [thrive:compound type=\"oxytoxy\"][/thrive:compound].\n"
#~ "\n"
#~ "Thermosynthase : produit de l'[thrive:compound type=\"atp\"][/thrive:compound] en utilisant les gradients de température"

#~ msgid "MICROBE_EDITOR_HELP_MESSAGE_14"
#~ msgstr "Une fois complètement engloutis, les objets seront maintenus dans la membrane pour être digérés. Ceux qui ne peuvent pas l'être seront automatiquement éjectés, alors vérifiez au préalable que vous avez les mutations qui permettent de les digérer. Les enzymes vous aideront pour la digestion. Elles sont produites par le lysosome ; évoluez cette organite pour rendre la digestion bien plus efficace."

#~ msgid "MICROBE_EDITOR_HELP_MESSAGE_2"
#~ msgstr ""
#~ "Organites externes\n"
#~ "\n"
#~ "Flagelle : fait avancer votre cellule plus rapidement en consommant [thrive:compound type=\"atp\"][/thrive:compound].\n"
#~ "\n"
#~ "Pilus : peut être utilisé pour poignarder les autres cellules ou pour se défendre contre leurs toxines.\n"
#~ "\n"
#~ "Chimiorécepteur : permet de détecter les composés de plus loin\n"
#~ "\n"
#~ "Propulseur gélatineux : permet d'émettre du [thrive:compound type=\"mucilage\"][/thrive:compound] (produit à partir de [thrive:compound type=\"glucose\"][/thrive:compound]) pour accélérer votre cellule.\n"
#~ "\n"
#~ "Cils : augmentent la vitesse de rotation des cellules"

#~ msgid "MICROBE_EDITOR_HELP_MESSAGE_3"
#~ msgstr ""
#~ "Organites liés à la membrane\n"
#~ "\n"
#~ "Noyau : occupe 11 hexagones et permet l'évolution d'organites liés à la membrane, double aussi la taille de votre cellule et réduit les dégâts subis de 50% (ne peut être évolué qu'une fois)\n"
#~ "\n"
#~ "Agents de liaison : permettent de former une colonie avec d'autres cellules, est nécessaire au passage à la phase multicellulaire.\n"
#~ "\n"
#~ "Mitochondrie : produit de l'[thrive:compound type=\"atp\"][/thrive:compound] à partir de [thrive:compound type=\"glucose\"][/thrive:compound] et de l'O2 environnant, bien plus efficacement que le cytoplasme\n"
#~ "\n"
#~ "Chloroplaste : produit du [thrive:compound type=\"glucose\"][/thrive:compound] à partir de la lumière du soleil et du CO2 environnant\n"
#~ "\n"
#~ "Thermoplaste : produit de l'[thrive:compound type=\"atp\"][/thrive:compound] en utilisant des gradients de température\n"
#~ "\n"
#~ "Lysosome : contient des enzymes digestifs. Les enzymes accélèrent la digestion et en améliorent l'efficacité\n"
#~ "\n"
#~ "Chimioplaste : produit du [thrive:compound type=\"glucose\"][/thrive:compound] à partir de [thrive:compound type=\"hydrogensulfide\"][/thrive:compound]\n"
#~ "\n"
#~ "Ferroplaste : convertit le [thrive:compound type=\"iron\"][/thrive:compound] en [thrive:compound type=\"atp\"][/thrive:compound] bien plus efficacement que la rusticyanine\n"
#~ "\n"
#~ "Plaste fixateur d'azote : produit de l'[thrive:compound type=\"ammonia\"][/thrive:compound] à partir d'[thrive:compound type=\"atp\"][/thrive:compound] et d'azote et d'oxygène environnants\n"
#~ "\n"
#~ "Vacuole : emmagasine 8 unités supplémentaires pour les composés collectés\n"
#~ "\n"
#~ "Vacuoles à toxines : produisent des toxines (nommées [thrive:compound type=\"oxytoxy\"][/thrive:compound]) et vous permettent de les projeter afin d'infliger des dégâts basés sur la quantité d'oxytoxy disponible.\n"
#~ "\n"
#~ "Agent de signalisation : permet aux cellules de créer des composés chimiques faisant réagir d'autres cellules"

#~ msgid "MICROBE_EDITOR_HELP_MESSAGE_4"
#~ msgstr "À chaque génération, vous avez 100 points de mutation (PM) à dépenser, et chaque changement (ou mutation) coûtera une certaine quantité de ces PM. Ajouter ou retirer des organites coûte des PM. Cependant, retirer les organites placées lors de cette mutation vous les restituent. Vous pouvez déplacer ou retirer une organite en faisant un clic droit dessus et en sélectionnant l'action voulue. Vous pouvez faire tourner vos organites lors du placement avec [thrive:input]e_rotate_left[/thrive:input] et [thrive:input]e_rotate_right[/thrive:input]."

#~ msgid "MICROBE_EDITOR_HELP_MESSAGE_5"
#~ msgstr "À chaque fois que vous vous reproduisez, vous entrez dans l'Éditeur de microbe, où vous pouvez modifier votre espèce (en ajoutant, pivotant ou retirant des organites) pour augmenter ses chances de réussite. Chaque passage dans l'éditeur à la phase microbienne représente [thrive:constant]EDITOR_TIME_JUMP_MILLION_YEARS[/thrive:constant] millions d'années d'évolution."

#~ msgid "MICROBE_STAGE_HELP_MESSAGE_1"
#~ msgstr "Utilisez [thrive:input]g_move_forward[/thrive:input],[thrive:input]g_move_left[/thrive:input],[thrive:input]g_move_backwards[/thrive:input],[thrive:input]g_move_right[/thrive:input] et la souris pour vous déplacer. Appuyez sur [thrive:input]g_fire_toxin[/thrive:input] pour tirer des [thrive:compound type=\"oxytoxy\"][/thrive:compound] si vous avez une vacuole à toxines, et [thrive:input]g_toggle_engulf[/thrive:input] pour passer en mode absorption. Vous pouvez effectuer un zoom avant et arrière avec la molette de la souris."

#~ msgid "MICROBE_STAGE_HELP_MESSAGE_10"
#~ msgstr "Pour vous reproduire vous devez diviser chacune de vos organites en deux. Les organites ont besoin d'[thrive:compound type=\"ammonia\"][/thrive:compound], de [thrive:compound type=\"phosphates\"][/thrive:compound] et de temps pour se diviser en deux."

#~ msgid "MICROBE_STAGE_HELP_MESSAGE_11"
#~ msgstr "Mais si vous survivez pendant vingt générations avec une population supérieure à 300, vous êtes considéré comme ayant gagné la partie en cours. Après avoir gagné vous aurez un popup et pourrez continuer de jouer si vous voulez."

#~ msgid "MICROBE_STAGE_HELP_MESSAGE_12"
#~ msgstr "Faites attention car vos compétiteurs évoluent en même temps que vous. Chaque fois que vous entrez dans l'éditeur ils évoluent eux aussi."

#, fuzzy
#~ msgid "MICROBE_STAGE_HELP_MESSAGE_13"
#~ msgstr "L'agent de liaison permet à votre cellule et à d'autres de son espèce de constituer une colonie cellulaire où les cellules partagent entre elles les composés qu'elles absorbent et produisent. Entrez en mode liaison en appuyant sur [thrive:input]g_toggle_binding[/thrive:input]. Lorsque vous êtes dans une colonie, vous ne pouvez pas diviser votre cellule et entrer dans l'éditeur. Pour accéder à l'éditeur, collectez les composés requis et quittez la colonie en appuyant sur [thrive:input]g_unbind_all[/thrive:input]. Les colonies de grandes cellules sont la voie vers la multicellularité."

#~ msgid "MICROBE_STAGE_HELP_MESSAGE_15"
#~ msgstr "Les barrières des cellules en cellulose ou chitine ne peuvent pas être digérées sans l'enzyme qui permet de les détruire."

#~ msgid "MICROBE_STAGE_HELP_MESSAGE_16"
#~ msgstr "Cependant, les lysosomes sont exclusifs aux eucaryotes. Les procaryotes n'ont pas de telles organites et digèrent leur nourriture sans grande efficacité. Cela est viable pour de petites cellules, mais ne pas avoir de lysosomes est très désavantageux."

#~ msgid "MICROBE_STAGE_HELP_MESSAGE_2"
#~ msgstr "Vos cellules utilisent de l'[thrive:compound type=\"atp\"][/thrive:compound] comme source d'énergie, si elles n'en ont plus vous mourrez."

#~ msgid "MICROBE_STAGE_HELP_MESSAGE_3"
#~ msgstr "Pour débloquer l'éditeur et vous reproduire vous devez récolter de l'[thrive:compound type=\"ammonia\"][/thrive:compound] (nuages oranges) et du [thrive:compound type=\"phosphates\"][/thrive:compound] (nuages violets)."

#~ msgid "MICROBE_STAGE_HELP_MESSAGE_4"
#~ msgstr "Vous pouvez aussi absorber des cellules, des bactéries, des fragments de fer, ainsi que des fragments de cellules qui sont plus petits que vous en pressant [thrive:input]g_toggle_engulf[/thrive:input]. Cela vous coûtera plus d'[thrive:compound type=\"atp\"][/thrive:compound] et vous ralentira. N'oubliez pas de presser [thrive:input]g_toggle_engulf[/thrive:input] une seconde fois pour arrêter d'absorber."

#~ msgid "MICROBE_STAGE_HELP_MESSAGE_5"
#~ msgstr "L'osmorégulation coûte de l'[thrive:compound type=\"atp\"][/thrive:compound], ce qui signifie que plus votre cellule est grande, plus vous aurez besoin de mitochondries, de métabolosomes ou de rusticyanines (ou cytoplasmes, qui réalisent la glycolyse) pour éviter de perdre de l'[thrive:compound type=\"atp\"][/thrive:compound] quand vous êtes à l'arrêt."

#~ msgid "MICROBE_STAGE_HELP_MESSAGE_6"
#~ msgstr "Il y a plein d'organites dans l'éditeur pour vous permettre d'évoluer, vous donnant accès à un grand panel de style de jeu."

#~ msgid "MICROBE_STAGE_HELP_MESSAGE_7"
#~ msgstr "Si votre population chute à zéro, votre espèce s'éteint."

#~ msgid "MICROBE_STAGE_HELP_MESSAGE_8"
#~ msgstr ""
#~ "Les différents nuages de composés sont :\n"
#~ "\n"
#~ "Blanc - [thrive:compound type=\"glucose\"][/thrive:compound]\n"
#~ "Jaune - [thrive:compound type=\"hydrogensulfide\"][/thrive:compound]\n"
#~ "Orange - [thrive:compound type=\"ammonia\"][/thrive:compound]\n"
#~ "Violet - [thrive:compound type=\"phosphates\"][/thrive:compound]\n"
#~ "Rouille - [thrive:compound type=\"iron\"][/thrive:compound]\n"
#~ "\n"
#~ "Le [thrive:compound type=\"glucose\"][/thrive:compound] produit de l'[thrive:compound type=\"atp\"][/thrive:compound]."

#~ msgid "MICROBE_STAGE_HELP_MESSAGE_9"
#~ msgstr "Le [thrive:compound type=\"hydrogensulfide\"][/thrive:compound] peut être converti en [thrive:compound type=\"glucose\"][/thrive:compound] par les chimioplastes et les protéines chimiosynthétisantes. Le [thrive:compound type=\"iron\"][/thrive:compound] peut être converti par la rusticyanine en de l'[thrive:compound type=\"atp\"][/thrive:compound]."

#, fuzzy
#~ msgid "WIKI_MACROSCOPIC_STAGE"
#~ msgstr "Phase microbienne"

#~ msgid "EARLY_MULTICELLULAR"
#~ msgstr "Multicellulaire"

#~ msgid "LATE_MULTICELLULAR"
#~ msgstr "Multicellulaire tardif"

#~ msgid "LOADING_EARLY_MULTICELLULAR_EDITOR"
#~ msgstr "Chargement de l'éditeur multicellulaire basique"

#, fuzzy
#~ msgid "ERUPTION_IN"
#~ msgstr "Bourgeonnement"

#~ msgid "THE_AMOUNT_OF_GLUCOSE_HAS_BEEN_REDUCED"
#~ msgstr "La quantité de glucose a été réduite à {0} de sa valeur précédente."

#~ msgid "OXYTOXISOME_DESC"
#~ msgstr "Un métabolosome modifié responsable de la production d'une forme primitive de l'agent toxique [thrive:compound type=\"oxytoxy\"][/thrive:compound]. Peut être modifié pour changer le type de toxine généré pour obtenir d'autres effets."

#~ msgid "THYLAKOID"
#~ msgstr "Thylakoïde"

#, fuzzy
#~ msgid "WIKI_CYTOPLASM_GLYCOLYSIS"
#~ msgstr "Glycolyse cytoplasmique"

#, fuzzy
#~ msgid "WIKI_AEROBIC_NITROGEN_FIXATION"
#~ msgstr "Fixation anaérobique d'azote"

#, fuzzy
#~ msgid "WIKI_AWAKENING_STAGE"
#~ msgstr "Phase d’éveil"

#, fuzzy
#~ msgid "WIKI_AWARE_STAGE"
#~ msgstr "Phase consciente"

#, fuzzy
#~ msgid "WIKI_GLYCOLYSIS"
#~ msgstr "Glycolyse"

#, fuzzy
#~ msgid "WIKI_INDUSTRIAL_STAGE"
#~ msgstr "Phase industrielle"

#, fuzzy
#~ msgid "WIKI_IRON_CHEMOLITHOAUTOTROPHY"
#~ msgstr "Chimiolithoautotrophe ferrique"

#, fuzzy
#~ msgid "WIKI_LIPASE"
#~ msgstr "Lipase"

#, fuzzy
#~ msgid "WIKI_MUCILAGE_SYNTHESIS"
#~ msgstr "Synthèse de mucilage"

#, fuzzy
#~ msgid "WIKI_MULTICELLULAR_STAGE"
#~ msgstr "Phase multicellulaire"

#, fuzzy
#~ msgid "WIKI_NONE"
#~ msgstr "Des fibres nerveuses reliant les neurones, disponibles à partir de l'étape multicellulaire. Ils sont nécessaires pour augmenter la puissance cérébrale d'un organisme et lui permettre de passer aux phases suivantes."

#, fuzzy
#~ msgid "WIKI_OXYTOXY_SYNTHESIS"
#~ msgstr "Synthèse d'OxyToxy"

#, fuzzy
#~ msgid "WIKI_PHOTOSYNTHESIS"
#~ msgstr "Photosynthèse"

#, fuzzy
#~ msgid "WIKI_RUSTICYANIN"
#~ msgstr "Rusticyanine"

#, fuzzy
#~ msgid "WIKI_SOCIETY_STAGE"
#~ msgstr "Phase sociétale"

#, fuzzy
#~ msgid "WIKI_SPACE_STAGE"
#~ msgstr "Phase spatiale"

#, fuzzy
#~ msgid "NO"
#~ msgstr "Aucun(e)"

#, fuzzy
#~ msgid "YES"
#~ msgstr "années"

#, fuzzy
#~ msgid "STAGES_BUTTON"
#~ msgstr "Dévoluer"

#, fuzzy
#~ msgid "EDITING"
#~ msgstr "Chitine"

#~ msgid "ALLOW_SPECIES_TO_NOT_MIGRATE"
#~ msgstr "Permet aux espèces de ne pas migrer (si aucune bonne migration n'est trouvée)"

#~ msgid "BIODIVERSITY_ATTEMPT_FILL_CHANCE"
#~ msgstr "Probabilité pour chaque secteur avec peu d'espèces (faible biodiversité) de créer une nouvelle espèce"

#~ msgid "BIODIVERSITY_FROM_NEIGHBOUR_PATCH_CHANCE"
#~ msgstr "Probabilité de créer une nouvelle espèce pour accroître la biodiversité à partir d'un secteur voisin"

#~ msgid "BIODIVERSITY_NEARBY_PATCH_IS_FREE_POPULATION"
#~ msgstr "Une espèce d'un secteur proche qui augmente la biodiversité augmente en population gratuitement"

#~ msgid "BIODIVERSITY_SPLIT_IS_MUTATED"
#~ msgstr "Une espèce qui augmente la biodiversité est mutée dès sa création"

#~ msgid "LOW_BIODIVERSITY_LIMIT"
#~ msgstr "Considérer que les secteurs contenant jusqu'à ce nombre d'espèces ont une faible biodiversité"

#~ msgid "MAXIMUM_SPECIES_IN_PATCH"
#~ msgstr "Nombre maximum d'espèces dans un secteur avant des extinctions forcées"

#~ msgid "NEW_BIODIVERSITY_INCREASING_SPECIES_POPULATION"
#~ msgstr "Population initiale pour les espèces augmentant la biodiversité"

#~ msgid "PROTECT_MIGRATIONS_FROM_SPECIES_CAP"
#~ msgstr "Protéger les populations fraîchement immigrées de la limite d'espèces"

#~ msgid "PROTECT_NEW_CELLS_FROM_SPECIES_CAP"
#~ msgstr "Protéger les espèces nouvellement créées de la limite d'espèces"

#~ msgid "REFUND_MIGRATIONS_IN_EXTINCTIONS"
#~ msgstr "Rembourser les migrations en cas d'extinction dans le secteur cible"

#~ msgid "SPECIES_SPLIT_BY_MUTATION_THRESHOLD_POPULATION_AMOUNT"
#~ msgstr "Population minimale pour que les espèces divergent si plusieurs mutations favorables sont trouvées"

#~ msgid "SPECIES_SPLIT_BY_MUTATION_THRESHOLD_POPULATION_FRACTION"
#~ msgstr "Proportion minimale de la population nécessaire à une divergence par mutation"

#~ msgid "USE_BIODIVERSITY_FORCE_SPLIT"
#~ msgstr "La création d'espèces pour augmenter la biodiversité vole de la population aux espèces existantes"

#~ msgid "NOT_FOUND_CHUNK"
#~ msgstr "Erreur : morceau introuvable"

#~ msgid "BASSBOOST"
#~ msgstr "Boost de basse"

#~ msgid "BASSDOWN"
#~ msgstr "Basse vers le bas"

#~ msgid "BASSUP"
#~ msgstr "Basse vers le haut"

#~ msgid "DIRECTIONL"
#~ msgstr "Vers la gauche"

#~ msgid "DIRECTIONR"
#~ msgstr "Vers la droite"

#~ msgid "HYPERL"
#~ msgstr "Hyper Gauche"

#~ msgid "HYPERR"
#~ msgstr "Hyper Droite"

#~ msgid "SUPERL"
#~ msgstr "Super gauche"

#~ msgid "SUPERR"
#~ msgstr "Super droite"

#~ msgid "TREBLEDOWN"
#~ msgstr "Réduire le volume aigu"

#~ msgid "TREBLEUP"
#~ msgstr "Aigus vers le haut"

#~ msgid "UNKNOWN_ON_WINDOWS"
#~ msgstr "Inconnu sur Windows"

#~ msgid "GLES2"
#~ msgstr "GLES2"

#, fuzzy
#~ msgid "TARGET_TIME"
#~ msgstr "Type de cible :"

#, fuzzy
#~ msgid "ENABLED"
#~ msgstr "Activer l'éditeur"

#, fuzzy
#~ msgid "PANGONIAN_REGION_NAME"
#~ msgstr "Pangonienne"

#~ msgid "PATCH_MAP_TYPE"
#~ msgstr "Type de carte des secteurs"

#~ msgid "PATCH_MAP_TYPE_CLASSIC"
#~ msgstr "Classique"

#~ msgid "PATCH_MAP_TYPE_EXPLANATION"
#~ msgstr "(générer une carte des secteurs procéduralement ou utiliser la disposition par défaut)"

#~ msgid "PATCH_MAP_TYPE_PROCEDURAL"
#~ msgstr "Procédural"

#~ msgid "LOOKING_AT"
#~ msgstr "Vous regardez :"

#~ msgid "SPECIES_N_TIMES"
#~ msgstr "{0} (x{1})"

#~ msgid "BECOME_AWARE"
#~ msgstr "Prendre conscience"

#~ msgid "CONFIRM_NORMAL"
#~ msgstr "Accepter"

#~ msgid "DO_NOT_SHOW_AGAIN"
#~ msgstr "Ne plus me prévenir"

#~ msgid "STUFF_AT"
#~ msgstr "Choses à {0:F1}, {1:F1} :"

#~ msgid "SPECIES_DETAILS"
#~ msgstr "Détails de l'espèce"

#~ msgid "CURRENT_GENERATION_COLON"
#~ msgstr "Génération actuelle :"

#, fuzzy
#~ msgid "STATISTICS_BUTTON_TOOLTIP"
#~ msgstr "Suicide"

#, fuzzy
#~ msgid "MACROSCOPIC_PROTOYPE_WARNING"
#~ msgstr ""
#~ "La sauvegarde sélectionnée est connue pour être incompatible avec cette version de Thrive.\n"
#~ "Comme Thrive est toujours en développement précaire la compatibilité des sauvegardes n'est pas une grande priorité, il n'existe ainsi aucun convertisseur de sauvegarde intégré pour mettre à jour d'anciennes sauvegardes."

#, fuzzy
#~ msgid "INVULNERABLE_TO_ENGULFMENT"
#~ msgstr "Invulnérabilité à l'absorption"

#, fuzzy
#~ msgid "AUTO_GPU_NAME"
#~ msgstr "Pseudo personnalisé :"

#, fuzzy
#~ msgid "NOT_RUNNING_DOT"
#~ msgstr "Désactivée."

#~ msgid "PATCH_PANGONIAN_VENTS"
#~ msgstr "Cheminées pangoniennes"

#~ msgid "PATCH_PANGONIAN_MESOPELAGIC"
#~ msgstr "Mésopélagique Pangonien"

#~ msgid "PATCH_PANGONIAN_EPIPELAGIC"
#~ msgstr "Épipélagique Pangonien"

#~ msgid "PATCH_PANGONIAN_TIDEPOOL"
#~ msgstr "Flaque Pangonienne"

#~ msgid "PATHCH_PANGONIAN_ABYSSOPELAGIC"
#~ msgstr "Abyssopélagique Pangonien"

#~ msgid "PATCH_PANGONIAN_COAST"
#~ msgstr "Côte Pangonienne"

#~ msgid "PATCH_PANGONIAN_ESTUARY"
#~ msgstr "Estuaire Pangonien"

#~ msgid "PATCH_CAVE"
#~ msgstr "Grotte"

#~ msgid "PATCH_ICE_SHELF"
#~ msgstr "Plateau de Glace"

#~ msgid "PATCH_PANGONIAN_SEAFLOOR"
#~ msgstr "Sol Marin Pangonien"

#~ msgid "LOADING_DOT"
#~ msgstr "Chargement..."

#~ msgid "PREVIOUS"
#~ msgstr "précédent :"

#~ msgid "RUN_RESULT_POP_IN_PATCHES"
#~ msgstr "population dans les zones :"

#~ msgid "SAVING"
#~ msgstr "Sauvegarde..."

#~ msgid "OVERWRITE_EXISTING_SAVE_TITLE"
#~ msgstr "Réécrire la sauvegarde existante?"

#~ msgid "SAVING_FAILED"
#~ msgstr "Sauvegarde échoué! Une exception a eu lieu"

#~ msgid "TYPE"
#~ msgstr "Type :"

#~ msgid "EDITOR_TUTORIAL_PATCH_TEXT"
#~ msgstr ""
#~ "C'est la carte des parcelles.\n"
#~ "Ici vous pouvez voir les différentes parcelles dans lesquels votre microbe peut vivre.\n"
#~ "Votre parcelle actuelle est en surbrillance.\n"
#~ "Vous pouvez cliquer sur les parcelles avec votre souris pour les sélectionner pour voir leurs détails sur la partie droite.\n"
#~ "\n"
#~ "Si vous sélectionnez une parcelle adjacente à celle dans laquelle vous êtes, vous pouvez appuyer sur le bouton sur la droite pour vous y déplacer. Cela permet à votre population de se propager vers de nouvelles parcelles.\n"
#~ "\n"
#~ "Sélectionnez une parcelle pour continuer."

#, fuzzy
#~ msgid "VIEW_NOW"
#~ msgstr "Voir immédiatement"

#, fuzzy
#~ msgid "TOTAL_EXTINCTION"
#~ msgstr "extinction en {0}"

#, fuzzy
#~ msgid "LOCAL_EXTINCTION"
#~ msgstr "Le joueur est éteint"

#, fuzzy
#~ msgid "MARINE_SNOW_FOOD_SOURCE"
#~ msgstr "Neige marine"

#~ msgid "Cancel"
#~ msgstr "Annuler"

#~ msgid "SAVING_ERROR"
#~ msgstr "Erreur de Sauvegarde"

#~ msgid "REMOVE_ORGANELLE"
#~ msgstr "Enlever organite"

#, fuzzy
#~ msgid "TRY_NEW_GAME"
#~ msgstr "Nouvelle partie"

#~ msgid "MICROBE_PATCH_LABEL"
#~ msgstr "Patch: {0}"

#, fuzzy
#~ msgid "COLOR"
#~ msgstr "Couleur"

#~ msgid "TURNS"
#~ msgstr "Devient"

#~ msgid "INTO"
#~ msgstr "en"

#~ msgid "DOT_RATE_SCALES"
#~ msgstr ". Taux changent"

#~ msgid "OXYGEN_DOT"
#~ msgstr "Oxygène."

#~ msgid "PRODUCES"
#~ msgstr "Produits"

#~ msgid "DOT_RATE_SCALES_WITH"
#~ msgstr ". Taux changent avec"

#~ msgid "CONCENTRATION_OF"
#~ msgstr "concentration de"

#~ msgid "AND"
#~ msgstr "et"

#~ msgid "INTENSITY_OF"
#~ msgstr "intensité de"

#~ msgid "DOT_RATE_SCALES_WITH_CONCENTRATION_OF"
#~ msgstr ". Taux variant avec une concentration de"

#~ msgid "ALSO_TURNS"
#~ msgstr "Devient aussi"

#~ msgid "DOT_RATE"
#~ msgstr ". Taux"

#~ msgid "SCALES_WITH_CONCENTRATION_OF"
#~ msgstr "varie avec la concentration de"

#~ msgid "OXYTOXY"
#~ msgstr "OxyToxy"

#~ msgid "DOT_CAN_RELEASE"
#~ msgstr ". Peut relâcher"

#~ msgid "TOXINS_BY_PRESSING_E"
#~ msgstr "toxines en pressant E. Taux variant avec"

#~ msgid "USES"
#~ msgstr "Utilise"

#~ msgid "INREASE_STORAGE_SPACE"
#~ msgstr "Augmente la capacité de stockage de la cellule."

#~ msgid "DOT_CAN"
#~ msgstr ". Peut"

#~ msgid "RELEASE_TOXINS_BY_PRESSING"
#~ msgstr "relâche des toxine en pressant"

#~ msgid "E_DOT"
#~ msgstr "E."

#~ msgid "BIOLUMESCENT_VACUOLE"
#~ msgstr ""
#~ "Vacuole\n"
#~ "Bioluminescent"

#, fuzzy
#~ msgid "END"
#~ msgstr "et"

#, fuzzy
#~ msgid "LEFT"
#~ msgstr "Se déplacer vers la gauche"

#, fuzzy
#~ msgid "RIGHT"
#~ msgstr "Lumière"

#, fuzzy
#~ msgid "FORWARD"
#~ msgstr "Avancer"

#, fuzzy
#~ msgid "PARENLEFT"
#~ msgstr "Tourner à gauche"

#, fuzzy
#~ msgid "PARENRIGHT"
#~ msgstr "Tourner à droite"

#, fuzzy
#~ msgid "COLON"
#~ msgstr "PV :"

#, fuzzy
#~ msgid "SEMICOLON"
#~ msgstr "Taille :"

#, fuzzy
#~ msgid "AT"
#~ msgstr "ATP"

#, fuzzy
#~ msgid "BRACKETRIGHT"
#~ msgstr "Tourner à droite"

#, fuzzy
#~ msgid "QUOTELEFT"
#~ msgstr "Tourner à gauche"

#, fuzzy
#~ msgid "BRACELEFT"
#~ msgstr "Tourner à gauche"

#, fuzzy
#~ msgid "BRACERIGHT"
#~ msgstr "Tourner à droite"

#, fuzzy
#~ msgid "EXCLAMDOWN"
#~ msgstr "Molette arrière"

#, fuzzy
#~ msgid "YEN"
#~ msgstr "Oxygène"

#, fuzzy
#~ msgid "SECTION"
#~ msgstr "Description :"

#, fuzzy
#~ msgid "COPYRIGHT"
#~ msgstr "Se déplacer vers la droite"

#, fuzzy
#~ msgid "MU"
#~ msgstr "Silencieux"

#, fuzzy
#~ msgid "AE"
#~ msgstr "Sauvegarder"

#, fuzzy
#~ msgid "ETH"
#~ msgstr "Santé"

#, fuzzy
#~ msgid "DIVISION"
#~ msgstr "Version :"

#, fuzzy
#~ msgid "BACKTAB"
#~ msgstr "Revenir"

#~ msgid "CARBON"
#~ msgstr "Carbone"

#~ msgid "DIOXIDE"
#~ msgstr "Dioxyde"

#~ msgid "PLASTID"
#~ msgstr "Plastide"

#, fuzzy
#~ msgid "OPEN_DETAILS"
#~ msgstr "Ouvrir le dossier des Logs"

#~ msgid "VERSION"
#~ msgstr "Version :"

#, fuzzy
#~ msgid "BRACKETLEFT"
#~ msgstr "Tourner à gauche"

#~ msgid "EDITOR_TUTORIAL_CELL_TEXT"
#~ msgstr ""
#~ "Voici l'éditeur de cellule ou vous pouvez ajouter ou retirer des organites à votre espèce en dépensant des points de mutation (PM).\n"
#~ "\n"
#~ "Vous pouvez aussi changer d'autres propriétés de votre espèce dans les autres onglets de l'éditeur de cellule.\n"
#~ "\n"
#~ "Pour continuer, sélectionnez un organite sur le panneau de gauche (un cytoplasme serait un bon choix). Ensuite faites un clic gauche à côté de l'hexagone affiché au milieu de l'écran pour ajouter cet organite à votre espèce."

#, fuzzy
#~ msgid "EVENT_TOOLTIP_ERUPTION"
#~ msgstr "{0} : +{1} ATP"<|MERGE_RESOLUTION|>--- conflicted
+++ resolved
@@ -7,11 +7,7 @@
 msgstr ""
 "Project-Id-Version: PROJECT VERSION\n"
 "Report-Msgid-Bugs-To: EMAIL@ADDRESS\n"
-<<<<<<< HEAD
-"POT-Creation-Date: 2025-09-13 14:35+0200\n"
-=======
 "POT-Creation-Date: 2025-09-12 09:19+0300\n"
->>>>>>> f532dcdb
 "PO-Revision-Date: 2025-08-17 14:44+0000\n"
 "Last-Translator: Alexandre Stoppini <stoppini.alexandre@gmail.com>\n"
 "Language-Team: French <https://translate.revolutionarygamesstudio.com/projects/thrive/thrive-game/fr/>\n"
@@ -1962,6 +1958,10 @@
 msgid "EDIT_MICROBE_FIRST_TIME"
 msgstr "Chargement de la phase microbienne"
 
+#, fuzzy
+msgid "EFFECTIVE_VALUE"
+msgstr "{0}%"
+
 msgid "EIGHT_TIMES"
 msgstr "8x"
 
@@ -3014,6 +3014,14 @@
 
 msgid "JUNE"
 msgstr "Juin"
+
+#, fuzzy
+msgid "KEEP_CURRENT_SHORT"
+msgstr "Monde actuel"
+
+#, fuzzy
+msgid "KEEP_CURRENT_TOLERANCE_FLEXIBILITY_TOOLTIP"
+msgstr "Visitez notre page Patreon"
 
 #, fuzzy
 msgid "KEEP_MIGRATION"
@@ -4082,10 +4090,6 @@
 msgid "MODE_CAN_BE_CHANGED_IN_OPTIONS"
 msgstr "Le mode de mouvement 2D peut être changé plus tard depuis le menu des options"
 
-#, fuzzy
-msgid "MODIFIER"
-msgstr "Modifier"
-
 msgid "MODIFY"
 msgstr "Modifier"
 
@@ -4620,9 +4624,6 @@
 
 msgid "OFFICIAL_WEBSITE_BUTTON_TOOLTIP"
 msgstr "Visitez le site officiel de Revolutionary Games"
-
-msgid "OFFSET"
-msgstr ""
 
 msgid "OK"
 msgstr "OK"
@@ -6516,21 +6517,16 @@
 msgid "TOOL_HAND_AXE"
 msgstr "Biface"
 
+msgid "TOO_LARGE_PRESSURE_RANGE"
+msgstr "Plage de pression trop large"
+
 msgid "TOO_MANY_RECENT_VERSIONS_TO_SHOW"
 msgstr "Toutes les versions récentes ne sont pas affichées car il y en a trop"
 
-#, fuzzy
-msgid "TOTAL"
-msgstr "Nombre de sauvegardes :"
-
 msgid "TOTAL_GATHERED_ENERGY_COLON"
 msgstr "Énergie récoltée :"
 
 msgid "TOTAL_SAVES"
-msgstr "Nombre de sauvegardes :"
-
-#, fuzzy
-msgid "TOTAL_VALUE"
 msgstr "Nombre de sauvegardes :"
 
 msgid "TOXIN_CHANNEL_INHIBITOR"
@@ -9623,37 +9619,9 @@
 msgid "ZOOM_OUT"
 msgstr "Dézoomer"
 
-<<<<<<< HEAD
-msgid "—"
-msgstr ""
-
-#, fuzzy
-#~ msgid "EFFECTIVE_VALUE"
-#~ msgstr "{0}%"
-
-#, fuzzy
-#~ msgid "PLUS_MINUS_VALUE_WITH_UNIT"
-#~ msgstr "{0} {1}"
-
-#, fuzzy
-#~ msgid "ADDITIONAL_RESISTANCE"
-#~ msgstr "Résistance aux toxines"
-
-#, fuzzy
-#~ msgid "KEEP_CURRENT_SHORT"
-#~ msgstr "Monde actuel"
-
-#, fuzzy
-#~ msgid "KEEP_CURRENT_TOLERANCE_FLEXIBILITY_TOOLTIP"
-#~ msgstr "Visitez notre page Patreon"
-
-#~ msgid "TOO_LARGE_PRESSURE_RANGE"
-#~ msgstr "Plage de pression trop large"
-=======
 #, fuzzy
 #~ msgid "GENERATE_BUTTON"
 #~ msgstr "Générations"
->>>>>>> f532dcdb
 
 #~ msgid "CELL_TYPE_BUTTON_ATP_CONSUMPTION"
 #~ msgstr "La consommation d'ATP de ce type de cellule est {0}."
