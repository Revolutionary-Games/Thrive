--- conflicted
+++ resolved
@@ -7,11 +7,7 @@
 msgstr ""
 "Project-Id-Version: PROJECT VERSION\n"
 "Report-Msgid-Bugs-To: EMAIL@ADDRESS\n"
-<<<<<<< HEAD
-"POT-Creation-Date: 2025-03-09 10:33+0100\n"
-=======
 "POT-Creation-Date: 2025-03-07 12:58+0000\n"
->>>>>>> cbe11d5e
 "PO-Revision-Date: 2025-03-07 10:46+0000\n"
 "Last-Translator: Anonymous <noreply@weblate.org>\n"
 "Language-Team: French <https://translate.revolutionarygamesstudio.com/projects/thrive/thrive-game/fr/>\n"
@@ -2367,26 +2363,6 @@
 
 msgid "GLES3"
 msgstr "GLES3"
-
-#, fuzzy
-msgid "GLOBAL_GLACIATION_END_EVENT_LOG"
-msgstr "Population totale :"
-
-#, fuzzy
-msgid "GLOBAL_GLACIATION_EVENT"
-msgstr "Population totale :"
-
-#, fuzzy
-msgid "GLOBAL_GLACIATION_EVENT_LOG"
-msgstr "Population totale :"
-
-#, fuzzy
-msgid "GLOBAL_GLACIATION_EVENT_TOOLTIP"
-msgstr "Passer à la Phase d'Éveil. Disponible une fois que vous avez assez de puissance cérébrale (Type de tissu avec axones)."
-
-#, fuzzy
-msgid "GLOBAL_GLACIATION_START_EVENT_LOG"
-msgstr "Population totale :"
 
 msgid "GLOBAL_INITIAL_LETTER"
 msgstr "G"
