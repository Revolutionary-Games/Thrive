# Translations template for PROJECT.
# Copyright (C) 2020 ORGANIZATION
# This file is distributed under the same license as the PROJECT project.
# Automatically generated, 2020.
#
msgid ""
msgstr ""
"Project-Id-Version: PROJECT VERSION\n"
"Report-Msgid-Bugs-To: EMAIL@ADDRESS\n"
<<<<<<< HEAD
"POT-Creation-Date: 2025-03-08 15:06-0300\n"
=======
"POT-Creation-Date: 2025-03-07 12:58+0000\n"
>>>>>>> cbe11d5e
"PO-Revision-Date: 2025-03-07 10:46+0000\n"
"Last-Translator: Anonymous <noreply@weblate.org>\n"
"Language-Team: French <https://translate.revolutionarygamesstudio.com/projects/thrive/thrive-game/fr/>\n"
"Language: fr\n"
"MIME-Version: 1.0\n"
"Content-Type: text/plain; charset=UTF-8\n"
"Content-Transfer-Encoding: 8bit\n"
"Plural-Forms: nplurals=2; plural=n > 1;\n"
"X-Generator: Weblate 5.7.2\n"
"Generated-By: Babel 2.8.0\n"

msgid "2D_MOVEMENT_TYPE_SELECTION"
msgstr "Style de mouvement 2D :"

msgid "3D_EDITOR"
msgstr "Éditeur tridimensionnel"

msgid "3D_MOVEMENT"
msgstr "Mouvement tridimensionnel"

msgid "3D_MOVEMENT_TYPE_SELECTION"
msgstr "Style de mouvement 3D :"

msgid "ABILITIES"
msgstr "Capacités"

msgid "ABORT"
msgstr "Abandon"

msgid "ABORTED_DOT"
msgstr "Abandonné."

#, fuzzy
msgid "ABSORBERS_COUNT"
msgstr "Nombre de microbes :"

msgid "ABYSSOPELAGIC"
msgstr "Abyssopélagique"

msgid "ACCEPT"
msgstr ""

msgid "ACTION_AWAKEN"
msgstr "S'éveiller ({0:F1} / {1:F1})"

msgid "ACTION_AWAKEN_TOOLTIP"
msgstr "Passer à la Phase d'Éveil. Disponible une fois que vous avez assez de puissance cérébrale (Type de tissu avec axones)."

msgid "ACTION_BLOCKED_WHILE_ANOTHER_IN_PROGRESS"
msgstr "Action bloquée pendant qu'une autre est en cours"

msgid "ACTION_DELETE"
msgstr "Supprimer"

msgid "ACTION_DOUBLE_POPULATION"
msgstr "Doubler la population"

msgid "ACTION_DUPLICATE_UNITS"
msgstr "Dupliquer des éléments"

msgid "ACTION_HALF_POPULATION"
msgstr "Diviser la population par deux"

msgid "ACTION_TELEPORT"
msgstr "Se téléporter"

msgid "ACTIVE"
msgstr "Actif"

msgid "ACTIVE_THREAD_COUNT"
msgstr "Threads actuels :"

msgid "ACTIVITY_EXPLANATION"
msgstr ""
"Les microbes actifs déambuleront en l'absence de cible.\n"
"Les microbes sessiles seront immobiles en l'attente d'un changement dans leur environnement."

msgid "ADDITIONAL_VALIDATION_FAILED"
msgstr "Des validations supplémentaires ont détecté un problème : {0}"

msgid "ADD_INPUT_BUTTON_TOOLTIP"
msgstr "Ajouter un nouveau raccourci clavier"

msgid "ADVANCED_VIEW"
msgstr "Avancée"

msgid "ADVANCED_VIEW_BUTTON_TOOLTIP"
msgstr "Ouvrir la vue de configuration avancée"

msgid "AEROBIC_NITROGEN_FIXATION"
msgstr "Fixation aérobique d'azote"

msgid "AEROBIC_NITROGEN_FIXING"
msgstr "Fixation aérobique d'azote"

msgid "AEROBIC_RESPIRATION"
msgstr "Respiration aérobie"

msgid "AGENTS"
msgstr "Agents"

msgid "AGENTS_COLON"
msgstr "Agents :"

msgid "AGENT_NAME"
msgstr "Agent {0}"

msgid "AGGRESSION_EXPLANATION"
msgstr ""
"Les microbes agressifs pourchasseront leurs proies sur de plus longues distances\n"
"et sont plus enclins à affronter un assaillant.\n"
"Les microbes pacifiques ne poursuivront pas les autres cellules si elles se tiennent à distance\n"
"et utiliseront moins de toxines contre les prédateurs."

msgid "AGGRESSIVE"
msgstr "Agressif"

msgid "AI_MUTATION_RATE"
msgstr "Taux de mutation de l'IA"

msgid "AI_MUTATION_RATE_EXPLANATION"
msgstr "(vitesse de mutation des espèces contrôlées par l'IA)"

msgid "ALL"
msgstr "Tout"

#, fuzzy
msgid "ALLOW_SPECIES_SWITCH_ON_EXTINCTION"
msgstr "Permet aux espèces de ne pas muter (si aucune bonne mutation n'est trouvée)"

#, fuzzy
msgid "ALLOW_SPECIES_SWITCH_ON_EXTINCTION_EXPLANATION"
msgstr "Les différents types de toxines ont des effets variés qui sont plus efficaces contre certains types de cellules. Si une cellule possède plusieurs types de toxines, celles-ci sont utilisées successivement plutôt que toutes à la fois."

msgid "ALL_WORLDS_GENERAL_STATISTICS"
msgstr "Statistiques génériques de tous les mondes"

#, fuzzy
msgid "ALL_WORLDS_STATISTICS"
msgstr ""
"[b]Générations :[/b]\n"
"  {0}\n"
"[b]Espèces totales :[/b]\n"
"  Moyenne{1} ; écart-type {2}\n"
"[b]Espèces toujours en vie :[/b]\n"
"  Moyenne{3} ; écart-type {4}\n"
"[b]Compteur d'espèces par secteur :[/b]\n"
"  Moyenne{5} ; écart-type {6}\n"
"[b]Population totale par secteur :[/b]\n"
"  Moyenne{7} ; écart-type {8}\n"
"[b]Taille moyenne des hexagones des espèces microbiennes :[/b]\n"
"  Moyenne{9} ; écart-type {10}\n"
"[b]Données génériques des organites :[/b]"

msgid "ALREADY_ASCENDED"
msgstr "Vous avez déjà eu votre ascension"

msgid "ALT"
msgstr "Alt"

msgid "ALWAYS_VISIBLE"
msgstr "Toujours visible"

msgid "AMBIANCE_VOLUME"
msgstr "Volume d'ambiance"

msgid "AMMONIA"
msgstr "Ammoniac"

#, fuzzy
msgid "AMMONIA_COST"
msgstr "Ammoniac"

msgid "AMOUNT_OF_AUTOSAVE_TO_KEEP"
msgstr "Nombre de sauvegardes à conserver :"

msgid "AMOUNT_OF_QUICKSAVE_TO_KEEP"
msgstr "Nombre de sauvegardes rapides à conserver :"

msgid "ANAEROBIC_NITROGEN_FIXATION"
msgstr "Fixation anaérobique d'azote"

msgid "AND_UNLOCK_CONDITION"
msgstr "et"

msgid "APPEARANCE"
msgstr "Apparence"

msgid "APPLY"
msgstr "Appliquer"

msgid "APPLY_CHANGES"
msgstr "Appliquer les changements"

msgid "APRIL"
msgstr "Avril"

msgid "ARE_YOU_SURE_TO_RESET_ALL_SETTINGS"
msgstr "Êtes-vous sûr de vouloir restaurer tous les paramètres par défaut ?"

msgid "ARE_YOU_SURE_TO_RESET_INPUT_SETTINGS"
msgstr "Êtes-vous sur de vouloir restaurer les entrées à leurs valeurs par défaut ?"

msgid "ARTIST_COLON"
msgstr "Artiste :"

msgid "ARTWORK_TITLE"
msgstr "\"{0}\" - {1}"

msgid "ART_BY"
msgstr "Œuvre de {0}"

msgid "ART_GALLERY"
msgstr "Galerie d'art"

msgid "ASCENSION_CONGRATULATIONS"
msgstr "Félicitations !"

msgid "ASCENSION_CONGRATULATIONS_CONTENT"
msgstr ""
"Vous avez atteint le sommet et fini le jeu. Félicitation pour être arrivé à la fin du jeu !\n"
"\n"
"Vous pouvez continuer à jouer dans la Phase spatiale pour faire des bêtises dans le bac-à-sable avec les outils divins maintenant débloqués.\n"
"\n"
"Il est aussi possible de retourner à la Phase microbienne dans cette sauvegarde pour jouer à toutes les phases avec des avantages.\n"
"\n"
"Nombre d'évolutions dans cette sauvegarde : {0}"

#, fuzzy
msgid "ASCENSION_STAGE"
msgstr "Version :"

msgid "ASSEMBLY_CLASS_REQUIRED"
msgstr "La classe de l'assemblage des Mods est requise lorsque l'assemblage est précisé"

msgid "ASSEMBLY_REQUIRED_WITH_HARMONY"
msgstr "La classe de l'assemblage des Mods est requise lorsque l'auto harmonie est activée"

msgid "ASSUME_HYPERTHREADING"
msgstr "Supposer que l'hyper-threading du CPU est activé"

msgid "ASSUME_HYPERTHREADING_TOOLTIP"
msgstr ""
"Il n'est pas possible de détecter de manière automatique si l'hyper-threading est activé ou non.\n"
"Cela a un impact sur le nombre de threads par défaut, car les threads de l'hyper-threading ne sont pas aussi performants que les véritables cœurs d'une unité centrale (CPU)."

msgid "ATMOSPHERIC_GASSES"
msgstr "Gaz atmosphériques"

msgid "ATP"
msgstr "ATP"

msgid "ATP_BALANCE"
msgstr "Niveau d'ATP"

#, fuzzy
msgid "ATP_BALANCE_TOOLTIP"
msgstr ""
"Cette section montre la balance totale (production - consommation) pour chaque composé.\n"
"Par exemple, pour former une cellule végétale, le bilan du glucose doit être très positif."

#, fuzzy
msgid "ATP_BALANCE_TOOLTIP_MULTICELLULAR"
msgstr ""
"Cette section montre la balance totale (production - consommation) pour chaque composé.\n"
"Par exemple, pour former une cellule végétale, le bilan du glucose doit être très positif."

msgid "ATP_BALANCE_WITHOUT_EXTERNAL_RESOURCES"
msgstr ""

msgid "ATP_BALANCE_WITHOUT_GLUCOSE"
msgstr ""

#, fuzzy
msgid "ATP_BALANCE_WITHOUT_HYDROGEN_SULFIDE"
msgstr "Sulfure d'hydrogène"

#, fuzzy
msgid "ATP_BALANCE_WITHOUT_IRON"
msgstr "Niveau d'ATP"

msgid "ATP_BALANCE_WITH_ALL_COMPOUNDS"
msgstr ""

msgid "ATP_PRODUCTION"
msgstr "Production d'ATP"

msgid "ATP_PRODUCTION_TOO_LOW"
msgstr "LA PRODUCTION D'ATP EST TROP FAIBLE !"

msgid "ATTEMPT_TO_WRITE_SAVE_FAILED"
msgstr "La tentative d'écriture de ce fichier de sauvegarde a échoué. Le nom de la sauvegarde est peut-être trop long ou vous n'avez peut-être pas accès en écriture au dossier de sauvegarde."

msgid "AT_CURSOR"
msgstr "Au pointeur :"

msgid "AUDIO_OUTPUT_DEVICE"
msgstr "Périphérique de sortie audio :"

msgid "AUGUST"
msgstr "Août"

msgid "AUTO"
msgstr "Automatique"

msgid "AUTO-EVO_EXPLANATION_EXPLANATION"
msgstr "Ce panneau affiche les données qu'utilise l'Auto-Évo pour sa prédiction. L'énergie totale que peut accaparer une espèce, et le coût de survie pour chacun de ses individus, détermine la population finale. L'Auto-Évo utilise un modèle simplifié de la réalité pour calculer à quel point une espèce est adaptée à son milieu, en fonction de l'énergie qu'elle parvient à capturer. La quantité d'énergie qu'une source de nourriture fournit à l'espèce est ainsi affichée à côté de la quantité totale d'énergie que chacune d'entre elles est en mesure d'offrir. La fraction ainsi obtenue de cette énergie totale est calculée à partir de l'adaptation de l'espèce, c'est-à-dire de sa capacité à utiliser cette source, rapportée à l'adaptation totale de toutes les espèces."

msgid "AUTO-EVO_POPULATION_CHANGED_2"
msgstr "La population de {0} a changé de {1} en {2} à cause de : {3}"

msgid "AUTO-EVO_PREDICTION"
msgstr "Prévision de l'Auto-Évo"

msgid "AUTO-EVO_PREDICTION_BOX_DESCRIPTION"
msgstr ""
"Ce panneau affiche l'énergie totale récoltée attendue et les nombres de population (entre parenthèses) par l'algorithme d'Auto-Évo pour l'espèce éditée.\n"
"L'Auto-Évo régit la simulation d'évolution des populations qui est, avec votre propre performance, l'un des deux facteurs qui affectent votre population en jeu."

msgid "AUTO-EVO_STEPS_DONE"
msgstr "{0:F1}% terminé. {1:n0}/{2:n0} étapes."

#, fuzzy
msgid "AUTO-EVO_STRENGHT_MULTIPLIER"
msgstr "Multiplicateur de coût de mutation"

#, fuzzy
msgid "AUTO-EVO_STRENGHT_MULTIPLIER_EXPLANATION"
msgstr "(coût des organites, membranes et autres éléments dans l'éditeur)"

msgid "AUTOSAVE_DURING_THE_GAME"
msgstr "Sauvegarde automatique en jeu"

msgid "AUTO_EVO"
msgstr "Auto-Évo"

msgid "AUTO_EVO_EXPLORING_TOOL"
msgstr "Outil d'exploration Auto-Évo"

msgid "AUTO_EVO_FAILED"
msgstr "L'Auto-Évo n'a pas pu se lancer"

msgid "AUTO_EVO_MISSING_RESULT_DATA_OBJECT"
msgstr ""

msgid "AUTO_EVO_RESULTS"
msgstr "Résultats de l'Auto-Évo :"

#, fuzzy
msgid "AUTO_EVO_RESULTS_GLOBAL_TITLE"
msgstr "Résultats de l'Auto-Évo :"

#, fuzzy
msgid "AUTO_EVO_RESULTS_PATCH_TITLE"
msgstr "Résultats de l'Auto-Évo :"

msgid "AUTO_EVO_RUN_STATUS"
msgstr "état de lancement :"

msgid "AUTO_EVO_STATUS_COLON"
msgstr "État de l'auto-évo :"

msgid "AUTO_MOVE_FORWARDS"
msgstr "Avance auto"

msgid "AUTO_RESOLUTION"
msgstr "Automatique ({0}x{1})"

msgid "AVAILABLE_CONSTRUCTION_PROJECTS"
msgstr "Projets de construction disponibles"

msgid "AVAILABLE_MODS"
msgstr "Mods disponibles"

msgid "AWAKENING_STAGE"
msgstr "Phase d’éveil"

msgid "AWARE_STAGE"
msgstr "Phase consciente"

msgid "BACK"
msgstr "Revenir"

msgid "BACKGROUND_BLUR"
msgstr ""

msgid "BACKSLASH"
msgstr "Barre oblique inversée"

msgid "BACKSPACE"
msgstr "Retour arrière"

msgid "BACTERIAL_THERMOSYNTHESIS"
msgstr "Thermosynthèse bactérienne"

msgid "BALANCE_DISPLAY_AT_DAY_ALWAYS"
msgstr "Calculer comme si c'était le jour"

msgid "BALANCE_DISPLAY_AT_DAY_ALWAYS_TOOLTIP"
msgstr "Lors de la vérification des chiffres calculés dans ce panneau, calculer comme s'il faisait toujours jour"

msgid "BALANCE_DISPLAY_WHILE_MOVING"
msgstr "Inclure le coût des mouvements"

msgid "BALANCE_DISPLAY_WHILE_MOVING_TOOLTIP"
msgstr "Lorsque cette option est cochée, les valeurs indiquées ici sont calculées en supposant que la cellule est constamment en mouvement"

msgid "BASE_MOBILITY"
msgstr "Mobilité de base"

msgid "BASE_MOVEMENT"
msgstr "Mouvement de base"

msgid "BASIC_VIEW"
msgstr "Basique"

msgid "BASIC_VIEW_BUTTON_TOOLTIP"
msgstr "Retour à la vue de la configuration basique"

msgid "BATHYPELAGIC"
msgstr "Bathypélagique"

msgid "BECOME_MACROSCOPIC"
msgstr "Devenir macroscopique ({0}/{1})"

msgid "BECOME_MULTICELLULAR"
msgstr "Devenir multicellulaire ({0}/{1})"

msgid "BEGIN_THRIVING"
msgstr "Commencer à prospérer"

msgid "BEHAVIOUR"
msgstr "Comportement"

msgid "BEHAVIOUR_ACTIVITY"
msgstr "Activité"

msgid "BEHAVIOUR_AGGRESSION"
msgstr "Agressivité"

msgid "BEHAVIOUR_FEAR"
msgstr "Peur"

msgid "BEHAVIOUR_FOCUS"
msgstr "Persévérance"

msgid "BEHAVIOUR_OPPORTUNISM"
msgstr "Opportunisme"

msgid "BELOW_SEA_LEVEL"
msgstr "{0}-{1}m sous la mer"

msgid "BENCHMARKS"
msgstr "Références"

msgid "BENCHMARK_FINISHED"
msgstr "Benchmark terminé"

msgid "BENCHMARK_PHASE"
msgstr "Phase de benchmark :"

msgid "BENCHMARK_RESULTS_COLON"
msgstr "Résultats :"

msgid "BEST_PATCH_COLON"
msgstr "Meilleur secteur :"

msgid "BIG_IRON_CHUNK"
msgstr "Gros fragment de fer"

msgid "BIG_PHOSPHATE_CHUNK"
msgstr "Gros fragment de phosphate"

msgid "BILLION_ABBREVIATION"
msgstr "{0} Mrd"

msgid "BINDING_AGENT"
msgstr "Agent liant"

msgid "BINDING_AGENT_DESCRIPTION"
msgstr "Permet de se lier à d'autres cellules. C'est le premier pas vers la multicellularité. Lorsque votre cellule fait partie d'une colonie, les composés sont partagés entre les différentes cellules. Vous ne pouvez pas entrer dans l'éditeur lorsque vous faites partie d'une colonie. Vous devez donc vous délier une fois que vous avez collecté suffisamment de composés pour diviser votre cellule."

msgid "BINDING_AGENT_PROCESSES_DESCRIPTION"
msgstr "Appuyez sur [thrive:input]g_toggle_binding[/thrive:input] pour basculer en mode liaison. En mode liaison, vous pouvez attacher d’autres cellules de votre espèce à votre colonie en vous y déplaçant. Pour quitter une colonie, appuyez sur [thrive:input]g_unbind_all[/thrive:input]. Vous ne pouvez pas entrer dans l'éditeur lorsque vous êtes lié à d'autres cellules."

msgid "BIND_AXES_SENSITIVITY"
msgstr "Lier les axes ensemble"

msgid "BIOLUMINESCENT_VACUOLE"
msgstr "Vacuole bioluminescente"

msgid "BIOME_LABEL"
msgstr "Terrain : {0}"

#, fuzzy
msgid "BLOOM_RENDER_EFFECT"
msgstr "Effets d'écran"

msgid "BLUESKY_TOOLTIP"
msgstr "Visitez notre profil Bluesky"

msgid "BRAIN_CELL_NAME_DEFAULT"
msgstr "Neurone"

msgid "BRAVE"
msgstr "Audacieux"

msgid "BROWSE"
msgstr "Parcourir"

msgid "BROWSE_WORKSHOP"
msgstr "Parcourir le Workshop"

msgid "BUILD_CITY"
msgstr "Construire une ville"

msgid "BUILD_QUEUE"
msgstr "File d'attente pour la construction"

msgid "BUILD_STRUCTURE"
msgstr "Construire une structure"

msgid "BY"
msgstr "Par :"

msgid "BY_REVOLUTIONARY_GAMES"
msgstr "Par Revolutionary Game Studio"

msgid "CACHE_DISK_MAX_TIME"
msgstr ""

msgid "CACHE_MEMORY_MAX_ITEMS"
msgstr ""

#, fuzzy
msgid "CACHE_TIME_MEMORY"
msgstr "Mémoire vidéo actuellement utilisée :"

#, fuzzy
msgid "CACHE_TIME_MEMORY_ONLY"
msgstr "Mémoire vidéo actuellement utilisée :"

#, fuzzy
msgid "CACHING_TITLE"
msgstr "Fabrication"

msgid "CALCIUM_CARBONATE"
msgstr "Carbonate de calcium"

msgid "CALCIUM_CARBONATE_MEMBRANE_DESCRIPTION"
msgstr "Cette membrane a une coque résistante faite de carbonate de calcium. Elle peut facilement résister aux dégâts et requiert moins d'énergie pour ne pas se déformer. L'inconvénient d'avoir une coque si résistante est que la cellule est plus lente et va prendre du temps à absorber les ressources."

msgid "CAMERA"
msgstr "Caméra"

msgid "CANCEL"
msgstr "Annuler"

msgid "CANCEL_ACTION_CAPITAL"
msgstr "ANNULER L'ACTION"

msgid "CANCEL_CURRENT_ACTION"
msgstr "Arrêter l'action courante"

msgid "CANNOT_DELETE_USED_CELL_TYPE"
msgstr "Un type de cellule qui est actuellement utilisé dans votre le plan de votre corps ne peut pas être supprimé"

msgid "CANNOT_DELETE_USED_CELL_TYPE_TITLE"
msgstr "Impossible de supprimer le type de cellule utilisé"

msgid "CANNOT_ENGULF"
msgstr "Ne peut pas absorber"

msgid "CANNOT_MOVE_METABALL_TO_DESCENDANT_TREE"
msgstr "Impossible de bouger une méta balle dans l'arbre généalogique"

msgid "CANNOT_REDUCE_BRAIN_POWER_STAGE"
msgstr "La puissance cérébrale est maintenant trop basse pour rester dans la phase actuelle. Redescendre les phases n'est pas actuellement permis, veuillez augmenter la puissance cérébrale pour continuer."

msgid "CANNOT_REDUCE_BRAIN_POWER_STAGE_TITLE"
msgstr "Ne peut pas réduire la puissance cérébrale pour retourner aux phases antérieures"

msgid "CANNOT_WRITE_SAVE"
msgstr "Impossible d'écrire la sauvegarde"

msgid "CANT_LOAD_MOD_INFO"
msgstr "Impossible de charger les informations pour la modification « {0} »"

msgid "CAPSLOCK"
msgstr "Verrouillage des majuscules"

msgid "CARBON_DIOXIDE"
msgstr "Gaz carbonique"

msgid "CATEGORY_AN_ABUNDANCE"
msgstr "en abondance"

msgid "CATEGORY_A_FAIR_AMOUNT"
msgstr "une quantité raisonnable"

msgid "CATEGORY_LITTLE"
msgstr "peu"

msgid "CATEGORY_QUITE_A_BIT"
msgstr "en certaine quantité"

msgid "CATEGORY_SOME"
msgstr "quelque"

msgid "CATEGORY_VERY_LITTLE"
msgstr "très peu"

msgid "CAUTIOUS"
msgstr "Prudent"

msgid "CELL"
msgstr "Cellule"

msgid "CELLS"
msgstr "Cellules"

msgid "CELLULASE"
msgstr "Cellulase"

msgid "CELLULASE_DESCRIPTION"
msgstr "La cellulase décompose la membrane de cellulose des cellules. Chaque ajout augment l'efficacité."

msgid "CELLULOSE"
msgstr "Cellulose"

msgid "CELLULOSE_MEMBRANE_DESCRIPTION"
msgstr "Cette membrane est dotée d'un mur, ce qui lui confère une meilleure protection contre les dégâts généraux et surtout contre les dégâts physiques. Elle coûte également moins d'énergie pour conserver sa forme, mais ne peut absorber les ressources rapidement et est plus lente. [b]La cellulase peut digérer cette paroi[/b], ce qui la rend vulnérable à l'engloutissement par les prédateurs."

#, fuzzy
msgid "CELL_STAT_ROTATION_TOOLTIP"
msgstr "La valeur utilisée pour générer le monde doit être un entier positif"

#, fuzzy
msgid "CELL_STAT_SPEED_TOOLTIP"
msgstr "La valeur utilisée pour générer le monde doit être un entier positif"

#, fuzzy
msgid "CELL_TYPE_BUTTON_ATP_CONSUMPTION"
msgstr "Options"

#, fuzzy
msgid "CELL_TYPE_BUTTON_ATP_PRODUCTION"
msgstr "Options"

msgid "CELL_TYPE_NAME"
msgstr "Nom du type de cellule"

msgid "CHANGE_DESCRIPTION_IS_TOO_LONG"
msgstr "Les notes de changement sont trop longues"

msgid "CHANGE_THE_SYMMETRY"
msgstr "Modifier la symétrie"

#, fuzzy
msgid "CHANNEL_INHIBITOR_TOXIN_SYNTHESIS"
msgstr "Inhibe la production d'ATP des cellules affectées, ce qui les empêche de se déplacer rapidement et peut entraîner la mort des cellules dont la production d'ATP n'a pas beaucoup d'excédent."

msgid "CHEATS"
msgstr "Triches"

msgid "CHEAT_KEYS_ENABLED"
msgstr "Touches de triche activées"

msgid "CHEAT_MENU"
msgstr "Menu de triche"

msgid "CHEMICAL_BUTTON_MICROBE_TOOLTIP"
msgstr "Afficher / cacher les processus cellulaires"

msgid "CHEMOPLAST"
msgstr "Chimioplaste"

msgid "CHEMOPLAST_DESCRIPTION"
msgstr "Le chimioplaste est une structure à double membrane contenant des protéines capables de transformer le [thrive:compound type=\"hydrogensulfide\"][/thrive:compound], le [thrive:compound type=\"carbondioxide\"][/thrive:compound] gazeux et l'eau en [thrive:compound type=\"glucose\"][/thrive:compound] dans un processus appelé [b]chimiosynthèse du sulfure d'hydrogène[/b]. Le taux de production de [thrive:compound type=\"glucose\"][/thrive:compound] dépend de la concentration de [thrive:compound type=\"carbondioxide\"][/thrive:compound]."

msgid "CHEMOPLAST_PROCESSES_DESCRIPTION"
msgstr "Transforme l'[thrive:compound type=\"hydrogensulfide\"][/thrive:compound] en [thrive:compound type=\"glucose\"][/thrive:compound]. Taux proportionnels à la concentration de [thrive:compound type=\"carbondioxide\"][/thrive:compound]."

msgid "CHEMORECEPTOR"
msgstr "Chimiorécepteur"

msgid "CHEMORECEPTOR_DESCRIPTION"
msgstr "Toutes les cellules ne \"voient\" que par le biais de la chimioréception. C'est ainsi que les cellules acquièrent des informations sur leur environnement. L'ajout de cet organite représente l'évolution d'une chimioréception plus fine. Comme le joueur obtient la vision même au stade de la cellule, cela est représenté par une ligne pointant en dehors de la zone visible de l'écran, montrant les composés proches que le joueur ne pouvait pas encore voir."

#, fuzzy
msgid "CHEMORECEPTOR_MINIMUM_AMOUNT_TOOLTIP"
msgstr "Quantité minimale à détecter :"

msgid "CHEMORECEPTOR_PROCESSES_DESCRIPTION"
msgstr "Le chimiorécepteur permet de détecter les composés de plus loin. Modifier une fois placé pour choisir le type de composé détecté et la couleur de la ligne de guidage."

#, fuzzy
msgid "CHEMORECEPTOR_SEARCH_RADIUS_TOOLTIP"
msgstr "Toutes les cellules ne \"voient\" que par le biais de la chimioréception. C'est ainsi que les cellules acquièrent des informations sur leur environnement. L'ajout de cet organite représente l'évolution d'une chimioréception plus fine. Comme le joueur obtient la vision même au stade de la cellule, cela est représenté par une ligne pointant en dehors de la zone visible de l'écran, montrant les composés proches que le joueur ne pouvait pas encore voir."

#, fuzzy
msgid "CHEMOSYNTHESIS"
msgstr "Chimiosynthèse"

msgid "CHEMOSYNTHESIZING_PROTEINS"
msgstr "Protéines chimiosynthétiques"

msgid "CHEMOSYNTHESIZING_PROTEINS_DESCRIPTION"
msgstr "Les protéines chimiosynthétiques sont de petits groupes de protéines dans le cytoplasme qui sont capables de convertir le [thrive:compound type=\"hydrogensulfide\"][/thrive:compound], le [thrive:compound type=\"carbondioxide\"][/thrive:compound] gazeux et l'eau en [thrive:compound type=\"glucose\"][/thrive:compound] dans un processus appelé [b]chimiosynthèse du sulfure d'hydrogène[/b]. Le taux de production de ce [thrive:compound type=\"glucose\"][/thrive:compound] dépend de la concentration de [thrive:compound type=\"carbondioxide\"][/thrive:compound]. Comme les protéines chimiosynthétiques sont suspendues directement dans le cytoplasme, le fluide environnant effectue une partie de la [b]glycolyse[/b]."

msgid "CHEMOSYNTHESIZING_PROTEINS_PROCESSES_DESCRIPTION"
msgstr "Transforme le [thrive:compound type=\"hydrogensulfide\"][/thrive:compound] en [thrive:compound type=\"glucose\"][/thrive:compound]. Effet proportionnel avec la concentration en [thrive:compound type=\"carbondioxide\"][/thrive:compound]. Transforme aussi le [thrive:compound type=\"glucose\"][/thrive:compound] en [thrive:compound type=\"atp\"][/thrive:compound]."

msgid "CHEMO_SYNTHESIS"
msgstr "Chimiosynthèse"

msgid "CHITIN"
msgstr "Chitine"

msgid "CHITINASE"
msgstr "Chitinase"

msgid "CHITINASE_DESCRIPTION"
msgstr "La chitinase permet à la cellule de casser les membranes faites de chitine. Chaque addition augmente l'efficacité."

msgid "CHITIN_MEMBRANE_DESCRIPTION"
msgstr "Cette membrane est dotée d'un mur, ce qui signifie qu'elle possède de meilleures protections contre les dégâts généraux et surtout contre les dégâts causés par les toxines. Elle coûte également moins d'énergie pour conserver sa forme, mais elle est plus lente et ne peut absorber les ressources rapidement. [b]La chitinase peut digérer cette paroi[/b], ce qui la rend vulnérable à l'engloutissement par les prédateurs."

msgid "CHLOROPLAST"
msgstr "Chloroplaste"

msgid "CHLOROPLAST_DESCRIPTION"
msgstr "Le chloroplaste est une structure à double membrane contenant des pigments photosensibles empilés dans des sacs membranaires. C'est un procaryote qui a été assimilé pour être utilisé par son hôte eucaryote. Les pigments du chloroplaste sont capables d'utiliser l'énergie de la lumière pour produire du [thrive:compound type=\"glucose\"][/thrive:compound] à partir de [thrive:compound type=\"carbondioxide\"][/thrive:compound] gazeux et d'eau dans un processus appelé [b]photosynthèse[/b]. Ce sont également ces pigments qui lui donnent une couleur distinctive. Le taux de production de [thrive:compound type=\"glucose\"][/thrive:compound] dépend de la concentration de [thrive:compound type=\"carbondioxide\"][/thrive:compound] et de l'intensité de [thrive:compound type=\"sunlight\"][/thrive:compound]."

msgid "CHLOROPLAST_PROCESSES_DESCRIPTION"
msgstr "Produit du [thrive:compound type=\"glucose\"][/thrive:compound]. Taux proportionnels à la concentration de [thrive:compound type=\"carbondioxide\"][/thrive:compound] et à l'intensité de [thrive:compound type=\"sunlight\"][/thrive:compound]."

msgid "CHOSEN_FILENAME_ALREADY_EXISTS"
msgstr "La sauvegarde sélectionnée ({0}) existe déjà. Écraser le fichier ?"

msgid "CHROMATIC_ABERRATION"
msgstr "Aberration chromatique :"

msgid "CHROMATOPHORE_PROCESSES_DESCRIPTION"
msgstr "Produit [thrive:compound type=\"glucose\"][/thrive:compound]. Effet proportionnel avec la concentration en [thrive:compound type=\"carbondioxide\"][/thrive:compound] et l'[thrive:compound type=\"sunlight\"][/thrive:compound]."

msgid "CHUNK_CELL_CORPSE_PART"
msgstr "Fragment de cadavre cellulaire"

msgid "CHUNK_FOOD_SOURCE"
msgstr "Consommation de {0}"

msgid "CILIA"
msgstr "Cils"

msgid "CILIA_DESCRIPTION"
msgstr "Les cils sont similaires aux flagelles mais au lieu de fournir une force de poussée directionnelle, ils fournissent une force de rotation pour aider les cellules à tourner."

msgid "CILIA_PROCESSES_DESCRIPTION"
msgstr "Augmente la vitesse de rotation des grandes cellules."

msgid "CITY_SHORT_STATISTICS"
msgstr "Population : {0} Nourriture : {1} Science : {2}"

msgid "CLEAN_UP_OLD_SAVES"
msgstr "Suppression des anciennes sauvegardes"

msgid "CLEAR_CACHE"
msgstr ""

msgid "CLOSE"
msgstr "Fermer"

msgid "CLOSE_OPTIONS"
msgstr "Fermer les paramètres ?"

msgid "CLOSTRIDIAL_FERMENTATION"
msgstr ""

#, fuzzy
msgid "CLOUD_BENCHMARK"
msgstr "Éditeur de microbes"

msgid "CLOUD_RESOLUTION_DIVISOR"
msgstr "Diviseur de résolution des nuages :"

msgid "CLOUD_SIMULATION_MINIMUM_INTERVAL"
msgstr "Intervalle minimal de simulation des nuages :"

#, fuzzy
msgid "CLOUD_SIMULATION_MULTIPLIER"
msgstr "Multiplicateur du coût de l'osmorégulation"

msgid "COASTAL"
msgstr "Littoral"

msgid "COLLISION_SHAPE"
msgstr "Créer les entités avec les formes de collision"

msgid "COLOUR"
msgstr "Couleur"

msgid "COLOURBLIND_CORRECTION"
msgstr "Correction daltonienne :"

msgid "COLOUR_PICKER_ADD_PRESET"
msgstr "Ajouter cette couleur à la palette"

msgid "COLOUR_PICKER_A_TOOLTIP"
msgstr "Valeur du canal de transparence de la couleur"

msgid "COLOUR_PICKER_B_TOOLTIP"
msgstr "Valeur du canal bleu de la couleur"

msgid "COLOUR_PICKER_G_TOOLTIP"
msgstr "Valeur du canal vert de la couleur"

msgid "COLOUR_PICKER_HSV_BUTTON_TOOLTIP"
msgstr ""
"Active ou désactive le mode TSV (teinte, saturation, valeur).\n"
"Ne peut pas être activé en mode brut."

msgid "COLOUR_PICKER_H_TOOLTIP"
msgstr "Teinte de la couleur"

msgid "COLOUR_PICKER_PICK_COLOUR"
msgstr "Sélectionnez une couleur dans la fenêtre de jeu"

msgid "COLOUR_PICKER_PRESET_TOOLTIP"
msgstr ""
"Couleur : {0}\n"
"Clic gauche : Utiliser cette couleur par défaut\n"
"Clic droit : Supprimer des couleurs par défaut"

msgid "COLOUR_PICKER_RAW_BUTTON_TOOLTIP"
msgstr ""
"Activez ou désactivez le mode brut.\n"
"En mode brut, vous pouvez faire en sorte\n"
"que les valeurs de couleur R, V, B vont au-delà de 1.0.\n"
"Ce mode ne peut pas être activé en mode TSV."

msgid "COLOUR_PICKER_R_TOOLTIP"
msgstr "Valeur du canal rouge de la couleur"

msgid "COLOUR_PICKER_S_TOOLTIP"
msgstr "Saturation de la couleur (proportion de gris)"

msgid "COLOUR_PICKER_V_TOOLTIP"
msgstr "Luminosité ou intensité de la couleur"

msgid "COMMON_ABILITIES"
msgstr "Capacités communes"

msgid "COMMON_EDITING_AND_STRATEGY"
msgstr "Éditeur commun et phases de stratégie"

msgid "COMMUNITY_FORUM"
msgstr "Forum de la communauté"

msgid "COMMUNITY_FORUM_BUTTON_TOOLTIP"
msgstr "Rejoignez la communauté Thrive sur notre forum communautaire"

msgid "COMMUNITY_WIKI"
msgstr "Wiki de la communauté"

msgid "COMMUNITY_WIKI_BUTTON_TOOLTIP"
msgstr "Visitez le wiki de la communauté"

msgid "COMPILED_AT_COLON"
msgstr "Compilée le :"

#, fuzzy
msgid "COMPLETE_ACTION"
msgstr "Compilée le :"

msgid "COMPOUNDS"
msgstr "Composés"

#, fuzzy
msgid "COMPOUNDS_AT_EQUILIBRIUM"
msgstr "Composé à trouver :"

#, fuzzy
msgid "COMPOUNDS_AT_MAX_SPEED"
msgstr "Composé à trouver :"

msgid "COMPOUNDS_BUTTON_MICROBE_TOOLTIP"
msgstr "Afficher / cacher les composés"

msgid "COMPOUNDS_COLON"
msgstr "Composés :"

#, fuzzy
msgid "COMPOUND_BALANCE_FILL_TIME"
msgstr "(stockage plein en {0} s)"

#, fuzzy
msgid "COMPOUND_BALANCE_FILL_TIME_TOO_LONG"
msgstr "(stockage plein en {0} s alors que la lumière du jour dure seulement {1} s)"

#, fuzzy
msgid "COMPOUND_BALANCE_MODE_TOOLTIP"
msgstr "Afficher / cacher l'environnement et les composés"

msgid "COMPOUND_BALANCE_TITLE"
msgstr "Équilibre des composés"

msgid "COMPOUND_BALANCE_TOOLTIP"
msgstr ""
"Cette section montre la balance totale (production - consommation) pour chaque composé.\n"
"Par exemple, pour former une cellule végétale, le bilan du glucose doit être très positif."

msgid "COMPOUND_CLOUDS"
msgstr "Nuages de composés"

#, fuzzy
msgid "COMPOUND_CLOUD_BENCHMARK"
msgstr "Densité des nuages de composés"

msgid "COMPOUND_CLOUD_DENSITY"
msgstr "Densité des nuages de composés"

msgid "COMPOUND_CLOUD_DENSITY_EXPLANATION"
msgstr "(densité des nuages de composés dans l'environnement)"

msgid "COMPOUND_CONCENTRATIONS_DECREASED"
msgstr "La concentration de {0} a diminué de {1}"

msgid "COMPOUND_FOOD_SOURCE"
msgstr "Consommation de {0}"

#, fuzzy
msgid "COMPOUND_HANDLE_KEEP"
msgstr "Équilibre des composés"

#, fuzzy
msgid "COMPOUND_HANDLE_SPLIT_SISTER"
msgstr "Équilibre des composés"

#, fuzzy
msgid "COMPOUND_HANDLE_TOP_UP"
msgstr ""
"Cette section montre la balance totale (production - consommation) pour chaque composé.\n"
"Par exemple, pour former une cellule végétale, le bilan du glucose doit être très positif."

#, fuzzy
msgid "COMPOUND_HANDLE_TOP_UP_ON_CHANGE"
msgstr "Densité des nuages de composés"

#, fuzzy
msgid "COMPOUND_STORAGE_AMOUNT_DOES_NOT_LAST_NIGHT"
msgstr "(insuffisant pour passer toute la nuit qui dure {0} s)"

#, fuzzy
msgid "COMPOUND_STORAGE_NOT_ENOUGH_GENERATED_DURING_DAY"
msgstr "Seulement {1} [thrive:compound type=\"{0}\"][/thrive:compound] peuvent être générés pendant la journée, mais pour survivre la nuit, {2} sont nécessaires."

#, fuzzy
msgid "COMPOUND_STORAGE_NOT_ENOUGH_SPACE"
msgstr "La capacité de stockage est insuffisante pour [thrive:compound type=\"{0}\"][/thrive:compound] car la nuit dure {2} s mais le stockage ne peut contenir que {1} s de composés."

msgid "COMPOUND_STORAGE_STATS_TITLE"
msgstr "Capacités de stockage"

#, fuzzy
msgid "COMPOUND_STORAGE_STATS_TOOLTIP"
msgstr ""
"Cette section montre le temps qu'il faut à la cellule pour épuiser chaque type de composé en partant d'une réserve pleine.\n"
"Ces chiffres sont toujours calculés comme s'il faisait nuit et permettent de vérifier si la cellule aura assez de réserves\n"
"pour survivre toute la nuit. En désactivant les coûts de déplacement à l'aide de la case à cocher, on obtient les valeurs minimales\n"
"nécessaires pour survivre en restant immobile toute la nuit."

msgid "COMPOUND_TO_FIND"
msgstr "Composé à trouver :"

msgid "CONCEPT_ART"
msgstr "Art conceptuel"

msgid "CONFIG"
msgstr "Configuration"

msgid "CONFIRM_CAPITAL"
msgstr "ACCEPTER"

msgid "CONFIRM_DELETE"
msgstr "Confirmer la suppression"

msgid "CONFIRM_EXIT"
msgstr "Confirmer la sortie"

msgid "CONFIRM_FOSSILISATION_OVERWRITE"
msgstr "Confirmez l'écrasement"

msgid "CONFIRM_MOVE_TO_ASCENSION_STAGE"
msgstr "Passer à la Phase d'ascension ?"

msgid "CONFIRM_MOVE_TO_ASCENSION_STAGE_EXPLANATION"
msgstr ""
"Vous pouvez maintenant évoluer et atteindre la Phase évoluée en activant le Portail d'ascension.\n"
"\n"
"Cela débloquera une puissance illimité sous la forme de nouveaux outils divins que vous pouvez utiliser dans cette sauvegarde.\n"
"\n"
"Évoluer veut aussi dire que vous avez battu le jeu, mais vous pourrez continuer à jouer. Évoluer ?"

msgid "CONFIRM_MOVE_TO_INDUSTRIAL_STAGE"
msgstr "Passe à la Phase industrielle ?"

msgid "CONFIRM_MOVE_TO_INDUSTRIAL_STAGE_EXPLANATION"
msgstr "Placer une usine vous fera avancer à la Phase industrielle. Continuer vers la prochaine phase ?"

msgid "CONFIRM_MOVE_TO_SPACE_STAGE"
msgstr "Passer à la Phase spatiale ?"

msgid "CONFIRM_MOVE_TO_SPACE_STAGE_EXPLANATION"
msgstr ""
"Vous pouvez maintenant passer à la phase spatiale en lançant votre premier vaisseau spatial.\n"
"\n"
"Pour l'instant, dans les prototypes, vous ne pouvez pas revenir sur votre planète mais le but à long terme est de permettre de zoomer et dézoomer en douceur sur les planètes dans la phase spatiale.\n"
"\n"
"L'annulation du lancement détruira l'unité du vaisseau spatial. Lancer le vaisseau spatial ?"

msgid "CONFIRM_NEW_GAME_BUTTON_TOOLTIP"
msgstr "Commencer la partie avec ces paramètres"

msgid "CONFIRM_NEW_GAME_BUTTON_TOOLTIP_DISABLED"
msgstr "Certains paramètres sont invalides"

msgid "CONSTRUCTION_UNIT_NAME"
msgstr "Unité : {0}"

msgid "CONTENT_UPLOADED_FROM"
msgstr "Le contenu provenant du Workshop sera téléchargé depuis le dossier : {0}"

msgid "CONTINUE"
msgstr "Continuer"

#, fuzzy
msgid "CONTINUE_AS_SPECIES"
msgstr "Sélectionner une espèce"

msgid "CONTINUE_THRIVING"
msgstr "Continuez à prospérer"

msgid "CONTINUE_TO_PROTOTYPES"
msgstr ""
"Vous avez atteint la fin de la partie \"complète\" de Thrive\n"
"Si vous voulez, vous pouvez continuer vers les prototype des phases plus avancées qui sont inclus dans le jeu. Ils peuvent être très incomplets, utiliser des graphismes de remplacement, et être très bruts en général. Ils sont inclus dans le jeu pour montrer la direction potentielle du jeu et notre vision globale de la façon dont les phases sont connectées.\n"
"\n"
"Dans la plupart des prototypes, vous ne pourrez pas sauvegarder si vous poursuivez ou revenir une fois que vous aurez continué. Si vous souhaitez revenir à cette phase, veuillez effectuer une sauvegarde maintenant avant de continuer.\n"
"\n"
"La prise en charge des contrôleurs est également beaucoup plus incomplète dans les prototypes. Si vous décidez de poursuivre, sachez que les phases ultérieures sont des prototypes et ne vous plaignez pas de leur caractère incomplet."

msgid "CONTINUE_TO_PROTOTYPES_PROMPT"
msgstr "Continuer vers les phases en prototype ?"

msgid "CONTROLLER_ANY_DEVICE"
msgstr "N'importe quel périphérique"

msgid "CONTROLLER_AXIS_L2"
msgstr "L2"

msgid "CONTROLLER_AXIS_LEFT_TRIGGER"
msgstr "Gâchette gauche"

msgid "CONTROLLER_AXIS_LEFT_X"
msgstr "Stick gauche horizontal"

msgid "CONTROLLER_AXIS_LEFT_Y"
msgstr "Stick gauche vertical"

msgid "CONTROLLER_AXIS_NEGATIVE_DIRECTION"
msgstr "Direction négative"

msgid "CONTROLLER_AXIS_POSITIVE_DIRECTION"
msgstr "Direction positive"

msgid "CONTROLLER_AXIS_R2"
msgstr "R2"

msgid "CONTROLLER_AXIS_RIGHT_TRIGGER"
msgstr "Gâchette droite"

msgid "CONTROLLER_AXIS_RIGHT_X"
msgstr "Stick droit horizontal"

msgid "CONTROLLER_AXIS_RIGHT_Y"
msgstr "Stick droit vertical"

msgid "CONTROLLER_AXIS_VISUALIZERS"
msgstr "Visualiseurs d'axes de contrôle :"

msgid "CONTROLLER_BUTTON_DPAD_DOWN"
msgstr "Croix directionnelle bas"

msgid "CONTROLLER_BUTTON_DPAD_LEFT"
msgstr "Croix directionnelle gauche"

msgid "CONTROLLER_BUTTON_DPAD_RIGHT"
msgstr "Croix directionnelle droite"

msgid "CONTROLLER_BUTTON_DPAD_UP"
msgstr "Croix directionnelle haut"

msgid "CONTROLLER_BUTTON_LEFT_SHOULDER"
msgstr "Tranche gauche"

msgid "CONTROLLER_BUTTON_LEFT_STICK"
msgstr "Clic du stick gauche"

msgid "CONTROLLER_BUTTON_MISC1"
msgstr "Bouton divers du contrôleur"

msgid "CONTROLLER_BUTTON_PADDLE1"
msgstr "Bouton paddle 1"

msgid "CONTROLLER_BUTTON_PADDLE2"
msgstr "Bouton paddle 2"

msgid "CONTROLLER_BUTTON_PADDLE3"
msgstr "Bouton paddle 3"

msgid "CONTROLLER_BUTTON_PADDLE4"
msgstr "Bouton paddle 4"

msgid "CONTROLLER_BUTTON_PS3_SELECT"
msgstr "Select"

msgid "CONTROLLER_BUTTON_PS3_START"
msgstr "Start"

msgid "CONTROLLER_BUTTON_PS_CIRCLE"
msgstr "Rond"

msgid "CONTROLLER_BUTTON_PS_CROSS"
msgstr "Croix"

msgid "CONTROLLER_BUTTON_PS_L1"
msgstr "L1"

msgid "CONTROLLER_BUTTON_PS_L3"
msgstr "L3"

msgid "CONTROLLER_BUTTON_PS_OPTIONS"
msgstr "Options"

msgid "CONTROLLER_BUTTON_PS_R1"
msgstr "R1"

msgid "CONTROLLER_BUTTON_PS_R3"
msgstr "R3"

msgid "CONTROLLER_BUTTON_PS_SHARE"
msgstr "Share"

msgid "CONTROLLER_BUTTON_PS_SONY_BUTTON"
msgstr "Bouton logo"

msgid "CONTROLLER_BUTTON_PS_SQUARE"
msgstr "Carré"

msgid "CONTROLLER_BUTTON_PS_TRIANGLE"
msgstr "Triangle"

msgid "CONTROLLER_BUTTON_RIGHT_SHOULDER"
msgstr "Tranche droite"

msgid "CONTROLLER_BUTTON_RIGHT_STICK"
msgstr "Clic du stick droit"

msgid "CONTROLLER_BUTTON_TOUCH_PAD"
msgstr "Pavé tactile"

msgid "CONTROLLER_BUTTON_UNKNOWN"
msgstr "Bouton inconnu"

msgid "CONTROLLER_BUTTON_XBOX_A"
msgstr "A"

msgid "CONTROLLER_BUTTON_XBOX_B"
msgstr "B"

msgid "CONTROLLER_BUTTON_XBOX_BACK"
msgstr "Back"

msgid "CONTROLLER_BUTTON_XBOX_GUIDE"
msgstr "Guide"

msgid "CONTROLLER_BUTTON_XBOX_START"
msgstr "Start"

msgid "CONTROLLER_BUTTON_XBOX_X"
msgstr "X"

msgid "CONTROLLER_BUTTON_XBOX_Y"
msgstr "Y"

msgid "CONTROLLER_DEADZONES"
msgstr "Zones mortes du contrôleur"

msgid "CONTROLLER_DEADZONE_CALIBRATION_EXPLANATION"
msgstr ""
"Cet outil permet de configurer les zones mortes des axes du contrôleur. La taille des zones mortes permet de contrôler la quantité de mouvement que doit effectuer un stick (ou un bouton analogique) avant que ce mouvement ne soit détecté comme une entrée.\n"
"Avant de commencer le calibrage, veuillez déplacer tous les sticks et les relâcher, ainsi que presser et relâcher tous les boutons analogiques (par exemple les gâchettes) de votre contrôleur."

msgid "CONTROLLER_DEADZONE_COLON"
msgstr "Zone morte :"

msgid "CONTROLLER_PROMPT_TYPE_SETTING"
msgstr "Type de requête de bouton de manette :"

msgid "CONTROLLER_SENSITIVITY"
msgstr "Sensibilité du contrôleur"

msgid "CONTROLLER_UNKNOWN_AXIS"
msgstr "Axe inconnu"

msgid "COPY_ERROR_TO_CLIPBOARD"
msgstr "Copier l'erreur dans le presse-papier"

msgid "COPY_RESULTS"
msgstr "Résultats de copie"

msgid "CORRECTION_PROTANOPE"
msgstr "Protanopie (rouge-vert)"

msgid "CORRECTION_TRITANOPE"
msgstr "Tritanopie (bleu-jaune)"

msgid "CPU_THREADS"
msgstr "Threads"

msgid "CRAFTING_CLEAR_INPUTS"
msgstr "Réinitialiser les entrées sélectionnées"

msgid "CRAFTING_ERROR_INTERNAL_CONSUME_PROBLEM"
msgstr "Erreur : bogue interne pour la consommation des matériaux"

msgid "CRAFTING_ERROR_TAKING_ITEMS"
msgstr "Impossible de trouver des éléments d'entrée de fabrication"

msgid "CRAFTING_FILTER_INPUTS"
msgstr "Entrée"

msgid "CRAFTING_KNOWN_ITEMS"
msgstr "Recette apprises"

msgid "CRAFTING_NOT_ENOUGH_MATERIAL"
msgstr "{0} insuffisant pour fabriquer la recette"

msgid "CRAFTING_NO_RECIPE_SELECTED"
msgstr "Veuillez choisir une recette ci-dessus avant de fabriquer"

msgid "CRAFTING_NO_ROOM_TO_TAKE_CRAFTING_RESULTS"
msgstr "Espace insuffisant pour prendre tous les produits fabriqués"

msgid "CRAFTING_RECIPE_DISPLAY"
msgstr "{0} ({1})"

msgid "CRAFTING_RECIPE_HAND_AXE"
msgstr "Biface en pierre"

msgid "CRAFTING_RESULTS"
msgstr "Objets fabriqués"

msgid "CRAFTING_SELECT_RECIPE_OR_ITEMS_TO_FILTER"
msgstr "Choisir une recette ou ajouter des objets au filtre"

msgid "CRAFTING_TAKE_ALL"
msgstr "Tout prendre"

msgid "CRAFTING_TITLE"
msgstr "Fabrication"

msgid "CREATE"
msgstr "Créer"

msgid "CREATED_AT"
msgstr "Créé(e) à :"

msgid "CREATED_ON_PLATFORM"
msgstr "Créé sur la plateforme :"

msgid "CREATE_A_NEW_MICROBE"
msgstr "Créer un nouveau microbe"

msgid "CREATE_NEW"
msgstr "Créer un nouveau"

msgid "CREATE_NEW_CELL_TYPE"
msgstr "Créer un nouveau type de cellule"

msgid "CREATE_NEW_CELL_TYPE_DESCRIPTION"
msgstr "Vous pouvez créer de nouveaux types de cellules en dupliquant et en changeant leur nom. Les types de cellules peuvent être modifiés pour les spécialiser afin de leur attribuer des rôles. Quand un type de cellule est modifié, toutes les cellules de ce type déjà placées sont mises à jour."

msgid "CREATE_NEW_MOD"
msgstr "Créer un nouveau mod"

msgid "CREATE_NEW_SAVE"
msgstr "Créer une nouvelle sauvegarde"

msgid "CREATE_NEW_TISSUE_TYPE"
msgstr "Créer un nouveau type de tissu"

msgid "CREATE_NEW_TISSUE_TYPE_DESCRIPTION"
msgstr "Vous pouvez créer de nouveau tissus en dupliquant et en leur donnant un nouveau nom. Les types de tissus peuvent être modifiés avec l'Éditeur de cellules pour les adapter à différents rôles."

msgid "CREATING_DOT_DOT_DOT"
msgstr "En train de créer..."

msgid "CREATING_OBJECTS_FROM_SAVE"
msgstr "Création des objets à partir de la sauvegarde"

msgid "CREDITS"
msgstr "Crédits"

msgid "CTRL"
msgstr "CTRL"

msgid "CURRENT_CACHE_SIZE"
msgstr "Taille actuelle :"

#, fuzzy
msgid "CURRENT_CACHE_SIZE_TOOLTIP"
msgstr "Sécréter du mucilage pour augmenter votre vitesse ou pour engluer des cellules et les ralentir"

msgid "CURRENT_DEVELOPERS"
msgstr "Développeurs actuels"

msgid "CURRENT_LOCATION_CAPITAL"
msgstr "POSITION ACTUELLE"

msgid "CURRENT_RESEARCH_NONE"
msgstr "Aucune recherche en cours"

msgid "CURRENT_RESEARCH_PROGRESS"
msgstr "Recherche en cours : {0} ({1})"

msgid "CURRENT_WORLD"
msgstr "Monde actuel"

#, fuzzy
msgid "CURRENT_WORLD_STATISTICS"
msgstr ""
"[b]Générations :[/b]\n"
"  {0}\n"
"[b]Secteurs totaux :[/b]\n"
"  {1}\n"
"[b]Temps total d'auto-évo :[/b]\n"
"  {2}\n"
"[b]Espèces totales :[/b]\n"
"  {3}\n"
"[b]Espèces toujours en vie :[/b]\n"
"  {4}\n"
"[b]Compteur d'espèces par secteur :[/b]\n"
"  Moyenne{5} ; écart-type {6}\n"
"[b]Population totale :[/b]\n"
"  {7}\n"
"[b]Espèce la plus populeuse :[/b]\n"
"  {8}\n"
"[b]Données basiques des espèces microbiennes :[/b]\n"
"  Taille moyenne des hexagones : {9}\n"
"[b]Données génériques des organites :[/b]"

msgid "CUSTOM_USERNAME"
msgstr "Pseudo personnalisé :"

msgid "CYTOPLASM"
msgstr "Cytoplasme"

msgid "CYTOPLASM_DESCRIPTION"
msgstr "Les entrailles gluantes d'une cellule. Le cytoplasme est le mélange basique d'ions, de protéines et d'autres substances dissoutes dans l'eau qui remplit l'intérieur de la cellule. L'une de ses fonctions est la [b]glycolyse[/b], la conversion du [thrive:compound type=\"glucose\"][/thrive:compound] en [thrive:compound type=\"atp\"][/thrive:compound]. Pour les cellules dépourvues d'organites aux métabolismes plus avancés, c'est ce qui leur permet d'obtenir de l'énergie. Elle est également utilisée pour stocker des molécules dans la cellule et pour accroître la taille de la cellule."

msgid "CYTOPLASM_GLYCOLYSIS"
msgstr "Glycolyse cytoplasmique"

msgid "CYTOPLASM_PROCESSES_DESCRIPTION"
msgstr "Transforme le [thrive:compound type=\"glucose\"][/thrive:compound] en [thrive:compound type=\"atp\"][/thrive:compound]."

#, fuzzy
msgid "CYTOTOXIN_SYNTHESIS"
msgstr "Synthèse des cytotoxines"

#, fuzzy
msgid "DAMAGE_SOURCE_RADIATION"
msgstr "(coût des organites, membranes et autres éléments dans l'éditeur)"

msgid "DAY_LENGTH"
msgstr "Durée de la journée"

msgid "DAY_LENGTH_EXPLANATION"
msgstr "(durée en secondes en temps réel pour une journée de jeu)"

msgid "DAY_NIGHT_CYCLE_ENABLED"
msgstr "Activer le cycle jour/nuit"

msgid "DAY_NIGHT_CYCLE_ENABLED_EXPLANATION_2"
msgstr "(la photosynthèse devient inefficace pendant la nuit, ce qui nécessite une plus grande planification préalable)"

msgid "DEADZONE_CALIBRATION_FINISHED"
msgstr "Le calibrage des zones mortes est terminé. Les nouvelles zones mortes sont affichées ci-dessous sur les afficheurs de valeurs d'axes."

msgid "DEADZONE_CALIBRATION_INPROGRESS"
msgstr "Le calibrage des zones mortes est en cours. Veuillez ne pas toucher les boutons ou les sticks de votre contrôleur et attendez quelques secondes."

msgid "DEADZONE_CALIBRATION_IS_RESET"
msgstr "Les calibrations de la zone morte ont été réinitialisées"

msgid "DEADZONE_CONFIGURATION"
msgstr "Configuration des zones mortes"

msgid "DEATH"
msgstr "mort"

msgid "DEBUG_COORDINATES"
msgstr ""
"Position : {0}\n"
"Pointeur à : {1}"

#, fuzzy
msgid "DEBUG_DRAW_NOT_AVAILABLE"
msgstr "Le dessin de débogage physique n'est pas disponible dans ce type de build"

#, fuzzy
msgid "DEBUG_HEAT_AT_CURSOR"
msgstr "Au pointeur :"

msgid "DEBUG_PANEL"
msgstr "Débogueur"

msgid "DECEMBER"
msgstr "Décembre"

#, fuzzy
msgid "DECREASE_ITEM_SIZE"
msgstr "Sécréter du mucilage"

msgid "DEFAULT_AUDIO_OUTPUT_DEVICE"
msgstr "Périphérique de sortie par défaut"

msgid "DELETE"
msgstr "Supprimer"

msgid "DELETE_ALL_OLD_SAVE_WARNING_2"
msgstr ""
"La suppression de toutes les anciennes sauvegardes automatiques et rapides ne peut être annulée. Êtes-vous sûr de vouloir supprimer définitivement les éléments suivants ?\n"
" - {0} Sauvegarde(s) automatique(s)\n"
" - {1} Sauvegarde(s) rapide(s)\n"
" - {2} Sauvegarde(s) de secours"

msgid "DELETE_FOSSIL_CONFIRMATION"
msgstr "Supprimer ce fossile est définitif, êtes-vous sûr de vouloir le supprimer définitivement ?"

msgid "DELETE_OLD_SAVES_PROMPT"
msgstr "Supprimer les anciennes sauvegardes ?"

msgid "DELETE_ORGANELLE"
msgstr "Supprimer organite"

msgid "DELETE_SAVE_CONFIRMATION"
msgstr "Supprimer cette sauvegarde est définitif, êtes-vous sûr de vouloir la supprimer définitivement ?"

msgid "DELETE_SELECTED"
msgstr "Supprimer la sélection"

msgid "DELETE_SELECTED_SAVES_PROMPT"
msgstr "Supprimer la(les) sauvegarde(s) sélectionnée(s) ?"

msgid "DELETE_SELECTED_SAVE_WARNING"
msgstr "Supprimer la(les) sauvegarde(s) sélectionnée(s) ne peut pas être défait, êtes-vous sûr que vous voulez supprimer {0} sauvegarde(s) de manière permanente ?"

msgid "DELETE_THIS_SAVE_PROMPT"
msgstr "Supprimer cette sauvegarde ?"

msgid "DESCEND_BUTTON"
msgstr "Dévoluer"

msgid "DESCEND_CONFIRMATION"
msgstr "Êtes vous sur de vouloir dévoluer ?"

msgid "DESCEND_CONFIRMATION_EXPLANATION"
msgstr ""
"Dévoluer vous retirera votre statut évolué et vous fera retourner à la phase microbienne. De là vous pourrez rejouer au jeu dans la sauvegarde actuelle.\n"
"\n"
"Vous recevrez un avantage de dévolution pour la nouvelle partie. Dans une version future vous pourrez choisir votre avantage mais pour l'instant ce sera toujours une diminution de 20% de l'osmorégulation.\n"
"\n"
"Une fois votre dévolution confirmée, vous pourrez modifier les paramètres du jeu pour choisir une autre graine de monde et ainsi jouer sur une carte différente ou désactiver LAWK, par exemple."

msgid "DESCRIPTION"
msgstr "Description :"

msgid "DESCRIPTION_COLON"
msgstr "Description :"

msgid "DESCRIPTION_TOO_LONG"
msgstr "La description est trop longue"

msgid "DESPAWN_ENTITIES"
msgstr "Supprimer toutes les entités"

msgid "DETECTED_CPU_COUNT"
msgstr "Nombre de CPU détectés :"

msgid "DEVBUILD_VERSION_INFO"
msgstr ""
"DevBuild {0}\n"
"sur la branche {1} à {2}\n"
"{3}"

msgid "DEVELOPERS"
msgstr "Développeurs"

msgid "DEVELOPMENT_FORUM"
msgstr "Forum de développement"

msgid "DEVELOPMENT_FORUM_BUTTON_TOOLTIP"
msgstr "Consultez les mises à jour du développement sur notre forum de développement"

msgid "DEVELOPMENT_SUPPORTED_BY"
msgstr "Développé avec le soutien de Revolutionary Games Studio ry"

msgid "DEVELOPMENT_WIKI"
msgstr "Wiki de développement"

msgid "DEVELOPMENT_WIKI_BUTTON_TOOLTIP"
msgstr "Visitez notre wiki de développement"

msgid "DEVOURED"
msgstr "Dévoré(e)"

msgid "DEV_BUILD_PATRONS"
msgstr "Supporteurs DevBuilds"

msgid "DIFFICULTY"
msgstr "Difficulté"

#, fuzzy
msgid "DIFFICULTY_DETAILS_STRING"
msgstr ""
"Difficulté prédéfinie : {0}\n"
"Multiplicateur du coût de mutation : {1}\n"
"Taux de mutation de l'IA : {2}\n"
"Densité des nuages de composés : {3}\n"
"Pénalité pour la mort du joueur : {4}\n"
"Rétention de glucose dans l'environnement : {5}\n"
"Multiplicateur du coût d'osmorégulation : {6}\n"
"Nuage de glucose gratuit en quittant l'éditeur : {7}\n"
"Gagner passivement du temps de reproduction : {8}\n"
"Limiter l'utilisation des composés de croissance : {9}"

msgid "DIFFICULTY_PRESET"
msgstr "Difficulté prédéfinie"

msgid "DIFFICULTY_PRESET_CUSTOM"
msgstr "Personnalisé"

msgid "DIFFICULTY_PRESET_EASY"
msgstr "Facile"

msgid "DIFFICULTY_PRESET_HARD"
msgstr "Difficile"

msgid "DIFFICULTY_PRESET_NORMAL"
msgstr "Normal"

msgid "DIGESTION_EFFICIENCY"
msgstr "Efficacité de la digestion"

msgid "DIGESTION_EFFICIENCY_COLON"
msgstr "Efficacité de la digestion :"

msgid "DIGESTION_SPEED"
msgstr "Vitesse d'absorption des ressources"

msgid "DIGESTION_SPEED_COLON"
msgstr "Vitesse de digestion :"

msgid "DIGESTION_SPEED_VALUE"
msgstr "{0}/s"

msgid "DISABLED"
msgstr "Désactivé"

msgid "DISABLE_ALL"
msgstr "Tout désactiver"

msgid "DISCARD_AND_CONTINUE"
msgstr "Annuler et continuer"

msgid "DISCARD_CHANGES"
msgstr "Annuler les changements"

#, fuzzy
msgid "DISCARD_MIGRATION"
msgstr "Annuler et continuer"

msgid "DISCONNECTED_CELLS"
msgstr "Cellules déconnectées"

msgid "DISCONNECTED_CELLS_TEXT"
msgstr ""
"Une ou plusieurs cellules ne sont pas connectées.\n"
"Veuillez connecter toutes les cellules les unes avec les autres pour continuer."

msgid "DISCONNECTED_METABALLS"
msgstr "Métaballes déconnectées"

msgid "DISCONNECTED_METABALLS_TEXT"
msgstr ""
"Il y a des métaballes placées qui ne sont pas connectés au reste.\n"
"Veuillez connecter toutes les métaballes placées avec les autres ou annulez vos changements."

msgid "DISCONNECTED_ORGANELLES"
msgstr "Organites déconnectés"

msgid "DISCONNECTED_ORGANELLES_TEXT"
msgstr ""
"Il y a des organites placées qui ne sont pas connectés au reste.\n"
"Veuillez connecter toutes les organites placées avec les autres ou annulez vos changements."

msgid "DISCORD_TOOLTIP"
msgstr "Rejoignez notre serveur Discord de la communauté"

#, fuzzy
msgid "DISK_CACHE_TOOLTIP"
msgstr "Visitez notre page Itch.io"

msgid "DISMISSED_POPUPS_COLON"
msgstr "Popups désactivées :"

msgid "DISMISSED_POPUPS_EXPLANATION"
msgstr ""
"Ceci indique le nombre de fenêtres contextuelles qui ont été définitivement désactivées par l'utilisateur.\n"
"Si certaines fenêtres contextuelles, qui sont en fait souhaitées, ont été désactivées, le bouton situé à côté peut être utilisé pour faire réapparaître toutes les fenêtres contextuelles désactivées."

msgid "DISMISS_INFORMATION_PERMANENTLY"
msgstr "Ne plus montrer"

msgid "DISMISS_WARNING_PERMANENTLY"
msgstr "Ne plus prévenir"

msgid "DISPLAY_3D_MENU_BACKGROUNDS"
msgstr "Afficher les arrières-plans 3D du menu"

msgid "DISPLAY_ABILITIES_BAR"
msgstr "Afficher la barre des capacités"

#, fuzzy
msgid "DISPLAY_BACKGROUND_DISTORTION_EFFECT"
msgstr "Afficher les particules en arrière-plan"

msgid "DISPLAY_BACKGROUND_PARTICLES"
msgstr "Afficher les particules en arrière-plan"

msgid "DISPLAY_DRIVER_OPENGL"
msgstr "OpenGL"

msgid "DISPLAY_DRIVER_VULKAN"
msgstr "Vulkan"

#, fuzzy
msgid "DISPLAY_MODE"
msgstr "Afficher les noms des boutons de sélection des parties"

msgid "DISPLAY_PART_NAMES"
msgstr "Afficher les noms des boutons de sélection des parties"

msgid "DISSOLVED_COMPOUND_FOOD_SOURCE"
msgstr "Source environnementale de {0} nutritive uniformément répartie"

msgid "DOES_NOT_USE_FEATURE"
msgstr "Non"

msgid "DONATIONS"
msgstr "Dons"

msgid "DOT_DOT_DOT"
msgstr "..."

msgid "DOUBLE"
msgstr "Double"

msgid "DOUBLE_CLICK_TO_VIEW_IN_FULLSCREEN"
msgstr "Double-cliquer pour voir en plein écran"

msgid "DOUBLE_MEMBRANE_DESCRIPTION"
msgstr "Étant une membrane à double couche de phospholipides, elle offre une meilleure protection et demande peu d'énergie pour ne pas se déformer. Néanmoins, elle peut ralentir une cellule en terme de vitesse de locomotion et d'absorption de ressources."

#, fuzzy
msgid "DOUBLE_SPEED_TOGGLE_TOOLTIP"
msgstr "La valeur utilisée pour générer le monde doit être un entier positif"

msgid "DRAG_TO_REORDER_ITEMS_WITH_MOUSE"
msgstr ""

#, fuzzy
msgid "DUMP_SCENE_TREE"
msgstr "Vider l'arbre des scènes"

msgid "DUPLICATE_TYPE"
msgstr "Dupliquer le type"

msgid "EASTEREGG_MESSAGE_1"
msgstr "Anecdote : Didinium et Paramecium sont des cas d'école de la relation proie/prédateur qui a été étudiée pendant des décennies. Et vous, êtes-vous un Didinium, ou un Paramecium ? Un prédateur, ou bien une proie ?"

msgid "EASTEREGG_MESSAGE_10"
msgstr "CHOSES AGITÉES ! !"

msgid "EASTEREGG_MESSAGE_11"
msgstr "Se fombre dans l'ombre."

msgid "EASTEREGG_MESSAGE_12"
msgstr "Ces cellules bleues si."

msgid "EASTEREGG_MESSAGE_13"
msgstr "Voici une astuce : les biomes sont plus que des arrière-plans différents ; les composés apparaissent à des taux différents selon ceux-ci."

msgid "EASTEREGG_MESSAGE_14"
msgstr "Voici une astuce, plus vous avez de flagelles, plus vous allez vite, vroum vroum, mais cela coûte plus d'ATP"

msgid "EASTEREGG_MESSAGE_15"
msgstr "Voici une astuce, vous pouvez engloutir des fragments, de fer ou autre."

msgid "EASTEREGG_MESSAGE_16"
msgstr "Voici une astuce, préparez vous avant d'ajouter un noyau. Ces choses coûtent cher ! À la fois en entretien et en coût initial."

msgid "EASTEREGG_MESSAGE_17"
msgstr "Fait amusant, saviez-vous qu'il existe plus de 8000 espèces de ciliés sur la planète Terre ?"

msgid "EASTEREGG_MESSAGE_18"
msgstr "Fait amusant, le Stentor est un cilié qui peut s'étirer et attraper des proies dans une sorte de trompette comme une bouche qui attire les proies en générant des courants d'eau avec des cils."

msgid "EASTEREGG_MESSAGE_2"
msgstr "Voici une astuce, les toxines peuvent être utilisées pour envoyer d'autres toxines loin de vous si vous êtes suffisamment rapide."

msgid "EASTEREGG_MESSAGE_3"
msgstr "Voici une astuce, l'Osmorégulation coûte 1 ATP par seconde par hexagone que votre cellule possède, chaque cellule vide de votre cytoplasme génère aussi 5 ATP par seconde, ce qui signifie que si vous perdez de l'ATP à cause de l'osmorégulation ajoutez juste quelques hexagones de cytoplasmes vides ou retirez quelques organites."

msgid "EASTEREGG_MESSAGE_4"
msgstr "Fait amusant, dans la vie réelle les procaryotes ont quelque chose appelé Biocompartiments qui agissent comme des organites, et sont en fait nommés Organites polyédraux."

msgid "EASTEREGG_MESSAGE_5"
msgstr "Fait amusant, le métabolosome est ce qui est appelé un Organite polyédral."

msgid "EASTEREGG_MESSAGE_6"
msgstr "Voici une astuce, parfois il vaut mieux fuir les autres cellules."

msgid "EASTEREGG_MESSAGE_7"
msgstr "Voici une astuce, si une cellule fait moins de la moitié de votre taille, vous pouvez l'absorber."

msgid "EASTEREGG_MESSAGE_8"
msgstr "Voici un conseil, les bactéries sont plus dangereuses qu'elles n'y paraissent, elles peuvent sembler minuscules, mais certaines d'entre elles peuvent vous transpercer avec leur pilus pour vous tuer !"

msgid "EASTEREGG_MESSAGE_9"
msgstr "Voici une astuce : vous pouvez pousser d'autres espèces à l'extinction si vous n'êtes assez pas prudent en les chassant. Les autres espèces peuvent faire de même."

msgid "EASTER_EGGS"
msgstr "Inclure les Easter eggs"

msgid "EASTER_EGGS_EXPLANATION"
msgstr "(secrets apparaissant au hasard dans le jeu)"

#, fuzzy
msgid "EASTER_EGG_BANANA_BIOME"
msgstr "(secrets apparaissant au hasard dans le jeu)"

#, fuzzy
msgid "EDGE_PAN_SPEED"
msgstr "Vitesse d'absorption des ressources :"

#, fuzzy
msgid "EDITING_TITLE"
msgstr "Titre manquant"

msgid "EDITOR"
msgstr "Éditeur"

#, fuzzy
msgid "EDITORS_AND_MUTATIONS_BUTTON"
msgstr "a muté"

msgid "EDITOR_BUTTON_TOOLTIP"
msgstr "Entrer dans l'éditeur et modifier votre espèce"

#, fuzzy
msgid "EDITOR_TUTORIAL_EARLY_GOAL"
msgstr ""
"Voici l'éditeur de cellule ou vous pouvez ajouter ou retirer des organites à votre espèce en dépensant des points de mutation (PM).\n"
"\n"
"Vous pouvez aussi changer d'autres propriétés de votre espèce dans les autres onglets de l'éditeur de cellule.\n"
"\n"
"Pour continuer, sélectionnez un organite sur le panneau de gauche (un cytoplasme serait un bon choix). Ensuite faites un clic gauche à côté de l'hexagone affiché au milieu de l'écran pour ajouter cet organite à votre espèce."

msgid "EDITOR_TUTORIAL_EDITOR_TEXT"
msgstr ""
"Bienvenue dans l'[b]Éditeur de microbe[/b].\n"
"\n"
"Ici, vous pouvez revoir ce qui s'est passé au cours des générations précédentes, puis apporter des modifications à votre espèce.\n"
"\n"
"Cet onglet vous donne une liste des modifications apportées au secteur que vous occupez actuellement. Essayez d'explorer les différents outils à votre disposition pour en savoir plus sur les événements de votre monde !\n"
"\n"
"Lorsque vous êtes prêt, appuyez sur le bouton \"Suivant\" en bas à droite pour continuer."

#, fuzzy
msgid "EDITOR_TUTORIAL_MICROBE_EDITOR_NUCLEUS"
msgstr ""
"C'est l'éditeur de cellules où vous pouvez faire évoluer votre espèce en dépensant des [b]points de mutation[/b] (PM) [thrive:icon]MP[/thrive:icon]. À chaque génération, vous aurez toujours [b]100 PM[/b] [thrive:icon]MP[/thrive:icon] à dépenser, alors inutile d'économiser !\n"
"\n"
"L'hexagone au centre de votre écran est votre [b]cellule[/b], qui est composée d'une seule partie de cytoplasme.\n"
"\n"
"Pour continuer, sélectionnez une partie dans le panneau de gauche. Cliquez ensuite avec le bouton gauche de la souris à côté de l'hexagone pour le placer. Vous pouvez faire pivoter les pièces avec [thrive:input]e_rotate_left[/thrive:input] et [thrive:input]e_rotate_right[/thrive:input]."

#, fuzzy
msgid "EFFECTIVE_VALUE"
msgstr "{0}%"

msgid "EIGHT_TIMES"
msgstr "8x"

#, fuzzy
msgid "EJECT_ENGULFED"
msgstr "Ne peut pas absorber"

#, fuzzy
msgid "EJECT_ENGULFED_TOOLTIP"
msgstr "Ne peut pas absorber"

#, fuzzy
msgid "EMITTERS_COUNT"
msgstr "Nombre de microbes :"

msgid "ENABLED_MODS"
msgstr "Mods activés"

msgid "ENABLE_ALL_COMPATIBLE"
msgstr "Activer tous les mods compatibles"

msgid "ENABLE_EDITOR"
msgstr "Activer l'éditeur"

msgid "ENABLE_GUI_LIGHT_EFFECTS"
msgstr "Activer les effets lumineux dans l'interface utilisateur"

#, fuzzy
msgid "ENDOSYMBIONT_ENGULFED_ALREADY_DONE"
msgstr "Le processus d'endosymbiose est terminé, finalisez-le dans l'éditeur"

#, fuzzy
msgid "ENDOSYMBIONT_ENGULFED_PROGRESS"
msgstr "La cible de l'endosymbiose a été transformée en organite temporaire. L'endosymbiose progressera si vous parvenez à atteindre l'éditeur"

msgid "ENDOSYMBIONT_TYPE_ALREADY_PRESENT"
msgstr "Un endosymbiote est déjà présent. Entrez dans l'éditeur pour faire progresser le processus d'endosymbiose"

#, fuzzy
msgid "ENDOSYMBIOSIS_AVAILABLE_ORGANELLES"
msgstr "Organites disponibles à transformer"

msgid "ENDOSYMBIOSIS_BUTTON"
msgstr "Endosymbiose"

msgid "ENDOSYMBIOSIS_CANCEL_TOOLTIP"
msgstr "Annuler le processus d'endosymbiose. Vous perdrez la progression actuelle pour cet endosymbiote !"

#, fuzzy
msgid "ENDOSYMBIOSIS_COMPLETE_TOOLTIP"
msgstr "Terminer le processus d'endosymbiose et le placer en tant qu'organite"

#, fuzzy
msgid "ENDOSYMBIOSIS_EXPLANATION"
msgstr "L'endosymbiose est un processus qui transforme une espèce en un endosymbiote (une espèce qui vit à l'intérieur d'une autre dans une relation de symbiose). Cela débloquera l'organite créé, et donnera une copie gratuite de cet organite. Les espèces pouvant être transformées en organites sont représentées ci-dessous après avoir été englouties. La durée du processus dépend de la compatibilité de l'espèce candidate à l'endosymbiose (cette caractéristique est indiquée sous chaque organite candidat)."

msgid "ENDOSYMBIOSIS_NOTHING_ENGULFED"
msgstr "Aucune espèce susceptible d'être transformée en endosymbiote n'a encore été engloutie"

msgid "ENDOSYMBIOSIS_NO_CANDIDATE_ORGANELLES"
msgstr "Cette espèce ne peut être transformée en aucun organite valide"

msgid "ENDOSYMBIOSIS_PROGRESSING_EXPLANATION"
msgstr "Pour réaliser le processus d'endosymbiose, l'espèce cible doit être engloutie pour être transformée en organite temporaire (une seule espèce peut être présente à la fois). Le processus est ensuite lancé une fois que l'organite temporaire a été placé dans l'éditeur."

msgid "ENDOSYMBIOSIS_PROKARYOTIC_LIMIT_EXPLANATION"
msgstr "Les procaryotes ne peuvent avoir au maximum qu'un seul endosymbiote"

#, fuzzy
msgid "ENDOSYMBIOSIS_SINGLE_SPECIES_PROGRESS_DESCRIPTION"
msgstr "Survivez jusqu'à l'éditeur avec cette espèce en tant qu'organite temporaire pour faire avancer le processus"

#, fuzzy
msgid "ENDOSYMBIOSIS_START_TOOLTIP"
msgstr "Démarrer l'endosymbiose avec cette espèce (disponible après avoir sélectionné le type d'organite cible)"

msgid "ENDOSYMBIOSIS_TITLE"
msgstr "Endosymbiose"

msgid "ENERGY_BALANCE_REQUIRED_COMPOUND_LINE"
msgstr "- {0} : {1} /seconde"

msgid "ENERGY_BALANCE_TOOLTIP_CONSUMPTION"
msgstr "{0} : -{1} ATP"

msgid "ENERGY_BALANCE_TOOLTIP_PRODUCTION"
msgstr "{0} : +{1} ATP"

#, fuzzy
msgid "ENERGY_BALANCE_TOOLTIP_PRODUCTION_WITH_REQUIREMENT"
msgstr "{0} : +{1} ATP"

msgid "ENERGY_IN_PATCH_FOR"
msgstr "Énergie dans le secteur {0} pour la source {1}"

msgid "ENERGY_IN_PATCH_SHORT"
msgstr "{0}, {1}"

msgid "ENERGY_SOURCES"
msgstr "Sources d'énergie :"

msgid "ENERGY_SUMMARY_LINE"
msgstr "{0} unités d'énergie ont été récoltées au total, avec un coût de {1} par individu, résultant en une population non-ajustée de {2}"

msgid "ENGULF_NO_ATP_DAMAGE_MESSAGE"
msgstr ""

msgid "ENTER_EXISTING_ID"
msgstr "Insérez ID existant"

msgid "ENTER_EXISTING_WORKSHOP_ID"
msgstr "Entrez l'ID du Workshop existant"

msgid "ENTITY_LABEL"
msgstr "Étiquette de l'entité"

msgid "ENVIRONMENT"
msgstr "Environnement"

#, fuzzy
msgid "ENVIRONMENTAL_CONDITIONS_BUTTON"
msgstr "Rétention environnementale de glucose"

msgid "ENVIRONMENTAL_GLUCOSE_RETENTION"
msgstr "Rétention environnementale de glucose"

msgid "ENVIRONMENTAL_GLUCOSE_RETENTION_EXPLANATION"
msgstr "(proportion de glucose retenue dans l'environnement à chaque génération)"

msgid "ENVIRONMENT_BUTTON_MICROBE_TOOLTIP"
msgstr "Afficher / cacher l'environnement et les composés"

#, fuzzy
msgid "ENVIRONMENT_TOLERANCE"
msgstr "Environnement"

msgid "EPIPELAGIC"
msgstr "Épipélagique"

msgid "EQUIPMENT_TYPE_AXE"
msgstr "Hache"

msgid "ERROR"
msgstr "Erreur"

msgid "ERROR_CREATING_FOLDER"
msgstr "Erreur de création du dossier pour le mod"

msgid "ERROR_CREATING_INFO_FILE"
msgstr "Erreur de création du dossier d'information pour le mod"

msgid "ERROR_FAILED_TO_SAVE_NEW_SETTINGS"
msgstr "Erreur : les nouveaux paramètres n'ont pas été sauvegardés dans le fichier de configuration."

msgid "ERROR_FETCHING_EXPLANATION"
msgstr "La récupération des actualités a échoué en raison d'une erreur : {0}"

msgid "ERROR_FETCHING_NEWS"
msgstr "Erreur de récupération des actualités"

msgid "ERROR_LOADING"
msgstr "Erreur de chargement"

msgid "ERROR_SAVING"
msgstr "Erreur de sauvegarde"

#, fuzzy
msgid "ERROR_UPLOADING_EXCEPTION"
msgstr "Erreur de chargement"

msgid "ESCAPE"
msgstr "Échap"

msgid "ESCAPE_ENGULFING"
msgstr "échapper à l'engloutissement"

msgid "ESTUARY"
msgstr "Estuaire"

#, fuzzy
msgid "EVENT_ERUPTION_TOOLTIP"
msgstr "Ceci est le code exact à partir duquel cette version de Thrive a été compilée"

msgid "EVOLUTIONARY_TREE"
msgstr "Arbre phylogénétique"

#, fuzzy
msgid "EVOLUTIONARY_TREE_BUILD_FAILED"
msgstr ""
"La construction de l'arbre phylogénétique a échoué.\n"
"\n"
"Veuillez en informer l'équipe de développement et fournir les logs de jeu."

msgid "EXACT_VERSION_COLON"
msgstr "Version exacte de Thrive :"

msgid "EXACT_VERSION_TOOLTIP"
msgstr "Ceci est le code exact à partir duquel cette version de Thrive a été compilée"

#, fuzzy
msgid "EXCEPTION_HAPPENED_PROCESSING_SAVE"
msgstr "Une exception s'est produite lors du traitement des objets importés"

msgid "EXCEPTION_HAPPENED_WHILE_LOADING"
msgstr "Une exception a eu lieu pendant le chargement des données de sauvegarde"

#, fuzzy
msgid "EXCLUSIVE_FULLSCREEN"
msgstr "Plein écran"

msgid "EXISTING_BUILDINGS"
msgstr "Constructions"

msgid "EXIT"
msgstr "Quitter"

msgid "EXIT_EDITOR"
msgstr "Quitter l'éditeur"

msgid "EXIT_TO_LAUNCHER"
msgstr "Revenir au lanceur"

msgid "EXPERIMENTAL_FEATURES"
msgstr "Fonctionnalités expérimentales"

#, fuzzy
msgid "EXPERIMENTAL_FEATURES_EXPLANATION"
msgstr "(active des fonctionnalités supplémentaires qui ne sont pas assez abouties pour être dans le jeu par défaut, si vous jouez avec merci de nous faire part de vos remarques à leur sujet)"

#, fuzzy
msgid "EXPERIMENTAL_FEATURES_WARNING"
msgstr "Fonctionnalités expérimentales"

msgid "EXPORT_ALL_WORLDS"
msgstr "Exporter tous les mondes"

msgid "EXPORT_ALL_WORLDS_TOOLTIP"
msgstr "Exporter toutes les donnée des mondes en format Comma-Separated Values (csv)"

msgid "EXPORT_SUCCESS"
msgstr "Succès de l'exportation"

msgid "EXTERNAL"
msgstr "Externes"

msgid "EXTERNAL_EFFECTS"
msgstr "Effets externes :"

msgid "EXTINCTION_BOX_TEXT"
msgstr "Tout comme 99% des espèces qui ont existé, votre espèce s'est éteinte. D'autres continuerons à remplir vos abris et prospérerons, mais ça ne sera pas vous. Vous serez oublié, une expérience qui a échoué dans l'évolution."

msgid "EXTINCTION_CAPITAL"
msgstr "EXTINCTION"

msgid "EXTINCT_FROM_PATCH"
msgstr "Disparu du secteur"

msgid "EXTINCT_FROM_THE_PLANET"
msgstr "Éteint de la planète"

msgid "EXTINCT_IN_PATCH"
msgstr "a disparu du secteur"

msgid "EXTINCT_SPECIES"
msgstr "Espèces éteintes"

msgid "EXTRAS"
msgstr "Extras"

msgid "EXTRA_OPTIONS"
msgstr "Autres Options"

msgid "FACEBOOK_TOOLTIP"
msgstr "Visitez notre page Facebook"

msgid "FAILED"
msgstr "Échec"

msgid "FAILED_ONE_OR_MORE_SAVE_DELETION_DESCRIPTION"
msgstr "Erreur : échec de la suppression d'un ou plusieurs fichiers de sauvegarde."

msgid "FAILED_SAVE_DELETION"
msgstr "Erreur : échec de la suppression de la sauvegarde"

msgid "FAILED_SAVE_DELETION_DESCRIPTION"
msgstr "Le fichier de sauvegarde n'a pas pu être supprimé."

msgid "FEARFUL"
msgstr "Craintif"

msgid "FEAR_EXPLANATION"
msgstr ""
"Les microbes craintifs fuiront aussi loin qu'ils le peuvent\n"
"et éviteront la plupart des prédateurs.\n"
"Les microbes audacieux ne seront pas intimidés par les prédateurs\n"
"et seront plus enclins à riposter."

msgid "FEATURE_DISABLED"
msgstr "Désactivé"

msgid "FEATURE_ENABLED"
msgstr "Activé"

msgid "FEBRUARY"
msgstr "Février"

#, fuzzy
msgid "FEED_ITEM_CONTENT_PARSING_FAILED"
msgstr "L'analyse du contenu de ce flux a échoué."

#, fuzzy
msgid "FEED_ITEM_MISSING_CONTENT"
msgstr "Le contenu de ce flux est incomplet."

msgid "FEED_ITEM_PUBLISHED_AT"
msgstr "Publié le {0}"

msgid "FEED_ITEM_TRUNCATED_NOTICE"
msgstr "Cet élément à été coupé car il était trop long, pour la version complète, veuillez lire l'original. {0}"

msgid "FERROPLAST"
msgstr "Ferroplaste"

#, fuzzy
msgid "FERROPLAST_DESCRIPTION"
msgstr "La puissance du métal. Le ferroplaste est une structure à double membrane remplie de protéines et d'enzymes. Il s'agit d'un procaryote qui a été assimilé pour être utilisé par son hôte eucaryote. Il est capable d'oxyder le [thrive:compound type=\"iron\"][/thrive:compound] d'un état chimique à un autre avec une efficacité bien supérieure à celle de la rusticyanine. Ce processus, appelé [b]respiration du fer[/b], libère de l'énergie que la cellule peut ensuite récolter. Il nécessite cependant du [thrive:compound type=\"carbondioxide\"][/thrive:compound] et du [thrive:compound type=\"oxygen\"][/thrive:compound] pour fonctionner, et des niveaux inférieurs de l'un ou l'autre de ces éléments dans l'environnement ralentiront le rythme de sa production de [thrive:compound type=\"atp\"][/thrive:compound]."

#, fuzzy
msgid "FERROPLAST_PROCESSES_DESCRIPTION"
msgstr "Transforme [thrive:compound type=\"iron\"][/thrive:compound] en [thrive:compound type=\"atp\"][/thrive:compound]. La vitesse varie en fonction de la concentration en [thrive:compound type=\"carbondioxide\"][/thrive:compound] et en [thrive:compound type=\"oxygen\"][/thrive:compound]."

msgid "FILTER_ITEMS_BY_CATEGORY_COLON"
msgstr "Filtrer les objets par catégories :"

msgid "FIND_CURRENT_PATCH"
msgstr "Trouver le secteur courant"

msgid "FINISHED_DOT"
msgstr "Terminé."

msgid "FINISH_EDITING_AND_RETURN_TO_ENVIRONMENT"
msgstr "Terminer l'édition et retourner à l'environnement"

msgid "FINISH_ONE_GENERATION"
msgstr "Finir une génération"

msgid "FINISH_X_GENERATIONS"
msgstr "Finir {0} générations"

msgid "FIRE_TOXIN"
msgstr "Tirer des toxines"

#, fuzzy
msgid "FIRE_TOXIN_TOOLTIP"
msgstr "Projette une toxine causant des dommages aux cellules touchées"

msgid "FLAGELLUM"
msgstr "Flagelle"

msgid "FLAGELLUM_DESCRIPTION"
msgstr "Le flagelle est un faisceau de fibres protéiques en forme de fouet s’étendant de la membrane de la cellule qui utilisent l’[thrive:compound type=\"atp\"][/thrive:compound] pour onduler et propulser la cellule dans une direction. La position du flagelle détermine la direction dans laquelle il fournit la poussée pour le mouvement de la cellule. La direction de poussée est opposée à la direction vers laquelle pointe le flagelle, par exemple un flagelle placé sur le côté gauche d’une cellule fournit une poussée lors du déplacement vers la droite."

#, fuzzy
msgid "FLAGELLUM_LENGTH_DESCRIPTION"
msgstr "Le flagelle est un faisceau de fibres protéiques en forme de fouet s’étendant de la membrane de la cellule qui utilisent l’[thrive:compound type=\"atp\"][/thrive:compound] pour onduler et propulser la cellule dans une direction. La position du flagelle détermine la direction dans laquelle il fournit la poussée pour le mouvement de la cellule. La direction de poussée est opposée à la direction vers laquelle pointe le flagelle, par exemple un flagelle placé sur le côté gauche d’une cellule fournit une poussée lors du déplacement vers la droite."

msgid "FLAGELLUM_PROCESSES_DESCRIPTION"
msgstr "Utilise de l'[thrive:compound type=\"atp\"][/thrive:compound] pour augmenter la vitesse de déplacement de la cellule."

msgid "FLEET_NAME_FROM_PLACE"
msgstr "Flotte {0}"

msgid "FLEET_UNITS"
msgstr "Unités de la flotte"

msgid "FLOATING_CHUNKS_COLON"
msgstr "Fragments flottants :"

msgid "FLOATING_HAZARD"
msgstr "Danger flottant"

msgid "FLUID"
msgstr "Fluide"

msgid "FLUIDITY_RIGIDITY"
msgstr "Fluidité / Rigidité"

msgid "FOCUSED"
msgstr "Persévérant"

msgid "FOCUS_EXPLANATION"
msgstr ""
"Les microbes persévérants rechercheront des fragments ou des proies sur de plus grandes distances\n"
"et pourront se montrer bien plus ambitieux face à des fragments disputés.\n"
"Les microbes réactifs basculeront plus vite vers de nouvelles cibles."

msgid "FOG_OF_WAR_DISABLED"
msgstr "Brouillard de guerre désactivé"

msgid "FOG_OF_WAR_DISABLED_DESCRIPTION"
msgstr "(tous les secteurs seront révélés)"

msgid "FOG_OF_WAR_INTENSE"
msgstr "Brouillard de guerre intense"

#, fuzzy
msgid "FOG_OF_WAR_INTENSE_DESCRIPTION"
msgstr "La nitrogénase est une protéine capable d'utiliser l'[thrive:compound type=\"nitrogen\"][/thrive:compound] gazeux et l'énergie cellulaire sous forme d'[thrive:compound type=\"atp\"][/thrive:compound] pour produire de l'[thrive:compound type=\"ammoniaque\"][/thrive:compound], un nutriment essentiel à la croissance des cellules. Il s'agit d'un processus appelé [b]fixation anaérobie de l'azote[/b]. Comme la nitrogénase est suspendue directement dans le cytoplasme, le liquide environnant effectue une partie de la [b]glycolyse[/b]."

msgid "FOG_OF_WAR_MODE"
msgstr "Mode brouillard de guerre"

msgid "FOG_OF_WAR_REGULAR"
msgstr "Brouillard de guerre standard"

msgid "FOG_OF_WAR_REGULAR_DESCRIPTION"
msgstr "(les secteurs où le joueur s'est rendu et les secteurs adjacents seront révélés)"

msgid "FOOD_CHAIN"
msgstr "Chaîne alimentaire"

msgid "FOOD_SOURCE_ENERGY_INFO"
msgstr "Unités d'énergie pour la source « {0} » : {1} (valeur sélective : {2}) énergie totale disponible : {3} (valeur totale : {4})"

msgid "FORGET_MOD_DETAILS"
msgstr "Supprimer les données locales"

msgid "FORGET_MOD_DETAILS_TOOLTIP"
msgstr "Supprimez les données locales concernant cet élément. Utile si vous avez saisi un mauvais identifiant ou si vous souhaitez télécharger une nouvelle version d'un autre article."

msgid "FORM_ERROR_MESSAGE"
msgstr "Erreur : {0}"

msgid "FOSSILISATION"
msgstr "Fossilisation"

msgid "FOSSILISATION_EXPLANATION"
msgstr "Fossilisez cette espèce pour la sauvegarder dans le musée. Vous pouvez accéder au musée à partir de Thriveopédia, ou charger des espèces fossilisées dans l'éditeur de construction libre."

msgid "FOSSILISATION_FAILED"
msgstr "Échec de la fossilisation"

msgid "FOSSILISATION_FAILED_DESCRIPTION"
msgstr "Le fichier fossile n'a pas pu être écrit"

msgid "FOSSILISATION_HINT"
msgstr "Fossiliser cette espèce"

msgid "FOSSILISATION_HINT_ALREADY_FOSSILISED"
msgstr "Fossiliser cette espèce (déjà fossilisée)"

msgid "FOSSILISE"
msgstr "Fossiliser"

msgid "FOSSIL_DELETION_FAILED"
msgstr "Suppression du fossile échouée"

msgid "FOSSIL_DELETION_FAILED_DESCRIPTION"
msgstr "Le fichier fossile n'a pas pu être supprimé"

msgid "FOUR_TIMES"
msgstr "4x"

msgid "FPS"
msgstr "FPS : {0}"

msgid "FPS_DISPLAY"
msgstr "Afficher les FPS"

msgid "FRAME_DURATION"
msgstr "Delta : {0}"

msgid "FREEBUILDING"
msgstr "Construction libre"

msgid "FREE_GLUCOSE_CLOUD"
msgstr "Nuage de glucose à la sortie de l'éditeur"

msgid "FREE_GLUCOSE_CLOUD_EXPLANATION"
msgstr "(commencer par un nuage de glucose à proximité de chaque génération)"

msgid "FULLSCREEN"
msgstr "Plein écran"

msgid "FULL_MOD_INFO"
msgstr "Informations complètes du mod"

msgid "GALLERY_VIEWER"
msgstr "Visionneur de la galerie"

#, fuzzy
msgid "GAMEPLAY_BASICS_TITLE"
msgstr "Équipe conception du jeu"

msgid "GAME_DESIGN_TEAM"
msgstr "Équipe conception du jeu"

#, fuzzy
msgid "GAME_SYSTEMS_TITLE"
msgstr "Équipe conception du jeu"

#, fuzzy
msgid "GATHERED_ENERGY_TOOLTIP"
msgstr ""
"Indique l’estimation de l'énergie totale collectée par votre espèce dans toutes les zones et la population résultante (entre parenthèses).\n"
"Énergie précédente : {0}"

msgid "GENERAL"
msgstr "Général"

#, fuzzy
msgid "GENERAL_LOADING_TIP_1"
msgstr "Appuyez sur le bouton Annuler la dernière action dans l'éditeur pour corriger une erreur"

#, fuzzy
msgid "GENERAL_LOADING_TIP_2"
msgstr "Appuyez sur le bouton Annuler la dernière action dans l'éditeur pour corriger une erreur"

#, fuzzy
msgid "GENERAL_LOADING_TIP_3"
msgstr "Appuyez sur le bouton Annuler la dernière action dans l'éditeur pour corriger une erreur"

#, fuzzy
msgid "GENERAL_LOADING_TIP_4"
msgstr "Appuyez sur le bouton Annuler la dernière action dans l'éditeur pour corriger une erreur"

#, fuzzy
msgid "GENERAL_LOADING_TIP_5"
msgstr "Appuyez sur le bouton Annuler la dernière action dans l'éditeur pour corriger une erreur"

#, fuzzy
msgid "GENERAL_LOADING_TIP_6"
msgstr "Appuyez sur le bouton Annuler la dernière action dans l'éditeur pour corriger une erreur"

#, fuzzy
msgid "GENERAL_LOADING_TIP_7"
msgstr "Appuyez sur le bouton Annuler la dernière action dans l'éditeur pour corriger une erreur"

msgid "GENERATIONS"
msgstr "Générations"

msgid "GENERATION_COLON"
msgstr "Génération :"

msgid "GITHUB_TOOLTIP"
msgstr "Visitez notre dépôt Github"

msgid "GLES3"
msgstr "GLES3"

msgid "GLOBAL_INITIAL_LETTER"
msgstr "G"

#, fuzzy
msgid "GLOBAL_POPULATION_COLON"
msgstr "Population totale :"

msgid "GLOBAL_TIMELINE_SPECIES_MIGRATED_TO"
msgstr "Une partie de la population de [b][u]{0}[/u][/b] a migré vers {1} depuis {2}"

msgid "GLUCOSE"
msgstr "Glucose"

msgid "GLUCOSE_CONCENTRATIONS_DRASTICALLY_DROPPED"
msgstr "La concentration de glucose a baissé drastiquement !"

msgid "GLYCOLYSIS"
msgstr "Glycolyse"

msgid "GODMODE"
msgstr "Mode Tout-Puissant"

msgid "GOD_TOOLS_TITLE"
msgstr "Outils divins"

msgid "GOOGLY_EYE_CELL"
msgstr "Cellule à œil écarquillé"

msgid "GOT_IT"
msgstr "Bien reçu"

msgid "GPL_LICENSE_HEADING"
msgstr "Texte de la licence GPL :"

msgid "GPU_NAME"
msgstr "Processeur graphique :"

msgid "GRAPHICS"
msgstr "Graphismes"

msgid "GRAPHICS_TEAM"
msgstr "Équipe de graphisme"

#, fuzzy
msgid "GROWTH_ORDER"
msgstr "Limiter l'utilisation du composé de croissance"

msgid "GUI"
msgstr "Interface utilisateur"

msgid "GUI_LIGHT_EFFECTS_OPTION_DESCRIPTION"
msgstr ""
"Active les effets de flashs lumineux sur l'interface utilisateur (c.à.d. sur les boutons de l'éditeur).\n"
"\n"
"Si vous constatez des bugs (comme une partie des boutons qui disparaissent),\n"
"vous pouvez essayer de désactiver cette option."

msgid "GUI_TAB_NAVIGATION"
msgstr ""

msgid "GUI_VOLUME"
msgstr "Volume de l'interface"

msgid "HEALTH"
msgstr "Santé"

msgid "HEALTH_MODIFIER"
msgstr ""

#, fuzzy
msgid "HEAT_ACCUMULATION_BAR_TOOLTIP"
msgstr "Chargement automatique des patchs Harmony à partir de l'Assembleur (ne nécessite pas de spécifier la classe de mod)"

msgid "HELP"
msgstr "Aide"

msgid "HELP_BUTTON_TOOLTIP"
msgstr "Comment jouer au jeu"

msgid "HIGHER_VALUES_INCREASE_PERFORMANCE"
msgstr "(des valeurs plus hautes améliorent les performances)"

msgid "HIGHER_VALUES_WORSEN_PERFORMANCE"
msgstr "(des valeurs plus élevées demandent plus de performances)"

msgid "HOLD_FOR_PAN_OR_ROTATE_MODE"
msgstr "Maintenir pour changer entre les modes panoramique ou rotatif"

#, fuzzy
msgid "HOLD_FOR_PAN_WITH_MOUSE"
msgstr "Maintenir pour changer entre les modes panoramique ou rotatif"

msgid "HOLD_PACK_COMMANDS_MENU"
msgstr "Maintenir pour faire apparaitre le menu des commandes de meute"

msgid "HOLD_TO_SHOW_CURSOR"
msgstr "Maintenir pour afficher le curseur"

msgid "HOLD_TO_SHOW_CURSOR_ADVICE_TEXT"
msgstr "Maintenez [thrive:input]g_free_cursor[/thrive:input] pour le curseur"

msgid "HOLD_TO_SKIP_CREDITS"
msgstr "Maintenir pour passer les crédits"

msgid "HOME"
msgstr "Menu principal"

msgid "HORIZONTAL_COLON"
msgstr "Horizontal :"

msgid "HORIZONTAL_WITH_AXIS_NAME_COLON"
msgstr "Horizontal (Axe : {0})"

msgid "HP_COLON"
msgstr "PV :"

msgid "HSV"
msgstr "TSV"

#, fuzzy
msgid "HUD_MESSAGE_MULTIPLE"
msgstr "{0} (x{1})"

msgid "HYDROGENASE"
msgstr "Hydrogénase"

#, fuzzy
msgid "HYDROGENASE_DESCRIPTION"
msgstr "La nitrogénase est une protéine capable d'utiliser l'[thrive:compound type=\"nitrogen\"][/thrive:compound] gazeux et l'énergie cellulaire sous forme d'[thrive:compound type=\"atp\"][/thrive:compound] pour produire de l'[thrive:compound type=\"ammonia\"][/thrive:compound], un nutriment essentiel à la croissance des cellules. Il s'agit d'un processus appelé [b]fixation anaérobie de l'azote[/b]. Comme la nitrogénase est suspendue directement dans le cytoplasme, le liquide environnant effectue une partie de la [b]glycolyse[/b]."

#, fuzzy
msgid "HYDROGENASE_PROCESSES_DESCRIPTION"
msgstr "Transforme l'[thrive:compound type=\"atp\"][/thrive:compound] en [thrive:compound type=\"ammonia\"][/thrive:compound]. Taux proportionnels à la concentration de [thrive:compound type=\"nitrogen\"][/thrive:compound]."

msgid "HYDROGEN_SULFIDE"
msgstr "Sulfure d'hydrogène"

#, fuzzy
msgid "ICESHARD"
msgstr "Éclat de glace"

msgid "ICESHELF"
msgstr "Plaque de glace"

msgid "ICE_CHUNK_BIG"
msgstr ""

msgid "ICE_CHUNK_SMALL"
msgstr ""

msgid "ID_IS_NOT_A_NUMBER"
msgstr "L'identifiant n'est pas un nombre valide"

msgid "ID_NUMBER"
msgstr "Identifiant numérique"

#, fuzzy
msgid "IMAGE_FILE_TYPES"
msgstr "Types de membrane"

msgid "INCLUDE_MULTICELLULAR_PROTOTYPE"
msgstr "Inclure les prototypes des phases avancées"

msgid "INCLUDE_MULTICELLULAR_PROTOTYPE_EXPLANATION"
msgstr "(certaines fonctionnalités peuvent être indisponibles une fois les phases suivantes atteintes)"

#, fuzzy
msgid "INCREASE_ITEM_SIZE"
msgstr "Créer un nouveau"

#, fuzzy
msgid "INDICATOR_SPECIES_IS_NEW"
msgstr "Espèces éteintes"

#, fuzzy
msgid "INDICATOR_SPECIES_MUTATED"
msgstr "Permet aux espèces de ne pas muter (si aucune bonne mutation n'est trouvée)"

msgid "INDUSTRIAL_STAGE"
msgstr "Phase industrielle"

msgid "INFINITE_COMPOUNDS"
msgstr "Composés infinis"

msgid "INFINITE_MP"
msgstr "PM illimités"

msgid "INFO_BOX_COST"
msgstr "Coût de base (PM)"

msgid "INFO_BOX_EDITORS"
msgstr "Éditeurs"

msgid "INFO_BOX_ENZYMES"
msgstr "Enzymes"

#, fuzzy
msgid "INFO_BOX_GAMEPLAY_TYPE"
msgstr "Enzymes"

msgid "INFO_BOX_INTERNAL_NAME"
msgstr "Nom interne"

msgid "INFO_BOX_MASS"
msgstr "Masse"

msgid "INFO_BOX_NEXT_STAGE"
msgstr "Phase suivante"

msgid "INFO_BOX_OSMOREGULATION_COST"
msgstr "Coût en osmorégulation"

msgid "INFO_BOX_PREVIOUS_STAGE"
msgstr "Phase précédente"

msgid "INFO_BOX_PROCESSES"
msgstr "Processus"

msgid "INFO_BOX_REQUIRES_NUCLEUS"
msgstr "Nécessite un noyau"

msgid "INFO_BOX_SIZE"
msgstr "Taille (hexagones)"

msgid "INFO_BOX_STORAGE"
msgstr "Stockage"

msgid "INFO_BOX_UNIQUE"
msgstr "Unique"

msgid "INFO_BOX_UPGRADES"
msgstr "Améliorations"

msgid "INGESTED_MATTER"
msgstr "Matière ingérée"

msgid "INIT_NEW_WORLD_TOOLTIP"
msgstr "Créer un nouveau monde"

msgid "INPUTS"
msgstr "Entrées"

msgid "INPUT_NAME_BUILD_STRUCTURE"
msgstr "Construire un bâtiment"

msgid "INPUT_NAME_INTERACTION"
msgstr "Interagir"

msgid "INPUT_NAME_OPEN_INVENTORY"
msgstr "Ouvrir / fermer l'inventaire"

msgid "INSPECT"
msgstr "Inspecter"

msgid "INSPECTOR"
msgstr "Inspecteur"

msgid "INSTAGRAM_TOOLTIP"
msgstr "Visitez notre page Instagram"

msgid "INTERACTION_ACTIVATE_ASCENSION"
msgstr "Activer le Portail d'ascension"

msgid "INTERACTION_ACTIVATE_ASCENSION_MISSING_ENERGY"
msgstr "Activer le Portail d'ascension (ÉNERGIE MANQUANTE)"

msgid "INTERACTION_CONSTRUCT"
msgstr "Finir la construction"

msgid "INTERACTION_CONSTRUCT_MISSING_DEPOSITED_MATERIALS"
msgstr "Finir la construction (matériaux requis manquants)"

msgid "INTERACTION_CRAFT"
msgstr "Fabriquer…"

msgid "INTERACTION_DEPOSIT_RESOURCES"
msgstr "Déposer des matériaux"

msgid "INTERACTION_DEPOSIT_RESOURCES_NO_SUITABLE_RESOURCES"
msgstr "Déposer des matériaux (pas de matériaux appropriés)"

msgid "INTERACTION_DESTROY"
msgstr "Détruire"

msgid "INTERACTION_FOUND_SETTLEMENT"
msgstr "Fonder une colonie"

msgid "INTERACTION_HARVEST"
msgstr "Récolter"

msgid "INTERACTION_HARVEST_CANNOT_MISSING_TOOL"
msgstr "Récolter (ÉQUIPEMENT MANQUANT :{0})"

msgid "INTERACTION_PICK_UP"
msgstr "Prendre"

msgid "INTERACTION_PICK_UP_CANNOT_FULL"
msgstr "Prendre (PLEIN)"

msgid "INTERNALS"
msgstr "Internes"

msgid "INTERNAL_NAME_IN_USE"
msgstr "Une modification porte déjà ce nom interne"

msgid "INTERNAL_NAME_REQUIRED"
msgstr "Un nom interne est nécessaire"

msgid "INTERNAL_NAME_REQUIRES_CAPITAL"
msgstr "Les noms internes doivent commencer par une majuscule"

msgid "INVALID_DATA_TO_PLOT"
msgstr "Données non valides à tracer"

msgid "INVALID_ICON_PATH"
msgstr "Chemin d'accès à l'icône invalide pour cette modification"

msgid "INVALID_SAVE_NAME_POPUP"
msgstr "Le nom de sauvegarde ne doit pas contenir de caractères spéciaux (<>:\"/\\|?*)"

msgid "INVALID_SPECIES_NAME_POPUP"
msgstr "Le nom d'espèce doit respecter la nomenclature binomiale (genre et épithète) !"

msgid "INVALID_TAG"
msgstr "Étiquette spécifiée \"{0}\" invalide"

msgid "INVALID_URL_FORMAT"
msgstr "Format d'URL invalide"

msgid "INVALID_URL_SCHEME"
msgstr "Schéma d'URL invalide"

msgid "INVENTORY_ITEMS_ON_GROUND"
msgstr "Objets à terre"

msgid "INVENTORY_TITLE"
msgstr "Inventaire"

msgid "INVENTORY_TOGGLE_CRAFTING"
msgstr "Fabrication"

msgid "INVENTORY_TOGGLE_GROUND"
msgstr "Sol"

msgid "INVERTED"
msgstr "Inversé"

msgid "IN_PROTOTYPE"
msgstr ""
"Vous jouez les derniers prototypes qui sont inclus dans le jeu.\n"
"Ils peuvent être très incomplets, utiliser des graphismes de remplacement, être très grossiers en général,\n"
"et ne sont pas toujours très jouables. Il n'est donc pas possible de les sauvegarder.\n"
"Certaines parties des prototypes peuvent permettre une sauvegarde limitée."

msgid "IRON"
msgstr "Fer"

msgid "IRON_CHEMOLITHOAUTOTROPHY"
msgstr "Chimiolithoautotrophe ferrique"

msgid "ITCH_TOOLTIP"
msgstr "Visitez notre page Itch.io"

#, fuzzy
msgid "ITEM_AT_2D_COORDINATES"
msgstr ""
"Position : {0}\n"
"Pointeur à : {1}"

#, fuzzy
msgid "ITEM_NAME_SEPARATOR"
msgstr "Interagir"

msgid "JANUARY"
msgstr "Janvier"

msgid "JSON_DEBUG_MODE"
msgstr "Mode de débogage de JSON :"

msgid "JSON_DEBUG_MODE_ALWAYS"
msgstr "Toujours"

msgid "JSON_DEBUG_MODE_AUTO"
msgstr "Automatiquement"

msgid "JSON_DEBUG_MODE_NEVER"
msgstr "Jamais"

msgid "JULY"
msgstr "Juillet"

msgid "JUNE"
msgstr "Juin"

#, fuzzy
msgid "KEEP_CURRENT_SHORT"
msgstr "Monde actuel"

#, fuzzy
msgid "KEEP_CURRENT_TOLERANCE_FLEXIBILITY_TOOLTIP"
msgstr "Visitez notre page Patreon"

#, fuzzy
msgid "KEEP_MIGRATION"
msgstr "Respiration aérobie"

msgid "KEY_BACK"
msgstr "Revenir"

#, fuzzy
msgid "KEY_BACKTAB"
msgstr "Backtab"

msgid "KEY_BINDING_CHANGE_CONFLICT"
msgstr ""
"Il y a un conflit avec {0}.\n"
"Voulez-vous enlever l'entrée de {1} ?"

msgid "KEY_BRING_UP_KEYBOARD"
msgstr ""

msgid "KEY_CLEAR"
msgstr "Effacer"

msgid "KEY_DELETE"
msgstr "Supprimer"

msgid "KEY_DOWN"
msgstr "Bas"

msgid "KEY_END"
msgstr "Fin"

msgid "KEY_ENTER"
msgstr "Entrer"

msgid "KEY_FAVORITES"
msgstr "Favoris"

msgid "KEY_FORWARD"
msgstr "Avancer"

msgid "KEY_GLOBE"
msgstr "Touche globe"

msgid "KEY_HELP"
msgstr "Aide"

msgid "KEY_HOME"
msgstr "Menu principal"

msgid "KEY_HOMEPAGE"
msgstr "Page d'accueil"

msgid "KEY_HYPER"
msgstr "Hyper"

msgid "KEY_INSERT"
msgstr "Insérer"

msgid "KEY_JIS_EISU"
msgstr "Touche JIS Eisu"

msgid "KEY_JIS_KANA"
msgstr "Touche JIS Kana"

msgid "KEY_LEFT"
msgstr "Gauche"

msgid "KEY_MENU"
msgstr "Menu"

msgid "KEY_META"
msgstr "Méta"

msgid "KEY_OPENURL"
msgstr "Ouvre l'URL"

msgid "KEY_PAUSE"
msgstr "Pause"

msgid "KEY_PRINT"
msgstr "Impression écran"

msgid "KEY_REFRESH"
msgstr "Actualiser"

msgid "KEY_RIGHT"
msgstr "Droite"

msgid "KEY_SEARCH"
msgstr "Rechercher"

msgid "KEY_STANDBY"
msgstr "Veille"

msgid "KEY_STOP"
msgstr "Stop"

msgid "KEY_TAB"
msgstr "Tab"

msgid "KEY_UP"
msgstr "Haut"

msgid "KILO_ABBREVIATION"
msgstr "{0} K"

msgid "KP0"
msgstr "Num 0"

msgid "KP1"
msgstr "Num 1"

msgid "KP2"
msgstr "Num 2"

msgid "KP3"
msgstr "Num 3"

msgid "KP4"
msgstr "Num 4"

msgid "KP5"
msgstr "Num 5"

msgid "KP6"
msgstr "Num 6"

msgid "KP7"
msgstr "Num 7"

msgid "KP8"
msgstr "Num 8"

msgid "KP9"
msgstr "Num 9"

msgid "KPADD"
msgstr "Num +"

msgid "KPDIVIDE"
msgstr "Num /"

msgid "KPENTER"
msgstr "Verr Num"

msgid "KPMULTIPLY"
msgstr "Num *"

msgid "KPPERIOD"
msgstr "Num ."

msgid "KPSUBTRACT"
msgstr "Num -"

msgid "LANGUAGE"
msgstr "Langue :"

msgid "LANGUAGE_TRANSLATION_PROGRESS"
msgstr "Cette langue est complétée à {0}%"

msgid "LANGUAGE_TRANSLATION_PROGRESS_LOW"
msgstr "Cette langue est encore en cours de rédaction ({0}% effectué)"

msgid "LANGUAGE_TRANSLATION_PROGRESS_REALLY_LOW"
msgstr "Cette traduction est très incomplète ({0}% effectué). Aidez-nous à la terminer !"

#, fuzzy
msgid "LARGE_SULFUR_CHUNK"
msgstr "Petit fragment de fer"

msgid "LAST_ORGANELLE_DELETE_OPTION_DISABLED_TOOLTIP"
msgstr "Impossible de supprimer le dernière organite"

msgid "LAUNCH0"
msgstr "Lancement 0"

msgid "LAUNCH1"
msgstr "Lancement 1"

msgid "LAUNCH2"
msgstr "Lancement 2"

msgid "LAUNCH3"
msgstr "Lancement 3"

msgid "LAUNCH4"
msgstr "Lancement 4"

msgid "LAUNCH5"
msgstr "Lancement 5"

msgid "LAUNCH6"
msgstr "Lancement 6"

msgid "LAUNCH7"
msgstr "Lancement 7"

msgid "LAUNCH8"
msgstr "Lancement 8"

msgid "LAUNCH9"
msgstr "Lancement 9"

msgid "LAUNCHA"
msgstr "Lancement A"

msgid "LAUNCHB"
msgstr "Lancement B"

msgid "LAUNCHC"
msgstr "Lancement C"

msgid "LAUNCHD"
msgstr "Lancement D"

msgid "LAUNCHE"
msgstr "Lancement E"

msgid "LAUNCHF"
msgstr "Lancement F"

msgid "LAUNCHMAIL"
msgstr "Courrier"

msgid "LAUNCHMEDIA"
msgstr "Média"

msgid "LAWK_ONLY"
msgstr "LAWK uniquement"

msgid "LAWK_ONLY_EXPLANATION"
msgstr "(restreint les parties et les capacités à la vie telle que nous la connaissons)"

msgid "LEAD_ARTIST"
msgstr "Artiste principal"

msgid "LEAD_ARTISTS"
msgstr "Artistes principaux"

msgid "LEAD_DEVELOPERS"
msgstr "Développeur principal"

msgid "LEAD_GAME_DESIGNER"
msgstr "Concepteur de jeu principal"

msgid "LEAD_GAME_DESIGNERS"
msgstr "Concepteurs de jeu principaux"

msgid "LEAD_OUTREACH_PEOPLE"
msgstr "Responsables des relations publiques"

msgid "LEAD_OUTREACH_PERSON"
msgstr "Responsable des relations publiques"

msgid "LEAD_PROGRAMMER"
msgstr "Programmeur principal"

msgid "LEAD_PROGRAMMERS"
msgstr "Programmeurs principaux"

msgid "LEAD_PROJECT_MANAGER"
msgstr "Chef de projet principal"

msgid "LEAD_PROJECT_MANAGERS"
msgstr "Chef de projets principaux"

msgid "LEAD_TESTER"
msgstr "Testeur principal"

msgid "LEAD_TESTERS"
msgstr "Testeurs principaux"

msgid "LEAD_THEORIST"
msgstr "Théoricien principal"

msgid "LEAD_THEORISTS"
msgstr "Théoriciens principaux"

msgid "LEFT_ARROW"
msgstr "←"

msgid "LEFT_MOUSE"
msgstr "Clic gauche"

msgid "LICENSES"
msgstr "Licences"

msgid "LICENSES_COVERING_THRIVE"
msgstr "Les licences s'appliquant aux différentes parties de Thrive sont affichées ici"

msgid "LIFE_ORIGIN"
msgstr "Origine de la vie"

msgid "LIFE_ORIGIN_EXPLANATION"
msgstr "(emplacement de départ)"

msgid "LIFE_ORIGIN_PANSPERMIA"
msgstr "Panspermie (aléatoire)"

msgid "LIFE_ORIGIN_POND"
msgstr "Petit bassin chaud"

msgid "LIFE_ORIGIN_TOOLTIP"
msgstr "Certaines options peuvent être désactivées si l'option \"LAWK uniquement\" est activée"

msgid "LIFE_ORIGIN_VENTS"
msgstr "Cheminées hydrothermales"

msgid "LIGHT"
msgstr "Lumière"

msgid "LIGHT_LEVEL_AVERAGE"
msgstr "Moyenne"

msgid "LIGHT_LEVEL_CURRENT"
msgstr "Lumière actuelle"

msgid "LIGHT_LEVEL_DAY"
msgstr "Jour"

msgid "LIGHT_LEVEL_LABEL_AT_NOON"
msgstr "{0} à midi"

msgid "LIGHT_LEVEL_NIGHT"
msgstr "Nuit"

msgid "LIGHT_MAX"
msgstr "Lumière maximum"

msgid "LIMIT_EXTREME"
msgstr "Extrême"

msgid "LIMIT_GROWTH_RATE"
msgstr "Limiter l'utilisation du composé de croissance"

msgid "LIMIT_GROWTH_RATE_EXPLANATION"
msgstr "(si elle est activée, la vitesse de croissance est plafonnée, si elle est désactivée, seuls les composés disponibles affectent la vitesse de croissance)"

msgid "LIMIT_HUGE"
msgstr "Énorme"

msgid "LIMIT_LARGE"
msgstr "Grand"

msgid "LIMIT_NORMAL"
msgstr "Normal"

msgid "LIMIT_SMALL"
msgstr "Petit"

msgid "LIMIT_TINY"
msgstr "Minuscule"

msgid "LIMIT_VERY_LARGE"
msgstr "Très grand"

msgid "LIMIT_VERY_SMALL"
msgstr "Très petit"

msgid "LINE_COLOUR"
msgstr "Couleur de la ligne :"

msgid "LINKS_TITLE"
msgstr "Liens"

msgid "LIPASE"
msgstr "Lipase"

#, fuzzy
msgid "LIPASE_DESCRIPTION"
msgstr "La lipase permet de décomposer la plupart des membranes. votre cellule en produit déjà sans lysosome, mais sélectionner ce type en augmentera l'efficacité."

msgid "LOAD"
msgstr "Charger"

msgid "LOADING"
msgstr "Chargement"

msgid "LOADING_DOT_DOT_DOT"
msgstr "Chargement…"

msgid "LOADING_GAME"
msgstr "Chargement du jeu"

#, fuzzy
msgid "LOADING_MACROSCOPIC_EDITOR"
msgstr "Chargement de l'Éditeur de microbe"

msgid "LOADING_MICROBE_EDITOR"
msgstr "Chargement de l'Éditeur de microbe"

msgid "LOADING_MULTICELLULAR_EDITOR"
msgstr "Chargement de l'Éditeur multicellulaire"

msgid "LOAD_FINISHED"
msgstr "Chargement terminé"

msgid "LOAD_GAME"
msgstr "Charger une partie"

msgid "LOAD_GAME_BUTTON_TOOLTIP"
msgstr "Charger les sauvegardes précédentes"

msgid "LOAD_INCOMPATIBLE_PROTOTYPE_WARNING"
msgstr ""
"La sauvegarde sélectionnée pour être chargée a été faite dans un prototype d'une version différente de Thrive.\n"
"À cause de ça cette sauvegarde ne peut pas être chargée car les sauvegardes de prototype ne peuvent pas être mises à jour.\n"
"Maintenir la compatibilité des sauvegardes pour les prototypes serait une lourde charge car des choses sont souvent retravaillées et écrire un système de mise à jour des sauvegardes ralentirait considérablement le développement de prototypes."

msgid "LOAD_INCOMPATIBLE_SAVE_PROMPT"
msgstr "Charger une sauvegarde incompatible ?"

msgid "LOAD_INCOMPATIBLE_SAVE_WARNING"
msgstr ""
"La sauvegarde sélectionnée est connue pour être incompatible avec cette version de Thrive.\n"
"Comme Thrive est toujours en développement précaire la compatibilité des sauvegardes n'est pas une grande priorité, il n'existe ainsi aucun convertisseur de sauvegarde intégré pour mettre à jour d'anciennes sauvegardes."

msgid "LOAD_INVALID_SAVE_PROMPT"
msgstr "Charger la sauvegarde invalide ?"

msgid "LOAD_INVALID_SAVE_WARNING"
msgstr ""
"Les informations de sauvegarde n'ont pas pu être chargées à partir de ce fichier.\n"
"Il semble que la sauvegarde soit corrompue ou d'un nouveau format non compris par cette version de Thrive.\n"
"Voulez-vous essayer de charger la sauvegarde malgré tout ?"

msgid "LOCAL_INITIAL_LETTER"
msgstr "L"

#, fuzzy
msgid "LOCK_DAY_NIGHT_CYCLE"
msgstr "Verrouiller le cycle jour/nuit"

msgid "LOW_MENU_PERFORMANCE"
msgstr "Faibles performances détectées"

msgid "LOW_MENU_PERFORMANCE_DESCRIPTION"
msgstr ""
"Votre taux de rafraîchissement moyen est très bas.\n"
"Les arrières-plans 3D du menu sont activés, cela peut utiliser une grande partie des ressources du système. Désactiver cette option peut améliorer considérablement les performances.\n"
"Voulez-vous le faire maintenant ?"

msgid "LOW_QUALITY_BACKGROUND_BLUR"
msgstr ""

msgid "LOW_QUALITY_BACKGROUND_BLUR_TOOLTIP"
msgstr ""

msgid "LYSOSOME"
msgstr "Lysosome"

msgid "LYSOSOME_DESCRIPTION"
msgstr "Le lysosome est un organite lié à la membrane qui contient des enzymes hydrolytiques capables de décomposer diverses biomolécules. Les lysosomes permettent à la cellule de digérer les matières ingérées par endocytose et de nettoyer les déchets de la cellule dans un processus appelé [b]autophagie[/b]."

msgid "LYSOSOME_PROCESSES_DESCRIPTION"
msgstr "Contient des enzymes digestives. peut être modifié pour changer le type d'enzyme. Seul une enzyme peut être utilisé par lysosome. Les enzymes augmentent la vitesse et l'efficacité de la digestion."

#, fuzzy
msgid "MACROLIDE_SYNTHESIS"
msgstr "Synthèse de mucilage"

#, fuzzy
msgid "MACROSCOPIC"
msgstr "Devenir macroscopique ({0}/{1})"

#, fuzzy
msgid "MACROSCOPIC_STAGE"
msgstr "Phase microbienne"

msgid "MANUALLY_SET_TIME"
msgstr ""

msgid "MAP"
msgstr "Carte"

msgid "MARCH"
msgstr "Mars"

msgid "MARINE_SNOW"
msgstr "Neige marine"

msgid "MASTER_VOLUME"
msgstr "Volume principal"

msgid "MASTODON_TOOLTIP"
msgstr "Visitez notre profil sur le réseau social Mastodon"

#, fuzzy
msgid "MAX_CACHE_SIZE_TOOLTIP"
msgstr "Sécréter du mucilage pour augmenter votre vitesse ou pour engluer des cellules et les ralentir"

msgid "MAX_FPS"
msgstr "FPS max. :"

msgid "MAX_FPS_NO_LIMIT"
msgstr "Illimitées"

msgid "MAX_SIZE_COLON"
msgstr "Taille max :"

msgid "MAX_SPAWNED_ENTITIES"
msgstr "Nombre maximum d'entités :"

msgid "MAX_VISIBLE_DATASET_WARNING"
msgstr "Il n'est pas permis d'afficher plus de {0} datasets !"

msgid "MAY"
msgstr "Mai"

#, fuzzy
msgid "MECHANICS_BUTTON"
msgstr "Dévoluer"

msgid "MEDIANEXT"
msgstr "Média suivant"

msgid "MEDIAPLAY"
msgstr "Lire média"

msgid "MEDIAPREVIOUS"
msgstr "Média précédent"

msgid "MEDIARECORD"
msgstr "MedEnreg"

msgid "MEDIASTOP"
msgstr "Interrompre lecture"

#, fuzzy
msgid "MEDIUM_SULFUR_CHUNK"
msgstr "Petit fragment de fer"

msgid "MEGA_YEARS"
msgstr "Ma"

msgid "MELANOSOME"
msgstr "Mélanosome"

#, fuzzy
msgid "MELANOSOME_DESCRIPTION"
msgstr "Le lysosome est un organite lié à la membrane qui contient des enzymes hydrolytiques capables de décomposer diverses biomolécules. Les lysosomes permettent à la cellule de digérer les matières ingérées par endocytose et de nettoyer les déchets de la cellule dans un processus appelé [b]autophagie[/b]."

#, fuzzy
msgid "MELANOSOME_PROCESSES_DESCRIPTION"
msgstr "Contient des enzymes digestives. peut être modifié pour changer le type d'enzyme. Seul une enzyme peut être utilisé par lysosome. Les enzymes augmentent la vitesse et l'efficacité de la digestion."

msgid "MEMBRANE"
msgstr "Membrane"

msgid "MEMBRANE_RIGIDITY"
msgstr "Rigidité de la membrane"

msgid "MEMBRANE_TYPES"
msgstr "Types de membrane"

msgid "MENU"
msgstr "Menu"

msgid "MESOPELAGIC"
msgstr "Mésopélagique"

msgid "METABOLOSOMES"
msgstr "Métabolosomes"

msgid "METABOLOSOMES_DESCRIPTION"
msgstr "Les métabolosomes sont des amas de protéines enveloppés dans des enveloppes protéiques. Ils sont capables de convertir le [thrive:compound type=\"glucose\"][/thrive:compound] en [thrive:compound type=\"atp\"][/thrive:compound] à une vitesse bien supérieure à celle du cytoplasme dans un processus appelé [b]Respiration aérobie[/b]. Elle a toutefois besoin d'[thrive:compound type=\"oxygen\"][/thrive:compound] pour fonctionner, et des niveaux inférieurs d'[thrive:compound type=\"oxygen\"][/thrive:compound] dans l'environnement ralentiront le rythme de sa production d'[thrive:compound type=\"atp\"][/thrive:compound]. Comme les métabolosomes sont suspendus directement dans le cytoplasme, le liquide environnant effectue une partie de la [b]glycolyse[/b]."

msgid "METABOLOSOMES_PROCESSES_DESCRIPTION"
msgstr "Transforme le [thrive:compound type=\"glucose\"][/thrive:compound] en [thrive:compound type=\"atp\"][/thrive:compound]. Taux proportionnel à la concentration en [thrive:compound type=\"oxygen\"][/thrive:compound]."

#, fuzzy
msgid "META_THREADS_TOOLTIP"
msgstr ""
"Il n'est pas possible de détecter de manière automatique si l'hyper-threading est activé ou non.\n"
"Cela a un impact sur le nombre de threads par défaut, car les threads de l'hyper-threading ne sont pas aussi performants que les véritables cœurs d'une unité centrale (CPU)."

msgid "METRICS"
msgstr "Mesures de performance"

msgid "METRICS_CONTENT"
msgstr ""
"Temps de traitement : {0} s\n"
"Temps de calculs physiques : {1} s\n"
"Entités : {2} (poids : {3})\n"
"Apparition : {4} Désapparitions : {5}\n"
"Nœuds utilisés : {6}\n"
"Mémoire utilisée : {7}\n"
"Mémoire GPU : {8}\n"
"Objets rendus : {9}\n"
"Appels de dessin totaux : {10}\n"
"Primitifs rendus : {11}\n"
"Nœuds orphelins : {12}\n"
"Latence audio : {13} ms\n"
"Nombre total de threads : {14}\n"
"Temps total du CPU :\n"
"{15}"

msgid "MIB_VALUE"
msgstr "{0} MiB"

msgid "MICHE"
msgstr ""

#, fuzzy
msgid "MICHES_FOR_PATCH"
msgstr "Disparu du secteur"

#, fuzzy
msgid "MICHE_AVOID_PREDATION_SELECTION_PRESSURE"
msgstr "[b][u]{0}[/u][/b] s'est séparé de [b][u]{1}[/u][/b] en tant que nouvelle espèce en raison de différentes pressions sélectives"

msgid "MICHE_CHUNK_PRESSURE"
msgstr ""

#, fuzzy
msgid "MICHE_COMPOUND_CLOUD_PRESSURE"
msgstr "Nuages de composés"

msgid "MICHE_COMPOUND_EFFICIENCY_PRESSURE"
msgstr ""

#, fuzzy
msgid "MICHE_DETAIL_TEXT"
msgstr ""
"[b]Espèce[/b] \n"
"   {0}:{1}  \n"
"[b]Génération[/b] \n"
"   {2}  \n"
"[b]Population[/b] \n"
"   {3}  \n"
"[b]Couleur[/b] \n"
"   #{4}  \n"
"[b]Comportement[/b] \n"
"   {5}"

msgid "MICHE_ENVIRONMENTAL_COMPOUND_PRESSURE"
msgstr ""

#, fuzzy
msgid "MICHE_ENVIRONMENTAL_TOLERANCE"
msgstr "Environnement"

msgid "MICHE_MAINTAIN_COMPOUND_PRESSURE"
msgstr ""

msgid "MICHE_METABOLIC_STABILITY_PRESSURE"
msgstr ""

msgid "MICHE_NO_OP_PRESSURE"
msgstr ""

msgid "MICHE_PREDATION_EFFECTIVENESS_PRESSURE"
msgstr ""

#, fuzzy
msgid "MICHE_PREDATOR_ROOT_PRESSURE"
msgstr "Prédation de {0}"

msgid "MICHE_ROOT_PRESSURE"
msgstr ""

#, fuzzy
msgid "MICHE_TREE"
msgstr "Vider l'arbre des scènes"

msgid "MICROBE"
msgstr "Microbe"

msgid "MICROBES_COUNT"
msgstr "Nombre de microbes :"

#, fuzzy
msgid "MICROBE_BENCHMARK"
msgstr "Éditeur de microbes"

msgid "MICROBE_EDITOR"
msgstr "Éditeur de microbe"

#, fuzzy
msgid "MICROBE_ENZYME_STATISTICS"
msgstr "  {0} : Trouvé dans {1} espèce, en moyenne {2} chacun"

#, fuzzy
msgid "MICROBE_FREEBUILD_EDITOR"
msgstr "Éditeur de microbe"

#, fuzzy
msgid "MICROBE_LOADING_TIP_1"
msgstr "Appuyez sur le bouton Annuler la dernière action dans l'éditeur pour corriger une erreur"

#, fuzzy
msgid "MICROBE_LOADING_TIP_10"
msgstr "Appuyez sur le bouton Annuler la dernière action dans l'éditeur pour corriger une erreur"

#, fuzzy
msgid "MICROBE_LOADING_TIP_11"
msgstr "Appuyez sur le bouton Annuler la dernière action dans l'éditeur pour corriger une erreur"

#, fuzzy
msgid "MICROBE_LOADING_TIP_12"
msgstr "Appuyez sur le bouton Annuler la dernière action dans l'éditeur pour corriger une erreur"

#, fuzzy
msgid "MICROBE_LOADING_TIP_13"
msgstr "Appuyez sur le bouton Annuler la dernière action dans l'éditeur pour corriger une erreur"

#, fuzzy
msgid "MICROBE_LOADING_TIP_14"
msgstr "Appuyez sur le bouton Annuler la dernière action dans l'éditeur pour corriger une erreur"

#, fuzzy
msgid "MICROBE_LOADING_TIP_15"
msgstr "Appuyez sur le bouton Annuler la dernière action dans l'éditeur pour corriger une erreur"

#, fuzzy
msgid "MICROBE_LOADING_TIP_16"
msgstr "Appuyez sur le bouton Annuler la dernière action dans l'éditeur pour corriger une erreur"

#, fuzzy
msgid "MICROBE_LOADING_TIP_17"
msgstr "Appuyez sur le bouton Annuler la dernière action dans l'éditeur pour corriger une erreur"

#, fuzzy
msgid "MICROBE_LOADING_TIP_18"
msgstr "Appuyez sur le bouton Annuler la dernière action dans l'éditeur pour corriger une erreur"

#, fuzzy
msgid "MICROBE_LOADING_TIP_19"
msgstr "Appuyez sur le bouton Annuler la dernière action dans l'éditeur pour corriger une erreur"

#, fuzzy
msgid "MICROBE_LOADING_TIP_2"
msgstr "Appuyez sur le bouton Annuler la dernière action dans l'éditeur pour corriger une erreur"

#, fuzzy
msgid "MICROBE_LOADING_TIP_20"
msgstr "Appuyez sur le bouton Annuler la dernière action dans l'éditeur pour corriger une erreur"

#, fuzzy
msgid "MICROBE_LOADING_TIP_21"
msgstr "Appuyez sur le bouton Annuler la dernière action dans l'éditeur pour corriger une erreur"

#, fuzzy
msgid "MICROBE_LOADING_TIP_22"
msgstr "Appuyez sur le bouton Annuler la dernière action dans l'éditeur pour corriger une erreur"

#, fuzzy
msgid "MICROBE_LOADING_TIP_3"
msgstr "Appuyez sur le bouton Annuler la dernière action dans l'éditeur pour corriger une erreur"

#, fuzzy
msgid "MICROBE_LOADING_TIP_4"
msgstr "Appuyez sur le bouton Annuler la dernière action dans l'éditeur pour corriger une erreur"

#, fuzzy
msgid "MICROBE_LOADING_TIP_5"
msgstr "Appuyez sur le bouton Annuler la dernière action dans l'éditeur pour corriger une erreur"

#, fuzzy
msgid "MICROBE_LOADING_TIP_6"
msgstr "Appuyez sur le bouton Annuler la dernière action dans l'éditeur pour corriger une erreur"

#, fuzzy
msgid "MICROBE_LOADING_TIP_7"
msgstr "Appuyez sur le bouton Annuler la dernière action dans l'éditeur pour corriger une erreur"

#, fuzzy
msgid "MICROBE_LOADING_TIP_8"
msgstr "Appuyez sur le bouton Annuler la dernière action dans l'éditeur pour corriger une erreur"

#, fuzzy
msgid "MICROBE_LOADING_TIP_9"
msgstr "Appuyez sur le bouton Annuler la dernière action dans l'éditeur pour corriger une erreur"

#, fuzzy
msgid "MICROBE_MEMBRANE_PERCENTAGE_STATISTICS"
msgstr "  {0} : Trouvé dans {1} espèce, en moyenne {2} chacun"

#, fuzzy
msgid "MICROBE_MEMBRANE_STATISTICS"
msgstr "  {0} : Trouvé dans {1} espèce, en moyenne {2} chacun"

msgid "MICROBE_ORGANELLE_STATISTICS"
msgstr "  {0} : Trouvé dans {1} espèce, en moyenne {2} chacun"

#, fuzzy
msgid "MICROBE_ORGANELLE_UPGRADES_STATISTICS"
msgstr "  {0} : Trouvé dans {1} espèce, en moyenne {2} chacun"

msgid "MICROBE_SPECIES_DETAIL_TEXT"
msgstr ""
"[b]Phase[/b] \n"
"   Microbe \n"
"[b]Type de membrane[/b] \n"
"   {0} \n"
"[b]Rigidité de la membrane[/b]\n"
"   {1} \n"
"[b]Vitesse de base[/b] \n"
"   {2} \n"
"[b]Vitesse de rotation de base[/b] \n"
"   {3} \n"
"[b]Taille de base de l'hexagone[/b] \n"
"   {4}"

msgid "MICROBE_STAGE"
msgstr "Phase microbienne"

#, fuzzy
msgid "MICROBE_STAGE_BECOME_MULTICELLULAR_TEXT"
msgstr ""
"Vous avez débloqué la possibilité de progresser vers la [b]multicellularité[/b]. Voici la prochaine étape de votre voyage.\n"
"\n"
"Pour continuer, appuyez sur le bouton \"Devenir multicellulaire\"."

msgid "MICROBE_STAGE_COLLECT_TEXT"
msgstr ""
"Collectez du [thrive:compound type=\"glucose\"][/thrive:compound] (nuages blancs) en vous déplaçant dessus.\n"
"\n"
"Votre cellule a besoin de [thrive:compound type=\"glucose\"][/thrive:compound] afin de produire de l'[thrive:compound type=\"atp\"][/thrive:compound] (énergie) et rester en vie.\n"
"\n"
"Suivez la ligne entre votre cellule et le [thrive:compound type=\"glucose\"][/thrive:compound] le plus proche."

msgid "MICROBE_STAGE_CONTROL_TEXT"
msgstr ""
"Pour contrôler votre cellule utilisez les touches affichées près de votre cellule (au centre de l'écran) et la souris pour contrôler sa direction.\n"
"\n"
"Le mode de mouvement peut être changé dans le menu des options.\n"
"\n"
"Essayez toutes les touches pendant quelques secondes pour continuer."

#, fuzzy
msgid "MICROBE_STAGE_CONTROL_TEXT_CONTROLLER"
msgstr ""
"Pour contrôler votre cellule utilisez les touches affichées près de votre cellule (au centre de l'écran) et la souris pour contrôler l'orientation de votre cellule.\n"
"AVERTISSEMENT : la saisie par manette est expérimentale et n'est pas totalement utilisable (sans pavé tactile), il faut s'attendre à des bogues.\n"
"Essayez toutes les touches pendant quelques secondes pour continuer."

#, fuzzy
msgid "MICROBE_STAGE_DAY_NIGHT_TEXT"
msgstr ""
"Surveillez la baisse du [b]taux d'ensoleillement[/b] sur le panneau de l'environnement.\n"
"\n"
"Lorsque la nuit tombe, l'environnement s'assombrit.\n"
"La nuit, la photosynthèse est inefficace.\n"
"Assurez-vous donc d'avoir suffisamment de réserves de [thrive:icon]StorageIcon[/thrive:icon] pour survivre à la nuit."

msgid "MICROBE_STAGE_HEALTH_TEXT"
msgstr ""
"Gardez un œil sur votre barre de santé près de votre barre d'[thrive:compound type=\"atp\"][/thrive:compound] (en bas à droite).\n"
"Votre cellule meurt si elle est à court de vie.\n"
"Vous régénérez votre santé tant que vous avez de l'[thrive:compound type=\"atp\"][/thrive:compound].\n"
"Faites en sorte de collecter assez de [thrive:compound type=\"glucose\"][/thrive:compound] pour produire de l'[thrive:compound type=\"atp\"][/thrive:compound]."

msgid "MICROBE_STAGE_INITIAL"
msgstr ""
"Sur une planète distante et étrangère, des éternités d'activité volcanique et d'impacts de météores ont abouti au développement d'un nouveau phénomène dans l'univers.\n"
"\n"
"La vie.\n"
"\n"
"Simple microbe résidant dans les régions abyssales de l'océan, vous êtes le dernier ancêtre commun de tous les êtres vivants (LUCA) de cette planète.\n"
"\n"
"Pour survivre dans ce monde hostile, vous aurez besoin de collecter tous les composés que vous pourrez trouver et d'évoluer au cours de vos générations, dans une féroce compétition avec les autres espèces de microbes, qui peupleront bientôt ces océans..."

#, fuzzy
msgid "MICROBE_STAGE_INITIAL_PANSPERMIA"
msgstr ""
"Sur une planète distante et étrangère, des éternités d'activité volcanique et d'impacts de météores ont abouti au développement d'un nouveau phénomène dans l'univers.\n"
"\n"
"La vie.\n"
"\n"
"Simple microbe résidant dans les régions abyssales de l'océan, vous êtes le dernier ancêtre commun de tous les êtres vivants (LUCA) de cette planète.\n"
"\n"
"Pour survivre dans ce monde hostile, vous aurez besoin de collecter tous les composés que vous pourrez trouver et d'évoluer au cours de vos générations, dans une féroce compétition avec les autres espèces de microbes, qui peupleront bientôt ces océans..."

#, fuzzy
msgid "MICROBE_STAGE_INITIAL_POND"
msgstr ""
"Sur une planète distante et étrangère, des éternités d'activité volcanique et d'impacts de météores ont abouti au développement d'un nouveau phénomène dans l'univers.\n"
"\n"
"La vie.\n"
"\n"
"Simple microbe résidant dans les régions abyssales de l'océan, vous êtes le dernier ancêtre commun de tous les êtres vivants (LUCA) de cette planète.\n"
"\n"
"Pour survivre dans ce monde hostile, vous aurez besoin de collecter tous les composés que vous pourrez trouver et d'évoluer au cours de vos générations, dans une féroce compétition avec les autres espèces de microbes, qui peupleront bientôt ces océans..."

#, fuzzy
msgid "MICROBE_STAGE_ORGANELLE_DIVISION"
msgstr ""
"L'un de vos organites s'est divisé.\n"
"\n"
"À mesure que vous accumulez des composés, votre cellule en utilise une partie pour sa reproduction.\n"
"\n"
"Lorsque la quantité de composés est suffisante, les organites se divisent et à se dupliquent. Quand tous les organites se sont divisés, votre cellule peut se reproduire et vous pouvez entrer dans l'éditeur."

msgid "MIDDLE_MOUSE"
msgstr "Clic molette"

#, fuzzy
msgid "MIGRATION_FAILED_TO_ADD"
msgstr "Échec de la fossilisation"

#, fuzzy
msgid "MIGRATION_MANAGER"
msgstr ""
"Gardez un œil sur votre barre de santé près de votre barre d'[thrive:compound type=\"atp\"][/thrive:compound] (en bas à droite).\n"
"Votre cellule meurt si elle est à court de vie.\n"
"Vous régénérez votre santé tant que vous avez de l'[thrive:compound type=\"atp\"][/thrive:compound].\n"
"Faites en sorte de collecter assez de [thrive:compound type=\"glucose\"][/thrive:compound] pour produire de l'[thrive:compound type=\"atp\"][/thrive:compound]."

msgid "MIGRATION_STATUS_DESTINATION_NOT_SELECTED"
msgstr ""

#, fuzzy
msgid "MIGRATION_STATUS_TEXT"
msgstr ""
"Gardez un œil sur votre barre de santé près de votre barre d'[thrive:compound type=\"atp\"][/thrive:compound] (en bas à droite).\n"
"Votre cellule meurt si elle est à court de vie.\n"
"Vous régénérez votre santé tant que vous avez de l'[thrive:compound type=\"atp\"][/thrive:compound].\n"
"Faites en sorte de collecter assez de [thrive:compound type=\"glucose\"][/thrive:compound] pour produire de l'[thrive:compound type=\"atp\"][/thrive:compound]."

#, fuzzy
msgid "MIGRATION_STEP_DESTINATION_EXPLANATION"
msgstr "Les différents types de toxines ont des effets variés qui sont plus efficaces contre certains types de cellules. Si une cellule possède plusieurs types de toxines, celles-ci sont utilisées successivement plutôt que toutes à la fois."

msgid "MIGRATION_STEP_ONLY_ONE_ALLOWED"
msgstr ""

#, fuzzy
msgid "MIGRATION_STEP_POPULATION_EXPLANATION"
msgstr "(coût des organites, membranes et autres éléments dans l'éditeur)"

#, fuzzy
msgid "MIGRATION_STEP_SOURCE_EXPLANATION"
msgstr "(coût des organites, membranes et autres éléments dans l'éditeur)"

#, fuzzy
msgid "MIGRATION_TOOLTIP"
msgstr "Visitez notre page Patreon"

msgid "MILLION_ABBREVIATION"
msgstr "{0} M"

msgid "MINIMUM_AMOUNT_TO_FIND"
msgstr "Quantité minimale à détecter :"

msgid "MINIMUM_VERSION"
msgstr "Minimum :"

msgid "MIN_VISIBLE_DATASET_WARNING"
msgstr "Il n'est pas permis d'afficher moins de {0} datasets !"

msgid "MISC"
msgstr "Divers"

msgid "MISCELLANEOUS"
msgstr "Divers"

msgid "MISCELLANEOUS_3D_STAGE"
msgstr "Divers - phases 3D"

msgid "MISC_FUN"
msgstr "Divers"

msgid "MISSING_DESCRIPTION"
msgstr "La description est manquante"

msgid "MISSING_OR_INVALID_REQUIRED_FIELD"
msgstr "Le champ suivant est manquant ou a un format invalide : {0}"

msgid "MISSING_TITLE"
msgstr "Titre manquant"

msgid "MITOCHONDRION"
msgstr "Mitochondrie"

msgid "MITOCHONDRION_DESCRIPTION"
msgstr "La centrale électrique de la cellule. La mitochondrie est une structure à double membrane remplie de protéines et d'enzymes. C'est un procaryote qui a été assimilé pour être utilisé par son hôte eucaryote. Elle est capable de convertir le [thrive:compound type=\"glucose\"][/thrive:compound] en [thrive:compound type=\"atp\"][/thrive:compound] avec une efficacité bien supérieure à celle du cytoplasme dans un processus appelé [b]respiration aérobie[/b]. Ce processus nécessite toutefois de l'[thrive:compound type=\"oxygen\"][/thrive:compound] pour fonctionner, et des niveaux inférieurs d'[thrive:compound type=\"oxygen\"][/thrive:compound] dans l'environnement ralentiront le taux de production d'[thrive:compound type=\"atp\"][/thrive:compound]."

msgid "MITOCHONDRION_PROCESSES_DESCRIPTION"
msgstr "Transforme le [thrive:compound type=\"glucose\"][/thrive:compound] en [thrive:compound type=\"atp\"][/thrive:compound]. Taux proportionnels à la concentration d'[thrive:compound type=\"oxygen\"][/thrive:compound]."

#, fuzzy
msgid "MIXED_DOT_DOT_DOT"
msgstr "..."

msgid "MODDING_INSTRUCTIONS_ON"
msgstr "Les instructions pour créer des mods sont disponibles sur"

msgid "MODELS"
msgstr "Modèles"

msgid "MODIFY"
msgstr "Modifier"

msgid "MODIFY_ORGANELLE"
msgstr "Modifier l'organite"

msgid "MODIFY_TYPE"
msgstr "Modifier le type"

msgid "MODS"
msgstr "Mods"

msgid "MODS_INSTALLED_BUT_NOT_ENABLED"
msgstr ""
"Des mods installés ont été détectés, mais aucun mod n'a été activé.\n"
"\n"
"Les mods doivent être activés après l'installation. Visitez le gestionnaire de mods en utilisant le bouton mods dans le menu extras."

msgid "MOD_ASSEMBLY"
msgstr "Assembleur du mod :"

msgid "MOD_ASSEMBLY_CLASS"
msgstr "Classe principale de l'assembleur du mod :"

#, fuzzy
msgid "MOD_ASSEMBLY_CLASS_CREATION_FAILED"
msgstr "{0} : l'appel de la méthode de déchargement de l'assembly du mod a échoué"

msgid "MOD_ASSEMBLY_CLASS_NOT_FOUND"
msgstr "{0} : la classe de mod spécifiée \"{1}\" n'a pas été trouvée dans l'assembly du mod"

msgid "MOD_ASSEMBLY_INIT_CALL_FAILED"
msgstr "{0} : l'appel à la méthode d'initialisation de l'assembly du mod a échoué"

msgid "MOD_ASSEMBLY_LOAD_CALL_FAILED_EXCEPTION"
msgstr "{0} : l'appel à la méthode d'initialisation de l'assembleur du mod a échoué avec une exception : {1}"

msgid "MOD_ASSEMBLY_LOAD_EXCEPTION"
msgstr "{0} : échec de chargement de l'assemblage avec une exception :{1}"

msgid "MOD_ASSEMBLY_UNLOAD_CALL_FAILED"
msgstr "{0} : l'appel de la méthode de déchargement de l'assembly du mod a échoué"

#, fuzzy
msgid "MOD_ASSEMBLY_UNLOAD_CALL_FAILED_EXCEPTION"
msgstr "{0} : l'appel de la méthode de déchargement pour l'assemblage des mods a échoué avec une exception : {1}"

msgid "MOD_AUTHOR"
msgstr "Créateur du mod :"

msgid "MOD_AUTO_HARMONY"
msgstr ""

msgid "MOD_CREATION_FAILED"
msgstr ""

msgid "MOD_DESCRIPTION"
msgstr "Description du mod :"

msgid "MOD_EXTENDED_DESCRIPTION"
msgstr "Description longue du mod :"

msgid "MOD_HARMONY_LOAD_FAILED_EXCEPTION"
msgstr "{0} : le chargement du Harmony du mod a échoué avec une exception : {1}"

#, fuzzy
msgid "MOD_HARMONY_UNLOAD_FAILED_EXCEPTION"
msgstr "{0} : l'appel de la méthode de déchargement pour l'assemblage des mods a échoué avec une exception : {1}"

msgid "MOD_HAS_NO_LOADABLE_RESOURCES"
msgstr "Impossible de charger des ressources de {0}"

msgid "MOD_ICON_FILE"
msgstr "Fichier d'icône :"

msgid "MOD_INFO_URL"
msgstr "Lien d'information du mod :"

msgid "MOD_INTERNAL_NAME"
msgstr "Nom interne (dossier) :"

msgid "MOD_LICENSE"
msgstr "Licence du mod :"

msgid "MOD_LOAD_ERRORS"
msgstr "Erreurs liées au chargement de mod"

msgid "MOD_LOAD_ERRORS_OCCURRED"
msgstr "Des erreurs sont survenues lors du chargement d'un ou plusieurs mods. Les journaux pourraient contenir des informations supplémentaires."

msgid "MOD_LOAD_OR_UNLOAD_ERRORS_OCCURRED"
msgstr "Des erreurs sont survenues lors du chargement ou du déchargement d'un ou plusieurs mods. Les journaux pourraient contenir des informations supplémentaires."

msgid "MOD_LOAD_UNLOAD_CAVEATS"
msgstr "Remarque : de nombreux mods nécessitent un redémarrage du jeu pour être chargés ou déchargés correctement. Ne chargez que les mods auxquels vous faites confiance car ils peuvent contenir du code exécutable."

#, fuzzy
msgid "MOD_LOAD_UNLOAD_RESTART"
msgstr "Un ou plusieurs mods requièrent un redémarrage du jeu pour se charger ou se décharger correctement"

msgid "MOD_MAXIMUM_THRIVE"
msgstr "Version maximale de Thrive supportée :"

msgid "MOD_MINIMUM_THRIVE"
msgstr "Version minimale de Thrive requise :"

msgid "MOD_NAME"
msgstr "Nom du mod :"

msgid "MOD_PCK_NAME"
msgstr "Fichier .pck du mod :"

msgid "MOD_RECOMMENDED_THRIVE"
msgstr "Version de Thrive recommandée :"

msgid "MOD_TO_UPLOAD"
msgstr "Mod à mettre en ligne :"

msgid "MOD_UPLOADER"
msgstr "Téléverseur de mod"

msgid "MOD_VERSION"
msgstr "Version du mod :"

msgid "MORE_INFO"
msgstr "Plus d'informations"

msgid "MORE_INFO_PROMPT"
msgstr "Appuyez sur [thrive:input]help[/thrive:input] pour voir plus d'informations dans Thriveopédia."

msgid "MOUSE_EDGE_PANNING_OPTION"
msgstr ""

msgid "MOUSE_LOOK_SENSITIVITY"
msgstr "Sensibilité de la souris"

msgid "MOUSE_SENSITIVITY_WINDOW_SIZE_ADJUSTMENT"
msgstr "Sensibilité de la souris en fonction de la taille de la fenêtre"

msgid "MOVE"
msgstr "Déplacer"

msgid "MOVEMENT"
msgstr "Mouvement"

msgid "MOVE_ATTEMPTS_PER_SPECIES"
msgstr "Tentatives de déplacement par espèce"

msgid "MOVE_BACKWARDS"
msgstr "Reculer"

msgid "MOVE_DOWN_OR_CROUCH"
msgstr "Reculer ou s'accroupir"

msgid "MOVE_FORWARD"
msgstr "Avancer"

#, fuzzy
msgid "MOVE_ITEM_DOWN"
msgstr "Aller sur la terre ferme"

#, fuzzy
msgid "MOVE_ITEM_UP"
msgstr "Se déplacer vers la droite"

msgid "MOVE_LEFT"
msgstr "Se déplacer vers la gauche"

msgid "MOVE_ORGANELLE"
msgstr "Déplacer organite"

msgid "MOVE_RIGHT"
msgstr "Se déplacer vers la droite"

msgid "MOVE_TO_ANY_PATCH"
msgstr "Se déplacer vers n'importe quel secteur"

msgid "MOVE_TO_LAND"
msgstr "Aller sur la terre ferme"

#, fuzzy
msgid "MOVE_TO_MACROSCOPIC_TOOLTIP"
msgstr "Passer à l'étape suivante du jeu (multicellulaire). Possible lorsque votre colonie de cellule est assez grande."

msgid "MOVE_TO_MULTICELLULAR_STAGE_TOOLTIP"
msgstr "Passer à la phase suivante du jeu (multicellulaire). Possible lorsque votre colonie de cellule est assez grande."

msgid "MOVE_TO_THIS_PATCH"
msgstr "Se déplacer vers ce secteur"

msgid "MOVE_UP_OR_JUMP"
msgstr "Avancer ou sauter"

msgid "MOVING_TO_AWAKENING_PROTOTYPE"
msgstr ""
"Vous êtes sur le point de passer à la phase éveillée,une fois cela fait vous ne pouvez plus revenir en arrière.\n"
"\n"
"Si vous êtes un espèce marine, vous serez bloqué et ne pourrez pas finir le jeu.\n"
"\n"
"Soyez très prudent si vous n'êtes pas sorti de la mer."

msgid "MOVING_TO_AWAKENING_PROTOTYPE_TITLE"
msgstr "Passer à la phase éveillée ?"

msgid "MOVING_TO_LAND_PROTOTYPE"
msgstr ""
"Vous êtes sur le point de passer à la terre ferme. C'est nécessaire pour avancer plus tard dans le jeu. Une fois que vous êtes sur la terre ferme, vous ne pouvez plus revenir en arrière.\n"
"\n"
"Actuellement, cette transition vers la terre est beaucoup plus abrupte qu'elle ne devrait l'être une fois ajoutée.\n"
"\n"
"Le plan est de faire en sorte que le passage à la terre ferme soit graduel et non pas un changement abrupt."

msgid "MOVING_TO_LAND_PROTOTYPE_TITLE"
msgstr "Aller sur la terre ferme ?"

msgid "MOVING_TO_SOCIETY_STAGE"
msgstr "Transformation en une société…"

msgid "MP_COST"
msgstr "{0} PM"

msgid "MUCILAGE"
msgstr "Mucilage"

#, fuzzy
msgid "MUCILAGE_SYNTHESIS"
msgstr "Synthèse de mucilage"

#, fuzzy
msgid "MUCOCYST_ACTION_TOOLTIP"
msgstr "Visitez notre page Patreon"

#, fuzzy
msgid "MULTICELLULAR"
msgstr "Passer à l'étape suivante du jeu (multicellulaire). Possible lorsque votre colonie de cellule est assez grande."

msgid "MULTICELLULAR_EDITOR"
msgstr "Éditeur multicellulaire"

#, fuzzy
msgid "MULTICELLULAR_FREEBUILD_EDITOR"
msgstr "Éditeur multicellulaire"

#, fuzzy
msgid "MULTICELLULAR_LOADING_TIP_1"
msgstr "Éditeur multicellulaire"

msgid "MULTICELLULAR_STAGE"
msgstr "Phase multicellulaire"

msgid "MULTIPLE_CELLS"
msgstr "Cellules multiples"

msgid "MULTIPLE_METABALLS"
msgstr "Plusieurs métaballes"

msgid "MULTIPLE_ORGANELLES"
msgstr "Plusieurs organites"

msgid "MULTISAMPLE_ANTI_ALIASING"
msgstr "Anticrénelage plusieurs échantillons :"

#, fuzzy
msgid "MULTITHREADED_SIMULATION_ENABLED"
msgstr "Exécuter les simulations du jeu à l'aide de plusieurs threads"

#, fuzzy
msgid "MULTITHREADED_SIMULATION_EXPLANATION"
msgstr ""
"Dévoluer vous retirera votre statut évolué et vous fera retourner à la phase microbienne. De là vous pourrez rejouer au jeu dans la sauvegarde actuelle.\n"
"\n"
"Vous recevrez un avantage de dévolution pour la nouvelle partie. Dans une version future vous pourrez choisir votre avantage mais pour l'instant ce sera toujours une diminution de 20% de l'osmorégulation.\n"
"\n"
"Une fois votre dévolution confirmée, vous pourrez modifier les paramètres du jeu pour choisir une autre graine de monde et ainsi jouer sur une carte différente ou désactiver LAWK, par exemple."

msgid "MUSEUM_WELCOME_TEXT"
msgstr ""
"Bienvenue au musée ! Ici, vous pouvez admirer les nombreuses espèces que vous avez fossilisé au cours de toutes vos parties. Vous pouvez même incarner une espèce en l'ouvrant dans l'éditeur de construction libre.\n"
"\n"
"Pour fossiliser une espèce dans le jeu, appuyez sur le bouton pause. Sélectionnez ensuite un microbe à l'écran pour fossiliser son espèce."

msgid "MUSIC"
msgstr "Musique"

msgid "MUSIC_VOLUME"
msgstr "Volume de la musique"

msgid "MUTATIONS_PER_SPECIES"
msgstr "Tentatives de mutation par espèce"

msgid "MUTATION_COST_MULTIPLIER"
msgstr "Multiplicateur de coût de mutation"

msgid "MUTATION_COST_MULTIPLIER_EXPLANATION"
msgstr "(coût des organites, membranes et autres éléments dans l'éditeur)"

msgid "MUTATION_POINTS"
msgstr "Points de mutation"

msgid "MUTE"
msgstr "Silencieux"

msgid "NAME"
msgstr "Nom :"

msgid "NAME_LABEL_CITY"
msgstr "{0} ({1})"

msgid "NAME_LABEL_FLEET"
msgstr "{0} (Puissance : {1})"

msgid "NAME_LABEL_STRUCTURE_UNFINISHED"
msgstr ""

#, fuzzy
msgid "NATIVE_THREAD_ADVICE_TOOLTIP"
msgstr "Threads actuels :"

msgid "NEGATIVE_ATP_BALANCE"
msgstr "Quantité d'ATP négative"

msgid "NEGATIVE_ATP_BALANCE_TEXT"
msgstr ""
"Votre microbe ne produit pas assez d'ATP pour survivre !\n"
"Voulez-vous continuer ?"

msgid "NEW"
msgstr "Nouveau"

msgid "NEWER_VERSION_LOADING_WARNING"
msgstr ""
"Cette sauvegarde vient d'une version postérieure de Thrive et a beaucoup de chances d'être incompatible.\n"
"Voulez-vous tout de même tenter de charger la sauvegarde ?"

msgid "NEWS"
msgstr "ACTUALITÉS"

msgid "NEW_GAME"
msgstr "Nouvelle partie"

msgid "NEW_GAME_BUTTON_TOOLTIP"
msgstr "Commencer une nouvelle partie"

msgid "NEW_GAME_SETTINGS_PERFORMANCE_OPTIONS_INFO"
msgstr "Remarque : vous pouvez modifier les options liées aux performances à tout moment dans le [color=#3796e1][url=thrive://GUI/OptionsMenu/Performance]menu options[/url][/color] pour améliorer les performances du jeu"

msgid "NEW_MOD_DEFAULT_DESCRIPTION"
msgstr "Mon mod génial"

msgid "NEW_NAME"
msgstr "Nouveau nom"

msgid "NEW_NAME_COLON"
msgstr "Nouveau nom :"

msgid "NEXT_CAPITAL"
msgstr "SUIVANT"

msgid "NEXT_EDITOR_TAB"
msgstr "Aller au prochain onglet de l'éditeur"

msgid "NITROGEN"
msgstr "Azote"

msgid "NITROGENASE"
msgstr "Nitrogénase"

msgid "NITROGENASE_DESCRIPTION"
msgstr "La nitrogénase est une protéine capable d'utiliser l'[thrive:compound type=\"nitrogen\"][/thrive:compound] gazeux et l'énergie cellulaire sous forme d'[thrive:compound type=\"atp\"][/thrive:compound] pour produire de l'[thrive:compound type=\"ammonia\"][/thrive:compound], un nutriment essentiel à la croissance des cellules. Il s'agit d'un processus appelé [b]fixation anaérobie de l'azote[/b]. Comme la nitrogénase est suspendue directement dans le cytoplasme, le liquide environnant effectue une partie de la [b]glycolyse[/b]."

msgid "NITROGENASE_PROCESSES_DESCRIPTION"
msgstr "Transforme l'[thrive:compound type=\"atp\"][/thrive:compound] en [thrive:compound type=\"ammonia\"][/thrive:compound]. Taux proportionnels à la concentration de [thrive:compound type=\"nitrogen\"][/thrive:compound]."

msgid "NITROPLAST"
msgstr "Nitroplaste"

msgid "NITROPLAST_DESCRIPTION"
msgstr "Le plaste fixateur d'azote est une protéine capable d'utiliser l'[thrive:compound type=\"nitrogen\"][/thrive:compound] gazeux, l'[thrive:compound type=\"oxygen\"][/thrive:compound] et l'[thrive:compound type=\"atp\"][/thrive:compound] pour produire de l'[thrive:compound type=\"ammonia\"][/thrive:compound], un nutriment essentiel à la croissance des cellules. Il s'agit d'un processus appelé [b]fixation aérobique de l'azote[/b]."

msgid "NITROPLAST_PROCESSES_DESCRIPTION"
msgstr "Transforme l'[thrive:compound type=\"atp\"][/thrive:compound] en [thrive:compound type=\"ammonia\"][/thrive:compound]. Taux proportionnels à la concentration d'[thrive:compound type=\"nitrogen\"][/thrive:compound] et d'[thrive:compound type=\"oxygen\"][/thrive:compound]."

msgid "NONE"
msgstr "Aucun(e)"

msgid "NORMAL"
msgstr "Normal"

msgid "NORMAL_MEMBRANE_DESCRIPTION"
msgstr "Étant la forme de membrane la plus simple, elle n'offre que très peu de protection et demande plus d'énergie pour ne pas se déformer. Par contre, elle permet à une cellule de se déplacer et se nourrir plus rapidement."

msgid "NOTHING_HERE"
msgstr "Rien ici"

msgid "NOTHING_TO_INTERACT_WITH"
msgstr "Aucun objet avec lequel interagir"

#, fuzzy
msgid "NOTICE_DAMAGED_BY_NO_ATP"
msgstr "Dommages dus à l'absence d'ATP"

#, fuzzy
msgid "NOTICE_ENGULF_DAMAGE_FROM_TOXIN"
msgstr "Dommages dus à l'ingestion de toxines"

#, fuzzy
msgid "NOTICE_ENGULF_MISSING_ENZYME"
msgstr "{0} manquant pour phagocyter la cible"

#, fuzzy
msgid "NOTICE_ENGULF_SIZE_TOO_SMALL"
msgstr "Cellule trop petite pour phagocyter la cible"

#, fuzzy
msgid "NOTICE_ENGULF_STORAGE_FULL"
msgstr "Pas suffisamment d'espace disponible pour phagocyter la cible"

msgid "NOTICE_HIT_BY_ATP_TOXIN"
msgstr "Production d'ATP inhibée par une toxine"

#, fuzzy
msgid "NOTICE_HIT_BY_BASE_MOVEMENT_TOXIN"
msgstr "Vitesse de déplacement réduite en raison d'une toxine"

#, fuzzy
msgid "NOTICE_RADIATION_DAMAGE"
msgstr "Vous pouvez maintenant accéder à l'éditeur"

msgid "NOTICE_READY_TO_EDIT"
msgstr "Vous pouvez maintenant accéder à l'éditeur"

#, fuzzy
msgid "NOT_ADAPTED_TO_CURRENT_PATCH"
msgstr "Trouver le secteur courant"

msgid "NOT_STARTED_DOT"
msgstr "Non commencé."

msgid "NOVEMBER"
msgstr "Novembre"

msgid "NO_AI"
msgstr "Pas d'IA"

msgid "NO_DATA_TO_SHOW"
msgstr "Aucune donnée à afficher"

msgid "NO_EVENTS_RECORDED"
msgstr "Aucun évènement enregistré"

msgid "NO_FOSSIL_DIRECTORY"
msgstr "Pas de dossier fossiles trouvé"

msgid "NO_MODS_ENABLED"
msgstr "Pas de mods activés"

msgid "NO_ORGANELLE_PROCESSES"
msgstr "Pas de processus"

msgid "NO_SAVEGAMES_FOUND"
msgstr "Aucune sauvegarde trouvée"

msgid "NO_SAVE_DIRECTORY"
msgstr "Pas de dossier de sauvegarde trouvé"

msgid "NO_SCREENSHOT_DIRECTORY"
msgstr "Pas de dossier de captures d'écrans trouvé"

msgid "NO_SELECTED_MOD"
msgstr "Aucun mod sélectionné"

msgid "NO_SUGGESTION"
msgstr "Aucune"

msgid "NUCLEUS"
msgstr "Noyau"

msgid "NUCLEUS_DELETE_OPTION_DISABLED_TOOLTIP"
msgstr ""
"Impossible de supprimer le noyau car c'est une évolution irréversible.\n"
"Cependant, s'il a été placé durant la session actuelle, le défaire ou le refaire est toujours possible."

msgid "NUCLEUS_DESCRIPTION"
msgstr "La propriété principale des cellules eucaryotes. Le noyau inclut le réticule endoplasmique et le corps golgi. C'est une évolution des cellules procaryotes pour développer un système de membranes interne, réalisé en assimilant d'autres procaryotes en elles. Cela permet de compartimenter, ou de conjurer, les différents processus qui ont lieu dans la cellule et les empêcher de se superposer. Cela permet à leurs nouveaux organites liées à la membrane d'être plus complexes, efficaces, et spécialisées que si elles étaient libres dans le cytoplasme. Cependant, cela vient avec le coût de devoir créer une cellule bien plus grosse et de dépenser beaucoup de l'énergie de la cellule pour subsister."

msgid "NUCLEUS_SMALL_DESCRIPTION"
msgstr "Permet l'évolution vers des organites plus complexes liés à la membrane. Coûte beaucoup d'ATP à maintenir. Cette évolution est irréversible."

msgid "NUMLOCK"
msgstr "Verr Num"

#, fuzzy
msgid "NUTRIENT_COST_TOOLTIP"
msgstr "Visitez notre page Patreon"

msgid "N_A"
msgstr "Aucun"

msgid "N_A_MP"
msgstr "N/A PM"

msgid "N_TIMES"
msgstr "{0} fois"

msgid "OCTOBER"
msgstr "Octobre"

msgid "OFF"
msgstr ""

msgid "OFFICIAL_WEBSITE"
msgstr "Site web officiel"

msgid "OFFICIAL_WEBSITE_BUTTON_TOOLTIP"
msgstr "Visitez le site officiel de Revolutionary Games"

msgid "OK"
msgstr "OK"

msgid "OLDER_VERSION_LOADING_WARNING"
msgstr ""
"Cette sauvegarde provient d'une ancienne version de Thrive et pourrait être incompatible.\n"
"Comme Thrive est actuellement en développement précoce, la compatibilité des sauvegardes n'est pas une priorité.\n"
"Vous pouvez signaler les problèmes rencontrés, mais ils n'ont pas la plus haute priorité actuellement.\n"
"Voulez-vous essayer de charger la sauvegarde malgré tout ?"

msgid "OPENGL_MODE_WARNING"
msgstr "Avertissement mode OpenGL"

msgid "OPENGL_MODE_WARNING_EXPLANATION"
msgstr "Vous utilisez Thrive avec OpenGL. Cela demeure non testé et risque de causer des problèmes. Assurez-vous d'utiliser des cartes graphiques (processeurs graphiques ou intégrées) suffisamment récentes et essayez de mettre à jour vos pilotes vidéos. Pour les ordinateur portables vous pouvez avoir besoin de forcer l'utilisation des cartes graphiques AMD ou Nvidia dédiées pour lancer Thrive au lieu des cartes graphiques intégrées."

msgid "OPEN_FOLDER"
msgstr "Ouvrir le dossier"

msgid "OPEN_FOSSIL_FOLDER"
msgstr "Ouvrir dossier fossiles"

msgid "OPEN_FOSSIL_IN_FREEBUILD_WARNING"
msgstr ""
"Êtes-vous sûr de vouloir commencer une nouvelle partie avec l'espèce sélectionnée ?\n"
"Vous perdrez toute progression non sauvegardée."

msgid "OPEN_GOD_TOOLS"
msgstr "Outils divins"

msgid "OPEN_HELP_SCREEN"
msgstr "Ouvrir l'écran d'aide"

#, fuzzy
msgid "OPEN_IN_FREEBUILD"
msgstr "Construction Libre"

msgid "OPEN_LOGS_FOLDER"
msgstr "Ouvrir le dossier des journaux"

msgid "OPEN_MOD_URL"
msgstr "Ouvrir le lien d'information"

msgid "OPEN_ORGANELLES_PAGE"
msgstr "Ouvrir la page des organites"

msgid "OPEN_ORGANELLE_MENU"
msgstr "Ouvrir le menu des organites"

msgid "OPEN_RESEARCH_SCREEN"
msgstr "Ouvrir l'écran de recherche"

msgid "OPEN_SAVE_DIRECTORY"
msgstr "Ouvrir le dossier de sauvegarde"

msgid "OPEN_SCIENCE_MENU"
msgstr "Ouvrir le menu science"

msgid "OPEN_SCREENSHOT_FOLDER"
msgstr "Ouvrir le dossier de captures d'écran"

msgid "OPEN_THE_MENU"
msgstr "Ouvrir le menu"

msgid "OPEN_TRANSLATION_SITE"
msgstr "Aidez nous à traduire le jeu"

msgid "OPERATION_PAUSED_DOT"
msgstr "Mis en pause."

msgid "OPPORTUNISM_EXPLANATION"
msgstr ""
"Les microbes opportunistes se battront pour les fragments flottants\n"
"et essaieront d'éliminer avec leurs toxines les proies qu'ils ne peuvent pas absorber.\n"
"Les microbes prudents éviteront de risquer leur vie pour accéder à ces fragments."

msgid "OPPORTUNISTIC"
msgstr "Opportuniste"

msgid "OPTIONS"
msgstr "Options"

msgid "OPTIONS_BUTTON_TOOLTIP"
msgstr "Modifier vos paramètres"

msgid "ORGANELLES"
msgstr "Organites"

#, fuzzy
msgid "ORGANELLES_BUTTON"
msgstr "Axone"

#, fuzzy
msgid "ORGANELLES_WILL_BE_UNLOCKED_NEXT_GENERATION"
msgstr "Les conditions de déverrouillage ne sont vérifiées qu'une fois par génération lors de l'entrée dans l'éditeur"

msgid "ORGANELLE_AXON"
msgstr "Axone"

msgid "ORGANELLE_AXON_DESCRIPTION"
msgstr "Les axones sont les fibres nerveuses utilisés par les neurones pour communiquer entre eux. Placer cet organite transforme un type de cellule en tissu cérébral."

#, fuzzy
msgid "ORGANELLE_CATEGORY_MACROSCOPIC"
msgstr "Multicellulaire"

msgid "ORGANELLE_CATEGORY_MULTICELLULAR"
msgstr "Multicellulaire"

#, fuzzy
msgid "ORGANELLE_GROWTH_ORDER_EXPLANATION"
msgstr "(si elle est activée, la vitesse de croissance est plafonnée, si elle est désactivée, seuls les composés disponibles affectent la vitesse de croissance)"

msgid "ORGANELLE_MYOFIBRIL"
msgstr "Myofibrille"

msgid "ORGANELLE_MYOFIBRIL_DESCRIPTION"
msgstr "Permet de créer des cellules musculaires. Pour l'instant augmente la vitesse de votre organisme dans le prototype."

#, fuzzy
msgid "ORGANELLE_PILUS"
msgstr "Pilus Perforant"

#, fuzzy
msgid "ORGANELLE_PILUS_DESCRIPTION"
msgstr "Les pili (singulier : pilus) se trouvent à la surface de nombreux micro-organismes et ressemblent à de fins poils. Des dizaines, voire des centaines de pili peuvent être présents à la surface d'un micro-organisme et remplir plusieurs fonctions, notamment dans la prédation. Les micro-organismes pathogènes utilisent les pili de façon agressive, soit pour s'attacher et se lier aux tissus de l'hôte, soit pour franchir la membrane externe et accéder au cytoplasme. Il existe de nombreux pili similaires, mais ils ne sont pas liés par l'évolution et résultent d'une évolution convergente. Un même organisme peut développer plusieurs types de pili, et les pili présents à la surface des cellules sont constamment modifiés et remplacés."

msgid "ORGANELLE_PILUS_PROCESSES_DESCRIPTION"
msgstr "Peut être utilisé pour attaquer les autres cellules ou pour se défendre contre leurs toxines."

msgid "ORGANELLE_PLURAL"
msgstr "{0} organites"

msgid "ORGANELLE_SINGULAR"
msgstr "{0} organite"

#, fuzzy
msgid "ORGANELLE_SUGGESTION_COLON"
msgstr "Axone"

#, fuzzy
msgid "ORGANELLE_SUGGESTION_TOOLTIP"
msgstr "Charger les sauvegardes précédentes"

msgid "ORGANELLE_UNLOCKS_ENABLED"
msgstr "Déverrouillage des organites activé"

msgid "ORGANELLE_UNLOCKS_ENABLED_EXPLANATION"
msgstr "(certains organites auront des conditions de déverrouillage requises pour les placer)"

msgid "ORGANISM_STATISTICS"
msgstr "Statistiques de l'organisme"

msgid "OR_UNLOCK_CONDITION"
msgstr "ou"

msgid "OSMOREGULATION"
msgstr "Osmorégulation"

msgid "OSMOREGULATION_COST"
msgstr "Coût en osmorégulation"

msgid "OSMOREGULATION_COST_MULTIPLIER"
msgstr "Multiplicateur du coût de l'osmorégulation"

msgid "OSMOREGULATION_COST_MULTIPLIER_EXPLANATION"
msgstr "(coût de l'osmorégulation des espèces du joueur)"

#, fuzzy
msgid "OTHER_COMPOUNDS"
msgstr "Composés"

msgid "OUR_WIKI"
msgstr "notre Wiki"

#, fuzzy
msgid "OUTDATED_NOTICE"
msgstr "Non commencé."

msgid "OUTREACH_TEAM"
msgstr "Équipe chargée des Relations Publiques"

msgid "OUTSIDE_CONTRIBUTORS"
msgstr "Contributeurs extérieurs"

msgid "OVERWRITE_EXISTING_SAVE"
msgstr "Réécriture sur la sauvegarde existante :"

msgid "OVERWRITE_EXISTING_SAVE_PROMPT"
msgstr "Remplacer la sauvegarde existante ?"

msgid "OVERWRITE_SPECIES_NAME_CONFIRMATION"
msgstr ""
"Une espèce fossilisée avec ce nom existe déjà.\n"
"Êtes-vous sur de vouloir l'écraser ?"

msgid "OXYGEN"
msgstr "Oxygène"

#, fuzzy
msgid "OXYGEN_INHIBITOR_SYNTHESIS"
msgstr "Synthèse d'OxyToxy"

msgid "OXYGEN_RESISTANCE"
msgstr "Résistance à l'oxygène"

#, fuzzy
msgid "OXYGEN_TOLERANCE_TOOLTIP"
msgstr ""
"Cette section montre la balance totale (production - consommation) pour chaque composé.\n"
"Par exemple, pour former une cellule végétale, le bilan du glucose doit être très positif."

msgid "OXYTOXISOME_PROCESSES_DESCRIPTION"
msgstr "Transforme [thrive:compound type=\"atp\"][/thrive:compound] en [thrive:compound type=\"oxytoxy\"][/thrive:compound]. Taux proportionnels à la concentration d'[thrive:compound type=\"oxygen\"][/thrive:compound]. Peut libérer des toxines en appuyant sur [thrive:input]g_fire_toxin[/thrive:input]."

msgid "OXYTOXY_NT"
msgstr "NeuroToxyOxy"

#, fuzzy
msgid "OXYTOXY_SYNTHESIS"
msgstr "Synthèse d'OxyToxy"

msgid "PAGEDOWN"
msgstr "Page suivante"

msgid "PAGEUP"
msgstr "Page précédente"

msgid "PAGE_BACK"
msgstr "Revenir"

msgid "PAGE_FORWARD"
msgstr "Avancer"

msgid "PAGE_TITLE"
msgstr "Titre de la page"

msgid "PAN_CAMERA_DOWN"
msgstr "Panoramique vers le bas"

msgid "PAN_CAMERA_LEFT"
msgstr "Panoramique gauche"

msgid "PAN_CAMERA_RESET"
msgstr "Réinitialiser la caméra"

msgid "PAN_CAMERA_RIGHT"
msgstr "Panoramique droit"

msgid "PAN_CAMERA_UP"
msgstr "Panoramique vers le haut"

msgid "PASSIVE_REPRODUCTION_PROGRESS_EXPLANATION"
msgstr "(obtenir passivement des composés de reproduction de l'environnement sans avoir à faire quoi que ce soit)"

msgid "PAST_DEVELOPERS"
msgstr "Anciens développeurs"

msgid "PATCH_COLON"
msgstr "Secteur :"

msgid "PATCH_EXTINCTION_BOX_TEXT"
msgstr ""
"Votre espèce s'est éteinte dans ce secteur.\n"
"Mais ce n'est pas encore fini, vous pouvez encore choisir un nouveau secteur dans lequel jouer !"

msgid "PATCH_EXTINCTION_CAPITAL"
msgstr "EXTINCTION DANS LE SECTEUR"

msgid "PATCH_MAP"
msgstr "Carte des secteurs"

msgid "PATCH_MAP_NAVIGATION_TOOLTIP"
msgstr "Cliquez, faites glisser et zoomez pour vous déplacer"

msgid "PATCH_NAME"
msgstr "{0} {1}"

msgid "PATCH_NOTES_LAST_PLAYED_INFO"
msgstr "Vous avez joué la dernière fois en version {0}, depuis il y a eu une nouvelle version"

msgid "PATCH_NOTES_LAST_PLAYED_INFO_PLURAL"
msgstr "Vous avez joué la dernière fois en version {0}, depuis il y a eu {1} nouvelles versions"

msgid "PATCH_NOTES_TITLE"
msgstr "Notes de correctif"

msgid "PATCH_NOTE_BULLET_POINT"
msgstr "• {0}"

msgid "PATCH_NOTE_CHANGES_HEADING"
msgstr "Modifications :"

msgid "PATCH_NOTE_LINK_VISIT_TEXT"
msgstr "Voir tous les détails de cette mise à jour sur [color=#3796e1][url={0}]GitHub[/url][/color]"

msgid "PATREON_TOOLTIP"
msgstr "Visitez notre page Patreon"

msgid "PATRONS"
msgstr "Donateurs"

msgid "PAUSED"
msgstr "EN PAUSE"

msgid "PAUSE_MENU_RESUME_TOOLTIP"
msgstr "Reprendre"

msgid "PAUSE_PROMPT"
msgstr "[center] Appuyer sur [thrive:input]g_pause[/thrive:input] pour relancer[/center]"

msgid "PAUSE_TOOLTIP"
msgstr "Mettre le jeu en pause"

msgid "PCK_LOAD_FAILED"
msgstr "Échec du chargement du ficher pck ({0})"

msgid "PCK_LOAD_FAILED_DOES_NOT_EXIST"
msgstr "Échec du chargement du ficher pck ({0}) car le fichier est inexistant"

msgid "PEACEFUL"
msgstr "Pacifique"

#, fuzzy
msgid "PENDING_ENDOSYMBIOSIS_EXPLANATION"
msgstr "Le processus d'endosymbiose est terminé et peut être finalisé en le plaçant en tant qu'organite. Il est recommandé de le faire dès que possible, car aucun autre progrès dans le processus d'endosymbiose ne sera possible avant cela. Consulter la progression de l'endosymbiose maintenant ?"

#, fuzzy
msgid "PENDING_ENDOSYMBIOSIS_TITLE"
msgstr "Progrès du processus d'endosymbiose en cours"

msgid "PERCENTAGE_VALUE"
msgstr "{0}%"

#, fuzzy
msgid "PERFECT_ADAPTATION_DESCRIPTION"
msgstr ""
"Active les effets de flashs lumineux sur l'interface utilisateur (c.à.d. sur les boutons de l'éditeur).\n"
"\n"
"Si vous constatez des bugs (comme une partie des boutons qui disparaissent),\n"
"vous pouvez essayer de désactiver cette option."

msgid "PERFORMANCE"
msgstr "Performance"

msgid "PERFORM_UNBINDING"
msgstr "Supprimer le relieur"

msgid "PER_SECOND_ABBREVIATION"
msgstr "/s"

msgid "PER_SECOND_SLASH"
msgstr "/seconde"

msgid "PHOSPHATE"
msgstr "Phosphate"

#, fuzzy
msgid "PHOSPHATES_COST"
msgstr "Phosphate"

msgid "PHOTOSYNTHESIS"
msgstr "Photosynthèse"

msgid "PHYSICAL_CONDITIONS"
msgstr "Conditions physiques"

msgid "PHYSICAL_RESISTANCE"
msgstr "Résistance physique"

msgid "PLACE_ORGANELLE"
msgstr "Placer organite"

msgid "PLANET"
msgstr "Planète"

msgid "PLANET_DETAILS_STRING"
msgstr ""
"LAWK uniquement : {0}\n"
"Origine de la vie : {1}\n"
"Cycle jour/nuit : {2}\n"
"Durée du jour : {3} secondes\n"
"Graine aléatoire de la planète : {4}"

msgid "PLANET_GENERATION_TEASER"
msgstr "La génération de planète arrive bientôt !"

msgid "PLANET_RANDOM_SEED"
msgstr "Graine planétaire aléatoire"

msgid "PLAYER"
msgstr "Joueur"

msgid "PLAYER_DEATH_POPULATION_PENALTY"
msgstr "Pénalité démographique à la mort du joueur"

msgid "PLAYER_DEATH_POPULATION_PENALTY_EXPLANATION"
msgstr "(coefficient de réduction de la population des espèces du joueur à chaque mort du joueur)"

msgid "PLAYER_DIED"
msgstr "le joueur est mort"

msgid "PLAYER_DUPLICATE"
msgstr "Joueur en double"

msgid "PLAYER_EXTINCT"
msgstr "Le joueur est éteint"

msgid "PLAYER_RELATIVE_MOVEMENT"
msgstr "Dépend du joueur"

msgid "PLAYER_REPRODUCED"
msgstr "le joueur s'est reproduit"

msgid "PLAYER_SPEED"
msgstr ""
"Vitesse\n"
"du joueur"

msgid "PLAYSTATION_3"
msgstr "PlayStation 3"

msgid "PLAYSTATION_4"
msgstr "PlayStation 4"

msgid "PLAYSTATION_5"
msgstr "PlayStation 5"

msgid "PLAY_INTRO_VIDEO"
msgstr "Jouer la vidéo d'intro"

msgid "PLAY_MICROBE_INTRO_ON_NEW_GAME"
msgstr "Jouer l'introduction à chaque nouvelle partie"

msgid "PLAY_WITH_CURRENT_SETTING"
msgstr "Jouer avec les paramètres actuels"

msgid "POPULATION_CAPITAL"
msgstr "POPULATION :"

msgid "POPULATION_COLON"
msgstr "population :"

msgid "POPULATION_IN_PATCHES"
msgstr "population dans les secteurs :"

msgid "POPULATION_IN_PATCH_SHORT"
msgstr "{0} ({1})"

msgid "POSITION_NUMBER"
msgstr "{0}."

msgid "PREDATION_FOOD_SOURCE"
msgstr "Prédation de {0}"

msgid "PREDICTION_DETAILS_OPEN_TOOLTIP"
msgstr "Voir les informations détaillées sur la prévision"

msgid "PRESSURE"
msgstr "Pression"

msgid "PRESSURE_SHORT"
msgstr "Press."

#, fuzzy
msgid "PRESSURE_TOLERANCE_TOOLTIP"
msgstr "Retour au menu principal"

msgid "PRESS_KEY_DOT_DOT_DOT"
msgstr "Pressez une touche..."

msgid "PREVIEW_IMAGE_DOES_NOT_EXIST"
msgstr "L'image de prévisualisation n'existe pas"

msgid "PREVIEW_IMAGE_IS_TOO_LARGE"
msgstr "Le fichier contenant l'image de prévisualisation est trop volumineux"

msgid "PREVIOUS_COLON"
msgstr "précédente :"

msgid "PROCESSING_LOADED_OBJECTS"
msgstr "Compréhension des objets chargés"

msgid "PROCESS_ENVIRONMENT_SEPARATOR"
msgstr "@"

msgid "PROCESS_PANEL_TITLE"
msgstr "Processus cellulaires"

#, fuzzy
msgid "PROCESS_SPEED_MODIFIER"
msgstr "Processus cellulaires"

msgid "PROGRAMMING_TEAM"
msgstr "Équipe de programmation"

msgid "PROJECT_MANAGEMENT_TEAM"
msgstr "Équipe de gestion du projet"

msgid "PROTEINS"
msgstr "Protéines"

msgid "PROTOPLASM"
msgstr "Protoplasme"

msgid "PULL_REQUESTS_PROGRAMMING"
msgstr "Pull Requests / Programmation"

msgid "QUICK_LOAD"
msgstr "Chargement rapide"

msgid "QUICK_SAVE"
msgstr "Sauvegarde rapide"

msgid "QUIT"
msgstr "Quitter"

msgid "QUIT_BUTTON_TOOLTIP"
msgstr "Quitter le jeu"

msgid "QUIT_GAME_WARNING"
msgstr ""
"Voulez-vous vraiment quitter le jeu ?\n"
"Vous perdrez toute progression non sauvegardée."

#, fuzzy
msgid "RADIATION"
msgstr "Respiration aérobie"

#, fuzzy
msgid "RADIOACTIVE_CHUNK"
msgstr "Gros fragment de phosphate"

msgid "RADIOSYNTHESIS"
msgstr "Radiosynthèse"

msgid "RANDOMIZE_SPECIES_NAME"
msgstr "Nom d'espèce aléatoire"

msgid "RANDOM_SEED_TOOLTIP"
msgstr "La valeur utilisée pour générer le monde doit être un entier positif"

msgid "RAW"
msgstr "Brut"

msgid "RAW_VALUE_COLON"
msgstr "Brut :"

msgid "READING_SAVE_DATA"
msgstr "Lecture des données de sauvegarde"

msgid "READY"
msgstr "Prêt"

msgid "RECOMMENDED_THRIVE_VERSION"
msgstr "Version de Thrive recommandée :"

msgid "REDDIT_TOOLTIP"
msgstr "Visitez notre subreddit"

msgid "REDO"
msgstr "Refaire"

msgid "REDO_THE_LAST_ACTION"
msgstr "Répéter la dernière action"

msgid "REFRESH"
msgstr "Rafraîchir"

msgid "REPORT"
msgstr "Rapport"

msgid "REPORT_BUG"
msgstr "Rapporter un bogue"

msgid "REPRODUCED"
msgstr "reproduit"

msgid "REPRODUCTION"
msgstr "Reproduction"

msgid "REPRODUCTION_ASEXUAL"
msgstr "Asexuel"

msgid "REPRODUCTION_BUDDING"
msgstr "Bourgeonnement"

#, fuzzy
msgid "REPRODUCTION_COMPOUNDS_MODE"
msgstr "Reproduction :"

#, fuzzy
msgid "REPRODUCTION_COMPOUNDS_MODE_EXPLANATION"
msgstr "(obtenir passivement des composés de reproduction de l'environnement sans avoir à faire quoi que ce soit)"

#, fuzzy
msgid "REPRODUCTION_COMPOUND_HANDLING_TOOLTIP"
msgstr "Reproduction :"

msgid "REPRODUCTION_METHOD"
msgstr "Reproduction :"

msgid "REQUIRES_NUCLEUS"
msgstr "Nécessite un noyau"

msgid "RESEARCH"
msgstr "Recherche"

msgid "RESET"
msgstr "Réinitialiser"

msgid "RESET_DEADZONES"
msgstr "Réinitialiser les zones mortes"

msgid "RESET_DISMISSED_POPUPS"
msgstr "Réinitialiser les popups désactivées"

msgid "RESET_INPUTS_TO_DEFAULTS"
msgstr "Réinitialiser les entrées aux valeurs par défaut ?"

#, fuzzy
msgid "RESET_ITEM_ORDER_TO_DEFAULT"
msgstr "Réinitialiser les entrées aux valeurs par défaut ?"

msgid "RESET_KEYBINDINGS"
msgstr "Réinitialiser les raccourcis clavier"

msgid "RESET_SETTINGS_TO_DEFAULTS"
msgstr "Par défaut"

msgid "RESET_TO_DEFAULTS"
msgstr "Restaurer par défaut ?"

msgid "RESISTANT_TO_BASIC_ENGULFMENT"
msgstr "Résistant à l'engloutissement de base"

#, fuzzy
msgid "RESIZE_METABALL_TOOLTIP"
msgstr "Reprendre"

msgid "RESOLUTION"
msgstr "Résolution :"

msgid "RESOURCE_ABSORBTION_SPEED"
msgstr "Vitesse d'absorption des ressources"

msgid "RESOURCE_AMOUNT_SHORT"
msgstr "{0} : {1}"

msgid "RESOURCE_ENERGY"
msgstr "Énergie"

msgid "RESOURCE_FOOD"
msgstr "Nourriture"

msgid "RESOURCE_ROCK"
msgstr "Pierre"

msgid "RESOURCE_WOOD"
msgstr "Bois"

msgid "RESPIRATION"
msgstr "Respiration aérobie"

msgid "RESPONSIVE"
msgstr "Réactif"

msgid "RESTART_REQUIRED"
msgstr "Redémarrage nécessaire"

msgid "RESUME"
msgstr "Reprendre"

msgid "RESUME_TOOLTIP"
msgstr "Reprendre"

msgid "RETURN_TO_MENU"
msgstr "Retour au menu"

msgid "RETURN_TO_MENU_TOOLTIP"
msgstr "Retour au menu principal"

msgid "RETURN_TO_MENU_WARNING"
msgstr ""
"Voulez-vous vraiment retourner au menu principal ?\n"
"Vous perdrez toute progression non sauvegardée."

msgid "REVEAL_ALL_PATCHES"
msgstr "Révéler tous les secteurs"

msgid "REVOLUTIONARY_GAMES_SOCIAL_TOOLTIP"
msgstr "Visitez les sites officiels de Revolutionary Games"

msgid "RIGHT_ARROW"
msgstr "→"

msgid "RIGHT_MOUSE"
msgstr "Clic droit"

msgid "RIGID"
msgstr "Rigide"

msgid "RIGIDITY_MEMBRANE_DESCRIPTION"
msgstr "Une membrane plus rigide est plus résistante aux dégâts, mais réduira la capacité motrice de la cellule."

msgid "ROTATE_LEFT"
msgstr "Tourner à gauche"

msgid "ROTATE_RIGHT"
msgstr "Tourner à droite"

msgid "ROTATION_COLON"
msgstr "Rotation :"

msgid "RUN_AUTO_EVO_DURING_GAMEPLAY"
msgstr "Activer l'Auto-Évo en jeu"

msgid "RUN_ONE_STEP"
msgstr "Calculer une étape"

msgid "RUN_RESULT_BY_SENDING_POPULATION"
msgstr "{0} en envoyant : {1} population depuis le secteur : {2}"

msgid "RUN_RESULT_GENE_CODE"
msgstr "code génétique :"

msgid "RUN_RESULT_NICHE_FILL"
msgstr "est apparue pour occuper une niche"

msgid "RUN_RESULT_SELECTION_PRESSURE_SPLIT"
msgstr "est apparue suite à une divergence de pressions sélectives"

msgid "RUN_RESULT_SPLIT_FROM"
msgstr "a opéré une scission de {0}"

msgid "RUN_RESULT_SPLIT_OFF_TO"
msgstr "La population s'est scindée pour fonder la nouvelle espèce {0} dans certains secteurs :"

msgid "RUN_X_WORLDS"
msgstr "Lancer {0} mondes"

msgid "RUN_X_WORLDS_TOOLTIP"
msgstr "Lance un certain nombre de mondes, le nombre de générations pour chaque monde est déterminé par liste déroulante ci-dessus."

msgid "RUSTICYANIN"
msgstr "Rusticyanine"

msgid "RUSTICYANIN_DESCRIPTION"
msgstr "La rusticyanine est une protéine capable d'utiliser le [thrive:compound type=\"carbondioxide\"][/thrive:compound] pour oxyder le [thrive:compound type=\"iron\"][/thrive:compound] d'un état chimique à un autre. Ce processus, appelé [b]respiration ferrique[/b], libère de l'énergie que la cellule peut ensuite récolter."

msgid "RUSTICYANIN_PROCESSES_DESCRIPTION"
msgstr "Transforme le [thrive:compound type=\"iron\"][/thrive:compound] en [thrive:compound type=\"atp\"][/thrive:compound]. Taux proportionnels à la concentration de [thrive:compound type=\"carbondioxide\"][/thrive:compound]."

msgid "SAFE_MODE_EXPLANATION"
msgstr ""
"Thrive a démarré en mode sans échec en raison d'un échec de démarrage antérieur.\n"
"\n"
"Cela a probablement été causé par un mod ou le lecteur vidéo. Par précaution, le chargement de mods activés peut avoir été ignoré et/ou la lecture de vidéos peut être désactivée. Ceci sera en vigueur jusqu'à ce que Thrive soit redémarré.\n"
"\n"
"Avant de redémarrer, veuillez désactiver tout mod qui pourrait être problématique ou non compatible avec cette version de Thrive (vous pouvez lire les journaux des démarrages précédents pour voir si un mod était le coupable probable).\n"
"Pour les problèmes liés au lecteur vidéo, veuillez utiliser l'option du lanceur pour forcer la désactivation des vidéos.\n"
"\n"
"Si vous ne résolvez pas le problème à l'origine de l'échec du démarrage, vous devrez redémarrer et faire planter Thrive plusieurs fois pour revenir en mode sans échec."

msgid "SAFE_MODE_TITLE"
msgstr "Thrive a démarré en mode sans échec"

msgid "SAVE"
msgstr "Sauvegarder"

msgid "SAVE_AND_CONTINUE"
msgstr "Sauvegarder et continuer"

msgid "SAVE_AUTOSAVE"
msgstr "Sauvegarde automatique"

msgid "SAVE_DELETE_WARNING"
msgstr "Supprimer cette sauvegarde ne peut pas être défait, êtes-vous sûr de vouloir détruire {0} de manière permanente ?"

#, fuzzy
msgid "SAVE_ERROR_INCLUDE_JSON_DEBUG_NOTE"
msgstr "Pour rapporter une erreur de sauvegarde veuillez inclure [color=#3796e1][url={0}]{1}[/url][/color] depuis le [color=#3796e1][url={2}]dossier de logs[/url][/color] car il s'agit d'une information essentielle au développeurs pour savoir quelle est l'erreur. Sans ce fichier, il sera extrêmement difficile de corriger ce problème."

msgid "SAVE_ERROR_TURN_ON_JSON_DEBUG_MODE"
msgstr "Veuillez vous assurer que le mode de débogage JSON n'est pas désactivé avant de signaler cette erreur de sauvegarde. Le mode de débogage automatique JSON devrai avoir créé un dossier appelé {0} dans le [color=#3796e1][url={1}]dossier des journaux[/url][/color]. Ce fichier contient des informations cruciales pour les développeurs de Thrive afin de comprendre quelle était l'erreur de sauvegarde."

msgid "SAVE_FAILED"
msgstr "Sauvegarde échouée"

msgid "SAVE_GAME"
msgstr "Sauvegarder"

msgid "SAVE_GAME_BUTTON_TOOLTIP"
msgstr "Ouvrir le menu de sauvegarde pour sauvegarder la partie"

msgid "SAVE_HAS_DIFFERENT_VERSION"
msgstr "La sauvegarde a une version différente"

msgid "SAVE_HAS_DIFFERENT_VERSION_TEXT"
msgstr ""
"La version de la sauvegarde que vous essayez de charger ne correspond pas à la version du jeu.\n"
"Chargez la sauvegarde manuellement à partir du menu."

msgid "SAVE_HAS_INVALID_GAME_STATE"
msgstr "La sauvegarde a un état scénique de jeu invalide"

msgid "SAVE_INVALID"
msgstr "Invalide"

msgid "SAVE_IS_INVALID"
msgstr "La sauvegarde est invalide"

msgid "SAVE_IS_UPGRADEABLE_DESCRIPTION"
msgstr ""
"La sauvegarde sélectionnée provient d'une version plus ancienne de Thrive, mais elle peut être mise à jour.\n"
"Une copie sera créée avant la procédure, si elle n'est pas déjà présente.\n"
"Si vous passer cette étape, Thrive essaiera de charger la sauvegarde normalement.\n"
"Voulez-vous effectuer la mise à jour de cette sauvegarde ?"

msgid "SAVE_LOAD_ALREADY_LOADED_FREE_FAILURE"
msgstr ". Echec de la libération des ressources déjà chargées : {0}"

msgid "SAVE_MANUAL"
msgstr "Manuelle"

msgid "SAVE_QUICKSAVE"
msgstr "Sauvegarde rapide"

msgid "SAVE_SPACE_USED"
msgstr "Espace utilisé :"

msgid "SAVE_UPGRADE_FAILED"
msgstr "Échec de la mise à jour de la sauvegarde"

msgid "SAVE_UPGRADE_FAILED_DESCRIPTION"
msgstr "La mise à jour de la sauvegarde a échouée à cause de cette erreur :"

msgid "SAVING_DATA_FAILED_DUE_TO"
msgstr "La sauvegarde d'information a échoué en raison d'une exception : {0}"

msgid "SAVING_DOT_DOT_DOT"
msgstr "Sauvegarde…"

msgid "SAVING_FAILED_WITH_EXCEPTION"
msgstr "La sauvegarde a échoué ! Une exception est survenue"

msgid "SAVING_NOT_POSSIBLE"
msgstr "Sauvegarde actuellement impossible à cause de :"

msgid "SAVING_SUCCEEDED"
msgstr "Sauvegarde réussie"

msgid "SCALING_NONE"
msgstr "Aucun"

msgid "SCALING_ON"
msgstr "Proportionel"

msgid "SCALING_ON_INVERSE"
msgstr "Inversement proportionnel"

msgid "SCREEN_EFFECT"
msgstr "Effets d'écran"

msgid "SCREEN_EFFECT_GAMEBOY"
msgstr "Palette GB"

msgid "SCREEN_EFFECT_GAMEBOY_COLOR"
msgstr "Graphismes GB Color"

msgid "SCREEN_EFFECT_GREYSCALE"
msgstr "Nuances de gris"

msgid "SCREEN_EFFECT_NONE"
msgstr "Aucun"

msgid "SCREEN_RELATIVE_MOVEMENT"
msgstr "Dépend de l'écran"

msgid "SCROLLLOCK"
msgstr "Verrouillage de défilement"

msgid "SEARCH_DOT_DOT_DOT"
msgstr "Rechercher..."

msgid "SEARCH_PLACEHOLDER"
msgstr "Rechercher..."

msgid "SEARCH_RADIUS"
msgstr "Rayon de recherche :"

msgid "SEA_FLOOR"
msgstr "Fond marin"

msgid "SECRETE_SLIME"
msgstr "Sécréter du mucilage"

#, fuzzy
msgid "SECRETE_SLIME_TOOLTIP"
msgstr "Sécréter du mucilage pour augmenter votre vitesse ou pour engluer des cellules et les ralentir"

msgid "SEED_LABEL"
msgstr "Graine de la planète : {0}"

msgid "SELECTED_COLON"
msgstr "Sélectionné :"

msgid "SELECTED_MOD"
msgstr "Mod sélectionné :"

msgid "SELECTED_SAVE_IS_INCOMPATIBLE_PROMPT"
msgstr "La sauvegarde sélectionnée est incompatible"

msgid "SELECTED_SAVE_IS_INCOMPATIBLE_PROTOTYPE_PROMPT"
msgstr "La sauvegarde sélectionnée vient d'un prototype incompatible"

msgid "SELECTED_SAVE_IS_UPGRADEABLE_PROMPT"
msgstr "La sauvegarde sélectionnée peut être mise à jour pour cette version du jeu"

msgid "SELECT_A_GENERATION"
msgstr "Sélectionnez une génération"

msgid "SELECT_A_PATCH"
msgstr "Choisir un secteur pour voir ses détails ici"

msgid "SELECT_A_SPECIES"
msgstr "Sélectionner une espèce"

#, fuzzy
msgid "SELECT_A_TECHNOLOGY"
msgstr "Choisir un secteur pour voir ses détails ici"

msgid "SELECT_CELL_TYPE_FROM_EDITOR"
msgstr "Sélectionnez un type de cellule à modifier dans l'onglet de l'éditeur"

msgid "SELECT_ENZYME"
msgstr "Sélectionner une enzyme :"

msgid "SELECT_OPTION"
msgstr "Choisir une option"

#, fuzzy
msgid "SELECT_PREVIEW_IMAGE"
msgstr "Sélectionner l'image de prévisualisation"

msgid "SELECT_SPACE_STRUCTURE_TITLE"
msgstr "Choisissez un bâtiment à construire"

msgid "SELECT_STRUCTURE_POPUP_TITLE"
msgstr "Choisissez une structure à placer"

msgid "SELECT_TISSUE_TYPE_FROM_EDITOR"
msgstr "Sélectionnez un type de cellule à éditer ici depuis l'onglet de l'éditeur"

msgid "SELECT_VACUOLE_COMPOUND_COLON"
msgstr "Sélectionnez le composé que la vacuole stockera :"

msgid "SEPTEMBER"
msgstr "Septembre"

msgid "SESSILE"
msgstr "Sessile"

msgid "SETTING_ONLY_APPLIES_TO_NEW_GAMES"
msgstr "Cette valeur ne s'applique qu'aux nouvelles parties après avoir changé cette option"

msgid "SFX_VOLUME"
msgstr "Volume des effets spéciaux"

msgid "SHIFT"
msgstr "Maj"

#, fuzzy
msgid "SHOW_DAMAGE_EFFECT"
msgstr "Chaque [b]flagelle[/b] exerce une poussée en sens inverse de son orientation. Il fournit également une petite poussée dans les directions proches du sens opposé (plus précisément, les directions pour lesquelles la composante du vecteur opposé est positive). Lorsqu'un [b]flagelle[/b] est actif, il consomme de l'[/thrive:compound type=\"atp\"][/thrive:compound]."

msgid "SHOW_HELP"
msgstr "Montrer l'aide"

#, fuzzy
msgid "SHOW_ITEM_COORDINATES"
msgstr ""
"Position : {0}\n"
"Pointeur à : {1}"

msgid "SHOW_NEW_PATCH_NOTES"
msgstr "Afficher automatiquement les nouvelles notes de correctif"

msgid "SHOW_NEW_PATCH_NOTES_TOOLTIP"
msgstr "Afficher automatiquement les notes de correctif des nouvelles versions de Thrive dans le menu principal"

msgid "SHOW_TUTORIALS"
msgstr "Montrer les tutoriels"

msgid "SHOW_TUTORIALS_IN_NEW_CURRENT_OPTION"
msgstr "Afficher les tutoriels (dans la partie en cours)"

msgid "SHOW_TUTORIALS_IN_NEW_GAMES_OPTION"
msgstr "Afficher les tutoriels (dans les nouvelles parties)"

msgid "SHOW_UNSAVED_PROGRESS_WARNING"
msgstr "Avertissement lorsque la progression n'a pas été sauvegardée"

msgid "SHOW_UNSAVED_PROGRESS_WARNING_TOOLTIP"
msgstr "Active / désactive les popup d'avertissement de progrès non sauvegardés lorsque le joueur essayer de quitter le jeu."

msgid "SHOW_WEB_NEWS_FEED"
msgstr "Afficher le flux des actualités de Thrive (téléchargé depuis internet)"

#, fuzzy
msgid "SIDEROPHORE_ACTION_TOOLTIP"
msgstr "Visitez notre page Patreon"

msgid "SIGNALING_AGENT"
msgstr "Agent de signalisation"

#, fuzzy
msgid "SIGNALING_AGENTS_ACTION_TOOLTIP"
msgstr "Maintenir la touche enfoncée pour voir le menu des commandes de groupe permettant de commander d'autres cellules"

msgid "SIGNALING_AGENT_DESCRIPTION"
msgstr "Les agents de signalisation permettent aux cellules de créer des substances chimiques auxquelles d'autres cellules peuvent réagir. Les substances chimiques de signalisation peuvent être utilisées pour attirer d'autres cellules ou les avertir d'un danger pour les faire fuir."

msgid "SIGNALING_AGENT_PROCESSES_DESCRIPTION"
msgstr "Maintenez [thrive:input]g_pack_commands[/thrive:input] afin d'ouvrir un menu pour transmettre des commandes aux autres membres de votre espèce."

msgid "SIGNAL_COMMAND_AGGRESSION"
msgstr "Devenez agressifs"

msgid "SIGNAL_COMMAND_FLEE"
msgstr "Fuyez"

msgid "SIGNAL_COMMAND_FOLLOW"
msgstr "Suivez-moi"

msgid "SIGNAL_COMMAND_NONE"
msgstr "Aucune commande"

msgid "SIGNAL_COMMAND_TO_ME"
msgstr "Rejoignez-moi"

msgid "SIGNAL_TO_EMIT"
msgstr "Signal à émettre"

msgid "SILICA"
msgstr "Silice"

msgid "SILICA_MEMBRANE_DESCRIPTION"
msgstr "Cette membrane possède une paroi solide de silice. Elle résiste bien aux dégâts globaux et très bien aux dégâts physiques. Elle requiert aussi moins d'énergie pour maintenir sa forme. Cependant, elle ralentit sensiblement la cellule et celle-ci absorbe les ressources à un taux réduit."

msgid "SIZE_COLON"
msgstr "Taille :"

msgid "SLIDESHOW"
msgstr "Diaporama"

msgid "SLIME_JET"
msgstr "Propulseur gélatineux"

msgid "SLIME_JET_DESCRIPTION"
msgstr "De nombreux organismes produisent des substances polysaccharidiques gluantes, et le mucilage est l'un de ces polysaccharides. Si de nombreuses espèces utilisent la bave pour se déplacer, certains types de bactéries éjectent ces substances à haute pression dans leur sillage. Ces jets de bave agissent comme des moteurs de fusée, poussant les cellules en avant à une vitesse incroyable. La bave est également utilisée pour faire obstacle aux prédateurs, en les piégeant dans une substance que seuls les organismes dotés de jets peuvent diriger."

msgid "SLIME_JET_PROCESSES_DESCRIPTION"
msgstr "Transforme le [thrive:compound type=\"glucose\"][/thrive:compound] en [thrive:compound type=\"mucilage\"][/thrive:compound]. Appuyez sur [thrive:input]g_secrete_slime[/thrive:input] pour libérer le [thrive:compound type=\"mucilage\"][/thrive:compound] stocké, augmentant la vitesse de cette cellule et ralentissant les prédateurs."

msgid "SMALL_IRON_CHUNK"
msgstr "Petit fragment de fer"

msgid "SMALL_PHOSPHATE_CHUNK"
msgstr "Petit fragment de phosphate"

#, fuzzy
msgid "SMALL_SULFUR_CHUNK"
msgstr "Petit fragment de fer"

msgid "SNOWFLAKE"
msgstr ""

msgid "SOCIETY_STAGE"
msgstr "Phase sociétale"

msgid "SOUND"
msgstr "Son"

msgid "SOUND_TEAM"
msgstr "Équipe « Son & Musique »"

msgid "SOUND_TEAM_LEAD"
msgstr "Équipe son principale"

msgid "SOUND_TEAM_LEADS"
msgstr "Équipe son principales"

msgid "SPACE"
msgstr "Espace"

msgid "SPACE_STAGE"
msgstr "Phase spatiale"

msgid "SPACE_STRUCTURE_HAS_RESOURCES"
msgstr "Le bâtiment attends une flotte de construction pour construire"

msgid "SPACE_STRUCTURE_NO_EXTRA_DESCRIPTION"
msgstr "Pas d'informations détaillées"

msgid "SPACE_STRUCTURE_WAITING_CONSTRUCTION"
msgstr "Le bâtiment attends une flotte de construction pour construire et les ressources suivantes : {0}"

msgid "SPAWN_AMMONIA"
msgstr "Créer de l'ammoniac"

msgid "SPAWN_ENEMY"
msgstr "Invoquer un ennemi"

msgid "SPAWN_ENEMY_CHEAT_FAIL"
msgstr "Impossible d'invoquer une espèce ennemie, car ce secteur ne contient pas d'espèces ennemies"

msgid "SPAWN_GLUCOSE"
msgstr "Créer du glucose"

msgid "SPAWN_PHOSPHATES"
msgstr "Créer du phosphate"

msgid "SPECIAL_MOUSE_1"
msgstr "Bouton spécial souris 1"

msgid "SPECIAL_MOUSE_2"
msgstr "Bouton spécial souris 2"

msgid "SPECIES"
msgstr "Espèces"

msgid "SPECIES_COLON"
msgstr "Espèces :"

msgid "SPECIES_DETAIL_TEXT"
msgstr ""
"[b]Espèce[/b] \n"
"   {0}:{1}  \n"
"[b]Génération[/b] \n"
"   {2}  \n"
"[b]Population[/b] \n"
"   {3}  \n"
"[b]Couleur[/b] \n"
"   #{4}  \n"
"[b]Comportement[/b] \n"
"   {5}"

msgid "SPECIES_HAS_A_MUTATION"
msgstr "a muté"

msgid "SPECIES_LIST"
msgstr "Liste des espèces"

msgid "SPECIES_NAME_DOT_DOT_DOT"
msgstr "Nom de l’espèce..."

msgid "SPECIES_NAME_TOO_LONG_POPUP"
msgstr "Le nom de l’espèce est trop long !"

msgid "SPECIES_POPULATION"
msgstr "Population de l'espèce"

msgid "SPECIES_PRESENT"
msgstr "Espèces présentes"

msgid "SPECIES_TO_FIND"
msgstr "Espèce à trouver :"

msgid "SPECIES_WITH_POPULATION"
msgstr "{0} avec population : {1}"

msgid "SPEED"
msgstr "Vitesse"

msgid "SPEED_COLON"
msgstr "Vitesse :"

msgid "SPREAD_TO_PATCHES"
msgstr "s'est propagé dans les secteurs :"

#, fuzzy
msgid "SPRINT"
msgstr "Impression écran"

#, fuzzy
msgid "SPRINT_ACTION_TOOLTIP"
msgstr "Visitez notre page Patreon"

msgid "STAGE_MENU_BUTTON_TOOLTIP"
msgstr "Menu de pause"

msgid "START"
msgstr "Démarrer"

msgid "STARTING"
msgstr "Démarrage"

msgid "START_CALIBRATION"
msgstr "Démarrer le calibrage"

msgid "START_GAME"
msgstr "Commencer"

msgid "START_RESEARCH"
msgstr "Commencer la recherche"

msgid "STATISTICS"
msgstr "Statistiques"

msgid "STAT_ATP_PRODUCTION_REDUCTION"
msgstr "Pénalité de production d'ATP"

msgid "STAT_BASE_MOVEMENT_REDUCTION"
msgstr "Réduction de mouvement de base"

msgid "STAT_DAMAGE"
msgstr "Dégâts"

msgid "STAT_DAMAGE_PER_OXYGEN"
msgstr ""

msgid "STEAM_CLIENT_INIT_FAILED"
msgstr "L'initialisation de la bibliothèque du client Steam a échoué"

msgid "STEAM_ERROR_ACCOUNT_DOES_NOT_OWN_PRODUCT"
msgstr "Votre compte Steam ne dispose pas d'une licence pour Thrive"

msgid "STEAM_ERROR_ACCOUNT_READ_ONLY"
msgstr "Votre compte Steam est présentement en mode « lecture seule » suite à un changement récent sur le compte"

msgid "STEAM_ERROR_ALREADY_UPLOADED"
msgstr "Steam signale que ce fichier a déjà été mis en ligne, merci de réactualiser"

msgid "STEAM_ERROR_BANNED"
msgstr "Il vous est interdit de partager du contenu avec votre compte Steam"

msgid "STEAM_ERROR_CLOUD_LIMIT_EXCEEDED"
msgstr "Capacité de stockage ou taille maximale de fichier du cloud Steam dépassée"

msgid "STEAM_ERROR_DUPLICATE_NAME"
msgstr "Steam a signalé une erreur de nom en double"

msgid "STEAM_ERROR_FILE_NOT_FOUND"
msgstr "Fichier introuvable"

msgid "STEAM_ERROR_INSUFFICIENT_PRIVILEGE"
msgstr "Vous ne pouvez pas partager de contenu via ce compte Steam. Veuillez contacter le support Steam."

#, fuzzy
msgid "STEAM_ERROR_INVALID_PARAMETER"
msgstr "Paramètre invalide transmis à Steam"

#, fuzzy
msgid "STEAM_ERROR_LOCKING_FAILED"
msgstr "Steam n'a pas réussi à obtenir le verrou UGC"

msgid "STEAM_ERROR_NOT_LOGGED_IN"
msgstr "Non connecté à Steam"

msgid "STEAM_ERROR_TIMEOUT"
msgstr "La connexion avec Steam a expiré, veuillez réessayer"

msgid "STEAM_ERROR_UNAVAILABLE"
msgstr "Steam est indisponible pour le moment, veuillez réessayer ultérieurement"

msgid "STEAM_ERROR_UNKNOWN"
msgstr "Une erreur Steam inconnue vient de se produire"

msgid "STEAM_INIT_FAILED"
msgstr "L'initialisation de Steam a échoué"

msgid "STEAM_INIT_FAILED_DESCRIPTION"
msgstr ""
"L'initialisation de la bibliothèque du client Steam a échoué. Les fonctionnalités Steam seront indisponibles.\n"
"Veuillez vous assurer que Steam fonctionne et que vous êtes connecté au bon compte. Veuillez lancer le jeu depuis le client Steam si cette erreur ne part pas autrement."

msgid "STEAM_TOOLTIP"
msgstr "Visitez notre page Steam"

msgid "STEM_CELL_NAME"
msgstr "Souche"

msgid "STOP"
msgstr "Stop"

msgid "STORAGE"
msgstr "Stockage"

msgid "STORAGE_COLON"
msgstr "Stockage :"

msgid "STORAGE_STATISTICS_SECONDS_OF_COMPOUND"
msgstr ""

msgid "STORE_LOGGED_IN_AS"
msgstr "Connecté sous le nom de : {0}"

msgid "STRAIN_BAR_VISIBILITY"
msgstr ""

msgid "STRATEGY_STAGES"
msgstr "Phases stratégie"

msgid "STRICT_NICHE_COMPETITION"
msgstr "Stricte compétition pour les niches (les différences de valeur sélectives sont exagérées)"

msgid "STRUCTURAL"
msgstr "Structure"

msgid "STRUCTURE"
msgstr "Structure"

msgid "STRUCTURE_ASCENSION_GATE"
msgstr "Portail d'évolution"

msgid "STRUCTURE_DYSON_SWARM"
msgstr "Essaim de Dyson"

msgid "STRUCTURE_HAS_REQUIRED_RESOURCES_TO_BUILD"
msgstr "Les matériaux requis pour la construction ont été livrés"

msgid "STRUCTURE_HUNTER_GATHERER_LODGE"
msgstr "Cabane de chasseur-cueilleur"

msgid "STRUCTURE_IN_PROGRESS_CONSTRUCTION"
msgstr "En construction : {0}"

msgid "STRUCTURE_REQUIRED_RESOURCES_TO_FINISH"
msgstr "Matériaux requis pour finir la construction : {0}"

#, fuzzy
msgid "STRUCTURE_SELECTION_MENU_ENTRY"
msgstr "{0} (coût de départ : {1}, coût final :{2})"

#, fuzzy
msgid "STRUCTURE_SELECTION_MENU_ENTRY_NOT_ENOUGH_RESOURCES"
msgstr "{0} (Pas assez pour commencer : {1}, total : {2})"

msgid "STRUCTURE_SOCIETY_CENTER"
msgstr ""

msgid "STRUCTURE_STEAM_POWERED_FACTORY"
msgstr "Usine à vapeur"

msgid "SUCCESSFUL_KILL"
msgstr "élimination réussie"

msgid "SUCCESSFUL_SCAVENGE"
msgstr "récupération réussie"

#, fuzzy
msgid "SUCCESS_BUT_MISSING_ID"
msgstr "Le résultat a indiqué une réussite mais aucun ID n'a été renvoyé"

msgid "SUICIDE_BUTTON_TOOLTIP"
msgstr "Périr instantanément"

msgid "SUNLIGHT"
msgstr "Lumière du soleil"

msgid "SUPPORTER_PATRONS"
msgstr "Supporters"

msgid "SURVIVAL_TITLE"
msgstr ""

msgid "SWITCH_TO_FRONT_CAMERA"
msgstr "Passer en camera frontale"

msgid "SWITCH_TO_RIGHT_CAMERA"
msgstr "Passer en camera latérale droite"

msgid "SWITCH_TO_TOP_CAMERA"
msgstr "Passer en camera plongée"

msgid "SYSREQ"
msgstr "ConRq"

msgid "TAB_SECONDARY_SWITCH_LEFT"
msgstr ""

msgid "TAB_SECONDARY_SWITCH_RIGHT"
msgstr ""

#, fuzzy
msgid "TAB_SWITCH_LEFT"
msgstr "Tourner à gauche"

#, fuzzy
msgid "TAB_SWITCH_RIGHT"
msgstr "Tourner à droite"

#, fuzzy
msgid "TAGS_IS_WHITESPACE"
msgstr "Les tags ne contiennent que des espaces vides"

msgid "TAKE_SCREENSHOT"
msgstr "Prendre une capture d'écran"

msgid "TARGET_TYPE_COLON"
msgstr "Type de cible :"

#, fuzzy
msgid "TECHNOLOGY_ASCENSION"
msgstr "Progrès"

#, fuzzy
msgid "TECHNOLOGY_HUNTER_GATHERING"
msgstr "Chasseur - Cueilleur"

msgid "TECHNOLOGY_LEVEL_ADVANCED_SPACE"
msgstr ""

msgid "TECHNOLOGY_LEVEL_INDUSTRIAL"
msgstr "Industriel"

msgid "TECHNOLOGY_LEVEL_PRE_SOCIETY"
msgstr ""

msgid "TECHNOLOGY_LEVEL_PRIMITIVE"
msgstr "Primitif"

msgid "TECHNOLOGY_LEVEL_SCIFI"
msgstr "Science-fiction"

msgid "TECHNOLOGY_LEVEL_SPACE_AGE"
msgstr "Âge spatial"

msgid "TECHNOLOGY_REQUIRED_LEVEL"
msgstr "Niveau technologique requis : {0}"

msgid "TECHNOLOGY_ROCKETRY"
msgstr "Fuséologie"

msgid "TECHNOLOGY_SIMPLE_STONE_TOOLS"
msgstr "Outils en pierre simples"

msgid "TECHNOLOGY_SOCIETY_CENTER"
msgstr ""

#, fuzzy
msgid "TECHNOLOGY_STEAM_POWER"
msgstr "machine à vapeur"

msgid "TECHNOLOGY_UNLOCKED_NOTICE"
msgstr "Technologie débloquée : {0}"

msgid "TEMPERATURE"
msgstr "Température"

msgid "TEMPERATURE_SHORT"
msgstr "Temp."

#, fuzzy
msgid "TEMPERATURE_TOLERANCE_TOOLTIP"
msgstr "Visitez notre page Patreon"

msgid "TESTING_TEAM"
msgstr "Équipe de test"

#, fuzzy
msgid "THANKS_FOR_BUYING_THRIVE_2"
msgstr ""
"Merci de soutenir le développement de Thrive en achetant cette copie de Thrive !\n"
"\n"
"Si vous n'avez pas acheté cette copie, s'il vous plaît achetez-la [color=#3796e1][url={0}]ici[/url][/color] ou aller voir sur notre [color=#3796e1][url=https://revolutionarygamesstudio.com/releases/]site web[/url][/color].\n"
"\n"
"Si vous souhaitez voir le lanceur Thrive avant le démarrage de Thrive, vous pouvez utiliser le bouton du menu principal pour sortir du lanceur, puis désactiver le mode transparent dans le menu des options du lanceur."

msgid "THANKS_FOR_PLAYING"
msgstr ""
"Merci d'avoir joué !\n"
"\n"
"Si vous avez aimé le jeu, n'hésitez pas à en parler à vos amis."

msgid "THANK_YOU_TITLE"
msgstr "Merci"

msgid "THEORY_TEAM"
msgstr "Équipe de théoriciens"

msgid "THERMOPLAST"
msgstr "Thermoplaste"

#, fuzzy
msgid "THERMOPLAST_DESCRIPTION"
msgstr "Le thermoplaste est une structure à double membrane contenant des pigments thermosensibles empilés dans des sacs membranaires. C'est un procaryote qui a été assimilé pour être utilisé par son hôte eucaryote. Les pigments du thermoplaste sont capables d'utiliser l'énergie des différences de chaleur dans l'environnement pour produire de l'[thrive:compound type=\"atp\"][/thrive:compound] à partir de l'eau dans un processus appelé [b]thermosynthèse[/b]. Le taux de production d'[thrive:compound type=\"atp\"][/thrive:compound] varie avec la [thrive:compound type=\"temperature\"][/thrive:compound]."

#, fuzzy
msgid "THERMOPLAST_PROCESSES_DESCRIPTION"
msgstr "Produit du [thrive:compound type=\"glucose\"][/thrive:compound]. Taux proportionnel à la concentration de [thrive:compound type=\"carbondioxide\"][/thrive:compound] et à la température."

msgid "THERMOSYNTHASE"
msgstr "Thermosynthase"

#, fuzzy
msgid "THERMOSYNTHASE_DESCRIPTION"
msgstr "La thermosynthase est une protéine qui utilise la convection thermique pour changer de forme, ce qui lui permet de se replier et de se lier à l'ADP lorsqu'elle est exposée à la chaleur, puis de se déplier et de le recycler en [thrive:compound type=\"atp\"][/thrive:compound] lorsqu'elle est exposée au froid, dans un processus appelé [b]thermosynthèse[/b]. Le taux de production d'[thrive:compound type=\"atp\"][/thrive:compound] varie avec la [thrive:compound type=\"temperature\"][/thrive:compound]."

#, fuzzy
msgid "THERMOSYNTHASE_PROCESSES_DESCRIPTION"
msgstr "Produit l'[thrive:compound type=\"atp\"][/thrive:compound] en utilisant les gradients de température. Le taux varie en fonction de la [thrive:compound type=\"temperature\"][/thrive:compound]."

msgid "THERMOSYNTHESIS"
msgstr "Thermosynthèse"

msgid "THE_DISTURBANCE"
msgstr "La Perturbation"

#, fuzzy
msgid "THE_PATCH_MAP_BUTTON"
msgstr "Carte des secteurs"

#, fuzzy
msgid "THE_WORLD_TITLE"
msgstr "Monde"

msgid "THIS_IS_LOCAL_MOD"
msgstr "Cette modification est installée localement"

msgid "THIS_IS_WORKSHOP_MOD"
msgstr "Cette modification a été téléchargée depuis le Workshop Steam"

msgid "THREADS"
msgstr "Threads :"

msgid "THRIVEOPEDIA"
msgstr "Thriveopédia"

msgid "THRIVEOPEDIA_CURRENT_WORLD_PAGE_TITLE"
msgstr "Monde courant"

msgid "THRIVEOPEDIA_EVOLUTIONARY_TREE_PAGE_TITLE"
msgstr "Arbre d'évolution"

msgid "THRIVEOPEDIA_HINT_IN_GAME"
msgstr "Ouvrir Thriveopédia"

msgid "THRIVEOPEDIA_HOME_INFO"
msgstr ""
"Thriveopédia est la bibliothèque centrale et le centre d'information pour le contenu de Thrive. Vous y trouverez les réponses à toutes les questions que vous pourriez vous poser sur le jeu, votre monde actuel ou le projet de développement Thrive.\n"
"\n"
"Pour le moment, Thriveopédia est relativement dénudée, mais vous pouvez toujours explorer plusieurs pages en utilisant l'arbre des pages et les boutons de navigation. Notez que les pages relatives à une partie en cours ne sont affichées que lorsque la Thriveopédia est ouverte via le menu de pause du jeu.\n"
"\n"
"Vous pouvez trouver plus d'informations sur le jeu aux endroits ci-dessous.\n"
"\n"
"[color=#3796e1][url=https://revolutionarygamesstudio.com/]Site web officiel[/url][/color]\n"
"[color=#3796e1][url=https://wiki.revolutionarygamesstudio.com/wiki/Main_Page]Wiki de développement[/url][/color]\n"
"[color=#3796e1][url=https://thrive.fandom.com/wiki/Thrive_Wiki]Wiki de la communauté[/url][/color]"

msgid "THRIVEOPEDIA_HOME_PAGE_TITLE"
msgstr "Accueil"

msgid "THRIVEOPEDIA_MUSEUM_PAGE_TITLE"
msgstr "Musée"

msgid "THRIVEOPEDIA_PATCH_MAP_PAGE_TITLE"
msgstr "Carte des secteurs"

msgid "THRIVE_LICENSES"
msgstr "Licences de Thrive"

msgid "THYLAKOIDS"
msgstr "Thylakoïdes"

msgid "THYLAKOIDS_DESCRIPTION"
msgstr "Les thylakoïdes sont des amas de protéines et de pigments photosensibles. Les pigments sont capables d'utiliser l'énergie de la [thrive:compound type=\"sunlight\"][/thrive:compound] pour produire du [thrive:compound type=\"glucose\"][/thrive:compound] à partir d'eau et de [thrive:compound type=\"carbondioxide\"][/thrive:compound] gazeux dans un processus appelé [b]photosynthèse[/b]. Ce sont également ces pigments qui leur donnent une couleur distinctive. Le taux de production de [thrive:compound type=\"glucose\"][/thrive:compound] dépend de la concentration de [thrive:compound type=\"carbondioxide\"][/thrive:compound] et de l'intensité de [thrive:compound type=\"sunlight\"][/thrive:compound]. Comme les thylakoïdes sont suspendus directement dans le cytoplasme, le fluide environnant effectue une partie de la [b]glycolyse[/b]."

msgid "TIDEPOOL"
msgstr "Flaque"

msgid "TIMELINE"
msgstr "Chronologie"

#, fuzzy
msgid "TIMELINE_GLOBAL_FILTER_TOOLTIP"
msgstr "Montrer les évènements globaux"

#, fuzzy
msgid "TIMELINE_LOCAL_FILTER_TOOLTIP"
msgstr "Montrer les évènements locaux"

msgid "TIMELINE_NICHE_FILL"
msgstr "[b][u]{0}[/u][/b] s'est séparé de [b][u]{1}[/u][/b] en tant que nouvelle espèce pour remplir une niche"

msgid "TIMELINE_SELECTION_PRESSURE_SPLIT"
msgstr "[b][u]{0}[/u][/b] s'est séparé de [b][u]{1}[/u][/b] en tant que nouvelle espèce en raison de différentes pressions sélectives"

msgid "TIMELINE_SPECIES_BECAME_MULTICELLULAR"
msgstr "[b][u]{0}[/u][/b] devient multicellulaire"

msgid "TIMELINE_SPECIES_EXTINCT"
msgstr "[b][u]{0}[/u][/b] s'est éteint !"

msgid "TIMELINE_SPECIES_EXTINCT_LOCAL"
msgstr "[b][u]{0}[/u][/b] a disparu de ce secteur"

msgid "TIMELINE_SPECIES_MIGRATED_FROM"
msgstr "Une partie de la population de [b][u]{0}[/u][/b] a migré vers ce secteur depuis {1}"

msgid "TIMELINE_SPECIES_MIGRATED_TO"
msgstr "Une partie de la population de [b][u]{0}[/u][/b] a migré vers {1}"

msgid "TIMELINE_SPECIES_POPULATION_DECREASE"
msgstr "La population de [b][u]{0}[/u][/b] est descendue à {1}"

msgid "TIMELINE_SPECIES_POPULATION_INCREASE"
msgstr "La population de [b][u]{0}[/u][/b] a grimpé à {1}"

msgid "TIME_INDICATOR_TOOLTIP"
msgstr "Temps écoulé : {0:#,#} années"

msgid "TIME_OF_DAY"
msgstr ""

msgid "TITLE_COLON"
msgstr "Titre :"

#, fuzzy
msgid "TOGGLE_BINDING"
msgstr "Activer le mode liaison"

#, fuzzy
msgid "TOGGLE_BINDING_TOOLTIP"
msgstr "Activez le mode liaison. Entrez en contact avec d'autres cellules pour créer une colonie."

msgid "TOGGLE_DEBUG_PANEL"
msgstr "Activer/désactiver le panneau de débogage"

msgid "TOGGLE_ENGULF"
msgstr "Activer/désactiver Engloutir"

#, fuzzy
msgid "TOGGLE_ENGULF_TOOLTIP"
msgstr ""
"Activez le mode engloutissement pour engloutir divers fragments,\n"
"ou bien de petits organismes au prix d'une plus grande consommation d'ATP pendant ce temps"

#, fuzzy
msgid "TOGGLE_FAST_MODE"
msgstr "Pause"

msgid "TOGGLE_FPS"
msgstr "Afficher/cacher les FPS"

msgid "TOGGLE_FULLSCREEN"
msgstr "Plein écran"

#, fuzzy
msgid "TOGGLE_HEAT_VIEW_TOOLTIP"
msgstr ""
"Activez le mode engloutissement pour engloutir divers fragments,\n"
"ou bien de petits organismes au prix d'une plus grande consommation d'ATP pendant ce temps"

msgid "TOGGLE_HUD_HIDE"
msgstr "Activer/désactiver l'ATH"

#, fuzzy
msgid "TOGGLE_INVENTORY"
msgstr "Activer relieur"

msgid "TOGGLE_METRICS"
msgstr "Afficher/cacher les performances"

#, fuzzy
msgid "TOGGLE_MUCOCYST_DEFENCE"
msgstr "Plein écran"

msgid "TOGGLE_NAVIGATION_TREE"
msgstr "Activer/désactiver l'arbre de navigation"

msgid "TOGGLE_PAUSE"
msgstr "Pause"

msgid "TOGGLE_UNBINDING"
msgstr "Activer/désactiver la liaison"

msgid "TOLERANCES_TOO_HIGH_PRESSURE"
msgstr ""

msgid "TOLERANCES_TOO_HIGH_TEMPERATURE"
msgstr ""

msgid "TOLERANCES_TOO_LOW_OXYGEN_PROTECTION"
msgstr ""

#, fuzzy
msgid "TOLERANCES_TOO_LOW_PRESSURE"
msgstr "Nuages de composés"

msgid "TOLERANCES_TOO_LOW_TEMPERATURE"
msgstr ""

#, fuzzy
msgid "TOLERANCES_TOO_LOW_UV_PROTECTION"
msgstr "{0} : +{1} ATP"

msgid "TOLERANCES_UNSUITABLE_DEBUFFS"
msgstr ""

#, fuzzy
msgid "TOLERANCE_FROM_ORGANELLES_TOOLTIP"
msgstr ""
"Cette section montre la balance totale (production - consommation) pour chaque composé.\n"
"Par exemple, pour former une cellule végétale, le bilan du glucose doit être très positif."

msgid "TOLERANCE_RANGE_LABEL"
msgstr "Flexibilité :"

msgid "TOOLS"
msgstr "Outils"

msgid "TOOL_HAND_AXE"
msgstr "Biface"

msgid "TOO_LARGE_PRESSURE_RANGE"
msgstr ""

msgid "TOO_MANY_RECENT_VERSIONS_TO_SHOW"
msgstr ""

msgid "TOTAL_GATHERED_ENERGY_COLON"
msgstr "Énergie récoltée :"

msgid "TOTAL_SAVES"
msgstr "Nombre de sauvegardes :"

msgid "TOXIN_CHANNEL_INHIBITOR"
msgstr "Inhibiteur de canal"

msgid "TOXIN_CHANNEL_INHIBITOR_DESCRIPTION"
msgstr "Inhibe la production d'ATP des cellules affectées, ce qui les empêche de se déplacer rapidement et peut entraîner la mort des cellules dont la production d'ATP n'a pas beaucoup d'excédent."

#, fuzzy
msgid "TOXIN_COMPOUND"
msgstr "Composés"

msgid "TOXIN_CYTOTOXIN"
msgstr "Cytotoxine"

msgid "TOXIN_CYTOTOXIN_DESCRIPTION"
msgstr "Une toxine simple qui est raisonnablement efficace contre les cellules dépourvues de membranes spécialisées."

msgid "TOXIN_FIRE_RATE_TOXICITY_COLON"
msgstr "Vitesse de tir et toxicité :"

msgid "TOXIN_MACROLIDE"
msgstr "Macrolide"

msgid "TOXIN_MACROLIDE_DESCRIPTION"
msgstr "Toxine qui réduit énormément la vitesse de déplacement de base, rendant les cellules simples pratiquement incapables de se déplacer."

msgid "TOXIN_OXYGEN_METABOLISM_INHIBITOR"
msgstr "Cyanure"

msgid "TOXIN_OXYGEN_METABOLISM_INHIBITOR_DESCRIPTION"
msgstr "Le cyanure cible les processus de métabolisation de l'oxygène et est très efficace contre les cellules dont le métabolisme est basé sur l'oxygène."

msgid "TOXIN_OXYTOXY_DESCRIPTION"
msgstr "Toxine basée sur l'oxygène causant des dommages cellulaires. Moins efficace contre les espèces qui utilisent l'oxygène pour leur métabolisme."

msgid "TOXIN_PREFER_FIRE_RATE"
msgstr "Tir rapide"

msgid "TOXIN_PREFER_TOXICITY"
msgstr "Toxique"

msgid "TOXIN_PROPERTIES_HEADING"
msgstr "Effets de la toxine sur la cible"

msgid "TOXIN_RESISTANCE"
msgstr "Résistance aux toxines"

#, fuzzy
msgid "TOXIN_TOXICITY_CUSTOMIZATION_TOOLTIP"
msgstr "Les différents types de toxines ont des effets variés qui sont plus efficaces contre certains types de cellules. Si une cellule possède plusieurs types de toxines, celles-ci sont utilisées successivement plutôt que toutes à la fois."

msgid "TOXIN_TYPE_COLON"
msgstr "Type de toxine :"

#, fuzzy
msgid "TOXIN_TYPE_CUSTOMIZATION_EXPLANATION"
msgstr "Les différents types de toxines ont des effets variés qui sont plus efficaces contre certains types de cellules. Si une cellule possède plusieurs types de toxines, celles-ci sont utilisées successivement plutôt que toutes à la fois."

#, fuzzy
msgid "TOXIN_VACUOLE"
msgstr ""
"Vacuole\n"
"à toxine"

msgid "TOXIN_VACUOLE_DESCRIPTION"
msgstr "La vacuole à toxines est une vacuole ayant évolué de manière à spécifiquement produire, stocker et sécréter des [thrive:compound type=\"oxytoxy\"][/thrive:compound]. Un plus grand nombre de vacuoles à toxines augmente la vitesse à laquelle les toxines peuvent être libérées. Peut être modifié pour changer le type de toxine généré pour obtenir d'autres effets."

msgid "TOXIN_VACUOLE_PROCESSES_DESCRIPTION"
msgstr "Transforme l'[thrive:compound type=\"atp\"][/thrive:compound] en [thrive:compound type=\"oxytoxy\"][/thrive:compound]. Taux proportionnel à la concentration d'[thrive:compound type=\"oxygen\"][/thrive:compound]. Peut libérer des toxines en appuyant sur [thrive:input]g_fire_toxin[/thrive:input]. Lorsque la quantité d'[thrive:compound type=\"oxytoxy\"][/thrive:compound] est faible, il est toujours possible de tirer mais les dégâts sont réduits."

#, fuzzy
msgid "TOXISOME"
msgstr "Oxytoxisome"

#, fuzzy
msgid "TOXISOME_DESCRIPTION"
msgstr "Le lysosome est un organite lié à la membrane qui contient des enzymes hydrolytiques capables de décomposer diverses biomolécules. Les lysosomes permettent à la cellule de digérer les matières ingérées par endocytose et de nettoyer les déchets de la cellule dans un processus appelé [b]autophagie[/b]."

msgid "TO_BE_IMPLEMENTED"
msgstr "Doit être implémenté."

msgid "TRANSLATORS"
msgstr "Traducteurs"

msgid "TRANSPARENCY"
msgstr "Transparence"

msgid "TRY_FOSSILISING_SOME_SPECIES"
msgstr "Essayez de fossiliser des espèces !"

msgid "TRY_MAKING_A_SAVE"
msgstr "Essayez de sauvegarder !"

msgid "TRY_TAKING_SOME_SCREENSHOTS"
msgstr "Essayez de prendre une capture d'écran !"

msgid "TUTORIAL"
msgstr "Tutoriel"

#, fuzzy
msgid "TUTORIAL_MICROBE_EDITOR_ATP_BALANCE_INTRO"
msgstr ""
"La barre de production d'ATP à droite indique la quantité de [thrive:compound type=\"atp\"][/thrive:compound] produite par votre cellule par rapport à la quantité consommée. Si la barre supérieure est plus courte que la barre inférieure, cela signifie que vous ne produisez pas assez d'[thrive:compound type=\"atp\"][/thrive:compound].\n"
"\n"
"La barre du bas montre le coût de l'[b]osmorégulation[/b] [thrive:icon]OsmoIcon[/thrive:icon] et le coût du [b]déplacement[/b] [thrive:icon]MovementIcon[/thrive:icon].\n"
"L'[b]Osmorégulation[/b] [thrive:icon]OsmoIcon[/thrive:icon] est [u]le coût fondamental pour rester en vie[/u]. Chaque élément que vous ajoutez augmente ce coût.\n"
"\n"
"Si votre production de [thrive:compound type=\"atp\"][/thrive:compound] est négative, assurez-vous d'augmenter votre production de [thrive:compound type=\"atp\"][/thrive:compound] ou d'ajouter du [b]stockage[/b] [thrive:icon]StorageIcon[/thrive:icon] pour vous permettre de vous déplacer en plusieurs étapes."

msgid "TUTORIAL_MICROBE_EDITOR_AUTO-EVO_PREDICTION"
msgstr ""
"Ce panneau montre une prévision de votre future énergie totale récoltée (et de la population entre parenthèses). Ces chiffres sont issus de la simulation d'[b]Auto-Évo[/b].\n"
"\n"
"Ils ne prennent pas en compte vos performances individuelles. Ainsi, dans votre secteur actuel, vos performances seront meilleures lorsque vous entrerez dans l'éditeur.\n"
"\n"
"Mais vous devriez essayer de la maintenir à un niveau élevé même si vous n'êtes pas directement impliqué.\n"
"\n"
"Vous pouvez voir des informations plus détaillées derrière la prévision en appuyant sur le bouton point d'interrogation dans le panneau. Appuyez sur ce bouton pour continuer."

msgid "TUTORIAL_MICROBE_EDITOR_CELL_TEXT"
msgstr ""
"C'est l'éditeur de cellules où vous pouvez faire évoluer votre espèce en dépensant des [b]points de mutation[/b] (PM) [thrive:icon]MP[/thrive:icon]. À chaque génération, vous aurez toujours [b]100 PM[/b] [thrive:icon]MP[/thrive:icon] à dépenser, alors inutile d'économiser !\n"
"\n"
"L'hexagone au centre de votre écran est votre [b]cellule[/b], qui est composée d'une seule partie de cytoplasme.\n"
"\n"
"Pour continuer, sélectionnez une partie dans le panneau de gauche. Cliquez ensuite avec le bouton gauche de la souris à côté de l'hexagone pour le placer. Vous pouvez faire pivoter les pièces avec [thrive:input]e_rotate_left[/thrive:input] et [thrive:input]e_rotate_right[/thrive:input]."

msgid "TUTORIAL_MICROBE_EDITOR_CHEMORECEPTOR"
msgstr ""
"Vous pouvez ajouter l'organite [b]chimiorécepteur[/b] à votre cellule.\n"
"\n"
"Les chimiorécepteurs sont des récepteurs qui permettent à votre espèce de détecter des composés.\n"
"\n"
"En placer un vous permettra de détecter des composés comme le [thrive:compound type=\"glucose\"][/thrive:compound] et vous guidera vers eux. Ils peuvent également être utilisés pour détecter les cellules d'autres espèces."

#, fuzzy
msgid "TUTORIAL_MICROBE_EDITOR_ENDING_TEXT"
msgstr ""
"Voilà les bases de l'édition de votre espèce. Pour finir, vous pouvez renommer votre espèce en cliquant sur le nom en bas à gauche et en modifiant le texte.\n"
"\n"
"Essayez d'explorer les autres onglets de la barre [b]PM[thrive:icon]MP[/thrive:icon][/b] pour voir comment personnaliser votre cellule.\n"
"\n"
"Pour survivre dans ce monde hostile, vous devrez trouver une source fiable de [thrive:compound type=\"atp\"][/thrive:compound] car le [thrive:compound type=\"glucose\"][/thrive:compound] naturel va [b]rapidement décliner[/b].\n"
"\n"
"Bonne chance !"

#, fuzzy
msgid "TUTORIAL_MICROBE_EDITOR_FLAGELLUM"
msgstr ""
"Les [b]flagelles[/b] propulsent votre microbe dans la direction opposée à celle où ils sont placés.\n"
"\n"
"En plaçant un flagelle pointant vers l'arrière, votre microbe sera poussé vers l'avant.\n"
"\n"
"Les flagelles sont des organites très gourmands en [thrive:compound type=\"atp\"][/thrive:compound] et ne conviennent donc pas très bien aux petites cellules.\n"
"\n"
"Une autre façon d'augmenter légèrement la [b]vitesse de déplacement[/b] [thrive:icon]MovementIcon[/thrive:icon] est de rendre votre membrane plus fluide dans l'onglet [u]membrane[/u]."

#, fuzzy
msgid "TUTORIAL_MICROBE_EDITOR_MODIFY_ORGANELLE"
msgstr ""
"Vous pouvez [b]modifier[/b] cet organite. Cela débloquera de [b]nouvelles fonctions[/b] ou des [b]améliorations[/b] de cet organite.\n"
"\n"
"Pour ce faire, faites un clic droit sur l'organite pour faire apparaître le [b]menu contextuel de l'organite[/b], et appuyez sur le bouton \"Modifier\".\n"
"\n"
"Modifiez l'organite pour continuer."

#, fuzzy
msgid "TUTORIAL_MICROBE_EDITOR_NEGATIVE_ATP_BALANCE"
msgstr ""
"Votre équilibre en [thrive:compound type=\"atp\"][/thrive:compound] est négatif.\n"
"\n"
"Lorsque vous vous déplacerez et que tous les processus fonctionneront, votre cellule épuisera son [thrive:compound type=\"atp\"][/thrive:compound] et mourra.\n"
"\n"
"Il existe de nombreuses façons de réguler la production de [thrive:compound type=\"atp\"][/thrive:compound]. Vous pouvez l'augmenter en ajoutant des organites qui produisent de l'[thrive:compound type=\"atp\"][/thrive:compound] comme les [b]Métabolosomes[/b]. Certaines [b]membranes[/b] peuvent réduire le coût de l'osmorégulation [thrive:icon]OsmoIcon[/thrive:icon]. \n"
"\n"
"Enfin, vous pouvez également supprimer les organites inutiles ou redondants."

#, fuzzy
msgid "TUTORIAL_MICROBE_EDITOR_NO_CHANGES_MADE"
msgstr ""
"Voila les bases de l'édition de votre espèce. Vous pouvez consulter les autres onglets de l'éditeur de cellule pour plus d'options.\n"
"\n"
"Vous pouvez renommer votre espèce en cliquant sur son nom et en changeant le texte.\n"
"\n"
"Au début, vous devriez garder votre cellule petite et migrer vers les parcelles en surface.\n"
"\n"
"Bonne chance !"

#, fuzzy
msgid "TUTORIAL_MICROBE_EDITOR_OPEN_TOLERANCES"
msgstr ""
"La barre de production d'ATP à droite indique la quantité de [thrive:compound type=\"atp\"][/thrive:compound] produite par votre cellule par rapport à la quantité consommée. Si la barre supérieure est plus courte que la barre inférieure, cela signifie que vous ne produisez pas assez d'[thrive:compound type=\"atp\"][/thrive:compound].\n"
"\n"
"La barre du bas montre le coût de l'[b]osmorégulation[/b] [thrive:icon]OsmoIcon[/thrive:icon] et le coût du [b]déplacement[/b] [thrive:icon]MovementIcon[/thrive:icon].\n"
"L'[b]Osmorégulation[/b] [thrive:icon]OsmoIcon[/thrive:icon] est [u]le coût fondamental pour rester en vie[/u]. Chaque élément que vous ajoutez augmente ce coût.\n"
"\n"
"Si votre production de [thrive:compound type=\"atp\"][/thrive:compound] est négative, assurez-vous d'augmenter votre production de [thrive:compound type=\"atp\"][/thrive:compound] ou d'ajouter du [b]stockage[/b] [thrive:icon]StorageIcon[/thrive:icon] pour vous permettre de vous déplacer en plusieurs étapes."

msgid "TUTORIAL_MICROBE_EDITOR_PATCH_TEXT"
msgstr ""
"Voici la [b]carte des secteurs[/b].\n"
"\n"
"Chaque icône représente un environnement unique que vous pouvez habiter, le panneau sur votre droite décrivant les conditions du secteur actuellement sélectionné.\n"
"\n"
"Si vous sélectionnez un secteur connecté à celui que vous occupez, qui est mis en évidence par une bordure verte clignotante, vous pouvez appuyer sur le bouton \"Se déplacer vers ce secteur\" sur la droite pour y migrer.\n"
"\n"
"Essayez de sélectionner un secteur pour continuer."

msgid "TUTORIAL_MICROBE_EDITOR_REMOVE_ORGANELLE_TEXT"
msgstr ""
"Retirer des organites coûte aussi des [b]PM[/b] [thrive:icon]MP[/thrive:icon] car c'est aussi une mutation de votre espèce, [u]à moins qu'elles n'aient été placé lors de la session en cours[/u].\n"
"\n"
"Vous pouvez faire un clic droit sur les organites pour afficher le [b]menu organite[/b] puis sélectionner l’option supprimer pour les retirer.\n"
"\n"
"Si vous faites une erreur, vous pouvez annuler tous les changements que vous faites dans l'éditeur.\n"
"\n"
"Cliquez sur le bouton d'annulation pour continuer."

#, fuzzy
msgid "TUTORIAL_MICROBE_EDITOR_SELECT_ORGANELLE_TEXT"
msgstr ""
"En sélectionnant quels organites ajouter, faites attention à leurs descriptions : quels processus ils réalisent, et quels composants ils consomment et produisent.\n"
"\n"
"Faites également attention à votre barre d'équilibrage d'ATP en haut à droite pour être sûr que votre cellule peut survivre.\n"
"\n"
"Vous pouvez tourner les organites avec A et D (touches par défaut) avant de les placer.\n"
"\n"
"Appuyez sur le bouton « refaire » (près du bouton d'annulation) pour continuer."

msgid "TUTORIAL_MICROBE_EDITOR_STAY_SMALL"
msgstr ""
"Vous devriez vous concentrer sur la [b]spécialisation[/b] pour survivre avec une ou deux sources d'[thrive:compound type=\"atp\"][/thrive:compound] afin de ne pas avoir besoin de nombreuses ressources différentes à la fois pour vous maintenir.\n"
"\n"
"Demandez-vous également si l'ajout d'une partie est vraiment bénéfique. Il n'est pas toujours nécessaire de changer ce qui fonctionne déjà, car chaque partie coûte de l'[thrive:compound type=\"atp\"][/thrive:compound] pour entretenir [thrive:icon]OsmoIcon[/thrive:icon] et nécessite plus de ressources pour se reproduire.\n"
"\n"
"Une stratégie possible est de rester sur un seul hexagone de cytoplasme et de se diriger d'abord vers les secteurs de surface avant d'obtenir les organites de [b]photosynthèse[/b]."

#, fuzzy
msgid "TUTORIAL_MICROBE_EDITOR_TOLERANCES_TAB"
msgstr ""
"La barre de production d'ATP à droite indique la quantité de [thrive:compound type=\"atp\"][/thrive:compound] produite par votre cellule par rapport à la quantité consommée. Si la barre supérieure est plus courte que la barre inférieure, cela signifie que vous ne produisez pas assez d'[thrive:compound type=\"atp\"][/thrive:compound].\n"
"\n"
"La barre du bas montre le coût de l'[b]osmorégulation[/b] [thrive:icon]OsmoIcon[/thrive:icon] et le coût du [b]déplacement[/b] [thrive:icon]MovementIcon[/thrive:icon].\n"
"L'[b]Osmorégulation[/b] [thrive:icon]OsmoIcon[/thrive:icon] est [u]le coût fondamental pour rester en vie[/u]. Chaque élément que vous ajoutez augmente ce coût.\n"
"\n"
"Si votre production de [thrive:compound type=\"atp\"][/thrive:compound] est négative, assurez-vous d'augmenter votre production de [thrive:compound type=\"atp\"][/thrive:compound] ou d'ajouter du [b]stockage[/b] [thrive:icon]StorageIcon[/thrive:icon] pour vous permettre de vous déplacer en plusieurs étapes."

msgid "TUTORIAL_MICROBE_STAGE_EDITOR_BUTTON_TUTORIAL"
msgstr ""
"Vous avez survécu assez longtemps pour que votre cellule se reproduise.\n"
"\n"
"Chaque fois que vous reproduisez, vous êtes redirigé vers l'éditeur.\n"
"\n"
"Pour entrer dans l'éditeur, appuyez sur le grand bouton circulaire en bas à droite."

msgid "TUTORIAL_MICROBE_STAGE_ENGULFED_TEXT"
msgstr ""
"Votre cellule a été engloutie et est en cours de digestion. La progression est indiquée sur votre barre de santé. Votre cellule sera morte une fois qu'elle sera vidée ou qu'une limite de temps maximale sera atteinte.\n"
"\n"
"Vous pouvez utiliser le bouton périr pour passer et renaitre, mais n'oubliez pas qu'il y a toujours une chance que vous vous échappiez !"

#, fuzzy
msgid "TUTORIAL_MICROBE_STAGE_ENGULFMENT_FULL_TEXT"
msgstr ""
"La capacité de votre cellule à engloutir des substances est limitée. Cette limite dépend de sa taille; les plus petites cellules auront une capacité moindre.\n"
"\n"
"Lorsqu'elle est pleine, une cellule ne peut plus engloutir d'autres substances. Il faut alors attendre que ces éléments soient digérés pour engloutir d'autres éléments."

msgid "TUTORIAL_MICROBE_STAGE_ENGULFMENT_TEXT"
msgstr ""
"Engloutissez les objets en vous déplaçant au-dessus d'eux en mode engloutissement. Passez en mode engloutissement en appuyant sur [thrive:input]g_toggle_engulf[/thrive:input].\n"
"\n"
"Arrêtez d'engloutir une fois que l'objet est aspiré.\n"
"\n"
"Suivez la ligne qui va de votre cellule à l'objet engloutissable le plus proche."

msgid "TUTORIAL_MICROBE_STAGE_HELP_MENU_AND_ZOOM"
msgstr ""
"Si vous avez du mal, consultez le menu d'aide. Vous pouvez l'ouvrir en cliquant sur le point d'interrogation en bas à gauche.\n"
"\n"
"Vous pouvez aussi dézoomer avec la molette de la souris."

msgid "TUTORIAL_MICROBE_STAGE_LEAVE_COLONY_TEXT"
msgstr ""
"Vous faites le plein d'[thrive:compound type=\"ammonia\"][/thrive:compound] et de [thrive:compound type=\"phosphates\"][/thrive:compound]. Cependant, comme vous êtes dans une colonie non-multicellulaire, vous ne faites pas de progrès en matière de reproduction.\n"
"\n"
"Vous devez quitter la colonie pour accéder à l'éditeur, sauf si vous envisagez de devenir multicellulaire.\n"
"Quittez la colonie pour reprendre votre croissance en appuyant sur [thrive:input]g_unbind_all[/thrive:input]."

msgid "TUTORIAL_MICROBE_STAGE_REPRODUCE_TEXT"
msgstr ""
"Afin de vous reproduire vous devez dupliquer tous vos organites. Cela se fait progressivement mais vous pouvez accélérer le processus en collectant assez d'[thrive:compound type=\"ammonia\"][/thrive:compound] et de [thrive:compound type=\"phosphates\"][/thrive:compound].\n"
"\n"
"Les jauges en bas à droite montrent votre progression. Elles deviennent blanches quand vous pouvez vous reproduire."

msgid "TUTORIAL_MICROBE_STAGE_UNBIND_TEXT"
msgstr ""
"Vous êtes entré dans le mode de déverrouillage. Dans ce mode, tu peux cliquer sur les membres de la colonie pour les délier.\n"
"\n"
"Pour quitter la colonie entièrement, vous pouvez cliquer sur votre propre cellule ou appuyer sur la touche [thrive:input]g_unbind_all[/thrive:input]."

#, fuzzy
msgid "TUTORIAL_MULTICELLULAR_STAGE_WELCOME"
msgstr ""
"Bienvenue au début de la phase multicellulaire !\n"
"\n"
"Vous avez réussi à guider votre espèce à travers la phase unicellulaire.\n"
"\n"
"Le gameplay suit les mécanismes de base de la phase microbienne. Vous devez toujours faire croître votre organisme pour vous reproduire et atteindre l'éditeur.\n"
"\n"
"Cependant, vous pouvez maintenant concevoir la disposition des cellules de votre colonie dans l'éditeur et vous pouvez spécialiser vos cellules pour divers rôles. N'oubliez pas que les membres de la colonie ne peuvent pas partager l'[thrive:compound type=\"atp\"][/thrive:compound].\n"
"\n"
"Si vous utilisez la reproduction par bourgeonnement (la méthode par défaut), vous commencez par contrôler un petit bourgeon et devez faire croître le reste de la disposition des cellules."

msgid "TUTORIAL_VIEW_NOW"
msgstr "Voir maintenant"

msgid "TWO_TIMES"
msgstr "2x"

msgid "TYPE_COLON"
msgstr "Type :"

msgid "UNAPPLIED_MOD_CHANGES"
msgstr "Certains changements n'ont pas été appliqués"

#, fuzzy
msgid "UNAPPLIED_MOD_CHANGES_DESCRIPTION"
msgstr "Étant la forme de membrane la plus simple, elle n'offre que très peu de protection et demande plus d'énergie pour ne pas se déformer. Par contre, elle permet à une cellule de se déplacer et se nourrir plus rapidement."

msgid "UNBIND_ALL"
msgstr "Dissocier tout"

#, fuzzy
msgid "UNBIND_ALL_TOOLTIP"
msgstr "Dissocier tout"

msgid "UNBIND_HELP_TEXT"
msgstr "Mode de Délier"

msgid "UNCERTAIN_VERSION_WARNING"
msgstr "Il s'agit d'une version de debug où les informations ci-dessous ne sont probablement pas à jour"

msgid "UNDERWATERCAVE"
msgstr "Grotte sous-marine"

#, fuzzy
msgid "UNDERWATER_VENT_ERUPTION"
msgstr "Grotte sous-marine"

#, fuzzy
msgid "UNDERWATER_VENT_ERUPTION_IN"
msgstr "Grotte sous-marine"

#, fuzzy
msgid "UNDISCOVERED_ORGANELLES"
msgstr "Organites Déconnectés"

msgid "UNDISCOVERED_PATCH"
msgstr "Secteur non découvert"

msgid "UNDO"
msgstr "Annuler"

msgid "UNDO_THE_LAST_ACTION"
msgstr "Annuler la dernière action"

msgid "UNIT_ACTION_CONSTRUCT"
msgstr "Construire"

#, fuzzy
msgid "UNIT_ACTION_MOVE"
msgstr "Taux de mutation de l'IA"

msgid "UNIT_ADVANCED_SPACESHIP"
msgstr ""

#, fuzzy
msgid "UNIT_SIMPLE_ROCKET"
msgstr "Fusée simple"

msgid "UNKNOWN"
msgstr "Entrée inconnue"

msgid "UNKNOWN_DISPLAY_DRIVER"
msgstr "Inconnu"

msgid "UNKNOWN_MOUSE"
msgstr "Souris inconnue"

msgid "UNKNOWN_ORGANELLE_SYMBOL"
msgstr "?"

msgid "UNKNOWN_PATCH"
msgstr "Secteur inconnu"

msgid "UNKNOWN_SHORT"
msgstr "?"

msgid "UNKNOWN_VERSION"
msgstr "Version inconnue"

#, fuzzy
msgid "UNKNOWN_WORKSHOP_ID"
msgstr "Souris inconnue"

#, fuzzy
msgid "UNLIMIT_GROWTH_SPEED"
msgstr "Limiter l'utilisation du composé de croissance"

#, fuzzy
msgid "UNLOCKED_NEW_ORGANELLE"
msgstr "Placer organite"

msgid "UNLOCK_ALL_ORGANELLES"
msgstr "Déverrouiller tous les organites"

msgid "UNLOCK_CONDITION_ATP_PRODUCTION_ABOVE"
msgstr ""

msgid "UNLOCK_CONDITION_COMPOUND_IS_ABOVE"
msgstr "[thrive:compound type=\"{0}\"][/thrive:compound] dans le secteur est supérieur à {1}"

msgid "UNLOCK_CONDITION_COMPOUND_IS_BELOW"
msgstr "[thrive:compound type=\"{0}\"][/thrive:compound] dans le secteur est inférieur à {1}"

msgid "UNLOCK_CONDITION_COMPOUND_IS_BETWEEN"
msgstr "[thrive:compound type=\"{0}\"][/thrive:compound] dans le secteur est compris entre {1} et {2}"

msgid "UNLOCK_CONDITION_DIGESTED_MICROBES_ABOVE"
msgstr ""

msgid "UNLOCK_CONDITION_ENGULFED_MICROBES_ABOVE"
msgstr "{0} microbes ont été engloutis (actuellement à {1})"

msgid "UNLOCK_CONDITION_EXCESS_ATP_ABOVE"
msgstr ""

#, fuzzy
msgid "UNLOCK_CONDITION_PLAYER_DAMAGE_RECEIVED"
msgstr "Vitesse de digestion :"

#, fuzzy
msgid "UNLOCK_CONDITION_PLAYER_DAMAGE_RECEIVED_SOURCE"
msgstr "Vitesse de digestion :"

msgid "UNLOCK_CONDITION_PLAYER_DEATH_COUNT_ABOVE"
msgstr ""

msgid "UNLOCK_CONDITION_REPRODUCED_WITH"
msgstr ""

msgid "UNLOCK_CONDITION_REPRODUCED_WITH_IN_A_ROW"
msgstr ""

msgid "UNLOCK_CONDITION_REPRODUCE_IN_BIOME"
msgstr ""

#, fuzzy
msgid "UNLOCK_CONDITION_SPEED_BELOW"
msgstr "Vitesse de digestion :"

msgid "UNLOCK_WITH_ANY_OF_FOLLOWING"
msgstr ""

msgid "UNSAVED_CHANGE_WARNING"
msgstr ""
"Des changements non sauvegardés vont être abandonnés.\n"
"Voulez-vous continuer ?"

msgid "UNTITLED"
msgstr "Sans titre"

#, fuzzy
msgid "UPGRADE_CILIA_PULL"
msgstr "Cils de traction"

msgid "UPGRADE_CILIA_PULL_DESCRIPTION"
msgstr "Quand vous êtes en mode phagocytage ([thrive:input]g_toggle_engulf[/thrive:input]) ce type de cils créera des vortex dans l'eau qui attireront les objets proches. Utile pour capturer des proies."

msgid "UPGRADE_COST"
msgstr "{0} ({1} PM)"

msgid "UPGRADE_DESCRIPTION_NONE"
msgstr "L'état non-amélioré par défaut"

msgid "UPGRADE_NAME_NONE"
msgstr "Pas d’amélioration"

msgid "UPGRADE_PILUS_INJECTISOME"
msgstr "Pilus injectisome"

msgid "UPGRADE_PILUS_INJECTISOME_DESCRIPTION"
msgstr "Transforme le pilus en un injectisome, infligeant des dégats par toxines lors de l'empalement d'autres cellules"

msgid "UPGRADE_SLIME_JET_MUCOCYST"
msgstr "Mucocyste"

#, fuzzy
msgid "UPGRADE_SLIME_JET_MUCOCYST_DESCRIPTION"
msgstr "Transforme le [thrive:compound type=\"glucose\"][/thrive:compound] en [thrive:compound type=\"mucilage\"][/thrive:compound]. Appuyez sur [thrive:input]g_secrete_slime[/thrive:input] pour libérer le [thrive:compound type=\"mucilage\"][/thrive:compound] stocké, augmentant la vitesse de cette cellule et ralentissant les prédateurs."

#, fuzzy
msgid "UPLOAD"
msgstr "Charger"

#, fuzzy
msgid "UPLOADING_DOT_DOT_DOT"
msgstr "Chargement..."

#, fuzzy
msgid "UPLOAD_SUCCEEDED"
msgstr "Sauvegarde réussi"

msgid "USED_LIBRARIES_LICENSES"
msgstr "Licences et bibliothèques utilisés"

msgid "USED_RENDERER_NAME"
msgstr "Moteur de rendu utilisé :"

msgid "USES_FEATURE"
msgstr "Oui"

#, fuzzy
msgid "USE_AUTO_HARMONY"
msgstr "Utiliser le chargement auto-harmonie"

msgid "USE_AUTO_HARMONY_TOOLTIP"
msgstr "Chargement automatique des patchs Harmony à partir de l'Assembleur (ne nécessite pas de spécifier la classe de mod)"

msgid "USE_A_CUSTOM_USERNAME"
msgstr "Utiliser un nom d'utilisateur personnalisé"

msgid "USE_DISK_CACHE"
msgstr ""

msgid "USE_MANUAL_THREAD_COUNT"
msgstr "Saisie manuelle du nombre de thread en arrière-plan"

#, fuzzy
msgid "USE_MANUAL_THREAD_COUNT_NATIVE"
msgstr "Saisie manuelle du nombre de thread en arrière-plan"

msgid "USE_VIRTUAL_WINDOW_SIZE"
msgstr "Utiliser la taille de la fenêtre virtuelle"

msgid "UV_PROTECTION"
msgstr "Résistance aux UV"

#, fuzzy
msgid "UV_TOLERANCE_TOOLTIP"
msgstr ""
"Cette section montre la balance totale (production - consommation) pour chaque composé.\n"
"Par exemple, pour former une cellule végétale, le bilan du glucose doit être très positif."

msgid "VACUOLE"
msgstr "Vacuole"

msgid "VACUOLE_DESCRIPTION"
msgstr "La vacuole est un organite de la membrane interne utilisée pour stocker dans la cellule. Ils sont composés de plusieurs vésicules, des structures membranaires plus petites grandement utilisées dans les cellules pour le stockage, qui ont fusionné ensemble. Elle est remplie d'eau qui est utilisée pour contenir des molécules, des enzymes, des solides et autres substances. Leur forme est fluide et peut varier selon les cellules."

msgid "VACUOLE_IS_SPECIALIZED"
msgstr "Vacuole spécialisée"

#, fuzzy
msgid "VACUOLE_NOT_SPECIALIZED_DESCRIPTION"
msgstr "La vacuole stockera {0} unités de chaque composé"

msgid "VACUOLE_PROCESSES_DESCRIPTION"
msgstr "Augmente l'espace de stockage de la cellule."

#, fuzzy
msgid "VACUOLE_SPECIALIZED_DESCRIPTION"
msgstr "La vacuole stockera {0} unités du composé sélectionné"

msgid "VALUE_WITH_UNIT"
msgstr "{0} {1}"

msgid "VERSION_COLON"
msgstr "Version :"

msgid "VERTICAL_COLON"
msgstr "Vertical :"

msgid "VERTICAL_WITH_AXIS_NAME_COLON"
msgstr "Vertical (Axe : {0})"

msgid "VIDEO_MEMORY"
msgstr "Mémoire vidéo actuellement utilisée :"

msgid "VIDEO_MEMORY_MIB"
msgstr "{0} MiO"

msgid "VIEWER"
msgstr "Visionneur"

msgid "VIEW_ALL"
msgstr "Voir toutes"

#, fuzzy
msgid "VIEW_CELL_PROCESSES"
msgstr "Pas de processus."

msgid "VIEW_ONLINE"
msgstr "Voir en ligne"

#, fuzzy
msgid "VIEW_PATCH_MICHES"
msgstr "Voir les notes de correctif"

msgid "VIEW_PATCH_NOTES"
msgstr "Voir les notes de correctif"

msgid "VIEW_PATCH_NOTES_TOOLTIP"
msgstr "Voir toutes ou les dernières notes de correctif maintenant"

#, fuzzy
msgid "VIEW_PENDING_ACTIONS"
msgstr "Modifications"

msgid "VIEW_SOURCE_CODE"
msgstr "Voir le code source"

msgid "VIP_PATRONS"
msgstr "Soutiens VIP"

msgid "VISIBLE"
msgstr "Visible"

msgid "VISIBLE_WHEN_CLOSE_TO_FULL"
msgstr ""

msgid "VISIBLE_WHEN_OVER_ZERO"
msgstr ""

msgid "VISIT_SUGGESTIONS_SITE"
msgstr "Proposer une fonctionnalité"

msgid "VOLCANIC_VENT"
msgstr "Cratère de volcan"

msgid "VOLUMEDOWN"
msgstr "Réduire le volume sonore"

msgid "VOLUMEMUTE"
msgstr "Taire le volume sonore"

msgid "VOLUMEUP"
msgstr "Augmenter le volume sonore"

msgid "VSYNC"
msgstr "Synchronisation verticale"

msgid "WAITING_FOR_AUTO_EVO"
msgstr "Attente de l'Auto-Évo :"

msgid "WELCOME_TO_THRIVEOPEDIA"
msgstr "Bienvenue dans Thriveopédia"

msgid "WENT_EXTINCT_FROM_PLANET"
msgstr "a disparu de la planète"

msgid "WENT_EXTINCT_IN"
msgstr "extinction en {0}"

msgid "WHEEL_DOWN"
msgstr "Molette arrière"

msgid "WHEEL_LEFT"
msgstr "Roue gauche"

msgid "WHEEL_RIGHT"
msgstr "Roulette droite"

msgid "WHEEL_UP"
msgstr "Molette avant"

msgid "WIKI"
msgstr "Wiki"

#, fuzzy
msgid "WIKI_2D"
msgstr "Wiki"

#, fuzzy
msgid "WIKI_3D"
msgstr "Wiki"

msgid "WIKI_3D_COMMA_SANDBOX"
msgstr ""

#, fuzzy
msgid "WIKI_3D_COMMA_STRATEGY"
msgstr "Les [b]cils[/b] sont essentiels pour les grandes cellules, en particulier celles qui dépendent de la prédation. Sans eux, les grandes cellules sont limitées par des vitesses de rotation souvent très lentes. Nous recommandons d'ajouter des [b]cils[/b] dès que possible après avoir développé un [b][color=#3796e1][url=thriveopedia:nucleus]noyau[/url][/color][/b] pour compenser la taille énorme de cet organite crucial, et nous recommandons de les placer aussi loin que possible du centre de la cellule pour maximiser la force de rotation."

#, fuzzy
msgid "WIKI_3D_COMMA_STRATEGY_COMMA_SPACE"
msgstr "Les [b]cils[/b] sont essentiels pour les grandes cellules, en particulier celles qui dépendent de la prédation. Sans eux, les grandes cellules sont limitées par des vitesses de rotation souvent très lentes. Nous recommandons d'ajouter des [b]cils[/b] dès que possible après avoir développé un [b][color=#3796e1][url=thriveopedia:nucleus]noyau[/url][/color][/b] pour compenser la taille énorme de cet organite crucial, et nous recommandons de les placer aussi loin que possible du centre de la cellule pour maximiser la force de rotation."

#, fuzzy
msgid "WIKI_8_BRACKET_16"
msgstr "Tourner à gauche"

#, fuzzy
msgid "WIKI_ASCENSION"
msgstr "Des fibres nerveuses reliant les neurones, disponibles à partir de l'étape multicellulaire. Ils sont nécessaires pour augmenter la puissance cérébrale d'un organisme et lui permettre de passer aux phases suivantes."

#, fuzzy
msgid "WIKI_ASCENSION_CURRENT_DEVELOPMENT"
msgstr "Développeurs actuels"

msgid "WIKI_ASCENSION_FEATURES"
msgstr "Prochainement."

#, fuzzy
msgid "WIKI_ASCENSION_INTRO"
msgstr "Des fibres nerveuses reliant les neurones, disponibles à partir de l'étape multicellulaire. Ils sont nécessaires pour augmenter la puissance cérébrale d'un organisme et lui permettre de passer aux phases suivantes."

msgid "WIKI_ASCENSION_OVERVIEW"
msgstr ""

#, fuzzy
msgid "WIKI_ASCENSION_TRANSITIONS"
msgstr "Félicitations !"

msgid "WIKI_ASCENSION_UI"
msgstr "Prochainement."

msgid "WIKI_AWAKENING_STAGE_CURRENT_DEVELOPMENT"
msgstr "Les travaux sur la phase d’éveil n'ont pas encore commencé."

msgid "WIKI_AWAKENING_STAGE_FEATURES"
msgstr "Prochainement."

#, fuzzy
msgid "WIKI_AWAKENING_STAGE_INTRO"
msgstr ""
"Permet à une cellule de se réunir avec d'autres cellules de son espèce pour former une colonie cellulaire. Une fois liées dans une colonie, les cellules se déplacent comme une seule et même entité et partagent leurs composés. Les cellules doivent se détacher d'une colonie avant d'entrer dans l'éditeur et de se diviser.\n"
"\n"
"La formation de colonies cellulaires est la première étape vers la multicellularité, et les [b]agents liants[/b] sont donc essentiels pour passer à la phase suivante."

msgid "WIKI_AWAKENING_STAGE_OVERVIEW"
msgstr "Prochainement."

#, fuzzy
msgid "WIKI_AWAKENING_STAGE_TRANSITIONS"
msgstr "Phase d’éveil"

msgid "WIKI_AWAKENING_STAGE_UI"
msgstr "Prochainement."

msgid "WIKI_AWARE_STAGE_CURRENT_DEVELOPMENT"
msgstr ""

msgid "WIKI_AWARE_STAGE_FEATURES"
msgstr "Prochainement."

#, fuzzy
msgid "WIKI_AWARE_STAGE_INTRO"
msgstr "La nitrogénase est une protéine capable d'utiliser l'[thrive:compound type=\"nitrogen\"][/thrive:compound] gazeux et l'énergie cellulaire sous forme d'[thrive:compound type=\"atp\"][/thrive:compound] pour produire de l'[thrive:compound type=\"ammoniaque\"][/thrive:compound], un nutriment essentiel à la croissance des cellules. Il s'agit d'un processus appelé [b]fixation anaérobie de l'azote[/b]. Comme la nitrogénase est suspendue directement dans le cytoplasme, le liquide environnant effectue une partie de la [b]glycolyse[/b]."

#, fuzzy
msgid "WIKI_AWARE_STAGE_OVERVIEW"
msgstr "Phase consciente"

#, fuzzy
msgid "WIKI_AWARE_STAGE_TRANSITIONS"
msgstr "Nitrogénase"

msgid "WIKI_AWARE_STAGE_UI"
msgstr "Prochainement."

msgid "WIKI_AXON_EFFECTS"
msgstr ""
"Pour chaque cellule d'un organisme multicellulaire qui contient un [b]axone[/b], la puissance cérébrale de cet organisme augmentera proportionnellement au volume de cette cellule. Les cellules dotées d'[b]axones[/b] sont considérées comme possédant un tissu cérébral.\n"
"\n"
"Lorsque la puissance cérébrale dépasse [b]+0.5[/b], le joueur entre dans la Phase Consciente. Lorsque la puissance cérébrale dépasse [b]+5.0[/b], le joueur entre dans la Phase d'Éveil."

msgid "WIKI_AXON_INTRO"
msgstr "Des fibres nerveuses reliant les neurones, disponibles à partir de l'étape multicellulaire. Ils sont nécessaires pour augmenter la puissance cérébrale d'un organisme et lui permettre de passer aux phases suivantes."

msgid "WIKI_AXON_MODIFICATIONS"
msgstr "Pas de modifications."

msgid "WIKI_AXON_PROCESSES"
msgstr "Pas de processus."

msgid "WIKI_AXON_REQUIREMENTS"
msgstr "Seulement disponible à partir de la phase multicellulaire."

msgid "WIKI_AXON_SCIENTIFIC_BACKGROUND"
msgstr "À venir"

msgid "WIKI_AXON_STRATEGY"
msgstr "L'ajout d'[b]axones[/b] est essentiel pour atteindre les étapes suivantes. Il est recommandé d'ajouter un [b]axone[/b] à plusieurs types de cellules dans votre organisme multicellulaire, mais en ajouter plus d'un est superflu. Pour le moment, les [b]axones[/b] supplémentaires n'apportent aucun avantage additionnel."

msgid "WIKI_AXON_UPGRADES"
msgstr "Pas d'améliorations."

#, fuzzy
msgid "WIKI_BACTERIAL_CHEMOSYNTHESIS_COMMA_GLYCOLYSIS"
msgstr "Synthèse d'OxyToxy"

msgid "WIKI_BINDING_AGENT_EFFECTS"
msgstr ""
"Les cellules dotées d'[b]agents liants[/b] (ou les colonies contenant des cellules dotées d'[b]agents liants[/b]) peuvent entrer en mode liaison. En mode liaison, chaque cellule consomme un [b]+2[/b] [thrive:compound type=\"atp\"][/thrive:compound] supplémentaire. Le mode liaison se désactive au contact d'une cellule de la même espèce, et permet de réunir les cellules en une colonie. Le mode liaison peut également être désactivé manuellement.\n"
"\n"
"Les cellules d'une même colonie partagent leurs ressources, les répartissant équitablement entre toutes les cellules. Les colonies bénéficient également d'un coût d'osmorégulation réduit - le coût d'osmorégulation de chaque cellule diminue à un rythme inversement proportionnel au nombre total de membres de la colonie."

msgid "WIKI_BINDING_AGENT_INTRO"
msgstr ""
"Permet à une cellule de se réunir avec d'autres cellules de son espèce pour former une colonie cellulaire. Une fois liées dans une colonie, les cellules se déplacent comme une seule et même entité et partagent leurs composés. Les cellules doivent se détacher d'une colonie avant d'entrer dans l'éditeur et de se diviser.\n"
"\n"
"La formation de colonies cellulaires est la première étape vers la multicellularité, et les [b]agents liants[/b] sont donc essentiels pour passer à la phase suivante."

msgid "WIKI_BINDING_AGENT_MODIFICATIONS"
msgstr "Pas de modifications."

msgid "WIKI_BINDING_AGENT_PROCESSES"
msgstr "Pas de processus."

msgid "WIKI_BINDING_AGENT_REQUIREMENTS"
msgstr ""
"Une cellule doit avoir un [b][color=#3796e1][url=thriveopedia:nucleus]noyau[/url][/color][/b] pour pouvoir développer des [b]agents liants[/b].\n"
"\n"
"Si l'amélioration des organites est activée dans les paramètres du jeu, [i]chacune[/i] des conditions suivantes devra être vérifiée [i]pour la cellule du joueur[/i] :\n"
"\n"
"[indent]—   Contient un [b][color=#3796e1][url=thriveopedia:nucleus]noyau[/url][/color][/b] depuis au moins [b]5[/b] générations.[/indent]\n"
"[indent]—   A une balance de [thrive:compound type=\"atp\"][/thrive:compound] d'au moins [b]+15[/b].[/indent]"

msgid "WIKI_BINDING_AGENT_SCIENTIFIC_BACKGROUND"
msgstr "À venir"

msgid "WIKI_BINDING_AGENT_STRATEGY"
msgstr ""
"Il est très utile de former des colonies, en particulier pour les organismes utilisant la [b]photosynthèse[/b]. Chaque cellule supplémentaire dans une colonie réduit le coût global de l'osmorégulation, ce qui signifie une plus grande efficacité énergétique. Ainsi, les espèces photosynthétiques produiront du [thrive:compound type=\"glucose\"][/thrive:compound] plus rapidement, et les colonies prédatrices pourront survivre plus longtemps entre deux repas.\n"
"\n"
"Toutefois, il peut être difficile de trouver des cellules avec lesquelles se lier, il peut donc être utile d'utiliser un [b][color=#3796e1][url=thriveopedia:signalingAgent]agent de signalisation[/url][/color][/b] pour attirer des alliés près de vous.\n"
"\n"
"Les cellules ne peuvent pas se diviser lorsqu'elles sont dans une colonie, vous devez donc les délier avant d'entrer dans l'éditeur.\n"
"\n"
"Bien qu'une colonie puisse croître indéfiniment, vous n'avez besoin que de cinq cellules pour passer à l'étape suivante. Vous trouverez le bouton permettant de devenir multicellulaire au-dessus du bouton de l'éditeur dans l'interface utilisateur."

msgid "WIKI_BINDING_AGENT_UPGRADES"
msgstr "Pas d'améliorations."

msgid "WIKI_BIOLUMINESCENT_VACUOLE_EFFECTS"
msgstr "Pas d'effets. Doit être implémenté."

msgid "WIKI_BIOLUMINESCENT_VACUOLE_INTRO"
msgstr "Elles produisent de la lumière. Pas encore implémentées dans Thrive."

msgid "WIKI_BIOLUMINESCENT_VACUOLE_MODIFICATIONS"
msgstr "Pas de modifications. Doit être implémenté."

msgid "WIKI_BIOLUMINESCENT_VACUOLE_PROCESSES"
msgstr "Pas de processus. Doit être implémenté."

msgid "WIKI_BIOLUMINESCENT_VACUOLE_REQUIREMENTS"
msgstr "Ne peut pas être ajouté à des cellules. Doit être implémenté."

msgid "WIKI_BIOLUMINESCENT_VACUOLE_SCIENTIFIC_BACKGROUND"
msgstr ""
"De nombreux organismes vivants sont bioluminescents, y compris certaines bactéries et certains protistes. Le fait de produire chimiquement de la lumière dans le corps d'un organisme a de nombreuses utilisations, notamment pour attirer des partenaires, communiquer avec les membres de la même espèce et attirer ou repousser d'autres espèces. La bioluminescence des algues microscopiques peut produire des efflorescences algales, illuminant d'énormes régions de l'océan d'une lueur bleu-vert.\n"
"\n"
"Pour l'instant, la fonction de la bioluminescence n'a pas encore été intégrée dans le jeu. Bien qu'il s'agisse d'une touche esthétique agréable et même d'une aide pour le joueur dans les environnements sombres, il a été difficile de définir des mécanismes de jeu utiles basés sur la bioluminescence. La communication intra-espèce est déjà couverte par l'[b][color=#3796e1][url=thriveopedia:signalingAgent]agent de signalisation[/url][/color][/b], et toute autre utilisation semble difficile à justifier lorsqu'elle entraîne un coût inévitable en [thrive:compound type=\"atp\"][/thrive:compound].\n"
"\n"
"Ceci peut se faire par le biais d'une [b]vacuole bioluminescente[/b] ou d'un organite plus spécifique. Un exemple concret est le [color=#3796e1][url=https://en.wikipedia.org/wiki/Scintillon]scintillon[/url][/color].\n"
"\n"
"Si vous êtes favorable à l'inclusion de [b]vacuoles bioluminescentes[/b] ou si vous avez des suggestions de fonctions intéressantes pour le jeu, rendez-vous sur notre [color=#3796e1][url=https://suggestions.revolutionarygamesstudio.com/]tableau des suggestions[/url][/color]."

msgid "WIKI_BIOLUMINESCENT_VACUOLE_STRATEGY"
msgstr "Pas disponible dans le jeu. Doit être implémenté."

msgid "WIKI_BIOLUMINESCENT_VACUOLE_UPGRADES"
msgstr "Pas d'améliorations. Doit être implémenté."

msgid "WIKI_BODY_PLAN_EDITOR_COMMA_CELL_EDITOR"
msgstr ""

msgid "WIKI_CHEMOPLAST_EFFECTS"
msgstr "Pas d'effets."

msgid "WIKI_CHEMOPLAST_INTRO"
msgstr "Un organite eucaryote utilisé pour effectuer la [b]chimiosynthèse[/b], le processus de conversion du [thrive:compound type=\"hydrogensulfide\"][/thrive:compound] en [thrive:compound type=\"glucose\"][/thrive:compound] en utilisant le [thrive:compound type=\"carbondioxyde\"][/thrive:compound] ambiant. Ce processus est plus efficace que celui de ses analogues procaryotes, les [b][color=#3796e1][url=thriveopedia:chemoSynthesizingProteins]protéines chimiosynthétiques[/url][/color][/b]."

msgid "WIKI_CHEMOPLAST_MODIFICATIONS"
msgstr "Pas de modifications."

msgid "WIKI_CHEMOPLAST_PROCESSES"
msgstr ""
"[b]Chimiosynthèse[/b] : [thrive:compound type=\"hydrogensulfide\"][/thrive:compound] + [thrive:compound type=\"carbondioxide\"][/thrive:compound] → [thrive:compound type=\"glucose\"][/thrive:compound]\n"
"\n"
"Une méthode de synthèse du [thrive:compound type=\"glucose\"][/thrive:compound]. Elle nécessite du [thrive:compound type=\"hydrogensulfide\"][/thrive:compound] et la vitesse de la réaction dépend de la teneur de l'environnement en [thrive:compound type=\"carbondioxide\"][/thrive:compound]. Ce processus est plus performant que le procédé similaire réalisé par les [b][color=#3796e1][url=thriveopedia:chemoSynthesizingProteins]protéines chimiosynthétiques[/url][/color][/b]."

msgid "WIKI_CHEMOPLAST_REQUIREMENTS"
msgstr "Une cellule doit posséder un [b][color=#3796e1][url=thriveopedia:nucleus]noyau[/url][/color][/b] pour pouvoir former des [b]chimioplastes[/b]."

msgid "WIKI_CHEMOPLAST_SCIENTIFIC_BACKGROUND"
msgstr "À venir"

msgid "WIKI_CHEMOPLAST_STRATEGY"
msgstr ""
"Tout comme les [b][color=#3796e1][url=thriveopedia:chemoSynthesizingProteins]protéines chimiosynthétiques[/url][/color][/b], cet organite permet à une cellule d'exploiter le [thrive:compound type=\"hydrogensulfide\"][/thrive:compound] présent en abondance dans certaines zones. Comme les concentrations environnementales en [thrive:compound type=\"glucose\"][/thrive:compound] diminuent tout au long du jeu, il est conseillé de trouver d'autres sources d'énergie, et le [thrive:compound type=\"hydrogensulfide\"][/thrive:compound] pourrait bien être une source appropriée pour votre cellule si vous restez près d'un cratère volcanique.\n"
"\n"
"Il est conseillé de remplacer les [b][color=#3796e1][url=thriveopedia:chemoSynthesizingProteins]protéines chimiosynthétiques[/url][/color][/b] par des [b]chimioplastes[/b] après avoir développé un [b][color=#3796e1][url=thriveopedia:nucleus]noyau[/url][/color][/b], ces derniers sont plus performants."

msgid "WIKI_CHEMOPLAST_UPGRADES"
msgstr "Pas d'améliorations."

#, fuzzy
msgid "WIKI_CHEMORECEPTOR_EFFECTS"
msgstr ""
"Pour chaque [b]chimiorécepteur[/b] présent dans la cellule du joueur : \n"
"\n"
"[indent]—   S'il est réglé pour détecter un composé spécifique, le joueur verra un indicateur visuel lui indiquer le nuage le plus proche de ce composé. Le nuage devra se trouver dans le rayon de recherche et avoir une densité supérieure à la densité minimale[/indent].\n"
"[indent]—   S'il est réglé pour détecter une espèce spécifique, le joueur verra un indicateur visuel pointer vers la cellule la plus proche de cette espèce. La cellule concernée devra se trouver dans le rayon de recherche.[/indent]\n"
"\n"
"De leur côté, les cellules non-joueurs auront tendance à se diriger vers les composés et/ou les espèces spécifiés par leurs [b]chimiorécepteurs[/b]."

msgid "WIKI_CHEMORECEPTOR_INTRO"
msgstr "Organite externe permettant à une cellule de détecter les composés présents dans l'environnement. Les [b]chimiorécepteurs[/b] peuvent être personnalisés pour détecter un composé spécifique, ou même des cellules d'une espèce spécifique."

msgid "WIKI_CHEMORECEPTOR_MODIFICATIONS"
msgstr "Modifiez le [b]chimiorécepteur[/b] pour sélectionner le composé à rechercher ou l'espèce à détecter. Définissez le rayon de recherche, la couleur de la ligne et, si vous recherchez des composés, la densité minimale de composés à détecter."

msgid "WIKI_CHEMORECEPTOR_PROCESSES"
msgstr "Pas de processus."

msgid "WIKI_CHEMORECEPTOR_REQUIREMENTS"
msgstr "Pas de conditions"

msgid "WIKI_CHEMORECEPTOR_SCIENTIFIC_BACKGROUND"
msgstr "À venir"

#, fuzzy
msgid "WIKI_CHEMORECEPTOR_STRATEGY"
msgstr ""
"Les [b]chimiorécepteurs[/b] sont utiles en début de partie pour trouver du [thrive:compound type=\"glucose\"][/thrive:compound]. Par la suite, ils pourront être utilisés pour trouver du [thrive:compound type=\"phosphates\"][/thrive:compound], car c'est le seul composé que les cellules ne peuvent pas produire elles-mêmes.\n"
"\n"
"Nous vous recommandons de régler le rayon de recherche au maximum et la densité minimale au milieu de sa plage. De cette façon, les nuages que vous trouverez seront plus volumineux et vaudront donc la peine d'investir de l'énergie pour les collecter.\n"
"\n"
"Faites attention aux [b]chimiorécepteurs[/b] des autres cellules, qu'elles soient de votre espèce ou d'autres espèces. Les cellules non joueuses dotées de [b]chimiorécepteurs[/b] recherchent leur composé cible, et si elles sont trop nombreuses dans l'environnement, cela peut entraîner une pénurie de ce composé. Si votre espèce développe des [b]chimiorécepteurs[/b] et que sa population explose, vous devrez peut-être trouver un équilibre entre la facilité de la recherche et la décimation d'un composé dans l'environnement."

msgid "WIKI_CHEMORECEPTOR_UPGRADES"
msgstr "Pas d'améliorations."

msgid "WIKI_CHEMOSYNTHESIZING_PROTEINS_EFFECTS"
msgstr "Pas d'effets spéciaux."

msgid "WIKI_CHEMOSYNTHESIZING_PROTEINS_INTRO"
msgstr "Petits groupes de protéines dans le [b][color=#3796e1][url=thriveopedia:cytoplasme]cytoplasme[/url][/color][/b] qui convertissent du [thrive:compound type=\"hydrogensulfide\"][/thrive : compound], du [thrive:compound type=\"carbondioxide\"][/thrive:compound] gazeux et de l'eau en [thrive:compound type=\"glucose\"][/thrive:compound] dans un processus appelé [b]chimiosynthèse bactérienne[/b]. Le taux de production de [thrive:compound type=\"glucose\"][/thrive:compound] varie en fonction de la concentration en [thrive:compound type=\"carbondioxide\"][/thrive:compound]."

msgid "WIKI_CHEMOSYNTHESIZING_PROTEINS_MODIFICATIONS"
msgstr "Pas de modifications."

#, fuzzy
msgid "WIKI_CHEMOSYNTHESIZING_PROTEINS_PROCESSES"
msgstr ""
"[b]Chimiosynthèse bactérienne :[/b] [thrive:compound type=\"hydrogensulfide\"][/thrive:compound] + [thrive:compound type=\"carbondioxide\"][/thrive:compound] → [thrive:compound type=\"glucose\"][/thrive:compound]\n"
"\n"
"Convertit [thrive:compound type=\"hydrogensulfide\"][/thrive:compound] en [thrive:compound type=\"glucose\"][/thrive:compound]. Le taux varie en fonction de la concentration de [thrive:compound type=\"carbondioxide\"][/thrive:compound] dans l'environnement.\n"
"\n"
"[b]Glycolyse[/b] : [b]Glucose[/b] [thrive:compound type=\"glucose\"][/thrive:compound] → [thrive:compound type=\"atp\"][/thrive:compound]\n"
"\n"
"Comme des [b]protéines chimiosynthétiques[/b] sont présentes dans le [b][color=#3796e1][url=thriveopedia:cytoplasme]cytoplasme[/url][/color][/b], elles effectuent également une certaine [b]glycolyse[/b]."

msgid "WIKI_CHEMOSYNTHESIZING_PROTEINS_REQUIREMENTS"
msgstr "Pas de conditions."

msgid "WIKI_CHEMOSYNTHESIZING_PROTEINS_SCIENTIFIC_BACKGROUND"
msgstr "À venir"

#, fuzzy
msgid "WIKI_CHEMOSYNTHESIZING_PROTEINS_STRATEGY"
msgstr ""
"Avec les [b]Protéines chimiosynthétiques[/b], les cellules ont accès à l'une des sources d'énergie les plus abondantes et les plus fiables des cratères volcaniques, le [thrive:compound type=\"hydrogensulfide\"][/thrive:compound]. Celui-ci peut être stocké et transformé régulièrement en [thrive:compound type=\"glucose\"][/thrive:compound], et permet de conserver des réserves d'énergie.\n"
"\n"
"Pour développer une bactérie chimiosynthétique efficace, il suffit d'avoir suffisamment de [b]Protéines chimiosynthétiques[/b] pour générer une augmentation nette de [thrive:compound type=\"glucose\"][/thrive:compound] à l'intérieur de la cellule. Une bonne façon de commencer est de placer deux [b]Protéines chimiosynthétiques[/b] dans la première génération, suivi de [b][color=#3796e1][url=thriveopedia:metabolosome]Métabolosomes[/url][/color][/b] et de n'importe quel élément que vous souhaitez développer dans la génération suivante. Par la suite, il est généralement conseillé de ne placer qu'un hexagone supplémentaire de [b]Protéines chimiosynthétiques[/b] toutes les deux parties.\n"
"\n"
"Méfiez-vous cependant, car le [thrive:compound type=\"hydrogensulfide\"][/thrive:compound] n'est présent que dans certains biomes du monde. En choisissant d'en faire votre principale source d'énergie, vous ne pourrez pas voyager en toute sécurité dans d'autres environnements."

msgid "WIKI_CHEMOSYNTHESIZING_PROTEINS_UPGRADES"
msgstr "Pas d'améliorations."

msgid "WIKI_CHLOROPLAST_EFFECTS"
msgstr "Pas d'effets."

msgid "WIKI_CHLOROPLAST_INTRO"
msgstr ""
"Rempli d'un pigment vert appelé chlorophylle, il utilise l'énergie issue du [thrive:compound type=\"sunlight\"][/thrive:compound] pour produire du [thrive:compound type=\"glucose\"][/thrive:compound] en utilisant de l'eau et du [thrive:compound type=\"carbondioxide\"][/thrive:compound] gazeux. Ce processus est appelé [b]photosynthèse[/b]. \n"
"\n"
"Comme la [b]photosynthèse[/b] nécessite du [thrive:compound type=\"sunlight\"][/thrive:compound] pour fonctionner, elle n'est efficace qu'en surface.\n"
"\n"
"Cet organite est un équivalent eucaryote des [b][color=#3796e1][url=thriveopedia:chromatophore]thylakoïdes[/url][/color][/b]."

msgid "WIKI_CHLOROPLAST_MODIFICATIONS"
msgstr "Pas de modifications."

#, fuzzy
msgid "WIKI_CHLOROPLAST_PROCESSES"
msgstr "Produit du [thrive:compound type=\"glucose\"][/thrive:compound]. Taux proportionnels à la concentration de [thrive:compound type=\"carbondioxide\"][/thrive:compound] et à l'intensité de [thrive:compound type=\"sunlight\"][/thrive:compound]."

msgid "WIKI_CHLOROPLAST_REQUIREMENTS"
msgstr ""
"Une cellule doit avoir un [b][color=#3796e1][url=thriveopedia:nucleus]noyau[/url][/color][/b] pour pouvoir développer des [b]chloroplastes[/b].\n"
"\n"
"Si le déblocage des organites est activé dans les paramètres du jeu, la condition suivante doit être vraie [i]pour la cellule du joueur[/i] :\n"
"\n"
"[indent]—   Posséder au moins [b]5[/b] [b][color=#3796e1][url=thriveopedia:chromatophore]thylakoïdes[/url][/color][/b] depuis au moins [b]7[/b] générations d'affilée.[/indent]"

msgid "WIKI_CHLOROPLAST_SCIENTIFIC_BACKGROUND"
msgstr "À venir"

msgid "WIKI_CHLOROPLAST_STRATEGY"
msgstr ""
"Les [b]chloroplastes[/b] sont les plus grands organites, à l'exception du [color=#3796e1][url=thriveopedia:nucleus]noyau[/url][/color], et leur coût d'osmorégulation et leur poids sont élevés.\n"
"\n"
"Lorsque vous jouez avec le cycle jour/nuit activé, une grande capacité de stockage de [thrive:compound type=\"glucose\"][/thrive:compound] est nécessaire pour survivre à la nuit. Cela peut être fourni par des [b][color=#3796e1][url=thriveopedia:vacuole]vacuoles[/url][/color][/b]. Consultez la section stratégie pour les [b][color=#3796e1][url=thriveopedia:chromatophore]thylakoïdes[/url][/color][/b] pour plus de conseils sur la survie en tant qu'organisme photosynthétique."

msgid "WIKI_CHLOROPLAST_UPGRADES"
msgstr "Pas d'améliorations."

#, fuzzy
msgid "WIKI_CHROMATOPHORE_PHOTOSYNTHESIS_COMMA_GLYCOLYSIS"
msgstr "Synthèse d'OxyToxy"

msgid "WIKI_CILIA_EFFECTS"
msgstr "Chaque hexagone de [b]cils[/b] augmente la vitesse de rotation d'une cellule, et consomme de l'[/thrive:compound type=\"atp\"][/thrive:compound] en échange d'une mobilité accrue. Cette amélioration dépend de l'emplacement de l'organite - plus il est éloigné du centre de la cellule, plus son moment d'inertie est élevé, et plus sa vitesse de rotation est grande."

#, fuzzy
msgid "WIKI_CILIA_INTRO"
msgstr "De petits poils à l'extérieur d'une cellule qui utilisent [thrive:compound type=\"atp\"][/thrive:compound] pour augmenter la vitesse de rotation de la cellule. Ils peuvent être améliorés pour générer des courants qui attirent des cellules proies ou d'autres objets."

msgid "WIKI_CILIA_MODIFICATIONS"
msgstr "Pas de modifications."

msgid "WIKI_CILIA_PROCESSES"
msgstr "Pas de processus."

msgid "WIKI_CILIA_REQUIREMENTS"
msgstr "Une cellule doit posséder un [b][color=#3796e1][url=thriveopedia:nucleus]noyau[/url][/color][/b] pour pouvoir développer des [b]cils[/b]."

#, fuzzy
msgid "WIKI_CILIA_SCIENTIFIC_BACKGROUND"
msgstr ""
"À l'instar des [b][color=#3796e1][url=thriveopedia:flagellum]flagelles[/url][/color][/b], les [b]cils[/b] sont de fins poils qui fournissent une poussée directionnelle, avec toutefois des configurations différentes et d'autres avantages. De nombreux organismes utilisent les [b]cils[/b] à des fins sensorielles et ils peuvent également pousser et tirer des nutriments des organismes de plus grande taille.\n"
"\n"
"Dans la réalité, les [b]cils[/b] apparaissent généralement sur tout l'extérieur d'une cellule plutôt qu'en amas individuels. Les cellules dotées de ce revêtement sont appelées ciliées.\n"
"\n"
"Pour en savoir plus, consultez la [color=#3796e1][url=https://fr.wikipedia.org/wiki/Cil_cellulaire]page Wikipédia[/url][/color]"

msgid "WIKI_CILIA_STRATEGY"
msgstr "Les [b]cils[/b] sont essentiels pour les grandes cellules, en particulier celles qui dépendent de la prédation. Sans eux, les grandes cellules sont limitées par des vitesses de rotation souvent très lentes. Nous recommandons d'ajouter des [b]cils[/b] dès que possible après avoir développé un [b][color=#3796e1][url=thriveopedia:nucleus]noyau[/url][/color][/b] pour compenser la taille énorme de cet organite crucial, et nous recommandons de les placer aussi loin que possible du centre de la cellule pour maximiser la force de rotation."

msgid "WIKI_CILIA_UPGRADES"
msgstr ""
"[b]Cils de traction[/b]\n"
"\n"
"Pour [b]25[/b] points de mutation, modifiez les [b]cils[/b] déjà placés pour les transformer en [b]cils de traction[/b]. En plus des effets habituels de l'organite, les [b]cils de traction[/b] génèrent des tourbillons qui attirent les petites cellules et des fragments tels que les organites flottants."

#, fuzzy
msgid "WIKI_COMPOUNDS_BUTTON"
msgstr ""
"Les entrailles gluantes d'une cellule. Le [b]cytoplasme[/b] est le mélange de base d'ions, de protéines et d'autres substances dissoutes dans l'eau qui constitue l'intérieur de la cellule.\n"
"\n"
"L'une de ses fonctions est la [b]glycolyse du cytoplasme[/b], la conversion du [thrive:compound type=\"glucose\"][/thrive:compound] en [thrive:compound type=\"atp\"][/thrive:compound]. Chez les cellules dépourvues d'organites et dont le métabolisme est moins avancé, il permet de fournir l'énergie dont elles ont besoin. Il est également utilisé pour stocker des molécules dans la cellule et pour augmenter la taille de la cellule."

#, fuzzy
msgid "WIKI_COMPOUNDS_DEVELOPMENT"
msgstr "Composés :"

#, fuzzy
msgid "WIKI_COMPOUNDS_INTRO"
msgstr ""
"Les entrailles gluantes d'une cellule. Le [b]cytoplasme[/b] est le mélange de base d'ions, de protéines et d'autres substances dissoutes dans l'eau qui constitue l'intérieur de la cellule.\n"
"\n"
"L'une de ses fonctions est la [b]glycolyse du cytoplasme[/b], la conversion du [thrive:compound type=\"glucose\"][/thrive:compound] en [thrive:compound type=\"atp\"][/thrive:compound]. Chez les cellules dépourvues d'organites et dont le métabolisme est moins avancé, il permet de fournir l'énergie dont elles ont besoin. Il est également utilisé pour stocker des molécules dans la cellule et pour augmenter la taille de la cellule."

msgid "WIKI_COMPOUNDS_TYPES_OF_COMPOUNDS"
msgstr ""

msgid "WIKI_COMPOUND_SYSTEM_DEVELOPMENT_COMPOUNDS_LIST"
msgstr ""

msgid "WIKI_COMPOUND_SYSTEM_DEVELOPMENT_INTRO"
msgstr ""

msgid "WIKI_COMPOUND_SYSTEM_DEVELOPMENT_MICROBE_STAGE"
msgstr ""

msgid "WIKI_COMPOUND_SYSTEM_DEVELOPMENT_OVERVIEW"
msgstr ""

msgid "WIKI_CYTOPLASM_EFFECTS"
msgstr "N'importe quel organite peut remplacer le [b]cytoplasme[/b] sans coût supplémentaire en points de mutation (en dehors du coût de l'organite en question)."

msgid "WIKI_CYTOPLASM_INTRO"
msgstr ""
"Les entrailles gluantes d'une cellule. Le [b]cytoplasme[/b] est le mélange de base d'ions, de protéines et d'autres substances dissoutes dans l'eau qui constitue l'intérieur de la cellule.\n"
"\n"
"L'une de ses fonctions est la [b]glycolyse du cytoplasme[/b], la conversion du [thrive:compound type=\"glucose\"][/thrive:compound] en [thrive:compound type=\"atp\"][/thrive:compound]. Chez les cellules dépourvues d'organites et dont le métabolisme est moins avancé, il permet de fournir l'énergie dont elles ont besoin. Il est également utilisé pour stocker des molécules dans la cellule et pour augmenter la taille de la cellule."

msgid "WIKI_CYTOPLASM_MODIFICATIONS"
msgstr "Pas de modifications."

msgid "WIKI_CYTOPLASM_PROCESSES"
msgstr ""
"[b]Glycolyse du cytoplasme[/b] : [thrive:compound type=\"glucose\"][/thrive:compound] → [thrive:compound type=\"atp\"][/thrive:compound]\n"
"\n"
"Le premier processus de production d'énergie disponible dans le jeu. Moins efficace que la [b]glycolyse[/b] effectuée par d'autres organites (par exemple les [b][color=#3796e1][url=thriveopedia:metabolosome]métabolosomes[/url][/color][/b]), elle ne nécessite qu'un afflux régulier de [thrive:compound type=\"glucose\"][/thrive:compound] et son rendement ne varie pas en fonction de l'environnement."

msgid "WIKI_CYTOPLASM_REQUIREMENTS"
msgstr "Pas de conditions."

msgid "WIKI_CYTOPLASM_SCIENTIFIC_BACKGROUND"
msgstr ""
"Sur le plan biologique, le [b]cytoplasme[/b] n'est pas un organite ; c'est la combinaison de tous les constituants d'une cellule autres que le noyau et la membrane. Dans Thrive, le [b]cytoplasme[/b] est considéré comme un organite à part entière, qui se présente comme un espace vide contribuant néanmoins à la forme et à la taille d'une cellule. Dans les deux cas, le [b]cytoplasme[/b] peut être considéré comme le contenu de la membrane, le liquide organique à travers lequel flottent les autres composants de la cellule.\n"
"\n"
"Le principal composant du [b]cytoplasme[/b] est le cytosol. Le cytosol contient des fluides qui distribuent les nutriments dans la cellule, à peu près comme le sang dans les organismes macroscopiques, et le cytosquelette, qui maintient la structure de la cellule. De nombreux processus métaboliques ont lieu dans le cytosol, tels que ceux impliqués dans l'osmorégulation et la communication interne par le biais de signaux chimiques.\n"
"\n"
"Pour en savoir plus, consultez la [color=#3796e1][url=https://fr.wikipedia.org/wiki/Cytoplasme]page Wikipédia[/url][/color] de cet organite."

msgid "WIKI_CYTOPLASM_STRATEGY"
msgstr ""
"Si vous parvenez à collecter des [thrive:compound type=\"glucose\"][/thrive:compound] sur les nuages environnants, chaque hexagone de [b]cytoplasme[/b] produira naturellement de l'énergie (sous la forme de [thrive:compound type=\"atp\"][/thrive:compound]). Cet organite est donc un choix fiable pour produire facilement de l'énergie dans la plupart des environnements. D'ailleurs, la cellule de départ (LUCA) est un simple hexagone de [b]cytoplasme[/b].\n"
"\n"
"Il existe cependant des méthodes plus performantes pour générer de l'[thrive:compound type=\"atp\"][/thrive:compound]. Au fil du jeu, il est conseillé d'investir dans des organites plus spécialisés en fonction des conditions environnementales, d'autant plus que les concentrations en [thrive:compound type=\"glucose\"][/thrive:compound] diminuent avec le temps. Par exemple [b][color=#3796e1][url=thriveopedia:metabolosome]métabolosomes[/url][/color][/b] est efficace si la zone est riche en [thrive:compound type=\"oxygen\"][/thrive : compound], et [b][color=#3796e1][url=thriveopedia:thermosynthase]thermosynthèse[/url][/color][/b] est efficace dans les zones où la [thrive:compound type=\"temperature\"][/thrive:compound] est élevée.\n"
"\n"
"L'ajout d'hexagones de [b]cytoplasme[/b] est également l'un des moyens les plus efficaces d'augmenter la taille d'une cellule. Augmenter la taille de la cellule, c'est augmenter sa santé et empêcher les petites cellules de l'engloutir, au détriment de sa vitesse et de sa manœuvrabilité."

msgid "WIKI_CYTOPLASM_UPGRADES"
msgstr "Pas d'améliorations."

#, fuzzy
msgid "WIKI_DEVELOPMENT"
msgstr "Wiki de développement"

#, fuzzy
msgid "WIKI_DEVELOPMENT_INFO_BUTTON"
msgstr ""
"Les organites sont les \"organes\" des organismes unicellulaires. Dans Thrive, ils sont les éléments constitutifs de votre cellule, contrôlant ses fonctions et processus internes.\n"
"\n"
"Chaque fois que vous vous reproduisez, vous pouvez ajouter, déplacer, modifier ou supprimer des organites à l'intérieur de votre cellule à l'aide de l'éditeur de microbes. Presque toutes ces actions coûtent des points de mutation. Les organites sont disposés dans une grille hexagonale, formant une forme contiguë enveloppée par la membrane cellulaire, et chaque organite a une empreinte hexagonale caractéristique. Les organites externes s'attachent à l'extérieur de la membrane, de sorte que pour la plupart d'entre eux, l'orientation du placement a de l'importance.\n"
"\n"
"Lorsque vous modifiez votre cellule, les autres espèces modifient également la disposition de leurs organites. Elles ont accès aux mêmes pouvoirs et capacités.\n"
"\n"
"Sélectionnez un organite dans la liste ci-dessous pour en savoir plus."

#, fuzzy
msgid "WIKI_DEVELOPMENT_ROOT_INTRO"
msgstr ""
"Les organites sont les \"organes\" des organismes unicellulaires. Dans Thrive, ils sont les éléments constitutifs de votre cellule, contrôlant ses fonctions et processus internes.\n"
"\n"
"Chaque fois que vous vous reproduisez, vous pouvez ajouter, déplacer, modifier ou supprimer des organites à l'intérieur de votre cellule à l'aide de l'éditeur de microbes. Presque toutes ces actions coûtent des points de mutation. Les organites sont disposés dans une grille hexagonale, formant une forme contiguë enveloppée par la membrane cellulaire, et chaque organite a une empreinte hexagonale caractéristique. Les organites externes s'attachent à l'extérieur de la membrane, de sorte que pour la plupart d'entre eux, l'orientation du placement a de l'importance.\n"
"\n"
"Lorsque vous modifiez votre cellule, les autres espèces modifient également la disposition de leurs organites. Elles ont accès aux mêmes pouvoirs et capacités.\n"
"\n"
"Sélectionnez un organite dans la liste ci-dessous pour en savoir plus."

msgid "WIKI_EDITORS_AND_MUTATIONS_GENERATIONS_AND_EDITOR_SESSIONS"
msgstr ""

#, fuzzy
msgid "WIKI_EDITORS_AND_MUTATIONS_INTRO"
msgstr "Le moteur de la cellule. Les [b]mitochondries[/b] réalisent la [b]respiration aérobie[/b], ou la conversion du [thrive:compound type=\"glucose\"][/thrive:compound] en [thrive:compound type=\"atp\"][/thrive:compound] en utilisant de l'[thrive:compound type=\"oxygène\"][/thrive:compound]. Les [b]mitochondries[/b] remplissent cette fonction plus efficacement que d'autres organites tels que les [b][color=#3796e1][url=thriveopedia:metabolosome]métabolosomes[/url][/color][/b]."

msgid "WIKI_EDITORS_AND_MUTATIONS_MUTATIONS_AND_MUTATION_POINTS"
msgstr ""

msgid "WIKI_ENVIRONMENTAL_CONDITIONS_ENVIRONMENTAL_GASSES"
msgstr ""

#, fuzzy
msgid "WIKI_ENVIRONMENTAL_CONDITIONS_INTRO"
msgstr "Le moteur de la cellule. Les [b]mitochondries[/b] réalisent la [b]respiration aérobie[/b], ou la conversion du [thrive:compound type=\"glucose\"][/thrive:compound] en [thrive:compound type=\"atp\"][/thrive:compound] en utilisant de l'[thrive:compound type=\"oxygène\"][/thrive:compound]. Les [b]mitochondries[/b] remplissent cette fonction plus efficacement que d'autres organites tels que les [b][color=#3796e1][url=thriveopedia:metabolosome]métabolosomes[/url][/color][/b]."

#, fuzzy
msgid "WIKI_ENVIRONMENTAL_CONDITIONS_PHYSICAL_CONDITIONS"
msgstr "(proportion de glucose retenue dans l'environnement à chaque génération)"

msgid "WIKI_ENVIRONMENTAL_CONDITIONS_THE_DAY/NIGHT_CYCLE"
msgstr ""

#, fuzzy
msgid "WIKI_FERROPLAST_EFFECTS"
msgstr "Pas d'effets."

#, fuzzy
msgid "WIKI_FERROPLAST_INTRO"
msgstr "Le thermoplaste est une structure à double membrane contenant des pigments thermosensibles empilés dans des sacs membranaires. C'est un procaryote qui a été assimilé pour être utilisé par son hôte eucaryote. Les pigments du thermoplaste sont capables d'utiliser l'énergie des différences de chaleur dans l'environnement pour produire [thrive:compound type=\"atp\"][/thrive:compound] à partir de l'eau dans un processus appelé [b]thermosynthèse[/b]. Le taux de production de [thrive:compound type=\"atp\"][/thrive:compound] varie avec [thrive:compound type=\"temperature\"][/thrive:compound]."

#, fuzzy
msgid "WIKI_FERROPLAST_MODIFICATIONS"
msgstr "Pas de modifications."

#, fuzzy
msgid "WIKI_FERROPLAST_PROCESSES"
msgstr "Produit du [thrive:compound type=\"glucose\"][/thrive:compound]. Taux proportionnel à la concentration de [thrive:compound type=\"carbondioxide\"][/thrive:compound] et à la température."

#, fuzzy
msgid "WIKI_FERROPLAST_REQUIREMENTS"
msgstr "Plaste Fixateur d'Azote"

#, fuzzy
msgid "WIKI_FERROPLAST_SCIENTIFIC_BACKGROUND"
msgstr "À venir"

#, fuzzy
msgid "WIKI_FERROPLAST_STRATEGY"
msgstr "Le thermoplaste est une structure à double membrane contenant des pigments thermosensibles empilés dans des sacs membranaires. C'est un procaryote qui a été assimilé pour être utilisé par son hôte eucaryote. Les pigments du thermoplaste sont capables d'utiliser l'énergie des différences de chaleur dans l'environnement pour produire [thrive:compound type=\"atp\"][/thrive:compound] à partir de l'eau dans un processus appelé [b]thermosynthèse[/b]. Le taux de production de [thrive:compound type=\"atp\"][/thrive:compound] varie avec [thrive:compound type=\"temperature\"][/thrive:compound]."

#, fuzzy
msgid "WIKI_FERROPLAST_UPGRADES"
msgstr "Pas d'améliorations."

msgid "WIKI_FLAGELLUM_EFFECTS"
msgstr "Chaque [b]flagelle[/b] exerce une poussée en sens inverse de son orientation. Il fournit également une petite poussée dans les directions proches du sens opposé (plus précisément, les directions pour lesquelles la composante du vecteur opposé est positive). Lorsqu'un [b]flagelle[/b] est actif, il consomme de l'[/thrive:compound type=\"atp\"][/thrive:compound]."

#, fuzzy
msgid "WIKI_FLAGELLUM_INTRO"
msgstr "Le flagelle (pluriel : flagelle) est un faisceau de fibres protéiques en forme de fouet s’étendant de la membrane de la cellule qui utilisent l’ATP pour onduler et propulser la cellule dans une direction. La position du flagelle détermine la direction dans laquelle il fournit la poussée pour le mouvement de la cellule. La direction de poussée est opposée à la direction vers laquelle pointe le flagelle, par exemple un flagelle placé sur le côté gauche d’une cellule fournit une poussée lors du déplacement vers la droite."

msgid "WIKI_FLAGELLUM_MODIFICATIONS"
msgstr "Pas de modifications."

msgid "WIKI_FLAGELLUM_PROCESSES"
msgstr "Pas de processus."

#, fuzzy
msgid "WIKI_FLAGELLUM_REQUIREMENTS"
msgstr ""
"Si l'amélioration des organites est activée dans les paramètres du jeu, [i]au moins une[/i] des conditions suivantes doit être vraie [i]pour la cellule du joueur[/i] :\n"
"\n"
"[indent]—   Vitesse inférieure à [b]15[/b].[/indent]\n"
"[indent]—   Produit au moins [b]+15[/b] [thrive:compound type=\"atp\"][/thrive:compound].[/indent]"

msgid "WIKI_FLAGELLUM_SCIENTIFIC_BACKGROUND"
msgstr "À venir"

msgid "WIKI_FLAGELLUM_STRATEGY"
msgstr ""

msgid "WIKI_FLAGELLUM_UPGRADES"
msgstr "Pas d'améliorations."

#, fuzzy
msgid "WIKI_GLYCOLYSIS_COMMA_ANAEROBIC_NITROGEN_FIXATION"
msgstr "Fixation anaérobique d'azote"

#, fuzzy
msgid "WIKI_HEADING_APPENDICES"
msgstr "Améliorations"

#, fuzzy
msgid "WIKI_HEADING_BASIC_GAME_MECHANICS"
msgstr "Améliorations"

#, fuzzy
msgid "WIKI_HEADING_COMPOUNDS_LIST"
msgstr "Processus"

#, fuzzy
msgid "WIKI_HEADING_COMPOUND_CLOUDS"
msgstr "Processus"

#, fuzzy
msgid "WIKI_HEADING_CONCEPT_ART"
msgstr "Stratégie"

msgid "WIKI_HEADING_CURRENT_DEVELOPMENT"
msgstr "Développement actuel"

#, fuzzy
msgid "WIKI_HEADING_DEVELOPMENT"
msgstr "Conditions"

#, fuzzy
msgid "WIKI_HEADING_EDITOR"
msgstr "Effets"

msgid "WIKI_HEADING_EFFECTS"
msgstr "Effets"

#, fuzzy
msgid "WIKI_HEADING_ENVIRONMENTAL_GASSES"
msgstr "Processus"

msgid "WIKI_HEADING_FEATURES"
msgstr "Fonctionnalités"

msgid "WIKI_HEADING_FOG_OF_WAR"
msgstr "Brouillard de guerre"

#, fuzzy
msgid "WIKI_HEADING_GAMEPLAY"
msgstr "Stratégie"

#, fuzzy
msgid "WIKI_HEADING_GDD"
msgstr "Améliorations"

#, fuzzy
msgid "WIKI_HEADING_GENERAL_TIPS"
msgstr "Effets"

#, fuzzy
msgid "WIKI_HEADING_GENERATIONS_AND_EDITOR_SESSIONS"
msgstr "Modifications"

#, fuzzy
msgid "WIKI_HEADING_MICROBE_PARTS"
msgstr "Phase microbienne"

msgid "WIKI_HEADING_MICROBE_STAGE"
msgstr "Phase microbienne"

#, fuzzy
msgid "WIKI_HEADING_MICROBE_STAGE_TIPS"
msgstr "Phase microbienne"

msgid "WIKI_HEADING_MODIFICATIONS"
msgstr "Modifications"

#, fuzzy
msgid "WIKI_HEADING_MORE_GAME_INFO"
msgstr "Phase microbienne"

#, fuzzy
msgid "WIKI_HEADING_MUTATIONS_AND_MUTATION_POINTS"
msgstr "Modifications"

#, fuzzy
msgid "WIKI_HEADING_OVERVIEW"
msgstr "Processus"

#, fuzzy
msgid "WIKI_HEADING_PATCHES"
msgstr "Améliorations"

#, fuzzy
msgid "WIKI_HEADING_PHYSICAL_CONDITIONS"
msgstr "Conditions physiques"

msgid "WIKI_HEADING_PROCESSES"
msgstr "Processus"

msgid "WIKI_HEADING_REPRODUCTION_IN_THE_MICROBE_STAGE"
msgstr ""

msgid "WIKI_HEADING_REQUIREMENTS"
msgstr "Conditions"

msgid "WIKI_HEADING_SCIENTIFIC_BACKGROUND"
msgstr "Contexte scientifique"

msgid "WIKI_HEADING_STRATEGY"
msgstr "Stratégie"

#, fuzzy
msgid "WIKI_HEADING_THE_DAY/NIGHT_CYCLE"
msgstr "Stratégie"

#, fuzzy
msgid "WIKI_HEADING_THE_PATCH_MAP"
msgstr "Stratégie"

#, fuzzy
msgid "WIKI_HEADING_TRANSITIONS"
msgstr "Modifications"

#, fuzzy
msgid "WIKI_HEADING_TYPES_OF_COMPOUNDS"
msgstr "Effets"

#, fuzzy
msgid "WIKI_HEADING_UI"
msgstr "Améliorations"

msgid "WIKI_HEADING_UPGRADES"
msgstr "Améliorations"

#, fuzzy
msgid "WIKI_HELP_AND_TIPS_BASIC_GAME_MECHANICS"
msgstr "Organites"

#, fuzzy
msgid "WIKI_HELP_AND_TIPS_BUTTON"
msgstr ""
"Les entrailles gluantes d'une cellule. Le [b]cytoplasme[/b] est le mélange de base d'ions, de protéines et d'autres substances dissoutes dans l'eau qui constitue l'intérieur de la cellule.\n"
"\n"
"L'une de ses fonctions est la [b]glycolyse du cytoplasme[/b], la conversion du [thrive:compound type=\"glucose\"][/thrive:compound] en [thrive:compound type=\"atp\"][/thrive:compound]. Chez les cellules dépourvues d'organites et dont le métabolisme est moins avancé, il permet de fournir l'énergie dont elles ont besoin. Il est également utilisé pour stocker des molécules dans la cellule et pour augmenter la taille de la cellule."

#, fuzzy
msgid "WIKI_HELP_AND_TIPS_COMPOUND_CLOUDS"
msgstr "Processus"

msgid "WIKI_HELP_AND_TIPS_GENERAL_TIPS"
msgstr ""

#, fuzzy
msgid "WIKI_HELP_AND_TIPS_INTRO"
msgstr "Le moteur de la cellule. Les [b]mitochondries[/b] réalisent la [b]respiration aérobie[/b], ou la conversion du [thrive:compound type=\"glucose\"][/thrive:compound] en [thrive:compound type=\"atp\"][/thrive:compound] en utilisant de l'[thrive:compound type=\"oxygène\"][/thrive:compound]. Les [b]mitochondries[/b] remplissent cette fonction plus efficacement que d'autres organites tels que les [b][color=#3796e1][url=thriveopedia:metabolosome]métabolosomes[/url][/color][/b]."

#, fuzzy
msgid "WIKI_HELP_AND_TIPS_MICROBE_PARTS"
msgstr "Phase microbienne"

#, fuzzy
msgid "WIKI_HELP_AND_TIPS_MICROBE_STAGE_TIPS"
msgstr "Phase microbienne"

msgid "WIKI_HELP_AND_TIPS_MORE_GAME_INFO"
msgstr ""

msgid "WIKI_HYDROGENASE_EFFECTS"
msgstr "Pas d'effets."

#, fuzzy
msgid "WIKI_HYDROGENASE_INTRO"
msgstr "La nitrogénase est une protéine capable d'utiliser l'[thrive:compound type=\"nitrogen\"][/thrive:compound] gazeux et l'énergie cellulaire sous forme d'[thrive:compound type=\"atp\"][/thrive:compound] pour produire de l'[thrive:compound type=\"ammoniaque\"][/thrive:compound], un nutriment essentiel à la croissance des cellules. Il s'agit d'un processus appelé [b]fixation anaérobie de l'azote[/b]. Comme la nitrogénase est suspendue directement dans le cytoplasme, le liquide environnant effectue une partie de la [b]glycolyse[/b]."

msgid "WIKI_HYDROGENASE_MODIFICATIONS"
msgstr "Pas de modifications."

#, fuzzy
msgid "WIKI_HYDROGENASE_PROCESSES"
msgstr "Transforme l'[thrive:compound type=\"atp\"][/thrive:compound] en [thrive:compound type=\"ammonia\"][/thrive:compound]. Taux proportionnels à la concentration de [thrive:compound type=\"nitrogen\"][/thrive:compound]."

#, fuzzy
msgid "WIKI_HYDROGENASE_REQUIREMENTS"
msgstr "La thermosynthase est une protéine qui utilise la convection thermique pour changer de forme, ce qui lui permet de se replier et de se lier à l'ADP lorsqu'elle est exposée à la chaleur, puis de se déplier et de le recycler en [thrive:compound type=\"atp\"][/thrive:compound] lorsqu'elle est exposée au froid, dans un processus appelé [b]thermosynthèse[/b]. Le taux de production de [thrive:compound type=\"atp\"][/thrive:compound] varie avec [thrive:compound type=\"temperature\"][/thrive:compound]."

#, fuzzy
msgid "WIKI_HYDROGENASE_SCIENTIFIC_BACKGROUND"
msgstr "À venir"

#, fuzzy
msgid "WIKI_HYDROGENASE_STRATEGY"
msgstr "La nitrogénase est une protéine capable d'utiliser l'[thrive:compound type=\"nitrogen\"][/thrive:compound] gazeux et l'énergie cellulaire sous forme d'[thrive:compound type=\"atp\"][/thrive:compound] pour produire de l'[thrive:compound type=\"ammoniaque\"][/thrive:compound], un nutriment essentiel à la croissance des cellules. Il s'agit d'un processus appelé [b]fixation anaérobie de l'azote[/b]. Comme la nitrogénase est suspendue directement dans le cytoplasme, le liquide environnant effectue une partie de la [b]glycolyse[/b]."

msgid "WIKI_HYDROGENASE_UPGRADES"
msgstr "Pas d'améliorations."

#, fuzzy
msgid "WIKI_INDUSTRIAL_STAGE_CURRENT_DEVELOPMENT"
msgstr ""
"Une cellule doit avoir un [b][color=#3796e1][url=thriveopedia:nucleus]noyau[/url][/color][/b] pour pouvoir développer des [b]agents liants[/b].\n"
"\n"
"Si l'amélioration des organites est activée dans les paramètres du jeu, [i]chacune[/i] des conditions suivantes devra être vérifiée [i]pour la cellule du joueur[/i] :\n"
"\n"
"[indent]—   Contient un [b][color=#3796e1][url=thriveopedia:nucleus]noyau[/url][/color][/b] depuis au moins [b]5[/b] générations.[/indent]\n"
"[indent]—   A une balance de [thrive:compound type=\"atp\"][/thrive:compound] d'au moins [b]+15[/b].[/indent]"

msgid "WIKI_INDUSTRIAL_STAGE_FEATURES"
msgstr "Prochainement."

#, fuzzy
msgid "WIKI_INDUSTRIAL_STAGE_INTRO"
msgstr ""
"Permet à une cellule de se réunir avec d'autres cellules de son espèce pour former une colonie cellulaire. Une fois liées dans une colonie, les cellules se déplacent comme une seule et même entité et partagent leurs composés. Les cellules doivent se détacher d'une colonie avant d'entrer dans l'éditeur et de se diviser.\n"
"\n"
"La formation de colonies cellulaires est la première étape vers la multicellularité, et les [b]agents liants[/b] sont donc essentiels pour passer à la phase suivante."

#, fuzzy
msgid "WIKI_INDUSTRIAL_STAGE_OVERVIEW"
msgstr "Phase industrielle"

#, fuzzy
msgid "WIKI_INDUSTRIAL_STAGE_TRANSITIONS"
msgstr "Phase industrielle"

msgid "WIKI_INDUSTRIAL_STAGE_UI"
msgstr "Prochainement."

msgid "WIKI_INJECTISOME_PILUS"
msgstr ""

msgid "WIKI_LYSOSOME_EFFECTS"
msgstr ""

#, fuzzy
msgid "WIKI_LYSOSOME_INTRO"
msgstr "Le lysosome est un organite lié à la membrane qui contient des enzymes hydrolytiques capables de décomposer diverses biomolécules. Les lysosomes permettent à la cellule de digérer les matières ingérées par endocytose et de nettoyer les déchets de la cellule dans un processus appelé [b]autophagie[/b]."

#, fuzzy
msgid "WIKI_LYSOSOME_MODIFICATIONS"
msgstr "Le lysosome est un organite lié à la membrane qui contient des enzymes hydrolytiques capables de décomposer diverses biomolécules. Les lysosomes permettent à la cellule de digérer les matières ingérées par endocytose et de nettoyer les déchets de la cellule dans un processus appelé [b]autophagie[/b]."

msgid "WIKI_LYSOSOME_PROCESSES"
msgstr "Pas de processus."

#, fuzzy
msgid "WIKI_LYSOSOME_REQUIREMENTS"
msgstr ""
"Une cellule doit posséder un [b][color=#3796e1][url=thriveopedia:nucleus]Noyau[/url][/color][/b] pour pouvoir développer des [b]Lysosomes[/b].\n"
"\n"
"Si l'amélioration des organites est activée dans les paramètres du jeu, [i]au moins une[/i] des conditions suivantes doit être vraie [i]pour la cellule du joueur[/i] :\n"
"\n"
"[indent]—   A englouti au moins [b]20[/b] cellules depuis le début du jeu.[/indent]\n"
"[indent]—   A digéré au moins [b]10[/b] cellules depuis le début du jeu.[/indent]"

msgid "WIKI_LYSOSOME_SCIENTIFIC_BACKGROUND"
msgstr "À venir"

msgid "WIKI_LYSOSOME_STRATEGY"
msgstr ""

msgid "WIKI_LYSOSOME_UPGRADES"
msgstr "Pas d'améliorations."

#, fuzzy
msgid "WIKI_MACROSCOPIC_STAGE_CONCEPT_ART"
msgstr "Phase multicellulaire"

#, fuzzy
msgid "WIKI_MACROSCOPIC_STAGE_CURRENT_DEVELOPMENT"
msgstr "Les travaux sur la phase spatiale n'ont pas encore commencé."

#, fuzzy
msgid "WIKI_MACROSCOPIC_STAGE_FEATURES"
msgstr "Prochainement."

#, fuzzy
msgid "WIKI_MACROSCOPIC_STAGE_INTRO"
msgstr ""
"Sur une planète distante et étrangère, des éternités d'activité volcanique et d'impacts de météores ont abouti au développement d'un nouveau phénomène dans l'univers.\n"
"\n"
"La vie.\n"
"\n"
"Simple microbe résidant dans les régions abyssales de l'océan, vous êtes le dernier ancêtre commun de tous les êtres vivants (LUCA) de cette planète.\n"
"\n"
"Pour survivre dans ce monde hostile, vous aurez besoin de collecter tous les composés que vous pourrez trouver et d'évoluer au cours de vos générations, dans une féroce compétition avec les autres espèces de microbes, qui peupleront bientôt ces océans..."

#, fuzzy
msgid "WIKI_MACROSCOPIC_STAGE_OVERVIEW"
msgstr "Phase spatiale"

#, fuzzy
msgid "WIKI_MACROSCOPIC_STAGE_TRANSITIONS"
msgstr "Nitrogénase"

#, fuzzy
msgid "WIKI_MACROSCOPIC_STAGE_UI"
msgstr "Prochainement."

#, fuzzy
msgid "WIKI_MECHANICS"
msgstr "Organites"

#, fuzzy
msgid "WIKI_MECHANICS_ROOT_INTRO"
msgstr ""
"Les organites sont les \"organes\" des organismes unicellulaires. Dans Thrive, ils sont les éléments constitutifs de votre cellule, contrôlant ses fonctions et processus internes.\n"
"\n"
"Chaque fois que vous vous reproduisez, vous pouvez ajouter, déplacer, modifier ou supprimer des organites à l'intérieur de votre cellule à l'aide de l'éditeur de microbes. Presque toutes ces actions coûtent des points de mutation. Les organites sont disposés dans une grille hexagonale, formant une forme contiguë enveloppée par la membrane cellulaire, et chaque organite a une empreinte hexagonale caractéristique. Les organites externes s'attachent à l'extérieur de la membrane, de sorte que pour la plupart d'entre eux, l'orientation du placement a de l'importance.\n"
"\n"
"Lorsque vous modifiez votre cellule, les autres espèces modifient également la disposition de leurs organites. Elles ont accès aux mêmes pouvoirs et capacités.\n"
"\n"
"Sélectionnez un organite dans la liste ci-dessous pour en savoir plus."

msgid "WIKI_MELANOSOME_EFFECTS"
msgstr "Pas d'effets."

#, fuzzy
msgid "WIKI_MELANOSOME_INTRO"
msgstr "Le lysosome est un organite lié à la membrane qui contient des enzymes hydrolytiques capables de décomposer diverses biomolécules. Les lysosomes permettent à la cellule de digérer les matières ingérées par endocytose et de nettoyer les déchets de la cellule dans un processus appelé [b]autophagie[/b]."

msgid "WIKI_MELANOSOME_MODIFICATIONS"
msgstr "Pas de modifications."

#, fuzzy
msgid "WIKI_MELANOSOME_PROCESSES"
msgstr "Pas de processus."

#, fuzzy
msgid "WIKI_MELANOSOME_REQUIREMENTS"
msgstr ""
"Une cellule doit posséder un [b][color=#3796e1][url=thriveopedia:nucleus]Noyau[/url][/color][/b] pour pouvoir développer des [b]Lysosomes[/b].\n"
"\n"
"Si l'amélioration des organites est activée dans les paramètres du jeu, [i]au moins une[/i] des conditions suivantes doit être vraie [i]pour la cellule du joueur[/i] :\n"
"\n"
"[indent]—   A englouti au moins [b]20[/b] cellules depuis le début du jeu.[/indent]\n"
"[indent]—   A digéré au moins [b]10[/b] cellules depuis le début du jeu.[/indent]"

msgid "WIKI_MELANOSOME_SCIENTIFIC_BACKGROUND"
msgstr "À venir"

#, fuzzy
msgid "WIKI_MELANOSOME_STRATEGY"
msgstr ""
"A bien des égards, les [b]Métabolosomes[/b] sont une amélioration du [b][color=#3796e1][url=thriveopedia:cytoplasme]Cytoplasme[/url][/color][/b]. Le style de jeu qui fonctionne pour la cellule de départ (LUCA) est susceptible de fonctionner pour une cellule construite à partir de [b]Métabolosomes[/b], qui recueillent simplement le [thrive:compound type=\"glucose\"][/thrive:compound] de l'environnement. La différence est un rendement accru qui peut alimenter plus d'organites avec des fonctions plus larges, comme [b][color=#3796e1][url=thriveopedia:pilus]Pilus Perforant[/url][/color][/b] ou [b][color=#3796e1][url=thriveopedia:flagellum]Flagelles[/url][/color][/b].\n"
"\n"
"Cependant, les concentrations naturelles de [thrive:compound type=\"glucose\"][/thrive:compound] dans l'environnement diminuent au cours du jeu, il est donc conseillé de passer à de nouvelles sources de nourriture plus tard.\n"
"\n"
"Une fois qu'une cellule aura développé un [b][color=#3796e1][url=thriveopedia:nucleus]Noyau[/url][/color][/b], il est conseillé de remplacer les [b]Métabolosomes[/b] par leur équivalent eucaryote, les [b][color=#3796e1][url=thriveopedia : mitochondrion]Mitochondries[/url][/color][/b], car celles-ci sont beaucoup plus performantes."

msgid "WIKI_MELANOSOME_UPGRADES"
msgstr "Pas d'améliorations."

msgid "WIKI_METABOLOSOMES_EFFECTS"
msgstr "Pas d'effets."

#, fuzzy
msgid "WIKI_METABOLOSOMES_INTRO"
msgstr "Les [b]Métabolosomes[/b] assurent la [b]respiration protéique[/b], une forme de [b]respiration aérobie[/b] moins efficace que celle des [b][color=#3796e1][url=thriveopedia:mitochondrion]mitochondries[/url][/color][/b]. Il s'agit de la conversion du [thrive:compound type=\"glucose\"][/thrive:compound] en [thrive:compound type=\"atp\"][/thrive:compound] en utilisant de l'[thrive:compound type=\"oxygène\"][/thrive:compound]."

msgid "WIKI_METABOLOSOMES_MODIFICATIONS"
msgstr "Pas de modifications."

#, fuzzy
msgid "WIKI_METABOLOSOMES_PROCESSES"
msgstr ""
"[b]Respiration protéique[/b] : [thrive:compound type=\"glucose\"][/thrive:compound] + [thrive:compound type=\"oxygen\"][/thrive:compound] → [thrive:compound type=\"atp\"][/thrive:compound]\n"
"\n"
"Une méthode de production d'énergie, plus performante que celle des [b][color=#3796e1][url=thriveopedia:cytoplasme]cytoplasme[/color][/b] mais moins performante que celle des [b][color=#3796e1][url=thriveopedia:mitochondrion]mitochondries[/color][/b]. Nécessite un afflux régulier de [thrive:compound type=\"glucose\"][/thrive:compound]. Son rendement dépend de la concentration en [thrive:compound type=\"oxygen\"][/thrive:compound] de l'environnement."

msgid "WIKI_METABOLOSOMES_REQUIREMENTS"
msgstr "Pas de conditions"

#, fuzzy
msgid "WIKI_METABOLOSOMES_SCIENTIFIC_BACKGROUND"
msgstr "Les métabolosomes sont des amas de protéines enveloppés dans des enveloppes protéiques. Ils sont capables de convertir le [thrive:compound type=\"glucose\"][/thrive:compound] en [thrive:compound type=\"atp\"][/thrive:compound] à une vitesse bien supérieure à celle du cytoplasme dans un processus appelé [b]Respiration aérobie[/b]. Elle a toutefois besoin de [thrive:compound type=\"oxygen\"][/thrive:compound] pour fonctionner, et des niveaux inférieurs de [thrive:compound type=\"oxygen\"][/thrive:compound] dans l'environnement ralentiront le rythme de sa production de [thrive:compound type=\"atp\"][/thrive:compound]. Comme les métabolosomes sont suspendus directement dans le cytoplasme, le liquide environnant effectue une certaine [b]glycolyse[/b]."

#, fuzzy
msgid "WIKI_METABOLOSOMES_STRATEGY"
msgstr ""
"A bien des égards, les [b]Métabolosomes[/b] sont une amélioration du [b][color=#3796e1][url=thriveopedia:cytoplasme]Cytoplasme[/url][/color][/b]. Le style de jeu qui fonctionne pour la cellule de départ (LUCA) est susceptible de fonctionner pour une cellule construite à partir de [b]Métabolosomes[/b], qui recueillent simplement le [thrive:compound type=\"glucose\"][/thrive:compound] de l'environnement. La différence est un rendement accru qui peut alimenter plus d'organites avec des fonctions plus larges, comme [b][color=#3796e1][url=thriveopedia:pilus]Pilus Perforant[/url][/color][/b] ou [b][color=#3796e1][url=thriveopedia:flagellum]Flagelles[/url][/color][/b].\n"
"\n"
"Cependant, les concentrations naturelles de [thrive:compound type=\"glucose\"][/thrive:compound] dans l'environnement diminuent au cours du jeu, il est donc conseillé de passer à de nouvelles sources de nourriture plus tard.\n"
"\n"
"Une fois qu'une cellule aura développé un [b][color=#3796e1][url=thriveopedia:nucleus]Noyau[/url][/color][/b], il est conseillé de remplacer les [b]Métabolosomes[/b] par leur équivalent eucaryote, les [b][color=#3796e1][url=thriveopedia : mitochondrion]Mitochondries[/url][/color][/b], car celles-ci sont beaucoup plus performantes."

msgid "WIKI_METABOLOSOMES_UPGRADES"
msgstr "Pas d'améliorations."

#, fuzzy
msgid "WIKI_MICROBE_STAGE_APPENDICES"
msgstr ""
"Sur une planète distante et étrangère, des éternités d'activité volcanique et d'impacts de météores ont abouti au développement d'un nouveau phénomène dans l'univers.\n"
"\n"
"La vie.\n"
"\n"
"Simple microbe résidant dans les régions abyssales de l'océan, vous êtes le dernier ancêtre commun de tous les êtres vivants (LUCA) de cette planète.\n"
"\n"
"Pour survivre dans ce monde hostile, vous aurez besoin de collecter tous les composés que vous pourrez trouver et d'évoluer au cours de vos générations, dans une féroce compétition avec les autres espèces de microbes, qui peupleront bientôt ces océans..."

msgid "WIKI_MICROBE_STAGE_BUTTON"
msgstr "Phase microbienne"

#, fuzzy
msgid "WIKI_MICROBE_STAGE_EDITOR"
msgstr "Éditeur de microbe"

#, fuzzy
msgid "WIKI_MICROBE_STAGE_GAMEPLAY"
msgstr ""
"Sur une planète distante et étrangère, des éternités d'activité volcanique et d'impacts de météores ont abouti au développement d'un nouveau phénomène dans l'univers.\n"
"\n"
"La vie.\n"
"\n"
"Simple microbe résidant dans les régions abyssales de l'océan, vous êtes le dernier ancêtre commun de tous les êtres vivants (LUCA) de cette planète.\n"
"\n"
"Pour survivre dans ce monde hostile, vous aurez besoin de collecter tous les composés que vous pourrez trouver et d'évoluer au cours de vos générations, dans une féroce compétition avec les autres espèces de microbes, qui peupleront bientôt ces océans..."

#, fuzzy
msgid "WIKI_MICROBE_STAGE_GDD"
msgstr "Phase microbienne"

#, fuzzy
msgid "WIKI_MICROBE_STAGE_INTRO"
msgstr ""
"Sur une planète distante et étrangère, des éternités d'activité volcanique et d'impacts de météores ont abouti au développement d'un nouveau phénomène dans l'univers.\n"
"\n"
"La vie.\n"
"\n"
"Simple microbe résidant dans les régions abyssales de l'océan, vous êtes le dernier ancêtre commun de tous les êtres vivants (LUCA) de cette planète.\n"
"\n"
"Pour survivre dans ce monde hostile, vous aurez besoin de collecter tous les composés que vous pourrez trouver et d'évoluer au cours de vos générations, dans une féroce compétition avec les autres espèces de microbes, qui peupleront bientôt ces océans..."

msgid "WIKI_MITOCHONDRION_EFFECTS"
msgstr "Pas d'effets."

msgid "WIKI_MITOCHONDRION_INTRO"
msgstr "Le moteur de la cellule. Les [b]mitochondries[/b] réalisent la [b]respiration aérobie[/b], ou la conversion du [thrive:compound type=\"glucose\"][/thrive:compound] en [thrive:compound type=\"atp\"][/thrive:compound] en utilisant de l'[thrive:compound type=\"oxygène\"][/thrive:compound]. Les [b]mitochondries[/b] remplissent cette fonction plus efficacement que d'autres organites tels que les [b][color=#3796e1][url=thriveopedia:metabolosome]métabolosomes[/url][/color][/b]."

msgid "WIKI_MITOCHONDRION_MODIFICATIONS"
msgstr "Pas de modifications."

#, fuzzy
msgid "WIKI_MITOCHONDRION_PROCESSES"
msgstr "Transforme le [thrive:compound type=\"glucose\"][/thrive:compound] en [thrive:compound type=\"atp\"][/thrive:compound]. Taux proportionnels à la concentration d'[thrive:compound type=\"oxygen\"][/thrive:compound]."

msgid "WIKI_MITOCHONDRION_REQUIREMENTS"
msgstr ""
"Une cellule doit posséder un [b][color=#3796e1][url=thriveopedia:nucleus]noyau[/url][/color][/b] pour pouvoir développer des [b]mitochondries[/b].\n"
"\n"
"Si l'amélioration des organites est activée dans les paramètres du jeu, [i]les deux[/i] conditions suivantes doivent également être remplies [i]pour la cellule du joueur[/i] :\n"
"\n"
"[indent]—   Posséder des [b][color=#3796e1][url=thriveopedia:metabolosome]Métabolosomes[/url][/color][/b] depuis au moins [b]7[/b] générations consécutives.[/indent]\n"
"[indent]—   Produire au moins [b]+20[/b] [thrive:compound type=\"atp\"][/thrive:compound].[/indent]"

msgid "WIKI_MITOCHONDRION_SCIENTIFIC_BACKGROUND"
msgstr "À venir"

msgid "WIKI_MITOCHONDRION_STRATEGY"
msgstr ""
"Dans les environnements où le [thrive:compound type=\"glucose\"][/thrive:compound] est abondant, les [b]mitochondries[/b] constituent véritablement le moteur de la cellule. Sachez cependant que les concentrations en [thrive:compound type=\"glucose\"][/thrive:compound] diminuent au fur et à mesure que le jeu progresse, et nous vous recommandons donc de passer à d'autres sources d'énergie si possible.\n"
"\n"
"Il est également recommandé de remplacer les [b][color=#3796e1][url=thriveopedia:metabolosome]métabolosomes[/url][/color][/b] par des [b]mitochondries[/b] après avoir développé un [b][color=#3796e1][url=thriveopedia:nucleus]noyau[/url][/color][/b] pour une meilleure efficacité."

msgid "WIKI_MITOCHONDRION_UPGRADES"
msgstr "Pas d'améliorations."

#, fuzzy
msgid "WIKI_MULTICELLULAR_STAGE_CONCEPT_ART"
msgstr "Phase multicellulaire"

#, fuzzy
msgid "WIKI_MULTICELLULAR_STAGE_CURRENT_DEVELOPMENT"
msgstr ""
"Bienvenue au début de la phase multicellulaire !\n"
"\n"
"Vous avez réussi à guider votre espèce à travers la phase unicellulaire.\n"
"\n"
"Le gameplay suit les mécanismes de base de la phase microbienne. Vous devez toujours faire croître votre organisme pour vous reproduire et atteindre l'éditeur.\n"
"\n"
"Cependant, vous pouvez maintenant concevoir la disposition des cellules de votre colonie dans l'éditeur et vous pouvez spécialiser vos cellules pour divers rôles. N'oubliez pas que les membres de la colonie ne peuvent pas partager l'[thrive:compound type=\"atp\"][/thrive:compound].\n"
"\n"
"Si vous utilisez la reproduction par bourgeonnement (la méthode par défaut), vous commencez par contrôler un petit bourgeon et devez faire croître le reste de la disposition des cellules."

#, fuzzy
msgid "WIKI_MULTICELLULAR_STAGE_FEATURES"
msgstr "Phase multicellulaire"

#, fuzzy
msgid "WIKI_MULTICELLULAR_STAGE_INTRO"
msgstr "Phase multicellulaire"

#, fuzzy
msgid "WIKI_MULTICELLULAR_STAGE_OVERVIEW"
msgstr "Phase multicellulaire"

#, fuzzy
msgid "WIKI_MULTICELLULAR_STAGE_TRANSITIONS"
msgstr "Phase multicellulaire"

msgid "WIKI_MULTICELLULAR_STAGE_UI"
msgstr "Rien n'a été discuté."

msgid "WIKI_MYOFIBRIL_EFFECTS"
msgstr ""

msgid "WIKI_MYOFIBRIL_INTRO"
msgstr ""

msgid "WIKI_MYOFIBRIL_MODIFICATIONS"
msgstr "Pas de modifications."

msgid "WIKI_MYOFIBRIL_PROCESSES"
msgstr "Pas de processus."

msgid "WIKI_MYOFIBRIL_REQUIREMENTS"
msgstr "Seulement disponible à partir de la phase multicellulaire."

msgid "WIKI_MYOFIBRIL_SCIENTIFIC_BACKGROUND"
msgstr "À venir"

msgid "WIKI_MYOFIBRIL_STRATEGY"
msgstr ""

msgid "WIKI_MYOFIBRIL_UPGRADES"
msgstr "Pas d'améliorations"

#, fuzzy
msgid "WIKI_NATION_EDITOR"
msgstr "Activer l'éditeur"

msgid "WIKI_NITROGENASE_EFFECTS"
msgstr "Pas d'effets."

#, fuzzy
msgid "WIKI_NITROGENASE_INTRO"
msgstr "La nitrogénase est une protéine capable d'utiliser l'[thrive:compound type=\"nitrogen\"][/thrive:compound] gazeux et l'énergie cellulaire sous forme d'[thrive:compound type=\"atp\"][/thrive:compound] pour produire de l'[thrive:compound type=\"ammoniaque\"][/thrive:compound], un nutriment essentiel à la croissance des cellules. Il s'agit d'un processus appelé [b]fixation anaérobie de l'azote[/b]. Comme la nitrogénase est suspendue directement dans le cytoplasme, le liquide environnant effectue une partie de la [b]glycolyse[/b]."

msgid "WIKI_NITROGENASE_MODIFICATIONS"
msgstr "Pas de modifications."

#, fuzzy
msgid "WIKI_NITROGENASE_PROCESSES"
msgstr "Transforme l'[thrive:compound type=\"atp\"][/thrive:compound] en [thrive:compound type=\"ammonia\"][/thrive:compound]. Taux proportionnels à la concentration de [thrive:compound type=\"nitrogen\"][/thrive:compound]."

msgid "WIKI_NITROGENASE_REQUIREMENTS"
msgstr ""

msgid "WIKI_NITROGENASE_SCIENTIFIC_BACKGROUND"
msgstr "À venir"

#, fuzzy
msgid "WIKI_NITROGENASE_STRATEGY"
msgstr "La nitrogénase est une protéine capable d'utiliser l'[thrive:compound type=\"nitrogen\"][/thrive:compound] gazeux et l'énergie cellulaire sous forme d'[thrive:compound type=\"atp\"][/thrive:compound] pour produire de l'[thrive:compound type=\"ammoniaque\"][/thrive:compound], un nutriment essentiel à la croissance des cellules. Il s'agit d'un processus appelé [b]fixation anaérobie de l'azote[/b]. Comme la nitrogénase est suspendue directement dans le cytoplasme, le liquide environnant effectue une partie de la [b]glycolyse[/b]."

msgid "WIKI_NITROGENASE_UPGRADES"
msgstr "Pas d'améliorations."

msgid "WIKI_NITROPLAST_EFFECTS"
msgstr "Pas d'effets."

#, fuzzy
msgid "WIKI_NITROPLAST_INTRO"
msgstr "Plaste Fixateur d'Azote"

msgid "WIKI_NITROPLAST_MODIFICATIONS"
msgstr "Pas de modifications."

#, fuzzy
msgid "WIKI_NITROPLAST_PROCESSES"
msgstr "Transforme l'[thrive:compound type=\"atp\"][/thrive:compound] en [thrive:compound type=\"ammonia\"][/thrive:compound]. Taux proportionnels à la concentration d'[thrive:compound type=\"nitrogen\"][/thrive:compound] et d'[thrive:compound type=\"oxygen\"][/thrive:compound]."

#, fuzzy
msgid "WIKI_NITROPLAST_REQUIREMENTS"
msgstr "Plaste Fixateur d'Azote"

msgid "WIKI_NITROPLAST_SCIENTIFIC_BACKGROUND"
msgstr "À venir"

#, fuzzy
msgid "WIKI_NITROPLAST_STRATEGY"
msgstr "Plaste Fixateur d'Azote"

msgid "WIKI_NITROPLAST_UPGRADES"
msgstr "Pas d'améliorations."

msgid "WIKI_NO"
msgstr "Non"

msgid "WIKI_NONE_COMMA_THIS_IS_THE_LAST_STAGE"
msgstr ""

msgid "WIKI_NUCLEUS_EFFECTS"
msgstr ""

#, fuzzy
msgid "WIKI_NUCLEUS_INTRO"
msgstr ""
"Le plus grand organite et le trait distinctif des cellules eucaryotes. Il permet aux cellules de développer des organites membranaires plus puissants et plus perfectionnés, tels que les [b][color=#3796e1][url=thriveopedia:mitochondrion]Mitochondries[/color][/b] et les [b][color=#3796e1][url=thriveopedia:lysosome]Lysosomes[/color][/b].\n"
"\n"
"Il est très consommateur en [thrive:compound type=\"atp\"][/thrive:compound] en raison de sa taille énorme et de son coût d'osmorégulation. Quand une cellule se dote d'un noyau, celui-ci ne peut plus être supprimé dans les générations futures.\n"
"\n"
"Il réduit également de [b]50%[/b] les dégâts subis, quelle qu'en soit la source, hormis ceux liés au manque d'énergie."

msgid "WIKI_NUCLEUS_MODIFICATIONS"
msgstr "Pas de modifications."

msgid "WIKI_NUCLEUS_PROCESSES"
msgstr "Pas de processus."

#, fuzzy
msgid "WIKI_NUCLEUS_REQUIREMENTS"
msgstr "Pas de conditions."

msgid "WIKI_NUCLEUS_SCIENTIFIC_BACKGROUND"
msgstr "À venir"

#, fuzzy
msgid "WIKI_NUCLEUS_STRATEGY"
msgstr ""
"Réfléchissez bien avant d'ajouter un [b]Noyau[/b] à votre cellule. Ces derniers sont coûteux à entretenir et ralentissent considérablement votre cellule. Assurez-vous donc d'avoir une balance en [thrive:compound type=\"atp\"][/thrive:compound] nettement positive et de pouvoir vous permettre un mode de vie plus sédentaire pendant une ou deux générations. Nous recommandons d'ajouter des [b][color=#3796e1][url=thriveopedia:cilia] Cils[/url][/color][/b] et des [b][color=#3796e1][url=thriveopedia:flagellum]Flagelles[/url][/color][/b] dans les générations suivantes afin de retrouver un peu de mobilité.\n"
"\n"
"Cependant, ses avantages sont évidents. Les eucaryotes (cellules dotées d'un [b]Noyau[/b]) ont accès à des améliorations plus polyvalentes que les procaryotes (cellules dépourvues de noyau).\n"
"\n"
"Les organites débloqués par le [b]Noyau[/b] apportent de nouvelles aptitudes puissantes, comme l'[b][color=#3796e1][url=thriveopedia:signalingAgent]Agent de signalisation[/url][/color][/b] et l'[b][color=#3796e1][url=thriveopedia : BindingAgent]Agent liant[/url][/color][/b], ou des améliorations significatives de capacités existantes, telles que les [b][color=#3796e1][url=thriveopedia:mitochondrion]Mitochondries[/url][/color][/b] et les [b][color=#3796e1][url=thriveopedia:thermoplast]Thermoplastes[/url][/color][/b]. Il est recommandé de remplacer les organites procaryotes par leurs homologues eucaryotes plus efficaces après avoir ajouté un [b]Noyau[/b] pour améliorer la production de [thrive:compound type=\"atp\"][/thrive:compound] et améliorer la viabilité de votre cellule."

msgid "WIKI_NUCLEUS_UPGRADES"
msgstr "Pas d'améliorations."

msgid "WIKI_ORGANELLES_ROOT_INTRO"
msgstr ""
"Les organites sont les \"organes\" des organismes unicellulaires. Dans Thrive, ils sont les éléments constitutifs de votre cellule, contrôlant ses fonctions et processus internes.\n"
"\n"
"Chaque fois que vous vous reproduisez, vous pouvez ajouter, déplacer, modifier ou supprimer des organites à l'intérieur de votre cellule à l'aide de l'éditeur de microbes. Presque toutes ces actions coûtent des points de mutation. Les organites sont disposés dans une grille hexagonale, formant une forme contiguë enveloppée par la membrane cellulaire, et chaque organite a une empreinte hexagonale caractéristique. Les organites externes s'attachent à l'extérieur de la membrane, de sorte que pour la plupart d'entre eux, l'orientation du placement a de l'importance.\n"
"\n"
"Lorsque vous modifiez votre cellule, les autres espèces modifient également la disposition de leurs organites. Elles ont accès aux mêmes pouvoirs et capacités.\n"
"\n"
"Sélectionnez un organite dans la liste ci-dessous pour en savoir plus."

#, fuzzy
msgid "WIKI_OXYTOXISOME_EFFECTS"
msgstr "Un métabolosome responsable de la production d'une forme primitive de l'agent toxique OxyToxy NT."

#, fuzzy
msgid "WIKI_OXYTOXISOME_INTRO"
msgstr "Oxytoxisome"

msgid "WIKI_OXYTOXISOME_MODIFICATIONS"
msgstr "Pas de modifications."

#, fuzzy
msgid "WIKI_OXYTOXISOME_PROCESSES"
msgstr "Transforme [thrive:compound type=\"atp\"][/thrive:compound] en [thrive:compound type=\"oxytoxy\"][/thrive:compound]. Taux proportionnels à la concentration d'[thrive:compound type=\"oxygen\"][/thrive:compound]. Peut libérer des toxines en appuyant sur [thrive:input]g_fire_toxin[/thrive:input]."

#, fuzzy
msgid "WIKI_OXYTOXISOME_REQUIREMENTS"
msgstr "Un métabolosome responsable de la production d'une forme primitive de l'agent toxique OxyToxy NT."

msgid "WIKI_OXYTOXISOME_SCIENTIFIC_BACKGROUND"
msgstr "À venir"

#, fuzzy
msgid "WIKI_OXYTOXISOME_STRATEGY"
msgstr ""
"Les toxines sont une arme précieuse dans le combat cellulaire. Elles sont actuellement la seule méthode d'attaque à distance dans le jeu, l'engloutissement et les [b][color=#3796e1][url=thriveopedia:pilus]pili perforants[/url][/color][/b] s'apparentant davantage à des armes de mêlée.\n"
"\n"
"L'[b]oxytoxisome[/b] et son homologue eucaryote, la [b][color=#3796e1][url=thriveopedia:oxytoxy]vacuole à toxines[/color][/b], sont également utiles à des fins défensives. Une cellule qui engloutit une autre cellule possédant l'un ou l'autre de ces organites subit des dommages au fur et à mesure de la digestion de sa proie, ce qui peut avoir un effet dissuasif sur les prédateurs plus importants."

msgid "WIKI_OXYTOXISOME_UPGRADES"
msgstr "Pas d'améliorations."

#, fuzzy
msgid "WIKI_OXYTOXY_SYNTHESIS_COMMA_GLYCOLYSIS"
msgstr "Synthèse d'OxyToxy"

#, fuzzy
msgid "WIKI_PAGE_ASCENSION"
msgstr "Axone"

msgid "WIKI_PAGE_AWAKENING_STAGE"
msgstr "Phase d’éveil"

msgid "WIKI_PAGE_AWARE_STAGE"
msgstr "Phase consciente"

msgid "WIKI_PAGE_AXON"
msgstr "Axone"

msgid "WIKI_PAGE_BINDING_AGENT"
msgstr "Agent liant"

msgid "WIKI_PAGE_BIOLUMINESCENT_VACUOLE"
msgstr "Vacuole bioluminescente"

msgid "WIKI_PAGE_CHEMOPLAST"
msgstr "Chimioplaste"

msgid "WIKI_PAGE_CHEMORECEPTOR"
msgstr "Chimiorécepteur"

msgid "WIKI_PAGE_CHEMOSYNTHESIZING_PROTEINS"
msgstr "Protéines chimiosynthétiques"

#, fuzzy
msgid "WIKI_PAGE_CHLOROPLAST"
msgstr "Chloroplaste"

msgid "WIKI_PAGE_CILIA"
msgstr "Cils"

#, fuzzy
msgid "WIKI_PAGE_COMPOUNDS"
msgstr "Cytoplasme"

msgid "WIKI_PAGE_COMPOUND_SYSTEM_DEVELOPMENT"
msgstr ""

msgid "WIKI_PAGE_CYTOPLASM"
msgstr "Cytoplasme"

#, fuzzy
msgid "WIKI_PAGE_DEVELOPMENT_ROOT"
msgstr "Organites"

#, fuzzy
msgid "WIKI_PAGE_EDITORS_AND_MUTATIONS"
msgstr "Mitochondrie"

#, fuzzy
msgid "WIKI_PAGE_ENVIRONMENTAL_CONDITIONS"
msgstr "Mitochondrie"

#, fuzzy
msgid "WIKI_PAGE_FERROPLAST"
msgstr "Thermoplaste"

msgid "WIKI_PAGE_FLAGELLUM"
msgstr "Flagelle"

#, fuzzy
msgid "WIKI_PAGE_HELP_AND_TIPS"
msgstr "Mitochondrie"

msgid "WIKI_PAGE_HYDROGENASE"
msgstr "Hydrogénase"

msgid "WIKI_PAGE_INDUSTRIAL_STAGE"
msgstr "Phase industrielle"

msgid "WIKI_PAGE_LYSOSOME"
msgstr "Lysosome"

#, fuzzy
msgid "WIKI_PAGE_MACROSCOPIC_STAGE"
msgstr "Phase microbienne"

#, fuzzy
msgid "WIKI_PAGE_MECHANICS_ROOT"
msgstr "Organites"

msgid "WIKI_PAGE_MELANOSOME"
msgstr "Mélanosome"

msgid "WIKI_PAGE_METABOLOSOMES"
msgstr "Métabolosomes"

msgid "WIKI_PAGE_MICROBE_STAGE"
msgstr "Phase microbienne"

msgid "WIKI_PAGE_MITOCHONDRION"
msgstr "Mitochondrie"

msgid "WIKI_PAGE_MULTICELLULAR_STAGE"
msgstr "Phase multicellulaire"

#, fuzzy
msgid "WIKI_PAGE_MYOFIBRIL"
msgstr "Myofibrille"

msgid "WIKI_PAGE_NITROGENASE"
msgstr "Nitrogénase"

msgid "WIKI_PAGE_NITROPLAST"
msgstr "Nitroplaste"

msgid "WIKI_PAGE_NUCLEUS"
msgstr "Noyau"

msgid "WIKI_PAGE_ORGANELLES_ROOT"
msgstr "Organites"

msgid "WIKI_PAGE_OXYTOXISOME"
msgstr "Oxytoxisome"

msgid "WIKI_PAGE_PERFORATOR_PILUS"
msgstr "Pilus perforant"

msgid "WIKI_PAGE_PROTOPLASM"
msgstr "Protoplasme"

#, fuzzy
msgid "WIKI_PAGE_REPRODUCTION"
msgstr "Protoplasme"

msgid "WIKI_PAGE_RUSTICYANIN"
msgstr "Rusticyanine"

#, fuzzy
msgid "WIKI_PAGE_SIGNALING_AGENT"
msgstr "Agent de signalisation"

msgid "WIKI_PAGE_SLIME_JET"
msgstr "Propulseur gélatineux"

msgid "WIKI_PAGE_SOCIETY_STAGE"
msgstr "Phase sociétale"

msgid "WIKI_PAGE_SPACE_STAGE"
msgstr "Phase spatiale"

msgid "WIKI_PAGE_STAGES_ROOT"
msgstr "Phases"

msgid "WIKI_PAGE_THERMOPLAST"
msgstr "Thermoplaste"

#, fuzzy
msgid "WIKI_PAGE_THERMOSYNTHASE"
msgstr "Thermosynthase"

#, fuzzy
msgid "WIKI_PAGE_THE_PATCH_MAP"
msgstr "Thermoplaste"

msgid "WIKI_PAGE_THYLAKOIDS"
msgstr "Thylakoïdes"

#, fuzzy
msgid "WIKI_PAGE_TOXIN_VACUOLE"
msgstr ""
"Vacuole\n"
"à toxine"

msgid "WIKI_PAGE_VACUOLE"
msgstr "Vacuole"

msgid "WIKI_PERFORATOR_PILUS_EFFECTS"
msgstr ""
"Si une cellule possède un [b]pilus perforant[/b], les cellules d'autres espèces subiront d'importants dégâts à son contact. Si les deux cellules ont des [b]pili perforants[/b], elles pourront au contraire bloquer leurs attaques respectives.\n"
"\n"
"Les [b]pili perforants[/b] bloquent également les projectiles de toxines. Voir [b][color=#3796e1][url=thriveopedia:oxytoxyProteins]Oxytoxisome[/url][/color][/b] et [b][color=#3796e1][url=thriveopedia:oxytoxy]Vacuole à toxines[/color][/b]."

msgid "WIKI_PERFORATOR_PILUS_INTRO"
msgstr ""
"Organite de combat utilisé pour perforer d'autres cellules. Les cellules attaquées par un [b]pilus perforant[/b] subissent de lourds dégâts.\n"
"\n"
"Il permet également de se défendre contre les toxines en parant les projectiles de toxines."

msgid "WIKI_PERFORATOR_PILUS_MODIFICATIONS"
msgstr "Pas de modifications."

msgid "WIKI_PERFORATOR_PILUS_PROCESSES"
msgstr "Pas de processus."

#, fuzzy
msgid "WIKI_PERFORATOR_PILUS_REQUIREMENTS"
msgstr ""
"Si l'amélioration des organites est activée dans les paramètres du jeu, [i]au moins une[/i] des conditions suivantes doit être vraie [i]pour la cellule du joueur[/i] :\n"
"\n"
"[indent]—   A englouti au moins [b]5[/b] cellules, toutes générations confondues.[/indent]\n"
"[indent]—   Est mort au moins [b]5[/b] fois parmi toutes les générations.[/indent]"

#, fuzzy
msgid "WIKI_PERFORATOR_PILUS_SCIENTIFIC_BACKGROUND"
msgstr ""
"Les pili (singulier : pilus) se trouvent à la surface de nombreux micro-organismes et ressemblent à de fins poils. Des dizaines, voire des centaines de pili peuvent être présents à la surface d'un micro-organisme et remplir plusieurs fonctions, notamment celle de prédation. Les micro-organismes pathogènes utilisent les pili de façon agressive, soit pour s'attacher et se lier aux tissus de l'hôte, soit pour percer leur membrane externe afin d'accéder au cytoplasme. Il existe de nombreux pili similaires, mais ils ne sont pas apparentés d'un point de vue évolutif et résultent d'une évolution convergente. Un même organisme peut développer plusieurs types de pili et ceux qui sont présents à la surface sont constamment modifiés et remplacés.\n"
"\n"
"Pour en savoir plus, consultez la [color=#3796e1][url=https://en.wikipedia.org/wiki/Pilus]page Wikipedia[/url][/color] de cet organite."

#, fuzzy
msgid "WIKI_PERFORATOR_PILUS_STRATEGY"
msgstr ""
"Les cellules équipées de [b]Pili Perforants[/b] sont des prédateurs efficaces et peuvent attaquer n'importe quelle cellule, même celles qui sont résistantes aux toxines ou qui ont une membrane résistante à l'engloutissement. Ils doivent cependant être placés judicieusement et leur utilisation requiert une certaine habileté.\n"
"\n"
"Les [b]Pili Perforants[/b] ont également un fort pouvoir dissuasif sur les proies. En effet, il est peu probable qu'une boule hérissée de pointes soit considérée comme un repas facile."

#, fuzzy
msgid "WIKI_PERFORATOR_PILUS_UPGRADES"
msgstr ""
"[b]Pilus Injectisome[/b]\n"
"\n"
"Pour [b]25[/b] points de mutation, modifiez les [b]Pili Perforants[/b] déjà placés pour les transformer en [b]Pili Injectisome[/b]. Lorsque ces derniers heurtent des cellules ennemies, ils infligent également des dégâts de toxine. Les types de membranes qui réduisent les dégâts des toxines réduisent également les dégâts des [b]Pili Injectisome/b]."

#, fuzzy
msgid "WIKI_PROTEIN_RESPIRATION"
msgstr "Respiration aérobie"

msgid "WIKI_PROTOPLASM_EFFECTS"
msgstr "Pas d'effets."

#, fuzzy
msgid "WIKI_PROTOPLASM_INTRO"
msgstr "Protoplasme"

msgid "WIKI_PROTOPLASM_MODIFICATIONS"
msgstr "Pas de modifications."

#, fuzzy
msgid "WIKI_PROTOPLASM_PROCESSES"
msgstr "Transforme le [thrive:compound type=\"glucose\"][/thrive:compound] en [thrive:compound type=\"atp\"][/thrive:compound]."

msgid "WIKI_PROTOPLASM_REQUIREMENTS"
msgstr ""

msgid "WIKI_PROTOPLASM_SCIENTIFIC_BACKGROUND"
msgstr ""

msgid "WIKI_PROTOPLASM_STRATEGY"
msgstr ""

msgid "WIKI_PROTOPLASM_UPGRADES"
msgstr "Pas d'améliorations."

#, fuzzy
msgid "WIKI_PULLING_CILIA"
msgstr "Cils"

#, fuzzy
msgid "WIKI_REPRODUCTION_BUTTON"
msgstr "Protoplasme"

#, fuzzy
msgid "WIKI_REPRODUCTION_INTRO"
msgstr "Protoplasme"

msgid "WIKI_REPRODUCTION_REPRODUCTION_IN_THE_MICROBE_STAGE"
msgstr ""

msgid "WIKI_ROOT_BODY"
msgstr ""
"Bienvenue dans le wiki en jeu de Thrive. Vous trouverez ici des informations détaillées sur les concepts du jeu, des guides de stratégie à la théorie scientifique qui sous-tend les mécaniques de jeu.\n"
"\n"
"La majorité des pages de cette section est auto-générée depuis le contenu en anglais sur le [color=#3796e1][url=https://wiki.revolutionarygamesstudio.com/]wiki de développement en ligne[/url][/color] et est traduite par la communauté. Si vous avez envie d'aider à écrire et maintenir le contenu du wiki, veuillez prendre en considération de[color=#3796e1] [url=https://revolutionarygamesstudio.com/get-involved/]rejoindre l'équipe[/url][/color].\n"
"\n"
"Voir les liens ci-dessous pour quelques-uns des principaux concepts du jeu."

msgid "WIKI_ROOT_HEADING"
msgstr "Wiki en jeu de Thrive"

#, fuzzy
msgid "WIKI_RUSTICYANIN_EFFECTS"
msgstr "La rusticyanine est une protéine capable d'utiliser le [thrive:compound type=\"carbondioxide\"][/thrive:compound] gazeux et le [thrive:compound type=\"oxygen\"][/thrive:compound] pour oxyder le fer d'un état chimique à un autre. Ce processus, appelé [b]respiration ferrique[/b], libère de l'énergie que la cellule peut ensuite récolter."

#, fuzzy
msgid "WIKI_RUSTICYANIN_INTRO"
msgstr "Transforme du [thrive:compound type=\"iron\"][/thrive:compound] en [thrive:compound type=\"atp\"][/thrive:compound] par le processus de [b]Chimiolithoautotrophie ferrique[/b]. La vitesse de cette réaction dépend de la concentration en [thrive:compound type=\"carbondioxide\"][/thrive:compound] dans l'environnement."

msgid "WIKI_RUSTICYANIN_MODIFICATIONS"
msgstr "Pas de modifications."

#, fuzzy
msgid "WIKI_RUSTICYANIN_PROCESSES"
msgstr ""
"[b]Chimiolithoautotrophie ferrique[/b] : [thrive:compound type=\"iron\"][/thrive:compound] + [thrive:compound type=\"carbondioxide\"][/thrive:compound] → [thrive:compound type=\"atp\"][/thrive:compound]\n"
"\n"
"Une méthode pour générer de l'énergie sans [thrive:compound type=\"glucose\"][/thrive:compound]. Consomme du [thrive:compound type=\"iron\"][/thrive:compound] et dépend de la concentration en [thrive:compound type=\"carbondioxide\"][/thrive:compound] de l'environnement."

msgid "WIKI_RUSTICYANIN_REQUIREMENTS"
msgstr "Pas de conditions."

#, fuzzy
msgid "WIKI_RUSTICYANIN_SCIENTIFIC_BACKGROUND"
msgstr "À venir"

#, fuzzy
msgid "WIKI_RUSTICYANIN_STRATEGY"
msgstr "La rusticyanine est une protéine capable d'utiliser le [thrive:compound type=\"carbondioxide\"][/thrive:compound] gazeux et le [thrive:compound type=\"oxygen\"][/thrive:compound] pour oxyder le fer d'un état chimique à un autre. Ce processus, appelé [b]respiration ferrique[/b], libère de l'énergie que la cellule peut ensuite récolter."

msgid "WIKI_RUSTICYANIN_UPGRADES"
msgstr "Pas d'améliorations."

#, fuzzy
msgid "WIKI_SIGNALING_AGENT_EFFECTS"
msgstr "Agent de signalisation"

#, fuzzy
msgid "WIKI_SIGNALING_AGENT_INTRO"
msgstr "Agent de signalisation"

msgid "WIKI_SIGNALING_AGENT_MODIFICATIONS"
msgstr "Pas de processus."

msgid "WIKI_SIGNALING_AGENT_PROCESSES"
msgstr "Pas de processus."

#, fuzzy
msgid "WIKI_SIGNALING_AGENT_REQUIREMENTS"
msgstr "Les agents de signalisation permettent aux cellules de créer des substances chimiques auxquelles d'autres cellules peuvent réagir. Les substances chimiques de signalisation peuvent être utilisées pour attirer d'autres cellules ou les avertir d'un danger pour les faire fuir."

msgid "WIKI_SIGNALING_AGENT_SCIENTIFIC_BACKGROUND"
msgstr "À venir"

#, fuzzy
msgid "WIKI_SIGNALING_AGENT_STRATEGY"
msgstr "Agent de signalisation"

msgid "WIKI_SIGNALING_AGENT_UPGRADES"
msgstr "Pas d'améliorations."

#, fuzzy
msgid "WIKI_SLIME_JET_EFFECTS"
msgstr "De nombreux organismes produisent des substances polysaccharidiques gluantes, et le mucilage est l'un de ces polysaccharides. Si de nombreuses espèces utilisent la bave pour se déplacer, certains types de bactéries éjectent ces substances à haute pression dans leur sillage. Ces jets de bave agissent comme des moteurs de fusée, poussant les cellules en avant à une vitesse incroyable. La bave est également utilisée pour faire obstacle aux prédateurs, en les piégeant dans une substance que seuls les organismes dotés de jets peuvent diriger."

#, fuzzy
msgid "WIKI_SLIME_JET_INTRO"
msgstr "De nombreux organismes produisent des substances polysaccharidiques gluantes, et le mucilage est l'un de ces polysaccharides. Si de nombreuses espèces utilisent la bave pour se déplacer, certains types de bactéries éjectent ces substances à haute pression dans leur sillage. Ces jets de bave agissent comme des moteurs de fusée, poussant les cellules en avant à une vitesse incroyable. La bave est également utilisée pour faire obstacle aux prédateurs, en les piégeant dans une substance que seuls les organismes dotés de jets peuvent diriger."

msgid "WIKI_SLIME_JET_MODIFICATIONS"
msgstr "Pas de modifications."

#, fuzzy
msgid "WIKI_SLIME_JET_PROCESSES"
msgstr "Transforme le [thrive:compound type=\"glucose\"][/thrive:compound] en [thrive:compound type=\"mucilage\"][/thrive:compound]. Appuyez sur [thrive:input]g_secrete_slime[/thrive:input] pour libérer le [thrive:compound type=\"mucilage\"][/thrive:compound] stockés, augmentant la vitesse de cette cellule et ralentissant les prédateurs."

msgid "WIKI_SLIME_JET_REQUIREMENTS"
msgstr "Pas de conditions."

msgid "WIKI_SLIME_JET_SCIENTIFIC_BACKGROUND"
msgstr "À venir"

msgid "WIKI_SLIME_JET_STRATEGY"
msgstr ""

msgid "WIKI_SLIME_JET_UPGRADES"
msgstr "Pas d'améliorations."

msgid "WIKI_SOCIETY_STAGE_CURRENT_DEVELOPMENT"
msgstr ""

msgid "WIKI_SOCIETY_STAGE_FEATURES"
msgstr "Prochainement."

#, fuzzy
msgid "WIKI_SOCIETY_STAGE_INTRO"
msgstr "De nombreux organismes produisent des substances polysaccharidiques gluantes, et le mucilage est l'un de ces polysaccharides. Si de nombreuses espèces utilisent la bave pour se déplacer, certains types de bactéries éjectent ces substances à haute pression dans leur sillage. Ces jets de bave agissent comme des moteurs de fusée, poussant les cellules en avant à une vitesse incroyable. La bave est également utilisée pour faire obstacle aux prédateurs, en les piégeant dans une substance que seuls les organismes dotés de jets peuvent diriger."

#, fuzzy
msgid "WIKI_SOCIETY_STAGE_OVERVIEW"
msgstr "Phase sociétale"

#, fuzzy
msgid "WIKI_SOCIETY_STAGE_TRANSITIONS"
msgstr "Phase sociétale"

msgid "WIKI_SOCIETY_STAGE_UI"
msgstr "Prochainement."

msgid "WIKI_SPACE_STAGE_CURRENT_DEVELOPMENT"
msgstr "Les travaux sur la phase spatiale n'ont pas encore commencé."

msgid "WIKI_SPACE_STAGE_FEATURES"
msgstr "Prochainement."

#, fuzzy
msgid "WIKI_SPACE_STAGE_INTRO"
msgstr "De nombreux organismes produisent des substances polysaccharidiques gluantes, et le mucilage est l'un de ces polysaccharides. Si de nombreuses espèces utilisent la bave pour se déplacer, certains types de bactéries éjectent ces substances à haute pression dans leur sillage. Ces jets de bave agissent comme des moteurs de fusée, poussant les cellules en avant à une vitesse incroyable. La bave est également utilisée pour faire obstacle aux prédateurs, en les piégeant dans une substance que seuls les organismes dotés de jets peuvent diriger."

#, fuzzy
msgid "WIKI_SPACE_STAGE_OVERVIEW"
msgstr "Phase spatiale"

#, fuzzy
msgid "WIKI_SPACE_STAGE_TRANSITIONS"
msgstr "Nitrogénase"

msgid "WIKI_SPACE_STAGE_UI"
msgstr "Prochainement."

#, fuzzy
msgid "WIKI_STAGES_ROOT_INTRO"
msgstr ""
"Les organites sont les \"organes\" des organismes unicellulaires. Dans Thrive, ils sont les éléments constitutifs de votre cellule, contrôlant ses fonctions et processus internes.\n"
"\n"
"Chaque fois que vous vous reproduisez, vous pouvez ajouter, déplacer, modifier ou supprimer des organites à l'intérieur de votre cellule à l'aide de l'éditeur de microbes. Presque toutes ces actions coûtent des points de mutation. Les organites sont disposés dans une grille hexagonale, formant une forme contiguë enveloppée par la membrane cellulaire, et chaque organite a une empreinte hexagonale caractéristique. Les organites externes s'attachent à l'extérieur de la membrane, de sorte que pour la plupart d'entre eux, l'orientation du placement a de l'importance.\n"
"\n"
"Lorsque vous modifiez votre cellule, les autres espèces modifient également la disposition de leurs organites. Elles ont accès aux mêmes pouvoirs et capacités.\n"
"\n"
"Sélectionnez un organite dans la liste ci-dessous pour en savoir plus."

msgid "WIKI_TBA"
msgstr "À venir"

msgid "WIKI_THERMOPLAST_EFFECTS"
msgstr "Pas d'effets."

#, fuzzy
msgid "WIKI_THERMOPLAST_INTRO"
msgstr "Le thermoplaste est une structure à double membrane contenant des pigments thermosensibles empilés dans des sacs membranaires. C'est un procaryote qui a été assimilé pour être utilisé par son hôte eucaryote. Les pigments du thermoplaste sont capables d'utiliser l'énergie des différences de chaleur dans l'environnement pour produire [thrive:compound type=\"atp\"][/thrive:compound] à partir de l'eau dans un processus appelé [b]thermosynthèse[/b]. Le taux de production de [thrive:compound type=\"atp\"][/thrive:compound] varie avec [thrive:compound type=\"temperature\"][/thrive:compound]."

msgid "WIKI_THERMOPLAST_MODIFICATIONS"
msgstr "Pas de modifications."

#, fuzzy
msgid "WIKI_THERMOPLAST_PROCESSES"
msgstr "Produit du [thrive:compound type=\"glucose\"][/thrive:compound]. Taux proportionnel à la concentration de [thrive:compound type=\"carbondioxide\"][/thrive:compound] et à la température."

msgid "WIKI_THERMOPLAST_REQUIREMENTS"
msgstr ""

msgid "WIKI_THERMOPLAST_SCIENTIFIC_BACKGROUND"
msgstr "À venir"

#, fuzzy
msgid "WIKI_THERMOPLAST_STRATEGY"
msgstr "Le thermoplaste est une structure à double membrane contenant des pigments thermosensibles empilés dans des sacs membranaires. C'est un procaryote qui a été assimilé pour être utilisé par son hôte eucaryote. Les pigments du thermoplaste sont capables d'utiliser l'énergie des différences de chaleur dans l'environnement pour produire [thrive:compound type=\"atp\"][/thrive:compound] à partir de l'eau dans un processus appelé [b]thermosynthèse[/b]. Le taux de production de [thrive:compound type=\"atp\"][/thrive:compound] varie avec [thrive:compound type=\"temperature\"][/thrive:compound]."

msgid "WIKI_THERMOPLAST_UPGRADES"
msgstr "Pas d'améliorations."

msgid "WIKI_THERMOSYNTHASE_EFFECTS"
msgstr "Pas d'effets."

#, fuzzy
msgid "WIKI_THERMOSYNTHASE_INTRO"
msgstr "Thermosynthase"

msgid "WIKI_THERMOSYNTHASE_MODIFICATIONS"
msgstr "Pas de modifications."

#, fuzzy
msgid "WIKI_THERMOSYNTHASE_PROCESSES"
msgstr "Produit l'[thrive:compound type=\"atp\"][/thrive:compound] en utilisant les gradients de température. Le taux varie en fonction de la [thrive:compound type=\"temperature\"][/thrive:compound]."

#, fuzzy
msgid "WIKI_THERMOSYNTHASE_REQUIREMENTS"
msgstr "La thermosynthase est une protéine qui utilise la convection thermique pour changer de forme, ce qui lui permet de se replier et de se lier à l'ADP lorsqu'elle est exposée à la chaleur, puis de se déplier et de le recycler en [thrive:compound type=\"atp\"][/thrive:compound] lorsqu'elle est exposée au froid, dans un processus appelé [b]thermosynthèse[/b]. Le taux de production de [thrive:compound type=\"atp\"][/thrive:compound] varie avec [thrive:compound type=\"temperature\"][/thrive:compound]."

msgid "WIKI_THERMOSYNTHASE_SCIENTIFIC_BACKGROUND"
msgstr "À venir"

#, fuzzy
msgid "WIKI_THERMOSYNTHASE_STRATEGY"
msgstr "La thermosynthase est une protéine qui utilise la convection thermique pour changer de forme, ce qui lui permet de se replier et de se lier à l'ADP lorsqu'elle est exposée à la chaleur, puis de se déplier et de le recycler en [thrive:compound type=\"atp\"][/thrive:compound] lorsqu'elle est exposée au froid, dans un processus appelé [b]thermosynthèse[/b]. Le taux de production de [thrive:compound type=\"atp\"][/thrive:compound] varie avec [thrive:compound type=\"temperature\"][/thrive:compound]."

msgid "WIKI_THERMOSYNTHASE_UPGRADES"
msgstr "Pas d'améliorations."

msgid "WIKI_THE_PATCH_MAP_FOG_OF_WAR"
msgstr ""

#, fuzzy
msgid "WIKI_THE_PATCH_MAP_INTRO"
msgstr "Le thermoplaste est une structure à double membrane contenant des pigments thermosensibles empilés dans des sacs membranaires. C'est un procaryote qui a été assimilé pour être utilisé par son hôte eucaryote. Les pigments du thermoplaste sont capables d'utiliser l'énergie des différences de chaleur dans l'environnement pour produire [thrive:compound type=\"atp\"][/thrive:compound] à partir de l'eau dans un processus appelé [b]thermosynthèse[/b]. Le taux de production de [thrive:compound type=\"atp\"][/thrive:compound] varie avec [thrive:compound type=\"temperature\"][/thrive:compound]."

#, fuzzy
msgid "WIKI_THE_PATCH_MAP_PATCHES"
msgstr "Pas d'améliorations."

msgid "WIKI_THE_PATCH_MAP_THE_PATCH_MAP"
msgstr ""

msgid "WIKI_THYLAKOIDS_EFFECTS"
msgstr "Pas d'effets spéciaux."

#, fuzzy
msgid "WIKI_THYLAKOIDS_INTRO"
msgstr "Les thylakoïdes sont des amas de protéines et de pigments photosensibles. Les pigments sont capables d'utiliser l'énergie de la [thrive:compound type=\"sunlight\"][/thrive:compound] pour produire du [thrive:compound type=\"glucose\"][/thrive:compound] à partir d'eau et de [thrive:compound type=\"carbondioxide\"][/thrive:compound] gazeux dans un processus appelé [b]photosynthèse[/b]. Ce sont également ces pigments qui leur donnent une couleur distinctive. Le taux de production de [thrive:compound type=\"glucose\"][/thrive:compound] dépend de la concentration de [thrive:compound type=\"carbondioxide\"][/thrive:compound] et de l'intensité de [thrive:compound type=\"sunlight\"][/thrive:compound]. Comme les thylakoïdes sont suspendus directement dans le cytoplasme, le fluide environnant effectue une certaine [b]glycolyse[/b]."

msgid "WIKI_THYLAKOIDS_MODIFICATIONS"
msgstr "Pas de modifications"

msgid "WIKI_THYLAKOIDS_PROCESSES"
msgstr ""

msgid "WIKI_THYLAKOIDS_REQUIREMENTS"
msgstr ""

msgid "WIKI_THYLAKOIDS_SCIENTIFIC_BACKGROUND"
msgstr "À venir"

#, fuzzy
msgid "WIKI_THYLAKOIDS_STRATEGY"
msgstr "Les thylakoïdes sont des amas de protéines et de pigments photosensibles. Les pigments sont capables d'utiliser l'énergie de la [thrive:compound type=\"sunlight\"][/thrive:compound] pour produire du [thrive:compound type=\"glucose\"][/thrive:compound] à partir d'eau et de [thrive:compound type=\"carbondioxide\"][/thrive:compound] gazeux dans un processus appelé [b]photosynthèse[/b]. Ce sont également ces pigments qui leur donnent une couleur distinctive. Le taux de production de [thrive:compound type=\"glucose\"][/thrive:compound] dépend de la concentration de [thrive:compound type=\"carbondioxide\"][/thrive:compound] et de l'intensité de [thrive:compound type=\"sunlight\"][/thrive:compound]. Comme les thylakoïdes sont suspendus directement dans le cytoplasme, le fluide environnant effectue une certaine [b]glycolyse[/b]."

msgid "WIKI_THYLAKOIDS_UPGRADES"
msgstr "Pas d'améliorations."

#, fuzzy
msgid "WIKI_TOXIN_VACUOLE_EFFECTS"
msgstr "La vacuole à toxines est une vacuole ayant évolué de manière à spécifiquement produire, contenir et sécréter des toxines oxytoxy. La vitesse de production et sécrétion augmente proportionellement au nombre de vacuoles à toxines."

#, fuzzy
msgid "WIKI_TOXIN_VACUOLE_INTRO"
msgstr ""
"Vacuole\n"
"à toxine"

msgid "WIKI_TOXIN_VACUOLE_MODIFICATIONS"
msgstr "Pas de modifications."

#, fuzzy
msgid "WIKI_TOXIN_VACUOLE_PROCESSES"
msgstr "Transforme l'[thrive:compound type=\"atp\"][/thrive:compound] en [thrive:compound type=\"oxytoxy\"][/thrive:compound]. Taux proportionnel à la concentration d'[thrive:compound type=\"oxygen\"][thrive:compound]. Peut libérer des toxines en appuyant sur [thrive:input]g_fire_toxin[/thrive:input]."

#, fuzzy
msgid "WIKI_TOXIN_VACUOLE_REQUIREMENTS"
msgstr "La vacuole à toxines est une vacuole ayant évolué de manière à spécifiquement produire, contenir et sécréter des toxines oxytoxy. La vitesse de production et sécrétion augmente proportionellement au nombre de vacuoles à toxines."

msgid "WIKI_TOXIN_VACUOLE_SCIENTIFIC_BACKGROUND"
msgstr "À venir"

#, fuzzy
msgid "WIKI_TOXIN_VACUOLE_STRATEGY"
msgstr "La vacuole à toxines est une vacuole ayant évolué de manière à spécifiquement produire, contenir et sécréter des toxines oxytoxy. La vitesse de production et sécrétion augmente proportionellement au nombre de vacuoles à toxines."

msgid "WIKI_TOXIN_VACUOLE_UPGRADES"
msgstr "Pas d'améliorations."

msgid "WIKI_VACUOLE_EFFECTS"
msgstr "Pas d'effets."

#, fuzzy
msgid "WIKI_VACUOLE_INTRO"
msgstr "La vacuole à toxines est une vacuole ayant évolué de manière à spécifiquement produire, contenir et sécréter des toxines oxytoxy. La vitesse de production et sécrétion augmente proportionellement au nombre de vacuoles à toxines."

#, fuzzy
msgid "WIKI_VACUOLE_MODIFICATIONS"
msgstr "La vacuole à toxines est une vacuole ayant évolué de manière à spécifiquement produire, contenir et sécréter des toxines oxytoxy. La vitesse de production et sécrétion augmente proportionellement au nombre de vacuoles à toxines."

msgid "WIKI_VACUOLE_PROCESSES"
msgstr "Pas de processus"

msgid "WIKI_VACUOLE_REQUIREMENTS"
msgstr ""

msgid "WIKI_VACUOLE_SCIENTIFIC_BACKGROUND"
msgstr "À venir"

msgid "WIKI_VACUOLE_STRATEGY"
msgstr ""

msgid "WIKI_VACUOLE_UPGRADES"
msgstr "Pas d'améliorations."

msgid "WIKI_YES"
msgstr "Oui"

msgid "WILL_YOU_THRIVE"
msgstr "Allez-vous prospérer ?"

msgid "WINDOWED"
msgstr ""

msgid "WIN_BOX_TITLE"
msgstr "VOUS AVEZ PROSPÉRÉ !"

msgid "WIN_TEXT"
msgstr "Félicitations, vous avez gagné cette version de Thrive ! Vous pouvez continuer à jouer après la disparition de ce message si vous le souhaitez, ou commencer une nouvelle partie dans un nouveau monde. Vous pouvez également ajouter des agents liants pour construire une colonie cellulaire et essayer les prototypes de jeu ultérieurs."

#, fuzzy
msgid "WORKSHOP_ITEM_CHANGE_NOTES"
msgstr "Remarques de Changement d'Item"

#, fuzzy
msgid "WORKSHOP_ITEM_CHANGE_NOTES_TOOLTIP"
msgstr "Changez les remarques afin d'afficher la version de cet objet sur l'Atelier Steam (optionnel)"

msgid "WORKSHOP_ITEM_DESCRIPTION"
msgstr "Description de l'objet :"

msgid "WORKSHOP_ITEM_PREVIEW"
msgstr "Image de prévisualisation :"

msgid "WORKSHOP_ITEM_TAGS"
msgstr "Étiquettes (séparées par une virgule « , ») :"

#, fuzzy
msgid "WORKSHOP_ITEM_TITLE"
msgstr "Titre de l'objet :"

#, fuzzy
msgid "WORKSHOP_ITEM_UPLOAD_SUCCEEDED"
msgstr "La mise en ligne sur l'atelier Steam a été réalisée avec succès"

msgid "WORKSHOP_ITEM_UPLOAD_SUCCEEDED_TOS_REQUIRED"
msgstr "La mise en ligne sur le Workshop Steam a fonctionné, mais vous devez accepter son [color=#3796e1][url=https://steamcommunity.com/sharedfiles/workshoplegalagreement]contrat de licence[/url][/color] avant que cela ne devienne visible"

msgid "WORKSHOP_TERMS_OF_SERVICE_NOTICE"
msgstr "En proposant cet objet, vous acceptez le [color=#3796e1][url=https://steamcommunity.com/sharedfiles/workshoplegalagreement]contrat de licence[/url][/color] du Workshop Steam"

msgid "WORKSHOP_VISIBILITY_TOOLTIP"
msgstr "Une fois un item publié, tout le monde pourra le voir"

msgid "WORLD"
msgstr "Monde"

msgid "WORLD_EXPORT_SUCCESS_MESSAGE"
msgstr "Les données du monde ont été exportées avec succès vers {0}"

msgid "WORLD_GENERAL_STATISTICS"
msgstr "Statistiques génériques du monde actuel"

msgid "WORLD_MISC_DETAILS_STRING"
msgstr ""
"Inclure les prototypes des phases avancées : {0}\n"
"Inclure les Easter eggs : {1}"

msgid "WORLD_RELATIVE_MOVEMENT"
msgstr "Dépend du monde"

#, fuzzy
msgid "WORLD_SIZE"
msgstr "Monde"

#, fuzzy
msgid "WORLD_SIZE_EXPLANATION"
msgstr ""
"Les microbes persévérants rechercheront des fragments ou des proies sur de plus grandes distances\n"
"et pourront se montrer bien plus ambitieux face à des fragments disputés.\n"
"Les microbes réactifs basculeront plus vite vers de nouvelles cibles."

msgid "WORLD_SIZE_LARGE"
msgstr ""

#, fuzzy
msgid "WORLD_SIZE_MEDIUM"
msgstr "Dépend du monde"

msgid "WORLD_SIZE_SMALL"
msgstr ""

#, fuzzy
msgid "WORLD_SIZE_TOOLTIP"
msgstr "Lance un certain nombre de mondes, le nombre de générations pour chaque monde est déterminé par liste déroulante ci-dessus."

msgid "WORST_PATCH_COLON"
msgstr "Pire secteur :"

msgid "XBOX360"
msgstr "Xbox 360"

msgid "XBOX_ONE"
msgstr "Xbox One"

msgid "XBOX_SERIES"
msgstr "Xbox Series X"

msgid "X_TWITTER_TOOLTIP"
msgstr "Visitez notre profil X (anciennement Twitter)"

msgid "YEARS"
msgstr "années"

#, fuzzy
msgid "YET_TO_BE_IMPLEMENTED_NOTICE"
msgstr "Doit être implémenté."

msgid "YOUTUBE_TOOLTIP"
msgstr "Visitez notre chaîne YouTube"

msgid "YOU_CAN_MAKE_PULL_REQUEST"
msgstr ""
"Thrive est un projet open-source.\n"
"Vous pouvez proposer un correctif sans avoir besoin de faire partie de l'équipe (de développement)."

msgid "YOU_CAN_SUPPORT_THRIVE_ON_PATREON"
msgstr "Vous pouvez financer le développement de Thrive sur Patreon."

msgid "ZOOM_IN"
msgstr "Zoomer"

msgid "ZOOM_OUT"
msgstr "Dézoomer"

#~ msgid "PASSIVE_REPRODUCTION_PROGRESS"
#~ msgstr "Gagner passivement des progrès en matière de reproduction"

#, fuzzy
#~ msgid "MIGRATE"
#~ msgstr "Taux"

#~ msgid "THANKS_FOR_BUYING_THRIVE"
#~ msgstr ""
#~ "Merci de soutenir le développement de Thrive en achetant cette copie de Thrive !\n"
#~ "\n"
#~ "Si vous n'avez pas acheté cette copie, s'il vous plaît achetez-la [color=#3796e1][url={0}]ici[/url][/color] ou aller voir sur notre [color=#3796e1][url=https://revolutionarygamesstudio.com/releases/]site web[/url][/color].\n"
#~ "\n"
#~ "Si vous souhaitez voir le lanceur Thrive avant le démarrage de Thrive, vous pouvez utiliser le bouton du menu principal pour sortir du lanceur, puis désactiver le mode transparent dans le menu des options du lanceur."

#, fuzzy
#~ msgid "WIKI_RADIOSYNTHESIS"
#~ msgstr "Thermosynthèse"

#~ msgid "EASTEREGG_MESSAGE_19"
#~ msgstr "Fait amusant, le Didinium est un cilié qui chasse les paramécies."

#~ msgid "EASTEREGG_MESSAGE_20"
#~ msgstr "Fait amusant, l'amibe chasse et attrape ses proies à l'aide de \"jambes\" constituées de cytoplasme qu'on appelle pseudopodes, nous voulons les avoir à terme dans Thrive."

#~ msgid "EASTEREGG_MESSAGE_21"
#~ msgstr "Voici un conseil, prêtez attention aux cellules plus grandes et aux grandes bactéries, c'est pas drôle de se faire digérer, et elles vont vous manger."

#~ msgid "EASTEREGG_MESSAGE_22"
#~ msgstr "Le chef de l'équipe sonore de Thrive a composé des sons qui n'ont pas encore été ajoutés au jeu. Vous pouvez les écouter ou le regarder composer sur sa chaîne YouTube, Olivier Lugg."

#~ msgid "EASTEREGG_MESSAGE_23"
#~ msgstr "Voici une astuce : si votre cellule atteint 150 hexagones, vous pouvez engloutir les gros fragments de fer."

#~ msgid "EASTEREGG_MESSAGE_24"
#~ msgstr "Thrive se veut une simulation d'une planète alien, il est donc logique que la plupart des créatures que vous trouverez soient liées à une ou deux autres espèces à cause de l'évolution qui a lieu autour de vous, voyez si vous pouvez les identifier !"

#~ msgid "EASTEREGG_MESSAGE_25"
#~ msgstr "Fait amusant, l'équipe de Thrive podcaste assez souvent, vous devriez aller voir !"

#~ msgid "EASTEREGG_MESSAGE_26"
#~ msgstr "Fait amusant, Thrive est développé avec le moteur open source Godot !"

#~ msgid "EASTEREGG_MESSAGE_27"
#~ msgstr "Fait amusant, l'un des premiers prototypes jouables a été créé par notre merveilleux programmeur, untrustedlife !"

#~ msgid "MICROBE_EDITOR_HELP_MESSAGE_1"
#~ msgstr ""
#~ "Structures procaryotes\n"
#~ "\n"
#~ "Cytoplasme : possède un espace de stockage et effectue la glycolyse (produit de petites quantités de [thrive:compound type=\"atp\"][/thrive:compound] à partir de [thrive:compound type=\"glucose\"][/thrive:compound]).\n"
#~ "\n"
#~ "Métabolosomes : produit [thrive:compound type=\"atp\"][/thrive:compound] à partir de [thrive:compound type=\"glucose\"][/thrive:compound].\n"
#~ "\n"
#~ "Thylakoïdes : produit un tiers de la quantité de [thrive:compound type=\"glucose\"][/thrive:compound] d'un chloroplaste normal, mais effectue également la glycolyse et occupe 1 Hex.\n"
#~ "\n"
#~ "Protéines chimiosynthétisantes : produit la moitié du [thrive:compound type=\"glucose\"][/thrive:compound] à partir du [thrive:compound type=\"hydrogensulfide\"][/thrive:compound] en tant que chimioplaste, mais effectue également la glycolyse et absorbe 1 Hex.\n"
#~ "\n"
#~ "Rusticyanine : convertit le [thrive:compound type=\"iron\"][/thrive:compound] en [thrive:compound type=\"atp\"][/thrive:compound].\n"
#~ "\n"
#~ "Nitrogénase : transforme l'azote atmosphérique et [thrive:compound type=\"atp\"][/thrive:compound] en [thrive:compound type=\"ammonia\"][/thrive:compound] en anaérobie.\n"
#~ "\n"
#~ "Oxytoxisome : transforme [thrive:compound type=\"atp\"][/thrive:compound] en [thrive:compound type=\"oxytoxy\"][/thrive:compound].\n"
#~ "\n"
#~ "Thermosynthase : produit de l'[thrive:compound type=\"atp\"][/thrive:compound] en utilisant les gradients de température"

#~ msgid "MICROBE_EDITOR_HELP_MESSAGE_14"
#~ msgstr "Une fois complètement engloutis, les objets seront maintenus dans la membrane pour être digérés. Ceux qui ne peuvent pas l'être seront automatiquement éjectés, alors vérifiez au préalable que vous avez les mutations qui permettent de les digérer. Les enzymes vous aideront pour la digestion. Elles sont produites par le lysosome ; évoluez cette organite pour rendre la digestion bien plus efficace."

#~ msgid "MICROBE_EDITOR_HELP_MESSAGE_2"
#~ msgstr ""
#~ "Organites externes\n"
#~ "\n"
#~ "Flagelle : fait avancer votre cellule plus rapidement en consommant [thrive:compound type=\"atp\"][/thrive:compound].\n"
#~ "\n"
#~ "Pilus : peut être utilisé pour poignarder les autres cellules ou pour se défendre contre leurs toxines.\n"
#~ "\n"
#~ "Chimiorécepteur : permet de détecter les composés de plus loin\n"
#~ "\n"
#~ "Propulseur gélatineux : permet d'émettre du [thrive:compound type=\"mucilage\"][/thrive:compound] (produit à partir de [thrive:compound type=\"glucose\"][/thrive:compound]) pour accélérer votre cellule.\n"
#~ "\n"
#~ "Cils : augmentent la vitesse de rotation des cellules"

#~ msgid "MICROBE_EDITOR_HELP_MESSAGE_3"
#~ msgstr ""
#~ "Organites liés à la membrane\n"
#~ "\n"
#~ "Noyau : occupe 11 hexagones et permet l'évolution d'organites liés à la membrane, double aussi la taille de votre cellule et réduit les dégâts subis de 50% (ne peut être évolué qu'une fois)\n"
#~ "\n"
#~ "Agents de liaison : permettent de former une colonie avec d'autres cellules, est nécessaire au passage à la phase multicellulaire.\n"
#~ "\n"
#~ "Mitochondrie : produit de l'[thrive:compound type=\"atp\"][/thrive:compound] à partir de [thrive:compound type=\"glucose\"][/thrive:compound] et de l'O2 environnant, bien plus efficacement que le cytoplasme\n"
#~ "\n"
#~ "Chloroplaste : produit du [thrive:compound type=\"glucose\"][/thrive:compound] à partir de la lumière du soleil et du CO2 environnant\n"
#~ "\n"
#~ "Thermoplaste : produit de l'[thrive:compound type=\"atp\"][/thrive:compound] en utilisant des gradients de température\n"
#~ "\n"
#~ "Lysosome : contient des enzymes digestifs. Les enzymes accélèrent la digestion et en améliorent l'efficacité\n"
#~ "\n"
#~ "Chimioplaste : produit du [thrive:compound type=\"glucose\"][/thrive:compound] à partir de [thrive:compound type=\"hydrogensulfide\"][/thrive:compound]\n"
#~ "\n"
#~ "Ferroplaste : convertit le [thrive:compound type=\"iron\"][/thrive:compound] en [thrive:compound type=\"atp\"][/thrive:compound] bien plus efficacement que la rusticyanine\n"
#~ "\n"
#~ "Plaste fixateur d'azote : produit de l'[thrive:compound type=\"ammonia\"][/thrive:compound] à partir d'[thrive:compound type=\"atp\"][/thrive:compound] et d'azote et d'oxygène environnants\n"
#~ "\n"
#~ "Vacuole : emmagasine 8 unités supplémentaires pour les composés collectés\n"
#~ "\n"
#~ "Vacuoles à toxines : produisent des toxines (nommées [thrive:compound type=\"oxytoxy\"][/thrive:compound]) et vous permettent de les projeter afin d'infliger des dégâts basés sur la quantité d'oxytoxy disponible.\n"
#~ "\n"
#~ "Agent de signalisation : permet aux cellules de créer des composés chimiques faisant réagir d'autres cellules"

#~ msgid "MICROBE_EDITOR_HELP_MESSAGE_4"
#~ msgstr "À chaque génération, vous avez 100 points de mutation (PM) à dépenser, et chaque changement (ou mutation) coûtera une certaine quantité de ces PM. Ajouter ou retirer des organites coûte des PM. Cependant, retirer les organites placées lors de cette mutation vous les restituent. Vous pouvez déplacer ou retirer une organite en faisant un clic droit dessus et en sélectionnant l'action voulue. Vous pouvez faire tourner vos organites lors du placement avec [thrive:input]e_rotate_left[/thrive:input] et [thrive:input]e_rotate_right[/thrive:input]."

#~ msgid "MICROBE_EDITOR_HELP_MESSAGE_5"
#~ msgstr "À chaque fois que vous vous reproduisez, vous entrez dans l'Éditeur de microbe, où vous pouvez modifier votre espèce (en ajoutant, pivotant ou retirant des organites) pour augmenter ses chances de réussite. Chaque passage dans l'éditeur à la phase microbienne représente [thrive:constant]EDITOR_TIME_JUMP_MILLION_YEARS[/thrive:constant] millions d'années d'évolution."

#~ msgid "MICROBE_STAGE_HELP_MESSAGE_1"
#~ msgstr "Utilisez [thrive:input]g_move_forward[/thrive:input],[thrive:input]g_move_left[/thrive:input],[thrive:input]g_move_backwards[/thrive:input],[thrive:input]g_move_right[/thrive:input] et la souris pour vous déplacer. Appuyez sur [thrive:input]g_fire_toxin[/thrive:input] pour tirer des [thrive:compound type=\"oxytoxy\"][/thrive:compound] si vous avez une vacuole à toxines, et [thrive:input]g_toggle_engulf[/thrive:input] pour passer en mode absorption. Vous pouvez effectuer un zoom avant et arrière avec la molette de la souris."

#~ msgid "MICROBE_STAGE_HELP_MESSAGE_10"
#~ msgstr "Pour vous reproduire vous devez diviser chacune de vos organites en deux. Les organites ont besoin d'[thrive:compound type=\"ammonia\"][/thrive:compound], de [thrive:compound type=\"phosphates\"][/thrive:compound] et de temps pour se diviser en deux."

#~ msgid "MICROBE_STAGE_HELP_MESSAGE_11"
#~ msgstr "Mais si vous survivez pendant vingt générations avec une population supérieure à 300, vous êtes considéré comme ayant gagné la partie en cours. Après avoir gagné vous aurez un popup et pourrez continuer de jouer si vous voulez."

#~ msgid "MICROBE_STAGE_HELP_MESSAGE_12"
#~ msgstr "Faites attention car vos compétiteurs évoluent en même temps que vous. Chaque fois que vous entrez dans l'éditeur ils évoluent eux aussi."

#, fuzzy
#~ msgid "MICROBE_STAGE_HELP_MESSAGE_13"
#~ msgstr "L'agent de liaison permet à votre cellule et à d'autres de son espèce de constituer une colonie cellulaire où les cellules partagent entre elles les composés qu'elles absorbent et produisent. Entrez en mode liaison en appuyant sur [thrive:input]g_toggle_binding[/thrive:input]. Lorsque vous êtes dans une colonie, vous ne pouvez pas diviser votre cellule et entrer dans l'éditeur. Pour accéder à l'éditeur, collectez les composés requis et quittez la colonie en appuyant sur [thrive:input]g_unbind_all[/thrive:input]. Les colonies de grandes cellules sont la voie vers la multicellularité."

#~ msgid "MICROBE_STAGE_HELP_MESSAGE_15"
#~ msgstr "Les barrières des cellules en cellulose ou chitine ne peuvent pas être digérées sans l'enzyme qui permet de les détruire."

#~ msgid "MICROBE_STAGE_HELP_MESSAGE_16"
#~ msgstr "Cependant, les lysosomes sont exclusifs aux eucaryotes. Les procaryotes n'ont pas de telles organites et digèrent leur nourriture sans grande efficacité. Cela est viable pour de petites cellules, mais ne pas avoir de lysosomes est très désavantageux."

#~ msgid "MICROBE_STAGE_HELP_MESSAGE_2"
#~ msgstr "Vos cellules utilisent de l'[thrive:compound type=\"atp\"][/thrive:compound] comme source d'énergie, si elles n'en ont plus vous mourrez."

#~ msgid "MICROBE_STAGE_HELP_MESSAGE_3"
#~ msgstr "Pour débloquer l'éditeur et vous reproduire vous devez récolter de l'[thrive:compound type=\"ammonia\"][/thrive:compound] (nuages oranges) et du [thrive:compound type=\"phosphates\"][/thrive:compound] (nuages violets)."

#~ msgid "MICROBE_STAGE_HELP_MESSAGE_4"
#~ msgstr "Vous pouvez aussi absorber des cellules, des bactéries, des fragments de fer, ainsi que des fragments de cellules qui sont plus petits que vous en pressant [thrive:input]g_toggle_engulf[/thrive:input]. Cela vous coûtera plus d'[thrive:compound type=\"atp\"][/thrive:compound] et vous ralentira. N'oubliez pas de presser [thrive:input]g_toggle_engulf[/thrive:input] une seconde fois pour arrêter d'absorber."

#~ msgid "MICROBE_STAGE_HELP_MESSAGE_5"
#~ msgstr "L'osmorégulation coûte de l'[thrive:compound type=\"atp\"][/thrive:compound], ce qui signifie que plus votre cellule est grande, plus vous aurez besoin de mitochondries, de métabolosomes ou de rusticyanines (ou cytoplasmes, qui réalisent la glycolyse) pour éviter de perdre de l'[thrive:compound type=\"atp\"][/thrive:compound] quand vous êtes à l'arrêt."

#~ msgid "MICROBE_STAGE_HELP_MESSAGE_6"
#~ msgstr "Il y a plein d'organites dans l'éditeur pour vous permettre d'évoluer, vous donnant accès à un grand panel de style de jeu."

#~ msgid "MICROBE_STAGE_HELP_MESSAGE_7"
#~ msgstr "Si votre population chute à zéro, votre espèce s'éteint."

#~ msgid "MICROBE_STAGE_HELP_MESSAGE_8"
#~ msgstr ""
#~ "Les différents nuages de composés sont :\n"
#~ "\n"
#~ "Blanc - [thrive:compound type=\"glucose\"][/thrive:compound]\n"
#~ "Jaune - [thrive:compound type=\"hydrogensulfide\"][/thrive:compound]\n"
#~ "Orange - [thrive:compound type=\"ammonia\"][/thrive:compound]\n"
#~ "Violet - [thrive:compound type=\"phosphates\"][/thrive:compound]\n"
#~ "Rouille - [thrive:compound type=\"iron\"][/thrive:compound]\n"
#~ "\n"
#~ "Le [thrive:compound type=\"glucose\"][/thrive:compound] produit de l'[thrive:compound type=\"atp\"][/thrive:compound]."

#~ msgid "MICROBE_STAGE_HELP_MESSAGE_9"
#~ msgstr "Le [thrive:compound type=\"hydrogensulfide\"][/thrive:compound] peut être converti en [thrive:compound type=\"glucose\"][/thrive:compound] par les chimioplastes et les protéines chimiosynthétisantes. Le [thrive:compound type=\"iron\"][/thrive:compound] peut être converti par la rusticyanine en de l'[thrive:compound type=\"atp\"][/thrive:compound]."

#, fuzzy
#~ msgid "WIKI_MACROSCOPIC_STAGE"
#~ msgstr "Phase microbienne"

#~ msgid "EARLY_MULTICELLULAR"
#~ msgstr "Multicellulaire"

#~ msgid "LATE_MULTICELLULAR"
#~ msgstr "Multicellulaire tardif"

#~ msgid "LOADING_EARLY_MULTICELLULAR_EDITOR"
#~ msgstr "Chargement de l'éditeur multicellulaire basique"

#, fuzzy
#~ msgid "ERUPTION_IN"
#~ msgstr "Bourgeonnement"

#, fuzzy
#~ msgid "EVENT_TOOLTIP_ERUPTION"
#~ msgstr "{0} : +{1} ATP"

#~ msgid "THE_AMOUNT_OF_GLUCOSE_HAS_BEEN_REDUCED"
#~ msgstr "La quantité de glucose a été réduite à {0} de sa valeur précédente."

#~ msgid "OXYTOXISOME_DESC"
#~ msgstr "Un métabolosome modifié responsable de la production d'une forme primitive de l'agent toxique [thrive:compound type=\"oxytoxy\"][/thrive:compound]. Peut être modifié pour changer le type de toxine généré pour obtenir d'autres effets."

#~ msgid "THYLAKOID"
#~ msgstr "Thylakoïde"

#, fuzzy
#~ msgid "WIKI_CYTOPLASM_GLYCOLYSIS"
#~ msgstr "Glycolyse cytoplasmique"

#, fuzzy
#~ msgid "WIKI_AEROBIC_NITROGEN_FIXATION"
#~ msgstr "Fixation anaérobique d'azote"

#, fuzzy
#~ msgid "WIKI_AWAKENING_STAGE"
#~ msgstr "Phase d’éveil"

#, fuzzy
#~ msgid "WIKI_AWARE_STAGE"
#~ msgstr "Phase consciente"

#, fuzzy
#~ msgid "WIKI_CHEMOSYNTHESIS"
#~ msgstr "Chimiosynthèse"

#, fuzzy
#~ msgid "WIKI_GLYCOLYSIS"
#~ msgstr "Glycolyse"

#, fuzzy
#~ msgid "WIKI_INDUSTRIAL_STAGE"
#~ msgstr "Phase industrielle"

#, fuzzy
#~ msgid "WIKI_IRON_CHEMOLITHOAUTOTROPHY"
#~ msgstr "Chimiolithoautotrophe ferrique"

#, fuzzy
#~ msgid "WIKI_LIPASE"
#~ msgstr "Lipase"

#, fuzzy
#~ msgid "WIKI_MICROBE_EDITOR"
#~ msgstr "Éditeur de microbe"

#, fuzzy
#~ msgid "WIKI_MUCILAGE_SYNTHESIS"
#~ msgstr "Synthèse de mucilage"

#, fuzzy
#~ msgid "WIKI_MULTICELLULAR_STAGE"
#~ msgstr "Phase multicellulaire"

#, fuzzy
#~ msgid "WIKI_NONE"
#~ msgstr "Des fibres nerveuses reliant les neurones, disponibles à partir de l'étape multicellulaire. Ils sont nécessaires pour augmenter la puissance cérébrale d'un organisme et lui permettre de passer aux phases suivantes."

#, fuzzy
#~ msgid "WIKI_OXYTOXY_SYNTHESIS"
#~ msgstr "Synthèse d'OxyToxy"

#, fuzzy
#~ msgid "WIKI_PHOTOSYNTHESIS"
#~ msgstr "Photosynthèse"

#, fuzzy
#~ msgid "WIKI_RUSTICYANIN"
#~ msgstr "Rusticyanine"

#, fuzzy
#~ msgid "WIKI_SOCIETY_STAGE"
#~ msgstr "Phase sociétale"

#, fuzzy
#~ msgid "WIKI_SPACE_STAGE"
#~ msgstr "Phase spatiale"

#, fuzzy
#~ msgid "NO"
#~ msgstr "Aucun(e)"

#, fuzzy
#~ msgid "YES"
#~ msgstr "années"

#, fuzzy
#~ msgid "STAGES_BUTTON"
#~ msgstr "Dévoluer"

#, fuzzy
#~ msgid "EDITING"
#~ msgstr "Chitine"

#~ msgid "ALLOW_SPECIES_TO_NOT_MIGRATE"
#~ msgstr "Permet aux espèces de ne pas migrer (si aucune bonne migration n'est trouvée)"

#~ msgid "BIODIVERSITY_ATTEMPT_FILL_CHANCE"
#~ msgstr "Probabilité pour chaque secteur avec peu d'espèces (faible biodiversité) de créer une nouvelle espèce"

#~ msgid "BIODIVERSITY_FROM_NEIGHBOUR_PATCH_CHANCE"
#~ msgstr "Probabilité de créer une nouvelle espèce pour accroître la biodiversité à partir d'un secteur voisin"

#~ msgid "BIODIVERSITY_NEARBY_PATCH_IS_FREE_POPULATION"
#~ msgstr "Une espèce d'un secteur proche qui augmente la biodiversité augmente en population gratuitement"

#~ msgid "BIODIVERSITY_SPLIT_IS_MUTATED"
#~ msgstr "Une espèce qui augmente la biodiversité est mutée dès sa création"

#~ msgid "LOW_BIODIVERSITY_LIMIT"
#~ msgstr "Considérer que les secteurs contenant jusqu'à ce nombre d'espèces ont une faible biodiversité"

#~ msgid "MAXIMUM_SPECIES_IN_PATCH"
#~ msgstr "Nombre maximum d'espèces dans un secteur avant des extinctions forcées"

#~ msgid "NEW_BIODIVERSITY_INCREASING_SPECIES_POPULATION"
#~ msgstr "Population initiale pour les espèces augmentant la biodiversité"

#~ msgid "PROTECT_MIGRATIONS_FROM_SPECIES_CAP"
#~ msgstr "Protéger les populations fraîchement immigrées de la limite d'espèces"

#~ msgid "PROTECT_NEW_CELLS_FROM_SPECIES_CAP"
#~ msgstr "Protéger les espèces nouvellement créées de la limite d'espèces"

#~ msgid "REFUND_MIGRATIONS_IN_EXTINCTIONS"
#~ msgstr "Rembourser les migrations en cas d'extinction dans le secteur cible"

#~ msgid "SPECIES_SPLIT_BY_MUTATION_THRESHOLD_POPULATION_AMOUNT"
#~ msgstr "Population minimale pour que les espèces divergent si plusieurs mutations favorables sont trouvées"

#~ msgid "SPECIES_SPLIT_BY_MUTATION_THRESHOLD_POPULATION_FRACTION"
#~ msgstr "Proportion minimale de la population nécessaire à une divergence par mutation"

#~ msgid "USE_BIODIVERSITY_FORCE_SPLIT"
#~ msgstr "La création d'espèces pour augmenter la biodiversité vole de la population aux espèces existantes"

#~ msgid "NOT_FOUND_CHUNK"
#~ msgstr "Erreur : morceau introuvable"

#~ msgid "BASSBOOST"
#~ msgstr "Boost de basse"

#~ msgid "BASSDOWN"
#~ msgstr "Basse vers le bas"

#~ msgid "BASSUP"
#~ msgstr "Basse vers le haut"

#~ msgid "DIRECTIONL"
#~ msgstr "Vers la gauche"

#~ msgid "DIRECTIONR"
#~ msgstr "Vers la droite"

#~ msgid "HYPERL"
#~ msgstr "Hyper Gauche"

#~ msgid "HYPERR"
#~ msgstr "Hyper Droite"

#~ msgid "SUPERL"
#~ msgstr "Super gauche"

#~ msgid "SUPERR"
#~ msgstr "Super droite"

#~ msgid "TREBLEDOWN"
#~ msgstr "Réduire le volume aigu"

#~ msgid "TREBLEUP"
#~ msgstr "Aigus vers le haut"

#~ msgid "UNKNOWN_ON_WINDOWS"
#~ msgstr "Inconnu sur Windows"

#~ msgid "GLES2"
#~ msgstr "GLES2"

#~ msgid "SIXTEEN_TIMES"
#~ msgstr "16x"

#, fuzzy
#~ msgid "TARGET_TIME"
#~ msgstr "Type de cible :"

#, fuzzy
#~ msgid "ENABLED"
#~ msgstr "Activer l'éditeur"

#, fuzzy
#~ msgid "PANGONIAN_REGION_NAME"
#~ msgstr "Pangonienne"

#~ msgid "PATCH_MAP_TYPE"
#~ msgstr "Type de carte des secteurs"

#~ msgid "PATCH_MAP_TYPE_CLASSIC"
#~ msgstr "Classique"

#~ msgid "PATCH_MAP_TYPE_EXPLANATION"
#~ msgstr "(générer une carte des secteurs procéduralement ou utiliser la disposition par défaut)"

#~ msgid "PATCH_MAP_TYPE_PROCEDURAL"
#~ msgstr "Procédural"

#~ msgid "LOOKING_AT"
#~ msgstr "Vous regardez :"

#~ msgid "SPECIES_N_TIMES"
#~ msgstr "{0} (x{1})"

#~ msgid "BECOME_AWARE"
#~ msgstr "Prendre conscience"

#~ msgid "CONFIRM_NORMAL"
#~ msgstr "Accepter"

#~ msgid "DO_NOT_SHOW_AGAIN"
#~ msgstr "Ne plus me prévenir"

#~ msgid "STUFF_AT"
#~ msgstr "Choses à {0:F1}, {1:F1} :"

#~ msgid "SPECIES_DETAILS"
#~ msgstr "Détails de l'espèce"

#~ msgid "CURRENT_GENERATION_COLON"
#~ msgstr "Génération actuelle :"

#, fuzzy
#~ msgid "STATISTICS_BUTTON_TOOLTIP"
#~ msgstr "Suicide"

#, fuzzy
#~ msgid "MACROSCOPIC_PROTOYPE_WARNING"
#~ msgstr ""
#~ "La sauvegarde sélectionnée est connue pour être incompatible avec cette version de Thrive.\n"
#~ "Comme Thrive est toujours en développement précaire la compatibilité des sauvegardes n'est pas une grande priorité, il n'existe ainsi aucun convertisseur de sauvegarde intégré pour mettre à jour d'anciennes sauvegardes."

#~ msgid "RESET_INPUTS"
#~ msgstr "Réinitialiser les entrées"

#, fuzzy
#~ msgid "INVULNERABLE_TO_ENGULFMENT"
#~ msgstr "Invulnérabilité à l'absorption"

#, fuzzy
#~ msgid "AUTO_GPU_NAME"
#~ msgstr "Pseudo personnalisé :"

#, fuzzy
#~ msgid "NOT_RUNNING_DOT"
#~ msgstr "Désactivée."

#~ msgid "PATCH_PANGONIAN_VENTS"
#~ msgstr "Cheminées pangoniennes"

#~ msgid "PATCH_PANGONIAN_MESOPELAGIC"
#~ msgstr "Mésopélagique Pangonien"

#~ msgid "PATCH_PANGONIAN_EPIPELAGIC"
#~ msgstr "Épipélagique Pangonien"

#~ msgid "PATCH_PANGONIAN_TIDEPOOL"
#~ msgstr "Flaque Pangonienne"

#~ msgid "PATHCH_PANGONIAN_ABYSSOPELAGIC"
#~ msgstr "Abyssopélagique Pangonien"

#~ msgid "PATCH_PANGONIAN_COAST"
#~ msgstr "Côte Pangonienne"

#~ msgid "PATCH_PANGONIAN_ESTUARY"
#~ msgstr "Estuaire Pangonien"

#~ msgid "PATCH_CAVE"
#~ msgstr "Grotte"

#~ msgid "PATCH_ICE_SHELF"
#~ msgstr "Plateau de Glace"

#~ msgid "PATCH_PANGONIAN_SEAFLOOR"
#~ msgstr "Sol Marin Pangonien"

#~ msgid "LOADING_DOT"
#~ msgstr "Chargement..."

#~ msgid "PREVIOUS"
#~ msgstr "précédent :"

#~ msgid "RUN_RESULT_POP_IN_PATCHES"
#~ msgstr "population dans les zones :"

#~ msgid "SAVING"
#~ msgstr "Sauvegarde..."

#~ msgid "OVERWRITE_EXISTING_SAVE_TITLE"
#~ msgstr "Réécrire la sauvegarde existante?"

#~ msgid "SAVING_FAILED"
#~ msgstr "Sauvegarde échoué! Une exception a eu lieu"

#~ msgid "TYPE"
#~ msgstr "Type :"

#~ msgid "EDITOR_TUTORIAL_PATCH_TEXT"
#~ msgstr ""
#~ "C'est la carte des parcelles.\n"
#~ "Ici vous pouvez voir les différentes parcelles dans lesquels votre microbe peut vivre.\n"
#~ "Votre parcelle actuelle est en surbrillance.\n"
#~ "Vous pouvez cliquer sur les parcelles avec votre souris pour les sélectionner pour voir leurs détails sur la partie droite.\n"
#~ "\n"
#~ "Si vous sélectionnez une parcelle adjacente à celle dans laquelle vous êtes, vous pouvez appuyer sur le bouton sur la droite pour vous y déplacer. Cela permet à votre population de se propager vers de nouvelles parcelles.\n"
#~ "\n"
#~ "Sélectionnez une parcelle pour continuer."

#, fuzzy
#~ msgid "VIEW_NOW"
#~ msgstr "Voir immédiatement"

#, fuzzy
#~ msgid "TOTAL_EXTINCTION"
#~ msgstr "extinction en {0}"

#, fuzzy
#~ msgid "LOCAL_EXTINCTION"
#~ msgstr "Le joueur est éteint"

#, fuzzy
#~ msgid "MARINE_SNOW_FOOD_SOURCE"
#~ msgstr "Neige marine"

#~ msgid "Cancel"
#~ msgstr "Annuler"

#~ msgid "SAVING_ERROR"
#~ msgstr "Erreur de Sauvegarde"

#~ msgid "REMOVE_ORGANELLE"
#~ msgstr "Enlever organite"

#, fuzzy
#~ msgid "TRY_NEW_GAME"
#~ msgstr "Nouvelle partie"

#~ msgid "MICROBE_PATCH_LABEL"
#~ msgstr "Patch: {0}"

#, fuzzy
#~ msgid "COLOR"
#~ msgstr "Couleur"

#~ msgid "TURNS"
#~ msgstr "Devient"

#~ msgid "INTO"
#~ msgstr "en"

#~ msgid "DOT_RATE_SCALES"
#~ msgstr ". Taux changent"

#~ msgid "OXYGEN_DOT"
#~ msgstr "Oxygène."

#~ msgid "PRODUCES"
#~ msgstr "Produits"

#~ msgid "DOT_RATE_SCALES_WITH"
#~ msgstr ". Taux changent avec"

#~ msgid "CONCENTRATION_OF"
#~ msgstr "concentration de"

#~ msgid "AND"
#~ msgstr "et"

#~ msgid "INTENSITY_OF"
#~ msgstr "intensité de"

#~ msgid "DOT_RATE_SCALES_WITH_CONCENTRATION_OF"
#~ msgstr ". Taux variant avec une concentration de"

#~ msgid "ALSO_TURNS"
#~ msgstr "Devient aussi"

#~ msgid "DOT_RATE"
#~ msgstr ". Taux"

#~ msgid "SCALES_WITH_CONCENTRATION_OF"
#~ msgstr "varie avec la concentration de"

#~ msgid "OXYTOXY"
#~ msgstr "OxyToxy"

#~ msgid "DOT_CAN_RELEASE"
#~ msgstr ". Peut relâcher"

#~ msgid "TOXINS_BY_PRESSING_E"
#~ msgstr "toxines en pressant E. Taux variant avec"

#~ msgid "USES"
#~ msgstr "Utilise"

#~ msgid "INREASE_STORAGE_SPACE"
#~ msgstr "Augmente la capacité de stockage de la cellule."

#~ msgid "DOT_CAN"
#~ msgstr ". Peut"

#~ msgid "RELEASE_TOXINS_BY_PRESSING"
#~ msgstr "relâche des toxine en pressant"

#~ msgid "E_DOT"
#~ msgstr "E."

#~ msgid "BIOLUMESCENT_VACUOLE"
#~ msgstr ""
#~ "Vacuole\n"
#~ "Bioluminescent"

#, fuzzy
#~ msgid "END"
#~ msgstr "et"

#, fuzzy
#~ msgid "LEFT"
#~ msgstr "Se déplacer vers la gauche"

#, fuzzy
#~ msgid "RIGHT"
#~ msgstr "Lumière"

#, fuzzy
#~ msgid "FORWARD"
#~ msgstr "Avancer"

#, fuzzy
#~ msgid "PARENLEFT"
#~ msgstr "Tourner à gauche"

#, fuzzy
#~ msgid "PARENRIGHT"
#~ msgstr "Tourner à droite"

#, fuzzy
#~ msgid "COLON"
#~ msgstr "PV :"

#, fuzzy
#~ msgid "SEMICOLON"
#~ msgstr "Taille :"

#, fuzzy
#~ msgid "AT"
#~ msgstr "ATP"

#, fuzzy
#~ msgid "BRACKETRIGHT"
#~ msgstr "Tourner à droite"

#, fuzzy
#~ msgid "QUOTELEFT"
#~ msgstr "Tourner à gauche"

#, fuzzy
#~ msgid "BRACELEFT"
#~ msgstr "Tourner à gauche"

#, fuzzy
#~ msgid "BRACERIGHT"
#~ msgstr "Tourner à droite"

#, fuzzy
#~ msgid "EXCLAMDOWN"
#~ msgstr "Molette arrière"

#, fuzzy
#~ msgid "YEN"
#~ msgstr "Oxygène"

#, fuzzy
#~ msgid "SECTION"
#~ msgstr "Description :"

#, fuzzy
#~ msgid "COPYRIGHT"
#~ msgstr "Se déplacer vers la droite"

#, fuzzy
#~ msgid "MU"
#~ msgstr "Silencieux"

#, fuzzy
#~ msgid "AE"
#~ msgstr "Sauvegarder"

#, fuzzy
#~ msgid "ETH"
#~ msgstr "Santé"

#, fuzzy
#~ msgid "DIVISION"
#~ msgstr "Version :"

#, fuzzy
#~ msgid "BACKTAB"
#~ msgstr "Revenir"

#~ msgid "CARBON"
#~ msgstr "Carbone"

#~ msgid "DIOXIDE"
#~ msgstr "Dioxyde"

#~ msgid "PLASTID"
#~ msgstr "Plastide"

#, fuzzy
#~ msgid "OPEN_DETAILS"
#~ msgstr "Ouvrir le dossier des Logs"

#~ msgid "VERSION"
#~ msgstr "Version :"

#, fuzzy
#~ msgid "BRACKETLEFT"
#~ msgstr "Tourner à gauche"

#~ msgid "EDITOR_TUTORIAL_CELL_TEXT"
#~ msgstr ""
#~ "Voici l'éditeur de cellule ou vous pouvez ajouter ou retirer des organites à votre espèce en dépensant des points de mutation (PM).\n"
#~ "\n"
#~ "Vous pouvez aussi changer d'autres propriétés de votre espèce dans les autres onglets de l'éditeur de cellule.\n"
#~ "\n"
#~ "Pour continuer, sélectionnez un organite sur le panneau de gauche (un cytoplasme serait un bon choix). Ensuite faites un clic gauche à côté de l'hexagone affiché au milieu de l'écran pour ajouter cet organite à votre espèce."<|MERGE_RESOLUTION|>--- conflicted
+++ resolved
@@ -7,11 +7,7 @@
 msgstr ""
 "Project-Id-Version: PROJECT VERSION\n"
 "Report-Msgid-Bugs-To: EMAIL@ADDRESS\n"
-<<<<<<< HEAD
-"POT-Creation-Date: 2025-03-08 15:06-0300\n"
-=======
 "POT-Creation-Date: 2025-03-07 12:58+0000\n"
->>>>>>> cbe11d5e
 "PO-Revision-Date: 2025-03-07 10:46+0000\n"
 "Last-Translator: Anonymous <noreply@weblate.org>\n"
 "Language-Team: French <https://translate.revolutionarygamesstudio.com/projects/thrive/thrive-game/fr/>\n"
@@ -1813,15 +1809,6 @@
 "Cet onglet vous donne une liste des modifications apportées au secteur que vous occupez actuellement. Essayez d'explorer les différents outils à votre disposition pour en savoir plus sur les événements de votre monde !\n"
 "\n"
 "Lorsque vous êtes prêt, appuyez sur le bouton \"Suivant\" en bas à droite pour continuer."
-
-#, fuzzy
-msgid "EDITOR_TUTORIAL_MICROBE_EDITOR_NUCLEUS"
-msgstr ""
-"C'est l'éditeur de cellules où vous pouvez faire évoluer votre espèce en dépensant des [b]points de mutation[/b] (PM) [thrive:icon]MP[/thrive:icon]. À chaque génération, vous aurez toujours [b]100 PM[/b] [thrive:icon]MP[/thrive:icon] à dépenser, alors inutile d'économiser !\n"
-"\n"
-"L'hexagone au centre de votre écran est votre [b]cellule[/b], qui est composée d'une seule partie de cytoplasme.\n"
-"\n"
-"Pour continuer, sélectionnez une partie dans le panneau de gauche. Cliquez ensuite avec le bouton gauche de la souris à côté de l'hexagone pour le placer. Vous pouvez faire pivoter les pièces avec [thrive:input]e_rotate_left[/thrive:input] et [thrive:input]e_rotate_right[/thrive:input]."
 
 #, fuzzy
 msgid "EFFECTIVE_VALUE"
